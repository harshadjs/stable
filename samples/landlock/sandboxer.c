--- conflicted
+++ resolved
@@ -167,8 +167,6 @@
 
 /* clang-format on */
 
-/* clang-format on */
-
 int main(const int argc, char *const argv[], char *const *const envp)
 {
 	const char *cmd_path;
@@ -177,12 +175,7 @@
 	__u64 access_fs_ro = ACCESS_FS_ROUGHLY_READ,
 	      access_fs_rw = ACCESS_FS_ROUGHLY_READ | ACCESS_FS_ROUGHLY_WRITE;
 	struct landlock_ruleset_attr ruleset_attr = {
-<<<<<<< HEAD
-		.handled_access_fs = ACCESS_FS_ROUGHLY_READ |
-				     ACCESS_FS_ROUGHLY_WRITE,
-=======
 		.handled_access_fs = access_fs_rw,
->>>>>>> bf44eed7
 	};
 
 	if (argc < 2) {
@@ -208,14 +201,8 @@
 		return 1;
 	}
 
-<<<<<<< HEAD
-	ruleset_fd =
-		landlock_create_ruleset(&ruleset_attr, sizeof(ruleset_attr), 0);
-	if (ruleset_fd < 0) {
-=======
 	abi = landlock_create_ruleset(NULL, 0, LANDLOCK_CREATE_RULESET_VERSION);
 	if (abi < 0) {
->>>>>>> bf44eed7
 		const int err = errno;
 
 		perror("Failed to check Landlock compatibility");
@@ -238,15 +225,6 @@
 		}
 		return 1;
 	}
-<<<<<<< HEAD
-	if (populate_ruleset(ENV_FS_RO_NAME, ruleset_fd,
-			     ACCESS_FS_ROUGHLY_READ)) {
-		goto err_close_ruleset;
-	}
-	if (populate_ruleset(ENV_FS_RW_NAME, ruleset_fd,
-			     ACCESS_FS_ROUGHLY_READ |
-				     ACCESS_FS_ROUGHLY_WRITE)) {
-=======
 	/* Best-effort security. */
 	if (abi < 2) {
 		ruleset_attr.handled_access_fs &= ~ACCESS_ABI_2;
@@ -264,7 +242,6 @@
 		goto err_close_ruleset;
 	}
 	if (populate_ruleset(ENV_FS_RW_NAME, ruleset_fd, access_fs_rw)) {
->>>>>>> bf44eed7
 		goto err_close_ruleset;
 	}
 	if (prctl(PR_SET_NO_NEW_PRIVS, 1, 0, 0, 0)) {
