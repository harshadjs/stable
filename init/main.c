// SPDX-License-Identifier: GPL-2.0-only
/*
 *  linux/init/main.c
 *
 *  Copyright (C) 1991, 1992  Linus Torvalds
 *
 *  GK 2/5/95  -  Changed to support mounting root fs via NFS
 *  Added initrd & change_root: Werner Almesberger & Hans Lermen, Feb '96
 *  Moan early if gcc is old, avoiding bogus kernels - Paul Gortmaker, May '96
 *  Simplified starting of init:  Michael A. Griffith <grif@acm.org>
 */

#define DEBUG		/* Enable initcall_debug */

#include <linux/types.h>
#include <linux/extable.h>
#include <linux/module.h>
#include <linux/proc_fs.h>
#include <linux/binfmts.h>
#include <linux/kernel.h>
#include <linux/syscalls.h>
#include <linux/stackprotector.h>
#include <linux/string.h>
#include <linux/ctype.h>
#include <linux/delay.h>
#include <linux/ioport.h>
#include <linux/init.h>
#include <linux/initrd.h>
#include <linux/memblock.h>
#include <linux/acpi.h>
#include <linux/bootconfig.h>
#include <linux/console.h>
#include <linux/nmi.h>
#include <linux/percpu.h>
#include <linux/kmod.h>
#include <linux/kprobes.h>
#include <linux/kmsan.h>
#include <linux/vmalloc.h>
#include <linux/kernel_stat.h>
#include <linux/start_kernel.h>
#include <linux/security.h>
#include <linux/smp.h>
#include <linux/profile.h>
#include <linux/kfence.h>
#include <linux/rcupdate.h>
#include <linux/srcu.h>
#include <linux/moduleparam.h>
#include <linux/kallsyms.h>
#include <linux/buildid.h>
#include <linux/writeback.h>
#include <linux/cpu.h>
#include <linux/cpuset.h>
#include <linux/cgroup.h>
#include <linux/efi.h>
#include <linux/tick.h>
#include <linux/sched/isolation.h>
#include <linux/interrupt.h>
#include <linux/taskstats_kern.h>
#include <linux/delayacct.h>
#include <linux/unistd.h>
#include <linux/utsname.h>
#include <linux/rmap.h>
#include <linux/mempolicy.h>
#include <linux/key.h>
#include <linux/debug_locks.h>
#include <linux/debugobjects.h>
#include <linux/lockdep.h>
#include <linux/kmemleak.h>
#include <linux/padata.h>
#include <linux/pid_namespace.h>
#include <linux/device/driver.h>
#include <linux/kthread.h>
#include <linux/sched.h>
#include <linux/sched/init.h>
#include <linux/signal.h>
#include <linux/idr.h>
#include <linux/kgdb.h>
#include <linux/ftrace.h>
#include <linux/async.h>
#include <linux/shmem_fs.h>
#include <linux/slab.h>
#include <linux/perf_event.h>
#include <linux/ptrace.h>
#include <linux/pti.h>
#include <linux/blkdev.h>
#include <linux/sched/clock.h>
#include <linux/sched/task.h>
#include <linux/sched/task_stack.h>
#include <linux/context_tracking.h>
#include <linux/random.h>
#include <linux/list.h>
#include <linux/integrity.h>
#include <linux/proc_ns.h>
#include <linux/io.h>
#include <linux/cache.h>
#include <linux/rodata_test.h>
#include <linux/jump_label.h>
#include <linux/kcsan.h>
#include <linux/init_syscalls.h>
#include <linux/stackdepot.h>
#include <linux/randomize_kstack.h>
#include <net/net_namespace.h>

#include <asm/io.h>
#include <asm/setup.h>
#include <asm/sections.h>
#include <asm/cacheflush.h>

#define CREATE_TRACE_POINTS
#include <trace/events/initcall.h>

#include <kunit/test.h>

static int kernel_init(void *);

/*
 * Debug helper: via this flag we know that we are in 'early bootup code'
 * where only the boot processor is running with IRQ disabled.  This means
 * two things - IRQ must not be enabled before the flag is cleared and some
 * operations which are not allowed with IRQ disabled are allowed while the
 * flag is set.
 */
bool early_boot_irqs_disabled __read_mostly;

enum system_states system_state __read_mostly;
EXPORT_SYMBOL(system_state);

/*
 * Boot command-line arguments
 */
#define MAX_INIT_ARGS CONFIG_INIT_ENV_ARG_LIMIT
#define MAX_INIT_ENVS CONFIG_INIT_ENV_ARG_LIMIT

/* Default late time init is NULL. archs can override this later. */
void (*__initdata late_time_init)(void);

/* Untouched command line saved by arch-specific code. */
char __initdata boot_command_line[COMMAND_LINE_SIZE];
/* Untouched saved command line (eg. for /proc) */
char *saved_command_line __ro_after_init;
unsigned int saved_command_line_len __ro_after_init;
/* Command line for parameter parsing */
static char *static_command_line;
/* Untouched extra command line */
static char *extra_command_line;
/* Extra init arguments */
static char *extra_init_args;

#ifdef CONFIG_BOOT_CONFIG
/* Is bootconfig on command line? */
static bool bootconfig_found;
static size_t initargs_offs;
#else
# define bootconfig_found false
# define initargs_offs 0
#endif

static char *execute_command;
static char *ramdisk_execute_command = "/init";

/*
 * Used to generate warnings if static_key manipulation functions are used
 * before jump_label_init is called.
 */
bool static_key_initialized __read_mostly;
EXPORT_SYMBOL_GPL(static_key_initialized);

/*
 * If set, this is an indication to the drivers that reset the underlying
 * device before going ahead with the initialization otherwise driver might
 * rely on the BIOS and skip the reset operation.
 *
 * This is useful if kernel is booting in an unreliable environment.
 * For ex. kdump situation where previous kernel has crashed, BIOS has been
 * skipped and devices will be in unknown state.
 */
unsigned int reset_devices;
EXPORT_SYMBOL(reset_devices);

static int __init set_reset_devices(char *str)
{
	reset_devices = 1;
	return 1;
}

__setup("reset_devices", set_reset_devices);

static const char *argv_init[MAX_INIT_ARGS+2] = { "init", NULL, };
const char *envp_init[MAX_INIT_ENVS+2] = { "HOME=/", "TERM=linux", NULL, };
static const char *panic_later, *panic_param;

static bool __init obsolete_checksetup(char *line)
{
	const struct obs_kernel_param *p;
	bool had_early_param = false;

	p = __setup_start;
	do {
		int n = strlen(p->str);
		if (parameqn(line, p->str, n)) {
			if (p->early) {
				/* Already done in parse_early_param?
				 * (Needs exact match on param part).
				 * Keep iterating, as we can have early
				 * params and __setups of same names 8( */
				if (line[n] == '\0' || line[n] == '=')
					had_early_param = true;
			} else if (!p->setup_func) {
				pr_warn("Parameter %s is obsolete, ignored\n",
					p->str);
				return true;
			} else if (p->setup_func(line + n))
				return true;
		}
		p++;
	} while (p < __setup_end);

	return had_early_param;
}

/*
 * This should be approx 2 Bo*oMips to start (note initial shift), and will
 * still work even if initially too large, it will just take slightly longer
 */
unsigned long loops_per_jiffy = (1<<12);
EXPORT_SYMBOL(loops_per_jiffy);

static int __init debug_kernel(char *str)
{
	console_loglevel = CONSOLE_LOGLEVEL_DEBUG;
	return 0;
}

static int __init quiet_kernel(char *str)
{
	console_loglevel = CONSOLE_LOGLEVEL_QUIET;
	return 0;
}

early_param("debug", debug_kernel);
early_param("quiet", quiet_kernel);

static int __init loglevel(char *str)
{
	int newlevel;

	/*
	 * Only update loglevel value when a correct setting was passed,
	 * to prevent blind crashes (when loglevel being set to 0) that
	 * are quite hard to debug
	 */
	if (get_option(&str, &newlevel)) {
		console_loglevel = newlevel;
		return 0;
	}

	return -EINVAL;
}

early_param("loglevel", loglevel);

#ifdef CONFIG_BLK_DEV_INITRD
static void * __init get_boot_config_from_initrd(size_t *_size)
{
	u32 size, csum;
	char *data;
	u32 *hdr;
	int i;

	if (!initrd_end)
		return NULL;

	data = (char *)initrd_end - BOOTCONFIG_MAGIC_LEN;
	/*
	 * Since Grub may align the size of initrd to 4, we must
	 * check the preceding 3 bytes as well.
	 */
	for (i = 0; i < 4; i++) {
		if (!memcmp(data, BOOTCONFIG_MAGIC, BOOTCONFIG_MAGIC_LEN))
			goto found;
		data--;
	}
	return NULL;

found:
	hdr = (u32 *)(data - 8);
	size = le32_to_cpu(hdr[0]);
	csum = le32_to_cpu(hdr[1]);

	data = ((void *)hdr) - size;
	if ((unsigned long)data < initrd_start) {
		pr_err("bootconfig size %d is greater than initrd size %ld\n",
			size, initrd_end - initrd_start);
		return NULL;
	}

	if (xbc_calc_checksum(data, size) != csum) {
		pr_err("bootconfig checksum failed\n");
		return NULL;
	}

	/* Remove bootconfig from initramfs/initrd */
	initrd_end = (unsigned long)data;
	if (_size)
		*_size = size;

	return data;
}
#else
static void * __init get_boot_config_from_initrd(size_t *_size)
{
	return NULL;
}
#endif

#ifdef CONFIG_BOOT_CONFIG

static char xbc_namebuf[XBC_KEYLEN_MAX] __initdata;

#define rest(dst, end) ((end) > (dst) ? (end) - (dst) : 0)

static int __init xbc_snprint_cmdline(char *buf, size_t size,
				      struct xbc_node *root)
{
	struct xbc_node *knode, *vnode;
	char *end = buf + size;
	const char *val;
	int ret;

	xbc_node_for_each_key_value(root, knode, val) {
		ret = xbc_node_compose_key_after(root, knode,
					xbc_namebuf, XBC_KEYLEN_MAX);
		if (ret < 0)
			return ret;

		vnode = xbc_node_get_child(knode);
		if (!vnode) {
			ret = snprintf(buf, rest(buf, end), "%s ", xbc_namebuf);
			if (ret < 0)
				return ret;
			buf += ret;
			continue;
		}
		xbc_array_for_each_value(vnode, val) {
			ret = snprintf(buf, rest(buf, end), "%s=\"%s\" ",
				       xbc_namebuf, val);
			if (ret < 0)
				return ret;
			buf += ret;
		}
	}

	return buf - (end - size);
}
#undef rest

/* Make an extra command line under given key word */
static char * __init xbc_make_cmdline(const char *key)
{
	struct xbc_node *root;
	char *new_cmdline;
	int ret, len = 0;

	root = xbc_find_node(key);
	if (!root)
		return NULL;

	/* Count required buffer size */
	len = xbc_snprint_cmdline(NULL, 0, root);
	if (len <= 0)
		return NULL;

	new_cmdline = memblock_alloc(len + 1, SMP_CACHE_BYTES);
	if (!new_cmdline) {
		pr_err("Failed to allocate memory for extra kernel cmdline.\n");
		return NULL;
	}

	ret = xbc_snprint_cmdline(new_cmdline, len + 1, root);
	if (ret < 0 || ret > len) {
		pr_err("Failed to print extra kernel cmdline.\n");
		memblock_free(new_cmdline, len + 1);
		return NULL;
	}

	return new_cmdline;
}

static int __init bootconfig_params(char *param, char *val,
				    const char *unused, void *arg)
{
	if (strcmp(param, "bootconfig") == 0) {
		bootconfig_found = true;
	}
	return 0;
}

static int __init warn_bootconfig(char *str)
{
	/* The 'bootconfig' has been handled by bootconfig_params(). */
	return 0;
}

static void __init setup_boot_config(void)
{
	static char tmp_cmdline[COMMAND_LINE_SIZE] __initdata;
	const char *msg, *data;
	int pos, ret;
	size_t size;
	char *err;

	/* Cut out the bootconfig data even if we have no bootconfig option */
	data = get_boot_config_from_initrd(&size);
	/* If there is no bootconfig in initrd, try embedded one. */
	if (!data)
		data = xbc_get_embedded_bootconfig(&size);

	strscpy(tmp_cmdline, boot_command_line, COMMAND_LINE_SIZE);
	err = parse_args("bootconfig", tmp_cmdline, NULL, 0, 0, 0, NULL,
			 bootconfig_params);

	if (IS_ERR(err) || !(bootconfig_found || IS_ENABLED(CONFIG_BOOT_CONFIG_FORCE)))
		return;

	/* parse_args() stops at the next param of '--' and returns an address */
	if (err)
		initargs_offs = err - tmp_cmdline;

	if (!data) {
		/* If user intended to use bootconfig, show an error level message */
		if (bootconfig_found)
			pr_err("'bootconfig' found on command line, but no bootconfig found\n");
		else
			pr_info("No bootconfig data provided, so skipping bootconfig");
		return;
	}

	if (size >= XBC_DATA_MAX) {
		pr_err("bootconfig size %ld greater than max size %d\n",
			(long)size, XBC_DATA_MAX);
		return;
	}

	ret = xbc_init(data, size, &msg, &pos);
	if (ret < 0) {
		if (pos < 0)
			pr_err("Failed to init bootconfig: %s.\n", msg);
		else
			pr_err("Failed to parse bootconfig: %s at %d.\n",
				msg, pos);
	} else {
		xbc_get_info(&ret, NULL);
		pr_info("Load bootconfig: %ld bytes %d nodes\n", (long)size, ret);
		/* keys starting with "kernel." are passed via cmdline */
		extra_command_line = xbc_make_cmdline("kernel");
		/* Also, "init." keys are init arguments */
		extra_init_args = xbc_make_cmdline("init");
	}
	return;
}

static void __init exit_boot_config(void)
{
	xbc_exit();
}

#else	/* !CONFIG_BOOT_CONFIG */

static void __init setup_boot_config(void)
{
	/* Remove bootconfig data from initrd */
	get_boot_config_from_initrd(NULL);
}

static int __init warn_bootconfig(char *str)
{
	pr_warn("WARNING: 'bootconfig' found on the kernel command line but CONFIG_BOOT_CONFIG is not set.\n");
	return 0;
}

#define exit_boot_config()	do {} while (0)

#endif	/* CONFIG_BOOT_CONFIG */

early_param("bootconfig", warn_bootconfig);

/* Change NUL term back to "=", to make "param" the whole string. */
static void __init repair_env_string(char *param, char *val)
{
	if (val) {
		/* param=val or param="val"? */
		if (val == param+strlen(param)+1)
			val[-1] = '=';
		else if (val == param+strlen(param)+2) {
			val[-2] = '=';
			memmove(val-1, val, strlen(val)+1);
		} else
			BUG();
	}
}

/* Anything after -- gets handed straight to init. */
static int __init set_init_arg(char *param, char *val,
			       const char *unused, void *arg)
{
	unsigned int i;

	if (panic_later)
		return 0;

	repair_env_string(param, val);

	for (i = 0; argv_init[i]; i++) {
		if (i == MAX_INIT_ARGS) {
			panic_later = "init";
			panic_param = param;
			return 0;
		}
	}
	argv_init[i] = param;
	return 0;
}

/*
 * Unknown boot options get handed to init, unless they look like
 * unused parameters (modprobe will find them in /proc/cmdline).
 */
static int __init unknown_bootoption(char *param, char *val,
				     const char *unused, void *arg)
{
	size_t len = strlen(param);

	/* Handle params aliased to sysctls */
	if (sysctl_is_alias(param))
		return 0;

	repair_env_string(param, val);

	/* Handle obsolete-style parameters */
	if (obsolete_checksetup(param))
		return 0;

	/* Unused module parameter. */
	if (strnchr(param, len, '.'))
		return 0;

	if (panic_later)
		return 0;

	if (val) {
		/* Environment option */
		unsigned int i;
		for (i = 0; envp_init[i]; i++) {
			if (i == MAX_INIT_ENVS) {
				panic_later = "env";
				panic_param = param;
			}
			if (!strncmp(param, envp_init[i], len+1))
				break;
		}
		envp_init[i] = param;
	} else {
		/* Command line option */
		unsigned int i;
		for (i = 0; argv_init[i]; i++) {
			if (i == MAX_INIT_ARGS) {
				panic_later = "init";
				panic_param = param;
			}
		}
		argv_init[i] = param;
	}
	return 0;
}

static int __init init_setup(char *str)
{
	unsigned int i;

	execute_command = str;
	/*
	 * In case LILO is going to boot us with default command line,
	 * it prepends "auto" before the whole cmdline which makes
	 * the shell think it should execute a script with such name.
	 * So we ignore all arguments entered _before_ init=... [MJ]
	 */
	for (i = 1; i < MAX_INIT_ARGS; i++)
		argv_init[i] = NULL;
	return 1;
}
__setup("init=", init_setup);

static int __init rdinit_setup(char *str)
{
	unsigned int i;

	ramdisk_execute_command = str;
	/* See "auto" comment in init_setup */
	for (i = 1; i < MAX_INIT_ARGS; i++)
		argv_init[i] = NULL;
	return 1;
}
__setup("rdinit=", rdinit_setup);

#ifndef CONFIG_SMP
static const unsigned int setup_max_cpus = NR_CPUS;
static inline void setup_nr_cpu_ids(void) { }
static inline void smp_prepare_cpus(unsigned int maxcpus) { }
#endif

/*
 * We need to store the untouched command line for future reference.
 * We also need to store the touched command line since the parameter
 * parsing is performed in place, and we should allow a component to
 * store reference of name/value for future reference.
 */
static void __init setup_command_line(char *command_line)
{
	size_t len, xlen = 0, ilen = 0;

	if (extra_command_line)
		xlen = strlen(extra_command_line);
	if (extra_init_args)
		ilen = strlen(extra_init_args) + 4; /* for " -- " */

	len = xlen + strlen(boot_command_line) + 1;

	saved_command_line = memblock_alloc(len + ilen, SMP_CACHE_BYTES);
	if (!saved_command_line)
		panic("%s: Failed to allocate %zu bytes\n", __func__, len + ilen);

	static_command_line = memblock_alloc(len, SMP_CACHE_BYTES);
	if (!static_command_line)
		panic("%s: Failed to allocate %zu bytes\n", __func__, len);

	if (xlen) {
		/*
		 * We have to put extra_command_line before boot command
		 * lines because there could be dashes (separator of init
		 * command line) in the command lines.
		 */
		strcpy(saved_command_line, extra_command_line);
		strcpy(static_command_line, extra_command_line);
	}
	strcpy(saved_command_line + xlen, boot_command_line);
	strcpy(static_command_line + xlen, command_line);

	if (ilen) {
		/*
		 * Append supplemental init boot args to saved_command_line
		 * so that user can check what command line options passed
		 * to init.
		 * The order should always be
		 * " -- "[bootconfig init-param][cmdline init-param]
		 */
		if (initargs_offs) {
			len = xlen + initargs_offs;
			strcpy(saved_command_line + len, extra_init_args);
			len += ilen - 4;	/* strlen(extra_init_args) */
			strcpy(saved_command_line + len,
				boot_command_line + initargs_offs - 1);
		} else {
			len = strlen(saved_command_line);
			strcpy(saved_command_line + len, " -- ");
			len += 4;
			strcpy(saved_command_line + len, extra_init_args);
		}
	}

	saved_command_line_len = strlen(saved_command_line);
}

/*
 * We need to finalize in a non-__init function or else race conditions
 * between the root thread and the init thread may cause start_kernel to
 * be reaped by free_initmem before the root thread has proceeded to
 * cpu_idle.
 *
 * gcc-3.4 accidentally inlines this function, so use noinline.
 */

static __initdata DECLARE_COMPLETION(kthreadd_done);

noinline void __ref __noreturn rest_init(void)
{
	struct task_struct *tsk;
	int pid;

	rcu_scheduler_starting();
	/*
	 * We need to spawn init first so that it obtains pid 1, however
	 * the init task will end up wanting to create kthreads, which, if
	 * we schedule it before we create kthreadd, will OOPS.
	 */
	pid = user_mode_thread(kernel_init, NULL, CLONE_FS);
	/*
	 * Pin init on the boot CPU. Task migration is not properly working
	 * until sched_init_smp() has been run. It will set the allowed
	 * CPUs for init to the non isolated CPUs.
	 */
	rcu_read_lock();
	tsk = find_task_by_pid_ns(pid, &init_pid_ns);
	tsk->flags |= PF_NO_SETAFFINITY;
	set_cpus_allowed_ptr(tsk, cpumask_of(smp_processor_id()));
	rcu_read_unlock();

	numa_default_policy();
	pid = kernel_thread(kthreadd, NULL, NULL, CLONE_FS | CLONE_FILES);
	rcu_read_lock();
	kthreadd_task = find_task_by_pid_ns(pid, &init_pid_ns);
	rcu_read_unlock();

	/*
	 * Enable might_sleep() and smp_processor_id() checks.
	 * They cannot be enabled earlier because with CONFIG_PREEMPTION=y
	 * kernel_thread() would trigger might_sleep() splats. With
	 * CONFIG_PREEMPT_VOLUNTARY=y the init task might have scheduled
	 * already, but it's stuck on the kthreadd_done completion.
	 */
	system_state = SYSTEM_SCHEDULING;

	complete(&kthreadd_done);

	/*
	 * The boot idle thread must execute schedule()
	 * at least once to get things moving:
	 */
	schedule_preempt_disabled();
	/* Call into cpu_idle with preempt disabled */
	cpu_startup_entry(CPUHP_ONLINE);
}

/* Check for early params. */
static int __init do_early_param(char *param, char *val,
				 const char *unused, void *arg)
{
	const struct obs_kernel_param *p;

	for (p = __setup_start; p < __setup_end; p++) {
		if ((p->early && parameq(param, p->str)) ||
		    (strcmp(param, "console") == 0 &&
		     strcmp(p->str, "earlycon") == 0)
		) {
			if (p->setup_func(val) != 0)
				pr_warn("Malformed early option '%s'\n", param);
		}
	}
	/* We accept everything at this stage. */
	return 0;
}

void __init parse_early_options(char *cmdline)
{
	parse_args("early options", cmdline, NULL, 0, 0, 0, NULL,
		   do_early_param);
}

/* Arch code calls this early on, or if not, just before other parsing. */
void __init parse_early_param(void)
{
	static int done __initdata;
	static char tmp_cmdline[COMMAND_LINE_SIZE] __initdata;

	if (done)
		return;

	/* All fall through to do_early_param. */
	strscpy(tmp_cmdline, boot_command_line, COMMAND_LINE_SIZE);
	parse_early_options(tmp_cmdline);
	done = 1;
}

void __init __weak arch_post_acpi_subsys_init(void) { }

void __init __weak smp_setup_processor_id(void)
{
}

# if THREAD_SIZE >= PAGE_SIZE
void __init __weak thread_stack_cache_init(void)
{
}
#endif

void __init __weak poking_init(void) { }

void __init __weak pgtable_cache_init(void) { }

void __init __weak trap_init(void) { }

bool initcall_debug;
core_param(initcall_debug, initcall_debug, bool, 0644);

#ifdef TRACEPOINTS_ENABLED
static void __init initcall_debug_enable(void);
#else
static inline void initcall_debug_enable(void)
{
}
#endif

<<<<<<< HEAD
/* Report memory auto-initialization states for this boot. */
static void __init report_meminit(void)
{
	const char *stack;

	if (IS_ENABLED(CONFIG_INIT_STACK_ALL_PATTERN))
		stack = "all(pattern)";
	else if (IS_ENABLED(CONFIG_INIT_STACK_ALL_ZERO))
		stack = "all(zero)";
	else if (IS_ENABLED(CONFIG_GCC_PLUGIN_STRUCTLEAK_BYREF_ALL))
		stack = "byref_all(zero)";
	else if (IS_ENABLED(CONFIG_GCC_PLUGIN_STRUCTLEAK_BYREF))
		stack = "byref(zero)";
	else if (IS_ENABLED(CONFIG_GCC_PLUGIN_STRUCTLEAK_USER))
		stack = "__user(zero)";
	else
		stack = "off";

	pr_info("mem auto-init: stack:%s, heap alloc:%s, heap free:%s\n",
		stack, want_init_on_alloc(GFP_KERNEL) ? "on" : "off",
		want_init_on_free() ? "on" : "off");
	if (want_init_on_free())
		pr_info("mem auto-init: clearing system memory may take some time...\n");
}

/*
 * Set up kernel memory allocators
 */
static void __init mm_init(void)
{
	/*
	 * page_ext requires contiguous pages,
	 * bigger than MAX_ORDER unless SPARSEMEM.
	 */
	page_ext_init_flatmem();
	init_mem_debugging_and_hardening();
	kfence_alloc_pool();
	report_meminit();
	kmsan_init_shadow();
	stack_depot_early_init();
	mem_init();
	mem_init_print_info();
	kmem_cache_init();
	/*
	 * page_owner must be initialized after buddy is ready, and also after
	 * slab is ready so that stack_depot_init() works properly
	 */
	page_ext_init_flatmem_late();
	kmemleak_init();
	pgtable_init();
	debug_objects_mem_init();
	vmalloc_init();
	/* Should be run after vmap initialization */
	if (early_page_ext_enabled())
		page_ext_init();
	/* Should be run before the first non-init thread is created */
	init_espfix_bsp();
	/* Should be run after espfix64 is set up. */
	pti_init();
	kmsan_init_runtime();
	mm_cache_init();
}

=======
>>>>>>> 98817289
#ifdef CONFIG_RANDOMIZE_KSTACK_OFFSET
DEFINE_STATIC_KEY_MAYBE_RO(CONFIG_RANDOMIZE_KSTACK_OFFSET_DEFAULT,
			   randomize_kstack_offset);
DEFINE_PER_CPU(u32, kstack_offset);

static int __init early_randomize_kstack_offset(char *buf)
{
	int ret;
	bool bool_result;

	ret = kstrtobool(buf, &bool_result);
	if (ret)
		return ret;

	if (bool_result)
		static_branch_enable(&randomize_kstack_offset);
	else
		static_branch_disable(&randomize_kstack_offset);
	return 0;
}
early_param("randomize_kstack_offset", early_randomize_kstack_offset);
#endif

void __init __weak __noreturn arch_call_rest_init(void)
{
	rest_init();
}

static void __init print_unknown_bootoptions(void)
{
	char *unknown_options;
	char *end;
	const char *const *p;
	size_t len;

	if (panic_later || (!argv_init[1] && !envp_init[2]))
		return;

	/*
	 * Determine how many options we have to print out, plus a space
	 * before each
	 */
	len = 1; /* null terminator */
	for (p = &argv_init[1]; *p; p++) {
		len++;
		len += strlen(*p);
	}
	for (p = &envp_init[2]; *p; p++) {
		len++;
		len += strlen(*p);
	}

	unknown_options = memblock_alloc(len, SMP_CACHE_BYTES);
	if (!unknown_options) {
		pr_err("%s: Failed to allocate %zu bytes\n",
			__func__, len);
		return;
	}
	end = unknown_options;

	for (p = &argv_init[1]; *p; p++)
		end += sprintf(end, " %s", *p);
	for (p = &envp_init[2]; *p; p++)
		end += sprintf(end, " %s", *p);

	/* Start at unknown_options[1] to skip the initial space */
	pr_notice("Unknown kernel command line parameters \"%s\", will be passed to user space.\n",
		&unknown_options[1]);
	memblock_free(unknown_options, len);
}

asmlinkage __visible __init __no_sanitize_address __noreturn __no_stack_protector
void start_kernel(void)
{
	char *command_line;
	char *after_dashes;

	set_task_stack_end_magic(&init_task);
	smp_setup_processor_id();
	debug_objects_early_init();
	init_vmlinux_build_id();

	cgroup_init_early();

	local_irq_disable();
	early_boot_irqs_disabled = true;

	/*
	 * Interrupts are still disabled. Do necessary setups, then
	 * enable them.
	 */
	boot_cpu_init();
	page_address_init();
	pr_notice("%s", linux_banner);
	early_security_init();
	setup_arch(&command_line);
	setup_boot_config();
	setup_command_line(command_line);
	setup_nr_cpu_ids();
	setup_per_cpu_areas();
	smp_prepare_boot_cpu();	/* arch-specific boot-cpu hooks */
	boot_cpu_hotplug_init();

	pr_notice("Kernel command line: %s\n", saved_command_line);
	/* parameters may set static keys */
	jump_label_init();
	parse_early_param();
	after_dashes = parse_args("Booting kernel",
				  static_command_line, __start___param,
				  __stop___param - __start___param,
				  -1, -1, NULL, &unknown_bootoption);
	print_unknown_bootoptions();
	if (!IS_ERR_OR_NULL(after_dashes))
		parse_args("Setting init args", after_dashes, NULL, 0, -1, -1,
			   NULL, set_init_arg);
	if (extra_init_args)
		parse_args("Setting extra init args", extra_init_args,
			   NULL, 0, -1, -1, NULL, set_init_arg);

	/* Architectural and non-timekeeping rng init, before allocator init */
	random_init_early(command_line);

	/*
	 * These use large bootmem allocations and must precede
	 * initalization of page allocator
	 */
	setup_log_buf(0);
	vfs_caches_init_early();
	sort_main_extable();
	trap_init();
<<<<<<< HEAD
	mm_init();
=======
	mm_core_init();
>>>>>>> 98817289
	poking_init();
	ftrace_init();

	/* trace_printk can be enabled here */
	early_trace_init();

	/*
	 * Set up the scheduler prior starting any interrupts (such as the
	 * timer interrupt). Full topology setup happens at smp_init()
	 * time - but meanwhile we still have a functioning scheduler.
	 */
	sched_init();

	if (WARN(!irqs_disabled(),
		 "Interrupts were enabled *very* early, fixing it\n"))
		local_irq_disable();
	radix_tree_init();
	maple_tree_init();

	/*
	 * Set up housekeeping before setting up workqueues to allow the unbound
	 * workqueue to take non-housekeeping into account.
	 */
	housekeeping_init();

	/*
	 * Allow workqueue creation and work item queueing/cancelling
	 * early.  Work item execution depends on kthreads and starts after
	 * workqueue_init().
	 */
	workqueue_init_early();

	rcu_init();

	/* Trace events are available after this */
	trace_init();

	if (initcall_debug)
		initcall_debug_enable();

	context_tracking_init();
	/* init some links before init_ISA_irqs() */
	early_irq_init();
	init_IRQ();
	tick_init();
	rcu_init_nohz();
	init_timers();
	srcu_init();
	hrtimers_init();
	softirq_init();
	timekeeping_init();
	time_init();

	/* This must be after timekeeping is initialized */
	random_init();

	/* These make use of the fully initialized rng */
	kfence_init();
	boot_init_stack_canary();

	perf_event_init();
	profile_init();
	call_function_init();
	WARN(!irqs_disabled(), "Interrupts were enabled early\n");

	early_boot_irqs_disabled = false;
	local_irq_enable();

	kmem_cache_init_late();

	/*
	 * HACK ALERT! This is early. We're enabling the console before
	 * we've done PCI setups etc, and console_init() must be aware of
	 * this. But we do want output early, in case something goes wrong.
	 */
	console_init();
	if (panic_later)
		panic("Too many boot %s vars at `%s'", panic_later,
		      panic_param);

	lockdep_init();

	/*
	 * Need to run this when irqs are enabled, because it wants
	 * to self-test [hard/soft]-irqs on/off lock inversion bugs
	 * too:
	 */
	locking_selftest();

#ifdef CONFIG_BLK_DEV_INITRD
	if (initrd_start && !initrd_below_start_ok &&
	    page_to_pfn(virt_to_page((void *)initrd_start)) < min_low_pfn) {
		pr_crit("initrd overwritten (0x%08lx < 0x%08lx) - disabling it.\n",
		    page_to_pfn(virt_to_page((void *)initrd_start)),
		    min_low_pfn);
		initrd_start = 0;
	}
#endif
	setup_per_cpu_pageset();
	numa_policy_init();
	acpi_early_init();
	if (late_time_init)
		late_time_init();
	sched_clock_init();
	calibrate_delay();

	arch_cpu_finalize_init();

	pid_idr_init();
	anon_vma_init();
#ifdef CONFIG_X86
	if (efi_enabled(EFI_RUNTIME_SERVICES))
		efi_enter_virtual_mode();
#endif
	thread_stack_cache_init();
	cred_init();
	fork_init();
	proc_caches_init();
	uts_ns_init();
	key_init();
	security_init();
	dbg_late_init();
	net_ns_init();
	vfs_caches_init();
	pagecache_init();
	signals_init();
	seq_file_init();
	proc_root_init();
	nsfs_init();
	cpuset_init();
	cgroup_init();
	taskstats_init_early();
	delayacct_init();

	acpi_subsystem_init();
	arch_post_acpi_subsys_init();
	kcsan_init();

	/* Do the rest non-__init'ed, we're now alive */
	arch_call_rest_init();

	/*
	 * Avoid stack canaries in callers of boot_init_stack_canary for gcc-10
	 * and older.
	 */
#if !__has_attribute(__no_stack_protector__)
	prevent_tail_call_optimization();
#endif
}

/* Call all constructor functions linked into the kernel. */
static void __init do_ctors(void)
{
/*
 * For UML, the constructors have already been called by the
 * normal setup code as it's just a normal ELF binary, so we
 * cannot do it again - but we do need CONFIG_CONSTRUCTORS
 * even on UML for modules.
 */
#if defined(CONFIG_CONSTRUCTORS) && !defined(CONFIG_UML)
	ctor_fn_t *fn = (ctor_fn_t *) __ctors_start;

	for (; fn < (ctor_fn_t *) __ctors_end; fn++)
		(*fn)();
#endif
}

#ifdef CONFIG_KALLSYMS
struct blacklist_entry {
	struct list_head next;
	char *buf;
};

static __initdata_or_module LIST_HEAD(blacklisted_initcalls);

static int __init initcall_blacklist(char *str)
{
	char *str_entry;
	struct blacklist_entry *entry;

	/* str argument is a comma-separated list of functions */
	do {
		str_entry = strsep(&str, ",");
		if (str_entry) {
			pr_debug("blacklisting initcall %s\n", str_entry);
			entry = memblock_alloc(sizeof(*entry),
					       SMP_CACHE_BYTES);
			if (!entry)
				panic("%s: Failed to allocate %zu bytes\n",
				      __func__, sizeof(*entry));
			entry->buf = memblock_alloc(strlen(str_entry) + 1,
						    SMP_CACHE_BYTES);
			if (!entry->buf)
				panic("%s: Failed to allocate %zu bytes\n",
				      __func__, strlen(str_entry) + 1);
			strcpy(entry->buf, str_entry);
			list_add(&entry->next, &blacklisted_initcalls);
		}
	} while (str_entry);

	return 1;
}

static bool __init_or_module initcall_blacklisted(initcall_t fn)
{
	struct blacklist_entry *entry;
	char fn_name[KSYM_SYMBOL_LEN];
	unsigned long addr;

	if (list_empty(&blacklisted_initcalls))
		return false;

	addr = (unsigned long) dereference_function_descriptor(fn);
	sprint_symbol_no_offset(fn_name, addr);

	/*
	 * fn will be "function_name [module_name]" where [module_name] is not
	 * displayed for built-in init functions.  Strip off the [module_name].
	 */
	strreplace(fn_name, ' ', '\0');

	list_for_each_entry(entry, &blacklisted_initcalls, next) {
		if (!strcmp(fn_name, entry->buf)) {
			pr_debug("initcall %s blacklisted\n", fn_name);
			return true;
		}
	}

	return false;
}
#else
static int __init initcall_blacklist(char *str)
{
	pr_warn("initcall_blacklist requires CONFIG_KALLSYMS\n");
	return 0;
}

static bool __init_or_module initcall_blacklisted(initcall_t fn)
{
	return false;
}
#endif
__setup("initcall_blacklist=", initcall_blacklist);

static __init_or_module void
trace_initcall_start_cb(void *data, initcall_t fn)
{
	ktime_t *calltime = data;

	printk(KERN_DEBUG "calling  %pS @ %i\n", fn, task_pid_nr(current));
	*calltime = ktime_get();
}

static __init_or_module void
trace_initcall_finish_cb(void *data, initcall_t fn, int ret)
{
	ktime_t rettime, *calltime = data;

	rettime = ktime_get();
	printk(KERN_DEBUG "initcall %pS returned %d after %lld usecs\n",
		 fn, ret, (unsigned long long)ktime_us_delta(rettime, *calltime));
}

static ktime_t initcall_calltime;

#ifdef TRACEPOINTS_ENABLED
static void __init initcall_debug_enable(void)
{
	int ret;

	ret = register_trace_initcall_start(trace_initcall_start_cb,
					    &initcall_calltime);
	ret |= register_trace_initcall_finish(trace_initcall_finish_cb,
					      &initcall_calltime);
	WARN(ret, "Failed to register initcall tracepoints\n");
}
# define do_trace_initcall_start	trace_initcall_start
# define do_trace_initcall_finish	trace_initcall_finish
#else
static inline void do_trace_initcall_start(initcall_t fn)
{
	if (!initcall_debug)
		return;
	trace_initcall_start_cb(&initcall_calltime, fn);
}
static inline void do_trace_initcall_finish(initcall_t fn, int ret)
{
	if (!initcall_debug)
		return;
	trace_initcall_finish_cb(&initcall_calltime, fn, ret);
}
#endif /* !TRACEPOINTS_ENABLED */

int __init_or_module do_one_initcall(initcall_t fn)
{
	int count = preempt_count();
	char msgbuf[64];
	int ret;

	if (initcall_blacklisted(fn))
		return -EPERM;

	do_trace_initcall_start(fn);
	ret = fn();
	do_trace_initcall_finish(fn, ret);

	msgbuf[0] = 0;

	if (preempt_count() != count) {
		sprintf(msgbuf, "preemption imbalance ");
		preempt_count_set(count);
	}
	if (irqs_disabled()) {
		strlcat(msgbuf, "disabled interrupts ", sizeof(msgbuf));
		local_irq_enable();
	}
	WARN(msgbuf[0], "initcall %pS returned with %s\n", fn, msgbuf);

	add_latent_entropy();
	return ret;
}


static initcall_entry_t *initcall_levels[] __initdata = {
	__initcall0_start,
	__initcall1_start,
	__initcall2_start,
	__initcall3_start,
	__initcall4_start,
	__initcall5_start,
	__initcall6_start,
	__initcall7_start,
	__initcall_end,
};

/* Keep these in sync with initcalls in include/linux/init.h */
static const char *initcall_level_names[] __initdata = {
	"pure",
	"core",
	"postcore",
	"arch",
	"subsys",
	"fs",
	"device",
	"late",
};

static int __init ignore_unknown_bootoption(char *param, char *val,
			       const char *unused, void *arg)
{
	return 0;
}

static void __init do_initcall_level(int level, char *command_line)
{
	initcall_entry_t *fn;

	parse_args(initcall_level_names[level],
		   command_line, __start___param,
		   __stop___param - __start___param,
		   level, level,
		   NULL, ignore_unknown_bootoption);

	trace_initcall_level(initcall_level_names[level]);
	for (fn = initcall_levels[level]; fn < initcall_levels[level+1]; fn++)
		do_one_initcall(initcall_from_entry(fn));
}

static void __init do_initcalls(void)
{
	int level;
	size_t len = saved_command_line_len + 1;
	char *command_line;

	command_line = kzalloc(len, GFP_KERNEL);
	if (!command_line)
		panic("%s: Failed to allocate %zu bytes\n", __func__, len);

	for (level = 0; level < ARRAY_SIZE(initcall_levels) - 1; level++) {
		/* Parser modifies command_line, restore it each time */
		strcpy(command_line, saved_command_line);
		do_initcall_level(level, command_line);
	}

	kfree(command_line);
}

/*
 * Ok, the machine is now initialized. None of the devices
 * have been touched yet, but the CPU subsystem is up and
 * running, and memory and process management works.
 *
 * Now we can finally start doing some real work..
 */
static void __init do_basic_setup(void)
{
	cpuset_init_smp();
	driver_init();
	init_irq_proc();
	do_ctors();
	do_initcalls();
}

static void __init do_pre_smp_initcalls(void)
{
	initcall_entry_t *fn;

	trace_initcall_level("early");
	for (fn = __initcall_start; fn < __initcall0_start; fn++)
		do_one_initcall(initcall_from_entry(fn));
}

static int run_init_process(const char *init_filename)
{
	const char *const *p;

	argv_init[0] = init_filename;
	pr_info("Run %s as init process\n", init_filename);
	pr_debug("  with arguments:\n");
	for (p = argv_init; *p; p++)
		pr_debug("    %s\n", *p);
	pr_debug("  with environment:\n");
	for (p = envp_init; *p; p++)
		pr_debug("    %s\n", *p);
	return kernel_execve(init_filename, argv_init, envp_init);
}

static int try_to_run_init_process(const char *init_filename)
{
	int ret;

	ret = run_init_process(init_filename);

	if (ret && ret != -ENOENT) {
		pr_err("Starting init: %s exists but couldn't execute it (error %d)\n",
		       init_filename, ret);
	}

	return ret;
}

static noinline void __init kernel_init_freeable(void);

#if defined(CONFIG_STRICT_KERNEL_RWX) || defined(CONFIG_STRICT_MODULE_RWX)
bool rodata_enabled __ro_after_init = true;

#ifndef arch_parse_debug_rodata
static inline bool arch_parse_debug_rodata(char *str) { return false; }
#endif

static int __init set_debug_rodata(char *str)
{
	if (arch_parse_debug_rodata(str))
		return 0;

	if (str && !strcmp(str, "on"))
		rodata_enabled = true;
	else if (str && !strcmp(str, "off"))
		rodata_enabled = false;
	else
		pr_warn("Invalid option string for rodata: '%s'\n", str);
	return 0;
}
early_param("rodata", set_debug_rodata);
#endif

#ifdef CONFIG_STRICT_KERNEL_RWX
static void mark_readonly(void)
{
	if (rodata_enabled) {
		/*
		 * load_module() results in W+X mappings, which are cleaned
		 * up with call_rcu().  Let's make sure that queued work is
		 * flushed so that we don't hit false positives looking for
		 * insecure pages which are W+X.
		 */
		rcu_barrier();
		mark_rodata_ro();
		rodata_test();
	} else
		pr_info("Kernel memory protection disabled.\n");
}
#elif defined(CONFIG_ARCH_HAS_STRICT_KERNEL_RWX)
static inline void mark_readonly(void)
{
	pr_warn("Kernel memory protection not selected by kernel config.\n");
}
#else
static inline void mark_readonly(void)
{
	pr_warn("This architecture does not have kernel memory protection.\n");
}
#endif

void __weak free_initmem(void)
{
	free_initmem_default(POISON_FREE_INITMEM);
}

static int __ref kernel_init(void *unused)
{
	int ret;

	/*
	 * Wait until kthreadd is all set-up.
	 */
	wait_for_completion(&kthreadd_done);

	kernel_init_freeable();
	/* need to finish all async __init code before freeing the memory */
	async_synchronize_full();

	system_state = SYSTEM_FREEING_INITMEM;
	kprobe_free_init_mem();
	ftrace_free_init_mem();
	kgdb_free_init_mem();
	exit_boot_config();
	free_initmem();
	mark_readonly();

	/*
	 * Kernel mappings are now finalized - update the userspace page-table
	 * to finalize PTI.
	 */
	pti_finalize();

	system_state = SYSTEM_RUNNING;
	numa_default_policy();

	rcu_end_inkernel_boot();

	do_sysctl_args();

	if (ramdisk_execute_command) {
		ret = run_init_process(ramdisk_execute_command);
		if (!ret)
			return 0;
		pr_err("Failed to execute %s (error %d)\n",
		       ramdisk_execute_command, ret);
	}

	/*
	 * We try each of these until one succeeds.
	 *
	 * The Bourne shell can be used instead of init if we are
	 * trying to recover a really broken machine.
	 */
	if (execute_command) {
		ret = run_init_process(execute_command);
		if (!ret)
			return 0;
		panic("Requested init %s failed (error %d).",
		      execute_command, ret);
	}

	if (CONFIG_DEFAULT_INIT[0] != '\0') {
		ret = run_init_process(CONFIG_DEFAULT_INIT);
		if (ret)
			pr_err("Default init %s failed (error %d)\n",
			       CONFIG_DEFAULT_INIT, ret);
		else
			return 0;
	}

	if (!try_to_run_init_process("/sbin/init") ||
	    !try_to_run_init_process("/etc/init") ||
	    !try_to_run_init_process("/bin/init") ||
	    !try_to_run_init_process("/bin/sh"))
		return 0;

	panic("No working init found.  Try passing init= option to kernel. "
	      "See Linux Documentation/admin-guide/init.rst for guidance.");
}

/* Open /dev/console, for stdin/stdout/stderr, this should never fail */
void __init console_on_rootfs(void)
{
	struct file *file = filp_open("/dev/console", O_RDWR, 0);

	if (IS_ERR(file)) {
		pr_err("Warning: unable to open an initial console.\n");
		return;
	}
	init_dup(file);
	init_dup(file);
	init_dup(file);
	fput(file);
}

static noinline void __init kernel_init_freeable(void)
{
	/* Now the scheduler is fully set up and can do blocking allocations */
	gfp_allowed_mask = __GFP_BITS_MASK;

	/*
	 * init can allocate pages on any node
	 */
	set_mems_allowed(node_states[N_MEMORY]);

	cad_pid = get_pid(task_pid(current));

	smp_prepare_cpus(setup_max_cpus);

	workqueue_init();

	init_mm_internals();

	rcu_init_tasks_generic();
	do_pre_smp_initcalls();
	lockup_detector_init();

	smp_init();
	sched_init_smp();

	workqueue_init_topology();
	padata_init();
	page_alloc_init_late();

	do_basic_setup();

	kunit_run_all_tests();

	wait_for_initramfs();
	console_on_rootfs();

	/*
	 * check if there is an early userspace init.  If yes, let it do all
	 * the work
	 */
	if (init_eaccess(ramdisk_execute_command) != 0) {
		ramdisk_execute_command = NULL;
		prepare_namespace();
	}

	/*
	 * Ok, we have completed the initial bootup, and
	 * we're essentially up and running. Get rid of the
	 * initmem segments and start the user-mode stuff..
	 *
	 * rootfs is available now, try loading the public keys
	 * and default modules
	 */

	integrity_load_keys();
}<|MERGE_RESOLUTION|>--- conflicted
+++ resolved
@@ -799,72 +799,6 @@
 }
 #endif
 
-<<<<<<< HEAD
-/* Report memory auto-initialization states for this boot. */
-static void __init report_meminit(void)
-{
-	const char *stack;
-
-	if (IS_ENABLED(CONFIG_INIT_STACK_ALL_PATTERN))
-		stack = "all(pattern)";
-	else if (IS_ENABLED(CONFIG_INIT_STACK_ALL_ZERO))
-		stack = "all(zero)";
-	else if (IS_ENABLED(CONFIG_GCC_PLUGIN_STRUCTLEAK_BYREF_ALL))
-		stack = "byref_all(zero)";
-	else if (IS_ENABLED(CONFIG_GCC_PLUGIN_STRUCTLEAK_BYREF))
-		stack = "byref(zero)";
-	else if (IS_ENABLED(CONFIG_GCC_PLUGIN_STRUCTLEAK_USER))
-		stack = "__user(zero)";
-	else
-		stack = "off";
-
-	pr_info("mem auto-init: stack:%s, heap alloc:%s, heap free:%s\n",
-		stack, want_init_on_alloc(GFP_KERNEL) ? "on" : "off",
-		want_init_on_free() ? "on" : "off");
-	if (want_init_on_free())
-		pr_info("mem auto-init: clearing system memory may take some time...\n");
-}
-
-/*
- * Set up kernel memory allocators
- */
-static void __init mm_init(void)
-{
-	/*
-	 * page_ext requires contiguous pages,
-	 * bigger than MAX_ORDER unless SPARSEMEM.
-	 */
-	page_ext_init_flatmem();
-	init_mem_debugging_and_hardening();
-	kfence_alloc_pool();
-	report_meminit();
-	kmsan_init_shadow();
-	stack_depot_early_init();
-	mem_init();
-	mem_init_print_info();
-	kmem_cache_init();
-	/*
-	 * page_owner must be initialized after buddy is ready, and also after
-	 * slab is ready so that stack_depot_init() works properly
-	 */
-	page_ext_init_flatmem_late();
-	kmemleak_init();
-	pgtable_init();
-	debug_objects_mem_init();
-	vmalloc_init();
-	/* Should be run after vmap initialization */
-	if (early_page_ext_enabled())
-		page_ext_init();
-	/* Should be run before the first non-init thread is created */
-	init_espfix_bsp();
-	/* Should be run after espfix64 is set up. */
-	pti_init();
-	kmsan_init_runtime();
-	mm_cache_init();
-}
-
-=======
->>>>>>> 98817289
 #ifdef CONFIG_RANDOMIZE_KSTACK_OFFSET
 DEFINE_STATIC_KEY_MAYBE_RO(CONFIG_RANDOMIZE_KSTACK_OFFSET_DEFAULT,
 			   randomize_kstack_offset);
@@ -995,11 +929,7 @@
 	vfs_caches_init_early();
 	sort_main_extable();
 	trap_init();
-<<<<<<< HEAD
-	mm_init();
-=======
 	mm_core_init();
->>>>>>> 98817289
 	poking_init();
 	ftrace_init();
 
