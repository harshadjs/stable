// SPDX-License-Identifier: GPL-2.0-only
/*
 * VFIO-KVM bridge pseudo device
 *
 * Copyright (C) 2013 Red Hat, Inc.  All rights reserved.
 *     Author: Alex Williamson <alex.williamson@redhat.com>
 */

#include <linux/errno.h>
#include <linux/file.h>
#include <linux/kvm_host.h>
#include <linux/list.h>
#include <linux/module.h>
#include <linux/mutex.h>
#include <linux/slab.h>
#include <linux/uaccess.h>
#include <linux/vfio.h>
#include "vfio.h"

#ifdef CONFIG_SPAPR_TCE_IOMMU
#include <asm/kvm_ppc.h>
#endif

struct kvm_vfio_file {
	struct list_head node;
	struct file *file;
#ifdef CONFIG_SPAPR_TCE_IOMMU
	struct iommu_group *iommu_group;
#endif
};

struct kvm_vfio {
	struct list_head file_list;
	struct mutex lock;
	bool noncoherent;
};

static void kvm_vfio_file_set_kvm(struct file *file, struct kvm *kvm)
{
	void (*fn)(struct file *file, struct kvm *kvm);

	fn = symbol_get(vfio_file_set_kvm);
	if (!fn)
		return;

	fn(file, kvm);

	symbol_put(vfio_file_set_kvm);
}

static bool kvm_vfio_file_enforced_coherent(struct file *file)
{
	bool (*fn)(struct file *file);
	bool ret;

	fn = symbol_get(vfio_file_enforced_coherent);
	if (!fn)
		return false;

	ret = fn(file);

	symbol_put(vfio_file_enforced_coherent);

	return ret;
}

static bool kvm_vfio_file_is_valid(struct file *file)
{
	bool (*fn)(struct file *file);
	bool ret;

	fn = symbol_get(vfio_file_is_valid);
	if (!fn)
		return false;

	ret = fn(file);

	symbol_put(vfio_file_is_valid);

	return ret;
}

#ifdef CONFIG_SPAPR_TCE_IOMMU
static struct iommu_group *kvm_vfio_file_iommu_group(struct file *file)
{
	struct iommu_group *(*fn)(struct file *file);
	struct iommu_group *ret;

	fn = symbol_get(vfio_file_iommu_group);
	if (!fn)
		return NULL;

	ret = fn(file);

	symbol_put(vfio_file_iommu_group);

	return ret;
}

static void kvm_spapr_tce_release_vfio_group(struct kvm *kvm,
					     struct kvm_vfio_file *kvf)
{
	if (WARN_ON_ONCE(!kvf->iommu_group))
		return;

	kvm_spapr_tce_release_iommu_group(kvm, kvf->iommu_group);
	iommu_group_put(kvf->iommu_group);
	kvf->iommu_group = NULL;
}
#endif

/*
 * Groups/devices can use the same or different IOMMU domains. If the same
 * then adding a new group/device may change the coherency of groups/devices
 * we've previously been told about. We don't want to care about any of
 * that so we retest each group/device and bail as soon as we find one that's
 * noncoherent.  This means we only ever [un]register_noncoherent_dma once
 * for the whole device.
 */
static void kvm_vfio_update_coherency(struct kvm_device *dev)
{
	struct kvm_vfio *kv = dev->private;
	bool noncoherent = false;
	struct kvm_vfio_file *kvf;

<<<<<<< HEAD
	mutex_lock(&kv->lock);

=======
>>>>>>> bd3a9e57
	list_for_each_entry(kvf, &kv->file_list, node) {
		if (!kvm_vfio_file_enforced_coherent(kvf->file)) {
			noncoherent = true;
			break;
		}
	}

	if (noncoherent != kv->noncoherent) {
		kv->noncoherent = noncoherent;

		if (kv->noncoherent)
			kvm_arch_register_noncoherent_dma(dev->kvm);
		else
			kvm_arch_unregister_noncoherent_dma(dev->kvm);
	}
}

static int kvm_vfio_file_add(struct kvm_device *dev, unsigned int fd)
{
	struct kvm_vfio *kv = dev->private;
	struct kvm_vfio_file *kvf;
	struct file *filp;
	int ret = 0;

	filp = fget(fd);
	if (!filp)
		return -EBADF;

	/* Ensure the FD is a vfio FD. */
	if (!kvm_vfio_file_is_valid(filp)) {
		ret = -EINVAL;
		goto out_fput;
	}

	mutex_lock(&kv->lock);

	list_for_each_entry(kvf, &kv->file_list, node) {
		if (kvf->file == filp) {
			ret = -EEXIST;
			goto out_unlock;
		}
	}

	kvf = kzalloc(sizeof(*kvf), GFP_KERNEL_ACCOUNT);
	if (!kvf) {
		ret = -ENOMEM;
		goto out_unlock;
	}

<<<<<<< HEAD
	kvf->file = filp;
=======
	kvf->file = get_file(filp);
>>>>>>> bd3a9e57
	list_add_tail(&kvf->node, &kv->file_list);

	kvm_arch_start_assignment(dev->kvm);
	kvm_vfio_file_set_kvm(kvf->file, dev->kvm);
<<<<<<< HEAD

	mutex_unlock(&kv->lock);

=======
>>>>>>> bd3a9e57
	kvm_vfio_update_coherency(dev);

out_unlock:
	mutex_unlock(&kv->lock);
out_fput:
	fput(filp);
	return ret;
}

static int kvm_vfio_file_del(struct kvm_device *dev, unsigned int fd)
{
	struct kvm_vfio *kv = dev->private;
	struct kvm_vfio_file *kvf;
	struct fd f;
	int ret;

	f = fdget(fd);
	if (!f.file)
		return -EBADF;

	ret = -ENOENT;

	mutex_lock(&kv->lock);

	list_for_each_entry(kvf, &kv->file_list, node) {
		if (kvf->file != f.file)
			continue;

		list_del(&kvf->node);
		kvm_arch_end_assignment(dev->kvm);
#ifdef CONFIG_SPAPR_TCE_IOMMU
		kvm_spapr_tce_release_vfio_group(dev->kvm, kvf);
#endif
		kvm_vfio_file_set_kvm(kvf->file, NULL);
		fput(kvf->file);
		kfree(kvf);
		ret = 0;
		break;
	}

	kvm_vfio_update_coherency(dev);

	mutex_unlock(&kv->lock);

	fdput(f);

	return ret;
}

#ifdef CONFIG_SPAPR_TCE_IOMMU
static int kvm_vfio_file_set_spapr_tce(struct kvm_device *dev,
				       void __user *arg)
{
	struct kvm_vfio_spapr_tce param;
	struct kvm_vfio *kv = dev->private;
	struct kvm_vfio_file *kvf;
	struct fd f;
	int ret;

	if (copy_from_user(&param, arg, sizeof(struct kvm_vfio_spapr_tce)))
		return -EFAULT;

	f = fdget(param.groupfd);
	if (!f.file)
		return -EBADF;

	ret = -ENOENT;

	mutex_lock(&kv->lock);

	list_for_each_entry(kvf, &kv->file_list, node) {
		if (kvf->file != f.file)
			continue;

		if (!kvf->iommu_group) {
			kvf->iommu_group = kvm_vfio_file_iommu_group(kvf->file);
			if (WARN_ON_ONCE(!kvf->iommu_group)) {
				ret = -EIO;
				goto err_fdput;
			}
		}

		ret = kvm_spapr_tce_attach_iommu_group(dev->kvm, param.tablefd,
						       kvf->iommu_group);
		break;
	}

err_fdput:
	mutex_unlock(&kv->lock);
	fdput(f);
	return ret;
}
#endif

static int kvm_vfio_set_file(struct kvm_device *dev, long attr,
			     void __user *arg)
{
	int32_t __user *argp = arg;
	int32_t fd;

	switch (attr) {
	case KVM_DEV_VFIO_FILE_ADD:
		if (get_user(fd, argp))
			return -EFAULT;
		return kvm_vfio_file_add(dev, fd);

	case KVM_DEV_VFIO_FILE_DEL:
		if (get_user(fd, argp))
			return -EFAULT;
		return kvm_vfio_file_del(dev, fd);

#ifdef CONFIG_SPAPR_TCE_IOMMU
	case KVM_DEV_VFIO_GROUP_SET_SPAPR_TCE:
		return kvm_vfio_file_set_spapr_tce(dev, arg);
#endif
	}

	return -ENXIO;
}

static int kvm_vfio_set_attr(struct kvm_device *dev,
			     struct kvm_device_attr *attr)
{
	switch (attr->group) {
<<<<<<< HEAD
	case KVM_DEV_VFIO_GROUP:
=======
	case KVM_DEV_VFIO_FILE:
>>>>>>> bd3a9e57
		return kvm_vfio_set_file(dev, attr->attr,
					 u64_to_user_ptr(attr->addr));
	}

	return -ENXIO;
}

static int kvm_vfio_has_attr(struct kvm_device *dev,
			     struct kvm_device_attr *attr)
{
	switch (attr->group) {
	case KVM_DEV_VFIO_FILE:
		switch (attr->attr) {
		case KVM_DEV_VFIO_FILE_ADD:
		case KVM_DEV_VFIO_FILE_DEL:
#ifdef CONFIG_SPAPR_TCE_IOMMU
		case KVM_DEV_VFIO_GROUP_SET_SPAPR_TCE:
#endif
			return 0;
		}

		break;
	}

	return -ENXIO;
}

static void kvm_vfio_release(struct kvm_device *dev)
{
	struct kvm_vfio *kv = dev->private;
	struct kvm_vfio_file *kvf, *tmp;

	list_for_each_entry_safe(kvf, tmp, &kv->file_list, node) {
#ifdef CONFIG_SPAPR_TCE_IOMMU
		kvm_spapr_tce_release_vfio_group(dev->kvm, kvf);
#endif
		kvm_vfio_file_set_kvm(kvf->file, NULL);
		fput(kvf->file);
		list_del(&kvf->node);
		kfree(kvf);
		kvm_arch_end_assignment(dev->kvm);
	}

	kvm_vfio_update_coherency(dev);

	kfree(kv);
	kfree(dev); /* alloc by kvm_ioctl_create_device, free by .release */
}

static int kvm_vfio_create(struct kvm_device *dev, u32 type);

static struct kvm_device_ops kvm_vfio_ops = {
	.name = "kvm-vfio",
	.create = kvm_vfio_create,
	.release = kvm_vfio_release,
	.set_attr = kvm_vfio_set_attr,
	.has_attr = kvm_vfio_has_attr,
};

static int kvm_vfio_create(struct kvm_device *dev, u32 type)
{
	struct kvm_device *tmp;
	struct kvm_vfio *kv;

	/* Only one VFIO "device" per VM */
	list_for_each_entry(tmp, &dev->kvm->devices, vm_node)
		if (tmp->ops == &kvm_vfio_ops)
			return -EBUSY;

	kv = kzalloc(sizeof(*kv), GFP_KERNEL_ACCOUNT);
	if (!kv)
		return -ENOMEM;

	INIT_LIST_HEAD(&kv->file_list);
	mutex_init(&kv->lock);

	dev->private = kv;

	return 0;
}

int kvm_vfio_ops_init(void)
{
	return kvm_register_device_ops(&kvm_vfio_ops, KVM_DEV_TYPE_VFIO);
}

void kvm_vfio_ops_exit(void)
{
	kvm_unregister_device_ops(KVM_DEV_TYPE_VFIO);
}<|MERGE_RESOLUTION|>--- conflicted
+++ resolved
@@ -123,11 +123,6 @@
 	bool noncoherent = false;
 	struct kvm_vfio_file *kvf;
 
-<<<<<<< HEAD
-	mutex_lock(&kv->lock);
-
-=======
->>>>>>> bd3a9e57
 	list_for_each_entry(kvf, &kv->file_list, node) {
 		if (!kvm_vfio_file_enforced_coherent(kvf->file)) {
 			noncoherent = true;
@@ -177,21 +172,11 @@
 		goto out_unlock;
 	}
 
-<<<<<<< HEAD
-	kvf->file = filp;
-=======
 	kvf->file = get_file(filp);
->>>>>>> bd3a9e57
 	list_add_tail(&kvf->node, &kv->file_list);
 
 	kvm_arch_start_assignment(dev->kvm);
 	kvm_vfio_file_set_kvm(kvf->file, dev->kvm);
-<<<<<<< HEAD
-
-	mutex_unlock(&kv->lock);
-
-=======
->>>>>>> bd3a9e57
 	kvm_vfio_update_coherency(dev);
 
 out_unlock:
@@ -316,11 +301,7 @@
 			     struct kvm_device_attr *attr)
 {
 	switch (attr->group) {
-<<<<<<< HEAD
-	case KVM_DEV_VFIO_GROUP:
-=======
 	case KVM_DEV_VFIO_FILE:
->>>>>>> bd3a9e57
 		return kvm_vfio_set_file(dev, attr->attr,
 					 u64_to_user_ptr(attr->addr));
 	}
