/* SPDX-License-Identifier: LGPL-2.1 OR MIT */
/* nolibc.h
 * Copyright (C) 2017-2018 Willy Tarreau <w@1wt.eu>
 */

/*
 * This file is designed to be used as a libc alternative for minimal programs
 * with very limited requirements. It consists of a small number of syscall and
 * type definitions, and the minimal startup code needed to call main().
 * All syscalls are declared as static functions so that they can be optimized
 * away by the compiler when not used.
 *
 * Syscalls are split into 3 levels:
 *   - The lower level is the arch-specific syscall() definition, consisting in
 *     assembly code in compound expressions. These are called my_syscall0() to
 *     my_syscall6() depending on the number of arguments. The MIPS
 *     implementation is limited to 5 arguments. All input arguments are cast
 *     to a long stored in a register. These expressions always return the
 *     syscall's return value as a signed long value which is often either a
 *     pointer or the negated errno value.
 *
 *   - The second level is mostly architecture-independent. It is made of
 *     static functions called sys_<name>() which rely on my_syscallN()
 *     depending on the syscall definition. These functions are responsible
 *     for exposing the appropriate types for the syscall arguments (int,
 *     pointers, etc) and for setting the appropriate return type (often int).
 *     A few of them are architecture-specific because the syscalls are not all
 *     mapped exactly the same among architectures. For example, some archs do
 *     not implement select() and need pselect6() instead, so the sys_select()
 *     function will have to abstract this.
 *
 *   - The third level is the libc call definition. It exposes the lower raw
 *     sys_<name>() calls in a way that looks like what a libc usually does,
 *     takes care of specific input values, and of setting errno upon error.
 *     There can be minor variations compared to standard libc calls. For
 *     example the open() call always takes 3 args here.
 *
 * The errno variable is declared static and unused. This way it can be
 * optimized away if not used. However this means that a program made of
 * multiple C files may observe different errno values (one per C file). For
 * the type of programs this project targets it usually is not a problem. The
 * resulting program may even be reduced by defining the NOLIBC_IGNORE_ERRNO
 * macro, in which case the errno value will never be assigned.
 *
 * Some stdint-like integer types are defined. These are valid on all currently
 * supported architectures, because signs are enforced, ints are assumed to be
 * 32 bits, longs the size of a pointer and long long 64 bits. If more
 * architectures have to be supported, this may need to be adapted.
 *
 * Some macro definitions like the O_* values passed to open(), and some
 * structures like the sys_stat struct depend on the architecture.
 *
 * The definitions start with the architecture-specific parts, which are picked
 * based on what the compiler knows about the target architecture, and are
 * completed with the generic code. Since it is the compiler which sets the
 * target architecture, cross-compiling normally works out of the box without
 * having to specify anything.
 *
 * Finally some very common libc-level functions are provided. It is the case
 * for a few functions usually found in string.h, ctype.h, or stdlib.h.
 *
 * The nolibc.h file is only a convenient entry point which includes all other
 * files. It also defines the NOLIBC macro, so that it is possible for a
 * program to check this macro to know if it is being built against and decide
 * to disable some features or simply not to include some standard libc files.
 *
 * A simple static executable may be built this way :
 *      $ gcc -fno-asynchronous-unwind-tables -fno-ident -s -Os -nostdlib \
 *            -static -include nolibc.h -o hello hello.c -lgcc
 *
 * Simple programs meant to be reasonably portable to various libc and using
 * only a few common includes, may also be built by simply making the include
 * path point to the nolibc directory:
 *      $ gcc -fno-asynchronous-unwind-tables -fno-ident -s -Os -nostdlib \
 *            -I../nolibc -o hello hello.c -lgcc
 *
 * The available standard (but limited) include files are:
 *   ctype.h, errno.h, signal.h, stdio.h, stdlib.h, string.h, time.h
 *
 * In addition, the following ones are expected to be provided by the compiler:
 *   float.h, stdarg.h, stddef.h
 *
 * The following ones which are part to the C standard are not provided:
 *   assert.h, locale.h, math.h, setjmp.h, limits.h
 *
 * A very useful calling convention table may be found here :
 *      http://man7.org/linux/man-pages/man2/syscall.2.html
 *
 * This doc is quite convenient though not necessarily up to date :
 *      https://w3challs.com/syscalls/
 *
 */
#ifndef _NOLIBC_H
#define _NOLIBC_H

<<<<<<< HEAD
/* standard type definitions */
#include "std.h"

/* system includes */
#include <asm/unistd.h>
#include <asm/signal.h>  // for SIGCHLD
#include <asm/ioctls.h>
#include <asm/errno.h>
#include <linux/fs.h>
#include <linux/loop.h>
#include <linux/time.h>
#include "arch.h"
#include "types.h"
=======
#include "std.h"
#include "arch.h"
#include "types.h"
#include "sys.h"
#include "ctype.h"
#include "signal.h"
#include "stdio.h"
#include "stdlib.h"
#include "string.h"
#include "time.h"
#include "unistd.h"
>>>>>>> d60c95ef

/* Used by programs to avoid std includes */
#define NOLIBC

<<<<<<< HEAD
/* this way it will be removed if unused */
static int errno;

#ifndef NOLIBC_IGNORE_ERRNO
#define SET_ERRNO(v) do { errno = (v); } while (0)
#else
#define SET_ERRNO(v) do { } while (0)
#endif

/* errno codes all ensure that they will not conflict with a valid pointer
 * because they all correspond to the highest addressable memory page.
 */
#define MAX_ERRNO 4095


/* Below are the C functions used to declare the raw syscalls. They try to be
 * architecture-agnostic, and return either a success or -errno. Declaring them
 * static will lead to them being inlined in most cases, but it's still possible
 * to reference them by a pointer if needed.
 */
static __attribute__((unused))
void *sys_brk(void *addr)
{
	return (void *)my_syscall1(__NR_brk, addr);
}

static __attribute__((noreturn,unused))
void sys_exit(int status)
{
	my_syscall1(__NR_exit, status & 255);
	while(1); // shut the "noreturn" warnings.
}

static __attribute__((unused))
int sys_chdir(const char *path)
{
	return my_syscall1(__NR_chdir, path);
}

static __attribute__((unused))
int sys_chmod(const char *path, mode_t mode)
{
#ifdef __NR_fchmodat
	return my_syscall4(__NR_fchmodat, AT_FDCWD, path, mode, 0);
#elif defined(__NR_chmod)
	return my_syscall2(__NR_chmod, path, mode);
#else
#error Neither __NR_fchmodat nor __NR_chmod defined, cannot implement sys_chmod()
#endif
}

static __attribute__((unused))
int sys_chown(const char *path, uid_t owner, gid_t group)
{
#ifdef __NR_fchownat
	return my_syscall5(__NR_fchownat, AT_FDCWD, path, owner, group, 0);
#elif defined(__NR_chown)
	return my_syscall3(__NR_chown, path, owner, group);
#else
#error Neither __NR_fchownat nor __NR_chown defined, cannot implement sys_chown()
#endif
}

static __attribute__((unused))
int sys_chroot(const char *path)
{
	return my_syscall1(__NR_chroot, path);
}

static __attribute__((unused))
int sys_close(int fd)
{
	return my_syscall1(__NR_close, fd);
}

static __attribute__((unused))
int sys_dup(int fd)
{
	return my_syscall1(__NR_dup, fd);
}

#ifdef __NR_dup3
static __attribute__((unused))
int sys_dup3(int old, int new, int flags)
{
	return my_syscall3(__NR_dup3, old, new, flags);
}
#endif

static __attribute__((unused))
int sys_dup2(int old, int new)
{
#ifdef __NR_dup3
	return my_syscall3(__NR_dup3, old, new, 0);
#elif defined(__NR_dup2)
	return my_syscall2(__NR_dup2, old, new);
#else
#error Neither __NR_dup3 nor __NR_dup2 defined, cannot implement sys_dup2()
#endif
}

static __attribute__((unused))
int sys_execve(const char *filename, char *const argv[], char *const envp[])
{
	return my_syscall3(__NR_execve, filename, argv, envp);
}

static __attribute__((unused))
pid_t sys_fork(void)
{
#ifdef __NR_clone
	/* note: some archs only have clone() and not fork(). Different archs
	 * have a different API, but most archs have the flags on first arg and
	 * will not use the rest with no other flag.
	 */
	return my_syscall5(__NR_clone, SIGCHLD, 0, 0, 0, 0);
#elif defined(__NR_fork)
	return my_syscall0(__NR_fork);
#else
#error Neither __NR_clone nor __NR_fork defined, cannot implement sys_fork()
#endif
}

static __attribute__((unused))
int sys_fsync(int fd)
{
	return my_syscall1(__NR_fsync, fd);
}

static __attribute__((unused))
int sys_getdents64(int fd, struct linux_dirent64 *dirp, int count)
{
	return my_syscall3(__NR_getdents64, fd, dirp, count);
}

static __attribute__((unused))
pid_t sys_getpgid(pid_t pid)
{
	return my_syscall1(__NR_getpgid, pid);
}

static __attribute__((unused))
pid_t sys_getpgrp(void)
{
	return sys_getpgid(0);
}

static __attribute__((unused))
pid_t sys_getpid(void)
{
	return my_syscall0(__NR_getpid);
}

static __attribute__((unused))
int sys_gettimeofday(struct timeval *tv, struct timezone *tz)
{
	return my_syscall2(__NR_gettimeofday, tv, tz);
}

static __attribute__((unused))
int sys_ioctl(int fd, unsigned long req, void *value)
{
	return my_syscall3(__NR_ioctl, fd, req, value);
}

static __attribute__((unused))
int sys_kill(pid_t pid, int signal)
{
	return my_syscall2(__NR_kill, pid, signal);
}

static __attribute__((unused))
int sys_link(const char *old, const char *new)
{
#ifdef __NR_linkat
	return my_syscall5(__NR_linkat, AT_FDCWD, old, AT_FDCWD, new, 0);
#elif defined(__NR_link)
	return my_syscall2(__NR_link, old, new);
#else
#error Neither __NR_linkat nor __NR_link defined, cannot implement sys_link()
#endif
}

static __attribute__((unused))
off_t sys_lseek(int fd, off_t offset, int whence)
{
	return my_syscall3(__NR_lseek, fd, offset, whence);
}

static __attribute__((unused))
int sys_mkdir(const char *path, mode_t mode)
{
#ifdef __NR_mkdirat
	return my_syscall3(__NR_mkdirat, AT_FDCWD, path, mode);
#elif defined(__NR_mkdir)
	return my_syscall2(__NR_mkdir, path, mode);
#else
#error Neither __NR_mkdirat nor __NR_mkdir defined, cannot implement sys_mkdir()
#endif
}

static __attribute__((unused))
long sys_mknod(const char *path, mode_t mode, dev_t dev)
{
#ifdef __NR_mknodat
	return my_syscall4(__NR_mknodat, AT_FDCWD, path, mode, dev);
#elif defined(__NR_mknod)
	return my_syscall3(__NR_mknod, path, mode, dev);
#else
#error Neither __NR_mknodat nor __NR_mknod defined, cannot implement sys_mknod()
#endif
}

static __attribute__((unused))
int sys_mount(const char *src, const char *tgt, const char *fst,
	      unsigned long flags, const void *data)
{
	return my_syscall5(__NR_mount, src, tgt, fst, flags, data);
}

static __attribute__((unused))
int sys_open(const char *path, int flags, mode_t mode)
{
#ifdef __NR_openat
	return my_syscall4(__NR_openat, AT_FDCWD, path, flags, mode);
#elif defined(__NR_open)
	return my_syscall3(__NR_open, path, flags, mode);
#else
#error Neither __NR_openat nor __NR_open defined, cannot implement sys_open()
#endif
}

static __attribute__((unused))
int sys_pivot_root(const char *new, const char *old)
{
	return my_syscall2(__NR_pivot_root, new, old);
}

static __attribute__((unused))
int sys_poll(struct pollfd *fds, int nfds, int timeout)
{
#if defined(__NR_ppoll)
	struct timespec t;

	if (timeout >= 0) {
		t.tv_sec  = timeout / 1000;
		t.tv_nsec = (timeout % 1000) * 1000000;
	}
	return my_syscall4(__NR_ppoll, fds, nfds, (timeout >= 0) ? &t : NULL, NULL);
#elif defined(__NR_poll)
	return my_syscall3(__NR_poll, fds, nfds, timeout);
#else
#error Neither __NR_ppoll nor __NR_poll defined, cannot implement sys_poll()
#endif
}

static __attribute__((unused))
ssize_t sys_read(int fd, void *buf, size_t count)
{
	return my_syscall3(__NR_read, fd, buf, count);
}

static __attribute__((unused))
ssize_t sys_reboot(int magic1, int magic2, int cmd, void *arg)
{
	return my_syscall4(__NR_reboot, magic1, magic2, cmd, arg);
}

static __attribute__((unused))
int sys_sched_yield(void)
{
	return my_syscall0(__NR_sched_yield);
}

static __attribute__((unused))
int sys_select(int nfds, fd_set *rfds, fd_set *wfds, fd_set *efds, struct timeval *timeout)
{
#if defined(__ARCH_WANT_SYS_OLD_SELECT) && !defined(__NR__newselect)
	struct sel_arg_struct {
		unsigned long n;
		fd_set *r, *w, *e;
		struct timeval *t;
	} arg = { .n = nfds, .r = rfds, .w = wfds, .e = efds, .t = timeout };
	return my_syscall1(__NR_select, &arg);
#elif defined(__ARCH_WANT_SYS_PSELECT6) && defined(__NR_pselect6)
	struct timespec t;

	if (timeout) {
		t.tv_sec  = timeout->tv_sec;
		t.tv_nsec = timeout->tv_usec * 1000;
	}
	return my_syscall6(__NR_pselect6, nfds, rfds, wfds, efds, timeout ? &t : NULL, NULL);
#elif defined(__NR__newselect) || defined(__NR_select)
#ifndef __NR__newselect
#define __NR__newselect __NR_select
#endif
	return my_syscall5(__NR__newselect, nfds, rfds, wfds, efds, timeout);
#else
#error None of __NR_select, __NR_pselect6, nor __NR__newselect defined, cannot implement sys_select()
#endif
}

static __attribute__((unused))
int sys_setpgid(pid_t pid, pid_t pgid)
{
	return my_syscall2(__NR_setpgid, pid, pgid);
}

static __attribute__((unused))
pid_t sys_setsid(void)
{
	return my_syscall0(__NR_setsid);
}

static __attribute__((unused))
int sys_stat(const char *path, struct stat *buf)
{
	struct sys_stat_struct stat;
	long ret;

#ifdef __NR_newfstatat
	/* only solution for arm64 */
	ret = my_syscall4(__NR_newfstatat, AT_FDCWD, path, &stat, 0);
#elif defined(__NR_stat)
	ret = my_syscall2(__NR_stat, path, &stat);
#else
#error Neither __NR_newfstatat nor __NR_stat defined, cannot implement sys_stat()
#endif
	buf->st_dev     = stat.st_dev;
	buf->st_ino     = stat.st_ino;
	buf->st_mode    = stat.st_mode;
	buf->st_nlink   = stat.st_nlink;
	buf->st_uid     = stat.st_uid;
	buf->st_gid     = stat.st_gid;
	buf->st_rdev    = stat.st_rdev;
	buf->st_size    = stat.st_size;
	buf->st_blksize = stat.st_blksize;
	buf->st_blocks  = stat.st_blocks;
	buf->st_atime   = stat.st_atime;
	buf->st_mtime   = stat.st_mtime;
	buf->st_ctime   = stat.st_ctime;
	return ret;
}


static __attribute__((unused))
int sys_symlink(const char *old, const char *new)
{
#ifdef __NR_symlinkat
	return my_syscall3(__NR_symlinkat, old, AT_FDCWD, new);
#elif defined(__NR_symlink)
	return my_syscall2(__NR_symlink, old, new);
#else
#error Neither __NR_symlinkat nor __NR_symlink defined, cannot implement sys_symlink()
#endif
}

static __attribute__((unused))
mode_t sys_umask(mode_t mode)
{
	return my_syscall1(__NR_umask, mode);
}

static __attribute__((unused))
int sys_umount2(const char *path, int flags)
{
	return my_syscall2(__NR_umount2, path, flags);
}

static __attribute__((unused))
int sys_unlink(const char *path)
{
#ifdef __NR_unlinkat
	return my_syscall3(__NR_unlinkat, AT_FDCWD, path, 0);
#elif defined(__NR_unlink)
	return my_syscall1(__NR_unlink, path);
#else
#error Neither __NR_unlinkat nor __NR_unlink defined, cannot implement sys_unlink()
#endif
}

static __attribute__((unused))
pid_t sys_wait4(pid_t pid, int *status, int options, struct rusage *rusage)
{
	return my_syscall4(__NR_wait4, pid, status, options, rusage);
}

static __attribute__((unused))
pid_t sys_waitpid(pid_t pid, int *status, int options)
{
	return sys_wait4(pid, status, options, 0);
}

static __attribute__((unused))
pid_t sys_wait(int *status)
{
	return sys_waitpid(-1, status, 0);
}

static __attribute__((unused))
ssize_t sys_write(int fd, const void *buf, size_t count)
{
	return my_syscall3(__NR_write, fd, buf, count);
}


/* Below are the libc-compatible syscalls which return x or -1 and set errno.
 * They rely on the functions above. Similarly they're marked static so that it
 * is possible to assign pointers to them if needed.
 */

static __attribute__((unused))
int brk(void *addr)
{
	void *ret = sys_brk(addr);

	if (!ret) {
		SET_ERRNO(ENOMEM);
		return -1;
	}
	return 0;
}

static __attribute__((noreturn,unused))
void exit(int status)
{
	sys_exit(status);
}

static __attribute__((unused))
int chdir(const char *path)
{
	int ret = sys_chdir(path);

	if (ret < 0) {
		SET_ERRNO(-ret);
		ret = -1;
	}
	return ret;
}

static __attribute__((unused))
int chmod(const char *path, mode_t mode)
{
	int ret = sys_chmod(path, mode);

	if (ret < 0) {
		SET_ERRNO(-ret);
		ret = -1;
	}
	return ret;
}

static __attribute__((unused))
int chown(const char *path, uid_t owner, gid_t group)
{
	int ret = sys_chown(path, owner, group);

	if (ret < 0) {
		SET_ERRNO(-ret);
		ret = -1;
	}
	return ret;
}

static __attribute__((unused))
int chroot(const char *path)
{
	int ret = sys_chroot(path);

	if (ret < 0) {
		SET_ERRNO(-ret);
		ret = -1;
	}
	return ret;
}

static __attribute__((unused))
int close(int fd)
{
	int ret = sys_close(fd);

	if (ret < 0) {
		SET_ERRNO(-ret);
		ret = -1;
	}
	return ret;
}

static __attribute__((unused))
int dup(int fd)
{
	int ret = sys_dup(fd);

	if (ret < 0) {
		SET_ERRNO(-ret);
		ret = -1;
	}
	return ret;
}

static __attribute__((unused))
int dup2(int old, int new)
{
	int ret = sys_dup2(old, new);

	if (ret < 0) {
		SET_ERRNO(-ret);
		ret = -1;
	}
	return ret;
}

#ifdef __NR_dup3
static __attribute__((unused))
int dup3(int old, int new, int flags)
{
	int ret = sys_dup3(old, new, flags);

	if (ret < 0) {
		SET_ERRNO(-ret);
		ret = -1;
	}
	return ret;
}
#endif

static __attribute__((unused))
int execve(const char *filename, char *const argv[], char *const envp[])
{
	int ret = sys_execve(filename, argv, envp);

	if (ret < 0) {
		SET_ERRNO(-ret);
		ret = -1;
	}
	return ret;
}

static __attribute__((unused))
pid_t fork(void)
{
	pid_t ret = sys_fork();

	if (ret < 0) {
		SET_ERRNO(-ret);
		ret = -1;
	}
	return ret;
}

static __attribute__((unused))
int fsync(int fd)
{
	int ret = sys_fsync(fd);

	if (ret < 0) {
		SET_ERRNO(-ret);
		ret = -1;
	}
	return ret;
}

static __attribute__((unused))
int getdents64(int fd, struct linux_dirent64 *dirp, int count)
{
	int ret = sys_getdents64(fd, dirp, count);

	if (ret < 0) {
		SET_ERRNO(-ret);
		ret = -1;
	}
	return ret;
}

static __attribute__((unused))
pid_t getpgid(pid_t pid)
{
	pid_t ret = sys_getpgid(pid);

	if (ret < 0) {
		SET_ERRNO(-ret);
		ret = -1;
	}
	return ret;
}

static __attribute__((unused))
pid_t getpgrp(void)
{
	pid_t ret = sys_getpgrp();

	if (ret < 0) {
		SET_ERRNO(-ret);
		ret = -1;
	}
	return ret;
}

static __attribute__((unused))
pid_t getpid(void)
{
	pid_t ret = sys_getpid();

	if (ret < 0) {
		SET_ERRNO(-ret);
		ret = -1;
	}
	return ret;
}

static __attribute__((unused))
int gettimeofday(struct timeval *tv, struct timezone *tz)
{
	int ret = sys_gettimeofday(tv, tz);

	if (ret < 0) {
		SET_ERRNO(-ret);
		ret = -1;
	}
	return ret;
}

static __attribute__((unused))
int ioctl(int fd, unsigned long req, void *value)
{
	int ret = sys_ioctl(fd, req, value);

	if (ret < 0) {
		SET_ERRNO(-ret);
		ret = -1;
	}
	return ret;
}

static __attribute__((unused))
int kill(pid_t pid, int signal)
{
	int ret = sys_kill(pid, signal);

	if (ret < 0) {
		SET_ERRNO(-ret);
		ret = -1;
	}
	return ret;
}

static __attribute__((unused))
int link(const char *old, const char *new)
{
	int ret = sys_link(old, new);

	if (ret < 0) {
		SET_ERRNO(-ret);
		ret = -1;
	}
	return ret;
}

static __attribute__((unused))
off_t lseek(int fd, off_t offset, int whence)
{
	off_t ret = sys_lseek(fd, offset, whence);

	if (ret < 0) {
		SET_ERRNO(-ret);
		ret = -1;
	}
	return ret;
}

static __attribute__((unused))
int mkdir(const char *path, mode_t mode)
{
	int ret = sys_mkdir(path, mode);

	if (ret < 0) {
		SET_ERRNO(-ret);
		ret = -1;
	}
	return ret;
}

static __attribute__((unused))
int mknod(const char *path, mode_t mode, dev_t dev)
{
	int ret = sys_mknod(path, mode, dev);

	if (ret < 0) {
		SET_ERRNO(-ret);
		ret = -1;
	}
	return ret;
}

static __attribute__((unused))
int mount(const char *src, const char *tgt,
	  const char *fst, unsigned long flags,
	  const void *data)
{
	int ret = sys_mount(src, tgt, fst, flags, data);

	if (ret < 0) {
		SET_ERRNO(-ret);
		ret = -1;
	}
	return ret;
}

static __attribute__((unused))
int open(const char *path, int flags, mode_t mode)
{
	int ret = sys_open(path, flags, mode);

	if (ret < 0) {
		SET_ERRNO(-ret);
		ret = -1;
	}
	return ret;
}

static __attribute__((unused))
int pivot_root(const char *new, const char *old)
{
	int ret = sys_pivot_root(new, old);

	if (ret < 0) {
		SET_ERRNO(-ret);
		ret = -1;
	}
	return ret;
}

static __attribute__((unused))
int poll(struct pollfd *fds, int nfds, int timeout)
{
	int ret = sys_poll(fds, nfds, timeout);

	if (ret < 0) {
		SET_ERRNO(-ret);
		ret = -1;
	}
	return ret;
}

static __attribute__((unused))
ssize_t read(int fd, void *buf, size_t count)
{
	ssize_t ret = sys_read(fd, buf, count);

	if (ret < 0) {
		SET_ERRNO(-ret);
		ret = -1;
	}
	return ret;
}

static __attribute__((unused))
int reboot(int cmd)
{
	int ret = sys_reboot(LINUX_REBOOT_MAGIC1, LINUX_REBOOT_MAGIC2, cmd, 0);

	if (ret < 0) {
		SET_ERRNO(-ret);
		ret = -1;
	}
	return ret;
}

static __attribute__((unused))
void *sbrk(intptr_t inc)
{
	void *ret;

	/* first call to find current end */
	if ((ret = sys_brk(0)) && (sys_brk(ret + inc) == ret + inc))
		return ret + inc;

	SET_ERRNO(ENOMEM);
	return (void *)-1;
}

static __attribute__((unused))
int sched_yield(void)
{
	int ret = sys_sched_yield();

	if (ret < 0) {
		SET_ERRNO(-ret);
		ret = -1;
	}
	return ret;
}

static __attribute__((unused))
int select(int nfds, fd_set *rfds, fd_set *wfds, fd_set *efds, struct timeval *timeout)
{
	int ret = sys_select(nfds, rfds, wfds, efds, timeout);

	if (ret < 0) {
		SET_ERRNO(-ret);
		ret = -1;
	}
	return ret;
}

static __attribute__((unused))
int setpgid(pid_t pid, pid_t pgid)
{
	int ret = sys_setpgid(pid, pgid);

	if (ret < 0) {
		SET_ERRNO(-ret);
		ret = -1;
	}
	return ret;
}

static __attribute__((unused))
pid_t setsid(void)
{
	pid_t ret = sys_setsid();

	if (ret < 0) {
		SET_ERRNO(-ret);
		ret = -1;
	}
	return ret;
}

static __attribute__((unused))
unsigned int sleep(unsigned int seconds)
{
	struct timeval my_timeval = { seconds, 0 };

	if (sys_select(0, 0, 0, 0, &my_timeval) < 0)
		return my_timeval.tv_sec + !!my_timeval.tv_usec;
	else
		return 0;
}

static __attribute__((unused))
int msleep(unsigned int msecs)
{
	struct timeval my_timeval = { msecs / 1000, (msecs % 1000) * 1000 };

	if (sys_select(0, 0, 0, 0, &my_timeval) < 0)
		return (my_timeval.tv_sec * 1000) +
			(my_timeval.tv_usec / 1000) +
			!!(my_timeval.tv_usec % 1000);
	else
		return 0;
}

static __attribute__((unused))
int stat(const char *path, struct stat *buf)
{
	int ret = sys_stat(path, buf);

	if (ret < 0) {
		SET_ERRNO(-ret);
		ret = -1;
	}
	return ret;
}

static __attribute__((unused))
int symlink(const char *old, const char *new)
{
	int ret = sys_symlink(old, new);

	if (ret < 0) {
		SET_ERRNO(-ret);
		ret = -1;
	}
	return ret;
}

static __attribute__((unused))
int tcsetpgrp(int fd, pid_t pid)
{
	return ioctl(fd, TIOCSPGRP, &pid);
}

static __attribute__((unused))
mode_t umask(mode_t mode)
{
	return sys_umask(mode);
}

static __attribute__((unused))
int umount2(const char *path, int flags)
{
	int ret = sys_umount2(path, flags);

	if (ret < 0) {
		SET_ERRNO(-ret);
		ret = -1;
	}
	return ret;
}

static __attribute__((unused))
int unlink(const char *path)
{
	int ret = sys_unlink(path);

	if (ret < 0) {
		SET_ERRNO(-ret);
		ret = -1;
	}
	return ret;
}

static __attribute__((unused))
pid_t wait4(pid_t pid, int *status, int options, struct rusage *rusage)
{
	pid_t ret = sys_wait4(pid, status, options, rusage);

	if (ret < 0) {
		SET_ERRNO(-ret);
		ret = -1;
	}
	return ret;
}

static __attribute__((unused))
pid_t waitpid(pid_t pid, int *status, int options)
{
	pid_t ret = sys_waitpid(pid, status, options);

	if (ret < 0) {
		SET_ERRNO(-ret);
		ret = -1;
	}
	return ret;
}

static __attribute__((unused))
pid_t wait(int *status)
{
	pid_t ret = sys_wait(status);

	if (ret < 0) {
		SET_ERRNO(-ret);
		ret = -1;
	}
	return ret;
}

static __attribute__((unused))
ssize_t write(int fd, const void *buf, size_t count)
{
	ssize_t ret = sys_write(fd, buf, count);

	if (ret < 0) {
		SET_ERRNO(-ret);
		ret = -1;
	}
	return ret;
}

/* some size-optimized reimplementations of a few common str* and mem*
 * functions. They're marked static, except memcpy() and raise() which are used
 * by libgcc on ARM, so they are marked weak instead in order not to cause an
 * error when building a program made of multiple files (not recommended).
 */

static __attribute__((unused))
void *memmove(void *dst, const void *src, size_t len)
{
	ssize_t pos = (dst <= src) ? -1 : (long)len;
	void *ret = dst;

	while (len--) {
		pos += (dst <= src) ? 1 : -1;
		((char *)dst)[pos] = ((char *)src)[pos];
	}
	return ret;
}

static __attribute__((unused))
void *memset(void *dst, int b, size_t len)
{
	char *p = dst;

	while (len--)
		*(p++) = b;
	return dst;
}

static __attribute__((unused))
int memcmp(const void *s1, const void *s2, size_t n)
{
	size_t ofs = 0;
	int c1 = 0;

	while (ofs < n && !(c1 = ((unsigned char *)s1)[ofs] - ((unsigned char *)s2)[ofs])) {
		ofs++;
	}
	return c1;
}

static __attribute__((unused))
char *strcpy(char *dst, const char *src)
{
	char *ret = dst;

	while ((*dst++ = *src++));
	return ret;
}

static __attribute__((unused))
char *strchr(const char *s, int c)
{
	while (*s) {
		if (*s == (char)c)
			return (char *)s;
		s++;
	}
	return NULL;
}

static __attribute__((unused))
char *strrchr(const char *s, int c)
{
	const char *ret = NULL;

	while (*s) {
		if (*s == (char)c)
			ret = s;
		s++;
	}
	return (char *)ret;
}

static __attribute__((unused))
size_t nolibc_strlen(const char *str)
{
	size_t len;

	for (len = 0; str[len]; len++);
	return len;
}

#define strlen(str) ({                          \
	__builtin_constant_p((str)) ?           \
		__builtin_strlen((str)) :       \
		nolibc_strlen((str));           \
})

static __attribute__((unused))
int isdigit(int c)
{
	return (unsigned int)(c - '0') <= 9;
}

static __attribute__((unused))
long atol(const char *s)
{
	unsigned long ret = 0;
	unsigned long d;
	int neg = 0;

	if (*s == '-') {
		neg = 1;
		s++;
	}

	while (1) {
		d = (*s++) - '0';
		if (d > 9)
			break;
		ret *= 10;
		ret += d;
	}

	return neg ? -ret : ret;
}

static __attribute__((unused))
int atoi(const char *s)
{
	return atol(s);
}

static __attribute__((unused))
const char *ltoa(long in)
{
	/* large enough for -9223372036854775808 */
	static char buffer[21];
	char       *pos = buffer + sizeof(buffer) - 1;
	int         neg = in < 0;
	unsigned long n = neg ? -in : in;

	*pos-- = '\0';
	do {
		*pos-- = '0' + n % 10;
		n /= 10;
		if (pos < buffer)
			return pos + 1;
	} while (n);

	if (neg)
		*pos-- = '-';
	return pos + 1;
}

__attribute__((weak,unused))
void *memcpy(void *dst, const void *src, size_t len)
{
	return memmove(dst, src, len);
}

/* needed by libgcc for divide by zero */
__attribute__((weak,unused))
int raise(int signal)
{
	return kill(getpid(), signal);
}

/* Here come a few helper functions */

static __attribute__((unused))
void FD_ZERO(fd_set *set)
{
	memset(set, 0, sizeof(*set));
}

static __attribute__((unused))
void FD_SET(int fd, fd_set *set)
{
	if (fd < 0 || fd >= FD_SETSIZE)
		return;
	set->fd32[fd / 32] |= 1 << (fd & 31);
}

/* WARNING, it only deals with the 4096 first majors and 256 first minors */
static __attribute__((unused))
dev_t makedev(unsigned int major, unsigned int minor)
{
	return ((major & 0xfff) << 8) | (minor & 0xff);
}
=======
#endif /* _NOLIBC_H */
>>>>>>> d60c95ef
<|MERGE_RESOLUTION|>--- conflicted
+++ resolved
@@ -93,21 +93,6 @@
 #ifndef _NOLIBC_H
 #define _NOLIBC_H
 
-<<<<<<< HEAD
-/* standard type definitions */
-#include "std.h"
-
-/* system includes */
-#include <asm/unistd.h>
-#include <asm/signal.h>  // for SIGCHLD
-#include <asm/ioctls.h>
-#include <asm/errno.h>
-#include <linux/fs.h>
-#include <linux/loop.h>
-#include <linux/time.h>
-#include "arch.h"
-#include "types.h"
-=======
 #include "std.h"
 #include "arch.h"
 #include "types.h"
@@ -119,1155 +104,8 @@
 #include "string.h"
 #include "time.h"
 #include "unistd.h"
->>>>>>> d60c95ef
 
 /* Used by programs to avoid std includes */
 #define NOLIBC
 
-<<<<<<< HEAD
-/* this way it will be removed if unused */
-static int errno;
-
-#ifndef NOLIBC_IGNORE_ERRNO
-#define SET_ERRNO(v) do { errno = (v); } while (0)
-#else
-#define SET_ERRNO(v) do { } while (0)
-#endif
-
-/* errno codes all ensure that they will not conflict with a valid pointer
- * because they all correspond to the highest addressable memory page.
- */
-#define MAX_ERRNO 4095
-
-
-/* Below are the C functions used to declare the raw syscalls. They try to be
- * architecture-agnostic, and return either a success or -errno. Declaring them
- * static will lead to them being inlined in most cases, but it's still possible
- * to reference them by a pointer if needed.
- */
-static __attribute__((unused))
-void *sys_brk(void *addr)
-{
-	return (void *)my_syscall1(__NR_brk, addr);
-}
-
-static __attribute__((noreturn,unused))
-void sys_exit(int status)
-{
-	my_syscall1(__NR_exit, status & 255);
-	while(1); // shut the "noreturn" warnings.
-}
-
-static __attribute__((unused))
-int sys_chdir(const char *path)
-{
-	return my_syscall1(__NR_chdir, path);
-}
-
-static __attribute__((unused))
-int sys_chmod(const char *path, mode_t mode)
-{
-#ifdef __NR_fchmodat
-	return my_syscall4(__NR_fchmodat, AT_FDCWD, path, mode, 0);
-#elif defined(__NR_chmod)
-	return my_syscall2(__NR_chmod, path, mode);
-#else
-#error Neither __NR_fchmodat nor __NR_chmod defined, cannot implement sys_chmod()
-#endif
-}
-
-static __attribute__((unused))
-int sys_chown(const char *path, uid_t owner, gid_t group)
-{
-#ifdef __NR_fchownat
-	return my_syscall5(__NR_fchownat, AT_FDCWD, path, owner, group, 0);
-#elif defined(__NR_chown)
-	return my_syscall3(__NR_chown, path, owner, group);
-#else
-#error Neither __NR_fchownat nor __NR_chown defined, cannot implement sys_chown()
-#endif
-}
-
-static __attribute__((unused))
-int sys_chroot(const char *path)
-{
-	return my_syscall1(__NR_chroot, path);
-}
-
-static __attribute__((unused))
-int sys_close(int fd)
-{
-	return my_syscall1(__NR_close, fd);
-}
-
-static __attribute__((unused))
-int sys_dup(int fd)
-{
-	return my_syscall1(__NR_dup, fd);
-}
-
-#ifdef __NR_dup3
-static __attribute__((unused))
-int sys_dup3(int old, int new, int flags)
-{
-	return my_syscall3(__NR_dup3, old, new, flags);
-}
-#endif
-
-static __attribute__((unused))
-int sys_dup2(int old, int new)
-{
-#ifdef __NR_dup3
-	return my_syscall3(__NR_dup3, old, new, 0);
-#elif defined(__NR_dup2)
-	return my_syscall2(__NR_dup2, old, new);
-#else
-#error Neither __NR_dup3 nor __NR_dup2 defined, cannot implement sys_dup2()
-#endif
-}
-
-static __attribute__((unused))
-int sys_execve(const char *filename, char *const argv[], char *const envp[])
-{
-	return my_syscall3(__NR_execve, filename, argv, envp);
-}
-
-static __attribute__((unused))
-pid_t sys_fork(void)
-{
-#ifdef __NR_clone
-	/* note: some archs only have clone() and not fork(). Different archs
-	 * have a different API, but most archs have the flags on first arg and
-	 * will not use the rest with no other flag.
-	 */
-	return my_syscall5(__NR_clone, SIGCHLD, 0, 0, 0, 0);
-#elif defined(__NR_fork)
-	return my_syscall0(__NR_fork);
-#else
-#error Neither __NR_clone nor __NR_fork defined, cannot implement sys_fork()
-#endif
-}
-
-static __attribute__((unused))
-int sys_fsync(int fd)
-{
-	return my_syscall1(__NR_fsync, fd);
-}
-
-static __attribute__((unused))
-int sys_getdents64(int fd, struct linux_dirent64 *dirp, int count)
-{
-	return my_syscall3(__NR_getdents64, fd, dirp, count);
-}
-
-static __attribute__((unused))
-pid_t sys_getpgid(pid_t pid)
-{
-	return my_syscall1(__NR_getpgid, pid);
-}
-
-static __attribute__((unused))
-pid_t sys_getpgrp(void)
-{
-	return sys_getpgid(0);
-}
-
-static __attribute__((unused))
-pid_t sys_getpid(void)
-{
-	return my_syscall0(__NR_getpid);
-}
-
-static __attribute__((unused))
-int sys_gettimeofday(struct timeval *tv, struct timezone *tz)
-{
-	return my_syscall2(__NR_gettimeofday, tv, tz);
-}
-
-static __attribute__((unused))
-int sys_ioctl(int fd, unsigned long req, void *value)
-{
-	return my_syscall3(__NR_ioctl, fd, req, value);
-}
-
-static __attribute__((unused))
-int sys_kill(pid_t pid, int signal)
-{
-	return my_syscall2(__NR_kill, pid, signal);
-}
-
-static __attribute__((unused))
-int sys_link(const char *old, const char *new)
-{
-#ifdef __NR_linkat
-	return my_syscall5(__NR_linkat, AT_FDCWD, old, AT_FDCWD, new, 0);
-#elif defined(__NR_link)
-	return my_syscall2(__NR_link, old, new);
-#else
-#error Neither __NR_linkat nor __NR_link defined, cannot implement sys_link()
-#endif
-}
-
-static __attribute__((unused))
-off_t sys_lseek(int fd, off_t offset, int whence)
-{
-	return my_syscall3(__NR_lseek, fd, offset, whence);
-}
-
-static __attribute__((unused))
-int sys_mkdir(const char *path, mode_t mode)
-{
-#ifdef __NR_mkdirat
-	return my_syscall3(__NR_mkdirat, AT_FDCWD, path, mode);
-#elif defined(__NR_mkdir)
-	return my_syscall2(__NR_mkdir, path, mode);
-#else
-#error Neither __NR_mkdirat nor __NR_mkdir defined, cannot implement sys_mkdir()
-#endif
-}
-
-static __attribute__((unused))
-long sys_mknod(const char *path, mode_t mode, dev_t dev)
-{
-#ifdef __NR_mknodat
-	return my_syscall4(__NR_mknodat, AT_FDCWD, path, mode, dev);
-#elif defined(__NR_mknod)
-	return my_syscall3(__NR_mknod, path, mode, dev);
-#else
-#error Neither __NR_mknodat nor __NR_mknod defined, cannot implement sys_mknod()
-#endif
-}
-
-static __attribute__((unused))
-int sys_mount(const char *src, const char *tgt, const char *fst,
-	      unsigned long flags, const void *data)
-{
-	return my_syscall5(__NR_mount, src, tgt, fst, flags, data);
-}
-
-static __attribute__((unused))
-int sys_open(const char *path, int flags, mode_t mode)
-{
-#ifdef __NR_openat
-	return my_syscall4(__NR_openat, AT_FDCWD, path, flags, mode);
-#elif defined(__NR_open)
-	return my_syscall3(__NR_open, path, flags, mode);
-#else
-#error Neither __NR_openat nor __NR_open defined, cannot implement sys_open()
-#endif
-}
-
-static __attribute__((unused))
-int sys_pivot_root(const char *new, const char *old)
-{
-	return my_syscall2(__NR_pivot_root, new, old);
-}
-
-static __attribute__((unused))
-int sys_poll(struct pollfd *fds, int nfds, int timeout)
-{
-#if defined(__NR_ppoll)
-	struct timespec t;
-
-	if (timeout >= 0) {
-		t.tv_sec  = timeout / 1000;
-		t.tv_nsec = (timeout % 1000) * 1000000;
-	}
-	return my_syscall4(__NR_ppoll, fds, nfds, (timeout >= 0) ? &t : NULL, NULL);
-#elif defined(__NR_poll)
-	return my_syscall3(__NR_poll, fds, nfds, timeout);
-#else
-#error Neither __NR_ppoll nor __NR_poll defined, cannot implement sys_poll()
-#endif
-}
-
-static __attribute__((unused))
-ssize_t sys_read(int fd, void *buf, size_t count)
-{
-	return my_syscall3(__NR_read, fd, buf, count);
-}
-
-static __attribute__((unused))
-ssize_t sys_reboot(int magic1, int magic2, int cmd, void *arg)
-{
-	return my_syscall4(__NR_reboot, magic1, magic2, cmd, arg);
-}
-
-static __attribute__((unused))
-int sys_sched_yield(void)
-{
-	return my_syscall0(__NR_sched_yield);
-}
-
-static __attribute__((unused))
-int sys_select(int nfds, fd_set *rfds, fd_set *wfds, fd_set *efds, struct timeval *timeout)
-{
-#if defined(__ARCH_WANT_SYS_OLD_SELECT) && !defined(__NR__newselect)
-	struct sel_arg_struct {
-		unsigned long n;
-		fd_set *r, *w, *e;
-		struct timeval *t;
-	} arg = { .n = nfds, .r = rfds, .w = wfds, .e = efds, .t = timeout };
-	return my_syscall1(__NR_select, &arg);
-#elif defined(__ARCH_WANT_SYS_PSELECT6) && defined(__NR_pselect6)
-	struct timespec t;
-
-	if (timeout) {
-		t.tv_sec  = timeout->tv_sec;
-		t.tv_nsec = timeout->tv_usec * 1000;
-	}
-	return my_syscall6(__NR_pselect6, nfds, rfds, wfds, efds, timeout ? &t : NULL, NULL);
-#elif defined(__NR__newselect) || defined(__NR_select)
-#ifndef __NR__newselect
-#define __NR__newselect __NR_select
-#endif
-	return my_syscall5(__NR__newselect, nfds, rfds, wfds, efds, timeout);
-#else
-#error None of __NR_select, __NR_pselect6, nor __NR__newselect defined, cannot implement sys_select()
-#endif
-}
-
-static __attribute__((unused))
-int sys_setpgid(pid_t pid, pid_t pgid)
-{
-	return my_syscall2(__NR_setpgid, pid, pgid);
-}
-
-static __attribute__((unused))
-pid_t sys_setsid(void)
-{
-	return my_syscall0(__NR_setsid);
-}
-
-static __attribute__((unused))
-int sys_stat(const char *path, struct stat *buf)
-{
-	struct sys_stat_struct stat;
-	long ret;
-
-#ifdef __NR_newfstatat
-	/* only solution for arm64 */
-	ret = my_syscall4(__NR_newfstatat, AT_FDCWD, path, &stat, 0);
-#elif defined(__NR_stat)
-	ret = my_syscall2(__NR_stat, path, &stat);
-#else
-#error Neither __NR_newfstatat nor __NR_stat defined, cannot implement sys_stat()
-#endif
-	buf->st_dev     = stat.st_dev;
-	buf->st_ino     = stat.st_ino;
-	buf->st_mode    = stat.st_mode;
-	buf->st_nlink   = stat.st_nlink;
-	buf->st_uid     = stat.st_uid;
-	buf->st_gid     = stat.st_gid;
-	buf->st_rdev    = stat.st_rdev;
-	buf->st_size    = stat.st_size;
-	buf->st_blksize = stat.st_blksize;
-	buf->st_blocks  = stat.st_blocks;
-	buf->st_atime   = stat.st_atime;
-	buf->st_mtime   = stat.st_mtime;
-	buf->st_ctime   = stat.st_ctime;
-	return ret;
-}
-
-
-static __attribute__((unused))
-int sys_symlink(const char *old, const char *new)
-{
-#ifdef __NR_symlinkat
-	return my_syscall3(__NR_symlinkat, old, AT_FDCWD, new);
-#elif defined(__NR_symlink)
-	return my_syscall2(__NR_symlink, old, new);
-#else
-#error Neither __NR_symlinkat nor __NR_symlink defined, cannot implement sys_symlink()
-#endif
-}
-
-static __attribute__((unused))
-mode_t sys_umask(mode_t mode)
-{
-	return my_syscall1(__NR_umask, mode);
-}
-
-static __attribute__((unused))
-int sys_umount2(const char *path, int flags)
-{
-	return my_syscall2(__NR_umount2, path, flags);
-}
-
-static __attribute__((unused))
-int sys_unlink(const char *path)
-{
-#ifdef __NR_unlinkat
-	return my_syscall3(__NR_unlinkat, AT_FDCWD, path, 0);
-#elif defined(__NR_unlink)
-	return my_syscall1(__NR_unlink, path);
-#else
-#error Neither __NR_unlinkat nor __NR_unlink defined, cannot implement sys_unlink()
-#endif
-}
-
-static __attribute__((unused))
-pid_t sys_wait4(pid_t pid, int *status, int options, struct rusage *rusage)
-{
-	return my_syscall4(__NR_wait4, pid, status, options, rusage);
-}
-
-static __attribute__((unused))
-pid_t sys_waitpid(pid_t pid, int *status, int options)
-{
-	return sys_wait4(pid, status, options, 0);
-}
-
-static __attribute__((unused))
-pid_t sys_wait(int *status)
-{
-	return sys_waitpid(-1, status, 0);
-}
-
-static __attribute__((unused))
-ssize_t sys_write(int fd, const void *buf, size_t count)
-{
-	return my_syscall3(__NR_write, fd, buf, count);
-}
-
-
-/* Below are the libc-compatible syscalls which return x or -1 and set errno.
- * They rely on the functions above. Similarly they're marked static so that it
- * is possible to assign pointers to them if needed.
- */
-
-static __attribute__((unused))
-int brk(void *addr)
-{
-	void *ret = sys_brk(addr);
-
-	if (!ret) {
-		SET_ERRNO(ENOMEM);
-		return -1;
-	}
-	return 0;
-}
-
-static __attribute__((noreturn,unused))
-void exit(int status)
-{
-	sys_exit(status);
-}
-
-static __attribute__((unused))
-int chdir(const char *path)
-{
-	int ret = sys_chdir(path);
-
-	if (ret < 0) {
-		SET_ERRNO(-ret);
-		ret = -1;
-	}
-	return ret;
-}
-
-static __attribute__((unused))
-int chmod(const char *path, mode_t mode)
-{
-	int ret = sys_chmod(path, mode);
-
-	if (ret < 0) {
-		SET_ERRNO(-ret);
-		ret = -1;
-	}
-	return ret;
-}
-
-static __attribute__((unused))
-int chown(const char *path, uid_t owner, gid_t group)
-{
-	int ret = sys_chown(path, owner, group);
-
-	if (ret < 0) {
-		SET_ERRNO(-ret);
-		ret = -1;
-	}
-	return ret;
-}
-
-static __attribute__((unused))
-int chroot(const char *path)
-{
-	int ret = sys_chroot(path);
-
-	if (ret < 0) {
-		SET_ERRNO(-ret);
-		ret = -1;
-	}
-	return ret;
-}
-
-static __attribute__((unused))
-int close(int fd)
-{
-	int ret = sys_close(fd);
-
-	if (ret < 0) {
-		SET_ERRNO(-ret);
-		ret = -1;
-	}
-	return ret;
-}
-
-static __attribute__((unused))
-int dup(int fd)
-{
-	int ret = sys_dup(fd);
-
-	if (ret < 0) {
-		SET_ERRNO(-ret);
-		ret = -1;
-	}
-	return ret;
-}
-
-static __attribute__((unused))
-int dup2(int old, int new)
-{
-	int ret = sys_dup2(old, new);
-
-	if (ret < 0) {
-		SET_ERRNO(-ret);
-		ret = -1;
-	}
-	return ret;
-}
-
-#ifdef __NR_dup3
-static __attribute__((unused))
-int dup3(int old, int new, int flags)
-{
-	int ret = sys_dup3(old, new, flags);
-
-	if (ret < 0) {
-		SET_ERRNO(-ret);
-		ret = -1;
-	}
-	return ret;
-}
-#endif
-
-static __attribute__((unused))
-int execve(const char *filename, char *const argv[], char *const envp[])
-{
-	int ret = sys_execve(filename, argv, envp);
-
-	if (ret < 0) {
-		SET_ERRNO(-ret);
-		ret = -1;
-	}
-	return ret;
-}
-
-static __attribute__((unused))
-pid_t fork(void)
-{
-	pid_t ret = sys_fork();
-
-	if (ret < 0) {
-		SET_ERRNO(-ret);
-		ret = -1;
-	}
-	return ret;
-}
-
-static __attribute__((unused))
-int fsync(int fd)
-{
-	int ret = sys_fsync(fd);
-
-	if (ret < 0) {
-		SET_ERRNO(-ret);
-		ret = -1;
-	}
-	return ret;
-}
-
-static __attribute__((unused))
-int getdents64(int fd, struct linux_dirent64 *dirp, int count)
-{
-	int ret = sys_getdents64(fd, dirp, count);
-
-	if (ret < 0) {
-		SET_ERRNO(-ret);
-		ret = -1;
-	}
-	return ret;
-}
-
-static __attribute__((unused))
-pid_t getpgid(pid_t pid)
-{
-	pid_t ret = sys_getpgid(pid);
-
-	if (ret < 0) {
-		SET_ERRNO(-ret);
-		ret = -1;
-	}
-	return ret;
-}
-
-static __attribute__((unused))
-pid_t getpgrp(void)
-{
-	pid_t ret = sys_getpgrp();
-
-	if (ret < 0) {
-		SET_ERRNO(-ret);
-		ret = -1;
-	}
-	return ret;
-}
-
-static __attribute__((unused))
-pid_t getpid(void)
-{
-	pid_t ret = sys_getpid();
-
-	if (ret < 0) {
-		SET_ERRNO(-ret);
-		ret = -1;
-	}
-	return ret;
-}
-
-static __attribute__((unused))
-int gettimeofday(struct timeval *tv, struct timezone *tz)
-{
-	int ret = sys_gettimeofday(tv, tz);
-
-	if (ret < 0) {
-		SET_ERRNO(-ret);
-		ret = -1;
-	}
-	return ret;
-}
-
-static __attribute__((unused))
-int ioctl(int fd, unsigned long req, void *value)
-{
-	int ret = sys_ioctl(fd, req, value);
-
-	if (ret < 0) {
-		SET_ERRNO(-ret);
-		ret = -1;
-	}
-	return ret;
-}
-
-static __attribute__((unused))
-int kill(pid_t pid, int signal)
-{
-	int ret = sys_kill(pid, signal);
-
-	if (ret < 0) {
-		SET_ERRNO(-ret);
-		ret = -1;
-	}
-	return ret;
-}
-
-static __attribute__((unused))
-int link(const char *old, const char *new)
-{
-	int ret = sys_link(old, new);
-
-	if (ret < 0) {
-		SET_ERRNO(-ret);
-		ret = -1;
-	}
-	return ret;
-}
-
-static __attribute__((unused))
-off_t lseek(int fd, off_t offset, int whence)
-{
-	off_t ret = sys_lseek(fd, offset, whence);
-
-	if (ret < 0) {
-		SET_ERRNO(-ret);
-		ret = -1;
-	}
-	return ret;
-}
-
-static __attribute__((unused))
-int mkdir(const char *path, mode_t mode)
-{
-	int ret = sys_mkdir(path, mode);
-
-	if (ret < 0) {
-		SET_ERRNO(-ret);
-		ret = -1;
-	}
-	return ret;
-}
-
-static __attribute__((unused))
-int mknod(const char *path, mode_t mode, dev_t dev)
-{
-	int ret = sys_mknod(path, mode, dev);
-
-	if (ret < 0) {
-		SET_ERRNO(-ret);
-		ret = -1;
-	}
-	return ret;
-}
-
-static __attribute__((unused))
-int mount(const char *src, const char *tgt,
-	  const char *fst, unsigned long flags,
-	  const void *data)
-{
-	int ret = sys_mount(src, tgt, fst, flags, data);
-
-	if (ret < 0) {
-		SET_ERRNO(-ret);
-		ret = -1;
-	}
-	return ret;
-}
-
-static __attribute__((unused))
-int open(const char *path, int flags, mode_t mode)
-{
-	int ret = sys_open(path, flags, mode);
-
-	if (ret < 0) {
-		SET_ERRNO(-ret);
-		ret = -1;
-	}
-	return ret;
-}
-
-static __attribute__((unused))
-int pivot_root(const char *new, const char *old)
-{
-	int ret = sys_pivot_root(new, old);
-
-	if (ret < 0) {
-		SET_ERRNO(-ret);
-		ret = -1;
-	}
-	return ret;
-}
-
-static __attribute__((unused))
-int poll(struct pollfd *fds, int nfds, int timeout)
-{
-	int ret = sys_poll(fds, nfds, timeout);
-
-	if (ret < 0) {
-		SET_ERRNO(-ret);
-		ret = -1;
-	}
-	return ret;
-}
-
-static __attribute__((unused))
-ssize_t read(int fd, void *buf, size_t count)
-{
-	ssize_t ret = sys_read(fd, buf, count);
-
-	if (ret < 0) {
-		SET_ERRNO(-ret);
-		ret = -1;
-	}
-	return ret;
-}
-
-static __attribute__((unused))
-int reboot(int cmd)
-{
-	int ret = sys_reboot(LINUX_REBOOT_MAGIC1, LINUX_REBOOT_MAGIC2, cmd, 0);
-
-	if (ret < 0) {
-		SET_ERRNO(-ret);
-		ret = -1;
-	}
-	return ret;
-}
-
-static __attribute__((unused))
-void *sbrk(intptr_t inc)
-{
-	void *ret;
-
-	/* first call to find current end */
-	if ((ret = sys_brk(0)) && (sys_brk(ret + inc) == ret + inc))
-		return ret + inc;
-
-	SET_ERRNO(ENOMEM);
-	return (void *)-1;
-}
-
-static __attribute__((unused))
-int sched_yield(void)
-{
-	int ret = sys_sched_yield();
-
-	if (ret < 0) {
-		SET_ERRNO(-ret);
-		ret = -1;
-	}
-	return ret;
-}
-
-static __attribute__((unused))
-int select(int nfds, fd_set *rfds, fd_set *wfds, fd_set *efds, struct timeval *timeout)
-{
-	int ret = sys_select(nfds, rfds, wfds, efds, timeout);
-
-	if (ret < 0) {
-		SET_ERRNO(-ret);
-		ret = -1;
-	}
-	return ret;
-}
-
-static __attribute__((unused))
-int setpgid(pid_t pid, pid_t pgid)
-{
-	int ret = sys_setpgid(pid, pgid);
-
-	if (ret < 0) {
-		SET_ERRNO(-ret);
-		ret = -1;
-	}
-	return ret;
-}
-
-static __attribute__((unused))
-pid_t setsid(void)
-{
-	pid_t ret = sys_setsid();
-
-	if (ret < 0) {
-		SET_ERRNO(-ret);
-		ret = -1;
-	}
-	return ret;
-}
-
-static __attribute__((unused))
-unsigned int sleep(unsigned int seconds)
-{
-	struct timeval my_timeval = { seconds, 0 };
-
-	if (sys_select(0, 0, 0, 0, &my_timeval) < 0)
-		return my_timeval.tv_sec + !!my_timeval.tv_usec;
-	else
-		return 0;
-}
-
-static __attribute__((unused))
-int msleep(unsigned int msecs)
-{
-	struct timeval my_timeval = { msecs / 1000, (msecs % 1000) * 1000 };
-
-	if (sys_select(0, 0, 0, 0, &my_timeval) < 0)
-		return (my_timeval.tv_sec * 1000) +
-			(my_timeval.tv_usec / 1000) +
-			!!(my_timeval.tv_usec % 1000);
-	else
-		return 0;
-}
-
-static __attribute__((unused))
-int stat(const char *path, struct stat *buf)
-{
-	int ret = sys_stat(path, buf);
-
-	if (ret < 0) {
-		SET_ERRNO(-ret);
-		ret = -1;
-	}
-	return ret;
-}
-
-static __attribute__((unused))
-int symlink(const char *old, const char *new)
-{
-	int ret = sys_symlink(old, new);
-
-	if (ret < 0) {
-		SET_ERRNO(-ret);
-		ret = -1;
-	}
-	return ret;
-}
-
-static __attribute__((unused))
-int tcsetpgrp(int fd, pid_t pid)
-{
-	return ioctl(fd, TIOCSPGRP, &pid);
-}
-
-static __attribute__((unused))
-mode_t umask(mode_t mode)
-{
-	return sys_umask(mode);
-}
-
-static __attribute__((unused))
-int umount2(const char *path, int flags)
-{
-	int ret = sys_umount2(path, flags);
-
-	if (ret < 0) {
-		SET_ERRNO(-ret);
-		ret = -1;
-	}
-	return ret;
-}
-
-static __attribute__((unused))
-int unlink(const char *path)
-{
-	int ret = sys_unlink(path);
-
-	if (ret < 0) {
-		SET_ERRNO(-ret);
-		ret = -1;
-	}
-	return ret;
-}
-
-static __attribute__((unused))
-pid_t wait4(pid_t pid, int *status, int options, struct rusage *rusage)
-{
-	pid_t ret = sys_wait4(pid, status, options, rusage);
-
-	if (ret < 0) {
-		SET_ERRNO(-ret);
-		ret = -1;
-	}
-	return ret;
-}
-
-static __attribute__((unused))
-pid_t waitpid(pid_t pid, int *status, int options)
-{
-	pid_t ret = sys_waitpid(pid, status, options);
-
-	if (ret < 0) {
-		SET_ERRNO(-ret);
-		ret = -1;
-	}
-	return ret;
-}
-
-static __attribute__((unused))
-pid_t wait(int *status)
-{
-	pid_t ret = sys_wait(status);
-
-	if (ret < 0) {
-		SET_ERRNO(-ret);
-		ret = -1;
-	}
-	return ret;
-}
-
-static __attribute__((unused))
-ssize_t write(int fd, const void *buf, size_t count)
-{
-	ssize_t ret = sys_write(fd, buf, count);
-
-	if (ret < 0) {
-		SET_ERRNO(-ret);
-		ret = -1;
-	}
-	return ret;
-}
-
-/* some size-optimized reimplementations of a few common str* and mem*
- * functions. They're marked static, except memcpy() and raise() which are used
- * by libgcc on ARM, so they are marked weak instead in order not to cause an
- * error when building a program made of multiple files (not recommended).
- */
-
-static __attribute__((unused))
-void *memmove(void *dst, const void *src, size_t len)
-{
-	ssize_t pos = (dst <= src) ? -1 : (long)len;
-	void *ret = dst;
-
-	while (len--) {
-		pos += (dst <= src) ? 1 : -1;
-		((char *)dst)[pos] = ((char *)src)[pos];
-	}
-	return ret;
-}
-
-static __attribute__((unused))
-void *memset(void *dst, int b, size_t len)
-{
-	char *p = dst;
-
-	while (len--)
-		*(p++) = b;
-	return dst;
-}
-
-static __attribute__((unused))
-int memcmp(const void *s1, const void *s2, size_t n)
-{
-	size_t ofs = 0;
-	int c1 = 0;
-
-	while (ofs < n && !(c1 = ((unsigned char *)s1)[ofs] - ((unsigned char *)s2)[ofs])) {
-		ofs++;
-	}
-	return c1;
-}
-
-static __attribute__((unused))
-char *strcpy(char *dst, const char *src)
-{
-	char *ret = dst;
-
-	while ((*dst++ = *src++));
-	return ret;
-}
-
-static __attribute__((unused))
-char *strchr(const char *s, int c)
-{
-	while (*s) {
-		if (*s == (char)c)
-			return (char *)s;
-		s++;
-	}
-	return NULL;
-}
-
-static __attribute__((unused))
-char *strrchr(const char *s, int c)
-{
-	const char *ret = NULL;
-
-	while (*s) {
-		if (*s == (char)c)
-			ret = s;
-		s++;
-	}
-	return (char *)ret;
-}
-
-static __attribute__((unused))
-size_t nolibc_strlen(const char *str)
-{
-	size_t len;
-
-	for (len = 0; str[len]; len++);
-	return len;
-}
-
-#define strlen(str) ({                          \
-	__builtin_constant_p((str)) ?           \
-		__builtin_strlen((str)) :       \
-		nolibc_strlen((str));           \
-})
-
-static __attribute__((unused))
-int isdigit(int c)
-{
-	return (unsigned int)(c - '0') <= 9;
-}
-
-static __attribute__((unused))
-long atol(const char *s)
-{
-	unsigned long ret = 0;
-	unsigned long d;
-	int neg = 0;
-
-	if (*s == '-') {
-		neg = 1;
-		s++;
-	}
-
-	while (1) {
-		d = (*s++) - '0';
-		if (d > 9)
-			break;
-		ret *= 10;
-		ret += d;
-	}
-
-	return neg ? -ret : ret;
-}
-
-static __attribute__((unused))
-int atoi(const char *s)
-{
-	return atol(s);
-}
-
-static __attribute__((unused))
-const char *ltoa(long in)
-{
-	/* large enough for -9223372036854775808 */
-	static char buffer[21];
-	char       *pos = buffer + sizeof(buffer) - 1;
-	int         neg = in < 0;
-	unsigned long n = neg ? -in : in;
-
-	*pos-- = '\0';
-	do {
-		*pos-- = '0' + n % 10;
-		n /= 10;
-		if (pos < buffer)
-			return pos + 1;
-	} while (n);
-
-	if (neg)
-		*pos-- = '-';
-	return pos + 1;
-}
-
-__attribute__((weak,unused))
-void *memcpy(void *dst, const void *src, size_t len)
-{
-	return memmove(dst, src, len);
-}
-
-/* needed by libgcc for divide by zero */
-__attribute__((weak,unused))
-int raise(int signal)
-{
-	return kill(getpid(), signal);
-}
-
-/* Here come a few helper functions */
-
-static __attribute__((unused))
-void FD_ZERO(fd_set *set)
-{
-	memset(set, 0, sizeof(*set));
-}
-
-static __attribute__((unused))
-void FD_SET(int fd, fd_set *set)
-{
-	if (fd < 0 || fd >= FD_SETSIZE)
-		return;
-	set->fd32[fd / 32] |= 1 << (fd & 31);
-}
-
-/* WARNING, it only deals with the 4096 first majors and 256 first minors */
-static __attribute__((unused))
-dev_t makedev(unsigned int major, unsigned int minor)
-{
-	return ((major & 0xfff) << 8) | (minor & 0xff);
-}
-=======
-#endif /* _NOLIBC_H */
->>>>>>> d60c95ef
+#endif /* _NOLIBC_H */