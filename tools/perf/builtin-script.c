// SPDX-License-Identifier: GPL-2.0
#include "builtin.h"

#include "util/counts.h"
#include "util/debug.h"
#include "util/dso.h"
#include <subcmd/exec-cmd.h>
#include "util/header.h"
#include <subcmd/parse-options.h>
#include "util/perf_regs.h"
#include "util/session.h"
#include "util/tool.h"
#include "util/map.h"
#include "util/srcline.h"
#include "util/symbol.h"
#include "util/thread.h"
#include "util/trace-event.h"
#include "util/evlist.h"
#include "util/evsel.h"
#include "util/evsel_fprintf.h"
#include "util/evswitch.h"
#include "util/sort.h"
#include "util/data.h"
#include "util/auxtrace.h"
#include "util/cpumap.h"
#include "util/thread_map.h"
#include "util/stat.h"
#include "util/color.h"
#include "util/string2.h"
#include "util/thread-stack.h"
#include "util/time-utils.h"
#include "util/path.h"
#include "ui/ui.h"
#include "print_binary.h"
#include "archinsn.h"
#include <linux/bitmap.h>
#include <linux/kernel.h>
#include <linux/stringify.h>
#include <linux/time64.h>
#include <linux/zalloc.h>
#include <sys/utsname.h>
#include "asm/bug.h"
#include "util/mem-events.h"
#include "util/dump-insn.h"
#include <dirent.h>
#include <errno.h>
#include <inttypes.h>
#include <signal.h>
#include <sys/param.h>
#include <sys/types.h>
#include <sys/stat.h>
#include <fcntl.h>
#include <unistd.h>
#include <subcmd/pager.h>
#include <perf/evlist.h>
#include <linux/err.h>
#include "util/record.h"
#include "util/util.h"
#include "perf.h"

#include <linux/ctype.h>

static char const		*script_name;
static char const		*generate_script_lang;
static bool			reltime;
static bool			deltatime;
static u64			initial_time;
static u64			previous_time;
static bool			debug_mode;
static u64			last_timestamp;
static u64			nr_unordered;
static bool			no_callchain;
static bool			latency_format;
static bool			system_wide;
static bool			print_flags;
static const char		*cpu_list;
static DECLARE_BITMAP(cpu_bitmap, MAX_NR_CPUS);
static struct perf_stat_config	stat_config;
static int			max_blocks;
static bool			native_arch;

unsigned int scripting_max_stack = PERF_MAX_STACK_DEPTH;

enum perf_output_field {
	PERF_OUTPUT_COMM            = 1ULL << 0,
	PERF_OUTPUT_TID             = 1ULL << 1,
	PERF_OUTPUT_PID             = 1ULL << 2,
	PERF_OUTPUT_TIME            = 1ULL << 3,
	PERF_OUTPUT_CPU             = 1ULL << 4,
	PERF_OUTPUT_EVNAME          = 1ULL << 5,
	PERF_OUTPUT_TRACE           = 1ULL << 6,
	PERF_OUTPUT_IP              = 1ULL << 7,
	PERF_OUTPUT_SYM             = 1ULL << 8,
	PERF_OUTPUT_DSO             = 1ULL << 9,
	PERF_OUTPUT_ADDR            = 1ULL << 10,
	PERF_OUTPUT_SYMOFFSET       = 1ULL << 11,
	PERF_OUTPUT_SRCLINE         = 1ULL << 12,
	PERF_OUTPUT_PERIOD          = 1ULL << 13,
	PERF_OUTPUT_IREGS	    = 1ULL << 14,
	PERF_OUTPUT_BRSTACK	    = 1ULL << 15,
	PERF_OUTPUT_BRSTACKSYM	    = 1ULL << 16,
	PERF_OUTPUT_DATA_SRC	    = 1ULL << 17,
	PERF_OUTPUT_WEIGHT	    = 1ULL << 18,
	PERF_OUTPUT_BPF_OUTPUT	    = 1ULL << 19,
	PERF_OUTPUT_CALLINDENT	    = 1ULL << 20,
	PERF_OUTPUT_INSN	    = 1ULL << 21,
	PERF_OUTPUT_INSNLEN	    = 1ULL << 22,
	PERF_OUTPUT_BRSTACKINSN	    = 1ULL << 23,
	PERF_OUTPUT_BRSTACKOFF	    = 1ULL << 24,
	PERF_OUTPUT_SYNTH           = 1ULL << 25,
	PERF_OUTPUT_PHYS_ADDR       = 1ULL << 26,
	PERF_OUTPUT_UREGS	    = 1ULL << 27,
	PERF_OUTPUT_METRIC	    = 1ULL << 28,
	PERF_OUTPUT_MISC            = 1ULL << 29,
	PERF_OUTPUT_SRCCODE	    = 1ULL << 30,
	PERF_OUTPUT_IPC             = 1ULL << 31,
	PERF_OUTPUT_TOD             = 1ULL << 32,
};

struct perf_script {
	struct perf_tool	tool;
	struct perf_session	*session;
	bool			show_task_events;
	bool			show_mmap_events;
	bool			show_switch_events;
	bool			show_namespace_events;
	bool			show_lost_events;
	bool			show_round_events;
	bool			show_bpf_events;
	bool			show_cgroup_events;
	bool			show_text_poke_events;
	bool			allocated;
	bool			per_event_dump;
	bool			stitch_lbr;
	struct evswitch		evswitch;
	struct perf_cpu_map	*cpus;
	struct perf_thread_map *threads;
	int			name_width;
	const char              *time_str;
	struct perf_time_interval *ptime_range;
	int			range_size;
	int			range_num;
};

struct output_option {
	const char *str;
	enum perf_output_field field;
} all_output_options[] = {
	{.str = "comm",  .field = PERF_OUTPUT_COMM},
	{.str = "tid",   .field = PERF_OUTPUT_TID},
	{.str = "pid",   .field = PERF_OUTPUT_PID},
	{.str = "time",  .field = PERF_OUTPUT_TIME},
	{.str = "cpu",   .field = PERF_OUTPUT_CPU},
	{.str = "event", .field = PERF_OUTPUT_EVNAME},
	{.str = "trace", .field = PERF_OUTPUT_TRACE},
	{.str = "ip",    .field = PERF_OUTPUT_IP},
	{.str = "sym",   .field = PERF_OUTPUT_SYM},
	{.str = "dso",   .field = PERF_OUTPUT_DSO},
	{.str = "addr",  .field = PERF_OUTPUT_ADDR},
	{.str = "symoff", .field = PERF_OUTPUT_SYMOFFSET},
	{.str = "srcline", .field = PERF_OUTPUT_SRCLINE},
	{.str = "period", .field = PERF_OUTPUT_PERIOD},
	{.str = "iregs", .field = PERF_OUTPUT_IREGS},
	{.str = "uregs", .field = PERF_OUTPUT_UREGS},
	{.str = "brstack", .field = PERF_OUTPUT_BRSTACK},
	{.str = "brstacksym", .field = PERF_OUTPUT_BRSTACKSYM},
	{.str = "data_src", .field = PERF_OUTPUT_DATA_SRC},
	{.str = "weight",   .field = PERF_OUTPUT_WEIGHT},
	{.str = "bpf-output",   .field = PERF_OUTPUT_BPF_OUTPUT},
	{.str = "callindent", .field = PERF_OUTPUT_CALLINDENT},
	{.str = "insn", .field = PERF_OUTPUT_INSN},
	{.str = "insnlen", .field = PERF_OUTPUT_INSNLEN},
	{.str = "brstackinsn", .field = PERF_OUTPUT_BRSTACKINSN},
	{.str = "brstackoff", .field = PERF_OUTPUT_BRSTACKOFF},
	{.str = "synth", .field = PERF_OUTPUT_SYNTH},
	{.str = "phys_addr", .field = PERF_OUTPUT_PHYS_ADDR},
	{.str = "metric", .field = PERF_OUTPUT_METRIC},
	{.str = "misc", .field = PERF_OUTPUT_MISC},
	{.str = "srccode", .field = PERF_OUTPUT_SRCCODE},
	{.str = "ipc", .field = PERF_OUTPUT_IPC},
	{.str = "tod", .field = PERF_OUTPUT_TOD},
};

enum {
	OUTPUT_TYPE_SYNTH = PERF_TYPE_MAX,
	OUTPUT_TYPE_MAX
};

/* default set to maintain compatibility with current format */
static struct {
	bool user_set;
	bool wildcard_set;
	unsigned int print_ip_opts;
	u64 fields;
	u64 invalid_fields;
	u64 user_set_fields;
	u64 user_unset_fields;
} output[OUTPUT_TYPE_MAX] = {

	[PERF_TYPE_HARDWARE] = {
		.user_set = false,

		.fields = PERF_OUTPUT_COMM | PERF_OUTPUT_TID |
			      PERF_OUTPUT_CPU | PERF_OUTPUT_TIME |
			      PERF_OUTPUT_EVNAME | PERF_OUTPUT_IP |
			      PERF_OUTPUT_SYM | PERF_OUTPUT_SYMOFFSET |
			      PERF_OUTPUT_DSO | PERF_OUTPUT_PERIOD,

		.invalid_fields = PERF_OUTPUT_TRACE | PERF_OUTPUT_BPF_OUTPUT,
	},

	[PERF_TYPE_SOFTWARE] = {
		.user_set = false,

		.fields = PERF_OUTPUT_COMM | PERF_OUTPUT_TID |
			      PERF_OUTPUT_CPU | PERF_OUTPUT_TIME |
			      PERF_OUTPUT_EVNAME | PERF_OUTPUT_IP |
			      PERF_OUTPUT_SYM | PERF_OUTPUT_SYMOFFSET |
			      PERF_OUTPUT_DSO | PERF_OUTPUT_PERIOD |
			      PERF_OUTPUT_BPF_OUTPUT,

		.invalid_fields = PERF_OUTPUT_TRACE,
	},

	[PERF_TYPE_TRACEPOINT] = {
		.user_set = false,

		.fields = PERF_OUTPUT_COMM | PERF_OUTPUT_TID |
				  PERF_OUTPUT_CPU | PERF_OUTPUT_TIME |
				  PERF_OUTPUT_EVNAME | PERF_OUTPUT_TRACE
	},

	[PERF_TYPE_HW_CACHE] = {
		.user_set = false,

		.fields = PERF_OUTPUT_COMM | PERF_OUTPUT_TID |
			      PERF_OUTPUT_CPU | PERF_OUTPUT_TIME |
			      PERF_OUTPUT_EVNAME | PERF_OUTPUT_IP |
			      PERF_OUTPUT_SYM | PERF_OUTPUT_SYMOFFSET |
			      PERF_OUTPUT_DSO | PERF_OUTPUT_PERIOD,

		.invalid_fields = PERF_OUTPUT_TRACE | PERF_OUTPUT_BPF_OUTPUT,
	},

	[PERF_TYPE_RAW] = {
		.user_set = false,

		.fields = PERF_OUTPUT_COMM | PERF_OUTPUT_TID |
			      PERF_OUTPUT_CPU | PERF_OUTPUT_TIME |
			      PERF_OUTPUT_EVNAME | PERF_OUTPUT_IP |
			      PERF_OUTPUT_SYM | PERF_OUTPUT_SYMOFFSET |
			      PERF_OUTPUT_DSO | PERF_OUTPUT_PERIOD |
			      PERF_OUTPUT_ADDR | PERF_OUTPUT_DATA_SRC |
			      PERF_OUTPUT_WEIGHT | PERF_OUTPUT_PHYS_ADDR,

		.invalid_fields = PERF_OUTPUT_TRACE | PERF_OUTPUT_BPF_OUTPUT,
	},

	[PERF_TYPE_BREAKPOINT] = {
		.user_set = false,

		.fields = PERF_OUTPUT_COMM | PERF_OUTPUT_TID |
			      PERF_OUTPUT_CPU | PERF_OUTPUT_TIME |
			      PERF_OUTPUT_EVNAME | PERF_OUTPUT_IP |
			      PERF_OUTPUT_SYM | PERF_OUTPUT_SYMOFFSET |
			      PERF_OUTPUT_DSO | PERF_OUTPUT_PERIOD,

		.invalid_fields = PERF_OUTPUT_TRACE | PERF_OUTPUT_BPF_OUTPUT,
	},

	[OUTPUT_TYPE_SYNTH] = {
		.user_set = false,

		.fields = PERF_OUTPUT_COMM | PERF_OUTPUT_TID |
			      PERF_OUTPUT_CPU | PERF_OUTPUT_TIME |
			      PERF_OUTPUT_EVNAME | PERF_OUTPUT_IP |
			      PERF_OUTPUT_SYM | PERF_OUTPUT_SYMOFFSET |
			      PERF_OUTPUT_DSO | PERF_OUTPUT_SYNTH,

		.invalid_fields = PERF_OUTPUT_TRACE | PERF_OUTPUT_BPF_OUTPUT,
	},
};

struct evsel_script {
       char *filename;
       FILE *fp;
       u64  samples;
       /* For metric output */
       u64  val;
       int  gnum;
};

static inline struct evsel_script *evsel_script(struct evsel *evsel)
{
	return (struct evsel_script *)evsel->priv;
}

static struct evsel_script *perf_evsel_script__new(struct evsel *evsel,
							struct perf_data *data)
{
	struct evsel_script *es = zalloc(sizeof(*es));

	if (es != NULL) {
		if (asprintf(&es->filename, "%s.%s.dump", data->file.path, evsel__name(evsel)) < 0)
			goto out_free;
		es->fp = fopen(es->filename, "w");
		if (es->fp == NULL)
			goto out_free_filename;
	}

	return es;
out_free_filename:
	zfree(&es->filename);
out_free:
	free(es);
	return NULL;
}

static void perf_evsel_script__delete(struct evsel_script *es)
{
	zfree(&es->filename);
	fclose(es->fp);
	es->fp = NULL;
	free(es);
}

static int perf_evsel_script__fprintf(struct evsel_script *es, FILE *fp)
{
	struct stat st;

	fstat(fileno(es->fp), &st);
	return fprintf(fp, "[ perf script: Wrote %.3f MB %s (%" PRIu64 " samples) ]\n",
		       st.st_size / 1024.0 / 1024.0, es->filename, es->samples);
}

static inline int output_type(unsigned int type)
{
	switch (type) {
	case PERF_TYPE_SYNTH:
		return OUTPUT_TYPE_SYNTH;
	default:
		return type;
	}
}

static inline unsigned int attr_type(unsigned int type)
{
	switch (type) {
	case OUTPUT_TYPE_SYNTH:
		return PERF_TYPE_SYNTH;
	default:
		return type;
	}
}

static bool output_set_by_user(void)
{
	int j;
	for (j = 0; j < OUTPUT_TYPE_MAX; ++j) {
		if (output[j].user_set)
			return true;
	}
	return false;
}

static const char *output_field2str(enum perf_output_field field)
{
	int i, imax = ARRAY_SIZE(all_output_options);
	const char *str = "";

	for (i = 0; i < imax; ++i) {
		if (all_output_options[i].field == field) {
			str = all_output_options[i].str;
			break;
		}
	}
	return str;
}

#define PRINT_FIELD(x)  (output[output_type(attr->type)].fields & PERF_OUTPUT_##x)

static int evsel__do_check_stype(struct evsel *evsel, u64 sample_type, const char *sample_msg,
				 enum perf_output_field field, bool allow_user_set)
{
	struct perf_event_attr *attr = &evsel->core.attr;
	int type = output_type(attr->type);
	const char *evname;

	if (attr->sample_type & sample_type)
		return 0;

	if (output[type].user_set_fields & field) {
		if (allow_user_set)
			return 0;
		evname = evsel__name(evsel);
		pr_err("Samples for '%s' event do not have %s attribute set. "
		       "Cannot print '%s' field.\n",
		       evname, sample_msg, output_field2str(field));
		return -1;
	}

	/* user did not ask for it explicitly so remove from the default list */
	output[type].fields &= ~field;
	evname = evsel__name(evsel);
	pr_debug("Samples for '%s' event do not have %s attribute set. "
		 "Skipping '%s' field.\n",
		 evname, sample_msg, output_field2str(field));

	return 0;
}

static int evsel__check_stype(struct evsel *evsel, u64 sample_type, const char *sample_msg,
			      enum perf_output_field field)
{
	return evsel__do_check_stype(evsel, sample_type, sample_msg, field, false);
}

static int evsel__check_attr(struct evsel *evsel, struct perf_session *session)
{
	struct perf_event_attr *attr = &evsel->core.attr;
	bool allow_user_set;

	if (perf_header__has_feat(&session->header, HEADER_STAT))
		return 0;

	allow_user_set = perf_header__has_feat(&session->header,
					       HEADER_AUXTRACE);

	if (PRINT_FIELD(TRACE) &&
	    !perf_session__has_traces(session, "record -R"))
		return -EINVAL;

	if (PRINT_FIELD(IP)) {
		if (evsel__check_stype(evsel, PERF_SAMPLE_IP, "IP", PERF_OUTPUT_IP))
			return -EINVAL;
	}

	if (PRINT_FIELD(ADDR) &&
	    evsel__do_check_stype(evsel, PERF_SAMPLE_ADDR, "ADDR", PERF_OUTPUT_ADDR, allow_user_set))
		return -EINVAL;

	if (PRINT_FIELD(DATA_SRC) &&
	    evsel__check_stype(evsel, PERF_SAMPLE_DATA_SRC, "DATA_SRC", PERF_OUTPUT_DATA_SRC))
		return -EINVAL;

	if (PRINT_FIELD(WEIGHT) &&
	    evsel__check_stype(evsel, PERF_SAMPLE_WEIGHT, "WEIGHT", PERF_OUTPUT_WEIGHT))
		return -EINVAL;

	if (PRINT_FIELD(SYM) &&
	    !(evsel->core.attr.sample_type & (PERF_SAMPLE_IP|PERF_SAMPLE_ADDR))) {
		pr_err("Display of symbols requested but neither sample IP nor "
			   "sample address\navailable. Hence, no addresses to convert "
		       "to symbols.\n");
		return -EINVAL;
	}
	if (PRINT_FIELD(SYMOFFSET) && !PRINT_FIELD(SYM)) {
		pr_err("Display of offsets requested but symbol is not"
		       "selected.\n");
		return -EINVAL;
	}
	if (PRINT_FIELD(DSO) &&
	    !(evsel->core.attr.sample_type & (PERF_SAMPLE_IP|PERF_SAMPLE_ADDR))) {
		pr_err("Display of DSO requested but no address to convert.\n");
		return -EINVAL;
	}
	if ((PRINT_FIELD(SRCLINE) || PRINT_FIELD(SRCCODE)) && !PRINT_FIELD(IP)) {
		pr_err("Display of source line number requested but sample IP is not\n"
		       "selected. Hence, no address to lookup the source line number.\n");
		return -EINVAL;
	}
	if (PRINT_FIELD(BRSTACKINSN) && !allow_user_set &&
<<<<<<< HEAD
	    !(perf_evlist__combined_branch_type(session->evlist) &
	      PERF_SAMPLE_BRANCH_ANY)) {
=======
	    !(evlist__combined_branch_type(session->evlist) & PERF_SAMPLE_BRANCH_ANY)) {
>>>>>>> d1988041
		pr_err("Display of branch stack assembler requested, but non all-branch filter set\n"
		       "Hint: run 'perf record -b ...'\n");
		return -EINVAL;
	}
	if ((PRINT_FIELD(PID) || PRINT_FIELD(TID)) &&
	    evsel__check_stype(evsel, PERF_SAMPLE_TID, "TID", PERF_OUTPUT_TID|PERF_OUTPUT_PID))
		return -EINVAL;

	if (PRINT_FIELD(TIME) &&
	    evsel__check_stype(evsel, PERF_SAMPLE_TIME, "TIME", PERF_OUTPUT_TIME))
		return -EINVAL;

	if (PRINT_FIELD(CPU) &&
	    evsel__do_check_stype(evsel, PERF_SAMPLE_CPU, "CPU", PERF_OUTPUT_CPU, allow_user_set))
		return -EINVAL;

	if (PRINT_FIELD(IREGS) &&
	    evsel__do_check_stype(evsel, PERF_SAMPLE_REGS_INTR, "IREGS", PERF_OUTPUT_IREGS, allow_user_set))
		return -EINVAL;

	if (PRINT_FIELD(UREGS) &&
	    evsel__check_stype(evsel, PERF_SAMPLE_REGS_USER, "UREGS", PERF_OUTPUT_UREGS))
		return -EINVAL;

	if (PRINT_FIELD(PHYS_ADDR) &&
	    evsel__check_stype(evsel, PERF_SAMPLE_PHYS_ADDR, "PHYS_ADDR", PERF_OUTPUT_PHYS_ADDR))
		return -EINVAL;

	return 0;
}

static void set_print_ip_opts(struct perf_event_attr *attr)
{
	unsigned int type = output_type(attr->type);

	output[type].print_ip_opts = 0;
	if (PRINT_FIELD(IP))
		output[type].print_ip_opts |= EVSEL__PRINT_IP;

	if (PRINT_FIELD(SYM))
		output[type].print_ip_opts |= EVSEL__PRINT_SYM;

	if (PRINT_FIELD(DSO))
		output[type].print_ip_opts |= EVSEL__PRINT_DSO;

	if (PRINT_FIELD(SYMOFFSET))
		output[type].print_ip_opts |= EVSEL__PRINT_SYMOFFSET;

	if (PRINT_FIELD(SRCLINE))
		output[type].print_ip_opts |= EVSEL__PRINT_SRCLINE;
}

/*
 * verify all user requested events exist and the samples
 * have the expected data
 */
static int perf_session__check_output_opt(struct perf_session *session)
{
	bool tod = false;
	unsigned int j;
	struct evsel *evsel;

	for (j = 0; j < OUTPUT_TYPE_MAX; ++j) {
		evsel = perf_session__find_first_evtype(session, attr_type(j));

		/*
		 * even if fields is set to 0 (ie., show nothing) event must
		 * exist if user explicitly includes it on the command line
		 */
		if (!evsel && output[j].user_set && !output[j].wildcard_set &&
		    j != OUTPUT_TYPE_SYNTH) {
			pr_err("%s events do not exist. "
			       "Remove corresponding -F option to proceed.\n",
			       event_type(j));
			return -1;
		}

		if (evsel && output[j].fields &&
			evsel__check_attr(evsel, session))
			return -1;

		if (evsel == NULL)
			continue;

		set_print_ip_opts(&evsel->core.attr);
		tod |= output[j].fields & PERF_OUTPUT_TOD;
	}

	if (!no_callchain) {
		bool use_callchain = false;
		bool not_pipe = false;

		evlist__for_each_entry(session->evlist, evsel) {
			not_pipe = true;
			if (evsel__has_callchain(evsel)) {
				use_callchain = true;
				break;
			}
		}
		if (not_pipe && !use_callchain)
			symbol_conf.use_callchain = false;
	}

	/*
	 * set default for tracepoints to print symbols only
	 * if callchains are present
	 */
	if (symbol_conf.use_callchain &&
	    !output[PERF_TYPE_TRACEPOINT].user_set) {
		j = PERF_TYPE_TRACEPOINT;

		evlist__for_each_entry(session->evlist, evsel) {
			if (evsel->core.attr.type != j)
				continue;

			if (evsel__has_callchain(evsel)) {
				output[j].fields |= PERF_OUTPUT_IP;
				output[j].fields |= PERF_OUTPUT_SYM;
				output[j].fields |= PERF_OUTPUT_SYMOFFSET;
				output[j].fields |= PERF_OUTPUT_DSO;
				set_print_ip_opts(&evsel->core.attr);
				goto out;
			}
		}
	}

	if (tod && !session->header.env.clock.enabled) {
		pr_err("Can't provide 'tod' time, missing clock data. "
		       "Please record with -k/--clockid option.\n");
		return -1;
	}
out:
	return 0;
}

static int perf_sample__fprintf_regs(struct regs_dump *regs, uint64_t mask,
				     FILE *fp)
{
	unsigned i = 0, r;
	int printed = 0;

	if (!regs || !regs->regs)
		return 0;

	printed += fprintf(fp, " ABI:%" PRIu64 " ", regs->abi);

	for_each_set_bit(r, (unsigned long *) &mask, sizeof(mask) * 8) {
		u64 val = regs->regs[i++];
		printed += fprintf(fp, "%5s:0x%"PRIx64" ", perf_reg_name(r), val);
	}

	return printed;
}

#define DEFAULT_TOD_FMT "%F %H:%M:%S"

static char*
tod_scnprintf(struct perf_script *script, char *buf, int buflen,
	     u64 timestamp)
{
	u64 tod_ns, clockid_ns;
	struct perf_env *env;
	unsigned long nsec;
	struct tm ltime;
	char date[64];
	time_t sec;

	buf[0] = '\0';
	if (buflen < 64 || !script)
		return buf;

	env = &script->session->header.env;
	if (!env->clock.enabled) {
		scnprintf(buf, buflen, "disabled");
		return buf;
	}

	clockid_ns = env->clock.clockid_ns;
	tod_ns     = env->clock.tod_ns;

	if (timestamp > clockid_ns)
		tod_ns += timestamp - clockid_ns;
	else
		tod_ns -= clockid_ns - timestamp;

	sec  = (time_t) (tod_ns / NSEC_PER_SEC);
	nsec = tod_ns - sec * NSEC_PER_SEC;

	if (localtime_r(&sec, &ltime) == NULL) {
		scnprintf(buf, buflen, "failed");
	} else {
		strftime(date, sizeof(date), DEFAULT_TOD_FMT, &ltime);

		if (symbol_conf.nanosecs) {
			snprintf(buf, buflen, "%s.%09lu", date, nsec);
		} else {
			snprintf(buf, buflen, "%s.%06lu",
				 date, nsec / NSEC_PER_USEC);
		}
	}

	return buf;
}

static int perf_sample__fprintf_iregs(struct perf_sample *sample,
				      struct perf_event_attr *attr, FILE *fp)
{
	return perf_sample__fprintf_regs(&sample->intr_regs,
					 attr->sample_regs_intr, fp);
}

static int perf_sample__fprintf_uregs(struct perf_sample *sample,
				      struct perf_event_attr *attr, FILE *fp)
{
	return perf_sample__fprintf_regs(&sample->user_regs,
					 attr->sample_regs_user, fp);
}

static int perf_sample__fprintf_start(struct perf_script *script,
				      struct perf_sample *sample,
				      struct thread *thread,
				      struct evsel *evsel,
				      u32 type, FILE *fp)
{
	struct perf_event_attr *attr = &evsel->core.attr;
	unsigned long secs;
	unsigned long long nsecs;
	int printed = 0;
	char tstr[128];

	if (PRINT_FIELD(COMM)) {
		const char *comm = thread ? thread__comm_str(thread) : ":-1";

		if (latency_format)
			printed += fprintf(fp, "%8.8s ", comm);
		else if (PRINT_FIELD(IP) && evsel__has_callchain(evsel) && symbol_conf.use_callchain)
			printed += fprintf(fp, "%s ", comm);
		else
			printed += fprintf(fp, "%16s ", comm);
	}

	if (PRINT_FIELD(PID) && PRINT_FIELD(TID))
		printed += fprintf(fp, "%5d/%-5d ", sample->pid, sample->tid);
	else if (PRINT_FIELD(PID))
		printed += fprintf(fp, "%5d ", sample->pid);
	else if (PRINT_FIELD(TID))
		printed += fprintf(fp, "%5d ", sample->tid);

	if (PRINT_FIELD(CPU)) {
		if (latency_format)
			printed += fprintf(fp, "%3d ", sample->cpu);
		else
			printed += fprintf(fp, "[%03d] ", sample->cpu);
	}

	if (PRINT_FIELD(MISC)) {
		int ret = 0;

		#define has(m) \
			(sample->misc & PERF_RECORD_MISC_##m) == PERF_RECORD_MISC_##m

		if (has(KERNEL))
			ret += fprintf(fp, "K");
		if (has(USER))
			ret += fprintf(fp, "U");
		if (has(HYPERVISOR))
			ret += fprintf(fp, "H");
		if (has(GUEST_KERNEL))
			ret += fprintf(fp, "G");
		if (has(GUEST_USER))
			ret += fprintf(fp, "g");

		switch (type) {
		case PERF_RECORD_MMAP:
		case PERF_RECORD_MMAP2:
			if (has(MMAP_DATA))
				ret += fprintf(fp, "M");
			break;
		case PERF_RECORD_COMM:
			if (has(COMM_EXEC))
				ret += fprintf(fp, "E");
			break;
		case PERF_RECORD_SWITCH:
		case PERF_RECORD_SWITCH_CPU_WIDE:
			if (has(SWITCH_OUT)) {
				ret += fprintf(fp, "S");
				if (sample->misc & PERF_RECORD_MISC_SWITCH_OUT_PREEMPT)
					ret += fprintf(fp, "p");
			}
		default:
			break;
		}

		#undef has

		ret += fprintf(fp, "%*s", 6 - ret, " ");
		printed += ret;
	}

	if (PRINT_FIELD(TOD)) {
		tod_scnprintf(script, tstr, sizeof(tstr), sample->time);
		printed += fprintf(fp, "%s ", tstr);
	}

	if (PRINT_FIELD(TIME)) {
		u64 t = sample->time;
		if (reltime) {
			if (!initial_time)
				initial_time = sample->time;
			t = sample->time - initial_time;
		} else if (deltatime) {
			if (previous_time)
				t = sample->time - previous_time;
			else {
				t = 0;
			}
			previous_time = sample->time;
		}
		nsecs = t;
		secs = nsecs / NSEC_PER_SEC;
		nsecs -= secs * NSEC_PER_SEC;

		if (symbol_conf.nanosecs)
			printed += fprintf(fp, "%5lu.%09llu: ", secs, nsecs);
		else {
			char sample_time[32];
			timestamp__scnprintf_usec(t, sample_time, sizeof(sample_time));
			printed += fprintf(fp, "%12s: ", sample_time);
		}
	}

	return printed;
}

static inline char
mispred_str(struct branch_entry *br)
{
	if (!(br->flags.mispred  || br->flags.predicted))
		return '-';

	return br->flags.predicted ? 'P' : 'M';
}

static int perf_sample__fprintf_brstack(struct perf_sample *sample,
					struct thread *thread,
					struct perf_event_attr *attr, FILE *fp)
{
	struct branch_stack *br = sample->branch_stack;
	struct branch_entry *entries = perf_sample__branch_entries(sample);
	struct addr_location alf, alt;
	u64 i, from, to;
	int printed = 0;

	if (!(br && br->nr))
		return 0;

	for (i = 0; i < br->nr; i++) {
		from = entries[i].from;
		to   = entries[i].to;

		if (PRINT_FIELD(DSO)) {
			memset(&alf, 0, sizeof(alf));
			memset(&alt, 0, sizeof(alt));
			thread__find_map_fb(thread, sample->cpumode, from, &alf);
			thread__find_map_fb(thread, sample->cpumode, to, &alt);
		}

		printed += fprintf(fp, " 0x%"PRIx64, from);
		if (PRINT_FIELD(DSO)) {
			printed += fprintf(fp, "(");
			printed += map__fprintf_dsoname(alf.map, fp);
			printed += fprintf(fp, ")");
		}

		printed += fprintf(fp, "/0x%"PRIx64, to);
		if (PRINT_FIELD(DSO)) {
			printed += fprintf(fp, "(");
			printed += map__fprintf_dsoname(alt.map, fp);
			printed += fprintf(fp, ")");
		}

		printed += fprintf(fp, "/%c/%c/%c/%d ",
			mispred_str(entries + i),
			entries[i].flags.in_tx ? 'X' : '-',
			entries[i].flags.abort ? 'A' : '-',
			entries[i].flags.cycles);
	}

	return printed;
}

static int perf_sample__fprintf_brstacksym(struct perf_sample *sample,
					   struct thread *thread,
					   struct perf_event_attr *attr, FILE *fp)
{
	struct branch_stack *br = sample->branch_stack;
	struct branch_entry *entries = perf_sample__branch_entries(sample);
	struct addr_location alf, alt;
	u64 i, from, to;
	int printed = 0;

	if (!(br && br->nr))
		return 0;

	for (i = 0; i < br->nr; i++) {

		memset(&alf, 0, sizeof(alf));
		memset(&alt, 0, sizeof(alt));
		from = entries[i].from;
		to   = entries[i].to;

		thread__find_symbol_fb(thread, sample->cpumode, from, &alf);
		thread__find_symbol_fb(thread, sample->cpumode, to, &alt);

		printed += symbol__fprintf_symname_offs(alf.sym, &alf, fp);
		if (PRINT_FIELD(DSO)) {
			printed += fprintf(fp, "(");
			printed += map__fprintf_dsoname(alf.map, fp);
			printed += fprintf(fp, ")");
		}
		printed += fprintf(fp, "%c", '/');
		printed += symbol__fprintf_symname_offs(alt.sym, &alt, fp);
		if (PRINT_FIELD(DSO)) {
			printed += fprintf(fp, "(");
			printed += map__fprintf_dsoname(alt.map, fp);
			printed += fprintf(fp, ")");
		}
		printed += fprintf(fp, "/%c/%c/%c/%d ",
			mispred_str(entries + i),
			entries[i].flags.in_tx ? 'X' : '-',
			entries[i].flags.abort ? 'A' : '-',
			entries[i].flags.cycles);
	}

	return printed;
}

static int perf_sample__fprintf_brstackoff(struct perf_sample *sample,
					   struct thread *thread,
					   struct perf_event_attr *attr, FILE *fp)
{
	struct branch_stack *br = sample->branch_stack;
	struct branch_entry *entries = perf_sample__branch_entries(sample);
	struct addr_location alf, alt;
	u64 i, from, to;
	int printed = 0;

	if (!(br && br->nr))
		return 0;

	for (i = 0; i < br->nr; i++) {

		memset(&alf, 0, sizeof(alf));
		memset(&alt, 0, sizeof(alt));
		from = entries[i].from;
		to   = entries[i].to;

		if (thread__find_map_fb(thread, sample->cpumode, from, &alf) &&
		    !alf.map->dso->adjust_symbols)
			from = map__map_ip(alf.map, from);

		if (thread__find_map_fb(thread, sample->cpumode, to, &alt) &&
		    !alt.map->dso->adjust_symbols)
			to = map__map_ip(alt.map, to);

		printed += fprintf(fp, " 0x%"PRIx64, from);
		if (PRINT_FIELD(DSO)) {
			printed += fprintf(fp, "(");
			printed += map__fprintf_dsoname(alf.map, fp);
			printed += fprintf(fp, ")");
		}
		printed += fprintf(fp, "/0x%"PRIx64, to);
		if (PRINT_FIELD(DSO)) {
			printed += fprintf(fp, "(");
			printed += map__fprintf_dsoname(alt.map, fp);
			printed += fprintf(fp, ")");
		}
		printed += fprintf(fp, "/%c/%c/%c/%d ",
			mispred_str(entries + i),
			entries[i].flags.in_tx ? 'X' : '-',
			entries[i].flags.abort ? 'A' : '-',
			entries[i].flags.cycles);
	}

	return printed;
}
#define MAXBB 16384UL

static int grab_bb(u8 *buffer, u64 start, u64 end,
		    struct machine *machine, struct thread *thread,
		    bool *is64bit, u8 *cpumode, bool last)
{
	long offset, len;
	struct addr_location al;
	bool kernel;

	if (!start || !end)
		return 0;

	kernel = machine__kernel_ip(machine, start);
	if (kernel)
		*cpumode = PERF_RECORD_MISC_KERNEL;
	else
		*cpumode = PERF_RECORD_MISC_USER;

	/*
	 * Block overlaps between kernel and user.
	 * This can happen due to ring filtering
	 * On Intel CPUs the entry into the kernel is filtered,
	 * but the exit is not. Let the caller patch it up.
	 */
	if (kernel != machine__kernel_ip(machine, end)) {
		pr_debug("\tblock %" PRIx64 "-%" PRIx64 " transfers between kernel and user\n", start, end);
		return -ENXIO;
	}

	memset(&al, 0, sizeof(al));
	if (end - start > MAXBB - MAXINSN) {
		if (last)
			pr_debug("\tbrstack does not reach to final jump (%" PRIx64 "-%" PRIx64 ")\n", start, end);
		else
			pr_debug("\tblock %" PRIx64 "-%" PRIx64 " (%" PRIu64 ") too long to dump\n", start, end, end - start);
		return 0;
	}

	if (!thread__find_map(thread, *cpumode, start, &al) || !al.map->dso) {
		pr_debug("\tcannot resolve %" PRIx64 "-%" PRIx64 "\n", start, end);
		return 0;
	}
	if (al.map->dso->data.status == DSO_DATA_STATUS_ERROR) {
		pr_debug("\tcannot resolve %" PRIx64 "-%" PRIx64 "\n", start, end);
		return 0;
	}

	/* Load maps to ensure dso->is_64_bit has been updated */
	map__load(al.map);

	offset = al.map->map_ip(al.map, start);
	len = dso__data_read_offset(al.map->dso, machine, offset, (u8 *)buffer,
				    end - start + MAXINSN);

	*is64bit = al.map->dso->is_64_bit;
	if (len <= 0)
		pr_debug("\tcannot fetch code for block at %" PRIx64 "-%" PRIx64 "\n",
			start, end);
	return len;
}

static int map__fprintf_srccode(struct map *map, u64 addr, FILE *fp, struct srccode_state *state)
{
	char *srcfile;
	int ret = 0;
	unsigned line;
	int len;
	char *srccode;

	if (!map || !map->dso)
		return 0;
	srcfile = get_srcline_split(map->dso,
				    map__rip_2objdump(map, addr),
				    &line);
	if (!srcfile)
		return 0;

	/* Avoid redundant printing */
	if (state &&
	    state->srcfile &&
	    !strcmp(state->srcfile, srcfile) &&
	    state->line == line) {
		free(srcfile);
		return 0;
	}

	srccode = find_sourceline(srcfile, line, &len);
	if (!srccode)
		goto out_free_line;

	ret = fprintf(fp, "|%-8d %.*s", line, len, srccode);

	if (state) {
		state->srcfile = srcfile;
		state->line = line;
	}
	return ret;

out_free_line:
	free(srcfile);
	return ret;
}

static int print_srccode(struct thread *thread, u8 cpumode, uint64_t addr)
{
	struct addr_location al;
	int ret = 0;

	memset(&al, 0, sizeof(al));
	thread__find_map(thread, cpumode, addr, &al);
	if (!al.map)
		return 0;
	ret = map__fprintf_srccode(al.map, al.addr, stdout,
		    &thread->srccode_state);
	if (ret)
		ret += printf("\n");
	return ret;
}

static int ip__fprintf_jump(uint64_t ip, struct branch_entry *en,
			    struct perf_insn *x, u8 *inbuf, int len,
			    int insn, FILE *fp, int *total_cycles)
{
	int printed = fprintf(fp, "\t%016" PRIx64 "\t%-30s\t#%s%s%s%s", ip,
			      dump_insn(x, ip, inbuf, len, NULL),
			      en->flags.predicted ? " PRED" : "",
			      en->flags.mispred ? " MISPRED" : "",
			      en->flags.in_tx ? " INTX" : "",
			      en->flags.abort ? " ABORT" : "");
	if (en->flags.cycles) {
		*total_cycles += en->flags.cycles;
		printed += fprintf(fp, " %d cycles [%d]", en->flags.cycles, *total_cycles);
		if (insn)
			printed += fprintf(fp, " %.2f IPC", (float)insn / en->flags.cycles);
	}
	return printed + fprintf(fp, "\n");
}

static int ip__fprintf_sym(uint64_t addr, struct thread *thread,
			   u8 cpumode, int cpu, struct symbol **lastsym,
			   struct perf_event_attr *attr, FILE *fp)
{
	struct addr_location al;
	int off, printed = 0;

	memset(&al, 0, sizeof(al));

	thread__find_map(thread, cpumode, addr, &al);

	if ((*lastsym) && al.addr >= (*lastsym)->start && al.addr < (*lastsym)->end)
		return 0;

	al.cpu = cpu;
	al.sym = NULL;
	if (al.map)
		al.sym = map__find_symbol(al.map, al.addr);

	if (!al.sym)
		return 0;

	if (al.addr < al.sym->end)
		off = al.addr - al.sym->start;
	else
		off = al.addr - al.map->start - al.sym->start;
	printed += fprintf(fp, "\t%s", al.sym->name);
	if (off)
		printed += fprintf(fp, "%+d", off);
	printed += fprintf(fp, ":");
	if (PRINT_FIELD(SRCLINE))
		printed += map__fprintf_srcline(al.map, al.addr, "\t", fp);
	printed += fprintf(fp, "\n");
	*lastsym = al.sym;

	return printed;
}

static int perf_sample__fprintf_brstackinsn(struct perf_sample *sample,
					    struct thread *thread,
					    struct perf_event_attr *attr,
					    struct machine *machine, FILE *fp)
{
	struct branch_stack *br = sample->branch_stack;
	struct branch_entry *entries = perf_sample__branch_entries(sample);
	u64 start, end;
	int i, insn, len, nr, ilen, printed = 0;
	struct perf_insn x;
	u8 buffer[MAXBB];
	unsigned off;
	struct symbol *lastsym = NULL;
	int total_cycles = 0;

	if (!(br && br->nr))
		return 0;
	nr = br->nr;
	if (max_blocks && nr > max_blocks + 1)
		nr = max_blocks + 1;

	x.thread = thread;
	x.cpu = sample->cpu;

	printed += fprintf(fp, "%c", '\n');

	/* Handle first from jump, of which we don't know the entry. */
	len = grab_bb(buffer, entries[nr-1].from,
			entries[nr-1].from,
			machine, thread, &x.is64bit, &x.cpumode, false);
	if (len > 0) {
		printed += ip__fprintf_sym(entries[nr - 1].from, thread,
					   x.cpumode, x.cpu, &lastsym, attr, fp);
		printed += ip__fprintf_jump(entries[nr - 1].from, &entries[nr - 1],
					    &x, buffer, len, 0, fp, &total_cycles);
		if (PRINT_FIELD(SRCCODE))
			printed += print_srccode(thread, x.cpumode, entries[nr - 1].from);
	}

	/* Print all blocks */
	for (i = nr - 2; i >= 0; i--) {
		if (entries[i].from || entries[i].to)
			pr_debug("%d: %" PRIx64 "-%" PRIx64 "\n", i,
				 entries[i].from,
				 entries[i].to);
		start = entries[i + 1].to;
		end   = entries[i].from;

		len = grab_bb(buffer, start, end, machine, thread, &x.is64bit, &x.cpumode, false);
		/* Patch up missing kernel transfers due to ring filters */
		if (len == -ENXIO && i > 0) {
			end = entries[--i].from;
			pr_debug("\tpatching up to %" PRIx64 "-%" PRIx64 "\n", start, end);
			len = grab_bb(buffer, start, end, machine, thread, &x.is64bit, &x.cpumode, false);
		}
		if (len <= 0)
			continue;

		insn = 0;
		for (off = 0; off < (unsigned)len; off += ilen) {
			uint64_t ip = start + off;

			printed += ip__fprintf_sym(ip, thread, x.cpumode, x.cpu, &lastsym, attr, fp);
			if (ip == end) {
				printed += ip__fprintf_jump(ip, &entries[i], &x, buffer + off, len - off, ++insn, fp,
							    &total_cycles);
				if (PRINT_FIELD(SRCCODE))
					printed += print_srccode(thread, x.cpumode, ip);
				break;
			} else {
				ilen = 0;
				printed += fprintf(fp, "\t%016" PRIx64 "\t%s\n", ip,
						   dump_insn(&x, ip, buffer + off, len - off, &ilen));
				if (ilen == 0)
					break;
				if (PRINT_FIELD(SRCCODE))
					print_srccode(thread, x.cpumode, ip);
				insn++;
			}
		}
		if (off != end - start)
			printed += fprintf(fp, "\tmismatch of LBR data and executable\n");
	}

	/*
	 * Hit the branch? In this case we are already done, and the target
	 * has not been executed yet.
	 */
	if (entries[0].from == sample->ip)
		goto out;
	if (entries[0].flags.abort)
		goto out;

	/*
	 * Print final block upto sample
	 *
	 * Due to pipeline delays the LBRs might be missing a branch
	 * or two, which can result in very large or negative blocks
	 * between final branch and sample. When this happens just
	 * continue walking after the last TO until we hit a branch.
	 */
	start = entries[0].to;
	end = sample->ip;
	if (end < start) {
		/* Missing jump. Scan 128 bytes for the next branch */
		end = start + 128;
	}
	len = grab_bb(buffer, start, end, machine, thread, &x.is64bit, &x.cpumode, true);
	printed += ip__fprintf_sym(start, thread, x.cpumode, x.cpu, &lastsym, attr, fp);
	if (len <= 0) {
		/* Print at least last IP if basic block did not work */
		len = grab_bb(buffer, sample->ip, sample->ip,
			      machine, thread, &x.is64bit, &x.cpumode, false);
		if (len <= 0)
			goto out;
		printed += fprintf(fp, "\t%016" PRIx64 "\t%s\n", sample->ip,
			dump_insn(&x, sample->ip, buffer, len, NULL));
		if (PRINT_FIELD(SRCCODE))
			print_srccode(thread, x.cpumode, sample->ip);
		goto out;
	}
	for (off = 0; off <= end - start; off += ilen) {
		ilen = 0;
		printed += fprintf(fp, "\t%016" PRIx64 "\t%s\n", start + off,
				   dump_insn(&x, start + off, buffer + off, len - off, &ilen));
		if (ilen == 0)
			break;
		if (arch_is_branch(buffer + off, len - off, x.is64bit) && start + off != sample->ip) {
			/*
			 * Hit a missing branch. Just stop.
			 */
			printed += fprintf(fp, "\t... not reaching sample ...\n");
			break;
		}
		if (PRINT_FIELD(SRCCODE))
			print_srccode(thread, x.cpumode, start + off);
	}
out:
	return printed;
}

static int perf_sample__fprintf_addr(struct perf_sample *sample,
				     struct thread *thread,
				     struct perf_event_attr *attr, FILE *fp)
{
	struct addr_location al;
	int printed = fprintf(fp, "%16" PRIx64, sample->addr);

	if (!sample_addr_correlates_sym(attr))
		goto out;

	thread__resolve(thread, &al, sample);

	if (PRINT_FIELD(SYM)) {
		printed += fprintf(fp, " ");
		if (PRINT_FIELD(SYMOFFSET))
			printed += symbol__fprintf_symname_offs(al.sym, &al, fp);
		else
			printed += symbol__fprintf_symname(al.sym, fp);
	}

	if (PRINT_FIELD(DSO)) {
		printed += fprintf(fp, " (");
		printed += map__fprintf_dsoname(al.map, fp);
		printed += fprintf(fp, ")");
	}
out:
	return printed;
}

static const char *resolve_branch_sym(struct perf_sample *sample,
				      struct evsel *evsel,
				      struct thread *thread,
				      struct addr_location *al,
				      u64 *ip)
{
	struct addr_location addr_al;
	struct perf_event_attr *attr = &evsel->core.attr;
	const char *name = NULL;

	if (sample->flags & (PERF_IP_FLAG_CALL | PERF_IP_FLAG_TRACE_BEGIN)) {
		if (sample_addr_correlates_sym(attr)) {
			thread__resolve(thread, &addr_al, sample);
			if (addr_al.sym)
				name = addr_al.sym->name;
			else
				*ip = sample->addr;
		} else {
			*ip = sample->addr;
		}
	} else if (sample->flags & (PERF_IP_FLAG_RETURN | PERF_IP_FLAG_TRACE_END)) {
		if (al->sym)
			name = al->sym->name;
		else
			*ip = sample->ip;
	}
	return name;
}

static int perf_sample__fprintf_callindent(struct perf_sample *sample,
					   struct evsel *evsel,
					   struct thread *thread,
					   struct addr_location *al, FILE *fp)
{
	struct perf_event_attr *attr = &evsel->core.attr;
	size_t depth = thread_stack__depth(thread, sample->cpu);
	const char *name = NULL;
	static int spacing;
	int len = 0;
	int dlen = 0;
	u64 ip = 0;

	/*
	 * The 'return' has already been popped off the stack so the depth has
	 * to be adjusted to match the 'call'.
	 */
	if (thread->ts && sample->flags & PERF_IP_FLAG_RETURN)
		depth += 1;

	name = resolve_branch_sym(sample, evsel, thread, al, &ip);

	if (PRINT_FIELD(DSO) && !(PRINT_FIELD(IP) || PRINT_FIELD(ADDR))) {
		dlen += fprintf(fp, "(");
		dlen += map__fprintf_dsoname(al->map, fp);
		dlen += fprintf(fp, ")\t");
	}

	if (name)
		len = fprintf(fp, "%*s%s", (int)depth * 4, "", name);
	else if (ip)
		len = fprintf(fp, "%*s%16" PRIx64, (int)depth * 4, "", ip);

	if (len < 0)
		return len;

	/*
	 * Try to keep the output length from changing frequently so that the
	 * output lines up more nicely.
	 */
	if (len > spacing || (len && len < spacing - 52))
		spacing = round_up(len + 4, 32);

	if (len < spacing)
		len += fprintf(fp, "%*s", spacing - len, "");

	return len + dlen;
}

__weak void arch_fetch_insn(struct perf_sample *sample __maybe_unused,
			    struct thread *thread __maybe_unused,
			    struct machine *machine __maybe_unused)
{
}

static int perf_sample__fprintf_insn(struct perf_sample *sample,
				     struct perf_event_attr *attr,
				     struct thread *thread,
				     struct machine *machine, FILE *fp)
{
	int printed = 0;

	if (sample->insn_len == 0 && native_arch)
		arch_fetch_insn(sample, thread, machine);

	if (PRINT_FIELD(INSNLEN))
		printed += fprintf(fp, " ilen: %d", sample->insn_len);
	if (PRINT_FIELD(INSN) && sample->insn_len) {
		int i;

		printed += fprintf(fp, " insn:");
		for (i = 0; i < sample->insn_len; i++)
			printed += fprintf(fp, " %02x", (unsigned char)sample->insn[i]);
	}
	if (PRINT_FIELD(BRSTACKINSN))
		printed += perf_sample__fprintf_brstackinsn(sample, thread, attr, machine, fp);

	return printed;
}

static int perf_sample__fprintf_ipc(struct perf_sample *sample,
				    struct perf_event_attr *attr, FILE *fp)
{
	unsigned int ipc;

	if (!PRINT_FIELD(IPC) || !sample->cyc_cnt || !sample->insn_cnt)
		return 0;

	ipc = (sample->insn_cnt * 100) / sample->cyc_cnt;

	return fprintf(fp, " \t IPC: %u.%02u (%" PRIu64 "/%" PRIu64 ") ",
		       ipc / 100, ipc % 100, sample->insn_cnt, sample->cyc_cnt);
}

static int perf_sample__fprintf_bts(struct perf_sample *sample,
				    struct evsel *evsel,
				    struct thread *thread,
				    struct addr_location *al,
				    struct machine *machine, FILE *fp)
{
	struct perf_event_attr *attr = &evsel->core.attr;
	unsigned int type = output_type(attr->type);
	bool print_srcline_last = false;
	int printed = 0;

	if (PRINT_FIELD(CALLINDENT))
		printed += perf_sample__fprintf_callindent(sample, evsel, thread, al, fp);

	/* print branch_from information */
	if (PRINT_FIELD(IP)) {
		unsigned int print_opts = output[type].print_ip_opts;
		struct callchain_cursor *cursor = NULL;

		if (symbol_conf.use_callchain && sample->callchain &&
		    thread__resolve_callchain(al->thread, &callchain_cursor, evsel,
					      sample, NULL, NULL, scripting_max_stack) == 0)
			cursor = &callchain_cursor;

		if (cursor == NULL) {
			printed += fprintf(fp, " ");
			if (print_opts & EVSEL__PRINT_SRCLINE) {
				print_srcline_last = true;
				print_opts &= ~EVSEL__PRINT_SRCLINE;
			}
		} else
			printed += fprintf(fp, "\n");

		printed += sample__fprintf_sym(sample, al, 0, print_opts, cursor,
					       symbol_conf.bt_stop_list, fp);
	}

	/* print branch_to information */
	if (PRINT_FIELD(ADDR) ||
	    ((evsel->core.attr.sample_type & PERF_SAMPLE_ADDR) &&
	     !output[type].user_set)) {
		printed += fprintf(fp, " => ");
		printed += perf_sample__fprintf_addr(sample, thread, attr, fp);
	}

	printed += perf_sample__fprintf_ipc(sample, attr, fp);

	if (print_srcline_last)
		printed += map__fprintf_srcline(al->map, al->addr, "\n  ", fp);

	printed += perf_sample__fprintf_insn(sample, attr, thread, machine, fp);
	printed += fprintf(fp, "\n");
	if (PRINT_FIELD(SRCCODE)) {
		int ret = map__fprintf_srccode(al->map, al->addr, stdout,
					 &thread->srccode_state);
		if (ret) {
			printed += ret;
			printed += printf("\n");
		}
	}
	return printed;
}

static struct {
	u32 flags;
	const char *name;
} sample_flags[] = {
	{PERF_IP_FLAG_BRANCH | PERF_IP_FLAG_CALL, "call"},
	{PERF_IP_FLAG_BRANCH | PERF_IP_FLAG_RETURN, "return"},
	{PERF_IP_FLAG_BRANCH | PERF_IP_FLAG_CONDITIONAL, "jcc"},
	{PERF_IP_FLAG_BRANCH, "jmp"},
	{PERF_IP_FLAG_BRANCH | PERF_IP_FLAG_CALL | PERF_IP_FLAG_INTERRUPT, "int"},
	{PERF_IP_FLAG_BRANCH | PERF_IP_FLAG_RETURN | PERF_IP_FLAG_INTERRUPT, "iret"},
	{PERF_IP_FLAG_BRANCH | PERF_IP_FLAG_CALL | PERF_IP_FLAG_SYSCALLRET, "syscall"},
	{PERF_IP_FLAG_BRANCH | PERF_IP_FLAG_RETURN | PERF_IP_FLAG_SYSCALLRET, "sysret"},
	{PERF_IP_FLAG_BRANCH | PERF_IP_FLAG_ASYNC, "async"},
	{PERF_IP_FLAG_BRANCH | PERF_IP_FLAG_CALL | PERF_IP_FLAG_ASYNC |	PERF_IP_FLAG_INTERRUPT, "hw int"},
	{PERF_IP_FLAG_BRANCH | PERF_IP_FLAG_TX_ABORT, "tx abrt"},
	{PERF_IP_FLAG_BRANCH | PERF_IP_FLAG_TRACE_BEGIN, "tr strt"},
	{PERF_IP_FLAG_BRANCH | PERF_IP_FLAG_TRACE_END, "tr end"},
	{0, NULL}
};

static const char *sample_flags_to_name(u32 flags)
{
	int i;

	for (i = 0; sample_flags[i].name ; i++) {
		if (sample_flags[i].flags == flags)
			return sample_flags[i].name;
	}

	return NULL;
}

static int perf_sample__fprintf_flags(u32 flags, FILE *fp)
{
	const char *chars = PERF_IP_FLAG_CHARS;
	const int n = strlen(PERF_IP_FLAG_CHARS);
	bool in_tx = flags & PERF_IP_FLAG_IN_TX;
	const char *name = NULL;
	char str[33];
	int i, pos = 0;

	name = sample_flags_to_name(flags & ~PERF_IP_FLAG_IN_TX);
	if (name)
		return fprintf(fp, "  %-15s%4s ", name, in_tx ? "(x)" : "");

	if (flags & PERF_IP_FLAG_TRACE_BEGIN) {
		name = sample_flags_to_name(flags & ~(PERF_IP_FLAG_IN_TX | PERF_IP_FLAG_TRACE_BEGIN));
		if (name)
			return fprintf(fp, "  tr strt %-7s%4s ", name, in_tx ? "(x)" : "");
	}

	if (flags & PERF_IP_FLAG_TRACE_END) {
		name = sample_flags_to_name(flags & ~(PERF_IP_FLAG_IN_TX | PERF_IP_FLAG_TRACE_END));
		if (name)
			return fprintf(fp, "  tr end  %-7s%4s ", name, in_tx ? "(x)" : "");
	}

	for (i = 0; i < n; i++, flags >>= 1) {
		if (flags & 1)
			str[pos++] = chars[i];
	}
	for (; i < 32; i++, flags >>= 1) {
		if (flags & 1)
			str[pos++] = '?';
	}
	str[pos] = 0;

	return fprintf(fp, "  %-19s ", str);
}

struct printer_data {
	int line_no;
	bool hit_nul;
	bool is_printable;
};

static int sample__fprintf_bpf_output(enum binary_printer_ops op,
				      unsigned int val,
				      void *extra, FILE *fp)
{
	unsigned char ch = (unsigned char)val;
	struct printer_data *printer_data = extra;
	int printed = 0;

	switch (op) {
	case BINARY_PRINT_DATA_BEGIN:
		printed += fprintf(fp, "\n");
		break;
	case BINARY_PRINT_LINE_BEGIN:
		printed += fprintf(fp, "%17s", !printer_data->line_no ? "BPF output:" :
						        "           ");
		break;
	case BINARY_PRINT_ADDR:
		printed += fprintf(fp, " %04x:", val);
		break;
	case BINARY_PRINT_NUM_DATA:
		printed += fprintf(fp, " %02x", val);
		break;
	case BINARY_PRINT_NUM_PAD:
		printed += fprintf(fp, "   ");
		break;
	case BINARY_PRINT_SEP:
		printed += fprintf(fp, "  ");
		break;
	case BINARY_PRINT_CHAR_DATA:
		if (printer_data->hit_nul && ch)
			printer_data->is_printable = false;

		if (!isprint(ch)) {
			printed += fprintf(fp, "%c", '.');

			if (!printer_data->is_printable)
				break;

			if (ch == '\0')
				printer_data->hit_nul = true;
			else
				printer_data->is_printable = false;
		} else {
			printed += fprintf(fp, "%c", ch);
		}
		break;
	case BINARY_PRINT_CHAR_PAD:
		printed += fprintf(fp, " ");
		break;
	case BINARY_PRINT_LINE_END:
		printed += fprintf(fp, "\n");
		printer_data->line_no++;
		break;
	case BINARY_PRINT_DATA_END:
	default:
		break;
	}

	return printed;
}

static int perf_sample__fprintf_bpf_output(struct perf_sample *sample, FILE *fp)
{
	unsigned int nr_bytes = sample->raw_size;
	struct printer_data printer_data = {0, false, true};
	int printed = binary__fprintf(sample->raw_data, nr_bytes, 8,
				      sample__fprintf_bpf_output, &printer_data, fp);

	if (printer_data.is_printable && printer_data.hit_nul)
		printed += fprintf(fp, "%17s \"%s\"\n", "BPF string:", (char *)(sample->raw_data));

	return printed;
}

static int perf_sample__fprintf_spacing(int len, int spacing, FILE *fp)
{
	if (len > 0 && len < spacing)
		return fprintf(fp, "%*s", spacing - len, "");

	return 0;
}

static int perf_sample__fprintf_pt_spacing(int len, FILE *fp)
{
	return perf_sample__fprintf_spacing(len, 34, fp);
}

static int perf_sample__fprintf_synth_ptwrite(struct perf_sample *sample, FILE *fp)
{
	struct perf_synth_intel_ptwrite *data = perf_sample__synth_ptr(sample);
	int len;

	if (perf_sample__bad_synth_size(sample, *data))
		return 0;

	len = fprintf(fp, " IP: %u payload: %#" PRIx64 " ",
		     data->ip, le64_to_cpu(data->payload));
	return len + perf_sample__fprintf_pt_spacing(len, fp);
}

static int perf_sample__fprintf_synth_mwait(struct perf_sample *sample, FILE *fp)
{
	struct perf_synth_intel_mwait *data = perf_sample__synth_ptr(sample);
	int len;

	if (perf_sample__bad_synth_size(sample, *data))
		return 0;

	len = fprintf(fp, " hints: %#x extensions: %#x ",
		      data->hints, data->extensions);
	return len + perf_sample__fprintf_pt_spacing(len, fp);
}

static int perf_sample__fprintf_synth_pwre(struct perf_sample *sample, FILE *fp)
{
	struct perf_synth_intel_pwre *data = perf_sample__synth_ptr(sample);
	int len;

	if (perf_sample__bad_synth_size(sample, *data))
		return 0;

	len = fprintf(fp, " hw: %u cstate: %u sub-cstate: %u ",
		      data->hw, data->cstate, data->subcstate);
	return len + perf_sample__fprintf_pt_spacing(len, fp);
}

static int perf_sample__fprintf_synth_exstop(struct perf_sample *sample, FILE *fp)
{
	struct perf_synth_intel_exstop *data = perf_sample__synth_ptr(sample);
	int len;

	if (perf_sample__bad_synth_size(sample, *data))
		return 0;

	len = fprintf(fp, " IP: %u ", data->ip);
	return len + perf_sample__fprintf_pt_spacing(len, fp);
}

static int perf_sample__fprintf_synth_pwrx(struct perf_sample *sample, FILE *fp)
{
	struct perf_synth_intel_pwrx *data = perf_sample__synth_ptr(sample);
	int len;

	if (perf_sample__bad_synth_size(sample, *data))
		return 0;

	len = fprintf(fp, " deepest cstate: %u last cstate: %u wake reason: %#x ",
		     data->deepest_cstate, data->last_cstate,
		     data->wake_reason);
	return len + perf_sample__fprintf_pt_spacing(len, fp);
}

static int perf_sample__fprintf_synth_cbr(struct perf_sample *sample, FILE *fp)
{
	struct perf_synth_intel_cbr *data = perf_sample__synth_ptr(sample);
	unsigned int percent, freq;
	int len;

	if (perf_sample__bad_synth_size(sample, *data))
		return 0;

	freq = (le32_to_cpu(data->freq) + 500) / 1000;
	len = fprintf(fp, " cbr: %2u freq: %4u MHz ", data->cbr, freq);
	if (data->max_nonturbo) {
		percent = (5 + (1000 * data->cbr) / data->max_nonturbo) / 10;
		len += fprintf(fp, "(%3u%%) ", percent);
	}
	return len + perf_sample__fprintf_pt_spacing(len, fp);
}

static int perf_sample__fprintf_synth(struct perf_sample *sample,
				      struct evsel *evsel, FILE *fp)
{
	switch (evsel->core.attr.config) {
	case PERF_SYNTH_INTEL_PTWRITE:
		return perf_sample__fprintf_synth_ptwrite(sample, fp);
	case PERF_SYNTH_INTEL_MWAIT:
		return perf_sample__fprintf_synth_mwait(sample, fp);
	case PERF_SYNTH_INTEL_PWRE:
		return perf_sample__fprintf_synth_pwre(sample, fp);
	case PERF_SYNTH_INTEL_EXSTOP:
		return perf_sample__fprintf_synth_exstop(sample, fp);
	case PERF_SYNTH_INTEL_PWRX:
		return perf_sample__fprintf_synth_pwrx(sample, fp);
	case PERF_SYNTH_INTEL_CBR:
		return perf_sample__fprintf_synth_cbr(sample, fp);
	default:
		break;
	}

	return 0;
}

static int evlist__max_name_len(struct evlist *evlist)
{
	struct evsel *evsel;
	int max = 0;

	evlist__for_each_entry(evlist, evsel) {
		int len = strlen(evsel__name(evsel));

		max = MAX(len, max);
	}

	return max;
}

static int data_src__fprintf(u64 data_src, FILE *fp)
{
	struct mem_info mi = { .data_src.val = data_src };
	char decode[100];
	char out[100];
	static int maxlen;
	int len;

	perf_script__meminfo_scnprintf(decode, 100, &mi);

	len = scnprintf(out, 100, "%16" PRIx64 " %s", data_src, decode);
	if (maxlen < len)
		maxlen = len;

	return fprintf(fp, "%-*s", maxlen, out);
}

struct metric_ctx {
	struct perf_sample	*sample;
	struct thread		*thread;
	struct evsel	*evsel;
	FILE 			*fp;
};

static void script_print_metric(struct perf_stat_config *config __maybe_unused,
				void *ctx, const char *color,
			        const char *fmt,
			        const char *unit, double val)
{
	struct metric_ctx *mctx = ctx;

	if (!fmt)
		return;
	perf_sample__fprintf_start(NULL, mctx->sample, mctx->thread, mctx->evsel,
				   PERF_RECORD_SAMPLE, mctx->fp);
	fputs("\tmetric: ", mctx->fp);
	if (color)
		color_fprintf(mctx->fp, color, fmt, val);
	else
		printf(fmt, val);
	fprintf(mctx->fp, " %s\n", unit);
}

static void script_new_line(struct perf_stat_config *config __maybe_unused,
			    void *ctx)
{
	struct metric_ctx *mctx = ctx;

	perf_sample__fprintf_start(NULL, mctx->sample, mctx->thread, mctx->evsel,
				   PERF_RECORD_SAMPLE, mctx->fp);
	fputs("\tmetric: ", mctx->fp);
}

static void perf_sample__fprint_metric(struct perf_script *script,
				       struct thread *thread,
				       struct evsel *evsel,
				       struct perf_sample *sample,
				       FILE *fp)
{
	struct perf_stat_output_ctx ctx = {
		.print_metric = script_print_metric,
		.new_line = script_new_line,
		.ctx = &(struct metric_ctx) {
				.sample = sample,
				.thread = thread,
				.evsel  = evsel,
				.fp     = fp,
			 },
		.force_header = false,
	};
	struct evsel *ev2;
	u64 val;

	if (!evsel->stats)
		perf_evlist__alloc_stats(script->session->evlist, false);
	if (evsel_script(evsel->leader)->gnum++ == 0)
		perf_stat__reset_shadow_stats();
	val = sample->period * evsel->scale;
	perf_stat__update_shadow_stats(evsel,
				       val,
				       sample->cpu,
				       &rt_stat);
	evsel_script(evsel)->val = val;
	if (evsel_script(evsel->leader)->gnum == evsel->leader->core.nr_members) {
		for_each_group_member (ev2, evsel->leader) {
			perf_stat__print_shadow_stats(&stat_config, ev2,
						      evsel_script(ev2)->val,
						      sample->cpu,
						      &ctx,
						      NULL,
						      &rt_stat);
		}
		evsel_script(evsel->leader)->gnum = 0;
	}
}

static bool show_event(struct perf_sample *sample,
		       struct evsel *evsel,
		       struct thread *thread,
		       struct addr_location *al)
{
	int depth = thread_stack__depth(thread, sample->cpu);

	if (!symbol_conf.graph_function)
		return true;

	if (thread->filter) {
		if (depth <= thread->filter_entry_depth) {
			thread->filter = false;
			return false;
		}
		return true;
	} else {
		const char *s = symbol_conf.graph_function;
		u64 ip;
		const char *name = resolve_branch_sym(sample, evsel, thread, al,
				&ip);
		unsigned nlen;

		if (!name)
			return false;
		nlen = strlen(name);
		while (*s) {
			unsigned len = strcspn(s, ",");
			if (nlen == len && !strncmp(name, s, len)) {
				thread->filter = true;
				thread->filter_entry_depth = depth;
				return true;
			}
			s += len;
			if (*s == ',')
				s++;
		}
		return false;
	}
}

static void process_event(struct perf_script *script,
			  struct perf_sample *sample, struct evsel *evsel,
			  struct addr_location *al,
			  struct machine *machine)
{
	struct thread *thread = al->thread;
	struct perf_event_attr *attr = &evsel->core.attr;
	unsigned int type = output_type(attr->type);
	struct evsel_script *es = evsel->priv;
	FILE *fp = es->fp;

	if (output[type].fields == 0)
		return;

	if (!show_event(sample, evsel, thread, al))
		return;

	if (evswitch__discard(&script->evswitch, evsel))
		return;

	++es->samples;

	perf_sample__fprintf_start(script, sample, thread, evsel,
				   PERF_RECORD_SAMPLE, fp);

	if (PRINT_FIELD(PERIOD))
		fprintf(fp, "%10" PRIu64 " ", sample->period);

	if (PRINT_FIELD(EVNAME)) {
		const char *evname = evsel__name(evsel);

		if (!script->name_width)
			script->name_width = evlist__max_name_len(script->session->evlist);

		fprintf(fp, "%*s: ", script->name_width, evname ?: "[unknown]");
	}

	if (print_flags)
		perf_sample__fprintf_flags(sample->flags, fp);

	if (is_bts_event(attr)) {
		perf_sample__fprintf_bts(sample, evsel, thread, al, machine, fp);
		return;
	}

	if (PRINT_FIELD(TRACE) && sample->raw_data) {
		event_format__fprintf(evsel->tp_format, sample->cpu,
				      sample->raw_data, sample->raw_size, fp);
	}

	if (attr->type == PERF_TYPE_SYNTH && PRINT_FIELD(SYNTH))
		perf_sample__fprintf_synth(sample, evsel, fp);

	if (PRINT_FIELD(ADDR))
		perf_sample__fprintf_addr(sample, thread, attr, fp);

	if (PRINT_FIELD(DATA_SRC))
		data_src__fprintf(sample->data_src, fp);

	if (PRINT_FIELD(WEIGHT))
		fprintf(fp, "%16" PRIu64, sample->weight);

	if (PRINT_FIELD(IP)) {
		struct callchain_cursor *cursor = NULL;

		if (script->stitch_lbr)
			al->thread->lbr_stitch_enable = true;

		if (symbol_conf.use_callchain && sample->callchain &&
		    thread__resolve_callchain(al->thread, &callchain_cursor, evsel,
					      sample, NULL, NULL, scripting_max_stack) == 0)
			cursor = &callchain_cursor;

		fputc(cursor ? '\n' : ' ', fp);
		sample__fprintf_sym(sample, al, 0, output[type].print_ip_opts, cursor,
				    symbol_conf.bt_stop_list, fp);
	}

	if (PRINT_FIELD(IREGS))
		perf_sample__fprintf_iregs(sample, attr, fp);

	if (PRINT_FIELD(UREGS))
		perf_sample__fprintf_uregs(sample, attr, fp);

	if (PRINT_FIELD(BRSTACK))
		perf_sample__fprintf_brstack(sample, thread, attr, fp);
	else if (PRINT_FIELD(BRSTACKSYM))
		perf_sample__fprintf_brstacksym(sample, thread, attr, fp);
	else if (PRINT_FIELD(BRSTACKOFF))
		perf_sample__fprintf_brstackoff(sample, thread, attr, fp);

	if (evsel__is_bpf_output(evsel) && PRINT_FIELD(BPF_OUTPUT))
		perf_sample__fprintf_bpf_output(sample, fp);
	perf_sample__fprintf_insn(sample, attr, thread, machine, fp);

	if (PRINT_FIELD(PHYS_ADDR))
		fprintf(fp, "%16" PRIx64, sample->phys_addr);

	perf_sample__fprintf_ipc(sample, attr, fp);

	fprintf(fp, "\n");

	if (PRINT_FIELD(SRCCODE)) {
		if (map__fprintf_srccode(al->map, al->addr, stdout,
					 &thread->srccode_state))
			printf("\n");
	}

	if (PRINT_FIELD(METRIC))
		perf_sample__fprint_metric(script, thread, evsel, sample, fp);

	if (verbose)
		fflush(fp);
}

static struct scripting_ops	*scripting_ops;

static void __process_stat(struct evsel *counter, u64 tstamp)
{
	int nthreads = perf_thread_map__nr(counter->core.threads);
	int ncpus = evsel__nr_cpus(counter);
	int cpu, thread;
	static int header_printed;

	if (counter->core.system_wide)
		nthreads = 1;

	if (!header_printed) {
		printf("%3s %8s %15s %15s %15s %15s %s\n",
		       "CPU", "THREAD", "VAL", "ENA", "RUN", "TIME", "EVENT");
		header_printed = 1;
	}

	for (thread = 0; thread < nthreads; thread++) {
		for (cpu = 0; cpu < ncpus; cpu++) {
			struct perf_counts_values *counts;

			counts = perf_counts(counter->counts, cpu, thread);

			printf("%3d %8d %15" PRIu64 " %15" PRIu64 " %15" PRIu64 " %15" PRIu64 " %s\n",
				counter->core.cpus->map[cpu],
				perf_thread_map__pid(counter->core.threads, thread),
				counts->val,
				counts->ena,
				counts->run,
				tstamp,
				evsel__name(counter));
		}
	}
}

static void process_stat(struct evsel *counter, u64 tstamp)
{
	if (scripting_ops && scripting_ops->process_stat)
		scripting_ops->process_stat(&stat_config, counter, tstamp);
	else
		__process_stat(counter, tstamp);
}

static void process_stat_interval(u64 tstamp)
{
	if (scripting_ops && scripting_ops->process_stat_interval)
		scripting_ops->process_stat_interval(tstamp);
}

static void setup_scripting(void)
{
	setup_perl_scripting();
	setup_python_scripting();
}

static int flush_scripting(void)
{
	return scripting_ops ? scripting_ops->flush_script() : 0;
}

static int cleanup_scripting(void)
{
	pr_debug("\nperf script stopped\n");

	return scripting_ops ? scripting_ops->stop_script() : 0;
}

static bool filter_cpu(struct perf_sample *sample)
{
	if (cpu_list && sample->cpu != (u32)-1)
		return !test_bit(sample->cpu, cpu_bitmap);
	return false;
}

static int process_sample_event(struct perf_tool *tool,
				union perf_event *event,
				struct perf_sample *sample,
				struct evsel *evsel,
				struct machine *machine)
{
	struct perf_script *scr = container_of(tool, struct perf_script, tool);
	struct addr_location al;

	if (perf_time__ranges_skip_sample(scr->ptime_range, scr->range_num,
					  sample->time)) {
		return 0;
	}

	if (debug_mode) {
		if (sample->time < last_timestamp) {
			pr_err("Samples misordered, previous: %" PRIu64
				" this: %" PRIu64 "\n", last_timestamp,
				sample->time);
			nr_unordered++;
		}
		last_timestamp = sample->time;
		return 0;
	}

	if (machine__resolve(machine, &al, sample) < 0) {
		pr_err("problem processing %d event, skipping it.\n",
		       event->header.type);
		return -1;
	}

	if (al.filtered)
		goto out_put;

	if (filter_cpu(sample))
		goto out_put;

	if (scripting_ops)
		scripting_ops->process_event(event, sample, evsel, &al);
	else
		process_event(scr, sample, evsel, &al, machine);

out_put:
	addr_location__put(&al);
	return 0;
}

static int process_attr(struct perf_tool *tool, union perf_event *event,
			struct evlist **pevlist)
{
	struct perf_script *scr = container_of(tool, struct perf_script, tool);
	struct evlist *evlist;
	struct evsel *evsel, *pos;
	u64 sample_type;
	int err;
	static struct evsel_script *es;

	err = perf_event__process_attr(tool, event, pevlist);
	if (err)
		return err;

	evlist = *pevlist;
	evsel = evlist__last(*pevlist);

	if (!evsel->priv) {
		if (scr->per_event_dump) {
			evsel->priv = perf_evsel_script__new(evsel,
						scr->session->data);
		} else {
			es = zalloc(sizeof(*es));
			if (!es)
				return -ENOMEM;
			es->fp = stdout;
			evsel->priv = es;
		}
	}

	if (evsel->core.attr.type >= PERF_TYPE_MAX &&
	    evsel->core.attr.type != PERF_TYPE_SYNTH)
		return 0;

	evlist__for_each_entry(evlist, pos) {
		if (pos->core.attr.type == evsel->core.attr.type && pos != evsel)
			return 0;
	}

	if (evsel->core.attr.sample_type) {
		err = evsel__check_attr(evsel, scr->session);
		if (err)
			return err;
	}

	/*
	 * Check if we need to enable callchains based
	 * on events sample_type.
	 */
	sample_type = evlist__combined_sample_type(evlist);
	callchain_param_setup(sample_type);

	/* Enable fields for callchain entries */
	if (symbol_conf.use_callchain &&
	    (sample_type & PERF_SAMPLE_CALLCHAIN ||
	     sample_type & PERF_SAMPLE_BRANCH_STACK ||
	     (sample_type & PERF_SAMPLE_REGS_USER &&
	      sample_type & PERF_SAMPLE_STACK_USER))) {
		int type = output_type(evsel->core.attr.type);

		if (!(output[type].user_unset_fields & PERF_OUTPUT_IP))
			output[type].fields |= PERF_OUTPUT_IP;
		if (!(output[type].user_unset_fields & PERF_OUTPUT_SYM))
			output[type].fields |= PERF_OUTPUT_SYM;
	}
	set_print_ip_opts(&evsel->core.attr);
	return 0;
}

static int print_event_with_time(struct perf_tool *tool,
				 union perf_event *event,
				 struct perf_sample *sample,
				 struct machine *machine,
				 pid_t pid, pid_t tid, u64 timestamp)
{
	struct perf_script *script = container_of(tool, struct perf_script, tool);
	struct perf_session *session = script->session;
	struct evsel *evsel = perf_evlist__id2evsel(session->evlist, sample->id);
	struct thread *thread = NULL;

	if (evsel && !evsel->core.attr.sample_id_all) {
		sample->cpu = 0;
		sample->time = timestamp;
		sample->pid = pid;
		sample->tid = tid;
	}

	if (filter_cpu(sample))
		return 0;

	if (tid != -1)
		thread = machine__findnew_thread(machine, pid, tid);

	if (evsel) {
		perf_sample__fprintf_start(script, sample, thread, evsel,
					   event->header.type, stdout);
	}

	perf_event__fprintf(event, machine, stdout);

	thread__put(thread);

	return 0;
}

static int print_event(struct perf_tool *tool, union perf_event *event,
		       struct perf_sample *sample, struct machine *machine,
		       pid_t pid, pid_t tid)
{
	return print_event_with_time(tool, event, sample, machine, pid, tid, 0);
}

static int process_comm_event(struct perf_tool *tool,
			      union perf_event *event,
			      struct perf_sample *sample,
			      struct machine *machine)
{
	if (perf_event__process_comm(tool, event, sample, machine) < 0)
		return -1;

	return print_event(tool, event, sample, machine, event->comm.pid,
			   event->comm.tid);
}

static int process_namespaces_event(struct perf_tool *tool,
				    union perf_event *event,
				    struct perf_sample *sample,
				    struct machine *machine)
{
	if (perf_event__process_namespaces(tool, event, sample, machine) < 0)
		return -1;

	return print_event(tool, event, sample, machine, event->namespaces.pid,
			   event->namespaces.tid);
}

static int process_cgroup_event(struct perf_tool *tool,
				union perf_event *event,
				struct perf_sample *sample,
				struct machine *machine)
{
	if (perf_event__process_cgroup(tool, event, sample, machine) < 0)
		return -1;

	return print_event(tool, event, sample, machine, sample->pid,
			    sample->tid);
}

static int process_fork_event(struct perf_tool *tool,
			      union perf_event *event,
			      struct perf_sample *sample,
			      struct machine *machine)
{
	if (perf_event__process_fork(tool, event, sample, machine) < 0)
		return -1;

	return print_event_with_time(tool, event, sample, machine,
				     event->fork.pid, event->fork.tid,
				     event->fork.time);
}
static int process_exit_event(struct perf_tool *tool,
			      union perf_event *event,
			      struct perf_sample *sample,
			      struct machine *machine)
{
	/* Print before 'exit' deletes anything */
	if (print_event_with_time(tool, event, sample, machine, event->fork.pid,
				  event->fork.tid, event->fork.time))
		return -1;

	return perf_event__process_exit(tool, event, sample, machine);
}

static int process_mmap_event(struct perf_tool *tool,
			      union perf_event *event,
			      struct perf_sample *sample,
			      struct machine *machine)
{
	if (perf_event__process_mmap(tool, event, sample, machine) < 0)
		return -1;

	return print_event(tool, event, sample, machine, event->mmap.pid,
			   event->mmap.tid);
}

static int process_mmap2_event(struct perf_tool *tool,
			      union perf_event *event,
			      struct perf_sample *sample,
			      struct machine *machine)
{
	if (perf_event__process_mmap2(tool, event, sample, machine) < 0)
		return -1;

	return print_event(tool, event, sample, machine, event->mmap2.pid,
			   event->mmap2.tid);
}

static int process_switch_event(struct perf_tool *tool,
				union perf_event *event,
				struct perf_sample *sample,
				struct machine *machine)
{
	struct perf_script *script = container_of(tool, struct perf_script, tool);

	if (perf_event__process_switch(tool, event, sample, machine) < 0)
		return -1;

	if (scripting_ops && scripting_ops->process_switch)
		scripting_ops->process_switch(event, sample, machine);

	if (!script->show_switch_events)
		return 0;

	return print_event(tool, event, sample, machine, sample->pid,
			   sample->tid);
}

static int
process_lost_event(struct perf_tool *tool,
		   union perf_event *event,
		   struct perf_sample *sample,
		   struct machine *machine)
{
	return print_event(tool, event, sample, machine, sample->pid,
			   sample->tid);
}

static int
process_finished_round_event(struct perf_tool *tool __maybe_unused,
			     union perf_event *event,
			     struct ordered_events *oe __maybe_unused)

{
	perf_event__fprintf(event, NULL, stdout);
	return 0;
}

static int
process_bpf_events(struct perf_tool *tool __maybe_unused,
		   union perf_event *event,
		   struct perf_sample *sample,
		   struct machine *machine)
{
	if (machine__process_ksymbol(machine, event, sample) < 0)
		return -1;

	return print_event(tool, event, sample, machine, sample->pid,
			   sample->tid);
}

static int process_text_poke_events(struct perf_tool *tool,
				    union perf_event *event,
				    struct perf_sample *sample,
				    struct machine *machine)
{
	if (perf_event__process_text_poke(tool, event, sample, machine) < 0)
		return -1;

	return print_event(tool, event, sample, machine, sample->pid,
			   sample->tid);
}

static void sig_handler(int sig __maybe_unused)
{
	session_done = 1;
}

static void perf_script__fclose_per_event_dump(struct perf_script *script)
{
	struct evlist *evlist = script->session->evlist;
	struct evsel *evsel;

	evlist__for_each_entry(evlist, evsel) {
		if (!evsel->priv)
			break;
		perf_evsel_script__delete(evsel->priv);
		evsel->priv = NULL;
	}
}

static int perf_script__fopen_per_event_dump(struct perf_script *script)
{
	struct evsel *evsel;

	evlist__for_each_entry(script->session->evlist, evsel) {
		/*
		 * Already setup? I.e. we may be called twice in cases like
		 * Intel PT, one for the intel_pt// and dummy events, then
		 * for the evsels syntheized from the auxtrace info.
		 *
		 * Ses perf_script__process_auxtrace_info.
		 */
		if (evsel->priv != NULL)
			continue;

		evsel->priv = perf_evsel_script__new(evsel, script->session->data);
		if (evsel->priv == NULL)
			goto out_err_fclose;
	}

	return 0;

out_err_fclose:
	perf_script__fclose_per_event_dump(script);
	return -1;
}

static int perf_script__setup_per_event_dump(struct perf_script *script)
{
	struct evsel *evsel;
	static struct evsel_script es_stdout;

	if (script->per_event_dump)
		return perf_script__fopen_per_event_dump(script);

	es_stdout.fp = stdout;

	evlist__for_each_entry(script->session->evlist, evsel)
		evsel->priv = &es_stdout;

	return 0;
}

static void perf_script__exit_per_event_dump_stats(struct perf_script *script)
{
	struct evsel *evsel;

	evlist__for_each_entry(script->session->evlist, evsel) {
		struct evsel_script *es = evsel->priv;

		perf_evsel_script__fprintf(es, stdout);
		perf_evsel_script__delete(es);
		evsel->priv = NULL;
	}
}

static int __cmd_script(struct perf_script *script)
{
	int ret;

	signal(SIGINT, sig_handler);

	perf_stat__init_shadow_stats();

	/* override event processing functions */
	if (script->show_task_events) {
		script->tool.comm = process_comm_event;
		script->tool.fork = process_fork_event;
		script->tool.exit = process_exit_event;
	}
	if (script->show_mmap_events) {
		script->tool.mmap = process_mmap_event;
		script->tool.mmap2 = process_mmap2_event;
	}
	if (script->show_switch_events || (scripting_ops && scripting_ops->process_switch))
		script->tool.context_switch = process_switch_event;
	if (script->show_namespace_events)
		script->tool.namespaces = process_namespaces_event;
	if (script->show_cgroup_events)
		script->tool.cgroup = process_cgroup_event;
	if (script->show_lost_events)
		script->tool.lost = process_lost_event;
	if (script->show_round_events) {
		script->tool.ordered_events = false;
		script->tool.finished_round = process_finished_round_event;
	}
	if (script->show_bpf_events) {
		script->tool.ksymbol = process_bpf_events;
		script->tool.bpf     = process_bpf_events;
	}
	if (script->show_text_poke_events) {
		script->tool.ksymbol   = process_bpf_events;
		script->tool.text_poke = process_text_poke_events;
	}

	if (perf_script__setup_per_event_dump(script)) {
		pr_err("Couldn't create the per event dump files\n");
		return -1;
	}

	ret = perf_session__process_events(script->session);

	if (script->per_event_dump)
		perf_script__exit_per_event_dump_stats(script);

	if (debug_mode)
		pr_err("Misordered timestamps: %" PRIu64 "\n", nr_unordered);

	return ret;
}

struct script_spec {
	struct list_head	node;
	struct scripting_ops	*ops;
	char			spec[];
};

static LIST_HEAD(script_specs);

static struct script_spec *script_spec__new(const char *spec,
					    struct scripting_ops *ops)
{
	struct script_spec *s = malloc(sizeof(*s) + strlen(spec) + 1);

	if (s != NULL) {
		strcpy(s->spec, spec);
		s->ops = ops;
	}

	return s;
}

static void script_spec__add(struct script_spec *s)
{
	list_add_tail(&s->node, &script_specs);
}

static struct script_spec *script_spec__find(const char *spec)
{
	struct script_spec *s;

	list_for_each_entry(s, &script_specs, node)
		if (strcasecmp(s->spec, spec) == 0)
			return s;
	return NULL;
}

int script_spec_register(const char *spec, struct scripting_ops *ops)
{
	struct script_spec *s;

	s = script_spec__find(spec);
	if (s)
		return -1;

	s = script_spec__new(spec, ops);
	if (!s)
		return -1;
	else
		script_spec__add(s);

	return 0;
}

static struct scripting_ops *script_spec__lookup(const char *spec)
{
	struct script_spec *s = script_spec__find(spec);
	if (!s)
		return NULL;

	return s->ops;
}

static void list_available_languages(void)
{
	struct script_spec *s;

	fprintf(stderr, "\n");
	fprintf(stderr, "Scripting language extensions (used in "
		"perf script -s [spec:]script.[spec]):\n\n");

	list_for_each_entry(s, &script_specs, node)
		fprintf(stderr, "  %-42s [%s]\n", s->spec, s->ops->name);

	fprintf(stderr, "\n");
}

static int parse_scriptname(const struct option *opt __maybe_unused,
			    const char *str, int unset __maybe_unused)
{
	char spec[PATH_MAX];
	const char *script, *ext;
	int len;

	if (strcmp(str, "lang") == 0) {
		list_available_languages();
		exit(0);
	}

	script = strchr(str, ':');
	if (script) {
		len = script - str;
		if (len >= PATH_MAX) {
			fprintf(stderr, "invalid language specifier");
			return -1;
		}
		strncpy(spec, str, len);
		spec[len] = '\0';
		scripting_ops = script_spec__lookup(spec);
		if (!scripting_ops) {
			fprintf(stderr, "invalid language specifier");
			return -1;
		}
		script++;
	} else {
		script = str;
		ext = strrchr(script, '.');
		if (!ext) {
			fprintf(stderr, "invalid script extension");
			return -1;
		}
		scripting_ops = script_spec__lookup(++ext);
		if (!scripting_ops) {
			fprintf(stderr, "invalid script extension");
			return -1;
		}
	}

	script_name = strdup(script);

	return 0;
}

static int parse_output_fields(const struct option *opt __maybe_unused,
			    const char *arg, int unset __maybe_unused)
{
	char *tok, *strtok_saveptr = NULL;
	int i, imax = ARRAY_SIZE(all_output_options);
	int j;
	int rc = 0;
	char *str = strdup(arg);
	int type = -1;
	enum { DEFAULT, SET, ADD, REMOVE } change = DEFAULT;

	if (!str)
		return -ENOMEM;

	/* first word can state for which event type the user is specifying
	 * the fields. If no type exists, the specified fields apply to all
	 * event types found in the file minus the invalid fields for a type.
	 */
	tok = strchr(str, ':');
	if (tok) {
		*tok = '\0';
		tok++;
		if (!strcmp(str, "hw"))
			type = PERF_TYPE_HARDWARE;
		else if (!strcmp(str, "sw"))
			type = PERF_TYPE_SOFTWARE;
		else if (!strcmp(str, "trace"))
			type = PERF_TYPE_TRACEPOINT;
		else if (!strcmp(str, "raw"))
			type = PERF_TYPE_RAW;
		else if (!strcmp(str, "break"))
			type = PERF_TYPE_BREAKPOINT;
		else if (!strcmp(str, "synth"))
			type = OUTPUT_TYPE_SYNTH;
		else {
			fprintf(stderr, "Invalid event type in field string.\n");
			rc = -EINVAL;
			goto out;
		}

		if (output[type].user_set)
			pr_warning("Overriding previous field request for %s events.\n",
				   event_type(type));

		/* Don't override defaults for +- */
		if (strchr(tok, '+') || strchr(tok, '-'))
			goto parse;

		output[type].fields = 0;
		output[type].user_set = true;
		output[type].wildcard_set = false;

	} else {
		tok = str;
		if (strlen(str) == 0) {
			fprintf(stderr,
				"Cannot set fields to 'none' for all event types.\n");
			rc = -EINVAL;
			goto out;
		}

		/* Don't override defaults for +- */
		if (strchr(str, '+') || strchr(str, '-'))
			goto parse;

		if (output_set_by_user())
			pr_warning("Overriding previous field request for all events.\n");

		for (j = 0; j < OUTPUT_TYPE_MAX; ++j) {
			output[j].fields = 0;
			output[j].user_set = true;
			output[j].wildcard_set = true;
		}
	}

parse:
	for (tok = strtok_r(tok, ",", &strtok_saveptr); tok; tok = strtok_r(NULL, ",", &strtok_saveptr)) {
		if (*tok == '+') {
			if (change == SET)
				goto out_badmix;
			change = ADD;
			tok++;
		} else if (*tok == '-') {
			if (change == SET)
				goto out_badmix;
			change = REMOVE;
			tok++;
		} else {
			if (change != SET && change != DEFAULT)
				goto out_badmix;
			change = SET;
		}

		for (i = 0; i < imax; ++i) {
			if (strcmp(tok, all_output_options[i].str) == 0)
				break;
		}
		if (i == imax && strcmp(tok, "flags") == 0) {
			print_flags = change == REMOVE ? false : true;
			continue;
		}
		if (i == imax) {
			fprintf(stderr, "Invalid field requested.\n");
			rc = -EINVAL;
			goto out;
		}

		if (type == -1) {
			/* add user option to all events types for
			 * which it is valid
			 */
			for (j = 0; j < OUTPUT_TYPE_MAX; ++j) {
				if (output[j].invalid_fields & all_output_options[i].field) {
					pr_warning("\'%s\' not valid for %s events. Ignoring.\n",
						   all_output_options[i].str, event_type(j));
				} else {
					if (change == REMOVE) {
						output[j].fields &= ~all_output_options[i].field;
						output[j].user_set_fields &= ~all_output_options[i].field;
						output[j].user_unset_fields |= all_output_options[i].field;
					} else {
						output[j].fields |= all_output_options[i].field;
						output[j].user_set_fields |= all_output_options[i].field;
						output[j].user_unset_fields &= ~all_output_options[i].field;
					}
					output[j].user_set = true;
					output[j].wildcard_set = true;
				}
			}
		} else {
			if (output[type].invalid_fields & all_output_options[i].field) {
				fprintf(stderr, "\'%s\' not valid for %s events.\n",
					 all_output_options[i].str, event_type(type));

				rc = -EINVAL;
				goto out;
			}
			if (change == REMOVE)
				output[type].fields &= ~all_output_options[i].field;
			else
				output[type].fields |= all_output_options[i].field;
			output[type].user_set = true;
			output[type].wildcard_set = true;
		}
	}

	if (type >= 0) {
		if (output[type].fields == 0) {
			pr_debug("No fields requested for %s type. "
				 "Events will not be displayed.\n", event_type(type));
		}
	}
	goto out;

out_badmix:
	fprintf(stderr, "Cannot mix +-field with overridden fields\n");
	rc = -EINVAL;
out:
	free(str);
	return rc;
}

#define for_each_lang(scripts_path, scripts_dir, lang_dirent)		\
	while ((lang_dirent = readdir(scripts_dir)) != NULL)		\
		if ((lang_dirent->d_type == DT_DIR ||			\
		     (lang_dirent->d_type == DT_UNKNOWN &&		\
		      is_directory(scripts_path, lang_dirent))) &&	\
		    (strcmp(lang_dirent->d_name, ".")) &&		\
		    (strcmp(lang_dirent->d_name, "..")))

#define for_each_script(lang_path, lang_dir, script_dirent)		\
	while ((script_dirent = readdir(lang_dir)) != NULL)		\
		if (script_dirent->d_type != DT_DIR &&			\
		    (script_dirent->d_type != DT_UNKNOWN ||		\
		     !is_directory(lang_path, script_dirent)))


#define RECORD_SUFFIX			"-record"
#define REPORT_SUFFIX			"-report"

struct script_desc {
	struct list_head	node;
	char			*name;
	char			*half_liner;
	char			*args;
};

static LIST_HEAD(script_descs);

static struct script_desc *script_desc__new(const char *name)
{
	struct script_desc *s = zalloc(sizeof(*s));

	if (s != NULL && name)
		s->name = strdup(name);

	return s;
}

static void script_desc__delete(struct script_desc *s)
{
	zfree(&s->name);
	zfree(&s->half_liner);
	zfree(&s->args);
	free(s);
}

static void script_desc__add(struct script_desc *s)
{
	list_add_tail(&s->node, &script_descs);
}

static struct script_desc *script_desc__find(const char *name)
{
	struct script_desc *s;

	list_for_each_entry(s, &script_descs, node)
		if (strcasecmp(s->name, name) == 0)
			return s;
	return NULL;
}

static struct script_desc *script_desc__findnew(const char *name)
{
	struct script_desc *s = script_desc__find(name);

	if (s)
		return s;

	s = script_desc__new(name);
	if (!s)
		return NULL;

	script_desc__add(s);

	return s;
}

static const char *ends_with(const char *str, const char *suffix)
{
	size_t suffix_len = strlen(suffix);
	const char *p = str;

	if (strlen(str) > suffix_len) {
		p = str + strlen(str) - suffix_len;
		if (!strncmp(p, suffix, suffix_len))
			return p;
	}

	return NULL;
}

static int read_script_info(struct script_desc *desc, const char *filename)
{
	char line[BUFSIZ], *p;
	FILE *fp;

	fp = fopen(filename, "r");
	if (!fp)
		return -1;

	while (fgets(line, sizeof(line), fp)) {
		p = skip_spaces(line);
		if (strlen(p) == 0)
			continue;
		if (*p != '#')
			continue;
		p++;
		if (strlen(p) && *p == '!')
			continue;

		p = skip_spaces(p);
		if (strlen(p) && p[strlen(p) - 1] == '\n')
			p[strlen(p) - 1] = '\0';

		if (!strncmp(p, "description:", strlen("description:"))) {
			p += strlen("description:");
			desc->half_liner = strdup(skip_spaces(p));
			continue;
		}

		if (!strncmp(p, "args:", strlen("args:"))) {
			p += strlen("args:");
			desc->args = strdup(skip_spaces(p));
			continue;
		}
	}

	fclose(fp);

	return 0;
}

static char *get_script_root(struct dirent *script_dirent, const char *suffix)
{
	char *script_root, *str;

	script_root = strdup(script_dirent->d_name);
	if (!script_root)
		return NULL;

	str = (char *)ends_with(script_root, suffix);
	if (!str) {
		free(script_root);
		return NULL;
	}

	*str = '\0';
	return script_root;
}

static int list_available_scripts(const struct option *opt __maybe_unused,
				  const char *s __maybe_unused,
				  int unset __maybe_unused)
{
	struct dirent *script_dirent, *lang_dirent;
	char scripts_path[MAXPATHLEN];
	DIR *scripts_dir, *lang_dir;
	char script_path[MAXPATHLEN];
	char lang_path[MAXPATHLEN];
	struct script_desc *desc;
	char first_half[BUFSIZ];
	char *script_root;

	snprintf(scripts_path, MAXPATHLEN, "%s/scripts", get_argv_exec_path());

	scripts_dir = opendir(scripts_path);
	if (!scripts_dir) {
		fprintf(stdout,
			"open(%s) failed.\n"
			"Check \"PERF_EXEC_PATH\" env to set scripts dir.\n",
			scripts_path);
		exit(-1);
	}

	for_each_lang(scripts_path, scripts_dir, lang_dirent) {
		scnprintf(lang_path, MAXPATHLEN, "%s/%s/bin", scripts_path,
			  lang_dirent->d_name);
		lang_dir = opendir(lang_path);
		if (!lang_dir)
			continue;

		for_each_script(lang_path, lang_dir, script_dirent) {
			script_root = get_script_root(script_dirent, REPORT_SUFFIX);
			if (script_root) {
				desc = script_desc__findnew(script_root);
				scnprintf(script_path, MAXPATHLEN, "%s/%s",
					  lang_path, script_dirent->d_name);
				read_script_info(desc, script_path);
				free(script_root);
			}
		}
	}

	fprintf(stdout, "List of available trace scripts:\n");
	list_for_each_entry(desc, &script_descs, node) {
		sprintf(first_half, "%s %s", desc->name,
			desc->args ? desc->args : "");
		fprintf(stdout, "  %-36s %s\n", first_half,
			desc->half_liner ? desc->half_liner : "");
	}

	exit(0);
}

/*
 * Some scripts specify the required events in their "xxx-record" file,
 * this function will check if the events in perf.data match those
 * mentioned in the "xxx-record".
 *
 * Fixme: All existing "xxx-record" are all in good formats "-e event ",
 * which is covered well now. And new parsing code should be added to
 * cover the future complexing formats like event groups etc.
 */
static int check_ev_match(char *dir_name, char *scriptname,
			struct perf_session *session)
{
	char filename[MAXPATHLEN], evname[128];
	char line[BUFSIZ], *p;
	struct evsel *pos;
	int match, len;
	FILE *fp;

	scnprintf(filename, MAXPATHLEN, "%s/bin/%s-record", dir_name, scriptname);

	fp = fopen(filename, "r");
	if (!fp)
		return -1;

	while (fgets(line, sizeof(line), fp)) {
		p = skip_spaces(line);
		if (*p == '#')
			continue;

		while (strlen(p)) {
			p = strstr(p, "-e");
			if (!p)
				break;

			p += 2;
			p = skip_spaces(p);
			len = strcspn(p, " \t");
			if (!len)
				break;

			snprintf(evname, len + 1, "%s", p);

			match = 0;
			evlist__for_each_entry(session->evlist, pos) {
				if (!strcmp(evsel__name(pos), evname)) {
					match = 1;
					break;
				}
			}

			if (!match) {
				fclose(fp);
				return -1;
			}
		}
	}

	fclose(fp);
	return 0;
}

/*
 * Return -1 if none is found, otherwise the actual scripts number.
 *
 * Currently the only user of this function is the script browser, which
 * will list all statically runnable scripts, select one, execute it and
 * show the output in a perf browser.
 */
int find_scripts(char **scripts_array, char **scripts_path_array, int num,
		 int pathlen)
{
	struct dirent *script_dirent, *lang_dirent;
	char scripts_path[MAXPATHLEN], lang_path[MAXPATHLEN];
	DIR *scripts_dir, *lang_dir;
	struct perf_session *session;
	struct perf_data data = {
		.path = input_name,
		.mode = PERF_DATA_MODE_READ,
	};
	char *temp;
	int i = 0;

	session = perf_session__new(&data, false, NULL);
	if (IS_ERR(session))
		return PTR_ERR(session);

	snprintf(scripts_path, MAXPATHLEN, "%s/scripts", get_argv_exec_path());

	scripts_dir = opendir(scripts_path);
	if (!scripts_dir) {
		perf_session__delete(session);
		return -1;
	}

	for_each_lang(scripts_path, scripts_dir, lang_dirent) {
		scnprintf(lang_path, MAXPATHLEN, "%s/%s", scripts_path,
			  lang_dirent->d_name);
#ifndef HAVE_LIBPERL_SUPPORT
		if (strstr(lang_path, "perl"))
			continue;
#endif
#ifndef HAVE_LIBPYTHON_SUPPORT
		if (strstr(lang_path, "python"))
			continue;
#endif

		lang_dir = opendir(lang_path);
		if (!lang_dir)
			continue;

		for_each_script(lang_path, lang_dir, script_dirent) {
			/* Skip those real time scripts: xxxtop.p[yl] */
			if (strstr(script_dirent->d_name, "top."))
				continue;
			if (i >= num)
				break;
			snprintf(scripts_path_array[i], pathlen, "%s/%s",
				lang_path,
				script_dirent->d_name);
			temp = strchr(script_dirent->d_name, '.');
			snprintf(scripts_array[i],
				(temp - script_dirent->d_name) + 1,
				"%s", script_dirent->d_name);

			if (check_ev_match(lang_path,
					scripts_array[i], session))
				continue;

			i++;
		}
		closedir(lang_dir);
	}

	closedir(scripts_dir);
	perf_session__delete(session);
	return i;
}

static char *get_script_path(const char *script_root, const char *suffix)
{
	struct dirent *script_dirent, *lang_dirent;
	char scripts_path[MAXPATHLEN];
	char script_path[MAXPATHLEN];
	DIR *scripts_dir, *lang_dir;
	char lang_path[MAXPATHLEN];
	char *__script_root;

	snprintf(scripts_path, MAXPATHLEN, "%s/scripts", get_argv_exec_path());

	scripts_dir = opendir(scripts_path);
	if (!scripts_dir)
		return NULL;

	for_each_lang(scripts_path, scripts_dir, lang_dirent) {
		scnprintf(lang_path, MAXPATHLEN, "%s/%s/bin", scripts_path,
			  lang_dirent->d_name);
		lang_dir = opendir(lang_path);
		if (!lang_dir)
			continue;

		for_each_script(lang_path, lang_dir, script_dirent) {
			__script_root = get_script_root(script_dirent, suffix);
			if (__script_root && !strcmp(script_root, __script_root)) {
				free(__script_root);
				closedir(scripts_dir);
				scnprintf(script_path, MAXPATHLEN, "%s/%s",
					  lang_path, script_dirent->d_name);
				closedir(lang_dir);
				return strdup(script_path);
			}
			free(__script_root);
		}
		closedir(lang_dir);
	}
	closedir(scripts_dir);

	return NULL;
}

static bool is_top_script(const char *script_path)
{
	return ends_with(script_path, "top") == NULL ? false : true;
}

static int has_required_arg(char *script_path)
{
	struct script_desc *desc;
	int n_args = 0;
	char *p;

	desc = script_desc__new(NULL);

	if (read_script_info(desc, script_path))
		goto out;

	if (!desc->args)
		goto out;

	for (p = desc->args; *p; p++)
		if (*p == '<')
			n_args++;
out:
	script_desc__delete(desc);

	return n_args;
}

static int have_cmd(int argc, const char **argv)
{
	char **__argv = malloc(sizeof(const char *) * argc);

	if (!__argv) {
		pr_err("malloc failed\n");
		return -1;
	}

	memcpy(__argv, argv, sizeof(const char *) * argc);
	argc = parse_options(argc, (const char **)__argv, record_options,
			     NULL, PARSE_OPT_STOP_AT_NON_OPTION);
	free(__argv);

	system_wide = (argc == 0);

	return 0;
}

static void script__setup_sample_type(struct perf_script *script)
{
	struct perf_session *session = script->session;
	u64 sample_type = evlist__combined_sample_type(session->evlist);

	if (symbol_conf.use_callchain || symbol_conf.cumulate_callchain) {
		if ((sample_type & PERF_SAMPLE_REGS_USER) &&
		    (sample_type & PERF_SAMPLE_STACK_USER)) {
			callchain_param.record_mode = CALLCHAIN_DWARF;
			dwarf_callchain_users = true;
		} else if (sample_type & PERF_SAMPLE_BRANCH_STACK)
			callchain_param.record_mode = CALLCHAIN_LBR;
		else
			callchain_param.record_mode = CALLCHAIN_FP;
	}

	if (script->stitch_lbr && (callchain_param.record_mode != CALLCHAIN_LBR)) {
		pr_warning("Can't find LBR callchain. Switch off --stitch-lbr.\n"
			   "Please apply --call-graph lbr when recording.\n");
		script->stitch_lbr = false;
	}
}

static int process_stat_round_event(struct perf_session *session,
				    union perf_event *event)
{
	struct perf_record_stat_round *round = &event->stat_round;
	struct evsel *counter;

	evlist__for_each_entry(session->evlist, counter) {
		perf_stat_process_counter(&stat_config, counter);
		process_stat(counter, round->time);
	}

	process_stat_interval(round->time);
	return 0;
}

static int process_stat_config_event(struct perf_session *session __maybe_unused,
				     union perf_event *event)
{
	perf_event__read_stat_config(&stat_config, &event->stat_config);
	return 0;
}

static int set_maps(struct perf_script *script)
{
	struct evlist *evlist = script->session->evlist;

	if (!script->cpus || !script->threads)
		return 0;

	if (WARN_ONCE(script->allocated, "stats double allocation\n"))
		return -EINVAL;

	perf_evlist__set_maps(&evlist->core, script->cpus, script->threads);

	if (perf_evlist__alloc_stats(evlist, true))
		return -ENOMEM;

	script->allocated = true;
	return 0;
}

static
int process_thread_map_event(struct perf_session *session,
			     union perf_event *event)
{
	struct perf_tool *tool = session->tool;
	struct perf_script *script = container_of(tool, struct perf_script, tool);

	if (script->threads) {
		pr_warning("Extra thread map event, ignoring.\n");
		return 0;
	}

	script->threads = thread_map__new_event(&event->thread_map);
	if (!script->threads)
		return -ENOMEM;

	return set_maps(script);
}

static
int process_cpu_map_event(struct perf_session *session,
			  union perf_event *event)
{
	struct perf_tool *tool = session->tool;
	struct perf_script *script = container_of(tool, struct perf_script, tool);

	if (script->cpus) {
		pr_warning("Extra cpu map event, ignoring.\n");
		return 0;
	}

	script->cpus = cpu_map__new_data(&event->cpu_map.data);
	if (!script->cpus)
		return -ENOMEM;

	return set_maps(script);
}

static int process_feature_event(struct perf_session *session,
				 union perf_event *event)
{
	if (event->feat.feat_id < HEADER_LAST_FEATURE)
		return perf_event__process_feature(session, event);
	return 0;
}

#ifdef HAVE_AUXTRACE_SUPPORT
static int perf_script__process_auxtrace_info(struct perf_session *session,
					      union perf_event *event)
{
	struct perf_tool *tool = session->tool;

	int ret = perf_event__process_auxtrace_info(session, event);

	if (ret == 0) {
		struct perf_script *script = container_of(tool, struct perf_script, tool);

		ret = perf_script__setup_per_event_dump(script);
	}

	return ret;
}
#else
#define perf_script__process_auxtrace_info 0
#endif

static int parse_insn_trace(const struct option *opt __maybe_unused,
			    const char *str __maybe_unused,
			    int unset __maybe_unused)
{
	parse_output_fields(NULL, "+insn,-event,-period", 0);
	itrace_parse_synth_opts(opt, "i0ns", 0);
	symbol_conf.nanosecs = true;
	return 0;
}

static int parse_xed(const struct option *opt __maybe_unused,
		     const char *str __maybe_unused,
		     int unset __maybe_unused)
{
	if (isatty(1))
		force_pager("xed -F insn: -A -64 | less");
	else
		force_pager("xed -F insn: -A -64");
	return 0;
}

static int parse_call_trace(const struct option *opt __maybe_unused,
			    const char *str __maybe_unused,
			    int unset __maybe_unused)
{
	parse_output_fields(NULL, "-ip,-addr,-event,-period,+callindent", 0);
	itrace_parse_synth_opts(opt, "cewp", 0);
	symbol_conf.nanosecs = true;
	symbol_conf.pad_output_len_dso = 50;
	return 0;
}

static int parse_callret_trace(const struct option *opt __maybe_unused,
			    const char *str __maybe_unused,
			    int unset __maybe_unused)
{
	parse_output_fields(NULL, "-ip,-addr,-event,-period,+callindent,+flags", 0);
	itrace_parse_synth_opts(opt, "crewp", 0);
	symbol_conf.nanosecs = true;
	return 0;
}

int cmd_script(int argc, const char **argv)
{
	bool show_full_info = false;
	bool header = false;
	bool header_only = false;
	bool script_started = false;
	char *rec_script_path = NULL;
	char *rep_script_path = NULL;
	struct perf_session *session;
	struct itrace_synth_opts itrace_synth_opts = {
		.set = false,
		.default_no_sample = true,
	};
	struct utsname uts;
	char *script_path = NULL;
	const char **__argv;
	int i, j, err = 0;
	struct perf_script script = {
		.tool = {
			.sample		 = process_sample_event,
			.mmap		 = perf_event__process_mmap,
			.mmap2		 = perf_event__process_mmap2,
			.comm		 = perf_event__process_comm,
			.namespaces	 = perf_event__process_namespaces,
			.cgroup		 = perf_event__process_cgroup,
			.exit		 = perf_event__process_exit,
			.fork		 = perf_event__process_fork,
			.attr		 = process_attr,
			.event_update   = perf_event__process_event_update,
			.tracing_data	 = perf_event__process_tracing_data,
			.feature	 = process_feature_event,
			.build_id	 = perf_event__process_build_id,
			.id_index	 = perf_event__process_id_index,
			.auxtrace_info	 = perf_script__process_auxtrace_info,
			.auxtrace	 = perf_event__process_auxtrace,
			.auxtrace_error	 = perf_event__process_auxtrace_error,
			.stat		 = perf_event__process_stat_event,
			.stat_round	 = process_stat_round_event,
			.stat_config	 = process_stat_config_event,
			.thread_map	 = process_thread_map_event,
			.cpu_map	 = process_cpu_map_event,
			.ordered_events	 = true,
			.ordering_requires_timestamps = true,
		},
	};
	struct perf_data data = {
		.mode = PERF_DATA_MODE_READ,
	};
	const struct option options[] = {
	OPT_BOOLEAN('D', "dump-raw-trace", &dump_trace,
		    "dump raw trace in ASCII"),
	OPT_INCR('v', "verbose", &verbose,
		 "be more verbose (show symbol address, etc)"),
	OPT_BOOLEAN('L', "Latency", &latency_format,
		    "show latency attributes (irqs/preemption disabled, etc)"),
	OPT_CALLBACK_NOOPT('l', "list", NULL, NULL, "list available scripts",
			   list_available_scripts),
	OPT_CALLBACK('s', "script", NULL, "name",
		     "script file name (lang:script name, script name, or *)",
		     parse_scriptname),
	OPT_STRING('g', "gen-script", &generate_script_lang, "lang",
		   "generate perf-script.xx script in specified language"),
	OPT_STRING('i', "input", &input_name, "file", "input file name"),
	OPT_BOOLEAN('d', "debug-mode", &debug_mode,
		   "do various checks like samples ordering and lost events"),
	OPT_BOOLEAN(0, "header", &header, "Show data header."),
	OPT_BOOLEAN(0, "header-only", &header_only, "Show only data header."),
	OPT_STRING('k', "vmlinux", &symbol_conf.vmlinux_name,
		   "file", "vmlinux pathname"),
	OPT_STRING(0, "kallsyms", &symbol_conf.kallsyms_name,
		   "file", "kallsyms pathname"),
	OPT_BOOLEAN('G', "hide-call-graph", &no_callchain,
		    "When printing symbols do not display call chain"),
	OPT_CALLBACK(0, "symfs", NULL, "directory",
		     "Look for files with symbols relative to this directory",
		     symbol__config_symfs),
	OPT_CALLBACK('F', "fields", NULL, "str",
		     "comma separated output fields prepend with 'type:'. "
		     "+field to add and -field to remove."
		     "Valid types: hw,sw,trace,raw,synth. "
		     "Fields: comm,tid,pid,time,cpu,event,trace,ip,sym,dso,"
		     "addr,symoff,srcline,period,iregs,uregs,brstack,"
		     "brstacksym,flags,bpf-output,brstackinsn,brstackoff,"
		     "callindent,insn,insnlen,synth,phys_addr,metric,misc,ipc,tod",
		     parse_output_fields),
	OPT_BOOLEAN('a', "all-cpus", &system_wide,
		    "system-wide collection from all CPUs"),
	OPT_STRING('S', "symbols", &symbol_conf.sym_list_str, "symbol[,symbol...]",
		   "only consider these symbols"),
	OPT_CALLBACK_OPTARG(0, "insn-trace", &itrace_synth_opts, NULL, NULL,
			"Decode instructions from itrace", parse_insn_trace),
	OPT_CALLBACK_OPTARG(0, "xed", NULL, NULL, NULL,
			"Run xed disassembler on output", parse_xed),
	OPT_CALLBACK_OPTARG(0, "call-trace", &itrace_synth_opts, NULL, NULL,
			"Decode calls from from itrace", parse_call_trace),
	OPT_CALLBACK_OPTARG(0, "call-ret-trace", &itrace_synth_opts, NULL, NULL,
			"Decode calls and returns from itrace", parse_callret_trace),
	OPT_STRING(0, "graph-function", &symbol_conf.graph_function, "symbol[,symbol...]",
			"Only print symbols and callees with --call-trace/--call-ret-trace"),
	OPT_STRING(0, "stop-bt", &symbol_conf.bt_stop_list_str, "symbol[,symbol...]",
		   "Stop display of callgraph at these symbols"),
	OPT_STRING('C', "cpu", &cpu_list, "cpu", "list of cpus to profile"),
	OPT_STRING('c', "comms", &symbol_conf.comm_list_str, "comm[,comm...]",
		   "only display events for these comms"),
	OPT_STRING(0, "pid", &symbol_conf.pid_list_str, "pid[,pid...]",
		   "only consider symbols in these pids"),
	OPT_STRING(0, "tid", &symbol_conf.tid_list_str, "tid[,tid...]",
		   "only consider symbols in these tids"),
	OPT_UINTEGER(0, "max-stack", &scripting_max_stack,
		     "Set the maximum stack depth when parsing the callchain, "
		     "anything beyond the specified depth will be ignored. "
		     "Default: kernel.perf_event_max_stack or " __stringify(PERF_MAX_STACK_DEPTH)),
	OPT_BOOLEAN(0, "reltime", &reltime, "Show time stamps relative to start"),
	OPT_BOOLEAN(0, "deltatime", &deltatime, "Show time stamps relative to previous event"),
	OPT_BOOLEAN('I', "show-info", &show_full_info,
		    "display extended information from perf.data file"),
	OPT_BOOLEAN('\0', "show-kernel-path", &symbol_conf.show_kernel_path,
		    "Show the path of [kernel.kallsyms]"),
	OPT_BOOLEAN('\0', "show-task-events", &script.show_task_events,
		    "Show the fork/comm/exit events"),
	OPT_BOOLEAN('\0', "show-mmap-events", &script.show_mmap_events,
		    "Show the mmap events"),
	OPT_BOOLEAN('\0', "show-switch-events", &script.show_switch_events,
		    "Show context switch events (if recorded)"),
	OPT_BOOLEAN('\0', "show-namespace-events", &script.show_namespace_events,
		    "Show namespace events (if recorded)"),
	OPT_BOOLEAN('\0', "show-cgroup-events", &script.show_cgroup_events,
		    "Show cgroup events (if recorded)"),
	OPT_BOOLEAN('\0', "show-lost-events", &script.show_lost_events,
		    "Show lost events (if recorded)"),
	OPT_BOOLEAN('\0', "show-round-events", &script.show_round_events,
		    "Show round events (if recorded)"),
	OPT_BOOLEAN('\0', "show-bpf-events", &script.show_bpf_events,
		    "Show bpf related events (if recorded)"),
	OPT_BOOLEAN('\0', "show-text-poke-events", &script.show_text_poke_events,
		    "Show text poke related events (if recorded)"),
	OPT_BOOLEAN('\0', "per-event-dump", &script.per_event_dump,
		    "Dump trace output to files named by the monitored events"),
	OPT_BOOLEAN('f', "force", &symbol_conf.force, "don't complain, do it"),
	OPT_INTEGER(0, "max-blocks", &max_blocks,
		    "Maximum number of code blocks to dump with brstackinsn"),
	OPT_BOOLEAN(0, "ns", &symbol_conf.nanosecs,
		    "Use 9 decimal places when displaying time"),
	OPT_CALLBACK_OPTARG(0, "itrace", &itrace_synth_opts, NULL, "opts",
			    "Instruction Tracing options\n" ITRACE_HELP,
			    itrace_parse_synth_opts),
	OPT_BOOLEAN(0, "full-source-path", &srcline_full_filename,
			"Show full source file name path for source lines"),
	OPT_BOOLEAN(0, "demangle", &symbol_conf.demangle,
			"Enable symbol demangling"),
	OPT_BOOLEAN(0, "demangle-kernel", &symbol_conf.demangle_kernel,
			"Enable kernel symbol demangling"),
	OPT_STRING(0, "time", &script.time_str, "str",
		   "Time span of interest (start,stop)"),
	OPT_BOOLEAN(0, "inline", &symbol_conf.inline_name,
		    "Show inline function"),
	OPT_STRING(0, "guestmount", &symbol_conf.guestmount, "directory",
		   "guest mount directory under which every guest os"
		   " instance has a subdir"),
	OPT_STRING(0, "guestvmlinux", &symbol_conf.default_guest_vmlinux_name,
		   "file", "file saving guest os vmlinux"),
	OPT_STRING(0, "guestkallsyms", &symbol_conf.default_guest_kallsyms,
		   "file", "file saving guest os /proc/kallsyms"),
	OPT_STRING(0, "guestmodules", &symbol_conf.default_guest_modules,
		   "file", "file saving guest os /proc/modules"),
	OPT_BOOLEAN('\0', "stitch-lbr", &script.stitch_lbr,
		    "Enable LBR callgraph stitching approach"),
	OPTS_EVSWITCH(&script.evswitch),
	OPT_END()
	};
	const char * const script_subcommands[] = { "record", "report", NULL };
	const char *script_usage[] = {
		"perf script [<options>]",
		"perf script [<options>] record <script> [<record-options>] <command>",
		"perf script [<options>] report <script> [script-args]",
		"perf script [<options>] <script> [<record-options>] <command>",
		"perf script [<options>] <top-script> [script-args]",
		NULL
	};

	perf_set_singlethreaded();

	setup_scripting();

	argc = parse_options_subcommand(argc, argv, options, script_subcommands, script_usage,
			     PARSE_OPT_STOP_AT_NON_OPTION);

	if (symbol_conf.guestmount ||
	    symbol_conf.default_guest_vmlinux_name ||
	    symbol_conf.default_guest_kallsyms ||
	    symbol_conf.default_guest_modules) {
		/*
		 * Enable guest sample processing.
		 */
		perf_guest = true;
	}

	data.path  = input_name;
	data.force = symbol_conf.force;

	if (argc > 1 && !strncmp(argv[0], "rec", strlen("rec"))) {
		rec_script_path = get_script_path(argv[1], RECORD_SUFFIX);
		if (!rec_script_path)
			return cmd_record(argc, argv);
	}

	if (argc > 1 && !strncmp(argv[0], "rep", strlen("rep"))) {
		rep_script_path = get_script_path(argv[1], REPORT_SUFFIX);
		if (!rep_script_path) {
			fprintf(stderr,
				"Please specify a valid report script"
				"(see 'perf script -l' for listing)\n");
			return -1;
		}
	}

<<<<<<< HEAD
	if (itrace_synth_opts.callchain &&
=======
	if (reltime && deltatime) {
		fprintf(stderr,
			"reltime and deltatime - the two don't get along well. "
			"Please limit to --reltime or --deltatime.\n");
		return -1;
	}

	if ((itrace_synth_opts.callchain || itrace_synth_opts.add_callchain) &&
>>>>>>> d1988041
	    itrace_synth_opts.callchain_sz > scripting_max_stack)
		scripting_max_stack = itrace_synth_opts.callchain_sz;

	/* make sure PERF_EXEC_PATH is set for scripts */
	set_argv_exec_path(get_argv_exec_path());

	if (argc && !script_name && !rec_script_path && !rep_script_path) {
		int live_pipe[2];
		int rep_args;
		pid_t pid;

		rec_script_path = get_script_path(argv[0], RECORD_SUFFIX);
		rep_script_path = get_script_path(argv[0], REPORT_SUFFIX);

		if (!rec_script_path && !rep_script_path) {
			usage_with_options_msg(script_usage, options,
				"Couldn't find script `%s'\n\n See perf"
				" script -l for available scripts.\n", argv[0]);
		}

		if (is_top_script(argv[0])) {
			rep_args = argc - 1;
		} else {
			int rec_args;

			rep_args = has_required_arg(rep_script_path);
			rec_args = (argc - 1) - rep_args;
			if (rec_args < 0) {
				usage_with_options_msg(script_usage, options,
					"`%s' script requires options."
					"\n\n See perf script -l for available "
					"scripts and options.\n", argv[0]);
			}
		}

		if (pipe(live_pipe) < 0) {
			perror("failed to create pipe");
			return -1;
		}

		pid = fork();
		if (pid < 0) {
			perror("failed to fork");
			return -1;
		}

		if (!pid) {
			j = 0;

			dup2(live_pipe[1], 1);
			close(live_pipe[0]);

			if (is_top_script(argv[0])) {
				system_wide = true;
			} else if (!system_wide) {
				if (have_cmd(argc - rep_args, &argv[rep_args]) != 0) {
					err = -1;
					goto out;
				}
			}

			__argv = malloc((argc + 6) * sizeof(const char *));
			if (!__argv) {
				pr_err("malloc failed\n");
				err = -ENOMEM;
				goto out;
			}

			__argv[j++] = "/bin/sh";
			__argv[j++] = rec_script_path;
			if (system_wide)
				__argv[j++] = "-a";
			__argv[j++] = "-q";
			__argv[j++] = "-o";
			__argv[j++] = "-";
			for (i = rep_args + 1; i < argc; i++)
				__argv[j++] = argv[i];
			__argv[j++] = NULL;

			execvp("/bin/sh", (char **)__argv);
			free(__argv);
			exit(-1);
		}

		dup2(live_pipe[0], 0);
		close(live_pipe[1]);

		__argv = malloc((argc + 4) * sizeof(const char *));
		if (!__argv) {
			pr_err("malloc failed\n");
			err = -ENOMEM;
			goto out;
		}

		j = 0;
		__argv[j++] = "/bin/sh";
		__argv[j++] = rep_script_path;
		for (i = 1; i < rep_args + 1; i++)
			__argv[j++] = argv[i];
		__argv[j++] = "-i";
		__argv[j++] = "-";
		__argv[j++] = NULL;

		execvp("/bin/sh", (char **)__argv);
		free(__argv);
		exit(-1);
	}

	if (rec_script_path)
		script_path = rec_script_path;
	if (rep_script_path)
		script_path = rep_script_path;

	if (script_path) {
		j = 0;

		if (!rec_script_path)
			system_wide = false;
		else if (!system_wide) {
			if (have_cmd(argc - 1, &argv[1]) != 0) {
				err = -1;
				goto out;
			}
		}

		__argv = malloc((argc + 2) * sizeof(const char *));
		if (!__argv) {
			pr_err("malloc failed\n");
			err = -ENOMEM;
			goto out;
		}

		__argv[j++] = "/bin/sh";
		__argv[j++] = script_path;
		if (system_wide)
			__argv[j++] = "-a";
		for (i = 2; i < argc; i++)
			__argv[j++] = argv[i];
		__argv[j++] = NULL;

		execvp("/bin/sh", (char **)__argv);
		free(__argv);
		exit(-1);
	}

	if (!script_name) {
		setup_pager();
		use_browser = 0;
	}

	session = perf_session__new(&data, false, &script.tool);
	if (IS_ERR(session))
		return PTR_ERR(session);

	if (header || header_only) {
		script.tool.show_feat_hdr = SHOW_FEAT_HEADER;
		perf_session__fprintf_info(session, stdout, show_full_info);
		if (header_only)
			goto out_delete;
	}
	if (show_full_info)
		script.tool.show_feat_hdr = SHOW_FEAT_HEADER_FULL_INFO;

	if (symbol__init(&session->header.env) < 0)
		goto out_delete;

	uname(&uts);
	if (data.is_pipe ||  /* assume pipe_mode indicates native_arch */
	    !strcmp(uts.machine, session->header.env.arch) ||
	    (!strcmp(uts.machine, "x86_64") &&
	     !strcmp(session->header.env.arch, "i386")))
		native_arch = true;

	script.session = session;
	script__setup_sample_type(&script);

	if ((output[PERF_TYPE_HARDWARE].fields & PERF_OUTPUT_CALLINDENT) ||
	    symbol_conf.graph_function)
		itrace_synth_opts.thread_stack = true;

	session->itrace_synth_opts = &itrace_synth_opts;

	if (cpu_list) {
		err = perf_session__cpu_bitmap(session, cpu_list, cpu_bitmap);
		if (err < 0)
			goto out_delete;
		itrace_synth_opts.cpu_bitmap = cpu_bitmap;
	}

	if (!no_callchain)
		symbol_conf.use_callchain = true;
	else
		symbol_conf.use_callchain = false;

	if (session->tevent.pevent &&
	    tep_set_function_resolver(session->tevent.pevent,
				      machine__resolve_kernel_addr,
				      &session->machines.host) < 0) {
		pr_err("%s: failed to set libtraceevent function resolver\n", __func__);
		err = -1;
		goto out_delete;
	}

	if (generate_script_lang) {
		struct stat perf_stat;
		int input;

		if (output_set_by_user()) {
			fprintf(stderr,
				"custom fields not supported for generated scripts");
			err = -EINVAL;
			goto out_delete;
		}

		input = open(data.path, O_RDONLY);	/* input_name */
		if (input < 0) {
			err = -errno;
			perror("failed to open file");
			goto out_delete;
		}

		err = fstat(input, &perf_stat);
		if (err < 0) {
			perror("failed to stat file");
			goto out_delete;
		}

		if (!perf_stat.st_size) {
			fprintf(stderr, "zero-sized file, nothing to do!\n");
			goto out_delete;
		}

		scripting_ops = script_spec__lookup(generate_script_lang);
		if (!scripting_ops) {
			fprintf(stderr, "invalid language specifier");
			err = -ENOENT;
			goto out_delete;
		}

		err = scripting_ops->generate_script(session->tevent.pevent,
						     "perf-script");
		goto out_delete;
	}

	if (script_name) {
		err = scripting_ops->start_script(script_name, argc, argv);
		if (err)
			goto out_delete;
		pr_debug("perf script started with script %s\n\n", script_name);
		script_started = true;
	}


	err = perf_session__check_output_opt(session);
	if (err < 0)
		goto out_delete;

	if (script.time_str) {
		err = perf_time__parse_for_ranges_reltime(script.time_str, session,
						  &script.ptime_range,
						  &script.range_size,
						  &script.range_num,
						  reltime);
		if (err < 0)
			goto out_delete;

		itrace_synth_opts__set_time_range(&itrace_synth_opts,
						  script.ptime_range,
						  script.range_num);
	}

	err = evswitch__init(&script.evswitch, session->evlist, stderr);
	if (err)
		goto out_delete;

	if (zstd_init(&(session->zstd_data), 0) < 0)
		pr_warning("Decompression initialization failed. Reported data may be incomplete.\n");

	err = __cmd_script(&script);

	flush_scripting();

out_delete:
	if (script.ptime_range) {
		itrace_synth_opts__clear_time_range(&itrace_synth_opts);
		zfree(&script.ptime_range);
	}

	perf_evlist__free_stats(session->evlist);
	perf_session__delete(session);

	if (script_started)
		cleanup_scripting();
out:
	return err;
}<|MERGE_RESOLUTION|>--- conflicted
+++ resolved
@@ -470,12 +470,7 @@
 		return -EINVAL;
 	}
 	if (PRINT_FIELD(BRSTACKINSN) && !allow_user_set &&
-<<<<<<< HEAD
-	    !(perf_evlist__combined_branch_type(session->evlist) &
-	      PERF_SAMPLE_BRANCH_ANY)) {
-=======
 	    !(evlist__combined_branch_type(session->evlist) & PERF_SAMPLE_BRANCH_ANY)) {
->>>>>>> d1988041
 		pr_err("Display of branch stack assembler requested, but non all-branch filter set\n"
 		       "Hint: run 'perf record -b ...'\n");
 		return -EINVAL;
@@ -3644,9 +3639,6 @@
 		}
 	}
 
-<<<<<<< HEAD
-	if (itrace_synth_opts.callchain &&
-=======
 	if (reltime && deltatime) {
 		fprintf(stderr,
 			"reltime and deltatime - the two don't get along well. "
@@ -3655,7 +3647,6 @@
 	}
 
 	if ((itrace_synth_opts.callchain || itrace_synth_opts.add_callchain) &&
->>>>>>> d1988041
 	    itrace_synth_opts.callchain_sz > scripting_max_stack)
 		scripting_max_stack = itrace_synth_opts.callchain_sz;
 
