--- conflicted
+++ resolved
@@ -529,15 +529,9 @@
 	 * sets pt=0, which avoids senseless kernel errors.
 	 */
 	if (perf_pmu__scan_file(intel_pt_pmu, "format/pt", "%c", &c) == 1 &&
-<<<<<<< HEAD
-	    !(evsel->attr.config & 1)) {
-		pr_warning("pt=0 doesn't make sense, forcing pt=1\n");
-		evsel->attr.config |= 1;
-=======
 	    !(evsel->core.attr.config & 1)) {
 		pr_warning("pt=0 doesn't make sense, forcing pt=1\n");
 		evsel->core.attr.config |= 1;
->>>>>>> f7688b48
 	}
 
 	err = intel_pt_val_config_term(intel_pt_pmu, "caps/cycle_thresholds",
