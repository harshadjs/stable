--- conflicted
+++ resolved
@@ -343,11 +343,7 @@
 			struct parse_events_error *error = parse_state->error;
 			char *help;
 
-<<<<<<< HEAD
-			if (asprintf(&help, "Unabled to find PMU or event on a PMU of '%s'", $1) < 0)
-=======
 			if (asprintf(&help, "Unable to find PMU or event on a PMU of '%s'", $1) < 0)
->>>>>>> bd3a9e57
 				help = NULL;
 			parse_events_error__handle(error, @1.first_column,
 						   strdup("Bad event or PMU"),
@@ -367,21 +363,13 @@
 	struct list_head *list;
 	int err;
 
-<<<<<<< HEAD
-	err = parse_events_multi_pmu_add(_parse_state, $1, NULL, &list);
-=======
 	err = parse_events_multi_pmu_add(_parse_state, $1, NULL, &list, &@1);
->>>>>>> bd3a9e57
 	if (err < 0) {
 		struct parse_events_state *parse_state = _parse_state;
 		struct parse_events_error *error = parse_state->error;
 		char *help;
 
-<<<<<<< HEAD
-		if (asprintf(&help, "Unabled to find PMU or event on a PMU of '%s'", $1) < 0)
-=======
 		if (asprintf(&help, "Unable to find event on a PMU of '%s'", $1) < 0)
->>>>>>> bd3a9e57
 			help = NULL;
 		parse_events_error__handle(error, @1.first_column, strdup("Bad event name"), help);
 		free($1);
@@ -624,46 +612,6 @@
 	if (err) {
 		free(list);
 		PE_ABORT(err);
-<<<<<<< HEAD
-	}
-	$$ = list;
-}
-
-event_bpf_file:
-PE_BPF_OBJECT opt_event_config
-{
-	struct parse_events_state *parse_state = _parse_state;
-	struct list_head *list;
-	int err;
-
-	list = alloc_list();
-	if (!list)
-		YYNOMEM;
-	err = parse_events_load_bpf(parse_state, list, $1, false, $2);
-	parse_events_terms__delete($2);
-	free($1);
-	if (err) {
-		free(list);
-		PE_ABORT(err);
-	}
-	$$ = list;
-}
-|
-PE_BPF_SOURCE opt_event_config
-{
-	struct list_head *list;
-	int err;
-
-	list = alloc_list();
-	if (!list)
-		YYNOMEM;
-	err = parse_events_load_bpf(_parse_state, list, $1, true, $2);
-	parse_events_terms__delete($2);
-	if (err) {
-		free(list);
-		PE_ABORT(err);
-=======
->>>>>>> bd3a9e57
 	}
 	$$ = list;
 }
@@ -763,11 +711,7 @@
 {
 	struct parse_events_term *term;
 	int err = parse_events_term__num(&term, PARSE_EVENTS__TERM_TYPE_USER,
-<<<<<<< HEAD
-					 $1, $3, false, &@1, &@3);
-=======
 					 $1, $3, /*novalue=*/false, &@1, &@3);
->>>>>>> bd3a9e57
 
 	if (err) {
 		free($1);
@@ -794,11 +738,7 @@
 {
 	struct parse_events_term *term;
 	int err = parse_events_term__num(&term, PARSE_EVENTS__TERM_TYPE_LEGACY_CACHE,
-<<<<<<< HEAD
-					 $1, 1, true, &@1, NULL);
-=======
 					 $1, /*num=*/1, /*novalue=*/true, &@1, /*loc_val=*/NULL);
->>>>>>> bd3a9e57
 
 	if (err) {
 		free($1);
@@ -811,11 +751,7 @@
 {
 	struct parse_events_term *term;
 	int err = parse_events_term__num(&term, PARSE_EVENTS__TERM_TYPE_USER,
-<<<<<<< HEAD
-					 $1, 1, true, &@1, NULL);
-=======
 					 $1, /*num=*/1, /*novalue=*/true, &@1, /*loc_val=*/NULL);
->>>>>>> bd3a9e57
 
 	if (err) {
 		free($1);
@@ -828,12 +764,8 @@
 {
 	struct parse_events_term *term;
 	int err = parse_events_term__num(&term, PARSE_EVENTS__TERM_TYPE_HARDWARE,
-<<<<<<< HEAD
-					 $1.str, $1.num & 255, false, &@1, NULL);
-=======
 					 $1.str, $1.num & 255, /*novalue=*/false,
 					 &@1, /*loc_val=*/NULL);
->>>>>>> bd3a9e57
 
 	if (err) {
 		free($1.str);
@@ -845,12 +777,8 @@
 PE_TERM '=' name_or_raw
 {
 	struct parse_events_term *term;
-<<<<<<< HEAD
-	int err = parse_events_term__str(&term, (int)$1, NULL, $3, &@1, &@3);
-=======
 	int err = parse_events_term__str(&term, (enum parse_events__term_type)$1,
 					/*config=*/NULL, $3, &@1, &@3);
->>>>>>> bd3a9e57
 
 	if (err) {
 		free($3);
@@ -862,12 +790,8 @@
 PE_TERM '=' PE_TERM_HW
 {
 	struct parse_events_term *term;
-<<<<<<< HEAD
-	int err = parse_events_term__str(&term, (int)$1, NULL, $3.str, &@1, &@3);
-=======
 	int err = parse_events_term__str(&term, (enum parse_events__term_type)$1,
 					 /*config=*/NULL, $3.str, &@1, &@3);
->>>>>>> bd3a9e57
 
 	if (err) {
 		free($3.str);
@@ -879,14 +803,10 @@
 PE_TERM '=' PE_TERM
 {
 	struct parse_events_term *term;
-<<<<<<< HEAD
-	int err = parse_events_term__term(&term, (int)$1, (int)$3, &@1, &@3);
-=======
 	int err = parse_events_term__term(&term,
 					  (enum parse_events__term_type)$1,
 					  (enum parse_events__term_type)$3,
 					  &@1, &@3);
->>>>>>> bd3a9e57
 
 	if (err)
 		PE_ABORT(err);
@@ -897,24 +817,6 @@
 PE_TERM '=' PE_VALUE
 {
 	struct parse_events_term *term;
-<<<<<<< HEAD
-	int err = parse_events_term__num(&term, (int)$1, NULL, $3, false, &@1, &@3);
-
-	if (err)
-		PE_ABORT(err);
-
-	$$ = term;
-}
-|
-PE_TERM
-{
-	struct parse_events_term *term;
-	int err = parse_events_term__num(&term, (int)$1, NULL, 1, true, &@1, NULL);
-
-	if (err)
-		PE_ABORT(err);
-
-=======
 	int err = parse_events_term__num(&term, (enum parse_events__term_type)$1,
 					 /*config=*/NULL, $3, /*novalue=*/false, &@1, &@3);
 
@@ -934,7 +836,6 @@
 	if (err)
 		PE_ABORT(err);
 
->>>>>>> bd3a9e57
 	$$ = term;
 }
 |
