// SPDX-License-Identifier: GPL-2.0
#include <linux/hw_breakpoint.h>
#include <linux/err.h>
#include <linux/list_sort.h>
#include <linux/zalloc.h>
#include <dirent.h>
#include <errno.h>
#include <sys/ioctl.h>
#include <sys/param.h>
#include "term.h"
#include "evlist.h"
#include "evsel.h"
#include <subcmd/parse-options.h>
#include "parse-events.h"
#include "string2.h"
#include "strbuf.h"
#include "debug.h"
#include <api/fs/tracing_path.h>
#include <perf/cpumap.h>
#include <util/parse-events-bison.h>
#include <util/parse-events-flex.h>
#include "pmu.h"
#include "pmus.h"
#include "asm/bug.h"
#include "util/parse-branch-options.h"
#include "util/evsel_config.h"
#include "util/event.h"
#include "util/bpf-filter.h"
#include "util/util.h"
#include "tracepoint.h"

#define MAX_NAME_LEN 100

#ifdef PARSER_DEBUG
extern int parse_events_debug;
#endif
static int get_config_terms(struct list_head *head_config,
			    struct list_head *head_terms __maybe_unused);

struct event_symbol event_symbols_hw[PERF_COUNT_HW_MAX] = {
	[PERF_COUNT_HW_CPU_CYCLES] = {
		.symbol = "cpu-cycles",
		.alias  = "cycles",
	},
	[PERF_COUNT_HW_INSTRUCTIONS] = {
		.symbol = "instructions",
		.alias  = "",
	},
	[PERF_COUNT_HW_CACHE_REFERENCES] = {
		.symbol = "cache-references",
		.alias  = "",
	},
	[PERF_COUNT_HW_CACHE_MISSES] = {
		.symbol = "cache-misses",
		.alias  = "",
	},
	[PERF_COUNT_HW_BRANCH_INSTRUCTIONS] = {
		.symbol = "branch-instructions",
		.alias  = "branches",
	},
	[PERF_COUNT_HW_BRANCH_MISSES] = {
		.symbol = "branch-misses",
		.alias  = "",
	},
	[PERF_COUNT_HW_BUS_CYCLES] = {
		.symbol = "bus-cycles",
		.alias  = "",
	},
	[PERF_COUNT_HW_STALLED_CYCLES_FRONTEND] = {
		.symbol = "stalled-cycles-frontend",
		.alias  = "idle-cycles-frontend",
	},
	[PERF_COUNT_HW_STALLED_CYCLES_BACKEND] = {
		.symbol = "stalled-cycles-backend",
		.alias  = "idle-cycles-backend",
	},
	[PERF_COUNT_HW_REF_CPU_CYCLES] = {
		.symbol = "ref-cycles",
		.alias  = "",
	},
};

struct event_symbol event_symbols_sw[PERF_COUNT_SW_MAX] = {
	[PERF_COUNT_SW_CPU_CLOCK] = {
		.symbol = "cpu-clock",
		.alias  = "",
	},
	[PERF_COUNT_SW_TASK_CLOCK] = {
		.symbol = "task-clock",
		.alias  = "",
	},
	[PERF_COUNT_SW_PAGE_FAULTS] = {
		.symbol = "page-faults",
		.alias  = "faults",
	},
	[PERF_COUNT_SW_CONTEXT_SWITCHES] = {
		.symbol = "context-switches",
		.alias  = "cs",
	},
	[PERF_COUNT_SW_CPU_MIGRATIONS] = {
		.symbol = "cpu-migrations",
		.alias  = "migrations",
	},
	[PERF_COUNT_SW_PAGE_FAULTS_MIN] = {
		.symbol = "minor-faults",
		.alias  = "",
	},
	[PERF_COUNT_SW_PAGE_FAULTS_MAJ] = {
		.symbol = "major-faults",
		.alias  = "",
	},
	[PERF_COUNT_SW_ALIGNMENT_FAULTS] = {
		.symbol = "alignment-faults",
		.alias  = "",
	},
	[PERF_COUNT_SW_EMULATION_FAULTS] = {
		.symbol = "emulation-faults",
		.alias  = "",
	},
	[PERF_COUNT_SW_DUMMY] = {
		.symbol = "dummy",
		.alias  = "",
	},
	[PERF_COUNT_SW_BPF_OUTPUT] = {
		.symbol = "bpf-output",
		.alias  = "",
	},
	[PERF_COUNT_SW_CGROUP_SWITCHES] = {
		.symbol = "cgroup-switches",
		.alias  = "",
	},
};

const char *event_type(int type)
{
	switch (type) {
	case PERF_TYPE_HARDWARE:
		return "hardware";

	case PERF_TYPE_SOFTWARE:
		return "software";

	case PERF_TYPE_TRACEPOINT:
		return "tracepoint";

	case PERF_TYPE_HW_CACHE:
		return "hardware-cache";

	default:
		break;
	}

	return "unknown";
}

static char *get_config_str(struct list_head *head_terms, enum parse_events__term_type type_term)
{
	struct parse_events_term *term;

	if (!head_terms)
		return NULL;

	list_for_each_entry(term, head_terms, list)
		if (term->type_term == type_term)
			return term->val.str;

	return NULL;
}

static char *get_config_metric_id(struct list_head *head_terms)
{
	return get_config_str(head_terms, PARSE_EVENTS__TERM_TYPE_METRIC_ID);
}

static char *get_config_name(struct list_head *head_terms)
{
	return get_config_str(head_terms, PARSE_EVENTS__TERM_TYPE_NAME);
}

/**
 * fix_raw - For each raw term see if there is an event (aka alias) in pmu that
 *           matches the raw's string value. If the string value matches an
 *           event then change the term to be an event, if not then change it to
 *           be a config term. For example, "read" may be an event of the PMU or
 *           a raw hex encoding of 0xead. The fix-up is done late so the PMU of
 *           the event can be determined and we don't need to scan all PMUs
 *           ahead-of-time.
 * @config_terms: the list of terms that may contain a raw term.
 * @pmu: the PMU to scan for events from.
 */
static void fix_raw(struct list_head *config_terms, struct perf_pmu *pmu)
{
	struct parse_events_term *term;

	list_for_each_entry(term, config_terms, list) {
		u64 num;

		if (term->type_term != PARSE_EVENTS__TERM_TYPE_RAW)
			continue;

		if (perf_pmu__have_event(pmu, term->val.str)) {
			zfree(&term->config);
			term->config = term->val.str;
			term->type_val = PARSE_EVENTS__TERM_TYPE_NUM;
			term->type_term = PARSE_EVENTS__TERM_TYPE_USER;
			term->val.num = 1;
			term->no_value = true;
			continue;
		}

		zfree(&term->config);
		term->config = strdup("config");
		errno = 0;
		num = strtoull(term->val.str + 1, NULL, 16);
		assert(errno == 0);
		free(term->val.str);
		term->type_val = PARSE_EVENTS__TERM_TYPE_NUM;
		term->type_term = PARSE_EVENTS__TERM_TYPE_CONFIG;
		term->val.num = num;
		term->no_value = false;
	}
}

static struct evsel *
__add_event(struct list_head *list, int *idx,
	    struct perf_event_attr *attr,
	    bool init_attr,
	    const char *name, const char *metric_id, struct perf_pmu *pmu,
	    struct list_head *config_terms, bool auto_merge_stats,
	    const char *cpu_list)
{
	struct evsel *evsel;
	struct perf_cpu_map *cpus = pmu ? perf_cpu_map__get(pmu->cpus) :
			       cpu_list ? perf_cpu_map__new(cpu_list) : NULL;

	if (pmu)
		perf_pmu__warn_invalid_formats(pmu);

	if (pmu && (attr->type == PERF_TYPE_RAW || attr->type >= PERF_TYPE_MAX)) {
		perf_pmu__warn_invalid_config(pmu, attr->config, name,
					      PERF_PMU_FORMAT_VALUE_CONFIG, "config");
		perf_pmu__warn_invalid_config(pmu, attr->config1, name,
					      PERF_PMU_FORMAT_VALUE_CONFIG1, "config1");
		perf_pmu__warn_invalid_config(pmu, attr->config2, name,
					      PERF_PMU_FORMAT_VALUE_CONFIG2, "config2");
		perf_pmu__warn_invalid_config(pmu, attr->config3, name,
					      PERF_PMU_FORMAT_VALUE_CONFIG3, "config3");
	}
	if (init_attr)
		event_attr_init(attr);

	evsel = evsel__new_idx(attr, *idx);
	if (!evsel) {
		perf_cpu_map__put(cpus);
		return NULL;
	}

	(*idx)++;
	evsel->core.cpus = cpus;
	evsel->core.own_cpus = perf_cpu_map__get(cpus);
	evsel->core.requires_cpu = pmu ? pmu->is_uncore : false;
	evsel->core.is_pmu_core = pmu ? pmu->is_core : false;
	evsel->auto_merge_stats = auto_merge_stats;
	evsel->pmu = pmu;
	evsel->pmu_name = pmu ? strdup(pmu->name) : NULL;

	if (name)
		evsel->name = strdup(name);

	if (metric_id)
		evsel->metric_id = strdup(metric_id);

	if (config_terms)
		list_splice_init(config_terms, &evsel->config_terms);

	if (list)
		list_add_tail(&evsel->core.node, list);

	return evsel;
}

struct evsel *parse_events__add_event(int idx, struct perf_event_attr *attr,
				      const char *name, const char *metric_id,
				      struct perf_pmu *pmu)
{
	return __add_event(/*list=*/NULL, &idx, attr, /*init_attr=*/false, name,
			   metric_id, pmu, /*config_terms=*/NULL,
			   /*auto_merge_stats=*/false, /*cpu_list=*/NULL);
}

static int add_event(struct list_head *list, int *idx,
		     struct perf_event_attr *attr, const char *name,
		     const char *metric_id, struct list_head *config_terms)
{
	return __add_event(list, idx, attr, /*init_attr*/true, name, metric_id,
			   /*pmu=*/NULL, config_terms,
			   /*auto_merge_stats=*/false, /*cpu_list=*/NULL) ? 0 : -ENOMEM;
}

static int add_event_tool(struct list_head *list, int *idx,
			  enum perf_tool_event tool_event)
{
	struct evsel *evsel;
	struct perf_event_attr attr = {
		.type = PERF_TYPE_SOFTWARE,
		.config = PERF_COUNT_SW_DUMMY,
	};

	evsel = __add_event(list, idx, &attr, /*init_attr=*/true, /*name=*/NULL,
			    /*metric_id=*/NULL, /*pmu=*/NULL,
			    /*config_terms=*/NULL, /*auto_merge_stats=*/false,
			    /*cpu_list=*/"0");
	if (!evsel)
		return -ENOMEM;
	evsel->tool_event = tool_event;
	if (tool_event == PERF_TOOL_DURATION_TIME
	    || tool_event == PERF_TOOL_USER_TIME
	    || tool_event == PERF_TOOL_SYSTEM_TIME) {
		free((char *)evsel->unit);
		evsel->unit = strdup("ns");
	}
	return 0;
}

/**
 * parse_aliases - search names for entries beginning or equalling str ignoring
 *                 case. If mutliple entries in names match str then the longest
 *                 is chosen.
 * @str: The needle to look for.
 * @names: The haystack to search.
 * @size: The size of the haystack.
 * @longest: Out argument giving the length of the matching entry.
 */
static int parse_aliases(const char *str, const char *const names[][EVSEL__MAX_ALIASES], int size,
			 int *longest)
{
	*longest = -1;
	for (int i = 0; i < size; i++) {
		for (int j = 0; j < EVSEL__MAX_ALIASES && names[i][j]; j++) {
			int n = strlen(names[i][j]);

			if (n > *longest && !strncasecmp(str, names[i][j], n))
				*longest = n;
		}
		if (*longest > 0)
			return i;
	}

	return -1;
}

typedef int config_term_func_t(struct perf_event_attr *attr,
			       struct parse_events_term *term,
			       struct parse_events_error *err);
static int config_term_common(struct perf_event_attr *attr,
			      struct parse_events_term *term,
			      struct parse_events_error *err);
static int config_attr(struct perf_event_attr *attr,
		       struct list_head *head,
		       struct parse_events_error *err,
		       config_term_func_t config_term);

/**
 * parse_events__decode_legacy_cache - Search name for the legacy cache event
 *                                     name composed of 1, 2 or 3 hyphen
 *                                     separated sections. The first section is
 *                                     the cache type while the others are the
 *                                     optional op and optional result. To make
 *                                     life hard the names in the table also
 *                                     contain hyphens and the longest name
 *                                     should always be selected.
 */
int parse_events__decode_legacy_cache(const char *name, int extended_pmu_type, __u64 *config)
{
	int len, cache_type = -1, cache_op = -1, cache_result = -1;
	const char *name_end = &name[strlen(name) + 1];
	const char *str = name;

	cache_type = parse_aliases(str, evsel__hw_cache, PERF_COUNT_HW_CACHE_MAX, &len);
	if (cache_type == -1)
		return -EINVAL;
	str += len + 1;

	if (str < name_end) {
		cache_op = parse_aliases(str, evsel__hw_cache_op,
					PERF_COUNT_HW_CACHE_OP_MAX, &len);
		if (cache_op >= 0) {
			if (!evsel__is_cache_op_valid(cache_type, cache_op))
				return -EINVAL;
			str += len + 1;
		} else {
			cache_result = parse_aliases(str, evsel__hw_cache_result,
						PERF_COUNT_HW_CACHE_RESULT_MAX, &len);
			if (cache_result >= 0)
				str += len + 1;
		}
	}
	if (str < name_end) {
		if (cache_op < 0) {
			cache_op = parse_aliases(str, evsel__hw_cache_op,
						PERF_COUNT_HW_CACHE_OP_MAX, &len);
			if (cache_op >= 0) {
				if (!evsel__is_cache_op_valid(cache_type, cache_op))
					return -EINVAL;
			}
		} else if (cache_result < 0) {
			cache_result = parse_aliases(str, evsel__hw_cache_result,
						PERF_COUNT_HW_CACHE_RESULT_MAX, &len);
		}
	}

	/*
	 * Fall back to reads:
	 */
	if (cache_op == -1)
		cache_op = PERF_COUNT_HW_CACHE_OP_READ;

	/*
	 * Fall back to accesses:
	 */
	if (cache_result == -1)
		cache_result = PERF_COUNT_HW_CACHE_RESULT_ACCESS;

	*config = cache_type | (cache_op << 8) | (cache_result << 16);
	if (perf_pmus__supports_extended_type())
		*config |= (__u64)extended_pmu_type << PERF_PMU_TYPE_SHIFT;
	return 0;
}

/**
 * parse_events__filter_pmu - returns false if a wildcard PMU should be
 *                            considered, true if it should be filtered.
 */
bool parse_events__filter_pmu(const struct parse_events_state *parse_state,
			      const struct perf_pmu *pmu)
{
	if (parse_state->pmu_filter == NULL)
		return false;

	return strcmp(parse_state->pmu_filter, pmu->name) != 0;
}

int parse_events_add_cache(struct list_head *list, int *idx, const char *name,
			   struct parse_events_state *parse_state,
			   struct list_head *head_config)
{
	struct perf_pmu *pmu = NULL;
	bool found_supported = false;
	const char *config_name = get_config_name(head_config);
	const char *metric_id = get_config_metric_id(head_config);

	/* Legacy cache events are only supported by core PMUs. */
	while ((pmu = perf_pmus__scan_core(pmu)) != NULL) {
		LIST_HEAD(config_terms);
		struct perf_event_attr attr;
		int ret;

		if (parse_events__filter_pmu(parse_state, pmu))
			continue;

		memset(&attr, 0, sizeof(attr));
		attr.type = PERF_TYPE_HW_CACHE;

		ret = parse_events__decode_legacy_cache(name, pmu->type, &attr.config);
		if (ret)
			return ret;

		found_supported = true;

		if (head_config) {
			if (config_attr(&attr, head_config, parse_state->error, config_term_common))
				return -EINVAL;

			if (get_config_terms(head_config, &config_terms))
				return -ENOMEM;
		}

		if (__add_event(list, idx, &attr, /*init_attr*/true, config_name ?: name,
				metric_id, pmu, &config_terms, /*auto_merge_stats=*/false,
				/*cpu_list=*/NULL) == NULL)
			return -ENOMEM;

		free_config_terms(&config_terms);
	}
	return found_supported ? 0 : -EINVAL;
}

#ifdef HAVE_LIBTRACEEVENT
static void tracepoint_error(struct parse_events_error *e, int err,
			     const char *sys, const char *name, int column)
{
	const char *str;
	char help[BUFSIZ];

	if (!e)
		return;

	/*
	 * We get error directly from syscall errno ( > 0),
	 * or from encoded pointer's error ( < 0).
	 */
	err = abs(err);

	switch (err) {
	case EACCES:
		str = "can't access trace events";
		break;
	case ENOENT:
		str = "unknown tracepoint";
		break;
	default:
		str = "failed to add tracepoint";
		break;
	}

	tracing_path__strerror_open_tp(err, help, sizeof(help), sys, name);
	parse_events_error__handle(e, column, strdup(str), strdup(help));
}

static int add_tracepoint(struct list_head *list, int *idx,
			  const char *sys_name, const char *evt_name,
			  struct parse_events_error *err,
			  struct list_head *head_config, void *loc_)
{
	YYLTYPE *loc = loc_;
	struct evsel *evsel = evsel__newtp_idx(sys_name, evt_name, (*idx)++);

	if (IS_ERR(evsel)) {
		tracepoint_error(err, PTR_ERR(evsel), sys_name, evt_name, loc->first_column);
		return PTR_ERR(evsel);
	}

	if (head_config) {
		LIST_HEAD(config_terms);

		if (get_config_terms(head_config, &config_terms))
			return -ENOMEM;
		list_splice(&config_terms, &evsel->config_terms);
	}

	list_add_tail(&evsel->core.node, list);
	return 0;
}

static int add_tracepoint_multi_event(struct list_head *list, int *idx,
				      const char *sys_name, const char *evt_name,
				      struct parse_events_error *err,
				      struct list_head *head_config, YYLTYPE *loc)
{
	char *evt_path;
	struct dirent *evt_ent;
	DIR *evt_dir;
	int ret = 0, found = 0;

	evt_path = get_events_file(sys_name);
	if (!evt_path) {
		tracepoint_error(err, errno, sys_name, evt_name, loc->first_column);
		return -1;
	}
	evt_dir = opendir(evt_path);
	if (!evt_dir) {
		put_events_file(evt_path);
		tracepoint_error(err, errno, sys_name, evt_name, loc->first_column);
		return -1;
	}

	while (!ret && (evt_ent = readdir(evt_dir))) {
		if (!strcmp(evt_ent->d_name, ".")
		    || !strcmp(evt_ent->d_name, "..")
		    || !strcmp(evt_ent->d_name, "enable")
		    || !strcmp(evt_ent->d_name, "filter"))
			continue;

		if (!strglobmatch(evt_ent->d_name, evt_name))
			continue;

		found++;

		ret = add_tracepoint(list, idx, sys_name, evt_ent->d_name,
				     err, head_config, loc);
	}

	if (!found) {
		tracepoint_error(err, ENOENT, sys_name, evt_name, loc->first_column);
		ret = -1;
	}

	put_events_file(evt_path);
	closedir(evt_dir);
	return ret;
}

static int add_tracepoint_event(struct list_head *list, int *idx,
				const char *sys_name, const char *evt_name,
				struct parse_events_error *err,
				struct list_head *head_config, YYLTYPE *loc)
{
	return strpbrk(evt_name, "*?") ?
		add_tracepoint_multi_event(list, idx, sys_name, evt_name,
					   err, head_config, loc) :
		add_tracepoint(list, idx, sys_name, evt_name,
			       err, head_config, loc);
}

static int add_tracepoint_multi_sys(struct list_head *list, int *idx,
				    const char *sys_name, const char *evt_name,
				    struct parse_events_error *err,
				    struct list_head *head_config, YYLTYPE *loc)
{
	struct dirent *events_ent;
	DIR *events_dir;
	int ret = 0;

	events_dir = tracing_events__opendir();
	if (!events_dir) {
		tracepoint_error(err, errno, sys_name, evt_name, loc->first_column);
		return -1;
	}

	while (!ret && (events_ent = readdir(events_dir))) {
		if (!strcmp(events_ent->d_name, ".")
		    || !strcmp(events_ent->d_name, "..")
		    || !strcmp(events_ent->d_name, "enable")
		    || !strcmp(events_ent->d_name, "header_event")
		    || !strcmp(events_ent->d_name, "header_page"))
			continue;

		if (!strglobmatch(events_ent->d_name, sys_name))
			continue;

		ret = add_tracepoint_event(list, idx, events_ent->d_name,
					   evt_name, err, head_config, loc);
	}

	closedir(events_dir);
	return ret;
}
#endif /* HAVE_LIBTRACEEVENT */

<<<<<<< HEAD
#ifdef HAVE_LIBBPF_SUPPORT
struct __add_bpf_event_param {
	struct parse_events_state *parse_state;
	struct list_head *list;
	struct list_head *head_config;
};

static int add_bpf_event(const char *group, const char *event, int fd, struct bpf_object *obj,
			 void *_param)
{
	LIST_HEAD(new_evsels);
	struct __add_bpf_event_param *param = _param;
	struct parse_events_state *parse_state = param->parse_state;
	struct list_head *list = param->list;
	struct evsel *pos;
	int err;
	/*
	 * Check if we should add the event, i.e. if it is a TP but starts with a '!',
	 * then don't add the tracepoint, this will be used for something else, like
	 * adding to a BPF_MAP_TYPE_PROG_ARRAY.
	 *
	 * See tools/perf/examples/bpf/augmented_raw_syscalls.c
	 */
	if (group[0] == '!')
		return 0;

	pr_debug("add bpf event %s:%s and attach bpf program %d\n",
		 group, event, fd);

	err = parse_events_add_tracepoint(&new_evsels, &parse_state->idx, group,
					  event, parse_state->error,
					  param->head_config);
	if (err) {
		struct evsel *evsel, *tmp;

		pr_debug("Failed to add BPF event %s:%s\n",
			 group, event);
		list_for_each_entry_safe(evsel, tmp, &new_evsels, core.node) {
			list_del_init(&evsel->core.node);
			evsel__delete(evsel);
		}
		return err;
	}
	pr_debug("adding %s:%s\n", group, event);

	list_for_each_entry(pos, &new_evsels, core.node) {
		pr_debug("adding %s:%s to %p\n",
			 group, event, pos);
		pos->bpf_fd = fd;
		pos->bpf_obj = obj;
	}
	list_splice(&new_evsels, list);
	return 0;
}

int parse_events_load_bpf_obj(struct parse_events_state *parse_state,
			      struct list_head *list,
			      struct bpf_object *obj,
			      struct list_head *head_config)
{
	int err;
	char errbuf[BUFSIZ];
	struct __add_bpf_event_param param = {parse_state, list, head_config};
	static bool registered_unprobe_atexit = false;

	if (IS_ERR(obj) || !obj) {
		snprintf(errbuf, sizeof(errbuf),
			 "Internal error: load bpf obj with NULL");
		err = -EINVAL;
		goto errout;
	}

	/*
	 * Register atexit handler before calling bpf__probe() so
	 * bpf__probe() don't need to unprobe probe points its already
	 * created when failure.
	 */
	if (!registered_unprobe_atexit) {
		atexit(bpf__clear);
		registered_unprobe_atexit = true;
	}

	err = bpf__probe(obj);
	if (err) {
		bpf__strerror_probe(obj, err, errbuf, sizeof(errbuf));
		goto errout;
	}

	err = bpf__load(obj);
	if (err) {
		bpf__strerror_load(obj, err, errbuf, sizeof(errbuf));
		goto errout;
	}

	err = bpf__foreach_event(obj, add_bpf_event, &param);
	if (err) {
		snprintf(errbuf, sizeof(errbuf),
			 "Attach events in BPF object failed");
		goto errout;
	}

	return 0;
errout:
	parse_events_error__handle(parse_state->error, 0,
				strdup(errbuf), strdup("(add -v to see detail)"));
	return err;
}

static int
parse_events_config_bpf(struct parse_events_state *parse_state,
			struct bpf_object *obj,
			struct list_head *head_config)
{
	struct parse_events_term *term;
	int error_pos;

	if (!head_config || list_empty(head_config))
		return 0;

	list_for_each_entry(term, head_config, list) {
		int err;

		if (term->type_term != PARSE_EVENTS__TERM_TYPE_USER) {
			parse_events_error__handle(parse_state->error, term->err_term,
						strdup("Invalid config term for BPF object"),
						NULL);
			return -EINVAL;
		}

		err = bpf__config_obj(obj, term, parse_state->evlist, &error_pos);
		if (err) {
			char errbuf[BUFSIZ];
			int idx;

			bpf__strerror_config_obj(obj, term, parse_state->evlist,
						 &error_pos, err, errbuf,
						 sizeof(errbuf));

			if (err == -BPF_LOADER_ERRNO__OBJCONF_MAP_VALUE)
				idx = term->err_val;
			else
				idx = term->err_term + error_pos;

			parse_events_error__handle(parse_state->error, idx,
						strdup(errbuf),
						NULL);
			return err;
		}
	}
	return 0;
}

/*
 * Split config terms:
 * perf record -e bpf.c/call-graph=fp,map:array.value[0]=1/ ...
 *  'call-graph=fp' is 'evt config', should be applied to each
 *  events in bpf.c.
 * 'map:array.value[0]=1' is 'obj config', should be processed
 * with parse_events_config_bpf.
 *
 * Move object config terms from the first list to obj_head_config.
 */
static void
split_bpf_config_terms(struct list_head *evt_head_config,
		       struct list_head *obj_head_config)
{
	struct parse_events_term *term, *temp;

	/*
	 * Currently, all possible user config term
	 * belong to bpf object. parse_events__is_hardcoded_term()
	 * happens to be a good flag.
	 *
	 * See parse_events_config_bpf() and
	 * config_term_tracepoint().
	 */
	list_for_each_entry_safe(term, temp, evt_head_config, list)
		if (!parse_events__is_hardcoded_term(term))
			list_move_tail(&term->list, obj_head_config);
}

int parse_events_load_bpf(struct parse_events_state *parse_state,
			  struct list_head *list,
			  char *bpf_file_name,
			  bool source,
			  struct list_head *head_config)
{
	int err;
	struct bpf_object *obj;
	LIST_HEAD(obj_head_config);

	if (head_config)
		split_bpf_config_terms(head_config, &obj_head_config);

	obj = bpf__prepare_load(bpf_file_name, source);
	if (IS_ERR(obj)) {
		char errbuf[BUFSIZ];

		err = PTR_ERR(obj);

		if (err == -ENOTSUP)
			snprintf(errbuf, sizeof(errbuf),
				 "BPF support is not compiled");
		else
			bpf__strerror_prepare_load(bpf_file_name,
						   source,
						   -err, errbuf,
						   sizeof(errbuf));

		parse_events_error__handle(parse_state->error, 0,
					strdup(errbuf), strdup("(add -v to see detail)"));
		return err;
	}

	err = parse_events_load_bpf_obj(parse_state, list, obj, head_config);
	if (err)
		return err;
	err = parse_events_config_bpf(parse_state, obj, &obj_head_config);

	/*
	 * Caller doesn't know anything about obj_head_config,
	 * so combine them together again before returning.
	 */
	if (head_config)
		list_splice_tail(&obj_head_config, head_config);
	return err;
}
#else // HAVE_LIBBPF_SUPPORT
int parse_events_load_bpf_obj(struct parse_events_state *parse_state,
			      struct list_head *list __maybe_unused,
			      struct bpf_object *obj __maybe_unused,
			      struct list_head *head_config __maybe_unused)
{
	parse_events_error__handle(parse_state->error, 0,
				   strdup("BPF support is not compiled"),
				   strdup("Make sure libbpf-devel is available at build time."));
	return -ENOTSUP;
}

int parse_events_load_bpf(struct parse_events_state *parse_state,
			  struct list_head *list __maybe_unused,
			  char *bpf_file_name __maybe_unused,
			  bool source __maybe_unused,
			  struct list_head *head_config __maybe_unused)
{
	parse_events_error__handle(parse_state->error, 0,
				   strdup("BPF support is not compiled"),
				   strdup("Make sure libbpf-devel is available at build time."));
	return -ENOTSUP;
}
#endif // HAVE_LIBBPF_SUPPORT

=======
>>>>>>> bd3a9e57
static int
parse_breakpoint_type(const char *type, struct perf_event_attr *attr)
{
	int i;

	for (i = 0; i < 3; i++) {
		if (!type || !type[i])
			break;

#define CHECK_SET_TYPE(bit)		\
do {					\
	if (attr->bp_type & bit)	\
		return -EINVAL;		\
	else				\
		attr->bp_type |= bit;	\
} while (0)

		switch (type[i]) {
		case 'r':
			CHECK_SET_TYPE(HW_BREAKPOINT_R);
			break;
		case 'w':
			CHECK_SET_TYPE(HW_BREAKPOINT_W);
			break;
		case 'x':
			CHECK_SET_TYPE(HW_BREAKPOINT_X);
			break;
		default:
			return -EINVAL;
		}
	}

#undef CHECK_SET_TYPE

	if (!attr->bp_type) /* Default */
		attr->bp_type = HW_BREAKPOINT_R | HW_BREAKPOINT_W;

	return 0;
}

int parse_events_add_breakpoint(struct parse_events_state *parse_state,
				struct list_head *list,
				u64 addr, char *type, u64 len,
				struct list_head *head_config __maybe_unused)
{
	struct perf_event_attr attr;
	LIST_HEAD(config_terms);
	const char *name;

	memset(&attr, 0, sizeof(attr));
	attr.bp_addr = addr;

	if (parse_breakpoint_type(type, &attr))
		return -EINVAL;

	/* Provide some defaults if len is not specified */
	if (!len) {
		if (attr.bp_type == HW_BREAKPOINT_X)
			len = sizeof(long);
		else
			len = HW_BREAKPOINT_LEN_4;
	}

	attr.bp_len = len;

	attr.type = PERF_TYPE_BREAKPOINT;
	attr.sample_period = 1;

	if (head_config) {
		if (config_attr(&attr, head_config, parse_state->error,
				config_term_common))
			return -EINVAL;

		if (get_config_terms(head_config, &config_terms))
			return -ENOMEM;
	}

	name = get_config_name(head_config);

	return add_event(list, &parse_state->idx, &attr, name, /*mertic_id=*/NULL,
			 &config_terms);
}

static int check_type_val(struct parse_events_term *term,
			  struct parse_events_error *err,
			  enum parse_events__term_val_type type)
{
	if (type == term->type_val)
		return 0;

	if (err) {
		parse_events_error__handle(err, term->err_val,
					type == PARSE_EVENTS__TERM_TYPE_NUM
					? strdup("expected numeric value")
					: strdup("expected string value"),
					NULL);
	}
	return -EINVAL;
}

static bool config_term_shrinked;

static const char *config_term_name(enum parse_events__term_type term_type)
{
	/*
	 * Update according to parse-events.l
	 */
	static const char *config_term_names[__PARSE_EVENTS__TERM_TYPE_NR] = {
		[PARSE_EVENTS__TERM_TYPE_USER]			= "<sysfs term>",
		[PARSE_EVENTS__TERM_TYPE_CONFIG]		= "config",
		[PARSE_EVENTS__TERM_TYPE_CONFIG1]		= "config1",
		[PARSE_EVENTS__TERM_TYPE_CONFIG2]		= "config2",
		[PARSE_EVENTS__TERM_TYPE_CONFIG3]		= "config3",
		[PARSE_EVENTS__TERM_TYPE_NAME]			= "name",
		[PARSE_EVENTS__TERM_TYPE_SAMPLE_PERIOD]		= "period",
		[PARSE_EVENTS__TERM_TYPE_SAMPLE_FREQ]		= "freq",
		[PARSE_EVENTS__TERM_TYPE_BRANCH_SAMPLE_TYPE]	= "branch_type",
		[PARSE_EVENTS__TERM_TYPE_TIME]			= "time",
		[PARSE_EVENTS__TERM_TYPE_CALLGRAPH]		= "call-graph",
		[PARSE_EVENTS__TERM_TYPE_STACKSIZE]		= "stack-size",
		[PARSE_EVENTS__TERM_TYPE_NOINHERIT]		= "no-inherit",
		[PARSE_EVENTS__TERM_TYPE_INHERIT]		= "inherit",
		[PARSE_EVENTS__TERM_TYPE_MAX_STACK]		= "max-stack",
		[PARSE_EVENTS__TERM_TYPE_MAX_EVENTS]		= "nr",
		[PARSE_EVENTS__TERM_TYPE_OVERWRITE]		= "overwrite",
		[PARSE_EVENTS__TERM_TYPE_NOOVERWRITE]		= "no-overwrite",
		[PARSE_EVENTS__TERM_TYPE_DRV_CFG]		= "driver-config",
		[PARSE_EVENTS__TERM_TYPE_PERCORE]		= "percore",
		[PARSE_EVENTS__TERM_TYPE_AUX_OUTPUT]		= "aux-output",
		[PARSE_EVENTS__TERM_TYPE_AUX_SAMPLE_SIZE]	= "aux-sample-size",
		[PARSE_EVENTS__TERM_TYPE_METRIC_ID]		= "metric-id",
		[PARSE_EVENTS__TERM_TYPE_RAW]                   = "raw",
		[PARSE_EVENTS__TERM_TYPE_LEGACY_CACHE]          = "legacy-cache",
		[PARSE_EVENTS__TERM_TYPE_HARDWARE]              = "hardware",
	};
	if ((unsigned int)term_type >= __PARSE_EVENTS__TERM_TYPE_NR)
		return "unknown term";

	return config_term_names[term_type];
}

static bool
config_term_avail(enum parse_events__term_type term_type, struct parse_events_error *err)
{
	char *err_str;

	if (term_type < 0 || term_type >= __PARSE_EVENTS__TERM_TYPE_NR) {
		parse_events_error__handle(err, -1,
					strdup("Invalid term_type"), NULL);
		return false;
	}
	if (!config_term_shrinked)
		return true;

	switch (term_type) {
	case PARSE_EVENTS__TERM_TYPE_CONFIG:
	case PARSE_EVENTS__TERM_TYPE_CONFIG1:
	case PARSE_EVENTS__TERM_TYPE_CONFIG2:
	case PARSE_EVENTS__TERM_TYPE_CONFIG3:
	case PARSE_EVENTS__TERM_TYPE_NAME:
	case PARSE_EVENTS__TERM_TYPE_METRIC_ID:
	case PARSE_EVENTS__TERM_TYPE_SAMPLE_PERIOD:
	case PARSE_EVENTS__TERM_TYPE_PERCORE:
		return true;
	case PARSE_EVENTS__TERM_TYPE_USER:
	case PARSE_EVENTS__TERM_TYPE_SAMPLE_FREQ:
	case PARSE_EVENTS__TERM_TYPE_BRANCH_SAMPLE_TYPE:
	case PARSE_EVENTS__TERM_TYPE_TIME:
	case PARSE_EVENTS__TERM_TYPE_CALLGRAPH:
	case PARSE_EVENTS__TERM_TYPE_STACKSIZE:
	case PARSE_EVENTS__TERM_TYPE_NOINHERIT:
	case PARSE_EVENTS__TERM_TYPE_INHERIT:
	case PARSE_EVENTS__TERM_TYPE_MAX_STACK:
	case PARSE_EVENTS__TERM_TYPE_MAX_EVENTS:
	case PARSE_EVENTS__TERM_TYPE_NOOVERWRITE:
	case PARSE_EVENTS__TERM_TYPE_OVERWRITE:
	case PARSE_EVENTS__TERM_TYPE_DRV_CFG:
	case PARSE_EVENTS__TERM_TYPE_AUX_OUTPUT:
	case PARSE_EVENTS__TERM_TYPE_AUX_SAMPLE_SIZE:
	case PARSE_EVENTS__TERM_TYPE_RAW:
	case PARSE_EVENTS__TERM_TYPE_LEGACY_CACHE:
	case PARSE_EVENTS__TERM_TYPE_HARDWARE:
	default:
		if (!err)
			return false;

		/* term_type is validated so indexing is safe */
		if (asprintf(&err_str, "'%s' is not usable in 'perf stat'",
			     config_term_name(term_type)) >= 0)
			parse_events_error__handle(err, -1, err_str, NULL);
		return false;
	}
}

void parse_events__shrink_config_terms(void)
{
	config_term_shrinked = true;
}

static int config_term_common(struct perf_event_attr *attr,
			      struct parse_events_term *term,
			      struct parse_events_error *err)
{
#define CHECK_TYPE_VAL(type)						   \
do {									   \
	if (check_type_val(term, err, PARSE_EVENTS__TERM_TYPE_ ## type)) \
		return -EINVAL;						   \
} while (0)

	switch (term->type_term) {
	case PARSE_EVENTS__TERM_TYPE_CONFIG:
		CHECK_TYPE_VAL(NUM);
		attr->config = term->val.num;
		break;
	case PARSE_EVENTS__TERM_TYPE_CONFIG1:
		CHECK_TYPE_VAL(NUM);
		attr->config1 = term->val.num;
		break;
	case PARSE_EVENTS__TERM_TYPE_CONFIG2:
		CHECK_TYPE_VAL(NUM);
		attr->config2 = term->val.num;
		break;
	case PARSE_EVENTS__TERM_TYPE_CONFIG3:
		CHECK_TYPE_VAL(NUM);
		attr->config3 = term->val.num;
		break;
	case PARSE_EVENTS__TERM_TYPE_SAMPLE_PERIOD:
		CHECK_TYPE_VAL(NUM);
		break;
	case PARSE_EVENTS__TERM_TYPE_SAMPLE_FREQ:
		CHECK_TYPE_VAL(NUM);
		break;
	case PARSE_EVENTS__TERM_TYPE_BRANCH_SAMPLE_TYPE:
		CHECK_TYPE_VAL(STR);
		if (strcmp(term->val.str, "no") &&
		    parse_branch_str(term->val.str,
				    &attr->branch_sample_type)) {
			parse_events_error__handle(err, term->err_val,
					strdup("invalid branch sample type"),
					NULL);
			return -EINVAL;
		}
		break;
	case PARSE_EVENTS__TERM_TYPE_TIME:
		CHECK_TYPE_VAL(NUM);
		if (term->val.num > 1) {
			parse_events_error__handle(err, term->err_val,
						strdup("expected 0 or 1"),
						NULL);
			return -EINVAL;
		}
		break;
	case PARSE_EVENTS__TERM_TYPE_CALLGRAPH:
		CHECK_TYPE_VAL(STR);
		break;
	case PARSE_EVENTS__TERM_TYPE_STACKSIZE:
		CHECK_TYPE_VAL(NUM);
		break;
	case PARSE_EVENTS__TERM_TYPE_INHERIT:
		CHECK_TYPE_VAL(NUM);
		break;
	case PARSE_EVENTS__TERM_TYPE_NOINHERIT:
		CHECK_TYPE_VAL(NUM);
		break;
	case PARSE_EVENTS__TERM_TYPE_OVERWRITE:
		CHECK_TYPE_VAL(NUM);
		break;
	case PARSE_EVENTS__TERM_TYPE_NOOVERWRITE:
		CHECK_TYPE_VAL(NUM);
		break;
	case PARSE_EVENTS__TERM_TYPE_NAME:
		CHECK_TYPE_VAL(STR);
		break;
	case PARSE_EVENTS__TERM_TYPE_METRIC_ID:
		CHECK_TYPE_VAL(STR);
		break;
	case PARSE_EVENTS__TERM_TYPE_RAW:
		CHECK_TYPE_VAL(STR);
		break;
	case PARSE_EVENTS__TERM_TYPE_MAX_STACK:
		CHECK_TYPE_VAL(NUM);
		break;
	case PARSE_EVENTS__TERM_TYPE_MAX_EVENTS:
		CHECK_TYPE_VAL(NUM);
		break;
	case PARSE_EVENTS__TERM_TYPE_PERCORE:
		CHECK_TYPE_VAL(NUM);
		if ((unsigned int)term->val.num > 1) {
			parse_events_error__handle(err, term->err_val,
						strdup("expected 0 or 1"),
						NULL);
			return -EINVAL;
		}
		break;
	case PARSE_EVENTS__TERM_TYPE_AUX_OUTPUT:
		CHECK_TYPE_VAL(NUM);
		break;
	case PARSE_EVENTS__TERM_TYPE_AUX_SAMPLE_SIZE:
		CHECK_TYPE_VAL(NUM);
		if (term->val.num > UINT_MAX) {
			parse_events_error__handle(err, term->err_val,
						strdup("too big"),
						NULL);
			return -EINVAL;
		}
		break;
	case PARSE_EVENTS__TERM_TYPE_DRV_CFG:
	case PARSE_EVENTS__TERM_TYPE_USER:
	case PARSE_EVENTS__TERM_TYPE_LEGACY_CACHE:
	case PARSE_EVENTS__TERM_TYPE_HARDWARE:
	default:
		parse_events_error__handle(err, term->err_term,
					strdup(config_term_name(term->type_term)),
					parse_events_formats_error_string(NULL));
		return -EINVAL;
	}

	/*
	 * Check term availability after basic checking so
	 * PARSE_EVENTS__TERM_TYPE_USER can be found and filtered.
	 *
	 * If check availability at the entry of this function,
	 * user will see "'<sysfs term>' is not usable in 'perf stat'"
	 * if an invalid config term is provided for legacy events
	 * (for example, instructions/badterm/...), which is confusing.
	 */
	if (!config_term_avail(term->type_term, err))
		return -EINVAL;
	return 0;
#undef CHECK_TYPE_VAL
}

static int config_term_pmu(struct perf_event_attr *attr,
			   struct parse_events_term *term,
			   struct parse_events_error *err)
{
	if (term->type_term == PARSE_EVENTS__TERM_TYPE_LEGACY_CACHE) {
		const struct perf_pmu *pmu = perf_pmus__find_by_type(attr->type);

		if (!pmu) {
			char *err_str;

			if (asprintf(&err_str, "Failed to find PMU for type %d", attr->type) >= 0)
				parse_events_error__handle(err, term->err_term,
							   err_str, /*help=*/NULL);
			return -EINVAL;
		}
		if (perf_pmu__supports_legacy_cache(pmu)) {
			attr->type = PERF_TYPE_HW_CACHE;
			return parse_events__decode_legacy_cache(term->config, pmu->type,
								 &attr->config);
		} else
			term->type_term = PARSE_EVENTS__TERM_TYPE_USER;
	}
	if (term->type_term == PARSE_EVENTS__TERM_TYPE_HARDWARE) {
		const struct perf_pmu *pmu = perf_pmus__find_by_type(attr->type);

		if (!pmu) {
			char *err_str;

			if (asprintf(&err_str, "Failed to find PMU for type %d", attr->type) >= 0)
				parse_events_error__handle(err, term->err_term,
							   err_str, /*help=*/NULL);
			return -EINVAL;
		}
		attr->type = PERF_TYPE_HARDWARE;
		attr->config = term->val.num;
		if (perf_pmus__supports_extended_type())
			attr->config |= (__u64)pmu->type << PERF_PMU_TYPE_SHIFT;
		return 0;
	}
	if (term->type_term == PARSE_EVENTS__TERM_TYPE_USER ||
	    term->type_term == PARSE_EVENTS__TERM_TYPE_DRV_CFG) {
		/*
		 * Always succeed for sysfs terms, as we dont know
		 * at this point what type they need to have.
		 */
		return 0;
	}
	return config_term_common(attr, term, err);
}

#ifdef HAVE_LIBTRACEEVENT
static int config_term_tracepoint(struct perf_event_attr *attr,
				  struct parse_events_term *term,
				  struct parse_events_error *err)
{
	switch (term->type_term) {
	case PARSE_EVENTS__TERM_TYPE_CALLGRAPH:
	case PARSE_EVENTS__TERM_TYPE_STACKSIZE:
	case PARSE_EVENTS__TERM_TYPE_INHERIT:
	case PARSE_EVENTS__TERM_TYPE_NOINHERIT:
	case PARSE_EVENTS__TERM_TYPE_MAX_STACK:
	case PARSE_EVENTS__TERM_TYPE_MAX_EVENTS:
	case PARSE_EVENTS__TERM_TYPE_OVERWRITE:
	case PARSE_EVENTS__TERM_TYPE_NOOVERWRITE:
	case PARSE_EVENTS__TERM_TYPE_AUX_OUTPUT:
	case PARSE_EVENTS__TERM_TYPE_AUX_SAMPLE_SIZE:
		return config_term_common(attr, term, err);
	case PARSE_EVENTS__TERM_TYPE_USER:
	case PARSE_EVENTS__TERM_TYPE_CONFIG:
	case PARSE_EVENTS__TERM_TYPE_CONFIG1:
	case PARSE_EVENTS__TERM_TYPE_CONFIG2:
	case PARSE_EVENTS__TERM_TYPE_CONFIG3:
	case PARSE_EVENTS__TERM_TYPE_NAME:
	case PARSE_EVENTS__TERM_TYPE_SAMPLE_PERIOD:
	case PARSE_EVENTS__TERM_TYPE_SAMPLE_FREQ:
	case PARSE_EVENTS__TERM_TYPE_BRANCH_SAMPLE_TYPE:
	case PARSE_EVENTS__TERM_TYPE_TIME:
	case PARSE_EVENTS__TERM_TYPE_DRV_CFG:
	case PARSE_EVENTS__TERM_TYPE_PERCORE:
	case PARSE_EVENTS__TERM_TYPE_METRIC_ID:
	case PARSE_EVENTS__TERM_TYPE_RAW:
	case PARSE_EVENTS__TERM_TYPE_LEGACY_CACHE:
	case PARSE_EVENTS__TERM_TYPE_HARDWARE:
	default:
		if (err) {
			parse_events_error__handle(err, term->err_term,
						   strdup(config_term_name(term->type_term)),
				strdup("valid terms: call-graph,stack-size\n"));
		}
		return -EINVAL;
	}

	return 0;
}
#endif

static int config_attr(struct perf_event_attr *attr,
		       struct list_head *head,
		       struct parse_events_error *err,
		       config_term_func_t config_term)
{
	struct parse_events_term *term;

	list_for_each_entry(term, head, list)
		if (config_term(attr, term, err))
			return -EINVAL;

	return 0;
}

static int get_config_terms(struct list_head *head_config,
			    struct list_head *head_terms __maybe_unused)
{
#define ADD_CONFIG_TERM(__type, __weak)				\
	struct evsel_config_term *__t;			\
								\
	__t = zalloc(sizeof(*__t));				\
	if (!__t)						\
		return -ENOMEM;					\
								\
	INIT_LIST_HEAD(&__t->list);				\
	__t->type       = EVSEL__CONFIG_TERM_ ## __type;	\
	__t->weak	= __weak;				\
	list_add_tail(&__t->list, head_terms)

#define ADD_CONFIG_TERM_VAL(__type, __name, __val, __weak)	\
do {								\
	ADD_CONFIG_TERM(__type, __weak);			\
	__t->val.__name = __val;				\
} while (0)

#define ADD_CONFIG_TERM_STR(__type, __val, __weak)		\
do {								\
	ADD_CONFIG_TERM(__type, __weak);			\
	__t->val.str = strdup(__val);				\
	if (!__t->val.str) {					\
		zfree(&__t);					\
		return -ENOMEM;					\
	}							\
	__t->free_str = true;					\
} while (0)

	struct parse_events_term *term;

	list_for_each_entry(term, head_config, list) {
		switch (term->type_term) {
		case PARSE_EVENTS__TERM_TYPE_SAMPLE_PERIOD:
			ADD_CONFIG_TERM_VAL(PERIOD, period, term->val.num, term->weak);
			break;
		case PARSE_EVENTS__TERM_TYPE_SAMPLE_FREQ:
			ADD_CONFIG_TERM_VAL(FREQ, freq, term->val.num, term->weak);
			break;
		case PARSE_EVENTS__TERM_TYPE_TIME:
			ADD_CONFIG_TERM_VAL(TIME, time, term->val.num, term->weak);
			break;
		case PARSE_EVENTS__TERM_TYPE_CALLGRAPH:
			ADD_CONFIG_TERM_STR(CALLGRAPH, term->val.str, term->weak);
			break;
		case PARSE_EVENTS__TERM_TYPE_BRANCH_SAMPLE_TYPE:
			ADD_CONFIG_TERM_STR(BRANCH, term->val.str, term->weak);
			break;
		case PARSE_EVENTS__TERM_TYPE_STACKSIZE:
			ADD_CONFIG_TERM_VAL(STACK_USER, stack_user,
					    term->val.num, term->weak);
			break;
		case PARSE_EVENTS__TERM_TYPE_INHERIT:
			ADD_CONFIG_TERM_VAL(INHERIT, inherit,
					    term->val.num ? 1 : 0, term->weak);
			break;
		case PARSE_EVENTS__TERM_TYPE_NOINHERIT:
			ADD_CONFIG_TERM_VAL(INHERIT, inherit,
					    term->val.num ? 0 : 1, term->weak);
			break;
		case PARSE_EVENTS__TERM_TYPE_MAX_STACK:
			ADD_CONFIG_TERM_VAL(MAX_STACK, max_stack,
					    term->val.num, term->weak);
			break;
		case PARSE_EVENTS__TERM_TYPE_MAX_EVENTS:
			ADD_CONFIG_TERM_VAL(MAX_EVENTS, max_events,
					    term->val.num, term->weak);
			break;
		case PARSE_EVENTS__TERM_TYPE_OVERWRITE:
			ADD_CONFIG_TERM_VAL(OVERWRITE, overwrite,
					    term->val.num ? 1 : 0, term->weak);
			break;
		case PARSE_EVENTS__TERM_TYPE_NOOVERWRITE:
			ADD_CONFIG_TERM_VAL(OVERWRITE, overwrite,
					    term->val.num ? 0 : 1, term->weak);
			break;
		case PARSE_EVENTS__TERM_TYPE_DRV_CFG:
			ADD_CONFIG_TERM_STR(DRV_CFG, term->val.str, term->weak);
			break;
		case PARSE_EVENTS__TERM_TYPE_PERCORE:
			ADD_CONFIG_TERM_VAL(PERCORE, percore,
					    term->val.num ? true : false, term->weak);
			break;
		case PARSE_EVENTS__TERM_TYPE_AUX_OUTPUT:
			ADD_CONFIG_TERM_VAL(AUX_OUTPUT, aux_output,
					    term->val.num ? 1 : 0, term->weak);
			break;
		case PARSE_EVENTS__TERM_TYPE_AUX_SAMPLE_SIZE:
			ADD_CONFIG_TERM_VAL(AUX_SAMPLE_SIZE, aux_sample_size,
					    term->val.num, term->weak);
			break;
		case PARSE_EVENTS__TERM_TYPE_USER:
		case PARSE_EVENTS__TERM_TYPE_CONFIG:
		case PARSE_EVENTS__TERM_TYPE_CONFIG1:
		case PARSE_EVENTS__TERM_TYPE_CONFIG2:
		case PARSE_EVENTS__TERM_TYPE_CONFIG3:
		case PARSE_EVENTS__TERM_TYPE_NAME:
		case PARSE_EVENTS__TERM_TYPE_METRIC_ID:
		case PARSE_EVENTS__TERM_TYPE_RAW:
		case PARSE_EVENTS__TERM_TYPE_LEGACY_CACHE:
		case PARSE_EVENTS__TERM_TYPE_HARDWARE:
		default:
			break;
		}
	}
	return 0;
}

/*
 * Add EVSEL__CONFIG_TERM_CFG_CHG where cfg_chg will have a bit set for
 * each bit of attr->config that the user has changed.
 */
static int get_config_chgs(struct perf_pmu *pmu, struct list_head *head_config,
			   struct list_head *head_terms)
{
	struct parse_events_term *term;
	u64 bits = 0;
	int type;

	list_for_each_entry(term, head_config, list) {
		switch (term->type_term) {
		case PARSE_EVENTS__TERM_TYPE_USER:
			type = perf_pmu__format_type(pmu, term->config);
			if (type != PERF_PMU_FORMAT_VALUE_CONFIG)
				continue;
			bits |= perf_pmu__format_bits(pmu, term->config);
			break;
		case PARSE_EVENTS__TERM_TYPE_CONFIG:
			bits = ~(u64)0;
			break;
		case PARSE_EVENTS__TERM_TYPE_CONFIG1:
		case PARSE_EVENTS__TERM_TYPE_CONFIG2:
		case PARSE_EVENTS__TERM_TYPE_CONFIG3:
		case PARSE_EVENTS__TERM_TYPE_NAME:
		case PARSE_EVENTS__TERM_TYPE_SAMPLE_PERIOD:
		case PARSE_EVENTS__TERM_TYPE_SAMPLE_FREQ:
		case PARSE_EVENTS__TERM_TYPE_BRANCH_SAMPLE_TYPE:
		case PARSE_EVENTS__TERM_TYPE_TIME:
		case PARSE_EVENTS__TERM_TYPE_CALLGRAPH:
		case PARSE_EVENTS__TERM_TYPE_STACKSIZE:
		case PARSE_EVENTS__TERM_TYPE_NOINHERIT:
		case PARSE_EVENTS__TERM_TYPE_INHERIT:
		case PARSE_EVENTS__TERM_TYPE_MAX_STACK:
		case PARSE_EVENTS__TERM_TYPE_MAX_EVENTS:
		case PARSE_EVENTS__TERM_TYPE_NOOVERWRITE:
		case PARSE_EVENTS__TERM_TYPE_OVERWRITE:
		case PARSE_EVENTS__TERM_TYPE_DRV_CFG:
		case PARSE_EVENTS__TERM_TYPE_PERCORE:
		case PARSE_EVENTS__TERM_TYPE_AUX_OUTPUT:
		case PARSE_EVENTS__TERM_TYPE_AUX_SAMPLE_SIZE:
		case PARSE_EVENTS__TERM_TYPE_METRIC_ID:
		case PARSE_EVENTS__TERM_TYPE_RAW:
		case PARSE_EVENTS__TERM_TYPE_LEGACY_CACHE:
		case PARSE_EVENTS__TERM_TYPE_HARDWARE:
		default:
			break;
		}
	}

	if (bits)
		ADD_CONFIG_TERM_VAL(CFG_CHG, cfg_chg, bits, false);

#undef ADD_CONFIG_TERM
	return 0;
}

int parse_events_add_tracepoint(struct list_head *list, int *idx,
				const char *sys, const char *event,
				struct parse_events_error *err,
				struct list_head *head_config, void *loc_)
{
	YYLTYPE *loc = loc_;
#ifdef HAVE_LIBTRACEEVENT
	if (head_config) {
		struct perf_event_attr attr;

		if (config_attr(&attr, head_config, err,
				config_term_tracepoint))
			return -EINVAL;
	}

	if (strpbrk(sys, "*?"))
		return add_tracepoint_multi_sys(list, idx, sys, event,
						err, head_config, loc);
	else
		return add_tracepoint_event(list, idx, sys, event,
					    err, head_config, loc);
#else
	(void)list;
	(void)idx;
	(void)sys;
	(void)event;
	(void)head_config;
	parse_events_error__handle(err, loc->first_column, strdup("unsupported tracepoint"),
				strdup("libtraceevent is necessary for tracepoint support"));
	return -1;
#endif
}

static int __parse_events_add_numeric(struct parse_events_state *parse_state,
				struct list_head *list,
				struct perf_pmu *pmu, u32 type, u32 extended_type,
				u64 config, struct list_head *head_config)
{
	struct perf_event_attr attr;
	LIST_HEAD(config_terms);
	const char *name, *metric_id;
	int ret;

	memset(&attr, 0, sizeof(attr));
	attr.type = type;
	attr.config = config;
	if (extended_type && (type == PERF_TYPE_HARDWARE || type == PERF_TYPE_HW_CACHE)) {
		assert(perf_pmus__supports_extended_type());
		attr.config |= (u64)extended_type << PERF_PMU_TYPE_SHIFT;
	}

	if (head_config) {
		if (config_attr(&attr, head_config, parse_state->error,
				config_term_common))
			return -EINVAL;

		if (get_config_terms(head_config, &config_terms))
			return -ENOMEM;
	}

	name = get_config_name(head_config);
	metric_id = get_config_metric_id(head_config);
	ret = __add_event(list, &parse_state->idx, &attr, /*init_attr*/true, name,
			metric_id, pmu, &config_terms, /*auto_merge_stats=*/false,
			/*cpu_list=*/NULL) ? 0 : -ENOMEM;
	free_config_terms(&config_terms);
	return ret;
}

int parse_events_add_numeric(struct parse_events_state *parse_state,
			     struct list_head *list,
			     u32 type, u64 config,
			     struct list_head *head_config,
			     bool wildcard)
{
	struct perf_pmu *pmu = NULL;
	bool found_supported = false;

	/* Wildcards on numeric values are only supported by core PMUs. */
	if (wildcard && perf_pmus__supports_extended_type()) {
		while ((pmu = perf_pmus__scan_core(pmu)) != NULL) {
			int ret;

			found_supported = true;
			if (parse_events__filter_pmu(parse_state, pmu))
				continue;

			ret = __parse_events_add_numeric(parse_state, list, pmu,
							 type, pmu->type,
							 config, head_config);
			if (ret)
				return ret;
		}
		if (found_supported)
			return 0;
	}
	return __parse_events_add_numeric(parse_state, list, perf_pmus__find_by_type(type),
					type, /*extended_type=*/0, config, head_config);
}

int parse_events_add_tool(struct parse_events_state *parse_state,
			  struct list_head *list,
			  int tool_event)
{
	return add_event_tool(list, &parse_state->idx, tool_event);
}

static bool config_term_percore(struct list_head *config_terms)
{
	struct evsel_config_term *term;

	list_for_each_entry(term, config_terms, list) {
		if (term->type == EVSEL__CONFIG_TERM_PERCORE)
			return term->val.percore;
	}

	return false;
}

int parse_events_add_pmu(struct parse_events_state *parse_state,
			 struct list_head *list, const char *name,
			 struct list_head *head_config,
			 bool auto_merge_stats, void *loc_)
{
	struct perf_event_attr attr;
	struct perf_pmu_info info;
	struct perf_pmu *pmu;
	struct evsel *evsel;
	struct parse_events_error *err = parse_state->error;
	YYLTYPE *loc = loc_;
	LIST_HEAD(config_terms);

	pmu = parse_state->fake_pmu ?: perf_pmus__find(name);

	if (!pmu) {
		char *err_str;

		if (asprintf(&err_str,
				"Cannot find PMU `%s'. Missing kernel support?",
				name) >= 0)
			parse_events_error__handle(err, loc->first_column, err_str, NULL);
		return -EINVAL;
	}

	if (verbose > 1) {
		struct strbuf sb;

		strbuf_init(&sb, /*hint=*/ 0);
		if (pmu->selectable && !head_config) {
			strbuf_addf(&sb, "%s//", name);
		} else {
			strbuf_addf(&sb, "%s/", name);
			parse_events_term__to_strbuf(head_config, &sb);
			strbuf_addch(&sb, '/');
		}
		fprintf(stderr, "Attempt to add: %s\n", sb.buf);
		strbuf_release(&sb);
	}
	if (head_config)
		fix_raw(head_config, pmu);

	if (pmu->default_config) {
		memcpy(&attr, pmu->default_config,
		       sizeof(struct perf_event_attr));
	} else {
		memset(&attr, 0, sizeof(attr));
	}
	attr.type = pmu->type;

	if (!head_config) {
		evsel = __add_event(list, &parse_state->idx, &attr,
				    /*init_attr=*/true, /*name=*/NULL,
				    /*metric_id=*/NULL, pmu,
				    /*config_terms=*/NULL, auto_merge_stats,
				    /*cpu_list=*/NULL);
		return evsel ? 0 : -ENOMEM;
	}

	if (!parse_state->fake_pmu && perf_pmu__check_alias(pmu, head_config, &info, err))
		return -EINVAL;

	if (verbose > 1) {
		struct strbuf sb;

		strbuf_init(&sb, /*hint=*/ 0);
		parse_events_term__to_strbuf(head_config, &sb);
		fprintf(stderr, "..after resolving event: %s/%s/\n", name, sb.buf);
		strbuf_release(&sb);
	}

	/*
	 * Configure hardcoded terms first, no need to check
	 * return value when called with fail == 0 ;)
	 */
	if (config_attr(&attr, head_config, parse_state->error, config_term_pmu))
		return -EINVAL;

	if (get_config_terms(head_config, &config_terms))
		return -ENOMEM;

	/*
	 * When using default config, record which bits of attr->config were
	 * changed by the user.
	 */
	if (pmu->default_config && get_config_chgs(pmu, head_config, &config_terms))
		return -ENOMEM;

	if (!parse_state->fake_pmu && perf_pmu__config(pmu, &attr, head_config, parse_state->error)) {
		free_config_terms(&config_terms);
		return -EINVAL;
	}

	evsel = __add_event(list, &parse_state->idx, &attr, /*init_attr=*/true,
			    get_config_name(head_config),
			    get_config_metric_id(head_config), pmu,
			    &config_terms, auto_merge_stats, /*cpu_list=*/NULL);
	if (!evsel)
		return -ENOMEM;

	if (evsel->name)
		evsel->use_config_name = true;

	evsel->percore = config_term_percore(&evsel->config_terms);

	if (parse_state->fake_pmu)
		return 0;

	free((char *)evsel->unit);
	evsel->unit = strdup(info.unit);
	evsel->scale = info.scale;
	evsel->per_pkg = info.per_pkg;
	evsel->snapshot = info.snapshot;
	return 0;
}

int parse_events_multi_pmu_add(struct parse_events_state *parse_state,
			       char *str, struct list_head *head,
			       struct list_head **listp, void *loc_)
{
	struct parse_events_term *term;
	struct list_head *list = NULL;
	struct list_head *orig_head = NULL;
	struct perf_pmu *pmu = NULL;
	YYLTYPE *loc = loc_;
	int ok = 0;
	const char *config;

	*listp = NULL;

	if (!head) {
		head = malloc(sizeof(struct list_head));
		if (!head)
			goto out_err;

		INIT_LIST_HEAD(head);
	}
	config = strdup(str);
	if (!config)
		goto out_err;

	if (parse_events_term__num(&term,
				   PARSE_EVENTS__TERM_TYPE_USER,
				   config, /*num=*/1, /*novalue=*/true,
				   loc, /*loc_val=*/NULL) < 0) {
		zfree(&config);
		goto out_err;
	}
	list_add_tail(&term->list, head);

	/* Add it for all PMUs that support the alias */
	list = malloc(sizeof(struct list_head));
	if (!list)
		goto out_err;

	INIT_LIST_HEAD(list);

	while ((pmu = perf_pmus__scan(pmu)) != NULL) {
		bool auto_merge_stats;

		if (parse_events__filter_pmu(parse_state, pmu))
			continue;

		if (!perf_pmu__have_event(pmu, str))
			continue;

		auto_merge_stats = perf_pmu__auto_merge_stats(pmu);
		parse_events_copy_term_list(head, &orig_head);
		if (!parse_events_add_pmu(parse_state, list, pmu->name,
					  orig_head, auto_merge_stats, loc)) {
			struct strbuf sb;

			strbuf_init(&sb, /*hint=*/ 0);
			parse_events_term__to_strbuf(orig_head, &sb);
			pr_debug("%s -> %s/%s/\n", str, pmu->name, sb.buf);
			strbuf_release(&sb);
			ok++;
		}
		parse_events_terms__delete(orig_head);
	}

	if (parse_state->fake_pmu) {
		if (!parse_events_add_pmu(parse_state, list, str, head,
					  /*auto_merge_stats=*/true, loc)) {
			struct strbuf sb;

			strbuf_init(&sb, /*hint=*/ 0);
			parse_events_term__to_strbuf(head, &sb);
			pr_debug("%s -> %s/%s/\n", str, "fake_pmu", sb.buf);
			strbuf_release(&sb);
			ok++;
		}
	}

out_err:
	if (ok)
		*listp = list;
	else
		free(list);

	parse_events_terms__delete(head);
	return ok ? 0 : -1;
}

int parse_events__modifier_group(struct list_head *list,
				 char *event_mod)
{
	return parse_events__modifier_event(list, event_mod, true);
}

void parse_events__set_leader(char *name, struct list_head *list)
{
	struct evsel *leader;

	if (list_empty(list)) {
		WARN_ONCE(true, "WARNING: failed to set leader: empty list");
		return;
	}

	leader = list_first_entry(list, struct evsel, core.node);
	__perf_evlist__set_leader(list, &leader->core);
	leader->group_name = name;
}

/* list_event is assumed to point to malloc'ed memory */
void parse_events_update_lists(struct list_head *list_event,
			       struct list_head *list_all)
{
	/*
	 * Called for single event definition. Update the
	 * 'all event' list, and reinit the 'single event'
	 * list, for next event definition.
	 */
	list_splice_tail(list_event, list_all);
	free(list_event);
}

struct event_modifier {
	int eu;
	int ek;
	int eh;
	int eH;
	int eG;
	int eI;
	int precise;
	int precise_max;
	int exclude_GH;
	int sample_read;
	int pinned;
	int weak;
	int exclusive;
	int bpf_counter;
};

static int get_event_modifier(struct event_modifier *mod, char *str,
			       struct evsel *evsel)
{
	int eu = evsel ? evsel->core.attr.exclude_user : 0;
	int ek = evsel ? evsel->core.attr.exclude_kernel : 0;
	int eh = evsel ? evsel->core.attr.exclude_hv : 0;
	int eH = evsel ? evsel->core.attr.exclude_host : 0;
	int eG = evsel ? evsel->core.attr.exclude_guest : 0;
	int eI = evsel ? evsel->core.attr.exclude_idle : 0;
	int precise = evsel ? evsel->core.attr.precise_ip : 0;
	int precise_max = 0;
	int sample_read = 0;
	int pinned = evsel ? evsel->core.attr.pinned : 0;
	int exclusive = evsel ? evsel->core.attr.exclusive : 0;

	int exclude = eu | ek | eh;
	int exclude_GH = evsel ? evsel->exclude_GH : 0;
	int weak = 0;
	int bpf_counter = 0;

	memset(mod, 0, sizeof(*mod));

	while (*str) {
		if (*str == 'u') {
			if (!exclude)
				exclude = eu = ek = eh = 1;
			if (!exclude_GH && !perf_guest)
				eG = 1;
			eu = 0;
		} else if (*str == 'k') {
			if (!exclude)
				exclude = eu = ek = eh = 1;
			ek = 0;
		} else if (*str == 'h') {
			if (!exclude)
				exclude = eu = ek = eh = 1;
			eh = 0;
		} else if (*str == 'G') {
			if (!exclude_GH)
				exclude_GH = eG = eH = 1;
			eG = 0;
		} else if (*str == 'H') {
			if (!exclude_GH)
				exclude_GH = eG = eH = 1;
			eH = 0;
		} else if (*str == 'I') {
			eI = 1;
		} else if (*str == 'p') {
			precise++;
			/* use of precise requires exclude_guest */
			if (!exclude_GH)
				eG = 1;
		} else if (*str == 'P') {
			precise_max = 1;
		} else if (*str == 'S') {
			sample_read = 1;
		} else if (*str == 'D') {
			pinned = 1;
		} else if (*str == 'e') {
			exclusive = 1;
		} else if (*str == 'W') {
			weak = 1;
		} else if (*str == 'b') {
			bpf_counter = 1;
		} else
			break;

		++str;
	}

	/*
	 * precise ip:
	 *
	 *  0 - SAMPLE_IP can have arbitrary skid
	 *  1 - SAMPLE_IP must have constant skid
	 *  2 - SAMPLE_IP requested to have 0 skid
	 *  3 - SAMPLE_IP must have 0 skid
	 *
	 *  See also PERF_RECORD_MISC_EXACT_IP
	 */
	if (precise > 3)
		return -EINVAL;

	mod->eu = eu;
	mod->ek = ek;
	mod->eh = eh;
	mod->eH = eH;
	mod->eG = eG;
	mod->eI = eI;
	mod->precise = precise;
	mod->precise_max = precise_max;
	mod->exclude_GH = exclude_GH;
	mod->sample_read = sample_read;
	mod->pinned = pinned;
	mod->weak = weak;
	mod->bpf_counter = bpf_counter;
	mod->exclusive = exclusive;

	return 0;
}

/*
 * Basic modifier sanity check to validate it contains only one
 * instance of any modifier (apart from 'p') present.
 */
static int check_modifier(char *str)
{
	char *p = str;

	/* The sizeof includes 0 byte as well. */
	if (strlen(str) > (sizeof("ukhGHpppPSDIWeb") - 1))
		return -1;

	while (*p) {
		if (*p != 'p' && strchr(p + 1, *p))
			return -1;
		p++;
	}

	return 0;
}

int parse_events__modifier_event(struct list_head *list, char *str, bool add)
{
	struct evsel *evsel;
	struct event_modifier mod;

	if (str == NULL)
		return 0;

	if (check_modifier(str))
		return -EINVAL;

	if (!add && get_event_modifier(&mod, str, NULL))
		return -EINVAL;

	__evlist__for_each_entry(list, evsel) {
		if (add && get_event_modifier(&mod, str, evsel))
			return -EINVAL;

		evsel->core.attr.exclude_user   = mod.eu;
		evsel->core.attr.exclude_kernel = mod.ek;
		evsel->core.attr.exclude_hv     = mod.eh;
		evsel->core.attr.precise_ip     = mod.precise;
		evsel->core.attr.exclude_host   = mod.eH;
		evsel->core.attr.exclude_guest  = mod.eG;
		evsel->core.attr.exclude_idle   = mod.eI;
		evsel->exclude_GH          = mod.exclude_GH;
		evsel->sample_read         = mod.sample_read;
		evsel->precise_max         = mod.precise_max;
		evsel->weak_group	   = mod.weak;
		evsel->bpf_counter	   = mod.bpf_counter;

		if (evsel__is_group_leader(evsel)) {
			evsel->core.attr.pinned = mod.pinned;
			evsel->core.attr.exclusive = mod.exclusive;
		}
	}

	return 0;
}

int parse_events_name(struct list_head *list, const char *name)
{
	struct evsel *evsel;

	__evlist__for_each_entry(list, evsel) {
		if (!evsel->name) {
			evsel->name = strdup(name);
			if (!evsel->name)
				return -ENOMEM;
		}
	}

	return 0;
}

static int parse_events__scanner(const char *str,
				 FILE *input,
				 struct parse_events_state *parse_state)
{
	YY_BUFFER_STATE buffer;
	void *scanner;
	int ret;

	ret = parse_events_lex_init_extra(parse_state, &scanner);
	if (ret)
		return ret;

	if (str)
		buffer = parse_events__scan_string(str, scanner);
	else
	        parse_events_set_in(input, scanner);

#ifdef PARSER_DEBUG
	parse_events_debug = 1;
	parse_events_set_debug(1, scanner);
#endif
	ret = parse_events_parse(parse_state, scanner);

	if (str) {
		parse_events__flush_buffer(buffer, scanner);
		parse_events__delete_buffer(buffer, scanner);
	}
	parse_events_lex_destroy(scanner);
	return ret;
}

/*
 * parse event config string, return a list of event terms.
 */
int parse_events_terms(struct list_head *terms, const char *str, FILE *input)
{
	struct parse_events_state parse_state = {
		.terms  = NULL,
		.stoken = PE_START_TERMS,
	};
	int ret;

	ret = parse_events__scanner(str, input, &parse_state);

	if (!ret) {
		list_splice(parse_state.terms, terms);
		zfree(&parse_state.terms);
		return 0;
	}

	parse_events_terms__delete(parse_state.terms);
	return ret;
}

static int evsel__compute_group_pmu_name(struct evsel *evsel,
					  const struct list_head *head)
{
	struct evsel *leader = evsel__leader(evsel);
	struct evsel *pos;
	const char *group_pmu_name;
	struct perf_pmu *pmu = evsel__find_pmu(evsel);

	if (!pmu) {
		/*
		 * For PERF_TYPE_HARDWARE and PERF_TYPE_HW_CACHE types the PMU
		 * is a core PMU, but in heterogeneous systems this is
		 * unknown. For now pick the first core PMU.
		 */
		pmu = perf_pmus__scan_core(NULL);
	}
	if (!pmu) {
		pr_debug("No PMU found for '%s'\n", evsel__name(evsel));
		return -EINVAL;
	}
	group_pmu_name = pmu->name;
	/*
	 * Software events may be in a group with other uncore PMU events. Use
	 * the pmu_name of the first non-software event to avoid breaking the
	 * software event out of the group.
	 *
	 * Aux event leaders, like intel_pt, expect a group with events from
	 * other PMUs, so substitute the AUX event's PMU in this case.
	 */
	if (perf_pmu__is_software(pmu) || evsel__is_aux_event(leader)) {
		struct perf_pmu *leader_pmu = evsel__find_pmu(leader);

		if (!leader_pmu) {
			/* As with determining pmu above. */
			leader_pmu = perf_pmus__scan_core(NULL);
		}
		/*
		 * Starting with the leader, find the first event with a named
		 * non-software PMU. for_each_group_(member|evsel) isn't used as
		 * the list isn't yet sorted putting evsel's in the same group
		 * together.
		 */
		if (leader_pmu && !perf_pmu__is_software(leader_pmu)) {
			group_pmu_name = leader_pmu->name;
		} else if (leader->core.nr_members > 1) {
			list_for_each_entry(pos, head, core.node) {
				struct perf_pmu *pos_pmu;

				if (pos == leader || evsel__leader(pos) != leader)
					continue;
				pos_pmu = evsel__find_pmu(pos);
				if (!pos_pmu) {
					/* As with determining pmu above. */
					pos_pmu = perf_pmus__scan_core(NULL);
				}
				if (pos_pmu && !perf_pmu__is_software(pos_pmu)) {
					group_pmu_name = pos_pmu->name;
					break;
				}
			}
		}
	}
	/* Assign the actual name taking care that the fake PMU lacks a name. */
	evsel->group_pmu_name = strdup(group_pmu_name ?: "fake");
	return evsel->group_pmu_name ? 0 : -ENOMEM;
}

__weak int arch_evlist__cmp(const struct evsel *lhs, const struct evsel *rhs)
{
	/* Order by insertion index. */
	return lhs->core.idx - rhs->core.idx;
}

static int evlist__cmp(void *_fg_idx, const struct list_head *l, const struct list_head *r)
{
	const struct perf_evsel *lhs_core = container_of(l, struct perf_evsel, node);
	const struct evsel *lhs = container_of(lhs_core, struct evsel, core);
	const struct perf_evsel *rhs_core = container_of(r, struct perf_evsel, node);
	const struct evsel *rhs = container_of(rhs_core, struct evsel, core);
	int *force_grouped_idx = _fg_idx;
	int lhs_sort_idx, rhs_sort_idx, ret;
	const char *lhs_pmu_name, *rhs_pmu_name;
	bool lhs_has_group, rhs_has_group;

	/*
	 * First sort by grouping/leader. Read the leader idx only if the evsel
	 * is part of a group, by default ungrouped events will be sorted
	 * relative to grouped events based on where the first ungrouped event
	 * occurs. If both events don't have a group we want to fall-through to
	 * the arch specific sorting, that can reorder and fix things like
	 * Intel's topdown events.
	 */
	if (lhs_core->leader != lhs_core || lhs_core->nr_members > 1) {
		lhs_has_group = true;
		lhs_sort_idx = lhs_core->leader->idx;
	} else {
		lhs_has_group = false;
		lhs_sort_idx = *force_grouped_idx != -1 && arch_evsel__must_be_in_group(lhs)
			? *force_grouped_idx
			: lhs_core->idx;
	}
	if (rhs_core->leader != rhs_core || rhs_core->nr_members > 1) {
		rhs_has_group = true;
		rhs_sort_idx = rhs_core->leader->idx;
	} else {
		rhs_has_group = false;
		rhs_sort_idx = *force_grouped_idx != -1 && arch_evsel__must_be_in_group(rhs)
			? *force_grouped_idx
			: rhs_core->idx;
	}

	if (lhs_sort_idx != rhs_sort_idx)
		return lhs_sort_idx - rhs_sort_idx;

	/* Group by PMU if there is a group. Groups can't span PMUs. */
	if (lhs_has_group && rhs_has_group) {
		lhs_pmu_name = lhs->group_pmu_name;
		rhs_pmu_name = rhs->group_pmu_name;
		ret = strcmp(lhs_pmu_name, rhs_pmu_name);
		if (ret)
			return ret;
	}

	/* Architecture specific sorting. */
	return arch_evlist__cmp(lhs, rhs);
}

static int parse_events__sort_events_and_fix_groups(struct list_head *list)
{
	int idx = 0, force_grouped_idx = -1;
	struct evsel *pos, *cur_leader = NULL;
	struct perf_evsel *cur_leaders_grp = NULL;
	bool idx_changed = false, cur_leader_force_grouped = false;
	int orig_num_leaders = 0, num_leaders = 0;
	int ret;

	/*
	 * Compute index to insert ungrouped events at. Place them where the
	 * first ungrouped event appears.
	 */
	list_for_each_entry(pos, list, core.node) {
		const struct evsel *pos_leader = evsel__leader(pos);

		ret = evsel__compute_group_pmu_name(pos, list);
		if (ret)
			return ret;

		if (pos == pos_leader)
			orig_num_leaders++;

		/*
		 * Ensure indexes are sequential, in particular for multiple
		 * event lists being merged. The indexes are used to detect when
		 * the user order is modified.
		 */
		pos->core.idx = idx++;

		/* Remember an index to sort all forced grouped events together to. */
		if (force_grouped_idx == -1 && pos == pos_leader && pos->core.nr_members < 2 &&
		    arch_evsel__must_be_in_group(pos))
			force_grouped_idx = pos->core.idx;
	}

	/* Sort events. */
	list_sort(&force_grouped_idx, list, evlist__cmp);

	/*
	 * Recompute groups, splitting for PMUs and adding groups for events
	 * that require them.
	 */
	idx = 0;
	list_for_each_entry(pos, list, core.node) {
		const struct evsel *pos_leader = evsel__leader(pos);
		const char *pos_pmu_name = pos->group_pmu_name;
		const char *cur_leader_pmu_name;
		bool pos_force_grouped = force_grouped_idx != -1 &&
			arch_evsel__must_be_in_group(pos);

		/* Reset index and nr_members. */
		if (pos->core.idx != idx)
			idx_changed = true;
		pos->core.idx = idx++;
		pos->core.nr_members = 0;

		/*
		 * Set the group leader respecting the given groupings and that
		 * groups can't span PMUs.
		 */
		if (!cur_leader)
			cur_leader = pos;

		cur_leader_pmu_name = cur_leader->group_pmu_name;
		if ((cur_leaders_grp != pos->core.leader &&
		     (!pos_force_grouped || !cur_leader_force_grouped)) ||
		    strcmp(cur_leader_pmu_name, pos_pmu_name)) {
			/* Event is for a different group/PMU than last. */
			cur_leader = pos;
			/*
			 * Remember the leader's group before it is overwritten,
			 * so that later events match as being in the same
			 * group.
			 */
			cur_leaders_grp = pos->core.leader;
			/*
			 * Avoid forcing events into groups with events that
			 * don't need to be in the group.
			 */
			cur_leader_force_grouped = pos_force_grouped;
		}
		if (pos_leader != cur_leader) {
			/* The leader changed so update it. */
			evsel__set_leader(pos, cur_leader);
		}
	}
	list_for_each_entry(pos, list, core.node) {
		struct evsel *pos_leader = evsel__leader(pos);

		if (pos == pos_leader)
			num_leaders++;
		pos_leader->core.nr_members++;
	}
	return (idx_changed || num_leaders != orig_num_leaders) ? 1 : 0;
}

int __parse_events(struct evlist *evlist, const char *str, const char *pmu_filter,
		   struct parse_events_error *err, struct perf_pmu *fake_pmu,
		   bool warn_if_reordered)
{
	struct parse_events_state parse_state = {
		.list	  = LIST_HEAD_INIT(parse_state.list),
		.idx	  = evlist->core.nr_entries,
		.error	  = err,
		.stoken	  = PE_START_EVENTS,
		.fake_pmu = fake_pmu,
		.pmu_filter = pmu_filter,
		.match_legacy_cache_terms = true,
	};
	int ret, ret2;

	ret = parse_events__scanner(str, /*input=*/ NULL, &parse_state);

	if (!ret && list_empty(&parse_state.list)) {
		WARN_ONCE(true, "WARNING: event parser found nothing\n");
		return -1;
	}

	ret2 = parse_events__sort_events_and_fix_groups(&parse_state.list);
	if (ret2 < 0)
		return ret;

	if (ret2 && warn_if_reordered && !parse_state.wild_card_pmus)
		pr_warning("WARNING: events were regrouped to match PMUs\n");

	/*
	 * Add list to the evlist even with errors to allow callers to clean up.
	 */
	evlist__splice_list_tail(evlist, &parse_state.list);

	if (!ret) {
		struct evsel *last;

		last = evlist__last(evlist);
		last->cmdline_group_boundary = true;

		return 0;
	}

	/*
	 * There are 2 users - builtin-record and builtin-test objects.
	 * Both call evlist__delete in case of error, so we dont
	 * need to bother.
	 */
	return ret;
}

int parse_event(struct evlist *evlist, const char *str)
{
	struct parse_events_error err;
	int ret;

	parse_events_error__init(&err);
	ret = parse_events(evlist, str, &err);
	parse_events_error__exit(&err);
	return ret;
}

void parse_events_error__init(struct parse_events_error *err)
{
	bzero(err, sizeof(*err));
}

void parse_events_error__exit(struct parse_events_error *err)
{
	zfree(&err->str);
	zfree(&err->help);
	zfree(&err->first_str);
	zfree(&err->first_help);
}

void parse_events_error__handle(struct parse_events_error *err, int idx,
				char *str, char *help)
{
	if (WARN(!str || !err, "WARNING: failed to provide error string or struct\n"))
		goto out_free;
	switch (err->num_errors) {
	case 0:
		err->idx = idx;
		err->str = str;
		err->help = help;
		break;
	case 1:
		err->first_idx = err->idx;
		err->idx = idx;
		err->first_str = err->str;
		err->str = str;
		err->first_help = err->help;
		err->help = help;
		break;
	default:
		pr_debug("Multiple errors dropping message: %s (%s)\n",
			err->str, err->help ?: "<no help>");
		free(err->str);
		err->str = str;
		free(err->help);
		err->help = help;
		break;
	}
	err->num_errors++;
	return;

out_free:
	free(str);
	free(help);
}

#define MAX_WIDTH 1000
static int get_term_width(void)
{
	struct winsize ws;

	get_term_dimensions(&ws);
	return ws.ws_col > MAX_WIDTH ? MAX_WIDTH : ws.ws_col;
}

static void __parse_events_error__print(int err_idx, const char *err_str,
					const char *err_help, const char *event)
{
	const char *str = "invalid or unsupported event: ";
	char _buf[MAX_WIDTH];
	char *buf = (char *) event;
	int idx = 0;
	if (err_str) {
		/* -2 for extra '' in the final fprintf */
		int width       = get_term_width() - 2;
		int len_event   = strlen(event);
		int len_str, max_len, cut = 0;

		/*
		 * Maximum error index indent, we will cut
		 * the event string if it's bigger.
		 */
		int max_err_idx = 13;

		/*
		 * Let's be specific with the message when
		 * we have the precise error.
		 */
		str     = "event syntax error: ";
		len_str = strlen(str);
		max_len = width - len_str;

		buf = _buf;

		/* We're cutting from the beginning. */
		if (err_idx > max_err_idx)
			cut = err_idx - max_err_idx;

		strncpy(buf, event + cut, max_len);

		/* Mark cut parts with '..' on both sides. */
		if (cut)
			buf[0] = buf[1] = '.';

		if ((len_event - cut) > max_len) {
			buf[max_len - 1] = buf[max_len - 2] = '.';
			buf[max_len] = 0;
		}

		idx = len_str + err_idx - cut;
	}

	fprintf(stderr, "%s'%s'\n", str, buf);
	if (idx) {
		fprintf(stderr, "%*s\\___ %s\n", idx + 1, "", err_str);
		if (err_help)
			fprintf(stderr, "\n%s\n", err_help);
	}
}

void parse_events_error__print(struct parse_events_error *err,
			       const char *event)
{
	if (!err->num_errors)
		return;

	__parse_events_error__print(err->idx, err->str, err->help, event);

	if (err->num_errors > 1) {
		fputs("\nInitial error:\n", stderr);
		__parse_events_error__print(err->first_idx, err->first_str,
					err->first_help, event);
	}
}

#undef MAX_WIDTH

int parse_events_option(const struct option *opt, const char *str,
			int unset __maybe_unused)
{
	struct parse_events_option_args *args = opt->value;
	struct parse_events_error err;
	int ret;

	parse_events_error__init(&err);
	ret = __parse_events(*args->evlistp, str, args->pmu_filter, &err,
			     /*fake_pmu=*/NULL, /*warn_if_reordered=*/true);

	if (ret) {
		parse_events_error__print(&err, str);
		fprintf(stderr, "Run 'perf list' for a list of valid events\n");
	}
	parse_events_error__exit(&err);

	return ret;
}

int parse_events_option_new_evlist(const struct option *opt, const char *str, int unset)
{
	struct parse_events_option_args *args = opt->value;
	int ret;

	if (*args->evlistp == NULL) {
		*args->evlistp = evlist__new();

		if (*args->evlistp == NULL) {
			fprintf(stderr, "Not enough memory to create evlist\n");
			return -1;
		}
	}
	ret = parse_events_option(opt, str, unset);
	if (ret) {
		evlist__delete(*args->evlistp);
		*args->evlistp = NULL;
	}

	return ret;
}

static int
foreach_evsel_in_last_glob(struct evlist *evlist,
			   int (*func)(struct evsel *evsel,
				       const void *arg),
			   const void *arg)
{
	struct evsel *last = NULL;
	int err;

	/*
	 * Don't return when list_empty, give func a chance to report
	 * error when it found last == NULL.
	 *
	 * So no need to WARN here, let *func do this.
	 */
	if (evlist->core.nr_entries > 0)
		last = evlist__last(evlist);

	do {
		err = (*func)(last, arg);
		if (err)
			return -1;
		if (!last)
			return 0;

		if (last->core.node.prev == &evlist->core.entries)
			return 0;
		last = list_entry(last->core.node.prev, struct evsel, core.node);
	} while (!last->cmdline_group_boundary);

	return 0;
}

static int set_filter(struct evsel *evsel, const void *arg)
{
	const char *str = arg;
	bool found = false;
	int nr_addr_filters = 0;
	struct perf_pmu *pmu = NULL;

	if (evsel == NULL) {
		fprintf(stderr,
			"--filter option should follow a -e tracepoint or HW tracer option\n");
		return -1;
	}

	if (evsel->core.attr.type == PERF_TYPE_TRACEPOINT) {
		if (evsel__append_tp_filter(evsel, str) < 0) {
			fprintf(stderr,
				"not enough memory to hold filter string\n");
			return -1;
		}

		return 0;
	}

	while ((pmu = perf_pmus__scan(pmu)) != NULL)
		if (pmu->type == evsel->core.attr.type) {
			found = true;
			break;
		}

	if (found)
		perf_pmu__scan_file(pmu, "nr_addr_filters",
				    "%d", &nr_addr_filters);

	if (!nr_addr_filters)
		return perf_bpf_filter__parse(&evsel->bpf_filters, str);

	if (evsel__append_addr_filter(evsel, str) < 0) {
		fprintf(stderr,
			"not enough memory to hold filter string\n");
		return -1;
	}

	return 0;
}

int parse_filter(const struct option *opt, const char *str,
		 int unset __maybe_unused)
{
	struct evlist *evlist = *(struct evlist **)opt->value;

	return foreach_evsel_in_last_glob(evlist, set_filter,
					  (const void *)str);
}

static int add_exclude_perf_filter(struct evsel *evsel,
				   const void *arg __maybe_unused)
{
	char new_filter[64];

	if (evsel == NULL || evsel->core.attr.type != PERF_TYPE_TRACEPOINT) {
		fprintf(stderr,
			"--exclude-perf option should follow a -e tracepoint option\n");
		return -1;
	}

	snprintf(new_filter, sizeof(new_filter), "common_pid != %d", getpid());

	if (evsel__append_tp_filter(evsel, new_filter) < 0) {
		fprintf(stderr,
			"not enough memory to hold filter string\n");
		return -1;
	}

	return 0;
}

int exclude_perf(const struct option *opt,
		 const char *arg __maybe_unused,
		 int unset __maybe_unused)
{
	struct evlist *evlist = *(struct evlist **)opt->value;

	return foreach_evsel_in_last_glob(evlist, add_exclude_perf_filter,
					  NULL);
}

int parse_events__is_hardcoded_term(struct parse_events_term *term)
{
	return term->type_term != PARSE_EVENTS__TERM_TYPE_USER;
}

static int new_term(struct parse_events_term **_term,
		    struct parse_events_term *temp,
		    char *str, u64 num)
{
	struct parse_events_term *term;

	term = malloc(sizeof(*term));
	if (!term)
		return -ENOMEM;

	*term = *temp;
	INIT_LIST_HEAD(&term->list);
	term->weak = false;

	switch (term->type_val) {
	case PARSE_EVENTS__TERM_TYPE_NUM:
		term->val.num = num;
		break;
	case PARSE_EVENTS__TERM_TYPE_STR:
		term->val.str = str;
		break;
	default:
		free(term);
		return -EINVAL;
	}

	*_term = term;
	return 0;
}

int parse_events_term__num(struct parse_events_term **term,
			   enum parse_events__term_type type_term,
			   const char *config, u64 num,
			   bool no_value,
			   void *loc_term_, void *loc_val_)
{
	YYLTYPE *loc_term = loc_term_;
	YYLTYPE *loc_val = loc_val_;

	struct parse_events_term temp = {
		.type_val  = PARSE_EVENTS__TERM_TYPE_NUM,
		.type_term = type_term,
		.config    = config ? : strdup(config_term_name(type_term)),
		.no_value  = no_value,
		.err_term  = loc_term ? loc_term->first_column : 0,
		.err_val   = loc_val  ? loc_val->first_column  : 0,
	};

	return new_term(term, &temp, /*str=*/NULL, num);
}

int parse_events_term__str(struct parse_events_term **term,
			   enum parse_events__term_type type_term,
			   char *config, char *str,
			   void *loc_term_, void *loc_val_)
{
	YYLTYPE *loc_term = loc_term_;
	YYLTYPE *loc_val = loc_val_;

	struct parse_events_term temp = {
		.type_val  = PARSE_EVENTS__TERM_TYPE_STR,
		.type_term = type_term,
		.config    = config,
		.err_term  = loc_term ? loc_term->first_column : 0,
		.err_val   = loc_val  ? loc_val->first_column  : 0,
	};

	return new_term(term, &temp, str, /*num=*/0);
}

int parse_events_term__term(struct parse_events_term **term,
			    enum parse_events__term_type term_lhs,
			    enum parse_events__term_type term_rhs,
			    void *loc_term, void *loc_val)
{
	return parse_events_term__str(term, term_lhs, NULL,
				      strdup(config_term_name(term_rhs)),
				      loc_term, loc_val);
}

int parse_events_term__clone(struct parse_events_term **new,
			     struct parse_events_term *term)
{
	char *str;
	struct parse_events_term temp = *term;

	temp.used = false;
	if (term->config) {
		temp.config = strdup(term->config);
		if (!temp.config)
			return -ENOMEM;
	}
	if (term->type_val == PARSE_EVENTS__TERM_TYPE_NUM)
		return new_term(new, &temp, /*str=*/NULL, term->val.num);

	str = strdup(term->val.str);
	if (!str)
		return -ENOMEM;
	return new_term(new, &temp, str, /*num=*/0);
}

void parse_events_term__delete(struct parse_events_term *term)
{
	if (term->type_val != PARSE_EVENTS__TERM_TYPE_NUM)
		zfree(&term->val.str);

	zfree(&term->config);
	free(term);
}

int parse_events_copy_term_list(struct list_head *old,
				 struct list_head **new)
{
	struct parse_events_term *term, *n;
	int ret;

	if (!old) {
		*new = NULL;
		return 0;
	}

	*new = malloc(sizeof(struct list_head));
	if (!*new)
		return -ENOMEM;
	INIT_LIST_HEAD(*new);

	list_for_each_entry (term, old, list) {
		ret = parse_events_term__clone(&n, term);
		if (ret)
			return ret;
		list_add_tail(&n->list, *new);
	}
	return 0;
}

void parse_events_terms__purge(struct list_head *terms)
{
	struct parse_events_term *term, *h;

	list_for_each_entry_safe(term, h, terms, list) {
		list_del_init(&term->list);
		parse_events_term__delete(term);
	}
}

void parse_events_terms__delete(struct list_head *terms)
{
	if (!terms)
		return;
	parse_events_terms__purge(terms);
	free(terms);
}

int parse_events_term__to_strbuf(struct list_head *term_list, struct strbuf *sb)
{
	struct parse_events_term *term;
	bool first = true;

	if (!term_list)
		return 0;

	list_for_each_entry(term, term_list, list) {
		int ret;

		if (!first) {
			ret = strbuf_addch(sb, ',');
			if (ret < 0)
				return ret;
		}
		first = false;

		if (term->type_val == PARSE_EVENTS__TERM_TYPE_NUM)
			if (term->no_value) {
				assert(term->val.num == 1);
				ret = strbuf_addf(sb, "%s", term->config);
			} else
				ret = strbuf_addf(sb, "%s=%#"PRIx64, term->config, term->val.num);
		else if (term->type_val == PARSE_EVENTS__TERM_TYPE_STR) {
			if (term->config) {
				ret = strbuf_addf(sb, "%s=", term->config);
				if (ret < 0)
					return ret;
			} else if ((unsigned int)term->type_term < __PARSE_EVENTS__TERM_TYPE_NR) {
				ret = strbuf_addf(sb, "%s=", config_term_name(term->type_term));
				if (ret < 0)
					return ret;
			}
			assert(!term->no_value);
			ret = strbuf_addf(sb, "%s", term->val.str);
		}
		if (ret < 0)
			return ret;
	}
	return 0;
}

void parse_events_evlist_error(struct parse_events_state *parse_state,
			       int idx, const char *str)
{
	if (!parse_state->error)
		return;

	parse_events_error__handle(parse_state->error, idx, strdup(str), NULL);
}

static void config_terms_list(char *buf, size_t buf_sz)
{
	int i;
	bool first = true;

	buf[0] = '\0';
	for (i = 0; i < __PARSE_EVENTS__TERM_TYPE_NR; i++) {
		const char *name = config_term_name(i);

		if (!config_term_avail(i, NULL))
			continue;
		if (!name)
			continue;
		if (name[0] == '<')
			continue;

		if (strlen(buf) + strlen(name) + 2 >= buf_sz)
			return;

		if (!first)
			strcat(buf, ",");
		else
			first = false;
		strcat(buf, name);
	}
}

/*
 * Return string contains valid config terms of an event.
 * @additional_terms: For terms such as PMU sysfs terms.
 */
char *parse_events_formats_error_string(char *additional_terms)
{
	char *str;
	/* "no-overwrite" is the longest name */
	char static_terms[__PARSE_EVENTS__TERM_TYPE_NR *
			  (sizeof("no-overwrite") - 1)];

	config_terms_list(static_terms, sizeof(static_terms));
	/* valid terms */
	if (additional_terms) {
		if (asprintf(&str, "valid terms: %s,%s",
			     additional_terms, static_terms) < 0)
			goto fail;
	} else {
		if (asprintf(&str, "valid terms: %s", static_terms) < 0)
			goto fail;
	}
	return str;

fail:
	return NULL;
}<|MERGE_RESOLUTION|>--- conflicted
+++ resolved
@@ -637,261 +637,6 @@
 }
 #endif /* HAVE_LIBTRACEEVENT */
 
-<<<<<<< HEAD
-#ifdef HAVE_LIBBPF_SUPPORT
-struct __add_bpf_event_param {
-	struct parse_events_state *parse_state;
-	struct list_head *list;
-	struct list_head *head_config;
-};
-
-static int add_bpf_event(const char *group, const char *event, int fd, struct bpf_object *obj,
-			 void *_param)
-{
-	LIST_HEAD(new_evsels);
-	struct __add_bpf_event_param *param = _param;
-	struct parse_events_state *parse_state = param->parse_state;
-	struct list_head *list = param->list;
-	struct evsel *pos;
-	int err;
-	/*
-	 * Check if we should add the event, i.e. if it is a TP but starts with a '!',
-	 * then don't add the tracepoint, this will be used for something else, like
-	 * adding to a BPF_MAP_TYPE_PROG_ARRAY.
-	 *
-	 * See tools/perf/examples/bpf/augmented_raw_syscalls.c
-	 */
-	if (group[0] == '!')
-		return 0;
-
-	pr_debug("add bpf event %s:%s and attach bpf program %d\n",
-		 group, event, fd);
-
-	err = parse_events_add_tracepoint(&new_evsels, &parse_state->idx, group,
-					  event, parse_state->error,
-					  param->head_config);
-	if (err) {
-		struct evsel *evsel, *tmp;
-
-		pr_debug("Failed to add BPF event %s:%s\n",
-			 group, event);
-		list_for_each_entry_safe(evsel, tmp, &new_evsels, core.node) {
-			list_del_init(&evsel->core.node);
-			evsel__delete(evsel);
-		}
-		return err;
-	}
-	pr_debug("adding %s:%s\n", group, event);
-
-	list_for_each_entry(pos, &new_evsels, core.node) {
-		pr_debug("adding %s:%s to %p\n",
-			 group, event, pos);
-		pos->bpf_fd = fd;
-		pos->bpf_obj = obj;
-	}
-	list_splice(&new_evsels, list);
-	return 0;
-}
-
-int parse_events_load_bpf_obj(struct parse_events_state *parse_state,
-			      struct list_head *list,
-			      struct bpf_object *obj,
-			      struct list_head *head_config)
-{
-	int err;
-	char errbuf[BUFSIZ];
-	struct __add_bpf_event_param param = {parse_state, list, head_config};
-	static bool registered_unprobe_atexit = false;
-
-	if (IS_ERR(obj) || !obj) {
-		snprintf(errbuf, sizeof(errbuf),
-			 "Internal error: load bpf obj with NULL");
-		err = -EINVAL;
-		goto errout;
-	}
-
-	/*
-	 * Register atexit handler before calling bpf__probe() so
-	 * bpf__probe() don't need to unprobe probe points its already
-	 * created when failure.
-	 */
-	if (!registered_unprobe_atexit) {
-		atexit(bpf__clear);
-		registered_unprobe_atexit = true;
-	}
-
-	err = bpf__probe(obj);
-	if (err) {
-		bpf__strerror_probe(obj, err, errbuf, sizeof(errbuf));
-		goto errout;
-	}
-
-	err = bpf__load(obj);
-	if (err) {
-		bpf__strerror_load(obj, err, errbuf, sizeof(errbuf));
-		goto errout;
-	}
-
-	err = bpf__foreach_event(obj, add_bpf_event, &param);
-	if (err) {
-		snprintf(errbuf, sizeof(errbuf),
-			 "Attach events in BPF object failed");
-		goto errout;
-	}
-
-	return 0;
-errout:
-	parse_events_error__handle(parse_state->error, 0,
-				strdup(errbuf), strdup("(add -v to see detail)"));
-	return err;
-}
-
-static int
-parse_events_config_bpf(struct parse_events_state *parse_state,
-			struct bpf_object *obj,
-			struct list_head *head_config)
-{
-	struct parse_events_term *term;
-	int error_pos;
-
-	if (!head_config || list_empty(head_config))
-		return 0;
-
-	list_for_each_entry(term, head_config, list) {
-		int err;
-
-		if (term->type_term != PARSE_EVENTS__TERM_TYPE_USER) {
-			parse_events_error__handle(parse_state->error, term->err_term,
-						strdup("Invalid config term for BPF object"),
-						NULL);
-			return -EINVAL;
-		}
-
-		err = bpf__config_obj(obj, term, parse_state->evlist, &error_pos);
-		if (err) {
-			char errbuf[BUFSIZ];
-			int idx;
-
-			bpf__strerror_config_obj(obj, term, parse_state->evlist,
-						 &error_pos, err, errbuf,
-						 sizeof(errbuf));
-
-			if (err == -BPF_LOADER_ERRNO__OBJCONF_MAP_VALUE)
-				idx = term->err_val;
-			else
-				idx = term->err_term + error_pos;
-
-			parse_events_error__handle(parse_state->error, idx,
-						strdup(errbuf),
-						NULL);
-			return err;
-		}
-	}
-	return 0;
-}
-
-/*
- * Split config terms:
- * perf record -e bpf.c/call-graph=fp,map:array.value[0]=1/ ...
- *  'call-graph=fp' is 'evt config', should be applied to each
- *  events in bpf.c.
- * 'map:array.value[0]=1' is 'obj config', should be processed
- * with parse_events_config_bpf.
- *
- * Move object config terms from the first list to obj_head_config.
- */
-static void
-split_bpf_config_terms(struct list_head *evt_head_config,
-		       struct list_head *obj_head_config)
-{
-	struct parse_events_term *term, *temp;
-
-	/*
-	 * Currently, all possible user config term
-	 * belong to bpf object. parse_events__is_hardcoded_term()
-	 * happens to be a good flag.
-	 *
-	 * See parse_events_config_bpf() and
-	 * config_term_tracepoint().
-	 */
-	list_for_each_entry_safe(term, temp, evt_head_config, list)
-		if (!parse_events__is_hardcoded_term(term))
-			list_move_tail(&term->list, obj_head_config);
-}
-
-int parse_events_load_bpf(struct parse_events_state *parse_state,
-			  struct list_head *list,
-			  char *bpf_file_name,
-			  bool source,
-			  struct list_head *head_config)
-{
-	int err;
-	struct bpf_object *obj;
-	LIST_HEAD(obj_head_config);
-
-	if (head_config)
-		split_bpf_config_terms(head_config, &obj_head_config);
-
-	obj = bpf__prepare_load(bpf_file_name, source);
-	if (IS_ERR(obj)) {
-		char errbuf[BUFSIZ];
-
-		err = PTR_ERR(obj);
-
-		if (err == -ENOTSUP)
-			snprintf(errbuf, sizeof(errbuf),
-				 "BPF support is not compiled");
-		else
-			bpf__strerror_prepare_load(bpf_file_name,
-						   source,
-						   -err, errbuf,
-						   sizeof(errbuf));
-
-		parse_events_error__handle(parse_state->error, 0,
-					strdup(errbuf), strdup("(add -v to see detail)"));
-		return err;
-	}
-
-	err = parse_events_load_bpf_obj(parse_state, list, obj, head_config);
-	if (err)
-		return err;
-	err = parse_events_config_bpf(parse_state, obj, &obj_head_config);
-
-	/*
-	 * Caller doesn't know anything about obj_head_config,
-	 * so combine them together again before returning.
-	 */
-	if (head_config)
-		list_splice_tail(&obj_head_config, head_config);
-	return err;
-}
-#else // HAVE_LIBBPF_SUPPORT
-int parse_events_load_bpf_obj(struct parse_events_state *parse_state,
-			      struct list_head *list __maybe_unused,
-			      struct bpf_object *obj __maybe_unused,
-			      struct list_head *head_config __maybe_unused)
-{
-	parse_events_error__handle(parse_state->error, 0,
-				   strdup("BPF support is not compiled"),
-				   strdup("Make sure libbpf-devel is available at build time."));
-	return -ENOTSUP;
-}
-
-int parse_events_load_bpf(struct parse_events_state *parse_state,
-			  struct list_head *list __maybe_unused,
-			  char *bpf_file_name __maybe_unused,
-			  bool source __maybe_unused,
-			  struct list_head *head_config __maybe_unused)
-{
-	parse_events_error__handle(parse_state->error, 0,
-				   strdup("BPF support is not compiled"),
-				   strdup("Make sure libbpf-devel is available at build time."));
-	return -ENOTSUP;
-}
-#endif // HAVE_LIBBPF_SUPPORT
-
-=======
->>>>>>> bd3a9e57
 static int
 parse_breakpoint_type(const char *type, struct perf_event_attr *attr)
 {
