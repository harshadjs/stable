/*
 * builtin-trace.c
 *
 * Builtin 'trace' command:
 *
 * Display a continuously updated trace of any workload, CPU, specific PID,
 * system wide, etc.  Default format is loosely strace like, but any other
 * event may be specified using --event.
 *
 * Copyright (C) 2012, 2013, 2014, 2015 Red Hat Inc, Arnaldo Carvalho de Melo <acme@redhat.com>
 *
 * Initially based on the 'trace' prototype by Thomas Gleixner:
 *
 * http://lwn.net/Articles/415728/ ("Announcing a new utility: 'trace'")
 */

#include "util/record.h"
#include <api/fs/tracing_path.h>
#ifdef HAVE_LIBBPF_SUPPORT
#include <bpf/bpf.h>
<<<<<<< HEAD
=======
#include <bpf/libbpf.h>
#ifdef HAVE_BPF_SKEL
#include "bpf_skel/augmented_raw_syscalls.skel.h"
#endif
>>>>>>> 98817289
#endif
#include "util/bpf_map.h"
#include "util/rlimit.h"
#include "builtin.h"
#include "util/cgroup.h"
#include "util/color.h"
#include "util/config.h"
#include "util/debug.h"
#include "util/dso.h"
#include "util/env.h"
#include "util/event.h"
#include "util/evsel.h"
#include "util/evsel_fprintf.h"
#include "util/synthetic-events.h"
#include "util/evlist.h"
#include "util/evswitch.h"
#include "util/mmap.h"
#include <subcmd/pager.h>
#include <subcmd/exec-cmd.h>
#include "util/machine.h"
#include "util/map.h"
#include "util/symbol.h"
#include "util/path.h"
#include "util/session.h"
#include "util/thread.h"
#include <subcmd/parse-options.h>
#include "util/strlist.h"
#include "util/intlist.h"
#include "util/thread_map.h"
#include "util/stat.h"
#include "util/tool.h"
#include "util/util.h"
#include "trace/beauty/beauty.h"
#include "trace-event.h"
#include "util/parse-events.h"
#include "util/tracepoint.h"
#include "callchain.h"
#include "print_binary.h"
#include "string2.h"
#include "syscalltbl.h"
#include "rb_resort.h"
#include "../perf.h"

#include <errno.h>
#include <inttypes.h>
#include <poll.h>
#include <signal.h>
#include <stdlib.h>
#include <string.h>
#include <linux/err.h>
#include <linux/filter.h>
#include <linux/kernel.h>
#include <linux/random.h>
#include <linux/stringify.h>
#include <linux/time64.h>
#include <linux/zalloc.h>
#include <fcntl.h>
#include <sys/sysmacros.h>

#include <linux/ctype.h>
#include <perf/mmap.h>

#ifdef HAVE_LIBTRACEEVENT
#include <traceevent/event-parse.h>
#endif

#ifndef O_CLOEXEC
# define O_CLOEXEC		02000000
#endif

#ifndef F_LINUX_SPECIFIC_BASE
# define F_LINUX_SPECIFIC_BASE	1024
#endif

#define RAW_SYSCALL_ARGS_NUM	6

/*
 * strtoul: Go from a string to a value, i.e. for msr: MSR_FS_BASE to 0xc0000100
 */
struct syscall_arg_fmt {
	size_t	   (*scnprintf)(char *bf, size_t size, struct syscall_arg *arg);
	bool	   (*strtoul)(char *bf, size_t size, struct syscall_arg *arg, u64 *val);
	unsigned long (*mask_val)(struct syscall_arg *arg, unsigned long val);
	void	   *parm;
	const char *name;
	u16	   nr_entries; // for arrays
	bool	   show_zero;
};

struct syscall_fmt {
	const char *name;
	const char *alias;
	struct {
		const char *sys_enter,
			   *sys_exit;
	}	   bpf_prog_name;
	struct syscall_arg_fmt arg[RAW_SYSCALL_ARGS_NUM];
	u8	   nr_args;
	bool	   errpid;
	bool	   timeout;
	bool	   hexret;
};

struct trace {
	struct perf_tool	tool;
	struct syscalltbl	*sctbl;
	struct {
		struct syscall  *table;
		struct {
			struct evsel *sys_enter,
				*sys_exit,
				*bpf_output;
		}		events;
	} syscalls;
#ifdef HAVE_BPF_SKEL
	struct augmented_raw_syscalls_bpf *skel;
#endif
	struct record_opts	opts;
	struct evlist	*evlist;
	struct machine		*host;
	struct thread		*current;
	struct cgroup		*cgroup;
	u64			base_time;
	FILE			*output;
	unsigned long		nr_events;
	unsigned long		nr_events_printed;
	unsigned long		max_events;
	struct evswitch		evswitch;
	struct strlist		*ev_qualifier;
	struct {
		size_t		nr;
		int		*entries;
	}			ev_qualifier_ids;
	struct {
		size_t		nr;
		pid_t		*entries;
		struct bpf_map  *map;
	}			filter_pids;
	double			duration_filter;
	double			runtime_ms;
	struct {
		u64		vfs_getname,
				proc_getname;
	} stats;
	unsigned int		max_stack;
	unsigned int		min_stack;
	int			raw_augmented_syscalls_args_size;
	bool			raw_augmented_syscalls;
	bool			fd_path_disabled;
	bool			sort_events;
	bool			not_ev_qualifier;
	bool			live;
	bool			full_time;
	bool			sched;
	bool			multiple_threads;
	bool			summary;
	bool			summary_only;
	bool			errno_summary;
	bool			failure_only;
	bool			show_comm;
	bool			print_sample;
	bool			show_tool_stats;
	bool			trace_syscalls;
	bool			libtraceevent_print;
	bool			kernel_syscallchains;
	s16			args_alignment;
	bool			show_tstamp;
	bool			show_duration;
	bool			show_zeros;
	bool			show_arg_names;
	bool			show_string_prefix;
	bool			force;
	bool			vfs_getname;
	int			trace_pgfaults;
	char			*perfconfig_events;
	struct {
		struct ordered_events	data;
		u64			last;
	} oe;
};

struct tp_field {
	int offset;
	union {
		u64 (*integer)(struct tp_field *field, struct perf_sample *sample);
		void *(*pointer)(struct tp_field *field, struct perf_sample *sample);
	};
};

#define TP_UINT_FIELD(bits) \
static u64 tp_field__u##bits(struct tp_field *field, struct perf_sample *sample) \
{ \
	u##bits value; \
	memcpy(&value, sample->raw_data + field->offset, sizeof(value)); \
	return value;  \
}

TP_UINT_FIELD(8);
TP_UINT_FIELD(16);
TP_UINT_FIELD(32);
TP_UINT_FIELD(64);

#define TP_UINT_FIELD__SWAPPED(bits) \
static u64 tp_field__swapped_u##bits(struct tp_field *field, struct perf_sample *sample) \
{ \
	u##bits value; \
	memcpy(&value, sample->raw_data + field->offset, sizeof(value)); \
	return bswap_##bits(value);\
}

TP_UINT_FIELD__SWAPPED(16);
TP_UINT_FIELD__SWAPPED(32);
TP_UINT_FIELD__SWAPPED(64);

static int __tp_field__init_uint(struct tp_field *field, int size, int offset, bool needs_swap)
{
	field->offset = offset;

	switch (size) {
	case 1:
		field->integer = tp_field__u8;
		break;
	case 2:
		field->integer = needs_swap ? tp_field__swapped_u16 : tp_field__u16;
		break;
	case 4:
		field->integer = needs_swap ? tp_field__swapped_u32 : tp_field__u32;
		break;
	case 8:
		field->integer = needs_swap ? tp_field__swapped_u64 : tp_field__u64;
		break;
	default:
		return -1;
	}

	return 0;
}

static int tp_field__init_uint(struct tp_field *field, struct tep_format_field *format_field, bool needs_swap)
{
	return __tp_field__init_uint(field, format_field->size, format_field->offset, needs_swap);
}

static void *tp_field__ptr(struct tp_field *field, struct perf_sample *sample)
{
	return sample->raw_data + field->offset;
}

static int __tp_field__init_ptr(struct tp_field *field, int offset)
{
	field->offset = offset;
	field->pointer = tp_field__ptr;
	return 0;
}

static int tp_field__init_ptr(struct tp_field *field, struct tep_format_field *format_field)
{
	return __tp_field__init_ptr(field, format_field->offset);
}

struct syscall_tp {
	struct tp_field id;
	union {
		struct tp_field args, ret;
	};
};

/*
 * The evsel->priv as used by 'perf trace'
 * sc:	for raw_syscalls:sys_{enter,exit} and syscalls:sys_{enter,exit}_SYSCALLNAME
 * fmt: for all the other tracepoints
 */
struct evsel_trace {
	struct syscall_tp	sc;
	struct syscall_arg_fmt  *fmt;
};

static struct evsel_trace *evsel_trace__new(void)
{
	return zalloc(sizeof(struct evsel_trace));
}

static void evsel_trace__delete(struct evsel_trace *et)
{
	if (et == NULL)
		return;

	zfree(&et->fmt);
	free(et);
}

/*
 * Used with raw_syscalls:sys_{enter,exit} and with the
 * syscalls:sys_{enter,exit}_SYSCALL tracepoints
 */
static inline struct syscall_tp *__evsel__syscall_tp(struct evsel *evsel)
{
	struct evsel_trace *et = evsel->priv;

	return &et->sc;
}

static struct syscall_tp *evsel__syscall_tp(struct evsel *evsel)
{
	if (evsel->priv == NULL) {
		evsel->priv = evsel_trace__new();
		if (evsel->priv == NULL)
			return NULL;
	}

	return __evsel__syscall_tp(evsel);
}

/*
 * Used with all the other tracepoints.
 */
static inline struct syscall_arg_fmt *__evsel__syscall_arg_fmt(struct evsel *evsel)
{
	struct evsel_trace *et = evsel->priv;

	return et->fmt;
}

static struct syscall_arg_fmt *evsel__syscall_arg_fmt(struct evsel *evsel)
{
	struct evsel_trace *et = evsel->priv;

	if (evsel->priv == NULL) {
		et = evsel->priv = evsel_trace__new();

		if (et == NULL)
			return NULL;
	}

	if (et->fmt == NULL) {
		et->fmt = calloc(evsel->tp_format->format.nr_fields, sizeof(struct syscall_arg_fmt));
		if (et->fmt == NULL)
			goto out_delete;
	}

	return __evsel__syscall_arg_fmt(evsel);

out_delete:
	evsel_trace__delete(evsel->priv);
	evsel->priv = NULL;
	return NULL;
}

static int evsel__init_tp_uint_field(struct evsel *evsel, struct tp_field *field, const char *name)
{
	struct tep_format_field *format_field = evsel__field(evsel, name);

	if (format_field == NULL)
		return -1;

	return tp_field__init_uint(field, format_field, evsel->needs_swap);
}

#define perf_evsel__init_sc_tp_uint_field(evsel, name) \
	({ struct syscall_tp *sc = __evsel__syscall_tp(evsel);\
	   evsel__init_tp_uint_field(evsel, &sc->name, #name); })

static int evsel__init_tp_ptr_field(struct evsel *evsel, struct tp_field *field, const char *name)
{
	struct tep_format_field *format_field = evsel__field(evsel, name);

	if (format_field == NULL)
		return -1;

	return tp_field__init_ptr(field, format_field);
}

#define perf_evsel__init_sc_tp_ptr_field(evsel, name) \
	({ struct syscall_tp *sc = __evsel__syscall_tp(evsel);\
	   evsel__init_tp_ptr_field(evsel, &sc->name, #name); })

static void evsel__delete_priv(struct evsel *evsel)
{
	zfree(&evsel->priv);
	evsel__delete(evsel);
}

static int evsel__init_syscall_tp(struct evsel *evsel)
{
	struct syscall_tp *sc = evsel__syscall_tp(evsel);

	if (sc != NULL) {
		if (evsel__init_tp_uint_field(evsel, &sc->id, "__syscall_nr") &&
		    evsel__init_tp_uint_field(evsel, &sc->id, "nr"))
			return -ENOENT;

		return 0;
	}

	return -ENOMEM;
}

static int evsel__init_augmented_syscall_tp(struct evsel *evsel, struct evsel *tp)
{
	struct syscall_tp *sc = evsel__syscall_tp(evsel);

	if (sc != NULL) {
		struct tep_format_field *syscall_id = evsel__field(tp, "id");
		if (syscall_id == NULL)
			syscall_id = evsel__field(tp, "__syscall_nr");
		if (syscall_id == NULL ||
		    __tp_field__init_uint(&sc->id, syscall_id->size, syscall_id->offset, evsel->needs_swap))
			return -EINVAL;

		return 0;
	}

	return -ENOMEM;
}

static int evsel__init_augmented_syscall_tp_args(struct evsel *evsel)
{
	struct syscall_tp *sc = __evsel__syscall_tp(evsel);

	return __tp_field__init_ptr(&sc->args, sc->id.offset + sizeof(u64));
}

static int evsel__init_augmented_syscall_tp_ret(struct evsel *evsel)
{
	struct syscall_tp *sc = __evsel__syscall_tp(evsel);

	return __tp_field__init_uint(&sc->ret, sizeof(u64), sc->id.offset + sizeof(u64), evsel->needs_swap);
}

static int evsel__init_raw_syscall_tp(struct evsel *evsel, void *handler)
{
	if (evsel__syscall_tp(evsel) != NULL) {
		if (perf_evsel__init_sc_tp_uint_field(evsel, id))
			return -ENOENT;

		evsel->handler = handler;
		return 0;
	}

	return -ENOMEM;
}

static struct evsel *perf_evsel__raw_syscall_newtp(const char *direction, void *handler)
{
	struct evsel *evsel = evsel__newtp("raw_syscalls", direction);

	/* older kernel (e.g., RHEL6) use syscalls:{enter,exit} */
	if (IS_ERR(evsel))
		evsel = evsel__newtp("syscalls", direction);

	if (IS_ERR(evsel))
		return NULL;

	if (evsel__init_raw_syscall_tp(evsel, handler))
		goto out_delete;

	return evsel;

out_delete:
	evsel__delete_priv(evsel);
	return NULL;
}

#define perf_evsel__sc_tp_uint(evsel, name, sample) \
	({ struct syscall_tp *fields = __evsel__syscall_tp(evsel); \
	   fields->name.integer(&fields->name, sample); })

#define perf_evsel__sc_tp_ptr(evsel, name, sample) \
	({ struct syscall_tp *fields = __evsel__syscall_tp(evsel); \
	   fields->name.pointer(&fields->name, sample); })

size_t strarray__scnprintf_suffix(struct strarray *sa, char *bf, size_t size, const char *intfmt, bool show_suffix, int val)
{
	int idx = val - sa->offset;

	if (idx < 0 || idx >= sa->nr_entries || sa->entries[idx] == NULL) {
		size_t printed = scnprintf(bf, size, intfmt, val);
		if (show_suffix)
			printed += scnprintf(bf + printed, size - printed, " /* %s??? */", sa->prefix);
		return printed;
	}

	return scnprintf(bf, size, "%s%s", sa->entries[idx], show_suffix ? sa->prefix : "");
}

size_t strarray__scnprintf(struct strarray *sa, char *bf, size_t size, const char *intfmt, bool show_prefix, int val)
{
	int idx = val - sa->offset;

	if (idx < 0 || idx >= sa->nr_entries || sa->entries[idx] == NULL) {
		size_t printed = scnprintf(bf, size, intfmt, val);
		if (show_prefix)
			printed += scnprintf(bf + printed, size - printed, " /* %s??? */", sa->prefix);
		return printed;
	}

	return scnprintf(bf, size, "%s%s", show_prefix ? sa->prefix : "", sa->entries[idx]);
}

static size_t __syscall_arg__scnprintf_strarray(char *bf, size_t size,
						const char *intfmt,
					        struct syscall_arg *arg)
{
	return strarray__scnprintf(arg->parm, bf, size, intfmt, arg->show_string_prefix, arg->val);
}

static size_t syscall_arg__scnprintf_strarray(char *bf, size_t size,
					      struct syscall_arg *arg)
{
	return __syscall_arg__scnprintf_strarray(bf, size, "%d", arg);
}

#define SCA_STRARRAY syscall_arg__scnprintf_strarray

bool syscall_arg__strtoul_strarray(char *bf, size_t size, struct syscall_arg *arg, u64 *ret)
{
	return strarray__strtoul(arg->parm, bf, size, ret);
}

bool syscall_arg__strtoul_strarray_flags(char *bf, size_t size, struct syscall_arg *arg, u64 *ret)
{
	return strarray__strtoul_flags(arg->parm, bf, size, ret);
}

bool syscall_arg__strtoul_strarrays(char *bf, size_t size, struct syscall_arg *arg, u64 *ret)
{
	return strarrays__strtoul(arg->parm, bf, size, ret);
}

size_t syscall_arg__scnprintf_strarray_flags(char *bf, size_t size, struct syscall_arg *arg)
{
	return strarray__scnprintf_flags(arg->parm, bf, size, arg->show_string_prefix, arg->val);
}

size_t strarrays__scnprintf(struct strarrays *sas, char *bf, size_t size, const char *intfmt, bool show_prefix, int val)
{
	size_t printed;
	int i;

	for (i = 0; i < sas->nr_entries; ++i) {
		struct strarray *sa = sas->entries[i];
		int idx = val - sa->offset;

		if (idx >= 0 && idx < sa->nr_entries) {
			if (sa->entries[idx] == NULL)
				break;
			return scnprintf(bf, size, "%s%s", show_prefix ? sa->prefix : "", sa->entries[idx]);
		}
	}

	printed = scnprintf(bf, size, intfmt, val);
	if (show_prefix)
		printed += scnprintf(bf + printed, size - printed, " /* %s??? */", sas->entries[0]->prefix);
	return printed;
}

bool strarray__strtoul(struct strarray *sa, char *bf, size_t size, u64 *ret)
{
	int i;

	for (i = 0; i < sa->nr_entries; ++i) {
		if (sa->entries[i] && strncmp(sa->entries[i], bf, size) == 0 && sa->entries[i][size] == '\0') {
			*ret = sa->offset + i;
			return true;
		}
	}

	return false;
}

bool strarray__strtoul_flags(struct strarray *sa, char *bf, size_t size, u64 *ret)
{
	u64 val = 0;
	char *tok = bf, *sep, *end;

	*ret = 0;

	while (size != 0) {
		int toklen = size;

		sep = memchr(tok, '|', size);
		if (sep != NULL) {
			size -= sep - tok + 1;

			end = sep - 1;
			while (end > tok && isspace(*end))
				--end;

			toklen = end - tok + 1;
		}

		while (isspace(*tok))
			++tok;

		if (isalpha(*tok) || *tok == '_') {
			if (!strarray__strtoul(sa, tok, toklen, &val))
				return false;
		} else
			val = strtoul(tok, NULL, 0);

		*ret |= (1 << (val - 1));

		if (sep == NULL)
			break;
		tok = sep + 1;
	}

	return true;
}

bool strarrays__strtoul(struct strarrays *sas, char *bf, size_t size, u64 *ret)
{
	int i;

	for (i = 0; i < sas->nr_entries; ++i) {
		struct strarray *sa = sas->entries[i];

		if (strarray__strtoul(sa, bf, size, ret))
			return true;
	}

	return false;
}

size_t syscall_arg__scnprintf_strarrays(char *bf, size_t size,
					struct syscall_arg *arg)
{
	return strarrays__scnprintf(arg->parm, bf, size, "%d", arg->show_string_prefix, arg->val);
}

#ifndef AT_FDCWD
#define AT_FDCWD	-100
#endif

static size_t syscall_arg__scnprintf_fd_at(char *bf, size_t size,
					   struct syscall_arg *arg)
{
	int fd = arg->val;
	const char *prefix = "AT_FD";

	if (fd == AT_FDCWD)
		return scnprintf(bf, size, "%s%s", arg->show_string_prefix ? prefix : "", "CWD");

	return syscall_arg__scnprintf_fd(bf, size, arg);
}

#define SCA_FDAT syscall_arg__scnprintf_fd_at

static size_t syscall_arg__scnprintf_close_fd(char *bf, size_t size,
					      struct syscall_arg *arg);

#define SCA_CLOSE_FD syscall_arg__scnprintf_close_fd

size_t syscall_arg__scnprintf_hex(char *bf, size_t size, struct syscall_arg *arg)
{
	return scnprintf(bf, size, "%#lx", arg->val);
}

size_t syscall_arg__scnprintf_ptr(char *bf, size_t size, struct syscall_arg *arg)
{
	if (arg->val == 0)
		return scnprintf(bf, size, "NULL");
	return syscall_arg__scnprintf_hex(bf, size, arg);
}

size_t syscall_arg__scnprintf_int(char *bf, size_t size, struct syscall_arg *arg)
{
	return scnprintf(bf, size, "%d", arg->val);
}

size_t syscall_arg__scnprintf_long(char *bf, size_t size, struct syscall_arg *arg)
{
	return scnprintf(bf, size, "%ld", arg->val);
}

static size_t syscall_arg__scnprintf_char_array(char *bf, size_t size, struct syscall_arg *arg)
{
	// XXX Hey, maybe for sched:sched_switch prev/next comm fields we can
	//     fill missing comms using thread__set_comm()...
	//     here or in a special syscall_arg__scnprintf_pid_sched_tp...
	return scnprintf(bf, size, "\"%-.*s\"", arg->fmt->nr_entries ?: arg->len, arg->val);
}

#define SCA_CHAR_ARRAY syscall_arg__scnprintf_char_array

static const char *bpf_cmd[] = {
	"MAP_CREATE", "MAP_LOOKUP_ELEM", "MAP_UPDATE_ELEM", "MAP_DELETE_ELEM",
	"MAP_GET_NEXT_KEY", "PROG_LOAD", "OBJ_PIN", "OBJ_GET", "PROG_ATTACH",
	"PROG_DETACH", "PROG_TEST_RUN", "PROG_GET_NEXT_ID", "MAP_GET_NEXT_ID",
	"PROG_GET_FD_BY_ID", "MAP_GET_FD_BY_ID", "OBJ_GET_INFO_BY_FD",
	"PROG_QUERY", "RAW_TRACEPOINT_OPEN", "BTF_LOAD", "BTF_GET_FD_BY_ID",
	"TASK_FD_QUERY", "MAP_LOOKUP_AND_DELETE_ELEM", "MAP_FREEZE",
	"BTF_GET_NEXT_ID", "MAP_LOOKUP_BATCH", "MAP_LOOKUP_AND_DELETE_BATCH",
	"MAP_UPDATE_BATCH", "MAP_DELETE_BATCH", "LINK_CREATE", "LINK_UPDATE",
	"LINK_GET_FD_BY_ID", "LINK_GET_NEXT_ID", "ENABLE_STATS", "ITER_CREATE",
	"LINK_DETACH", "PROG_BIND_MAP",
};
static DEFINE_STRARRAY(bpf_cmd, "BPF_");

static const char *fsmount_flags[] = {
	[1] = "CLOEXEC",
};
static DEFINE_STRARRAY(fsmount_flags, "FSMOUNT_");

#include "trace/beauty/generated/fsconfig_arrays.c"

static DEFINE_STRARRAY(fsconfig_cmds, "FSCONFIG_");

static const char *epoll_ctl_ops[] = { "ADD", "DEL", "MOD", };
static DEFINE_STRARRAY_OFFSET(epoll_ctl_ops, "EPOLL_CTL_", 1);

static const char *itimers[] = { "REAL", "VIRTUAL", "PROF", };
static DEFINE_STRARRAY(itimers, "ITIMER_");

static const char *keyctl_options[] = {
	"GET_KEYRING_ID", "JOIN_SESSION_KEYRING", "UPDATE", "REVOKE", "CHOWN",
	"SETPERM", "DESCRIBE", "CLEAR", "LINK", "UNLINK", "SEARCH", "READ",
	"INSTANTIATE", "NEGATE", "SET_REQKEY_KEYRING", "SET_TIMEOUT",
	"ASSUME_AUTHORITY", "GET_SECURITY", "SESSION_TO_PARENT", "REJECT",
	"INSTANTIATE_IOV", "INVALIDATE", "GET_PERSISTENT",
};
static DEFINE_STRARRAY(keyctl_options, "KEYCTL_");

static const char *whences[] = { "SET", "CUR", "END",
#ifdef SEEK_DATA
"DATA",
#endif
#ifdef SEEK_HOLE
"HOLE",
#endif
};
static DEFINE_STRARRAY(whences, "SEEK_");

static const char *fcntl_cmds[] = {
	"DUPFD", "GETFD", "SETFD", "GETFL", "SETFL", "GETLK", "SETLK",
	"SETLKW", "SETOWN", "GETOWN", "SETSIG", "GETSIG", "GETLK64",
	"SETLK64", "SETLKW64", "SETOWN_EX", "GETOWN_EX",
	"GETOWNER_UIDS",
};
static DEFINE_STRARRAY(fcntl_cmds, "F_");

static const char *fcntl_linux_specific_cmds[] = {
	"SETLEASE", "GETLEASE", "NOTIFY", [5] =	"CANCELLK", "DUPFD_CLOEXEC",
	"SETPIPE_SZ", "GETPIPE_SZ", "ADD_SEALS", "GET_SEALS",
	"GET_RW_HINT", "SET_RW_HINT", "GET_FILE_RW_HINT", "SET_FILE_RW_HINT",
};

static DEFINE_STRARRAY_OFFSET(fcntl_linux_specific_cmds, "F_", F_LINUX_SPECIFIC_BASE);

static struct strarray *fcntl_cmds_arrays[] = {
	&strarray__fcntl_cmds,
	&strarray__fcntl_linux_specific_cmds,
};

static DEFINE_STRARRAYS(fcntl_cmds_arrays);

static const char *rlimit_resources[] = {
	"CPU", "FSIZE", "DATA", "STACK", "CORE", "RSS", "NPROC", "NOFILE",
	"MEMLOCK", "AS", "LOCKS", "SIGPENDING", "MSGQUEUE", "NICE", "RTPRIO",
	"RTTIME",
};
static DEFINE_STRARRAY(rlimit_resources, "RLIMIT_");

static const char *sighow[] = { "BLOCK", "UNBLOCK", "SETMASK", };
static DEFINE_STRARRAY(sighow, "SIG_");

static const char *clockid[] = {
	"REALTIME", "MONOTONIC", "PROCESS_CPUTIME_ID", "THREAD_CPUTIME_ID",
	"MONOTONIC_RAW", "REALTIME_COARSE", "MONOTONIC_COARSE", "BOOTTIME",
	"REALTIME_ALARM", "BOOTTIME_ALARM", "SGI_CYCLE", "TAI"
};
static DEFINE_STRARRAY(clockid, "CLOCK_");

static size_t syscall_arg__scnprintf_access_mode(char *bf, size_t size,
						 struct syscall_arg *arg)
{
	bool show_prefix = arg->show_string_prefix;
	const char *suffix = "_OK";
	size_t printed = 0;
	int mode = arg->val;

	if (mode == F_OK) /* 0 */
		return scnprintf(bf, size, "F%s", show_prefix ? suffix : "");
#define	P_MODE(n) \
	if (mode & n##_OK) { \
		printed += scnprintf(bf + printed, size - printed, "%s%s", #n, show_prefix ? suffix : ""); \
		mode &= ~n##_OK; \
	}

	P_MODE(R);
	P_MODE(W);
	P_MODE(X);
#undef P_MODE

	if (mode)
		printed += scnprintf(bf + printed, size - printed, "|%#x", mode);

	return printed;
}

#define SCA_ACCMODE syscall_arg__scnprintf_access_mode

static size_t syscall_arg__scnprintf_filename(char *bf, size_t size,
					      struct syscall_arg *arg);

#define SCA_FILENAME syscall_arg__scnprintf_filename

static size_t syscall_arg__scnprintf_pipe_flags(char *bf, size_t size,
						struct syscall_arg *arg)
{
	bool show_prefix = arg->show_string_prefix;
	const char *prefix = "O_";
	int printed = 0, flags = arg->val;

#define	P_FLAG(n) \
	if (flags & O_##n) { \
		printed += scnprintf(bf + printed, size - printed, "%s%s%s", printed ? "|" : "", show_prefix ? prefix : "", #n); \
		flags &= ~O_##n; \
	}

	P_FLAG(CLOEXEC);
	P_FLAG(NONBLOCK);
#undef P_FLAG

	if (flags)
		printed += scnprintf(bf + printed, size - printed, "%s%#x", printed ? "|" : "", flags);

	return printed;
}

#define SCA_PIPE_FLAGS syscall_arg__scnprintf_pipe_flags

#ifndef GRND_NONBLOCK
#define GRND_NONBLOCK	0x0001
#endif
#ifndef GRND_RANDOM
#define GRND_RANDOM	0x0002
#endif

static size_t syscall_arg__scnprintf_getrandom_flags(char *bf, size_t size,
						   struct syscall_arg *arg)
{
	bool show_prefix = arg->show_string_prefix;
	const char *prefix = "GRND_";
	int printed = 0, flags = arg->val;

#define	P_FLAG(n) \
	if (flags & GRND_##n) { \
		printed += scnprintf(bf + printed, size - printed, "%s%s%s", printed ? "|" : "", show_prefix ? prefix : "", #n); \
		flags &= ~GRND_##n; \
	}

	P_FLAG(RANDOM);
	P_FLAG(NONBLOCK);
#undef P_FLAG

	if (flags)
		printed += scnprintf(bf + printed, size - printed, "%s%#x", printed ? "|" : "", flags);

	return printed;
}

#define SCA_GETRANDOM_FLAGS syscall_arg__scnprintf_getrandom_flags

#define STRARRAY(name, array) \
	  { .scnprintf	= SCA_STRARRAY, \
	    .strtoul	= STUL_STRARRAY, \
	    .parm	= &strarray__##array, }

#define STRARRAY_FLAGS(name, array) \
	  { .scnprintf	= SCA_STRARRAY_FLAGS, \
	    .strtoul	= STUL_STRARRAY_FLAGS, \
	    .parm	= &strarray__##array, }

#include "trace/beauty/arch_errno_names.c"
#include "trace/beauty/eventfd.c"
#include "trace/beauty/futex_op.c"
#include "trace/beauty/futex_val3.c"
#include "trace/beauty/mmap.c"
#include "trace/beauty/mode_t.c"
#include "trace/beauty/msg_flags.c"
#include "trace/beauty/open_flags.c"
#include "trace/beauty/perf_event_open.c"
#include "trace/beauty/pid.c"
#include "trace/beauty/sched_policy.c"
#include "trace/beauty/seccomp.c"
#include "trace/beauty/signum.c"
#include "trace/beauty/socket_type.c"
#include "trace/beauty/waitid_options.c"

static const struct syscall_fmt syscall_fmts[] = {
	{ .name	    = "access",
	  .arg = { [1] = { .scnprintf = SCA_ACCMODE,  /* mode */ }, }, },
	{ .name	    = "arch_prctl",
	  .arg = { [0] = { .scnprintf = SCA_X86_ARCH_PRCTL_CODE, /* code */ },
		   [1] = { .scnprintf = SCA_PTR, /* arg2 */ }, }, },
	{ .name	    = "bind",
	  .arg = { [0] = { .scnprintf = SCA_INT, /* fd */ },
		   [1] = { .scnprintf = SCA_SOCKADDR, /* umyaddr */ },
		   [2] = { .scnprintf = SCA_INT, /* addrlen */ }, }, },
	{ .name	    = "bpf",
	  .arg = { [0] = STRARRAY(cmd, bpf_cmd), }, },
	{ .name	    = "brk",	    .hexret = true,
	  .arg = { [0] = { .scnprintf = SCA_PTR, /* brk */ }, }, },
	{ .name     = "clock_gettime",
	  .arg = { [0] = STRARRAY(clk_id, clockid), }, },
	{ .name	    = "clock_nanosleep",
	  .arg = { [2] = { .scnprintf = SCA_TIMESPEC,  /* rqtp */ }, }, },
	{ .name	    = "clone",	    .errpid = true, .nr_args = 5,
	  .arg = { [0] = { .name = "flags",	    .scnprintf = SCA_CLONE_FLAGS, },
		   [1] = { .name = "child_stack",   .scnprintf = SCA_HEX, },
		   [2] = { .name = "parent_tidptr", .scnprintf = SCA_HEX, },
		   [3] = { .name = "child_tidptr",  .scnprintf = SCA_HEX, },
		   [4] = { .name = "tls",	    .scnprintf = SCA_HEX, }, }, },
	{ .name	    = "close",
	  .arg = { [0] = { .scnprintf = SCA_CLOSE_FD, /* fd */ }, }, },
	{ .name	    = "connect",
	  .arg = { [0] = { .scnprintf = SCA_INT, /* fd */ },
		   [1] = { .scnprintf = SCA_SOCKADDR, /* servaddr */ },
		   [2] = { .scnprintf = SCA_INT, /* addrlen */ }, }, },
	{ .name	    = "epoll_ctl",
	  .arg = { [1] = STRARRAY(op, epoll_ctl_ops), }, },
	{ .name	    = "eventfd2",
	  .arg = { [1] = { .scnprintf = SCA_EFD_FLAGS, /* flags */ }, }, },
	{ .name	    = "fchmodat",
	  .arg = { [0] = { .scnprintf = SCA_FDAT, /* fd */ }, }, },
	{ .name	    = "fchownat",
	  .arg = { [0] = { .scnprintf = SCA_FDAT, /* fd */ }, }, },
	{ .name	    = "fcntl",
	  .arg = { [1] = { .scnprintf = SCA_FCNTL_CMD,  /* cmd */
			   .strtoul   = STUL_STRARRAYS,
			   .parm      = &strarrays__fcntl_cmds_arrays,
			   .show_zero = true, },
		   [2] = { .scnprintf =  SCA_FCNTL_ARG, /* arg */ }, }, },
	{ .name	    = "flock",
	  .arg = { [1] = { .scnprintf = SCA_FLOCK, /* cmd */ }, }, },
	{ .name     = "fsconfig",
	  .arg = { [1] = STRARRAY(cmd, fsconfig_cmds), }, },
	{ .name     = "fsmount",
	  .arg = { [1] = STRARRAY_FLAGS(flags, fsmount_flags),
		   [2] = { .scnprintf = SCA_FSMOUNT_ATTR_FLAGS, /* attr_flags */ }, }, },
	{ .name     = "fspick",
	  .arg = { [0] = { .scnprintf = SCA_FDAT,	  /* dfd */ },
		   [1] = { .scnprintf = SCA_FILENAME,	  /* path */ },
		   [2] = { .scnprintf = SCA_FSPICK_FLAGS, /* flags */ }, }, },
	{ .name	    = "fstat", .alias = "newfstat", },
	{ .name	    = "fstatat", .alias = "newfstatat", },
	{ .name	    = "futex",
	  .arg = { [1] = { .scnprintf = SCA_FUTEX_OP, /* op */ },
		   [5] = { .scnprintf = SCA_FUTEX_VAL3, /* val3 */ }, }, },
	{ .name	    = "futimesat",
	  .arg = { [0] = { .scnprintf = SCA_FDAT, /* fd */ }, }, },
	{ .name	    = "getitimer",
	  .arg = { [0] = STRARRAY(which, itimers), }, },
	{ .name	    = "getpid",	    .errpid = true, },
	{ .name	    = "getpgid",    .errpid = true, },
	{ .name	    = "getppid",    .errpid = true, },
	{ .name	    = "getrandom",
	  .arg = { [2] = { .scnprintf = SCA_GETRANDOM_FLAGS, /* flags */ }, }, },
	{ .name	    = "getrlimit",
	  .arg = { [0] = STRARRAY(resource, rlimit_resources), }, },
	{ .name	    = "getsockopt",
	  .arg = { [1] = STRARRAY(level, socket_level), }, },
	{ .name	    = "gettid",	    .errpid = true, },
	{ .name	    = "ioctl",
	  .arg = {
#if defined(__i386__) || defined(__x86_64__)
/*
 * FIXME: Make this available to all arches.
 */
		   [1] = { .scnprintf = SCA_IOCTL_CMD, /* cmd */ },
		   [2] = { .scnprintf = SCA_HEX, /* arg */ }, }, },
#else
		   [2] = { .scnprintf = SCA_HEX, /* arg */ }, }, },
#endif
	{ .name	    = "kcmp",	    .nr_args = 5,
	  .arg = { [0] = { .name = "pid1",	.scnprintf = SCA_PID, },
		   [1] = { .name = "pid2",	.scnprintf = SCA_PID, },
		   [2] = { .name = "type",	.scnprintf = SCA_KCMP_TYPE, },
		   [3] = { .name = "idx1",	.scnprintf = SCA_KCMP_IDX, },
		   [4] = { .name = "idx2",	.scnprintf = SCA_KCMP_IDX, }, }, },
	{ .name	    = "keyctl",
	  .arg = { [0] = STRARRAY(option, keyctl_options), }, },
	{ .name	    = "kill",
	  .arg = { [1] = { .scnprintf = SCA_SIGNUM, /* sig */ }, }, },
	{ .name	    = "linkat",
	  .arg = { [0] = { .scnprintf = SCA_FDAT, /* fd */ }, }, },
	{ .name	    = "lseek",
	  .arg = { [2] = STRARRAY(whence, whences), }, },
	{ .name	    = "lstat", .alias = "newlstat", },
	{ .name     = "madvise",
	  .arg = { [0] = { .scnprintf = SCA_HEX,      /* start */ },
		   [2] = { .scnprintf = SCA_MADV_BHV, /* behavior */ }, }, },
	{ .name	    = "mkdirat",
	  .arg = { [0] = { .scnprintf = SCA_FDAT, /* fd */ }, }, },
	{ .name	    = "mknodat",
	  .arg = { [0] = { .scnprintf = SCA_FDAT, /* fd */ }, }, },
	{ .name	    = "mmap",	    .hexret = true,
/* The standard mmap maps to old_mmap on s390x */
#if defined(__s390x__)
	.alias = "old_mmap",
#endif
	  .arg = { [2] = { .scnprintf = SCA_MMAP_PROT,	/* prot */ },
		   [3] = { .scnprintf = SCA_MMAP_FLAGS,	/* flags */
			   .strtoul   = STUL_STRARRAY_FLAGS,
			   .parm      = &strarray__mmap_flags, },
		   [5] = { .scnprintf = SCA_HEX,	/* offset */ }, }, },
	{ .name	    = "mount",
	  .arg = { [0] = { .scnprintf = SCA_FILENAME, /* dev_name */ },
		   [3] = { .scnprintf = SCA_MOUNT_FLAGS, /* flags */
			   .mask_val  = SCAMV_MOUNT_FLAGS, /* flags */ }, }, },
	{ .name	    = "move_mount",
	  .arg = { [0] = { .scnprintf = SCA_FDAT,	/* from_dfd */ },
		   [1] = { .scnprintf = SCA_FILENAME, /* from_pathname */ },
		   [2] = { .scnprintf = SCA_FDAT,	/* to_dfd */ },
		   [3] = { .scnprintf = SCA_FILENAME, /* to_pathname */ },
		   [4] = { .scnprintf = SCA_MOVE_MOUNT_FLAGS, /* flags */ }, }, },
	{ .name	    = "mprotect",
	  .arg = { [0] = { .scnprintf = SCA_HEX,	/* start */ },
		   [2] = { .scnprintf = SCA_MMAP_PROT,	/* prot */ }, }, },
	{ .name	    = "mq_unlink",
	  .arg = { [0] = { .scnprintf = SCA_FILENAME, /* u_name */ }, }, },
	{ .name	    = "mremap",	    .hexret = true,
	  .arg = { [3] = { .scnprintf = SCA_MREMAP_FLAGS, /* flags */ }, }, },
	{ .name	    = "name_to_handle_at",
	  .arg = { [0] = { .scnprintf = SCA_FDAT, /* dfd */ }, }, },
	{ .name	    = "newfstatat",
	  .arg = { [0] = { .scnprintf = SCA_FDAT, /* dfd */ }, }, },
	{ .name	    = "open",
	  .arg = { [1] = { .scnprintf = SCA_OPEN_FLAGS, /* flags */ }, }, },
	{ .name	    = "open_by_handle_at",
	  .arg = { [0] = { .scnprintf = SCA_FDAT,	/* dfd */ },
		   [2] = { .scnprintf = SCA_OPEN_FLAGS, /* flags */ }, }, },
	{ .name	    = "openat",
	  .arg = { [0] = { .scnprintf = SCA_FDAT,	/* dfd */ },
		   [2] = { .scnprintf = SCA_OPEN_FLAGS, /* flags */ }, }, },
	{ .name	    = "perf_event_open",
	  .arg = { [0] = { .scnprintf = SCA_PERF_ATTR,  /* attr */ },
		   [2] = { .scnprintf = SCA_INT,	/* cpu */ },
		   [3] = { .scnprintf = SCA_FD,		/* group_fd */ },
		   [4] = { .scnprintf = SCA_PERF_FLAGS, /* flags */ }, }, },
	{ .name	    = "pipe2",
	  .arg = { [1] = { .scnprintf = SCA_PIPE_FLAGS, /* flags */ }, }, },
	{ .name	    = "pkey_alloc",
	  .arg = { [1] = { .scnprintf = SCA_PKEY_ALLOC_ACCESS_RIGHTS,	/* access_rights */ }, }, },
	{ .name	    = "pkey_free",
	  .arg = { [0] = { .scnprintf = SCA_INT,	/* key */ }, }, },
	{ .name	    = "pkey_mprotect",
	  .arg = { [0] = { .scnprintf = SCA_HEX,	/* start */ },
		   [2] = { .scnprintf = SCA_MMAP_PROT,	/* prot */ },
		   [3] = { .scnprintf = SCA_INT,	/* pkey */ }, }, },
	{ .name	    = "poll", .timeout = true, },
	{ .name	    = "ppoll", .timeout = true, },
	{ .name	    = "prctl",
	  .arg = { [0] = { .scnprintf = SCA_PRCTL_OPTION, /* option */
			   .strtoul   = STUL_STRARRAY,
			   .parm      = &strarray__prctl_options, },
		   [1] = { .scnprintf = SCA_PRCTL_ARG2, /* arg2 */ },
		   [2] = { .scnprintf = SCA_PRCTL_ARG3, /* arg3 */ }, }, },
	{ .name	    = "pread", .alias = "pread64", },
	{ .name	    = "preadv", .alias = "pread", },
	{ .name	    = "prlimit64",
	  .arg = { [1] = STRARRAY(resource, rlimit_resources), }, },
	{ .name	    = "pwrite", .alias = "pwrite64", },
	{ .name	    = "readlinkat",
	  .arg = { [0] = { .scnprintf = SCA_FDAT, /* dfd */ }, }, },
	{ .name	    = "recvfrom",
	  .arg = { [3] = { .scnprintf = SCA_MSG_FLAGS, /* flags */ }, }, },
	{ .name	    = "recvmmsg",
	  .arg = { [3] = { .scnprintf = SCA_MSG_FLAGS, /* flags */ }, }, },
	{ .name	    = "recvmsg",
	  .arg = { [2] = { .scnprintf = SCA_MSG_FLAGS, /* flags */ }, }, },
	{ .name	    = "renameat",
	  .arg = { [0] = { .scnprintf = SCA_FDAT, /* olddirfd */ },
		   [2] = { .scnprintf = SCA_FDAT, /* newdirfd */ }, }, },
	{ .name	    = "renameat2",
	  .arg = { [0] = { .scnprintf = SCA_FDAT, /* olddirfd */ },
		   [2] = { .scnprintf = SCA_FDAT, /* newdirfd */ },
		   [4] = { .scnprintf = SCA_RENAMEAT2_FLAGS, /* flags */ }, }, },
	{ .name	    = "rt_sigaction",
	  .arg = { [0] = { .scnprintf = SCA_SIGNUM, /* sig */ }, }, },
	{ .name	    = "rt_sigprocmask",
	  .arg = { [0] = STRARRAY(how, sighow), }, },
	{ .name	    = "rt_sigqueueinfo",
	  .arg = { [1] = { .scnprintf = SCA_SIGNUM, /* sig */ }, }, },
	{ .name	    = "rt_tgsigqueueinfo",
	  .arg = { [2] = { .scnprintf = SCA_SIGNUM, /* sig */ }, }, },
	{ .name	    = "sched_setscheduler",
	  .arg = { [1] = { .scnprintf = SCA_SCHED_POLICY, /* policy */ }, }, },
	{ .name	    = "seccomp",
	  .arg = { [0] = { .scnprintf = SCA_SECCOMP_OP,	   /* op */ },
		   [1] = { .scnprintf = SCA_SECCOMP_FLAGS, /* flags */ }, }, },
	{ .name	    = "select", .timeout = true, },
	{ .name	    = "sendfile", .alias = "sendfile64", },
	{ .name	    = "sendmmsg",
	  .arg = { [3] = { .scnprintf = SCA_MSG_FLAGS, /* flags */ }, }, },
	{ .name	    = "sendmsg",
	  .arg = { [2] = { .scnprintf = SCA_MSG_FLAGS, /* flags */ }, }, },
	{ .name	    = "sendto",
	  .arg = { [3] = { .scnprintf = SCA_MSG_FLAGS, /* flags */ },
		   [4] = { .scnprintf = SCA_SOCKADDR, /* addr */ }, }, },
	{ .name	    = "set_tid_address", .errpid = true, },
	{ .name	    = "setitimer",
	  .arg = { [0] = STRARRAY(which, itimers), }, },
	{ .name	    = "setrlimit",
	  .arg = { [0] = STRARRAY(resource, rlimit_resources), }, },
	{ .name	    = "setsockopt",
	  .arg = { [1] = STRARRAY(level, socket_level), }, },
	{ .name	    = "socket",
	  .arg = { [0] = STRARRAY(family, socket_families),
		   [1] = { .scnprintf = SCA_SK_TYPE, /* type */ },
		   [2] = { .scnprintf = SCA_SK_PROTO, /* protocol */ }, }, },
	{ .name	    = "socketpair",
	  .arg = { [0] = STRARRAY(family, socket_families),
		   [1] = { .scnprintf = SCA_SK_TYPE, /* type */ },
		   [2] = { .scnprintf = SCA_SK_PROTO, /* protocol */ }, }, },
	{ .name	    = "stat", .alias = "newstat", },
	{ .name	    = "statx",
	  .arg = { [0] = { .scnprintf = SCA_FDAT,	 /* fdat */ },
		   [2] = { .scnprintf = SCA_STATX_FLAGS, /* flags */ } ,
		   [3] = { .scnprintf = SCA_STATX_MASK,	 /* mask */ }, }, },
	{ .name	    = "swapoff",
	  .arg = { [0] = { .scnprintf = SCA_FILENAME, /* specialfile */ }, }, },
	{ .name	    = "swapon",
	  .arg = { [0] = { .scnprintf = SCA_FILENAME, /* specialfile */ }, }, },
	{ .name	    = "symlinkat",
	  .arg = { [0] = { .scnprintf = SCA_FDAT, /* dfd */ }, }, },
	{ .name	    = "sync_file_range",
	  .arg = { [3] = { .scnprintf = SCA_SYNC_FILE_RANGE_FLAGS, /* flags */ }, }, },
	{ .name	    = "tgkill",
	  .arg = { [2] = { .scnprintf = SCA_SIGNUM, /* sig */ }, }, },
	{ .name	    = "tkill",
	  .arg = { [1] = { .scnprintf = SCA_SIGNUM, /* sig */ }, }, },
	{ .name     = "umount2", .alias = "umount",
	  .arg = { [0] = { .scnprintf = SCA_FILENAME, /* name */ }, }, },
	{ .name	    = "uname", .alias = "newuname", },
	{ .name	    = "unlinkat",
	  .arg = { [0] = { .scnprintf = SCA_FDAT, /* dfd */ }, }, },
	{ .name	    = "utimensat",
	  .arg = { [0] = { .scnprintf = SCA_FDAT, /* dirfd */ }, }, },
	{ .name	    = "wait4",	    .errpid = true,
	  .arg = { [2] = { .scnprintf = SCA_WAITID_OPTIONS, /* options */ }, }, },
	{ .name	    = "waitid",	    .errpid = true,
	  .arg = { [3] = { .scnprintf = SCA_WAITID_OPTIONS, /* options */ }, }, },
};

static int syscall_fmt__cmp(const void *name, const void *fmtp)
{
	const struct syscall_fmt *fmt = fmtp;
	return strcmp(name, fmt->name);
}

static const struct syscall_fmt *__syscall_fmt__find(const struct syscall_fmt *fmts,
						     const int nmemb,
						     const char *name)
{
	return bsearch(name, fmts, nmemb, sizeof(struct syscall_fmt), syscall_fmt__cmp);
}

static const struct syscall_fmt *syscall_fmt__find(const char *name)
{
	const int nmemb = ARRAY_SIZE(syscall_fmts);
	return __syscall_fmt__find(syscall_fmts, nmemb, name);
}

static const struct syscall_fmt *__syscall_fmt__find_by_alias(const struct syscall_fmt *fmts,
							      const int nmemb, const char *alias)
{
	int i;

	for (i = 0; i < nmemb; ++i) {
		if (fmts[i].alias && strcmp(fmts[i].alias, alias) == 0)
			return &fmts[i];
	}

	return NULL;
}

static const struct syscall_fmt *syscall_fmt__find_by_alias(const char *alias)
{
	const int nmemb = ARRAY_SIZE(syscall_fmts);
	return __syscall_fmt__find_by_alias(syscall_fmts, nmemb, alias);
}

/*
 * is_exit: is this "exit" or "exit_group"?
 * is_open: is this "open" or "openat"? To associate the fd returned in sys_exit with the pathname in sys_enter.
 * args_size: sum of the sizes of the syscall arguments, anything after that is augmented stuff: pathname for openat, etc.
 * nonexistent: Just a hole in the syscall table, syscall id not allocated
 */
struct syscall {
	struct tep_event    *tp_format;
	int		    nr_args;
	int		    args_size;
	struct {
		struct bpf_program *sys_enter,
				   *sys_exit;
	}		    bpf_prog;
	bool		    is_exit;
	bool		    is_open;
	bool		    nonexistent;
	struct tep_format_field *args;
	const char	    *name;
	const struct syscall_fmt  *fmt;
	struct syscall_arg_fmt *arg_fmt;
};

/*
<<<<<<< HEAD
 * Must match what is in the BPF program:
 *
 * tools/perf/examples/bpf/augmented_raw_syscalls.c
 */
struct bpf_map_syscall_entry {
	bool	enabled;
	u16	string_args_len[RAW_SYSCALL_ARGS_NUM];
};

/*
=======
>>>>>>> 98817289
 * We need to have this 'calculated' boolean because in some cases we really
 * don't know what is the duration of a syscall, for instance, when we start
 * a session and some threads are waiting for a syscall to finish, say 'poll',
 * in which case all we can do is to print "( ? ) for duration and for the
 * start timestamp.
 */
static size_t fprintf_duration(unsigned long t, bool calculated, FILE *fp)
{
	double duration = (double)t / NSEC_PER_MSEC;
	size_t printed = fprintf(fp, "(");

	if (!calculated)
		printed += fprintf(fp, "         ");
	else if (duration >= 1.0)
		printed += color_fprintf(fp, PERF_COLOR_RED, "%6.3f ms", duration);
	else if (duration >= 0.01)
		printed += color_fprintf(fp, PERF_COLOR_YELLOW, "%6.3f ms", duration);
	else
		printed += color_fprintf(fp, PERF_COLOR_NORMAL, "%6.3f ms", duration);
	return printed + fprintf(fp, "): ");
}

/**
 * filename.ptr: The filename char pointer that will be vfs_getname'd
 * filename.entry_str_pos: Where to insert the string translated from
 *                         filename.ptr by the vfs_getname tracepoint/kprobe.
 * ret_scnprintf: syscall args may set this to a different syscall return
 *                formatter, for instance, fcntl may return fds, file flags, etc.
 */
struct thread_trace {
	u64		  entry_time;
	bool		  entry_pending;
	unsigned long	  nr_events;
	unsigned long	  pfmaj, pfmin;
	char		  *entry_str;
	double		  runtime_ms;
	size_t		  (*ret_scnprintf)(char *bf, size_t size, struct syscall_arg *arg);
        struct {
		unsigned long ptr;
		short int     entry_str_pos;
		bool	      pending_open;
		unsigned int  namelen;
		char	      *name;
	} filename;
	struct {
		int	      max;
		struct file   *table;
	} files;

	struct intlist *syscall_stats;
};

static struct thread_trace *thread_trace__new(void)
{
	struct thread_trace *ttrace =  zalloc(sizeof(struct thread_trace));

	if (ttrace) {
		ttrace->files.max = -1;
		ttrace->syscall_stats = intlist__new(NULL);
	}

	return ttrace;
}

static void thread_trace__free_files(struct thread_trace *ttrace);

static void thread_trace__delete(void *pttrace)
{
	struct thread_trace *ttrace = pttrace;

	if (!ttrace)
		return;

	intlist__delete(ttrace->syscall_stats);
	ttrace->syscall_stats = NULL;
	thread_trace__free_files(ttrace);
	zfree(&ttrace->entry_str);
	free(ttrace);
}

static struct thread_trace *thread__trace(struct thread *thread, FILE *fp)
{
	struct thread_trace *ttrace;

	if (thread == NULL)
		goto fail;

	if (thread__priv(thread) == NULL)
		thread__set_priv(thread, thread_trace__new());

	if (thread__priv(thread) == NULL)
		goto fail;

	ttrace = thread__priv(thread);
	++ttrace->nr_events;

	return ttrace;
fail:
	color_fprintf(fp, PERF_COLOR_RED,
		      "WARNING: not enough memory, dropping samples!\n");
	return NULL;
}


void syscall_arg__set_ret_scnprintf(struct syscall_arg *arg,
				    size_t (*ret_scnprintf)(char *bf, size_t size, struct syscall_arg *arg))
{
	struct thread_trace *ttrace = thread__priv(arg->thread);

	ttrace->ret_scnprintf = ret_scnprintf;
}

#define TRACE_PFMAJ		(1 << 0)
#define TRACE_PFMIN		(1 << 1)

static const size_t trace__entry_str_size = 2048;

static void thread_trace__free_files(struct thread_trace *ttrace)
{
	for (int i = 0; i < ttrace->files.max; ++i) {
		struct file *file = ttrace->files.table + i;
		zfree(&file->pathname);
	}

	zfree(&ttrace->files.table);
	ttrace->files.max  = -1;
}

static struct file *thread_trace__files_entry(struct thread_trace *ttrace, int fd)
{
	if (fd < 0)
		return NULL;

	if (fd > ttrace->files.max) {
		struct file *nfiles = realloc(ttrace->files.table, (fd + 1) * sizeof(struct file));

		if (nfiles == NULL)
			return NULL;

		if (ttrace->files.max != -1) {
			memset(nfiles + ttrace->files.max + 1, 0,
			       (fd - ttrace->files.max) * sizeof(struct file));
		} else {
			memset(nfiles, 0, (fd + 1) * sizeof(struct file));
		}

		ttrace->files.table = nfiles;
		ttrace->files.max   = fd;
	}

	return ttrace->files.table + fd;
}

struct file *thread__files_entry(struct thread *thread, int fd)
{
	return thread_trace__files_entry(thread__priv(thread), fd);
}

static int trace__set_fd_pathname(struct thread *thread, int fd, const char *pathname)
{
	struct thread_trace *ttrace = thread__priv(thread);
	struct file *file = thread_trace__files_entry(ttrace, fd);

	if (file != NULL) {
		struct stat st;
		if (stat(pathname, &st) == 0)
			file->dev_maj = major(st.st_rdev);
		file->pathname = strdup(pathname);
		if (file->pathname)
			return 0;
	}

	return -1;
}

static int thread__read_fd_path(struct thread *thread, int fd)
{
	char linkname[PATH_MAX], pathname[PATH_MAX];
	struct stat st;
	int ret;

	if (thread__pid(thread) == thread__tid(thread)) {
		scnprintf(linkname, sizeof(linkname),
			  "/proc/%d/fd/%d", thread__pid(thread), fd);
	} else {
		scnprintf(linkname, sizeof(linkname),
			  "/proc/%d/task/%d/fd/%d",
			  thread__pid(thread), thread__tid(thread), fd);
	}

	if (lstat(linkname, &st) < 0 || st.st_size + 1 > (off_t)sizeof(pathname))
		return -1;

	ret = readlink(linkname, pathname, sizeof(pathname));

	if (ret < 0 || ret > st.st_size)
		return -1;

	pathname[ret] = '\0';
	return trace__set_fd_pathname(thread, fd, pathname);
}

static const char *thread__fd_path(struct thread *thread, int fd,
				   struct trace *trace)
{
	struct thread_trace *ttrace = thread__priv(thread);

	if (ttrace == NULL || trace->fd_path_disabled)
		return NULL;

	if (fd < 0)
		return NULL;

	if ((fd > ttrace->files.max || ttrace->files.table[fd].pathname == NULL)) {
		if (!trace->live)
			return NULL;
		++trace->stats.proc_getname;
		if (thread__read_fd_path(thread, fd))
			return NULL;
	}

	return ttrace->files.table[fd].pathname;
}

size_t syscall_arg__scnprintf_fd(char *bf, size_t size, struct syscall_arg *arg)
{
	int fd = arg->val;
	size_t printed = scnprintf(bf, size, "%d", fd);
	const char *path = thread__fd_path(arg->thread, fd, arg->trace);

	if (path)
		printed += scnprintf(bf + printed, size - printed, "<%s>", path);

	return printed;
}

size_t pid__scnprintf_fd(struct trace *trace, pid_t pid, int fd, char *bf, size_t size)
{
        size_t printed = scnprintf(bf, size, "%d", fd);
	struct thread *thread = machine__find_thread(trace->host, pid, pid);

	if (thread) {
		const char *path = thread__fd_path(thread, fd, trace);

		if (path)
			printed += scnprintf(bf + printed, size - printed, "<%s>", path);

		thread__put(thread);
	}

        return printed;
}

static size_t syscall_arg__scnprintf_close_fd(char *bf, size_t size,
					      struct syscall_arg *arg)
{
	int fd = arg->val;
	size_t printed = syscall_arg__scnprintf_fd(bf, size, arg);
	struct thread_trace *ttrace = thread__priv(arg->thread);

	if (ttrace && fd >= 0 && fd <= ttrace->files.max)
		zfree(&ttrace->files.table[fd].pathname);

	return printed;
}

static void thread__set_filename_pos(struct thread *thread, const char *bf,
				     unsigned long ptr)
{
	struct thread_trace *ttrace = thread__priv(thread);

	ttrace->filename.ptr = ptr;
	ttrace->filename.entry_str_pos = bf - ttrace->entry_str;
}

static size_t syscall_arg__scnprintf_augmented_string(struct syscall_arg *arg, char *bf, size_t size)
{
	struct augmented_arg *augmented_arg = arg->augmented.args;
	size_t printed = scnprintf(bf, size, "\"%.*s\"", augmented_arg->size, augmented_arg->value);
	/*
	 * So that the next arg with a payload can consume its augmented arg, i.e. for rename* syscalls
	 * we would have two strings, each prefixed by its size.
	 */
	int consumed = sizeof(*augmented_arg) + augmented_arg->size;

	arg->augmented.args = ((void *)arg->augmented.args) + consumed;
	arg->augmented.size -= consumed;

	return printed;
}

static size_t syscall_arg__scnprintf_filename(char *bf, size_t size,
					      struct syscall_arg *arg)
{
	unsigned long ptr = arg->val;

	if (arg->augmented.args)
		return syscall_arg__scnprintf_augmented_string(arg, bf, size);

	if (!arg->trace->vfs_getname)
		return scnprintf(bf, size, "%#x", ptr);

	thread__set_filename_pos(arg->thread, bf, ptr);
	return 0;
}

static bool trace__filter_duration(struct trace *trace, double t)
{
	return t < (trace->duration_filter * NSEC_PER_MSEC);
}

static size_t __trace__fprintf_tstamp(struct trace *trace, u64 tstamp, FILE *fp)
{
	double ts = (double)(tstamp - trace->base_time) / NSEC_PER_MSEC;

	return fprintf(fp, "%10.3f ", ts);
}

/*
 * We're handling tstamp=0 as an undefined tstamp, i.e. like when we are
 * using ttrace->entry_time for a thread that receives a sys_exit without
 * first having received a sys_enter ("poll" issued before tracing session
 * starts, lost sys_enter exit due to ring buffer overflow).
 */
static size_t trace__fprintf_tstamp(struct trace *trace, u64 tstamp, FILE *fp)
{
	if (tstamp > 0)
		return __trace__fprintf_tstamp(trace, tstamp, fp);

	return fprintf(fp, "         ? ");
}

static pid_t workload_pid = -1;
static volatile sig_atomic_t done = false;
static volatile sig_atomic_t interrupted = false;

static void sighandler_interrupt(int sig __maybe_unused)
{
	done = interrupted = true;
}

static void sighandler_chld(int sig __maybe_unused, siginfo_t *info,
			    void *context __maybe_unused)
{
	if (info->si_pid == workload_pid)
		done = true;
}

static size_t trace__fprintf_comm_tid(struct trace *trace, struct thread *thread, FILE *fp)
{
	size_t printed = 0;

	if (trace->multiple_threads) {
		if (trace->show_comm)
			printed += fprintf(fp, "%.14s/", thread__comm_str(thread));
		printed += fprintf(fp, "%d ", thread__tid(thread));
	}

	return printed;
}

static size_t trace__fprintf_entry_head(struct trace *trace, struct thread *thread,
					u64 duration, bool duration_calculated, u64 tstamp, FILE *fp)
{
	size_t printed = 0;

	if (trace->show_tstamp)
		printed = trace__fprintf_tstamp(trace, tstamp, fp);
	if (trace->show_duration)
		printed += fprintf_duration(duration, duration_calculated, fp);
	return printed + trace__fprintf_comm_tid(trace, thread, fp);
}

static int trace__process_event(struct trace *trace, struct machine *machine,
				union perf_event *event, struct perf_sample *sample)
{
	int ret = 0;

	switch (event->header.type) {
	case PERF_RECORD_LOST:
		color_fprintf(trace->output, PERF_COLOR_RED,
			      "LOST %" PRIu64 " events!\n", event->lost.lost);
		ret = machine__process_lost_event(machine, event, sample);
		break;
	default:
		ret = machine__process_event(machine, event, sample);
		break;
	}

	return ret;
}

static int trace__tool_process(struct perf_tool *tool,
			       union perf_event *event,
			       struct perf_sample *sample,
			       struct machine *machine)
{
	struct trace *trace = container_of(tool, struct trace, tool);
	return trace__process_event(trace, machine, event, sample);
}

static char *trace__machine__resolve_kernel_addr(void *vmachine, unsigned long long *addrp, char **modp)
{
	struct machine *machine = vmachine;

	if (machine->kptr_restrict_warned)
		return NULL;

	if (symbol_conf.kptr_restrict) {
		pr_warning("Kernel address maps (/proc/{kallsyms,modules}) are restricted.\n\n"
			   "Check /proc/sys/kernel/kptr_restrict and /proc/sys/kernel/perf_event_paranoid.\n\n"
			   "Kernel samples will not be resolved.\n");
		machine->kptr_restrict_warned = true;
		return NULL;
	}

	return machine__resolve_kernel_addr(vmachine, addrp, modp);
}

static int trace__symbols_init(struct trace *trace, struct evlist *evlist)
{
	int err = symbol__init(NULL);

	if (err)
		return err;

	trace->host = machine__new_host();
	if (trace->host == NULL)
		return -ENOMEM;

	thread__set_priv_destructor(thread_trace__delete);

	err = trace_event__register_resolver(trace->host, trace__machine__resolve_kernel_addr);
	if (err < 0)
		goto out;

	err = __machine__synthesize_threads(trace->host, &trace->tool, &trace->opts.target,
					    evlist->core.threads, trace__tool_process,
					    true, false, 1);
out:
	if (err)
		symbol__exit();

	return err;
}

static void trace__symbols__exit(struct trace *trace)
{
	machine__exit(trace->host);
	trace->host = NULL;

	symbol__exit();
}

static int syscall__alloc_arg_fmts(struct syscall *sc, int nr_args)
{
	int idx;

	if (nr_args == RAW_SYSCALL_ARGS_NUM && sc->fmt && sc->fmt->nr_args != 0)
		nr_args = sc->fmt->nr_args;

	sc->arg_fmt = calloc(nr_args, sizeof(*sc->arg_fmt));
	if (sc->arg_fmt == NULL)
		return -1;

	for (idx = 0; idx < nr_args; ++idx) {
		if (sc->fmt)
			sc->arg_fmt[idx] = sc->fmt->arg[idx];
	}

	sc->nr_args = nr_args;
	return 0;
}

static const struct syscall_arg_fmt syscall_arg_fmts__by_name[] = {
	{ .name = "msr",	.scnprintf = SCA_X86_MSR,	  .strtoul = STUL_X86_MSR,	   },
	{ .name = "vector",	.scnprintf = SCA_X86_IRQ_VECTORS, .strtoul = STUL_X86_IRQ_VECTORS, },
};

static int syscall_arg_fmt__cmp(const void *name, const void *fmtp)
{
       const struct syscall_arg_fmt *fmt = fmtp;
       return strcmp(name, fmt->name);
}

static const struct syscall_arg_fmt *
__syscall_arg_fmt__find_by_name(const struct syscall_arg_fmt *fmts, const int nmemb,
				const char *name)
{
       return bsearch(name, fmts, nmemb, sizeof(struct syscall_arg_fmt), syscall_arg_fmt__cmp);
}

static const struct syscall_arg_fmt *syscall_arg_fmt__find_by_name(const char *name)
{
       const int nmemb = ARRAY_SIZE(syscall_arg_fmts__by_name);
       return __syscall_arg_fmt__find_by_name(syscall_arg_fmts__by_name, nmemb, name);
}

static struct tep_format_field *
syscall_arg_fmt__init_array(struct syscall_arg_fmt *arg, struct tep_format_field *field)
{
	struct tep_format_field *last_field = NULL;
	int len;

	for (; field; field = field->next, ++arg) {
		last_field = field;

		if (arg->scnprintf)
			continue;

		len = strlen(field->name);

		if (strcmp(field->type, "const char *") == 0 &&
		    ((len >= 4 && strcmp(field->name + len - 4, "name") == 0) ||
		     strstr(field->name, "path") != NULL))
			arg->scnprintf = SCA_FILENAME;
		else if ((field->flags & TEP_FIELD_IS_POINTER) || strstr(field->name, "addr"))
			arg->scnprintf = SCA_PTR;
		else if (strcmp(field->type, "pid_t") == 0)
			arg->scnprintf = SCA_PID;
		else if (strcmp(field->type, "umode_t") == 0)
			arg->scnprintf = SCA_MODE_T;
		else if ((field->flags & TEP_FIELD_IS_ARRAY) && strstr(field->type, "char")) {
			arg->scnprintf = SCA_CHAR_ARRAY;
			arg->nr_entries = field->arraylen;
		} else if ((strcmp(field->type, "int") == 0 ||
			  strcmp(field->type, "unsigned int") == 0 ||
			  strcmp(field->type, "long") == 0) &&
			 len >= 2 && strcmp(field->name + len - 2, "fd") == 0) {
			/*
			 * /sys/kernel/tracing/events/syscalls/sys_enter*
			 * grep -E 'field:.*fd;' .../format|sed -r 's/.*field:([a-z ]+) [a-z_]*fd.+/\1/g'|sort|uniq -c
			 * 65 int
			 * 23 unsigned int
			 * 7 unsigned long
			 */
			arg->scnprintf = SCA_FD;
		} else {
			const struct syscall_arg_fmt *fmt =
				syscall_arg_fmt__find_by_name(field->name);

			if (fmt) {
				arg->scnprintf = fmt->scnprintf;
				arg->strtoul   = fmt->strtoul;
			}
		}
	}

	return last_field;
}

static int syscall__set_arg_fmts(struct syscall *sc)
{
	struct tep_format_field *last_field = syscall_arg_fmt__init_array(sc->arg_fmt, sc->args);

	if (last_field)
		sc->args_size = last_field->offset + last_field->size;

	return 0;
}

static int trace__read_syscall_info(struct trace *trace, int id)
{
	char tp_name[128];
	struct syscall *sc;
	const char *name = syscalltbl__name(trace->sctbl, id);

#ifdef HAVE_SYSCALL_TABLE_SUPPORT
	if (trace->syscalls.table == NULL) {
		trace->syscalls.table = calloc(trace->sctbl->syscalls.max_id + 1, sizeof(*sc));
		if (trace->syscalls.table == NULL)
			return -ENOMEM;
	}
#else
	if (id > trace->sctbl->syscalls.max_id || (id == 0 && trace->syscalls.table == NULL)) {
		// When using libaudit we don't know beforehand what is the max syscall id
		struct syscall *table = realloc(trace->syscalls.table, (id + 1) * sizeof(*sc));

		if (table == NULL)
			return -ENOMEM;

		// Need to memset from offset 0 and +1 members if brand new
		if (trace->syscalls.table == NULL)
			memset(table, 0, (id + 1) * sizeof(*sc));
		else
			memset(table + trace->sctbl->syscalls.max_id + 1, 0, (id - trace->sctbl->syscalls.max_id) * sizeof(*sc));

		trace->syscalls.table	      = table;
		trace->sctbl->syscalls.max_id = id;
	}
#endif
	sc = trace->syscalls.table + id;
	if (sc->nonexistent)
		return -EEXIST;

	if (name == NULL) {
		sc->nonexistent = true;
		return -EEXIST;
	}

	sc->name = name;
	sc->fmt  = syscall_fmt__find(sc->name);

	snprintf(tp_name, sizeof(tp_name), "sys_enter_%s", sc->name);
	sc->tp_format = trace_event__tp_format("syscalls", tp_name);

	if (IS_ERR(sc->tp_format) && sc->fmt && sc->fmt->alias) {
		snprintf(tp_name, sizeof(tp_name), "sys_enter_%s", sc->fmt->alias);
		sc->tp_format = trace_event__tp_format("syscalls", tp_name);
	}

	/*
	 * Fails to read trace point format via sysfs node, so the trace point
	 * doesn't exist.  Set the 'nonexistent' flag as true.
	 */
	if (IS_ERR(sc->tp_format)) {
		sc->nonexistent = true;
		return PTR_ERR(sc->tp_format);
	}

	if (syscall__alloc_arg_fmts(sc, IS_ERR(sc->tp_format) ?
					RAW_SYSCALL_ARGS_NUM : sc->tp_format->format.nr_fields))
		return -ENOMEM;

	sc->args = sc->tp_format->format.fields;
	/*
	 * We need to check and discard the first variable '__syscall_nr'
	 * or 'nr' that mean the syscall number. It is needless here.
	 * So drop '__syscall_nr' or 'nr' field but does not exist on older kernels.
	 */
	if (sc->args && (!strcmp(sc->args->name, "__syscall_nr") || !strcmp(sc->args->name, "nr"))) {
		sc->args = sc->args->next;
		--sc->nr_args;
	}

	sc->is_exit = !strcmp(name, "exit_group") || !strcmp(name, "exit");
	sc->is_open = !strcmp(name, "open") || !strcmp(name, "openat");

	return syscall__set_arg_fmts(sc);
}

static int evsel__init_tp_arg_scnprintf(struct evsel *evsel)
{
	struct syscall_arg_fmt *fmt = evsel__syscall_arg_fmt(evsel);

	if (fmt != NULL) {
		syscall_arg_fmt__init_array(fmt, evsel->tp_format->format.fields);
		return 0;
	}

	return -ENOMEM;
}

static int intcmp(const void *a, const void *b)
{
	const int *one = a, *another = b;

	return *one - *another;
}

static int trace__validate_ev_qualifier(struct trace *trace)
{
	int err = 0;
	bool printed_invalid_prefix = false;
	struct str_node *pos;
	size_t nr_used = 0, nr_allocated = strlist__nr_entries(trace->ev_qualifier);

	trace->ev_qualifier_ids.entries = malloc(nr_allocated *
						 sizeof(trace->ev_qualifier_ids.entries[0]));

	if (trace->ev_qualifier_ids.entries == NULL) {
		fputs("Error:\tNot enough memory for allocating events qualifier ids\n",
		       trace->output);
		err = -EINVAL;
		goto out;
	}

	strlist__for_each_entry(pos, trace->ev_qualifier) {
		const char *sc = pos->s;
		int id = syscalltbl__id(trace->sctbl, sc), match_next = -1;

		if (id < 0) {
			id = syscalltbl__strglobmatch_first(trace->sctbl, sc, &match_next);
			if (id >= 0)
				goto matches;

			if (!printed_invalid_prefix) {
				pr_debug("Skipping unknown syscalls: ");
				printed_invalid_prefix = true;
			} else {
				pr_debug(", ");
			}

			pr_debug("%s", sc);
			continue;
		}
matches:
		trace->ev_qualifier_ids.entries[nr_used++] = id;
		if (match_next == -1)
			continue;

		while (1) {
			id = syscalltbl__strglobmatch_next(trace->sctbl, sc, &match_next);
			if (id < 0)
				break;
			if (nr_allocated == nr_used) {
				void *entries;

				nr_allocated += 8;
				entries = realloc(trace->ev_qualifier_ids.entries,
						  nr_allocated * sizeof(trace->ev_qualifier_ids.entries[0]));
				if (entries == NULL) {
					err = -ENOMEM;
					fputs("\nError:\t Not enough memory for parsing\n", trace->output);
					goto out_free;
				}
				trace->ev_qualifier_ids.entries = entries;
			}
			trace->ev_qualifier_ids.entries[nr_used++] = id;
		}
	}

	trace->ev_qualifier_ids.nr = nr_used;
	qsort(trace->ev_qualifier_ids.entries, nr_used, sizeof(int), intcmp);
out:
	if (printed_invalid_prefix)
		pr_debug("\n");
	return err;
out_free:
	zfree(&trace->ev_qualifier_ids.entries);
	trace->ev_qualifier_ids.nr = 0;
	goto out;
}

static __maybe_unused bool trace__syscall_enabled(struct trace *trace, int id)
{
	bool in_ev_qualifier;

	if (trace->ev_qualifier_ids.nr == 0)
		return true;

	in_ev_qualifier = bsearch(&id, trace->ev_qualifier_ids.entries,
				  trace->ev_qualifier_ids.nr, sizeof(int), intcmp) != NULL;

	if (in_ev_qualifier)
	       return !trace->not_ev_qualifier;

	return trace->not_ev_qualifier;
}

/*
 * args is to be interpreted as a series of longs but we need to handle
 * 8-byte unaligned accesses. args points to raw_data within the event
 * and raw_data is guaranteed to be 8-byte unaligned because it is
 * preceded by raw_size which is a u32. So we need to copy args to a temp
 * variable to read it. Most notably this avoids extended load instructions
 * on unaligned addresses
 */
unsigned long syscall_arg__val(struct syscall_arg *arg, u8 idx)
{
	unsigned long val;
	unsigned char *p = arg->args + sizeof(unsigned long) * idx;

	memcpy(&val, p, sizeof(val));
	return val;
}

static size_t syscall__scnprintf_name(struct syscall *sc, char *bf, size_t size,
				      struct syscall_arg *arg)
{
	if (sc->arg_fmt && sc->arg_fmt[arg->idx].name)
		return scnprintf(bf, size, "%s: ", sc->arg_fmt[arg->idx].name);

	return scnprintf(bf, size, "arg%d: ", arg->idx);
}

/*
 * Check if the value is in fact zero, i.e. mask whatever needs masking, such
 * as mount 'flags' argument that needs ignoring some magic flag, see comment
 * in tools/perf/trace/beauty/mount_flags.c
 */
static unsigned long syscall_arg_fmt__mask_val(struct syscall_arg_fmt *fmt, struct syscall_arg *arg, unsigned long val)
{
	if (fmt && fmt->mask_val)
		return fmt->mask_val(arg, val);

	return val;
}

static size_t syscall_arg_fmt__scnprintf_val(struct syscall_arg_fmt *fmt, char *bf, size_t size,
					     struct syscall_arg *arg, unsigned long val)
{
	if (fmt && fmt->scnprintf) {
		arg->val = val;
		if (fmt->parm)
			arg->parm = fmt->parm;
		return fmt->scnprintf(bf, size, arg);
	}
	return scnprintf(bf, size, "%ld", val);
}

static size_t syscall__scnprintf_args(struct syscall *sc, char *bf, size_t size,
				      unsigned char *args, void *augmented_args, int augmented_args_size,
				      struct trace *trace, struct thread *thread)
{
	size_t printed = 0;
	unsigned long val;
	u8 bit = 1;
	struct syscall_arg arg = {
		.args	= args,
		.augmented = {
			.size = augmented_args_size,
			.args = augmented_args,
		},
		.idx	= 0,
		.mask	= 0,
		.trace  = trace,
		.thread = thread,
		.show_string_prefix = trace->show_string_prefix,
	};
	struct thread_trace *ttrace = thread__priv(thread);

	/*
	 * Things like fcntl will set this in its 'cmd' formatter to pick the
	 * right formatter for the return value (an fd? file flags?), which is
	 * not needed for syscalls that always return a given type, say an fd.
	 */
	ttrace->ret_scnprintf = NULL;

	if (sc->args != NULL) {
		struct tep_format_field *field;

		for (field = sc->args; field;
		     field = field->next, ++arg.idx, bit <<= 1) {
			if (arg.mask & bit)
				continue;

			arg.fmt = &sc->arg_fmt[arg.idx];
			val = syscall_arg__val(&arg, arg.idx);
			/*
			 * Some syscall args need some mask, most don't and
			 * return val untouched.
			 */
			val = syscall_arg_fmt__mask_val(&sc->arg_fmt[arg.idx], &arg, val);

			/*
 			 * Suppress this argument if its value is zero and
 			 * and we don't have a string associated in an
 			 * strarray for it.
 			 */
			if (val == 0 &&
			    !trace->show_zeros &&
			    !(sc->arg_fmt &&
			      (sc->arg_fmt[arg.idx].show_zero ||
			       sc->arg_fmt[arg.idx].scnprintf == SCA_STRARRAY ||
			       sc->arg_fmt[arg.idx].scnprintf == SCA_STRARRAYS) &&
			      sc->arg_fmt[arg.idx].parm))
				continue;

			printed += scnprintf(bf + printed, size - printed, "%s", printed ? ", " : "");

			if (trace->show_arg_names)
				printed += scnprintf(bf + printed, size - printed, "%s: ", field->name);

			printed += syscall_arg_fmt__scnprintf_val(&sc->arg_fmt[arg.idx],
								  bf + printed, size - printed, &arg, val);
		}
	} else if (IS_ERR(sc->tp_format)) {
		/*
		 * If we managed to read the tracepoint /format file, then we
		 * may end up not having any args, like with gettid(), so only
		 * print the raw args when we didn't manage to read it.
		 */
		while (arg.idx < sc->nr_args) {
			if (arg.mask & bit)
				goto next_arg;
			val = syscall_arg__val(&arg, arg.idx);
			if (printed)
				printed += scnprintf(bf + printed, size - printed, ", ");
			printed += syscall__scnprintf_name(sc, bf + printed, size - printed, &arg);
			printed += syscall_arg_fmt__scnprintf_val(&sc->arg_fmt[arg.idx], bf + printed, size - printed, &arg, val);
next_arg:
			++arg.idx;
			bit <<= 1;
		}
	}

	return printed;
}

typedef int (*tracepoint_handler)(struct trace *trace, struct evsel *evsel,
				  union perf_event *event,
				  struct perf_sample *sample);

static struct syscall *trace__syscall_info(struct trace *trace,
					   struct evsel *evsel, int id)
{
	int err = 0;

	if (id < 0) {

		/*
		 * XXX: Noticed on x86_64, reproduced as far back as 3.0.36, haven't tried
		 * before that, leaving at a higher verbosity level till that is
		 * explained. Reproduced with plain ftrace with:
		 *
		 * echo 1 > /t/events/raw_syscalls/sys_exit/enable
		 * grep "NR -1 " /t/trace_pipe
		 *
		 * After generating some load on the machine.
 		 */
		if (verbose > 1) {
			static u64 n;
			fprintf(trace->output, "Invalid syscall %d id, skipping (%s, %" PRIu64 ") ...\n",
				id, evsel__name(evsel), ++n);
		}
		return NULL;
	}

	err = -EINVAL;

#ifdef HAVE_SYSCALL_TABLE_SUPPORT
	if (id > trace->sctbl->syscalls.max_id) {
#else
	if (id >= trace->sctbl->syscalls.max_id) {
		/*
		 * With libaudit we don't know beforehand what is the max_id,
		 * so we let trace__read_syscall_info() figure that out as we
		 * go on reading syscalls.
		 */
		err = trace__read_syscall_info(trace, id);
		if (err)
#endif
		goto out_cant_read;
	}

	if ((trace->syscalls.table == NULL || trace->syscalls.table[id].name == NULL) &&
	    (err = trace__read_syscall_info(trace, id)) != 0)
		goto out_cant_read;

	if (trace->syscalls.table && trace->syscalls.table[id].nonexistent)
		goto out_cant_read;

	return &trace->syscalls.table[id];

out_cant_read:
	if (verbose > 0) {
		char sbuf[STRERR_BUFSIZE];
		fprintf(trace->output, "Problems reading syscall %d: %d (%s)", id, -err, str_error_r(-err, sbuf, sizeof(sbuf)));
		if (id <= trace->sctbl->syscalls.max_id && trace->syscalls.table[id].name != NULL)
			fprintf(trace->output, "(%s)", trace->syscalls.table[id].name);
		fputs(" information\n", trace->output);
	}
	return NULL;
}

struct syscall_stats {
	struct stats stats;
	u64	     nr_failures;
	int	     max_errno;
	u32	     *errnos;
};

static void thread__update_stats(struct thread *thread, struct thread_trace *ttrace,
				 int id, struct perf_sample *sample, long err, bool errno_summary)
{
	struct int_node *inode;
	struct syscall_stats *stats;
	u64 duration = 0;

	inode = intlist__findnew(ttrace->syscall_stats, id);
	if (inode == NULL)
		return;

	stats = inode->priv;
	if (stats == NULL) {
		stats = zalloc(sizeof(*stats));
		if (stats == NULL)
			return;

		init_stats(&stats->stats);
		inode->priv = stats;
	}

	if (ttrace->entry_time && sample->time > ttrace->entry_time)
		duration = sample->time - ttrace->entry_time;

	update_stats(&stats->stats, duration);

	if (err < 0) {
		++stats->nr_failures;

		if (!errno_summary)
			return;

		err = -err;
		if (err > stats->max_errno) {
			u32 *new_errnos = realloc(stats->errnos, err * sizeof(u32));

			if (new_errnos) {
				memset(new_errnos + stats->max_errno, 0, (err - stats->max_errno) * sizeof(u32));
			} else {
				pr_debug("Not enough memory for errno stats for thread \"%s\"(%d/%d), results will be incomplete\n",
					 thread__comm_str(thread), thread__pid(thread),
					 thread__tid(thread));
				return;
			}

			stats->errnos = new_errnos;
			stats->max_errno = err;
		}

		++stats->errnos[err - 1];
	}
}

static int trace__printf_interrupted_entry(struct trace *trace)
{
	struct thread_trace *ttrace;
	size_t printed;
	int len;

	if (trace->failure_only || trace->current == NULL)
		return 0;

	ttrace = thread__priv(trace->current);

	if (!ttrace->entry_pending)
		return 0;

	printed  = trace__fprintf_entry_head(trace, trace->current, 0, false, ttrace->entry_time, trace->output);
	printed += len = fprintf(trace->output, "%s)", ttrace->entry_str);

	if (len < trace->args_alignment - 4)
		printed += fprintf(trace->output, "%-*s", trace->args_alignment - 4 - len, " ");

	printed += fprintf(trace->output, " ...\n");

	ttrace->entry_pending = false;
	++trace->nr_events_printed;

	return printed;
}

static int trace__fprintf_sample(struct trace *trace, struct evsel *evsel,
				 struct perf_sample *sample, struct thread *thread)
{
	int printed = 0;

	if (trace->print_sample) {
		double ts = (double)sample->time / NSEC_PER_MSEC;

		printed += fprintf(trace->output, "%22s %10.3f %s %d/%d [%d]\n",
				   evsel__name(evsel), ts,
				   thread__comm_str(thread),
				   sample->pid, sample->tid, sample->cpu);
	}

	return printed;
}

static void *syscall__augmented_args(struct syscall *sc, struct perf_sample *sample, int *augmented_args_size, int raw_augmented_args_size)
{
	void *augmented_args = NULL;
	/*
	 * For now with BPF raw_augmented we hook into raw_syscalls:sys_enter
	 * and there we get all 6 syscall args plus the tracepoint common fields
	 * that gets calculated at the start and the syscall_nr (another long).
	 * So we check if that is the case and if so don't look after the
	 * sc->args_size but always after the full raw_syscalls:sys_enter payload,
	 * which is fixed.
	 *
	 * We'll revisit this later to pass s->args_size to the BPF augmenter
	 * (now tools/perf/examples/bpf/augmented_raw_syscalls.c, so that it
	 * copies only what we need for each syscall, like what happens when we
	 * use syscalls:sys_enter_NAME, so that we reduce the kernel/userspace
	 * traffic to just what is needed for each syscall.
	 */
	int args_size = raw_augmented_args_size ?: sc->args_size;

	*augmented_args_size = sample->raw_size - args_size;
	if (*augmented_args_size > 0)
		augmented_args = sample->raw_data + args_size;

	return augmented_args;
}

static void syscall__exit(struct syscall *sc)
{
	if (!sc)
		return;

	zfree(&sc->arg_fmt);
}

static int trace__sys_enter(struct trace *trace, struct evsel *evsel,
			    union perf_event *event __maybe_unused,
			    struct perf_sample *sample)
{
	char *msg;
	void *args;
	int printed = 0;
	struct thread *thread;
	int id = perf_evsel__sc_tp_uint(evsel, id, sample), err = -1;
	int augmented_args_size = 0;
	void *augmented_args = NULL;
	struct syscall *sc = trace__syscall_info(trace, evsel, id);
	struct thread_trace *ttrace;

	if (sc == NULL)
		return -1;

	thread = machine__findnew_thread(trace->host, sample->pid, sample->tid);
	ttrace = thread__trace(thread, trace->output);
	if (ttrace == NULL)
		goto out_put;

	trace__fprintf_sample(trace, evsel, sample, thread);

	args = perf_evsel__sc_tp_ptr(evsel, args, sample);

	if (ttrace->entry_str == NULL) {
		ttrace->entry_str = malloc(trace__entry_str_size);
		if (!ttrace->entry_str)
			goto out_put;
	}

	if (!(trace->duration_filter || trace->summary_only || trace->min_stack))
		trace__printf_interrupted_entry(trace);
	/*
	 * If this is raw_syscalls.sys_enter, then it always comes with the 6 possible
	 * arguments, even if the syscall being handled, say "openat", uses only 4 arguments
	 * this breaks syscall__augmented_args() check for augmented args, as we calculate
	 * syscall->args_size using each syscalls:sys_enter_NAME tracefs format file,
	 * so when handling, say the openat syscall, we end up getting 6 args for the
	 * raw_syscalls:sys_enter event, when we expected just 4, we end up mistakenly
	 * thinking that the extra 2 u64 args are the augmented filename, so just check
	 * here and avoid using augmented syscalls when the evsel is the raw_syscalls one.
	 */
	if (evsel != trace->syscalls.events.sys_enter)
		augmented_args = syscall__augmented_args(sc, sample, &augmented_args_size, trace->raw_augmented_syscalls_args_size);
	ttrace->entry_time = sample->time;
	msg = ttrace->entry_str;
	printed += scnprintf(msg + printed, trace__entry_str_size - printed, "%s(", sc->name);

	printed += syscall__scnprintf_args(sc, msg + printed, trace__entry_str_size - printed,
					   args, augmented_args, augmented_args_size, trace, thread);

	if (sc->is_exit) {
		if (!(trace->duration_filter || trace->summary_only || trace->failure_only || trace->min_stack)) {
			int alignment = 0;

			trace__fprintf_entry_head(trace, thread, 0, false, ttrace->entry_time, trace->output);
			printed = fprintf(trace->output, "%s)", ttrace->entry_str);
			if (trace->args_alignment > printed)
				alignment = trace->args_alignment - printed;
			fprintf(trace->output, "%*s= ?\n", alignment, " ");
		}
	} else {
		ttrace->entry_pending = true;
		/* See trace__vfs_getname & trace__sys_exit */
		ttrace->filename.pending_open = false;
	}

	if (trace->current != thread) {
		thread__put(trace->current);
		trace->current = thread__get(thread);
	}
	err = 0;
out_put:
	thread__put(thread);
	return err;
}

static int trace__fprintf_sys_enter(struct trace *trace, struct evsel *evsel,
				    struct perf_sample *sample)
{
	struct thread_trace *ttrace;
	struct thread *thread;
	int id = perf_evsel__sc_tp_uint(evsel, id, sample), err = -1;
	struct syscall *sc = trace__syscall_info(trace, evsel, id);
	char msg[1024];
	void *args, *augmented_args = NULL;
	int augmented_args_size;

	if (sc == NULL)
		return -1;

	thread = machine__findnew_thread(trace->host, sample->pid, sample->tid);
	ttrace = thread__trace(thread, trace->output);
	/*
	 * We need to get ttrace just to make sure it is there when syscall__scnprintf_args()
	 * and the rest of the beautifiers accessing it via struct syscall_arg touches it.
	 */
	if (ttrace == NULL)
		goto out_put;

	args = perf_evsel__sc_tp_ptr(evsel, args, sample);
	augmented_args = syscall__augmented_args(sc, sample, &augmented_args_size, trace->raw_augmented_syscalls_args_size);
	syscall__scnprintf_args(sc, msg, sizeof(msg), args, augmented_args, augmented_args_size, trace, thread);
	fprintf(trace->output, "%s", msg);
	err = 0;
out_put:
	thread__put(thread);
	return err;
}

static int trace__resolve_callchain(struct trace *trace, struct evsel *evsel,
				    struct perf_sample *sample,
				    struct callchain_cursor *cursor)
{
	struct addr_location al;
	int max_stack = evsel->core.attr.sample_max_stack ?
			evsel->core.attr.sample_max_stack :
			trace->max_stack;
	int err = -1;

	addr_location__init(&al);
	if (machine__resolve(trace->host, &al, sample) < 0)
		goto out;

	err = thread__resolve_callchain(al.thread, cursor, evsel, sample, NULL, NULL, max_stack);
out:
	addr_location__exit(&al);
	return err;
}

static int trace__fprintf_callchain(struct trace *trace, struct perf_sample *sample)
{
	/* TODO: user-configurable print_opts */
	const unsigned int print_opts = EVSEL__PRINT_SYM |
				        EVSEL__PRINT_DSO |
				        EVSEL__PRINT_UNKNOWN_AS_ADDR;

	return sample__fprintf_callchain(sample, 38, print_opts, get_tls_callchain_cursor(), symbol_conf.bt_stop_list, trace->output);
}

static const char *errno_to_name(struct evsel *evsel, int err)
{
	struct perf_env *env = evsel__env(evsel);
	const char *arch_name = perf_env__arch(env);

	return arch_syscalls__strerrno(arch_name, err);
}

static int trace__sys_exit(struct trace *trace, struct evsel *evsel,
			   union perf_event *event __maybe_unused,
			   struct perf_sample *sample)
{
	long ret;
	u64 duration = 0;
	bool duration_calculated = false;
	struct thread *thread;
	int id = perf_evsel__sc_tp_uint(evsel, id, sample), err = -1, callchain_ret = 0, printed = 0;
	int alignment = trace->args_alignment;
	struct syscall *sc = trace__syscall_info(trace, evsel, id);
	struct thread_trace *ttrace;

	if (sc == NULL)
		return -1;

	thread = machine__findnew_thread(trace->host, sample->pid, sample->tid);
	ttrace = thread__trace(thread, trace->output);
	if (ttrace == NULL)
		goto out_put;

	trace__fprintf_sample(trace, evsel, sample, thread);

	ret = perf_evsel__sc_tp_uint(evsel, ret, sample);

	if (trace->summary)
		thread__update_stats(thread, ttrace, id, sample, ret, trace->errno_summary);

	if (!trace->fd_path_disabled && sc->is_open && ret >= 0 && ttrace->filename.pending_open) {
		trace__set_fd_pathname(thread, ret, ttrace->filename.name);
		ttrace->filename.pending_open = false;
		++trace->stats.vfs_getname;
	}

	if (ttrace->entry_time) {
		duration = sample->time - ttrace->entry_time;
		if (trace__filter_duration(trace, duration))
			goto out;
		duration_calculated = true;
	} else if (trace->duration_filter)
		goto out;

	if (sample->callchain) {
		struct callchain_cursor *cursor = get_tls_callchain_cursor();

		callchain_ret = trace__resolve_callchain(trace, evsel, sample, cursor);
		if (callchain_ret == 0) {
			if (cursor->nr < trace->min_stack)
				goto out;
			callchain_ret = 1;
		}
	}

	if (trace->summary_only || (ret >= 0 && trace->failure_only))
		goto out;

	trace__fprintf_entry_head(trace, thread, duration, duration_calculated, ttrace->entry_time, trace->output);

	if (ttrace->entry_pending) {
		printed = fprintf(trace->output, "%s", ttrace->entry_str);
	} else {
		printed += fprintf(trace->output, " ... [");
		color_fprintf(trace->output, PERF_COLOR_YELLOW, "continued");
		printed += 9;
		printed += fprintf(trace->output, "]: %s()", sc->name);
	}

	printed++; /* the closing ')' */

	if (alignment > printed)
		alignment -= printed;
	else
		alignment = 0;

	fprintf(trace->output, ")%*s= ", alignment, " ");

	if (sc->fmt == NULL) {
		if (ret < 0)
			goto errno_print;
signed_print:
		fprintf(trace->output, "%ld", ret);
	} else if (ret < 0) {
errno_print: {
		char bf[STRERR_BUFSIZE];
		const char *emsg = str_error_r(-ret, bf, sizeof(bf)),
			   *e = errno_to_name(evsel, -ret);

		fprintf(trace->output, "-1 %s (%s)", e, emsg);
	}
	} else if (ret == 0 && sc->fmt->timeout)
		fprintf(trace->output, "0 (Timeout)");
	else if (ttrace->ret_scnprintf) {
		char bf[1024];
		struct syscall_arg arg = {
			.val	= ret,
			.thread	= thread,
			.trace	= trace,
		};
		ttrace->ret_scnprintf(bf, sizeof(bf), &arg);
		ttrace->ret_scnprintf = NULL;
		fprintf(trace->output, "%s", bf);
	} else if (sc->fmt->hexret)
		fprintf(trace->output, "%#lx", ret);
	else if (sc->fmt->errpid) {
		struct thread *child = machine__find_thread(trace->host, ret, ret);

		if (child != NULL) {
			fprintf(trace->output, "%ld", ret);
			if (thread__comm_set(child))
				fprintf(trace->output, " (%s)", thread__comm_str(child));
			thread__put(child);
		}
	} else
		goto signed_print;

	fputc('\n', trace->output);

	/*
	 * We only consider an 'event' for the sake of --max-events a non-filtered
	 * sys_enter + sys_exit and other tracepoint events.
	 */
	if (++trace->nr_events_printed == trace->max_events && trace->max_events != ULONG_MAX)
		interrupted = true;

	if (callchain_ret > 0)
		trace__fprintf_callchain(trace, sample);
	else if (callchain_ret < 0)
		pr_err("Problem processing %s callchain, skipping...\n", evsel__name(evsel));
out:
	ttrace->entry_pending = false;
	err = 0;
out_put:
	thread__put(thread);
	return err;
}

static int trace__vfs_getname(struct trace *trace, struct evsel *evsel,
			      union perf_event *event __maybe_unused,
			      struct perf_sample *sample)
{
	struct thread *thread = machine__findnew_thread(trace->host, sample->pid, sample->tid);
	struct thread_trace *ttrace;
	size_t filename_len, entry_str_len, to_move;
	ssize_t remaining_space;
	char *pos;
	const char *filename = evsel__rawptr(evsel, sample, "pathname");

	if (!thread)
		goto out;

	ttrace = thread__priv(thread);
	if (!ttrace)
		goto out_put;

	filename_len = strlen(filename);
	if (filename_len == 0)
		goto out_put;

	if (ttrace->filename.namelen < filename_len) {
		char *f = realloc(ttrace->filename.name, filename_len + 1);

		if (f == NULL)
			goto out_put;

		ttrace->filename.namelen = filename_len;
		ttrace->filename.name = f;
	}

	strcpy(ttrace->filename.name, filename);
	ttrace->filename.pending_open = true;

	if (!ttrace->filename.ptr)
		goto out_put;

	entry_str_len = strlen(ttrace->entry_str);
	remaining_space = trace__entry_str_size - entry_str_len - 1; /* \0 */
	if (remaining_space <= 0)
		goto out_put;

	if (filename_len > (size_t)remaining_space) {
		filename += filename_len - remaining_space;
		filename_len = remaining_space;
	}

	to_move = entry_str_len - ttrace->filename.entry_str_pos + 1; /* \0 */
	pos = ttrace->entry_str + ttrace->filename.entry_str_pos;
	memmove(pos + filename_len, pos, to_move);
	memcpy(pos, filename, filename_len);

	ttrace->filename.ptr = 0;
	ttrace->filename.entry_str_pos = 0;
out_put:
	thread__put(thread);
out:
	return 0;
}

static int trace__sched_stat_runtime(struct trace *trace, struct evsel *evsel,
				     union perf_event *event __maybe_unused,
				     struct perf_sample *sample)
{
        u64 runtime = evsel__intval(evsel, sample, "runtime");
	double runtime_ms = (double)runtime / NSEC_PER_MSEC;
	struct thread *thread = machine__findnew_thread(trace->host,
							sample->pid,
							sample->tid);
	struct thread_trace *ttrace = thread__trace(thread, trace->output);

	if (ttrace == NULL)
		goto out_dump;

	ttrace->runtime_ms += runtime_ms;
	trace->runtime_ms += runtime_ms;
out_put:
	thread__put(thread);
	return 0;

out_dump:
	fprintf(trace->output, "%s: comm=%s,pid=%u,runtime=%" PRIu64 ",vruntime=%" PRIu64 ")\n",
	       evsel->name,
	       evsel__strval(evsel, sample, "comm"),
	       (pid_t)evsel__intval(evsel, sample, "pid"),
	       runtime,
	       evsel__intval(evsel, sample, "vruntime"));
	goto out_put;
}

static int bpf_output__printer(enum binary_printer_ops op,
			       unsigned int val, void *extra __maybe_unused, FILE *fp)
{
	unsigned char ch = (unsigned char)val;

	switch (op) {
	case BINARY_PRINT_CHAR_DATA:
		return fprintf(fp, "%c", isprint(ch) ? ch : '.');
	case BINARY_PRINT_DATA_BEGIN:
	case BINARY_PRINT_LINE_BEGIN:
	case BINARY_PRINT_ADDR:
	case BINARY_PRINT_NUM_DATA:
	case BINARY_PRINT_NUM_PAD:
	case BINARY_PRINT_SEP:
	case BINARY_PRINT_CHAR_PAD:
	case BINARY_PRINT_LINE_END:
	case BINARY_PRINT_DATA_END:
	default:
		break;
	}

	return 0;
}

static void bpf_output__fprintf(struct trace *trace,
				struct perf_sample *sample)
{
	binary__fprintf(sample->raw_data, sample->raw_size, 8,
			bpf_output__printer, NULL, trace->output);
	++trace->nr_events_printed;
}

static size_t trace__fprintf_tp_fields(struct trace *trace, struct evsel *evsel, struct perf_sample *sample,
				       struct thread *thread, void *augmented_args, int augmented_args_size)
{
	char bf[2048];
	size_t size = sizeof(bf);
	struct tep_format_field *field = evsel->tp_format->format.fields;
	struct syscall_arg_fmt *arg = __evsel__syscall_arg_fmt(evsel);
	size_t printed = 0;
	unsigned long val;
	u8 bit = 1;
	struct syscall_arg syscall_arg = {
		.augmented = {
			.size = augmented_args_size,
			.args = augmented_args,
		},
		.idx	= 0,
		.mask	= 0,
		.trace  = trace,
		.thread = thread,
		.show_string_prefix = trace->show_string_prefix,
	};

	for (; field && arg; field = field->next, ++syscall_arg.idx, bit <<= 1, ++arg) {
		if (syscall_arg.mask & bit)
			continue;

		syscall_arg.len = 0;
		syscall_arg.fmt = arg;
		if (field->flags & TEP_FIELD_IS_ARRAY) {
			int offset = field->offset;

			if (field->flags & TEP_FIELD_IS_DYNAMIC) {
				offset = format_field__intval(field, sample, evsel->needs_swap);
				syscall_arg.len = offset >> 16;
				offset &= 0xffff;
				if (tep_field_is_relative(field->flags))
					offset += field->offset + field->size;
			}

			val = (uintptr_t)(sample->raw_data + offset);
		} else
			val = format_field__intval(field, sample, evsel->needs_swap);
		/*
		 * Some syscall args need some mask, most don't and
		 * return val untouched.
		 */
		val = syscall_arg_fmt__mask_val(arg, &syscall_arg, val);

		/*
		 * Suppress this argument if its value is zero and
		 * we don't have a string associated in an
		 * strarray for it.
		 */
		if (val == 0 &&
		    !trace->show_zeros &&
		    !((arg->show_zero ||
		       arg->scnprintf == SCA_STRARRAY ||
		       arg->scnprintf == SCA_STRARRAYS) &&
		      arg->parm))
			continue;

		printed += scnprintf(bf + printed, size - printed, "%s", printed ? ", " : "");

		if (trace->show_arg_names)
			printed += scnprintf(bf + printed, size - printed, "%s: ", field->name);

		printed += syscall_arg_fmt__scnprintf_val(arg, bf + printed, size - printed, &syscall_arg, val);
	}

	return printed + fprintf(trace->output, "%s", bf);
}

static int trace__event_handler(struct trace *trace, struct evsel *evsel,
				union perf_event *event __maybe_unused,
				struct perf_sample *sample)
{
	struct thread *thread;
	int callchain_ret = 0;
	/*
	 * Check if we called perf_evsel__disable(evsel) due to, for instance,
	 * this event's max_events having been hit and this is an entry coming
	 * from the ring buffer that we should discard, since the max events
	 * have already been considered/printed.
	 */
	if (evsel->disabled)
		return 0;

	thread = machine__findnew_thread(trace->host, sample->pid, sample->tid);

	if (sample->callchain) {
		struct callchain_cursor *cursor = get_tls_callchain_cursor();

		callchain_ret = trace__resolve_callchain(trace, evsel, sample, cursor);
		if (callchain_ret == 0) {
			if (cursor->nr < trace->min_stack)
				goto out;
			callchain_ret = 1;
		}
	}

	trace__printf_interrupted_entry(trace);
	trace__fprintf_tstamp(trace, sample->time, trace->output);

	if (trace->trace_syscalls && trace->show_duration)
		fprintf(trace->output, "(         ): ");

	if (thread)
		trace__fprintf_comm_tid(trace, thread, trace->output);

	if (evsel == trace->syscalls.events.bpf_output) {
		int id = perf_evsel__sc_tp_uint(evsel, id, sample);
		struct syscall *sc = trace__syscall_info(trace, evsel, id);

		if (sc) {
			fprintf(trace->output, "%s(", sc->name);
			trace__fprintf_sys_enter(trace, evsel, sample);
			fputc(')', trace->output);
			goto newline;
		}

		/*
		 * XXX: Not having the associated syscall info or not finding/adding
		 * 	the thread should never happen, but if it does...
		 * 	fall thru and print it as a bpf_output event.
		 */
	}

	fprintf(trace->output, "%s(", evsel->name);

	if (evsel__is_bpf_output(evsel)) {
		bpf_output__fprintf(trace, sample);
	} else if (evsel->tp_format) {
		if (strncmp(evsel->tp_format->name, "sys_enter_", 10) ||
		    trace__fprintf_sys_enter(trace, evsel, sample)) {
			if (trace->libtraceevent_print) {
				event_format__fprintf(evsel->tp_format, sample->cpu,
						      sample->raw_data, sample->raw_size,
						      trace->output);
			} else {
				trace__fprintf_tp_fields(trace, evsel, sample, thread, NULL, 0);
			}
		}
	}

newline:
	fprintf(trace->output, ")\n");

	if (callchain_ret > 0)
		trace__fprintf_callchain(trace, sample);
	else if (callchain_ret < 0)
		pr_err("Problem processing %s callchain, skipping...\n", evsel__name(evsel));

	++trace->nr_events_printed;

	if (evsel->max_events != ULONG_MAX && ++evsel->nr_events_printed == evsel->max_events) {
		evsel__disable(evsel);
		evsel__close(evsel);
	}
out:
	thread__put(thread);
	return 0;
}

static void print_location(FILE *f, struct perf_sample *sample,
			   struct addr_location *al,
			   bool print_dso, bool print_sym)
{

	if ((verbose > 0 || print_dso) && al->map)
		fprintf(f, "%s@", map__dso(al->map)->long_name);

	if ((verbose > 0 || print_sym) && al->sym)
		fprintf(f, "%s+0x%" PRIx64, al->sym->name,
			al->addr - al->sym->start);
	else if (al->map)
		fprintf(f, "0x%" PRIx64, al->addr);
	else
		fprintf(f, "0x%" PRIx64, sample->addr);
}

static int trace__pgfault(struct trace *trace,
			  struct evsel *evsel,
			  union perf_event *event __maybe_unused,
			  struct perf_sample *sample)
{
	struct thread *thread;
	struct addr_location al;
	char map_type = 'd';
	struct thread_trace *ttrace;
	int err = -1;
	int callchain_ret = 0;

	addr_location__init(&al);
	thread = machine__findnew_thread(trace->host, sample->pid, sample->tid);

	if (sample->callchain) {
		struct callchain_cursor *cursor = get_tls_callchain_cursor();

		callchain_ret = trace__resolve_callchain(trace, evsel, sample, cursor);
		if (callchain_ret == 0) {
			if (cursor->nr < trace->min_stack)
				goto out_put;
			callchain_ret = 1;
		}
	}

	ttrace = thread__trace(thread, trace->output);
	if (ttrace == NULL)
		goto out_put;

	if (evsel->core.attr.config == PERF_COUNT_SW_PAGE_FAULTS_MAJ)
		ttrace->pfmaj++;
	else
		ttrace->pfmin++;

	if (trace->summary_only)
		goto out;

	thread__find_symbol(thread, sample->cpumode, sample->ip, &al);

	trace__fprintf_entry_head(trace, thread, 0, true, sample->time, trace->output);

	fprintf(trace->output, "%sfault [",
		evsel->core.attr.config == PERF_COUNT_SW_PAGE_FAULTS_MAJ ?
		"maj" : "min");

	print_location(trace->output, sample, &al, false, true);

	fprintf(trace->output, "] => ");

	thread__find_symbol(thread, sample->cpumode, sample->addr, &al);

	if (!al.map) {
		thread__find_symbol(thread, sample->cpumode, sample->addr, &al);

		if (al.map)
			map_type = 'x';
		else
			map_type = '?';
	}

	print_location(trace->output, sample, &al, true, false);

	fprintf(trace->output, " (%c%c)\n", map_type, al.level);

	if (callchain_ret > 0)
		trace__fprintf_callchain(trace, sample);
	else if (callchain_ret < 0)
		pr_err("Problem processing %s callchain, skipping...\n", evsel__name(evsel));

	++trace->nr_events_printed;
out:
	err = 0;
out_put:
	thread__put(thread);
	addr_location__exit(&al);
	return err;
}

static void trace__set_base_time(struct trace *trace,
				 struct evsel *evsel,
				 struct perf_sample *sample)
{
	/*
	 * BPF events were not setting PERF_SAMPLE_TIME, so be more robust
	 * and don't use sample->time unconditionally, we may end up having
	 * some other event in the future without PERF_SAMPLE_TIME for good
	 * reason, i.e. we may not be interested in its timestamps, just in
	 * it taking place, picking some piece of information when it
	 * appears in our event stream (vfs_getname comes to mind).
	 */
	if (trace->base_time == 0 && !trace->full_time &&
	    (evsel->core.attr.sample_type & PERF_SAMPLE_TIME))
		trace->base_time = sample->time;
}

static int trace__process_sample(struct perf_tool *tool,
				 union perf_event *event,
				 struct perf_sample *sample,
				 struct evsel *evsel,
				 struct machine *machine __maybe_unused)
{
	struct trace *trace = container_of(tool, struct trace, tool);
	struct thread *thread;
	int err = 0;

	tracepoint_handler handler = evsel->handler;

	thread = machine__findnew_thread(trace->host, sample->pid, sample->tid);
	if (thread && thread__is_filtered(thread))
		goto out;

	trace__set_base_time(trace, evsel, sample);

	if (handler) {
		++trace->nr_events;
		handler(trace, evsel, event, sample);
	}
out:
	thread__put(thread);
	return err;
}

static int trace__record(struct trace *trace, int argc, const char **argv)
{
	unsigned int rec_argc, i, j;
	const char **rec_argv;
	const char * const record_args[] = {
		"record",
		"-R",
		"-m", "1024",
		"-c", "1",
	};
	pid_t pid = getpid();
	char *filter = asprintf__tp_filter_pids(1, &pid);
	const char * const sc_args[] = { "-e", };
	unsigned int sc_args_nr = ARRAY_SIZE(sc_args);
	const char * const majpf_args[] = { "-e", "major-faults" };
	unsigned int majpf_args_nr = ARRAY_SIZE(majpf_args);
	const char * const minpf_args[] = { "-e", "minor-faults" };
	unsigned int minpf_args_nr = ARRAY_SIZE(minpf_args);
	int err = -1;

	/* +3 is for the event string below and the pid filter */
	rec_argc = ARRAY_SIZE(record_args) + sc_args_nr + 3 +
		majpf_args_nr + minpf_args_nr + argc;
	rec_argv = calloc(rec_argc + 1, sizeof(char *));

	if (rec_argv == NULL || filter == NULL)
		goto out_free;

	j = 0;
	for (i = 0; i < ARRAY_SIZE(record_args); i++)
		rec_argv[j++] = record_args[i];

	if (trace->trace_syscalls) {
		for (i = 0; i < sc_args_nr; i++)
			rec_argv[j++] = sc_args[i];

		/* event string may be different for older kernels - e.g., RHEL6 */
		if (is_valid_tracepoint("raw_syscalls:sys_enter"))
			rec_argv[j++] = "raw_syscalls:sys_enter,raw_syscalls:sys_exit";
		else if (is_valid_tracepoint("syscalls:sys_enter"))
			rec_argv[j++] = "syscalls:sys_enter,syscalls:sys_exit";
		else {
			pr_err("Neither raw_syscalls nor syscalls events exist.\n");
			goto out_free;
		}
	}

	rec_argv[j++] = "--filter";
	rec_argv[j++] = filter;

	if (trace->trace_pgfaults & TRACE_PFMAJ)
		for (i = 0; i < majpf_args_nr; i++)
			rec_argv[j++] = majpf_args[i];

	if (trace->trace_pgfaults & TRACE_PFMIN)
		for (i = 0; i < minpf_args_nr; i++)
			rec_argv[j++] = minpf_args[i];

	for (i = 0; i < (unsigned int)argc; i++)
		rec_argv[j++] = argv[i];

	err = cmd_record(j, rec_argv);
out_free:
	free(filter);
	free(rec_argv);
	return err;
}

static size_t trace__fprintf_thread_summary(struct trace *trace, FILE *fp);

static bool evlist__add_vfs_getname(struct evlist *evlist)
{
	bool found = false;
	struct evsel *evsel, *tmp;
	struct parse_events_error err;
	int ret;

	parse_events_error__init(&err);
	ret = parse_events(evlist, "probe:vfs_getname*", &err);
	parse_events_error__exit(&err);
	if (ret)
		return false;

	evlist__for_each_entry_safe(evlist, evsel, tmp) {
		if (!strstarts(evsel__name(evsel), "probe:vfs_getname"))
			continue;

		if (evsel__field(evsel, "pathname")) {
			evsel->handler = trace__vfs_getname;
			found = true;
			continue;
		}

		list_del_init(&evsel->core.node);
		evsel->evlist = NULL;
		evsel__delete(evsel);
	}

	return found;
}

static struct evsel *evsel__new_pgfault(u64 config)
{
	struct evsel *evsel;
	struct perf_event_attr attr = {
		.type = PERF_TYPE_SOFTWARE,
		.mmap_data = 1,
	};

	attr.config = config;
	attr.sample_period = 1;

	event_attr_init(&attr);

	evsel = evsel__new(&attr);
	if (evsel)
		evsel->handler = trace__pgfault;

	return evsel;
}

static void evlist__free_syscall_tp_fields(struct evlist *evlist)
{
	struct evsel *evsel;

	evlist__for_each_entry(evlist, evsel) {
		evsel_trace__delete(evsel->priv);
		evsel->priv = NULL;
	}
}

static void trace__handle_event(struct trace *trace, union perf_event *event, struct perf_sample *sample)
{
	const u32 type = event->header.type;
	struct evsel *evsel;

	if (type != PERF_RECORD_SAMPLE) {
		trace__process_event(trace, trace->host, event, sample);
		return;
	}

	evsel = evlist__id2evsel(trace->evlist, sample->id);
	if (evsel == NULL) {
		fprintf(trace->output, "Unknown tp ID %" PRIu64 ", skipping...\n", sample->id);
		return;
	}

	if (evswitch__discard(&trace->evswitch, evsel))
		return;

	trace__set_base_time(trace, evsel, sample);

	if (evsel->core.attr.type == PERF_TYPE_TRACEPOINT &&
	    sample->raw_data == NULL) {
		fprintf(trace->output, "%s sample with no payload for tid: %d, cpu %d, raw_size=%d, skipping...\n",
		       evsel__name(evsel), sample->tid,
		       sample->cpu, sample->raw_size);
	} else {
		tracepoint_handler handler = evsel->handler;
		handler(trace, evsel, event, sample);
	}

	if (trace->nr_events_printed >= trace->max_events && trace->max_events != ULONG_MAX)
		interrupted = true;
}

static int trace__add_syscall_newtp(struct trace *trace)
{
	int ret = -1;
	struct evlist *evlist = trace->evlist;
	struct evsel *sys_enter, *sys_exit;

	sys_enter = perf_evsel__raw_syscall_newtp("sys_enter", trace__sys_enter);
	if (sys_enter == NULL)
		goto out;

	if (perf_evsel__init_sc_tp_ptr_field(sys_enter, args))
		goto out_delete_sys_enter;

	sys_exit = perf_evsel__raw_syscall_newtp("sys_exit", trace__sys_exit);
	if (sys_exit == NULL)
		goto out_delete_sys_enter;

	if (perf_evsel__init_sc_tp_uint_field(sys_exit, ret))
		goto out_delete_sys_exit;

	evsel__config_callchain(sys_enter, &trace->opts, &callchain_param);
	evsel__config_callchain(sys_exit, &trace->opts, &callchain_param);

	evlist__add(evlist, sys_enter);
	evlist__add(evlist, sys_exit);

	if (callchain_param.enabled && !trace->kernel_syscallchains) {
		/*
		 * We're interested only in the user space callchain
		 * leading to the syscall, allow overriding that for
		 * debugging reasons using --kernel_syscall_callchains
		 */
		sys_exit->core.attr.exclude_callchain_kernel = 1;
	}

	trace->syscalls.events.sys_enter = sys_enter;
	trace->syscalls.events.sys_exit  = sys_exit;

	ret = 0;
out:
	return ret;

out_delete_sys_exit:
	evsel__delete_priv(sys_exit);
out_delete_sys_enter:
	evsel__delete_priv(sys_enter);
	goto out;
}

static int trace__set_ev_qualifier_tp_filter(struct trace *trace)
{
	int err = -1;
	struct evsel *sys_exit;
	char *filter = asprintf_expr_inout_ints("id", !trace->not_ev_qualifier,
						trace->ev_qualifier_ids.nr,
						trace->ev_qualifier_ids.entries);

	if (filter == NULL)
		goto out_enomem;

	if (!evsel__append_tp_filter(trace->syscalls.events.sys_enter, filter)) {
		sys_exit = trace->syscalls.events.sys_exit;
		err = evsel__append_tp_filter(sys_exit, filter);
	}

	free(filter);
out:
	return err;
out_enomem:
	errno = ENOMEM;
	goto out;
}

#ifdef HAVE_BPF_SKEL
static struct bpf_program *trace__find_bpf_program_by_title(struct trace *trace, const char *name)
{
	struct bpf_program *pos, *prog = NULL;
	const char *sec_name;

	if (trace->skel->obj == NULL)
		return NULL;

	bpf_object__for_each_program(pos, trace->skel->obj) {
		sec_name = bpf_program__section_name(pos);
		if (sec_name && !strcmp(sec_name, name)) {
			prog = pos;
			break;
		}
	}

	return prog;
}

static struct bpf_program *trace__find_syscall_bpf_prog(struct trace *trace, struct syscall *sc,
							const char *prog_name, const char *type)
{
	struct bpf_program *prog;

	if (prog_name == NULL) {
		char default_prog_name[256];
		scnprintf(default_prog_name, sizeof(default_prog_name), "tp/syscalls/sys_%s_%s", type, sc->name);
		prog = trace__find_bpf_program_by_title(trace, default_prog_name);
		if (prog != NULL)
			goto out_found;
		if (sc->fmt && sc->fmt->alias) {
			scnprintf(default_prog_name, sizeof(default_prog_name), "tp/syscalls/sys_%s_%s", type, sc->fmt->alias);
			prog = trace__find_bpf_program_by_title(trace, default_prog_name);
			if (prog != NULL)
				goto out_found;
		}
		goto out_unaugmented;
	}

	prog = trace__find_bpf_program_by_title(trace, prog_name);

	if (prog != NULL) {
out_found:
		return prog;
	}

	pr_debug("Couldn't find BPF prog \"%s\" to associate with syscalls:sys_%s_%s, not augmenting it\n",
		 prog_name, type, sc->name);
out_unaugmented:
	return trace->skel->progs.syscall_unaugmented;
}

static void trace__init_syscall_bpf_progs(struct trace *trace, int id)
{
	struct syscall *sc = trace__syscall_info(trace, NULL, id);

	if (sc == NULL)
		return;

	sc->bpf_prog.sys_enter = trace__find_syscall_bpf_prog(trace, sc, sc->fmt ? sc->fmt->bpf_prog_name.sys_enter : NULL, "enter");
	sc->bpf_prog.sys_exit  = trace__find_syscall_bpf_prog(trace, sc, sc->fmt ? sc->fmt->bpf_prog_name.sys_exit  : NULL,  "exit");
}

static int trace__bpf_prog_sys_enter_fd(struct trace *trace, int id)
{
	struct syscall *sc = trace__syscall_info(trace, NULL, id);
	return sc ? bpf_program__fd(sc->bpf_prog.sys_enter) : bpf_program__fd(trace->skel->progs.syscall_unaugmented);
}

static int trace__bpf_prog_sys_exit_fd(struct trace *trace, int id)
{
	struct syscall *sc = trace__syscall_info(trace, NULL, id);
	return sc ? bpf_program__fd(sc->bpf_prog.sys_exit) : bpf_program__fd(trace->skel->progs.syscall_unaugmented);
}

static struct bpf_program *trace__find_usable_bpf_prog_entry(struct trace *trace, struct syscall *sc)
{
	struct tep_format_field *field, *candidate_field;
	int id;

	/*
	 * We're only interested in syscalls that have a pointer:
	 */
	for (field = sc->args; field; field = field->next) {
		if (field->flags & TEP_FIELD_IS_POINTER)
			goto try_to_find_pair;
	}

	return NULL;

try_to_find_pair:
	for (id = 0; id < trace->sctbl->syscalls.nr_entries; ++id) {
		struct syscall *pair = trace__syscall_info(trace, NULL, id);
		struct bpf_program *pair_prog;
		bool is_candidate = false;

		if (pair == NULL || pair == sc ||
		    pair->bpf_prog.sys_enter == trace->skel->progs.syscall_unaugmented)
			continue;

		for (field = sc->args, candidate_field = pair->args;
		     field && candidate_field; field = field->next, candidate_field = candidate_field->next) {
			bool is_pointer = field->flags & TEP_FIELD_IS_POINTER,
			     candidate_is_pointer = candidate_field->flags & TEP_FIELD_IS_POINTER;

			if (is_pointer) {
			       if (!candidate_is_pointer) {
					// The candidate just doesn't copies our pointer arg, might copy other pointers we want.
					continue;
			       }
			} else {
				if (candidate_is_pointer) {
					// The candidate might copy a pointer we don't have, skip it.
					goto next_candidate;
				}
				continue;
			}

			if (strcmp(field->type, candidate_field->type))
				goto next_candidate;

			/*
			 * This is limited in the BPF program but sys_write
			 * uses "const char *" for its "buf" arg so we need to
			 * use some heuristic that is kinda future proof...
			 */
			if (strcmp(field->type, "const char *") == 0 &&
			    !(strstr(field->name, "name") ||
			      strstr(field->name, "path") ||
			      strstr(field->name, "file") ||
			      strstr(field->name, "root") ||
			      strstr(field->name, "description")))
				goto next_candidate;

			is_candidate = true;
		}

		if (!is_candidate)
			goto next_candidate;

		/*
		 * Check if the tentative pair syscall augmenter has more pointers, if it has,
		 * then it may be collecting that and we then can't use it, as it would collect
		 * more than what is common to the two syscalls.
		 */
		if (candidate_field) {
			for (candidate_field = candidate_field->next; candidate_field; candidate_field = candidate_field->next)
				if (candidate_field->flags & TEP_FIELD_IS_POINTER)
					goto next_candidate;
		}

		pair_prog = pair->bpf_prog.sys_enter;
		/*
		 * If the pair isn't enabled, then its bpf_prog.sys_enter will not
		 * have been searched for, so search it here and if it returns the
		 * unaugmented one, then ignore it, otherwise we'll reuse that BPF
		 * program for a filtered syscall on a non-filtered one.
		 *
		 * For instance, we have "!syscalls:sys_enter_renameat" and that is
		 * useful for "renameat2".
		 */
		if (pair_prog == NULL) {
			pair_prog = trace__find_syscall_bpf_prog(trace, pair, pair->fmt ? pair->fmt->bpf_prog_name.sys_enter : NULL, "enter");
			if (pair_prog == trace->skel->progs.syscall_unaugmented)
				goto next_candidate;
		}

		pr_debug("Reusing \"%s\" BPF sys_enter augmenter for \"%s\"\n", pair->name, sc->name);
		return pair_prog;
	next_candidate:
		continue;
	}

	return NULL;
}

static int trace__init_syscalls_bpf_prog_array_maps(struct trace *trace)
{
	int map_enter_fd = bpf_map__fd(trace->skel->maps.syscalls_sys_enter);
	int map_exit_fd  = bpf_map__fd(trace->skel->maps.syscalls_sys_exit);
	int err = 0, key;

	for (key = 0; key < trace->sctbl->syscalls.nr_entries; ++key) {
		int prog_fd;

		if (!trace__syscall_enabled(trace, key))
			continue;

		trace__init_syscall_bpf_progs(trace, key);

		// It'll get at least the "!raw_syscalls:unaugmented"
		prog_fd = trace__bpf_prog_sys_enter_fd(trace, key);
		err = bpf_map_update_elem(map_enter_fd, &key, &prog_fd, BPF_ANY);
		if (err)
			break;
		prog_fd = trace__bpf_prog_sys_exit_fd(trace, key);
		err = bpf_map_update_elem(map_exit_fd, &key, &prog_fd, BPF_ANY);
		if (err)
			break;
	}

	/*
	 * Now lets do a second pass looking for enabled syscalls without
	 * an augmenter that have a signature that is a superset of another
	 * syscall with an augmenter so that we can auto-reuse it.
	 *
	 * I.e. if we have an augmenter for the "open" syscall that has
	 * this signature:
	 *
	 *   int open(const char *pathname, int flags, mode_t mode);
	 *
	 * I.e. that will collect just the first string argument, then we
	 * can reuse it for the 'creat' syscall, that has this signature:
	 *
	 *   int creat(const char *pathname, mode_t mode);
	 *
	 * and for:
	 *
	 *   int stat(const char *pathname, struct stat *statbuf);
	 *   int lstat(const char *pathname, struct stat *statbuf);
	 *
	 * Because the 'open' augmenter will collect the first arg as a string,
	 * and leave alone all the other args, which already helps with
	 * beautifying 'stat' and 'lstat''s pathname arg.
	 *
	 * Then, in time, when 'stat' gets an augmenter that collects both
	 * first and second arg (this one on the raw_syscalls:sys_exit prog
	 * array tail call, then that one will be used.
	 */
	for (key = 0; key < trace->sctbl->syscalls.nr_entries; ++key) {
		struct syscall *sc = trace__syscall_info(trace, NULL, key);
		struct bpf_program *pair_prog;
		int prog_fd;

		if (sc == NULL || sc->bpf_prog.sys_enter == NULL)
			continue;

		/*
		 * For now we're just reusing the sys_enter prog, and if it
		 * already has an augmenter, we don't need to find one.
		 */
		if (sc->bpf_prog.sys_enter != trace->skel->progs.syscall_unaugmented)
			continue;

		/*
		 * Look at all the other syscalls for one that has a signature
		 * that is close enough that we can share:
		 */
		pair_prog = trace__find_usable_bpf_prog_entry(trace, sc);
		if (pair_prog == NULL)
			continue;

		sc->bpf_prog.sys_enter = pair_prog;

		/*
		 * Update the BPF_MAP_TYPE_PROG_SHARED for raw_syscalls:sys_enter
		 * with the fd for the program we're reusing:
		 */
		prog_fd = bpf_program__fd(sc->bpf_prog.sys_enter);
		err = bpf_map_update_elem(map_enter_fd, &key, &prog_fd, BPF_ANY);
		if (err)
			break;
	}

	return err;
}
#endif // HAVE_BPF_SKEL

static int trace__set_ev_qualifier_filter(struct trace *trace)
{
	if (trace->syscalls.events.sys_enter)
		return trace__set_ev_qualifier_tp_filter(trace);
	return 0;
}

static int bpf_map__set_filter_pids(struct bpf_map *map __maybe_unused,
				    size_t npids __maybe_unused, pid_t *pids __maybe_unused)
{
	int err = 0;
#ifdef HAVE_LIBBPF_SUPPORT
	bool value = true;
	int map_fd = bpf_map__fd(map);
	size_t i;

	for (i = 0; i < npids; ++i) {
		err = bpf_map_update_elem(map_fd, &pids[i], &value, BPF_ANY);
		if (err)
			break;
	}
#endif
	return err;
}

static int trace__set_filter_loop_pids(struct trace *trace)
{
	unsigned int nr = 1, err;
	pid_t pids[32] = {
		getpid(),
	};
	struct thread *thread = machine__find_thread(trace->host, pids[0], pids[0]);

	while (thread && nr < ARRAY_SIZE(pids)) {
		struct thread *parent = machine__find_thread(trace->host,
							     thread__ppid(thread),
							     thread__ppid(thread));

		if (parent == NULL)
			break;

		if (!strcmp(thread__comm_str(parent), "sshd") ||
		    strstarts(thread__comm_str(parent), "gnome-terminal")) {
			pids[nr++] = thread__tid(parent);
			break;
		}
		thread = parent;
	}

	err = evlist__append_tp_filter_pids(trace->evlist, nr, pids);
	if (!err && trace->filter_pids.map)
		err = bpf_map__set_filter_pids(trace->filter_pids.map, nr, pids);

	return err;
}

static int trace__set_filter_pids(struct trace *trace)
{
	int err = 0;
	/*
	 * Better not use !target__has_task() here because we need to cover the
	 * case where no threads were specified in the command line, but a
	 * workload was, and in that case we will fill in the thread_map when
	 * we fork the workload in evlist__prepare_workload.
	 */
	if (trace->filter_pids.nr > 0) {
		err = evlist__append_tp_filter_pids(trace->evlist, trace->filter_pids.nr,
						    trace->filter_pids.entries);
		if (!err && trace->filter_pids.map) {
			err = bpf_map__set_filter_pids(trace->filter_pids.map, trace->filter_pids.nr,
						       trace->filter_pids.entries);
		}
	} else if (perf_thread_map__pid(trace->evlist->core.threads, 0) == -1) {
		err = trace__set_filter_loop_pids(trace);
	}

	return err;
}

static int __trace__deliver_event(struct trace *trace, union perf_event *event)
{
	struct evlist *evlist = trace->evlist;
	struct perf_sample sample;
	int err = evlist__parse_sample(evlist, event, &sample);

	if (err)
		fprintf(trace->output, "Can't parse sample, err = %d, skipping...\n", err);
	else
		trace__handle_event(trace, event, &sample);

	return 0;
}

static int __trace__flush_events(struct trace *trace)
{
	u64 first = ordered_events__first_time(&trace->oe.data);
	u64 flush = trace->oe.last - NSEC_PER_SEC;

	/* Is there some thing to flush.. */
	if (first && first < flush)
		return ordered_events__flush_time(&trace->oe.data, flush);

	return 0;
}

static int trace__flush_events(struct trace *trace)
{
	return !trace->sort_events ? 0 : __trace__flush_events(trace);
}

static int trace__deliver_event(struct trace *trace, union perf_event *event)
{
	int err;

	if (!trace->sort_events)
		return __trace__deliver_event(trace, event);

	err = evlist__parse_sample_timestamp(trace->evlist, event, &trace->oe.last);
	if (err && err != -1)
		return err;

	err = ordered_events__queue(&trace->oe.data, event, trace->oe.last, 0, NULL);
	if (err)
		return err;

	return trace__flush_events(trace);
}

static int ordered_events__deliver_event(struct ordered_events *oe,
					 struct ordered_event *event)
{
	struct trace *trace = container_of(oe, struct trace, oe.data);

	return __trace__deliver_event(trace, event->event);
}

static struct syscall_arg_fmt *evsel__find_syscall_arg_fmt_by_name(struct evsel *evsel, char *arg)
{
	struct tep_format_field *field;
	struct syscall_arg_fmt *fmt = __evsel__syscall_arg_fmt(evsel);

	if (evsel->tp_format == NULL || fmt == NULL)
		return NULL;

	for (field = evsel->tp_format->format.fields; field; field = field->next, ++fmt)
		if (strcmp(field->name, arg) == 0)
			return fmt;

	return NULL;
}

static int trace__expand_filter(struct trace *trace __maybe_unused, struct evsel *evsel)
{
	char *tok, *left = evsel->filter, *new_filter = evsel->filter;

	while ((tok = strpbrk(left, "=<>!")) != NULL) {
		char *right = tok + 1, *right_end;

		if (*right == '=')
			++right;

		while (isspace(*right))
			++right;

		if (*right == '\0')
			break;

		while (!isalpha(*left))
			if (++left == tok) {
				/*
				 * Bail out, can't find the name of the argument that is being
				 * used in the filter, let it try to set this filter, will fail later.
				 */
				return 0;
			}

		right_end = right + 1;
		while (isalnum(*right_end) || *right_end == '_' || *right_end == '|')
			++right_end;

		if (isalpha(*right)) {
			struct syscall_arg_fmt *fmt;
			int left_size = tok - left,
			    right_size = right_end - right;
			char arg[128];

			while (isspace(left[left_size - 1]))
				--left_size;

			scnprintf(arg, sizeof(arg), "%.*s", left_size, left);

			fmt = evsel__find_syscall_arg_fmt_by_name(evsel, arg);
			if (fmt == NULL) {
				pr_err("\"%s\" not found in \"%s\", can't set filter \"%s\"\n",
				       arg, evsel->name, evsel->filter);
				return -1;
			}

			pr_debug2("trying to expand \"%s\" \"%.*s\" \"%.*s\" -> ",
				 arg, (int)(right - tok), tok, right_size, right);

			if (fmt->strtoul) {
				u64 val;
				struct syscall_arg syscall_arg = {
					.parm = fmt->parm,
				};

				if (fmt->strtoul(right, right_size, &syscall_arg, &val)) {
					char *n, expansion[19];
					int expansion_lenght = scnprintf(expansion, sizeof(expansion), "%#" PRIx64, val);
					int expansion_offset = right - new_filter;

					pr_debug("%s", expansion);

					if (asprintf(&n, "%.*s%s%s", expansion_offset, new_filter, expansion, right_end) < 0) {
						pr_debug(" out of memory!\n");
						free(new_filter);
						return -1;
					}
					if (new_filter != evsel->filter)
						free(new_filter);
					left = n + expansion_offset + expansion_lenght;
					new_filter = n;
				} else {
					pr_err("\"%.*s\" not found for \"%s\" in \"%s\", can't set filter \"%s\"\n",
					       right_size, right, arg, evsel->name, evsel->filter);
					return -1;
				}
			} else {
				pr_err("No resolver (strtoul) for \"%s\" in \"%s\", can't set filter \"%s\"\n",
				       arg, evsel->name, evsel->filter);
				return -1;
			}

			pr_debug("\n");
		} else {
			left = right_end;
		}
	}

	if (new_filter != evsel->filter) {
		pr_debug("New filter for %s: %s\n", evsel->name, new_filter);
		evsel__set_filter(evsel, new_filter);
		free(new_filter);
	}

	return 0;
}

static int trace__expand_filters(struct trace *trace, struct evsel **err_evsel)
{
	struct evlist *evlist = trace->evlist;
	struct evsel *evsel;

	evlist__for_each_entry(evlist, evsel) {
		if (evsel->filter == NULL)
			continue;

		if (trace__expand_filter(trace, evsel)) {
			*err_evsel = evsel;
			return -1;
		}
	}

	return 0;
}

static int trace__run(struct trace *trace, int argc, const char **argv)
{
	struct evlist *evlist = trace->evlist;
	struct evsel *evsel, *pgfault_maj = NULL, *pgfault_min = NULL;
	int err = -1, i;
	unsigned long before;
	const bool forks = argc > 0;
	bool draining = false;

	trace->live = true;

	if (!trace->raw_augmented_syscalls) {
		if (trace->trace_syscalls && trace__add_syscall_newtp(trace))
			goto out_error_raw_syscalls;

		if (trace->trace_syscalls)
			trace->vfs_getname = evlist__add_vfs_getname(evlist);
	}

	if ((trace->trace_pgfaults & TRACE_PFMAJ)) {
		pgfault_maj = evsel__new_pgfault(PERF_COUNT_SW_PAGE_FAULTS_MAJ);
		if (pgfault_maj == NULL)
			goto out_error_mem;
		evsel__config_callchain(pgfault_maj, &trace->opts, &callchain_param);
		evlist__add(evlist, pgfault_maj);
	}

	if ((trace->trace_pgfaults & TRACE_PFMIN)) {
		pgfault_min = evsel__new_pgfault(PERF_COUNT_SW_PAGE_FAULTS_MIN);
		if (pgfault_min == NULL)
			goto out_error_mem;
		evsel__config_callchain(pgfault_min, &trace->opts, &callchain_param);
		evlist__add(evlist, pgfault_min);
	}

	/* Enable ignoring missing threads when -u/-p option is defined. */
	trace->opts.ignore_missing_thread = trace->opts.target.uid != UINT_MAX || trace->opts.target.pid;

	if (trace->sched &&
	    evlist__add_newtp(evlist, "sched", "sched_stat_runtime", trace__sched_stat_runtime))
		goto out_error_sched_stat_runtime;
	/*
	 * If a global cgroup was set, apply it to all the events without an
	 * explicit cgroup. I.e.:
	 *
	 * 	trace -G A -e sched:*switch
	 *
	 * Will set all raw_syscalls:sys_{enter,exit}, pgfault, vfs_getname, etc
	 * _and_ sched:sched_switch to the 'A' cgroup, while:
	 *
	 * trace -e sched:*switch -G A
	 *
	 * will only set the sched:sched_switch event to the 'A' cgroup, all the
	 * other events (raw_syscalls:sys_{enter,exit}, etc are left "without"
	 * a cgroup (on the root cgroup, sys wide, etc).
	 *
	 * Multiple cgroups:
	 *
	 * trace -G A -e sched:*switch -G B
	 *
	 * the syscall ones go to the 'A' cgroup, the sched:sched_switch goes
	 * to the 'B' cgroup.
	 *
	 * evlist__set_default_cgroup() grabs a reference of the passed cgroup
	 * only for the evsels still without a cgroup, i.e. evsel->cgroup == NULL.
	 */
	if (trace->cgroup)
		evlist__set_default_cgroup(trace->evlist, trace->cgroup);

	err = evlist__create_maps(evlist, &trace->opts.target);
	if (err < 0) {
		fprintf(trace->output, "Problems parsing the target to trace, check your options!\n");
		goto out_delete_evlist;
	}

	err = trace__symbols_init(trace, evlist);
	if (err < 0) {
		fprintf(trace->output, "Problems initializing symbol libraries!\n");
		goto out_delete_evlist;
	}

	evlist__config(evlist, &trace->opts, &callchain_param);

	if (forks) {
		err = evlist__prepare_workload(evlist, &trace->opts.target, argv, false, NULL);
		if (err < 0) {
			fprintf(trace->output, "Couldn't run the workload!\n");
			goto out_delete_evlist;
		}
		workload_pid = evlist->workload.pid;
	}

	err = evlist__open(evlist);
	if (err < 0)
		goto out_error_open;
#ifdef HAVE_BPF_SKEL
	if (trace->syscalls.events.bpf_output) {
		struct perf_cpu cpu;

		/*
		 * Set up the __augmented_syscalls__ BPF map to hold for each
		 * CPU the bpf-output event's file descriptor.
		 */
		perf_cpu_map__for_each_cpu(cpu, i, trace->syscalls.events.bpf_output->core.cpus) {
			bpf_map__update_elem(trace->skel->maps.__augmented_syscalls__,
					&cpu.cpu, sizeof(int),
					xyarray__entry(trace->syscalls.events.bpf_output->core.fd,
						       cpu.cpu, 0),
					sizeof(__u32), BPF_ANY);
		}
	}
#endif
	err = trace__set_filter_pids(trace);
	if (err < 0)
		goto out_error_mem;

#ifdef HAVE_BPF_SKEL
	if (trace->skel && trace->skel->progs.sys_enter)
		trace__init_syscalls_bpf_prog_array_maps(trace);
#endif

	if (trace->ev_qualifier_ids.nr > 0) {
		err = trace__set_ev_qualifier_filter(trace);
		if (err < 0)
			goto out_errno;

		if (trace->syscalls.events.sys_exit) {
			pr_debug("event qualifier tracepoint filter: %s\n",
				 trace->syscalls.events.sys_exit->filter);
		}
	}

	/*
	 * If the "close" syscall is not traced, then we will not have the
	 * opportunity to, in syscall_arg__scnprintf_close_fd() invalidate the
	 * fd->pathname table and were ending up showing the last value set by
	 * syscalls opening a pathname and associating it with a descriptor or
	 * reading it from /proc/pid/fd/ in cases where that doesn't make
	 * sense.
	 *
	 *  So just disable this beautifier (SCA_FD, SCA_FDAT) when 'close' is
	 *  not in use.
	 */
	trace->fd_path_disabled = !trace__syscall_enabled(trace, syscalltbl__id(trace->sctbl, "close"));

	err = trace__expand_filters(trace, &evsel);
	if (err)
		goto out_delete_evlist;
	err = evlist__apply_filters(evlist, &evsel);
	if (err < 0)
		goto out_error_apply_filters;

	err = evlist__mmap(evlist, trace->opts.mmap_pages);
	if (err < 0)
		goto out_error_mmap;

	if (!target__none(&trace->opts.target) && !trace->opts.target.initial_delay)
		evlist__enable(evlist);

	if (forks)
		evlist__start_workload(evlist);

	if (trace->opts.target.initial_delay) {
		usleep(trace->opts.target.initial_delay * 1000);
		evlist__enable(evlist);
	}

	trace->multiple_threads = perf_thread_map__pid(evlist->core.threads, 0) == -1 ||
		perf_thread_map__nr(evlist->core.threads) > 1 ||
		evlist__first(evlist)->core.attr.inherit;

	/*
	 * Now that we already used evsel->core.attr to ask the kernel to setup the
	 * events, lets reuse evsel->core.attr.sample_max_stack as the limit in
	 * trace__resolve_callchain(), allowing per-event max-stack settings
	 * to override an explicitly set --max-stack global setting.
	 */
	evlist__for_each_entry(evlist, evsel) {
		if (evsel__has_callchain(evsel) &&
		    evsel->core.attr.sample_max_stack == 0)
			evsel->core.attr.sample_max_stack = trace->max_stack;
	}
again:
	before = trace->nr_events;

	for (i = 0; i < evlist->core.nr_mmaps; i++) {
		union perf_event *event;
		struct mmap *md;

		md = &evlist->mmap[i];
		if (perf_mmap__read_init(&md->core) < 0)
			continue;

		while ((event = perf_mmap__read_event(&md->core)) != NULL) {
			++trace->nr_events;

			err = trace__deliver_event(trace, event);
			if (err)
				goto out_disable;

			perf_mmap__consume(&md->core);

			if (interrupted)
				goto out_disable;

			if (done && !draining) {
				evlist__disable(evlist);
				draining = true;
			}
		}
		perf_mmap__read_done(&md->core);
	}

	if (trace->nr_events == before) {
		int timeout = done ? 100 : -1;

		if (!draining && evlist__poll(evlist, timeout) > 0) {
			if (evlist__filter_pollfd(evlist, POLLERR | POLLHUP | POLLNVAL) == 0)
				draining = true;

			goto again;
		} else {
			if (trace__flush_events(trace))
				goto out_disable;
		}
	} else {
		goto again;
	}

out_disable:
	thread__zput(trace->current);

	evlist__disable(evlist);

	if (trace->sort_events)
		ordered_events__flush(&trace->oe.data, OE_FLUSH__FINAL);

	if (!err) {
		if (trace->summary)
			trace__fprintf_thread_summary(trace, trace->output);

		if (trace->show_tool_stats) {
			fprintf(trace->output, "Stats:\n "
					       " vfs_getname : %" PRIu64 "\n"
					       " proc_getname: %" PRIu64 "\n",
				trace->stats.vfs_getname,
				trace->stats.proc_getname);
		}
	}

out_delete_evlist:
	trace__symbols__exit(trace);
	evlist__free_syscall_tp_fields(evlist);
	evlist__delete(evlist);
	cgroup__put(trace->cgroup);
	trace->evlist = NULL;
	trace->live = false;
	return err;
{
	char errbuf[BUFSIZ];

out_error_sched_stat_runtime:
	tracing_path__strerror_open_tp(errno, errbuf, sizeof(errbuf), "sched", "sched_stat_runtime");
	goto out_error;

out_error_raw_syscalls:
	tracing_path__strerror_open_tp(errno, errbuf, sizeof(errbuf), "raw_syscalls", "sys_(enter|exit)");
	goto out_error;

out_error_mmap:
	evlist__strerror_mmap(evlist, errno, errbuf, sizeof(errbuf));
	goto out_error;

out_error_open:
	evlist__strerror_open(evlist, errno, errbuf, sizeof(errbuf));

out_error:
	fprintf(trace->output, "%s\n", errbuf);
	goto out_delete_evlist;

out_error_apply_filters:
	fprintf(trace->output,
		"Failed to set filter \"%s\" on event %s with %d (%s)\n",
		evsel->filter, evsel__name(evsel), errno,
		str_error_r(errno, errbuf, sizeof(errbuf)));
	goto out_delete_evlist;
}
out_error_mem:
	fprintf(trace->output, "Not enough memory to run!\n");
	goto out_delete_evlist;

out_errno:
	fprintf(trace->output, "errno=%d,%s\n", errno, strerror(errno));
	goto out_delete_evlist;
}

static int trace__replay(struct trace *trace)
{
	const struct evsel_str_handler handlers[] = {
		{ "probe:vfs_getname",	     trace__vfs_getname, },
	};
	struct perf_data data = {
		.path  = input_name,
		.mode  = PERF_DATA_MODE_READ,
		.force = trace->force,
	};
	struct perf_session *session;
	struct evsel *evsel;
	int err = -1;

	trace->tool.sample	  = trace__process_sample;
	trace->tool.mmap	  = perf_event__process_mmap;
	trace->tool.mmap2	  = perf_event__process_mmap2;
	trace->tool.comm	  = perf_event__process_comm;
	trace->tool.exit	  = perf_event__process_exit;
	trace->tool.fork	  = perf_event__process_fork;
	trace->tool.attr	  = perf_event__process_attr;
	trace->tool.tracing_data  = perf_event__process_tracing_data;
	trace->tool.build_id	  = perf_event__process_build_id;
	trace->tool.namespaces	  = perf_event__process_namespaces;

	trace->tool.ordered_events = true;
	trace->tool.ordering_requires_timestamps = true;

	/* add tid to output */
	trace->multiple_threads = true;

	session = perf_session__new(&data, &trace->tool);
	if (IS_ERR(session))
		return PTR_ERR(session);

	if (trace->opts.target.pid)
		symbol_conf.pid_list_str = strdup(trace->opts.target.pid);

	if (trace->opts.target.tid)
		symbol_conf.tid_list_str = strdup(trace->opts.target.tid);

	if (symbol__init(&session->header.env) < 0)
		goto out;

	trace->host = &session->machines.host;

	err = perf_session__set_tracepoints_handlers(session, handlers);
	if (err)
		goto out;

	evsel = evlist__find_tracepoint_by_name(session->evlist, "raw_syscalls:sys_enter");
	trace->syscalls.events.sys_enter = evsel;
	/* older kernels have syscalls tp versus raw_syscalls */
	if (evsel == NULL)
		evsel = evlist__find_tracepoint_by_name(session->evlist, "syscalls:sys_enter");

	if (evsel &&
	    (evsel__init_raw_syscall_tp(evsel, trace__sys_enter) < 0 ||
	    perf_evsel__init_sc_tp_ptr_field(evsel, args))) {
		pr_err("Error during initialize raw_syscalls:sys_enter event\n");
		goto out;
	}

	evsel = evlist__find_tracepoint_by_name(session->evlist, "raw_syscalls:sys_exit");
	trace->syscalls.events.sys_exit = evsel;
	if (evsel == NULL)
		evsel = evlist__find_tracepoint_by_name(session->evlist, "syscalls:sys_exit");
	if (evsel &&
	    (evsel__init_raw_syscall_tp(evsel, trace__sys_exit) < 0 ||
	    perf_evsel__init_sc_tp_uint_field(evsel, ret))) {
		pr_err("Error during initialize raw_syscalls:sys_exit event\n");
		goto out;
	}

	evlist__for_each_entry(session->evlist, evsel) {
		if (evsel->core.attr.type == PERF_TYPE_SOFTWARE &&
		    (evsel->core.attr.config == PERF_COUNT_SW_PAGE_FAULTS_MAJ ||
		     evsel->core.attr.config == PERF_COUNT_SW_PAGE_FAULTS_MIN ||
		     evsel->core.attr.config == PERF_COUNT_SW_PAGE_FAULTS))
			evsel->handler = trace__pgfault;
	}

	setup_pager();

	err = perf_session__process_events(session);
	if (err)
		pr_err("Failed to process events, error %d", err);

	else if (trace->summary)
		trace__fprintf_thread_summary(trace, trace->output);

out:
	perf_session__delete(session);

	return err;
}

static size_t trace__fprintf_threads_header(FILE *fp)
{
	size_t printed;

	printed  = fprintf(fp, "\n Summary of events:\n\n");

	return printed;
}

DEFINE_RESORT_RB(syscall_stats, a->msecs > b->msecs,
	struct syscall_stats *stats;
	double		     msecs;
	int		     syscall;
)
{
	struct int_node *source = rb_entry(nd, struct int_node, rb_node);
	struct syscall_stats *stats = source->priv;

	entry->syscall = source->i;
	entry->stats   = stats;
	entry->msecs   = stats ? (u64)stats->stats.n * (avg_stats(&stats->stats) / NSEC_PER_MSEC) : 0;
}

static size_t thread__dump_stats(struct thread_trace *ttrace,
				 struct trace *trace, FILE *fp)
{
	size_t printed = 0;
	struct syscall *sc;
	struct rb_node *nd;
	DECLARE_RESORT_RB_INTLIST(syscall_stats, ttrace->syscall_stats);

	if (syscall_stats == NULL)
		return 0;

	printed += fprintf(fp, "\n");

	printed += fprintf(fp, "   syscall            calls  errors  total       min       avg       max       stddev\n");
	printed += fprintf(fp, "                                     (msec)    (msec)    (msec)    (msec)        (%%)\n");
	printed += fprintf(fp, "   --------------- --------  ------ -------- --------- --------- ---------     ------\n");

	resort_rb__for_each_entry(nd, syscall_stats) {
		struct syscall_stats *stats = syscall_stats_entry->stats;
		if (stats) {
			double min = (double)(stats->stats.min) / NSEC_PER_MSEC;
			double max = (double)(stats->stats.max) / NSEC_PER_MSEC;
			double avg = avg_stats(&stats->stats);
			double pct;
			u64 n = (u64)stats->stats.n;

			pct = avg ? 100.0 * stddev_stats(&stats->stats) / avg : 0.0;
			avg /= NSEC_PER_MSEC;

			sc = &trace->syscalls.table[syscall_stats_entry->syscall];
			printed += fprintf(fp, "   %-15s", sc->name);
			printed += fprintf(fp, " %8" PRIu64 " %6" PRIu64 " %9.3f %9.3f %9.3f",
					   n, stats->nr_failures, syscall_stats_entry->msecs, min, avg);
			printed += fprintf(fp, " %9.3f %9.2f%%\n", max, pct);

			if (trace->errno_summary && stats->nr_failures) {
				const char *arch_name = perf_env__arch(trace->host->env);
				int e;

				for (e = 0; e < stats->max_errno; ++e) {
					if (stats->errnos[e] != 0)
						fprintf(fp, "\t\t\t\t%s: %d\n", arch_syscalls__strerrno(arch_name, e + 1), stats->errnos[e]);
				}
			}
		}
	}

	resort_rb__delete(syscall_stats);
	printed += fprintf(fp, "\n\n");

	return printed;
}

static size_t trace__fprintf_thread(FILE *fp, struct thread *thread, struct trace *trace)
{
	size_t printed = 0;
	struct thread_trace *ttrace = thread__priv(thread);
	double ratio;

	if (ttrace == NULL)
		return 0;

	ratio = (double)ttrace->nr_events / trace->nr_events * 100.0;

	printed += fprintf(fp, " %s (%d), ", thread__comm_str(thread), thread__tid(thread));
	printed += fprintf(fp, "%lu events, ", ttrace->nr_events);
	printed += fprintf(fp, "%.1f%%", ratio);
	if (ttrace->pfmaj)
		printed += fprintf(fp, ", %lu majfaults", ttrace->pfmaj);
	if (ttrace->pfmin)
		printed += fprintf(fp, ", %lu minfaults", ttrace->pfmin);
	if (trace->sched)
		printed += fprintf(fp, ", %.3f msec\n", ttrace->runtime_ms);
	else if (fputc('\n', fp) != EOF)
		++printed;

	printed += thread__dump_stats(ttrace, trace, fp);

	return printed;
}

static unsigned long thread__nr_events(struct thread_trace *ttrace)
{
	return ttrace ? ttrace->nr_events : 0;
}

DEFINE_RESORT_RB(threads,
		(thread__nr_events(thread__priv(a->thread)) <
		 thread__nr_events(thread__priv(b->thread))),
	struct thread *thread;
)
{
	entry->thread = rb_entry(nd, struct thread_rb_node, rb_node)->thread;
}

static size_t trace__fprintf_thread_summary(struct trace *trace, FILE *fp)
{
	size_t printed = trace__fprintf_threads_header(fp);
	struct rb_node *nd;
	int i;

	for (i = 0; i < THREADS__TABLE_SIZE; i++) {
		DECLARE_RESORT_RB_MACHINE_THREADS(threads, trace->host, i);

		if (threads == NULL) {
			fprintf(fp, "%s", "Error sorting output by nr_events!\n");
			return 0;
		}

		resort_rb__for_each_entry(nd, threads)
			printed += trace__fprintf_thread(fp, threads_entry->thread, trace);

		resort_rb__delete(threads);
	}
	return printed;
}

static int trace__set_duration(const struct option *opt, const char *str,
			       int unset __maybe_unused)
{
	struct trace *trace = opt->value;

	trace->duration_filter = atof(str);
	return 0;
}

static int trace__set_filter_pids_from_option(const struct option *opt, const char *str,
					      int unset __maybe_unused)
{
	int ret = -1;
	size_t i;
	struct trace *trace = opt->value;
	/*
	 * FIXME: introduce a intarray class, plain parse csv and create a
	 * { int nr, int entries[] } struct...
	 */
	struct intlist *list = intlist__new(str);

	if (list == NULL)
		return -1;

	i = trace->filter_pids.nr = intlist__nr_entries(list) + 1;
	trace->filter_pids.entries = calloc(i, sizeof(pid_t));

	if (trace->filter_pids.entries == NULL)
		goto out;

	trace->filter_pids.entries[0] = getpid();

	for (i = 1; i < trace->filter_pids.nr; ++i)
		trace->filter_pids.entries[i] = intlist__entry(list, i - 1)->i;

	intlist__delete(list);
	ret = 0;
out:
	return ret;
}

static int trace__open_output(struct trace *trace, const char *filename)
{
	struct stat st;

	if (!stat(filename, &st) && st.st_size) {
		char oldname[PATH_MAX];

		scnprintf(oldname, sizeof(oldname), "%s.old", filename);
		unlink(oldname);
		rename(filename, oldname);
	}

	trace->output = fopen(filename, "w");

	return trace->output == NULL ? -errno : 0;
}

static int parse_pagefaults(const struct option *opt, const char *str,
			    int unset __maybe_unused)
{
	int *trace_pgfaults = opt->value;

	if (strcmp(str, "all") == 0)
		*trace_pgfaults |= TRACE_PFMAJ | TRACE_PFMIN;
	else if (strcmp(str, "maj") == 0)
		*trace_pgfaults |= TRACE_PFMAJ;
	else if (strcmp(str, "min") == 0)
		*trace_pgfaults |= TRACE_PFMIN;
	else
		return -1;

	return 0;
}

static void evlist__set_default_evsel_handler(struct evlist *evlist, void *handler)
{
	struct evsel *evsel;

	evlist__for_each_entry(evlist, evsel) {
		if (evsel->handler == NULL)
			evsel->handler = handler;
	}
}

static void evsel__set_syscall_arg_fmt(struct evsel *evsel, const char *name)
{
	struct syscall_arg_fmt *fmt = evsel__syscall_arg_fmt(evsel);

	if (fmt) {
		const struct syscall_fmt *scfmt = syscall_fmt__find(name);

		if (scfmt) {
			int skip = 0;

			if (strcmp(evsel->tp_format->format.fields->name, "__syscall_nr") == 0 ||
			    strcmp(evsel->tp_format->format.fields->name, "nr") == 0)
				++skip;

			memcpy(fmt + skip, scfmt->arg, (evsel->tp_format->format.nr_fields - skip) * sizeof(*fmt));
		}
	}
}

static int evlist__set_syscall_tp_fields(struct evlist *evlist)
{
	struct evsel *evsel;

	evlist__for_each_entry(evlist, evsel) {
		if (evsel->priv || !evsel->tp_format)
			continue;

		if (strcmp(evsel->tp_format->system, "syscalls")) {
			evsel__init_tp_arg_scnprintf(evsel);
			continue;
		}

		if (evsel__init_syscall_tp(evsel))
			return -1;

		if (!strncmp(evsel->tp_format->name, "sys_enter_", 10)) {
			struct syscall_tp *sc = __evsel__syscall_tp(evsel);

			if (__tp_field__init_ptr(&sc->args, sc->id.offset + sizeof(u64)))
				return -1;

			evsel__set_syscall_arg_fmt(evsel, evsel->tp_format->name + sizeof("sys_enter_") - 1);
		} else if (!strncmp(evsel->tp_format->name, "sys_exit_", 9)) {
			struct syscall_tp *sc = __evsel__syscall_tp(evsel);

			if (__tp_field__init_uint(&sc->ret, sizeof(u64), sc->id.offset + sizeof(u64), evsel->needs_swap))
				return -1;

			evsel__set_syscall_arg_fmt(evsel, evsel->tp_format->name + sizeof("sys_exit_") - 1);
		}
	}

	return 0;
}

/*
 * XXX: Hackish, just splitting the combined -e+--event (syscalls
 * (raw_syscalls:{sys_{enter,exit}} + events (tracepoints, HW, SW, etc) to use
 * existing facilities unchanged (trace->ev_qualifier + parse_options()).
 *
 * It'd be better to introduce a parse_options() variant that would return a
 * list with the terms it didn't match to an event...
 */
static int trace__parse_events_option(const struct option *opt, const char *str,
				      int unset __maybe_unused)
{
	struct trace *trace = (struct trace *)opt->value;
	const char *s = str;
	char *sep = NULL, *lists[2] = { NULL, NULL, };
	int len = strlen(str) + 1, err = -1, list, idx;
	char *strace_groups_dir = system_path(STRACE_GROUPS_DIR);
	char group_name[PATH_MAX];
	const struct syscall_fmt *fmt;

	if (strace_groups_dir == NULL)
		return -1;

	if (*s == '!') {
		++s;
		trace->not_ev_qualifier = true;
	}

	while (1) {
		if ((sep = strchr(s, ',')) != NULL)
			*sep = '\0';

		list = 0;
		if (syscalltbl__id(trace->sctbl, s) >= 0 ||
		    syscalltbl__strglobmatch_first(trace->sctbl, s, &idx) >= 0) {
			list = 1;
			goto do_concat;
		}

		fmt = syscall_fmt__find_by_alias(s);
		if (fmt != NULL) {
			list = 1;
			s = fmt->name;
		} else {
			path__join(group_name, sizeof(group_name), strace_groups_dir, s);
			if (access(group_name, R_OK) == 0)
				list = 1;
		}
do_concat:
		if (lists[list]) {
			sprintf(lists[list] + strlen(lists[list]), ",%s", s);
		} else {
			lists[list] = malloc(len);
			if (lists[list] == NULL)
				goto out;
			strcpy(lists[list], s);
		}

		if (!sep)
			break;

		*sep = ',';
		s = sep + 1;
	}

	if (lists[1] != NULL) {
		struct strlist_config slist_config = {
			.dirname = strace_groups_dir,
		};

		trace->ev_qualifier = strlist__new(lists[1], &slist_config);
		if (trace->ev_qualifier == NULL) {
			fputs("Not enough memory to parse event qualifier", trace->output);
			goto out;
		}

		if (trace__validate_ev_qualifier(trace))
			goto out;
		trace->trace_syscalls = true;
	}

	err = 0;

	if (lists[0]) {
		struct parse_events_option_args parse_events_option_args = {
			.evlistp = &trace->evlist,
		};
		struct option o = {
			.value = &parse_events_option_args,
		};
		err = parse_events_option(&o, lists[0], 0);
	}
out:
	free(strace_groups_dir);
	free(lists[0]);
	free(lists[1]);
	if (sep)
		*sep = ',';

	return err;
}

static int trace__parse_cgroups(const struct option *opt, const char *str, int unset)
{
	struct trace *trace = opt->value;

	if (!list_empty(&trace->evlist->core.entries)) {
		struct option o = {
			.value = &trace->evlist,
		};
		return parse_cgroups(&o, str, unset);
	}
	trace->cgroup = evlist__findnew_cgroup(trace->evlist, str);

	return 0;
}

static int trace__config(const char *var, const char *value, void *arg)
{
	struct trace *trace = arg;
	int err = 0;

	if (!strcmp(var, "trace.add_events")) {
		trace->perfconfig_events = strdup(value);
		if (trace->perfconfig_events == NULL) {
			pr_err("Not enough memory for %s\n", "trace.add_events");
			return -1;
		}
	} else if (!strcmp(var, "trace.show_timestamp")) {
		trace->show_tstamp = perf_config_bool(var, value);
	} else if (!strcmp(var, "trace.show_duration")) {
		trace->show_duration = perf_config_bool(var, value);
	} else if (!strcmp(var, "trace.show_arg_names")) {
		trace->show_arg_names = perf_config_bool(var, value);
		if (!trace->show_arg_names)
			trace->show_zeros = true;
	} else if (!strcmp(var, "trace.show_zeros")) {
		bool new_show_zeros = perf_config_bool(var, value);
		if (!trace->show_arg_names && !new_show_zeros) {
			pr_warning("trace.show_zeros has to be set when trace.show_arg_names=no\n");
			goto out;
		}
		trace->show_zeros = new_show_zeros;
	} else if (!strcmp(var, "trace.show_prefix")) {
		trace->show_string_prefix = perf_config_bool(var, value);
	} else if (!strcmp(var, "trace.no_inherit")) {
		trace->opts.no_inherit = perf_config_bool(var, value);
	} else if (!strcmp(var, "trace.args_alignment")) {
		int args_alignment = 0;
		if (perf_config_int(&args_alignment, var, value) == 0)
			trace->args_alignment = args_alignment;
	} else if (!strcmp(var, "trace.tracepoint_beautifiers")) {
		if (strcasecmp(value, "libtraceevent") == 0)
			trace->libtraceevent_print = true;
		else if (strcasecmp(value, "libbeauty") == 0)
			trace->libtraceevent_print = false;
	}
out:
	return err;
}

static void trace__exit(struct trace *trace)
{
	int i;

	strlist__delete(trace->ev_qualifier);
	zfree(&trace->ev_qualifier_ids.entries);
	if (trace->syscalls.table) {
		for (i = 0; i <= trace->sctbl->syscalls.max_id; i++)
			syscall__exit(&trace->syscalls.table[i]);
		zfree(&trace->syscalls.table);
	}
	syscalltbl__delete(trace->sctbl);
	zfree(&trace->perfconfig_events);
}

#ifdef HAVE_BPF_SKEL
static int bpf__setup_bpf_output(struct evlist *evlist)
{
	int err = parse_event(evlist, "bpf-output/no-inherit=1,name=__augmented_syscalls__/");

	if (err)
		pr_debug("ERROR: failed to create the \"__augmented_syscalls__\" bpf-output event\n");

	return err;
}
#endif

int cmd_trace(int argc, const char **argv)
{
	const char *trace_usage[] = {
		"perf trace [<options>] [<command>]",
		"perf trace [<options>] -- <command> [<options>]",
		"perf trace record [<options>] [<command>]",
		"perf trace record [<options>] -- <command> [<options>]",
		NULL
	};
	struct trace trace = {
		.opts = {
			.target = {
				.uid	   = UINT_MAX,
				.uses_mmap = true,
			},
			.user_freq     = UINT_MAX,
			.user_interval = ULLONG_MAX,
			.no_buffering  = true,
			.mmap_pages    = UINT_MAX,
		},
		.output = stderr,
		.show_comm = true,
		.show_tstamp = true,
		.show_duration = true,
		.show_arg_names = true,
		.args_alignment = 70,
		.trace_syscalls = false,
		.kernel_syscallchains = false,
		.max_stack = UINT_MAX,
		.max_events = ULONG_MAX,
	};
	const char *output_name = NULL;
	const struct option trace_options[] = {
	OPT_CALLBACK('e', "event", &trace, "event",
		     "event/syscall selector. use 'perf list' to list available events",
		     trace__parse_events_option),
	OPT_CALLBACK(0, "filter", &trace.evlist, "filter",
		     "event filter", parse_filter),
	OPT_BOOLEAN(0, "comm", &trace.show_comm,
		    "show the thread COMM next to its id"),
	OPT_BOOLEAN(0, "tool_stats", &trace.show_tool_stats, "show tool stats"),
	OPT_CALLBACK(0, "expr", &trace, "expr", "list of syscalls/events to trace",
		     trace__parse_events_option),
	OPT_STRING('o', "output", &output_name, "file", "output file name"),
	OPT_STRING('i', "input", &input_name, "file", "Analyze events in file"),
	OPT_STRING('p', "pid", &trace.opts.target.pid, "pid",
		    "trace events on existing process id"),
	OPT_STRING('t', "tid", &trace.opts.target.tid, "tid",
		    "trace events on existing thread id"),
	OPT_CALLBACK(0, "filter-pids", &trace, "CSV list of pids",
		     "pids to filter (by the kernel)", trace__set_filter_pids_from_option),
	OPT_BOOLEAN('a', "all-cpus", &trace.opts.target.system_wide,
		    "system-wide collection from all CPUs"),
	OPT_STRING('C', "cpu", &trace.opts.target.cpu_list, "cpu",
		    "list of cpus to monitor"),
	OPT_BOOLEAN(0, "no-inherit", &trace.opts.no_inherit,
		    "child tasks do not inherit counters"),
	OPT_CALLBACK('m', "mmap-pages", &trace.opts.mmap_pages, "pages",
		     "number of mmap data pages", evlist__parse_mmap_pages),
	OPT_STRING('u', "uid", &trace.opts.target.uid_str, "user",
		   "user to profile"),
	OPT_CALLBACK(0, "duration", &trace, "float",
		     "show only events with duration > N.M ms",
		     trace__set_duration),
	OPT_BOOLEAN(0, "sched", &trace.sched, "show blocking scheduler events"),
	OPT_INCR('v', "verbose", &verbose, "be more verbose"),
	OPT_BOOLEAN('T', "time", &trace.full_time,
		    "Show full timestamp, not time relative to first start"),
	OPT_BOOLEAN(0, "failure", &trace.failure_only,
		    "Show only syscalls that failed"),
	OPT_BOOLEAN('s', "summary", &trace.summary_only,
		    "Show only syscall summary with statistics"),
	OPT_BOOLEAN('S', "with-summary", &trace.summary,
		    "Show all syscalls and summary with statistics"),
	OPT_BOOLEAN(0, "errno-summary", &trace.errno_summary,
		    "Show errno stats per syscall, use with -s or -S"),
	OPT_CALLBACK_DEFAULT('F', "pf", &trace.trace_pgfaults, "all|maj|min",
		     "Trace pagefaults", parse_pagefaults, "maj"),
	OPT_BOOLEAN(0, "syscalls", &trace.trace_syscalls, "Trace syscalls"),
	OPT_BOOLEAN('f', "force", &trace.force, "don't complain, do it"),
	OPT_CALLBACK(0, "call-graph", &trace.opts,
		     "record_mode[,record_size]", record_callchain_help,
		     &record_parse_callchain_opt),
	OPT_BOOLEAN(0, "libtraceevent_print", &trace.libtraceevent_print,
		    "Use libtraceevent to print the tracepoint arguments."),
	OPT_BOOLEAN(0, "kernel-syscall-graph", &trace.kernel_syscallchains,
		    "Show the kernel callchains on the syscall exit path"),
	OPT_ULONG(0, "max-events", &trace.max_events,
		"Set the maximum number of events to print, exit after that is reached. "),
	OPT_UINTEGER(0, "min-stack", &trace.min_stack,
		     "Set the minimum stack depth when parsing the callchain, "
		     "anything below the specified depth will be ignored."),
	OPT_UINTEGER(0, "max-stack", &trace.max_stack,
		     "Set the maximum stack depth when parsing the callchain, "
		     "anything beyond the specified depth will be ignored. "
		     "Default: kernel.perf_event_max_stack or " __stringify(PERF_MAX_STACK_DEPTH)),
	OPT_BOOLEAN(0, "sort-events", &trace.sort_events,
			"Sort batch of events before processing, use if getting out of order events"),
	OPT_BOOLEAN(0, "print-sample", &trace.print_sample,
			"print the PERF_RECORD_SAMPLE PERF_SAMPLE_ info, for debugging"),
	OPT_UINTEGER(0, "proc-map-timeout", &proc_map_timeout,
			"per thread proc mmap processing timeout in ms"),
	OPT_CALLBACK('G', "cgroup", &trace, "name", "monitor event in cgroup name only",
		     trace__parse_cgroups),
	OPT_INTEGER('D', "delay", &trace.opts.target.initial_delay,
		     "ms to wait before starting measurement after program "
		     "start"),
	OPTS_EVSWITCH(&trace.evswitch),
	OPT_END()
	};
	bool __maybe_unused max_stack_user_set = true;
	bool mmap_pages_user_set = true;
	struct evsel *evsel;
	const char * const trace_subcommands[] = { "record", NULL };
	int err = -1;
	char bf[BUFSIZ];
	struct sigaction sigchld_act;

	signal(SIGSEGV, sighandler_dump_stack);
	signal(SIGFPE, sighandler_dump_stack);
	signal(SIGINT, sighandler_interrupt);

	memset(&sigchld_act, 0, sizeof(sigchld_act));
	sigchld_act.sa_flags = SA_SIGINFO;
	sigchld_act.sa_sigaction = sighandler_chld;
	sigaction(SIGCHLD, &sigchld_act, NULL);

	trace.evlist = evlist__new();
	trace.sctbl = syscalltbl__new();

	if (trace.evlist == NULL || trace.sctbl == NULL) {
		pr_err("Not enough memory to run!\n");
		err = -ENOMEM;
		goto out;
	}

	/*
	 * Parsing .perfconfig may entail creating a BPF event, that may need
	 * to create BPF maps, so bump RLIM_MEMLOCK as the default 64K setting
	 * is too small. This affects just this process, not touching the
	 * global setting. If it fails we'll get something in 'perf trace -v'
	 * to help diagnose the problem.
	 */
	rlimit__bump_memlock();

	err = perf_config(trace__config, &trace);
	if (err)
		goto out;

	argc = parse_options_subcommand(argc, argv, trace_options, trace_subcommands,
				 trace_usage, PARSE_OPT_STOP_AT_NON_OPTION);

	/*
	 * Here we already passed thru trace__parse_events_option() and it has
	 * already figured out if -e syscall_name, if not but if --event
	 * foo:bar was used, the user is interested _just_ in those, say,
	 * tracepoint events, not in the strace-like syscall-name-based mode.
	 *
	 * This is important because we need to check if strace-like mode is
	 * needed to decided if we should filter out the eBPF
	 * __augmented_syscalls__ code, if it is in the mix, say, via
	 * .perfconfig trace.add_events, and filter those out.
	 */
	if (!trace.trace_syscalls && !trace.trace_pgfaults &&
	    trace.evlist->core.nr_entries == 0 /* Was --events used? */) {
		trace.trace_syscalls = true;
	}
	/*
	 * Now that we have --verbose figured out, lets see if we need to parse
	 * events from .perfconfig, so that if those events fail parsing, say some
	 * BPF program fails, then we'll be able to use --verbose to see what went
	 * wrong in more detail.
	 */
	if (trace.perfconfig_events != NULL) {
		struct parse_events_error parse_err;

		parse_events_error__init(&parse_err);
		err = parse_events(trace.evlist, trace.perfconfig_events, &parse_err);
		if (err)
			parse_events_error__print(&parse_err, trace.perfconfig_events);
		parse_events_error__exit(&parse_err);
		if (err)
			goto out;
	}

	if ((nr_cgroups || trace.cgroup) && !trace.opts.target.system_wide) {
		usage_with_options_msg(trace_usage, trace_options,
				       "cgroup monitoring only available in system-wide mode");
	}

#ifdef HAVE_BPF_SKEL
	if (!trace.trace_syscalls)
		goto skip_augmentation;

	trace.skel = augmented_raw_syscalls_bpf__open();
	if (!trace.skel) {
		pr_debug("Failed to open augmented syscalls BPF skeleton");
	} else {
		/*
		 * Disable attaching the BPF programs except for sys_enter and
		 * sys_exit that tail call into this as necessary.
		 */
		struct bpf_program *prog;

		bpf_object__for_each_program(prog, trace.skel->obj) {
			if (prog != trace.skel->progs.sys_enter && prog != trace.skel->progs.sys_exit)
				bpf_program__set_autoattach(prog, /*autoattach=*/false);
		}

		err = augmented_raw_syscalls_bpf__load(trace.skel);

		if (err < 0) {
			libbpf_strerror(err, bf, sizeof(bf));
			pr_debug("Failed to load augmented syscalls BPF skeleton: %s\n", bf);
		} else {
			augmented_raw_syscalls_bpf__attach(trace.skel);
			trace__add_syscall_newtp(&trace);
		}
	}

	err = bpf__setup_bpf_output(trace.evlist);
	if (err) {
		libbpf_strerror(err, bf, sizeof(bf));
		pr_err("ERROR: Setup BPF output event failed: %s\n", bf);
		goto out;
	}
	trace.syscalls.events.bpf_output = evlist__last(trace.evlist);
	assert(!strcmp(evsel__name(trace.syscalls.events.bpf_output), "__augmented_syscalls__"));
skip_augmentation:
#endif
	err = -1;

	if (trace.trace_pgfaults) {
		trace.opts.sample_address = true;
		trace.opts.sample_time = true;
	}

	if (trace.opts.mmap_pages == UINT_MAX)
		mmap_pages_user_set = false;

	if (trace.max_stack == UINT_MAX) {
		trace.max_stack = input_name ? PERF_MAX_STACK_DEPTH : sysctl__max_stack();
		max_stack_user_set = false;
	}

#ifdef HAVE_DWARF_UNWIND_SUPPORT
	if ((trace.min_stack || max_stack_user_set) && !callchain_param.enabled) {
		record_opts__parse_callchain(&trace.opts, &callchain_param, "dwarf", false);
	}
#endif

	if (callchain_param.enabled) {
		if (!mmap_pages_user_set && geteuid() == 0)
			trace.opts.mmap_pages = perf_event_mlock_kb_in_pages() * 4;

		symbol_conf.use_callchain = true;
	}

	if (trace.evlist->core.nr_entries > 0) {
		evlist__set_default_evsel_handler(trace.evlist, trace__event_handler);
		if (evlist__set_syscall_tp_fields(trace.evlist)) {
			perror("failed to set syscalls:* tracepoint fields");
			goto out;
		}
	}

	if (trace.sort_events) {
		ordered_events__init(&trace.oe.data, ordered_events__deliver_event, &trace);
		ordered_events__set_copy_on_queue(&trace.oe.data, true);
	}

	/*
	 * If we are augmenting syscalls, then combine what we put in the
	 * __augmented_syscalls__ BPF map with what is in the
	 * syscalls:sys_exit_FOO tracepoints, i.e. just like we do without BPF,
	 * combining raw_syscalls:sys_enter with raw_syscalls:sys_exit.
	 *
	 * We'll switch to look at two BPF maps, one for sys_enter and the
	 * other for sys_exit when we start augmenting the sys_exit paths with
	 * buffers that are being copied from kernel to userspace, think 'read'
	 * syscall.
	 */
	if (trace.syscalls.events.bpf_output) {
		evlist__for_each_entry(trace.evlist, evsel) {
			bool raw_syscalls_sys_exit = strcmp(evsel__name(evsel), "raw_syscalls:sys_exit") == 0;

			if (raw_syscalls_sys_exit) {
				trace.raw_augmented_syscalls = true;
				goto init_augmented_syscall_tp;
			}

			if (trace.syscalls.events.bpf_output->priv == NULL &&
			    strstr(evsel__name(evsel), "syscalls:sys_enter")) {
				struct evsel *augmented = trace.syscalls.events.bpf_output;
				if (evsel__init_augmented_syscall_tp(augmented, evsel) ||
				    evsel__init_augmented_syscall_tp_args(augmented))
					goto out;
				/*
				 * Augmented is __augmented_syscalls__ BPF_OUTPUT event
				 * Above we made sure we can get from the payload the tp fields
				 * that we get from syscalls:sys_enter tracefs format file.
				 */
				augmented->handler = trace__sys_enter;
				/*
				 * Now we do the same for the *syscalls:sys_enter event so that
				 * if we handle it directly, i.e. if the BPF prog returns 0 so
				 * as not to filter it, then we'll handle it just like we would
				 * for the BPF_OUTPUT one:
				 */
				if (evsel__init_augmented_syscall_tp(evsel, evsel) ||
				    evsel__init_augmented_syscall_tp_args(evsel))
					goto out;
				evsel->handler = trace__sys_enter;
			}

			if (strstarts(evsel__name(evsel), "syscalls:sys_exit_")) {
				struct syscall_tp *sc;
init_augmented_syscall_tp:
				if (evsel__init_augmented_syscall_tp(evsel, evsel))
					goto out;
				sc = __evsel__syscall_tp(evsel);
				/*
				 * For now with BPF raw_augmented we hook into
				 * raw_syscalls:sys_enter and there we get all
				 * 6 syscall args plus the tracepoint common
				 * fields and the syscall_nr (another long).
				 * So we check if that is the case and if so
				 * don't look after the sc->args_size but
				 * always after the full raw_syscalls:sys_enter
				 * payload, which is fixed.
				 *
				 * We'll revisit this later to pass
				 * s->args_size to the BPF augmenter (now
				 * tools/perf/examples/bpf/augmented_raw_syscalls.c,
				 * so that it copies only what we need for each
				 * syscall, like what happens when we use
				 * syscalls:sys_enter_NAME, so that we reduce
				 * the kernel/userspace traffic to just what is
				 * needed for each syscall.
				 */
				if (trace.raw_augmented_syscalls)
					trace.raw_augmented_syscalls_args_size = (6 + 1) * sizeof(long) + sc->id.offset;
				evsel__init_augmented_syscall_tp_ret(evsel);
				evsel->handler = trace__sys_exit;
			}
		}
	}

	if ((argc >= 1) && (strcmp(argv[0], "record") == 0))
		return trace__record(&trace, argc-1, &argv[1]);

	/* Using just --errno-summary will trigger --summary */
	if (trace.errno_summary && !trace.summary && !trace.summary_only)
		trace.summary_only = true;

	/* summary_only implies summary option, but don't overwrite summary if set */
	if (trace.summary_only)
		trace.summary = trace.summary_only;

	if (output_name != NULL) {
		err = trace__open_output(&trace, output_name);
		if (err < 0) {
			perror("failed to create output file");
			goto out;
		}
	}

	err = evswitch__init(&trace.evswitch, trace.evlist, stderr);
	if (err)
		goto out_close;

	err = target__validate(&trace.opts.target);
	if (err) {
		target__strerror(&trace.opts.target, err, bf, sizeof(bf));
		fprintf(trace.output, "%s", bf);
		goto out_close;
	}

	err = target__parse_uid(&trace.opts.target);
	if (err) {
		target__strerror(&trace.opts.target, err, bf, sizeof(bf));
		fprintf(trace.output, "%s", bf);
		goto out_close;
	}

	if (!argc && target__none(&trace.opts.target))
		trace.opts.target.system_wide = true;

	if (input_name)
		err = trace__replay(&trace);
	else
		err = trace__run(&trace, argc, argv);

out_close:
	if (output_name != NULL)
		fclose(trace.output);
out:
	trace__exit(&trace);
#ifdef HAVE_BPF_SKEL
	augmented_raw_syscalls_bpf__destroy(trace.skel);
#endif
	return err;
}<|MERGE_RESOLUTION|>--- conflicted
+++ resolved
@@ -18,13 +18,10 @@
 #include <api/fs/tracing_path.h>
 #ifdef HAVE_LIBBPF_SUPPORT
 #include <bpf/bpf.h>
-<<<<<<< HEAD
-=======
 #include <bpf/libbpf.h>
 #ifdef HAVE_BPF_SKEL
 #include "bpf_skel/augmented_raw_syscalls.skel.h"
 #endif
->>>>>>> 98817289
 #endif
 #include "util/bpf_map.h"
 #include "util/rlimit.h"
@@ -1233,19 +1230,6 @@
 };
 
 /*
-<<<<<<< HEAD
- * Must match what is in the BPF program:
- *
- * tools/perf/examples/bpf/augmented_raw_syscalls.c
- */
-struct bpf_map_syscall_entry {
-	bool	enabled;
-	u16	string_args_len[RAW_SYSCALL_ARGS_NUM];
-};
-
-/*
-=======
->>>>>>> 98817289
  * We need to have this 'calculated' boolean because in some cases we really
  * don't know what is the duration of a syscall, for instance, when we start
  * a session and some threads are waiting for a syscall to finish, say 'poll',
