--- conflicted
+++ resolved
@@ -23,14 +23,6 @@
     "EventCode": "0x10062",
     "EventName": "PM_LD_L3MISS_PEND_CYC",
     "BriefDescription": "Cycles in which an L3 miss was pending for this thread."
-<<<<<<< HEAD
-  },
-  {
-    "EventCode": "0x20010",
-    "EventName": "PM_PMC1_OVERFLOW",
-    "BriefDescription": "The event selected for PMC1 caused the event counter to overflow."
-=======
->>>>>>> 98817289
   },
   {
     "EventCode": "0x2001A",
@@ -96,14 +88,6 @@
     "EventCode": "0x300FC",
     "EventName": "PM_DTLB_MISS",
     "BriefDescription": "The DPTEG required for the load/store instruction in execution was missing from the TLB. This event only counts for demand misses."
-<<<<<<< HEAD
-  },
-  {
-    "EventCode": "0x4D02C",
-    "EventName": "PM_PMC1_REWIND",
-    "BriefDescription": "The speculative event selected for PMC1 rewinds and the counter for PMC1 is not charged."
-=======
->>>>>>> 98817289
   },
   {
     "EventCode": "0x4003E",
