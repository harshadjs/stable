[
  {
<<<<<<< HEAD
    "EventCode": "0x10016",
    "EventName": "PM_VSU0_ISSUE",
    "BriefDescription": "VSU instruction issued to VSU pipe 0."
  },
  {
    "EventCode": "0x1001C",
    "EventName": "PM_ULTRAVISOR_INST_CMPL",
    "BriefDescription": "PowerPC instruction completed while the thread was in ultravisor state."
  },
  {
    "EventCode": "0x100F0",
    "EventName": "PM_CYC",
    "BriefDescription": "Processor cycles."
  },
  {
    "EventCode": "0x10134",
    "EventName": "PM_MRK_ST_DONE_L2",
    "BriefDescription": "Marked store completed in L2."
=======
    "EventCode": "0x1002C",
    "EventName": "PM_LD_PREFETCH_CACHE_LINE_MISS",
    "BriefDescription": "The L1 cache was reloaded with a line that fulfills a prefetch request."
>>>>>>> 98817289
  },
  {
    "EventCode": "0x1505E",
    "EventName": "PM_LD_HIT_L1",
    "BriefDescription": "Load finished without experiencing an L1 miss."
  },
  {
    "EventCode": "0x1F056",
    "EventName": "PM_DISP_SS0_2_INSTR_CYC",
    "BriefDescription": "Cycles in which Superslice 0 dispatches either 1 or 2 instructions."
  },
  {
<<<<<<< HEAD
=======
    "EventCode": "0x1F05A",
    "EventName": "PM_DISP_HELD_SYNC_CYC",
    "BriefDescription": "Cycles dispatch is held because of a synchronizing instruction that requires the ICT to be empty before dispatch."
  },
  {
>>>>>>> 98817289
    "EventCode": "0x10066",
    "EventName": "PM_ADJUNCT_CYC",
    "BriefDescription": "Cycles in which the thread is in Adjunct state. MSR[S HV PR] bits = 011."
  },
  {
<<<<<<< HEAD
    "EventCode": "0x101E4",
    "EventName": "PM_MRK_L1_ICACHE_MISS",
    "BriefDescription": "Marked instruction suffered an instruction cache miss."
  },
  {
    "EventCode": "0x101EA",
    "EventName": "PM_MRK_L1_RELOAD_VALID",
    "BriefDescription": "Marked demand reload."
  },
  {
    "EventCode": "0x100F4",
    "EventName": "PM_FLOP_CMPL",
    "BriefDescription": "Floating Point Operations Completed. Includes any type. It counts once for each 1, 2, 4 or 8 flop instruction. Use PM_1|2|4|8_FLOP_CMPL events to count flops."
  },
  {
    "EventCode": "0x100FA",
    "EventName": "PM_RUN_LATCH_ANY_THREAD_CYC",
    "BriefDescription": "Cycles when at least one thread has the run latch set."
  },
  {
=======
>>>>>>> 98817289
    "EventCode": "0x100FC",
    "EventName": "PM_LD_REF_L1",
    "BriefDescription": "All L1 D cache load references counted at finish, gated by reject. In P9 and earlier this event counted only cacheable loads but in P10 both cacheable and non-cacheable loads are included."
  },
  {
    "EventCode": "0x2E010",
    "EventName": "PM_ADJUNCT_INST_CMPL",
    "BriefDescription": "PowerPC instruction completed while the thread was in Adjunct state."
  },
  {
    "EventCode": "0x2E014",
    "EventName": "PM_STCX_FIN",
    "BriefDescription": "Conditional store instruction (STCX) finished. LARX and STCX are instructions used to acquire a lock."
  },
  {
    "EventCode": "0x2F054",
    "EventName": "PM_DISP_SS1_2_INSTR_CYC",
    "BriefDescription": "Cycles in which Superslice 1 dispatches either 1 or 2 instructions."
  },
  {
    "EventCode": "0x2F056",
    "EventName": "PM_DISP_SS1_4_INSTR_CYC",
    "BriefDescription": "Cycles in which Superslice 1 dispatches either 3 or 4 instructions."
  },
  {
<<<<<<< HEAD
    "EventCode": "0x2006C",
    "EventName": "PM_RUN_CYC_SMT4_MODE",
    "BriefDescription": "Cycles when this thread's run latch is set and the core is in SMT4 mode."
  },
  {
    "EventCode": "0x201E0",
    "EventName": "PM_MRK_DATA_FROM_MEMORY",
    "BriefDescription": "The processor's data cache was reloaded from local, remote, or distant memory due to a demand miss for a marked load."
  },
  {
    "EventCode": "0x201E4",
    "EventName": "PM_MRK_DATA_FROM_L3MISS",
    "BriefDescription": "The processor's L1 data cache was reloaded from beyond the local core's L3 due to a demand miss for a marked instruction."
  },
  {
    "EventCode": "0x201E8",
    "EventName": "PM_THRESH_EXC_512",
    "BriefDescription": "Threshold counter exceeded a value of 512."
  },
  {
    "EventCode": "0x200F2",
    "EventName": "PM_INST_DISP",
    "BriefDescription": "PowerPC instruction dispatched."
  },
  {
    "EventCode": "0x30132",
    "EventName": "PM_MRK_VSU_FIN",
    "BriefDescription": "VSU marked instruction finished. Excludes simple FX instructions issued to the Store Unit."
  },
  {
    "EventCode": "0x30038",
    "EventName": "PM_EXEC_STALL_DMISS_LMEM",
    "BriefDescription": "Cycles in which the oldest instruction in the pipeline was waiting for a load miss to resolve from the local memory, local OpenCAPI cache, or local OpenCAPI memory."
=======
    "EventCode": "0x200F2",
    "EventName": "PM_INST_DISP",
    "BriefDescription": "PowerPC instruction dispatched."
  },
  {
    "EventCode": "0x200FD",
    "EventName": "PM_L1_ICACHE_MISS",
    "BriefDescription": "Demand instruction cache miss."
>>>>>>> 98817289
  },
  {
    "EventCode": "0x3F04A",
    "EventName": "PM_LSU_ST5_FIN",
    "BriefDescription": "LSU Finished an internal operation in ST2 port."
  },
  {
    "EventCode": "0x3405A",
    "EventName": "PM_PRIVILEGED_INST_CMPL",
    "BriefDescription": "PowerPC instruction completed while the thread was in Privileged state."
<<<<<<< HEAD
  },
  {
    "EventCode": "0x3F150",
    "EventName": "PM_MRK_ST_DRAIN_CYC",
    "BriefDescription": "Cycles in which the marked store drained from the core to the L2."
=======
>>>>>>> 98817289
  },
  {
    "EventCode": "0x3F054",
    "EventName": "PM_DISP_SS0_4_INSTR_CYC",
    "BriefDescription": "Cycles in which Superslice 0 dispatches either 3 or 4 instructions."
  },
  {
    "EventCode": "0x3F056",
    "EventName": "PM_DISP_SS0_8_INSTR_CYC",
    "BriefDescription": "Cycles in which Superslice 0 dispatches either 5, 6, 7 or 8 instructions."
  },
  {
<<<<<<< HEAD
    "EventCode": "0x30162",
    "EventName": "PM_MRK_ISSUE_DEPENDENT_LOAD",
    "BriefDescription": "The marked instruction was dependent on a load. It is eligible for issue kill."
  },
  {
    "EventCode": "0x40114",
    "EventName": "PM_MRK_START_PROBE_NOP_DISP",
    "BriefDescription": "Marked Start probe nop dispatched. Instruction AND R0,R0,R0."
  },
  {
    "EventCode": "0x4001C",
    "EventName": "PM_VSU_FIN",
    "BriefDescription": "VSU instruction finished."
  },
  {
    "EventCode": "0x4C01A",
    "EventName": "PM_EXEC_STALL_DMISS_OFF_NODE",
    "BriefDescription": "Cycles in which the oldest instruction in the pipeline was waiting for a load miss to resolve from a distant chip."
  },
  {
    "EventCode": "0x4D012",
    "EventName": "PM_PMC3_SAVED",
    "BriefDescription": "The conditions for the speculative event selected for PMC3 are met and PMC3 is charged."
  },
  {
    "EventCode": "0x4D022",
    "EventName": "PM_HYPERVISOR_INST_CMPL",
    "BriefDescription": "PowerPC instruction completed while the thread was in hypervisor state."
  },
  {
    "EventCode": "0x4D026",
    "EventName": "PM_ULTRAVISOR_CYC",
    "BriefDescription": "Cycles when the thread is in Ultravisor state. MSR[S HV PR]=110."
=======
    "EventCode": "0x30068",
    "EventName": "PM_L1_ICACHE_RELOADED_PREF",
    "BriefDescription": "Counts all instruction cache prefetch reloads (includes demand turned into prefetch)."
>>>>>>> 98817289
  },
  {
    "EventCode": "0x300F6",
    "EventName": "PM_LD_DEMAND_MISS_L1",
    "BriefDescription": "The L1 cache was reloaded with a line that fulfills a demand miss request. Counted at reload time, before finish."
  },
  {
<<<<<<< HEAD
    "EventCode": "0x40030",
    "EventName": "PM_INST_FIN",
    "BriefDescription": "Instruction finished."
  },
  {
    "EventCode": "0x44146",
    "EventName": "PM_MRK_STCX_CORE_CYC",
    "BriefDescription": "Cycles spent in the core portion of a marked STCX instruction. It starts counting when the instruction is decoded and stops counting when it drains into the L2."
=======
    "EventCode": "0x300FE",
    "EventName": "PM_DATA_FROM_L3MISS",
    "BriefDescription": "The processor's data cache was reloaded from a source other than the local core's L1, L2, or L3 due to a demand miss."
  },
  {
    "EventCode": "0x40012",
    "EventName": "PM_L1_ICACHE_RELOADED_ALL",
    "BriefDescription": "Counts all instruction cache reloads includes demand, prefetch, prefetch turned into demand and demand turned into prefetch."
>>>>>>> 98817289
  },
  {
    "EventCode": "0x44054",
    "EventName": "PM_VECTOR_LD_CMPL",
    "BriefDescription": "Vector load instruction completed."
<<<<<<< HEAD
  },
  {
    "EventCode": "0x45054",
    "EventName": "PM_FMA_CMPL",
    "BriefDescription": "Two floating point instruction completed (FMA class of instructions: fmadd, fnmadd, fmsub, fnmsub). Scalar instructions only."
  },
  {
    "EventCode": "0x45056",
    "EventName": "PM_SCALAR_FLOP_CMPL",
    "BriefDescription": "Scalar floating point instruction completed."
  },
  {
    "EventCode": "0x4505C",
    "EventName": "PM_MATH_FLOP_CMPL",
    "BriefDescription": "Math floating point instruction completed."
=======
>>>>>>> 98817289
  },
  {
    "EventCode": "0x4D05E",
    "EventName": "PM_BR_CMPL",
    "BriefDescription": "A branch completed. All branches are included."
  },
  {
<<<<<<< HEAD
    "EventCode": "0x4E15E",
    "EventName": "PM_MRK_INST_FLUSHED",
    "BriefDescription": "The marked instruction was flushed."
  },
  {
    "EventCode": "0x401E6",
    "EventName": "PM_MRK_INST_FROM_L3MISS",
    "BriefDescription": "The processor's instruction cache was reloaded from beyond the local core's L3 due to a demand miss for a marked instruction."
  },
  {
    "EventCode": "0x401E8",
    "EventName": "PM_MRK_DATA_FROM_L2MISS",
    "BriefDescription": "The processor's L1 data cache was reloaded from a source beyond the local core's L2 due to a demand miss for a marked instruction."
  },
  {
=======
>>>>>>> 98817289
    "EventCode": "0x400F0",
    "EventName": "PM_LD_DEMAND_MISS_L1_FIN",
    "BriefDescription": "Load missed L1, counted at finish time."
  },
  {
<<<<<<< HEAD
    "EventCode": "0x400FA",
    "EventName": "PM_RUN_INST_CMPL",
    "BriefDescription": "PowerPC instruction completed while the run latch is set."
=======
    "EventCode": "0x400FE",
    "EventName": "PM_DATA_FROM_MEMORY",
    "BriefDescription": "The processor's data cache was reloaded from local, remote, or distant memory due to a demand miss."
>>>>>>> 98817289
  }
]<|MERGE_RESOLUTION|>--- conflicted
+++ resolved
@@ -1,29 +1,8 @@
 [
   {
-<<<<<<< HEAD
-    "EventCode": "0x10016",
-    "EventName": "PM_VSU0_ISSUE",
-    "BriefDescription": "VSU instruction issued to VSU pipe 0."
-  },
-  {
-    "EventCode": "0x1001C",
-    "EventName": "PM_ULTRAVISOR_INST_CMPL",
-    "BriefDescription": "PowerPC instruction completed while the thread was in ultravisor state."
-  },
-  {
-    "EventCode": "0x100F0",
-    "EventName": "PM_CYC",
-    "BriefDescription": "Processor cycles."
-  },
-  {
-    "EventCode": "0x10134",
-    "EventName": "PM_MRK_ST_DONE_L2",
-    "BriefDescription": "Marked store completed in L2."
-=======
     "EventCode": "0x1002C",
     "EventName": "PM_LD_PREFETCH_CACHE_LINE_MISS",
     "BriefDescription": "The L1 cache was reloaded with a line that fulfills a prefetch request."
->>>>>>> 98817289
   },
   {
     "EventCode": "0x1505E",
@@ -36,42 +15,16 @@
     "BriefDescription": "Cycles in which Superslice 0 dispatches either 1 or 2 instructions."
   },
   {
-<<<<<<< HEAD
-=======
     "EventCode": "0x1F05A",
     "EventName": "PM_DISP_HELD_SYNC_CYC",
     "BriefDescription": "Cycles dispatch is held because of a synchronizing instruction that requires the ICT to be empty before dispatch."
   },
   {
->>>>>>> 98817289
     "EventCode": "0x10066",
     "EventName": "PM_ADJUNCT_CYC",
     "BriefDescription": "Cycles in which the thread is in Adjunct state. MSR[S HV PR] bits = 011."
   },
   {
-<<<<<<< HEAD
-    "EventCode": "0x101E4",
-    "EventName": "PM_MRK_L1_ICACHE_MISS",
-    "BriefDescription": "Marked instruction suffered an instruction cache miss."
-  },
-  {
-    "EventCode": "0x101EA",
-    "EventName": "PM_MRK_L1_RELOAD_VALID",
-    "BriefDescription": "Marked demand reload."
-  },
-  {
-    "EventCode": "0x100F4",
-    "EventName": "PM_FLOP_CMPL",
-    "BriefDescription": "Floating Point Operations Completed. Includes any type. It counts once for each 1, 2, 4 or 8 flop instruction. Use PM_1|2|4|8_FLOP_CMPL events to count flops."
-  },
-  {
-    "EventCode": "0x100FA",
-    "EventName": "PM_RUN_LATCH_ANY_THREAD_CYC",
-    "BriefDescription": "Cycles when at least one thread has the run latch set."
-  },
-  {
-=======
->>>>>>> 98817289
     "EventCode": "0x100FC",
     "EventName": "PM_LD_REF_L1",
     "BriefDescription": "All L1 D cache load references counted at finish, gated by reject. In P9 and earlier this event counted only cacheable loads but in P10 both cacheable and non-cacheable loads are included."
@@ -97,41 +50,6 @@
     "BriefDescription": "Cycles in which Superslice 1 dispatches either 3 or 4 instructions."
   },
   {
-<<<<<<< HEAD
-    "EventCode": "0x2006C",
-    "EventName": "PM_RUN_CYC_SMT4_MODE",
-    "BriefDescription": "Cycles when this thread's run latch is set and the core is in SMT4 mode."
-  },
-  {
-    "EventCode": "0x201E0",
-    "EventName": "PM_MRK_DATA_FROM_MEMORY",
-    "BriefDescription": "The processor's data cache was reloaded from local, remote, or distant memory due to a demand miss for a marked load."
-  },
-  {
-    "EventCode": "0x201E4",
-    "EventName": "PM_MRK_DATA_FROM_L3MISS",
-    "BriefDescription": "The processor's L1 data cache was reloaded from beyond the local core's L3 due to a demand miss for a marked instruction."
-  },
-  {
-    "EventCode": "0x201E8",
-    "EventName": "PM_THRESH_EXC_512",
-    "BriefDescription": "Threshold counter exceeded a value of 512."
-  },
-  {
-    "EventCode": "0x200F2",
-    "EventName": "PM_INST_DISP",
-    "BriefDescription": "PowerPC instruction dispatched."
-  },
-  {
-    "EventCode": "0x30132",
-    "EventName": "PM_MRK_VSU_FIN",
-    "BriefDescription": "VSU marked instruction finished. Excludes simple FX instructions issued to the Store Unit."
-  },
-  {
-    "EventCode": "0x30038",
-    "EventName": "PM_EXEC_STALL_DMISS_LMEM",
-    "BriefDescription": "Cycles in which the oldest instruction in the pipeline was waiting for a load miss to resolve from the local memory, local OpenCAPI cache, or local OpenCAPI memory."
-=======
     "EventCode": "0x200F2",
     "EventName": "PM_INST_DISP",
     "BriefDescription": "PowerPC instruction dispatched."
@@ -140,7 +58,6 @@
     "EventCode": "0x200FD",
     "EventName": "PM_L1_ICACHE_MISS",
     "BriefDescription": "Demand instruction cache miss."
->>>>>>> 98817289
   },
   {
     "EventCode": "0x3F04A",
@@ -151,14 +68,6 @@
     "EventCode": "0x3405A",
     "EventName": "PM_PRIVILEGED_INST_CMPL",
     "BriefDescription": "PowerPC instruction completed while the thread was in Privileged state."
-<<<<<<< HEAD
-  },
-  {
-    "EventCode": "0x3F150",
-    "EventName": "PM_MRK_ST_DRAIN_CYC",
-    "BriefDescription": "Cycles in which the marked store drained from the core to the L2."
-=======
->>>>>>> 98817289
   },
   {
     "EventCode": "0x3F054",
@@ -171,45 +80,9 @@
     "BriefDescription": "Cycles in which Superslice 0 dispatches either 5, 6, 7 or 8 instructions."
   },
   {
-<<<<<<< HEAD
-    "EventCode": "0x30162",
-    "EventName": "PM_MRK_ISSUE_DEPENDENT_LOAD",
-    "BriefDescription": "The marked instruction was dependent on a load. It is eligible for issue kill."
-  },
-  {
-    "EventCode": "0x40114",
-    "EventName": "PM_MRK_START_PROBE_NOP_DISP",
-    "BriefDescription": "Marked Start probe nop dispatched. Instruction AND R0,R0,R0."
-  },
-  {
-    "EventCode": "0x4001C",
-    "EventName": "PM_VSU_FIN",
-    "BriefDescription": "VSU instruction finished."
-  },
-  {
-    "EventCode": "0x4C01A",
-    "EventName": "PM_EXEC_STALL_DMISS_OFF_NODE",
-    "BriefDescription": "Cycles in which the oldest instruction in the pipeline was waiting for a load miss to resolve from a distant chip."
-  },
-  {
-    "EventCode": "0x4D012",
-    "EventName": "PM_PMC3_SAVED",
-    "BriefDescription": "The conditions for the speculative event selected for PMC3 are met and PMC3 is charged."
-  },
-  {
-    "EventCode": "0x4D022",
-    "EventName": "PM_HYPERVISOR_INST_CMPL",
-    "BriefDescription": "PowerPC instruction completed while the thread was in hypervisor state."
-  },
-  {
-    "EventCode": "0x4D026",
-    "EventName": "PM_ULTRAVISOR_CYC",
-    "BriefDescription": "Cycles when the thread is in Ultravisor state. MSR[S HV PR]=110."
-=======
     "EventCode": "0x30068",
     "EventName": "PM_L1_ICACHE_RELOADED_PREF",
     "BriefDescription": "Counts all instruction cache prefetch reloads (includes demand turned into prefetch)."
->>>>>>> 98817289
   },
   {
     "EventCode": "0x300F6",
@@ -217,16 +90,6 @@
     "BriefDescription": "The L1 cache was reloaded with a line that fulfills a demand miss request. Counted at reload time, before finish."
   },
   {
-<<<<<<< HEAD
-    "EventCode": "0x40030",
-    "EventName": "PM_INST_FIN",
-    "BriefDescription": "Instruction finished."
-  },
-  {
-    "EventCode": "0x44146",
-    "EventName": "PM_MRK_STCX_CORE_CYC",
-    "BriefDescription": "Cycles spent in the core portion of a marked STCX instruction. It starts counting when the instruction is decoded and stops counting when it drains into the L2."
-=======
     "EventCode": "0x300FE",
     "EventName": "PM_DATA_FROM_L3MISS",
     "BriefDescription": "The processor's data cache was reloaded from a source other than the local core's L1, L2, or L3 due to a demand miss."
@@ -235,30 +98,11 @@
     "EventCode": "0x40012",
     "EventName": "PM_L1_ICACHE_RELOADED_ALL",
     "BriefDescription": "Counts all instruction cache reloads includes demand, prefetch, prefetch turned into demand and demand turned into prefetch."
->>>>>>> 98817289
   },
   {
     "EventCode": "0x44054",
     "EventName": "PM_VECTOR_LD_CMPL",
     "BriefDescription": "Vector load instruction completed."
-<<<<<<< HEAD
-  },
-  {
-    "EventCode": "0x45054",
-    "EventName": "PM_FMA_CMPL",
-    "BriefDescription": "Two floating point instruction completed (FMA class of instructions: fmadd, fnmadd, fmsub, fnmsub). Scalar instructions only."
-  },
-  {
-    "EventCode": "0x45056",
-    "EventName": "PM_SCALAR_FLOP_CMPL",
-    "BriefDescription": "Scalar floating point instruction completed."
-  },
-  {
-    "EventCode": "0x4505C",
-    "EventName": "PM_MATH_FLOP_CMPL",
-    "BriefDescription": "Math floating point instruction completed."
-=======
->>>>>>> 98817289
   },
   {
     "EventCode": "0x4D05E",
@@ -266,37 +110,13 @@
     "BriefDescription": "A branch completed. All branches are included."
   },
   {
-<<<<<<< HEAD
-    "EventCode": "0x4E15E",
-    "EventName": "PM_MRK_INST_FLUSHED",
-    "BriefDescription": "The marked instruction was flushed."
-  },
-  {
-    "EventCode": "0x401E6",
-    "EventName": "PM_MRK_INST_FROM_L3MISS",
-    "BriefDescription": "The processor's instruction cache was reloaded from beyond the local core's L3 due to a demand miss for a marked instruction."
-  },
-  {
-    "EventCode": "0x401E8",
-    "EventName": "PM_MRK_DATA_FROM_L2MISS",
-    "BriefDescription": "The processor's L1 data cache was reloaded from a source beyond the local core's L2 due to a demand miss for a marked instruction."
-  },
-  {
-=======
->>>>>>> 98817289
     "EventCode": "0x400F0",
     "EventName": "PM_LD_DEMAND_MISS_L1_FIN",
     "BriefDescription": "Load missed L1, counted at finish time."
   },
   {
-<<<<<<< HEAD
-    "EventCode": "0x400FA",
-    "EventName": "PM_RUN_INST_CMPL",
-    "BriefDescription": "PowerPC instruction completed while the run latch is set."
-=======
     "EventCode": "0x400FE",
     "EventName": "PM_DATA_FROM_MEMORY",
     "BriefDescription": "The processor's data cache was reloaded from local, remote, or distant memory due to a demand miss."
->>>>>>> 98817289
   }
 ]