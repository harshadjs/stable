--- conflicted
+++ resolved
@@ -233,12 +233,6 @@
 	for TARGET in $(TARGETS); do \
 		BUILD_TARGET=$$BUILD/$$TARGET;	\
 		[ ! -d $(INSTALL_PATH)/$$TARGET ] && echo "Skipping non-existent dir: $$TARGET" && continue; \
-<<<<<<< HEAD
-		echo "[ -w /dev/kmsg ] && echo \"kselftest: Running tests in $$TARGET\" >> /dev/kmsg" >> $(ALL_SCRIPT); \
-		echo "cd $$TARGET" >> $(ALL_SCRIPT); \
-		echo -n "run_many" >> $(ALL_SCRIPT); \
-=======
->>>>>>> d1988041
 		echo -n "Emit Tests for $$TARGET\n"; \
 		$(MAKE) -s --no-print-directory OUTPUT=$$BUILD_TARGET COLLECTION=$$TARGET \
 			-C $$TARGET emit_tests >> $(TEST_LIST); \
