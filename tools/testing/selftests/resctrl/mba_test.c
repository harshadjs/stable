// SPDX-License-Identifier: GPL-2.0
/*
 * Memory Bandwidth Allocation (MBA) test
 *
 * Copyright (C) 2018 Intel Corporation
 *
 * Authors:
 *    Sai Praneeth Prakhya <sai.praneeth.prakhya@intel.com>,
 *    Fenghua Yu <fenghua.yu@intel.com>
 */
#include "resctrl.h"

#define RESULT_FILE_NAME	"result_mba"
#define NUM_OF_RUNS		5
#define MAX_DIFF_PERCENT	8
#define ALLOCATION_MAX		100
#define ALLOCATION_MIN		10
#define ALLOCATION_STEP		10

/*
 * Change schemata percentage from 100 to 10%. Write schemata to specified
 * con_mon grp, mon_grp in resctrl FS.
 * For each allocation, run 5 times in order to get average values.
 */
static int mba_setup(struct resctrl_val_param *p)
{
	static int runs_per_allocation, allocation = 100;
	char allocation_str[64];
<<<<<<< HEAD
	va_list param;
	int ret;

	va_start(param, num);
	p = va_arg(param, struct resctrl_val_param *);
	va_end(param);
=======
	int ret;
>>>>>>> 98817289

	if (runs_per_allocation >= NUM_OF_RUNS)
		runs_per_allocation = 0;

	/* Only set up schemata once every NUM_OF_RUNS of allocations */
	if (runs_per_allocation++ != 0)
		return 0;

	if (allocation < ALLOCATION_MIN || allocation > ALLOCATION_MAX)
		return END_OF_TESTS;

	sprintf(allocation_str, "%d", allocation);

	ret = write_schemata(p->ctrlgrp, allocation_str, p->cpu_no,
			     p->resctrl_val);
	if (ret < 0)
		return ret;

	allocation -= ALLOCATION_STEP;

	return 0;
}

static bool show_mba_info(unsigned long *bw_imc, unsigned long *bw_resc)
{
	int allocation, runs;
	bool ret = false;

	ksft_print_msg("Results are displayed in (MB)\n");
	/* Memory bandwidth from 100% down to 10% */
	for (allocation = 0; allocation < ALLOCATION_MAX / ALLOCATION_STEP;
	     allocation++) {
		unsigned long avg_bw_imc, avg_bw_resc;
		unsigned long sum_bw_imc = 0, sum_bw_resc = 0;
		int avg_diff_per;
		float avg_diff;

		/*
		 * The first run is discarded due to inaccurate value from
		 * phase transition.
		 */
		for (runs = NUM_OF_RUNS * allocation + 1;
		     runs < NUM_OF_RUNS * allocation + NUM_OF_RUNS ; runs++) {
			sum_bw_imc += bw_imc[runs];
			sum_bw_resc += bw_resc[runs];
		}

		avg_bw_imc = sum_bw_imc / (NUM_OF_RUNS - 1);
		avg_bw_resc = sum_bw_resc / (NUM_OF_RUNS - 1);
		avg_diff = (float)labs(avg_bw_resc - avg_bw_imc) / avg_bw_imc;
		avg_diff_per = (int)(avg_diff * 100);

		ksft_print_msg("%s Check MBA diff within %d%% for schemata %u\n",
			       avg_diff_per > MAX_DIFF_PERCENT ?
			       "Fail:" : "Pass:",
			       MAX_DIFF_PERCENT,
			       ALLOCATION_MAX - ALLOCATION_STEP * allocation);

		ksft_print_msg("avg_diff_per: %d%%\n", avg_diff_per);
		ksft_print_msg("avg_bw_imc: %lu\n", avg_bw_imc);
		ksft_print_msg("avg_bw_resc: %lu\n", avg_bw_resc);
		if (avg_diff_per > MAX_DIFF_PERCENT)
			ret = true;
	}

	ksft_print_msg("%s Check schemata change using MBA\n",
		       ret ? "Fail:" : "Pass:");
	if (ret)
		ksft_print_msg("At least one test failed\n");

	return ret;
}

static int check_results(void)
{
	char *token_array[8], output[] = RESULT_FILE_NAME, temp[512];
	unsigned long bw_imc[1024], bw_resc[1024];
	int runs;
	FILE *fp;

	fp = fopen(output, "r");
	if (!fp) {
		perror(output);

		return errno;
	}

	runs = 0;
	while (fgets(temp, sizeof(temp), fp)) {
		char *token = strtok(temp, ":\t");
		int fields = 0;

		while (token) {
			token_array[fields++] = token;
			token = strtok(NULL, ":\t");
		}

		/* Field 3 is perf imc value */
		bw_imc[runs] = strtoul(token_array[3], NULL, 0);
		/* Field 5 is resctrl value */
		bw_resc[runs] = strtoul(token_array[5], NULL, 0);
		runs++;
	}

	fclose(fp);

	return show_mba_info(bw_imc, bw_resc);
}

void mba_test_cleanup(void)
{
	remove(RESULT_FILE_NAME);
}

int mba_schemata_change(int cpu_no, const char * const *benchmark_cmd)
{
	struct resctrl_val_param param = {
		.resctrl_val	= MBA_STR,
		.ctrlgrp	= "c1",
		.mongrp		= "m1",
		.cpu_no		= cpu_no,
		.filename	= RESULT_FILE_NAME,
		.bw_report	= "reads",
		.setup		= mba_setup
	};
	int ret;

	remove(RESULT_FILE_NAME);

	ret = resctrl_val(benchmark_cmd, &param);
	if (ret)
		goto out;

	ret = check_results();

out:
	mba_test_cleanup();

	return ret;
}<|MERGE_RESOLUTION|>--- conflicted
+++ resolved
@@ -26,16 +26,7 @@
 {
 	static int runs_per_allocation, allocation = 100;
 	char allocation_str[64];
-<<<<<<< HEAD
-	va_list param;
 	int ret;
-
-	va_start(param, num);
-	p = va_arg(param, struct resctrl_val_param *);
-	va_end(param);
-=======
-	int ret;
->>>>>>> 98817289
 
 	if (runs_per_allocation >= NUM_OF_RUNS)
 		runs_per_allocation = 0;
