--- conflicted
+++ resolved
@@ -7,10 +7,7 @@
 #include "test_ksyms_btf.skel.h"
 #include "test_ksyms_btf_null_check.skel.h"
 #include "test_ksyms_weak.skel.h"
-<<<<<<< HEAD
-=======
 #include "test_ksyms_weak.lskel.h"
->>>>>>> d60c95ef
 #include "test_ksyms_btf_write_check.skel.h"
 
 static int duration;
@@ -114,14 +111,6 @@
 	test_ksyms_weak__destroy(skel);
 }
 
-<<<<<<< HEAD
-static void test_write_check(void)
-{
-	struct test_ksyms_btf_write_check *skel;
-
-	skel = test_ksyms_btf_write_check__open_and_load();
-	ASSERT_ERR_PTR(skel, "unexpected load of a prog writing to ksym memory\n");
-=======
 static void test_weak_syms_lskel(void)
 {
 	struct test_ksyms_weak_lskel *skel;
@@ -159,7 +148,6 @@
 	bpf_program__set_autoload(test_handler1 ? skel->progs.handler2 : skel->progs.handler1, false);
 	ASSERT_ERR(test_ksyms_btf_write_check__load(skel),
 		   "unexpected load of a prog writing to ksym memory\n");
->>>>>>> d60c95ef
 
 	test_ksyms_btf_write_check__destroy(skel);
 }
@@ -192,10 +180,6 @@
 	if (test__start_subtest("weak_ksyms"))
 		test_weak_syms();
 
-<<<<<<< HEAD
-	if (test__start_subtest("write_check"))
-		test_write_check();
-=======
 	if (test__start_subtest("weak_ksyms_lskel"))
 		test_weak_syms_lskel();
 
@@ -204,5 +188,4 @@
 
 	if (test__start_subtest("write_check2"))
 		test_write_check(false);
->>>>>>> d60c95ef
 }