--- conflicted
+++ resolved
@@ -206,11 +206,7 @@
 $(OUTPUT)/urandom_read: urandom_read.c urandom_read_aux.c $(OUTPUT)/liburandom_read.so
 	$(call msg,BINARY,,$@)
 	$(Q)$(CLANG) $(filter-out -static,$(CFLAGS) $(LDFLAGS)) $(filter %.c,$^) \
-<<<<<<< HEAD
-		     liburandom_read.so $(filter-out -static,$(LDLIBS))	     \
-=======
 		     -lurandom_read $(filter-out -static,$(LDLIBS)) -L$(OUTPUT)  \
->>>>>>> 98817289
 		     -fuse-ld=$(LLD) -Wl,-znoseparate-code -Wl,--build-id=sha1 \
 		     -Wl,-rpath=. -o $@
 
