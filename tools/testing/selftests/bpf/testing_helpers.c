// SPDX-License-Identifier: (LGPL-2.1 OR BSD-2-Clause)
/* Copyright (C) 2019 Netronome Systems, Inc. */
/* Copyright (C) 2020 Facebook, Inc. */
#include <ctype.h>
#include <stdlib.h>
#include <string.h>
#include <errno.h>
#include <bpf/bpf.h>
#include <bpf/libbpf.h>
#include "test_progs.h"
#include "testing_helpers.h"
#include <linux/membarrier.h>

int parse_num_list(const char *s, bool **num_set, int *num_set_len)
{
	int i, set_len = 0, new_len, num, start = 0, end = -1;
	bool *set = NULL, *tmp, parsing_end = false;
	char *next;

	while (s[0]) {
		errno = 0;
		num = strtol(s, &next, 10);
		if (errno)
			return -errno;

		if (parsing_end)
			end = num;
		else
			start = num;

		if (!parsing_end && *next == '-') {
			s = next + 1;
			parsing_end = true;
			continue;
		} else if (*next == ',') {
			parsing_end = false;
			s = next + 1;
			end = num;
		} else if (*next == '\0') {
			parsing_end = false;
			s = next;
			end = num;
		} else {
			return -EINVAL;
		}

		if (start > end)
			return -EINVAL;

		if (end + 1 > set_len) {
			new_len = end + 1;
			tmp = realloc(set, new_len);
			if (!tmp) {
				free(set);
				return -ENOMEM;
			}
			for (i = set_len; i < start; i++)
				tmp[i] = false;
			set = tmp;
			set_len = new_len;
		}
		for (i = start; i <= end; i++)
			set[i] = true;
	}

	if (!set || parsing_end)
		return -EINVAL;

	*num_set = set;
	*num_set_len = set_len;

	return 0;
}

static int do_insert_test(struct test_filter_set *set,
			  char *test_str,
			  char *subtest_str)
{
	struct test_filter *tmp, *test;
	char **ctmp;
	int i;

	for (i = 0; i < set->cnt; i++) {
		test = &set->tests[i];

		if (strcmp(test_str, test->name) == 0) {
			free(test_str);
			goto subtest;
		}
	}

	tmp = realloc(set->tests, sizeof(*test) * (set->cnt + 1));
	if (!tmp)
		return -ENOMEM;

	set->tests = tmp;
	test = &set->tests[set->cnt];

	test->name = test_str;
	test->subtests = NULL;
	test->subtest_cnt = 0;

	set->cnt++;

subtest:
	if (!subtest_str)
		return 0;

	for (i = 0; i < test->subtest_cnt; i++) {
		if (strcmp(subtest_str, test->subtests[i]) == 0) {
			free(subtest_str);
			return 0;
		}
	}

	ctmp = realloc(test->subtests,
		       sizeof(*test->subtests) * (test->subtest_cnt + 1));
	if (!ctmp)
		return -ENOMEM;

	test->subtests = ctmp;
	test->subtests[test->subtest_cnt] = subtest_str;

	test->subtest_cnt++;

	return 0;
}

static int insert_test(struct test_filter_set *set,
		       char *test_spec,
		       bool is_glob_pattern)
{
	char *pattern, *subtest_str, *ext_test_str, *ext_subtest_str = NULL;
	int glob_chars = 0;

	if (is_glob_pattern) {
		pattern = "%s";
	} else {
		pattern = "*%s*";
		glob_chars = 2;
	}

	subtest_str = strchr(test_spec, '/');
	if (subtest_str) {
		*subtest_str = '\0';
		subtest_str += 1;
	}

	ext_test_str = malloc(strlen(test_spec) + glob_chars + 1);
	if (!ext_test_str)
		goto err;

	sprintf(ext_test_str, pattern, test_spec);

	if (subtest_str) {
		ext_subtest_str = malloc(strlen(subtest_str) + glob_chars + 1);
		if (!ext_subtest_str)
			goto err;

		sprintf(ext_subtest_str, pattern, subtest_str);
	}

	return do_insert_test(set, ext_test_str, ext_subtest_str);

err:
	free(ext_test_str);
	free(ext_subtest_str);

	return -ENOMEM;
}

int parse_test_list_file(const char *path,
			 struct test_filter_set *set,
			 bool is_glob_pattern)
{
	char *buf = NULL, *capture_start, *capture_end, *scan_end;
	size_t buflen = 0;
	int err = 0;
	FILE *f;

	f = fopen(path, "r");
	if (!f) {
		err = -errno;
		fprintf(stderr, "Failed to open '%s': %d\n", path, err);
		return err;
	}

	while (getline(&buf, &buflen, f) != -1) {
		capture_start = buf;

		while (isspace(*capture_start))
			++capture_start;

		capture_end = capture_start;
		scan_end = capture_start;

		while (*scan_end && *scan_end != '#') {
			if (!isspace(*scan_end))
				capture_end = scan_end;

			++scan_end;
		}

		if (capture_end == capture_start)
			continue;

		*(++capture_end) = '\0';

		err = insert_test(set, capture_start, is_glob_pattern);
		if (err)
			break;
	}

	fclose(f);
	return err;
}

int parse_test_list(const char *s,
		    struct test_filter_set *set,
		    bool is_glob_pattern)
{
	char *input, *state = NULL, *test_spec;
	int err = 0;

	input = strdup(s);
	if (!input)
		return -ENOMEM;

	while ((test_spec = strtok_r(state ? NULL : input, ",", &state))) {
		err = insert_test(set, test_spec, is_glob_pattern);
		if (err)
			break;
	}

	free(input);
	return err;
}

__u32 link_info_prog_id(const struct bpf_link *link, struct bpf_link_info *info)
{
	__u32 info_len = sizeof(*info);
	int err;

	memset(info, 0, sizeof(*info));
	err = bpf_link_get_info_by_fd(bpf_link__fd(link), info, &info_len);
	if (err) {
		printf("failed to get link info: %d\n", -errno);
		return 0;
	}
	return info->prog_id;
}

int extra_prog_load_log_flags = 0;

int bpf_prog_test_load(const char *file, enum bpf_prog_type type,
		       struct bpf_object **pobj, int *prog_fd)
{
	LIBBPF_OPTS(bpf_object_open_opts, opts,
		.kernel_log_level = extra_prog_load_log_flags,
	);
	struct bpf_object *obj;
	struct bpf_program *prog;
	__u32 flags;
	int err;

	obj = bpf_object__open_file(file, &opts);
	if (!obj)
		return -errno;

	prog = bpf_object__next_program(obj, NULL);
	if (!prog) {
		err = -ENOENT;
		goto err_out;
	}

	if (type != BPF_PROG_TYPE_UNSPEC && bpf_program__type(prog) != type)
		bpf_program__set_type(prog, type);

	flags = bpf_program__flags(prog) | BPF_F_TEST_RND_HI32;
	bpf_program__set_flags(prog, flags);

	err = bpf_object__load(obj);
	if (err)
		goto err_out;

	*pobj = obj;
	*prog_fd = bpf_program__fd(prog);

	return 0;
err_out:
	bpf_object__close(obj);
	return err;
}

int bpf_test_load_program(enum bpf_prog_type type, const struct bpf_insn *insns,
			  size_t insns_cnt, const char *license,
			  __u32 kern_version, char *log_buf,
			  size_t log_buf_sz)
{
	LIBBPF_OPTS(bpf_prog_load_opts, opts,
		.kern_version = kern_version,
		.prog_flags = BPF_F_TEST_RND_HI32,
		.log_level = extra_prog_load_log_flags,
		.log_buf = log_buf,
		.log_size = log_buf_sz,
	);

	return bpf_prog_load(type, NULL, license, insns, insns_cnt, &opts);
}

__u64 read_perf_max_sample_freq(void)
{
	__u64 sample_freq = 5000; /* fallback to 5000 on error */
	FILE *f;

	f = fopen("/proc/sys/kernel/perf_event_max_sample_rate", "r");
	if (f == NULL) {
		printf("Failed to open /proc/sys/kernel/perf_event_max_sample_rate: err %d\n"
		       "return default value: 5000\n", -errno);
		return sample_freq;
	}
	if (fscanf(f, "%llu", &sample_freq) != 1) {
		printf("Failed to parse /proc/sys/kernel/perf_event_max_sample_rate: err %d\n"
		       "return default value: 5000\n", -errno);
	}

	fclose(f);
	return sample_freq;
<<<<<<< HEAD
=======
}

static int finit_module(int fd, const char *param_values, int flags)
{
	return syscall(__NR_finit_module, fd, param_values, flags);
}

static int delete_module(const char *name, int flags)
{
	return syscall(__NR_delete_module, name, flags);
}

int unload_bpf_testmod(bool verbose)
{
	if (kern_sync_rcu())
		fprintf(stdout, "Failed to trigger kernel-side RCU sync!\n");
	if (delete_module("bpf_testmod", 0)) {
		if (errno == ENOENT) {
			if (verbose)
				fprintf(stdout, "bpf_testmod.ko is already unloaded.\n");
			return -1;
		}
		fprintf(stdout, "Failed to unload bpf_testmod.ko from kernel: %d\n", -errno);
		return -1;
	}
	if (verbose)
		fprintf(stdout, "Successfully unloaded bpf_testmod.ko.\n");
	return 0;
}

int load_bpf_testmod(bool verbose)
{
	int fd;

	if (verbose)
		fprintf(stdout, "Loading bpf_testmod.ko...\n");

	fd = open("bpf_testmod.ko", O_RDONLY);
	if (fd < 0) {
		fprintf(stdout, "Can't find bpf_testmod.ko kernel module: %d\n", -errno);
		return -ENOENT;
	}
	if (finit_module(fd, "", 0)) {
		fprintf(stdout, "Failed to load bpf_testmod.ko into the kernel: %d\n", -errno);
		close(fd);
		return -EINVAL;
	}
	close(fd);

	if (verbose)
		fprintf(stdout, "Successfully loaded bpf_testmod.ko.\n");
	return 0;
}

/*
 * Trigger synchronize_rcu() in kernel.
 */
int kern_sync_rcu(void)
{
	return syscall(__NR_membarrier, MEMBARRIER_CMD_SHARED, 0, 0);
>>>>>>> 98817289
}<|MERGE_RESOLUTION|>--- conflicted
+++ resolved
@@ -326,8 +326,6 @@
 
 	fclose(f);
 	return sample_freq;
-<<<<<<< HEAD
-=======
 }
 
 static int finit_module(int fd, const char *param_values, int flags)
@@ -388,5 +386,4 @@
 int kern_sync_rcu(void)
 {
 	return syscall(__NR_membarrier, MEMBARRIER_CMD_SHARED, 0, 0);
->>>>>>> 98817289
 }