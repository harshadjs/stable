#!/bin/bash
# SPDX-License-Identifier: GPL-2.0

# This test is for checking the A-TCAM and C-TCAM operation in Spectrum-2.
# It tries to exercise as many code paths in the eRP state machine as
# possible.

lib_dir=$(dirname $0)/../../../../net/forwarding

ALL_TESTS="single_mask_test identical_filters_test two_masks_test \
	multiple_masks_test ctcam_edge_cases_test delta_simple_test \
	delta_two_masks_one_key_test delta_simple_rehash_test \
	bloom_simple_test bloom_complex_test bloom_delta_test \
<<<<<<< HEAD
	max_erp_entries_test"
=======
	max_erp_entries_test max_group_size_test"
>>>>>>> 98817289
NUM_NETIFS=2
source $lib_dir/lib.sh
source $lib_dir/tc_common.sh
source $lib_dir/devlink_lib.sh

tcflags="skip_hw"

h1_create()
{
	simple_if_init $h1 192.0.2.1/24 198.51.100.1/24
}

h1_destroy()
{
	simple_if_fini $h1 192.0.2.1/24 198.51.100.1/24
}

h2_create()
{
	simple_if_init $h2 192.0.2.2/24 198.51.100.2/24
	tc qdisc add dev $h2 clsact
}

h2_destroy()
{
	tc qdisc del dev $h2 clsact
	simple_if_fini $h2 192.0.2.2/24 198.51.100.2/24
}

tp_record()
{
	local tracepoint=$1
	local cmd=$2

	perf record -q -e $tracepoint $cmd
	return $?
}

tp_record_all()
{
	local tracepoint=$1
	local seconds=$2

	perf record -a -q -e $tracepoint sleep $seconds
	return $?
}

__tp_hit_count()
{
	local tracepoint=$1

	local perf_output=`perf script -F trace:event,trace`
	return `echo $perf_output | grep "$tracepoint:" | wc -l`
}

tp_check_hits()
{
	local tracepoint=$1
	local count=$2

	__tp_hit_count $tracepoint
	if [[ "$?" -ne "$count" ]]; then
		return 1
	fi
	return 0
}

tp_check_hits_any()
{
	local tracepoint=$1

	__tp_hit_count $tracepoint
	if [[ "$?" -eq "0" ]]; then
		return 1
	fi
	return 0
}

single_mask_test()
{
	# When only a single mask is required, the device uses the master
	# mask and not the eRP table. Verify that under this mode the right
	# filter is matched

	RET=0

	tc filter add dev $h2 ingress protocol ip pref 1 handle 101 flower \
		$tcflags dst_ip 192.0.2.2 action drop

	$MZ $h1 -c 1 -p 64 -a $h1mac -b $h2mac -A 192.0.2.1 -B 192.0.2.2 \
		-t ip -q

	tc_check_packets "dev $h2 ingress" 101 1
	check_err $? "Single filter - did not match"

	tc filter add dev $h2 ingress protocol ip pref 2 handle 102 flower \
		$tcflags dst_ip 198.51.100.2 action drop

	$MZ $h1 -c 1 -p 64 -a $h1mac -b $h2mac -A 192.0.2.1 -B 192.0.2.2 \
		-t ip -q

	tc_check_packets "dev $h2 ingress" 101 2
	check_err $? "Two filters - did not match highest priority"

	$MZ $h1 -c 1 -p 64 -a $h1mac -b $h2mac -A 198.51.100.1 -B 198.51.100.2 \
		-t ip -q

	tc_check_packets "dev $h2 ingress" 102 1
	check_err $? "Two filters - did not match lowest priority"

	tc filter del dev $h2 ingress protocol ip pref 1 handle 101 flower

	$MZ $h1 -c 1 -p 64 -a $h1mac -b $h2mac -A 198.51.100.1 -B 198.51.100.2 \
		-t ip -q

	tc_check_packets "dev $h2 ingress" 102 2
	check_err $? "Single filter - did not match after delete"

	tc filter del dev $h2 ingress protocol ip pref 2 handle 102 flower

	log_test "single mask test ($tcflags)"
}

identical_filters_test()
{
	# When two filters that only differ in their priority are used,
	# one needs to be inserted into the C-TCAM. This test verifies
	# that filters are correctly spilled to C-TCAM and that the right
	# filter is matched

	RET=0

	tc filter add dev $h2 ingress protocol ip pref 1 handle 101 flower \
		$tcflags dst_ip 192.0.2.2 action drop
	tc filter add dev $h2 ingress protocol ip pref 2 handle 102 flower \
		$tcflags dst_ip 192.0.2.2 action drop

	$MZ $h1 -c 1 -p 64 -a $h1mac -b $h2mac -A 192.0.2.1 -B 192.0.2.2 \
		-t ip -q

	tc_check_packets "dev $h2 ingress" 101 1
	check_err $? "Did not match A-TCAM filter"

	tc filter del dev $h2 ingress protocol ip pref 1 handle 101 flower

	$MZ $h1 -c 1 -p 64 -a $h1mac -b $h2mac -A 192.0.2.1 -B 192.0.2.2 \
		-t ip -q

	tc_check_packets "dev $h2 ingress" 102 1
	check_err $? "Did not match C-TCAM filter after A-TCAM delete"

	tc filter add dev $h2 ingress protocol ip pref 3 handle 103 flower \
		$tcflags dst_ip 192.0.2.2 action drop

	$MZ $h1 -c 1 -p 64 -a $h1mac -b $h2mac -A 192.0.2.1 -B 192.0.2.2 \
		-t ip -q

	tc_check_packets "dev $h2 ingress" 102 2
	check_err $? "Did not match C-TCAM filter after A-TCAM add"

	tc filter del dev $h2 ingress protocol ip pref 2 handle 102 flower

	$MZ $h1 -c 1 -p 64 -a $h1mac -b $h2mac -A 192.0.2.1 -B 192.0.2.2 \
		-t ip -q

	tc_check_packets "dev $h2 ingress" 103 1
	check_err $? "Did not match A-TCAM filter after C-TCAM delete"

	tc filter del dev $h2 ingress protocol ip pref 3 handle 103 flower

	log_test "identical filters test ($tcflags)"
}

two_masks_test()
{
	# When more than one mask is required, the eRP table is used. This
	# test verifies that the eRP table is correctly allocated and used

	RET=0

	tc filter add dev $h2 ingress protocol ip pref 1 handle 101 flower \
		$tcflags dst_ip 192.0.2.2 action drop
	tc filter add dev $h2 ingress protocol ip pref 3 handle 103 flower \
		$tcflags dst_ip 192.0.0.0/8 action drop

	$MZ $h1 -c 1 -p 64 -a $h1mac -b $h2mac -A 192.0.2.1 -B 192.0.2.2 \
		-t ip -q

	tc_check_packets "dev $h2 ingress" 101 1
	check_err $? "Two filters - did not match highest priority"

	tc filter del dev $h2 ingress protocol ip pref 1 handle 101 flower

	$MZ $h1 -c 1 -p 64 -a $h1mac -b $h2mac -A 192.0.2.1 -B 192.0.2.2 \
		-t ip -q

	tc_check_packets "dev $h2 ingress" 103 1
	check_err $? "Single filter - did not match"

	tc filter add dev $h2 ingress protocol ip pref 2 handle 102 flower \
		$tcflags dst_ip 192.0.2.0/24 action drop

	$MZ $h1 -c 1 -p 64 -a $h1mac -b $h2mac -A 192.0.2.1 -B 192.0.2.2 \
		-t ip -q

	tc_check_packets "dev $h2 ingress" 102 1
	check_err $? "Two filters - did not match highest priority after add"

	tc filter del dev $h2 ingress protocol ip pref 3 handle 103 flower
	tc filter del dev $h2 ingress protocol ip pref 2 handle 102 flower

	log_test "two masks test ($tcflags)"
}

multiple_masks_test()
{
	# The number of masks in a region is limited. Once the maximum
	# number of masks has been reached filters that require new
	# masks are spilled to the C-TCAM. This test verifies that
	# spillage is performed correctly and that the right filter is
	# matched

	if [[ "$tcflags" != "skip_sw" ]]; then
		return 0;
	fi

	local index

	RET=0

	NUM_MASKS=32
	NUM_ERPS=16
	BASE_INDEX=100

	for i in $(eval echo {1..$NUM_MASKS}); do
		index=$((BASE_INDEX - i))

		if ((i > NUM_ERPS)); then
			exp_hits=1
			err_msg="$i filters - C-TCAM spill did not happen when it was expected"
		else
			exp_hits=0
			err_msg="$i filters - C-TCAM spill happened when it should not"
		fi

		tp_record "mlxsw:mlxsw_sp_acl_atcam_entry_add_ctcam_spill" \
			"tc filter add dev $h2 ingress protocol ip pref $index \
				handle $index \
				flower $tcflags \
				dst_ip 192.0.2.2/${i} src_ip 192.0.2.1/${i} \
				action drop"
		tp_check_hits "mlxsw:mlxsw_sp_acl_atcam_entry_add_ctcam_spill" \
				$exp_hits
		check_err $? "$err_msg"

		$MZ $h1 -c 1 -p 64 -a $h1mac -b $h2mac -A 192.0.2.1 \
			-B 192.0.2.2 -t ip -q

		tc_check_packets "dev $h2 ingress" $index 1
		check_err $? "$i filters - did not match highest priority (add)"
	done

	for i in $(eval echo {$NUM_MASKS..1}); do
		index=$((BASE_INDEX - i))

		$MZ $h1 -c 1 -p 64 -a $h1mac -b $h2mac -A 192.0.2.1 \
			-B 192.0.2.2 -t ip -q

		tc_check_packets "dev $h2 ingress" $index 2
		check_err $? "$i filters - did not match highest priority (del)"

		tc filter del dev $h2 ingress protocol ip pref $index \
			handle $index flower
	done

	log_test "multiple masks test ($tcflags)"
}

ctcam_two_atcam_masks_test()
{
	RET=0

	# First case: C-TCAM is disabled when there are two A-TCAM masks.
	# We push a filter into the C-TCAM by using two identical filters
	# as in identical_filters_test()

	# Filter goes into A-TCAM
	tc filter add dev $h2 ingress protocol ip pref 1 handle 101 flower \
		$tcflags dst_ip 192.0.2.2 action drop
	# Filter goes into C-TCAM
	tc filter add dev $h2 ingress protocol ip pref 2 handle 102 flower \
		$tcflags dst_ip 192.0.2.2 action drop
	# Filter goes into A-TCAM
	tc filter add dev $h2 ingress protocol ip pref 3 handle 103 flower \
		$tcflags dst_ip 192.0.0.0/16 action drop

	$MZ $h1 -c 1 -p 64 -a $h1mac -b $h2mac -A 192.0.2.1 -B 192.0.2.2 \
		-t ip -q

	tc_check_packets "dev $h2 ingress" 101 1
	check_err $? "Did not match A-TCAM filter"

	# Delete both A-TCAM and C-TCAM filters and make sure the remaining
	# A-TCAM filter still works
	tc filter del dev $h2 ingress protocol ip pref 2 handle 102 flower
	tc filter del dev $h2 ingress protocol ip pref 1 handle 101 flower

	$MZ $h1 -c 1 -p 64 -a $h1mac -b $h2mac -A 192.0.2.1 -B 192.0.2.2 \
		-t ip -q

	tc_check_packets "dev $h2 ingress" 103 1
	check_err $? "Did not match A-TCAM filter"

	tc filter del dev $h2 ingress protocol ip pref 3 handle 103 flower

	log_test "ctcam with two atcam masks test ($tcflags)"
}

ctcam_one_atcam_mask_test()
{
	RET=0

	# Second case: C-TCAM is disabled when there is one A-TCAM mask.
	# The test is similar to identical_filters_test()

	# Filter goes into A-TCAM
	tc filter add dev $h2 ingress protocol ip pref 2 handle 102 flower \
		$tcflags dst_ip 192.0.2.2 action drop
	# Filter goes into C-TCAM
	tc filter add dev $h2 ingress protocol ip pref 1 handle 101 flower \
		$tcflags dst_ip 192.0.2.2 action drop

	$MZ $h1 -c 1 -p 64 -a $h1mac -b $h2mac -A 192.0.2.1 -B 192.0.2.2 \
		-t ip -q

	tc_check_packets "dev $h2 ingress" 101 1
	check_err $? "Did not match C-TCAM filter"

	tc filter del dev $h2 ingress protocol ip pref 1 handle 101 flower

	$MZ $h1 -c 1 -p 64 -a $h1mac -b $h2mac -A 192.0.2.1 -B 192.0.2.2 \
		-t ip -q

	tc_check_packets "dev $h2 ingress" 102 1
	check_err $? "Did not match A-TCAM filter"

	tc filter del dev $h2 ingress protocol ip pref 2 handle 102 flower

	log_test "ctcam with one atcam mask test ($tcflags)"
}

ctcam_no_atcam_masks_test()
{
	RET=0

	# Third case: C-TCAM is disabled when there are no A-TCAM masks
	# This test exercises the code path that transitions the eRP table
	# to its initial state after deleting the last C-TCAM mask

	# Filter goes into A-TCAM
	tc filter add dev $h2 ingress protocol ip pref 1 handle 101 flower \
		$tcflags dst_ip 192.0.2.2 action drop
	# Filter goes into C-TCAM
	tc filter add dev $h2 ingress protocol ip pref 2 handle 102 flower \
		$tcflags dst_ip 192.0.2.2 action drop

	tc filter del dev $h2 ingress protocol ip pref 1 handle 101 flower
	tc filter del dev $h2 ingress protocol ip pref 2 handle 102 flower

	log_test "ctcam with no atcam masks test ($tcflags)"
}

ctcam_edge_cases_test()
{
	# When the C-TCAM is disabled after deleting the last C-TCAM
	# mask, we want to make sure the eRP state machine is put in
	# the correct state

	ctcam_two_atcam_masks_test
	ctcam_one_atcam_mask_test
	ctcam_no_atcam_masks_test
}

delta_simple_test()
{
	# The first filter will create eRP, the second filter will fit into
	# the first eRP with delta. Remove the first rule then and check that
        # the eRP stays (referenced by the second filter).

	RET=0

	if [[ "$tcflags" != "skip_sw" ]]; then
		return 0;
	fi

	tp_record "objagg:*" "tc filter add dev $h2 ingress protocol ip \
		   pref 1 handle 101 flower $tcflags dst_ip 192.0.0.0/24 \
		   action drop"
	tp_check_hits "objagg:objagg_obj_root_create" 1
	check_err $? "eRP was not created"

	tp_record "objagg:*" "tc filter add dev $h2 ingress protocol ip \
		   pref 2 handle 102 flower $tcflags dst_ip 192.0.2.2 \
		   action drop"
	tp_check_hits "objagg:objagg_obj_root_create" 0
	check_err $? "eRP was incorrectly created"
	tp_check_hits "objagg:objagg_obj_parent_assign" 1
	check_err $? "delta was not created"

	$MZ $h1 -c 1 -p 64 -a $h1mac -b $h2mac -A 192.0.2.1 -B 192.0.2.2 \
		-t ip -q

	tc_check_packets "dev $h2 ingress" 101 1
	check_fail $? "Matched a wrong filter"

	tc_check_packets "dev $h2 ingress" 102 1
	check_err $? "Did not match on correct filter"

	tp_record "objagg:*" "tc filter del dev $h2 ingress protocol ip \
		   pref 1 handle 101 flower"
	tp_check_hits "objagg:objagg_obj_root_destroy" 0
	check_err $? "eRP was incorrectly destroyed"
	tp_check_hits "objagg:objagg_obj_parent_unassign" 0
	check_err $? "delta was incorrectly destroyed"

	$MZ $h1 -c 1 -p 64 -a $h1mac -b $h2mac -A 192.0.2.1 -B 192.0.2.2 \
		-t ip -q

	tc_check_packets "dev $h2 ingress" 102 2
	check_err $? "Did not match on correct filter after the first was removed"

	tp_record "objagg:*" "tc filter del dev $h2 ingress protocol ip \
		   pref 2 handle 102 flower"
	tp_check_hits "objagg:objagg_obj_parent_unassign" 1
	check_err $? "delta was not destroyed"
	tp_check_hits "objagg:objagg_obj_root_destroy" 1
	check_err $? "eRP was not destroyed"

	log_test "delta simple test ($tcflags)"
}

delta_two_masks_one_key_test()
{
	# If 2 keys are the same and only differ in mask in a way that
	# they belong under the same ERP (second is delta of the first),
	# there should be no C-TCAM spill.

	RET=0

	if [[ "$tcflags" != "skip_sw" ]]; then
		return 0;
	fi

	tp_record "mlxsw:*" "tc filter add dev $h2 ingress protocol ip \
		   pref 1 handle 101 flower $tcflags dst_ip 192.0.2.0/24 \
		   action drop"
	tp_check_hits "mlxsw:mlxsw_sp_acl_atcam_entry_add_ctcam_spill" 0
	check_err $? "incorrect C-TCAM spill while inserting the first rule"

	tp_record "mlxsw:*" "tc filter add dev $h2 ingress protocol ip \
		   pref 2 handle 102 flower $tcflags dst_ip 192.0.2.2 \
		   action drop"
	tp_check_hits "mlxsw:mlxsw_sp_acl_atcam_entry_add_ctcam_spill" 0
	check_err $? "incorrect C-TCAM spill while inserting the second rule"

	$MZ $h1 -c 1 -p 64 -a $h1mac -b $h2mac -A 192.0.2.1 -B 192.0.2.2 \
		-t ip -q

	tc_check_packets "dev $h2 ingress" 101 1
	check_err $? "Did not match on correct filter"

	tc filter del dev $h2 ingress protocol ip pref 1 handle 101 flower

	$MZ $h1 -c 1 -p 64 -a $h1mac -b $h2mac -A 192.0.2.1 -B 192.0.2.2 \
		-t ip -q

	tc_check_packets "dev $h2 ingress" 102 1
	check_err $? "Did not match on correct filter"

	tc filter del dev $h2 ingress protocol ip pref 2 handle 102 flower

	log_test "delta two masks one key test ($tcflags)"
}

delta_simple_rehash_test()
{
	RET=0

	if [[ "$tcflags" != "skip_sw" ]]; then
		return 0;
	fi

	devlink dev param set $DEVLINK_DEV \
		name acl_region_rehash_interval cmode runtime value 0
	check_err $? "Failed to set ACL region rehash interval"

	tp_record_all mlxsw:mlxsw_sp_acl_tcam_vregion_rehash 7
	tp_check_hits_any mlxsw:mlxsw_sp_acl_tcam_vregion_rehash
	check_fail $? "Rehash trace was hit even when rehash should be disabled"

	devlink dev param set $DEVLINK_DEV \
		name acl_region_rehash_interval cmode runtime value 3000
	check_err $? "Failed to set ACL region rehash interval"

	sleep 1

	tc filter add dev $h2 ingress protocol ip pref 1 handle 101 flower \
		$tcflags dst_ip 192.0.1.0/25 action drop
	tc filter add dev $h2 ingress protocol ip pref 2 handle 102 flower \
		$tcflags dst_ip 192.0.2.2 action drop
	tc filter add dev $h2 ingress protocol ip pref 3 handle 103 flower \
		$tcflags dst_ip 192.0.3.0/24 action drop

	$MZ $h1 -c 1 -p 64 -a $h1mac -b $h2mac -A 192.0.2.1 -B 192.0.2.2 \
		-t ip -q

	tc_check_packets "dev $h2 ingress" 101 1
	check_fail $? "Matched a wrong filter"

	tc_check_packets "dev $h2 ingress" 103 1
	check_fail $? "Matched a wrong filter"

	tc_check_packets "dev $h2 ingress" 102 1
	check_err $? "Did not match on correct filter"

	tp_record_all mlxsw:* 3
	tp_check_hits_any mlxsw:mlxsw_sp_acl_tcam_vregion_rehash
	check_err $? "Rehash trace was not hit"
	tp_check_hits_any mlxsw:mlxsw_sp_acl_tcam_vregion_migrate
	check_err $? "Migrate trace was not hit"
	tp_check_hits_any mlxsw:mlxsw_sp_acl_tcam_vregion_migrate_end
	check_err $? "Migrate end trace was not hit"
	tp_record_all mlxsw:* 3
	tp_check_hits_any mlxsw:mlxsw_sp_acl_tcam_vregion_rehash
	check_err $? "Rehash trace was not hit"
	tp_check_hits_any mlxsw:mlxsw_sp_acl_tcam_vregion_migrate
	check_fail $? "Migrate trace was hit when no migration should happen"
	tp_check_hits_any mlxsw:mlxsw_sp_acl_tcam_vregion_migrate_end
	check_fail $? "Migrate end trace was hit when no migration should happen"

	$MZ $h1 -c 1 -p 64 -a $h1mac -b $h2mac -A 192.0.2.1 -B 192.0.2.2 \
		-t ip -q

	tc_check_packets "dev $h2 ingress" 101 1
	check_fail $? "Matched a wrong filter after rehash"

	tc_check_packets "dev $h2 ingress" 103 1
	check_fail $? "Matched a wrong filter after rehash"

	tc_check_packets "dev $h2 ingress" 102 2
	check_err $? "Did not match on correct filter after rehash"

	tc filter del dev $h2 ingress protocol ip pref 3 handle 103 flower
	tc filter del dev $h2 ingress protocol ip pref 2 handle 102 flower
	tc filter del dev $h2 ingress protocol ip pref 1 handle 101 flower

	log_test "delta simple rehash test ($tcflags)"
}

delta_simple_ipv6_rehash_test()
{
	RET=0

	if [[ "$tcflags" != "skip_sw" ]]; then
		return 0;
	fi

	devlink dev param set $DEVLINK_DEV \
		name acl_region_rehash_interval cmode runtime value 0
	check_err $? "Failed to set ACL region rehash interval"

	tp_record_all mlxsw:mlxsw_sp_acl_tcam_vregion_rehash 7
	tp_check_hits_any mlxsw:mlxsw_sp_acl_tcam_vregion_rehash
	check_fail $? "Rehash trace was hit even when rehash should be disabled"

	devlink dev param set $DEVLINK_DEV \
		name acl_region_rehash_interval cmode runtime value 3000
	check_err $? "Failed to set ACL region rehash interval"

	sleep 1

	tc filter add dev $h2 ingress protocol ipv6 pref 1 handle 101 flower \
		$tcflags dst_ip 2001:db8:1::0/121 action drop
	tc filter add dev $h2 ingress protocol ipv6 pref 2 handle 102 flower \
		$tcflags dst_ip 2001:db8:2::2 action drop
	tc filter add dev $h2 ingress protocol ipv6 pref 3 handle 103 flower \
		$tcflags dst_ip 2001:db8:3::0/120 action drop

	$MZ $h1 -6 -c 1 -p 64 -a $h1mac -b $h2mac \
		-A 2001:db8:2::1 -B 2001:db8:2::2 -t udp -q

	tc_check_packets "dev $h2 ingress" 101 1
	check_fail $? "Matched a wrong filter"

	tc_check_packets "dev $h2 ingress" 103 1
	check_fail $? "Matched a wrong filter"

	tc_check_packets "dev $h2 ingress" 102 1
	check_err $? "Did not match on correct filter"

	tp_record_all mlxsw:* 3
	tp_check_hits_any mlxsw:mlxsw_sp_acl_tcam_vregion_rehash
	check_err $? "Rehash trace was not hit"
	tp_check_hits_any mlxsw:mlxsw_sp_acl_tcam_vregion_migrate
	check_err $? "Migrate trace was not hit"
	tp_check_hits_any mlxsw:mlxsw_sp_acl_tcam_vregion_migrate_end
	check_err $? "Migrate end trace was not hit"
	tp_record_all mlxsw:* 3
	tp_check_hits_any mlxsw:mlxsw_sp_acl_tcam_vregion_rehash
	check_err $? "Rehash trace was not hit"
	tp_check_hits_any mlxsw:mlxsw_sp_acl_tcam_vregion_migrate
	check_fail $? "Migrate trace was hit when no migration should happen"
	tp_check_hits_any mlxsw:mlxsw_sp_acl_tcam_vregion_migrate_end
	check_fail $? "Migrate end trace was hit when no migration should happen"

	$MZ $h1 -6 -c 1 -p 64 -a $h1mac -b $h2mac \
		-A 2001:db8:2::1 -B 2001:db8:2::2 -t udp -q

	tc_check_packets "dev $h2 ingress" 101 1
	check_fail $? "Matched a wrong filter after rehash"

	tc_check_packets "dev $h2 ingress" 103 1
	check_fail $? "Matched a wrong filter after rehash"

	tc_check_packets "dev $h2 ingress" 102 2
	check_err $? "Did not match on correct filter after rehash"

	tc filter del dev $h2 ingress protocol ipv6 pref 3 handle 103 flower
	tc filter del dev $h2 ingress protocol ipv6 pref 2 handle 102 flower
	tc filter del dev $h2 ingress protocol ipv6 pref 1 handle 101 flower

	log_test "delta simple IPv6 rehash test ($tcflags)"
}

TEST_RULE_BASE=256
declare -a test_rules_inserted

test_rule_add()
{
	local iface=$1
	local tcflags=$2
	local index=$3

	if ! [ ${test_rules_inserted[$index]} ] ; then
		test_rules_inserted[$index]=false
	fi
	if ${test_rules_inserted[$index]} ; then
		return
	fi

	local number=$(( $index + $TEST_RULE_BASE ))
	printf -v hexnumber '%x' $number

	batch="${batch}filter add dev $iface ingress protocol ipv6 pref 1 \
		handle $number flower $tcflags \
		src_ip 2001:db8:1::$hexnumber action drop\n"
	test_rules_inserted[$index]=true
}

test_rule_del()
{
	local iface=$1
	local index=$2

	if ! [ ${test_rules_inserted[$index]} ] ; then
		test_rules_inserted[$index]=false
	fi
	if ! ${test_rules_inserted[$index]} ; then
		return
	fi

	local number=$(( $index + $TEST_RULE_BASE ))
	printf -v hexnumber '%x' $number

	batch="${batch}filter del dev $iface ingress protocol ipv6 pref 1 \
		handle $number flower\n"
	test_rules_inserted[$index]=false
}

test_rule_add_or_remove()
{
	local iface=$1
	local tcflags=$2
	local index=$3

	if ! [ ${test_rules_inserted[$index]} ] ; then
		test_rules_inserted[$index]=false
	fi
	if ${test_rules_inserted[$index]} ; then
		test_rule_del $iface $index
	else
		test_rule_add $iface $tcflags $index
	fi
}

test_rule_add_or_remove_random_batch()
{
	local iface=$1
	local tcflags=$2
	local total_count=$3
	local skip=0
	local count=0
	local MAXSKIP=20
	local MAXCOUNT=20

	for ((i=1;i<=total_count;i++)); do
		if (( $skip == 0 )) && (($count == 0)); then
			((skip=$RANDOM % $MAXSKIP + 1))
			((count=$RANDOM % $MAXCOUNT + 1))
		fi
		if (( $skip != 0 )); then
			((skip-=1))
		else
			((count-=1))
			test_rule_add_or_remove $iface $tcflags $i
		fi
	done
}

delta_massive_ipv6_rehash_test()
{
	RET=0

	if [[ "$tcflags" != "skip_sw" ]]; then
		return 0;
	fi

	devlink dev param set $DEVLINK_DEV \
		name acl_region_rehash_interval cmode runtime value 0
	check_err $? "Failed to set ACL region rehash interval"

	tp_record_all mlxsw:mlxsw_sp_acl_tcam_vregion_rehash 7
	tp_check_hits_any mlxsw:mlxsw_sp_acl_tcam_vregion_rehash
	check_fail $? "Rehash trace was hit even when rehash should be disabled"

	RANDOM=4432897
	declare batch=""
	test_rule_add_or_remove_random_batch $h2 $tcflags 5000

	echo -n -e $batch | tc -b -

	declare batch=""
	test_rule_add_or_remove_random_batch $h2 $tcflags 5000

	devlink dev param set $DEVLINK_DEV \
		name acl_region_rehash_interval cmode runtime value 3000
	check_err $? "Failed to set ACL region rehash interval"

	sleep 1

	tc filter add dev $h2 ingress protocol ipv6 pref 1 handle 101 flower \
		$tcflags dst_ip 2001:db8:1::0/121 action drop
	tc filter add dev $h2 ingress protocol ipv6 pref 2 handle 102 flower \
		$tcflags dst_ip 2001:db8:2::2 action drop
	tc filter add dev $h2 ingress protocol ipv6 pref 3 handle 103 flower \
		$tcflags dst_ip 2001:db8:3::0/120 action drop

	$MZ $h1 -6 -c 1 -p 64 -a $h1mac -b $h2mac \
		-A 2001:db8:2::1 -B 2001:db8:2::2 -t udp -q

	tc_check_packets "dev $h2 ingress" 101 1
	check_fail $? "Matched a wrong filter"

	tc_check_packets "dev $h2 ingress" 103 1
	check_fail $? "Matched a wrong filter"

	tc_check_packets "dev $h2 ingress" 102 1
	check_err $? "Did not match on correct filter"

	echo -n -e $batch | tc -b -

	devlink dev param set $DEVLINK_DEV \
		name acl_region_rehash_interval cmode runtime value 0
	check_err $? "Failed to set ACL region rehash interval"

	$MZ $h1 -6 -c 1 -p 64 -a $h1mac -b $h2mac \
		-A 2001:db8:2::1 -B 2001:db8:2::2 -t udp -q

	tc_check_packets "dev $h2 ingress" 101 1
	check_fail $? "Matched a wrong filter after rehash"

	tc_check_packets "dev $h2 ingress" 103 1
	check_fail $? "Matched a wrong filter after rehash"

	tc_check_packets "dev $h2 ingress" 102 2
	check_err $? "Did not match on correct filter after rehash"

	tc filter del dev $h2 ingress protocol ipv6 pref 3 handle 103 flower
	tc filter del dev $h2 ingress protocol ipv6 pref 2 handle 102 flower
	tc filter del dev $h2 ingress protocol ipv6 pref 1 handle 101 flower

	declare batch=""
	for i in {1..5000}; do
		test_rule_del $h2 $tcflags $i
	done
	echo -e $batch | tc -b -

	log_test "delta massive IPv6 rehash test ($tcflags)"
}

bloom_simple_test()
{
	# Bloom filter requires that the eRP table is used. This test
	# verifies that Bloom filter is not harming correctness of ACLs.
	# First, make sure that eRP table is used and then set rule patterns
	# which are distant enough and will result skipping a lookup after
	# consulting the Bloom filter. Although some eRP lookups are skipped,
	# the correct filter should be hit.

	RET=0

	tc filter add dev $h2 ingress protocol ip pref 1 handle 101 flower \
		$tcflags dst_ip 192.0.2.2 action drop
	tc filter add dev $h2 ingress protocol ip pref 5 handle 104 flower \
		$tcflags dst_ip 198.51.100.2 action drop
	tc filter add dev $h2 ingress protocol ip pref 3 handle 103 flower \
		$tcflags dst_ip 192.0.0.0/8 action drop

	$MZ $h1 -c 1 -p 64 -a $h1mac -b $h2mac -A 192.0.2.1 -B 192.0.2.2 \
		-t ip -q

	tc_check_packets "dev $h2 ingress" 101 1
	check_err $? "Two filters - did not match highest priority"

	$MZ $h1 -c 1 -p 64 -a $h1mac -b $h2mac -A 198.51.100.1 -B 198.51.100.2 \
		-t ip -q

	tc_check_packets "dev $h2 ingress" 104 1
	check_err $? "Single filter - did not match"

	tc filter del dev $h2 ingress protocol ip pref 1 handle 101 flower

	$MZ $h1 -c 1 -p 64 -a $h1mac -b $h2mac -A 192.0.2.1 -B 192.0.2.2 \
		-t ip -q

	tc_check_packets "dev $h2 ingress" 103 1
	check_err $? "Low prio filter - did not match"

	tc filter add dev $h2 ingress protocol ip pref 2 handle 102 flower \
		$tcflags dst_ip 198.0.0.0/8 action drop

	$MZ $h1 -c 1 -p 64 -a $h1mac -b $h2mac -A 198.51.100.1 -B 198.51.100.2 \
		-t ip -q

	tc_check_packets "dev $h2 ingress" 102 1
	check_err $? "Two filters - did not match highest priority after add"

	tc filter del dev $h2 ingress protocol ip pref 3 handle 103 flower
	tc filter del dev $h2 ingress protocol ip pref 2 handle 102 flower
	tc filter del dev $h2 ingress protocol ip pref 5 handle 104 flower

	log_test "bloom simple test ($tcflags)"
}

bloom_complex_test()
{
	# Bloom filter index computation is affected from region ID, eRP
	# ID and from the region key size. In order to excercise those parts
	# of the Bloom filter code, use a series of regions, each with a
	# different key size and send packet that should hit all of them.
	local index

	RET=0
	NUM_CHAINS=4
	BASE_INDEX=100

	# Create chain with up to 2 key blocks (ip_proto only)
	tc chain add dev $h2 ingress chain 1 protocol ip flower \
		ip_proto tcp &> /dev/null
	# Create chain with 2-4 key blocks (ip_proto, src MAC)
	tc chain add dev $h2 ingress chain 2 protocol ip flower \
		ip_proto tcp \
		src_mac 00:00:00:00:00:00/FF:FF:FF:FF:FF:FF &> /dev/null
	# Create chain with 4-8 key blocks (ip_proto, src & dst MAC, IPv4 dest)
	tc chain add dev $h2 ingress chain 3 protocol ip flower \
		ip_proto tcp \
		dst_mac 00:00:00:00:00:00/FF:FF:FF:FF:FF:FF \
		src_mac 00:00:00:00:00:00/FF:FF:FF:FF:FF:FF \
		dst_ip 0.0.0.0/32 &> /dev/null
	# Default chain contains all fields and therefore is 8-12 key blocks
	tc chain add dev $h2 ingress chain 4

	# We need at least 2 rules in every region to have eRP table active
	# so create a dummy rule per chain using a different pattern
	for i in $(eval echo {0..$NUM_CHAINS}); do
		index=$((BASE_INDEX - 1 - i))
		tc filter add dev $h2 ingress chain $i protocol ip \
			pref 2 handle $index flower \
			$tcflags ip_proto tcp action drop
	done

	# Add rules to test Bloom filter, each in a different chain
	index=$BASE_INDEX
	tc filter add dev $h2 ingress protocol ip \
		pref 1 handle $((++index)) flower \
		$tcflags dst_ip 192.0.0.0/16 action goto chain 1
	tc filter add dev $h2 ingress chain 1 protocol ip \
		pref 1 handle $((++index)) flower \
		$tcflags action goto chain 2
	tc filter add dev $h2 ingress chain 2 protocol ip \
		pref 1 handle $((++index)) flower \
		$tcflags src_mac $h1mac action goto chain 3
	tc filter add dev $h2 ingress chain 3 protocol ip \
		pref 1 handle $((++index)) flower \
		$tcflags dst_ip 192.0.0.0/8 action goto chain 4
	tc filter add dev $h2 ingress chain 4 protocol ip \
		pref 1 handle $((++index)) flower \
		$tcflags src_ip 192.0.2.0/24 action drop

	# Send a packet that is supposed to hit all chains
	$MZ $h1 -c 1 -p 64 -a $h1mac -b $h2mac -A 192.0.2.1 -B 192.0.2.2 \
		-t ip -q

	for i in $(eval echo {0..$NUM_CHAINS}); do
		index=$((BASE_INDEX + i + 1))
		tc_check_packets "dev $h2 ingress" $index 1
		check_err $? "Did not match chain $i"
	done

	# Rules cleanup
	for i in $(eval echo {$NUM_CHAINS..0}); do
		index=$((BASE_INDEX - i - 1))
		tc filter del dev $h2 ingress chain $i \
			pref 2 handle $index flower
		index=$((BASE_INDEX + i + 1))
		tc filter del dev $h2 ingress chain $i \
			pref 1 handle $index flower
	done

	# Chains cleanup
	for i in $(eval echo {$NUM_CHAINS..1}); do
		tc chain del dev $h2 ingress chain $i
	done

	log_test "bloom complex test ($tcflags)"
}


bloom_delta_test()
{
	# When multiple masks are used, the eRP table is activated. When
	# masks are close enough (delta) the masks reside on the same
	# eRP table. This test verifies that the eRP table is correctly
	# allocated and used in delta condition and that Bloom filter is
	# still functional with delta.

	RET=0

	tc filter add dev $h2 ingress protocol ip pref 3 handle 103 flower \
		$tcflags dst_ip 192.1.0.0/16 action drop

	$MZ $h1 -c 1 -p 64 -a $h1mac -b $h2mac -A 192.1.2.1 -B 192.1.2.2 \
		-t ip -q

	tc_check_packets "dev $h2 ingress" 103 1
	check_err $? "Single filter - did not match"

	tc filter add dev $h2 ingress protocol ip pref 2 handle 102 flower \
		$tcflags dst_ip 192.2.1.0/24 action drop

	$MZ $h1 -c 1 -p 64 -a $h1mac -b $h2mac -A 192.2.1.1 -B 192.2.1.2 \
		-t ip -q

	tc_check_packets "dev $h2 ingress" 102 1
	check_err $? "Delta filters - did not match second filter"

	tc filter del dev $h2 ingress protocol ip pref 3 handle 103 flower
	tc filter del dev $h2 ingress protocol ip pref 2 handle 102 flower

	log_test "bloom delta test ($tcflags)"
}

max_erp_entries_test()
{
	# The number of eRP entries is limited. Once the maximum number of eRPs
	# has been reached, filters cannot be added. This test verifies that
	# when this limit is reached, inserstion fails without crashing.

	RET=0

	local num_masks=32
	local num_regions=15
	local chain_failed
	local mask_failed
	local ret

	if [[ "$tcflags" != "skip_sw" ]]; then
		return 0;
	fi

	for ((i=1; i < $num_regions; i++)); do
		for ((j=$num_masks; j >= 0; j--)); do
			tc filter add dev $h2 ingress chain $i protocol ip \
				pref $i	handle $j flower $tcflags \
				dst_ip 192.1.0.0/$j &> /dev/null
			ret=$?

			if [ $ret -ne 0 ]; then
				chain_failed=$i
				mask_failed=$j
				break 2
			fi
		done
	done

	# We expect to exceed the maximum number of eRP entries, so that
	# insertion eventually fails. Otherwise, the test should be adjusted to
	# add more filters.
	check_fail $ret "expected to exceed number of eRP entries"

	for ((; i >= 1; i--)); do
		for ((j=0; j <= $num_masks; j++)); do
			tc filter del dev $h2 ingress chain $i protocol ip \
				pref $i handle $j flower &> /dev/null
		done
	done

	log_test "max eRP entries test ($tcflags). " \
		"max chain $chain_failed, mask $mask_failed"
}

<<<<<<< HEAD
=======
max_group_size_test()
{
	# The number of ACLs in an ACL group is limited. Once the maximum
	# number of ACLs has been reached, filters cannot be added. This test
	# verifies that when this limit is reached, insertion fails without
	# crashing.

	RET=0

	local num_acls=32
	local max_size
	local ret

	if [[ "$tcflags" != "skip_sw" ]]; then
		return 0;
	fi

	for ((i=1; i < $num_acls; i++)); do
		if [[ $(( i % 2 )) == 1 ]]; then
			tc filter add dev $h2 ingress pref $i proto ipv4 \
				flower $tcflags dst_ip 198.51.100.1/32 \
				ip_proto tcp tcp_flags 0x01/0x01 \
				action drop &> /dev/null
		else
			tc filter add dev $h2 ingress pref $i proto ipv6 \
				flower $tcflags dst_ip 2001:db8:1::1/128 \
				action drop &> /dev/null
		fi

		ret=$?
		[[ $ret -ne 0 ]] && max_size=$((i - 1)) && break
	done

	# We expect to exceed the maximum number of ACLs in a group, so that
	# insertion eventually fails. Otherwise, the test should be adjusted to
	# add more filters.
	check_fail $ret "expected to exceed number of ACLs in a group"

	for ((; i >= 1; i--)); do
		if [[ $(( i % 2 )) == 1 ]]; then
			tc filter del dev $h2 ingress pref $i proto ipv4 \
				flower $tcflags dst_ip 198.51.100.1/32 \
				ip_proto tcp tcp_flags 0x01/0x01 \
				action drop &> /dev/null
		else
			tc filter del dev $h2 ingress pref $i proto ipv6 \
				flower $tcflags dst_ip 2001:db8:1::1/128 \
				action drop &> /dev/null
		fi
	done

	log_test "max ACL group size test ($tcflags). max size $max_size"
}

>>>>>>> 98817289
setup_prepare()
{
	h1=${NETIFS[p1]}
	h2=${NETIFS[p2]}
	h1mac=$(mac_get $h1)
	h2mac=$(mac_get $h2)

	vrf_prepare

	h1_create
	h2_create
}

cleanup()
{
	pre_cleanup

	h2_destroy
	h1_destroy

	vrf_cleanup
}

trap cleanup EXIT

setup_prepare
setup_wait

tests_run

if ! tc_offload_check; then
	check_err 1 "Could not test offloaded functionality"
	log_test "mlxsw-specific tests for tc flower"
	exit
else
	tcflags="skip_sw"
	tests_run
fi

exit $EXIT_STATUS<|MERGE_RESOLUTION|>--- conflicted
+++ resolved
@@ -11,11 +11,7 @@
 	multiple_masks_test ctcam_edge_cases_test delta_simple_test \
 	delta_two_masks_one_key_test delta_simple_rehash_test \
 	bloom_simple_test bloom_complex_test bloom_delta_test \
-<<<<<<< HEAD
-	max_erp_entries_test"
-=======
 	max_erp_entries_test max_group_size_test"
->>>>>>> 98817289
 NUM_NETIFS=2
 source $lib_dir/lib.sh
 source $lib_dir/tc_common.sh
@@ -1037,8 +1033,6 @@
 		"max chain $chain_failed, mask $mask_failed"
 }
 
-<<<<<<< HEAD
-=======
 max_group_size_test()
 {
 	# The number of ACLs in an ACL group is limited. Once the maximum
@@ -1093,7 +1087,6 @@
 	log_test "max ACL group size test ($tcflags). max size $max_size"
 }
 
->>>>>>> 98817289
 setup_prepare()
 {
 	h1=${NETIFS[p1]}
