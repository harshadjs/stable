# SPDX-License-Identifier: GPL-2.0
# Makefile for net selftests

CFLAGS =  -Wall -Wl,--no-as-needed -O2 -g
CFLAGS += -I../../../../usr/include/ $(KHDR_INCLUDES)
# Additional include paths needed by kselftest.h
CFLAGS += -I../

TEST_PROGS := run_netsocktests run_afpackettests test_bpf.sh netdevice.sh \
	      rtnetlink.sh xfrm_policy.sh test_blackhole_dev.sh
TEST_PROGS += fib_tests.sh fib-onlink-tests.sh pmtu.sh udpgso.sh ip_defrag.sh
TEST_PROGS += udpgso_bench.sh fib_rule_tests.sh msg_zerocopy.sh psock_snd.sh
TEST_PROGS += udpgro_bench.sh udpgro.sh test_vxlan_under_vrf.sh reuseport_addr_any.sh
TEST_PROGS += test_vxlan_fdb_changelink.sh so_txtime.sh ipv6_flowlabel.sh
TEST_PROGS += tcp_fastopen_backup_key.sh fcnal-test.sh l2tp.sh traceroute.sh
TEST_PROGS += fin_ack_lat.sh fib_nexthop_multiprefix.sh fib_nexthops.sh fib_nexthop_nongw.sh
TEST_PROGS += altnames.sh icmp.sh icmp_redirect.sh ip6_gre_headroom.sh
TEST_PROGS += route_localnet.sh
TEST_PROGS += reuseaddr_ports_exhausted.sh
TEST_PROGS += txtimestamp.sh
TEST_PROGS += vrf-xfrm-tests.sh
TEST_PROGS += rxtimestamp.sh
TEST_PROGS += devlink_port_split.py
TEST_PROGS += drop_monitor_tests.sh
TEST_PROGS += vrf_route_leaking.sh
TEST_PROGS += bareudp.sh
TEST_PROGS += amt.sh
TEST_PROGS += unicast_extensions.sh
TEST_PROGS += udpgro_fwd.sh
TEST_PROGS += udpgro_frglist.sh
TEST_PROGS += veth.sh
TEST_PROGS += ioam6.sh
TEST_PROGS += gro.sh
TEST_PROGS += gre_gso.sh
TEST_PROGS += cmsg_so_mark.sh
TEST_PROGS += cmsg_time.sh cmsg_ipv6.sh
TEST_PROGS += netns-name.sh
TEST_PROGS += srv6_end_dt46_l3vpn_test.sh
TEST_PROGS += srv6_end_dt4_l3vpn_test.sh
TEST_PROGS += srv6_end_dt6_l3vpn_test.sh
TEST_PROGS += srv6_hencap_red_l3vpn_test.sh
TEST_PROGS += srv6_hl2encap_red_l2vpn_test.sh
TEST_PROGS += srv6_end_next_csid_l3vpn_test.sh
TEST_PROGS += srv6_end_x_next_csid_l3vpn_test.sh
TEST_PROGS += srv6_end_flavors_test.sh
TEST_PROGS += vrf_strict_mode_test.sh
TEST_PROGS += arp_ndisc_evict_nocarrier.sh
TEST_PROGS += ndisc_unsolicited_na_test.sh
TEST_PROGS += arp_ndisc_untracked_subnets.sh
TEST_PROGS += stress_reuseport_listen.sh
TEST_PROGS += l2_tos_ttl_inherit.sh
TEST_PROGS += bind_bhash.sh
TEST_PROGS += ip_local_port_range.sh
TEST_PROGS += rps_default_mask.sh
TEST_PROGS += big_tcp.sh
TEST_PROGS_EXTENDED := in_netns.sh setup_loopback.sh setup_veth.sh
TEST_PROGS_EXTENDED += toeplitz_client.sh toeplitz.sh
TEST_GEN_FILES =  socket nettest
TEST_GEN_FILES += psock_fanout psock_tpacket msg_zerocopy reuseport_addr_any
TEST_GEN_FILES += tcp_mmap tcp_inq psock_snd txring_overwrite
TEST_GEN_FILES += udpgso udpgso_bench_tx udpgso_bench_rx ip_defrag
TEST_GEN_FILES += so_txtime ipv6_flowlabel ipv6_flowlabel_mgr so_netns_cookie
TEST_GEN_FILES += tcp_fastopen_backup_key
TEST_GEN_FILES += fin_ack_lat
TEST_GEN_FILES += reuseaddr_ports_exhausted
TEST_GEN_FILES += hwtstamp_config rxtimestamp timestamping txtimestamp
TEST_GEN_FILES += ipsec
TEST_GEN_FILES += ioam6_parser
TEST_GEN_FILES += gro
TEST_GEN_PROGS = reuseport_bpf reuseport_bpf_cpu reuseport_bpf_numa
TEST_GEN_PROGS += reuseport_dualstack reuseaddr_conflict tls tun tap
TEST_GEN_FILES += toeplitz
TEST_GEN_FILES += cmsg_sender
TEST_GEN_FILES += stress_reuseport_listen
TEST_PROGS += test_vxlan_vnifiltering.sh
TEST_GEN_FILES += io_uring_zerocopy_tx
TEST_PROGS += io_uring_zerocopy_tx.sh
TEST_GEN_FILES += bind_bhash
TEST_GEN_PROGS += sk_bind_sendto_listen
TEST_GEN_PROGS += sk_connect_zero_addr
TEST_PROGS += test_ingress_egress_chaining.sh
<<<<<<< HEAD
TEST_GEN_FILES += nat6to4.o
=======
TEST_GEN_PROGS += so_incoming_cpu
TEST_PROGS += sctp_vrf.sh
TEST_GEN_FILES += sctp_hello
TEST_GEN_FILES += csum
TEST_GEN_FILES += nat6to4.o
TEST_GEN_FILES += ip_local_port_range
TEST_GEN_FILES += bind_wildcard
TEST_PROGS += test_vxlan_mdb.sh
TEST_PROGS += test_bridge_neigh_suppress.sh
TEST_PROGS += test_vxlan_nolocalbypass.sh
TEST_PROGS += test_bridge_backup_port.sh
>>>>>>> 98817289

TEST_FILES := settings

include ../lib.mk

$(OUTPUT)/reuseport_bpf_numa: LDLIBS += -lnuma
$(OUTPUT)/tcp_mmap: LDLIBS += -lpthread -lcrypto
$(OUTPUT)/tcp_inq: LDLIBS += -lpthread
$(OUTPUT)/bind_bhash: LDLIBS += -lpthread

# Rules to generate bpf obj nat6to4.o
CLANG ?= clang
SCRATCH_DIR := $(OUTPUT)/tools
BUILD_DIR := $(SCRATCH_DIR)/build
BPFDIR := $(abspath ../../../lib/bpf)
APIDIR := $(abspath ../../../include/uapi)

CCINCLUDE += -I../bpf
CCINCLUDE += -I../../../../usr/include/
CCINCLUDE += -I$(SCRATCH_DIR)/include

BPFOBJ := $(BUILD_DIR)/libbpf/libbpf.a

MAKE_DIRS := $(BUILD_DIR)/libbpf
$(MAKE_DIRS):
	mkdir -p $@

# Get Clang's default includes on this system, as opposed to those seen by
<<<<<<< HEAD
# '-target bpf'. This fixes "missing" files on some architectures/distros,
=======
# '--target=bpf'. This fixes "missing" files on some architectures/distros,
>>>>>>> 98817289
# such as asm/byteorder.h, asm/socket.h, asm/sockios.h, sys/cdefs.h etc.
#
# Use '-idirafter': Don't interfere with include mechanics except where the
# build would have failed anyways.
define get_sys_includes
$(shell $(1) $(2) -v -E - </dev/null 2>&1 \
	| sed -n '/<...> search starts here:/,/End of search list./{ s| \(/.*\)|-idirafter \1|p }') \
$(shell $(1) $(2) -dM -E - </dev/null | grep '__riscv_xlen ' | awk '{printf("-D__riscv_xlen=%d -D__BITS_PER_LONG=%d", $$3, $$3)}')
endef

ifneq ($(CROSS_COMPILE),)
CLANG_TARGET_ARCH = --target=$(notdir $(CROSS_COMPILE:%-=%))
endif

CLANG_SYS_INCLUDES = $(call get_sys_includes,$(CLANG),$(CLANG_TARGET_ARCH))

$(OUTPUT)/nat6to4.o: nat6to4.c $(BPFOBJ) | $(MAKE_DIRS)
<<<<<<< HEAD
	$(CLANG) -O2 -target bpf -c $< $(CCINCLUDE) $(CLANG_SYS_INCLUDES) -o $@
=======
	$(CLANG) -O2 --target=bpf -c $< $(CCINCLUDE) $(CLANG_SYS_INCLUDES) -o $@
>>>>>>> 98817289

$(BPFOBJ): $(wildcard $(BPFDIR)/*.[ch] $(BPFDIR)/Makefile)		       \
	   $(APIDIR)/linux/bpf.h					       \
	   | $(BUILD_DIR)/libbpf
	$(MAKE) $(submake_extras) -C $(BPFDIR) OUTPUT=$(BUILD_DIR)/libbpf/     \
		    EXTRA_CFLAGS='-g -O0'				       \
		    DESTDIR=$(SCRATCH_DIR) prefix= all install_headers

EXTRA_CLEAN := $(SCRATCH_DIR)<|MERGE_RESOLUTION|>--- conflicted
+++ resolved
@@ -79,9 +79,6 @@
 TEST_GEN_PROGS += sk_bind_sendto_listen
 TEST_GEN_PROGS += sk_connect_zero_addr
 TEST_PROGS += test_ingress_egress_chaining.sh
-<<<<<<< HEAD
-TEST_GEN_FILES += nat6to4.o
-=======
 TEST_GEN_PROGS += so_incoming_cpu
 TEST_PROGS += sctp_vrf.sh
 TEST_GEN_FILES += sctp_hello
@@ -93,7 +90,6 @@
 TEST_PROGS += test_bridge_neigh_suppress.sh
 TEST_PROGS += test_vxlan_nolocalbypass.sh
 TEST_PROGS += test_bridge_backup_port.sh
->>>>>>> 98817289
 
 TEST_FILES := settings
 
@@ -122,11 +118,7 @@
 	mkdir -p $@
 
 # Get Clang's default includes on this system, as opposed to those seen by
-<<<<<<< HEAD
-# '-target bpf'. This fixes "missing" files on some architectures/distros,
-=======
 # '--target=bpf'. This fixes "missing" files on some architectures/distros,
->>>>>>> 98817289
 # such as asm/byteorder.h, asm/socket.h, asm/sockios.h, sys/cdefs.h etc.
 #
 # Use '-idirafter': Don't interfere with include mechanics except where the
@@ -144,11 +136,7 @@
 CLANG_SYS_INCLUDES = $(call get_sys_includes,$(CLANG),$(CLANG_TARGET_ARCH))
 
 $(OUTPUT)/nat6to4.o: nat6to4.c $(BPFOBJ) | $(MAKE_DIRS)
-<<<<<<< HEAD
-	$(CLANG) -O2 -target bpf -c $< $(CCINCLUDE) $(CLANG_SYS_INCLUDES) -o $@
-=======
 	$(CLANG) -O2 --target=bpf -c $< $(CCINCLUDE) $(CLANG_SYS_INCLUDES) -o $@
->>>>>>> 98817289
 
 $(BPFOBJ): $(wildcard $(BPFDIR)/*.[ch] $(BPFDIR)/Makefile)		       \
 	   $(APIDIR)/linux/bpf.h					       \
