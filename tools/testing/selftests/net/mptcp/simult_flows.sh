--- conflicted
+++ resolved
@@ -3,10 +3,7 @@
 
 . "$(dirname "${0}")/mptcp_lib.sh"
 
-<<<<<<< HEAD
-=======
 sec=$(date +%s)
->>>>>>> 98817289
 rndh=$(printf %x $sec)-$(mktemp -u XXXXXX)
 ns1="ns1-$rndh"
 ns2="ns2-$rndh"
