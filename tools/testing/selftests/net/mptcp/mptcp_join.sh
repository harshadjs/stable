#!/bin/bash
# SPDX-License-Identifier: GPL-2.0

# Double quotes to prevent globbing and word splitting is recommended in new
# code but we accept it, especially because there were too many before having
# address all other issues detected by shellcheck.
#shellcheck disable=SC2086

# ShellCheck incorrectly believes that most of the code here is unreachable
# because it's invoked by variable name, see how the "tests" array is used
#shellcheck disable=SC2317

. "$(dirname "${0}")/mptcp_lib.sh"

ret=0
sin=""
sinfail=""
sout=""
cin=""
cinfail=""
cinsent=""
tmpfile=""
cout=""
capout=""
ns1=""
ns2=""
ksft_skip=4
iptables="iptables"
ip6tables="ip6tables"
timeout_poll=30
timeout_test=$((timeout_poll * 2 + 1))
capture=0
checksum=0
ip_mptcp=0
check_invert=0
validate_checksum=0
init=0
evts_ns1=""
evts_ns2=""
evts_ns1_pid=0
evts_ns2_pid=0
last_test_failed=0
last_test_skipped=0
last_test_ignored=1

declare -A all_tests
declare -a only_tests_ids
declare -a only_tests_names
declare -A failed_tests
TEST_COUNT=0
TEST_NAME=""
nr_blank=6

# These var are used only in some tests, make sure they are not already set
unset FAILING_LINKS
unset test_linkfail
unset addr_nr_ns1
unset addr_nr_ns2
unset cestab_ns1
unset cestab_ns2
unset sflags
unset fastclose
unset fullmesh
unset speed

# generated using "nfbpf_compile '(ip && (ip[54] & 0xf0) == 0x30) ||
#				  (ip6 && (ip6[74] & 0xf0) == 0x30)'"
CBPF_MPTCP_SUBOPTION_ADD_ADDR="14,
			       48 0 0 0,
			       84 0 0 240,
			       21 0 3 64,
			       48 0 0 54,
			       84 0 0 240,
			       21 6 7 48,
			       48 0 0 0,
			       84 0 0 240,
			       21 0 4 96,
			       48 0 0 74,
			       84 0 0 240,
			       21 0 1 48,
			       6 0 0 65535,
			       6 0 0 0"

init_partial()
{
	capout=$(mktemp)

	local sec rndh
	sec=$(date +%s)
	rndh=$(printf %x $sec)-$(mktemp -u XXXXXX)

	ns1="ns1-$rndh"
	ns2="ns2-$rndh"

	local netns
	for netns in "$ns1" "$ns2"; do
		ip netns add $netns || exit $ksft_skip
		ip -net $netns link set lo up
		ip netns exec $netns sysctl -q net.mptcp.enabled=1
		ip netns exec $netns sysctl -q net.mptcp.pm_type=0 2>/dev/null || true
		ip netns exec $netns sysctl -q net.ipv4.conf.all.rp_filter=0
		ip netns exec $netns sysctl -q net.ipv4.conf.default.rp_filter=0
		if [ $checksum -eq 1 ]; then
			ip netns exec $netns sysctl -q net.mptcp.checksum_enabled=1
		fi
	done

	check_invert=0
	validate_checksum=$checksum

	#  ns1         ns2
	# ns1eth1    ns2eth1
	# ns1eth2    ns2eth2
	# ns1eth3    ns2eth3
	# ns1eth4    ns2eth4

	local i
	for i in $(seq 1 4); do
		ip link add ns1eth$i netns "$ns1" type veth peer name ns2eth$i netns "$ns2"
		ip -net "$ns1" addr add 10.0.$i.1/24 dev ns1eth$i
		ip -net "$ns1" addr add dead:beef:$i::1/64 dev ns1eth$i nodad
		ip -net "$ns1" link set ns1eth$i up

		ip -net "$ns2" addr add 10.0.$i.2/24 dev ns2eth$i
		ip -net "$ns2" addr add dead:beef:$i::2/64 dev ns2eth$i nodad
		ip -net "$ns2" link set ns2eth$i up

		# let $ns2 reach any $ns1 address from any interface
		ip -net "$ns2" route add default via 10.0.$i.1 dev ns2eth$i metric 10$i
		ip -net "$ns2" route add default via dead:beef:$i::1 dev ns2eth$i metric 10$i
	done
}

init_shapers()
{
	local i
	for i in $(seq 1 4); do
		tc -n $ns1 qdisc add dev ns1eth$i root netem rate 20mbit delay 1
		tc -n $ns2 qdisc add dev ns2eth$i root netem rate 20mbit delay 1
	done
}

cleanup_partial()
{
	rm -f "$capout"

	local netns
	for netns in "$ns1" "$ns2"; do
		ip netns del $netns
		rm -f /tmp/$netns.{nstat,out}
	done
}

check_tools()
{
	mptcp_lib_check_mptcp
	mptcp_lib_check_kallsyms

	if ! ip -Version &> /dev/null; then
		echo "SKIP: Could not run test without ip tool"
		exit $ksft_skip
	fi

	if ! ss -h | grep -q MPTCP; then
		echo "SKIP: ss tool does not support MPTCP"
		exit $ksft_skip
	fi

	# Use the legacy version if available to support old kernel versions
	if iptables-legacy -V &> /dev/null; then
		iptables="iptables-legacy"
		ip6tables="ip6tables-legacy"
	elif ! iptables -V &> /dev/null; then
		echo "SKIP: Could not run all tests without iptables tool"
		exit $ksft_skip
	elif ! ip6tables -V &> /dev/null; then
		echo "SKIP: Could not run all tests without ip6tables tool"
		exit $ksft_skip
	fi
}

init() {
	init=1

	check_tools

	sin=$(mktemp)
	sout=$(mktemp)
	cin=$(mktemp)
	cinsent=$(mktemp)
	cout=$(mktemp)
	evts_ns1=$(mktemp)
	evts_ns2=$(mktemp)

	trap cleanup EXIT

	make_file "$cin" "client" 1 >/dev/null
	make_file "$sin" "server" 1 >/dev/null
}

cleanup()
{
	rm -f "$cin" "$cout" "$sinfail"
	rm -f "$sin" "$sout" "$cinsent" "$cinfail"
	rm -f "$tmpfile"
	rm -rf $evts_ns1 $evts_ns2
	cleanup_partial
}

print_title()
{
	printf "%03u %s\n" "${TEST_COUNT}" "${TEST_NAME}"
}

print_check()
{
	printf "%-${nr_blank}s%-36s" " " "${*}"
}

print_info()
{
	# It can be empty, no need to print anything then
	[ -z "${1}" ] && return

	mptcp_lib_print_info "      Info: ${*}"
}

print_ok()
{
	mptcp_lib_print_ok "[ ok ]${1:+ ${*}}"
}

print_fail()
{
	mptcp_lib_print_err "[fail]${1:+ ${*}}"
}

print_skip()
{
	mptcp_lib_print_warn "[skip]${1:+ ${*}}"
}

# [ $1: fail msg ]
mark_as_skipped()
{
	local msg="${1:-"Feature not supported"}"

	mptcp_lib_fail_if_expected_feature "${msg}"

	print_check "${msg}"
	print_skip

	last_test_skipped=1
}

# $@: condition
continue_if()
{
	if ! "${@}"; then
		mark_as_skipped
		return 1
	fi
}

skip_test()
{
	if [ "${#only_tests_ids[@]}" -eq 0 ] && [ "${#only_tests_names[@]}" -eq 0 ]; then
		return 1
	fi

	local i
	for i in "${only_tests_ids[@]}"; do
		if [ "${TEST_COUNT}" -eq "${i}" ]; then
			return 1
		fi
	done
	for i in "${only_tests_names[@]}"; do
		if [ "${TEST_NAME}" = "${i}" ]; then
			return 1
		fi
	done

	return 0
}

append_prev_results()
{
	if [ ${last_test_failed} -eq 1 ]; then
		mptcp_lib_result_fail "${TEST_NAME}"
	elif [ ${last_test_skipped} -eq 1 ]; then
		mptcp_lib_result_skip "${TEST_NAME}"
	elif [ ${last_test_ignored} -ne 1 ]; then
		mptcp_lib_result_pass "${TEST_NAME}"
	fi

	last_test_failed=0
	last_test_skipped=0
	last_test_ignored=0
}

# $1: test name
reset()
{
	append_prev_results

	TEST_NAME="${1}"

	TEST_COUNT=$((TEST_COUNT+1))

	if skip_test; then
		last_test_ignored=1
		return 1
	fi

	print_title

	if [ "${init}" != "1" ]; then
		init
	else
		cleanup_partial
	fi

	init_partial

	return 0
}

# $1: test name ; $2: counter to check
reset_check_counter()
{
	reset "${1}" || return 1

	local counter="${2}"

	if ! nstat -asz "${counter}" | grep -wq "${counter}"; then
		mark_as_skipped "counter '${counter}' is not available"
		return 1
	fi
}

# $1: test name
reset_with_cookies()
{
	reset "${1}" || return 1

	local netns
	for netns in "$ns1" "$ns2"; do
		ip netns exec $netns sysctl -q net.ipv4.tcp_syncookies=2
	done
}

# $1: test name
reset_with_add_addr_timeout()
{
	local ip="${2:-4}"
	local tables

	reset "${1}" || return 1

	tables="${iptables}"
	if [ $ip -eq 6 ]; then
		tables="${ip6tables}"
	fi

	ip netns exec $ns1 sysctl -q net.mptcp.add_addr_timeout=1

	if ! ip netns exec $ns2 $tables -A OUTPUT -p tcp \
			-m tcp --tcp-option 30 \
			-m bpf --bytecode \
			"$CBPF_MPTCP_SUBOPTION_ADD_ADDR" \
			-j DROP; then
		mark_as_skipped "unable to set the 'add addr' rule"
		return 1
	fi
}

# $1: test name
reset_with_checksum()
{
	local ns1_enable=$1
	local ns2_enable=$2

	reset "checksum test ${1} ${2}" || return 1

	ip netns exec $ns1 sysctl -q net.mptcp.checksum_enabled=$ns1_enable
	ip netns exec $ns2 sysctl -q net.mptcp.checksum_enabled=$ns2_enable

	validate_checksum=1
}

reset_with_allow_join_id0()
{
	local ns1_enable=$2
	local ns2_enable=$3

	reset "${1}" || return 1

	ip netns exec $ns1 sysctl -q net.mptcp.allow_join_initial_addr_port=$ns1_enable
	ip netns exec $ns2 sysctl -q net.mptcp.allow_join_initial_addr_port=$ns2_enable
}

# Modify TCP payload without corrupting the TCP packet
#
# This rule inverts a 8-bit word at byte offset 148 for the 2nd TCP ACK packets
# carrying enough data.
# Once it is done, the TCP Checksum field is updated so the packet is still
# considered as valid at the TCP level.
# Because the MPTCP checksum, covering the TCP options and data, has not been
# updated, the modification will be detected and an MP_FAIL will be emitted:
# what we want to validate here without corrupting "random" MPTCP options.
#
# To avoid having tc producing this pr_info() message for each TCP ACK packets
# not carrying enough data:
#
#     tc action pedit offset 162 out of bounds
#
# Netfilter is used to mark packets with enough data.
setup_fail_rules()
{
	check_invert=1
	validate_checksum=1
	local i="$1"
	local ip="${2:-4}"
	local tables

	tables="${iptables}"
	if [ $ip -eq 6 ]; then
		tables="${ip6tables}"
	fi

	ip netns exec $ns2 $tables \
		-t mangle \
		-A OUTPUT \
		-o ns2eth$i \
		-p tcp \
		-m length --length 150:9999 \
		-m statistic --mode nth --packet 1 --every 99999 \
		-j MARK --set-mark 42 || return ${ksft_skip}

	tc -n $ns2 qdisc add dev ns2eth$i clsact || return ${ksft_skip}
	tc -n $ns2 filter add dev ns2eth$i egress \
		protocol ip prio 1000 \
		handle 42 fw \
		action pedit munge offset 148 u8 invert \
		pipe csum tcp \
		index 100 || return ${ksft_skip}
}

reset_with_fail()
{
	reset_check_counter "${1}" "MPTcpExtInfiniteMapTx" || return 1
	shift

	ip netns exec $ns1 sysctl -q net.mptcp.checksum_enabled=1
	ip netns exec $ns2 sysctl -q net.mptcp.checksum_enabled=1

	local rc=0
	setup_fail_rules "${@}" || rc=$?

	if [ ${rc} -eq ${ksft_skip} ]; then
		mark_as_skipped "unable to set the 'fail' rules"
		return 1
	fi
}

reset_with_events()
{
	reset "${1}" || return 1

	:> "$evts_ns1"
	:> "$evts_ns2"
	ip netns exec $ns1 ./pm_nl_ctl events >> "$evts_ns1" 2>&1 &
	evts_ns1_pid=$!
	ip netns exec $ns2 ./pm_nl_ctl events >> "$evts_ns2" 2>&1 &
	evts_ns2_pid=$!
}

reset_with_tcp_filter()
{
	reset "${1}" || return 1
	shift

	local ns="${!1}"
	local src="${2}"
	local target="${3}"

	if ! ip netns exec "${ns}" ${iptables} \
			-A INPUT \
			-s "${src}" \
			-p tcp \
			-j "${target}"; then
		mark_as_skipped "unable to set the filter rules"
		return 1
	fi
}

# $1: err msg
fail_test()
{
	ret=1

	print_fail "${@}"

	# just in case a test is marked twice as failed
	if [ ${last_test_failed} -eq 0 ]; then
		failed_tests[${TEST_COUNT}]="${TEST_NAME}"
		dump_stats
		last_test_failed=1
	fi
}

get_failed_tests_ids()
{
	# sorted
	local i
	for i in "${!failed_tests[@]}"; do
		echo "${i}"
	done | sort -n
}

check_transfer()
{
	local in=$1
	local out=$2
	local what=$3
	local bytes=$4
	local i a b

	local line
	if [ -n "$bytes" ]; then
		local out_size
		# when truncating we must check the size explicitly
		out_size=$(wc -c $out | awk '{print $1}')
		if [ $out_size -ne $bytes ]; then
			fail_test "$what output file has wrong size ($out_size, $bytes)"
			return 1
		fi

		# note: BusyBox's "cmp" command doesn't support --bytes
		tmpfile=$(mktemp)
		head --bytes="$bytes" "$in" > "$tmpfile"
		mv "$tmpfile" "$in"
		head --bytes="$bytes" "$out" > "$tmpfile"
		mv "$tmpfile" "$out"
		tmpfile=""
	fi
	cmp -l "$in" "$out" | while read -r i a b; do
		local sum=$((0${a} + 0${b}))
		if [ $check_invert -eq 0 ] || [ $sum -ne $((0xff)) ]; then
			fail_test "$what does not match (in, out):"
			mptcp_lib_print_file_err "$in"
			mptcp_lib_print_file_err "$out"

			return 1
		else
			print_info "$what has inverted byte at ${i}"
		fi
	done

	return 0
}

do_ping()
{
	local listener_ns="$1"
	local connector_ns="$2"
	local connect_addr="$3"

	if ! ip netns exec ${connector_ns} ping -q -c 1 $connect_addr >/dev/null; then
		fail_test "$listener_ns -> $connect_addr connectivity"
	fi
}

link_failure()
{
	local ns="$1"

	if [ -z "$FAILING_LINKS" ]; then
		l=$((RANDOM%4))
		FAILING_LINKS=$((l+1))
	fi

	local l
	for l in $FAILING_LINKS; do
		local veth="ns1eth$l"
		ip -net "$ns" link set "$veth" down
	done
}

<<<<<<< HEAD
# $1: ns, $2: port
wait_local_port_listen()
{
	local listener_ns="${1}"
	local port="${2}"

	local port_hex
	port_hex="$(printf "%04X" "${port}")"

	local i
	for i in $(seq 10); do
		ip netns exec "${listener_ns}" cat /proc/net/tcp* | \
			awk "BEGIN {rc=1} {if (\$2 ~ /:${port_hex}\$/ && \$4 ~ /0A/) {rc=0; exit}} END {exit rc}" &&
			break
		sleep 0.1
	done
}

=======
>>>>>>> 03a22b59
rm_addr_count()
{
	mptcp_lib_get_counter "${1}" "MPTcpExtRmAddr"
}

# $1: ns, $2: old rm_addr counter in $ns
wait_rm_addr()
{
	local ns="${1}"
	local old_cnt="${2}"
	local cnt

	local i
	for i in $(seq 10); do
		cnt=$(rm_addr_count ${ns})
		[ "$cnt" = "${old_cnt}" ] || break
		sleep 0.1
	done
}

rm_sf_count()
{
	mptcp_lib_get_counter "${1}" "MPTcpExtRmSubflow"
}

# $1: ns, $2: old rm_sf counter in $ns
wait_rm_sf()
{
	local ns="${1}"
	local old_cnt="${2}"
	local cnt

	local i
	for i in $(seq 10); do
		cnt=$(rm_sf_count ${ns})
		[ "$cnt" = "${old_cnt}" ] || break
		sleep 0.1
	done
}

wait_mpj()
{
	local ns="${1}"
	local cnt old_cnt

	old_cnt=$(mptcp_lib_get_counter ${ns} "MPTcpExtMPJoinAckRx")

	local i
	for i in $(seq 10); do
		cnt=$(mptcp_lib_get_counter ${ns} "MPTcpExtMPJoinAckRx")
		[ "$cnt" = "${old_cnt}" ] || break
		sleep 0.1
	done
}

kill_events_pids()
{
	mptcp_lib_kill_wait $evts_ns1_pid
	mptcp_lib_kill_wait $evts_ns2_pid
}

pm_nl_set_limits()
{
	local ns=$1
	local addrs=$2
	local subflows=$3

	if [ $ip_mptcp -eq 1 ]; then
		ip -n $ns mptcp limits set add_addr_accepted $addrs subflows $subflows
	else
		ip netns exec $ns ./pm_nl_ctl limits $addrs $subflows
	fi
}

pm_nl_add_endpoint()
{
	local ns=$1
	local addr=$2
	local flags _flags
	local port _port
	local dev _dev
	local id _id
	local nr=2

	local p
	for p in "${@}"
	do
		if [ $p = "flags" ]; then
			eval _flags=\$"$nr"
			[ -n "$_flags" ]; flags="flags $_flags"
		fi
		if [ $p = "dev" ]; then
			eval _dev=\$"$nr"
			[ -n "$_dev" ]; dev="dev $_dev"
		fi
		if [ $p = "id" ]; then
			eval _id=\$"$nr"
			[ -n "$_id" ]; id="id $_id"
		fi
		if [ $p = "port" ]; then
			eval _port=\$"$nr"
			[ -n "$_port" ]; port="port $_port"
		fi

		nr=$((nr + 1))
	done

	if [ $ip_mptcp -eq 1 ]; then
		ip -n $ns mptcp endpoint add $addr ${_flags//","/" "} $dev $id $port
	else
		ip netns exec $ns ./pm_nl_ctl add $addr $flags $dev $id $port
	fi
}

pm_nl_del_endpoint()
{
	local ns=$1
	local id=$2
	local addr=$3

	if [ $ip_mptcp -eq 1 ]; then
		[ $id -ne 0 ] && addr=''
		ip -n $ns mptcp endpoint delete id $id $addr
	else
		ip netns exec $ns ./pm_nl_ctl del $id $addr
	fi
}

pm_nl_flush_endpoint()
{
	local ns=$1

	if [ $ip_mptcp -eq 1 ]; then
		ip -n $ns mptcp endpoint flush
	else
		ip netns exec $ns ./pm_nl_ctl flush
	fi
}

pm_nl_show_endpoints()
{
	local ns=$1

	if [ $ip_mptcp -eq 1 ]; then
		ip -n $ns mptcp endpoint show
	else
		ip netns exec $ns ./pm_nl_ctl dump
	fi
}

pm_nl_change_endpoint()
{
	local ns=$1
	local id=$2
	local flags=$3

	if [ $ip_mptcp -eq 1 ]; then
		ip -n $ns mptcp endpoint change id $id ${flags//","/" "}
	else
		ip netns exec $ns ./pm_nl_ctl set id $id flags $flags
	fi
}

pm_nl_check_endpoint()
{
	local line expected_line
	local msg="$1"
	local ns=$2
	local addr=$3
	local _flags=""
	local flags
	local _port
	local port
	local dev
	local _id
	local id

	print_check "${msg}"

	shift 3
	while [ -n "$1" ]; do
		if [ $1 = "flags" ]; then
			_flags=$2
			[ -n "$_flags" ]; flags="flags $_flags"
			shift
		elif [ $1 = "dev" ]; then
			[ -n "$2" ]; dev="dev $1"
			shift
		elif [ $1 = "id" ]; then
			_id=$2
			[ -n "$_id" ]; id="id $_id"
			shift
		elif [ $1 = "port" ]; then
			_port=$2
			[ -n "$_port" ]; port=" port $_port"
			shift
		fi

		shift
	done

	if [ -z "$id" ]; then
		test_fail "bad test - missing endpoint id"
		return
	fi

	if [ $ip_mptcp -eq 1 ]; then
		# get line and trim trailing whitespace
		line=$(ip -n $ns mptcp endpoint show $id)
		line="${line% }"
		# the dump order is: address id flags port dev
		[ -n "$addr" ] && expected_line="$addr"
		expected_line="$expected_line $id"
		[ -n "$_flags" ] && expected_line="$expected_line ${_flags//","/" "}"
		[ -n "$dev" ] && expected_line="$expected_line $dev"
		[ -n "$port" ] && expected_line="$expected_line $port"
	else
		line=$(ip netns exec $ns ./pm_nl_ctl get $_id)
		# the dump order is: id flags dev address port
		expected_line="$id"
		[ -n "$flags" ] && expected_line="$expected_line $flags"
		[ -n "$dev" ] && expected_line="$expected_line $dev"
		[ -n "$addr" ] && expected_line="$expected_line $addr"
		[ -n "$_port" ] && expected_line="$expected_line $_port"
	fi
	if [ "$line" = "$expected_line" ]; then
		print_ok
	else
		fail_test "expected '$expected_line' found '$line'"
	fi
}

pm_nl_set_endpoint()
{
	local listener_ns="$1"
	local connector_ns="$2"
	local connect_addr="$3"

	local addr_nr_ns1=${addr_nr_ns1:-0}
	local addr_nr_ns2=${addr_nr_ns2:-0}
	local sflags=${sflags:-""}
	local fullmesh=${fullmesh:-""}

	local flags="subflow"
	if [ -n "${fullmesh}" ]; then
		flags="${flags},fullmesh"
		addr_nr_ns2=${fullmesh}
	fi

	# let the mptcp subflow be established in background before
	# do endpoint manipulation
	if [ $addr_nr_ns1 != "0" ] || [ $addr_nr_ns2 != "0" ]; then
		sleep 1
	fi

	if [ $addr_nr_ns1 -gt 0 ]; then
		local counter=2
		local add_nr_ns1=${addr_nr_ns1}
		local id=10
		while [ $add_nr_ns1 -gt 0 ]; do
			local addr
			if mptcp_lib_is_v6 "${connect_addr}"; then
				addr="dead:beef:$counter::1"
			else
				addr="10.0.$counter.1"
			fi
			pm_nl_add_endpoint $ns1 $addr flags signal
			counter=$((counter + 1))
			add_nr_ns1=$((add_nr_ns1 - 1))
			id=$((id + 1))
		done
	elif [ $addr_nr_ns1 -lt 0 ]; then
		local rm_nr_ns1=$((-addr_nr_ns1))
		if [ $rm_nr_ns1 -lt 8 ]; then
			local counter=0
			local line
			pm_nl_show_endpoints ${listener_ns} | while read -r line; do
				# shellcheck disable=SC2206 # we do want to split per word
				local arr=($line)
				local nr=0

				local i
				for i in "${arr[@]}"; do
					if [ $i = "id" ]; then
						if [ $counter -eq $rm_nr_ns1 ]; then
							break
						fi
						id=${arr[$nr+1]}
						rm_addr=$(rm_addr_count ${connector_ns})
						pm_nl_del_endpoint ${listener_ns} $id
						wait_rm_addr ${connector_ns} ${rm_addr}
						counter=$((counter + 1))
					fi
					nr=$((nr + 1))
				done
			done
		elif [ $rm_nr_ns1 -eq 8 ]; then
			pm_nl_flush_endpoint ${listener_ns}
		elif [ $rm_nr_ns1 -eq 9 ]; then
			pm_nl_del_endpoint ${listener_ns} 0 ${connect_addr}
		fi
	fi

	# if newly added endpoints must be deleted, give the background msk
	# some time to created them
	[ $addr_nr_ns1 -gt 0 ] && [ $addr_nr_ns2 -lt 0 ] && sleep 1

	if [ $addr_nr_ns2 -gt 0 ]; then
		local add_nr_ns2=${addr_nr_ns2}
		local counter=3
		local id=20
		while [ $add_nr_ns2 -gt 0 ]; do
			local addr
			if mptcp_lib_is_v6 "${connect_addr}"; then
				addr="dead:beef:$counter::2"
			else
				addr="10.0.$counter.2"
			fi
			pm_nl_add_endpoint $ns2 $addr flags $flags
			counter=$((counter + 1))
			add_nr_ns2=$((add_nr_ns2 - 1))
			id=$((id + 1))
		done
	elif [ $addr_nr_ns2 -lt 0 ]; then
		local rm_nr_ns2=$((-addr_nr_ns2))
		if [ $rm_nr_ns2 -lt 8 ]; then
			local counter=0
			local line
			pm_nl_show_endpoints ${connector_ns} | while read -r line; do
				# shellcheck disable=SC2206 # we do want to split per word
				local arr=($line)
				local nr=0

				local i
				for i in "${arr[@]}"; do
					if [ $i = "id" ]; then
						if [ $counter -eq $rm_nr_ns2 ]; then
							break
						fi
						local id rm_addr
						# rm_addr are serialized, allow the previous one to
						# complete
						id=${arr[$nr+1]}
						rm_addr=$(rm_addr_count ${listener_ns})
						pm_nl_del_endpoint ${connector_ns} $id
						wait_rm_addr ${listener_ns} ${rm_addr}
						counter=$((counter + 1))
					fi
					nr=$((nr + 1))
				done
			done
		elif [ $rm_nr_ns2 -eq 8 ]; then
			pm_nl_flush_endpoint ${connector_ns}
		elif [ $rm_nr_ns2 -eq 9 ]; then
			local addr
			if mptcp_lib_is_v6 "${connect_addr}"; then
				addr="dead:beef:1::2"
			else
				addr="10.0.1.2"
			fi
			pm_nl_del_endpoint ${connector_ns} 0 $addr
		fi
	fi

	if [ -n "${sflags}" ]; then
		sleep 1

		local netns
		for netns in "$ns1" "$ns2"; do
			local line
			pm_nl_show_endpoints $netns | while read -r line; do
				# shellcheck disable=SC2206 # we do want to split per word
				local arr=($line)
				local nr=0
				local id

				local i
				for i in "${arr[@]}"; do
					if [ $i = "id" ]; then
						id=${arr[$nr+1]}
					fi
					nr=$((nr + 1))
				done
				pm_nl_change_endpoint $netns $id $sflags
			done
		done
	fi
}

chk_cestab_nr()
{
	local ns=$1
	local cestab=$2
	local count

	print_check "cestab $cestab"
	count=$(mptcp_lib_get_counter ${ns} "MPTcpExtMPCurrEstab")
	if [ -z "$count" ]; then
		print_skip
	elif [ "$count" != "$cestab" ]; then
		fail_test "got $count current establish[s] expected $cestab"
	else
		print_ok
	fi
}

# $1 namespace 1, $2 namespace 2
check_cestab()
{
	if [ -n "${cestab_ns1}" ]; then
		chk_cestab_nr ${1} ${cestab_ns1}
	fi
	if [ -n "${cestab_ns2}" ]; then
		chk_cestab_nr ${2} ${cestab_ns2}
	fi
}

do_transfer()
{
	local listener_ns="$1"
	local connector_ns="$2"
	local cl_proto="$3"
	local srv_proto="$4"
	local connect_addr="$5"

	local port=$((10000 + TEST_COUNT - 1))
	local cappid
	local FAILING_LINKS=${FAILING_LINKS:-""}
	local fastclose=${fastclose:-""}
	local speed=${speed:-"fast"}

	:> "$cout"
	:> "$sout"
	:> "$capout"

	if [ $capture -eq 1 ]; then
		local capuser
		if [ -z $SUDO_USER ] ; then
			capuser=""
		else
			capuser="-Z $SUDO_USER"
		fi

		capfile=$(printf "mp_join-%02u-%s.pcap" "$TEST_COUNT" "${listener_ns}")

		echo "Capturing traffic for test $TEST_COUNT into $capfile"
		ip netns exec ${listener_ns} tcpdump -i any -s 65535 -B 32768 $capuser -w $capfile > "$capout" 2>&1 &
		cappid=$!

		sleep 1
	fi

	NSTAT_HISTORY=/tmp/${listener_ns}.nstat ip netns exec ${listener_ns} \
		nstat -n
	NSTAT_HISTORY=/tmp/${connector_ns}.nstat ip netns exec ${connector_ns} \
		nstat -n

	local extra_args
	if [ $speed = "fast" ]; then
		extra_args="-j"
	elif [ $speed = "slow" ]; then
		extra_args="-r 50"
	elif [ $speed -gt 0 ]; then
		extra_args="-r ${speed}"
	fi

	local extra_cl_args=""
	local extra_srv_args=""
	local trunc_size=""
	if [ -n "${fastclose}" ]; then
		if [ ${test_linkfail} -le 1 ]; then
			fail_test "fastclose tests need test_linkfail argument"
			return 1
		fi

		# disconnect
		trunc_size=${test_linkfail}
		local side=${fastclose}

		if [ ${side} = "client" ]; then
			extra_cl_args="-f ${test_linkfail}"
			extra_srv_args="-f -1"
		elif [ ${side} = "server" ]; then
			extra_srv_args="-f ${test_linkfail}"
			extra_cl_args="-f -1"
		else
			fail_test "wrong/unknown fastclose spec ${side}"
			return 1
		fi
	fi

	extra_srv_args="$extra_args $extra_srv_args"
	if [ "$test_linkfail" -gt 1 ];then
		timeout ${timeout_test} \
			ip netns exec ${listener_ns} \
				./mptcp_connect -t ${timeout_poll} -l -p $port -s ${srv_proto} \
					$extra_srv_args "::" < "$sinfail" > "$sout" &
	else
		timeout ${timeout_test} \
			ip netns exec ${listener_ns} \
				./mptcp_connect -t ${timeout_poll} -l -p $port -s ${srv_proto} \
					$extra_srv_args "::" < "$sin" > "$sout" &
	fi
	local spid=$!

	mptcp_lib_wait_local_port_listen "${listener_ns}" "${port}"

	extra_cl_args="$extra_args $extra_cl_args"
	if [ "$test_linkfail" -eq 0 ];then
		timeout ${timeout_test} \
			ip netns exec ${connector_ns} \
				./mptcp_connect -t ${timeout_poll} -p $port -s ${cl_proto} \
					$extra_cl_args $connect_addr < "$cin" > "$cout" &
	elif [ "$test_linkfail" -eq 1 ] || [ "$test_linkfail" -eq 2 ];then
		( cat "$cinfail" ; sleep 2; link_failure $listener_ns ; cat "$cinfail" ) | \
			tee "$cinsent" | \
			timeout ${timeout_test} \
				ip netns exec ${connector_ns} \
					./mptcp_connect -t ${timeout_poll} -p $port -s ${cl_proto} \
						$extra_cl_args $connect_addr > "$cout" &
	else
		tee "$cinsent" < "$cinfail" | \
			timeout ${timeout_test} \
				ip netns exec ${connector_ns} \
					./mptcp_connect -t ${timeout_poll} -p $port -s ${cl_proto} \
						$extra_cl_args $connect_addr > "$cout" &
	fi
	local cpid=$!

	pm_nl_set_endpoint $listener_ns $connector_ns $connect_addr
	check_cestab $listener_ns $connector_ns

	wait $cpid
	local retc=$?
	wait $spid
	local rets=$?

	if [ $capture -eq 1 ]; then
	    sleep 1
	    kill $cappid
	fi

	NSTAT_HISTORY=/tmp/${listener_ns}.nstat ip netns exec ${listener_ns} \
		nstat | grep Tcp > /tmp/${listener_ns}.out
	NSTAT_HISTORY=/tmp/${connector_ns}.nstat ip netns exec ${connector_ns} \
		nstat | grep Tcp > /tmp/${connector_ns}.out

	if [ ${rets} -ne 0 ] || [ ${retc} -ne 0 ]; then
		fail_test "client exit code $retc, server $rets"
		echo -e "\nnetns ${listener_ns} socket stat for ${port}:" 1>&2
		ip netns exec ${listener_ns} ss -Menita 1>&2 -o "sport = :$port"
		cat /tmp/${listener_ns}.out
		echo -e "\nnetns ${connector_ns} socket stat for ${port}:" 1>&2
		ip netns exec ${connector_ns} ss -Menita 1>&2 -o "dport = :$port"
		cat /tmp/${connector_ns}.out

		cat "$capout"
		return 1
	fi

	if [ "$test_linkfail" -gt 1 ];then
		check_transfer $sinfail $cout "file received by client" $trunc_size
	else
		check_transfer $sin $cout "file received by client" $trunc_size
	fi
	retc=$?
	if [ "$test_linkfail" -eq 0 ];then
		check_transfer $cin $sout "file received by server" $trunc_size
	else
		check_transfer $cinsent $sout "file received by server" $trunc_size
	fi
	rets=$?

	if [ $retc -eq 0 ] && [ $rets -eq 0 ];then
		cat "$capout"
		return 0
	fi

	cat "$capout"
	return 1
}

make_file()
{
	local name=$1
	local who=$2
	local size=$3

	mptcp_lib_make_file $name 1024 $size

	print_info "Test file (size $size KB) for $who"
}

run_tests()
{
	local listener_ns="$1"
	local connector_ns="$2"
	local connect_addr="$3"

	local size
	local test_linkfail=${test_linkfail:-0}

	# The values above 2 are reused to make test files
	# with the given sizes (KB)
	if [ "$test_linkfail" -gt 2 ]; then
		size=$test_linkfail

		if [ -z "$cinfail" ]; then
			cinfail=$(mktemp)
		fi
		make_file "$cinfail" "client" $size
	# create the input file for the failure test when
	# the first failure test run
	elif [ "$test_linkfail" -ne 0 ] && [ -z "$cinfail" ]; then
		# the client file must be considerably larger
		# of the maximum expected cwin value, or the
		# link utilization will be not predicable
		size=$((RANDOM%2))
		size=$((size+1))
		size=$((size*8192))
		size=$((size + ( RANDOM % 8192) ))

		cinfail=$(mktemp)
		make_file "$cinfail" "client" $size
	fi

	if [ "$test_linkfail" -gt 2 ]; then
		size=$test_linkfail

		if [ -z "$sinfail" ]; then
			sinfail=$(mktemp)
		fi
		make_file "$sinfail" "server" $size
	elif [ "$test_linkfail" -eq 2 ] && [ -z "$sinfail" ]; then
		size=$((RANDOM%16))
		size=$((size+1))
		size=$((size*2048))

		sinfail=$(mktemp)
		make_file "$sinfail" "server" $size
	fi

	do_transfer ${listener_ns} ${connector_ns} MPTCP MPTCP ${connect_addr}
}

dump_stats()
{
	echo Server ns stats
	ip netns exec $ns1 nstat -as | grep Tcp
	echo Client ns stats
	ip netns exec $ns2 nstat -as | grep Tcp
}

chk_csum_nr()
{
	local csum_ns1=${1:-0}
	local csum_ns2=${2:-0}
	local count
	local extra_msg=""
	local allow_multi_errors_ns1=0
	local allow_multi_errors_ns2=0

	if [[ "${csum_ns1}" = "+"* ]]; then
		allow_multi_errors_ns1=1
		csum_ns1=${csum_ns1:1}
	fi
	if [[ "${csum_ns2}" = "+"* ]]; then
		allow_multi_errors_ns2=1
		csum_ns2=${csum_ns2:1}
	fi

	print_check "sum"
	count=$(mptcp_lib_get_counter ${ns1} "MPTcpExtDataCsumErr")
	if [ "$count" != "$csum_ns1" ]; then
		extra_msg="$extra_msg ns1=$count"
	fi
	if [ -z "$count" ]; then
		print_skip
	elif { [ "$count" != $csum_ns1 ] && [ $allow_multi_errors_ns1 -eq 0 ]; } ||
	   { [ "$count" -lt $csum_ns1 ] && [ $allow_multi_errors_ns1 -eq 1 ]; }; then
		fail_test "got $count data checksum error[s] expected $csum_ns1"
	else
		print_ok
	fi
	print_check "csum"
	count=$(mptcp_lib_get_counter ${ns2} "MPTcpExtDataCsumErr")
	if [ "$count" != "$csum_ns2" ]; then
		extra_msg="$extra_msg ns2=$count"
	fi
	if [ -z "$count" ]; then
		print_skip
	elif { [ "$count" != $csum_ns2 ] && [ $allow_multi_errors_ns2 -eq 0 ]; } ||
	   { [ "$count" -lt $csum_ns2 ] && [ $allow_multi_errors_ns2 -eq 1 ]; }; then
		fail_test "got $count data checksum error[s] expected $csum_ns2"
	else
		print_ok
	fi

	print_info "$extra_msg"
}

chk_fail_nr()
{
	local fail_tx=$1
	local fail_rx=$2
	local ns_invert=${3:-""}
	local count
	local ns_tx=$ns1
	local ns_rx=$ns2
	local extra_msg=""
	local allow_tx_lost=0
	local allow_rx_lost=0

	if [[ $ns_invert = "invert" ]]; then
		ns_tx=$ns2
		ns_rx=$ns1
		extra_msg="invert"
	fi

	if [[ "${fail_tx}" = "-"* ]]; then
		allow_tx_lost=1
		fail_tx=${fail_tx:1}
	fi
	if [[ "${fail_rx}" = "-"* ]]; then
		allow_rx_lost=1
		fail_rx=${fail_rx:1}
	fi

	print_check "ftx"
	count=$(mptcp_lib_get_counter ${ns_tx} "MPTcpExtMPFailTx")
	if [ "$count" != "$fail_tx" ]; then
		extra_msg="$extra_msg,tx=$count"
	fi
	if [ -z "$count" ]; then
		print_skip
	elif { [ "$count" != "$fail_tx" ] && [ $allow_tx_lost -eq 0 ]; } ||
	   { [ "$count" -gt "$fail_tx" ] && [ $allow_tx_lost -eq 1 ]; }; then
		fail_test "got $count MP_FAIL[s] TX expected $fail_tx"
	else
		print_ok
	fi

	print_check "failrx"
	count=$(mptcp_lib_get_counter ${ns_rx} "MPTcpExtMPFailRx")
	if [ "$count" != "$fail_rx" ]; then
		extra_msg="$extra_msg,rx=$count"
	fi
	if [ -z "$count" ]; then
		print_skip
	elif { [ "$count" != "$fail_rx" ] && [ $allow_rx_lost -eq 0 ]; } ||
	   { [ "$count" -gt "$fail_rx" ] && [ $allow_rx_lost -eq 1 ]; }; then
		fail_test "got $count MP_FAIL[s] RX expected $fail_rx"
	else
		print_ok
	fi

	print_info "$extra_msg"
}

chk_fclose_nr()
{
	local fclose_tx=$1
	local fclose_rx=$2
	local ns_invert=$3
	local count
	local ns_tx=$ns2
	local ns_rx=$ns1
	local extra_msg=""

	if [[ $ns_invert = "invert" ]]; then
		ns_tx=$ns1
		ns_rx=$ns2
		extra_msg="invert"
	fi

	print_check "ctx"
	count=$(mptcp_lib_get_counter ${ns_tx} "MPTcpExtMPFastcloseTx")
	if [ -z "$count" ]; then
		print_skip
	elif [ "$count" != "$fclose_tx" ]; then
		extra_msg="$extra_msg,tx=$count"
		fail_test "got $count MP_FASTCLOSE[s] TX expected $fclose_tx"
	else
		print_ok
	fi

	print_check "fclzrx"
	count=$(mptcp_lib_get_counter ${ns_rx} "MPTcpExtMPFastcloseRx")
	if [ -z "$count" ]; then
		print_skip
	elif [ "$count" != "$fclose_rx" ]; then
		extra_msg="$extra_msg,rx=$count"
		fail_test "got $count MP_FASTCLOSE[s] RX expected $fclose_rx"
	else
		print_ok
	fi

	print_info "$extra_msg"
}

chk_rst_nr()
{
	local rst_tx=$1
	local rst_rx=$2
	local ns_invert=${3:-""}
	local count
	local ns_tx=$ns1
	local ns_rx=$ns2
	local extra_msg=""

	if [[ $ns_invert = "invert" ]]; then
		ns_tx=$ns2
		ns_rx=$ns1
		extra_msg="invert"
	fi

	print_check "rtx"
	count=$(mptcp_lib_get_counter ${ns_tx} "MPTcpExtMPRstTx")
	if [ -z "$count" ]; then
		print_skip
	# accept more rst than expected except if we don't expect any
	elif { [ $rst_tx -ne 0 ] && [ $count -lt $rst_tx ]; } ||
	     { [ $rst_tx -eq 0 ] && [ $count -ne 0 ]; }; then
		fail_test "got $count MP_RST[s] TX expected $rst_tx"
	else
		print_ok
	fi

	print_check "rstrx"
	count=$(mptcp_lib_get_counter ${ns_rx} "MPTcpExtMPRstRx")
	if [ -z "$count" ]; then
		print_skip
	# accept more rst than expected except if we don't expect any
	elif { [ $rst_rx -ne 0 ] && [ $count -lt $rst_rx ]; } ||
	     { [ $rst_rx -eq 0 ] && [ $count -ne 0 ]; }; then
		fail_test "got $count MP_RST[s] RX expected $rst_rx"
	else
		print_ok
	fi

	print_info "$extra_msg"
}

chk_infi_nr()
{
	local infi_tx=$1
	local infi_rx=$2
	local count

	print_check "itx"
	count=$(mptcp_lib_get_counter ${ns2} "MPTcpExtInfiniteMapTx")
	if [ -z "$count" ]; then
		print_skip
	elif [ "$count" != "$infi_tx" ]; then
		fail_test "got $count infinite map[s] TX expected $infi_tx"
	else
		print_ok
	fi

	print_check "infirx"
	count=$(mptcp_lib_get_counter ${ns1} "MPTcpExtInfiniteMapRx")
	if [ -z "$count" ]; then
		print_skip
	elif [ "$count" != "$infi_rx" ]; then
		fail_test "got $count infinite map[s] RX expected $infi_rx"
	else
		print_ok
	fi
}

chk_join_nr()
{
	local syn_nr=$1
	local syn_ack_nr=$2
	local ack_nr=$3
	local csum_ns1=${4:-0}
	local csum_ns2=${5:-0}
	local fail_nr=${6:-0}
	local rst_nr=${7:-0}
	local infi_nr=${8:-0}
	local corrupted_pkts=${9:-0}
	local count
	local with_cookie

	if [ "${corrupted_pkts}" -gt 0 ]; then
		print_info "${corrupted_pkts} corrupted pkts"
	fi

	print_check "syn"
	count=$(mptcp_lib_get_counter ${ns1} "MPTcpExtMPJoinSynRx")
	if [ -z "$count" ]; then
		print_skip
	elif [ "$count" != "$syn_nr" ]; then
		fail_test "got $count JOIN[s] syn expected $syn_nr"
	else
		print_ok
	fi

	print_check "synack"
	with_cookie=$(ip netns exec $ns2 sysctl -n net.ipv4.tcp_syncookies)
	count=$(mptcp_lib_get_counter ${ns2} "MPTcpExtMPJoinSynAckRx")
	if [ -z "$count" ]; then
		print_skip
	elif [ "$count" != "$syn_ack_nr" ]; then
		# simult connections exceeding the limit with cookie enabled could go up to
		# synack validation as the conn limit can be enforced reliably only after
		# the subflow creation
		if [ "$with_cookie" = 2 ] && [ "$count" -gt "$syn_ack_nr" ] && [ "$count" -le "$syn_nr" ]; then
			print_ok
		else
			fail_test "got $count JOIN[s] synack expected $syn_ack_nr"
		fi
	else
		print_ok
	fi

	print_check "ack"
	count=$(mptcp_lib_get_counter ${ns1} "MPTcpExtMPJoinAckRx")
	if [ -z "$count" ]; then
		print_skip
	elif [ "$count" != "$ack_nr" ]; then
		fail_test "got $count JOIN[s] ack expected $ack_nr"
	else
		print_ok
	fi
	if [ $validate_checksum -eq 1 ]; then
		chk_csum_nr $csum_ns1 $csum_ns2
		chk_fail_nr $fail_nr $fail_nr
		chk_rst_nr $rst_nr $rst_nr
		chk_infi_nr $infi_nr $infi_nr
	fi
}

# a negative value for 'stale_max' means no upper bound:
# for bidirectional transfer, if one peer sleep for a while
# - as these tests do - we can have a quite high number of
# stale/recover conversions, proportional to
# sleep duration/ MPTCP-level RTX interval.
chk_stale_nr()
{
	local ns=$1
	local stale_min=$2
	local stale_max=$3
	local stale_delta=$4
	local dump_stats
	local stale_nr
	local recover_nr

	print_check "stale"

	stale_nr=$(mptcp_lib_get_counter ${ns} "MPTcpExtSubflowStale")
	recover_nr=$(mptcp_lib_get_counter ${ns} "MPTcpExtSubflowRecover")
	if [ -z "$stale_nr" ] || [ -z "$recover_nr" ]; then
		print_skip
	elif [ $stale_nr -lt $stale_min ] ||
	   { [ $stale_max -gt 0 ] && [ $stale_nr -gt $stale_max ]; } ||
	   [ $((stale_nr - recover_nr)) -ne $stale_delta ]; then
		fail_test "got $stale_nr stale[s] $recover_nr recover[s], " \
		     " expected stale in range [$stale_min..$stale_max]," \
		     " stale-recover delta $stale_delta"
		dump_stats=1
	else
		print_ok
	fi

	if [ "${dump_stats}" = 1 ]; then
		echo $ns stats
		ip netns exec $ns ip -s link show
		ip netns exec $ns nstat -as | grep MPTcp
	fi
}

chk_add_nr()
{
	local add_nr=$1
	local echo_nr=$2
	local port_nr=${3:-0}
	local syn_nr=${4:-$port_nr}
	local syn_ack_nr=${5:-$port_nr}
	local ack_nr=${6:-$port_nr}
	local mis_syn_nr=${7:-0}
	local mis_ack_nr=${8:-0}
	local count
	local timeout

	timeout=$(ip netns exec $ns1 sysctl -n net.mptcp.add_addr_timeout)

	print_check "add"
	count=$(mptcp_lib_get_counter ${ns2} "MPTcpExtAddAddr")
	if [ -z "$count" ]; then
		print_skip
	# if the test configured a short timeout tolerate greater then expected
	# add addrs options, due to retransmissions
	elif [ "$count" != "$add_nr" ] && { [ "$timeout" -gt 1 ] || [ "$count" -lt "$add_nr" ]; }; then
		fail_test "got $count ADD_ADDR[s] expected $add_nr"
	else
		print_ok
	fi

	print_check "echo"
	count=$(mptcp_lib_get_counter ${ns1} "MPTcpExtEchoAdd")
	if [ -z "$count" ]; then
		print_skip
	elif [ "$count" != "$echo_nr" ]; then
		fail_test "got $count ADD_ADDR echo[s] expected $echo_nr"
	else
		print_ok
	fi

	if [ $port_nr -gt 0 ]; then
		print_check "pt"
		count=$(mptcp_lib_get_counter ${ns2} "MPTcpExtPortAdd")
		if [ -z "$count" ]; then
			print_skip
		elif [ "$count" != "$port_nr" ]; then
			fail_test "got $count ADD_ADDR[s] with a port-number expected $port_nr"
		else
			print_ok
		fi

		print_check "syn"
		count=$(mptcp_lib_get_counter ${ns1} "MPTcpExtMPJoinPortSynRx")
		if [ -z "$count" ]; then
			print_skip
		elif [ "$count" != "$syn_nr" ]; then
			fail_test "got $count JOIN[s] syn with a different \
				   port-number expected $syn_nr"
		else
			print_ok
		fi

		print_check "synack"
		count=$(mptcp_lib_get_counter ${ns2} "MPTcpExtMPJoinPortSynAckRx")
		if [ -z "$count" ]; then
			print_skip
		elif [ "$count" != "$syn_ack_nr" ]; then
			fail_test "got $count JOIN[s] synack with a different \
				   port-number expected $syn_ack_nr"
		else
			print_ok
		fi

		print_check "ack"
		count=$(mptcp_lib_get_counter ${ns1} "MPTcpExtMPJoinPortAckRx")
		if [ -z "$count" ]; then
			print_skip
		elif [ "$count" != "$ack_nr" ]; then
			fail_test "got $count JOIN[s] ack with a different \
				   port-number expected $ack_nr"
		else
			print_ok
		fi

		print_check "syn"
		count=$(mptcp_lib_get_counter ${ns1} "MPTcpExtMismatchPortSynRx")
		if [ -z "$count" ]; then
			print_skip
		elif [ "$count" != "$mis_syn_nr" ]; then
			fail_test "got $count JOIN[s] syn with a mismatched \
				   port-number expected $mis_syn_nr"
		else
			print_ok
		fi

		print_check "ack"
		count=$(mptcp_lib_get_counter ${ns1} "MPTcpExtMismatchPortAckRx")
		if [ -z "$count" ]; then
			print_skip
		elif [ "$count" != "$mis_ack_nr" ]; then
			fail_test "got $count JOIN[s] ack with a mismatched \
				   port-number expected $mis_ack_nr"
		else
			print_ok
		fi
	fi
}

chk_add_tx_nr()
{
	local add_tx_nr=$1
	local echo_tx_nr=$2
	local timeout
	local count

	timeout=$(ip netns exec $ns1 sysctl -n net.mptcp.add_addr_timeout)

	print_check "add TX"
	count=$(mptcp_lib_get_counter ${ns1} "MPTcpExtAddAddrTx")
	if [ -z "$count" ]; then
		print_skip
	# if the test configured a short timeout tolerate greater then expected
	# add addrs options, due to retransmissions
	elif [ "$count" != "$add_tx_nr" ] && { [ "$timeout" -gt 1 ] || [ "$count" -lt "$add_tx_nr" ]; }; then
		fail_test "got $count ADD_ADDR[s] TX, expected $add_tx_nr"
	else
		print_ok
	fi

	print_check "echo TX"
	count=$(mptcp_lib_get_counter ${ns2} "MPTcpExtEchoAddTx")
	if [ -z "$count" ]; then
		print_skip
	elif [ "$count" != "$echo_tx_nr" ]; then
		fail_test "got $count ADD_ADDR echo[s] TX, expected $echo_tx_nr"
	else
		print_ok
	fi
}

chk_rm_nr()
{
	local rm_addr_nr=$1
	local rm_subflow_nr=$2
	local invert
	local simult
	local count
	local addr_ns=$ns1
	local subflow_ns=$ns2
	local extra_msg=""

	shift 2
	while [ -n "$1" ]; do
		[ "$1" = "invert" ] && invert=true
		[ "$1" = "simult" ] && simult=true
		shift
	done

	if [ -z $invert ]; then
		addr_ns=$ns1
		subflow_ns=$ns2
	elif [ $invert = "true" ]; then
		addr_ns=$ns2
		subflow_ns=$ns1
		extra_msg="invert"
	fi

	print_check "rm"
	count=$(mptcp_lib_get_counter ${addr_ns} "MPTcpExtRmAddr")
	if [ -z "$count" ]; then
		print_skip
	elif [ "$count" != "$rm_addr_nr" ]; then
		fail_test "got $count RM_ADDR[s] expected $rm_addr_nr"
	else
		print_ok
	fi

	print_check "rmsf"
	count=$(mptcp_lib_get_counter ${subflow_ns} "MPTcpExtRmSubflow")
	if [ -z "$count" ]; then
		print_skip
	elif [ -n "$simult" ]; then
		local cnt suffix

		cnt=$(mptcp_lib_get_counter ${addr_ns} "MPTcpExtRmSubflow")

		# in case of simult flush, the subflow removal count on each side is
		# unreliable
		count=$((count + cnt))
		if [ "$count" != "$rm_subflow_nr" ]; then
			suffix="$count in [$rm_subflow_nr:$((rm_subflow_nr*2))]"
			extra_msg="$extra_msg simult"
		fi
		if [ $count -ge "$rm_subflow_nr" ] && \
		   [ "$count" -le "$((rm_subflow_nr *2 ))" ]; then
			print_ok "$suffix"
		else
			fail_test "got $count RM_SUBFLOW[s] expected in range [$rm_subflow_nr:$((rm_subflow_nr*2))]"
		fi
	elif [ "$count" != "$rm_subflow_nr" ]; then
		fail_test "got $count RM_SUBFLOW[s] expected $rm_subflow_nr"
	else
		print_ok
	fi

	print_info "$extra_msg"
}

chk_rm_tx_nr()
{
	local rm_addr_tx_nr=$1

	print_check "rm TX"
	count=$(mptcp_lib_get_counter ${ns2} "MPTcpExtRmAddrTx")
	if [ -z "$count" ]; then
		print_skip
	elif [ "$count" != "$rm_addr_tx_nr" ]; then
		fail_test "got $count RM_ADDR[s] expected $rm_addr_tx_nr"
	else
		print_ok
	fi
}

chk_prio_nr()
{
	local mp_prio_nr_tx=$1
	local mp_prio_nr_rx=$2
	local count

	print_check "ptx"
	count=$(mptcp_lib_get_counter ${ns1} "MPTcpExtMPPrioTx")
	if [ -z "$count" ]; then
		print_skip
	elif [ "$count" != "$mp_prio_nr_tx" ]; then
		fail_test "got $count MP_PRIO[s] TX expected $mp_prio_nr_tx"
	else
		print_ok
	fi

	print_check "prx"
	count=$(mptcp_lib_get_counter ${ns1} "MPTcpExtMPPrioRx")
	if [ -z "$count" ]; then
		print_skip
	elif [ "$count" != "$mp_prio_nr_rx" ]; then
		fail_test "got $count MP_PRIO[s] RX expected $mp_prio_nr_rx"
	else
		print_ok
	fi
}

chk_subflow_nr()
{
	local msg="$1"
	local subflow_nr=$2
	local cnt1
	local cnt2
	local dump_stats

	print_check "${msg}"

	cnt1=$(ss -N $ns1 -tOni | grep -c token)
	cnt2=$(ss -N $ns2 -tOni | grep -c token)
	if [ "$cnt1" != "$subflow_nr" ] || [ "$cnt2" != "$subflow_nr" ]; then
		fail_test "got $cnt1:$cnt2 subflows expected $subflow_nr"
		dump_stats=1
	else
		print_ok
	fi

	if [ "${dump_stats}" = 1 ]; then
		ss -N $ns1 -tOni
		ss -N $ns1 -tOni | grep token
		ip -n $ns1 mptcp endpoint
	fi
}

chk_mptcp_info()
{
	local info1=$1
	local exp1=$2
	local info2=$3
	local exp2=$4
	local cnt1
	local cnt2
	local dump_stats

	print_check "mptcp_info ${info1:0:15}=$exp1:$exp2"

	cnt1=$(ss -N $ns1 -inmHM | mptcp_lib_get_info_value "$info1" "$info1")
	cnt2=$(ss -N $ns2 -inmHM | mptcp_lib_get_info_value "$info2" "$info2")
	# 'ss' only display active connections and counters that are not 0.
	[ -z "$cnt1" ] && cnt1=0
	[ -z "$cnt2" ] && cnt2=0

	if [ "$cnt1" != "$exp1" ] || [ "$cnt2" != "$exp2" ]; then
		fail_test "got $cnt1:$cnt2 $info1:$info2 expected $exp1:$exp2"
		dump_stats=1
	else
		print_ok
	fi

	if [ "$dump_stats" = 1 ]; then
		ss -N $ns1 -inmHM
		ss -N $ns2 -inmHM
	fi
}

# $1: subflows in ns1 ; $2: subflows in ns2
# number of all subflows, including the initial subflow.
chk_subflows_total()
{
	local cnt1
	local cnt2
	local info="subflows_total"
	local dump_stats

	# if subflows_total counter is supported, use it:
	if [ -n "$(ss -N $ns1 -inmHM | mptcp_lib_get_info_value $info $info)" ]; then
		chk_mptcp_info $info $1 $info $2
		return
	fi

	print_check "$info $1:$2"

	# if not, count the TCP connections that are in fact MPTCP subflows
	cnt1=$(ss -N $ns1 -ti state established state syn-sent state syn-recv |
	       grep -c tcp-ulp-mptcp)
	cnt2=$(ss -N $ns2 -ti state established state syn-sent state syn-recv |
	       grep -c tcp-ulp-mptcp)

	if [ "$1" != "$cnt1" ] || [ "$2" != "$cnt2" ]; then
		fail_test "got subflows $cnt1:$cnt2 expected $1:$2"
		dump_stats=1
	else
		print_ok
	fi

	if [ "$dump_stats" = 1 ]; then
		ss -N $ns1 -ti
		ss -N $ns2 -ti
	fi
}

chk_link_usage()
{
	local ns=$1
	local link=$2
	local out=$3
	local expected_rate=$4

	local tx_link tx_total
	tx_link=$(ip netns exec $ns cat /sys/class/net/$link/statistics/tx_bytes)
	tx_total=$(stat --format=%s $out)
	local tx_rate=$((tx_link * 100 / tx_total))
	local tolerance=5

	print_check "link usage"
	if [ $tx_rate -lt $((expected_rate - tolerance)) ] || \
	   [ $tx_rate -gt $((expected_rate + tolerance)) ]; then
		fail_test "got $tx_rate% usage, expected $expected_rate%"
	else
		print_ok
	fi
}

wait_attempt_fail()
{
	local timeout_ms=$((timeout_poll * 1000))
	local time=0
	local ns=$1

	while [ $time -lt $timeout_ms ]; do
		local cnt

		cnt=$(mptcp_lib_get_counter ${ns} "TcpAttemptFails")

		[ "$cnt" = 1 ] && return 1
		time=$((time + 100))
		sleep 0.1
	done
	return 1
}

set_userspace_pm()
{
	local ns=$1

	ip netns exec $ns sysctl -q net.mptcp.pm_type=1
}

subflows_tests()
{
	if reset "no JOIN"; then
		run_tests $ns1 $ns2 10.0.1.1
		chk_join_nr 0 0 0
	fi

	# subflow limited by client
	if reset "single subflow, limited by client"; then
		pm_nl_set_limits $ns1 0 0
		pm_nl_set_limits $ns2 0 0
		pm_nl_add_endpoint $ns2 10.0.3.2 flags subflow
		run_tests $ns1 $ns2 10.0.1.1
		chk_join_nr 0 0 0
	fi

	# subflow limited by server
	if reset "single subflow, limited by server"; then
		pm_nl_set_limits $ns1 0 0
		pm_nl_set_limits $ns2 0 1
		pm_nl_add_endpoint $ns2 10.0.3.2 flags subflow
		run_tests $ns1 $ns2 10.0.1.1
		chk_join_nr 1 1 0
	fi

	# subflow
	if reset "single subflow"; then
		pm_nl_set_limits $ns1 0 1
		pm_nl_set_limits $ns2 0 1
		pm_nl_add_endpoint $ns2 10.0.3.2 flags subflow
		run_tests $ns1 $ns2 10.0.1.1
		chk_join_nr 1 1 1
	fi

	# multiple subflows
	if reset "multiple subflows"; then
		pm_nl_set_limits $ns1 0 2
		pm_nl_set_limits $ns2 0 2
		pm_nl_add_endpoint $ns2 10.0.3.2 flags subflow
		pm_nl_add_endpoint $ns2 10.0.2.2 flags subflow
		run_tests $ns1 $ns2 10.0.1.1
		chk_join_nr 2 2 2
	fi

	# multiple subflows limited by server
	if reset "multiple subflows, limited by server"; then
		pm_nl_set_limits $ns1 0 1
		pm_nl_set_limits $ns2 0 2
		pm_nl_add_endpoint $ns2 10.0.3.2 flags subflow
		pm_nl_add_endpoint $ns2 10.0.2.2 flags subflow
		run_tests $ns1 $ns2 10.0.1.1
		chk_join_nr 2 2 1
	fi

	# single subflow, dev
	if reset "single subflow, dev"; then
		pm_nl_set_limits $ns1 0 1
		pm_nl_set_limits $ns2 0 1
		pm_nl_add_endpoint $ns2 10.0.3.2 flags subflow dev ns2eth3
		run_tests $ns1 $ns2 10.0.1.1
		chk_join_nr 1 1 1
	fi
}

subflows_error_tests()
{
	# If a single subflow is configured, and matches the MPC src
	# address, no additional subflow should be created
	if reset "no MPC reuse with single endpoint"; then
		pm_nl_set_limits $ns1 0 1
		pm_nl_set_limits $ns2 0 1
		pm_nl_add_endpoint $ns2 10.0.1.2 flags subflow
		speed=slow \
			run_tests $ns1 $ns2 10.0.1.1
		chk_join_nr 0 0 0
	fi

	# multiple subflows, with subflow creation error
	if reset_with_tcp_filter "multi subflows, with failing subflow" ns1 10.0.3.2 REJECT &&
	   continue_if mptcp_lib_kallsyms_has "mptcp_pm_subflow_check_next$"; then
		pm_nl_set_limits $ns1 0 2
		pm_nl_set_limits $ns2 0 2
		pm_nl_add_endpoint $ns2 10.0.3.2 flags subflow
		pm_nl_add_endpoint $ns2 10.0.2.2 flags subflow
		speed=slow \
			run_tests $ns1 $ns2 10.0.1.1
		chk_join_nr 1 1 1
	fi

	# multiple subflows, with subflow timeout on MPJ
	if reset_with_tcp_filter "multi subflows, with subflow timeout" ns1 10.0.3.2 DROP &&
	   continue_if mptcp_lib_kallsyms_has "mptcp_pm_subflow_check_next$"; then
		pm_nl_set_limits $ns1 0 2
		pm_nl_set_limits $ns2 0 2
		pm_nl_add_endpoint $ns2 10.0.3.2 flags subflow
		pm_nl_add_endpoint $ns2 10.0.2.2 flags subflow
		speed=slow \
			run_tests $ns1 $ns2 10.0.1.1
		chk_join_nr 1 1 1
	fi

	# multiple subflows, check that the endpoint corresponding to
	# closed subflow (due to reset) is not reused if additional
	# subflows are added later
	if reset_with_tcp_filter "multi subflows, fair usage on close" ns1 10.0.3.2 REJECT &&
	   continue_if mptcp_lib_kallsyms_has "mptcp_pm_subflow_check_next$"; then
		pm_nl_set_limits $ns1 0 1
		pm_nl_set_limits $ns2 0 1
		pm_nl_add_endpoint $ns2 10.0.3.2 flags subflow
		speed=slow \
			run_tests $ns1 $ns2 10.0.1.1 &

		# mpj subflow will be in TW after the reset
		wait_attempt_fail $ns2
		pm_nl_add_endpoint $ns2 10.0.2.2 flags subflow
		wait

		# additional subflow could be created only if the PM select
		# the later endpoint, skipping the already used one
		chk_join_nr 1 1 1
	fi
}

signal_address_tests()
{
	# add_address, unused
	if reset "unused signal address"; then
		pm_nl_add_endpoint $ns1 10.0.2.1 flags signal
		run_tests $ns1 $ns2 10.0.1.1
		chk_join_nr 0 0 0
		chk_add_tx_nr 1 1
		chk_add_nr 1 1
	fi

	# accept and use add_addr
	if reset "signal address"; then
		pm_nl_set_limits $ns1 0 1
		pm_nl_set_limits $ns2 1 1
		pm_nl_add_endpoint $ns1 10.0.2.1 flags signal
		run_tests $ns1 $ns2 10.0.1.1
		chk_join_nr 1 1 1
		chk_add_nr 1 1
	fi

	# accept and use add_addr with an additional subflow
	# note: signal address in server ns and local addresses in client ns must
	# belong to different subnets or one of the listed local address could be
	# used for 'add_addr' subflow
	if reset "subflow and signal"; then
		pm_nl_add_endpoint $ns1 10.0.2.1 flags signal
		pm_nl_set_limits $ns1 0 2
		pm_nl_set_limits $ns2 1 2
		pm_nl_add_endpoint $ns2 10.0.3.2 flags subflow
		run_tests $ns1 $ns2 10.0.1.1
		chk_join_nr 2 2 2
		chk_add_nr 1 1
	fi

	# accept and use add_addr with additional subflows
	if reset "multiple subflows and signal"; then
		pm_nl_set_limits $ns1 0 3
		pm_nl_add_endpoint $ns1 10.0.2.1 flags signal
		pm_nl_set_limits $ns2 1 3
		pm_nl_add_endpoint $ns2 10.0.3.2 flags subflow
		pm_nl_add_endpoint $ns2 10.0.4.2 flags subflow
		run_tests $ns1 $ns2 10.0.1.1
		chk_join_nr 3 3 3
		chk_add_nr 1 1
	fi

	# signal addresses
	if reset "signal addresses"; then
		pm_nl_set_limits $ns1 3 3
		pm_nl_add_endpoint $ns1 10.0.2.1 flags signal
		pm_nl_add_endpoint $ns1 10.0.3.1 flags signal
		pm_nl_add_endpoint $ns1 10.0.4.1 flags signal
		pm_nl_set_limits $ns2 3 3
		run_tests $ns1 $ns2 10.0.1.1
		chk_join_nr 3 3 3
		chk_add_nr 3 3
	fi

	# signal invalid addresses
	if reset "signal invalid addresses"; then
		pm_nl_set_limits $ns1 3 3
		pm_nl_add_endpoint $ns1 10.0.12.1 flags signal
		pm_nl_add_endpoint $ns1 10.0.3.1 flags signal
		pm_nl_add_endpoint $ns1 10.0.14.1 flags signal
		pm_nl_set_limits $ns2 3 3
		run_tests $ns1 $ns2 10.0.1.1
		chk_join_nr 1 1 1
		chk_add_nr 3 3
	fi

	# signal addresses race test
	if reset "signal addresses race test"; then
		pm_nl_set_limits $ns1 4 4
		pm_nl_set_limits $ns2 4 4
		pm_nl_add_endpoint $ns1 10.0.1.1 flags signal
		pm_nl_add_endpoint $ns1 10.0.2.1 flags signal
		pm_nl_add_endpoint $ns1 10.0.3.1 flags signal
		pm_nl_add_endpoint $ns1 10.0.4.1 flags signal
		pm_nl_add_endpoint $ns2 10.0.1.2 flags signal
		pm_nl_add_endpoint $ns2 10.0.2.2 flags signal
		pm_nl_add_endpoint $ns2 10.0.3.2 flags signal
		pm_nl_add_endpoint $ns2 10.0.4.2 flags signal

		# the peer could possibly miss some addr notification, allow retransmission
		ip netns exec $ns1 sysctl -q net.mptcp.add_addr_timeout=1
		speed=slow \
			run_tests $ns1 $ns2 10.0.1.1

		# It is not directly linked to the commit introducing this
		# symbol but for the parent one which is linked anyway.
		if ! mptcp_lib_kallsyms_has "mptcp_pm_subflow_check_next$"; then
			chk_join_nr 3 3 2
			chk_add_nr 4 4
		else
			chk_join_nr 3 3 3
			# the server will not signal the address terminating
			# the MPC subflow
			chk_add_nr 3 3
		fi
	fi
}

link_failure_tests()
{
	# accept and use add_addr with additional subflows and link loss
	if reset "multiple flows, signal, link failure"; then
		# without any b/w limit each veth could spool the packets and get
		# them acked at xmit time, so that the corresponding subflow will
		# have almost always no outstanding pkts, the scheduler will pick
		# always the first subflow and we will have hard time testing
		# active backup and link switch-over.
		# Let's set some arbitrary (low) virtual link limits.
		init_shapers
		pm_nl_set_limits $ns1 0 3
		pm_nl_add_endpoint $ns1 10.0.2.1 dev ns1eth2 flags signal
		pm_nl_set_limits $ns2 1 3
		pm_nl_add_endpoint $ns2 10.0.3.2 dev ns2eth3 flags subflow
		pm_nl_add_endpoint $ns2 10.0.4.2 dev ns2eth4 flags subflow
		test_linkfail=1 \
			run_tests $ns1 $ns2 10.0.1.1
		chk_join_nr 3 3 3
		chk_add_nr 1 1
		chk_stale_nr $ns2 1 5 1
	fi

	# accept and use add_addr with additional subflows and link loss
	# for bidirectional transfer
	if reset "multi flows, signal, bidi, link fail"; then
		init_shapers
		pm_nl_set_limits $ns1 0 3
		pm_nl_add_endpoint $ns1 10.0.2.1 dev ns1eth2 flags signal
		pm_nl_set_limits $ns2 1 3
		pm_nl_add_endpoint $ns2 10.0.3.2 dev ns2eth3 flags subflow
		pm_nl_add_endpoint $ns2 10.0.4.2 dev ns2eth4 flags subflow
		test_linkfail=2 \
			run_tests $ns1 $ns2 10.0.1.1
		chk_join_nr 3 3 3
		chk_add_nr 1 1
		chk_stale_nr $ns2 1 -1 1
	fi

	# 2 subflows plus 1 backup subflow with a lossy link, backup
	# will never be used
	if reset "backup subflow unused, link failure"; then
		init_shapers
		pm_nl_set_limits $ns1 0 2
		pm_nl_add_endpoint $ns1 10.0.2.1 dev ns1eth2 flags signal
		pm_nl_set_limits $ns2 1 2
		pm_nl_add_endpoint $ns2 10.0.3.2 dev ns2eth3 flags subflow,backup
		FAILING_LINKS="1" test_linkfail=1 \
			run_tests $ns1 $ns2 10.0.1.1
		chk_join_nr 2 2 2
		chk_add_nr 1 1
		chk_link_usage $ns2 ns2eth3 $cinsent 0
	fi

	# 2 lossy links after half transfer, backup will get half of
	# the traffic
	if reset "backup flow used, multi links fail"; then
		init_shapers
		pm_nl_set_limits $ns1 0 2
		pm_nl_add_endpoint $ns1 10.0.2.1 dev ns1eth2 flags signal
		pm_nl_set_limits $ns2 1 2
		pm_nl_add_endpoint $ns2 10.0.3.2 dev ns2eth3 flags subflow,backup
		FAILING_LINKS="1 2" test_linkfail=1 \
			run_tests $ns1 $ns2 10.0.1.1
		chk_join_nr 2 2 2
		chk_add_nr 1 1
		chk_stale_nr $ns2 2 4 2
		chk_link_usage $ns2 ns2eth3 $cinsent 50
	fi

	# use a backup subflow with the first subflow on a lossy link
	# for bidirectional transfer
	if reset "backup flow used, bidi, link failure"; then
		init_shapers
		pm_nl_set_limits $ns1 0 2
		pm_nl_add_endpoint $ns1 10.0.2.1 dev ns1eth2 flags signal
		pm_nl_set_limits $ns2 1 3
		pm_nl_add_endpoint $ns2 10.0.3.2 dev ns2eth3 flags subflow,backup
		FAILING_LINKS="1 2" test_linkfail=2 \
			run_tests $ns1 $ns2 10.0.1.1
		chk_join_nr 2 2 2
		chk_add_nr 1 1
		chk_stale_nr $ns2 1 -1 2
		chk_link_usage $ns2 ns2eth3 $cinsent 50
	fi
}

add_addr_timeout_tests()
{
	# add_addr timeout
	if reset_with_add_addr_timeout "signal address, ADD_ADDR timeout"; then
		pm_nl_set_limits $ns1 0 1
		pm_nl_set_limits $ns2 1 1
		pm_nl_add_endpoint $ns1 10.0.2.1 flags signal
		speed=slow \
			run_tests $ns1 $ns2 10.0.1.1
		chk_join_nr 1 1 1
		chk_add_tx_nr 4 4
		chk_add_nr 4 0
	fi

	# add_addr timeout IPv6
	if reset_with_add_addr_timeout "signal address, ADD_ADDR6 timeout" 6; then
		pm_nl_set_limits $ns1 0 1
		pm_nl_set_limits $ns2 1 1
		pm_nl_add_endpoint $ns1 dead:beef:2::1 flags signal
		speed=slow \
			run_tests $ns1 $ns2 dead:beef:1::1
		chk_join_nr 1 1 1
		chk_add_nr 4 0
	fi

	# signal addresses timeout
	if reset_with_add_addr_timeout "signal addresses, ADD_ADDR timeout"; then
		pm_nl_set_limits $ns1 2 2
		pm_nl_add_endpoint $ns1 10.0.2.1 flags signal
		pm_nl_add_endpoint $ns1 10.0.3.1 flags signal
		pm_nl_set_limits $ns2 2 2
		speed=10 \
			run_tests $ns1 $ns2 10.0.1.1
		chk_join_nr 2 2 2
		chk_add_nr 8 0
	fi

	# signal invalid addresses timeout
	if reset_with_add_addr_timeout "invalid address, ADD_ADDR timeout"; then
		pm_nl_set_limits $ns1 2 2
		pm_nl_add_endpoint $ns1 10.0.12.1 flags signal
		pm_nl_add_endpoint $ns1 10.0.3.1 flags signal
		pm_nl_set_limits $ns2 2 2
		speed=10 \
			run_tests $ns1 $ns2 10.0.1.1
		chk_join_nr 1 1 1
		chk_add_nr 8 0
	fi
}

remove_tests()
{
	# single subflow, remove
	if reset "remove single subflow"; then
		pm_nl_set_limits $ns1 0 1
		pm_nl_set_limits $ns2 0 1
		pm_nl_add_endpoint $ns2 10.0.3.2 flags subflow
		addr_nr_ns2=-1 speed=slow \
			run_tests $ns1 $ns2 10.0.1.1
		chk_join_nr 1 1 1
		chk_rm_tx_nr 1
		chk_rm_nr 1 1
		chk_rst_nr 0 0
	fi

	# multiple subflows, remove
	if reset "remove multiple subflows"; then
		pm_nl_set_limits $ns1 0 2
		pm_nl_set_limits $ns2 0 2
		pm_nl_add_endpoint $ns2 10.0.2.2 flags subflow
		pm_nl_add_endpoint $ns2 10.0.3.2 flags subflow
		addr_nr_ns2=-2 speed=slow \
			run_tests $ns1 $ns2 10.0.1.1
		chk_join_nr 2 2 2
		chk_rm_nr 2 2
		chk_rst_nr 0 0
	fi

	# single address, remove
	if reset "remove single address"; then
		pm_nl_set_limits $ns1 0 1
		pm_nl_add_endpoint $ns1 10.0.2.1 flags signal
		pm_nl_set_limits $ns2 1 1
		addr_nr_ns1=-1 speed=slow \
			run_tests $ns1 $ns2 10.0.1.1
		chk_join_nr 1 1 1
		chk_add_nr 1 1
		chk_rm_nr 1 1 invert
		chk_rst_nr 0 0
	fi

	# subflow and signal, remove
	if reset "remove subflow and signal"; then
		pm_nl_set_limits $ns1 0 2
		pm_nl_add_endpoint $ns1 10.0.2.1 flags signal
		pm_nl_set_limits $ns2 1 2
		pm_nl_add_endpoint $ns2 10.0.3.2 flags subflow
		addr_nr_ns1=-1 addr_nr_ns2=-1 speed=slow \
			run_tests $ns1 $ns2 10.0.1.1
		chk_join_nr 2 2 2
		chk_add_nr 1 1
		chk_rm_nr 1 1
		chk_rst_nr 0 0
	fi

	# subflows and signal, remove
	if reset "remove subflows and signal"; then
		pm_nl_set_limits $ns1 0 3
		pm_nl_add_endpoint $ns1 10.0.2.1 flags signal
		pm_nl_set_limits $ns2 1 3
		pm_nl_add_endpoint $ns2 10.0.3.2 flags subflow
		pm_nl_add_endpoint $ns2 10.0.4.2 flags subflow
		addr_nr_ns1=-1 addr_nr_ns2=-2 speed=10 \
			run_tests $ns1 $ns2 10.0.1.1
		chk_join_nr 3 3 3
		chk_add_nr 1 1
		chk_rm_nr 2 2
		chk_rst_nr 0 0
	fi

	# addresses remove
	if reset "remove addresses"; then
		pm_nl_set_limits $ns1 3 3
		pm_nl_add_endpoint $ns1 10.0.2.1 flags signal id 250
		pm_nl_add_endpoint $ns1 10.0.3.1 flags signal
		pm_nl_add_endpoint $ns1 10.0.4.1 flags signal
		pm_nl_set_limits $ns2 3 3
		addr_nr_ns1=-3 speed=10 \
			run_tests $ns1 $ns2 10.0.1.1
		chk_join_nr 3 3 3
		chk_add_nr 3 3
		chk_rm_nr 3 3 invert
		chk_rst_nr 0 0
	fi

	# invalid addresses remove
	if reset "remove invalid addresses"; then
		pm_nl_set_limits $ns1 3 3
		pm_nl_add_endpoint $ns1 10.0.12.1 flags signal
		pm_nl_add_endpoint $ns1 10.0.3.1 flags signal
		pm_nl_add_endpoint $ns1 10.0.14.1 flags signal
		pm_nl_set_limits $ns2 3 3
		addr_nr_ns1=-3 speed=10 \
			run_tests $ns1 $ns2 10.0.1.1
		chk_join_nr 1 1 1
		chk_add_nr 3 3
		chk_rm_nr 3 1 invert
		chk_rst_nr 0 0
	fi

	# subflows and signal, flush
	if reset "flush subflows and signal"; then
		pm_nl_set_limits $ns1 0 3
		pm_nl_add_endpoint $ns1 10.0.2.1 flags signal
		pm_nl_set_limits $ns2 1 3
		pm_nl_add_endpoint $ns2 10.0.3.2 flags subflow
		pm_nl_add_endpoint $ns2 10.0.4.2 flags subflow
		addr_nr_ns1=-8 addr_nr_ns2=-8 speed=slow \
			run_tests $ns1 $ns2 10.0.1.1
		chk_join_nr 3 3 3
		chk_add_nr 1 1
		chk_rm_nr 1 3 invert simult
		chk_rst_nr 0 0
	fi

	# subflows flush
	if reset "flush subflows"; then
		pm_nl_set_limits $ns1 3 3
		pm_nl_set_limits $ns2 3 3
		pm_nl_add_endpoint $ns2 10.0.2.2 flags subflow id 150
		pm_nl_add_endpoint $ns2 10.0.3.2 flags subflow
		pm_nl_add_endpoint $ns2 10.0.4.2 flags subflow
		addr_nr_ns1=-8 addr_nr_ns2=-8 speed=slow \
			run_tests $ns1 $ns2 10.0.1.1
		chk_join_nr 3 3 3

		if mptcp_lib_kversion_ge 5.18; then
			chk_rm_tx_nr 0
			chk_rm_nr 0 3 simult
		else
			chk_rm_nr 3 3
		fi
		chk_rst_nr 0 0
	fi

	# addresses flush
	if reset "flush addresses"; then
		pm_nl_set_limits $ns1 3 3
		pm_nl_add_endpoint $ns1 10.0.2.1 flags signal id 250
		pm_nl_add_endpoint $ns1 10.0.3.1 flags signal
		pm_nl_add_endpoint $ns1 10.0.4.1 flags signal
		pm_nl_set_limits $ns2 3 3
		addr_nr_ns1=-8 addr_nr_ns2=-8 speed=slow \
			run_tests $ns1 $ns2 10.0.1.1
		chk_join_nr 3 3 3
		chk_add_nr 3 3
		chk_rm_nr 3 3 invert simult
		chk_rst_nr 0 0
	fi

	# invalid addresses flush
	if reset "flush invalid addresses"; then
		pm_nl_set_limits $ns1 3 3
		pm_nl_add_endpoint $ns1 10.0.12.1 flags signal
		pm_nl_add_endpoint $ns1 10.0.3.1 flags signal
		pm_nl_add_endpoint $ns1 10.0.14.1 flags signal
		pm_nl_set_limits $ns2 3 3
		addr_nr_ns1=-8 speed=slow \
			run_tests $ns1 $ns2 10.0.1.1
		chk_join_nr 1 1 1
		chk_add_nr 3 3
		chk_rm_nr 3 1 invert
		chk_rst_nr 0 0
	fi

	# remove id 0 subflow
	if reset "remove id 0 subflow"; then
		pm_nl_set_limits $ns1 0 1
		pm_nl_set_limits $ns2 0 1
		pm_nl_add_endpoint $ns2 10.0.3.2 flags subflow
		addr_nr_ns2=-9 speed=slow \
			run_tests $ns1 $ns2 10.0.1.1
		chk_join_nr 1 1 1
		chk_rm_nr 1 1
		chk_rst_nr 0 0
	fi

	# remove id 0 address
	if reset "remove id 0 address"; then
		pm_nl_set_limits $ns1 0 1
		pm_nl_add_endpoint $ns1 10.0.2.1 flags signal
		pm_nl_set_limits $ns2 1 1
		addr_nr_ns1=-9 speed=slow \
			run_tests $ns1 $ns2 10.0.1.1
		chk_join_nr 1 1 1
		chk_add_nr 1 1
		chk_rm_nr 1 1 invert
		chk_rst_nr 0 0 invert
	fi
}

add_tests()
{
	# add single subflow
	if reset "add single subflow"; then
		pm_nl_set_limits $ns1 0 1
		pm_nl_set_limits $ns2 0 1
		addr_nr_ns2=1 speed=slow cestab_ns2=1 \
			run_tests $ns1 $ns2 10.0.1.1
		chk_join_nr 1 1 1
		chk_cestab_nr $ns2 0
	fi

	# add signal address
	if reset "add signal address"; then
		pm_nl_set_limits $ns1 0 1
		pm_nl_set_limits $ns2 1 1
		addr_nr_ns1=1 speed=slow cestab_ns1=1 \
			run_tests $ns1 $ns2 10.0.1.1
		chk_join_nr 1 1 1
		chk_add_nr 1 1
		chk_cestab_nr $ns1 0
	fi

	# add multiple subflows
	if reset "add multiple subflows"; then
		pm_nl_set_limits $ns1 0 2
		pm_nl_set_limits $ns2 0 2
		addr_nr_ns2=2 speed=slow cestab_ns2=1 \
			run_tests $ns1 $ns2 10.0.1.1
		chk_join_nr 2 2 2
		chk_cestab_nr $ns2 0
	fi

	# add multiple subflows IPv6
	if reset "add multiple subflows IPv6"; then
		pm_nl_set_limits $ns1 0 2
		pm_nl_set_limits $ns2 0 2
		addr_nr_ns2=2 speed=slow cestab_ns2=1 \
			run_tests $ns1 $ns2 dead:beef:1::1
		chk_join_nr 2 2 2
		chk_cestab_nr $ns2 0
	fi

	# add multiple addresses IPv6
	if reset "add multiple addresses IPv6"; then
		pm_nl_set_limits $ns1 0 2
		pm_nl_set_limits $ns2 2 2
		addr_nr_ns1=2 speed=slow cestab_ns1=1 \
			run_tests $ns1 $ns2 dead:beef:1::1
		chk_join_nr 2 2 2
		chk_add_nr 2 2
		chk_cestab_nr $ns1 0
	fi
}

ipv6_tests()
{
	# subflow IPv6
	if reset "single subflow IPv6"; then
		pm_nl_set_limits $ns1 0 1
		pm_nl_set_limits $ns2 0 1
		pm_nl_add_endpoint $ns2 dead:beef:3::2 dev ns2eth3 flags subflow
		speed=slow \
			run_tests $ns1 $ns2 dead:beef:1::1
		chk_join_nr 1 1 1
	fi

	# add_address, unused IPv6
	if reset "unused signal address IPv6"; then
		pm_nl_add_endpoint $ns1 dead:beef:2::1 flags signal
		speed=slow \
			run_tests $ns1 $ns2 dead:beef:1::1
		chk_join_nr 0 0 0
		chk_add_nr 1 1
	fi

	# signal address IPv6
	if reset "single address IPv6"; then
		pm_nl_set_limits $ns1 0 1
		pm_nl_add_endpoint $ns1 dead:beef:2::1 flags signal
		pm_nl_set_limits $ns2 1 1
		speed=slow \
			run_tests $ns1 $ns2 dead:beef:1::1
		chk_join_nr 1 1 1
		chk_add_nr 1 1
	fi

	# single address IPv6, remove
	if reset "remove single address IPv6"; then
		pm_nl_set_limits $ns1 0 1
		pm_nl_add_endpoint $ns1 dead:beef:2::1 flags signal
		pm_nl_set_limits $ns2 1 1
		addr_nr_ns1=-1 speed=slow \
			run_tests $ns1 $ns2 dead:beef:1::1
		chk_join_nr 1 1 1
		chk_add_nr 1 1
		chk_rm_nr 1 1 invert
	fi

	# subflow and signal IPv6, remove
	if reset "remove subflow and signal IPv6"; then
		pm_nl_set_limits $ns1 0 2
		pm_nl_add_endpoint $ns1 dead:beef:2::1 flags signal
		pm_nl_set_limits $ns2 1 2
		pm_nl_add_endpoint $ns2 dead:beef:3::2 dev ns2eth3 flags subflow
		addr_nr_ns1=-1 addr_nr_ns2=-1 speed=slow \
			run_tests $ns1 $ns2 dead:beef:1::1
		chk_join_nr 2 2 2
		chk_add_nr 1 1
		chk_rm_nr 1 1
	fi
}

v4mapped_tests()
{
	# subflow IPv4-mapped to IPv4-mapped
	if reset "single subflow IPv4-mapped"; then
		pm_nl_set_limits $ns1 0 1
		pm_nl_set_limits $ns2 0 1
		pm_nl_add_endpoint $ns2 "::ffff:10.0.3.2" flags subflow
		run_tests $ns1 $ns2 "::ffff:10.0.1.1"
		chk_join_nr 1 1 1
	fi

	# signal address IPv4-mapped with IPv4-mapped sk
	if reset "signal address IPv4-mapped"; then
		pm_nl_set_limits $ns1 0 1
		pm_nl_set_limits $ns2 1 1
		pm_nl_add_endpoint $ns1 "::ffff:10.0.2.1" flags signal
		run_tests $ns1 $ns2 "::ffff:10.0.1.1"
		chk_join_nr 1 1 1
		chk_add_nr 1 1
	fi

	# subflow v4-map-v6
	if reset "single subflow v4-map-v6"; then
		pm_nl_set_limits $ns1 0 1
		pm_nl_set_limits $ns2 0 1
		pm_nl_add_endpoint $ns2 10.0.3.2 flags subflow
		run_tests $ns1 $ns2 "::ffff:10.0.1.1"
		chk_join_nr 1 1 1
	fi

	# signal address v4-map-v6
	if reset "signal address v4-map-v6"; then
		pm_nl_set_limits $ns1 0 1
		pm_nl_set_limits $ns2 1 1
		pm_nl_add_endpoint $ns1 10.0.2.1 flags signal
		run_tests $ns1 $ns2 "::ffff:10.0.1.1"
		chk_join_nr 1 1 1
		chk_add_nr 1 1
	fi

	# subflow v6-map-v4
	if reset "single subflow v6-map-v4"; then
		pm_nl_set_limits $ns1 0 1
		pm_nl_set_limits $ns2 0 1
		pm_nl_add_endpoint $ns2 "::ffff:10.0.3.2" flags subflow
		run_tests $ns1 $ns2 10.0.1.1
		chk_join_nr 1 1 1
	fi

	# signal address v6-map-v4
	if reset "signal address v6-map-v4"; then
		pm_nl_set_limits $ns1 0 1
		pm_nl_set_limits $ns2 1 1
		pm_nl_add_endpoint $ns1 "::ffff:10.0.2.1" flags signal
		run_tests $ns1 $ns2 10.0.1.1
		chk_join_nr 1 1 1
		chk_add_nr 1 1
	fi

	# no subflow IPv6 to v4 address
	if reset "no JOIN with diff families v4-v6"; then
		pm_nl_set_limits $ns1 0 1
		pm_nl_set_limits $ns2 0 1
		pm_nl_add_endpoint $ns2 dead:beef:2::2 flags subflow
		run_tests $ns1 $ns2 10.0.1.1
		chk_join_nr 0 0 0
	fi

	# no subflow IPv6 to v4 address even if v6 has a valid v4 at the end
	if reset "no JOIN with diff families v4-v6-2"; then
		pm_nl_set_limits $ns1 0 1
		pm_nl_set_limits $ns2 0 1
		pm_nl_add_endpoint $ns2 dead:beef:2::10.0.3.2 flags subflow
		run_tests $ns1 $ns2 10.0.1.1
		chk_join_nr 0 0 0
	fi

	# no subflow IPv4 to v6 address, no need to slow down too then
	if reset "no JOIN with diff families v6-v4"; then
		pm_nl_set_limits $ns1 0 1
		pm_nl_set_limits $ns2 0 1
		pm_nl_add_endpoint $ns2 10.0.3.2 flags subflow
		run_tests $ns1 $ns2 dead:beef:1::1
		chk_join_nr 0 0 0
	fi
}

mixed_tests()
{
	if reset "IPv4 sockets do not use IPv6 addresses" &&
	   continue_if mptcp_lib_kversion_ge 6.3; then
		pm_nl_set_limits $ns1 0 1
		pm_nl_set_limits $ns2 1 1
		pm_nl_add_endpoint $ns1 dead:beef:2::1 flags signal
		speed=slow \
			run_tests $ns1 $ns2 10.0.1.1
		chk_join_nr 0 0 0
	fi

	# Need an IPv6 mptcp socket to allow subflows of both families
	if reset "simult IPv4 and IPv6 subflows" &&
	   continue_if mptcp_lib_kversion_ge 6.3; then
		pm_nl_set_limits $ns1 0 1
		pm_nl_set_limits $ns2 1 1
		pm_nl_add_endpoint $ns1 10.0.1.1 flags signal
		speed=slow \
			run_tests $ns1 $ns2 dead:beef:2::1
		chk_join_nr 1 1 1
	fi

	# cross families subflows will not be created even in fullmesh mode
	if reset "simult IPv4 and IPv6 subflows, fullmesh 1x1" &&
	   continue_if mptcp_lib_kversion_ge 6.3; then
		pm_nl_set_limits $ns1 0 4
		pm_nl_set_limits $ns2 1 4
		pm_nl_add_endpoint $ns2 dead:beef:2::2 flags subflow,fullmesh
		pm_nl_add_endpoint $ns1 10.0.1.1 flags signal
		speed=slow \
			run_tests $ns1 $ns2 dead:beef:2::1
		chk_join_nr 1 1 1
	fi

	# fullmesh still tries to create all the possibly subflows with
	# matching family
	if reset "simult IPv4 and IPv6 subflows, fullmesh 2x2" &&
	   continue_if mptcp_lib_kversion_ge 6.3; then
		pm_nl_set_limits $ns1 0 4
		pm_nl_set_limits $ns2 2 4
		pm_nl_add_endpoint $ns1 10.0.2.1 flags signal
		pm_nl_add_endpoint $ns1 dead:beef:2::1 flags signal
		fullmesh=1 speed=slow \
			run_tests $ns1 $ns2 dead:beef:1::1
		chk_join_nr 4 4 4
	fi
}

backup_tests()
{
	# single subflow, backup
	if reset "single subflow, backup" &&
	   continue_if mptcp_lib_kallsyms_has "subflow_rebuild_header$"; then
		pm_nl_set_limits $ns1 0 1
		pm_nl_set_limits $ns2 0 1
		pm_nl_add_endpoint $ns2 10.0.3.2 flags subflow,backup
		sflags=nobackup speed=slow \
			run_tests $ns1 $ns2 10.0.1.1
		chk_join_nr 1 1 1
		chk_prio_nr 0 1
	fi

	# single address, backup
	if reset "single address, backup" &&
	   continue_if mptcp_lib_kallsyms_has "subflow_rebuild_header$"; then
		pm_nl_set_limits $ns1 0 1
		pm_nl_add_endpoint $ns1 10.0.2.1 flags signal
		pm_nl_set_limits $ns2 1 1
		sflags=backup speed=slow \
			run_tests $ns1 $ns2 10.0.1.1
		chk_join_nr 1 1 1
		chk_add_nr 1 1
		chk_prio_nr 1 1
	fi

	# single address with port, backup
	if reset "single address with port, backup" &&
	   continue_if mptcp_lib_kallsyms_has "subflow_rebuild_header$"; then
		pm_nl_set_limits $ns1 0 1
		pm_nl_add_endpoint $ns1 10.0.2.1 flags signal port 10100
		pm_nl_set_limits $ns2 1 1
		sflags=backup speed=slow \
			run_tests $ns1 $ns2 10.0.1.1
		chk_join_nr 1 1 1
		chk_add_nr 1 1
		chk_prio_nr 1 1
	fi

	if reset "mpc backup" &&
	   continue_if mptcp_lib_kallsyms_doesnt_have "T mptcp_subflow_send_ack$"; then
		pm_nl_add_endpoint $ns2 10.0.1.2 flags subflow,backup
		speed=slow \
			run_tests $ns1 $ns2 10.0.1.1
		chk_join_nr 0 0 0
		chk_prio_nr 0 1
	fi

	if reset "mpc backup both sides" &&
	   continue_if mptcp_lib_kallsyms_doesnt_have "T mptcp_subflow_send_ack$"; then
		pm_nl_add_endpoint $ns1 10.0.1.1 flags subflow,backup
		pm_nl_add_endpoint $ns2 10.0.1.2 flags subflow,backup
		speed=slow \
			run_tests $ns1 $ns2 10.0.1.1
		chk_join_nr 0 0 0
		chk_prio_nr 1 1
	fi

	if reset "mpc switch to backup" &&
	   continue_if mptcp_lib_kallsyms_doesnt_have "T mptcp_subflow_send_ack$"; then
		pm_nl_add_endpoint $ns2 10.0.1.2 flags subflow
		sflags=backup speed=slow \
			run_tests $ns1 $ns2 10.0.1.1
		chk_join_nr 0 0 0
		chk_prio_nr 0 1
	fi

	if reset "mpc switch to backup both sides" &&
	   continue_if mptcp_lib_kallsyms_doesnt_have "T mptcp_subflow_send_ack$"; then
		pm_nl_add_endpoint $ns1 10.0.1.1 flags subflow
		pm_nl_add_endpoint $ns2 10.0.1.2 flags subflow
		sflags=backup speed=slow \
			run_tests $ns1 $ns2 10.0.1.1
		chk_join_nr 0 0 0
		chk_prio_nr 1 1
	fi
}

SUB_ESTABLISHED=10 # MPTCP_EVENT_SUB_ESTABLISHED
LISTENER_CREATED=15 #MPTCP_EVENT_LISTENER_CREATED
LISTENER_CLOSED=16  #MPTCP_EVENT_LISTENER_CLOSED

AF_INET=2
AF_INET6=10

verify_listener_events()
{
	local evt=$1
	local e_type=$2
	local e_family=$3
	local e_saddr=$4
	local e_sport=$5
	local type
	local family
	local saddr
	local sport
	local name

	if [ $e_type = $LISTENER_CREATED ]; then
		name="LISTENER_CREATED"
	elif [ $e_type = $LISTENER_CLOSED ]; then
		name="LISTENER_CLOSED "
	else
		name="$e_type"
	fi

	print_check "$name $e_saddr:$e_sport"

	if ! mptcp_lib_kallsyms_has "mptcp_event_pm_listener$"; then
		print_skip "event not supported"
		return
	fi

	type=$(mptcp_lib_evts_get_info type "$evt" "$e_type")
	family=$(mptcp_lib_evts_get_info family "$evt" "$e_type")
	sport=$(mptcp_lib_evts_get_info sport "$evt" "$e_type")
	if [ $family ] && [ $family = $AF_INET6 ]; then
		saddr=$(mptcp_lib_evts_get_info saddr6 "$evt" "$e_type")
	else
		saddr=$(mptcp_lib_evts_get_info saddr4 "$evt" "$e_type")
	fi

	if [ $type ] && [ $type = $e_type ] &&
	   [ $family ] && [ $family = $e_family ] &&
	   [ $saddr ] && [ $saddr = $e_saddr ] &&
	   [ $sport ] && [ $sport = $e_sport ]; then
		print_ok
		return 0
	fi
	fail_test "$e_type:$type $e_family:$family $e_saddr:$saddr $e_sport:$sport"
}

add_addr_ports_tests()
{
	# signal address with port
	if reset "signal address with port"; then
		pm_nl_set_limits $ns1 0 1
		pm_nl_set_limits $ns2 1 1
		pm_nl_add_endpoint $ns1 10.0.2.1 flags signal port 10100
		run_tests $ns1 $ns2 10.0.1.1
		chk_join_nr 1 1 1
		chk_add_nr 1 1 1
	fi

	# subflow and signal with port
	if reset "subflow and signal with port"; then
		pm_nl_add_endpoint $ns1 10.0.2.1 flags signal port 10100
		pm_nl_set_limits $ns1 0 2
		pm_nl_set_limits $ns2 1 2
		pm_nl_add_endpoint $ns2 10.0.3.2 flags subflow
		run_tests $ns1 $ns2 10.0.1.1
		chk_join_nr 2 2 2
		chk_add_nr 1 1 1
	fi

	# single address with port, remove
	# pm listener events
	if reset_with_events "remove single address with port"; then
		pm_nl_set_limits $ns1 0 1
		pm_nl_add_endpoint $ns1 10.0.2.1 flags signal port 10100
		pm_nl_set_limits $ns2 1 1
		addr_nr_ns1=-1 speed=slow \
			run_tests $ns1 $ns2 10.0.1.1
		chk_join_nr 1 1 1
		chk_add_nr 1 1 1
		chk_rm_nr 1 1 invert

		verify_listener_events $evts_ns1 $LISTENER_CREATED $AF_INET 10.0.2.1 10100
		verify_listener_events $evts_ns1 $LISTENER_CLOSED $AF_INET 10.0.2.1 10100
		kill_events_pids
	fi

	# subflow and signal with port, remove
	if reset "remove subflow and signal with port"; then
		pm_nl_set_limits $ns1 0 2
		pm_nl_add_endpoint $ns1 10.0.2.1 flags signal port 10100
		pm_nl_set_limits $ns2 1 2
		pm_nl_add_endpoint $ns2 10.0.3.2 flags subflow
		addr_nr_ns1=-1 addr_nr_ns2=-1 speed=slow \
			run_tests $ns1 $ns2 10.0.1.1
		chk_join_nr 2 2 2
		chk_add_nr 1 1 1
		chk_rm_nr 1 1
	fi

	# subflows and signal with port, flush
	if reset "flush subflows and signal with port"; then
		pm_nl_set_limits $ns1 0 3
		pm_nl_add_endpoint $ns1 10.0.2.1 flags signal port 10100
		pm_nl_set_limits $ns2 1 3
		pm_nl_add_endpoint $ns2 10.0.3.2 flags subflow
		pm_nl_add_endpoint $ns2 10.0.4.2 flags subflow
		addr_nr_ns1=-8 addr_nr_ns2=-2 speed=slow \
			run_tests $ns1 $ns2 10.0.1.1
		chk_join_nr 3 3 3
		chk_add_nr 1 1
		chk_rm_nr 1 3 invert simult
	fi

	# multiple addresses with port
	if reset "multiple addresses with port"; then
		pm_nl_set_limits $ns1 2 2
		pm_nl_add_endpoint $ns1 10.0.2.1 flags signal port 10100
		pm_nl_add_endpoint $ns1 10.0.3.1 flags signal port 10100
		pm_nl_set_limits $ns2 2 2
		run_tests $ns1 $ns2 10.0.1.1
		chk_join_nr 2 2 2
		chk_add_nr 2 2 2
	fi

	# multiple addresses with ports
	if reset "multiple addresses with ports"; then
		pm_nl_set_limits $ns1 2 2
		pm_nl_add_endpoint $ns1 10.0.2.1 flags signal port 10100
		pm_nl_add_endpoint $ns1 10.0.3.1 flags signal port 10101
		pm_nl_set_limits $ns2 2 2
		run_tests $ns1 $ns2 10.0.1.1
		chk_join_nr 2 2 2
		chk_add_nr 2 2 2
	fi
}

syncookies_tests()
{
	# single subflow, syncookies
	if reset_with_cookies "single subflow with syn cookies"; then
		pm_nl_set_limits $ns1 0 1
		pm_nl_set_limits $ns2 0 1
		pm_nl_add_endpoint $ns2 10.0.3.2 flags subflow
		run_tests $ns1 $ns2 10.0.1.1
		chk_join_nr 1 1 1
	fi

	# multiple subflows with syn cookies
	if reset_with_cookies "multiple subflows with syn cookies"; then
		pm_nl_set_limits $ns1 0 2
		pm_nl_set_limits $ns2 0 2
		pm_nl_add_endpoint $ns2 10.0.3.2 flags subflow
		pm_nl_add_endpoint $ns2 10.0.2.2 flags subflow
		run_tests $ns1 $ns2 10.0.1.1
		chk_join_nr 2 2 2
	fi

	# multiple subflows limited by server
	if reset_with_cookies "subflows limited by server w cookies"; then
		pm_nl_set_limits $ns1 0 1
		pm_nl_set_limits $ns2 0 2
		pm_nl_add_endpoint $ns2 10.0.3.2 flags subflow
		pm_nl_add_endpoint $ns2 10.0.2.2 flags subflow
		run_tests $ns1 $ns2 10.0.1.1
		chk_join_nr 2 1 1
	fi

	# test signal address with cookies
	if reset_with_cookies "signal address with syn cookies"; then
		pm_nl_set_limits $ns1 0 1
		pm_nl_set_limits $ns2 1 1
		pm_nl_add_endpoint $ns1 10.0.2.1 flags signal
		run_tests $ns1 $ns2 10.0.1.1
		chk_join_nr 1 1 1
		chk_add_nr 1 1
	fi

	# test cookie with subflow and signal
	if reset_with_cookies "subflow and signal w cookies"; then
		pm_nl_add_endpoint $ns1 10.0.2.1 flags signal
		pm_nl_set_limits $ns1 0 2
		pm_nl_set_limits $ns2 1 2
		pm_nl_add_endpoint $ns2 10.0.3.2 flags subflow
		run_tests $ns1 $ns2 10.0.1.1
		chk_join_nr 2 2 2
		chk_add_nr 1 1
	fi

	# accept and use add_addr with additional subflows
	if reset_with_cookies "subflows and signal w. cookies"; then
		pm_nl_set_limits $ns1 0 3
		pm_nl_add_endpoint $ns1 10.0.2.1 flags signal
		pm_nl_set_limits $ns2 1 3
		pm_nl_add_endpoint $ns2 10.0.3.2 flags subflow
		pm_nl_add_endpoint $ns2 10.0.4.2 flags subflow
		run_tests $ns1 $ns2 10.0.1.1
		chk_join_nr 3 3 3
		chk_add_nr 1 1
	fi
}

checksum_tests()
{
	# checksum test 0 0
	if reset_with_checksum 0 0; then
		pm_nl_set_limits $ns1 0 1
		pm_nl_set_limits $ns2 0 1
		run_tests $ns1 $ns2 10.0.1.1
		chk_join_nr 0 0 0
	fi

	# checksum test 1 1
	if reset_with_checksum 1 1; then
		pm_nl_set_limits $ns1 0 1
		pm_nl_set_limits $ns2 0 1
		run_tests $ns1 $ns2 10.0.1.1
		chk_join_nr 0 0 0
	fi

	# checksum test 0 1
	if reset_with_checksum 0 1; then
		pm_nl_set_limits $ns1 0 1
		pm_nl_set_limits $ns2 0 1
		run_tests $ns1 $ns2 10.0.1.1
		chk_join_nr 0 0 0
	fi

	# checksum test 1 0
	if reset_with_checksum 1 0; then
		pm_nl_set_limits $ns1 0 1
		pm_nl_set_limits $ns2 0 1
		run_tests $ns1 $ns2 10.0.1.1
		chk_join_nr 0 0 0
	fi
}

deny_join_id0_tests()
{
	# subflow allow join id0 ns1
	if reset_with_allow_join_id0 "single subflow allow join id0 ns1" 1 0; then
		pm_nl_set_limits $ns1 1 1
		pm_nl_set_limits $ns2 1 1
		pm_nl_add_endpoint $ns2 10.0.3.2 flags subflow
		run_tests $ns1 $ns2 10.0.1.1
		chk_join_nr 1 1 1
	fi

	# subflow allow join id0 ns2
	if reset_with_allow_join_id0 "single subflow allow join id0 ns2" 0 1; then
		pm_nl_set_limits $ns1 1 1
		pm_nl_set_limits $ns2 1 1
		pm_nl_add_endpoint $ns2 10.0.3.2 flags subflow
		run_tests $ns1 $ns2 10.0.1.1
		chk_join_nr 0 0 0
	fi

	# signal address allow join id0 ns1
	# ADD_ADDRs are not affected by allow_join_id0 value.
	if reset_with_allow_join_id0 "signal address allow join id0 ns1" 1 0; then
		pm_nl_set_limits $ns1 1 1
		pm_nl_set_limits $ns2 1 1
		pm_nl_add_endpoint $ns1 10.0.2.1 flags signal
		run_tests $ns1 $ns2 10.0.1.1
		chk_join_nr 1 1 1
		chk_add_nr 1 1
	fi

	# signal address allow join id0 ns2
	# ADD_ADDRs are not affected by allow_join_id0 value.
	if reset_with_allow_join_id0 "signal address allow join id0 ns2" 0 1; then
		pm_nl_set_limits $ns1 1 1
		pm_nl_set_limits $ns2 1 1
		pm_nl_add_endpoint $ns1 10.0.2.1 flags signal
		run_tests $ns1 $ns2 10.0.1.1
		chk_join_nr 1 1 1
		chk_add_nr 1 1
	fi

	# subflow and address allow join id0 ns1
	if reset_with_allow_join_id0 "subflow and address allow join id0 1" 1 0; then
		pm_nl_set_limits $ns1 2 2
		pm_nl_set_limits $ns2 2 2
		pm_nl_add_endpoint $ns1 10.0.2.1 flags signal
		pm_nl_add_endpoint $ns2 10.0.3.2 flags subflow
		run_tests $ns1 $ns2 10.0.1.1
		chk_join_nr 2 2 2
	fi

	# subflow and address allow join id0 ns2
	if reset_with_allow_join_id0 "subflow and address allow join id0 2" 0 1; then
		pm_nl_set_limits $ns1 2 2
		pm_nl_set_limits $ns2 2 2
		pm_nl_add_endpoint $ns1 10.0.2.1 flags signal
		pm_nl_add_endpoint $ns2 10.0.3.2 flags subflow
		run_tests $ns1 $ns2 10.0.1.1
		chk_join_nr 1 1 1
	fi
}

fullmesh_tests()
{
	# fullmesh 1
	# 2 fullmesh addrs in ns2, added before the connection,
	# 1 non-fullmesh addr in ns1, added during the connection.
	if reset "fullmesh test 2x1"; then
		pm_nl_set_limits $ns1 0 4
		pm_nl_set_limits $ns2 1 4
		pm_nl_add_endpoint $ns2 10.0.2.2 flags subflow,fullmesh
		pm_nl_add_endpoint $ns2 10.0.3.2 flags subflow,fullmesh
		addr_nr_ns1=1 speed=slow \
			run_tests $ns1 $ns2 10.0.1.1
		chk_join_nr 4 4 4
		chk_add_nr 1 1
	fi

	# fullmesh 2
	# 1 non-fullmesh addr in ns1, added before the connection,
	# 1 fullmesh addr in ns2, added during the connection.
	if reset "fullmesh test 1x1"; then
		pm_nl_set_limits $ns1 1 3
		pm_nl_set_limits $ns2 1 3
		pm_nl_add_endpoint $ns1 10.0.2.1 flags signal
		fullmesh=1 speed=slow \
			run_tests $ns1 $ns2 10.0.1.1
		chk_join_nr 3 3 3
		chk_add_nr 1 1
	fi

	# fullmesh 3
	# 1 non-fullmesh addr in ns1, added before the connection,
	# 2 fullmesh addrs in ns2, added during the connection.
	if reset "fullmesh test 1x2"; then
		pm_nl_set_limits $ns1 2 5
		pm_nl_set_limits $ns2 1 5
		pm_nl_add_endpoint $ns1 10.0.2.1 flags signal
		fullmesh=2 speed=slow \
			run_tests $ns1 $ns2 10.0.1.1
		chk_join_nr 5 5 5
		chk_add_nr 1 1
	fi

	# fullmesh 4
	# 1 non-fullmesh addr in ns1, added before the connection,
	# 2 fullmesh addrs in ns2, added during the connection,
	# limit max_subflows to 4.
	if reset "fullmesh test 1x2, limited"; then
		pm_nl_set_limits $ns1 2 4
		pm_nl_set_limits $ns2 1 4
		pm_nl_add_endpoint $ns1 10.0.2.1 flags signal
		fullmesh=2 speed=slow \
			run_tests $ns1 $ns2 10.0.1.1
		chk_join_nr 4 4 4
		chk_add_nr 1 1
	fi

	# set fullmesh flag
	if reset "set fullmesh flag test" &&
	   continue_if mptcp_lib_kversion_ge 5.18; then
		pm_nl_set_limits $ns1 4 4
		pm_nl_add_endpoint $ns1 10.0.2.1 flags subflow
		pm_nl_set_limits $ns2 4 4
		addr_nr_ns2=1 sflags=fullmesh speed=slow \
			run_tests $ns1 $ns2 10.0.1.1
		chk_join_nr 2 2 2
		chk_rm_nr 0 1
	fi

	# set nofullmesh flag
	if reset "set nofullmesh flag test" &&
	   continue_if mptcp_lib_kversion_ge 5.18; then
		pm_nl_set_limits $ns1 4 4
		pm_nl_add_endpoint $ns1 10.0.2.1 flags subflow,fullmesh
		pm_nl_set_limits $ns2 4 4
		fullmesh=1 sflags=nofullmesh speed=slow \
			run_tests $ns1 $ns2 10.0.1.1
		chk_join_nr 2 2 2
		chk_rm_nr 0 1
	fi

	# set backup,fullmesh flags
	if reset "set backup,fullmesh flags test" &&
	   continue_if mptcp_lib_kversion_ge 5.18; then
		pm_nl_set_limits $ns1 4 4
		pm_nl_add_endpoint $ns1 10.0.2.1 flags subflow
		pm_nl_set_limits $ns2 4 4
		addr_nr_ns2=1 sflags=backup,fullmesh speed=slow \
			run_tests $ns1 $ns2 10.0.1.1
		chk_join_nr 2 2 2
		chk_prio_nr 0 1
		chk_rm_nr 0 1
	fi

	# set nobackup,nofullmesh flags
	if reset "set nobackup,nofullmesh flags test" &&
	   continue_if mptcp_lib_kversion_ge 5.18; then
		pm_nl_set_limits $ns1 4 4
		pm_nl_set_limits $ns2 4 4
		pm_nl_add_endpoint $ns2 10.0.2.2 flags subflow,backup,fullmesh
		sflags=nobackup,nofullmesh speed=slow \
			run_tests $ns1 $ns2 10.0.1.1
		chk_join_nr 2 2 2
		chk_prio_nr 0 1
		chk_rm_nr 0 1
	fi
}

fastclose_tests()
{
	if reset_check_counter "fastclose test" "MPTcpExtMPFastcloseTx"; then
		test_linkfail=1024 fastclose=client \
			run_tests $ns1 $ns2 10.0.1.1
		chk_join_nr 0 0 0
		chk_fclose_nr 1 1
		chk_rst_nr 1 1 invert
	fi

	if reset_check_counter "fastclose server test" "MPTcpExtMPFastcloseRx"; then
		test_linkfail=1024 fastclose=server \
			run_tests $ns1 $ns2 10.0.1.1
		chk_join_nr 0 0 0 0 0 0 1
		chk_fclose_nr 1 1 invert
		chk_rst_nr 1 1
	fi
}

pedit_action_pkts()
{
	tc -n $ns2 -j -s action show action pedit index 100 | \
		mptcp_lib_get_info_value \"packets\" packets
}

fail_tests()
{
	# single subflow
	if reset_with_fail "Infinite map" 1; then
		test_linkfail=128 \
			run_tests $ns1 $ns2 10.0.1.1
		chk_join_nr 0 0 0 +1 +0 1 0 1 "$(pedit_action_pkts)"
		chk_fail_nr 1 -1 invert
	fi

	# multiple subflows
	if reset_with_fail "MP_FAIL MP_RST" 2; then
		tc -n $ns2 qdisc add dev ns2eth1 root netem rate 1mbit delay 5
		pm_nl_set_limits $ns1 0 1
		pm_nl_set_limits $ns2 0 1
		pm_nl_add_endpoint $ns2 10.0.2.2 dev ns2eth2 flags subflow
		test_linkfail=1024 \
			run_tests $ns1 $ns2 10.0.1.1
		chk_join_nr 1 1 1 1 0 1 1 0 "$(pedit_action_pkts)"
	fi
}

# $1: ns ; $2: addr ; $3: id
userspace_pm_add_addr()
{
	local evts=$evts_ns1
	local tk

	[ "$1" == "$ns2" ] && evts=$evts_ns2
	tk=$(mptcp_lib_evts_get_info token "$evts")

	ip netns exec $1 ./pm_nl_ctl ann $2 token $tk id $3
	sleep 1
}

# $1: ns ; $2: id
userspace_pm_rm_addr()
{
	local evts=$evts_ns1
	local tk
	local cnt

	[ "$1" == "$ns2" ] && evts=$evts_ns2
	tk=$(mptcp_lib_evts_get_info token "$evts")

	cnt=$(rm_addr_count ${1})
	ip netns exec $1 ./pm_nl_ctl rem token $tk id $2
	wait_rm_addr $1 "${cnt}"
}

# $1: ns ; $2: addr ; $3: id
userspace_pm_add_sf()
{
	local evts=$evts_ns1
	local tk da dp

	[ "$1" == "$ns2" ] && evts=$evts_ns2
	tk=$(mptcp_lib_evts_get_info token "$evts")
	da=$(mptcp_lib_evts_get_info daddr4 "$evts")
	dp=$(mptcp_lib_evts_get_info dport "$evts")

	ip netns exec $1 ./pm_nl_ctl csf lip $2 lid $3 \
				rip $da rport $dp token $tk
	sleep 1
}

# $1: ns ; $2: addr $3: event type
userspace_pm_rm_sf()
{
	local evts=$evts_ns1
	local t=${3:-1}
	local ip
	local tk da dp sp
	local cnt

	[ "$1" == "$ns2" ] && evts=$evts_ns2
	[ -n "$(mptcp_lib_evts_get_info "saddr4" "$evts" $t)" ] && ip=4
	[ -n "$(mptcp_lib_evts_get_info "saddr6" "$evts" $t)" ] && ip=6
	tk=$(mptcp_lib_evts_get_info token "$evts")
	da=$(mptcp_lib_evts_get_info "daddr$ip" "$evts" $t $2)
	dp=$(mptcp_lib_evts_get_info dport "$evts" $t $2)
	sp=$(mptcp_lib_evts_get_info sport "$evts" $t $2)

	cnt=$(rm_sf_count ${1})
	ip netns exec $1 ./pm_nl_ctl dsf lip $2 lport $sp \
				rip $da rport $dp token $tk
	wait_rm_sf $1 "${cnt}"
}

userspace_tests()
{
	# userspace pm type prevents add_addr
	if reset "userspace pm type prevents add_addr" &&
	   continue_if mptcp_lib_has_file '/proc/sys/net/mptcp/pm_type'; then
		set_userspace_pm $ns1
		pm_nl_set_limits $ns1 0 2
		pm_nl_set_limits $ns2 0 2
		pm_nl_add_endpoint $ns1 10.0.2.1 flags signal
		run_tests $ns1 $ns2 10.0.1.1
		chk_join_nr 0 0 0
		chk_add_nr 0 0
	fi

	# userspace pm type does not echo add_addr without daemon
	if reset "userspace pm no echo w/o daemon" &&
	   continue_if mptcp_lib_has_file '/proc/sys/net/mptcp/pm_type'; then
		set_userspace_pm $ns2
		pm_nl_set_limits $ns1 0 2
		pm_nl_set_limits $ns2 0 2
		pm_nl_add_endpoint $ns1 10.0.2.1 flags signal
		run_tests $ns1 $ns2 10.0.1.1
		chk_join_nr 0 0 0
		chk_add_nr 1 0
	fi

	# userspace pm type rejects join
	if reset "userspace pm type rejects join" &&
	   continue_if mptcp_lib_has_file '/proc/sys/net/mptcp/pm_type'; then
		set_userspace_pm $ns1
		pm_nl_set_limits $ns1 1 1
		pm_nl_set_limits $ns2 1 1
		pm_nl_add_endpoint $ns2 10.0.3.2 flags subflow
		run_tests $ns1 $ns2 10.0.1.1
		chk_join_nr 1 1 0
	fi

	# userspace pm type does not send join
	if reset "userspace pm type does not send join" &&
	   continue_if mptcp_lib_has_file '/proc/sys/net/mptcp/pm_type'; then
		set_userspace_pm $ns2
		pm_nl_set_limits $ns1 1 1
		pm_nl_set_limits $ns2 1 1
		pm_nl_add_endpoint $ns2 10.0.3.2 flags subflow
		run_tests $ns1 $ns2 10.0.1.1
		chk_join_nr 0 0 0
	fi

	# userspace pm type prevents mp_prio
	if reset "userspace pm type prevents mp_prio" &&
	   continue_if mptcp_lib_has_file '/proc/sys/net/mptcp/pm_type'; then
		set_userspace_pm $ns1
		pm_nl_set_limits $ns1 1 1
		pm_nl_set_limits $ns2 1 1
		pm_nl_add_endpoint $ns2 10.0.3.2 flags subflow
		sflags=backup speed=slow \
			run_tests $ns1 $ns2 10.0.1.1
		chk_join_nr 1 1 0
		chk_prio_nr 0 0
	fi

	# userspace pm type prevents rm_addr
	if reset "userspace pm type prevents rm_addr" &&
	   continue_if mptcp_lib_has_file '/proc/sys/net/mptcp/pm_type'; then
		set_userspace_pm $ns1
		set_userspace_pm $ns2
		pm_nl_set_limits $ns1 0 1
		pm_nl_set_limits $ns2 0 1
		pm_nl_add_endpoint $ns2 10.0.3.2 flags subflow
		addr_nr_ns2=-1 speed=slow \
			run_tests $ns1 $ns2 10.0.1.1
		chk_join_nr 0 0 0
		chk_rm_nr 0 0
	fi

	# userspace pm add & remove address
	if reset_with_events "userspace pm add & remove address" &&
	   continue_if mptcp_lib_has_file '/proc/sys/net/mptcp/pm_type'; then
		set_userspace_pm $ns1
		pm_nl_set_limits $ns2 2 2
		speed=5 \
			run_tests $ns1 $ns2 10.0.1.1 &
		local tests_pid=$!
		wait_mpj $ns1
		userspace_pm_add_addr $ns1 10.0.2.1 10
		userspace_pm_add_addr $ns1 10.0.3.1 20
		chk_join_nr 2 2 2
		chk_add_nr 2 2
		chk_mptcp_info subflows 2 subflows 2
		chk_subflows_total 3 3
		chk_mptcp_info add_addr_signal 2 add_addr_accepted 2
		userspace_pm_rm_addr $ns1 10
		userspace_pm_rm_sf $ns1 "::ffff:10.0.2.1" $SUB_ESTABLISHED
		userspace_pm_rm_addr $ns1 20
		userspace_pm_rm_sf $ns1 10.0.3.1 $SUB_ESTABLISHED
		chk_rm_nr 2 2 invert
		chk_mptcp_info subflows 0 subflows 0
		chk_subflows_total 1 1
		kill_events_pids
		mptcp_lib_kill_wait $tests_pid
	fi

	# userspace pm create destroy subflow
	if reset_with_events "userspace pm create destroy subflow" &&
	   continue_if mptcp_lib_has_file '/proc/sys/net/mptcp/pm_type'; then
		set_userspace_pm $ns2
		pm_nl_set_limits $ns1 0 1
		speed=5 \
			run_tests $ns1 $ns2 10.0.1.1 &
		local tests_pid=$!
		wait_mpj $ns2
		userspace_pm_add_sf $ns2 10.0.3.2 20
		chk_join_nr 1 1 1
		chk_mptcp_info subflows 1 subflows 1
		chk_subflows_total 2 2
		userspace_pm_rm_addr $ns2 20
		userspace_pm_rm_sf $ns2 10.0.3.2 $SUB_ESTABLISHED
		chk_rm_nr 1 1
		chk_mptcp_info subflows 0 subflows 0
		chk_subflows_total 1 1
<<<<<<< HEAD
		kill_events_pids
		mptcp_lib_kill_wait $tests_pid
=======
		kill_events_pids
		mptcp_lib_kill_wait $tests_pid
	fi

	# userspace pm create id 0 subflow
	if reset_with_events "userspace pm create id 0 subflow" &&
	   continue_if mptcp_lib_has_file '/proc/sys/net/mptcp/pm_type'; then
		set_userspace_pm $ns2
		pm_nl_set_limits $ns1 0 1
		speed=5 \
			run_tests $ns1 $ns2 10.0.1.1 &
		local tests_pid=$!
		wait_mpj $ns2
		chk_mptcp_info subflows 0 subflows 0
		chk_subflows_total 1 1
		userspace_pm_add_sf $ns2 10.0.3.2 0
		chk_join_nr 1 1 1
		chk_mptcp_info subflows 1 subflows 1
		chk_subflows_total 2 2
		kill_events_pids
		mptcp_lib_kill_wait $tests_pid
	fi

	# userspace pm remove initial subflow
	if reset_with_events "userspace pm remove initial subflow" &&
	   continue_if mptcp_lib_has_file '/proc/sys/net/mptcp/pm_type'; then
		set_userspace_pm $ns2
		pm_nl_set_limits $ns1 0 1
		speed=5 \
			run_tests $ns1 $ns2 10.0.1.1 &
		local tests_pid=$!
		wait_mpj $ns2
		userspace_pm_add_sf $ns2 10.0.3.2 20
		chk_join_nr 1 1 1
		chk_mptcp_info subflows 1 subflows 1
		chk_subflows_total 2 2
		userspace_pm_rm_sf $ns2 10.0.1.2
		# we don't look at the counter linked to the RM_ADDR but
		# to the one linked to the subflows that have been removed
		chk_rm_nr 0 1
		chk_rst_nr 0 0 invert
		chk_mptcp_info subflows 1 subflows 1
		chk_subflows_total 1 1
		kill_events_pids
		mptcp_lib_kill_wait $tests_pid
	fi

	# userspace pm send RM_ADDR for ID 0
	if reset_with_events "userspace pm send RM_ADDR for ID 0" &&
	   continue_if mptcp_lib_has_file '/proc/sys/net/mptcp/pm_type'; then
		set_userspace_pm $ns1
		pm_nl_set_limits $ns2 1 1
		speed=5 \
			run_tests $ns1 $ns2 10.0.1.1 &
		local tests_pid=$!
		wait_mpj $ns1
		userspace_pm_add_addr $ns1 10.0.2.1 10
		chk_join_nr 1 1 1
		chk_add_nr 1 1
		chk_mptcp_info subflows 1 subflows 1
		chk_subflows_total 2 2
		chk_mptcp_info add_addr_signal 1 add_addr_accepted 1
		userspace_pm_rm_addr $ns1 0
		# we don't look at the counter linked to the subflows that
		# have been removed but to the one linked to the RM_ADDR
		chk_rm_nr 1 0 invert
		chk_rst_nr 0 0 invert
		chk_mptcp_info subflows 1 subflows 1
		chk_subflows_total 1 1
		kill_events_pids
		mptcp_lib_kill_wait $tests_pid
>>>>>>> 03a22b59
	fi
}

endpoint_tests()
{
	# subflow_rebuild_header is needed to support the implicit flag
	# userspace pm type prevents add_addr
	if reset "implicit EP" &&
	   mptcp_lib_kallsyms_has "subflow_rebuild_header$"; then
		pm_nl_set_limits $ns1 2 2
		pm_nl_set_limits $ns2 2 2
		pm_nl_add_endpoint $ns1 10.0.2.1 flags signal
		speed=slow \
			run_tests $ns1 $ns2 10.0.1.1 &
		local tests_pid=$!

		wait_mpj $ns1
		pm_nl_check_endpoint "creation" \
			$ns2 10.0.2.2 id 1 flags implicit
		chk_mptcp_info subflows 1 subflows 1
		chk_mptcp_info add_addr_signal 1 add_addr_accepted 1

		pm_nl_add_endpoint $ns2 10.0.2.2 id 33 2>/dev/null
		pm_nl_check_endpoint "ID change is prevented" \
			$ns2 10.0.2.2 id 1 flags implicit

		pm_nl_add_endpoint $ns2 10.0.2.2 flags signal
		pm_nl_check_endpoint "modif is allowed" \
			$ns2 10.0.2.2 id 1 flags signal
		mptcp_lib_kill_wait $tests_pid
	fi

	if reset "delete and re-add" &&
	   mptcp_lib_kallsyms_has "subflow_rebuild_header$"; then
		pm_nl_set_limits $ns1 1 1
		pm_nl_set_limits $ns2 1 1
		pm_nl_add_endpoint $ns2 10.0.2.2 id 2 dev ns2eth2 flags subflow
		test_linkfail=4 speed=20 \
			run_tests $ns1 $ns2 10.0.1.1 &
		local tests_pid=$!

		wait_mpj $ns2
		chk_subflow_nr "before delete" 2
		chk_mptcp_info subflows 1 subflows 1

		pm_nl_del_endpoint $ns2 2 10.0.2.2
		sleep 0.5
		chk_subflow_nr "after delete" 1
		chk_mptcp_info subflows 0 subflows 0

		pm_nl_add_endpoint $ns2 10.0.2.2 dev ns2eth2 flags subflow
		wait_mpj $ns2
		chk_subflow_nr "after re-add" 2
		chk_mptcp_info subflows 1 subflows 1
		mptcp_lib_kill_wait $tests_pid
	fi
}

# [$1: error message]
usage()
{
	if [ -n "${1}" ]; then
		echo "${1}"
		ret=1
	fi

	echo "mptcp_join usage:"

	local key
	for key in "${!all_tests[@]}"; do
		echo "  -${key} ${all_tests[${key}]}"
	done

	echo "  -c capture pcap files"
	echo "  -C enable data checksum"
	echo "  -i use ip mptcp"
	echo "  -h help"

	echo "[test ids|names]"

	exit ${ret}
}


# Use a "simple" array to force an specific order we cannot have with an associative one
all_tests_sorted=(
	f@subflows_tests
	e@subflows_error_tests
	s@signal_address_tests
	l@link_failure_tests
	t@add_addr_timeout_tests
	r@remove_tests
	a@add_tests
	6@ipv6_tests
	4@v4mapped_tests
	M@mixed_tests
	b@backup_tests
	p@add_addr_ports_tests
	k@syncookies_tests
	S@checksum_tests
	d@deny_join_id0_tests
	m@fullmesh_tests
	z@fastclose_tests
	F@fail_tests
	u@userspace_tests
	I@endpoint_tests
)

all_tests_args=""
all_tests_names=()
for subtests in "${all_tests_sorted[@]}"; do
	key="${subtests%@*}"
	value="${subtests#*@}"

	all_tests_args+="${key}"
	all_tests_names+=("${value}")
	all_tests[${key}]="${value}"
done

tests=()
while getopts "${all_tests_args}cCih" opt; do
	case $opt in
		["${all_tests_args}"])
			tests+=("${all_tests[${opt}]}")
			;;
		c)
			capture=1
			;;
		C)
			checksum=1
			;;
		i)
			ip_mptcp=1
			;;
		h)
			usage
			;;
		*)
			usage "Unknown option: -${opt}"
			;;
	esac
done

shift $((OPTIND - 1))

for arg in "${@}"; do
	if [[ "${arg}" =~ ^[0-9]+$ ]]; then
		only_tests_ids+=("${arg}")
	else
		only_tests_names+=("${arg}")
	fi
done

if [ ${#tests[@]} -eq 0 ]; then
	tests=("${all_tests_names[@]}")
fi

for subtests in "${tests[@]}"; do
	"${subtests}"
done

if [ ${ret} -ne 0 ]; then
	echo
	echo "${#failed_tests[@]} failure(s) has(ve) been detected:"
	for i in $(get_failed_tests_ids); do
		echo -e "\t- ${i}: ${failed_tests[${i}]}"
	done
	echo
fi

append_prev_results
mptcp_lib_result_print_all_tap

exit $ret<|MERGE_RESOLUTION|>--- conflicted
+++ resolved
@@ -587,27 +587,6 @@
 	done
 }
 
-<<<<<<< HEAD
-# $1: ns, $2: port
-wait_local_port_listen()
-{
-	local listener_ns="${1}"
-	local port="${2}"
-
-	local port_hex
-	port_hex="$(printf "%04X" "${port}")"
-
-	local i
-	for i in $(seq 10); do
-		ip netns exec "${listener_ns}" cat /proc/net/tcp* | \
-			awk "BEGIN {rc=1} {if (\$2 ~ /:${port_hex}\$/ && \$4 ~ /0A/) {rc=0; exit}} END {exit rc}" &&
-			break
-		sleep 0.1
-	done
-}
-
-=======
->>>>>>> 03a22b59
 rm_addr_count()
 {
 	mptcp_lib_get_counter "${1}" "MPTcpExtRmAddr"
@@ -3497,10 +3476,6 @@
 		chk_rm_nr 1 1
 		chk_mptcp_info subflows 0 subflows 0
 		chk_subflows_total 1 1
-<<<<<<< HEAD
-		kill_events_pids
-		mptcp_lib_kill_wait $tests_pid
-=======
 		kill_events_pids
 		mptcp_lib_kill_wait $tests_pid
 	fi
@@ -3572,7 +3547,6 @@
 		chk_subflows_total 1 1
 		kill_events_pids
 		mptcp_lib_kill_wait $tests_pid
->>>>>>> 03a22b59
 	fi
 }
 
