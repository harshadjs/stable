--- conflicted
+++ resolved
@@ -8,11 +8,6 @@
 #include <subcmd/parse-options.h>
 
 extern const struct option check_options[];
-<<<<<<< HEAD
-extern bool no_fp, no_unreachable, retpoline, module, backtrace, uaccess, stats,
-	    lto, vmlinux, mcount, noinstr, backup, sls, dryrun,
-	    ibt, unret, rethunk;
-=======
 
 struct opts {
 	/* actions: */
@@ -43,7 +38,6 @@
 };
 
 extern struct opts opts;
->>>>>>> bf44eed7
 
 extern int cmd_parse_options(int argc, const char **argv, const char * const usage[]);
 
