--- conflicted
+++ resolved
@@ -135,7 +135,6 @@
 start:
 		multipart = false;
 		len = netlink_recvmsg(sock, &mhdr, MSG_PEEK | MSG_TRUNC);
-<<<<<<< HEAD
 		if (len < 0) {
 			ret = len;
 			goto done;
@@ -150,22 +149,6 @@
 		len = netlink_recvmsg(sock, &mhdr, 0);
 		if (len < 0) {
 			ret = len;
-=======
-		if (len < 0) {
-			ret = len;
-			goto done;
-		}
-
-		if (len > iov.iov_len) {
-			ret = alloc_iov(&iov, len);
-			if (ret)
-				goto done;
-		}
-
-		len = netlink_recvmsg(sock, &mhdr, 0);
-		if (len < 0) {
-			ret = len;
->>>>>>> 3a82f341
 			goto done;
 		}
 
