--- conflicted
+++ resolved
@@ -225,11 +225,7 @@
 	struct hashmap_entry *cur;
 
 	hashmap__for_each_entry(map, cur, bkt)
-<<<<<<< HEAD
-		free((void *)cur->key);
-=======
 		free((void *)cur->pkey);
->>>>>>> 6ab3eda1
 
 	hashmap__free(map);
 }
@@ -1550,12 +1546,7 @@
 	(void)hashmap__find(name_map, orig_name, &dup_cnt);
 	dup_cnt++;
 
-<<<<<<< HEAD
-	err = hashmap__set(name_map, new_name, (void *)dup_cnt,
-			   (const void **)&old_name, NULL);
-=======
 	err = hashmap__set(name_map, new_name, dup_cnt, &old_name, NULL);
->>>>>>> 6ab3eda1
 	if (err)
 		free(new_name);
 
