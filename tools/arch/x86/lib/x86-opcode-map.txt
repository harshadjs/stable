# x86 Opcode Maps
#
# This is (mostly) based on following documentations.
# - Intel(R) 64 and IA-32 Architectures Software Developer's Manual Vol.2C
#   (#326018-047US, June 2013)
#
#<Opcode maps>
# Table: table-name
# Referrer: escaped-name
# AVXcode: avx-code
# opcode: mnemonic|GrpXXX [operand1[,operand2...]] [(extra1)[,(extra2)...] [| 2nd-mnemonic ...]
# (or)
# opcode: escape # escaped-name
# EndTable
#
# mnemonics that begin with lowercase 'v' accept a VEX or EVEX prefix
# mnemonics that begin with lowercase 'k' accept a VEX prefix
#
#<group maps>
# GrpTable: GrpXXX
# reg:  mnemonic [operand1[,operand2...]] [(extra1)[,(extra2)...] [| 2nd-mnemonic ...]
# EndTable
#
# AVX Superscripts
#  (ev): this opcode requires EVEX prefix.
#  (es): this opcode requires EVEX prefix and is SCALABALE.
#  (evo): this opcode is changed by EVEX prefix (EVEX opcode)
#  (v): this opcode requires VEX prefix.
#  (v1): this opcode only supports 128bit VEX.
#
# Last Prefix Superscripts
#  - (66): the last prefix is 0x66
#  - (F3): the last prefix is 0xF3
#  - (F2): the last prefix is 0xF2
#  - (!F3) : the last prefix is not 0xF3 (including non-last prefix case)
#  - (66&F2): Both 0x66 and 0xF2 prefixes are specified.
#
# REX2 Prefix
#  - (!REX2): REX2 is not allowed
#  - (REX2): REX2 variant e.g. JMPABS

Table: one byte opcode
Referrer:
AVXcode:
# 0x00 - 0x0f
00: ADD Eb,Gb
01: ADD Ev,Gv
02: ADD Gb,Eb
03: ADD Gv,Ev
04: ADD AL,Ib
05: ADD rAX,Iz
06: PUSH ES (i64)
07: POP ES (i64)
08: OR Eb,Gb
09: OR Ev,Gv
0a: OR Gb,Eb
0b: OR Gv,Ev
0c: OR AL,Ib
0d: OR rAX,Iz
0e: PUSH CS (i64)
0f: escape # 2-byte escape
# 0x10 - 0x1f
10: ADC Eb,Gb
11: ADC Ev,Gv
12: ADC Gb,Eb
13: ADC Gv,Ev
14: ADC AL,Ib
15: ADC rAX,Iz
16: PUSH SS (i64)
17: POP SS (i64)
18: SBB Eb,Gb
19: SBB Ev,Gv
1a: SBB Gb,Eb
1b: SBB Gv,Ev
1c: SBB AL,Ib
1d: SBB rAX,Iz
1e: PUSH DS (i64)
1f: POP DS (i64)
# 0x20 - 0x2f
20: AND Eb,Gb
21: AND Ev,Gv
22: AND Gb,Eb
23: AND Gv,Ev
24: AND AL,Ib
25: AND rAx,Iz
26: SEG=ES (Prefix)
27: DAA (i64)
28: SUB Eb,Gb
29: SUB Ev,Gv
2a: SUB Gb,Eb
2b: SUB Gv,Ev
2c: SUB AL,Ib
2d: SUB rAX,Iz
2e: SEG=CS (Prefix)
2f: DAS (i64)
# 0x30 - 0x3f
30: XOR Eb,Gb
31: XOR Ev,Gv
32: XOR Gb,Eb
33: XOR Gv,Ev
34: XOR AL,Ib
35: XOR rAX,Iz
36: SEG=SS (Prefix)
37: AAA (i64)
38: CMP Eb,Gb
39: CMP Ev,Gv
3a: CMP Gb,Eb
3b: CMP Gv,Ev
3c: CMP AL,Ib
3d: CMP rAX,Iz
3e: SEG=DS (Prefix)
3f: AAS (i64)
# 0x40 - 0x4f
40: INC eAX (i64) | REX (o64)
41: INC eCX (i64) | REX.B (o64)
42: INC eDX (i64) | REX.X (o64)
43: INC eBX (i64) | REX.XB (o64)
44: INC eSP (i64) | REX.R (o64)
45: INC eBP (i64) | REX.RB (o64)
46: INC eSI (i64) | REX.RX (o64)
47: INC eDI (i64) | REX.RXB (o64)
48: DEC eAX (i64) | REX.W (o64)
49: DEC eCX (i64) | REX.WB (o64)
4a: DEC eDX (i64) | REX.WX (o64)
4b: DEC eBX (i64) | REX.WXB (o64)
4c: DEC eSP (i64) | REX.WR (o64)
4d: DEC eBP (i64) | REX.WRB (o64)
4e: DEC eSI (i64) | REX.WRX (o64)
4f: DEC eDI (i64) | REX.WRXB (o64)
# 0x50 - 0x5f
50: PUSH rAX/r8 (d64)
51: PUSH rCX/r9 (d64)
52: PUSH rDX/r10 (d64)
53: PUSH rBX/r11 (d64)
54: PUSH rSP/r12 (d64)
55: PUSH rBP/r13 (d64)
56: PUSH rSI/r14 (d64)
57: PUSH rDI/r15 (d64)
58: POP rAX/r8 (d64)
59: POP rCX/r9 (d64)
5a: POP rDX/r10 (d64)
5b: POP rBX/r11 (d64)
5c: POP rSP/r12 (d64)
5d: POP rBP/r13 (d64)
5e: POP rSI/r14 (d64)
5f: POP rDI/r15 (d64)
# 0x60 - 0x6f
60: PUSHA/PUSHAD (i64)
61: POPA/POPAD (i64)
62: BOUND Gv,Ma (i64) | EVEX (Prefix)
63: ARPL Ew,Gw (i64) | MOVSXD Gv,Ev (o64)
64: SEG=FS (Prefix)
65: SEG=GS (Prefix)
66: Operand-Size (Prefix)
67: Address-Size (Prefix)
68: PUSH Iz
69: IMUL Gv,Ev,Iz
6a: PUSH Ib (d64)
6b: IMUL Gv,Ev,Ib
6c: INS/INSB Yb,DX
6d: INS/INSW/INSD Yz,DX
6e: OUTS/OUTSB DX,Xb
6f: OUTS/OUTSW/OUTSD DX,Xz
# 0x70 - 0x7f
70: JO Jb (!REX2)
71: JNO Jb (!REX2)
72: JB/JNAE/JC Jb (!REX2)
73: JNB/JAE/JNC Jb (!REX2)
74: JZ/JE Jb (!REX2)
75: JNZ/JNE Jb (!REX2)
76: JBE/JNA Jb (!REX2)
77: JNBE/JA Jb (!REX2)
78: JS Jb (!REX2)
79: JNS Jb (!REX2)
7a: JP/JPE Jb (!REX2)
7b: JNP/JPO Jb (!REX2)
7c: JL/JNGE Jb (!REX2)
7d: JNL/JGE Jb (!REX2)
7e: JLE/JNG Jb (!REX2)
7f: JNLE/JG Jb (!REX2)
# 0x80 - 0x8f
80: Grp1 Eb,Ib (1A)
81: Grp1 Ev,Iz (1A)
82: Grp1 Eb,Ib (1A),(i64)
83: Grp1 Ev,Ib (1A)
84: TEST Eb,Gb
85: TEST Ev,Gv
86: XCHG Eb,Gb
87: XCHG Ev,Gv
88: MOV Eb,Gb
89: MOV Ev,Gv
8a: MOV Gb,Eb
8b: MOV Gv,Ev
8c: MOV Ev,Sw
8d: LEA Gv,M
8e: MOV Sw,Ew
8f: Grp1A (1A) | POP Ev (d64)
# 0x90 - 0x9f
90: NOP | PAUSE (F3) | XCHG r8,rAX
91: XCHG rCX/r9,rAX
92: XCHG rDX/r10,rAX
93: XCHG rBX/r11,rAX
94: XCHG rSP/r12,rAX
95: XCHG rBP/r13,rAX
96: XCHG rSI/r14,rAX
97: XCHG rDI/r15,rAX
98: CBW/CWDE/CDQE
99: CWD/CDQ/CQO
9a: CALLF Ap (i64)
9b: FWAIT/WAIT
9c: PUSHF/D/Q Fv (d64)
9d: POPF/D/Q Fv (d64)
9e: SAHF
9f: LAHF
# 0xa0 - 0xaf
a0: MOV AL,Ob (!REX2)
a1: MOV rAX,Ov (!REX2) | JMPABS O (REX2),(o64)
a2: MOV Ob,AL (!REX2)
a3: MOV Ov,rAX (!REX2)
a4: MOVS/B Yb,Xb (!REX2)
a5: MOVS/W/D/Q Yv,Xv (!REX2)
a6: CMPS/B Xb,Yb (!REX2)
a7: CMPS/W/D Xv,Yv (!REX2)
a8: TEST AL,Ib (!REX2)
a9: TEST rAX,Iz (!REX2)
aa: STOS/B Yb,AL (!REX2)
ab: STOS/W/D/Q Yv,rAX (!REX2)
ac: LODS/B AL,Xb (!REX2)
ad: LODS/W/D/Q rAX,Xv (!REX2)
ae: SCAS/B AL,Yb (!REX2)
# Note: The May 2011 Intel manual shows Xv for the second parameter of the
# next instruction but Yv is correct
af: SCAS/W/D/Q rAX,Yv (!REX2)
# 0xb0 - 0xbf
b0: MOV AL/R8L,Ib
b1: MOV CL/R9L,Ib
b2: MOV DL/R10L,Ib
b3: MOV BL/R11L,Ib
b4: MOV AH/R12L,Ib
b5: MOV CH/R13L,Ib
b6: MOV DH/R14L,Ib
b7: MOV BH/R15L,Ib
b8: MOV rAX/r8,Iv
b9: MOV rCX/r9,Iv
ba: MOV rDX/r10,Iv
bb: MOV rBX/r11,Iv
bc: MOV rSP/r12,Iv
bd: MOV rBP/r13,Iv
be: MOV rSI/r14,Iv
bf: MOV rDI/r15,Iv
# 0xc0 - 0xcf
c0: Grp2 Eb,Ib (1A)
c1: Grp2 Ev,Ib (1A)
c2: RETN Iw (f64)
c3: RETN
c4: LES Gz,Mp (i64) | VEX+2byte (Prefix)
c5: LDS Gz,Mp (i64) | VEX+1byte (Prefix)
c6: Grp11A Eb,Ib (1A)
c7: Grp11B Ev,Iz (1A)
c8: ENTER Iw,Ib
c9: LEAVE (d64)
ca: RETF Iw
cb: RETF
cc: INT3
cd: INT Ib
ce: INTO (i64)
cf: IRET/D/Q
# 0xd0 - 0xdf
d0: Grp2 Eb,1 (1A)
d1: Grp2 Ev,1 (1A)
d2: Grp2 Eb,CL (1A)
d3: Grp2 Ev,CL (1A)
d4: AAM Ib (i64)
d5: AAD Ib (i64) | REX2 (Prefix),(o64)
d6:
d7: XLAT/XLATB
d8: ESC
d9: ESC
da: ESC
db: ESC
dc: ESC
dd: ESC
de: ESC
df: ESC
# 0xe0 - 0xef
# Note: "forced64" is Intel CPU behavior: they ignore 0x66 prefix
# in 64-bit mode. AMD CPUs accept 0x66 prefix, it causes RIP truncation
# to 16 bits. In 32-bit mode, 0x66 is accepted by both Intel and AMD.
e0: LOOPNE/LOOPNZ Jb (f64) (!REX2)
e1: LOOPE/LOOPZ Jb (f64) (!REX2)
e2: LOOP Jb (f64) (!REX2)
e3: JrCXZ Jb (f64) (!REX2)
e4: IN AL,Ib (!REX2)
e5: IN eAX,Ib (!REX2)
e6: OUT Ib,AL (!REX2)
e7: OUT Ib,eAX (!REX2)
# With 0x66 prefix in 64-bit mode, for AMD CPUs immediate offset
# in "near" jumps and calls is 16-bit. For CALL,
# push of return address is 16-bit wide, RSP is decremented by 2
# but is not truncated to 16 bits, unlike RIP.
e8: CALL Jz (f64) (!REX2)
e9: JMP-near Jz (f64) (!REX2)
ea: JMP-far Ap (i64) (!REX2)
eb: JMP-short Jb (f64) (!REX2)
ec: IN AL,DX (!REX2)
ed: IN eAX,DX (!REX2)
ee: OUT DX,AL (!REX2)
ef: OUT DX,eAX (!REX2)
# 0xf0 - 0xff
f0: LOCK (Prefix)
f1:
f2: REPNE (Prefix) | XACQUIRE (Prefix)
f3: REP/REPE (Prefix) | XRELEASE (Prefix)
f4: HLT
f5: CMC
f6: Grp3_1 Eb (1A)
f7: Grp3_2 Ev (1A)
f8: CLC
f9: STC
fa: CLI
fb: STI
fc: CLD
fd: STD
fe: Grp4 (1A)
ff: Grp5 (1A)
EndTable

Table: 2-byte opcode (0x0f)
Referrer: 2-byte escape
AVXcode: 1
# 0x0f 0x00-0x0f
00: Grp6 (1A)
01: Grp7 (1A)
02: LAR Gv,Ew
03: LSL Gv,Ew
04:
05: SYSCALL (o64)
06: CLTS
07: SYSRET (o64)
08: INVD
09: WBINVD | WBNOINVD (F3)
0a:
0b: UD2 (1B)
0c:
# AMD's prefetch group. Intel supports prefetchw(/1) only.
0d: GrpP
0e: FEMMS
# 3DNow! uses the last imm byte as opcode extension.
0f: 3DNow! Pq,Qq,Ib
# 0x0f 0x10-0x1f
# NOTE: According to Intel SDM opcode map, vmovups and vmovupd has no operands
# but it actually has operands. And also, vmovss and vmovsd only accept 128bit.
# MOVSS/MOVSD has too many forms(3) on SDM. This map just shows a typical form.
# Many AVX instructions lack v1 superscript, according to Intel AVX-Prgramming
# Reference A.1
10: vmovups Vps,Wps | vmovupd Vpd,Wpd (66) | vmovss Vx,Hx,Wss (F3),(v1) | vmovsd Vx,Hx,Wsd (F2),(v1)
11: vmovups Wps,Vps | vmovupd Wpd,Vpd (66) | vmovss Wss,Hx,Vss (F3),(v1) | vmovsd Wsd,Hx,Vsd (F2),(v1)
12: vmovlps Vq,Hq,Mq (v1) | vmovhlps Vq,Hq,Uq (v1) | vmovlpd Vq,Hq,Mq (66),(v1) | vmovsldup Vx,Wx (F3) | vmovddup Vx,Wx (F2)
13: vmovlps Mq,Vq (v1) | vmovlpd Mq,Vq (66),(v1)
14: vunpcklps Vx,Hx,Wx | vunpcklpd Vx,Hx,Wx (66)
15: vunpckhps Vx,Hx,Wx | vunpckhpd Vx,Hx,Wx (66)
16: vmovhps Vdq,Hq,Mq (v1) | vmovlhps Vdq,Hq,Uq (v1) | vmovhpd Vdq,Hq,Mq (66),(v1) | vmovshdup Vx,Wx (F3)
17: vmovhps Mq,Vq (v1) | vmovhpd Mq,Vq (66),(v1)
18: Grp16 (1A)
19:
# Intel SDM opcode map does not list MPX instructions. For now using Gv for
# bnd registers and Ev for everything else is OK because the instruction
# decoder does not use the information except as an indication that there is
# a ModR/M byte.
1a: BNDCL Gv,Ev (F3) | BNDCU Gv,Ev (F2) | BNDMOV Gv,Ev (66) | BNDLDX Gv,Ev
1b: BNDCN Gv,Ev (F2) | BNDMOV Ev,Gv (66) | BNDMK Gv,Ev (F3) | BNDSTX Ev,Gv
1c: Grp20 (1A),(1C)
1d:
1e: Grp21 (1A)
1f: NOP Ev
# 0x0f 0x20-0x2f
20: MOV Rd,Cd
21: MOV Rd,Dd
22: MOV Cd,Rd
23: MOV Dd,Rd
24:
25:
26:
27:
28: vmovaps Vps,Wps | vmovapd Vpd,Wpd (66)
29: vmovaps Wps,Vps | vmovapd Wpd,Vpd (66)
2a: cvtpi2ps Vps,Qpi | cvtpi2pd Vpd,Qpi (66) | vcvtsi2ss Vss,Hss,Ey (F3),(v1) | vcvtsi2sd Vsd,Hsd,Ey (F2),(v1)
2b: vmovntps Mps,Vps | vmovntpd Mpd,Vpd (66)
2c: cvttps2pi Ppi,Wps | cvttpd2pi Ppi,Wpd (66) | vcvttss2si Gy,Wss (F3),(v1) | vcvttsd2si Gy,Wsd (F2),(v1)
2d: cvtps2pi Ppi,Wps | cvtpd2pi Qpi,Wpd (66) | vcvtss2si Gy,Wss (F3),(v1) | vcvtsd2si Gy,Wsd (F2),(v1)
2e: vucomiss Vss,Wss (v1) | vucomisd  Vsd,Wsd (66),(v1)
2f: vcomiss Vss,Wss (v1) | vcomisd  Vsd,Wsd (66),(v1)
# 0x0f 0x30-0x3f
30: WRMSR (!REX2)
31: RDTSC (!REX2)
32: RDMSR (!REX2)
33: RDPMC (!REX2)
34: SYSENTER (!REX2)
35: SYSEXIT (!REX2)
36:
37: GETSEC (!REX2)
38: escape # 3-byte escape 1
39:
3a: escape # 3-byte escape 2
3b:
3c:
3d:
3e:
3f:
# 0x0f 0x40-0x4f
40: CMOVO Gv,Ev
41: CMOVNO Gv,Ev | kandw/q Vk,Hk,Uk | kandb/d Vk,Hk,Uk (66)
42: CMOVB/C/NAE Gv,Ev | kandnw/q Vk,Hk,Uk | kandnb/d Vk,Hk,Uk (66)
43: CMOVAE/NB/NC Gv,Ev
44: CMOVE/Z Gv,Ev | knotw/q Vk,Uk | knotb/d Vk,Uk (66)
45: CMOVNE/NZ Gv,Ev | korw/q Vk,Hk,Uk | korb/d Vk,Hk,Uk (66)
46: CMOVBE/NA Gv,Ev | kxnorw/q Vk,Hk,Uk | kxnorb/d Vk,Hk,Uk (66)
47: CMOVA/NBE Gv,Ev | kxorw/q Vk,Hk,Uk | kxorb/d Vk,Hk,Uk (66)
48: CMOVS Gv,Ev
49: CMOVNS Gv,Ev
4a: CMOVP/PE Gv,Ev | kaddw/q Vk,Hk,Uk | kaddb/d Vk,Hk,Uk (66)
4b: CMOVNP/PO Gv,Ev | kunpckbw Vk,Hk,Uk (66) | kunpckwd/dq Vk,Hk,Uk
4c: CMOVL/NGE Gv,Ev
4d: CMOVNL/GE Gv,Ev
4e: CMOVLE/NG Gv,Ev
4f: CMOVNLE/G Gv,Ev
# 0x0f 0x50-0x5f
50: vmovmskps Gy,Ups | vmovmskpd Gy,Upd (66)
51: vsqrtps Vps,Wps | vsqrtpd Vpd,Wpd (66) | vsqrtss Vss,Hss,Wss (F3),(v1) | vsqrtsd Vsd,Hsd,Wsd (F2),(v1)
52: vrsqrtps Vps,Wps | vrsqrtss Vss,Hss,Wss (F3),(v1)
53: vrcpps Vps,Wps | vrcpss Vss,Hss,Wss (F3),(v1)
54: vandps Vps,Hps,Wps | vandpd Vpd,Hpd,Wpd (66)
55: vandnps Vps,Hps,Wps | vandnpd Vpd,Hpd,Wpd (66)
56: vorps Vps,Hps,Wps | vorpd Vpd,Hpd,Wpd (66)
57: vxorps Vps,Hps,Wps | vxorpd Vpd,Hpd,Wpd (66)
58: vaddps Vps,Hps,Wps | vaddpd Vpd,Hpd,Wpd (66) | vaddss Vss,Hss,Wss (F3),(v1) | vaddsd Vsd,Hsd,Wsd (F2),(v1)
59: vmulps Vps,Hps,Wps | vmulpd Vpd,Hpd,Wpd (66) | vmulss Vss,Hss,Wss (F3),(v1) | vmulsd Vsd,Hsd,Wsd (F2),(v1)
5a: vcvtps2pd Vpd,Wps | vcvtpd2ps Vps,Wpd (66) | vcvtss2sd Vsd,Hx,Wss (F3),(v1) | vcvtsd2ss Vss,Hx,Wsd (F2),(v1)
5b: vcvtdq2ps Vps,Wdq | vcvtqq2ps Vps,Wqq (evo) | vcvtps2dq Vdq,Wps (66) | vcvttps2dq Vdq,Wps (F3)
5c: vsubps Vps,Hps,Wps | vsubpd Vpd,Hpd,Wpd (66) | vsubss Vss,Hss,Wss (F3),(v1) | vsubsd Vsd,Hsd,Wsd (F2),(v1)
5d: vminps Vps,Hps,Wps | vminpd Vpd,Hpd,Wpd (66) | vminss Vss,Hss,Wss (F3),(v1) | vminsd Vsd,Hsd,Wsd (F2),(v1)
5e: vdivps Vps,Hps,Wps | vdivpd Vpd,Hpd,Wpd (66) | vdivss Vss,Hss,Wss (F3),(v1) | vdivsd Vsd,Hsd,Wsd (F2),(v1)
5f: vmaxps Vps,Hps,Wps | vmaxpd Vpd,Hpd,Wpd (66) | vmaxss Vss,Hss,Wss (F3),(v1) | vmaxsd Vsd,Hsd,Wsd (F2),(v1)
# 0x0f 0x60-0x6f
60: punpcklbw Pq,Qd | vpunpcklbw Vx,Hx,Wx (66),(v1)
61: punpcklwd Pq,Qd | vpunpcklwd Vx,Hx,Wx (66),(v1)
62: punpckldq Pq,Qd | vpunpckldq Vx,Hx,Wx (66),(v1)
63: packsswb Pq,Qq | vpacksswb Vx,Hx,Wx (66),(v1)
64: pcmpgtb Pq,Qq | vpcmpgtb Vx,Hx,Wx (66),(v1)
65: pcmpgtw Pq,Qq | vpcmpgtw Vx,Hx,Wx (66),(v1)
66: pcmpgtd Pq,Qq | vpcmpgtd Vx,Hx,Wx (66),(v1)
67: packuswb Pq,Qq | vpackuswb Vx,Hx,Wx (66),(v1)
68: punpckhbw Pq,Qd | vpunpckhbw Vx,Hx,Wx (66),(v1)
69: punpckhwd Pq,Qd | vpunpckhwd Vx,Hx,Wx (66),(v1)
6a: punpckhdq Pq,Qd | vpunpckhdq Vx,Hx,Wx (66),(v1)
6b: packssdw Pq,Qd | vpackssdw Vx,Hx,Wx (66),(v1)
6c: vpunpcklqdq Vx,Hx,Wx (66),(v1)
6d: vpunpckhqdq Vx,Hx,Wx (66),(v1)
6e: movd/q Pd,Ey | vmovd/q Vy,Ey (66),(v1)
6f: movq Pq,Qq | vmovdqa Vx,Wx (66) | vmovdqa32/64 Vx,Wx (66),(evo) | vmovdqu Vx,Wx (F3) | vmovdqu32/64 Vx,Wx (F3),(evo) | vmovdqu8/16 Vx,Wx (F2),(ev)
# 0x0f 0x70-0x7f
70: pshufw Pq,Qq,Ib | vpshufd Vx,Wx,Ib (66),(v1) | vpshufhw Vx,Wx,Ib (F3),(v1) | vpshuflw Vx,Wx,Ib (F2),(v1)
71: Grp12 (1A)
72: Grp13 (1A)
73: Grp14 (1A)
74: pcmpeqb Pq,Qq | vpcmpeqb Vx,Hx,Wx (66),(v1)
75: pcmpeqw Pq,Qq | vpcmpeqw Vx,Hx,Wx (66),(v1)
76: pcmpeqd Pq,Qq | vpcmpeqd Vx,Hx,Wx (66),(v1)
# Note: Remove (v), because vzeroall and vzeroupper becomes emms without VEX.
77: emms | vzeroupper | vzeroall
78: VMREAD Ey,Gy | vcvttps2udq/pd2udq Vx,Wpd (evo) | vcvttsd2usi Gv,Wx (F2),(ev) | vcvttss2usi Gv,Wx (F3),(ev) | vcvttps2uqq/pd2uqq Vx,Wx (66),(ev)
79: VMWRITE Gy,Ey | vcvtps2udq/pd2udq Vx,Wpd (evo) | vcvtsd2usi Gv,Wx (F2),(ev) | vcvtss2usi Gv,Wx (F3),(ev) | vcvtps2uqq/pd2uqq Vx,Wx (66),(ev)
7a: vcvtudq2pd/uqq2pd Vpd,Wx (F3),(ev) | vcvtudq2ps/uqq2ps Vpd,Wx (F2),(ev) | vcvttps2qq/pd2qq Vx,Wx (66),(ev)
7b: vcvtusi2sd Vpd,Hpd,Ev (F2),(ev) | vcvtusi2ss Vps,Hps,Ev (F3),(ev) | vcvtps2qq/pd2qq Vx,Wx (66),(ev)
7c: vhaddpd Vpd,Hpd,Wpd (66) | vhaddps Vps,Hps,Wps (F2)
7d: vhsubpd Vpd,Hpd,Wpd (66) | vhsubps Vps,Hps,Wps (F2)
7e: movd/q Ey,Pd | vmovd/q Ey,Vy (66),(v1) | vmovq Vq,Wq (F3),(v1)
7f: movq Qq,Pq | vmovdqa Wx,Vx (66) | vmovdqa32/64 Wx,Vx (66),(evo) | vmovdqu Wx,Vx (F3) | vmovdqu32/64 Wx,Vx (F3),(evo) | vmovdqu8/16 Wx,Vx (F2),(ev)
# 0x0f 0x80-0x8f
# Note: "forced64" is Intel CPU behavior (see comment about CALL insn).
80: JO Jz (f64) (!REX2)
81: JNO Jz (f64) (!REX2)
82: JB/JC/JNAE Jz (f64) (!REX2)
83: JAE/JNB/JNC Jz (f64) (!REX2)
84: JE/JZ Jz (f64) (!REX2)
85: JNE/JNZ Jz (f64) (!REX2)
86: JBE/JNA Jz (f64) (!REX2)
87: JA/JNBE Jz (f64) (!REX2)
88: JS Jz (f64) (!REX2)
89: JNS Jz (f64) (!REX2)
8a: JP/JPE Jz (f64) (!REX2)
8b: JNP/JPO Jz (f64) (!REX2)
8c: JL/JNGE Jz (f64) (!REX2)
8d: JNL/JGE Jz (f64) (!REX2)
8e: JLE/JNG Jz (f64) (!REX2)
8f: JNLE/JG Jz (f64) (!REX2)
# 0x0f 0x90-0x9f
90: SETO Eb | kmovw/q Vk,Wk | kmovb/d Vk,Wk (66)
91: SETNO Eb | kmovw/q Mv,Vk | kmovb/d Mv,Vk (66)
92: SETB/C/NAE Eb | kmovw Vk,Rv | kmovb Vk,Rv (66) | kmovq/d Vk,Rv (F2)
93: SETAE/NB/NC Eb | kmovw Gv,Uk | kmovb Gv,Uk (66) | kmovq/d Gv,Uk (F2)
94: SETE/Z Eb
95: SETNE/NZ Eb
96: SETBE/NA Eb
97: SETA/NBE Eb
98: SETS Eb | kortestw/q Vk,Uk | kortestb/d Vk,Uk (66)
99: SETNS Eb | ktestw/q Vk,Uk | ktestb/d Vk,Uk (66)
9a: SETP/PE Eb
9b: SETNP/PO Eb
9c: SETL/NGE Eb
9d: SETNL/GE Eb
9e: SETLE/NG Eb
9f: SETNLE/G Eb
# 0x0f 0xa0-0xaf
a0: PUSH FS (d64)
a1: POP FS (d64)
a2: CPUID
a3: BT Ev,Gv
a4: SHLD Ev,Gv,Ib
a5: SHLD Ev,Gv,CL
a6: GrpPDLK
a7: GrpRNG
a8: PUSH GS (d64)
a9: POP GS (d64)
aa: RSM
ab: BTS Ev,Gv
ac: SHRD Ev,Gv,Ib
ad: SHRD Ev,Gv,CL
ae: Grp15 (1A),(1C)
af: IMUL Gv,Ev
# 0x0f 0xb0-0xbf
b0: CMPXCHG Eb,Gb
b1: CMPXCHG Ev,Gv
b2: LSS Gv,Mp
b3: BTR Ev,Gv
b4: LFS Gv,Mp
b5: LGS Gv,Mp
b6: MOVZX Gv,Eb
b7: MOVZX Gv,Ew
b8: JMPE (!F3) | POPCNT Gv,Ev (F3)
b9: Grp10 (1A)
ba: Grp8 Ev,Ib (1A)
bb: BTC Ev,Gv
bc: BSF Gv,Ev (!F3) | TZCNT Gv,Ev (F3)
bd: BSR Gv,Ev (!F3) | LZCNT Gv,Ev (F3)
be: MOVSX Gv,Eb
bf: MOVSX Gv,Ew
# 0x0f 0xc0-0xcf
c0: XADD Eb,Gb
c1: XADD Ev,Gv
c2: vcmpps Vps,Hps,Wps,Ib | vcmppd Vpd,Hpd,Wpd,Ib (66) | vcmpss Vss,Hss,Wss,Ib (F3),(v1) | vcmpsd Vsd,Hsd,Wsd,Ib (F2),(v1)
c3: movnti My,Gy
c4: pinsrw Pq,Ry/Mw,Ib | vpinsrw Vdq,Hdq,Ry/Mw,Ib (66),(v1)
c5: pextrw Gd,Nq,Ib | vpextrw Gd,Udq,Ib (66),(v1)
c6: vshufps Vps,Hps,Wps,Ib | vshufpd Vpd,Hpd,Wpd,Ib (66)
c7: Grp9 (1A)
c8: BSWAP RAX/EAX/R8/R8D
c9: BSWAP RCX/ECX/R9/R9D
ca: BSWAP RDX/EDX/R10/R10D
cb: BSWAP RBX/EBX/R11/R11D
cc: BSWAP RSP/ESP/R12/R12D
cd: BSWAP RBP/EBP/R13/R13D
ce: BSWAP RSI/ESI/R14/R14D
cf: BSWAP RDI/EDI/R15/R15D
# 0x0f 0xd0-0xdf
d0: vaddsubpd Vpd,Hpd,Wpd (66) | vaddsubps Vps,Hps,Wps (F2)
d1: psrlw Pq,Qq | vpsrlw Vx,Hx,Wx (66),(v1)
d2: psrld Pq,Qq | vpsrld Vx,Hx,Wx (66),(v1)
d3: psrlq Pq,Qq | vpsrlq Vx,Hx,Wx (66),(v1)
d4: paddq Pq,Qq | vpaddq Vx,Hx,Wx (66),(v1)
d5: pmullw Pq,Qq | vpmullw Vx,Hx,Wx (66),(v1)
d6: vmovq Wq,Vq (66),(v1) | movq2dq Vdq,Nq (F3) | movdq2q Pq,Uq (F2)
d7: pmovmskb Gd,Nq | vpmovmskb Gd,Ux (66),(v1)
d8: psubusb Pq,Qq | vpsubusb Vx,Hx,Wx (66),(v1)
d9: psubusw Pq,Qq | vpsubusw Vx,Hx,Wx (66),(v1)
da: pminub Pq,Qq | vpminub Vx,Hx,Wx (66),(v1)
db: pand Pq,Qq | vpand Vx,Hx,Wx (66),(v1) | vpandd/q Vx,Hx,Wx (66),(evo)
dc: paddusb Pq,Qq | vpaddusb Vx,Hx,Wx (66),(v1)
dd: paddusw Pq,Qq | vpaddusw Vx,Hx,Wx (66),(v1)
de: pmaxub Pq,Qq | vpmaxub Vx,Hx,Wx (66),(v1)
df: pandn Pq,Qq | vpandn Vx,Hx,Wx (66),(v1) | vpandnd/q Vx,Hx,Wx (66),(evo)
# 0x0f 0xe0-0xef
e0: pavgb Pq,Qq | vpavgb Vx,Hx,Wx (66),(v1)
e1: psraw Pq,Qq | vpsraw Vx,Hx,Wx (66),(v1)
e2: psrad Pq,Qq | vpsrad Vx,Hx,Wx (66),(v1)
e3: pavgw Pq,Qq | vpavgw Vx,Hx,Wx (66),(v1)
e4: pmulhuw Pq,Qq | vpmulhuw Vx,Hx,Wx (66),(v1)
e5: pmulhw Pq,Qq | vpmulhw Vx,Hx,Wx (66),(v1)
e6: vcvttpd2dq Vx,Wpd (66) | vcvtdq2pd Vx,Wdq (F3) | vcvtdq2pd/qq2pd Vx,Wdq (F3),(evo) | vcvtpd2dq Vx,Wpd (F2)
e7: movntq Mq,Pq | vmovntdq Mx,Vx (66)
e8: psubsb Pq,Qq | vpsubsb Vx,Hx,Wx (66),(v1)
e9: psubsw Pq,Qq | vpsubsw Vx,Hx,Wx (66),(v1)
ea: pminsw Pq,Qq | vpminsw Vx,Hx,Wx (66),(v1)
eb: por Pq,Qq | vpor Vx,Hx,Wx (66),(v1) | vpord/q Vx,Hx,Wx (66),(evo)
ec: paddsb Pq,Qq | vpaddsb Vx,Hx,Wx (66),(v1)
ed: paddsw Pq,Qq | vpaddsw Vx,Hx,Wx (66),(v1)
ee: pmaxsw Pq,Qq | vpmaxsw Vx,Hx,Wx (66),(v1)
ef: pxor Pq,Qq | vpxor Vx,Hx,Wx (66),(v1) | vpxord/q Vx,Hx,Wx (66),(evo)
# 0x0f 0xf0-0xff
f0: vlddqu Vx,Mx (F2)
f1: psllw Pq,Qq | vpsllw Vx,Hx,Wx (66),(v1)
f2: pslld Pq,Qq | vpslld Vx,Hx,Wx (66),(v1)
f3: psllq Pq,Qq | vpsllq Vx,Hx,Wx (66),(v1)
f4: pmuludq Pq,Qq | vpmuludq Vx,Hx,Wx (66),(v1)
f5: pmaddwd Pq,Qq | vpmaddwd Vx,Hx,Wx (66),(v1)
f6: psadbw Pq,Qq | vpsadbw Vx,Hx,Wx (66),(v1)
f7: maskmovq Pq,Nq | vmaskmovdqu Vx,Ux (66),(v1)
f8: psubb Pq,Qq | vpsubb Vx,Hx,Wx (66),(v1)
f9: psubw Pq,Qq | vpsubw Vx,Hx,Wx (66),(v1)
fa: psubd Pq,Qq | vpsubd Vx,Hx,Wx (66),(v1)
fb: psubq Pq,Qq | vpsubq Vx,Hx,Wx (66),(v1)
fc: paddb Pq,Qq | vpaddb Vx,Hx,Wx (66),(v1)
fd: paddw Pq,Qq | vpaddw Vx,Hx,Wx (66),(v1)
fe: paddd Pq,Qq | vpaddd Vx,Hx,Wx (66),(v1)
ff: UD0
EndTable

Table: 3-byte opcode 1 (0x0f 0x38)
Referrer: 3-byte escape 1
AVXcode: 2
# 0x0f 0x38 0x00-0x0f
00: pshufb Pq,Qq | vpshufb Vx,Hx,Wx (66),(v1)
01: phaddw Pq,Qq | vphaddw Vx,Hx,Wx (66),(v1)
02: phaddd Pq,Qq | vphaddd Vx,Hx,Wx (66),(v1)
03: phaddsw Pq,Qq | vphaddsw Vx,Hx,Wx (66),(v1)
04: pmaddubsw Pq,Qq | vpmaddubsw Vx,Hx,Wx (66),(v1)
05: phsubw Pq,Qq | vphsubw Vx,Hx,Wx (66),(v1)
06: phsubd Pq,Qq | vphsubd Vx,Hx,Wx (66),(v1)
07: phsubsw Pq,Qq | vphsubsw Vx,Hx,Wx (66),(v1)
08: psignb Pq,Qq | vpsignb Vx,Hx,Wx (66),(v1)
09: psignw Pq,Qq | vpsignw Vx,Hx,Wx (66),(v1)
0a: psignd Pq,Qq | vpsignd Vx,Hx,Wx (66),(v1)
0b: pmulhrsw Pq,Qq | vpmulhrsw Vx,Hx,Wx (66),(v1)
0c: vpermilps Vx,Hx,Wx (66),(v)
0d: vpermilpd Vx,Hx,Wx (66),(v)
0e: vtestps Vx,Wx (66),(v)
0f: vtestpd Vx,Wx (66),(v)
# 0x0f 0x38 0x10-0x1f
10: pblendvb Vdq,Wdq (66) | vpsrlvw Vx,Hx,Wx (66),(evo) | vpmovuswb Wx,Vx (F3),(ev)
11: vpmovusdb Wx,Vd (F3),(ev) | vpsravw Vx,Hx,Wx (66),(ev)
12: vpmovusqb Wx,Vq (F3),(ev) | vpsllvw Vx,Hx,Wx (66),(ev)
13: vcvtph2ps Vx,Wx (66),(v) | vpmovusdw Wx,Vd (F3),(ev)
14: blendvps Vdq,Wdq (66) | vpmovusqw Wx,Vq (F3),(ev) | vprorvd/q Vx,Hx,Wx (66),(evo)
15: blendvpd Vdq,Wdq (66) | vpmovusqd Wx,Vq (F3),(ev) | vprolvd/q Vx,Hx,Wx (66),(evo)
16: vpermps Vqq,Hqq,Wqq (66),(v) | vpermps/d Vqq,Hqq,Wqq (66),(evo)
17: vptest Vx,Wx (66)
18: vbroadcastss Vx,Wd (66),(v)
19: vbroadcastsd Vqq,Wq (66),(v) | vbroadcastf32x2 Vqq,Wq (66),(evo)
1a: vbroadcastf128 Vqq,Mdq (66),(v) | vbroadcastf32x4/64x2 Vqq,Wq (66),(evo)
1b: vbroadcastf32x8/64x4 Vqq,Mdq (66),(ev)
1c: pabsb Pq,Qq | vpabsb Vx,Wx (66),(v1)
1d: pabsw Pq,Qq | vpabsw Vx,Wx (66),(v1)
1e: pabsd Pq,Qq | vpabsd Vx,Wx (66),(v1)
1f: vpabsq Vx,Wx (66),(ev)
# 0x0f 0x38 0x20-0x2f
20: vpmovsxbw Vx,Ux/Mq (66),(v1) | vpmovswb Wx,Vx (F3),(ev)
21: vpmovsxbd Vx,Ux/Md (66),(v1) | vpmovsdb Wx,Vd (F3),(ev)
22: vpmovsxbq Vx,Ux/Mw (66),(v1) | vpmovsqb Wx,Vq (F3),(ev)
23: vpmovsxwd Vx,Ux/Mq (66),(v1) | vpmovsdw Wx,Vd (F3),(ev)
24: vpmovsxwq Vx,Ux/Md (66),(v1) | vpmovsqw Wx,Vq (F3),(ev)
25: vpmovsxdq Vx,Ux/Mq (66),(v1) | vpmovsqd Wx,Vq (F3),(ev)
26: vptestmb/w Vk,Hx,Wx (66),(ev) | vptestnmb/w Vk,Hx,Wx (F3),(ev)
27: vptestmd/q Vk,Hx,Wx (66),(ev) | vptestnmd/q Vk,Hx,Wx (F3),(ev)
28: vpmuldq Vx,Hx,Wx (66),(v1) | vpmovm2b/w Vx,Uk (F3),(ev)
29: vpcmpeqq Vx,Hx,Wx (66),(v1) | vpmovb2m/w2m Vk,Ux (F3),(ev)
2a: vmovntdqa Vx,Mx (66),(v1) | vpbroadcastmb2q Vx,Uk (F3),(ev)
2b: vpackusdw Vx,Hx,Wx (66),(v1)
2c: vmaskmovps Vx,Hx,Mx (66),(v) | vscalefps/d Vx,Hx,Wx (66),(evo)
2d: vmaskmovpd Vx,Hx,Mx (66),(v) | vscalefss/d Vx,Hx,Wx (66),(evo)
2e: vmaskmovps Mx,Hx,Vx (66),(v)
2f: vmaskmovpd Mx,Hx,Vx (66),(v)
# 0x0f 0x38 0x30-0x3f
30: vpmovzxbw Vx,Ux/Mq (66),(v1) | vpmovwb Wx,Vx (F3),(ev)
31: vpmovzxbd Vx,Ux/Md (66),(v1) | vpmovdb Wx,Vd (F3),(ev)
32: vpmovzxbq Vx,Ux/Mw (66),(v1) | vpmovqb Wx,Vq (F3),(ev)
33: vpmovzxwd Vx,Ux/Mq (66),(v1) | vpmovdw Wx,Vd (F3),(ev)
34: vpmovzxwq Vx,Ux/Md (66),(v1) | vpmovqw Wx,Vq (F3),(ev)
35: vpmovzxdq Vx,Ux/Mq (66),(v1) | vpmovqd Wx,Vq (F3),(ev)
36: vpermd Vqq,Hqq,Wqq (66),(v) | vpermd/q Vqq,Hqq,Wqq (66),(evo)
37: vpcmpgtq Vx,Hx,Wx (66),(v1)
38: vpminsb Vx,Hx,Wx (66),(v1) | vpmovm2d/q Vx,Uk (F3),(ev)
39: vpminsd Vx,Hx,Wx (66),(v1) | vpminsd/q Vx,Hx,Wx (66),(evo) | vpmovd2m/q2m Vk,Ux (F3),(ev)
3a: vpminuw Vx,Hx,Wx (66),(v1) | vpbroadcastmw2d Vx,Uk (F3),(ev)
3b: vpminud Vx,Hx,Wx (66),(v1) | vpminud/q Vx,Hx,Wx (66),(evo)
3c: vpmaxsb Vx,Hx,Wx (66),(v1)
3d: vpmaxsd Vx,Hx,Wx (66),(v1) | vpmaxsd/q Vx,Hx,Wx (66),(evo)
3e: vpmaxuw Vx,Hx,Wx (66),(v1)
3f: vpmaxud Vx,Hx,Wx (66),(v1) | vpmaxud/q Vx,Hx,Wx (66),(evo)
# 0x0f 0x38 0x40-0x8f
40: vpmulld Vx,Hx,Wx (66),(v1) | vpmulld/q Vx,Hx,Wx (66),(evo)
41: vphminposuw Vdq,Wdq (66),(v1)
42: vgetexpps/d Vx,Wx (66),(ev)
43: vgetexpss/d Vx,Hx,Wx (66),(ev)
44: vplzcntd/q Vx,Wx (66),(ev)
45: vpsrlvd/q Vx,Hx,Wx (66),(v)
46: vpsravd Vx,Hx,Wx (66),(v) | vpsravd/q Vx,Hx,Wx (66),(evo)
47: vpsllvd/q Vx,Hx,Wx (66),(v)
# Skip 0x48
49: TILERELEASE (v1),(000),(11B) | LDTILECFG Mtc (v1)(000) | STTILECFG Mtc (66),(v1),(000) | TILEZERO Vt (F2),(v1),(11B)
# Skip 0x4a
4b: TILELOADD Vt,Wsm (F2),(v1) | TILELOADDT1 Vt,Wsm (66),(v1) | TILESTORED Wsm,Vt (F3),(v)
4c: vrcp14ps/d Vpd,Wpd (66),(ev)
4d: vrcp14ss/d Vsd,Hpd,Wsd (66),(ev)
4e: vrsqrt14ps/d Vpd,Wpd (66),(ev)
4f: vrsqrt14ss/d Vsd,Hsd,Wsd (66),(ev)
<<<<<<< HEAD
50: vpdpbusd Vx,Hx,Wx (66)
51: vpdpbusds Vx,Hx,Wx (66)
=======
50: vpdpbusd Vx,Hx,Wx (66) | vpdpbssd Vx,Hx,Wx (F2),(v) | vpdpbsud Vx,Hx,Wx (F3),(v) | vpdpbuud Vx,Hx,Wx (v)
51: vpdpbusds Vx,Hx,Wx (66) | vpdpbssds Vx,Hx,Wx (F2),(v) | vpdpbsuds Vx,Hx,Wx (F3),(v) | vpdpbuuds Vx,Hx,Wx (v)
>>>>>>> 2d002356
52: vdpbf16ps Vx,Hx,Wx (F3),(ev) | vpdpwssd Vx,Hx,Wx (66) | vp4dpwssd Vdqq,Hdqq,Wdq (F2),(ev)
53: vpdpwssds Vx,Hx,Wx (66) | vp4dpwssds Vdqq,Hdqq,Wdq (F2),(ev)
54: vpopcntb/w Vx,Wx (66),(ev)
55: vpopcntd/q Vx,Wx (66),(ev)
58: vpbroadcastd Vx,Wx (66),(v)
59: vpbroadcastq Vx,Wx (66),(v) | vbroadcasti32x2 Vx,Wx (66),(evo)
5a: vbroadcasti128 Vqq,Mdq (66),(v) | vbroadcasti32x4/64x2 Vx,Wx (66),(evo)
5b: vbroadcasti32x8/64x4 Vqq,Mdq (66),(ev)
5c: TDPBF16PS Vt,Wt,Ht (F3),(v1) | TDPFP16PS Vt,Wt,Ht (F2),(v1),(o64)
# Skip 0x5d
5e: TDPBSSD Vt,Wt,Ht (F2),(v1) | TDPBSUD Vt,Wt,Ht (F3),(v1) | TDPBUSD Vt,Wt,Ht (66),(v1) | TDPBUUD Vt,Wt,Ht (v1)
# Skip 0x5f-0x61
62: vpexpandb/w Vx,Wx (66),(ev)
63: vpcompressb/w Wx,Vx (66),(ev)
64: vpblendmd/q Vx,Hx,Wx (66),(ev)
65: vblendmps/d Vx,Hx,Wx (66),(ev)
66: vpblendmb/w Vx,Hx,Wx (66),(ev)
68: vp2intersectd/q Kx,Hx,Wx (F2),(ev)
# Skip 0x69-0x6b
6c: TCMMIMFP16PS Vt,Wt,Ht (66),(v1),(o64) | TCMMRLFP16PS Vt,Wt,Ht (v1),(o64)
# Skip 0x6d-0x6f
70: vpshldvw Vx,Hx,Wx (66),(ev)
71: vpshldvd/q Vx,Hx,Wx (66),(ev)
72: vcvtne2ps2bf16 Vx,Hx,Wx (F2),(ev) | vcvtneps2bf16 Vx,Wx (F3) | vpshrdvw Vx,Hx,Wx (66),(ev)
73: vpshrdvd/q Vx,Hx,Wx (66),(ev)
75: vpermi2b/w Vx,Hx,Wx (66),(ev)
76: vpermi2d/q Vx,Hx,Wx (66),(ev)
77: vpermi2ps/d Vx,Hx,Wx (66),(ev)
78: vpbroadcastb Vx,Wx (66),(v)
79: vpbroadcastw Vx,Wx (66),(v)
7a: vpbroadcastb Vx,Rv (66),(ev)
7b: vpbroadcastw Vx,Rv (66),(ev)
7c: vpbroadcastd/q Vx,Rv (66),(ev)
7d: vpermt2b/w Vx,Hx,Wx (66),(ev)
7e: vpermt2d/q Vx,Hx,Wx (66),(ev)
7f: vpermt2ps/d Vx,Hx,Wx (66),(ev)
80: INVEPT Gy,Mdq (66)
81: INVVPID Gy,Mdq (66)
82: INVPCID Gy,Mdq (66)
83: vpmultishiftqb Vx,Hx,Wx (66),(ev)
88: vexpandps/d Vpd,Wpd (66),(ev)
89: vpexpandd/q Vx,Wx (66),(ev)
8a: vcompressps/d Wx,Vx (66),(ev)
8b: vpcompressd/q Wx,Vx (66),(ev)
8c: vpmaskmovd/q Vx,Hx,Mx (66),(v)
8d: vpermb/w Vx,Hx,Wx (66),(ev)
8e: vpmaskmovd/q Mx,Vx,Hx (66),(v)
8f: vpshufbitqmb Kx,Hx,Wx (66),(ev)
# 0x0f 0x38 0x90-0xbf (FMA)
90: vgatherdd/q Vx,Hx,Wx (66),(v) | vpgatherdd/q Vx,Wx (66),(evo)
91: vgatherqd/q Vx,Hx,Wx (66),(v) | vpgatherqd/q Vx,Wx (66),(evo)
92: vgatherdps/d Vx,Hx,Wx (66),(v)
93: vgatherqps/d Vx,Hx,Wx (66),(v)
94:
95:
96: vfmaddsub132ps/d Vx,Hx,Wx (66),(v)
97: vfmsubadd132ps/d Vx,Hx,Wx (66),(v)
98: vfmadd132ps/d Vx,Hx,Wx (66),(v)
99: vfmadd132ss/d Vx,Hx,Wx (66),(v),(v1)
9a: vfmsub132ps/d Vx,Hx,Wx (66),(v) | v4fmaddps Vdqq,Hdqq,Wdq (F2),(ev)
9b: vfmsub132ss/d Vx,Hx,Wx (66),(v),(v1) | v4fmaddss Vdq,Hdq,Wdq (F2),(ev)
9c: vfnmadd132ps/d Vx,Hx,Wx (66),(v)
9d: vfnmadd132ss/d Vx,Hx,Wx (66),(v),(v1)
9e: vfnmsub132ps/d Vx,Hx,Wx (66),(v)
9f: vfnmsub132ss/d Vx,Hx,Wx (66),(v),(v1)
a0: vpscatterdd/q Wx,Vx (66),(ev)
a1: vpscatterqd/q Wx,Vx (66),(ev)
a2: vscatterdps/d Wx,Vx (66),(ev)
a3: vscatterqps/d Wx,Vx (66),(ev)
a6: vfmaddsub213ps/d Vx,Hx,Wx (66),(v)
a7: vfmsubadd213ps/d Vx,Hx,Wx (66),(v)
a8: vfmadd213ps/d Vx,Hx,Wx (66),(v)
a9: vfmadd213ss/d Vx,Hx,Wx (66),(v),(v1)
aa: vfmsub213ps/d Vx,Hx,Wx (66),(v) | v4fnmaddps Vdqq,Hdqq,Wdq (F2),(ev)
ab: vfmsub213ss/d Vx,Hx,Wx (66),(v),(v1) | v4fnmaddss Vdq,Hdq,Wdq (F2),(ev)
ac: vfnmadd213ps/d Vx,Hx,Wx (66),(v)
ad: vfnmadd213ss/d Vx,Hx,Wx (66),(v),(v1)
ae: vfnmsub213ps/d Vx,Hx,Wx (66),(v)
af: vfnmsub213ss/d Vx,Hx,Wx (66),(v),(v1)
b0: vcvtneebf162ps Vx,Mx (F3),(!11B),(v) | vcvtneeph2ps Vx,Mx (66),(!11B),(v) | vcvtneobf162ps Vx,Mx (F2),(!11B),(v) | vcvtneoph2ps Vx,Mx (!11B),(v)
b1: vbcstnebf162ps Vx,Mw (F3),(!11B),(v) | vbcstnesh2ps Vx,Mw (66),(!11B),(v)
b4: vpmadd52luq Vx,Hx,Wx (66)
b5: vpmadd52huq Vx,Hx,Wx (66)
b6: vfmaddsub231ps/d Vx,Hx,Wx (66),(v)
b7: vfmsubadd231ps/d Vx,Hx,Wx (66),(v)
b8: vfmadd231ps/d Vx,Hx,Wx (66),(v)
b9: vfmadd231ss/d Vx,Hx,Wx (66),(v),(v1)
ba: vfmsub231ps/d Vx,Hx,Wx (66),(v)
bb: vfmsub231ss/d Vx,Hx,Wx (66),(v),(v1)
bc: vfnmadd231ps/d Vx,Hx,Wx (66),(v)
bd: vfnmadd231ss/d Vx,Hx,Wx (66),(v),(v1)
be: vfnmsub231ps/d Vx,Hx,Wx (66),(v)
bf: vfnmsub231ss/d Vx,Hx,Wx (66),(v),(v1)
# 0x0f 0x38 0xc0-0xff
c4: vpconflictd/q Vx,Wx (66),(ev)
c6: Grp18 (1A)
c7: Grp19 (1A)
c8: sha1nexte Vdq,Wdq | vexp2ps/d Vx,Wx (66),(ev)
c9: sha1msg1 Vdq,Wdq
ca: sha1msg2 Vdq,Wdq | vrcp28ps/d Vx,Wx (66),(ev)
cb: sha256rnds2 Vdq,Wdq | vrcp28ss/d Vx,Hx,Wx (66),(ev) | vsha512rnds2 Vqq,Hqq,Udq (F2),(11B),(v)
cc: sha256msg1 Vdq,Wdq | vrsqrt28ps/d Vx,Wx (66),(ev) | vsha512msg1 Vqq,Udq (F2),(11B),(v)
cd: sha256msg2 Vdq,Wdq | vrsqrt28ss/d Vx,Hx,Wx (66),(ev) | vsha512msg2 Vqq,Uqq (F2),(11B),(v)
cf: vgf2p8mulb Vx,Wx (66)
d2: vpdpwsud Vx,Hx,Wx (F3),(v) | vpdpwusd Vx,Hx,Wx (66),(v) | vpdpwuud Vx,Hx,Wx (v)
d3: vpdpwsuds Vx,Hx,Wx (F3),(v) | vpdpwusds Vx,Hx,Wx (66),(v) | vpdpwuuds Vx,Hx,Wx (v)
d8: AESENCWIDE128KL Qpi (F3),(000),(00B) | AESENCWIDE256KL Qpi (F3),(000),(10B) | AESDECWIDE128KL Qpi (F3),(000),(01B) | AESDECWIDE256KL Qpi (F3),(000),(11B)
da: vsm3msg1 Vdq,Hdq,Udq (v1) | vsm3msg2 Vdq,Hdq,Udq (66),(v1) | vsm4key4 Vx,Hx,Wx (F3),(v) | vsm4rnds4 Vx,Hx,Wx (F2),(v)
db: VAESIMC Vdq,Wdq (66),(v1)
dc: vaesenc Vx,Hx,Wx (66) | LOADIWKEY Vx,Hx (F3) | AESENC128KL Vpd,Qpi (F3)
dd: vaesenclast Vx,Hx,Wx (66) | AESDEC128KL Vpd,Qpi (F3)
de: vaesdec Vx,Hx,Wx (66) | AESENC256KL Vpd,Qpi (F3)
df: vaesdeclast Vx,Hx,Wx (66) | AESDEC256KL Vpd,Qpi (F3)
e0: CMPOXADD   My,Gy,By (66),(v1),(o64)
e1: CMPNOXADD  My,Gy,By (66),(v1),(o64)
e2: CMPBXADD   My,Gy,By (66),(v1),(o64)
e3: CMPNBXADD  My,Gy,By (66),(v1),(o64)
e4: CMPZXADD   My,Gy,By (66),(v1),(o64)
e5: CMPNZXADD  My,Gy,By (66),(v1),(o64)
e6: CMPBEXADD  My,Gy,By (66),(v1),(o64)
e7: CMPNBEXADD My,Gy,By (66),(v1),(o64)
e8: CMPSXADD   My,Gy,By (66),(v1),(o64)
e9: CMPNSXADD  My,Gy,By (66),(v1),(o64)
ea: CMPPXADD   My,Gy,By (66),(v1),(o64)
eb: CMPNPXADD  My,Gy,By (66),(v1),(o64)
ec: CMPLXADD   My,Gy,By (66),(v1),(o64)
ed: CMPNLXADD  My,Gy,By (66),(v1),(o64)
ee: CMPLEXADD  My,Gy,By (66),(v1),(o64)
ef: CMPNLEXADD My,Gy,By (66),(v1),(o64)
f0: MOVBE Gy,My | MOVBE Gw,Mw (66) | CRC32 Gd,Eb (F2) | CRC32 Gd,Eb (66&F2)
f1: MOVBE My,Gy | MOVBE Mw,Gw (66) | CRC32 Gd,Ey (F2) | CRC32 Gd,Ew (66&F2)
f2: ANDN Gy,By,Ey (v)
f3: Grp17 (1A)
f5: BZHI Gy,Ey,By (v) | PEXT Gy,By,Ey (F3),(v) | PDEP Gy,By,Ey (F2),(v) | WRUSSD/Q My,Gy (66)
f6: ADCX Gy,Ey (66) | ADOX Gy,Ey (F3) | MULX By,Gy,rDX,Ey (F2),(v) | WRSSD/Q My,Gy
f7: BEXTR Gy,Ey,By (v) | SHLX Gy,Ey,By (66),(v) | SARX Gy,Ey,By (F3),(v) | SHRX Gy,Ey,By (F2),(v)
f8: MOVDIR64B Gv,Mdqq (66) | ENQCMD Gv,Mdqq (F2) | ENQCMDS Gv,Mdqq (F3) | URDMSR Rq,Gq (F2),(11B) | UWRMSR Gq,Rq (F3),(11B)
f9: MOVDIRI My,Gy
fa: ENCODEKEY128 Ew,Ew (F3)
fb: ENCODEKEY256 Ew,Ew (F3)
fc: AADD My,Gy | AAND My,Gy (66) | AOR My,Gy (F2) | AXOR My,Gy (F3)
EndTable

Table: 3-byte opcode 2 (0x0f 0x3a)
Referrer: 3-byte escape 2
AVXcode: 3
# 0x0f 0x3a 0x00-0xff
00: vpermq Vqq,Wqq,Ib (66),(v)
01: vpermpd Vqq,Wqq,Ib (66),(v)
02: vpblendd Vx,Hx,Wx,Ib (66),(v)
03: valignd/q Vx,Hx,Wx,Ib (66),(ev)
04: vpermilps Vx,Wx,Ib (66),(v)
05: vpermilpd Vx,Wx,Ib (66),(v)
06: vperm2f128 Vqq,Hqq,Wqq,Ib (66),(v)
07:
08: vroundps Vx,Wx,Ib (66) | vrndscaleps Vx,Wx,Ib (66),(evo) | vrndscaleph Vx,Wx,Ib (evo)
09: vroundpd Vx,Wx,Ib (66) | vrndscalepd Vx,Wx,Ib (66),(evo)
0a: vroundss Vss,Wss,Ib (66),(v1) | vrndscaless Vx,Hx,Wx,Ib (66),(evo) | vrndscalesh Vx,Hx,Wx,Ib (evo)
0b: vroundsd Vsd,Wsd,Ib (66),(v1) | vrndscalesd Vx,Hx,Wx,Ib (66),(evo)
0c: vblendps Vx,Hx,Wx,Ib (66)
0d: vblendpd Vx,Hx,Wx,Ib (66)
0e: vpblendw Vx,Hx,Wx,Ib (66),(v1)
0f: palignr Pq,Qq,Ib | vpalignr Vx,Hx,Wx,Ib (66),(v1)
14: vpextrb Rd/Mb,Vdq,Ib (66),(v1)
15: vpextrw Rd/Mw,Vdq,Ib (66),(v1)
16: vpextrd/q Ey,Vdq,Ib (66),(v1)
17: vextractps Ed,Vdq,Ib (66),(v1)
18: vinsertf128 Vqq,Hqq,Wqq,Ib (66),(v) | vinsertf32x4/64x2 Vqq,Hqq,Wqq,Ib (66),(evo)
19: vextractf128 Wdq,Vqq,Ib (66),(v) | vextractf32x4/64x2 Wdq,Vqq,Ib (66),(evo)
1a: vinsertf32x8/64x4 Vqq,Hqq,Wqq,Ib (66),(ev)
1b: vextractf32x8/64x4 Wdq,Vqq,Ib (66),(ev)
1d: vcvtps2ph Wx,Vx,Ib (66),(v)
1e: vpcmpud/q Vk,Hd,Wd,Ib (66),(ev)
1f: vpcmpd/q Vk,Hd,Wd,Ib (66),(ev)
20: vpinsrb Vdq,Hdq,Ry/Mb,Ib (66),(v1)
21: vinsertps Vdq,Hdq,Udq/Md,Ib (66),(v1)
22: vpinsrd/q Vdq,Hdq,Ey,Ib (66),(v1)
23: vshuff32x4/64x2 Vx,Hx,Wx,Ib (66),(ev)
25: vpternlogd/q Vx,Hx,Wx,Ib (66),(ev)
26: vgetmantps/d Vx,Wx,Ib (66),(ev) | vgetmantph Vx,Wx,Ib (ev)
27: vgetmantss/d Vx,Hx,Wx,Ib (66),(ev) | vgetmantsh Vx,Hx,Wx,Ib (ev)
30: kshiftrb/w Vk,Uk,Ib (66),(v)
31: kshiftrd/q Vk,Uk,Ib (66),(v)
32: kshiftlb/w Vk,Uk,Ib (66),(v)
33: kshiftld/q Vk,Uk,Ib (66),(v)
38: vinserti128 Vqq,Hqq,Wqq,Ib (66),(v) | vinserti32x4/64x2 Vqq,Hqq,Wqq,Ib (66),(evo)
39: vextracti128 Wdq,Vqq,Ib (66),(v) | vextracti32x4/64x2 Wdq,Vqq,Ib (66),(evo)
3a: vinserti32x8/64x4 Vqq,Hqq,Wqq,Ib (66),(ev)
3b: vextracti32x8/64x4 Wdq,Vqq,Ib (66),(ev)
3e: vpcmpub/w Vk,Hk,Wx,Ib (66),(ev)
3f: vpcmpb/w Vk,Hk,Wx,Ib (66),(ev)
40: vdpps Vx,Hx,Wx,Ib (66)
41: vdppd Vdq,Hdq,Wdq,Ib (66),(v1)
42: vmpsadbw Vx,Hx,Wx,Ib (66),(v1) | vdbpsadbw Vx,Hx,Wx,Ib (66),(evo)
43: vshufi32x4/64x2 Vx,Hx,Wx,Ib (66),(ev)
44: vpclmulqdq Vx,Hx,Wx,Ib (66)
46: vperm2i128 Vqq,Hqq,Wqq,Ib (66),(v)
4a: vblendvps Vx,Hx,Wx,Lx (66),(v)
4b: vblendvpd Vx,Hx,Wx,Lx (66),(v)
4c: vpblendvb Vx,Hx,Wx,Lx (66),(v1)
50: vrangeps/d Vx,Hx,Wx,Ib (66),(ev)
51: vrangess/d Vx,Hx,Wx,Ib (66),(ev)
54: vfixupimmps/d Vx,Hx,Wx,Ib (66),(ev)
55: vfixupimmss/d Vx,Hx,Wx,Ib (66),(ev)
56: vreduceps/d Vx,Wx,Ib (66),(ev) | vreduceph Vx,Wx,Ib (ev)
57: vreducess/d Vx,Hx,Wx,Ib (66),(ev) | vreducesh Vx,Hx,Wx,Ib (ev)
60: vpcmpestrm Vdq,Wdq,Ib (66),(v1)
61: vpcmpestri Vdq,Wdq,Ib (66),(v1)
62: vpcmpistrm Vdq,Wdq,Ib (66),(v1)
63: vpcmpistri Vdq,Wdq,Ib (66),(v1)
66: vfpclassps/d Vk,Wx,Ib (66),(ev) | vfpclassph Vx,Wx,Ib (ev)
67: vfpclassss/d Vk,Wx,Ib (66),(ev) | vfpclasssh Vx,Wx,Ib (ev)
70: vpshldw Vx,Hx,Wx,Ib (66),(ev)
71: vpshldd/q Vx,Hx,Wx,Ib (66),(ev)
72: vpshrdw Vx,Hx,Wx,Ib (66),(ev)
73: vpshrdd/q Vx,Hx,Wx,Ib (66),(ev)
c2: vcmpph Vx,Hx,Wx,Ib (ev) | vcmpsh Vx,Hx,Wx,Ib (F3),(ev)
cc: sha1rnds4 Vdq,Wdq,Ib
ce: vgf2p8affineqb Vx,Wx,Ib (66)
cf: vgf2p8affineinvqb Vx,Wx,Ib (66)
de: vsm3rnds2 Vdq,Hdq,Wdq,Ib (66),(v1)
df: VAESKEYGEN Vdq,Wdq,Ib (66),(v1)
f0: RORX Gy,Ey,Ib (F2),(v) | HRESET Gv,Ib (F3),(000),(11B)
EndTable

Table: EVEX map 4
Referrer:
AVXcode: 4
00: ADD Eb,Gb (ev)
01: ADD Ev,Gv (es) | ADD Ev,Gv (66),(es)
02: ADD Gb,Eb (ev)
03: ADD Gv,Ev (es) | ADD Gv,Ev (66),(es)
08: OR Eb,Gb (ev)
09: OR Ev,Gv (es) | OR Ev,Gv (66),(es)
0a: OR Gb,Eb (ev)
0b: OR Gv,Ev (es) | OR Gv,Ev (66),(es)
10: ADC Eb,Gb (ev)
11: ADC Ev,Gv (es) | ADC Ev,Gv (66),(es)
12: ADC Gb,Eb (ev)
13: ADC Gv,Ev (es) | ADC Gv,Ev (66),(es)
18: SBB Eb,Gb (ev)
19: SBB Ev,Gv (es) | SBB Ev,Gv (66),(es)
1a: SBB Gb,Eb (ev)
1b: SBB Gv,Ev (es) | SBB Gv,Ev (66),(es)
20: AND Eb,Gb (ev)
21: AND Ev,Gv (es) | AND Ev,Gv (66),(es)
22: AND Gb,Eb (ev)
23: AND Gv,Ev (es) | AND Gv,Ev (66),(es)
24: SHLD Ev,Gv,Ib (es) | SHLD Ev,Gv,Ib (66),(es)
28: SUB Eb,Gb (ev)
29: SUB Ev,Gv (es) | SUB Ev,Gv (66),(es)
2a: SUB Gb,Eb (ev)
2b: SUB Gv,Ev (es) | SUB Gv,Ev (66),(es)
2c: SHRD Ev,Gv,Ib (es) | SHRD Ev,Gv,Ib (66),(es)
30: XOR Eb,Gb (ev)
31: XOR Ev,Gv (es) | XOR Ev,Gv (66),(es)
32: XOR Gb,Eb (ev)
33: XOR Gv,Ev (es) | XOR Gv,Ev (66),(es)
# CCMPSCC instructions are: CCOMB, CCOMBE, CCOMF, CCOML, CCOMLE, CCOMNB, CCOMNBE, CCOMNL, CCOMNLE,
#			    CCOMNO, CCOMNS, CCOMNZ, CCOMO, CCOMS, CCOMT, CCOMZ
38: CCMPSCC Eb,Gb (ev)
39: CCMPSCC Ev,Gv (es) | CCMPSCC Ev,Gv (66),(es)
3a: CCMPSCC Gv,Ev (ev)
3b: CCMPSCC Gv,Ev (es) | CCMPSCC Gv,Ev (66),(es)
40: CMOVO   Gv,Ev (es) | CMOVO   Gv,Ev (66),(es) | CFCMOVO   Ev,Ev (es) | CFCMOVO   Ev,Ev (66),(es) | SETO   Eb (F2),(ev)
41: CMOVNO  Gv,Ev (es) | CMOVNO  Gv,Ev (66),(es) | CFCMOVNO  Ev,Ev (es) | CFCMOVNO  Ev,Ev (66),(es) | SETNO  Eb (F2),(ev)
42: CMOVB   Gv,Ev (es) | CMOVB   Gv,Ev (66),(es) | CFCMOVB   Ev,Ev (es) | CFCMOVB   Ev,Ev (66),(es) | SETB   Eb (F2),(ev)
43: CMOVNB  Gv,Ev (es) | CMOVNB  Gv,Ev (66),(es) | CFCMOVNB  Ev,Ev (es) | CFCMOVNB  Ev,Ev (66),(es) | SETNB  Eb (F2),(ev)
44: CMOVZ   Gv,Ev (es) | CMOVZ   Gv,Ev (66),(es) | CFCMOVZ   Ev,Ev (es) | CFCMOVZ   Ev,Ev (66),(es) | SETZ   Eb (F2),(ev)
45: CMOVNZ  Gv,Ev (es) | CMOVNZ  Gv,Ev (66),(es) | CFCMOVNZ  Ev,Ev (es) | CFCMOVNZ  Ev,Ev (66),(es) | SETNZ  Eb (F2),(ev)
46: CMOVBE  Gv,Ev (es) | CMOVBE  Gv,Ev (66),(es) | CFCMOVBE  Ev,Ev (es) | CFCMOVBE  Ev,Ev (66),(es) | SETBE  Eb (F2),(ev)
47: CMOVNBE Gv,Ev (es) | CMOVNBE Gv,Ev (66),(es) | CFCMOVNBE Ev,Ev (es) | CFCMOVNBE Ev,Ev (66),(es) | SETNBE Eb (F2),(ev)
48: CMOVS   Gv,Ev (es) | CMOVS   Gv,Ev (66),(es) | CFCMOVS   Ev,Ev (es) | CFCMOVS   Ev,Ev (66),(es) | SETS   Eb (F2),(ev)
49: CMOVNS  Gv,Ev (es) | CMOVNS  Gv,Ev (66),(es) | CFCMOVNS  Ev,Ev (es) | CFCMOVNS  Ev,Ev (66),(es) | SETNS  Eb (F2),(ev)
4a: CMOVP   Gv,Ev (es) | CMOVP   Gv,Ev (66),(es) | CFCMOVP   Ev,Ev (es) | CFCMOVP   Ev,Ev (66),(es) | SETP   Eb (F2),(ev)
4b: CMOVNP  Gv,Ev (es) | CMOVNP  Gv,Ev (66),(es) | CFCMOVNP  Ev,Ev (es) | CFCMOVNP  Ev,Ev (66),(es) | SETNP  Eb (F2),(ev)
4c: CMOVL   Gv,Ev (es) | CMOVL   Gv,Ev (66),(es) | CFCMOVL   Ev,Ev (es) | CFCMOVL   Ev,Ev (66),(es) | SETL   Eb (F2),(ev)
4d: CMOVNL  Gv,Ev (es) | CMOVNL  Gv,Ev (66),(es) | CFCMOVNL  Ev,Ev (es) | CFCMOVNL  Ev,Ev (66),(es) | SETNL  Eb (F2),(ev)
4e: CMOVLE  Gv,Ev (es) | CMOVLE  Gv,Ev (66),(es) | CFCMOVLE  Ev,Ev (es) | CFCMOVLE  Ev,Ev (66),(es) | SETLE  Eb (F2),(ev)
4f: CMOVNLE Gv,Ev (es) | CMOVNLE Gv,Ev (66),(es) | CFCMOVNLE Ev,Ev (es) | CFCMOVNLE Ev,Ev (66),(es) | SETNLE Eb (F2),(ev)
60: MOVBE Gv,Ev (es) | MOVBE Gv,Ev (66),(es)
61: MOVBE Ev,Gv (es) | MOVBE Ev,Gv (66),(es)
65: WRUSSD Md,Gd (66),(ev) | WRUSSQ Mq,Gq (66),(ev)
66: ADCX Gy,Ey (66),(ev) | ADOX Gy,Ey (F3),(ev) | WRSSD Md,Gd (ev) | WRSSQ Mq,Gq (66),(ev)
69: IMUL Gv,Ev,Iz (es) | IMUL Gv,Ev,Iz (66),(es)
6b: IMUL Gv,Ev,Ib (es) | IMUL Gv,Ev,Ib (66),(es)
80: Grp1 Eb,Ib (1A),(ev)
81: Grp1 Ev,Iz (1A),(es)
83: Grp1 Ev,Ib (1A),(es)
# CTESTSCC instructions are: CTESTB, CTESTBE, CTESTF, CTESTL, CTESTLE, CTESTNB, CTESTNBE, CTESTNL,
#			     CTESTNLE, CTESTNO, CTESTNS, CTESTNZ, CTESTO, CTESTS, CTESTT, CTESTZ
84: CTESTSCC (ev)
85: CTESTSCC (es) | CTESTSCC (66),(es)
88: POPCNT Gv,Ev (es) | POPCNT Gv,Ev (66),(es)
8f: POP2 Bq,Rq (000),(11B),(ev)
a5: SHLD Ev,Gv,CL (es) | SHLD Ev,Gv,CL (66),(es)
ad: SHRD Ev,Gv,CL (es) | SHRD Ev,Gv,CL (66),(es)
af: IMUL Gv,Ev (es) | IMUL Gv,Ev (66),(es)
c0: Grp2 Eb,Ib (1A),(ev)
c1: Grp2 Ev,Ib (1A),(es)
d0: Grp2 Eb,1 (1A),(ev)
d1: Grp2 Ev,1 (1A),(es)
d2: Grp2 Eb,CL (1A),(ev)
d3: Grp2 Ev,CL (1A),(es)
f0: CRC32 Gy,Eb (es) | INVEPT Gq,Mdq (F3),(ev)
f1: CRC32 Gy,Ey (es) | CRC32 Gy,Ey (66),(es) | INVVPID Gy,Mdq (F3),(ev)
f2: INVPCID Gy,Mdq (F3),(ev)
f4: TZCNT Gv,Ev (es) | TZCNT Gv,Ev (66),(es)
f5: LZCNT Gv,Ev (es) | LZCNT Gv,Ev (66),(es)
f6: Grp3_1 Eb (1A),(ev)
f7: Grp3_2 Ev (1A),(es)
f8: MOVDIR64B Gv,Mdqq (66),(ev) | ENQCMD Gv,Mdqq (F2),(ev) | ENQCMDS Gv,Mdqq (F3),(ev) | URDMSR Rq,Gq (F2),(11B),(ev) | UWRMSR Gq,Rq (F3),(11B),(ev)
f9: MOVDIRI My,Gy (ev)
fe: Grp4 (1A),(ev)
ff: Grp5 (1A),(es) | PUSH2 Bq,Rq (110),(11B),(ev)
EndTable

Table: EVEX map 5
Referrer:
AVXcode: 5
10: vmovsh Vx,Hx,Wx (F3),(ev) | vmovsh Vx,Wx (F3),(ev)
11: vmovsh Wx,Hx,Vx (F3),(ev) | vmovsh Wx,Vx (F3),(ev)
1d: vcvtps2phx Vx,Wx (66),(ev) | vcvtss2sh Vx,Hx,Wx (ev)
2a: vcvtsi2sh Vx,Hx,Wx (F3),(ev)
2c: vcvttsh2si Vx,Wx (F3),(ev)
2d: vcvtsh2si Vx,Wx (F3),(ev)
2e: vucomish Vx,Wx (ev)
2f: vcomish Vx,Wx (ev)
51: vsqrtph Vx,Wx (ev) | vsqrtsh Vx,Hx,Wx (F3),(ev)
58: vaddph Vx,Hx,Wx (ev) | vaddsh Vx,Hx,Wx (F3),(ev)
59: vmulph Vx,Hx,Wx (ev) | vmulsh Vx,Hx,Wx (F3),(ev)
5a: vcvtpd2ph Vx,Wx (66),(ev) | vcvtph2pd Vx,Wx (ev) | vcvtsd2sh Vx,Hx,Wx (F2),(ev) | vcvtsh2sd Vx,Hx,Wx (F3),(ev)
5b: vcvtdq2ph Vx,Wx (ev) | vcvtph2dq Vx,Wx (66),(ev) | vcvtqq2ph Vx,Wx (ev) | vcvttph2dq Vx,Wx (F3),(ev)
5c: vsubph Vx,Hx,Wx (ev) | vsubsh Vx,Hx,Wx (F3),(ev)
5d: vminph Vx,Hx,Wx (ev) | vminsh Vx,Hx,Wx (F3),(ev)
5e: vdivph Vx,Hx,Wx (ev) | vdivsh Vx,Hx,Wx (F3),(ev)
5f: vmaxph Vx,Hx,Wx (ev) | vmaxsh Vx,Hx,Wx (F3),(ev)
6e: vmovw Vx,Wx (66),(ev)
78: vcvttph2udq Vx,Wx (ev) | vcvttph2uqq Vx,Wx (66),(ev) | vcvttsh2usi Vx,Wx (F3),(ev)
79: vcvtph2udq Vx,Wx (ev) | vcvtph2uqq Vx,Wx (66),(ev) | vcvtsh2usi Vx,Wx (F3),(ev)
7a: vcvttph2qq Vx,Wx (66),(ev) | vcvtudq2ph Vx,Wx (F2),(ev) | vcvtuqq2ph Vx,Wx (F2),(ev)
7b: vcvtph2qq Vx,Wx (66),(ev) | vcvtusi2sh Vx,Hx,Wx (F3),(ev)
7c: vcvttph2uw Vx,Wx (ev) | vcvttph2w Vx,Wx (66),(ev)
7d: vcvtph2uw Vx,Wx (ev) | vcvtph2w Vx,Wx (66),(ev) | vcvtuw2ph Vx,Wx (F2),(ev) | vcvtw2ph Vx,Wx (F3),(ev)
7e: vmovw Wx,Vx (66),(ev)
EndTable

Table: EVEX map 6
Referrer:
AVXcode: 6
13: vcvtph2psx Vx,Wx (66),(ev) | vcvtsh2ss Vx,Hx,Wx (ev)
2c: vscalefph Vx,Hx,Wx (66),(ev)
2d: vscalefsh Vx,Hx,Wx (66),(ev)
42: vgetexpph Vx,Wx (66),(ev)
43: vgetexpsh Vx,Hx,Wx (66),(ev)
4c: vrcpph Vx,Wx (66),(ev)
4d: vrcpsh Vx,Hx,Wx (66),(ev)
4e: vrsqrtph Vx,Wx (66),(ev)
4f: vrsqrtsh Vx,Hx,Wx (66),(ev)
56: vfcmaddcph Vx,Hx,Wx (F2),(ev) | vfmaddcph Vx,Hx,Wx (F3),(ev)
57: vfcmaddcsh Vx,Hx,Wx (F2),(ev) | vfmaddcsh Vx,Hx,Wx (F3),(ev)
96: vfmaddsub132ph Vx,Hx,Wx (66),(ev)
97: vfmsubadd132ph Vx,Hx,Wx (66),(ev)
98: vfmadd132ph Vx,Hx,Wx (66),(ev)
99: vfmadd132sh Vx,Hx,Wx (66),(ev)
9a: vfmsub132ph Vx,Hx,Wx (66),(ev)
9b: vfmsub132sh Vx,Hx,Wx (66),(ev)
9c: vfnmadd132ph Vx,Hx,Wx (66),(ev)
9d: vfnmadd132sh Vx,Hx,Wx (66),(ev)
9e: vfnmsub132ph Vx,Hx,Wx (66),(ev)
9f: vfnmsub132sh Vx,Hx,Wx (66),(ev)
a6: vfmaddsub213ph Vx,Hx,Wx (66),(ev)
a7: vfmsubadd213ph Vx,Hx,Wx (66),(ev)
a8: vfmadd213ph Vx,Hx,Wx (66),(ev)
a9: vfmadd213sh Vx,Hx,Wx (66),(ev)
aa: vfmsub213ph Vx,Hx,Wx (66),(ev)
ab: vfmsub213sh Vx,Hx,Wx (66),(ev)
ac: vfnmadd213ph Vx,Hx,Wx (66),(ev)
ad: vfnmadd213sh Vx,Hx,Wx (66),(ev)
ae: vfnmsub213ph Vx,Hx,Wx (66),(ev)
af: vfnmsub213sh Vx,Hx,Wx (66),(ev)
b6: vfmaddsub231ph Vx,Hx,Wx (66),(ev)
b7: vfmsubadd231ph Vx,Hx,Wx (66),(ev)
b8: vfmadd231ph Vx,Hx,Wx (66),(ev)
b9: vfmadd231sh Vx,Hx,Wx (66),(ev)
ba: vfmsub231ph Vx,Hx,Wx (66),(ev)
bb: vfmsub231sh Vx,Hx,Wx (66),(ev)
bc: vfnmadd231ph Vx,Hx,Wx (66),(ev)
bd: vfnmadd231sh Vx,Hx,Wx (66),(ev)
be: vfnmsub231ph Vx,Hx,Wx (66),(ev)
bf: vfnmsub231sh Vx,Hx,Wx (66),(ev)
d6: vfcmulcph Vx,Hx,Wx (F2),(ev) | vfmulcph Vx,Hx,Wx (F3),(ev)
d7: vfcmulcsh Vx,Hx,Wx (F2),(ev) | vfmulcsh Vx,Hx,Wx (F3),(ev)
EndTable

Table: VEX map 7
Referrer:
AVXcode: 7
f8: URDMSR Rq,Id (F2),(v1),(11B) | UWRMSR Id,Rq (F3),(v1),(11B)
EndTable

GrpTable: Grp1
0: ADD
1: OR
2: ADC
3: SBB
4: AND
5: SUB
6: XOR
7: CMP
EndTable

GrpTable: Grp1A
0: POP
EndTable

GrpTable: Grp2
0: ROL
1: ROR
2: RCL
3: RCR
4: SHL/SAL
5: SHR
6:
7: SAR
EndTable

GrpTable: Grp3_1
0: TEST Eb,Ib
1: TEST Eb,Ib
2: NOT Eb
3: NEG Eb
4: MUL AL,Eb
5: IMUL AL,Eb
6: DIV AL,Eb
7: IDIV AL,Eb
EndTable

GrpTable: Grp3_2
0: TEST Ev,Iz
1: TEST Ev,Iz
2: NOT Ev
3: NEG Ev
4: MUL rAX,Ev
5: IMUL rAX,Ev
6: DIV rAX,Ev
7: IDIV rAX,Ev
EndTable

GrpTable: Grp4
0: INC Eb
1: DEC Eb
EndTable

GrpTable: Grp5
0: INC Ev
1: DEC Ev
# Note: "forced64" is Intel CPU behavior (see comment about CALL insn).
2: CALLN Ev (f64)
3: CALLF Ep
4: JMPN Ev (f64)
5: JMPF Mp
6: PUSH Ev (d64)
7:
EndTable

GrpTable: Grp6
0: SLDT Rv/Mw
1: STR Rv/Mw
2: LLDT Ew
3: LTR Ew
4: VERR Ew
5: VERW Ew
6: LKGS Ew (F2)
EndTable

GrpTable: Grp7
0: SGDT Ms | VMCALL (001),(11B) | VMLAUNCH (010),(11B) | VMRESUME (011),(11B) | VMXOFF (100),(11B) | PCONFIG (101),(11B) | ENCLV (000),(11B) | WRMSRNS (110),(11B) | RDMSRLIST (F2),(110),(11B) | WRMSRLIST (F3),(110),(11B) | PBNDKB (111),(11B)
1: SIDT Ms | MONITOR (000),(11B) | MWAIT (001),(11B) | CLAC (010),(11B) | STAC (011),(11B) | ENCLS (111),(11B) | ERETU (F3),(010),(11B) | ERETS (F2),(010),(11B)
2: LGDT Ms | XGETBV (000),(11B) | XSETBV (001),(11B) | VMFUNC (100),(11B) | XEND (101)(11B) | XTEST (110)(11B) | ENCLU (111),(11B)
3: LIDT Ms
4: SMSW Mw/Rv
5: rdpkru (110),(11B) | wrpkru (111),(11B) | SAVEPREVSSP (F3),(010),(11B) | RSTORSSP Mq (F3) | SETSSBSY (F3),(000),(11B) | CLUI (F3),(110),(11B) | SERIALIZE (000),(11B) | STUI (F3),(111),(11B) | TESTUI (F3)(101)(11B) | UIRET (F3),(100),(11B) | XRESLDTRK (F2),(000),(11B) | XSUSLDTRK (F2),(001),(11B)
6: LMSW Ew
7: INVLPG Mb | SWAPGS (o64),(000),(11B) | RDTSCP (001),(11B)
EndTable

GrpTable: Grp8
4: BT
5: BTS
6: BTR
7: BTC
EndTable

GrpTable: Grp9
1: CMPXCHG8B/16B Mq/Mdq
3: xrstors
4: xsavec
5: xsaves
6: VMPTRLD Mq | VMCLEAR Mq (66) | VMXON Mq (F3) | RDRAND Rv (11B) | SENDUIPI Gq (F3)
7: VMPTRST Mq | VMPTRST Mq (F3) | RDSEED Rv (11B)
EndTable

GrpTable: Grp10
# all are UD1
0: UD1
1: UD1
2: UD1
3: UD1
4: UD1
5: UD1
6: UD1
7: UD1
EndTable

# Grp11A and Grp11B are expressed as Grp11 in Intel SDM
GrpTable: Grp11A
0: MOV Eb,Ib
7: XABORT Ib (000),(11B)
EndTable

GrpTable: Grp11B
0: MOV Eb,Iz
7: XBEGIN Jz (000),(11B)
EndTable

GrpTable: Grp12
2: psrlw Nq,Ib (11B) | vpsrlw Hx,Ux,Ib (66),(11B),(v1)
4: psraw Nq,Ib (11B) | vpsraw Hx,Ux,Ib (66),(11B),(v1)
6: psllw Nq,Ib (11B) | vpsllw Hx,Ux,Ib (66),(11B),(v1)
EndTable

GrpTable: Grp13
0: vprord/q Hx,Wx,Ib (66),(ev)
1: vprold/q Hx,Wx,Ib (66),(ev)
2: psrld Nq,Ib (11B) | vpsrld Hx,Ux,Ib (66),(11B),(v1)
4: psrad Nq,Ib (11B) | vpsrad Hx,Ux,Ib (66),(11B),(v1) | vpsrad/q Hx,Ux,Ib (66),(evo)
6: pslld Nq,Ib (11B) | vpslld Hx,Ux,Ib (66),(11B),(v1)
EndTable

GrpTable: Grp14
2: psrlq Nq,Ib (11B) | vpsrlq Hx,Ux,Ib (66),(11B),(v1)
3: vpsrldq Hx,Ux,Ib (66),(11B),(v1)
6: psllq Nq,Ib (11B) | vpsllq Hx,Ux,Ib (66),(11B),(v1)
7: vpslldq Hx,Ux,Ib (66),(11B),(v1)
EndTable

GrpTable: Grp15
0: fxsave | RDFSBASE Ry (F3),(11B)
1: fxstor | RDGSBASE Ry (F3),(11B)
2: vldmxcsr Md (v1) | WRFSBASE Ry (F3),(11B)
3: vstmxcsr Md (v1) | WRGSBASE Ry (F3),(11B)
4: XSAVE | ptwrite Ey (F3),(11B)
5: XRSTOR | lfence (11B) | INCSSPD/Q Ry (F3),(11B)
6: XSAVEOPT | clwb (66) | mfence (11B) | TPAUSE Rd (66),(11B) | UMONITOR Rv (F3),(11B) | UMWAIT Rd (F2),(11B) | CLRSSBSY Mq (F3)
7: clflush | clflushopt (66) | sfence (11B)
EndTable

GrpTable: Grp16
0: prefetch NTA
1: prefetch T0
2: prefetch T1
3: prefetch T2
6: prefetch IT1
7: prefetch IT0
EndTable

GrpTable: Grp17
1: BLSR By,Ey (v)
2: BLSMSK By,Ey (v)
3: BLSI By,Ey (v)
EndTable

GrpTable: Grp18
1: vgatherpf0dps/d Wx (66),(ev)
2: vgatherpf1dps/d Wx (66),(ev)
5: vscatterpf0dps/d Wx (66),(ev)
6: vscatterpf1dps/d Wx (66),(ev)
EndTable

GrpTable: Grp19
1: vgatherpf0qps/d Wx (66),(ev)
2: vgatherpf1qps/d Wx (66),(ev)
5: vscatterpf0qps/d Wx (66),(ev)
6: vscatterpf1qps/d Wx (66),(ev)
EndTable

GrpTable: Grp20
0: cldemote Mb
EndTable

GrpTable: Grp21
1: RDSSPD/Q Ry (F3),(11B)
7: ENDBR64 (F3),(010),(11B) | ENDBR32 (F3),(011),(11B)
EndTable

# AMD's Prefetch Group
GrpTable: GrpP
0: PREFETCH
1: PREFETCHW
EndTable

GrpTable: GrpPDLK
0: MONTMUL
1: XSHA1
2: XSHA2
EndTable

GrpTable: GrpRNG
0: xstore-rng
1: xcrypt-ecb
2: xcrypt-cbc
4: xcrypt-cfb
5: xcrypt-ofb
EndTable<|MERGE_RESOLUTION|>--- conflicted
+++ resolved
@@ -703,13 +703,8 @@
 4d: vrcp14ss/d Vsd,Hpd,Wsd (66),(ev)
 4e: vrsqrt14ps/d Vpd,Wpd (66),(ev)
 4f: vrsqrt14ss/d Vsd,Hsd,Wsd (66),(ev)
-<<<<<<< HEAD
-50: vpdpbusd Vx,Hx,Wx (66)
-51: vpdpbusds Vx,Hx,Wx (66)
-=======
 50: vpdpbusd Vx,Hx,Wx (66) | vpdpbssd Vx,Hx,Wx (F2),(v) | vpdpbsud Vx,Hx,Wx (F3),(v) | vpdpbuud Vx,Hx,Wx (v)
 51: vpdpbusds Vx,Hx,Wx (66) | vpdpbssds Vx,Hx,Wx (F2),(v) | vpdpbsuds Vx,Hx,Wx (F3),(v) | vpdpbuuds Vx,Hx,Wx (v)
->>>>>>> 2d002356
 52: vdpbf16ps Vx,Hx,Wx (F3),(ev) | vpdpwssd Vx,Hx,Wx (66) | vp4dpwssd Vdqq,Hdqq,Wdq (F2),(ev)
 53: vpdpwssds Vx,Hx,Wx (66) | vp4dpwssds Vdqq,Hdqq,Wdq (F2),(ev)
 54: vpopcntb/w Vx,Wx (66),(ev)
