--- conflicted
+++ resolved
@@ -2546,11 +2546,7 @@
 		goto unlock_mutex;
 	}
 
-<<<<<<< HEAD
-	if (is_huge_zero_page(&folio->page)) {
-=======
 	if (is_huge_zero_folio(folio)) {
->>>>>>> 2d002356
 		unpoison_pr_info("Unpoison: huge zero page is not supported %#lx\n",
 				 pfn, &unpoison_rs);
 		ret = -EOPNOTSUPP;
