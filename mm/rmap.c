--- conflicted
+++ resolved
@@ -1408,26 +1408,11 @@
 	/*
 	 * When racing against e.g. zap_pte_range() on another cpu,
 	 * in between its ptep_get_and_clear_full() and page_remove_rmap(),
-<<<<<<< HEAD
-	 * try_to_unmap() may return false when it is about to become true,
-=======
 	 * try_to_unmap() may return before page_mapped() has become false,
->>>>>>> 3b17187f
 	 * if page table locking is skipped: use TTU_SYNC to wait for that.
 	 */
 	if (flags & TTU_SYNC)
 		pvmw.flags = PVMW_SYNC;
-<<<<<<< HEAD
-
-	/* munlock has nothing to gain from examining un-locked vmas */
-	if ((flags & TTU_MUNLOCK) && !(vma->vm_flags & VM_LOCKED))
-		return true;
-
-	if (IS_ENABLED(CONFIG_MIGRATION) && (flags & TTU_MIGRATION) &&
-	    is_zone_device_page(page) && !is_device_private_page(page))
-		return true;
-=======
->>>>>>> 3b17187f
 
 	if (flags & TTU_SPLIT_HUGE_PMD)
 		split_huge_pmd_address(vma, address, false, page);
@@ -1514,49 +1499,6 @@
 			}
 		}
 
-<<<<<<< HEAD
-		if (IS_ENABLED(CONFIG_MIGRATION) &&
-		    (flags & TTU_MIGRATION) &&
-		    is_zone_device_page(page)) {
-			swp_entry_t entry;
-			pte_t swp_pte;
-
-			pteval = ptep_get_and_clear(mm, pvmw.address, pvmw.pte);
-
-			/*
-			 * Store the pfn of the page in a special migration
-			 * pte. do_swap_page() will wait until the migration
-			 * pte is removed and then restart fault handling.
-			 */
-			entry = make_migration_entry(page, 0);
-			swp_pte = swp_entry_to_pte(entry);
-
-			/*
-			 * pteval maps a zone device page and is therefore
-			 * a swap pte.
-			 */
-			if (pte_swp_soft_dirty(pteval))
-				swp_pte = pte_swp_mksoft_dirty(swp_pte);
-			if (pte_swp_uffd_wp(pteval))
-				swp_pte = pte_swp_mkuffd_wp(swp_pte);
-			set_pte_at(mm, pvmw.address, pvmw.pte, swp_pte);
-			/*
-			 * No need to invalidate here it will synchronize on
-			 * against the special swap migration pte.
-			 *
-			 * The assignment to subpage above was computed from a
-			 * swap PTE which results in an invalid pointer.
-			 * Since only PAGE_SIZE pages can currently be
-			 * migrated, just set it to page. This will need to be
-			 * changed when hugepage migrations to device private
-			 * memory are supported.
-			 */
-			subpage = page;
-			goto discard;
-		}
-
-=======
->>>>>>> 3b17187f
 		/* Nuke the page table entry. */
 		flush_cache_page(vma, address, pte_pfn(*pvmw.pte));
 		if (should_defer_flush(mm, flags)) {
@@ -1733,8 +1675,6 @@
 		.rmap_one = try_to_unmap_one,
 		.arg = (void *)flags,
 		.done = page_not_mapped,
-<<<<<<< HEAD
-=======
 		.anon_lock = page_lock_anon_vma_read,
 	};
 
@@ -1992,7 +1932,6 @@
 		.rmap_one = try_to_migrate_one,
 		.arg = (void *)flags,
 		.done = page_not_mapped,
->>>>>>> 3b17187f
 		.anon_lock = page_lock_anon_vma_read,
 	};
 
@@ -2022,18 +1961,6 @@
 		rmap_walk_locked(page, &rwc);
 	else
 		rmap_walk(page, &rwc);
-<<<<<<< HEAD
-
-	/*
-	 * When racing against e.g. zap_pte_range() on another cpu,
-	 * in between its ptep_get_and_clear_full() and page_remove_rmap(),
-	 * try_to_unmap() may return false when it is about to become true,
-	 * if page table locking is skipped: use TTU_SYNC to wait for that.
-	 */
-	return !page_mapcount(page);
-}
-
-=======
 }
 
 /*
@@ -2079,7 +2006,6 @@
 	return true;
 }
 
->>>>>>> 3b17187f
 /**
  * page_mlock - try to mlock a page
  * @page: the page to be mlocked
