--- conflicted
+++ resolved
@@ -373,11 +373,7 @@
 		if (memblock_reserved_in_slab)
 			kfree(memblock.reserved.regions);
 		else
-<<<<<<< HEAD
-			__memblock_free_late(addr, size);
-=======
 			memblock_free_late(addr, size);
->>>>>>> d60c95ef
 	}
 
 	if (memblock.memory.regions != memblock_memory_init_regions) {
@@ -387,11 +383,7 @@
 		if (memblock_memory_in_slab)
 			kfree(memblock.memory.regions);
 		else
-<<<<<<< HEAD
-			__memblock_free_late(addr, size);
-=======
 			memblock_free_late(addr, size);
->>>>>>> d60c95ef
 	}
 
 	memblock_memory = NULL;
