--- conflicted
+++ resolved
@@ -498,8 +498,6 @@
 	set_compound_page_dtor(page, TRANSHUGE_PAGE_DTOR);
 }
 
-<<<<<<< HEAD
-=======
 bool is_transparent_hugepage(struct page *page)
 {
 	if (!PageCompound(page))
@@ -511,7 +509,6 @@
 }
 EXPORT_SYMBOL_GPL(is_transparent_hugepage);
 
->>>>>>> d1988041
 static unsigned long __thp_get_unmapped_area(struct file *filp,
 		unsigned long addr, unsigned long len,
 		loff_t off, unsigned long flags, unsigned long size)
@@ -1321,12 +1318,13 @@
 }
 
 /*
- * FOLL_FORCE or a forced COW break can write even to unwritable pmd's,
- * but only after we've gone through a COW cycle and they are dirty.
+ * FOLL_FORCE can write to even unwritable pmd's, but only
+ * after we've gone through a COW cycle and they are dirty.
  */
 static inline bool can_follow_write_pmd(pmd_t pmd, unsigned int flags)
 {
-	return pmd_write(pmd) || ((flags & FOLL_COW) && pmd_dirty(pmd));
+	return pmd_write(pmd) ||
+	       ((flags & FOLL_FORCE) && (flags & FOLL_COW) && pmd_dirty(pmd));
 }
 
 struct page *follow_trans_huge_pmd(struct vm_area_struct *vma,
@@ -2456,11 +2454,7 @@
 
 	ClearPageCompound(head);
 
-<<<<<<< HEAD
-	split_page_owner(head, HPAGE_PMD_NR);
-=======
 	split_page_owner(head, nr);
->>>>>>> d1988041
 
 	/* See comment in __split_huge_page_tail() */
 	if (PageAnon(head)) {
@@ -2632,13 +2626,8 @@
 	pgoff_t end;
 
 	VM_BUG_ON_PAGE(is_huge_zero_page(head), head);
-<<<<<<< HEAD
-	VM_BUG_ON_PAGE(!PageLocked(page), page);
-	VM_BUG_ON_PAGE(!PageCompound(page), page);
-=======
 	VM_BUG_ON_PAGE(!PageLocked(head), head);
 	VM_BUG_ON_PAGE(!PageCompound(head), head);
->>>>>>> d1988041
 
 	if (PageWriteback(head))
 		return -EBUSY;
