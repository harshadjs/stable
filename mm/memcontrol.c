--- conflicted
+++ resolved
@@ -590,8 +590,6 @@
 static u64 flush_next_time;
 
 #define FLUSH_TIME (2UL*HZ)
-<<<<<<< HEAD
-=======
 
 /*
  * Accessors to ensure that preemption is disabled on PREEMPT_RT because it can
@@ -621,7 +619,6 @@
       preempt_enable();
 #endif
 }
->>>>>>> 3a82f341
 
 static inline void memcg_rstat_updated(struct mem_cgroup *memcg, int val)
 {
