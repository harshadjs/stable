// SPDX-License-Identifier: GPL-2.0
/*
 *	linux/mm/madvise.c
 *
 * Copyright (C) 1999  Linus Torvalds
 * Copyright (C) 2002  Christoph Hellwig
 */

#include <linux/mman.h>
#include <linux/pagemap.h>
#include <linux/syscalls.h>
#include <linux/mempolicy.h>
#include <linux/page-isolation.h>
#include <linux/page_idle.h>
#include <linux/userfaultfd_k.h>
#include <linux/hugetlb.h>
#include <linux/falloc.h>
#include <linux/fadvise.h>
#include <linux/sched.h>
#include <linux/sched/mm.h>
#include <linux/mm_inline.h>
#include <linux/string.h>
#include <linux/uio.h>
#include <linux/ksm.h>
#include <linux/fs.h>
#include <linux/file.h>
#include <linux/blkdev.h>
#include <linux/backing-dev.h>
#include <linux/pagewalk.h>
#include <linux/swap.h>
#include <linux/swapops.h>
#include <linux/shmem_fs.h>
#include <linux/mmu_notifier.h>

#include <asm/tlb.h>

#include "internal.h"
#include "swap.h"

struct madvise_walk_private {
	struct mmu_gather *tlb;
	bool pageout;
};

/*
 * Any behaviour which results in changes to the vma->vm_flags needs to
 * take mmap_lock for writing. Others, which simply traverse vmas, need
 * to only take it for reading.
 */
static int madvise_need_mmap_write(int behavior)
{
	switch (behavior) {
	case MADV_REMOVE:
	case MADV_WILLNEED:
	case MADV_DONTNEED:
	case MADV_DONTNEED_LOCKED:
	case MADV_COLD:
	case MADV_PAGEOUT:
	case MADV_FREE:
	case MADV_POPULATE_READ:
	case MADV_POPULATE_WRITE:
	case MADV_COLLAPSE:
		return 0;
	default:
		/* be safe, default to 1. list exceptions explicitly */
		return 1;
	}
}

#ifdef CONFIG_ANON_VMA_NAME
struct anon_vma_name *anon_vma_name_alloc(const char *name)
{
	struct anon_vma_name *anon_name;
	size_t count;

	/* Add 1 for NUL terminator at the end of the anon_name->name */
	count = strlen(name) + 1;
	anon_name = kmalloc(struct_size(anon_name, name, count), GFP_KERNEL);
	if (anon_name) {
		kref_init(&anon_name->kref);
		memcpy(anon_name->name, name, count);
	}

	return anon_name;
}

void anon_vma_name_free(struct kref *kref)
{
	struct anon_vma_name *anon_name =
			container_of(kref, struct anon_vma_name, kref);
	kfree(anon_name);
}

struct anon_vma_name *anon_vma_name(struct vm_area_struct *vma)
{
	mmap_assert_locked(vma->vm_mm);

	return vma->anon_name;
}

/* mmap_lock should be write-locked */
static int replace_anon_vma_name(struct vm_area_struct *vma,
				 struct anon_vma_name *anon_name)
{
	struct anon_vma_name *orig_name = anon_vma_name(vma);

	if (!anon_name) {
		vma->anon_name = NULL;
		anon_vma_name_put(orig_name);
		return 0;
	}

	if (anon_vma_name_eq(orig_name, anon_name))
		return 0;

	vma->anon_name = anon_vma_name_reuse(anon_name);
	anon_vma_name_put(orig_name);

	return 0;
}
#else /* CONFIG_ANON_VMA_NAME */
static int replace_anon_vma_name(struct vm_area_struct *vma,
				 struct anon_vma_name *anon_name)
{
	if (anon_name)
		return -EINVAL;

	return 0;
}
#endif /* CONFIG_ANON_VMA_NAME */
/*
 * Update the vm_flags on region of a vma, splitting it or merging it as
 * necessary.  Must be called with mmap_lock held for writing;
 * Caller should ensure anon_name stability by raising its refcount even when
 * anon_name belongs to a valid vma because this function might free that vma.
 */
static int madvise_update_vma(struct vm_area_struct *vma,
			      struct vm_area_struct **prev, unsigned long start,
			      unsigned long end, unsigned long new_flags,
			      struct anon_vma_name *anon_name)
{
	struct mm_struct *mm = vma->vm_mm;
	int error;
	pgoff_t pgoff;
	VMA_ITERATOR(vmi, mm, start);

	if (new_flags == vma->vm_flags && anon_vma_name_eq(anon_vma_name(vma), anon_name)) {
		*prev = vma;
		return 0;
	}

	pgoff = vma->vm_pgoff + ((start - vma->vm_start) >> PAGE_SHIFT);
	*prev = vma_merge(&vmi, mm, *prev, start, end, new_flags,
			  vma->anon_vma, vma->vm_file, pgoff, vma_policy(vma),
			  vma->vm_userfaultfd_ctx, anon_name);
	if (*prev) {
		vma = *prev;
		goto success;
	}

	*prev = vma;

	if (start != vma->vm_start) {
		error = split_vma(&vmi, vma, start, 1);
		if (error)
			return error;
	}

	if (end != vma->vm_end) {
		error = split_vma(&vmi, vma, end, 0);
		if (error)
			return error;
	}

success:
	/* vm_flags is protected by the mmap_lock held in write mode. */
	vma_start_write(vma);
	vm_flags_reset(vma, new_flags);
	if (!vma->vm_file || vma_is_anon_shmem(vma)) {
		error = replace_anon_vma_name(vma, anon_name);
		if (error)
			return error;
	}

	return 0;
}

#ifdef CONFIG_SWAP
static int swapin_walk_pmd_entry(pmd_t *pmd, unsigned long start,
		unsigned long end, struct mm_walk *walk)
{
	struct vm_area_struct *vma = walk->private;
	struct swap_iocb *splug = NULL;
	pte_t *ptep = NULL;
	spinlock_t *ptl;
	unsigned long addr;

	for (addr = start; addr < end; addr += PAGE_SIZE) {
		pte_t pte;
		swp_entry_t entry;
		struct page *page;

		if (!ptep++) {
			ptep = pte_offset_map_lock(vma->vm_mm, pmd, addr, &ptl);
			if (!ptep)
				break;
		}

		pte = ptep_get(ptep);
		if (!is_swap_pte(pte))
			continue;
		entry = pte_to_swp_entry(pte);
		if (unlikely(non_swap_entry(entry)))
			continue;

		pte_unmap_unlock(ptep, ptl);
		ptep = NULL;

		page = read_swap_cache_async(entry, GFP_HIGHUSER_MOVABLE,
					     vma, addr, &splug);
		if (page)
			put_page(page);
	}

	if (ptep)
		pte_unmap_unlock(ptep, ptl);
	swap_read_unplug(splug);
	cond_resched();

	return 0;
}

static const struct mm_walk_ops swapin_walk_ops = {
	.pmd_entry		= swapin_walk_pmd_entry,
	.walk_lock		= PGWALK_RDLOCK,
};

static void shmem_swapin_range(struct vm_area_struct *vma,
		unsigned long start, unsigned long end,
		struct address_space *mapping)
{
	XA_STATE(xas, &mapping->i_pages, linear_page_index(vma, start));
	pgoff_t end_index = linear_page_index(vma, end) - 1;
	struct page *page;
	struct swap_iocb *splug = NULL;

	rcu_read_lock();
	xas_for_each(&xas, page, end_index) {
		unsigned long addr;
		swp_entry_t entry;

		if (!xa_is_value(page))
			continue;
		entry = radix_to_swp_entry(page);
		/* There might be swapin error entries in shmem mapping. */
		if (non_swap_entry(entry))
			continue;

		addr = vma->vm_start +
			((xas.xa_index - vma->vm_pgoff) << PAGE_SHIFT);
		xas_pause(&xas);
		rcu_read_unlock();

		page = read_swap_cache_async(entry, mapping_gfp_mask(mapping),
					     vma, addr, &splug);
		if (page)
			put_page(page);

		rcu_read_lock();
	}
	rcu_read_unlock();
	swap_read_unplug(splug);
}
#endif		/* CONFIG_SWAP */

/*
 * Schedule all required I/O operations.  Do not wait for completion.
 */
static long madvise_willneed(struct vm_area_struct *vma,
			     struct vm_area_struct **prev,
			     unsigned long start, unsigned long end)
{
	struct mm_struct *mm = vma->vm_mm;
	struct file *file = vma->vm_file;
	loff_t offset;

	*prev = vma;
#ifdef CONFIG_SWAP
	if (!file) {
		walk_page_range(vma->vm_mm, start, end, &swapin_walk_ops, vma);
		lru_add_drain(); /* Push any new pages onto the LRU now */
		return 0;
	}

	if (shmem_mapping(file->f_mapping)) {
		shmem_swapin_range(vma, start, end, file->f_mapping);
		lru_add_drain(); /* Push any new pages onto the LRU now */
		return 0;
	}
#else
	if (!file)
		return -EBADF;
#endif

	if (IS_DAX(file_inode(file))) {
		/* no bad return value, but ignore advice */
		return 0;
	}

	/*
	 * Filesystem's fadvise may need to take various locks.  We need to
	 * explicitly grab a reference because the vma (and hence the
	 * vma's reference to the file) can go away as soon as we drop
	 * mmap_lock.
	 */
	*prev = NULL;	/* tell sys_madvise we drop mmap_lock */
	get_file(file);
	offset = (loff_t)(start - vma->vm_start)
			+ ((loff_t)vma->vm_pgoff << PAGE_SHIFT);
	mmap_read_unlock(mm);
	vfs_fadvise(file, offset, end - start, POSIX_FADV_WILLNEED);
	fput(file);
	mmap_read_lock(mm);
	return 0;
}

static inline bool can_do_file_pageout(struct vm_area_struct *vma)
{
	if (!vma->vm_file)
		return false;
	/*
	 * paging out pagecache only for non-anonymous mappings that correspond
	 * to the files the calling process could (if tried) open for writing;
	 * otherwise we'd be including shared non-exclusive mappings, which
	 * opens a side channel.
	 */
	return inode_owner_or_capable(&nop_mnt_idmap,
				      file_inode(vma->vm_file)) ||
	       file_permission(vma->vm_file, MAY_WRITE) == 0;
}

static int madvise_cold_or_pageout_pte_range(pmd_t *pmd,
				unsigned long addr, unsigned long end,
				struct mm_walk *walk)
{
	struct madvise_walk_private *private = walk->private;
	struct mmu_gather *tlb = private->tlb;
	bool pageout = private->pageout;
	struct mm_struct *mm = tlb->mm;
	struct vm_area_struct *vma = walk->vma;
	pte_t *start_pte, *pte, ptent;
	spinlock_t *ptl;
	struct folio *folio = NULL;
	LIST_HEAD(folio_list);
	bool pageout_anon_only_filter;

	if (fatal_signal_pending(current))
		return -EINTR;

	pageout_anon_only_filter = pageout && !vma_is_anonymous(vma) &&
					!can_do_file_pageout(vma);

#ifdef CONFIG_TRANSPARENT_HUGEPAGE
	if (pmd_trans_huge(*pmd)) {
		pmd_t orig_pmd;
		unsigned long next = pmd_addr_end(addr, end);

		tlb_change_page_size(tlb, HPAGE_PMD_SIZE);
		ptl = pmd_trans_huge_lock(pmd, vma);
		if (!ptl)
			return 0;

		orig_pmd = *pmd;
		if (is_huge_zero_pmd(orig_pmd))
			goto huge_unlock;

		if (unlikely(!pmd_present(orig_pmd))) {
			VM_BUG_ON(thp_migration_supported() &&
					!is_pmd_migration_entry(orig_pmd));
			goto huge_unlock;
		}

		folio = pfn_folio(pmd_pfn(orig_pmd));

		/* Do not interfere with other mappings of this folio */
		if (folio_estimated_sharers(folio) != 1)
			goto huge_unlock;

		if (pageout_anon_only_filter && !folio_test_anon(folio))
			goto huge_unlock;

		if (next - addr != HPAGE_PMD_SIZE) {
			int err;

			folio_get(folio);
			spin_unlock(ptl);
			folio_lock(folio);
			err = split_folio(folio);
			folio_unlock(folio);
			folio_put(folio);
			if (!err)
				goto regular_folio;
			return 0;
		}

		if (pmd_young(orig_pmd)) {
			pmdp_invalidate(vma, addr, pmd);
			orig_pmd = pmd_mkold(orig_pmd);

			set_pmd_at(mm, addr, pmd, orig_pmd);
			tlb_remove_pmd_tlb_entry(tlb, pmd, addr);
		}

		folio_clear_referenced(folio);
		folio_test_clear_young(folio);
		if (folio_test_active(folio))
			folio_set_workingset(folio);
		if (pageout) {
			if (folio_isolate_lru(folio)) {
				if (folio_test_unevictable(folio))
					folio_putback_lru(folio);
				else
					list_add(&folio->lru, &folio_list);
			}
		} else
			folio_deactivate(folio);
huge_unlock:
		spin_unlock(ptl);
		if (pageout)
			reclaim_pages(&folio_list);
		return 0;
	}

regular_folio:
#endif
	tlb_change_page_size(tlb, PAGE_SIZE);
	start_pte = pte = pte_offset_map_lock(vma->vm_mm, pmd, addr, &ptl);
	if (!start_pte)
		return 0;
	flush_tlb_batched_pending(mm);
	arch_enter_lazy_mmu_mode();
	for (; addr < end; pte++, addr += PAGE_SIZE) {
		ptent = ptep_get(pte);

		if (pte_none(ptent))
			continue;

		if (!pte_present(ptent))
			continue;

		folio = vm_normal_folio(vma, addr, ptent);
		if (!folio || folio_is_zone_device(folio))
			continue;

		/*
		 * Creating a THP page is expensive so split it only if we
		 * are sure it's worth. Split it if we are only owner.
		 */
		if (folio_test_large(folio)) {
			int err;

			if (folio_estimated_sharers(folio) != 1)
				break;
			if (pageout_anon_only_filter && !folio_test_anon(folio))
				break;
			if (!folio_trylock(folio))
				break;
			folio_get(folio);
			arch_leave_lazy_mmu_mode();
			pte_unmap_unlock(start_pte, ptl);
			start_pte = NULL;
			err = split_folio(folio);
			folio_unlock(folio);
			folio_put(folio);
			if (err)
				break;
			start_pte = pte =
				pte_offset_map_lock(mm, pmd, addr, &ptl);
			if (!start_pte)
				break;
			arch_enter_lazy_mmu_mode();
			pte--;
			addr -= PAGE_SIZE;
			continue;
		}

		/*
		 * Do not interfere with other mappings of this folio and
		 * non-LRU folio.
		 */
		if (!folio_test_lru(folio) || folio_mapcount(folio) != 1)
			continue;

		if (pageout_anon_only_filter && !folio_test_anon(folio))
			continue;

		VM_BUG_ON_FOLIO(folio_test_large(folio), folio);

		if (pte_young(ptent)) {
			ptent = ptep_get_and_clear_full(mm, addr, pte,
							tlb->fullmm);
			ptent = pte_mkold(ptent);
			set_pte_at(mm, addr, pte, ptent);
			tlb_remove_tlb_entry(tlb, pte, addr);
		}

		/*
		 * We are deactivating a folio for accelerating reclaiming.
		 * VM couldn't reclaim the folio unless we clear PG_young.
		 * As a side effect, it makes confuse idle-page tracking
		 * because they will miss recent referenced history.
		 */
		folio_clear_referenced(folio);
		folio_test_clear_young(folio);
		if (folio_test_active(folio))
			folio_set_workingset(folio);
		if (pageout) {
			if (folio_isolate_lru(folio)) {
				if (folio_test_unevictable(folio))
					folio_putback_lru(folio);
				else
					list_add(&folio->lru, &folio_list);
			}
		} else
			folio_deactivate(folio);
	}

	if (start_pte) {
		arch_leave_lazy_mmu_mode();
		pte_unmap_unlock(start_pte, ptl);
	}
	if (pageout)
		reclaim_pages(&folio_list);
	cond_resched();

	return 0;
}

static const struct mm_walk_ops cold_walk_ops = {
	.pmd_entry = madvise_cold_or_pageout_pte_range,
	.walk_lock = PGWALK_RDLOCK,
};

static void madvise_cold_page_range(struct mmu_gather *tlb,
			     struct vm_area_struct *vma,
			     unsigned long addr, unsigned long end)
{
	struct madvise_walk_private walk_private = {
		.pageout = false,
		.tlb = tlb,
	};

	tlb_start_vma(tlb, vma);
	walk_page_range(vma->vm_mm, addr, end, &cold_walk_ops, &walk_private);
	tlb_end_vma(tlb, vma);
}

static inline bool can_madv_lru_vma(struct vm_area_struct *vma)
{
	return !(vma->vm_flags & (VM_LOCKED|VM_PFNMAP|VM_HUGETLB));
}

static long madvise_cold(struct vm_area_struct *vma,
			struct vm_area_struct **prev,
			unsigned long start_addr, unsigned long end_addr)
{
	struct mm_struct *mm = vma->vm_mm;
	struct mmu_gather tlb;

	*prev = vma;
	if (!can_madv_lru_vma(vma))
		return -EINVAL;

	lru_add_drain();
	tlb_gather_mmu(&tlb, mm);
	madvise_cold_page_range(&tlb, vma, start_addr, end_addr);
	tlb_finish_mmu(&tlb);

	return 0;
}

static void madvise_pageout_page_range(struct mmu_gather *tlb,
			     struct vm_area_struct *vma,
			     unsigned long addr, unsigned long end)
{
	struct madvise_walk_private walk_private = {
		.pageout = true,
		.tlb = tlb,
	};

	tlb_start_vma(tlb, vma);
	walk_page_range(vma->vm_mm, addr, end, &cold_walk_ops, &walk_private);
	tlb_end_vma(tlb, vma);
}

static long madvise_pageout(struct vm_area_struct *vma,
			struct vm_area_struct **prev,
			unsigned long start_addr, unsigned long end_addr)
{
	struct mm_struct *mm = vma->vm_mm;
	struct mmu_gather tlb;

	*prev = vma;
	if (!can_madv_lru_vma(vma))
		return -EINVAL;

	/*
	 * If the VMA belongs to a private file mapping, there can be private
	 * dirty pages which can be paged out if even this process is neither
	 * owner nor write capable of the file. We allow private file mappings
	 * further to pageout dirty anon pages.
	 */
	if (!vma_is_anonymous(vma) && (!can_do_file_pageout(vma) &&
				(vma->vm_flags & VM_MAYSHARE)))
		return 0;

	lru_add_drain();
	tlb_gather_mmu(&tlb, mm);
	madvise_pageout_page_range(&tlb, vma, start_addr, end_addr);
	tlb_finish_mmu(&tlb);

	return 0;
}

static int madvise_free_pte_range(pmd_t *pmd, unsigned long addr,
				unsigned long end, struct mm_walk *walk)

{
	struct mmu_gather *tlb = walk->private;
	struct mm_struct *mm = tlb->mm;
	struct vm_area_struct *vma = walk->vma;
	spinlock_t *ptl;
	pte_t *start_pte, *pte, ptent;
	struct folio *folio;
	int nr_swap = 0;
	unsigned long next;

	next = pmd_addr_end(addr, end);
	if (pmd_trans_huge(*pmd))
		if (madvise_free_huge_pmd(tlb, vma, pmd, addr, next))
			return 0;

	tlb_change_page_size(tlb, PAGE_SIZE);
	start_pte = pte = pte_offset_map_lock(mm, pmd, addr, &ptl);
	if (!start_pte)
		return 0;
	flush_tlb_batched_pending(mm);
	arch_enter_lazy_mmu_mode();
	for (; addr != end; pte++, addr += PAGE_SIZE) {
		ptent = ptep_get(pte);

		if (pte_none(ptent))
			continue;
		/*
		 * If the pte has swp_entry, just clear page table to
		 * prevent swap-in which is more expensive rather than
		 * (page allocation + zeroing).
		 */
		if (!pte_present(ptent)) {
			swp_entry_t entry;

			entry = pte_to_swp_entry(ptent);
			if (!non_swap_entry(entry)) {
				nr_swap--;
				free_swap_and_cache(entry);
				pte_clear_not_present_full(mm, addr, pte, tlb->fullmm);
			} else if (is_hwpoison_entry(entry) ||
				   is_poisoned_swp_entry(entry)) {
				pte_clear_not_present_full(mm, addr, pte, tlb->fullmm);
			}
			continue;
		}

		folio = vm_normal_folio(vma, addr, ptent);
		if (!folio || folio_is_zone_device(folio))
			continue;

		/*
		 * If pmd isn't transhuge but the folio is large and
		 * is owned by only this process, split it and
		 * deactivate all pages.
		 */
		if (folio_test_large(folio)) {
<<<<<<< HEAD
			if (folio_estimated_sharers(folio) != 1)
				break;
=======
			int err;

			if (folio_estimated_sharers(folio) != 1)
				break;
			if (!folio_trylock(folio))
				break;
>>>>>>> 98817289
			folio_get(folio);
			arch_leave_lazy_mmu_mode();
			pte_unmap_unlock(start_pte, ptl);
			start_pte = NULL;
			err = split_folio(folio);
			folio_unlock(folio);
			folio_put(folio);
			if (err)
				break;
			start_pte = pte =
				pte_offset_map_lock(mm, pmd, addr, &ptl);
			if (!start_pte)
				break;
			arch_enter_lazy_mmu_mode();
			pte--;
			addr -= PAGE_SIZE;
			continue;
		}

		if (folio_test_swapcache(folio) || folio_test_dirty(folio)) {
			if (!folio_trylock(folio))
				continue;
			/*
			 * If folio is shared with others, we mustn't clear
			 * the folio's dirty flag.
			 */
			if (folio_mapcount(folio) != 1) {
				folio_unlock(folio);
				continue;
			}

			if (folio_test_swapcache(folio) &&
			    !folio_free_swap(folio)) {
				folio_unlock(folio);
				continue;
			}

			folio_clear_dirty(folio);
			folio_unlock(folio);
		}

		if (pte_young(ptent) || pte_dirty(ptent)) {
			/*
			 * Some of architecture(ex, PPC) don't update TLB
			 * with set_pte_at and tlb_remove_tlb_entry so for
			 * the portability, remap the pte with old|clean
			 * after pte clearing.
			 */
			ptent = ptep_get_and_clear_full(mm, addr, pte,
							tlb->fullmm);

			ptent = pte_mkold(ptent);
			ptent = pte_mkclean(ptent);
			set_pte_at(mm, addr, pte, ptent);
			tlb_remove_tlb_entry(tlb, pte, addr);
		}
		folio_mark_lazyfree(folio);
	}

	if (nr_swap) {
		if (current->mm == mm)
			sync_mm_rss(mm);
		add_mm_counter(mm, MM_SWAPENTS, nr_swap);
	}
	if (start_pte) {
		arch_leave_lazy_mmu_mode();
		pte_unmap_unlock(start_pte, ptl);
	}
	cond_resched();

	return 0;
}

static const struct mm_walk_ops madvise_free_walk_ops = {
	.pmd_entry		= madvise_free_pte_range,
	.walk_lock		= PGWALK_RDLOCK,
};

static int madvise_free_single_vma(struct vm_area_struct *vma,
			unsigned long start_addr, unsigned long end_addr)
{
	struct mm_struct *mm = vma->vm_mm;
	struct mmu_notifier_range range;
	struct mmu_gather tlb;

	/* MADV_FREE works for only anon vma at the moment */
	if (!vma_is_anonymous(vma))
		return -EINVAL;

	range.start = max(vma->vm_start, start_addr);
	if (range.start >= vma->vm_end)
		return -EINVAL;
	range.end = min(vma->vm_end, end_addr);
	if (range.end <= vma->vm_start)
		return -EINVAL;
	mmu_notifier_range_init(&range, MMU_NOTIFY_CLEAR, 0, mm,
				range.start, range.end);

	lru_add_drain();
	tlb_gather_mmu(&tlb, mm);
	update_hiwater_rss(mm);

	mmu_notifier_invalidate_range_start(&range);
	tlb_start_vma(&tlb, vma);
	walk_page_range(vma->vm_mm, range.start, range.end,
			&madvise_free_walk_ops, &tlb);
	tlb_end_vma(&tlb, vma);
	mmu_notifier_invalidate_range_end(&range);
	tlb_finish_mmu(&tlb);

	return 0;
}

/*
 * Application no longer needs these pages.  If the pages are dirty,
 * it's OK to just throw them away.  The app will be more careful about
 * data it wants to keep.  Be sure to free swap resources too.  The
 * zap_page_range_single call sets things up for shrink_active_list to actually
 * free these pages later if no one else has touched them in the meantime,
 * although we could add these pages to a global reuse list for
 * shrink_active_list to pick up before reclaiming other pages.
 *
 * NB: This interface discards data rather than pushes it out to swap,
 * as some implementations do.  This has performance implications for
 * applications like large transactional databases which want to discard
 * pages in anonymous maps after committing to backing store the data
 * that was kept in them.  There is no reason to write this data out to
 * the swap area if the application is discarding it.
 *
 * An interface that causes the system to free clean pages and flush
 * dirty pages is already available as msync(MS_INVALIDATE).
 */
static long madvise_dontneed_single_vma(struct vm_area_struct *vma,
					unsigned long start, unsigned long end)
{
	zap_page_range_single(vma, start, end - start, NULL);
	return 0;
}

static bool madvise_dontneed_free_valid_vma(struct vm_area_struct *vma,
					    unsigned long start,
					    unsigned long *end,
					    int behavior)
{
	if (!is_vm_hugetlb_page(vma)) {
		unsigned int forbidden = VM_PFNMAP;

		if (behavior != MADV_DONTNEED_LOCKED)
			forbidden |= VM_LOCKED;

		return !(vma->vm_flags & forbidden);
	}

	if (behavior != MADV_DONTNEED && behavior != MADV_DONTNEED_LOCKED)
		return false;
	if (start & ~huge_page_mask(hstate_vma(vma)))
		return false;

	/*
	 * Madvise callers expect the length to be rounded up to PAGE_SIZE
	 * boundaries, and may be unaware that this VMA uses huge pages.
	 * Avoid unexpected data loss by rounding down the number of
	 * huge pages freed.
	 */
	*end = ALIGN_DOWN(*end, huge_page_size(hstate_vma(vma)));

	return true;
}

static long madvise_dontneed_free(struct vm_area_struct *vma,
				  struct vm_area_struct **prev,
				  unsigned long start, unsigned long end,
				  int behavior)
{
	struct mm_struct *mm = vma->vm_mm;

	*prev = vma;
	if (!madvise_dontneed_free_valid_vma(vma, start, &end, behavior))
		return -EINVAL;

	if (start == end)
		return 0;

	if (!userfaultfd_remove(vma, start, end)) {
		*prev = NULL; /* mmap_lock has been dropped, prev is stale */

		mmap_read_lock(mm);
		vma = vma_lookup(mm, start);
		if (!vma)
			return -ENOMEM;
		/*
		 * Potential end adjustment for hugetlb vma is OK as
		 * the check below keeps end within vma.
		 */
		if (!madvise_dontneed_free_valid_vma(vma, start, &end,
						     behavior))
			return -EINVAL;
		if (end > vma->vm_end) {
			/*
			 * Don't fail if end > vma->vm_end. If the old
			 * vma was split while the mmap_lock was
			 * released the effect of the concurrent
			 * operation may not cause madvise() to
			 * have an undefined result. There may be an
			 * adjacent next vma that we'll walk
			 * next. userfaultfd_remove() will generate an
			 * UFFD_EVENT_REMOVE repetition on the
			 * end-vma->vm_end range, but the manager can
			 * handle a repetition fine.
			 */
			end = vma->vm_end;
		}
		VM_WARN_ON(start >= end);
	}

	if (behavior == MADV_DONTNEED || behavior == MADV_DONTNEED_LOCKED)
		return madvise_dontneed_single_vma(vma, start, end);
	else if (behavior == MADV_FREE)
		return madvise_free_single_vma(vma, start, end);
	else
		return -EINVAL;
}

static long madvise_populate(struct vm_area_struct *vma,
			     struct vm_area_struct **prev,
			     unsigned long start, unsigned long end,
			     int behavior)
{
	const bool write = behavior == MADV_POPULATE_WRITE;
	struct mm_struct *mm = vma->vm_mm;
	unsigned long tmp_end;
	int locked = 1;
	long pages;

	*prev = vma;

	while (start < end) {
		/*
		 * We might have temporarily dropped the lock. For example,
		 * our VMA might have been split.
		 */
		if (!vma || start >= vma->vm_end) {
			vma = vma_lookup(mm, start);
			if (!vma)
				return -ENOMEM;
		}

		tmp_end = min_t(unsigned long, end, vma->vm_end);
		/* Populate (prefault) page tables readable/writable. */
		pages = faultin_vma_page_range(vma, start, tmp_end, write,
					       &locked);
		if (!locked) {
			mmap_read_lock(mm);
			locked = 1;
			*prev = NULL;
			vma = NULL;
		}
		if (pages < 0) {
			switch (pages) {
			case -EINTR:
				return -EINTR;
			case -EINVAL: /* Incompatible mappings / permissions. */
				return -EINVAL;
			case -EHWPOISON:
				return -EHWPOISON;
			case -EFAULT: /* VM_FAULT_SIGBUS or VM_FAULT_SIGSEGV */
				return -EFAULT;
			default:
				pr_warn_once("%s: unhandled return value: %ld\n",
					     __func__, pages);
				fallthrough;
			case -ENOMEM:
				return -ENOMEM;
			}
		}
		start += pages * PAGE_SIZE;
	}
	return 0;
}

/*
 * Application wants to free up the pages and associated backing store.
 * This is effectively punching a hole into the middle of a file.
 */
static long madvise_remove(struct vm_area_struct *vma,
				struct vm_area_struct **prev,
				unsigned long start, unsigned long end)
{
	loff_t offset;
	int error;
	struct file *f;
	struct mm_struct *mm = vma->vm_mm;

	*prev = NULL;	/* tell sys_madvise we drop mmap_lock */

	if (vma->vm_flags & VM_LOCKED)
		return -EINVAL;

	f = vma->vm_file;

	if (!f || !f->f_mapping || !f->f_mapping->host) {
			return -EINVAL;
	}

	if ((vma->vm_flags & (VM_SHARED|VM_WRITE)) != (VM_SHARED|VM_WRITE))
		return -EACCES;

	offset = (loff_t)(start - vma->vm_start)
			+ ((loff_t)vma->vm_pgoff << PAGE_SHIFT);

	/*
	 * Filesystem's fallocate may need to take i_rwsem.  We need to
	 * explicitly grab a reference because the vma (and hence the
	 * vma's reference to the file) can go away as soon as we drop
	 * mmap_lock.
	 */
	get_file(f);
	if (userfaultfd_remove(vma, start, end)) {
		/* mmap_lock was not released by userfaultfd_remove() */
		mmap_read_unlock(mm);
	}
	error = vfs_fallocate(f,
				FALLOC_FL_PUNCH_HOLE | FALLOC_FL_KEEP_SIZE,
				offset, end - start);
	fput(f);
	mmap_read_lock(mm);
	return error;
}

/*
 * Apply an madvise behavior to a region of a vma.  madvise_update_vma
 * will handle splitting a vm area into separate areas, each area with its own
 * behavior.
 */
static int madvise_vma_behavior(struct vm_area_struct *vma,
				struct vm_area_struct **prev,
				unsigned long start, unsigned long end,
				unsigned long behavior)
{
	int error;
	struct anon_vma_name *anon_name;
	unsigned long new_flags = vma->vm_flags;

	switch (behavior) {
	case MADV_REMOVE:
		return madvise_remove(vma, prev, start, end);
	case MADV_WILLNEED:
		return madvise_willneed(vma, prev, start, end);
	case MADV_COLD:
		return madvise_cold(vma, prev, start, end);
	case MADV_PAGEOUT:
		return madvise_pageout(vma, prev, start, end);
	case MADV_FREE:
	case MADV_DONTNEED:
	case MADV_DONTNEED_LOCKED:
		return madvise_dontneed_free(vma, prev, start, end, behavior);
	case MADV_POPULATE_READ:
	case MADV_POPULATE_WRITE:
		return madvise_populate(vma, prev, start, end, behavior);
	case MADV_NORMAL:
		new_flags = new_flags & ~VM_RAND_READ & ~VM_SEQ_READ;
		break;
	case MADV_SEQUENTIAL:
		new_flags = (new_flags & ~VM_RAND_READ) | VM_SEQ_READ;
		break;
	case MADV_RANDOM:
		new_flags = (new_flags & ~VM_SEQ_READ) | VM_RAND_READ;
		break;
	case MADV_DONTFORK:
		new_flags |= VM_DONTCOPY;
		break;
	case MADV_DOFORK:
		if (vma->vm_flags & VM_IO)
			return -EINVAL;
		new_flags &= ~VM_DONTCOPY;
		break;
	case MADV_WIPEONFORK:
		/* MADV_WIPEONFORK is only supported on anonymous memory. */
		if (vma->vm_file || vma->vm_flags & VM_SHARED)
			return -EINVAL;
		new_flags |= VM_WIPEONFORK;
		break;
	case MADV_KEEPONFORK:
		new_flags &= ~VM_WIPEONFORK;
		break;
	case MADV_DONTDUMP:
		new_flags |= VM_DONTDUMP;
		break;
	case MADV_DODUMP:
		if (!is_vm_hugetlb_page(vma) && new_flags & VM_SPECIAL)
			return -EINVAL;
		new_flags &= ~VM_DONTDUMP;
		break;
	case MADV_MERGEABLE:
	case MADV_UNMERGEABLE:
		error = ksm_madvise(vma, start, end, behavior, &new_flags);
		if (error)
			goto out;
		break;
	case MADV_HUGEPAGE:
	case MADV_NOHUGEPAGE:
		error = hugepage_madvise(vma, &new_flags, behavior);
		if (error)
			goto out;
		break;
	case MADV_COLLAPSE:
		return madvise_collapse(vma, prev, start, end);
	}

	anon_name = anon_vma_name(vma);
	anon_vma_name_get(anon_name);
	error = madvise_update_vma(vma, prev, start, end, new_flags,
				   anon_name);
	anon_vma_name_put(anon_name);

out:
	/*
	 * madvise() returns EAGAIN if kernel resources, such as
	 * slab, are temporarily unavailable.
	 */
	if (error == -ENOMEM)
		error = -EAGAIN;
	return error;
}

#ifdef CONFIG_MEMORY_FAILURE
/*
 * Error injection support for memory error handling.
 */
static int madvise_inject_error(int behavior,
		unsigned long start, unsigned long end)
{
	unsigned long size;

	if (!capable(CAP_SYS_ADMIN))
		return -EPERM;


	for (; start < end; start += size) {
		unsigned long pfn;
		struct page *page;
		int ret;

		ret = get_user_pages_fast(start, 1, 0, &page);
		if (ret != 1)
			return ret;
		pfn = page_to_pfn(page);

		/*
		 * When soft offlining hugepages, after migrating the page
		 * we dissolve it, therefore in the second loop "page" will
		 * no longer be a compound page.
		 */
		size = page_size(compound_head(page));

		if (behavior == MADV_SOFT_OFFLINE) {
			pr_info("Soft offlining pfn %#lx at process virtual address %#lx\n",
				 pfn, start);
			ret = soft_offline_page(pfn, MF_COUNT_INCREASED);
		} else {
			pr_info("Injecting memory failure for pfn %#lx at process virtual address %#lx\n",
				 pfn, start);
			ret = memory_failure(pfn, MF_COUNT_INCREASED | MF_SW_SIMULATED);
			if (ret == -EOPNOTSUPP)
				ret = 0;
		}

		if (ret)
			return ret;
	}

	return 0;
}
#endif

static bool
madvise_behavior_valid(int behavior)
{
	switch (behavior) {
	case MADV_DOFORK:
	case MADV_DONTFORK:
	case MADV_NORMAL:
	case MADV_SEQUENTIAL:
	case MADV_RANDOM:
	case MADV_REMOVE:
	case MADV_WILLNEED:
	case MADV_DONTNEED:
	case MADV_DONTNEED_LOCKED:
	case MADV_FREE:
	case MADV_COLD:
	case MADV_PAGEOUT:
	case MADV_POPULATE_READ:
	case MADV_POPULATE_WRITE:
#ifdef CONFIG_KSM
	case MADV_MERGEABLE:
	case MADV_UNMERGEABLE:
#endif
#ifdef CONFIG_TRANSPARENT_HUGEPAGE
	case MADV_HUGEPAGE:
	case MADV_NOHUGEPAGE:
	case MADV_COLLAPSE:
#endif
	case MADV_DONTDUMP:
	case MADV_DODUMP:
	case MADV_WIPEONFORK:
	case MADV_KEEPONFORK:
#ifdef CONFIG_MEMORY_FAILURE
	case MADV_SOFT_OFFLINE:
	case MADV_HWPOISON:
#endif
		return true;

	default:
		return false;
	}
}

static bool process_madvise_behavior_valid(int behavior)
{
	switch (behavior) {
	case MADV_COLD:
	case MADV_PAGEOUT:
	case MADV_WILLNEED:
	case MADV_COLLAPSE:
		return true;
	default:
		return false;
	}
}

/*
 * Walk the vmas in range [start,end), and call the visit function on each one.
 * The visit function will get start and end parameters that cover the overlap
 * between the current vma and the original range.  Any unmapped regions in the
 * original range will result in this function returning -ENOMEM while still
 * calling the visit function on all of the existing vmas in the range.
 * Must be called with the mmap_lock held for reading or writing.
 */
static
int madvise_walk_vmas(struct mm_struct *mm, unsigned long start,
		      unsigned long end, unsigned long arg,
		      int (*visit)(struct vm_area_struct *vma,
				   struct vm_area_struct **prev, unsigned long start,
				   unsigned long end, unsigned long arg))
{
	struct vm_area_struct *vma;
	struct vm_area_struct *prev;
	unsigned long tmp;
	int unmapped_error = 0;

	/*
	 * If the interval [start,end) covers some unmapped address
	 * ranges, just ignore them, but return -ENOMEM at the end.
	 * - different from the way of handling in mlock etc.
	 */
	vma = find_vma_prev(mm, start, &prev);
	if (vma && start > vma->vm_start)
		prev = vma;

	for (;;) {
		int error;

		/* Still start < end. */
		if (!vma)
			return -ENOMEM;

		/* Here start < (end|vma->vm_end). */
		if (start < vma->vm_start) {
			unmapped_error = -ENOMEM;
			start = vma->vm_start;
			if (start >= end)
				break;
		}

		/* Here vma->vm_start <= start < (end|vma->vm_end) */
		tmp = vma->vm_end;
		if (end < tmp)
			tmp = end;

		/* Here vma->vm_start <= start < tmp <= (end|vma->vm_end). */
		error = visit(vma, &prev, start, tmp, arg);
		if (error)
			return error;
		start = tmp;
		if (prev && start < prev->vm_end)
			start = prev->vm_end;
		if (start >= end)
			break;
		if (prev)
			vma = find_vma(mm, prev->vm_end);
		else	/* madvise_remove dropped mmap_lock */
			vma = find_vma(mm, start);
	}

	return unmapped_error;
}

#ifdef CONFIG_ANON_VMA_NAME
static int madvise_vma_anon_name(struct vm_area_struct *vma,
				 struct vm_area_struct **prev,
				 unsigned long start, unsigned long end,
				 unsigned long anon_name)
{
	int error;

	/* Only anonymous mappings can be named */
	if (vma->vm_file && !vma_is_anon_shmem(vma))
		return -EBADF;

	error = madvise_update_vma(vma, prev, start, end, vma->vm_flags,
				   (struct anon_vma_name *)anon_name);

	/*
	 * madvise() returns EAGAIN if kernel resources, such as
	 * slab, are temporarily unavailable.
	 */
	if (error == -ENOMEM)
		error = -EAGAIN;
	return error;
}

int madvise_set_anon_name(struct mm_struct *mm, unsigned long start,
			  unsigned long len_in, struct anon_vma_name *anon_name)
{
	unsigned long end;
	unsigned long len;

	if (start & ~PAGE_MASK)
		return -EINVAL;
	len = (len_in + ~PAGE_MASK) & PAGE_MASK;

	/* Check to see whether len was rounded up from small -ve to zero */
	if (len_in && !len)
		return -EINVAL;

	end = start + len;
	if (end < start)
		return -EINVAL;

	if (end == start)
		return 0;

	return madvise_walk_vmas(mm, start, end, (unsigned long)anon_name,
				 madvise_vma_anon_name);
}
#endif /* CONFIG_ANON_VMA_NAME */
/*
 * The madvise(2) system call.
 *
 * Applications can use madvise() to advise the kernel how it should
 * handle paging I/O in this VM area.  The idea is to help the kernel
 * use appropriate read-ahead and caching techniques.  The information
 * provided is advisory only, and can be safely disregarded by the
 * kernel without affecting the correct operation of the application.
 *
 * behavior values:
 *  MADV_NORMAL - the default behavior is to read clusters.  This
 *		results in some read-ahead and read-behind.
 *  MADV_RANDOM - the system should read the minimum amount of data
 *		on any access, since it is unlikely that the appli-
 *		cation will need more than what it asks for.
 *  MADV_SEQUENTIAL - pages in the given range will probably be accessed
 *		once, so they can be aggressively read ahead, and
 *		can be freed soon after they are accessed.
 *  MADV_WILLNEED - the application is notifying the system to read
 *		some pages ahead.
 *  MADV_DONTNEED - the application is finished with the given range,
 *		so the kernel can free resources associated with it.
 *  MADV_FREE - the application marks pages in the given range as lazy free,
 *		where actual purges are postponed until memory pressure happens.
 *  MADV_REMOVE - the application wants to free up the given range of
 *		pages and associated backing store.
 *  MADV_DONTFORK - omit this area from child's address space when forking:
 *		typically, to avoid COWing pages pinned by get_user_pages().
 *  MADV_DOFORK - cancel MADV_DONTFORK: no longer omit this area when forking.
 *  MADV_WIPEONFORK - present the child process with zero-filled memory in this
 *              range after a fork.
 *  MADV_KEEPONFORK - undo the effect of MADV_WIPEONFORK
 *  MADV_HWPOISON - trigger memory error handler as if the given memory range
 *		were corrupted by unrecoverable hardware memory failure.
 *  MADV_SOFT_OFFLINE - try to soft-offline the given range of memory.
 *  MADV_MERGEABLE - the application recommends that KSM try to merge pages in
 *		this area with pages of identical content from other such areas.
 *  MADV_UNMERGEABLE- cancel MADV_MERGEABLE: no longer merge pages with others.
 *  MADV_HUGEPAGE - the application wants to back the given range by transparent
 *		huge pages in the future. Existing pages might be coalesced and
 *		new pages might be allocated as THP.
 *  MADV_NOHUGEPAGE - mark the given range as not worth being backed by
 *		transparent huge pages so the existing pages will not be
 *		coalesced into THP and new pages will not be allocated as THP.
 *  MADV_COLLAPSE - synchronously coalesce pages into new THP.
 *  MADV_DONTDUMP - the application wants to prevent pages in the given range
 *		from being included in its core dump.
 *  MADV_DODUMP - cancel MADV_DONTDUMP: no longer exclude from core dump.
 *  MADV_COLD - the application is not expected to use this memory soon,
 *		deactivate pages in this range so that they can be reclaimed
 *		easily if memory pressure happens.
 *  MADV_PAGEOUT - the application is not expected to use this memory soon,
 *		page out the pages in this range immediately.
 *  MADV_POPULATE_READ - populate (prefault) page tables readable by
 *		triggering read faults if required
 *  MADV_POPULATE_WRITE - populate (prefault) page tables writable by
 *		triggering write faults if required
 *
 * return values:
 *  zero    - success
 *  -EINVAL - start + len < 0, start is not page-aligned,
 *		"behavior" is not a valid value, or application
 *		is attempting to release locked or shared pages,
 *		or the specified address range includes file, Huge TLB,
 *		MAP_SHARED or VMPFNMAP range.
 *  -ENOMEM - addresses in the specified range are not currently
 *		mapped, or are outside the AS of the process.
 *  -EIO    - an I/O error occurred while paging in data.
 *  -EBADF  - map exists, but area maps something that isn't a file.
 *  -EAGAIN - a kernel resource was temporarily unavailable.
 */
int do_madvise(struct mm_struct *mm, unsigned long start, size_t len_in, int behavior)
{
	unsigned long end;
	int error;
	int write;
	size_t len;
	struct blk_plug plug;

	if (!madvise_behavior_valid(behavior))
		return -EINVAL;

	if (!PAGE_ALIGNED(start))
		return -EINVAL;
	len = PAGE_ALIGN(len_in);

	/* Check to see whether len was rounded up from small -ve to zero */
	if (len_in && !len)
		return -EINVAL;

	end = start + len;
	if (end < start)
		return -EINVAL;

	if (end == start)
		return 0;

#ifdef CONFIG_MEMORY_FAILURE
	if (behavior == MADV_HWPOISON || behavior == MADV_SOFT_OFFLINE)
		return madvise_inject_error(behavior, start, start + len_in);
#endif

	write = madvise_need_mmap_write(behavior);
	if (write) {
		if (mmap_write_lock_killable(mm))
			return -EINTR;
	} else {
		mmap_read_lock(mm);
	}

	start = untagged_addr_remote(mm, start);
	end = start + len;

	blk_start_plug(&plug);
	error = madvise_walk_vmas(mm, start, end, behavior,
			madvise_vma_behavior);
	blk_finish_plug(&plug);
	if (write)
		mmap_write_unlock(mm);
	else
		mmap_read_unlock(mm);

	return error;
}

SYSCALL_DEFINE3(madvise, unsigned long, start, size_t, len_in, int, behavior)
{
	return do_madvise(current->mm, start, len_in, behavior);
}

SYSCALL_DEFINE5(process_madvise, int, pidfd, const struct iovec __user *, vec,
		size_t, vlen, int, behavior, unsigned int, flags)
{
	ssize_t ret;
	struct iovec iovstack[UIO_FASTIOV];
	struct iovec *iov = iovstack;
	struct iov_iter iter;
	struct task_struct *task;
	struct mm_struct *mm;
	size_t total_len;
	unsigned int f_flags;

	if (flags != 0) {
		ret = -EINVAL;
		goto out;
	}

	ret = import_iovec(ITER_DEST, vec, vlen, ARRAY_SIZE(iovstack), &iov, &iter);
	if (ret < 0)
		goto out;

	task = pidfd_get_task(pidfd, &f_flags);
	if (IS_ERR(task)) {
		ret = PTR_ERR(task);
		goto free_iov;
	}

	if (!process_madvise_behavior_valid(behavior)) {
		ret = -EINVAL;
		goto release_task;
	}

	/* Require PTRACE_MODE_READ to avoid leaking ASLR metadata. */
	mm = mm_access(task, PTRACE_MODE_READ_FSCREDS);
	if (IS_ERR_OR_NULL(mm)) {
		ret = IS_ERR(mm) ? PTR_ERR(mm) : -ESRCH;
		goto release_task;
	}

	/*
	 * Require CAP_SYS_NICE for influencing process performance. Note that
	 * only non-destructive hints are currently supported.
	 */
	if (!capable(CAP_SYS_NICE)) {
		ret = -EPERM;
		goto release_mm;
	}

	total_len = iov_iter_count(&iter);

	while (iov_iter_count(&iter)) {
		ret = do_madvise(mm, (unsigned long)iter_iov_addr(&iter),
					iter_iov_len(&iter), behavior);
		if (ret < 0)
			break;
		iov_iter_advance(&iter, iter_iov_len(&iter));
	}

	ret = (total_len - iov_iter_count(&iter)) ? : ret;

release_mm:
	mmput(mm);
release_task:
	put_task_struct(task);
free_iov:
	kfree(iov);
out:
	return ret;
}<|MERGE_RESOLUTION|>--- conflicted
+++ resolved
@@ -681,17 +681,12 @@
 		 * deactivate all pages.
 		 */
 		if (folio_test_large(folio)) {
-<<<<<<< HEAD
-			if (folio_estimated_sharers(folio) != 1)
-				break;
-=======
 			int err;
 
 			if (folio_estimated_sharers(folio) != 1)
 				break;
 			if (!folio_trylock(folio))
 				break;
->>>>>>> 98817289
 			folio_get(folio);
 			arch_leave_lazy_mmu_mode();
 			pte_unmap_unlock(start_pte, ptl);
