--- conflicted
+++ resolved
@@ -4286,19 +4286,11 @@
 	unsigned int nr_pages;
 
 	if (!spin_trylock(&vmap_area_lock))
-<<<<<<< HEAD
 		return false;
 	va = __find_vmap_area((unsigned long)objp, &vmap_area_root);
 	if (!va) {
 		spin_unlock(&vmap_area_lock);
 		return false;
-=======
-		return false;
-	va = __find_vmap_area((unsigned long)objp, &vmap_area_root);
-	if (!va) {
-		spin_unlock(&vmap_area_lock);
-		return false;
->>>>>>> 238589d0
 	}
 
 	vm = va->vm;
