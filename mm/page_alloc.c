--- conflicted
+++ resolved
@@ -5930,369 +5930,6 @@
 
 static int zone_batchsize(struct zone *zone)
 {
-<<<<<<< HEAD
-	static struct memblock_region *r;
-
-	if (mirrored_kernelcore && zone == ZONE_MOVABLE) {
-		if (!r || *pfn >= memblock_region_memory_end_pfn(r)) {
-			for_each_mem_region(r) {
-				if (*pfn < memblock_region_memory_end_pfn(r))
-					break;
-			}
-		}
-		if (*pfn >= memblock_region_memory_base_pfn(r) &&
-		    memblock_is_mirror(r)) {
-			*pfn = memblock_region_memory_end_pfn(r);
-			return true;
-		}
-	}
-	return false;
-}
-
-/*
- * Initially all pages are reserved - free ones are freed
- * up by memblock_free_all() once the early boot process is
- * done. Non-atomic initialization, single-pass.
- *
- * All aligned pageblocks are initialized to the specified migratetype
- * (usually MIGRATE_MOVABLE). Besides setting the migratetype, no related
- * zone stats (e.g., nr_isolate_pageblock) are touched.
- */
-void __meminit memmap_init_range(unsigned long size, int nid, unsigned long zone,
-		unsigned long start_pfn, unsigned long zone_end_pfn,
-		enum meminit_context context,
-		struct vmem_altmap *altmap, int migratetype)
-{
-	unsigned long pfn, end_pfn = start_pfn + size;
-	struct page *page;
-
-	if (highest_memmap_pfn < end_pfn - 1)
-		highest_memmap_pfn = end_pfn - 1;
-
-#ifdef CONFIG_ZONE_DEVICE
-	/*
-	 * Honor reservation requested by the driver for this ZONE_DEVICE
-	 * memory. We limit the total number of pages to initialize to just
-	 * those that might contain the memory mapping. We will defer the
-	 * ZONE_DEVICE page initialization until after we have released
-	 * the hotplug lock.
-	 */
-	if (zone == ZONE_DEVICE) {
-		if (!altmap)
-			return;
-
-		if (start_pfn == altmap->base_pfn)
-			start_pfn += altmap->reserve;
-		end_pfn = altmap->base_pfn + vmem_altmap_offset(altmap);
-	}
-#endif
-
-	for (pfn = start_pfn; pfn < end_pfn; ) {
-		/*
-		 * There can be holes in boot-time mem_map[]s handed to this
-		 * function.  They do not exist on hotplugged memory.
-		 */
-		if (context == MEMINIT_EARLY) {
-			if (overlap_memmap_init(zone, &pfn))
-				continue;
-			if (defer_init(nid, pfn, zone_end_pfn)) {
-				deferred_struct_pages = true;
-				break;
-			}
-		}
-
-		page = pfn_to_page(pfn);
-		__init_single_page(page, pfn, zone, nid);
-		if (context == MEMINIT_HOTPLUG)
-			__SetPageReserved(page);
-
-		/*
-		 * Usually, we want to mark the pageblock MIGRATE_MOVABLE,
-		 * such that unmovable allocations won't be scattered all
-		 * over the place during system boot.
-		 */
-		if (pageblock_aligned(pfn)) {
-			set_pageblock_migratetype(page, migratetype);
-			cond_resched();
-		}
-		pfn++;
-	}
-}
-
-#ifdef CONFIG_ZONE_DEVICE
-static void __ref __init_zone_device_page(struct page *page, unsigned long pfn,
-					  unsigned long zone_idx, int nid,
-					  struct dev_pagemap *pgmap)
-{
-
-	__init_single_page(page, pfn, zone_idx, nid);
-
-	/*
-	 * Mark page reserved as it will need to wait for onlining
-	 * phase for it to be fully associated with a zone.
-	 *
-	 * We can use the non-atomic __set_bit operation for setting
-	 * the flag as we are still initializing the pages.
-	 */
-	__SetPageReserved(page);
-
-	/*
-	 * ZONE_DEVICE pages union ->lru with a ->pgmap back pointer
-	 * and zone_device_data.  It is a bug if a ZONE_DEVICE page is
-	 * ever freed or placed on a driver-private list.
-	 */
-	page->pgmap = pgmap;
-	page->zone_device_data = NULL;
-
-	/*
-	 * Mark the block movable so that blocks are reserved for
-	 * movable at startup. This will force kernel allocations
-	 * to reserve their blocks rather than leaking throughout
-	 * the address space during boot when many long-lived
-	 * kernel allocations are made.
-	 *
-	 * Please note that MEMINIT_HOTPLUG path doesn't clear memmap
-	 * because this is done early in section_activate()
-	 */
-	if (pageblock_aligned(pfn)) {
-		set_pageblock_migratetype(page, MIGRATE_MOVABLE);
-		cond_resched();
-	}
-
-	/*
-	 * ZONE_DEVICE pages are released directly to the driver page allocator
-	 * which will set the page count to 1 when allocating the page.
-	 */
-	if (pgmap->type == MEMORY_DEVICE_PRIVATE ||
-	    pgmap->type == MEMORY_DEVICE_COHERENT)
-		set_page_count(page, 0);
-}
-
-/*
- * With compound page geometry and when struct pages are stored in ram most
- * tail pages are reused. Consequently, the amount of unique struct pages to
- * initialize is a lot smaller that the total amount of struct pages being
- * mapped. This is a paired / mild layering violation with explicit knowledge
- * of how the sparse_vmemmap internals handle compound pages in the lack
- * of an altmap. See vmemmap_populate_compound_pages().
- */
-static inline unsigned long compound_nr_pages(struct vmem_altmap *altmap,
-					      struct dev_pagemap *pgmap)
-{
-	if (!vmemmap_can_optimize(altmap, pgmap))
-		return pgmap_vmemmap_nr(pgmap);
-
-	return 2 * (PAGE_SIZE / sizeof(struct page));
-}
-
-static void __ref memmap_init_compound(struct page *head,
-				       unsigned long head_pfn,
-				       unsigned long zone_idx, int nid,
-				       struct dev_pagemap *pgmap,
-				       unsigned long nr_pages)
-{
-	unsigned long pfn, end_pfn = head_pfn + nr_pages;
-	unsigned int order = pgmap->vmemmap_shift;
-
-	__SetPageHead(head);
-	for (pfn = head_pfn + 1; pfn < end_pfn; pfn++) {
-		struct page *page = pfn_to_page(pfn);
-
-		__init_zone_device_page(page, pfn, zone_idx, nid, pgmap);
-		prep_compound_tail(head, pfn - head_pfn);
-		set_page_count(page, 0);
-
-		/*
-		 * The first tail page stores important compound page info.
-		 * Call prep_compound_head() after the first tail page has
-		 * been initialized, to not have the data overwritten.
-		 */
-		if (pfn == head_pfn + 1)
-			prep_compound_head(head, order);
-	}
-}
-
-void __ref memmap_init_zone_device(struct zone *zone,
-				   unsigned long start_pfn,
-				   unsigned long nr_pages,
-				   struct dev_pagemap *pgmap)
-{
-	unsigned long pfn, end_pfn = start_pfn + nr_pages;
-	struct pglist_data *pgdat = zone->zone_pgdat;
-	struct vmem_altmap *altmap = pgmap_altmap(pgmap);
-	unsigned int pfns_per_compound = pgmap_vmemmap_nr(pgmap);
-	unsigned long zone_idx = zone_idx(zone);
-	unsigned long start = jiffies;
-	int nid = pgdat->node_id;
-
-	if (WARN_ON_ONCE(!pgmap || zone_idx != ZONE_DEVICE))
-		return;
-
-	/*
-	 * The call to memmap_init should have already taken care
-	 * of the pages reserved for the memmap, so we can just jump to
-	 * the end of that region and start processing the device pages.
-	 */
-	if (altmap) {
-		start_pfn = altmap->base_pfn + vmem_altmap_offset(altmap);
-		nr_pages = end_pfn - start_pfn;
-	}
-
-	for (pfn = start_pfn; pfn < end_pfn; pfn += pfns_per_compound) {
-		struct page *page = pfn_to_page(pfn);
-
-		__init_zone_device_page(page, pfn, zone_idx, nid, pgmap);
-
-		if (pfns_per_compound == 1)
-			continue;
-
-		memmap_init_compound(page, pfn, zone_idx, nid, pgmap,
-				     compound_nr_pages(altmap, pgmap));
-	}
-
-	pr_info("%s initialised %lu pages in %ums\n", __func__,
-		nr_pages, jiffies_to_msecs(jiffies - start));
-}
-
-#endif
-static void __meminit zone_init_free_lists(struct zone *zone)
-{
-	unsigned int order, t;
-	for_each_migratetype_order(order, t) {
-		INIT_LIST_HEAD(&zone->free_area[order].free_list[t]);
-		zone->free_area[order].nr_free = 0;
-	}
-}
-
-/*
- * Only struct pages that correspond to ranges defined by memblock.memory
- * are zeroed and initialized by going through __init_single_page() during
- * memmap_init_zone_range().
- *
- * But, there could be struct pages that correspond to holes in
- * memblock.memory. This can happen because of the following reasons:
- * - physical memory bank size is not necessarily the exact multiple of the
- *   arbitrary section size
- * - early reserved memory may not be listed in memblock.memory
- * - memory layouts defined with memmap= kernel parameter may not align
- *   nicely with memmap sections
- *
- * Explicitly initialize those struct pages so that:
- * - PG_Reserved is set
- * - zone and node links point to zone and node that span the page if the
- *   hole is in the middle of a zone
- * - zone and node links point to adjacent zone/node if the hole falls on
- *   the zone boundary; the pages in such holes will be prepended to the
- *   zone/node above the hole except for the trailing pages in the last
- *   section that will be appended to the zone/node below.
- */
-static void __init init_unavailable_range(unsigned long spfn,
-					  unsigned long epfn,
-					  int zone, int node)
-{
-	unsigned long pfn;
-	u64 pgcnt = 0;
-
-	for (pfn = spfn; pfn < epfn; pfn++) {
-		if (!pfn_valid(pageblock_start_pfn(pfn))) {
-			pfn = pageblock_end_pfn(pfn) - 1;
-			continue;
-		}
-		__init_single_page(pfn_to_page(pfn), pfn, zone, node);
-		__SetPageReserved(pfn_to_page(pfn));
-		pgcnt++;
-	}
-
-	if (pgcnt)
-		pr_info("On node %d, zone %s: %lld pages in unavailable ranges",
-			node, zone_names[zone], pgcnt);
-}
-
-static void __init memmap_init_zone_range(struct zone *zone,
-					  unsigned long start_pfn,
-					  unsigned long end_pfn,
-					  unsigned long *hole_pfn)
-{
-	unsigned long zone_start_pfn = zone->zone_start_pfn;
-	unsigned long zone_end_pfn = zone_start_pfn + zone->spanned_pages;
-	int nid = zone_to_nid(zone), zone_id = zone_idx(zone);
-
-	start_pfn = clamp(start_pfn, zone_start_pfn, zone_end_pfn);
-	end_pfn = clamp(end_pfn, zone_start_pfn, zone_end_pfn);
-
-	if (start_pfn >= end_pfn)
-		return;
-
-	memmap_init_range(end_pfn - start_pfn, nid, zone_id, start_pfn,
-			  zone_end_pfn, MEMINIT_EARLY, NULL, MIGRATE_MOVABLE);
-
-	if (*hole_pfn < start_pfn)
-		init_unavailable_range(*hole_pfn, start_pfn, zone_id, nid);
-
-	*hole_pfn = end_pfn;
-}
-
-static void __init memmap_init(void)
-{
-	unsigned long start_pfn, end_pfn;
-	unsigned long hole_pfn = 0;
-	int i, j, zone_id = 0, nid;
-
-	for_each_mem_pfn_range(i, MAX_NUMNODES, &start_pfn, &end_pfn, &nid) {
-		struct pglist_data *node = NODE_DATA(nid);
-
-		for (j = 0; j < MAX_NR_ZONES; j++) {
-			struct zone *zone = node->node_zones + j;
-
-			if (!populated_zone(zone))
-				continue;
-
-			memmap_init_zone_range(zone, start_pfn, end_pfn,
-					       &hole_pfn);
-			zone_id = j;
-		}
-	}
-
-#ifdef CONFIG_SPARSEMEM
-	/*
-	 * Initialize the memory map for hole in the range [memory_end,
-	 * section_end].
-	 * Append the pages in this hole to the highest zone in the last
-	 * node.
-	 * The call to init_unavailable_range() is outside the ifdef to
-	 * silence the compiler warining about zone_id set but not used;
-	 * for FLATMEM it is a nop anyway
-	 */
-	end_pfn = round_up(end_pfn, PAGES_PER_SECTION);
-	if (hole_pfn < end_pfn)
-#endif
-		init_unavailable_range(hole_pfn, end_pfn, zone_id, nid);
-}
-
-void __init *memmap_alloc(phys_addr_t size, phys_addr_t align,
-			  phys_addr_t min_addr, int nid, bool exact_nid)
-{
-	void *ptr;
-
-	if (exact_nid)
-		ptr = memblock_alloc_exact_nid_raw(size, align, min_addr,
-						   MEMBLOCK_ALLOC_ACCESSIBLE,
-						   nid);
-	else
-		ptr = memblock_alloc_try_nid_raw(size, align, min_addr,
-						 MEMBLOCK_ALLOC_ACCESSIBLE,
-						 nid);
-
-	if (ptr && size > 0)
-		page_init_poison(ptr, size);
-
-	return ptr;
-}
-
-static int zone_batchsize(struct zone *zone)
-{
-=======
->>>>>>> 160f4124
 #ifdef CONFIG_MMU
 	int batch;
 
