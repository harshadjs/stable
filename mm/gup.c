// SPDX-License-Identifier: GPL-2.0-only
#include <linux/kernel.h>
#include <linux/errno.h>
#include <linux/err.h>
#include <linux/spinlock.h>

#include <linux/mm.h>
#include <linux/memremap.h>
#include <linux/pagemap.h>
#include <linux/rmap.h>
#include <linux/swap.h>
#include <linux/swapops.h>
#include <linux/secretmem.h>

#include <linux/sched/signal.h>
#include <linux/rwsem.h>
#include <linux/hugetlb.h>
#include <linux/migrate.h>
#include <linux/mm_inline.h>
#include <linux/sched/mm.h>

#include <asm/mmu_context.h>
#include <asm/tlbflush.h>

#include "internal.h"

struct follow_page_context {
	struct dev_pagemap *pgmap;
	unsigned int page_mask;
};

/*
 * Return the folio with ref appropriately incremented,
 * or NULL if that failed.
 */
static inline struct folio *try_get_folio(struct page *page, int refs)
{
	struct folio *folio;

retry:
	folio = page_folio(page);
	if (WARN_ON_ONCE(folio_ref_count(folio) < 0))
		return NULL;
	if (unlikely(!folio_ref_try_add_rcu(folio, refs)))
		return NULL;

	/*
	 * At this point we have a stable reference to the folio; but it
	 * could be that between calling page_folio() and the refcount
	 * increment, the folio was split, in which case we'd end up
	 * holding a reference on a folio that has nothing to do with the page
	 * we were given anymore.
	 * So now that the folio is stable, recheck that the page still
	 * belongs to this folio.
	 */
	if (unlikely(page_folio(page) != folio)) {
		folio_put_refs(folio, refs);
		goto retry;
	}

	return folio;
}

/**
 * try_grab_folio() - Attempt to get or pin a folio.
 * @page:  pointer to page to be grabbed
 * @refs:  the value to (effectively) add to the folio's refcount
 * @flags: gup flags: these are the FOLL_* flag values.
 *
 * "grab" names in this file mean, "look at flags to decide whether to use
 * FOLL_PIN or FOLL_GET behavior, when incrementing the folio's refcount.
 *
 * Either FOLL_PIN or FOLL_GET (or neither) must be set, but not both at the
 * same time. (That's true throughout the get_user_pages*() and
 * pin_user_pages*() APIs.) Cases:
 *
 *    FOLL_GET: folio's refcount will be incremented by @refs.
 *
 *    FOLL_PIN on large folios: folio's refcount will be incremented by
 *    @refs, and its compound_pincount will be incremented by @refs.
 *
 *    FOLL_PIN on single-page folios: folio's refcount will be incremented by
 *    @refs * GUP_PIN_COUNTING_BIAS.
 *
 * Return: The folio containing @page (with refcount appropriately
 * incremented) for success, or NULL upon failure. If neither FOLL_GET
 * nor FOLL_PIN was set, that's considered failure, and furthermore,
 * a likely bug in the caller, so a warning is also emitted.
 */
struct folio *try_grab_folio(struct page *page, int refs, unsigned int flags)
{
	if (flags & FOLL_GET)
		return try_get_folio(page, refs);
	else if (flags & FOLL_PIN) {
		struct folio *folio;

		/*
		 * Can't do FOLL_LONGTERM + FOLL_PIN gup fast path if not in a
		 * right zone, so fail and let the caller fall back to the slow
		 * path.
		 */
		if (unlikely((flags & FOLL_LONGTERM) &&
			     !is_pinnable_page(page)))
			return NULL;

		/*
		 * CAUTION: Don't use compound_head() on the page before this
		 * point, the result won't be stable.
		 */
		folio = try_get_folio(page, refs);
		if (!folio)
			return NULL;

		/*
		 * When pinning a large folio, use an exact count to track it.
		 *
		 * However, be sure to *also* increment the normal folio
		 * refcount field at least once, so that the folio really
		 * is pinned.  That's why the refcount from the earlier
		 * try_get_folio() is left intact.
		 */
		if (folio_test_large(folio))
			atomic_add(refs, folio_pincount_ptr(folio));
		else
			folio_ref_add(folio,
					refs * (GUP_PIN_COUNTING_BIAS - 1));
		node_stat_mod_folio(folio, NR_FOLL_PIN_ACQUIRED, refs);

		return folio;
	}

	WARN_ON_ONCE(1);
	return NULL;
}

static void gup_put_folio(struct folio *folio, int refs, unsigned int flags)
{
	if (flags & FOLL_PIN) {
		node_stat_mod_folio(folio, NR_FOLL_PIN_RELEASED, refs);
		if (folio_test_large(folio))
			atomic_sub(refs, folio_pincount_ptr(folio));
		else
			refs *= GUP_PIN_COUNTING_BIAS;
	}

	folio_put_refs(folio, refs);
}

/**
 * try_grab_page() - elevate a page's refcount by a flag-dependent amount
 * @page:    pointer to page to be grabbed
 * @flags:   gup flags: these are the FOLL_* flag values.
 *
 * This might not do anything at all, depending on the flags argument.
 *
 * "grab" names in this file mean, "look at flags to decide whether to use
 * FOLL_PIN or FOLL_GET behavior, when incrementing the page's refcount.
 *
 * Either FOLL_PIN or FOLL_GET (or neither) may be set, but not both at the same
 * time. Cases: please see the try_grab_folio() documentation, with
 * "refs=1".
 *
 * Return: true for success, or if no action was required (if neither FOLL_PIN
 * nor FOLL_GET was set, nothing is done). False for failure: FOLL_GET or
 * FOLL_PIN was set, but the page could not be grabbed.
 */
bool __must_check try_grab_page(struct page *page, unsigned int flags)
{
	struct folio *folio = page_folio(page);

	WARN_ON_ONCE((flags & (FOLL_GET | FOLL_PIN)) == (FOLL_GET | FOLL_PIN));
	if (WARN_ON_ONCE(folio_ref_count(folio) <= 0))
		return false;

	if (flags & FOLL_GET)
		folio_ref_inc(folio);
	else if (flags & FOLL_PIN) {
		/*
		 * Similar to try_grab_folio(): be sure to *also*
		 * increment the normal page refcount field at least once,
		 * so that the page really is pinned.
		 */
		if (folio_test_large(folio)) {
			folio_ref_add(folio, 1);
			atomic_add(1, folio_pincount_ptr(folio));
		} else {
			folio_ref_add(folio, GUP_PIN_COUNTING_BIAS);
		}

		node_stat_mod_folio(folio, NR_FOLL_PIN_ACQUIRED, 1);
	}

	return true;
}

/**
 * unpin_user_page() - release a dma-pinned page
 * @page:            pointer to page to be released
 *
 * Pages that were pinned via pin_user_pages*() must be released via either
 * unpin_user_page(), or one of the unpin_user_pages*() routines. This is so
 * that such pages can be separately tracked and uniquely handled. In
 * particular, interactions with RDMA and filesystems need special handling.
 */
void unpin_user_page(struct page *page)
{
	gup_put_folio(page_folio(page), 1, FOLL_PIN);
}
EXPORT_SYMBOL(unpin_user_page);

static inline struct folio *gup_folio_range_next(struct page *start,
		unsigned long npages, unsigned long i, unsigned int *ntails)
{
	struct page *next = nth_page(start, i);
	struct folio *folio = page_folio(next);
	unsigned int nr = 1;

	if (folio_test_large(folio))
		nr = min_t(unsigned int, npages - i,
			   folio_nr_pages(folio) - folio_page_idx(folio, next));

	*ntails = nr;
	return folio;
}

static inline struct folio *gup_folio_next(struct page **list,
		unsigned long npages, unsigned long i, unsigned int *ntails)
{
	struct folio *folio = page_folio(list[i]);
	unsigned int nr;

	for (nr = i + 1; nr < npages; nr++) {
		if (page_folio(list[nr]) != folio)
			break;
	}

	*ntails = nr - i;
	return folio;
}

/**
 * unpin_user_pages_dirty_lock() - release and optionally dirty gup-pinned pages
 * @pages:  array of pages to be maybe marked dirty, and definitely released.
 * @npages: number of pages in the @pages array.
 * @make_dirty: whether to mark the pages dirty
 *
 * "gup-pinned page" refers to a page that has had one of the get_user_pages()
 * variants called on that page.
 *
 * For each page in the @pages array, make that page (or its head page, if a
 * compound page) dirty, if @make_dirty is true, and if the page was previously
 * listed as clean. In any case, releases all pages using unpin_user_page(),
 * possibly via unpin_user_pages(), for the non-dirty case.
 *
 * Please see the unpin_user_page() documentation for details.
 *
 * set_page_dirty_lock() is used internally. If instead, set_page_dirty() is
 * required, then the caller should a) verify that this is really correct,
 * because _lock() is usually required, and b) hand code it:
 * set_page_dirty_lock(), unpin_user_page().
 *
 */
void unpin_user_pages_dirty_lock(struct page **pages, unsigned long npages,
				 bool make_dirty)
{
	unsigned long i;
	struct folio *folio;
	unsigned int nr;

	if (!make_dirty) {
		unpin_user_pages(pages, npages);
		return;
	}

	for (i = 0; i < npages; i += nr) {
		folio = gup_folio_next(pages, npages, i, &nr);
		/*
		 * Checking PageDirty at this point may race with
		 * clear_page_dirty_for_io(), but that's OK. Two key
		 * cases:
		 *
		 * 1) This code sees the page as already dirty, so it
		 * skips the call to set_page_dirty(). That could happen
		 * because clear_page_dirty_for_io() called
		 * page_mkclean(), followed by set_page_dirty().
		 * However, now the page is going to get written back,
		 * which meets the original intention of setting it
		 * dirty, so all is well: clear_page_dirty_for_io() goes
		 * on to call TestClearPageDirty(), and write the page
		 * back.
		 *
		 * 2) This code sees the page as clean, so it calls
		 * set_page_dirty(). The page stays dirty, despite being
		 * written back, so it gets written back again in the
		 * next writeback cycle. This is harmless.
		 */
		if (!folio_test_dirty(folio)) {
			folio_lock(folio);
			folio_mark_dirty(folio);
			folio_unlock(folio);
		}
		gup_put_folio(folio, nr, FOLL_PIN);
	}
}
EXPORT_SYMBOL(unpin_user_pages_dirty_lock);

/**
 * unpin_user_page_range_dirty_lock() - release and optionally dirty
 * gup-pinned page range
 *
 * @page:  the starting page of a range maybe marked dirty, and definitely released.
 * @npages: number of consecutive pages to release.
 * @make_dirty: whether to mark the pages dirty
 *
 * "gup-pinned page range" refers to a range of pages that has had one of the
 * pin_user_pages() variants called on that page.
 *
 * For the page ranges defined by [page .. page+npages], make that range (or
 * its head pages, if a compound page) dirty, if @make_dirty is true, and if the
 * page range was previously listed as clean.
 *
 * set_page_dirty_lock() is used internally. If instead, set_page_dirty() is
 * required, then the caller should a) verify that this is really correct,
 * because _lock() is usually required, and b) hand code it:
 * set_page_dirty_lock(), unpin_user_page().
 *
 */
void unpin_user_page_range_dirty_lock(struct page *page, unsigned long npages,
				      bool make_dirty)
{
	unsigned long i;
	struct folio *folio;
	unsigned int nr;

	for (i = 0; i < npages; i += nr) {
		folio = gup_folio_range_next(page, npages, i, &nr);
		if (make_dirty && !folio_test_dirty(folio)) {
			folio_lock(folio);
			folio_mark_dirty(folio);
			folio_unlock(folio);
		}
		gup_put_folio(folio, nr, FOLL_PIN);
	}
}
EXPORT_SYMBOL(unpin_user_page_range_dirty_lock);

/**
 * unpin_user_pages() - release an array of gup-pinned pages.
 * @pages:  array of pages to be marked dirty and released.
 * @npages: number of pages in the @pages array.
 *
 * For each page in the @pages array, release the page using unpin_user_page().
 *
 * Please see the unpin_user_page() documentation for details.
 */
void unpin_user_pages(struct page **pages, unsigned long npages)
{
	unsigned long i;
	struct folio *folio;
	unsigned int nr;

	/*
	 * If this WARN_ON() fires, then the system *might* be leaking pages (by
	 * leaving them pinned), but probably not. More likely, gup/pup returned
	 * a hard -ERRNO error to the caller, who erroneously passed it here.
	 */
	if (WARN_ON(IS_ERR_VALUE(npages)))
		return;

	for (i = 0; i < npages; i += nr) {
		folio = gup_folio_next(pages, npages, i, &nr);
		gup_put_folio(folio, nr, FOLL_PIN);
	}
}
EXPORT_SYMBOL(unpin_user_pages);

/*
 * Set the MMF_HAS_PINNED if not set yet; after set it'll be there for the mm's
 * lifecycle.  Avoid setting the bit unless necessary, or it might cause write
 * cache bouncing on large SMP machines for concurrent pinned gups.
 */
static inline void mm_set_has_pinned_flag(unsigned long *mm_flags)
{
	if (!test_bit(MMF_HAS_PINNED, mm_flags))
		set_bit(MMF_HAS_PINNED, mm_flags);
}

#ifdef CONFIG_MMU
static struct page *no_page_table(struct vm_area_struct *vma,
		unsigned int flags)
{
	/*
	 * When core dumping an enormous anonymous area that nobody
	 * has touched so far, we don't want to allocate unnecessary pages or
	 * page tables.  Return error instead of NULL to skip handle_mm_fault,
	 * then get_dump_page() will return NULL to leave a hole in the dump.
	 * But we can only make this optimization where a hole would surely
	 * be zero-filled if handle_mm_fault() actually did handle it.
	 */
	if ((flags & FOLL_DUMP) &&
			(vma_is_anonymous(vma) || !vma->vm_ops->fault))
		return ERR_PTR(-EFAULT);
	return NULL;
}

static int follow_pfn_pte(struct vm_area_struct *vma, unsigned long address,
		pte_t *pte, unsigned int flags)
{
<<<<<<< HEAD
	/* No page to get reference */
	if (flags & (FOLL_GET | FOLL_PIN))
		return -EFAULT;

=======
>>>>>>> 3a82f341
	if (flags & FOLL_TOUCH) {
		pte_t entry = *pte;

		if (flags & FOLL_WRITE)
			entry = pte_mkdirty(entry);
		entry = pte_mkyoung(entry);

		if (!pte_same(*pte, entry)) {
			set_pte_at(vma->vm_mm, address, pte, entry);
			update_mmu_cache(vma, address, pte);
		}
	}

	/* Proper page table entry exists, but no corresponding struct page */
	return -EEXIST;
}

/*
 * FOLL_FORCE can write to even unwritable pte's, but only
 * after we've gone through a COW cycle and they are dirty.
 */
static inline bool can_follow_write_pte(pte_t pte, unsigned int flags)
{
	return pte_write(pte) ||
		((flags & FOLL_FORCE) && (flags & FOLL_COW) && pte_dirty(pte));
}

static struct page *follow_page_pte(struct vm_area_struct *vma,
		unsigned long address, pmd_t *pmd, unsigned int flags,
		struct dev_pagemap **pgmap)
{
	struct mm_struct *mm = vma->vm_mm;
	struct page *page;
	spinlock_t *ptl;
	pte_t *ptep, pte;
	int ret;

	/* FOLL_GET and FOLL_PIN are mutually exclusive. */
	if (WARN_ON_ONCE((flags & (FOLL_PIN | FOLL_GET)) ==
			 (FOLL_PIN | FOLL_GET)))
		return ERR_PTR(-EINVAL);
retry:
	if (unlikely(pmd_bad(*pmd)))
		return no_page_table(vma, flags);

	ptep = pte_offset_map_lock(mm, pmd, address, &ptl);
	pte = *ptep;
	if (!pte_present(pte)) {
		swp_entry_t entry;
		/*
		 * KSM's break_ksm() relies upon recognizing a ksm page
		 * even while it is being migrated, so for that case we
		 * need migration_entry_wait().
		 */
		if (likely(!(flags & FOLL_MIGRATION)))
			goto no_page;
		if (pte_none(pte))
			goto no_page;
		entry = pte_to_swp_entry(pte);
		if (!is_migration_entry(entry))
			goto no_page;
		pte_unmap_unlock(ptep, ptl);
		migration_entry_wait(mm, pmd, address);
		goto retry;
	}
	if ((flags & FOLL_NUMA) && pte_protnone(pte))
		goto no_page;
	if ((flags & FOLL_WRITE) && !can_follow_write_pte(pte, flags)) {
		pte_unmap_unlock(ptep, ptl);
		return NULL;
	}

	page = vm_normal_page(vma, address, pte);
	if (!page && pte_devmap(pte) && (flags & (FOLL_GET | FOLL_PIN))) {
		/*
		 * Only return device mapping pages in the FOLL_GET or FOLL_PIN
		 * case since they are only valid while holding the pgmap
		 * reference.
		 */
		*pgmap = get_dev_pagemap(pte_pfn(pte), *pgmap);
		if (*pgmap)
			page = pte_page(pte);
		else
			goto no_page;
	} else if (unlikely(!page)) {
		if (flags & FOLL_DUMP) {
			/* Avoid special (like zero) pages in core dumps */
			page = ERR_PTR(-EFAULT);
			goto out;
		}

		if (is_zero_pfn(pte_pfn(pte))) {
			page = pte_page(pte);
		} else {
			ret = follow_pfn_pte(vma, address, ptep, flags);
			page = ERR_PTR(ret);
			goto out;
		}
	}

	/* try_grab_page() does nothing unless FOLL_GET or FOLL_PIN is set. */
	if (unlikely(!try_grab_page(page, flags))) {
		page = ERR_PTR(-ENOMEM);
		goto out;
	}
	/*
	 * We need to make the page accessible if and only if we are going
	 * to access its content (the FOLL_PIN case).  Please see
	 * Documentation/core-api/pin_user_pages.rst for details.
	 */
	if (flags & FOLL_PIN) {
		ret = arch_make_page_accessible(page);
		if (ret) {
			unpin_user_page(page);
			page = ERR_PTR(ret);
			goto out;
		}
	}
	if (flags & FOLL_TOUCH) {
		if ((flags & FOLL_WRITE) &&
		    !pte_dirty(pte) && !PageDirty(page))
			set_page_dirty(page);
		/*
		 * pte_mkyoung() would be more correct here, but atomic care
		 * is needed to avoid losing the dirty bit: it is easier to use
		 * mark_page_accessed().
		 */
		mark_page_accessed(page);
	}
out:
	pte_unmap_unlock(ptep, ptl);
	return page;
no_page:
	pte_unmap_unlock(ptep, ptl);
	if (!pte_none(pte))
		return NULL;
	return no_page_table(vma, flags);
}

static struct page *follow_pmd_mask(struct vm_area_struct *vma,
				    unsigned long address, pud_t *pudp,
				    unsigned int flags,
				    struct follow_page_context *ctx)
{
	pmd_t *pmd, pmdval;
	spinlock_t *ptl;
	struct page *page;
	struct mm_struct *mm = vma->vm_mm;

	pmd = pmd_offset(pudp, address);
	/*
	 * The READ_ONCE() will stabilize the pmdval in a register or
	 * on the stack so that it will stop changing under the code.
	 */
	pmdval = READ_ONCE(*pmd);
	if (pmd_none(pmdval))
		return no_page_table(vma, flags);
	if (pmd_huge(pmdval) && is_vm_hugetlb_page(vma)) {
		page = follow_huge_pmd(mm, address, pmd, flags);
		if (page)
			return page;
		return no_page_table(vma, flags);
	}
	if (is_hugepd(__hugepd(pmd_val(pmdval)))) {
		page = follow_huge_pd(vma, address,
				      __hugepd(pmd_val(pmdval)), flags,
				      PMD_SHIFT);
		if (page)
			return page;
		return no_page_table(vma, flags);
	}
retry:
	if (!pmd_present(pmdval)) {
		/*
		 * Should never reach here, if thp migration is not supported;
		 * Otherwise, it must be a thp migration entry.
		 */
		VM_BUG_ON(!thp_migration_supported() ||
				  !is_pmd_migration_entry(pmdval));

		if (likely(!(flags & FOLL_MIGRATION)))
			return no_page_table(vma, flags);

		pmd_migration_entry_wait(mm, pmd);
		pmdval = READ_ONCE(*pmd);
		/*
		 * MADV_DONTNEED may convert the pmd to null because
		 * mmap_lock is held in read mode
		 */
		if (pmd_none(pmdval))
			return no_page_table(vma, flags);
		goto retry;
	}
	if (pmd_devmap(pmdval)) {
		ptl = pmd_lock(mm, pmd);
		page = follow_devmap_pmd(vma, address, pmd, flags, &ctx->pgmap);
		spin_unlock(ptl);
		if (page)
			return page;
	}
	if (likely(!pmd_trans_huge(pmdval)))
		return follow_page_pte(vma, address, pmd, flags, &ctx->pgmap);

	if ((flags & FOLL_NUMA) && pmd_protnone(pmdval))
		return no_page_table(vma, flags);

retry_locked:
	ptl = pmd_lock(mm, pmd);
	if (unlikely(pmd_none(*pmd))) {
		spin_unlock(ptl);
		return no_page_table(vma, flags);
	}
	if (unlikely(!pmd_present(*pmd))) {
		spin_unlock(ptl);
		if (likely(!(flags & FOLL_MIGRATION)))
			return no_page_table(vma, flags);
		pmd_migration_entry_wait(mm, pmd);
		goto retry_locked;
	}
	if (unlikely(!pmd_trans_huge(*pmd))) {
		spin_unlock(ptl);
		return follow_page_pte(vma, address, pmd, flags, &ctx->pgmap);
	}
	if (flags & FOLL_SPLIT_PMD) {
		int ret;
		page = pmd_page(*pmd);
		if (is_huge_zero_page(page)) {
			spin_unlock(ptl);
			ret = 0;
			split_huge_pmd(vma, pmd, address);
			if (pmd_trans_unstable(pmd))
				ret = -EBUSY;
		} else {
			spin_unlock(ptl);
			split_huge_pmd(vma, pmd, address);
			ret = pte_alloc(mm, pmd) ? -ENOMEM : 0;
		}

		return ret ? ERR_PTR(ret) :
			follow_page_pte(vma, address, pmd, flags, &ctx->pgmap);
	}
	page = follow_trans_huge_pmd(vma, address, pmd, flags);
	spin_unlock(ptl);
	ctx->page_mask = HPAGE_PMD_NR - 1;
	return page;
}

static struct page *follow_pud_mask(struct vm_area_struct *vma,
				    unsigned long address, p4d_t *p4dp,
				    unsigned int flags,
				    struct follow_page_context *ctx)
{
	pud_t *pud;
	spinlock_t *ptl;
	struct page *page;
	struct mm_struct *mm = vma->vm_mm;

	pud = pud_offset(p4dp, address);
	if (pud_none(*pud))
		return no_page_table(vma, flags);
	if (pud_huge(*pud) && is_vm_hugetlb_page(vma)) {
		page = follow_huge_pud(mm, address, pud, flags);
		if (page)
			return page;
		return no_page_table(vma, flags);
	}
	if (is_hugepd(__hugepd(pud_val(*pud)))) {
		page = follow_huge_pd(vma, address,
				      __hugepd(pud_val(*pud)), flags,
				      PUD_SHIFT);
		if (page)
			return page;
		return no_page_table(vma, flags);
	}
	if (pud_devmap(*pud)) {
		ptl = pud_lock(mm, pud);
		page = follow_devmap_pud(vma, address, pud, flags, &ctx->pgmap);
		spin_unlock(ptl);
		if (page)
			return page;
	}
	if (unlikely(pud_bad(*pud)))
		return no_page_table(vma, flags);

	return follow_pmd_mask(vma, address, pud, flags, ctx);
}

static struct page *follow_p4d_mask(struct vm_area_struct *vma,
				    unsigned long address, pgd_t *pgdp,
				    unsigned int flags,
				    struct follow_page_context *ctx)
{
	p4d_t *p4d;
	struct page *page;

	p4d = p4d_offset(pgdp, address);
	if (p4d_none(*p4d))
		return no_page_table(vma, flags);
	BUILD_BUG_ON(p4d_huge(*p4d));
	if (unlikely(p4d_bad(*p4d)))
		return no_page_table(vma, flags);

	if (is_hugepd(__hugepd(p4d_val(*p4d)))) {
		page = follow_huge_pd(vma, address,
				      __hugepd(p4d_val(*p4d)), flags,
				      P4D_SHIFT);
		if (page)
			return page;
		return no_page_table(vma, flags);
	}
	return follow_pud_mask(vma, address, p4d, flags, ctx);
}

/**
 * follow_page_mask - look up a page descriptor from a user-virtual address
 * @vma: vm_area_struct mapping @address
 * @address: virtual address to look up
 * @flags: flags modifying lookup behaviour
 * @ctx: contains dev_pagemap for %ZONE_DEVICE memory pinning and a
 *       pointer to output page_mask
 *
 * @flags can have FOLL_ flags set, defined in <linux/mm.h>
 *
 * When getting pages from ZONE_DEVICE memory, the @ctx->pgmap caches
 * the device's dev_pagemap metadata to avoid repeating expensive lookups.
 *
 * On output, the @ctx->page_mask is set according to the size of the page.
 *
 * Return: the mapped (struct page *), %NULL if no mapping exists, or
 * an error pointer if there is a mapping to something not represented
 * by a page descriptor (see also vm_normal_page()).
 */
static struct page *follow_page_mask(struct vm_area_struct *vma,
			      unsigned long address, unsigned int flags,
			      struct follow_page_context *ctx)
{
	pgd_t *pgd;
	struct page *page;
	struct mm_struct *mm = vma->vm_mm;

	ctx->page_mask = 0;

	/* make this handle hugepd */
	page = follow_huge_addr(mm, address, flags & FOLL_WRITE);
	if (!IS_ERR(page)) {
		WARN_ON_ONCE(flags & (FOLL_GET | FOLL_PIN));
		return page;
	}

	pgd = pgd_offset(mm, address);

	if (pgd_none(*pgd) || unlikely(pgd_bad(*pgd)))
		return no_page_table(vma, flags);

	if (pgd_huge(*pgd)) {
		page = follow_huge_pgd(mm, address, pgd, flags);
		if (page)
			return page;
		return no_page_table(vma, flags);
	}
	if (is_hugepd(__hugepd(pgd_val(*pgd)))) {
		page = follow_huge_pd(vma, address,
				      __hugepd(pgd_val(*pgd)), flags,
				      PGDIR_SHIFT);
		if (page)
			return page;
		return no_page_table(vma, flags);
	}

	return follow_p4d_mask(vma, address, pgd, flags, ctx);
}

struct page *follow_page(struct vm_area_struct *vma, unsigned long address,
			 unsigned int foll_flags)
{
	struct follow_page_context ctx = { NULL };
	struct page *page;

	if (vma_is_secretmem(vma))
		return NULL;

	page = follow_page_mask(vma, address, foll_flags, &ctx);
	if (ctx.pgmap)
		put_dev_pagemap(ctx.pgmap);
	return page;
}

static int get_gate_page(struct mm_struct *mm, unsigned long address,
		unsigned int gup_flags, struct vm_area_struct **vma,
		struct page **page)
{
	pgd_t *pgd;
	p4d_t *p4d;
	pud_t *pud;
	pmd_t *pmd;
	pte_t *pte;
	int ret = -EFAULT;

	/* user gate pages are read-only */
	if (gup_flags & FOLL_WRITE)
		return -EFAULT;
	if (address > TASK_SIZE)
		pgd = pgd_offset_k(address);
	else
		pgd = pgd_offset_gate(mm, address);
	if (pgd_none(*pgd))
		return -EFAULT;
	p4d = p4d_offset(pgd, address);
	if (p4d_none(*p4d))
		return -EFAULT;
	pud = pud_offset(p4d, address);
	if (pud_none(*pud))
		return -EFAULT;
	pmd = pmd_offset(pud, address);
	if (!pmd_present(*pmd))
		return -EFAULT;
	VM_BUG_ON(pmd_trans_huge(*pmd));
	pte = pte_offset_map(pmd, address);
	if (pte_none(*pte))
		goto unmap;
	*vma = get_gate_vma(mm);
	if (!page)
		goto out;
	*page = vm_normal_page(*vma, address, *pte);
	if (!*page) {
		if ((gup_flags & FOLL_DUMP) || !is_zero_pfn(pte_pfn(*pte)))
			goto unmap;
		*page = pte_page(*pte);
	}
	if (unlikely(!try_grab_page(*page, gup_flags))) {
		ret = -ENOMEM;
		goto unmap;
	}
out:
	ret = 0;
unmap:
	pte_unmap(pte);
	return ret;
}

/*
 * mmap_lock must be held on entry.  If @locked != NULL and *@flags
 * does not include FOLL_NOWAIT, the mmap_lock may be released.  If it
 * is, *@locked will be set to 0 and -EBUSY returned.
 */
static int faultin_page(struct vm_area_struct *vma,
		unsigned long address, unsigned int *flags, int *locked)
{
	unsigned int fault_flags = 0;
	vm_fault_t ret;

	if (*flags & FOLL_NOFAULT)
		return -EFAULT;
	if (*flags & FOLL_WRITE)
		fault_flags |= FAULT_FLAG_WRITE;
	if (*flags & FOLL_REMOTE)
		fault_flags |= FAULT_FLAG_REMOTE;
	if (locked)
		fault_flags |= FAULT_FLAG_ALLOW_RETRY | FAULT_FLAG_KILLABLE;
	if (*flags & FOLL_NOWAIT)
		fault_flags |= FAULT_FLAG_ALLOW_RETRY | FAULT_FLAG_RETRY_NOWAIT;
	if (*flags & FOLL_TRIED) {
		/*
		 * Note: FAULT_FLAG_ALLOW_RETRY and FAULT_FLAG_TRIED
		 * can co-exist
		 */
		fault_flags |= FAULT_FLAG_TRIED;
	}

	ret = handle_mm_fault(vma, address, fault_flags, NULL);
	if (ret & VM_FAULT_ERROR) {
		int err = vm_fault_to_errno(ret, *flags);

		if (err)
			return err;
		BUG();
	}

	if (ret & VM_FAULT_RETRY) {
		if (locked && !(fault_flags & FAULT_FLAG_RETRY_NOWAIT))
			*locked = 0;
		return -EBUSY;
	}

	/*
	 * The VM_FAULT_WRITE bit tells us that do_wp_page has broken COW when
	 * necessary, even if maybe_mkwrite decided not to set pte_write. We
	 * can thus safely do subsequent page lookups as if they were reads.
	 * But only do so when looping for pte_write is futile: in some cases
	 * userspace may also be wanting to write to the gotten user page,
	 * which a read fault here might prevent (a readonly page might get
	 * reCOWed by userspace write).
	 */
	if ((ret & VM_FAULT_WRITE) && !(vma->vm_flags & VM_WRITE))
		*flags |= FOLL_COW;
	return 0;
}

static int check_vma_flags(struct vm_area_struct *vma, unsigned long gup_flags)
{
	vm_flags_t vm_flags = vma->vm_flags;
	int write = (gup_flags & FOLL_WRITE);
	int foreign = (gup_flags & FOLL_REMOTE);

	if (vm_flags & (VM_IO | VM_PFNMAP))
		return -EFAULT;

	if (gup_flags & FOLL_ANON && !vma_is_anonymous(vma))
		return -EFAULT;

	if ((gup_flags & FOLL_LONGTERM) && vma_is_fsdax(vma))
		return -EOPNOTSUPP;

	if (vma_is_secretmem(vma))
		return -EFAULT;

	if (write) {
		if (!(vm_flags & VM_WRITE)) {
			if (!(gup_flags & FOLL_FORCE))
				return -EFAULT;
			/*
			 * We used to let the write,force case do COW in a
			 * VM_MAYWRITE VM_SHARED !VM_WRITE vma, so ptrace could
			 * set a breakpoint in a read-only mapping of an
			 * executable, without corrupting the file (yet only
			 * when that file had been opened for writing!).
			 * Anon pages in shared mappings are surprising: now
			 * just reject it.
			 */
			if (!is_cow_mapping(vm_flags))
				return -EFAULT;
		}
	} else if (!(vm_flags & VM_READ)) {
		if (!(gup_flags & FOLL_FORCE))
			return -EFAULT;
		/*
		 * Is there actually any vma we can reach here which does not
		 * have VM_MAYREAD set?
		 */
		if (!(vm_flags & VM_MAYREAD))
			return -EFAULT;
	}
	/*
	 * gups are always data accesses, not instruction
	 * fetches, so execute=false here
	 */
	if (!arch_vma_access_permitted(vma, write, false, foreign))
		return -EFAULT;
	return 0;
}

/**
 * __get_user_pages() - pin user pages in memory
 * @mm:		mm_struct of target mm
 * @start:	starting user address
 * @nr_pages:	number of pages from start to pin
 * @gup_flags:	flags modifying pin behaviour
 * @pages:	array that receives pointers to the pages pinned.
 *		Should be at least nr_pages long. Or NULL, if caller
 *		only intends to ensure the pages are faulted in.
 * @vmas:	array of pointers to vmas corresponding to each page.
 *		Or NULL if the caller does not require them.
 * @locked:     whether we're still with the mmap_lock held
 *
 * Returns either number of pages pinned (which may be less than the
 * number requested), or an error. Details about the return value:
 *
 * -- If nr_pages is 0, returns 0.
 * -- If nr_pages is >0, but no pages were pinned, returns -errno.
 * -- If nr_pages is >0, and some pages were pinned, returns the number of
 *    pages pinned. Again, this may be less than nr_pages.
 * -- 0 return value is possible when the fault would need to be retried.
 *
 * The caller is responsible for releasing returned @pages, via put_page().
 *
 * @vmas are valid only as long as mmap_lock is held.
 *
 * Must be called with mmap_lock held.  It may be released.  See below.
 *
 * __get_user_pages walks a process's page tables and takes a reference to
 * each struct page that each user address corresponds to at a given
 * instant. That is, it takes the page that would be accessed if a user
 * thread accesses the given user virtual address at that instant.
 *
 * This does not guarantee that the page exists in the user mappings when
 * __get_user_pages returns, and there may even be a completely different
 * page there in some cases (eg. if mmapped pagecache has been invalidated
 * and subsequently re faulted). However it does guarantee that the page
 * won't be freed completely. And mostly callers simply care that the page
 * contains data that was valid *at some point in time*. Typically, an IO
 * or similar operation cannot guarantee anything stronger anyway because
 * locks can't be held over the syscall boundary.
 *
 * If @gup_flags & FOLL_WRITE == 0, the page must not be written to. If
 * the page is written to, set_page_dirty (or set_page_dirty_lock, as
 * appropriate) must be called after the page is finished with, and
 * before put_page is called.
 *
 * If @locked != NULL, *@locked will be set to 0 when mmap_lock is
 * released by an up_read().  That can happen if @gup_flags does not
 * have FOLL_NOWAIT.
 *
 * A caller using such a combination of @locked and @gup_flags
 * must therefore hold the mmap_lock for reading only, and recognize
 * when it's been released.  Otherwise, it must be held for either
 * reading or writing and will not be released.
 *
 * In most cases, get_user_pages or get_user_pages_fast should be used
 * instead of __get_user_pages. __get_user_pages should be used only if
 * you need some special @gup_flags.
 */
static long __get_user_pages(struct mm_struct *mm,
		unsigned long start, unsigned long nr_pages,
		unsigned int gup_flags, struct page **pages,
		struct vm_area_struct **vmas, int *locked)
{
	long ret = 0, i = 0;
	struct vm_area_struct *vma = NULL;
	struct follow_page_context ctx = { NULL };

	if (!nr_pages)
		return 0;

	start = untagged_addr(start);

	VM_BUG_ON(!!pages != !!(gup_flags & (FOLL_GET | FOLL_PIN)));

	/*
	 * If FOLL_FORCE is set then do not force a full fault as the hinting
	 * fault information is unrelated to the reference behaviour of a task
	 * using the address space
	 */
	if (!(gup_flags & FOLL_FORCE))
		gup_flags |= FOLL_NUMA;

	do {
		struct page *page;
		unsigned int foll_flags = gup_flags;
		unsigned int page_increm;

		/* first iteration or cross vma bound */
		if (!vma || start >= vma->vm_end) {
			vma = find_extend_vma(mm, start);
			if (!vma && in_gate_area(mm, start)) {
				ret = get_gate_page(mm, start & PAGE_MASK,
						gup_flags, &vma,
						pages ? &pages[i] : NULL);
				if (ret)
					goto out;
				ctx.page_mask = 0;
				goto next_page;
			}

			if (!vma) {
				ret = -EFAULT;
				goto out;
			}
			ret = check_vma_flags(vma, gup_flags);
			if (ret)
				goto out;

			if (is_vm_hugetlb_page(vma)) {
				i = follow_hugetlb_page(mm, vma, pages, vmas,
						&start, &nr_pages, i,
						gup_flags, locked);
				if (locked && *locked == 0) {
					/*
					 * We've got a VM_FAULT_RETRY
					 * and we've lost mmap_lock.
					 * We must stop here.
					 */
					BUG_ON(gup_flags & FOLL_NOWAIT);
					goto out;
				}
				continue;
			}
		}
retry:
		/*
		 * If we have a pending SIGKILL, don't keep faulting pages and
		 * potentially allocating memory.
		 */
		if (fatal_signal_pending(current)) {
			ret = -EINTR;
			goto out;
		}
		cond_resched();

		page = follow_page_mask(vma, start, foll_flags, &ctx);
		if (!page) {
			ret = faultin_page(vma, start, &foll_flags, locked);
			switch (ret) {
			case 0:
				goto retry;
			case -EBUSY:
				ret = 0;
				fallthrough;
			case -EFAULT:
			case -ENOMEM:
			case -EHWPOISON:
				goto out;
			}
			BUG();
		} else if (PTR_ERR(page) == -EEXIST) {
			/*
			 * Proper page table entry exists, but no corresponding
			 * struct page. If the caller expects **pages to be
			 * filled in, bail out now, because that can't be done
			 * for this page.
			 */
			if (pages) {
				ret = PTR_ERR(page);
				goto out;
			}

			goto next_page;
		} else if (IS_ERR(page)) {
			ret = PTR_ERR(page);
			goto out;
		}
		if (pages) {
			pages[i] = page;
			flush_anon_page(vma, page, start);
			flush_dcache_page(page);
			ctx.page_mask = 0;
		}
next_page:
		if (vmas) {
			vmas[i] = vma;
			ctx.page_mask = 0;
		}
		page_increm = 1 + (~(start >> PAGE_SHIFT) & ctx.page_mask);
		if (page_increm > nr_pages)
			page_increm = nr_pages;
		i += page_increm;
		start += page_increm * PAGE_SIZE;
		nr_pages -= page_increm;
	} while (nr_pages);
out:
	if (ctx.pgmap)
		put_dev_pagemap(ctx.pgmap);
	return i ? i : ret;
}

static bool vma_permits_fault(struct vm_area_struct *vma,
			      unsigned int fault_flags)
{
	bool write   = !!(fault_flags & FAULT_FLAG_WRITE);
	bool foreign = !!(fault_flags & FAULT_FLAG_REMOTE);
	vm_flags_t vm_flags = write ? VM_WRITE : VM_READ;

	if (!(vm_flags & vma->vm_flags))
		return false;

	/*
	 * The architecture might have a hardware protection
	 * mechanism other than read/write that can deny access.
	 *
	 * gup always represents data access, not instruction
	 * fetches, so execute=false here:
	 */
	if (!arch_vma_access_permitted(vma, write, false, foreign))
		return false;

	return true;
}

/**
 * fixup_user_fault() - manually resolve a user page fault
 * @mm:		mm_struct of target mm
 * @address:	user address
 * @fault_flags:flags to pass down to handle_mm_fault()
 * @unlocked:	did we unlock the mmap_lock while retrying, maybe NULL if caller
 *		does not allow retry. If NULL, the caller must guarantee
 *		that fault_flags does not contain FAULT_FLAG_ALLOW_RETRY.
 *
 * This is meant to be called in the specific scenario where for locking reasons
 * we try to access user memory in atomic context (within a pagefault_disable()
 * section), this returns -EFAULT, and we want to resolve the user fault before
 * trying again.
 *
 * Typically this is meant to be used by the futex code.
 *
 * The main difference with get_user_pages() is that this function will
 * unconditionally call handle_mm_fault() which will in turn perform all the
 * necessary SW fixup of the dirty and young bits in the PTE, while
 * get_user_pages() only guarantees to update these in the struct page.
 *
 * This is important for some architectures where those bits also gate the
 * access permission to the page because they are maintained in software.  On
 * such architectures, gup() will not be enough to make a subsequent access
 * succeed.
 *
 * This function will not return with an unlocked mmap_lock. So it has not the
 * same semantics wrt the @mm->mmap_lock as does filemap_fault().
 */
int fixup_user_fault(struct mm_struct *mm,
		     unsigned long address, unsigned int fault_flags,
		     bool *unlocked)
{
	struct vm_area_struct *vma;
	vm_fault_t ret;

	address = untagged_addr(address);

	if (unlocked)
		fault_flags |= FAULT_FLAG_ALLOW_RETRY | FAULT_FLAG_KILLABLE;

retry:
	vma = find_extend_vma(mm, address);
	if (!vma || address < vma->vm_start)
		return -EFAULT;

	if (!vma_permits_fault(vma, fault_flags))
		return -EFAULT;

	if ((fault_flags & FAULT_FLAG_KILLABLE) &&
	    fatal_signal_pending(current))
		return -EINTR;

	ret = handle_mm_fault(vma, address, fault_flags, NULL);
	if (ret & VM_FAULT_ERROR) {
		int err = vm_fault_to_errno(ret, 0);

		if (err)
			return err;
		BUG();
	}

	if (ret & VM_FAULT_RETRY) {
		mmap_read_lock(mm);
		*unlocked = true;
		fault_flags |= FAULT_FLAG_TRIED;
		goto retry;
	}

	return 0;
}
EXPORT_SYMBOL_GPL(fixup_user_fault);

/*
 * Please note that this function, unlike __get_user_pages will not
 * return 0 for nr_pages > 0 without FOLL_NOWAIT
 */
static __always_inline long __get_user_pages_locked(struct mm_struct *mm,
						unsigned long start,
						unsigned long nr_pages,
						struct page **pages,
						struct vm_area_struct **vmas,
						int *locked,
						unsigned int flags)
{
	long ret, pages_done;
	bool lock_dropped;

	if (locked) {
		/* if VM_FAULT_RETRY can be returned, vmas become invalid */
		BUG_ON(vmas);
		/* check caller initialized locked */
		BUG_ON(*locked != 1);
	}

	if (flags & FOLL_PIN)
		mm_set_has_pinned_flag(&mm->flags);

	/*
	 * FOLL_PIN and FOLL_GET are mutually exclusive. Traditional behavior
	 * is to set FOLL_GET if the caller wants pages[] filled in (but has
	 * carelessly failed to specify FOLL_GET), so keep doing that, but only
	 * for FOLL_GET, not for the newer FOLL_PIN.
	 *
	 * FOLL_PIN always expects pages to be non-null, but no need to assert
	 * that here, as any failures will be obvious enough.
	 */
	if (pages && !(flags & FOLL_PIN))
		flags |= FOLL_GET;

	pages_done = 0;
	lock_dropped = false;
	for (;;) {
		ret = __get_user_pages(mm, start, nr_pages, flags, pages,
				       vmas, locked);
		if (!locked)
			/* VM_FAULT_RETRY couldn't trigger, bypass */
			return ret;

		/* VM_FAULT_RETRY cannot return errors */
		if (!*locked) {
			BUG_ON(ret < 0);
			BUG_ON(ret >= nr_pages);
		}

		if (ret > 0) {
			nr_pages -= ret;
			pages_done += ret;
			if (!nr_pages)
				break;
		}
		if (*locked) {
			/*
			 * VM_FAULT_RETRY didn't trigger or it was a
			 * FOLL_NOWAIT.
			 */
			if (!pages_done)
				pages_done = ret;
			break;
		}
		/*
		 * VM_FAULT_RETRY triggered, so seek to the faulting offset.
		 * For the prefault case (!pages) we only update counts.
		 */
		if (likely(pages))
			pages += ret;
		start += ret << PAGE_SHIFT;
		lock_dropped = true;

retry:
		/*
		 * Repeat on the address that fired VM_FAULT_RETRY
		 * with both FAULT_FLAG_ALLOW_RETRY and
		 * FAULT_FLAG_TRIED.  Note that GUP can be interrupted
		 * by fatal signals, so we need to check it before we
		 * start trying again otherwise it can loop forever.
		 */

		if (fatal_signal_pending(current)) {
			if (!pages_done)
				pages_done = -EINTR;
			break;
		}

		ret = mmap_read_lock_killable(mm);
		if (ret) {
			BUG_ON(ret > 0);
			if (!pages_done)
				pages_done = ret;
			break;
		}

		*locked = 1;
		ret = __get_user_pages(mm, start, 1, flags | FOLL_TRIED,
				       pages, NULL, locked);
		if (!*locked) {
			/* Continue to retry until we succeeded */
			BUG_ON(ret != 0);
			goto retry;
		}
		if (ret != 1) {
			BUG_ON(ret > 1);
			if (!pages_done)
				pages_done = ret;
			break;
		}
		nr_pages--;
		pages_done++;
		if (!nr_pages)
			break;
		if (likely(pages))
			pages++;
		start += PAGE_SIZE;
	}
	if (lock_dropped && *locked) {
		/*
		 * We must let the caller know we temporarily dropped the lock
		 * and so the critical section protected by it was lost.
		 */
		mmap_read_unlock(mm);
		*locked = 0;
	}
	return pages_done;
}

/**
 * populate_vma_page_range() -  populate a range of pages in the vma.
 * @vma:   target vma
 * @start: start address
 * @end:   end address
 * @locked: whether the mmap_lock is still held
 *
 * This takes care of mlocking the pages too if VM_LOCKED is set.
 *
 * Return either number of pages pinned in the vma, or a negative error
 * code on error.
 *
 * vma->vm_mm->mmap_lock must be held.
 *
 * If @locked is NULL, it may be held for read or write and will
 * be unperturbed.
 *
 * If @locked is non-NULL, it must held for read only and may be
 * released.  If it's released, *@locked will be set to 0.
 */
long populate_vma_page_range(struct vm_area_struct *vma,
		unsigned long start, unsigned long end, int *locked)
{
	struct mm_struct *mm = vma->vm_mm;
	unsigned long nr_pages = (end - start) / PAGE_SIZE;
	int gup_flags;
	long ret;

	VM_BUG_ON(!PAGE_ALIGNED(start));
	VM_BUG_ON(!PAGE_ALIGNED(end));
	VM_BUG_ON_VMA(start < vma->vm_start, vma);
	VM_BUG_ON_VMA(end   > vma->vm_end, vma);
	mmap_assert_locked(mm);

	/*
	 * Rightly or wrongly, the VM_LOCKONFAULT case has never used
	 * faultin_page() to break COW, so it has no work to do here.
	 */
	if (vma->vm_flags & VM_LOCKONFAULT)
		return nr_pages;

	gup_flags = FOLL_TOUCH;
	/*
	 * We want to touch writable mappings with a write fault in order
	 * to break COW, except for shared mappings because these don't COW
	 * and we would not want to dirty them for nothing.
	 */
	if ((vma->vm_flags & (VM_WRITE | VM_SHARED)) == VM_WRITE)
		gup_flags |= FOLL_WRITE;

	/*
	 * We want mlock to succeed for regions that have any permissions
	 * other than PROT_NONE.
	 */
	if (vma_is_accessible(vma))
		gup_flags |= FOLL_FORCE;

	/*
	 * We made sure addr is within a VMA, so the following will
	 * not result in a stack expansion that recurses back here.
	 */
	ret = __get_user_pages(mm, start, nr_pages, gup_flags,
				NULL, NULL, locked);
	lru_add_drain();
	return ret;
}

/*
 * faultin_vma_page_range() - populate (prefault) page tables inside the
 *			      given VMA range readable/writable
 *
 * This takes care of mlocking the pages, too, if VM_LOCKED is set.
 *
 * @vma: target vma
 * @start: start address
 * @end: end address
 * @write: whether to prefault readable or writable
 * @locked: whether the mmap_lock is still held
 *
 * Returns either number of processed pages in the vma, or a negative error
 * code on error (see __get_user_pages()).
 *
 * vma->vm_mm->mmap_lock must be held. The range must be page-aligned and
 * covered by the VMA.
 *
 * If @locked is NULL, it may be held for read or write and will be unperturbed.
 *
 * If @locked is non-NULL, it must held for read only and may be released.  If
 * it's released, *@locked will be set to 0.
 */
long faultin_vma_page_range(struct vm_area_struct *vma, unsigned long start,
			    unsigned long end, bool write, int *locked)
{
	struct mm_struct *mm = vma->vm_mm;
	unsigned long nr_pages = (end - start) / PAGE_SIZE;
	int gup_flags;
	long ret;

	VM_BUG_ON(!PAGE_ALIGNED(start));
	VM_BUG_ON(!PAGE_ALIGNED(end));
	VM_BUG_ON_VMA(start < vma->vm_start, vma);
	VM_BUG_ON_VMA(end > vma->vm_end, vma);
	mmap_assert_locked(mm);

	/*
	 * FOLL_TOUCH: Mark page accessed and thereby young; will also mark
	 *	       the page dirty with FOLL_WRITE -- which doesn't make a
	 *	       difference with !FOLL_FORCE, because the page is writable
	 *	       in the page table.
	 * FOLL_HWPOISON: Return -EHWPOISON instead of -EFAULT when we hit
	 *		  a poisoned page.
	 * !FOLL_FORCE: Require proper access permissions.
	 */
	gup_flags = FOLL_TOUCH | FOLL_HWPOISON;
	if (write)
		gup_flags |= FOLL_WRITE;

	/*
	 * We want to report -EINVAL instead of -EFAULT for any permission
	 * problems or incompatible mappings.
	 */
	if (check_vma_flags(vma, gup_flags))
		return -EINVAL;

	ret = __get_user_pages(mm, start, nr_pages, gup_flags,
				NULL, NULL, locked);
	lru_add_drain();
	return ret;
}

/*
 * __mm_populate - populate and/or mlock pages within a range of address space.
 *
 * This is used to implement mlock() and the MAP_POPULATE / MAP_LOCKED mmap
 * flags. VMAs must be already marked with the desired vm_flags, and
 * mmap_lock must not be held.
 */
int __mm_populate(unsigned long start, unsigned long len, int ignore_errors)
{
	struct mm_struct *mm = current->mm;
	unsigned long end, nstart, nend;
	struct vm_area_struct *vma = NULL;
	int locked = 0;
	long ret = 0;

	end = start + len;

	for (nstart = start; nstart < end; nstart = nend) {
		/*
		 * We want to fault in pages for [nstart; end) address range.
		 * Find first corresponding VMA.
		 */
		if (!locked) {
			locked = 1;
			mmap_read_lock(mm);
			vma = find_vma(mm, nstart);
		} else if (nstart >= vma->vm_end)
			vma = vma->vm_next;
		if (!vma || vma->vm_start >= end)
			break;
		/*
		 * Set [nstart; nend) to intersection of desired address
		 * range with the first VMA. Also, skip undesirable VMA types.
		 */
		nend = min(end, vma->vm_end);
		if (vma->vm_flags & (VM_IO | VM_PFNMAP))
			continue;
		if (nstart < vma->vm_start)
			nstart = vma->vm_start;
		/*
		 * Now fault in a range of pages. populate_vma_page_range()
		 * double checks the vma flags, so that it won't mlock pages
		 * if the vma was already munlocked.
		 */
		ret = populate_vma_page_range(vma, nstart, nend, &locked);
		if (ret < 0) {
			if (ignore_errors) {
				ret = 0;
				continue;	/* continue at next VMA */
			}
			break;
		}
		nend = nstart + ret * PAGE_SIZE;
		ret = 0;
	}
	if (locked)
		mmap_read_unlock(mm);
	return ret;	/* 0 or negative error code */
}
#else /* CONFIG_MMU */
static long __get_user_pages_locked(struct mm_struct *mm, unsigned long start,
		unsigned long nr_pages, struct page **pages,
		struct vm_area_struct **vmas, int *locked,
		unsigned int foll_flags)
{
	struct vm_area_struct *vma;
	unsigned long vm_flags;
	long i;

	/* calculate required read or write permissions.
	 * If FOLL_FORCE is set, we only require the "MAY" flags.
	 */
	vm_flags  = (foll_flags & FOLL_WRITE) ?
			(VM_WRITE | VM_MAYWRITE) : (VM_READ | VM_MAYREAD);
	vm_flags &= (foll_flags & FOLL_FORCE) ?
			(VM_MAYREAD | VM_MAYWRITE) : (VM_READ | VM_WRITE);

	for (i = 0; i < nr_pages; i++) {
		vma = find_vma(mm, start);
		if (!vma)
			goto finish_or_fault;

		/* protect what we can, including chardevs */
		if ((vma->vm_flags & (VM_IO | VM_PFNMAP)) ||
		    !(vm_flags & vma->vm_flags))
			goto finish_or_fault;

		if (pages) {
			pages[i] = virt_to_page(start);
			if (pages[i])
				get_page(pages[i]);
		}
		if (vmas)
			vmas[i] = vma;
		start = (start + PAGE_SIZE) & PAGE_MASK;
	}

	return i;

finish_or_fault:
	return i ? : -EFAULT;
}
#endif /* !CONFIG_MMU */

/**
 * fault_in_writeable - fault in userspace address range for writing
 * @uaddr: start of address range
 * @size: size of address range
 *
 * Returns the number of bytes not faulted in (like copy_to_user() and
 * copy_from_user()).
 */
size_t fault_in_writeable(char __user *uaddr, size_t size)
{
	char __user *start = uaddr, *end;

	if (unlikely(size == 0))
		return 0;
	if (!user_write_access_begin(uaddr, size))
		return size;
	if (!PAGE_ALIGNED(uaddr)) {
		unsafe_put_user(0, uaddr, out);
		uaddr = (char __user *)PAGE_ALIGN((unsigned long)uaddr);
	}
	end = (char __user *)PAGE_ALIGN((unsigned long)start + size);
	if (unlikely(end < start))
		end = NULL;
	while (uaddr != end) {
		unsafe_put_user(0, uaddr, out);
		uaddr += PAGE_SIZE;
	}

out:
	user_write_access_end();
	if (size > uaddr - start)
		return size - (uaddr - start);
	return 0;
}
EXPORT_SYMBOL(fault_in_writeable);

/*
 * fault_in_safe_writeable - fault in an address range for writing
 * @uaddr: start of address range
 * @size: length of address range
 *
 * Faults in an address range for writing.  This is primarily useful when we
 * already know that some or all of the pages in the address range aren't in
 * memory.
 *
 * Unlike fault_in_writeable(), this function is non-destructive.
 *
 * Note that we don't pin or otherwise hold the pages referenced that we fault
 * in.  There's no guarantee that they'll stay in memory for any duration of
 * time.
 *
 * Returns the number of bytes not faulted in, like copy_to_user() and
 * copy_from_user().
 */
size_t fault_in_safe_writeable(const char __user *uaddr, size_t size)
{
	unsigned long start = (unsigned long)uaddr, end;
	struct mm_struct *mm = current->mm;
	bool unlocked = false;

	if (unlikely(size == 0))
		return 0;
	end = PAGE_ALIGN(start + size);
	if (end < start)
		end = 0;

	mmap_read_lock(mm);
	do {
		if (fixup_user_fault(mm, start, FAULT_FLAG_WRITE, &unlocked))
			break;
		start = (start + PAGE_SIZE) & PAGE_MASK;
	} while (start != end);
	mmap_read_unlock(mm);

	if (size > (unsigned long)uaddr - start)
		return size - ((unsigned long)uaddr - start);
	return 0;
}
EXPORT_SYMBOL(fault_in_safe_writeable);

/**
 * fault_in_readable - fault in userspace address range for reading
 * @uaddr: start of user address range
 * @size: size of user address range
 *
 * Returns the number of bytes not faulted in (like copy_to_user() and
 * copy_from_user()).
 */
size_t fault_in_readable(const char __user *uaddr, size_t size)
{
	const char __user *start = uaddr, *end;
	volatile char c;

	if (unlikely(size == 0))
		return 0;
	if (!user_read_access_begin(uaddr, size))
		return size;
	if (!PAGE_ALIGNED(uaddr)) {
		unsafe_get_user(c, uaddr, out);
		uaddr = (const char __user *)PAGE_ALIGN((unsigned long)uaddr);
	}
	end = (const char __user *)PAGE_ALIGN((unsigned long)start + size);
	if (unlikely(end < start))
		end = NULL;
	while (uaddr != end) {
		unsafe_get_user(c, uaddr, out);
		uaddr += PAGE_SIZE;
	}

out:
	user_read_access_end();
	(void)c;
	if (size > uaddr - start)
		return size - (uaddr - start);
	return 0;
}
EXPORT_SYMBOL(fault_in_readable);

/**
 * get_dump_page() - pin user page in memory while writing it to core dump
 * @addr: user address
 *
 * Returns struct page pointer of user page pinned for dump,
 * to be freed afterwards by put_page().
 *
 * Returns NULL on any kind of failure - a hole must then be inserted into
 * the corefile, to preserve alignment with its headers; and also returns
 * NULL wherever the ZERO_PAGE, or an anonymous pte_none, has been found -
 * allowing a hole to be left in the corefile to save disk space.
 *
 * Called without mmap_lock (takes and releases the mmap_lock by itself).
 */
#ifdef CONFIG_ELF_CORE
struct page *get_dump_page(unsigned long addr)
{
	struct mm_struct *mm = current->mm;
	struct page *page;
	int locked = 1;
	int ret;

	if (mmap_read_lock_killable(mm))
		return NULL;
	ret = __get_user_pages_locked(mm, addr, 1, &page, NULL, &locked,
				      FOLL_FORCE | FOLL_DUMP | FOLL_GET);
	if (locked)
		mmap_read_unlock(mm);
	return (ret == 1) ? page : NULL;
}
#endif /* CONFIG_ELF_CORE */

#ifdef CONFIG_MIGRATION
/*
 * Check whether all pages are pinnable, if so return number of pages.  If some
 * pages are not pinnable, migrate them, and unpin all pages. Return zero if
 * pages were migrated, or if some pages were not successfully isolated.
 * Return negative error if migration fails.
 */
static long check_and_migrate_movable_pages(unsigned long nr_pages,
					    struct page **pages,
					    unsigned int gup_flags)
{
	unsigned long isolation_error_count = 0, i;
	struct folio *prev_folio = NULL;
	LIST_HEAD(movable_page_list);
	bool drain_allow = true;
	int ret = 0;

	for (i = 0; i < nr_pages; i++) {
		struct folio *folio = page_folio(pages[i]);

		if (folio == prev_folio)
			continue;
		prev_folio = folio;

		if (folio_is_pinnable(folio))
			continue;

		/*
		 * Try to move out any movable page before pinning the range.
		 */
		if (folio_test_hugetlb(folio)) {
			if (!isolate_huge_page(&folio->page,
						&movable_page_list))
				isolation_error_count++;
			continue;
		}

		if (!folio_test_lru(folio) && drain_allow) {
			lru_add_drain_all();
			drain_allow = false;
		}

		if (folio_isolate_lru(folio)) {
			isolation_error_count++;
			continue;
		}
		list_add_tail(&folio->lru, &movable_page_list);
		node_stat_mod_folio(folio,
				    NR_ISOLATED_ANON + folio_is_file_lru(folio),
				    folio_nr_pages(folio));
	}

	if (!list_empty(&movable_page_list) || isolation_error_count)
		goto unpin_pages;

	/*
	 * If list is empty, and no isolation errors, means that all pages are
	 * in the correct zone.
	 */
	return nr_pages;

unpin_pages:
	if (gup_flags & FOLL_PIN) {
		unpin_user_pages(pages, nr_pages);
	} else {
		for (i = 0; i < nr_pages; i++)
			put_page(pages[i]);
	}

	if (!list_empty(&movable_page_list)) {
		struct migration_target_control mtc = {
			.nid = NUMA_NO_NODE,
			.gfp_mask = GFP_USER | __GFP_NOWARN,
		};

		ret = migrate_pages(&movable_page_list, alloc_migration_target,
				    NULL, (unsigned long)&mtc, MIGRATE_SYNC,
				    MR_LONGTERM_PIN, NULL);
		if (ret > 0) /* number of pages not migrated */
			ret = -ENOMEM;
	}

	if (ret && !list_empty(&movable_page_list))
		putback_movable_pages(&movable_page_list);
	return ret;
}
#else
static long check_and_migrate_movable_pages(unsigned long nr_pages,
					    struct page **pages,
					    unsigned int gup_flags)
{
	return nr_pages;
}
#endif /* CONFIG_MIGRATION */

/*
 * __gup_longterm_locked() is a wrapper for __get_user_pages_locked which
 * allows us to process the FOLL_LONGTERM flag.
 */
static long __gup_longterm_locked(struct mm_struct *mm,
				  unsigned long start,
				  unsigned long nr_pages,
				  struct page **pages,
				  struct vm_area_struct **vmas,
				  unsigned int gup_flags)
{
	unsigned int flags;
	long rc;

	if (!(gup_flags & FOLL_LONGTERM))
		return __get_user_pages_locked(mm, start, nr_pages, pages, vmas,
					       NULL, gup_flags);
	flags = memalloc_pin_save();
	do {
		rc = __get_user_pages_locked(mm, start, nr_pages, pages, vmas,
					     NULL, gup_flags);
		if (rc <= 0)
			break;
		rc = check_and_migrate_movable_pages(rc, pages, gup_flags);
	} while (!rc);
	memalloc_pin_restore(flags);

	return rc;
}

static bool is_valid_gup_flags(unsigned int gup_flags)
{
	/*
	 * FOLL_PIN must only be set internally by the pin_user_pages*() APIs,
	 * never directly by the caller, so enforce that with an assertion:
	 */
	if (WARN_ON_ONCE(gup_flags & FOLL_PIN))
		return false;
	/*
	 * FOLL_PIN is a prerequisite to FOLL_LONGTERM. Another way of saying
	 * that is, FOLL_LONGTERM is a specific case, more restrictive case of
	 * FOLL_PIN.
	 */
	if (WARN_ON_ONCE(gup_flags & FOLL_LONGTERM))
		return false;

	return true;
}

#ifdef CONFIG_MMU
static long __get_user_pages_remote(struct mm_struct *mm,
				    unsigned long start, unsigned long nr_pages,
				    unsigned int gup_flags, struct page **pages,
				    struct vm_area_struct **vmas, int *locked)
{
	/*
	 * Parts of FOLL_LONGTERM behavior are incompatible with
	 * FAULT_FLAG_ALLOW_RETRY because of the FS DAX check requirement on
	 * vmas. However, this only comes up if locked is set, and there are
	 * callers that do request FOLL_LONGTERM, but do not set locked. So,
	 * allow what we can.
	 */
	if (gup_flags & FOLL_LONGTERM) {
		if (WARN_ON_ONCE(locked))
			return -EINVAL;
		/*
		 * This will check the vmas (even if our vmas arg is NULL)
		 * and return -ENOTSUPP if DAX isn't allowed in this case:
		 */
		return __gup_longterm_locked(mm, start, nr_pages, pages,
					     vmas, gup_flags | FOLL_TOUCH |
					     FOLL_REMOTE);
	}

	return __get_user_pages_locked(mm, start, nr_pages, pages, vmas,
				       locked,
				       gup_flags | FOLL_TOUCH | FOLL_REMOTE);
}

/**
 * get_user_pages_remote() - pin user pages in memory
 * @mm:		mm_struct of target mm
 * @start:	starting user address
 * @nr_pages:	number of pages from start to pin
 * @gup_flags:	flags modifying lookup behaviour
 * @pages:	array that receives pointers to the pages pinned.
 *		Should be at least nr_pages long. Or NULL, if caller
 *		only intends to ensure the pages are faulted in.
 * @vmas:	array of pointers to vmas corresponding to each page.
 *		Or NULL if the caller does not require them.
 * @locked:	pointer to lock flag indicating whether lock is held and
 *		subsequently whether VM_FAULT_RETRY functionality can be
 *		utilised. Lock must initially be held.
 *
 * Returns either number of pages pinned (which may be less than the
 * number requested), or an error. Details about the return value:
 *
 * -- If nr_pages is 0, returns 0.
 * -- If nr_pages is >0, but no pages were pinned, returns -errno.
 * -- If nr_pages is >0, and some pages were pinned, returns the number of
 *    pages pinned. Again, this may be less than nr_pages.
 *
 * The caller is responsible for releasing returned @pages, via put_page().
 *
 * @vmas are valid only as long as mmap_lock is held.
 *
 * Must be called with mmap_lock held for read or write.
 *
 * get_user_pages_remote walks a process's page tables and takes a reference
 * to each struct page that each user address corresponds to at a given
 * instant. That is, it takes the page that would be accessed if a user
 * thread accesses the given user virtual address at that instant.
 *
 * This does not guarantee that the page exists in the user mappings when
 * get_user_pages_remote returns, and there may even be a completely different
 * page there in some cases (eg. if mmapped pagecache has been invalidated
 * and subsequently re faulted). However it does guarantee that the page
 * won't be freed completely. And mostly callers simply care that the page
 * contains data that was valid *at some point in time*. Typically, an IO
 * or similar operation cannot guarantee anything stronger anyway because
 * locks can't be held over the syscall boundary.
 *
 * If gup_flags & FOLL_WRITE == 0, the page must not be written to. If the page
 * is written to, set_page_dirty (or set_page_dirty_lock, as appropriate) must
 * be called after the page is finished with, and before put_page is called.
 *
 * get_user_pages_remote is typically used for fewer-copy IO operations,
 * to get a handle on the memory by some means other than accesses
 * via the user virtual addresses. The pages may be submitted for
 * DMA to devices or accessed via their kernel linear mapping (via the
 * kmap APIs). Care should be taken to use the correct cache flushing APIs.
 *
 * See also get_user_pages_fast, for performance critical applications.
 *
 * get_user_pages_remote should be phased out in favor of
 * get_user_pages_locked|unlocked or get_user_pages_fast. Nothing
 * should use get_user_pages_remote because it cannot pass
 * FAULT_FLAG_ALLOW_RETRY to handle_mm_fault.
 */
long get_user_pages_remote(struct mm_struct *mm,
		unsigned long start, unsigned long nr_pages,
		unsigned int gup_flags, struct page **pages,
		struct vm_area_struct **vmas, int *locked)
{
	if (!is_valid_gup_flags(gup_flags))
		return -EINVAL;

	return __get_user_pages_remote(mm, start, nr_pages, gup_flags,
				       pages, vmas, locked);
}
EXPORT_SYMBOL(get_user_pages_remote);

#else /* CONFIG_MMU */
long get_user_pages_remote(struct mm_struct *mm,
			   unsigned long start, unsigned long nr_pages,
			   unsigned int gup_flags, struct page **pages,
			   struct vm_area_struct **vmas, int *locked)
{
	return 0;
}

static long __get_user_pages_remote(struct mm_struct *mm,
				    unsigned long start, unsigned long nr_pages,
				    unsigned int gup_flags, struct page **pages,
				    struct vm_area_struct **vmas, int *locked)
{
	return 0;
}
#endif /* !CONFIG_MMU */

/**
 * get_user_pages() - pin user pages in memory
 * @start:      starting user address
 * @nr_pages:   number of pages from start to pin
 * @gup_flags:  flags modifying lookup behaviour
 * @pages:      array that receives pointers to the pages pinned.
 *              Should be at least nr_pages long. Or NULL, if caller
 *              only intends to ensure the pages are faulted in.
 * @vmas:       array of pointers to vmas corresponding to each page.
 *              Or NULL if the caller does not require them.
 *
 * This is the same as get_user_pages_remote(), just with a less-flexible
 * calling convention where we assume that the mm being operated on belongs to
 * the current task, and doesn't allow passing of a locked parameter.  We also
 * obviously don't pass FOLL_REMOTE in here.
 */
long get_user_pages(unsigned long start, unsigned long nr_pages,
		unsigned int gup_flags, struct page **pages,
		struct vm_area_struct **vmas)
{
	if (!is_valid_gup_flags(gup_flags))
		return -EINVAL;

	return __gup_longterm_locked(current->mm, start, nr_pages,
				     pages, vmas, gup_flags | FOLL_TOUCH);
}
EXPORT_SYMBOL(get_user_pages);

/*
 * get_user_pages_unlocked() is suitable to replace the form:
 *
 *      mmap_read_lock(mm);
 *      get_user_pages(mm, ..., pages, NULL);
 *      mmap_read_unlock(mm);
 *
 *  with:
 *
 *      get_user_pages_unlocked(mm, ..., pages);
 *
 * It is functionally equivalent to get_user_pages_fast so
 * get_user_pages_fast should be used instead if specific gup_flags
 * (e.g. FOLL_FORCE) are not required.
 */
long get_user_pages_unlocked(unsigned long start, unsigned long nr_pages,
			     struct page **pages, unsigned int gup_flags)
{
	struct mm_struct *mm = current->mm;
	int locked = 1;
	long ret;

	/*
	 * FIXME: Current FOLL_LONGTERM behavior is incompatible with
	 * FAULT_FLAG_ALLOW_RETRY because of the FS DAX check requirement on
	 * vmas.  As there are no users of this flag in this call we simply
	 * disallow this option for now.
	 */
	if (WARN_ON_ONCE(gup_flags & FOLL_LONGTERM))
		return -EINVAL;

	mmap_read_lock(mm);
	ret = __get_user_pages_locked(mm, start, nr_pages, pages, NULL,
				      &locked, gup_flags | FOLL_TOUCH);
	if (locked)
		mmap_read_unlock(mm);
	return ret;
}
EXPORT_SYMBOL(get_user_pages_unlocked);

/*
 * Fast GUP
 *
 * get_user_pages_fast attempts to pin user pages by walking the page
 * tables directly and avoids taking locks. Thus the walker needs to be
 * protected from page table pages being freed from under it, and should
 * block any THP splits.
 *
 * One way to achieve this is to have the walker disable interrupts, and
 * rely on IPIs from the TLB flushing code blocking before the page table
 * pages are freed. This is unsuitable for architectures that do not need
 * to broadcast an IPI when invalidating TLBs.
 *
 * Another way to achieve this is to batch up page table containing pages
 * belonging to more than one mm_user, then rcu_sched a callback to free those
 * pages. Disabling interrupts will allow the fast_gup walker to both block
 * the rcu_sched callback, and an IPI that we broadcast for splitting THPs
 * (which is a relatively rare event). The code below adopts this strategy.
 *
 * Before activating this code, please be aware that the following assumptions
 * are currently made:
 *
 *  *) Either MMU_GATHER_RCU_TABLE_FREE is enabled, and tlb_remove_table() is used to
 *  free pages containing page tables or TLB flushing requires IPI broadcast.
 *
 *  *) ptes can be read atomically by the architecture.
 *
 *  *) access_ok is sufficient to validate userspace address ranges.
 *
 * The last two assumptions can be relaxed by the addition of helper functions.
 *
 * This code is based heavily on the PowerPC implementation by Nick Piggin.
 */
#ifdef CONFIG_HAVE_FAST_GUP

static void __maybe_unused undo_dev_pagemap(int *nr, int nr_start,
					    unsigned int flags,
					    struct page **pages)
{
	while ((*nr) - nr_start) {
		struct page *page = pages[--(*nr)];

		ClearPageReferenced(page);
		if (flags & FOLL_PIN)
			unpin_user_page(page);
		else
			put_page(page);
	}
}

#ifdef CONFIG_ARCH_HAS_PTE_SPECIAL
static int gup_pte_range(pmd_t pmd, unsigned long addr, unsigned long end,
			 unsigned int flags, struct page **pages, int *nr)
{
	struct dev_pagemap *pgmap = NULL;
	int nr_start = *nr, ret = 0;
	pte_t *ptep, *ptem;

	ptem = ptep = pte_offset_map(&pmd, addr);
	do {
		pte_t pte = ptep_get_lockless(ptep);
		struct page *page;
		struct folio *folio;

		/*
		 * Similar to the PMD case below, NUMA hinting must take slow
		 * path using the pte_protnone check.
		 */
		if (pte_protnone(pte))
			goto pte_unmap;

		if (!pte_access_permitted(pte, flags & FOLL_WRITE))
			goto pte_unmap;

		if (pte_devmap(pte)) {
			if (unlikely(flags & FOLL_LONGTERM))
				goto pte_unmap;

			pgmap = get_dev_pagemap(pte_pfn(pte), pgmap);
			if (unlikely(!pgmap)) {
				undo_dev_pagemap(nr, nr_start, flags, pages);
				goto pte_unmap;
			}
		} else if (pte_special(pte))
			goto pte_unmap;

		VM_BUG_ON(!pfn_valid(pte_pfn(pte)));
		page = pte_page(pte);

		folio = try_grab_folio(page, 1, flags);
		if (!folio)
			goto pte_unmap;

		if (unlikely(page_is_secretmem(page))) {
			gup_put_folio(folio, 1, flags);
			goto pte_unmap;
		}

		if (unlikely(pte_val(pte) != pte_val(*ptep))) {
			gup_put_folio(folio, 1, flags);
			goto pte_unmap;
		}

		/*
		 * We need to make the page accessible if and only if we are
		 * going to access its content (the FOLL_PIN case).  Please
		 * see Documentation/core-api/pin_user_pages.rst for
		 * details.
		 */
		if (flags & FOLL_PIN) {
			ret = arch_make_page_accessible(page);
			if (ret) {
				gup_put_folio(folio, 1, flags);
				goto pte_unmap;
			}
		}
		folio_set_referenced(folio);
		pages[*nr] = page;
		(*nr)++;
	} while (ptep++, addr += PAGE_SIZE, addr != end);

	ret = 1;

pte_unmap:
	if (pgmap)
		put_dev_pagemap(pgmap);
	pte_unmap(ptem);
	return ret;
}
#else

/*
 * If we can't determine whether or not a pte is special, then fail immediately
 * for ptes. Note, we can still pin HugeTLB and THP as these are guaranteed not
 * to be special.
 *
 * For a futex to be placed on a THP tail page, get_futex_key requires a
 * get_user_pages_fast_only implementation that can pin pages. Thus it's still
 * useful to have gup_huge_pmd even if we can't operate on ptes.
 */
static int gup_pte_range(pmd_t pmd, unsigned long addr, unsigned long end,
			 unsigned int flags, struct page **pages, int *nr)
{
	return 0;
}
#endif /* CONFIG_ARCH_HAS_PTE_SPECIAL */

#if defined(CONFIG_ARCH_HAS_PTE_DEVMAP) && defined(CONFIG_TRANSPARENT_HUGEPAGE)
static int __gup_device_huge(unsigned long pfn, unsigned long addr,
			     unsigned long end, unsigned int flags,
			     struct page **pages, int *nr)
{
	int nr_start = *nr;
	struct dev_pagemap *pgmap = NULL;

	do {
		struct page *page = pfn_to_page(pfn);

		pgmap = get_dev_pagemap(pfn, pgmap);
		if (unlikely(!pgmap)) {
			undo_dev_pagemap(nr, nr_start, flags, pages);
			break;
		}
		SetPageReferenced(page);
		pages[*nr] = page;
		if (unlikely(!try_grab_page(page, flags))) {
			undo_dev_pagemap(nr, nr_start, flags, pages);
			break;
		}
		(*nr)++;
		pfn++;
	} while (addr += PAGE_SIZE, addr != end);

	put_dev_pagemap(pgmap);
	return addr == end;
}

static int __gup_device_huge_pmd(pmd_t orig, pmd_t *pmdp, unsigned long addr,
				 unsigned long end, unsigned int flags,
				 struct page **pages, int *nr)
{
	unsigned long fault_pfn;
	int nr_start = *nr;

	fault_pfn = pmd_pfn(orig) + ((addr & ~PMD_MASK) >> PAGE_SHIFT);
	if (!__gup_device_huge(fault_pfn, addr, end, flags, pages, nr))
		return 0;

	if (unlikely(pmd_val(orig) != pmd_val(*pmdp))) {
		undo_dev_pagemap(nr, nr_start, flags, pages);
		return 0;
	}
	return 1;
}

static int __gup_device_huge_pud(pud_t orig, pud_t *pudp, unsigned long addr,
				 unsigned long end, unsigned int flags,
				 struct page **pages, int *nr)
{
	unsigned long fault_pfn;
	int nr_start = *nr;

	fault_pfn = pud_pfn(orig) + ((addr & ~PUD_MASK) >> PAGE_SHIFT);
	if (!__gup_device_huge(fault_pfn, addr, end, flags, pages, nr))
		return 0;

	if (unlikely(pud_val(orig) != pud_val(*pudp))) {
		undo_dev_pagemap(nr, nr_start, flags, pages);
		return 0;
	}
	return 1;
}
#else
static int __gup_device_huge_pmd(pmd_t orig, pmd_t *pmdp, unsigned long addr,
				 unsigned long end, unsigned int flags,
				 struct page **pages, int *nr)
{
	BUILD_BUG();
	return 0;
}

static int __gup_device_huge_pud(pud_t pud, pud_t *pudp, unsigned long addr,
				 unsigned long end, unsigned int flags,
				 struct page **pages, int *nr)
{
	BUILD_BUG();
	return 0;
}
#endif

static int record_subpages(struct page *page, unsigned long addr,
			   unsigned long end, struct page **pages)
{
	int nr;

	for (nr = 0; addr != end; nr++, addr += PAGE_SIZE)
		pages[nr] = nth_page(page, nr);

	return nr;
}

#ifdef CONFIG_ARCH_HAS_HUGEPD
static unsigned long hugepte_addr_end(unsigned long addr, unsigned long end,
				      unsigned long sz)
{
	unsigned long __boundary = (addr + sz) & ~(sz-1);
	return (__boundary - 1 < end - 1) ? __boundary : end;
}

static int gup_hugepte(pte_t *ptep, unsigned long sz, unsigned long addr,
		       unsigned long end, unsigned int flags,
		       struct page **pages, int *nr)
{
	unsigned long pte_end;
	struct page *page;
	struct folio *folio;
	pte_t pte;
	int refs;

	pte_end = (addr + sz) & ~(sz-1);
	if (pte_end < end)
		end = pte_end;

	pte = huge_ptep_get(ptep);

	if (!pte_access_permitted(pte, flags & FOLL_WRITE))
		return 0;

	/* hugepages are never "special" */
	VM_BUG_ON(!pfn_valid(pte_pfn(pte)));

	page = nth_page(pte_page(pte), (addr & (sz - 1)) >> PAGE_SHIFT);
	refs = record_subpages(page, addr, end, pages + *nr);

	folio = try_grab_folio(page, refs, flags);
	if (!folio)
		return 0;

	if (unlikely(pte_val(pte) != pte_val(*ptep))) {
		gup_put_folio(folio, refs, flags);
		return 0;
	}

	*nr += refs;
	folio_set_referenced(folio);
	return 1;
}

static int gup_huge_pd(hugepd_t hugepd, unsigned long addr,
		unsigned int pdshift, unsigned long end, unsigned int flags,
		struct page **pages, int *nr)
{
	pte_t *ptep;
	unsigned long sz = 1UL << hugepd_shift(hugepd);
	unsigned long next;

	ptep = hugepte_offset(hugepd, addr, pdshift);
	do {
		next = hugepte_addr_end(addr, end, sz);
		if (!gup_hugepte(ptep, sz, addr, end, flags, pages, nr))
			return 0;
	} while (ptep++, addr = next, addr != end);

	return 1;
}
#else
static inline int gup_huge_pd(hugepd_t hugepd, unsigned long addr,
		unsigned int pdshift, unsigned long end, unsigned int flags,
		struct page **pages, int *nr)
{
	return 0;
}
#endif /* CONFIG_ARCH_HAS_HUGEPD */

static int gup_huge_pmd(pmd_t orig, pmd_t *pmdp, unsigned long addr,
			unsigned long end, unsigned int flags,
			struct page **pages, int *nr)
{
	struct page *page;
	struct folio *folio;
	int refs;

	if (!pmd_access_permitted(orig, flags & FOLL_WRITE))
		return 0;

	if (pmd_devmap(orig)) {
		if (unlikely(flags & FOLL_LONGTERM))
			return 0;
		return __gup_device_huge_pmd(orig, pmdp, addr, end, flags,
					     pages, nr);
	}

	page = nth_page(pmd_page(orig), (addr & ~PMD_MASK) >> PAGE_SHIFT);
	refs = record_subpages(page, addr, end, pages + *nr);

	folio = try_grab_folio(page, refs, flags);
	if (!folio)
		return 0;

	if (unlikely(pmd_val(orig) != pmd_val(*pmdp))) {
		gup_put_folio(folio, refs, flags);
		return 0;
	}

	*nr += refs;
	folio_set_referenced(folio);
	return 1;
}

static int gup_huge_pud(pud_t orig, pud_t *pudp, unsigned long addr,
			unsigned long end, unsigned int flags,
			struct page **pages, int *nr)
{
	struct page *page;
	struct folio *folio;
	int refs;

	if (!pud_access_permitted(orig, flags & FOLL_WRITE))
		return 0;

	if (pud_devmap(orig)) {
		if (unlikely(flags & FOLL_LONGTERM))
			return 0;
		return __gup_device_huge_pud(orig, pudp, addr, end, flags,
					     pages, nr);
	}

	page = nth_page(pud_page(orig), (addr & ~PUD_MASK) >> PAGE_SHIFT);
	refs = record_subpages(page, addr, end, pages + *nr);

	folio = try_grab_folio(page, refs, flags);
	if (!folio)
		return 0;

	if (unlikely(pud_val(orig) != pud_val(*pudp))) {
		gup_put_folio(folio, refs, flags);
		return 0;
	}

	*nr += refs;
	folio_set_referenced(folio);
	return 1;
}

static int gup_huge_pgd(pgd_t orig, pgd_t *pgdp, unsigned long addr,
			unsigned long end, unsigned int flags,
			struct page **pages, int *nr)
{
	int refs;
	struct page *page;
	struct folio *folio;

	if (!pgd_access_permitted(orig, flags & FOLL_WRITE))
		return 0;

	BUILD_BUG_ON(pgd_devmap(orig));

	page = nth_page(pgd_page(orig), (addr & ~PGDIR_MASK) >> PAGE_SHIFT);
	refs = record_subpages(page, addr, end, pages + *nr);

	folio = try_grab_folio(page, refs, flags);
	if (!folio)
		return 0;

	if (unlikely(pgd_val(orig) != pgd_val(*pgdp))) {
		gup_put_folio(folio, refs, flags);
		return 0;
	}

	*nr += refs;
	folio_set_referenced(folio);
	return 1;
}

static int gup_pmd_range(pud_t *pudp, pud_t pud, unsigned long addr, unsigned long end,
		unsigned int flags, struct page **pages, int *nr)
{
	unsigned long next;
	pmd_t *pmdp;

	pmdp = pmd_offset_lockless(pudp, pud, addr);
	do {
		pmd_t pmd = READ_ONCE(*pmdp);

		next = pmd_addr_end(addr, end);
		if (!pmd_present(pmd))
			return 0;

		if (unlikely(pmd_trans_huge(pmd) || pmd_huge(pmd) ||
			     pmd_devmap(pmd))) {
			/*
			 * NUMA hinting faults need to be handled in the GUP
			 * slowpath for accounting purposes and so that they
			 * can be serialised against THP migration.
			 */
			if (pmd_protnone(pmd))
				return 0;

			if (!gup_huge_pmd(pmd, pmdp, addr, next, flags,
				pages, nr))
				return 0;

		} else if (unlikely(is_hugepd(__hugepd(pmd_val(pmd))))) {
			/*
			 * architecture have different format for hugetlbfs
			 * pmd format and THP pmd format
			 */
			if (!gup_huge_pd(__hugepd(pmd_val(pmd)), addr,
					 PMD_SHIFT, next, flags, pages, nr))
				return 0;
		} else if (!gup_pte_range(pmd, addr, next, flags, pages, nr))
			return 0;
	} while (pmdp++, addr = next, addr != end);

	return 1;
}

static int gup_pud_range(p4d_t *p4dp, p4d_t p4d, unsigned long addr, unsigned long end,
			 unsigned int flags, struct page **pages, int *nr)
{
	unsigned long next;
	pud_t *pudp;

	pudp = pud_offset_lockless(p4dp, p4d, addr);
	do {
		pud_t pud = READ_ONCE(*pudp);

		next = pud_addr_end(addr, end);
		if (unlikely(!pud_present(pud)))
			return 0;
		if (unlikely(pud_huge(pud))) {
			if (!gup_huge_pud(pud, pudp, addr, next, flags,
					  pages, nr))
				return 0;
		} else if (unlikely(is_hugepd(__hugepd(pud_val(pud))))) {
			if (!gup_huge_pd(__hugepd(pud_val(pud)), addr,
					 PUD_SHIFT, next, flags, pages, nr))
				return 0;
		} else if (!gup_pmd_range(pudp, pud, addr, next, flags, pages, nr))
			return 0;
	} while (pudp++, addr = next, addr != end);

	return 1;
}

static int gup_p4d_range(pgd_t *pgdp, pgd_t pgd, unsigned long addr, unsigned long end,
			 unsigned int flags, struct page **pages, int *nr)
{
	unsigned long next;
	p4d_t *p4dp;

	p4dp = p4d_offset_lockless(pgdp, pgd, addr);
	do {
		p4d_t p4d = READ_ONCE(*p4dp);

		next = p4d_addr_end(addr, end);
		if (p4d_none(p4d))
			return 0;
		BUILD_BUG_ON(p4d_huge(p4d));
		if (unlikely(is_hugepd(__hugepd(p4d_val(p4d))))) {
			if (!gup_huge_pd(__hugepd(p4d_val(p4d)), addr,
					 P4D_SHIFT, next, flags, pages, nr))
				return 0;
		} else if (!gup_pud_range(p4dp, p4d, addr, next, flags, pages, nr))
			return 0;
	} while (p4dp++, addr = next, addr != end);

	return 1;
}

static void gup_pgd_range(unsigned long addr, unsigned long end,
		unsigned int flags, struct page **pages, int *nr)
{
	unsigned long next;
	pgd_t *pgdp;

	pgdp = pgd_offset(current->mm, addr);
	do {
		pgd_t pgd = READ_ONCE(*pgdp);

		next = pgd_addr_end(addr, end);
		if (pgd_none(pgd))
			return;
		if (unlikely(pgd_huge(pgd))) {
			if (!gup_huge_pgd(pgd, pgdp, addr, next, flags,
					  pages, nr))
				return;
		} else if (unlikely(is_hugepd(__hugepd(pgd_val(pgd))))) {
			if (!gup_huge_pd(__hugepd(pgd_val(pgd)), addr,
					 PGDIR_SHIFT, next, flags, pages, nr))
				return;
		} else if (!gup_p4d_range(pgdp, pgd, addr, next, flags, pages, nr))
			return;
	} while (pgdp++, addr = next, addr != end);
}
#else
static inline void gup_pgd_range(unsigned long addr, unsigned long end,
		unsigned int flags, struct page **pages, int *nr)
{
}
#endif /* CONFIG_HAVE_FAST_GUP */

#ifndef gup_fast_permitted
/*
 * Check if it's allowed to use get_user_pages_fast_only() for the range, or
 * we need to fall back to the slow version:
 */
static bool gup_fast_permitted(unsigned long start, unsigned long end)
{
	return true;
}
#endif

static int __gup_longterm_unlocked(unsigned long start, int nr_pages,
				   unsigned int gup_flags, struct page **pages)
{
	int ret;

	/*
	 * FIXME: FOLL_LONGTERM does not work with
	 * get_user_pages_unlocked() (see comments in that function)
	 */
	if (gup_flags & FOLL_LONGTERM) {
		mmap_read_lock(current->mm);
		ret = __gup_longterm_locked(current->mm,
					    start, nr_pages,
					    pages, NULL, gup_flags);
		mmap_read_unlock(current->mm);
	} else {
		ret = get_user_pages_unlocked(start, nr_pages,
					      pages, gup_flags);
	}

	return ret;
}

static unsigned long lockless_pages_from_mm(unsigned long start,
					    unsigned long end,
					    unsigned int gup_flags,
					    struct page **pages)
{
	unsigned long flags;
	int nr_pinned = 0;
	unsigned seq;

	if (!IS_ENABLED(CONFIG_HAVE_FAST_GUP) ||
	    !gup_fast_permitted(start, end))
		return 0;

	if (gup_flags & FOLL_PIN) {
		seq = raw_read_seqcount(&current->mm->write_protect_seq);
		if (seq & 1)
			return 0;
	}

	/*
	 * Disable interrupts. The nested form is used, in order to allow full,
	 * general purpose use of this routine.
	 *
	 * With interrupts disabled, we block page table pages from being freed
	 * from under us. See struct mmu_table_batch comments in
	 * include/asm-generic/tlb.h for more details.
	 *
	 * We do not adopt an rcu_read_lock() here as we also want to block IPIs
	 * that come from THPs splitting.
	 */
	local_irq_save(flags);
	gup_pgd_range(start, end, gup_flags, pages, &nr_pinned);
	local_irq_restore(flags);

	/*
	 * When pinning pages for DMA there could be a concurrent write protect
	 * from fork() via copy_page_range(), in this case always fail fast GUP.
	 */
	if (gup_flags & FOLL_PIN) {
		if (read_seqcount_retry(&current->mm->write_protect_seq, seq)) {
			unpin_user_pages(pages, nr_pinned);
			return 0;
		}
	}
	return nr_pinned;
}

static int internal_get_user_pages_fast(unsigned long start,
					unsigned long nr_pages,
					unsigned int gup_flags,
					struct page **pages)
{
	unsigned long len, end;
	unsigned long nr_pinned;
	int ret;

	if (WARN_ON_ONCE(gup_flags & ~(FOLL_WRITE | FOLL_LONGTERM |
				       FOLL_FORCE | FOLL_PIN | FOLL_GET |
				       FOLL_FAST_ONLY | FOLL_NOFAULT)))
		return -EINVAL;

	if (gup_flags & FOLL_PIN)
		mm_set_has_pinned_flag(&current->mm->flags);

	if (!(gup_flags & FOLL_FAST_ONLY))
		might_lock_read(&current->mm->mmap_lock);

	start = untagged_addr(start) & PAGE_MASK;
	len = nr_pages << PAGE_SHIFT;
	if (check_add_overflow(start, len, &end))
		return 0;
	if (unlikely(!access_ok((void __user *)start, len)))
		return -EFAULT;

	nr_pinned = lockless_pages_from_mm(start, end, gup_flags, pages);
	if (nr_pinned == nr_pages || gup_flags & FOLL_FAST_ONLY)
		return nr_pinned;

	/* Slow path: try to get the remaining pages with get_user_pages */
	start += nr_pinned << PAGE_SHIFT;
	pages += nr_pinned;
	ret = __gup_longterm_unlocked(start, nr_pages - nr_pinned, gup_flags,
				      pages);
	if (ret < 0) {
		/*
		 * The caller has to unpin the pages we already pinned so
		 * returning -errno is not an option
		 */
		if (nr_pinned)
			return nr_pinned;
		return ret;
	}
	return ret + nr_pinned;
}

/**
 * get_user_pages_fast_only() - pin user pages in memory
 * @start:      starting user address
 * @nr_pages:   number of pages from start to pin
 * @gup_flags:  flags modifying pin behaviour
 * @pages:      array that receives pointers to the pages pinned.
 *              Should be at least nr_pages long.
 *
 * Like get_user_pages_fast() except it's IRQ-safe in that it won't fall back to
 * the regular GUP.
 * Note a difference with get_user_pages_fast: this always returns the
 * number of pages pinned, 0 if no pages were pinned.
 *
 * If the architecture does not support this function, simply return with no
 * pages pinned.
 *
 * Careful, careful! COW breaking can go either way, so a non-write
 * access can get ambiguous page results. If you call this function without
 * 'write' set, you'd better be sure that you're ok with that ambiguity.
 */
int get_user_pages_fast_only(unsigned long start, int nr_pages,
			     unsigned int gup_flags, struct page **pages)
{
	int nr_pinned;
	/*
	 * Internally (within mm/gup.c), gup fast variants must set FOLL_GET,
	 * because gup fast is always a "pin with a +1 page refcount" request.
	 *
	 * FOLL_FAST_ONLY is required in order to match the API description of
	 * this routine: no fall back to regular ("slow") GUP.
	 */
	gup_flags |= FOLL_GET | FOLL_FAST_ONLY;

	nr_pinned = internal_get_user_pages_fast(start, nr_pages, gup_flags,
						 pages);

	/*
	 * As specified in the API description above, this routine is not
	 * allowed to return negative values. However, the common core
	 * routine internal_get_user_pages_fast() *can* return -errno.
	 * Therefore, correct for that here:
	 */
	if (nr_pinned < 0)
		nr_pinned = 0;

	return nr_pinned;
}
EXPORT_SYMBOL_GPL(get_user_pages_fast_only);

/**
 * get_user_pages_fast() - pin user pages in memory
 * @start:      starting user address
 * @nr_pages:   number of pages from start to pin
 * @gup_flags:  flags modifying pin behaviour
 * @pages:      array that receives pointers to the pages pinned.
 *              Should be at least nr_pages long.
 *
 * Attempt to pin user pages in memory without taking mm->mmap_lock.
 * If not successful, it will fall back to taking the lock and
 * calling get_user_pages().
 *
 * Returns number of pages pinned. This may be fewer than the number requested.
 * If nr_pages is 0 or negative, returns 0. If no pages were pinned, returns
 * -errno.
 */
int get_user_pages_fast(unsigned long start, int nr_pages,
			unsigned int gup_flags, struct page **pages)
{
	if (!is_valid_gup_flags(gup_flags))
		return -EINVAL;

	/*
	 * The caller may or may not have explicitly set FOLL_GET; either way is
	 * OK. However, internally (within mm/gup.c), gup fast variants must set
	 * FOLL_GET, because gup fast is always a "pin with a +1 page refcount"
	 * request.
	 */
	gup_flags |= FOLL_GET;
	return internal_get_user_pages_fast(start, nr_pages, gup_flags, pages);
}
EXPORT_SYMBOL_GPL(get_user_pages_fast);

/**
 * pin_user_pages_fast() - pin user pages in memory without taking locks
 *
 * @start:      starting user address
 * @nr_pages:   number of pages from start to pin
 * @gup_flags:  flags modifying pin behaviour
 * @pages:      array that receives pointers to the pages pinned.
 *              Should be at least nr_pages long.
 *
 * Nearly the same as get_user_pages_fast(), except that FOLL_PIN is set. See
 * get_user_pages_fast() for documentation on the function arguments, because
 * the arguments here are identical.
 *
 * FOLL_PIN means that the pages must be released via unpin_user_page(). Please
 * see Documentation/core-api/pin_user_pages.rst for further details.
 */
int pin_user_pages_fast(unsigned long start, int nr_pages,
			unsigned int gup_flags, struct page **pages)
{
	/* FOLL_GET and FOLL_PIN are mutually exclusive. */
	if (WARN_ON_ONCE(gup_flags & FOLL_GET))
		return -EINVAL;

	gup_flags |= FOLL_PIN;
	return internal_get_user_pages_fast(start, nr_pages, gup_flags, pages);
}
EXPORT_SYMBOL_GPL(pin_user_pages_fast);

/*
 * This is the FOLL_PIN equivalent of get_user_pages_fast_only(). Behavior
 * is the same, except that this one sets FOLL_PIN instead of FOLL_GET.
 *
 * The API rules are the same, too: no negative values may be returned.
 */
int pin_user_pages_fast_only(unsigned long start, int nr_pages,
			     unsigned int gup_flags, struct page **pages)
{
	int nr_pinned;

	/*
	 * FOLL_GET and FOLL_PIN are mutually exclusive. Note that the API
	 * rules require returning 0, rather than -errno:
	 */
	if (WARN_ON_ONCE(gup_flags & FOLL_GET))
		return 0;
	/*
	 * FOLL_FAST_ONLY is required in order to match the API description of
	 * this routine: no fall back to regular ("slow") GUP.
	 */
	gup_flags |= (FOLL_PIN | FOLL_FAST_ONLY);
	nr_pinned = internal_get_user_pages_fast(start, nr_pages, gup_flags,
						 pages);
	/*
	 * This routine is not allowed to return negative values. However,
	 * internal_get_user_pages_fast() *can* return -errno. Therefore,
	 * correct for that here:
	 */
	if (nr_pinned < 0)
		nr_pinned = 0;

	return nr_pinned;
}
EXPORT_SYMBOL_GPL(pin_user_pages_fast_only);

/**
 * pin_user_pages_remote() - pin pages of a remote process
 *
 * @mm:		mm_struct of target mm
 * @start:	starting user address
 * @nr_pages:	number of pages from start to pin
 * @gup_flags:	flags modifying lookup behaviour
 * @pages:	array that receives pointers to the pages pinned.
 *		Should be at least nr_pages long. Or NULL, if caller
 *		only intends to ensure the pages are faulted in.
 * @vmas:	array of pointers to vmas corresponding to each page.
 *		Or NULL if the caller does not require them.
 * @locked:	pointer to lock flag indicating whether lock is held and
 *		subsequently whether VM_FAULT_RETRY functionality can be
 *		utilised. Lock must initially be held.
 *
 * Nearly the same as get_user_pages_remote(), except that FOLL_PIN is set. See
 * get_user_pages_remote() for documentation on the function arguments, because
 * the arguments here are identical.
 *
 * FOLL_PIN means that the pages must be released via unpin_user_page(). Please
 * see Documentation/core-api/pin_user_pages.rst for details.
 */
long pin_user_pages_remote(struct mm_struct *mm,
			   unsigned long start, unsigned long nr_pages,
			   unsigned int gup_flags, struct page **pages,
			   struct vm_area_struct **vmas, int *locked)
{
	/* FOLL_GET and FOLL_PIN are mutually exclusive. */
	if (WARN_ON_ONCE(gup_flags & FOLL_GET))
		return -EINVAL;

	gup_flags |= FOLL_PIN;
	return __get_user_pages_remote(mm, start, nr_pages, gup_flags,
				       pages, vmas, locked);
}
EXPORT_SYMBOL(pin_user_pages_remote);

/**
 * pin_user_pages() - pin user pages in memory for use by other devices
 *
 * @start:	starting user address
 * @nr_pages:	number of pages from start to pin
 * @gup_flags:	flags modifying lookup behaviour
 * @pages:	array that receives pointers to the pages pinned.
 *		Should be at least nr_pages long. Or NULL, if caller
 *		only intends to ensure the pages are faulted in.
 * @vmas:	array of pointers to vmas corresponding to each page.
 *		Or NULL if the caller does not require them.
 *
 * Nearly the same as get_user_pages(), except that FOLL_TOUCH is not set, and
 * FOLL_PIN is set.
 *
 * FOLL_PIN means that the pages must be released via unpin_user_page(). Please
 * see Documentation/core-api/pin_user_pages.rst for details.
 */
long pin_user_pages(unsigned long start, unsigned long nr_pages,
		    unsigned int gup_flags, struct page **pages,
		    struct vm_area_struct **vmas)
{
	/* FOLL_GET and FOLL_PIN are mutually exclusive. */
	if (WARN_ON_ONCE(gup_flags & FOLL_GET))
		return -EINVAL;

	gup_flags |= FOLL_PIN;
	return __gup_longterm_locked(current->mm, start, nr_pages,
				     pages, vmas, gup_flags);
}
EXPORT_SYMBOL(pin_user_pages);

/*
 * pin_user_pages_unlocked() is the FOLL_PIN variant of
 * get_user_pages_unlocked(). Behavior is the same, except that this one sets
 * FOLL_PIN and rejects FOLL_GET.
 */
long pin_user_pages_unlocked(unsigned long start, unsigned long nr_pages,
			     struct page **pages, unsigned int gup_flags)
{
	/* FOLL_GET and FOLL_PIN are mutually exclusive. */
	if (WARN_ON_ONCE(gup_flags & FOLL_GET))
		return -EINVAL;

	gup_flags |= FOLL_PIN;
	return get_user_pages_unlocked(start, nr_pages, pages, gup_flags);
}
EXPORT_SYMBOL(pin_user_pages_unlocked);<|MERGE_RESOLUTION|>--- conflicted
+++ resolved
@@ -406,13 +406,6 @@
 static int follow_pfn_pte(struct vm_area_struct *vma, unsigned long address,
 		pte_t *pte, unsigned int flags)
 {
-<<<<<<< HEAD
-	/* No page to get reference */
-	if (flags & (FOLL_GET | FOLL_PIN))
-		return -EFAULT;
-
-=======
->>>>>>> 3a82f341
 	if (flags & FOLL_TOUCH) {
 		pte_t entry = *pte;
 
