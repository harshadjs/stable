// SPDX-License-Identifier: GPL-2.0-only
#include <linux/kernel.h>
#include <linux/errno.h>
#include <linux/err.h>
#include <linux/spinlock.h>

#include <linux/mm.h>
#include <linux/memremap.h>
#include <linux/pagemap.h>
#include <linux/rmap.h>
#include <linux/swap.h>
#include <linux/swapops.h>
#include <linux/secretmem.h>

#include <linux/sched/signal.h>
#include <linux/rwsem.h>
#include <linux/hugetlb.h>
#include <linux/migrate.h>
#include <linux/mm_inline.h>
#include <linux/sched/mm.h>
#include <linux/shmem_fs.h>

#include <asm/mmu_context.h>
#include <asm/tlbflush.h>

#include "internal.h"

struct follow_page_context {
	struct dev_pagemap *pgmap;
	unsigned int page_mask;
};

static inline void sanity_check_pinned_pages(struct page **pages,
					     unsigned long npages)
{
	if (!IS_ENABLED(CONFIG_DEBUG_VM))
		return;

	/*
	 * We only pin anonymous pages if they are exclusive. Once pinned, we
	 * can no longer turn them possibly shared and PageAnonExclusive() will
	 * stick around until the page is freed.
	 *
	 * We'd like to verify that our pinned anonymous pages are still mapped
	 * exclusively. The issue with anon THP is that we don't know how
	 * they are/were mapped when pinning them. However, for anon
	 * THP we can assume that either the given page (PTE-mapped THP) or
	 * the head page (PMD-mapped THP) should be PageAnonExclusive(). If
	 * neither is the case, there is certainly something wrong.
	 */
	for (; npages; npages--, pages++) {
		struct page *page = *pages;
		struct folio *folio = page_folio(page);

		if (is_zero_page(page) ||
		    !folio_test_anon(folio))
			continue;
		if (!folio_test_large(folio) || folio_test_hugetlb(folio))
			VM_BUG_ON_PAGE(!PageAnonExclusive(&folio->page), page);
		else
			/* Either a PTE-mapped or a PMD-mapped THP. */
			VM_BUG_ON_PAGE(!PageAnonExclusive(&folio->page) &&
				       !PageAnonExclusive(page), page);
	}
}

/*
 * Return the folio with ref appropriately incremented,
 * or NULL if that failed.
 */
static inline struct folio *try_get_folio(struct page *page, int refs)
{
	struct folio *folio;

retry:
	folio = page_folio(page);
	if (WARN_ON_ONCE(folio_ref_count(folio) < 0))
		return NULL;
	if (unlikely(!folio_ref_try_add_rcu(folio, refs)))
		return NULL;

	/*
	 * At this point we have a stable reference to the folio; but it
	 * could be that between calling page_folio() and the refcount
	 * increment, the folio was split, in which case we'd end up
	 * holding a reference on a folio that has nothing to do with the page
	 * we were given anymore.
	 * So now that the folio is stable, recheck that the page still
	 * belongs to this folio.
	 */
	if (unlikely(page_folio(page) != folio)) {
		if (!put_devmap_managed_page_refs(&folio->page, refs))
			folio_put_refs(folio, refs);
		goto retry;
	}

	return folio;
}

/**
 * try_grab_folio() - Attempt to get or pin a folio.
 * @page:  pointer to page to be grabbed
 * @refs:  the value to (effectively) add to the folio's refcount
 * @flags: gup flags: these are the FOLL_* flag values.
 *
 * "grab" names in this file mean, "look at flags to decide whether to use
 * FOLL_PIN or FOLL_GET behavior, when incrementing the folio's refcount.
 *
 * Either FOLL_PIN or FOLL_GET (or neither) must be set, but not both at the
 * same time. (That's true throughout the get_user_pages*() and
 * pin_user_pages*() APIs.) Cases:
 *
 *    FOLL_GET: folio's refcount will be incremented by @refs.
 *
 *    FOLL_PIN on large folios: folio's refcount will be incremented by
 *    @refs, and its pincount will be incremented by @refs.
 *
 *    FOLL_PIN on single-page folios: folio's refcount will be incremented by
 *    @refs * GUP_PIN_COUNTING_BIAS.
 *
 * Return: The folio containing @page (with refcount appropriately
 * incremented) for success, or NULL upon failure. If neither FOLL_GET
 * nor FOLL_PIN was set, that's considered failure, and furthermore,
 * a likely bug in the caller, so a warning is also emitted.
 */
struct folio *try_grab_folio(struct page *page, int refs, unsigned int flags)
{
	struct folio *folio;

	if (WARN_ON_ONCE((flags & (FOLL_GET | FOLL_PIN)) == 0))
		return NULL;

	if (unlikely(!(flags & FOLL_PCI_P2PDMA) && is_pci_p2pdma_page(page)))
		return NULL;

	if (flags & FOLL_GET)
		return try_get_folio(page, refs);

	/* FOLL_PIN is set */

	/*
	 * Don't take a pin on the zero page - it's not going anywhere
	 * and it is used in a *lot* of places.
	 */
	if (is_zero_page(page))
		return page_folio(page);

	folio = try_get_folio(page, refs);
	if (!folio)
		return NULL;

	/*
	 * Can't do FOLL_LONGTERM + FOLL_PIN gup fast path if not in a
	 * right zone, so fail and let the caller fall back to the slow
	 * path.
	 */
	if (unlikely((flags & FOLL_LONGTERM) &&
		     !folio_is_longterm_pinnable(folio))) {
		if (!put_devmap_managed_page_refs(&folio->page, refs))
			folio_put_refs(folio, refs);
		return NULL;
	}

	/*
	 * When pinning a large folio, use an exact count to track it.
	 *
	 * However, be sure to *also* increment the normal folio
	 * refcount field at least once, so that the folio really
	 * is pinned.  That's why the refcount from the earlier
	 * try_get_folio() is left intact.
	 */
	if (folio_test_large(folio))
		atomic_add(refs, &folio->_pincount);
	else
		folio_ref_add(folio,
				refs * (GUP_PIN_COUNTING_BIAS - 1));
	/*
	 * Adjust the pincount before re-checking the PTE for changes.
	 * This is essentially a smp_mb() and is paired with a memory
	 * barrier in page_try_share_anon_rmap().
	 */
	smp_mb__after_atomic();

	node_stat_mod_folio(folio, NR_FOLL_PIN_ACQUIRED, refs);

	return folio;
}

static void gup_put_folio(struct folio *folio, int refs, unsigned int flags)
{
	if (flags & FOLL_PIN) {
		if (is_zero_folio(folio))
			return;
		node_stat_mod_folio(folio, NR_FOLL_PIN_RELEASED, refs);
		if (folio_test_large(folio))
			atomic_sub(refs, &folio->_pincount);
		else
			refs *= GUP_PIN_COUNTING_BIAS;
	}

	if (!put_devmap_managed_page_refs(&folio->page, refs))
		folio_put_refs(folio, refs);
}

/**
 * try_grab_page() - elevate a page's refcount by a flag-dependent amount
 * @page:    pointer to page to be grabbed
 * @flags:   gup flags: these are the FOLL_* flag values.
 *
 * This might not do anything at all, depending on the flags argument.
 *
 * "grab" names in this file mean, "look at flags to decide whether to use
 * FOLL_PIN or FOLL_GET behavior, when incrementing the page's refcount.
 *
 * Either FOLL_PIN or FOLL_GET (or neither) may be set, but not both at the same
 * time. Cases: please see the try_grab_folio() documentation, with
 * "refs=1".
 *
 * Return: 0 for success, or if no action was required (if neither FOLL_PIN
 * nor FOLL_GET was set, nothing is done). A negative error code for failure:
 *
 *   -ENOMEM		FOLL_GET or FOLL_PIN was set, but the page could not
 *			be grabbed.
 */
int __must_check try_grab_page(struct page *page, unsigned int flags)
{
	struct folio *folio = page_folio(page);

	if (WARN_ON_ONCE(folio_ref_count(folio) <= 0))
		return -ENOMEM;

	if (unlikely(!(flags & FOLL_PCI_P2PDMA) && is_pci_p2pdma_page(page)))
		return -EREMOTEIO;

	if (flags & FOLL_GET)
		folio_ref_inc(folio);
	else if (flags & FOLL_PIN) {
		/*
		 * Don't take a pin on the zero page - it's not going anywhere
		 * and it is used in a *lot* of places.
		 */
		if (is_zero_page(page))
			return 0;

		/*
		 * Similar to try_grab_folio(): be sure to *also*
		 * increment the normal page refcount field at least once,
		 * so that the page really is pinned.
		 */
		if (folio_test_large(folio)) {
			folio_ref_add(folio, 1);
			atomic_add(1, &folio->_pincount);
		} else {
			folio_ref_add(folio, GUP_PIN_COUNTING_BIAS);
		}

		node_stat_mod_folio(folio, NR_FOLL_PIN_ACQUIRED, 1);
	}

	return 0;
}

/**
 * unpin_user_page() - release a dma-pinned page
 * @page:            pointer to page to be released
 *
 * Pages that were pinned via pin_user_pages*() must be released via either
 * unpin_user_page(), or one of the unpin_user_pages*() routines. This is so
 * that such pages can be separately tracked and uniquely handled. In
 * particular, interactions with RDMA and filesystems need special handling.
 */
void unpin_user_page(struct page *page)
{
	sanity_check_pinned_pages(&page, 1);
	gup_put_folio(page_folio(page), 1, FOLL_PIN);
}
EXPORT_SYMBOL(unpin_user_page);

/**
 * folio_add_pin - Try to get an additional pin on a pinned folio
 * @folio: The folio to be pinned
 *
 * Get an additional pin on a folio we already have a pin on.  Makes no change
 * if the folio is a zero_page.
 */
void folio_add_pin(struct folio *folio)
{
	if (is_zero_folio(folio))
		return;

	/*
	 * Similar to try_grab_folio(): be sure to *also* increment the normal
	 * page refcount field at least once, so that the page really is
	 * pinned.
	 */
	if (folio_test_large(folio)) {
		WARN_ON_ONCE(atomic_read(&folio->_pincount) < 1);
		folio_ref_inc(folio);
		atomic_inc(&folio->_pincount);
	} else {
		WARN_ON_ONCE(folio_ref_count(folio) < GUP_PIN_COUNTING_BIAS);
		folio_ref_add(folio, GUP_PIN_COUNTING_BIAS);
	}
}

static inline struct folio *gup_folio_range_next(struct page *start,
		unsigned long npages, unsigned long i, unsigned int *ntails)
{
	struct page *next = nth_page(start, i);
	struct folio *folio = page_folio(next);
	unsigned int nr = 1;

	if (folio_test_large(folio))
		nr = min_t(unsigned int, npages - i,
			   folio_nr_pages(folio) - folio_page_idx(folio, next));

	*ntails = nr;
	return folio;
}

static inline struct folio *gup_folio_next(struct page **list,
		unsigned long npages, unsigned long i, unsigned int *ntails)
{
	struct folio *folio = page_folio(list[i]);
	unsigned int nr;

	for (nr = i + 1; nr < npages; nr++) {
		if (page_folio(list[nr]) != folio)
			break;
	}

	*ntails = nr - i;
	return folio;
}

/**
 * unpin_user_pages_dirty_lock() - release and optionally dirty gup-pinned pages
 * @pages:  array of pages to be maybe marked dirty, and definitely released.
 * @npages: number of pages in the @pages array.
 * @make_dirty: whether to mark the pages dirty
 *
 * "gup-pinned page" refers to a page that has had one of the get_user_pages()
 * variants called on that page.
 *
 * For each page in the @pages array, make that page (or its head page, if a
 * compound page) dirty, if @make_dirty is true, and if the page was previously
 * listed as clean. In any case, releases all pages using unpin_user_page(),
 * possibly via unpin_user_pages(), for the non-dirty case.
 *
 * Please see the unpin_user_page() documentation for details.
 *
 * set_page_dirty_lock() is used internally. If instead, set_page_dirty() is
 * required, then the caller should a) verify that this is really correct,
 * because _lock() is usually required, and b) hand code it:
 * set_page_dirty_lock(), unpin_user_page().
 *
 */
void unpin_user_pages_dirty_lock(struct page **pages, unsigned long npages,
				 bool make_dirty)
{
	unsigned long i;
	struct folio *folio;
	unsigned int nr;

	if (!make_dirty) {
		unpin_user_pages(pages, npages);
		return;
	}

	sanity_check_pinned_pages(pages, npages);
	for (i = 0; i < npages; i += nr) {
		folio = gup_folio_next(pages, npages, i, &nr);
		/*
		 * Checking PageDirty at this point may race with
		 * clear_page_dirty_for_io(), but that's OK. Two key
		 * cases:
		 *
		 * 1) This code sees the page as already dirty, so it
		 * skips the call to set_page_dirty(). That could happen
		 * because clear_page_dirty_for_io() called
		 * page_mkclean(), followed by set_page_dirty().
		 * However, now the page is going to get written back,
		 * which meets the original intention of setting it
		 * dirty, so all is well: clear_page_dirty_for_io() goes
		 * on to call TestClearPageDirty(), and write the page
		 * back.
		 *
		 * 2) This code sees the page as clean, so it calls
		 * set_page_dirty(). The page stays dirty, despite being
		 * written back, so it gets written back again in the
		 * next writeback cycle. This is harmless.
		 */
		if (!folio_test_dirty(folio)) {
			folio_lock(folio);
			folio_mark_dirty(folio);
			folio_unlock(folio);
		}
		gup_put_folio(folio, nr, FOLL_PIN);
	}
}
EXPORT_SYMBOL(unpin_user_pages_dirty_lock);

/**
 * unpin_user_page_range_dirty_lock() - release and optionally dirty
 * gup-pinned page range
 *
 * @page:  the starting page of a range maybe marked dirty, and definitely released.
 * @npages: number of consecutive pages to release.
 * @make_dirty: whether to mark the pages dirty
 *
 * "gup-pinned page range" refers to a range of pages that has had one of the
 * pin_user_pages() variants called on that page.
 *
 * For the page ranges defined by [page .. page+npages], make that range (or
 * its head pages, if a compound page) dirty, if @make_dirty is true, and if the
 * page range was previously listed as clean.
 *
 * set_page_dirty_lock() is used internally. If instead, set_page_dirty() is
 * required, then the caller should a) verify that this is really correct,
 * because _lock() is usually required, and b) hand code it:
 * set_page_dirty_lock(), unpin_user_page().
 *
 */
void unpin_user_page_range_dirty_lock(struct page *page, unsigned long npages,
				      bool make_dirty)
{
	unsigned long i;
	struct folio *folio;
	unsigned int nr;

	for (i = 0; i < npages; i += nr) {
		folio = gup_folio_range_next(page, npages, i, &nr);
		if (make_dirty && !folio_test_dirty(folio)) {
			folio_lock(folio);
			folio_mark_dirty(folio);
			folio_unlock(folio);
		}
		gup_put_folio(folio, nr, FOLL_PIN);
	}
}
EXPORT_SYMBOL(unpin_user_page_range_dirty_lock);

static void unpin_user_pages_lockless(struct page **pages, unsigned long npages)
{
	unsigned long i;
	struct folio *folio;
	unsigned int nr;

	/*
	 * Don't perform any sanity checks because we might have raced with
	 * fork() and some anonymous pages might now actually be shared --
	 * which is why we're unpinning after all.
	 */
	for (i = 0; i < npages; i += nr) {
		folio = gup_folio_next(pages, npages, i, &nr);
		gup_put_folio(folio, nr, FOLL_PIN);
	}
}

/**
 * unpin_user_pages() - release an array of gup-pinned pages.
 * @pages:  array of pages to be marked dirty and released.
 * @npages: number of pages in the @pages array.
 *
 * For each page in the @pages array, release the page using unpin_user_page().
 *
 * Please see the unpin_user_page() documentation for details.
 */
void unpin_user_pages(struct page **pages, unsigned long npages)
{
	unsigned long i;
	struct folio *folio;
	unsigned int nr;

	/*
	 * If this WARN_ON() fires, then the system *might* be leaking pages (by
	 * leaving them pinned), but probably not. More likely, gup/pup returned
	 * a hard -ERRNO error to the caller, who erroneously passed it here.
	 */
	if (WARN_ON(IS_ERR_VALUE(npages)))
		return;

	sanity_check_pinned_pages(pages, npages);
	for (i = 0; i < npages; i += nr) {
		folio = gup_folio_next(pages, npages, i, &nr);
		gup_put_folio(folio, nr, FOLL_PIN);
	}
}
EXPORT_SYMBOL(unpin_user_pages);

/*
 * Set the MMF_HAS_PINNED if not set yet; after set it'll be there for the mm's
 * lifecycle.  Avoid setting the bit unless necessary, or it might cause write
 * cache bouncing on large SMP machines for concurrent pinned gups.
 */
static inline void mm_set_has_pinned_flag(unsigned long *mm_flags)
{
	if (!test_bit(MMF_HAS_PINNED, mm_flags))
		set_bit(MMF_HAS_PINNED, mm_flags);
}

#ifdef CONFIG_MMU
static struct page *no_page_table(struct vm_area_struct *vma,
		unsigned int flags)
{
	/*
	 * When core dumping an enormous anonymous area that nobody
	 * has touched so far, we don't want to allocate unnecessary pages or
	 * page tables.  Return error instead of NULL to skip handle_mm_fault,
	 * then get_dump_page() will return NULL to leave a hole in the dump.
	 * But we can only make this optimization where a hole would surely
	 * be zero-filled if handle_mm_fault() actually did handle it.
	 */
	if ((flags & FOLL_DUMP) &&
			(vma_is_anonymous(vma) || !vma->vm_ops->fault))
		return ERR_PTR(-EFAULT);
	return NULL;
}

static int follow_pfn_pte(struct vm_area_struct *vma, unsigned long address,
		pte_t *pte, unsigned int flags)
{
	if (flags & FOLL_TOUCH) {
		pte_t orig_entry = ptep_get(pte);
		pte_t entry = orig_entry;

		if (flags & FOLL_WRITE)
			entry = pte_mkdirty(entry);
		entry = pte_mkyoung(entry);

		if (!pte_same(orig_entry, entry)) {
			set_pte_at(vma->vm_mm, address, pte, entry);
			update_mmu_cache(vma, address, pte);
		}
	}

	/* Proper page table entry exists, but no corresponding struct page */
	return -EEXIST;
}

/* FOLL_FORCE can write to even unwritable PTEs in COW mappings. */
static inline bool can_follow_write_pte(pte_t pte, struct page *page,
					struct vm_area_struct *vma,
					unsigned int flags)
{
	/* If the pte is writable, we can write to the page. */
	if (pte_write(pte))
		return true;

	/* Maybe FOLL_FORCE is set to override it? */
	if (!(flags & FOLL_FORCE))
		return false;

	/* But FOLL_FORCE has no effect on shared mappings */
	if (vma->vm_flags & (VM_MAYSHARE | VM_SHARED))
		return false;

	/* ... or read-only private ones */
	if (!(vma->vm_flags & VM_MAYWRITE))
		return false;

	/* ... or already writable ones that just need to take a write fault */
	if (vma->vm_flags & VM_WRITE)
		return false;

	/*
	 * See can_change_pte_writable(): we broke COW and could map the page
	 * writable if we have an exclusive anonymous page ...
	 */
	if (!page || !PageAnon(page) || !PageAnonExclusive(page))
		return false;

	/* ... and a write-fault isn't required for other reasons. */
	if (vma_soft_dirty_enabled(vma) && !pte_soft_dirty(pte))
		return false;
	return !userfaultfd_pte_wp(vma, pte);
}

static struct page *follow_page_pte(struct vm_area_struct *vma,
		unsigned long address, pmd_t *pmd, unsigned int flags,
		struct dev_pagemap **pgmap)
{
	struct mm_struct *mm = vma->vm_mm;
	struct page *page;
	spinlock_t *ptl;
	pte_t *ptep, pte;
	int ret;

	/* FOLL_GET and FOLL_PIN are mutually exclusive. */
	if (WARN_ON_ONCE((flags & (FOLL_PIN | FOLL_GET)) ==
			 (FOLL_PIN | FOLL_GET)))
		return ERR_PTR(-EINVAL);

	ptep = pte_offset_map_lock(mm, pmd, address, &ptl);
	if (!ptep)
		return no_page_table(vma, flags);
	pte = ptep_get(ptep);
	if (!pte_present(pte))
		goto no_page;
	if (pte_protnone(pte) && !gup_can_follow_protnone(vma, flags))
		goto no_page;

	page = vm_normal_page(vma, address, pte);

	/*
	 * We only care about anon pages in can_follow_write_pte() and don't
	 * have to worry about pte_devmap() because they are never anon.
	 */
	if ((flags & FOLL_WRITE) &&
	    !can_follow_write_pte(pte, page, vma, flags)) {
		page = NULL;
		goto out;
	}

	if (!page && pte_devmap(pte) && (flags & (FOLL_GET | FOLL_PIN))) {
		/*
		 * Only return device mapping pages in the FOLL_GET or FOLL_PIN
		 * case since they are only valid while holding the pgmap
		 * reference.
		 */
		*pgmap = get_dev_pagemap(pte_pfn(pte), *pgmap);
		if (*pgmap)
			page = pte_page(pte);
		else
			goto no_page;
	} else if (unlikely(!page)) {
		if (flags & FOLL_DUMP) {
			/* Avoid special (like zero) pages in core dumps */
			page = ERR_PTR(-EFAULT);
			goto out;
		}

		if (is_zero_pfn(pte_pfn(pte))) {
			page = pte_page(pte);
		} else {
			ret = follow_pfn_pte(vma, address, ptep, flags);
			page = ERR_PTR(ret);
			goto out;
		}
	}

	if (!pte_write(pte) && gup_must_unshare(vma, flags, page)) {
		page = ERR_PTR(-EMLINK);
		goto out;
	}

	VM_BUG_ON_PAGE((flags & FOLL_PIN) && PageAnon(page) &&
		       !PageAnonExclusive(page), page);

	/* try_grab_page() does nothing unless FOLL_GET or FOLL_PIN is set. */
	ret = try_grab_page(page, flags);
	if (unlikely(ret)) {
		page = ERR_PTR(ret);
		goto out;
	}

	/*
	 * We need to make the page accessible if and only if we are going
	 * to access its content (the FOLL_PIN case).  Please see
	 * Documentation/core-api/pin_user_pages.rst for details.
	 */
	if (flags & FOLL_PIN) {
		ret = arch_make_page_accessible(page);
		if (ret) {
			unpin_user_page(page);
			page = ERR_PTR(ret);
			goto out;
		}
	}
	if (flags & FOLL_TOUCH) {
		if ((flags & FOLL_WRITE) &&
		    !pte_dirty(pte) && !PageDirty(page))
			set_page_dirty(page);
		/*
		 * pte_mkyoung() would be more correct here, but atomic care
		 * is needed to avoid losing the dirty bit: it is easier to use
		 * mark_page_accessed().
		 */
		mark_page_accessed(page);
	}
out:
	pte_unmap_unlock(ptep, ptl);
	return page;
no_page:
	pte_unmap_unlock(ptep, ptl);
	if (!pte_none(pte))
		return NULL;
	return no_page_table(vma, flags);
}

static struct page *follow_pmd_mask(struct vm_area_struct *vma,
				    unsigned long address, pud_t *pudp,
				    unsigned int flags,
				    struct follow_page_context *ctx)
{
	pmd_t *pmd, pmdval;
	spinlock_t *ptl;
	struct page *page;
	struct mm_struct *mm = vma->vm_mm;

	pmd = pmd_offset(pudp, address);
	pmdval = pmdp_get_lockless(pmd);
	if (pmd_none(pmdval))
		return no_page_table(vma, flags);
	if (!pmd_present(pmdval))
		return no_page_table(vma, flags);
	if (pmd_devmap(pmdval)) {
		ptl = pmd_lock(mm, pmd);
		page = follow_devmap_pmd(vma, address, pmd, flags, &ctx->pgmap);
		spin_unlock(ptl);
		if (page)
			return page;
	}
	if (likely(!pmd_trans_huge(pmdval)))
		return follow_page_pte(vma, address, pmd, flags, &ctx->pgmap);

	if (pmd_protnone(pmdval) && !gup_can_follow_protnone(vma, flags))
		return no_page_table(vma, flags);

	ptl = pmd_lock(mm, pmd);
	if (unlikely(!pmd_present(*pmd))) {
		spin_unlock(ptl);
		return no_page_table(vma, flags);
	}
	if (unlikely(!pmd_trans_huge(*pmd))) {
		spin_unlock(ptl);
		return follow_page_pte(vma, address, pmd, flags, &ctx->pgmap);
	}
	if (flags & FOLL_SPLIT_PMD) {
		spin_unlock(ptl);
		split_huge_pmd(vma, pmd, address);
		/* If pmd was left empty, stuff a page table in there quickly */
		return pte_alloc(mm, pmd) ? ERR_PTR(-ENOMEM) :
			follow_page_pte(vma, address, pmd, flags, &ctx->pgmap);
	}
	page = follow_trans_huge_pmd(vma, address, pmd, flags);
	spin_unlock(ptl);
	ctx->page_mask = HPAGE_PMD_NR - 1;
	return page;
}

static struct page *follow_pud_mask(struct vm_area_struct *vma,
				    unsigned long address, p4d_t *p4dp,
				    unsigned int flags,
				    struct follow_page_context *ctx)
{
	pud_t *pud;
	spinlock_t *ptl;
	struct page *page;
	struct mm_struct *mm = vma->vm_mm;

	pud = pud_offset(p4dp, address);
	if (pud_none(*pud))
		return no_page_table(vma, flags);
	if (pud_devmap(*pud)) {
		ptl = pud_lock(mm, pud);
		page = follow_devmap_pud(vma, address, pud, flags, &ctx->pgmap);
		spin_unlock(ptl);
		if (page)
			return page;
	}
	if (unlikely(pud_bad(*pud)))
		return no_page_table(vma, flags);

	return follow_pmd_mask(vma, address, pud, flags, ctx);
}

static struct page *follow_p4d_mask(struct vm_area_struct *vma,
				    unsigned long address, pgd_t *pgdp,
				    unsigned int flags,
				    struct follow_page_context *ctx)
{
	p4d_t *p4d;

	p4d = p4d_offset(pgdp, address);
	if (p4d_none(*p4d))
		return no_page_table(vma, flags);
	BUILD_BUG_ON(p4d_huge(*p4d));
	if (unlikely(p4d_bad(*p4d)))
		return no_page_table(vma, flags);

	return follow_pud_mask(vma, address, p4d, flags, ctx);
}

/**
 * follow_page_mask - look up a page descriptor from a user-virtual address
 * @vma: vm_area_struct mapping @address
 * @address: virtual address to look up
 * @flags: flags modifying lookup behaviour
 * @ctx: contains dev_pagemap for %ZONE_DEVICE memory pinning and a
 *       pointer to output page_mask
 *
 * @flags can have FOLL_ flags set, defined in <linux/mm.h>
 *
 * When getting pages from ZONE_DEVICE memory, the @ctx->pgmap caches
 * the device's dev_pagemap metadata to avoid repeating expensive lookups.
 *
 * When getting an anonymous page and the caller has to trigger unsharing
 * of a shared anonymous page first, -EMLINK is returned. The caller should
 * trigger a fault with FAULT_FLAG_UNSHARE set. Note that unsharing is only
 * relevant with FOLL_PIN and !FOLL_WRITE.
 *
 * On output, the @ctx->page_mask is set according to the size of the page.
 *
 * Return: the mapped (struct page *), %NULL if no mapping exists, or
 * an error pointer if there is a mapping to something not represented
 * by a page descriptor (see also vm_normal_page()).
 */
static struct page *follow_page_mask(struct vm_area_struct *vma,
			      unsigned long address, unsigned int flags,
			      struct follow_page_context *ctx)
{
	pgd_t *pgd;
	struct page *page;
	struct mm_struct *mm = vma->vm_mm;

	ctx->page_mask = 0;

	/*
	 * Call hugetlb_follow_page_mask for hugetlb vmas as it will use
	 * special hugetlb page table walking code.  This eliminates the
	 * need to check for hugetlb entries in the general walking code.
	 *
	 * hugetlb_follow_page_mask is only for follow_page() handling here.
	 * Ordinary GUP uses follow_hugetlb_page for hugetlb processing.
	 */
	if (is_vm_hugetlb_page(vma)) {
		page = hugetlb_follow_page_mask(vma, address, flags);
		if (!page)
			page = no_page_table(vma, flags);
		return page;
	}

	pgd = pgd_offset(mm, address);

	if (pgd_none(*pgd) || unlikely(pgd_bad(*pgd)))
		return no_page_table(vma, flags);

	return follow_p4d_mask(vma, address, pgd, flags, ctx);
}

struct page *follow_page(struct vm_area_struct *vma, unsigned long address,
			 unsigned int foll_flags)
{
	struct follow_page_context ctx = { NULL };
	struct page *page;

	if (vma_is_secretmem(vma))
		return NULL;

	if (WARN_ON_ONCE(foll_flags & FOLL_PIN))
		return NULL;

	/*
	 * We never set FOLL_HONOR_NUMA_FAULT because callers don't expect
	 * to fail on PROT_NONE-mapped pages.
	 */
	page = follow_page_mask(vma, address, foll_flags, &ctx);
	if (ctx.pgmap)
		put_dev_pagemap(ctx.pgmap);
	return page;
}

static int get_gate_page(struct mm_struct *mm, unsigned long address,
		unsigned int gup_flags, struct vm_area_struct **vma,
		struct page **page)
{
	pgd_t *pgd;
	p4d_t *p4d;
	pud_t *pud;
	pmd_t *pmd;
	pte_t *pte;
	pte_t entry;
	int ret = -EFAULT;

	/* user gate pages are read-only */
	if (gup_flags & FOLL_WRITE)
		return -EFAULT;
	if (address > TASK_SIZE)
		pgd = pgd_offset_k(address);
	else
		pgd = pgd_offset_gate(mm, address);
	if (pgd_none(*pgd))
		return -EFAULT;
	p4d = p4d_offset(pgd, address);
	if (p4d_none(*p4d))
		return -EFAULT;
	pud = pud_offset(p4d, address);
	if (pud_none(*pud))
		return -EFAULT;
	pmd = pmd_offset(pud, address);
	if (!pmd_present(*pmd))
		return -EFAULT;
	pte = pte_offset_map(pmd, address);
	if (!pte)
		return -EFAULT;
	entry = ptep_get(pte);
	if (pte_none(entry))
		goto unmap;
	*vma = get_gate_vma(mm);
	if (!page)
		goto out;
	*page = vm_normal_page(*vma, address, entry);
	if (!*page) {
		if ((gup_flags & FOLL_DUMP) || !is_zero_pfn(pte_pfn(entry)))
			goto unmap;
		*page = pte_page(entry);
	}
	ret = try_grab_page(*page, gup_flags);
	if (unlikely(ret))
		goto unmap;
out:
	ret = 0;
unmap:
	pte_unmap(pte);
	return ret;
}

/*
 * mmap_lock must be held on entry.  If @flags has FOLL_UNLOCKABLE but not
 * FOLL_NOWAIT, the mmap_lock may be released.  If it is, *@locked will be set
 * to 0 and -EBUSY returned.
 */
static int faultin_page(struct vm_area_struct *vma,
		unsigned long address, unsigned int *flags, bool unshare,
		int *locked)
{
	unsigned int fault_flags = 0;
	vm_fault_t ret;

	if (*flags & FOLL_NOFAULT)
		return -EFAULT;
	if (*flags & FOLL_WRITE)
		fault_flags |= FAULT_FLAG_WRITE;
	if (*flags & FOLL_REMOTE)
		fault_flags |= FAULT_FLAG_REMOTE;
	if (*flags & FOLL_UNLOCKABLE) {
		fault_flags |= FAULT_FLAG_ALLOW_RETRY | FAULT_FLAG_KILLABLE;
		/*
		 * FAULT_FLAG_INTERRUPTIBLE is opt-in. GUP callers must set
		 * FOLL_INTERRUPTIBLE to enable FAULT_FLAG_INTERRUPTIBLE.
		 * That's because some callers may not be prepared to
		 * handle early exits caused by non-fatal signals.
		 */
		if (*flags & FOLL_INTERRUPTIBLE)
			fault_flags |= FAULT_FLAG_INTERRUPTIBLE;
	}
	if (*flags & FOLL_NOWAIT)
		fault_flags |= FAULT_FLAG_ALLOW_RETRY | FAULT_FLAG_RETRY_NOWAIT;
	if (*flags & FOLL_TRIED) {
		/*
		 * Note: FAULT_FLAG_ALLOW_RETRY and FAULT_FLAG_TRIED
		 * can co-exist
		 */
		fault_flags |= FAULT_FLAG_TRIED;
	}
	if (unshare) {
		fault_flags |= FAULT_FLAG_UNSHARE;
		/* FAULT_FLAG_WRITE and FAULT_FLAG_UNSHARE are incompatible */
		VM_BUG_ON(fault_flags & FAULT_FLAG_WRITE);
	}

	ret = handle_mm_fault(vma, address, fault_flags, NULL);

	if (ret & VM_FAULT_COMPLETED) {
		/*
		 * With FAULT_FLAG_RETRY_NOWAIT we'll never release the
		 * mmap lock in the page fault handler. Sanity check this.
		 */
		WARN_ON_ONCE(fault_flags & FAULT_FLAG_RETRY_NOWAIT);
		*locked = 0;

		/*
		 * We should do the same as VM_FAULT_RETRY, but let's not
		 * return -EBUSY since that's not reflecting the reality of
		 * what has happened - we've just fully completed a page
		 * fault, with the mmap lock released.  Use -EAGAIN to show
		 * that we want to take the mmap lock _again_.
		 */
		return -EAGAIN;
	}

	if (ret & VM_FAULT_ERROR) {
		int err = vm_fault_to_errno(ret, *flags);

		if (err)
			return err;
		BUG();
	}

	if (ret & VM_FAULT_RETRY) {
		if (!(fault_flags & FAULT_FLAG_RETRY_NOWAIT))
			*locked = 0;
		return -EBUSY;
	}

	return 0;
}

/*
 * Writing to file-backed mappings which require folio dirty tracking using GUP
 * is a fundamentally broken operation, as kernel write access to GUP mappings
 * do not adhere to the semantics expected by a file system.
 *
 * Consider the following scenario:-
 *
 * 1. A folio is written to via GUP which write-faults the memory, notifying
 *    the file system and dirtying the folio.
 * 2. Later, writeback is triggered, resulting in the folio being cleaned and
 *    the PTE being marked read-only.
 * 3. The GUP caller writes to the folio, as it is mapped read/write via the
 *    direct mapping.
 * 4. The GUP caller, now done with the page, unpins it and sets it dirty
 *    (though it does not have to).
 *
 * This results in both data being written to a folio without writenotify, and
 * the folio being dirtied unexpectedly (if the caller decides to do so).
 */
static bool writable_file_mapping_allowed(struct vm_area_struct *vma,
					  unsigned long gup_flags)
{
	/*
	 * If we aren't pinning then no problematic write can occur. A long term
	 * pin is the most egregious case so this is the case we disallow.
	 */
	if ((gup_flags & (FOLL_PIN | FOLL_LONGTERM)) !=
	    (FOLL_PIN | FOLL_LONGTERM))
		return true;

	/*
	 * If the VMA does not require dirty tracking then no problematic write
	 * can occur either.
	 */
	return !vma_needs_dirty_tracking(vma);
}

static int check_vma_flags(struct vm_area_struct *vma, unsigned long gup_flags)
{
	vm_flags_t vm_flags = vma->vm_flags;
	int write = (gup_flags & FOLL_WRITE);
	int foreign = (gup_flags & FOLL_REMOTE);
	bool vma_anon = vma_is_anonymous(vma);

	if (vm_flags & (VM_IO | VM_PFNMAP))
		return -EFAULT;

	if ((gup_flags & FOLL_ANON) && !vma_anon)
		return -EFAULT;

	if ((gup_flags & FOLL_LONGTERM) && vma_is_fsdax(vma))
		return -EOPNOTSUPP;

	if (vma_is_secretmem(vma))
		return -EFAULT;

	if (write) {
		if (!vma_anon &&
		    !writable_file_mapping_allowed(vma, gup_flags))
			return -EFAULT;

		if (!(vm_flags & VM_WRITE)) {
			if (!(gup_flags & FOLL_FORCE))
				return -EFAULT;
			/* hugetlb does not support FOLL_FORCE|FOLL_WRITE. */
			if (is_vm_hugetlb_page(vma))
				return -EFAULT;
			/*
			 * We used to let the write,force case do COW in a
			 * VM_MAYWRITE VM_SHARED !VM_WRITE vma, so ptrace could
			 * set a breakpoint in a read-only mapping of an
			 * executable, without corrupting the file (yet only
			 * when that file had been opened for writing!).
			 * Anon pages in shared mappings are surprising: now
			 * just reject it.
			 */
			if (!is_cow_mapping(vm_flags))
				return -EFAULT;
		}
	} else if (!(vm_flags & VM_READ)) {
		if (!(gup_flags & FOLL_FORCE))
			return -EFAULT;
		/*
		 * Is there actually any vma we can reach here which does not
		 * have VM_MAYREAD set?
		 */
		if (!(vm_flags & VM_MAYREAD))
			return -EFAULT;
	}
	/*
	 * gups are always data accesses, not instruction
	 * fetches, so execute=false here
	 */
	if (!arch_vma_access_permitted(vma, write, false, foreign))
		return -EFAULT;
	return 0;
}

/*
 * This is "vma_lookup()", but with a warning if we would have
 * historically expanded the stack in the GUP code.
 */
static struct vm_area_struct *gup_vma_lookup(struct mm_struct *mm,
	 unsigned long addr)
{
#ifdef CONFIG_STACK_GROWSUP
	return vma_lookup(mm, addr);
#else
	static volatile unsigned long next_warn;
	struct vm_area_struct *vma;
	unsigned long now, next;

	vma = find_vma(mm, addr);
	if (!vma || (addr >= vma->vm_start))
		return vma;

	/* Only warn for half-way relevant accesses */
	if (!(vma->vm_flags & VM_GROWSDOWN))
		return NULL;
	if (vma->vm_start - addr > 65536)
		return NULL;

	/* Let's not warn more than once an hour.. */
	now = jiffies; next = next_warn;
	if (next && time_before(now, next))
		return NULL;
	next_warn = now + 60*60*HZ;

	/* Let people know things may have changed. */
	pr_warn("GUP no longer grows the stack in %s (%d): %lx-%lx (%lx)\n",
		current->comm, task_pid_nr(current),
		vma->vm_start, vma->vm_end, addr);
	dump_stack();
	return NULL;
#endif
}

/**
 * __get_user_pages() - pin user pages in memory
 * @mm:		mm_struct of target mm
 * @start:	starting user address
 * @nr_pages:	number of pages from start to pin
 * @gup_flags:	flags modifying pin behaviour
 * @pages:	array that receives pointers to the pages pinned.
 *		Should be at least nr_pages long. Or NULL, if caller
 *		only intends to ensure the pages are faulted in.
 * @locked:     whether we're still with the mmap_lock held
 *
 * Returns either number of pages pinned (which may be less than the
 * number requested), or an error. Details about the return value:
 *
 * -- If nr_pages is 0, returns 0.
 * -- If nr_pages is >0, but no pages were pinned, returns -errno.
 * -- If nr_pages is >0, and some pages were pinned, returns the number of
 *    pages pinned. Again, this may be less than nr_pages.
 * -- 0 return value is possible when the fault would need to be retried.
 *
 * The caller is responsible for releasing returned @pages, via put_page().
 *
 * Must be called with mmap_lock held.  It may be released.  See below.
 *
 * __get_user_pages walks a process's page tables and takes a reference to
 * each struct page that each user address corresponds to at a given
 * instant. That is, it takes the page that would be accessed if a user
 * thread accesses the given user virtual address at that instant.
 *
 * This does not guarantee that the page exists in the user mappings when
 * __get_user_pages returns, and there may even be a completely different
 * page there in some cases (eg. if mmapped pagecache has been invalidated
 * and subsequently re-faulted). However it does guarantee that the page
 * won't be freed completely. And mostly callers simply care that the page
 * contains data that was valid *at some point in time*. Typically, an IO
 * or similar operation cannot guarantee anything stronger anyway because
 * locks can't be held over the syscall boundary.
 *
 * If @gup_flags & FOLL_WRITE == 0, the page must not be written to. If
 * the page is written to, set_page_dirty (or set_page_dirty_lock, as
 * appropriate) must be called after the page is finished with, and
 * before put_page is called.
 *
 * If FOLL_UNLOCKABLE is set without FOLL_NOWAIT then the mmap_lock may
 * be released. If this happens *@locked will be set to 0 on return.
 *
 * A caller using such a combination of @gup_flags must therefore hold the
 * mmap_lock for reading only, and recognize when it's been released. Otherwise,
 * it must be held for either reading or writing and will not be released.
 *
 * In most cases, get_user_pages or get_user_pages_fast should be used
 * instead of __get_user_pages. __get_user_pages should be used only if
 * you need some special @gup_flags.
 */
static long __get_user_pages(struct mm_struct *mm,
		unsigned long start, unsigned long nr_pages,
		unsigned int gup_flags, struct page **pages,
		int *locked)
{
	long ret = 0, i = 0;
	struct vm_area_struct *vma = NULL;
	struct follow_page_context ctx = { NULL };

	if (!nr_pages)
		return 0;

	start = untagged_addr_remote(mm, start);

	VM_BUG_ON(!!pages != !!(gup_flags & (FOLL_GET | FOLL_PIN)));

	do {
		struct page *page;
		unsigned int foll_flags = gup_flags;
		unsigned int page_increm;

		/* first iteration or cross vma bound */
		if (!vma || start >= vma->vm_end) {
<<<<<<< HEAD
			vma = find_vma(mm, start);
			if (vma && (start < vma->vm_start)) {
				WARN_ON_ONCE(vma->vm_flags & VM_GROWSDOWN);
				vma = NULL;
			}
=======
			vma = gup_vma_lookup(mm, start);
>>>>>>> 238589d0
			if (!vma && in_gate_area(mm, start)) {
				ret = get_gate_page(mm, start & PAGE_MASK,
						gup_flags, &vma,
						pages ? &pages[i] : NULL);
				if (ret)
					goto out;
				ctx.page_mask = 0;
				goto next_page;
			}

			if (!vma) {
				ret = -EFAULT;
				goto out;
			}
			ret = check_vma_flags(vma, gup_flags);
			if (ret)
				goto out;

			if (is_vm_hugetlb_page(vma)) {
				i = follow_hugetlb_page(mm, vma, pages,
							&start, &nr_pages, i,
							gup_flags, locked);
				if (!*locked) {
					/*
					 * We've got a VM_FAULT_RETRY
					 * and we've lost mmap_lock.
					 * We must stop here.
					 */
					BUG_ON(gup_flags & FOLL_NOWAIT);
					goto out;
				}
				continue;
			}
		}
retry:
		/*
		 * If we have a pending SIGKILL, don't keep faulting pages and
		 * potentially allocating memory.
		 */
		if (fatal_signal_pending(current)) {
			ret = -EINTR;
			goto out;
		}
		cond_resched();

		page = follow_page_mask(vma, start, foll_flags, &ctx);
		if (!page || PTR_ERR(page) == -EMLINK) {
			ret = faultin_page(vma, start, &foll_flags,
					   PTR_ERR(page) == -EMLINK, locked);
			switch (ret) {
			case 0:
				goto retry;
			case -EBUSY:
			case -EAGAIN:
				ret = 0;
				fallthrough;
			case -EFAULT:
			case -ENOMEM:
			case -EHWPOISON:
				goto out;
			}
			BUG();
		} else if (PTR_ERR(page) == -EEXIST) {
			/*
			 * Proper page table entry exists, but no corresponding
			 * struct page. If the caller expects **pages to be
			 * filled in, bail out now, because that can't be done
			 * for this page.
			 */
			if (pages) {
				ret = PTR_ERR(page);
				goto out;
			}

			goto next_page;
		} else if (IS_ERR(page)) {
			ret = PTR_ERR(page);
			goto out;
		}
		if (pages) {
			pages[i] = page;
			flush_anon_page(vma, page, start);
			flush_dcache_page(page);
			ctx.page_mask = 0;
		}
next_page:
		page_increm = 1 + (~(start >> PAGE_SHIFT) & ctx.page_mask);
		if (page_increm > nr_pages)
			page_increm = nr_pages;
		i += page_increm;
		start += page_increm * PAGE_SIZE;
		nr_pages -= page_increm;
	} while (nr_pages);
out:
	if (ctx.pgmap)
		put_dev_pagemap(ctx.pgmap);
	return i ? i : ret;
}

static bool vma_permits_fault(struct vm_area_struct *vma,
			      unsigned int fault_flags)
{
	bool write   = !!(fault_flags & FAULT_FLAG_WRITE);
	bool foreign = !!(fault_flags & FAULT_FLAG_REMOTE);
	vm_flags_t vm_flags = write ? VM_WRITE : VM_READ;

	if (!(vm_flags & vma->vm_flags))
		return false;

	/*
	 * The architecture might have a hardware protection
	 * mechanism other than read/write that can deny access.
	 *
	 * gup always represents data access, not instruction
	 * fetches, so execute=false here:
	 */
	if (!arch_vma_access_permitted(vma, write, false, foreign))
		return false;

	return true;
}

/**
 * fixup_user_fault() - manually resolve a user page fault
 * @mm:		mm_struct of target mm
 * @address:	user address
 * @fault_flags:flags to pass down to handle_mm_fault()
 * @unlocked:	did we unlock the mmap_lock while retrying, maybe NULL if caller
 *		does not allow retry. If NULL, the caller must guarantee
 *		that fault_flags does not contain FAULT_FLAG_ALLOW_RETRY.
 *
 * This is meant to be called in the specific scenario where for locking reasons
 * we try to access user memory in atomic context (within a pagefault_disable()
 * section), this returns -EFAULT, and we want to resolve the user fault before
 * trying again.
 *
 * Typically this is meant to be used by the futex code.
 *
 * The main difference with get_user_pages() is that this function will
 * unconditionally call handle_mm_fault() which will in turn perform all the
 * necessary SW fixup of the dirty and young bits in the PTE, while
 * get_user_pages() only guarantees to update these in the struct page.
 *
 * This is important for some architectures where those bits also gate the
 * access permission to the page because they are maintained in software.  On
 * such architectures, gup() will not be enough to make a subsequent access
 * succeed.
 *
 * This function will not return with an unlocked mmap_lock. So it has not the
 * same semantics wrt the @mm->mmap_lock as does filemap_fault().
 */
int fixup_user_fault(struct mm_struct *mm,
		     unsigned long address, unsigned int fault_flags,
		     bool *unlocked)
{
	struct vm_area_struct *vma;
	vm_fault_t ret;

	address = untagged_addr_remote(mm, address);

	if (unlocked)
		fault_flags |= FAULT_FLAG_ALLOW_RETRY | FAULT_FLAG_KILLABLE;

retry:
<<<<<<< HEAD
	vma = find_vma(mm, address);
=======
	vma = gup_vma_lookup(mm, address);
>>>>>>> 238589d0
	if (!vma)
		return -EFAULT;
	if (address < vma->vm_start ) {
		WARN_ON_ONCE(vma->vm_flags & VM_GROWSDOWN);
		return -EFAULT;
	}

	if (!vma_permits_fault(vma, fault_flags))
		return -EFAULT;

	if ((fault_flags & FAULT_FLAG_KILLABLE) &&
	    fatal_signal_pending(current))
		return -EINTR;

	ret = handle_mm_fault(vma, address, fault_flags, NULL);

	if (ret & VM_FAULT_COMPLETED) {
		/*
		 * NOTE: it's a pity that we need to retake the lock here
		 * to pair with the unlock() in the callers. Ideally we
		 * could tell the callers so they do not need to unlock.
		 */
		mmap_read_lock(mm);
		*unlocked = true;
		return 0;
	}

	if (ret & VM_FAULT_ERROR) {
		int err = vm_fault_to_errno(ret, 0);

		if (err)
			return err;
		BUG();
	}

	if (ret & VM_FAULT_RETRY) {
		mmap_read_lock(mm);
		*unlocked = true;
		fault_flags |= FAULT_FLAG_TRIED;
		goto retry;
	}

	return 0;
}
EXPORT_SYMBOL_GPL(fixup_user_fault);

/*
 * GUP always responds to fatal signals.  When FOLL_INTERRUPTIBLE is
 * specified, it'll also respond to generic signals.  The caller of GUP
 * that has FOLL_INTERRUPTIBLE should take care of the GUP interruption.
 */
static bool gup_signal_pending(unsigned int flags)
{
	if (fatal_signal_pending(current))
		return true;

	if (!(flags & FOLL_INTERRUPTIBLE))
		return false;

	return signal_pending(current);
}

/*
 * Locking: (*locked == 1) means that the mmap_lock has already been acquired by
 * the caller. This function may drop the mmap_lock. If it does so, then it will
 * set (*locked = 0).
 *
 * (*locked == 0) means that the caller expects this function to acquire and
 * drop the mmap_lock. Therefore, the value of *locked will still be zero when
 * the function returns, even though it may have changed temporarily during
 * function execution.
 *
 * Please note that this function, unlike __get_user_pages(), will not return 0
 * for nr_pages > 0, unless FOLL_NOWAIT is used.
 */
static __always_inline long __get_user_pages_locked(struct mm_struct *mm,
						unsigned long start,
						unsigned long nr_pages,
						struct page **pages,
						int *locked,
						unsigned int flags)
{
	long ret, pages_done;
	bool must_unlock = false;

	/*
	 * The internal caller expects GUP to manage the lock internally and the
	 * lock must be released when this returns.
	 */
	if (!*locked) {
		if (mmap_read_lock_killable(mm))
			return -EAGAIN;
		must_unlock = true;
		*locked = 1;
	}
	else
		mmap_assert_locked(mm);

	if (flags & FOLL_PIN)
		mm_set_has_pinned_flag(&mm->flags);

	/*
	 * FOLL_PIN and FOLL_GET are mutually exclusive. Traditional behavior
	 * is to set FOLL_GET if the caller wants pages[] filled in (but has
	 * carelessly failed to specify FOLL_GET), so keep doing that, but only
	 * for FOLL_GET, not for the newer FOLL_PIN.
	 *
	 * FOLL_PIN always expects pages to be non-null, but no need to assert
	 * that here, as any failures will be obvious enough.
	 */
	if (pages && !(flags & FOLL_PIN))
		flags |= FOLL_GET;

	pages_done = 0;
	for (;;) {
		ret = __get_user_pages(mm, start, nr_pages, flags, pages,
				       locked);
		if (!(flags & FOLL_UNLOCKABLE)) {
			/* VM_FAULT_RETRY couldn't trigger, bypass */
			pages_done = ret;
			break;
		}

		/* VM_FAULT_RETRY or VM_FAULT_COMPLETED cannot return errors */
		if (!*locked) {
			BUG_ON(ret < 0);
			BUG_ON(ret >= nr_pages);
		}

		if (ret > 0) {
			nr_pages -= ret;
			pages_done += ret;
			if (!nr_pages)
				break;
		}
		if (*locked) {
			/*
			 * VM_FAULT_RETRY didn't trigger or it was a
			 * FOLL_NOWAIT.
			 */
			if (!pages_done)
				pages_done = ret;
			break;
		}
		/*
		 * VM_FAULT_RETRY triggered, so seek to the faulting offset.
		 * For the prefault case (!pages) we only update counts.
		 */
		if (likely(pages))
			pages += ret;
		start += ret << PAGE_SHIFT;

		/* The lock was temporarily dropped, so we must unlock later */
		must_unlock = true;

retry:
		/*
		 * Repeat on the address that fired VM_FAULT_RETRY
		 * with both FAULT_FLAG_ALLOW_RETRY and
		 * FAULT_FLAG_TRIED.  Note that GUP can be interrupted
		 * by fatal signals of even common signals, depending on
		 * the caller's request. So we need to check it before we
		 * start trying again otherwise it can loop forever.
		 */
		if (gup_signal_pending(flags)) {
			if (!pages_done)
				pages_done = -EINTR;
			break;
		}

		ret = mmap_read_lock_killable(mm);
		if (ret) {
			BUG_ON(ret > 0);
			if (!pages_done)
				pages_done = ret;
			break;
		}

		*locked = 1;
		ret = __get_user_pages(mm, start, 1, flags | FOLL_TRIED,
				       pages, locked);
		if (!*locked) {
			/* Continue to retry until we succeeded */
			BUG_ON(ret != 0);
			goto retry;
		}
		if (ret != 1) {
			BUG_ON(ret > 1);
			if (!pages_done)
				pages_done = ret;
			break;
		}
		nr_pages--;
		pages_done++;
		if (!nr_pages)
			break;
		if (likely(pages))
			pages++;
		start += PAGE_SIZE;
	}
	if (must_unlock && *locked) {
		/*
		 * We either temporarily dropped the lock, or the caller
		 * requested that we both acquire and drop the lock. Either way,
		 * we must now unlock, and notify the caller of that state.
		 */
		mmap_read_unlock(mm);
		*locked = 0;
	}
	return pages_done;
}

/**
 * populate_vma_page_range() -  populate a range of pages in the vma.
 * @vma:   target vma
 * @start: start address
 * @end:   end address
 * @locked: whether the mmap_lock is still held
 *
 * This takes care of mlocking the pages too if VM_LOCKED is set.
 *
 * Return either number of pages pinned in the vma, or a negative error
 * code on error.
 *
 * vma->vm_mm->mmap_lock must be held.
 *
 * If @locked is NULL, it may be held for read or write and will
 * be unperturbed.
 *
 * If @locked is non-NULL, it must held for read only and may be
 * released.  If it's released, *@locked will be set to 0.
 */
long populate_vma_page_range(struct vm_area_struct *vma,
		unsigned long start, unsigned long end, int *locked)
{
	struct mm_struct *mm = vma->vm_mm;
	unsigned long nr_pages = (end - start) / PAGE_SIZE;
	int local_locked = 1;
	int gup_flags;
	long ret;

	VM_BUG_ON(!PAGE_ALIGNED(start));
	VM_BUG_ON(!PAGE_ALIGNED(end));
	VM_BUG_ON_VMA(start < vma->vm_start, vma);
	VM_BUG_ON_VMA(end   > vma->vm_end, vma);
	mmap_assert_locked(mm);

	/*
	 * Rightly or wrongly, the VM_LOCKONFAULT case has never used
	 * faultin_page() to break COW, so it has no work to do here.
	 */
	if (vma->vm_flags & VM_LOCKONFAULT)
		return nr_pages;

	gup_flags = FOLL_TOUCH;
	/*
	 * We want to touch writable mappings with a write fault in order
	 * to break COW, except for shared mappings because these don't COW
	 * and we would not want to dirty them for nothing.
	 */
	if ((vma->vm_flags & (VM_WRITE | VM_SHARED)) == VM_WRITE)
		gup_flags |= FOLL_WRITE;

	/*
	 * We want mlock to succeed for regions that have any permissions
	 * other than PROT_NONE.
	 */
	if (vma_is_accessible(vma))
		gup_flags |= FOLL_FORCE;

	if (locked)
		gup_flags |= FOLL_UNLOCKABLE;

	/*
	 * We made sure addr is within a VMA, so the following will
	 * not result in a stack expansion that recurses back here.
	 */
	ret = __get_user_pages(mm, start, nr_pages, gup_flags,
			       NULL, locked ? locked : &local_locked);
	lru_add_drain();
	return ret;
}

/*
 * faultin_vma_page_range() - populate (prefault) page tables inside the
 *			      given VMA range readable/writable
 *
 * This takes care of mlocking the pages, too, if VM_LOCKED is set.
 *
 * @vma: target vma
 * @start: start address
 * @end: end address
 * @write: whether to prefault readable or writable
 * @locked: whether the mmap_lock is still held
 *
 * Returns either number of processed pages in the vma, or a negative error
 * code on error (see __get_user_pages()).
 *
 * vma->vm_mm->mmap_lock must be held. The range must be page-aligned and
 * covered by the VMA. If it's released, *@locked will be set to 0.
 */
long faultin_vma_page_range(struct vm_area_struct *vma, unsigned long start,
			    unsigned long end, bool write, int *locked)
{
	struct mm_struct *mm = vma->vm_mm;
	unsigned long nr_pages = (end - start) / PAGE_SIZE;
	int gup_flags;
	long ret;

	VM_BUG_ON(!PAGE_ALIGNED(start));
	VM_BUG_ON(!PAGE_ALIGNED(end));
	VM_BUG_ON_VMA(start < vma->vm_start, vma);
	VM_BUG_ON_VMA(end > vma->vm_end, vma);
	mmap_assert_locked(mm);

	/*
	 * FOLL_TOUCH: Mark page accessed and thereby young; will also mark
	 *	       the page dirty with FOLL_WRITE -- which doesn't make a
	 *	       difference with !FOLL_FORCE, because the page is writable
	 *	       in the page table.
	 * FOLL_HWPOISON: Return -EHWPOISON instead of -EFAULT when we hit
	 *		  a poisoned page.
	 * !FOLL_FORCE: Require proper access permissions.
	 */
	gup_flags = FOLL_TOUCH | FOLL_HWPOISON | FOLL_UNLOCKABLE;
	if (write)
		gup_flags |= FOLL_WRITE;

	/*
	 * We want to report -EINVAL instead of -EFAULT for any permission
	 * problems or incompatible mappings.
	 */
	if (check_vma_flags(vma, gup_flags))
		return -EINVAL;

	ret = __get_user_pages(mm, start, nr_pages, gup_flags,
			       NULL, locked);
	lru_add_drain();
	return ret;
}

/*
 * __mm_populate - populate and/or mlock pages within a range of address space.
 *
 * This is used to implement mlock() and the MAP_POPULATE / MAP_LOCKED mmap
 * flags. VMAs must be already marked with the desired vm_flags, and
 * mmap_lock must not be held.
 */
int __mm_populate(unsigned long start, unsigned long len, int ignore_errors)
{
	struct mm_struct *mm = current->mm;
	unsigned long end, nstart, nend;
	struct vm_area_struct *vma = NULL;
	int locked = 0;
	long ret = 0;

	end = start + len;

	for (nstart = start; nstart < end; nstart = nend) {
		/*
		 * We want to fault in pages for [nstart; end) address range.
		 * Find first corresponding VMA.
		 */
		if (!locked) {
			locked = 1;
			mmap_read_lock(mm);
			vma = find_vma_intersection(mm, nstart, end);
		} else if (nstart >= vma->vm_end)
			vma = find_vma_intersection(mm, vma->vm_end, end);

		if (!vma)
			break;
		/*
		 * Set [nstart; nend) to intersection of desired address
		 * range with the first VMA. Also, skip undesirable VMA types.
		 */
		nend = min(end, vma->vm_end);
		if (vma->vm_flags & (VM_IO | VM_PFNMAP))
			continue;
		if (nstart < vma->vm_start)
			nstart = vma->vm_start;
		/*
		 * Now fault in a range of pages. populate_vma_page_range()
		 * double checks the vma flags, so that it won't mlock pages
		 * if the vma was already munlocked.
		 */
		ret = populate_vma_page_range(vma, nstart, nend, &locked);
		if (ret < 0) {
			if (ignore_errors) {
				ret = 0;
				continue;	/* continue at next VMA */
			}
			break;
		}
		nend = nstart + ret * PAGE_SIZE;
		ret = 0;
	}
	if (locked)
		mmap_read_unlock(mm);
	return ret;	/* 0 or negative error code */
}
#else /* CONFIG_MMU */
static long __get_user_pages_locked(struct mm_struct *mm, unsigned long start,
		unsigned long nr_pages, struct page **pages,
		int *locked, unsigned int foll_flags)
{
	struct vm_area_struct *vma;
	bool must_unlock = false;
	unsigned long vm_flags;
	long i;

	if (!nr_pages)
		return 0;

	/*
	 * The internal caller expects GUP to manage the lock internally and the
	 * lock must be released when this returns.
	 */
	if (!*locked) {
		if (mmap_read_lock_killable(mm))
			return -EAGAIN;
		must_unlock = true;
		*locked = 1;
	}

	/* calculate required read or write permissions.
	 * If FOLL_FORCE is set, we only require the "MAY" flags.
	 */
	vm_flags  = (foll_flags & FOLL_WRITE) ?
			(VM_WRITE | VM_MAYWRITE) : (VM_READ | VM_MAYREAD);
	vm_flags &= (foll_flags & FOLL_FORCE) ?
			(VM_MAYREAD | VM_MAYWRITE) : (VM_READ | VM_WRITE);

	for (i = 0; i < nr_pages; i++) {
		vma = find_vma(mm, start);
		if (!vma)
			break;

		/* protect what we can, including chardevs */
		if ((vma->vm_flags & (VM_IO | VM_PFNMAP)) ||
		    !(vm_flags & vma->vm_flags))
			break;

		if (pages) {
			pages[i] = virt_to_page((void *)start);
			if (pages[i])
				get_page(pages[i]);
		}

		start = (start + PAGE_SIZE) & PAGE_MASK;
	}

	if (must_unlock && *locked) {
		mmap_read_unlock(mm);
		*locked = 0;
	}

	return i ? : -EFAULT;
}
#endif /* !CONFIG_MMU */

/**
 * fault_in_writeable - fault in userspace address range for writing
 * @uaddr: start of address range
 * @size: size of address range
 *
 * Returns the number of bytes not faulted in (like copy_to_user() and
 * copy_from_user()).
 */
size_t fault_in_writeable(char __user *uaddr, size_t size)
{
	char __user *start = uaddr, *end;

	if (unlikely(size == 0))
		return 0;
	if (!user_write_access_begin(uaddr, size))
		return size;
	if (!PAGE_ALIGNED(uaddr)) {
		unsafe_put_user(0, uaddr, out);
		uaddr = (char __user *)PAGE_ALIGN((unsigned long)uaddr);
	}
	end = (char __user *)PAGE_ALIGN((unsigned long)start + size);
	if (unlikely(end < start))
		end = NULL;
	while (uaddr != end) {
		unsafe_put_user(0, uaddr, out);
		uaddr += PAGE_SIZE;
	}

out:
	user_write_access_end();
	if (size > uaddr - start)
		return size - (uaddr - start);
	return 0;
}
EXPORT_SYMBOL(fault_in_writeable);

/**
 * fault_in_subpage_writeable - fault in an address range for writing
 * @uaddr: start of address range
 * @size: size of address range
 *
 * Fault in a user address range for writing while checking for permissions at
 * sub-page granularity (e.g. arm64 MTE). This function should be used when
 * the caller cannot guarantee forward progress of a copy_to_user() loop.
 *
 * Returns the number of bytes not faulted in (like copy_to_user() and
 * copy_from_user()).
 */
size_t fault_in_subpage_writeable(char __user *uaddr, size_t size)
{
	size_t faulted_in;

	/*
	 * Attempt faulting in at page granularity first for page table
	 * permission checking. The arch-specific probe_subpage_writeable()
	 * functions may not check for this.
	 */
	faulted_in = size - fault_in_writeable(uaddr, size);
	if (faulted_in)
		faulted_in -= probe_subpage_writeable(uaddr, faulted_in);

	return size - faulted_in;
}
EXPORT_SYMBOL(fault_in_subpage_writeable);

/*
 * fault_in_safe_writeable - fault in an address range for writing
 * @uaddr: start of address range
 * @size: length of address range
 *
 * Faults in an address range for writing.  This is primarily useful when we
 * already know that some or all of the pages in the address range aren't in
 * memory.
 *
 * Unlike fault_in_writeable(), this function is non-destructive.
 *
 * Note that we don't pin or otherwise hold the pages referenced that we fault
 * in.  There's no guarantee that they'll stay in memory for any duration of
 * time.
 *
 * Returns the number of bytes not faulted in, like copy_to_user() and
 * copy_from_user().
 */
size_t fault_in_safe_writeable(const char __user *uaddr, size_t size)
{
	unsigned long start = (unsigned long)uaddr, end;
	struct mm_struct *mm = current->mm;
	bool unlocked = false;

	if (unlikely(size == 0))
		return 0;
	end = PAGE_ALIGN(start + size);
	if (end < start)
		end = 0;

	mmap_read_lock(mm);
	do {
		if (fixup_user_fault(mm, start, FAULT_FLAG_WRITE, &unlocked))
			break;
		start = (start + PAGE_SIZE) & PAGE_MASK;
	} while (start != end);
	mmap_read_unlock(mm);

	if (size > (unsigned long)uaddr - start)
		return size - ((unsigned long)uaddr - start);
	return 0;
}
EXPORT_SYMBOL(fault_in_safe_writeable);

/**
 * fault_in_readable - fault in userspace address range for reading
 * @uaddr: start of user address range
 * @size: size of user address range
 *
 * Returns the number of bytes not faulted in (like copy_to_user() and
 * copy_from_user()).
 */
size_t fault_in_readable(const char __user *uaddr, size_t size)
{
	const char __user *start = uaddr, *end;
	volatile char c;

	if (unlikely(size == 0))
		return 0;
	if (!user_read_access_begin(uaddr, size))
		return size;
	if (!PAGE_ALIGNED(uaddr)) {
		unsafe_get_user(c, uaddr, out);
		uaddr = (const char __user *)PAGE_ALIGN((unsigned long)uaddr);
	}
	end = (const char __user *)PAGE_ALIGN((unsigned long)start + size);
	if (unlikely(end < start))
		end = NULL;
	while (uaddr != end) {
		unsafe_get_user(c, uaddr, out);
		uaddr += PAGE_SIZE;
	}

out:
	user_read_access_end();
	(void)c;
	if (size > uaddr - start)
		return size - (uaddr - start);
	return 0;
}
EXPORT_SYMBOL(fault_in_readable);

/**
 * get_dump_page() - pin user page in memory while writing it to core dump
 * @addr: user address
 *
 * Returns struct page pointer of user page pinned for dump,
 * to be freed afterwards by put_page().
 *
 * Returns NULL on any kind of failure - a hole must then be inserted into
 * the corefile, to preserve alignment with its headers; and also returns
 * NULL wherever the ZERO_PAGE, or an anonymous pte_none, has been found -
 * allowing a hole to be left in the corefile to save disk space.
 *
 * Called without mmap_lock (takes and releases the mmap_lock by itself).
 */
#ifdef CONFIG_ELF_CORE
struct page *get_dump_page(unsigned long addr)
{
	struct page *page;
	int locked = 0;
	int ret;

	ret = __get_user_pages_locked(current->mm, addr, 1, &page, &locked,
				      FOLL_FORCE | FOLL_DUMP | FOLL_GET);
	return (ret == 1) ? page : NULL;
}
#endif /* CONFIG_ELF_CORE */

#ifdef CONFIG_MIGRATION
/*
 * Returns the number of collected pages. Return value is always >= 0.
 */
static unsigned long collect_longterm_unpinnable_pages(
					struct list_head *movable_page_list,
					unsigned long nr_pages,
					struct page **pages)
{
	unsigned long i, collected = 0;
	struct folio *prev_folio = NULL;
	bool drain_allow = true;

	for (i = 0; i < nr_pages; i++) {
		struct folio *folio = page_folio(pages[i]);

		if (folio == prev_folio)
			continue;
		prev_folio = folio;

		if (folio_is_longterm_pinnable(folio))
			continue;

		collected++;

		if (folio_is_device_coherent(folio))
			continue;

		if (folio_test_hugetlb(folio)) {
			isolate_hugetlb(folio, movable_page_list);
			continue;
		}

		if (!folio_test_lru(folio) && drain_allow) {
			lru_add_drain_all();
			drain_allow = false;
		}

		if (!folio_isolate_lru(folio))
			continue;

		list_add_tail(&folio->lru, movable_page_list);
		node_stat_mod_folio(folio,
				    NR_ISOLATED_ANON + folio_is_file_lru(folio),
				    folio_nr_pages(folio));
	}

	return collected;
}

/*
 * Unpins all pages and migrates device coherent pages and movable_page_list.
 * Returns -EAGAIN if all pages were successfully migrated or -errno for failure
 * (or partial success).
 */
static int migrate_longterm_unpinnable_pages(
					struct list_head *movable_page_list,
					unsigned long nr_pages,
					struct page **pages)
{
	int ret;
	unsigned long i;

	for (i = 0; i < nr_pages; i++) {
		struct folio *folio = page_folio(pages[i]);

		if (folio_is_device_coherent(folio)) {
			/*
			 * Migration will fail if the page is pinned, so convert
			 * the pin on the source page to a normal reference.
			 */
			pages[i] = NULL;
			folio_get(folio);
			gup_put_folio(folio, 1, FOLL_PIN);

			if (migrate_device_coherent_page(&folio->page)) {
				ret = -EBUSY;
				goto err;
			}

			continue;
		}

		/*
		 * We can't migrate pages with unexpected references, so drop
		 * the reference obtained by __get_user_pages_locked().
		 * Migrating pages have been added to movable_page_list after
		 * calling folio_isolate_lru() which takes a reference so the
		 * page won't be freed if it's migrating.
		 */
		unpin_user_page(pages[i]);
		pages[i] = NULL;
	}

	if (!list_empty(movable_page_list)) {
		struct migration_target_control mtc = {
			.nid = NUMA_NO_NODE,
			.gfp_mask = GFP_USER | __GFP_NOWARN,
		};

		if (migrate_pages(movable_page_list, alloc_migration_target,
				  NULL, (unsigned long)&mtc, MIGRATE_SYNC,
				  MR_LONGTERM_PIN, NULL)) {
			ret = -ENOMEM;
			goto err;
		}
	}

	putback_movable_pages(movable_page_list);

	return -EAGAIN;

err:
	for (i = 0; i < nr_pages; i++)
		if (pages[i])
			unpin_user_page(pages[i]);
	putback_movable_pages(movable_page_list);

	return ret;
}

/*
 * Check whether all pages are *allowed* to be pinned. Rather confusingly, all
 * pages in the range are required to be pinned via FOLL_PIN, before calling
 * this routine.
 *
 * If any pages in the range are not allowed to be pinned, then this routine
 * will migrate those pages away, unpin all the pages in the range and return
 * -EAGAIN. The caller should re-pin the entire range with FOLL_PIN and then
 * call this routine again.
 *
 * If an error other than -EAGAIN occurs, this indicates a migration failure.
 * The caller should give up, and propagate the error back up the call stack.
 *
 * If everything is OK and all pages in the range are allowed to be pinned, then
 * this routine leaves all pages pinned and returns zero for success.
 */
static long check_and_migrate_movable_pages(unsigned long nr_pages,
					    struct page **pages)
{
	unsigned long collected;
	LIST_HEAD(movable_page_list);

	collected = collect_longterm_unpinnable_pages(&movable_page_list,
						nr_pages, pages);
	if (!collected)
		return 0;

	return migrate_longterm_unpinnable_pages(&movable_page_list, nr_pages,
						pages);
}
#else
static long check_and_migrate_movable_pages(unsigned long nr_pages,
					    struct page **pages)
{
	return 0;
}
#endif /* CONFIG_MIGRATION */

/*
 * __gup_longterm_locked() is a wrapper for __get_user_pages_locked which
 * allows us to process the FOLL_LONGTERM flag.
 */
static long __gup_longterm_locked(struct mm_struct *mm,
				  unsigned long start,
				  unsigned long nr_pages,
				  struct page **pages,
				  int *locked,
				  unsigned int gup_flags)
{
	unsigned int flags;
	long rc, nr_pinned_pages;

	if (!(gup_flags & FOLL_LONGTERM))
		return __get_user_pages_locked(mm, start, nr_pages, pages,
					       locked, gup_flags);

	flags = memalloc_pin_save();
	do {
		nr_pinned_pages = __get_user_pages_locked(mm, start, nr_pages,
							  pages, locked,
							  gup_flags);
		if (nr_pinned_pages <= 0) {
			rc = nr_pinned_pages;
			break;
		}

		/* FOLL_LONGTERM implies FOLL_PIN */
		rc = check_and_migrate_movable_pages(nr_pinned_pages, pages);
	} while (rc == -EAGAIN);
	memalloc_pin_restore(flags);
	return rc ? rc : nr_pinned_pages;
}

/*
 * Check that the given flags are valid for the exported gup/pup interface, and
 * update them with the required flags that the caller must have set.
 */
static bool is_valid_gup_args(struct page **pages, int *locked,
			      unsigned int *gup_flags_p, unsigned int to_set)
{
	unsigned int gup_flags = *gup_flags_p;

	/*
	 * These flags not allowed to be specified externally to the gup
	 * interfaces:
	 * - FOLL_PIN/FOLL_TRIED/FOLL_FAST_ONLY are internal only
	 * - FOLL_REMOTE is internal only and used on follow_page()
	 * - FOLL_UNLOCKABLE is internal only and used if locked is !NULL
	 */
	if (WARN_ON_ONCE(gup_flags & (FOLL_PIN | FOLL_TRIED | FOLL_UNLOCKABLE |
				      FOLL_REMOTE | FOLL_FAST_ONLY)))
		return false;

	gup_flags |= to_set;
	if (locked) {
		/* At the external interface locked must be set */
		if (WARN_ON_ONCE(*locked != 1))
			return false;

		gup_flags |= FOLL_UNLOCKABLE;
	}

	/*
	 * For now, always trigger NUMA hinting faults. Some GUP users like
	 * KVM require the hint to be as the calling context of GUP is
	 * functionally similar to a memory reference from task context.
	 */
	gup_flags |= FOLL_HONOR_NUMA_FAULT;

	/* FOLL_GET and FOLL_PIN are mutually exclusive. */
	if (WARN_ON_ONCE((gup_flags & (FOLL_PIN | FOLL_GET)) ==
			 (FOLL_PIN | FOLL_GET)))
		return false;

	/* LONGTERM can only be specified when pinning */
	if (WARN_ON_ONCE(!(gup_flags & FOLL_PIN) && (gup_flags & FOLL_LONGTERM)))
		return false;

	/* Pages input must be given if using GET/PIN */
	if (WARN_ON_ONCE((gup_flags & (FOLL_GET | FOLL_PIN)) && !pages))
		return false;

	/* We want to allow the pgmap to be hot-unplugged at all times */
	if (WARN_ON_ONCE((gup_flags & FOLL_LONGTERM) &&
			 (gup_flags & FOLL_PCI_P2PDMA)))
		return false;

	*gup_flags_p = gup_flags;
	return true;
}

#ifdef CONFIG_MMU
/**
 * get_user_pages_remote() - pin user pages in memory
 * @mm:		mm_struct of target mm
 * @start:	starting user address
 * @nr_pages:	number of pages from start to pin
 * @gup_flags:	flags modifying lookup behaviour
 * @pages:	array that receives pointers to the pages pinned.
 *		Should be at least nr_pages long. Or NULL, if caller
 *		only intends to ensure the pages are faulted in.
 * @locked:	pointer to lock flag indicating whether lock is held and
 *		subsequently whether VM_FAULT_RETRY functionality can be
 *		utilised. Lock must initially be held.
 *
 * Returns either number of pages pinned (which may be less than the
 * number requested), or an error. Details about the return value:
 *
 * -- If nr_pages is 0, returns 0.
 * -- If nr_pages is >0, but no pages were pinned, returns -errno.
 * -- If nr_pages is >0, and some pages were pinned, returns the number of
 *    pages pinned. Again, this may be less than nr_pages.
 *
 * The caller is responsible for releasing returned @pages, via put_page().
 *
 * Must be called with mmap_lock held for read or write.
 *
 * get_user_pages_remote walks a process's page tables and takes a reference
 * to each struct page that each user address corresponds to at a given
 * instant. That is, it takes the page that would be accessed if a user
 * thread accesses the given user virtual address at that instant.
 *
 * This does not guarantee that the page exists in the user mappings when
 * get_user_pages_remote returns, and there may even be a completely different
 * page there in some cases (eg. if mmapped pagecache has been invalidated
 * and subsequently re-faulted). However it does guarantee that the page
 * won't be freed completely. And mostly callers simply care that the page
 * contains data that was valid *at some point in time*. Typically, an IO
 * or similar operation cannot guarantee anything stronger anyway because
 * locks can't be held over the syscall boundary.
 *
 * If gup_flags & FOLL_WRITE == 0, the page must not be written to. If the page
 * is written to, set_page_dirty (or set_page_dirty_lock, as appropriate) must
 * be called after the page is finished with, and before put_page is called.
 *
 * get_user_pages_remote is typically used for fewer-copy IO operations,
 * to get a handle on the memory by some means other than accesses
 * via the user virtual addresses. The pages may be submitted for
 * DMA to devices or accessed via their kernel linear mapping (via the
 * kmap APIs). Care should be taken to use the correct cache flushing APIs.
 *
 * See also get_user_pages_fast, for performance critical applications.
 *
 * get_user_pages_remote should be phased out in favor of
 * get_user_pages_locked|unlocked or get_user_pages_fast. Nothing
 * should use get_user_pages_remote because it cannot pass
 * FAULT_FLAG_ALLOW_RETRY to handle_mm_fault.
 */
long get_user_pages_remote(struct mm_struct *mm,
		unsigned long start, unsigned long nr_pages,
		unsigned int gup_flags, struct page **pages,
		int *locked)
{
	int local_locked = 1;

	if (!is_valid_gup_args(pages, locked, &gup_flags,
			       FOLL_TOUCH | FOLL_REMOTE))
		return -EINVAL;

	return __get_user_pages_locked(mm, start, nr_pages, pages,
				       locked ? locked : &local_locked,
				       gup_flags);
}
EXPORT_SYMBOL(get_user_pages_remote);

#else /* CONFIG_MMU */
long get_user_pages_remote(struct mm_struct *mm,
			   unsigned long start, unsigned long nr_pages,
			   unsigned int gup_flags, struct page **pages,
			   int *locked)
{
	return 0;
}
#endif /* !CONFIG_MMU */

/**
 * get_user_pages() - pin user pages in memory
 * @start:      starting user address
 * @nr_pages:   number of pages from start to pin
 * @gup_flags:  flags modifying lookup behaviour
 * @pages:      array that receives pointers to the pages pinned.
 *              Should be at least nr_pages long. Or NULL, if caller
 *              only intends to ensure the pages are faulted in.
 *
 * This is the same as get_user_pages_remote(), just with a less-flexible
 * calling convention where we assume that the mm being operated on belongs to
 * the current task, and doesn't allow passing of a locked parameter.  We also
 * obviously don't pass FOLL_REMOTE in here.
 */
long get_user_pages(unsigned long start, unsigned long nr_pages,
		    unsigned int gup_flags, struct page **pages)
{
	int locked = 1;

	if (!is_valid_gup_args(pages, NULL, &gup_flags, FOLL_TOUCH))
		return -EINVAL;

	return __get_user_pages_locked(current->mm, start, nr_pages, pages,
				       &locked, gup_flags);
}
EXPORT_SYMBOL(get_user_pages);

/*
 * get_user_pages_unlocked() is suitable to replace the form:
 *
 *      mmap_read_lock(mm);
 *      get_user_pages(mm, ..., pages, NULL);
 *      mmap_read_unlock(mm);
 *
 *  with:
 *
 *      get_user_pages_unlocked(mm, ..., pages);
 *
 * It is functionally equivalent to get_user_pages_fast so
 * get_user_pages_fast should be used instead if specific gup_flags
 * (e.g. FOLL_FORCE) are not required.
 */
long get_user_pages_unlocked(unsigned long start, unsigned long nr_pages,
			     struct page **pages, unsigned int gup_flags)
{
	int locked = 0;

	if (!is_valid_gup_args(pages, NULL, &gup_flags,
			       FOLL_TOUCH | FOLL_UNLOCKABLE))
		return -EINVAL;

	return __get_user_pages_locked(current->mm, start, nr_pages, pages,
				       &locked, gup_flags);
}
EXPORT_SYMBOL(get_user_pages_unlocked);

/*
 * Fast GUP
 *
 * get_user_pages_fast attempts to pin user pages by walking the page
 * tables directly and avoids taking locks. Thus the walker needs to be
 * protected from page table pages being freed from under it, and should
 * block any THP splits.
 *
 * One way to achieve this is to have the walker disable interrupts, and
 * rely on IPIs from the TLB flushing code blocking before the page table
 * pages are freed. This is unsuitable for architectures that do not need
 * to broadcast an IPI when invalidating TLBs.
 *
 * Another way to achieve this is to batch up page table containing pages
 * belonging to more than one mm_user, then rcu_sched a callback to free those
 * pages. Disabling interrupts will allow the fast_gup walker to both block
 * the rcu_sched callback, and an IPI that we broadcast for splitting THPs
 * (which is a relatively rare event). The code below adopts this strategy.
 *
 * Before activating this code, please be aware that the following assumptions
 * are currently made:
 *
 *  *) Either MMU_GATHER_RCU_TABLE_FREE is enabled, and tlb_remove_table() is used to
 *  free pages containing page tables or TLB flushing requires IPI broadcast.
 *
 *  *) ptes can be read atomically by the architecture.
 *
 *  *) access_ok is sufficient to validate userspace address ranges.
 *
 * The last two assumptions can be relaxed by the addition of helper functions.
 *
 * This code is based heavily on the PowerPC implementation by Nick Piggin.
 */
#ifdef CONFIG_HAVE_FAST_GUP

/*
 * Used in the GUP-fast path to determine whether a pin is permitted for a
 * specific folio.
 *
 * This call assumes the caller has pinned the folio, that the lowest page table
 * level still points to this folio, and that interrupts have been disabled.
 *
 * Writing to pinned file-backed dirty tracked folios is inherently problematic
 * (see comment describing the writable_file_mapping_allowed() function). We
 * therefore try to avoid the most egregious case of a long-term mapping doing
 * so.
 *
 * This function cannot be as thorough as that one as the VMA is not available
 * in the fast path, so instead we whitelist known good cases and if in doubt,
 * fall back to the slow path.
 */
static bool folio_fast_pin_allowed(struct folio *folio, unsigned int flags)
{
	struct address_space *mapping;
	unsigned long mapping_flags;

	/*
	 * If we aren't pinning then no problematic write can occur. A long term
	 * pin is the most egregious case so this is the one we disallow.
	 */
	if ((flags & (FOLL_PIN | FOLL_LONGTERM | FOLL_WRITE)) !=
	    (FOLL_PIN | FOLL_LONGTERM | FOLL_WRITE))
		return true;

	/* The folio is pinned, so we can safely access folio fields. */

	if (WARN_ON_ONCE(folio_test_slab(folio)))
		return false;

	/* hugetlb mappings do not require dirty-tracking. */
	if (folio_test_hugetlb(folio))
		return true;

	/*
	 * GUP-fast disables IRQs. When IRQS are disabled, RCU grace periods
	 * cannot proceed, which means no actions performed under RCU can
	 * proceed either.
	 *
	 * inodes and thus their mappings are freed under RCU, which means the
	 * mapping cannot be freed beneath us and thus we can safely dereference
	 * it.
	 */
	lockdep_assert_irqs_disabled();

	/*
	 * However, there may be operations which _alter_ the mapping, so ensure
	 * we read it once and only once.
	 */
	mapping = READ_ONCE(folio->mapping);

	/*
	 * The mapping may have been truncated, in any case we cannot determine
	 * if this mapping is safe - fall back to slow path to determine how to
	 * proceed.
	 */
	if (!mapping)
		return false;

	/* Anonymous folios pose no problem. */
	mapping_flags = (unsigned long)mapping & PAGE_MAPPING_FLAGS;
	if (mapping_flags)
		return mapping_flags & PAGE_MAPPING_ANON;

	/*
	 * At this point, we know the mapping is non-null and points to an
	 * address_space object. The only remaining whitelisted file system is
	 * shmem.
	 */
	return shmem_mapping(mapping);
}

static void __maybe_unused undo_dev_pagemap(int *nr, int nr_start,
					    unsigned int flags,
					    struct page **pages)
{
	while ((*nr) - nr_start) {
		struct page *page = pages[--(*nr)];

		ClearPageReferenced(page);
		if (flags & FOLL_PIN)
			unpin_user_page(page);
		else
			put_page(page);
	}
}

#ifdef CONFIG_ARCH_HAS_PTE_SPECIAL
/*
 * Fast-gup relies on pte change detection to avoid concurrent pgtable
 * operations.
 *
 * To pin the page, fast-gup needs to do below in order:
 * (1) pin the page (by prefetching pte), then (2) check pte not changed.
 *
 * For the rest of pgtable operations where pgtable updates can be racy
 * with fast-gup, we need to do (1) clear pte, then (2) check whether page
 * is pinned.
 *
 * Above will work for all pte-level operations, including THP split.
 *
 * For THP collapse, it's a bit more complicated because fast-gup may be
 * walking a pgtable page that is being freed (pte is still valid but pmd
 * can be cleared already).  To avoid race in such condition, we need to
 * also check pmd here to make sure pmd doesn't change (corresponds to
 * pmdp_collapse_flush() in the THP collapse code path).
 */
static int gup_pte_range(pmd_t pmd, pmd_t *pmdp, unsigned long addr,
			 unsigned long end, unsigned int flags,
			 struct page **pages, int *nr)
{
	struct dev_pagemap *pgmap = NULL;
	int nr_start = *nr, ret = 0;
	pte_t *ptep, *ptem;

	ptem = ptep = pte_offset_map(&pmd, addr);
	if (!ptep)
		return 0;
	do {
		pte_t pte = ptep_get_lockless(ptep);
		struct page *page;
		struct folio *folio;

		/*
		 * Always fallback to ordinary GUP on PROT_NONE-mapped pages:
		 * pte_access_permitted() better should reject these pages
		 * either way: otherwise, GUP-fast might succeed in
		 * cases where ordinary GUP would fail due to VMA access
		 * permissions.
		 */
		if (pte_protnone(pte))
			goto pte_unmap;

		if (!pte_access_permitted(pte, flags & FOLL_WRITE))
			goto pte_unmap;

		if (pte_devmap(pte)) {
			if (unlikely(flags & FOLL_LONGTERM))
				goto pte_unmap;

			pgmap = get_dev_pagemap(pte_pfn(pte), pgmap);
			if (unlikely(!pgmap)) {
				undo_dev_pagemap(nr, nr_start, flags, pages);
				goto pte_unmap;
			}
		} else if (pte_special(pte))
			goto pte_unmap;

		VM_BUG_ON(!pfn_valid(pte_pfn(pte)));
		page = pte_page(pte);

		folio = try_grab_folio(page, 1, flags);
		if (!folio)
			goto pte_unmap;

		if (unlikely(page_is_secretmem(page))) {
			gup_put_folio(folio, 1, flags);
			goto pte_unmap;
		}

		if (unlikely(pmd_val(pmd) != pmd_val(*pmdp)) ||
		    unlikely(pte_val(pte) != pte_val(ptep_get(ptep)))) {
			gup_put_folio(folio, 1, flags);
			goto pte_unmap;
		}

		if (!folio_fast_pin_allowed(folio, flags)) {
			gup_put_folio(folio, 1, flags);
			goto pte_unmap;
		}

		if (!pte_write(pte) && gup_must_unshare(NULL, flags, page)) {
			gup_put_folio(folio, 1, flags);
			goto pte_unmap;
		}

		/*
		 * We need to make the page accessible if and only if we are
		 * going to access its content (the FOLL_PIN case).  Please
		 * see Documentation/core-api/pin_user_pages.rst for
		 * details.
		 */
		if (flags & FOLL_PIN) {
			ret = arch_make_page_accessible(page);
			if (ret) {
				gup_put_folio(folio, 1, flags);
				goto pte_unmap;
			}
		}
		folio_set_referenced(folio);
		pages[*nr] = page;
		(*nr)++;
	} while (ptep++, addr += PAGE_SIZE, addr != end);

	ret = 1;

pte_unmap:
	if (pgmap)
		put_dev_pagemap(pgmap);
	pte_unmap(ptem);
	return ret;
}
#else

/*
 * If we can't determine whether or not a pte is special, then fail immediately
 * for ptes. Note, we can still pin HugeTLB and THP as these are guaranteed not
 * to be special.
 *
 * For a futex to be placed on a THP tail page, get_futex_key requires a
 * get_user_pages_fast_only implementation that can pin pages. Thus it's still
 * useful to have gup_huge_pmd even if we can't operate on ptes.
 */
static int gup_pte_range(pmd_t pmd, pmd_t *pmdp, unsigned long addr,
			 unsigned long end, unsigned int flags,
			 struct page **pages, int *nr)
{
	return 0;
}
#endif /* CONFIG_ARCH_HAS_PTE_SPECIAL */

#if defined(CONFIG_ARCH_HAS_PTE_DEVMAP) && defined(CONFIG_TRANSPARENT_HUGEPAGE)
static int __gup_device_huge(unsigned long pfn, unsigned long addr,
			     unsigned long end, unsigned int flags,
			     struct page **pages, int *nr)
{
	int nr_start = *nr;
	struct dev_pagemap *pgmap = NULL;

	do {
		struct page *page = pfn_to_page(pfn);

		pgmap = get_dev_pagemap(pfn, pgmap);
		if (unlikely(!pgmap)) {
			undo_dev_pagemap(nr, nr_start, flags, pages);
			break;
		}

		if (!(flags & FOLL_PCI_P2PDMA) && is_pci_p2pdma_page(page)) {
			undo_dev_pagemap(nr, nr_start, flags, pages);
			break;
		}

		SetPageReferenced(page);
		pages[*nr] = page;
		if (unlikely(try_grab_page(page, flags))) {
			undo_dev_pagemap(nr, nr_start, flags, pages);
			break;
		}
		(*nr)++;
		pfn++;
	} while (addr += PAGE_SIZE, addr != end);

	put_dev_pagemap(pgmap);
	return addr == end;
}

static int __gup_device_huge_pmd(pmd_t orig, pmd_t *pmdp, unsigned long addr,
				 unsigned long end, unsigned int flags,
				 struct page **pages, int *nr)
{
	unsigned long fault_pfn;
	int nr_start = *nr;

	fault_pfn = pmd_pfn(orig) + ((addr & ~PMD_MASK) >> PAGE_SHIFT);
	if (!__gup_device_huge(fault_pfn, addr, end, flags, pages, nr))
		return 0;

	if (unlikely(pmd_val(orig) != pmd_val(*pmdp))) {
		undo_dev_pagemap(nr, nr_start, flags, pages);
		return 0;
	}
	return 1;
}

static int __gup_device_huge_pud(pud_t orig, pud_t *pudp, unsigned long addr,
				 unsigned long end, unsigned int flags,
				 struct page **pages, int *nr)
{
	unsigned long fault_pfn;
	int nr_start = *nr;

	fault_pfn = pud_pfn(orig) + ((addr & ~PUD_MASK) >> PAGE_SHIFT);
	if (!__gup_device_huge(fault_pfn, addr, end, flags, pages, nr))
		return 0;

	if (unlikely(pud_val(orig) != pud_val(*pudp))) {
		undo_dev_pagemap(nr, nr_start, flags, pages);
		return 0;
	}
	return 1;
}
#else
static int __gup_device_huge_pmd(pmd_t orig, pmd_t *pmdp, unsigned long addr,
				 unsigned long end, unsigned int flags,
				 struct page **pages, int *nr)
{
	BUILD_BUG();
	return 0;
}

static int __gup_device_huge_pud(pud_t pud, pud_t *pudp, unsigned long addr,
				 unsigned long end, unsigned int flags,
				 struct page **pages, int *nr)
{
	BUILD_BUG();
	return 0;
}
#endif

static int record_subpages(struct page *page, unsigned long addr,
			   unsigned long end, struct page **pages)
{
	int nr;

	for (nr = 0; addr != end; nr++, addr += PAGE_SIZE)
		pages[nr] = nth_page(page, nr);

	return nr;
}

#ifdef CONFIG_ARCH_HAS_HUGEPD
static unsigned long hugepte_addr_end(unsigned long addr, unsigned long end,
				      unsigned long sz)
{
	unsigned long __boundary = (addr + sz) & ~(sz-1);
	return (__boundary - 1 < end - 1) ? __boundary : end;
}

static int gup_hugepte(pte_t *ptep, unsigned long sz, unsigned long addr,
		       unsigned long end, unsigned int flags,
		       struct page **pages, int *nr)
{
	unsigned long pte_end;
	struct page *page;
	struct folio *folio;
	pte_t pte;
	int refs;

	pte_end = (addr + sz) & ~(sz-1);
	if (pte_end < end)
		end = pte_end;

	pte = huge_ptep_get(ptep);

	if (!pte_access_permitted(pte, flags & FOLL_WRITE))
		return 0;

	/* hugepages are never "special" */
	VM_BUG_ON(!pfn_valid(pte_pfn(pte)));

	page = nth_page(pte_page(pte), (addr & (sz - 1)) >> PAGE_SHIFT);
	refs = record_subpages(page, addr, end, pages + *nr);

	folio = try_grab_folio(page, refs, flags);
	if (!folio)
		return 0;

	if (unlikely(pte_val(pte) != pte_val(ptep_get(ptep)))) {
		gup_put_folio(folio, refs, flags);
		return 0;
	}

	if (!folio_fast_pin_allowed(folio, flags)) {
		gup_put_folio(folio, refs, flags);
		return 0;
	}

	if (!pte_write(pte) && gup_must_unshare(NULL, flags, &folio->page)) {
		gup_put_folio(folio, refs, flags);
		return 0;
	}

	*nr += refs;
	folio_set_referenced(folio);
	return 1;
}

static int gup_huge_pd(hugepd_t hugepd, unsigned long addr,
		unsigned int pdshift, unsigned long end, unsigned int flags,
		struct page **pages, int *nr)
{
	pte_t *ptep;
	unsigned long sz = 1UL << hugepd_shift(hugepd);
	unsigned long next;

	ptep = hugepte_offset(hugepd, addr, pdshift);
	do {
		next = hugepte_addr_end(addr, end, sz);
		if (!gup_hugepte(ptep, sz, addr, end, flags, pages, nr))
			return 0;
	} while (ptep++, addr = next, addr != end);

	return 1;
}
#else
static inline int gup_huge_pd(hugepd_t hugepd, unsigned long addr,
		unsigned int pdshift, unsigned long end, unsigned int flags,
		struct page **pages, int *nr)
{
	return 0;
}
#endif /* CONFIG_ARCH_HAS_HUGEPD */

static int gup_huge_pmd(pmd_t orig, pmd_t *pmdp, unsigned long addr,
			unsigned long end, unsigned int flags,
			struct page **pages, int *nr)
{
	struct page *page;
	struct folio *folio;
	int refs;

	if (!pmd_access_permitted(orig, flags & FOLL_WRITE))
		return 0;

	if (pmd_devmap(orig)) {
		if (unlikely(flags & FOLL_LONGTERM))
			return 0;
		return __gup_device_huge_pmd(orig, pmdp, addr, end, flags,
					     pages, nr);
	}

	page = nth_page(pmd_page(orig), (addr & ~PMD_MASK) >> PAGE_SHIFT);
	refs = record_subpages(page, addr, end, pages + *nr);

	folio = try_grab_folio(page, refs, flags);
	if (!folio)
		return 0;

	if (unlikely(pmd_val(orig) != pmd_val(*pmdp))) {
		gup_put_folio(folio, refs, flags);
		return 0;
	}

	if (!folio_fast_pin_allowed(folio, flags)) {
		gup_put_folio(folio, refs, flags);
		return 0;
	}
	if (!pmd_write(orig) && gup_must_unshare(NULL, flags, &folio->page)) {
		gup_put_folio(folio, refs, flags);
		return 0;
	}

	*nr += refs;
	folio_set_referenced(folio);
	return 1;
}

static int gup_huge_pud(pud_t orig, pud_t *pudp, unsigned long addr,
			unsigned long end, unsigned int flags,
			struct page **pages, int *nr)
{
	struct page *page;
	struct folio *folio;
	int refs;

	if (!pud_access_permitted(orig, flags & FOLL_WRITE))
		return 0;

	if (pud_devmap(orig)) {
		if (unlikely(flags & FOLL_LONGTERM))
			return 0;
		return __gup_device_huge_pud(orig, pudp, addr, end, flags,
					     pages, nr);
	}

	page = nth_page(pud_page(orig), (addr & ~PUD_MASK) >> PAGE_SHIFT);
	refs = record_subpages(page, addr, end, pages + *nr);

	folio = try_grab_folio(page, refs, flags);
	if (!folio)
		return 0;

	if (unlikely(pud_val(orig) != pud_val(*pudp))) {
		gup_put_folio(folio, refs, flags);
		return 0;
	}

	if (!folio_fast_pin_allowed(folio, flags)) {
		gup_put_folio(folio, refs, flags);
		return 0;
	}

	if (!pud_write(orig) && gup_must_unshare(NULL, flags, &folio->page)) {
		gup_put_folio(folio, refs, flags);
		return 0;
	}

	*nr += refs;
	folio_set_referenced(folio);
	return 1;
}

static int gup_huge_pgd(pgd_t orig, pgd_t *pgdp, unsigned long addr,
			unsigned long end, unsigned int flags,
			struct page **pages, int *nr)
{
	int refs;
	struct page *page;
	struct folio *folio;

	if (!pgd_access_permitted(orig, flags & FOLL_WRITE))
		return 0;

	BUILD_BUG_ON(pgd_devmap(orig));

	page = nth_page(pgd_page(orig), (addr & ~PGDIR_MASK) >> PAGE_SHIFT);
	refs = record_subpages(page, addr, end, pages + *nr);

	folio = try_grab_folio(page, refs, flags);
	if (!folio)
		return 0;

	if (unlikely(pgd_val(orig) != pgd_val(*pgdp))) {
		gup_put_folio(folio, refs, flags);
		return 0;
	}

	if (!pgd_write(orig) && gup_must_unshare(NULL, flags, &folio->page)) {
		gup_put_folio(folio, refs, flags);
		return 0;
	}

	if (!folio_fast_pin_allowed(folio, flags)) {
		gup_put_folio(folio, refs, flags);
		return 0;
	}

	*nr += refs;
	folio_set_referenced(folio);
	return 1;
}

static int gup_pmd_range(pud_t *pudp, pud_t pud, unsigned long addr, unsigned long end,
		unsigned int flags, struct page **pages, int *nr)
{
	unsigned long next;
	pmd_t *pmdp;

	pmdp = pmd_offset_lockless(pudp, pud, addr);
	do {
		pmd_t pmd = pmdp_get_lockless(pmdp);

		next = pmd_addr_end(addr, end);
		if (!pmd_present(pmd))
			return 0;

		if (unlikely(pmd_trans_huge(pmd) || pmd_huge(pmd) ||
			     pmd_devmap(pmd))) {
			/* See gup_pte_range() */
			if (pmd_protnone(pmd))
				return 0;

			if (!gup_huge_pmd(pmd, pmdp, addr, next, flags,
				pages, nr))
				return 0;

		} else if (unlikely(is_hugepd(__hugepd(pmd_val(pmd))))) {
			/*
			 * architecture have different format for hugetlbfs
			 * pmd format and THP pmd format
			 */
			if (!gup_huge_pd(__hugepd(pmd_val(pmd)), addr,
					 PMD_SHIFT, next, flags, pages, nr))
				return 0;
		} else if (!gup_pte_range(pmd, pmdp, addr, next, flags, pages, nr))
			return 0;
	} while (pmdp++, addr = next, addr != end);

	return 1;
}

static int gup_pud_range(p4d_t *p4dp, p4d_t p4d, unsigned long addr, unsigned long end,
			 unsigned int flags, struct page **pages, int *nr)
{
	unsigned long next;
	pud_t *pudp;

	pudp = pud_offset_lockless(p4dp, p4d, addr);
	do {
		pud_t pud = READ_ONCE(*pudp);

		next = pud_addr_end(addr, end);
		if (unlikely(!pud_present(pud)))
			return 0;
		if (unlikely(pud_huge(pud) || pud_devmap(pud))) {
			if (!gup_huge_pud(pud, pudp, addr, next, flags,
					  pages, nr))
				return 0;
		} else if (unlikely(is_hugepd(__hugepd(pud_val(pud))))) {
			if (!gup_huge_pd(__hugepd(pud_val(pud)), addr,
					 PUD_SHIFT, next, flags, pages, nr))
				return 0;
		} else if (!gup_pmd_range(pudp, pud, addr, next, flags, pages, nr))
			return 0;
	} while (pudp++, addr = next, addr != end);

	return 1;
}

static int gup_p4d_range(pgd_t *pgdp, pgd_t pgd, unsigned long addr, unsigned long end,
			 unsigned int flags, struct page **pages, int *nr)
{
	unsigned long next;
	p4d_t *p4dp;

	p4dp = p4d_offset_lockless(pgdp, pgd, addr);
	do {
		p4d_t p4d = READ_ONCE(*p4dp);

		next = p4d_addr_end(addr, end);
		if (p4d_none(p4d))
			return 0;
		BUILD_BUG_ON(p4d_huge(p4d));
		if (unlikely(is_hugepd(__hugepd(p4d_val(p4d))))) {
			if (!gup_huge_pd(__hugepd(p4d_val(p4d)), addr,
					 P4D_SHIFT, next, flags, pages, nr))
				return 0;
		} else if (!gup_pud_range(p4dp, p4d, addr, next, flags, pages, nr))
			return 0;
	} while (p4dp++, addr = next, addr != end);

	return 1;
}

static void gup_pgd_range(unsigned long addr, unsigned long end,
		unsigned int flags, struct page **pages, int *nr)
{
	unsigned long next;
	pgd_t *pgdp;

	pgdp = pgd_offset(current->mm, addr);
	do {
		pgd_t pgd = READ_ONCE(*pgdp);

		next = pgd_addr_end(addr, end);
		if (pgd_none(pgd))
			return;
		if (unlikely(pgd_huge(pgd))) {
			if (!gup_huge_pgd(pgd, pgdp, addr, next, flags,
					  pages, nr))
				return;
		} else if (unlikely(is_hugepd(__hugepd(pgd_val(pgd))))) {
			if (!gup_huge_pd(__hugepd(pgd_val(pgd)), addr,
					 PGDIR_SHIFT, next, flags, pages, nr))
				return;
		} else if (!gup_p4d_range(pgdp, pgd, addr, next, flags, pages, nr))
			return;
	} while (pgdp++, addr = next, addr != end);
}
#else
static inline void gup_pgd_range(unsigned long addr, unsigned long end,
		unsigned int flags, struct page **pages, int *nr)
{
}
#endif /* CONFIG_HAVE_FAST_GUP */

#ifndef gup_fast_permitted
/*
 * Check if it's allowed to use get_user_pages_fast_only() for the range, or
 * we need to fall back to the slow version:
 */
static bool gup_fast_permitted(unsigned long start, unsigned long end)
{
	return true;
}
#endif

static unsigned long lockless_pages_from_mm(unsigned long start,
					    unsigned long end,
					    unsigned int gup_flags,
					    struct page **pages)
{
	unsigned long flags;
	int nr_pinned = 0;
	unsigned seq;

	if (!IS_ENABLED(CONFIG_HAVE_FAST_GUP) ||
	    !gup_fast_permitted(start, end))
		return 0;

	if (gup_flags & FOLL_PIN) {
		seq = raw_read_seqcount(&current->mm->write_protect_seq);
		if (seq & 1)
			return 0;
	}

	/*
	 * Disable interrupts. The nested form is used, in order to allow full,
	 * general purpose use of this routine.
	 *
	 * With interrupts disabled, we block page table pages from being freed
	 * from under us. See struct mmu_table_batch comments in
	 * include/asm-generic/tlb.h for more details.
	 *
	 * We do not adopt an rcu_read_lock() here as we also want to block IPIs
	 * that come from THPs splitting.
	 */
	local_irq_save(flags);
	gup_pgd_range(start, end, gup_flags, pages, &nr_pinned);
	local_irq_restore(flags);

	/*
	 * When pinning pages for DMA there could be a concurrent write protect
	 * from fork() via copy_page_range(), in this case always fail fast GUP.
	 */
	if (gup_flags & FOLL_PIN) {
		if (read_seqcount_retry(&current->mm->write_protect_seq, seq)) {
			unpin_user_pages_lockless(pages, nr_pinned);
			return 0;
		} else {
			sanity_check_pinned_pages(pages, nr_pinned);
		}
	}
	return nr_pinned;
}

static int internal_get_user_pages_fast(unsigned long start,
					unsigned long nr_pages,
					unsigned int gup_flags,
					struct page **pages)
{
	unsigned long len, end;
	unsigned long nr_pinned;
	int locked = 0;
	int ret;

	if (WARN_ON_ONCE(gup_flags & ~(FOLL_WRITE | FOLL_LONGTERM |
				       FOLL_FORCE | FOLL_PIN | FOLL_GET |
				       FOLL_FAST_ONLY | FOLL_NOFAULT |
				       FOLL_PCI_P2PDMA | FOLL_HONOR_NUMA_FAULT)))
		return -EINVAL;

	if (gup_flags & FOLL_PIN)
		mm_set_has_pinned_flag(&current->mm->flags);

	if (!(gup_flags & FOLL_FAST_ONLY))
		might_lock_read(&current->mm->mmap_lock);

	start = untagged_addr(start) & PAGE_MASK;
	len = nr_pages << PAGE_SHIFT;
	if (check_add_overflow(start, len, &end))
		return -EOVERFLOW;
	if (end > TASK_SIZE_MAX)
		return -EFAULT;
	if (unlikely(!access_ok((void __user *)start, len)))
		return -EFAULT;

	nr_pinned = lockless_pages_from_mm(start, end, gup_flags, pages);
	if (nr_pinned == nr_pages || gup_flags & FOLL_FAST_ONLY)
		return nr_pinned;

	/* Slow path: try to get the remaining pages with get_user_pages */
	start += nr_pinned << PAGE_SHIFT;
	pages += nr_pinned;
	ret = __gup_longterm_locked(current->mm, start, nr_pages - nr_pinned,
				    pages, &locked,
				    gup_flags | FOLL_TOUCH | FOLL_UNLOCKABLE);
	if (ret < 0) {
		/*
		 * The caller has to unpin the pages we already pinned so
		 * returning -errno is not an option
		 */
		if (nr_pinned)
			return nr_pinned;
		return ret;
	}
	return ret + nr_pinned;
}

/**
 * get_user_pages_fast_only() - pin user pages in memory
 * @start:      starting user address
 * @nr_pages:   number of pages from start to pin
 * @gup_flags:  flags modifying pin behaviour
 * @pages:      array that receives pointers to the pages pinned.
 *              Should be at least nr_pages long.
 *
 * Like get_user_pages_fast() except it's IRQ-safe in that it won't fall back to
 * the regular GUP.
 *
 * If the architecture does not support this function, simply return with no
 * pages pinned.
 *
 * Careful, careful! COW breaking can go either way, so a non-write
 * access can get ambiguous page results. If you call this function without
 * 'write' set, you'd better be sure that you're ok with that ambiguity.
 */
int get_user_pages_fast_only(unsigned long start, int nr_pages,
			     unsigned int gup_flags, struct page **pages)
{
	/*
	 * Internally (within mm/gup.c), gup fast variants must set FOLL_GET,
	 * because gup fast is always a "pin with a +1 page refcount" request.
	 *
	 * FOLL_FAST_ONLY is required in order to match the API description of
	 * this routine: no fall back to regular ("slow") GUP.
	 */
	if (!is_valid_gup_args(pages, NULL, &gup_flags,
			       FOLL_GET | FOLL_FAST_ONLY))
		return -EINVAL;

	return internal_get_user_pages_fast(start, nr_pages, gup_flags, pages);
}
EXPORT_SYMBOL_GPL(get_user_pages_fast_only);

/**
 * get_user_pages_fast() - pin user pages in memory
 * @start:      starting user address
 * @nr_pages:   number of pages from start to pin
 * @gup_flags:  flags modifying pin behaviour
 * @pages:      array that receives pointers to the pages pinned.
 *              Should be at least nr_pages long.
 *
 * Attempt to pin user pages in memory without taking mm->mmap_lock.
 * If not successful, it will fall back to taking the lock and
 * calling get_user_pages().
 *
 * Returns number of pages pinned. This may be fewer than the number requested.
 * If nr_pages is 0 or negative, returns 0. If no pages were pinned, returns
 * -errno.
 */
int get_user_pages_fast(unsigned long start, int nr_pages,
			unsigned int gup_flags, struct page **pages)
{
	/*
	 * The caller may or may not have explicitly set FOLL_GET; either way is
	 * OK. However, internally (within mm/gup.c), gup fast variants must set
	 * FOLL_GET, because gup fast is always a "pin with a +1 page refcount"
	 * request.
	 */
	if (!is_valid_gup_args(pages, NULL, &gup_flags, FOLL_GET))
		return -EINVAL;
	return internal_get_user_pages_fast(start, nr_pages, gup_flags, pages);
}
EXPORT_SYMBOL_GPL(get_user_pages_fast);

/**
 * pin_user_pages_fast() - pin user pages in memory without taking locks
 *
 * @start:      starting user address
 * @nr_pages:   number of pages from start to pin
 * @gup_flags:  flags modifying pin behaviour
 * @pages:      array that receives pointers to the pages pinned.
 *              Should be at least nr_pages long.
 *
 * Nearly the same as get_user_pages_fast(), except that FOLL_PIN is set. See
 * get_user_pages_fast() for documentation on the function arguments, because
 * the arguments here are identical.
 *
 * FOLL_PIN means that the pages must be released via unpin_user_page(). Please
 * see Documentation/core-api/pin_user_pages.rst for further details.
 *
 * Note that if a zero_page is amongst the returned pages, it will not have
 * pins in it and unpin_user_page() will not remove pins from it.
 */
int pin_user_pages_fast(unsigned long start, int nr_pages,
			unsigned int gup_flags, struct page **pages)
{
	if (!is_valid_gup_args(pages, NULL, &gup_flags, FOLL_PIN))
		return -EINVAL;
	return internal_get_user_pages_fast(start, nr_pages, gup_flags, pages);
}
EXPORT_SYMBOL_GPL(pin_user_pages_fast);

/**
 * pin_user_pages_remote() - pin pages of a remote process
 *
 * @mm:		mm_struct of target mm
 * @start:	starting user address
 * @nr_pages:	number of pages from start to pin
 * @gup_flags:	flags modifying lookup behaviour
 * @pages:	array that receives pointers to the pages pinned.
 *		Should be at least nr_pages long.
 * @locked:	pointer to lock flag indicating whether lock is held and
 *		subsequently whether VM_FAULT_RETRY functionality can be
 *		utilised. Lock must initially be held.
 *
 * Nearly the same as get_user_pages_remote(), except that FOLL_PIN is set. See
 * get_user_pages_remote() for documentation on the function arguments, because
 * the arguments here are identical.
 *
 * FOLL_PIN means that the pages must be released via unpin_user_page(). Please
 * see Documentation/core-api/pin_user_pages.rst for details.
 *
 * Note that if a zero_page is amongst the returned pages, it will not have
 * pins in it and unpin_user_page*() will not remove pins from it.
 */
long pin_user_pages_remote(struct mm_struct *mm,
			   unsigned long start, unsigned long nr_pages,
			   unsigned int gup_flags, struct page **pages,
			   int *locked)
{
	int local_locked = 1;

	if (!is_valid_gup_args(pages, locked, &gup_flags,
			       FOLL_PIN | FOLL_TOUCH | FOLL_REMOTE))
		return 0;
	return __gup_longterm_locked(mm, start, nr_pages, pages,
				     locked ? locked : &local_locked,
				     gup_flags);
}
EXPORT_SYMBOL(pin_user_pages_remote);

/**
 * pin_user_pages() - pin user pages in memory for use by other devices
 *
 * @start:	starting user address
 * @nr_pages:	number of pages from start to pin
 * @gup_flags:	flags modifying lookup behaviour
 * @pages:	array that receives pointers to the pages pinned.
 *		Should be at least nr_pages long.
 *
 * Nearly the same as get_user_pages(), except that FOLL_TOUCH is not set, and
 * FOLL_PIN is set.
 *
 * FOLL_PIN means that the pages must be released via unpin_user_page(). Please
 * see Documentation/core-api/pin_user_pages.rst for details.
 *
 * Note that if a zero_page is amongst the returned pages, it will not have
 * pins in it and unpin_user_page*() will not remove pins from it.
 */
long pin_user_pages(unsigned long start, unsigned long nr_pages,
		    unsigned int gup_flags, struct page **pages)
{
	int locked = 1;

	if (!is_valid_gup_args(pages, NULL, &gup_flags, FOLL_PIN))
		return 0;
	return __gup_longterm_locked(current->mm, start, nr_pages,
				     pages, &locked, gup_flags);
}
EXPORT_SYMBOL(pin_user_pages);

/*
 * pin_user_pages_unlocked() is the FOLL_PIN variant of
 * get_user_pages_unlocked(). Behavior is the same, except that this one sets
 * FOLL_PIN and rejects FOLL_GET.
 *
 * Note that if a zero_page is amongst the returned pages, it will not have
 * pins in it and unpin_user_page*() will not remove pins from it.
 */
long pin_user_pages_unlocked(unsigned long start, unsigned long nr_pages,
			     struct page **pages, unsigned int gup_flags)
{
	int locked = 0;

	if (!is_valid_gup_args(pages, NULL, &gup_flags,
			       FOLL_PIN | FOLL_TOUCH | FOLL_UNLOCKABLE))
		return 0;

	return __gup_longterm_locked(current->mm, start, nr_pages, pages,
				     &locked, gup_flags);
}
EXPORT_SYMBOL(pin_user_pages_unlocked);<|MERGE_RESOLUTION|>--- conflicted
+++ resolved
@@ -1211,15 +1211,7 @@
 
 		/* first iteration or cross vma bound */
 		if (!vma || start >= vma->vm_end) {
-<<<<<<< HEAD
-			vma = find_vma(mm, start);
-			if (vma && (start < vma->vm_start)) {
-				WARN_ON_ONCE(vma->vm_flags & VM_GROWSDOWN);
-				vma = NULL;
-			}
-=======
 			vma = gup_vma_lookup(mm, start);
->>>>>>> 238589d0
 			if (!vma && in_gate_area(mm, start)) {
 				ret = get_gate_page(mm, start & PAGE_MASK,
 						gup_flags, &vma,
@@ -1384,17 +1376,9 @@
 		fault_flags |= FAULT_FLAG_ALLOW_RETRY | FAULT_FLAG_KILLABLE;
 
 retry:
-<<<<<<< HEAD
-	vma = find_vma(mm, address);
-=======
 	vma = gup_vma_lookup(mm, address);
->>>>>>> 238589d0
 	if (!vma)
 		return -EFAULT;
-	if (address < vma->vm_start ) {
-		WARN_ON_ONCE(vma->vm_flags & VM_GROWSDOWN);
-		return -EFAULT;
-	}
 
 	if (!vma_permits_fault(vma, fault_flags))
 		return -EFAULT;
