--- conflicted
+++ resolved
@@ -5388,8 +5388,6 @@
 }
 #endif
 
-<<<<<<< HEAD
-=======
 #ifdef CONFIG_PER_VMA_LOCK
 /*
  * Lookup and lock a VMA under RCU protection. Returned VMA is guaranteed to be
@@ -5451,7 +5449,6 @@
 }
 #endif /* CONFIG_PER_VMA_LOCK */
 
->>>>>>> 160f4124
 #ifndef __PAGETABLE_P4D_FOLDED
 /*
  * Allocate p4d page table.
