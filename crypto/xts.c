// SPDX-License-Identifier: GPL-2.0-or-later
/* XTS: as defined in IEEE1619/D16
 *	http://grouper.ieee.org/groups/1619/email/pdf00086.pdf
 *
 * Copyright (c) 2007 Rik Snel <rsnel@cube.dyndns.org>
 *
 * Based on ecb.c
 * Copyright (c) 2006 Herbert Xu <herbert@gondor.apana.org.au>
 */
#include <crypto/internal/cipher.h>
#include <crypto/internal/skcipher.h>
#include <crypto/scatterwalk.h>
#include <linux/err.h>
#include <linux/init.h>
#include <linux/kernel.h>
#include <linux/module.h>
#include <linux/scatterlist.h>
#include <linux/slab.h>

#include <crypto/xts.h>
#include <crypto/b128ops.h>
#include <crypto/gf128mul.h>

struct xts_tfm_ctx {
	struct crypto_skcipher *child;
	struct crypto_cipher *tweak;
};

struct xts_instance_ctx {
	struct crypto_skcipher_spawn spawn;
	struct crypto_cipher_spawn tweak_spawn;
};

struct xts_request_ctx {
	le128 t;
	struct scatterlist *tail;
	struct scatterlist sg[2];
	struct skcipher_request subreq;
};

static int xts_setkey(struct crypto_skcipher *parent, const u8 *key,
		      unsigned int keylen)
{
	struct xts_tfm_ctx *ctx = crypto_skcipher_ctx(parent);
	struct crypto_skcipher *child;
	struct crypto_cipher *tweak;
	int err;

	err = xts_verify_key(parent, key, keylen);
	if (err)
		return err;

	keylen /= 2;

	/* we need two cipher instances: one to compute the initial 'tweak'
	 * by encrypting the IV (usually the 'plain' iv) and the other
	 * one to encrypt and decrypt the data */

	/* tweak cipher, uses Key2 i.e. the second half of *key */
	tweak = ctx->tweak;
	crypto_cipher_clear_flags(tweak, CRYPTO_TFM_REQ_MASK);
	crypto_cipher_set_flags(tweak, crypto_skcipher_get_flags(parent) &
				       CRYPTO_TFM_REQ_MASK);
	err = crypto_cipher_setkey(tweak, key + keylen, keylen);
	if (err)
		return err;

	/* data cipher, uses Key1 i.e. the first half of *key */
	child = ctx->child;
	crypto_skcipher_clear_flags(child, CRYPTO_TFM_REQ_MASK);
	crypto_skcipher_set_flags(child, crypto_skcipher_get_flags(parent) &
					 CRYPTO_TFM_REQ_MASK);
	return crypto_skcipher_setkey(child, key, keylen);
}

/*
 * We compute the tweak masks twice (both before and after the ECB encryption or
 * decryption) to avoid having to allocate a temporary buffer and/or make
 * mutliple calls to the 'ecb(..)' instance, which usually would be slower than
 * just doing the gf128mul_x_ble() calls again.
 */
static int xts_xor_tweak(struct skcipher_request *req, bool second_pass,
			 bool enc)
{
	struct xts_request_ctx *rctx = skcipher_request_ctx(req);
	struct crypto_skcipher *tfm = crypto_skcipher_reqtfm(req);
	const bool cts = (req->cryptlen % XTS_BLOCK_SIZE);
	const int bs = XTS_BLOCK_SIZE;
	struct skcipher_walk w;
	le128 t = rctx->t;
	int err;

	if (second_pass) {
		req = &rctx->subreq;
		/* set to our TFM to enforce correct alignment: */
		skcipher_request_set_tfm(req, tfm);
	}
	err = skcipher_walk_virt(&w, req, false);

	while (w.nbytes) {
		unsigned int avail = w.nbytes;
		le128 *wsrc;
		le128 *wdst;

		wsrc = w.src.virt.addr;
		wdst = w.dst.virt.addr;

		do {
			if (unlikely(cts) &&
			    w.total - w.nbytes + avail < 2 * XTS_BLOCK_SIZE) {
				if (!enc) {
					if (second_pass)
						rctx->t = t;
					gf128mul_x_ble(&t, &t);
				}
				le128_xor(wdst, &t, wsrc);
				if (enc && second_pass)
					gf128mul_x_ble(&rctx->t, &t);
				skcipher_walk_done(&w, avail - bs);
				return 0;
			}

			le128_xor(wdst++, &t, wsrc++);
			gf128mul_x_ble(&t, &t);
		} while ((avail -= bs) >= bs);

		err = skcipher_walk_done(&w, avail);
	}

	return err;
}

static int xts_xor_tweak_pre(struct skcipher_request *req, bool enc)
{
	return xts_xor_tweak(req, false, enc);
}

static int xts_xor_tweak_post(struct skcipher_request *req, bool enc)
{
	return xts_xor_tweak(req, true, enc);
}

static void xts_cts_done(void *data, int err)
{
	struct skcipher_request *req = data;
	le128 b;

	if (!err) {
		struct xts_request_ctx *rctx = skcipher_request_ctx(req);

		scatterwalk_map_and_copy(&b, rctx->tail, 0, XTS_BLOCK_SIZE, 0);
		le128_xor(&b, &rctx->t, &b);
		scatterwalk_map_and_copy(&b, rctx->tail, 0, XTS_BLOCK_SIZE, 1);
	}

	skcipher_request_complete(req, err);
}

static int xts_cts_final(struct skcipher_request *req,
			 int (*crypt)(struct skcipher_request *req))
{
	const struct xts_tfm_ctx *ctx =
		crypto_skcipher_ctx(crypto_skcipher_reqtfm(req));
	int offset = req->cryptlen & ~(XTS_BLOCK_SIZE - 1);
	struct xts_request_ctx *rctx = skcipher_request_ctx(req);
	struct skcipher_request *subreq = &rctx->subreq;
	int tail = req->cryptlen % XTS_BLOCK_SIZE;
	le128 b[2];
	int err;

	rctx->tail = scatterwalk_ffwd(rctx->sg, req->dst,
				      offset - XTS_BLOCK_SIZE);

	scatterwalk_map_and_copy(b, rctx->tail, 0, XTS_BLOCK_SIZE, 0);
	b[1] = b[0];
	scatterwalk_map_and_copy(b, req->src, offset, tail, 0);

	le128_xor(b, &rctx->t, b);

	scatterwalk_map_and_copy(b, rctx->tail, 0, XTS_BLOCK_SIZE + tail, 1);

	skcipher_request_set_tfm(subreq, ctx->child);
	skcipher_request_set_callback(subreq, req->base.flags, xts_cts_done,
				      req);
	skcipher_request_set_crypt(subreq, rctx->tail, rctx->tail,
				   XTS_BLOCK_SIZE, NULL);

	err = crypt(subreq);
	if (err)
		return err;

	scatterwalk_map_and_copy(b, rctx->tail, 0, XTS_BLOCK_SIZE, 0);
	le128_xor(b, &rctx->t, b);
	scatterwalk_map_and_copy(b, rctx->tail, 0, XTS_BLOCK_SIZE, 1);

	return 0;
}

static void xts_encrypt_done(void *data, int err)
{
	struct skcipher_request *req = data;

	if (!err) {
		struct xts_request_ctx *rctx = skcipher_request_ctx(req);

		rctx->subreq.base.flags &= CRYPTO_TFM_REQ_MAY_BACKLOG;
		err = xts_xor_tweak_post(req, true);

		if (!err && unlikely(req->cryptlen % XTS_BLOCK_SIZE)) {
			err = xts_cts_final(req, crypto_skcipher_encrypt);
			if (err == -EINPROGRESS || err == -EBUSY)
				return;
		}
	}

	skcipher_request_complete(req, err);
}

static void xts_decrypt_done(void *data, int err)
{
	struct skcipher_request *req = data;

	if (!err) {
		struct xts_request_ctx *rctx = skcipher_request_ctx(req);

		rctx->subreq.base.flags &= CRYPTO_TFM_REQ_MAY_BACKLOG;
		err = xts_xor_tweak_post(req, false);

		if (!err && unlikely(req->cryptlen % XTS_BLOCK_SIZE)) {
			err = xts_cts_final(req, crypto_skcipher_decrypt);
			if (err == -EINPROGRESS || err == -EBUSY)
				return;
		}
	}

	skcipher_request_complete(req, err);
}

static int xts_init_crypt(struct skcipher_request *req,
			  crypto_completion_t compl)
{
	const struct xts_tfm_ctx *ctx =
		crypto_skcipher_ctx(crypto_skcipher_reqtfm(req));
	struct xts_request_ctx *rctx = skcipher_request_ctx(req);
	struct skcipher_request *subreq = &rctx->subreq;

	if (req->cryptlen < XTS_BLOCK_SIZE)
		return -EINVAL;

	skcipher_request_set_tfm(subreq, ctx->child);
	skcipher_request_set_callback(subreq, req->base.flags, compl, req);
	skcipher_request_set_crypt(subreq, req->dst, req->dst,
				   req->cryptlen & ~(XTS_BLOCK_SIZE - 1), NULL);

	/* calculate first value of T */
	crypto_cipher_encrypt_one(ctx->tweak, (u8 *)&rctx->t, req->iv);

	return 0;
}

static int xts_encrypt(struct skcipher_request *req)
{
	struct xts_request_ctx *rctx = skcipher_request_ctx(req);
	struct skcipher_request *subreq = &rctx->subreq;
	int err;

	err = xts_init_crypt(req, xts_encrypt_done) ?:
	      xts_xor_tweak_pre(req, true) ?:
	      crypto_skcipher_encrypt(subreq) ?:
	      xts_xor_tweak_post(req, true);

	if (err || likely((req->cryptlen % XTS_BLOCK_SIZE) == 0))
		return err;

	return xts_cts_final(req, crypto_skcipher_encrypt);
}

static int xts_decrypt(struct skcipher_request *req)
{
	struct xts_request_ctx *rctx = skcipher_request_ctx(req);
	struct skcipher_request *subreq = &rctx->subreq;
	int err;

	err = xts_init_crypt(req, xts_decrypt_done) ?:
	      xts_xor_tweak_pre(req, false) ?:
	      crypto_skcipher_decrypt(subreq) ?:
	      xts_xor_tweak_post(req, false);

	if (err || likely((req->cryptlen % XTS_BLOCK_SIZE) == 0))
		return err;

	return xts_cts_final(req, crypto_skcipher_decrypt);
}

static int xts_init_tfm(struct crypto_skcipher *tfm)
{
	struct skcipher_instance *inst = skcipher_alg_instance(tfm);
	struct xts_instance_ctx *ictx = skcipher_instance_ctx(inst);
	struct xts_tfm_ctx *ctx = crypto_skcipher_ctx(tfm);
	struct crypto_skcipher *child;
	struct crypto_cipher *tweak;

	child = crypto_spawn_skcipher(&ictx->spawn);
	if (IS_ERR(child))
		return PTR_ERR(child);

	ctx->child = child;

	tweak = crypto_spawn_cipher(&ictx->tweak_spawn);
	if (IS_ERR(tweak)) {
		crypto_free_skcipher(ctx->child);
		return PTR_ERR(tweak);
	}

	ctx->tweak = tweak;

	crypto_skcipher_set_reqsize(tfm, crypto_skcipher_reqsize(child) +
					 sizeof(struct xts_request_ctx));

	return 0;
}

static void xts_exit_tfm(struct crypto_skcipher *tfm)
{
	struct xts_tfm_ctx *ctx = crypto_skcipher_ctx(tfm);

	crypto_free_skcipher(ctx->child);
	crypto_free_cipher(ctx->tweak);
}

static void xts_free_instance(struct skcipher_instance *inst)
{
	struct xts_instance_ctx *ictx = skcipher_instance_ctx(inst);

	crypto_drop_skcipher(&ictx->spawn);
	crypto_drop_cipher(&ictx->tweak_spawn);
	kfree(inst);
}

static int xts_create(struct crypto_template *tmpl, struct rtattr **tb)
{
<<<<<<< HEAD
=======
	struct skcipher_alg_common *alg;
>>>>>>> 7bbf3b67
	char name[CRYPTO_MAX_ALG_NAME];
	struct skcipher_instance *inst;
	struct xts_instance_ctx *ctx;
	const char *cipher_name;
	u32 mask;
	int err;

	err = crypto_check_attr_type(tb, CRYPTO_ALG_TYPE_SKCIPHER, &mask);
	if (err)
		return err;

	cipher_name = crypto_attr_alg_name(tb[1]);
	if (IS_ERR(cipher_name))
		return PTR_ERR(cipher_name);

	inst = kzalloc(sizeof(*inst) + sizeof(*ctx), GFP_KERNEL);
	if (!inst)
		return -ENOMEM;

	ctx = skcipher_instance_ctx(inst);

	err = crypto_grab_skcipher(&ctx->spawn, skcipher_crypto_instance(inst),
				   cipher_name, 0, mask);
	if (err == -ENOENT) {
		err = -ENAMETOOLONG;
		if (snprintf(name, CRYPTO_MAX_ALG_NAME, "ecb(%s)",
			     cipher_name) >= CRYPTO_MAX_ALG_NAME)
			goto err_free_inst;

		err = crypto_grab_skcipher(&ctx->spawn,
					   skcipher_crypto_instance(inst),
					   name, 0, mask);
	}

	if (err)
		goto err_free_inst;

	alg = crypto_spawn_skcipher_alg_common(&ctx->spawn);

	err = -EINVAL;
	if (alg->base.cra_blocksize != XTS_BLOCK_SIZE)
		goto err_free_inst;

	if (alg->ivsize)
		goto err_free_inst;

	err = crypto_inst_setname(skcipher_crypto_instance(inst), "xts",
				  &alg->base);
	if (err)
		goto err_free_inst;

	err = -EINVAL;
	cipher_name = alg->base.cra_name;

	/* Alas we screwed up the naming so we have to mangle the
	 * cipher name.
	 */
	if (!strncmp(cipher_name, "ecb(", 4)) {
		int len;

		len = strscpy(name, cipher_name + 4, sizeof(name));
		if (len < 2)
			goto err_free_inst;

		if (name[len - 1] != ')')
			goto err_free_inst;

		name[len - 1] = 0;

		if (snprintf(inst->alg.base.cra_name, CRYPTO_MAX_ALG_NAME,
			     "xts(%s)", name) >= CRYPTO_MAX_ALG_NAME) {
			err = -ENAMETOOLONG;
			goto err_free_inst;
		}
	} else
		goto err_free_inst;

	err = crypto_grab_cipher(&ctx->tweak_spawn,
				 skcipher_crypto_instance(inst), name, 0, mask);
	if (err)
		goto err_free_inst;

	inst->alg.base.cra_priority = alg->base.cra_priority;
	inst->alg.base.cra_blocksize = XTS_BLOCK_SIZE;
	inst->alg.base.cra_alignmask = alg->base.cra_alignmask |
				       (__alignof__(u64) - 1);

	inst->alg.ivsize = XTS_BLOCK_SIZE;
	inst->alg.min_keysize = alg->min_keysize * 2;
	inst->alg.max_keysize = alg->max_keysize * 2;

	inst->alg.base.cra_ctxsize = sizeof(struct xts_tfm_ctx);

	inst->alg.init = xts_init_tfm;
	inst->alg.exit = xts_exit_tfm;

	inst->alg.setkey = xts_setkey;
	inst->alg.encrypt = xts_encrypt;
	inst->alg.decrypt = xts_decrypt;

	inst->free = xts_free_instance;

	err = skcipher_register_instance(tmpl, inst);
	if (err) {
err_free_inst:
		xts_free_instance(inst);
	}
	return err;
}

static struct crypto_template xts_tmpl = {
	.name = "xts",
	.create = xts_create,
	.module = THIS_MODULE,
};

static int __init xts_module_init(void)
{
	return crypto_register_template(&xts_tmpl);
}

static void __exit xts_module_exit(void)
{
	crypto_unregister_template(&xts_tmpl);
}

subsys_initcall(xts_module_init);
module_exit(xts_module_exit);

MODULE_LICENSE("GPL");
MODULE_DESCRIPTION("XTS block cipher mode");
MODULE_ALIAS_CRYPTO("xts");
MODULE_IMPORT_NS(CRYPTO_INTERNAL);
MODULE_SOFTDEP("pre: ecb");<|MERGE_RESOLUTION|>--- conflicted
+++ resolved
@@ -339,10 +339,7 @@
 
 static int xts_create(struct crypto_template *tmpl, struct rtattr **tb)
 {
-<<<<<<< HEAD
-=======
 	struct skcipher_alg_common *alg;
->>>>>>> 7bbf3b67
 	char name[CRYPTO_MAX_ALG_NAME];
 	struct skcipher_instance *inst;
 	struct xts_instance_ctx *ctx;
