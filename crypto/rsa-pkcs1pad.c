--- conflicted
+++ resolved
@@ -212,11 +212,7 @@
 
 static void pkcs1pad_encrypt_sign_complete_cb(void *data, int err)
 {
-<<<<<<< HEAD
-	struct akcipher_request *req = child_async_req->data;
-=======
 	struct akcipher_request *req = data;
->>>>>>> 98817289
 
 	if (err == -EINPROGRESS)
 		goto out;
@@ -331,11 +327,7 @@
 
 static void pkcs1pad_decrypt_complete_cb(void *data, int err)
 {
-<<<<<<< HEAD
-	struct akcipher_request *req = child_async_req->data;
-=======
 	struct akcipher_request *req = data;
->>>>>>> 98817289
 
 	if (err == -EINPROGRESS)
 		goto out;
@@ -514,11 +506,7 @@
 
 static void pkcs1pad_verify_complete_cb(void *data, int err)
 {
-<<<<<<< HEAD
-	struct akcipher_request *req = child_async_req->data;
-=======
 	struct akcipher_request *req = data;
->>>>>>> 98817289
 
 	if (err == -EINPROGRESS)
 		goto out;
