--- conflicted
+++ resolved
@@ -72,10 +72,6 @@
 };
 
 struct cryptd_skcipher_request_ctx {
-<<<<<<< HEAD
-	crypto_completion_t complete;
-=======
->>>>>>> 98817289
 	struct skcipher_request req;
 };
 
@@ -249,20 +245,8 @@
 	struct cryptd_skcipher_ctx *ctx;
 	struct crypto_skcipher *child;
 
-<<<<<<< HEAD
-static void cryptd_skcipher_encrypt(struct crypto_async_request *base,
-				    int err)
-{
-	struct skcipher_request *req = skcipher_request_cast(base);
-	struct cryptd_skcipher_request_ctx *rctx = skcipher_request_ctx(req);
-	struct crypto_skcipher *tfm = crypto_skcipher_reqtfm(req);
-	struct cryptd_skcipher_ctx *ctx = crypto_skcipher_ctx(tfm);
-	struct skcipher_request *subreq = &rctx->req;
-	struct crypto_skcipher *child = ctx->child;
-=======
 	req->base.complete = subreq->base.complete;
 	req->base.data = subreq->base.data;
->>>>>>> 98817289
 
 	if (unlikely(err == -EINPROGRESS))
 		return NULL;
@@ -286,23 +270,12 @@
 	struct crypto_skcipher *tfm = crypto_skcipher_reqtfm(req);
 	struct cryptd_skcipher_ctx *ctx = crypto_skcipher_ctx(tfm);
 	struct skcipher_request *subreq = &rctx->req;
-<<<<<<< HEAD
-	struct crypto_skcipher *child = ctx->child;
-=======
 	int refcnt = refcount_read(&ctx->refcnt);
->>>>>>> 98817289
 
 	local_bh_disable();
 	skcipher_request_complete(req, err);
 	local_bh_enable();
 
-<<<<<<< HEAD
-	skcipher_request_set_tfm(subreq, child);
-	skcipher_request_set_callback(subreq, CRYPTO_TFM_REQ_MAY_SLEEP,
-				      NULL, NULL);
-	skcipher_request_set_crypt(subreq, req->src, req->dst, req->cryptlen,
-				   req->iv);
-=======
 	if (unlikely(err == -EINPROGRESS)) {
 		subreq->base.complete = req->base.complete;
 		subreq->base.data = req->base.data;
@@ -311,7 +284,6 @@
 	} else if (refcnt && refcount_dec_and_test(&ctx->refcnt))
 		crypto_free_skcipher(tfm);
 }
->>>>>>> 98817289
 
 static void cryptd_skcipher_encrypt(void *data, int err)
 {
