--- conflicted
+++ resolved
@@ -1933,10 +1933,6 @@
 			mas.index = 760;
 			mas.last = 765;
 			mas_store(&mas, val);
-<<<<<<< HEAD
-			mas_next(&mas, ULONG_MAX);
-=======
->>>>>>> 98817289
 		}
 		i++;
 	}
@@ -2845,11 +2841,7 @@
 	MT_BUG_ON(mt, mas_empty_area(&mas, 5, 100, 6) != -EBUSY);
 
 	mas_reset(&mas);
-<<<<<<< HEAD
-	MT_BUG_ON(mt, mas_empty_area(&mas, 0, 8, 10) != -EBUSY);
-=======
 	MT_BUG_ON(mt, mas_empty_area(&mas, 0, 8, 10) != -EINVAL);
->>>>>>> 98817289
 
 	mas_reset(&mas);
 	mas_empty_area(&mas, 100, 165, 3);
@@ -2902,8 +2894,6 @@
 	mt_set_non_kernel(0);
 }
 
-<<<<<<< HEAD
-=======
 /*
  * Check MAS_START, MAS_PAUSE, active (implied), and MAS_NONE transitions.
  *
@@ -3585,7 +3575,6 @@
 	mas_unlock(&mas);
 }
 
->>>>>>> 98817289
 static DEFINE_MTREE(tree);
 static int __init maple_tree_seed(void)
 {
@@ -3662,10 +3651,6 @@
 	mtree_destroy(&tree);
 
 	mt_init_flags(&tree, MT_FLAGS_ALLOC_RANGE);
-	check_iteration(&tree);
-	mtree_destroy(&tree);
-
-	mt_init_flags(&tree, MT_FLAGS_ALLOC_RANGE);
 	check_forking(&tree);
 	mtree_destroy(&tree);
 
@@ -3864,12 +3849,9 @@
 	check_empty_area_fill(&tree);
 	mtree_destroy(&tree);
 
-<<<<<<< HEAD
-=======
 	mt_init_flags(&tree, MT_FLAGS_ALLOC_RANGE);
 	check_state_handling(&tree);
 	mtree_destroy(&tree);
->>>>>>> 98817289
 
 #if defined(BENCH)
 skip:
