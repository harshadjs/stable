// SPDX-License-Identifier: GPL-2.0-or-later
/*
 *  fw_tables.c - Parsing support for ACPI and ACPI-like tables provided by
 *                platform or device firmware
 *
 *  Copyright (C) 2001 Paul Diefenbaugh <paul.s.diefenbaugh@intel.com>
 *  Copyright (C) 2023 Intel Corp.
 */
#include <linux/errno.h>
#include <linux/acpi.h>
#include <linux/init.h>
#include <linux/kernel.h>
#include <linux/string.h>
#include <linux/types.h>
#include <linux/fw_table.h>

enum acpi_subtable_type {
	ACPI_SUBTABLE_COMMON,
	ACPI_SUBTABLE_HMAT,
	ACPI_SUBTABLE_PRMT,
	ACPI_SUBTABLE_CEDT,
	CDAT_SUBTABLE,
};

struct acpi_subtable_entry {
	union acpi_subtable_headers *hdr;
	enum acpi_subtable_type type;
};

static unsigned long __init_or_fwtbl_lib
acpi_get_entry_type(struct acpi_subtable_entry *entry)
{
	switch (entry->type) {
	case ACPI_SUBTABLE_COMMON:
		return entry->hdr->common.type;
	case ACPI_SUBTABLE_HMAT:
		return entry->hdr->hmat.type;
	case ACPI_SUBTABLE_PRMT:
		return 0;
	case ACPI_SUBTABLE_CEDT:
		return entry->hdr->cedt.type;
	case CDAT_SUBTABLE:
		return entry->hdr->cdat.type;
	}
	return 0;
}

static unsigned long __init_or_fwtbl_lib
acpi_get_entry_length(struct acpi_subtable_entry *entry)
{
	switch (entry->type) {
	case ACPI_SUBTABLE_COMMON:
		return entry->hdr->common.length;
	case ACPI_SUBTABLE_HMAT:
		return entry->hdr->hmat.length;
	case ACPI_SUBTABLE_PRMT:
		return entry->hdr->prmt.length;
	case ACPI_SUBTABLE_CEDT:
		return entry->hdr->cedt.length;
	case CDAT_SUBTABLE: {
		__le16 length = (__force __le16)entry->hdr->cdat.length;

		return le16_to_cpu(length);
	}
	}
	return 0;
}

static unsigned long __init_or_fwtbl_lib
acpi_get_subtable_header_length(struct acpi_subtable_entry *entry)
{
	switch (entry->type) {
	case ACPI_SUBTABLE_COMMON:
		return sizeof(entry->hdr->common);
	case ACPI_SUBTABLE_HMAT:
		return sizeof(entry->hdr->hmat);
	case ACPI_SUBTABLE_PRMT:
		return sizeof(entry->hdr->prmt);
	case ACPI_SUBTABLE_CEDT:
		return sizeof(entry->hdr->cedt);
	case CDAT_SUBTABLE:
		return sizeof(entry->hdr->cdat);
	}
	return 0;
}

static enum acpi_subtable_type __init_or_fwtbl_lib
acpi_get_subtable_type(char *id)
{
	if (strncmp(id, ACPI_SIG_HMAT, 4) == 0)
		return ACPI_SUBTABLE_HMAT;
	if (strncmp(id, ACPI_SIG_PRMT, 4) == 0)
		return ACPI_SUBTABLE_PRMT;
	if (strncmp(id, ACPI_SIG_CEDT, 4) == 0)
		return ACPI_SUBTABLE_CEDT;
	if (strncmp(id, ACPI_SIG_CDAT, 4) == 0)
		return CDAT_SUBTABLE;
	return ACPI_SUBTABLE_COMMON;
}

<<<<<<< HEAD
static __init_or_acpilib int call_handler(struct acpi_subtable_proc *proc,
					  union acpi_subtable_headers *hdr,
					  unsigned long end)
=======
static unsigned long __init_or_fwtbl_lib
acpi_table_get_length(enum acpi_subtable_type type,
		      union fw_table_header *header)
{
	if (type == CDAT_SUBTABLE) {
		__le32 length = (__force __le32)header->cdat.length;

		return le32_to_cpu(length);
	}

	return header->acpi.length;
}

static __init_or_fwtbl_lib int call_handler(struct acpi_subtable_proc *proc,
					    union acpi_subtable_headers *hdr,
					    unsigned long end)
>>>>>>> 03a22b59
{
	if (proc->handler)
		return proc->handler(hdr, end);
	if (proc->handler_arg)
		return proc->handler_arg(hdr, proc->arg, end);
	return -EINVAL;
}

/**
 * acpi_parse_entries_array - for each proc_num find a suitable subtable
 *
 * @id: table id (for debugging purposes)
 * @table_size: size of the root table
 * @table_header: where does the table start?
 * @proc: array of acpi_subtable_proc struct containing entry id
 *        and associated handler with it
 * @proc_num: how big proc is?
 * @max_entries: how many entries can we process?
 *
 * For each proc_num find a subtable with proc->id and run proc->handler
 * on it. Assumption is that there's only single handler for particular
 * entry id.
 *
 * The table_size is not the size of the complete ACPI table (the length
 * field in the header struct), but only the size of the root table; i.e.,
 * the offset from the very first byte of the complete ACPI table, to the
 * first byte of the very first subtable.
 *
 * On success returns sum of all matching entries for all proc handlers.
 * Otherwise, -ENODEV or -EINVAL is returned.
 */
int __init_or_fwtbl_lib
acpi_parse_entries_array(char *id, unsigned long table_size,
			 union fw_table_header *table_header,
			 struct acpi_subtable_proc *proc,
			 int proc_num, unsigned int max_entries)
{
	unsigned long table_end, subtable_len, entry_len;
	struct acpi_subtable_entry entry;
	enum acpi_subtable_type type;
	int count = 0;
	int i;

	type = acpi_get_subtable_type(id);
	table_end = (unsigned long)table_header +
		    acpi_table_get_length(type, table_header);

	/* Parse all entries looking for a match. */

	entry.type = type;
	entry.hdr = (union acpi_subtable_headers *)
	    ((unsigned long)table_header + table_size);
	subtable_len = acpi_get_subtable_header_length(&entry);

	while (((unsigned long)entry.hdr) + subtable_len < table_end) {
		for (i = 0; i < proc_num; i++) {
			if (acpi_get_entry_type(&entry) != proc[i].id)
				continue;

			if (!max_entries || count < max_entries)
				if (call_handler(&proc[i], entry.hdr, table_end))
					return -EINVAL;

			proc[i].count++;
			count++;
			break;
		}

		/*
		 * If entry->length is 0, break from this loop to avoid
		 * infinite loop.
		 */
		entry_len = acpi_get_entry_length(&entry);
		if (entry_len == 0) {
			pr_err("[%4.4s:0x%02x] Invalid zero length\n", id, proc->id);
			return -EINVAL;
		}

		entry.hdr = (union acpi_subtable_headers *)
		    ((unsigned long)entry.hdr + entry_len);
	}

	if (max_entries && count > max_entries) {
		pr_warn("[%4.4s:0x%02x] ignored %i entries of %i found\n",
			id, proc->id, count - max_entries, count);
	}

	return count;
<<<<<<< HEAD
}
=======
}

int __init_or_fwtbl_lib
cdat_table_parse(enum acpi_cdat_type type,
		 acpi_tbl_entry_handler_arg handler_arg,
		 void *arg,
		 struct acpi_table_cdat *table_header)
{
	struct acpi_subtable_proc proc = {
		.id		= type,
		.handler_arg	= handler_arg,
		.arg		= arg,
	};

	if (!table_header)
		return -EINVAL;

	return acpi_parse_entries_array(ACPI_SIG_CDAT,
					sizeof(struct acpi_table_cdat),
					(union fw_table_header *)table_header,
					&proc, 1, 0);
}
EXPORT_SYMBOL_FWTBL_LIB(cdat_table_parse);
>>>>>>> 03a22b59
<|MERGE_RESOLUTION|>--- conflicted
+++ resolved
@@ -98,11 +98,6 @@
 	return ACPI_SUBTABLE_COMMON;
 }
 
-<<<<<<< HEAD
-static __init_or_acpilib int call_handler(struct acpi_subtable_proc *proc,
-					  union acpi_subtable_headers *hdr,
-					  unsigned long end)
-=======
 static unsigned long __init_or_fwtbl_lib
 acpi_table_get_length(enum acpi_subtable_type type,
 		      union fw_table_header *header)
@@ -119,7 +114,6 @@
 static __init_or_fwtbl_lib int call_handler(struct acpi_subtable_proc *proc,
 					    union acpi_subtable_headers *hdr,
 					    unsigned long end)
->>>>>>> 03a22b59
 {
 	if (proc->handler)
 		return proc->handler(hdr, end);
@@ -208,9 +202,6 @@
 	}
 
 	return count;
-<<<<<<< HEAD
-}
-=======
 }
 
 int __init_or_fwtbl_lib
@@ -233,5 +224,4 @@
 					(union fw_table_header *)table_header,
 					&proc, 1, 0);
 }
-EXPORT_SYMBOL_FWTBL_LIB(cdat_table_parse);
->>>>>>> 03a22b59
+EXPORT_SYMBOL_FWTBL_LIB(cdat_table_parse);