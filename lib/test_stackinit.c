// SPDX-License-Identifier: GPL-2.0-or-later
/*
 * Test cases for compiler-based stack variable zeroing via
 * -ftrivial-auto-var-init={zero,pattern} or CONFIG_GCC_PLUGIN_STRUCTLEAK*.
 *
 * External build example:
 *	clang -O2 -Wall -ftrivial-auto-var-init=pattern \
 *		-o test_stackinit test_stackinit.c
 */
#ifdef __KERNEL__
#define pr_fmt(fmt) KBUILD_MODNAME ": " fmt

#include <linux/init.h>
#include <linux/kernel.h>
#include <linux/module.h>
#include <linux/string.h>

#else

/* Userspace headers. */
#include <stdio.h>
#include <stdint.h>
#include <string.h>
#include <stdbool.h>
#include <errno.h>
#include <sys/types.h>

/* Linux kernel-ism stubs for stand-alone userspace build. */
#define KBUILD_MODNAME		"stackinit"
#define pr_fmt(fmt)		KBUILD_MODNAME ": " fmt
#define pr_err(fmt, ...)	fprintf(stderr, pr_fmt(fmt), ##__VA_ARGS__)
#define pr_warn(fmt, ...)	fprintf(stderr, pr_fmt(fmt), ##__VA_ARGS__)
#define pr_info(fmt, ...)	fprintf(stdout, pr_fmt(fmt), ##__VA_ARGS__)
#define __init			/**/
#define __exit			/**/
#define __user			/**/
#define noinline		__attribute__((__noinline__))
#define __aligned(x)		__attribute__((__aligned__(x)))
#ifdef __clang__
# define __compiletime_error(message) /**/
#else
# define __compiletime_error(message) __attribute__((__error__(message)))
#endif
#define __compiletime_assert(condition, msg, prefix, suffix)		\
	do {								\
		extern void prefix ## suffix(void) __compiletime_error(msg); \
		if (!(condition))					\
			prefix ## suffix();				\
	} while (0)
#define _compiletime_assert(condition, msg, prefix, suffix) \
	__compiletime_assert(condition, msg, prefix, suffix)
#define compiletime_assert(condition, msg) \
	_compiletime_assert(condition, msg, __compiletime_assert_, __COUNTER__)
#define BUILD_BUG_ON_MSG(cond, msg) compiletime_assert(!(cond), msg)
#define BUILD_BUG_ON(condition) \
	BUILD_BUG_ON_MSG(condition, "BUILD_BUG_ON failed: " #condition)
typedef uint8_t			u8;
typedef uint16_t		u16;
typedef uint32_t		u32;
typedef uint64_t		u64;

#define module_init(func)	static int (*do_init)(void) = func
#define module_exit(func)	static void (*do_exit)(void) = func
#define MODULE_LICENSE(str)	int main(void) {		\
					int rc;			\
					/* License: str */	\
					rc = do_init();		\
					if (rc == 0)		\
						do_exit();	\
					return rc;		\
				}

#endif /* __KERNEL__ */

/* Exfiltration buffer. */
#define MAX_VAR_SIZE	128
static u8 check_buf[MAX_VAR_SIZE];

/* Character array to trigger stack protector in all functions. */
#define VAR_BUFFER	 32

/* Volatile mask to convince compiler to copy memory with 0xff. */
static volatile u8 forced_mask = 0xff;

/* Location and size tracking to validate fill and test are colocated. */
static void *fill_start, *target_start;
static size_t fill_size, target_size;

static bool range_contains(char *haystack_start, size_t haystack_size,
			   char *needle_start, size_t needle_size)
{
	if (needle_start >= haystack_start &&
	    needle_start + needle_size <= haystack_start + haystack_size)
		return true;
	return false;
}

/* Whether the test is expected to fail. */
#define WANT_SUCCESS				0
#define XFAIL					1

#define DO_NOTHING_TYPE_SCALAR(var_type)	var_type
#define DO_NOTHING_TYPE_STRING(var_type)	void
#define DO_NOTHING_TYPE_STRUCT(var_type)	void

#define DO_NOTHING_RETURN_SCALAR(ptr)		*(ptr)
#define DO_NOTHING_RETURN_STRING(ptr)		/**/
#define DO_NOTHING_RETURN_STRUCT(ptr)		/**/

#define DO_NOTHING_CALL_SCALAR(var, name)			\
		(var) = do_nothing_ ## name(&(var))
#define DO_NOTHING_CALL_STRING(var, name)			\
		do_nothing_ ## name(var)
#define DO_NOTHING_CALL_STRUCT(var, name)			\
		do_nothing_ ## name(&(var))

#define FETCH_ARG_SCALAR(var)		&var
#define FETCH_ARG_STRING(var)		var
#define FETCH_ARG_STRUCT(var)		&var

#define FILL_SIZE_STRING		16

#define INIT_CLONE_SCALAR		/**/
#define INIT_CLONE_STRING		[FILL_SIZE_STRING]
#define INIT_CLONE_STRUCT		/**/

#define ZERO_CLONE_SCALAR(zero)		memset(&(zero), 0x00, sizeof(zero))
#define ZERO_CLONE_STRING(zero)		memset(&(zero), 0x00, sizeof(zero))
/*
 * For the struct, intentionally poison padding to see if it gets
 * copied out in direct assignments.
 * */
#define ZERO_CLONE_STRUCT(zero)				\
	do {						\
		memset(&(zero), 0xFF, sizeof(zero));	\
		zero.one = 0;				\
		zero.two = 0;				\
		zero.three = 0;				\
		zero.four = 0;				\
	} while (0)

#define INIT_SCALAR_none(var_type)	/**/
#define INIT_SCALAR_zero(var_type)	= 0

#define INIT_STRING_none(var_type)	[FILL_SIZE_STRING] /**/
#define INIT_STRING_zero(var_type)	[FILL_SIZE_STRING] = { }

<<<<<<< HEAD
#define INIT_STRUCT_none		/**/
#define INIT_STRUCT_zero		= { }
#define INIT_STRUCT_static_partial	= { .two = 0, }
#define INIT_STRUCT_static_all		= { .one = 0,			\
					    .two = 0,			\
					    .three = 0,			\
					    .four = 0,			\
=======
#define INIT_STRUCT_none(var_type)	/**/
#define INIT_STRUCT_zero(var_type)	= { }


#define __static_partial		{ .two = 0, }
#define __static_all			{ .one = 0,			\
					  .two = 0,			\
					  .three = 0,			\
					  .four = 0,			\
>>>>>>> 3b17187f
					}
#define __dynamic_partial		{ .two = arg->two, }
#define __dynamic_all			{ .one = arg->one,		\
					  .two = arg->two,		\
					  .three = arg->three,		\
					  .four = arg->four,		\
					}
#define __runtime_partial		var.two = 0
#define __runtime_all			var.one = 0;			\
					var.two = 0;			\
					var.three = 0;			\
					var.four = 0
<<<<<<< HEAD
=======

#define INIT_STRUCT_static_partial(var_type)				\
					= __static_partial
#define INIT_STRUCT_static_all(var_type)				\
					= __static_all
#define INIT_STRUCT_dynamic_partial(var_type)				\
					= __dynamic_partial
#define INIT_STRUCT_dynamic_all(var_type)				\
					= __dynamic_all
#define INIT_STRUCT_runtime_partial(var_type)				\
					; __runtime_partial
#define INIT_STRUCT_runtime_all(var_type)				\
					; __runtime_all

#define INIT_STRUCT_assigned_static_partial(var_type)			\
					; var = (var_type)__static_partial
#define INIT_STRUCT_assigned_static_all(var_type)			\
					; var = (var_type)__static_all
#define INIT_STRUCT_assigned_dynamic_partial(var_type)			\
					; var = (var_type)__dynamic_partial
#define INIT_STRUCT_assigned_dynamic_all(var_type)			\
					; var = (var_type)__dynamic_all

#define INIT_STRUCT_assigned_copy(var_type)				\
					; var = *(arg)
>>>>>>> 3b17187f

/*
 * @name: unique string name for the test
 * @var_type: type to be tested for zeroing initialization
 * @which: is this a SCALAR, STRING, or STRUCT type?
 * @init_level: what kind of initialization is performed
 * @xfail: is this test expected to fail?
 */
#define DEFINE_TEST_DRIVER(name, var_type, which, xfail)	\
/* Returns 0 on success, 1 on failure. */			\
static noinline __init int test_ ## name (void)			\
{								\
	var_type zero INIT_CLONE_ ## which;			\
	int ignored;						\
	u8 sum = 0, i;						\
								\
	/* Notice when a new test is larger than expected. */	\
	BUILD_BUG_ON(sizeof(zero) > MAX_VAR_SIZE);		\
								\
	/* Fill clone type with zero for per-field init. */	\
	ZERO_CLONE_ ## which(zero);				\
	/* Clear entire check buffer for 0xFF overlap test. */	\
	memset(check_buf, 0x00, sizeof(check_buf));		\
	/* Fill stack with 0xFF. */				\
	ignored = leaf_ ##name((unsigned long)&ignored, 1,	\
				FETCH_ARG_ ## which(zero));	\
	/* Verify all bytes overwritten with 0xFF. */		\
	for (sum = 0, i = 0; i < target_size; i++)		\
		sum += (check_buf[i] != 0xFF);			\
	if (sum) {						\
		pr_err(#name ": leaf fill was not 0xFF!?\n");	\
		return 1;					\
	}							\
	/* Clear entire check buffer for later bit tests. */	\
	memset(check_buf, 0x00, sizeof(check_buf));		\
	/* Extract stack-defined variable contents. */		\
	ignored = leaf_ ##name((unsigned long)&ignored, 0,	\
				FETCH_ARG_ ## which(zero));	\
								\
	/* Validate that compiler lined up fill and target. */	\
	if (!range_contains(fill_start, fill_size,		\
			    target_start, target_size)) {	\
		pr_err(#name ": stack fill missed target!?\n");	\
		pr_err(#name ": fill %zu wide\n", fill_size);	\
		pr_err(#name ": target offset by %d\n",	\
			(int)((ssize_t)(uintptr_t)fill_start -	\
			(ssize_t)(uintptr_t)target_start));	\
		return 1;					\
	}							\
								\
	/* Look for any bytes still 0xFF in check region. */	\
	for (sum = 0, i = 0; i < target_size; i++)		\
		sum += (check_buf[i] == 0xFF);			\
								\
	if (sum == 0) {						\
		pr_info(#name " ok\n");				\
		return 0;					\
	} else {						\
		pr_warn(#name " %sFAIL (uninit bytes: %d)\n",	\
			(xfail) ? "X" : "", sum);		\
		return (xfail) ? 0 : 1;				\
	}							\
}
#define DEFINE_TEST(name, var_type, which, init_level, xfail)	\
/* no-op to force compiler into ignoring "uninitialized" vars */\
static noinline __init DO_NOTHING_TYPE_ ## which(var_type)	\
do_nothing_ ## name(var_type *ptr)				\
{								\
	/* Will always be true, but compiler doesn't know. */	\
	if ((unsigned long)ptr > 0x2)				\
		return DO_NOTHING_RETURN_ ## which(ptr);	\
	else							\
		return DO_NOTHING_RETURN_ ## which(ptr + 1);	\
}								\
static noinline __init int leaf_ ## name(unsigned long sp,	\
					 bool fill,		\
					 var_type *arg)		\
{								\
	char buf[VAR_BUFFER];					\
	var_type var						\
		INIT_ ## which ## _ ## init_level(var_type);	\
								\
	target_start = &var;					\
	target_size = sizeof(var);				\
	/*							\
	 * Keep this buffer around to make sure we've got a	\
	 * stack frame of SOME kind...				\
	 */							\
	memset(buf, (char)(sp & 0xff), sizeof(buf));		\
	/* Fill variable with 0xFF. */				\
	if (fill) {						\
		fill_start = &var;				\
		fill_size = sizeof(var);			\
		memset(fill_start,				\
		       (char)((sp & 0xff) | forced_mask),	\
		       fill_size);				\
	}							\
								\
	/* Silence "never initialized" warnings. */		\
	DO_NOTHING_CALL_ ## which(var, name);			\
								\
	/* Exfiltrate "var". */					\
	memcpy(check_buf, target_start, target_size);		\
								\
	return (int)buf[0] | (int)buf[sizeof(buf) - 1];		\
}								\
DEFINE_TEST_DRIVER(name, var_type, which, xfail)

/* Structure with no padding. */
struct test_packed {
	unsigned long one;
	unsigned long two;
	unsigned long three;
	unsigned long four;
};

/* Simple structure with padding likely to be covered by compiler. */
struct test_small_hole {
	size_t one;
	char two;
	/* 3 byte padding hole here. */
	int three;
	unsigned long four;
};

/* Trigger unhandled padding in a structure. */
struct test_big_hole {
	u8 one;
	u8 two;
	u8 three;
	/* 61 byte padding hole here. */
	u8 four __aligned(64);
} __aligned(64);

struct test_trailing_hole {
	char *one;
	char *two;
	char *three;
	char four;
	/* "sizeof(unsigned long) - 1" byte padding hole here. */
};

/* Test if STRUCTLEAK is clearing structs with __user fields. */
struct test_user {
	u8 one;
	unsigned long two;
	char __user *three;
	unsigned long four;
};

#define DEFINE_SCALAR_TEST(name, init, xfail)			\
		DEFINE_TEST(name ## _ ## init, name, SCALAR,	\
			    init, xfail)

#define DEFINE_SCALAR_TESTS(init, xfail)			\
		DEFINE_SCALAR_TEST(u8, init, xfail);		\
		DEFINE_SCALAR_TEST(u16, init, xfail);		\
		DEFINE_SCALAR_TEST(u32, init, xfail);		\
		DEFINE_SCALAR_TEST(u64, init, xfail);		\
		DEFINE_TEST(char_array_ ## init, unsigned char,	\
			    STRING, init, xfail)

#define DEFINE_STRUCT_TEST(name, init, xfail)			\
		DEFINE_TEST(name ## _ ## init,			\
			    struct test_ ## name, STRUCT, init, \
			    xfail)

#define DEFINE_STRUCT_TESTS(init, xfail)			\
		DEFINE_STRUCT_TEST(small_hole, init, xfail);	\
		DEFINE_STRUCT_TEST(big_hole, init, xfail);	\
		DEFINE_STRUCT_TEST(trailing_hole, init, xfail);	\
		DEFINE_STRUCT_TEST(packed, init, xfail)

#define DEFINE_STRUCT_INITIALIZER_TESTS(base)			\
		DEFINE_STRUCT_TESTS(base ## _ ## partial,	\
				    WANT_SUCCESS);		\
		DEFINE_STRUCT_TESTS(base ## _ ## all,		\
				    WANT_SUCCESS)

/* These should be fully initialized all the time! */
DEFINE_SCALAR_TESTS(zero, WANT_SUCCESS);
DEFINE_STRUCT_TESTS(zero, WANT_SUCCESS);
/* Struct initializers: padding may be left uninitialized. */
DEFINE_STRUCT_INITIALIZER_TESTS(static);
DEFINE_STRUCT_INITIALIZER_TESTS(dynamic);
DEFINE_STRUCT_INITIALIZER_TESTS(runtime);
DEFINE_STRUCT_INITIALIZER_TESTS(assigned_static);
DEFINE_STRUCT_INITIALIZER_TESTS(assigned_dynamic);
DEFINE_STRUCT_TESTS(assigned_copy, XFAIL);
/* No initialization without compiler instrumentation. */
DEFINE_SCALAR_TESTS(none, WANT_SUCCESS);
DEFINE_STRUCT_TESTS(none, WANT_SUCCESS);
/* Initialization of members with __user attribute. */
DEFINE_TEST(user, struct test_user, STRUCT, none, WANT_SUCCESS);

/*
 * Check two uses through a variable declaration outside either path,
 * which was noticed as a special case in porting earlier stack init
 * compiler logic.
 */
static int noinline __leaf_switch_none(int path, bool fill)
{
	switch (path) {
		/*
		 * This is intentionally unreachable. To silence the
		 * warning, build with -Wno-switch-unreachable
		 */
		uint64_t var;

	case 1:
		target_start = &var;
		target_size = sizeof(var);
		if (fill) {
			fill_start = &var;
			fill_size = sizeof(var);

			memset(fill_start, forced_mask | 0x55, fill_size);
		}
		memcpy(check_buf, target_start, target_size);
		break;
	case 2:
		target_start = &var;
		target_size = sizeof(var);
		if (fill) {
			fill_start = &var;
			fill_size = sizeof(var);

			memset(fill_start, forced_mask | 0xaa, fill_size);
		}
		memcpy(check_buf, target_start, target_size);
		break;
	default:
		var = 5;
		return var & forced_mask;
	}
	return 0;
}

static noinline __init int leaf_switch_1_none(unsigned long sp, bool fill,
					      uint64_t *arg)
{
	return __leaf_switch_none(1, fill);
}

static noinline __init int leaf_switch_2_none(unsigned long sp, bool fill,
					      uint64_t *arg)
{
	return __leaf_switch_none(2, fill);
}

/*
 * These are expected to fail for most configurations because neither
 * GCC nor Clang have a way to perform initialization of variables in
 * non-code areas (i.e. in a switch statement before the first "case").
 * https://bugs.llvm.org/show_bug.cgi?id=44916
 */
DEFINE_TEST_DRIVER(switch_1_none, uint64_t, SCALAR, XFAIL);
DEFINE_TEST_DRIVER(switch_2_none, uint64_t, SCALAR, XFAIL);

static int __init test_stackinit_init(void)
{
	unsigned int failures = 0;

#define test_scalars(init)	do {				\
		failures += test_u8_ ## init ();		\
		failures += test_u16_ ## init ();		\
		failures += test_u32_ ## init ();		\
		failures += test_u64_ ## init ();		\
		failures += test_char_array_ ## init ();	\
	} while (0)

#define test_structs(init)	do {				\
		failures += test_small_hole_ ## init ();	\
		failures += test_big_hole_ ## init ();		\
		failures += test_trailing_hole_ ## init ();	\
		failures += test_packed_ ## init ();		\
	} while (0)

	/* These are explicitly initialized and should always pass. */
	test_scalars(zero);
	test_structs(zero);
	/* Padding here appears to be accidentally always initialized? */
	test_structs(dynamic_partial);
	test_structs(assigned_dynamic_partial);
	/* Padding initialization depends on compiler behaviors. */
	test_structs(static_partial);
	test_structs(static_all);
	test_structs(dynamic_all);
	test_structs(runtime_partial);
	test_structs(runtime_all);
	test_structs(assigned_static_partial);
	test_structs(assigned_static_all);
	test_structs(assigned_dynamic_all);
	/* Everything fails this since it effectively performs a memcpy(). */
	test_structs(assigned_copy);

	/* STRUCTLEAK_BYREF_ALL should cover everything from here down. */
	test_scalars(none);
	failures += test_switch_1_none();
	failures += test_switch_2_none();

	/* STRUCTLEAK_BYREF should cover from here down. */
	test_structs(none);

	/* STRUCTLEAK will only cover this. */
	failures += test_user();

	if (failures == 0)
		pr_info("all tests passed!\n");
	else
		pr_err("failures: %u\n", failures);

	return failures ? -EINVAL : 0;
}
module_init(test_stackinit_init);

static void __exit test_stackinit_exit(void)
{ }
module_exit(test_stackinit_exit);

MODULE_LICENSE("GPL");<|MERGE_RESOLUTION|>--- conflicted
+++ resolved
@@ -145,15 +145,6 @@
 #define INIT_STRING_none(var_type)	[FILL_SIZE_STRING] /**/
 #define INIT_STRING_zero(var_type)	[FILL_SIZE_STRING] = { }
 
-<<<<<<< HEAD
-#define INIT_STRUCT_none		/**/
-#define INIT_STRUCT_zero		= { }
-#define INIT_STRUCT_static_partial	= { .two = 0, }
-#define INIT_STRUCT_static_all		= { .one = 0,			\
-					    .two = 0,			\
-					    .three = 0,			\
-					    .four = 0,			\
-=======
 #define INIT_STRUCT_none(var_type)	/**/
 #define INIT_STRUCT_zero(var_type)	= { }
 
@@ -163,7 +154,6 @@
 					  .two = 0,			\
 					  .three = 0,			\
 					  .four = 0,			\
->>>>>>> 3b17187f
 					}
 #define __dynamic_partial		{ .two = arg->two, }
 #define __dynamic_all			{ .one = arg->one,		\
@@ -176,8 +166,6 @@
 					var.two = 0;			\
 					var.three = 0;			\
 					var.four = 0
-<<<<<<< HEAD
-=======
 
 #define INIT_STRUCT_static_partial(var_type)				\
 					= __static_partial
@@ -203,7 +191,6 @@
 
 #define INIT_STRUCT_assigned_copy(var_type)				\
 					; var = *(arg)
->>>>>>> 3b17187f
 
 /*
  * @name: unique string name for the test
