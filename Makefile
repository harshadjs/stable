--- conflicted
+++ resolved
@@ -1,12 +1,7 @@
 # SPDX-License-Identifier: GPL-2.0
 VERSION = 6
-<<<<<<< HEAD
-PATCHLEVEL = 5
-SUBLEVEL = 13
-=======
 PATCHLEVEL = 6
 SUBLEVEL = 3
->>>>>>> bd3a9e57
 EXTRAVERSION =
 NAME = Hurr durr I'ma ninja sloth
 
@@ -1855,19 +1850,6 @@
 modules_check: $(MODORDER)
 	$(Q)$(CONFIG_SHELL) $(srctree)/scripts/modules-check.sh $<
 
-<<<<<<< HEAD
-quiet_cmd_depmod = DEPMOD  $(MODLIB)
-      cmd_depmod = $(CONFIG_SHELL) $(srctree)/scripts/depmod.sh $(DEPMOD) \
-                   $(KERNELRELEASE)
-
-modules_install:
-	$(Q)$(MAKE) -f $(srctree)/scripts/Makefile.modinst
-ifndef modules_sign_only
-	$(call cmd,depmod)
-endif
-
-=======
->>>>>>> bd3a9e57
 else # CONFIG_MODULES
 
 modules:
