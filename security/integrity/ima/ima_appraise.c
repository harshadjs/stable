// SPDX-License-Identifier: GPL-2.0-only
/*
 * Copyright (C) 2011 IBM Corporation
 *
 * Author:
 * Mimi Zohar <zohar@us.ibm.com>
 */
#include <linux/module.h>
#include <linux/init.h>
#include <linux/file.h>
#include <linux/fs.h>
#include <linux/xattr.h>
#include <linux/magic.h>
#include <linux/ima.h>
#include <linux/evm.h>
#include <keys/system_keyring.h>

#include "ima.h"

#ifdef CONFIG_IMA_APPRAISE_BOOTPARAM
static char *ima_appraise_cmdline_default __initdata;
core_param(ima_appraise, ima_appraise_cmdline_default, charp, 0);

void __init ima_appraise_parse_cmdline(void)
{
	const char *str = ima_appraise_cmdline_default;
	bool sb_state = arch_ima_get_secureboot();
	int appraisal_state = ima_appraise;

	if (!str)
		return;

	if (strncmp(str, "off", 3) == 0)
		appraisal_state = 0;
	else if (strncmp(str, "log", 3) == 0)
		appraisal_state = IMA_APPRAISE_LOG;
	else if (strncmp(str, "fix", 3) == 0)
		appraisal_state = IMA_APPRAISE_FIX;
	else if (strncmp(str, "enforce", 7) == 0)
		appraisal_state = IMA_APPRAISE_ENFORCE;
	else
		pr_err("invalid \"%s\" appraise option", str);

	/* If appraisal state was changed, but secure boot is enabled,
	 * keep its default */
	if (sb_state) {
		if (!(appraisal_state & IMA_APPRAISE_ENFORCE))
			pr_info("Secure boot enabled: ignoring ima_appraise=%s option",
				str);
	} else {
		ima_appraise = appraisal_state;
	}
}
#endif

/*
 * is_ima_appraise_enabled - return appraise status
 *
 * Only return enabled, if not in ima_appraise="fix" or "log" modes.
 */
bool is_ima_appraise_enabled(void)
{
	return ima_appraise & IMA_APPRAISE_ENFORCE;
}

/*
 * ima_must_appraise - set appraise flag
 *
 * Return 1 to appraise or hash
 */
int ima_must_appraise(struct user_namespace *mnt_userns, struct inode *inode,
		      int mask, enum ima_hooks func)
{
	u32 secid;

	if (!ima_appraise)
		return 0;

	security_task_getsecid_subj(current, &secid);
	return ima_match_policy(mnt_userns, inode, current_cred(), secid,
				func, mask, IMA_APPRAISE | IMA_HASH, NULL,
				NULL, NULL, NULL);
}

static int ima_fix_xattr(struct dentry *dentry,
			 struct integrity_iint_cache *iint)
{
	int rc, offset;
	u8 algo = iint->ima_hash->algo;

	if (algo <= HASH_ALGO_SHA1) {
		offset = 1;
		iint->ima_hash->xattr.sha1.type = IMA_XATTR_DIGEST;
	} else {
		offset = 0;
		iint->ima_hash->xattr.ng.type = IMA_XATTR_DIGEST_NG;
		iint->ima_hash->xattr.ng.algo = algo;
	}
	rc = __vfs_setxattr_noperm(&init_user_ns, dentry, XATTR_NAME_IMA,
				   &iint->ima_hash->xattr.data[offset],
				   (sizeof(iint->ima_hash->xattr) - offset) +
				   iint->ima_hash->length, 0);
	return rc;
}

/* Return specific func appraised cached result */
enum integrity_status ima_get_cache_status(struct integrity_iint_cache *iint,
					   enum ima_hooks func)
{
	switch (func) {
	case MMAP_CHECK:
		return iint->ima_mmap_status;
	case BPRM_CHECK:
		return iint->ima_bprm_status;
	case CREDS_CHECK:
		return iint->ima_creds_status;
	case FILE_CHECK:
	case POST_SETATTR:
		return iint->ima_file_status;
	case MODULE_CHECK ... MAX_CHECK - 1:
	default:
		return iint->ima_read_status;
	}
}

static void ima_set_cache_status(struct integrity_iint_cache *iint,
				 enum ima_hooks func,
				 enum integrity_status status)
{
	switch (func) {
	case MMAP_CHECK:
		iint->ima_mmap_status = status;
		break;
	case BPRM_CHECK:
		iint->ima_bprm_status = status;
		break;
	case CREDS_CHECK:
		iint->ima_creds_status = status;
		break;
	case FILE_CHECK:
	case POST_SETATTR:
		iint->ima_file_status = status;
		break;
	case MODULE_CHECK ... MAX_CHECK - 1:
	default:
		iint->ima_read_status = status;
		break;
	}
}

static void ima_cache_flags(struct integrity_iint_cache *iint,
			     enum ima_hooks func)
{
	switch (func) {
	case MMAP_CHECK:
		iint->flags |= (IMA_MMAP_APPRAISED | IMA_APPRAISED);
		break;
	case BPRM_CHECK:
		iint->flags |= (IMA_BPRM_APPRAISED | IMA_APPRAISED);
		break;
	case CREDS_CHECK:
		iint->flags |= (IMA_CREDS_APPRAISED | IMA_APPRAISED);
		break;
	case FILE_CHECK:
	case POST_SETATTR:
		iint->flags |= (IMA_FILE_APPRAISED | IMA_APPRAISED);
		break;
	case MODULE_CHECK ... MAX_CHECK - 1:
	default:
		iint->flags |= (IMA_READ_APPRAISED | IMA_APPRAISED);
		break;
	}
}

enum hash_algo ima_get_hash_algo(const struct evm_ima_xattr_data *xattr_value,
				 int xattr_len)
{
	struct signature_v2_hdr *sig;
	enum hash_algo ret;

	if (!xattr_value || xattr_len < 2)
		/* return default hash algo */
		return ima_hash_algo;

	switch (xattr_value->type) {
	case EVM_IMA_XATTR_DIGSIG:
		sig = (typeof(sig))xattr_value;
		if (sig->version != 2 || xattr_len <= sizeof(*sig)
		    || sig->hash_algo >= HASH_ALGO__LAST)
			return ima_hash_algo;
		return sig->hash_algo;
		break;
	case IMA_XATTR_DIGEST_NG:
		/* first byte contains algorithm id */
		ret = xattr_value->data[0];
		if (ret < HASH_ALGO__LAST)
			return ret;
		break;
	case IMA_XATTR_DIGEST:
		/* this is for backward compatibility */
		if (xattr_len == 21) {
			unsigned int zero = 0;
			if (!memcmp(&xattr_value->data[16], &zero, 4))
				return HASH_ALGO_MD5;
			else
				return HASH_ALGO_SHA1;
		} else if (xattr_len == 17)
			return HASH_ALGO_MD5;
		break;
	}

	/* return default hash algo */
	return ima_hash_algo;
}

int ima_read_xattr(struct dentry *dentry,
		   struct evm_ima_xattr_data **xattr_value)
{
	ssize_t ret;

	ret = vfs_getxattr_alloc(&init_user_ns, dentry, XATTR_NAME_IMA,
				 (char **)xattr_value, 0, GFP_NOFS);
	if (ret == -EOPNOTSUPP)
		ret = 0;
	return ret;
}

/*
 * xattr_verify - verify xattr digest or signature
 *
 * Verify whether the hash or signature matches the file contents.
 *
 * Return 0 on success, error code otherwise.
 */
static int xattr_verify(enum ima_hooks func, struct integrity_iint_cache *iint,
			struct evm_ima_xattr_data *xattr_value, int xattr_len,
			enum integrity_status *status, const char **cause)
{
	int rc = -EINVAL, hash_start = 0;

	switch (xattr_value->type) {
	case IMA_XATTR_DIGEST_NG:
		/* first byte contains algorithm id */
		hash_start = 1;
		fallthrough;
	case IMA_XATTR_DIGEST:
		if (*status != INTEGRITY_PASS_IMMUTABLE) {
			if (iint->flags & IMA_DIGSIG_REQUIRED) {
				*cause = "IMA-signature-required";
				*status = INTEGRITY_FAIL;
				break;
			}
			clear_bit(IMA_DIGSIG, &iint->atomic_flags);
		} else {
			set_bit(IMA_DIGSIG, &iint->atomic_flags);
		}
		if (xattr_len - sizeof(xattr_value->type) - hash_start >=
				iint->ima_hash->length)
			/*
			 * xattr length may be longer. md5 hash in previous
			 * version occupied 20 bytes in xattr, instead of 16
			 */
			rc = memcmp(&xattr_value->data[hash_start],
				    iint->ima_hash->digest,
				    iint->ima_hash->length);
		else
			rc = -EINVAL;
		if (rc) {
			*cause = "invalid-hash";
			*status = INTEGRITY_FAIL;
			break;
		}
		*status = INTEGRITY_PASS;
		break;
	case EVM_IMA_XATTR_DIGSIG:
		set_bit(IMA_DIGSIG, &iint->atomic_flags);
		rc = integrity_digsig_verify(INTEGRITY_KEYRING_IMA,
					     (const char *)xattr_value,
					     xattr_len,
					     iint->ima_hash->digest,
					     iint->ima_hash->length);
		if (rc == -EOPNOTSUPP) {
			*status = INTEGRITY_UNKNOWN;
			break;
		}
		if (IS_ENABLED(CONFIG_INTEGRITY_PLATFORM_KEYRING) && rc &&
		    func == KEXEC_KERNEL_CHECK)
			rc = integrity_digsig_verify(INTEGRITY_KEYRING_PLATFORM,
						     (const char *)xattr_value,
						     xattr_len,
						     iint->ima_hash->digest,
						     iint->ima_hash->length);
		if (rc) {
			*cause = "invalid-signature";
			*status = INTEGRITY_FAIL;
		} else {
			*status = INTEGRITY_PASS;
		}
		break;
	default:
		*status = INTEGRITY_UNKNOWN;
		*cause = "unknown-ima-data";
		break;
	}

	return rc;
}

/*
 * modsig_verify - verify modsig signature
 *
 * Verify whether the signature matches the file contents.
 *
 * Return 0 on success, error code otherwise.
 */
static int modsig_verify(enum ima_hooks func, const struct modsig *modsig,
			 enum integrity_status *status, const char **cause)
{
	int rc;

	rc = integrity_modsig_verify(INTEGRITY_KEYRING_IMA, modsig);
	if (IS_ENABLED(CONFIG_INTEGRITY_PLATFORM_KEYRING) && rc &&
	    func == KEXEC_KERNEL_CHECK)
		rc = integrity_modsig_verify(INTEGRITY_KEYRING_PLATFORM,
					     modsig);
	if (rc) {
		*cause = "invalid-signature";
		*status = INTEGRITY_FAIL;
	} else {
		*status = INTEGRITY_PASS;
	}

	return rc;
}

/*
 * ima_check_blacklist - determine if the binary is blacklisted.
 *
 * Add the hash of the blacklisted binary to the measurement list, based
 * on policy.
 *
 * Returns -EPERM if the hash is blacklisted.
 */
int ima_check_blacklist(struct integrity_iint_cache *iint,
			const struct modsig *modsig, int pcr)
{
	enum hash_algo hash_algo;
	const u8 *digest = NULL;
	u32 digestsize = 0;
	int rc = 0;

	if (!(iint->flags & IMA_CHECK_BLACKLIST))
		return 0;

	if (iint->flags & IMA_MODSIG_ALLOWED && modsig) {
		ima_get_modsig_digest(modsig, &hash_algo, &digest, &digestsize);

		rc = is_binary_blacklisted(digest, digestsize);
		if ((rc == -EPERM) && (iint->flags & IMA_MEASURE))
			process_buffer_measurement(&init_user_ns, NULL, digest, digestsize,
						   "blacklisted-hash", NONE,
						   pcr, NULL, false, NULL, 0);
	}

	return rc;
}

/*
 * ima_appraise_measurement - appraise file measurement
 *
 * Call evm_verifyxattr() to verify the integrity of 'security.ima'.
 * Assuming success, compare the xattr hash with the collected measurement.
 *
 * Return 0 on success, error code otherwise
 */
int ima_appraise_measurement(enum ima_hooks func,
			     struct integrity_iint_cache *iint,
			     struct file *file, const unsigned char *filename,
			     struct evm_ima_xattr_data *xattr_value,
			     int xattr_len, const struct modsig *modsig)
{
	static const char op[] = "appraise_data";
	const char *cause = "unknown";
	struct dentry *dentry = file_dentry(file);
	struct inode *inode = d_backing_inode(dentry);
	enum integrity_status status = INTEGRITY_UNKNOWN;
	int rc = xattr_len;
	bool try_modsig = iint->flags & IMA_MODSIG_ALLOWED && modsig;

	/* If not appraising a modsig, we need an xattr. */
	if (!(inode->i_opflags & IOP_XATTR) && !try_modsig)
		return INTEGRITY_UNKNOWN;

	/* If reading the xattr failed and there's no modsig, error out. */
	if (rc <= 0 && !try_modsig) {
		if (rc && rc != -ENODATA)
			goto out;

		cause = iint->flags & IMA_DIGSIG_REQUIRED ?
				"IMA-signature-required" : "missing-hash";
		status = INTEGRITY_NOLABEL;
		if (file->f_mode & FMODE_CREATED)
			iint->flags |= IMA_NEW_FILE;
		if ((iint->flags & IMA_NEW_FILE) &&
		    (!(iint->flags & IMA_DIGSIG_REQUIRED) ||
		     (inode->i_size == 0)))
			status = INTEGRITY_PASS;
		goto out;
	}

	status = evm_verifyxattr(dentry, XATTR_NAME_IMA, xattr_value, rc, iint);
	switch (status) {
	case INTEGRITY_PASS:
	case INTEGRITY_PASS_IMMUTABLE:
	case INTEGRITY_UNKNOWN:
		break;
	case INTEGRITY_NOXATTRS:	/* No EVM protected xattrs. */
		/* It's fine not to have xattrs when using a modsig. */
		if (try_modsig)
			break;
		fallthrough;
	case INTEGRITY_NOLABEL:		/* No security.evm xattr. */
		cause = "missing-HMAC";
		goto out;
	case INTEGRITY_FAIL_IMMUTABLE:
		set_bit(IMA_DIGSIG, &iint->atomic_flags);
		cause = "invalid-fail-immutable";
		goto out;
	case INTEGRITY_FAIL:		/* Invalid HMAC/signature. */
		cause = "invalid-HMAC";
		goto out;
	default:
		WARN_ONCE(true, "Unexpected integrity status %d\n", status);
	}

	if (xattr_value)
		rc = xattr_verify(func, iint, xattr_value, xattr_len, &status,
				  &cause);

	/*
	 * If we have a modsig and either no imasig or the imasig's key isn't
	 * known, then try verifying the modsig.
	 */
	if (try_modsig &&
	    (!xattr_value || xattr_value->type == IMA_XATTR_DIGEST_NG ||
	     rc == -ENOKEY))
		rc = modsig_verify(func, modsig, &status, &cause);

out:
	/*
	 * File signatures on some filesystems can not be properly verified.
	 * When such filesystems are mounted by an untrusted mounter or on a
	 * system not willing to accept such a risk, fail the file signature
	 * verification.
	 */
	if ((inode->i_sb->s_iflags & SB_I_IMA_UNVERIFIABLE_SIGNATURE) &&
	    ((inode->i_sb->s_iflags & SB_I_UNTRUSTED_MOUNTER) ||
	     (iint->flags & IMA_FAIL_UNVERIFIABLE_SIGS))) {
		status = INTEGRITY_FAIL;
		cause = "unverifiable-signature";
		integrity_audit_msg(AUDIT_INTEGRITY_DATA, inode, filename,
				    op, cause, rc, 0);
	} else if (status != INTEGRITY_PASS) {
		/* Fix mode, but don't replace file signatures. */
		if ((ima_appraise & IMA_APPRAISE_FIX) && !try_modsig &&
		    (!xattr_value ||
		     xattr_value->type != EVM_IMA_XATTR_DIGSIG)) {
			if (!ima_fix_xattr(dentry, iint))
				status = INTEGRITY_PASS;
		}

		/*
		 * Permit new files with file/EVM portable signatures, but
		 * without data.
		 */
		if (inode->i_size == 0 && iint->flags & IMA_NEW_FILE &&
		    test_bit(IMA_DIGSIG, &iint->atomic_flags)) {
			status = INTEGRITY_PASS;
		}

		integrity_audit_msg(AUDIT_INTEGRITY_DATA, inode, filename,
				    op, cause, rc, 0);
	} else {
		ima_cache_flags(iint, func);
	}

	ima_set_cache_status(iint, func, status);
	return status;
}

/*
 * ima_update_xattr - update 'security.ima' hash value
 */
void ima_update_xattr(struct integrity_iint_cache *iint, struct file *file)
{
	struct dentry *dentry = file_dentry(file);
	int rc = 0;

	/* do not collect and update hash for digital signatures */
	if (test_bit(IMA_DIGSIG, &iint->atomic_flags))
		return;

	if ((iint->ima_file_status != INTEGRITY_PASS) &&
	    !(iint->flags & IMA_HASH))
		return;

	rc = ima_collect_measurement(iint, file, NULL, 0, ima_hash_algo, NULL);
	if (rc < 0)
		return;

	inode_lock(file_inode(file));
	ima_fix_xattr(dentry, iint);
	inode_unlock(file_inode(file));
}

/**
 * ima_inode_post_setattr - reflect file metadata changes
 * @mnt_userns:	user namespace of the mount the inode was found from
 * @dentry: pointer to the affected dentry
 *
 * Changes to a dentry's metadata might result in needing to appraise.
 *
 * This function is called from notify_change(), which expects the caller
 * to lock the inode's i_mutex.
 */
void ima_inode_post_setattr(struct user_namespace *mnt_userns,
			    struct dentry *dentry)
{
	struct inode *inode = d_backing_inode(dentry);
	struct integrity_iint_cache *iint;
	int action;

	if (!(ima_policy_flag & IMA_APPRAISE) || !S_ISREG(inode->i_mode)
	    || !(inode->i_opflags & IOP_XATTR))
		return;

	action = ima_must_appraise(mnt_userns, inode, MAY_ACCESS, POST_SETATTR);
	iint = integrity_iint_find(inode);
	if (iint) {
		set_bit(IMA_CHANGE_ATTR, &iint->atomic_flags);
		if (!action)
			clear_bit(IMA_UPDATE_XATTR, &iint->atomic_flags);
	}
}

/*
 * ima_protect_xattr - protect 'security.ima'
 *
 * Ensure that not just anyone can modify or remove 'security.ima'.
 */
static int ima_protect_xattr(struct dentry *dentry, const char *xattr_name,
			     const void *xattr_value, size_t xattr_value_len)
{
	if (strcmp(xattr_name, XATTR_NAME_IMA) == 0) {
		if (!capable(CAP_SYS_ADMIN))
			return -EPERM;
		return 1;
	}
	return 0;
}

static void ima_reset_appraise_flags(struct inode *inode, int digsig)
{
	struct integrity_iint_cache *iint;

	if (!(ima_policy_flag & IMA_APPRAISE) || !S_ISREG(inode->i_mode))
		return;

	iint = integrity_iint_find(inode);
	if (!iint)
		return;
	iint->measured_pcrs = 0;
	set_bit(IMA_CHANGE_XATTR, &iint->atomic_flags);
	if (digsig)
		set_bit(IMA_DIGSIG, &iint->atomic_flags);
	else
		clear_bit(IMA_DIGSIG, &iint->atomic_flags);
}

/**
 * validate_hash_algo() - Block setxattr with unsupported hash algorithms
 * @dentry: object of the setxattr()
 * @xattr_value: userland supplied xattr value
 * @xattr_value_len: length of xattr_value
 *
 * The xattr value is mapped to its hash algorithm, and this algorithm
 * must be built in the kernel for the setxattr to be allowed.
 *
 * Emit an audit message when the algorithm is invalid.
 *
 * Return: 0 on success, else an error.
 */
static int validate_hash_algo(struct dentry *dentry,
			      const struct evm_ima_xattr_data *xattr_value,
			      size_t xattr_value_len)
{
	char *path = NULL, *pathbuf = NULL;
	enum hash_algo xattr_hash_algo;
<<<<<<< HEAD

	xattr_hash_algo = ima_get_hash_algo(xattr_value, xattr_value_len);

	if (likely(xattr_hash_algo == ima_hash_algo ||
		   crypto_has_alg(hash_algo_name[xattr_hash_algo], 0, 0)))
		return 0;
=======
	const char *errmsg = "unavailable-hash-algorithm";
	unsigned int allowed_hashes;

	xattr_hash_algo = ima_get_hash_algo(xattr_value, xattr_value_len);

	allowed_hashes = atomic_read(&ima_setxattr_allowed_hash_algorithms);

	if (allowed_hashes) {
		/* success if the algorithm is allowed in the ima policy */
		if (allowed_hashes & (1U << xattr_hash_algo))
			return 0;

		/*
		 * We use a different audit message when the hash algorithm
		 * is denied by a policy rule, instead of not being built
		 * in the kernel image
		 */
		errmsg = "denied-hash-algorithm";
	} else {
		if (likely(xattr_hash_algo == ima_hash_algo))
			return 0;

		/* allow any xattr using an algorithm built in the kernel */
		if (crypto_has_alg(hash_algo_name[xattr_hash_algo], 0, 0))
			return 0;
	}
>>>>>>> 3b17187f

	pathbuf = kmalloc(PATH_MAX, GFP_KERNEL);
	if (!pathbuf)
		return -EACCES;

	path = dentry_path(dentry, pathbuf, PATH_MAX);

	integrity_audit_msg(AUDIT_INTEGRITY_DATA, d_inode(dentry), path,
<<<<<<< HEAD
			    "set_data", "unavailable-hash-algorithm",
			    -EACCES, 0);
=======
			    "set_data", errmsg, -EACCES, 0);
>>>>>>> 3b17187f

	kfree(pathbuf);

	return -EACCES;
}

int ima_inode_setxattr(struct dentry *dentry, const char *xattr_name,
		       const void *xattr_value, size_t xattr_value_len)
{
	const struct evm_ima_xattr_data *xvalue = xattr_value;
	int digsig = 0;
	int result;

	result = ima_protect_xattr(dentry, xattr_name, xattr_value,
				   xattr_value_len);
	if (result == 1) {
		if (!xattr_value_len || (xvalue->type >= IMA_XATTR_LAST))
			return -EINVAL;
		digsig = (xvalue->type == EVM_IMA_XATTR_DIGSIG);
	} else if (!strcmp(xattr_name, XATTR_NAME_EVM) && xattr_value_len > 0) {
		digsig = (xvalue->type == EVM_XATTR_PORTABLE_DIGSIG);
	}
	if (result == 1 || evm_revalidate_status(xattr_name)) {
		result = validate_hash_algo(dentry, xvalue, xattr_value_len);
		if (result)
			return result;

		ima_reset_appraise_flags(d_backing_inode(dentry), digsig);
	}
	return result;
}

int ima_inode_removexattr(struct dentry *dentry, const char *xattr_name)
{
	int result;

	result = ima_protect_xattr(dentry, xattr_name, NULL, 0);
	if (result == 1 || evm_revalidate_status(xattr_name)) {
		ima_reset_appraise_flags(d_backing_inode(dentry), 0);
		if (result == 1)
			result = 0;
	}
	return result;
}<|MERGE_RESOLUTION|>--- conflicted
+++ resolved
@@ -596,14 +596,6 @@
 {
 	char *path = NULL, *pathbuf = NULL;
 	enum hash_algo xattr_hash_algo;
-<<<<<<< HEAD
-
-	xattr_hash_algo = ima_get_hash_algo(xattr_value, xattr_value_len);
-
-	if (likely(xattr_hash_algo == ima_hash_algo ||
-		   crypto_has_alg(hash_algo_name[xattr_hash_algo], 0, 0)))
-		return 0;
-=======
 	const char *errmsg = "unavailable-hash-algorithm";
 	unsigned int allowed_hashes;
 
@@ -630,7 +622,6 @@
 		if (crypto_has_alg(hash_algo_name[xattr_hash_algo], 0, 0))
 			return 0;
 	}
->>>>>>> 3b17187f
 
 	pathbuf = kmalloc(PATH_MAX, GFP_KERNEL);
 	if (!pathbuf)
@@ -639,12 +630,7 @@
 	path = dentry_path(dentry, pathbuf, PATH_MAX);
 
 	integrity_audit_msg(AUDIT_INTEGRITY_DATA, d_inode(dentry), path,
-<<<<<<< HEAD
-			    "set_data", "unavailable-hash-algorithm",
-			    -EACCES, 0);
-=======
 			    "set_data", errmsg, -EACCES, 0);
->>>>>>> 3b17187f
 
 	kfree(pathbuf);
 
