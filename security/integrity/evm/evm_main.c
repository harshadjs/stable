--- conflicted
+++ resolved
@@ -196,12 +196,8 @@
 	 * On unsupported filesystems without EVM_INIT_X509 enabled, skip
 	 * signature verification.
 	 */
-<<<<<<< HEAD
-	if (!(evm_initialized & EVM_INIT_X509) && is_unsupported_fs(dentry))
-=======
 	if (!(evm_initialized & EVM_INIT_X509) &&
 	    is_unsupported_hmac_fs(dentry))
->>>>>>> 2d002356
 		return INTEGRITY_UNKNOWN;
 
 	/* if status is not PASS, try to check again - against -ENOMEM */
@@ -271,11 +267,7 @@
 			} else if (!IS_RDONLY(inode) &&
 				   !(inode->i_sb->s_readonly_remount) &&
 				   !IS_IMMUTABLE(inode) &&
-<<<<<<< HEAD
-				   !is_unsupported_fs(dentry)) {
-=======
 				   !is_unsupported_hmac_fs(dentry)) {
->>>>>>> 2d002356
 				evm_update_evmxattr(dentry, xattr_name,
 						    xattr_value,
 						    xattr_value_len);
