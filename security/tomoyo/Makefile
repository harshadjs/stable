# SPDX-License-Identifier: GPL-2.0
obj-y = audit.o common.o condition.o domain.o environ.o file.o gc.o group.o load_policy.o memory.o mount.o network.o realpath.o securityfs_if.o tomoyo.o util.o

targets += builtin-policy.h

<<<<<<< HEAD
=======
quiet_cmd_policy = POLICY  $@
      cmd_policy = { \
	$(foreach x, profile exception_policy domain_policy manager stat, \
	printf 'static char tomoyo_builtin_$x[] __initdata =\n'; \
	sed -e 's/\\/\\\\/g' -e 's/\"/\\"/g' -e 's/\(.*\)/\t"\1\\n"/' -- $(firstword $(filter %/$x.conf %/$x.conf.default, $^) /dev/null);  \
	printf '\t"";\n';) \
	} > $@

>>>>>>> 98817289
$(obj)/builtin-policy.h: $(wildcard $(obj)/policy/*.conf $(srctree)/$(src)/policy/*.conf.default) FORCE
	$(call if_changed,policy)

ifndef CONFIG_SECURITY_TOMOYO_INSECURE_BUILTIN_SETTING
$(obj)/common.o: $(obj)/builtin-policy.h
endif<|MERGE_RESOLUTION|>--- conflicted
+++ resolved
@@ -3,8 +3,6 @@
 
 targets += builtin-policy.h
 
-<<<<<<< HEAD
-=======
 quiet_cmd_policy = POLICY  $@
       cmd_policy = { \
 	$(foreach x, profile exception_policy domain_policy manager stat, \
@@ -13,7 +11,6 @@
 	printf '\t"";\n';) \
 	} > $@
 
->>>>>>> 98817289
 $(obj)/builtin-policy.h: $(wildcard $(obj)/policy/*.conf $(srctree)/$(src)/policy/*.conf.default) FORCE
 	$(call if_changed,policy)
 
