--- conflicted
+++ resolved
@@ -28,20 +28,7 @@
 #include "include/path.h"
 #include "include/policy.h"
 #include "include/policy_unpack.h"
-<<<<<<< HEAD
-
-#define K_ABI_MASK 0x3ff
-#define FORCE_COMPLAIN_FLAG 0x800
-#define VERSION_LT(X, Y) (((X) & K_ABI_MASK) < ((Y) & K_ABI_MASK))
-#define VERSION_GT(X, Y) (((X) & K_ABI_MASK) > ((Y) & K_ABI_MASK))
-
-#define v5	5	/* base version */
-#define v6	6	/* per entry policydb mediation check */
-#define v7	7
-#define v8	8	/* full network masking */
-=======
 #include "include/policy_compat.h"
->>>>>>> 98817289
 
 /* audit callback for unpack fields */
 static void audit_cb(struct audit_buffer *ab, void *va)
@@ -177,18 +164,6 @@
 	return (size <= e->end - e->pos);
 }
 EXPORT_SYMBOL_IF_KUNIT(aa_inbounds);
-<<<<<<< HEAD
-
-static void *kvmemdup(const void *src, size_t len)
-{
-	void *p = kvmalloc(len, GFP_KERNEL);
-
-	if (p)
-		memcpy(p, src, len);
-	return p;
-}
-=======
->>>>>>> 98817289
 
 /**
  * aa_unpack_u16_chunk - test and do bounds checking for a u16 size based chunk
@@ -333,9 +308,6 @@
 }
 EXPORT_SYMBOL_IF_KUNIT(aa_unpack_u64);
 
-<<<<<<< HEAD
-VISIBLE_IF_KUNIT size_t aa_unpack_array(struct aa_ext *e, const char *name)
-=======
 static bool aa_unpack_cap_low(struct aa_ext *e, kernel_cap_t *data, const char *name)
 {
 	u32 val;
@@ -357,15 +329,10 @@
 }
 
 VISIBLE_IF_KUNIT bool aa_unpack_array(struct aa_ext *e, const char *name, u16 *size)
->>>>>>> 98817289
 {
 	void *pos = e->pos;
 
 	if (aa_unpack_nameX(e, AA_ARRAY, name)) {
-<<<<<<< HEAD
-		int size;
-=======
->>>>>>> 98817289
 		if (!aa_inbounds(e, sizeof(u16)))
 			goto fail;
 		*size = le16_to_cpu(get_unaligned((__le16 *) e->pos));
@@ -496,13 +463,6 @@
 
 	/* exec table is optional */
 	if (aa_unpack_nameX(e, AA_STRUCT, "xtable")) {
-<<<<<<< HEAD
-		int i, size;
-
-		size = aa_unpack_array(e, NULL);
-		/* currently 4 exec bits and entries 0-3 are reserved iupcx */
-		if (size > 16 - 4)
-=======
 		u16 size;
 		int i;
 
@@ -513,7 +473,6 @@
 			 * an array of 2^16 in size atm so no need
 			 * for size check here
 			 */
->>>>>>> 98817289
 			goto fail;
 		table = kcalloc(size, sizeof(char *), GFP_KERNEL);
 		if (!table)
@@ -577,17 +536,6 @@
 	void *pos = e->pos;
 
 	if (aa_unpack_nameX(e, AA_STRUCT, "xattrs")) {
-<<<<<<< HEAD
-		int i, size;
-
-		size = aa_unpack_array(e, NULL);
-		profile->xattr_count = size;
-		profile->xattrs = kcalloc(size, sizeof(char *), GFP_KERNEL);
-		if (!profile->xattrs)
-			goto fail;
-		for (i = 0; i < size; i++) {
-			if (!aa_unpack_strdup(e, &profile->xattrs[i], NULL))
-=======
 		u16 size;
 		int i;
 
@@ -599,7 +547,6 @@
 			goto fail;
 		for (i = 0; i < size; i++) {
 			if (!aa_unpack_strdup(e, &profile->attach.xattrs[i], NULL))
->>>>>>> 98817289
 				goto fail;
 		}
 		if (!aa_unpack_nameX(e, AA_ARRAYEND, NULL))
@@ -622,12 +569,8 @@
 	int i;
 
 	if (aa_unpack_nameX(e, AA_STRUCT, "secmark")) {
-<<<<<<< HEAD
-		size = aa_unpack_array(e, NULL);
-=======
 		if (!aa_unpack_array(e, NULL, &size))
 			goto fail;
->>>>>>> 98817289
 
 		rules->secmark = kcalloc(size, sizeof(struct aa_secmark),
 					   GFP_KERNEL);
@@ -641,11 +584,7 @@
 				goto fail;
 			if (!unpack_u8(e, &rules->secmark[i].deny, NULL))
 				goto fail;
-<<<<<<< HEAD
-			if (!aa_unpack_strdup(e, &profile->secmark[i].label, NULL))
-=======
 			if (!aa_unpack_strdup(e, &rules->secmark[i].label, NULL))
->>>>>>> 98817289
 				goto fail;
 		}
 		if (!aa_unpack_nameX(e, AA_ARRAYEND, NULL))
@@ -675,24 +614,15 @@
 
 	/* rlimits are optional */
 	if (aa_unpack_nameX(e, AA_STRUCT, "rlimits")) {
-<<<<<<< HEAD
-		int i, size;
-=======
 		u16 size;
 		int i;
->>>>>>> 98817289
 		u32 tmp = 0;
 		if (!aa_unpack_u32(e, &tmp, NULL))
 			goto fail;
 		rules->rlimits.mask = tmp;
 
-<<<<<<< HEAD
-		size = aa_unpack_array(e, NULL);
-		if (size > RLIM_NLIMITS)
-=======
 		if (!aa_unpack_array(e, NULL, &size) ||
 		    size > RLIM_NLIMITS)
->>>>>>> 98817289
 			goto fail;
 		for (i = 0; i < size; i++) {
 			u64 tmp2 = 0;
@@ -920,11 +850,7 @@
 	(void) aa_unpack_str(e, &profile->rename, "rename");
 
 	/* attachment string is optional */
-<<<<<<< HEAD
-	(void) aa_unpack_str(e, &profile->attach, "attach");
-=======
 	(void) aa_unpack_str(e, &profile->attach.xmatch_str, "attach");
->>>>>>> 98817289
 
 	/* xmatch is optional and may be NULL */
 	error = unpack_pdb(e, &profile->attach.xmatch, false, false, &info);
@@ -932,14 +858,9 @@
 		info = "bad xmatch";
 		goto fail;
 	}
-<<<<<<< HEAD
-	/* xmatch_len is not optional if xmatch is set */
-	if (profile->xmatch) {
-=======
 
 	/* neither xmatch_len not xmatch_perms are optional if xmatch is set */
 	if (profile->attach.xmatch.dfa) {
->>>>>>> 98817289
 		if (!aa_unpack_u32(e, &tmp, NULL)) {
 			info = "missing xmatch len";
 			goto fail;
@@ -1006,15 +927,6 @@
 		profile->path_flags = PATH_MEDIATE_DELETED;
 
 	info = "failed to unpack profile capabilities";
-<<<<<<< HEAD
-	if (!aa_unpack_u32(e, &(profile->caps.allow.cap[0]), NULL))
-		goto fail;
-	if (!aa_unpack_u32(e, &(profile->caps.audit.cap[0]), NULL))
-		goto fail;
-	if (!aa_unpack_u32(e, &(profile->caps.quiet.cap[0]), NULL))
-		goto fail;
-	if (!aa_unpack_u32(e, &tmpcap.cap[0], NULL))
-=======
 	if (!aa_unpack_cap_low(e, &rules->caps.allow, NULL))
 		goto fail;
 	if (!aa_unpack_cap_low(e, &rules->caps.audit, NULL))
@@ -1022,21 +934,11 @@
 	if (!aa_unpack_cap_low(e, &rules->caps.quiet, NULL))
 		goto fail;
 	if (!aa_unpack_cap_low(e, &tmpcap, NULL))
->>>>>>> 98817289
 		goto fail;
 
 	info = "failed to unpack upper profile capabilities";
 	if (aa_unpack_nameX(e, AA_STRUCT, "caps64")) {
 		/* optional upper half of 64 bit caps */
-<<<<<<< HEAD
-		if (!aa_unpack_u32(e, &(profile->caps.allow.cap[1]), NULL))
-			goto fail;
-		if (!aa_unpack_u32(e, &(profile->caps.audit.cap[1]), NULL))
-			goto fail;
-		if (!aa_unpack_u32(e, &(profile->caps.quiet.cap[1]), NULL))
-			goto fail;
-		if (!aa_unpack_u32(e, &(tmpcap.cap[1]), NULL))
-=======
 		if (!aa_unpack_cap_high(e, &rules->caps.allow, NULL))
 			goto fail;
 		if (!aa_unpack_cap_high(e, &rules->caps.audit, NULL))
@@ -1044,7 +946,6 @@
 		if (!aa_unpack_cap_high(e, &rules->caps.quiet, NULL))
 			goto fail;
 		if (!aa_unpack_cap_high(e, &tmpcap, NULL))
->>>>>>> 98817289
 			goto fail;
 		if (!aa_unpack_nameX(e, AA_STRUCTEND, NULL))
 			goto fail;
@@ -1053,15 +954,9 @@
 	info = "failed to unpack extended profile capabilities";
 	if (aa_unpack_nameX(e, AA_STRUCT, "capsx")) {
 		/* optional extended caps mediation mask */
-<<<<<<< HEAD
-		if (!aa_unpack_u32(e, &(profile->caps.extended.cap[0]), NULL))
-			goto fail;
-		if (!aa_unpack_u32(e, &(profile->caps.extended.cap[1]), NULL))
-=======
 		if (!aa_unpack_cap_low(e, &rules->caps.extended, NULL))
 			goto fail;
 		if (!aa_unpack_cap_high(e, &rules->caps.extended, NULL))
->>>>>>> 98817289
 			goto fail;
 		if (!aa_unpack_nameX(e, AA_STRUCTEND, NULL))
 			goto fail;
@@ -1106,53 +1001,17 @@
 				goto fail;
 			}
 		}
-<<<<<<< HEAD
-		if (!aa_unpack_u32(e, &profile->policy.start[0], "start"))
-			/* default start state */
-			profile->policy.start[0] = DFA_START;
-		/* setup class index */
-		for (i = AA_CLASS_FILE; i <= AA_CLASS_LAST; i++) {
-			profile->policy.start[i] =
-				aa_dfa_next(profile->policy.dfa,
-					    profile->policy.start[0],
-					    i);
-		}
-		if (!aa_unpack_nameX(e, AA_STRUCTEND, NULL))
-=======
 	} else {
 		rules->policy.dfa = aa_get_dfa(nulldfa);
 		rules->policy.perms = kcalloc(2, sizeof(struct aa_perms),
 					      GFP_KERNEL);
 		if (!rules->policy.perms)
->>>>>>> 98817289
 			goto fail;
 		rules->policy.size = 2;
 	}
 	/* get file rules */
-<<<<<<< HEAD
-	profile->file.dfa = unpack_dfa(e);
-	if (IS_ERR(profile->file.dfa)) {
-		error = PTR_ERR(profile->file.dfa);
-		profile->file.dfa = NULL;
-		info = "failed to unpack profile file rules";
-		goto fail;
-	} else if (profile->file.dfa) {
-		if (!aa_unpack_u32(e, &profile->file.start, "dfa_start"))
-			/* default start state */
-			profile->file.start = DFA_START;
-	} else if (profile->policy.dfa &&
-		   profile->policy.start[AA_CLASS_FILE]) {
-		profile->file.dfa = aa_get_dfa(profile->policy.dfa);
-		profile->file.start = profile->policy.start[AA_CLASS_FILE];
-	} else
-		profile->file.dfa = aa_get_dfa(nulldfa);
-
-	if (!unpack_trans_table(e, profile)) {
-		info = "failed to unpack profile transition table";
-=======
 	error = unpack_pdb(e, &rules->file, false, true, &info);
 	if (error) {
->>>>>>> 98817289
 		goto fail;
 	} else if (rules->file.dfa) {
 		if (!rules->file.perms) {
@@ -1182,11 +1041,7 @@
 			goto fail;
 		rules->file.size = 2;
 	}
-<<<<<<< HEAD
-
-=======
 	error = -EPROTO;
->>>>>>> 98817289
 	if (aa_unpack_nameX(e, AA_STRUCT, "data")) {
 		info = "out of memory";
 		profile->data = kzalloc(sizeof(*profile->data), GFP_KERNEL);
@@ -1216,11 +1071,7 @@
 
 			data->key = key;
 			data->size = aa_unpack_blob(e, &data->data, NULL);
-<<<<<<< HEAD
-			data->data = kvmemdup(data->data, data->size);
-=======
 			data->data = kvmemdup(data->data, data->size, GFP_KERNEL);
->>>>>>> 98817289
 			if (data->size && !data->data) {
 				kfree_sensitive(data->key);
 				kfree_sensitive(data);
@@ -1295,11 +1146,7 @@
 	 * if not specified use previous version
 	 * Mask off everything that is not kernel abi version
 	 */
-<<<<<<< HEAD
-	if (VERSION_LT(e->version, v5) || VERSION_GT(e->version, v8)) {
-=======
 	if (VERSION_LT(e->version, v5) || VERSION_GT(e->version, v9)) {
->>>>>>> 98817289
 		audit_iface(NULL, NULL, NULL, "unsupported interface version",
 			    e, error);
 		return error;
