--- conflicted
+++ resolved
@@ -51,11 +51,7 @@
 
 /**
  * audit_caps - audit a capability
-<<<<<<< HEAD
- * @as: audit data
-=======
  * @ad: audit data
->>>>>>> 7bbf3b67
  * @profile: profile being tested for confinement (NOT NULL)
  * @cap: capability tested
  * @error: error code returned by test
@@ -144,11 +140,7 @@
 
 /**
  * aa_capable - test permission to use capability
-<<<<<<< HEAD
- * @subj_cread: cred we are testing capability against
-=======
  * @subj_cred: cred we are testing capability against
->>>>>>> 7bbf3b67
  * @label: label being tested for capability (NOT NULL)
  * @cap: capability to be tested
  * @opts: CAP_OPT_NOAUDIT bit determines whether audit record is generated
