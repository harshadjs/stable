/* SPDX-License-Identifier: GPL-2.0-or-later */
/*
 * ALSA USB Audio Driver
 *
 * Copyright (c) 2002 by Takashi Iwai <tiwai@suse.de>,
 *                       Clemens Ladisch <clemens@ladisch.de>
 */

/*
 * The contents of this file are part of the driver's id_table.
 *
 * In a perfect world, this file would be empty.
 */

/*
 * Use this for devices where other interfaces are standard compliant,
 * to prevent the quirk being applied to those interfaces. (To work with
 * hotplugging, bDeviceClass must be set to USB_CLASS_PER_INTERFACE.)
 */
#define USB_DEVICE_VENDOR_SPEC(vend, prod) \
	.match_flags = USB_DEVICE_ID_MATCH_VENDOR | \
		       USB_DEVICE_ID_MATCH_PRODUCT | \
		       USB_DEVICE_ID_MATCH_INT_CLASS, \
	.idVendor = vend, \
	.idProduct = prod, \
	.bInterfaceClass = USB_CLASS_VENDOR_SPEC

/* FTDI devices */
{
	USB_DEVICE(0x0403, 0xb8d8),
	.driver_info = (unsigned long) & (const struct snd_usb_audio_quirk) {
		/* .vendor_name = "STARR LABS", */
		/* .product_name = "Starr Labs MIDI USB device", */
		.ifnum = 0,
		.type = QUIRK_MIDI_FTDI
	}
},

{
	/* Creative BT-D1 */
	USB_DEVICE(0x041e, 0x0005),
	.driver_info = (unsigned long) &(const struct snd_usb_audio_quirk) {
		.ifnum = 1,
		.type = QUIRK_AUDIO_FIXED_ENDPOINT,
		.data = &(const struct audioformat) {
			.formats = SNDRV_PCM_FMTBIT_S16_LE,
			.channels = 2,
			.iface = 1,
			.altsetting = 1,
			.altset_idx = 1,
			.endpoint = 0x03,
			.ep_attr = USB_ENDPOINT_XFER_ISOC,
			.attributes = 0,
			.rates = SNDRV_PCM_RATE_CONTINUOUS,
			.rate_min = 48000,
			.rate_max = 48000,
		}
	}
},

/* Creative/E-Mu devices */
{
	USB_DEVICE(0x041e, 0x3010),
	.driver_info = (unsigned long) & (const struct snd_usb_audio_quirk) {
		.vendor_name = "Creative Labs",
		.product_name = "Sound Blaster MP3+",
		.ifnum = QUIRK_NO_INTERFACE
	}
},
/* Creative/Toshiba Multimedia Center SB-0500 */
{
	USB_DEVICE(0x041e, 0x3048),
	.driver_info = (unsigned long) & (const struct snd_usb_audio_quirk) {
		.vendor_name = "Toshiba",
		.product_name = "SB-0500",
		.ifnum = QUIRK_NO_INTERFACE
	}
},
{
	/* E-Mu 0202 USB */
	.match_flags = USB_DEVICE_ID_MATCH_DEVICE,
	.idVendor = 0x041e,
	.idProduct = 0x3f02,
	.bInterfaceClass = USB_CLASS_AUDIO,
},
{
	/* E-Mu 0404 USB */
	.match_flags = USB_DEVICE_ID_MATCH_DEVICE,
	.idVendor = 0x041e,
	.idProduct = 0x3f04,
	.bInterfaceClass = USB_CLASS_AUDIO,
},
{
	/* E-Mu Tracker Pre */
	.match_flags = USB_DEVICE_ID_MATCH_DEVICE,
	.idVendor = 0x041e,
	.idProduct = 0x3f0a,
	.bInterfaceClass = USB_CLASS_AUDIO,
},
{
	/* E-Mu 0204 USB */
	.match_flags = USB_DEVICE_ID_MATCH_DEVICE,
	.idVendor = 0x041e,
	.idProduct = 0x3f19,
	.bInterfaceClass = USB_CLASS_AUDIO,
},

/*
 * HP Wireless Audio
 * When not ignored, causes instability issues for some users, forcing them to
 * blacklist the entire module.
 */
{
	USB_DEVICE(0x0424, 0xb832),
	.driver_info = (unsigned long) &(const struct snd_usb_audio_quirk) {
		.vendor_name = "Standard Microsystems Corp.",
		.product_name = "HP Wireless Audio",
		.ifnum = QUIRK_ANY_INTERFACE,
		.type = QUIRK_COMPOSITE,
		.data = (const struct snd_usb_audio_quirk[]) {
			/* Mixer */
			{
				.ifnum = 0,
				.type = QUIRK_IGNORE_INTERFACE,
			},
			/* Playback */
			{
				.ifnum = 1,
				.type = QUIRK_IGNORE_INTERFACE,
			},
			/* Capture */
			{
				.ifnum = 2,
				.type = QUIRK_IGNORE_INTERFACE,
			},
			/* HID Device, .ifnum = 3 */
			{
				.ifnum = -1,
			}
		}
	}
},

/*
 * Logitech QuickCam: bDeviceClass is vendor-specific, so generic interface
 * class matches do not take effect without an explicit ID match.
 */
{
	.match_flags = USB_DEVICE_ID_MATCH_DEVICE |
		       USB_DEVICE_ID_MATCH_INT_CLASS |
		       USB_DEVICE_ID_MATCH_INT_SUBCLASS,
	.idVendor = 0x046d,
	.idProduct = 0x0850,
	.bInterfaceClass = USB_CLASS_AUDIO,
	.bInterfaceSubClass = USB_SUBCLASS_AUDIOCONTROL
},
{
	.match_flags = USB_DEVICE_ID_MATCH_DEVICE |
		       USB_DEVICE_ID_MATCH_INT_CLASS |
		       USB_DEVICE_ID_MATCH_INT_SUBCLASS,
	.idVendor = 0x046d,
	.idProduct = 0x08ae,
	.bInterfaceClass = USB_CLASS_AUDIO,
	.bInterfaceSubClass = USB_SUBCLASS_AUDIOCONTROL
},
{
	.match_flags = USB_DEVICE_ID_MATCH_DEVICE |
		       USB_DEVICE_ID_MATCH_INT_CLASS |
		       USB_DEVICE_ID_MATCH_INT_SUBCLASS,
	.idVendor = 0x046d,
	.idProduct = 0x08c6,
	.bInterfaceClass = USB_CLASS_AUDIO,
	.bInterfaceSubClass = USB_SUBCLASS_AUDIOCONTROL
},
{
	.match_flags = USB_DEVICE_ID_MATCH_DEVICE |
		       USB_DEVICE_ID_MATCH_INT_CLASS |
		       USB_DEVICE_ID_MATCH_INT_SUBCLASS,
	.idVendor = 0x046d,
	.idProduct = 0x08f0,
	.bInterfaceClass = USB_CLASS_AUDIO,
	.bInterfaceSubClass = USB_SUBCLASS_AUDIOCONTROL
},
{
	.match_flags = USB_DEVICE_ID_MATCH_DEVICE |
		       USB_DEVICE_ID_MATCH_INT_CLASS |
		       USB_DEVICE_ID_MATCH_INT_SUBCLASS,
	.idVendor = 0x046d,
	.idProduct = 0x08f5,
	.bInterfaceClass = USB_CLASS_AUDIO,
	.bInterfaceSubClass = USB_SUBCLASS_AUDIOCONTROL
},
{
	.match_flags = USB_DEVICE_ID_MATCH_DEVICE |
		       USB_DEVICE_ID_MATCH_INT_CLASS |
		       USB_DEVICE_ID_MATCH_INT_SUBCLASS,
	.idVendor = 0x046d,
	.idProduct = 0x08f6,
	.bInterfaceClass = USB_CLASS_AUDIO,
	.bInterfaceSubClass = USB_SUBCLASS_AUDIOCONTROL
},
{
	.match_flags = USB_DEVICE_ID_MATCH_DEVICE |
		       USB_DEVICE_ID_MATCH_INT_CLASS |
		       USB_DEVICE_ID_MATCH_INT_SUBCLASS,
	.idVendor = 0x046d,
	.idProduct = 0x0990,
	.bInterfaceClass = USB_CLASS_AUDIO,
	.bInterfaceSubClass = USB_SUBCLASS_AUDIOCONTROL,
	.driver_info = (unsigned long) & (const struct snd_usb_audio_quirk) {
		.vendor_name = "Logitech, Inc.",
		.product_name = "QuickCam Pro 9000",
		.ifnum = QUIRK_NO_INTERFACE
	}
},

/*
 * Yamaha devices
 */

#define YAMAHA_DEVICE(id, name) { \
	USB_DEVICE(0x0499, id), \
	.driver_info = (unsigned long) & (const struct snd_usb_audio_quirk) { \
		.vendor_name = "Yamaha", \
		.product_name = name, \
		.ifnum = QUIRK_ANY_INTERFACE, \
		.type = QUIRK_MIDI_YAMAHA \
	} \
}
#define YAMAHA_INTERFACE(id, intf, name) { \
	USB_DEVICE_VENDOR_SPEC(0x0499, id), \
	.driver_info = (unsigned long) & (const struct snd_usb_audio_quirk) { \
		.vendor_name = "Yamaha", \
		.product_name = name, \
		.ifnum = intf, \
		.type = QUIRK_MIDI_YAMAHA \
	} \
}
YAMAHA_DEVICE(0x1000, "UX256"),
YAMAHA_DEVICE(0x1001, "MU1000"),
YAMAHA_DEVICE(0x1002, "MU2000"),
YAMAHA_DEVICE(0x1003, "MU500"),
YAMAHA_INTERFACE(0x1004, 3, "UW500"),
YAMAHA_DEVICE(0x1005, "MOTIF6"),
YAMAHA_DEVICE(0x1006, "MOTIF7"),
YAMAHA_DEVICE(0x1007, "MOTIF8"),
YAMAHA_DEVICE(0x1008, "UX96"),
YAMAHA_DEVICE(0x1009, "UX16"),
YAMAHA_INTERFACE(0x100a, 3, "EOS BX"),
YAMAHA_DEVICE(0x100c, "UC-MX"),
YAMAHA_DEVICE(0x100d, "UC-KX"),
YAMAHA_DEVICE(0x100e, "S08"),
YAMAHA_DEVICE(0x100f, "CLP-150"),
YAMAHA_DEVICE(0x1010, "CLP-170"),
YAMAHA_DEVICE(0x1011, "P-250"),
YAMAHA_DEVICE(0x1012, "TYROS"),
YAMAHA_DEVICE(0x1013, "PF-500"),
YAMAHA_DEVICE(0x1014, "S90"),
YAMAHA_DEVICE(0x1015, "MOTIF-R"),
YAMAHA_DEVICE(0x1016, "MDP-5"),
YAMAHA_DEVICE(0x1017, "CVP-204"),
YAMAHA_DEVICE(0x1018, "CVP-206"),
YAMAHA_DEVICE(0x1019, "CVP-208"),
YAMAHA_DEVICE(0x101a, "CVP-210"),
YAMAHA_DEVICE(0x101b, "PSR-1100"),
YAMAHA_DEVICE(0x101c, "PSR-2100"),
YAMAHA_DEVICE(0x101d, "CLP-175"),
YAMAHA_DEVICE(0x101e, "PSR-K1"),
YAMAHA_DEVICE(0x101f, "EZ-J24"),
YAMAHA_DEVICE(0x1020, "EZ-250i"),
YAMAHA_DEVICE(0x1021, "MOTIF ES 6"),
YAMAHA_DEVICE(0x1022, "MOTIF ES 7"),
YAMAHA_DEVICE(0x1023, "MOTIF ES 8"),
YAMAHA_DEVICE(0x1024, "CVP-301"),
YAMAHA_DEVICE(0x1025, "CVP-303"),
YAMAHA_DEVICE(0x1026, "CVP-305"),
YAMAHA_DEVICE(0x1027, "CVP-307"),
YAMAHA_DEVICE(0x1028, "CVP-309"),
YAMAHA_DEVICE(0x1029, "CVP-309GP"),
YAMAHA_DEVICE(0x102a, "PSR-1500"),
YAMAHA_DEVICE(0x102b, "PSR-3000"),
YAMAHA_DEVICE(0x102e, "ELS-01/01C"),
YAMAHA_DEVICE(0x1030, "PSR-295/293"),
YAMAHA_DEVICE(0x1031, "DGX-205/203"),
YAMAHA_DEVICE(0x1032, "DGX-305"),
YAMAHA_DEVICE(0x1033, "DGX-505"),
YAMAHA_DEVICE(0x1034, NULL),
YAMAHA_DEVICE(0x1035, NULL),
YAMAHA_DEVICE(0x1036, NULL),
YAMAHA_DEVICE(0x1037, NULL),
YAMAHA_DEVICE(0x1038, NULL),
YAMAHA_DEVICE(0x1039, NULL),
YAMAHA_DEVICE(0x103a, NULL),
YAMAHA_DEVICE(0x103b, NULL),
YAMAHA_DEVICE(0x103c, NULL),
YAMAHA_DEVICE(0x103d, NULL),
YAMAHA_DEVICE(0x103e, NULL),
YAMAHA_DEVICE(0x103f, NULL),
YAMAHA_DEVICE(0x1040, NULL),
YAMAHA_DEVICE(0x1041, NULL),
YAMAHA_DEVICE(0x1042, NULL),
YAMAHA_DEVICE(0x1043, NULL),
YAMAHA_DEVICE(0x1044, NULL),
YAMAHA_DEVICE(0x1045, NULL),
YAMAHA_INTERFACE(0x104e, 0, NULL),
YAMAHA_DEVICE(0x104f, NULL),
YAMAHA_DEVICE(0x1050, NULL),
YAMAHA_DEVICE(0x1051, NULL),
YAMAHA_DEVICE(0x1052, NULL),
YAMAHA_INTERFACE(0x1053, 0, NULL),
YAMAHA_INTERFACE(0x1054, 0, NULL),
YAMAHA_DEVICE(0x1055, NULL),
YAMAHA_DEVICE(0x1056, NULL),
YAMAHA_DEVICE(0x1057, NULL),
YAMAHA_DEVICE(0x1058, NULL),
YAMAHA_DEVICE(0x1059, NULL),
YAMAHA_DEVICE(0x105a, NULL),
YAMAHA_DEVICE(0x105b, NULL),
YAMAHA_DEVICE(0x105c, NULL),
YAMAHA_DEVICE(0x105d, NULL),
{
	USB_DEVICE(0x0499, 0x1503),
	.driver_info = (unsigned long) & (const struct snd_usb_audio_quirk) {
		/* .vendor_name = "Yamaha", */
		/* .product_name = "MOX6/MOX8", */
		.ifnum = QUIRK_ANY_INTERFACE,
		.type = QUIRK_COMPOSITE,
		.data = (const struct snd_usb_audio_quirk[]) {
			{
				.ifnum = 1,
				.type = QUIRK_AUDIO_STANDARD_INTERFACE
			},
			{
				.ifnum = 2,
				.type = QUIRK_AUDIO_STANDARD_INTERFACE
			},
			{
				.ifnum = 3,
				.type = QUIRK_MIDI_YAMAHA
			},
			{
				.ifnum = -1
			}
		}
	}
},
{
	USB_DEVICE(0x0499, 0x1507),
	.driver_info = (unsigned long) & (const struct snd_usb_audio_quirk) {
		/* .vendor_name = "Yamaha", */
		/* .product_name = "THR10", */
		.ifnum = QUIRK_ANY_INTERFACE,
		.type = QUIRK_COMPOSITE,
		.data = (const struct snd_usb_audio_quirk[]) {
			{
				.ifnum = 1,
				.type = QUIRK_AUDIO_STANDARD_INTERFACE
			},
			{
				.ifnum = 2,
				.type = QUIRK_AUDIO_STANDARD_INTERFACE
			},
			{
				.ifnum = 3,
				.type = QUIRK_MIDI_YAMAHA
			},
			{
				.ifnum = -1
			}
		}
	}
},
{
	USB_DEVICE(0x0499, 0x1509),
	.driver_info = (unsigned long) & (const struct snd_usb_audio_quirk) {
		/* .vendor_name = "Yamaha", */
		/* .product_name = "Steinberg UR22", */
		.ifnum = QUIRK_ANY_INTERFACE,
		.type = QUIRK_COMPOSITE,
		.data = (const struct snd_usb_audio_quirk[]) {
			{
				.ifnum = 1,
				.type = QUIRK_AUDIO_STANDARD_INTERFACE
			},
			{
				.ifnum = 2,
				.type = QUIRK_AUDIO_STANDARD_INTERFACE
			},
			{
				.ifnum = 3,
				.type = QUIRK_MIDI_YAMAHA
			},
			{
				.ifnum = 4,
				.type = QUIRK_IGNORE_INTERFACE
			},
			{
				.ifnum = -1
			}
		}
	}
},
{
	USB_DEVICE(0x0499, 0x150a),
	.driver_info = (unsigned long) & (const struct snd_usb_audio_quirk) {
		/* .vendor_name = "Yamaha", */
		/* .product_name = "THR5A", */
		.ifnum = QUIRK_ANY_INTERFACE,
		.type = QUIRK_COMPOSITE,
		.data = (const struct snd_usb_audio_quirk[]) {
			{
				.ifnum = 1,
				.type = QUIRK_AUDIO_STANDARD_INTERFACE
			},
			{
				.ifnum = 2,
				.type = QUIRK_AUDIO_STANDARD_INTERFACE
			},
			{
				.ifnum = 3,
				.type = QUIRK_MIDI_YAMAHA
			},
			{
				.ifnum = -1
			}
		}
	}
},
{
	USB_DEVICE(0x0499, 0x150c),
	.driver_info = (unsigned long) & (const struct snd_usb_audio_quirk) {
		/* .vendor_name = "Yamaha", */
		/* .product_name = "THR10C", */
		.ifnum = QUIRK_ANY_INTERFACE,
		.type = QUIRK_COMPOSITE,
		.data = (const struct snd_usb_audio_quirk[]) {
			{
				.ifnum = 1,
				.type = QUIRK_AUDIO_STANDARD_INTERFACE
			},
			{
				.ifnum = 2,
				.type = QUIRK_AUDIO_STANDARD_INTERFACE
			},
			{
				.ifnum = 3,
				.type = QUIRK_MIDI_YAMAHA
			},
			{
				.ifnum = -1
			}
		}
	}
},
YAMAHA_DEVICE(0x2000, "DGP-7"),
YAMAHA_DEVICE(0x2001, "DGP-5"),
YAMAHA_DEVICE(0x2002, NULL),
YAMAHA_DEVICE(0x2003, NULL),
YAMAHA_DEVICE(0x5000, "CS1D"),
YAMAHA_DEVICE(0x5001, "DSP1D"),
YAMAHA_DEVICE(0x5002, "DME32"),
YAMAHA_DEVICE(0x5003, "DM2000"),
YAMAHA_DEVICE(0x5004, "02R96"),
YAMAHA_DEVICE(0x5005, "ACU16-C"),
YAMAHA_DEVICE(0x5006, "NHB32-C"),
YAMAHA_DEVICE(0x5007, "DM1000"),
YAMAHA_DEVICE(0x5008, "01V96"),
YAMAHA_DEVICE(0x5009, "SPX2000"),
YAMAHA_DEVICE(0x500a, "PM5D"),
YAMAHA_DEVICE(0x500b, "DME64N"),
YAMAHA_DEVICE(0x500c, "DME24N"),
YAMAHA_DEVICE(0x500d, NULL),
YAMAHA_DEVICE(0x500e, NULL),
YAMAHA_DEVICE(0x500f, NULL),
YAMAHA_DEVICE(0x7000, "DTX"),
YAMAHA_DEVICE(0x7010, "UB99"),
#undef YAMAHA_DEVICE
#undef YAMAHA_INTERFACE
/* this catches most recent vendor-specific Yamaha devices */
{
	.match_flags = USB_DEVICE_ID_MATCH_VENDOR |
	               USB_DEVICE_ID_MATCH_INT_CLASS,
	.idVendor = 0x0499,
	.bInterfaceClass = USB_CLASS_VENDOR_SPEC,
	.driver_info = (unsigned long) &(const struct snd_usb_audio_quirk) {
		.ifnum = QUIRK_ANY_INTERFACE,
		.type = QUIRK_AUTODETECT
	}
},

/*
 * Roland/RolandED/Edirol/BOSS devices
 */
{
	USB_DEVICE(0x0582, 0x0000),
	.driver_info = (unsigned long) & (const struct snd_usb_audio_quirk) {
		.vendor_name = "Roland",
		.product_name = "UA-100",
		.ifnum = QUIRK_ANY_INTERFACE,
		.type = QUIRK_COMPOSITE,
		.data = (const struct snd_usb_audio_quirk[]) {
			{
				.ifnum = 0,
				.type = QUIRK_AUDIO_FIXED_ENDPOINT,
				.data = & (const struct audioformat) {
					.formats = SNDRV_PCM_FMTBIT_S16_LE,
					.channels = 4,
					.iface = 0,
					.altsetting = 1,
					.altset_idx = 1,
					.attributes = 0,
					.endpoint = 0x01,
					.ep_attr = 0x09,
					.rates = SNDRV_PCM_RATE_CONTINUOUS,
					.rate_min = 44100,
					.rate_max = 44100,
				}
			},
			{
				.ifnum = 1,
				.type = QUIRK_AUDIO_FIXED_ENDPOINT,
				.data = & (const struct audioformat) {
					.formats = SNDRV_PCM_FMTBIT_S16_LE,
					.channels = 2,
					.iface = 1,
					.altsetting = 1,
					.altset_idx = 1,
					.attributes = UAC_EP_CS_ATTR_FILL_MAX,
					.endpoint = 0x81,
					.ep_attr = 0x05,
					.rates = SNDRV_PCM_RATE_CONTINUOUS,
					.rate_min = 44100,
					.rate_max = 44100,
				}
			},
			{
				.ifnum = 2,
				.type = QUIRK_MIDI_FIXED_ENDPOINT,
				.data = & (const struct snd_usb_midi_endpoint_info) {
					.out_cables = 0x0007,
					.in_cables  = 0x0007
				}
			},
			{
				.ifnum = -1
			}
		}
	}
},
{
	USB_DEVICE(0x0582, 0x0002),
	.driver_info = (unsigned long) & (const struct snd_usb_audio_quirk) {
		.vendor_name = "EDIROL",
		.product_name = "UM-4",
		.ifnum = QUIRK_ANY_INTERFACE,
		.type = QUIRK_COMPOSITE,
		.data = (const struct snd_usb_audio_quirk[]) {
			{
				.ifnum = 0,
				.type = QUIRK_IGNORE_INTERFACE
			},
			{
				.ifnum = 1,
				.type = QUIRK_IGNORE_INTERFACE
			},
			{
				.ifnum = 2,
				.type = QUIRK_MIDI_FIXED_ENDPOINT,
				.data = & (const struct snd_usb_midi_endpoint_info) {
					.out_cables = 0x000f,
					.in_cables  = 0x000f
				}
			},
			{
				.ifnum = -1
			}
		}
	}
},
{
	USB_DEVICE(0x0582, 0x0003),
	.driver_info = (unsigned long) & (const struct snd_usb_audio_quirk) {
		.vendor_name = "Roland",
		.product_name = "SC-8850",
		.ifnum = QUIRK_ANY_INTERFACE,
		.type = QUIRK_COMPOSITE,
		.data = (const struct snd_usb_audio_quirk[]) {
			{
				.ifnum = 0,
				.type = QUIRK_IGNORE_INTERFACE
			},
			{
				.ifnum = 1,
				.type = QUIRK_IGNORE_INTERFACE
			},
			{
				.ifnum = 2,
				.type = QUIRK_MIDI_FIXED_ENDPOINT,
				.data = & (const struct snd_usb_midi_endpoint_info) {
					.out_cables = 0x003f,
					.in_cables  = 0x003f
				}
			},
			{
				.ifnum = -1
			}
		}
	}
},
{
	USB_DEVICE(0x0582, 0x0004),
	.driver_info = (unsigned long) & (const struct snd_usb_audio_quirk) {
		.vendor_name = "Roland",
		.product_name = "U-8",
		.ifnum = QUIRK_ANY_INTERFACE,
		.type = QUIRK_COMPOSITE,
		.data = (const struct snd_usb_audio_quirk[]) {
			{
				.ifnum = 0,
				.type = QUIRK_IGNORE_INTERFACE
			},
			{
				.ifnum = 1,
				.type = QUIRK_IGNORE_INTERFACE
			},
			{
				.ifnum = 2,
				.type = QUIRK_MIDI_FIXED_ENDPOINT,
				.data = & (const struct snd_usb_midi_endpoint_info) {
					.out_cables = 0x0005,
					.in_cables  = 0x0005
				}
			},
			{
				.ifnum = -1
			}
		}
	}
},
{
	/* Has ID 0x0099 when not in "Advanced Driver" mode.
	 * The UM-2EX has only one input, but we cannot detect this. */
	USB_DEVICE(0x0582, 0x0005),
	.driver_info = (unsigned long) & (const struct snd_usb_audio_quirk) {
		.vendor_name = "EDIROL",
		.product_name = "UM-2",
		.ifnum = QUIRK_ANY_INTERFACE,
		.type = QUIRK_COMPOSITE,
		.data = (const struct snd_usb_audio_quirk[]) {
			{
				.ifnum = 0,
				.type = QUIRK_IGNORE_INTERFACE
			},
			{
				.ifnum = 1,
				.type = QUIRK_IGNORE_INTERFACE
			},
			{
				.ifnum = 2,
				.type = QUIRK_MIDI_FIXED_ENDPOINT,
				.data = & (const struct snd_usb_midi_endpoint_info) {
					.out_cables = 0x0003,
					.in_cables  = 0x0003
				}
			},
			{
				.ifnum = -1
			}
		}
	}
},
{
	USB_DEVICE(0x0582, 0x0007),
	.driver_info = (unsigned long) & (const struct snd_usb_audio_quirk) {
		.vendor_name = "Roland",
		.product_name = "SC-8820",
		.ifnum = QUIRK_ANY_INTERFACE,
		.type = QUIRK_COMPOSITE,
		.data = (const struct snd_usb_audio_quirk[]) {
			{
				.ifnum = 0,
				.type = QUIRK_IGNORE_INTERFACE
			},
			{
				.ifnum = 1,
				.type = QUIRK_IGNORE_INTERFACE
			},
			{
				.ifnum = 2,
				.type = QUIRK_MIDI_FIXED_ENDPOINT,
				.data = & (const struct snd_usb_midi_endpoint_info) {
					.out_cables = 0x0013,
					.in_cables  = 0x0013
				}
			},
			{
				.ifnum = -1
			}
		}
	}
},
{
	USB_DEVICE(0x0582, 0x0008),
	.driver_info = (unsigned long) & (const struct snd_usb_audio_quirk) {
		.vendor_name = "Roland",
		.product_name = "PC-300",
		.ifnum = QUIRK_ANY_INTERFACE,
		.type = QUIRK_COMPOSITE,
		.data = (const struct snd_usb_audio_quirk[]) {
			{
				.ifnum = 0,
				.type = QUIRK_IGNORE_INTERFACE
			},
			{
				.ifnum = 1,
				.type = QUIRK_IGNORE_INTERFACE
			},
			{
				.ifnum = 2,
				.type = QUIRK_MIDI_FIXED_ENDPOINT,
				.data = & (const struct snd_usb_midi_endpoint_info) {
					.out_cables = 0x0001,
					.in_cables  = 0x0001
				}
			},
			{
				.ifnum = -1
			}
		}
	}
},
{
	/* has ID 0x009d when not in "Advanced Driver" mode */
	USB_DEVICE(0x0582, 0x0009),
	.driver_info = (unsigned long) & (const struct snd_usb_audio_quirk) {
		.vendor_name = "EDIROL",
		.product_name = "UM-1",
		.ifnum = QUIRK_ANY_INTERFACE,
		.type = QUIRK_COMPOSITE,
		.data = (const struct snd_usb_audio_quirk[]) {
			{
				.ifnum = 0,
				.type = QUIRK_IGNORE_INTERFACE
			},
			{
				.ifnum = 1,
				.type = QUIRK_IGNORE_INTERFACE
			},
			{
				.ifnum = 2,
				.type = QUIRK_MIDI_FIXED_ENDPOINT,
				.data = & (const struct snd_usb_midi_endpoint_info) {
					.out_cables = 0x0001,
					.in_cables  = 0x0001
				}
			},
			{
				.ifnum = -1
			}
		}
	}
},
{
	USB_DEVICE(0x0582, 0x000b),
	.driver_info = (unsigned long) & (const struct snd_usb_audio_quirk) {
		.vendor_name = "Roland",
		.product_name = "SK-500",
		.ifnum = QUIRK_ANY_INTERFACE,
		.type = QUIRK_COMPOSITE,
		.data = (const struct snd_usb_audio_quirk[]) {
			{
				.ifnum = 0,
				.type = QUIRK_IGNORE_INTERFACE
			},
			{
				.ifnum = 1,
				.type = QUIRK_IGNORE_INTERFACE
			},
			{
				.ifnum = 2,
				.type = QUIRK_MIDI_FIXED_ENDPOINT,
				.data = & (const struct snd_usb_midi_endpoint_info) {
					.out_cables = 0x0013,
					.in_cables  = 0x0013
				}
			},
			{
				.ifnum = -1
			}
		}
	}
},
{
	/* thanks to Emiliano Grilli <emillo@libero.it>
	 * for helping researching this data */
	USB_DEVICE(0x0582, 0x000c),
	.driver_info = (unsigned long) & (const struct snd_usb_audio_quirk) {
		.vendor_name = "Roland",
		.product_name = "SC-D70",
		.ifnum = QUIRK_ANY_INTERFACE,
		.type = QUIRK_COMPOSITE,
		.data = (const struct snd_usb_audio_quirk[]) {
			{
				.ifnum = 0,
				.type = QUIRK_AUDIO_STANDARD_INTERFACE
			},
			{
				.ifnum = 1,
				.type = QUIRK_AUDIO_STANDARD_INTERFACE
			},
			{
				.ifnum = 2,
				.type = QUIRK_MIDI_FIXED_ENDPOINT,
				.data = & (const struct snd_usb_midi_endpoint_info) {
					.out_cables = 0x0007,
					.in_cables  = 0x0007
				}
			},
			{
				.ifnum = -1
			}
		}
	}
},
{	/*
	 * This quirk is for the "Advanced Driver" mode of the Edirol UA-5.
	 * If the advanced mode switch at the back of the unit is off, the
	 * UA-5 has ID 0x0582/0x0011 and is standard compliant (no quirks),
	 * but offers only 16-bit PCM.
	 * In advanced mode, the UA-5 will output S24_3LE samples (two
	 * channels) at the rate indicated on the front switch, including
	 * the 96kHz sample rate.
	 */
	USB_DEVICE(0x0582, 0x0010),
	.driver_info = (unsigned long) & (const struct snd_usb_audio_quirk) {
		.vendor_name = "EDIROL",
		.product_name = "UA-5",
		.ifnum = QUIRK_ANY_INTERFACE,
		.type = QUIRK_COMPOSITE,
		.data = (const struct snd_usb_audio_quirk[]) {
			{
				.ifnum = 1,
				.type = QUIRK_AUDIO_STANDARD_INTERFACE
			},
			{
				.ifnum = 2,
				.type = QUIRK_AUDIO_STANDARD_INTERFACE
			},
			{
				.ifnum = -1
			}
		}
	}
},
{
	/* has ID 0x0013 when not in "Advanced Driver" mode */
	USB_DEVICE(0x0582, 0x0012),
	.driver_info = (unsigned long) & (const struct snd_usb_audio_quirk) {
		.vendor_name = "Roland",
		.product_name = "XV-5050",
		.ifnum = 0,
		.type = QUIRK_MIDI_FIXED_ENDPOINT,
		.data = & (const struct snd_usb_midi_endpoint_info) {
			.out_cables = 0x0001,
			.in_cables  = 0x0001
		}
	}
},
{
	/* has ID 0x0015 when not in "Advanced Driver" mode */
	USB_DEVICE(0x0582, 0x0014),
	.driver_info = (unsigned long) & (const struct snd_usb_audio_quirk) {
		.vendor_name = "EDIROL",
		.product_name = "UM-880",
		.ifnum = 0,
		.type = QUIRK_MIDI_FIXED_ENDPOINT,
		.data = & (const struct snd_usb_midi_endpoint_info) {
			.out_cables = 0x01ff,
			.in_cables  = 0x01ff
		}
	}
},
{
	/* has ID 0x0017 when not in "Advanced Driver" mode */
	USB_DEVICE(0x0582, 0x0016),
	.driver_info = (unsigned long) & (const struct snd_usb_audio_quirk) {
		.vendor_name = "EDIROL",
		.product_name = "SD-90",
		.ifnum = QUIRK_ANY_INTERFACE,
		.type = QUIRK_COMPOSITE,
		.data = (const struct snd_usb_audio_quirk[]) {
			{
				.ifnum = 0,
				.type = QUIRK_AUDIO_STANDARD_INTERFACE
			},
			{
				.ifnum = 1,
				.type = QUIRK_AUDIO_STANDARD_INTERFACE
			},
			{
				.ifnum = 2,
				.type = QUIRK_MIDI_FIXED_ENDPOINT,
				.data = & (const struct snd_usb_midi_endpoint_info) {
					.out_cables = 0x000f,
					.in_cables  = 0x000f
				}
			},
			{
				.ifnum = -1
			}
		}
	}
},
{
	/* has ID 0x001c when not in "Advanced Driver" mode */
	USB_DEVICE(0x0582, 0x001b),
	.driver_info = (unsigned long) & (const struct snd_usb_audio_quirk) {
		.vendor_name = "Roland",
		.product_name = "MMP-2",
		.ifnum = QUIRK_ANY_INTERFACE,
		.type = QUIRK_COMPOSITE,
		.data = (const struct snd_usb_audio_quirk[]) {
			{
				.ifnum = 0,
				.type = QUIRK_IGNORE_INTERFACE
			},
			{
				.ifnum = 1,
				.type = QUIRK_IGNORE_INTERFACE
			},
			{
				.ifnum = 2,
				.type = QUIRK_MIDI_FIXED_ENDPOINT,
				.data = & (const struct snd_usb_midi_endpoint_info) {
					.out_cables = 0x0001,
					.in_cables  = 0x0001
				}
			},
			{
				.ifnum = -1
			}
		}
	}
},
{
	/* has ID 0x001e when not in "Advanced Driver" mode */
	USB_DEVICE(0x0582, 0x001d),
	.driver_info = (unsigned long) & (const struct snd_usb_audio_quirk) {
		.vendor_name = "Roland",
		.product_name = "V-SYNTH",
		.ifnum = 0,
		.type = QUIRK_MIDI_FIXED_ENDPOINT,
		.data = & (const struct snd_usb_midi_endpoint_info) {
			.out_cables = 0x0001,
			.in_cables  = 0x0001
		}
	}
},
{
	/* has ID 0x0024 when not in "Advanced Driver" mode */
	USB_DEVICE(0x0582, 0x0023),
	.driver_info = (unsigned long) & (const struct snd_usb_audio_quirk) {
		.vendor_name = "EDIROL",
		.product_name = "UM-550",
		.ifnum = 0,
		.type = QUIRK_MIDI_FIXED_ENDPOINT,
		.data = & (const struct snd_usb_midi_endpoint_info) {
			.out_cables = 0x003f,
			.in_cables  = 0x003f
		}
	}
},
{
	/*
	 * This quirk is for the "Advanced Driver" mode. If off, the UA-20
	 * has ID 0x0026 and is standard compliant, but has only 16-bit PCM
	 * and no MIDI.
	 */
	USB_DEVICE(0x0582, 0x0025),
	.driver_info = (unsigned long) & (const struct snd_usb_audio_quirk) {
		.vendor_name = "EDIROL",
		.product_name = "UA-20",
		.ifnum = QUIRK_ANY_INTERFACE,
		.type = QUIRK_COMPOSITE,
		.data = (const struct snd_usb_audio_quirk[]) {
			{
				.ifnum = 0,
				.type = QUIRK_IGNORE_INTERFACE
			},
			{
				.ifnum = 1,
				.type = QUIRK_AUDIO_FIXED_ENDPOINT,
				.data = & (const struct audioformat) {
					.formats = SNDRV_PCM_FMTBIT_S24_3LE,
					.channels = 2,
					.iface = 1,
					.altsetting = 1,
					.altset_idx = 1,
					.attributes = 0,
					.endpoint = 0x01,
					.ep_attr = 0x01,
					.rates = SNDRV_PCM_RATE_CONTINUOUS,
					.rate_min = 44100,
					.rate_max = 44100,
				}
			},
			{
				.ifnum = 2,
				.type = QUIRK_AUDIO_FIXED_ENDPOINT,
				.data = & (const struct audioformat) {
					.formats = SNDRV_PCM_FMTBIT_S24_3LE,
					.channels = 2,
					.iface = 2,
					.altsetting = 1,
					.altset_idx = 1,
					.attributes = 0,
					.endpoint = 0x82,
					.ep_attr = 0x01,
					.rates = SNDRV_PCM_RATE_CONTINUOUS,
					.rate_min = 44100,
					.rate_max = 44100,
				}
			},
			{
				.ifnum = 3,
				.type = QUIRK_MIDI_FIXED_ENDPOINT,
				.data = & (const struct snd_usb_midi_endpoint_info) {
					.out_cables = 0x0001,
					.in_cables  = 0x0001
				}
			},
			{
				.ifnum = -1
			}
		}
	}
},
{
	/* has ID 0x0028 when not in "Advanced Driver" mode */
	USB_DEVICE(0x0582, 0x0027),
	.driver_info = (unsigned long) & (const struct snd_usb_audio_quirk) {
		.vendor_name = "EDIROL",
		.product_name = "SD-20",
		.ifnum = 0,
		.type = QUIRK_MIDI_FIXED_ENDPOINT,
		.data = & (const struct snd_usb_midi_endpoint_info) {
			.out_cables = 0x0003,
			.in_cables  = 0x0007
		}
	}
},
{
	/* has ID 0x002a when not in "Advanced Driver" mode */
	USB_DEVICE(0x0582, 0x0029),
	.driver_info = (unsigned long) & (const struct snd_usb_audio_quirk) {
		.vendor_name = "EDIROL",
		.product_name = "SD-80",
		.ifnum = 0,
		.type = QUIRK_MIDI_FIXED_ENDPOINT,
		.data = & (const struct snd_usb_midi_endpoint_info) {
			.out_cables = 0x000f,
			.in_cables  = 0x000f
		}
	}
},
{	/*
	 * This quirk is for the "Advanced" modes of the Edirol UA-700.
	 * If the sample format switch is not in an advanced setting, the
	 * UA-700 has ID 0x0582/0x002c and is standard compliant (no quirks),
	 * but offers only 16-bit PCM and no MIDI.
	 */
	USB_DEVICE_VENDOR_SPEC(0x0582, 0x002b),
	.driver_info = (unsigned long) & (const struct snd_usb_audio_quirk) {
		.vendor_name = "EDIROL",
		.product_name = "UA-700",
		.ifnum = QUIRK_ANY_INTERFACE,
		.type = QUIRK_COMPOSITE,
		.data = (const struct snd_usb_audio_quirk[]) {
			{
				.ifnum = 1,
				.type = QUIRK_AUDIO_EDIROL_UAXX
			},
			{
				.ifnum = 2,
				.type = QUIRK_AUDIO_EDIROL_UAXX
			},
			{
				.ifnum = 3,
				.type = QUIRK_AUDIO_EDIROL_UAXX
			},
			{
				.ifnum = -1
			}
		}
	}
},
{
	/* has ID 0x002e when not in "Advanced Driver" mode */
	USB_DEVICE(0x0582, 0x002d),
	.driver_info = (unsigned long) & (const struct snd_usb_audio_quirk) {
		.vendor_name = "Roland",
		.product_name = "XV-2020",
		.ifnum = 0,
		.type = QUIRK_MIDI_FIXED_ENDPOINT,
		.data = & (const struct snd_usb_midi_endpoint_info) {
			.out_cables = 0x0001,
			.in_cables  = 0x0001
		}
	}
},
{
	/* has ID 0x0030 when not in "Advanced Driver" mode */
	USB_DEVICE(0x0582, 0x002f),
	.driver_info = (unsigned long) & (const struct snd_usb_audio_quirk) {
		.vendor_name = "Roland",
		.product_name = "VariOS",
		.ifnum = 0,
		.type = QUIRK_MIDI_FIXED_ENDPOINT,
		.data = & (const struct snd_usb_midi_endpoint_info) {
			.out_cables = 0x0007,
			.in_cables  = 0x0007
		}
	}
},
{
	/* has ID 0x0034 when not in "Advanced Driver" mode */
	USB_DEVICE(0x0582, 0x0033),
	.driver_info = (unsigned long) & (const struct snd_usb_audio_quirk) {
		.vendor_name = "EDIROL",
		.product_name = "PCR",
		.ifnum = 0,
		.type = QUIRK_MIDI_FIXED_ENDPOINT,
		.data = & (const struct snd_usb_midi_endpoint_info) {
			.out_cables = 0x0003,
			.in_cables  = 0x0007
		}
	}
},
{
	/*
	 * Has ID 0x0038 when not in "Advanced Driver" mode;
	 * later revisions use IDs 0x0054 and 0x00a2.
	 */
	USB_DEVICE(0x0582, 0x0037),
	.driver_info = (unsigned long) & (const struct snd_usb_audio_quirk) {
		.vendor_name = "Roland",
		.product_name = "Digital Piano",
		.ifnum = 0,
		.type = QUIRK_MIDI_FIXED_ENDPOINT,
		.data = & (const struct snd_usb_midi_endpoint_info) {
			.out_cables = 0x0001,
			.in_cables  = 0x0001
		}
	}
},
{
	/*
	 * This quirk is for the "Advanced Driver" mode.  If off, the GS-10
	 * has ID 0x003c and is standard compliant, but has only 16-bit PCM
	 * and no MIDI.
	 */
	USB_DEVICE_VENDOR_SPEC(0x0582, 0x003b),
	.driver_info = (unsigned long) & (const struct snd_usb_audio_quirk) {
		.vendor_name = "BOSS",
		.product_name = "GS-10",
		.ifnum = QUIRK_ANY_INTERFACE,
		.type = QUIRK_COMPOSITE,
		.data = & (const struct snd_usb_audio_quirk[]) {
			{
				.ifnum = 1,
				.type = QUIRK_AUDIO_STANDARD_INTERFACE
			},
			{
				.ifnum = 2,
				.type = QUIRK_AUDIO_STANDARD_INTERFACE
			},
			{
				.ifnum = 3,
				.type = QUIRK_MIDI_STANDARD_INTERFACE
			},
			{
				.ifnum = -1
			}
		}
	}
},
{
	/* has ID 0x0041 when not in "Advanced Driver" mode */
	USB_DEVICE(0x0582, 0x0040),
	.driver_info = (unsigned long) & (const struct snd_usb_audio_quirk) {
		.vendor_name = "Roland",
		.product_name = "GI-20",
		.ifnum = 0,
		.type = QUIRK_MIDI_FIXED_ENDPOINT,
		.data = & (const struct snd_usb_midi_endpoint_info) {
			.out_cables = 0x0001,
			.in_cables  = 0x0001
		}
	}
},
{
	/* has ID 0x0043 when not in "Advanced Driver" mode */
	USB_DEVICE(0x0582, 0x0042),
	.driver_info = (unsigned long) & (const struct snd_usb_audio_quirk) {
		.vendor_name = "Roland",
		.product_name = "RS-70",
		.ifnum = 0,
		.type = QUIRK_MIDI_FIXED_ENDPOINT,
		.data = & (const struct snd_usb_midi_endpoint_info) {
			.out_cables = 0x0001,
			.in_cables  = 0x0001
		}
	}
},
{
	/* has ID 0x0049 when not in "Advanced Driver" mode */
	USB_DEVICE(0x0582, 0x0047),
	.driver_info = (unsigned long) & (const struct snd_usb_audio_quirk) {
		/* .vendor_name = "EDIROL", */
		/* .product_name = "UR-80", */
		.ifnum = QUIRK_ANY_INTERFACE,
		.type = QUIRK_COMPOSITE,
		.data = (const struct snd_usb_audio_quirk[]) {
			/* in the 96 kHz modes, only interface 1 is there */
			{
				.ifnum = 1,
				.type = QUIRK_AUDIO_STANDARD_INTERFACE
			},
			{
				.ifnum = 2,
				.type = QUIRK_AUDIO_STANDARD_INTERFACE
			},
			{
				.ifnum = -1
			}
		}
	}
},
{
	/* has ID 0x004a when not in "Advanced Driver" mode */
	USB_DEVICE(0x0582, 0x0048),
	.driver_info = (unsigned long) & (const struct snd_usb_audio_quirk) {
		/* .vendor_name = "EDIROL", */
		/* .product_name = "UR-80", */
		.ifnum = 0,
		.type = QUIRK_MIDI_FIXED_ENDPOINT,
		.data = & (const struct snd_usb_midi_endpoint_info) {
			.out_cables = 0x0003,
			.in_cables  = 0x0007
		}
	}
},
{
	/* has ID 0x004e when not in "Advanced Driver" mode */
	USB_DEVICE(0x0582, 0x004c),
	.driver_info = (unsigned long) & (const struct snd_usb_audio_quirk) {
		.vendor_name = "EDIROL",
		.product_name = "PCR-A",
		.ifnum = QUIRK_ANY_INTERFACE,
		.type = QUIRK_COMPOSITE,
		.data = (const struct snd_usb_audio_quirk[]) {
			{
				.ifnum = 1,
				.type = QUIRK_AUDIO_STANDARD_INTERFACE
			},
			{
				.ifnum = 2,
				.type = QUIRK_AUDIO_STANDARD_INTERFACE
			},
			{
				.ifnum = -1
			}
		}
	}
},
{
	/* has ID 0x004f when not in "Advanced Driver" mode */
	USB_DEVICE(0x0582, 0x004d),
	.driver_info = (unsigned long) & (const struct snd_usb_audio_quirk) {
		.vendor_name = "EDIROL",
		.product_name = "PCR-A",
		.ifnum = 0,
		.type = QUIRK_MIDI_FIXED_ENDPOINT,
		.data = & (const struct snd_usb_midi_endpoint_info) {
			.out_cables = 0x0003,
			.in_cables  = 0x0007
		}
	}
},
{
	/*
	 * This quirk is for the "Advanced Driver" mode. If off, the UA-3FX
	 * is standard compliant, but has only 16-bit PCM.
	 */
	USB_DEVICE(0x0582, 0x0050),
	.driver_info = (unsigned long) & (const struct snd_usb_audio_quirk) {
		.vendor_name = "EDIROL",
		.product_name = "UA-3FX",
		.ifnum = QUIRK_ANY_INTERFACE,
		.type = QUIRK_COMPOSITE,
		.data = (const struct snd_usb_audio_quirk[]) {
			{
				.ifnum = 1,
				.type = QUIRK_AUDIO_STANDARD_INTERFACE
			},
			{
				.ifnum = 2,
				.type = QUIRK_AUDIO_STANDARD_INTERFACE
			},
			{
				.ifnum = -1
			}
		}
	}
},
{
	USB_DEVICE(0x0582, 0x0052),
	.driver_info = (unsigned long) & (const struct snd_usb_audio_quirk) {
		.vendor_name = "EDIROL",
		.product_name = "UM-1SX",
		.ifnum = 0,
		.type = QUIRK_MIDI_STANDARD_INTERFACE
	}
},
{
	USB_DEVICE(0x0582, 0x0060),
	.driver_info = (unsigned long) & (const struct snd_usb_audio_quirk) {
		.vendor_name = "Roland",
		.product_name = "EXR Series",
		.ifnum = 0,
		.type = QUIRK_MIDI_STANDARD_INTERFACE
	}
},
{
	/* has ID 0x0066 when not in "Advanced Driver" mode */
	USB_DEVICE(0x0582, 0x0064),
	.driver_info = (unsigned long) & (const struct snd_usb_audio_quirk) {
		/* .vendor_name = "EDIROL", */
		/* .product_name = "PCR-1", */
		.ifnum = QUIRK_ANY_INTERFACE,
		.type = QUIRK_COMPOSITE,
		.data = (const struct snd_usb_audio_quirk[]) {
			{
				.ifnum = 1,
				.type = QUIRK_AUDIO_STANDARD_INTERFACE
			},
			{
				.ifnum = 2,
				.type = QUIRK_AUDIO_STANDARD_INTERFACE
			},
			{
				.ifnum = -1
			}
		}
	}
},
{
	/* has ID 0x0067 when not in "Advanced Driver" mode */
	USB_DEVICE(0x0582, 0x0065),
	.driver_info = (unsigned long) & (const struct snd_usb_audio_quirk) {
		/* .vendor_name = "EDIROL", */
		/* .product_name = "PCR-1", */
		.ifnum = 0,
		.type = QUIRK_MIDI_FIXED_ENDPOINT,
		.data = & (const struct snd_usb_midi_endpoint_info) {
			.out_cables = 0x0001,
			.in_cables  = 0x0003
		}
	}
},
{
	/* has ID 0x006e when not in "Advanced Driver" mode */
	USB_DEVICE(0x0582, 0x006d),
	.driver_info = (unsigned long) & (const struct snd_usb_audio_quirk) {
		.vendor_name = "Roland",
		.product_name = "FANTOM-X",
		.ifnum = 0,
		.type = QUIRK_MIDI_FIXED_ENDPOINT,
		.data = & (const struct snd_usb_midi_endpoint_info) {
			.out_cables = 0x0001,
			.in_cables  = 0x0001
		}
	}
},
{	/*
	 * This quirk is for the "Advanced" modes of the Edirol UA-25.
	 * If the switch is not in an advanced setting, the UA-25 has
	 * ID 0x0582/0x0073 and is standard compliant (no quirks), but
	 * offers only 16-bit PCM at 44.1 kHz and no MIDI.
	 */
	USB_DEVICE_VENDOR_SPEC(0x0582, 0x0074),
	.driver_info = (unsigned long) & (const struct snd_usb_audio_quirk) {
		.vendor_name = "EDIROL",
		.product_name = "UA-25",
		.ifnum = QUIRK_ANY_INTERFACE,
		.type = QUIRK_COMPOSITE,
		.data = (const struct snd_usb_audio_quirk[]) {
			{
				.ifnum = 0,
				.type = QUIRK_AUDIO_EDIROL_UAXX
			},
			{
				.ifnum = 1,
				.type = QUIRK_AUDIO_EDIROL_UAXX
			},
			{
				.ifnum = 2,
				.type = QUIRK_AUDIO_EDIROL_UAXX
			},
			{
				.ifnum = -1
			}
		}
	}
},
{
	/* has ID 0x0076 when not in "Advanced Driver" mode */
	USB_DEVICE(0x0582, 0x0075),
	.driver_info = (unsigned long) & (const struct snd_usb_audio_quirk) {
		.vendor_name = "BOSS",
		.product_name = "DR-880",
		.ifnum = 0,
		.type = QUIRK_MIDI_FIXED_ENDPOINT,
		.data = & (const struct snd_usb_midi_endpoint_info) {
			.out_cables = 0x0001,
			.in_cables  = 0x0001
		}
	}
},
{
	/* has ID 0x007b when not in "Advanced Driver" mode */
	USB_DEVICE_VENDOR_SPEC(0x0582, 0x007a),
	.driver_info = (unsigned long) & (const struct snd_usb_audio_quirk) {
		.vendor_name = "Roland",
		/* "RD" or "RD-700SX"? */
		.ifnum = 0,
		.type = QUIRK_MIDI_FIXED_ENDPOINT,
		.data = & (const struct snd_usb_midi_endpoint_info) {
			.out_cables = 0x0003,
			.in_cables  = 0x0003
		}
	}
},
{
	/* has ID 0x0081 when not in "Advanced Driver" mode */
	USB_DEVICE(0x0582, 0x0080),
	.driver_info = (unsigned long) & (const struct snd_usb_audio_quirk) {
		.vendor_name = "Roland",
		.product_name = "G-70",
		.ifnum = 0,
		.type = QUIRK_MIDI_FIXED_ENDPOINT,
		.data = & (const struct snd_usb_midi_endpoint_info) {
			.out_cables = 0x0001,
			.in_cables  = 0x0001
		}
	}
},
{
	/* has ID 0x008c when not in "Advanced Driver" mode */
	USB_DEVICE(0x0582, 0x008b),
	.driver_info = (unsigned long) & (const struct snd_usb_audio_quirk) {
		.vendor_name = "EDIROL",
		.product_name = "PC-50",
		.ifnum = 0,
		.type = QUIRK_MIDI_FIXED_ENDPOINT,
		.data = & (const struct snd_usb_midi_endpoint_info) {
			.out_cables = 0x0001,
			.in_cables  = 0x0001
		}
	}
},
{
	/*
	 * This quirk is for the "Advanced Driver" mode. If off, the UA-4FX
	 * is standard compliant, but has only 16-bit PCM and no MIDI.
	 */
	USB_DEVICE(0x0582, 0x00a3),
	.driver_info = (unsigned long) & (const struct snd_usb_audio_quirk) {
		.vendor_name = "EDIROL",
		.product_name = "UA-4FX",
		.ifnum = QUIRK_ANY_INTERFACE,
		.type = QUIRK_COMPOSITE,
		.data = (const struct snd_usb_audio_quirk[]) {
			{
				.ifnum = 0,
				.type = QUIRK_AUDIO_EDIROL_UAXX
			},
			{
				.ifnum = 1,
				.type = QUIRK_AUDIO_EDIROL_UAXX
			},
			{
				.ifnum = 2,
				.type = QUIRK_AUDIO_EDIROL_UAXX
			},
			{
				.ifnum = -1
			}
		}
	}
},
{
	/* Edirol M-16DX */
	USB_DEVICE(0x0582, 0x00c4),
	.driver_info = (unsigned long) & (const struct snd_usb_audio_quirk) {
		.ifnum = QUIRK_ANY_INTERFACE,
		.type = QUIRK_COMPOSITE,
		.data = (const struct snd_usb_audio_quirk[]) {
			{
				.ifnum = 0,
				.type = QUIRK_AUDIO_STANDARD_INTERFACE
			},
			{
				.ifnum = 1,
				.type = QUIRK_AUDIO_STANDARD_INTERFACE
			},
			{
				.ifnum = 2,
				.type = QUIRK_MIDI_FIXED_ENDPOINT,
				.data = & (const struct snd_usb_midi_endpoint_info) {
					.out_cables = 0x0001,
					.in_cables  = 0x0001
				}
			},
			{
				.ifnum = -1
			}
		}
	}
},
{
	/* Advanced modes of the Edirol UA-25EX.
	 * For the standard mode, UA-25EX has ID 0582:00e7, which
	 * offers only 16-bit PCM at 44.1 kHz and no MIDI.
	 */
	USB_DEVICE_VENDOR_SPEC(0x0582, 0x00e6),
	.driver_info = (unsigned long) & (const struct snd_usb_audio_quirk) {
		.vendor_name = "EDIROL",
		.product_name = "UA-25EX",
		.ifnum = QUIRK_ANY_INTERFACE,
		.type = QUIRK_COMPOSITE,
		.data = (const struct snd_usb_audio_quirk[]) {
			{
				.ifnum = 0,
				.type = QUIRK_AUDIO_EDIROL_UAXX
			},
			{
				.ifnum = 1,
				.type = QUIRK_AUDIO_EDIROL_UAXX
			},
			{
				.ifnum = 2,
				.type = QUIRK_AUDIO_EDIROL_UAXX
			},
			{
				.ifnum = -1
			}
		}
	}
},
{
	/* Edirol UM-3G */
	USB_DEVICE_VENDOR_SPEC(0x0582, 0x0108),
	.driver_info = (unsigned long) & (const struct snd_usb_audio_quirk) {
		.ifnum = 0,
		.type = QUIRK_MIDI_FIXED_ENDPOINT,
		.data = & (const struct snd_usb_midi_endpoint_info) {
			.out_cables = 0x0007,
			.in_cables  = 0x0007
		}
	}
},
{
	/* BOSS ME-25 */
	USB_DEVICE(0x0582, 0x0113),
	.driver_info = (unsigned long) & (const struct snd_usb_audio_quirk) {
		.ifnum = QUIRK_ANY_INTERFACE,
		.type = QUIRK_COMPOSITE,
		.data = (const struct snd_usb_audio_quirk[]) {
			{
				.ifnum = 0,
				.type = QUIRK_AUDIO_STANDARD_INTERFACE
			},
			{
				.ifnum = 1,
				.type = QUIRK_AUDIO_STANDARD_INTERFACE
			},
			{
				.ifnum = 2,
				.type = QUIRK_MIDI_FIXED_ENDPOINT,
				.data = & (const struct snd_usb_midi_endpoint_info) {
					.out_cables = 0x0001,
					.in_cables  = 0x0001
				}
			},
			{
				.ifnum = -1
			}
		}
	}
},
{
	/* only 44.1 kHz works at the moment */
	USB_DEVICE(0x0582, 0x0120),
	.driver_info = (unsigned long) & (const struct snd_usb_audio_quirk) {
		/* .vendor_name = "Roland", */
		/* .product_name = "OCTO-CAPTURE", */
		.ifnum = QUIRK_ANY_INTERFACE,
		.type = QUIRK_COMPOSITE,
		.data = (const struct snd_usb_audio_quirk[]) {
			{
				.ifnum = 0,
				.type = QUIRK_AUDIO_FIXED_ENDPOINT,
				.data = & (const struct audioformat) {
					.formats = SNDRV_PCM_FMTBIT_S32_LE,
					.channels = 10,
					.iface = 0,
					.altsetting = 1,
					.altset_idx = 1,
					.endpoint = 0x05,
					.ep_attr = 0x05,
					.rates = SNDRV_PCM_RATE_44100,
					.rate_min = 44100,
					.rate_max = 44100,
					.nr_rates = 1,
					.rate_table = (unsigned int[]) { 44100 }
				}
			},
			{
				.ifnum = 1,
				.type = QUIRK_AUDIO_FIXED_ENDPOINT,
				.data = & (const struct audioformat) {
					.formats = SNDRV_PCM_FMTBIT_S32_LE,
					.channels = 12,
					.iface = 1,
					.altsetting = 1,
					.altset_idx = 1,
					.endpoint = 0x85,
					.ep_attr = 0x25,
					.rates = SNDRV_PCM_RATE_44100,
					.rate_min = 44100,
					.rate_max = 44100,
					.nr_rates = 1,
					.rate_table = (unsigned int[]) { 44100 }
				}
			},
			{
				.ifnum = 2,
				.type = QUIRK_MIDI_FIXED_ENDPOINT,
				.data = & (const struct snd_usb_midi_endpoint_info) {
					.out_cables = 0x0001,
					.in_cables  = 0x0001
				}
			},
			{
				.ifnum = 3,
				.type = QUIRK_IGNORE_INTERFACE
			},
			{
				.ifnum = 4,
				.type = QUIRK_IGNORE_INTERFACE
			},
			{
				.ifnum = -1
			}
		}
	}
},
{
	/* only 44.1 kHz works at the moment */
	USB_DEVICE(0x0582, 0x012f),
	.driver_info = (unsigned long) & (const struct snd_usb_audio_quirk) {
		/* .vendor_name = "Roland", */
		/* .product_name = "QUAD-CAPTURE", */
		.ifnum = QUIRK_ANY_INTERFACE,
		.type = QUIRK_COMPOSITE,
		.data = (const struct snd_usb_audio_quirk[]) {
			{
				.ifnum = 0,
				.type = QUIRK_AUDIO_FIXED_ENDPOINT,
				.data = & (const struct audioformat) {
					.formats = SNDRV_PCM_FMTBIT_S32_LE,
					.channels = 4,
					.iface = 0,
					.altsetting = 1,
					.altset_idx = 1,
					.endpoint = 0x05,
					.ep_attr = 0x05,
					.rates = SNDRV_PCM_RATE_44100,
					.rate_min = 44100,
					.rate_max = 44100,
					.nr_rates = 1,
					.rate_table = (unsigned int[]) { 44100 }
				}
			},
			{
				.ifnum = 1,
				.type = QUIRK_AUDIO_FIXED_ENDPOINT,
				.data = & (const struct audioformat) {
					.formats = SNDRV_PCM_FMTBIT_S32_LE,
					.channels = 6,
					.iface = 1,
					.altsetting = 1,
					.altset_idx = 1,
					.endpoint = 0x85,
					.ep_attr = 0x25,
					.rates = SNDRV_PCM_RATE_44100,
					.rate_min = 44100,
					.rate_max = 44100,
					.nr_rates = 1,
					.rate_table = (unsigned int[]) { 44100 }
				}
			},
			{
				.ifnum = 2,
				.type = QUIRK_MIDI_FIXED_ENDPOINT,
				.data = & (const struct snd_usb_midi_endpoint_info) {
					.out_cables = 0x0001,
					.in_cables  = 0x0001
				}
			},
			{
				.ifnum = 3,
				.type = QUIRK_IGNORE_INTERFACE
			},
			{
				.ifnum = 4,
				.type = QUIRK_IGNORE_INTERFACE
			},
			{
				.ifnum = -1
			}
		}
	}
},
{
	USB_DEVICE(0x0582, 0x0159),
	.driver_info = (unsigned long) & (const struct snd_usb_audio_quirk) {
		/* .vendor_name = "Roland", */
		/* .product_name = "UA-22", */
		.ifnum = QUIRK_ANY_INTERFACE,
		.type = QUIRK_COMPOSITE,
		.data = (const struct snd_usb_audio_quirk[]) {
			{
				.ifnum = 0,
				.type = QUIRK_AUDIO_STANDARD_INTERFACE
			},
			{
				.ifnum = 1,
				.type = QUIRK_AUDIO_STANDARD_INTERFACE
			},
			{
				.ifnum = 2,
				.type = QUIRK_MIDI_FIXED_ENDPOINT,
				.data = & (const struct snd_usb_midi_endpoint_info) {
					.out_cables = 0x0001,
					.in_cables = 0x0001
				}
			},
			{
				.ifnum = -1
			}
		}
	}
},
/* this catches most recent vendor-specific Roland devices */
{
	.match_flags = USB_DEVICE_ID_MATCH_VENDOR |
	               USB_DEVICE_ID_MATCH_INT_CLASS,
	.idVendor = 0x0582,
	.bInterfaceClass = USB_CLASS_VENDOR_SPEC,
	.driver_info = (unsigned long) &(const struct snd_usb_audio_quirk) {
		.ifnum = QUIRK_ANY_INTERFACE,
		.type = QUIRK_AUTODETECT
	}
},

/* Guillemot devices */
{
	/*
	 * This is for the "Windows Edition" where the external MIDI ports are
	 * the only MIDI ports; the control data is reported through HID
	 * interfaces.  The "Macintosh Edition" has ID 0xd002 and uses standard
	 * compliant USB MIDI ports for external MIDI and controls.
	 */
	USB_DEVICE_VENDOR_SPEC(0x06f8, 0xb000),
	.driver_info = (unsigned long) & (const struct snd_usb_audio_quirk) {
		.vendor_name = "Hercules",
		.product_name = "DJ Console (WE)",
		.ifnum = 4,
		.type = QUIRK_MIDI_FIXED_ENDPOINT,
		.data = & (const struct snd_usb_midi_endpoint_info) {
			.out_cables = 0x0001,
			.in_cables = 0x0001
		}
	}
},

/* Midiman/M-Audio devices */
{
	USB_DEVICE_VENDOR_SPEC(0x0763, 0x1002),
	.driver_info = (unsigned long) & (const struct snd_usb_audio_quirk) {
		.vendor_name = "M-Audio",
		.product_name = "MidiSport 2x2",
		.ifnum = QUIRK_ANY_INTERFACE,
		.type = QUIRK_MIDI_MIDIMAN,
		.data = & (const struct snd_usb_midi_endpoint_info) {
			.out_cables = 0x0003,
			.in_cables  = 0x0003
		}
	}
},
{
	USB_DEVICE_VENDOR_SPEC(0x0763, 0x1011),
	.driver_info = (unsigned long) & (const struct snd_usb_audio_quirk) {
		.vendor_name = "M-Audio",
		.product_name = "MidiSport 1x1",
		.ifnum = QUIRK_ANY_INTERFACE,
		.type = QUIRK_MIDI_MIDIMAN,
		.data = & (const struct snd_usb_midi_endpoint_info) {
			.out_cables = 0x0001,
			.in_cables  = 0x0001
		}
	}
},
{
	USB_DEVICE_VENDOR_SPEC(0x0763, 0x1015),
	.driver_info = (unsigned long) & (const struct snd_usb_audio_quirk) {
		.vendor_name = "M-Audio",
		.product_name = "Keystation",
		.ifnum = QUIRK_ANY_INTERFACE,
		.type = QUIRK_MIDI_MIDIMAN,
		.data = & (const struct snd_usb_midi_endpoint_info) {
			.out_cables = 0x0001,
			.in_cables  = 0x0001
		}
	}
},
{
	USB_DEVICE_VENDOR_SPEC(0x0763, 0x1021),
	.driver_info = (unsigned long) & (const struct snd_usb_audio_quirk) {
		.vendor_name = "M-Audio",
		.product_name = "MidiSport 4x4",
		.ifnum = QUIRK_ANY_INTERFACE,
		.type = QUIRK_MIDI_MIDIMAN,
		.data = & (const struct snd_usb_midi_endpoint_info) {
			.out_cables = 0x000f,
			.in_cables  = 0x000f
		}
	}
},
{
	/*
	 * For hardware revision 1.05; in the later revisions (1.10 and
	 * 1.21), 0x1031 is the ID for the device without firmware.
	 * Thanks to Olaf Giesbrecht <Olaf_Giesbrecht@yahoo.de>
	 */
	USB_DEVICE_VER(0x0763, 0x1031, 0x0100, 0x0109),
	.driver_info = (unsigned long) & (const struct snd_usb_audio_quirk) {
		.vendor_name = "M-Audio",
		.product_name = "MidiSport 8x8",
		.ifnum = QUIRK_ANY_INTERFACE,
		.type = QUIRK_MIDI_MIDIMAN,
		.data = & (const struct snd_usb_midi_endpoint_info) {
			.out_cables = 0x01ff,
			.in_cables  = 0x01ff
		}
	}
},
{
	USB_DEVICE_VENDOR_SPEC(0x0763, 0x1033),
	.driver_info = (unsigned long) & (const struct snd_usb_audio_quirk) {
		.vendor_name = "M-Audio",
		.product_name = "MidiSport 8x8",
		.ifnum = QUIRK_ANY_INTERFACE,
		.type = QUIRK_MIDI_MIDIMAN,
		.data = & (const struct snd_usb_midi_endpoint_info) {
			.out_cables = 0x01ff,
			.in_cables  = 0x01ff
		}
	}
},
{
	USB_DEVICE_VENDOR_SPEC(0x0763, 0x1041),
	.driver_info = (unsigned long) & (const struct snd_usb_audio_quirk) {
		.vendor_name = "M-Audio",
		.product_name = "MidiSport 2x4",
		.ifnum = QUIRK_ANY_INTERFACE,
		.type = QUIRK_MIDI_MIDIMAN,
		.data = & (const struct snd_usb_midi_endpoint_info) {
			.out_cables = 0x000f,
			.in_cables  = 0x0003
		}
	}
},
{
	USB_DEVICE_VENDOR_SPEC(0x0763, 0x2001),
	.driver_info = (unsigned long) & (const struct snd_usb_audio_quirk) {
		.vendor_name = "M-Audio",
		.product_name = "Quattro",
		.ifnum = QUIRK_ANY_INTERFACE,
		.type = QUIRK_COMPOSITE,
		.data = & (const struct snd_usb_audio_quirk[]) {
			/*
			 * Interfaces 0-2 are "Windows-compatible", 16-bit only,
			 * and share endpoints with the other interfaces.
			 * Ignore them.  The other interfaces can do 24 bits,
			 * but captured samples are big-endian (see usbaudio.c).
			 */
			{
				.ifnum = 0,
				.type = QUIRK_IGNORE_INTERFACE
			},
			{
				.ifnum = 1,
				.type = QUIRK_IGNORE_INTERFACE
			},
			{
				.ifnum = 2,
				.type = QUIRK_IGNORE_INTERFACE
			},
			{
				.ifnum = 3,
				.type = QUIRK_IGNORE_INTERFACE
			},
			{
				.ifnum = 4,
				.type = QUIRK_AUDIO_STANDARD_INTERFACE
			},
			{
				.ifnum = 5,
				.type = QUIRK_AUDIO_STANDARD_INTERFACE
			},
			{
				.ifnum = 6,
				.type = QUIRK_IGNORE_INTERFACE
			},
			{
				.ifnum = 7,
				.type = QUIRK_AUDIO_STANDARD_INTERFACE
			},
			{
				.ifnum = 8,
				.type = QUIRK_AUDIO_STANDARD_INTERFACE
			},
			{
				.ifnum = 9,
				.type = QUIRK_MIDI_MIDIMAN,
				.data = & (const struct snd_usb_midi_endpoint_info) {
					.out_cables = 0x0001,
					.in_cables  = 0x0001
				}
			},
			{
				.ifnum = -1
			}
		}
	}
},
{
	USB_DEVICE_VENDOR_SPEC(0x0763, 0x2003),
	.driver_info = (unsigned long) & (const struct snd_usb_audio_quirk) {
		.vendor_name = "M-Audio",
		.product_name = "AudioPhile",
		.ifnum = 6,
		.type = QUIRK_MIDI_MIDIMAN,
		.data = & (const struct snd_usb_midi_endpoint_info) {
			.out_cables = 0x0001,
			.in_cables  = 0x0001
		}
	}
},
{
	USB_DEVICE_VENDOR_SPEC(0x0763, 0x2008),
	.driver_info = (unsigned long) & (const struct snd_usb_audio_quirk) {
		.vendor_name = "M-Audio",
		.product_name = "Ozone",
		.ifnum = 3,
		.type = QUIRK_MIDI_MIDIMAN,
		.data = & (const struct snd_usb_midi_endpoint_info) {
			.out_cables = 0x0001,
			.in_cables  = 0x0001
		}
	}
},
{
	USB_DEVICE_VENDOR_SPEC(0x0763, 0x200d),
	.driver_info = (unsigned long) & (const struct snd_usb_audio_quirk) {
		.vendor_name = "M-Audio",
		.product_name = "OmniStudio",
		.ifnum = QUIRK_ANY_INTERFACE,
		.type = QUIRK_COMPOSITE,
		.data = & (const struct snd_usb_audio_quirk[]) {
			{
				.ifnum = 0,
				.type = QUIRK_IGNORE_INTERFACE
			},
			{
				.ifnum = 1,
				.type = QUIRK_IGNORE_INTERFACE
			},
			{
				.ifnum = 2,
				.type = QUIRK_IGNORE_INTERFACE
			},
			{
				.ifnum = 3,
				.type = QUIRK_IGNORE_INTERFACE
			},
			{
				.ifnum = 4,
				.type = QUIRK_AUDIO_STANDARD_INTERFACE
			},
			{
				.ifnum = 5,
				.type = QUIRK_AUDIO_STANDARD_INTERFACE
			},
			{
				.ifnum = 6,
				.type = QUIRK_IGNORE_INTERFACE
			},
			{
				.ifnum = 7,
				.type = QUIRK_AUDIO_STANDARD_INTERFACE
			},
			{
				.ifnum = 8,
				.type = QUIRK_AUDIO_STANDARD_INTERFACE
			},
			{
				.ifnum = 9,
				.type = QUIRK_MIDI_MIDIMAN,
				.data = & (const struct snd_usb_midi_endpoint_info) {
					.out_cables = 0x0001,
					.in_cables  = 0x0001
				}
			},
			{
				.ifnum = -1
			}
		}
	}
},
{
	USB_DEVICE(0x0763, 0x2019),
	.driver_info = (unsigned long) & (const struct snd_usb_audio_quirk) {
		/* .vendor_name = "M-Audio", */
		/* .product_name = "Ozone Academic", */
		.ifnum = QUIRK_ANY_INTERFACE,
		.type = QUIRK_COMPOSITE,
		.data = & (const struct snd_usb_audio_quirk[]) {
			{
				.ifnum = 0,
				.type = QUIRK_AUDIO_STANDARD_INTERFACE
			},
			{
				.ifnum = 1,
				.type = QUIRK_AUDIO_STANDARD_INTERFACE
			},
			{
				.ifnum = 2,
				.type = QUIRK_AUDIO_STANDARD_INTERFACE
			},
			{
				.ifnum = 3,
				.type = QUIRK_MIDI_MIDIMAN,
				.data = & (const struct snd_usb_midi_endpoint_info) {
					.out_cables = 0x0001,
					.in_cables  = 0x0001
				}
			},
			{
				.ifnum = -1
			}
		}
	}
},
{
	USB_DEVICE_VENDOR_SPEC(0x0763, 0x2030),
	.driver_info = (unsigned long) &(const struct snd_usb_audio_quirk) {
		/* .vendor_name = "M-Audio", */
		/* .product_name = "Fast Track C400", */
		.ifnum = QUIRK_ANY_INTERFACE,
		.type = QUIRK_COMPOSITE,
		.data = &(const struct snd_usb_audio_quirk[]) {
			{
				.ifnum = 1,
				.type = QUIRK_AUDIO_STANDARD_MIXER,
			},
			/* Playback */
			{
				.ifnum = 2,
				.type = QUIRK_AUDIO_FIXED_ENDPOINT,
				.data = &(const struct audioformat) {
					.formats = SNDRV_PCM_FMTBIT_S24_3LE,
					.channels = 6,
					.iface = 2,
					.altsetting = 1,
					.altset_idx = 1,
					.attributes = UAC_EP_CS_ATTR_SAMPLE_RATE,
					.endpoint = 0x01,
					.ep_attr = 0x09,
					.rates = SNDRV_PCM_RATE_44100 |
						 SNDRV_PCM_RATE_48000 |
						 SNDRV_PCM_RATE_88200 |
						 SNDRV_PCM_RATE_96000,
					.rate_min = 44100,
					.rate_max = 96000,
					.nr_rates = 4,
					.rate_table = (unsigned int[]) {
							44100, 48000, 88200, 96000
					},
					.clock = 0x80,
				}
			},
			/* Capture */
			{
				.ifnum = 3,
				.type = QUIRK_AUDIO_FIXED_ENDPOINT,
				.data = &(const struct audioformat) {
					.formats = SNDRV_PCM_FMTBIT_S24_3LE,
					.channels = 4,
					.iface = 3,
					.altsetting = 1,
					.altset_idx = 1,
					.attributes = UAC_EP_CS_ATTR_SAMPLE_RATE,
					.endpoint = 0x81,
					.ep_attr = 0x05,
					.rates = SNDRV_PCM_RATE_44100 |
						 SNDRV_PCM_RATE_48000 |
						 SNDRV_PCM_RATE_88200 |
						 SNDRV_PCM_RATE_96000,
					.rate_min = 44100,
					.rate_max = 96000,
					.nr_rates = 4,
					.rate_table = (unsigned int[]) {
						44100, 48000, 88200, 96000
					},
					.clock = 0x80,
				}
			},
			/* MIDI */
			{
				.ifnum = -1 /* Interface = 4 */
			}
		}
	}
},
{
	USB_DEVICE_VENDOR_SPEC(0x0763, 0x2031),
	.driver_info = (unsigned long) &(const struct snd_usb_audio_quirk) {
		/* .vendor_name = "M-Audio", */
		/* .product_name = "Fast Track C600", */
		.ifnum = QUIRK_ANY_INTERFACE,
		.type = QUIRK_COMPOSITE,
		.data = &(const struct snd_usb_audio_quirk[]) {
			{
				.ifnum = 1,
				.type = QUIRK_AUDIO_STANDARD_MIXER,
			},
			/* Playback */
			{
				.ifnum = 2,
				.type = QUIRK_AUDIO_FIXED_ENDPOINT,
				.data = &(const struct audioformat) {
					.formats = SNDRV_PCM_FMTBIT_S24_3LE,
					.channels = 8,
					.iface = 2,
					.altsetting = 1,
					.altset_idx = 1,
					.attributes = UAC_EP_CS_ATTR_SAMPLE_RATE,
					.endpoint = 0x01,
					.ep_attr = 0x09,
					.rates = SNDRV_PCM_RATE_44100 |
						 SNDRV_PCM_RATE_48000 |
						 SNDRV_PCM_RATE_88200 |
						 SNDRV_PCM_RATE_96000,
					.rate_min = 44100,
					.rate_max = 96000,
					.nr_rates = 4,
					.rate_table = (unsigned int[]) {
							44100, 48000, 88200, 96000
					},
					.clock = 0x80,
				}
			},
			/* Capture */
			{
				.ifnum = 3,
				.type = QUIRK_AUDIO_FIXED_ENDPOINT,
				.data = &(const struct audioformat) {
					.formats = SNDRV_PCM_FMTBIT_S24_3LE,
					.channels = 6,
					.iface = 3,
					.altsetting = 1,
					.altset_idx = 1,
					.attributes = UAC_EP_CS_ATTR_SAMPLE_RATE,
					.endpoint = 0x81,
					.ep_attr = 0x05,
					.rates = SNDRV_PCM_RATE_44100 |
						 SNDRV_PCM_RATE_48000 |
						 SNDRV_PCM_RATE_88200 |
						 SNDRV_PCM_RATE_96000,
					.rate_min = 44100,
					.rate_max = 96000,
					.nr_rates = 4,
					.rate_table = (unsigned int[]) {
						44100, 48000, 88200, 96000
					},
					.clock = 0x80,
				}
			},
			/* MIDI */
			{
				.ifnum = -1 /* Interface = 4 */
			}
		}
	}
},
{
	USB_DEVICE_VENDOR_SPEC(0x0763, 0x2080),
	.driver_info = (unsigned long) & (const struct snd_usb_audio_quirk) {
		/* .vendor_name = "M-Audio", */
		/* .product_name = "Fast Track Ultra", */
		.ifnum = QUIRK_ANY_INTERFACE,
		.type = QUIRK_COMPOSITE,
		.data = & (const struct snd_usb_audio_quirk[]) {
			{
				.ifnum = 0,
				.type = QUIRK_AUDIO_STANDARD_MIXER,
			},
			{
				.ifnum = 1,
				.type = QUIRK_AUDIO_FIXED_ENDPOINT,
				.data = & (const struct audioformat) {
					.formats = SNDRV_PCM_FMTBIT_S24_3LE,
					.channels = 8,
					.iface = 1,
					.altsetting = 1,
					.altset_idx = 1,
					.attributes = UAC_EP_CS_ATTR_SAMPLE_RATE,
					.endpoint = 0x01,
					.ep_attr = 0x09,
					.rates = SNDRV_PCM_RATE_44100 |
						 SNDRV_PCM_RATE_48000 |
						 SNDRV_PCM_RATE_88200 |
						 SNDRV_PCM_RATE_96000,
					.rate_min = 44100,
					.rate_max = 96000,
					.nr_rates = 4,
					.rate_table = (unsigned int[]) {
						44100, 48000, 88200, 96000
					}
				}
			},
			{
				.ifnum = 2,
				.type = QUIRK_AUDIO_FIXED_ENDPOINT,
				.data = & (const struct audioformat) {
					.formats = SNDRV_PCM_FMTBIT_S24_3LE,
					.channels = 8,
					.iface = 2,
					.altsetting = 1,
					.altset_idx = 1,
					.attributes = UAC_EP_CS_ATTR_SAMPLE_RATE,
					.endpoint = 0x81,
					.ep_attr = 0x05,
					.rates = SNDRV_PCM_RATE_44100 |
						 SNDRV_PCM_RATE_48000 |
						 SNDRV_PCM_RATE_88200 |
						 SNDRV_PCM_RATE_96000,
					.rate_min = 44100,
					.rate_max = 96000,
					.nr_rates = 4,
					.rate_table = (unsigned int[]) {
						44100, 48000, 88200, 96000
					}
				}
			},
			/* interface 3 (MIDI) is standard compliant */
			{
				.ifnum = -1
			}
		}
	}
},
{
	USB_DEVICE_VENDOR_SPEC(0x0763, 0x2081),
	.driver_info = (unsigned long) & (const struct snd_usb_audio_quirk) {
		/* .vendor_name = "M-Audio", */
		/* .product_name = "Fast Track Ultra 8R", */
		.ifnum = QUIRK_ANY_INTERFACE,
		.type = QUIRK_COMPOSITE,
		.data = & (const struct snd_usb_audio_quirk[]) {
			{
				.ifnum = 0,
				.type = QUIRK_AUDIO_STANDARD_MIXER,
			},
			{
				.ifnum = 1,
				.type = QUIRK_AUDIO_FIXED_ENDPOINT,
				.data = & (const struct audioformat) {
					.formats = SNDRV_PCM_FMTBIT_S24_3LE,
					.channels = 8,
					.iface = 1,
					.altsetting = 1,
					.altset_idx = 1,
					.attributes = UAC_EP_CS_ATTR_SAMPLE_RATE,
					.endpoint = 0x01,
					.ep_attr = 0x09,
					.rates = SNDRV_PCM_RATE_44100 |
						 SNDRV_PCM_RATE_48000 |
						 SNDRV_PCM_RATE_88200 |
						 SNDRV_PCM_RATE_96000,
					.rate_min = 44100,
					.rate_max = 96000,
					.nr_rates = 4,
					.rate_table = (unsigned int[]) {
							44100, 48000, 88200, 96000
					}
				}
			},
			{
				.ifnum = 2,
				.type = QUIRK_AUDIO_FIXED_ENDPOINT,
				.data = & (const struct audioformat) {
					.formats = SNDRV_PCM_FMTBIT_S24_3LE,
					.channels = 8,
					.iface = 2,
					.altsetting = 1,
					.altset_idx = 1,
					.attributes = UAC_EP_CS_ATTR_SAMPLE_RATE,
					.endpoint = 0x81,
					.ep_attr = 0x05,
					.rates = SNDRV_PCM_RATE_44100 |
						 SNDRV_PCM_RATE_48000 |
						 SNDRV_PCM_RATE_88200 |
						 SNDRV_PCM_RATE_96000,
					.rate_min = 44100,
					.rate_max = 96000,
					.nr_rates = 4,
					.rate_table = (unsigned int[]) {
						44100, 48000, 88200, 96000
					}
				}
			},
			/* interface 3 (MIDI) is standard compliant */
			{
				.ifnum = -1
			}
		}
	}
},

/* Casio devices */
{
	USB_DEVICE(0x07cf, 0x6801),
	.driver_info = (unsigned long) & (const struct snd_usb_audio_quirk) {
		.vendor_name = "Casio",
		.product_name = "PL-40R",
		.ifnum = 0,
		.type = QUIRK_MIDI_YAMAHA
	}
},
{
	/* this ID is used by several devices without a product ID */
	USB_DEVICE(0x07cf, 0x6802),
	.driver_info = (unsigned long) & (const struct snd_usb_audio_quirk) {
		.vendor_name = "Casio",
		.product_name = "Keyboard",
		.ifnum = 0,
		.type = QUIRK_MIDI_YAMAHA
	}
},

/* Mark of the Unicorn devices */
{
	/* thanks to Robert A. Lerche <ral 'at' msbit.com> */
	.match_flags = USB_DEVICE_ID_MATCH_VENDOR |
		       USB_DEVICE_ID_MATCH_PRODUCT |
		       USB_DEVICE_ID_MATCH_DEV_SUBCLASS,
	.idVendor = 0x07fd,
	.idProduct = 0x0001,
	.bDeviceSubClass = 2,
	.driver_info = (unsigned long) & (const struct snd_usb_audio_quirk) {
		.vendor_name = "MOTU",
		.product_name = "Fastlane",
		.ifnum = QUIRK_ANY_INTERFACE,
		.type = QUIRK_COMPOSITE,
		.data = & (const struct snd_usb_audio_quirk[]) {
			{
				.ifnum = 0,
				.type = QUIRK_MIDI_RAW_BYTES
			},
			{
				.ifnum = 1,
				.type = QUIRK_IGNORE_INTERFACE
			},
			{
				.ifnum = -1
			}
		}
	}
},

/* Emagic devices */
{
	USB_DEVICE(0x086a, 0x0001),
	.driver_info = (unsigned long) & (const struct snd_usb_audio_quirk) {
		.vendor_name = "Emagic",
		.product_name = "Unitor8",
		.ifnum = 2,
		.type = QUIRK_MIDI_EMAGIC,
		.data = & (const struct snd_usb_midi_endpoint_info) {
			.out_cables = 0x80ff,
			.in_cables  = 0x80ff
		}
	}
},
{
	USB_DEVICE(0x086a, 0x0002),
	.driver_info = (unsigned long) & (const struct snd_usb_audio_quirk) {
		.vendor_name = "Emagic",
		/* .product_name = "AMT8", */
		.ifnum = 2,
		.type = QUIRK_MIDI_EMAGIC,
		.data = & (const struct snd_usb_midi_endpoint_info) {
			.out_cables = 0x80ff,
			.in_cables  = 0x80ff
		}
	}
},
{
	USB_DEVICE(0x086a, 0x0003),
	.driver_info = (unsigned long) & (const struct snd_usb_audio_quirk) {
		.vendor_name = "Emagic",
		/* .product_name = "MT4", */
		.ifnum = 2,
		.type = QUIRK_MIDI_EMAGIC,
		.data = & (const struct snd_usb_midi_endpoint_info) {
			.out_cables = 0x800f,
			.in_cables  = 0x8003
		}
	}
},

/* KORG devices */
{
	USB_DEVICE_VENDOR_SPEC(0x0944, 0x0200),
	.driver_info = (unsigned long) & (const struct snd_usb_audio_quirk) {
		.vendor_name = "KORG, Inc.",
		/* .product_name = "PANDORA PX5D", */
		.ifnum = 3,
		.type = QUIRK_MIDI_STANDARD_INTERFACE,
	}
},

{
	USB_DEVICE_VENDOR_SPEC(0x0944, 0x0201),
	.driver_info = (unsigned long) & (const struct snd_usb_audio_quirk) {
		.vendor_name = "KORG, Inc.",
		/* .product_name = "ToneLab ST", */
		.ifnum = 3,
		.type = QUIRK_MIDI_STANDARD_INTERFACE,
	}
},

/* AKAI devices */
{
	USB_DEVICE(0x09e8, 0x0062),
	.driver_info = (unsigned long) & (const struct snd_usb_audio_quirk) {
		.vendor_name = "AKAI",
		.product_name = "MPD16",
		.ifnum = 0,
		.type = QUIRK_MIDI_AKAI,
	}
},

{
	/* Akai MPC Element */
	USB_DEVICE(0x09e8, 0x0021),
	.driver_info = (unsigned long) & (const struct snd_usb_audio_quirk) {
		.ifnum = QUIRK_ANY_INTERFACE,
		.type = QUIRK_COMPOSITE,
		.data = & (const struct snd_usb_audio_quirk[]) {
			{
				.ifnum = 0,
				.type = QUIRK_IGNORE_INTERFACE
			},
			{
				.ifnum = 1,
				.type = QUIRK_MIDI_STANDARD_INTERFACE
			},
			{
				.ifnum = -1
			}
		}
	}
},

/* Steinberg devices */
{
	/* Steinberg MI2 */
	USB_DEVICE_VENDOR_SPEC(0x0a4e, 0x2040),
	.driver_info = (unsigned long) & (const struct snd_usb_audio_quirk) {
		.ifnum = QUIRK_ANY_INTERFACE,
		.type = QUIRK_COMPOSITE,
		.data = & (const struct snd_usb_audio_quirk[]) {
			{
				.ifnum = 0,
				.type = QUIRK_AUDIO_STANDARD_INTERFACE
			},
			{
				.ifnum = 1,
				.type = QUIRK_AUDIO_STANDARD_INTERFACE
			},
			{
				.ifnum = 2,
				.type = QUIRK_AUDIO_STANDARD_INTERFACE
			},
			{
				.ifnum = 3,
				.type = QUIRK_MIDI_FIXED_ENDPOINT,
				.data = &(const struct snd_usb_midi_endpoint_info) {
					.out_cables = 0x0001,
					.in_cables  = 0x0001
				}
			},
			{
				.ifnum = -1
			}
		}
	}
},
{
	/* Steinberg MI4 */
	USB_DEVICE_VENDOR_SPEC(0x0a4e, 0x4040),
	.driver_info = (unsigned long) & (const struct snd_usb_audio_quirk) {
		.ifnum = QUIRK_ANY_INTERFACE,
		.type = QUIRK_COMPOSITE,
		.data = & (const struct snd_usb_audio_quirk[]) {
			{
				.ifnum = 0,
				.type = QUIRK_AUDIO_STANDARD_INTERFACE
			},
			{
				.ifnum = 1,
				.type = QUIRK_AUDIO_STANDARD_INTERFACE
			},
			{
				.ifnum = 2,
				.type = QUIRK_AUDIO_STANDARD_INTERFACE
			},
			{
				.ifnum = 3,
				.type = QUIRK_MIDI_FIXED_ENDPOINT,
				.data = &(const struct snd_usb_midi_endpoint_info) {
					.out_cables = 0x0001,
					.in_cables  = 0x0001
				}
			},
			{
				.ifnum = -1
			}
		}
	}
},

/* TerraTec devices */
{
	USB_DEVICE_VENDOR_SPEC(0x0ccd, 0x0012),
	.driver_info = (unsigned long) & (const struct snd_usb_audio_quirk) {
		.vendor_name = "TerraTec",
		.product_name = "PHASE 26",
		.ifnum = 3,
		.type = QUIRK_MIDI_STANDARD_INTERFACE
	}
},
{
	USB_DEVICE_VENDOR_SPEC(0x0ccd, 0x0013),
	.driver_info = (unsigned long) & (const struct snd_usb_audio_quirk) {
		.vendor_name = "TerraTec",
		.product_name = "PHASE 26",
		.ifnum = 3,
		.type = QUIRK_MIDI_STANDARD_INTERFACE
	}
},
{
	USB_DEVICE_VENDOR_SPEC(0x0ccd, 0x0014),
	.driver_info = (unsigned long) & (const struct snd_usb_audio_quirk) {
		.vendor_name = "TerraTec",
		.product_name = "PHASE 26",
		.ifnum = 3,
		.type = QUIRK_MIDI_STANDARD_INTERFACE
	}
},
{
	USB_DEVICE(0x0ccd, 0x0028),
	.driver_info = (unsigned long) & (const struct snd_usb_audio_quirk) {
		.vendor_name = "TerraTec",
		.product_name = "Aureon5.1MkII",
		.ifnum = QUIRK_NO_INTERFACE
	}
},
{
	USB_DEVICE(0x0ccd, 0x0035),
	.driver_info = (unsigned long) & (const struct snd_usb_audio_quirk) {
		.vendor_name = "Miditech",
		.product_name = "Play'n Roll",
		.ifnum = 0,
		.type = QUIRK_MIDI_CME
	}
},

/* Stanton/N2IT Final Scratch v1 device ('Scratchamp') */
{
	USB_DEVICE(0x103d, 0x0100),
		.driver_info = (unsigned long) & (const struct snd_usb_audio_quirk) {
		.vendor_name = "Stanton",
		.product_name = "ScratchAmp",
		.ifnum = QUIRK_NO_INTERFACE
	}
},
{
	USB_DEVICE(0x103d, 0x0101),
		.driver_info = (unsigned long) & (const struct snd_usb_audio_quirk) {
		.vendor_name = "Stanton",
		.product_name = "ScratchAmp",
		.ifnum = QUIRK_NO_INTERFACE
	}
},

/* Novation EMS devices */
{
	USB_DEVICE_VENDOR_SPEC(0x1235, 0x0001),
	.driver_info = (unsigned long) & (const struct snd_usb_audio_quirk) {
		.vendor_name = "Novation",
		.product_name = "ReMOTE Audio/XStation",
		.ifnum = 4,
		.type = QUIRK_MIDI_NOVATION
	}
},
{
	USB_DEVICE_VENDOR_SPEC(0x1235, 0x0002),
	.driver_info = (unsigned long) & (const struct snd_usb_audio_quirk) {
		.vendor_name = "Novation",
		.product_name = "Speedio",
		.ifnum = 3,
		.type = QUIRK_MIDI_NOVATION
	}
},
{
	USB_DEVICE(0x1235, 0x000a),
	.driver_info = (unsigned long) & (const struct snd_usb_audio_quirk) {
		/* .vendor_name = "Novation", */
		/* .product_name = "Nocturn", */
		.ifnum = 0,
		.type = QUIRK_MIDI_RAW_BYTES
	}
},
{
	USB_DEVICE(0x1235, 0x000e),
	.driver_info = (unsigned long) & (const struct snd_usb_audio_quirk) {
		/* .vendor_name = "Novation", */
		/* .product_name = "Launchpad", */
		.ifnum = 0,
		.type = QUIRK_MIDI_RAW_BYTES
	}
},
{
	USB_DEVICE(0x1235, 0x0010),
	.driver_info = (unsigned long) &(const struct snd_usb_audio_quirk) {
		.vendor_name = "Focusrite",
		.product_name = "Saffire 6 USB",
		.ifnum = QUIRK_ANY_INTERFACE,
		.type = QUIRK_COMPOSITE,
		.data = (const struct snd_usb_audio_quirk[]) {
			{
				.ifnum = 0,
				.type = QUIRK_AUDIO_FIXED_ENDPOINT,
				.data = &(const struct audioformat) {
					.formats = SNDRV_PCM_FMTBIT_S24_3LE,
					.channels = 4,
					.iface = 0,
					.altsetting = 1,
					.altset_idx = 1,
					.attributes = UAC_EP_CS_ATTR_SAMPLE_RATE,
					.endpoint = 0x01,
					.ep_attr = USB_ENDPOINT_XFER_ISOC,
					.rates = SNDRV_PCM_RATE_44100 |
						 SNDRV_PCM_RATE_48000,
					.rate_min = 44100,
					.rate_max = 48000,
					.nr_rates = 2,
					.rate_table = (unsigned int[]) {
						44100, 48000
					}
				}
			},
			{
				.ifnum = 1,
				.type = QUIRK_MIDI_RAW_BYTES
			},
			{
				.ifnum = -1
			}
		}
	}
},
{
	USB_DEVICE(0x1235, 0x0018),
	.driver_info = (unsigned long) & (const struct snd_usb_audio_quirk) {
		.vendor_name = "Novation",
		.product_name = "Twitch",
		.ifnum = QUIRK_ANY_INTERFACE,
		.type = QUIRK_COMPOSITE,
		.data = (const struct snd_usb_audio_quirk[]) {
			{
				.ifnum = 0,
				.type = QUIRK_AUDIO_FIXED_ENDPOINT,
				.data = & (const struct audioformat) {
					.formats = SNDRV_PCM_FMTBIT_S24_3LE,
					.channels = 4,
					.iface = 0,
					.altsetting = 1,
					.altset_idx = 1,
					.attributes = UAC_EP_CS_ATTR_SAMPLE_RATE,
					.endpoint = 0x01,
					.ep_attr = USB_ENDPOINT_XFER_ISOC,
					.rates = SNDRV_PCM_RATE_44100 |
						 SNDRV_PCM_RATE_48000,
					.rate_min = 44100,
					.rate_max = 48000,
					.nr_rates = 2,
					.rate_table = (unsigned int[]) {
						44100, 48000
					}
				}
			},
			{
				.ifnum = 1,
				.type = QUIRK_MIDI_RAW_BYTES
			},
			{
				.ifnum = -1
			}
		}
	}
},
{
	USB_DEVICE_VENDOR_SPEC(0x1235, 0x4661),
	.driver_info = (unsigned long) & (const struct snd_usb_audio_quirk) {
		.vendor_name = "Novation",
		.product_name = "ReMOTE25",
		.ifnum = 0,
		.type = QUIRK_MIDI_NOVATION
	}
},
{
	/*
	 * Focusrite Scarlett Solo 2nd generation
	 * Reports that playback should use Synch: Synchronous
	 * while still providing a feedback endpoint. Synchronous causes
	 * snapping on some sample rates.
	 * Force it to use Synch: Asynchronous.
	 */
	USB_DEVICE(0x1235, 0x8205),
	.driver_info = (unsigned long) & (const struct snd_usb_audio_quirk) {
		.ifnum = QUIRK_ANY_INTERFACE,
		.type = QUIRK_COMPOSITE,
		.data = (const struct snd_usb_audio_quirk[]) {
			{
				.ifnum = 1,
				.type = QUIRK_AUDIO_FIXED_ENDPOINT,
				.data = & (const struct audioformat) {
					.formats = SNDRV_PCM_FMTBIT_S32_LE,
					.channels = 2,
					.iface = 1,
					.altsetting = 1,
					.altset_idx = 1,
					.attributes = 0,
					.endpoint = 0x01,
					.ep_attr = USB_ENDPOINT_XFER_ISOC |
						   USB_ENDPOINT_SYNC_ASYNC,
					.protocol = UAC_VERSION_2,
					.rates = SNDRV_PCM_RATE_44100 |
						 SNDRV_PCM_RATE_48000 |
						 SNDRV_PCM_RATE_88200 |
						 SNDRV_PCM_RATE_96000 |
						 SNDRV_PCM_RATE_176400 |
						 SNDRV_PCM_RATE_192000,
					.rate_min = 44100,
					.rate_max = 192000,
					.nr_rates = 6,
					.rate_table = (unsigned int[]) {
						44100, 48000, 88200,
						96000, 176400, 192000
					},
					.clock = 41
				}
			},
			{
				.ifnum = 2,
				.type = QUIRK_AUDIO_FIXED_ENDPOINT,
				.data = & (const struct audioformat) {
					.formats = SNDRV_PCM_FMTBIT_S32_LE,
					.channels = 2,
					.iface = 2,
					.altsetting = 1,
					.altset_idx = 1,
					.attributes = 0,
					.endpoint = 0x82,
					.ep_attr = USB_ENDPOINT_XFER_ISOC |
						   USB_ENDPOINT_SYNC_ASYNC |
						   USB_ENDPOINT_USAGE_IMPLICIT_FB,
					.protocol = UAC_VERSION_2,
					.rates = SNDRV_PCM_RATE_44100 |
						 SNDRV_PCM_RATE_48000 |
						 SNDRV_PCM_RATE_88200 |
						 SNDRV_PCM_RATE_96000 |
						 SNDRV_PCM_RATE_176400 |
						 SNDRV_PCM_RATE_192000,
					.rate_min = 44100,
					.rate_max = 192000,
					.nr_rates = 6,
					.rate_table = (unsigned int[]) {
						44100, 48000, 88200,
						96000, 176400, 192000
					},
					.clock = 41
				}
			},
			{
				.ifnum = 3,
				.type = QUIRK_IGNORE_INTERFACE
			},
			{
				.ifnum = -1
			}
		}
	}
},

/* Access Music devices */
{
	/* VirusTI Desktop */
	USB_DEVICE_VENDOR_SPEC(0x133e, 0x0815),
	.driver_info = (unsigned long) &(const struct snd_usb_audio_quirk) {
		.ifnum = QUIRK_ANY_INTERFACE,
		.type = QUIRK_COMPOSITE,
		.data = &(const struct snd_usb_audio_quirk[]) {
			{
				.ifnum = 3,
				.type = QUIRK_MIDI_FIXED_ENDPOINT,
				.data = &(const struct snd_usb_midi_endpoint_info) {
					.out_cables = 0x0003,
					.in_cables  = 0x0003
				}
			},
			{
				.ifnum = 4,
				.type = QUIRK_IGNORE_INTERFACE
			},
			{
				.ifnum = -1
			}
		}
	}
},

/* */
{
	/* aka. Serato Scratch Live DJ Box */
	USB_DEVICE(0x13e5, 0x0001),
	.driver_info = (unsigned long) & (const struct snd_usb_audio_quirk) {
		.vendor_name = "Rane",
		.product_name = "SL-1",
		.ifnum = QUIRK_NO_INTERFACE
	}
},

/* Native Instruments MK2 series */
{
	/* Komplete Audio 6 */
	.match_flags = USB_DEVICE_ID_MATCH_DEVICE,
	.idVendor = 0x17cc,
	.idProduct = 0x1000,
},
{
	/* Traktor Audio 6 */
	.match_flags = USB_DEVICE_ID_MATCH_DEVICE,
	.idVendor = 0x17cc,
	.idProduct = 0x1010,
},
{
	/* Traktor Audio 10 */
	.match_flags = USB_DEVICE_ID_MATCH_DEVICE,
	.idVendor = 0x17cc,
	.idProduct = 0x1020,
},

/* QinHeng devices */
{
	USB_DEVICE(0x1a86, 0x752d),
	.driver_info = (unsigned long) &(const struct snd_usb_audio_quirk) {
		.vendor_name = "QinHeng",
		.product_name = "CH345",
		.ifnum = 1,
		.type = QUIRK_MIDI_CH345
	}
},

/* KeithMcMillen Stringport */
{
	USB_DEVICE(0x1f38, 0x0001),
	.bInterfaceClass = USB_CLASS_AUDIO,
},

/* Miditech devices */
{
	USB_DEVICE(0x4752, 0x0011),
	.driver_info = (unsigned long) & (const struct snd_usb_audio_quirk) {
		.vendor_name = "Miditech",
		.product_name = "Midistart-2",
		.ifnum = 0,
		.type = QUIRK_MIDI_CME
	}
},

/* Central Music devices */
{
	/* this ID used by both Miditech MidiStudio-2 and CME UF-x */
	USB_DEVICE(0x7104, 0x2202),
	.driver_info = (unsigned long) & (const struct snd_usb_audio_quirk) {
		.ifnum = 0,
		.type = QUIRK_MIDI_CME
	}
},

/*
 * Auvitek au0828 devices with audio interface.
 * This should be kept in sync with drivers/media/usb/au0828/au0828-cards.c
 * Please notice that some drivers are DVB only, and don't need to be
 * here. That's the case, for example, of DVICO_FUSIONHDTV7.
 */

#define AU0828_DEVICE(vid, pid, vname, pname) { \
	.idVendor = vid, \
	.idProduct = pid, \
	.match_flags = USB_DEVICE_ID_MATCH_DEVICE | \
		       USB_DEVICE_ID_MATCH_INT_CLASS | \
		       USB_DEVICE_ID_MATCH_INT_SUBCLASS, \
	.bInterfaceClass = USB_CLASS_AUDIO, \
	.bInterfaceSubClass = USB_SUBCLASS_AUDIOCONTROL, \
	.driver_info = (unsigned long) &(const struct snd_usb_audio_quirk) { \
		.vendor_name = vname, \
		.product_name = pname, \
		.ifnum = QUIRK_ANY_INTERFACE, \
		.type = QUIRK_AUDIO_ALIGN_TRANSFER, \
		.shares_media_device = 1, \
	} \
}

AU0828_DEVICE(0x2040, 0x7200, "Hauppauge", "HVR-950Q"),
AU0828_DEVICE(0x2040, 0x7240, "Hauppauge", "HVR-850"),
AU0828_DEVICE(0x2040, 0x7210, "Hauppauge", "HVR-950Q"),
AU0828_DEVICE(0x2040, 0x7217, "Hauppauge", "HVR-950Q"),
AU0828_DEVICE(0x2040, 0x721b, "Hauppauge", "HVR-950Q"),
AU0828_DEVICE(0x2040, 0x721e, "Hauppauge", "HVR-950Q"),
AU0828_DEVICE(0x2040, 0x721f, "Hauppauge", "HVR-950Q"),
AU0828_DEVICE(0x2040, 0x7280, "Hauppauge", "HVR-950Q"),
AU0828_DEVICE(0x0fd9, 0x0008, "Hauppauge", "HVR-950Q"),
AU0828_DEVICE(0x2040, 0x7201, "Hauppauge", "HVR-950Q-MXL"),
AU0828_DEVICE(0x2040, 0x7211, "Hauppauge", "HVR-950Q-MXL"),
AU0828_DEVICE(0x2040, 0x7281, "Hauppauge", "HVR-950Q-MXL"),
AU0828_DEVICE(0x05e1, 0x0480, "Hauppauge", "Woodbury"),
AU0828_DEVICE(0x2040, 0x8200, "Hauppauge", "Woodbury"),
AU0828_DEVICE(0x2040, 0x7260, "Hauppauge", "HVR-950Q"),
AU0828_DEVICE(0x2040, 0x7213, "Hauppauge", "HVR-950Q"),
AU0828_DEVICE(0x2040, 0x7270, "Hauppauge", "HVR-950Q"),

/* Syntek STK1160 */
{
	.match_flags = USB_DEVICE_ID_MATCH_DEVICE |
		       USB_DEVICE_ID_MATCH_INT_CLASS |
		       USB_DEVICE_ID_MATCH_INT_SUBCLASS,
	.idVendor = 0x05e1,
	.idProduct = 0x0408,
	.bInterfaceClass = USB_CLASS_AUDIO,
	.bInterfaceSubClass = USB_SUBCLASS_AUDIOCONTROL,
	.driver_info = (unsigned long) &(const struct snd_usb_audio_quirk) {
		.vendor_name = "Syntek",
		.product_name = "STK1160",
		.ifnum = QUIRK_ANY_INTERFACE,
		.type = QUIRK_AUDIO_ALIGN_TRANSFER
	}
},

/* Digidesign Mbox */
{
	/* Thanks to Clemens Ladisch <clemens@ladisch.de> */
	USB_DEVICE(0x0dba, 0x1000),
	.driver_info = (unsigned long) &(const struct snd_usb_audio_quirk) {
		.vendor_name = "Digidesign",
		.product_name = "MBox",
		.ifnum = QUIRK_ANY_INTERFACE,
		.type = QUIRK_COMPOSITE,
		.data = (const struct snd_usb_audio_quirk[]){
			{
				.ifnum = 0,
				.type = QUIRK_AUDIO_STANDARD_MIXER,
			},
			{
				.ifnum = 1,
				.type = QUIRK_AUDIO_FIXED_ENDPOINT,
				.data = &(const struct audioformat) {
					.formats = SNDRV_PCM_FMTBIT_S24_3BE,
					.channels = 2,
					.iface = 1,
					.altsetting = 1,
					.altset_idx = 1,
					.attributes = 0x4,
					.endpoint = 0x02,
					.ep_attr = USB_ENDPOINT_XFER_ISOC |
						USB_ENDPOINT_SYNC_SYNC,
					.maxpacksize = 0x130,
					.rates = SNDRV_PCM_RATE_48000,
					.rate_min = 48000,
					.rate_max = 48000,
					.nr_rates = 1,
					.rate_table = (unsigned int[]) {
						48000
					}
				}
			},
			{
				.ifnum = 1,
				.type = QUIRK_AUDIO_FIXED_ENDPOINT,
				.data = &(const struct audioformat) {
					.formats = SNDRV_PCM_FMTBIT_S24_3BE,
					.channels = 2,
					.iface = 1,
					.altsetting = 1,
					.altset_idx = 1,
					.attributes = 0x4,
					.endpoint = 0x81,
					.ep_attr = USB_ENDPOINT_XFER_ISOC |
						USB_ENDPOINT_SYNC_ASYNC,
					.maxpacksize = 0x130,
					.rates = SNDRV_PCM_RATE_48000,
					.rate_min = 48000,
					.rate_max = 48000,
					.nr_rates = 1,
					.rate_table = (unsigned int[]) {
						48000
					}
				}
			},
			{
				.ifnum = -1
			}
		}
	}
},

/* DIGIDESIGN MBOX 2 */
{
	USB_DEVICE(0x0dba, 0x3000),
	.driver_info = (unsigned long) &(const struct snd_usb_audio_quirk) {
		.vendor_name = "Digidesign",
		.product_name = "Mbox 2",
		.ifnum = QUIRK_ANY_INTERFACE,
		.type = QUIRK_COMPOSITE,
		.data = (const struct snd_usb_audio_quirk[]) {
			{
				.ifnum = 0,
				.type = QUIRK_IGNORE_INTERFACE
			},
			{
				.ifnum = 1,
				.type = QUIRK_IGNORE_INTERFACE
			},
			{
				.ifnum = 2,
				.type = QUIRK_AUDIO_FIXED_ENDPOINT,
				.data = &(const struct audioformat) {
					.formats = SNDRV_PCM_FMTBIT_S24_3BE,
					.channels = 2,
					.iface = 2,
					.altsetting = 2,
					.altset_idx = 1,
					.attributes = 0x00,
					.endpoint = 0x03,
					.ep_attr = USB_ENDPOINT_SYNC_ASYNC,
					.rates = SNDRV_PCM_RATE_48000,
					.rate_min = 48000,
					.rate_max = 48000,
					.nr_rates = 1,
					.rate_table = (unsigned int[]) {
						48000
					}
				}
			},
			{
				.ifnum = 3,
				.type = QUIRK_IGNORE_INTERFACE
			},
			{
				.ifnum = 4,
				.type = QUIRK_AUDIO_FIXED_ENDPOINT,
				.data = &(const struct audioformat) {
				.formats = SNDRV_PCM_FMTBIT_S24_3BE,
					.channels = 2,
					.iface = 4,
					.altsetting = 2,
					.altset_idx = 1,
					.attributes = UAC_EP_CS_ATTR_SAMPLE_RATE,
					.endpoint = 0x85,
					.ep_attr = USB_ENDPOINT_SYNC_SYNC,
					.rates = SNDRV_PCM_RATE_48000,
					.rate_min = 48000,
					.rate_max = 48000,
					.nr_rates = 1,
					.rate_table = (unsigned int[]) {
						48000
					}
				}
			},
			{
				.ifnum = 5,
				.type = QUIRK_IGNORE_INTERFACE
			},
			{
				.ifnum = 6,
				.type = QUIRK_MIDI_MIDIMAN,
				.data = &(const struct snd_usb_midi_endpoint_info) {
					.out_ep =  0x02,
					.out_cables = 0x0001,
					.in_ep = 0x81,
					.in_interval = 0x01,
					.in_cables = 0x0001
				}
			},
			{
				.ifnum = -1
			}
		}
	}
},
{
	/* Tascam US122 MKII - playback-only support */
	.match_flags = USB_DEVICE_ID_MATCH_DEVICE,
	.idVendor = 0x0644,
	.idProduct = 0x8021,
	.bInterfaceClass = USB_CLASS_AUDIO,
	.driver_info = (unsigned long) &(const struct snd_usb_audio_quirk) {
		.vendor_name = "TASCAM",
		.product_name = "US122 MKII",
		.ifnum = QUIRK_ANY_INTERFACE,
		.type = QUIRK_COMPOSITE,
		.data = (const struct snd_usb_audio_quirk[]) {
			{
				.ifnum = 0,
				.type = QUIRK_IGNORE_INTERFACE
			},
			{
				.ifnum = 1,
				.type = QUIRK_AUDIO_FIXED_ENDPOINT,
				.data = &(const struct audioformat) {
					.formats = SNDRV_PCM_FMTBIT_S24_3LE,
					.channels = 2,
					.iface = 1,
					.altsetting = 1,
					.altset_idx = 1,
					.attributes = UAC_EP_CS_ATTR_SAMPLE_RATE,
					.endpoint = 0x02,
					.ep_attr = USB_ENDPOINT_XFER_ISOC,
					.rates = SNDRV_PCM_RATE_44100 |
						 SNDRV_PCM_RATE_48000 |
						 SNDRV_PCM_RATE_88200 |
						 SNDRV_PCM_RATE_96000,
					.rate_min = 44100,
					.rate_max = 96000,
					.nr_rates = 4,
					.rate_table = (unsigned int[]) {
						44100, 48000, 88200, 96000
					}
				}
			},
			{
				.ifnum = -1
			}
		}
	}
},

/* Microsoft XboxLive Headset/Xbox Communicator */
{
	USB_DEVICE(0x045e, 0x0283),
	.bInterfaceClass = USB_CLASS_PER_INTERFACE,
	.driver_info = (unsigned long) &(const struct snd_usb_audio_quirk) {
		.vendor_name = "Microsoft",
		.product_name = "XboxLive Headset/Xbox Communicator",
		.ifnum = QUIRK_ANY_INTERFACE,
		.type = QUIRK_COMPOSITE,
		.data = &(const struct snd_usb_audio_quirk[]) {
			{
				/* playback */
				.ifnum = 0,
				.type = QUIRK_AUDIO_FIXED_ENDPOINT,
				.data = &(const struct audioformat) {
					.formats = SNDRV_PCM_FMTBIT_S16_LE,
					.channels = 1,
					.iface = 0,
					.altsetting = 0,
					.altset_idx = 0,
					.attributes = 0,
					.endpoint = 0x04,
					.ep_attr = 0x05,
					.rates = SNDRV_PCM_RATE_CONTINUOUS,
					.rate_min = 22050,
					.rate_max = 22050
				}
			},
			{
				/* capture */
				.ifnum = 1,
				.type = QUIRK_AUDIO_FIXED_ENDPOINT,
				.data = &(const struct audioformat) {
					.formats = SNDRV_PCM_FMTBIT_S16_LE,
					.channels = 1,
					.iface = 1,
					.altsetting = 0,
					.altset_idx = 0,
					.attributes = 0,
					.endpoint = 0x85,
					.ep_attr = 0x05,
					.rates = SNDRV_PCM_RATE_CONTINUOUS,
					.rate_min = 16000,
					.rate_max = 16000
				}
			},
			{
				.ifnum = -1
			}
		}
	}
},

/* Reloop Play */
{
	USB_DEVICE(0x200c, 0x100b),
	.bInterfaceClass = USB_CLASS_PER_INTERFACE,
	.driver_info = (unsigned long) &(const struct snd_usb_audio_quirk) {
		.ifnum = QUIRK_ANY_INTERFACE,
		.type = QUIRK_COMPOSITE,
		.data = &(const struct snd_usb_audio_quirk[]) {
			{
				.ifnum = 0,
				.type = QUIRK_AUDIO_STANDARD_MIXER,
			},
			{
				.ifnum = 1,
				.type = QUIRK_AUDIO_FIXED_ENDPOINT,
				.data = &(const struct audioformat) {
					.formats = SNDRV_PCM_FMTBIT_S24_3LE,
					.channels = 4,
					.iface = 1,
					.altsetting = 1,
					.altset_idx = 1,
					.attributes = UAC_EP_CS_ATTR_SAMPLE_RATE,
					.endpoint = 0x01,
					.ep_attr = USB_ENDPOINT_SYNC_ADAPTIVE,
					.rates = SNDRV_PCM_RATE_44100 |
						 SNDRV_PCM_RATE_48000,
					.rate_min = 44100,
					.rate_max = 48000,
					.nr_rates = 2,
					.rate_table = (unsigned int[]) {
						44100, 48000
					}
				}
			},
			{
				.ifnum = -1
			}
		}
	}
},

{
	/*
	 * ZOOM R16/24 in audio interface mode.
	 * Playback requires an extra four byte LE length indicator
	 * at the start of each isochronous packet. This quirk is
	 * enabled in create_standard_audio_quirk().
	 */
	USB_DEVICE(0x1686, 0x00dd),
	.driver_info = (unsigned long) & (const struct snd_usb_audio_quirk) {
		.ifnum = QUIRK_ANY_INTERFACE,
		.type = QUIRK_COMPOSITE,
		.data = (const struct snd_usb_audio_quirk[]) {
			{
				/* Playback  */
				.ifnum = 1,
				.type = QUIRK_AUDIO_STANDARD_INTERFACE,
			},
			{
				/* Capture */
				.ifnum = 2,
				.type = QUIRK_AUDIO_STANDARD_INTERFACE,
			},
			{
				/* Midi */
				.ifnum = 3,
				.type = QUIRK_MIDI_STANDARD_INTERFACE
			},
			{
				.ifnum = -1
			},
		}
	}
},

{
	/*
	 * Some USB MIDI devices don't have an audio control interface,
	 * so we have to grab MIDI streaming interfaces here.
	 */
	.match_flags = USB_DEVICE_ID_MATCH_INT_CLASS |
		       USB_DEVICE_ID_MATCH_INT_SUBCLASS,
	.bInterfaceClass = USB_CLASS_AUDIO,
	.bInterfaceSubClass = USB_SUBCLASS_MIDISTREAMING,
	.driver_info = (unsigned long) & (const struct snd_usb_audio_quirk) {
		.ifnum = QUIRK_ANY_INTERFACE,
		.type = QUIRK_MIDI_STANDARD_INTERFACE
	}
},

{
	/*
	 * The original product_name is "USB Sound Device", however this name
	 * is also used by the CM106 based cards, so make it unique.
	 */
	USB_DEVICE(0x0d8c, 0x0103),
	.driver_info = (unsigned long) &(const struct snd_usb_audio_quirk) {
		.product_name = "Audio Advantage MicroII",
		.ifnum = QUIRK_NO_INTERFACE
	}
},

/* disabled due to regression for other devices;
 * see https://bugzilla.kernel.org/show_bug.cgi?id=199905
 */
#if 0
{
	/*
	 * Nura's first gen headphones use Cambridge Silicon Radio's vendor
	 * ID, but it looks like the product ID actually is only for Nura.
	 * The capture interface does not work at all (even on Windows),
	 * and only the 48 kHz sample rate works for the playback interface.
	 */
	USB_DEVICE(0x0a12, 0x1243),
	.driver_info = (unsigned long) &(const struct snd_usb_audio_quirk) {
		.ifnum = QUIRK_ANY_INTERFACE,
		.type = QUIRK_COMPOSITE,
		.data = (const struct snd_usb_audio_quirk[]) {
			{
				.ifnum = 0,
				.type = QUIRK_AUDIO_STANDARD_MIXER,
			},
			/* Capture */
			{
				.ifnum = 1,
				.type = QUIRK_IGNORE_INTERFACE,
			},
			/* Playback */
			{
				.ifnum = 2,
				.type = QUIRK_AUDIO_FIXED_ENDPOINT,
				.data = &(const struct audioformat) {
					.formats = SNDRV_PCM_FMTBIT_S16_LE,
					.channels = 2,
					.iface = 2,
					.altsetting = 1,
					.altset_idx = 1,
					.attributes = UAC_EP_CS_ATTR_FILL_MAX |
						UAC_EP_CS_ATTR_SAMPLE_RATE,
					.endpoint = 0x03,
					.ep_attr = USB_ENDPOINT_XFER_ISOC,
					.rates = SNDRV_PCM_RATE_48000,
					.rate_min = 48000,
					.rate_max = 48000,
					.nr_rates = 1,
					.rate_table = (unsigned int[]) {
						48000
					}
				}
			},
			{
				.ifnum = -1
			},
		}
	}
},
#endif /* disabled */

{
	/*
	 * Bower's & Wilkins PX headphones only support the 48 kHz sample rate
	 * even though it advertises more. The capture interface doesn't work
	 * even on windows.
	 */
	USB_DEVICE(0x19b5, 0x0021),
	.driver_info = (unsigned long) &(const struct snd_usb_audio_quirk) {
		.ifnum = QUIRK_ANY_INTERFACE,
		.type = QUIRK_COMPOSITE,
		.data = (const struct snd_usb_audio_quirk[]) {
			{
				.ifnum = 0,
				.type = QUIRK_AUDIO_STANDARD_MIXER,
			},
			/* Playback */
			{
				.ifnum = 1,
				.type = QUIRK_AUDIO_FIXED_ENDPOINT,
				.data = &(const struct audioformat) {
					.formats = SNDRV_PCM_FMTBIT_S16_LE,
					.channels = 2,
					.iface = 1,
					.altsetting = 1,
					.altset_idx = 1,
					.attributes = UAC_EP_CS_ATTR_FILL_MAX |
						UAC_EP_CS_ATTR_SAMPLE_RATE,
					.endpoint = 0x03,
					.ep_attr = USB_ENDPOINT_XFER_ISOC,
					.rates = SNDRV_PCM_RATE_48000,
					.rate_min = 48000,
					.rate_max = 48000,
					.nr_rates = 1,
					.rate_table = (unsigned int[]) {
						48000
					}
				}
			},
			{
				.ifnum = -1
			},
		}
	}
},
/* Dell WD15 Dock */
{
	USB_DEVICE(0x0bda, 0x4014),
	.driver_info = (unsigned long) & (const struct snd_usb_audio_quirk) {
		.vendor_name = "Dell",
		.product_name = "WD15 Dock",
		.profile_name = "Dell-WD15-Dock",
		.ifnum = QUIRK_NO_INTERFACE
	}
},
/* Dell WD19 Dock */
{
	USB_DEVICE(0x0bda, 0x402e),
	.driver_info = (unsigned long) & (const struct snd_usb_audio_quirk) {
		.vendor_name = "Dell",
		.product_name = "WD19 Dock",
		.profile_name = "Dell-WD15-Dock",
		.ifnum = QUIRK_NO_INTERFACE
	}
},
<<<<<<< HEAD
=======
/* MOTU Microbook II */
{
	USB_DEVICE(0x07fd, 0x0004),
	.driver_info = (unsigned long) &(const struct snd_usb_audio_quirk) {
		.vendor_name = "MOTU",
		.product_name = "MicroBookII",
		.ifnum = QUIRK_ANY_INTERFACE,
		.type = QUIRK_COMPOSITE,
		.data = (const struct snd_usb_audio_quirk[]) {
			{
				.ifnum = 0,
				.type = QUIRK_AUDIO_STANDARD_MIXER,
			},
			{
				.ifnum = 0,
				.type = QUIRK_AUDIO_FIXED_ENDPOINT,
				.data = &(const struct audioformat) {
					.formats = SNDRV_PCM_FMTBIT_S24_3BE,
					.channels = 6,
					.iface = 0,
					.altsetting = 1,
					.altset_idx = 1,
					.attributes = 0,
					.endpoint = 0x84,
					.rates = SNDRV_PCM_RATE_96000,
					.ep_attr = USB_ENDPOINT_XFER_ISOC |
						   USB_ENDPOINT_SYNC_ASYNC,
					.rate_min = 96000,
					.rate_max = 96000,
					.nr_rates = 1,
					.maxpacksize = 0x00d8,
					.rate_table = (unsigned int[]) {
						96000
					}
				}
			},
			{
				.ifnum = 0,
				.type = QUIRK_AUDIO_FIXED_ENDPOINT,
				.data = &(const struct audioformat) {
					.formats = SNDRV_PCM_FMTBIT_S24_3BE,
					.channels = 8,
					.iface = 0,
					.altsetting = 1,
					.altset_idx = 1,
					.attributes = 0,
					.endpoint = 0x03,
					.rates = SNDRV_PCM_RATE_96000,
					.ep_attr = USB_ENDPOINT_XFER_ISOC |
						   USB_ENDPOINT_SYNC_ASYNC,
					.rate_min = 96000,
					.rate_max = 96000,
					.nr_rates = 1,
					.maxpacksize = 0x0120,
					.rate_table = (unsigned int[]) {
						96000
					}
				}
			},
			{
				.ifnum = -1
			}
		}
	}
},
{
	/*
	 * PIONEER DJ DDJ-SX3
	 * PCM is 12 channels out, 10 channels in @ 44.1 fixed
	 * interface 0, vendor class alt setting 1 for endpoints 5 and 0x86
	 * The feedback for the output is the input.
	 */
	USB_DEVICE_VENDOR_SPEC(0x2b73, 0x0023),
	.driver_info = (unsigned long) &(const struct snd_usb_audio_quirk) {
		.ifnum = QUIRK_ANY_INTERFACE,
		.type = QUIRK_COMPOSITE,
		.data = (const struct snd_usb_audio_quirk[]) {
			{
				.ifnum = 0,
				.type = QUIRK_AUDIO_FIXED_ENDPOINT,
				.data = &(const struct audioformat) {
					.formats = SNDRV_PCM_FMTBIT_S32_LE,
					.channels = 12,
					.iface = 0,
					.altsetting = 1,
					.altset_idx = 1,
					.endpoint = 0x05,
					.ep_attr = USB_ENDPOINT_XFER_ISOC|
						   USB_ENDPOINT_SYNC_ASYNC,
					.rates = SNDRV_PCM_RATE_44100,
					.rate_min = 44100,
					.rate_max = 44100,
					.nr_rates = 1,
					.rate_table = (unsigned int[]) { 44100 }
				}
			},
			{
				.ifnum = 0,
				.type = QUIRK_AUDIO_FIXED_ENDPOINT,
				.data = &(const struct audioformat) {
					.formats = SNDRV_PCM_FMTBIT_S32_LE,
					.channels = 10,
					.iface = 0,
					.altsetting = 1,
					.altset_idx = 1,
					.endpoint = 0x86,
					.ep_attr = USB_ENDPOINT_XFER_ISOC|
						 USB_ENDPOINT_SYNC_ASYNC|
						 USB_ENDPOINT_USAGE_IMPLICIT_FB,
					.rates = SNDRV_PCM_RATE_44100,
					.rate_min = 44100,
					.rate_max = 44100,
					.nr_rates = 1,
					.rate_table = (unsigned int[]) { 44100 }
				}
			},
			{
				.ifnum = -1
			}
		}
	}
},
>>>>>>> f7688b48

#undef USB_DEVICE_VENDOR_SPEC<|MERGE_RESOLUTION|>--- conflicted
+++ resolved
@@ -3469,8 +3469,6 @@
 		.ifnum = QUIRK_NO_INTERFACE
 	}
 },
-<<<<<<< HEAD
-=======
 /* MOTU Microbook II */
 {
 	USB_DEVICE(0x07fd, 0x0004),
@@ -3593,6 +3591,5 @@
 		}
 	}
 },
->>>>>>> f7688b48
 
 #undef USB_DEVICE_VENDOR_SPEC