--- conflicted
+++ resolved
@@ -19,10 +19,7 @@
 #define OUI_MAUDIO		0x000d6c
 #define OUI_MYTEK		0x001ee8
 #define OUI_SSL			0x0050c2	// Actually ID reserved by IEEE.
-<<<<<<< HEAD
-=======
 #define OUI_PRESONUS		0x000a92
->>>>>>> f7688b48
 
 #define DICE_CATEGORY_ID	0x04
 #define WEISS_CATEGORY_ID	0x00
@@ -375,8 +372,6 @@
 		.vendor_id	= OUI_SSL,
 		.model_id	= 0x000070,
 	},
-<<<<<<< HEAD
-=======
 	// Presonus FireStudio.
 	{
 		.match_flags	= IEEE1394_MATCH_VENDOR_ID |
@@ -385,7 +380,6 @@
 		.model_id	= 0x000008,
 		.driver_data	= (kernel_ulong_t)snd_dice_detect_presonus_formats,
 	},
->>>>>>> f7688b48
 	{
 		.match_flags = IEEE1394_MATCH_VERSION,
 		.version     = DICE_INTERFACE,
