--- conflicted
+++ resolved
@@ -7359,10 +7359,7 @@
 	ALC295_FIXUP_DELL_INSPIRON_TOP_SPEAKERS,
 	ALC236_FIXUP_DELL_DUAL_CODECS,
 	ALC287_FIXUP_CS35L41_I2C_2_THINKPAD_ACPI,
-<<<<<<< HEAD
-=======
 	ALC287_FIXUP_TAS2781_I2C,
->>>>>>> bd3a9e57
 	ALC245_FIXUP_HP_MUTE_LED_COEFBIT,
 	ALC245_FIXUP_HP_X360_MUTE_LEDS,
 	ALC287_FIXUP_THINKPAD_I2S_SPK,
@@ -9462,15 +9459,12 @@
 		.chained = true,
 		.chain_id = ALC269_FIXUP_THINKPAD_ACPI,
 	},
-<<<<<<< HEAD
-=======
 	[ALC287_FIXUP_TAS2781_I2C] = {
 		.type = HDA_FIXUP_FUNC,
 		.v.func = tas2781_fixup_i2c,
 		.chained = true,
 		.chain_id = ALC269_FIXUP_THINKPAD_ACPI,
 	},
->>>>>>> bd3a9e57
 	[ALC245_FIXUP_HP_MUTE_LED_COEFBIT] = {
 		.type = HDA_FIXUP_FUNC,
 		.v.func = alc245_fixup_hp_mute_led_coefbit,
@@ -10648,13 +10642,10 @@
 		{0x17, 0x90170110},
 		{0x19, 0x03a11030},
 		{0x21, 0x03211020}),
-<<<<<<< HEAD
-=======
 	SND_HDA_PIN_QUIRK(0x10ec0287, 0x17aa, "Lenovo", ALC287_FIXUP_THINKPAD_I2S_SPK,
 		{0x17, 0x90170110}, /* 0x231f with RTK I2S AMP */
 		{0x19, 0x04a11040},
 		{0x21, 0x04211020}),
->>>>>>> bd3a9e57
 	SND_HDA_PIN_QUIRK(0x10ec0286, 0x1025, "Acer", ALC286_FIXUP_ACER_AIO_MIC_NO_PRESENCE,
 		{0x12, 0x90a60130},
 		{0x17, 0x90170110},
