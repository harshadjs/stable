--- conflicted
+++ resolved
@@ -174,8 +174,6 @@
 }
 EXPORT_SYMBOL_GPL(qcom_snd_parse_of);
 
-<<<<<<< HEAD
-=======
 static struct snd_soc_jack_pin qcom_headset_jack_pins[] = {
 	/* Headset */
 	{
@@ -188,7 +186,6 @@
 	},
 };
 
->>>>>>> 98817289
 int qcom_snd_wcd_jack_setup(struct snd_soc_pcm_runtime *rtd,
 			    struct snd_soc_jack *jack, bool *jack_setup)
 {
