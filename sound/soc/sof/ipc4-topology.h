/* SPDX-License-Identifier: (GPL-2.0-only OR BSD-3-Clause) */
/*
 * This file is provided under a dual BSD/GPLv2 license.  When using or
 * redistributing this file, you may do so under either license.
 *
 * Copyright(c) 2022 Intel Corporation. All rights reserved.
 */

#ifndef __INCLUDE_SOUND_SOF_IPC4_TOPOLOGY_H__
#define __INCLUDE_SOUND_SOF_IPC4_TOPOLOGY_H__

#include <sound/sof/ipc4/header.h>

#define SOF_IPC4_FW_PAGE_SIZE BIT(12)
#define SOF_IPC4_FW_PAGE(x) ((((x) + BIT(12) - 1) & ~(BIT(12) - 1)) >> 12)
#define SOF_IPC4_FW_ROUNDUP(x) (((x) + BIT(6) - 1) & (~(BIT(6) - 1)))

#define SOF_IPC4_MODULE_LOAD_TYPE		GENMASK(3, 0)
#define SOF_IPC4_MODULE_AUTO_START		BIT(4)
/*
 * Two module schedule domains in fw :
 * LL domain - Low latency domain
 * DP domain - Data processing domain
 * The LL setting should be equal to !DP setting
 */
#define SOF_IPC4_MODULE_LL		BIT(5)
#define SOF_IPC4_MODULE_DP		BIT(6)
#define SOF_IPC4_MODULE_LIB_CODE		BIT(7)
#define SOF_IPC4_MODULE_INIT_CONFIG_MASK	GENMASK(11, 8)

#define SOF_IPC4_MODULE_INIT_CONFIG_TYPE_BASE_CFG		0
#define SOF_IPC4_MODULE_INIT_CONFIG_TYPE_BASE_CFG_WITH_EXT	1

#define SOF_IPC4_MODULE_INSTANCE_LIST_ITEM_SIZE 12
#define SOF_IPC4_PIPELINE_OBJECT_SIZE 448
#define SOF_IPC4_DATA_QUEUE_OBJECT_SIZE 128
#define SOF_IPC4_LL_TASK_OBJECT_SIZE 72
#define SOF_IPC4_DP_TASK_OBJECT_SIZE 104
#define SOF_IPC4_DP_TASK_LIST_SIZE (12 + 8)
#define SOF_IPC4_LL_TASK_LIST_ITEM_SIZE 12
#define SOF_IPC4_FW_MAX_PAGE_COUNT 20
#define SOF_IPC4_FW_MAX_QUEUE_COUNT 8

/* Node index and mask applicable for host copier and ALH/HDA type DAI copiers */
#define SOF_IPC4_NODE_INDEX_MASK	0xFF
#define SOF_IPC4_NODE_INDEX(x)	((x) & SOF_IPC4_NODE_INDEX_MASK)
#define SOF_IPC4_NODE_TYPE(x)  ((x) << 8)

/* Node ID for SSP type DAI copiers */
#define SOF_IPC4_NODE_INDEX_INTEL_SSP(x) (((x) & 0xf) << 4)

/* Node ID for DMIC type DAI copiers */
#define SOF_IPC4_NODE_INDEX_INTEL_DMIC(x) ((x) & 0x7)

#define SOF_IPC4_GAIN_ALL_CHANNELS_MASK 0xffffffff
#define SOF_IPC4_VOL_ZERO_DB	0x7fffffff

#define SOF_IPC4_DMA_DEVICE_MAX_COUNT 16

#define SOF_IPC4_INVALID_NODE_ID	0xffffffff

/* FW requires minimum 2ms DMA buffer size */
#define SOF_IPC4_MIN_DMA_BUFFER_SIZE	2

/*
 * The base of multi-gateways. Multi-gateways addressing starts from
 * ALH_MULTI_GTW_BASE and there are ALH_MULTI_GTW_COUNT multi-sources
 * and ALH_MULTI_GTW_COUNT multi-sinks available.
 * Addressing is continuous from ALH_MULTI_GTW_BASE to
 * ALH_MULTI_GTW_BASE + ALH_MULTI_GTW_COUNT - 1.
 */
#define ALH_MULTI_GTW_BASE	0x50
/* A magic number from FW */
#define ALH_MULTI_GTW_COUNT	8

enum sof_ipc4_copier_module_config_params {
/*
 * Use LARGE_CONFIG_SET to initialize timestamp event. Ipc mailbox must
 * contain properly built CopierConfigTimestampInitData struct.
 */
	SOF_IPC4_COPIER_MODULE_CFG_PARAM_TIMESTAMP_INIT = 1,
/*
 * Use LARGE_CONFIG_SET to initialize copier sink. Ipc mailbox must contain
 * properly built CopierConfigSetSinkFormat struct.
 */
	SOF_IPC4_COPIER_MODULE_CFG_PARAM_SET_SINK_FORMAT,
/*
 * Use LARGE_CONFIG_SET to initialize and enable on Copier data segment
 * event. Ipc mailbox must contain properly built DataSegmentEnabled struct.
 */
	SOF_IPC4_COPIER_MODULE_CFG_PARAM_DATA_SEGMENT_ENABLED,
/*
 * Use LARGE_CONFIG_GET to retrieve Linear Link Position (LLP) value for non
 * HD-A gateways.
 */
	SOF_IPC4_COPIER_MODULE_CFG_PARAM_LLP_READING,
/*
 * Use LARGE_CONFIG_GET to retrieve Linear Link Position (LLP) value for non
 * HD-A gateways and corresponding total processed data
 */
	SOF_IPC4_COPIER_MODULE_CFG_PARAM_LLP_READING_EXTENDED,
/*
 * Use LARGE_CONFIG_SET to setup attenuation on output pins. Data is just uint32_t.
 * note Config is only allowed when output pin is set up for 32bit and source
 * is connected to Gateway
 */
	SOF_IPC4_COPIER_MODULE_CFG_ATTENUATION,
};

struct sof_ipc4_copier_config_set_sink_format {
/* Id of sink */
	u32 sink_id;
/*
 * Input format used by the source
 * attention must be the same as present if already initialized.
 */
	struct sof_ipc4_audio_format source_fmt;
/* Output format used by the sink */
	struct sof_ipc4_audio_format sink_fmt;
} __packed __aligned(4);

/**
 * struct sof_ipc4_pipeline - pipeline config data
 * @priority: Priority of this pipeline
 * @lp_mode: Low power mode
 * @mem_usage: Memory usage
 * @core_id: Target core for the pipeline
 * @state: Pipeline state
 * @use_chain_dma: flag to indicate if the firmware shall use chained DMA
 * @msg: message structure for pipeline
 * @skip_during_fe_trigger: skip triggering this pipeline during the FE DAI trigger
 */
struct sof_ipc4_pipeline {
	uint32_t priority;
	uint32_t lp_mode;
	uint32_t mem_usage;
	uint32_t core_id;
	int state;
	bool use_chain_dma;
	struct sof_ipc4_msg msg;
	bool skip_during_fe_trigger;
};

/**
 * struct sof_ipc4_multi_pipeline_data - multi pipeline trigger IPC data
 * @count: Number of pipelines to be triggered
 * @pipeline_instance_ids: Flexible array of IDs of the pipelines to be triggered
 */
struct ipc4_pipeline_set_state_data {
	u32 count;
	DECLARE_FLEX_ARRAY(u32, pipeline_instance_ids);
} __packed;

/**
 * struct sof_ipc4_pin_format - Module pin format
 * @pin_index: pin index
 * @buffer_size: buffer size in bytes
 * @audio_fmt: audio format for the pin
 *
 * This structure can be used for both output or input pins and the pin_index is relative to the
 * pin type i.e output/input pin
 */
struct sof_ipc4_pin_format {
	u32 pin_index;
	u32 buffer_size;
	struct sof_ipc4_audio_format audio_fmt;
};

/**
 * struct sof_ipc4_available_audio_format - Available audio formats
 * @output_pin_fmts: Available output pin formats
 * @input_pin_fmts: Available input pin formats
 * @num_input_formats: Number of input pin formats
 * @num_output_formats: Number of output pin formats
 */
struct sof_ipc4_available_audio_format {
	struct sof_ipc4_pin_format *output_pin_fmts;
	struct sof_ipc4_pin_format *input_pin_fmts;
	u32 num_input_formats;
	u32 num_output_formats;
};

/**
 * struct sof_copier_gateway_cfg - IPC gateway configuration
 * @node_id: ID of Gateway Node
 * @dma_buffer_size: Preferred Gateway DMA buffer size (in bytes)
 * @config_length: Length of gateway node configuration blob specified in #config_data
 * config_data: Gateway node configuration blob
 */
struct sof_copier_gateway_cfg {
	uint32_t node_id;
	uint32_t dma_buffer_size;
	uint32_t config_length;
	uint32_t config_data[];
};

/**
 * struct sof_ipc4_copier_data - IPC data for copier
 * @base_config: Base configuration including input audio format
 * @out_format: Output audio format
 * @copier_feature_mask: Copier feature mask
 * @gtw_cfg: Gateway configuration
 */
struct sof_ipc4_copier_data {
	struct sof_ipc4_base_module_cfg base_config;
	struct sof_ipc4_audio_format out_format;
	uint32_t copier_feature_mask;
	struct sof_copier_gateway_cfg gtw_cfg;
};

/**
 * struct sof_ipc4_gtw_attributes: Gateway attributes
 * @lp_buffer_alloc: Gateway data requested in low power memory
 * @alloc_from_reg_file: Gateway data requested in register file memory
 * @rsvd: reserved for future use
 */
struct sof_ipc4_gtw_attributes {
	uint32_t lp_buffer_alloc : 1;
	uint32_t alloc_from_reg_file : 1;
	uint32_t rsvd : 30;
};

/**
 * struct sof_ipc4_dma_device_stream_ch_map: abstract representation of
 * channel mapping to DMAs
 * @device: representation of hardware device address or FIFO
 * @channel_mask: channels handled by @device. Channels are expected to be
 * contiguous
 */
struct sof_ipc4_dma_device_stream_ch_map {
	uint32_t device;
	uint32_t channel_mask;
};

/**
 * struct sof_ipc4_dma_stream_ch_map: DMA configuration data
 * @device_count: Number valid items in mapping array
 * @mapping: device address and channel mask
 */
struct sof_ipc4_dma_stream_ch_map {
	uint32_t device_count;
	struct sof_ipc4_dma_device_stream_ch_map mapping[SOF_IPC4_DMA_DEVICE_MAX_COUNT];
} __packed;

#define SOF_IPC4_DMA_METHOD_HDA   1
#define SOF_IPC4_DMA_METHOD_GPDMA 2 /* defined for consistency but not used */

/**
 * struct sof_ipc4_dma_config: DMA configuration
 * @dma_method: HDAudio or GPDMA
 * @pre_allocated_by_host: 1 if host driver allocates DMA channels, 0 otherwise
 * @dma_channel_id: for HDaudio defined as @stream_id - 1
 * @stream_id: HDaudio stream tag
 * @dma_stream_channel_map: array of device/channel mappings
 * @dma_priv_config_size: currently not used
 * @dma_priv_config: currently not used
 */
struct sof_ipc4_dma_config {
	uint8_t dma_method;
	uint8_t pre_allocated_by_host;
	uint16_t rsvd;
	uint32_t dma_channel_id;
	uint32_t stream_id;
	struct sof_ipc4_dma_stream_ch_map dma_stream_channel_map;
	uint32_t dma_priv_config_size;
	uint8_t dma_priv_config[];
} __packed;

#define SOF_IPC4_GTW_DMA_CONFIG_ID 0x1000

/**
 * struct sof_ipc4_dma_config: DMA configuration
 * @type: set to SOF_IPC4_GTW_DMA_CONFIG_ID
 * @length: sizeof(struct sof_ipc4_dma_config) + dma_config.dma_priv_config_size
 * @dma_config: actual DMA configuration
 */
struct sof_ipc4_dma_config_tlv {
	uint32_t type;
	uint32_t length;
	struct sof_ipc4_dma_config dma_config;
} __packed;

/** struct sof_ipc4_alh_configuration_blob: ALH blob
 * @gw_attr: Gateway attributes
 * @alh_cfg: ALH configuration data
 */
struct sof_ipc4_alh_configuration_blob {
	struct sof_ipc4_gtw_attributes gw_attr;
	struct sof_ipc4_dma_stream_ch_map alh_cfg;
};

/**
 * struct sof_ipc4_copier - copier config data
 * @data: IPC copier data
 * @copier_config: Copier + blob
 * @ipc_config_size: Size of copier_config
 * @available_fmt: Available audio format
 * @frame_fmt: frame format
 * @msg: message structure for copier
 * @gtw_attr: Gateway attributes for copier blob
 * @dai_type: DAI type
 * @dai_index: DAI index
 * @dma_config_tlv: DMA configuration
 */
struct sof_ipc4_copier {
	struct sof_ipc4_copier_data data;
	u32 *copier_config;
	uint32_t ipc_config_size;
	void *ipc_config_data;
	struct sof_ipc4_available_audio_format available_fmt;
	u32 frame_fmt;
	struct sof_ipc4_msg msg;
	struct sof_ipc4_gtw_attributes *gtw_attr;
	u32 dai_type;
	int dai_index;
	struct sof_ipc4_dma_config_tlv dma_config_tlv;
};

/**
 * struct sof_ipc4_ctrl_value_chan: generic channel mapped value data
 * @channel: Channel ID
 * @value: Value associated with @channel
 */
struct sof_ipc4_ctrl_value_chan {
	u32 channel;
	u32 value;
};

/**
 * struct sof_ipc4_control_data - IPC data for kcontrol IO
 * @msg: message structure for kcontrol IO
 * @index: pipeline ID
 * @chanv: channel ID and value array used by volume type controls
 * @data: data for binary kcontrols
 */
struct sof_ipc4_control_data {
	struct sof_ipc4_msg msg;
	int index;

	union {
		DECLARE_FLEX_ARRAY(struct sof_ipc4_ctrl_value_chan, chanv);
		DECLARE_FLEX_ARRAY(struct sof_abi_hdr, data);
	};
};

#define SOF_IPC4_SWITCH_CONTROL_PARAM_ID	200
#define SOF_IPC4_ENUM_CONTROL_PARAM_ID		201

/**
<<<<<<< HEAD
=======
 * struct sof_ipc4_control_msg_payload - IPC payload for kcontrol parameters
 * @id: unique id of the control
 * @num_elems: Number of elements in the chanv array
 * @reserved: reserved for future use, must be set to 0
 * @chanv: channel ID and value array
 */
struct sof_ipc4_control_msg_payload {
	uint16_t id;
	uint16_t num_elems;
	uint32_t reserved[4];
	DECLARE_FLEX_ARRAY(struct sof_ipc4_ctrl_value_chan, chanv);
} __packed;

/**
>>>>>>> 7bbf3b67
 * struct sof_ipc4_gain_params - IPC gain parameters
 * @channels: Channels
 * @init_val: Initial value
 * @curve_type: Curve type
 * @reserved: reserved for future use
 * @curve_duration_l: Curve duration low part
 * @curve_duration_h: Curve duration high part
 */
struct sof_ipc4_gain_params {
	uint32_t channels;
	uint32_t init_val;
	uint32_t curve_type;
	uint32_t reserved;
	uint32_t curve_duration_l;
	uint32_t curve_duration_h;
} __packed __aligned(4);

/**
 * struct sof_ipc4_gain_data - IPC gain init blob
 * @base_config: IPC base config data
 * @params: Initial parameters for the gain module
 */
struct sof_ipc4_gain_data {
	struct sof_ipc4_base_module_cfg base_config;
	struct sof_ipc4_gain_params params;
} __packed __aligned(4);

/**
 * struct sof_ipc4_gain - gain config data
 * @data: IPC gain blob
 * @available_fmt: Available audio format
 * @msg: message structure for gain
 */
struct sof_ipc4_gain {
	struct sof_ipc4_gain_data data;
	struct sof_ipc4_available_audio_format available_fmt;
	struct sof_ipc4_msg msg;
};

/**
 * struct sof_ipc4_mixer - mixer config data
 * @base_config: IPC base config data
 * @available_fmt: Available audio format
 * @msg: IPC4 message struct containing header and data info
 */
struct sof_ipc4_mixer {
	struct sof_ipc4_base_module_cfg base_config;
	struct sof_ipc4_available_audio_format available_fmt;
	struct sof_ipc4_msg msg;
};

/*
 * struct sof_ipc4_src_data - IPC data for SRC
 * @base_config: IPC base config data
 * @sink_rate: Output rate for sink module
 */
struct sof_ipc4_src_data {
	struct sof_ipc4_base_module_cfg base_config;
	uint32_t sink_rate;
} __packed __aligned(4);

/**
 * struct sof_ipc4_src - SRC config data
 * @data: IPC base config data
 * @available_fmt: Available audio format
 * @msg: IPC4 message struct containing header and data info
 */
struct sof_ipc4_src {
	struct sof_ipc4_src_data data;
	struct sof_ipc4_available_audio_format available_fmt;
	struct sof_ipc4_msg msg;
};

/**
 * struct sof_ipc4_base_module_cfg_ext - base module config extension containing the pin format
 * information for the module. Both @num_input_pin_fmts and @num_output_pin_fmts cannot be 0 for a
 * module.
 * @num_input_pin_fmts: number of input pin formats in the @pin_formats array
 * @num_output_pin_fmts: number of output pin formats in the @pin_formats array
 * @reserved: reserved for future use
 * @pin_formats: flexible array consisting of @num_input_pin_fmts input pin format items followed
 *		 by @num_output_pin_fmts output pin format items
 */
struct sof_ipc4_base_module_cfg_ext {
	u16 num_input_pin_fmts;
	u16 num_output_pin_fmts;
	u8 reserved[12];
	DECLARE_FLEX_ARRAY(struct sof_ipc4_pin_format, pin_formats);
} __packed;

/**
 * struct sof_ipc4_process - process config data
 * @base_config: IPC base config data
 * @base_config_ext: Base config extension data for module init
 * @output_format: Output audio format
 * @available_fmt: Available audio format
 * @ipc_config_data: Process module config data
 * @ipc_config_size: Size of process module config data
 * @msg: IPC4 message struct containing header and data info
 * @base_config_ext_size: Size of the base config extension data in bytes
 * @init_config: Module init config type (SOF_IPC4_MODULE_INIT_CONFIG_TYPE_*)
 */
struct sof_ipc4_process {
	struct sof_ipc4_base_module_cfg base_config;
	struct sof_ipc4_base_module_cfg_ext *base_config_ext;
	struct sof_ipc4_audio_format output_format;
	struct sof_ipc4_available_audio_format available_fmt;
	void *ipc_config_data;
	uint32_t ipc_config_size;
	struct sof_ipc4_msg msg;
	u32 base_config_ext_size;
	u32 init_config;
};

bool sof_ipc4_copier_is_single_format(struct snd_sof_dev *sdev,
				      struct sof_ipc4_pin_format *pin_fmts,
				      u32 pin_fmts_size);
#endif<|MERGE_RESOLUTION|>--- conflicted
+++ resolved
@@ -347,8 +347,6 @@
 #define SOF_IPC4_ENUM_CONTROL_PARAM_ID		201
 
 /**
-<<<<<<< HEAD
-=======
  * struct sof_ipc4_control_msg_payload - IPC payload for kcontrol parameters
  * @id: unique id of the control
  * @num_elems: Number of elements in the chanv array
@@ -363,7 +361,6 @@
 } __packed;
 
 /**
->>>>>>> 7bbf3b67
  * struct sof_ipc4_gain_params - IPC gain parameters
  * @channels: Channels
  * @init_val: Initial value
