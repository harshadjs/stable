// SPDX-License-Identifier: (GPL-2.0-only OR BSD-3-Clause)
//
// This file is provided under a dual BSD/GPLv2 license.  When using or
// redistributing this file, you may do so under either license.
//
// Copyright(c) 2022 Intel Corporation. All rights reserved.
//

/*
 * Management of HDaudio multi-link (capabilities, power, coupling)
 */

#include <sound/hdaudio_ext.h>
#include <sound/hda_register.h>
#include <sound/hda-mlink.h>

#include <linux/bitfield.h>
#include <linux/module.h>

#if IS_ENABLED(CONFIG_SND_SOC_SOF_HDA_MLINK)

/* worst-case number of sublinks is used for sublink refcount array allocation only */
#define HDAML_MAX_SUBLINKS (AZX_ML_LCTL_CPA_SHIFT - AZX_ML_LCTL_SPA_SHIFT)

/**
 * struct hdac_ext2_link - HDAudio extended+alternate link
 *
 * @hext_link:		hdac_ext_link
 * @alt:		flag set for alternate extended links
 * @intc:		boolean for interrupt capable
 * @ofls:		boolean for offload support
 * @lss:		boolean for link synchronization capabilities
 * @slcount:		sublink count
 * @elid:		extended link ID (AZX_REG_ML_LEPTR_ID_ defines)
 * @elver:		extended link version
 * @leptr:		extended link pointer
 * @eml_lock:		mutual exclusion to access shared registers e.g. CPA/SPA bits
 * in LCTL register
 * @sublink_ref_count:	array of refcounts, required to power-manage sublinks independently
 * @base_ptr:		pointer to shim/ip/shim_vs space
 * @instance_offset:	offset between each of @slcount instances managed by link
 * @shim_offset:	offset to SHIM register base
 * @ip_offset:		offset to IP register base
 * @shim_vs_offset:	offset to vendor-specific (VS) SHIM base
 */
struct hdac_ext2_link {
	struct hdac_ext_link hext_link;

	/* read directly from LCAP register */
	bool alt;
	bool intc;
	bool ofls;
	bool lss;
	int slcount;
	int elid;
	int elver;
	u32 leptr;

	struct mutex eml_lock; /* prevent concurrent access to e.g. CPA/SPA */
	int sublink_ref_count[HDAML_MAX_SUBLINKS];

	/* internal values computed from LCAP contents */
	void __iomem *base_ptr;
	u32 instance_offset;
	u32 shim_offset;
	u32 ip_offset;
	u32 shim_vs_offset;
};

#define hdac_ext_link_to_ext2(h) container_of(h, struct hdac_ext2_link, hext_link)

#define AZX_REG_SDW_INSTANCE_OFFSET			0x8000
#define AZX_REG_SDW_SHIM_OFFSET				0x0
#define AZX_REG_SDW_IP_OFFSET				0x100
#define AZX_REG_SDW_VS_SHIM_OFFSET			0x6000
#define AZX_REG_SDW_SHIM_PCMSyCM(y)			(0x16 + 0x4 * (y))

/* only one instance supported */
#define AZX_REG_INTEL_DMIC_SHIM_OFFSET			0x0
#define AZX_REG_INTEL_DMIC_IP_OFFSET			0x100
#define AZX_REG_INTEL_DMIC_VS_SHIM_OFFSET		0x6000

#define AZX_REG_INTEL_SSP_INSTANCE_OFFSET		0x1000
#define AZX_REG_INTEL_SSP_SHIM_OFFSET			0x0
#define AZX_REG_INTEL_SSP_IP_OFFSET			0x100
#define AZX_REG_INTEL_SSP_VS_SHIM_OFFSET		0xC00

/* only one instance supported */
#define AZX_REG_INTEL_UAOL_SHIM_OFFSET			0x0
#define AZX_REG_INTEL_UAOL_IP_OFFSET			0x100
#define AZX_REG_INTEL_UAOL_VS_SHIM_OFFSET		0xC00

/* HDAML section - this part follows sequences in the hardware specification,
 * including naming conventions and the use of the hdaml_ prefix.
 * The code is intentionally minimal with limited dependencies on frameworks or
 * helpers. Locking and scanning lists is handled at a higher level
 */

static int hdaml_lnk_enum(struct device *dev, struct hdac_ext2_link *h2link,
			  void __iomem *remap_addr, void __iomem *ml_addr, int link_idx)
{
	struct hdac_ext_link *hlink = &h2link->hext_link;
	u32 base_offset;

	hlink->lcaps  = readl(ml_addr + AZX_REG_ML_LCAP);

	h2link->alt = FIELD_GET(AZX_ML_HDA_LCAP_ALT, hlink->lcaps);

	/* handle alternate extensions */
	if (!h2link->alt) {
		h2link->slcount = 1;

		/*
		 * LSDIID is initialized by hardware for HDaudio link,
		 * it needs to be setup by software for alternate links
		 */
		hlink->lsdiid = readw(ml_addr + AZX_REG_ML_LSDIID);

		dev_dbg(dev, "Link %d: HDAudio - lsdiid=%d\n",
			link_idx, hlink->lsdiid);

		return 0;
	}

	h2link->intc = FIELD_GET(AZX_ML_HDA_LCAP_INTC, hlink->lcaps);
	h2link->ofls = FIELD_GET(AZX_ML_HDA_LCAP_OFLS, hlink->lcaps);
	h2link->lss = FIELD_GET(AZX_ML_HDA_LCAP_LSS, hlink->lcaps);

	/* read slcount (increment due to zero-based hardware representation */
	h2link->slcount = FIELD_GET(AZX_ML_HDA_LCAP_SLCOUNT, hlink->lcaps) + 1;
	dev_dbg(dev, "Link %d: HDAudio extended - sublink count %d\n",
		link_idx, h2link->slcount);

	/* find IP ID and offsets */
	h2link->leptr = readl(ml_addr + AZX_REG_ML_LEPTR);

	h2link->elid = FIELD_GET(AZX_REG_ML_LEPTR_ID, h2link->leptr);

	base_offset = FIELD_GET(AZX_REG_ML_LEPTR_PTR, h2link->leptr);
	h2link->base_ptr = remap_addr + base_offset;

	switch (h2link->elid) {
	case AZX_REG_ML_LEPTR_ID_SDW:
		h2link->instance_offset = AZX_REG_SDW_INSTANCE_OFFSET;
		h2link->shim_offset = AZX_REG_SDW_SHIM_OFFSET;
		h2link->ip_offset = AZX_REG_SDW_IP_OFFSET;
		h2link->shim_vs_offset = AZX_REG_SDW_VS_SHIM_OFFSET;
		dev_dbg(dev, "Link %d: HDAudio extended - SoundWire alternate link, leptr.ptr %#x\n",
			link_idx, base_offset);
		break;
	case AZX_REG_ML_LEPTR_ID_INTEL_DMIC:
		h2link->shim_offset = AZX_REG_INTEL_DMIC_SHIM_OFFSET;
		h2link->ip_offset = AZX_REG_INTEL_DMIC_IP_OFFSET;
		h2link->shim_vs_offset = AZX_REG_INTEL_DMIC_VS_SHIM_OFFSET;
		dev_dbg(dev, "Link %d: HDAudio extended - INTEL DMIC alternate link, leptr.ptr %#x\n",
			link_idx, base_offset);
		break;
	case AZX_REG_ML_LEPTR_ID_INTEL_SSP:
		h2link->instance_offset = AZX_REG_INTEL_SSP_INSTANCE_OFFSET;
		h2link->shim_offset = AZX_REG_INTEL_SSP_SHIM_OFFSET;
		h2link->ip_offset = AZX_REG_INTEL_SSP_IP_OFFSET;
		h2link->shim_vs_offset = AZX_REG_INTEL_SSP_VS_SHIM_OFFSET;
		dev_dbg(dev, "Link %d: HDAudio extended - INTEL SSP alternate link, leptr.ptr %#x\n",
			link_idx, base_offset);
		break;
	case AZX_REG_ML_LEPTR_ID_INTEL_UAOL:
		h2link->shim_offset = AZX_REG_INTEL_UAOL_SHIM_OFFSET;
		h2link->ip_offset = AZX_REG_INTEL_UAOL_IP_OFFSET;
		h2link->shim_vs_offset = AZX_REG_INTEL_UAOL_VS_SHIM_OFFSET;
		dev_dbg(dev, "Link %d: HDAudio extended - INTEL UAOL alternate link, leptr.ptr %#x\n",
			link_idx, base_offset);
		break;
	default:
		dev_err(dev, "Link %d: HDAudio extended - Unsupported alternate link, leptr.id=%#02x value\n",
			link_idx, h2link->elid);
		return -EINVAL;
	}
	return 0;
}

/*
 * Hardware recommendations are to wait ~10us before checking any hardware transition
 * reported by bits changing status.
 * This value does not need to be super-precise, a slack of 5us is perfectly acceptable.
 * The worst-case is about 1ms before reporting an issue
 */
#define HDAML_POLL_DELAY_MIN_US 10
#define HDAML_POLL_DELAY_SLACK_US 5
#define HDAML_POLL_DELAY_RETRY  100

static int check_sublink_power(u32 __iomem *lctl, int sublink, bool enabled)
{
	int mask = BIT(sublink) << AZX_ML_LCTL_CPA_SHIFT;
	int retry = HDAML_POLL_DELAY_RETRY;
	u32 val;

	usleep_range(HDAML_POLL_DELAY_MIN_US,
		     HDAML_POLL_DELAY_MIN_US + HDAML_POLL_DELAY_SLACK_US);
	do {
		val = readl(lctl);
		if (enabled) {
			if (val & mask)
				return 0;
		} else {
			if (!(val & mask))
				return 0;
		}
		usleep_range(HDAML_POLL_DELAY_MIN_US,
			     HDAML_POLL_DELAY_MIN_US + HDAML_POLL_DELAY_SLACK_US);

	} while (--retry);

	return -EIO;
}

static int hdaml_link_init(u32 __iomem *lctl, int sublink)
{
	u32 val;
	u32 mask = BIT(sublink) << AZX_ML_LCTL_SPA_SHIFT;

	val = readl(lctl);
	val |= mask;

	writel(val, lctl);

	return check_sublink_power(lctl, sublink, true);
}

static int hdaml_link_shutdown(u32 __iomem *lctl, int sublink)
{
	u32 val;
	u32 mask;

	val = readl(lctl);
	mask = BIT(sublink) << AZX_ML_LCTL_SPA_SHIFT;
	val &= ~mask;

	writel(val, lctl);

	return check_sublink_power(lctl, sublink, false);
}

static void hdaml_link_enable_interrupt(u32 __iomem *lctl, bool enable)
{
	u32 val;

	val = readl(lctl);
	if (enable)
		val |= AZX_ML_LCTL_INTEN;
	else
		val &= ~AZX_ML_LCTL_INTEN;

	writel(val, lctl);
}

static bool hdaml_link_check_interrupt(u32 __iomem *lctl)
{
	u32 val;

	val = readl(lctl);

	return val & AZX_ML_LCTL_INTSTS;
}

static int hdaml_wait_bit(void __iomem *base, int offset, u32 mask, u32 target)
{
	int timeout = HDAML_POLL_DELAY_RETRY;
	u32 reg_read;

	do {
		reg_read = readl(base + offset);
		if ((reg_read & mask) == target)
			return 0;

		timeout--;
		usleep_range(HDAML_POLL_DELAY_MIN_US,
			     HDAML_POLL_DELAY_MIN_US + HDAML_POLL_DELAY_SLACK_US);
	} while (timeout != 0);

	return -EAGAIN;
}

static void hdaml_link_set_syncprd(u32 __iomem *lsync, u32 syncprd)
{
	u32 val;

	val = readl(lsync);
	val &= ~AZX_REG_ML_LSYNC_SYNCPRD;
	val |= (syncprd & AZX_REG_ML_LSYNC_SYNCPRD);

	/*
	 * set SYNCPU but do not wait. The bit is cleared by hardware when
	 * the link becomes active.
	 */
	val |= AZX_REG_ML_LSYNC_SYNCPU;

	writel(val, lsync);
}

static int hdaml_link_wait_syncpu(u32 __iomem *lsync)
{
	return hdaml_wait_bit(lsync, 0, AZX_REG_ML_LSYNC_SYNCPU, 0);
}

static void hdaml_link_sync_arm(u32 __iomem *lsync, int sublink)
{
	u32 val;

	val = readl(lsync);
	val |= (AZX_REG_ML_LSYNC_CMDSYNC << sublink);

	writel(val, lsync);
}

static void hdaml_link_sync_go(u32 __iomem *lsync)
{
	u32 val;

	val = readl(lsync);
	val |= AZX_REG_ML_LSYNC_SYNCGO;

	writel(val, lsync);
}

static bool hdaml_link_check_cmdsync(u32 __iomem *lsync, u32 cmdsync_mask)
{
	u32 val;

	val = readl(lsync);

	return !!(val & cmdsync_mask);
}

<<<<<<< HEAD
static void hdaml_link_set_lsdiid(u16 __iomem *lsdiid, int dev_num)
{
=======
static u16 hdaml_link_get_lsdiid(u16 __iomem *lsdiid)
{
	return readw(lsdiid);
}

static void hdaml_link_set_lsdiid(u16 __iomem *lsdiid, int dev_num)
{
>>>>>>> bd3a9e57
	u16 val;

	val = readw(lsdiid);
	val |= BIT(dev_num);

	writew(val, lsdiid);
}

static void hdaml_shim_map_stream_ch(u16 __iomem *pcmsycm, int lchan, int hchan,
				     int stream_id, int dir)
{
	u16 val;

	val = readw(pcmsycm);

	u16p_replace_bits(&val, lchan, GENMASK(3, 0));
	u16p_replace_bits(&val, hchan, GENMASK(7, 4));
	u16p_replace_bits(&val, stream_id, GENMASK(13, 8));
	u16p_replace_bits(&val, dir, BIT(15));

	writew(val, pcmsycm);
}

static void hdaml_lctl_offload_enable(u32 __iomem *lctl, bool enable)
{
	u32 val = readl(lctl);

	if (enable)
		val |=  AZX_ML_LCTL_OFLEN;
	else
		val &=  ~AZX_ML_LCTL_OFLEN;

	writel(val, lctl);
}

/* END HDAML section */

static int hda_ml_alloc_h2link(struct hdac_bus *bus, int index)
{
	struct hdac_ext2_link *h2link;
	struct hdac_ext_link *hlink;
	int ret;

	h2link  = kzalloc(sizeof(*h2link), GFP_KERNEL);
	if (!h2link)
		return -ENOMEM;

	/* basic initialization */
	hlink = &h2link->hext_link;

	hlink->index = index;
	hlink->bus = bus;
	hlink->ml_addr = bus->mlcap + AZX_ML_BASE + (AZX_ML_INTERVAL * index);

	ret = hdaml_lnk_enum(bus->dev, h2link, bus->remap_addr, hlink->ml_addr, index);
	if (ret < 0) {
		kfree(h2link);
		return ret;
	}

	mutex_init(&h2link->eml_lock);

	list_add_tail(&hlink->list, &bus->hlink_list);

	/*
	 * HDaudio regular links are powered-on by default, the
	 * refcount needs to be initialized.
	 */
	if (!h2link->alt)
		hlink->ref_count = 1;

	return 0;
}

int hda_bus_ml_init(struct hdac_bus *bus)
{
	u32 link_count;
	int ret;
	int i;

	if (!bus->mlcap)
		return 0;

	link_count = readl(bus->mlcap + AZX_REG_ML_MLCD) + 1;

	dev_dbg(bus->dev, "HDAudio Multi-Link count: %d\n", link_count);

	for (i = 0; i < link_count; i++) {
		ret = hda_ml_alloc_h2link(bus, i);
		if (ret < 0) {
			hda_bus_ml_free(bus);
			return ret;
		}
	}
	return 0;
}
EXPORT_SYMBOL_NS(hda_bus_ml_init, SND_SOC_SOF_HDA_MLINK);

void hda_bus_ml_free(struct hdac_bus *bus)
{
	struct hdac_ext_link *hlink, *_h;
	struct hdac_ext2_link *h2link;

	if (!bus->mlcap)
		return;

	list_for_each_entry_safe(hlink, _h, &bus->hlink_list, list) {
		list_del(&hlink->list);
		h2link = hdac_ext_link_to_ext2(hlink);

		mutex_destroy(&h2link->eml_lock);
		kfree(h2link);
	}
}
EXPORT_SYMBOL_NS(hda_bus_ml_free, SND_SOC_SOF_HDA_MLINK);

static struct hdac_ext2_link *
find_ext2_link(struct hdac_bus *bus, bool alt, int elid)
{
	struct hdac_ext_link *hlink;

	list_for_each_entry(hlink, &bus->hlink_list, list) {
		struct hdac_ext2_link *h2link = hdac_ext_link_to_ext2(hlink);

		if (h2link->alt == alt && h2link->elid == elid)
			return h2link;
	}

	return NULL;
}

int hdac_bus_eml_get_count(struct hdac_bus *bus, bool alt, int elid)
{
	struct hdac_ext2_link *h2link;

	h2link = find_ext2_link(bus, alt, elid);
	if (!h2link)
		return 0;

	return h2link->slcount;
}
EXPORT_SYMBOL_NS(hdac_bus_eml_get_count, SND_SOC_SOF_HDA_MLINK);

void hdac_bus_eml_enable_interrupt(struct hdac_bus *bus, bool alt, int elid, bool enable)
{
	struct hdac_ext2_link *h2link;
	struct hdac_ext_link *hlink;

	h2link = find_ext2_link(bus, alt, elid);
	if (!h2link)
		return;

	if (!h2link->intc)
		return;

	hlink = &h2link->hext_link;

	mutex_lock(&h2link->eml_lock);

	hdaml_link_enable_interrupt(hlink->ml_addr + AZX_REG_ML_LCTL, enable);

	mutex_unlock(&h2link->eml_lock);
}
EXPORT_SYMBOL_NS(hdac_bus_eml_enable_interrupt, SND_SOC_SOF_HDA_MLINK);

bool hdac_bus_eml_check_interrupt(struct hdac_bus *bus, bool alt, int elid)
{
	struct hdac_ext2_link *h2link;
	struct hdac_ext_link *hlink;

	h2link = find_ext2_link(bus, alt, elid);
	if (!h2link)
		return false;

	if (!h2link->intc)
		return false;

	hlink = &h2link->hext_link;

	return hdaml_link_check_interrupt(hlink->ml_addr + AZX_REG_ML_LCTL);
}
EXPORT_SYMBOL_NS(hdac_bus_eml_check_interrupt, SND_SOC_SOF_HDA_MLINK);

int hdac_bus_eml_set_syncprd_unlocked(struct hdac_bus *bus, bool alt, int elid, u32 syncprd)
{
	struct hdac_ext2_link *h2link;
	struct hdac_ext_link *hlink;

	h2link = find_ext2_link(bus, alt, elid);
	if (!h2link)
		return 0;

	if (!h2link->lss)
		return 0;

	hlink = &h2link->hext_link;

	hdaml_link_set_syncprd(hlink->ml_addr + AZX_REG_ML_LSYNC, syncprd);

	return 0;
}
EXPORT_SYMBOL_NS(hdac_bus_eml_set_syncprd_unlocked, SND_SOC_SOF_HDA_MLINK);

int hdac_bus_eml_sdw_set_syncprd_unlocked(struct hdac_bus *bus, u32 syncprd)
{
	return hdac_bus_eml_set_syncprd_unlocked(bus, true, AZX_REG_ML_LEPTR_ID_SDW, syncprd);
}
EXPORT_SYMBOL_NS(hdac_bus_eml_sdw_set_syncprd_unlocked, SND_SOC_SOF_HDA_MLINK);

int hdac_bus_eml_wait_syncpu_unlocked(struct hdac_bus *bus, bool alt, int elid)
{
	struct hdac_ext2_link *h2link;
	struct hdac_ext_link *hlink;

	h2link = find_ext2_link(bus, alt, elid);
	if (!h2link)
		return 0;

	if (!h2link->lss)
		return 0;

	hlink = &h2link->hext_link;

	return hdaml_link_wait_syncpu(hlink->ml_addr + AZX_REG_ML_LSYNC);
}
EXPORT_SYMBOL_NS(hdac_bus_eml_wait_syncpu_unlocked, SND_SOC_SOF_HDA_MLINK);

int hdac_bus_eml_sdw_wait_syncpu_unlocked(struct hdac_bus *bus)
{
	return hdac_bus_eml_wait_syncpu_unlocked(bus, true, AZX_REG_ML_LEPTR_ID_SDW);
}
EXPORT_SYMBOL_NS(hdac_bus_eml_sdw_wait_syncpu_unlocked, SND_SOC_SOF_HDA_MLINK);

void hdac_bus_eml_sync_arm_unlocked(struct hdac_bus *bus, bool alt, int elid, int sublink)
{
	struct hdac_ext2_link *h2link;
	struct hdac_ext_link *hlink;

	h2link = find_ext2_link(bus, alt, elid);
	if (!h2link)
		return;

	if (!h2link->lss)
		return;

	hlink = &h2link->hext_link;

	hdaml_link_sync_arm(hlink->ml_addr + AZX_REG_ML_LSYNC, sublink);
}
EXPORT_SYMBOL_NS(hdac_bus_eml_sync_arm_unlocked, SND_SOC_SOF_HDA_MLINK);

void hdac_bus_eml_sdw_sync_arm_unlocked(struct hdac_bus *bus, int sublink)
{
	hdac_bus_eml_sync_arm_unlocked(bus, true, AZX_REG_ML_LEPTR_ID_SDW, sublink);
}
EXPORT_SYMBOL_NS(hdac_bus_eml_sdw_sync_arm_unlocked, SND_SOC_SOF_HDA_MLINK);

int hdac_bus_eml_sync_go_unlocked(struct hdac_bus *bus, bool alt, int elid)
{
	struct hdac_ext2_link *h2link;
	struct hdac_ext_link *hlink;

	h2link = find_ext2_link(bus, alt, elid);
	if (!h2link)
		return 0;

	if (!h2link->lss)
		return 0;

	hlink = &h2link->hext_link;

	hdaml_link_sync_go(hlink->ml_addr + AZX_REG_ML_LSYNC);

	return 0;
}
EXPORT_SYMBOL_NS(hdac_bus_eml_sync_go_unlocked, SND_SOC_SOF_HDA_MLINK);

int hdac_bus_eml_sdw_sync_go_unlocked(struct hdac_bus *bus)
{
	return hdac_bus_eml_sync_go_unlocked(bus, true, AZX_REG_ML_LEPTR_ID_SDW);
}
EXPORT_SYMBOL_NS(hdac_bus_eml_sdw_sync_go_unlocked, SND_SOC_SOF_HDA_MLINK);

bool hdac_bus_eml_check_cmdsync_unlocked(struct hdac_bus *bus, bool alt, int elid)
{
	struct hdac_ext2_link *h2link;
	struct hdac_ext_link *hlink;
	u32 cmdsync_mask;

	h2link = find_ext2_link(bus, alt, elid);
	if (!h2link)
		return 0;

	if (!h2link->lss)
		return 0;

	hlink = &h2link->hext_link;

	cmdsync_mask = GENMASK(AZX_REG_ML_LSYNC_CMDSYNC_SHIFT + h2link->slcount - 1,
			       AZX_REG_ML_LSYNC_CMDSYNC_SHIFT);

	return hdaml_link_check_cmdsync(hlink->ml_addr + AZX_REG_ML_LSYNC,
					cmdsync_mask);
}
EXPORT_SYMBOL_NS(hdac_bus_eml_check_cmdsync_unlocked, SND_SOC_SOF_HDA_MLINK);

bool hdac_bus_eml_sdw_check_cmdsync_unlocked(struct hdac_bus *bus)
{
	return hdac_bus_eml_check_cmdsync_unlocked(bus, true, AZX_REG_ML_LEPTR_ID_SDW);
}
EXPORT_SYMBOL_NS(hdac_bus_eml_sdw_check_cmdsync_unlocked, SND_SOC_SOF_HDA_MLINK);

static int hdac_bus_eml_power_up_base(struct hdac_bus *bus, bool alt, int elid, int sublink,
				      bool eml_lock)
{
	struct hdac_ext2_link *h2link;
	struct hdac_ext_link *hlink;
	int ret = 0;

	h2link = find_ext2_link(bus, alt, elid);
	if (!h2link)
		return -ENODEV;

	if (sublink >= h2link->slcount)
		return -EINVAL;

	hlink = &h2link->hext_link;

	if (eml_lock)
		mutex_lock(&h2link->eml_lock);

	if (!alt) {
		if (++hlink->ref_count > 1)
			goto skip_init;
	} else {
		if (++h2link->sublink_ref_count[sublink] > 1)
			goto skip_init;
	}

	ret = hdaml_link_init(hlink->ml_addr + AZX_REG_ML_LCTL, sublink);

skip_init:
	if (eml_lock)
		mutex_unlock(&h2link->eml_lock);

	return ret;
}

int hdac_bus_eml_power_up(struct hdac_bus *bus, bool alt, int elid, int sublink)
{
	return hdac_bus_eml_power_up_base(bus, alt, elid, sublink, true);
}
EXPORT_SYMBOL_NS(hdac_bus_eml_power_up, SND_SOC_SOF_HDA_MLINK);

int hdac_bus_eml_power_up_unlocked(struct hdac_bus *bus, bool alt, int elid, int sublink)
{
	return hdac_bus_eml_power_up_base(bus, alt, elid, sublink, false);
}
EXPORT_SYMBOL_NS(hdac_bus_eml_power_up_unlocked, SND_SOC_SOF_HDA_MLINK);

static int hdac_bus_eml_power_down_base(struct hdac_bus *bus, bool alt, int elid, int sublink,
					bool eml_lock)
{
	struct hdac_ext2_link *h2link;
	struct hdac_ext_link *hlink;
	int ret = 0;

	h2link = find_ext2_link(bus, alt, elid);
	if (!h2link)
		return -ENODEV;

	if (sublink >= h2link->slcount)
		return -EINVAL;

	hlink = &h2link->hext_link;

	if (eml_lock)
		mutex_lock(&h2link->eml_lock);

	if (!alt) {
		if (--hlink->ref_count > 0)
			goto skip_shutdown;
	} else {
		if (--h2link->sublink_ref_count[sublink] > 0)
			goto skip_shutdown;
	}
	ret = hdaml_link_shutdown(hlink->ml_addr + AZX_REG_ML_LCTL, sublink);

skip_shutdown:
	if (eml_lock)
		mutex_unlock(&h2link->eml_lock);

	return ret;
}

int hdac_bus_eml_power_down(struct hdac_bus *bus, bool alt, int elid, int sublink)
{
	return hdac_bus_eml_power_down_base(bus, alt, elid, sublink, true);
}
EXPORT_SYMBOL_NS(hdac_bus_eml_power_down, SND_SOC_SOF_HDA_MLINK);

int hdac_bus_eml_power_down_unlocked(struct hdac_bus *bus, bool alt, int elid, int sublink)
{
	return hdac_bus_eml_power_down_base(bus, alt, elid, sublink, false);
}
EXPORT_SYMBOL_NS(hdac_bus_eml_power_down_unlocked, SND_SOC_SOF_HDA_MLINK);

int hdac_bus_eml_sdw_power_up_unlocked(struct hdac_bus *bus, int sublink)
{
	return hdac_bus_eml_power_up_unlocked(bus, true, AZX_REG_ML_LEPTR_ID_SDW, sublink);
}
EXPORT_SYMBOL_NS(hdac_bus_eml_sdw_power_up_unlocked, SND_SOC_SOF_HDA_MLINK);

int hdac_bus_eml_sdw_power_down_unlocked(struct hdac_bus *bus, int sublink)
{
	return hdac_bus_eml_power_down_unlocked(bus, true, AZX_REG_ML_LEPTR_ID_SDW, sublink);
}
EXPORT_SYMBOL_NS(hdac_bus_eml_sdw_power_down_unlocked, SND_SOC_SOF_HDA_MLINK);

int hdac_bus_eml_sdw_get_lsdiid_unlocked(struct hdac_bus *bus, int sublink, u16 *lsdiid)
{
	struct hdac_ext2_link *h2link;
	struct hdac_ext_link *hlink;

	h2link = find_ext2_link(bus, true, AZX_REG_ML_LEPTR_ID_SDW);
	if (!h2link)
		return -ENODEV;

	hlink = &h2link->hext_link;

	*lsdiid = hdaml_link_get_lsdiid(hlink->ml_addr + AZX_REG_ML_LSDIID_OFFSET(sublink));

	return 0;
} EXPORT_SYMBOL_NS(hdac_bus_eml_sdw_get_lsdiid_unlocked, SND_SOC_SOF_HDA_MLINK);

int hdac_bus_eml_sdw_set_lsdiid(struct hdac_bus *bus, int sublink, int dev_num)
{
	struct hdac_ext2_link *h2link;
	struct hdac_ext_link *hlink;

	h2link = find_ext2_link(bus, true, AZX_REG_ML_LEPTR_ID_SDW);
	if (!h2link)
		return -ENODEV;

	hlink = &h2link->hext_link;

	mutex_lock(&h2link->eml_lock);

	hdaml_link_set_lsdiid(hlink->ml_addr + AZX_REG_ML_LSDIID_OFFSET(sublink), dev_num);

	mutex_unlock(&h2link->eml_lock);

	return 0;
} EXPORT_SYMBOL_NS(hdac_bus_eml_sdw_set_lsdiid, SND_SOC_SOF_HDA_MLINK);

/*
 * the 'y' parameter comes from the PCMSyCM hardware register naming. 'y' refers to the
 * PDI index, i.e. the FIFO used for RX or TX
 */
int hdac_bus_eml_sdw_map_stream_ch(struct hdac_bus *bus, int sublink, int y,
				   int channel_mask, int stream_id, int dir)
{
	struct hdac_ext2_link *h2link;
	u16 __iomem *pcmsycm;
	int hchan;
	int lchan;
	u16 val;

	h2link = find_ext2_link(bus, true, AZX_REG_ML_LEPTR_ID_SDW);
	if (!h2link)
		return -ENODEV;

	pcmsycm = h2link->base_ptr + h2link->shim_offset +
		h2link->instance_offset * sublink +
		AZX_REG_SDW_SHIM_PCMSyCM(y);

	if (channel_mask) {
		hchan = __fls(channel_mask);
		lchan = __ffs(channel_mask);
	} else {
		hchan = 0;
		lchan = 0;
	}

	mutex_lock(&h2link->eml_lock);

	hdaml_shim_map_stream_ch(pcmsycm, lchan, hchan,
				 stream_id, dir);

	mutex_unlock(&h2link->eml_lock);

	val = readw(pcmsycm);

	dev_dbg(bus->dev, "sublink %d channel_mask %#x stream_id %d dir %d pcmscm %#x\n",
		sublink, channel_mask, stream_id, dir, val);

	return 0;
} EXPORT_SYMBOL_NS(hdac_bus_eml_sdw_map_stream_ch, SND_SOC_SOF_HDA_MLINK);

void hda_bus_ml_put_all(struct hdac_bus *bus)
{
	struct hdac_ext_link *hlink;

	list_for_each_entry(hlink, &bus->hlink_list, list) {
		struct hdac_ext2_link *h2link = hdac_ext_link_to_ext2(hlink);

		if (!h2link->alt)
			snd_hdac_ext_bus_link_put(bus, hlink);
	}
}
EXPORT_SYMBOL_NS(hda_bus_ml_put_all, SND_SOC_SOF_HDA_MLINK);

void hda_bus_ml_reset_losidv(struct hdac_bus *bus)
{
	struct hdac_ext_link *hlink;

	/* Reset stream-to-link mapping */
	list_for_each_entry(hlink, &bus->hlink_list, list)
		writel(0, hlink->ml_addr + AZX_REG_ML_LOSIDV);
}
EXPORT_SYMBOL_NS(hda_bus_ml_reset_losidv, SND_SOC_SOF_HDA_MLINK);

int hda_bus_ml_resume(struct hdac_bus *bus)
{
	struct hdac_ext_link *hlink;
	int ret;

	/* power up links that were active before suspend */
	list_for_each_entry(hlink, &bus->hlink_list, list) {
		struct hdac_ext2_link *h2link = hdac_ext_link_to_ext2(hlink);

		if (!h2link->alt && hlink->ref_count) {
			ret = snd_hdac_ext_bus_link_power_up(hlink);
			if (ret < 0)
				return ret;
		}
	}
	return 0;
}
EXPORT_SYMBOL_NS(hda_bus_ml_resume, SND_SOC_SOF_HDA_MLINK);

int hda_bus_ml_suspend(struct hdac_bus *bus)
{
	struct hdac_ext_link *hlink;
	int ret;

	list_for_each_entry(hlink, &bus->hlink_list, list) {
		struct hdac_ext2_link *h2link = hdac_ext_link_to_ext2(hlink);

		if (!h2link->alt) {
			ret = snd_hdac_ext_bus_link_power_down(hlink);
			if (ret < 0)
				return ret;
		}
	}
	return 0;
}
EXPORT_SYMBOL_NS(hda_bus_ml_suspend, SND_SOC_SOF_HDA_MLINK);

struct mutex *hdac_bus_eml_get_mutex(struct hdac_bus *bus, bool alt, int elid)
{
	struct hdac_ext2_link *h2link;

	h2link = find_ext2_link(bus, alt, elid);
	if (!h2link)
		return NULL;

	return &h2link->eml_lock;
}
EXPORT_SYMBOL_NS(hdac_bus_eml_get_mutex, SND_SOC_SOF_HDA_MLINK);

struct hdac_ext_link *hdac_bus_eml_ssp_get_hlink(struct hdac_bus *bus)
{
	struct hdac_ext2_link *h2link;

	h2link = find_ext2_link(bus, true, AZX_REG_ML_LEPTR_ID_INTEL_SSP);
	if (!h2link)
		return NULL;

	return &h2link->hext_link;
}
EXPORT_SYMBOL_NS(hdac_bus_eml_ssp_get_hlink, SND_SOC_SOF_HDA_MLINK);

struct hdac_ext_link *hdac_bus_eml_dmic_get_hlink(struct hdac_bus *bus)
{
	struct hdac_ext2_link *h2link;

	h2link = find_ext2_link(bus, true, AZX_REG_ML_LEPTR_ID_INTEL_DMIC);
	if (!h2link)
		return NULL;

	return &h2link->hext_link;
}
EXPORT_SYMBOL_NS(hdac_bus_eml_dmic_get_hlink, SND_SOC_SOF_HDA_MLINK);

struct hdac_ext_link *hdac_bus_eml_sdw_get_hlink(struct hdac_bus *bus)
{
	struct hdac_ext2_link *h2link;

	h2link = find_ext2_link(bus, true, AZX_REG_ML_LEPTR_ID_SDW);
	if (!h2link)
		return NULL;

	return &h2link->hext_link;
}
EXPORT_SYMBOL_NS(hdac_bus_eml_sdw_get_hlink, SND_SOC_SOF_HDA_MLINK);

int hdac_bus_eml_enable_offload(struct hdac_bus *bus, bool alt, int elid, bool enable)
{
	struct hdac_ext2_link *h2link;
	struct hdac_ext_link *hlink;

	h2link = find_ext2_link(bus, alt, elid);
	if (!h2link)
		return -ENODEV;

	if (!h2link->ofls)
		return 0;

	hlink = &h2link->hext_link;

	mutex_lock(&h2link->eml_lock);

	hdaml_lctl_offload_enable(hlink->ml_addr + AZX_REG_ML_LCTL, enable);

	mutex_unlock(&h2link->eml_lock);

	return 0;
}
EXPORT_SYMBOL_NS(hdac_bus_eml_enable_offload, SND_SOC_SOF_HDA_MLINK);

#endif

MODULE_LICENSE("Dual BSD/GPL");<|MERGE_RESOLUTION|>--- conflicted
+++ resolved
@@ -331,18 +331,13 @@
 	return !!(val & cmdsync_mask);
 }
 
-<<<<<<< HEAD
+static u16 hdaml_link_get_lsdiid(u16 __iomem *lsdiid)
+{
+	return readw(lsdiid);
+}
+
 static void hdaml_link_set_lsdiid(u16 __iomem *lsdiid, int dev_num)
 {
-=======
-static u16 hdaml_link_get_lsdiid(u16 __iomem *lsdiid)
-{
-	return readw(lsdiid);
-}
-
-static void hdaml_link_set_lsdiid(u16 __iomem *lsdiid, int dev_num)
-{
->>>>>>> bd3a9e57
 	u16 val;
 
 	val = readw(lsdiid);
