--- conflicted
+++ resolved
@@ -476,11 +476,7 @@
 			DMI_MATCH(DMI_SYS_VENDOR, "Intel Corporation"),
 			DMI_MATCH(DMI_PRODUCT_NAME, "Lunar Lake Client Platform"),
 		},
-<<<<<<< HEAD
-		.driver_data = (void *)(RT711_JD2_100K),
-=======
 		.driver_data = (void *)(RT711_JD2),
->>>>>>> 238589d0
 	},
 	{}
 };
@@ -1207,11 +1203,7 @@
 static int set_codec_init_func(struct snd_soc_card *card,
 			       const struct snd_soc_acpi_link_adr *link,
 			       struct snd_soc_dai_link *dai_links,
-<<<<<<< HEAD
-			       bool playback, int group_id, int adr_index)
-=======
 			       bool playback, int group_id, int adr_index, int dai_index)
->>>>>>> 238589d0
 {
 	int i = adr_index;
 
@@ -1513,11 +1505,7 @@
 		set_dailink_map(sdw_codec_ch_maps, codec_num, cpu_dai_num);
 		dai_links[*link_index].codec_ch_maps = sdw_codec_ch_maps;
 		ret = set_codec_init_func(card, link, dai_links + (*link_index)++,
-<<<<<<< HEAD
-					  playback, group_id, adr_index);
-=======
 					  playback, group_id, adr_index, dai_index);
->>>>>>> 238589d0
 		if (ret < 0) {
 			dev_err(dev, "failed to init codec %d", codec_index);
 			return ret;
