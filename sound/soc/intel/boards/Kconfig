# SPDX-License-Identifier: GPL-2.0-only
menuconfig SND_SOC_INTEL_MACH
	bool "Intel Machine drivers"
	depends on SND_SOC_INTEL_SST_TOPLEVEL || SND_SOC_SOF_INTEL_TOPLEVEL
	help
	 Intel ASoC Machine Drivers. If you have a Intel machine that
	 has an audio controller with a DSP and I2S or DMIC port, then
	 enable this option by saying Y

	 Note that the answer to this question doesn't directly affect the
	 kernel: saying N will just cause the configurator to skip all
	 the questions about Intel ASoC machine drivers.

if SND_SOC_INTEL_MACH

config SND_SOC_INTEL_USER_FRIENDLY_LONG_NAMES
	bool "Use more user friendly long card names"
	help
	  Some drivers report the I/O configuration to userspace through the
	  soundcard's long card name in the control user space AP. An unfortunate
	  side effect is that this long name may also be used by the GUI,
	  confusing users with information they don't need.
	  This option prevents the long name from being modified, and the I/O
	  configuration will be provided through a different component interface.
	  Select Y if userspace like UCM (Use Case Manager) uses the component
	  interface.
	  If unsure select N.

config SND_SOC_INTEL_HDA_DSP_COMMON
	tristate

config SND_SOC_INTEL_SOF_MAXIM_COMMON
	tristate

if SND_SOC_INTEL_CATPT

config SND_SOC_INTEL_HASWELL_MACH
	tristate "Haswell Lynxpoint"
	depends on I2C
	depends on I2C_DESIGNWARE_PLATFORM || COMPILE_TEST
	depends on X86_INTEL_LPSS || COMPILE_TEST
	select SND_SOC_RT5640
	help
	  This adds support for the Lynxpoint Audio DSP on Intel(R) Haswell
	  Ultrabook platforms. This is a recommended option.
	  Say Y or m if you have such a device.
	  If unsure select "N".

endif ## SND_SOC_INTEL_CATPT

if SND_SOC_INTEL_CATPT || SND_SOC_SOF_BROADWELL

config SND_SOC_INTEL_BDW_RT5650_MACH
	tristate "Broadwell with RT5650 codec"
	depends on I2C
	depends on I2C_DESIGNWARE_PLATFORM || COMPILE_TEST
	depends on X86_INTEL_LPSS || COMPILE_TEST
	select SND_SOC_RT5645
	help
	  This adds the ASoC machine driver for Intel Broadwell platforms with
	  the RT5650 codec.
	  Say Y if you have such a device.
	  If unsure select "N".

config SND_SOC_INTEL_BDW_RT5677_MACH
	tristate "Broadwell with RT5677 codec"
	depends on I2C
	depends on I2C_DESIGNWARE_PLATFORM || COMPILE_TEST
	depends on GPIOLIB || COMPILE_TEST
	depends on X86_INTEL_LPSS || COMPILE_TEST
	depends on SPI_MASTER
	select SPI_PXA2XX
	select SND_SOC_RT5677_SPI
	select SND_SOC_RT5677
	help
	  This adds support for Intel Broadwell platform based boards with
	  the RT5677 audio codec. This is a recommended option.
	  Say Y or m if you have such a device.
	  If unsure select "N".

config SND_SOC_INTEL_BROADWELL_MACH
	tristate "Broadwell Wildcatpoint"
	depends on I2C
	depends on I2C_DESIGNWARE_PLATFORM || COMPILE_TEST
	depends on X86_INTEL_LPSS || COMPILE_TEST
	select SND_SOC_RT286
	help
	  This adds support for the Wilcatpoint Audio DSP on Intel(R) Broadwell
	  Ultrabook platforms.
	  Say Y or m if you have such a device. This is a recommended option.
	  If unsure select "N".
endif ## SND_SOC_INTEL_CATPT || SND_SOC_SOF_BROADWELL

if SND_SST_ATOM_HIFI2_PLATFORM || SND_SOC_SOF_BAYTRAIL

config SND_SOC_INTEL_BYTCR_RT5640_MACH
	tristate "Baytrail and Baytrail-CR with RT5640 codec"
	depends on I2C && ACPI
	depends on X86_INTEL_LPSS || COMPILE_TEST
	select SND_SOC_ACPI
	select SND_SOC_RT5640
	help
	  This adds support for ASoC machine driver for Intel(R) Baytrail and Baytrail-CR
	  platforms with RT5640 audio codec.
	  Say Y or m if you have such a device. This is a recommended option.
	  If unsure select "N".

config SND_SOC_INTEL_BYTCR_RT5651_MACH
	tristate "Baytrail and Baytrail-CR with RT5651 codec"
	depends on I2C && ACPI
	depends on X86_INTEL_LPSS || COMPILE_TEST
	select SND_SOC_ACPI
	select SND_SOC_RT5651
	help
	  This adds support for ASoC machine driver for Intel(R) Baytrail and Baytrail-CR
	  platforms with RT5651 audio codec.
	  Say Y or m if you have such a device. This is a recommended option.
	  If unsure select "N".

config SND_SOC_INTEL_BYTCR_WM5102_MACH
	tristate "Baytrail and Baytrail-CR with WM5102 codec"
	depends on MFD_ARIZONA && MFD_WM5102 && SPI_MASTER && ACPI
	depends on X86_INTEL_LPSS || COMPILE_TEST
	select SND_SOC_ACPI
	select SND_SOC_WM5102
	help
	  This adds support for ASoC machine driver for Intel(R) Baytrail and Baytrail-CR
	  platforms with WM5102 audio codec.
	  Say Y if you have such a device.
	  If unsure select "N".

config SND_SOC_INTEL_CHT_BSW_RT5672_MACH
	tristate "Cherrytrail & Braswell with RT5672 codec"
	depends on I2C && ACPI
	depends on X86_INTEL_LPSS || COMPILE_TEST
	select SND_SOC_ACPI
	select SND_SOC_RT5670
	help
	  This adds support for ASoC machine driver for Intel(R) Cherrytrail & Braswell
	  platforms with RT5672 audio codec.
	  Say Y or m if you have such a device. This is a recommended option.
	  If unsure select "N".

config SND_SOC_INTEL_CHT_BSW_RT5645_MACH
	tristate "Cherrytrail & Braswell with RT5645/5650 codec"
	depends on I2C && ACPI
	depends on X86_INTEL_LPSS || COMPILE_TEST
	select SND_SOC_ACPI
	select SND_SOC_RT5645
	help
	  This adds support for ASoC machine driver for Intel(R) Cherrytrail & Braswell
	  platforms with RT5645/5650 audio codec.
	  Say Y or m if you have such a device. This is a recommended option.
	  If unsure select "N".

config SND_SOC_INTEL_CHT_BSW_MAX98090_TI_MACH
	tristate "Cherrytrail & Braswell with MAX98090 & TI codec"
	depends on I2C && ACPI
	depends on X86_INTEL_LPSS || COMPILE_TEST
	select SND_SOC_MAX98090
	select SND_SOC_TS3A227E
	help
	  This adds support for ASoC machine driver for Intel(R) Cherrytrail & Braswell
	  platforms with MAX98090 audio codec it also can support TI jack chip as aux device.
	  Say Y or m if you have such a device. This is a recommended option.
	  If unsure select "N".

config SND_SOC_INTEL_CHT_BSW_NAU8824_MACH
	tristate "Cherrytrail & Braswell with NAU88L24 codec"
	depends on I2C && ACPI
	depends on X86_INTEL_LPSS || COMPILE_TEST
	select SND_SOC_ACPI
	select SND_SOC_NAU8824
	help
	  This adds support for ASoC machine driver for Intel(R) Cherrytrail & Braswell
	  platforms with NAU88L24 audio codec.
	  Say Y or m if you have such a device. This is a recommended option.
	  If unsure select "N".

config SND_SOC_INTEL_BYT_CHT_CX2072X_MACH
	tristate "Baytrail & Cherrytrail with CX2072X codec"
	depends on I2C && ACPI
	depends on X86_INTEL_LPSS || COMPILE_TEST
	select SND_SOC_ACPI
	select SND_SOC_CX2072X
	help
	  This adds support for ASoC machine driver for Intel(R) Baytrail &
	  Cherrytrail platforms with Conexant CX2072X audio codec.
	  Say Y or m if you have such a device. This is a recommended option.
	  If unsure select "N".

config SND_SOC_INTEL_BYT_CHT_DA7213_MACH
	tristate "Baytrail & Cherrytrail with DA7212/7213 codec"
	depends on I2C && ACPI
	depends on X86_INTEL_LPSS || COMPILE_TEST
	select SND_SOC_ACPI
	select SND_SOC_DA7213
	help
	  This adds support for ASoC machine driver for Intel(R) Baytrail & CherryTrail
	  platforms with DA7212/7213 audio codec.
	  Say Y or m if you have such a device. This is a recommended option.
	  If unsure select "N".

config SND_SOC_INTEL_BYT_CHT_ES8316_MACH
	tristate "Baytrail & Cherrytrail with ES8316 codec"
	depends on I2C && ACPI
	depends on X86_INTEL_LPSS || COMPILE_TEST
	select SND_SOC_ACPI
	select SND_SOC_ES8316
	help
	  This adds support for ASoC machine driver for Intel(R) Baytrail &
	  Cherrytrail platforms with ES8316 audio codec.
	  Say Y or m if you have such a device. This is a recommended option.
	  If unsure select "N".

endif ## SND_SST_ATOM_HIFI2_PLATFORM || SND_SOC_SOF_BAYTRAIL

if SND_SST_ATOM_HIFI2_PLATFORM

config SND_SOC_INTEL_BYT_CHT_NOCODEC_MACH
	tristate "Baytrail & Cherrytrail platform with no codec (MinnowBoard MAX, Up)"
	depends on I2C && ACPI
	depends on X86_INTEL_LPSS || COMPILE_TEST
	help
	  This adds support for ASoC machine driver for the MinnowBoard Max or
	  Up boards and provides access to I2S signals on the Low-Speed
	  connector. This is not a recommended option outside of these cases.
	  It is not intended to be enabled by distros by default.
	  Say Y or m if you have such a device.

	  If unsure select "N".

endif ## SND_SST_ATOM_HIFI2_PLATFORM

if SND_SOC_INTEL_SKL

config SND_SOC_INTEL_SKL_RT286_MACH
	tristate "SKL with RT286 I2S mode"
	depends on I2C && ACPI && GPIOLIB
	depends on MFD_INTEL_LPSS || COMPILE_TEST
	select SND_SOC_RT286
	select SND_SOC_DMIC
	select SND_SOC_HDAC_HDMI
	help
	   This adds support for ASoC machine driver for Skylake platforms
	   with RT286 I2S audio codec.
	   Say Y or m if you have such a device.
	   If unsure select "N".

config SND_SOC_INTEL_SKL_NAU88L25_SSM4567_MACH
	tristate "SKL with NAU88L25 and SSM4567 in I2S Mode"
	depends on I2C && ACPI && GPIOLIB
	depends on MFD_INTEL_LPSS || COMPILE_TEST
	select SND_SOC_NAU8825
	select SND_SOC_SSM4567
	select SND_SOC_DMIC
	select SND_SOC_HDAC_HDMI
	help
	  This adds support for ASoC Onboard Codec I2S machine driver. This will
	  create an alsa sound card for NAU88L25 + SSM4567.
	  Say Y or m if you have such a device. This is a recommended option.
	  If unsure select "N".

config SND_SOC_INTEL_SKL_NAU88L25_MAX98357A_MACH
	tristate "SKL with NAU88L25 and MAX98357A in I2S Mode"
	depends on I2C && ACPI && GPIOLIB
	depends on MFD_INTEL_LPSS || COMPILE_TEST
	select SND_SOC_NAU8825
	select SND_SOC_MAX98357A
	select SND_SOC_DMIC
	select SND_SOC_HDAC_HDMI
	help
	  This adds support for ASoC Onboard Codec I2S machine driver. This will
	  create an alsa sound card for NAU88L25 + MAX98357A.
	  Say Y or m if you have such a device. This is a recommended option.
	  If unsure select "N".

endif ## SND_SOC_INTEL_SKL

config SND_SOC_INTEL_DA7219_MAX98357A_GENERIC
	tristate
	select SND_SOC_DA7219
	select SND_SOC_MAX98357A
	select SND_SOC_MAX98390
	select SND_SOC_DMIC
	select SND_SOC_HDAC_HDMI
	select SND_SOC_INTEL_HDA_DSP_COMMON

config SND_SOC_INTEL_BXT_DA7219_MAX98357A_COMMON
	tristate
	select SND_SOC_INTEL_DA7219_MAX98357A_GENERIC

if SND_SOC_INTEL_APL

config SND_SOC_INTEL_BXT_DA7219_MAX98357A_MACH
	tristate "Broxton with DA7219 and MAX98357A/MAX98390 in I2S Mode"
	depends on I2C && ACPI && GPIOLIB
	depends on MFD_INTEL_LPSS || COMPILE_TEST
	depends on SND_HDA_CODEC_HDMI
	select SND_SOC_INTEL_BXT_DA7219_MAX98357A_COMMON
	help
	   This adds support for ASoC machine driver for Broxton-P platforms
	   with DA7219 + MAX98357A/MAX98390 I2S audio codec.
	   Say Y or m if you have such a device. This is a recommended option.
	   If unsure select "N".

config SND_SOC_INTEL_BXT_RT298_MACH
	tristate "Broxton with RT298 I2S mode"
	depends on I2C && ACPI && GPIOLIB
	depends on MFD_INTEL_LPSS || COMPILE_TEST
	select SND_SOC_RT298
	select SND_SOC_DMIC
	select SND_SOC_HDAC_HDMI
	select SND_SOC_INTEL_HDA_DSP_COMMON
	help
	   This adds support for ASoC machine driver for Broxton platforms
	   with RT286 I2S audio codec.
	   Say Y or m if you have such a device. This is a recommended option.
	   If unsure select "N".

endif ## SND_SOC_INTEL_APL

if SND_SOC_SOF_APOLLOLAKE

config SND_SOC_INTEL_SOF_WM8804_MACH
	tristate "SOF with Wolfson/Cirrus WM8804 codec"
	depends on I2C && ACPI
	depends on MFD_INTEL_LPSS || COMPILE_TEST
	select SND_SOC_WM8804_I2C
	help
	  This adds support for ASoC machine driver for Intel platforms
	  with the Wolfson/Cirrus WM8804 I2S audio codec.
	  Say Y or m if you have such a device. This is a recommended option.
	  If unsure select "N".

endif ## SND_SOC_SOF_APOLLOLAKE

if SND_SOC_INTEL_KBL

config SND_SOC_INTEL_KBL_RT5663_MAX98927_MACH
	tristate "KBL with RT5663 and MAX98927 in I2S Mode"
	depends on I2C && ACPI && GPIOLIB
	depends on MFD_INTEL_LPSS || COMPILE_TEST
	select SND_SOC_RT5663
	select SND_SOC_MAX98927
	select SND_SOC_DMIC
	select SND_SOC_HDAC_HDMI
	select SND_SOC_INTEL_SKYLAKE_SSP_CLK
	help
	  This adds support for ASoC Onboard Codec I2S machine driver. This will
	  create an alsa sound card for RT5663 + MAX98927.
	  Say Y or m if you have such a device. This is a recommended option.
	  If unsure select "N".

config SND_SOC_INTEL_KBL_RT5663_RT5514_MAX98927_MACH
	tristate "KBL with RT5663, RT5514 and MAX98927 in I2S Mode"
	depends on I2C && ACPI
	depends on MFD_INTEL_LPSS || COMPILE_TEST
	depends on SPI
	select SND_SOC_RT5663
	select SND_SOC_RT5514
	select SND_SOC_RT5514_SPI
	select SND_SOC_MAX98927
	select SND_SOC_HDAC_HDMI
	select SND_SOC_INTEL_SKYLAKE_SSP_CLK
	help
	  This adds support for ASoC Onboard Codec I2S machine driver. This will
	  create an alsa sound card for RT5663 + RT5514 + MAX98927.
	  Say Y or m if you have such a device. This is a recommended option.
	  If unsure select "N".

config SND_SOC_INTEL_KBL_DA7219_MAX98357A_MACH
	tristate "KBL with DA7219 and MAX98357A in I2S Mode"
	depends on I2C && ACPI && GPIOLIB
	depends on MFD_INTEL_LPSS || COMPILE_TEST
	select SND_SOC_INTEL_DA7219_MAX98357A_GENERIC
	help
	  This adds support for ASoC Onboard Codec I2S machine driver. This will
	  create an alsa sound card for DA7219 + MAX98357A I2S audio codec.
	  Say Y if you have such a device.

config SND_SOC_INTEL_KBL_DA7219_MAX98927_MACH
	tristate "KBL with DA7219 and MAX98927 in I2S Mode"
	depends on I2C && ACPI && GPIOLIB
	depends on MFD_INTEL_LPSS || COMPILE_TEST
	select SND_SOC_DA7219
	select SND_SOC_MAX98927
	select SND_SOC_MAX98373_I2C
	select SND_SOC_DMIC
	select SND_SOC_HDAC_HDMI
	help
	  This adds support for ASoC Onboard Codec I2S machine driver. This will
	  create an alsa sound card for DA7219 + MAX98927 I2S audio codec.
	  Say Y if you have such a device.
	  If unsure select "N".

config SND_SOC_INTEL_KBL_RT5660_MACH
	tristate "KBL with RT5660 in I2S Mode"
	depends on I2C && ACPI
	depends on MFD_INTEL_LPSS || COMPILE_TEST
	select SND_SOC_RT5660
	select SND_SOC_HDAC_HDMI
	help
	  This adds support for ASoC Onboard Codec I2S machine driver. This will
	  create an alsa sound card for RT5660 I2S audio codec.
	  Say Y if you have such a device.

endif ## SND_SOC_INTEL_KBL

if SND_SOC_SOF_GEMINILAKE

config SND_SOC_INTEL_GLK_DA7219_MAX98357A_MACH
	tristate "GLK with DA7219 and MAX98357A in I2S Mode"
	depends on I2C && ACPI && GPIOLIB
	depends on MFD_INTEL_LPSS || COMPILE_TEST
	depends on SND_HDA_CODEC_HDMI && SND_SOC_SOF_HDA_AUDIO_CODEC
	select SND_SOC_INTEL_BXT_DA7219_MAX98357A_COMMON
	help
	   This adds support for ASoC machine driver for Geminilake platforms
	   with DA7219 + MAX98357A I2S audio codec.
	   Say Y or m if you have such a device. This is a recommended option.
	   If unsure select "N".

config SND_SOC_INTEL_GLK_RT5682_MAX98357A_MACH
	tristate "GLK with RT5682 and MAX98357A in I2S Mode"
	depends on I2C && ACPI && GPIOLIB
	depends on MFD_INTEL_LPSS || COMPILE_TEST
	depends on SND_HDA_CODEC_HDMI && SND_SOC_SOF_HDA_AUDIO_CODEC
	select SND_SOC_RT5682_I2C
	select SND_SOC_RT5682S
	select SND_SOC_MAX98357A
	select SND_SOC_DMIC
	select SND_SOC_HDAC_HDMI
	select SND_SOC_INTEL_HDA_DSP_COMMON
	help
	   This adds support for ASoC machine driver for Geminilake platforms
	   with RT5682 + MAX98357A I2S audio codec.
	   Say Y if you have such a device.
	   If unsure select "N".

endif ## SND_SOC_SOF_GEMINILAKE

if SND_SOC_INTEL_SKYLAKE_HDAUDIO_CODEC || SND_SOC_SOF_HDA_AUDIO_CODEC

config SND_SOC_INTEL_SKL_HDA_DSP_GENERIC_MACH
	tristate "Skylake+ with HDA Codecs"
	depends on SND_HDA_CODEC_HDMI
	depends on GPIOLIB
	select SND_SOC_HDAC_HDMI
	select SND_SOC_INTEL_HDA_DSP_COMMON
	select SND_SOC_DMIC
	# SND_SOC_HDAC_HDA is already selected
	help
	  This adds support for ASoC machine driver for Intel Skylake+
	  platforms with display (HDMI/DP) and HDA audio codecs, and
	  Smart Sound Technology (SST) integrated audio DSP.
	  Say Y or m if you have such a device. This is a recommended option.
	  If unsure select "N".

endif ## SND_SOC_INTEL_SKYLAKE_HDAUDIO_CODEC || SND_SOC_SOF_HDA_AUDIO_CODEC

if SND_SOC_SOF_HDA_LINK || SND_SOC_SOF_BAYTRAIL
config SND_SOC_INTEL_SOF_RT5682_MACH
	tristate "SOF with rt5682 codec in I2S Mode"
	depends on I2C && ACPI && GPIOLIB
	depends on ((SND_HDA_CODEC_HDMI && SND_SOC_SOF_HDA_AUDIO_CODEC) &&\
		    (MFD_INTEL_LPSS || COMPILE_TEST)) ||\
		   (SND_SOC_SOF_BAYTRAIL && (X86_INTEL_LPSS || COMPILE_TEST))
	select SND_SOC_MAX98373_I2C
	select SND_SOC_MAX98390
	select SND_SOC_RT1011
	select SND_SOC_RT1015
	select SND_SOC_RT1015P
	select SND_SOC_RT5682_I2C
	select SND_SOC_RT5682S
	select SND_SOC_DMIC
	select SND_SOC_HDAC_HDMI
	select SND_SOC_INTEL_HDA_DSP_COMMON
	select SND_SOC_INTEL_SOF_MAXIM_COMMON
	help
	   This adds support for ASoC machine driver for SOF platforms
	   with rt5682 codec.
	   Say Y if you have such a device.
	   If unsure select "N".

config SND_SOC_INTEL_SOF_CS42L42_MACH
	tristate "SOF with cs42l42 codec in I2S Mode"
	depends on I2C && ACPI
	depends on ((SND_HDA_CODEC_HDMI && SND_SOC_SOF_HDA_AUDIO_CODEC) &&\
		    (MFD_INTEL_LPSS || COMPILE_TEST))
	select SND_SOC_CS42L42
	select SND_SOC_MAX98357A
	select SND_SOC_DMIC
	select SND_SOC_HDAC_HDMI
	select SND_SOC_INTEL_HDA_DSP_COMMON
	select SND_SOC_INTEL_SOF_MAXIM_COMMON
	help
	   This adds support for ASoC machine driver for SOF platforms
	   with cs42l42 codec.
	   Say Y if you have such a device.
	   If unsure select "N".

config SND_SOC_INTEL_SOF_PCM512x_MACH
	tristate "SOF with TI PCM512x codec"
	depends on I2C && ACPI
	depends on (SND_SOC_SOF_HDA_AUDIO_CODEC && (MFD_INTEL_LPSS || COMPILE_TEST)) ||\
		   (SND_SOC_SOF_BAYTRAIL && (X86_INTEL_LPSS || COMPILE_TEST))
	depends on SND_HDA_CODEC_HDMI
	select SND_SOC_INTEL_HDA_DSP_COMMON
	select SND_SOC_PCM512x_I2C
	help
	  This adds support for ASoC machine driver for SOF platforms
	  with TI PCM512x I2S audio codec.
	  Say Y or m if you have such a device.
	  If unsure select "N".

config SND_SOC_INTEL_SOF_ES8336_MACH
	tristate "SOF with ES8336 codec in I2S mode"
	depends on I2C && ACPI && GPIOLIB
	depends on MFD_INTEL_LPSS || COMPILE_TEST
	depends on SND_HDA_CODEC_HDMI && SND_SOC_SOF_HDA_AUDIO_CODEC
	select SND_SOC_ES8316
	select SND_SOC_DMIC
	select SND_SOC_INTEL_HDA_DSP_COMMON
	help
	   This adds support for ASoC machine driver for SOF platforms
	   with es8336 codec.
	   Say Y if you have such a device.
	   If unsure select "N".

<<<<<<< HEAD
=======
config SND_SOC_INTEL_SOF_NAU8825_MACH
	tristate "SOF with nau8825 codec in I2S Mode"
	depends on I2C && ACPI && GPIOLIB
	depends on ((SND_HDA_CODEC_HDMI && SND_SOC_SOF_HDA_AUDIO_CODEC) &&\
		    (MFD_INTEL_LPSS || COMPILE_TEST))
	select SND_SOC_NAU8825
	select SND_SOC_RT1015P
	select SND_SOC_MAX98373_I2C
	select SND_SOC_MAX98357A
	select SND_SOC_DMIC
	select SND_SOC_HDAC_HDMI
	select SND_SOC_INTEL_HDA_DSP_COMMON
	select SND_SOC_INTEL_SOF_MAXIM_COMMON
	help
	   This adds support for ASoC machine driver for SOF platforms
	   with nau8825 codec.
	   Say Y if you have such a device.
	   If unsure select "N".

>>>>>>> 754e0b0e
endif ## SND_SOC_SOF_HDA_LINK || SND_SOC_SOF_BAYTRAIL

if (SND_SOC_SOF_COMETLAKE && SND_SOC_SOF_HDA_LINK)

config SND_SOC_INTEL_CML_LP_DA7219_MAX98357A_MACH
	tristate "CML_LP with DA7219 and MAX98357A in I2S Mode"
	depends on I2C && ACPI && GPIOLIB
	depends on MFD_INTEL_LPSS || COMPILE_TEST
	select SND_SOC_INTEL_BXT_DA7219_MAX98357A_COMMON
	help
	   This adds support for ASoC machine driver for Cometlake platforms
	   with DA7219 + MAX98357A I2S audio codec.
	   Say Y or m if you have such a device. This is a recommended option.
	   If unsure select "N".

config SND_SOC_INTEL_SOF_CML_RT1011_RT5682_MACH
	tristate "CML with RT1011 and RT5682 in I2S Mode"
	depends on I2C && ACPI && GPIOLIB
	depends on MFD_INTEL_LPSS || COMPILE_TEST
	depends on SND_HDA_CODEC_HDMI && SND_SOC_SOF_HDA_AUDIO_CODEC
	select SND_SOC_RT1011
	select SND_SOC_RT5682_I2C
	select SND_SOC_DMIC
	select SND_SOC_HDAC_HDMI
	select SND_SOC_INTEL_HDA_DSP_COMMON
	help
	  This adds support for ASoC machine driver for SOF platform with
	  RT1011 + RT5682 I2S codec.
	  Say Y if you have such a device.
	  If unsure select "N".

endif ## SND_SOC_SOF_COMETLAKE && SND_SOC_SOF_HDA_LINK

if SND_SOC_SOF_JASPERLAKE

config SND_SOC_INTEL_SOF_DA7219_MAX98373_MACH
	tristate "SOF with DA7219 and MAX98373/MAX98360A in I2S Mode"
	depends on I2C && ACPI && GPIOLIB
	depends on MFD_INTEL_LPSS || COMPILE_TEST
	depends on SND_HDA_CODEC_HDMI && SND_SOC_SOF_HDA_AUDIO_CODEC
	select SND_SOC_INTEL_HDA_DSP_COMMON
	select SND_SOC_DA7219
	select SND_SOC_MAX98373_I2C
	select SND_SOC_DMIC
	help
	  This adds support for ASoC machine driver for SOF platforms
	  with DA7219 + MAX98373/MAX98360A I2S audio codec.
	  Say Y if you have such a device.
	  If unsure select "N".

endif ## SND_SOC_SOF_JASPERLAKE

if SND_SOC_SOF_ELKHARTLAKE

config SND_SOC_INTEL_EHL_RT5660_MACH
	tristate "EHL with RT5660 in I2S mode"
	depends on I2C && ACPI && GPIOLIB
	depends on MFD_INTEL_LPSS || COMPILE_TEST
	depends on SND_HDA_CODEC_HDMI && SND_SOC_SOF_HDA_AUDIO_CODEC
	select SND_SOC_RT5660
	select SND_SOC_DMIC
	select SND_SOC_INTEL_HDA_DSP_COMMON
	help
	  This adds support for ASoC machine driver for Elkhart Lake
	  platform with RT5660 I2S audio codec.

endif ## SND_SOC_SOF_ELKHARTLAKE

if SND_SOC_SOF_INTEL_SOUNDWIRE

config SND_SOC_INTEL_SOUNDWIRE_SOF_MACH
	tristate "SoundWire generic machine driver"
	depends on I2C && ACPI && GPIOLIB
	depends on MFD_INTEL_LPSS || COMPILE_TEST
	depends on SND_SOC_INTEL_USER_FRIENDLY_LONG_NAMES || COMPILE_TEST
	depends on SOUNDWIRE
	depends on SND_HDA_CODEC_HDMI && SND_SOC_SOF_HDA_AUDIO_CODEC
	select SND_SOC_MAX98373_I2C
	select SND_SOC_MAX98373_SDW
	select SND_SOC_RT700_SDW
	select SND_SOC_RT711_SDW
	select SND_SOC_RT711_SDCA_SDW
	select SND_SOC_RT1308_SDW
	select SND_SOC_RT1308
	select SND_SOC_RT1316_SDW
	select SND_SOC_RT715_SDW
	select SND_SOC_RT715_SDCA_SDW
	select SND_SOC_RT5682_SDW
	select SND_SOC_DMIC
	select SND_SOC_INTEL_HDA_DSP_COMMON
	select SND_SOC_INTEL_SOF_MAXIM_COMMON
	imply SND_SOC_SDW_MOCKUP
	help
	  Add support for Intel SoundWire-based platforms connected to
	  MAX98373, RT700, RT711, RT1308 and RT715
	  If unsure select "N".

endif

endif ## SND_SOC_INTEL_MACH<|MERGE_RESOLUTION|>--- conflicted
+++ resolved
@@ -528,8 +528,6 @@
 	   Say Y if you have such a device.
 	   If unsure select "N".
 
-<<<<<<< HEAD
-=======
 config SND_SOC_INTEL_SOF_NAU8825_MACH
 	tristate "SOF with nau8825 codec in I2S Mode"
 	depends on I2C && ACPI && GPIOLIB
@@ -549,7 +547,6 @@
 	   Say Y if you have such a device.
 	   If unsure select "N".
 
->>>>>>> 754e0b0e
 endif ## SND_SOC_SOF_HDA_LINK || SND_SOC_SOF_BAYTRAIL
 
 if (SND_SOC_SOF_COMETLAKE && SND_SOC_SOF_HDA_LINK)
