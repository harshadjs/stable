--- conflicted
+++ resolved
@@ -2166,13 +2166,8 @@
 	else if (x1 < minCode_param[noff])
 		*zdet = WCD938X_ZDET_FLOATING_IMPEDANCE;
 
-<<<<<<< HEAD
-	pr_debug("%s: d1=%d, c1=%d, x1=0x%x, z_val=%d (milliohm)\n",
-		 __func__, d1, c1, x1, *zdet);
-=======
 	dev_dbg(component->dev, "%s: d1=%d, c1=%d, x1=0x%x, z_val=%d (milliohm)\n",
 		__func__, d1, c1, x1, *zdet);
->>>>>>> 98817289
 ramp_down:
 	i = 0;
 	while (x1) {
