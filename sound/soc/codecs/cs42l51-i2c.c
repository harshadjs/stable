// SPDX-License-Identifier: GPL-2.0-only
/*
 * cs42l56.c -- CS42L51 ALSA SoC I2C audio driver
 *
 * Copyright 2014 CirrusLogic, Inc.
 *
 * Author: Brian Austin <brian.austin@cirrus.com>
 */

#include <linux/i2c.h>
#include <linux/module.h>
#include <sound/soc.h>

#include "cs42l51.h"

static struct i2c_device_id cs42l51_i2c_id[] = {
	{"cs42l51", 0},
	{}
};
MODULE_DEVICE_TABLE(i2c, cs42l51_i2c_id);

<<<<<<< HEAD
const struct of_device_id cs42l51_of_match[] = {
=======
static const struct of_device_id cs42l51_of_match[] = {
>>>>>>> 98817289
	{ .compatible = "cirrus,cs42l51", },
	{ }
};
MODULE_DEVICE_TABLE(of, cs42l51_of_match);

static int cs42l51_i2c_probe(struct i2c_client *i2c)
{
	struct regmap_config config;

	config = cs42l51_regmap;

	return cs42l51_probe(&i2c->dev, devm_regmap_init_i2c(i2c, &config));
}

static void cs42l51_i2c_remove(struct i2c_client *i2c)
{
	cs42l51_remove(&i2c->dev);
}

static const struct dev_pm_ops cs42l51_pm_ops = {
	SET_SYSTEM_SLEEP_PM_OPS(cs42l51_suspend, cs42l51_resume)
};

static struct i2c_driver cs42l51_i2c_driver = {
	.driver = {
		.name = "cs42l51",
		.of_match_table = cs42l51_of_match,
		.pm = &cs42l51_pm_ops,
	},
	.probe = cs42l51_i2c_probe,
	.remove = cs42l51_i2c_remove,
	.id_table = cs42l51_i2c_id,
};

module_i2c_driver(cs42l51_i2c_driver);

MODULE_DESCRIPTION("ASoC CS42L51 I2C Driver");
MODULE_AUTHOR("Brian Austin, Cirrus Logic Inc, <brian.austin@cirrus.com>");
MODULE_LICENSE("GPL");<|MERGE_RESOLUTION|>--- conflicted
+++ resolved
@@ -19,11 +19,7 @@
 };
 MODULE_DEVICE_TABLE(i2c, cs42l51_i2c_id);
 
-<<<<<<< HEAD
-const struct of_device_id cs42l51_of_match[] = {
-=======
 static const struct of_device_id cs42l51_of_match[] = {
->>>>>>> 98817289
 	{ .compatible = "cirrus,cs42l51", },
 	{ }
 };
