// SPDX-License-Identifier: GPL-2.0+
/*
 * AMD ALSA SoC Pink Sardine PDM Driver
 *
 * Copyright 2022 Advanced Micro Devices, Inc.
 */

#include <linux/platform_device.h>
#include <linux/module.h>
#include <linux/bitfield.h>
#include <linux/err.h>
#include <linux/io.h>
#include <sound/pcm_params.h>
#include <sound/soc.h>
#include <sound/soc-dai.h>
#include <linux/pm_runtime.h>

#include "acp63.h"

#define DRV_NAME "acp_ps_pdm_dma"

<<<<<<< HEAD
=======
static int pdm_gain = 3;
module_param(pdm_gain, int, 0644);
MODULE_PARM_DESC(pdm_gain, "Gain control (0-3)");

>>>>>>> 98817289
static const struct snd_pcm_hardware acp63_pdm_hardware_capture = {
	.info = SNDRV_PCM_INFO_INTERLEAVED |
		SNDRV_PCM_INFO_BLOCK_TRANSFER |
		SNDRV_PCM_INFO_MMAP |
		SNDRV_PCM_INFO_MMAP_VALID |
		SNDRV_PCM_INFO_PAUSE | SNDRV_PCM_INFO_RESUME,
	.formats = SNDRV_PCM_FMTBIT_S32_LE,
	.channels_min = 2,
	.channels_max = 2,
	.rates = SNDRV_PCM_RATE_48000,
	.rate_min = 48000,
	.rate_max = 48000,
	.buffer_bytes_max = CAPTURE_MAX_NUM_PERIODS * CAPTURE_MAX_PERIOD_SIZE,
	.period_bytes_min = CAPTURE_MIN_PERIOD_SIZE,
	.period_bytes_max = CAPTURE_MAX_PERIOD_SIZE,
	.periods_min = CAPTURE_MIN_NUM_PERIODS,
	.periods_max = CAPTURE_MAX_NUM_PERIODS,
};

static void acp63_init_pdm_ring_buffer(u32 physical_addr, u32 buffer_size,
				       u32 watermark_size, void __iomem *acp_base)
{
<<<<<<< HEAD
	acp63_writel(physical_addr, acp_base + ACP_WOV_RX_RINGBUFADDR);
	acp63_writel(buffer_size, acp_base + ACP_WOV_RX_RINGBUFSIZE);
	acp63_writel(watermark_size, acp_base + ACP_WOV_RX_INTR_WATERMARK_SIZE);
	acp63_writel(0x01, acp_base + ACPAXI2AXI_ATU_CTRL);
=======
	writel(physical_addr, acp_base + ACP_WOV_RX_RINGBUFADDR);
	writel(buffer_size, acp_base + ACP_WOV_RX_RINGBUFSIZE);
	writel(watermark_size, acp_base + ACP_WOV_RX_INTR_WATERMARK_SIZE);
	writel(0x01, acp_base + ACPAXI2AXI_ATU_CTRL);
>>>>>>> 98817289
}

static void acp63_enable_pdm_clock(void __iomem *acp_base)
{
	u32 pdm_clk_enable, pdm_ctrl;

	pdm_clk_enable = ACP_PDM_CLK_FREQ_MASK;
	pdm_ctrl = 0x00;

<<<<<<< HEAD
	acp63_writel(pdm_clk_enable, acp_base + ACP_WOV_CLK_CTRL);
	pdm_ctrl = acp63_readl(acp_base + ACP_WOV_MISC_CTRL);
	pdm_ctrl |= ACP_WOV_MISC_CTRL_MASK;
	acp63_writel(pdm_ctrl, acp_base + ACP_WOV_MISC_CTRL);
}

static void acp63_enable_pdm_interrupts(void __iomem *acp_base)
{
	u32 ext_int_ctrl;

	ext_int_ctrl = acp63_readl(acp_base + ACP_EXTERNAL_INTR_CNTL);
	ext_int_ctrl |= PDM_DMA_INTR_MASK;
	acp63_writel(ext_int_ctrl, acp_base + ACP_EXTERNAL_INTR_CNTL);
}

static void acp63_disable_pdm_interrupts(void __iomem *acp_base)
{
	u32 ext_int_ctrl;

	ext_int_ctrl = acp63_readl(acp_base + ACP_EXTERNAL_INTR_CNTL);
	ext_int_ctrl &= ~PDM_DMA_INTR_MASK;
	acp63_writel(ext_int_ctrl, acp_base + ACP_EXTERNAL_INTR_CNTL);
=======
	writel(pdm_clk_enable, acp_base + ACP_WOV_CLK_CTRL);
	pdm_ctrl = readl(acp_base + ACP_WOV_MISC_CTRL);
	pdm_ctrl &= ~ACP_WOV_GAIN_CONTROL;
	pdm_ctrl |= FIELD_PREP(ACP_WOV_GAIN_CONTROL, clamp(pdm_gain, 0, 3));
	writel(pdm_ctrl, acp_base + ACP_WOV_MISC_CTRL);
}

static void acp63_enable_pdm_interrupts(struct pdm_dev_data *adata)
{
	u32 ext_int_ctrl;

	mutex_lock(adata->acp_lock);
	ext_int_ctrl = readl(adata->acp63_base + ACP_EXTERNAL_INTR_CNTL);
	ext_int_ctrl |= PDM_DMA_INTR_MASK;
	writel(ext_int_ctrl, adata->acp63_base + ACP_EXTERNAL_INTR_CNTL);
	mutex_unlock(adata->acp_lock);
}

static void acp63_disable_pdm_interrupts(struct pdm_dev_data *adata)
{
	u32 ext_int_ctrl;

	mutex_lock(adata->acp_lock);
	ext_int_ctrl = readl(adata->acp63_base + ACP_EXTERNAL_INTR_CNTL);
	ext_int_ctrl &= ~PDM_DMA_INTR_MASK;
	writel(ext_int_ctrl, adata->acp63_base + ACP_EXTERNAL_INTR_CNTL);
	mutex_unlock(adata->acp_lock);
>>>>>>> 98817289
}

static bool acp63_check_pdm_dma_status(void __iomem *acp_base)
{
	bool pdm_dma_status;
	u32 pdm_enable, pdm_dma_enable;

	pdm_dma_status = false;
<<<<<<< HEAD
	pdm_enable = acp63_readl(acp_base + ACP_WOV_PDM_ENABLE);
	pdm_dma_enable = acp63_readl(acp_base + ACP_WOV_PDM_DMA_ENABLE);
=======
	pdm_enable = readl(acp_base + ACP_WOV_PDM_ENABLE);
	pdm_dma_enable = readl(acp_base + ACP_WOV_PDM_DMA_ENABLE);
>>>>>>> 98817289
	if ((pdm_enable & ACP_PDM_ENABLE) && (pdm_dma_enable & ACP_PDM_DMA_EN_STATUS))
		pdm_dma_status = true;

	return pdm_dma_status;
}

static int acp63_start_pdm_dma(void __iomem *acp_base)
{
	u32 pdm_enable;
	u32 pdm_dma_enable;
	int timeout;

	pdm_enable = 0x01;
	pdm_dma_enable  = 0x01;

	acp63_enable_pdm_clock(acp_base);
<<<<<<< HEAD
	acp63_writel(pdm_enable, acp_base + ACP_WOV_PDM_ENABLE);
	acp63_writel(pdm_dma_enable, acp_base + ACP_WOV_PDM_DMA_ENABLE);
	timeout = 0;
	while (++timeout < ACP_COUNTER) {
		pdm_dma_enable = acp63_readl(acp_base + ACP_WOV_PDM_DMA_ENABLE);
=======
	writel(pdm_enable, acp_base + ACP_WOV_PDM_ENABLE);
	writel(pdm_dma_enable, acp_base + ACP_WOV_PDM_DMA_ENABLE);
	timeout = 0;
	while (++timeout < ACP_COUNTER) {
		pdm_dma_enable = readl(acp_base + ACP_WOV_PDM_DMA_ENABLE);
>>>>>>> 98817289
		if ((pdm_dma_enable & 0x02) == ACP_PDM_DMA_EN_STATUS)
			return 0;
		udelay(DELAY_US);
	}
	return -ETIMEDOUT;
}

static int acp63_stop_pdm_dma(void __iomem *acp_base)
{
	u32 pdm_enable, pdm_dma_enable;
	int timeout;

	pdm_enable = 0x00;
	pdm_dma_enable  = 0x00;

<<<<<<< HEAD
	pdm_enable = acp63_readl(acp_base + ACP_WOV_PDM_ENABLE);
	pdm_dma_enable = acp63_readl(acp_base + ACP_WOV_PDM_DMA_ENABLE);
	if (pdm_dma_enable & 0x01) {
		pdm_dma_enable = 0x02;
		acp63_writel(pdm_dma_enable, acp_base + ACP_WOV_PDM_DMA_ENABLE);
		timeout = 0;
		while (++timeout < ACP_COUNTER) {
			pdm_dma_enable = acp63_readl(acp_base + ACP_WOV_PDM_DMA_ENABLE);
=======
	pdm_enable = readl(acp_base + ACP_WOV_PDM_ENABLE);
	pdm_dma_enable = readl(acp_base + ACP_WOV_PDM_DMA_ENABLE);
	if (pdm_dma_enable & 0x01) {
		pdm_dma_enable = 0x02;
		writel(pdm_dma_enable, acp_base + ACP_WOV_PDM_DMA_ENABLE);
		timeout = 0;
		while (++timeout < ACP_COUNTER) {
			pdm_dma_enable = readl(acp_base + ACP_WOV_PDM_DMA_ENABLE);
>>>>>>> 98817289
			if ((pdm_dma_enable & 0x02) == 0x00)
				break;
			udelay(DELAY_US);
		}
		if (timeout == ACP_COUNTER)
			return -ETIMEDOUT;
	}
	if (pdm_enable == ACP_PDM_ENABLE) {
		pdm_enable = ACP_PDM_DISABLE;
<<<<<<< HEAD
		acp63_writel(pdm_enable, acp_base + ACP_WOV_PDM_ENABLE);
	}
	acp63_writel(0x01, acp_base + ACP_WOV_PDM_FIFO_FLUSH);
=======
		writel(pdm_enable, acp_base + ACP_WOV_PDM_ENABLE);
	}
	writel(0x01, acp_base + ACP_WOV_PDM_FIFO_FLUSH);
>>>>>>> 98817289
	return 0;
}

static void acp63_config_dma(struct pdm_stream_instance *rtd, int direction)
{
	u16 page_idx;
	u32 low, high, val;
	dma_addr_t addr;

	addr = rtd->dma_addr;
	val = PDM_PTE_OFFSET;

	/* Group Enable */
<<<<<<< HEAD
	acp63_writel(ACP_SRAM_PTE_OFFSET | BIT(31), rtd->acp63_base +
		     ACPAXI2AXI_ATU_BASE_ADDR_GRP_1);
	acp63_writel(PAGE_SIZE_4K_ENABLE, rtd->acp63_base +
		     ACPAXI2AXI_ATU_PAGE_SIZE_GRP_1);
=======
	writel(ACP_SRAM_PTE_OFFSET | BIT(31), rtd->acp63_base + ACPAXI2AXI_ATU_BASE_ADDR_GRP_1);
	writel(PAGE_SIZE_4K_ENABLE, rtd->acp63_base + ACPAXI2AXI_ATU_PAGE_SIZE_GRP_1);
>>>>>>> 98817289
	for (page_idx = 0; page_idx < rtd->num_pages; page_idx++) {
		/* Load the low address of page int ACP SRAM through SRBM */
		low = lower_32_bits(addr);
		high = upper_32_bits(addr);

<<<<<<< HEAD
		acp63_writel(low, rtd->acp63_base + ACP_SCRATCH_REG_0 + val);
		high |= BIT(31);
		acp63_writel(high, rtd->acp63_base + ACP_SCRATCH_REG_0 + val + 4);
=======
		writel(low, rtd->acp63_base + ACP_SCRATCH_REG_0 + val);
		high |= BIT(31);
		writel(high, rtd->acp63_base + ACP_SCRATCH_REG_0 + val + 4);
>>>>>>> 98817289
		val += 8;
		addr += PAGE_SIZE;
	}
}

static int acp63_pdm_dma_open(struct snd_soc_component *component,
			      struct snd_pcm_substream *substream)
{
	struct snd_pcm_runtime *runtime;
	struct pdm_dev_data *adata;
	struct pdm_stream_instance *pdm_data;
	int ret;

	runtime = substream->runtime;
	adata = dev_get_drvdata(component->dev);
	pdm_data = kzalloc(sizeof(*pdm_data), GFP_KERNEL);
	if (!pdm_data)
		return -EINVAL;

	if (substream->stream == SNDRV_PCM_STREAM_CAPTURE)
		runtime->hw = acp63_pdm_hardware_capture;

	ret = snd_pcm_hw_constraint_integer(runtime,
					    SNDRV_PCM_HW_PARAM_PERIODS);
	if (ret < 0) {
		dev_err(component->dev, "set integer constraint failed\n");
		kfree(pdm_data);
		return ret;
	}

<<<<<<< HEAD
	acp63_enable_pdm_interrupts(adata->acp63_base);
=======
	acp63_enable_pdm_interrupts(adata);
>>>>>>> 98817289

	if (substream->stream == SNDRV_PCM_STREAM_CAPTURE)
		adata->capture_stream = substream;

	pdm_data->acp63_base = adata->acp63_base;
	runtime->private_data = pdm_data;
	return ret;
}

static int acp63_pdm_dma_hw_params(struct snd_soc_component *component,
				   struct snd_pcm_substream *substream,
				   struct snd_pcm_hw_params *params)
{
	struct pdm_stream_instance *rtd;
	size_t size, period_bytes;

	rtd = substream->runtime->private_data;
	if (!rtd)
		return -EINVAL;
	size = params_buffer_bytes(params);
	period_bytes = params_period_bytes(params);
	rtd->dma_addr = substream->runtime->dma_addr;
	rtd->num_pages = (PAGE_ALIGN(size) >> PAGE_SHIFT);
	acp63_config_dma(rtd, substream->stream);
	acp63_init_pdm_ring_buffer(PDM_MEM_WINDOW_START, size,
				   period_bytes, rtd->acp63_base);
	return 0;
}

static u64 acp63_pdm_get_byte_count(struct pdm_stream_instance *rtd,
				    int direction)
{
	u32 high, low;
	u64 byte_count;

<<<<<<< HEAD
	high = acp63_readl(rtd->acp63_base + ACP_WOV_RX_LINEARPOSITIONCNTR_HIGH);
	byte_count = high;
	low = acp63_readl(rtd->acp63_base + ACP_WOV_RX_LINEARPOSITIONCNTR_LOW);
=======
	high = readl(rtd->acp63_base + ACP_WOV_RX_LINEARPOSITIONCNTR_HIGH);
	byte_count = high;
	low = readl(rtd->acp63_base + ACP_WOV_RX_LINEARPOSITIONCNTR_LOW);
>>>>>>> 98817289
	byte_count = (byte_count << 32) | low;
	return byte_count;
}

static snd_pcm_uframes_t acp63_pdm_dma_pointer(struct snd_soc_component *comp,
					       struct snd_pcm_substream *stream)
{
	struct pdm_stream_instance *rtd;
	u32 pos, buffersize;
	u64 bytescount;

	rtd = stream->runtime->private_data;
	buffersize = frames_to_bytes(stream->runtime,
				     stream->runtime->buffer_size);
	bytescount = acp63_pdm_get_byte_count(rtd, stream->stream);
	if (bytescount > rtd->bytescount)
		bytescount -= rtd->bytescount;
	pos = do_div(bytescount, buffersize);
	return bytes_to_frames(stream->runtime, pos);
}

static int acp63_pdm_dma_new(struct snd_soc_component *component,
			     struct snd_soc_pcm_runtime *rtd)
{
	struct device *parent = component->dev->parent;

	snd_pcm_set_managed_buffer_all(rtd->pcm, SNDRV_DMA_TYPE_DEV,
				       parent, MIN_BUFFER, MAX_BUFFER);
	return 0;
}

static int acp63_pdm_dma_close(struct snd_soc_component *component,
			       struct snd_pcm_substream *substream)
{
	struct pdm_dev_data *adata = dev_get_drvdata(component->dev);
	struct snd_pcm_runtime *runtime = substream->runtime;

<<<<<<< HEAD
	acp63_disable_pdm_interrupts(adata->acp63_base);
=======
	acp63_disable_pdm_interrupts(adata);
>>>>>>> 98817289
	adata->capture_stream = NULL;
	kfree(runtime->private_data);
	return 0;
}

static int acp63_pdm_dai_trigger(struct snd_pcm_substream *substream,
				 int cmd, struct snd_soc_dai *dai)
{
	struct pdm_stream_instance *rtd;
	int ret;
	bool pdm_status;
	unsigned int ch_mask;

	rtd = substream->runtime->private_data;
	ret = 0;
	switch (substream->runtime->channels) {
	case TWO_CH:
		ch_mask = 0x00;
		break;
	default:
		return -EINVAL;
	}
	switch (cmd) {
	case SNDRV_PCM_TRIGGER_START:
	case SNDRV_PCM_TRIGGER_RESUME:
	case SNDRV_PCM_TRIGGER_PAUSE_RELEASE:
<<<<<<< HEAD
		acp63_writel(ch_mask, rtd->acp63_base + ACP_WOV_PDM_NO_OF_CHANNELS);
		acp63_writel(PDM_DECIMATION_FACTOR, rtd->acp63_base +
			     ACP_WOV_PDM_DECIMATION_FACTOR);
=======
		writel(ch_mask, rtd->acp63_base + ACP_WOV_PDM_NO_OF_CHANNELS);
		writel(PDM_DECIMATION_FACTOR, rtd->acp63_base + ACP_WOV_PDM_DECIMATION_FACTOR);
>>>>>>> 98817289
		rtd->bytescount = acp63_pdm_get_byte_count(rtd, substream->stream);
		pdm_status = acp63_check_pdm_dma_status(rtd->acp63_base);
		if (!pdm_status)
			ret = acp63_start_pdm_dma(rtd->acp63_base);
		break;
	case SNDRV_PCM_TRIGGER_STOP:
	case SNDRV_PCM_TRIGGER_SUSPEND:
	case SNDRV_PCM_TRIGGER_PAUSE_PUSH:
		pdm_status = acp63_check_pdm_dma_status(rtd->acp63_base);
		if (pdm_status)
			ret = acp63_stop_pdm_dma(rtd->acp63_base);
		break;
	default:
		ret = -EINVAL;
		break;
	}
	return ret;
}

static const struct snd_soc_dai_ops acp63_pdm_dai_ops = {
	.trigger   = acp63_pdm_dai_trigger,
};

static struct snd_soc_dai_driver acp63_pdm_dai_driver = {
	.name = "acp_ps_pdm_dma.0",
	.capture = {
		.rates = SNDRV_PCM_RATE_48000,
		.formats = SNDRV_PCM_FMTBIT_S32_LE,
		.channels_min = 2,
		.channels_max = 2,
		.rate_min = 48000,
		.rate_max = 48000,
	},
	.ops = &acp63_pdm_dai_ops,
};

static const struct snd_soc_component_driver acp63_pdm_component = {
	.name		= DRV_NAME,
	.open		= acp63_pdm_dma_open,
	.close		= acp63_pdm_dma_close,
	.hw_params	= acp63_pdm_dma_hw_params,
	.pointer	= acp63_pdm_dma_pointer,
	.pcm_construct	= acp63_pdm_dma_new,
};

static int acp63_pdm_audio_probe(struct platform_device *pdev)
{
	struct resource *res;
	struct pdm_dev_data *adata;
	struct acp63_dev_data *acp_data;
	struct device *parent;
	int status;

	parent = pdev->dev.parent;
	acp_data = dev_get_drvdata(parent);
	res = platform_get_resource(pdev, IORESOURCE_MEM, 0);
	if (!res) {
		dev_err(&pdev->dev, "IORESOURCE_MEM FAILED\n");
		return -ENODEV;
	}

	adata = devm_kzalloc(&pdev->dev, sizeof(*adata), GFP_KERNEL);
	if (!adata)
		return -ENOMEM;

	adata->acp63_base = devm_ioremap(&pdev->dev, res->start, resource_size(res));
	if (!adata->acp63_base)
		return -ENOMEM;

	adata->capture_stream = NULL;
	adata->acp_lock = &acp_data->acp_lock;
	dev_set_drvdata(&pdev->dev, adata);
	status = devm_snd_soc_register_component(&pdev->dev,
						 &acp63_pdm_component,
						 &acp63_pdm_dai_driver, 1);
	if (status) {
		dev_err(&pdev->dev, "Fail to register acp pdm dai\n");

		return -ENODEV;
	}
	pm_runtime_set_autosuspend_delay(&pdev->dev, ACP_SUSPEND_DELAY_MS);
	pm_runtime_use_autosuspend(&pdev->dev);
	pm_runtime_mark_last_busy(&pdev->dev);
	pm_runtime_set_active(&pdev->dev);
	pm_runtime_enable(&pdev->dev);
	return 0;
}

<<<<<<< HEAD
static int acp63_pdm_audio_remove(struct platform_device *pdev)
=======
static void acp63_pdm_audio_remove(struct platform_device *pdev)
>>>>>>> 98817289
{
	pm_runtime_disable(&pdev->dev);
}

static int __maybe_unused acp63_pdm_resume(struct device *dev)
{
	struct pdm_dev_data *adata;
	struct snd_pcm_runtime *runtime;
	struct pdm_stream_instance *rtd;
	u32 period_bytes, buffer_len;

	adata = dev_get_drvdata(dev);
	if (adata->capture_stream && adata->capture_stream->runtime) {
		runtime = adata->capture_stream->runtime;
		rtd = runtime->private_data;
		period_bytes = frames_to_bytes(runtime, runtime->period_size);
		buffer_len = frames_to_bytes(runtime, runtime->buffer_size);
		acp63_config_dma(rtd, SNDRV_PCM_STREAM_CAPTURE);
		acp63_init_pdm_ring_buffer(PDM_MEM_WINDOW_START, buffer_len,
					   period_bytes, adata->acp63_base);
	}
<<<<<<< HEAD
	acp63_enable_pdm_interrupts(adata->acp63_base);
=======
	acp63_enable_pdm_interrupts(adata);
>>>>>>> 98817289
	return 0;
}

static int __maybe_unused acp63_pdm_suspend(struct device *dev)
{
	struct pdm_dev_data *adata;

	adata = dev_get_drvdata(dev);
<<<<<<< HEAD
	acp63_disable_pdm_interrupts(adata->acp63_base);
=======
	acp63_disable_pdm_interrupts(adata);
>>>>>>> 98817289
	return 0;
}

static int __maybe_unused acp63_pdm_runtime_resume(struct device *dev)
{
	struct pdm_dev_data *adata;

	adata = dev_get_drvdata(dev);
<<<<<<< HEAD
	acp63_enable_pdm_interrupts(adata->acp63_base);
=======
	acp63_enable_pdm_interrupts(adata);
>>>>>>> 98817289
	return 0;
}

static const struct dev_pm_ops acp63_pdm_pm_ops = {
	SET_RUNTIME_PM_OPS(acp63_pdm_suspend, acp63_pdm_runtime_resume, NULL)
	SET_SYSTEM_SLEEP_PM_OPS(acp63_pdm_suspend, acp63_pdm_resume)
};

static struct platform_driver acp63_pdm_dma_driver = {
	.probe = acp63_pdm_audio_probe,
<<<<<<< HEAD
	.remove = acp63_pdm_audio_remove,
=======
	.remove_new = acp63_pdm_audio_remove,
>>>>>>> 98817289
	.driver = {
		.name = "acp_ps_pdm_dma",
		.pm = &acp63_pdm_pm_ops,
	},
};

module_platform_driver(acp63_pdm_dma_driver);

MODULE_AUTHOR("Syed.SabaKareem@amd.com");
MODULE_DESCRIPTION("AMD PINK SARDINE PDM Driver");
MODULE_LICENSE("GPL v2");
MODULE_ALIAS("platform:" DRV_NAME);<|MERGE_RESOLUTION|>--- conflicted
+++ resolved
@@ -19,13 +19,10 @@
 
 #define DRV_NAME "acp_ps_pdm_dma"
 
-<<<<<<< HEAD
-=======
 static int pdm_gain = 3;
 module_param(pdm_gain, int, 0644);
 MODULE_PARM_DESC(pdm_gain, "Gain control (0-3)");
 
->>>>>>> 98817289
 static const struct snd_pcm_hardware acp63_pdm_hardware_capture = {
 	.info = SNDRV_PCM_INFO_INTERLEAVED |
 		SNDRV_PCM_INFO_BLOCK_TRANSFER |
@@ -48,17 +45,10 @@
 static void acp63_init_pdm_ring_buffer(u32 physical_addr, u32 buffer_size,
 				       u32 watermark_size, void __iomem *acp_base)
 {
-<<<<<<< HEAD
-	acp63_writel(physical_addr, acp_base + ACP_WOV_RX_RINGBUFADDR);
-	acp63_writel(buffer_size, acp_base + ACP_WOV_RX_RINGBUFSIZE);
-	acp63_writel(watermark_size, acp_base + ACP_WOV_RX_INTR_WATERMARK_SIZE);
-	acp63_writel(0x01, acp_base + ACPAXI2AXI_ATU_CTRL);
-=======
 	writel(physical_addr, acp_base + ACP_WOV_RX_RINGBUFADDR);
 	writel(buffer_size, acp_base + ACP_WOV_RX_RINGBUFSIZE);
 	writel(watermark_size, acp_base + ACP_WOV_RX_INTR_WATERMARK_SIZE);
 	writel(0x01, acp_base + ACPAXI2AXI_ATU_CTRL);
->>>>>>> 98817289
 }
 
 static void acp63_enable_pdm_clock(void __iomem *acp_base)
@@ -68,30 +58,6 @@
 	pdm_clk_enable = ACP_PDM_CLK_FREQ_MASK;
 	pdm_ctrl = 0x00;
 
-<<<<<<< HEAD
-	acp63_writel(pdm_clk_enable, acp_base + ACP_WOV_CLK_CTRL);
-	pdm_ctrl = acp63_readl(acp_base + ACP_WOV_MISC_CTRL);
-	pdm_ctrl |= ACP_WOV_MISC_CTRL_MASK;
-	acp63_writel(pdm_ctrl, acp_base + ACP_WOV_MISC_CTRL);
-}
-
-static void acp63_enable_pdm_interrupts(void __iomem *acp_base)
-{
-	u32 ext_int_ctrl;
-
-	ext_int_ctrl = acp63_readl(acp_base + ACP_EXTERNAL_INTR_CNTL);
-	ext_int_ctrl |= PDM_DMA_INTR_MASK;
-	acp63_writel(ext_int_ctrl, acp_base + ACP_EXTERNAL_INTR_CNTL);
-}
-
-static void acp63_disable_pdm_interrupts(void __iomem *acp_base)
-{
-	u32 ext_int_ctrl;
-
-	ext_int_ctrl = acp63_readl(acp_base + ACP_EXTERNAL_INTR_CNTL);
-	ext_int_ctrl &= ~PDM_DMA_INTR_MASK;
-	acp63_writel(ext_int_ctrl, acp_base + ACP_EXTERNAL_INTR_CNTL);
-=======
 	writel(pdm_clk_enable, acp_base + ACP_WOV_CLK_CTRL);
 	pdm_ctrl = readl(acp_base + ACP_WOV_MISC_CTRL);
 	pdm_ctrl &= ~ACP_WOV_GAIN_CONTROL;
@@ -119,7 +85,6 @@
 	ext_int_ctrl &= ~PDM_DMA_INTR_MASK;
 	writel(ext_int_ctrl, adata->acp63_base + ACP_EXTERNAL_INTR_CNTL);
 	mutex_unlock(adata->acp_lock);
->>>>>>> 98817289
 }
 
 static bool acp63_check_pdm_dma_status(void __iomem *acp_base)
@@ -128,13 +93,8 @@
 	u32 pdm_enable, pdm_dma_enable;
 
 	pdm_dma_status = false;
-<<<<<<< HEAD
-	pdm_enable = acp63_readl(acp_base + ACP_WOV_PDM_ENABLE);
-	pdm_dma_enable = acp63_readl(acp_base + ACP_WOV_PDM_DMA_ENABLE);
-=======
 	pdm_enable = readl(acp_base + ACP_WOV_PDM_ENABLE);
 	pdm_dma_enable = readl(acp_base + ACP_WOV_PDM_DMA_ENABLE);
->>>>>>> 98817289
 	if ((pdm_enable & ACP_PDM_ENABLE) && (pdm_dma_enable & ACP_PDM_DMA_EN_STATUS))
 		pdm_dma_status = true;
 
@@ -151,19 +111,11 @@
 	pdm_dma_enable  = 0x01;
 
 	acp63_enable_pdm_clock(acp_base);
-<<<<<<< HEAD
-	acp63_writel(pdm_enable, acp_base + ACP_WOV_PDM_ENABLE);
-	acp63_writel(pdm_dma_enable, acp_base + ACP_WOV_PDM_DMA_ENABLE);
-	timeout = 0;
-	while (++timeout < ACP_COUNTER) {
-		pdm_dma_enable = acp63_readl(acp_base + ACP_WOV_PDM_DMA_ENABLE);
-=======
 	writel(pdm_enable, acp_base + ACP_WOV_PDM_ENABLE);
 	writel(pdm_dma_enable, acp_base + ACP_WOV_PDM_DMA_ENABLE);
 	timeout = 0;
 	while (++timeout < ACP_COUNTER) {
 		pdm_dma_enable = readl(acp_base + ACP_WOV_PDM_DMA_ENABLE);
->>>>>>> 98817289
 		if ((pdm_dma_enable & 0x02) == ACP_PDM_DMA_EN_STATUS)
 			return 0;
 		udelay(DELAY_US);
@@ -179,16 +131,6 @@
 	pdm_enable = 0x00;
 	pdm_dma_enable  = 0x00;
 
-<<<<<<< HEAD
-	pdm_enable = acp63_readl(acp_base + ACP_WOV_PDM_ENABLE);
-	pdm_dma_enable = acp63_readl(acp_base + ACP_WOV_PDM_DMA_ENABLE);
-	if (pdm_dma_enable & 0x01) {
-		pdm_dma_enable = 0x02;
-		acp63_writel(pdm_dma_enable, acp_base + ACP_WOV_PDM_DMA_ENABLE);
-		timeout = 0;
-		while (++timeout < ACP_COUNTER) {
-			pdm_dma_enable = acp63_readl(acp_base + ACP_WOV_PDM_DMA_ENABLE);
-=======
 	pdm_enable = readl(acp_base + ACP_WOV_PDM_ENABLE);
 	pdm_dma_enable = readl(acp_base + ACP_WOV_PDM_DMA_ENABLE);
 	if (pdm_dma_enable & 0x01) {
@@ -197,7 +139,6 @@
 		timeout = 0;
 		while (++timeout < ACP_COUNTER) {
 			pdm_dma_enable = readl(acp_base + ACP_WOV_PDM_DMA_ENABLE);
->>>>>>> 98817289
 			if ((pdm_dma_enable & 0x02) == 0x00)
 				break;
 			udelay(DELAY_US);
@@ -207,15 +148,9 @@
 	}
 	if (pdm_enable == ACP_PDM_ENABLE) {
 		pdm_enable = ACP_PDM_DISABLE;
-<<<<<<< HEAD
-		acp63_writel(pdm_enable, acp_base + ACP_WOV_PDM_ENABLE);
-	}
-	acp63_writel(0x01, acp_base + ACP_WOV_PDM_FIFO_FLUSH);
-=======
 		writel(pdm_enable, acp_base + ACP_WOV_PDM_ENABLE);
 	}
 	writel(0x01, acp_base + ACP_WOV_PDM_FIFO_FLUSH);
->>>>>>> 98817289
 	return 0;
 }
 
@@ -229,29 +164,16 @@
 	val = PDM_PTE_OFFSET;
 
 	/* Group Enable */
-<<<<<<< HEAD
-	acp63_writel(ACP_SRAM_PTE_OFFSET | BIT(31), rtd->acp63_base +
-		     ACPAXI2AXI_ATU_BASE_ADDR_GRP_1);
-	acp63_writel(PAGE_SIZE_4K_ENABLE, rtd->acp63_base +
-		     ACPAXI2AXI_ATU_PAGE_SIZE_GRP_1);
-=======
 	writel(ACP_SRAM_PTE_OFFSET | BIT(31), rtd->acp63_base + ACPAXI2AXI_ATU_BASE_ADDR_GRP_1);
 	writel(PAGE_SIZE_4K_ENABLE, rtd->acp63_base + ACPAXI2AXI_ATU_PAGE_SIZE_GRP_1);
->>>>>>> 98817289
 	for (page_idx = 0; page_idx < rtd->num_pages; page_idx++) {
 		/* Load the low address of page int ACP SRAM through SRBM */
 		low = lower_32_bits(addr);
 		high = upper_32_bits(addr);
 
-<<<<<<< HEAD
-		acp63_writel(low, rtd->acp63_base + ACP_SCRATCH_REG_0 + val);
-		high |= BIT(31);
-		acp63_writel(high, rtd->acp63_base + ACP_SCRATCH_REG_0 + val + 4);
-=======
 		writel(low, rtd->acp63_base + ACP_SCRATCH_REG_0 + val);
 		high |= BIT(31);
 		writel(high, rtd->acp63_base + ACP_SCRATCH_REG_0 + val + 4);
->>>>>>> 98817289
 		val += 8;
 		addr += PAGE_SIZE;
 	}
@@ -282,11 +204,7 @@
 		return ret;
 	}
 
-<<<<<<< HEAD
-	acp63_enable_pdm_interrupts(adata->acp63_base);
-=======
 	acp63_enable_pdm_interrupts(adata);
->>>>>>> 98817289
 
 	if (substream->stream == SNDRV_PCM_STREAM_CAPTURE)
 		adata->capture_stream = substream;
@@ -322,15 +240,9 @@
 	u32 high, low;
 	u64 byte_count;
 
-<<<<<<< HEAD
-	high = acp63_readl(rtd->acp63_base + ACP_WOV_RX_LINEARPOSITIONCNTR_HIGH);
-	byte_count = high;
-	low = acp63_readl(rtd->acp63_base + ACP_WOV_RX_LINEARPOSITIONCNTR_LOW);
-=======
 	high = readl(rtd->acp63_base + ACP_WOV_RX_LINEARPOSITIONCNTR_HIGH);
 	byte_count = high;
 	low = readl(rtd->acp63_base + ACP_WOV_RX_LINEARPOSITIONCNTR_LOW);
->>>>>>> 98817289
 	byte_count = (byte_count << 32) | low;
 	return byte_count;
 }
@@ -368,11 +280,7 @@
 	struct pdm_dev_data *adata = dev_get_drvdata(component->dev);
 	struct snd_pcm_runtime *runtime = substream->runtime;
 
-<<<<<<< HEAD
-	acp63_disable_pdm_interrupts(adata->acp63_base);
-=======
 	acp63_disable_pdm_interrupts(adata);
->>>>>>> 98817289
 	adata->capture_stream = NULL;
 	kfree(runtime->private_data);
 	return 0;
@@ -399,14 +307,8 @@
 	case SNDRV_PCM_TRIGGER_START:
 	case SNDRV_PCM_TRIGGER_RESUME:
 	case SNDRV_PCM_TRIGGER_PAUSE_RELEASE:
-<<<<<<< HEAD
-		acp63_writel(ch_mask, rtd->acp63_base + ACP_WOV_PDM_NO_OF_CHANNELS);
-		acp63_writel(PDM_DECIMATION_FACTOR, rtd->acp63_base +
-			     ACP_WOV_PDM_DECIMATION_FACTOR);
-=======
 		writel(ch_mask, rtd->acp63_base + ACP_WOV_PDM_NO_OF_CHANNELS);
 		writel(PDM_DECIMATION_FACTOR, rtd->acp63_base + ACP_WOV_PDM_DECIMATION_FACTOR);
->>>>>>> 98817289
 		rtd->bytescount = acp63_pdm_get_byte_count(rtd, substream->stream);
 		pdm_status = acp63_check_pdm_dma_status(rtd->acp63_base);
 		if (!pdm_status)
@@ -495,11 +397,7 @@
 	return 0;
 }
 
-<<<<<<< HEAD
-static int acp63_pdm_audio_remove(struct platform_device *pdev)
-=======
 static void acp63_pdm_audio_remove(struct platform_device *pdev)
->>>>>>> 98817289
 {
 	pm_runtime_disable(&pdev->dev);
 }
@@ -521,11 +419,7 @@
 		acp63_init_pdm_ring_buffer(PDM_MEM_WINDOW_START, buffer_len,
 					   period_bytes, adata->acp63_base);
 	}
-<<<<<<< HEAD
-	acp63_enable_pdm_interrupts(adata->acp63_base);
-=======
 	acp63_enable_pdm_interrupts(adata);
->>>>>>> 98817289
 	return 0;
 }
 
@@ -534,11 +428,7 @@
 	struct pdm_dev_data *adata;
 
 	adata = dev_get_drvdata(dev);
-<<<<<<< HEAD
-	acp63_disable_pdm_interrupts(adata->acp63_base);
-=======
 	acp63_disable_pdm_interrupts(adata);
->>>>>>> 98817289
 	return 0;
 }
 
@@ -547,11 +437,7 @@
 	struct pdm_dev_data *adata;
 
 	adata = dev_get_drvdata(dev);
-<<<<<<< HEAD
-	acp63_enable_pdm_interrupts(adata->acp63_base);
-=======
 	acp63_enable_pdm_interrupts(adata);
->>>>>>> 98817289
 	return 0;
 }
 
@@ -562,11 +448,7 @@
 
 static struct platform_driver acp63_pdm_dma_driver = {
 	.probe = acp63_pdm_audio_probe,
-<<<<<<< HEAD
-	.remove = acp63_pdm_audio_remove,
-=======
 	.remove_new = acp63_pdm_audio_remove,
->>>>>>> 98817289
 	.driver = {
 		.name = "acp_ps_pdm_dma",
 		.pm = &acp63_pdm_pm_ops,
