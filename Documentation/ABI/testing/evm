What:		security/evm
Date:		March 2011
Contact:	Mimi Zohar <zohar@us.ibm.com>
Description:
		EVM protects a file's security extended attributes(xattrs)
		against integrity attacks. The initial method maintains an
		HMAC-sha1 value across the extended attributes, storing the
		value as the extended attribute 'security.evm'.

		EVM supports two classes of security.evm. The first is
		an HMAC-sha1 generated locally with a
		trusted/encrypted key stored in the Kernel Key
		Retention System. The second is a digital signature
		generated either locally or remotely using an
		asymmetric key. These keys are loaded onto root's
		keyring using keyctl, and EVM is then enabled by
		echoing a value to <securityfs>/evm made up of the
		following bits:

		===	  ==================================================
		Bit	  Effect
		===	  ==================================================
		0	  Enable HMAC validation and creation
		1	  Enable digital signature validation
		2	  Permit modification of EVM-protected metadata at
			  runtime. Not supported if HMAC validation and
			  creation is enabled (deprecated).
		31	  Disable further runtime modification of EVM policy
		===	  ==================================================

		For example::

		  echo 1 ><securityfs>/evm

		will enable HMAC validation and creation

		::

		  echo 0x80000003 ><securityfs>/evm

		will enable HMAC and digital signature validation and
		HMAC creation and disable all further modification of policy.

		::

		  echo 0x80000006 ><securityfs>/evm

		will enable digital signature validation, permit
		modification of EVM-protected metadata and
		disable all further modification of policy. This option is now
		deprecated in favor of::

<<<<<<< HEAD
=======
		  echo 0x80000002 ><securityfs>/evm

		as the outstanding issues that prevent the usage of EVM portable
		signatures have been solved.

>>>>>>> 3b17187f
		Echoing a value is additive, the new value is added to the
		existing initialization flags.

		For example, after::

		  echo 2 ><securityfs>/evm

		another echo can be performed::

		  echo 1 ><securityfs>/evm

		and the resulting value will be 3.

		Note that once an HMAC key has been loaded, it will no longer
		be possible to enable metadata modification. Signaling that an
		HMAC key has been loaded will clear the corresponding flag.
		For example, if the current value is 6 (2 and 4 set)::

		  echo 1 ><securityfs>/evm

		will set the new value to 3 (4 cleared).

		Loading an HMAC key is the only way to disable metadata
		modification.

		Until key loading has been signaled EVM can not create
		or validate the 'security.evm' xattr, but returns
		INTEGRITY_UNKNOWN.  Loading keys and signaling EVM
		should be done as early as possible.  Normally this is
		done in the initramfs, which has already been measured
		as part of the trusted boot.  For more information on
		creating and loading existing trusted/encrypted keys,
		refer to:
		Documentation/security/keys/trusted-encrypted.rst. Both
		dracut (via 97masterkey and 98integrity) and systemd (via
		core/ima-setup) have support for loading keys at boot
		time.

What:		security/integrity/evm/evm_xattrs
Date:		April 2018
Contact:	Matthew Garrett <mjg59@google.com>
Description:
		Shows the set of extended attributes used to calculate or
		validate the EVM signature, and allows additional attributes
		to be added at runtime. Any signatures generated after
		additional attributes are added (and on files possessing those
		additional attributes) will only be valid if the same
		additional attributes are configured on system boot. Writing
		a single period (.) will lock the xattr list from any further
		modification.<|MERGE_RESOLUTION|>--- conflicted
+++ resolved
@@ -50,14 +50,11 @@
 		disable all further modification of policy. This option is now
 		deprecated in favor of::
 
-<<<<<<< HEAD
-=======
 		  echo 0x80000002 ><securityfs>/evm
 
 		as the outstanding issues that prevent the usage of EVM portable
 		signatures have been solved.
 
->>>>>>> 3b17187f
 		Echoing a value is additive, the new value is added to the
 		existing initialization flags.
 
