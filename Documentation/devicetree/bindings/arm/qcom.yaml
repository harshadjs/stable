--- conflicted
+++ resolved
@@ -171,12 +171,9 @@
       - items:
           - enum:
               - alcatel,idol347
-<<<<<<< HEAD
-=======
               - asus,z00l
               - huawei,g7
               - longcheer,l8910
->>>>>>> d60c95ef
               - samsung,a3u-eur
               - samsung,a5u-eur
               - samsung,e5
@@ -193,11 +190,6 @@
           - const: qcom,msm8916
 
       - items:
-          - const: longcheer,l8150
-          - const: qcom,msm8916-v1-qrd/9-v1
-          - const: qcom,msm8916
-
-      - items:
           - enum:
               - lg,bullhead
               - microsoft,talkman
@@ -211,19 +203,14 @@
 
       - items:
           - enum:
-<<<<<<< HEAD
-=======
               - huawei,angler
               - microsoft,cityman
               - sony,ivy-row
->>>>>>> d60c95ef
               - sony,karin-row
               - sony,satsuki-row
               - sony,sumire-row
               - sony,suzuran-row
           - const: qcom,msm8994
-<<<<<<< HEAD
-=======
 
       - items:
           - enum:
@@ -231,7 +218,6 @@
               - inforce,ifc6640
           - const: qcom,apq8096-sbc
           - const: qcom,apq8096
->>>>>>> d60c95ef
 
       - items:
           - enum:
