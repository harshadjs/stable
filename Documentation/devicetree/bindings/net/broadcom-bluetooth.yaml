# SPDX-License-Identifier: (GPL-2.0 OR BSD-2-Clause)
%YAML 1.2
---
$id: http://devicetree.org/schemas/net/broadcom-bluetooth.yaml#
$schema: http://devicetree.org/meta-schemas/core.yaml#

title: Broadcom Bluetooth Chips

maintainers:
  - Linus Walleij <linus.walleij@linaro.org>

description:
  This binding describes Broadcom UART-attached bluetooth chips.

properties:
  compatible:
    enum:
      - brcm,bcm20702a1
      - brcm,bcm4329-bt
      - brcm,bcm4330-bt
      - brcm,bcm4334-bt
      - brcm,bcm43438-bt
      - brcm,bcm4345c5
      - brcm,bcm43540-bt
      - brcm,bcm4335a0
      - brcm,bcm4349-bt
<<<<<<< HEAD
=======
      - infineon,cyw55572-bt
>>>>>>> d60c95ef

  shutdown-gpios:
    maxItems: 1
    description: GPIO specifier for the line BT_REG_ON used to
      power on the BT module

  reset-gpios:
    maxItems: 1
    description: GPIO specifier for the line BT_RST_N used to
      reset the BT module. This should be marked as
      GPIO_ACTIVE_LOW.

  device-wakeup-gpios:
    maxItems: 1
    description: GPIO specifier for the line BT_WAKE used to
      wakeup the controller. This is using the BT_GPIO_0
      pin on the chip when in use.

  host-wakeup-gpios:
    maxItems: 1
    deprecated: true
    description: GPIO specifier for the line HOST_WAKE used
      to wakeup the host processor. This is using he BT_GPIO_1
      pin on the chip when in use. This is deprecated and replaced
      by interrupts and "host-wakeup" interrupt-names

  clocks:
    minItems: 1
    maxItems: 2
    description: 1 or 2 clocks as defined in clock-names below,
      in that order

  clock-names:
    description: Names of the 1 to 2 supplied clocks
    oneOf:
      - const: extclk
        deprecated: true
        description: Deprecated in favor of txco

      - const: txco
        description: >
          external reference clock (not a standalone crystal)

      - const: lpo
        description: >
          external low power 32.768 kHz clock

      - items:
          - const: txco
          - const: lpo

  vbat-supply:
    description: phandle to regulator supply for VBAT

  vddio-supply:
    description: phandle to regulator supply for VDDIO

  brcm,bt-pcm-int-params:
    $ref: /schemas/types.yaml#/definitions/uint8-array
    minItems: 5
    maxItems: 5
    description: |-
      configure PCM parameters via a 5-byte array:
       sco-routing: 0 = PCM, 1 = Transport, 2 = Codec, 3 = I2S
       pcm-interface-rate: 128KBps, 256KBps, 512KBps, 1024KBps, 2048KBps
       pcm-frame-type: short, long
       pcm-sync-mode: slave, master
       pcm-clock-mode: slave, master

  brcm,requires-autobaud-mode:
    type: boolean
    description:
      Set this property if autobaud mode is required. Autobaud mode is required
      if the device's initial baud rate in normal mode is not supported by the
      host or if the device requires autobaud mode startup before loading FW.

  interrupts:
    items:
      - description: Handle to the line HOST_WAKE used to wake
          up the host processor. This uses the BT_GPIO_1 pin on
          the chip when in use.

  interrupt-names:
    items:
      - const: host-wakeup

  max-speed: true
  current-speed: true

required:
  - compatible

dependencies:
  brcm,requires-autobaud-mode: [ 'shutdown-gpios' ]

if:
  not:
    properties:
      compatible:
        contains:
          enum:
            - brcm,bcm20702a1
            - brcm,bcm4329-bt
            - brcm,bcm4330-bt
then:
  properties:
    reset-gpios: false

additionalProperties: false

examples:
  - |
    #include <dt-bindings/gpio/gpio.h>
    #include <dt-bindings/interrupt-controller/irq.h>

    uart {
        uart-has-rtscts;

        bluetooth {
            compatible = "brcm,bcm4330-bt";
            max-speed = <921600>;
            brcm,bt-pcm-int-params = [01 02 00 01 01];
            shutdown-gpios = <&gpio 30 GPIO_ACTIVE_HIGH>;
            device-wakeup-gpios = <&gpio 7 GPIO_ACTIVE_HIGH>;
            reset-gpios = <&gpio 9 GPIO_ACTIVE_LOW>;
            interrupt-parent = <&gpio>;
            interrupts = <8 IRQ_TYPE_EDGE_FALLING>;
        };
    };<|MERGE_RESOLUTION|>--- conflicted
+++ resolved
@@ -24,10 +24,7 @@
       - brcm,bcm43540-bt
       - brcm,bcm4335a0
       - brcm,bcm4349-bt
-<<<<<<< HEAD
-=======
       - infineon,cyw55572-bt
->>>>>>> d60c95ef
 
   shutdown-gpios:
     maxItems: 1
