--- conflicted
+++ resolved
@@ -267,15 +267,9 @@
 #define DM_DEV_SET_GEOMETRY	_IOWR(DM_IOCTL, DM_DEV_SET_GEOMETRY_CMD, struct dm_ioctl)
 
 #define DM_VERSION_MAJOR	4
-<<<<<<< HEAD
-#define DM_VERSION_MINOR	26
-#define DM_VERSION_PATCHLEVEL	0
-#define DM_VERSION_EXTRA	"-ioctl (2013-08-15)"
-=======
 #define DM_VERSION_MINOR	27
 #define DM_VERSION_PATCHLEVEL	0
 #define DM_VERSION_EXTRA	"-ioctl (2013-10-30)"
->>>>>>> d8ec26d7
 
 /* Status bits */
 #define DM_READONLY_FLAG	(1 << 0) /* In/Out */
