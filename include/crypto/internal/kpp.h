--- conflicted
+++ resolved
@@ -50,25 +50,19 @@
 	return req->__ctx;
 }
 
-<<<<<<< HEAD
+static inline void *kpp_request_ctx_dma(struct kpp_request *req)
+{
+	unsigned int align = crypto_dma_align();
+
+	if (align <= crypto_tfm_ctx_alignment())
+		align = 1;
+
+	return PTR_ALIGN(kpp_request_ctx(req), align);
+}
+
 static inline void kpp_set_reqsize(struct crypto_kpp *kpp,
 				   unsigned int reqsize)
 {
-	crypto_kpp_alg(kpp)->reqsize = reqsize;
-=======
-static inline void *kpp_request_ctx_dma(struct kpp_request *req)
-{
-	unsigned int align = crypto_dma_align();
-
-	if (align <= crypto_tfm_ctx_alignment())
-		align = 1;
-
-	return PTR_ALIGN(kpp_request_ctx(req), align);
-}
-
-static inline void kpp_set_reqsize(struct crypto_kpp *kpp,
-				   unsigned int reqsize)
-{
 	kpp->reqsize = reqsize;
 }
 
@@ -77,7 +71,6 @@
 {
 	reqsize += crypto_dma_align() & ~(crypto_tfm_ctx_alignment() - 1);
 	kpp->reqsize = reqsize;
->>>>>>> 98817289
 }
 
 static inline void *kpp_tfm_ctx(struct crypto_kpp *tfm)
