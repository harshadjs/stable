--- conflicted
+++ resolved
@@ -618,10 +618,7 @@
 
 #ifdef CONFIG_X86
 bool acpi_device_override_status(struct acpi_device *adev, unsigned long long *status);
-<<<<<<< HEAD
-=======
 bool acpi_quirk_skip_acpi_ac_and_battery(void);
->>>>>>> 77b5472d
 #else
 static inline bool acpi_device_override_status(struct acpi_device *adev,
 					       unsigned long long *status)
