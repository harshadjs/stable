/* SPDX-License-Identifier: GPL-2.0-or-later */
/*
 * INET		An implementation of the TCP/IP protocol suite for the LINUX
 *		operating system.  INET is implemented using the  BSD Socket
 *		interface as the means of communication with the user level.
 *
 *		Definitions for the AF_INET socket handler.
 *
 * Version:	@(#)sock.h	1.0.4	05/13/93
 *
 * Authors:	Ross Biro
 *		Fred N. van Kempen, <waltje@uWalt.NL.Mugnet.ORG>
 *		Corey Minyard <wf-rch!minyard@relay.EU.net>
 *		Florian La Roche <flla@stud.uni-sb.de>
 *
 * Fixes:
 *		Alan Cox	:	Volatiles in skbuff pointers. See
 *					skbuff comments. May be overdone,
 *					better to prove they can be removed
 *					than the reverse.
 *		Alan Cox	:	Added a zapped field for tcp to note
 *					a socket is reset and must stay shut up
 *		Alan Cox	:	New fields for options
 *	Pauline Middelink	:	identd support
 *		Alan Cox	:	Eliminate low level recv/recvfrom
 *		David S. Miller	:	New socket lookup architecture.
 *              Steve Whitehouse:       Default routines for sock_ops
 *              Arnaldo C. Melo :	removed net_pinfo, tp_pinfo and made
 *              			protinfo be just a void pointer, as the
 *              			protocol specific parts were moved to
 *              			respective headers and ipv4/v6, etc now
 *              			use private slabcaches for its socks
 *              Pedro Hortas	:	New flags field for socket options
 */
#ifndef _SOCK_H
#define _SOCK_H

#include <linux/hardirq.h>
#include <linux/kernel.h>
#include <linux/list.h>
#include <linux/list_nulls.h>
#include <linux/timer.h>
#include <linux/cache.h>
#include <linux/bitops.h>
#include <linux/lockdep.h>
#include <linux/netdevice.h>
#include <linux/skbuff.h>	/* struct sk_buff */
#include <linux/mm.h>
#include <linux/security.h>
#include <linux/slab.h>
#include <linux/uaccess.h>
#include <linux/page_counter.h>
#include <linux/memcontrol.h>
#include <linux/static_key.h>
#include <linux/sched.h>
#include <linux/wait.h>
#include <linux/cgroup-defs.h>
#include <linux/rbtree.h>
#include <linux/rculist_nulls.h>
#include <linux/poll.h>
#include <linux/sockptr.h>
#include <linux/indirect_call_wrapper.h>
#include <linux/atomic.h>
#include <linux/refcount.h>
#include <linux/llist.h>
#include <net/dst.h>
#include <net/checksum.h>
#include <net/tcp_states.h>
#include <linux/net_tstamp.h>
#include <net/l3mdev.h>
#include <uapi/linux/socket.h>

/*
 * This structure really needs to be cleaned up.
 * Most of it is for TCP, and not used by any of
 * the other protocols.
 */

/* Define this to get the SOCK_DBG debugging facility. */
#define SOCK_DEBUGGING
#ifdef SOCK_DEBUGGING
#define SOCK_DEBUG(sk, msg...) do { if ((sk) && sock_flag((sk), SOCK_DBG)) \
					printk(KERN_DEBUG msg); } while (0)
#else
/* Validate arguments and do nothing */
static inline __printf(2, 3)
void SOCK_DEBUG(const struct sock *sk, const char *msg, ...)
{
}
#endif

/* This is the per-socket lock.  The spinlock provides a synchronization
 * between user contexts and software interrupt processing, whereas the
 * mini-semaphore synchronizes multiple users amongst themselves.
 */
typedef struct {
	spinlock_t		slock;
	int			owned;
	wait_queue_head_t	wq;
	/*
	 * We express the mutex-alike socket_lock semantics
	 * to the lock validator by explicitly managing
	 * the slock as a lock variant (in addition to
	 * the slock itself):
	 */
#ifdef CONFIG_DEBUG_LOCK_ALLOC
	struct lockdep_map dep_map;
#endif
} socket_lock_t;

struct sock;
struct proto;
struct net;

typedef __u32 __bitwise __portpair;
typedef __u64 __bitwise __addrpair;

/**
 *	struct sock_common - minimal network layer representation of sockets
 *	@skc_daddr: Foreign IPv4 addr
 *	@skc_rcv_saddr: Bound local IPv4 addr
 *	@skc_addrpair: 8-byte-aligned __u64 union of @skc_daddr & @skc_rcv_saddr
 *	@skc_hash: hash value used with various protocol lookup tables
 *	@skc_u16hashes: two u16 hash values used by UDP lookup tables
 *	@skc_dport: placeholder for inet_dport/tw_dport
 *	@skc_num: placeholder for inet_num/tw_num
 *	@skc_portpair: __u32 union of @skc_dport & @skc_num
 *	@skc_family: network address family
 *	@skc_state: Connection state
 *	@skc_reuse: %SO_REUSEADDR setting
 *	@skc_reuseport: %SO_REUSEPORT setting
 *	@skc_ipv6only: socket is IPV6 only
 *	@skc_net_refcnt: socket is using net ref counting
 *	@skc_bound_dev_if: bound device index if != 0
 *	@skc_bind_node: bind hash linkage for various protocol lookup tables
 *	@skc_portaddr_node: second hash linkage for UDP/UDP-Lite protocol
 *	@skc_prot: protocol handlers inside a network family
 *	@skc_net: reference to the network namespace of this socket
 *	@skc_v6_daddr: IPV6 destination address
 *	@skc_v6_rcv_saddr: IPV6 source address
 *	@skc_cookie: socket's cookie value
 *	@skc_node: main hash linkage for various protocol lookup tables
 *	@skc_nulls_node: main hash linkage for TCP/UDP/UDP-Lite protocol
 *	@skc_tx_queue_mapping: tx queue number for this connection
 *	@skc_rx_queue_mapping: rx queue number for this connection
 *	@skc_flags: place holder for sk_flags
 *		%SO_LINGER (l_onoff), %SO_BROADCAST, %SO_KEEPALIVE,
 *		%SO_OOBINLINE settings, %SO_TIMESTAMPING settings
 *	@skc_listener: connection request listener socket (aka rsk_listener)
 *		[union with @skc_flags]
 *	@skc_tw_dr: (aka tw_dr) ptr to &struct inet_timewait_death_row
 *		[union with @skc_flags]
 *	@skc_incoming_cpu: record/match cpu processing incoming packets
 *	@skc_rcv_wnd: (aka rsk_rcv_wnd) TCP receive window size (possibly scaled)
 *		[union with @skc_incoming_cpu]
 *	@skc_tw_rcv_nxt: (aka tw_rcv_nxt) TCP window next expected seq number
 *		[union with @skc_incoming_cpu]
 *	@skc_refcnt: reference count
 *
 *	This is the minimal network layer representation of sockets, the header
 *	for struct sock and struct inet_timewait_sock.
 */
struct sock_common {
	union {
		__addrpair	skc_addrpair;
		struct {
			__be32	skc_daddr;
			__be32	skc_rcv_saddr;
		};
	};
	union  {
		unsigned int	skc_hash;
		__u16		skc_u16hashes[2];
	};
	/* skc_dport && skc_num must be grouped as well */
	union {
		__portpair	skc_portpair;
		struct {
			__be16	skc_dport;
			__u16	skc_num;
		};
	};

	unsigned short		skc_family;
	volatile unsigned char	skc_state;
	unsigned char		skc_reuse:4;
	unsigned char		skc_reuseport:1;
	unsigned char		skc_ipv6only:1;
	unsigned char		skc_net_refcnt:1;
	int			skc_bound_dev_if;
	union {
		struct hlist_node	skc_bind_node;
		struct hlist_node	skc_portaddr_node;
	};
	struct proto		*skc_prot;
	possible_net_t		skc_net;

#if IS_ENABLED(CONFIG_IPV6)
	struct in6_addr		skc_v6_daddr;
	struct in6_addr		skc_v6_rcv_saddr;
#endif

	atomic64_t		skc_cookie;

	/* following fields are padding to force
	 * offset(struct sock, sk_refcnt) == 128 on 64bit arches
	 * assuming IPV6 is enabled. We use this padding differently
	 * for different kind of 'sockets'
	 */
	union {
		unsigned long	skc_flags;
		struct sock	*skc_listener; /* request_sock */
		struct inet_timewait_death_row *skc_tw_dr; /* inet_timewait_sock */
	};
	/*
	 * fields between dontcopy_begin/dontcopy_end
	 * are not copied in sock_copy()
	 */
	/* private: */
	int			skc_dontcopy_begin[0];
	/* public: */
	union {
		struct hlist_node	skc_node;
		struct hlist_nulls_node skc_nulls_node;
	};
	unsigned short		skc_tx_queue_mapping;
#ifdef CONFIG_SOCK_RX_QUEUE_MAPPING
	unsigned short		skc_rx_queue_mapping;
#endif
	union {
		int		skc_incoming_cpu;
		u32		skc_rcv_wnd;
		u32		skc_tw_rcv_nxt; /* struct tcp_timewait_sock  */
	};

	refcount_t		skc_refcnt;
	/* private: */
	int                     skc_dontcopy_end[0];
	union {
		u32		skc_rxhash;
		u32		skc_window_clamp;
		u32		skc_tw_snd_nxt; /* struct tcp_timewait_sock */
	};
	/* public: */
};

struct bpf_local_storage;
struct sk_filter;

/**
  *	struct sock - network layer representation of sockets
  *	@__sk_common: shared layout with inet_timewait_sock
  *	@sk_shutdown: mask of %SEND_SHUTDOWN and/or %RCV_SHUTDOWN
  *	@sk_userlocks: %SO_SNDBUF and %SO_RCVBUF settings
  *	@sk_lock:	synchronizer
  *	@sk_kern_sock: True if sock is using kernel lock classes
  *	@sk_rcvbuf: size of receive buffer in bytes
  *	@sk_wq: sock wait queue and async head
  *	@sk_rx_dst: receive input route used by early demux
  *	@sk_rx_dst_ifindex: ifindex for @sk_rx_dst
  *	@sk_rx_dst_cookie: cookie for @sk_rx_dst
  *	@sk_dst_cache: destination cache
  *	@sk_dst_pending_confirm: need to confirm neighbour
  *	@sk_policy: flow policy
  *	@sk_receive_queue: incoming packets
  *	@sk_wmem_alloc: transmit queue bytes committed
  *	@sk_tsq_flags: TCP Small Queues flags
  *	@sk_write_queue: Packet sending queue
  *	@sk_omem_alloc: "o" is "option" or "other"
  *	@sk_wmem_queued: persistent queue size
  *	@sk_forward_alloc: space allocated forward
  *	@sk_reserved_mem: space reserved and non-reclaimable for the socket
  *	@sk_napi_id: id of the last napi context to receive data for sk
  *	@sk_ll_usec: usecs to busypoll when there is no data
  *	@sk_allocation: allocation mode
  *	@sk_pacing_rate: Pacing rate (if supported by transport/packet scheduler)
  *	@sk_pacing_status: Pacing status (requested, handled by sch_fq)
  *	@sk_max_pacing_rate: Maximum pacing rate (%SO_MAX_PACING_RATE)
  *	@sk_sndbuf: size of send buffer in bytes
  *	@__sk_flags_offset: empty field used to determine location of bitfield
  *	@sk_padding: unused element for alignment
  *	@sk_no_check_tx: %SO_NO_CHECK setting, set checksum in TX packets
  *	@sk_no_check_rx: allow zero checksum in RX packets
  *	@sk_route_caps: route capabilities (e.g. %NETIF_F_TSO)
  *	@sk_gso_disabled: if set, NETIF_F_GSO_MASK is forbidden.
  *	@sk_gso_type: GSO type (e.g. %SKB_GSO_TCPV4)
  *	@sk_gso_max_size: Maximum GSO segment size to build
  *	@sk_gso_max_segs: Maximum number of GSO segments
  *	@sk_pacing_shift: scaling factor for TCP Small Queues
  *	@sk_lingertime: %SO_LINGER l_linger setting
  *	@sk_backlog: always used with the per-socket spinlock held
  *	@sk_callback_lock: used with the callbacks in the end of this struct
  *	@sk_error_queue: rarely used
  *	@sk_prot_creator: sk_prot of original sock creator (see ipv6_setsockopt,
  *			  IPV6_ADDRFORM for instance)
  *	@sk_err: last error
  *	@sk_err_soft: errors that don't cause failure but are the cause of a
  *		      persistent failure not just 'timed out'
  *	@sk_drops: raw/udp drops counter
  *	@sk_ack_backlog: current listen backlog
  *	@sk_max_ack_backlog: listen backlog set in listen()
  *	@sk_uid: user id of owner
  *	@sk_prefer_busy_poll: prefer busypolling over softirq processing
  *	@sk_busy_poll_budget: napi processing budget when busypolling
  *	@sk_priority: %SO_PRIORITY setting
  *	@sk_type: socket type (%SOCK_STREAM, etc)
  *	@sk_protocol: which protocol this socket belongs in this network family
  *	@sk_peer_lock: lock protecting @sk_peer_pid and @sk_peer_cred
  *	@sk_peer_pid: &struct pid for this socket's peer
  *	@sk_peer_cred: %SO_PEERCRED setting
  *	@sk_rcvlowat: %SO_RCVLOWAT setting
  *	@sk_rcvtimeo: %SO_RCVTIMEO setting
  *	@sk_sndtimeo: %SO_SNDTIMEO setting
  *	@sk_txhash: computed flow hash for use on transmit
  *	@sk_txrehash: enable TX hash rethink
  *	@sk_filter: socket filtering instructions
  *	@sk_timer: sock cleanup timer
  *	@sk_stamp: time stamp of last packet received
  *	@sk_stamp_seq: lock for accessing sk_stamp on 32 bit architectures only
  *	@sk_tsflags: SO_TIMESTAMPING flags
  *	@sk_bind_phc: SO_TIMESTAMPING bind PHC index of PTP virtual clock
  *	              for timestamping
  *	@sk_tskey: counter to disambiguate concurrent tstamp requests
  *	@sk_zckey: counter to order MSG_ZEROCOPY notifications
  *	@sk_socket: Identd and reporting IO signals
  *	@sk_user_data: RPC layer private data. Write-protected by @sk_callback_lock.
  *	@sk_frag: cached page frag
  *	@sk_peek_off: current peek_offset value
  *	@sk_send_head: front of stuff to transmit
  *	@tcp_rtx_queue: TCP re-transmit queue [union with @sk_send_head]
  *	@sk_security: used by security modules
  *	@sk_mark: generic packet mark
  *	@sk_cgrp_data: cgroup data for this cgroup
  *	@sk_memcg: this socket's memory cgroup association
  *	@sk_write_pending: a write to stream socket waits to start
  *	@sk_state_change: callback to indicate change in the state of the sock
  *	@sk_data_ready: callback to indicate there is data to be processed
  *	@sk_write_space: callback to indicate there is bf sending space available
  *	@sk_error_report: callback to indicate errors (e.g. %MSG_ERRQUEUE)
  *	@sk_backlog_rcv: callback to process the backlog
  *	@sk_validate_xmit_skb: ptr to an optional validate function
  *	@sk_destruct: called at sock freeing time, i.e. when all refcnt == 0
  *	@sk_reuseport_cb: reuseport group container
  *	@sk_bpf_storage: ptr to cache and control for bpf_sk_storage
  *	@sk_rcu: used during RCU grace period
  *	@sk_clockid: clockid used by time-based scheduling (SO_TXTIME)
  *	@sk_txtime_deadline_mode: set deadline mode for SO_TXTIME
  *	@sk_txtime_report_errors: set report errors mode for SO_TXTIME
  *	@sk_txtime_unused: unused txtime flags
  *	@ns_tracker: tracker for netns reference
  *	@sk_bind2_node: bind node in the bhash2 table
  */
struct sock {
	/*
	 * Now struct inet_timewait_sock also uses sock_common, so please just
	 * don't add nothing before this first member (__sk_common) --acme
	 */
	struct sock_common	__sk_common;
#define sk_node			__sk_common.skc_node
#define sk_nulls_node		__sk_common.skc_nulls_node
#define sk_refcnt		__sk_common.skc_refcnt
#define sk_tx_queue_mapping	__sk_common.skc_tx_queue_mapping
#ifdef CONFIG_SOCK_RX_QUEUE_MAPPING
#define sk_rx_queue_mapping	__sk_common.skc_rx_queue_mapping
#endif

#define sk_dontcopy_begin	__sk_common.skc_dontcopy_begin
#define sk_dontcopy_end		__sk_common.skc_dontcopy_end
#define sk_hash			__sk_common.skc_hash
#define sk_portpair		__sk_common.skc_portpair
#define sk_num			__sk_common.skc_num
#define sk_dport		__sk_common.skc_dport
#define sk_addrpair		__sk_common.skc_addrpair
#define sk_daddr		__sk_common.skc_daddr
#define sk_rcv_saddr		__sk_common.skc_rcv_saddr
#define sk_family		__sk_common.skc_family
#define sk_state		__sk_common.skc_state
#define sk_reuse		__sk_common.skc_reuse
#define sk_reuseport		__sk_common.skc_reuseport
#define sk_ipv6only		__sk_common.skc_ipv6only
#define sk_net_refcnt		__sk_common.skc_net_refcnt
#define sk_bound_dev_if		__sk_common.skc_bound_dev_if
#define sk_bind_node		__sk_common.skc_bind_node
#define sk_prot			__sk_common.skc_prot
#define sk_net			__sk_common.skc_net
#define sk_v6_daddr		__sk_common.skc_v6_daddr
#define sk_v6_rcv_saddr	__sk_common.skc_v6_rcv_saddr
#define sk_cookie		__sk_common.skc_cookie
#define sk_incoming_cpu		__sk_common.skc_incoming_cpu
#define sk_flags		__sk_common.skc_flags
#define sk_rxhash		__sk_common.skc_rxhash

	/* early demux fields */
	struct dst_entry __rcu	*sk_rx_dst;
	int			sk_rx_dst_ifindex;
	u32			sk_rx_dst_cookie;

	socket_lock_t		sk_lock;
	atomic_t		sk_drops;
	int			sk_rcvlowat;
	struct sk_buff_head	sk_error_queue;
	struct sk_buff_head	sk_receive_queue;
	/*
	 * The backlog queue is special, it is always used with
	 * the per-socket spinlock held and requires low latency
	 * access. Therefore we special case it's implementation.
	 * Note : rmem_alloc is in this structure to fill a hole
	 * on 64bit arches, not because its logically part of
	 * backlog.
	 */
	struct {
		atomic_t	rmem_alloc;
		int		len;
		struct sk_buff	*head;
		struct sk_buff	*tail;
	} sk_backlog;

#define sk_rmem_alloc sk_backlog.rmem_alloc

	int			sk_forward_alloc;
	u32			sk_reserved_mem;
#ifdef CONFIG_NET_RX_BUSY_POLL
	unsigned int		sk_ll_usec;
	/* ===== mostly read cache line ===== */
	unsigned int		sk_napi_id;
#endif
	int			sk_rcvbuf;

	struct sk_filter __rcu	*sk_filter;
	union {
		struct socket_wq __rcu	*sk_wq;
		/* private: */
		struct socket_wq	*sk_wq_raw;
		/* public: */
	};
#ifdef CONFIG_XFRM
	struct xfrm_policy __rcu *sk_policy[2];
#endif
<<<<<<< HEAD
	struct dst_entry __rcu	*sk_rx_dst;
	int			sk_rx_dst_ifindex;
	u32			sk_rx_dst_cookie;
=======
>>>>>>> d60c95ef

	struct dst_entry __rcu	*sk_dst_cache;
	atomic_t		sk_omem_alloc;
	int			sk_sndbuf;

	/* ===== cache line for TX ===== */
	int			sk_wmem_queued;
	refcount_t		sk_wmem_alloc;
	unsigned long		sk_tsq_flags;
	union {
		struct sk_buff	*sk_send_head;
		struct rb_root	tcp_rtx_queue;
	};
	struct sk_buff_head	sk_write_queue;
	__s32			sk_peek_off;
	int			sk_write_pending;
	__u32			sk_dst_pending_confirm;
	u32			sk_pacing_status; /* see enum sk_pacing */
	long			sk_sndtimeo;
	struct timer_list	sk_timer;
	__u32			sk_priority;
	__u32			sk_mark;
	unsigned long		sk_pacing_rate; /* bytes per second */
	unsigned long		sk_max_pacing_rate;
	struct page_frag	sk_frag;
	netdev_features_t	sk_route_caps;
	int			sk_gso_type;
	unsigned int		sk_gso_max_size;
	gfp_t			sk_allocation;
	__u32			sk_txhash;

	/*
	 * Because of non atomicity rules, all
	 * changes are protected by socket lock.
	 */
	u8			sk_gso_disabled : 1,
				sk_kern_sock : 1,
				sk_no_check_tx : 1,
				sk_no_check_rx : 1,
				sk_userlocks : 4;
	u8			sk_pacing_shift;
	u16			sk_type;
	u16			sk_protocol;
	u16			sk_gso_max_segs;
	unsigned long	        sk_lingertime;
	struct proto		*sk_prot_creator;
	rwlock_t		sk_callback_lock;
	int			sk_err,
				sk_err_soft;
	u32			sk_ack_backlog;
	u32			sk_max_ack_backlog;
	kuid_t			sk_uid;
	u8			sk_txrehash;
#ifdef CONFIG_NET_RX_BUSY_POLL
	u8			sk_prefer_busy_poll;
	u16			sk_busy_poll_budget;
#endif
	spinlock_t		sk_peer_lock;
	int			sk_bind_phc;
	struct pid		*sk_peer_pid;
	const struct cred	*sk_peer_cred;

	long			sk_rcvtimeo;
	ktime_t			sk_stamp;
#if BITS_PER_LONG==32
	seqlock_t		sk_stamp_seq;
#endif
	u16			sk_tsflags;
	u8			sk_shutdown;
	atomic_t		sk_tskey;
	atomic_t		sk_zckey;

	u8			sk_clockid;
	u8			sk_txtime_deadline_mode : 1,
				sk_txtime_report_errors : 1,
				sk_txtime_unused : 6;

	struct socket		*sk_socket;
	void			*sk_user_data;
#ifdef CONFIG_SECURITY
	void			*sk_security;
#endif
	struct sock_cgroup_data	sk_cgrp_data;
	struct mem_cgroup	*sk_memcg;
	void			(*sk_state_change)(struct sock *sk);
	void			(*sk_data_ready)(struct sock *sk);
	void			(*sk_write_space)(struct sock *sk);
	void			(*sk_error_report)(struct sock *sk);
	int			(*sk_backlog_rcv)(struct sock *sk,
						  struct sk_buff *skb);
#ifdef CONFIG_SOCK_VALIDATE_XMIT
	struct sk_buff*		(*sk_validate_xmit_skb)(struct sock *sk,
							struct net_device *dev,
							struct sk_buff *skb);
#endif
	void                    (*sk_destruct)(struct sock *sk);
	struct sock_reuseport __rcu	*sk_reuseport_cb;
#ifdef CONFIG_BPF_SYSCALL
	struct bpf_local_storage __rcu	*sk_bpf_storage;
#endif
	struct rcu_head		sk_rcu;
	netns_tracker		ns_tracker;
	struct hlist_node	sk_bind2_node;
};

enum sk_pacing {
	SK_PACING_NONE		= 0,
	SK_PACING_NEEDED	= 1,
	SK_PACING_FQ		= 2,
};

/* flag bits in sk_user_data
 *
 * - SK_USER_DATA_NOCOPY:      Pointer stored in sk_user_data might
 *   not be suitable for copying when cloning the socket. For instance,
 *   it can point to a reference counted object. sk_user_data bottom
 *   bit is set if pointer must not be copied.
 *
 * - SK_USER_DATA_BPF:         Mark whether sk_user_data field is
 *   managed/owned by a BPF reuseport array. This bit should be set
 *   when sk_user_data's sk is added to the bpf's reuseport_array.
 *
 * - SK_USER_DATA_PSOCK:       Mark whether pointer stored in
 *   sk_user_data points to psock type. This bit should be set
 *   when sk_user_data is assigned to a psock object.
 */
#define SK_USER_DATA_NOCOPY	1UL
#define SK_USER_DATA_BPF	2UL
#define SK_USER_DATA_PSOCK	4UL
#define SK_USER_DATA_PTRMASK	~(SK_USER_DATA_NOCOPY | SK_USER_DATA_BPF |\
				  SK_USER_DATA_PSOCK)

/**
 * sk_user_data_is_nocopy - Test if sk_user_data pointer must not be copied
 * @sk: socket
 */
static inline bool sk_user_data_is_nocopy(const struct sock *sk)
{
	return ((uintptr_t)sk->sk_user_data & SK_USER_DATA_NOCOPY);
}

#define __sk_user_data(sk) ((*((void __rcu **)&(sk)->sk_user_data)))

/**
<<<<<<< HEAD
=======
 * __locked_read_sk_user_data_with_flags - return the pointer
 * only if argument flags all has been set in sk_user_data. Otherwise
 * return NULL
 *
 * @sk: socket
 * @flags: flag bits
 *
 * The caller must be holding sk->sk_callback_lock.
 */
static inline void *
__locked_read_sk_user_data_with_flags(const struct sock *sk,
				      uintptr_t flags)
{
	uintptr_t sk_user_data =
		(uintptr_t)rcu_dereference_check(__sk_user_data(sk),
						 lockdep_is_held(&sk->sk_callback_lock));

	WARN_ON_ONCE(flags & SK_USER_DATA_PTRMASK);

	if ((sk_user_data & flags) == flags)
		return (void *)(sk_user_data & SK_USER_DATA_PTRMASK);
	return NULL;
}

/**
>>>>>>> d60c95ef
 * __rcu_dereference_sk_user_data_with_flags - return the pointer
 * only if argument flags all has been set in sk_user_data. Otherwise
 * return NULL
 *
 * @sk: socket
 * @flags: flag bits
 */
static inline void *
__rcu_dereference_sk_user_data_with_flags(const struct sock *sk,
					  uintptr_t flags)
{
	uintptr_t sk_user_data = (uintptr_t)rcu_dereference(__sk_user_data(sk));

	WARN_ON_ONCE(flags & SK_USER_DATA_PTRMASK);

	if ((sk_user_data & flags) == flags)
		return (void *)(sk_user_data & SK_USER_DATA_PTRMASK);
	return NULL;
}

#define rcu_dereference_sk_user_data(sk)				\
	__rcu_dereference_sk_user_data_with_flags(sk, 0)
#define __rcu_assign_sk_user_data_with_flags(sk, ptr, flags)		\
({									\
	uintptr_t __tmp1 = (uintptr_t)(ptr),				\
		  __tmp2 = (uintptr_t)(flags);				\
	WARN_ON_ONCE(__tmp1 & ~SK_USER_DATA_PTRMASK);			\
	WARN_ON_ONCE(__tmp2 & SK_USER_DATA_PTRMASK);			\
	rcu_assign_pointer(__sk_user_data((sk)),			\
			   __tmp1 | __tmp2);				\
})
#define rcu_assign_sk_user_data(sk, ptr)				\
	__rcu_assign_sk_user_data_with_flags(sk, ptr, 0)
<<<<<<< HEAD
=======

static inline
struct net *sock_net(const struct sock *sk)
{
	return read_pnet(&sk->sk_net);
}

static inline
void sock_net_set(struct sock *sk, struct net *net)
{
	write_pnet(&sk->sk_net, net);
}
>>>>>>> d60c95ef

/*
 * SK_CAN_REUSE and SK_NO_REUSE on a socket mean that the socket is OK
 * or not whether his port will be reused by someone else. SK_FORCE_REUSE
 * on a socket means that the socket will reuse everybody else's port
 * without looking at the other's sk_reuse value.
 */

#define SK_NO_REUSE	0
#define SK_CAN_REUSE	1
#define SK_FORCE_REUSE	2

int sk_set_peek_off(struct sock *sk, int val);

static inline int sk_peek_offset(const struct sock *sk, int flags)
{
	if (unlikely(flags & MSG_PEEK)) {
		return READ_ONCE(sk->sk_peek_off);
	}

	return 0;
}

static inline void sk_peek_offset_bwd(struct sock *sk, int val)
{
	s32 off = READ_ONCE(sk->sk_peek_off);

	if (unlikely(off >= 0)) {
		off = max_t(s32, off - val, 0);
		WRITE_ONCE(sk->sk_peek_off, off);
	}
}

static inline void sk_peek_offset_fwd(struct sock *sk, int val)
{
	sk_peek_offset_bwd(sk, -val);
}

/*
 * Hashed lists helper routines
 */
static inline struct sock *sk_entry(const struct hlist_node *node)
{
	return hlist_entry(node, struct sock, sk_node);
}

static inline struct sock *__sk_head(const struct hlist_head *head)
{
	return hlist_entry(head->first, struct sock, sk_node);
}

static inline struct sock *sk_head(const struct hlist_head *head)
{
	return hlist_empty(head) ? NULL : __sk_head(head);
}

static inline struct sock *__sk_nulls_head(const struct hlist_nulls_head *head)
{
	return hlist_nulls_entry(head->first, struct sock, sk_nulls_node);
}

static inline struct sock *sk_nulls_head(const struct hlist_nulls_head *head)
{
	return hlist_nulls_empty(head) ? NULL : __sk_nulls_head(head);
}

static inline struct sock *sk_next(const struct sock *sk)
{
	return hlist_entry_safe(sk->sk_node.next, struct sock, sk_node);
}

static inline struct sock *sk_nulls_next(const struct sock *sk)
{
	return (!is_a_nulls(sk->sk_nulls_node.next)) ?
		hlist_nulls_entry(sk->sk_nulls_node.next,
				  struct sock, sk_nulls_node) :
		NULL;
}

static inline bool sk_unhashed(const struct sock *sk)
{
	return hlist_unhashed(&sk->sk_node);
}

static inline bool sk_hashed(const struct sock *sk)
{
	return !sk_unhashed(sk);
}

static inline void sk_node_init(struct hlist_node *node)
{
	node->pprev = NULL;
}

static inline void __sk_del_node(struct sock *sk)
{
	__hlist_del(&sk->sk_node);
}

/* NB: equivalent to hlist_del_init_rcu */
static inline bool __sk_del_node_init(struct sock *sk)
{
	if (sk_hashed(sk)) {
		__sk_del_node(sk);
		sk_node_init(&sk->sk_node);
		return true;
	}
	return false;
}

/* Grab socket reference count. This operation is valid only
   when sk is ALREADY grabbed f.e. it is found in hash table
   or a list and the lookup is made under lock preventing hash table
   modifications.
 */

static __always_inline void sock_hold(struct sock *sk)
{
	refcount_inc(&sk->sk_refcnt);
}

/* Ungrab socket in the context, which assumes that socket refcnt
   cannot hit zero, f.e. it is true in context of any socketcall.
 */
static __always_inline void __sock_put(struct sock *sk)
{
	refcount_dec(&sk->sk_refcnt);
}

static inline bool sk_del_node_init(struct sock *sk)
{
	bool rc = __sk_del_node_init(sk);

	if (rc) {
		/* paranoid for a while -acme */
		WARN_ON(refcount_read(&sk->sk_refcnt) == 1);
		__sock_put(sk);
	}
	return rc;
}
#define sk_del_node_init_rcu(sk)	sk_del_node_init(sk)

static inline bool __sk_nulls_del_node_init_rcu(struct sock *sk)
{
	if (sk_hashed(sk)) {
		hlist_nulls_del_init_rcu(&sk->sk_nulls_node);
		return true;
	}
	return false;
}

static inline bool sk_nulls_del_node_init_rcu(struct sock *sk)
{
	bool rc = __sk_nulls_del_node_init_rcu(sk);

	if (rc) {
		/* paranoid for a while -acme */
		WARN_ON(refcount_read(&sk->sk_refcnt) == 1);
		__sock_put(sk);
	}
	return rc;
}

static inline void __sk_add_node(struct sock *sk, struct hlist_head *list)
{
	hlist_add_head(&sk->sk_node, list);
}

static inline void sk_add_node(struct sock *sk, struct hlist_head *list)
{
	sock_hold(sk);
	__sk_add_node(sk, list);
}

static inline void sk_add_node_rcu(struct sock *sk, struct hlist_head *list)
{
	sock_hold(sk);
	if (IS_ENABLED(CONFIG_IPV6) && sk->sk_reuseport &&
	    sk->sk_family == AF_INET6)
		hlist_add_tail_rcu(&sk->sk_node, list);
	else
		hlist_add_head_rcu(&sk->sk_node, list);
}

static inline void sk_add_node_tail_rcu(struct sock *sk, struct hlist_head *list)
{
	sock_hold(sk);
	hlist_add_tail_rcu(&sk->sk_node, list);
}

static inline void __sk_nulls_add_node_rcu(struct sock *sk, struct hlist_nulls_head *list)
{
	hlist_nulls_add_head_rcu(&sk->sk_nulls_node, list);
}

static inline void __sk_nulls_add_node_tail_rcu(struct sock *sk, struct hlist_nulls_head *list)
{
	hlist_nulls_add_tail_rcu(&sk->sk_nulls_node, list);
}

static inline void sk_nulls_add_node_rcu(struct sock *sk, struct hlist_nulls_head *list)
{
	sock_hold(sk);
	__sk_nulls_add_node_rcu(sk, list);
}

static inline void __sk_del_bind_node(struct sock *sk)
{
	__hlist_del(&sk->sk_bind_node);
}

static inline void sk_add_bind_node(struct sock *sk,
					struct hlist_head *list)
{
	hlist_add_head(&sk->sk_bind_node, list);
}

static inline void __sk_del_bind2_node(struct sock *sk)
{
	__hlist_del(&sk->sk_bind2_node);
}

static inline void sk_add_bind2_node(struct sock *sk, struct hlist_head *list)
{
	hlist_add_head(&sk->sk_bind2_node, list);
}

#define sk_for_each(__sk, list) \
	hlist_for_each_entry(__sk, list, sk_node)
#define sk_for_each_rcu(__sk, list) \
	hlist_for_each_entry_rcu(__sk, list, sk_node)
#define sk_nulls_for_each(__sk, node, list) \
	hlist_nulls_for_each_entry(__sk, node, list, sk_nulls_node)
#define sk_nulls_for_each_rcu(__sk, node, list) \
	hlist_nulls_for_each_entry_rcu(__sk, node, list, sk_nulls_node)
#define sk_for_each_from(__sk) \
	hlist_for_each_entry_from(__sk, sk_node)
#define sk_nulls_for_each_from(__sk, node) \
	if (__sk && ({ node = &(__sk)->sk_nulls_node; 1; })) \
		hlist_nulls_for_each_entry_from(__sk, node, sk_nulls_node)
#define sk_for_each_safe(__sk, tmp, list) \
	hlist_for_each_entry_safe(__sk, tmp, list, sk_node)
#define sk_for_each_bound(__sk, list) \
	hlist_for_each_entry(__sk, list, sk_bind_node)
#define sk_for_each_bound_bhash2(__sk, list) \
	hlist_for_each_entry(__sk, list, sk_bind2_node)

/**
 * sk_for_each_entry_offset_rcu - iterate over a list at a given struct offset
 * @tpos:	the type * to use as a loop cursor.
 * @pos:	the &struct hlist_node to use as a loop cursor.
 * @head:	the head for your list.
 * @offset:	offset of hlist_node within the struct.
 *
 */
#define sk_for_each_entry_offset_rcu(tpos, pos, head, offset)		       \
	for (pos = rcu_dereference(hlist_first_rcu(head));		       \
	     pos != NULL &&						       \
		({ tpos = (typeof(*tpos) *)((void *)pos - offset); 1;});       \
	     pos = rcu_dereference(hlist_next_rcu(pos)))

static inline struct user_namespace *sk_user_ns(const struct sock *sk)
{
	/* Careful only use this in a context where these parameters
	 * can not change and must all be valid, such as recvmsg from
	 * userspace.
	 */
	return sk->sk_socket->file->f_cred->user_ns;
}

/* Sock flags */
enum sock_flags {
	SOCK_DEAD,
	SOCK_DONE,
	SOCK_URGINLINE,
	SOCK_KEEPOPEN,
	SOCK_LINGER,
	SOCK_DESTROY,
	SOCK_BROADCAST,
	SOCK_TIMESTAMP,
	SOCK_ZAPPED,
	SOCK_USE_WRITE_QUEUE, /* whether to call sk->sk_write_space in sock_wfree */
	SOCK_DBG, /* %SO_DEBUG setting */
	SOCK_RCVTSTAMP, /* %SO_TIMESTAMP setting */
	SOCK_RCVTSTAMPNS, /* %SO_TIMESTAMPNS setting */
	SOCK_LOCALROUTE, /* route locally only, %SO_DONTROUTE setting */
	SOCK_MEMALLOC, /* VM depends on this socket for swapping */
	SOCK_TIMESTAMPING_RX_SOFTWARE,  /* %SOF_TIMESTAMPING_RX_SOFTWARE */
	SOCK_FASYNC, /* fasync() active */
	SOCK_RXQ_OVFL,
	SOCK_ZEROCOPY, /* buffers from userspace */
	SOCK_WIFI_STATUS, /* push wifi status to userspace */
	SOCK_NOFCS, /* Tell NIC not to do the Ethernet FCS.
		     * Will use last 4 bytes of packet sent from
		     * user-space instead.
		     */
	SOCK_FILTER_LOCKED, /* Filter cannot be changed anymore */
	SOCK_SELECT_ERR_QUEUE, /* Wake select on error queue */
	SOCK_RCU_FREE, /* wait rcu grace period in sk_destruct() */
	SOCK_TXTIME,
	SOCK_XDP, /* XDP is attached */
	SOCK_TSTAMP_NEW, /* Indicates 64 bit timestamps always */
	SOCK_RCVMARK, /* Receive SO_MARK  ancillary data with packet */
};

#define SK_FLAGS_TIMESTAMP ((1UL << SOCK_TIMESTAMP) | (1UL << SOCK_TIMESTAMPING_RX_SOFTWARE))

static inline void sock_copy_flags(struct sock *nsk, const struct sock *osk)
{
	nsk->sk_flags = osk->sk_flags;
}

static inline void sock_set_flag(struct sock *sk, enum sock_flags flag)
{
	__set_bit(flag, &sk->sk_flags);
}

static inline void sock_reset_flag(struct sock *sk, enum sock_flags flag)
{
	__clear_bit(flag, &sk->sk_flags);
}

static inline void sock_valbool_flag(struct sock *sk, enum sock_flags bit,
				     int valbool)
{
	if (valbool)
		sock_set_flag(sk, bit);
	else
		sock_reset_flag(sk, bit);
}

static inline bool sock_flag(const struct sock *sk, enum sock_flags flag)
{
	return test_bit(flag, &sk->sk_flags);
}

#ifdef CONFIG_NET
DECLARE_STATIC_KEY_FALSE(memalloc_socks_key);
static inline int sk_memalloc_socks(void)
{
	return static_branch_unlikely(&memalloc_socks_key);
}

void __receive_sock(struct file *file);
#else

static inline int sk_memalloc_socks(void)
{
	return 0;
}

static inline void __receive_sock(struct file *file)
{ }
#endif

static inline gfp_t sk_gfp_mask(const struct sock *sk, gfp_t gfp_mask)
{
	return gfp_mask | (sk->sk_allocation & __GFP_MEMALLOC);
}

static inline void sk_acceptq_removed(struct sock *sk)
{
	WRITE_ONCE(sk->sk_ack_backlog, sk->sk_ack_backlog - 1);
}

static inline void sk_acceptq_added(struct sock *sk)
{
	WRITE_ONCE(sk->sk_ack_backlog, sk->sk_ack_backlog + 1);
}

/* Note: If you think the test should be:
 *	return READ_ONCE(sk->sk_ack_backlog) >= READ_ONCE(sk->sk_max_ack_backlog);
 * Then please take a look at commit 64a146513f8f ("[NET]: Revert incorrect accept queue backlog changes.")
 */
static inline bool sk_acceptq_is_full(const struct sock *sk)
{
	return READ_ONCE(sk->sk_ack_backlog) > READ_ONCE(sk->sk_max_ack_backlog);
}

/*
 * Compute minimal free write space needed to queue new packets.
 */
static inline int sk_stream_min_wspace(const struct sock *sk)
{
	return READ_ONCE(sk->sk_wmem_queued) >> 1;
}

static inline int sk_stream_wspace(const struct sock *sk)
{
	return READ_ONCE(sk->sk_sndbuf) - READ_ONCE(sk->sk_wmem_queued);
}

static inline void sk_wmem_queued_add(struct sock *sk, int val)
{
	WRITE_ONCE(sk->sk_wmem_queued, sk->sk_wmem_queued + val);
}

void sk_stream_write_space(struct sock *sk);

/* OOB backlog add */
static inline void __sk_add_backlog(struct sock *sk, struct sk_buff *skb)
{
	/* dont let skb dst not refcounted, we are going to leave rcu lock */
	skb_dst_force(skb);

	if (!sk->sk_backlog.tail)
		WRITE_ONCE(sk->sk_backlog.head, skb);
	else
		sk->sk_backlog.tail->next = skb;

	WRITE_ONCE(sk->sk_backlog.tail, skb);
	skb->next = NULL;
}

/*
 * Take into account size of receive queue and backlog queue
 * Do not take into account this skb truesize,
 * to allow even a single big packet to come.
 */
static inline bool sk_rcvqueues_full(const struct sock *sk, unsigned int limit)
{
	unsigned int qsize = sk->sk_backlog.len + atomic_read(&sk->sk_rmem_alloc);

	return qsize > limit;
}

/* The per-socket spinlock must be held here. */
static inline __must_check int sk_add_backlog(struct sock *sk, struct sk_buff *skb,
					      unsigned int limit)
{
	if (sk_rcvqueues_full(sk, limit))
		return -ENOBUFS;

	/*
	 * If the skb was allocated from pfmemalloc reserves, only
	 * allow SOCK_MEMALLOC sockets to use it as this socket is
	 * helping free memory
	 */
	if (skb_pfmemalloc(skb) && !sock_flag(sk, SOCK_MEMALLOC))
		return -ENOMEM;

	__sk_add_backlog(sk, skb);
	sk->sk_backlog.len += skb->truesize;
	return 0;
}

int __sk_backlog_rcv(struct sock *sk, struct sk_buff *skb);

INDIRECT_CALLABLE_DECLARE(int tcp_v4_do_rcv(struct sock *sk, struct sk_buff *skb));
INDIRECT_CALLABLE_DECLARE(int tcp_v6_do_rcv(struct sock *sk, struct sk_buff *skb));

static inline int sk_backlog_rcv(struct sock *sk, struct sk_buff *skb)
{
	if (sk_memalloc_socks() && skb_pfmemalloc(skb))
		return __sk_backlog_rcv(sk, skb);

	return INDIRECT_CALL_INET(sk->sk_backlog_rcv,
				  tcp_v6_do_rcv,
				  tcp_v4_do_rcv,
				  sk, skb);
}

static inline void sk_incoming_cpu_update(struct sock *sk)
{
	int cpu = raw_smp_processor_id();

	if (unlikely(READ_ONCE(sk->sk_incoming_cpu) != cpu))
		WRITE_ONCE(sk->sk_incoming_cpu, cpu);
}

static inline void sock_rps_record_flow_hash(__u32 hash)
{
#ifdef CONFIG_RPS
	struct rps_sock_flow_table *sock_flow_table;

	rcu_read_lock();
	sock_flow_table = rcu_dereference(rps_sock_flow_table);
	rps_record_sock_flow(sock_flow_table, hash);
	rcu_read_unlock();
#endif
}

static inline void sock_rps_record_flow(const struct sock *sk)
{
#ifdef CONFIG_RPS
	if (static_branch_unlikely(&rfs_needed)) {
		/* Reading sk->sk_rxhash might incur an expensive cache line
		 * miss.
		 *
		 * TCP_ESTABLISHED does cover almost all states where RFS
		 * might be useful, and is cheaper [1] than testing :
		 *	IPv4: inet_sk(sk)->inet_daddr
		 * 	IPv6: ipv6_addr_any(&sk->sk_v6_daddr)
		 * OR	an additional socket flag
		 * [1] : sk_state and sk_prot are in the same cache line.
		 */
		if (sk->sk_state == TCP_ESTABLISHED)
			sock_rps_record_flow_hash(sk->sk_rxhash);
	}
#endif
}

static inline void sock_rps_save_rxhash(struct sock *sk,
					const struct sk_buff *skb)
{
#ifdef CONFIG_RPS
	if (unlikely(sk->sk_rxhash != skb->hash))
		sk->sk_rxhash = skb->hash;
#endif
}

static inline void sock_rps_reset_rxhash(struct sock *sk)
{
#ifdef CONFIG_RPS
	sk->sk_rxhash = 0;
#endif
}

#define sk_wait_event(__sk, __timeo, __condition, __wait)		\
	({	int __rc;						\
		release_sock(__sk);					\
		__rc = __condition;					\
		if (!__rc) {						\
			*(__timeo) = wait_woken(__wait,			\
						TASK_INTERRUPTIBLE,	\
						*(__timeo));		\
		}							\
		sched_annotate_sleep();					\
		lock_sock(__sk);					\
		__rc = __condition;					\
		__rc;							\
	})

int sk_stream_wait_connect(struct sock *sk, long *timeo_p);
int sk_stream_wait_memory(struct sock *sk, long *timeo_p);
void sk_stream_wait_close(struct sock *sk, long timeo_p);
int sk_stream_error(struct sock *sk, int flags, int err);
void sk_stream_kill_queues(struct sock *sk);
void sk_set_memalloc(struct sock *sk);
void sk_clear_memalloc(struct sock *sk);

void __sk_flush_backlog(struct sock *sk);

static inline bool sk_flush_backlog(struct sock *sk)
{
	if (unlikely(READ_ONCE(sk->sk_backlog.tail))) {
		__sk_flush_backlog(sk);
		return true;
	}
	return false;
}

int sk_wait_data(struct sock *sk, long *timeo, const struct sk_buff *skb);

struct request_sock_ops;
struct timewait_sock_ops;
struct inet_hashinfo;
struct raw_hashinfo;
struct smc_hashinfo;
struct module;
struct sk_psock;

/*
 * caches using SLAB_TYPESAFE_BY_RCU should let .next pointer from nulls nodes
 * un-modified. Special care is taken when initializing object to zero.
 */
static inline void sk_prot_clear_nulls(struct sock *sk, int size)
{
	if (offsetof(struct sock, sk_node.next) != 0)
		memset(sk, 0, offsetof(struct sock, sk_node.next));
	memset(&sk->sk_node.pprev, 0,
	       size - offsetof(struct sock, sk_node.pprev));
}

/* Networking protocol blocks we attach to sockets.
 * socket layer -> transport layer interface
 */
struct proto {
	void			(*close)(struct sock *sk,
					long timeout);
	int			(*pre_connect)(struct sock *sk,
					struct sockaddr *uaddr,
					int addr_len);
	int			(*connect)(struct sock *sk,
					struct sockaddr *uaddr,
					int addr_len);
	int			(*disconnect)(struct sock *sk, int flags);

	struct sock *		(*accept)(struct sock *sk, int flags, int *err,
					  bool kern);

	int			(*ioctl)(struct sock *sk, int cmd,
					 unsigned long arg);
	int			(*init)(struct sock *sk);
	void			(*destroy)(struct sock *sk);
	void			(*shutdown)(struct sock *sk, int how);
	int			(*setsockopt)(struct sock *sk, int level,
					int optname, sockptr_t optval,
					unsigned int optlen);
	int			(*getsockopt)(struct sock *sk, int level,
					int optname, char __user *optval,
					int __user *option);
	void			(*keepalive)(struct sock *sk, int valbool);
#ifdef CONFIG_COMPAT
	int			(*compat_ioctl)(struct sock *sk,
					unsigned int cmd, unsigned long arg);
#endif
	int			(*sendmsg)(struct sock *sk, struct msghdr *msg,
					   size_t len);
	int			(*recvmsg)(struct sock *sk, struct msghdr *msg,
					   size_t len, int flags, int *addr_len);
	int			(*sendpage)(struct sock *sk, struct page *page,
					int offset, size_t size, int flags);
	int			(*bind)(struct sock *sk,
					struct sockaddr *addr, int addr_len);
	int			(*bind_add)(struct sock *sk,
					struct sockaddr *addr, int addr_len);

	int			(*backlog_rcv) (struct sock *sk,
						struct sk_buff *skb);
	bool			(*bpf_bypass_getsockopt)(int level,
							 int optname);

	void		(*release_cb)(struct sock *sk);

	/* Keeping track of sk's, looking them up, and port selection methods. */
	int			(*hash)(struct sock *sk);
	void			(*unhash)(struct sock *sk);
	void			(*rehash)(struct sock *sk);
	int			(*get_port)(struct sock *sk, unsigned short snum);
	void			(*put_port)(struct sock *sk);
#ifdef CONFIG_BPF_SYSCALL
	int			(*psock_update_sk_prot)(struct sock *sk,
							struct sk_psock *psock,
							bool restore);
#endif

	/* Keeping track of sockets in use */
#ifdef CONFIG_PROC_FS
	unsigned int		inuse_idx;
#endif

#if IS_ENABLED(CONFIG_MPTCP)
	int			(*forward_alloc_get)(const struct sock *sk);
#endif

	bool			(*stream_memory_free)(const struct sock *sk, int wake);
	bool			(*sock_is_readable)(struct sock *sk);
	/* Memory pressure */
	void			(*enter_memory_pressure)(struct sock *sk);
	void			(*leave_memory_pressure)(struct sock *sk);
	atomic_long_t		*memory_allocated;	/* Current allocated memory. */
	int  __percpu		*per_cpu_fw_alloc;
	struct percpu_counter	*sockets_allocated;	/* Current number of sockets. */

	/*
	 * Pressure flag: try to collapse.
	 * Technical note: it is used by multiple contexts non atomically.
	 * All the __sk_mem_schedule() is of this nature: accounting
	 * is strict, actions are advisory and have some latency.
	 */
	unsigned long		*memory_pressure;
	long			*sysctl_mem;

	int			*sysctl_wmem;
	int			*sysctl_rmem;
	u32			sysctl_wmem_offset;
	u32			sysctl_rmem_offset;

	int			max_header;
	bool			no_autobind;

	struct kmem_cache	*slab;
	unsigned int		obj_size;
	slab_flags_t		slab_flags;
	unsigned int		useroffset;	/* Usercopy region offset */
	unsigned int		usersize;	/* Usercopy region size */

	unsigned int __percpu	*orphan_count;

	struct request_sock_ops	*rsk_prot;
	struct timewait_sock_ops *twsk_prot;

	union {
		struct inet_hashinfo	*hashinfo;
		struct udp_table	*udp_table;
		struct raw_hashinfo	*raw_hash;
		struct smc_hashinfo	*smc_hash;
	} h;

	struct module		*owner;

	char			name[32];

	struct list_head	node;
#ifdef SOCK_REFCNT_DEBUG
	atomic_t		socks;
#endif
	int			(*diag_destroy)(struct sock *sk, int err);
} __randomize_layout;

int proto_register(struct proto *prot, int alloc_slab);
void proto_unregister(struct proto *prot);
int sock_load_diag_module(int family, int protocol);

#ifdef SOCK_REFCNT_DEBUG
static inline void sk_refcnt_debug_inc(struct sock *sk)
{
	atomic_inc(&sk->sk_prot->socks);
}

static inline void sk_refcnt_debug_dec(struct sock *sk)
{
	atomic_dec(&sk->sk_prot->socks);
	printk(KERN_DEBUG "%s socket %p released, %d are still alive\n",
	       sk->sk_prot->name, sk, atomic_read(&sk->sk_prot->socks));
}

static inline void sk_refcnt_debug_release(const struct sock *sk)
{
	if (refcount_read(&sk->sk_refcnt) != 1)
		printk(KERN_DEBUG "Destruction of the %s socket %p delayed, refcnt=%d\n",
		       sk->sk_prot->name, sk, refcount_read(&sk->sk_refcnt));
}
#else /* SOCK_REFCNT_DEBUG */
#define sk_refcnt_debug_inc(sk) do { } while (0)
#define sk_refcnt_debug_dec(sk) do { } while (0)
#define sk_refcnt_debug_release(sk) do { } while (0)
#endif /* SOCK_REFCNT_DEBUG */

INDIRECT_CALLABLE_DECLARE(bool tcp_stream_memory_free(const struct sock *sk, int wake));

static inline int sk_forward_alloc_get(const struct sock *sk)
{
#if IS_ENABLED(CONFIG_MPTCP)
	if (sk->sk_prot->forward_alloc_get)
		return sk->sk_prot->forward_alloc_get(sk);
#endif
	return sk->sk_forward_alloc;
}

static inline bool __sk_stream_memory_free(const struct sock *sk, int wake)
{
	if (READ_ONCE(sk->sk_wmem_queued) >= READ_ONCE(sk->sk_sndbuf))
		return false;

	return sk->sk_prot->stream_memory_free ?
		INDIRECT_CALL_INET_1(sk->sk_prot->stream_memory_free,
				     tcp_stream_memory_free, sk, wake) : true;
}

static inline bool sk_stream_memory_free(const struct sock *sk)
{
	return __sk_stream_memory_free(sk, 0);
}

static inline bool __sk_stream_is_writeable(const struct sock *sk, int wake)
{
	return sk_stream_wspace(sk) >= sk_stream_min_wspace(sk) &&
	       __sk_stream_memory_free(sk, wake);
}

static inline bool sk_stream_is_writeable(const struct sock *sk)
{
	return __sk_stream_is_writeable(sk, 0);
}

static inline int sk_under_cgroup_hierarchy(struct sock *sk,
					    struct cgroup *ancestor)
{
#ifdef CONFIG_SOCK_CGROUP_DATA
	return cgroup_is_descendant(sock_cgroup_ptr(&sk->sk_cgrp_data),
				    ancestor);
#else
	return -ENOTSUPP;
#endif
}

static inline bool sk_has_memory_pressure(const struct sock *sk)
{
	return sk->sk_prot->memory_pressure != NULL;
}

static inline bool sk_under_memory_pressure(const struct sock *sk)
{
	if (!sk->sk_prot->memory_pressure)
		return false;

	if (mem_cgroup_sockets_enabled && sk->sk_memcg &&
	    mem_cgroup_under_socket_pressure(sk->sk_memcg))
		return true;

	return !!*sk->sk_prot->memory_pressure;
}

static inline long
proto_memory_allocated(const struct proto *prot)
{
	return max(0L, atomic_long_read(prot->memory_allocated));
}

static inline long
sk_memory_allocated(const struct sock *sk)
{
	return proto_memory_allocated(sk->sk_prot);
}

/* 1 MB per cpu, in page units */
#define SK_MEMORY_PCPU_RESERVE (1 << (20 - PAGE_SHIFT))

static inline void
sk_memory_allocated_add(struct sock *sk, int amt)
{
	int local_reserve;

	preempt_disable();
	local_reserve = __this_cpu_add_return(*sk->sk_prot->per_cpu_fw_alloc, amt);
	if (local_reserve >= SK_MEMORY_PCPU_RESERVE) {
		__this_cpu_sub(*sk->sk_prot->per_cpu_fw_alloc, local_reserve);
		atomic_long_add(local_reserve, sk->sk_prot->memory_allocated);
	}
	preempt_enable();
}

static inline void
sk_memory_allocated_sub(struct sock *sk, int amt)
{
	int local_reserve;

	preempt_disable();
	local_reserve = __this_cpu_sub_return(*sk->sk_prot->per_cpu_fw_alloc, amt);
	if (local_reserve <= -SK_MEMORY_PCPU_RESERVE) {
		__this_cpu_sub(*sk->sk_prot->per_cpu_fw_alloc, local_reserve);
		atomic_long_add(local_reserve, sk->sk_prot->memory_allocated);
	}
	preempt_enable();
}

#define SK_ALLOC_PERCPU_COUNTER_BATCH 16

static inline void sk_sockets_allocated_dec(struct sock *sk)
{
	percpu_counter_add_batch(sk->sk_prot->sockets_allocated, -1,
				 SK_ALLOC_PERCPU_COUNTER_BATCH);
}

static inline void sk_sockets_allocated_inc(struct sock *sk)
{
	percpu_counter_add_batch(sk->sk_prot->sockets_allocated, 1,
				 SK_ALLOC_PERCPU_COUNTER_BATCH);
}

static inline u64
sk_sockets_allocated_read_positive(struct sock *sk)
{
	return percpu_counter_read_positive(sk->sk_prot->sockets_allocated);
}

static inline int
proto_sockets_allocated_sum_positive(struct proto *prot)
{
	return percpu_counter_sum_positive(prot->sockets_allocated);
}

static inline bool
proto_memory_pressure(struct proto *prot)
{
	if (!prot->memory_pressure)
		return false;
	return !!*prot->memory_pressure;
}


#ifdef CONFIG_PROC_FS
#define PROTO_INUSE_NR	64	/* should be enough for the first time */
struct prot_inuse {
	int all;
	int val[PROTO_INUSE_NR];
};

static inline void sock_prot_inuse_add(const struct net *net,
				       const struct proto *prot, int val)
{
	this_cpu_add(net->core.prot_inuse->val[prot->inuse_idx], val);
}

static inline void sock_inuse_add(const struct net *net, int val)
{
	this_cpu_add(net->core.prot_inuse->all, val);
}

int sock_prot_inuse_get(struct net *net, struct proto *proto);
int sock_inuse_get(struct net *net);
#else
static inline void sock_prot_inuse_add(const struct net *net,
				       const struct proto *prot, int val)
{
}

static inline void sock_inuse_add(const struct net *net, int val)
{
}
#endif


/* With per-bucket locks this operation is not-atomic, so that
 * this version is not worse.
 */
static inline int __sk_prot_rehash(struct sock *sk)
{
	sk->sk_prot->unhash(sk);
	return sk->sk_prot->hash(sk);
}

/* About 10 seconds */
#define SOCK_DESTROY_TIME (10*HZ)

/* Sockets 0-1023 can't be bound to unless you are superuser */
#define PROT_SOCK	1024

#define SHUTDOWN_MASK	3
#define RCV_SHUTDOWN	1
#define SEND_SHUTDOWN	2

#define SOCK_BINDADDR_LOCK	4
#define SOCK_BINDPORT_LOCK	8

struct socket_alloc {
	struct socket socket;
	struct inode vfs_inode;
};

static inline struct socket *SOCKET_I(struct inode *inode)
{
	return &container_of(inode, struct socket_alloc, vfs_inode)->socket;
}

static inline struct inode *SOCK_INODE(struct socket *socket)
{
	return &container_of(socket, struct socket_alloc, socket)->vfs_inode;
}

/*
 * Functions for memory accounting
 */
int __sk_mem_raise_allocated(struct sock *sk, int size, int amt, int kind);
int __sk_mem_schedule(struct sock *sk, int size, int kind);
void __sk_mem_reduce_allocated(struct sock *sk, int amount);
void __sk_mem_reclaim(struct sock *sk, int amount);

#define SK_MEM_SEND	0
#define SK_MEM_RECV	1

/* sysctl_mem values are in pages */
static inline long sk_prot_mem_limits(const struct sock *sk, int index)
{
<<<<<<< HEAD
	long val = READ_ONCE(sk->sk_prot->sysctl_mem[index]);

#if PAGE_SIZE > SK_MEM_QUANTUM
	val <<= PAGE_SHIFT - SK_MEM_QUANTUM_SHIFT;
#elif PAGE_SIZE < SK_MEM_QUANTUM
	val >>= SK_MEM_QUANTUM_SHIFT - PAGE_SHIFT;
#endif
	return val;
=======
	return READ_ONCE(sk->sk_prot->sysctl_mem[index]);
>>>>>>> d60c95ef
}

static inline int sk_mem_pages(int amt)
{
	return (amt + PAGE_SIZE - 1) >> PAGE_SHIFT;
}

static inline bool sk_has_account(struct sock *sk)
{
	/* return true if protocol supports memory accounting */
	return !!sk->sk_prot->memory_allocated;
}

static inline bool sk_wmem_schedule(struct sock *sk, int size)
{
	int delta;

	if (!sk_has_account(sk))
		return true;
	delta = size - sk->sk_forward_alloc;
	return delta <= 0 || __sk_mem_schedule(sk, delta, SK_MEM_SEND);
}

static inline bool
sk_rmem_schedule(struct sock *sk, struct sk_buff *skb, int size)
{
	int delta;

	if (!sk_has_account(sk))
		return true;
	delta = size - sk->sk_forward_alloc;
	return delta <= 0 || __sk_mem_schedule(sk, delta, SK_MEM_RECV) ||
		skb_pfmemalloc(skb);
}

static inline int sk_unused_reserved_mem(const struct sock *sk)
{
	int unused_mem;

	if (likely(!sk->sk_reserved_mem))
		return 0;

	unused_mem = sk->sk_reserved_mem - sk->sk_wmem_queued -
			atomic_read(&sk->sk_rmem_alloc);

	return unused_mem > 0 ? unused_mem : 0;
}

static inline void sk_mem_reclaim(struct sock *sk)
{
	int reclaimable;

	if (!sk_has_account(sk))
		return;

	reclaimable = sk->sk_forward_alloc - sk_unused_reserved_mem(sk);

	if (reclaimable >= (int)PAGE_SIZE)
		__sk_mem_reclaim(sk, reclaimable);
}

static inline void sk_mem_reclaim_final(struct sock *sk)
{
	sk->sk_reserved_mem = 0;
	sk_mem_reclaim(sk);
}

static inline void sk_mem_charge(struct sock *sk, int size)
{
	if (!sk_has_account(sk))
		return;
	sk->sk_forward_alloc -= size;
}

static inline void sk_mem_uncharge(struct sock *sk, int size)
{
	if (!sk_has_account(sk))
		return;
	sk->sk_forward_alloc += size;
	sk_mem_reclaim(sk);
}

/*
 * Macro so as to not evaluate some arguments when
 * lockdep is not enabled.
 *
 * Mark both the sk_lock and the sk_lock.slock as a
 * per-address-family lock class.
 */
#define sock_lock_init_class_and_name(sk, sname, skey, name, key)	\
do {									\
	sk->sk_lock.owned = 0;						\
	init_waitqueue_head(&sk->sk_lock.wq);				\
	spin_lock_init(&(sk)->sk_lock.slock);				\
	debug_check_no_locks_freed((void *)&(sk)->sk_lock,		\
			sizeof((sk)->sk_lock));				\
	lockdep_set_class_and_name(&(sk)->sk_lock.slock,		\
				(skey), (sname));				\
	lockdep_init_map(&(sk)->sk_lock.dep_map, (name), (key), 0);	\
} while (0)

static inline bool lockdep_sock_is_held(const struct sock *sk)
{
	return lockdep_is_held(&sk->sk_lock) ||
	       lockdep_is_held(&sk->sk_lock.slock);
}

void lock_sock_nested(struct sock *sk, int subclass);

static inline void lock_sock(struct sock *sk)
{
	lock_sock_nested(sk, 0);
}

void __lock_sock(struct sock *sk);
void __release_sock(struct sock *sk);
void release_sock(struct sock *sk);

/* BH context may only use the following locking interface. */
#define bh_lock_sock(__sk)	spin_lock(&((__sk)->sk_lock.slock))
#define bh_lock_sock_nested(__sk) \
				spin_lock_nested(&((__sk)->sk_lock.slock), \
				SINGLE_DEPTH_NESTING)
#define bh_unlock_sock(__sk)	spin_unlock(&((__sk)->sk_lock.slock))

bool __lock_sock_fast(struct sock *sk) __acquires(&sk->sk_lock.slock);

/**
 * lock_sock_fast - fast version of lock_sock
 * @sk: socket
 *
 * This version should be used for very small section, where process wont block
 * return false if fast path is taken:
 *
 *   sk_lock.slock locked, owned = 0, BH disabled
 *
 * return true if slow path is taken:
 *
 *   sk_lock.slock unlocked, owned = 1, BH enabled
 */
static inline bool lock_sock_fast(struct sock *sk)
{
	/* The sk_lock has mutex_lock() semantics here. */
	mutex_acquire(&sk->sk_lock.dep_map, 0, 0, _RET_IP_);

	return __lock_sock_fast(sk);
}

/* fast socket lock variant for caller already holding a [different] socket lock */
static inline bool lock_sock_fast_nested(struct sock *sk)
{
	mutex_acquire(&sk->sk_lock.dep_map, SINGLE_DEPTH_NESTING, 0, _RET_IP_);

	return __lock_sock_fast(sk);
}

/**
 * unlock_sock_fast - complement of lock_sock_fast
 * @sk: socket
 * @slow: slow mode
 *
 * fast unlock socket for user context.
 * If slow mode is on, we call regular release_sock()
 */
static inline void unlock_sock_fast(struct sock *sk, bool slow)
	__releases(&sk->sk_lock.slock)
{
	if (slow) {
		release_sock(sk);
		__release(&sk->sk_lock.slock);
	} else {
		mutex_release(&sk->sk_lock.dep_map, _RET_IP_);
		spin_unlock_bh(&sk->sk_lock.slock);
	}
}

void sockopt_lock_sock(struct sock *sk);
void sockopt_release_sock(struct sock *sk);
bool sockopt_ns_capable(struct user_namespace *ns, int cap);
bool sockopt_capable(int cap);

/* Used by processes to "lock" a socket state, so that
 * interrupts and bottom half handlers won't change it
 * from under us. It essentially blocks any incoming
 * packets, so that we won't get any new data or any
 * packets that change the state of the socket.
 *
 * While locked, BH processing will add new packets to
 * the backlog queue.  This queue is processed by the
 * owner of the socket lock right before it is released.
 *
 * Since ~2.3.5 it is also exclusive sleep lock serializing
 * accesses from user process context.
 */

static inline void sock_owned_by_me(const struct sock *sk)
{
#ifdef CONFIG_LOCKDEP
	WARN_ON_ONCE(!lockdep_sock_is_held(sk) && debug_locks);
#endif
}

static inline bool sock_owned_by_user(const struct sock *sk)
{
	sock_owned_by_me(sk);
	return sk->sk_lock.owned;
}

static inline bool sock_owned_by_user_nocheck(const struct sock *sk)
{
	return sk->sk_lock.owned;
}

static inline void sock_release_ownership(struct sock *sk)
{
	if (sock_owned_by_user_nocheck(sk)) {
		sk->sk_lock.owned = 0;

		/* The sk_lock has mutex_unlock() semantics: */
		mutex_release(&sk->sk_lock.dep_map, _RET_IP_);
	}
}

/* no reclassification while locks are held */
static inline bool sock_allow_reclassification(const struct sock *csk)
{
	struct sock *sk = (struct sock *)csk;

	return !sock_owned_by_user_nocheck(sk) &&
		!spin_is_locked(&sk->sk_lock.slock);
}

struct sock *sk_alloc(struct net *net, int family, gfp_t priority,
		      struct proto *prot, int kern);
void sk_free(struct sock *sk);
void sk_destruct(struct sock *sk);
struct sock *sk_clone_lock(const struct sock *sk, const gfp_t priority);
void sk_free_unlock_clone(struct sock *sk);

struct sk_buff *sock_wmalloc(struct sock *sk, unsigned long size, int force,
			     gfp_t priority);
void __sock_wfree(struct sk_buff *skb);
void sock_wfree(struct sk_buff *skb);
struct sk_buff *sock_omalloc(struct sock *sk, unsigned long size,
			     gfp_t priority);
void skb_orphan_partial(struct sk_buff *skb);
void sock_rfree(struct sk_buff *skb);
void sock_efree(struct sk_buff *skb);
#ifdef CONFIG_INET
void sock_edemux(struct sk_buff *skb);
void sock_pfree(struct sk_buff *skb);
#else
#define sock_edemux sock_efree
#endif

int sk_setsockopt(struct sock *sk, int level, int optname,
		  sockptr_t optval, unsigned int optlen);
int sock_setsockopt(struct socket *sock, int level, int op,
		    sockptr_t optval, unsigned int optlen);

int sk_getsockopt(struct sock *sk, int level, int optname,
		  sockptr_t optval, sockptr_t optlen);
int sock_getsockopt(struct socket *sock, int level, int op,
		    char __user *optval, int __user *optlen);
int sock_gettstamp(struct socket *sock, void __user *userstamp,
		   bool timeval, bool time32);
struct sk_buff *sock_alloc_send_pskb(struct sock *sk, unsigned long header_len,
				     unsigned long data_len, int noblock,
				     int *errcode, int max_page_order);

static inline struct sk_buff *sock_alloc_send_skb(struct sock *sk,
						  unsigned long size,
						  int noblock, int *errcode)
{
	return sock_alloc_send_pskb(sk, size, 0, noblock, errcode, 0);
}

void *sock_kmalloc(struct sock *sk, int size, gfp_t priority);
void sock_kfree_s(struct sock *sk, void *mem, int size);
void sock_kzfree_s(struct sock *sk, void *mem, int size);
void sk_send_sigurg(struct sock *sk);

static inline void sock_replace_proto(struct sock *sk, struct proto *proto)
{
	if (sk->sk_socket)
		clear_bit(SOCK_SUPPORT_ZC, &sk->sk_socket->flags);
	WRITE_ONCE(sk->sk_prot, proto);
}

struct sockcm_cookie {
	u64 transmit_time;
	u32 mark;
	u16 tsflags;
};

static inline void sockcm_init(struct sockcm_cookie *sockc,
			       const struct sock *sk)
{
	*sockc = (struct sockcm_cookie) { .tsflags = sk->sk_tsflags };
}

int __sock_cmsg_send(struct sock *sk, struct msghdr *msg, struct cmsghdr *cmsg,
		     struct sockcm_cookie *sockc);
int sock_cmsg_send(struct sock *sk, struct msghdr *msg,
		   struct sockcm_cookie *sockc);

/*
 * Functions to fill in entries in struct proto_ops when a protocol
 * does not implement a particular function.
 */
int sock_no_bind(struct socket *, struct sockaddr *, int);
int sock_no_connect(struct socket *, struct sockaddr *, int, int);
int sock_no_socketpair(struct socket *, struct socket *);
int sock_no_accept(struct socket *, struct socket *, int, bool);
int sock_no_getname(struct socket *, struct sockaddr *, int);
int sock_no_ioctl(struct socket *, unsigned int, unsigned long);
int sock_no_listen(struct socket *, int);
int sock_no_shutdown(struct socket *, int);
int sock_no_sendmsg(struct socket *, struct msghdr *, size_t);
int sock_no_sendmsg_locked(struct sock *sk, struct msghdr *msg, size_t len);
int sock_no_recvmsg(struct socket *, struct msghdr *, size_t, int);
int sock_no_mmap(struct file *file, struct socket *sock,
		 struct vm_area_struct *vma);
ssize_t sock_no_sendpage(struct socket *sock, struct page *page, int offset,
			 size_t size, int flags);
ssize_t sock_no_sendpage_locked(struct sock *sk, struct page *page,
				int offset, size_t size, int flags);

/*
 * Functions to fill in entries in struct proto_ops when a protocol
 * uses the inet style.
 */
int sock_common_getsockopt(struct socket *sock, int level, int optname,
				  char __user *optval, int __user *optlen);
int sock_common_recvmsg(struct socket *sock, struct msghdr *msg, size_t size,
			int flags);
int sock_common_setsockopt(struct socket *sock, int level, int optname,
			   sockptr_t optval, unsigned int optlen);

void sk_common_release(struct sock *sk);

/*
 *	Default socket callbacks and setup code
 */

/* Initialise core socket variables */
void sock_init_data(struct socket *sock, struct sock *sk);

/*
 * Socket reference counting postulates.
 *
 * * Each user of socket SHOULD hold a reference count.
 * * Each access point to socket (an hash table bucket, reference from a list,
 *   running timer, skb in flight MUST hold a reference count.
 * * When reference count hits 0, it means it will never increase back.
 * * When reference count hits 0, it means that no references from
 *   outside exist to this socket and current process on current CPU
 *   is last user and may/should destroy this socket.
 * * sk_free is called from any context: process, BH, IRQ. When
 *   it is called, socket has no references from outside -> sk_free
 *   may release descendant resources allocated by the socket, but
 *   to the time when it is called, socket is NOT referenced by any
 *   hash tables, lists etc.
 * * Packets, delivered from outside (from network or from another process)
 *   and enqueued on receive/error queues SHOULD NOT grab reference count,
 *   when they sit in queue. Otherwise, packets will leak to hole, when
 *   socket is looked up by one cpu and unhasing is made by another CPU.
 *   It is true for udp/raw, netlink (leak to receive and error queues), tcp
 *   (leak to backlog). Packet socket does all the processing inside
 *   BR_NETPROTO_LOCK, so that it has not this race condition. UNIX sockets
 *   use separate SMP lock, so that they are prone too.
 */

/* Ungrab socket and destroy it, if it was the last reference. */
static inline void sock_put(struct sock *sk)
{
	if (refcount_dec_and_test(&sk->sk_refcnt))
		sk_free(sk);
}
/* Generic version of sock_put(), dealing with all sockets
 * (TCP_TIMEWAIT, TCP_NEW_SYN_RECV, ESTABLISHED...)
 */
void sock_gen_put(struct sock *sk);

int __sk_receive_skb(struct sock *sk, struct sk_buff *skb, const int nested,
		     unsigned int trim_cap, bool refcounted);
static inline int sk_receive_skb(struct sock *sk, struct sk_buff *skb,
				 const int nested)
{
	return __sk_receive_skb(sk, skb, nested, 1, true);
}

static inline void sk_tx_queue_set(struct sock *sk, int tx_queue)
{
	/* sk_tx_queue_mapping accept only upto a 16-bit value */
	if (WARN_ON_ONCE((unsigned short)tx_queue >= USHRT_MAX))
		return;
	sk->sk_tx_queue_mapping = tx_queue;
}

#define NO_QUEUE_MAPPING	USHRT_MAX

static inline void sk_tx_queue_clear(struct sock *sk)
{
	sk->sk_tx_queue_mapping = NO_QUEUE_MAPPING;
}

static inline int sk_tx_queue_get(const struct sock *sk)
{
	if (sk && sk->sk_tx_queue_mapping != NO_QUEUE_MAPPING)
		return sk->sk_tx_queue_mapping;

	return -1;
}

static inline void __sk_rx_queue_set(struct sock *sk,
				     const struct sk_buff *skb,
				     bool force_set)
{
#ifdef CONFIG_SOCK_RX_QUEUE_MAPPING
	if (skb_rx_queue_recorded(skb)) {
		u16 rx_queue = skb_get_rx_queue(skb);

		if (force_set ||
		    unlikely(READ_ONCE(sk->sk_rx_queue_mapping) != rx_queue))
			WRITE_ONCE(sk->sk_rx_queue_mapping, rx_queue);
	}
#endif
}

static inline void sk_rx_queue_set(struct sock *sk, const struct sk_buff *skb)
{
	__sk_rx_queue_set(sk, skb, true);
}

static inline void sk_rx_queue_update(struct sock *sk, const struct sk_buff *skb)
{
	__sk_rx_queue_set(sk, skb, false);
}

static inline void sk_rx_queue_clear(struct sock *sk)
{
#ifdef CONFIG_SOCK_RX_QUEUE_MAPPING
	WRITE_ONCE(sk->sk_rx_queue_mapping, NO_QUEUE_MAPPING);
#endif
}

static inline int sk_rx_queue_get(const struct sock *sk)
{
#ifdef CONFIG_SOCK_RX_QUEUE_MAPPING
	if (sk) {
		int res = READ_ONCE(sk->sk_rx_queue_mapping);

		if (res != NO_QUEUE_MAPPING)
			return res;
	}
#endif

	return -1;
}

static inline void sk_set_socket(struct sock *sk, struct socket *sock)
{
	sk->sk_socket = sock;
}

static inline wait_queue_head_t *sk_sleep(struct sock *sk)
{
	BUILD_BUG_ON(offsetof(struct socket_wq, wait) != 0);
	return &rcu_dereference_raw(sk->sk_wq)->wait;
}
/* Detach socket from process context.
 * Announce socket dead, detach it from wait queue and inode.
 * Note that parent inode held reference count on this struct sock,
 * we do not release it in this function, because protocol
 * probably wants some additional cleanups or even continuing
 * to work with this socket (TCP).
 */
static inline void sock_orphan(struct sock *sk)
{
	write_lock_bh(&sk->sk_callback_lock);
	sock_set_flag(sk, SOCK_DEAD);
	sk_set_socket(sk, NULL);
	sk->sk_wq  = NULL;
	write_unlock_bh(&sk->sk_callback_lock);
}

static inline void sock_graft(struct sock *sk, struct socket *parent)
{
	WARN_ON(parent->sk);
	write_lock_bh(&sk->sk_callback_lock);
	rcu_assign_pointer(sk->sk_wq, &parent->wq);
	parent->sk = sk;
	sk_set_socket(sk, parent);
	sk->sk_uid = SOCK_INODE(parent)->i_uid;
	security_sock_graft(sk, parent);
	write_unlock_bh(&sk->sk_callback_lock);
}

kuid_t sock_i_uid(struct sock *sk);
unsigned long sock_i_ino(struct sock *sk);

static inline kuid_t sock_net_uid(const struct net *net, const struct sock *sk)
{
	return sk ? sk->sk_uid : make_kuid(net->user_ns, 0);
}

static inline u32 net_tx_rndhash(void)
{
	u32 v = get_random_u32();

	return v ?: 1;
}

static inline void sk_set_txhash(struct sock *sk)
{
	/* This pairs with READ_ONCE() in skb_set_hash_from_sk() */
	WRITE_ONCE(sk->sk_txhash, net_tx_rndhash());
}

static inline bool sk_rethink_txhash(struct sock *sk)
{
	if (sk->sk_txhash && sk->sk_txrehash == SOCK_TXREHASH_ENABLED) {
		sk_set_txhash(sk);
		return true;
	}
	return false;
}

static inline struct dst_entry *
__sk_dst_get(struct sock *sk)
{
	return rcu_dereference_check(sk->sk_dst_cache,
				     lockdep_sock_is_held(sk));
}

static inline struct dst_entry *
sk_dst_get(struct sock *sk)
{
	struct dst_entry *dst;

	rcu_read_lock();
	dst = rcu_dereference(sk->sk_dst_cache);
	if (dst && !atomic_inc_not_zero(&dst->__refcnt))
		dst = NULL;
	rcu_read_unlock();
	return dst;
}

static inline void __dst_negative_advice(struct sock *sk)
{
	struct dst_entry *ndst, *dst = __sk_dst_get(sk);

	if (dst && dst->ops->negative_advice) {
		ndst = dst->ops->negative_advice(dst);

		if (ndst != dst) {
			rcu_assign_pointer(sk->sk_dst_cache, ndst);
			sk_tx_queue_clear(sk);
			sk->sk_dst_pending_confirm = 0;
		}
	}
}

static inline void dst_negative_advice(struct sock *sk)
{
	sk_rethink_txhash(sk);
	__dst_negative_advice(sk);
}

static inline void
__sk_dst_set(struct sock *sk, struct dst_entry *dst)
{
	struct dst_entry *old_dst;

	sk_tx_queue_clear(sk);
	sk->sk_dst_pending_confirm = 0;
	old_dst = rcu_dereference_protected(sk->sk_dst_cache,
					    lockdep_sock_is_held(sk));
	rcu_assign_pointer(sk->sk_dst_cache, dst);
	dst_release(old_dst);
}

static inline void
sk_dst_set(struct sock *sk, struct dst_entry *dst)
{
	struct dst_entry *old_dst;

	sk_tx_queue_clear(sk);
	sk->sk_dst_pending_confirm = 0;
	old_dst = xchg((__force struct dst_entry **)&sk->sk_dst_cache, dst);
	dst_release(old_dst);
}

static inline void
__sk_dst_reset(struct sock *sk)
{
	__sk_dst_set(sk, NULL);
}

static inline void
sk_dst_reset(struct sock *sk)
{
	sk_dst_set(sk, NULL);
}

struct dst_entry *__sk_dst_check(struct sock *sk, u32 cookie);

struct dst_entry *sk_dst_check(struct sock *sk, u32 cookie);

static inline void sk_dst_confirm(struct sock *sk)
{
	if (!READ_ONCE(sk->sk_dst_pending_confirm))
		WRITE_ONCE(sk->sk_dst_pending_confirm, 1);
}

static inline void sock_confirm_neigh(struct sk_buff *skb, struct neighbour *n)
{
	if (skb_get_dst_pending_confirm(skb)) {
		struct sock *sk = skb->sk;

		if (sk && READ_ONCE(sk->sk_dst_pending_confirm))
			WRITE_ONCE(sk->sk_dst_pending_confirm, 0);
		neigh_confirm(n);
	}
}

bool sk_mc_loop(struct sock *sk);

static inline bool sk_can_gso(const struct sock *sk)
{
	return net_gso_ok(sk->sk_route_caps, sk->sk_gso_type);
}

void sk_setup_caps(struct sock *sk, struct dst_entry *dst);

static inline void sk_gso_disable(struct sock *sk)
{
	sk->sk_gso_disabled = 1;
	sk->sk_route_caps &= ~NETIF_F_GSO_MASK;
}

static inline int skb_do_copy_data_nocache(struct sock *sk, struct sk_buff *skb,
					   struct iov_iter *from, char *to,
					   int copy, int offset)
{
	if (skb->ip_summed == CHECKSUM_NONE) {
		__wsum csum = 0;
		if (!csum_and_copy_from_iter_full(to, copy, &csum, from))
			return -EFAULT;
		skb->csum = csum_block_add(skb->csum, csum, offset);
	} else if (sk->sk_route_caps & NETIF_F_NOCACHE_COPY) {
		if (!copy_from_iter_full_nocache(to, copy, from))
			return -EFAULT;
	} else if (!copy_from_iter_full(to, copy, from))
		return -EFAULT;

	return 0;
}

static inline int skb_add_data_nocache(struct sock *sk, struct sk_buff *skb,
				       struct iov_iter *from, int copy)
{
	int err, offset = skb->len;

	err = skb_do_copy_data_nocache(sk, skb, from, skb_put(skb, copy),
				       copy, offset);
	if (err)
		__skb_trim(skb, offset);

	return err;
}

static inline int skb_copy_to_page_nocache(struct sock *sk, struct iov_iter *from,
					   struct sk_buff *skb,
					   struct page *page,
					   int off, int copy)
{
	int err;

	err = skb_do_copy_data_nocache(sk, skb, from, page_address(page) + off,
				       copy, skb->len);
	if (err)
		return err;

	skb_len_add(skb, copy);
	sk_wmem_queued_add(sk, copy);
	sk_mem_charge(sk, copy);
	return 0;
}

/**
 * sk_wmem_alloc_get - returns write allocations
 * @sk: socket
 *
 * Return: sk_wmem_alloc minus initial offset of one
 */
static inline int sk_wmem_alloc_get(const struct sock *sk)
{
	return refcount_read(&sk->sk_wmem_alloc) - 1;
}

/**
 * sk_rmem_alloc_get - returns read allocations
 * @sk: socket
 *
 * Return: sk_rmem_alloc
 */
static inline int sk_rmem_alloc_get(const struct sock *sk)
{
	return atomic_read(&sk->sk_rmem_alloc);
}

/**
 * sk_has_allocations - check if allocations are outstanding
 * @sk: socket
 *
 * Return: true if socket has write or read allocations
 */
static inline bool sk_has_allocations(const struct sock *sk)
{
	return sk_wmem_alloc_get(sk) || sk_rmem_alloc_get(sk);
}

/**
 * skwq_has_sleeper - check if there are any waiting processes
 * @wq: struct socket_wq
 *
 * Return: true if socket_wq has waiting processes
 *
 * The purpose of the skwq_has_sleeper and sock_poll_wait is to wrap the memory
 * barrier call. They were added due to the race found within the tcp code.
 *
 * Consider following tcp code paths::
 *
 *   CPU1                CPU2
 *   sys_select          receive packet
 *   ...                 ...
 *   __add_wait_queue    update tp->rcv_nxt
 *   ...                 ...
 *   tp->rcv_nxt check   sock_def_readable
 *   ...                 {
 *   schedule               rcu_read_lock();
 *                          wq = rcu_dereference(sk->sk_wq);
 *                          if (wq && waitqueue_active(&wq->wait))
 *                              wake_up_interruptible(&wq->wait)
 *                          ...
 *                       }
 *
 * The race for tcp fires when the __add_wait_queue changes done by CPU1 stay
 * in its cache, and so does the tp->rcv_nxt update on CPU2 side.  The CPU1
 * could then endup calling schedule and sleep forever if there are no more
 * data on the socket.
 *
 */
static inline bool skwq_has_sleeper(struct socket_wq *wq)
{
	return wq && wq_has_sleeper(&wq->wait);
}

/**
 * sock_poll_wait - place memory barrier behind the poll_wait call.
 * @filp:           file
 * @sock:           socket to wait on
 * @p:              poll_table
 *
 * See the comments in the wq_has_sleeper function.
 */
static inline void sock_poll_wait(struct file *filp, struct socket *sock,
				  poll_table *p)
{
	if (!poll_does_not_wait(p)) {
		poll_wait(filp, &sock->wq.wait, p);
		/* We need to be sure we are in sync with the
		 * socket flags modification.
		 *
		 * This memory barrier is paired in the wq_has_sleeper.
		 */
		smp_mb();
	}
}

static inline void skb_set_hash_from_sk(struct sk_buff *skb, struct sock *sk)
{
	/* This pairs with WRITE_ONCE() in sk_set_txhash() */
	u32 txhash = READ_ONCE(sk->sk_txhash);

	if (txhash) {
		skb->l4_hash = 1;
		skb->hash = txhash;
	}
}

void skb_set_owner_w(struct sk_buff *skb, struct sock *sk);

/*
 *	Queue a received datagram if it will fit. Stream and sequenced
 *	protocols can't normally use this as they need to fit buffers in
 *	and play with them.
 *
 *	Inlined as it's very short and called for pretty much every
 *	packet ever received.
 */
static inline void skb_set_owner_r(struct sk_buff *skb, struct sock *sk)
{
	skb_orphan(skb);
	skb->sk = sk;
	skb->destructor = sock_rfree;
	atomic_add(skb->truesize, &sk->sk_rmem_alloc);
	sk_mem_charge(sk, skb->truesize);
}

static inline __must_check bool skb_set_owner_sk_safe(struct sk_buff *skb, struct sock *sk)
{
	if (sk && refcount_inc_not_zero(&sk->sk_refcnt)) {
		skb_orphan(skb);
		skb->destructor = sock_efree;
		skb->sk = sk;
		return true;
	}
	return false;
}

static inline void skb_prepare_for_gro(struct sk_buff *skb)
{
	if (skb->destructor != sock_wfree) {
		skb_orphan(skb);
		return;
	}
	skb->slow_gro = 1;
}

void sk_reset_timer(struct sock *sk, struct timer_list *timer,
		    unsigned long expires);

void sk_stop_timer(struct sock *sk, struct timer_list *timer);

void sk_stop_timer_sync(struct sock *sk, struct timer_list *timer);

int __sk_queue_drop_skb(struct sock *sk, struct sk_buff_head *sk_queue,
			struct sk_buff *skb, unsigned int flags,
			void (*destructor)(struct sock *sk,
					   struct sk_buff *skb));
int __sock_queue_rcv_skb(struct sock *sk, struct sk_buff *skb);

int sock_queue_rcv_skb_reason(struct sock *sk, struct sk_buff *skb,
			      enum skb_drop_reason *reason);

static inline int sock_queue_rcv_skb(struct sock *sk, struct sk_buff *skb)
{
	return sock_queue_rcv_skb_reason(sk, skb, NULL);
}

int sock_queue_err_skb(struct sock *sk, struct sk_buff *skb);
struct sk_buff *sock_dequeue_err_skb(struct sock *sk);

/*
 *	Recover an error report and clear atomically
 */

static inline int sock_error(struct sock *sk)
{
	int err;

	/* Avoid an atomic operation for the common case.
	 * This is racy since another cpu/thread can change sk_err under us.
	 */
	if (likely(data_race(!sk->sk_err)))
		return 0;

	err = xchg(&sk->sk_err, 0);
	return -err;
}

void sk_error_report(struct sock *sk);

static inline unsigned long sock_wspace(struct sock *sk)
{
	int amt = 0;

	if (!(sk->sk_shutdown & SEND_SHUTDOWN)) {
		amt = sk->sk_sndbuf - refcount_read(&sk->sk_wmem_alloc);
		if (amt < 0)
			amt = 0;
	}
	return amt;
}

/* Note:
 *  We use sk->sk_wq_raw, from contexts knowing this
 *  pointer is not NULL and cannot disappear/change.
 */
static inline void sk_set_bit(int nr, struct sock *sk)
{
	if ((nr == SOCKWQ_ASYNC_NOSPACE || nr == SOCKWQ_ASYNC_WAITDATA) &&
	    !sock_flag(sk, SOCK_FASYNC))
		return;

	set_bit(nr, &sk->sk_wq_raw->flags);
}

static inline void sk_clear_bit(int nr, struct sock *sk)
{
	if ((nr == SOCKWQ_ASYNC_NOSPACE || nr == SOCKWQ_ASYNC_WAITDATA) &&
	    !sock_flag(sk, SOCK_FASYNC))
		return;

	clear_bit(nr, &sk->sk_wq_raw->flags);
}

static inline void sk_wake_async(const struct sock *sk, int how, int band)
{
	if (sock_flag(sk, SOCK_FASYNC)) {
		rcu_read_lock();
		sock_wake_async(rcu_dereference(sk->sk_wq), how, band);
		rcu_read_unlock();
	}
}

/* Since sk_{r,w}mem_alloc sums skb->truesize, even a small frame might
 * need sizeof(sk_buff) + MTU + padding, unless net driver perform copybreak.
 * Note: for send buffers, TCP works better if we can build two skbs at
 * minimum.
 */
#define TCP_SKB_MIN_TRUESIZE	(2048 + SKB_DATA_ALIGN(sizeof(struct sk_buff)))

#define SOCK_MIN_SNDBUF		(TCP_SKB_MIN_TRUESIZE * 2)
#define SOCK_MIN_RCVBUF		 TCP_SKB_MIN_TRUESIZE

static inline void sk_stream_moderate_sndbuf(struct sock *sk)
{
	u32 val;

	if (sk->sk_userlocks & SOCK_SNDBUF_LOCK)
		return;

	val = min(sk->sk_sndbuf, sk->sk_wmem_queued >> 1);
	val = max_t(u32, val, sk_unused_reserved_mem(sk));

	WRITE_ONCE(sk->sk_sndbuf, max_t(u32, val, SOCK_MIN_SNDBUF));
}

/**
 * sk_page_frag - return an appropriate page_frag
 * @sk: socket
 *
 * Use the per task page_frag instead of the per socket one for
 * optimization when we know that we're in process context and own
 * everything that's associated with %current.
 *
 * Both direct reclaim and page faults can nest inside other
 * socket operations and end up recursing into sk_page_frag()
 * while it's already in use: explicitly avoid task page_frag
 * usage if the caller is potentially doing any of them.
 * This assumes that page fault handlers use the GFP_NOFS flags.
 *
 * Return: a per task page_frag if context allows that,
 * otherwise a per socket one.
 */
static inline struct page_frag *sk_page_frag(struct sock *sk)
{
	if ((sk->sk_allocation & (__GFP_DIRECT_RECLAIM | __GFP_MEMALLOC | __GFP_FS)) ==
	    (__GFP_DIRECT_RECLAIM | __GFP_FS))
		return &current->task_frag;

	return &sk->sk_frag;
}

bool sk_page_frag_refill(struct sock *sk, struct page_frag *pfrag);

/*
 *	Default write policy as shown to user space via poll/select/SIGIO
 */
static inline bool sock_writeable(const struct sock *sk)
{
	return refcount_read(&sk->sk_wmem_alloc) < (READ_ONCE(sk->sk_sndbuf) >> 1);
}

static inline gfp_t gfp_any(void)
{
	return in_softirq() ? GFP_ATOMIC : GFP_KERNEL;
}

static inline gfp_t gfp_memcg_charge(void)
{
	return in_softirq() ? GFP_ATOMIC : GFP_KERNEL;
}

static inline long sock_rcvtimeo(const struct sock *sk, bool noblock)
{
	return noblock ? 0 : sk->sk_rcvtimeo;
}

static inline long sock_sndtimeo(const struct sock *sk, bool noblock)
{
	return noblock ? 0 : sk->sk_sndtimeo;
}

static inline int sock_rcvlowat(const struct sock *sk, int waitall, int len)
{
	int v = waitall ? len : min_t(int, READ_ONCE(sk->sk_rcvlowat), len);

	return v ?: 1;
}

/* Alas, with timeout socket operations are not restartable.
 * Compare this to poll().
 */
static inline int sock_intr_errno(long timeo)
{
	return timeo == MAX_SCHEDULE_TIMEOUT ? -ERESTARTSYS : -EINTR;
}

struct sock_skb_cb {
	u32 dropcount;
};

/* Store sock_skb_cb at the end of skb->cb[] so protocol families
 * using skb->cb[] would keep using it directly and utilize its
 * alignement guarantee.
 */
#define SOCK_SKB_CB_OFFSET ((sizeof_field(struct sk_buff, cb) - \
			    sizeof(struct sock_skb_cb)))

#define SOCK_SKB_CB(__skb) ((struct sock_skb_cb *)((__skb)->cb + \
			    SOCK_SKB_CB_OFFSET))

#define sock_skb_cb_check_size(size) \
	BUILD_BUG_ON((size) > SOCK_SKB_CB_OFFSET)

static inline void
sock_skb_set_dropcount(const struct sock *sk, struct sk_buff *skb)
{
	SOCK_SKB_CB(skb)->dropcount = sock_flag(sk, SOCK_RXQ_OVFL) ?
						atomic_read(&sk->sk_drops) : 0;
}

static inline void sk_drops_add(struct sock *sk, const struct sk_buff *skb)
{
	int segs = max_t(u16, 1, skb_shinfo(skb)->gso_segs);

	atomic_add(segs, &sk->sk_drops);
}

static inline ktime_t sock_read_timestamp(struct sock *sk)
{
#if BITS_PER_LONG==32
	unsigned int seq;
	ktime_t kt;

	do {
		seq = read_seqbegin(&sk->sk_stamp_seq);
		kt = sk->sk_stamp;
	} while (read_seqretry(&sk->sk_stamp_seq, seq));

	return kt;
#else
	return READ_ONCE(sk->sk_stamp);
#endif
}

static inline void sock_write_timestamp(struct sock *sk, ktime_t kt)
{
#if BITS_PER_LONG==32
	write_seqlock(&sk->sk_stamp_seq);
	sk->sk_stamp = kt;
	write_sequnlock(&sk->sk_stamp_seq);
#else
	WRITE_ONCE(sk->sk_stamp, kt);
#endif
}

void __sock_recv_timestamp(struct msghdr *msg, struct sock *sk,
			   struct sk_buff *skb);
void __sock_recv_wifi_status(struct msghdr *msg, struct sock *sk,
			     struct sk_buff *skb);

static inline void
sock_recv_timestamp(struct msghdr *msg, struct sock *sk, struct sk_buff *skb)
{
	ktime_t kt = skb->tstamp;
	struct skb_shared_hwtstamps *hwtstamps = skb_hwtstamps(skb);

	/*
	 * generate control messages if
	 * - receive time stamping in software requested
	 * - software time stamp available and wanted
	 * - hardware time stamps available and wanted
	 */
	if (sock_flag(sk, SOCK_RCVTSTAMP) ||
	    (sk->sk_tsflags & SOF_TIMESTAMPING_RX_SOFTWARE) ||
	    (kt && sk->sk_tsflags & SOF_TIMESTAMPING_SOFTWARE) ||
	    (hwtstamps->hwtstamp &&
	     (sk->sk_tsflags & SOF_TIMESTAMPING_RAW_HARDWARE)))
		__sock_recv_timestamp(msg, sk, skb);
	else
		sock_write_timestamp(sk, kt);

	if (sock_flag(sk, SOCK_WIFI_STATUS) && skb->wifi_acked_valid)
		__sock_recv_wifi_status(msg, sk, skb);
}

void __sock_recv_cmsgs(struct msghdr *msg, struct sock *sk,
		       struct sk_buff *skb);

#define SK_DEFAULT_STAMP (-1L * NSEC_PER_SEC)
static inline void sock_recv_cmsgs(struct msghdr *msg, struct sock *sk,
				   struct sk_buff *skb)
{
#define FLAGS_RECV_CMSGS ((1UL << SOCK_RXQ_OVFL)			| \
			   (1UL << SOCK_RCVTSTAMP)			| \
			   (1UL << SOCK_RCVMARK))
#define TSFLAGS_ANY	  (SOF_TIMESTAMPING_SOFTWARE			| \
			   SOF_TIMESTAMPING_RAW_HARDWARE)

	if (sk->sk_flags & FLAGS_RECV_CMSGS || sk->sk_tsflags & TSFLAGS_ANY)
		__sock_recv_cmsgs(msg, sk, skb);
	else if (unlikely(sock_flag(sk, SOCK_TIMESTAMP)))
		sock_write_timestamp(sk, skb->tstamp);
	else if (unlikely(sk->sk_stamp == SK_DEFAULT_STAMP))
		sock_write_timestamp(sk, 0);
}

void __sock_tx_timestamp(__u16 tsflags, __u8 *tx_flags);

/**
 * _sock_tx_timestamp - checks whether the outgoing packet is to be time stamped
 * @sk:		socket sending this packet
 * @tsflags:	timestamping flags to use
 * @tx_flags:	completed with instructions for time stamping
 * @tskey:      filled in with next sk_tskey (not for TCP, which uses seqno)
 *
 * Note: callers should take care of initial ``*tx_flags`` value (usually 0)
 */
static inline void _sock_tx_timestamp(struct sock *sk, __u16 tsflags,
				      __u8 *tx_flags, __u32 *tskey)
{
	if (unlikely(tsflags)) {
		__sock_tx_timestamp(tsflags, tx_flags);
		if (tsflags & SOF_TIMESTAMPING_OPT_ID && tskey &&
		    tsflags & SOF_TIMESTAMPING_TX_RECORD_MASK)
			*tskey = atomic_inc_return(&sk->sk_tskey) - 1;
	}
	if (unlikely(sock_flag(sk, SOCK_WIFI_STATUS)))
		*tx_flags |= SKBTX_WIFI_STATUS;
}

static inline void sock_tx_timestamp(struct sock *sk, __u16 tsflags,
				     __u8 *tx_flags)
{
	_sock_tx_timestamp(sk, tsflags, tx_flags, NULL);
}

static inline void skb_setup_tx_timestamp(struct sk_buff *skb, __u16 tsflags)
{
	_sock_tx_timestamp(skb->sk, tsflags, &skb_shinfo(skb)->tx_flags,
			   &skb_shinfo(skb)->tskey);
}

static inline bool sk_is_tcp(const struct sock *sk)
{
	return sk->sk_type == SOCK_STREAM && sk->sk_protocol == IPPROTO_TCP;
}

/**
 * sk_eat_skb - Release a skb if it is no longer needed
 * @sk: socket to eat this skb from
 * @skb: socket buffer to eat
 *
 * This routine must be called with interrupts disabled or with the socket
 * locked so that the sk_buff queue operation is ok.
*/
static inline void sk_eat_skb(struct sock *sk, struct sk_buff *skb)
{
	__skb_unlink(skb, &sk->sk_receive_queue);
	__kfree_skb(skb);
}

static inline bool
skb_sk_is_prefetched(struct sk_buff *skb)
{
#ifdef CONFIG_INET
	return skb->destructor == sock_pfree;
#else
	return false;
#endif /* CONFIG_INET */
}

/* This helper checks if a socket is a full socket,
 * ie _not_ a timewait or request socket.
 */
static inline bool sk_fullsock(const struct sock *sk)
{
	return (1 << sk->sk_state) & ~(TCPF_TIME_WAIT | TCPF_NEW_SYN_RECV);
}

static inline bool
sk_is_refcounted(struct sock *sk)
{
	/* Only full sockets have sk->sk_flags. */
	return !sk_fullsock(sk) || !sock_flag(sk, SOCK_RCU_FREE);
}

/**
 * skb_steal_sock - steal a socket from an sk_buff
 * @skb: sk_buff to steal the socket from
 * @refcounted: is set to true if the socket is reference-counted
 */
static inline struct sock *
skb_steal_sock(struct sk_buff *skb, bool *refcounted)
{
	if (skb->sk) {
		struct sock *sk = skb->sk;

		*refcounted = true;
		if (skb_sk_is_prefetched(skb))
			*refcounted = sk_is_refcounted(sk);
		skb->destructor = NULL;
		skb->sk = NULL;
		return sk;
	}
	*refcounted = false;
	return NULL;
}

/* Checks if this SKB belongs to an HW offloaded socket
 * and whether any SW fallbacks are required based on dev.
 * Check decrypted mark in case skb_orphan() cleared socket.
 */
static inline struct sk_buff *sk_validate_xmit_skb(struct sk_buff *skb,
						   struct net_device *dev)
{
#ifdef CONFIG_SOCK_VALIDATE_XMIT
	struct sock *sk = skb->sk;

	if (sk && sk_fullsock(sk) && sk->sk_validate_xmit_skb) {
		skb = sk->sk_validate_xmit_skb(sk, dev, skb);
#ifdef CONFIG_TLS_DEVICE
	} else if (unlikely(skb->decrypted)) {
		pr_warn_ratelimited("unencrypted skb with no associated socket - dropping\n");
		kfree_skb(skb);
		skb = NULL;
#endif
	}
#endif

	return skb;
}

/* This helper checks if a socket is a LISTEN or NEW_SYN_RECV
 * SYNACK messages can be attached to either ones (depending on SYNCOOKIE)
 */
static inline bool sk_listener(const struct sock *sk)
{
	return (1 << sk->sk_state) & (TCPF_LISTEN | TCPF_NEW_SYN_RECV);
}

void sock_enable_timestamp(struct sock *sk, enum sock_flags flag);
int sock_recv_errqueue(struct sock *sk, struct msghdr *msg, int len, int level,
		       int type);

bool sk_ns_capable(const struct sock *sk,
		   struct user_namespace *user_ns, int cap);
bool sk_capable(const struct sock *sk, int cap);
bool sk_net_capable(const struct sock *sk, int cap);

void sk_get_meminfo(const struct sock *sk, u32 *meminfo);

/* Take into consideration the size of the struct sk_buff overhead in the
 * determination of these values, since that is non-constant across
 * platforms.  This makes socket queueing behavior and performance
 * not depend upon such differences.
 */
#define _SK_MEM_PACKETS		256
#define _SK_MEM_OVERHEAD	SKB_TRUESIZE(256)
#define SK_WMEM_MAX		(_SK_MEM_OVERHEAD * _SK_MEM_PACKETS)
#define SK_RMEM_MAX		(_SK_MEM_OVERHEAD * _SK_MEM_PACKETS)

extern __u32 sysctl_wmem_max;
extern __u32 sysctl_rmem_max;

extern int sysctl_tstamp_allow_data;
extern int sysctl_optmem_max;

extern __u32 sysctl_wmem_default;
extern __u32 sysctl_rmem_default;

#define SKB_FRAG_PAGE_ORDER	get_order(32768)
DECLARE_STATIC_KEY_FALSE(net_high_order_alloc_disable_key);

static inline int sk_get_wmem0(const struct sock *sk, const struct proto *proto)
{
	/* Does this proto have per netns sysctl_wmem ? */
	if (proto->sysctl_wmem_offset)
		return READ_ONCE(*(int *)((void *)sock_net(sk) + proto->sysctl_wmem_offset));

	return READ_ONCE(*proto->sysctl_wmem);
}

static inline int sk_get_rmem0(const struct sock *sk, const struct proto *proto)
{
	/* Does this proto have per netns sysctl_rmem ? */
	if (proto->sysctl_rmem_offset)
		return READ_ONCE(*(int *)((void *)sock_net(sk) + proto->sysctl_rmem_offset));

	return READ_ONCE(*proto->sysctl_rmem);
}

/* Default TCP Small queue budget is ~1 ms of data (1sec >> 10)
 * Some wifi drivers need to tweak it to get more chunks.
 * They can use this helper from their ndo_start_xmit()
 */
static inline void sk_pacing_shift_update(struct sock *sk, int val)
{
	if (!sk || !sk_fullsock(sk) || READ_ONCE(sk->sk_pacing_shift) == val)
		return;
	WRITE_ONCE(sk->sk_pacing_shift, val);
}

/* if a socket is bound to a device, check that the given device
 * index is either the same or that the socket is bound to an L3
 * master device and the given device index is also enslaved to
 * that L3 master
 */
static inline bool sk_dev_equal_l3scope(struct sock *sk, int dif)
{
	int bound_dev_if = READ_ONCE(sk->sk_bound_dev_if);
	int mdif;

	if (!bound_dev_if || bound_dev_if == dif)
		return true;

	mdif = l3mdev_master_ifindex_by_index(sock_net(sk), dif);
	if (mdif && mdif == bound_dev_if)
		return true;

	return false;
}

void sock_def_readable(struct sock *sk);

int sock_bindtoindex(struct sock *sk, int ifindex, bool lock_sk);
void sock_set_timestamp(struct sock *sk, int optname, bool valbool);
int sock_set_timestamping(struct sock *sk, int optname,
			  struct so_timestamping timestamping);

void sock_enable_timestamps(struct sock *sk);
void sock_no_linger(struct sock *sk);
void sock_set_keepalive(struct sock *sk);
void sock_set_priority(struct sock *sk, u32 priority);
void sock_set_rcvbuf(struct sock *sk, int val);
void sock_set_mark(struct sock *sk, u32 val);
void sock_set_reuseaddr(struct sock *sk);
void sock_set_reuseport(struct sock *sk);
void sock_set_sndtimeo(struct sock *sk, s64 secs);

int sock_bind_add(struct sock *sk, struct sockaddr *addr, int addr_len);

int sock_get_timeout(long timeo, void *optval, bool old_timeval);
int sock_copy_user_timeval(struct __kernel_sock_timeval *tv,
			   sockptr_t optval, int optlen, bool old_timeval);

static inline bool sk_is_readable(struct sock *sk)
{
	if (sk->sk_prot->sock_is_readable)
		return sk->sk_prot->sock_is_readable(sk);
	return false;
}
#endif	/* _SOCK_H */<|MERGE_RESOLUTION|>--- conflicted
+++ resolved
@@ -436,12 +436,6 @@
 #ifdef CONFIG_XFRM
 	struct xfrm_policy __rcu *sk_policy[2];
 #endif
-<<<<<<< HEAD
-	struct dst_entry __rcu	*sk_rx_dst;
-	int			sk_rx_dst_ifindex;
-	u32			sk_rx_dst_cookie;
-=======
->>>>>>> d60c95ef
 
 	struct dst_entry __rcu	*sk_dst_cache;
 	atomic_t		sk_omem_alloc;
@@ -586,8 +580,6 @@
 #define __sk_user_data(sk) ((*((void __rcu **)&(sk)->sk_user_data)))
 
 /**
-<<<<<<< HEAD
-=======
  * __locked_read_sk_user_data_with_flags - return the pointer
  * only if argument flags all has been set in sk_user_data. Otherwise
  * return NULL
@@ -613,7 +605,6 @@
 }
 
 /**
->>>>>>> d60c95ef
  * __rcu_dereference_sk_user_data_with_flags - return the pointer
  * only if argument flags all has been set in sk_user_data. Otherwise
  * return NULL
@@ -647,8 +638,6 @@
 })
 #define rcu_assign_sk_user_data(sk, ptr)				\
 	__rcu_assign_sk_user_data_with_flags(sk, ptr, 0)
-<<<<<<< HEAD
-=======
 
 static inline
 struct net *sock_net(const struct sock *sk)
@@ -661,7 +650,6 @@
 {
 	write_pnet(&sk->sk_net, net);
 }
->>>>>>> d60c95ef
 
 /*
  * SK_CAN_REUSE and SK_NO_REUSE on a socket mean that the socket is OK
@@ -1618,18 +1606,7 @@
 /* sysctl_mem values are in pages */
 static inline long sk_prot_mem_limits(const struct sock *sk, int index)
 {
-<<<<<<< HEAD
-	long val = READ_ONCE(sk->sk_prot->sysctl_mem[index]);
-
-#if PAGE_SIZE > SK_MEM_QUANTUM
-	val <<= PAGE_SHIFT - SK_MEM_QUANTUM_SHIFT;
-#elif PAGE_SIZE < SK_MEM_QUANTUM
-	val >>= SK_MEM_QUANTUM_SHIFT - PAGE_SHIFT;
-#endif
-	return val;
-=======
 	return READ_ONCE(sk->sk_prot->sysctl_mem[index]);
->>>>>>> d60c95ef
 }
 
 static inline int sk_mem_pages(int amt)
