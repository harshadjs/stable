--- conflicted
+++ resolved
@@ -36,11 +36,6 @@
 int inet_send_prepare(struct sock *sk);
 int inet_sendmsg(struct socket *sock, struct msghdr *msg, size_t size);
 void inet_splice_eof(struct socket *sock);
-<<<<<<< HEAD
-ssize_t inet_sendpage(struct socket *sock, struct page *page, int offset,
-		      size_t size, int flags);
-=======
->>>>>>> 98817289
 int inet_recvmsg(struct socket *sock, struct msghdr *msg, size_t size,
 		 int flags);
 int inet_shutdown(struct socket *sock, int how);
