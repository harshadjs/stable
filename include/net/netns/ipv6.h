--- conflicted
+++ resolved
@@ -53,11 +53,7 @@
 	int seg6_flowlabel;
 	u32 ioam6_id;
 	u64 ioam6_id_wide;
-<<<<<<< HEAD
-	int skip_notify_on_dev_down;
-=======
 	u8 skip_notify_on_dev_down;
->>>>>>> 160f4124
 	u8 fib_notify_on_flag_change;
 	u8 icmpv6_error_anycast_as_unicast;
 };
