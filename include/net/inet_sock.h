--- conflicted
+++ resolved
@@ -221,16 +221,9 @@
 	unsigned long		inet_flags;
 	__be32			inet_saddr;
 	__s16			uc_ttl;
-<<<<<<< HEAD
-	__u16			cmsg_flags;
-	struct ip_options_rcu __rcu	*inet_opt;
-	atomic_t		inet_id;
-	__be16			inet_sport;
-=======
 	__be16			inet_sport;
 	struct ip_options_rcu __rcu	*inet_opt;
 	atomic_t		inet_id;
->>>>>>> 98817289
 
 	__u8			tos;
 	__u8			min_ttl;
@@ -248,10 +241,6 @@
 
 	struct ip_mc_socklist __rcu	*mc_list;
 	struct inet_cork_full	cork;
-	struct {
-		__u16 lo;
-		__u16 hi;
-	}			local_port_range;
 };
 
 #define IPCORK_OPT	1	/* ip-options has been held in ipcork.opt */
