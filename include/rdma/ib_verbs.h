--- conflicted
+++ resolved
@@ -3986,16 +3986,6 @@
 	return IS_ENABLED(CONFIG_INFINIBAND_VIRT_DMA) && !dev->dma_device;
 }
 
-/*
- * Drivers that don't need a DMA mapping at the RDMA layer, set dma_device to
- * NULL. This causes the ib_dma* helpers to just stash the kernel virtual
- * address into the dma address.
- */
-static inline bool ib_uses_virt_dma(struct ib_device *dev)
-{
-	return IS_ENABLED(CONFIG_INFINIBAND_VIRT_DMA) && !dev->dma_device;
-}
-
 /**
  * ib_dma_mapping_error - check a DMA addr for error
  * @dev: The device for which the dma_addr was created
@@ -4093,8 +4083,6 @@
 	if (!ib_uses_virt_dma(dev))
 		dma_unmap_sg_attrs(dev->dma_device, sg, nents, direction,
 				   dma_attrs);
-<<<<<<< HEAD
-=======
 }
 
 /**
@@ -4128,7 +4116,6 @@
 {
 	if (!ib_uses_virt_dma(dev))
 		dma_unmap_sgtable(dev->dma_device, sgt, direction, dma_attrs);
->>>>>>> 3b17187f
 }
 
 /**
@@ -4202,38 +4189,6 @@
 {
 	if (!ib_uses_virt_dma(dev))
 		dma_sync_single_for_device(dev->dma_device, addr, size, dir);
-<<<<<<< HEAD
-}
-
-/**
- * ib_dma_alloc_coherent - Allocate memory and map it for DMA
- * @dev: The device for which the DMA address is requested
- * @size: The size of the region to allocate in bytes
- * @dma_handle: A pointer for returning the DMA address of the region
- * @flag: memory allocator flags
- */
-static inline void *ib_dma_alloc_coherent(struct ib_device *dev,
-					   size_t size,
-					   dma_addr_t *dma_handle,
-					   gfp_t flag)
-{
-	return dma_alloc_coherent(dev->dma_device, size, dma_handle, flag);
-}
-
-/**
- * ib_dma_free_coherent - Free memory allocated by ib_dma_alloc_coherent()
- * @dev: The device for which the DMA addresses were allocated
- * @size: The size of the region
- * @cpu_addr: the address returned by ib_dma_alloc_coherent()
- * @dma_handle: the DMA address returned by ib_dma_alloc_coherent()
- */
-static inline void ib_dma_free_coherent(struct ib_device *dev,
-					size_t size, void *cpu_addr,
-					dma_addr_t dma_handle)
-{
-	dma_free_coherent(dev->dma_device, size, cpu_addr, dma_handle);
-=======
->>>>>>> 3b17187f
 }
 
 /* ib_reg_user_mr - register a memory region for virtual addresses from kernel
