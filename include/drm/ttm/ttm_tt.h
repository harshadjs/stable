--- conflicted
+++ resolved
@@ -88,11 +88,7 @@
 #define TTM_TT_FLAG_EXTERNAL		BIT(2)
 #define TTM_TT_FLAG_EXTERNAL_MAPPABLE	BIT(3)
 
-<<<<<<< HEAD
-#define TTM_TT_FLAG_PRIV_POPULATED  (1U << 31)
-=======
 #define TTM_TT_FLAG_PRIV_POPULATED	BIT(4)
->>>>>>> 98817289
 	uint32_t page_flags;
 	/** @num_pages: Number of pages in the page array. */
 	uint32_t num_pages;
