--- conflicted
+++ resolved
@@ -376,10 +376,7 @@
 	struct qm_shaper_factor *factor;
 	u32 mb_qos;
 	u32 type_rate;
-<<<<<<< HEAD
-=======
 	struct qm_err_isolate isolate_data;
->>>>>>> 98817289
 
 	struct hisi_qm_cap_tables cap_tables;
 };
