/* SPDX-License-Identifier: GPL-2.0-only */
/*
 * Copyright (c) 2012-2014 The Linux Foundation. All rights reserved.
 */

#ifndef _LINUX_IOPOLL_H
#define _LINUX_IOPOLL_H

#include <linux/kernel.h>
#include <linux/types.h>
#include <linux/ktime.h>
#include <linux/delay.h>
#include <linux/errno.h>
#include <linux/io.h>

/**
 * read_poll_timeout - Periodically poll an address until a condition is
 *			met or a timeout occurs
 * @op: accessor function (takes @args as its arguments)
 * @val: Variable to read the value into
 * @cond: Break condition (usually involving @val)
 * @sleep_us: Maximum time to sleep between reads in us (0
 *            tight-loops).  Should be less than ~20ms since usleep_range
 *            is used (see Documentation/timers/timers-howto.rst).
 * @timeout_us: Timeout in us, 0 means never timeout
 * @sleep_before_read: if it is true, sleep @sleep_us before read.
 * @args: arguments for @op poll
 *
 * Returns 0 on success and -ETIMEDOUT upon a timeout. In either
 * case, the last read value at @args is stored in @val. Must not
 * be called from atomic context if sleep_us or timeout_us are used.
 *
 * When available, you'll probably want to use one of the specialized
 * macros defined below rather than this macro directly.
 */
#define read_poll_timeout(op, val, cond, sleep_us, timeout_us, \
				sleep_before_read, args...) \
({ \
	u64 __timeout_us = (timeout_us); \
	unsigned long __sleep_us = (sleep_us); \
	ktime_t __timeout = ktime_add_us(ktime_get(), __timeout_us); \
	might_sleep_if((__sleep_us) != 0); \
	if (sleep_before_read && __sleep_us) \
		usleep_range((__sleep_us >> 2) + 1, __sleep_us); \
	for (;;) { \
		(val) = op(args); \
		if (cond) \
			break; \
		if (__timeout_us && \
		    ktime_compare(ktime_get(), __timeout) > 0) { \
			(val) = op(args); \
			break; \
		} \
		if (__sleep_us) \
			usleep_range((__sleep_us >> 2) + 1, __sleep_us); \
		cpu_relax(); \
	} \
	(cond) ? 0 : -ETIMEDOUT; \
})

/**
 * read_poll_timeout_atomic - Periodically poll an address until a condition is
 * 				met or a timeout occurs
 * @op: accessor function (takes @args as its arguments)
 * @val: Variable to read the value into
 * @cond: Break condition (usually involving @val)
 * @delay_us: Time to udelay between reads in us (0 tight-loops).  Should
 *            be less than ~10us since udelay is used (see
 *            Documentation/timers/timers-howto.rst).
 * @timeout_us: Timeout in us, 0 means never timeout
 * @delay_before_read: if it is true, delay @delay_us before read.
 * @args: arguments for @op poll
 *
 * Returns 0 on success and -ETIMEDOUT upon a timeout. In either
 * case, the last read value at @args is stored in @val.
 *
 * This macro does not rely on timekeeping.  Hence it is safe to call even when
 * timekeeping is suspended, at the expense of an underestimation of wall clock
 * time, which is rather minimal with a non-zero delay_us.
 *
 * When available, you'll probably want to use one of the specialized
 * macros defined below rather than this macro directly.
 */
#define read_poll_timeout_atomic(op, val, cond, delay_us, timeout_us, \
					delay_before_read, args...) \
({ \
	u64 __timeout_us = (timeout_us); \
	s64 __left_ns = __timeout_us * NSEC_PER_USEC; \
	unsigned long __delay_us = (delay_us); \
	u64 __delay_ns = __delay_us * NSEC_PER_USEC; \
	if (delay_before_read && __delay_us) { \
		udelay(__delay_us); \
		if (__timeout_us) \
			__left_ns -= __delay_ns; \
	} \
	for (;;) { \
		(val) = op(args); \
		if (cond) \
			break; \
		if (__timeout_us && __left_ns < 0) { \
			(val) = op(args); \
			break; \
		} \
		if (__delay_us) { \
			udelay(__delay_us); \
<<<<<<< HEAD
		cpu_relax(); \
=======
			if (__timeout_us) \
				__left_ns -= __delay_ns; \
		} \
		cpu_relax(); \
		if (__timeout_us) \
			__left_ns--; \
>>>>>>> 238589d0
	} \
	(cond) ? 0 : -ETIMEDOUT; \
})

/**
 * readx_poll_timeout - Periodically poll an address until a condition is met or a timeout occurs
 * @op: accessor function (takes @addr as its only argument)
 * @addr: Address to poll
 * @val: Variable to read the value into
 * @cond: Break condition (usually involving @val)
 * @sleep_us: Maximum time to sleep between reads in us (0
 *            tight-loops).  Should be less than ~20ms since usleep_range
 *            is used (see Documentation/timers/timers-howto.rst).
 * @timeout_us: Timeout in us, 0 means never timeout
 *
 * Returns 0 on success and -ETIMEDOUT upon a timeout. In either
 * case, the last read value at @addr is stored in @val. Must not
 * be called from atomic context if sleep_us or timeout_us are used.
 *
 * When available, you'll probably want to use one of the specialized
 * macros defined below rather than this macro directly.
 */
#define readx_poll_timeout(op, addr, val, cond, sleep_us, timeout_us)	\
	read_poll_timeout(op, val, cond, sleep_us, timeout_us, false, addr)

/**
 * readx_poll_timeout_atomic - Periodically poll an address until a condition is met or a timeout occurs
 * @op: accessor function (takes @addr as its only argument)
 * @addr: Address to poll
 * @val: Variable to read the value into
 * @cond: Break condition (usually involving @val)
 * @delay_us: Time to udelay between reads in us (0 tight-loops).  Should
 *            be less than ~10us since udelay is used (see
 *            Documentation/timers/timers-howto.rst).
 * @timeout_us: Timeout in us, 0 means never timeout
 *
 * Returns 0 on success and -ETIMEDOUT upon a timeout. In either
 * case, the last read value at @addr is stored in @val.
 *
 * When available, you'll probably want to use one of the specialized
 * macros defined below rather than this macro directly.
 */
#define readx_poll_timeout_atomic(op, addr, val, cond, delay_us, timeout_us) \
	read_poll_timeout_atomic(op, val, cond, delay_us, timeout_us, false, addr)

#define readb_poll_timeout(addr, val, cond, delay_us, timeout_us) \
	readx_poll_timeout(readb, addr, val, cond, delay_us, timeout_us)

#define readb_poll_timeout_atomic(addr, val, cond, delay_us, timeout_us) \
	readx_poll_timeout_atomic(readb, addr, val, cond, delay_us, timeout_us)

#define readw_poll_timeout(addr, val, cond, delay_us, timeout_us) \
	readx_poll_timeout(readw, addr, val, cond, delay_us, timeout_us)

#define readw_poll_timeout_atomic(addr, val, cond, delay_us, timeout_us) \
	readx_poll_timeout_atomic(readw, addr, val, cond, delay_us, timeout_us)

#define readl_poll_timeout(addr, val, cond, delay_us, timeout_us) \
	readx_poll_timeout(readl, addr, val, cond, delay_us, timeout_us)

#define readl_poll_timeout_atomic(addr, val, cond, delay_us, timeout_us) \
	readx_poll_timeout_atomic(readl, addr, val, cond, delay_us, timeout_us)

#define readq_poll_timeout(addr, val, cond, delay_us, timeout_us) \
	readx_poll_timeout(readq, addr, val, cond, delay_us, timeout_us)

#define readq_poll_timeout_atomic(addr, val, cond, delay_us, timeout_us) \
	readx_poll_timeout_atomic(readq, addr, val, cond, delay_us, timeout_us)

#define readb_relaxed_poll_timeout(addr, val, cond, delay_us, timeout_us) \
	readx_poll_timeout(readb_relaxed, addr, val, cond, delay_us, timeout_us)

#define readb_relaxed_poll_timeout_atomic(addr, val, cond, delay_us, timeout_us) \
	readx_poll_timeout_atomic(readb_relaxed, addr, val, cond, delay_us, timeout_us)

#define readw_relaxed_poll_timeout(addr, val, cond, delay_us, timeout_us) \
	readx_poll_timeout(readw_relaxed, addr, val, cond, delay_us, timeout_us)

#define readw_relaxed_poll_timeout_atomic(addr, val, cond, delay_us, timeout_us) \
	readx_poll_timeout_atomic(readw_relaxed, addr, val, cond, delay_us, timeout_us)

#define readl_relaxed_poll_timeout(addr, val, cond, delay_us, timeout_us) \
	readx_poll_timeout(readl_relaxed, addr, val, cond, delay_us, timeout_us)

#define readl_relaxed_poll_timeout_atomic(addr, val, cond, delay_us, timeout_us) \
	readx_poll_timeout_atomic(readl_relaxed, addr, val, cond, delay_us, timeout_us)

#define readq_relaxed_poll_timeout(addr, val, cond, delay_us, timeout_us) \
	readx_poll_timeout(readq_relaxed, addr, val, cond, delay_us, timeout_us)

#define readq_relaxed_poll_timeout_atomic(addr, val, cond, delay_us, timeout_us) \
	readx_poll_timeout_atomic(readq_relaxed, addr, val, cond, delay_us, timeout_us)

#endif /* _LINUX_IOPOLL_H */<|MERGE_RESOLUTION|>--- conflicted
+++ resolved
@@ -103,16 +103,12 @@
 		} \
 		if (__delay_us) { \
 			udelay(__delay_us); \
-<<<<<<< HEAD
-		cpu_relax(); \
-=======
 			if (__timeout_us) \
 				__left_ns -= __delay_ns; \
 		} \
 		cpu_relax(); \
 		if (__timeout_us) \
 			__left_ns--; \
->>>>>>> 238589d0
 	} \
 	(cond) ? 0 : -ETIMEDOUT; \
 })
