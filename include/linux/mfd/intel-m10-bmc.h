/* SPDX-License-Identifier: GPL-2.0 */
/*
 * Intel MAX 10 Board Management Controller chip.
 *
 * Copyright (C) 2018-2020 Intel Corporation, Inc.
 */
#ifndef __MFD_INTEL_M10_BMC_H
#define __MFD_INTEL_M10_BMC_H

#include <linux/regmap.h>

#define M10BMC_LEGACY_BUILD_VER		0x300468
#define M10BMC_SYS_BASE			0x300800
<<<<<<< HEAD
#define M10BMC_MEM_END			0x1fffffff
=======
#define M10BMC_SYS_END			0x300fff
#define M10BMC_FLASH_BASE		0x10000000
#define M10BMC_FLASH_END		0x1fffffff
#define M10BMC_MEM_END			M10BMC_FLASH_END

#define M10BMC_STAGING_BASE		0x18000000
#define M10BMC_STAGING_SIZE		0x3800000
>>>>>>> 25423f4b

/* Register offset of system registers */
#define NIOS2_FW_VERSION		0x0
#define M10BMC_MAC_LOW			0x10
#define M10BMC_MAC_BYTE4		GENMASK(7, 0)
#define M10BMC_MAC_BYTE3		GENMASK(15, 8)
#define M10BMC_MAC_BYTE2		GENMASK(23, 16)
#define M10BMC_MAC_BYTE1		GENMASK(31, 24)
#define M10BMC_MAC_HIGH			0x14
#define M10BMC_MAC_BYTE6		GENMASK(7, 0)
#define M10BMC_MAC_BYTE5		GENMASK(15, 8)
#define M10BMC_MAC_COUNT		GENMASK(23, 16)
#define M10BMC_TEST_REG			0x3c
#define M10BMC_BUILD_VER		0x68
#define M10BMC_VER_MAJOR_MSK		GENMASK(23, 16)
#define M10BMC_VER_PCB_INFO_MSK		GENMASK(31, 24)
#define M10BMC_VER_LEGACY_INVALID	0xffffffff

/* Secure update doorbell register, in system register region */
#define M10BMC_DOORBELL			0x400

/* Authorization Result register, in system register region */
#define M10BMC_AUTH_RESULT		0x404

/* Doorbell register fields */
#define DRBL_RSU_REQUEST		BIT(0)
#define DRBL_RSU_PROGRESS		GENMASK(7, 4)
#define DRBL_HOST_STATUS		GENMASK(11, 8)
#define DRBL_RSU_STATUS			GENMASK(23, 16)
#define DRBL_PKVL_EEPROM_LOAD_SEC	BIT(24)
#define DRBL_PKVL1_POLL_EN		BIT(25)
#define DRBL_PKVL2_POLL_EN		BIT(26)
#define DRBL_CONFIG_SEL			BIT(28)
#define DRBL_REBOOT_REQ			BIT(29)
#define DRBL_REBOOT_DISABLED		BIT(30)

/* Progress states */
#define RSU_PROG_IDLE			0x0
#define RSU_PROG_PREPARE		0x1
#define RSU_PROG_READY			0x3
#define RSU_PROG_AUTHENTICATING		0x4
#define RSU_PROG_COPYING		0x5
#define RSU_PROG_UPDATE_CANCEL		0x6
#define RSU_PROG_PROGRAM_KEY_HASH	0x7
#define RSU_PROG_RSU_DONE		0x8
#define RSU_PROG_PKVL_PROM_DONE		0x9

/* Device and error states */
#define RSU_STAT_NORMAL			0x0
#define RSU_STAT_TIMEOUT		0x1
#define RSU_STAT_AUTH_FAIL		0x2
#define RSU_STAT_COPY_FAIL		0x3
#define RSU_STAT_FATAL			0x4
#define RSU_STAT_PKVL_REJECT		0x5
#define RSU_STAT_NON_INC		0x6
#define RSU_STAT_ERASE_FAIL		0x7
#define RSU_STAT_WEAROUT		0x8
#define RSU_STAT_NIOS_OK		0x80
#define RSU_STAT_USER_OK		0x81
#define RSU_STAT_FACTORY_OK		0x82
#define RSU_STAT_USER_FAIL		0x83
#define RSU_STAT_FACTORY_FAIL		0x84
#define RSU_STAT_NIOS_FLASH_ERR		0x85
#define RSU_STAT_FPGA_FLASH_ERR		0x86

#define HOST_STATUS_IDLE		0x0
#define HOST_STATUS_WRITE_DONE		0x1
#define HOST_STATUS_ABORT_RSU		0x2

#define rsu_prog(doorbell)	FIELD_GET(DRBL_RSU_PROGRESS, doorbell)
#define rsu_stat(doorbell)	FIELD_GET(DRBL_RSU_STATUS, doorbell)

/* interval 100ms and timeout 5s */
#define NIOS_HANDSHAKE_INTERVAL_US	(100 * 1000)
#define NIOS_HANDSHAKE_TIMEOUT_US	(5 * 1000 * 1000)

/* RSU PREP Timeout (2 minutes) to erase flash staging area */
#define RSU_PREP_INTERVAL_MS		100
#define RSU_PREP_TIMEOUT_MS		(2 * 60 * 1000)

/* RSU Complete Timeout (40 minutes) for full flash update */
#define RSU_COMPLETE_INTERVAL_MS	1000
#define RSU_COMPLETE_TIMEOUT_MS		(40 * 60 * 1000)

/* Addresses for security related data in FLASH */
#define BMC_REH_ADDR	0x17ffc004
#define BMC_PROG_ADDR	0x17ffc000
#define BMC_PROG_MAGIC	0x5746

#define SR_REH_ADDR	0x17ffd004
#define SR_PROG_ADDR	0x17ffd000
#define SR_PROG_MAGIC	0x5253

#define PR_REH_ADDR	0x17ffe004
#define PR_PROG_ADDR	0x17ffe000
#define PR_PROG_MAGIC	0x5250

/* Address of 4KB inverted bit vector containing staging area FLASH count */
#define STAGING_FLASH_COUNT	0x17ffb000

/**
 * struct intel_m10bmc - Intel MAX 10 BMC parent driver data structure
 * @dev: this device
 * @regmap: the regmap used to access registers by m10bmc itself
 */
struct intel_m10bmc {
	struct device *dev;
	struct regmap *regmap;
};

/*
 * register access helper functions.
 *
 * m10bmc_raw_read - read m10bmc register per addr
 * m10bmc_sys_read - read m10bmc system register per offset
 */
static inline int
m10bmc_raw_read(struct intel_m10bmc *m10bmc, unsigned int addr,
		unsigned int *val)
{
	int ret;

	ret = regmap_read(m10bmc->regmap, addr, val);
	if (ret)
		dev_err(m10bmc->dev, "fail to read raw reg %x: %d\n",
			addr, ret);

	return ret;
}

/*
 * The base of the system registers could be configured by HW developers, and
 * in HW SPEC, the base is not added to the addresses of the system registers.
 *
 * This macro helps to simplify the accessing of the system registers. And if
 * the base is reconfigured in HW, SW developers could simply change the
 * M10BMC_SYS_BASE accordingly.
 */
#define m10bmc_sys_read(m10bmc, offset, val) \
	m10bmc_raw_read(m10bmc, M10BMC_SYS_BASE + (offset), val)

#endif /* __MFD_INTEL_M10_BMC_H */<|MERGE_RESOLUTION|>--- conflicted
+++ resolved
@@ -11,9 +11,6 @@
 
 #define M10BMC_LEGACY_BUILD_VER		0x300468
 #define M10BMC_SYS_BASE			0x300800
-<<<<<<< HEAD
-#define M10BMC_MEM_END			0x1fffffff
-=======
 #define M10BMC_SYS_END			0x300fff
 #define M10BMC_FLASH_BASE		0x10000000
 #define M10BMC_FLASH_END		0x1fffffff
@@ -21,7 +18,6 @@
 
 #define M10BMC_STAGING_BASE		0x18000000
 #define M10BMC_STAGING_SIZE		0x3800000
->>>>>>> 25423f4b
 
 /* Register offset of system registers */
 #define NIOS2_FW_VERSION		0x0
