/* SPDX-License-Identifier: GPL-2.0-or-later */
/*
 * INET		An implementation of the TCP/IP protocol suite for the LINUX
 *		operating system.  INET is implemented using the  BSD Socket
 *		interface as the means of communication with the user level.
 *
 *		Definitions for the Interfaces handler.
 *
 * Version:	@(#)dev.h	1.0.10	08/12/93
 *
 * Authors:	Ross Biro
 *		Fred N. van Kempen, <waltje@uWalt.NL.Mugnet.ORG>
 *		Corey Minyard <wf-rch!minyard@relay.EU.net>
 *		Donald J. Becker, <becker@cesdis.gsfc.nasa.gov>
 *		Alan Cox, <alan@lxorguk.ukuu.org.uk>
 *		Bjorn Ekwall. <bj0rn@blox.se>
 *              Pekka Riikonen <priikone@poseidon.pspt.fi>
 *
 *		Moved to /usr/include/linux for NET3
 */
#ifndef _LINUX_NETDEVICE_H
#define _LINUX_NETDEVICE_H

#include <linux/timer.h>
#include <linux/bug.h>
#include <linux/delay.h>
#include <linux/atomic.h>
#include <linux/prefetch.h>
#include <asm/cache.h>
#include <asm/byteorder.h>
#include <asm/local.h>

#include <linux/percpu.h>
#include <linux/rculist.h>
#include <linux/workqueue.h>
#include <linux/dynamic_queue_limits.h>

#include <net/net_namespace.h>
#ifdef CONFIG_DCB
#include <net/dcbnl.h>
#endif
#include <net/netprio_cgroup.h>
#include <net/xdp.h>

#include <linux/netdev_features.h>
#include <linux/neighbour.h>
#include <uapi/linux/netdevice.h>
#include <uapi/linux/if_bonding.h>
#include <uapi/linux/pkt_cls.h>
#include <linux/hashtable.h>
#include <linux/rbtree.h>
#include <net/net_trackers.h>
#include <net/net_debug.h>

struct netpoll_info;
struct device;
struct ethtool_ops;
struct phy_device;
struct dsa_port;
struct ip_tunnel_parm;
struct macsec_context;
struct macsec_ops;
struct netdev_name_node;
struct sd_flow_limit;
struct sfp_bus;
/* 802.11 specific */
struct wireless_dev;
/* 802.15.4 specific */
struct wpan_dev;
struct mpls_dev;
/* UDP Tunnel offloads */
struct udp_tunnel_info;
struct udp_tunnel_nic_info;
struct udp_tunnel_nic;
struct bpf_prog;
struct xdp_buff;

void synchronize_net(void);
void netdev_set_default_ethtool_ops(struct net_device *dev,
				    const struct ethtool_ops *ops);

/* Backlog congestion levels */
#define NET_RX_SUCCESS		0	/* keep 'em coming, baby */
#define NET_RX_DROP		1	/* packet dropped */

#define MAX_NEST_DEV 8

/*
 * Transmit return codes: transmit return codes originate from three different
 * namespaces:
 *
 * - qdisc return codes
 * - driver transmit return codes
 * - errno values
 *
 * Drivers are allowed to return any one of those in their hard_start_xmit()
 * function. Real network devices commonly used with qdiscs should only return
 * the driver transmit return codes though - when qdiscs are used, the actual
 * transmission happens asynchronously, so the value is not propagated to
 * higher layers. Virtual network devices transmit synchronously; in this case
 * the driver transmit return codes are consumed by dev_queue_xmit(), and all
 * others are propagated to higher layers.
 */

/* qdisc ->enqueue() return codes. */
#define NET_XMIT_SUCCESS	0x00
#define NET_XMIT_DROP		0x01	/* skb dropped			*/
#define NET_XMIT_CN		0x02	/* congestion notification	*/
#define NET_XMIT_MASK		0x0f	/* qdisc flags in net/sch_generic.h */

/* NET_XMIT_CN is special. It does not guarantee that this packet is lost. It
 * indicates that the device will soon be dropping packets, or already drops
 * some packets of the same priority; prompting us to send less aggressively. */
#define net_xmit_eval(e)	((e) == NET_XMIT_CN ? 0 : (e))
#define net_xmit_errno(e)	((e) != NET_XMIT_CN ? -ENOBUFS : 0)

/* Driver transmit return codes */
#define NETDEV_TX_MASK		0xf0

enum netdev_tx {
	__NETDEV_TX_MIN	 = INT_MIN,	/* make sure enum is signed */
	NETDEV_TX_OK	 = 0x00,	/* driver took care of packet */
	NETDEV_TX_BUSY	 = 0x10,	/* driver tx path was busy*/
};
typedef enum netdev_tx netdev_tx_t;

/*
 * Current order: NETDEV_TX_MASK > NET_XMIT_MASK >= 0 is significant;
 * hard_start_xmit() return < NET_XMIT_MASK means skb was consumed.
 */
static inline bool dev_xmit_complete(int rc)
{
	/*
	 * Positive cases with an skb consumed by a driver:
	 * - successful transmission (rc == NETDEV_TX_OK)
	 * - error while transmitting (rc < 0)
	 * - error while queueing to a different device (rc & NET_XMIT_MASK)
	 */
	if (likely(rc < NET_XMIT_MASK))
		return true;

	return false;
}

/*
 *	Compute the worst-case header length according to the protocols
 *	used.
 */

#if defined(CONFIG_HYPERV_NET)
# define LL_MAX_HEADER 128
#elif defined(CONFIG_WLAN) || IS_ENABLED(CONFIG_AX25)
# if defined(CONFIG_MAC80211_MESH)
#  define LL_MAX_HEADER 128
# else
#  define LL_MAX_HEADER 96
# endif
#else
# define LL_MAX_HEADER 32
#endif

#if !IS_ENABLED(CONFIG_NET_IPIP) && !IS_ENABLED(CONFIG_NET_IPGRE) && \
    !IS_ENABLED(CONFIG_IPV6_SIT) && !IS_ENABLED(CONFIG_IPV6_TUNNEL)
#define MAX_HEADER LL_MAX_HEADER
#else
#define MAX_HEADER (LL_MAX_HEADER + 48)
#endif

/*
 *	Old network device statistics. Fields are native words
 *	(unsigned long) so they can be read and written atomically.
 */

#define NET_DEV_STAT(FIELD)			\
	union {					\
		unsigned long FIELD;		\
		atomic_long_t __##FIELD;	\
	}

struct net_device_stats {
	NET_DEV_STAT(rx_packets);
	NET_DEV_STAT(tx_packets);
	NET_DEV_STAT(rx_bytes);
	NET_DEV_STAT(tx_bytes);
	NET_DEV_STAT(rx_errors);
	NET_DEV_STAT(tx_errors);
	NET_DEV_STAT(rx_dropped);
	NET_DEV_STAT(tx_dropped);
	NET_DEV_STAT(multicast);
	NET_DEV_STAT(collisions);
	NET_DEV_STAT(rx_length_errors);
	NET_DEV_STAT(rx_over_errors);
	NET_DEV_STAT(rx_crc_errors);
	NET_DEV_STAT(rx_frame_errors);
	NET_DEV_STAT(rx_fifo_errors);
	NET_DEV_STAT(rx_missed_errors);
	NET_DEV_STAT(tx_aborted_errors);
	NET_DEV_STAT(tx_carrier_errors);
	NET_DEV_STAT(tx_fifo_errors);
	NET_DEV_STAT(tx_heartbeat_errors);
	NET_DEV_STAT(tx_window_errors);
	NET_DEV_STAT(rx_compressed);
	NET_DEV_STAT(tx_compressed);
};
#undef NET_DEV_STAT

/* per-cpu stats, allocated on demand.
 * Try to fit them in a single cache line, for dev_get_stats() sake.
 */
struct net_device_core_stats {
	unsigned long	rx_dropped;
	unsigned long	tx_dropped;
	unsigned long	rx_nohandler;
	unsigned long	rx_otherhost_dropped;
} __aligned(4 * sizeof(unsigned long));

#include <linux/cache.h>
#include <linux/skbuff.h>

#ifdef CONFIG_RPS
#include <linux/static_key.h>
extern struct static_key_false rps_needed;
extern struct static_key_false rfs_needed;
#endif

struct neighbour;
struct neigh_parms;
struct sk_buff;

struct netdev_hw_addr {
	struct list_head	list;
	struct rb_node		node;
	unsigned char		addr[MAX_ADDR_LEN];
	unsigned char		type;
#define NETDEV_HW_ADDR_T_LAN		1
#define NETDEV_HW_ADDR_T_SAN		2
#define NETDEV_HW_ADDR_T_UNICAST	3
#define NETDEV_HW_ADDR_T_MULTICAST	4
	bool			global_use;
	int			sync_cnt;
	int			refcount;
	int			synced;
	struct rcu_head		rcu_head;
};

struct netdev_hw_addr_list {
	struct list_head	list;
	int			count;

	/* Auxiliary tree for faster lookup on addition and deletion */
	struct rb_root		tree;
};

#define netdev_hw_addr_list_count(l) ((l)->count)
#define netdev_hw_addr_list_empty(l) (netdev_hw_addr_list_count(l) == 0)
#define netdev_hw_addr_list_for_each(ha, l) \
	list_for_each_entry(ha, &(l)->list, list)

#define netdev_uc_count(dev) netdev_hw_addr_list_count(&(dev)->uc)
#define netdev_uc_empty(dev) netdev_hw_addr_list_empty(&(dev)->uc)
#define netdev_for_each_uc_addr(ha, dev) \
	netdev_hw_addr_list_for_each(ha, &(dev)->uc)
#define netdev_for_each_synced_uc_addr(_ha, _dev) \
	netdev_for_each_uc_addr((_ha), (_dev)) \
		if ((_ha)->sync_cnt)

#define netdev_mc_count(dev) netdev_hw_addr_list_count(&(dev)->mc)
#define netdev_mc_empty(dev) netdev_hw_addr_list_empty(&(dev)->mc)
#define netdev_for_each_mc_addr(ha, dev) \
	netdev_hw_addr_list_for_each(ha, &(dev)->mc)
#define netdev_for_each_synced_mc_addr(_ha, _dev) \
	netdev_for_each_mc_addr((_ha), (_dev)) \
		if ((_ha)->sync_cnt)

struct hh_cache {
	unsigned int	hh_len;
	seqlock_t	hh_lock;

	/* cached hardware header; allow for machine alignment needs.        */
#define HH_DATA_MOD	16
#define HH_DATA_OFF(__len) \
	(HH_DATA_MOD - (((__len - 1) & (HH_DATA_MOD - 1)) + 1))
#define HH_DATA_ALIGN(__len) \
	(((__len)+(HH_DATA_MOD-1))&~(HH_DATA_MOD - 1))
	unsigned long	hh_data[HH_DATA_ALIGN(LL_MAX_HEADER) / sizeof(long)];
};

/* Reserve HH_DATA_MOD byte-aligned hard_header_len, but at least that much.
 * Alternative is:
 *   dev->hard_header_len ? (dev->hard_header_len +
 *                           (HH_DATA_MOD - 1)) & ~(HH_DATA_MOD - 1) : 0
 *
 * We could use other alignment values, but we must maintain the
 * relationship HH alignment <= LL alignment.
 */
#define LL_RESERVED_SPACE(dev) \
	((((dev)->hard_header_len+(dev)->needed_headroom)&~(HH_DATA_MOD - 1)) + HH_DATA_MOD)
#define LL_RESERVED_SPACE_EXTRA(dev,extra) \
	((((dev)->hard_header_len+(dev)->needed_headroom+(extra))&~(HH_DATA_MOD - 1)) + HH_DATA_MOD)

struct header_ops {
	int	(*create) (struct sk_buff *skb, struct net_device *dev,
			   unsigned short type, const void *daddr,
			   const void *saddr, unsigned int len);
	int	(*parse)(const struct sk_buff *skb, unsigned char *haddr);
	int	(*cache)(const struct neighbour *neigh, struct hh_cache *hh, __be16 type);
	void	(*cache_update)(struct hh_cache *hh,
				const struct net_device *dev,
				const unsigned char *haddr);
	bool	(*validate)(const char *ll_header, unsigned int len);
	__be16	(*parse_protocol)(const struct sk_buff *skb);
};

/* These flag bits are private to the generic network queueing
 * layer; they may not be explicitly referenced by any other
 * code.
 */

enum netdev_state_t {
	__LINK_STATE_START,
	__LINK_STATE_PRESENT,
	__LINK_STATE_NOCARRIER,
	__LINK_STATE_LINKWATCH_PENDING,
	__LINK_STATE_DORMANT,
	__LINK_STATE_TESTING,
};

struct gro_list {
	struct list_head	list;
	int			count;
};

/*
 * size of gro hash buckets, must less than bit number of
 * napi_struct::gro_bitmask
 */
#define GRO_HASH_BUCKETS	8

/*
 * Structure for NAPI scheduling similar to tasklet but with weighting
 */
struct napi_struct {
	/* The poll_list must only be managed by the entity which
	 * changes the state of the NAPI_STATE_SCHED bit.  This means
	 * whoever atomically sets that bit can add this napi_struct
	 * to the per-CPU poll_list, and whoever clears that bit
	 * can remove from the list right before clearing the bit.
	 */
	struct list_head	poll_list;

	unsigned long		state;
	int			weight;
	int			defer_hard_irqs_count;
	unsigned long		gro_bitmask;
	int			(*poll)(struct napi_struct *, int);
#ifdef CONFIG_NETPOLL
	int			poll_owner;
#endif
	struct net_device	*dev;
	struct gro_list		gro_hash[GRO_HASH_BUCKETS];
	struct sk_buff		*skb;
	struct list_head	rx_list; /* Pending GRO_NORMAL skbs */
	int			rx_count; /* length of rx_list */
	struct hrtimer		timer;
	struct list_head	dev_list;
	struct hlist_node	napi_hash_node;
	unsigned int		napi_id;
	struct task_struct	*thread;
};

enum {
	NAPI_STATE_SCHED,		/* Poll is scheduled */
	NAPI_STATE_MISSED,		/* reschedule a napi */
	NAPI_STATE_DISABLE,		/* Disable pending */
	NAPI_STATE_NPSVC,		/* Netpoll - don't dequeue from poll_list */
	NAPI_STATE_LISTED,		/* NAPI added to system lists */
	NAPI_STATE_NO_BUSY_POLL,	/* Do not add in napi_hash, no busy polling */
	NAPI_STATE_IN_BUSY_POLL,	/* sk_busy_loop() owns this NAPI */
	NAPI_STATE_PREFER_BUSY_POLL,	/* prefer busy-polling over softirq processing*/
	NAPI_STATE_THREADED,		/* The poll is performed inside its own thread*/
	NAPI_STATE_SCHED_THREADED,	/* Napi is currently scheduled in threaded mode */
};

enum {
	NAPIF_STATE_SCHED		= BIT(NAPI_STATE_SCHED),
	NAPIF_STATE_MISSED		= BIT(NAPI_STATE_MISSED),
	NAPIF_STATE_DISABLE		= BIT(NAPI_STATE_DISABLE),
	NAPIF_STATE_NPSVC		= BIT(NAPI_STATE_NPSVC),
	NAPIF_STATE_LISTED		= BIT(NAPI_STATE_LISTED),
	NAPIF_STATE_NO_BUSY_POLL	= BIT(NAPI_STATE_NO_BUSY_POLL),
	NAPIF_STATE_IN_BUSY_POLL	= BIT(NAPI_STATE_IN_BUSY_POLL),
	NAPIF_STATE_PREFER_BUSY_POLL	= BIT(NAPI_STATE_PREFER_BUSY_POLL),
	NAPIF_STATE_THREADED		= BIT(NAPI_STATE_THREADED),
	NAPIF_STATE_SCHED_THREADED	= BIT(NAPI_STATE_SCHED_THREADED),
};

enum gro_result {
	GRO_MERGED,
	GRO_MERGED_FREE,
	GRO_HELD,
	GRO_NORMAL,
	GRO_CONSUMED,
};
typedef enum gro_result gro_result_t;

/*
 * enum rx_handler_result - Possible return values for rx_handlers.
 * @RX_HANDLER_CONSUMED: skb was consumed by rx_handler, do not process it
 * further.
 * @RX_HANDLER_ANOTHER: Do another round in receive path. This is indicated in
 * case skb->dev was changed by rx_handler.
 * @RX_HANDLER_EXACT: Force exact delivery, no wildcard.
 * @RX_HANDLER_PASS: Do nothing, pass the skb as if no rx_handler was called.
 *
 * rx_handlers are functions called from inside __netif_receive_skb(), to do
 * special processing of the skb, prior to delivery to protocol handlers.
 *
 * Currently, a net_device can only have a single rx_handler registered. Trying
 * to register a second rx_handler will return -EBUSY.
 *
 * To register a rx_handler on a net_device, use netdev_rx_handler_register().
 * To unregister a rx_handler on a net_device, use
 * netdev_rx_handler_unregister().
 *
 * Upon return, rx_handler is expected to tell __netif_receive_skb() what to
 * do with the skb.
 *
 * If the rx_handler consumed the skb in some way, it should return
 * RX_HANDLER_CONSUMED. This is appropriate when the rx_handler arranged for
 * the skb to be delivered in some other way.
 *
 * If the rx_handler changed skb->dev, to divert the skb to another
 * net_device, it should return RX_HANDLER_ANOTHER. The rx_handler for the
 * new device will be called if it exists.
 *
 * If the rx_handler decides the skb should be ignored, it should return
 * RX_HANDLER_EXACT. The skb will only be delivered to protocol handlers that
 * are registered on exact device (ptype->dev == skb->dev).
 *
 * If the rx_handler didn't change skb->dev, but wants the skb to be normally
 * delivered, it should return RX_HANDLER_PASS.
 *
 * A device without a registered rx_handler will behave as if rx_handler
 * returned RX_HANDLER_PASS.
 */

enum rx_handler_result {
	RX_HANDLER_CONSUMED,
	RX_HANDLER_ANOTHER,
	RX_HANDLER_EXACT,
	RX_HANDLER_PASS,
};
typedef enum rx_handler_result rx_handler_result_t;
typedef rx_handler_result_t rx_handler_func_t(struct sk_buff **pskb);

void __napi_schedule(struct napi_struct *n);
void __napi_schedule_irqoff(struct napi_struct *n);

static inline bool napi_disable_pending(struct napi_struct *n)
{
	return test_bit(NAPI_STATE_DISABLE, &n->state);
}

static inline bool napi_prefer_busy_poll(struct napi_struct *n)
{
	return test_bit(NAPI_STATE_PREFER_BUSY_POLL, &n->state);
}

bool napi_schedule_prep(struct napi_struct *n);

/**
 *	napi_schedule - schedule NAPI poll
 *	@n: NAPI context
 *
 * Schedule NAPI poll routine to be called if it is not already
 * running.
 */
static inline void napi_schedule(struct napi_struct *n)
{
	if (napi_schedule_prep(n))
		__napi_schedule(n);
}

/**
 *	napi_schedule_irqoff - schedule NAPI poll
 *	@n: NAPI context
 *
 * Variant of napi_schedule(), assuming hard irqs are masked.
 */
static inline void napi_schedule_irqoff(struct napi_struct *n)
{
	if (napi_schedule_prep(n))
		__napi_schedule_irqoff(n);
}

/* Try to reschedule poll. Called by dev->poll() after napi_complete().  */
static inline bool napi_reschedule(struct napi_struct *napi)
{
	if (napi_schedule_prep(napi)) {
		__napi_schedule(napi);
		return true;
	}
	return false;
}

bool napi_complete_done(struct napi_struct *n, int work_done);
/**
 *	napi_complete - NAPI processing complete
 *	@n: NAPI context
 *
 * Mark NAPI processing as complete.
 * Consider using napi_complete_done() instead.
 * Return false if device should avoid rearming interrupts.
 */
static inline bool napi_complete(struct napi_struct *n)
{
	return napi_complete_done(n, 0);
}

int dev_set_threaded(struct net_device *dev, bool threaded);

/**
 *	napi_disable - prevent NAPI from scheduling
 *	@n: NAPI context
 *
 * Stop NAPI from being scheduled on this context.
 * Waits till any outstanding processing completes.
 */
void napi_disable(struct napi_struct *n);

void napi_enable(struct napi_struct *n);

/**
 *	napi_synchronize - wait until NAPI is not running
 *	@n: NAPI context
 *
 * Wait until NAPI is done being scheduled on this context.
 * Waits till any outstanding processing completes but
 * does not disable future activations.
 */
static inline void napi_synchronize(const struct napi_struct *n)
{
	if (IS_ENABLED(CONFIG_SMP))
		while (test_bit(NAPI_STATE_SCHED, &n->state))
			msleep(1);
	else
		barrier();
}

/**
 *	napi_if_scheduled_mark_missed - if napi is running, set the
 *	NAPIF_STATE_MISSED
 *	@n: NAPI context
 *
 * If napi is running, set the NAPIF_STATE_MISSED, and return true if
 * NAPI is scheduled.
 **/
static inline bool napi_if_scheduled_mark_missed(struct napi_struct *n)
{
	unsigned long val, new;

	val = READ_ONCE(n->state);
	do {
		if (val & NAPIF_STATE_DISABLE)
			return true;

		if (!(val & NAPIF_STATE_SCHED))
			return false;

		new = val | NAPIF_STATE_MISSED;
	} while (!try_cmpxchg(&n->state, &val, new));

	return true;
}

enum netdev_queue_state_t {
	__QUEUE_STATE_DRV_XOFF,
	__QUEUE_STATE_STACK_XOFF,
	__QUEUE_STATE_FROZEN,
};

#define QUEUE_STATE_DRV_XOFF	(1 << __QUEUE_STATE_DRV_XOFF)
#define QUEUE_STATE_STACK_XOFF	(1 << __QUEUE_STATE_STACK_XOFF)
#define QUEUE_STATE_FROZEN	(1 << __QUEUE_STATE_FROZEN)

#define QUEUE_STATE_ANY_XOFF	(QUEUE_STATE_DRV_XOFF | QUEUE_STATE_STACK_XOFF)
#define QUEUE_STATE_ANY_XOFF_OR_FROZEN (QUEUE_STATE_ANY_XOFF | \
					QUEUE_STATE_FROZEN)
#define QUEUE_STATE_DRV_XOFF_OR_FROZEN (QUEUE_STATE_DRV_XOFF | \
					QUEUE_STATE_FROZEN)

/*
 * __QUEUE_STATE_DRV_XOFF is used by drivers to stop the transmit queue.  The
 * netif_tx_* functions below are used to manipulate this flag.  The
 * __QUEUE_STATE_STACK_XOFF flag is used by the stack to stop the transmit
 * queue independently.  The netif_xmit_*stopped functions below are called
 * to check if the queue has been stopped by the driver or stack (either
 * of the XOFF bits are set in the state).  Drivers should not need to call
 * netif_xmit*stopped functions, they should only be using netif_tx_*.
 */

struct netdev_queue {
/*
 * read-mostly part
 */
	struct net_device	*dev;
	netdevice_tracker	dev_tracker;

	struct Qdisc __rcu	*qdisc;
	struct Qdisc		*qdisc_sleeping;
#ifdef CONFIG_SYSFS
	struct kobject		kobj;
#endif
#if defined(CONFIG_XPS) && defined(CONFIG_NUMA)
	int			numa_node;
#endif
	unsigned long		tx_maxrate;
	/*
	 * Number of TX timeouts for this queue
	 * (/sys/class/net/DEV/Q/trans_timeout)
	 */
	atomic_long_t		trans_timeout;

	/* Subordinate device that the queue has been assigned to */
	struct net_device	*sb_dev;
#ifdef CONFIG_XDP_SOCKETS
	struct xsk_buff_pool    *pool;
#endif
/*
 * write-mostly part
 */
	spinlock_t		_xmit_lock ____cacheline_aligned_in_smp;
	int			xmit_lock_owner;
	/*
	 * Time (in jiffies) of last Tx
	 */
	unsigned long		trans_start;

	unsigned long		state;

#ifdef CONFIG_BQL
	struct dql		dql;
#endif
} ____cacheline_aligned_in_smp;

extern int sysctl_fb_tunnels_only_for_init_net;
extern int sysctl_devconf_inherit_init_net;

/*
 * sysctl_fb_tunnels_only_for_init_net == 0 : For all netns
 *                                     == 1 : For initns only
 *                                     == 2 : For none.
 */
static inline bool net_has_fallback_tunnels(const struct net *net)
{
#if IS_ENABLED(CONFIG_SYSCTL)
	int fb_tunnels_only_for_init_net = READ_ONCE(sysctl_fb_tunnels_only_for_init_net);

	return !fb_tunnels_only_for_init_net ||
		(net_eq(net, &init_net) && fb_tunnels_only_for_init_net == 1);
#else
	return true;
#endif
}

static inline int net_inherit_devconf(void)
{
#if IS_ENABLED(CONFIG_SYSCTL)
	return READ_ONCE(sysctl_devconf_inherit_init_net);
#else
	return 0;
#endif
}

static inline int netdev_queue_numa_node_read(const struct netdev_queue *q)
{
#if defined(CONFIG_XPS) && defined(CONFIG_NUMA)
	return q->numa_node;
#else
	return NUMA_NO_NODE;
#endif
}

static inline void netdev_queue_numa_node_write(struct netdev_queue *q, int node)
{
#if defined(CONFIG_XPS) && defined(CONFIG_NUMA)
	q->numa_node = node;
#endif
}

#ifdef CONFIG_RPS
/*
 * This structure holds an RPS map which can be of variable length.  The
 * map is an array of CPUs.
 */
struct rps_map {
	unsigned int len;
	struct rcu_head rcu;
	u16 cpus[];
};
#define RPS_MAP_SIZE(_num) (sizeof(struct rps_map) + ((_num) * sizeof(u16)))

/*
 * The rps_dev_flow structure contains the mapping of a flow to a CPU, the
 * tail pointer for that CPU's input queue at the time of last enqueue, and
 * a hardware filter index.
 */
struct rps_dev_flow {
	u16 cpu;
	u16 filter;
	unsigned int last_qtail;
};
#define RPS_NO_FILTER 0xffff

/*
 * The rps_dev_flow_table structure contains a table of flow mappings.
 */
struct rps_dev_flow_table {
	unsigned int mask;
	struct rcu_head rcu;
	struct rps_dev_flow flows[];
};
#define RPS_DEV_FLOW_TABLE_SIZE(_num) (sizeof(struct rps_dev_flow_table) + \
    ((_num) * sizeof(struct rps_dev_flow)))

/*
 * The rps_sock_flow_table contains mappings of flows to the last CPU
 * on which they were processed by the application (set in recvmsg).
 * Each entry is a 32bit value. Upper part is the high-order bits
 * of flow hash, lower part is CPU number.
 * rps_cpu_mask is used to partition the space, depending on number of
 * possible CPUs : rps_cpu_mask = roundup_pow_of_two(nr_cpu_ids) - 1
 * For example, if 64 CPUs are possible, rps_cpu_mask = 0x3f,
 * meaning we use 32-6=26 bits for the hash.
 */
struct rps_sock_flow_table {
	u32	mask;

	u32	ents[] ____cacheline_aligned_in_smp;
};
#define	RPS_SOCK_FLOW_TABLE_SIZE(_num) (offsetof(struct rps_sock_flow_table, ents[_num]))

#define RPS_NO_CPU 0xffff

extern u32 rps_cpu_mask;
extern struct rps_sock_flow_table __rcu *rps_sock_flow_table;

static inline void rps_record_sock_flow(struct rps_sock_flow_table *table,
					u32 hash)
{
	if (table && hash) {
		unsigned int index = hash & table->mask;
		u32 val = hash & ~rps_cpu_mask;

		/* We only give a hint, preemption can change CPU under us */
		val |= raw_smp_processor_id();

		if (table->ents[index] != val)
			table->ents[index] = val;
	}
}

#ifdef CONFIG_RFS_ACCEL
bool rps_may_expire_flow(struct net_device *dev, u16 rxq_index, u32 flow_id,
			 u16 filter_id);
#endif
#endif /* CONFIG_RPS */

/* This structure contains an instance of an RX queue. */
struct netdev_rx_queue {
	struct xdp_rxq_info		xdp_rxq;
#ifdef CONFIG_RPS
	struct rps_map __rcu		*rps_map;
	struct rps_dev_flow_table __rcu	*rps_flow_table;
#endif
	struct kobject			kobj;
	struct net_device		*dev;
	netdevice_tracker		dev_tracker;

#ifdef CONFIG_XDP_SOCKETS
	struct xsk_buff_pool            *pool;
#endif
} ____cacheline_aligned_in_smp;

/*
 * RX queue sysfs structures and functions.
 */
struct rx_queue_attribute {
	struct attribute attr;
	ssize_t (*show)(struct netdev_rx_queue *queue, char *buf);
	ssize_t (*store)(struct netdev_rx_queue *queue,
			 const char *buf, size_t len);
};

/* XPS map type and offset of the xps map within net_device->xps_maps[]. */
enum xps_map_type {
	XPS_CPUS = 0,
	XPS_RXQS,
	XPS_MAPS_MAX,
};

#ifdef CONFIG_XPS
/*
 * This structure holds an XPS map which can be of variable length.  The
 * map is an array of queues.
 */
struct xps_map {
	unsigned int len;
	unsigned int alloc_len;
	struct rcu_head rcu;
	u16 queues[];
};
#define XPS_MAP_SIZE(_num) (sizeof(struct xps_map) + ((_num) * sizeof(u16)))
#define XPS_MIN_MAP_ALLOC ((L1_CACHE_ALIGN(offsetof(struct xps_map, queues[1])) \
       - sizeof(struct xps_map)) / sizeof(u16))

/*
 * This structure holds all XPS maps for device.  Maps are indexed by CPU.
 *
 * We keep track of the number of cpus/rxqs used when the struct is allocated,
 * in nr_ids. This will help not accessing out-of-bound memory.
 *
 * We keep track of the number of traffic classes used when the struct is
 * allocated, in num_tc. This will be used to navigate the maps, to ensure we're
 * not crossing its upper bound, as the original dev->num_tc can be updated in
 * the meantime.
 */
struct xps_dev_maps {
	struct rcu_head rcu;
	unsigned int nr_ids;
	s16 num_tc;
	struct xps_map __rcu *attr_map[]; /* Either CPUs map or RXQs map */
};

#define XPS_CPU_DEV_MAPS_SIZE(_tcs) (sizeof(struct xps_dev_maps) +	\
	(nr_cpu_ids * (_tcs) * sizeof(struct xps_map *)))

#define XPS_RXQ_DEV_MAPS_SIZE(_tcs, _rxqs) (sizeof(struct xps_dev_maps) +\
	(_rxqs * (_tcs) * sizeof(struct xps_map *)))

#endif /* CONFIG_XPS */

#define TC_MAX_QUEUE	16
#define TC_BITMASK	15
/* HW offloaded queuing disciplines txq count and offset maps */
struct netdev_tc_txq {
	u16 count;
	u16 offset;
};

#if defined(CONFIG_FCOE) || defined(CONFIG_FCOE_MODULE)
/*
 * This structure is to hold information about the device
 * configured to run FCoE protocol stack.
 */
struct netdev_fcoe_hbainfo {
	char	manufacturer[64];
	char	serial_number[64];
	char	hardware_version[64];
	char	driver_version[64];
	char	optionrom_version[64];
	char	firmware_version[64];
	char	model[256];
	char	model_description[256];
};
#endif

#define MAX_PHYS_ITEM_ID_LEN 32

/* This structure holds a unique identifier to identify some
 * physical item (port for example) used by a netdevice.
 */
struct netdev_phys_item_id {
	unsigned char id[MAX_PHYS_ITEM_ID_LEN];
	unsigned char id_len;
};

static inline bool netdev_phys_item_id_same(struct netdev_phys_item_id *a,
					    struct netdev_phys_item_id *b)
{
	return a->id_len == b->id_len &&
	       memcmp(a->id, b->id, a->id_len) == 0;
}

typedef u16 (*select_queue_fallback_t)(struct net_device *dev,
				       struct sk_buff *skb,
				       struct net_device *sb_dev);

enum net_device_path_type {
	DEV_PATH_ETHERNET = 0,
	DEV_PATH_VLAN,
	DEV_PATH_BRIDGE,
	DEV_PATH_PPPOE,
	DEV_PATH_DSA,
	DEV_PATH_MTK_WDMA,
};

struct net_device_path {
	enum net_device_path_type	type;
	const struct net_device		*dev;
	union {
		struct {
			u16		id;
			__be16		proto;
			u8		h_dest[ETH_ALEN];
		} encap;
		struct {
			enum {
				DEV_PATH_BR_VLAN_KEEP,
				DEV_PATH_BR_VLAN_TAG,
				DEV_PATH_BR_VLAN_UNTAG,
				DEV_PATH_BR_VLAN_UNTAG_HW,
			}		vlan_mode;
			u16		vlan_id;
			__be16		vlan_proto;
		} bridge;
		struct {
			int port;
			u16 proto;
		} dsa;
		struct {
			u8 wdma_idx;
			u8 queue;
			u16 wcid;
			u8 bss;
		} mtk_wdma;
	};
};

#define NET_DEVICE_PATH_STACK_MAX	5
#define NET_DEVICE_PATH_VLAN_MAX	2

struct net_device_path_stack {
	int			num_paths;
	struct net_device_path	path[NET_DEVICE_PATH_STACK_MAX];
};

struct net_device_path_ctx {
	const struct net_device *dev;
	u8			daddr[ETH_ALEN];

	int			num_vlans;
	struct {
		u16		id;
		__be16		proto;
	} vlan[NET_DEVICE_PATH_VLAN_MAX];
};

enum tc_setup_type {
	TC_QUERY_CAPS,
	TC_SETUP_QDISC_MQPRIO,
	TC_SETUP_CLSU32,
	TC_SETUP_CLSFLOWER,
	TC_SETUP_CLSMATCHALL,
	TC_SETUP_CLSBPF,
	TC_SETUP_BLOCK,
	TC_SETUP_QDISC_CBS,
	TC_SETUP_QDISC_RED,
	TC_SETUP_QDISC_PRIO,
	TC_SETUP_QDISC_MQ,
	TC_SETUP_QDISC_ETF,
	TC_SETUP_ROOT_QDISC,
	TC_SETUP_QDISC_GRED,
	TC_SETUP_QDISC_TAPRIO,
	TC_SETUP_FT,
	TC_SETUP_QDISC_ETS,
	TC_SETUP_QDISC_TBF,
	TC_SETUP_QDISC_FIFO,
	TC_SETUP_QDISC_HTB,
	TC_SETUP_ACT,
};

/* These structures hold the attributes of bpf state that are being passed
 * to the netdevice through the bpf op.
 */
enum bpf_netdev_command {
	/* Set or clear a bpf program used in the earliest stages of packet
	 * rx. The prog will have been loaded as BPF_PROG_TYPE_XDP. The callee
	 * is responsible for calling bpf_prog_put on any old progs that are
	 * stored. In case of error, the callee need not release the new prog
	 * reference, but on success it takes ownership and must bpf_prog_put
	 * when it is no longer used.
	 */
	XDP_SETUP_PROG,
	XDP_SETUP_PROG_HW,
	/* BPF program for offload callbacks, invoked at program load time. */
	BPF_OFFLOAD_MAP_ALLOC,
	BPF_OFFLOAD_MAP_FREE,
	XDP_SETUP_XSK_POOL,
};

struct bpf_prog_offload_ops;
struct netlink_ext_ack;
struct xdp_umem;
struct xdp_dev_bulk_queue;
struct bpf_xdp_link;

enum bpf_xdp_mode {
	XDP_MODE_SKB = 0,
	XDP_MODE_DRV = 1,
	XDP_MODE_HW = 2,
	__MAX_XDP_MODE
};

struct bpf_xdp_entity {
	struct bpf_prog *prog;
	struct bpf_xdp_link *link;
};

struct netdev_bpf {
	enum bpf_netdev_command command;
	union {
		/* XDP_SETUP_PROG */
		struct {
			u32 flags;
			struct bpf_prog *prog;
			struct netlink_ext_ack *extack;
		};
		/* BPF_OFFLOAD_MAP_ALLOC, BPF_OFFLOAD_MAP_FREE */
		struct {
			struct bpf_offloaded_map *offmap;
		};
		/* XDP_SETUP_XSK_POOL */
		struct {
			struct xsk_buff_pool *pool;
			u16 queue_id;
		} xsk;
	};
};

/* Flags for ndo_xsk_wakeup. */
#define XDP_WAKEUP_RX (1 << 0)
#define XDP_WAKEUP_TX (1 << 1)

#ifdef CONFIG_XFRM_OFFLOAD
struct xfrmdev_ops {
	int	(*xdo_dev_state_add) (struct xfrm_state *x);
	void	(*xdo_dev_state_delete) (struct xfrm_state *x);
	void	(*xdo_dev_state_free) (struct xfrm_state *x);
	bool	(*xdo_dev_offload_ok) (struct sk_buff *skb,
				       struct xfrm_state *x);
	void	(*xdo_dev_state_advance_esn) (struct xfrm_state *x);
};
#endif

struct dev_ifalias {
	struct rcu_head rcuhead;
	char ifalias[];
};

struct devlink;
struct tlsdev_ops;

struct netdev_net_notifier {
	struct list_head list;
	struct notifier_block *nb;
};

/*
 * This structure defines the management hooks for network devices.
 * The following hooks can be defined; unless noted otherwise, they are
 * optional and can be filled with a null pointer.
 *
 * int (*ndo_init)(struct net_device *dev);
 *     This function is called once when a network device is registered.
 *     The network device can use this for any late stage initialization
 *     or semantic validation. It can fail with an error code which will
 *     be propagated back to register_netdev.
 *
 * void (*ndo_uninit)(struct net_device *dev);
 *     This function is called when device is unregistered or when registration
 *     fails. It is not called if init fails.
 *
 * int (*ndo_open)(struct net_device *dev);
 *     This function is called when a network device transitions to the up
 *     state.
 *
 * int (*ndo_stop)(struct net_device *dev);
 *     This function is called when a network device transitions to the down
 *     state.
 *
 * netdev_tx_t (*ndo_start_xmit)(struct sk_buff *skb,
 *                               struct net_device *dev);
 *	Called when a packet needs to be transmitted.
 *	Returns NETDEV_TX_OK.  Can return NETDEV_TX_BUSY, but you should stop
 *	the queue before that can happen; it's for obsolete devices and weird
 *	corner cases, but the stack really does a non-trivial amount
 *	of useless work if you return NETDEV_TX_BUSY.
 *	Required; cannot be NULL.
 *
 * netdev_features_t (*ndo_features_check)(struct sk_buff *skb,
 *					   struct net_device *dev
 *					   netdev_features_t features);
 *	Called by core transmit path to determine if device is capable of
 *	performing offload operations on a given packet. This is to give
 *	the device an opportunity to implement any restrictions that cannot
 *	be otherwise expressed by feature flags. The check is called with
 *	the set of features that the stack has calculated and it returns
 *	those the driver believes to be appropriate.
 *
 * u16 (*ndo_select_queue)(struct net_device *dev, struct sk_buff *skb,
 *                         struct net_device *sb_dev);
 *	Called to decide which queue to use when device supports multiple
 *	transmit queues.
 *
 * void (*ndo_change_rx_flags)(struct net_device *dev, int flags);
 *	This function is called to allow device receiver to make
 *	changes to configuration when multicast or promiscuous is enabled.
 *
 * void (*ndo_set_rx_mode)(struct net_device *dev);
 *	This function is called device changes address list filtering.
 *	If driver handles unicast address filtering, it should set
 *	IFF_UNICAST_FLT in its priv_flags.
 *
 * int (*ndo_set_mac_address)(struct net_device *dev, void *addr);
 *	This function  is called when the Media Access Control address
 *	needs to be changed. If this interface is not defined, the
 *	MAC address can not be changed.
 *
 * int (*ndo_validate_addr)(struct net_device *dev);
 *	Test if Media Access Control address is valid for the device.
 *
 * int (*ndo_do_ioctl)(struct net_device *dev, struct ifreq *ifr, int cmd);
 *	Old-style ioctl entry point. This is used internally by the
 *	appletalk and ieee802154 subsystems but is no longer called by
 *	the device ioctl handler.
 *
 * int (*ndo_siocbond)(struct net_device *dev, struct ifreq *ifr, int cmd);
 *	Used by the bonding driver for its device specific ioctls:
 *	SIOCBONDENSLAVE, SIOCBONDRELEASE, SIOCBONDSETHWADDR, SIOCBONDCHANGEACTIVE,
 *	SIOCBONDSLAVEINFOQUERY, and SIOCBONDINFOQUERY
 *
 * * int (*ndo_eth_ioctl)(struct net_device *dev, struct ifreq *ifr, int cmd);
 *	Called for ethernet specific ioctls: SIOCGMIIPHY, SIOCGMIIREG,
 *	SIOCSMIIREG, SIOCSHWTSTAMP and SIOCGHWTSTAMP.
 *
 * int (*ndo_set_config)(struct net_device *dev, struct ifmap *map);
 *	Used to set network devices bus interface parameters. This interface
 *	is retained for legacy reasons; new devices should use the bus
 *	interface (PCI) for low level management.
 *
 * int (*ndo_change_mtu)(struct net_device *dev, int new_mtu);
 *	Called when a user wants to change the Maximum Transfer Unit
 *	of a device.
 *
 * void (*ndo_tx_timeout)(struct net_device *dev, unsigned int txqueue);
 *	Callback used when the transmitter has not made any progress
 *	for dev->watchdog ticks.
 *
 * void (*ndo_get_stats64)(struct net_device *dev,
 *                         struct rtnl_link_stats64 *storage);
 * struct net_device_stats* (*ndo_get_stats)(struct net_device *dev);
 *	Called when a user wants to get the network device usage
 *	statistics. Drivers must do one of the following:
 *	1. Define @ndo_get_stats64 to fill in a zero-initialised
 *	   rtnl_link_stats64 structure passed by the caller.
 *	2. Define @ndo_get_stats to update a net_device_stats structure
 *	   (which should normally be dev->stats) and return a pointer to
 *	   it. The structure may be changed asynchronously only if each
 *	   field is written atomically.
 *	3. Update dev->stats asynchronously and atomically, and define
 *	   neither operation.
 *
 * bool (*ndo_has_offload_stats)(const struct net_device *dev, int attr_id)
 *	Return true if this device supports offload stats of this attr_id.
 *
 * int (*ndo_get_offload_stats)(int attr_id, const struct net_device *dev,
 *	void *attr_data)
 *	Get statistics for offload operations by attr_id. Write it into the
 *	attr_data pointer.
 *
 * int (*ndo_vlan_rx_add_vid)(struct net_device *dev, __be16 proto, u16 vid);
 *	If device supports VLAN filtering this function is called when a
 *	VLAN id is registered.
 *
 * int (*ndo_vlan_rx_kill_vid)(struct net_device *dev, __be16 proto, u16 vid);
 *	If device supports VLAN filtering this function is called when a
 *	VLAN id is unregistered.
 *
 * void (*ndo_poll_controller)(struct net_device *dev);
 *
 *	SR-IOV management functions.
 * int (*ndo_set_vf_mac)(struct net_device *dev, int vf, u8* mac);
 * int (*ndo_set_vf_vlan)(struct net_device *dev, int vf, u16 vlan,
 *			  u8 qos, __be16 proto);
 * int (*ndo_set_vf_rate)(struct net_device *dev, int vf, int min_tx_rate,
 *			  int max_tx_rate);
 * int (*ndo_set_vf_spoofchk)(struct net_device *dev, int vf, bool setting);
 * int (*ndo_set_vf_trust)(struct net_device *dev, int vf, bool setting);
 * int (*ndo_get_vf_config)(struct net_device *dev,
 *			    int vf, struct ifla_vf_info *ivf);
 * int (*ndo_set_vf_link_state)(struct net_device *dev, int vf, int link_state);
 * int (*ndo_set_vf_port)(struct net_device *dev, int vf,
 *			  struct nlattr *port[]);
 *
 *      Enable or disable the VF ability to query its RSS Redirection Table and
 *      Hash Key. This is needed since on some devices VF share this information
 *      with PF and querying it may introduce a theoretical security risk.
 * int (*ndo_set_vf_rss_query_en)(struct net_device *dev, int vf, bool setting);
 * int (*ndo_get_vf_port)(struct net_device *dev, int vf, struct sk_buff *skb);
 * int (*ndo_setup_tc)(struct net_device *dev, enum tc_setup_type type,
 *		       void *type_data);
 *	Called to setup any 'tc' scheduler, classifier or action on @dev.
 *	This is always called from the stack with the rtnl lock held and netif
 *	tx queues stopped. This allows the netdevice to perform queue
 *	management safely.
 *
 *	Fiber Channel over Ethernet (FCoE) offload functions.
 * int (*ndo_fcoe_enable)(struct net_device *dev);
 *	Called when the FCoE protocol stack wants to start using LLD for FCoE
 *	so the underlying device can perform whatever needed configuration or
 *	initialization to support acceleration of FCoE traffic.
 *
 * int (*ndo_fcoe_disable)(struct net_device *dev);
 *	Called when the FCoE protocol stack wants to stop using LLD for FCoE
 *	so the underlying device can perform whatever needed clean-ups to
 *	stop supporting acceleration of FCoE traffic.
 *
 * int (*ndo_fcoe_ddp_setup)(struct net_device *dev, u16 xid,
 *			     struct scatterlist *sgl, unsigned int sgc);
 *	Called when the FCoE Initiator wants to initialize an I/O that
 *	is a possible candidate for Direct Data Placement (DDP). The LLD can
 *	perform necessary setup and returns 1 to indicate the device is set up
 *	successfully to perform DDP on this I/O, otherwise this returns 0.
 *
 * int (*ndo_fcoe_ddp_done)(struct net_device *dev,  u16 xid);
 *	Called when the FCoE Initiator/Target is done with the DDPed I/O as
 *	indicated by the FC exchange id 'xid', so the underlying device can
 *	clean up and reuse resources for later DDP requests.
 *
 * int (*ndo_fcoe_ddp_target)(struct net_device *dev, u16 xid,
 *			      struct scatterlist *sgl, unsigned int sgc);
 *	Called when the FCoE Target wants to initialize an I/O that
 *	is a possible candidate for Direct Data Placement (DDP). The LLD can
 *	perform necessary setup and returns 1 to indicate the device is set up
 *	successfully to perform DDP on this I/O, otherwise this returns 0.
 *
 * int (*ndo_fcoe_get_hbainfo)(struct net_device *dev,
 *			       struct netdev_fcoe_hbainfo *hbainfo);
 *	Called when the FCoE Protocol stack wants information on the underlying
 *	device. This information is utilized by the FCoE protocol stack to
 *	register attributes with Fiber Channel management service as per the
 *	FC-GS Fabric Device Management Information(FDMI) specification.
 *
 * int (*ndo_fcoe_get_wwn)(struct net_device *dev, u64 *wwn, int type);
 *	Called when the underlying device wants to override default World Wide
 *	Name (WWN) generation mechanism in FCoE protocol stack to pass its own
 *	World Wide Port Name (WWPN) or World Wide Node Name (WWNN) to the FCoE
 *	protocol stack to use.
 *
 *	RFS acceleration.
 * int (*ndo_rx_flow_steer)(struct net_device *dev, const struct sk_buff *skb,
 *			    u16 rxq_index, u32 flow_id);
 *	Set hardware filter for RFS.  rxq_index is the target queue index;
 *	flow_id is a flow ID to be passed to rps_may_expire_flow() later.
 *	Return the filter ID on success, or a negative error code.
 *
 *	Slave management functions (for bridge, bonding, etc).
 * int (*ndo_add_slave)(struct net_device *dev, struct net_device *slave_dev);
 *	Called to make another netdev an underling.
 *
 * int (*ndo_del_slave)(struct net_device *dev, struct net_device *slave_dev);
 *	Called to release previously enslaved netdev.
 *
 * struct net_device *(*ndo_get_xmit_slave)(struct net_device *dev,
 *					    struct sk_buff *skb,
 *					    bool all_slaves);
 *	Get the xmit slave of master device. If all_slaves is true, function
 *	assume all the slaves can transmit.
 *
 *      Feature/offload setting functions.
 * netdev_features_t (*ndo_fix_features)(struct net_device *dev,
 *		netdev_features_t features);
 *	Adjusts the requested feature flags according to device-specific
 *	constraints, and returns the resulting flags. Must not modify
 *	the device state.
 *
 * int (*ndo_set_features)(struct net_device *dev, netdev_features_t features);
 *	Called to update device configuration to new features. Passed
 *	feature set might be less than what was returned by ndo_fix_features()).
 *	Must return >0 or -errno if it changed dev->features itself.
 *
 * int (*ndo_fdb_add)(struct ndmsg *ndm, struct nlattr *tb[],
 *		      struct net_device *dev,
 *		      const unsigned char *addr, u16 vid, u16 flags,
 *		      struct netlink_ext_ack *extack);
 *	Adds an FDB entry to dev for addr.
 * int (*ndo_fdb_del)(struct ndmsg *ndm, struct nlattr *tb[],
 *		      struct net_device *dev,
 *		      const unsigned char *addr, u16 vid)
 *	Deletes the FDB entry from dev coresponding to addr.
 * int (*ndo_fdb_del_bulk)(struct ndmsg *ndm, struct nlattr *tb[],
 *			   struct net_device *dev,
 *			   u16 vid,
 *			   struct netlink_ext_ack *extack);
 * int (*ndo_fdb_dump)(struct sk_buff *skb, struct netlink_callback *cb,
 *		       struct net_device *dev, struct net_device *filter_dev,
 *		       int *idx)
 *	Used to add FDB entries to dump requests. Implementers should add
 *	entries to skb and update idx with the number of entries.
 *
 * int (*ndo_bridge_setlink)(struct net_device *dev, struct nlmsghdr *nlh,
 *			     u16 flags, struct netlink_ext_ack *extack)
 * int (*ndo_bridge_getlink)(struct sk_buff *skb, u32 pid, u32 seq,
 *			     struct net_device *dev, u32 filter_mask,
 *			     int nlflags)
 * int (*ndo_bridge_dellink)(struct net_device *dev, struct nlmsghdr *nlh,
 *			     u16 flags);
 *
 * int (*ndo_change_carrier)(struct net_device *dev, bool new_carrier);
 *	Called to change device carrier. Soft-devices (like dummy, team, etc)
 *	which do not represent real hardware may define this to allow their
 *	userspace components to manage their virtual carrier state. Devices
 *	that determine carrier state from physical hardware properties (eg
 *	network cables) or protocol-dependent mechanisms (eg
 *	USB_CDC_NOTIFY_NETWORK_CONNECTION) should NOT implement this function.
 *
 * int (*ndo_get_phys_port_id)(struct net_device *dev,
 *			       struct netdev_phys_item_id *ppid);
 *	Called to get ID of physical port of this device. If driver does
 *	not implement this, it is assumed that the hw is not able to have
 *	multiple net devices on single physical port.
 *
 * int (*ndo_get_port_parent_id)(struct net_device *dev,
 *				 struct netdev_phys_item_id *ppid)
 *	Called to get the parent ID of the physical port of this device.
 *
 * void* (*ndo_dfwd_add_station)(struct net_device *pdev,
 *				 struct net_device *dev)
 *	Called by upper layer devices to accelerate switching or other
 *	station functionality into hardware. 'pdev is the lowerdev
 *	to use for the offload and 'dev' is the net device that will
 *	back the offload. Returns a pointer to the private structure
 *	the upper layer will maintain.
 * void (*ndo_dfwd_del_station)(struct net_device *pdev, void *priv)
 *	Called by upper layer device to delete the station created
 *	by 'ndo_dfwd_add_station'. 'pdev' is the net device backing
 *	the station and priv is the structure returned by the add
 *	operation.
 * int (*ndo_set_tx_maxrate)(struct net_device *dev,
 *			     int queue_index, u32 maxrate);
 *	Called when a user wants to set a max-rate limitation of specific
 *	TX queue.
 * int (*ndo_get_iflink)(const struct net_device *dev);
 *	Called to get the iflink value of this device.
 * int (*ndo_fill_metadata_dst)(struct net_device *dev, struct sk_buff *skb);
 *	This function is used to get egress tunnel information for given skb.
 *	This is useful for retrieving outer tunnel header parameters while
 *	sampling packet.
 * void (*ndo_set_rx_headroom)(struct net_device *dev, int needed_headroom);
 *	This function is used to specify the headroom that the skb must
 *	consider when allocation skb during packet reception. Setting
 *	appropriate rx headroom value allows avoiding skb head copy on
 *	forward. Setting a negative value resets the rx headroom to the
 *	default value.
 * int (*ndo_bpf)(struct net_device *dev, struct netdev_bpf *bpf);
 *	This function is used to set or query state related to XDP on the
 *	netdevice and manage BPF offload. See definition of
 *	enum bpf_netdev_command for details.
 * int (*ndo_xdp_xmit)(struct net_device *dev, int n, struct xdp_frame **xdp,
 *			u32 flags);
 *	This function is used to submit @n XDP packets for transmit on a
 *	netdevice. Returns number of frames successfully transmitted, frames
 *	that got dropped are freed/returned via xdp_return_frame().
 *	Returns negative number, means general error invoking ndo, meaning
 *	no frames were xmit'ed and core-caller will free all frames.
 * struct net_device *(*ndo_xdp_get_xmit_slave)(struct net_device *dev,
 *					        struct xdp_buff *xdp);
 *      Get the xmit slave of master device based on the xdp_buff.
 * int (*ndo_xsk_wakeup)(struct net_device *dev, u32 queue_id, u32 flags);
 *      This function is used to wake up the softirq, ksoftirqd or kthread
 *	responsible for sending and/or receiving packets on a specific
 *	queue id bound to an AF_XDP socket. The flags field specifies if
 *	only RX, only Tx, or both should be woken up using the flags
 *	XDP_WAKEUP_RX and XDP_WAKEUP_TX.
 * struct devlink_port *(*ndo_get_devlink_port)(struct net_device *dev);
 *	Get devlink port instance associated with a given netdev.
 *	Called with a reference on the netdevice and devlink locks only,
 *	rtnl_lock is not held.
 * int (*ndo_tunnel_ctl)(struct net_device *dev, struct ip_tunnel_parm *p,
 *			 int cmd);
 *	Add, change, delete or get information on an IPv4 tunnel.
 * struct net_device *(*ndo_get_peer_dev)(struct net_device *dev);
 *	If a device is paired with a peer device, return the peer instance.
 *	The caller must be under RCU read context.
 * int (*ndo_fill_forward_path)(struct net_device_path_ctx *ctx, struct net_device_path *path);
 *     Get the forwarding path to reach the real device from the HW destination address
 * ktime_t (*ndo_get_tstamp)(struct net_device *dev,
 *			     const struct skb_shared_hwtstamps *hwtstamps,
 *			     bool cycles);
 *	Get hardware timestamp based on normal/adjustable time or free running
 *	cycle counter. This function is required if physical clock supports a
 *	free running cycle counter.
 */
struct net_device_ops {
	int			(*ndo_init)(struct net_device *dev);
	void			(*ndo_uninit)(struct net_device *dev);
	int			(*ndo_open)(struct net_device *dev);
	int			(*ndo_stop)(struct net_device *dev);
	netdev_tx_t		(*ndo_start_xmit)(struct sk_buff *skb,
						  struct net_device *dev);
	netdev_features_t	(*ndo_features_check)(struct sk_buff *skb,
						      struct net_device *dev,
						      netdev_features_t features);
	u16			(*ndo_select_queue)(struct net_device *dev,
						    struct sk_buff *skb,
						    struct net_device *sb_dev);
	void			(*ndo_change_rx_flags)(struct net_device *dev,
						       int flags);
	void			(*ndo_set_rx_mode)(struct net_device *dev);
	int			(*ndo_set_mac_address)(struct net_device *dev,
						       void *addr);
	int			(*ndo_validate_addr)(struct net_device *dev);
	int			(*ndo_do_ioctl)(struct net_device *dev,
					        struct ifreq *ifr, int cmd);
	int			(*ndo_eth_ioctl)(struct net_device *dev,
						 struct ifreq *ifr, int cmd);
	int			(*ndo_siocbond)(struct net_device *dev,
						struct ifreq *ifr, int cmd);
	int			(*ndo_siocwandev)(struct net_device *dev,
						  struct if_settings *ifs);
	int			(*ndo_siocdevprivate)(struct net_device *dev,
						      struct ifreq *ifr,
						      void __user *data, int cmd);
	int			(*ndo_set_config)(struct net_device *dev,
					          struct ifmap *map);
	int			(*ndo_change_mtu)(struct net_device *dev,
						  int new_mtu);
	int			(*ndo_neigh_setup)(struct net_device *dev,
						   struct neigh_parms *);
	void			(*ndo_tx_timeout) (struct net_device *dev,
						   unsigned int txqueue);

	void			(*ndo_get_stats64)(struct net_device *dev,
						   struct rtnl_link_stats64 *storage);
	bool			(*ndo_has_offload_stats)(const struct net_device *dev, int attr_id);
	int			(*ndo_get_offload_stats)(int attr_id,
							 const struct net_device *dev,
							 void *attr_data);
	struct net_device_stats* (*ndo_get_stats)(struct net_device *dev);

	int			(*ndo_vlan_rx_add_vid)(struct net_device *dev,
						       __be16 proto, u16 vid);
	int			(*ndo_vlan_rx_kill_vid)(struct net_device *dev,
						        __be16 proto, u16 vid);
#ifdef CONFIG_NET_POLL_CONTROLLER
	void                    (*ndo_poll_controller)(struct net_device *dev);
	int			(*ndo_netpoll_setup)(struct net_device *dev,
						     struct netpoll_info *info);
	void			(*ndo_netpoll_cleanup)(struct net_device *dev);
#endif
	int			(*ndo_set_vf_mac)(struct net_device *dev,
						  int queue, u8 *mac);
	int			(*ndo_set_vf_vlan)(struct net_device *dev,
						   int queue, u16 vlan,
						   u8 qos, __be16 proto);
	int			(*ndo_set_vf_rate)(struct net_device *dev,
						   int vf, int min_tx_rate,
						   int max_tx_rate);
	int			(*ndo_set_vf_spoofchk)(struct net_device *dev,
						       int vf, bool setting);
	int			(*ndo_set_vf_trust)(struct net_device *dev,
						    int vf, bool setting);
	int			(*ndo_get_vf_config)(struct net_device *dev,
						     int vf,
						     struct ifla_vf_info *ivf);
	int			(*ndo_set_vf_link_state)(struct net_device *dev,
							 int vf, int link_state);
	int			(*ndo_get_vf_stats)(struct net_device *dev,
						    int vf,
						    struct ifla_vf_stats
						    *vf_stats);
	int			(*ndo_set_vf_port)(struct net_device *dev,
						   int vf,
						   struct nlattr *port[]);
	int			(*ndo_get_vf_port)(struct net_device *dev,
						   int vf, struct sk_buff *skb);
	int			(*ndo_get_vf_guid)(struct net_device *dev,
						   int vf,
						   struct ifla_vf_guid *node_guid,
						   struct ifla_vf_guid *port_guid);
	int			(*ndo_set_vf_guid)(struct net_device *dev,
						   int vf, u64 guid,
						   int guid_type);
	int			(*ndo_set_vf_rss_query_en)(
						   struct net_device *dev,
						   int vf, bool setting);
	int			(*ndo_setup_tc)(struct net_device *dev,
						enum tc_setup_type type,
						void *type_data);
#if IS_ENABLED(CONFIG_FCOE)
	int			(*ndo_fcoe_enable)(struct net_device *dev);
	int			(*ndo_fcoe_disable)(struct net_device *dev);
	int			(*ndo_fcoe_ddp_setup)(struct net_device *dev,
						      u16 xid,
						      struct scatterlist *sgl,
						      unsigned int sgc);
	int			(*ndo_fcoe_ddp_done)(struct net_device *dev,
						     u16 xid);
	int			(*ndo_fcoe_ddp_target)(struct net_device *dev,
						       u16 xid,
						       struct scatterlist *sgl,
						       unsigned int sgc);
	int			(*ndo_fcoe_get_hbainfo)(struct net_device *dev,
							struct netdev_fcoe_hbainfo *hbainfo);
#endif

#if IS_ENABLED(CONFIG_LIBFCOE)
#define NETDEV_FCOE_WWNN 0
#define NETDEV_FCOE_WWPN 1
	int			(*ndo_fcoe_get_wwn)(struct net_device *dev,
						    u64 *wwn, int type);
#endif

#ifdef CONFIG_RFS_ACCEL
	int			(*ndo_rx_flow_steer)(struct net_device *dev,
						     const struct sk_buff *skb,
						     u16 rxq_index,
						     u32 flow_id);
#endif
	int			(*ndo_add_slave)(struct net_device *dev,
						 struct net_device *slave_dev,
						 struct netlink_ext_ack *extack);
	int			(*ndo_del_slave)(struct net_device *dev,
						 struct net_device *slave_dev);
	struct net_device*	(*ndo_get_xmit_slave)(struct net_device *dev,
						      struct sk_buff *skb,
						      bool all_slaves);
	struct net_device*	(*ndo_sk_get_lower_dev)(struct net_device *dev,
							struct sock *sk);
	netdev_features_t	(*ndo_fix_features)(struct net_device *dev,
						    netdev_features_t features);
	int			(*ndo_set_features)(struct net_device *dev,
						    netdev_features_t features);
	int			(*ndo_neigh_construct)(struct net_device *dev,
						       struct neighbour *n);
	void			(*ndo_neigh_destroy)(struct net_device *dev,
						     struct neighbour *n);

	int			(*ndo_fdb_add)(struct ndmsg *ndm,
					       struct nlattr *tb[],
					       struct net_device *dev,
					       const unsigned char *addr,
					       u16 vid,
					       u16 flags,
					       struct netlink_ext_ack *extack);
	int			(*ndo_fdb_del)(struct ndmsg *ndm,
					       struct nlattr *tb[],
					       struct net_device *dev,
					       const unsigned char *addr,
					       u16 vid, struct netlink_ext_ack *extack);
	int			(*ndo_fdb_del_bulk)(struct ndmsg *ndm,
						    struct nlattr *tb[],
						    struct net_device *dev,
						    u16 vid,
						    struct netlink_ext_ack *extack);
	int			(*ndo_fdb_dump)(struct sk_buff *skb,
						struct netlink_callback *cb,
						struct net_device *dev,
						struct net_device *filter_dev,
						int *idx);
	int			(*ndo_fdb_get)(struct sk_buff *skb,
					       struct nlattr *tb[],
					       struct net_device *dev,
					       const unsigned char *addr,
					       u16 vid, u32 portid, u32 seq,
					       struct netlink_ext_ack *extack);
	int			(*ndo_bridge_setlink)(struct net_device *dev,
						      struct nlmsghdr *nlh,
						      u16 flags,
						      struct netlink_ext_ack *extack);
	int			(*ndo_bridge_getlink)(struct sk_buff *skb,
						      u32 pid, u32 seq,
						      struct net_device *dev,
						      u32 filter_mask,
						      int nlflags);
	int			(*ndo_bridge_dellink)(struct net_device *dev,
						      struct nlmsghdr *nlh,
						      u16 flags);
	int			(*ndo_change_carrier)(struct net_device *dev,
						      bool new_carrier);
	int			(*ndo_get_phys_port_id)(struct net_device *dev,
							struct netdev_phys_item_id *ppid);
	int			(*ndo_get_port_parent_id)(struct net_device *dev,
							  struct netdev_phys_item_id *ppid);
	int			(*ndo_get_phys_port_name)(struct net_device *dev,
							  char *name, size_t len);
	void*			(*ndo_dfwd_add_station)(struct net_device *pdev,
							struct net_device *dev);
	void			(*ndo_dfwd_del_station)(struct net_device *pdev,
							void *priv);

	int			(*ndo_set_tx_maxrate)(struct net_device *dev,
						      int queue_index,
						      u32 maxrate);
	int			(*ndo_get_iflink)(const struct net_device *dev);
	int			(*ndo_fill_metadata_dst)(struct net_device *dev,
						       struct sk_buff *skb);
	void			(*ndo_set_rx_headroom)(struct net_device *dev,
						       int needed_headroom);
	int			(*ndo_bpf)(struct net_device *dev,
					   struct netdev_bpf *bpf);
	int			(*ndo_xdp_xmit)(struct net_device *dev, int n,
						struct xdp_frame **xdp,
						u32 flags);
	struct net_device *	(*ndo_xdp_get_xmit_slave)(struct net_device *dev,
							  struct xdp_buff *xdp);
	int			(*ndo_xsk_wakeup)(struct net_device *dev,
						  u32 queue_id, u32 flags);
	struct devlink_port *	(*ndo_get_devlink_port)(struct net_device *dev);
	int			(*ndo_tunnel_ctl)(struct net_device *dev,
						  struct ip_tunnel_parm *p, int cmd);
	struct net_device *	(*ndo_get_peer_dev)(struct net_device *dev);
	int                     (*ndo_fill_forward_path)(struct net_device_path_ctx *ctx,
                                                         struct net_device_path *path);
	ktime_t			(*ndo_get_tstamp)(struct net_device *dev,
						  const struct skb_shared_hwtstamps *hwtstamps,
						  bool cycles);
};

/**
 * enum netdev_priv_flags - &struct net_device priv_flags
 *
 * These are the &struct net_device, they are only set internally
 * by drivers and used in the kernel. These flags are invisible to
 * userspace; this means that the order of these flags can change
 * during any kernel release.
 *
 * You should have a pretty good reason to be extending these flags.
 *
 * @IFF_802_1Q_VLAN: 802.1Q VLAN device
 * @IFF_EBRIDGE: Ethernet bridging device
 * @IFF_BONDING: bonding master or slave
 * @IFF_ISATAP: ISATAP interface (RFC4214)
 * @IFF_WAN_HDLC: WAN HDLC device
 * @IFF_XMIT_DST_RELEASE: dev_hard_start_xmit() is allowed to
 *	release skb->dst
 * @IFF_DONT_BRIDGE: disallow bridging this ether dev
 * @IFF_DISABLE_NETPOLL: disable netpoll at run-time
 * @IFF_MACVLAN_PORT: device used as macvlan port
 * @IFF_BRIDGE_PORT: device used as bridge port
 * @IFF_OVS_DATAPATH: device used as Open vSwitch datapath port
 * @IFF_TX_SKB_SHARING: The interface supports sharing skbs on transmit
 * @IFF_UNICAST_FLT: Supports unicast filtering
 * @IFF_TEAM_PORT: device used as team port
 * @IFF_SUPP_NOFCS: device supports sending custom FCS
 * @IFF_LIVE_ADDR_CHANGE: device supports hardware address
 *	change when it's running
 * @IFF_MACVLAN: Macvlan device
 * @IFF_XMIT_DST_RELEASE_PERM: IFF_XMIT_DST_RELEASE not taking into account
 *	underlying stacked devices
 * @IFF_L3MDEV_MASTER: device is an L3 master device
 * @IFF_NO_QUEUE: device can run without qdisc attached
 * @IFF_OPENVSWITCH: device is a Open vSwitch master
 * @IFF_L3MDEV_SLAVE: device is enslaved to an L3 master device
 * @IFF_TEAM: device is a team device
 * @IFF_RXFH_CONFIGURED: device has had Rx Flow indirection table configured
 * @IFF_PHONY_HEADROOM: the headroom value is controlled by an external
 *	entity (i.e. the master device for bridged veth)
 * @IFF_MACSEC: device is a MACsec device
 * @IFF_NO_RX_HANDLER: device doesn't support the rx_handler hook
 * @IFF_FAILOVER: device is a failover master device
 * @IFF_FAILOVER_SLAVE: device is lower dev of a failover master device
 * @IFF_L3MDEV_RX_HANDLER: only invoke the rx handler of L3 master device
 * @IFF_LIVE_RENAME_OK: rename is allowed while device is up and running
 * @IFF_TX_SKB_NO_LINEAR: device/driver is capable of xmitting frames with
 *	skb_headlen(skb) == 0 (data starts from frag0)
 * @IFF_CHANGE_PROTO_DOWN: device supports setting carrier via IFLA_PROTO_DOWN
 */
enum netdev_priv_flags {
	IFF_802_1Q_VLAN			= 1<<0,
	IFF_EBRIDGE			= 1<<1,
	IFF_BONDING			= 1<<2,
	IFF_ISATAP			= 1<<3,
	IFF_WAN_HDLC			= 1<<4,
	IFF_XMIT_DST_RELEASE		= 1<<5,
	IFF_DONT_BRIDGE			= 1<<6,
	IFF_DISABLE_NETPOLL		= 1<<7,
	IFF_MACVLAN_PORT		= 1<<8,
	IFF_BRIDGE_PORT			= 1<<9,
	IFF_OVS_DATAPATH		= 1<<10,
	IFF_TX_SKB_SHARING		= 1<<11,
	IFF_UNICAST_FLT			= 1<<12,
	IFF_TEAM_PORT			= 1<<13,
	IFF_SUPP_NOFCS			= 1<<14,
	IFF_LIVE_ADDR_CHANGE		= 1<<15,
	IFF_MACVLAN			= 1<<16,
	IFF_XMIT_DST_RELEASE_PERM	= 1<<17,
	IFF_L3MDEV_MASTER		= 1<<18,
	IFF_NO_QUEUE			= 1<<19,
	IFF_OPENVSWITCH			= 1<<20,
	IFF_L3MDEV_SLAVE		= 1<<21,
	IFF_TEAM			= 1<<22,
	IFF_RXFH_CONFIGURED		= 1<<23,
	IFF_PHONY_HEADROOM		= 1<<24,
	IFF_MACSEC			= 1<<25,
	IFF_NO_RX_HANDLER		= 1<<26,
	IFF_FAILOVER			= 1<<27,
	IFF_FAILOVER_SLAVE		= 1<<28,
	IFF_L3MDEV_RX_HANDLER		= 1<<29,
	IFF_LIVE_RENAME_OK		= 1<<30,
	IFF_TX_SKB_NO_LINEAR		= BIT_ULL(31),
<<<<<<< HEAD
=======
	IFF_CHANGE_PROTO_DOWN		= BIT_ULL(32),
>>>>>>> d60c95ef
};

#define IFF_802_1Q_VLAN			IFF_802_1Q_VLAN
#define IFF_EBRIDGE			IFF_EBRIDGE
#define IFF_BONDING			IFF_BONDING
#define IFF_ISATAP			IFF_ISATAP
#define IFF_WAN_HDLC			IFF_WAN_HDLC
#define IFF_XMIT_DST_RELEASE		IFF_XMIT_DST_RELEASE
#define IFF_DONT_BRIDGE			IFF_DONT_BRIDGE
#define IFF_DISABLE_NETPOLL		IFF_DISABLE_NETPOLL
#define IFF_MACVLAN_PORT		IFF_MACVLAN_PORT
#define IFF_BRIDGE_PORT			IFF_BRIDGE_PORT
#define IFF_OVS_DATAPATH		IFF_OVS_DATAPATH
#define IFF_TX_SKB_SHARING		IFF_TX_SKB_SHARING
#define IFF_UNICAST_FLT			IFF_UNICAST_FLT
#define IFF_TEAM_PORT			IFF_TEAM_PORT
#define IFF_SUPP_NOFCS			IFF_SUPP_NOFCS
#define IFF_LIVE_ADDR_CHANGE		IFF_LIVE_ADDR_CHANGE
#define IFF_MACVLAN			IFF_MACVLAN
#define IFF_XMIT_DST_RELEASE_PERM	IFF_XMIT_DST_RELEASE_PERM
#define IFF_L3MDEV_MASTER		IFF_L3MDEV_MASTER
#define IFF_NO_QUEUE			IFF_NO_QUEUE
#define IFF_OPENVSWITCH			IFF_OPENVSWITCH
#define IFF_L3MDEV_SLAVE		IFF_L3MDEV_SLAVE
#define IFF_TEAM			IFF_TEAM
#define IFF_RXFH_CONFIGURED		IFF_RXFH_CONFIGURED
#define IFF_PHONY_HEADROOM		IFF_PHONY_HEADROOM
#define IFF_MACSEC			IFF_MACSEC
#define IFF_NO_RX_HANDLER		IFF_NO_RX_HANDLER
#define IFF_FAILOVER			IFF_FAILOVER
#define IFF_FAILOVER_SLAVE		IFF_FAILOVER_SLAVE
#define IFF_L3MDEV_RX_HANDLER		IFF_L3MDEV_RX_HANDLER
#define IFF_LIVE_RENAME_OK		IFF_LIVE_RENAME_OK
#define IFF_TX_SKB_NO_LINEAR		IFF_TX_SKB_NO_LINEAR

/* Specifies the type of the struct net_device::ml_priv pointer */
enum netdev_ml_priv_type {
	ML_PRIV_NONE,
	ML_PRIV_CAN,
};

/**
 *	struct net_device - The DEVICE structure.
 *
 *	Actually, this whole structure is a big mistake.  It mixes I/O
 *	data with strictly "high-level" data, and it has to know about
 *	almost every data structure used in the INET module.
 *
 *	@name:	This is the first field of the "visible" part of this structure
 *		(i.e. as seen by users in the "Space.c" file).  It is the name
 *		of the interface.
 *
 *	@name_node:	Name hashlist node
 *	@ifalias:	SNMP alias
 *	@mem_end:	Shared memory end
 *	@mem_start:	Shared memory start
 *	@base_addr:	Device I/O address
 *	@irq:		Device IRQ number
 *
 *	@state:		Generic network queuing layer state, see netdev_state_t
 *	@dev_list:	The global list of network devices
 *	@napi_list:	List entry used for polling NAPI devices
 *	@unreg_list:	List entry  when we are unregistering the
 *			device; see the function unregister_netdev
 *	@close_list:	List entry used when we are closing the device
 *	@ptype_all:     Device-specific packet handlers for all protocols
 *	@ptype_specific: Device-specific, protocol-specific packet handlers
 *
 *	@adj_list:	Directly linked devices, like slaves for bonding
 *	@features:	Currently active device features
 *	@hw_features:	User-changeable features
 *
 *	@wanted_features:	User-requested features
 *	@vlan_features:		Mask of features inheritable by VLAN devices
 *
 *	@hw_enc_features:	Mask of features inherited by encapsulating devices
 *				This field indicates what encapsulation
 *				offloads the hardware is capable of doing,
 *				and drivers will need to set them appropriately.
 *
 *	@mpls_features:	Mask of features inheritable by MPLS
 *	@gso_partial_features: value(s) from NETIF_F_GSO\*
 *
 *	@ifindex:	interface index
 *	@group:		The group the device belongs to
 *
 *	@stats:		Statistics struct, which was left as a legacy, use
 *			rtnl_link_stats64 instead
 *
 *	@core_stats:	core networking counters,
 *			do not use this in drivers
 *	@carrier_up_count:	Number of times the carrier has been up
 *	@carrier_down_count:	Number of times the carrier has been down
 *
 *	@wireless_handlers:	List of functions to handle Wireless Extensions,
 *				instead of ioctl,
 *				see <net/iw_handler.h> for details.
 *	@wireless_data:	Instance data managed by the core of wireless extensions
 *
 *	@netdev_ops:	Includes several pointers to callbacks,
 *			if one wants to override the ndo_*() functions
 *	@ethtool_ops:	Management operations
 *	@l3mdev_ops:	Layer 3 master device operations
 *	@ndisc_ops:	Includes callbacks for different IPv6 neighbour
 *			discovery handling. Necessary for e.g. 6LoWPAN.
 *	@xfrmdev_ops:	Transformation offload operations
 *	@tlsdev_ops:	Transport Layer Security offload operations
 *	@header_ops:	Includes callbacks for creating,parsing,caching,etc
 *			of Layer 2 headers.
 *
 *	@flags:		Interface flags (a la BSD)
 *	@priv_flags:	Like 'flags' but invisible to userspace,
 *			see if.h for the definitions
 *	@gflags:	Global flags ( kept as legacy )
 *	@padded:	How much padding added by alloc_netdev()
 *	@operstate:	RFC2863 operstate
 *	@link_mode:	Mapping policy to operstate
 *	@if_port:	Selectable AUI, TP, ...
 *	@dma:		DMA channel
 *	@mtu:		Interface MTU value
 *	@min_mtu:	Interface Minimum MTU value
 *	@max_mtu:	Interface Maximum MTU value
 *	@type:		Interface hardware type
 *	@hard_header_len: Maximum hardware header length.
 *	@min_header_len:  Minimum hardware header length
 *
 *	@needed_headroom: Extra headroom the hardware may need, but not in all
 *			  cases can this be guaranteed
 *	@needed_tailroom: Extra tailroom the hardware may need, but not in all
 *			  cases can this be guaranteed. Some cases also use
 *			  LL_MAX_HEADER instead to allocate the skb
 *
 *	interface address info:
 *
 * 	@perm_addr:		Permanent hw address
 * 	@addr_assign_type:	Hw address assignment type
 * 	@addr_len:		Hardware address length
 *	@upper_level:		Maximum depth level of upper devices.
 *	@lower_level:		Maximum depth level of lower devices.
 *	@neigh_priv_len:	Used in neigh_alloc()
 * 	@dev_id:		Used to differentiate devices that share
 * 				the same link layer address
 * 	@dev_port:		Used to differentiate devices that share
 * 				the same function
 *	@addr_list_lock:	XXX: need comments on this one
 *	@name_assign_type:	network interface name assignment type
 *	@uc_promisc:		Counter that indicates promiscuous mode
 *				has been enabled due to the need to listen to
 *				additional unicast addresses in a device that
 *				does not implement ndo_set_rx_mode()
 *	@uc:			unicast mac addresses
 *	@mc:			multicast mac addresses
 *	@dev_addrs:		list of device hw addresses
 *	@queues_kset:		Group of all Kobjects in the Tx and RX queues
 *	@promiscuity:		Number of times the NIC is told to work in
 *				promiscuous mode; if it becomes 0 the NIC will
 *				exit promiscuous mode
 *	@allmulti:		Counter, enables or disables allmulticast mode
 *
 *	@vlan_info:	VLAN info
 *	@dsa_ptr:	dsa specific data
 *	@tipc_ptr:	TIPC specific data
 *	@atalk_ptr:	AppleTalk link
 *	@ip_ptr:	IPv4 specific data
 *	@ip6_ptr:	IPv6 specific data
 *	@ax25_ptr:	AX.25 specific data
 *	@ieee80211_ptr:	IEEE 802.11 specific data, assign before registering
 *	@ieee802154_ptr: IEEE 802.15.4 low-rate Wireless Personal Area Network
 *			 device struct
 *	@mpls_ptr:	mpls_dev struct pointer
 *	@mctp_ptr:	MCTP specific data
 *
 *	@dev_addr:	Hw address (before bcast,
 *			because most packets are unicast)
 *
 *	@_rx:			Array of RX queues
 *	@num_rx_queues:		Number of RX queues
 *				allocated at register_netdev() time
 *	@real_num_rx_queues: 	Number of RX queues currently active in device
 *	@xdp_prog:		XDP sockets filter program pointer
 *	@gro_flush_timeout:	timeout for GRO layer in NAPI
 *	@napi_defer_hard_irqs:	If not zero, provides a counter that would
 *				allow to avoid NIC hard IRQ, on busy queues.
 *
 *	@rx_handler:		handler for received packets
 *	@rx_handler_data: 	XXX: need comments on this one
 *	@miniq_ingress:		ingress/clsact qdisc specific data for
 *				ingress processing
 *	@ingress_queue:		XXX: need comments on this one
 *	@nf_hooks_ingress:	netfilter hooks executed for ingress packets
 *	@broadcast:		hw bcast address
 *
 *	@rx_cpu_rmap:	CPU reverse-mapping for RX completion interrupts,
 *			indexed by RX queue number. Assigned by driver.
 *			This must only be set if the ndo_rx_flow_steer
 *			operation is defined
 *	@index_hlist:		Device index hash chain
 *
 *	@_tx:			Array of TX queues
 *	@num_tx_queues:		Number of TX queues allocated at alloc_netdev_mq() time
 *	@real_num_tx_queues: 	Number of TX queues currently active in device
 *	@qdisc:			Root qdisc from userspace point of view
 *	@tx_queue_len:		Max frames per queue allowed
 *	@tx_global_lock: 	XXX: need comments on this one
 *	@xdp_bulkq:		XDP device bulk queue
 *	@xps_maps:		all CPUs/RXQs maps for XPS device
 *
 *	@xps_maps:	XXX: need comments on this one
 *	@miniq_egress:		clsact qdisc specific data for
 *				egress processing
 *	@nf_hooks_egress:	netfilter hooks executed for egress packets
 *	@qdisc_hash:		qdisc hash table
 *	@watchdog_timeo:	Represents the timeout that is used by
 *				the watchdog (see dev_watchdog())
 *	@watchdog_timer:	List of timers
 *
 *	@proto_down_reason:	reason a netdev interface is held down
 *	@pcpu_refcnt:		Number of references to this device
 *	@dev_refcnt:		Number of references to this device
 *	@refcnt_tracker:	Tracker directory for tracked references to this device
 *	@todo_list:		Delayed register/unregister
 *	@link_watch_list:	XXX: need comments on this one
 *
 *	@reg_state:		Register/unregister state machine
 *	@dismantle:		Device is going to be freed
 *	@rtnl_link_state:	This enum represents the phases of creating
 *				a new link
 *
 *	@needs_free_netdev:	Should unregister perform free_netdev?
 *	@priv_destructor:	Called from unregister
 *	@npinfo:		XXX: need comments on this one
 * 	@nd_net:		Network namespace this network device is inside
 *
 * 	@ml_priv:	Mid-layer private
 *	@ml_priv_type:  Mid-layer private type
 * 	@lstats:	Loopback statistics
 * 	@tstats:	Tunnel statistics
 * 	@dstats:	Dummy statistics
 * 	@vstats:	Virtual ethernet statistics
 *
 *	@garp_port:	GARP
 *	@mrp_port:	MRP
 *
 *	@dm_private:	Drop monitor private
 *
 *	@dev:		Class/net/name entry
 *	@sysfs_groups:	Space for optional device, statistics and wireless
 *			sysfs groups
 *
 *	@sysfs_rx_queue_group:	Space for optional per-rx queue attributes
 *	@rtnl_link_ops:	Rtnl_link_ops
 *
 *	@gso_max_size:	Maximum size of generic segmentation offload
 *	@tso_max_size:	Device (as in HW) limit on the max TSO request size
 *	@gso_max_segs:	Maximum number of segments that can be passed to the
 *			NIC for GSO
 *	@tso_max_segs:	Device (as in HW) limit on the max TSO segment count
 *
 *	@dcbnl_ops:	Data Center Bridging netlink ops
 *	@num_tc:	Number of traffic classes in the net device
 *	@tc_to_txq:	XXX: need comments on this one
 *	@prio_tc_map:	XXX: need comments on this one
 *
 *	@fcoe_ddp_xid:	Max exchange id for FCoE LRO by ddp
 *
 *	@priomap:	XXX: need comments on this one
 *	@phydev:	Physical device may attach itself
 *			for hardware timestamping
 *	@sfp_bus:	attached &struct sfp_bus structure.
 *
 *	@qdisc_tx_busylock: lockdep class annotating Qdisc->busylock spinlock
 *
 *	@proto_down:	protocol port state information can be sent to the
 *			switch driver and used to set the phys state of the
 *			switch port.
 *
 *	@wol_enabled:	Wake-on-LAN is enabled
 *
 *	@threaded:	napi threaded mode is enabled
 *
 *	@net_notifier_list:	List of per-net netdev notifier block
 *				that follow this device when it is moved
 *				to another network namespace.
 *
 *	@macsec_ops:    MACsec offloading ops
 *
 *	@udp_tunnel_nic_info:	static structure describing the UDP tunnel
 *				offload capabilities of the device
 *	@udp_tunnel_nic:	UDP tunnel offload state
 *	@xdp_state:		stores info on attached XDP BPF programs
 *
 *	@nested_level:	Used as a parameter of spin_lock_nested() of
 *			dev->addr_list_lock.
 *	@unlink_list:	As netif_addr_lock() can be called recursively,
 *			keep a list of interfaces to be deleted.
 *	@gro_max_size:	Maximum size of aggregated packet in generic
 *			receive offload (GRO)
 *
 *	@dev_addr_shadow:	Copy of @dev_addr to catch direct writes.
 *	@linkwatch_dev_tracker:	refcount tracker used by linkwatch.
 *	@watchdog_dev_tracker:	refcount tracker used by watchdog.
 *	@dev_registered_tracker:	tracker for reference held while
 *					registered
 *	@offload_xstats_l3:	L3 HW stats for this netdevice.
 *
 *	FIXME: cleanup struct net_device such that network protocol info
 *	moves out.
 */

struct net_device {
	char			name[IFNAMSIZ];
	struct netdev_name_node	*name_node;
	struct dev_ifalias	__rcu *ifalias;
	/*
	 *	I/O specific fields
	 *	FIXME: Merge these and struct ifmap into one
	 */
	unsigned long		mem_end;
	unsigned long		mem_start;
	unsigned long		base_addr;

	/*
	 *	Some hardware also needs these fields (state,dev_list,
	 *	napi_list,unreg_list,close_list) but they are not
	 *	part of the usual set specified in Space.c.
	 */

	unsigned long		state;

	struct list_head	dev_list;
	struct list_head	napi_list;
	struct list_head	unreg_list;
	struct list_head	close_list;
	struct list_head	ptype_all;
	struct list_head	ptype_specific;

	struct {
		struct list_head upper;
		struct list_head lower;
	} adj_list;

	/* Read-mostly cache-line for fast-path access */
	unsigned int		flags;
	unsigned long long	priv_flags;
	const struct net_device_ops *netdev_ops;
	int			ifindex;
	unsigned short		gflags;
	unsigned short		hard_header_len;

	/* Note : dev->mtu is often read without holding a lock.
	 * Writers usually hold RTNL.
	 * It is recommended to use READ_ONCE() to annotate the reads,
	 * and to use WRITE_ONCE() to annotate the writes.
	 */
	unsigned int		mtu;
	unsigned short		needed_headroom;
	unsigned short		needed_tailroom;

	netdev_features_t	features;
	netdev_features_t	hw_features;
	netdev_features_t	wanted_features;
	netdev_features_t	vlan_features;
	netdev_features_t	hw_enc_features;
	netdev_features_t	mpls_features;
	netdev_features_t	gso_partial_features;

	unsigned int		min_mtu;
	unsigned int		max_mtu;
	unsigned short		type;
	unsigned char		min_header_len;
	unsigned char		name_assign_type;

	int			group;

	struct net_device_stats	stats; /* not used by modern drivers */

	struct net_device_core_stats __percpu *core_stats;

	/* Stats to monitor link on/off, flapping */
	atomic_t		carrier_up_count;
	atomic_t		carrier_down_count;

#ifdef CONFIG_WIRELESS_EXT
	const struct iw_handler_def *wireless_handlers;
	struct iw_public_data	*wireless_data;
#endif
	const struct ethtool_ops *ethtool_ops;
#ifdef CONFIG_NET_L3_MASTER_DEV
	const struct l3mdev_ops	*l3mdev_ops;
#endif
#if IS_ENABLED(CONFIG_IPV6)
	const struct ndisc_ops *ndisc_ops;
#endif

#ifdef CONFIG_XFRM_OFFLOAD
	const struct xfrmdev_ops *xfrmdev_ops;
#endif

#if IS_ENABLED(CONFIG_TLS_DEVICE)
	const struct tlsdev_ops *tlsdev_ops;
#endif

	const struct header_ops *header_ops;

	unsigned char		operstate;
	unsigned char		link_mode;

	unsigned char		if_port;
	unsigned char		dma;

	/* Interface address info. */
	unsigned char		perm_addr[MAX_ADDR_LEN];
	unsigned char		addr_assign_type;
	unsigned char		addr_len;
	unsigned char		upper_level;
	unsigned char		lower_level;

	unsigned short		neigh_priv_len;
	unsigned short          dev_id;
	unsigned short          dev_port;
	unsigned short		padded;

	spinlock_t		addr_list_lock;
	int			irq;

	struct netdev_hw_addr_list	uc;
	struct netdev_hw_addr_list	mc;
	struct netdev_hw_addr_list	dev_addrs;

#ifdef CONFIG_SYSFS
	struct kset		*queues_kset;
#endif
#ifdef CONFIG_LOCKDEP
	struct list_head	unlink_list;
#endif
	unsigned int		promiscuity;
	unsigned int		allmulti;
	bool			uc_promisc;
#ifdef CONFIG_LOCKDEP
	unsigned char		nested_level;
#endif


	/* Protocol-specific pointers */

	struct in_device __rcu	*ip_ptr;
	struct inet6_dev __rcu	*ip6_ptr;
#if IS_ENABLED(CONFIG_VLAN_8021Q)
	struct vlan_info __rcu	*vlan_info;
#endif
#if IS_ENABLED(CONFIG_NET_DSA)
	struct dsa_port		*dsa_ptr;
#endif
#if IS_ENABLED(CONFIG_TIPC)
	struct tipc_bearer __rcu *tipc_ptr;
#endif
#if IS_ENABLED(CONFIG_ATALK)
	void 			*atalk_ptr;
#endif
#if IS_ENABLED(CONFIG_AX25)
	void			*ax25_ptr;
#endif
#if IS_ENABLED(CONFIG_CFG80211)
	struct wireless_dev	*ieee80211_ptr;
#endif
#if IS_ENABLED(CONFIG_IEEE802154) || IS_ENABLED(CONFIG_6LOWPAN)
	struct wpan_dev		*ieee802154_ptr;
#endif
#if IS_ENABLED(CONFIG_MPLS_ROUTING)
	struct mpls_dev __rcu	*mpls_ptr;
#endif
#if IS_ENABLED(CONFIG_MCTP)
	struct mctp_dev __rcu	*mctp_ptr;
#endif

/*
 * Cache lines mostly used on receive path (including eth_type_trans())
 */
	/* Interface address info used in eth_type_trans() */
	const unsigned char	*dev_addr;

	struct netdev_rx_queue	*_rx;
	unsigned int		num_rx_queues;
	unsigned int		real_num_rx_queues;

	struct bpf_prog __rcu	*xdp_prog;
	unsigned long		gro_flush_timeout;
	int			napi_defer_hard_irqs;
#define GRO_LEGACY_MAX_SIZE	65536u
/* TCP minimal MSS is 8 (TCP_MIN_GSO_SIZE),
 * and shinfo->gso_segs is a 16bit field.
 */
#define GRO_MAX_SIZE		(8 * 65535u)
	unsigned int		gro_max_size;
	rx_handler_func_t __rcu	*rx_handler;
	void __rcu		*rx_handler_data;

#ifdef CONFIG_NET_CLS_ACT
	struct mini_Qdisc __rcu	*miniq_ingress;
#endif
	struct netdev_queue __rcu *ingress_queue;
#ifdef CONFIG_NETFILTER_INGRESS
	struct nf_hook_entries __rcu *nf_hooks_ingress;
#endif

	unsigned char		broadcast[MAX_ADDR_LEN];
#ifdef CONFIG_RFS_ACCEL
	struct cpu_rmap		*rx_cpu_rmap;
#endif
	struct hlist_node	index_hlist;

/*
 * Cache lines mostly used on transmit path
 */
	struct netdev_queue	*_tx ____cacheline_aligned_in_smp;
	unsigned int		num_tx_queues;
	unsigned int		real_num_tx_queues;
	struct Qdisc __rcu	*qdisc;
	unsigned int		tx_queue_len;
	spinlock_t		tx_global_lock;

	struct xdp_dev_bulk_queue __percpu *xdp_bulkq;

#ifdef CONFIG_XPS
	struct xps_dev_maps __rcu *xps_maps[XPS_MAPS_MAX];
#endif
#ifdef CONFIG_NET_CLS_ACT
	struct mini_Qdisc __rcu	*miniq_egress;
#endif
#ifdef CONFIG_NETFILTER_EGRESS
	struct nf_hook_entries __rcu *nf_hooks_egress;
#endif

#ifdef CONFIG_NET_SCHED
	DECLARE_HASHTABLE	(qdisc_hash, 4);
#endif
	/* These may be needed for future network-power-down code. */
	struct timer_list	watchdog_timer;
	int			watchdog_timeo;

	u32                     proto_down_reason;

	struct list_head	todo_list;

#ifdef CONFIG_PCPU_DEV_REFCNT
	int __percpu		*pcpu_refcnt;
#else
	refcount_t		dev_refcnt;
#endif
	struct ref_tracker_dir	refcnt_tracker;

	struct list_head	link_watch_list;

	enum { NETREG_UNINITIALIZED=0,
	       NETREG_REGISTERED,	/* completed register_netdevice */
	       NETREG_UNREGISTERING,	/* called unregister_netdevice */
	       NETREG_UNREGISTERED,	/* completed unregister todo */
	       NETREG_RELEASED,		/* called free_netdev */
	       NETREG_DUMMY,		/* dummy device for NAPI poll */
	} reg_state:8;

	bool dismantle;

	enum {
		RTNL_LINK_INITIALIZED,
		RTNL_LINK_INITIALIZING,
	} rtnl_link_state:16;

	bool needs_free_netdev;
	void (*priv_destructor)(struct net_device *dev);

#ifdef CONFIG_NETPOLL
	struct netpoll_info __rcu	*npinfo;
#endif

	possible_net_t			nd_net;

	/* mid-layer private */
	void				*ml_priv;
	enum netdev_ml_priv_type	ml_priv_type;

	union {
		struct pcpu_lstats __percpu		*lstats;
		struct pcpu_sw_netstats __percpu	*tstats;
		struct pcpu_dstats __percpu		*dstats;
	};

#if IS_ENABLED(CONFIG_GARP)
	struct garp_port __rcu	*garp_port;
#endif
#if IS_ENABLED(CONFIG_MRP)
	struct mrp_port __rcu	*mrp_port;
#endif
#if IS_ENABLED(CONFIG_NET_DROP_MONITOR)
	struct dm_hw_stat_delta __rcu *dm_private;
#endif
	struct device		dev;
	const struct attribute_group *sysfs_groups[4];
	const struct attribute_group *sysfs_rx_queue_group;

	const struct rtnl_link_ops *rtnl_link_ops;

	/* for setting kernel sock attribute on TCP connection setup */
#define GSO_MAX_SEGS		65535u
#define GSO_LEGACY_MAX_SIZE	65536u
/* TCP minimal MSS is 8 (TCP_MIN_GSO_SIZE),
 * and shinfo->gso_segs is a 16bit field.
 */
#define GSO_MAX_SIZE		(8 * GSO_MAX_SEGS)

	unsigned int		gso_max_size;
#define TSO_LEGACY_MAX_SIZE	65536
#define TSO_MAX_SIZE		UINT_MAX
	unsigned int		tso_max_size;
	u16			gso_max_segs;
#define TSO_MAX_SEGS		U16_MAX
	u16			tso_max_segs;

#ifdef CONFIG_DCB
	const struct dcbnl_rtnl_ops *dcbnl_ops;
#endif
	s16			num_tc;
	struct netdev_tc_txq	tc_to_txq[TC_MAX_QUEUE];
	u8			prio_tc_map[TC_BITMASK + 1];

#if IS_ENABLED(CONFIG_FCOE)
	unsigned int		fcoe_ddp_xid;
#endif
#if IS_ENABLED(CONFIG_CGROUP_NET_PRIO)
	struct netprio_map __rcu *priomap;
#endif
	struct phy_device	*phydev;
	struct sfp_bus		*sfp_bus;
	struct lock_class_key	*qdisc_tx_busylock;
	bool			proto_down;
	unsigned		wol_enabled:1;
	unsigned		threaded:1;

	struct list_head	net_notifier_list;

#if IS_ENABLED(CONFIG_MACSEC)
	/* MACsec management functions */
	const struct macsec_ops *macsec_ops;
#endif
	const struct udp_tunnel_nic_info	*udp_tunnel_nic_info;
	struct udp_tunnel_nic	*udp_tunnel_nic;

	/* protected by rtnl_lock */
	struct bpf_xdp_entity	xdp_state[__MAX_XDP_MODE];

	u8 dev_addr_shadow[MAX_ADDR_LEN];
	netdevice_tracker	linkwatch_dev_tracker;
	netdevice_tracker	watchdog_dev_tracker;
	netdevice_tracker	dev_registered_tracker;
	struct rtnl_hw_stats64	*offload_xstats_l3;
};
#define to_net_dev(d) container_of(d, struct net_device, dev)

static inline bool netif_elide_gro(const struct net_device *dev)
{
	if (!(dev->features & NETIF_F_GRO) || dev->xdp_prog)
		return true;
	return false;
}

#define	NETDEV_ALIGN		32

static inline
int netdev_get_prio_tc_map(const struct net_device *dev, u32 prio)
{
	return dev->prio_tc_map[prio & TC_BITMASK];
}

static inline
int netdev_set_prio_tc_map(struct net_device *dev, u8 prio, u8 tc)
{
	if (tc >= dev->num_tc)
		return -EINVAL;

	dev->prio_tc_map[prio & TC_BITMASK] = tc & TC_BITMASK;
	return 0;
}

int netdev_txq_to_tc(struct net_device *dev, unsigned int txq);
void netdev_reset_tc(struct net_device *dev);
int netdev_set_tc_queue(struct net_device *dev, u8 tc, u16 count, u16 offset);
int netdev_set_num_tc(struct net_device *dev, u8 num_tc);

static inline
int netdev_get_num_tc(struct net_device *dev)
{
	return dev->num_tc;
}

static inline void net_prefetch(void *p)
{
	prefetch(p);
#if L1_CACHE_BYTES < 128
	prefetch((u8 *)p + L1_CACHE_BYTES);
#endif
}

static inline void net_prefetchw(void *p)
{
	prefetchw(p);
#if L1_CACHE_BYTES < 128
	prefetchw((u8 *)p + L1_CACHE_BYTES);
#endif
}

void netdev_unbind_sb_channel(struct net_device *dev,
			      struct net_device *sb_dev);
int netdev_bind_sb_channel_queue(struct net_device *dev,
				 struct net_device *sb_dev,
				 u8 tc, u16 count, u16 offset);
int netdev_set_sb_channel(struct net_device *dev, u16 channel);
static inline int netdev_get_sb_channel(struct net_device *dev)
{
	return max_t(int, -dev->num_tc, 0);
}

static inline
struct netdev_queue *netdev_get_tx_queue(const struct net_device *dev,
					 unsigned int index)
{
	return &dev->_tx[index];
}

static inline struct netdev_queue *skb_get_tx_queue(const struct net_device *dev,
						    const struct sk_buff *skb)
{
	return netdev_get_tx_queue(dev, skb_get_queue_mapping(skb));
}

static inline void netdev_for_each_tx_queue(struct net_device *dev,
					    void (*f)(struct net_device *,
						      struct netdev_queue *,
						      void *),
					    void *arg)
{
	unsigned int i;

	for (i = 0; i < dev->num_tx_queues; i++)
		f(dev, &dev->_tx[i], arg);
}

#define netdev_lockdep_set_classes(dev)				\
{								\
	static struct lock_class_key qdisc_tx_busylock_key;	\
	static struct lock_class_key qdisc_xmit_lock_key;	\
	static struct lock_class_key dev_addr_list_lock_key;	\
	unsigned int i;						\
								\
	(dev)->qdisc_tx_busylock = &qdisc_tx_busylock_key;	\
	lockdep_set_class(&(dev)->addr_list_lock,		\
			  &dev_addr_list_lock_key);		\
	for (i = 0; i < (dev)->num_tx_queues; i++)		\
		lockdep_set_class(&(dev)->_tx[i]._xmit_lock,	\
				  &qdisc_xmit_lock_key);	\
}

u16 netdev_pick_tx(struct net_device *dev, struct sk_buff *skb,
		     struct net_device *sb_dev);
struct netdev_queue *netdev_core_pick_tx(struct net_device *dev,
					 struct sk_buff *skb,
					 struct net_device *sb_dev);

/* returns the headroom that the master device needs to take in account
 * when forwarding to this dev
 */
static inline unsigned netdev_get_fwd_headroom(struct net_device *dev)
{
	return dev->priv_flags & IFF_PHONY_HEADROOM ? 0 : dev->needed_headroom;
}

static inline void netdev_set_rx_headroom(struct net_device *dev, int new_hr)
{
	if (dev->netdev_ops->ndo_set_rx_headroom)
		dev->netdev_ops->ndo_set_rx_headroom(dev, new_hr);
}

/* set the device rx headroom to the dev's default */
static inline void netdev_reset_rx_headroom(struct net_device *dev)
{
	netdev_set_rx_headroom(dev, -1);
}

static inline void *netdev_get_ml_priv(struct net_device *dev,
				       enum netdev_ml_priv_type type)
{
	if (dev->ml_priv_type != type)
		return NULL;

	return dev->ml_priv;
}

static inline void netdev_set_ml_priv(struct net_device *dev,
				      void *ml_priv,
				      enum netdev_ml_priv_type type)
{
	WARN(dev->ml_priv_type && dev->ml_priv_type != type,
	     "Overwriting already set ml_priv_type (%u) with different ml_priv_type (%u)!\n",
	     dev->ml_priv_type, type);
	WARN(!dev->ml_priv_type && dev->ml_priv,
	     "Overwriting already set ml_priv and ml_priv_type is ML_PRIV_NONE!\n");

	dev->ml_priv = ml_priv;
	dev->ml_priv_type = type;
}

/*
 * Net namespace inlines
 */
static inline
struct net *dev_net(const struct net_device *dev)
{
	return read_pnet(&dev->nd_net);
}

static inline
void dev_net_set(struct net_device *dev, struct net *net)
{
	write_pnet(&dev->nd_net, net);
}

/**
 *	netdev_priv - access network device private data
 *	@dev: network device
 *
 * Get network device private data
 */
static inline void *netdev_priv(const struct net_device *dev)
{
	return (char *)dev + ALIGN(sizeof(struct net_device), NETDEV_ALIGN);
}

/* Set the sysfs physical device reference for the network logical device
 * if set prior to registration will cause a symlink during initialization.
 */
#define SET_NETDEV_DEV(net, pdev)	((net)->dev.parent = (pdev))

/* Set the sysfs device type for the network logical device to allow
 * fine-grained identification of different network device types. For
 * example Ethernet, Wireless LAN, Bluetooth, WiMAX etc.
 */
#define SET_NETDEV_DEVTYPE(net, devtype)	((net)->dev.type = (devtype))

/* Default NAPI poll() weight
 * Device drivers are strongly advised to not use bigger value
 */
#define NAPI_POLL_WEIGHT 64

void netif_napi_add_weight(struct net_device *dev, struct napi_struct *napi,
			   int (*poll)(struct napi_struct *, int), int weight);

/**
 * netif_napi_add() - initialize a NAPI context
 * @dev:  network device
 * @napi: NAPI context
 * @poll: polling function
 *
 * netif_napi_add() must be used to initialize a NAPI context prior to calling
 * *any* of the other NAPI-related functions.
 */
static inline void
netif_napi_add(struct net_device *dev, struct napi_struct *napi,
	       int (*poll)(struct napi_struct *, int))
{
	netif_napi_add_weight(dev, napi, poll, NAPI_POLL_WEIGHT);
}

static inline void
netif_napi_add_tx_weight(struct net_device *dev,
			 struct napi_struct *napi,
			 int (*poll)(struct napi_struct *, int),
			 int weight)
{
	set_bit(NAPI_STATE_NO_BUSY_POLL, &napi->state);
	netif_napi_add_weight(dev, napi, poll, weight);
}

/**
 * netif_napi_add_tx() - initialize a NAPI context to be used for Tx only
 * @dev:  network device
 * @napi: NAPI context
 * @poll: polling function
 *
 * This variant of netif_napi_add() should be used from drivers using NAPI
 * to exclusively poll a TX queue.
 * This will avoid we add it into napi_hash[], thus polluting this hash table.
 */
static inline void netif_napi_add_tx(struct net_device *dev,
				     struct napi_struct *napi,
				     int (*poll)(struct napi_struct *, int))
{
	netif_napi_add_tx_weight(dev, napi, poll, NAPI_POLL_WEIGHT);
}

/**
 *  __netif_napi_del - remove a NAPI context
 *  @napi: NAPI context
 *
 * Warning: caller must observe RCU grace period before freeing memory
 * containing @napi. Drivers might want to call this helper to combine
 * all the needed RCU grace periods into a single one.
 */
void __netif_napi_del(struct napi_struct *napi);

/**
 *  netif_napi_del - remove a NAPI context
 *  @napi: NAPI context
 *
 *  netif_napi_del() removes a NAPI context from the network device NAPI list
 */
static inline void netif_napi_del(struct napi_struct *napi)
{
	__netif_napi_del(napi);
	synchronize_net();
}

struct packet_type {
	__be16			type;	/* This is really htons(ether_type). */
	bool			ignore_outgoing;
	struct net_device	*dev;	/* NULL is wildcarded here	     */
	netdevice_tracker	dev_tracker;
	int			(*func) (struct sk_buff *,
					 struct net_device *,
					 struct packet_type *,
					 struct net_device *);
	void			(*list_func) (struct list_head *,
					      struct packet_type *,
					      struct net_device *);
	bool			(*id_match)(struct packet_type *ptype,
					    struct sock *sk);
	struct net		*af_packet_net;
	void			*af_packet_priv;
	struct list_head	list;
};

struct offload_callbacks {
	struct sk_buff		*(*gso_segment)(struct sk_buff *skb,
						netdev_features_t features);
	struct sk_buff		*(*gro_receive)(struct list_head *head,
						struct sk_buff *skb);
	int			(*gro_complete)(struct sk_buff *skb, int nhoff);
};

struct packet_offload {
	__be16			 type;	/* This is really htons(ether_type). */
	u16			 priority;
	struct offload_callbacks callbacks;
	struct list_head	 list;
};

/* often modified stats are per-CPU, other are shared (netdev->stats) */
struct pcpu_sw_netstats {
	u64_stats_t		rx_packets;
	u64_stats_t		rx_bytes;
	u64_stats_t		tx_packets;
	u64_stats_t		tx_bytes;
	struct u64_stats_sync   syncp;
} __aligned(4 * sizeof(u64));

struct pcpu_lstats {
	u64_stats_t packets;
	u64_stats_t bytes;
	struct u64_stats_sync syncp;
} __aligned(2 * sizeof(u64));

void dev_lstats_read(struct net_device *dev, u64 *packets, u64 *bytes);

static inline void dev_sw_netstats_rx_add(struct net_device *dev, unsigned int len)
{
	struct pcpu_sw_netstats *tstats = this_cpu_ptr(dev->tstats);

	u64_stats_update_begin(&tstats->syncp);
	u64_stats_add(&tstats->rx_bytes, len);
	u64_stats_inc(&tstats->rx_packets);
	u64_stats_update_end(&tstats->syncp);
}

static inline void dev_sw_netstats_tx_add(struct net_device *dev,
					  unsigned int packets,
					  unsigned int len)
{
	struct pcpu_sw_netstats *tstats = this_cpu_ptr(dev->tstats);

	u64_stats_update_begin(&tstats->syncp);
	u64_stats_add(&tstats->tx_bytes, len);
	u64_stats_add(&tstats->tx_packets, packets);
	u64_stats_update_end(&tstats->syncp);
}

static inline void dev_lstats_add(struct net_device *dev, unsigned int len)
{
	struct pcpu_lstats *lstats = this_cpu_ptr(dev->lstats);

	u64_stats_update_begin(&lstats->syncp);
	u64_stats_add(&lstats->bytes, len);
	u64_stats_inc(&lstats->packets);
	u64_stats_update_end(&lstats->syncp);
}

#define __netdev_alloc_pcpu_stats(type, gfp)				\
({									\
	typeof(type) __percpu *pcpu_stats = alloc_percpu_gfp(type, gfp);\
	if (pcpu_stats)	{						\
		int __cpu;						\
		for_each_possible_cpu(__cpu) {				\
			typeof(type) *stat;				\
			stat = per_cpu_ptr(pcpu_stats, __cpu);		\
			u64_stats_init(&stat->syncp);			\
		}							\
	}								\
	pcpu_stats;							\
})

#define netdev_alloc_pcpu_stats(type)					\
	__netdev_alloc_pcpu_stats(type, GFP_KERNEL)

#define devm_netdev_alloc_pcpu_stats(dev, type)				\
({									\
	typeof(type) __percpu *pcpu_stats = devm_alloc_percpu(dev, type);\
	if (pcpu_stats) {						\
		int __cpu;						\
		for_each_possible_cpu(__cpu) {				\
			typeof(type) *stat;				\
			stat = per_cpu_ptr(pcpu_stats, __cpu);		\
			u64_stats_init(&stat->syncp);			\
		}							\
	}								\
	pcpu_stats;							\
})

enum netdev_lag_tx_type {
	NETDEV_LAG_TX_TYPE_UNKNOWN,
	NETDEV_LAG_TX_TYPE_RANDOM,
	NETDEV_LAG_TX_TYPE_BROADCAST,
	NETDEV_LAG_TX_TYPE_ROUNDROBIN,
	NETDEV_LAG_TX_TYPE_ACTIVEBACKUP,
	NETDEV_LAG_TX_TYPE_HASH,
};

enum netdev_lag_hash {
	NETDEV_LAG_HASH_NONE,
	NETDEV_LAG_HASH_L2,
	NETDEV_LAG_HASH_L34,
	NETDEV_LAG_HASH_L23,
	NETDEV_LAG_HASH_E23,
	NETDEV_LAG_HASH_E34,
	NETDEV_LAG_HASH_VLAN_SRCMAC,
	NETDEV_LAG_HASH_UNKNOWN,
};

struct netdev_lag_upper_info {
	enum netdev_lag_tx_type tx_type;
	enum netdev_lag_hash hash_type;
};

struct netdev_lag_lower_state_info {
	u8 link_up : 1,
	   tx_enabled : 1;
};

#include <linux/notifier.h>

/* netdevice notifier chain. Please remember to update netdev_cmd_to_name()
 * and the rtnetlink notification exclusion list in rtnetlink_event() when
 * adding new types.
 */
enum netdev_cmd {
	NETDEV_UP	= 1,	/* For now you can't veto a device up/down */
	NETDEV_DOWN,
	NETDEV_REBOOT,		/* Tell a protocol stack a network interface
				   detected a hardware crash and restarted
				   - we can use this eg to kick tcp sessions
				   once done */
	NETDEV_CHANGE,		/* Notify device state change */
	NETDEV_REGISTER,
	NETDEV_UNREGISTER,
	NETDEV_CHANGEMTU,	/* notify after mtu change happened */
	NETDEV_CHANGEADDR,	/* notify after the address change */
	NETDEV_PRE_CHANGEADDR,	/* notify before the address change */
	NETDEV_GOING_DOWN,
	NETDEV_CHANGENAME,
	NETDEV_FEAT_CHANGE,
	NETDEV_BONDING_FAILOVER,
	NETDEV_PRE_UP,
	NETDEV_PRE_TYPE_CHANGE,
	NETDEV_POST_TYPE_CHANGE,
	NETDEV_POST_INIT,
	NETDEV_RELEASE,
	NETDEV_NOTIFY_PEERS,
	NETDEV_JOIN,
	NETDEV_CHANGEUPPER,
	NETDEV_RESEND_IGMP,
	NETDEV_PRECHANGEMTU,	/* notify before mtu change happened */
	NETDEV_CHANGEINFODATA,
	NETDEV_BONDING_INFO,
	NETDEV_PRECHANGEUPPER,
	NETDEV_CHANGELOWERSTATE,
	NETDEV_UDP_TUNNEL_PUSH_INFO,
	NETDEV_UDP_TUNNEL_DROP_INFO,
	NETDEV_CHANGE_TX_QUEUE_LEN,
	NETDEV_CVLAN_FILTER_PUSH_INFO,
	NETDEV_CVLAN_FILTER_DROP_INFO,
	NETDEV_SVLAN_FILTER_PUSH_INFO,
	NETDEV_SVLAN_FILTER_DROP_INFO,
	NETDEV_OFFLOAD_XSTATS_ENABLE,
	NETDEV_OFFLOAD_XSTATS_DISABLE,
	NETDEV_OFFLOAD_XSTATS_REPORT_USED,
	NETDEV_OFFLOAD_XSTATS_REPORT_DELTA,
};
const char *netdev_cmd_to_name(enum netdev_cmd cmd);

int register_netdevice_notifier(struct notifier_block *nb);
int unregister_netdevice_notifier(struct notifier_block *nb);
int register_netdevice_notifier_net(struct net *net, struct notifier_block *nb);
int unregister_netdevice_notifier_net(struct net *net,
				      struct notifier_block *nb);
int register_netdevice_notifier_dev_net(struct net_device *dev,
					struct notifier_block *nb,
					struct netdev_net_notifier *nn);
int unregister_netdevice_notifier_dev_net(struct net_device *dev,
					  struct notifier_block *nb,
					  struct netdev_net_notifier *nn);

struct netdev_notifier_info {
	struct net_device	*dev;
	struct netlink_ext_ack	*extack;
};

struct netdev_notifier_info_ext {
	struct netdev_notifier_info info; /* must be first */
	union {
		u32 mtu;
	} ext;
};

struct netdev_notifier_change_info {
	struct netdev_notifier_info info; /* must be first */
	unsigned int flags_changed;
};

struct netdev_notifier_changeupper_info {
	struct netdev_notifier_info info; /* must be first */
	struct net_device *upper_dev; /* new upper dev */
	bool master; /* is upper dev master */
	bool linking; /* is the notification for link or unlink */
	void *upper_info; /* upper dev info */
};

struct netdev_notifier_changelowerstate_info {
	struct netdev_notifier_info info; /* must be first */
	void *lower_state_info; /* is lower dev state */
};

struct netdev_notifier_pre_changeaddr_info {
	struct netdev_notifier_info info; /* must be first */
	const unsigned char *dev_addr;
};

enum netdev_offload_xstats_type {
	NETDEV_OFFLOAD_XSTATS_TYPE_L3 = 1,
};

struct netdev_notifier_offload_xstats_info {
	struct netdev_notifier_info info; /* must be first */
	enum netdev_offload_xstats_type type;

	union {
		/* NETDEV_OFFLOAD_XSTATS_REPORT_DELTA */
		struct netdev_notifier_offload_xstats_rd *report_delta;
		/* NETDEV_OFFLOAD_XSTATS_REPORT_USED */
		struct netdev_notifier_offload_xstats_ru *report_used;
	};
};

int netdev_offload_xstats_enable(struct net_device *dev,
				 enum netdev_offload_xstats_type type,
				 struct netlink_ext_ack *extack);
int netdev_offload_xstats_disable(struct net_device *dev,
				  enum netdev_offload_xstats_type type);
bool netdev_offload_xstats_enabled(const struct net_device *dev,
				   enum netdev_offload_xstats_type type);
int netdev_offload_xstats_get(struct net_device *dev,
			      enum netdev_offload_xstats_type type,
			      struct rtnl_hw_stats64 *stats, bool *used,
			      struct netlink_ext_ack *extack);
void
netdev_offload_xstats_report_delta(struct netdev_notifier_offload_xstats_rd *rd,
				   const struct rtnl_hw_stats64 *stats);
void
netdev_offload_xstats_report_used(struct netdev_notifier_offload_xstats_ru *ru);
void netdev_offload_xstats_push_delta(struct net_device *dev,
				      enum netdev_offload_xstats_type type,
				      const struct rtnl_hw_stats64 *stats);

static inline void netdev_notifier_info_init(struct netdev_notifier_info *info,
					     struct net_device *dev)
{
	info->dev = dev;
	info->extack = NULL;
}

static inline struct net_device *
netdev_notifier_info_to_dev(const struct netdev_notifier_info *info)
{
	return info->dev;
}

static inline struct netlink_ext_ack *
netdev_notifier_info_to_extack(const struct netdev_notifier_info *info)
{
	return info->extack;
}

int call_netdevice_notifiers(unsigned long val, struct net_device *dev);


extern rwlock_t				dev_base_lock;		/* Device list lock */

#define for_each_netdev(net, d)		\
		list_for_each_entry(d, &(net)->dev_base_head, dev_list)
#define for_each_netdev_reverse(net, d)	\
		list_for_each_entry_reverse(d, &(net)->dev_base_head, dev_list)
#define for_each_netdev_rcu(net, d)		\
		list_for_each_entry_rcu(d, &(net)->dev_base_head, dev_list)
#define for_each_netdev_safe(net, d, n)	\
		list_for_each_entry_safe(d, n, &(net)->dev_base_head, dev_list)
#define for_each_netdev_continue(net, d)		\
		list_for_each_entry_continue(d, &(net)->dev_base_head, dev_list)
#define for_each_netdev_continue_reverse(net, d)		\
		list_for_each_entry_continue_reverse(d, &(net)->dev_base_head, \
						     dev_list)
#define for_each_netdev_continue_rcu(net, d)		\
	list_for_each_entry_continue_rcu(d, &(net)->dev_base_head, dev_list)
#define for_each_netdev_in_bond_rcu(bond, slave)	\
		for_each_netdev_rcu(&init_net, slave)	\
			if (netdev_master_upper_dev_get_rcu(slave) == (bond))
#define net_device_entry(lh)	list_entry(lh, struct net_device, dev_list)

static inline struct net_device *next_net_device(struct net_device *dev)
{
	struct list_head *lh;
	struct net *net;

	net = dev_net(dev);
	lh = dev->dev_list.next;
	return lh == &net->dev_base_head ? NULL : net_device_entry(lh);
}

static inline struct net_device *next_net_device_rcu(struct net_device *dev)
{
	struct list_head *lh;
	struct net *net;

	net = dev_net(dev);
	lh = rcu_dereference(list_next_rcu(&dev->dev_list));
	return lh == &net->dev_base_head ? NULL : net_device_entry(lh);
}

static inline struct net_device *first_net_device(struct net *net)
{
	return list_empty(&net->dev_base_head) ? NULL :
		net_device_entry(net->dev_base_head.next);
}

static inline struct net_device *first_net_device_rcu(struct net *net)
{
	struct list_head *lh = rcu_dereference(list_next_rcu(&net->dev_base_head));

	return lh == &net->dev_base_head ? NULL : net_device_entry(lh);
}

int netdev_boot_setup_check(struct net_device *dev);
struct net_device *dev_getbyhwaddr_rcu(struct net *net, unsigned short type,
				       const char *hwaddr);
struct net_device *dev_getfirstbyhwtype(struct net *net, unsigned short type);
void dev_add_pack(struct packet_type *pt);
void dev_remove_pack(struct packet_type *pt);
void __dev_remove_pack(struct packet_type *pt);
void dev_add_offload(struct packet_offload *po);
void dev_remove_offload(struct packet_offload *po);

int dev_get_iflink(const struct net_device *dev);
int dev_fill_metadata_dst(struct net_device *dev, struct sk_buff *skb);
int dev_fill_forward_path(const struct net_device *dev, const u8 *daddr,
			  struct net_device_path_stack *stack);
struct net_device *__dev_get_by_flags(struct net *net, unsigned short flags,
				      unsigned short mask);
struct net_device *dev_get_by_name(struct net *net, const char *name);
struct net_device *dev_get_by_name_rcu(struct net *net, const char *name);
struct net_device *__dev_get_by_name(struct net *net, const char *name);
bool netdev_name_in_use(struct net *net, const char *name);
int dev_alloc_name(struct net_device *dev, const char *name);
int dev_open(struct net_device *dev, struct netlink_ext_ack *extack);
void dev_close(struct net_device *dev);
void dev_close_many(struct list_head *head, bool unlink);
void dev_disable_lro(struct net_device *dev);
int dev_loopback_xmit(struct net *net, struct sock *sk, struct sk_buff *newskb);
u16 dev_pick_tx_zero(struct net_device *dev, struct sk_buff *skb,
		     struct net_device *sb_dev);
u16 dev_pick_tx_cpu_id(struct net_device *dev, struct sk_buff *skb,
		       struct net_device *sb_dev);

int __dev_queue_xmit(struct sk_buff *skb, struct net_device *sb_dev);
int __dev_direct_xmit(struct sk_buff *skb, u16 queue_id);

static inline int dev_queue_xmit(struct sk_buff *skb)
{
	return __dev_queue_xmit(skb, NULL);
}

static inline int dev_queue_xmit_accel(struct sk_buff *skb,
				       struct net_device *sb_dev)
{
	return __dev_queue_xmit(skb, sb_dev);
}

static inline int dev_direct_xmit(struct sk_buff *skb, u16 queue_id)
{
	int ret;

	ret = __dev_direct_xmit(skb, queue_id);
	if (!dev_xmit_complete(ret))
		kfree_skb(skb);
	return ret;
}

int register_netdevice(struct net_device *dev);
void unregister_netdevice_queue(struct net_device *dev, struct list_head *head);
void unregister_netdevice_many(struct list_head *head);
static inline void unregister_netdevice(struct net_device *dev)
{
	unregister_netdevice_queue(dev, NULL);
}

int netdev_refcnt_read(const struct net_device *dev);
void free_netdev(struct net_device *dev);
void netdev_freemem(struct net_device *dev);
int init_dummy_netdev(struct net_device *dev);

struct net_device *netdev_get_xmit_slave(struct net_device *dev,
					 struct sk_buff *skb,
					 bool all_slaves);
struct net_device *netdev_sk_get_lowest_dev(struct net_device *dev,
					    struct sock *sk);
struct net_device *dev_get_by_index(struct net *net, int ifindex);
struct net_device *__dev_get_by_index(struct net *net, int ifindex);
struct net_device *dev_get_by_index_rcu(struct net *net, int ifindex);
struct net_device *dev_get_by_napi_id(unsigned int napi_id);
int dev_restart(struct net_device *dev);


static inline int dev_hard_header(struct sk_buff *skb, struct net_device *dev,
				  unsigned short type,
				  const void *daddr, const void *saddr,
				  unsigned int len)
{
	if (!dev->header_ops || !dev->header_ops->create)
		return 0;

	return dev->header_ops->create(skb, dev, type, daddr, saddr, len);
}

static inline int dev_parse_header(const struct sk_buff *skb,
				   unsigned char *haddr)
{
	const struct net_device *dev = skb->dev;

	if (!dev->header_ops || !dev->header_ops->parse)
		return 0;
	return dev->header_ops->parse(skb, haddr);
}

static inline __be16 dev_parse_header_protocol(const struct sk_buff *skb)
{
	const struct net_device *dev = skb->dev;

	if (!dev->header_ops || !dev->header_ops->parse_protocol)
		return 0;
	return dev->header_ops->parse_protocol(skb);
}

/* ll_header must have at least hard_header_len allocated */
static inline bool dev_validate_header(const struct net_device *dev,
				       char *ll_header, int len)
{
	if (likely(len >= dev->hard_header_len))
		return true;
	if (len < dev->min_header_len)
		return false;

	if (capable(CAP_SYS_RAWIO)) {
		memset(ll_header + len, 0, dev->hard_header_len - len);
		return true;
	}

	if (dev->header_ops && dev->header_ops->validate)
		return dev->header_ops->validate(ll_header, len);

	return false;
}

static inline bool dev_has_header(const struct net_device *dev)
{
	return dev->header_ops && dev->header_ops->create;
}

/*
 * Incoming packets are placed on per-CPU queues
 */
struct softnet_data {
	struct list_head	poll_list;
	struct sk_buff_head	process_queue;

	/* stats */
	unsigned int		processed;
	unsigned int		time_squeeze;
	unsigned int		received_rps;
#ifdef CONFIG_RPS
	struct softnet_data	*rps_ipi_list;
#endif
#ifdef CONFIG_NET_FLOW_LIMIT
	struct sd_flow_limit __rcu *flow_limit;
#endif
	struct Qdisc		*output_queue;
	struct Qdisc		**output_queue_tailp;
	struct sk_buff		*completion_queue;
#ifdef CONFIG_XFRM_OFFLOAD
	struct sk_buff_head	xfrm_backlog;
#endif
	/* written and read only by owning cpu: */
	struct {
		u16 recursion;
		u8  more;
#ifdef CONFIG_NET_EGRESS
		u8  skip_txqueue;
#endif
	} xmit;
#ifdef CONFIG_RPS
	/* input_queue_head should be written by cpu owning this struct,
	 * and only read by other cpus. Worth using a cache line.
	 */
	unsigned int		input_queue_head ____cacheline_aligned_in_smp;

	/* Elements below can be accessed between CPUs for RPS/RFS */
	call_single_data_t	csd ____cacheline_aligned_in_smp;
	struct softnet_data	*rps_ipi_next;
	unsigned int		cpu;
	unsigned int		input_queue_tail;
#endif
	unsigned int		dropped;
	struct sk_buff_head	input_pkt_queue;
	struct napi_struct	backlog;

	/* Another possibly contended cache line */
	spinlock_t		defer_lock ____cacheline_aligned_in_smp;
	int			defer_count;
	int			defer_ipi_scheduled;
	struct sk_buff		*defer_list;
	call_single_data_t	defer_csd;
};

static inline void input_queue_head_incr(struct softnet_data *sd)
{
#ifdef CONFIG_RPS
	sd->input_queue_head++;
#endif
}

static inline void input_queue_tail_incr_save(struct softnet_data *sd,
					      unsigned int *qtail)
{
#ifdef CONFIG_RPS
	*qtail = ++sd->input_queue_tail;
#endif
}

DECLARE_PER_CPU_ALIGNED(struct softnet_data, softnet_data);

static inline int dev_recursion_level(void)
{
	return this_cpu_read(softnet_data.xmit.recursion);
}

#define XMIT_RECURSION_LIMIT	8
static inline bool dev_xmit_recursion(void)
{
	return unlikely(__this_cpu_read(softnet_data.xmit.recursion) >
			XMIT_RECURSION_LIMIT);
}

static inline void dev_xmit_recursion_inc(void)
{
	__this_cpu_inc(softnet_data.xmit.recursion);
}

static inline void dev_xmit_recursion_dec(void)
{
	__this_cpu_dec(softnet_data.xmit.recursion);
}

void __netif_schedule(struct Qdisc *q);
void netif_schedule_queue(struct netdev_queue *txq);

static inline void netif_tx_schedule_all(struct net_device *dev)
{
	unsigned int i;

	for (i = 0; i < dev->num_tx_queues; i++)
		netif_schedule_queue(netdev_get_tx_queue(dev, i));
}

static __always_inline void netif_tx_start_queue(struct netdev_queue *dev_queue)
{
	clear_bit(__QUEUE_STATE_DRV_XOFF, &dev_queue->state);
}

/**
 *	netif_start_queue - allow transmit
 *	@dev: network device
 *
 *	Allow upper layers to call the device hard_start_xmit routine.
 */
static inline void netif_start_queue(struct net_device *dev)
{
	netif_tx_start_queue(netdev_get_tx_queue(dev, 0));
}

static inline void netif_tx_start_all_queues(struct net_device *dev)
{
	unsigned int i;

	for (i = 0; i < dev->num_tx_queues; i++) {
		struct netdev_queue *txq = netdev_get_tx_queue(dev, i);
		netif_tx_start_queue(txq);
	}
}

void netif_tx_wake_queue(struct netdev_queue *dev_queue);

/**
 *	netif_wake_queue - restart transmit
 *	@dev: network device
 *
 *	Allow upper layers to call the device hard_start_xmit routine.
 *	Used for flow control when transmit resources are available.
 */
static inline void netif_wake_queue(struct net_device *dev)
{
	netif_tx_wake_queue(netdev_get_tx_queue(dev, 0));
}

static inline void netif_tx_wake_all_queues(struct net_device *dev)
{
	unsigned int i;

	for (i = 0; i < dev->num_tx_queues; i++) {
		struct netdev_queue *txq = netdev_get_tx_queue(dev, i);
		netif_tx_wake_queue(txq);
	}
}

static __always_inline void netif_tx_stop_queue(struct netdev_queue *dev_queue)
{
	set_bit(__QUEUE_STATE_DRV_XOFF, &dev_queue->state);
}

/**
 *	netif_stop_queue - stop transmitted packets
 *	@dev: network device
 *
 *	Stop upper layers calling the device hard_start_xmit routine.
 *	Used for flow control when transmit resources are unavailable.
 */
static inline void netif_stop_queue(struct net_device *dev)
{
	netif_tx_stop_queue(netdev_get_tx_queue(dev, 0));
}

void netif_tx_stop_all_queues(struct net_device *dev);

static inline bool netif_tx_queue_stopped(const struct netdev_queue *dev_queue)
{
	return test_bit(__QUEUE_STATE_DRV_XOFF, &dev_queue->state);
}

/**
 *	netif_queue_stopped - test if transmit queue is flowblocked
 *	@dev: network device
 *
 *	Test if transmit queue on device is currently unable to send.
 */
static inline bool netif_queue_stopped(const struct net_device *dev)
{
	return netif_tx_queue_stopped(netdev_get_tx_queue(dev, 0));
}

static inline bool netif_xmit_stopped(const struct netdev_queue *dev_queue)
{
	return dev_queue->state & QUEUE_STATE_ANY_XOFF;
}

static inline bool
netif_xmit_frozen_or_stopped(const struct netdev_queue *dev_queue)
{
	return dev_queue->state & QUEUE_STATE_ANY_XOFF_OR_FROZEN;
}

static inline bool
netif_xmit_frozen_or_drv_stopped(const struct netdev_queue *dev_queue)
{
	return dev_queue->state & QUEUE_STATE_DRV_XOFF_OR_FROZEN;
}

/**
 *	netdev_queue_set_dql_min_limit - set dql minimum limit
 *	@dev_queue: pointer to transmit queue
 *	@min_limit: dql minimum limit
 *
 * Forces xmit_more() to return true until the minimum threshold
 * defined by @min_limit is reached (or until the tx queue is
 * empty). Warning: to be use with care, misuse will impact the
 * latency.
 */
static inline void netdev_queue_set_dql_min_limit(struct netdev_queue *dev_queue,
						  unsigned int min_limit)
{
#ifdef CONFIG_BQL
	dev_queue->dql.min_limit = min_limit;
#endif
}

/**
 *	netdev_txq_bql_enqueue_prefetchw - prefetch bql data for write
 *	@dev_queue: pointer to transmit queue
 *
 * BQL enabled drivers might use this helper in their ndo_start_xmit(),
 * to give appropriate hint to the CPU.
 */
static inline void netdev_txq_bql_enqueue_prefetchw(struct netdev_queue *dev_queue)
{
#ifdef CONFIG_BQL
	prefetchw(&dev_queue->dql.num_queued);
#endif
}

/**
 *	netdev_txq_bql_complete_prefetchw - prefetch bql data for write
 *	@dev_queue: pointer to transmit queue
 *
 * BQL enabled drivers might use this helper in their TX completion path,
 * to give appropriate hint to the CPU.
 */
static inline void netdev_txq_bql_complete_prefetchw(struct netdev_queue *dev_queue)
{
#ifdef CONFIG_BQL
	prefetchw(&dev_queue->dql.limit);
#endif
}

/**
 *	netdev_tx_sent_queue - report the number of bytes queued to a given tx queue
 *	@dev_queue: network device queue
 *	@bytes: number of bytes queued to the device queue
 *
 *	Report the number of bytes queued for sending/completion to the network
 *	device hardware queue. @bytes should be a good approximation and should
 *	exactly match netdev_completed_queue() @bytes.
 *	This is typically called once per packet, from ndo_start_xmit().
 */
static inline void netdev_tx_sent_queue(struct netdev_queue *dev_queue,
					unsigned int bytes)
{
#ifdef CONFIG_BQL
	dql_queued(&dev_queue->dql, bytes);

	if (likely(dql_avail(&dev_queue->dql) >= 0))
		return;

	set_bit(__QUEUE_STATE_STACK_XOFF, &dev_queue->state);

	/*
	 * The XOFF flag must be set before checking the dql_avail below,
	 * because in netdev_tx_completed_queue we update the dql_completed
	 * before checking the XOFF flag.
	 */
	smp_mb();

	/* check again in case another CPU has just made room avail */
	if (unlikely(dql_avail(&dev_queue->dql) >= 0))
		clear_bit(__QUEUE_STATE_STACK_XOFF, &dev_queue->state);
#endif
}

/* Variant of netdev_tx_sent_queue() for drivers that are aware
 * that they should not test BQL status themselves.
 * We do want to change __QUEUE_STATE_STACK_XOFF only for the last
 * skb of a batch.
 * Returns true if the doorbell must be used to kick the NIC.
 */
static inline bool __netdev_tx_sent_queue(struct netdev_queue *dev_queue,
					  unsigned int bytes,
					  bool xmit_more)
{
	if (xmit_more) {
#ifdef CONFIG_BQL
		dql_queued(&dev_queue->dql, bytes);
#endif
		return netif_tx_queue_stopped(dev_queue);
	}
	netdev_tx_sent_queue(dev_queue, bytes);
	return true;
}

/**
 *	netdev_sent_queue - report the number of bytes queued to hardware
 *	@dev: network device
 *	@bytes: number of bytes queued to the hardware device queue
 *
 *	Report the number of bytes queued for sending/completion to the network
 *	device hardware queue#0. @bytes should be a good approximation and should
 *	exactly match netdev_completed_queue() @bytes.
 *	This is typically called once per packet, from ndo_start_xmit().
 */
static inline void netdev_sent_queue(struct net_device *dev, unsigned int bytes)
{
	netdev_tx_sent_queue(netdev_get_tx_queue(dev, 0), bytes);
}

static inline bool __netdev_sent_queue(struct net_device *dev,
				       unsigned int bytes,
				       bool xmit_more)
{
	return __netdev_tx_sent_queue(netdev_get_tx_queue(dev, 0), bytes,
				      xmit_more);
}

/**
 *	netdev_tx_completed_queue - report number of packets/bytes at TX completion.
 *	@dev_queue: network device queue
 *	@pkts: number of packets (currently ignored)
 *	@bytes: number of bytes dequeued from the device queue
 *
 *	Must be called at most once per TX completion round (and not per
 *	individual packet), so that BQL can adjust its limits appropriately.
 */
static inline void netdev_tx_completed_queue(struct netdev_queue *dev_queue,
					     unsigned int pkts, unsigned int bytes)
{
#ifdef CONFIG_BQL
	if (unlikely(!bytes))
		return;

	dql_completed(&dev_queue->dql, bytes);

	/*
	 * Without the memory barrier there is a small possiblity that
	 * netdev_tx_sent_queue will miss the update and cause the queue to
	 * be stopped forever
	 */
	smp_mb();

	if (unlikely(dql_avail(&dev_queue->dql) < 0))
		return;

	if (test_and_clear_bit(__QUEUE_STATE_STACK_XOFF, &dev_queue->state))
		netif_schedule_queue(dev_queue);
#endif
}

/**
 * 	netdev_completed_queue - report bytes and packets completed by device
 * 	@dev: network device
 * 	@pkts: actual number of packets sent over the medium
 * 	@bytes: actual number of bytes sent over the medium
 *
 * 	Report the number of bytes and packets transmitted by the network device
 * 	hardware queue over the physical medium, @bytes must exactly match the
 * 	@bytes amount passed to netdev_sent_queue()
 */
static inline void netdev_completed_queue(struct net_device *dev,
					  unsigned int pkts, unsigned int bytes)
{
	netdev_tx_completed_queue(netdev_get_tx_queue(dev, 0), pkts, bytes);
}

static inline void netdev_tx_reset_queue(struct netdev_queue *q)
{
#ifdef CONFIG_BQL
	clear_bit(__QUEUE_STATE_STACK_XOFF, &q->state);
	dql_reset(&q->dql);
#endif
}

/**
 * 	netdev_reset_queue - reset the packets and bytes count of a network device
 * 	@dev_queue: network device
 *
 * 	Reset the bytes and packet count of a network device and clear the
 * 	software flow control OFF bit for this network device
 */
static inline void netdev_reset_queue(struct net_device *dev_queue)
{
	netdev_tx_reset_queue(netdev_get_tx_queue(dev_queue, 0));
}

/**
 * 	netdev_cap_txqueue - check if selected tx queue exceeds device queues
 * 	@dev: network device
 * 	@queue_index: given tx queue index
 *
 * 	Returns 0 if given tx queue index >= number of device tx queues,
 * 	otherwise returns the originally passed tx queue index.
 */
static inline u16 netdev_cap_txqueue(struct net_device *dev, u16 queue_index)
{
	if (unlikely(queue_index >= dev->real_num_tx_queues)) {
		net_warn_ratelimited("%s selects TX queue %d, but real number of TX queues is %d\n",
				     dev->name, queue_index,
				     dev->real_num_tx_queues);
		return 0;
	}

	return queue_index;
}

/**
 *	netif_running - test if up
 *	@dev: network device
 *
 *	Test if the device has been brought up.
 */
static inline bool netif_running(const struct net_device *dev)
{
	return test_bit(__LINK_STATE_START, &dev->state);
}

/*
 * Routines to manage the subqueues on a device.  We only need start,
 * stop, and a check if it's stopped.  All other device management is
 * done at the overall netdevice level.
 * Also test the device if we're multiqueue.
 */

/**
 *	netif_start_subqueue - allow sending packets on subqueue
 *	@dev: network device
 *	@queue_index: sub queue index
 *
 * Start individual transmit queue of a device with multiple transmit queues.
 */
static inline void netif_start_subqueue(struct net_device *dev, u16 queue_index)
{
	struct netdev_queue *txq = netdev_get_tx_queue(dev, queue_index);

	netif_tx_start_queue(txq);
}

/**
 *	netif_stop_subqueue - stop sending packets on subqueue
 *	@dev: network device
 *	@queue_index: sub queue index
 *
 * Stop individual transmit queue of a device with multiple transmit queues.
 */
static inline void netif_stop_subqueue(struct net_device *dev, u16 queue_index)
{
	struct netdev_queue *txq = netdev_get_tx_queue(dev, queue_index);
	netif_tx_stop_queue(txq);
}

/**
 *	__netif_subqueue_stopped - test status of subqueue
 *	@dev: network device
 *	@queue_index: sub queue index
 *
 * Check individual transmit queue of a device with multiple transmit queues.
 */
static inline bool __netif_subqueue_stopped(const struct net_device *dev,
					    u16 queue_index)
{
	struct netdev_queue *txq = netdev_get_tx_queue(dev, queue_index);

	return netif_tx_queue_stopped(txq);
}

/**
 *	netif_subqueue_stopped - test status of subqueue
 *	@dev: network device
 *	@skb: sub queue buffer pointer
 *
 * Check individual transmit queue of a device with multiple transmit queues.
 */
static inline bool netif_subqueue_stopped(const struct net_device *dev,
					  struct sk_buff *skb)
{
	return __netif_subqueue_stopped(dev, skb_get_queue_mapping(skb));
}

/**
 *	netif_wake_subqueue - allow sending packets on subqueue
 *	@dev: network device
 *	@queue_index: sub queue index
 *
 * Resume individual transmit queue of a device with multiple transmit queues.
 */
static inline void netif_wake_subqueue(struct net_device *dev, u16 queue_index)
{
	struct netdev_queue *txq = netdev_get_tx_queue(dev, queue_index);

	netif_tx_wake_queue(txq);
}

#ifdef CONFIG_XPS
int netif_set_xps_queue(struct net_device *dev, const struct cpumask *mask,
			u16 index);
int __netif_set_xps_queue(struct net_device *dev, const unsigned long *mask,
			  u16 index, enum xps_map_type type);

/**
 *	netif_attr_test_mask - Test a CPU or Rx queue set in a mask
 *	@j: CPU/Rx queue index
 *	@mask: bitmask of all cpus/rx queues
 *	@nr_bits: number of bits in the bitmask
 *
 * Test if a CPU or Rx queue index is set in a mask of all CPU/Rx queues.
 */
static inline bool netif_attr_test_mask(unsigned long j,
					const unsigned long *mask,
					unsigned int nr_bits)
{
	cpu_max_bits_warn(j, nr_bits);
	return test_bit(j, mask);
}

/**
 *	netif_attr_test_online - Test for online CPU/Rx queue
 *	@j: CPU/Rx queue index
 *	@online_mask: bitmask for CPUs/Rx queues that are online
 *	@nr_bits: number of bits in the bitmask
 *
 * Returns true if a CPU/Rx queue is online.
 */
static inline bool netif_attr_test_online(unsigned long j,
					  const unsigned long *online_mask,
					  unsigned int nr_bits)
{
	cpu_max_bits_warn(j, nr_bits);

	if (online_mask)
		return test_bit(j, online_mask);

	return (j < nr_bits);
}

/**
 *	netif_attrmask_next - get the next CPU/Rx queue in a cpu/Rx queues mask
 *	@n: CPU/Rx queue index
 *	@srcp: the cpumask/Rx queue mask pointer
 *	@nr_bits: number of bits in the bitmask
 *
 * Returns >= nr_bits if no further CPUs/Rx queues set.
 */
static inline unsigned int netif_attrmask_next(int n, const unsigned long *srcp,
					       unsigned int nr_bits)
{
	/* -1 is a legal arg here. */
	if (n != -1)
		cpu_max_bits_warn(n, nr_bits);

	if (srcp)
		return find_next_bit(srcp, nr_bits, n + 1);

	return n + 1;
}

/**
 *	netif_attrmask_next_and - get the next CPU/Rx queue in \*src1p & \*src2p
 *	@n: CPU/Rx queue index
 *	@src1p: the first CPUs/Rx queues mask pointer
 *	@src2p: the second CPUs/Rx queues mask pointer
 *	@nr_bits: number of bits in the bitmask
 *
 * Returns >= nr_bits if no further CPUs/Rx queues set in both.
 */
static inline int netif_attrmask_next_and(int n, const unsigned long *src1p,
					  const unsigned long *src2p,
					  unsigned int nr_bits)
{
	/* -1 is a legal arg here. */
	if (n != -1)
		cpu_max_bits_warn(n, nr_bits);

	if (src1p && src2p)
		return find_next_and_bit(src1p, src2p, nr_bits, n + 1);
	else if (src1p)
		return find_next_bit(src1p, nr_bits, n + 1);
	else if (src2p)
		return find_next_bit(src2p, nr_bits, n + 1);

	return n + 1;
}
#else
static inline int netif_set_xps_queue(struct net_device *dev,
				      const struct cpumask *mask,
				      u16 index)
{
	return 0;
}

static inline int __netif_set_xps_queue(struct net_device *dev,
					const unsigned long *mask,
					u16 index, enum xps_map_type type)
{
	return 0;
}
#endif

/**
 *	netif_is_multiqueue - test if device has multiple transmit queues
 *	@dev: network device
 *
 * Check if device has multiple transmit queues
 */
static inline bool netif_is_multiqueue(const struct net_device *dev)
{
	return dev->num_tx_queues > 1;
}

int netif_set_real_num_tx_queues(struct net_device *dev, unsigned int txq);

#ifdef CONFIG_SYSFS
int netif_set_real_num_rx_queues(struct net_device *dev, unsigned int rxq);
#else
static inline int netif_set_real_num_rx_queues(struct net_device *dev,
						unsigned int rxqs)
{
	dev->real_num_rx_queues = rxqs;
	return 0;
}
#endif
int netif_set_real_num_queues(struct net_device *dev,
			      unsigned int txq, unsigned int rxq);

static inline struct netdev_rx_queue *
__netif_get_rx_queue(struct net_device *dev, unsigned int rxq)
{
	return dev->_rx + rxq;
}

#ifdef CONFIG_SYSFS
static inline unsigned int get_netdev_rx_queue_index(
		struct netdev_rx_queue *queue)
{
	struct net_device *dev = queue->dev;
	int index = queue - dev->_rx;

	BUG_ON(index >= dev->num_rx_queues);
	return index;
}
#endif

int netif_get_num_default_rss_queues(void);

enum skb_free_reason {
	SKB_REASON_CONSUMED,
	SKB_REASON_DROPPED,
};

void __dev_kfree_skb_irq(struct sk_buff *skb, enum skb_free_reason reason);
void __dev_kfree_skb_any(struct sk_buff *skb, enum skb_free_reason reason);

/*
 * It is not allowed to call kfree_skb() or consume_skb() from hardware
 * interrupt context or with hardware interrupts being disabled.
 * (in_hardirq() || irqs_disabled())
 *
 * We provide four helpers that can be used in following contexts :
 *
 * dev_kfree_skb_irq(skb) when caller drops a packet from irq context,
 *  replacing kfree_skb(skb)
 *
 * dev_consume_skb_irq(skb) when caller consumes a packet from irq context.
 *  Typically used in place of consume_skb(skb) in TX completion path
 *
 * dev_kfree_skb_any(skb) when caller doesn't know its current irq context,
 *  replacing kfree_skb(skb)
 *
 * dev_consume_skb_any(skb) when caller doesn't know its current irq context,
 *  and consumed a packet. Used in place of consume_skb(skb)
 */
static inline void dev_kfree_skb_irq(struct sk_buff *skb)
{
	__dev_kfree_skb_irq(skb, SKB_REASON_DROPPED);
}

static inline void dev_consume_skb_irq(struct sk_buff *skb)
{
	__dev_kfree_skb_irq(skb, SKB_REASON_CONSUMED);
}

static inline void dev_kfree_skb_any(struct sk_buff *skb)
{
	__dev_kfree_skb_any(skb, SKB_REASON_DROPPED);
}

static inline void dev_consume_skb_any(struct sk_buff *skb)
{
	__dev_kfree_skb_any(skb, SKB_REASON_CONSUMED);
}

u32 bpf_prog_run_generic_xdp(struct sk_buff *skb, struct xdp_buff *xdp,
			     struct bpf_prog *xdp_prog);
void generic_xdp_tx(struct sk_buff *skb, struct bpf_prog *xdp_prog);
int do_xdp_generic(struct bpf_prog *xdp_prog, struct sk_buff *skb);
int netif_rx(struct sk_buff *skb);
int __netif_rx(struct sk_buff *skb);

int netif_receive_skb(struct sk_buff *skb);
int netif_receive_skb_core(struct sk_buff *skb);
void netif_receive_skb_list_internal(struct list_head *head);
void netif_receive_skb_list(struct list_head *head);
gro_result_t napi_gro_receive(struct napi_struct *napi, struct sk_buff *skb);
void napi_gro_flush(struct napi_struct *napi, bool flush_old);
struct sk_buff *napi_get_frags(struct napi_struct *napi);
void napi_get_frags_check(struct napi_struct *napi);
gro_result_t napi_gro_frags(struct napi_struct *napi);
struct packet_offload *gro_find_receive_by_type(__be16 type);
struct packet_offload *gro_find_complete_by_type(__be16 type);

static inline void napi_free_frags(struct napi_struct *napi)
{
	kfree_skb(napi->skb);
	napi->skb = NULL;
}

bool netdev_is_rx_handler_busy(struct net_device *dev);
int netdev_rx_handler_register(struct net_device *dev,
			       rx_handler_func_t *rx_handler,
			       void *rx_handler_data);
void netdev_rx_handler_unregister(struct net_device *dev);

bool dev_valid_name(const char *name);
static inline bool is_socket_ioctl_cmd(unsigned int cmd)
{
	return _IOC_TYPE(cmd) == SOCK_IOC_TYPE;
}
int get_user_ifreq(struct ifreq *ifr, void __user **ifrdata, void __user *arg);
int put_user_ifreq(struct ifreq *ifr, void __user *arg);
int dev_ioctl(struct net *net, unsigned int cmd, struct ifreq *ifr,
		void __user *data, bool *need_copyout);
int dev_ifconf(struct net *net, struct ifconf __user *ifc);
int dev_ethtool(struct net *net, struct ifreq *ifr, void __user *userdata);
unsigned int dev_get_flags(const struct net_device *);
int __dev_change_flags(struct net_device *dev, unsigned int flags,
		       struct netlink_ext_ack *extack);
int dev_change_flags(struct net_device *dev, unsigned int flags,
		     struct netlink_ext_ack *extack);
void __dev_notify_flags(struct net_device *, unsigned int old_flags,
			unsigned int gchanges);
int dev_set_alias(struct net_device *, const char *, size_t);
int dev_get_alias(const struct net_device *, char *, size_t);
int __dev_change_net_namespace(struct net_device *dev, struct net *net,
			       const char *pat, int new_ifindex);
static inline
int dev_change_net_namespace(struct net_device *dev, struct net *net,
			     const char *pat)
{
	return __dev_change_net_namespace(dev, net, pat, 0);
}
int __dev_set_mtu(struct net_device *, int);
int dev_set_mtu(struct net_device *, int);
int dev_pre_changeaddr_notify(struct net_device *dev, const char *addr,
			      struct netlink_ext_ack *extack);
int dev_set_mac_address(struct net_device *dev, struct sockaddr *sa,
			struct netlink_ext_ack *extack);
int dev_set_mac_address_user(struct net_device *dev, struct sockaddr *sa,
			     struct netlink_ext_ack *extack);
int dev_get_mac_address(struct sockaddr *sa, struct net *net, char *dev_name);
int dev_get_port_parent_id(struct net_device *dev,
			   struct netdev_phys_item_id *ppid, bool recurse);
bool netdev_port_same_parent_id(struct net_device *a, struct net_device *b);
struct sk_buff *validate_xmit_skb_list(struct sk_buff *skb, struct net_device *dev, bool *again);
struct sk_buff *dev_hard_start_xmit(struct sk_buff *skb, struct net_device *dev,
				    struct netdev_queue *txq, int *ret);

int bpf_xdp_link_attach(const union bpf_attr *attr, struct bpf_prog *prog);
u8 dev_xdp_prog_count(struct net_device *dev);
u32 dev_xdp_prog_id(struct net_device *dev, enum bpf_xdp_mode mode);

int __dev_forward_skb(struct net_device *dev, struct sk_buff *skb);
int dev_forward_skb(struct net_device *dev, struct sk_buff *skb);
int dev_forward_skb_nomtu(struct net_device *dev, struct sk_buff *skb);
bool is_skb_forwardable(const struct net_device *dev,
			const struct sk_buff *skb);

static __always_inline bool __is_skb_forwardable(const struct net_device *dev,
						 const struct sk_buff *skb,
						 const bool check_mtu)
{
	const u32 vlan_hdr_len = 4; /* VLAN_HLEN */
	unsigned int len;

	if (!(dev->flags & IFF_UP))
		return false;

	if (!check_mtu)
		return true;

	len = dev->mtu + dev->hard_header_len + vlan_hdr_len;
	if (skb->len <= len)
		return true;

	/* if TSO is enabled, we don't care about the length as the packet
	 * could be forwarded without being segmented before
	 */
	if (skb_is_gso(skb))
		return true;

	return false;
}

struct net_device_core_stats __percpu *netdev_core_stats_alloc(struct net_device *dev);

static inline struct net_device_core_stats __percpu *dev_core_stats(struct net_device *dev)
{
	/* This READ_ONCE() pairs with the write in netdev_core_stats_alloc() */
	struct net_device_core_stats __percpu *p = READ_ONCE(dev->core_stats);

	if (likely(p))
		return p;

	return netdev_core_stats_alloc(dev);
}

#define DEV_CORE_STATS_INC(FIELD)						\
static inline void dev_core_stats_##FIELD##_inc(struct net_device *dev)		\
{										\
	struct net_device_core_stats __percpu *p;				\
										\
	p = dev_core_stats(dev);						\
	if (p)									\
		this_cpu_inc(p->FIELD);						\
}
DEV_CORE_STATS_INC(rx_dropped)
DEV_CORE_STATS_INC(tx_dropped)
DEV_CORE_STATS_INC(rx_nohandler)
DEV_CORE_STATS_INC(rx_otherhost_dropped)

static __always_inline int ____dev_forward_skb(struct net_device *dev,
					       struct sk_buff *skb,
					       const bool check_mtu)
{
	if (skb_orphan_frags(skb, GFP_ATOMIC) ||
	    unlikely(!__is_skb_forwardable(dev, skb, check_mtu))) {
		dev_core_stats_rx_dropped_inc(dev);
		kfree_skb(skb);
		return NET_RX_DROP;
	}

	skb_scrub_packet(skb, !net_eq(dev_net(dev), dev_net(skb->dev)));
	skb->priority = 0;
	return 0;
}

bool dev_nit_active(struct net_device *dev);
void dev_queue_xmit_nit(struct sk_buff *skb, struct net_device *dev);

static inline void __dev_put(struct net_device *dev)
{
	if (dev) {
#ifdef CONFIG_PCPU_DEV_REFCNT
		this_cpu_dec(*dev->pcpu_refcnt);
#else
		refcount_dec(&dev->dev_refcnt);
#endif
	}
}

static inline void __dev_hold(struct net_device *dev)
{
	if (dev) {
#ifdef CONFIG_PCPU_DEV_REFCNT
		this_cpu_inc(*dev->pcpu_refcnt);
#else
		refcount_inc(&dev->dev_refcnt);
#endif
	}
}

static inline void __netdev_tracker_alloc(struct net_device *dev,
					  netdevice_tracker *tracker,
					  gfp_t gfp)
{
#ifdef CONFIG_NET_DEV_REFCNT_TRACKER
	ref_tracker_alloc(&dev->refcnt_tracker, tracker, gfp);
#endif
}

/* netdev_tracker_alloc() can upgrade a prior untracked reference
 * taken by dev_get_by_name()/dev_get_by_index() to a tracked one.
 */
static inline void netdev_tracker_alloc(struct net_device *dev,
					netdevice_tracker *tracker, gfp_t gfp)
{
#ifdef CONFIG_NET_DEV_REFCNT_TRACKER
	refcount_dec(&dev->refcnt_tracker.no_tracker);
	__netdev_tracker_alloc(dev, tracker, gfp);
#endif
}

static inline void netdev_tracker_free(struct net_device *dev,
				       netdevice_tracker *tracker)
{
#ifdef CONFIG_NET_DEV_REFCNT_TRACKER
	ref_tracker_free(&dev->refcnt_tracker, tracker);
#endif
}

static inline void netdev_hold(struct net_device *dev,
			       netdevice_tracker *tracker, gfp_t gfp)
{
	if (dev) {
		__dev_hold(dev);
		__netdev_tracker_alloc(dev, tracker, gfp);
	}
}

static inline void netdev_put(struct net_device *dev,
			      netdevice_tracker *tracker)
{
	if (dev) {
		netdev_tracker_free(dev, tracker);
		__dev_put(dev);
	}
}

/**
 *	dev_hold - get reference to device
 *	@dev: network device
 *
 * Hold reference to device to keep it from being freed.
 * Try using netdev_hold() instead.
 */
static inline void dev_hold(struct net_device *dev)
{
	netdev_hold(dev, NULL, GFP_ATOMIC);
}

/**
 *	dev_put - release reference to device
 *	@dev: network device
 *
 * Release reference to device to allow it to be freed.
 * Try using netdev_put() instead.
 */
static inline void dev_put(struct net_device *dev)
{
	netdev_put(dev, NULL);
}

static inline void netdev_ref_replace(struct net_device *odev,
				      struct net_device *ndev,
				      netdevice_tracker *tracker,
				      gfp_t gfp)
{
	if (odev)
		netdev_tracker_free(odev, tracker);

	__dev_hold(ndev);
	__dev_put(odev);

	if (ndev)
		__netdev_tracker_alloc(ndev, tracker, gfp);
}

/* Carrier loss detection, dial on demand. The functions netif_carrier_on
 * and _off may be called from IRQ context, but it is caller
 * who is responsible for serialization of these calls.
 *
 * The name carrier is inappropriate, these functions should really be
 * called netif_lowerlayer_*() because they represent the state of any
 * kind of lower layer not just hardware media.
 */
void linkwatch_fire_event(struct net_device *dev);

/**
 *	netif_carrier_ok - test if carrier present
 *	@dev: network device
 *
 * Check if carrier is present on device
 */
static inline bool netif_carrier_ok(const struct net_device *dev)
{
	return !test_bit(__LINK_STATE_NOCARRIER, &dev->state);
}

unsigned long dev_trans_start(struct net_device *dev);

void __netdev_watchdog_up(struct net_device *dev);

void netif_carrier_on(struct net_device *dev);
void netif_carrier_off(struct net_device *dev);
void netif_carrier_event(struct net_device *dev);

/**
 *	netif_dormant_on - mark device as dormant.
 *	@dev: network device
 *
 * Mark device as dormant (as per RFC2863).
 *
 * The dormant state indicates that the relevant interface is not
 * actually in a condition to pass packets (i.e., it is not 'up') but is
 * in a "pending" state, waiting for some external event.  For "on-
 * demand" interfaces, this new state identifies the situation where the
 * interface is waiting for events to place it in the up state.
 */
static inline void netif_dormant_on(struct net_device *dev)
{
	if (!test_and_set_bit(__LINK_STATE_DORMANT, &dev->state))
		linkwatch_fire_event(dev);
}

/**
 *	netif_dormant_off - set device as not dormant.
 *	@dev: network device
 *
 * Device is not in dormant state.
 */
static inline void netif_dormant_off(struct net_device *dev)
{
	if (test_and_clear_bit(__LINK_STATE_DORMANT, &dev->state))
		linkwatch_fire_event(dev);
}

/**
 *	netif_dormant - test if device is dormant
 *	@dev: network device
 *
 * Check if device is dormant.
 */
static inline bool netif_dormant(const struct net_device *dev)
{
	return test_bit(__LINK_STATE_DORMANT, &dev->state);
}


/**
 *	netif_testing_on - mark device as under test.
 *	@dev: network device
 *
 * Mark device as under test (as per RFC2863).
 *
 * The testing state indicates that some test(s) must be performed on
 * the interface. After completion, of the test, the interface state
 * will change to up, dormant, or down, as appropriate.
 */
static inline void netif_testing_on(struct net_device *dev)
{
	if (!test_and_set_bit(__LINK_STATE_TESTING, &dev->state))
		linkwatch_fire_event(dev);
}

/**
 *	netif_testing_off - set device as not under test.
 *	@dev: network device
 *
 * Device is not in testing state.
 */
static inline void netif_testing_off(struct net_device *dev)
{
	if (test_and_clear_bit(__LINK_STATE_TESTING, &dev->state))
		linkwatch_fire_event(dev);
}

/**
 *	netif_testing - test if device is under test
 *	@dev: network device
 *
 * Check if device is under test
 */
static inline bool netif_testing(const struct net_device *dev)
{
	return test_bit(__LINK_STATE_TESTING, &dev->state);
}


/**
 *	netif_oper_up - test if device is operational
 *	@dev: network device
 *
 * Check if carrier is operational
 */
static inline bool netif_oper_up(const struct net_device *dev)
{
	return (dev->operstate == IF_OPER_UP ||
		dev->operstate == IF_OPER_UNKNOWN /* backward compat */);
}

/**
 *	netif_device_present - is device available or removed
 *	@dev: network device
 *
 * Check if device has not been removed from system.
 */
static inline bool netif_device_present(const struct net_device *dev)
{
	return test_bit(__LINK_STATE_PRESENT, &dev->state);
}

void netif_device_detach(struct net_device *dev);

void netif_device_attach(struct net_device *dev);

/*
 * Network interface message level settings
 */

enum {
	NETIF_MSG_DRV_BIT,
	NETIF_MSG_PROBE_BIT,
	NETIF_MSG_LINK_BIT,
	NETIF_MSG_TIMER_BIT,
	NETIF_MSG_IFDOWN_BIT,
	NETIF_MSG_IFUP_BIT,
	NETIF_MSG_RX_ERR_BIT,
	NETIF_MSG_TX_ERR_BIT,
	NETIF_MSG_TX_QUEUED_BIT,
	NETIF_MSG_INTR_BIT,
	NETIF_MSG_TX_DONE_BIT,
	NETIF_MSG_RX_STATUS_BIT,
	NETIF_MSG_PKTDATA_BIT,
	NETIF_MSG_HW_BIT,
	NETIF_MSG_WOL_BIT,

	/* When you add a new bit above, update netif_msg_class_names array
	 * in net/ethtool/common.c
	 */
	NETIF_MSG_CLASS_COUNT,
};
/* Both ethtool_ops interface and internal driver implementation use u32 */
static_assert(NETIF_MSG_CLASS_COUNT <= 32);

#define __NETIF_MSG_BIT(bit)	((u32)1 << (bit))
#define __NETIF_MSG(name)	__NETIF_MSG_BIT(NETIF_MSG_ ## name ## _BIT)

#define NETIF_MSG_DRV		__NETIF_MSG(DRV)
#define NETIF_MSG_PROBE		__NETIF_MSG(PROBE)
#define NETIF_MSG_LINK		__NETIF_MSG(LINK)
#define NETIF_MSG_TIMER		__NETIF_MSG(TIMER)
#define NETIF_MSG_IFDOWN	__NETIF_MSG(IFDOWN)
#define NETIF_MSG_IFUP		__NETIF_MSG(IFUP)
#define NETIF_MSG_RX_ERR	__NETIF_MSG(RX_ERR)
#define NETIF_MSG_TX_ERR	__NETIF_MSG(TX_ERR)
#define NETIF_MSG_TX_QUEUED	__NETIF_MSG(TX_QUEUED)
#define NETIF_MSG_INTR		__NETIF_MSG(INTR)
#define NETIF_MSG_TX_DONE	__NETIF_MSG(TX_DONE)
#define NETIF_MSG_RX_STATUS	__NETIF_MSG(RX_STATUS)
#define NETIF_MSG_PKTDATA	__NETIF_MSG(PKTDATA)
#define NETIF_MSG_HW		__NETIF_MSG(HW)
#define NETIF_MSG_WOL		__NETIF_MSG(WOL)

#define netif_msg_drv(p)	((p)->msg_enable & NETIF_MSG_DRV)
#define netif_msg_probe(p)	((p)->msg_enable & NETIF_MSG_PROBE)
#define netif_msg_link(p)	((p)->msg_enable & NETIF_MSG_LINK)
#define netif_msg_timer(p)	((p)->msg_enable & NETIF_MSG_TIMER)
#define netif_msg_ifdown(p)	((p)->msg_enable & NETIF_MSG_IFDOWN)
#define netif_msg_ifup(p)	((p)->msg_enable & NETIF_MSG_IFUP)
#define netif_msg_rx_err(p)	((p)->msg_enable & NETIF_MSG_RX_ERR)
#define netif_msg_tx_err(p)	((p)->msg_enable & NETIF_MSG_TX_ERR)
#define netif_msg_tx_queued(p)	((p)->msg_enable & NETIF_MSG_TX_QUEUED)
#define netif_msg_intr(p)	((p)->msg_enable & NETIF_MSG_INTR)
#define netif_msg_tx_done(p)	((p)->msg_enable & NETIF_MSG_TX_DONE)
#define netif_msg_rx_status(p)	((p)->msg_enable & NETIF_MSG_RX_STATUS)
#define netif_msg_pktdata(p)	((p)->msg_enable & NETIF_MSG_PKTDATA)
#define netif_msg_hw(p)		((p)->msg_enable & NETIF_MSG_HW)
#define netif_msg_wol(p)	((p)->msg_enable & NETIF_MSG_WOL)

static inline u32 netif_msg_init(int debug_value, int default_msg_enable_bits)
{
	/* use default */
	if (debug_value < 0 || debug_value >= (sizeof(u32) * 8))
		return default_msg_enable_bits;
	if (debug_value == 0)	/* no output */
		return 0;
	/* set low N bits */
	return (1U << debug_value) - 1;
}

static inline void __netif_tx_lock(struct netdev_queue *txq, int cpu)
{
	spin_lock(&txq->_xmit_lock);
	/* Pairs with READ_ONCE() in __dev_queue_xmit() */
	WRITE_ONCE(txq->xmit_lock_owner, cpu);
}

static inline bool __netif_tx_acquire(struct netdev_queue *txq)
{
	__acquire(&txq->_xmit_lock);
	return true;
}

static inline void __netif_tx_release(struct netdev_queue *txq)
{
	__release(&txq->_xmit_lock);
}

static inline void __netif_tx_lock_bh(struct netdev_queue *txq)
{
	spin_lock_bh(&txq->_xmit_lock);
	/* Pairs with READ_ONCE() in __dev_queue_xmit() */
	WRITE_ONCE(txq->xmit_lock_owner, smp_processor_id());
}

static inline bool __netif_tx_trylock(struct netdev_queue *txq)
{
	bool ok = spin_trylock(&txq->_xmit_lock);

	if (likely(ok)) {
		/* Pairs with READ_ONCE() in __dev_queue_xmit() */
		WRITE_ONCE(txq->xmit_lock_owner, smp_processor_id());
	}
	return ok;
}

static inline void __netif_tx_unlock(struct netdev_queue *txq)
{
	/* Pairs with READ_ONCE() in __dev_queue_xmit() */
	WRITE_ONCE(txq->xmit_lock_owner, -1);
	spin_unlock(&txq->_xmit_lock);
}

static inline void __netif_tx_unlock_bh(struct netdev_queue *txq)
{
	/* Pairs with READ_ONCE() in __dev_queue_xmit() */
	WRITE_ONCE(txq->xmit_lock_owner, -1);
	spin_unlock_bh(&txq->_xmit_lock);
}

/*
 * txq->trans_start can be read locklessly from dev_watchdog()
 */
static inline void txq_trans_update(struct netdev_queue *txq)
{
	if (txq->xmit_lock_owner != -1)
		WRITE_ONCE(txq->trans_start, jiffies);
}

static inline void txq_trans_cond_update(struct netdev_queue *txq)
{
	unsigned long now = jiffies;

	if (READ_ONCE(txq->trans_start) != now)
		WRITE_ONCE(txq->trans_start, now);
}

/* legacy drivers only, netdev_start_xmit() sets txq->trans_start */
static inline void netif_trans_update(struct net_device *dev)
{
	struct netdev_queue *txq = netdev_get_tx_queue(dev, 0);

	txq_trans_cond_update(txq);
}

/**
 *	netif_tx_lock - grab network device transmit lock
 *	@dev: network device
 *
 * Get network device transmit lock
 */
void netif_tx_lock(struct net_device *dev);

static inline void netif_tx_lock_bh(struct net_device *dev)
{
	local_bh_disable();
	netif_tx_lock(dev);
}

void netif_tx_unlock(struct net_device *dev);

static inline void netif_tx_unlock_bh(struct net_device *dev)
{
	netif_tx_unlock(dev);
	local_bh_enable();
}

#define HARD_TX_LOCK(dev, txq, cpu) {			\
	if ((dev->features & NETIF_F_LLTX) == 0) {	\
		__netif_tx_lock(txq, cpu);		\
	} else {					\
		__netif_tx_acquire(txq);		\
	}						\
}

#define HARD_TX_TRYLOCK(dev, txq)			\
	(((dev->features & NETIF_F_LLTX) == 0) ?	\
		__netif_tx_trylock(txq) :		\
		__netif_tx_acquire(txq))

#define HARD_TX_UNLOCK(dev, txq) {			\
	if ((dev->features & NETIF_F_LLTX) == 0) {	\
		__netif_tx_unlock(txq);			\
	} else {					\
		__netif_tx_release(txq);		\
	}						\
}

static inline void netif_tx_disable(struct net_device *dev)
{
	unsigned int i;
	int cpu;

	local_bh_disable();
	cpu = smp_processor_id();
	spin_lock(&dev->tx_global_lock);
	for (i = 0; i < dev->num_tx_queues; i++) {
		struct netdev_queue *txq = netdev_get_tx_queue(dev, i);

		__netif_tx_lock(txq, cpu);
		netif_tx_stop_queue(txq);
		__netif_tx_unlock(txq);
	}
	spin_unlock(&dev->tx_global_lock);
	local_bh_enable();
}

static inline void netif_addr_lock(struct net_device *dev)
{
	unsigned char nest_level = 0;

#ifdef CONFIG_LOCKDEP
	nest_level = dev->nested_level;
#endif
	spin_lock_nested(&dev->addr_list_lock, nest_level);
}

static inline void netif_addr_lock_bh(struct net_device *dev)
{
	unsigned char nest_level = 0;

#ifdef CONFIG_LOCKDEP
	nest_level = dev->nested_level;
#endif
	local_bh_disable();
	spin_lock_nested(&dev->addr_list_lock, nest_level);
}

static inline void netif_addr_unlock(struct net_device *dev)
{
	spin_unlock(&dev->addr_list_lock);
}

static inline void netif_addr_unlock_bh(struct net_device *dev)
{
	spin_unlock_bh(&dev->addr_list_lock);
}

/*
 * dev_addrs walker. Should be used only for read access. Call with
 * rcu_read_lock held.
 */
#define for_each_dev_addr(dev, ha) \
		list_for_each_entry_rcu(ha, &dev->dev_addrs.list, list)

/* These functions live elsewhere (drivers/net/net_init.c, but related) */

void ether_setup(struct net_device *dev);

/* Support for loadable net-drivers */
struct net_device *alloc_netdev_mqs(int sizeof_priv, const char *name,
				    unsigned char name_assign_type,
				    void (*setup)(struct net_device *),
				    unsigned int txqs, unsigned int rxqs);
#define alloc_netdev(sizeof_priv, name, name_assign_type, setup) \
	alloc_netdev_mqs(sizeof_priv, name, name_assign_type, setup, 1, 1)

#define alloc_netdev_mq(sizeof_priv, name, name_assign_type, setup, count) \
	alloc_netdev_mqs(sizeof_priv, name, name_assign_type, setup, count, \
			 count)

int register_netdev(struct net_device *dev);
void unregister_netdev(struct net_device *dev);

int devm_register_netdev(struct device *dev, struct net_device *ndev);

/* General hardware address lists handling functions */
int __hw_addr_sync(struct netdev_hw_addr_list *to_list,
		   struct netdev_hw_addr_list *from_list, int addr_len);
void __hw_addr_unsync(struct netdev_hw_addr_list *to_list,
		      struct netdev_hw_addr_list *from_list, int addr_len);
int __hw_addr_sync_dev(struct netdev_hw_addr_list *list,
		       struct net_device *dev,
		       int (*sync)(struct net_device *, const unsigned char *),
		       int (*unsync)(struct net_device *,
				     const unsigned char *));
int __hw_addr_ref_sync_dev(struct netdev_hw_addr_list *list,
			   struct net_device *dev,
			   int (*sync)(struct net_device *,
				       const unsigned char *, int),
			   int (*unsync)(struct net_device *,
					 const unsigned char *, int));
void __hw_addr_ref_unsync_dev(struct netdev_hw_addr_list *list,
			      struct net_device *dev,
			      int (*unsync)(struct net_device *,
					    const unsigned char *, int));
void __hw_addr_unsync_dev(struct netdev_hw_addr_list *list,
			  struct net_device *dev,
			  int (*unsync)(struct net_device *,
					const unsigned char *));
void __hw_addr_init(struct netdev_hw_addr_list *list);

/* Functions used for device addresses handling */
void dev_addr_mod(struct net_device *dev, unsigned int offset,
		  const void *addr, size_t len);

static inline void
__dev_addr_set(struct net_device *dev, const void *addr, size_t len)
{
	dev_addr_mod(dev, 0, addr, len);
}

static inline void dev_addr_set(struct net_device *dev, const u8 *addr)
{
	__dev_addr_set(dev, addr, dev->addr_len);
}

int dev_addr_add(struct net_device *dev, const unsigned char *addr,
		 unsigned char addr_type);
int dev_addr_del(struct net_device *dev, const unsigned char *addr,
		 unsigned char addr_type);

/* Functions used for unicast addresses handling */
int dev_uc_add(struct net_device *dev, const unsigned char *addr);
int dev_uc_add_excl(struct net_device *dev, const unsigned char *addr);
int dev_uc_del(struct net_device *dev, const unsigned char *addr);
int dev_uc_sync(struct net_device *to, struct net_device *from);
int dev_uc_sync_multiple(struct net_device *to, struct net_device *from);
void dev_uc_unsync(struct net_device *to, struct net_device *from);
void dev_uc_flush(struct net_device *dev);
void dev_uc_init(struct net_device *dev);

/**
 *  __dev_uc_sync - Synchonize device's unicast list
 *  @dev:  device to sync
 *  @sync: function to call if address should be added
 *  @unsync: function to call if address should be removed
 *
 *  Add newly added addresses to the interface, and release
 *  addresses that have been deleted.
 */
static inline int __dev_uc_sync(struct net_device *dev,
				int (*sync)(struct net_device *,
					    const unsigned char *),
				int (*unsync)(struct net_device *,
					      const unsigned char *))
{
	return __hw_addr_sync_dev(&dev->uc, dev, sync, unsync);
}

/**
 *  __dev_uc_unsync - Remove synchronized addresses from device
 *  @dev:  device to sync
 *  @unsync: function to call if address should be removed
 *
 *  Remove all addresses that were added to the device by dev_uc_sync().
 */
static inline void __dev_uc_unsync(struct net_device *dev,
				   int (*unsync)(struct net_device *,
						 const unsigned char *))
{
	__hw_addr_unsync_dev(&dev->uc, dev, unsync);
}

/* Functions used for multicast addresses handling */
int dev_mc_add(struct net_device *dev, const unsigned char *addr);
int dev_mc_add_global(struct net_device *dev, const unsigned char *addr);
int dev_mc_add_excl(struct net_device *dev, const unsigned char *addr);
int dev_mc_del(struct net_device *dev, const unsigned char *addr);
int dev_mc_del_global(struct net_device *dev, const unsigned char *addr);
int dev_mc_sync(struct net_device *to, struct net_device *from);
int dev_mc_sync_multiple(struct net_device *to, struct net_device *from);
void dev_mc_unsync(struct net_device *to, struct net_device *from);
void dev_mc_flush(struct net_device *dev);
void dev_mc_init(struct net_device *dev);

/**
 *  __dev_mc_sync - Synchonize device's multicast list
 *  @dev:  device to sync
 *  @sync: function to call if address should be added
 *  @unsync: function to call if address should be removed
 *
 *  Add newly added addresses to the interface, and release
 *  addresses that have been deleted.
 */
static inline int __dev_mc_sync(struct net_device *dev,
				int (*sync)(struct net_device *,
					    const unsigned char *),
				int (*unsync)(struct net_device *,
					      const unsigned char *))
{
	return __hw_addr_sync_dev(&dev->mc, dev, sync, unsync);
}

/**
 *  __dev_mc_unsync - Remove synchronized addresses from device
 *  @dev:  device to sync
 *  @unsync: function to call if address should be removed
 *
 *  Remove all addresses that were added to the device by dev_mc_sync().
 */
static inline void __dev_mc_unsync(struct net_device *dev,
				   int (*unsync)(struct net_device *,
						 const unsigned char *))
{
	__hw_addr_unsync_dev(&dev->mc, dev, unsync);
}

/* Functions used for secondary unicast and multicast support */
void dev_set_rx_mode(struct net_device *dev);
int dev_set_promiscuity(struct net_device *dev, int inc);
int dev_set_allmulti(struct net_device *dev, int inc);
void netdev_state_change(struct net_device *dev);
void __netdev_notify_peers(struct net_device *dev);
void netdev_notify_peers(struct net_device *dev);
void netdev_features_change(struct net_device *dev);
/* Load a device via the kmod */
void dev_load(struct net *net, const char *name);
struct rtnl_link_stats64 *dev_get_stats(struct net_device *dev,
					struct rtnl_link_stats64 *storage);
void netdev_stats_to_stats64(struct rtnl_link_stats64 *stats64,
			     const struct net_device_stats *netdev_stats);
void dev_fetch_sw_netstats(struct rtnl_link_stats64 *s,
			   const struct pcpu_sw_netstats __percpu *netstats);
void dev_get_tstats64(struct net_device *dev, struct rtnl_link_stats64 *s);

extern int		netdev_max_backlog;
extern int		dev_rx_weight;
extern int		dev_tx_weight;
extern int		gro_normal_batch;

enum {
	NESTED_SYNC_IMM_BIT,
	NESTED_SYNC_TODO_BIT,
};

#define __NESTED_SYNC_BIT(bit)	((u32)1 << (bit))
#define __NESTED_SYNC(name)	__NESTED_SYNC_BIT(NESTED_SYNC_ ## name ## _BIT)

#define NESTED_SYNC_IMM		__NESTED_SYNC(IMM)
#define NESTED_SYNC_TODO	__NESTED_SYNC(TODO)

struct netdev_nested_priv {
	unsigned char flags;
	void *data;
};

bool netdev_has_upper_dev(struct net_device *dev, struct net_device *upper_dev);
struct net_device *netdev_upper_get_next_dev_rcu(struct net_device *dev,
						     struct list_head **iter);

/* iterate through upper list, must be called under RCU read lock */
#define netdev_for_each_upper_dev_rcu(dev, updev, iter) \
	for (iter = &(dev)->adj_list.upper, \
	     updev = netdev_upper_get_next_dev_rcu(dev, &(iter)); \
	     updev; \
	     updev = netdev_upper_get_next_dev_rcu(dev, &(iter)))

int netdev_walk_all_upper_dev_rcu(struct net_device *dev,
				  int (*fn)(struct net_device *upper_dev,
					    struct netdev_nested_priv *priv),
				  struct netdev_nested_priv *priv);

bool netdev_has_upper_dev_all_rcu(struct net_device *dev,
				  struct net_device *upper_dev);

bool netdev_has_any_upper_dev(struct net_device *dev);

void *netdev_lower_get_next_private(struct net_device *dev,
				    struct list_head **iter);
void *netdev_lower_get_next_private_rcu(struct net_device *dev,
					struct list_head **iter);

#define netdev_for_each_lower_private(dev, priv, iter) \
	for (iter = (dev)->adj_list.lower.next, \
	     priv = netdev_lower_get_next_private(dev, &(iter)); \
	     priv; \
	     priv = netdev_lower_get_next_private(dev, &(iter)))

#define netdev_for_each_lower_private_rcu(dev, priv, iter) \
	for (iter = &(dev)->adj_list.lower, \
	     priv = netdev_lower_get_next_private_rcu(dev, &(iter)); \
	     priv; \
	     priv = netdev_lower_get_next_private_rcu(dev, &(iter)))

void *netdev_lower_get_next(struct net_device *dev,
				struct list_head **iter);

#define netdev_for_each_lower_dev(dev, ldev, iter) \
	for (iter = (dev)->adj_list.lower.next, \
	     ldev = netdev_lower_get_next(dev, &(iter)); \
	     ldev; \
	     ldev = netdev_lower_get_next(dev, &(iter)))

struct net_device *netdev_next_lower_dev_rcu(struct net_device *dev,
					     struct list_head **iter);
int netdev_walk_all_lower_dev(struct net_device *dev,
			      int (*fn)(struct net_device *lower_dev,
					struct netdev_nested_priv *priv),
			      struct netdev_nested_priv *priv);
int netdev_walk_all_lower_dev_rcu(struct net_device *dev,
				  int (*fn)(struct net_device *lower_dev,
					    struct netdev_nested_priv *priv),
				  struct netdev_nested_priv *priv);

void *netdev_adjacent_get_private(struct list_head *adj_list);
void *netdev_lower_get_first_private_rcu(struct net_device *dev);
struct net_device *netdev_master_upper_dev_get(struct net_device *dev);
struct net_device *netdev_master_upper_dev_get_rcu(struct net_device *dev);
int netdev_upper_dev_link(struct net_device *dev, struct net_device *upper_dev,
			  struct netlink_ext_ack *extack);
int netdev_master_upper_dev_link(struct net_device *dev,
				 struct net_device *upper_dev,
				 void *upper_priv, void *upper_info,
				 struct netlink_ext_ack *extack);
void netdev_upper_dev_unlink(struct net_device *dev,
			     struct net_device *upper_dev);
int netdev_adjacent_change_prepare(struct net_device *old_dev,
				   struct net_device *new_dev,
				   struct net_device *dev,
				   struct netlink_ext_ack *extack);
void netdev_adjacent_change_commit(struct net_device *old_dev,
				   struct net_device *new_dev,
				   struct net_device *dev);
void netdev_adjacent_change_abort(struct net_device *old_dev,
				  struct net_device *new_dev,
				  struct net_device *dev);
void netdev_adjacent_rename_links(struct net_device *dev, char *oldname);
void *netdev_lower_dev_get_private(struct net_device *dev,
				   struct net_device *lower_dev);
void netdev_lower_state_changed(struct net_device *lower_dev,
				void *lower_state_info);

/* RSS keys are 40 or 52 bytes long */
#define NETDEV_RSS_KEY_LEN 52
extern u8 netdev_rss_key[NETDEV_RSS_KEY_LEN] __read_mostly;
void netdev_rss_key_fill(void *buffer, size_t len);

int skb_checksum_help(struct sk_buff *skb);
int skb_crc32c_csum_help(struct sk_buff *skb);
int skb_csum_hwoffload_help(struct sk_buff *skb,
			    const netdev_features_t features);

struct sk_buff *__skb_gso_segment(struct sk_buff *skb,
				  netdev_features_t features, bool tx_path);
struct sk_buff *skb_eth_gso_segment(struct sk_buff *skb,
				    netdev_features_t features, __be16 type);
struct sk_buff *skb_mac_gso_segment(struct sk_buff *skb,
				    netdev_features_t features);

struct netdev_bonding_info {
	ifslave	slave;
	ifbond	master;
};

struct netdev_notifier_bonding_info {
	struct netdev_notifier_info info; /* must be first */
	struct netdev_bonding_info  bonding_info;
};

void netdev_bonding_info_change(struct net_device *dev,
				struct netdev_bonding_info *bonding_info);

#if IS_ENABLED(CONFIG_ETHTOOL_NETLINK)
void ethtool_notify(struct net_device *dev, unsigned int cmd, const void *data);
#else
static inline void ethtool_notify(struct net_device *dev, unsigned int cmd,
				  const void *data)
{
}
#endif

static inline
struct sk_buff *skb_gso_segment(struct sk_buff *skb, netdev_features_t features)
{
	return __skb_gso_segment(skb, features, true);
}
__be16 skb_network_protocol(struct sk_buff *skb, int *depth);

static inline bool can_checksum_protocol(netdev_features_t features,
					 __be16 protocol)
{
	if (protocol == htons(ETH_P_FCOE))
		return !!(features & NETIF_F_FCOE_CRC);

	/* Assume this is an IP checksum (not SCTP CRC) */

	if (features & NETIF_F_HW_CSUM) {
		/* Can checksum everything */
		return true;
	}

	switch (protocol) {
	case htons(ETH_P_IP):
		return !!(features & NETIF_F_IP_CSUM);
	case htons(ETH_P_IPV6):
		return !!(features & NETIF_F_IPV6_CSUM);
	default:
		return false;
	}
}

#ifdef CONFIG_BUG
void netdev_rx_csum_fault(struct net_device *dev, struct sk_buff *skb);
#else
static inline void netdev_rx_csum_fault(struct net_device *dev,
					struct sk_buff *skb)
{
}
#endif
/* rx skb timestamps */
void net_enable_timestamp(void);
void net_disable_timestamp(void);

static inline ktime_t netdev_get_tstamp(struct net_device *dev,
					const struct skb_shared_hwtstamps *hwtstamps,
					bool cycles)
{
	const struct net_device_ops *ops = dev->netdev_ops;

	if (ops->ndo_get_tstamp)
		return ops->ndo_get_tstamp(dev, hwtstamps, cycles);

	return hwtstamps->hwtstamp;
}

static inline netdev_tx_t __netdev_start_xmit(const struct net_device_ops *ops,
					      struct sk_buff *skb, struct net_device *dev,
					      bool more)
{
	__this_cpu_write(softnet_data.xmit.more, more);
	return ops->ndo_start_xmit(skb, dev);
}

static inline bool netdev_xmit_more(void)
{
	return __this_cpu_read(softnet_data.xmit.more);
}

static inline netdev_tx_t netdev_start_xmit(struct sk_buff *skb, struct net_device *dev,
					    struct netdev_queue *txq, bool more)
{
	const struct net_device_ops *ops = dev->netdev_ops;
	netdev_tx_t rc;

	rc = __netdev_start_xmit(ops, skb, dev, more);
	if (rc == NETDEV_TX_OK)
		txq_trans_update(txq);

	return rc;
}

int netdev_class_create_file_ns(const struct class_attribute *class_attr,
				const void *ns);
void netdev_class_remove_file_ns(const struct class_attribute *class_attr,
				 const void *ns);

extern const struct kobj_ns_type_operations net_ns_type_operations;

const char *netdev_drivername(const struct net_device *dev);

static inline netdev_features_t netdev_intersect_features(netdev_features_t f1,
							  netdev_features_t f2)
{
	if ((f1 ^ f2) & NETIF_F_HW_CSUM) {
		if (f1 & NETIF_F_HW_CSUM)
			f1 |= (NETIF_F_IP_CSUM|NETIF_F_IPV6_CSUM);
		else
			f2 |= (NETIF_F_IP_CSUM|NETIF_F_IPV6_CSUM);
	}

	return f1 & f2;
}

static inline netdev_features_t netdev_get_wanted_features(
	struct net_device *dev)
{
	return (dev->features & ~dev->hw_features) | dev->wanted_features;
}
netdev_features_t netdev_increment_features(netdev_features_t all,
	netdev_features_t one, netdev_features_t mask);

/* Allow TSO being used on stacked device :
 * Performing the GSO segmentation before last device
 * is a performance improvement.
 */
static inline netdev_features_t netdev_add_tso_features(netdev_features_t features,
							netdev_features_t mask)
{
	return netdev_increment_features(features, NETIF_F_ALL_TSO, mask);
}

int __netdev_update_features(struct net_device *dev);
void netdev_update_features(struct net_device *dev);
void netdev_change_features(struct net_device *dev);

void netif_stacked_transfer_operstate(const struct net_device *rootdev,
					struct net_device *dev);

netdev_features_t passthru_features_check(struct sk_buff *skb,
					  struct net_device *dev,
					  netdev_features_t features);
netdev_features_t netif_skb_features(struct sk_buff *skb);

static inline bool net_gso_ok(netdev_features_t features, int gso_type)
{
	netdev_features_t feature = (netdev_features_t)gso_type << NETIF_F_GSO_SHIFT;

	/* check flags correspondence */
	BUILD_BUG_ON(SKB_GSO_TCPV4   != (NETIF_F_TSO >> NETIF_F_GSO_SHIFT));
	BUILD_BUG_ON(SKB_GSO_DODGY   != (NETIF_F_GSO_ROBUST >> NETIF_F_GSO_SHIFT));
	BUILD_BUG_ON(SKB_GSO_TCP_ECN != (NETIF_F_TSO_ECN >> NETIF_F_GSO_SHIFT));
	BUILD_BUG_ON(SKB_GSO_TCP_FIXEDID != (NETIF_F_TSO_MANGLEID >> NETIF_F_GSO_SHIFT));
	BUILD_BUG_ON(SKB_GSO_TCPV6   != (NETIF_F_TSO6 >> NETIF_F_GSO_SHIFT));
	BUILD_BUG_ON(SKB_GSO_FCOE    != (NETIF_F_FSO >> NETIF_F_GSO_SHIFT));
	BUILD_BUG_ON(SKB_GSO_GRE     != (NETIF_F_GSO_GRE >> NETIF_F_GSO_SHIFT));
	BUILD_BUG_ON(SKB_GSO_GRE_CSUM != (NETIF_F_GSO_GRE_CSUM >> NETIF_F_GSO_SHIFT));
	BUILD_BUG_ON(SKB_GSO_IPXIP4  != (NETIF_F_GSO_IPXIP4 >> NETIF_F_GSO_SHIFT));
	BUILD_BUG_ON(SKB_GSO_IPXIP6  != (NETIF_F_GSO_IPXIP6 >> NETIF_F_GSO_SHIFT));
	BUILD_BUG_ON(SKB_GSO_UDP_TUNNEL != (NETIF_F_GSO_UDP_TUNNEL >> NETIF_F_GSO_SHIFT));
	BUILD_BUG_ON(SKB_GSO_UDP_TUNNEL_CSUM != (NETIF_F_GSO_UDP_TUNNEL_CSUM >> NETIF_F_GSO_SHIFT));
	BUILD_BUG_ON(SKB_GSO_PARTIAL != (NETIF_F_GSO_PARTIAL >> NETIF_F_GSO_SHIFT));
	BUILD_BUG_ON(SKB_GSO_TUNNEL_REMCSUM != (NETIF_F_GSO_TUNNEL_REMCSUM >> NETIF_F_GSO_SHIFT));
	BUILD_BUG_ON(SKB_GSO_SCTP    != (NETIF_F_GSO_SCTP >> NETIF_F_GSO_SHIFT));
	BUILD_BUG_ON(SKB_GSO_ESP != (NETIF_F_GSO_ESP >> NETIF_F_GSO_SHIFT));
	BUILD_BUG_ON(SKB_GSO_UDP != (NETIF_F_GSO_UDP >> NETIF_F_GSO_SHIFT));
	BUILD_BUG_ON(SKB_GSO_UDP_L4 != (NETIF_F_GSO_UDP_L4 >> NETIF_F_GSO_SHIFT));
	BUILD_BUG_ON(SKB_GSO_FRAGLIST != (NETIF_F_GSO_FRAGLIST >> NETIF_F_GSO_SHIFT));

	return (features & feature) == feature;
}

static inline bool skb_gso_ok(struct sk_buff *skb, netdev_features_t features)
{
	return net_gso_ok(features, skb_shinfo(skb)->gso_type) &&
	       (!skb_has_frag_list(skb) || (features & NETIF_F_FRAGLIST));
}

static inline bool netif_needs_gso(struct sk_buff *skb,
				   netdev_features_t features)
{
	return skb_is_gso(skb) && (!skb_gso_ok(skb, features) ||
		unlikely((skb->ip_summed != CHECKSUM_PARTIAL) &&
			 (skb->ip_summed != CHECKSUM_UNNECESSARY)));
}

void netif_set_tso_max_size(struct net_device *dev, unsigned int size);
void netif_set_tso_max_segs(struct net_device *dev, unsigned int segs);
void netif_inherit_tso_max(struct net_device *to,
			   const struct net_device *from);

static inline void skb_gso_error_unwind(struct sk_buff *skb, __be16 protocol,
					int pulled_hlen, u16 mac_offset,
					int mac_len)
{
	skb->protocol = protocol;
	skb->encapsulation = 1;
	skb_push(skb, pulled_hlen);
	skb_reset_transport_header(skb);
	skb->mac_header = mac_offset;
	skb->network_header = skb->mac_header + mac_len;
	skb->mac_len = mac_len;
}

static inline bool netif_is_macsec(const struct net_device *dev)
{
	return dev->priv_flags & IFF_MACSEC;
}

static inline bool netif_is_macvlan(const struct net_device *dev)
{
	return dev->priv_flags & IFF_MACVLAN;
}

static inline bool netif_is_macvlan_port(const struct net_device *dev)
{
	return dev->priv_flags & IFF_MACVLAN_PORT;
}

static inline bool netif_is_bond_master(const struct net_device *dev)
{
	return dev->flags & IFF_MASTER && dev->priv_flags & IFF_BONDING;
}

static inline bool netif_is_bond_slave(const struct net_device *dev)
{
	return dev->flags & IFF_SLAVE && dev->priv_flags & IFF_BONDING;
}

static inline bool netif_supports_nofcs(struct net_device *dev)
{
	return dev->priv_flags & IFF_SUPP_NOFCS;
}

static inline bool netif_has_l3_rx_handler(const struct net_device *dev)
{
	return dev->priv_flags & IFF_L3MDEV_RX_HANDLER;
}

static inline bool netif_is_l3_master(const struct net_device *dev)
{
	return dev->priv_flags & IFF_L3MDEV_MASTER;
}

static inline bool netif_is_l3_slave(const struct net_device *dev)
{
	return dev->priv_flags & IFF_L3MDEV_SLAVE;
}

static inline bool netif_is_bridge_master(const struct net_device *dev)
{
	return dev->priv_flags & IFF_EBRIDGE;
}

static inline bool netif_is_bridge_port(const struct net_device *dev)
{
	return dev->priv_flags & IFF_BRIDGE_PORT;
}

static inline bool netif_is_ovs_master(const struct net_device *dev)
{
	return dev->priv_flags & IFF_OPENVSWITCH;
}

static inline bool netif_is_ovs_port(const struct net_device *dev)
{
	return dev->priv_flags & IFF_OVS_DATAPATH;
}

static inline bool netif_is_any_bridge_port(const struct net_device *dev)
{
	return netif_is_bridge_port(dev) || netif_is_ovs_port(dev);
}

static inline bool netif_is_team_master(const struct net_device *dev)
{
	return dev->priv_flags & IFF_TEAM;
}

static inline bool netif_is_team_port(const struct net_device *dev)
{
	return dev->priv_flags & IFF_TEAM_PORT;
}

static inline bool netif_is_lag_master(const struct net_device *dev)
{
	return netif_is_bond_master(dev) || netif_is_team_master(dev);
}

static inline bool netif_is_lag_port(const struct net_device *dev)
{
	return netif_is_bond_slave(dev) || netif_is_team_port(dev);
}

static inline bool netif_is_rxfh_configured(const struct net_device *dev)
{
	return dev->priv_flags & IFF_RXFH_CONFIGURED;
}

static inline bool netif_is_failover(const struct net_device *dev)
{
	return dev->priv_flags & IFF_FAILOVER;
}

static inline bool netif_is_failover_slave(const struct net_device *dev)
{
	return dev->priv_flags & IFF_FAILOVER_SLAVE;
}

/* This device needs to keep skb dst for qdisc enqueue or ndo_start_xmit() */
static inline void netif_keep_dst(struct net_device *dev)
{
	dev->priv_flags &= ~(IFF_XMIT_DST_RELEASE | IFF_XMIT_DST_RELEASE_PERM);
}

/* return true if dev can't cope with mtu frames that need vlan tag insertion */
static inline bool netif_reduces_vlan_mtu(struct net_device *dev)
{
	/* TODO: reserve and use an additional IFF bit, if we get more users */
	return netif_is_macsec(dev);
}

extern struct pernet_operations __net_initdata loopback_net_ops;

/* Logging, debugging and troubleshooting/diagnostic helpers. */

/* netdev_printk helpers, similar to dev_printk */

static inline const char *netdev_name(const struct net_device *dev)
{
	if (!dev->name[0] || strchr(dev->name, '%'))
		return "(unnamed net_device)";
	return dev->name;
}

static inline bool netdev_unregistering(const struct net_device *dev)
{
	return dev->reg_state == NETREG_UNREGISTERING;
}

static inline const char *netdev_reg_state(const struct net_device *dev)
{
	switch (dev->reg_state) {
	case NETREG_UNINITIALIZED: return " (uninitialized)";
	case NETREG_REGISTERED: return "";
	case NETREG_UNREGISTERING: return " (unregistering)";
	case NETREG_UNREGISTERED: return " (unregistered)";
	case NETREG_RELEASED: return " (released)";
	case NETREG_DUMMY: return " (dummy)";
	}

	WARN_ONCE(1, "%s: unknown reg_state %d\n", dev->name, dev->reg_state);
	return " (unknown)";
}

#define MODULE_ALIAS_NETDEV(device) \
	MODULE_ALIAS("netdev-" device)

/*
 * netdev_WARN() acts like dev_printk(), but with the key difference
 * of using a WARN/WARN_ON to get the message out, including the
 * file/line information and a backtrace.
 */
#define netdev_WARN(dev, format, args...)			\
	WARN(1, "netdevice: %s%s: " format, netdev_name(dev),	\
	     netdev_reg_state(dev), ##args)

#define netdev_WARN_ONCE(dev, format, args...)				\
	WARN_ONCE(1, "netdevice: %s%s: " format, netdev_name(dev),	\
		  netdev_reg_state(dev), ##args)

/*
 *	The list of packet types we will receive (as opposed to discard)
 *	and the routines to invoke.
 *
 *	Why 16. Because with 16 the only overlap we get on a hash of the
 *	low nibble of the protocol value is RARP/SNAP/X.25.
 *
 *		0800	IP
 *		0001	802.3
 *		0002	AX.25
 *		0004	802.2
 *		8035	RARP
 *		0005	SNAP
 *		0805	X.25
 *		0806	ARP
 *		8137	IPX
 *		0009	Localtalk
 *		86DD	IPv6
 */
#define PTYPE_HASH_SIZE	(16)
#define PTYPE_HASH_MASK	(PTYPE_HASH_SIZE - 1)

extern struct list_head ptype_all __read_mostly;
extern struct list_head ptype_base[PTYPE_HASH_SIZE] __read_mostly;

extern struct net_device *blackhole_netdev;

/* Note: Avoid these macros in fast path, prefer per-cpu or per-queue counters. */
#define DEV_STATS_INC(DEV, FIELD) atomic_long_inc(&(DEV)->stats.__##FIELD)
#define DEV_STATS_ADD(DEV, FIELD, VAL) 	\
		atomic_long_add((VAL), &(DEV)->stats.__##FIELD)

#endif	/* _LINUX_NETDEVICE_H */<|MERGE_RESOLUTION|>--- conflicted
+++ resolved
@@ -1700,10 +1700,7 @@
 	IFF_L3MDEV_RX_HANDLER		= 1<<29,
 	IFF_LIVE_RENAME_OK		= 1<<30,
 	IFF_TX_SKB_NO_LINEAR		= BIT_ULL(31),
-<<<<<<< HEAD
-=======
 	IFF_CHANGE_PROTO_DOWN		= BIT_ULL(32),
->>>>>>> d60c95ef
 };
 
 #define IFF_802_1Q_VLAN			IFF_802_1Q_VLAN
