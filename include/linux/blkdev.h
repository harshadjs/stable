/* SPDX-License-Identifier: GPL-2.0 */
/*
 * Portions Copyright (C) 1992 Drew Eckhardt
 */
#ifndef _LINUX_BLKDEV_H
#define _LINUX_BLKDEV_H

#include <linux/types.h>
#include <linux/blk_types.h>
#include <linux/device.h>
#include <linux/list.h>
#include <linux/llist.h>
#include <linux/minmax.h>
#include <linux/timer.h>
#include <linux/workqueue.h>
#include <linux/wait.h>
#include <linux/bio.h>
#include <linux/gfp.h>
#include <linux/kdev_t.h>
#include <linux/rcupdate.h>
#include <linux/percpu-refcount.h>
#include <linux/blkzoned.h>
#include <linux/sched.h>
#include <linux/sbitmap.h>
#include <linux/srcu.h>
#include <linux/uuid.h>
#include <linux/xarray.h>

struct module;
struct request_queue;
struct elevator_queue;
struct blk_trace;
struct request;
struct sg_io_hdr;
struct blkcg_gq;
struct blk_flush_queue;
struct kiocb;
struct pr_ops;
struct rq_qos;
struct blk_queue_stats;
struct blk_stat_callback;
struct blk_crypto_profile;

extern const struct device_type disk_type;
extern struct device_type part_type;
extern struct class block_class;

/* Must be consistent with blk_mq_poll_stats_bkt() */
#define BLK_MQ_POLL_STATS_BKTS 16

/* Doing classic polling */
#define BLK_MQ_POLL_CLASSIC -1

/*
 * Maximum number of blkcg policies allowed to be registered concurrently.
 * Defined here to simplify include dependency.
 */
#define BLKCG_MAX_POLS		6

#define DISK_MAX_PARTS			256
#define DISK_NAME_LEN			32

#define PARTITION_META_INFO_VOLNAMELTH	64
/*
 * Enough for the string representation of any kind of UUID plus NULL.
 * EFI UUID is 36 characters. MSDOS UUID is 11 characters.
 */
#define PARTITION_META_INFO_UUIDLTH	(UUID_STRING_LEN + 1)

struct partition_meta_info {
	char uuid[PARTITION_META_INFO_UUIDLTH];
	u8 volname[PARTITION_META_INFO_VOLNAMELTH];
};

/**
 * DOC: genhd capability flags
 *
 * ``GENHD_FL_REMOVABLE``: indicates that the block device gives access to
 * removable media.  When set, the device remains present even when media is not
 * inserted.  Shall not be set for devices which are removed entirely when the
 * media is removed.
 *
 * ``GENHD_FL_HIDDEN``: the block device is hidden; it doesn't produce events,
 * doesn't appear in sysfs, and can't be opened from userspace or using
 * blkdev_get*. Used for the underlying components of multipath devices.
 *
 * ``GENHD_FL_NO_PART``: partition support is disabled.  The kernel will not
 * scan for partitions from add_disk, and users can't add partitions manually.
 *
 */
enum {
	GENHD_FL_REMOVABLE			= 1 << 0,
	GENHD_FL_HIDDEN				= 1 << 1,
	GENHD_FL_NO_PART			= 1 << 2,
};

enum {
	DISK_EVENT_MEDIA_CHANGE			= 1 << 0, /* media changed */
	DISK_EVENT_EJECT_REQUEST		= 1 << 1, /* eject requested */
};

enum {
	/* Poll even if events_poll_msecs is unset */
	DISK_EVENT_FLAG_POLL			= 1 << 0,
	/* Forward events to udev */
	DISK_EVENT_FLAG_UEVENT			= 1 << 1,
	/* Block event polling when open for exclusive write */
	DISK_EVENT_FLAG_BLOCK_ON_EXCL_WRITE	= 1 << 2,
};

struct disk_events;
struct badblocks;

struct blk_integrity {
	const struct blk_integrity_profile	*profile;
	unsigned char				flags;
	unsigned char				tuple_size;
	unsigned char				interval_exp;
	unsigned char				tag_size;
};

struct gendisk {
	/*
	 * major/first_minor/minors should not be set by any new driver, the
	 * block core will take care of allocating them automatically.
	 */
	int major;
	int first_minor;
	int minors;

	char disk_name[DISK_NAME_LEN];	/* name of major driver */

	unsigned short events;		/* supported events */
	unsigned short event_flags;	/* flags related to event processing */

	struct xarray part_tbl;
	struct block_device *part0;

	const struct block_device_operations *fops;
	struct request_queue *queue;
	void *private_data;

	struct bio_set bio_split;

	int flags;
	unsigned long state;
#define GD_NEED_PART_SCAN		0
#define GD_READ_ONLY			1
#define GD_DEAD				2
#define GD_NATIVE_CAPACITY		3
#define GD_ADDED			4
#define GD_SUPPRESS_PART_SCAN		5
#define GD_OWNS_QUEUE			6

	struct mutex open_mutex;	/* open/close mutex */
	unsigned open_partitions;	/* number of open partitions */

	struct backing_dev_info	*bdi;
	struct kobject *slave_dir;
#ifdef CONFIG_BLOCK_HOLDER_DEPRECATED
	struct list_head slave_bdevs;
#endif
	struct timer_rand_state *random;
	atomic_t sync_io;		/* RAID */
	struct disk_events *ev;
#ifdef  CONFIG_BLK_DEV_INTEGRITY
	struct kobject integrity_kobj;
#endif	/* CONFIG_BLK_DEV_INTEGRITY */

#ifdef CONFIG_BLK_DEV_ZONED
	/*
	 * Zoned block device information for request dispatch control.
	 * nr_zones is the total number of zones of the device. This is always
	 * 0 for regular block devices. conv_zones_bitmap is a bitmap of nr_zones
	 * bits which indicates if a zone is conventional (bit set) or
	 * sequential (bit clear). seq_zones_wlock is a bitmap of nr_zones
	 * bits which indicates if a zone is write locked, that is, if a write
	 * request targeting the zone was dispatched.
	 *
	 * Reads of this information must be protected with blk_queue_enter() /
	 * blk_queue_exit(). Modifying this information is only allowed while
	 * no requests are being processed. See also blk_mq_freeze_queue() and
	 * blk_mq_unfreeze_queue().
	 */
	unsigned int		nr_zones;
	unsigned int		max_open_zones;
	unsigned int		max_active_zones;
	unsigned long		*conv_zones_bitmap;
	unsigned long		*seq_zones_wlock;
#endif /* CONFIG_BLK_DEV_ZONED */

#if IS_ENABLED(CONFIG_CDROM)
	struct cdrom_device_info *cdi;
#endif
	int node_id;
	struct badblocks *bb;
	struct lockdep_map lockdep_map;
	u64 diskseq;

	/*
	 * Independent sector access ranges. This is always NULL for
	 * devices that do not have multiple independent access ranges.
	 */
	struct blk_independent_access_ranges *ia_ranges;
};

<<<<<<< HEAD
static inline int blk_validate_block_size(unsigned int bsize)
{
	if (bsize < 512 || bsize > PAGE_SIZE || !is_power_of_2(bsize))
		return -EINVAL;

	return 0;
}

static inline bool blk_op_is_passthrough(unsigned int op)
=======
static inline bool disk_live(struct gendisk *disk)
>>>>>>> d60c95ef
{
	return !inode_unhashed(disk->part0->bd_inode);
}

/**
 * disk_openers - returns how many openers are there for a disk
 * @disk: disk to check
 *
 * This returns the number of openers for a disk.  Note that this value is only
 * stable if disk->open_mutex is held.
 *
 * Note: Due to a quirk in the block layer open code, each open partition is
 * only counted once even if there are multiple openers.
 */
static inline unsigned int disk_openers(struct gendisk *disk)
{
	return atomic_read(&disk->part0->bd_openers);
}

/*
 * The gendisk is refcounted by the part0 block_device, and the bd_device
 * therein is also used for device model presentation in sysfs.
 */
#define dev_to_disk(device) \
	(dev_to_bdev(device)->bd_disk)
#define disk_to_dev(disk) \
	(&((disk)->part0->bd_device))

<<<<<<< HEAD
struct bio_vec;
=======
#if IS_REACHABLE(CONFIG_CDROM)
#define disk_to_cdi(disk)	((disk)->cdi)
#else
#define disk_to_cdi(disk)	NULL
#endif

static inline dev_t disk_devt(struct gendisk *disk)
{
	return MKDEV(disk->major, disk->first_minor);
}
>>>>>>> d60c95ef

static inline int blk_validate_block_size(unsigned long bsize)
{
	if (bsize < 512 || bsize > PAGE_SIZE || !is_power_of_2(bsize))
		return -EINVAL;

	return 0;
}

static inline bool blk_op_is_passthrough(blk_opf_t op)
{
	op &= REQ_OP_MASK;
	return op == REQ_OP_DRV_IN || op == REQ_OP_DRV_OUT;
}

/*
 * Zoned block device models (zoned limit).
 *
 * Note: This needs to be ordered from the least to the most severe
 * restrictions for the inheritance in blk_stack_limits() to work.
 */
enum blk_zoned_model {
	BLK_ZONED_NONE = 0,	/* Regular block device */
	BLK_ZONED_HA,		/* Host-aware zoned block device */
	BLK_ZONED_HM,		/* Host-managed zoned block device */
};

/*
 * BLK_BOUNCE_NONE:	never bounce (default)
 * BLK_BOUNCE_HIGH:	bounce all highmem pages
 */
enum blk_bounce {
	BLK_BOUNCE_NONE,
	BLK_BOUNCE_HIGH,
};

struct queue_limits {
	enum blk_bounce		bounce;
	unsigned long		seg_boundary_mask;
	unsigned long		virt_boundary_mask;

	unsigned int		max_hw_sectors;
	unsigned int		max_dev_sectors;
	unsigned int		chunk_sectors;
	unsigned int		max_sectors;
	unsigned int		max_segment_size;
	unsigned int		physical_block_size;
	unsigned int		logical_block_size;
	unsigned int		alignment_offset;
	unsigned int		io_min;
	unsigned int		io_opt;
	unsigned int		max_discard_sectors;
	unsigned int		max_hw_discard_sectors;
	unsigned int		max_secure_erase_sectors;
	unsigned int		max_write_zeroes_sectors;
	unsigned int		max_zone_append_sectors;
	unsigned int		discard_granularity;
	unsigned int		discard_alignment;
	unsigned int		zone_write_granularity;

	unsigned short		max_segments;
	unsigned short		max_integrity_segments;
	unsigned short		max_discard_segments;

	unsigned char		misaligned;
	unsigned char		discard_misaligned;
	unsigned char		raid_partial_stripes_expensive;
	enum blk_zoned_model	zoned;

	/*
	 * Drivers that set dma_alignment to less than 511 must be prepared to
	 * handle individual bvec's that are not a multiple of a SECTOR_SIZE
	 * due to possible offsets.
	 */
	unsigned int		dma_alignment;
};

typedef int (*report_zones_cb)(struct blk_zone *zone, unsigned int idx,
			       void *data);

void disk_set_zoned(struct gendisk *disk, enum blk_zoned_model model);

#ifdef CONFIG_BLK_DEV_ZONED

#define BLK_ALL_ZONES  ((unsigned int)-1)
int blkdev_report_zones(struct block_device *bdev, sector_t sector,
			unsigned int nr_zones, report_zones_cb cb, void *data);
unsigned int bdev_nr_zones(struct block_device *bdev);
extern int blkdev_zone_mgmt(struct block_device *bdev, enum req_op op,
			    sector_t sectors, sector_t nr_sectors,
			    gfp_t gfp_mask);
int blk_revalidate_disk_zones(struct gendisk *disk,
			      void (*update_driver_data)(struct gendisk *disk));

extern int blkdev_report_zones_ioctl(struct block_device *bdev, fmode_t mode,
				     unsigned int cmd, unsigned long arg);
extern int blkdev_zone_mgmt_ioctl(struct block_device *bdev, fmode_t mode,
				  unsigned int cmd, unsigned long arg);

#else /* CONFIG_BLK_DEV_ZONED */

static inline unsigned int bdev_nr_zones(struct block_device *bdev)
{
	return 0;
}

static inline int blkdev_report_zones_ioctl(struct block_device *bdev,
					    fmode_t mode, unsigned int cmd,
					    unsigned long arg)
{
	return -ENOTTY;
}

static inline int blkdev_zone_mgmt_ioctl(struct block_device *bdev,
					 fmode_t mode, unsigned int cmd,
					 unsigned long arg)
{
	return -ENOTTY;
}

#endif /* CONFIG_BLK_DEV_ZONED */

/*
 * Independent access ranges: struct blk_independent_access_range describes
 * a range of contiguous sectors that can be accessed using device command
 * execution resources that are independent from the resources used for
 * other access ranges. This is typically found with single-LUN multi-actuator
 * HDDs where each access range is served by a different set of heads.
 * The set of independent ranges supported by the device is defined using
 * struct blk_independent_access_ranges. The independent ranges must not overlap
 * and must include all sectors within the disk capacity (no sector holes
 * allowed).
 * For a device with multiple ranges, requests targeting sectors in different
 * ranges can be executed in parallel. A request can straddle an access range
 * boundary.
 */
struct blk_independent_access_range {
	struct kobject		kobj;
	sector_t		sector;
	sector_t		nr_sectors;
};

struct blk_independent_access_ranges {
	struct kobject				kobj;
	bool					sysfs_registered;
	unsigned int				nr_ia_ranges;
	struct blk_independent_access_range	ia_range[];
};

struct request_queue {
	struct request		*last_merge;
	struct elevator_queue	*elevator;

	struct percpu_ref	q_usage_counter;

	struct blk_queue_stats	*stats;
	struct rq_qos		*rq_qos;

	const struct blk_mq_ops	*mq_ops;

	/* sw queues */
	struct blk_mq_ctx __percpu	*queue_ctx;

	unsigned int		queue_depth;

	/* hw dispatch queues */
	struct xarray		hctx_table;
	unsigned int		nr_hw_queues;

	/*
	 * The queue owner gets to use this for whatever they like.
	 * ll_rw_blk doesn't touch it.
	 */
	void			*queuedata;

	/*
	 * various queue flags, see QUEUE_* below
	 */
	unsigned long		queue_flags;
	/*
	 * Number of contexts that have called blk_set_pm_only(). If this
	 * counter is above zero then only RQF_PM requests are processed.
	 */
	atomic_t		pm_only;

	/*
	 * ida allocated id for this queue.  Used to index queues from
	 * ioctx.
	 */
	int			id;

	spinlock_t		queue_lock;

	struct gendisk		*disk;

	/*
	 * queue kobject
	 */
	struct kobject kobj;

	/*
	 * mq queue kobject
	 */
	struct kobject *mq_kobj;

#ifdef  CONFIG_BLK_DEV_INTEGRITY
	struct blk_integrity integrity;
#endif	/* CONFIG_BLK_DEV_INTEGRITY */

#ifdef CONFIG_PM
	struct device		*dev;
	enum rpm_status		rpm_status;
#endif

	/*
	 * queue settings
	 */
	unsigned long		nr_requests;	/* Max # of requests */

	unsigned int		dma_pad_mask;

#ifdef CONFIG_BLK_INLINE_ENCRYPTION
	struct blk_crypto_profile *crypto_profile;
	struct kobject *crypto_kobject;
#endif

	unsigned int		rq_timeout;
	int			poll_nsec;

	struct blk_stat_callback	*poll_cb;
	struct blk_rq_stat	*poll_stat;

	struct timer_list	timeout;
	struct work_struct	timeout_work;

	atomic_t		nr_active_requests_shared_tags;

	struct blk_mq_tags	*sched_shared_tags;

	struct list_head	icq_list;
#ifdef CONFIG_BLK_CGROUP
	DECLARE_BITMAP		(blkcg_pols, BLKCG_MAX_POLS);
	struct blkcg_gq		*root_blkg;
	struct list_head	blkg_list;
#endif

	struct queue_limits	limits;

	unsigned int		required_elevator_features;

	int			node;
#ifdef CONFIG_BLK_DEV_IO_TRACE
	struct blk_trace __rcu	*blk_trace;
#endif
	/*
	 * for flush operations
	 */
	struct blk_flush_queue	*fq;

	struct list_head	requeue_list;
	spinlock_t		requeue_lock;
	struct delayed_work	requeue_work;

	struct mutex		sysfs_lock;
	struct mutex		sysfs_dir_lock;

	/*
	 * for reusing dead hctx instance in case of updating
	 * nr_hw_queues
	 */
	struct list_head	unused_hctx_list;
	spinlock_t		unused_hctx_lock;

	int			mq_freeze_depth;

#ifdef CONFIG_BLK_DEV_THROTTLING
	/* Throttle data */
	struct throtl_data *td;
#endif
	struct rcu_head		rcu_head;
	wait_queue_head_t	mq_freeze_wq;
	/*
	 * Protect concurrent access to q_usage_counter by
	 * percpu_ref_kill() and percpu_ref_reinit().
	 */
	struct mutex		mq_freeze_lock;

	int			quiesce_depth;

	struct blk_mq_tag_set	*tag_set;
	struct list_head	tag_set_list;

	struct dentry		*debugfs_dir;
	struct dentry		*sched_debugfs_dir;
	struct dentry		*rqos_debugfs_dir;
	/*
	 * Serializes all debugfs metadata operations using the above dentries.
	 */
	struct mutex		debugfs_mutex;

	bool			mq_sysfs_init_done;

	/**
	 * @srcu: Sleepable RCU. Use as lock when type of the request queue
	 * is blocking (BLK_MQ_F_BLOCKING). Must be the last member
	 */
	struct srcu_struct	srcu[];
};

/* Keep blk_queue_flag_name[] in sync with the definitions below */
#define QUEUE_FLAG_STOPPED	0	/* queue is stopped */
#define QUEUE_FLAG_DYING	1	/* queue being torn down */
#define QUEUE_FLAG_HAS_SRCU	2	/* SRCU is allocated */
#define QUEUE_FLAG_NOMERGES     3	/* disable merge attempts */
#define QUEUE_FLAG_SAME_COMP	4	/* complete on same CPU-group */
#define QUEUE_FLAG_FAIL_IO	5	/* fake timeout */
#define QUEUE_FLAG_NONROT	6	/* non-rotational device (SSD) */
#define QUEUE_FLAG_VIRT		QUEUE_FLAG_NONROT /* paravirt device */
#define QUEUE_FLAG_IO_STAT	7	/* do disk/partitions IO accounting */
#define QUEUE_FLAG_NOXMERGES	9	/* No extended merges */
#define QUEUE_FLAG_ADD_RANDOM	10	/* Contributes to random pool */
#define QUEUE_FLAG_SAME_FORCE	12	/* force complete on same CPU */
#define QUEUE_FLAG_INIT_DONE	14	/* queue is initialized */
#define QUEUE_FLAG_STABLE_WRITES 15	/* don't modify blks until WB is done */
#define QUEUE_FLAG_POLL		16	/* IO polling enabled if set */
#define QUEUE_FLAG_WC		17	/* Write back caching */
#define QUEUE_FLAG_FUA		18	/* device supports FUA writes */
#define QUEUE_FLAG_DAX		19	/* device supports DAX */
#define QUEUE_FLAG_STATS	20	/* track IO start and completion times */
#define QUEUE_FLAG_REGISTERED	22	/* queue has been registered to a disk */
#define QUEUE_FLAG_QUIESCED	24	/* queue has been quiesced */
#define QUEUE_FLAG_PCI_P2PDMA	25	/* device supports PCI p2p requests */
#define QUEUE_FLAG_ZONE_RESETALL 26	/* supports Zone Reset All */
#define QUEUE_FLAG_RQ_ALLOC_TIME 27	/* record rq->alloc_time_ns */
#define QUEUE_FLAG_HCTX_ACTIVE	28	/* at least one blk-mq hctx is active */
#define QUEUE_FLAG_NOWAIT       29	/* device supports NOWAIT */
#define QUEUE_FLAG_SQ_SCHED     30	/* single queue style io dispatch */

#define QUEUE_FLAG_MQ_DEFAULT	((1UL << QUEUE_FLAG_IO_STAT) |		\
				 (1UL << QUEUE_FLAG_SAME_COMP) |	\
				 (1UL << QUEUE_FLAG_NOWAIT))

void blk_queue_flag_set(unsigned int flag, struct request_queue *q);
void blk_queue_flag_clear(unsigned int flag, struct request_queue *q);
bool blk_queue_flag_test_and_set(unsigned int flag, struct request_queue *q);

#define blk_queue_stopped(q)	test_bit(QUEUE_FLAG_STOPPED, &(q)->queue_flags)
#define blk_queue_dying(q)	test_bit(QUEUE_FLAG_DYING, &(q)->queue_flags)
#define blk_queue_has_srcu(q)	test_bit(QUEUE_FLAG_HAS_SRCU, &(q)->queue_flags)
#define blk_queue_init_done(q)	test_bit(QUEUE_FLAG_INIT_DONE, &(q)->queue_flags)
#define blk_queue_nomerges(q)	test_bit(QUEUE_FLAG_NOMERGES, &(q)->queue_flags)
#define blk_queue_noxmerges(q)	\
	test_bit(QUEUE_FLAG_NOXMERGES, &(q)->queue_flags)
#define blk_queue_nonrot(q)	test_bit(QUEUE_FLAG_NONROT, &(q)->queue_flags)
#define blk_queue_stable_writes(q) \
	test_bit(QUEUE_FLAG_STABLE_WRITES, &(q)->queue_flags)
#define blk_queue_io_stat(q)	test_bit(QUEUE_FLAG_IO_STAT, &(q)->queue_flags)
#define blk_queue_add_random(q)	test_bit(QUEUE_FLAG_ADD_RANDOM, &(q)->queue_flags)
#define blk_queue_zone_resetall(q)	\
	test_bit(QUEUE_FLAG_ZONE_RESETALL, &(q)->queue_flags)
#define blk_queue_dax(q)	test_bit(QUEUE_FLAG_DAX, &(q)->queue_flags)
#define blk_queue_pci_p2pdma(q)	\
	test_bit(QUEUE_FLAG_PCI_P2PDMA, &(q)->queue_flags)
#ifdef CONFIG_BLK_RQ_ALLOC_TIME
#define blk_queue_rq_alloc_time(q)	\
	test_bit(QUEUE_FLAG_RQ_ALLOC_TIME, &(q)->queue_flags)
#else
#define blk_queue_rq_alloc_time(q)	false
#endif

#define blk_noretry_request(rq) \
	((rq)->cmd_flags & (REQ_FAILFAST_DEV|REQ_FAILFAST_TRANSPORT| \
			     REQ_FAILFAST_DRIVER))
#define blk_queue_quiesced(q)	test_bit(QUEUE_FLAG_QUIESCED, &(q)->queue_flags)
#define blk_queue_pm_only(q)	atomic_read(&(q)->pm_only)
#define blk_queue_registered(q)	test_bit(QUEUE_FLAG_REGISTERED, &(q)->queue_flags)
#define blk_queue_sq_sched(q)	test_bit(QUEUE_FLAG_SQ_SCHED, &(q)->queue_flags)

extern void blk_set_pm_only(struct request_queue *q);
extern void blk_clear_pm_only(struct request_queue *q);

#define list_entry_rq(ptr)	list_entry((ptr), struct request, queuelist)

#define dma_map_bvec(dev, bv, dir, attrs) \
	dma_map_page_attrs(dev, (bv)->bv_page, (bv)->bv_offset, (bv)->bv_len, \
	(dir), (attrs))

static inline bool queue_is_mq(struct request_queue *q)
{
	return q->mq_ops;
}

#ifdef CONFIG_PM
static inline enum rpm_status queue_rpm_status(struct request_queue *q)
{
	return q->rpm_status;
}
#else
static inline enum rpm_status queue_rpm_status(struct request_queue *q)
{
	return RPM_ACTIVE;
}
#endif

static inline enum blk_zoned_model
blk_queue_zoned_model(struct request_queue *q)
{
	if (IS_ENABLED(CONFIG_BLK_DEV_ZONED))
		return q->limits.zoned;
	return BLK_ZONED_NONE;
}

static inline bool blk_queue_is_zoned(struct request_queue *q)
{
	switch (blk_queue_zoned_model(q)) {
	case BLK_ZONED_HA:
	case BLK_ZONED_HM:
		return true;
	default:
		return false;
	}
}

#ifdef CONFIG_BLK_DEV_ZONED
static inline unsigned int disk_nr_zones(struct gendisk *disk)
{
	return blk_queue_is_zoned(disk->queue) ? disk->nr_zones : 0;
}

static inline unsigned int disk_zone_no(struct gendisk *disk, sector_t sector)
{
	if (!blk_queue_is_zoned(disk->queue))
		return 0;
	return sector >> ilog2(disk->queue->limits.chunk_sectors);
}

static inline bool disk_zone_is_seq(struct gendisk *disk, sector_t sector)
{
	if (!blk_queue_is_zoned(disk->queue))
		return false;
	if (!disk->conv_zones_bitmap)
		return true;
	return !test_bit(disk_zone_no(disk, sector), disk->conv_zones_bitmap);
}

static inline void disk_set_max_open_zones(struct gendisk *disk,
		unsigned int max_open_zones)
{
	disk->max_open_zones = max_open_zones;
}

static inline void disk_set_max_active_zones(struct gendisk *disk,
		unsigned int max_active_zones)
{
	disk->max_active_zones = max_active_zones;
}

static inline unsigned int bdev_max_open_zones(struct block_device *bdev)
{
	return bdev->bd_disk->max_open_zones;
}

static inline unsigned int bdev_max_active_zones(struct block_device *bdev)
{
	return bdev->bd_disk->max_active_zones;
}

#else /* CONFIG_BLK_DEV_ZONED */
static inline unsigned int disk_nr_zones(struct gendisk *disk)
{
	return 0;
}
static inline bool disk_zone_is_seq(struct gendisk *disk, sector_t sector)
{
	return false;
}
static inline unsigned int disk_zone_no(struct gendisk *disk, sector_t sector)
{
	return 0;
}
static inline unsigned int bdev_max_open_zones(struct block_device *bdev)
{
	return 0;
}

static inline unsigned int bdev_max_active_zones(struct block_device *bdev)
{
	return 0;
}
#endif /* CONFIG_BLK_DEV_ZONED */

static inline unsigned int blk_queue_depth(struct request_queue *q)
{
	if (q->queue_depth)
		return q->queue_depth;

	return q->nr_requests;
}

/*
 * default timeout for SG_IO if none specified
 */
#define BLK_DEFAULT_SG_TIMEOUT	(60 * HZ)
#define BLK_MIN_SG_TIMEOUT	(7 * HZ)

/* This should not be used directly - use rq_for_each_segment */
#define for_each_bio(_bio)		\
	for (; _bio; _bio = _bio->bi_next)

int __must_check device_add_disk(struct device *parent, struct gendisk *disk,
				 const struct attribute_group **groups);
static inline int __must_check add_disk(struct gendisk *disk)
{
	return device_add_disk(NULL, disk, NULL);
}
void del_gendisk(struct gendisk *gp);
void invalidate_disk(struct gendisk *disk);
void set_disk_ro(struct gendisk *disk, bool read_only);
void disk_uevent(struct gendisk *disk, enum kobject_action action);

static inline int get_disk_ro(struct gendisk *disk)
{
	return disk->part0->bd_read_only ||
		test_bit(GD_READ_ONLY, &disk->state);
}

static inline int bdev_read_only(struct block_device *bdev)
{
	return bdev->bd_read_only || get_disk_ro(bdev->bd_disk);
}

bool set_capacity_and_notify(struct gendisk *disk, sector_t size);
bool disk_force_media_change(struct gendisk *disk, unsigned int events);

void add_disk_randomness(struct gendisk *disk) __latent_entropy;
void rand_initialize_disk(struct gendisk *disk);

static inline sector_t get_start_sect(struct block_device *bdev)
{
	return bdev->bd_start_sect;
}

static inline sector_t bdev_nr_sectors(struct block_device *bdev)
{
	return bdev->bd_nr_sectors;
}

static inline loff_t bdev_nr_bytes(struct block_device *bdev)
{
	return (loff_t)bdev_nr_sectors(bdev) << SECTOR_SHIFT;
}

static inline sector_t get_capacity(struct gendisk *disk)
{
	return bdev_nr_sectors(disk->part0);
}

static inline u64 sb_bdev_nr_blocks(struct super_block *sb)
{
	return bdev_nr_sectors(sb->s_bdev) >>
		(sb->s_blocksize_bits - SECTOR_SHIFT);
}

int bdev_disk_changed(struct gendisk *disk, bool invalidate);

void put_disk(struct gendisk *disk);
struct gendisk *__blk_alloc_disk(int node, struct lock_class_key *lkclass);

/**
 * blk_alloc_disk - allocate a gendisk structure
 * @node_id: numa node to allocate on
 *
 * Allocate and pre-initialize a gendisk structure for use with BIO based
 * drivers.
 *
 * Context: can sleep
 */
#define blk_alloc_disk(node_id)						\
({									\
	static struct lock_class_key __key;				\
									\
	__blk_alloc_disk(node_id, &__key);				\
})

int __register_blkdev(unsigned int major, const char *name,
		void (*probe)(dev_t devt));
#define register_blkdev(major, name) \
	__register_blkdev(major, name, NULL)
void unregister_blkdev(unsigned int major, const char *name);

bool bdev_check_media_change(struct block_device *bdev);
int __invalidate_device(struct block_device *bdev, bool kill_dirty);
void set_capacity(struct gendisk *disk, sector_t size);

#ifdef CONFIG_BLOCK_HOLDER_DEPRECATED
int bd_link_disk_holder(struct block_device *bdev, struct gendisk *disk);
void bd_unlink_disk_holder(struct block_device *bdev, struct gendisk *disk);
int bd_register_pending_holders(struct gendisk *disk);
#else
static inline int bd_link_disk_holder(struct block_device *bdev,
				      struct gendisk *disk)
{
	return 0;
}
static inline void bd_unlink_disk_holder(struct block_device *bdev,
					 struct gendisk *disk)
{
}
static inline int bd_register_pending_holders(struct gendisk *disk)
{
	return 0;
}
#endif /* CONFIG_BLOCK_HOLDER_DEPRECATED */

dev_t part_devt(struct gendisk *disk, u8 partno);
void inc_diskseq(struct gendisk *disk);
dev_t blk_lookup_devt(const char *name, int partno);
void blk_request_module(dev_t devt);

extern int blk_register_queue(struct gendisk *disk);
extern void blk_unregister_queue(struct gendisk *disk);
void submit_bio_noacct(struct bio *bio);
struct bio *bio_split_to_limits(struct bio *bio);

extern int blk_lld_busy(struct request_queue *q);
extern int blk_queue_enter(struct request_queue *q, blk_mq_req_flags_t flags);
extern void blk_queue_exit(struct request_queue *q);
extern void blk_sync_queue(struct request_queue *q);

/* Helper to convert REQ_OP_XXX to its string format XXX */
extern const char *blk_op_str(enum req_op op);

int blk_status_to_errno(blk_status_t status);
blk_status_t errno_to_blk_status(int errno);

/* only poll the hardware once, don't continue until a completion was found */
#define BLK_POLL_ONESHOT		(1 << 0)
/* do not sleep to wait for the expected completion time */
#define BLK_POLL_NOSLEEP		(1 << 1)
int bio_poll(struct bio *bio, struct io_comp_batch *iob, unsigned int flags);
int iocb_bio_iopoll(struct kiocb *kiocb, struct io_comp_batch *iob,
			unsigned int flags);

static inline struct request_queue *bdev_get_queue(struct block_device *bdev)
{
	return bdev->bd_queue;	/* this is never NULL */
}

/* Helper to convert BLK_ZONE_ZONE_XXX to its string format XXX */
const char *blk_zone_cond_str(enum blk_zone_cond zone_cond);

static inline unsigned int bio_zone_no(struct bio *bio)
{
	return disk_zone_no(bio->bi_bdev->bd_disk, bio->bi_iter.bi_sector);
}

static inline unsigned int bio_zone_is_seq(struct bio *bio)
{
	return disk_zone_is_seq(bio->bi_bdev->bd_disk, bio->bi_iter.bi_sector);
}

/*
 * Return how much of the chunk is left to be used for I/O at a given offset.
 */
static inline unsigned int blk_chunk_sectors_left(sector_t offset,
		unsigned int chunk_sectors)
{
	if (unlikely(!is_power_of_2(chunk_sectors)))
		return chunk_sectors - sector_div(offset, chunk_sectors);
	return chunk_sectors - (offset & (chunk_sectors - 1));
}

/*
 * Access functions for manipulating queue properties
 */
void blk_queue_bounce_limit(struct request_queue *q, enum blk_bounce limit);
extern void blk_queue_max_hw_sectors(struct request_queue *, unsigned int);
extern void blk_queue_chunk_sectors(struct request_queue *, unsigned int);
extern void blk_queue_max_segments(struct request_queue *, unsigned short);
extern void blk_queue_max_discard_segments(struct request_queue *,
		unsigned short);
void blk_queue_max_secure_erase_sectors(struct request_queue *q,
		unsigned int max_sectors);
extern void blk_queue_max_segment_size(struct request_queue *, unsigned int);
extern void blk_queue_max_discard_sectors(struct request_queue *q,
		unsigned int max_discard_sectors);
extern void blk_queue_max_write_zeroes_sectors(struct request_queue *q,
		unsigned int max_write_same_sectors);
extern void blk_queue_logical_block_size(struct request_queue *, unsigned int);
extern void blk_queue_max_zone_append_sectors(struct request_queue *q,
		unsigned int max_zone_append_sectors);
extern void blk_queue_physical_block_size(struct request_queue *, unsigned int);
void blk_queue_zone_write_granularity(struct request_queue *q,
				      unsigned int size);
extern void blk_queue_alignment_offset(struct request_queue *q,
				       unsigned int alignment);
void disk_update_readahead(struct gendisk *disk);
extern void blk_limits_io_min(struct queue_limits *limits, unsigned int min);
extern void blk_queue_io_min(struct request_queue *q, unsigned int min);
extern void blk_limits_io_opt(struct queue_limits *limits, unsigned int opt);
extern void blk_queue_io_opt(struct request_queue *q, unsigned int opt);
extern void blk_set_queue_depth(struct request_queue *q, unsigned int depth);
extern void blk_set_stacking_limits(struct queue_limits *lim);
extern int blk_stack_limits(struct queue_limits *t, struct queue_limits *b,
			    sector_t offset);
extern void disk_stack_limits(struct gendisk *disk, struct block_device *bdev,
			      sector_t offset);
extern void blk_queue_update_dma_pad(struct request_queue *, unsigned int);
extern void blk_queue_segment_boundary(struct request_queue *, unsigned long);
extern void blk_queue_virt_boundary(struct request_queue *, unsigned long);
extern void blk_queue_dma_alignment(struct request_queue *, int);
extern void blk_queue_update_dma_alignment(struct request_queue *, int);
extern void blk_queue_rq_timeout(struct request_queue *, unsigned int);
extern void blk_queue_write_cache(struct request_queue *q, bool enabled, bool fua);

struct blk_independent_access_ranges *
disk_alloc_independent_access_ranges(struct gendisk *disk, int nr_ia_ranges);
void disk_set_independent_access_ranges(struct gendisk *disk,
				struct blk_independent_access_ranges *iars);

/*
 * Elevator features for blk_queue_required_elevator_features:
 */
/* Supports zoned block devices sequential write constraint */
#define ELEVATOR_F_ZBD_SEQ_WRITE	(1U << 0)

extern void blk_queue_required_elevator_features(struct request_queue *q,
						 unsigned int features);
extern bool blk_queue_can_use_dma_map_merging(struct request_queue *q,
					      struct device *dev);

bool __must_check blk_get_queue(struct request_queue *);
extern void blk_put_queue(struct request_queue *);

void blk_mark_disk_dead(struct gendisk *disk);

#ifdef CONFIG_BLOCK
/*
 * blk_plug permits building a queue of related requests by holding the I/O
 * fragments for a short period. This allows merging of sequential requests
 * into single larger request. As the requests are moved from a per-task list to
 * the device's request_queue in a batch, this results in improved scalability
 * as the lock contention for request_queue lock is reduced.
 *
 * It is ok not to disable preemption when adding the request to the plug list
 * or when attempting a merge. For details, please see schedule() where
 * blk_flush_plug() is called.
 */
struct blk_plug {
	struct request *mq_list; /* blk-mq requests */

	/* if ios_left is > 1, we can batch tag/rq allocations */
	struct request *cached_rq;
	unsigned short nr_ios;

	unsigned short rq_count;

	bool multiple_queues;
	bool has_elevator;
	bool nowait;

	struct list_head cb_list; /* md requires an unplug callback */
};

struct blk_plug_cb;
typedef void (*blk_plug_cb_fn)(struct blk_plug_cb *, bool);
struct blk_plug_cb {
	struct list_head list;
	blk_plug_cb_fn callback;
	void *data;
};
extern struct blk_plug_cb *blk_check_plugged(blk_plug_cb_fn unplug,
					     void *data, int size);
extern void blk_start_plug(struct blk_plug *);
extern void blk_start_plug_nr_ios(struct blk_plug *, unsigned short);
extern void blk_finish_plug(struct blk_plug *);

void __blk_flush_plug(struct blk_plug *plug, bool from_schedule);
static inline void blk_flush_plug(struct blk_plug *plug, bool async)
{
	if (plug)
		__blk_flush_plug(plug, async);
}

int blkdev_issue_flush(struct block_device *bdev);
long nr_blockdev_pages(void);
#else /* CONFIG_BLOCK */
struct blk_plug {
};

static inline void blk_start_plug_nr_ios(struct blk_plug *plug,
					 unsigned short nr_ios)
{
}

static inline void blk_start_plug(struct blk_plug *plug)
{
}

static inline void blk_finish_plug(struct blk_plug *plug)
{
}

static inline void blk_flush_plug(struct blk_plug *plug, bool async)
{
}

static inline int blkdev_issue_flush(struct block_device *bdev)
{
	return 0;
}

static inline long nr_blockdev_pages(void)
{
	return 0;
}
#endif /* CONFIG_BLOCK */

extern void blk_io_schedule(void);

int blkdev_issue_discard(struct block_device *bdev, sector_t sector,
		sector_t nr_sects, gfp_t gfp_mask);
int __blkdev_issue_discard(struct block_device *bdev, sector_t sector,
		sector_t nr_sects, gfp_t gfp_mask, struct bio **biop);
int blkdev_issue_secure_erase(struct block_device *bdev, sector_t sector,
		sector_t nr_sects, gfp_t gfp);

#define BLKDEV_ZERO_NOUNMAP	(1 << 0)  /* do not free blocks */
#define BLKDEV_ZERO_NOFALLBACK	(1 << 1)  /* don't write explicit zeroes */

extern int __blkdev_issue_zeroout(struct block_device *bdev, sector_t sector,
		sector_t nr_sects, gfp_t gfp_mask, struct bio **biop,
		unsigned flags);
extern int blkdev_issue_zeroout(struct block_device *bdev, sector_t sector,
		sector_t nr_sects, gfp_t gfp_mask, unsigned flags);

static inline int sb_issue_discard(struct super_block *sb, sector_t block,
		sector_t nr_blocks, gfp_t gfp_mask, unsigned long flags)
{
	return blkdev_issue_discard(sb->s_bdev,
				    block << (sb->s_blocksize_bits -
					      SECTOR_SHIFT),
				    nr_blocks << (sb->s_blocksize_bits -
						  SECTOR_SHIFT),
				    gfp_mask);
}
static inline int sb_issue_zeroout(struct super_block *sb, sector_t block,
		sector_t nr_blocks, gfp_t gfp_mask)
{
	return blkdev_issue_zeroout(sb->s_bdev,
				    block << (sb->s_blocksize_bits -
					      SECTOR_SHIFT),
				    nr_blocks << (sb->s_blocksize_bits -
						  SECTOR_SHIFT),
				    gfp_mask, 0);
}

static inline bool bdev_is_partition(struct block_device *bdev)
{
	return bdev->bd_partno;
}

enum blk_default_limits {
	BLK_MAX_SEGMENTS	= 128,
	BLK_SAFE_MAX_SECTORS	= 255,
	BLK_DEF_MAX_SECTORS	= 2560,
	BLK_MAX_SEGMENT_SIZE	= 65536,
	BLK_SEG_BOUNDARY_MASK	= 0xFFFFFFFFUL,
};

static inline unsigned long queue_segment_boundary(const struct request_queue *q)
{
	return q->limits.seg_boundary_mask;
}

static inline unsigned long queue_virt_boundary(const struct request_queue *q)
{
	return q->limits.virt_boundary_mask;
}

static inline unsigned int queue_max_sectors(const struct request_queue *q)
{
	return q->limits.max_sectors;
}

static inline unsigned int queue_max_bytes(struct request_queue *q)
{
	return min_t(unsigned int, queue_max_sectors(q), INT_MAX >> 9) << 9;
}

static inline unsigned int queue_max_hw_sectors(const struct request_queue *q)
{
	return q->limits.max_hw_sectors;
}

static inline unsigned short queue_max_segments(const struct request_queue *q)
{
	return q->limits.max_segments;
}

static inline unsigned short queue_max_discard_segments(const struct request_queue *q)
{
	return q->limits.max_discard_segments;
}

static inline unsigned int queue_max_segment_size(const struct request_queue *q)
{
	return q->limits.max_segment_size;
}

static inline unsigned int queue_max_zone_append_sectors(const struct request_queue *q)
{

	const struct queue_limits *l = &q->limits;

	return min(l->max_zone_append_sectors, l->max_sectors);
}

static inline unsigned int
bdev_max_zone_append_sectors(struct block_device *bdev)
{
	return queue_max_zone_append_sectors(bdev_get_queue(bdev));
}

static inline unsigned int bdev_max_segments(struct block_device *bdev)
{
	return queue_max_segments(bdev_get_queue(bdev));
}

static inline unsigned queue_logical_block_size(const struct request_queue *q)
{
	int retval = 512;

	if (q && q->limits.logical_block_size)
		retval = q->limits.logical_block_size;

	return retval;
}

static inline unsigned int bdev_logical_block_size(struct block_device *bdev)
{
	return queue_logical_block_size(bdev_get_queue(bdev));
}

static inline unsigned int queue_physical_block_size(const struct request_queue *q)
{
	return q->limits.physical_block_size;
}

static inline unsigned int bdev_physical_block_size(struct block_device *bdev)
{
	return queue_physical_block_size(bdev_get_queue(bdev));
}

static inline unsigned int queue_io_min(const struct request_queue *q)
{
	return q->limits.io_min;
}

static inline int bdev_io_min(struct block_device *bdev)
{
	return queue_io_min(bdev_get_queue(bdev));
}

static inline unsigned int queue_io_opt(const struct request_queue *q)
{
	return q->limits.io_opt;
}

static inline int bdev_io_opt(struct block_device *bdev)
{
	return queue_io_opt(bdev_get_queue(bdev));
}

static inline unsigned int
queue_zone_write_granularity(const struct request_queue *q)
{
	return q->limits.zone_write_granularity;
}

static inline unsigned int
bdev_zone_write_granularity(struct block_device *bdev)
{
	return queue_zone_write_granularity(bdev_get_queue(bdev));
}

int bdev_alignment_offset(struct block_device *bdev);
unsigned int bdev_discard_alignment(struct block_device *bdev);

static inline unsigned int bdev_max_discard_sectors(struct block_device *bdev)
{
	return bdev_get_queue(bdev)->limits.max_discard_sectors;
}

static inline unsigned int bdev_discard_granularity(struct block_device *bdev)
{
	return bdev_get_queue(bdev)->limits.discard_granularity;
}

static inline unsigned int
bdev_max_secure_erase_sectors(struct block_device *bdev)
{
	return bdev_get_queue(bdev)->limits.max_secure_erase_sectors;
}

static inline unsigned int bdev_write_zeroes_sectors(struct block_device *bdev)
{
	struct request_queue *q = bdev_get_queue(bdev);

	if (q)
		return q->limits.max_write_zeroes_sectors;

	return 0;
}

static inline bool bdev_nonrot(struct block_device *bdev)
{
	return blk_queue_nonrot(bdev_get_queue(bdev));
}

static inline bool bdev_stable_writes(struct block_device *bdev)
{
	return test_bit(QUEUE_FLAG_STABLE_WRITES,
			&bdev_get_queue(bdev)->queue_flags);
}

static inline bool bdev_write_cache(struct block_device *bdev)
{
	return test_bit(QUEUE_FLAG_WC, &bdev_get_queue(bdev)->queue_flags);
}

static inline bool bdev_fua(struct block_device *bdev)
{
	return test_bit(QUEUE_FLAG_FUA, &bdev_get_queue(bdev)->queue_flags);
}

static inline bool bdev_nowait(struct block_device *bdev)
{
	return test_bit(QUEUE_FLAG_NOWAIT, &bdev_get_queue(bdev)->queue_flags);
}

static inline enum blk_zoned_model bdev_zoned_model(struct block_device *bdev)
{
	struct request_queue *q = bdev_get_queue(bdev);

	if (q)
		return blk_queue_zoned_model(q);

	return BLK_ZONED_NONE;
}

static inline bool bdev_is_zoned(struct block_device *bdev)
{
	struct request_queue *q = bdev_get_queue(bdev);

	if (q)
		return blk_queue_is_zoned(q);

	return false;
}

static inline bool bdev_op_is_zoned_write(struct block_device *bdev,
					  blk_opf_t op)
{
	if (!bdev_is_zoned(bdev))
		return false;

	return op == REQ_OP_WRITE || op == REQ_OP_WRITE_ZEROES;
}

static inline sector_t bdev_zone_sectors(struct block_device *bdev)
{
	struct request_queue *q = bdev_get_queue(bdev);

	if (!blk_queue_is_zoned(q))
		return 0;
	return q->limits.chunk_sectors;
}

static inline int queue_dma_alignment(const struct request_queue *q)
{
	return q ? q->limits.dma_alignment : 511;
}

static inline unsigned int bdev_dma_alignment(struct block_device *bdev)
{
	return queue_dma_alignment(bdev_get_queue(bdev));
}

static inline bool bdev_iter_is_aligned(struct block_device *bdev,
					struct iov_iter *iter)
{
	return iov_iter_is_aligned(iter, bdev_dma_alignment(bdev),
				   bdev_logical_block_size(bdev) - 1);
}

static inline int blk_rq_aligned(struct request_queue *q, unsigned long addr,
				 unsigned int len)
{
	unsigned int alignment = queue_dma_alignment(q) | q->dma_pad_mask;
	return !(addr & alignment) && !(len & alignment);
}

/* assumes size > 256 */
static inline unsigned int blksize_bits(unsigned int size)
{
	unsigned int bits = 8;
	do {
		bits++;
		size >>= 1;
	} while (size > 256);
	return bits;
}

static inline unsigned int block_size(struct block_device *bdev)
{
	return 1 << bdev->bd_inode->i_blkbits;
}

int kblockd_schedule_work(struct work_struct *work);
int kblockd_mod_delayed_work_on(int cpu, struct delayed_work *dwork, unsigned long delay);

#define MODULE_ALIAS_BLOCKDEV(major,minor) \
	MODULE_ALIAS("block-major-" __stringify(major) "-" __stringify(minor))
#define MODULE_ALIAS_BLOCKDEV_MAJOR(major) \
	MODULE_ALIAS("block-major-" __stringify(major) "-*")

#ifdef CONFIG_BLK_INLINE_ENCRYPTION

bool blk_crypto_register(struct blk_crypto_profile *profile,
			 struct request_queue *q);

#else /* CONFIG_BLK_INLINE_ENCRYPTION */

static inline bool blk_crypto_register(struct blk_crypto_profile *profile,
				       struct request_queue *q)
{
	return true;
}

#endif /* CONFIG_BLK_INLINE_ENCRYPTION */

enum blk_unique_id {
	/* these match the Designator Types specified in SPC */
	BLK_UID_T10	= 1,
	BLK_UID_EUI64	= 2,
	BLK_UID_NAA	= 3,
};

#define NFL4_UFLG_MASK			0x0000003F

struct block_device_operations {
	void (*submit_bio)(struct bio *bio);
	int (*poll_bio)(struct bio *bio, struct io_comp_batch *iob,
			unsigned int flags);
	int (*open) (struct block_device *, fmode_t);
	void (*release) (struct gendisk *, fmode_t);
	int (*rw_page)(struct block_device *, sector_t, struct page *, enum req_op);
	int (*ioctl) (struct block_device *, fmode_t, unsigned, unsigned long);
	int (*compat_ioctl) (struct block_device *, fmode_t, unsigned, unsigned long);
	unsigned int (*check_events) (struct gendisk *disk,
				      unsigned int clearing);
	void (*unlock_native_capacity) (struct gendisk *);
	int (*getgeo)(struct block_device *, struct hd_geometry *);
	int (*set_read_only)(struct block_device *bdev, bool ro);
	void (*free_disk)(struct gendisk *disk);
	/* this callback is with swap_lock and sometimes page table lock held */
	void (*swap_slot_free_notify) (struct block_device *, unsigned long);
	int (*report_zones)(struct gendisk *, sector_t sector,
			unsigned int nr_zones, report_zones_cb cb, void *data);
	char *(*devnode)(struct gendisk *disk, umode_t *mode);
	/* returns the length of the identifier or a negative errno: */
	int (*get_unique_id)(struct gendisk *disk, u8 id[16],
			enum blk_unique_id id_type);
	struct module *owner;
	const struct pr_ops *pr_ops;

	/*
	 * Special callback for probing GPT entry at a given sector.
	 * Needed by Android devices, used by GPT scanner and MMC blk
	 * driver.
	 */
	int (*alternative_gpt_sector)(struct gendisk *disk, sector_t *sector);
};

#ifdef CONFIG_COMPAT
extern int blkdev_compat_ptr_ioctl(struct block_device *, fmode_t,
				      unsigned int, unsigned long);
#else
#define blkdev_compat_ptr_ioctl NULL
#endif

extern int bdev_read_page(struct block_device *, sector_t, struct page *);
extern int bdev_write_page(struct block_device *, sector_t, struct page *,
						struct writeback_control *);

static inline void blk_wake_io_task(struct task_struct *waiter)
{
	/*
	 * If we're polling, the task itself is doing the completions. For
	 * that case, we don't need to signal a wakeup, it's enough to just
	 * mark us as RUNNING.
	 */
	if (waiter == current)
		__set_current_state(TASK_RUNNING);
	else
		wake_up_process(waiter);
}

unsigned long bdev_start_io_acct(struct block_device *bdev,
				 unsigned int sectors, enum req_op op,
				 unsigned long start_time);
void bdev_end_io_acct(struct block_device *bdev, enum req_op op,
		unsigned long start_time);

void bio_start_io_acct_time(struct bio *bio, unsigned long start_time);
unsigned long bio_start_io_acct(struct bio *bio);
void bio_end_io_acct_remapped(struct bio *bio, unsigned long start_time,
		struct block_device *orig_bdev);

/**
 * bio_end_io_acct - end I/O accounting for bio based drivers
 * @bio:	bio to end account for
 * @start_time:	start time returned by bio_start_io_acct()
 */
static inline void bio_end_io_acct(struct bio *bio, unsigned long start_time)
{
	return bio_end_io_acct_remapped(bio, start_time, bio->bi_bdev);
}

int bdev_read_only(struct block_device *bdev);
int set_blocksize(struct block_device *bdev, int size);

int lookup_bdev(const char *pathname, dev_t *dev);

void blkdev_show(struct seq_file *seqf, off_t offset);

#define BDEVNAME_SIZE	32	/* Largest string for a blockdev identifier */
#define BDEVT_SIZE	10	/* Largest string for MAJ:MIN for blkdev */
#ifdef CONFIG_BLOCK
#define BLKDEV_MAJOR_MAX	512
#else
#define BLKDEV_MAJOR_MAX	0
#endif

struct block_device *blkdev_get_by_path(const char *path, fmode_t mode,
		void *holder);
struct block_device *blkdev_get_by_dev(dev_t dev, fmode_t mode, void *holder);
int bd_prepare_to_claim(struct block_device *bdev, void *holder);
void bd_abort_claiming(struct block_device *bdev, void *holder);
void blkdev_put(struct block_device *bdev, fmode_t mode);

/* just for blk-cgroup, don't use elsewhere */
struct block_device *blkdev_get_no_open(dev_t dev);
void blkdev_put_no_open(struct block_device *bdev);

struct block_device *bdev_alloc(struct gendisk *disk, u8 partno);
void bdev_add(struct block_device *bdev, dev_t dev);
struct block_device *I_BDEV(struct inode *inode);
int truncate_bdev_range(struct block_device *bdev, fmode_t mode, loff_t lstart,
		loff_t lend);

#ifdef CONFIG_BLOCK
void invalidate_bdev(struct block_device *bdev);
int sync_blockdev(struct block_device *bdev);
<<<<<<< HEAD
int sync_blockdev_nowait(struct block_device *bdev);
void sync_bdevs(bool wait);
=======
int sync_blockdev_range(struct block_device *bdev, loff_t lstart, loff_t lend);
int sync_blockdev_nowait(struct block_device *bdev);
void sync_bdevs(bool wait);
void bdev_statx_dioalign(struct inode *inode, struct kstat *stat);
void printk_all_partitions(void);
>>>>>>> d60c95ef
#else
static inline void invalidate_bdev(struct block_device *bdev)
{
}
static inline int sync_blockdev(struct block_device *bdev)
{
	return 0;
}
static inline int sync_blockdev_nowait(struct block_device *bdev)
{
	return 0;
}
static inline void sync_bdevs(bool wait)
{
}
<<<<<<< HEAD
#endif
=======
static inline void bdev_statx_dioalign(struct inode *inode, struct kstat *stat)
{
}
static inline void printk_all_partitions(void)
{
}
#endif /* CONFIG_BLOCK */

>>>>>>> d60c95ef
int fsync_bdev(struct block_device *bdev);

int freeze_bdev(struct block_device *bdev);
int thaw_bdev(struct block_device *bdev);

struct io_comp_batch {
	struct request *req_list;
	bool need_ts;
	void (*complete)(struct io_comp_batch *);
};

#define DEFINE_IO_COMP_BATCH(name)	struct io_comp_batch name = { }

#endif /* _LINUX_BLKDEV_H */<|MERGE_RESOLUTION|>--- conflicted
+++ resolved
@@ -204,19 +204,7 @@
 	struct blk_independent_access_ranges *ia_ranges;
 };
 
-<<<<<<< HEAD
-static inline int blk_validate_block_size(unsigned int bsize)
-{
-	if (bsize < 512 || bsize > PAGE_SIZE || !is_power_of_2(bsize))
-		return -EINVAL;
-
-	return 0;
-}
-
-static inline bool blk_op_is_passthrough(unsigned int op)
-=======
 static inline bool disk_live(struct gendisk *disk)
->>>>>>> d60c95ef
 {
 	return !inode_unhashed(disk->part0->bd_inode);
 }
@@ -245,9 +233,6 @@
 #define disk_to_dev(disk) \
 	(&((disk)->part0->bd_device))
 
-<<<<<<< HEAD
-struct bio_vec;
-=======
 #if IS_REACHABLE(CONFIG_CDROM)
 #define disk_to_cdi(disk)	((disk)->cdi)
 #else
@@ -258,7 +243,6 @@
 {
 	return MKDEV(disk->major, disk->first_minor);
 }
->>>>>>> d60c95ef
 
 static inline int blk_validate_block_size(unsigned long bsize)
 {
@@ -1524,16 +1508,11 @@
 #ifdef CONFIG_BLOCK
 void invalidate_bdev(struct block_device *bdev);
 int sync_blockdev(struct block_device *bdev);
-<<<<<<< HEAD
-int sync_blockdev_nowait(struct block_device *bdev);
-void sync_bdevs(bool wait);
-=======
 int sync_blockdev_range(struct block_device *bdev, loff_t lstart, loff_t lend);
 int sync_blockdev_nowait(struct block_device *bdev);
 void sync_bdevs(bool wait);
 void bdev_statx_dioalign(struct inode *inode, struct kstat *stat);
 void printk_all_partitions(void);
->>>>>>> d60c95ef
 #else
 static inline void invalidate_bdev(struct block_device *bdev)
 {
@@ -1549,9 +1528,6 @@
 static inline void sync_bdevs(bool wait)
 {
 }
-<<<<<<< HEAD
-#endif
-=======
 static inline void bdev_statx_dioalign(struct inode *inode, struct kstat *stat)
 {
 }
@@ -1560,7 +1536,6 @@
 }
 #endif /* CONFIG_BLOCK */
 
->>>>>>> d60c95ef
 int fsync_bdev(struct block_device *bdev);
 
 int freeze_bdev(struct block_device *bdev);
