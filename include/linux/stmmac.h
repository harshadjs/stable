/* SPDX-License-Identifier: GPL-2.0-only */
/*******************************************************************************

  Header file for stmmac platform data

  Copyright (C) 2009  STMicroelectronics Ltd


  Author: Giuseppe Cavallaro <peppe.cavallaro@st.com>
*******************************************************************************/

#ifndef __STMMAC_PLATFORM_DATA
#define __STMMAC_PLATFORM_DATA

#include <linux/platform_device.h>
#include <linux/phy.h>

#define MTL_MAX_RX_QUEUES	8
#define MTL_MAX_TX_QUEUES	8
#define STMMAC_CH_MAX		8

#define STMMAC_RX_COE_NONE	0
#define STMMAC_RX_COE_TYPE1	1
#define STMMAC_RX_COE_TYPE2	2

/* Define the macros for CSR clock range parameters to be passed by
 * platform code.
 * This could also be configured at run time using CPU freq framework. */

/* MDC Clock Selection define*/
#define	STMMAC_CSR_60_100M	0x0	/* MDC = clk_scr_i/42 */
#define	STMMAC_CSR_100_150M	0x1	/* MDC = clk_scr_i/62 */
#define	STMMAC_CSR_20_35M	0x2	/* MDC = clk_scr_i/16 */
#define	STMMAC_CSR_35_60M	0x3	/* MDC = clk_scr_i/26 */
#define	STMMAC_CSR_150_250M	0x4	/* MDC = clk_scr_i/102 */
#define	STMMAC_CSR_250_300M	0x5	/* MDC = clk_scr_i/122 */

/* MTL algorithms identifiers */
#define MTL_TX_ALGORITHM_WRR	0x0
#define MTL_TX_ALGORITHM_WFQ	0x1
#define MTL_TX_ALGORITHM_DWRR	0x2
#define MTL_TX_ALGORITHM_SP	0x3
#define MTL_RX_ALGORITHM_SP	0x4
#define MTL_RX_ALGORITHM_WSP	0x5

/* RX/TX Queue Mode */
#define MTL_QUEUE_AVB		0x0
#define MTL_QUEUE_DCB		0x1

/* The MDC clock could be set higher than the IEEE 802.3
 * specified frequency limit 0f 2.5 MHz, by programming a clock divider
 * of value different than the above defined values. The resultant MDIO
 * clock frequency of 12.5 MHz is applicable for the interfacing chips
 * supporting higher MDC clocks.
 * The MDC clock selection macros need to be defined for MDC clock rate
 * of 12.5 MHz, corresponding to the following selection.
 */
#define STMMAC_CSR_I_4		0x8	/* clk_csr_i/4 */
#define STMMAC_CSR_I_6		0x9	/* clk_csr_i/6 */
#define STMMAC_CSR_I_8		0xA	/* clk_csr_i/8 */
#define STMMAC_CSR_I_10		0xB	/* clk_csr_i/10 */
#define STMMAC_CSR_I_12		0xC	/* clk_csr_i/12 */
#define STMMAC_CSR_I_14		0xD	/* clk_csr_i/14 */
#define STMMAC_CSR_I_16		0xE	/* clk_csr_i/16 */
#define STMMAC_CSR_I_18		0xF	/* clk_csr_i/18 */

/* AXI DMA Burst length supported */
#define DMA_AXI_BLEN_4		(1 << 1)
#define DMA_AXI_BLEN_8		(1 << 2)
#define DMA_AXI_BLEN_16		(1 << 3)
#define DMA_AXI_BLEN_32		(1 << 4)
#define DMA_AXI_BLEN_64		(1 << 5)
#define DMA_AXI_BLEN_128	(1 << 6)
#define DMA_AXI_BLEN_256	(1 << 7)
#define DMA_AXI_BLEN_ALL (DMA_AXI_BLEN_4 | DMA_AXI_BLEN_8 | DMA_AXI_BLEN_16 \
			| DMA_AXI_BLEN_32 | DMA_AXI_BLEN_64 \
			| DMA_AXI_BLEN_128 | DMA_AXI_BLEN_256)

struct stmmac_priv;

/* Platfrom data for platform device structure's platform_data field */

struct stmmac_mdio_bus_data {
	unsigned int phy_mask;
	unsigned int has_xpcs;
	unsigned int xpcs_an_inband;
	int *irqs;
	int probed_phy_irq;
	bool needs_reset;
};

struct stmmac_dma_cfg {
	int pbl;
	int txpbl;
	int rxpbl;
	bool pblx8;
	int fixed_burst;
	int mixed_burst;
	bool aal;
	bool eame;
	bool multi_msi_en;
	bool dche;
};

#define AXI_BLEN	7
struct stmmac_axi {
	bool axi_lpi_en;
	bool axi_xit_frm;
	u32 axi_wr_osr_lmt;
	u32 axi_rd_osr_lmt;
	bool axi_kbbe;
	u32 axi_blen[AXI_BLEN];
	bool axi_fb;
	bool axi_mb;
	bool axi_rb;
};

#define EST_GCL		1024
struct stmmac_est {
	struct mutex lock;
	int enable;
	u32 btr_reserve[2];
	u32 btr_offset[2];
	u32 btr[2];
	u32 ctr[2];
	u32 ter;
	u32 gcl_unaligned[EST_GCL];
	u32 gcl[EST_GCL];
	u32 gcl_size;
};

struct stmmac_rxq_cfg {
	u8 mode_to_use;
	u32 chan;
	u8 pkt_route;
	bool use_prio;
	u32 prio;
};

struct stmmac_txq_cfg {
	u32 weight;
	u8 mode_to_use;
	/* Credit Base Shaper parameters */
	u32 send_slope;
	u32 idle_slope;
	u32 high_credit;
	u32 low_credit;
	bool use_prio;
	u32 prio;
	int tbs_en;
};

/* FPE link state */
enum stmmac_fpe_state {
	FPE_STATE_OFF = 0,
	FPE_STATE_CAPABLE = 1,
	FPE_STATE_ENTERING_ON = 2,
	FPE_STATE_ON = 3,
};

/* FPE link-partner hand-shaking mPacket type */
enum stmmac_mpacket_type {
	MPACKET_VERIFY = 0,
	MPACKET_RESPONSE = 1,
};

enum stmmac_fpe_task_state_t {
	__FPE_REMOVING,
	__FPE_TASK_SCHED,
};

struct stmmac_fpe_cfg {
	bool enable;				/* FPE enable */
	bool hs_enable;				/* FPE handshake enable */
	enum stmmac_fpe_state lp_fpe_state;	/* Link Partner FPE state */
	enum stmmac_fpe_state lo_fpe_state;	/* Local station FPE state */
	u32 fpe_csr;				/* MAC_FPE_CTRL_STS reg cache */
};

struct stmmac_safety_feature_cfg {
	u32 tsoee;
	u32 mrxpee;
	u32 mestee;
	u32 mrxee;
	u32 mtxee;
	u32 epsi;
	u32 edpp;
	u32 prtyen;
	u32 tmouten;
};

/* Addresses that may be customized by a platform */
struct dwmac4_addrs {
	u32 dma_chan;
	u32 dma_chan_offset;
	u32 mtl_chan;
	u32 mtl_chan_offset;
	u32 mtl_ets_ctrl;
	u32 mtl_ets_ctrl_offset;
	u32 mtl_txq_weight;
	u32 mtl_txq_weight_offset;
	u32 mtl_send_slp_cred;
	u32 mtl_send_slp_cred_offset;
	u32 mtl_high_cred;
	u32 mtl_high_cred_offset;
	u32 mtl_low_cred;
	u32 mtl_low_cred_offset;
};

#define STMMAC_FLAG_HAS_INTEGRATED_PCS		BIT(0)
#define STMMAC_FLAG_SPH_DISABLE			BIT(1)
#define STMMAC_FLAG_USE_PHY_WOL			BIT(2)
#define STMMAC_FLAG_HAS_SUN8I			BIT(3)
#define STMMAC_FLAG_TSO_EN			BIT(4)
#define STMMAC_FLAG_SERDES_UP_AFTER_PHY_LINKUP	BIT(5)
#define STMMAC_FLAG_VLAN_FAIL_Q_EN		BIT(6)
#define STMMAC_FLAG_MULTI_MSI_EN		BIT(7)
#define STMMAC_FLAG_EXT_SNAPSHOT_EN		BIT(8)
#define STMMAC_FLAG_INT_SNAPSHOT_EN		BIT(9)
#define STMMAC_FLAG_RX_CLK_RUNS_IN_LPI		BIT(10)
#define STMMAC_FLAG_EN_TX_LPI_CLOCKGATING	BIT(11)
#define STMMAC_FLAG_HWTSTAMP_CORRECT_LATENCY	BIT(12)

struct plat_stmmacenet_data {
	int bus_id;
	int phy_addr;
	/* MAC ----- optional PCS ----- SerDes ----- optional PHY ----- Media
	 *       ^                               ^
	 * mac_interface                   phy_interface
	 *
	 * mac_interface is the MAC-side interface, which may be the same
	 * as phy_interface if there is no intervening PCS. If there is a
	 * PCS, then mac_interface describes the interface mode between the
	 * MAC and PCS, and phy_interface describes the interface mode
	 * between the PCS and PHY.
	 */
	phy_interface_t mac_interface;
	/* phy_interface is the PHY-side interface - the interface used by
	 * an attached PHY.
	 */
	phy_interface_t phy_interface;
	struct stmmac_mdio_bus_data *mdio_bus_data;
	struct device_node *phy_node;
	struct fwnode_handle *port_node;
	struct device_node *mdio_node;
	struct stmmac_dma_cfg *dma_cfg;
	struct stmmac_est *est;
	struct stmmac_fpe_cfg *fpe_cfg;
	struct stmmac_safety_feature_cfg *safety_feat_cfg;
	int clk_csr;
	int has_gmac;
	int enh_desc;
	int tx_coe;
	int rx_coe;
	int bugged_jumbo;
	int pmt;
	int force_sf_dma_mode;
	int force_thresh_dma_mode;
	int riwt_off;
	int max_speed;
	int maxmtu;
	int multicast_filter_bins;
	int unicast_filter_entries;
	int tx_fifo_size;
	int rx_fifo_size;
	u32 host_dma_width;
	u32 rx_queues_to_use;
	u32 tx_queues_to_use;
	u8 rx_sched_algorithm;
	u8 tx_sched_algorithm;
	struct stmmac_rxq_cfg rx_queues_cfg[MTL_MAX_RX_QUEUES];
	struct stmmac_txq_cfg tx_queues_cfg[MTL_MAX_TX_QUEUES];
	void (*fix_mac_speed)(void *priv, unsigned int speed, unsigned int mode);
	int (*fix_soc_reset)(void *priv, void __iomem *ioaddr);
	int (*serdes_powerup)(struct net_device *ndev, void *priv);
	void (*serdes_powerdown)(struct net_device *ndev, void *priv);
	void (*speed_mode_2500)(struct net_device *ndev, void *priv);
	void (*ptp_clk_freq_config)(struct stmmac_priv *priv);
	int (*init)(struct platform_device *pdev, void *priv);
	void (*exit)(struct platform_device *pdev, void *priv);
	struct mac_device_info *(*setup)(void *priv);
	int (*clks_config)(void *priv, bool enabled);
	int (*crosststamp)(ktime_t *device, struct system_counterval_t *system,
			   void *ctx);
	void (*dump_debug_regs)(void *priv);
	void *bsp_priv;
	struct clk *stmmac_clk;
	struct clk *pclk;
	struct clk *clk_ptp_ref;
	unsigned int clk_ptp_rate;
	unsigned int clk_ref_rate;
	unsigned int mult_fact_100ns;
	s32 ptp_max_adj;
	u32 cdc_error_adj;
	struct reset_control *stmmac_rst;
	struct reset_control *stmmac_ahb_rst;
	struct stmmac_axi *axi;
	int has_gmac4;
	int rss_en;
	int mac_port_sel_speed;
<<<<<<< HEAD
	bool en_tx_lpi_clockgating;
	bool rx_clk_runs_in_lpi;
=======
>>>>>>> 98817289
	int has_xgmac;
	u8 vlan_fail_q;
	unsigned int eee_usecs_rate;
	struct pci_dev *pdev;
	int int_snapshot_num;
	int ext_snapshot_num;
	int msi_mac_vec;
	int msi_wol_vec;
	int msi_lpi_vec;
	int msi_sfty_ce_vec;
	int msi_sfty_ue_vec;
	int msi_rx_base_vec;
	int msi_tx_base_vec;
	const struct dwmac4_addrs *dwmac4_addrs;
	unsigned int flags;
};
#endif<|MERGE_RESOLUTION|>--- conflicted
+++ resolved
@@ -298,11 +298,6 @@
 	int has_gmac4;
 	int rss_en;
 	int mac_port_sel_speed;
-<<<<<<< HEAD
-	bool en_tx_lpi_clockgating;
-	bool rx_clk_runs_in_lpi;
-=======
->>>>>>> 98817289
 	int has_xgmac;
 	u8 vlan_fail_q;
 	unsigned int eee_usecs_rate;
