--- conflicted
+++ resolved
@@ -60,10 +60,6 @@
 
 struct mb_cache_entry *mb_cache_entry_delete_or_get(struct mb_cache *cache,
 						    u32 key, u64 value);
-<<<<<<< HEAD
-void mb_cache_entry_delete(struct mb_cache *cache, u32 key, u64 value);
-=======
->>>>>>> d60c95ef
 struct mb_cache_entry *mb_cache_entry_get(struct mb_cache *cache, u32 key,
 					  u64 value);
 struct mb_cache_entry *mb_cache_entry_find_first(struct mb_cache *cache,
