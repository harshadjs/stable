/* SPDX-License-Identifier: GPL-2.0 */
#ifndef _LINUX_FORTIFY_STRING_H_
#define _LINUX_FORTIFY_STRING_H_

#include <linux/bug.h>
#include <linux/const.h>
#include <linux/limits.h>

#define __FORTIFY_INLINE extern __always_inline __gnu_inline __overloadable
#define __RENAME(x) __asm__(#x)

void fortify_panic(const char *name) __noreturn __cold;
void __read_overflow(void) __compiletime_error("detected read beyond size of object (1st parameter)");
void __read_overflow2(void) __compiletime_error("detected read beyond size of object (2nd parameter)");
void __read_overflow2_field(size_t avail, size_t wanted) __compiletime_warning("detected read beyond size of field (2nd parameter); maybe use struct_group()?");
void __write_overflow(void) __compiletime_error("detected write beyond size of object (1st parameter)");
void __write_overflow_field(size_t avail, size_t wanted) __compiletime_warning("detected write beyond size of field (1st parameter); maybe use struct_group()?");

#define __compiletime_strlen(p)					\
({								\
	char *__p = (char *)(p);				\
	size_t __ret = SIZE_MAX;				\
	size_t __p_size = __member_size(p);			\
	if (__p_size != SIZE_MAX &&				\
	    __builtin_constant_p(*__p)) {			\
		size_t __p_len = __p_size - 1;			\
		if (__builtin_constant_p(__p[__p_len]) &&	\
		    __p[__p_len] == '\0')			\
			__ret = __builtin_strlen(__p);		\
	}							\
	__ret;							\
})

#if defined(CONFIG_KASAN_GENERIC) || defined(CONFIG_KASAN_SW_TAGS)
extern void *__underlying_memchr(const void *p, int c, __kernel_size_t size) __RENAME(memchr);
extern int __underlying_memcmp(const void *p, const void *q, __kernel_size_t size) __RENAME(memcmp);
extern void *__underlying_memcpy(void *p, const void *q, __kernel_size_t size) __RENAME(memcpy);
extern void *__underlying_memmove(void *p, const void *q, __kernel_size_t size) __RENAME(memmove);
extern void *__underlying_memset(void *p, int c, __kernel_size_t size) __RENAME(memset);
extern char *__underlying_strcat(char *p, const char *q) __RENAME(strcat);
extern char *__underlying_strcpy(char *p, const char *q) __RENAME(strcpy);
extern __kernel_size_t __underlying_strlen(const char *p) __RENAME(strlen);
extern char *__underlying_strncat(char *p, const char *q, __kernel_size_t count) __RENAME(strncat);
extern char *__underlying_strncpy(char *p, const char *q, __kernel_size_t size) __RENAME(strncpy);
#else

#if defined(__SANITIZE_MEMORY__)
/*
 * For KMSAN builds all memcpy/memset/memmove calls should be replaced by the
 * corresponding __msan_XXX functions.
 */
#include <linux/kmsan_string.h>
#define __underlying_memcpy	__msan_memcpy
#define __underlying_memmove	__msan_memmove
#define __underlying_memset	__msan_memset
#else
#define __underlying_memcpy	__builtin_memcpy
#define __underlying_memmove	__builtin_memmove
#define __underlying_memset	__builtin_memset
#endif

#define __underlying_memchr	__builtin_memchr
#define __underlying_memcmp	__builtin_memcmp
#define __underlying_strcat	__builtin_strcat
#define __underlying_strcpy	__builtin_strcpy
#define __underlying_strlen	__builtin_strlen
#define __underlying_strncat	__builtin_strncat
#define __underlying_strncpy	__builtin_strncpy
#endif

/**
 * unsafe_memcpy - memcpy implementation with no FORTIFY bounds checking
 *
 * @dst: Destination memory address to write to
 * @src: Source memory address to read from
 * @bytes: How many bytes to write to @dst from @src
 * @justification: Free-form text or comment describing why the use is needed
 *
 * This should be used for corner cases where the compiler cannot do the
 * right thing, or during transitions between APIs, etc. It should be used
 * very rarely, and includes a place for justification detailing where bounds
 * checking has happened, and why existing solutions cannot be employed.
 */
#define unsafe_memcpy(dst, src, bytes, justification)		\
	__underlying_memcpy(dst, src, bytes)

/*
 * Clang's use of __builtin_*object_size() within inlines needs hinting via
 * __pass_*object_size(). The preference is to only ever use type 1 (member
 * size, rather than struct size), but there remain some stragglers using
 * type 0 that will be converted in the future.
 */
#define POS			__pass_object_size(1)
#define POS0			__pass_object_size(0)
#define __struct_size(p)	__builtin_object_size(p, 0)
#define __member_size(p)	__builtin_object_size(p, 1)

#define __compiletime_lessthan(bounds, length)	(	\
	__builtin_constant_p((bounds) < (length)) &&	\
	(bounds) < (length)				\
)

/**
 * strncpy - Copy a string to memory with non-guaranteed NUL padding
 *
 * @p: pointer to destination of copy
 * @q: pointer to NUL-terminated source string to copy
 * @size: bytes to write at @p
 *
 * If strlen(@q) >= @size, the copy of @q will stop after @size bytes,
 * and @p will NOT be NUL-terminated
 *
 * If strlen(@q) < @size, following the copy of @q, trailing NUL bytes
 * will be written to @p until @size total bytes have been written.
 *
 * Do not use this function. While FORTIFY_SOURCE tries to avoid
 * over-reads of @q, it cannot defend against writing unterminated
 * results to @p. Using strncpy() remains ambiguous and fragile.
 * Instead, please choose an alternative, so that the expectation
 * of @p's contents is unambiguous:
 *
 * +--------------------+-----------------+------------+
 * | @p needs to be:    | padded to @size | not padded |
 * +====================+=================+============+
 * |     NUL-terminated | strscpy_pad()   | strscpy()  |
 * +--------------------+-----------------+------------+
 * | not NUL-terminated | strtomem_pad()  | strtomem() |
 * +--------------------+-----------------+------------+
 *
 * Note strscpy*()'s differing return values for detecting truncation,
 * and strtomem*()'s expectation that the destination is marked with
 * __nonstring when it is a character array.
 *
 */
__FORTIFY_INLINE __diagnose_as(__builtin_strncpy, 1, 2, 3)
char *strncpy(char * const POS p, const char *q, __kernel_size_t size)
{
	size_t p_size = __member_size(p);

	if (__compiletime_lessthan(p_size, size))
		__write_overflow();
	if (p_size < size)
		fortify_panic(__func__);
	return __underlying_strncpy(p, q, size);
}

__FORTIFY_INLINE __diagnose_as(__builtin_strcat, 1, 2)
char *strcat(char * const POS p, const char *q)
{
	size_t p_size = __member_size(p);

	if (p_size == SIZE_MAX)
		return __underlying_strcat(p, q);
	if (strlcat(p, q, p_size) >= p_size)
		fortify_panic(__func__);
	return p;
}

extern __kernel_size_t __real_strnlen(const char *, __kernel_size_t) __RENAME(strnlen);
__FORTIFY_INLINE __kernel_size_t strnlen(const char * const POS p, __kernel_size_t maxlen)
{
	size_t p_size = __member_size(p);
	size_t p_len = __compiletime_strlen(p);
	size_t ret;

	/* We can take compile-time actions when maxlen is const. */
	if (__builtin_constant_p(maxlen) && p_len != SIZE_MAX) {
		/* If p is const, we can use its compile-time-known len. */
		if (maxlen >= p_size)
			return p_len;
	}

	/* Do not check characters beyond the end of p. */
	ret = __real_strnlen(p, maxlen < p_size ? maxlen : p_size);
	if (p_size <= ret && maxlen != ret)
		fortify_panic(__func__);
	return ret;
}

/*
 * Defined after fortified strnlen to reuse it. However, it must still be
 * possible for strlen() to be used on compile-time strings for use in
 * static initializers (i.e. as a constant expression).
 */
#define strlen(p)							\
	__builtin_choose_expr(__is_constexpr(__builtin_strlen(p)),	\
		__builtin_strlen(p), __fortify_strlen(p))
__FORTIFY_INLINE __diagnose_as(__builtin_strlen, 1)
__kernel_size_t __fortify_strlen(const char * const POS p)
{
	__kernel_size_t ret;
	size_t p_size = __member_size(p);

	/* Give up if we don't know how large p is. */
	if (p_size == SIZE_MAX)
		return __underlying_strlen(p);
	ret = strnlen(p, p_size);
	if (p_size <= ret)
		fortify_panic(__func__);
	return ret;
}

/* defined after fortified strlen to reuse it */
extern size_t __real_strlcpy(char *, const char *, size_t) __RENAME(strlcpy);
__FORTIFY_INLINE size_t strlcpy(char * const POS p, const char * const POS q, size_t size)
{
	size_t p_size = __member_size(p);
	size_t q_size = __member_size(q);
	size_t q_len;	/* Full count of source string length. */
	size_t len;	/* Count of characters going into destination. */

	if (p_size == SIZE_MAX && q_size == SIZE_MAX)
		return __real_strlcpy(p, q, size);
	q_len = strlen(q);
	len = (q_len >= size) ? size - 1 : q_len;
	if (__builtin_constant_p(size) && __builtin_constant_p(q_len) && size) {
		/* Write size is always larger than destination. */
		if (len >= p_size)
			__write_overflow();
	}
	if (size) {
		if (len >= p_size)
			fortify_panic(__func__);
		__underlying_memcpy(p, q, len);
		p[len] = '\0';
	}
	return q_len;
}

/* defined after fortified strnlen to reuse it */
extern ssize_t __real_strscpy(char *, const char *, size_t) __RENAME(strscpy);
__FORTIFY_INLINE ssize_t strscpy(char * const POS p, const char * const POS q, size_t size)
{
	size_t len;
	/* Use string size rather than possible enclosing struct size. */
	size_t p_size = __member_size(p);
	size_t q_size = __member_size(q);

	/* If we cannot get size of p and q default to call strscpy. */
	if (p_size == SIZE_MAX && q_size == SIZE_MAX)
		return __real_strscpy(p, q, size);

	/*
	 * If size can be known at compile time and is greater than
	 * p_size, generate a compile time write overflow error.
	 */
	if (__compiletime_lessthan(p_size, size))
		__write_overflow();

	/*
	 * This call protects from read overflow, because len will default to q
	 * length if it smaller than size.
	 */
	len = strnlen(q, size);
	/*
	 * If len equals size, we will copy only size bytes which leads to
	 * -E2BIG being returned.
	 * Otherwise we will copy len + 1 because of the final '\O'.
	 */
	len = len == size ? size : len + 1;

	/*
	 * Generate a runtime write overflow error if len is greater than
	 * p_size.
	 */
	if (len > p_size)
		fortify_panic(__func__);

	/*
	 * We can now safely call vanilla strscpy because we are protected from:
	 * 1. Read overflow thanks to call to strnlen().
	 * 2. Write overflow thanks to above ifs.
	 */
	return __real_strscpy(p, q, len);
}

/* defined after fortified strlen and strnlen to reuse them */
__FORTIFY_INLINE __diagnose_as(__builtin_strncat, 1, 2, 3)
char *strncat(char * const POS p, const char * const POS q, __kernel_size_t count)
{
	size_t p_len, copy_len;
	size_t p_size = __member_size(p);
	size_t q_size = __member_size(q);

	if (p_size == SIZE_MAX && q_size == SIZE_MAX)
		return __underlying_strncat(p, q, count);
	p_len = strlen(p);
	copy_len = strnlen(q, count);
	if (p_size < p_len + copy_len + 1)
		fortify_panic(__func__);
	__underlying_memcpy(p + p_len, q, copy_len);
	p[p_len + copy_len] = '\0';
	return p;
}

__FORTIFY_INLINE void fortify_memset_chk(__kernel_size_t size,
					 const size_t p_size,
					 const size_t p_size_field)
{
	if (__builtin_constant_p(size)) {
		/*
		 * Length argument is a constant expression, so we
		 * can perform compile-time bounds checking where
		 * buffer sizes are also known at compile time.
		 */

		/* Error when size is larger than enclosing struct. */
		if (__compiletime_lessthan(p_size_field, p_size) &&
		    __compiletime_lessthan(p_size, size))
			__write_overflow();

		/* Warn when write size is larger than dest field. */
		if (__compiletime_lessthan(p_size_field, size))
			__write_overflow_field(p_size_field, size);
	}
	/*
	 * At this point, length argument may not be a constant expression,
	 * so run-time bounds checking can be done where buffer sizes are
	 * known. (This is not an "else" because the above checks may only
	 * be compile-time warnings, and we want to still warn for run-time
	 * overflows.)
	 */

	/*
	 * Always stop accesses beyond the struct that contains the
	 * field, when the buffer's remaining size is known.
	 * (The SIZE_MAX test is to optimize away checks where the buffer
	 * lengths are unknown.)
	 */
	if (p_size != SIZE_MAX && p_size < size)
		fortify_panic("memset");
}

#define __fortify_memset_chk(p, c, size, p_size, p_size_field) ({	\
	size_t __fortify_size = (size_t)(size);				\
	fortify_memset_chk(__fortify_size, p_size, p_size_field),	\
	__underlying_memset(p, c, __fortify_size);			\
})

/*
 * __struct_size() vs __member_size() must be captured here to avoid
 * evaluating argument side-effects further into the macro layers.
 */
#ifndef CONFIG_KMSAN
#define memset(p, c, s) __fortify_memset_chk(p, c, s,			\
		__struct_size(p), __member_size(p))
#endif

/*
 * To make sure the compiler can enforce protection against buffer overflows,
 * memcpy(), memmove(), and memset() must not be used beyond individual
 * struct members. If you need to copy across multiple members, please use
 * struct_group() to create a named mirror of an anonymous struct union.
 * (e.g. see struct sk_buff.) Read overflow checking is currently only
 * done when a write overflow is also present, or when building with W=1.
 *
 * Mitigation coverage matrix
 *					Bounds checking at:
 *					+-------+-------+-------+-------+
 *					| Compile time  |   Run time    |
 * memcpy() argument sizes:		| write | read  | write | read  |
 *        dest     source   length      +-------+-------+-------+-------+
 * memcpy(known,   known,   constant)	|   y   |   y   |  n/a  |  n/a  |
 * memcpy(known,   unknown, constant)	|   y   |   n   |  n/a  |   V   |
 * memcpy(known,   known,   dynamic)	|   n   |   n   |   B   |   B   |
 * memcpy(known,   unknown, dynamic)	|   n   |   n   |   B   |   V   |
 * memcpy(unknown, known,   constant)	|   n   |   y   |   V   |  n/a  |
 * memcpy(unknown, unknown, constant)	|   n   |   n   |   V   |   V   |
 * memcpy(unknown, known,   dynamic)	|   n   |   n   |   V   |   B   |
 * memcpy(unknown, unknown, dynamic)	|   n   |   n   |   V   |   V   |
 *					+-------+-------+-------+-------+
 *
 * y = perform deterministic compile-time bounds checking
 * n = cannot perform deterministic compile-time bounds checking
 * n/a = no run-time bounds checking needed since compile-time deterministic
 * B = can perform run-time bounds checking (currently unimplemented)
 * V = vulnerable to run-time overflow (will need refactoring to solve)
 *
 */
__FORTIFY_INLINE bool fortify_memcpy_chk(__kernel_size_t size,
					 const size_t p_size,
					 const size_t q_size,
					 const size_t p_size_field,
					 const size_t q_size_field,
					 const char *func)
{
	if (__builtin_constant_p(size)) {
		/*
		 * Length argument is a constant expression, so we
		 * can perform compile-time bounds checking where
		 * buffer sizes are also known at compile time.
		 */

		/* Error when size is larger than enclosing struct. */
		if (__compiletime_lessthan(p_size_field, p_size) &&
		    __compiletime_lessthan(p_size, size))
			__write_overflow();
		if (__compiletime_lessthan(q_size_field, q_size) &&
		    __compiletime_lessthan(q_size, size))
			__read_overflow2();

		/* Warn when write size argument larger than dest field. */
		if (__compiletime_lessthan(p_size_field, size))
			__write_overflow_field(p_size_field, size);
		/*
		 * Warn for source field over-read when building with W=1
		 * or when an over-write happened, so both can be fixed at
		 * the same time.
		 */
		if ((IS_ENABLED(KBUILD_EXTRA_WARN1) ||
		     __compiletime_lessthan(p_size_field, size)) &&
		    __compiletime_lessthan(q_size_field, size))
			__read_overflow2_field(q_size_field, size);
	}
	/*
	 * At this point, length argument may not be a constant expression,
	 * so run-time bounds checking can be done where buffer sizes are
	 * known. (This is not an "else" because the above checks may only
	 * be compile-time warnings, and we want to still warn for run-time
	 * overflows.)
	 */

	/*
	 * Always stop accesses beyond the struct that contains the
	 * field, when the buffer's remaining size is known.
	 * (The SIZE_MAX test is to optimize away checks where the buffer
	 * lengths are unknown.)
	 */
	if ((p_size != SIZE_MAX && p_size < size) ||
	    (q_size != SIZE_MAX && q_size < size))
		fortify_panic(func);

	/*
	 * Warn when writing beyond destination field size.
	 *
	 * We must ignore p_size_field == 0 for existing 0-element
	 * fake flexible arrays, until they are all converted to
	 * proper flexible arrays.
	 *
	 * The implementation of __builtin_*object_size() behaves
	 * like sizeof() when not directly referencing a flexible
	 * array member, which means there will be many bounds checks
	 * that will appear at run-time, without a way for them to be
	 * detected at compile-time (as can be done when the destination
	 * is specifically the flexible array member).
	 * https://gcc.gnu.org/bugzilla/show_bug.cgi?id=101832
	 */
	if (p_size_field != 0 && p_size_field != SIZE_MAX &&
	    p_size != p_size_field && p_size_field < size)
		return true;

	return false;
}

#define __fortify_memcpy_chk(p, q, size, p_size, q_size,		\
			     p_size_field, q_size_field, op) ({		\
	const size_t __fortify_size = (size_t)(size);			\
	const size_t __p_size = (p_size);				\
	const size_t __q_size = (q_size);				\
	const size_t __p_size_field = (p_size_field);			\
	const size_t __q_size_field = (q_size_field);			\
	WARN_ONCE(fortify_memcpy_chk(__fortify_size, __p_size,		\
				     __q_size, __p_size_field,		\
				     __q_size_field, #op),		\
		  #op ": detected field-spanning write (size %zu) of single %s (size %zu)\n", \
		  __fortify_size,					\
		  "field \"" #p "\" at " __FILE__ ":" __stringify(__LINE__), \
		  __p_size_field);					\
	__underlying_##op(p, q, __fortify_size);			\
})

/*
 * Notes about compile-time buffer size detection:
 *
 * With these types...
 *
 *	struct middle {
 *		u16 a;
 *		u8 middle_buf[16];
 *		int b;
 *	};
 *	struct end {
 *		u16 a;
 *		u8 end_buf[16];
 *	};
 *	struct flex {
 *		int a;
 *		u8 flex_buf[];
 *	};
 *
 *	void func(TYPE *ptr) { ... }
 *
 * Cases where destination size cannot be currently detected:
 * - the size of ptr's object (seemingly by design, gcc & clang fail):
 *	__builtin_object_size(ptr, 1) == SIZE_MAX
 * - the size of flexible arrays in ptr's obj (by design, dynamic size):
 *	__builtin_object_size(ptr->flex_buf, 1) == SIZE_MAX
 * - the size of ANY array at the end of ptr's obj (gcc and clang bug):
 *	__builtin_object_size(ptr->end_buf, 1) == SIZE_MAX
 *	https://gcc.gnu.org/bugzilla/show_bug.cgi?id=101836
 *
 * Cases where destination size is currently detected:
 * - the size of non-array members within ptr's object:
 *	__builtin_object_size(ptr->a, 1) == 2
 * - the size of non-flexible-array in the middle of ptr's obj:
 *	__builtin_object_size(ptr->middle_buf, 1) == 16
 *
 */

/*
 * __struct_size() vs __member_size() must be captured here to avoid
 * evaluating argument side-effects further into the macro layers.
 */
#define memcpy(p, q, s)  __fortify_memcpy_chk(p, q, s,			\
		__struct_size(p), __struct_size(q),			\
		__member_size(p), __member_size(q),			\
		memcpy)
#define memmove(p, q, s)  __fortify_memcpy_chk(p, q, s,			\
		__struct_size(p), __struct_size(q),			\
		__member_size(p), __member_size(q),			\
		memmove)

extern void *__real_memscan(void *, int, __kernel_size_t) __RENAME(memscan);
__FORTIFY_INLINE void *memscan(void * const POS0 p, int c, __kernel_size_t size)
{
	size_t p_size = __struct_size(p);

	if (__compiletime_lessthan(p_size, size))
		__read_overflow();
	if (p_size < size)
		fortify_panic(__func__);
	return __real_memscan(p, c, size);
}

__FORTIFY_INLINE __diagnose_as(__builtin_memcmp, 1, 2, 3)
int memcmp(const void * const POS0 p, const void * const POS0 q, __kernel_size_t size)
{
	size_t p_size = __struct_size(p);
	size_t q_size = __struct_size(q);

	if (__builtin_constant_p(size)) {
		if (__compiletime_lessthan(p_size, size))
			__read_overflow();
		if (__compiletime_lessthan(q_size, size))
			__read_overflow2();
	}
	if (p_size < size || q_size < size)
		fortify_panic(__func__);
	return __underlying_memcmp(p, q, size);
}

__FORTIFY_INLINE __diagnose_as(__builtin_memchr, 1, 2, 3)
void *memchr(const void * const POS0 p, int c, __kernel_size_t size)
{
	size_t p_size = __struct_size(p);

	if (__compiletime_lessthan(p_size, size))
		__read_overflow();
	if (p_size < size)
		fortify_panic(__func__);
	return __underlying_memchr(p, c, size);
}

void *__real_memchr_inv(const void *s, int c, size_t n) __RENAME(memchr_inv);
__FORTIFY_INLINE void *memchr_inv(const void * const POS0 p, int c, size_t size)
{
	size_t p_size = __struct_size(p);

	if (__compiletime_lessthan(p_size, size))
		__read_overflow();
	if (p_size < size)
		fortify_panic(__func__);
	return __real_memchr_inv(p, c, size);
}

extern void *__real_kmemdup(const void *src, size_t len, gfp_t gfp) __RENAME(kmemdup);
__FORTIFY_INLINE void *kmemdup(const void * const POS0 p, size_t size, gfp_t gfp)
{
	size_t p_size = __struct_size(p);

	if (__compiletime_lessthan(p_size, size))
		__read_overflow();
	if (p_size < size)
		fortify_panic(__func__);
	return __real_kmemdup(p, size, gfp);
}

/* Defined after fortified strlen to reuse it. */
__FORTIFY_INLINE __diagnose_as(__builtin_strcpy, 1, 2)
char *strcpy(char * const POS p, const char * const POS q)
{
	size_t p_size = __member_size(p);
	size_t q_size = __member_size(q);
	size_t size;

	/* If neither buffer size is known, immediately give up. */
	if (__builtin_constant_p(p_size) &&
	    __builtin_constant_p(q_size) &&
	    p_size == SIZE_MAX && q_size == SIZE_MAX)
		return __underlying_strcpy(p, q);
	size = strlen(q) + 1;
	/* Compile-time check for const size overflow. */
<<<<<<< HEAD
	if (__builtin_constant_p(size) && p_size < size)
=======
	if (__compiletime_lessthan(p_size, size))
>>>>>>> d60c95ef
		__write_overflow();
	/* Run-time check for dynamic size overflow. */
	if (p_size < size)
		fortify_panic(__func__);
	__underlying_memcpy(p, q, size);
	return p;
}

/* Don't use these outside the FORITFY_SOURCE implementation */
#undef __underlying_memchr
#undef __underlying_memcmp
#undef __underlying_strcat
#undef __underlying_strcpy
#undef __underlying_strlen
#undef __underlying_strncat
#undef __underlying_strncpy

#undef POS
#undef POS0

#endif /* _LINUX_FORTIFY_STRING_H_ */<|MERGE_RESOLUTION|>--- conflicted
+++ resolved
@@ -600,11 +600,7 @@
 		return __underlying_strcpy(p, q);
 	size = strlen(q) + 1;
 	/* Compile-time check for const size overflow. */
-<<<<<<< HEAD
-	if (__builtin_constant_p(size) && p_size < size)
-=======
 	if (__compiletime_lessthan(p_size, size))
->>>>>>> d60c95ef
 		__write_overflow();
 	/* Run-time check for dynamic size overflow. */
 	if (p_size < size)
