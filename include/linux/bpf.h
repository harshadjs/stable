--- conflicted
+++ resolved
@@ -382,9 +382,6 @@
 	/* Indicates that the argument will be released. */
 	OBJ_RELEASE		= BIT(5 + BPF_BASE_TYPE_BITS),
 
-<<<<<<< HEAD
-	__BPF_TYPE_LAST_FLAG	= OBJ_RELEASE,
-=======
 	/* PTR is not trusted. This is only used with PTR_TO_BTF_ID, to mark
 	 * unreferenced and referenced kptr loaded from map value using a load
 	 * instruction, so that they can only be dereferenced but not escape the
@@ -403,7 +400,6 @@
 
 	__BPF_TYPE_FLAG_MAX,
 	__BPF_TYPE_LAST_FLAG	= __BPF_TYPE_FLAG_MAX - 1,
->>>>>>> bf44eed7
 };
 
 #define DYNPTR_TYPE_FLAG_MASK	(DYNPTR_TYPE_LOCAL | DYNPTR_TYPE_RINGBUF)
@@ -450,10 +446,7 @@
 	ARG_PTR_TO_CONST_STR,	/* pointer to a null terminated read-only string */
 	ARG_PTR_TO_TIMER,	/* pointer to bpf_timer */
 	ARG_PTR_TO_KPTR,	/* pointer to referenced kptr */
-<<<<<<< HEAD
-=======
 	ARG_PTR_TO_DYNPTR,      /* pointer to bpf_dynptr. See bpf_type_flag for dynptr type */
->>>>>>> bf44eed7
 	__BPF_ARG_TYPE_MAX,
 
 	/* Extended arg_types. */
@@ -464,13 +457,10 @@
 	ARG_PTR_TO_ALLOC_MEM_OR_NULL	= PTR_MAYBE_NULL | ARG_PTR_TO_ALLOC_MEM,
 	ARG_PTR_TO_STACK_OR_NULL	= PTR_MAYBE_NULL | ARG_PTR_TO_STACK,
 	ARG_PTR_TO_BTF_ID_OR_NULL	= PTR_MAYBE_NULL | ARG_PTR_TO_BTF_ID,
-<<<<<<< HEAD
-=======
 	/* pointer to memory does not need to be initialized, helper function must fill
 	 * all bytes or clear them in error case.
 	 */
 	ARG_PTR_TO_UNINIT_MEM		= MEM_UNINIT | ARG_PTR_TO_MEM,
->>>>>>> bf44eed7
 
 	/* This must be the last entry. Its purpose is to ensure the enum is
 	 * wide enough to hold the higher bits reserved for bpf_type_flag.
@@ -1124,10 +1114,7 @@
 struct bpf_tramp_link {
 	struct bpf_link link;
 	struct hlist_node tramp_hlist;
-<<<<<<< HEAD
-=======
 	u64 cookie;
->>>>>>> bf44eed7
 };
 
 struct bpf_tracing_link {
