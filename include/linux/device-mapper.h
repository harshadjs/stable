/* SPDX-License-Identifier: GPL-2.0-only */
/*
 * Copyright (C) 2001 Sistina Software (UK) Limited.
 * Copyright (C) 2004-2008 Red Hat, Inc. All rights reserved.
 *
 * This file is released under the LGPL.
 */

#ifndef _LINUX_DEVICE_MAPPER_H
#define _LINUX_DEVICE_MAPPER_H

#include <linux/bio.h>
#include <linux/blkdev.h>
#include <linux/dm-ioctl.h>
#include <linux/math64.h>
#include <linux/ratelimit.h>

struct dm_dev;
struct dm_target;
struct dm_table;
struct dm_report_zones_args;
struct mapped_device;
struct bio_vec;
enum dax_access_mode;

/*
 * Type of table, mapped_device's mempool and request_queue
 */
enum dm_queue_mode {
	DM_TYPE_NONE		 = 0,
	DM_TYPE_BIO_BASED	 = 1,
	DM_TYPE_REQUEST_BASED	 = 2,
	DM_TYPE_DAX_BIO_BASED	 = 3,
};

typedef enum { STATUSTYPE_INFO, STATUSTYPE_TABLE, STATUSTYPE_IMA } status_type_t;

union map_info {
	void *ptr;
};

/*
 * In the constructor the target parameter will already have the
 * table, type, begin and len fields filled in.
 */
typedef int (*dm_ctr_fn) (struct dm_target *target,
			  unsigned int argc, char **argv);

/*
 * The destructor doesn't need to free the dm_target, just
 * anything hidden ti->private.
 */
typedef void (*dm_dtr_fn) (struct dm_target *ti);

/*
 * The map function must return:
 * < 0: error
 * = 0: The target will handle the io by resubmitting it later
 * = 1: simple remap complete
 * = 2: The target wants to push back the io
 */
typedef int (*dm_map_fn) (struct dm_target *ti, struct bio *bio);
typedef int (*dm_clone_and_map_request_fn) (struct dm_target *ti,
					    struct request *rq,
					    union map_info *map_context,
					    struct request **clone);
typedef void (*dm_release_clone_request_fn) (struct request *clone,
					     union map_info *map_context);

/*
 * Returns:
 * < 0 : error (currently ignored)
 * 0   : ended successfully
 * 1   : for some reason the io has still not completed (eg,
 *       multipath target might want to requeue a failed io).
 * 2   : The target wants to push back the io
 */
typedef int (*dm_endio_fn) (struct dm_target *ti,
			    struct bio *bio, blk_status_t *error);
typedef int (*dm_request_endio_fn) (struct dm_target *ti,
				    struct request *clone, blk_status_t error,
				    union map_info *map_context);

typedef void (*dm_presuspend_fn) (struct dm_target *ti);
typedef void (*dm_presuspend_undo_fn) (struct dm_target *ti);
typedef void (*dm_postsuspend_fn) (struct dm_target *ti);
typedef int (*dm_preresume_fn) (struct dm_target *ti);
typedef void (*dm_resume_fn) (struct dm_target *ti);

typedef void (*dm_status_fn) (struct dm_target *ti, status_type_t status_type,
			      unsigned int status_flags, char *result, unsigned int maxlen);

typedef int (*dm_message_fn) (struct dm_target *ti, unsigned int argc, char **argv,
			      char *result, unsigned int maxlen);

typedef int (*dm_prepare_ioctl_fn) (struct dm_target *ti, struct block_device **bdev);

#ifdef CONFIG_BLK_DEV_ZONED
typedef int (*dm_report_zones_fn) (struct dm_target *ti,
				   struct dm_report_zones_args *args,
				   unsigned int nr_zones);
#else
/*
 * Define dm_report_zones_fn so that targets can assign to NULL if
 * CONFIG_BLK_DEV_ZONED disabled. Otherwise each target needs to do
 * awkward #ifdefs in their target_type, etc.
 */
typedef int (*dm_report_zones_fn) (struct dm_target *dummy);
#endif

/*
 * These iteration functions are typically used to check (and combine)
 * properties of underlying devices.
 * E.g. Does at least one underlying device support flush?
 *      Does any underlying device not support WRITE_SAME?
 *
 * The callout function is called once for each contiguous section of
 * an underlying device.  State can be maintained in *data.
 * Return non-zero to stop iterating through any further devices.
 */
typedef int (*iterate_devices_callout_fn) (struct dm_target *ti,
					   struct dm_dev *dev,
					   sector_t start, sector_t len,
					   void *data);

/*
 * This function must iterate through each section of device used by the
 * target until it encounters a non-zero return code, which it then returns.
 * Returns zero if no callout returned non-zero.
 */
typedef int (*dm_iterate_devices_fn) (struct dm_target *ti,
				      iterate_devices_callout_fn fn,
				      void *data);

typedef void (*dm_io_hints_fn) (struct dm_target *ti,
				struct queue_limits *limits);

/*
 * Returns:
 *    0: The target can handle the next I/O immediately.
 *    1: The target can't handle the next I/O immediately.
 */
typedef int (*dm_busy_fn) (struct dm_target *ti);

/*
 * Returns:
 *  < 0 : error
 * >= 0 : the number of bytes accessible at the address
 */
typedef long (*dm_dax_direct_access_fn) (struct dm_target *ti, pgoff_t pgoff,
		long nr_pages, enum dax_access_mode node, void **kaddr,
		pfn_t *pfn);
typedef int (*dm_dax_zero_page_range_fn)(struct dm_target *ti, pgoff_t pgoff,
		size_t nr_pages);

/*
 * Returns:
 * != 0 : number of bytes transferred
 * 0    : recovery write failed
 */
typedef size_t (*dm_dax_recovery_write_fn)(struct dm_target *ti, pgoff_t pgoff,
		void *addr, size_t bytes, struct iov_iter *i);

void dm_error(const char *message);

struct dm_dev {
	struct block_device *bdev;
	struct dax_device *dax_dev;
	blk_mode_t mode;
	char name[16];
};

/*
 * Constructors should call these functions to ensure destination devices
 * are opened/closed correctly.
 */
int dm_get_device(struct dm_target *ti, const char *path, blk_mode_t mode,
		  struct dm_dev **result);
void dm_put_device(struct dm_target *ti, struct dm_dev *d);

/*
 * Information about a target type
 */

struct target_type {
	uint64_t features;
	const char *name;
	struct module *module;
	unsigned int version[3];
	dm_ctr_fn ctr;
	dm_dtr_fn dtr;
	dm_map_fn map;
	dm_clone_and_map_request_fn clone_and_map_rq;
	dm_release_clone_request_fn release_clone_rq;
	dm_endio_fn end_io;
	dm_request_endio_fn rq_end_io;
	dm_presuspend_fn presuspend;
	dm_presuspend_undo_fn presuspend_undo;
	dm_postsuspend_fn postsuspend;
	dm_preresume_fn preresume;
	dm_resume_fn resume;
	dm_status_fn status;
	dm_message_fn message;
	dm_prepare_ioctl_fn prepare_ioctl;
	dm_report_zones_fn report_zones;
	dm_busy_fn busy;
	dm_iterate_devices_fn iterate_devices;
	dm_io_hints_fn io_hints;
	dm_dax_direct_access_fn direct_access;
	dm_dax_zero_page_range_fn dax_zero_page_range;
	dm_dax_recovery_write_fn dax_recovery_write;

	/* For internal device-mapper use. */
	struct list_head list;
};

/*
 * Target features
 */

/*
 * Any table that contains an instance of this target must have only one.
 */
#define DM_TARGET_SINGLETON		0x00000001
#define dm_target_needs_singleton(type)	((type)->features & DM_TARGET_SINGLETON)

/*
 * Indicates that a target does not support read-only devices.
 */
#define DM_TARGET_ALWAYS_WRITEABLE	0x00000002
#define dm_target_always_writeable(type) \
		((type)->features & DM_TARGET_ALWAYS_WRITEABLE)

/*
 * Any device that contains a table with an instance of this target may never
 * have tables containing any different target type.
 */
#define DM_TARGET_IMMUTABLE		0x00000004
#define dm_target_is_immutable(type)	((type)->features & DM_TARGET_IMMUTABLE)

/*
 * Indicates that a target may replace any target; even immutable targets.
 * .map, .map_rq, .clone_and_map_rq and .release_clone_rq are all defined.
 */
#define DM_TARGET_WILDCARD		0x00000008
#define dm_target_is_wildcard(type)	((type)->features & DM_TARGET_WILDCARD)

/*
 * A target implements own bio data integrity.
 */
#define DM_TARGET_INTEGRITY		0x00000010
#define dm_target_has_integrity(type)	((type)->features & DM_TARGET_INTEGRITY)

/*
 * A target passes integrity data to the lower device.
 */
#define DM_TARGET_PASSES_INTEGRITY	0x00000020
#define dm_target_passes_integrity(type) ((type)->features & DM_TARGET_PASSES_INTEGRITY)

/*
 * Indicates support for zoned block devices:
 * - DM_TARGET_ZONED_HM: the target also supports host-managed zoned
 *   block devices but does not support combining different zoned models.
 * - DM_TARGET_MIXED_ZONED_MODEL: the target supports combining multiple
 *   devices with different zoned models.
 */
#ifdef CONFIG_BLK_DEV_ZONED
#define DM_TARGET_ZONED_HM		0x00000040
#define dm_target_supports_zoned_hm(type) ((type)->features & DM_TARGET_ZONED_HM)
#else
#define DM_TARGET_ZONED_HM		0x00000000
#define dm_target_supports_zoned_hm(type) (false)
#endif

/*
 * A target handles REQ_NOWAIT
 */
#define DM_TARGET_NOWAIT		0x00000080
#define dm_target_supports_nowait(type) ((type)->features & DM_TARGET_NOWAIT)

/*
 * A target supports passing through inline crypto support.
 */
#define DM_TARGET_PASSES_CRYPTO		0x00000100
#define dm_target_passes_crypto(type) ((type)->features & DM_TARGET_PASSES_CRYPTO)

#ifdef CONFIG_BLK_DEV_ZONED
#define DM_TARGET_MIXED_ZONED_MODEL	0x00000200
#define dm_target_supports_mixed_zoned_model(type) \
	((type)->features & DM_TARGET_MIXED_ZONED_MODEL)
#else
#define DM_TARGET_MIXED_ZONED_MODEL	0x00000000
#define dm_target_supports_mixed_zoned_model(type) (false)
#endif

struct dm_target {
	struct dm_table *table;
	struct target_type *type;

	/* target limits */
	sector_t begin;
	sector_t len;

	/* If non-zero, maximum size of I/O submitted to a target. */
	uint32_t max_io_len;

	/*
	 * A number of zero-length barrier bios that will be submitted
	 * to the target for the purpose of flushing cache.
	 *
	 * The bio number can be accessed with dm_bio_get_target_bio_nr.
	 * It is a responsibility of the target driver to remap these bios
	 * to the real underlying devices.
	 */
	unsigned int num_flush_bios;

	/*
	 * The number of discard bios that will be submitted to the target.
	 * The bio number can be accessed with dm_bio_get_target_bio_nr.
	 */
	unsigned int num_discard_bios;

	/*
	 * The number of secure erase bios that will be submitted to the target.
	 * The bio number can be accessed with dm_bio_get_target_bio_nr.
	 */
	unsigned int num_secure_erase_bios;

	/*
	 * The number of WRITE ZEROES bios that will be submitted to the target.
	 * The bio number can be accessed with dm_bio_get_target_bio_nr.
	 */
	unsigned int num_write_zeroes_bios;

	/*
	 * The minimum number of extra bytes allocated in each io for the
	 * target to use.
	 */
	unsigned int per_io_data_size;

	/* target specific data */
	void *private;

	/* Used to provide an error string from the ctr */
	char *error;

	/*
	 * Set if this target needs to receive flushes regardless of
	 * whether or not its underlying devices have support.
	 */
	bool flush_supported:1;

	/*
	 * Set if this target needs to receive discards regardless of
	 * whether or not its underlying devices have support.
	 */
	bool discards_supported:1;

	/*
	 * Set if this target requires that discards be split on
	 * 'max_discard_sectors' boundaries.
	 */
	bool max_discard_granularity:1;

	/*
	 * Set if this target requires that secure_erases be split on
	 * 'max_secure_erase_sectors' boundaries.
	 */
	bool max_secure_erase_granularity:1;

	/*
	 * Set if this target requires that write_zeroes be split on
	 * 'max_write_zeroes_sectors' boundaries.
	 */
	bool max_write_zeroes_granularity:1;

	/*
	 * Set if we need to limit the number of in-flight bios when swapping.
	 */
	bool limit_swap_bios:1;

	/*
	 * Set if this target implements a zoned device and needs emulation of
	 * zone append operations using regular writes.
	 */
	bool emulate_zone_append:1;

	/*
	 * Set if the target will submit IO using dm_submit_bio_remap()
	 * after returning DM_MAPIO_SUBMITTED from its map function.
	 */
	bool accounts_remapped_io:1;

	/*
	 * Set if the target will submit the DM bio without first calling
	 * bio_set_dev(). NOTE: ideally a target should _not_ need this.
	 */
	bool needs_bio_set_dev:1;
};

void *dm_per_bio_data(struct bio *bio, size_t data_size);
struct bio *dm_bio_from_per_bio_data(void *data, size_t data_size);
unsigned int dm_bio_get_target_bio_nr(const struct bio *bio);

u64 dm_start_time_ns_from_clone(struct bio *bio);

int dm_register_target(struct target_type *t);
void dm_unregister_target(struct target_type *t);

/*
 * Target argument parsing.
 */
struct dm_arg_set {
	unsigned int argc;
	char **argv;
};

/*
 * The minimum and maximum value of a numeric argument, together with
 * the error message to use if the number is found to be outside that range.
 */
struct dm_arg {
	unsigned int min;
	unsigned int max;
	char *error;
};

/*
 * Validate the next argument, either returning it as *value or, if invalid,
 * returning -EINVAL and setting *error.
 */
int dm_read_arg(const struct dm_arg *arg, struct dm_arg_set *arg_set,
		unsigned int *value, char **error);

/*
 * Process the next argument as the start of a group containing between
 * arg->min and arg->max further arguments. Either return the size as
 * *num_args or, if invalid, return -EINVAL and set *error.
 */
int dm_read_arg_group(const struct dm_arg *arg, struct dm_arg_set *arg_set,
		      unsigned int *num_args, char **error);

/*
 * Return the current argument and shift to the next.
 */
const char *dm_shift_arg(struct dm_arg_set *as);

/*
 * Move through num_args arguments.
 */
void dm_consume_args(struct dm_arg_set *as, unsigned int num_args);

/*
 *----------------------------------------------------------------
 * Functions for creating and manipulating mapped devices.
 * Drop the reference with dm_put when you finish with the object.
 *----------------------------------------------------------------
 */

/*
 * DM_ANY_MINOR chooses the next available minor number.
 */
#define DM_ANY_MINOR (-1)
int dm_create(int minor, struct mapped_device **md);

/*
 * Reference counting for md.
 */
struct mapped_device *dm_get_md(dev_t dev);
void dm_get(struct mapped_device *md);
int dm_hold(struct mapped_device *md);
void dm_put(struct mapped_device *md);

/*
 * An arbitrary pointer may be stored alongside a mapped device.
 */
void dm_set_mdptr(struct mapped_device *md, void *ptr);
void *dm_get_mdptr(struct mapped_device *md);

/*
 * A device can still be used while suspended, but I/O is deferred.
 */
int dm_suspend(struct mapped_device *md, unsigned int suspend_flags);
int dm_resume(struct mapped_device *md);

/*
 * Event functions.
 */
uint32_t dm_get_event_nr(struct mapped_device *md);
int dm_wait_event(struct mapped_device *md, int event_nr);
uint32_t dm_next_uevent_seq(struct mapped_device *md);
void dm_uevent_add(struct mapped_device *md, struct list_head *elist);

/*
 * Info functions.
 */
const char *dm_device_name(struct mapped_device *md);
int dm_copy_name_and_uuid(struct mapped_device *md, char *name, char *uuid);
struct gendisk *dm_disk(struct mapped_device *md);
int dm_suspended(struct dm_target *ti);
int dm_post_suspending(struct dm_target *ti);
int dm_noflush_suspending(struct dm_target *ti);
void dm_accept_partial_bio(struct bio *bio, unsigned int n_sectors);
void dm_submit_bio_remap(struct bio *clone, struct bio *tgt_clone);
union map_info *dm_get_rq_mapinfo(struct request *rq);

#ifdef CONFIG_BLK_DEV_ZONED
struct dm_report_zones_args {
	struct dm_target *tgt;
	sector_t next_sector;

	void *orig_data;
	report_zones_cb orig_cb;
	unsigned int zone_idx;

	/* must be filled by ->report_zones before calling dm_report_zones_cb */
	sector_t start;
};
int dm_report_zones(struct block_device *bdev, sector_t start, sector_t sector,
		    struct dm_report_zones_args *args, unsigned int nr_zones);
#endif /* CONFIG_BLK_DEV_ZONED */

/*
 * Device mapper functions to parse and create devices specified by the
 * parameter "dm-mod.create="
 */
int __init dm_early_create(struct dm_ioctl *dmi,
			   struct dm_target_spec **spec_array,
			   char **target_params_array);

/*
 * Geometry functions.
 */
int dm_get_geometry(struct mapped_device *md, struct hd_geometry *geo);
int dm_set_geometry(struct mapped_device *md, struct hd_geometry *geo);

/*
 *---------------------------------------------------------------
 * Functions for manipulating device-mapper tables.
 *---------------------------------------------------------------
 */

/*
 * First create an empty table.
 */
<<<<<<< HEAD
int dm_table_create(struct dm_table **result, fmode_t mode,
=======
int dm_table_create(struct dm_table **result, blk_mode_t mode,
>>>>>>> 98817289
		    unsigned int num_targets, struct mapped_device *md);

/*
 * Then call this once for each target.
 */
int dm_table_add_target(struct dm_table *t, const char *type,
			sector_t start, sector_t len, char *params);

/*
 * Target can use this to set the table's type.
 * Can only ever be called from a target's ctr.
 * Useful for "hybrid" target (supports both bio-based
 * and request-based).
 */
void dm_table_set_type(struct dm_table *t, enum dm_queue_mode type);

/*
 * Finally call this to make the table ready for use.
 */
int dm_table_complete(struct dm_table *t);

/*
 * Destroy the table when finished.
 */
void dm_table_destroy(struct dm_table *t);

/*
 * Target may require that it is never sent I/O larger than len.
 */
int __must_check dm_set_target_max_io_len(struct dm_target *ti, sector_t len);

/*
 * Table reference counting.
 */
struct dm_table *dm_get_live_table(struct mapped_device *md, int *srcu_idx);
void dm_put_live_table(struct mapped_device *md, int srcu_idx);
void dm_sync_table(struct mapped_device *md);

/*
 * Queries
 */
sector_t dm_table_get_size(struct dm_table *t);
blk_mode_t dm_table_get_mode(struct dm_table *t);
struct mapped_device *dm_table_get_md(struct dm_table *t);
const char *dm_table_device_name(struct dm_table *t);

/*
 * Trigger an event.
 */
void dm_table_event(struct dm_table *t);

/*
 * Run the queue for request-based targets.
 */
void dm_table_run_md_queue_async(struct dm_table *t);

/*
 * The device must be suspended before calling this method.
 * Returns the previous table, which the caller must destroy.
 */
struct dm_table *dm_swap_table(struct mapped_device *md,
			       struct dm_table *t);

/*
 * Table blk_crypto_profile functions
 */
void dm_destroy_crypto_profile(struct blk_crypto_profile *profile);

/*
 *---------------------------------------------------------------
 * Macros.
 *---------------------------------------------------------------
 */
#define DM_NAME "device-mapper"

#define DM_FMT(fmt) DM_NAME ": " DM_MSG_PREFIX ": " fmt "\n"

#define DMCRIT(fmt, ...) pr_crit(DM_FMT(fmt), ##__VA_ARGS__)

#define DMERR(fmt, ...) pr_err(DM_FMT(fmt), ##__VA_ARGS__)
#define DMERR_LIMIT(fmt, ...) pr_err_ratelimited(DM_FMT(fmt), ##__VA_ARGS__)
#define DMWARN(fmt, ...) pr_warn(DM_FMT(fmt), ##__VA_ARGS__)
#define DMWARN_LIMIT(fmt, ...) pr_warn_ratelimited(DM_FMT(fmt), ##__VA_ARGS__)
#define DMINFO(fmt, ...) pr_info(DM_FMT(fmt), ##__VA_ARGS__)
#define DMINFO_LIMIT(fmt, ...) pr_info_ratelimited(DM_FMT(fmt), ##__VA_ARGS__)

#define DMDEBUG(fmt, ...) pr_debug(DM_FMT(fmt), ##__VA_ARGS__)
#define DMDEBUG_LIMIT(fmt, ...) pr_debug_ratelimited(DM_FMT(fmt), ##__VA_ARGS__)

#define DMEMIT(x...) (sz += ((sz >= maxlen) ? 0 : scnprintf(result + sz, maxlen - sz, x)))

#define DMEMIT_TARGET_NAME_VERSION(y) \
		DMEMIT("target_name=%s,target_version=%u.%u.%u", \
		       (y)->name, (y)->version[0], (y)->version[1], (y)->version[2])

/**
 * module_dm() - Helper macro for DM targets that don't do anything
 * special in their module_init and module_exit.
 * Each module may only use this macro once, and calling it replaces
 * module_init() and module_exit().
 *
 * @name: DM target's name
 */
#define module_dm(name) \
static int __init dm_##name##_init(void) \
{ \
	return dm_register_target(&(name##_target)); \
} \
module_init(dm_##name##_init) \
static void __exit dm_##name##_exit(void) \
{ \
	dm_unregister_target(&(name##_target)); \
} \
module_exit(dm_##name##_exit)

/*
 * Definitions of return values from target end_io function.
 */
#define DM_ENDIO_DONE		0
#define DM_ENDIO_INCOMPLETE	1
#define DM_ENDIO_REQUEUE	2
#define DM_ENDIO_DELAY_REQUEUE	3

/*
 * Definitions of return values from target map function.
 */
#define DM_MAPIO_SUBMITTED	0
#define DM_MAPIO_REMAPPED	1
#define DM_MAPIO_REQUEUE	DM_ENDIO_REQUEUE
#define DM_MAPIO_DELAY_REQUEUE	DM_ENDIO_DELAY_REQUEUE
#define DM_MAPIO_KILL		4

#define dm_sector_div64(x, y)( \
{ \
	u64 _res; \
	(x) = div64_u64_rem(x, y, &_res); \
	_res; \
} \
)

/*
 * Ceiling(n / sz)
 */
#define dm_div_up(n, sz) (((n) + (sz) - 1) / (sz))

#define dm_sector_div_up(n, sz) ( \
{ \
	sector_t _r = ((n) + (sz) - 1); \
	sector_div(_r, (sz)); \
	_r; \
} \
)

/*
 * ceiling(n / size) * size
 */
#define dm_round_up(n, sz) (dm_div_up((n), (sz)) * (sz))

/*
 * Sector offset taken relative to the start of the target instead of
 * relative to the start of the device.
 */
#define dm_target_offset(ti, sector) ((sector) - (ti)->begin)

static inline sector_t to_sector(unsigned long long n)
{
	return (n >> SECTOR_SHIFT);
}

static inline unsigned long to_bytes(sector_t n)
{
	return (n << SECTOR_SHIFT);
}

#endif	/* _LINUX_DEVICE_MAPPER_H */<|MERGE_RESOLUTION|>--- conflicted
+++ resolved
@@ -543,11 +543,7 @@
 /*
  * First create an empty table.
  */
-<<<<<<< HEAD
-int dm_table_create(struct dm_table **result, fmode_t mode,
-=======
 int dm_table_create(struct dm_table **result, blk_mode_t mode,
->>>>>>> 98817289
 		    unsigned int num_targets, struct mapped_device *md);
 
 /*
