--- conflicted
+++ resolved
@@ -4,10 +4,7 @@
 #include <linux/errno.h>
 #include <linux/lockdep.h>
 #include <linux/resume_user_mode.h>
-<<<<<<< HEAD
-=======
 #include <linux/kasan.h>
->>>>>>> 98817289
 #include <linux/io_uring_types.h>
 #include <uapi/linux/eventpoll.h>
 #include "io-wq.h"
@@ -44,22 +41,10 @@
 bool io_cqe_cache_refill(struct io_ring_ctx *ctx, bool overflow);
 void io_req_cqe_overflow(struct io_kiocb *req);
 int io_run_task_work_sig(struct io_ring_ctx *ctx);
-<<<<<<< HEAD
-int __io_run_local_work(struct io_ring_ctx *ctx, bool *locked);
-int io_run_local_work(struct io_ring_ctx *ctx);
-void io_req_complete_failed(struct io_kiocb *req, s32 res);
-void __io_req_complete(struct io_kiocb *req, unsigned issue_flags);
-void io_req_complete_post(struct io_kiocb *req);
-bool io_post_aux_cqe(struct io_ring_ctx *ctx, u64 user_data, s32 res, u32 cflags,
-		     bool allow_overflow);
-bool io_fill_cqe_aux(struct io_ring_ctx *ctx, u64 user_data, s32 res, u32 cflags,
-		     bool allow_overflow);
-=======
 void io_req_defer_failed(struct io_kiocb *req, s32 res);
 void io_req_complete_post(struct io_kiocb *req, unsigned issue_flags);
 bool io_post_aux_cqe(struct io_ring_ctx *ctx, u64 user_data, s32 res, u32 cflags);
 bool io_fill_cqe_req_aux(struct io_kiocb *req, bool defer, s32 res, u32 cflags);
->>>>>>> 98817289
 void __io_commit_cqring_flush(struct io_ring_ctx *ctx);
 
 struct page **io_pin_pages(unsigned long ubuf, unsigned long len, int *npages);
@@ -68,16 +53,7 @@
 struct file *io_file_get_fixed(struct io_kiocb *req, int fd,
 			       unsigned issue_flags);
 
-<<<<<<< HEAD
-static inline bool io_req_ffs_set(struct io_kiocb *req)
-{
-	return req->flags & REQ_F_FIXED_FILE;
-}
-
-void __io_req_task_work_add(struct io_kiocb *req, bool allow_local);
-=======
 void __io_req_task_work_add(struct io_kiocb *req, unsigned flags);
->>>>>>> 98817289
 bool io_is_uring_fops(struct file *file);
 bool io_alloc_async_data(struct io_kiocb *req);
 void io_req_task_queue(struct io_kiocb *req);
@@ -110,18 +86,8 @@
 bool io_match_task_safe(struct io_kiocb *head, struct task_struct *task,
 			bool cancel_all);
 
-<<<<<<< HEAD
-static inline void io_req_task_work_add(struct io_kiocb *req)
-{
-	__io_req_task_work_add(req, true);
-}
-
-#define io_for_each_link(pos, head) \
-	for (pos = (head); pos; pos = pos->link)
-=======
 void *io_mem_alloc(size_t size);
 void io_mem_free(void *ptr);
->>>>>>> 98817289
 
 #if defined(CONFIG_PROVE_LOCKING)
 static inline void io_lockdep_assert_cq_locked(struct io_ring_ctx *ctx)
@@ -264,7 +230,13 @@
 
 static inline void io_poll_wq_wake(struct io_ring_ctx *ctx)
 {
-<<<<<<< HEAD
+	if (wq_has_sleeper(&ctx->poll_wq))
+		__wake_up(&ctx->poll_wq, TASK_NORMAL, 0,
+				poll_to_key(EPOLL_URING_WAKE | EPOLLIN));
+}
+
+static inline void io_cqring_wake(struct io_ring_ctx *ctx)
+{
 	/*
 	 * Trigger waitqueue handler on all waiters on our waitqueue. This
 	 * won't necessarily wake up all the tasks, io_should_wake() will make
@@ -275,27 +247,6 @@
 	 * waitqueue handlers, we know we have a dependency between eventfd or
 	 * epoll and should terminate multishot poll at that point.
 	 */
-	if (waitqueue_active(&ctx->cq_wait))
-		__wake_up(&ctx->cq_wait, TASK_NORMAL, 0,
-=======
-	if (wq_has_sleeper(&ctx->poll_wq))
-		__wake_up(&ctx->poll_wq, TASK_NORMAL, 0,
->>>>>>> 98817289
-				poll_to_key(EPOLL_URING_WAKE | EPOLLIN));
-}
-
-static inline void io_cqring_wake(struct io_ring_ctx *ctx)
-{
-	/*
-	 * Trigger waitqueue handler on all waiters on our waitqueue. This
-	 * won't necessarily wake up all the tasks, io_should_wake() will make
-	 * that decision.
-	 *
-	 * Pass in EPOLLIN|EPOLL_URING_WAKE as the poll wakeup key. The latter
-	 * set in the mask so that if we recurse back into our own poll
-	 * waitqueue handlers, we know we have a dependency between eventfd or
-	 * epoll and should terminate multishot poll at that point.
-	 */
 	if (wq_has_sleeper(&ctx->cq_wait))
 		__wake_up(&ctx->cq_wait, TASK_NORMAL, 0,
 				poll_to_key(EPOLL_URING_WAKE | EPOLLIN));
@@ -433,8 +384,6 @@
 	io_req_task_work_add(req);
 }
 
-<<<<<<< HEAD
-=======
 /*
  * IORING_SETUP_SQE128 contexts allocate twice the normal SQE size for each
  * slot.
@@ -445,5 +394,4 @@
 		return 2 * sizeof(struct io_uring_sqe);
 	return sizeof(struct io_uring_sqe);
 }
->>>>>>> 98817289
 #endif