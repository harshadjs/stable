--- conflicted
+++ resolved
@@ -574,9 +574,6 @@
 
 struct stack_fragment
 {
-<<<<<<< HEAD
-	size_t len, off = 0;
-=======
 	size_t len;
 	size_t off;
 	u8 *sp;
@@ -610,7 +607,6 @@
 void show_stack(struct task_struct *task, unsigned long *sp, const char *loglvl)
 {
 	struct stack_fragment sf;
->>>>>>> 98817289
 
 	if (!sp)
 		sp = stack_pointer(task);
@@ -622,23 +618,9 @@
 	sf.loglvl = loglvl;
 
 	printk("%sStack:\n", loglvl);
-<<<<<<< HEAD
-	while (off < len) {
-		u8 line[STACK_DUMP_LINE_SIZE];
-		size_t line_len = len - off > STACK_DUMP_LINE_SIZE ?
-			STACK_DUMP_LINE_SIZE : len - off;
-
-		__memcpy(line, (u8 *)sp + off, line_len);
-		print_hex_dump(loglvl, " ", DUMP_PREFIX_NONE,
-			       STACK_DUMP_LINE_SIZE, STACK_DUMP_ENTRY_SIZE,
-			       line, line_len, false);
-		off += STACK_DUMP_LINE_SIZE;
-	}
-=======
 	walk_stackframe(sp, show_stack_fragment_cb, &sf);
 	while (sf.off < sf.len)
 		show_stack_fragment_cb(NULL, &sf);
->>>>>>> 98817289
 	show_trace(task, sp, loglvl);
 }
 
