--- conflicted
+++ resolved
@@ -114,29 +114,6 @@
 	return rc;
 }
 
-<<<<<<< HEAD
-static long get_pfn(unsigned long user_addr, unsigned long access,
-		    unsigned long *pfn)
-{
-	struct vm_area_struct *vma;
-	long ret;
-
-	mmap_read_lock(current->mm);
-	ret = -EINVAL;
-	vma = find_vma(current->mm, user_addr);
-	if (!vma || user_addr < vma->vm_start)
-		goto out;
-	ret = -EACCES;
-	if (!(vma->vm_flags & access))
-		goto out;
-	ret = follow_pfn(vma, user_addr, pfn);
-out:
-	mmap_read_unlock(current->mm);
-	return ret;
-}
-
-=======
->>>>>>> 3b17187f
 SYSCALL_DEFINE3(s390_pci_mmio_write, unsigned long, mmio_addr,
 		const void __user *, user_buffer, size_t, length)
 {
