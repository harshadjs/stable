--- conflicted
+++ resolved
@@ -268,59 +268,6 @@
 	return &clocksource_tod;
 }
 
-<<<<<<< HEAD
-void update_vsyscall(struct timekeeper *tk)
-{
-	u64 nsecps;
-
-	if (tk->tkr_mono.clock != &clocksource_tod)
-		return;
-
-	/* Make userspace gettimeofday spin until we're done. */
-	++vdso_data->tb_update_count;
-	smp_wmb();
-	vdso_data->xtime_tod_stamp = tk->tkr_mono.cycle_last;
-	vdso_data->xtime_clock_sec = tk->xtime_sec;
-	vdso_data->xtime_clock_nsec = tk->tkr_mono.xtime_nsec;
-	vdso_data->wtom_clock_sec =
-		tk->xtime_sec + tk->wall_to_monotonic.tv_sec;
-	vdso_data->wtom_clock_nsec = tk->tkr_mono.xtime_nsec +
-		+ ((u64) tk->wall_to_monotonic.tv_nsec << tk->tkr_mono.shift);
-	nsecps = (u64) NSEC_PER_SEC << tk->tkr_mono.shift;
-	while (vdso_data->wtom_clock_nsec >= nsecps) {
-		vdso_data->wtom_clock_nsec -= nsecps;
-		vdso_data->wtom_clock_sec++;
-	}
-
-	vdso_data->xtime_coarse_sec = tk->xtime_sec;
-	vdso_data->xtime_coarse_nsec =
-		(long)(tk->tkr_mono.xtime_nsec >> tk->tkr_mono.shift);
-	vdso_data->wtom_coarse_sec =
-		vdso_data->xtime_coarse_sec + tk->wall_to_monotonic.tv_sec;
-	vdso_data->wtom_coarse_nsec =
-		vdso_data->xtime_coarse_nsec + tk->wall_to_monotonic.tv_nsec;
-	while (vdso_data->wtom_coarse_nsec >= NSEC_PER_SEC) {
-		vdso_data->wtom_coarse_nsec -= NSEC_PER_SEC;
-		vdso_data->wtom_coarse_sec++;
-	}
-
-	vdso_data->tk_mult = tk->tkr_mono.mult;
-	vdso_data->tk_shift = tk->tkr_mono.shift;
-	vdso_data->hrtimer_res = hrtimer_resolution;
-	smp_wmb();
-	++vdso_data->tb_update_count;
-}
-
-extern struct timezone sys_tz;
-
-void update_vsyscall_tz(void)
-{
-	vdso_data->tz_minuteswest = sys_tz.tz_minuteswest;
-	vdso_data->tz_dsttime = sys_tz.tz_dsttime;
-}
-
-=======
->>>>>>> d1988041
 /*
  * Initialize the TOD clock and the CPU timer of
  * the boot cpu.
@@ -787,19 +734,11 @@
 {
 	ssize_t ret = -ENODATA;
 
-<<<<<<< HEAD
-	mutex_lock(&stp_work_mutex);
+	mutex_lock(&stp_mutex);
 	if (stpinfo_valid())
 		ret = sprintf(buf, "%016llx\n",
 			      *(unsigned long long *) stp_info.ctnid);
-	mutex_unlock(&stp_work_mutex);
-=======
-	mutex_lock(&stp_mutex);
-	if (stpinfo_valid())
-		ret = sprintf(buf, "%016llx\n",
-			      *(unsigned long long *) stp_info.ctnid);
-	mutex_unlock(&stp_mutex);
->>>>>>> d1988041
+	mutex_unlock(&stp_mutex);
 	return ret;
 }
 
@@ -811,17 +750,10 @@
 {
 	ssize_t ret = -ENODATA;
 
-<<<<<<< HEAD
-	mutex_lock(&stp_work_mutex);
+	mutex_lock(&stp_mutex);
 	if (stpinfo_valid())
 		ret = sprintf(buf, "%i\n", stp_info.ctn);
-	mutex_unlock(&stp_work_mutex);
-=======
-	mutex_lock(&stp_mutex);
-	if (stpinfo_valid())
-		ret = sprintf(buf, "%i\n", stp_info.ctn);
-	mutex_unlock(&stp_mutex);
->>>>>>> d1988041
+	mutex_unlock(&stp_mutex);
 	return ret;
 }
 
@@ -833,17 +765,10 @@
 {
 	ssize_t ret = -ENODATA;
 
-<<<<<<< HEAD
-	mutex_lock(&stp_work_mutex);
+	mutex_lock(&stp_mutex);
 	if (stpinfo_valid() && (stp_info.vbits & 0x2000))
 		ret = sprintf(buf, "%i\n", (int)(s16) stp_info.dsto);
-	mutex_unlock(&stp_work_mutex);
-=======
-	mutex_lock(&stp_mutex);
-	if (stpinfo_valid() && (stp_info.vbits & 0x2000))
-		ret = sprintf(buf, "%i\n", (int)(s16) stp_info.dsto);
-	mutex_unlock(&stp_mutex);
->>>>>>> d1988041
+	mutex_unlock(&stp_mutex);
 	return ret;
 }
 
@@ -855,13 +780,6 @@
 {
 	ssize_t ret = -ENODATA;
 
-<<<<<<< HEAD
-	mutex_lock(&stp_work_mutex);
-	if (stpinfo_valid() && (stp_info.vbits & 0x8000))
-		ret = sprintf(buf, "%i\n", (int)(s16) stp_info.leaps);
-	mutex_unlock(&stp_work_mutex);
-	return ret;
-=======
 	mutex_lock(&stp_mutex);
 	if (stpinfo_valid() && (stp_info.vbits & 0x8000))
 		ret = sprintf(buf, "%i\n", (int)(s16) stp_info.leaps);
@@ -895,7 +813,6 @@
 	return sprintf(buf, "%llu,%d\n",
 		       tod_to_ns(stzi.lsoib.nlsout - TOD_UNIX_EPOCH) / NSEC_PER_SEC,
 		       stzi.lsoib.nlso - stzi.lsoib.also);
->>>>>>> d1988041
 }
 
 static DEVICE_ATTR_RO(leap_seconds_scheduled);
@@ -906,17 +823,10 @@
 {
 	ssize_t ret = -ENODATA;
 
-<<<<<<< HEAD
-	mutex_lock(&stp_work_mutex);
+	mutex_lock(&stp_mutex);
 	if (stpinfo_valid())
 		ret = sprintf(buf, "%i\n", (int)(s16) stp_info.stratum);
-	mutex_unlock(&stp_work_mutex);
-=======
-	mutex_lock(&stp_mutex);
-	if (stpinfo_valid())
-		ret = sprintf(buf, "%i\n", (int)(s16) stp_info.stratum);
-	mutex_unlock(&stp_mutex);
->>>>>>> d1988041
+	mutex_unlock(&stp_mutex);
 	return ret;
 }
 
@@ -928,17 +838,10 @@
 {
 	ssize_t ret = -ENODATA;
 
-<<<<<<< HEAD
-	mutex_lock(&stp_work_mutex);
+	mutex_lock(&stp_mutex);
 	if (stpinfo_valid() && (stp_info.vbits & 0x0800))
 		ret = sprintf(buf, "%i\n", (int) stp_info.tto);
-	mutex_unlock(&stp_work_mutex);
-=======
-	mutex_lock(&stp_mutex);
-	if (stpinfo_valid() && (stp_info.vbits & 0x0800))
-		ret = sprintf(buf, "%i\n", (int) stp_info.tto);
-	mutex_unlock(&stp_mutex);
->>>>>>> d1988041
+	mutex_unlock(&stp_mutex);
 	return ret;
 }
 
@@ -950,17 +853,10 @@
 {
 	ssize_t ret = -ENODATA;
 
-<<<<<<< HEAD
-	mutex_lock(&stp_work_mutex);
+	mutex_lock(&stp_mutex);
 	if (stpinfo_valid() && (stp_info.vbits & 0x4000))
 		ret = sprintf(buf, "%i\n", (int)(s16) stp_info.tzo);
-	mutex_unlock(&stp_work_mutex);
-=======
-	mutex_lock(&stp_mutex);
-	if (stpinfo_valid() && (stp_info.vbits & 0x4000))
-		ret = sprintf(buf, "%i\n", (int)(s16) stp_info.tzo);
-	mutex_unlock(&stp_mutex);
->>>>>>> d1988041
+	mutex_unlock(&stp_mutex);
 	return ret;
 }
 
@@ -972,17 +868,10 @@
 {
 	ssize_t ret = -ENODATA;
 
-<<<<<<< HEAD
-	mutex_lock(&stp_work_mutex);
+	mutex_lock(&stp_mutex);
 	if (stpinfo_valid())
 		ret = sprintf(buf, "%i\n", stp_info.tmd);
-	mutex_unlock(&stp_work_mutex);
-=======
-	mutex_lock(&stp_mutex);
-	if (stpinfo_valid())
-		ret = sprintf(buf, "%i\n", stp_info.tmd);
-	mutex_unlock(&stp_mutex);
->>>>>>> d1988041
+	mutex_unlock(&stp_mutex);
 	return ret;
 }
 
@@ -994,17 +883,10 @@
 {
 	ssize_t ret = -ENODATA;
 
-<<<<<<< HEAD
-	mutex_lock(&stp_work_mutex);
+	mutex_lock(&stp_mutex);
 	if (stpinfo_valid())
 		ret = sprintf(buf, "%i\n", stp_info.tst);
-	mutex_unlock(&stp_work_mutex);
-=======
-	mutex_lock(&stp_mutex);
-	if (stpinfo_valid())
-		ret = sprintf(buf, "%i\n", stp_info.tst);
-	mutex_unlock(&stp_mutex);
->>>>>>> d1988041
+	mutex_unlock(&stp_mutex);
 	return ret;
 }
 
