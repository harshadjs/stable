// SPDX-License-Identifier: GPL-2.0
/*
 *  S390 version
 *    Copyright IBM Corp. 1999, 2012
 *    Author(s): Hartmut Penner (hp@de.ibm.com),
 *               Martin Schwidefsky (schwidefsky@de.ibm.com)
 *
 *  Derived from "arch/i386/kernel/setup.c"
 *    Copyright (C) 1995, Linus Torvalds
 */

/*
 * This file handles the architecture-dependent parts of initialization
 */

#define KMSG_COMPONENT "setup"
#define pr_fmt(fmt) KMSG_COMPONENT ": " fmt

#include <linux/errno.h>
#include <linux/export.h>
#include <linux/sched.h>
#include <linux/sched/task.h>
#include <linux/cpu.h>
#include <linux/kernel.h>
#include <linux/memblock.h>
#include <linux/mm.h>
#include <linux/stddef.h>
#include <linux/unistd.h>
#include <linux/ptrace.h>
#include <linux/random.h>
#include <linux/user.h>
#include <linux/tty.h>
#include <linux/ioport.h>
#include <linux/delay.h>
#include <linux/init.h>
#include <linux/initrd.h>
#include <linux/root_dev.h>
#include <linux/console.h>
#include <linux/kernel_stat.h>
#include <linux/dma-map-ops.h>
#include <linux/device.h>
#include <linux/notifier.h>
#include <linux/pfn.h>
#include <linux/ctype.h>
#include <linux/reboot.h>
#include <linux/topology.h>
#include <linux/kexec.h>
#include <linux/crash_dump.h>
#include <linux/memory.h>
#include <linux/compat.h>
#include <linux/start_kernel.h>
#include <linux/hugetlb.h>
#include <linux/kmemleak.h>

#include <asm/archrandom.h>
#include <asm/boot_data.h>
#include <asm/ipl.h>
#include <asm/facility.h>
#include <asm/smp.h>
#include <asm/mmu_context.h>
#include <asm/cpcmd.h>
#include <asm/abs_lowcore.h>
#include <asm/nmi.h>
#include <asm/irq.h>
#include <asm/page.h>
#include <asm/ptrace.h>
#include <asm/sections.h>
#include <asm/ebcdic.h>
#include <asm/diag.h>
#include <asm/os_info.h>
#include <asm/sclp.h>
#include <asm/stacktrace.h>
#include <asm/sysinfo.h>
#include <asm/numa.h>
#include <asm/alternative.h>
#include <asm/nospec-branch.h>
#include <asm/physmem_info.h>
#include <asm/maccess.h>
#include <asm/uv.h>
#include <asm/asm-offsets.h>
#include "entry.h"

/*
 * Machine setup..
 */
unsigned int console_mode = 0;
EXPORT_SYMBOL(console_mode);

unsigned int console_devno = -1;
EXPORT_SYMBOL(console_devno);

unsigned int console_irq = -1;
EXPORT_SYMBOL(console_irq);

/*
 * Some code and data needs to stay below 2 GB, even when the kernel would be
 * relocated above 2 GB, because it has to use 31 bit addresses.
 * Such code and data is part of the .amode31 section.
 */
char __amode31_ref *__samode31 = _samode31;
char __amode31_ref *__eamode31 = _eamode31;
char __amode31_ref *__stext_amode31 = _stext_amode31;
char __amode31_ref *__etext_amode31 = _etext_amode31;
struct exception_table_entry __amode31_ref *__start_amode31_ex_table = _start_amode31_ex_table;
struct exception_table_entry __amode31_ref *__stop_amode31_ex_table = _stop_amode31_ex_table;

/*
 * Control registers CR2, CR5 and CR15 are initialized with addresses
 * of tables that must be placed below 2G which is handled by the AMODE31
 * sections.
 * Because the AMODE31 sections are relocated below 2G at startup,
 * the content of control registers CR2, CR5 and CR15 must be updated
 * with new addresses after the relocation. The initial initialization of
 * control registers occurs in head64.S and then gets updated again after AMODE31
 * relocation. We must access the relevant AMODE31 tables indirectly via
 * pointers placed in the .amode31.refs linker section. Those pointers get
 * updated automatically during AMODE31 relocation and always contain a valid
 * address within AMODE31 sections.
 */

static __amode31_data u32 __ctl_duct_amode31[16] __aligned(64);

static __amode31_data u64 __ctl_aste_amode31[8] __aligned(64) = {
	[1] = 0xffffffffffffffff
};

static __amode31_data u32 __ctl_duald_amode31[32] __aligned(128) = {
	0x80000000, 0, 0, 0,
	0x80000000, 0, 0, 0,
	0x80000000, 0, 0, 0,
	0x80000000, 0, 0, 0,
	0x80000000, 0, 0, 0,
	0x80000000, 0, 0, 0,
	0x80000000, 0, 0, 0,
	0x80000000, 0, 0, 0
};

static __amode31_data u32 __ctl_linkage_stack_amode31[8] __aligned(64) = {
	0, 0, 0x89000000, 0,
	0, 0, 0x8a000000, 0
};

static u64 __amode31_ref *__ctl_aste = __ctl_aste_amode31;
static u32 __amode31_ref *__ctl_duald = __ctl_duald_amode31;
static u32 __amode31_ref *__ctl_linkage_stack = __ctl_linkage_stack_amode31;
static u32 __amode31_ref *__ctl_duct = __ctl_duct_amode31;

unsigned long __bootdata_preserved(max_mappable);
unsigned long __bootdata(ident_map_size);
struct physmem_info __bootdata(physmem_info);

unsigned long __bootdata_preserved(__kaslr_offset);
int __bootdata_preserved(__kaslr_enabled);
unsigned int __bootdata_preserved(zlib_dfltcc_support);
EXPORT_SYMBOL(zlib_dfltcc_support);
u64 __bootdata_preserved(stfle_fac_list[16]);
EXPORT_SYMBOL(stfle_fac_list);
u64 __bootdata_preserved(alt_stfle_fac_list[16]);
struct oldmem_data __bootdata_preserved(oldmem_data);

unsigned long VMALLOC_START;
EXPORT_SYMBOL(VMALLOC_START);

unsigned long VMALLOC_END;
EXPORT_SYMBOL(VMALLOC_END);

struct page *vmemmap;
EXPORT_SYMBOL(vmemmap);
unsigned long vmemmap_size;

unsigned long MODULES_VADDR;
unsigned long MODULES_END;

/* An array with a pointer to the lowcore of every CPU. */
struct lowcore *lowcore_ptr[NR_CPUS];
EXPORT_SYMBOL(lowcore_ptr);

DEFINE_STATIC_KEY_FALSE(cpu_has_bear);

/*
 * The Write Back bit position in the physaddr is given by the SLPC PCI.
 * Leaving the mask zero always uses write through which is safe
 */
unsigned long mio_wb_bit_mask __ro_after_init;

/*
 * This is set up by the setup-routine at boot-time
 * for S390 need to find out, what we have to setup
 * using address 0x10400 ...
 */

#include <asm/setup.h>

/*
 * condev= and conmode= setup parameter.
 */

static int __init condev_setup(char *str)
{
	int vdev;

	vdev = simple_strtoul(str, &str, 0);
	if (vdev >= 0 && vdev < 65536) {
		console_devno = vdev;
		console_irq = -1;
	}
	return 1;
}

__setup("condev=", condev_setup);

static void __init set_preferred_console(void)
{
	if (CONSOLE_IS_3215 || CONSOLE_IS_SCLP)
		add_preferred_console("ttyS", 0, NULL);
	else if (CONSOLE_IS_3270)
		add_preferred_console("tty3270", 0, NULL);
	else if (CONSOLE_IS_VT220)
		add_preferred_console("ttysclp", 0, NULL);
	else if (CONSOLE_IS_HVC)
		add_preferred_console("hvc", 0, NULL);
}

static int __init conmode_setup(char *str)
{
#if defined(CONFIG_SCLP_CONSOLE) || defined(CONFIG_SCLP_VT220_CONSOLE)
	if (!strcmp(str, "hwc") || !strcmp(str, "sclp"))
                SET_CONSOLE_SCLP;
#endif
#if defined(CONFIG_TN3215_CONSOLE)
	if (!strcmp(str, "3215"))
		SET_CONSOLE_3215;
#endif
#if defined(CONFIG_TN3270_CONSOLE)
	if (!strcmp(str, "3270"))
		SET_CONSOLE_3270;
#endif
	set_preferred_console();
        return 1;
}

__setup("conmode=", conmode_setup);

static void __init conmode_default(void)
{
	char query_buffer[1024];
	char *ptr;

        if (MACHINE_IS_VM) {
		cpcmd("QUERY CONSOLE", query_buffer, 1024, NULL);
		console_devno = simple_strtoul(query_buffer + 5, NULL, 16);
		ptr = strstr(query_buffer, "SUBCHANNEL =");
		console_irq = simple_strtoul(ptr + 13, NULL, 16);
		cpcmd("QUERY TERM", query_buffer, 1024, NULL);
		ptr = strstr(query_buffer, "CONMODE");
		/*
		 * Set the conmode to 3215 so that the device recognition 
		 * will set the cu_type of the console to 3215. If the
		 * conmode is 3270 and we don't set it back then both
		 * 3215 and the 3270 driver will try to access the console
		 * device (3215 as console and 3270 as normal tty).
		 */
		cpcmd("TERM CONMODE 3215", NULL, 0, NULL);
		if (ptr == NULL) {
#if defined(CONFIG_SCLP_CONSOLE) || defined(CONFIG_SCLP_VT220_CONSOLE)
			SET_CONSOLE_SCLP;
#endif
			return;
		}
		if (str_has_prefix(ptr + 8, "3270")) {
#if defined(CONFIG_TN3270_CONSOLE)
			SET_CONSOLE_3270;
#elif defined(CONFIG_TN3215_CONSOLE)
			SET_CONSOLE_3215;
#elif defined(CONFIG_SCLP_CONSOLE) || defined(CONFIG_SCLP_VT220_CONSOLE)
			SET_CONSOLE_SCLP;
#endif
		} else if (str_has_prefix(ptr + 8, "3215")) {
#if defined(CONFIG_TN3215_CONSOLE)
			SET_CONSOLE_3215;
#elif defined(CONFIG_TN3270_CONSOLE)
			SET_CONSOLE_3270;
#elif defined(CONFIG_SCLP_CONSOLE) || defined(CONFIG_SCLP_VT220_CONSOLE)
			SET_CONSOLE_SCLP;
#endif
		}
	} else if (MACHINE_IS_KVM) {
		if (sclp.has_vt220 && IS_ENABLED(CONFIG_SCLP_VT220_CONSOLE))
			SET_CONSOLE_VT220;
		else if (sclp.has_linemode && IS_ENABLED(CONFIG_SCLP_CONSOLE))
			SET_CONSOLE_SCLP;
		else
			SET_CONSOLE_HVC;
	} else {
#if defined(CONFIG_SCLP_CONSOLE) || defined(CONFIG_SCLP_VT220_CONSOLE)
		SET_CONSOLE_SCLP;
#endif
	}
}

#ifdef CONFIG_CRASH_DUMP
static void __init setup_zfcpdump(void)
{
	if (!is_ipl_type_dump())
		return;
	if (oldmem_data.start)
		return;
	strcat(boot_command_line, " cio_ignore=all,!ipldev,!condev");
	console_loglevel = 2;
}
#else
static inline void setup_zfcpdump(void) {}
#endif /* CONFIG_CRASH_DUMP */

 /*
 * Reboot, halt and power_off stubs. They just call _machine_restart,
 * _machine_halt or _machine_power_off. 
 */

void machine_restart(char *command)
{
	if ((!in_interrupt() && !in_atomic()) || oops_in_progress)
		/*
		 * Only unblank the console if we are called in enabled
		 * context or a bust_spinlocks cleared the way for us.
		 */
		console_unblank();
	_machine_restart(command);
}

void machine_halt(void)
{
	if (!in_interrupt() || oops_in_progress)
		/*
		 * Only unblank the console if we are called in enabled
		 * context or a bust_spinlocks cleared the way for us.
		 */
		console_unblank();
	_machine_halt();
}

void machine_power_off(void)
{
	if (!in_interrupt() || oops_in_progress)
		/*
		 * Only unblank the console if we are called in enabled
		 * context or a bust_spinlocks cleared the way for us.
		 */
		console_unblank();
	_machine_power_off();
}

/*
 * Dummy power off function.
 */
void (*pm_power_off)(void) = machine_power_off;
EXPORT_SYMBOL_GPL(pm_power_off);

void *restart_stack;

unsigned long stack_alloc(void)
{
#ifdef CONFIG_VMAP_STACK
	void *ret;

	ret = __vmalloc_node(THREAD_SIZE, THREAD_SIZE, THREADINFO_GFP,
			     NUMA_NO_NODE, __builtin_return_address(0));
	kmemleak_not_leak(ret);
	return (unsigned long)ret;
#else
	return __get_free_pages(GFP_KERNEL, THREAD_SIZE_ORDER);
#endif
}

void stack_free(unsigned long stack)
{
#ifdef CONFIG_VMAP_STACK
	vfree((void *) stack);
#else
	free_pages(stack, THREAD_SIZE_ORDER);
#endif
}

void __init __noreturn arch_call_rest_init(void)
{
	smp_reinit_ipl_cpu();
	rest_init();
}

static unsigned long __init stack_alloc_early(void)
{
	unsigned long stack;

	stack = (unsigned long)memblock_alloc(THREAD_SIZE, THREAD_SIZE);
	if (!stack) {
		panic("%s: Failed to allocate %lu bytes align=0x%lx\n",
		      __func__, THREAD_SIZE, THREAD_SIZE);
	}
	return stack;
}

static void __init setup_lowcore(void)
{
	struct lowcore *lc, *abs_lc;

	/*
	 * Setup lowcore for boot cpu
	 */
	BUILD_BUG_ON(sizeof(struct lowcore) != LC_PAGES * PAGE_SIZE);
	lc = memblock_alloc_low(sizeof(*lc), sizeof(*lc));
	if (!lc)
		panic("%s: Failed to allocate %zu bytes align=%zx\n",
		      __func__, sizeof(*lc), sizeof(*lc));

	lc->restart_psw.mask = PSW_KERNEL_BITS & ~PSW_MASK_DAT;
	lc->restart_psw.addr = __pa(restart_int_handler);
	lc->external_new_psw.mask = PSW_KERNEL_BITS | PSW_MASK_MCHECK;
	lc->external_new_psw.addr = (unsigned long) ext_int_handler;
	lc->svc_new_psw.mask = PSW_KERNEL_BITS | PSW_MASK_MCHECK;
	lc->svc_new_psw.addr = (unsigned long) system_call;
	lc->program_new_psw.mask = PSW_KERNEL_BITS | PSW_MASK_MCHECK;
	lc->program_new_psw.addr = (unsigned long) pgm_check_handler;
	lc->mcck_new_psw.mask = PSW_KERNEL_BITS;
	lc->mcck_new_psw.addr = (unsigned long) mcck_int_handler;
	lc->io_new_psw.mask = PSW_KERNEL_BITS | PSW_MASK_MCHECK;
	lc->io_new_psw.addr = (unsigned long) io_int_handler;
	lc->clock_comparator = clock_comparator_max;
	lc->current_task = (unsigned long)&init_task;
	lc->lpp = LPP_MAGIC;
	lc->machine_flags = S390_lowcore.machine_flags;
	lc->preempt_count = S390_lowcore.preempt_count;
	nmi_alloc_mcesa_early(&lc->mcesad);
	lc->sys_enter_timer = S390_lowcore.sys_enter_timer;
	lc->exit_timer = S390_lowcore.exit_timer;
	lc->user_timer = S390_lowcore.user_timer;
	lc->system_timer = S390_lowcore.system_timer;
	lc->steal_timer = S390_lowcore.steal_timer;
	lc->last_update_timer = S390_lowcore.last_update_timer;
	lc->last_update_clock = S390_lowcore.last_update_clock;
	/*
	 * Allocate the global restart stack which is the same for
	 * all CPUs in case *one* of them does a PSW restart.
	 */
	restart_stack = (void *)(stack_alloc_early() + STACK_INIT_OFFSET);
	lc->mcck_stack = stack_alloc_early() + STACK_INIT_OFFSET;
	lc->async_stack = stack_alloc_early() + STACK_INIT_OFFSET;
	lc->nodat_stack = stack_alloc_early() + STACK_INIT_OFFSET;
	lc->kernel_stack = S390_lowcore.kernel_stack;
	/*
	 * Set up PSW restart to call ipl.c:do_restart(). Copy the relevant
	 * restart data to the absolute zero lowcore. This is necessary if
	 * PSW restart is done on an offline CPU that has lowcore zero.
	 */
	lc->restart_stack = (unsigned long) restart_stack;
	lc->restart_fn = (unsigned long) do_restart;
	lc->restart_data = 0;
	lc->restart_source = -1U;
	__ctl_store(lc->cregs_save_area, 0, 15);
	lc->spinlock_lockval = arch_spin_lockval(0);
	lc->spinlock_index = 0;
	arch_spin_lock_setup(0);
	lc->return_lpswe = gen_lpswe(__LC_RETURN_PSW);
	lc->return_mcck_lpswe = gen_lpswe(__LC_RETURN_MCCK_PSW);
	lc->preempt_count = PREEMPT_DISABLED;
	lc->kernel_asce = S390_lowcore.kernel_asce;
	lc->user_asce = S390_lowcore.user_asce;

	abs_lc = get_abs_lowcore();
	abs_lc->restart_stack = lc->restart_stack;
	abs_lc->restart_fn = lc->restart_fn;
	abs_lc->restart_data = lc->restart_data;
	abs_lc->restart_source = lc->restart_source;
	abs_lc->restart_psw = lc->restart_psw;
	abs_lc->restart_flags = RESTART_FLAG_CTLREGS;
	memcpy(abs_lc->cregs_save_area, lc->cregs_save_area, sizeof(abs_lc->cregs_save_area));
	abs_lc->program_new_psw = lc->program_new_psw;
	abs_lc->mcesad = lc->mcesad;
	put_abs_lowcore(abs_lc);

	set_prefix(__pa(lc));
	lowcore_ptr[0] = lc;
<<<<<<< HEAD
}

static void __init setup_lowcore_dat_on(void)
{
	struct lowcore *abs_lc;
	unsigned long flags;
	int i;

	__ctl_clear_bit(0, 28);
	S390_lowcore.external_new_psw.mask |= PSW_MASK_DAT;
	S390_lowcore.svc_new_psw.mask |= PSW_MASK_DAT;
	S390_lowcore.program_new_psw.mask |= PSW_MASK_DAT;
	S390_lowcore.io_new_psw.mask |= PSW_MASK_DAT;
	__ctl_set_bit(0, 28);
	__ctl_store(S390_lowcore.cregs_save_area, 0, 15);
	if (abs_lowcore_map(0, lowcore_ptr[0], true))
		panic("Couldn't setup absolute lowcore");
	abs_lowcore_mapped = true;
	abs_lc = get_abs_lowcore(&flags);
	abs_lc->restart_flags = RESTART_FLAG_CTLREGS;
	abs_lc->program_new_psw = S390_lowcore.program_new_psw;
	for (i = 0; i < 16; i++)
		abs_lc->cregs_save_area[i] = S390_lowcore.cregs_save_area[i];
	put_abs_lowcore(abs_lc, flags);
=======
	if (abs_lowcore_map(0, lowcore_ptr[0], false))
		panic("Couldn't setup absolute lowcore");
>>>>>>> 98817289
}

static struct resource code_resource = {
	.name  = "Kernel code",
	.flags = IORESOURCE_BUSY | IORESOURCE_SYSTEM_RAM,
};

static struct resource data_resource = {
	.name = "Kernel data",
	.flags = IORESOURCE_BUSY | IORESOURCE_SYSTEM_RAM,
};

static struct resource bss_resource = {
	.name = "Kernel bss",
	.flags = IORESOURCE_BUSY | IORESOURCE_SYSTEM_RAM,
};

static struct resource __initdata *standard_resources[] = {
	&code_resource,
	&data_resource,
	&bss_resource,
};

static void __init setup_resources(void)
{
	struct resource *res, *std_res, *sub_res;
	phys_addr_t start, end;
	int j;
	u64 i;

	code_resource.start = (unsigned long) _text;
	code_resource.end = (unsigned long) _etext - 1;
	data_resource.start = (unsigned long) _etext;
	data_resource.end = (unsigned long) _edata - 1;
	bss_resource.start = (unsigned long) __bss_start;
	bss_resource.end = (unsigned long) __bss_stop - 1;

	for_each_mem_range(i, &start, &end) {
		res = memblock_alloc(sizeof(*res), 8);
		if (!res)
			panic("%s: Failed to allocate %zu bytes align=0x%x\n",
			      __func__, sizeof(*res), 8);
		res->flags = IORESOURCE_BUSY | IORESOURCE_SYSTEM_RAM;

		res->name = "System RAM";
		res->start = start;
		/*
		 * In memblock, end points to the first byte after the
		 * range while in resources, end points to the last byte in
		 * the range.
		 */
		res->end = end - 1;
		request_resource(&iomem_resource, res);

		for (j = 0; j < ARRAY_SIZE(standard_resources); j++) {
			std_res = standard_resources[j];
			if (std_res->start < res->start ||
			    std_res->start > res->end)
				continue;
			if (std_res->end > res->end) {
				sub_res = memblock_alloc(sizeof(*sub_res), 8);
				if (!sub_res)
					panic("%s: Failed to allocate %zu bytes align=0x%x\n",
					      __func__, sizeof(*sub_res), 8);
				*sub_res = *std_res;
				sub_res->end = res->end;
				std_res->start = res->end + 1;
				request_resource(res, sub_res);
			} else {
				request_resource(res, std_res);
			}
		}
	}
#ifdef CONFIG_CRASH_DUMP
	/*
	 * Re-add removed crash kernel memory as reserved memory. This makes
	 * sure it will be mapped with the identity mapping and struct pages
	 * will be created, so it can be resized later on.
	 * However add it later since the crash kernel resource should not be
	 * part of the System RAM resource.
	 */
	if (crashk_res.end) {
		memblock_add_node(crashk_res.start, resource_size(&crashk_res),
				  0, MEMBLOCK_NONE);
		memblock_reserve(crashk_res.start, resource_size(&crashk_res));
		insert_resource(&iomem_resource, &crashk_res);
	}
#endif
}

static void __init setup_memory_end(void)
{
	max_pfn = max_low_pfn = PFN_DOWN(ident_map_size);
	pr_notice("The maximum memory size is %luMB\n", ident_map_size >> 20);
}

#ifdef CONFIG_CRASH_DUMP

/*
 * When kdump is enabled, we have to ensure that no memory from the area
 * [0 - crashkernel memory size] is set offline - it will be exchanged with
 * the crashkernel memory region when kdump is triggered. The crashkernel
 * memory region can never get offlined (pages are unmovable).
 */
static int kdump_mem_notifier(struct notifier_block *nb,
			      unsigned long action, void *data)
{
	struct memory_notify *arg = data;

	if (action != MEM_GOING_OFFLINE)
		return NOTIFY_OK;
	if (arg->start_pfn < PFN_DOWN(resource_size(&crashk_res)))
		return NOTIFY_BAD;
	return NOTIFY_OK;
}

static struct notifier_block kdump_mem_nb = {
	.notifier_call = kdump_mem_notifier,
};

#endif

/*
 * Reserve page tables created by decompressor
 */
static void __init reserve_pgtables(void)
{
	unsigned long start, end;
	struct reserved_range *range;

	for_each_physmem_reserved_type_range(RR_VMEM, range, &start, &end)
		memblock_reserve(start, end - start);
}

/*
 * Reserve memory for kdump kernel to be loaded with kexec
 */
static void __init reserve_crashkernel(void)
{
#ifdef CONFIG_CRASH_DUMP
	unsigned long long crash_base, crash_size;
	phys_addr_t low, high;
	int rc;

	rc = parse_crashkernel(boot_command_line, ident_map_size, &crash_size,
			       &crash_base);

	crash_base = ALIGN(crash_base, KEXEC_CRASH_MEM_ALIGN);
	crash_size = ALIGN(crash_size, KEXEC_CRASH_MEM_ALIGN);
	if (rc || crash_size == 0)
		return;

	if (memblock.memory.regions[0].size < crash_size) {
		pr_info("crashkernel reservation failed: %s\n",
			"first memory chunk must be at least crashkernel size");
		return;
	}

	low = crash_base ?: oldmem_data.start;
	high = low + crash_size;
	if (low >= oldmem_data.start && high <= oldmem_data.start + oldmem_data.size) {
		/* The crashkernel fits into OLDMEM, reuse OLDMEM */
		crash_base = low;
	} else {
		/* Find suitable area in free memory */
		low = max_t(unsigned long, crash_size, sclp.hsa_size);
		high = crash_base ? crash_base + crash_size : ULONG_MAX;

		if (crash_base && crash_base < low) {
			pr_info("crashkernel reservation failed: %s\n",
				"crash_base too low");
			return;
		}
		low = crash_base ?: low;
		crash_base = memblock_phys_alloc_range(crash_size,
						       KEXEC_CRASH_MEM_ALIGN,
						       low, high);
	}

	if (!crash_base) {
		pr_info("crashkernel reservation failed: %s\n",
			"no suitable area found");
		return;
	}

	if (register_memory_notifier(&kdump_mem_nb)) {
		memblock_phys_free(crash_base, crash_size);
		return;
	}

	if (!oldmem_data.start && MACHINE_IS_VM)
		diag10_range(PFN_DOWN(crash_base), PFN_DOWN(crash_size));
	crashk_res.start = crash_base;
	crashk_res.end = crash_base + crash_size - 1;
	memblock_remove(crash_base, crash_size);
	pr_info("Reserving %lluMB of memory at %lluMB "
		"for crashkernel (System RAM: %luMB)\n",
		crash_size >> 20, crash_base >> 20,
		(unsigned long)memblock.memory.total_size >> 20);
	os_info_crashkernel_add(crash_base, crash_size);
#endif
}

/*
 * Reserve the initrd from being used by memblock
 */
static void __init reserve_initrd(void)
{
	unsigned long addr, size;

	if (!IS_ENABLED(CONFIG_BLK_DEV_INITRD) || !get_physmem_reserved(RR_INITRD, &addr, &size))
		return;
	initrd_start = (unsigned long)__va(addr);
	initrd_end = initrd_start + size;
	memblock_reserve(addr, size);
}

/*
 * Reserve the memory area used to pass the certificate lists
 */
static void __init reserve_certificate_list(void)
{
	if (ipl_cert_list_addr)
		memblock_reserve(ipl_cert_list_addr, ipl_cert_list_size);
}

static void __init reserve_physmem_info(void)
{
	unsigned long addr, size;

	if (get_physmem_reserved(RR_MEM_DETECT_EXTENDED, &addr, &size))
		memblock_reserve(addr, size);
}

static void __init free_physmem_info(void)
{
	unsigned long addr, size;

	if (get_physmem_reserved(RR_MEM_DETECT_EXTENDED, &addr, &size))
		memblock_phys_free(addr, size);
}

static void __init memblock_add_physmem_info(void)
{
	unsigned long start, end;
	int i;

	pr_debug("physmem info source: %s (%hhd)\n",
		 get_physmem_info_source(), physmem_info.info_source);
	/* keep memblock lists close to the kernel */
	memblock_set_bottom_up(true);
	for_each_physmem_usable_range(i, &start, &end)
		memblock_add(start, end - start);
	for_each_physmem_online_range(i, &start, &end)
		memblock_physmem_add(start, end - start);
	memblock_set_bottom_up(false);
	memblock_set_node(0, ULONG_MAX, &memblock.memory, 0);
}

/*
 * Reserve memory used for lowcore/command line/kernel image.
 */
static void __init reserve_kernel(void)
{
	memblock_reserve(0, STARTUP_NORMAL_OFFSET);
	memblock_reserve(OLDMEM_BASE, sizeof(unsigned long));
	memblock_reserve(OLDMEM_SIZE, sizeof(unsigned long));
	memblock_reserve(physmem_info.reserved[RR_AMODE31].start, __eamode31 - __samode31);
	memblock_reserve(__pa(sclp_early_sccb), EXT_SCCB_READ_SCP);
	memblock_reserve(__pa(_stext), _end - _stext);
}

static void __init setup_memory(void)
{
	phys_addr_t start, end;
	u64 i;

	/*
	 * Init storage key for present memory
	 */
	for_each_mem_range(i, &start, &end)
		storage_key_init_range(start, end);

	psw_set_key(PAGE_DEFAULT_KEY);
}

static void __init relocate_amode31_section(void)
{
	unsigned long amode31_size = __eamode31 - __samode31;
	long amode31_offset, *ptr;

	amode31_offset = physmem_info.reserved[RR_AMODE31].start - (unsigned long)__samode31;
	pr_info("Relocating AMODE31 section of size 0x%08lx\n", amode31_size);

	/* Move original AMODE31 section to the new one */
	memmove((void *)physmem_info.reserved[RR_AMODE31].start, __samode31, amode31_size);
	/* Zero out the old AMODE31 section to catch invalid accesses within it */
	memset(__samode31, 0, amode31_size);

	/* Update all AMODE31 region references */
	for (ptr = _start_amode31_refs; ptr != _end_amode31_refs; ptr++)
		*ptr += amode31_offset;
}

/* This must be called after AMODE31 relocation */
static void __init setup_cr(void)
{
	union ctlreg2 cr2;
	union ctlreg5 cr5;
	union ctlreg15 cr15;

	__ctl_duct[1] = (unsigned long)__ctl_aste;
	__ctl_duct[2] = (unsigned long)__ctl_aste;
	__ctl_duct[4] = (unsigned long)__ctl_duald;

	/* Update control registers CR2, CR5 and CR15 */
	__ctl_store(cr2.val, 2, 2);
	__ctl_store(cr5.val, 5, 5);
	__ctl_store(cr15.val, 15, 15);
	cr2.ducto = (unsigned long)__ctl_duct >> 6;
	cr5.pasteo = (unsigned long)__ctl_duct >> 6;
	cr15.lsea = (unsigned long)__ctl_linkage_stack >> 3;
	__ctl_load(cr2.val, 2, 2);
	__ctl_load(cr5.val, 5, 5);
	__ctl_load(cr15.val, 15, 15);
}

/*
 * Add system information as device randomness
 */
static void __init setup_randomness(void)
{
	struct sysinfo_3_2_2 *vmms;

	vmms = memblock_alloc(PAGE_SIZE, PAGE_SIZE);
	if (!vmms)
		panic("Failed to allocate memory for sysinfo structure\n");
	if (stsi(vmms, 3, 2, 2) == 0 && vmms->count)
		add_device_randomness(&vmms->vm, sizeof(vmms->vm[0]) * vmms->count);
	memblock_free(vmms, PAGE_SIZE);

	if (cpacf_query_func(CPACF_PRNO, CPACF_PRNO_TRNG))
		static_branch_enable(&s390_arch_random_available);
}

/*
 * Find the correct size for the task_struct. This depends on
 * the size of the struct fpu at the end of the thread_struct
 * which is embedded in the task_struct.
 */
static void __init setup_task_size(void)
{
	int task_size = sizeof(struct task_struct);

	if (!MACHINE_HAS_VX) {
		task_size -= sizeof(__vector128) * __NUM_VXRS;
		task_size += sizeof(freg_t) * __NUM_FPRS;
	}
	arch_task_struct_size = task_size;
}

/*
 * Issue diagnose 318 to set the control program name and
 * version codes.
 */
static void __init setup_control_program_code(void)
{
	union diag318_info diag318_info = {
		.cpnc = CPNC_LINUX,
		.cpvc = 0,
	};

	if (!sclp.has_diag318)
		return;

	diag_stat_inc(DIAG_STAT_X318);
	asm volatile("diag %0,0,0x318\n" : : "d" (diag318_info.val));
}

/*
 * Print the component list from the IPL report
 */
static void __init log_component_list(void)
{
	struct ipl_rb_component_entry *ptr, *end;
	char *str;

	if (!early_ipl_comp_list_addr)
		return;
	if (ipl_block.hdr.flags & IPL_PL_FLAG_SIPL)
		pr_info("Linux is running with Secure-IPL enabled\n");
	else
		pr_info("Linux is running with Secure-IPL disabled\n");
	ptr = __va(early_ipl_comp_list_addr);
	end = (void *) ptr + early_ipl_comp_list_size;
	pr_info("The IPL report contains the following components:\n");
	while (ptr < end) {
		if (ptr->flags & IPL_RB_COMPONENT_FLAG_SIGNED) {
			if (ptr->flags & IPL_RB_COMPONENT_FLAG_VERIFIED)
				str = "signed, verified";
			else
				str = "signed, verification failed";
		} else {
			str = "not signed";
		}
		pr_info("%016llx - %016llx (%s)\n",
			ptr->addr, ptr->addr + ptr->len, str);
		ptr++;
	}
}

/*
 * Setup function called from init/main.c just after the banner
 * was printed.
 */

void __init setup_arch(char **cmdline_p)
{
        /*
         * print what head.S has found out about the machine
         */
	if (MACHINE_IS_VM)
		pr_info("Linux is running as a z/VM "
			"guest operating system in 64-bit mode\n");
	else if (MACHINE_IS_KVM)
		pr_info("Linux is running under KVM in 64-bit mode\n");
	else if (MACHINE_IS_LPAR)
		pr_info("Linux is running natively in 64-bit mode\n");
	else
		pr_info("Linux is running as a guest in 64-bit mode\n");

	log_component_list();

	/* Have one command line that is parsed and saved in /proc/cmdline */
	/* boot_command_line has been already set up in early.c */
	*cmdline_p = boot_command_line;

        ROOT_DEV = Root_RAM0;

	setup_initial_init_mm(_text, _etext, _edata, _end);

	if (IS_ENABLED(CONFIG_EXPOLINE_AUTO))
		nospec_auto_detect();

	jump_label_init();
	parse_early_param();
#ifdef CONFIG_CRASH_DUMP
	/* Deactivate elfcorehdr= kernel parameter */
	elfcorehdr_addr = ELFCORE_ADDR_MAX;
#endif

	os_info_init();
	setup_ipl();
	setup_task_size();
	setup_control_program_code();

	/* Do some memory reservations *before* memory is added to memblock */
	reserve_pgtables();
	reserve_kernel();
	reserve_initrd();
	reserve_certificate_list();
	reserve_physmem_info();
	memblock_set_current_limit(ident_map_size);
	memblock_allow_resize();

	/* Get information about *all* installed memory */
	memblock_add_physmem_info();

	free_physmem_info();
	setup_memory_end();
	memblock_dump_all();
	setup_memory();

	relocate_amode31_section();
	setup_cr();
	setup_uv();
	dma_contiguous_reserve(ident_map_size);
	vmcp_cma_reserve();
	if (MACHINE_HAS_EDAT2)
		hugetlb_cma_reserve(PUD_SHIFT - PAGE_SHIFT);

	reserve_crashkernel();
#ifdef CONFIG_CRASH_DUMP
	/*
	 * Be aware that smp_save_dump_secondary_cpus() triggers a system reset.
	 * Therefore CPU and device initialization should be done afterwards.
	 */
	smp_save_dump_secondary_cpus();
#endif

	setup_resources();
	setup_lowcore();
	smp_fill_possible_mask();
	cpu_detect_mhz_feature();
        cpu_init();
	numa_setup();
	smp_detect_cpus();
	topology_init_early();

	if (test_facility(193))
		static_branch_enable(&cpu_has_bear);

	/*
	 * Create kernel page tables.
	 */
        paging_init();

	/*
	 * After paging_init created the kernel page table, the new PSWs
	 * in lowcore can now run with DAT enabled.
	 */
#ifdef CONFIG_CRASH_DUMP
	smp_save_dump_ipl_cpu();
#endif

        /* Setup default console */
	conmode_default();
	set_preferred_console();

	apply_alternative_instructions();
	if (IS_ENABLED(CONFIG_EXPOLINE))
		nospec_init_branches();

	/* Setup zfcp/nvme dump support */
	setup_zfcpdump();

	/* Add system specific data to the random pool */
	setup_randomness();
}<|MERGE_RESOLUTION|>--- conflicted
+++ resolved
@@ -479,35 +479,8 @@
 
 	set_prefix(__pa(lc));
 	lowcore_ptr[0] = lc;
-<<<<<<< HEAD
-}
-
-static void __init setup_lowcore_dat_on(void)
-{
-	struct lowcore *abs_lc;
-	unsigned long flags;
-	int i;
-
-	__ctl_clear_bit(0, 28);
-	S390_lowcore.external_new_psw.mask |= PSW_MASK_DAT;
-	S390_lowcore.svc_new_psw.mask |= PSW_MASK_DAT;
-	S390_lowcore.program_new_psw.mask |= PSW_MASK_DAT;
-	S390_lowcore.io_new_psw.mask |= PSW_MASK_DAT;
-	__ctl_set_bit(0, 28);
-	__ctl_store(S390_lowcore.cregs_save_area, 0, 15);
-	if (abs_lowcore_map(0, lowcore_ptr[0], true))
-		panic("Couldn't setup absolute lowcore");
-	abs_lowcore_mapped = true;
-	abs_lc = get_abs_lowcore(&flags);
-	abs_lc->restart_flags = RESTART_FLAG_CTLREGS;
-	abs_lc->program_new_psw = S390_lowcore.program_new_psw;
-	for (i = 0; i < 16; i++)
-		abs_lc->cregs_save_area[i] = S390_lowcore.cregs_save_area[i];
-	put_abs_lowcore(abs_lc, flags);
-=======
 	if (abs_lowcore_map(0, lowcore_ptr[0], false))
 		panic("Couldn't setup absolute lowcore");
->>>>>>> 98817289
 }
 
 static struct resource code_resource = {
