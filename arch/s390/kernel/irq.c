// SPDX-License-Identifier: GPL-2.0
/*
 *    Copyright IBM Corp. 2004, 2011
 *    Author(s): Martin Schwidefsky <schwidefsky@de.ibm.com>,
 *		 Holger Smolinski <Holger.Smolinski@de.ibm.com>,
 *		 Thomas Spatzier <tspat@de.ibm.com>,
 *
 * This file contains interrupt related functions.
 */

#include <linux/kernel_stat.h>
#include <linux/interrupt.h>
#include <linux/seq_file.h>
#include <linux/proc_fs.h>
#include <linux/profile.h>
#include <linux/export.h>
#include <linux/kernel.h>
#include <linux/ftrace.h>
#include <linux/errno.h>
#include <linux/slab.h>
#include <linux/init.h>
#include <linux/cpu.h>
#include <linux/irq.h>
#include <asm/irq_regs.h>
#include <asm/cputime.h>
#include <asm/lowcore.h>
#include <asm/irq.h>
#include <asm/hw_irq.h>
#include <asm/stacktrace.h>
#include "entry.h"

DEFINE_PER_CPU_SHARED_ALIGNED(struct irq_stat, irq_stat);
EXPORT_PER_CPU_SYMBOL_GPL(irq_stat);

struct irq_class {
	int irq;
	char *name;
	char *desc;
};

/*
 * The list of "main" irq classes on s390. This is the list of interrupts
 * that appear both in /proc/stat ("intr" line) and /proc/interrupts.
 * Historically only external and I/O interrupts have been part of /proc/stat.
 * We can't add the split external and I/O sub classes since the first field
 * in the "intr" line in /proc/stat is supposed to be the sum of all other
 * fields.
 * Since the external and I/O interrupt fields are already sums we would end
 * up with having a sum which accounts each interrupt twice.
 */
static const struct irq_class irqclass_main_desc[NR_IRQS_BASE] = {
	{.irq = EXT_INTERRUPT,	.name = "EXT"},
	{.irq = IO_INTERRUPT,	.name = "I/O"},
	{.irq = THIN_INTERRUPT, .name = "AIO"},
};

/*
 * The list of split external and I/O interrupts that appear only in
 * /proc/interrupts.
 * In addition this list contains non external / I/O events like NMIs.
 */
static const struct irq_class irqclass_sub_desc[] = {
	{.irq = IRQEXT_CLK, .name = "CLK", .desc = "[EXT] Clock Comparator"},
	{.irq = IRQEXT_EXC, .name = "EXC", .desc = "[EXT] External Call"},
	{.irq = IRQEXT_EMS, .name = "EMS", .desc = "[EXT] Emergency Signal"},
	{.irq = IRQEXT_TMR, .name = "TMR", .desc = "[EXT] CPU Timer"},
	{.irq = IRQEXT_TLA, .name = "TAL", .desc = "[EXT] Timing Alert"},
	{.irq = IRQEXT_PFL, .name = "PFL", .desc = "[EXT] Pseudo Page Fault"},
	{.irq = IRQEXT_DSD, .name = "DSD", .desc = "[EXT] DASD Diag"},
	{.irq = IRQEXT_VRT, .name = "VRT", .desc = "[EXT] Virtio"},
	{.irq = IRQEXT_SCP, .name = "SCP", .desc = "[EXT] Service Call"},
	{.irq = IRQEXT_IUC, .name = "IUC", .desc = "[EXT] IUCV"},
	{.irq = IRQEXT_CMS, .name = "CMS", .desc = "[EXT] CPU-Measurement: Sampling"},
	{.irq = IRQEXT_CMC, .name = "CMC", .desc = "[EXT] CPU-Measurement: Counter"},
	{.irq = IRQEXT_FTP, .name = "FTP", .desc = "[EXT] HMC FTP Service"},
	{.irq = IRQIO_CIO,  .name = "CIO", .desc = "[I/O] Common I/O Layer Interrupt"},
	{.irq = IRQIO_DAS,  .name = "DAS", .desc = "[I/O] DASD"},
	{.irq = IRQIO_C15,  .name = "C15", .desc = "[I/O] 3215"},
	{.irq = IRQIO_C70,  .name = "C70", .desc = "[I/O] 3270"},
	{.irq = IRQIO_TAP,  .name = "TAP", .desc = "[I/O] Tape"},
	{.irq = IRQIO_VMR,  .name = "VMR", .desc = "[I/O] Unit Record Devices"},
	{.irq = IRQIO_LCS,  .name = "LCS", .desc = "[I/O] LCS"},
	{.irq = IRQIO_CTC,  .name = "CTC", .desc = "[I/O] CTC"},
	{.irq = IRQIO_ADM,  .name = "ADM", .desc = "[I/O] EADM Subchannel"},
	{.irq = IRQIO_CSC,  .name = "CSC", .desc = "[I/O] CHSC Subchannel"},
	{.irq = IRQIO_VIR,  .name = "VIR", .desc = "[I/O] Virtual I/O Devices"},
	{.irq = IRQIO_QAI,  .name = "QAI", .desc = "[AIO] QDIO Adapter Interrupt"},
	{.irq = IRQIO_APB,  .name = "APB", .desc = "[AIO] AP Bus"},
	{.irq = IRQIO_PCF,  .name = "PCF", .desc = "[AIO] PCI Floating Interrupt"},
	{.irq = IRQIO_PCD,  .name = "PCD", .desc = "[AIO] PCI Directed Interrupt"},
	{.irq = IRQIO_MSI,  .name = "MSI", .desc = "[AIO] MSI Interrupt"},
	{.irq = IRQIO_VAI,  .name = "VAI", .desc = "[AIO] Virtual I/O Devices AI"},
	{.irq = IRQIO_GAL,  .name = "GAL", .desc = "[AIO] GIB Alert"},
	{.irq = NMI_NMI,    .name = "NMI", .desc = "[NMI] Machine Check"},
	{.irq = CPU_RST,    .name = "RST", .desc = "[CPU] CPU Restart"},
};

void do_IRQ(struct pt_regs *regs, int irq)
{
	struct pt_regs *old_regs;

	old_regs = set_irq_regs(regs);
	irq_enter();
	if (tod_after_eq(S390_lowcore.int_clock,
			 S390_lowcore.clock_comparator))
		/* Serve timer interrupts first. */
		clock_comparator_work();
	generic_handle_irq(irq);
	irq_exit();
	set_irq_regs(old_regs);
}

static void show_msi_interrupt(struct seq_file *p, int irq)
{
	struct irq_desc *desc;
	unsigned long flags;
	int cpu;

	irq_lock_sparse();
	desc = irq_to_desc(irq);
	if (!desc)
		goto out;

	raw_spin_lock_irqsave(&desc->lock, flags);
	seq_printf(p, "%3d: ", irq);
	for_each_online_cpu(cpu)
		seq_printf(p, "%10u ", kstat_irqs_cpu(irq, cpu));

	if (desc->irq_data.chip)
		seq_printf(p, " %8s", desc->irq_data.chip->name);

	if (desc->action)
		seq_printf(p, "  %s", desc->action->name);

	seq_putc(p, '\n');
	raw_spin_unlock_irqrestore(&desc->lock, flags);
out:
	irq_unlock_sparse();
}

/*
 * show_interrupts is needed by /proc/interrupts.
 */
int show_interrupts(struct seq_file *p, void *v)
{
	int index = *(loff_t *) v;
	int cpu, irq;

	get_online_cpus();
	if (index == 0) {
		seq_puts(p, "           ");
		for_each_online_cpu(cpu)
			seq_printf(p, "CPU%-8d", cpu);
		seq_putc(p, '\n');
	}
	if (index < NR_IRQS_BASE) {
		seq_printf(p, "%s: ", irqclass_main_desc[index].name);
		irq = irqclass_main_desc[index].irq;
		for_each_online_cpu(cpu)
			seq_printf(p, "%10u ", kstat_irqs_cpu(irq, cpu));
		seq_putc(p, '\n');
		goto out;
	}
	if (index < nr_irqs) {
		show_msi_interrupt(p, index);
		goto out;
	}
	for (index = 0; index < NR_ARCH_IRQS; index++) {
		seq_printf(p, "%s: ", irqclass_sub_desc[index].name);
		irq = irqclass_sub_desc[index].irq;
		for_each_online_cpu(cpu)
			seq_printf(p, "%10u ",
				   per_cpu(irq_stat, cpu).irqs[irq]);
		if (irqclass_sub_desc[index].desc)
			seq_printf(p, "  %s", irqclass_sub_desc[index].desc);
		seq_putc(p, '\n');
	}
out:
	put_online_cpus();
	return 0;
}

unsigned int arch_dynirq_lower_bound(unsigned int from)
{
	return from < NR_IRQS_BASE ? NR_IRQS_BASE : from;
}

/*
 * Switch to the asynchronous interrupt stack for softirq execution.
 */
void do_softirq_own_stack(void)
{
	unsigned long old, new;

	old = current_stack_pointer();
	/* Check against async. stack address range. */
	new = S390_lowcore.async_stack;
	if (((new - old) >> (PAGE_SHIFT + THREAD_SIZE_ORDER)) != 0) {
		CALL_ON_STACK(__do_softirq, new, 0);
	} else {
		/* We are already on the async stack. */
		__do_softirq();
	}
}

/*
 * ext_int_hash[index] is the list head for all external interrupts that hash
 * to this index.
 */
static struct hlist_head ext_int_hash[32] ____cacheline_aligned;

struct ext_int_info {
	ext_int_handler_t handler;
	struct hlist_node entry;
	struct rcu_head rcu;
	u16 code;
};

/* ext_int_hash_lock protects the handler lists for external interrupts */
static DEFINE_SPINLOCK(ext_int_hash_lock);

static inline int ext_hash(u16 code)
{
	BUILD_BUG_ON(!is_power_of_2(ARRAY_SIZE(ext_int_hash)));

	return (code + (code >> 9)) & (ARRAY_SIZE(ext_int_hash) - 1);
}

int register_external_irq(u16 code, ext_int_handler_t handler)
{
	struct ext_int_info *p;
	unsigned long flags;
	int index;

	p = kmalloc(sizeof(*p), GFP_ATOMIC);
	if (!p)
		return -ENOMEM;
	p->code = code;
	p->handler = handler;
	index = ext_hash(code);

	spin_lock_irqsave(&ext_int_hash_lock, flags);
	hlist_add_head_rcu(&p->entry, &ext_int_hash[index]);
	spin_unlock_irqrestore(&ext_int_hash_lock, flags);
	return 0;
}
EXPORT_SYMBOL(register_external_irq);

int unregister_external_irq(u16 code, ext_int_handler_t handler)
{
	struct ext_int_info *p;
	unsigned long flags;
	int index = ext_hash(code);

	spin_lock_irqsave(&ext_int_hash_lock, flags);
	hlist_for_each_entry_rcu(p, &ext_int_hash[index], entry) {
		if (p->code == code && p->handler == handler) {
			hlist_del_rcu(&p->entry);
			kfree_rcu(p, rcu);
		}
	}
	spin_unlock_irqrestore(&ext_int_hash_lock, flags);
	return 0;
}
EXPORT_SYMBOL(unregister_external_irq);

static irqreturn_t do_ext_interrupt(int irq, void *dummy)
{
	struct pt_regs *regs = get_irq_regs();
	struct ext_code ext_code;
	struct ext_int_info *p;
	int index;

	ext_code = *(struct ext_code *) &regs->int_code;
	if (ext_code.code != EXT_IRQ_CLK_COMP)
		set_cpu_flag(CIF_NOHZ_DELAY);

	index = ext_hash(ext_code.code);
	rcu_read_lock();
	hlist_for_each_entry_rcu(p, &ext_int_hash[index], entry) {
		if (unlikely(p->code != ext_code.code))
			continue;
		p->handler(ext_code, regs->int_parm, regs->int_parm_long);
	}
	rcu_read_unlock();
	return IRQ_HANDLED;
}

<<<<<<< HEAD
void __init init_ext_interrupts(void)
=======
static void __init init_ext_interrupts(void)
>>>>>>> d1988041
{
	int idx;

	for (idx = 0; idx < ARRAY_SIZE(ext_int_hash); idx++)
		INIT_HLIST_HEAD(&ext_int_hash[idx]);

	irq_set_chip_and_handler(EXT_INTERRUPT,
				 &dummy_irq_chip, handle_percpu_irq);
	if (request_irq(EXT_INTERRUPT, do_ext_interrupt, 0, "EXT", NULL))
		panic("Failed to register EXT interrupt\n");
<<<<<<< HEAD
=======
}

void __init init_IRQ(void)
{
	BUILD_BUG_ON(ARRAY_SIZE(irqclass_sub_desc) != NR_ARCH_IRQS);
	init_cio_interrupts();
	init_airq_interrupts();
	init_ext_interrupts();
>>>>>>> d1988041
}

static DEFINE_SPINLOCK(irq_subclass_lock);
static unsigned char irq_subclass_refcount[64];

void irq_subclass_register(enum irq_subclass subclass)
{
	spin_lock(&irq_subclass_lock);
	if (!irq_subclass_refcount[subclass])
		ctl_set_bit(0, subclass);
	irq_subclass_refcount[subclass]++;
	spin_unlock(&irq_subclass_lock);
}
EXPORT_SYMBOL(irq_subclass_register);

void irq_subclass_unregister(enum irq_subclass subclass)
{
	spin_lock(&irq_subclass_lock);
	irq_subclass_refcount[subclass]--;
	if (!irq_subclass_refcount[subclass])
		ctl_clear_bit(0, subclass);
	spin_unlock(&irq_subclass_lock);
}
EXPORT_SYMBOL(irq_subclass_unregister);<|MERGE_RESOLUTION|>--- conflicted
+++ resolved
@@ -286,11 +286,7 @@
 	return IRQ_HANDLED;
 }
 
-<<<<<<< HEAD
-void __init init_ext_interrupts(void)
-=======
 static void __init init_ext_interrupts(void)
->>>>>>> d1988041
 {
 	int idx;
 
@@ -301,8 +297,6 @@
 				 &dummy_irq_chip, handle_percpu_irq);
 	if (request_irq(EXT_INTERRUPT, do_ext_interrupt, 0, "EXT", NULL))
 		panic("Failed to register EXT interrupt\n");
-<<<<<<< HEAD
-=======
 }
 
 void __init init_IRQ(void)
@@ -311,7 +305,6 @@
 	init_cio_interrupts();
 	init_airq_interrupts();
 	init_ext_interrupts();
->>>>>>> d1988041
 }
 
 static DEFINE_SPINLOCK(irq_subclass_lock);
