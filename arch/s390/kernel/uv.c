// SPDX-License-Identifier: GPL-2.0
/*
 * Common Ultravisor functions and initialization
 *
 * Copyright IBM Corp. 2019, 2020
 */
#define KMSG_COMPONENT "prot_virt"
#define pr_fmt(fmt) KMSG_COMPONENT ": " fmt

#include <linux/kernel.h>
#include <linux/types.h>
#include <linux/sizes.h>
#include <linux/bitmap.h>
#include <linux/memblock.h>
#include <linux/pagemap.h>
#include <linux/swap.h>
#include <asm/facility.h>
#include <asm/sections.h>
#include <asm/uv.h>

/* the bootdata_preserved fields come from ones in arch/s390/boot/uv.c */
#ifdef CONFIG_PROTECTED_VIRTUALIZATION_GUEST
int __bootdata_preserved(prot_virt_guest);
#endif

/*
 * uv_info contains both host and guest information but it's currently only
 * expected to be used within modules if it's the KVM module or for
 * any PV guest module.
 *
 * The kernel itself will write these values once in uv_query_info()
 * and then make some of them readable via a sysfs interface.
 */
struct uv_info __bootdata_preserved(uv_info);
EXPORT_SYMBOL(uv_info);

#if IS_ENABLED(CONFIG_KVM)
int __bootdata_preserved(prot_virt_host);
EXPORT_SYMBOL(prot_virt_host);

static int __init uv_init(phys_addr_t stor_base, unsigned long stor_len)
{
	struct uv_cb_init uvcb = {
		.header.cmd = UVC_CMD_INIT_UV,
		.header.len = sizeof(uvcb),
		.stor_origin = stor_base,
		.stor_len = stor_len,
	};

	if (uv_call(0, (uint64_t)&uvcb)) {
		pr_err("Ultravisor init failed with rc: 0x%x rrc: 0%x\n",
		       uvcb.header.rc, uvcb.header.rrc);
		return -1;
	}
	return 0;
}

void __init setup_uv(void)
{
	void *uv_stor_base;

	if (!is_prot_virt_host())
		return;

	uv_stor_base = memblock_alloc_try_nid(
		uv_info.uv_base_stor_len, SZ_1M, SZ_2G,
		MEMBLOCK_ALLOC_ACCESSIBLE, NUMA_NO_NODE);
	if (!uv_stor_base) {
		pr_warn("Failed to reserve %lu bytes for ultravisor base storage\n",
			uv_info.uv_base_stor_len);
		goto fail;
	}

	if (uv_init(__pa(uv_stor_base), uv_info.uv_base_stor_len)) {
		memblock_free(uv_stor_base, uv_info.uv_base_stor_len);
		goto fail;
	}

	pr_info("Reserving %luMB as ultravisor base storage\n",
		uv_info.uv_base_stor_len >> 20);
	return;
fail:
	pr_info("Disabling support for protected virtualization");
	prot_virt_host = 0;
}

/*
 * Requests the Ultravisor to pin the page in the shared state. This will
 * cause an intercept when the guest attempts to unshare the pinned page.
 */
int uv_pin_shared(unsigned long paddr)
{
	struct uv_cb_cfs uvcb = {
		.header.cmd = UVC_CMD_PIN_PAGE_SHARED,
		.header.len = sizeof(uvcb),
		.paddr = paddr,
	};

	if (uv_call(0, (u64)&uvcb))
		return -EINVAL;
	return 0;
}
EXPORT_SYMBOL_GPL(uv_pin_shared);

/*
 * Requests the Ultravisor to destroy a guest page and make it
 * accessible to the host. The destroy clears the page instead of
 * exporting.
 *
 * @paddr: Absolute host address of page to be destroyed
 */
static int uv_destroy_page(unsigned long paddr)
{
	struct uv_cb_cfs uvcb = {
		.header.cmd = UVC_CMD_DESTR_SEC_STOR,
		.header.len = sizeof(uvcb),
		.paddr = paddr
	};

	if (uv_call(0, (u64)&uvcb)) {
		/*
		 * Older firmware uses 107/d as an indication of a non secure
		 * page. Let us emulate the newer variant (no-op).
		 */
		if (uvcb.header.rc == 0x107 && uvcb.header.rrc == 0xd)
			return 0;
		return -EINVAL;
	}
	return 0;
}

/*
 * The caller must already hold a reference to the page
 */
int uv_destroy_owned_page(unsigned long paddr)
{
	struct page *page = phys_to_page(paddr);
	int rc;

	get_page(page);
	rc = uv_destroy_page(paddr);
	if (!rc)
		clear_bit(PG_arch_1, &page->flags);
	put_page(page);
	return rc;
}

/*
 * Requests the Ultravisor to encrypt a guest page and make it
 * accessible to the host for paging (export).
 *
 * @paddr: Absolute host address of page to be exported
 */
int uv_convert_from_secure(unsigned long paddr)
{
	struct uv_cb_cfs uvcb = {
		.header.cmd = UVC_CMD_CONV_FROM_SEC_STOR,
		.header.len = sizeof(uvcb),
		.paddr = paddr
	};

	if (uv_call(0, (u64)&uvcb))
		return -EINVAL;
	return 0;
}

/*
 * The caller must already hold a reference to the page
 */
int uv_convert_owned_from_secure(unsigned long paddr)
{
	struct page *page = phys_to_page(paddr);
	int rc;

	get_page(page);
	rc = uv_convert_from_secure(paddr);
	if (!rc)
		clear_bit(PG_arch_1, &page->flags);
	put_page(page);
	return rc;
}

/*
 * Calculate the expected ref_count for a page that would otherwise have no
 * further pins. This was cribbed from similar functions in other places in
 * the kernel, but with some slight modifications. We know that a secure
 * page can not be a huge page for example.
 */
static int expected_page_refs(struct page *page)
{
	int res;

	res = page_mapcount(page);
	if (PageSwapCache(page)) {
		res++;
	} else if (page_mapping(page)) {
		res++;
		if (page_has_private(page))
			res++;
	}
	return res;
}

static int make_page_secure(struct page *page, struct uv_cb_header *uvcb)
{
	int expected, cc = 0;

	if (PageWriteback(page))
		return -EAGAIN;
	expected = expected_page_refs(page);
	if (!page_ref_freeze(page, expected))
		return -EBUSY;
	set_bit(PG_arch_1, &page->flags);
	/*
	 * If the UVC does not succeed or fail immediately, we don't want to
	 * loop for long, or we might get stall notifications.
	 * On the other hand, this is a complex scenario and we are holding a lot of
	 * locks, so we can't easily sleep and reschedule. We try only once,
	 * and if the UVC returned busy or partial completion, we return
	 * -EAGAIN and we let the callers deal with it.
	 */
	cc = __uv_call(0, (u64)uvcb);
	page_ref_unfreeze(page, expected);
	/*
	 * Return -ENXIO if the page was not mapped, -EINVAL for other errors.
	 * If busy or partially completed, return -EAGAIN.
	 */
	if (cc == UVC_CC_OK)
		return 0;
	else if (cc == UVC_CC_BUSY || cc == UVC_CC_PARTIAL)
		return -EAGAIN;
	return uvcb->rc == 0x10a ? -ENXIO : -EINVAL;
}

/**
 * should_export_before_import - Determine whether an export is needed
 * before an import-like operation
 * @uvcb: the Ultravisor control block of the UVC to be performed
 * @mm: the mm of the process
 *
 * Returns whether an export is needed before every import-like operation.
 * This is needed for shared pages, which don't trigger a secure storage
 * exception when accessed from a different guest.
 *
 * Although considered as one, the Unpin Page UVC is not an actual import,
 * so it is not affected.
 *
 * No export is needed also when there is only one protected VM, because the
 * page cannot belong to the wrong VM in that case (there is no "other VM"
 * it can belong to).
 *
 * Return: true if an export is needed before every import, otherwise false.
 */
static bool should_export_before_import(struct uv_cb_header *uvcb, struct mm_struct *mm)
{
	/*
	 * The misc feature indicates, among other things, that importing a
	 * shared page from a different protected VM will automatically also
	 * transfer its ownership.
	 */
	if (uv_has_feature(BIT_UV_FEAT_MISC))
		return false;
	if (uvcb->cmd == UVC_CMD_UNPIN_PAGE_SHARED)
		return false;
	return atomic_read(&mm->context.protected_count) > 1;
}

/*
 * Requests the Ultravisor to make a page accessible to a guest.
 * If it's brought in the first time, it will be cleared. If
 * it has been exported before, it will be decrypted and integrity
 * checked.
 */
int gmap_make_secure(struct gmap *gmap, unsigned long gaddr, void *uvcb)
{
	struct vm_area_struct *vma;
	bool local_drain = false;
	spinlock_t *ptelock;
	unsigned long uaddr;
	struct page *page;
	pte_t *ptep;
	int rc;

again:
	rc = -EFAULT;
	mmap_read_lock(gmap->mm);

	uaddr = __gmap_translate(gmap, gaddr);
	if (IS_ERR_VALUE(uaddr))
		goto out;
	vma = vma_lookup(gmap->mm, uaddr);
	if (!vma)
		goto out;
	/*
	 * Secure pages cannot be huge and userspace should not combine both.
	 * In case userspace does it anyway this will result in an -EFAULT for
	 * the unpack. The guest is thus never reaching secure mode. If
	 * userspace is playing dirty tricky with mapping huge pages later
	 * on this will result in a segmentation fault.
	 */
	if (is_vm_hugetlb_page(vma))
		goto out;

	rc = -ENXIO;
	ptep = get_locked_pte(gmap->mm, uaddr, &ptelock);
<<<<<<< HEAD
=======
	if (!ptep)
		goto out;
>>>>>>> 98817289
	if (pte_present(*ptep) && !(pte_val(*ptep) & _PAGE_INVALID) && pte_write(*ptep)) {
		page = pte_page(*ptep);
		rc = -EAGAIN;
		if (trylock_page(page)) {
			if (should_export_before_import(uvcb, gmap->mm))
				uv_convert_from_secure(page_to_phys(page));
			rc = make_page_secure(page, uvcb);
			unlock_page(page);
		}
	}
	pte_unmap_unlock(ptep, ptelock);
out:
	mmap_read_unlock(gmap->mm);

	if (rc == -EAGAIN) {
		/*
		 * If we are here because the UVC returned busy or partial
		 * completion, this is just a useless check, but it is safe.
		 */
		wait_on_page_writeback(page);
	} else if (rc == -EBUSY) {
		/*
		 * If we have tried a local drain and the page refcount
		 * still does not match our expected safe value, try with a
		 * system wide drain. This is needed if the pagevecs holding
		 * the page are on a different CPU.
		 */
		if (local_drain) {
			lru_add_drain_all();
			/* We give up here, and let the caller try again */
			return -EAGAIN;
		}
		/*
		 * We are here if the page refcount does not match the
		 * expected safe value. The main culprits are usually
		 * pagevecs. With lru_add_drain() we drain the pagevecs
		 * on the local CPU so that hopefully the refcount will
		 * reach the expected safe value.
		 */
		lru_add_drain();
		local_drain = true;
		/* And now we try again immediately after draining */
		goto again;
	} else if (rc == -ENXIO) {
		if (gmap_fault(gmap, gaddr, FAULT_FLAG_WRITE))
			return -EFAULT;
		return -EAGAIN;
	}
	return rc;
}
EXPORT_SYMBOL_GPL(gmap_make_secure);

int gmap_convert_to_secure(struct gmap *gmap, unsigned long gaddr)
{
	struct uv_cb_cts uvcb = {
		.header.cmd = UVC_CMD_CONV_TO_SEC_STOR,
		.header.len = sizeof(uvcb),
		.guest_handle = gmap->guest_handle,
		.gaddr = gaddr,
	};

	return gmap_make_secure(gmap, gaddr, &uvcb);
}
EXPORT_SYMBOL_GPL(gmap_convert_to_secure);

/**
 * gmap_destroy_page - Destroy a guest page.
 * @gmap: the gmap of the guest
 * @gaddr: the guest address to destroy
 *
 * An attempt will be made to destroy the given guest page. If the attempt
 * fails, an attempt is made to export the page. If both attempts fail, an
 * appropriate error is returned.
 */
int gmap_destroy_page(struct gmap *gmap, unsigned long gaddr)
{
	struct vm_area_struct *vma;
	unsigned long uaddr;
	struct page *page;
	int rc;

	rc = -EFAULT;
	mmap_read_lock(gmap->mm);

	uaddr = __gmap_translate(gmap, gaddr);
	if (IS_ERR_VALUE(uaddr))
		goto out;
	vma = vma_lookup(gmap->mm, uaddr);
	if (!vma)
		goto out;
	/*
	 * Huge pages should not be able to become secure
	 */
	if (is_vm_hugetlb_page(vma))
		goto out;

	rc = 0;
	/* we take an extra reference here */
	page = follow_page(vma, uaddr, FOLL_WRITE | FOLL_GET);
	if (IS_ERR_OR_NULL(page))
		goto out;
	rc = uv_destroy_owned_page(page_to_phys(page));
	/*
	 * Fault handlers can race; it is possible that two CPUs will fault
	 * on the same secure page. One CPU can destroy the page, reboot,
	 * re-enter secure mode and import it, while the second CPU was
	 * stuck at the beginning of the handler. At some point the second
	 * CPU will be able to progress, and it will not be able to destroy
	 * the page. In that case we do not want to terminate the process,
	 * we instead try to export the page.
	 */
	if (rc)
		rc = uv_convert_owned_from_secure(page_to_phys(page));
	put_page(page);
out:
	mmap_read_unlock(gmap->mm);
	return rc;
}
EXPORT_SYMBOL_GPL(gmap_destroy_page);

/*
 * To be called with the page locked or with an extra reference! This will
 * prevent gmap_make_secure from touching the page concurrently. Having 2
 * parallel make_page_accessible is fine, as the UV calls will become a
 * no-op if the page is already exported.
 */
int arch_make_page_accessible(struct page *page)
{
	int rc = 0;

	/* Hugepage cannot be protected, so nothing to do */
	if (PageHuge(page))
		return 0;

	/*
	 * PG_arch_1 is used in 3 places:
	 * 1. for kernel page tables during early boot
	 * 2. for storage keys of huge pages and KVM
	 * 3. As an indication that this page might be secure. This can
	 *    overindicate, e.g. we set the bit before calling
	 *    convert_to_secure.
	 * As secure pages are never huge, all 3 variants can co-exists.
	 */
	if (!test_bit(PG_arch_1, &page->flags))
		return 0;

	rc = uv_pin_shared(page_to_phys(page));
	if (!rc) {
		clear_bit(PG_arch_1, &page->flags);
		return 0;
	}

	rc = uv_convert_from_secure(page_to_phys(page));
	if (!rc) {
		clear_bit(PG_arch_1, &page->flags);
		return 0;
	}

	return rc;
}
EXPORT_SYMBOL_GPL(arch_make_page_accessible);

#endif

#if defined(CONFIG_PROTECTED_VIRTUALIZATION_GUEST) || IS_ENABLED(CONFIG_KVM)
static ssize_t uv_query_facilities(struct kobject *kobj,
				   struct kobj_attribute *attr, char *buf)
{
	return sysfs_emit(buf, "%lx\n%lx\n%lx\n%lx\n",
			  uv_info.inst_calls_list[0],
			  uv_info.inst_calls_list[1],
			  uv_info.inst_calls_list[2],
			  uv_info.inst_calls_list[3]);
}

static struct kobj_attribute uv_query_facilities_attr =
	__ATTR(facilities, 0444, uv_query_facilities, NULL);

static ssize_t uv_query_supp_se_hdr_ver(struct kobject *kobj,
					struct kobj_attribute *attr, char *buf)
{
	return sysfs_emit(buf, "%lx\n", uv_info.supp_se_hdr_ver);
}

static struct kobj_attribute uv_query_supp_se_hdr_ver_attr =
	__ATTR(supp_se_hdr_ver, 0444, uv_query_supp_se_hdr_ver, NULL);

static ssize_t uv_query_supp_se_hdr_pcf(struct kobject *kobj,
					struct kobj_attribute *attr, char *buf)
{
	return sysfs_emit(buf, "%lx\n", uv_info.supp_se_hdr_pcf);
}

static struct kobj_attribute uv_query_supp_se_hdr_pcf_attr =
	__ATTR(supp_se_hdr_pcf, 0444, uv_query_supp_se_hdr_pcf, NULL);

static ssize_t uv_query_dump_cpu_len(struct kobject *kobj,
				     struct kobj_attribute *attr, char *buf)
{
	return sysfs_emit(buf, "%lx\n", uv_info.guest_cpu_stor_len);
}

static struct kobj_attribute uv_query_dump_cpu_len_attr =
	__ATTR(uv_query_dump_cpu_len, 0444, uv_query_dump_cpu_len, NULL);

static ssize_t uv_query_dump_storage_state_len(struct kobject *kobj,
					       struct kobj_attribute *attr, char *buf)
{
	return sysfs_emit(buf, "%lx\n", uv_info.conf_dump_storage_state_len);
}

static struct kobj_attribute uv_query_dump_storage_state_len_attr =
	__ATTR(dump_storage_state_len, 0444, uv_query_dump_storage_state_len, NULL);

static ssize_t uv_query_dump_finalize_len(struct kobject *kobj,
					  struct kobj_attribute *attr, char *buf)
{
	return sysfs_emit(buf, "%lx\n", uv_info.conf_dump_finalize_len);
}

static struct kobj_attribute uv_query_dump_finalize_len_attr =
	__ATTR(dump_finalize_len, 0444, uv_query_dump_finalize_len, NULL);

static ssize_t uv_query_feature_indications(struct kobject *kobj,
					    struct kobj_attribute *attr, char *buf)
{
	return sysfs_emit(buf, "%lx\n", uv_info.uv_feature_indications);
}

static struct kobj_attribute uv_query_feature_indications_attr =
	__ATTR(feature_indications, 0444, uv_query_feature_indications, NULL);

static ssize_t uv_query_max_guest_cpus(struct kobject *kobj,
				       struct kobj_attribute *attr, char *buf)
{
	return sysfs_emit(buf, "%d\n", uv_info.max_guest_cpu_id + 1);
}

static struct kobj_attribute uv_query_max_guest_cpus_attr =
	__ATTR(max_cpus, 0444, uv_query_max_guest_cpus, NULL);

static ssize_t uv_query_max_guest_vms(struct kobject *kobj,
				      struct kobj_attribute *attr, char *buf)
{
	return sysfs_emit(buf, "%d\n", uv_info.max_num_sec_conf);
}

static struct kobj_attribute uv_query_max_guest_vms_attr =
	__ATTR(max_guests, 0444, uv_query_max_guest_vms, NULL);

static ssize_t uv_query_max_guest_addr(struct kobject *kobj,
				       struct kobj_attribute *attr, char *buf)
{
	return sysfs_emit(buf, "%lx\n", uv_info.max_sec_stor_addr);
}

static struct kobj_attribute uv_query_max_guest_addr_attr =
	__ATTR(max_address, 0444, uv_query_max_guest_addr, NULL);

static ssize_t uv_query_supp_att_req_hdr_ver(struct kobject *kobj,
					     struct kobj_attribute *attr, char *buf)
{
	return sysfs_emit(buf, "%lx\n", uv_info.supp_att_req_hdr_ver);
}

static struct kobj_attribute uv_query_supp_att_req_hdr_ver_attr =
	__ATTR(supp_att_req_hdr_ver, 0444, uv_query_supp_att_req_hdr_ver, NULL);

static ssize_t uv_query_supp_att_pflags(struct kobject *kobj,
					struct kobj_attribute *attr, char *buf)
{
	return sysfs_emit(buf, "%lx\n", uv_info.supp_att_pflags);
}

static struct kobj_attribute uv_query_supp_att_pflags_attr =
	__ATTR(supp_att_pflags, 0444, uv_query_supp_att_pflags, NULL);

static ssize_t uv_query_supp_add_secret_req_ver(struct kobject *kobj,
						struct kobj_attribute *attr, char *buf)
{
	return sysfs_emit(buf, "%lx\n", uv_info.supp_add_secret_req_ver);
}

static struct kobj_attribute uv_query_supp_add_secret_req_ver_attr =
	__ATTR(supp_add_secret_req_ver, 0444, uv_query_supp_add_secret_req_ver, NULL);

static ssize_t uv_query_supp_add_secret_pcf(struct kobject *kobj,
					    struct kobj_attribute *attr, char *buf)
{
	return sysfs_emit(buf, "%lx\n", uv_info.supp_add_secret_pcf);
}

static struct kobj_attribute uv_query_supp_add_secret_pcf_attr =
	__ATTR(supp_add_secret_pcf, 0444, uv_query_supp_add_secret_pcf, NULL);

static ssize_t uv_query_supp_secret_types(struct kobject *kobj,
					  struct kobj_attribute *attr, char *buf)
{
	return sysfs_emit(buf, "%lx\n", uv_info.supp_secret_types);
}

static struct kobj_attribute uv_query_supp_secret_types_attr =
	__ATTR(supp_secret_types, 0444, uv_query_supp_secret_types, NULL);

static ssize_t uv_query_max_secrets(struct kobject *kobj,
				    struct kobj_attribute *attr, char *buf)
{
	return sysfs_emit(buf, "%d\n", uv_info.max_secrets);
}

static struct kobj_attribute uv_query_max_secrets_attr =
	__ATTR(max_secrets, 0444, uv_query_max_secrets, NULL);

static struct attribute *uv_query_attrs[] = {
	&uv_query_facilities_attr.attr,
	&uv_query_feature_indications_attr.attr,
	&uv_query_max_guest_cpus_attr.attr,
	&uv_query_max_guest_vms_attr.attr,
	&uv_query_max_guest_addr_attr.attr,
	&uv_query_supp_se_hdr_ver_attr.attr,
	&uv_query_supp_se_hdr_pcf_attr.attr,
	&uv_query_dump_storage_state_len_attr.attr,
	&uv_query_dump_finalize_len_attr.attr,
	&uv_query_dump_cpu_len_attr.attr,
	&uv_query_supp_att_req_hdr_ver_attr.attr,
	&uv_query_supp_att_pflags_attr.attr,
	&uv_query_supp_add_secret_req_ver_attr.attr,
	&uv_query_supp_add_secret_pcf_attr.attr,
	&uv_query_supp_secret_types_attr.attr,
	&uv_query_max_secrets_attr.attr,
	NULL,
};

static struct attribute_group uv_query_attr_group = {
	.attrs = uv_query_attrs,
};

static ssize_t uv_is_prot_virt_guest(struct kobject *kobj,
				     struct kobj_attribute *attr, char *buf)
{
	int val = 0;

#ifdef CONFIG_PROTECTED_VIRTUALIZATION_GUEST
	val = prot_virt_guest;
#endif
	return sysfs_emit(buf, "%d\n", val);
}

static ssize_t uv_is_prot_virt_host(struct kobject *kobj,
				    struct kobj_attribute *attr, char *buf)
{
	int val = 0;

#if IS_ENABLED(CONFIG_KVM)
	val = prot_virt_host;
#endif

	return sysfs_emit(buf, "%d\n", val);
}

static struct kobj_attribute uv_prot_virt_guest =
	__ATTR(prot_virt_guest, 0444, uv_is_prot_virt_guest, NULL);

static struct kobj_attribute uv_prot_virt_host =
	__ATTR(prot_virt_host, 0444, uv_is_prot_virt_host, NULL);

static const struct attribute *uv_prot_virt_attrs[] = {
	&uv_prot_virt_guest.attr,
	&uv_prot_virt_host.attr,
	NULL,
};

static struct kset *uv_query_kset;
static struct kobject *uv_kobj;

static int __init uv_info_init(void)
{
	int rc = -ENOMEM;

	if (!test_facility(158))
		return 0;

	uv_kobj = kobject_create_and_add("uv", firmware_kobj);
	if (!uv_kobj)
		return -ENOMEM;

	rc = sysfs_create_files(uv_kobj, uv_prot_virt_attrs);
	if (rc)
		goto out_kobj;

	uv_query_kset = kset_create_and_add("query", NULL, uv_kobj);
	if (!uv_query_kset) {
		rc = -ENOMEM;
		goto out_ind_files;
	}

	rc = sysfs_create_group(&uv_query_kset->kobj, &uv_query_attr_group);
	if (!rc)
		return 0;

	kset_unregister(uv_query_kset);
out_ind_files:
	sysfs_remove_files(uv_kobj, uv_prot_virt_attrs);
out_kobj:
	kobject_del(uv_kobj);
	kobject_put(uv_kobj);
	return rc;
}
device_initcall(uv_info_init);
#endif<|MERGE_RESOLUTION|>--- conflicted
+++ resolved
@@ -303,11 +303,8 @@
 
 	rc = -ENXIO;
 	ptep = get_locked_pte(gmap->mm, uaddr, &ptelock);
-<<<<<<< HEAD
-=======
 	if (!ptep)
 		goto out;
->>>>>>> 98817289
 	if (pte_present(*ptep) && !(pte_val(*ptep) & _PAGE_INVALID) && pte_write(*ptep)) {
 		page = pte_page(*ptep);
 		rc = -EAGAIN;
