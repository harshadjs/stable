--- conflicted
+++ resolved
@@ -779,11 +779,6 @@
 	mvc	__PT_INT_CODE(12,%r11),__LC_SUBCHANNEL_ID
 	xc	__PT_FLAGS(8,%r11),__PT_FLAGS(%r11)
 	xc	__SF_BACKCHAIN(8,%r15),__SF_BACKCHAIN(%r15)
-<<<<<<< HEAD
-	TSTMSK	__LC_CPU_FLAGS,_CIF_IGNORE_IRQ
-	jo	.Lio_restore
-=======
->>>>>>> e0733463
 	TRACE_IRQS_OFF
 .Lio_loop:
 	lgr	%r2,%r11		# pass pointer to pt_regs
@@ -970,11 +965,6 @@
 	mvc	__PT_INT_PARM_LONG(8,%r11),0(%r1)
 	xc	__PT_FLAGS(8,%r11),__PT_FLAGS(%r11)
 	xc	__SF_BACKCHAIN(8,%r15),__SF_BACKCHAIN(%r15)
-<<<<<<< HEAD
-	TSTMSK	__LC_CPU_FLAGS,_CIF_IGNORE_IRQ
-	jo	.Lio_restore
-=======
->>>>>>> e0733463
 	TRACE_IRQS_OFF
 	lgr	%r2,%r11		# pass pointer to pt_regs
 	lghi	%r3,EXT_INTERRUPT
