// SPDX-License-Identifier: GPL-2.0
#include <linux/string.h>
#include <linux/elf.h>
#include <asm/boot_data.h>
#include <asm/sections.h>
#include <asm/cpu_mf.h>
#include <asm/setup.h>
#include <asm/kasan.h>
#include <asm/kexec.h>
#include <asm/sclp.h>
#include <asm/diag.h>
#include <asm/uv.h>
#include <asm/abs_lowcore.h>
#include "decompressor.h"
#include "boot.h"
#include "uv.h"

unsigned long __bootdata_preserved(__kaslr_offset);
<<<<<<< HEAD
=======
unsigned long __bootdata_preserved(__abs_lowcore);
unsigned long __bootdata_preserved(__memcpy_real_area);
>>>>>>> d60c95ef
unsigned long __bootdata(__amode31_base);
unsigned long __bootdata_preserved(VMALLOC_START);
unsigned long __bootdata_preserved(VMALLOC_END);
struct page *__bootdata_preserved(vmemmap);
unsigned long __bootdata_preserved(vmemmap_size);
unsigned long __bootdata_preserved(MODULES_VADDR);
unsigned long __bootdata_preserved(MODULES_END);
unsigned long __bootdata(ident_map_size);
int __bootdata(is_full_image) = 1;
struct initrd_data __bootdata(initrd_data);

u64 __bootdata_preserved(stfle_fac_list[16]);
u64 __bootdata_preserved(alt_stfle_fac_list[16]);
struct oldmem_data __bootdata_preserved(oldmem_data);

void error(char *x)
{
	sclp_early_printk("\n\n");
	sclp_early_printk(x);
	sclp_early_printk("\n\n -- System halted");

	disabled_wait();
}

static void setup_lpp(void)
{
	S390_lowcore.current_pid = 0;
	S390_lowcore.lpp = LPP_MAGIC;
	if (test_facility(40))
		lpp(&S390_lowcore.lpp);
}

#ifdef CONFIG_KERNEL_UNCOMPRESSED
unsigned long mem_safe_offset(void)
{
	return vmlinux.default_lma + vmlinux.image_size + vmlinux.bss_size;
}
#endif

static void rescue_initrd(unsigned long addr)
{
	if (!IS_ENABLED(CONFIG_BLK_DEV_INITRD))
		return;
	if (!initrd_data.start || !initrd_data.size)
		return;
	if (addr <= initrd_data.start)
		return;
	memmove((void *)addr, (void *)initrd_data.start, initrd_data.size);
	initrd_data.start = addr;
}

static void copy_bootdata(void)
{
	if (__boot_data_end - __boot_data_start != vmlinux.bootdata_size)
		error(".boot.data section size mismatch");
	memcpy((void *)vmlinux.bootdata_off, __boot_data_start, vmlinux.bootdata_size);
	if (__boot_data_preserved_end - __boot_data_preserved_start != vmlinux.bootdata_preserved_size)
		error(".boot.preserved.data section size mismatch");
	memcpy((void *)vmlinux.bootdata_preserved_off, __boot_data_preserved_start, vmlinux.bootdata_preserved_size);
}

static void handle_relocs(unsigned long offset)
{
	Elf64_Rela *rela_start, *rela_end, *rela;
	int r_type, r_sym, rc;
	Elf64_Addr loc, val;
	Elf64_Sym *dynsym;

	rela_start = (Elf64_Rela *) vmlinux.rela_dyn_start;
	rela_end = (Elf64_Rela *) vmlinux.rela_dyn_end;
	dynsym = (Elf64_Sym *) vmlinux.dynsym_start;
	for (rela = rela_start; rela < rela_end; rela++) {
		loc = rela->r_offset + offset;
		val = rela->r_addend;
		r_sym = ELF64_R_SYM(rela->r_info);
		if (r_sym) {
			if (dynsym[r_sym].st_shndx != SHN_UNDEF)
				val += dynsym[r_sym].st_value + offset;
		} else {
			/*
			 * 0 == undefined symbol table index (STN_UNDEF),
			 * used for R_390_RELATIVE, only add KASLR offset
			 */
			val += offset;
		}
		r_type = ELF64_R_TYPE(rela->r_info);
		rc = arch_kexec_do_relocs(r_type, (void *) loc, val, 0);
		if (rc)
			error("Unknown relocation type");
	}
}

/*
 * Merge information from several sources into a single ident_map_size value.
 * "ident_map_size" represents the upper limit of physical memory we may ever
 * reach. It might not be all online memory, but also include standby (offline)
 * memory. "ident_map_size" could be lower then actual standby or even online
 * memory present, due to limiting factors. We should never go above this limit.
 * It is the size of our identity mapping.
 *
 * Consider the following factors:
 * 1. max_physmem_end - end of physical memory online or standby.
 *    Always <= end of the last online memory block (get_mem_detect_end()).
 * 2. CONFIG_MAX_PHYSMEM_BITS - the maximum size of physical memory the
 *    kernel is able to support.
 * 3. "mem=" kernel command line option which limits physical memory usage.
 * 4. OLDMEM_BASE which is a kdump memory limit when the kernel is executed as
 *    crash kernel.
 * 5. "hsa" size which is a memory limit when the kernel is executed during
 *    zfcp/nvme dump.
 */
static void setup_ident_map_size(unsigned long max_physmem_end)
{
	unsigned long hsa_size;

	ident_map_size = max_physmem_end;
	if (memory_limit)
		ident_map_size = min(ident_map_size, memory_limit);
	ident_map_size = min(ident_map_size, 1UL << MAX_PHYSMEM_BITS);

#ifdef CONFIG_CRASH_DUMP
	if (oldmem_data.start) {
		kaslr_enabled = 0;
		ident_map_size = min(ident_map_size, oldmem_data.size);
	} else if (ipl_block_valid && is_ipl_block_dump()) {
		kaslr_enabled = 0;
		if (!sclp_early_get_hsa_size(&hsa_size) && hsa_size)
			ident_map_size = min(ident_map_size, hsa_size);
	}
#endif
}

static void setup_kernel_memory_layout(void)
{
	unsigned long vmemmap_start;
	unsigned long rte_size;
	unsigned long pages;

	pages = ident_map_size / PAGE_SIZE;
	/* vmemmap contains a multiple of PAGES_PER_SECTION struct pages */
	vmemmap_size = SECTION_ALIGN_UP(pages) * sizeof(struct page);

	/* choose kernel address space layout: 4 or 3 levels. */
	vmemmap_start = round_up(ident_map_size, _REGION3_SIZE);
	if (IS_ENABLED(CONFIG_KASAN) ||
	    vmalloc_size > _REGION2_SIZE ||
	    vmemmap_start + vmemmap_size + vmalloc_size + MODULES_LEN >
		    _REGION2_SIZE) {
<<<<<<< HEAD
		MODULES_END = _REGION1_SIZE;
		rte_size = _REGION2_SIZE;
	} else {
		MODULES_END = _REGION2_SIZE;
=======
		vmax = _REGION1_SIZE;
		rte_size = _REGION2_SIZE;
	} else {
		vmax = _REGION2_SIZE;
>>>>>>> d60c95ef
		rte_size = _REGION3_SIZE;
	}
	/*
	 * forcing modules and vmalloc area under the ultravisor
	 * secure storage limit, so that any vmalloc allocation
	 * we do could be used to back secure guest storage.
	 */
<<<<<<< HEAD
	adjust_to_uv_max(&MODULES_END);
#ifdef CONFIG_KASAN
	/* force vmalloc and modules below kasan shadow */
	MODULES_END = min(MODULES_END, KASAN_SHADOW_START);
=======
	vmax = adjust_to_uv_max(vmax);
#ifdef CONFIG_KASAN
	/* force vmalloc and modules below kasan shadow */
	vmax = min(vmax, KASAN_SHADOW_START);
>>>>>>> d60c95ef
#endif
	__memcpy_real_area = round_down(vmax - PAGE_SIZE, PAGE_SIZE);
	__abs_lowcore = round_down(__memcpy_real_area - ABS_LOWCORE_MAP_SIZE,
				   sizeof(struct lowcore));
	MODULES_END = round_down(__abs_lowcore, _SEGMENT_SIZE);
	MODULES_VADDR = MODULES_END - MODULES_LEN;
	VMALLOC_END = MODULES_VADDR;

	/* allow vmalloc area to occupy up to about 1/2 of the rest virtual space left */
	vmalloc_size = min(vmalloc_size, round_down(VMALLOC_END / 2, _REGION3_SIZE));
	VMALLOC_START = VMALLOC_END - vmalloc_size;

	/* split remaining virtual space between 1:1 mapping & vmemmap array */
	pages = VMALLOC_START / (PAGE_SIZE + sizeof(struct page));
	pages = SECTION_ALIGN_UP(pages);
	/* keep vmemmap_start aligned to a top level region table entry */
	vmemmap_start = round_down(VMALLOC_START - pages * sizeof(struct page), rte_size);
	/* vmemmap_start is the future VMEM_MAX_PHYS, make sure it is within MAX_PHYSMEM */
	vmemmap_start = min(vmemmap_start, 1UL << MAX_PHYSMEM_BITS);
	/* make sure identity map doesn't overlay with vmemmap */
	ident_map_size = min(ident_map_size, vmemmap_start);
	vmemmap_size = SECTION_ALIGN_UP(ident_map_size / PAGE_SIZE) * sizeof(struct page);
	/* make sure vmemmap doesn't overlay with vmalloc area */
	VMALLOC_START = max(vmemmap_start + vmemmap_size, VMALLOC_START);
	vmemmap = (struct page *)vmemmap_start;
}

/*
 * This function clears the BSS section of the decompressed Linux kernel and NOT the decompressor's.
 */
static void clear_bss_section(void)
{
	memset((void *)vmlinux.default_lma + vmlinux.image_size, 0, vmlinux.bss_size);
}

/*
 * Set vmalloc area size to an 8th of (potential) physical memory
 * size, unless size has been set by kernel command line parameter.
 */
static void setup_vmalloc_size(void)
{
	unsigned long size;

	if (vmalloc_size_set)
		return;
	size = round_up(ident_map_size / 8, _SEGMENT_SIZE);
	vmalloc_size = max(size, vmalloc_size);
}

static void offset_vmlinux_info(unsigned long offset)
{
	vmlinux.default_lma += offset;
	*(unsigned long *)(&vmlinux.entry) += offset;
	vmlinux.bootdata_off += offset;
	vmlinux.bootdata_preserved_off += offset;
	vmlinux.rela_dyn_start += offset;
	vmlinux.rela_dyn_end += offset;
	vmlinux.dynsym_start += offset;
}

static unsigned long reserve_amode31(unsigned long safe_addr)
{
	__amode31_base = PAGE_ALIGN(safe_addr);
	return safe_addr + vmlinux.amode31_size;
}

void startup_kernel(void)
{
	unsigned long random_lma;
	unsigned long safe_addr;
	void *img;

	initrd_data.start = parmarea.initrd_start;
	initrd_data.size = parmarea.initrd_size;
	oldmem_data.start = parmarea.oldmem_base;
	oldmem_data.size = parmarea.oldmem_size;

	setup_lpp();
	store_ipl_parmblock();
	safe_addr = mem_safe_offset();
	safe_addr = reserve_amode31(safe_addr);
	safe_addr = read_ipl_report(safe_addr);
	uv_query_info();
	rescue_initrd(safe_addr);
	sclp_early_read_info();
	setup_boot_command_line();
	parse_boot_command_line();
	sanitize_prot_virt_host();
	setup_ident_map_size(detect_memory());
	setup_vmalloc_size();
	setup_kernel_memory_layout();

	if (IS_ENABLED(CONFIG_RANDOMIZE_BASE) && kaslr_enabled) {
		random_lma = get_random_base(safe_addr);
		if (random_lma) {
			__kaslr_offset = random_lma - vmlinux.default_lma;
			img = (void *)vmlinux.default_lma;
			offset_vmlinux_info(__kaslr_offset);
		}
	}

	if (!IS_ENABLED(CONFIG_KERNEL_UNCOMPRESSED)) {
		img = decompress_kernel();
		memmove((void *)vmlinux.default_lma, img, vmlinux.image_size);
	} else if (__kaslr_offset)
		memcpy((void *)vmlinux.default_lma, img, vmlinux.image_size);

	clear_bss_section();
	copy_bootdata();
	handle_relocs(__kaslr_offset);

	if (__kaslr_offset) {
		/*
		 * Save KASLR offset for early dumps, before vmcore_info is set.
		 * Mark as uneven to distinguish from real vmcore_info pointer.
		 */
		S390_lowcore.vmcore_info = __kaslr_offset | 0x1UL;
		/* Clear non-relocated kernel */
		if (IS_ENABLED(CONFIG_KERNEL_UNCOMPRESSED))
			memset(img, 0, vmlinux.image_size);
	}
	vmlinux.entry();
}<|MERGE_RESOLUTION|>--- conflicted
+++ resolved
@@ -16,11 +16,8 @@
 #include "uv.h"
 
 unsigned long __bootdata_preserved(__kaslr_offset);
-<<<<<<< HEAD
-=======
 unsigned long __bootdata_preserved(__abs_lowcore);
 unsigned long __bootdata_preserved(__memcpy_real_area);
->>>>>>> d60c95ef
 unsigned long __bootdata(__amode31_base);
 unsigned long __bootdata_preserved(VMALLOC_START);
 unsigned long __bootdata_preserved(VMALLOC_END);
@@ -158,6 +155,7 @@
 	unsigned long vmemmap_start;
 	unsigned long rte_size;
 	unsigned long pages;
+	unsigned long vmax;
 
 	pages = ident_map_size / PAGE_SIZE;
 	/* vmemmap contains a multiple of PAGES_PER_SECTION struct pages */
@@ -169,17 +167,10 @@
 	    vmalloc_size > _REGION2_SIZE ||
 	    vmemmap_start + vmemmap_size + vmalloc_size + MODULES_LEN >
 		    _REGION2_SIZE) {
-<<<<<<< HEAD
-		MODULES_END = _REGION1_SIZE;
-		rte_size = _REGION2_SIZE;
-	} else {
-		MODULES_END = _REGION2_SIZE;
-=======
 		vmax = _REGION1_SIZE;
 		rte_size = _REGION2_SIZE;
 	} else {
 		vmax = _REGION2_SIZE;
->>>>>>> d60c95ef
 		rte_size = _REGION3_SIZE;
 	}
 	/*
@@ -187,17 +178,10 @@
 	 * secure storage limit, so that any vmalloc allocation
 	 * we do could be used to back secure guest storage.
 	 */
-<<<<<<< HEAD
-	adjust_to_uv_max(&MODULES_END);
-#ifdef CONFIG_KASAN
-	/* force vmalloc and modules below kasan shadow */
-	MODULES_END = min(MODULES_END, KASAN_SHADOW_START);
-=======
 	vmax = adjust_to_uv_max(vmax);
 #ifdef CONFIG_KASAN
 	/* force vmalloc and modules below kasan shadow */
 	vmax = min(vmax, KASAN_SHADOW_START);
->>>>>>> d60c95ef
 #endif
 	__memcpy_real_area = round_down(vmax - PAGE_SIZE, PAGE_SIZE);
 	__abs_lowcore = round_down(__memcpy_real_area - ABS_LOWCORE_MAP_SIZE,
