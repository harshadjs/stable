--- conflicted
+++ resolved
@@ -15,17 +15,8 @@
 # Mike Shaver, Helge Deller and Martin K. Petersen
 #
 
-<<<<<<< HEAD
-ifdef CONFIG_PARISC_SELF_EXTRACT
 boot := arch/parisc/boot
 KBUILD_IMAGE := $(boot)/bzImage
-else
-KBUILD_IMAGE := vmlinuz
-endif
-=======
-boot := arch/parisc/boot
-KBUILD_IMAGE := $(boot)/bzImage
->>>>>>> d60c95ef
 
 CHECKFLAGS	+= -D__hppa__=1
 
