/* SPDX-License-Identifier: GPL-2.0 */
#ifndef _PARISC_CACHEFLUSH_H
#define _PARISC_CACHEFLUSH_H

#include <linux/mm.h>
#include <linux/uaccess.h>
#include <asm/tlbflush.h>

/* The usual comment is "Caches aren't brain-dead on the <architecture>".
 * Unfortunately, that doesn't apply to PA-RISC. */

#include <linux/jump_label.h>

DECLARE_STATIC_KEY_TRUE(parisc_has_cache);
DECLARE_STATIC_KEY_TRUE(parisc_has_dcache);
DECLARE_STATIC_KEY_TRUE(parisc_has_icache);

#define flush_cache_dup_mm(mm) flush_cache_mm(mm)

void flush_user_icache_range_asm(unsigned long, unsigned long);
void flush_kernel_icache_range_asm(unsigned long, unsigned long);
void flush_user_dcache_range_asm(unsigned long, unsigned long);
void flush_kernel_dcache_range_asm(unsigned long, unsigned long);
void purge_kernel_dcache_range_asm(unsigned long, unsigned long);
void flush_kernel_dcache_page_asm(const void *addr);
void flush_kernel_icache_page(void *);

/* Cache flush operations */

void flush_cache_all_local(void);
void flush_cache_all(void);
void flush_cache_mm(struct mm_struct *mm);

void flush_kernel_dcache_page_addr(const void *addr);

#define flush_kernel_dcache_range(start,size) \
	flush_kernel_dcache_range_asm((start), (start)+(size));

#define ARCH_IMPLEMENTS_FLUSH_KERNEL_VMAP_RANGE 1
void flush_kernel_vmap_range(void *vaddr, int size);
void invalidate_kernel_vmap_range(void *vaddr, int size);

#define flush_cache_vmap(start, end)		flush_cache_all()
#define flush_cache_vunmap(start, end)		flush_cache_all()

void flush_dcache_folio(struct folio *folio);
#define flush_dcache_folio flush_dcache_folio
#define ARCH_IMPLEMENTS_FLUSH_DCACHE_PAGE 1
static inline void flush_dcache_page(struct page *page)
{
	flush_dcache_folio(page_folio(page));
}

#define flush_dcache_mmap_lock(mapping)		xa_lock_irq(&mapping->i_pages)
#define flush_dcache_mmap_unlock(mapping)	xa_unlock_irq(&mapping->i_pages)
#define flush_dcache_mmap_lock_irqsave(mapping, flags)		\
		xa_lock_irqsave(&mapping->i_pages, flags)
#define flush_dcache_mmap_unlock_irqrestore(mapping, flags)	\
		xa_unlock_irqrestore(&mapping->i_pages, flags)

<<<<<<< HEAD
#define flush_icache_page(vma,page)	do { 		\
	flush_kernel_dcache_page_addr(page_address(page)); \
	flush_kernel_icache_page(page_address(page)); 	\
} while (0)
=======
void flush_icache_pages(struct vm_area_struct *vma, struct page *page,
		unsigned int nr);
#define flush_icache_pages flush_icache_pages
>>>>>>> 98817289

#define flush_icache_range(s,e)		do { 		\
	flush_kernel_dcache_range_asm(s,e); 		\
	flush_kernel_icache_range_asm(s,e); 		\
} while (0)

void copy_to_user_page(struct vm_area_struct *vma, struct page *page,
		unsigned long user_vaddr, void *dst, void *src, int len);
void copy_from_user_page(struct vm_area_struct *vma, struct page *page,
		unsigned long user_vaddr, void *dst, void *src, int len);
void flush_cache_page(struct vm_area_struct *vma, unsigned long vmaddr,
		unsigned long pfn);
void flush_cache_range(struct vm_area_struct *vma,
		unsigned long start, unsigned long end);

/* defined in pacache.S exported in cache.c used by flush_anon_page */
void flush_dcache_page_asm(unsigned long phys_addr, unsigned long vaddr);

#define ARCH_HAS_FLUSH_ANON_PAGE
void flush_anon_page(struct vm_area_struct *vma, struct page *page, unsigned long vmaddr);

#define ARCH_HAS_FLUSH_ON_KUNMAP
static inline void kunmap_flush_on_unmap(const void *addr)
{
	flush_kernel_dcache_page_addr(addr);
}

#endif /* _PARISC_CACHEFLUSH_H */
<|MERGE_RESOLUTION|>--- conflicted
+++ resolved
@@ -58,16 +58,9 @@
 #define flush_dcache_mmap_unlock_irqrestore(mapping, flags)	\
 		xa_unlock_irqrestore(&mapping->i_pages, flags)
 
-<<<<<<< HEAD
-#define flush_icache_page(vma,page)	do { 		\
-	flush_kernel_dcache_page_addr(page_address(page)); \
-	flush_kernel_icache_page(page_address(page)); 	\
-} while (0)
-=======
 void flush_icache_pages(struct vm_area_struct *vma, struct page *page,
 		unsigned int nr);
 #define flush_icache_pages flush_icache_pages
->>>>>>> 98817289
 
 #define flush_icache_range(s,e)		do { 		\
 	flush_kernel_dcache_range_asm(s,e); 		\
