--- conflicted
+++ resolved
@@ -117,21 +117,12 @@
 	if (flags & MAP_FIXED) {
 		/* Even MAP_FIXED mappings must reside within TASK_SIZE */
 		if (TASK_SIZE - len < addr)
-<<<<<<< HEAD
 			return -EINVAL;
 
 		if ((flags & MAP_SHARED) && filp &&
 		    (addr - shared_align_offset(filp_pgoff, pgoff))
 				& (SHM_COLOUR - 1))
 			return -EINVAL;
-=======
-			return -EINVAL;
-
-		if ((flags & MAP_SHARED) && filp &&
-		    (addr - shared_align_offset(filp_pgoff, pgoff))
-				& (SHM_COLOUR - 1))
-			return -EINVAL;
->>>>>>> 98817289
 		return addr;
 	}
 
@@ -168,54 +159,6 @@
 		 * allocations.
 		 */
 	}
-<<<<<<< HEAD
-
-	info.flags = 0;
-	info.low_limit = mm->mmap_legacy_base;
-	info.high_limit = mmap_upper_limit(NULL);
-	return vm_unmapped_area(&info);
-}
-
-unsigned long arch_get_unmapped_area(struct file *filp, unsigned long addr,
-	unsigned long len, unsigned long pgoff, unsigned long flags)
-{
-	return arch_get_unmapped_area_common(filp,
-			addr, len, pgoff, flags, UP);
-}
-
-unsigned long arch_get_unmapped_area_topdown(struct file *filp,
-	unsigned long addr, unsigned long len, unsigned long pgoff,
-	unsigned long flags)
-{
-	return arch_get_unmapped_area_common(filp,
-			addr, len, pgoff, flags, DOWN);
-}
-
-static int mmap_is_legacy(void)
-{
-	if (current->personality & ADDR_COMPAT_LAYOUT)
-		return 1;
-
-	/* parisc stack always grows up - so a unlimited stack should
-	 * not be an indicator to use the legacy memory layout.
-	 * if (rlimit(RLIMIT_STACK) == RLIM_INFINITY)
-	 *	return 1;
-	 */
-
-	return sysctl_legacy_va_layout;
-}
-
-static unsigned long mmap_rnd(void)
-{
-	unsigned long rnd = 0;
-
-	if (current->flags & PF_RANDOMIZE)
-		rnd = get_random_u32() & MMAP_RND_MASK;
-
-	return rnd << PAGE_SHIFT;
-}
-=======
->>>>>>> 98817289
 
 	info.flags = 0;
 	info.low_limit = mm->mmap_base;
