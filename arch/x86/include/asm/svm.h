--- conflicted
+++ resolved
@@ -237,15 +237,9 @@
 #define AVIC_PHYSICAL_ID_ENTRY_IS_RUNNING_MASK		(1ULL << 62)
 #define AVIC_PHYSICAL_ID_ENTRY_VALID_MASK		(1ULL << 63)
 #define AVIC_PHYSICAL_ID_TABLE_SIZE_MASK		(0xFFULL)
-<<<<<<< HEAD
 
 #define AVIC_DOORBELL_PHYSICAL_ID_MASK			GENMASK_ULL(11, 0)
 
-=======
-
-#define AVIC_DOORBELL_PHYSICAL_ID_MASK			GENMASK_ULL(11, 0)
-
->>>>>>> 3a82f341
 #define VMCB_AVIC_APIC_BAR_MASK				0xFFFFFFFFFF000ULL
 
 #define AVIC_UNACCEL_ACCESS_WRITE_MASK		1
