/* SPDX-License-Identifier: GPL-2.0 */

#ifndef _ASM_X86_NOSPEC_BRANCH_H_
#define _ASM_X86_NOSPEC_BRANCH_H_

#include <linux/static_key.h>
#include <linux/objtool.h>
#include <linux/linkage.h>

#include <asm/alternative.h>
#include <asm/cpufeatures.h>
#include <asm/msr-index.h>
#include <asm/unwind_hints.h>
#include <asm/percpu.h>
#include <asm/current.h>

/*
 * Call depth tracking for Intel SKL CPUs to address the RSB underflow
 * issue in software.
 *
 * The tracking does not use a counter. It uses uses arithmetic shift
 * right on call entry and logical shift left on return.
 *
 * The depth tracking variable is initialized to 0x8000.... when the call
 * depth is zero. The arithmetic shift right sign extends the MSB and
 * saturates after the 12th call. The shift count is 5 for both directions
 * so the tracking covers 12 nested calls.
 *
 *  Call
 *  0: 0x8000000000000000	0x0000000000000000
 *  1: 0xfc00000000000000	0xf000000000000000
 * ...
 * 11: 0xfffffffffffffff8	0xfffffffffffffc00
 * 12: 0xffffffffffffffff	0xffffffffffffffe0
 *
 * After a return buffer fill the depth is credited 12 calls before the
 * next stuffing has to take place.
 *
 * There is a inaccuracy for situations like this:
 *
 *  10 calls
 *   5 returns
 *   3 calls
 *   4 returns
 *   3 calls
 *   ....
 *
 * The shift count might cause this to be off by one in either direction,
 * but there is still a cushion vs. the RSB depth. The algorithm does not
 * claim to be perfect and it can be speculated around by the CPU, but it
 * is considered that it obfuscates the problem enough to make exploitation
 * extremly difficult.
 */
#define RET_DEPTH_SHIFT			5
#define RSB_RET_STUFF_LOOPS		16
#define RET_DEPTH_INIT			0x8000000000000000ULL
#define RET_DEPTH_INIT_FROM_CALL	0xfc00000000000000ULL
#define RET_DEPTH_CREDIT		0xffffffffffffffffULL

#ifdef CONFIG_CALL_THUNKS_DEBUG
# define CALL_THUNKS_DEBUG_INC_CALLS				\
	incq	%gs:__x86_call_count;
# define CALL_THUNKS_DEBUG_INC_RETS				\
	incq	%gs:__x86_ret_count;
# define CALL_THUNKS_DEBUG_INC_STUFFS				\
	incq	%gs:__x86_stuffs_count;
# define CALL_THUNKS_DEBUG_INC_CTXSW				\
	incq	%gs:__x86_ctxsw_count;
#else
# define CALL_THUNKS_DEBUG_INC_CALLS
# define CALL_THUNKS_DEBUG_INC_RETS
# define CALL_THUNKS_DEBUG_INC_STUFFS
# define CALL_THUNKS_DEBUG_INC_CTXSW
#endif

#if defined(CONFIG_CALL_DEPTH_TRACKING) && !defined(COMPILE_OFFSETS)

#include <asm/asm-offsets.h>

#define CREDIT_CALL_DEPTH					\
	movq	$-1, PER_CPU_VAR(pcpu_hot + X86_call_depth);

#define ASM_CREDIT_CALL_DEPTH					\
	movq	$-1, PER_CPU_VAR(pcpu_hot + X86_call_depth);

#define RESET_CALL_DEPTH					\
	xor	%eax, %eax;					\
	bts	$63, %rax;					\
	movq	%rax, PER_CPU_VAR(pcpu_hot + X86_call_depth);

#define RESET_CALL_DEPTH_FROM_CALL				\
	movb	$0xfc, %al;					\
	shl	$56, %rax;					\
	movq	%rax, PER_CPU_VAR(pcpu_hot + X86_call_depth);	\
	CALL_THUNKS_DEBUG_INC_CALLS

#define INCREMENT_CALL_DEPTH					\
	sarq	$5, %gs:pcpu_hot + X86_call_depth;		\
	CALL_THUNKS_DEBUG_INC_CALLS

#define ASM_INCREMENT_CALL_DEPTH				\
	sarq	$5, PER_CPU_VAR(pcpu_hot + X86_call_depth);	\
	CALL_THUNKS_DEBUG_INC_CALLS

#else
#define CREDIT_CALL_DEPTH
#define ASM_CREDIT_CALL_DEPTH
#define RESET_CALL_DEPTH
#define INCREMENT_CALL_DEPTH
#define ASM_INCREMENT_CALL_DEPTH
#define RESET_CALL_DEPTH_FROM_CALL
#endif

/*
 * Fill the CPU return stack buffer.
 *
 * Each entry in the RSB, if used for a speculative 'ret', contains an
 * infinite 'pause; lfence; jmp' loop to capture speculative execution.
 *
 * This is required in various cases for retpoline and IBRS-based
 * mitigations for the Spectre variant 2 vulnerability. Sometimes to
 * eliminate potentially bogus entries from the RSB, and sometimes
 * purely to ensure that it doesn't get empty, which on some CPUs would
 * allow predictions from other (unwanted!) sources to be used.
 *
 * We define a CPP macro such that it can be used from both .S files and
 * inline assembly. It's possible to do a .macro and then include that
 * from C via asm(".include <asm/nospec-branch.h>") but let's not go there.
 */

#define RETPOLINE_THUNK_SIZE	32
#define RSB_CLEAR_LOOPS		32	/* To forcibly overwrite all entries */

/*
 * Common helper for __FILL_RETURN_BUFFER and __FILL_ONE_RETURN.
 */
#define __FILL_RETURN_SLOT			\
	ANNOTATE_INTRA_FUNCTION_CALL;		\
	call	772f;				\
	int3;					\
772:

/*
 * Stuff the entire RSB.
 *
 * Google experimented with loop-unrolling and this turned out to be
 * the optimal version - two calls, each with their own speculation
 * trap should their return address end up getting used, in a loop.
 */
#ifdef CONFIG_X86_64
#define __FILL_RETURN_BUFFER(reg, nr)			\
	mov	$(nr/2), reg;				\
771:							\
	__FILL_RETURN_SLOT				\
	__FILL_RETURN_SLOT				\
	add	$(BITS_PER_LONG/8) * 2, %_ASM_SP;	\
	dec	reg;					\
	jnz	771b;					\
	/* barrier for jnz misprediction */		\
	lfence;						\
	ASM_CREDIT_CALL_DEPTH				\
	CALL_THUNKS_DEBUG_INC_CTXSW
#else
/*
 * i386 doesn't unconditionally have LFENCE, as such it can't
 * do a loop.
 */
#define __FILL_RETURN_BUFFER(reg, nr)			\
	.rept nr;					\
	__FILL_RETURN_SLOT;				\
	.endr;						\
	add	$(BITS_PER_LONG/8) * nr, %_ASM_SP;
#endif

/*
 * Stuff a single RSB slot.
 *
 * To mitigate Post-Barrier RSB speculation, one CALL instruction must be
 * forced to retire before letting a RET instruction execute.
 *
 * On PBRSB-vulnerable CPUs, it is not safe for a RET to be executed
 * before this point.
 */
#define __FILL_ONE_RETURN				\
	__FILL_RETURN_SLOT				\
	add	$(BITS_PER_LONG/8), %_ASM_SP;		\
	lfence;

#ifdef __ASSEMBLY__

/*
 * This should be used immediately before an indirect jump/call. It tells
 * objtool the subsequent indirect jump/call is vouched safe for retpoline
 * builds.
 */
.macro ANNOTATE_RETPOLINE_SAFE
.Lhere_\@:
	.pushsection .discard.retpoline_safe
	.long .Lhere_\@
	.popsection
.endm

/*
 * (ab)use RETPOLINE_SAFE on RET to annotate away 'bare' RET instructions
 * vs RETBleed validation.
 */
#define ANNOTATE_UNRET_SAFE ANNOTATE_RETPOLINE_SAFE

/*
 * Abuse ANNOTATE_RETPOLINE_SAFE on a NOP to indicate UNRET_END, should
 * eventually turn into it's own annotation.
 */
<<<<<<< HEAD
.macro ANNOTATE_UNRET_END
#if (defined(CONFIG_CPU_UNRET_ENTRY) || defined(CONFIG_CPU_SRSO))
=======
.macro VALIDATE_UNRET_END
#if defined(CONFIG_NOINSTR_VALIDATION) && \
	(defined(CONFIG_CPU_UNRET_ENTRY) || defined(CONFIG_CPU_SRSO))
>>>>>>> 98817289
	ANNOTATE_RETPOLINE_SAFE
	nop
#endif
.endm

/*
 * Equivalent to -mindirect-branch-cs-prefix; emit the 5 byte jmp/call
 * to the retpoline thunk with a CS prefix when the register requires
 * a RAX prefix byte to encode. Also see apply_retpolines().
 */
.macro __CS_PREFIX reg:req
	.irp rs,r8,r9,r10,r11,r12,r13,r14,r15
	.ifc \reg,\rs
	.byte 0x2e
	.endif
	.endr
.endm

/*
 * JMP_NOSPEC and CALL_NOSPEC macros can be used instead of a simple
 * indirect jmp/call which may be susceptible to the Spectre variant 2
 * attack.
 *
 * NOTE: these do not take kCFI into account and are thus not comparable to C
 * indirect calls, take care when using. The target of these should be an ENDBR
 * instruction irrespective of kCFI.
 */
.macro JMP_NOSPEC reg:req
#ifdef CONFIG_RETPOLINE
	__CS_PREFIX \reg
	jmp	__x86_indirect_thunk_\reg
#else
	jmp	*%\reg
	int3
#endif
.endm

.macro CALL_NOSPEC reg:req
#ifdef CONFIG_RETPOLINE
	__CS_PREFIX \reg
	call	__x86_indirect_thunk_\reg
#else
	call	*%\reg
#endif
.endm

 /*
  * A simpler FILL_RETURN_BUFFER macro. Don't make people use the CPP
  * monstrosity above, manually.
  */
.macro FILL_RETURN_BUFFER reg:req nr:req ftr:req ftr2=ALT_NOT(X86_FEATURE_ALWAYS)
	ALTERNATIVE_2 "jmp .Lskip_rsb_\@", \
		__stringify(__FILL_RETURN_BUFFER(\reg,\nr)), \ftr, \
		__stringify(nop;nop;__FILL_ONE_RETURN), \ftr2

.Lskip_rsb_\@:
.endm

<<<<<<< HEAD
#ifdef CONFIG_CPU_UNRET_ENTRY
=======
#if defined(CONFIG_CPU_UNRET_ENTRY) || defined(CONFIG_CPU_SRSO)
>>>>>>> 98817289
#define CALL_UNTRAIN_RET	"call entry_untrain_ret"
#else
#define CALL_UNTRAIN_RET	""
#endif

/*
 * Mitigate RETBleed for AMD/Hygon Zen uarch. Requires KERNEL CR3 because the
 * return thunk isn't mapped into the userspace tables (then again, AMD
 * typically has NO_MELTDOWN).
 *
 * While retbleed_untrain_ret() doesn't clobber anything but requires stack,
 * entry_ibpb() will clobber AX, CX, DX.
 *
 * As such, this must be placed after every *SWITCH_TO_KERNEL_CR3 at a point
 * where we have a stack but before any RET instruction.
 */
.macro UNTRAIN_RET
#if defined(CONFIG_CPU_UNRET_ENTRY) || defined(CONFIG_CPU_IBPB_ENTRY) || \
<<<<<<< HEAD
	defined(CONFIG_CPU_SRSO)
	ANNOTATE_UNRET_END
	ALTERNATIVE_2 "",						\
		      CALL_UNTRAIN_RET, X86_FEATURE_UNRET,		\
		      "call entry_ibpb", X86_FEATURE_ENTRY_IBPB
=======
	defined(CONFIG_CALL_DEPTH_TRACKING) || defined(CONFIG_CPU_SRSO)
	VALIDATE_UNRET_END
	ALTERNATIVE_3 "",						\
		      CALL_UNTRAIN_RET, X86_FEATURE_UNRET,		\
		      "call entry_ibpb", X86_FEATURE_ENTRY_IBPB,	\
		      __stringify(RESET_CALL_DEPTH), X86_FEATURE_CALL_DEPTH
#endif
.endm

.macro UNTRAIN_RET_VM
#if defined(CONFIG_CPU_UNRET_ENTRY) || defined(CONFIG_CPU_IBPB_ENTRY) || \
	defined(CONFIG_CALL_DEPTH_TRACKING) || defined(CONFIG_CPU_SRSO)
	VALIDATE_UNRET_END
	ALTERNATIVE_3 "",						\
		      CALL_UNTRAIN_RET, X86_FEATURE_UNRET,		\
		      "call entry_ibpb", X86_FEATURE_IBPB_ON_VMEXIT,	\
		      __stringify(RESET_CALL_DEPTH), X86_FEATURE_CALL_DEPTH
#endif
.endm

.macro UNTRAIN_RET_FROM_CALL
#if defined(CONFIG_CPU_UNRET_ENTRY) || defined(CONFIG_CPU_IBPB_ENTRY) || \
	defined(CONFIG_CALL_DEPTH_TRACKING) || defined(CONFIG_CPU_SRSO)
	VALIDATE_UNRET_END
	ALTERNATIVE_3 "",						\
		      CALL_UNTRAIN_RET, X86_FEATURE_UNRET,		\
		      "call entry_ibpb", X86_FEATURE_ENTRY_IBPB,	\
		      __stringify(RESET_CALL_DEPTH_FROM_CALL), X86_FEATURE_CALL_DEPTH
#endif
.endm


.macro CALL_DEPTH_ACCOUNT
#ifdef CONFIG_CALL_DEPTH_TRACKING
	ALTERNATIVE "",							\
		    __stringify(ASM_INCREMENT_CALL_DEPTH), X86_FEATURE_CALL_DEPTH
>>>>>>> 98817289
#endif
.endm

#else /* __ASSEMBLY__ */

#define ANNOTATE_RETPOLINE_SAFE					\
	"999:\n\t"						\
	".pushsection .discard.retpoline_safe\n\t"		\
	".long 999b\n\t"					\
	".popsection\n\t"

typedef u8 retpoline_thunk_t[RETPOLINE_THUNK_SIZE];
extern retpoline_thunk_t __x86_indirect_thunk_array[];
extern retpoline_thunk_t __x86_indirect_call_thunk_array[];
extern retpoline_thunk_t __x86_indirect_jump_thunk_array[];

#ifdef CONFIG_RETHUNK
extern void __x86_return_thunk(void);
#else
static inline void __x86_return_thunk(void) {}
#endif

extern void retbleed_return_thunk(void);
extern void srso_return_thunk(void);
extern void srso_alias_return_thunk(void);

extern void retbleed_untrain_ret(void);
extern void srso_untrain_ret(void);
extern void srso_alias_untrain_ret(void);

extern void entry_untrain_ret(void);
extern void entry_ibpb(void);

extern void (*x86_return_thunk)(void);

#ifdef CONFIG_CALL_DEPTH_TRACKING
extern void __x86_return_skl(void);

static inline void x86_set_skl_return_thunk(void)
{
	x86_return_thunk = &__x86_return_skl;
}

#define CALL_DEPTH_ACCOUNT					\
	ALTERNATIVE("",						\
		    __stringify(INCREMENT_CALL_DEPTH),		\
		    X86_FEATURE_CALL_DEPTH)

#ifdef CONFIG_CALL_THUNKS_DEBUG
DECLARE_PER_CPU(u64, __x86_call_count);
DECLARE_PER_CPU(u64, __x86_ret_count);
DECLARE_PER_CPU(u64, __x86_stuffs_count);
DECLARE_PER_CPU(u64, __x86_ctxsw_count);
#endif
#else
static inline void x86_set_skl_return_thunk(void) {}

#define CALL_DEPTH_ACCOUNT ""

#endif

#ifdef CONFIG_RETPOLINE

#define GEN(reg) \
	extern retpoline_thunk_t __x86_indirect_thunk_ ## reg;
#include <asm/GEN-for-each-reg.h>
#undef GEN

#define GEN(reg)						\
	extern retpoline_thunk_t __x86_indirect_call_thunk_ ## reg;
#include <asm/GEN-for-each-reg.h>
#undef GEN

#define GEN(reg)						\
	extern retpoline_thunk_t __x86_indirect_jump_thunk_ ## reg;
#include <asm/GEN-for-each-reg.h>
#undef GEN

#ifdef CONFIG_X86_64

/*
 * Inline asm uses the %V modifier which is only in newer GCC
 * which is ensured when CONFIG_RETPOLINE is defined.
 */
# define CALL_NOSPEC						\
	ALTERNATIVE_2(						\
	ANNOTATE_RETPOLINE_SAFE					\
	"call *%[thunk_target]\n",				\
	"call __x86_indirect_thunk_%V[thunk_target]\n",		\
	X86_FEATURE_RETPOLINE,					\
	"lfence;\n"						\
	ANNOTATE_RETPOLINE_SAFE					\
	"call *%[thunk_target]\n",				\
	X86_FEATURE_RETPOLINE_LFENCE)

# define THUNK_TARGET(addr) [thunk_target] "r" (addr)

#else /* CONFIG_X86_32 */
/*
 * For i386 we use the original ret-equivalent retpoline, because
 * otherwise we'll run out of registers. We don't care about CET
 * here, anyway.
 */
# define CALL_NOSPEC						\
	ALTERNATIVE_2(						\
	ANNOTATE_RETPOLINE_SAFE					\
	"call *%[thunk_target]\n",				\
	"       jmp    904f;\n"					\
	"       .align 16\n"					\
	"901:	call   903f;\n"					\
	"902:	pause;\n"					\
	"    	lfence;\n"					\
	"       jmp    902b;\n"					\
	"       .align 16\n"					\
	"903:	lea    4(%%esp), %%esp;\n"			\
	"       pushl  %[thunk_target];\n"			\
	"       ret;\n"						\
	"       .align 16\n"					\
	"904:	call   901b;\n",				\
	X86_FEATURE_RETPOLINE,					\
	"lfence;\n"						\
	ANNOTATE_RETPOLINE_SAFE					\
	"call *%[thunk_target]\n",				\
	X86_FEATURE_RETPOLINE_LFENCE)

# define THUNK_TARGET(addr) [thunk_target] "rm" (addr)
#endif
#else /* No retpoline for C / inline asm */
# define CALL_NOSPEC "call *%[thunk_target]\n"
# define THUNK_TARGET(addr) [thunk_target] "rm" (addr)
#endif

/* The Spectre V2 mitigation variants */
enum spectre_v2_mitigation {
	SPECTRE_V2_NONE,
	SPECTRE_V2_RETPOLINE,
	SPECTRE_V2_LFENCE,
	SPECTRE_V2_EIBRS,
	SPECTRE_V2_EIBRS_RETPOLINE,
	SPECTRE_V2_EIBRS_LFENCE,
	SPECTRE_V2_IBRS,
};

/* The indirect branch speculation control variants */
enum spectre_v2_user_mitigation {
	SPECTRE_V2_USER_NONE,
	SPECTRE_V2_USER_STRICT,
	SPECTRE_V2_USER_STRICT_PREFERRED,
	SPECTRE_V2_USER_PRCTL,
	SPECTRE_V2_USER_SECCOMP,
};

/* The Speculative Store Bypass disable variants */
enum ssb_mitigation {
	SPEC_STORE_BYPASS_NONE,
	SPEC_STORE_BYPASS_DISABLE,
	SPEC_STORE_BYPASS_PRCTL,
	SPEC_STORE_BYPASS_SECCOMP,
};

static __always_inline
void alternative_msr_write(unsigned int msr, u64 val, unsigned int feature)
{
	asm volatile(ALTERNATIVE("", "wrmsr", %c[feature])
		: : "c" (msr),
		    "a" ((u32)val),
		    "d" ((u32)(val >> 32)),
		    [feature] "i" (feature)
		: "memory");
}

extern u64 x86_pred_cmd;

static inline void indirect_branch_prediction_barrier(void)
{
	alternative_msr_write(MSR_IA32_PRED_CMD, x86_pred_cmd, X86_FEATURE_USE_IBPB);
}

/* The Intel SPEC CTRL MSR base value cache */
extern u64 x86_spec_ctrl_base;
DECLARE_PER_CPU(u64, x86_spec_ctrl_current);
extern void update_spec_ctrl_cond(u64 val);
extern u64 spec_ctrl_current(void);

/*
 * With retpoline, we must use IBRS to restrict branch prediction
 * before calling into firmware.
 *
 * (Implemented as CPP macros due to header hell.)
 */
#define firmware_restrict_branch_speculation_start()			\
do {									\
	preempt_disable();						\
	alternative_msr_write(MSR_IA32_SPEC_CTRL,			\
			      spec_ctrl_current() | SPEC_CTRL_IBRS,	\
			      X86_FEATURE_USE_IBRS_FW);			\
	alternative_msr_write(MSR_IA32_PRED_CMD, PRED_CMD_IBPB,		\
			      X86_FEATURE_USE_IBPB_FW);			\
} while (0)

#define firmware_restrict_branch_speculation_end()			\
do {									\
	alternative_msr_write(MSR_IA32_SPEC_CTRL,			\
			      spec_ctrl_current(),			\
			      X86_FEATURE_USE_IBRS_FW);			\
	preempt_enable();						\
} while (0)

DECLARE_STATIC_KEY_FALSE(switch_to_cond_stibp);
DECLARE_STATIC_KEY_FALSE(switch_mm_cond_ibpb);
DECLARE_STATIC_KEY_FALSE(switch_mm_always_ibpb);

DECLARE_STATIC_KEY_FALSE(mds_user_clear);
DECLARE_STATIC_KEY_FALSE(mds_idle_clear);

DECLARE_STATIC_KEY_FALSE(switch_mm_cond_l1d_flush);

DECLARE_STATIC_KEY_FALSE(mmio_stale_data_clear);

#include <asm/segment.h>

/**
 * mds_clear_cpu_buffers - Mitigation for MDS and TAA vulnerability
 *
 * This uses the otherwise unused and obsolete VERW instruction in
 * combination with microcode which triggers a CPU buffer flush when the
 * instruction is executed.
 */
static __always_inline void mds_clear_cpu_buffers(void)
{
	static const u16 ds = __KERNEL_DS;

	/*
	 * Has to be the memory-operand variant because only that
	 * guarantees the CPU buffer flush functionality according to
	 * documentation. The register-operand variant does not.
	 * Works with any segment selector, but a valid writable
	 * data segment is the fastest variant.
	 *
	 * "cc" clobber is required because VERW modifies ZF.
	 */
	asm volatile("verw %[ds]" : : [ds] "m" (ds) : "cc");
}

/**
 * mds_user_clear_cpu_buffers - Mitigation for MDS and TAA vulnerability
 *
 * Clear CPU buffers if the corresponding static key is enabled
 */
static __always_inline void mds_user_clear_cpu_buffers(void)
{
	if (static_branch_likely(&mds_user_clear))
		mds_clear_cpu_buffers();
}

/**
 * mds_idle_clear_cpu_buffers - Mitigation for MDS vulnerability
 *
 * Clear CPU buffers if the corresponding static key is enabled
 */
static __always_inline void mds_idle_clear_cpu_buffers(void)
{
	if (static_branch_likely(&mds_idle_clear))
		mds_clear_cpu_buffers();
}

#endif /* __ASSEMBLY__ */

#endif /* _ASM_X86_NOSPEC_BRANCH_H_ */<|MERGE_RESOLUTION|>--- conflicted
+++ resolved
@@ -210,14 +210,9 @@
  * Abuse ANNOTATE_RETPOLINE_SAFE on a NOP to indicate UNRET_END, should
  * eventually turn into it's own annotation.
  */
-<<<<<<< HEAD
-.macro ANNOTATE_UNRET_END
-#if (defined(CONFIG_CPU_UNRET_ENTRY) || defined(CONFIG_CPU_SRSO))
-=======
 .macro VALIDATE_UNRET_END
 #if defined(CONFIG_NOINSTR_VALIDATION) && \
 	(defined(CONFIG_CPU_UNRET_ENTRY) || defined(CONFIG_CPU_SRSO))
->>>>>>> 98817289
 	ANNOTATE_RETPOLINE_SAFE
 	nop
 #endif
@@ -276,11 +271,7 @@
 .Lskip_rsb_\@:
 .endm
 
-<<<<<<< HEAD
-#ifdef CONFIG_CPU_UNRET_ENTRY
-=======
 #if defined(CONFIG_CPU_UNRET_ENTRY) || defined(CONFIG_CPU_SRSO)
->>>>>>> 98817289
 #define CALL_UNTRAIN_RET	"call entry_untrain_ret"
 #else
 #define CALL_UNTRAIN_RET	""
@@ -299,13 +290,6 @@
  */
 .macro UNTRAIN_RET
 #if defined(CONFIG_CPU_UNRET_ENTRY) || defined(CONFIG_CPU_IBPB_ENTRY) || \
-<<<<<<< HEAD
-	defined(CONFIG_CPU_SRSO)
-	ANNOTATE_UNRET_END
-	ALTERNATIVE_2 "",						\
-		      CALL_UNTRAIN_RET, X86_FEATURE_UNRET,		\
-		      "call entry_ibpb", X86_FEATURE_ENTRY_IBPB
-=======
 	defined(CONFIG_CALL_DEPTH_TRACKING) || defined(CONFIG_CPU_SRSO)
 	VALIDATE_UNRET_END
 	ALTERNATIVE_3 "",						\
@@ -342,7 +326,6 @@
 #ifdef CONFIG_CALL_DEPTH_TRACKING
 	ALTERNATIVE "",							\
 		    __stringify(ASM_INCREMENT_CALL_DEPTH), X86_FEATURE_CALL_DEPTH
->>>>>>> 98817289
 #endif
 .endm
 
