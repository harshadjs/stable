--- conflicted
+++ resolved
@@ -1781,13 +1781,8 @@
 		    unsigned long ipi_bitmap_high, u32 min,
 		    unsigned long icr, int op_64_bit);
 
-<<<<<<< HEAD
-void kvm_define_user_return_msr(unsigned index, u32 msr);
-int kvm_probe_user_return_msr(u32 msr);
-=======
 int kvm_add_user_return_msr(u32 msr);
 int kvm_find_user_return_msr(u32 msr);
->>>>>>> 25423f4b
 int kvm_set_user_return_msr(unsigned index, u64 val, u64 mask);
 
 static inline bool kvm_is_supported_user_return_msr(u32 msr)
