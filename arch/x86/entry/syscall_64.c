--- conflicted
+++ resolved
@@ -5,33 +5,6 @@
 #include <linux/sys.h>
 #include <linux/cache.h>
 #include <linux/syscalls.h>
-<<<<<<< HEAD
-#include <asm/asm-offsets.h>
-#include <asm/syscall.h>
-
-extern asmlinkage long sys_ni_syscall(void);
-
-SYSCALL_DEFINE0(ni_syscall)
-{
-	return sys_ni_syscall();
-}
-
-#define __SYSCALL_64(nr, sym, qual) extern asmlinkage long sym(const struct pt_regs *);
-#define __SYSCALL_X32(nr, sym, qual) __SYSCALL_64(nr, sym, qual)
-#include <asm/syscalls_64.h>
-#undef __SYSCALL_64
-#undef __SYSCALL_X32
-
-#define __SYSCALL_64(nr, sym, qual) [nr] = sym,
-#define __SYSCALL_X32(nr, sym, qual)
-
-asmlinkage const sys_call_ptr_t sys_call_table[__NR_syscall_max+1] = {
-	/*
-	 * Smells like a compiler bug -- it doesn't work
-	 * when the & below is removed.
-	 */
-	[0 ... __NR_syscall_max] = &__x64_sys_ni_syscall,
-=======
 #include <asm/unistd.h>
 #include <asm/syscall.h>
 
@@ -39,7 +12,6 @@
 #define __SYSCALL_COMMON(nr, sym) __SYSCALL_64(nr, sym)
 
 #define __SYSCALL_64(nr, sym) extern long __x64_##sym(const struct pt_regs *);
->>>>>>> d1988041
 #include <asm/syscalls_64.h>
 #undef __SYSCALL_64
 
@@ -50,10 +22,6 @@
 	 * Smells like a compiler bug -- it doesn't work
 	 * when the & below is removed.
 	 */
-<<<<<<< HEAD
-	[0 ... __NR_syscall_x32_max] = &__x64_sys_ni_syscall,
-=======
 	[0 ... __NR_syscall_max] = &__x64_sys_ni_syscall,
->>>>>>> d1988041
 #include <asm/syscalls_64.h>
 };