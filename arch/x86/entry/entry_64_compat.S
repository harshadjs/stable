/* SPDX-License-Identifier: GPL-2.0 */
/*
 * Compatibility mode system call entry point for x86-64.
 *
 * Copyright 2000-2002 Andi Kleen, SuSE Labs.
 */
#include <asm/asm-offsets.h>
#include <asm/current.h>
#include <asm/errno.h>
#include <asm/ia32_unistd.h>
#include <asm/thread_info.h>
#include <asm/segment.h>
#include <asm/irqflags.h>
#include <asm/asm.h>
#include <asm/smap.h>
#include <asm/nospec-branch.h>
#include <linux/linkage.h>
#include <linux/err.h>

#include "calling.h"

	.section .entry.text, "ax"

/*
 * 32-bit SYSENTER entry.
 *
 * 32-bit system calls through the vDSO's __kernel_vsyscall enter here
 * on 64-bit kernels running on Intel CPUs.
 *
 * The SYSENTER instruction, in principle, should *only* occur in the
 * vDSO.  In practice, a small number of Android devices were shipped
 * with a copy of Bionic that inlined a SYSENTER instruction.  This
 * never happened in any of Google's Bionic versions -- it only happened
 * in a narrow range of Intel-provided versions.
 *
 * SYSENTER loads SS, RSP, CS, and RIP from previously programmed MSRs.
 * IF and VM in RFLAGS are cleared (IOW: interrupts are off).
 * SYSENTER does not save anything on the stack,
 * and does not save old RIP (!!!), RSP, or RFLAGS.
 *
 * Arguments:
 * eax  system call number
 * ebx  arg1
 * ecx  arg2
 * edx  arg3
 * esi  arg4
 * edi  arg5
 * ebp  user stack
 * 0(%ebp) arg6
 */
SYM_CODE_START(entry_SYSENTER_compat)
	UNWIND_HINT_ENTRY
<<<<<<< HEAD
=======
	ENDBR
>>>>>>> d60c95ef
	/* Interrupts are off on entry. */
	swapgs

	pushq	%rax
	SWITCH_TO_KERNEL_CR3 scratch_reg=%rax
	popq	%rax

	movq	PER_CPU_VAR(cpu_current_top_of_stack), %rsp

	/* Construct struct pt_regs on stack */
	pushq	$__USER32_DS		/* pt_regs->ss */
	pushq	$0			/* pt_regs->sp = 0 (placeholder) */

	/*
	 * Push flags.  This is nasty.  First, interrupts are currently
	 * off, but we need pt_regs->flags to have IF set.  Second, if TS
	 * was set in usermode, it's still set, and we're singlestepping
	 * through this code.  do_SYSENTER_32() will fix up IF.
	 */
	pushfq				/* pt_regs->flags (except IF = 0) */
	pushq	$__USER32_CS		/* pt_regs->cs */
	pushq	$0			/* pt_regs->ip = 0 (placeholder) */
SYM_INNER_LABEL(entry_SYSENTER_compat_after_hwframe, SYM_L_GLOBAL)

	/*
	 * User tracing code (ptrace or signal handlers) might assume that
	 * the saved RAX contains a 32-bit number when we're invoking a 32-bit
	 * syscall.  Just in case the high bits are nonzero, zero-extend
	 * the syscall number.  (This could almost certainly be deleted
	 * with no ill effects.)
	 */
	movl	%eax, %eax

	pushq	%rax			/* pt_regs->orig_ax */
	PUSH_AND_CLEAR_REGS rax=$-ENOSYS
	UNWIND_HINT_REGS

	cld

	IBRS_ENTER
	UNTRAIN_RET

	/*
	 * SYSENTER doesn't filter flags, so we need to clear NT and AC
	 * ourselves.  To save a few cycles, we can check whether
	 * either was set instead of doing an unconditional popfq.
	 * This needs to happen before enabling interrupts so that
	 * we don't get preempted with NT set.
	 *
	 * If TF is set, we will single-step all the way to here -- do_debug
	 * will ignore all the traps.  (Yes, this is slow, but so is
	 * single-stepping in general.  This allows us to avoid having
	 * a more complicated code to handle the case where a user program
	 * forces us to single-step through the SYSENTER entry code.)
	 *
	 * NB.: .Lsysenter_fix_flags is a label with the code under it moved
	 * out-of-line as an optimization: NT is unlikely to be set in the
	 * majority of the cases and instead of polluting the I$ unnecessarily,
	 * we're keeping that code behind a branch which will predict as
	 * not-taken and therefore its instructions won't be fetched.
	 */
	testl	$X86_EFLAGS_NT|X86_EFLAGS_AC|X86_EFLAGS_TF, EFLAGS(%rsp)
	jnz	.Lsysenter_fix_flags
.Lsysenter_flags_fixed:

	movq	%rsp, %rdi
	call	do_SYSENTER_32
	/* XEN PV guests always use IRET path */
	ALTERNATIVE "testl %eax, %eax; jz swapgs_restore_regs_and_return_to_usermode", \
		    "jmp swapgs_restore_regs_and_return_to_usermode", X86_FEATURE_XENPV
	jmp	sysret32_from_system_call

.Lsysenter_fix_flags:
	pushq	$X86_EFLAGS_FIXED
	popfq
	jmp	.Lsysenter_flags_fixed
SYM_INNER_LABEL(__end_entry_SYSENTER_compat, SYM_L_GLOBAL)
	ANNOTATE_NOENDBR // is_sysenter_singlestep
SYM_CODE_END(entry_SYSENTER_compat)

/*
 * 32-bit SYSCALL entry.
 *
 * 32-bit system calls through the vDSO's __kernel_vsyscall enter here
 * on 64-bit kernels running on AMD CPUs.
 *
 * The SYSCALL instruction, in principle, should *only* occur in the
 * vDSO.  In practice, it appears that this really is the case.
 * As evidence:
 *
 *  - The calling convention for SYSCALL has changed several times without
 *    anyone noticing.
 *
 *  - Prior to the in-kernel X86_BUG_SYSRET_SS_ATTRS fixup, anything
 *    user task that did SYSCALL without immediately reloading SS
 *    would randomly crash.
 *
 *  - Most programmers do not directly target AMD CPUs, and the 32-bit
 *    SYSCALL instruction does not exist on Intel CPUs.  Even on AMD
 *    CPUs, Linux disables the SYSCALL instruction on 32-bit kernels
 *    because the SYSCALL instruction in legacy/native 32-bit mode (as
 *    opposed to compat mode) is sufficiently poorly designed as to be
 *    essentially unusable.
 *
 * 32-bit SYSCALL saves RIP to RCX, clears RFLAGS.RF, then saves
 * RFLAGS to R11, then loads new SS, CS, and RIP from previously
 * programmed MSRs.  RFLAGS gets masked by a value from another MSR
 * (so CLD and CLAC are not needed).  SYSCALL does not save anything on
 * the stack and does not change RSP.
 *
 * Note: RFLAGS saving+masking-with-MSR happens only in Long mode
 * (in legacy 32-bit mode, IF, RF and VM bits are cleared and that's it).
 * Don't get confused: RFLAGS saving+masking depends on Long Mode Active bit
 * (EFER.LMA=1), NOT on bitness of userspace where SYSCALL executes
 * or target CS descriptor's L bit (SYSCALL does not read segment descriptors).
 *
 * Arguments:
 * eax  system call number
 * ecx  return address
 * ebx  arg1
 * ebp  arg2	(note: not saved in the stack frame, should not be touched)
 * edx  arg3
 * esi  arg4
 * edi  arg5
 * esp  user stack
 * 0(%esp) arg6
 */
SYM_CODE_START(entry_SYSCALL_compat)
	UNWIND_HINT_ENTRY
<<<<<<< HEAD
=======
	ENDBR
>>>>>>> d60c95ef
	/* Interrupts are off on entry. */
	swapgs

	/* Stash user ESP */
	movl	%esp, %r8d

	/* Use %rsp as scratch reg. User ESP is stashed in r8 */
	SWITCH_TO_KERNEL_CR3 scratch_reg=%rsp

	/* Switch to the kernel stack */
	movq	PER_CPU_VAR(cpu_current_top_of_stack), %rsp

SYM_INNER_LABEL(entry_SYSCALL_compat_safe_stack, SYM_L_GLOBAL)
	ANNOTATE_NOENDBR

	/* Construct struct pt_regs on stack */
	pushq	$__USER32_DS		/* pt_regs->ss */
	pushq	%r8			/* pt_regs->sp */
	pushq	%r11			/* pt_regs->flags */
	pushq	$__USER32_CS		/* pt_regs->cs */
	pushq	%rcx			/* pt_regs->ip */
SYM_INNER_LABEL(entry_SYSCALL_compat_after_hwframe, SYM_L_GLOBAL)
	movl	%eax, %eax		/* discard orig_ax high bits */
	pushq	%rax			/* pt_regs->orig_ax */
	PUSH_AND_CLEAR_REGS rcx=%rbp rax=$-ENOSYS
	UNWIND_HINT_REGS

	IBRS_ENTER
	UNTRAIN_RET

	movq	%rsp, %rdi
	call	do_fast_syscall_32
	/* XEN PV guests always use IRET path */
	ALTERNATIVE "testl %eax, %eax; jz swapgs_restore_regs_and_return_to_usermode", \
		    "jmp swapgs_restore_regs_and_return_to_usermode", X86_FEATURE_XENPV

	/* Opportunistic SYSRET */
sysret32_from_system_call:
	/*
	 * We are not going to return to userspace from the trampoline
	 * stack. So let's erase the thread stack right now.
	 */
	STACKLEAK_ERASE

	IBRS_EXIT

	movq	RBX(%rsp), %rbx		/* pt_regs->rbx */
	movq	RBP(%rsp), %rbp		/* pt_regs->rbp */
	movq	EFLAGS(%rsp), %r11	/* pt_regs->flags (in r11) */
	movq	RIP(%rsp), %rcx		/* pt_regs->ip (in rcx) */
	addq	$RAX, %rsp		/* Skip r8-r15 */
	popq	%rax			/* pt_regs->rax */
	popq	%rdx			/* Skip pt_regs->cx */
	popq	%rdx			/* pt_regs->dx */
	popq	%rsi			/* pt_regs->si */
	popq	%rdi			/* pt_regs->di */

        /*
         * USERGS_SYSRET32 does:
         *  GSBASE = user's GS base
         *  EIP = ECX
         *  RFLAGS = R11
         *  CS = __USER32_CS
         *  SS = __USER_DS
         *
	 * ECX will not match pt_regs->cx, but we're returning to a vDSO
	 * trampoline that will fix up RCX, so this is okay.
	 *
	 * R12-R15 are callee-saved, so they contain whatever was in them
	 * when the system call started, which is already known to user
	 * code.  We zero R8-R10 to avoid info leaks.
         */
	movq	RSP-ORIG_RAX(%rsp), %rsp
SYM_INNER_LABEL(entry_SYSRETL_compat_unsafe_stack, SYM_L_GLOBAL)
	ANNOTATE_NOENDBR

	/*
	 * The original userspace %rsp (RSP-ORIG_RAX(%rsp)) is stored
	 * on the process stack which is not mapped to userspace and
	 * not readable after we SWITCH_TO_USER_CR3.  Delay the CR3
	 * switch until after after the last reference to the process
	 * stack.
	 *
	 * %r8/%r9 are zeroed before the sysret, thus safe to clobber.
	 */
	SWITCH_TO_USER_CR3_NOSTACK scratch_reg=%r8 scratch_reg2=%r9

	xorl	%r8d, %r8d
	xorl	%r9d, %r9d
	xorl	%r10d, %r10d
	swapgs
	sysretl
SYM_INNER_LABEL(entry_SYSRETL_compat_end, SYM_L_GLOBAL)
	ANNOTATE_NOENDBR
	int3
SYM_CODE_END(entry_SYSCALL_compat)

/*
 * 32-bit legacy system call entry.
 *
 * 32-bit x86 Linux system calls traditionally used the INT $0x80
 * instruction.  INT $0x80 lands here.
 *
 * This entry point can be used by 32-bit and 64-bit programs to perform
 * 32-bit system calls.  Instances of INT $0x80 can be found inline in
 * various programs and libraries.  It is also used by the vDSO's
 * __kernel_vsyscall fallback for hardware that doesn't support a faster
 * entry method.  Restarted 32-bit system calls also fall back to INT
 * $0x80 regardless of what instruction was originally used to do the
 * system call.
 *
 * This is considered a slow path.  It is not used by most libc
 * implementations on modern hardware except during process startup.
 *
 * Arguments:
 * eax  system call number
 * ebx  arg1
 * ecx  arg2
 * edx  arg3
 * esi  arg4
 * edi  arg5
 * ebp  arg6
 */
SYM_CODE_START(entry_INT80_compat)
	UNWIND_HINT_ENTRY
<<<<<<< HEAD
=======
	ENDBR
>>>>>>> d60c95ef
	/*
	 * Interrupts are off on entry.
	 */
	ASM_CLAC			/* Do this early to minimize exposure */
	ALTERNATIVE "swapgs", "", X86_FEATURE_XENPV

	/*
	 * User tracing code (ptrace or signal handlers) might assume that
	 * the saved RAX contains a 32-bit number when we're invoking a 32-bit
	 * syscall.  Just in case the high bits are nonzero, zero-extend
	 * the syscall number.  (This could almost certainly be deleted
	 * with no ill effects.)
	 */
	movl	%eax, %eax

	/* switch to thread stack expects orig_ax and rdi to be pushed */
	pushq	%rax			/* pt_regs->orig_ax */

	/* Need to switch before accessing the thread stack. */
	SWITCH_TO_KERNEL_CR3 scratch_reg=%rax

	/* In the Xen PV case we already run on the thread stack. */
	ALTERNATIVE "", "jmp .Lint80_keep_stack", X86_FEATURE_XENPV

	movq	%rsp, %rax
	movq	PER_CPU_VAR(cpu_current_top_of_stack), %rsp

	pushq	5*8(%rax)		/* regs->ss */
	pushq	4*8(%rax)		/* regs->rsp */
	pushq	3*8(%rax)		/* regs->eflags */
	pushq	2*8(%rax)		/* regs->cs */
	pushq	1*8(%rax)		/* regs->ip */
	pushq	0*8(%rax)		/* regs->orig_ax */
.Lint80_keep_stack:

	PUSH_AND_CLEAR_REGS rax=$-ENOSYS
	UNWIND_HINT_REGS

	cld

	IBRS_ENTER
	UNTRAIN_RET

	movq	%rsp, %rdi
	call	do_int80_syscall_32
	jmp	swapgs_restore_regs_and_return_to_usermode
SYM_CODE_END(entry_INT80_compat)<|MERGE_RESOLUTION|>--- conflicted
+++ resolved
@@ -50,10 +50,7 @@
  */
 SYM_CODE_START(entry_SYSENTER_compat)
 	UNWIND_HINT_ENTRY
-<<<<<<< HEAD
-=======
 	ENDBR
->>>>>>> d60c95ef
 	/* Interrupts are off on entry. */
 	swapgs
 
@@ -183,10 +180,7 @@
  */
 SYM_CODE_START(entry_SYSCALL_compat)
 	UNWIND_HINT_ENTRY
-<<<<<<< HEAD
-=======
 	ENDBR
->>>>>>> d60c95ef
 	/* Interrupts are off on entry. */
 	swapgs
 
@@ -312,10 +306,7 @@
  */
 SYM_CODE_START(entry_INT80_compat)
 	UNWIND_HINT_ENTRY
-<<<<<<< HEAD
-=======
 	ENDBR
->>>>>>> d60c95ef
 	/*
 	 * Interrupts are off on entry.
 	 */
