--- conflicted
+++ resolved
@@ -79,33 +79,7 @@
 	leaq 64(%rdi),%rdi
 	decl %ecx
 	jnz 1b
-<<<<<<< HEAD
-.L_copy_short_string:
-	movl %edx,%ecx
-	andl $7,%edx
-	shrl $3,%ecx
-	jz 20f
-18:	movq (%rsi),%r8
-19:	movq %r8,(%rdi)
-	leaq 8(%rsi),%rsi
-	leaq 8(%rdi),%rdi
-	decl %ecx
-	jnz 18b
-20:	andl %edx,%edx
-	jz 23f
-	movl %edx,%ecx
-21:	movb (%rsi),%al
-22:	movb %al,(%rdi)
-	incq %rsi
-	incq %rdi
-	decl %ecx
-	jnz 21b
-23:	xor %eax,%eax
-	ASM_CLAC
-	RET
-=======
 	jmp copy_user_short_string
->>>>>>> d60c95ef
 
 30:	shll $6,%ecx
 	addl %ecx,%edx
@@ -226,19 +200,8 @@
 	ASM_CLAC
 	RET
 
-<<<<<<< HEAD
-	/*
-	 * Return zero to pretend that this copy succeeded. This
-	 * is counter-intuitive, but needed to prevent the code
-	 * in lib/iov_iter.c from retrying and running back into
-	 * the poison cache line again. The machine check handler
-	 * will ensure that a SIGBUS is sent to the task.
-	 */
-3:	xorl %eax,%eax
-=======
 3:
 	movl %edx,%eax
->>>>>>> d60c95ef
 	ASM_CLAC
 	RET
 
