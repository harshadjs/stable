/* SPDX-License-Identifier: GPL-2.0 */
#ifndef __KVM_X86_PMU_H
#define __KVM_X86_PMU_H

#include <linux/nospec.h>

#define vcpu_to_pmu(vcpu) (&(vcpu)->arch.pmu)
#define pmu_to_vcpu(pmu)  (container_of((pmu), struct kvm_vcpu, arch.pmu))
#define pmc_to_pmu(pmc)   (&(pmc)->vcpu->arch.pmu)

#define MSR_IA32_MISC_ENABLE_PMU_RO_MASK (MSR_IA32_MISC_ENABLE_PEBS_UNAVAIL |	\
					  MSR_IA32_MISC_ENABLE_BTS_UNAVAIL)

/* retrieve the 4 bits for EN and PMI out of IA32_FIXED_CTR_CTRL */
#define fixed_ctrl_field(ctrl_reg, idx) (((ctrl_reg) >> ((idx)*4)) & 0xf)

#define VMWARE_BACKDOOR_PMC_HOST_TSC		0x10000
#define VMWARE_BACKDOOR_PMC_REAL_TIME		0x10001
#define VMWARE_BACKDOOR_PMC_APPARENT_TIME	0x10002

struct kvm_pmu_ops {
	bool (*hw_event_available)(struct kvm_pmc *pmc);
	struct kvm_pmc *(*pmc_idx_to_pmc)(struct kvm_pmu *pmu, int pmc_idx);
	struct kvm_pmc *(*rdpmc_ecx_to_pmc)(struct kvm_vcpu *vcpu,
		unsigned int idx, u64 *mask);
	struct kvm_pmc *(*msr_idx_to_pmc)(struct kvm_vcpu *vcpu, u32 msr);
	bool (*is_valid_rdpmc_ecx)(struct kvm_vcpu *vcpu, unsigned int idx);
	bool (*is_valid_msr)(struct kvm_vcpu *vcpu, u32 msr);
	int (*get_msr)(struct kvm_vcpu *vcpu, struct msr_data *msr_info);
	int (*set_msr)(struct kvm_vcpu *vcpu, struct msr_data *msr_info);
	void (*refresh)(struct kvm_vcpu *vcpu);
	void (*init)(struct kvm_vcpu *vcpu);
	void (*reset)(struct kvm_vcpu *vcpu);
	void (*deliver_pmi)(struct kvm_vcpu *vcpu);
	void (*cleanup)(struct kvm_vcpu *vcpu);

	const u64 EVENTSEL_EVENT;
	const int MAX_NR_GP_COUNTERS;
	const int MIN_NR_GP_COUNTERS;
};

void kvm_pmu_ops_update(const struct kvm_pmu_ops *pmu_ops);

static inline bool kvm_pmu_has_perf_global_ctrl(struct kvm_pmu *pmu)
{
	/*
	 * Architecturally, Intel's SDM states that IA32_PERF_GLOBAL_CTRL is
	 * supported if "CPUID.0AH: EAX[7:0] > 0", i.e. if the PMU version is
	 * greater than zero.  However, KVM only exposes and emulates the MSR
	 * to/for the guest if the guest PMU supports at least "Architectural
	 * Performance Monitoring Version 2".
	 *
	 * AMD's version of PERF_GLOBAL_CTRL conveniently shows up with v2.
	 */
	return pmu->version > 1;
}

static inline u64 pmc_bitmask(struct kvm_pmc *pmc)
{
	struct kvm_pmu *pmu = pmc_to_pmu(pmc);

	return pmu->counter_bitmask[pmc->type];
}

static inline u64 pmc_read_counter(struct kvm_pmc *pmc)
{
	u64 counter, enabled, running;

	counter = pmc->counter + pmc->emulated_counter;

	if (pmc->perf_event && !pmc->is_paused)
		counter += perf_event_read_value(pmc->perf_event,
						 &enabled, &running);
	/* FIXME: Scaling needed? */
	return counter & pmc_bitmask(pmc);
}

<<<<<<< HEAD
static inline void pmc_write_counter(struct kvm_pmc *pmc, u64 val)
{
	pmc->counter += val - pmc_read_counter(pmc);
	pmc->counter &= pmc_bitmask(pmc);
}
=======
void pmc_write_counter(struct kvm_pmc *pmc, u64 val);
>>>>>>> 03a22b59

static inline bool pmc_is_gp(struct kvm_pmc *pmc)
{
	return pmc->type == KVM_PMC_GP;
}

static inline bool pmc_is_fixed(struct kvm_pmc *pmc)
{
	return pmc->type == KVM_PMC_FIXED;
}

static inline bool kvm_valid_perf_global_ctrl(struct kvm_pmu *pmu,
						 u64 data)
{
	return !(pmu->global_ctrl_mask & data);
}

/* returns general purpose PMC with the specified MSR. Note that it can be
 * used for both PERFCTRn and EVNTSELn; that is why it accepts base as a
 * parameter to tell them apart.
 */
static inline struct kvm_pmc *get_gp_pmc(struct kvm_pmu *pmu, u32 msr,
					 u32 base)
{
	if (msr >= base && msr < base + pmu->nr_arch_gp_counters) {
		u32 index = array_index_nospec(msr - base,
					       pmu->nr_arch_gp_counters);

		return &pmu->gp_counters[index];
	}

	return NULL;
}

/* returns fixed PMC with the specified MSR */
static inline struct kvm_pmc *get_fixed_pmc(struct kvm_pmu *pmu, u32 msr)
{
	int base = MSR_CORE_PERF_FIXED_CTR0;

	if (msr >= base && msr < base + pmu->nr_arch_fixed_counters) {
		u32 index = array_index_nospec(msr - base,
					       pmu->nr_arch_fixed_counters);

		return &pmu->fixed_counters[index];
	}

	return NULL;
}

static inline bool pmc_speculative_in_use(struct kvm_pmc *pmc)
{
	struct kvm_pmu *pmu = pmc_to_pmu(pmc);

	if (pmc_is_fixed(pmc))
		return fixed_ctrl_field(pmu->fixed_ctr_ctrl,
					pmc->idx - INTEL_PMC_IDX_FIXED) & 0x3;

	return pmc->eventsel & ARCH_PERFMON_EVENTSEL_ENABLE;
}

extern struct x86_pmu_capability kvm_pmu_cap;

static inline void kvm_init_pmu_capability(const struct kvm_pmu_ops *pmu_ops)
{
	bool is_intel = boot_cpu_data.x86_vendor == X86_VENDOR_INTEL;
	int min_nr_gp_ctrs = pmu_ops->MIN_NR_GP_COUNTERS;

	/*
	 * Hybrid PMUs don't play nice with virtualization without careful
	 * configuration by userspace, and KVM's APIs for reporting supported
	 * vPMU features do not account for hybrid PMUs.  Disable vPMU support
	 * for hybrid PMUs until KVM gains a way to let userspace opt-in.
	 */
	if (cpu_feature_enabled(X86_FEATURE_HYBRID_CPU))
		enable_pmu = false;

	if (enable_pmu) {
		perf_get_x86_pmu_capability(&kvm_pmu_cap);

		/*
		 * WARN if perf did NOT disable hardware PMU if the number of
		 * architecturally required GP counters aren't present, i.e. if
		 * there are a non-zero number of counters, but fewer than what
		 * is architecturally required.
		 */
		if (!kvm_pmu_cap.num_counters_gp ||
		    WARN_ON_ONCE(kvm_pmu_cap.num_counters_gp < min_nr_gp_ctrs))
			enable_pmu = false;
		else if (is_intel && !kvm_pmu_cap.version)
			enable_pmu = false;
	}

	if (!enable_pmu) {
		memset(&kvm_pmu_cap, 0, sizeof(kvm_pmu_cap));
		return;
	}

	kvm_pmu_cap.version = min(kvm_pmu_cap.version, 2);
	kvm_pmu_cap.num_counters_gp = min(kvm_pmu_cap.num_counters_gp,
					  pmu_ops->MAX_NR_GP_COUNTERS);
	kvm_pmu_cap.num_counters_fixed = min(kvm_pmu_cap.num_counters_fixed,
					     KVM_PMC_MAX_FIXED);
}

static inline void kvm_pmu_request_counter_reprogram(struct kvm_pmc *pmc)
{
	set_bit(pmc->idx, pmc_to_pmu(pmc)->reprogram_pmi);
	kvm_make_request(KVM_REQ_PMU, pmc->vcpu);
}

static inline void reprogram_counters(struct kvm_pmu *pmu, u64 diff)
{
	int bit;

	if (!diff)
		return;

	for_each_set_bit(bit, (unsigned long *)&diff, X86_PMC_IDX_MAX)
		set_bit(bit, pmu->reprogram_pmi);
	kvm_make_request(KVM_REQ_PMU, pmu_to_vcpu(pmu));
}

/*
 * Check if a PMC is enabled by comparing it against global_ctrl bits.
 *
 * If the vPMU doesn't have global_ctrl MSR, all vPMCs are enabled.
 */
static inline bool pmc_is_globally_enabled(struct kvm_pmc *pmc)
{
	struct kvm_pmu *pmu = pmc_to_pmu(pmc);

	if (!kvm_pmu_has_perf_global_ctrl(pmu))
		return true;

	return test_bit(pmc->idx, (unsigned long *)&pmu->global_ctrl);
}

void kvm_pmu_deliver_pmi(struct kvm_vcpu *vcpu);
void kvm_pmu_handle_event(struct kvm_vcpu *vcpu);
int kvm_pmu_rdpmc(struct kvm_vcpu *vcpu, unsigned pmc, u64 *data);
bool kvm_pmu_is_valid_rdpmc_ecx(struct kvm_vcpu *vcpu, unsigned int idx);
bool kvm_pmu_is_valid_msr(struct kvm_vcpu *vcpu, u32 msr);
int kvm_pmu_get_msr(struct kvm_vcpu *vcpu, struct msr_data *msr_info);
int kvm_pmu_set_msr(struct kvm_vcpu *vcpu, struct msr_data *msr_info);
void kvm_pmu_refresh(struct kvm_vcpu *vcpu);
void kvm_pmu_init(struct kvm_vcpu *vcpu);
void kvm_pmu_cleanup(struct kvm_vcpu *vcpu);
void kvm_pmu_destroy(struct kvm_vcpu *vcpu);
int kvm_vm_ioctl_set_pmu_event_filter(struct kvm *kvm, void __user *argp);
void kvm_pmu_trigger_event(struct kvm_vcpu *vcpu, u64 perf_hw_id);

bool is_vmware_backdoor_pmc(u32 pmc_idx);

extern struct kvm_pmu_ops intel_pmu_ops;
extern struct kvm_pmu_ops amd_pmu_ops;
#endif /* __KVM_X86_PMU_H */<|MERGE_RESOLUTION|>--- conflicted
+++ resolved
@@ -75,15 +75,7 @@
 	return counter & pmc_bitmask(pmc);
 }
 
-<<<<<<< HEAD
-static inline void pmc_write_counter(struct kvm_pmc *pmc, u64 val)
-{
-	pmc->counter += val - pmc_read_counter(pmc);
-	pmc->counter &= pmc_bitmask(pmc);
-}
-=======
 void pmc_write_counter(struct kvm_pmc *pmc, u64 val);
->>>>>>> 03a22b59
 
 static inline bool pmc_is_gp(struct kvm_pmc *pmc)
 {
