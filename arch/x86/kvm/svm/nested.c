// SPDX-License-Identifier: GPL-2.0-only
/*
 * Kernel-based Virtual Machine driver for Linux
 *
 * AMD SVM support
 *
 * Copyright (C) 2006 Qumranet, Inc.
 * Copyright 2010 Red Hat, Inc. and/or its affiliates.
 *
 * Authors:
 *   Yaniv Kamay  <yaniv@qumranet.com>
 *   Avi Kivity   <avi@qumranet.com>
 */

#define pr_fmt(fmt) KBUILD_MODNAME ": " fmt

#include <linux/kvm_types.h>
#include <linux/kvm_host.h>
#include <linux/kernel.h>

#include <asm/msr-index.h>
#include <asm/debugreg.h>

#include "kvm_emulate.h"
#include "trace.h"
#include "mmu.h"
#include "x86.h"
#include "smm.h"
#include "cpuid.h"
#include "lapic.h"
#include "svm.h"
#include "hyperv.h"

#define CC KVM_NESTED_VMENTER_CONSISTENCY_CHECK

static void nested_svm_inject_npf_exit(struct kvm_vcpu *vcpu,
				       struct x86_exception *fault)
{
	struct vcpu_svm *svm = to_svm(vcpu);
	struct vmcb *vmcb = svm->vmcb;

	if (vmcb->control.exit_code != SVM_EXIT_NPF) {
		/*
		 * TODO: track the cause of the nested page fault, and
		 * correctly fill in the high bits of exit_info_1.
		 */
		vmcb->control.exit_code = SVM_EXIT_NPF;
		vmcb->control.exit_code_hi = 0;
		vmcb->control.exit_info_1 = (1ULL << 32);
		vmcb->control.exit_info_2 = fault->address;
	}

	vmcb->control.exit_info_1 &= ~0xffffffffULL;
	vmcb->control.exit_info_1 |= fault->error_code;

	nested_svm_vmexit(svm);
}

static u64 nested_svm_get_tdp_pdptr(struct kvm_vcpu *vcpu, int index)
{
	struct vcpu_svm *svm = to_svm(vcpu);
	u64 cr3 = svm->nested.ctl.nested_cr3;
	u64 pdpte;
	int ret;

	ret = kvm_vcpu_read_guest_page(vcpu, gpa_to_gfn(cr3), &pdpte,
				       offset_in_page(cr3) + index * 8, 8);
	if (ret)
		return 0;
	return pdpte;
}

static unsigned long nested_svm_get_tdp_cr3(struct kvm_vcpu *vcpu)
{
	struct vcpu_svm *svm = to_svm(vcpu);

	return svm->nested.ctl.nested_cr3;
}

static void nested_svm_init_mmu_context(struct kvm_vcpu *vcpu)
{
	struct vcpu_svm *svm = to_svm(vcpu);

	WARN_ON(mmu_is_nested(vcpu));

	vcpu->arch.mmu = &vcpu->arch.guest_mmu;

	/*
	 * The NPT format depends on L1's CR4 and EFER, which is in vmcb01.  Note,
	 * when called via KVM_SET_NESTED_STATE, that state may _not_ match current
	 * vCPU state.  CR0.WP is explicitly ignored, while CR0.PG is required.
	 */
	kvm_init_shadow_npt_mmu(vcpu, X86_CR0_PG, svm->vmcb01.ptr->save.cr4,
				svm->vmcb01.ptr->save.efer,
				svm->nested.ctl.nested_cr3);
	vcpu->arch.mmu->get_guest_pgd     = nested_svm_get_tdp_cr3;
	vcpu->arch.mmu->get_pdptr         = nested_svm_get_tdp_pdptr;
	vcpu->arch.mmu->inject_page_fault = nested_svm_inject_npf_exit;
	vcpu->arch.walk_mmu              = &vcpu->arch.nested_mmu;
}

static void nested_svm_uninit_mmu_context(struct kvm_vcpu *vcpu)
{
	vcpu->arch.mmu = &vcpu->arch.root_mmu;
	vcpu->arch.walk_mmu = &vcpu->arch.root_mmu;
}

static bool nested_vmcb_needs_vls_intercept(struct vcpu_svm *svm)
{
	if (!guest_can_use(&svm->vcpu, X86_FEATURE_V_VMSAVE_VMLOAD))
		return true;

	if (!nested_npt_enabled(svm))
		return true;

	if (!(svm->nested.ctl.virt_ext & VIRTUAL_VMLOAD_VMSAVE_ENABLE_MASK))
		return true;

	return false;
}

void recalc_intercepts(struct vcpu_svm *svm)
{
	struct vmcb_control_area *c, *h;
	struct vmcb_ctrl_area_cached *g;
	unsigned int i;

	vmcb_mark_dirty(svm->vmcb, VMCB_INTERCEPTS);

	if (!is_guest_mode(&svm->vcpu))
		return;

	c = &svm->vmcb->control;
	h = &svm->vmcb01.ptr->control;
	g = &svm->nested.ctl;

	for (i = 0; i < MAX_INTERCEPT; i++)
		c->intercepts[i] = h->intercepts[i];

	if (g->int_ctl & V_INTR_MASKING_MASK) {
		/*
		 * If L2 is active and V_INTR_MASKING is enabled in vmcb12,
		 * disable intercept of CR8 writes as L2's CR8 does not affect
		 * any interrupt KVM may want to inject.
		 *
		 * Similarly, disable intercept of virtual interrupts (used to
		 * detect interrupt windows) if the saved RFLAGS.IF is '0', as
		 * the effective RFLAGS.IF for L1 interrupts will never be set
		 * while L2 is running (L2's RFLAGS.IF doesn't affect L1 IRQs).
		 */
		vmcb_clr_intercept(c, INTERCEPT_CR8_WRITE);
		if (!(svm->vmcb01.ptr->save.rflags & X86_EFLAGS_IF))
			vmcb_clr_intercept(c, INTERCEPT_VINTR);
	}

	/*
	 * We want to see VMMCALLs from a nested guest only when Hyper-V L2 TLB
	 * flush feature is enabled.
	 */
	if (!nested_svm_l2_tlb_flush_enabled(&svm->vcpu))
		vmcb_clr_intercept(c, INTERCEPT_VMMCALL);

	for (i = 0; i < MAX_INTERCEPT; i++)
		c->intercepts[i] |= g->intercepts[i];

	/* If SMI is not intercepted, ignore guest SMI intercept as well  */
	if (!intercept_smi)
		vmcb_clr_intercept(c, INTERCEPT_SMI);

	if (nested_vmcb_needs_vls_intercept(svm)) {
		/*
		 * If the virtual VMLOAD/VMSAVE is not enabled for the L2,
		 * we must intercept these instructions to correctly
		 * emulate them in case L1 doesn't intercept them.
		 */
		vmcb_set_intercept(c, INTERCEPT_VMLOAD);
		vmcb_set_intercept(c, INTERCEPT_VMSAVE);
	} else {
		WARN_ON(!(c->virt_ext & VIRTUAL_VMLOAD_VMSAVE_ENABLE_MASK));
	}
}

/*
 * Merge L0's (KVM) and L1's (Nested VMCB) MSR permission bitmaps. The function
 * is optimized in that it only merges the parts where KVM MSR permission bitmap
 * may contain zero bits.
 */
static bool nested_svm_vmrun_msrpm(struct vcpu_svm *svm)
{
	struct hv_vmcb_enlightenments *hve = &svm->nested.ctl.hv_enlightenments;
	int i;

	/*
	 * MSR bitmap update can be skipped when:
	 * - MSR bitmap for L1 hasn't changed.
	 * - Nested hypervisor (L1) is attempting to launch the same L2 as
	 *   before.
	 * - Nested hypervisor (L1) is using Hyper-V emulation interface and
	 * tells KVM (L0) there were no changes in MSR bitmap for L2.
	 */
	if (!svm->nested.force_msr_bitmap_recalc &&
	    kvm_hv_hypercall_enabled(&svm->vcpu) &&
	    hve->hv_enlightenments_control.msr_bitmap &&
	    (svm->nested.ctl.clean & BIT(HV_VMCB_NESTED_ENLIGHTENMENTS)))
		goto set_msrpm_base_pa;

	if (!(vmcb12_is_intercept(&svm->nested.ctl, INTERCEPT_MSR_PROT)))
		return true;

	for (i = 0; i < MSRPM_OFFSETS; i++) {
		u32 value, p;
		u64 offset;

		if (msrpm_offsets[i] == 0xffffffff)
			break;

		p      = msrpm_offsets[i];

		/* x2apic msrs are intercepted always for the nested guest */
		if (is_x2apic_msrpm_offset(p))
			continue;

		offset = svm->nested.ctl.msrpm_base_pa + (p * 4);

		if (kvm_vcpu_read_guest(&svm->vcpu, offset, &value, 4))
			return false;

		svm->nested.msrpm[p] = svm->msrpm[p] | value;
	}

	svm->nested.force_msr_bitmap_recalc = false;

set_msrpm_base_pa:
	svm->vmcb->control.msrpm_base_pa = __sme_set(__pa(svm->nested.msrpm));

	return true;
}

/*
 * Bits 11:0 of bitmap address are ignored by hardware
 */
static bool nested_svm_check_bitmap_pa(struct kvm_vcpu *vcpu, u64 pa, u32 size)
{
	u64 addr = PAGE_ALIGN(pa);

	return kvm_vcpu_is_legal_gpa(vcpu, addr) &&
	    kvm_vcpu_is_legal_gpa(vcpu, addr + size - 1);
}

static bool nested_svm_check_tlb_ctl(struct kvm_vcpu *vcpu, u8 tlb_ctl)
{
	/* Nested FLUSHBYASID is not supported yet.  */
	switch(tlb_ctl) {
		case TLB_CONTROL_DO_NOTHING:
		case TLB_CONTROL_FLUSH_ALL_ASID:
			return true;
		default:
			return false;
	}
}

static bool __nested_vmcb_check_controls(struct kvm_vcpu *vcpu,
					 struct vmcb_ctrl_area_cached *control)
{
	if (CC(!vmcb12_is_intercept(control, INTERCEPT_VMRUN)))
		return false;

	if (CC(control->asid == 0))
		return false;

	if (CC((control->nested_ctl & SVM_NESTED_CTL_NP_ENABLE) && !npt_enabled))
		return false;

	if (CC(!nested_svm_check_bitmap_pa(vcpu, control->msrpm_base_pa,
					   MSRPM_SIZE)))
		return false;
	if (CC(!nested_svm_check_bitmap_pa(vcpu, control->iopm_base_pa,
					   IOPM_SIZE)))
		return false;

	if (CC(!nested_svm_check_tlb_ctl(vcpu, control->tlb_ctl)))
		return false;

	if (CC((control->int_ctl & V_NMI_ENABLE_MASK) &&
	       !vmcb12_is_intercept(control, INTERCEPT_NMI))) {
		return false;
	}

	return true;
}

/* Common checks that apply to both L1 and L2 state.  */
static bool __nested_vmcb_check_save(struct kvm_vcpu *vcpu,
				     struct vmcb_save_area_cached *save)
{
	if (CC(!(save->efer & EFER_SVME)))
		return false;

	if (CC((save->cr0 & X86_CR0_CD) == 0 && (save->cr0 & X86_CR0_NW)) ||
	    CC(save->cr0 & ~0xffffffffULL))
		return false;

	if (CC(!kvm_dr6_valid(save->dr6)) || CC(!kvm_dr7_valid(save->dr7)))
		return false;

	/*
	 * These checks are also performed by KVM_SET_SREGS,
	 * except that EFER.LMA is not checked by SVM against
	 * CR0.PG && EFER.LME.
	 */
	if ((save->efer & EFER_LME) && (save->cr0 & X86_CR0_PG)) {
		if (CC(!(save->cr4 & X86_CR4_PAE)) ||
		    CC(!(save->cr0 & X86_CR0_PE)) ||
		    CC(kvm_vcpu_is_illegal_gpa(vcpu, save->cr3)))
			return false;
	}

	/* Note, SVM doesn't have any additional restrictions on CR4. */
	if (CC(!__kvm_is_valid_cr4(vcpu, save->cr4)))
		return false;

	if (CC(!kvm_valid_efer(vcpu, save->efer)))
		return false;

	return true;
}

static bool nested_vmcb_check_save(struct kvm_vcpu *vcpu)
{
	struct vcpu_svm *svm = to_svm(vcpu);
	struct vmcb_save_area_cached *save = &svm->nested.save;

	return __nested_vmcb_check_save(vcpu, save);
}

static bool nested_vmcb_check_controls(struct kvm_vcpu *vcpu)
{
	struct vcpu_svm *svm = to_svm(vcpu);
	struct vmcb_ctrl_area_cached *ctl = &svm->nested.ctl;

	return __nested_vmcb_check_controls(vcpu, ctl);
}

static
void __nested_copy_vmcb_control_to_cache(struct kvm_vcpu *vcpu,
					 struct vmcb_ctrl_area_cached *to,
					 struct vmcb_control_area *from)
{
	unsigned int i;

	for (i = 0; i < MAX_INTERCEPT; i++)
		to->intercepts[i] = from->intercepts[i];

	to->iopm_base_pa        = from->iopm_base_pa;
	to->msrpm_base_pa       = from->msrpm_base_pa;
	to->tsc_offset          = from->tsc_offset;
	to->tlb_ctl             = from->tlb_ctl;
	to->int_ctl             = from->int_ctl;
	to->int_vector          = from->int_vector;
	to->int_state           = from->int_state;
	to->exit_code           = from->exit_code;
	to->exit_code_hi        = from->exit_code_hi;
	to->exit_info_1         = from->exit_info_1;
	to->exit_info_2         = from->exit_info_2;
	to->exit_int_info       = from->exit_int_info;
	to->exit_int_info_err   = from->exit_int_info_err;
	to->nested_ctl          = from->nested_ctl;
	to->event_inj           = from->event_inj;
	to->event_inj_err       = from->event_inj_err;
	to->next_rip            = from->next_rip;
	to->nested_cr3          = from->nested_cr3;
	to->virt_ext            = from->virt_ext;
	to->pause_filter_count  = from->pause_filter_count;
	to->pause_filter_thresh = from->pause_filter_thresh;

	/* Copy asid here because nested_vmcb_check_controls will check it.  */
	to->asid           = from->asid;
	to->msrpm_base_pa &= ~0x0fffULL;
	to->iopm_base_pa  &= ~0x0fffULL;

	/* Hyper-V extensions (Enlightened VMCB) */
	if (kvm_hv_hypercall_enabled(vcpu)) {
		to->clean = from->clean;
		memcpy(&to->hv_enlightenments, &from->hv_enlightenments,
		       sizeof(to->hv_enlightenments));
	}
}

void nested_copy_vmcb_control_to_cache(struct vcpu_svm *svm,
				       struct vmcb_control_area *control)
{
	__nested_copy_vmcb_control_to_cache(&svm->vcpu, &svm->nested.ctl, control);
}

static void __nested_copy_vmcb_save_to_cache(struct vmcb_save_area_cached *to,
					     struct vmcb_save_area *from)
{
	/*
	 * Copy only fields that are validated, as we need them
	 * to avoid TOC/TOU races.
	 */
	to->efer = from->efer;
	to->cr0 = from->cr0;
	to->cr3 = from->cr3;
	to->cr4 = from->cr4;

	to->dr6 = from->dr6;
	to->dr7 = from->dr7;
}

void nested_copy_vmcb_save_to_cache(struct vcpu_svm *svm,
				    struct vmcb_save_area *save)
{
	__nested_copy_vmcb_save_to_cache(&svm->nested.save, save);
}

/*
 * Synchronize fields that are written by the processor, so that
 * they can be copied back into the vmcb12.
 */
void nested_sync_control_from_vmcb02(struct vcpu_svm *svm)
{
	u32 mask;
	svm->nested.ctl.event_inj      = svm->vmcb->control.event_inj;
	svm->nested.ctl.event_inj_err  = svm->vmcb->control.event_inj_err;

	/* Only a few fields of int_ctl are written by the processor.  */
	mask = V_IRQ_MASK | V_TPR_MASK;
	/*
	 * Don't sync vmcb02 V_IRQ back to vmcb12 if KVM (L0) is intercepting
	 * virtual interrupts in order to request an interrupt window, as KVM
	 * has usurped vmcb02's int_ctl.  If an interrupt window opens before
	 * the next VM-Exit, svm_clear_vintr() will restore vmcb12's int_ctl.
	 * If no window opens, V_IRQ will be correctly preserved in vmcb12's
	 * int_ctl (because it was never recognized while L2 was running).
	 */
	if (svm_is_intercept(svm, INTERCEPT_VINTR) &&
	    !test_bit(INTERCEPT_VINTR, (unsigned long *)svm->nested.ctl.intercepts))
		mask &= ~V_IRQ_MASK;

	if (nested_vgif_enabled(svm))
		mask |= V_GIF_MASK;

	if (nested_vnmi_enabled(svm))
		mask |= V_NMI_BLOCKING_MASK | V_NMI_PENDING_MASK;

	svm->nested.ctl.int_ctl        &= ~mask;
	svm->nested.ctl.int_ctl        |= svm->vmcb->control.int_ctl & mask;
}

/*
 * Transfer any event that L0 or L1 wanted to inject into L2 to
 * EXIT_INT_INFO.
 */
static void nested_save_pending_event_to_vmcb12(struct vcpu_svm *svm,
						struct vmcb *vmcb12)
{
	struct kvm_vcpu *vcpu = &svm->vcpu;
	u32 exit_int_info = 0;
	unsigned int nr;

	if (vcpu->arch.exception.injected) {
		nr = vcpu->arch.exception.vector;
		exit_int_info = nr | SVM_EVTINJ_VALID | SVM_EVTINJ_TYPE_EXEPT;

		if (vcpu->arch.exception.has_error_code) {
			exit_int_info |= SVM_EVTINJ_VALID_ERR;
			vmcb12->control.exit_int_info_err =
				vcpu->arch.exception.error_code;
		}

	} else if (vcpu->arch.nmi_injected) {
		exit_int_info = SVM_EVTINJ_VALID | SVM_EVTINJ_TYPE_NMI;

	} else if (vcpu->arch.interrupt.injected) {
		nr = vcpu->arch.interrupt.nr;
		exit_int_info = nr | SVM_EVTINJ_VALID;

		if (vcpu->arch.interrupt.soft)
			exit_int_info |= SVM_EVTINJ_TYPE_SOFT;
		else
			exit_int_info |= SVM_EVTINJ_TYPE_INTR;
	}

	vmcb12->control.exit_int_info = exit_int_info;
}

static void nested_svm_transition_tlb_flush(struct kvm_vcpu *vcpu)
{
	/*
	 * KVM_REQ_HV_TLB_FLUSH flushes entries from either L1's VP_ID or
	 * L2's VP_ID upon request from the guest. Make sure we check for
	 * pending entries in the right FIFO upon L1/L2 transition as these
	 * requests are put by other vCPUs asynchronously.
	 */
	if (to_hv_vcpu(vcpu) && npt_enabled)
		kvm_make_request(KVM_REQ_HV_TLB_FLUSH, vcpu);

	/*
	 * TODO: optimize unconditional TLB flush/MMU sync.  A partial list of
	 * things to fix before this can be conditional:
	 *
	 *  - Flush TLBs for both L1 and L2 remote TLB flush
	 *  - Honor L1's request to flush an ASID on nested VMRUN
	 *  - Sync nested NPT MMU on VMRUN that flushes L2's ASID[*]
	 *  - Don't crush a pending TLB flush in vmcb02 on nested VMRUN
	 *  - Flush L1's ASID on KVM_REQ_TLB_FLUSH_GUEST
	 *
	 * [*] Unlike nested EPT, SVM's ASID management can invalidate nested
	 *     NPT guest-physical mappings on VMRUN.
	 */
	kvm_make_request(KVM_REQ_MMU_SYNC, vcpu);
	kvm_make_request(KVM_REQ_TLB_FLUSH_CURRENT, vcpu);
}

/*
 * Load guest's/host's cr3 on nested vmentry or vmexit. @nested_npt is true
 * if we are emulating VM-Entry into a guest with NPT enabled.
 */
static int nested_svm_load_cr3(struct kvm_vcpu *vcpu, unsigned long cr3,
			       bool nested_npt, bool reload_pdptrs)
{
	if (CC(kvm_vcpu_is_illegal_gpa(vcpu, cr3)))
		return -EINVAL;

	if (reload_pdptrs && !nested_npt && is_pae_paging(vcpu) &&
	    CC(!load_pdptrs(vcpu, cr3)))
		return -EINVAL;

	vcpu->arch.cr3 = cr3;

	/* Re-initialize the MMU, e.g. to pick up CR4 MMU role changes. */
	kvm_init_mmu(vcpu);

	if (!nested_npt)
		kvm_mmu_new_pgd(vcpu, cr3);

	return 0;
}

void nested_vmcb02_compute_g_pat(struct vcpu_svm *svm)
{
	if (!svm->nested.vmcb02.ptr)
		return;

	/* FIXME: merge g_pat from vmcb01 and vmcb12.  */
	svm->nested.vmcb02.ptr->save.g_pat = svm->vmcb01.ptr->save.g_pat;
}

static void nested_vmcb02_prepare_save(struct vcpu_svm *svm, struct vmcb *vmcb12)
{
	bool new_vmcb12 = false;
	struct vmcb *vmcb01 = svm->vmcb01.ptr;
	struct vmcb *vmcb02 = svm->nested.vmcb02.ptr;
	struct kvm_vcpu *vcpu = &svm->vcpu;

	nested_vmcb02_compute_g_pat(svm);

	/* Load the nested guest state */
	if (svm->nested.vmcb12_gpa != svm->nested.last_vmcb12_gpa) {
		new_vmcb12 = true;
		svm->nested.last_vmcb12_gpa = svm->nested.vmcb12_gpa;
		svm->nested.force_msr_bitmap_recalc = true;
	}

	if (unlikely(new_vmcb12 || vmcb_is_dirty(vmcb12, VMCB_SEG))) {
		vmcb02->save.es = vmcb12->save.es;
		vmcb02->save.cs = vmcb12->save.cs;
		vmcb02->save.ss = vmcb12->save.ss;
		vmcb02->save.ds = vmcb12->save.ds;
		vmcb02->save.cpl = vmcb12->save.cpl;
		vmcb_mark_dirty(vmcb02, VMCB_SEG);
	}

	if (unlikely(new_vmcb12 || vmcb_is_dirty(vmcb12, VMCB_DT))) {
		vmcb02->save.gdtr = vmcb12->save.gdtr;
		vmcb02->save.idtr = vmcb12->save.idtr;
		vmcb_mark_dirty(vmcb02, VMCB_DT);
	}

	kvm_set_rflags(vcpu, vmcb12->save.rflags | X86_EFLAGS_FIXED);

	svm_set_efer(vcpu, svm->nested.save.efer);

	svm_set_cr0(vcpu, svm->nested.save.cr0);
	svm_set_cr4(vcpu, svm->nested.save.cr4);

	svm->vcpu.arch.cr2 = vmcb12->save.cr2;

	kvm_rax_write(vcpu, vmcb12->save.rax);
	kvm_rsp_write(vcpu, vmcb12->save.rsp);
	kvm_rip_write(vcpu, vmcb12->save.rip);

	/* In case we don't even reach vcpu_run, the fields are not updated */
	vmcb02->save.rax = vmcb12->save.rax;
	vmcb02->save.rsp = vmcb12->save.rsp;
	vmcb02->save.rip = vmcb12->save.rip;

	/* These bits will be set properly on the first execution when new_vmc12 is true */
	if (unlikely(new_vmcb12 || vmcb_is_dirty(vmcb12, VMCB_DR))) {
		vmcb02->save.dr7 = svm->nested.save.dr7 | DR7_FIXED_1;
		svm->vcpu.arch.dr6  = svm->nested.save.dr6 | DR6_ACTIVE_LOW;
		vmcb_mark_dirty(vmcb02, VMCB_DR);
	}

	if (unlikely(guest_can_use(vcpu, X86_FEATURE_LBRV) &&
		     (svm->nested.ctl.virt_ext & LBR_CTL_ENABLE_MASK))) {
		/*
		 * Reserved bits of DEBUGCTL are ignored.  Be consistent with
		 * svm_set_msr's definition of reserved bits.
		 */
		svm_copy_lbrs(vmcb02, vmcb12);
		vmcb02->save.dbgctl &= ~DEBUGCTL_RESERVED_BITS;
		svm_update_lbrv(&svm->vcpu);

	} else if (unlikely(vmcb01->control.virt_ext & LBR_CTL_ENABLE_MASK)) {
		svm_copy_lbrs(vmcb02, vmcb01);
	}
}

static inline bool is_evtinj_soft(u32 evtinj)
{
	u32 type = evtinj & SVM_EVTINJ_TYPE_MASK;
	u8 vector = evtinj & SVM_EVTINJ_VEC_MASK;

	if (!(evtinj & SVM_EVTINJ_VALID))
		return false;

	if (type == SVM_EVTINJ_TYPE_SOFT)
		return true;

	return type == SVM_EVTINJ_TYPE_EXEPT && kvm_exception_is_soft(vector);
}

static bool is_evtinj_nmi(u32 evtinj)
{
	u32 type = evtinj & SVM_EVTINJ_TYPE_MASK;

	if (!(evtinj & SVM_EVTINJ_VALID))
		return false;

	return type == SVM_EVTINJ_TYPE_NMI;
}

static void nested_vmcb02_prepare_control(struct vcpu_svm *svm,
					  unsigned long vmcb12_rip,
					  unsigned long vmcb12_csbase)
{
	u32 int_ctl_vmcb01_bits = V_INTR_MASKING_MASK;
	u32 int_ctl_vmcb12_bits = V_TPR_MASK | V_IRQ_INJECTION_BITS_MASK;

	struct kvm_vcpu *vcpu = &svm->vcpu;
	struct vmcb *vmcb01 = svm->vmcb01.ptr;
	struct vmcb *vmcb02 = svm->nested.vmcb02.ptr;
	u32 pause_count12;
	u32 pause_thresh12;

	/*
	 * Filled at exit: exit_code, exit_code_hi, exit_info_1, exit_info_2,
	 * exit_int_info, exit_int_info_err, next_rip, insn_len, insn_bytes.
	 */

	if (guest_can_use(vcpu, X86_FEATURE_VGIF) &&
	    (svm->nested.ctl.int_ctl & V_GIF_ENABLE_MASK))
		int_ctl_vmcb12_bits |= (V_GIF_MASK | V_GIF_ENABLE_MASK);
	else
		int_ctl_vmcb01_bits |= (V_GIF_MASK | V_GIF_ENABLE_MASK);

	if (vnmi) {
		if (vmcb01->control.int_ctl & V_NMI_PENDING_MASK) {
			svm->vcpu.arch.nmi_pending++;
			kvm_make_request(KVM_REQ_EVENT, &svm->vcpu);
		}
		if (nested_vnmi_enabled(svm))
			int_ctl_vmcb12_bits |= (V_NMI_PENDING_MASK |
						V_NMI_ENABLE_MASK |
						V_NMI_BLOCKING_MASK);
	}

	/* Copied from vmcb01.  msrpm_base can be overwritten later.  */
	vmcb02->control.nested_ctl = vmcb01->control.nested_ctl;
	vmcb02->control.iopm_base_pa = vmcb01->control.iopm_base_pa;
	vmcb02->control.msrpm_base_pa = vmcb01->control.msrpm_base_pa;

	/* Done at vmrun: asid.  */

	/* Also overwritten later if necessary.  */
	vmcb02->control.tlb_ctl = TLB_CONTROL_DO_NOTHING;

	/* nested_cr3.  */
	if (nested_npt_enabled(svm))
		nested_svm_init_mmu_context(vcpu);

	vcpu->arch.tsc_offset = kvm_calc_nested_tsc_offset(
			vcpu->arch.l1_tsc_offset,
			svm->nested.ctl.tsc_offset,
			svm->tsc_ratio_msr);

	vmcb02->control.tsc_offset = vcpu->arch.tsc_offset;

<<<<<<< HEAD
	if (svm->tsc_scaling_enabled &&
=======
	if (guest_can_use(vcpu, X86_FEATURE_TSCRATEMSR) &&
>>>>>>> bd3a9e57
	    svm->tsc_ratio_msr != kvm_caps.default_tsc_scaling_ratio)
		nested_svm_update_tsc_ratio_msr(vcpu);

	vmcb02->control.int_ctl             =
		(svm->nested.ctl.int_ctl & int_ctl_vmcb12_bits) |
		(vmcb01->control.int_ctl & int_ctl_vmcb01_bits);

	vmcb02->control.int_vector          = svm->nested.ctl.int_vector;
	vmcb02->control.int_state           = svm->nested.ctl.int_state;
	vmcb02->control.event_inj           = svm->nested.ctl.event_inj;
	vmcb02->control.event_inj_err       = svm->nested.ctl.event_inj_err;

	/*
	 * next_rip is consumed on VMRUN as the return address pushed on the
	 * stack for injected soft exceptions/interrupts.  If nrips is exposed
	 * to L1, take it verbatim from vmcb12.  If nrips is supported in
	 * hardware but not exposed to L1, stuff the actual L2 RIP to emulate
	 * what a nrips=0 CPU would do (L1 is responsible for advancing RIP
	 * prior to injecting the event).
	 */
	if (guest_can_use(vcpu, X86_FEATURE_NRIPS))
		vmcb02->control.next_rip    = svm->nested.ctl.next_rip;
	else if (boot_cpu_has(X86_FEATURE_NRIPS))
		vmcb02->control.next_rip    = vmcb12_rip;

	svm->nmi_l1_to_l2 = is_evtinj_nmi(vmcb02->control.event_inj);
	if (is_evtinj_soft(vmcb02->control.event_inj)) {
		svm->soft_int_injected = true;
		svm->soft_int_csbase = vmcb12_csbase;
		svm->soft_int_old_rip = vmcb12_rip;
		if (guest_can_use(vcpu, X86_FEATURE_NRIPS))
			svm->soft_int_next_rip = svm->nested.ctl.next_rip;
		else
			svm->soft_int_next_rip = vmcb12_rip;
	}

	vmcb02->control.virt_ext            = vmcb01->control.virt_ext &
					      LBR_CTL_ENABLE_MASK;
	if (guest_can_use(vcpu, X86_FEATURE_LBRV))
		vmcb02->control.virt_ext  |=
			(svm->nested.ctl.virt_ext & LBR_CTL_ENABLE_MASK);

	if (!nested_vmcb_needs_vls_intercept(svm))
		vmcb02->control.virt_ext |= VIRTUAL_VMLOAD_VMSAVE_ENABLE_MASK;

	if (guest_can_use(vcpu, X86_FEATURE_PAUSEFILTER))
		pause_count12 = svm->nested.ctl.pause_filter_count;
	else
		pause_count12 = 0;
	if (guest_can_use(vcpu, X86_FEATURE_PFTHRESHOLD))
		pause_thresh12 = svm->nested.ctl.pause_filter_thresh;
	else
		pause_thresh12 = 0;
	if (kvm_pause_in_guest(svm->vcpu.kvm)) {
		/* use guest values since host doesn't intercept PAUSE */
		vmcb02->control.pause_filter_count = pause_count12;
		vmcb02->control.pause_filter_thresh = pause_thresh12;

	} else {
		/* start from host values otherwise */
		vmcb02->control.pause_filter_count = vmcb01->control.pause_filter_count;
		vmcb02->control.pause_filter_thresh = vmcb01->control.pause_filter_thresh;

		/* ... but ensure filtering is disabled if so requested.  */
		if (vmcb12_is_intercept(&svm->nested.ctl, INTERCEPT_PAUSE)) {
			if (!pause_count12)
				vmcb02->control.pause_filter_count = 0;
			if (!pause_thresh12)
				vmcb02->control.pause_filter_thresh = 0;
		}
	}

	nested_svm_transition_tlb_flush(vcpu);

	/* Enter Guest-Mode */
	enter_guest_mode(vcpu);

	/*
	 * Merge guest and host intercepts - must be called with vcpu in
	 * guest-mode to take effect.
	 */
	recalc_intercepts(svm);
}

static void nested_svm_copy_common_state(struct vmcb *from_vmcb, struct vmcb *to_vmcb)
{
	/*
	 * Some VMCB state is shared between L1 and L2 and thus has to be
	 * moved at the time of nested vmrun and vmexit.
	 *
	 * VMLOAD/VMSAVE state would also belong in this category, but KVM
	 * always performs VMLOAD and VMSAVE from the VMCB01.
	 */
	to_vmcb->save.spec_ctrl = from_vmcb->save.spec_ctrl;
}

int enter_svm_guest_mode(struct kvm_vcpu *vcpu, u64 vmcb12_gpa,
			 struct vmcb *vmcb12, bool from_vmrun)
{
	struct vcpu_svm *svm = to_svm(vcpu);
	int ret;

	trace_kvm_nested_vmenter(svm->vmcb->save.rip,
				 vmcb12_gpa,
				 vmcb12->save.rip,
				 vmcb12->control.int_ctl,
				 vmcb12->control.event_inj,
				 vmcb12->control.nested_ctl,
				 vmcb12->control.nested_cr3,
				 vmcb12->save.cr3,
				 KVM_ISA_SVM);

	trace_kvm_nested_intercepts(vmcb12->control.intercepts[INTERCEPT_CR] & 0xffff,
				    vmcb12->control.intercepts[INTERCEPT_CR] >> 16,
				    vmcb12->control.intercepts[INTERCEPT_EXCEPTION],
				    vmcb12->control.intercepts[INTERCEPT_WORD3],
				    vmcb12->control.intercepts[INTERCEPT_WORD4],
				    vmcb12->control.intercepts[INTERCEPT_WORD5]);


	svm->nested.vmcb12_gpa = vmcb12_gpa;

	WARN_ON(svm->vmcb == svm->nested.vmcb02.ptr);

	nested_svm_copy_common_state(svm->vmcb01.ptr, svm->nested.vmcb02.ptr);

	svm_switch_vmcb(svm, &svm->nested.vmcb02);
	nested_vmcb02_prepare_control(svm, vmcb12->save.rip, vmcb12->save.cs.base);
	nested_vmcb02_prepare_save(svm, vmcb12);

	ret = nested_svm_load_cr3(&svm->vcpu, svm->nested.save.cr3,
				  nested_npt_enabled(svm), from_vmrun);
	if (ret)
		return ret;

	if (!from_vmrun)
		kvm_make_request(KVM_REQ_GET_NESTED_STATE_PAGES, vcpu);

	svm_set_gif(svm, true);

	if (kvm_vcpu_apicv_active(vcpu))
		kvm_make_request(KVM_REQ_APICV_UPDATE, vcpu);

	nested_svm_hv_update_vm_vp_ids(vcpu);

	return 0;
}

int nested_svm_vmrun(struct kvm_vcpu *vcpu)
{
	struct vcpu_svm *svm = to_svm(vcpu);
	int ret;
	struct vmcb *vmcb12;
	struct kvm_host_map map;
	u64 vmcb12_gpa;
	struct vmcb *vmcb01 = svm->vmcb01.ptr;

	if (!svm->nested.hsave_msr) {
		kvm_inject_gp(vcpu, 0);
		return 1;
	}

	if (is_smm(vcpu)) {
		kvm_queue_exception(vcpu, UD_VECTOR);
		return 1;
	}

	/* This fails when VP assist page is enabled but the supplied GPA is bogus */
	ret = kvm_hv_verify_vp_assist(vcpu);
	if (ret) {
		kvm_inject_gp(vcpu, 0);
		return ret;
	}

	vmcb12_gpa = svm->vmcb->save.rax;
	ret = kvm_vcpu_map(vcpu, gpa_to_gfn(vmcb12_gpa), &map);
	if (ret == -EINVAL) {
		kvm_inject_gp(vcpu, 0);
		return 1;
	} else if (ret) {
		return kvm_skip_emulated_instruction(vcpu);
	}

	ret = kvm_skip_emulated_instruction(vcpu);

	vmcb12 = map.hva;

	if (WARN_ON_ONCE(!svm->nested.initialized))
		return -EINVAL;

	nested_copy_vmcb_control_to_cache(svm, &vmcb12->control);
	nested_copy_vmcb_save_to_cache(svm, &vmcb12->save);

	if (!nested_vmcb_check_save(vcpu) ||
	    !nested_vmcb_check_controls(vcpu)) {
		vmcb12->control.exit_code    = SVM_EXIT_ERR;
		vmcb12->control.exit_code_hi = 0;
		vmcb12->control.exit_info_1  = 0;
		vmcb12->control.exit_info_2  = 0;
		goto out;
	}

	/*
	 * Since vmcb01 is not in use, we can use it to store some of the L1
	 * state.
	 */
	vmcb01->save.efer   = vcpu->arch.efer;
	vmcb01->save.cr0    = kvm_read_cr0(vcpu);
	vmcb01->save.cr4    = vcpu->arch.cr4;
	vmcb01->save.rflags = kvm_get_rflags(vcpu);
	vmcb01->save.rip    = kvm_rip_read(vcpu);

	if (!npt_enabled)
		vmcb01->save.cr3 = kvm_read_cr3(vcpu);

	svm->nested.nested_run_pending = 1;

	if (enter_svm_guest_mode(vcpu, vmcb12_gpa, vmcb12, true))
		goto out_exit_err;

	if (nested_svm_vmrun_msrpm(svm))
		goto out;

out_exit_err:
	svm->nested.nested_run_pending = 0;
	svm->nmi_l1_to_l2 = false;
	svm->soft_int_injected = false;

	svm->vmcb->control.exit_code    = SVM_EXIT_ERR;
	svm->vmcb->control.exit_code_hi = 0;
	svm->vmcb->control.exit_info_1  = 0;
	svm->vmcb->control.exit_info_2  = 0;

	nested_svm_vmexit(svm);

out:
	kvm_vcpu_unmap(vcpu, &map, true);

	return ret;
}

/* Copy state save area fields which are handled by VMRUN */
void svm_copy_vmrun_state(struct vmcb_save_area *to_save,
			  struct vmcb_save_area *from_save)
{
	to_save->es = from_save->es;
	to_save->cs = from_save->cs;
	to_save->ss = from_save->ss;
	to_save->ds = from_save->ds;
	to_save->gdtr = from_save->gdtr;
	to_save->idtr = from_save->idtr;
	to_save->rflags = from_save->rflags | X86_EFLAGS_FIXED;
	to_save->efer = from_save->efer;
	to_save->cr0 = from_save->cr0;
	to_save->cr3 = from_save->cr3;
	to_save->cr4 = from_save->cr4;
	to_save->rax = from_save->rax;
	to_save->rsp = from_save->rsp;
	to_save->rip = from_save->rip;
	to_save->cpl = 0;
}

void svm_copy_vmloadsave_state(struct vmcb *to_vmcb, struct vmcb *from_vmcb)
{
	to_vmcb->save.fs = from_vmcb->save.fs;
	to_vmcb->save.gs = from_vmcb->save.gs;
	to_vmcb->save.tr = from_vmcb->save.tr;
	to_vmcb->save.ldtr = from_vmcb->save.ldtr;
	to_vmcb->save.kernel_gs_base = from_vmcb->save.kernel_gs_base;
	to_vmcb->save.star = from_vmcb->save.star;
	to_vmcb->save.lstar = from_vmcb->save.lstar;
	to_vmcb->save.cstar = from_vmcb->save.cstar;
	to_vmcb->save.sfmask = from_vmcb->save.sfmask;
	to_vmcb->save.sysenter_cs = from_vmcb->save.sysenter_cs;
	to_vmcb->save.sysenter_esp = from_vmcb->save.sysenter_esp;
	to_vmcb->save.sysenter_eip = from_vmcb->save.sysenter_eip;
}

int nested_svm_vmexit(struct vcpu_svm *svm)
{
	struct kvm_vcpu *vcpu = &svm->vcpu;
	struct vmcb *vmcb01 = svm->vmcb01.ptr;
	struct vmcb *vmcb02 = svm->nested.vmcb02.ptr;
	struct vmcb *vmcb12;
	struct kvm_host_map map;
	int rc;

	rc = kvm_vcpu_map(vcpu, gpa_to_gfn(svm->nested.vmcb12_gpa), &map);
	if (rc) {
		if (rc == -EINVAL)
			kvm_inject_gp(vcpu, 0);
		return 1;
	}

	vmcb12 = map.hva;

	/* Exit Guest-Mode */
	leave_guest_mode(vcpu);
	svm->nested.vmcb12_gpa = 0;
	WARN_ON_ONCE(svm->nested.nested_run_pending);

	kvm_clear_request(KVM_REQ_GET_NESTED_STATE_PAGES, vcpu);

	/* in case we halted in L2 */
	svm->vcpu.arch.mp_state = KVM_MP_STATE_RUNNABLE;

	/* Give the current vmcb to the guest */

	vmcb12->save.es     = vmcb02->save.es;
	vmcb12->save.cs     = vmcb02->save.cs;
	vmcb12->save.ss     = vmcb02->save.ss;
	vmcb12->save.ds     = vmcb02->save.ds;
	vmcb12->save.gdtr   = vmcb02->save.gdtr;
	vmcb12->save.idtr   = vmcb02->save.idtr;
	vmcb12->save.efer   = svm->vcpu.arch.efer;
	vmcb12->save.cr0    = kvm_read_cr0(vcpu);
	vmcb12->save.cr3    = kvm_read_cr3(vcpu);
	vmcb12->save.cr2    = vmcb02->save.cr2;
	vmcb12->save.cr4    = svm->vcpu.arch.cr4;
	vmcb12->save.rflags = kvm_get_rflags(vcpu);
	vmcb12->save.rip    = kvm_rip_read(vcpu);
	vmcb12->save.rsp    = kvm_rsp_read(vcpu);
	vmcb12->save.rax    = kvm_rax_read(vcpu);
	vmcb12->save.dr7    = vmcb02->save.dr7;
	vmcb12->save.dr6    = svm->vcpu.arch.dr6;
	vmcb12->save.cpl    = vmcb02->save.cpl;

	vmcb12->control.int_state         = vmcb02->control.int_state;
	vmcb12->control.exit_code         = vmcb02->control.exit_code;
	vmcb12->control.exit_code_hi      = vmcb02->control.exit_code_hi;
	vmcb12->control.exit_info_1       = vmcb02->control.exit_info_1;
	vmcb12->control.exit_info_2       = vmcb02->control.exit_info_2;

	if (vmcb12->control.exit_code != SVM_EXIT_ERR)
		nested_save_pending_event_to_vmcb12(svm, vmcb12);

	if (guest_can_use(vcpu, X86_FEATURE_NRIPS))
		vmcb12->control.next_rip  = vmcb02->control.next_rip;

	vmcb12->control.int_ctl           = svm->nested.ctl.int_ctl;
	vmcb12->control.event_inj         = svm->nested.ctl.event_inj;
	vmcb12->control.event_inj_err     = svm->nested.ctl.event_inj_err;

	if (!kvm_pause_in_guest(vcpu->kvm)) {
		vmcb01->control.pause_filter_count = vmcb02->control.pause_filter_count;
		vmcb_mark_dirty(vmcb01, VMCB_INTERCEPTS);

	}

	nested_svm_copy_common_state(svm->nested.vmcb02.ptr, svm->vmcb01.ptr);

	svm_switch_vmcb(svm, &svm->vmcb01);

	/*
	 * Rules for synchronizing int_ctl bits from vmcb02 to vmcb01:
	 *
	 * V_IRQ, V_IRQ_VECTOR, V_INTR_PRIO_MASK, V_IGN_TPR:  If L1 doesn't
	 * intercept interrupts, then KVM will use vmcb02's V_IRQ (and related
	 * flags) to detect interrupt windows for L1 IRQs (even if L1 uses
	 * virtual interrupt masking).  Raise KVM_REQ_EVENT to ensure that
	 * KVM re-requests an interrupt window if necessary, which implicitly
	 * copies this bits from vmcb02 to vmcb01.
	 *
	 * V_TPR: If L1 doesn't use virtual interrupt masking, then L1's vTPR
	 * is stored in vmcb02, but its value doesn't need to be copied from/to
	 * vmcb01 because it is copied from/to the virtual APIC's TPR register
	 * on each VM entry/exit.
	 *
	 * V_GIF: If nested vGIF is not used, KVM uses vmcb02's V_GIF for L1's
	 * V_GIF.  However, GIF is architecturally clear on each VM exit, thus
	 * there is no need to copy V_GIF from vmcb02 to vmcb01.
	 */
	if (!nested_exit_on_intr(svm))
		kvm_make_request(KVM_REQ_EVENT, &svm->vcpu);

	if (unlikely(guest_can_use(vcpu, X86_FEATURE_LBRV) &&
		     (svm->nested.ctl.virt_ext & LBR_CTL_ENABLE_MASK))) {
		svm_copy_lbrs(vmcb12, vmcb02);
		svm_update_lbrv(vcpu);
	} else if (unlikely(vmcb01->control.virt_ext & LBR_CTL_ENABLE_MASK)) {
		svm_copy_lbrs(vmcb01, vmcb02);
		svm_update_lbrv(vcpu);
	}

	if (vnmi) {
		if (vmcb02->control.int_ctl & V_NMI_BLOCKING_MASK)
			vmcb01->control.int_ctl |= V_NMI_BLOCKING_MASK;
		else
			vmcb01->control.int_ctl &= ~V_NMI_BLOCKING_MASK;

		if (vcpu->arch.nmi_pending) {
			vcpu->arch.nmi_pending--;
			vmcb01->control.int_ctl |= V_NMI_PENDING_MASK;
		} else {
			vmcb01->control.int_ctl &= ~V_NMI_PENDING_MASK;
		}
	}

	/*
	 * On vmexit the  GIF is set to false and
	 * no event can be injected in L1.
	 */
	svm_set_gif(svm, false);
	vmcb01->control.exit_int_info = 0;

	svm->vcpu.arch.tsc_offset = svm->vcpu.arch.l1_tsc_offset;
	if (vmcb01->control.tsc_offset != svm->vcpu.arch.tsc_offset) {
		vmcb01->control.tsc_offset = svm->vcpu.arch.tsc_offset;
		vmcb_mark_dirty(vmcb01, VMCB_INTERCEPTS);
	}

	if (kvm_caps.has_tsc_control &&
	    vcpu->arch.tsc_scaling_ratio != vcpu->arch.l1_tsc_scaling_ratio) {
		vcpu->arch.tsc_scaling_ratio = vcpu->arch.l1_tsc_scaling_ratio;
		svm_write_tsc_multiplier(vcpu);
	}

	svm->nested.ctl.nested_cr3 = 0;

	/*
	 * Restore processor state that had been saved in vmcb01
	 */
	kvm_set_rflags(vcpu, vmcb01->save.rflags);
	svm_set_efer(vcpu, vmcb01->save.efer);
	svm_set_cr0(vcpu, vmcb01->save.cr0 | X86_CR0_PE);
	svm_set_cr4(vcpu, vmcb01->save.cr4);
	kvm_rax_write(vcpu, vmcb01->save.rax);
	kvm_rsp_write(vcpu, vmcb01->save.rsp);
	kvm_rip_write(vcpu, vmcb01->save.rip);

	svm->vcpu.arch.dr7 = DR7_FIXED_1;
	kvm_update_dr7(&svm->vcpu);

	trace_kvm_nested_vmexit_inject(vmcb12->control.exit_code,
				       vmcb12->control.exit_info_1,
				       vmcb12->control.exit_info_2,
				       vmcb12->control.exit_int_info,
				       vmcb12->control.exit_int_info_err,
				       KVM_ISA_SVM);

	kvm_vcpu_unmap(vcpu, &map, true);

	nested_svm_transition_tlb_flush(vcpu);

	nested_svm_uninit_mmu_context(vcpu);

	rc = nested_svm_load_cr3(vcpu, vmcb01->save.cr3, false, true);
	if (rc)
		return 1;

	/*
	 * Drop what we picked up for L2 via svm_complete_interrupts() so it
	 * doesn't end up in L1.
	 */
	svm->vcpu.arch.nmi_injected = false;
	kvm_clear_exception_queue(vcpu);
	kvm_clear_interrupt_queue(vcpu);

	/*
	 * If we are here following the completion of a VMRUN that
	 * is being single-stepped, queue the pending #DB intercept
	 * right now so that it an be accounted for before we execute
	 * L1's next instruction.
	 */
	if (unlikely(vmcb01->save.rflags & X86_EFLAGS_TF))
		kvm_queue_exception(&(svm->vcpu), DB_VECTOR);

	/*
	 * Un-inhibit the AVIC right away, so that other vCPUs can start
	 * to benefit from it right away.
	 */
	if (kvm_apicv_activated(vcpu->kvm))
		__kvm_vcpu_update_apicv(vcpu);

	return 0;
}

static void nested_svm_triple_fault(struct kvm_vcpu *vcpu)
{
	struct vcpu_svm *svm = to_svm(vcpu);

	if (!vmcb12_is_intercept(&svm->nested.ctl, INTERCEPT_SHUTDOWN))
		return;

	kvm_clear_request(KVM_REQ_TRIPLE_FAULT, vcpu);
	nested_svm_simple_vmexit(to_svm(vcpu), SVM_EXIT_SHUTDOWN);
}

int svm_allocate_nested(struct vcpu_svm *svm)
{
	struct page *vmcb02_page;

	if (svm->nested.initialized)
		return 0;

	vmcb02_page = alloc_page(GFP_KERNEL_ACCOUNT | __GFP_ZERO);
	if (!vmcb02_page)
		return -ENOMEM;
	svm->nested.vmcb02.ptr = page_address(vmcb02_page);
	svm->nested.vmcb02.pa = __sme_set(page_to_pfn(vmcb02_page) << PAGE_SHIFT);

	svm->nested.msrpm = svm_vcpu_alloc_msrpm();
	if (!svm->nested.msrpm)
		goto err_free_vmcb02;
	svm_vcpu_init_msrpm(&svm->vcpu, svm->nested.msrpm);

	svm->nested.initialized = true;
	return 0;

err_free_vmcb02:
	__free_page(vmcb02_page);
	return -ENOMEM;
}

void svm_free_nested(struct vcpu_svm *svm)
{
	if (!svm->nested.initialized)
		return;

	if (WARN_ON_ONCE(svm->vmcb != svm->vmcb01.ptr))
		svm_switch_vmcb(svm, &svm->vmcb01);

	svm_vcpu_free_msrpm(svm->nested.msrpm);
	svm->nested.msrpm = NULL;

	__free_page(virt_to_page(svm->nested.vmcb02.ptr));
	svm->nested.vmcb02.ptr = NULL;

	/*
	 * When last_vmcb12_gpa matches the current vmcb12 gpa,
	 * some vmcb12 fields are not loaded if they are marked clean
	 * in the vmcb12, since in this case they are up to date already.
	 *
	 * When the vmcb02 is freed, this optimization becomes invalid.
	 */
	svm->nested.last_vmcb12_gpa = INVALID_GPA;

	svm->nested.initialized = false;
}

void svm_leave_nested(struct kvm_vcpu *vcpu)
{
	struct vcpu_svm *svm = to_svm(vcpu);

	if (is_guest_mode(vcpu)) {
		svm->nested.nested_run_pending = 0;
		svm->nested.vmcb12_gpa = INVALID_GPA;

		leave_guest_mode(vcpu);

		svm_switch_vmcb(svm, &svm->vmcb01);

		nested_svm_uninit_mmu_context(vcpu);
		vmcb_mark_all_dirty(svm->vmcb);

		if (kvm_apicv_activated(vcpu->kvm))
			kvm_make_request(KVM_REQ_APICV_UPDATE, vcpu);
	}

	kvm_clear_request(KVM_REQ_GET_NESTED_STATE_PAGES, vcpu);
}

static int nested_svm_exit_handled_msr(struct vcpu_svm *svm)
{
	u32 offset, msr, value;
	int write, mask;

	if (!(vmcb12_is_intercept(&svm->nested.ctl, INTERCEPT_MSR_PROT)))
		return NESTED_EXIT_HOST;

	msr    = svm->vcpu.arch.regs[VCPU_REGS_RCX];
	offset = svm_msrpm_offset(msr);
	write  = svm->vmcb->control.exit_info_1 & 1;
	mask   = 1 << ((2 * (msr & 0xf)) + write);

	if (offset == MSR_INVALID)
		return NESTED_EXIT_DONE;

	/* Offset is in 32 bit units but need in 8 bit units */
	offset *= 4;

	if (kvm_vcpu_read_guest(&svm->vcpu, svm->nested.ctl.msrpm_base_pa + offset, &value, 4))
		return NESTED_EXIT_DONE;

	return (value & mask) ? NESTED_EXIT_DONE : NESTED_EXIT_HOST;
}

static int nested_svm_intercept_ioio(struct vcpu_svm *svm)
{
	unsigned port, size, iopm_len;
	u16 val, mask;
	u8 start_bit;
	u64 gpa;

	if (!(vmcb12_is_intercept(&svm->nested.ctl, INTERCEPT_IOIO_PROT)))
		return NESTED_EXIT_HOST;

	port = svm->vmcb->control.exit_info_1 >> 16;
	size = (svm->vmcb->control.exit_info_1 & SVM_IOIO_SIZE_MASK) >>
		SVM_IOIO_SIZE_SHIFT;
	gpa  = svm->nested.ctl.iopm_base_pa + (port / 8);
	start_bit = port % 8;
	iopm_len = (start_bit + size > 8) ? 2 : 1;
	mask = (0xf >> (4 - size)) << start_bit;
	val = 0;

	if (kvm_vcpu_read_guest(&svm->vcpu, gpa, &val, iopm_len))
		return NESTED_EXIT_DONE;

	return (val & mask) ? NESTED_EXIT_DONE : NESTED_EXIT_HOST;
}

static int nested_svm_intercept(struct vcpu_svm *svm)
{
	u32 exit_code = svm->vmcb->control.exit_code;
	int vmexit = NESTED_EXIT_HOST;

	switch (exit_code) {
	case SVM_EXIT_MSR:
		vmexit = nested_svm_exit_handled_msr(svm);
		break;
	case SVM_EXIT_IOIO:
		vmexit = nested_svm_intercept_ioio(svm);
		break;
	case SVM_EXIT_READ_CR0 ... SVM_EXIT_WRITE_CR8: {
		if (vmcb12_is_intercept(&svm->nested.ctl, exit_code))
			vmexit = NESTED_EXIT_DONE;
		break;
	}
	case SVM_EXIT_READ_DR0 ... SVM_EXIT_WRITE_DR7: {
		if (vmcb12_is_intercept(&svm->nested.ctl, exit_code))
			vmexit = NESTED_EXIT_DONE;
		break;
	}
	case SVM_EXIT_EXCP_BASE ... SVM_EXIT_EXCP_BASE + 0x1f: {
		/*
		 * Host-intercepted exceptions have been checked already in
		 * nested_svm_exit_special.  There is nothing to do here,
		 * the vmexit is injected by svm_check_nested_events.
		 */
		vmexit = NESTED_EXIT_DONE;
		break;
	}
	case SVM_EXIT_ERR: {
		vmexit = NESTED_EXIT_DONE;
		break;
	}
	default: {
		if (vmcb12_is_intercept(&svm->nested.ctl, exit_code))
			vmexit = NESTED_EXIT_DONE;
	}
	}

	return vmexit;
}

int nested_svm_exit_handled(struct vcpu_svm *svm)
{
	int vmexit;

	vmexit = nested_svm_intercept(svm);

	if (vmexit == NESTED_EXIT_DONE)
		nested_svm_vmexit(svm);

	return vmexit;
}

int nested_svm_check_permissions(struct kvm_vcpu *vcpu)
{
	if (!(vcpu->arch.efer & EFER_SVME) || !is_paging(vcpu)) {
		kvm_queue_exception(vcpu, UD_VECTOR);
		return 1;
	}

	if (to_svm(vcpu)->vmcb->save.cpl) {
		kvm_inject_gp(vcpu, 0);
		return 1;
	}

	return 0;
}

static bool nested_svm_is_exception_vmexit(struct kvm_vcpu *vcpu, u8 vector,
					   u32 error_code)
{
	struct vcpu_svm *svm = to_svm(vcpu);

	return (svm->nested.ctl.intercepts[INTERCEPT_EXCEPTION] & BIT(vector));
}

static void nested_svm_inject_exception_vmexit(struct kvm_vcpu *vcpu)
{
	struct kvm_queued_exception *ex = &vcpu->arch.exception_vmexit;
	struct vcpu_svm *svm = to_svm(vcpu);
	struct vmcb *vmcb = svm->vmcb;

	vmcb->control.exit_code = SVM_EXIT_EXCP_BASE + ex->vector;
	vmcb->control.exit_code_hi = 0;

	if (ex->has_error_code)
		vmcb->control.exit_info_1 = ex->error_code;

	/*
	 * EXITINFO2 is undefined for all exception intercepts other
	 * than #PF.
	 */
	if (ex->vector == PF_VECTOR) {
		if (ex->has_payload)
			vmcb->control.exit_info_2 = ex->payload;
		else
			vmcb->control.exit_info_2 = vcpu->arch.cr2;
	} else if (ex->vector == DB_VECTOR) {
		/* See kvm_check_and_inject_events().  */
		kvm_deliver_exception_payload(vcpu, ex);

		if (vcpu->arch.dr7 & DR7_GD) {
			vcpu->arch.dr7 &= ~DR7_GD;
			kvm_update_dr7(vcpu);
		}
	} else {
		WARN_ON(ex->has_payload);
	}

	nested_svm_vmexit(svm);
}

static inline bool nested_exit_on_init(struct vcpu_svm *svm)
{
	return vmcb12_is_intercept(&svm->nested.ctl, INTERCEPT_INIT);
}

static int svm_check_nested_events(struct kvm_vcpu *vcpu)
{
	struct kvm_lapic *apic = vcpu->arch.apic;
	struct vcpu_svm *svm = to_svm(vcpu);
	/*
	 * Only a pending nested run blocks a pending exception.  If there is a
	 * previously injected event, the pending exception occurred while said
	 * event was being delivered and thus needs to be handled.
	 */
	bool block_nested_exceptions = svm->nested.nested_run_pending;
	/*
	 * New events (not exceptions) are only recognized at instruction
	 * boundaries.  If an event needs reinjection, then KVM is handling a
	 * VM-Exit that occurred _during_ instruction execution; new events are
	 * blocked until the instruction completes.
	 */
	bool block_nested_events = block_nested_exceptions ||
				   kvm_event_needs_reinjection(vcpu);

	if (lapic_in_kernel(vcpu) &&
	    test_bit(KVM_APIC_INIT, &apic->pending_events)) {
		if (block_nested_events)
			return -EBUSY;
		if (!nested_exit_on_init(svm))
			return 0;
		nested_svm_simple_vmexit(svm, SVM_EXIT_INIT);
		return 0;
	}

	if (vcpu->arch.exception_vmexit.pending) {
		if (block_nested_exceptions)
                        return -EBUSY;
		nested_svm_inject_exception_vmexit(vcpu);
		return 0;
	}

	if (vcpu->arch.exception.pending) {
		if (block_nested_exceptions)
			return -EBUSY;
		return 0;
	}

#ifdef CONFIG_KVM_SMM
	if (vcpu->arch.smi_pending && !svm_smi_blocked(vcpu)) {
		if (block_nested_events)
			return -EBUSY;
		if (!nested_exit_on_smi(svm))
			return 0;
		nested_svm_simple_vmexit(svm, SVM_EXIT_SMI);
		return 0;
	}
#endif

	if (vcpu->arch.nmi_pending && !svm_nmi_blocked(vcpu)) {
		if (block_nested_events)
			return -EBUSY;
		if (!nested_exit_on_nmi(svm))
			return 0;
		nested_svm_simple_vmexit(svm, SVM_EXIT_NMI);
		return 0;
	}

	if (kvm_cpu_has_interrupt(vcpu) && !svm_interrupt_blocked(vcpu)) {
		if (block_nested_events)
			return -EBUSY;
		if (!nested_exit_on_intr(svm))
			return 0;
		trace_kvm_nested_intr_vmexit(svm->vmcb->save.rip);
		nested_svm_simple_vmexit(svm, SVM_EXIT_INTR);
		return 0;
	}

	return 0;
}

int nested_svm_exit_special(struct vcpu_svm *svm)
{
	u32 exit_code = svm->vmcb->control.exit_code;
	struct kvm_vcpu *vcpu = &svm->vcpu;

	switch (exit_code) {
	case SVM_EXIT_INTR:
	case SVM_EXIT_NMI:
	case SVM_EXIT_NPF:
		return NESTED_EXIT_HOST;
	case SVM_EXIT_EXCP_BASE ... SVM_EXIT_EXCP_BASE + 0x1f: {
		u32 excp_bits = 1 << (exit_code - SVM_EXIT_EXCP_BASE);

		if (svm->vmcb01.ptr->control.intercepts[INTERCEPT_EXCEPTION] &
		    excp_bits)
			return NESTED_EXIT_HOST;
		else if (exit_code == SVM_EXIT_EXCP_BASE + PF_VECTOR &&
			 svm->vcpu.arch.apf.host_apf_flags)
			/* Trap async PF even if not shadowing */
			return NESTED_EXIT_HOST;
		break;
	}
	case SVM_EXIT_VMMCALL:
		/* Hyper-V L2 TLB flush hypercall is handled by L0 */
		if (guest_hv_cpuid_has_l2_tlb_flush(vcpu) &&
		    nested_svm_l2_tlb_flush_enabled(vcpu) &&
		    kvm_hv_is_tlb_flush_hcall(vcpu))
			return NESTED_EXIT_HOST;
		break;
	default:
		break;
	}

	return NESTED_EXIT_CONTINUE;
}

void nested_svm_update_tsc_ratio_msr(struct kvm_vcpu *vcpu)
{
	struct vcpu_svm *svm = to_svm(vcpu);

	vcpu->arch.tsc_scaling_ratio =
		kvm_calc_nested_tsc_multiplier(vcpu->arch.l1_tsc_scaling_ratio,
					       svm->tsc_ratio_msr);
	svm_write_tsc_multiplier(vcpu);
}

/* Inverse operation of nested_copy_vmcb_control_to_cache(). asid is copied too. */
static void nested_copy_vmcb_cache_to_control(struct vmcb_control_area *dst,
					      struct vmcb_ctrl_area_cached *from)
{
	unsigned int i;

	memset(dst, 0, sizeof(struct vmcb_control_area));

	for (i = 0; i < MAX_INTERCEPT; i++)
		dst->intercepts[i] = from->intercepts[i];

	dst->iopm_base_pa         = from->iopm_base_pa;
	dst->msrpm_base_pa        = from->msrpm_base_pa;
	dst->tsc_offset           = from->tsc_offset;
	dst->asid                 = from->asid;
	dst->tlb_ctl              = from->tlb_ctl;
	dst->int_ctl              = from->int_ctl;
	dst->int_vector           = from->int_vector;
	dst->int_state            = from->int_state;
	dst->exit_code            = from->exit_code;
	dst->exit_code_hi         = from->exit_code_hi;
	dst->exit_info_1          = from->exit_info_1;
	dst->exit_info_2          = from->exit_info_2;
	dst->exit_int_info        = from->exit_int_info;
	dst->exit_int_info_err    = from->exit_int_info_err;
	dst->nested_ctl           = from->nested_ctl;
	dst->event_inj            = from->event_inj;
	dst->event_inj_err        = from->event_inj_err;
	dst->next_rip             = from->next_rip;
	dst->nested_cr3           = from->nested_cr3;
	dst->virt_ext              = from->virt_ext;
	dst->pause_filter_count   = from->pause_filter_count;
	dst->pause_filter_thresh  = from->pause_filter_thresh;
	/* 'clean' and 'hv_enlightenments' are not changed by KVM */
}

static int svm_get_nested_state(struct kvm_vcpu *vcpu,
				struct kvm_nested_state __user *user_kvm_nested_state,
				u32 user_data_size)
{
	struct vcpu_svm *svm;
	struct vmcb_control_area *ctl;
	unsigned long r;
	struct kvm_nested_state kvm_state = {
		.flags = 0,
		.format = KVM_STATE_NESTED_FORMAT_SVM,
		.size = sizeof(kvm_state),
	};
	struct vmcb __user *user_vmcb = (struct vmcb __user *)
		&user_kvm_nested_state->data.svm[0];

	if (!vcpu)
		return kvm_state.size + KVM_STATE_NESTED_SVM_VMCB_SIZE;

	svm = to_svm(vcpu);

	if (user_data_size < kvm_state.size)
		goto out;

	/* First fill in the header and copy it out.  */
	if (is_guest_mode(vcpu)) {
		kvm_state.hdr.svm.vmcb_pa = svm->nested.vmcb12_gpa;
		kvm_state.size += KVM_STATE_NESTED_SVM_VMCB_SIZE;
		kvm_state.flags |= KVM_STATE_NESTED_GUEST_MODE;

		if (svm->nested.nested_run_pending)
			kvm_state.flags |= KVM_STATE_NESTED_RUN_PENDING;
	}

	if (gif_set(svm))
		kvm_state.flags |= KVM_STATE_NESTED_GIF_SET;

	if (copy_to_user(user_kvm_nested_state, &kvm_state, sizeof(kvm_state)))
		return -EFAULT;

	if (!is_guest_mode(vcpu))
		goto out;

	/*
	 * Copy over the full size of the VMCB rather than just the size
	 * of the structs.
	 */
	if (clear_user(user_vmcb, KVM_STATE_NESTED_SVM_VMCB_SIZE))
		return -EFAULT;

	ctl = kzalloc(sizeof(*ctl), GFP_KERNEL);
	if (!ctl)
		return -ENOMEM;

	nested_copy_vmcb_cache_to_control(ctl, &svm->nested.ctl);
	r = copy_to_user(&user_vmcb->control, ctl,
			 sizeof(user_vmcb->control));
	kfree(ctl);
	if (r)
		return -EFAULT;

	if (copy_to_user(&user_vmcb->save, &svm->vmcb01.ptr->save,
			 sizeof(user_vmcb->save)))
		return -EFAULT;
out:
	return kvm_state.size;
}

static int svm_set_nested_state(struct kvm_vcpu *vcpu,
				struct kvm_nested_state __user *user_kvm_nested_state,
				struct kvm_nested_state *kvm_state)
{
	struct vcpu_svm *svm = to_svm(vcpu);
	struct vmcb __user *user_vmcb = (struct vmcb __user *)
		&user_kvm_nested_state->data.svm[0];
	struct vmcb_control_area *ctl;
	struct vmcb_save_area *save;
	struct vmcb_save_area_cached save_cached;
	struct vmcb_ctrl_area_cached ctl_cached;
	unsigned long cr0;
	int ret;

	BUILD_BUG_ON(sizeof(struct vmcb_control_area) + sizeof(struct vmcb_save_area) >
		     KVM_STATE_NESTED_SVM_VMCB_SIZE);

	if (kvm_state->format != KVM_STATE_NESTED_FORMAT_SVM)
		return -EINVAL;

	if (kvm_state->flags & ~(KVM_STATE_NESTED_GUEST_MODE |
				 KVM_STATE_NESTED_RUN_PENDING |
				 KVM_STATE_NESTED_GIF_SET))
		return -EINVAL;

	/*
	 * If in guest mode, vcpu->arch.efer actually refers to the L2 guest's
	 * EFER.SVME, but EFER.SVME still has to be 1 for VMRUN to succeed.
	 */
	if (!(vcpu->arch.efer & EFER_SVME)) {
		/* GIF=1 and no guest mode are required if SVME=0.  */
		if (kvm_state->flags != KVM_STATE_NESTED_GIF_SET)
			return -EINVAL;
	}

	/* SMM temporarily disables SVM, so we cannot be in guest mode.  */
	if (is_smm(vcpu) && (kvm_state->flags & KVM_STATE_NESTED_GUEST_MODE))
		return -EINVAL;

	if (!(kvm_state->flags & KVM_STATE_NESTED_GUEST_MODE)) {
		svm_leave_nested(vcpu);
		svm_set_gif(svm, !!(kvm_state->flags & KVM_STATE_NESTED_GIF_SET));
		return 0;
	}

	if (!page_address_valid(vcpu, kvm_state->hdr.svm.vmcb_pa))
		return -EINVAL;
	if (kvm_state->size < sizeof(*kvm_state) + KVM_STATE_NESTED_SVM_VMCB_SIZE)
		return -EINVAL;

	ret  = -ENOMEM;
	ctl  = kzalloc(sizeof(*ctl),  GFP_KERNEL_ACCOUNT);
	save = kzalloc(sizeof(*save), GFP_KERNEL_ACCOUNT);
	if (!ctl || !save)
		goto out_free;

	ret = -EFAULT;
	if (copy_from_user(ctl, &user_vmcb->control, sizeof(*ctl)))
		goto out_free;
	if (copy_from_user(save, &user_vmcb->save, sizeof(*save)))
		goto out_free;

	ret = -EINVAL;
	__nested_copy_vmcb_control_to_cache(vcpu, &ctl_cached, ctl);
	if (!__nested_vmcb_check_controls(vcpu, &ctl_cached))
		goto out_free;

	/*
	 * Processor state contains L2 state.  Check that it is
	 * valid for guest mode (see nested_vmcb_check_save).
	 */
	cr0 = kvm_read_cr0(vcpu);
        if (((cr0 & X86_CR0_CD) == 0) && (cr0 & X86_CR0_NW))
		goto out_free;

	/*
	 * Validate host state saved from before VMRUN (see
	 * nested_svm_check_permissions).
	 */
	__nested_copy_vmcb_save_to_cache(&save_cached, save);
	if (!(save->cr0 & X86_CR0_PG) ||
	    !(save->cr0 & X86_CR0_PE) ||
	    (save->rflags & X86_EFLAGS_VM) ||
	    !__nested_vmcb_check_save(vcpu, &save_cached))
		goto out_free;


	/*
	 * All checks done, we can enter guest mode. Userspace provides
	 * vmcb12.control, which will be combined with L1 and stored into
	 * vmcb02, and the L1 save state which we store in vmcb01.
	 * L2 registers if needed are moved from the current VMCB to VMCB02.
	 */

	if (is_guest_mode(vcpu))
		svm_leave_nested(vcpu);
	else
		svm->nested.vmcb02.ptr->save = svm->vmcb01.ptr->save;

	svm_set_gif(svm, !!(kvm_state->flags & KVM_STATE_NESTED_GIF_SET));

	svm->nested.nested_run_pending =
		!!(kvm_state->flags & KVM_STATE_NESTED_RUN_PENDING);

	svm->nested.vmcb12_gpa = kvm_state->hdr.svm.vmcb_pa;

	svm_copy_vmrun_state(&svm->vmcb01.ptr->save, save);
	nested_copy_vmcb_control_to_cache(svm, ctl);

	svm_switch_vmcb(svm, &svm->nested.vmcb02);
	nested_vmcb02_prepare_control(svm, svm->vmcb->save.rip, svm->vmcb->save.cs.base);

	/*
	 * While the nested guest CR3 is already checked and set by
	 * KVM_SET_SREGS, it was set when nested state was yet loaded,
	 * thus MMU might not be initialized correctly.
	 * Set it again to fix this.
	 */

	ret = nested_svm_load_cr3(&svm->vcpu, vcpu->arch.cr3,
				  nested_npt_enabled(svm), false);
	if (WARN_ON_ONCE(ret))
		goto out_free;

	svm->nested.force_msr_bitmap_recalc = true;

	kvm_make_request(KVM_REQ_GET_NESTED_STATE_PAGES, vcpu);
	ret = 0;
out_free:
	kfree(save);
	kfree(ctl);

	return ret;
}

static bool svm_get_nested_state_pages(struct kvm_vcpu *vcpu)
{
	struct vcpu_svm *svm = to_svm(vcpu);

	if (WARN_ON(!is_guest_mode(vcpu)))
		return true;

	if (!vcpu->arch.pdptrs_from_userspace &&
	    !nested_npt_enabled(svm) && is_pae_paging(vcpu))
		/*
		 * Reload the guest's PDPTRs since after a migration
		 * the guest CR3 might be restored prior to setting the nested
		 * state which can lead to a load of wrong PDPTRs.
		 */
		if (CC(!load_pdptrs(vcpu, vcpu->arch.cr3)))
			return false;

	if (!nested_svm_vmrun_msrpm(svm)) {
		vcpu->run->exit_reason = KVM_EXIT_INTERNAL_ERROR;
		vcpu->run->internal.suberror =
			KVM_INTERNAL_ERROR_EMULATION;
		vcpu->run->internal.ndata = 0;
		return false;
	}

	if (kvm_hv_verify_vp_assist(vcpu))
		return false;

	return true;
}

struct kvm_x86_nested_ops svm_nested_ops = {
	.leave_nested = svm_leave_nested,
	.is_exception_vmexit = nested_svm_is_exception_vmexit,
	.check_events = svm_check_nested_events,
	.triple_fault = nested_svm_triple_fault,
	.get_nested_state_pages = svm_get_nested_state_pages,
	.get_state = svm_get_nested_state,
	.set_state = svm_set_nested_state,
	.hv_inject_synthetic_vmexit_post_tlb_flush = svm_hv_inject_synthetic_vmexit_post_tlb_flush,
};<|MERGE_RESOLUTION|>--- conflicted
+++ resolved
@@ -698,11 +698,7 @@
 
 	vmcb02->control.tsc_offset = vcpu->arch.tsc_offset;
 
-<<<<<<< HEAD
-	if (svm->tsc_scaling_enabled &&
-=======
 	if (guest_can_use(vcpu, X86_FEATURE_TSCRATEMSR) &&
->>>>>>> bd3a9e57
 	    svm->tsc_ratio_msr != kvm_caps.default_tsc_scaling_ratio)
 		nested_svm_update_tsc_ratio_msr(vcpu);
 
