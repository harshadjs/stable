--- conflicted
+++ resolved
@@ -187,11 +187,7 @@
 
 	for_each_possible_cpu(cpu) {
 		sd = per_cpu(svm_data, cpu);
-<<<<<<< HEAD
-		sd->sev_vmcbs[asid] = NULL;
-=======
 		sd->sev_vmcbs[sev->asid] = NULL;
->>>>>>> 3b17187f
 	}
 
 	mutex_unlock(&sev_bitmap_lock);
@@ -204,28 +200,7 @@
 
 static void sev_decommission(unsigned int handle)
 {
-<<<<<<< HEAD
-	struct sev_data_decommission *decommission;
-
-	if (!handle)
-		return;
-
-	decommission = kzalloc(sizeof(*decommission), GFP_KERNEL);
-	if (!decommission)
-		return;
-
-	decommission->handle = handle;
-	sev_guest_decommission(decommission, NULL);
-
-	kfree(decommission);
-}
-
-static void sev_unbind_asid(struct kvm *kvm, unsigned int handle)
-{
-	struct sev_data_deactivate *data;
-=======
 	struct sev_data_decommission decommission;
->>>>>>> 3b17187f
 
 	if (!handle)
 		return;
@@ -248,11 +223,6 @@
 	sev_guest_deactivate(&deactivate, NULL);
 	up_read(&sev_deactivate_lock);
 
-<<<<<<< HEAD
-	kfree(data);
-
-=======
->>>>>>> 3b17187f
 	sev_decommission(handle);
 }
 
@@ -377,15 +347,9 @@
 		goto e_free_session;
 
 	/* Bind ASID to this guest */
-<<<<<<< HEAD
-	ret = sev_bind_asid(kvm, start->handle, error);
-	if (ret) {
-		sev_decommission(start->handle);
-=======
 	ret = sev_bind_asid(kvm, start.handle, error);
 	if (ret) {
 		sev_decommission(start.handle);
->>>>>>> 3b17187f
 		goto e_free_session;
 	}
 
@@ -1204,31 +1168,6 @@
 	if (!session_data)
 		return -ENOMEM;
 
-<<<<<<< HEAD
-	mutex_lock(&kvm->lock);
-	region->pages = sev_pin_memory(kvm, range->addr, range->size, &region->npages, 1);
-	if (IS_ERR(region->pages)) {
-		ret = PTR_ERR(region->pages);
-		mutex_unlock(&kvm->lock);
-		goto e_free;
-	}
-
-	region->uaddr = range->addr;
-	region->size = range->size;
-
-	list_add_tail(&region->list, &sev->regions_list);
-	mutex_unlock(&kvm->lock);
-
-	/*
-	 * The guest may change the memory encryption attribute from C=0 -> C=1
-	 * or vice versa for this memory range. Lets make sure caches are
-	 * flushed to ensure that guest data gets written into memory with
-	 * correct C-bit.
-	 */
-	sev_clflush_pages(region->pages, region->npages);
-
-	return ret;
-=======
 	/* copy the certificate blobs from userspace */
 	pdh_cert = psp_copy_user_blob(params.pdh_cert_uaddr,
 				params.pdh_cert_len);
@@ -1276,7 +1215,6 @@
 	if (copy_to_user((void __user *)(uintptr_t)argp->data, &params,
 				sizeof(struct kvm_sev_send_start)))
 		ret = -EFAULT;
->>>>>>> 3b17187f
 
 e_free_amd_cert:
 	kfree(amd_certs);
@@ -2198,16 +2136,11 @@
 
 static int sev_es_validate_vmgexit(struct vcpu_svm *svm)
 {
-<<<<<<< HEAD
-	/* Maximum number of encrypted guests supported simultaneously */
-	max_sev_asid = cpuid_ecx(0x8000001F);
-=======
 	struct kvm_vcpu *vcpu;
 	struct ghcb *ghcb;
 	u64 exit_code = 0;
 
 	ghcb = svm->ghcb;
->>>>>>> 3b17187f
 
 	/* Only GHCB Usage code 0 is supported */
 	if (ghcb->ghcb_usage)
@@ -2302,11 +2235,6 @@
 
 	return 0;
 
-<<<<<<< HEAD
-	pr_info("SEV supported\n");
-
-	return 0;
-=======
 vmgexit_err:
 	vcpu = &svm->vcpu;
 
@@ -2326,7 +2254,6 @@
 	vcpu->run->internal.data[1] = vcpu->arch.last_vmentry_cpu;
 
 	return -EINVAL;
->>>>>>> 3b17187f
 }
 
 void sev_es_unmap_ghcb(struct vcpu_svm *svm)
