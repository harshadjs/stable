// SPDX-License-Identifier: GPL-2.0

#ifndef __KVM_X86_MMU_TDP_MMU_H
#define __KVM_X86_MMU_TDP_MMU_H

#include <linux/kvm_host.h>

#include "spte.h"

void kvm_mmu_init_tdp_mmu(struct kvm *kvm);
void kvm_mmu_uninit_tdp_mmu(struct kvm *kvm);

hpa_t kvm_tdp_mmu_get_vcpu_root_hpa(struct kvm_vcpu *vcpu);

__must_check static inline bool kvm_tdp_mmu_get_root(struct kvm_mmu_page *root)
{
	return refcount_inc_not_zero(&root->tdp_mmu_root_count);
}

void kvm_tdp_mmu_put_root(struct kvm *kvm, struct kvm_mmu_page *root,
			  bool shared);

bool kvm_tdp_mmu_zap_leafs(struct kvm *kvm, gfn_t start, gfn_t end, bool flush);
bool kvm_tdp_mmu_zap_sp(struct kvm *kvm, struct kvm_mmu_page *sp);
void kvm_tdp_mmu_zap_all(struct kvm *kvm);
void kvm_tdp_mmu_invalidate_all_roots(struct kvm *kvm);
void kvm_tdp_mmu_zap_invalidated_roots(struct kvm *kvm);

int kvm_tdp_mmu_map(struct kvm_vcpu *vcpu, struct kvm_page_fault *fault);

bool kvm_tdp_mmu_unmap_gfn_range(struct kvm *kvm, struct kvm_gfn_range *range,
				 bool flush);
bool kvm_tdp_mmu_age_gfn_range(struct kvm *kvm, struct kvm_gfn_range *range);
bool kvm_tdp_mmu_test_age_gfn(struct kvm *kvm, struct kvm_gfn_range *range);
bool kvm_tdp_mmu_set_spte_gfn(struct kvm *kvm, struct kvm_gfn_range *range);

bool kvm_tdp_mmu_wrprot_slot(struct kvm *kvm,
			     const struct kvm_memory_slot *slot, int min_level);
bool kvm_tdp_mmu_clear_dirty_slot(struct kvm *kvm,
				  const struct kvm_memory_slot *slot);
void kvm_tdp_mmu_clear_dirty_pt_masked(struct kvm *kvm,
				       struct kvm_memory_slot *slot,
				       gfn_t gfn, unsigned long mask,
				       bool wrprot);
void kvm_tdp_mmu_zap_collapsible_sptes(struct kvm *kvm,
				       const struct kvm_memory_slot *slot);

bool kvm_tdp_mmu_write_protect_gfn(struct kvm *kvm,
				   struct kvm_memory_slot *slot, gfn_t gfn,
				   int min_level);

void kvm_tdp_mmu_try_split_huge_pages(struct kvm *kvm,
				      const struct kvm_memory_slot *slot,
				      gfn_t start, gfn_t end,
				      int target_level, bool shared);

static inline void kvm_tdp_mmu_walk_lockless_begin(void)
{
	rcu_read_lock();
}

static inline void kvm_tdp_mmu_walk_lockless_end(void)
{
	rcu_read_unlock();
}

int kvm_tdp_mmu_get_walk(struct kvm_vcpu *vcpu, u64 addr, u64 *sptes,
			 int *root_level);
u64 *kvm_tdp_mmu_fast_pf_get_last_sptep(struct kvm_vcpu *vcpu, u64 addr,
					u64 *spte);

#ifdef CONFIG_X86_64
<<<<<<< HEAD
void kvm_mmu_init_tdp_mmu(struct kvm *kvm);
void kvm_mmu_uninit_tdp_mmu(struct kvm *kvm);
=======
>>>>>>> 98817289
static inline bool is_tdp_mmu_page(struct kvm_mmu_page *sp) { return sp->tdp_mmu_page; }
#else
<<<<<<< HEAD
static inline void kvm_mmu_init_tdp_mmu(struct kvm *kvm) {}
static inline void kvm_mmu_uninit_tdp_mmu(struct kvm *kvm) {}
=======
>>>>>>> 98817289
static inline bool is_tdp_mmu_page(struct kvm_mmu_page *sp) { return false; }
#endif

#endif /* __KVM_X86_MMU_TDP_MMU_H */<|MERGE_RESOLUTION|>--- conflicted
+++ resolved
@@ -70,18 +70,8 @@
 					u64 *spte);
 
 #ifdef CONFIG_X86_64
-<<<<<<< HEAD
-void kvm_mmu_init_tdp_mmu(struct kvm *kvm);
-void kvm_mmu_uninit_tdp_mmu(struct kvm *kvm);
-=======
->>>>>>> 98817289
 static inline bool is_tdp_mmu_page(struct kvm_mmu_page *sp) { return sp->tdp_mmu_page; }
 #else
-<<<<<<< HEAD
-static inline void kvm_mmu_init_tdp_mmu(struct kvm *kvm) {}
-static inline void kvm_mmu_uninit_tdp_mmu(struct kvm *kvm) {}
-=======
->>>>>>> 98817289
 static inline bool is_tdp_mmu_page(struct kvm_mmu_page *sp) { return false; }
 #endif
 
