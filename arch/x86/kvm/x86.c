// SPDX-License-Identifier: GPL-2.0-only
/*
 * Kernel-based Virtual Machine driver for Linux
 *
 * derived from drivers/kvm/kvm_main.c
 *
 * Copyright (C) 2006 Qumranet, Inc.
 * Copyright (C) 2008 Qumranet, Inc.
 * Copyright IBM Corporation, 2008
 * Copyright 2010 Red Hat, Inc. and/or its affiliates.
 *
 * Authors:
 *   Avi Kivity   <avi@qumranet.com>
 *   Yaniv Kamay  <yaniv@qumranet.com>
 *   Amit Shah    <amit.shah@qumranet.com>
 *   Ben-Ami Yassour <benami@il.ibm.com>
 */
#define pr_fmt(fmt) KBUILD_MODNAME ": " fmt

#include <linux/kvm_host.h>
#include "irq.h"
#include "ioapic.h"
#include "mmu.h"
#include "i8254.h"
#include "tss.h"
#include "kvm_cache_regs.h"
#include "kvm_emulate.h"
#include "x86.h"
#include "cpuid.h"
#include "pmu.h"
#include "hyperv.h"
#include "lapic.h"
#include "xen.h"
#include "smm.h"

#include <linux/clocksource.h>
#include <linux/interrupt.h>
#include <linux/kvm.h>
#include <linux/fs.h>
#include <linux/vmalloc.h>
#include <linux/export.h>
#include <linux/moduleparam.h>
#include <linux/mman.h>
#include <linux/highmem.h>
#include <linux/iommu.h>
#include <linux/cpufreq.h>
#include <linux/user-return-notifier.h>
#include <linux/srcu.h>
#include <linux/slab.h>
#include <linux/perf_event.h>
#include <linux/uaccess.h>
#include <linux/hash.h>
#include <linux/pci.h>
#include <linux/timekeeper_internal.h>
#include <linux/pvclock_gtod.h>
#include <linux/kvm_irqfd.h>
#include <linux/irqbypass.h>
#include <linux/sched/stat.h>
#include <linux/sched/isolation.h>
#include <linux/mem_encrypt.h>
#include <linux/entry-kvm.h>
#include <linux/suspend.h>
#include <linux/smp.h>

#include <trace/events/ipi.h>
#include <trace/events/kvm.h>

#include <asm/debugreg.h>
#include <asm/msr.h>
#include <asm/desc.h>
#include <asm/mce.h>
#include <asm/pkru.h>
#include <linux/kernel_stat.h>
#include <asm/fpu/api.h>
#include <asm/fpu/xcr.h>
#include <asm/fpu/xstate.h>
#include <asm/pvclock.h>
#include <asm/div64.h>
#include <asm/irq_remapping.h>
#include <asm/mshyperv.h>
#include <asm/hypervisor.h>
#include <asm/tlbflush.h>
#include <asm/intel_pt.h>
#include <asm/emulate_prefix.h>
#include <asm/sgx.h>
#include <clocksource/hyperv_timer.h>

#define CREATE_TRACE_POINTS
#include "trace.h"

#define MAX_IO_MSRS 256
#define KVM_MAX_MCE_BANKS 32

struct kvm_caps kvm_caps __read_mostly = {
	.supported_mce_cap = MCG_CTL_P | MCG_SER_P,
};
EXPORT_SYMBOL_GPL(kvm_caps);

#define  ERR_PTR_USR(e)  ((void __user *)ERR_PTR(e))

#define emul_to_vcpu(ctxt) \
	((struct kvm_vcpu *)(ctxt)->vcpu)

/* EFER defaults:
 * - enable syscall per default because its emulated by KVM
 * - enable LME and LMA per default on 64 bit KVM
 */
#ifdef CONFIG_X86_64
static
u64 __read_mostly efer_reserved_bits = ~((u64)(EFER_SCE | EFER_LME | EFER_LMA));
#else
static u64 __read_mostly efer_reserved_bits = ~((u64)EFER_SCE);
#endif

static u64 __read_mostly cr4_reserved_bits = CR4_RESERVED_BITS;

#define KVM_EXIT_HYPERCALL_VALID_MASK (1 << KVM_HC_MAP_GPA_RANGE)

#define KVM_CAP_PMU_VALID_MASK KVM_PMU_CAP_DISABLE

#define KVM_X2APIC_API_VALID_FLAGS (KVM_X2APIC_API_USE_32BIT_IDS | \
                                    KVM_X2APIC_API_DISABLE_BROADCAST_QUIRK)

static void update_cr8_intercept(struct kvm_vcpu *vcpu);
static void process_nmi(struct kvm_vcpu *vcpu);
static void __kvm_set_rflags(struct kvm_vcpu *vcpu, unsigned long rflags);
static void store_regs(struct kvm_vcpu *vcpu);
static int sync_regs(struct kvm_vcpu *vcpu);
static int kvm_vcpu_do_singlestep(struct kvm_vcpu *vcpu);

static int __set_sregs2(struct kvm_vcpu *vcpu, struct kvm_sregs2 *sregs2);
static void __get_sregs2(struct kvm_vcpu *vcpu, struct kvm_sregs2 *sregs2);

static DEFINE_MUTEX(vendor_module_lock);
struct kvm_x86_ops kvm_x86_ops __read_mostly;

#define KVM_X86_OP(func)					     \
	DEFINE_STATIC_CALL_NULL(kvm_x86_##func,			     \
				*(((struct kvm_x86_ops *)0)->func));
#define KVM_X86_OP_OPTIONAL KVM_X86_OP
#define KVM_X86_OP_OPTIONAL_RET0 KVM_X86_OP
#include <asm/kvm-x86-ops.h>
EXPORT_STATIC_CALL_GPL(kvm_x86_get_cs_db_l_bits);
EXPORT_STATIC_CALL_GPL(kvm_x86_cache_reg);

static bool __read_mostly ignore_msrs = 0;
module_param(ignore_msrs, bool, S_IRUGO | S_IWUSR);

bool __read_mostly report_ignored_msrs = true;
module_param(report_ignored_msrs, bool, S_IRUGO | S_IWUSR);
EXPORT_SYMBOL_GPL(report_ignored_msrs);

unsigned int min_timer_period_us = 200;
module_param(min_timer_period_us, uint, S_IRUGO | S_IWUSR);

static bool __read_mostly kvmclock_periodic_sync = true;
module_param(kvmclock_periodic_sync, bool, S_IRUGO);

/* tsc tolerance in parts per million - default to 1/2 of the NTP threshold */
static u32 __read_mostly tsc_tolerance_ppm = 250;
module_param(tsc_tolerance_ppm, uint, S_IRUGO | S_IWUSR);

/*
 * lapic timer advance (tscdeadline mode only) in nanoseconds.  '-1' enables
 * adaptive tuning starting from default advancement of 1000ns.  '0' disables
 * advancement entirely.  Any other value is used as-is and disables adaptive
 * tuning, i.e. allows privileged userspace to set an exact advancement time.
 */
static int __read_mostly lapic_timer_advance_ns = -1;
module_param(lapic_timer_advance_ns, int, S_IRUGO | S_IWUSR);

static bool __read_mostly vector_hashing = true;
module_param(vector_hashing, bool, S_IRUGO);

bool __read_mostly enable_vmware_backdoor = false;
module_param(enable_vmware_backdoor, bool, S_IRUGO);
EXPORT_SYMBOL_GPL(enable_vmware_backdoor);

/*
 * Flags to manipulate forced emulation behavior (any non-zero value will
 * enable forced emulation).
 */
#define KVM_FEP_CLEAR_RFLAGS_RF	BIT(1)
static int __read_mostly force_emulation_prefix;
module_param(force_emulation_prefix, int, 0644);

int __read_mostly pi_inject_timer = -1;
module_param(pi_inject_timer, bint, S_IRUGO | S_IWUSR);

/* Enable/disable PMU virtualization */
bool __read_mostly enable_pmu = true;
EXPORT_SYMBOL_GPL(enable_pmu);
module_param(enable_pmu, bool, 0444);

bool __read_mostly eager_page_split = true;
module_param(eager_page_split, bool, 0644);

/* Enable/disable SMT_RSB bug mitigation */
static bool __read_mostly mitigate_smt_rsb;
module_param(mitigate_smt_rsb, bool, 0444);

/*
 * Restoring the host value for MSRs that are only consumed when running in
 * usermode, e.g. SYSCALL MSRs and TSC_AUX, can be deferred until the CPU
 * returns to userspace, i.e. the kernel can run with the guest's value.
 */
#define KVM_MAX_NR_USER_RETURN_MSRS 16

struct kvm_user_return_msrs {
	struct user_return_notifier urn;
	bool registered;
	struct kvm_user_return_msr_values {
		u64 host;
		u64 curr;
	} values[KVM_MAX_NR_USER_RETURN_MSRS];
};

u32 __read_mostly kvm_nr_uret_msrs;
EXPORT_SYMBOL_GPL(kvm_nr_uret_msrs);
static u32 __read_mostly kvm_uret_msrs_list[KVM_MAX_NR_USER_RETURN_MSRS];
static struct kvm_user_return_msrs __percpu *user_return_msrs;

#define KVM_SUPPORTED_XCR0     (XFEATURE_MASK_FP | XFEATURE_MASK_SSE \
				| XFEATURE_MASK_YMM | XFEATURE_MASK_BNDREGS \
				| XFEATURE_MASK_BNDCSR | XFEATURE_MASK_AVX512 \
				| XFEATURE_MASK_PKRU | XFEATURE_MASK_XTILE)

u64 __read_mostly host_efer;
EXPORT_SYMBOL_GPL(host_efer);

bool __read_mostly allow_smaller_maxphyaddr = 0;
EXPORT_SYMBOL_GPL(allow_smaller_maxphyaddr);

bool __read_mostly enable_apicv = true;
EXPORT_SYMBOL_GPL(enable_apicv);

u64 __read_mostly host_xss;
EXPORT_SYMBOL_GPL(host_xss);

const struct _kvm_stats_desc kvm_vm_stats_desc[] = {
	KVM_GENERIC_VM_STATS(),
	STATS_DESC_COUNTER(VM, mmu_shadow_zapped),
	STATS_DESC_COUNTER(VM, mmu_pte_write),
	STATS_DESC_COUNTER(VM, mmu_pde_zapped),
	STATS_DESC_COUNTER(VM, mmu_flooded),
	STATS_DESC_COUNTER(VM, mmu_recycled),
	STATS_DESC_COUNTER(VM, mmu_cache_miss),
	STATS_DESC_ICOUNTER(VM, mmu_unsync),
	STATS_DESC_ICOUNTER(VM, pages_4k),
	STATS_DESC_ICOUNTER(VM, pages_2m),
	STATS_DESC_ICOUNTER(VM, pages_1g),
	STATS_DESC_ICOUNTER(VM, nx_lpage_splits),
	STATS_DESC_PCOUNTER(VM, max_mmu_rmap_size),
	STATS_DESC_PCOUNTER(VM, max_mmu_page_hash_collisions)
};

const struct kvm_stats_header kvm_vm_stats_header = {
	.name_size = KVM_STATS_NAME_SIZE,
	.num_desc = ARRAY_SIZE(kvm_vm_stats_desc),
	.id_offset = sizeof(struct kvm_stats_header),
	.desc_offset = sizeof(struct kvm_stats_header) + KVM_STATS_NAME_SIZE,
	.data_offset = sizeof(struct kvm_stats_header) + KVM_STATS_NAME_SIZE +
		       sizeof(kvm_vm_stats_desc),
};

const struct _kvm_stats_desc kvm_vcpu_stats_desc[] = {
	KVM_GENERIC_VCPU_STATS(),
	STATS_DESC_COUNTER(VCPU, pf_taken),
	STATS_DESC_COUNTER(VCPU, pf_fixed),
	STATS_DESC_COUNTER(VCPU, pf_emulate),
	STATS_DESC_COUNTER(VCPU, pf_spurious),
	STATS_DESC_COUNTER(VCPU, pf_fast),
	STATS_DESC_COUNTER(VCPU, pf_mmio_spte_created),
	STATS_DESC_COUNTER(VCPU, pf_guest),
	STATS_DESC_COUNTER(VCPU, tlb_flush),
	STATS_DESC_COUNTER(VCPU, invlpg),
	STATS_DESC_COUNTER(VCPU, exits),
	STATS_DESC_COUNTER(VCPU, io_exits),
	STATS_DESC_COUNTER(VCPU, mmio_exits),
	STATS_DESC_COUNTER(VCPU, signal_exits),
	STATS_DESC_COUNTER(VCPU, irq_window_exits),
	STATS_DESC_COUNTER(VCPU, nmi_window_exits),
	STATS_DESC_COUNTER(VCPU, l1d_flush),
	STATS_DESC_COUNTER(VCPU, halt_exits),
	STATS_DESC_COUNTER(VCPU, request_irq_exits),
	STATS_DESC_COUNTER(VCPU, irq_exits),
	STATS_DESC_COUNTER(VCPU, host_state_reload),
	STATS_DESC_COUNTER(VCPU, fpu_reload),
	STATS_DESC_COUNTER(VCPU, insn_emulation),
	STATS_DESC_COUNTER(VCPU, insn_emulation_fail),
	STATS_DESC_COUNTER(VCPU, hypercalls),
	STATS_DESC_COUNTER(VCPU, irq_injections),
	STATS_DESC_COUNTER(VCPU, nmi_injections),
	STATS_DESC_COUNTER(VCPU, req_event),
	STATS_DESC_COUNTER(VCPU, nested_run),
	STATS_DESC_COUNTER(VCPU, directed_yield_attempted),
	STATS_DESC_COUNTER(VCPU, directed_yield_successful),
	STATS_DESC_COUNTER(VCPU, preemption_reported),
	STATS_DESC_COUNTER(VCPU, preemption_other),
	STATS_DESC_IBOOLEAN(VCPU, guest_mode),
	STATS_DESC_COUNTER(VCPU, notify_window_exits),
};

const struct kvm_stats_header kvm_vcpu_stats_header = {
	.name_size = KVM_STATS_NAME_SIZE,
	.num_desc = ARRAY_SIZE(kvm_vcpu_stats_desc),
	.id_offset = sizeof(struct kvm_stats_header),
	.desc_offset = sizeof(struct kvm_stats_header) + KVM_STATS_NAME_SIZE,
	.data_offset = sizeof(struct kvm_stats_header) + KVM_STATS_NAME_SIZE +
		       sizeof(kvm_vcpu_stats_desc),
};

u64 __read_mostly host_xcr0;

static struct kmem_cache *x86_emulator_cache;

/*
 * When called, it means the previous get/set msr reached an invalid msr.
 * Return true if we want to ignore/silent this failed msr access.
 */
static bool kvm_msr_ignored_check(u32 msr, u64 data, bool write)
{
	const char *op = write ? "wrmsr" : "rdmsr";

	if (ignore_msrs) {
		if (report_ignored_msrs)
			kvm_pr_unimpl("ignored %s: 0x%x data 0x%llx\n",
				      op, msr, data);
		/* Mask the error */
		return true;
	} else {
		kvm_debug_ratelimited("unhandled %s: 0x%x data 0x%llx\n",
				      op, msr, data);
		return false;
	}
}

static struct kmem_cache *kvm_alloc_emulator_cache(void)
{
	unsigned int useroffset = offsetof(struct x86_emulate_ctxt, src);
	unsigned int size = sizeof(struct x86_emulate_ctxt);

	return kmem_cache_create_usercopy("x86_emulator", size,
					  __alignof__(struct x86_emulate_ctxt),
					  SLAB_ACCOUNT, useroffset,
					  size - useroffset, NULL);
}

static int emulator_fix_hypercall(struct x86_emulate_ctxt *ctxt);

static inline void kvm_async_pf_hash_reset(struct kvm_vcpu *vcpu)
{
	int i;
	for (i = 0; i < ASYNC_PF_PER_VCPU; i++)
		vcpu->arch.apf.gfns[i] = ~0;
}

static void kvm_on_user_return(struct user_return_notifier *urn)
{
	unsigned slot;
	struct kvm_user_return_msrs *msrs
		= container_of(urn, struct kvm_user_return_msrs, urn);
	struct kvm_user_return_msr_values *values;
	unsigned long flags;

	/*
	 * Disabling irqs at this point since the following code could be
	 * interrupted and executed through kvm_arch_hardware_disable()
	 */
	local_irq_save(flags);
	if (msrs->registered) {
		msrs->registered = false;
		user_return_notifier_unregister(urn);
	}
	local_irq_restore(flags);
	for (slot = 0; slot < kvm_nr_uret_msrs; ++slot) {
		values = &msrs->values[slot];
		if (values->host != values->curr) {
			wrmsrl(kvm_uret_msrs_list[slot], values->host);
			values->curr = values->host;
		}
	}
}

static int kvm_probe_user_return_msr(u32 msr)
{
	u64 val;
	int ret;

	preempt_disable();
	ret = rdmsrl_safe(msr, &val);
	if (ret)
		goto out;
	ret = wrmsrl_safe(msr, val);
out:
	preempt_enable();
	return ret;
}

int kvm_add_user_return_msr(u32 msr)
{
	BUG_ON(kvm_nr_uret_msrs >= KVM_MAX_NR_USER_RETURN_MSRS);

	if (kvm_probe_user_return_msr(msr))
		return -1;

	kvm_uret_msrs_list[kvm_nr_uret_msrs] = msr;
	return kvm_nr_uret_msrs++;
}
EXPORT_SYMBOL_GPL(kvm_add_user_return_msr);

int kvm_find_user_return_msr(u32 msr)
{
	int i;

	for (i = 0; i < kvm_nr_uret_msrs; ++i) {
		if (kvm_uret_msrs_list[i] == msr)
			return i;
	}
	return -1;
}
EXPORT_SYMBOL_GPL(kvm_find_user_return_msr);

static void kvm_user_return_msr_cpu_online(void)
{
	unsigned int cpu = smp_processor_id();
	struct kvm_user_return_msrs *msrs = per_cpu_ptr(user_return_msrs, cpu);
	u64 value;
	int i;

	for (i = 0; i < kvm_nr_uret_msrs; ++i) {
		rdmsrl_safe(kvm_uret_msrs_list[i], &value);
		msrs->values[i].host = value;
		msrs->values[i].curr = value;
	}
}

int kvm_set_user_return_msr(unsigned slot, u64 value, u64 mask)
{
	unsigned int cpu = smp_processor_id();
	struct kvm_user_return_msrs *msrs = per_cpu_ptr(user_return_msrs, cpu);
	int err;

	value = (value & mask) | (msrs->values[slot].host & ~mask);
	if (value == msrs->values[slot].curr)
		return 0;
	err = wrmsrl_safe(kvm_uret_msrs_list[slot], value);
	if (err)
		return 1;

	msrs->values[slot].curr = value;
	if (!msrs->registered) {
		msrs->urn.on_user_return = kvm_on_user_return;
		user_return_notifier_register(&msrs->urn);
		msrs->registered = true;
	}
	return 0;
}
EXPORT_SYMBOL_GPL(kvm_set_user_return_msr);

static void drop_user_return_notifiers(void)
{
	unsigned int cpu = smp_processor_id();
	struct kvm_user_return_msrs *msrs = per_cpu_ptr(user_return_msrs, cpu);

	if (msrs->registered)
		kvm_on_user_return(&msrs->urn);
}

u64 kvm_get_apic_base(struct kvm_vcpu *vcpu)
{
	return vcpu->arch.apic_base;
}

enum lapic_mode kvm_get_apic_mode(struct kvm_vcpu *vcpu)
{
	return kvm_apic_mode(kvm_get_apic_base(vcpu));
}
EXPORT_SYMBOL_GPL(kvm_get_apic_mode);

int kvm_set_apic_base(struct kvm_vcpu *vcpu, struct msr_data *msr_info)
{
	enum lapic_mode old_mode = kvm_get_apic_mode(vcpu);
	enum lapic_mode new_mode = kvm_apic_mode(msr_info->data);
	u64 reserved_bits = kvm_vcpu_reserved_gpa_bits_raw(vcpu) | 0x2ff |
		(guest_cpuid_has(vcpu, X86_FEATURE_X2APIC) ? 0 : X2APIC_ENABLE);

	if ((msr_info->data & reserved_bits) != 0 || new_mode == LAPIC_MODE_INVALID)
		return 1;
	if (!msr_info->host_initiated) {
		if (old_mode == LAPIC_MODE_X2APIC && new_mode == LAPIC_MODE_XAPIC)
			return 1;
		if (old_mode == LAPIC_MODE_DISABLED && new_mode == LAPIC_MODE_X2APIC)
			return 1;
	}

	kvm_lapic_set_base(vcpu, msr_info->data);
	kvm_recalculate_apic_map(vcpu->kvm);
	return 0;
}

/*
 * Handle a fault on a hardware virtualization (VMX or SVM) instruction.
 *
 * Hardware virtualization extension instructions may fault if a reboot turns
 * off virtualization while processes are running.  Usually after catching the
 * fault we just panic; during reboot instead the instruction is ignored.
 */
noinstr void kvm_spurious_fault(void)
{
	/* Fault while not rebooting.  We want the trace. */
	BUG_ON(!kvm_rebooting);
}
EXPORT_SYMBOL_GPL(kvm_spurious_fault);

#define EXCPT_BENIGN		0
#define EXCPT_CONTRIBUTORY	1
#define EXCPT_PF		2

static int exception_class(int vector)
{
	switch (vector) {
	case PF_VECTOR:
		return EXCPT_PF;
	case DE_VECTOR:
	case TS_VECTOR:
	case NP_VECTOR:
	case SS_VECTOR:
	case GP_VECTOR:
		return EXCPT_CONTRIBUTORY;
	default:
		break;
	}
	return EXCPT_BENIGN;
}

#define EXCPT_FAULT		0
#define EXCPT_TRAP		1
#define EXCPT_ABORT		2
#define EXCPT_INTERRUPT		3
#define EXCPT_DB		4

static int exception_type(int vector)
{
	unsigned int mask;

	if (WARN_ON(vector > 31 || vector == NMI_VECTOR))
		return EXCPT_INTERRUPT;

	mask = 1 << vector;

	/*
	 * #DBs can be trap-like or fault-like, the caller must check other CPU
	 * state, e.g. DR6, to determine whether a #DB is a trap or fault.
	 */
	if (mask & (1 << DB_VECTOR))
		return EXCPT_DB;

	if (mask & ((1 << BP_VECTOR) | (1 << OF_VECTOR)))
		return EXCPT_TRAP;

	if (mask & ((1 << DF_VECTOR) | (1 << MC_VECTOR)))
		return EXCPT_ABORT;

	/* Reserved exceptions will result in fault */
	return EXCPT_FAULT;
}

void kvm_deliver_exception_payload(struct kvm_vcpu *vcpu,
				   struct kvm_queued_exception *ex)
{
	if (!ex->has_payload)
		return;

	switch (ex->vector) {
	case DB_VECTOR:
		/*
		 * "Certain debug exceptions may clear bit 0-3.  The
		 * remaining contents of the DR6 register are never
		 * cleared by the processor".
		 */
		vcpu->arch.dr6 &= ~DR_TRAP_BITS;
		/*
		 * In order to reflect the #DB exception payload in guest
		 * dr6, three components need to be considered: active low
		 * bit, FIXED_1 bits and active high bits (e.g. DR6_BD,
		 * DR6_BS and DR6_BT)
		 * DR6_ACTIVE_LOW contains the FIXED_1 and active low bits.
		 * In the target guest dr6:
		 * FIXED_1 bits should always be set.
		 * Active low bits should be cleared if 1-setting in payload.
		 * Active high bits should be set if 1-setting in payload.
		 *
		 * Note, the payload is compatible with the pending debug
		 * exceptions/exit qualification under VMX, that active_low bits
		 * are active high in payload.
		 * So they need to be flipped for DR6.
		 */
		vcpu->arch.dr6 |= DR6_ACTIVE_LOW;
		vcpu->arch.dr6 |= ex->payload;
		vcpu->arch.dr6 ^= ex->payload & DR6_ACTIVE_LOW;

		/*
		 * The #DB payload is defined as compatible with the 'pending
		 * debug exceptions' field under VMX, not DR6. While bit 12 is
		 * defined in the 'pending debug exceptions' field (enabled
		 * breakpoint), it is reserved and must be zero in DR6.
		 */
		vcpu->arch.dr6 &= ~BIT(12);
		break;
	case PF_VECTOR:
		vcpu->arch.cr2 = ex->payload;
		break;
	}

	ex->has_payload = false;
	ex->payload = 0;
}
EXPORT_SYMBOL_GPL(kvm_deliver_exception_payload);

static void kvm_queue_exception_vmexit(struct kvm_vcpu *vcpu, unsigned int vector,
				       bool has_error_code, u32 error_code,
				       bool has_payload, unsigned long payload)
{
	struct kvm_queued_exception *ex = &vcpu->arch.exception_vmexit;

	ex->vector = vector;
	ex->injected = false;
	ex->pending = true;
	ex->has_error_code = has_error_code;
	ex->error_code = error_code;
	ex->has_payload = has_payload;
	ex->payload = payload;
}

/* Forcibly leave the nested mode in cases like a vCPU reset */
static void kvm_leave_nested(struct kvm_vcpu *vcpu)
{
	kvm_x86_ops.nested_ops->leave_nested(vcpu);
}

static void kvm_multiple_exception(struct kvm_vcpu *vcpu,
		unsigned nr, bool has_error, u32 error_code,
	        bool has_payload, unsigned long payload, bool reinject)
{
	u32 prev_nr;
	int class1, class2;

	kvm_make_request(KVM_REQ_EVENT, vcpu);

	/*
	 * If the exception is destined for L2 and isn't being reinjected,
	 * morph it to a VM-Exit if L1 wants to intercept the exception.  A
	 * previously injected exception is not checked because it was checked
	 * when it was original queued, and re-checking is incorrect if _L1_
	 * injected the exception, in which case it's exempt from interception.
	 */
	if (!reinject && is_guest_mode(vcpu) &&
	    kvm_x86_ops.nested_ops->is_exception_vmexit(vcpu, nr, error_code)) {
		kvm_queue_exception_vmexit(vcpu, nr, has_error, error_code,
					   has_payload, payload);
		return;
	}

	if (!vcpu->arch.exception.pending && !vcpu->arch.exception.injected) {
	queue:
		if (reinject) {
			/*
			 * On VM-Entry, an exception can be pending if and only
			 * if event injection was blocked by nested_run_pending.
			 * In that case, however, vcpu_enter_guest() requests an
			 * immediate exit, and the guest shouldn't proceed far
			 * enough to need reinjection.
			 */
			WARN_ON_ONCE(kvm_is_exception_pending(vcpu));
			vcpu->arch.exception.injected = true;
			if (WARN_ON_ONCE(has_payload)) {
				/*
				 * A reinjected event has already
				 * delivered its payload.
				 */
				has_payload = false;
				payload = 0;
			}
		} else {
			vcpu->arch.exception.pending = true;
			vcpu->arch.exception.injected = false;
		}
		vcpu->arch.exception.has_error_code = has_error;
		vcpu->arch.exception.vector = nr;
		vcpu->arch.exception.error_code = error_code;
		vcpu->arch.exception.has_payload = has_payload;
		vcpu->arch.exception.payload = payload;
		if (!is_guest_mode(vcpu))
			kvm_deliver_exception_payload(vcpu,
						      &vcpu->arch.exception);
		return;
	}

	/* to check exception */
	prev_nr = vcpu->arch.exception.vector;
	if (prev_nr == DF_VECTOR) {
		/* triple fault -> shutdown */
		kvm_make_request(KVM_REQ_TRIPLE_FAULT, vcpu);
		return;
	}
	class1 = exception_class(prev_nr);
	class2 = exception_class(nr);
	if ((class1 == EXCPT_CONTRIBUTORY && class2 == EXCPT_CONTRIBUTORY) ||
	    (class1 == EXCPT_PF && class2 != EXCPT_BENIGN)) {
		/*
		 * Synthesize #DF.  Clear the previously injected or pending
		 * exception so as not to incorrectly trigger shutdown.
		 */
		vcpu->arch.exception.injected = false;
		vcpu->arch.exception.pending = false;

		kvm_queue_exception_e(vcpu, DF_VECTOR, 0);
	} else {
		/* replace previous exception with a new one in a hope
		   that instruction re-execution will regenerate lost
		   exception */
		goto queue;
	}
}

void kvm_queue_exception(struct kvm_vcpu *vcpu, unsigned nr)
{
	kvm_multiple_exception(vcpu, nr, false, 0, false, 0, false);
}
EXPORT_SYMBOL_GPL(kvm_queue_exception);

void kvm_requeue_exception(struct kvm_vcpu *vcpu, unsigned nr)
{
	kvm_multiple_exception(vcpu, nr, false, 0, false, 0, true);
}
EXPORT_SYMBOL_GPL(kvm_requeue_exception);

void kvm_queue_exception_p(struct kvm_vcpu *vcpu, unsigned nr,
			   unsigned long payload)
{
	kvm_multiple_exception(vcpu, nr, false, 0, true, payload, false);
}
EXPORT_SYMBOL_GPL(kvm_queue_exception_p);

static void kvm_queue_exception_e_p(struct kvm_vcpu *vcpu, unsigned nr,
				    u32 error_code, unsigned long payload)
{
	kvm_multiple_exception(vcpu, nr, true, error_code,
			       true, payload, false);
}

int kvm_complete_insn_gp(struct kvm_vcpu *vcpu, int err)
{
	if (err)
		kvm_inject_gp(vcpu, 0);
	else
		return kvm_skip_emulated_instruction(vcpu);

	return 1;
}
EXPORT_SYMBOL_GPL(kvm_complete_insn_gp);

static int complete_emulated_insn_gp(struct kvm_vcpu *vcpu, int err)
{
	if (err) {
		kvm_inject_gp(vcpu, 0);
		return 1;
	}

	return kvm_emulate_instruction(vcpu, EMULTYPE_NO_DECODE | EMULTYPE_SKIP |
				       EMULTYPE_COMPLETE_USER_EXIT);
}

void kvm_inject_page_fault(struct kvm_vcpu *vcpu, struct x86_exception *fault)
{
	++vcpu->stat.pf_guest;

	/*
	 * Async #PF in L2 is always forwarded to L1 as a VM-Exit regardless of
	 * whether or not L1 wants to intercept "regular" #PF.
	 */
	if (is_guest_mode(vcpu) && fault->async_page_fault)
		kvm_queue_exception_vmexit(vcpu, PF_VECTOR,
					   true, fault->error_code,
					   true, fault->address);
	else
		kvm_queue_exception_e_p(vcpu, PF_VECTOR, fault->error_code,
					fault->address);
}

void kvm_inject_emulated_page_fault(struct kvm_vcpu *vcpu,
				    struct x86_exception *fault)
{
	struct kvm_mmu *fault_mmu;
	WARN_ON_ONCE(fault->vector != PF_VECTOR);

	fault_mmu = fault->nested_page_fault ? vcpu->arch.mmu :
					       vcpu->arch.walk_mmu;

	/*
	 * Invalidate the TLB entry for the faulting address, if it exists,
	 * else the access will fault indefinitely (and to emulate hardware).
	 */
	if ((fault->error_code & PFERR_PRESENT_MASK) &&
	    !(fault->error_code & PFERR_RSVD_MASK))
		kvm_mmu_invalidate_addr(vcpu, fault_mmu, fault->address,
					KVM_MMU_ROOT_CURRENT);

	fault_mmu->inject_page_fault(vcpu, fault);
}
EXPORT_SYMBOL_GPL(kvm_inject_emulated_page_fault);

void kvm_inject_nmi(struct kvm_vcpu *vcpu)
{
	atomic_inc(&vcpu->arch.nmi_queued);
	kvm_make_request(KVM_REQ_NMI, vcpu);
}

void kvm_queue_exception_e(struct kvm_vcpu *vcpu, unsigned nr, u32 error_code)
{
	kvm_multiple_exception(vcpu, nr, true, error_code, false, 0, false);
}
EXPORT_SYMBOL_GPL(kvm_queue_exception_e);

void kvm_requeue_exception_e(struct kvm_vcpu *vcpu, unsigned nr, u32 error_code)
{
	kvm_multiple_exception(vcpu, nr, true, error_code, false, 0, true);
}
EXPORT_SYMBOL_GPL(kvm_requeue_exception_e);

/*
 * Checks if cpl <= required_cpl; if true, return true.  Otherwise queue
 * a #GP and return false.
 */
bool kvm_require_cpl(struct kvm_vcpu *vcpu, int required_cpl)
{
	if (static_call(kvm_x86_get_cpl)(vcpu) <= required_cpl)
		return true;
	kvm_queue_exception_e(vcpu, GP_VECTOR, 0);
	return false;
}

bool kvm_require_dr(struct kvm_vcpu *vcpu, int dr)
{
	if ((dr != 4 && dr != 5) || !kvm_is_cr4_bit_set(vcpu, X86_CR4_DE))
		return true;

	kvm_queue_exception(vcpu, UD_VECTOR);
	return false;
}
EXPORT_SYMBOL_GPL(kvm_require_dr);

static inline u64 pdptr_rsvd_bits(struct kvm_vcpu *vcpu)
{
	return vcpu->arch.reserved_gpa_bits | rsvd_bits(5, 8) | rsvd_bits(1, 2);
}

/*
 * Load the pae pdptrs.  Return 1 if they are all valid, 0 otherwise.
 */
int load_pdptrs(struct kvm_vcpu *vcpu, unsigned long cr3)
{
	struct kvm_mmu *mmu = vcpu->arch.walk_mmu;
	gfn_t pdpt_gfn = cr3 >> PAGE_SHIFT;
	gpa_t real_gpa;
	int i;
	int ret;
	u64 pdpte[ARRAY_SIZE(mmu->pdptrs)];

	/*
	 * If the MMU is nested, CR3 holds an L2 GPA and needs to be translated
	 * to an L1 GPA.
	 */
	real_gpa = kvm_translate_gpa(vcpu, mmu, gfn_to_gpa(pdpt_gfn),
				     PFERR_USER_MASK | PFERR_WRITE_MASK, NULL);
	if (real_gpa == INVALID_GPA)
		return 0;

	/* Note the offset, PDPTRs are 32 byte aligned when using PAE paging. */
	ret = kvm_vcpu_read_guest_page(vcpu, gpa_to_gfn(real_gpa), pdpte,
				       cr3 & GENMASK(11, 5), sizeof(pdpte));
	if (ret < 0)
		return 0;

	for (i = 0; i < ARRAY_SIZE(pdpte); ++i) {
		if ((pdpte[i] & PT_PRESENT_MASK) &&
		    (pdpte[i] & pdptr_rsvd_bits(vcpu))) {
			return 0;
		}
	}

	/*
	 * Marking VCPU_EXREG_PDPTR dirty doesn't work for !tdp_enabled.
	 * Shadow page roots need to be reconstructed instead.
	 */
	if (!tdp_enabled && memcmp(mmu->pdptrs, pdpte, sizeof(mmu->pdptrs)))
		kvm_mmu_free_roots(vcpu->kvm, mmu, KVM_MMU_ROOT_CURRENT);

	memcpy(mmu->pdptrs, pdpte, sizeof(mmu->pdptrs));
	kvm_register_mark_dirty(vcpu, VCPU_EXREG_PDPTR);
	kvm_make_request(KVM_REQ_LOAD_MMU_PGD, vcpu);
	vcpu->arch.pdptrs_from_userspace = false;

	return 1;
}
EXPORT_SYMBOL_GPL(load_pdptrs);

void kvm_post_set_cr0(struct kvm_vcpu *vcpu, unsigned long old_cr0, unsigned long cr0)
{
	/*
	 * CR0.WP is incorporated into the MMU role, but only for non-nested,
<<<<<<< HEAD
	 * indirect shadow MMUs.  If TDP is enabled, the MMU's metadata needs
	 * to be updated, e.g. so that emulating guest translations does the
	 * right thing, but there's no need to unload the root as CR0.WP
	 * doesn't affect SPTEs.
	 */
	if (tdp_enabled && (cr0 ^ old_cr0) == X86_CR0_WP) {
		kvm_init_mmu(vcpu);
		return;
=======
	 * indirect shadow MMUs.  If paging is disabled, no updates are needed
	 * as there are no permission bits to emulate.  If TDP is enabled, the
	 * MMU's metadata needs to be updated, e.g. so that emulating guest
	 * translations does the right thing, but there's no need to unload the
	 * root as CR0.WP doesn't affect SPTEs.
	 */
	if ((cr0 ^ old_cr0) == X86_CR0_WP) {
		if (!(cr0 & X86_CR0_PG))
			return;

		if (tdp_enabled) {
			kvm_init_mmu(vcpu);
			return;
		}
>>>>>>> 160f4124
	}

	if ((cr0 ^ old_cr0) & X86_CR0_PG) {
		kvm_clear_async_pf_completion_queue(vcpu);
		kvm_async_pf_hash_reset(vcpu);

		/*
		 * Clearing CR0.PG is defined to flush the TLB from the guest's
		 * perspective.
		 */
		if (!(cr0 & X86_CR0_PG))
			kvm_make_request(KVM_REQ_TLB_FLUSH_GUEST, vcpu);
	}

	if ((cr0 ^ old_cr0) & KVM_MMU_CR0_ROLE_BITS)
		kvm_mmu_reset_context(vcpu);

	if (((cr0 ^ old_cr0) & X86_CR0_CD) &&
	    kvm_arch_has_noncoherent_dma(vcpu->kvm) &&
	    !kvm_check_has_quirk(vcpu->kvm, KVM_X86_QUIRK_CD_NW_CLEARED))
		kvm_zap_gfn_range(vcpu->kvm, 0, ~0ULL);
}
EXPORT_SYMBOL_GPL(kvm_post_set_cr0);

int kvm_set_cr0(struct kvm_vcpu *vcpu, unsigned long cr0)
{
	unsigned long old_cr0 = kvm_read_cr0(vcpu);

	cr0 |= X86_CR0_ET;

#ifdef CONFIG_X86_64
	if (cr0 & 0xffffffff00000000UL)
		return 1;
#endif

	cr0 &= ~CR0_RESERVED_BITS;

	if ((cr0 & X86_CR0_NW) && !(cr0 & X86_CR0_CD))
		return 1;

	if ((cr0 & X86_CR0_PG) && !(cr0 & X86_CR0_PE))
		return 1;

#ifdef CONFIG_X86_64
	if ((vcpu->arch.efer & EFER_LME) && !is_paging(vcpu) &&
	    (cr0 & X86_CR0_PG)) {
		int cs_db, cs_l;

		if (!is_pae(vcpu))
			return 1;
		static_call(kvm_x86_get_cs_db_l_bits)(vcpu, &cs_db, &cs_l);
		if (cs_l)
			return 1;
	}
#endif
	if (!(vcpu->arch.efer & EFER_LME) && (cr0 & X86_CR0_PG) &&
	    is_pae(vcpu) && ((cr0 ^ old_cr0) & X86_CR0_PDPTR_BITS) &&
	    !load_pdptrs(vcpu, kvm_read_cr3(vcpu)))
		return 1;

	if (!(cr0 & X86_CR0_PG) &&
	    (is_64_bit_mode(vcpu) || kvm_is_cr4_bit_set(vcpu, X86_CR4_PCIDE)))
		return 1;

	static_call(kvm_x86_set_cr0)(vcpu, cr0);

	kvm_post_set_cr0(vcpu, old_cr0, cr0);

	return 0;
}
EXPORT_SYMBOL_GPL(kvm_set_cr0);

void kvm_lmsw(struct kvm_vcpu *vcpu, unsigned long msw)
{
	(void)kvm_set_cr0(vcpu, kvm_read_cr0_bits(vcpu, ~0x0eul) | (msw & 0x0f));
}
EXPORT_SYMBOL_GPL(kvm_lmsw);

void kvm_load_guest_xsave_state(struct kvm_vcpu *vcpu)
{
	if (vcpu->arch.guest_state_protected)
		return;

	if (kvm_is_cr4_bit_set(vcpu, X86_CR4_OSXSAVE)) {

		if (vcpu->arch.xcr0 != host_xcr0)
			xsetbv(XCR_XFEATURE_ENABLED_MASK, vcpu->arch.xcr0);

		if (vcpu->arch.xsaves_enabled &&
		    vcpu->arch.ia32_xss != host_xss)
			wrmsrl(MSR_IA32_XSS, vcpu->arch.ia32_xss);
	}

#ifdef CONFIG_X86_INTEL_MEMORY_PROTECTION_KEYS
	if (static_cpu_has(X86_FEATURE_PKU) &&
	    vcpu->arch.pkru != vcpu->arch.host_pkru &&
	    ((vcpu->arch.xcr0 & XFEATURE_MASK_PKRU) ||
	     kvm_is_cr4_bit_set(vcpu, X86_CR4_PKE)))
		write_pkru(vcpu->arch.pkru);
#endif /* CONFIG_X86_INTEL_MEMORY_PROTECTION_KEYS */
}
EXPORT_SYMBOL_GPL(kvm_load_guest_xsave_state);

void kvm_load_host_xsave_state(struct kvm_vcpu *vcpu)
{
	if (vcpu->arch.guest_state_protected)
		return;

#ifdef CONFIG_X86_INTEL_MEMORY_PROTECTION_KEYS
	if (static_cpu_has(X86_FEATURE_PKU) &&
	    ((vcpu->arch.xcr0 & XFEATURE_MASK_PKRU) ||
	     kvm_is_cr4_bit_set(vcpu, X86_CR4_PKE))) {
		vcpu->arch.pkru = rdpkru();
		if (vcpu->arch.pkru != vcpu->arch.host_pkru)
			write_pkru(vcpu->arch.host_pkru);
	}
#endif /* CONFIG_X86_INTEL_MEMORY_PROTECTION_KEYS */

	if (kvm_is_cr4_bit_set(vcpu, X86_CR4_OSXSAVE)) {

		if (vcpu->arch.xcr0 != host_xcr0)
			xsetbv(XCR_XFEATURE_ENABLED_MASK, host_xcr0);

		if (vcpu->arch.xsaves_enabled &&
		    vcpu->arch.ia32_xss != host_xss)
			wrmsrl(MSR_IA32_XSS, host_xss);
	}

}
EXPORT_SYMBOL_GPL(kvm_load_host_xsave_state);

#ifdef CONFIG_X86_64
static inline u64 kvm_guest_supported_xfd(struct kvm_vcpu *vcpu)
{
	return vcpu->arch.guest_supported_xcr0 & XFEATURE_MASK_USER_DYNAMIC;
}
#endif

static int __kvm_set_xcr(struct kvm_vcpu *vcpu, u32 index, u64 xcr)
{
	u64 xcr0 = xcr;
	u64 old_xcr0 = vcpu->arch.xcr0;
	u64 valid_bits;

	/* Only support XCR_XFEATURE_ENABLED_MASK(xcr0) now  */
	if (index != XCR_XFEATURE_ENABLED_MASK)
		return 1;
	if (!(xcr0 & XFEATURE_MASK_FP))
		return 1;
	if ((xcr0 & XFEATURE_MASK_YMM) && !(xcr0 & XFEATURE_MASK_SSE))
		return 1;

	/*
	 * Do not allow the guest to set bits that we do not support
	 * saving.  However, xcr0 bit 0 is always set, even if the
	 * emulated CPU does not support XSAVE (see kvm_vcpu_reset()).
	 */
	valid_bits = vcpu->arch.guest_supported_xcr0 | XFEATURE_MASK_FP;
	if (xcr0 & ~valid_bits)
		return 1;

	if ((!(xcr0 & XFEATURE_MASK_BNDREGS)) !=
	    (!(xcr0 & XFEATURE_MASK_BNDCSR)))
		return 1;

	if (xcr0 & XFEATURE_MASK_AVX512) {
		if (!(xcr0 & XFEATURE_MASK_YMM))
			return 1;
		if ((xcr0 & XFEATURE_MASK_AVX512) != XFEATURE_MASK_AVX512)
			return 1;
	}

	if ((xcr0 & XFEATURE_MASK_XTILE) &&
	    ((xcr0 & XFEATURE_MASK_XTILE) != XFEATURE_MASK_XTILE))
		return 1;

	vcpu->arch.xcr0 = xcr0;

	if ((xcr0 ^ old_xcr0) & XFEATURE_MASK_EXTEND)
		kvm_update_cpuid_runtime(vcpu);
	return 0;
}

int kvm_emulate_xsetbv(struct kvm_vcpu *vcpu)
{
	/* Note, #UD due to CR4.OSXSAVE=0 has priority over the intercept. */
	if (static_call(kvm_x86_get_cpl)(vcpu) != 0 ||
	    __kvm_set_xcr(vcpu, kvm_rcx_read(vcpu), kvm_read_edx_eax(vcpu))) {
		kvm_inject_gp(vcpu, 0);
		return 1;
	}

	return kvm_skip_emulated_instruction(vcpu);
}
EXPORT_SYMBOL_GPL(kvm_emulate_xsetbv);

bool __kvm_is_valid_cr4(struct kvm_vcpu *vcpu, unsigned long cr4)
{
	if (cr4 & cr4_reserved_bits)
		return false;

	if (cr4 & vcpu->arch.cr4_guest_rsvd_bits)
		return false;

	return true;
}
EXPORT_SYMBOL_GPL(__kvm_is_valid_cr4);

static bool kvm_is_valid_cr4(struct kvm_vcpu *vcpu, unsigned long cr4)
{
	return __kvm_is_valid_cr4(vcpu, cr4) &&
	       static_call(kvm_x86_is_valid_cr4)(vcpu, cr4);
}

void kvm_post_set_cr4(struct kvm_vcpu *vcpu, unsigned long old_cr4, unsigned long cr4)
{
	if ((cr4 ^ old_cr4) & KVM_MMU_CR4_ROLE_BITS)
		kvm_mmu_reset_context(vcpu);

	/*
	 * If CR4.PCIDE is changed 0 -> 1, there is no need to flush the TLB
	 * according to the SDM; however, stale prev_roots could be reused
	 * incorrectly in the future after a MOV to CR3 with NOFLUSH=1, so we
	 * free them all.  This is *not* a superset of KVM_REQ_TLB_FLUSH_GUEST
	 * or KVM_REQ_TLB_FLUSH_CURRENT, because the hardware TLB is not flushed,
	 * so fall through.
	 */
	if (!tdp_enabled &&
	    (cr4 & X86_CR4_PCIDE) && !(old_cr4 & X86_CR4_PCIDE))
		kvm_mmu_unload(vcpu);

	/*
	 * The TLB has to be flushed for all PCIDs if any of the following
	 * (architecturally required) changes happen:
	 * - CR4.PCIDE is changed from 1 to 0
	 * - CR4.PGE is toggled
	 *
	 * This is a superset of KVM_REQ_TLB_FLUSH_CURRENT.
	 */
	if (((cr4 ^ old_cr4) & X86_CR4_PGE) ||
	    (!(cr4 & X86_CR4_PCIDE) && (old_cr4 & X86_CR4_PCIDE)))
		kvm_make_request(KVM_REQ_TLB_FLUSH_GUEST, vcpu);

	/*
	 * The TLB has to be flushed for the current PCID if any of the
	 * following (architecturally required) changes happen:
	 * - CR4.SMEP is changed from 0 to 1
	 * - CR4.PAE is toggled
	 */
	else if (((cr4 ^ old_cr4) & X86_CR4_PAE) ||
		 ((cr4 & X86_CR4_SMEP) && !(old_cr4 & X86_CR4_SMEP)))
		kvm_make_request(KVM_REQ_TLB_FLUSH_CURRENT, vcpu);

}
EXPORT_SYMBOL_GPL(kvm_post_set_cr4);

int kvm_set_cr4(struct kvm_vcpu *vcpu, unsigned long cr4)
{
	unsigned long old_cr4 = kvm_read_cr4(vcpu);

	if (!kvm_is_valid_cr4(vcpu, cr4))
		return 1;

	if (is_long_mode(vcpu)) {
		if (!(cr4 & X86_CR4_PAE))
			return 1;
		if ((cr4 ^ old_cr4) & X86_CR4_LA57)
			return 1;
	} else if (is_paging(vcpu) && (cr4 & X86_CR4_PAE)
		   && ((cr4 ^ old_cr4) & X86_CR4_PDPTR_BITS)
		   && !load_pdptrs(vcpu, kvm_read_cr3(vcpu)))
		return 1;

	if ((cr4 & X86_CR4_PCIDE) && !(old_cr4 & X86_CR4_PCIDE)) {
		/* PCID can not be enabled when cr3[11:0]!=000H or EFER.LMA=0 */
		if ((kvm_read_cr3(vcpu) & X86_CR3_PCID_MASK) || !is_long_mode(vcpu))
			return 1;
	}

	static_call(kvm_x86_set_cr4)(vcpu, cr4);

	kvm_post_set_cr4(vcpu, old_cr4, cr4);

	return 0;
}
EXPORT_SYMBOL_GPL(kvm_set_cr4);

static void kvm_invalidate_pcid(struct kvm_vcpu *vcpu, unsigned long pcid)
{
	struct kvm_mmu *mmu = vcpu->arch.mmu;
	unsigned long roots_to_free = 0;
	int i;

	/*
	 * MOV CR3 and INVPCID are usually not intercepted when using TDP, but
	 * this is reachable when running EPT=1 and unrestricted_guest=0,  and
	 * also via the emulator.  KVM's TDP page tables are not in the scope of
	 * the invalidation, but the guest's TLB entries need to be flushed as
	 * the CPU may have cached entries in its TLB for the target PCID.
	 */
	if (unlikely(tdp_enabled)) {
		kvm_make_request(KVM_REQ_TLB_FLUSH_GUEST, vcpu);
		return;
	}

	/*
	 * If neither the current CR3 nor any of the prev_roots use the given
	 * PCID, then nothing needs to be done here because a resync will
	 * happen anyway before switching to any other CR3.
	 */
	if (kvm_get_active_pcid(vcpu) == pcid) {
		kvm_make_request(KVM_REQ_MMU_SYNC, vcpu);
		kvm_make_request(KVM_REQ_TLB_FLUSH_CURRENT, vcpu);
	}

	/*
	 * If PCID is disabled, there is no need to free prev_roots even if the
	 * PCIDs for them are also 0, because MOV to CR3 always flushes the TLB
	 * with PCIDE=0.
	 */
	if (!kvm_is_cr4_bit_set(vcpu, X86_CR4_PCIDE))
		return;

	for (i = 0; i < KVM_MMU_NUM_PREV_ROOTS; i++)
		if (kvm_get_pcid(vcpu, mmu->prev_roots[i].pgd) == pcid)
			roots_to_free |= KVM_MMU_ROOT_PREVIOUS(i);

	kvm_mmu_free_roots(vcpu->kvm, mmu, roots_to_free);
}

int kvm_set_cr3(struct kvm_vcpu *vcpu, unsigned long cr3)
{
	bool skip_tlb_flush = false;
	unsigned long pcid = 0;
#ifdef CONFIG_X86_64
	if (kvm_is_cr4_bit_set(vcpu, X86_CR4_PCIDE)) {
		skip_tlb_flush = cr3 & X86_CR3_PCID_NOFLUSH;
		cr3 &= ~X86_CR3_PCID_NOFLUSH;
		pcid = cr3 & X86_CR3_PCID_MASK;
	}
#endif

	/* PDPTRs are always reloaded for PAE paging. */
	if (cr3 == kvm_read_cr3(vcpu) && !is_pae_paging(vcpu))
		goto handle_tlb_flush;

	/*
	 * Do not condition the GPA check on long mode, this helper is used to
	 * stuff CR3, e.g. for RSM emulation, and there is no guarantee that
	 * the current vCPU mode is accurate.
	 */
	if (kvm_vcpu_is_illegal_gpa(vcpu, cr3))
		return 1;

	if (is_pae_paging(vcpu) && !load_pdptrs(vcpu, cr3))
		return 1;

	if (cr3 != kvm_read_cr3(vcpu))
		kvm_mmu_new_pgd(vcpu, cr3);

	vcpu->arch.cr3 = cr3;
	kvm_register_mark_dirty(vcpu, VCPU_EXREG_CR3);
	/* Do not call post_set_cr3, we do not get here for confidential guests.  */

handle_tlb_flush:
	/*
	 * A load of CR3 that flushes the TLB flushes only the current PCID,
	 * even if PCID is disabled, in which case PCID=0 is flushed.  It's a
	 * moot point in the end because _disabling_ PCID will flush all PCIDs,
	 * and it's impossible to use a non-zero PCID when PCID is disabled,
	 * i.e. only PCID=0 can be relevant.
	 */
	if (!skip_tlb_flush)
		kvm_invalidate_pcid(vcpu, pcid);

	return 0;
}
EXPORT_SYMBOL_GPL(kvm_set_cr3);

int kvm_set_cr8(struct kvm_vcpu *vcpu, unsigned long cr8)
{
	if (cr8 & CR8_RESERVED_BITS)
		return 1;
	if (lapic_in_kernel(vcpu))
		kvm_lapic_set_tpr(vcpu, cr8);
	else
		vcpu->arch.cr8 = cr8;
	return 0;
}
EXPORT_SYMBOL_GPL(kvm_set_cr8);

unsigned long kvm_get_cr8(struct kvm_vcpu *vcpu)
{
	if (lapic_in_kernel(vcpu))
		return kvm_lapic_get_cr8(vcpu);
	else
		return vcpu->arch.cr8;
}
EXPORT_SYMBOL_GPL(kvm_get_cr8);

static void kvm_update_dr0123(struct kvm_vcpu *vcpu)
{
	int i;

	if (!(vcpu->guest_debug & KVM_GUESTDBG_USE_HW_BP)) {
		for (i = 0; i < KVM_NR_DB_REGS; i++)
			vcpu->arch.eff_db[i] = vcpu->arch.db[i];
	}
}

void kvm_update_dr7(struct kvm_vcpu *vcpu)
{
	unsigned long dr7;

	if (vcpu->guest_debug & KVM_GUESTDBG_USE_HW_BP)
		dr7 = vcpu->arch.guest_debug_dr7;
	else
		dr7 = vcpu->arch.dr7;
	static_call(kvm_x86_set_dr7)(vcpu, dr7);
	vcpu->arch.switch_db_regs &= ~KVM_DEBUGREG_BP_ENABLED;
	if (dr7 & DR7_BP_EN_MASK)
		vcpu->arch.switch_db_regs |= KVM_DEBUGREG_BP_ENABLED;
}
EXPORT_SYMBOL_GPL(kvm_update_dr7);

static u64 kvm_dr6_fixed(struct kvm_vcpu *vcpu)
{
	u64 fixed = DR6_FIXED_1;

	if (!guest_cpuid_has(vcpu, X86_FEATURE_RTM))
		fixed |= DR6_RTM;

	if (!guest_cpuid_has(vcpu, X86_FEATURE_BUS_LOCK_DETECT))
		fixed |= DR6_BUS_LOCK;
	return fixed;
}

int kvm_set_dr(struct kvm_vcpu *vcpu, int dr, unsigned long val)
{
	size_t size = ARRAY_SIZE(vcpu->arch.db);

	switch (dr) {
	case 0 ... 3:
		vcpu->arch.db[array_index_nospec(dr, size)] = val;
		if (!(vcpu->guest_debug & KVM_GUESTDBG_USE_HW_BP))
			vcpu->arch.eff_db[dr] = val;
		break;
	case 4:
	case 6:
		if (!kvm_dr6_valid(val))
			return 1; /* #GP */
		vcpu->arch.dr6 = (val & DR6_VOLATILE) | kvm_dr6_fixed(vcpu);
		break;
	case 5:
	default: /* 7 */
		if (!kvm_dr7_valid(val))
			return 1; /* #GP */
		vcpu->arch.dr7 = (val & DR7_VOLATILE) | DR7_FIXED_1;
		kvm_update_dr7(vcpu);
		break;
	}

	return 0;
}
EXPORT_SYMBOL_GPL(kvm_set_dr);

void kvm_get_dr(struct kvm_vcpu *vcpu, int dr, unsigned long *val)
{
	size_t size = ARRAY_SIZE(vcpu->arch.db);

	switch (dr) {
	case 0 ... 3:
		*val = vcpu->arch.db[array_index_nospec(dr, size)];
		break;
	case 4:
	case 6:
		*val = vcpu->arch.dr6;
		break;
	case 5:
	default: /* 7 */
		*val = vcpu->arch.dr7;
		break;
	}
}
EXPORT_SYMBOL_GPL(kvm_get_dr);

int kvm_emulate_rdpmc(struct kvm_vcpu *vcpu)
{
	u32 ecx = kvm_rcx_read(vcpu);
	u64 data;

	if (kvm_pmu_rdpmc(vcpu, ecx, &data)) {
		kvm_inject_gp(vcpu, 0);
		return 1;
	}

	kvm_rax_write(vcpu, (u32)data);
	kvm_rdx_write(vcpu, data >> 32);
	return kvm_skip_emulated_instruction(vcpu);
}
EXPORT_SYMBOL_GPL(kvm_emulate_rdpmc);

/*
 * List of msr numbers which we expose to userspace through KVM_GET_MSRS
 * and KVM_SET_MSRS, and KVM_GET_MSR_INDEX_LIST.
 *
 * The three MSR lists(msrs_to_save, emulated_msrs, msr_based_features)
 * extract the supported MSRs from the related const lists.
 * msrs_to_save is selected from the msrs_to_save_all to reflect the
 * capabilities of the host cpu. This capabilities test skips MSRs that are
 * kvm-specific. Those are put in emulated_msrs_all; filtering of emulated_msrs
 * may depend on host virtualization features rather than host cpu features.
 */

static const u32 msrs_to_save_base[] = {
	MSR_IA32_SYSENTER_CS, MSR_IA32_SYSENTER_ESP, MSR_IA32_SYSENTER_EIP,
	MSR_STAR,
#ifdef CONFIG_X86_64
	MSR_CSTAR, MSR_KERNEL_GS_BASE, MSR_SYSCALL_MASK, MSR_LSTAR,
#endif
	MSR_IA32_TSC, MSR_IA32_CR_PAT, MSR_VM_HSAVE_PA,
	MSR_IA32_FEAT_CTL, MSR_IA32_BNDCFGS, MSR_TSC_AUX,
	MSR_IA32_SPEC_CTRL, MSR_IA32_TSX_CTRL,
	MSR_IA32_RTIT_CTL, MSR_IA32_RTIT_STATUS, MSR_IA32_RTIT_CR3_MATCH,
	MSR_IA32_RTIT_OUTPUT_BASE, MSR_IA32_RTIT_OUTPUT_MASK,
	MSR_IA32_RTIT_ADDR0_A, MSR_IA32_RTIT_ADDR0_B,
	MSR_IA32_RTIT_ADDR1_A, MSR_IA32_RTIT_ADDR1_B,
	MSR_IA32_RTIT_ADDR2_A, MSR_IA32_RTIT_ADDR2_B,
	MSR_IA32_RTIT_ADDR3_A, MSR_IA32_RTIT_ADDR3_B,
	MSR_IA32_UMWAIT_CONTROL,

	MSR_IA32_XFD, MSR_IA32_XFD_ERR,
};

static const u32 msrs_to_save_pmu[] = {
	MSR_ARCH_PERFMON_FIXED_CTR0, MSR_ARCH_PERFMON_FIXED_CTR1,
	MSR_ARCH_PERFMON_FIXED_CTR0 + 2,
	MSR_CORE_PERF_FIXED_CTR_CTRL, MSR_CORE_PERF_GLOBAL_STATUS,
	MSR_CORE_PERF_GLOBAL_CTRL, MSR_CORE_PERF_GLOBAL_OVF_CTRL,
	MSR_IA32_PEBS_ENABLE, MSR_IA32_DS_AREA, MSR_PEBS_DATA_CFG,

	/* This part of MSRs should match KVM_INTEL_PMC_MAX_GENERIC. */
	MSR_ARCH_PERFMON_PERFCTR0, MSR_ARCH_PERFMON_PERFCTR1,
	MSR_ARCH_PERFMON_PERFCTR0 + 2, MSR_ARCH_PERFMON_PERFCTR0 + 3,
	MSR_ARCH_PERFMON_PERFCTR0 + 4, MSR_ARCH_PERFMON_PERFCTR0 + 5,
	MSR_ARCH_PERFMON_PERFCTR0 + 6, MSR_ARCH_PERFMON_PERFCTR0 + 7,
	MSR_ARCH_PERFMON_EVENTSEL0, MSR_ARCH_PERFMON_EVENTSEL1,
	MSR_ARCH_PERFMON_EVENTSEL0 + 2, MSR_ARCH_PERFMON_EVENTSEL0 + 3,
	MSR_ARCH_PERFMON_EVENTSEL0 + 4, MSR_ARCH_PERFMON_EVENTSEL0 + 5,
	MSR_ARCH_PERFMON_EVENTSEL0 + 6, MSR_ARCH_PERFMON_EVENTSEL0 + 7,

	MSR_K7_EVNTSEL0, MSR_K7_EVNTSEL1, MSR_K7_EVNTSEL2, MSR_K7_EVNTSEL3,
	MSR_K7_PERFCTR0, MSR_K7_PERFCTR1, MSR_K7_PERFCTR2, MSR_K7_PERFCTR3,

	/* This part of MSRs should match KVM_AMD_PMC_MAX_GENERIC. */
	MSR_F15H_PERF_CTL0, MSR_F15H_PERF_CTL1, MSR_F15H_PERF_CTL2,
	MSR_F15H_PERF_CTL3, MSR_F15H_PERF_CTL4, MSR_F15H_PERF_CTL5,
	MSR_F15H_PERF_CTR0, MSR_F15H_PERF_CTR1, MSR_F15H_PERF_CTR2,
	MSR_F15H_PERF_CTR3, MSR_F15H_PERF_CTR4, MSR_F15H_PERF_CTR5,
};

static u32 msrs_to_save[ARRAY_SIZE(msrs_to_save_base) +
			ARRAY_SIZE(msrs_to_save_pmu)];
static unsigned num_msrs_to_save;

static const u32 emulated_msrs_all[] = {
	MSR_KVM_SYSTEM_TIME, MSR_KVM_WALL_CLOCK,
	MSR_KVM_SYSTEM_TIME_NEW, MSR_KVM_WALL_CLOCK_NEW,
	HV_X64_MSR_GUEST_OS_ID, HV_X64_MSR_HYPERCALL,
	HV_X64_MSR_TIME_REF_COUNT, HV_X64_MSR_REFERENCE_TSC,
	HV_X64_MSR_TSC_FREQUENCY, HV_X64_MSR_APIC_FREQUENCY,
	HV_X64_MSR_CRASH_P0, HV_X64_MSR_CRASH_P1, HV_X64_MSR_CRASH_P2,
	HV_X64_MSR_CRASH_P3, HV_X64_MSR_CRASH_P4, HV_X64_MSR_CRASH_CTL,
	HV_X64_MSR_RESET,
	HV_X64_MSR_VP_INDEX,
	HV_X64_MSR_VP_RUNTIME,
	HV_X64_MSR_SCONTROL,
	HV_X64_MSR_STIMER0_CONFIG,
	HV_X64_MSR_VP_ASSIST_PAGE,
	HV_X64_MSR_REENLIGHTENMENT_CONTROL, HV_X64_MSR_TSC_EMULATION_CONTROL,
	HV_X64_MSR_TSC_EMULATION_STATUS, HV_X64_MSR_TSC_INVARIANT_CONTROL,
	HV_X64_MSR_SYNDBG_OPTIONS,
	HV_X64_MSR_SYNDBG_CONTROL, HV_X64_MSR_SYNDBG_STATUS,
	HV_X64_MSR_SYNDBG_SEND_BUFFER, HV_X64_MSR_SYNDBG_RECV_BUFFER,
	HV_X64_MSR_SYNDBG_PENDING_BUFFER,

	MSR_KVM_ASYNC_PF_EN, MSR_KVM_STEAL_TIME,
	MSR_KVM_PV_EOI_EN, MSR_KVM_ASYNC_PF_INT, MSR_KVM_ASYNC_PF_ACK,

	MSR_IA32_TSC_ADJUST,
	MSR_IA32_TSC_DEADLINE,
	MSR_IA32_ARCH_CAPABILITIES,
	MSR_IA32_PERF_CAPABILITIES,
	MSR_IA32_MISC_ENABLE,
	MSR_IA32_MCG_STATUS,
	MSR_IA32_MCG_CTL,
	MSR_IA32_MCG_EXT_CTL,
	MSR_IA32_SMBASE,
	MSR_SMI_COUNT,
	MSR_PLATFORM_INFO,
	MSR_MISC_FEATURES_ENABLES,
	MSR_AMD64_VIRT_SPEC_CTRL,
	MSR_AMD64_TSC_RATIO,
	MSR_IA32_POWER_CTL,
	MSR_IA32_UCODE_REV,

	/*
	 * The following list leaves out MSRs whose values are determined
	 * by arch/x86/kvm/vmx/nested.c based on CPUID or other MSRs.
	 * We always support the "true" VMX control MSRs, even if the host
	 * processor does not, so I am putting these registers here rather
	 * than in msrs_to_save_all.
	 */
	MSR_IA32_VMX_BASIC,
	MSR_IA32_VMX_TRUE_PINBASED_CTLS,
	MSR_IA32_VMX_TRUE_PROCBASED_CTLS,
	MSR_IA32_VMX_TRUE_EXIT_CTLS,
	MSR_IA32_VMX_TRUE_ENTRY_CTLS,
	MSR_IA32_VMX_MISC,
	MSR_IA32_VMX_CR0_FIXED0,
	MSR_IA32_VMX_CR4_FIXED0,
	MSR_IA32_VMX_VMCS_ENUM,
	MSR_IA32_VMX_PROCBASED_CTLS2,
	MSR_IA32_VMX_EPT_VPID_CAP,
	MSR_IA32_VMX_VMFUNC,

	MSR_K7_HWCR,
	MSR_KVM_POLL_CONTROL,
};

static u32 emulated_msrs[ARRAY_SIZE(emulated_msrs_all)];
static unsigned num_emulated_msrs;

/*
 * List of MSRs that control the existence of MSR-based features, i.e. MSRs
 * that are effectively CPUID leafs.  VMX MSRs are also included in the set of
 * feature MSRs, but are handled separately to allow expedited lookups.
 */
static const u32 msr_based_features_all_except_vmx[] = {
	MSR_AMD64_DE_CFG,
	MSR_IA32_UCODE_REV,
	MSR_IA32_ARCH_CAPABILITIES,
	MSR_IA32_PERF_CAPABILITIES,
};

static u32 msr_based_features[ARRAY_SIZE(msr_based_features_all_except_vmx) +
			      (KVM_LAST_EMULATED_VMX_MSR - KVM_FIRST_EMULATED_VMX_MSR + 1)];
static unsigned int num_msr_based_features;

/*
 * All feature MSRs except uCode revID, which tracks the currently loaded uCode
 * patch, are immutable once the vCPU model is defined.
 */
static bool kvm_is_immutable_feature_msr(u32 msr)
{
	int i;

	if (msr >= KVM_FIRST_EMULATED_VMX_MSR && msr <= KVM_LAST_EMULATED_VMX_MSR)
		return true;

	for (i = 0; i < ARRAY_SIZE(msr_based_features_all_except_vmx); i++) {
		if (msr == msr_based_features_all_except_vmx[i])
			return msr != MSR_IA32_UCODE_REV;
	}

	return false;
}

/*
 * Some IA32_ARCH_CAPABILITIES bits have dependencies on MSRs that KVM
 * does not yet virtualize. These include:
 *   10 - MISC_PACKAGE_CTRLS
 *   11 - ENERGY_FILTERING_CTL
 *   12 - DOITM
 *   18 - FB_CLEAR_CTRL
 *   21 - XAPIC_DISABLE_STATUS
 *   23 - OVERCLOCKING_STATUS
 */

#define KVM_SUPPORTED_ARCH_CAP \
	(ARCH_CAP_RDCL_NO | ARCH_CAP_IBRS_ALL | ARCH_CAP_RSBA | \
	 ARCH_CAP_SKIP_VMENTRY_L1DFLUSH | ARCH_CAP_SSB_NO | ARCH_CAP_MDS_NO | \
	 ARCH_CAP_PSCHANGE_MC_NO | ARCH_CAP_TSX_CTRL_MSR | ARCH_CAP_TAA_NO | \
	 ARCH_CAP_SBDR_SSDP_NO | ARCH_CAP_FBSDP_NO | ARCH_CAP_PSDP_NO | \
	 ARCH_CAP_FB_CLEAR | ARCH_CAP_RRSBA | ARCH_CAP_PBRSB_NO)

static u64 kvm_get_arch_capabilities(void)
{
	u64 data = 0;

	if (boot_cpu_has(X86_FEATURE_ARCH_CAPABILITIES)) {
		rdmsrl(MSR_IA32_ARCH_CAPABILITIES, data);
		data &= KVM_SUPPORTED_ARCH_CAP;
	}

	/*
	 * If nx_huge_pages is enabled, KVM's shadow paging will ensure that
	 * the nested hypervisor runs with NX huge pages.  If it is not,
	 * L1 is anyway vulnerable to ITLB_MULTIHIT exploits from other
	 * L1 guests, so it need not worry about its own (L2) guests.
	 */
	data |= ARCH_CAP_PSCHANGE_MC_NO;

	/*
	 * If we're doing cache flushes (either "always" or "cond")
	 * we will do one whenever the guest does a vmlaunch/vmresume.
	 * If an outer hypervisor is doing the cache flush for us
	 * (VMENTER_L1D_FLUSH_NESTED_VM), we can safely pass that
	 * capability to the guest too, and if EPT is disabled we're not
	 * vulnerable.  Overall, only VMENTER_L1D_FLUSH_NEVER will
	 * require a nested hypervisor to do a flush of its own.
	 */
	if (l1tf_vmx_mitigation != VMENTER_L1D_FLUSH_NEVER)
		data |= ARCH_CAP_SKIP_VMENTRY_L1DFLUSH;

	if (!boot_cpu_has_bug(X86_BUG_CPU_MELTDOWN))
		data |= ARCH_CAP_RDCL_NO;
	if (!boot_cpu_has_bug(X86_BUG_SPEC_STORE_BYPASS))
		data |= ARCH_CAP_SSB_NO;
	if (!boot_cpu_has_bug(X86_BUG_MDS))
		data |= ARCH_CAP_MDS_NO;

	if (!boot_cpu_has(X86_FEATURE_RTM)) {
		/*
		 * If RTM=0 because the kernel has disabled TSX, the host might
		 * have TAA_NO or TSX_CTRL.  Clear TAA_NO (the guest sees RTM=0
		 * and therefore knows that there cannot be TAA) but keep
		 * TSX_CTRL: some buggy userspaces leave it set on tsx=on hosts,
		 * and we want to allow migrating those guests to tsx=off hosts.
		 */
		data &= ~ARCH_CAP_TAA_NO;
	} else if (!boot_cpu_has_bug(X86_BUG_TAA)) {
		data |= ARCH_CAP_TAA_NO;
	} else {
		/*
		 * Nothing to do here; we emulate TSX_CTRL if present on the
		 * host so the guest can choose between disabling TSX or
		 * using VERW to clear CPU buffers.
		 */
	}

	return data;
}

static int kvm_get_msr_feature(struct kvm_msr_entry *msr)
{
	switch (msr->index) {
	case MSR_IA32_ARCH_CAPABILITIES:
		msr->data = kvm_get_arch_capabilities();
		break;
	case MSR_IA32_PERF_CAPABILITIES:
		msr->data = kvm_caps.supported_perf_cap;
		break;
	case MSR_IA32_UCODE_REV:
		rdmsrl_safe(msr->index, &msr->data);
		break;
	default:
		return static_call(kvm_x86_get_msr_feature)(msr);
	}
	return 0;
}

static int do_get_msr_feature(struct kvm_vcpu *vcpu, unsigned index, u64 *data)
{
	struct kvm_msr_entry msr;
	int r;

	msr.index = index;
	r = kvm_get_msr_feature(&msr);

	if (r == KVM_MSR_RET_INVALID) {
		/* Unconditionally clear the output for simplicity */
		*data = 0;
		if (kvm_msr_ignored_check(index, 0, false))
			r = 0;
	}

	if (r)
		return r;

	*data = msr.data;

	return 0;
}

static bool __kvm_valid_efer(struct kvm_vcpu *vcpu, u64 efer)
{
	if (efer & EFER_AUTOIBRS && !guest_cpuid_has(vcpu, X86_FEATURE_AUTOIBRS))
		return false;

	if (efer & EFER_FFXSR && !guest_cpuid_has(vcpu, X86_FEATURE_FXSR_OPT))
		return false;

	if (efer & EFER_SVME && !guest_cpuid_has(vcpu, X86_FEATURE_SVM))
		return false;

	if (efer & (EFER_LME | EFER_LMA) &&
	    !guest_cpuid_has(vcpu, X86_FEATURE_LM))
		return false;

	if (efer & EFER_NX && !guest_cpuid_has(vcpu, X86_FEATURE_NX))
		return false;

	return true;

}
bool kvm_valid_efer(struct kvm_vcpu *vcpu, u64 efer)
{
	if (efer & efer_reserved_bits)
		return false;

	return __kvm_valid_efer(vcpu, efer);
}
EXPORT_SYMBOL_GPL(kvm_valid_efer);

static int set_efer(struct kvm_vcpu *vcpu, struct msr_data *msr_info)
{
	u64 old_efer = vcpu->arch.efer;
	u64 efer = msr_info->data;
	int r;

	if (efer & efer_reserved_bits)
		return 1;

	if (!msr_info->host_initiated) {
		if (!__kvm_valid_efer(vcpu, efer))
			return 1;

		if (is_paging(vcpu) &&
		    (vcpu->arch.efer & EFER_LME) != (efer & EFER_LME))
			return 1;
	}

	efer &= ~EFER_LMA;
	efer |= vcpu->arch.efer & EFER_LMA;

	r = static_call(kvm_x86_set_efer)(vcpu, efer);
	if (r) {
		WARN_ON(r > 0);
		return r;
	}

	if ((efer ^ old_efer) & KVM_MMU_EFER_ROLE_BITS)
		kvm_mmu_reset_context(vcpu);

	return 0;
}

void kvm_enable_efer_bits(u64 mask)
{
       efer_reserved_bits &= ~mask;
}
EXPORT_SYMBOL_GPL(kvm_enable_efer_bits);

bool kvm_msr_allowed(struct kvm_vcpu *vcpu, u32 index, u32 type)
{
	struct kvm_x86_msr_filter *msr_filter;
	struct msr_bitmap_range *ranges;
	struct kvm *kvm = vcpu->kvm;
	bool allowed;
	int idx;
	u32 i;

	/* x2APIC MSRs do not support filtering. */
	if (index >= 0x800 && index <= 0x8ff)
		return true;

	idx = srcu_read_lock(&kvm->srcu);

	msr_filter = srcu_dereference(kvm->arch.msr_filter, &kvm->srcu);
	if (!msr_filter) {
		allowed = true;
		goto out;
	}

	allowed = msr_filter->default_allow;
	ranges = msr_filter->ranges;

	for (i = 0; i < msr_filter->count; i++) {
		u32 start = ranges[i].base;
		u32 end = start + ranges[i].nmsrs;
		u32 flags = ranges[i].flags;
		unsigned long *bitmap = ranges[i].bitmap;

		if ((index >= start) && (index < end) && (flags & type)) {
			allowed = !!test_bit(index - start, bitmap);
			break;
		}
	}

out:
	srcu_read_unlock(&kvm->srcu, idx);

	return allowed;
}
EXPORT_SYMBOL_GPL(kvm_msr_allowed);

/*
 * Write @data into the MSR specified by @index.  Select MSR specific fault
 * checks are bypassed if @host_initiated is %true.
 * Returns 0 on success, non-0 otherwise.
 * Assumes vcpu_load() was already called.
 */
static int __kvm_set_msr(struct kvm_vcpu *vcpu, u32 index, u64 data,
			 bool host_initiated)
{
	struct msr_data msr;

	switch (index) {
	case MSR_FS_BASE:
	case MSR_GS_BASE:
	case MSR_KERNEL_GS_BASE:
	case MSR_CSTAR:
	case MSR_LSTAR:
		if (is_noncanonical_address(data, vcpu))
			return 1;
		break;
	case MSR_IA32_SYSENTER_EIP:
	case MSR_IA32_SYSENTER_ESP:
		/*
		 * IA32_SYSENTER_ESP and IA32_SYSENTER_EIP cause #GP if
		 * non-canonical address is written on Intel but not on
		 * AMD (which ignores the top 32-bits, because it does
		 * not implement 64-bit SYSENTER).
		 *
		 * 64-bit code should hence be able to write a non-canonical
		 * value on AMD.  Making the address canonical ensures that
		 * vmentry does not fail on Intel after writing a non-canonical
		 * value, and that something deterministic happens if the guest
		 * invokes 64-bit SYSENTER.
		 */
		data = __canonical_address(data, vcpu_virt_addr_bits(vcpu));
		break;
	case MSR_TSC_AUX:
		if (!kvm_is_supported_user_return_msr(MSR_TSC_AUX))
			return 1;

		if (!host_initiated &&
		    !guest_cpuid_has(vcpu, X86_FEATURE_RDTSCP) &&
		    !guest_cpuid_has(vcpu, X86_FEATURE_RDPID))
			return 1;

		/*
		 * Per Intel's SDM, bits 63:32 are reserved, but AMD's APM has
		 * incomplete and conflicting architectural behavior.  Current
		 * AMD CPUs completely ignore bits 63:32, i.e. they aren't
		 * reserved and always read as zeros.  Enforce Intel's reserved
		 * bits check if and only if the guest CPU is Intel, and clear
		 * the bits in all other cases.  This ensures cross-vendor
		 * migration will provide consistent behavior for the guest.
		 */
		if (guest_cpuid_is_intel(vcpu) && (data >> 32) != 0)
			return 1;

		data = (u32)data;
		break;
	}

	msr.data = data;
	msr.index = index;
	msr.host_initiated = host_initiated;

	return static_call(kvm_x86_set_msr)(vcpu, &msr);
}

static int kvm_set_msr_ignored_check(struct kvm_vcpu *vcpu,
				     u32 index, u64 data, bool host_initiated)
{
	int ret = __kvm_set_msr(vcpu, index, data, host_initiated);

	if (ret == KVM_MSR_RET_INVALID)
		if (kvm_msr_ignored_check(index, data, true))
			ret = 0;

	return ret;
}

/*
 * Read the MSR specified by @index into @data.  Select MSR specific fault
 * checks are bypassed if @host_initiated is %true.
 * Returns 0 on success, non-0 otherwise.
 * Assumes vcpu_load() was already called.
 */
int __kvm_get_msr(struct kvm_vcpu *vcpu, u32 index, u64 *data,
		  bool host_initiated)
{
	struct msr_data msr;
	int ret;

	switch (index) {
	case MSR_TSC_AUX:
		if (!kvm_is_supported_user_return_msr(MSR_TSC_AUX))
			return 1;

		if (!host_initiated &&
		    !guest_cpuid_has(vcpu, X86_FEATURE_RDTSCP) &&
		    !guest_cpuid_has(vcpu, X86_FEATURE_RDPID))
			return 1;
		break;
	}

	msr.index = index;
	msr.host_initiated = host_initiated;

	ret = static_call(kvm_x86_get_msr)(vcpu, &msr);
	if (!ret)
		*data = msr.data;
	return ret;
}

static int kvm_get_msr_ignored_check(struct kvm_vcpu *vcpu,
				     u32 index, u64 *data, bool host_initiated)
{
	int ret = __kvm_get_msr(vcpu, index, data, host_initiated);

	if (ret == KVM_MSR_RET_INVALID) {
		/* Unconditionally clear *data for simplicity */
		*data = 0;
		if (kvm_msr_ignored_check(index, 0, false))
			ret = 0;
	}

	return ret;
}

static int kvm_get_msr_with_filter(struct kvm_vcpu *vcpu, u32 index, u64 *data)
{
	if (!kvm_msr_allowed(vcpu, index, KVM_MSR_FILTER_READ))
		return KVM_MSR_RET_FILTERED;
	return kvm_get_msr_ignored_check(vcpu, index, data, false);
}

static int kvm_set_msr_with_filter(struct kvm_vcpu *vcpu, u32 index, u64 data)
{
	if (!kvm_msr_allowed(vcpu, index, KVM_MSR_FILTER_WRITE))
		return KVM_MSR_RET_FILTERED;
	return kvm_set_msr_ignored_check(vcpu, index, data, false);
}

int kvm_get_msr(struct kvm_vcpu *vcpu, u32 index, u64 *data)
{
	return kvm_get_msr_ignored_check(vcpu, index, data, false);
}
EXPORT_SYMBOL_GPL(kvm_get_msr);

int kvm_set_msr(struct kvm_vcpu *vcpu, u32 index, u64 data)
{
	return kvm_set_msr_ignored_check(vcpu, index, data, false);
}
EXPORT_SYMBOL_GPL(kvm_set_msr);

static void complete_userspace_rdmsr(struct kvm_vcpu *vcpu)
{
	if (!vcpu->run->msr.error) {
		kvm_rax_write(vcpu, (u32)vcpu->run->msr.data);
		kvm_rdx_write(vcpu, vcpu->run->msr.data >> 32);
	}
}

static int complete_emulated_msr_access(struct kvm_vcpu *vcpu)
{
	return complete_emulated_insn_gp(vcpu, vcpu->run->msr.error);
}

static int complete_emulated_rdmsr(struct kvm_vcpu *vcpu)
{
	complete_userspace_rdmsr(vcpu);
	return complete_emulated_msr_access(vcpu);
}

static int complete_fast_msr_access(struct kvm_vcpu *vcpu)
{
	return static_call(kvm_x86_complete_emulated_msr)(vcpu, vcpu->run->msr.error);
}

static int complete_fast_rdmsr(struct kvm_vcpu *vcpu)
{
	complete_userspace_rdmsr(vcpu);
	return complete_fast_msr_access(vcpu);
}

static u64 kvm_msr_reason(int r)
{
	switch (r) {
	case KVM_MSR_RET_INVALID:
		return KVM_MSR_EXIT_REASON_UNKNOWN;
	case KVM_MSR_RET_FILTERED:
		return KVM_MSR_EXIT_REASON_FILTER;
	default:
		return KVM_MSR_EXIT_REASON_INVAL;
	}
}

static int kvm_msr_user_space(struct kvm_vcpu *vcpu, u32 index,
			      u32 exit_reason, u64 data,
			      int (*completion)(struct kvm_vcpu *vcpu),
			      int r)
{
	u64 msr_reason = kvm_msr_reason(r);

	/* Check if the user wanted to know about this MSR fault */
	if (!(vcpu->kvm->arch.user_space_msr_mask & msr_reason))
		return 0;

	vcpu->run->exit_reason = exit_reason;
	vcpu->run->msr.error = 0;
	memset(vcpu->run->msr.pad, 0, sizeof(vcpu->run->msr.pad));
	vcpu->run->msr.reason = msr_reason;
	vcpu->run->msr.index = index;
	vcpu->run->msr.data = data;
	vcpu->arch.complete_userspace_io = completion;

	return 1;
}

int kvm_emulate_rdmsr(struct kvm_vcpu *vcpu)
{
	u32 ecx = kvm_rcx_read(vcpu);
	u64 data;
	int r;

	r = kvm_get_msr_with_filter(vcpu, ecx, &data);

	if (!r) {
		trace_kvm_msr_read(ecx, data);

		kvm_rax_write(vcpu, data & -1u);
		kvm_rdx_write(vcpu, (data >> 32) & -1u);
	} else {
		/* MSR read failed? See if we should ask user space */
		if (kvm_msr_user_space(vcpu, ecx, KVM_EXIT_X86_RDMSR, 0,
				       complete_fast_rdmsr, r))
			return 0;
		trace_kvm_msr_read_ex(ecx);
	}

	return static_call(kvm_x86_complete_emulated_msr)(vcpu, r);
}
EXPORT_SYMBOL_GPL(kvm_emulate_rdmsr);

int kvm_emulate_wrmsr(struct kvm_vcpu *vcpu)
{
	u32 ecx = kvm_rcx_read(vcpu);
	u64 data = kvm_read_edx_eax(vcpu);
	int r;

	r = kvm_set_msr_with_filter(vcpu, ecx, data);

	if (!r) {
		trace_kvm_msr_write(ecx, data);
	} else {
		/* MSR write failed? See if we should ask user space */
		if (kvm_msr_user_space(vcpu, ecx, KVM_EXIT_X86_WRMSR, data,
				       complete_fast_msr_access, r))
			return 0;
		/* Signal all other negative errors to userspace */
		if (r < 0)
			return r;
		trace_kvm_msr_write_ex(ecx, data);
	}

	return static_call(kvm_x86_complete_emulated_msr)(vcpu, r);
}
EXPORT_SYMBOL_GPL(kvm_emulate_wrmsr);

int kvm_emulate_as_nop(struct kvm_vcpu *vcpu)
{
	return kvm_skip_emulated_instruction(vcpu);
}

int kvm_emulate_invd(struct kvm_vcpu *vcpu)
{
	/* Treat an INVD instruction as a NOP and just skip it. */
	return kvm_emulate_as_nop(vcpu);
}
EXPORT_SYMBOL_GPL(kvm_emulate_invd);

int kvm_handle_invalid_op(struct kvm_vcpu *vcpu)
{
	kvm_queue_exception(vcpu, UD_VECTOR);
	return 1;
}
EXPORT_SYMBOL_GPL(kvm_handle_invalid_op);


static int kvm_emulate_monitor_mwait(struct kvm_vcpu *vcpu, const char *insn)
{
	if (!kvm_check_has_quirk(vcpu->kvm, KVM_X86_QUIRK_MWAIT_NEVER_UD_FAULTS) &&
	    !guest_cpuid_has(vcpu, X86_FEATURE_MWAIT))
		return kvm_handle_invalid_op(vcpu);

	pr_warn_once("%s instruction emulated as NOP!\n", insn);
	return kvm_emulate_as_nop(vcpu);
}
int kvm_emulate_mwait(struct kvm_vcpu *vcpu)
{
	return kvm_emulate_monitor_mwait(vcpu, "MWAIT");
}
EXPORT_SYMBOL_GPL(kvm_emulate_mwait);

int kvm_emulate_monitor(struct kvm_vcpu *vcpu)
{
	return kvm_emulate_monitor_mwait(vcpu, "MONITOR");
}
EXPORT_SYMBOL_GPL(kvm_emulate_monitor);

static inline bool kvm_vcpu_exit_request(struct kvm_vcpu *vcpu)
{
	xfer_to_guest_mode_prepare();
	return vcpu->mode == EXITING_GUEST_MODE || kvm_request_pending(vcpu) ||
		xfer_to_guest_mode_work_pending();
}

/*
 * The fast path for frequent and performance sensitive wrmsr emulation,
 * i.e. the sending of IPI, sending IPI early in the VM-Exit flow reduces
 * the latency of virtual IPI by avoiding the expensive bits of transitioning
 * from guest to host, e.g. reacquiring KVM's SRCU lock. In contrast to the
 * other cases which must be called after interrupts are enabled on the host.
 */
static int handle_fastpath_set_x2apic_icr_irqoff(struct kvm_vcpu *vcpu, u64 data)
{
	if (!lapic_in_kernel(vcpu) || !apic_x2apic_mode(vcpu->arch.apic))
		return 1;

	if (((data & APIC_SHORT_MASK) == APIC_DEST_NOSHORT) &&
	    ((data & APIC_DEST_MASK) == APIC_DEST_PHYSICAL) &&
	    ((data & APIC_MODE_MASK) == APIC_DM_FIXED) &&
	    ((u32)(data >> 32) != X2APIC_BROADCAST))
		return kvm_x2apic_icr_write(vcpu->arch.apic, data);

	return 1;
}

static int handle_fastpath_set_tscdeadline(struct kvm_vcpu *vcpu, u64 data)
{
	if (!kvm_can_use_hv_timer(vcpu))
		return 1;

	kvm_set_lapic_tscdeadline_msr(vcpu, data);
	return 0;
}

fastpath_t handle_fastpath_set_msr_irqoff(struct kvm_vcpu *vcpu)
{
	u32 msr = kvm_rcx_read(vcpu);
	u64 data;
	fastpath_t ret = EXIT_FASTPATH_NONE;

	switch (msr) {
	case APIC_BASE_MSR + (APIC_ICR >> 4):
		data = kvm_read_edx_eax(vcpu);
		if (!handle_fastpath_set_x2apic_icr_irqoff(vcpu, data)) {
			kvm_skip_emulated_instruction(vcpu);
			ret = EXIT_FASTPATH_EXIT_HANDLED;
		}
		break;
	case MSR_IA32_TSC_DEADLINE:
		data = kvm_read_edx_eax(vcpu);
		if (!handle_fastpath_set_tscdeadline(vcpu, data)) {
			kvm_skip_emulated_instruction(vcpu);
			ret = EXIT_FASTPATH_REENTER_GUEST;
		}
		break;
	default:
		break;
	}

	if (ret != EXIT_FASTPATH_NONE)
		trace_kvm_msr_write(msr, data);

	return ret;
}
EXPORT_SYMBOL_GPL(handle_fastpath_set_msr_irqoff);

/*
 * Adapt set_msr() to msr_io()'s calling convention
 */
static int do_get_msr(struct kvm_vcpu *vcpu, unsigned index, u64 *data)
{
	return kvm_get_msr_ignored_check(vcpu, index, data, true);
}

static int do_set_msr(struct kvm_vcpu *vcpu, unsigned index, u64 *data)
{
	u64 val;

	/*
	 * Disallow writes to immutable feature MSRs after KVM_RUN.  KVM does
	 * not support modifying the guest vCPU model on the fly, e.g. changing
	 * the nVMX capabilities while L2 is running is nonsensical.  Ignore
	 * writes of the same value, e.g. to allow userspace to blindly stuff
	 * all MSRs when emulating RESET.
	 */
	if (kvm_vcpu_has_run(vcpu) && kvm_is_immutable_feature_msr(index)) {
		if (do_get_msr(vcpu, index, &val) || *data != val)
			return -EINVAL;

		return 0;
	}

	return kvm_set_msr_ignored_check(vcpu, index, *data, true);
}

#ifdef CONFIG_X86_64
struct pvclock_clock {
	int vclock_mode;
	u64 cycle_last;
	u64 mask;
	u32 mult;
	u32 shift;
	u64 base_cycles;
	u64 offset;
};

struct pvclock_gtod_data {
	seqcount_t	seq;

	struct pvclock_clock clock; /* extract of a clocksource struct */
	struct pvclock_clock raw_clock; /* extract of a clocksource struct */

	ktime_t		offs_boot;
	u64		wall_time_sec;
};

static struct pvclock_gtod_data pvclock_gtod_data;

static void update_pvclock_gtod(struct timekeeper *tk)
{
	struct pvclock_gtod_data *vdata = &pvclock_gtod_data;

	write_seqcount_begin(&vdata->seq);

	/* copy pvclock gtod data */
	vdata->clock.vclock_mode	= tk->tkr_mono.clock->vdso_clock_mode;
	vdata->clock.cycle_last		= tk->tkr_mono.cycle_last;
	vdata->clock.mask		= tk->tkr_mono.mask;
	vdata->clock.mult		= tk->tkr_mono.mult;
	vdata->clock.shift		= tk->tkr_mono.shift;
	vdata->clock.base_cycles	= tk->tkr_mono.xtime_nsec;
	vdata->clock.offset		= tk->tkr_mono.base;

	vdata->raw_clock.vclock_mode	= tk->tkr_raw.clock->vdso_clock_mode;
	vdata->raw_clock.cycle_last	= tk->tkr_raw.cycle_last;
	vdata->raw_clock.mask		= tk->tkr_raw.mask;
	vdata->raw_clock.mult		= tk->tkr_raw.mult;
	vdata->raw_clock.shift		= tk->tkr_raw.shift;
	vdata->raw_clock.base_cycles	= tk->tkr_raw.xtime_nsec;
	vdata->raw_clock.offset		= tk->tkr_raw.base;

	vdata->wall_time_sec            = tk->xtime_sec;

	vdata->offs_boot		= tk->offs_boot;

	write_seqcount_end(&vdata->seq);
}

static s64 get_kvmclock_base_ns(void)
{
	/* Count up from boot time, but with the frequency of the raw clock.  */
	return ktime_to_ns(ktime_add(ktime_get_raw(), pvclock_gtod_data.offs_boot));
}
#else
static s64 get_kvmclock_base_ns(void)
{
	/* Master clock not used, so we can just use CLOCK_BOOTTIME.  */
	return ktime_get_boottime_ns();
}
#endif

static void kvm_write_wall_clock(struct kvm *kvm, gpa_t wall_clock, int sec_hi_ofs)
{
	int version;
	int r;
	struct pvclock_wall_clock wc;
	u32 wc_sec_hi;
	u64 wall_nsec;

	if (!wall_clock)
		return;

	r = kvm_read_guest(kvm, wall_clock, &version, sizeof(version));
	if (r)
		return;

	if (version & 1)
		++version;  /* first time write, random junk */

	++version;

	if (kvm_write_guest(kvm, wall_clock, &version, sizeof(version)))
		return;

	/*
	 * The guest calculates current wall clock time by adding
	 * system time (updated by kvm_guest_time_update below) to the
	 * wall clock specified here.  We do the reverse here.
	 */
	wall_nsec = ktime_get_real_ns() - get_kvmclock_ns(kvm);

	wc.nsec = do_div(wall_nsec, 1000000000);
	wc.sec = (u32)wall_nsec; /* overflow in 2106 guest time */
	wc.version = version;

	kvm_write_guest(kvm, wall_clock, &wc, sizeof(wc));

	if (sec_hi_ofs) {
		wc_sec_hi = wall_nsec >> 32;
		kvm_write_guest(kvm, wall_clock + sec_hi_ofs,
				&wc_sec_hi, sizeof(wc_sec_hi));
	}

	version++;
	kvm_write_guest(kvm, wall_clock, &version, sizeof(version));
}

static void kvm_write_system_time(struct kvm_vcpu *vcpu, gpa_t system_time,
				  bool old_msr, bool host_initiated)
{
	struct kvm_arch *ka = &vcpu->kvm->arch;

	if (vcpu->vcpu_id == 0 && !host_initiated) {
		if (ka->boot_vcpu_runs_old_kvmclock != old_msr)
			kvm_make_request(KVM_REQ_MASTERCLOCK_UPDATE, vcpu);

		ka->boot_vcpu_runs_old_kvmclock = old_msr;
	}

	vcpu->arch.time = system_time;
	kvm_make_request(KVM_REQ_GLOBAL_CLOCK_UPDATE, vcpu);

	/* we verify if the enable bit is set... */
	if (system_time & 1)
		kvm_gpc_activate(&vcpu->arch.pv_time, system_time & ~1ULL,
				 sizeof(struct pvclock_vcpu_time_info));
	else
		kvm_gpc_deactivate(&vcpu->arch.pv_time);

	return;
}

static uint32_t div_frac(uint32_t dividend, uint32_t divisor)
{
	do_shl32_div32(dividend, divisor);
	return dividend;
}

static void kvm_get_time_scale(uint64_t scaled_hz, uint64_t base_hz,
			       s8 *pshift, u32 *pmultiplier)
{
	uint64_t scaled64;
	int32_t  shift = 0;
	uint64_t tps64;
	uint32_t tps32;

	tps64 = base_hz;
	scaled64 = scaled_hz;
	while (tps64 > scaled64*2 || tps64 & 0xffffffff00000000ULL) {
		tps64 >>= 1;
		shift--;
	}

	tps32 = (uint32_t)tps64;
	while (tps32 <= scaled64 || scaled64 & 0xffffffff00000000ULL) {
		if (scaled64 & 0xffffffff00000000ULL || tps32 & 0x80000000)
			scaled64 >>= 1;
		else
			tps32 <<= 1;
		shift++;
	}

	*pshift = shift;
	*pmultiplier = div_frac(scaled64, tps32);
}

#ifdef CONFIG_X86_64
static atomic_t kvm_guest_has_master_clock = ATOMIC_INIT(0);
#endif

static DEFINE_PER_CPU(unsigned long, cpu_tsc_khz);
static unsigned long max_tsc_khz;

static u32 adjust_tsc_khz(u32 khz, s32 ppm)
{
	u64 v = (u64)khz * (1000000 + ppm);
	do_div(v, 1000000);
	return v;
}

static void kvm_vcpu_write_tsc_multiplier(struct kvm_vcpu *vcpu, u64 l1_multiplier);

static int set_tsc_khz(struct kvm_vcpu *vcpu, u32 user_tsc_khz, bool scale)
{
	u64 ratio;

	/* Guest TSC same frequency as host TSC? */
	if (!scale) {
		kvm_vcpu_write_tsc_multiplier(vcpu, kvm_caps.default_tsc_scaling_ratio);
		return 0;
	}

	/* TSC scaling supported? */
	if (!kvm_caps.has_tsc_control) {
		if (user_tsc_khz > tsc_khz) {
			vcpu->arch.tsc_catchup = 1;
			vcpu->arch.tsc_always_catchup = 1;
			return 0;
		} else {
			pr_warn_ratelimited("user requested TSC rate below hardware speed\n");
			return -1;
		}
	}

	/* TSC scaling required  - calculate ratio */
	ratio = mul_u64_u32_div(1ULL << kvm_caps.tsc_scaling_ratio_frac_bits,
				user_tsc_khz, tsc_khz);

	if (ratio == 0 || ratio >= kvm_caps.max_tsc_scaling_ratio) {
		pr_warn_ratelimited("Invalid TSC scaling ratio - virtual-tsc-khz=%u\n",
			            user_tsc_khz);
		return -1;
	}

	kvm_vcpu_write_tsc_multiplier(vcpu, ratio);
	return 0;
}

static int kvm_set_tsc_khz(struct kvm_vcpu *vcpu, u32 user_tsc_khz)
{
	u32 thresh_lo, thresh_hi;
	int use_scaling = 0;

	/* tsc_khz can be zero if TSC calibration fails */
	if (user_tsc_khz == 0) {
		/* set tsc_scaling_ratio to a safe value */
		kvm_vcpu_write_tsc_multiplier(vcpu, kvm_caps.default_tsc_scaling_ratio);
		return -1;
	}

	/* Compute a scale to convert nanoseconds in TSC cycles */
	kvm_get_time_scale(user_tsc_khz * 1000LL, NSEC_PER_SEC,
			   &vcpu->arch.virtual_tsc_shift,
			   &vcpu->arch.virtual_tsc_mult);
	vcpu->arch.virtual_tsc_khz = user_tsc_khz;

	/*
	 * Compute the variation in TSC rate which is acceptable
	 * within the range of tolerance and decide if the
	 * rate being applied is within that bounds of the hardware
	 * rate.  If so, no scaling or compensation need be done.
	 */
	thresh_lo = adjust_tsc_khz(tsc_khz, -tsc_tolerance_ppm);
	thresh_hi = adjust_tsc_khz(tsc_khz, tsc_tolerance_ppm);
	if (user_tsc_khz < thresh_lo || user_tsc_khz > thresh_hi) {
		pr_debug("requested TSC rate %u falls outside tolerance [%u,%u]\n",
			 user_tsc_khz, thresh_lo, thresh_hi);
		use_scaling = 1;
	}
	return set_tsc_khz(vcpu, user_tsc_khz, use_scaling);
}

static u64 compute_guest_tsc(struct kvm_vcpu *vcpu, s64 kernel_ns)
{
	u64 tsc = pvclock_scale_delta(kernel_ns-vcpu->arch.this_tsc_nsec,
				      vcpu->arch.virtual_tsc_mult,
				      vcpu->arch.virtual_tsc_shift);
	tsc += vcpu->arch.this_tsc_write;
	return tsc;
}

#ifdef CONFIG_X86_64
static inline int gtod_is_based_on_tsc(int mode)
{
	return mode == VDSO_CLOCKMODE_TSC || mode == VDSO_CLOCKMODE_HVCLOCK;
}
#endif

static void kvm_track_tsc_matching(struct kvm_vcpu *vcpu)
{
#ifdef CONFIG_X86_64
	bool vcpus_matched;
	struct kvm_arch *ka = &vcpu->kvm->arch;
	struct pvclock_gtod_data *gtod = &pvclock_gtod_data;

	vcpus_matched = (ka->nr_vcpus_matched_tsc + 1 ==
			 atomic_read(&vcpu->kvm->online_vcpus));

	/*
	 * Once the masterclock is enabled, always perform request in
	 * order to update it.
	 *
	 * In order to enable masterclock, the host clocksource must be TSC
	 * and the vcpus need to have matched TSCs.  When that happens,
	 * perform request to enable masterclock.
	 */
	if (ka->use_master_clock ||
	    (gtod_is_based_on_tsc(gtod->clock.vclock_mode) && vcpus_matched))
		kvm_make_request(KVM_REQ_MASTERCLOCK_UPDATE, vcpu);

	trace_kvm_track_tsc(vcpu->vcpu_id, ka->nr_vcpus_matched_tsc,
			    atomic_read(&vcpu->kvm->online_vcpus),
		            ka->use_master_clock, gtod->clock.vclock_mode);
#endif
}

/*
 * Multiply tsc by a fixed point number represented by ratio.
 *
 * The most significant 64-N bits (mult) of ratio represent the
 * integral part of the fixed point number; the remaining N bits
 * (frac) represent the fractional part, ie. ratio represents a fixed
 * point number (mult + frac * 2^(-N)).
 *
 * N equals to kvm_caps.tsc_scaling_ratio_frac_bits.
 */
static inline u64 __scale_tsc(u64 ratio, u64 tsc)
{
	return mul_u64_u64_shr(tsc, ratio, kvm_caps.tsc_scaling_ratio_frac_bits);
}

u64 kvm_scale_tsc(u64 tsc, u64 ratio)
{
	u64 _tsc = tsc;

	if (ratio != kvm_caps.default_tsc_scaling_ratio)
		_tsc = __scale_tsc(ratio, tsc);

	return _tsc;
}

static u64 kvm_compute_l1_tsc_offset(struct kvm_vcpu *vcpu, u64 target_tsc)
{
	u64 tsc;

	tsc = kvm_scale_tsc(rdtsc(), vcpu->arch.l1_tsc_scaling_ratio);

	return target_tsc - tsc;
}

u64 kvm_read_l1_tsc(struct kvm_vcpu *vcpu, u64 host_tsc)
{
	return vcpu->arch.l1_tsc_offset +
		kvm_scale_tsc(host_tsc, vcpu->arch.l1_tsc_scaling_ratio);
}
EXPORT_SYMBOL_GPL(kvm_read_l1_tsc);

u64 kvm_calc_nested_tsc_offset(u64 l1_offset, u64 l2_offset, u64 l2_multiplier)
{
	u64 nested_offset;

	if (l2_multiplier == kvm_caps.default_tsc_scaling_ratio)
		nested_offset = l1_offset;
	else
		nested_offset = mul_s64_u64_shr((s64) l1_offset, l2_multiplier,
						kvm_caps.tsc_scaling_ratio_frac_bits);

	nested_offset += l2_offset;
	return nested_offset;
}
EXPORT_SYMBOL_GPL(kvm_calc_nested_tsc_offset);

u64 kvm_calc_nested_tsc_multiplier(u64 l1_multiplier, u64 l2_multiplier)
{
	if (l2_multiplier != kvm_caps.default_tsc_scaling_ratio)
		return mul_u64_u64_shr(l1_multiplier, l2_multiplier,
				       kvm_caps.tsc_scaling_ratio_frac_bits);

	return l1_multiplier;
}
EXPORT_SYMBOL_GPL(kvm_calc_nested_tsc_multiplier);

static void kvm_vcpu_write_tsc_offset(struct kvm_vcpu *vcpu, u64 l1_offset)
{
	trace_kvm_write_tsc_offset(vcpu->vcpu_id,
				   vcpu->arch.l1_tsc_offset,
				   l1_offset);

	vcpu->arch.l1_tsc_offset = l1_offset;

	/*
	 * If we are here because L1 chose not to trap WRMSR to TSC then
	 * according to the spec this should set L1's TSC (as opposed to
	 * setting L1's offset for L2).
	 */
	if (is_guest_mode(vcpu))
		vcpu->arch.tsc_offset = kvm_calc_nested_tsc_offset(
			l1_offset,
			static_call(kvm_x86_get_l2_tsc_offset)(vcpu),
			static_call(kvm_x86_get_l2_tsc_multiplier)(vcpu));
	else
		vcpu->arch.tsc_offset = l1_offset;

	static_call(kvm_x86_write_tsc_offset)(vcpu, vcpu->arch.tsc_offset);
}

static void kvm_vcpu_write_tsc_multiplier(struct kvm_vcpu *vcpu, u64 l1_multiplier)
{
	vcpu->arch.l1_tsc_scaling_ratio = l1_multiplier;

	/* Userspace is changing the multiplier while L2 is active */
	if (is_guest_mode(vcpu))
		vcpu->arch.tsc_scaling_ratio = kvm_calc_nested_tsc_multiplier(
			l1_multiplier,
			static_call(kvm_x86_get_l2_tsc_multiplier)(vcpu));
	else
		vcpu->arch.tsc_scaling_ratio = l1_multiplier;

	if (kvm_caps.has_tsc_control)
		static_call(kvm_x86_write_tsc_multiplier)(
			vcpu, vcpu->arch.tsc_scaling_ratio);
}

static inline bool kvm_check_tsc_unstable(void)
{
#ifdef CONFIG_X86_64
	/*
	 * TSC is marked unstable when we're running on Hyper-V,
	 * 'TSC page' clocksource is good.
	 */
	if (pvclock_gtod_data.clock.vclock_mode == VDSO_CLOCKMODE_HVCLOCK)
		return false;
#endif
	return check_tsc_unstable();
}

/*
 * Infers attempts to synchronize the guest's tsc from host writes. Sets the
 * offset for the vcpu and tracks the TSC matching generation that the vcpu
 * participates in.
 */
static void __kvm_synchronize_tsc(struct kvm_vcpu *vcpu, u64 offset, u64 tsc,
				  u64 ns, bool matched)
{
	struct kvm *kvm = vcpu->kvm;

	lockdep_assert_held(&kvm->arch.tsc_write_lock);

	/*
	 * We also track th most recent recorded KHZ, write and time to
	 * allow the matching interval to be extended at each write.
	 */
	kvm->arch.last_tsc_nsec = ns;
	kvm->arch.last_tsc_write = tsc;
	kvm->arch.last_tsc_khz = vcpu->arch.virtual_tsc_khz;
	kvm->arch.last_tsc_offset = offset;

	vcpu->arch.last_guest_tsc = tsc;

	kvm_vcpu_write_tsc_offset(vcpu, offset);

	if (!matched) {
		/*
		 * We split periods of matched TSC writes into generations.
		 * For each generation, we track the original measured
		 * nanosecond time, offset, and write, so if TSCs are in
		 * sync, we can match exact offset, and if not, we can match
		 * exact software computation in compute_guest_tsc()
		 *
		 * These values are tracked in kvm->arch.cur_xxx variables.
		 */
		kvm->arch.cur_tsc_generation++;
		kvm->arch.cur_tsc_nsec = ns;
		kvm->arch.cur_tsc_write = tsc;
		kvm->arch.cur_tsc_offset = offset;
		kvm->arch.nr_vcpus_matched_tsc = 0;
	} else if (vcpu->arch.this_tsc_generation != kvm->arch.cur_tsc_generation) {
		kvm->arch.nr_vcpus_matched_tsc++;
	}

	/* Keep track of which generation this VCPU has synchronized to */
	vcpu->arch.this_tsc_generation = kvm->arch.cur_tsc_generation;
	vcpu->arch.this_tsc_nsec = kvm->arch.cur_tsc_nsec;
	vcpu->arch.this_tsc_write = kvm->arch.cur_tsc_write;

	kvm_track_tsc_matching(vcpu);
}

static void kvm_synchronize_tsc(struct kvm_vcpu *vcpu, u64 data)
{
	struct kvm *kvm = vcpu->kvm;
	u64 offset, ns, elapsed;
	unsigned long flags;
	bool matched = false;
	bool synchronizing = false;

	raw_spin_lock_irqsave(&kvm->arch.tsc_write_lock, flags);
	offset = kvm_compute_l1_tsc_offset(vcpu, data);
	ns = get_kvmclock_base_ns();
	elapsed = ns - kvm->arch.last_tsc_nsec;

	if (vcpu->arch.virtual_tsc_khz) {
		if (data == 0) {
			/*
			 * detection of vcpu initialization -- need to sync
			 * with other vCPUs. This particularly helps to keep
			 * kvm_clock stable after CPU hotplug
			 */
			synchronizing = true;
		} else {
			u64 tsc_exp = kvm->arch.last_tsc_write +
						nsec_to_cycles(vcpu, elapsed);
			u64 tsc_hz = vcpu->arch.virtual_tsc_khz * 1000LL;
			/*
			 * Special case: TSC write with a small delta (1 second)
			 * of virtual cycle time against real time is
			 * interpreted as an attempt to synchronize the CPU.
			 */
			synchronizing = data < tsc_exp + tsc_hz &&
					data + tsc_hz > tsc_exp;
		}
	}

	/*
	 * For a reliable TSC, we can match TSC offsets, and for an unstable
	 * TSC, we add elapsed time in this computation.  We could let the
	 * compensation code attempt to catch up if we fall behind, but
	 * it's better to try to match offsets from the beginning.
         */
	if (synchronizing &&
	    vcpu->arch.virtual_tsc_khz == kvm->arch.last_tsc_khz) {
		if (!kvm_check_tsc_unstable()) {
			offset = kvm->arch.cur_tsc_offset;
		} else {
			u64 delta = nsec_to_cycles(vcpu, elapsed);
			data += delta;
			offset = kvm_compute_l1_tsc_offset(vcpu, data);
		}
		matched = true;
	}

	__kvm_synchronize_tsc(vcpu, offset, data, ns, matched);
	raw_spin_unlock_irqrestore(&kvm->arch.tsc_write_lock, flags);
}

static inline void adjust_tsc_offset_guest(struct kvm_vcpu *vcpu,
					   s64 adjustment)
{
	u64 tsc_offset = vcpu->arch.l1_tsc_offset;
	kvm_vcpu_write_tsc_offset(vcpu, tsc_offset + adjustment);
}

static inline void adjust_tsc_offset_host(struct kvm_vcpu *vcpu, s64 adjustment)
{
	if (vcpu->arch.l1_tsc_scaling_ratio != kvm_caps.default_tsc_scaling_ratio)
		WARN_ON(adjustment < 0);
	adjustment = kvm_scale_tsc((u64) adjustment,
				   vcpu->arch.l1_tsc_scaling_ratio);
	adjust_tsc_offset_guest(vcpu, adjustment);
}

#ifdef CONFIG_X86_64

static u64 read_tsc(void)
{
	u64 ret = (u64)rdtsc_ordered();
	u64 last = pvclock_gtod_data.clock.cycle_last;

	if (likely(ret >= last))
		return ret;

	/*
	 * GCC likes to generate cmov here, but this branch is extremely
	 * predictable (it's just a function of time and the likely is
	 * very likely) and there's a data dependence, so force GCC
	 * to generate a branch instead.  I don't barrier() because
	 * we don't actually need a barrier, and if this function
	 * ever gets inlined it will generate worse code.
	 */
	asm volatile ("");
	return last;
}

static inline u64 vgettsc(struct pvclock_clock *clock, u64 *tsc_timestamp,
			  int *mode)
{
	long v;
	u64 tsc_pg_val;

	switch (clock->vclock_mode) {
	case VDSO_CLOCKMODE_HVCLOCK:
		tsc_pg_val = hv_read_tsc_page_tsc(hv_get_tsc_page(),
						  tsc_timestamp);
		if (tsc_pg_val != U64_MAX) {
			/* TSC page valid */
			*mode = VDSO_CLOCKMODE_HVCLOCK;
			v = (tsc_pg_val - clock->cycle_last) &
				clock->mask;
		} else {
			/* TSC page invalid */
			*mode = VDSO_CLOCKMODE_NONE;
		}
		break;
	case VDSO_CLOCKMODE_TSC:
		*mode = VDSO_CLOCKMODE_TSC;
		*tsc_timestamp = read_tsc();
		v = (*tsc_timestamp - clock->cycle_last) &
			clock->mask;
		break;
	default:
		*mode = VDSO_CLOCKMODE_NONE;
	}

	if (*mode == VDSO_CLOCKMODE_NONE)
		*tsc_timestamp = v = 0;

	return v * clock->mult;
}

static int do_monotonic_raw(s64 *t, u64 *tsc_timestamp)
{
	struct pvclock_gtod_data *gtod = &pvclock_gtod_data;
	unsigned long seq;
	int mode;
	u64 ns;

	do {
		seq = read_seqcount_begin(&gtod->seq);
		ns = gtod->raw_clock.base_cycles;
		ns += vgettsc(&gtod->raw_clock, tsc_timestamp, &mode);
		ns >>= gtod->raw_clock.shift;
		ns += ktime_to_ns(ktime_add(gtod->raw_clock.offset, gtod->offs_boot));
	} while (unlikely(read_seqcount_retry(&gtod->seq, seq)));
	*t = ns;

	return mode;
}

static int do_realtime(struct timespec64 *ts, u64 *tsc_timestamp)
{
	struct pvclock_gtod_data *gtod = &pvclock_gtod_data;
	unsigned long seq;
	int mode;
	u64 ns;

	do {
		seq = read_seqcount_begin(&gtod->seq);
		ts->tv_sec = gtod->wall_time_sec;
		ns = gtod->clock.base_cycles;
		ns += vgettsc(&gtod->clock, tsc_timestamp, &mode);
		ns >>= gtod->clock.shift;
	} while (unlikely(read_seqcount_retry(&gtod->seq, seq)));

	ts->tv_sec += __iter_div_u64_rem(ns, NSEC_PER_SEC, &ns);
	ts->tv_nsec = ns;

	return mode;
}

/* returns true if host is using TSC based clocksource */
static bool kvm_get_time_and_clockread(s64 *kernel_ns, u64 *tsc_timestamp)
{
	/* checked again under seqlock below */
	if (!gtod_is_based_on_tsc(pvclock_gtod_data.clock.vclock_mode))
		return false;

	return gtod_is_based_on_tsc(do_monotonic_raw(kernel_ns,
						      tsc_timestamp));
}

/* returns true if host is using TSC based clocksource */
static bool kvm_get_walltime_and_clockread(struct timespec64 *ts,
					   u64 *tsc_timestamp)
{
	/* checked again under seqlock below */
	if (!gtod_is_based_on_tsc(pvclock_gtod_data.clock.vclock_mode))
		return false;

	return gtod_is_based_on_tsc(do_realtime(ts, tsc_timestamp));
}
#endif

/*
 *
 * Assuming a stable TSC across physical CPUS, and a stable TSC
 * across virtual CPUs, the following condition is possible.
 * Each numbered line represents an event visible to both
 * CPUs at the next numbered event.
 *
 * "timespecX" represents host monotonic time. "tscX" represents
 * RDTSC value.
 *
 * 		VCPU0 on CPU0		|	VCPU1 on CPU1
 *
 * 1.  read timespec0,tsc0
 * 2.					| timespec1 = timespec0 + N
 * 					| tsc1 = tsc0 + M
 * 3. transition to guest		| transition to guest
 * 4. ret0 = timespec0 + (rdtsc - tsc0) |
 * 5.				        | ret1 = timespec1 + (rdtsc - tsc1)
 * 				        | ret1 = timespec0 + N + (rdtsc - (tsc0 + M))
 *
 * Since ret0 update is visible to VCPU1 at time 5, to obey monotonicity:
 *
 * 	- ret0 < ret1
 *	- timespec0 + (rdtsc - tsc0) < timespec0 + N + (rdtsc - (tsc0 + M))
 *		...
 *	- 0 < N - M => M < N
 *
 * That is, when timespec0 != timespec1, M < N. Unfortunately that is not
 * always the case (the difference between two distinct xtime instances
 * might be smaller then the difference between corresponding TSC reads,
 * when updating guest vcpus pvclock areas).
 *
 * To avoid that problem, do not allow visibility of distinct
 * system_timestamp/tsc_timestamp values simultaneously: use a master
 * copy of host monotonic time values. Update that master copy
 * in lockstep.
 *
 * Rely on synchronization of host TSCs and guest TSCs for monotonicity.
 *
 */

static void pvclock_update_vm_gtod_copy(struct kvm *kvm)
{
#ifdef CONFIG_X86_64
	struct kvm_arch *ka = &kvm->arch;
	int vclock_mode;
	bool host_tsc_clocksource, vcpus_matched;

	lockdep_assert_held(&kvm->arch.tsc_write_lock);
	vcpus_matched = (ka->nr_vcpus_matched_tsc + 1 ==
			atomic_read(&kvm->online_vcpus));

	/*
	 * If the host uses TSC clock, then passthrough TSC as stable
	 * to the guest.
	 */
	host_tsc_clocksource = kvm_get_time_and_clockread(
					&ka->master_kernel_ns,
					&ka->master_cycle_now);

	ka->use_master_clock = host_tsc_clocksource && vcpus_matched
				&& !ka->backwards_tsc_observed
				&& !ka->boot_vcpu_runs_old_kvmclock;

	if (ka->use_master_clock)
		atomic_set(&kvm_guest_has_master_clock, 1);

	vclock_mode = pvclock_gtod_data.clock.vclock_mode;
	trace_kvm_update_master_clock(ka->use_master_clock, vclock_mode,
					vcpus_matched);
#endif
}

static void kvm_make_mclock_inprogress_request(struct kvm *kvm)
{
	kvm_make_all_cpus_request(kvm, KVM_REQ_MCLOCK_INPROGRESS);
}

static void __kvm_start_pvclock_update(struct kvm *kvm)
{
	raw_spin_lock_irq(&kvm->arch.tsc_write_lock);
	write_seqcount_begin(&kvm->arch.pvclock_sc);
}

static void kvm_start_pvclock_update(struct kvm *kvm)
{
	kvm_make_mclock_inprogress_request(kvm);

	/* no guest entries from this point */
	__kvm_start_pvclock_update(kvm);
}

static void kvm_end_pvclock_update(struct kvm *kvm)
{
	struct kvm_arch *ka = &kvm->arch;
	struct kvm_vcpu *vcpu;
	unsigned long i;

	write_seqcount_end(&ka->pvclock_sc);
	raw_spin_unlock_irq(&ka->tsc_write_lock);
	kvm_for_each_vcpu(i, vcpu, kvm)
		kvm_make_request(KVM_REQ_CLOCK_UPDATE, vcpu);

	/* guest entries allowed */
	kvm_for_each_vcpu(i, vcpu, kvm)
		kvm_clear_request(KVM_REQ_MCLOCK_INPROGRESS, vcpu);
}

static void kvm_update_masterclock(struct kvm *kvm)
{
	kvm_hv_request_tsc_page_update(kvm);
	kvm_start_pvclock_update(kvm);
	pvclock_update_vm_gtod_copy(kvm);
	kvm_end_pvclock_update(kvm);
}

/*
 * Use the kernel's tsc_khz directly if the TSC is constant, otherwise use KVM's
 * per-CPU value (which may be zero if a CPU is going offline).  Note, tsc_khz
 * can change during boot even if the TSC is constant, as it's possible for KVM
 * to be loaded before TSC calibration completes.  Ideally, KVM would get a
 * notification when calibration completes, but practically speaking calibration
 * will complete before userspace is alive enough to create VMs.
 */
static unsigned long get_cpu_tsc_khz(void)
{
	if (static_cpu_has(X86_FEATURE_CONSTANT_TSC))
		return tsc_khz;
	else
		return __this_cpu_read(cpu_tsc_khz);
}

/* Called within read_seqcount_begin/retry for kvm->pvclock_sc.  */
static void __get_kvmclock(struct kvm *kvm, struct kvm_clock_data *data)
{
	struct kvm_arch *ka = &kvm->arch;
	struct pvclock_vcpu_time_info hv_clock;

	/* both __this_cpu_read() and rdtsc() should be on the same cpu */
	get_cpu();

	data->flags = 0;
	if (ka->use_master_clock &&
	    (static_cpu_has(X86_FEATURE_CONSTANT_TSC) || __this_cpu_read(cpu_tsc_khz))) {
#ifdef CONFIG_X86_64
		struct timespec64 ts;

		if (kvm_get_walltime_and_clockread(&ts, &data->host_tsc)) {
			data->realtime = ts.tv_nsec + NSEC_PER_SEC * ts.tv_sec;
			data->flags |= KVM_CLOCK_REALTIME | KVM_CLOCK_HOST_TSC;
		} else
#endif
		data->host_tsc = rdtsc();

		data->flags |= KVM_CLOCK_TSC_STABLE;
		hv_clock.tsc_timestamp = ka->master_cycle_now;
		hv_clock.system_time = ka->master_kernel_ns + ka->kvmclock_offset;
		kvm_get_time_scale(NSEC_PER_SEC, get_cpu_tsc_khz() * 1000LL,
				   &hv_clock.tsc_shift,
				   &hv_clock.tsc_to_system_mul);
		data->clock = __pvclock_read_cycles(&hv_clock, data->host_tsc);
	} else {
		data->clock = get_kvmclock_base_ns() + ka->kvmclock_offset;
	}

	put_cpu();
}

static void get_kvmclock(struct kvm *kvm, struct kvm_clock_data *data)
{
	struct kvm_arch *ka = &kvm->arch;
	unsigned seq;

	do {
		seq = read_seqcount_begin(&ka->pvclock_sc);
		__get_kvmclock(kvm, data);
	} while (read_seqcount_retry(&ka->pvclock_sc, seq));
}

u64 get_kvmclock_ns(struct kvm *kvm)
{
	struct kvm_clock_data data;

	get_kvmclock(kvm, &data);
	return data.clock;
}

static void kvm_setup_guest_pvclock(struct kvm_vcpu *v,
				    struct gfn_to_pfn_cache *gpc,
				    unsigned int offset)
{
	struct kvm_vcpu_arch *vcpu = &v->arch;
	struct pvclock_vcpu_time_info *guest_hv_clock;
	unsigned long flags;

	read_lock_irqsave(&gpc->lock, flags);
	while (!kvm_gpc_check(gpc, offset + sizeof(*guest_hv_clock))) {
		read_unlock_irqrestore(&gpc->lock, flags);

		if (kvm_gpc_refresh(gpc, offset + sizeof(*guest_hv_clock)))
			return;

		read_lock_irqsave(&gpc->lock, flags);
	}

	guest_hv_clock = (void *)(gpc->khva + offset);

	/*
	 * This VCPU is paused, but it's legal for a guest to read another
	 * VCPU's kvmclock, so we really have to follow the specification where
	 * it says that version is odd if data is being modified, and even after
	 * it is consistent.
	 */

	guest_hv_clock->version = vcpu->hv_clock.version = (guest_hv_clock->version + 1) | 1;
	smp_wmb();

	/* retain PVCLOCK_GUEST_STOPPED if set in guest copy */
	vcpu->hv_clock.flags |= (guest_hv_clock->flags & PVCLOCK_GUEST_STOPPED);

	if (vcpu->pvclock_set_guest_stopped_request) {
		vcpu->hv_clock.flags |= PVCLOCK_GUEST_STOPPED;
		vcpu->pvclock_set_guest_stopped_request = false;
	}

	memcpy(guest_hv_clock, &vcpu->hv_clock, sizeof(*guest_hv_clock));
	smp_wmb();

	guest_hv_clock->version = ++vcpu->hv_clock.version;

	mark_page_dirty_in_slot(v->kvm, gpc->memslot, gpc->gpa >> PAGE_SHIFT);
	read_unlock_irqrestore(&gpc->lock, flags);

	trace_kvm_pvclock_update(v->vcpu_id, &vcpu->hv_clock);
}

static int kvm_guest_time_update(struct kvm_vcpu *v)
{
	unsigned long flags, tgt_tsc_khz;
	unsigned seq;
	struct kvm_vcpu_arch *vcpu = &v->arch;
	struct kvm_arch *ka = &v->kvm->arch;
	s64 kernel_ns;
	u64 tsc_timestamp, host_tsc;
	u8 pvclock_flags;
	bool use_master_clock;

	kernel_ns = 0;
	host_tsc = 0;

	/*
	 * If the host uses TSC clock, then passthrough TSC as stable
	 * to the guest.
	 */
	do {
		seq = read_seqcount_begin(&ka->pvclock_sc);
		use_master_clock = ka->use_master_clock;
		if (use_master_clock) {
			host_tsc = ka->master_cycle_now;
			kernel_ns = ka->master_kernel_ns;
		}
	} while (read_seqcount_retry(&ka->pvclock_sc, seq));

	/* Keep irq disabled to prevent changes to the clock */
	local_irq_save(flags);
	tgt_tsc_khz = get_cpu_tsc_khz();
	if (unlikely(tgt_tsc_khz == 0)) {
		local_irq_restore(flags);
		kvm_make_request(KVM_REQ_CLOCK_UPDATE, v);
		return 1;
	}
	if (!use_master_clock) {
		host_tsc = rdtsc();
		kernel_ns = get_kvmclock_base_ns();
	}

	tsc_timestamp = kvm_read_l1_tsc(v, host_tsc);

	/*
	 * We may have to catch up the TSC to match elapsed wall clock
	 * time for two reasons, even if kvmclock is used.
	 *   1) CPU could have been running below the maximum TSC rate
	 *   2) Broken TSC compensation resets the base at each VCPU
	 *      entry to avoid unknown leaps of TSC even when running
	 *      again on the same CPU.  This may cause apparent elapsed
	 *      time to disappear, and the guest to stand still or run
	 *	very slowly.
	 */
	if (vcpu->tsc_catchup) {
		u64 tsc = compute_guest_tsc(v, kernel_ns);
		if (tsc > tsc_timestamp) {
			adjust_tsc_offset_guest(v, tsc - tsc_timestamp);
			tsc_timestamp = tsc;
		}
	}

	local_irq_restore(flags);

	/* With all the info we got, fill in the values */

	if (kvm_caps.has_tsc_control)
		tgt_tsc_khz = kvm_scale_tsc(tgt_tsc_khz,
					    v->arch.l1_tsc_scaling_ratio);

	if (unlikely(vcpu->hw_tsc_khz != tgt_tsc_khz)) {
		kvm_get_time_scale(NSEC_PER_SEC, tgt_tsc_khz * 1000LL,
				   &vcpu->hv_clock.tsc_shift,
				   &vcpu->hv_clock.tsc_to_system_mul);
		vcpu->hw_tsc_khz = tgt_tsc_khz;
		kvm_xen_update_tsc_info(v);
	}

	vcpu->hv_clock.tsc_timestamp = tsc_timestamp;
	vcpu->hv_clock.system_time = kernel_ns + v->kvm->arch.kvmclock_offset;
	vcpu->last_guest_tsc = tsc_timestamp;

	/* If the host uses TSC clocksource, then it is stable */
	pvclock_flags = 0;
	if (use_master_clock)
		pvclock_flags |= PVCLOCK_TSC_STABLE_BIT;

	vcpu->hv_clock.flags = pvclock_flags;

	if (vcpu->pv_time.active)
		kvm_setup_guest_pvclock(v, &vcpu->pv_time, 0);
	if (vcpu->xen.vcpu_info_cache.active)
		kvm_setup_guest_pvclock(v, &vcpu->xen.vcpu_info_cache,
					offsetof(struct compat_vcpu_info, time));
	if (vcpu->xen.vcpu_time_info_cache.active)
		kvm_setup_guest_pvclock(v, &vcpu->xen.vcpu_time_info_cache, 0);
	kvm_hv_setup_tsc_page(v->kvm, &vcpu->hv_clock);
	return 0;
}

/*
 * kvmclock updates which are isolated to a given vcpu, such as
 * vcpu->cpu migration, should not allow system_timestamp from
 * the rest of the vcpus to remain static. Otherwise ntp frequency
 * correction applies to one vcpu's system_timestamp but not
 * the others.
 *
 * So in those cases, request a kvmclock update for all vcpus.
 * We need to rate-limit these requests though, as they can
 * considerably slow guests that have a large number of vcpus.
 * The time for a remote vcpu to update its kvmclock is bound
 * by the delay we use to rate-limit the updates.
 */

#define KVMCLOCK_UPDATE_DELAY msecs_to_jiffies(100)

static void kvmclock_update_fn(struct work_struct *work)
{
	unsigned long i;
	struct delayed_work *dwork = to_delayed_work(work);
	struct kvm_arch *ka = container_of(dwork, struct kvm_arch,
					   kvmclock_update_work);
	struct kvm *kvm = container_of(ka, struct kvm, arch);
	struct kvm_vcpu *vcpu;

	kvm_for_each_vcpu(i, vcpu, kvm) {
		kvm_make_request(KVM_REQ_CLOCK_UPDATE, vcpu);
		kvm_vcpu_kick(vcpu);
	}
}

static void kvm_gen_kvmclock_update(struct kvm_vcpu *v)
{
	struct kvm *kvm = v->kvm;

	kvm_make_request(KVM_REQ_CLOCK_UPDATE, v);
	schedule_delayed_work(&kvm->arch.kvmclock_update_work,
					KVMCLOCK_UPDATE_DELAY);
}

#define KVMCLOCK_SYNC_PERIOD (300 * HZ)

static void kvmclock_sync_fn(struct work_struct *work)
{
	struct delayed_work *dwork = to_delayed_work(work);
	struct kvm_arch *ka = container_of(dwork, struct kvm_arch,
					   kvmclock_sync_work);
	struct kvm *kvm = container_of(ka, struct kvm, arch);

	if (!kvmclock_periodic_sync)
		return;

	schedule_delayed_work(&kvm->arch.kvmclock_update_work, 0);
	schedule_delayed_work(&kvm->arch.kvmclock_sync_work,
					KVMCLOCK_SYNC_PERIOD);
}

/* These helpers are safe iff @msr is known to be an MCx bank MSR. */
static bool is_mci_control_msr(u32 msr)
{
	return (msr & 3) == 0;
}
static bool is_mci_status_msr(u32 msr)
{
	return (msr & 3) == 1;
}

/*
 * On AMD, HWCR[McStatusWrEn] controls whether setting MCi_STATUS results in #GP.
 */
static bool can_set_mci_status(struct kvm_vcpu *vcpu)
{
	/* McStatusWrEn enabled? */
	if (guest_cpuid_is_amd_or_hygon(vcpu))
		return !!(vcpu->arch.msr_hwcr & BIT_ULL(18));

	return false;
}

static int set_msr_mce(struct kvm_vcpu *vcpu, struct msr_data *msr_info)
{
	u64 mcg_cap = vcpu->arch.mcg_cap;
	unsigned bank_num = mcg_cap & 0xff;
	u32 msr = msr_info->index;
	u64 data = msr_info->data;
	u32 offset, last_msr;

	switch (msr) {
	case MSR_IA32_MCG_STATUS:
		vcpu->arch.mcg_status = data;
		break;
	case MSR_IA32_MCG_CTL:
		if (!(mcg_cap & MCG_CTL_P) &&
		    (data || !msr_info->host_initiated))
			return 1;
		if (data != 0 && data != ~(u64)0)
			return 1;
		vcpu->arch.mcg_ctl = data;
		break;
	case MSR_IA32_MC0_CTL2 ... MSR_IA32_MCx_CTL2(KVM_MAX_MCE_BANKS) - 1:
		last_msr = MSR_IA32_MCx_CTL2(bank_num) - 1;
		if (msr > last_msr)
			return 1;

		if (!(mcg_cap & MCG_CMCI_P) && (data || !msr_info->host_initiated))
			return 1;
		/* An attempt to write a 1 to a reserved bit raises #GP */
		if (data & ~(MCI_CTL2_CMCI_EN | MCI_CTL2_CMCI_THRESHOLD_MASK))
			return 1;
		offset = array_index_nospec(msr - MSR_IA32_MC0_CTL2,
					    last_msr + 1 - MSR_IA32_MC0_CTL2);
		vcpu->arch.mci_ctl2_banks[offset] = data;
		break;
	case MSR_IA32_MC0_CTL ... MSR_IA32_MCx_CTL(KVM_MAX_MCE_BANKS) - 1:
		last_msr = MSR_IA32_MCx_CTL(bank_num) - 1;
		if (msr > last_msr)
			return 1;

		/*
		 * Only 0 or all 1s can be written to IA32_MCi_CTL, all other
		 * values are architecturally undefined.  But, some Linux
		 * kernels clear bit 10 in bank 4 to workaround a BIOS/GART TLB
		 * issue on AMD K8s, allow bit 10 to be clear when setting all
		 * other bits in order to avoid an uncaught #GP in the guest.
		 *
		 * UNIXWARE clears bit 0 of MC1_CTL to ignore correctable,
		 * single-bit ECC data errors.
		 */
		if (is_mci_control_msr(msr) &&
		    data != 0 && (data | (1 << 10) | 1) != ~(u64)0)
			return 1;

		/*
		 * All CPUs allow writing 0 to MCi_STATUS MSRs to clear the MSR.
		 * AMD-based CPUs allow non-zero values, but if and only if
		 * HWCR[McStatusWrEn] is set.
		 */
		if (!msr_info->host_initiated && is_mci_status_msr(msr) &&
		    data != 0 && !can_set_mci_status(vcpu))
			return 1;

		offset = array_index_nospec(msr - MSR_IA32_MC0_CTL,
					    last_msr + 1 - MSR_IA32_MC0_CTL);
		vcpu->arch.mce_banks[offset] = data;
		break;
	default:
		return 1;
	}
	return 0;
}

static inline bool kvm_pv_async_pf_enabled(struct kvm_vcpu *vcpu)
{
	u64 mask = KVM_ASYNC_PF_ENABLED | KVM_ASYNC_PF_DELIVERY_AS_INT;

	return (vcpu->arch.apf.msr_en_val & mask) == mask;
}

static int kvm_pv_enable_async_pf(struct kvm_vcpu *vcpu, u64 data)
{
	gpa_t gpa = data & ~0x3f;

	/* Bits 4:5 are reserved, Should be zero */
	if (data & 0x30)
		return 1;

	if (!guest_pv_has(vcpu, KVM_FEATURE_ASYNC_PF_VMEXIT) &&
	    (data & KVM_ASYNC_PF_DELIVERY_AS_PF_VMEXIT))
		return 1;

	if (!guest_pv_has(vcpu, KVM_FEATURE_ASYNC_PF_INT) &&
	    (data & KVM_ASYNC_PF_DELIVERY_AS_INT))
		return 1;

	if (!lapic_in_kernel(vcpu))
		return data ? 1 : 0;

	vcpu->arch.apf.msr_en_val = data;

	if (!kvm_pv_async_pf_enabled(vcpu)) {
		kvm_clear_async_pf_completion_queue(vcpu);
		kvm_async_pf_hash_reset(vcpu);
		return 0;
	}

	if (kvm_gfn_to_hva_cache_init(vcpu->kvm, &vcpu->arch.apf.data, gpa,
					sizeof(u64)))
		return 1;

	vcpu->arch.apf.send_user_only = !(data & KVM_ASYNC_PF_SEND_ALWAYS);
	vcpu->arch.apf.delivery_as_pf_vmexit = data & KVM_ASYNC_PF_DELIVERY_AS_PF_VMEXIT;

	kvm_async_pf_wakeup_all(vcpu);

	return 0;
}

static int kvm_pv_enable_async_pf_int(struct kvm_vcpu *vcpu, u64 data)
{
	/* Bits 8-63 are reserved */
	if (data >> 8)
		return 1;

	if (!lapic_in_kernel(vcpu))
		return 1;

	vcpu->arch.apf.msr_int_val = data;

	vcpu->arch.apf.vec = data & KVM_ASYNC_PF_VEC_MASK;

	return 0;
}

static void kvmclock_reset(struct kvm_vcpu *vcpu)
{
	kvm_gpc_deactivate(&vcpu->arch.pv_time);
	vcpu->arch.time = 0;
}

static void kvm_vcpu_flush_tlb_all(struct kvm_vcpu *vcpu)
{
	++vcpu->stat.tlb_flush;
	static_call(kvm_x86_flush_tlb_all)(vcpu);

	/* Flushing all ASIDs flushes the current ASID... */
	kvm_clear_request(KVM_REQ_TLB_FLUSH_CURRENT, vcpu);
}

static void kvm_vcpu_flush_tlb_guest(struct kvm_vcpu *vcpu)
{
	++vcpu->stat.tlb_flush;

	if (!tdp_enabled) {
		/*
		 * A TLB flush on behalf of the guest is equivalent to
		 * INVPCID(all), toggling CR4.PGE, etc., which requires
		 * a forced sync of the shadow page tables.  Ensure all the
		 * roots are synced and the guest TLB in hardware is clean.
		 */
		kvm_mmu_sync_roots(vcpu);
		kvm_mmu_sync_prev_roots(vcpu);
	}

	static_call(kvm_x86_flush_tlb_guest)(vcpu);

	/*
	 * Flushing all "guest" TLB is always a superset of Hyper-V's fine
	 * grained flushing.
	 */
	kvm_hv_vcpu_purge_flush_tlb(vcpu);
}


static inline void kvm_vcpu_flush_tlb_current(struct kvm_vcpu *vcpu)
{
	++vcpu->stat.tlb_flush;
	static_call(kvm_x86_flush_tlb_current)(vcpu);
}

/*
 * Service "local" TLB flush requests, which are specific to the current MMU
 * context.  In addition to the generic event handling in vcpu_enter_guest(),
 * TLB flushes that are targeted at an MMU context also need to be serviced
 * prior before nested VM-Enter/VM-Exit.
 */
void kvm_service_local_tlb_flush_requests(struct kvm_vcpu *vcpu)
{
	if (kvm_check_request(KVM_REQ_TLB_FLUSH_CURRENT, vcpu))
		kvm_vcpu_flush_tlb_current(vcpu);

	if (kvm_check_request(KVM_REQ_TLB_FLUSH_GUEST, vcpu))
		kvm_vcpu_flush_tlb_guest(vcpu);
}
EXPORT_SYMBOL_GPL(kvm_service_local_tlb_flush_requests);

static void record_steal_time(struct kvm_vcpu *vcpu)
{
	struct gfn_to_hva_cache *ghc = &vcpu->arch.st.cache;
	struct kvm_steal_time __user *st;
	struct kvm_memslots *slots;
	gpa_t gpa = vcpu->arch.st.msr_val & KVM_STEAL_VALID_BITS;
	u64 steal;
	u32 version;

	if (kvm_xen_msr_enabled(vcpu->kvm)) {
		kvm_xen_runstate_set_running(vcpu);
		return;
	}

	if (!(vcpu->arch.st.msr_val & KVM_MSR_ENABLED))
		return;

	if (WARN_ON_ONCE(current->mm != vcpu->kvm->mm))
		return;

	slots = kvm_memslots(vcpu->kvm);

	if (unlikely(slots->generation != ghc->generation ||
		     gpa != ghc->gpa ||
		     kvm_is_error_hva(ghc->hva) || !ghc->memslot)) {
		/* We rely on the fact that it fits in a single page. */
		BUILD_BUG_ON((sizeof(*st) - 1) & KVM_STEAL_VALID_BITS);

		if (kvm_gfn_to_hva_cache_init(vcpu->kvm, ghc, gpa, sizeof(*st)) ||
		    kvm_is_error_hva(ghc->hva) || !ghc->memslot)
			return;
	}

	st = (struct kvm_steal_time __user *)ghc->hva;
	/*
	 * Doing a TLB flush here, on the guest's behalf, can avoid
	 * expensive IPIs.
	 */
	if (guest_pv_has(vcpu, KVM_FEATURE_PV_TLB_FLUSH)) {
		u8 st_preempted = 0;
		int err = -EFAULT;

		if (!user_access_begin(st, sizeof(*st)))
			return;

		asm volatile("1: xchgb %0, %2\n"
			     "xor %1, %1\n"
			     "2:\n"
			     _ASM_EXTABLE_UA(1b, 2b)
			     : "+q" (st_preempted),
			       "+&r" (err),
			       "+m" (st->preempted));
		if (err)
			goto out;

		user_access_end();

		vcpu->arch.st.preempted = 0;

		trace_kvm_pv_tlb_flush(vcpu->vcpu_id,
				       st_preempted & KVM_VCPU_FLUSH_TLB);
		if (st_preempted & KVM_VCPU_FLUSH_TLB)
			kvm_vcpu_flush_tlb_guest(vcpu);

		if (!user_access_begin(st, sizeof(*st)))
			goto dirty;
	} else {
		if (!user_access_begin(st, sizeof(*st)))
			return;

		unsafe_put_user(0, &st->preempted, out);
		vcpu->arch.st.preempted = 0;
	}

	unsafe_get_user(version, &st->version, out);
	if (version & 1)
		version += 1;  /* first time write, random junk */

	version += 1;
	unsafe_put_user(version, &st->version, out);

	smp_wmb();

	unsafe_get_user(steal, &st->steal, out);
	steal += current->sched_info.run_delay -
		vcpu->arch.st.last_steal;
	vcpu->arch.st.last_steal = current->sched_info.run_delay;
	unsafe_put_user(steal, &st->steal, out);

	version += 1;
	unsafe_put_user(version, &st->version, out);

 out:
	user_access_end();
 dirty:
	mark_page_dirty_in_slot(vcpu->kvm, ghc->memslot, gpa_to_gfn(ghc->gpa));
}

static bool kvm_is_msr_to_save(u32 msr_index)
{
	unsigned int i;

	for (i = 0; i < num_msrs_to_save; i++) {
		if (msrs_to_save[i] == msr_index)
			return true;
	}

	return false;
}

int kvm_set_msr_common(struct kvm_vcpu *vcpu, struct msr_data *msr_info)
{
	u32 msr = msr_info->index;
	u64 data = msr_info->data;

	if (msr && msr == vcpu->kvm->arch.xen_hvm_config.msr)
		return kvm_xen_write_hypercall_page(vcpu, data);

	switch (msr) {
	case MSR_AMD64_NB_CFG:
	case MSR_IA32_UCODE_WRITE:
	case MSR_VM_HSAVE_PA:
	case MSR_AMD64_PATCH_LOADER:
	case MSR_AMD64_BU_CFG2:
	case MSR_AMD64_DC_CFG:
	case MSR_F15H_EX_CFG:
		break;

	case MSR_IA32_UCODE_REV:
		if (msr_info->host_initiated)
			vcpu->arch.microcode_version = data;
		break;
	case MSR_IA32_ARCH_CAPABILITIES:
		if (!msr_info->host_initiated)
			return 1;
		vcpu->arch.arch_capabilities = data;
		break;
	case MSR_IA32_PERF_CAPABILITIES:
		if (!msr_info->host_initiated)
			return 1;
		if (data & ~kvm_caps.supported_perf_cap)
			return 1;

		/*
		 * Note, this is not just a performance optimization!  KVM
		 * disallows changing feature MSRs after the vCPU has run; PMU
		 * refresh will bug the VM if called after the vCPU has run.
		 */
		if (vcpu->arch.perf_capabilities == data)
			break;

		vcpu->arch.perf_capabilities = data;
		kvm_pmu_refresh(vcpu);
		break;
	case MSR_IA32_PRED_CMD:
		if (!msr_info->host_initiated && !guest_has_pred_cmd_msr(vcpu))
			return 1;

		if (!boot_cpu_has(X86_FEATURE_IBPB) || (data & ~PRED_CMD_IBPB))
			return 1;
		if (!data)
			break;

		wrmsrl(MSR_IA32_PRED_CMD, PRED_CMD_IBPB);
		break;
	case MSR_IA32_FLUSH_CMD:
		if (!msr_info->host_initiated &&
		    !guest_cpuid_has(vcpu, X86_FEATURE_FLUSH_L1D))
			return 1;

		if (!boot_cpu_has(X86_FEATURE_FLUSH_L1D) || (data & ~L1D_FLUSH))
			return 1;
		if (!data)
			break;

		wrmsrl(MSR_IA32_FLUSH_CMD, L1D_FLUSH);
		break;
	case MSR_EFER:
		return set_efer(vcpu, msr_info);
	case MSR_K7_HWCR:
		data &= ~(u64)0x40;	/* ignore flush filter disable */
		data &= ~(u64)0x100;	/* ignore ignne emulation enable */
		data &= ~(u64)0x8;	/* ignore TLB cache disable */

		/* Handle McStatusWrEn */
		if (data == BIT_ULL(18)) {
			vcpu->arch.msr_hwcr = data;
		} else if (data != 0) {
			kvm_pr_unimpl_wrmsr(vcpu, msr, data);
			return 1;
		}
		break;
	case MSR_FAM10H_MMIO_CONF_BASE:
		if (data != 0) {
			kvm_pr_unimpl_wrmsr(vcpu, msr, data);
			return 1;
		}
		break;
	case 0x200 ... MSR_IA32_MC0_CTL2 - 1:
	case MSR_IA32_MCx_CTL2(KVM_MAX_MCE_BANKS) ... 0x2ff:
		return kvm_mtrr_set_msr(vcpu, msr, data);
	case MSR_IA32_APICBASE:
		return kvm_set_apic_base(vcpu, msr_info);
	case APIC_BASE_MSR ... APIC_BASE_MSR + 0xff:
		return kvm_x2apic_msr_write(vcpu, msr, data);
	case MSR_IA32_TSC_DEADLINE:
		kvm_set_lapic_tscdeadline_msr(vcpu, data);
		break;
	case MSR_IA32_TSC_ADJUST:
		if (guest_cpuid_has(vcpu, X86_FEATURE_TSC_ADJUST)) {
			if (!msr_info->host_initiated) {
				s64 adj = data - vcpu->arch.ia32_tsc_adjust_msr;
				adjust_tsc_offset_guest(vcpu, adj);
				/* Before back to guest, tsc_timestamp must be adjusted
				 * as well, otherwise guest's percpu pvclock time could jump.
				 */
				kvm_make_request(KVM_REQ_CLOCK_UPDATE, vcpu);
			}
			vcpu->arch.ia32_tsc_adjust_msr = data;
		}
		break;
	case MSR_IA32_MISC_ENABLE: {
		u64 old_val = vcpu->arch.ia32_misc_enable_msr;

		if (!msr_info->host_initiated) {
			/* RO bits */
			if ((old_val ^ data) & MSR_IA32_MISC_ENABLE_PMU_RO_MASK)
				return 1;

			/* R bits, i.e. writes are ignored, but don't fault. */
			data = data & ~MSR_IA32_MISC_ENABLE_EMON;
			data |= old_val & MSR_IA32_MISC_ENABLE_EMON;
		}

		if (!kvm_check_has_quirk(vcpu->kvm, KVM_X86_QUIRK_MISC_ENABLE_NO_MWAIT) &&
		    ((old_val ^ data)  & MSR_IA32_MISC_ENABLE_MWAIT)) {
			if (!guest_cpuid_has(vcpu, X86_FEATURE_XMM3))
				return 1;
			vcpu->arch.ia32_misc_enable_msr = data;
			kvm_update_cpuid_runtime(vcpu);
		} else {
			vcpu->arch.ia32_misc_enable_msr = data;
		}
		break;
	}
	case MSR_IA32_SMBASE:
		if (!IS_ENABLED(CONFIG_KVM_SMM) || !msr_info->host_initiated)
			return 1;
		vcpu->arch.smbase = data;
		break;
	case MSR_IA32_POWER_CTL:
		vcpu->arch.msr_ia32_power_ctl = data;
		break;
	case MSR_IA32_TSC:
		if (msr_info->host_initiated) {
			kvm_synchronize_tsc(vcpu, data);
		} else {
			u64 adj = kvm_compute_l1_tsc_offset(vcpu, data) - vcpu->arch.l1_tsc_offset;
			adjust_tsc_offset_guest(vcpu, adj);
			vcpu->arch.ia32_tsc_adjust_msr += adj;
		}
		break;
	case MSR_IA32_XSS:
		if (!msr_info->host_initiated &&
		    !guest_cpuid_has(vcpu, X86_FEATURE_XSAVES))
			return 1;
		/*
		 * KVM supports exposing PT to the guest, but does not support
		 * IA32_XSS[bit 8]. Guests have to use RDMSR/WRMSR rather than
		 * XSAVES/XRSTORS to save/restore PT MSRs.
		 */
		if (data & ~kvm_caps.supported_xss)
			return 1;
		vcpu->arch.ia32_xss = data;
		kvm_update_cpuid_runtime(vcpu);
		break;
	case MSR_SMI_COUNT:
		if (!msr_info->host_initiated)
			return 1;
		vcpu->arch.smi_count = data;
		break;
	case MSR_KVM_WALL_CLOCK_NEW:
		if (!guest_pv_has(vcpu, KVM_FEATURE_CLOCKSOURCE2))
			return 1;

		vcpu->kvm->arch.wall_clock = data;
		kvm_write_wall_clock(vcpu->kvm, data, 0);
		break;
	case MSR_KVM_WALL_CLOCK:
		if (!guest_pv_has(vcpu, KVM_FEATURE_CLOCKSOURCE))
			return 1;

		vcpu->kvm->arch.wall_clock = data;
		kvm_write_wall_clock(vcpu->kvm, data, 0);
		break;
	case MSR_KVM_SYSTEM_TIME_NEW:
		if (!guest_pv_has(vcpu, KVM_FEATURE_CLOCKSOURCE2))
			return 1;

		kvm_write_system_time(vcpu, data, false, msr_info->host_initiated);
		break;
	case MSR_KVM_SYSTEM_TIME:
		if (!guest_pv_has(vcpu, KVM_FEATURE_CLOCKSOURCE))
			return 1;

		kvm_write_system_time(vcpu, data, true,  msr_info->host_initiated);
		break;
	case MSR_KVM_ASYNC_PF_EN:
		if (!guest_pv_has(vcpu, KVM_FEATURE_ASYNC_PF))
			return 1;

		if (kvm_pv_enable_async_pf(vcpu, data))
			return 1;
		break;
	case MSR_KVM_ASYNC_PF_INT:
		if (!guest_pv_has(vcpu, KVM_FEATURE_ASYNC_PF_INT))
			return 1;

		if (kvm_pv_enable_async_pf_int(vcpu, data))
			return 1;
		break;
	case MSR_KVM_ASYNC_PF_ACK:
		if (!guest_pv_has(vcpu, KVM_FEATURE_ASYNC_PF_INT))
			return 1;
		if (data & 0x1) {
			vcpu->arch.apf.pageready_pending = false;
			kvm_check_async_pf_completion(vcpu);
		}
		break;
	case MSR_KVM_STEAL_TIME:
		if (!guest_pv_has(vcpu, KVM_FEATURE_STEAL_TIME))
			return 1;

		if (unlikely(!sched_info_on()))
			return 1;

		if (data & KVM_STEAL_RESERVED_MASK)
			return 1;

		vcpu->arch.st.msr_val = data;

		if (!(data & KVM_MSR_ENABLED))
			break;

		kvm_make_request(KVM_REQ_STEAL_UPDATE, vcpu);

		break;
	case MSR_KVM_PV_EOI_EN:
		if (!guest_pv_has(vcpu, KVM_FEATURE_PV_EOI))
			return 1;

		if (kvm_lapic_set_pv_eoi(vcpu, data, sizeof(u8)))
			return 1;
		break;

	case MSR_KVM_POLL_CONTROL:
		if (!guest_pv_has(vcpu, KVM_FEATURE_POLL_CONTROL))
			return 1;

		/* only enable bit supported */
		if (data & (-1ULL << 1))
			return 1;

		vcpu->arch.msr_kvm_poll_control = data;
		break;

	case MSR_IA32_MCG_CTL:
	case MSR_IA32_MCG_STATUS:
	case MSR_IA32_MC0_CTL ... MSR_IA32_MCx_CTL(KVM_MAX_MCE_BANKS) - 1:
	case MSR_IA32_MC0_CTL2 ... MSR_IA32_MCx_CTL2(KVM_MAX_MCE_BANKS) - 1:
		return set_msr_mce(vcpu, msr_info);

	case MSR_K7_PERFCTR0 ... MSR_K7_PERFCTR3:
	case MSR_P6_PERFCTR0 ... MSR_P6_PERFCTR1:
	case MSR_K7_EVNTSEL0 ... MSR_K7_EVNTSEL3:
	case MSR_P6_EVNTSEL0 ... MSR_P6_EVNTSEL1:
		if (kvm_pmu_is_valid_msr(vcpu, msr))
			return kvm_pmu_set_msr(vcpu, msr_info);

		if (data)
			kvm_pr_unimpl_wrmsr(vcpu, msr, data);
		break;
	case MSR_K7_CLK_CTL:
		/*
		 * Ignore all writes to this no longer documented MSR.
		 * Writes are only relevant for old K7 processors,
		 * all pre-dating SVM, but a recommended workaround from
		 * AMD for these chips. It is possible to specify the
		 * affected processor models on the command line, hence
		 * the need to ignore the workaround.
		 */
		break;
	case HV_X64_MSR_GUEST_OS_ID ... HV_X64_MSR_SINT15:
	case HV_X64_MSR_SYNDBG_CONTROL ... HV_X64_MSR_SYNDBG_PENDING_BUFFER:
	case HV_X64_MSR_SYNDBG_OPTIONS:
	case HV_X64_MSR_CRASH_P0 ... HV_X64_MSR_CRASH_P4:
	case HV_X64_MSR_CRASH_CTL:
	case HV_X64_MSR_STIMER0_CONFIG ... HV_X64_MSR_STIMER3_COUNT:
	case HV_X64_MSR_REENLIGHTENMENT_CONTROL:
	case HV_X64_MSR_TSC_EMULATION_CONTROL:
	case HV_X64_MSR_TSC_EMULATION_STATUS:
	case HV_X64_MSR_TSC_INVARIANT_CONTROL:
		return kvm_hv_set_msr_common(vcpu, msr, data,
					     msr_info->host_initiated);
	case MSR_IA32_BBL_CR_CTL3:
		/* Drop writes to this legacy MSR -- see rdmsr
		 * counterpart for further detail.
		 */
		kvm_pr_unimpl_wrmsr(vcpu, msr, data);
		break;
	case MSR_AMD64_OSVW_ID_LENGTH:
		if (!guest_cpuid_has(vcpu, X86_FEATURE_OSVW))
			return 1;
		vcpu->arch.osvw.length = data;
		break;
	case MSR_AMD64_OSVW_STATUS:
		if (!guest_cpuid_has(vcpu, X86_FEATURE_OSVW))
			return 1;
		vcpu->arch.osvw.status = data;
		break;
	case MSR_PLATFORM_INFO:
		if (!msr_info->host_initiated ||
		    (!(data & MSR_PLATFORM_INFO_CPUID_FAULT) &&
		     cpuid_fault_enabled(vcpu)))
			return 1;
		vcpu->arch.msr_platform_info = data;
		break;
	case MSR_MISC_FEATURES_ENABLES:
		if (data & ~MSR_MISC_FEATURES_ENABLES_CPUID_FAULT ||
		    (data & MSR_MISC_FEATURES_ENABLES_CPUID_FAULT &&
		     !supports_cpuid_fault(vcpu)))
			return 1;
		vcpu->arch.msr_misc_features_enables = data;
		break;
#ifdef CONFIG_X86_64
	case MSR_IA32_XFD:
		if (!msr_info->host_initiated &&
		    !guest_cpuid_has(vcpu, X86_FEATURE_XFD))
			return 1;

		if (data & ~kvm_guest_supported_xfd(vcpu))
			return 1;

		fpu_update_guest_xfd(&vcpu->arch.guest_fpu, data);
		break;
	case MSR_IA32_XFD_ERR:
		if (!msr_info->host_initiated &&
		    !guest_cpuid_has(vcpu, X86_FEATURE_XFD))
			return 1;

		if (data & ~kvm_guest_supported_xfd(vcpu))
			return 1;

		vcpu->arch.guest_fpu.xfd_err = data;
		break;
#endif
	default:
		if (kvm_pmu_is_valid_msr(vcpu, msr))
			return kvm_pmu_set_msr(vcpu, msr_info);

		/*
		 * Userspace is allowed to write '0' to MSRs that KVM reports
		 * as to-be-saved, even if an MSRs isn't fully supported.
		 */
		if (msr_info->host_initiated && !data &&
		    kvm_is_msr_to_save(msr))
			break;

		return KVM_MSR_RET_INVALID;
	}
	return 0;
}
EXPORT_SYMBOL_GPL(kvm_set_msr_common);

static int get_msr_mce(struct kvm_vcpu *vcpu, u32 msr, u64 *pdata, bool host)
{
	u64 data;
	u64 mcg_cap = vcpu->arch.mcg_cap;
	unsigned bank_num = mcg_cap & 0xff;
	u32 offset, last_msr;

	switch (msr) {
	case MSR_IA32_P5_MC_ADDR:
	case MSR_IA32_P5_MC_TYPE:
		data = 0;
		break;
	case MSR_IA32_MCG_CAP:
		data = vcpu->arch.mcg_cap;
		break;
	case MSR_IA32_MCG_CTL:
		if (!(mcg_cap & MCG_CTL_P) && !host)
			return 1;
		data = vcpu->arch.mcg_ctl;
		break;
	case MSR_IA32_MCG_STATUS:
		data = vcpu->arch.mcg_status;
		break;
	case MSR_IA32_MC0_CTL2 ... MSR_IA32_MCx_CTL2(KVM_MAX_MCE_BANKS) - 1:
		last_msr = MSR_IA32_MCx_CTL2(bank_num) - 1;
		if (msr > last_msr)
			return 1;

		if (!(mcg_cap & MCG_CMCI_P) && !host)
			return 1;
		offset = array_index_nospec(msr - MSR_IA32_MC0_CTL2,
					    last_msr + 1 - MSR_IA32_MC0_CTL2);
		data = vcpu->arch.mci_ctl2_banks[offset];
		break;
	case MSR_IA32_MC0_CTL ... MSR_IA32_MCx_CTL(KVM_MAX_MCE_BANKS) - 1:
		last_msr = MSR_IA32_MCx_CTL(bank_num) - 1;
		if (msr > last_msr)
			return 1;

		offset = array_index_nospec(msr - MSR_IA32_MC0_CTL,
					    last_msr + 1 - MSR_IA32_MC0_CTL);
		data = vcpu->arch.mce_banks[offset];
		break;
	default:
		return 1;
	}
	*pdata = data;
	return 0;
}

int kvm_get_msr_common(struct kvm_vcpu *vcpu, struct msr_data *msr_info)
{
	switch (msr_info->index) {
	case MSR_IA32_PLATFORM_ID:
	case MSR_IA32_EBL_CR_POWERON:
	case MSR_IA32_LASTBRANCHFROMIP:
	case MSR_IA32_LASTBRANCHTOIP:
	case MSR_IA32_LASTINTFROMIP:
	case MSR_IA32_LASTINTTOIP:
	case MSR_AMD64_SYSCFG:
	case MSR_K8_TSEG_ADDR:
	case MSR_K8_TSEG_MASK:
	case MSR_VM_HSAVE_PA:
	case MSR_K8_INT_PENDING_MSG:
	case MSR_AMD64_NB_CFG:
	case MSR_FAM10H_MMIO_CONF_BASE:
	case MSR_AMD64_BU_CFG2:
	case MSR_IA32_PERF_CTL:
	case MSR_AMD64_DC_CFG:
	case MSR_F15H_EX_CFG:
	/*
	 * Intel Sandy Bridge CPUs must support the RAPL (running average power
	 * limit) MSRs. Just return 0, as we do not want to expose the host
	 * data here. Do not conditionalize this on CPUID, as KVM does not do
	 * so for existing CPU-specific MSRs.
	 */
	case MSR_RAPL_POWER_UNIT:
	case MSR_PP0_ENERGY_STATUS:	/* Power plane 0 (core) */
	case MSR_PP1_ENERGY_STATUS:	/* Power plane 1 (graphics uncore) */
	case MSR_PKG_ENERGY_STATUS:	/* Total package */
	case MSR_DRAM_ENERGY_STATUS:	/* DRAM controller */
		msr_info->data = 0;
		break;
	case MSR_K7_EVNTSEL0 ... MSR_K7_EVNTSEL3:
	case MSR_K7_PERFCTR0 ... MSR_K7_PERFCTR3:
	case MSR_P6_PERFCTR0 ... MSR_P6_PERFCTR1:
	case MSR_P6_EVNTSEL0 ... MSR_P6_EVNTSEL1:
		if (kvm_pmu_is_valid_msr(vcpu, msr_info->index))
			return kvm_pmu_get_msr(vcpu, msr_info);
		msr_info->data = 0;
		break;
	case MSR_IA32_UCODE_REV:
		msr_info->data = vcpu->arch.microcode_version;
		break;
	case MSR_IA32_ARCH_CAPABILITIES:
		if (!msr_info->host_initiated &&
		    !guest_cpuid_has(vcpu, X86_FEATURE_ARCH_CAPABILITIES))
			return 1;
		msr_info->data = vcpu->arch.arch_capabilities;
		break;
	case MSR_IA32_PERF_CAPABILITIES:
		if (!msr_info->host_initiated &&
		    !guest_cpuid_has(vcpu, X86_FEATURE_PDCM))
			return 1;
		msr_info->data = vcpu->arch.perf_capabilities;
		break;
	case MSR_IA32_POWER_CTL:
		msr_info->data = vcpu->arch.msr_ia32_power_ctl;
		break;
	case MSR_IA32_TSC: {
		/*
		 * Intel SDM states that MSR_IA32_TSC read adds the TSC offset
		 * even when not intercepted. AMD manual doesn't explicitly
		 * state this but appears to behave the same.
		 *
		 * On userspace reads and writes, however, we unconditionally
		 * return L1's TSC value to ensure backwards-compatible
		 * behavior for migration.
		 */
		u64 offset, ratio;

		if (msr_info->host_initiated) {
			offset = vcpu->arch.l1_tsc_offset;
			ratio = vcpu->arch.l1_tsc_scaling_ratio;
		} else {
			offset = vcpu->arch.tsc_offset;
			ratio = vcpu->arch.tsc_scaling_ratio;
		}

		msr_info->data = kvm_scale_tsc(rdtsc(), ratio) + offset;
		break;
	}
	case MSR_MTRRcap:
	case 0x200 ... MSR_IA32_MC0_CTL2 - 1:
	case MSR_IA32_MCx_CTL2(KVM_MAX_MCE_BANKS) ... 0x2ff:
		return kvm_mtrr_get_msr(vcpu, msr_info->index, &msr_info->data);
	case 0xcd: /* fsb frequency */
		msr_info->data = 3;
		break;
		/*
		 * MSR_EBC_FREQUENCY_ID
		 * Conservative value valid for even the basic CPU models.
		 * Models 0,1: 000 in bits 23:21 indicating a bus speed of
		 * 100MHz, model 2 000 in bits 18:16 indicating 100MHz,
		 * and 266MHz for model 3, or 4. Set Core Clock
		 * Frequency to System Bus Frequency Ratio to 1 (bits
		 * 31:24) even though these are only valid for CPU
		 * models > 2, however guests may end up dividing or
		 * multiplying by zero otherwise.
		 */
	case MSR_EBC_FREQUENCY_ID:
		msr_info->data = 1 << 24;
		break;
	case MSR_IA32_APICBASE:
		msr_info->data = kvm_get_apic_base(vcpu);
		break;
	case APIC_BASE_MSR ... APIC_BASE_MSR + 0xff:
		return kvm_x2apic_msr_read(vcpu, msr_info->index, &msr_info->data);
	case MSR_IA32_TSC_DEADLINE:
		msr_info->data = kvm_get_lapic_tscdeadline_msr(vcpu);
		break;
	case MSR_IA32_TSC_ADJUST:
		msr_info->data = (u64)vcpu->arch.ia32_tsc_adjust_msr;
		break;
	case MSR_IA32_MISC_ENABLE:
		msr_info->data = vcpu->arch.ia32_misc_enable_msr;
		break;
	case MSR_IA32_SMBASE:
		if (!IS_ENABLED(CONFIG_KVM_SMM) || !msr_info->host_initiated)
			return 1;
		msr_info->data = vcpu->arch.smbase;
		break;
	case MSR_SMI_COUNT:
		msr_info->data = vcpu->arch.smi_count;
		break;
	case MSR_IA32_PERF_STATUS:
		/* TSC increment by tick */
		msr_info->data = 1000ULL;
		/* CPU multiplier */
		msr_info->data |= (((uint64_t)4ULL) << 40);
		break;
	case MSR_EFER:
		msr_info->data = vcpu->arch.efer;
		break;
	case MSR_KVM_WALL_CLOCK:
		if (!guest_pv_has(vcpu, KVM_FEATURE_CLOCKSOURCE))
			return 1;

		msr_info->data = vcpu->kvm->arch.wall_clock;
		break;
	case MSR_KVM_WALL_CLOCK_NEW:
		if (!guest_pv_has(vcpu, KVM_FEATURE_CLOCKSOURCE2))
			return 1;

		msr_info->data = vcpu->kvm->arch.wall_clock;
		break;
	case MSR_KVM_SYSTEM_TIME:
		if (!guest_pv_has(vcpu, KVM_FEATURE_CLOCKSOURCE))
			return 1;

		msr_info->data = vcpu->arch.time;
		break;
	case MSR_KVM_SYSTEM_TIME_NEW:
		if (!guest_pv_has(vcpu, KVM_FEATURE_CLOCKSOURCE2))
			return 1;

		msr_info->data = vcpu->arch.time;
		break;
	case MSR_KVM_ASYNC_PF_EN:
		if (!guest_pv_has(vcpu, KVM_FEATURE_ASYNC_PF))
			return 1;

		msr_info->data = vcpu->arch.apf.msr_en_val;
		break;
	case MSR_KVM_ASYNC_PF_INT:
		if (!guest_pv_has(vcpu, KVM_FEATURE_ASYNC_PF_INT))
			return 1;

		msr_info->data = vcpu->arch.apf.msr_int_val;
		break;
	case MSR_KVM_ASYNC_PF_ACK:
		if (!guest_pv_has(vcpu, KVM_FEATURE_ASYNC_PF_INT))
			return 1;

		msr_info->data = 0;
		break;
	case MSR_KVM_STEAL_TIME:
		if (!guest_pv_has(vcpu, KVM_FEATURE_STEAL_TIME))
			return 1;

		msr_info->data = vcpu->arch.st.msr_val;
		break;
	case MSR_KVM_PV_EOI_EN:
		if (!guest_pv_has(vcpu, KVM_FEATURE_PV_EOI))
			return 1;

		msr_info->data = vcpu->arch.pv_eoi.msr_val;
		break;
	case MSR_KVM_POLL_CONTROL:
		if (!guest_pv_has(vcpu, KVM_FEATURE_POLL_CONTROL))
			return 1;

		msr_info->data = vcpu->arch.msr_kvm_poll_control;
		break;
	case MSR_IA32_P5_MC_ADDR:
	case MSR_IA32_P5_MC_TYPE:
	case MSR_IA32_MCG_CAP:
	case MSR_IA32_MCG_CTL:
	case MSR_IA32_MCG_STATUS:
	case MSR_IA32_MC0_CTL ... MSR_IA32_MCx_CTL(KVM_MAX_MCE_BANKS) - 1:
	case MSR_IA32_MC0_CTL2 ... MSR_IA32_MCx_CTL2(KVM_MAX_MCE_BANKS) - 1:
		return get_msr_mce(vcpu, msr_info->index, &msr_info->data,
				   msr_info->host_initiated);
	case MSR_IA32_XSS:
		if (!msr_info->host_initiated &&
		    !guest_cpuid_has(vcpu, X86_FEATURE_XSAVES))
			return 1;
		msr_info->data = vcpu->arch.ia32_xss;
		break;
	case MSR_K7_CLK_CTL:
		/*
		 * Provide expected ramp-up count for K7. All other
		 * are set to zero, indicating minimum divisors for
		 * every field.
		 *
		 * This prevents guest kernels on AMD host with CPU
		 * type 6, model 8 and higher from exploding due to
		 * the rdmsr failing.
		 */
		msr_info->data = 0x20000000;
		break;
	case HV_X64_MSR_GUEST_OS_ID ... HV_X64_MSR_SINT15:
	case HV_X64_MSR_SYNDBG_CONTROL ... HV_X64_MSR_SYNDBG_PENDING_BUFFER:
	case HV_X64_MSR_SYNDBG_OPTIONS:
	case HV_X64_MSR_CRASH_P0 ... HV_X64_MSR_CRASH_P4:
	case HV_X64_MSR_CRASH_CTL:
	case HV_X64_MSR_STIMER0_CONFIG ... HV_X64_MSR_STIMER3_COUNT:
	case HV_X64_MSR_REENLIGHTENMENT_CONTROL:
	case HV_X64_MSR_TSC_EMULATION_CONTROL:
	case HV_X64_MSR_TSC_EMULATION_STATUS:
	case HV_X64_MSR_TSC_INVARIANT_CONTROL:
		return kvm_hv_get_msr_common(vcpu,
					     msr_info->index, &msr_info->data,
					     msr_info->host_initiated);
	case MSR_IA32_BBL_CR_CTL3:
		/* This legacy MSR exists but isn't fully documented in current
		 * silicon.  It is however accessed by winxp in very narrow
		 * scenarios where it sets bit #19, itself documented as
		 * a "reserved" bit.  Best effort attempt to source coherent
		 * read data here should the balance of the register be
		 * interpreted by the guest:
		 *
		 * L2 cache control register 3: 64GB range, 256KB size,
		 * enabled, latency 0x1, configured
		 */
		msr_info->data = 0xbe702111;
		break;
	case MSR_AMD64_OSVW_ID_LENGTH:
		if (!guest_cpuid_has(vcpu, X86_FEATURE_OSVW))
			return 1;
		msr_info->data = vcpu->arch.osvw.length;
		break;
	case MSR_AMD64_OSVW_STATUS:
		if (!guest_cpuid_has(vcpu, X86_FEATURE_OSVW))
			return 1;
		msr_info->data = vcpu->arch.osvw.status;
		break;
	case MSR_PLATFORM_INFO:
		if (!msr_info->host_initiated &&
		    !vcpu->kvm->arch.guest_can_read_msr_platform_info)
			return 1;
		msr_info->data = vcpu->arch.msr_platform_info;
		break;
	case MSR_MISC_FEATURES_ENABLES:
		msr_info->data = vcpu->arch.msr_misc_features_enables;
		break;
	case MSR_K7_HWCR:
		msr_info->data = vcpu->arch.msr_hwcr;
		break;
#ifdef CONFIG_X86_64
	case MSR_IA32_XFD:
		if (!msr_info->host_initiated &&
		    !guest_cpuid_has(vcpu, X86_FEATURE_XFD))
			return 1;

		msr_info->data = vcpu->arch.guest_fpu.fpstate->xfd;
		break;
	case MSR_IA32_XFD_ERR:
		if (!msr_info->host_initiated &&
		    !guest_cpuid_has(vcpu, X86_FEATURE_XFD))
			return 1;

		msr_info->data = vcpu->arch.guest_fpu.xfd_err;
		break;
#endif
	default:
		if (kvm_pmu_is_valid_msr(vcpu, msr_info->index))
			return kvm_pmu_get_msr(vcpu, msr_info);

		/*
		 * Userspace is allowed to read MSRs that KVM reports as
		 * to-be-saved, even if an MSR isn't fully supported.
		 */
		if (msr_info->host_initiated &&
		    kvm_is_msr_to_save(msr_info->index)) {
			msr_info->data = 0;
			break;
		}

		return KVM_MSR_RET_INVALID;
	}
	return 0;
}
EXPORT_SYMBOL_GPL(kvm_get_msr_common);

/*
 * Read or write a bunch of msrs. All parameters are kernel addresses.
 *
 * @return number of msrs set successfully.
 */
static int __msr_io(struct kvm_vcpu *vcpu, struct kvm_msrs *msrs,
		    struct kvm_msr_entry *entries,
		    int (*do_msr)(struct kvm_vcpu *vcpu,
				  unsigned index, u64 *data))
{
	int i;

	for (i = 0; i < msrs->nmsrs; ++i)
		if (do_msr(vcpu, entries[i].index, &entries[i].data))
			break;

	return i;
}

/*
 * Read or write a bunch of msrs. Parameters are user addresses.
 *
 * @return number of msrs set successfully.
 */
static int msr_io(struct kvm_vcpu *vcpu, struct kvm_msrs __user *user_msrs,
		  int (*do_msr)(struct kvm_vcpu *vcpu,
				unsigned index, u64 *data),
		  int writeback)
{
	struct kvm_msrs msrs;
	struct kvm_msr_entry *entries;
	unsigned size;
	int r;

	r = -EFAULT;
	if (copy_from_user(&msrs, user_msrs, sizeof(msrs)))
		goto out;

	r = -E2BIG;
	if (msrs.nmsrs >= MAX_IO_MSRS)
		goto out;

	size = sizeof(struct kvm_msr_entry) * msrs.nmsrs;
	entries = memdup_user(user_msrs->entries, size);
	if (IS_ERR(entries)) {
		r = PTR_ERR(entries);
		goto out;
	}

	r = __msr_io(vcpu, &msrs, entries, do_msr);

	if (writeback && copy_to_user(user_msrs->entries, entries, size))
		r = -EFAULT;

	kfree(entries);
out:
	return r;
}

static inline bool kvm_can_mwait_in_guest(void)
{
	return boot_cpu_has(X86_FEATURE_MWAIT) &&
		!boot_cpu_has_bug(X86_BUG_MONITOR) &&
		boot_cpu_has(X86_FEATURE_ARAT);
}

static int kvm_ioctl_get_supported_hv_cpuid(struct kvm_vcpu *vcpu,
					    struct kvm_cpuid2 __user *cpuid_arg)
{
	struct kvm_cpuid2 cpuid;
	int r;

	r = -EFAULT;
	if (copy_from_user(&cpuid, cpuid_arg, sizeof(cpuid)))
		return r;

	r = kvm_get_hv_cpuid(vcpu, &cpuid, cpuid_arg->entries);
	if (r)
		return r;

	r = -EFAULT;
	if (copy_to_user(cpuid_arg, &cpuid, sizeof(cpuid)))
		return r;

	return 0;
}

int kvm_vm_ioctl_check_extension(struct kvm *kvm, long ext)
{
	int r = 0;

	switch (ext) {
	case KVM_CAP_IRQCHIP:
	case KVM_CAP_HLT:
	case KVM_CAP_MMU_SHADOW_CACHE_CONTROL:
	case KVM_CAP_SET_TSS_ADDR:
	case KVM_CAP_EXT_CPUID:
	case KVM_CAP_EXT_EMUL_CPUID:
	case KVM_CAP_CLOCKSOURCE:
	case KVM_CAP_PIT:
	case KVM_CAP_NOP_IO_DELAY:
	case KVM_CAP_MP_STATE:
	case KVM_CAP_SYNC_MMU:
	case KVM_CAP_USER_NMI:
	case KVM_CAP_REINJECT_CONTROL:
	case KVM_CAP_IRQ_INJECT_STATUS:
	case KVM_CAP_IOEVENTFD:
	case KVM_CAP_IOEVENTFD_NO_LENGTH:
	case KVM_CAP_PIT2:
	case KVM_CAP_PIT_STATE2:
	case KVM_CAP_SET_IDENTITY_MAP_ADDR:
	case KVM_CAP_VCPU_EVENTS:
	case KVM_CAP_HYPERV:
	case KVM_CAP_HYPERV_VAPIC:
	case KVM_CAP_HYPERV_SPIN:
	case KVM_CAP_HYPERV_SYNIC:
	case KVM_CAP_HYPERV_SYNIC2:
	case KVM_CAP_HYPERV_VP_INDEX:
	case KVM_CAP_HYPERV_EVENTFD:
	case KVM_CAP_HYPERV_TLBFLUSH:
	case KVM_CAP_HYPERV_SEND_IPI:
	case KVM_CAP_HYPERV_CPUID:
	case KVM_CAP_HYPERV_ENFORCE_CPUID:
	case KVM_CAP_SYS_HYPERV_CPUID:
	case KVM_CAP_PCI_SEGMENT:
	case KVM_CAP_DEBUGREGS:
	case KVM_CAP_X86_ROBUST_SINGLESTEP:
	case KVM_CAP_XSAVE:
	case KVM_CAP_ASYNC_PF:
	case KVM_CAP_ASYNC_PF_INT:
	case KVM_CAP_GET_TSC_KHZ:
	case KVM_CAP_KVMCLOCK_CTRL:
	case KVM_CAP_READONLY_MEM:
	case KVM_CAP_HYPERV_TIME:
	case KVM_CAP_IOAPIC_POLARITY_IGNORED:
	case KVM_CAP_TSC_DEADLINE_TIMER:
	case KVM_CAP_DISABLE_QUIRKS:
	case KVM_CAP_SET_BOOT_CPU_ID:
 	case KVM_CAP_SPLIT_IRQCHIP:
	case KVM_CAP_IMMEDIATE_EXIT:
	case KVM_CAP_PMU_EVENT_FILTER:
	case KVM_CAP_PMU_EVENT_MASKED_EVENTS:
	case KVM_CAP_GET_MSR_FEATURES:
	case KVM_CAP_MSR_PLATFORM_INFO:
	case KVM_CAP_EXCEPTION_PAYLOAD:
	case KVM_CAP_X86_TRIPLE_FAULT_EVENT:
	case KVM_CAP_SET_GUEST_DEBUG:
	case KVM_CAP_LAST_CPU:
	case KVM_CAP_X86_USER_SPACE_MSR:
	case KVM_CAP_X86_MSR_FILTER:
	case KVM_CAP_ENFORCE_PV_FEATURE_CPUID:
#ifdef CONFIG_X86_SGX_KVM
	case KVM_CAP_SGX_ATTRIBUTE:
#endif
	case KVM_CAP_VM_COPY_ENC_CONTEXT_FROM:
	case KVM_CAP_VM_MOVE_ENC_CONTEXT_FROM:
	case KVM_CAP_SREGS2:
	case KVM_CAP_EXIT_ON_EMULATION_FAILURE:
	case KVM_CAP_VCPU_ATTRIBUTES:
	case KVM_CAP_SYS_ATTRIBUTES:
	case KVM_CAP_VAPIC:
	case KVM_CAP_ENABLE_CAP:
	case KVM_CAP_VM_DISABLE_NX_HUGE_PAGES:
	case KVM_CAP_IRQFD_RESAMPLE:
		r = 1;
		break;
	case KVM_CAP_EXIT_HYPERCALL:
		r = KVM_EXIT_HYPERCALL_VALID_MASK;
		break;
	case KVM_CAP_SET_GUEST_DEBUG2:
		return KVM_GUESTDBG_VALID_MASK;
#ifdef CONFIG_KVM_XEN
	case KVM_CAP_XEN_HVM:
		r = KVM_XEN_HVM_CONFIG_HYPERCALL_MSR |
		    KVM_XEN_HVM_CONFIG_INTERCEPT_HCALL |
		    KVM_XEN_HVM_CONFIG_SHARED_INFO |
		    KVM_XEN_HVM_CONFIG_EVTCHN_2LEVEL |
		    KVM_XEN_HVM_CONFIG_EVTCHN_SEND;
		if (sched_info_on())
			r |= KVM_XEN_HVM_CONFIG_RUNSTATE |
			     KVM_XEN_HVM_CONFIG_RUNSTATE_UPDATE_FLAG;
		break;
#endif
	case KVM_CAP_SYNC_REGS:
		r = KVM_SYNC_X86_VALID_FIELDS;
		break;
	case KVM_CAP_ADJUST_CLOCK:
		r = KVM_CLOCK_VALID_FLAGS;
		break;
	case KVM_CAP_X86_DISABLE_EXITS:
		r = KVM_X86_DISABLE_EXITS_PAUSE;

		if (!mitigate_smt_rsb) {
			r |= KVM_X86_DISABLE_EXITS_HLT |
			     KVM_X86_DISABLE_EXITS_CSTATE;

			if (kvm_can_mwait_in_guest())
				r |= KVM_X86_DISABLE_EXITS_MWAIT;
		}
		break;
	case KVM_CAP_X86_SMM:
		if (!IS_ENABLED(CONFIG_KVM_SMM))
			break;

		/* SMBASE is usually relocated above 1M on modern chipsets,
		 * and SMM handlers might indeed rely on 4G segment limits,
		 * so do not report SMM to be available if real mode is
		 * emulated via vm86 mode.  Still, do not go to great lengths
		 * to avoid userspace's usage of the feature, because it is a
		 * fringe case that is not enabled except via specific settings
		 * of the module parameters.
		 */
		r = static_call(kvm_x86_has_emulated_msr)(kvm, MSR_IA32_SMBASE);
		break;
	case KVM_CAP_NR_VCPUS:
		r = min_t(unsigned int, num_online_cpus(), KVM_MAX_VCPUS);
		break;
	case KVM_CAP_MAX_VCPUS:
		r = KVM_MAX_VCPUS;
		break;
	case KVM_CAP_MAX_VCPU_ID:
		r = KVM_MAX_VCPU_IDS;
		break;
	case KVM_CAP_PV_MMU:	/* obsolete */
		r = 0;
		break;
	case KVM_CAP_MCE:
		r = KVM_MAX_MCE_BANKS;
		break;
	case KVM_CAP_XCRS:
		r = boot_cpu_has(X86_FEATURE_XSAVE);
		break;
	case KVM_CAP_TSC_CONTROL:
	case KVM_CAP_VM_TSC_CONTROL:
		r = kvm_caps.has_tsc_control;
		break;
	case KVM_CAP_X2APIC_API:
		r = KVM_X2APIC_API_VALID_FLAGS;
		break;
	case KVM_CAP_NESTED_STATE:
		r = kvm_x86_ops.nested_ops->get_state ?
			kvm_x86_ops.nested_ops->get_state(NULL, NULL, 0) : 0;
		break;
	case KVM_CAP_HYPERV_DIRECT_TLBFLUSH:
		r = kvm_x86_ops.enable_l2_tlb_flush != NULL;
		break;
	case KVM_CAP_HYPERV_ENLIGHTENED_VMCS:
		r = kvm_x86_ops.nested_ops->enable_evmcs != NULL;
		break;
	case KVM_CAP_SMALLER_MAXPHYADDR:
		r = (int) allow_smaller_maxphyaddr;
		break;
	case KVM_CAP_STEAL_TIME:
		r = sched_info_on();
		break;
	case KVM_CAP_X86_BUS_LOCK_EXIT:
		if (kvm_caps.has_bus_lock_exit)
			r = KVM_BUS_LOCK_DETECTION_OFF |
			    KVM_BUS_LOCK_DETECTION_EXIT;
		else
			r = 0;
		break;
	case KVM_CAP_XSAVE2: {
		r = xstate_required_size(kvm_get_filtered_xcr0(), false);
		if (r < sizeof(struct kvm_xsave))
			r = sizeof(struct kvm_xsave);
		break;
	}
	case KVM_CAP_PMU_CAPABILITY:
		r = enable_pmu ? KVM_CAP_PMU_VALID_MASK : 0;
		break;
	case KVM_CAP_DISABLE_QUIRKS2:
		r = KVM_X86_VALID_QUIRKS;
		break;
	case KVM_CAP_X86_NOTIFY_VMEXIT:
		r = kvm_caps.has_notify_vmexit;
		break;
	default:
		break;
	}
	return r;
}

static inline void __user *kvm_get_attr_addr(struct kvm_device_attr *attr)
{
	void __user *uaddr = (void __user*)(unsigned long)attr->addr;

	if ((u64)(unsigned long)uaddr != attr->addr)
		return ERR_PTR_USR(-EFAULT);
	return uaddr;
}

static int kvm_x86_dev_get_attr(struct kvm_device_attr *attr)
{
	u64 __user *uaddr = kvm_get_attr_addr(attr);

	if (attr->group)
		return -ENXIO;

	if (IS_ERR(uaddr))
		return PTR_ERR(uaddr);

	switch (attr->attr) {
	case KVM_X86_XCOMP_GUEST_SUPP:
		if (put_user(kvm_caps.supported_xcr0, uaddr))
			return -EFAULT;
		return 0;
	default:
		return -ENXIO;
		break;
	}
}

static int kvm_x86_dev_has_attr(struct kvm_device_attr *attr)
{
	if (attr->group)
		return -ENXIO;

	switch (attr->attr) {
	case KVM_X86_XCOMP_GUEST_SUPP:
		return 0;
	default:
		return -ENXIO;
	}
}

long kvm_arch_dev_ioctl(struct file *filp,
			unsigned int ioctl, unsigned long arg)
{
	void __user *argp = (void __user *)arg;
	long r;

	switch (ioctl) {
	case KVM_GET_MSR_INDEX_LIST: {
		struct kvm_msr_list __user *user_msr_list = argp;
		struct kvm_msr_list msr_list;
		unsigned n;

		r = -EFAULT;
		if (copy_from_user(&msr_list, user_msr_list, sizeof(msr_list)))
			goto out;
		n = msr_list.nmsrs;
		msr_list.nmsrs = num_msrs_to_save + num_emulated_msrs;
		if (copy_to_user(user_msr_list, &msr_list, sizeof(msr_list)))
			goto out;
		r = -E2BIG;
		if (n < msr_list.nmsrs)
			goto out;
		r = -EFAULT;
		if (copy_to_user(user_msr_list->indices, &msrs_to_save,
				 num_msrs_to_save * sizeof(u32)))
			goto out;
		if (copy_to_user(user_msr_list->indices + num_msrs_to_save,
				 &emulated_msrs,
				 num_emulated_msrs * sizeof(u32)))
			goto out;
		r = 0;
		break;
	}
	case KVM_GET_SUPPORTED_CPUID:
	case KVM_GET_EMULATED_CPUID: {
		struct kvm_cpuid2 __user *cpuid_arg = argp;
		struct kvm_cpuid2 cpuid;

		r = -EFAULT;
		if (copy_from_user(&cpuid, cpuid_arg, sizeof(cpuid)))
			goto out;

		r = kvm_dev_ioctl_get_cpuid(&cpuid, cpuid_arg->entries,
					    ioctl);
		if (r)
			goto out;

		r = -EFAULT;
		if (copy_to_user(cpuid_arg, &cpuid, sizeof(cpuid)))
			goto out;
		r = 0;
		break;
	}
	case KVM_X86_GET_MCE_CAP_SUPPORTED:
		r = -EFAULT;
		if (copy_to_user(argp, &kvm_caps.supported_mce_cap,
				 sizeof(kvm_caps.supported_mce_cap)))
			goto out;
		r = 0;
		break;
	case KVM_GET_MSR_FEATURE_INDEX_LIST: {
		struct kvm_msr_list __user *user_msr_list = argp;
		struct kvm_msr_list msr_list;
		unsigned int n;

		r = -EFAULT;
		if (copy_from_user(&msr_list, user_msr_list, sizeof(msr_list)))
			goto out;
		n = msr_list.nmsrs;
		msr_list.nmsrs = num_msr_based_features;
		if (copy_to_user(user_msr_list, &msr_list, sizeof(msr_list)))
			goto out;
		r = -E2BIG;
		if (n < msr_list.nmsrs)
			goto out;
		r = -EFAULT;
		if (copy_to_user(user_msr_list->indices, &msr_based_features,
				 num_msr_based_features * sizeof(u32)))
			goto out;
		r = 0;
		break;
	}
	case KVM_GET_MSRS:
		r = msr_io(NULL, argp, do_get_msr_feature, 1);
		break;
	case KVM_GET_SUPPORTED_HV_CPUID:
		r = kvm_ioctl_get_supported_hv_cpuid(NULL, argp);
		break;
	case KVM_GET_DEVICE_ATTR: {
		struct kvm_device_attr attr;
		r = -EFAULT;
		if (copy_from_user(&attr, (void __user *)arg, sizeof(attr)))
			break;
		r = kvm_x86_dev_get_attr(&attr);
		break;
	}
	case KVM_HAS_DEVICE_ATTR: {
		struct kvm_device_attr attr;
		r = -EFAULT;
		if (copy_from_user(&attr, (void __user *)arg, sizeof(attr)))
			break;
		r = kvm_x86_dev_has_attr(&attr);
		break;
	}
	default:
		r = -EINVAL;
		break;
	}
out:
	return r;
}

static void wbinvd_ipi(void *garbage)
{
	wbinvd();
}

static bool need_emulate_wbinvd(struct kvm_vcpu *vcpu)
{
	return kvm_arch_has_noncoherent_dma(vcpu->kvm);
}

void kvm_arch_vcpu_load(struct kvm_vcpu *vcpu, int cpu)
{
	/* Address WBINVD may be executed by guest */
	if (need_emulate_wbinvd(vcpu)) {
		if (static_call(kvm_x86_has_wbinvd_exit)())
			cpumask_set_cpu(cpu, vcpu->arch.wbinvd_dirty_mask);
		else if (vcpu->cpu != -1 && vcpu->cpu != cpu)
			smp_call_function_single(vcpu->cpu,
					wbinvd_ipi, NULL, 1);
	}

	static_call(kvm_x86_vcpu_load)(vcpu, cpu);

	/* Save host pkru register if supported */
	vcpu->arch.host_pkru = read_pkru();

	/* Apply any externally detected TSC adjustments (due to suspend) */
	if (unlikely(vcpu->arch.tsc_offset_adjustment)) {
		adjust_tsc_offset_host(vcpu, vcpu->arch.tsc_offset_adjustment);
		vcpu->arch.tsc_offset_adjustment = 0;
		kvm_make_request(KVM_REQ_CLOCK_UPDATE, vcpu);
	}

	if (unlikely(vcpu->cpu != cpu) || kvm_check_tsc_unstable()) {
		s64 tsc_delta = !vcpu->arch.last_host_tsc ? 0 :
				rdtsc() - vcpu->arch.last_host_tsc;
		if (tsc_delta < 0)
			mark_tsc_unstable("KVM discovered backwards TSC");

		if (kvm_check_tsc_unstable()) {
			u64 offset = kvm_compute_l1_tsc_offset(vcpu,
						vcpu->arch.last_guest_tsc);
			kvm_vcpu_write_tsc_offset(vcpu, offset);
			vcpu->arch.tsc_catchup = 1;
		}

		if (kvm_lapic_hv_timer_in_use(vcpu))
			kvm_lapic_restart_hv_timer(vcpu);

		/*
		 * On a host with synchronized TSC, there is no need to update
		 * kvmclock on vcpu->cpu migration
		 */
		if (!vcpu->kvm->arch.use_master_clock || vcpu->cpu == -1)
			kvm_make_request(KVM_REQ_GLOBAL_CLOCK_UPDATE, vcpu);
		if (vcpu->cpu != cpu)
			kvm_make_request(KVM_REQ_MIGRATE_TIMER, vcpu);
		vcpu->cpu = cpu;
	}

	kvm_make_request(KVM_REQ_STEAL_UPDATE, vcpu);
}

static void kvm_steal_time_set_preempted(struct kvm_vcpu *vcpu)
{
	struct gfn_to_hva_cache *ghc = &vcpu->arch.st.cache;
	struct kvm_steal_time __user *st;
	struct kvm_memslots *slots;
	static const u8 preempted = KVM_VCPU_PREEMPTED;
	gpa_t gpa = vcpu->arch.st.msr_val & KVM_STEAL_VALID_BITS;

	/*
	 * The vCPU can be marked preempted if and only if the VM-Exit was on
	 * an instruction boundary and will not trigger guest emulation of any
	 * kind (see vcpu_run).  Vendor specific code controls (conservatively)
	 * when this is true, for example allowing the vCPU to be marked
	 * preempted if and only if the VM-Exit was due to a host interrupt.
	 */
	if (!vcpu->arch.at_instruction_boundary) {
		vcpu->stat.preemption_other++;
		return;
	}

	vcpu->stat.preemption_reported++;
	if (!(vcpu->arch.st.msr_val & KVM_MSR_ENABLED))
		return;

	if (vcpu->arch.st.preempted)
		return;

	/* This happens on process exit */
	if (unlikely(current->mm != vcpu->kvm->mm))
		return;

	slots = kvm_memslots(vcpu->kvm);

	if (unlikely(slots->generation != ghc->generation ||
		     gpa != ghc->gpa ||
		     kvm_is_error_hva(ghc->hva) || !ghc->memslot))
		return;

	st = (struct kvm_steal_time __user *)ghc->hva;
	BUILD_BUG_ON(sizeof(st->preempted) != sizeof(preempted));

	if (!copy_to_user_nofault(&st->preempted, &preempted, sizeof(preempted)))
		vcpu->arch.st.preempted = KVM_VCPU_PREEMPTED;

	mark_page_dirty_in_slot(vcpu->kvm, ghc->memslot, gpa_to_gfn(ghc->gpa));
}

void kvm_arch_vcpu_put(struct kvm_vcpu *vcpu)
{
	int idx;

	if (vcpu->preempted) {
		if (!vcpu->arch.guest_state_protected)
			vcpu->arch.preempted_in_kernel = !static_call(kvm_x86_get_cpl)(vcpu);

		/*
		 * Take the srcu lock as memslots will be accessed to check the gfn
		 * cache generation against the memslots generation.
		 */
		idx = srcu_read_lock(&vcpu->kvm->srcu);
		if (kvm_xen_msr_enabled(vcpu->kvm))
			kvm_xen_runstate_set_preempted(vcpu);
		else
			kvm_steal_time_set_preempted(vcpu);
		srcu_read_unlock(&vcpu->kvm->srcu, idx);
	}

	static_call(kvm_x86_vcpu_put)(vcpu);
	vcpu->arch.last_host_tsc = rdtsc();
}

static int kvm_vcpu_ioctl_get_lapic(struct kvm_vcpu *vcpu,
				    struct kvm_lapic_state *s)
{
	static_call_cond(kvm_x86_sync_pir_to_irr)(vcpu);

	return kvm_apic_get_state(vcpu, s);
}

static int kvm_vcpu_ioctl_set_lapic(struct kvm_vcpu *vcpu,
				    struct kvm_lapic_state *s)
{
	int r;

	r = kvm_apic_set_state(vcpu, s);
	if (r)
		return r;
	update_cr8_intercept(vcpu);

	return 0;
}

static int kvm_cpu_accept_dm_intr(struct kvm_vcpu *vcpu)
{
	/*
	 * We can accept userspace's request for interrupt injection
	 * as long as we have a place to store the interrupt number.
	 * The actual injection will happen when the CPU is able to
	 * deliver the interrupt.
	 */
	if (kvm_cpu_has_extint(vcpu))
		return false;

	/* Acknowledging ExtINT does not happen if LINT0 is masked.  */
	return (!lapic_in_kernel(vcpu) ||
		kvm_apic_accept_pic_intr(vcpu));
}

static int kvm_vcpu_ready_for_interrupt_injection(struct kvm_vcpu *vcpu)
{
	/*
	 * Do not cause an interrupt window exit if an exception
	 * is pending or an event needs reinjection; userspace
	 * might want to inject the interrupt manually using KVM_SET_REGS
	 * or KVM_SET_SREGS.  For that to work, we must be at an
	 * instruction boundary and with no events half-injected.
	 */
	return (kvm_arch_interrupt_allowed(vcpu) &&
		kvm_cpu_accept_dm_intr(vcpu) &&
		!kvm_event_needs_reinjection(vcpu) &&
		!kvm_is_exception_pending(vcpu));
}

static int kvm_vcpu_ioctl_interrupt(struct kvm_vcpu *vcpu,
				    struct kvm_interrupt *irq)
{
	if (irq->irq >= KVM_NR_INTERRUPTS)
		return -EINVAL;

	if (!irqchip_in_kernel(vcpu->kvm)) {
		kvm_queue_interrupt(vcpu, irq->irq, false);
		kvm_make_request(KVM_REQ_EVENT, vcpu);
		return 0;
	}

	/*
	 * With in-kernel LAPIC, we only use this to inject EXTINT, so
	 * fail for in-kernel 8259.
	 */
	if (pic_in_kernel(vcpu->kvm))
		return -ENXIO;

	if (vcpu->arch.pending_external_vector != -1)
		return -EEXIST;

	vcpu->arch.pending_external_vector = irq->irq;
	kvm_make_request(KVM_REQ_EVENT, vcpu);
	return 0;
}

static int kvm_vcpu_ioctl_nmi(struct kvm_vcpu *vcpu)
{
	kvm_inject_nmi(vcpu);

	return 0;
}

static int vcpu_ioctl_tpr_access_reporting(struct kvm_vcpu *vcpu,
					   struct kvm_tpr_access_ctl *tac)
{
	if (tac->flags)
		return -EINVAL;
	vcpu->arch.tpr_access_reporting = !!tac->enabled;
	return 0;
}

static int kvm_vcpu_ioctl_x86_setup_mce(struct kvm_vcpu *vcpu,
					u64 mcg_cap)
{
	int r;
	unsigned bank_num = mcg_cap & 0xff, bank;

	r = -EINVAL;
	if (!bank_num || bank_num > KVM_MAX_MCE_BANKS)
		goto out;
	if (mcg_cap & ~(kvm_caps.supported_mce_cap | 0xff | 0xff0000))
		goto out;
	r = 0;
	vcpu->arch.mcg_cap = mcg_cap;
	/* Init IA32_MCG_CTL to all 1s */
	if (mcg_cap & MCG_CTL_P)
		vcpu->arch.mcg_ctl = ~(u64)0;
	/* Init IA32_MCi_CTL to all 1s, IA32_MCi_CTL2 to all 0s */
	for (bank = 0; bank < bank_num; bank++) {
		vcpu->arch.mce_banks[bank*4] = ~(u64)0;
		if (mcg_cap & MCG_CMCI_P)
			vcpu->arch.mci_ctl2_banks[bank] = 0;
	}

	kvm_apic_after_set_mcg_cap(vcpu);

	static_call(kvm_x86_setup_mce)(vcpu);
out:
	return r;
}

/*
 * Validate this is an UCNA (uncorrectable no action) error by checking the
 * MCG_STATUS and MCi_STATUS registers:
 * - none of the bits for Machine Check Exceptions are set
 * - both the VAL (valid) and UC (uncorrectable) bits are set
 * MCI_STATUS_PCC - Processor Context Corrupted
 * MCI_STATUS_S - Signaled as a Machine Check Exception
 * MCI_STATUS_AR - Software recoverable Action Required
 */
static bool is_ucna(struct kvm_x86_mce *mce)
{
	return	!mce->mcg_status &&
		!(mce->status & (MCI_STATUS_PCC | MCI_STATUS_S | MCI_STATUS_AR)) &&
		(mce->status & MCI_STATUS_VAL) &&
		(mce->status & MCI_STATUS_UC);
}

static int kvm_vcpu_x86_set_ucna(struct kvm_vcpu *vcpu, struct kvm_x86_mce *mce, u64* banks)
{
	u64 mcg_cap = vcpu->arch.mcg_cap;

	banks[1] = mce->status;
	banks[2] = mce->addr;
	banks[3] = mce->misc;
	vcpu->arch.mcg_status = mce->mcg_status;

	if (!(mcg_cap & MCG_CMCI_P) ||
	    !(vcpu->arch.mci_ctl2_banks[mce->bank] & MCI_CTL2_CMCI_EN))
		return 0;

	if (lapic_in_kernel(vcpu))
		kvm_apic_local_deliver(vcpu->arch.apic, APIC_LVTCMCI);

	return 0;
}

static int kvm_vcpu_ioctl_x86_set_mce(struct kvm_vcpu *vcpu,
				      struct kvm_x86_mce *mce)
{
	u64 mcg_cap = vcpu->arch.mcg_cap;
	unsigned bank_num = mcg_cap & 0xff;
	u64 *banks = vcpu->arch.mce_banks;

	if (mce->bank >= bank_num || !(mce->status & MCI_STATUS_VAL))
		return -EINVAL;

	banks += array_index_nospec(4 * mce->bank, 4 * bank_num);

	if (is_ucna(mce))
		return kvm_vcpu_x86_set_ucna(vcpu, mce, banks);

	/*
	 * if IA32_MCG_CTL is not all 1s, the uncorrected error
	 * reporting is disabled
	 */
	if ((mce->status & MCI_STATUS_UC) && (mcg_cap & MCG_CTL_P) &&
	    vcpu->arch.mcg_ctl != ~(u64)0)
		return 0;
	/*
	 * if IA32_MCi_CTL is not all 1s, the uncorrected error
	 * reporting is disabled for the bank
	 */
	if ((mce->status & MCI_STATUS_UC) && banks[0] != ~(u64)0)
		return 0;
	if (mce->status & MCI_STATUS_UC) {
		if ((vcpu->arch.mcg_status & MCG_STATUS_MCIP) ||
		    !kvm_is_cr4_bit_set(vcpu, X86_CR4_MCE)) {
			kvm_make_request(KVM_REQ_TRIPLE_FAULT, vcpu);
			return 0;
		}
		if (banks[1] & MCI_STATUS_VAL)
			mce->status |= MCI_STATUS_OVER;
		banks[2] = mce->addr;
		banks[3] = mce->misc;
		vcpu->arch.mcg_status = mce->mcg_status;
		banks[1] = mce->status;
		kvm_queue_exception(vcpu, MC_VECTOR);
	} else if (!(banks[1] & MCI_STATUS_VAL)
		   || !(banks[1] & MCI_STATUS_UC)) {
		if (banks[1] & MCI_STATUS_VAL)
			mce->status |= MCI_STATUS_OVER;
		banks[2] = mce->addr;
		banks[3] = mce->misc;
		banks[1] = mce->status;
	} else
		banks[1] |= MCI_STATUS_OVER;
	return 0;
}

static void kvm_vcpu_ioctl_x86_get_vcpu_events(struct kvm_vcpu *vcpu,
					       struct kvm_vcpu_events *events)
{
	struct kvm_queued_exception *ex;

	process_nmi(vcpu);

#ifdef CONFIG_KVM_SMM
	if (kvm_check_request(KVM_REQ_SMI, vcpu))
		process_smi(vcpu);
#endif

	/*
	 * KVM's ABI only allows for one exception to be migrated.  Luckily,
	 * the only time there can be two queued exceptions is if there's a
	 * non-exiting _injected_ exception, and a pending exiting exception.
	 * In that case, ignore the VM-Exiting exception as it's an extension
	 * of the injected exception.
	 */
	if (vcpu->arch.exception_vmexit.pending &&
	    !vcpu->arch.exception.pending &&
	    !vcpu->arch.exception.injected)
		ex = &vcpu->arch.exception_vmexit;
	else
		ex = &vcpu->arch.exception;

	/*
	 * In guest mode, payload delivery should be deferred if the exception
	 * will be intercepted by L1, e.g. KVM should not modifying CR2 if L1
	 * intercepts #PF, ditto for DR6 and #DBs.  If the per-VM capability,
	 * KVM_CAP_EXCEPTION_PAYLOAD, is not set, userspace may or may not
	 * propagate the payload and so it cannot be safely deferred.  Deliver
	 * the payload if the capability hasn't been requested.
	 */
	if (!vcpu->kvm->arch.exception_payload_enabled &&
	    ex->pending && ex->has_payload)
		kvm_deliver_exception_payload(vcpu, ex);

	memset(events, 0, sizeof(*events));

	/*
	 * The API doesn't provide the instruction length for software
	 * exceptions, so don't report them. As long as the guest RIP
	 * isn't advanced, we should expect to encounter the exception
	 * again.
	 */
	if (!kvm_exception_is_soft(ex->vector)) {
		events->exception.injected = ex->injected;
		events->exception.pending = ex->pending;
		/*
		 * For ABI compatibility, deliberately conflate
		 * pending and injected exceptions when
		 * KVM_CAP_EXCEPTION_PAYLOAD isn't enabled.
		 */
		if (!vcpu->kvm->arch.exception_payload_enabled)
			events->exception.injected |= ex->pending;
	}
	events->exception.nr = ex->vector;
	events->exception.has_error_code = ex->has_error_code;
	events->exception.error_code = ex->error_code;
	events->exception_has_payload = ex->has_payload;
	events->exception_payload = ex->payload;

	events->interrupt.injected =
		vcpu->arch.interrupt.injected && !vcpu->arch.interrupt.soft;
	events->interrupt.nr = vcpu->arch.interrupt.nr;
	events->interrupt.shadow = static_call(kvm_x86_get_interrupt_shadow)(vcpu);

	events->nmi.injected = vcpu->arch.nmi_injected;
	events->nmi.pending = kvm_get_nr_pending_nmis(vcpu);
	events->nmi.masked = static_call(kvm_x86_get_nmi_mask)(vcpu);

	/* events->sipi_vector is never valid when reporting to user space */

#ifdef CONFIG_KVM_SMM
	events->smi.smm = is_smm(vcpu);
	events->smi.pending = vcpu->arch.smi_pending;
	events->smi.smm_inside_nmi =
		!!(vcpu->arch.hflags & HF_SMM_INSIDE_NMI_MASK);
#endif
	events->smi.latched_init = kvm_lapic_latched_init(vcpu);

	events->flags = (KVM_VCPUEVENT_VALID_NMI_PENDING
			 | KVM_VCPUEVENT_VALID_SHADOW
			 | KVM_VCPUEVENT_VALID_SMM);
	if (vcpu->kvm->arch.exception_payload_enabled)
		events->flags |= KVM_VCPUEVENT_VALID_PAYLOAD;
	if (vcpu->kvm->arch.triple_fault_event) {
		events->triple_fault.pending = kvm_test_request(KVM_REQ_TRIPLE_FAULT, vcpu);
		events->flags |= KVM_VCPUEVENT_VALID_TRIPLE_FAULT;
	}
}

static int kvm_vcpu_ioctl_x86_set_vcpu_events(struct kvm_vcpu *vcpu,
					      struct kvm_vcpu_events *events)
{
	if (events->flags & ~(KVM_VCPUEVENT_VALID_NMI_PENDING
			      | KVM_VCPUEVENT_VALID_SIPI_VECTOR
			      | KVM_VCPUEVENT_VALID_SHADOW
			      | KVM_VCPUEVENT_VALID_SMM
			      | KVM_VCPUEVENT_VALID_PAYLOAD
			      | KVM_VCPUEVENT_VALID_TRIPLE_FAULT))
		return -EINVAL;

	if (events->flags & KVM_VCPUEVENT_VALID_PAYLOAD) {
		if (!vcpu->kvm->arch.exception_payload_enabled)
			return -EINVAL;
		if (events->exception.pending)
			events->exception.injected = 0;
		else
			events->exception_has_payload = 0;
	} else {
		events->exception.pending = 0;
		events->exception_has_payload = 0;
	}

	if ((events->exception.injected || events->exception.pending) &&
	    (events->exception.nr > 31 || events->exception.nr == NMI_VECTOR))
		return -EINVAL;

	/* INITs are latched while in SMM */
	if (events->flags & KVM_VCPUEVENT_VALID_SMM &&
	    (events->smi.smm || events->smi.pending) &&
	    vcpu->arch.mp_state == KVM_MP_STATE_INIT_RECEIVED)
		return -EINVAL;

	process_nmi(vcpu);

	/*
	 * Flag that userspace is stuffing an exception, the next KVM_RUN will
	 * morph the exception to a VM-Exit if appropriate.  Do this only for
	 * pending exceptions, already-injected exceptions are not subject to
	 * intercpetion.  Note, userspace that conflates pending and injected
	 * is hosed, and will incorrectly convert an injected exception into a
	 * pending exception, which in turn may cause a spurious VM-Exit.
	 */
	vcpu->arch.exception_from_userspace = events->exception.pending;

	vcpu->arch.exception_vmexit.pending = false;

	vcpu->arch.exception.injected = events->exception.injected;
	vcpu->arch.exception.pending = events->exception.pending;
	vcpu->arch.exception.vector = events->exception.nr;
	vcpu->arch.exception.has_error_code = events->exception.has_error_code;
	vcpu->arch.exception.error_code = events->exception.error_code;
	vcpu->arch.exception.has_payload = events->exception_has_payload;
	vcpu->arch.exception.payload = events->exception_payload;

	vcpu->arch.interrupt.injected = events->interrupt.injected;
	vcpu->arch.interrupt.nr = events->interrupt.nr;
	vcpu->arch.interrupt.soft = events->interrupt.soft;
	if (events->flags & KVM_VCPUEVENT_VALID_SHADOW)
		static_call(kvm_x86_set_interrupt_shadow)(vcpu,
						events->interrupt.shadow);

	vcpu->arch.nmi_injected = events->nmi.injected;
	if (events->flags & KVM_VCPUEVENT_VALID_NMI_PENDING) {
		vcpu->arch.nmi_pending = 0;
		atomic_set(&vcpu->arch.nmi_queued, events->nmi.pending);
		kvm_make_request(KVM_REQ_NMI, vcpu);
	}
	static_call(kvm_x86_set_nmi_mask)(vcpu, events->nmi.masked);

	if (events->flags & KVM_VCPUEVENT_VALID_SIPI_VECTOR &&
	    lapic_in_kernel(vcpu))
		vcpu->arch.apic->sipi_vector = events->sipi_vector;

	if (events->flags & KVM_VCPUEVENT_VALID_SMM) {
#ifdef CONFIG_KVM_SMM
		if (!!(vcpu->arch.hflags & HF_SMM_MASK) != events->smi.smm) {
			kvm_leave_nested(vcpu);
			kvm_smm_changed(vcpu, events->smi.smm);
		}

		vcpu->arch.smi_pending = events->smi.pending;

		if (events->smi.smm) {
			if (events->smi.smm_inside_nmi)
				vcpu->arch.hflags |= HF_SMM_INSIDE_NMI_MASK;
			else
				vcpu->arch.hflags &= ~HF_SMM_INSIDE_NMI_MASK;
		}

#else
		if (events->smi.smm || events->smi.pending ||
		    events->smi.smm_inside_nmi)
			return -EINVAL;
#endif

		if (lapic_in_kernel(vcpu)) {
			if (events->smi.latched_init)
				set_bit(KVM_APIC_INIT, &vcpu->arch.apic->pending_events);
			else
				clear_bit(KVM_APIC_INIT, &vcpu->arch.apic->pending_events);
		}
	}

	if (events->flags & KVM_VCPUEVENT_VALID_TRIPLE_FAULT) {
		if (!vcpu->kvm->arch.triple_fault_event)
			return -EINVAL;
		if (events->triple_fault.pending)
			kvm_make_request(KVM_REQ_TRIPLE_FAULT, vcpu);
		else
			kvm_clear_request(KVM_REQ_TRIPLE_FAULT, vcpu);
	}

	kvm_make_request(KVM_REQ_EVENT, vcpu);

	return 0;
}

static void kvm_vcpu_ioctl_x86_get_debugregs(struct kvm_vcpu *vcpu,
					     struct kvm_debugregs *dbgregs)
{
	unsigned long val;

	memset(dbgregs, 0, sizeof(*dbgregs));
	memcpy(dbgregs->db, vcpu->arch.db, sizeof(vcpu->arch.db));
	kvm_get_dr(vcpu, 6, &val);
	dbgregs->dr6 = val;
	dbgregs->dr7 = vcpu->arch.dr7;
}

static int kvm_vcpu_ioctl_x86_set_debugregs(struct kvm_vcpu *vcpu,
					    struct kvm_debugregs *dbgregs)
{
	if (dbgregs->flags)
		return -EINVAL;

	if (!kvm_dr6_valid(dbgregs->dr6))
		return -EINVAL;
	if (!kvm_dr7_valid(dbgregs->dr7))
		return -EINVAL;

	memcpy(vcpu->arch.db, dbgregs->db, sizeof(vcpu->arch.db));
	kvm_update_dr0123(vcpu);
	vcpu->arch.dr6 = dbgregs->dr6;
	vcpu->arch.dr7 = dbgregs->dr7;
	kvm_update_dr7(vcpu);

	return 0;
}

static void kvm_vcpu_ioctl_x86_get_xsave(struct kvm_vcpu *vcpu,
					 struct kvm_xsave *guest_xsave)
{
	if (fpstate_is_confidential(&vcpu->arch.guest_fpu))
		return;

	fpu_copy_guest_fpstate_to_uabi(&vcpu->arch.guest_fpu,
				       guest_xsave->region,
				       sizeof(guest_xsave->region),
				       vcpu->arch.pkru);
}

static void kvm_vcpu_ioctl_x86_get_xsave2(struct kvm_vcpu *vcpu,
					  u8 *state, unsigned int size)
{
	if (fpstate_is_confidential(&vcpu->arch.guest_fpu))
		return;

	fpu_copy_guest_fpstate_to_uabi(&vcpu->arch.guest_fpu,
				       state, size, vcpu->arch.pkru);
}

static int kvm_vcpu_ioctl_x86_set_xsave(struct kvm_vcpu *vcpu,
					struct kvm_xsave *guest_xsave)
{
	if (fpstate_is_confidential(&vcpu->arch.guest_fpu))
		return 0;

	return fpu_copy_uabi_to_guest_fpstate(&vcpu->arch.guest_fpu,
					      guest_xsave->region,
					      kvm_caps.supported_xcr0,
					      &vcpu->arch.pkru);
}

static void kvm_vcpu_ioctl_x86_get_xcrs(struct kvm_vcpu *vcpu,
					struct kvm_xcrs *guest_xcrs)
{
	if (!boot_cpu_has(X86_FEATURE_XSAVE)) {
		guest_xcrs->nr_xcrs = 0;
		return;
	}

	guest_xcrs->nr_xcrs = 1;
	guest_xcrs->flags = 0;
	guest_xcrs->xcrs[0].xcr = XCR_XFEATURE_ENABLED_MASK;
	guest_xcrs->xcrs[0].value = vcpu->arch.xcr0;
}

static int kvm_vcpu_ioctl_x86_set_xcrs(struct kvm_vcpu *vcpu,
				       struct kvm_xcrs *guest_xcrs)
{
	int i, r = 0;

	if (!boot_cpu_has(X86_FEATURE_XSAVE))
		return -EINVAL;

	if (guest_xcrs->nr_xcrs > KVM_MAX_XCRS || guest_xcrs->flags)
		return -EINVAL;

	for (i = 0; i < guest_xcrs->nr_xcrs; i++)
		/* Only support XCR0 currently */
		if (guest_xcrs->xcrs[i].xcr == XCR_XFEATURE_ENABLED_MASK) {
			r = __kvm_set_xcr(vcpu, XCR_XFEATURE_ENABLED_MASK,
				guest_xcrs->xcrs[i].value);
			break;
		}
	if (r)
		r = -EINVAL;
	return r;
}

/*
 * kvm_set_guest_paused() indicates to the guest kernel that it has been
 * stopped by the hypervisor.  This function will be called from the host only.
 * EINVAL is returned when the host attempts to set the flag for a guest that
 * does not support pv clocks.
 */
static int kvm_set_guest_paused(struct kvm_vcpu *vcpu)
{
	if (!vcpu->arch.pv_time.active)
		return -EINVAL;
	vcpu->arch.pvclock_set_guest_stopped_request = true;
	kvm_make_request(KVM_REQ_CLOCK_UPDATE, vcpu);
	return 0;
}

static int kvm_arch_tsc_has_attr(struct kvm_vcpu *vcpu,
				 struct kvm_device_attr *attr)
{
	int r;

	switch (attr->attr) {
	case KVM_VCPU_TSC_OFFSET:
		r = 0;
		break;
	default:
		r = -ENXIO;
	}

	return r;
}

static int kvm_arch_tsc_get_attr(struct kvm_vcpu *vcpu,
				 struct kvm_device_attr *attr)
{
	u64 __user *uaddr = kvm_get_attr_addr(attr);
	int r;

	if (IS_ERR(uaddr))
		return PTR_ERR(uaddr);

	switch (attr->attr) {
	case KVM_VCPU_TSC_OFFSET:
		r = -EFAULT;
		if (put_user(vcpu->arch.l1_tsc_offset, uaddr))
			break;
		r = 0;
		break;
	default:
		r = -ENXIO;
	}

	return r;
}

static int kvm_arch_tsc_set_attr(struct kvm_vcpu *vcpu,
				 struct kvm_device_attr *attr)
{
	u64 __user *uaddr = kvm_get_attr_addr(attr);
	struct kvm *kvm = vcpu->kvm;
	int r;

	if (IS_ERR(uaddr))
		return PTR_ERR(uaddr);

	switch (attr->attr) {
	case KVM_VCPU_TSC_OFFSET: {
		u64 offset, tsc, ns;
		unsigned long flags;
		bool matched;

		r = -EFAULT;
		if (get_user(offset, uaddr))
			break;

		raw_spin_lock_irqsave(&kvm->arch.tsc_write_lock, flags);

		matched = (vcpu->arch.virtual_tsc_khz &&
			   kvm->arch.last_tsc_khz == vcpu->arch.virtual_tsc_khz &&
			   kvm->arch.last_tsc_offset == offset);

		tsc = kvm_scale_tsc(rdtsc(), vcpu->arch.l1_tsc_scaling_ratio) + offset;
		ns = get_kvmclock_base_ns();

		__kvm_synchronize_tsc(vcpu, offset, tsc, ns, matched);
		raw_spin_unlock_irqrestore(&kvm->arch.tsc_write_lock, flags);

		r = 0;
		break;
	}
	default:
		r = -ENXIO;
	}

	return r;
}

static int kvm_vcpu_ioctl_device_attr(struct kvm_vcpu *vcpu,
				      unsigned int ioctl,
				      void __user *argp)
{
	struct kvm_device_attr attr;
	int r;

	if (copy_from_user(&attr, argp, sizeof(attr)))
		return -EFAULT;

	if (attr.group != KVM_VCPU_TSC_CTRL)
		return -ENXIO;

	switch (ioctl) {
	case KVM_HAS_DEVICE_ATTR:
		r = kvm_arch_tsc_has_attr(vcpu, &attr);
		break;
	case KVM_GET_DEVICE_ATTR:
		r = kvm_arch_tsc_get_attr(vcpu, &attr);
		break;
	case KVM_SET_DEVICE_ATTR:
		r = kvm_arch_tsc_set_attr(vcpu, &attr);
		break;
	}

	return r;
}

static int kvm_vcpu_ioctl_enable_cap(struct kvm_vcpu *vcpu,
				     struct kvm_enable_cap *cap)
{
	int r;
	uint16_t vmcs_version;
	void __user *user_ptr;

	if (cap->flags)
		return -EINVAL;

	switch (cap->cap) {
	case KVM_CAP_HYPERV_SYNIC2:
		if (cap->args[0])
			return -EINVAL;
		fallthrough;

	case KVM_CAP_HYPERV_SYNIC:
		if (!irqchip_in_kernel(vcpu->kvm))
			return -EINVAL;
		return kvm_hv_activate_synic(vcpu, cap->cap ==
					     KVM_CAP_HYPERV_SYNIC2);
	case KVM_CAP_HYPERV_ENLIGHTENED_VMCS:
		if (!kvm_x86_ops.nested_ops->enable_evmcs)
			return -ENOTTY;
		r = kvm_x86_ops.nested_ops->enable_evmcs(vcpu, &vmcs_version);
		if (!r) {
			user_ptr = (void __user *)(uintptr_t)cap->args[0];
			if (copy_to_user(user_ptr, &vmcs_version,
					 sizeof(vmcs_version)))
				r = -EFAULT;
		}
		return r;
	case KVM_CAP_HYPERV_DIRECT_TLBFLUSH:
		if (!kvm_x86_ops.enable_l2_tlb_flush)
			return -ENOTTY;

		return static_call(kvm_x86_enable_l2_tlb_flush)(vcpu);

	case KVM_CAP_HYPERV_ENFORCE_CPUID:
		return kvm_hv_set_enforce_cpuid(vcpu, cap->args[0]);

	case KVM_CAP_ENFORCE_PV_FEATURE_CPUID:
		vcpu->arch.pv_cpuid.enforce = cap->args[0];
		if (vcpu->arch.pv_cpuid.enforce)
			kvm_update_pv_runtime(vcpu);

		return 0;
	default:
		return -EINVAL;
	}
}

long kvm_arch_vcpu_ioctl(struct file *filp,
			 unsigned int ioctl, unsigned long arg)
{
	struct kvm_vcpu *vcpu = filp->private_data;
	void __user *argp = (void __user *)arg;
	int r;
	union {
		struct kvm_sregs2 *sregs2;
		struct kvm_lapic_state *lapic;
		struct kvm_xsave *xsave;
		struct kvm_xcrs *xcrs;
		void *buffer;
	} u;

	vcpu_load(vcpu);

	u.buffer = NULL;
	switch (ioctl) {
	case KVM_GET_LAPIC: {
		r = -EINVAL;
		if (!lapic_in_kernel(vcpu))
			goto out;
		u.lapic = kzalloc(sizeof(struct kvm_lapic_state),
				GFP_KERNEL_ACCOUNT);

		r = -ENOMEM;
		if (!u.lapic)
			goto out;
		r = kvm_vcpu_ioctl_get_lapic(vcpu, u.lapic);
		if (r)
			goto out;
		r = -EFAULT;
		if (copy_to_user(argp, u.lapic, sizeof(struct kvm_lapic_state)))
			goto out;
		r = 0;
		break;
	}
	case KVM_SET_LAPIC: {
		r = -EINVAL;
		if (!lapic_in_kernel(vcpu))
			goto out;
		u.lapic = memdup_user(argp, sizeof(*u.lapic));
		if (IS_ERR(u.lapic)) {
			r = PTR_ERR(u.lapic);
			goto out_nofree;
		}

		r = kvm_vcpu_ioctl_set_lapic(vcpu, u.lapic);
		break;
	}
	case KVM_INTERRUPT: {
		struct kvm_interrupt irq;

		r = -EFAULT;
		if (copy_from_user(&irq, argp, sizeof(irq)))
			goto out;
		r = kvm_vcpu_ioctl_interrupt(vcpu, &irq);
		break;
	}
	case KVM_NMI: {
		r = kvm_vcpu_ioctl_nmi(vcpu);
		break;
	}
	case KVM_SMI: {
		r = kvm_inject_smi(vcpu);
		break;
	}
	case KVM_SET_CPUID: {
		struct kvm_cpuid __user *cpuid_arg = argp;
		struct kvm_cpuid cpuid;

		r = -EFAULT;
		if (copy_from_user(&cpuid, cpuid_arg, sizeof(cpuid)))
			goto out;
		r = kvm_vcpu_ioctl_set_cpuid(vcpu, &cpuid, cpuid_arg->entries);
		break;
	}
	case KVM_SET_CPUID2: {
		struct kvm_cpuid2 __user *cpuid_arg = argp;
		struct kvm_cpuid2 cpuid;

		r = -EFAULT;
		if (copy_from_user(&cpuid, cpuid_arg, sizeof(cpuid)))
			goto out;
		r = kvm_vcpu_ioctl_set_cpuid2(vcpu, &cpuid,
					      cpuid_arg->entries);
		break;
	}
	case KVM_GET_CPUID2: {
		struct kvm_cpuid2 __user *cpuid_arg = argp;
		struct kvm_cpuid2 cpuid;

		r = -EFAULT;
		if (copy_from_user(&cpuid, cpuid_arg, sizeof(cpuid)))
			goto out;
		r = kvm_vcpu_ioctl_get_cpuid2(vcpu, &cpuid,
					      cpuid_arg->entries);
		if (r)
			goto out;
		r = -EFAULT;
		if (copy_to_user(cpuid_arg, &cpuid, sizeof(cpuid)))
			goto out;
		r = 0;
		break;
	}
	case KVM_GET_MSRS: {
		int idx = srcu_read_lock(&vcpu->kvm->srcu);
		r = msr_io(vcpu, argp, do_get_msr, 1);
		srcu_read_unlock(&vcpu->kvm->srcu, idx);
		break;
	}
	case KVM_SET_MSRS: {
		int idx = srcu_read_lock(&vcpu->kvm->srcu);
		r = msr_io(vcpu, argp, do_set_msr, 0);
		srcu_read_unlock(&vcpu->kvm->srcu, idx);
		break;
	}
	case KVM_TPR_ACCESS_REPORTING: {
		struct kvm_tpr_access_ctl tac;

		r = -EFAULT;
		if (copy_from_user(&tac, argp, sizeof(tac)))
			goto out;
		r = vcpu_ioctl_tpr_access_reporting(vcpu, &tac);
		if (r)
			goto out;
		r = -EFAULT;
		if (copy_to_user(argp, &tac, sizeof(tac)))
			goto out;
		r = 0;
		break;
	};
	case KVM_SET_VAPIC_ADDR: {
		struct kvm_vapic_addr va;
		int idx;

		r = -EINVAL;
		if (!lapic_in_kernel(vcpu))
			goto out;
		r = -EFAULT;
		if (copy_from_user(&va, argp, sizeof(va)))
			goto out;
		idx = srcu_read_lock(&vcpu->kvm->srcu);
		r = kvm_lapic_set_vapic_addr(vcpu, va.vapic_addr);
		srcu_read_unlock(&vcpu->kvm->srcu, idx);
		break;
	}
	case KVM_X86_SETUP_MCE: {
		u64 mcg_cap;

		r = -EFAULT;
		if (copy_from_user(&mcg_cap, argp, sizeof(mcg_cap)))
			goto out;
		r = kvm_vcpu_ioctl_x86_setup_mce(vcpu, mcg_cap);
		break;
	}
	case KVM_X86_SET_MCE: {
		struct kvm_x86_mce mce;

		r = -EFAULT;
		if (copy_from_user(&mce, argp, sizeof(mce)))
			goto out;
		r = kvm_vcpu_ioctl_x86_set_mce(vcpu, &mce);
		break;
	}
	case KVM_GET_VCPU_EVENTS: {
		struct kvm_vcpu_events events;

		kvm_vcpu_ioctl_x86_get_vcpu_events(vcpu, &events);

		r = -EFAULT;
		if (copy_to_user(argp, &events, sizeof(struct kvm_vcpu_events)))
			break;
		r = 0;
		break;
	}
	case KVM_SET_VCPU_EVENTS: {
		struct kvm_vcpu_events events;

		r = -EFAULT;
		if (copy_from_user(&events, argp, sizeof(struct kvm_vcpu_events)))
			break;

		r = kvm_vcpu_ioctl_x86_set_vcpu_events(vcpu, &events);
		break;
	}
	case KVM_GET_DEBUGREGS: {
		struct kvm_debugregs dbgregs;

		kvm_vcpu_ioctl_x86_get_debugregs(vcpu, &dbgregs);

		r = -EFAULT;
		if (copy_to_user(argp, &dbgregs,
				 sizeof(struct kvm_debugregs)))
			break;
		r = 0;
		break;
	}
	case KVM_SET_DEBUGREGS: {
		struct kvm_debugregs dbgregs;

		r = -EFAULT;
		if (copy_from_user(&dbgregs, argp,
				   sizeof(struct kvm_debugregs)))
			break;

		r = kvm_vcpu_ioctl_x86_set_debugregs(vcpu, &dbgregs);
		break;
	}
	case KVM_GET_XSAVE: {
		r = -EINVAL;
		if (vcpu->arch.guest_fpu.uabi_size > sizeof(struct kvm_xsave))
			break;

		u.xsave = kzalloc(sizeof(struct kvm_xsave), GFP_KERNEL_ACCOUNT);
		r = -ENOMEM;
		if (!u.xsave)
			break;

		kvm_vcpu_ioctl_x86_get_xsave(vcpu, u.xsave);

		r = -EFAULT;
		if (copy_to_user(argp, u.xsave, sizeof(struct kvm_xsave)))
			break;
		r = 0;
		break;
	}
	case KVM_SET_XSAVE: {
		int size = vcpu->arch.guest_fpu.uabi_size;

		u.xsave = memdup_user(argp, size);
		if (IS_ERR(u.xsave)) {
			r = PTR_ERR(u.xsave);
			goto out_nofree;
		}

		r = kvm_vcpu_ioctl_x86_set_xsave(vcpu, u.xsave);
		break;
	}

	case KVM_GET_XSAVE2: {
		int size = vcpu->arch.guest_fpu.uabi_size;

		u.xsave = kzalloc(size, GFP_KERNEL_ACCOUNT);
		r = -ENOMEM;
		if (!u.xsave)
			break;

		kvm_vcpu_ioctl_x86_get_xsave2(vcpu, u.buffer, size);

		r = -EFAULT;
		if (copy_to_user(argp, u.xsave, size))
			break;

		r = 0;
		break;
	}

	case KVM_GET_XCRS: {
		u.xcrs = kzalloc(sizeof(struct kvm_xcrs), GFP_KERNEL_ACCOUNT);
		r = -ENOMEM;
		if (!u.xcrs)
			break;

		kvm_vcpu_ioctl_x86_get_xcrs(vcpu, u.xcrs);

		r = -EFAULT;
		if (copy_to_user(argp, u.xcrs,
				 sizeof(struct kvm_xcrs)))
			break;
		r = 0;
		break;
	}
	case KVM_SET_XCRS: {
		u.xcrs = memdup_user(argp, sizeof(*u.xcrs));
		if (IS_ERR(u.xcrs)) {
			r = PTR_ERR(u.xcrs);
			goto out_nofree;
		}

		r = kvm_vcpu_ioctl_x86_set_xcrs(vcpu, u.xcrs);
		break;
	}
	case KVM_SET_TSC_KHZ: {
		u32 user_tsc_khz;

		r = -EINVAL;
		user_tsc_khz = (u32)arg;

		if (kvm_caps.has_tsc_control &&
		    user_tsc_khz >= kvm_caps.max_guest_tsc_khz)
			goto out;

		if (user_tsc_khz == 0)
			user_tsc_khz = tsc_khz;

		if (!kvm_set_tsc_khz(vcpu, user_tsc_khz))
			r = 0;

		goto out;
	}
	case KVM_GET_TSC_KHZ: {
		r = vcpu->arch.virtual_tsc_khz;
		goto out;
	}
	case KVM_KVMCLOCK_CTRL: {
		r = kvm_set_guest_paused(vcpu);
		goto out;
	}
	case KVM_ENABLE_CAP: {
		struct kvm_enable_cap cap;

		r = -EFAULT;
		if (copy_from_user(&cap, argp, sizeof(cap)))
			goto out;
		r = kvm_vcpu_ioctl_enable_cap(vcpu, &cap);
		break;
	}
	case KVM_GET_NESTED_STATE: {
		struct kvm_nested_state __user *user_kvm_nested_state = argp;
		u32 user_data_size;

		r = -EINVAL;
		if (!kvm_x86_ops.nested_ops->get_state)
			break;

		BUILD_BUG_ON(sizeof(user_data_size) != sizeof(user_kvm_nested_state->size));
		r = -EFAULT;
		if (get_user(user_data_size, &user_kvm_nested_state->size))
			break;

		r = kvm_x86_ops.nested_ops->get_state(vcpu, user_kvm_nested_state,
						     user_data_size);
		if (r < 0)
			break;

		if (r > user_data_size) {
			if (put_user(r, &user_kvm_nested_state->size))
				r = -EFAULT;
			else
				r = -E2BIG;
			break;
		}

		r = 0;
		break;
	}
	case KVM_SET_NESTED_STATE: {
		struct kvm_nested_state __user *user_kvm_nested_state = argp;
		struct kvm_nested_state kvm_state;
		int idx;

		r = -EINVAL;
		if (!kvm_x86_ops.nested_ops->set_state)
			break;

		r = -EFAULT;
		if (copy_from_user(&kvm_state, user_kvm_nested_state, sizeof(kvm_state)))
			break;

		r = -EINVAL;
		if (kvm_state.size < sizeof(kvm_state))
			break;

		if (kvm_state.flags &
		    ~(KVM_STATE_NESTED_RUN_PENDING | KVM_STATE_NESTED_GUEST_MODE
		      | KVM_STATE_NESTED_EVMCS | KVM_STATE_NESTED_MTF_PENDING
		      | KVM_STATE_NESTED_GIF_SET))
			break;

		/* nested_run_pending implies guest_mode.  */
		if ((kvm_state.flags & KVM_STATE_NESTED_RUN_PENDING)
		    && !(kvm_state.flags & KVM_STATE_NESTED_GUEST_MODE))
			break;

		idx = srcu_read_lock(&vcpu->kvm->srcu);
		r = kvm_x86_ops.nested_ops->set_state(vcpu, user_kvm_nested_state, &kvm_state);
		srcu_read_unlock(&vcpu->kvm->srcu, idx);
		break;
	}
	case KVM_GET_SUPPORTED_HV_CPUID:
		r = kvm_ioctl_get_supported_hv_cpuid(vcpu, argp);
		break;
#ifdef CONFIG_KVM_XEN
	case KVM_XEN_VCPU_GET_ATTR: {
		struct kvm_xen_vcpu_attr xva;

		r = -EFAULT;
		if (copy_from_user(&xva, argp, sizeof(xva)))
			goto out;
		r = kvm_xen_vcpu_get_attr(vcpu, &xva);
		if (!r && copy_to_user(argp, &xva, sizeof(xva)))
			r = -EFAULT;
		break;
	}
	case KVM_XEN_VCPU_SET_ATTR: {
		struct kvm_xen_vcpu_attr xva;

		r = -EFAULT;
		if (copy_from_user(&xva, argp, sizeof(xva)))
			goto out;
		r = kvm_xen_vcpu_set_attr(vcpu, &xva);
		break;
	}
#endif
	case KVM_GET_SREGS2: {
		u.sregs2 = kzalloc(sizeof(struct kvm_sregs2), GFP_KERNEL);
		r = -ENOMEM;
		if (!u.sregs2)
			goto out;
		__get_sregs2(vcpu, u.sregs2);
		r = -EFAULT;
		if (copy_to_user(argp, u.sregs2, sizeof(struct kvm_sregs2)))
			goto out;
		r = 0;
		break;
	}
	case KVM_SET_SREGS2: {
		u.sregs2 = memdup_user(argp, sizeof(struct kvm_sregs2));
		if (IS_ERR(u.sregs2)) {
			r = PTR_ERR(u.sregs2);
			u.sregs2 = NULL;
			goto out;
		}
		r = __set_sregs2(vcpu, u.sregs2);
		break;
	}
	case KVM_HAS_DEVICE_ATTR:
	case KVM_GET_DEVICE_ATTR:
	case KVM_SET_DEVICE_ATTR:
		r = kvm_vcpu_ioctl_device_attr(vcpu, ioctl, argp);
		break;
	default:
		r = -EINVAL;
	}
out:
	kfree(u.buffer);
out_nofree:
	vcpu_put(vcpu);
	return r;
}

vm_fault_t kvm_arch_vcpu_fault(struct kvm_vcpu *vcpu, struct vm_fault *vmf)
{
	return VM_FAULT_SIGBUS;
}

static int kvm_vm_ioctl_set_tss_addr(struct kvm *kvm, unsigned long addr)
{
	int ret;

	if (addr > (unsigned int)(-3 * PAGE_SIZE))
		return -EINVAL;
	ret = static_call(kvm_x86_set_tss_addr)(kvm, addr);
	return ret;
}

static int kvm_vm_ioctl_set_identity_map_addr(struct kvm *kvm,
					      u64 ident_addr)
{
	return static_call(kvm_x86_set_identity_map_addr)(kvm, ident_addr);
}

static int kvm_vm_ioctl_set_nr_mmu_pages(struct kvm *kvm,
					 unsigned long kvm_nr_mmu_pages)
{
	if (kvm_nr_mmu_pages < KVM_MIN_ALLOC_MMU_PAGES)
		return -EINVAL;

	mutex_lock(&kvm->slots_lock);

	kvm_mmu_change_mmu_pages(kvm, kvm_nr_mmu_pages);
	kvm->arch.n_requested_mmu_pages = kvm_nr_mmu_pages;

	mutex_unlock(&kvm->slots_lock);
	return 0;
}

static int kvm_vm_ioctl_get_irqchip(struct kvm *kvm, struct kvm_irqchip *chip)
{
	struct kvm_pic *pic = kvm->arch.vpic;
	int r;

	r = 0;
	switch (chip->chip_id) {
	case KVM_IRQCHIP_PIC_MASTER:
		memcpy(&chip->chip.pic, &pic->pics[0],
			sizeof(struct kvm_pic_state));
		break;
	case KVM_IRQCHIP_PIC_SLAVE:
		memcpy(&chip->chip.pic, &pic->pics[1],
			sizeof(struct kvm_pic_state));
		break;
	case KVM_IRQCHIP_IOAPIC:
		kvm_get_ioapic(kvm, &chip->chip.ioapic);
		break;
	default:
		r = -EINVAL;
		break;
	}
	return r;
}

static int kvm_vm_ioctl_set_irqchip(struct kvm *kvm, struct kvm_irqchip *chip)
{
	struct kvm_pic *pic = kvm->arch.vpic;
	int r;

	r = 0;
	switch (chip->chip_id) {
	case KVM_IRQCHIP_PIC_MASTER:
		spin_lock(&pic->lock);
		memcpy(&pic->pics[0], &chip->chip.pic,
			sizeof(struct kvm_pic_state));
		spin_unlock(&pic->lock);
		break;
	case KVM_IRQCHIP_PIC_SLAVE:
		spin_lock(&pic->lock);
		memcpy(&pic->pics[1], &chip->chip.pic,
			sizeof(struct kvm_pic_state));
		spin_unlock(&pic->lock);
		break;
	case KVM_IRQCHIP_IOAPIC:
		kvm_set_ioapic(kvm, &chip->chip.ioapic);
		break;
	default:
		r = -EINVAL;
		break;
	}
	kvm_pic_update_irq(pic);
	return r;
}

static int kvm_vm_ioctl_get_pit(struct kvm *kvm, struct kvm_pit_state *ps)
{
	struct kvm_kpit_state *kps = &kvm->arch.vpit->pit_state;

	BUILD_BUG_ON(sizeof(*ps) != sizeof(kps->channels));

	mutex_lock(&kps->lock);
	memcpy(ps, &kps->channels, sizeof(*ps));
	mutex_unlock(&kps->lock);
	return 0;
}

static int kvm_vm_ioctl_set_pit(struct kvm *kvm, struct kvm_pit_state *ps)
{
	int i;
	struct kvm_pit *pit = kvm->arch.vpit;

	mutex_lock(&pit->pit_state.lock);
	memcpy(&pit->pit_state.channels, ps, sizeof(*ps));
	for (i = 0; i < 3; i++)
		kvm_pit_load_count(pit, i, ps->channels[i].count, 0);
	mutex_unlock(&pit->pit_state.lock);
	return 0;
}

static int kvm_vm_ioctl_get_pit2(struct kvm *kvm, struct kvm_pit_state2 *ps)
{
	mutex_lock(&kvm->arch.vpit->pit_state.lock);
	memcpy(ps->channels, &kvm->arch.vpit->pit_state.channels,
		sizeof(ps->channels));
	ps->flags = kvm->arch.vpit->pit_state.flags;
	mutex_unlock(&kvm->arch.vpit->pit_state.lock);
	memset(&ps->reserved, 0, sizeof(ps->reserved));
	return 0;
}

static int kvm_vm_ioctl_set_pit2(struct kvm *kvm, struct kvm_pit_state2 *ps)
{
	int start = 0;
	int i;
	u32 prev_legacy, cur_legacy;
	struct kvm_pit *pit = kvm->arch.vpit;

	mutex_lock(&pit->pit_state.lock);
	prev_legacy = pit->pit_state.flags & KVM_PIT_FLAGS_HPET_LEGACY;
	cur_legacy = ps->flags & KVM_PIT_FLAGS_HPET_LEGACY;
	if (!prev_legacy && cur_legacy)
		start = 1;
	memcpy(&pit->pit_state.channels, &ps->channels,
	       sizeof(pit->pit_state.channels));
	pit->pit_state.flags = ps->flags;
	for (i = 0; i < 3; i++)
		kvm_pit_load_count(pit, i, pit->pit_state.channels[i].count,
				   start && i == 0);
	mutex_unlock(&pit->pit_state.lock);
	return 0;
}

static int kvm_vm_ioctl_reinject(struct kvm *kvm,
				 struct kvm_reinject_control *control)
{
	struct kvm_pit *pit = kvm->arch.vpit;

	/* pit->pit_state.lock was overloaded to prevent userspace from getting
	 * an inconsistent state after running multiple KVM_REINJECT_CONTROL
	 * ioctls in parallel.  Use a separate lock if that ioctl isn't rare.
	 */
	mutex_lock(&pit->pit_state.lock);
	kvm_pit_set_reinject(pit, control->pit_reinject);
	mutex_unlock(&pit->pit_state.lock);

	return 0;
}

void kvm_arch_sync_dirty_log(struct kvm *kvm, struct kvm_memory_slot *memslot)
{

	/*
	 * Flush all CPUs' dirty log buffers to the  dirty_bitmap.  Called
	 * before reporting dirty_bitmap to userspace.  KVM flushes the buffers
	 * on all VM-Exits, thus we only need to kick running vCPUs to force a
	 * VM-Exit.
	 */
	struct kvm_vcpu *vcpu;
	unsigned long i;

	kvm_for_each_vcpu(i, vcpu, kvm)
		kvm_vcpu_kick(vcpu);
}

int kvm_vm_ioctl_irq_line(struct kvm *kvm, struct kvm_irq_level *irq_event,
			bool line_status)
{
	if (!irqchip_in_kernel(kvm))
		return -ENXIO;

	irq_event->status = kvm_set_irq(kvm, KVM_USERSPACE_IRQ_SOURCE_ID,
					irq_event->irq, irq_event->level,
					line_status);
	return 0;
}

int kvm_vm_ioctl_enable_cap(struct kvm *kvm,
			    struct kvm_enable_cap *cap)
{
	int r;

	if (cap->flags)
		return -EINVAL;

	switch (cap->cap) {
	case KVM_CAP_DISABLE_QUIRKS2:
		r = -EINVAL;
		if (cap->args[0] & ~KVM_X86_VALID_QUIRKS)
			break;
		fallthrough;
	case KVM_CAP_DISABLE_QUIRKS:
		kvm->arch.disabled_quirks = cap->args[0];
		r = 0;
		break;
	case KVM_CAP_SPLIT_IRQCHIP: {
		mutex_lock(&kvm->lock);
		r = -EINVAL;
		if (cap->args[0] > MAX_NR_RESERVED_IOAPIC_PINS)
			goto split_irqchip_unlock;
		r = -EEXIST;
		if (irqchip_in_kernel(kvm))
			goto split_irqchip_unlock;
		if (kvm->created_vcpus)
			goto split_irqchip_unlock;
		r = kvm_setup_empty_irq_routing(kvm);
		if (r)
			goto split_irqchip_unlock;
		/* Pairs with irqchip_in_kernel. */
		smp_wmb();
		kvm->arch.irqchip_mode = KVM_IRQCHIP_SPLIT;
		kvm->arch.nr_reserved_ioapic_pins = cap->args[0];
		kvm_clear_apicv_inhibit(kvm, APICV_INHIBIT_REASON_ABSENT);
		r = 0;
split_irqchip_unlock:
		mutex_unlock(&kvm->lock);
		break;
	}
	case KVM_CAP_X2APIC_API:
		r = -EINVAL;
		if (cap->args[0] & ~KVM_X2APIC_API_VALID_FLAGS)
			break;

		if (cap->args[0] & KVM_X2APIC_API_USE_32BIT_IDS)
			kvm->arch.x2apic_format = true;
		if (cap->args[0] & KVM_X2APIC_API_DISABLE_BROADCAST_QUIRK)
			kvm->arch.x2apic_broadcast_quirk_disabled = true;

		r = 0;
		break;
	case KVM_CAP_X86_DISABLE_EXITS:
		r = -EINVAL;
		if (cap->args[0] & ~KVM_X86_DISABLE_VALID_EXITS)
			break;

		if (cap->args[0] & KVM_X86_DISABLE_EXITS_PAUSE)
			kvm->arch.pause_in_guest = true;

#define SMT_RSB_MSG "This processor is affected by the Cross-Thread Return Predictions vulnerability. " \
		    "KVM_CAP_X86_DISABLE_EXITS should only be used with SMT disabled or trusted guests."

		if (!mitigate_smt_rsb) {
			if (boot_cpu_has_bug(X86_BUG_SMT_RSB) && cpu_smt_possible() &&
			    (cap->args[0] & ~KVM_X86_DISABLE_EXITS_PAUSE))
				pr_warn_once(SMT_RSB_MSG);

			if ((cap->args[0] & KVM_X86_DISABLE_EXITS_MWAIT) &&
			    kvm_can_mwait_in_guest())
				kvm->arch.mwait_in_guest = true;
			if (cap->args[0] & KVM_X86_DISABLE_EXITS_HLT)
				kvm->arch.hlt_in_guest = true;
			if (cap->args[0] & KVM_X86_DISABLE_EXITS_CSTATE)
				kvm->arch.cstate_in_guest = true;
		}

		r = 0;
		break;
	case KVM_CAP_MSR_PLATFORM_INFO:
		kvm->arch.guest_can_read_msr_platform_info = cap->args[0];
		r = 0;
		break;
	case KVM_CAP_EXCEPTION_PAYLOAD:
		kvm->arch.exception_payload_enabled = cap->args[0];
		r = 0;
		break;
	case KVM_CAP_X86_TRIPLE_FAULT_EVENT:
		kvm->arch.triple_fault_event = cap->args[0];
		r = 0;
		break;
	case KVM_CAP_X86_USER_SPACE_MSR:
		r = -EINVAL;
		if (cap->args[0] & ~KVM_MSR_EXIT_REASON_VALID_MASK)
			break;
		kvm->arch.user_space_msr_mask = cap->args[0];
		r = 0;
		break;
	case KVM_CAP_X86_BUS_LOCK_EXIT:
		r = -EINVAL;
		if (cap->args[0] & ~KVM_BUS_LOCK_DETECTION_VALID_MODE)
			break;

		if ((cap->args[0] & KVM_BUS_LOCK_DETECTION_OFF) &&
		    (cap->args[0] & KVM_BUS_LOCK_DETECTION_EXIT))
			break;

		if (kvm_caps.has_bus_lock_exit &&
		    cap->args[0] & KVM_BUS_LOCK_DETECTION_EXIT)
			kvm->arch.bus_lock_detection_enabled = true;
		r = 0;
		break;
#ifdef CONFIG_X86_SGX_KVM
	case KVM_CAP_SGX_ATTRIBUTE: {
		unsigned long allowed_attributes = 0;

		r = sgx_set_attribute(&allowed_attributes, cap->args[0]);
		if (r)
			break;

		/* KVM only supports the PROVISIONKEY privileged attribute. */
		if ((allowed_attributes & SGX_ATTR_PROVISIONKEY) &&
		    !(allowed_attributes & ~SGX_ATTR_PROVISIONKEY))
			kvm->arch.sgx_provisioning_allowed = true;
		else
			r = -EINVAL;
		break;
	}
#endif
	case KVM_CAP_VM_COPY_ENC_CONTEXT_FROM:
		r = -EINVAL;
		if (!kvm_x86_ops.vm_copy_enc_context_from)
			break;

		r = static_call(kvm_x86_vm_copy_enc_context_from)(kvm, cap->args[0]);
		break;
	case KVM_CAP_VM_MOVE_ENC_CONTEXT_FROM:
		r = -EINVAL;
		if (!kvm_x86_ops.vm_move_enc_context_from)
			break;

		r = static_call(kvm_x86_vm_move_enc_context_from)(kvm, cap->args[0]);
		break;
	case KVM_CAP_EXIT_HYPERCALL:
		if (cap->args[0] & ~KVM_EXIT_HYPERCALL_VALID_MASK) {
			r = -EINVAL;
			break;
		}
		kvm->arch.hypercall_exit_enabled = cap->args[0];
		r = 0;
		break;
	case KVM_CAP_EXIT_ON_EMULATION_FAILURE:
		r = -EINVAL;
		if (cap->args[0] & ~1)
			break;
		kvm->arch.exit_on_emulation_error = cap->args[0];
		r = 0;
		break;
	case KVM_CAP_PMU_CAPABILITY:
		r = -EINVAL;
		if (!enable_pmu || (cap->args[0] & ~KVM_CAP_PMU_VALID_MASK))
			break;

		mutex_lock(&kvm->lock);
		if (!kvm->created_vcpus) {
			kvm->arch.enable_pmu = !(cap->args[0] & KVM_PMU_CAP_DISABLE);
			r = 0;
		}
		mutex_unlock(&kvm->lock);
		break;
	case KVM_CAP_MAX_VCPU_ID:
		r = -EINVAL;
		if (cap->args[0] > KVM_MAX_VCPU_IDS)
			break;

		mutex_lock(&kvm->lock);
		if (kvm->arch.max_vcpu_ids == cap->args[0]) {
			r = 0;
		} else if (!kvm->arch.max_vcpu_ids) {
			kvm->arch.max_vcpu_ids = cap->args[0];
			r = 0;
		}
		mutex_unlock(&kvm->lock);
		break;
	case KVM_CAP_X86_NOTIFY_VMEXIT:
		r = -EINVAL;
		if ((u32)cap->args[0] & ~KVM_X86_NOTIFY_VMEXIT_VALID_BITS)
			break;
		if (!kvm_caps.has_notify_vmexit)
			break;
		if (!((u32)cap->args[0] & KVM_X86_NOTIFY_VMEXIT_ENABLED))
			break;
		mutex_lock(&kvm->lock);
		if (!kvm->created_vcpus) {
			kvm->arch.notify_window = cap->args[0] >> 32;
			kvm->arch.notify_vmexit_flags = (u32)cap->args[0];
			r = 0;
		}
		mutex_unlock(&kvm->lock);
		break;
	case KVM_CAP_VM_DISABLE_NX_HUGE_PAGES:
		r = -EINVAL;

		/*
		 * Since the risk of disabling NX hugepages is a guest crashing
		 * the system, ensure the userspace process has permission to
		 * reboot the system.
		 *
		 * Note that unlike the reboot() syscall, the process must have
		 * this capability in the root namespace because exposing
		 * /dev/kvm into a container does not limit the scope of the
		 * iTLB multihit bug to that container. In other words,
		 * this must use capable(), not ns_capable().
		 */
		if (!capable(CAP_SYS_BOOT)) {
			r = -EPERM;
			break;
		}

		if (cap->args[0])
			break;

		mutex_lock(&kvm->lock);
		if (!kvm->created_vcpus) {
			kvm->arch.disable_nx_huge_pages = true;
			r = 0;
		}
		mutex_unlock(&kvm->lock);
		break;
	default:
		r = -EINVAL;
		break;
	}
	return r;
}

static struct kvm_x86_msr_filter *kvm_alloc_msr_filter(bool default_allow)
{
	struct kvm_x86_msr_filter *msr_filter;

	msr_filter = kzalloc(sizeof(*msr_filter), GFP_KERNEL_ACCOUNT);
	if (!msr_filter)
		return NULL;

	msr_filter->default_allow = default_allow;
	return msr_filter;
}

static void kvm_free_msr_filter(struct kvm_x86_msr_filter *msr_filter)
{
	u32 i;

	if (!msr_filter)
		return;

	for (i = 0; i < msr_filter->count; i++)
		kfree(msr_filter->ranges[i].bitmap);

	kfree(msr_filter);
}

static int kvm_add_msr_filter(struct kvm_x86_msr_filter *msr_filter,
			      struct kvm_msr_filter_range *user_range)
{
	unsigned long *bitmap = NULL;
	size_t bitmap_size;

	if (!user_range->nmsrs)
		return 0;

	if (user_range->flags & ~KVM_MSR_FILTER_RANGE_VALID_MASK)
		return -EINVAL;

	if (!user_range->flags)
		return -EINVAL;

	bitmap_size = BITS_TO_LONGS(user_range->nmsrs) * sizeof(long);
	if (!bitmap_size || bitmap_size > KVM_MSR_FILTER_MAX_BITMAP_SIZE)
		return -EINVAL;

	bitmap = memdup_user((__user u8*)user_range->bitmap, bitmap_size);
	if (IS_ERR(bitmap))
		return PTR_ERR(bitmap);

	msr_filter->ranges[msr_filter->count] = (struct msr_bitmap_range) {
		.flags = user_range->flags,
		.base = user_range->base,
		.nmsrs = user_range->nmsrs,
		.bitmap = bitmap,
	};

	msr_filter->count++;
	return 0;
}

static int kvm_vm_ioctl_set_msr_filter(struct kvm *kvm,
				       struct kvm_msr_filter *filter)
{
	struct kvm_x86_msr_filter *new_filter, *old_filter;
	bool default_allow;
	bool empty = true;
	int r;
	u32 i;

	if (filter->flags & ~KVM_MSR_FILTER_VALID_MASK)
		return -EINVAL;

	for (i = 0; i < ARRAY_SIZE(filter->ranges); i++)
		empty &= !filter->ranges[i].nmsrs;

	default_allow = !(filter->flags & KVM_MSR_FILTER_DEFAULT_DENY);
	if (empty && !default_allow)
		return -EINVAL;

	new_filter = kvm_alloc_msr_filter(default_allow);
	if (!new_filter)
		return -ENOMEM;

	for (i = 0; i < ARRAY_SIZE(filter->ranges); i++) {
		r = kvm_add_msr_filter(new_filter, &filter->ranges[i]);
		if (r) {
			kvm_free_msr_filter(new_filter);
			return r;
		}
	}

	mutex_lock(&kvm->lock);
	old_filter = rcu_replace_pointer(kvm->arch.msr_filter, new_filter,
					 mutex_is_locked(&kvm->lock));
	mutex_unlock(&kvm->lock);
	synchronize_srcu(&kvm->srcu);

	kvm_free_msr_filter(old_filter);

	kvm_make_all_cpus_request(kvm, KVM_REQ_MSR_FILTER_CHANGED);

	return 0;
}

#ifdef CONFIG_KVM_COMPAT
/* for KVM_X86_SET_MSR_FILTER */
struct kvm_msr_filter_range_compat {
	__u32 flags;
	__u32 nmsrs;
	__u32 base;
	__u32 bitmap;
};

struct kvm_msr_filter_compat {
	__u32 flags;
	struct kvm_msr_filter_range_compat ranges[KVM_MSR_FILTER_MAX_RANGES];
};

#define KVM_X86_SET_MSR_FILTER_COMPAT _IOW(KVMIO, 0xc6, struct kvm_msr_filter_compat)

long kvm_arch_vm_compat_ioctl(struct file *filp, unsigned int ioctl,
			      unsigned long arg)
{
	void __user *argp = (void __user *)arg;
	struct kvm *kvm = filp->private_data;
	long r = -ENOTTY;

	switch (ioctl) {
	case KVM_X86_SET_MSR_FILTER_COMPAT: {
		struct kvm_msr_filter __user *user_msr_filter = argp;
		struct kvm_msr_filter_compat filter_compat;
		struct kvm_msr_filter filter;
		int i;

		if (copy_from_user(&filter_compat, user_msr_filter,
				   sizeof(filter_compat)))
			return -EFAULT;

		filter.flags = filter_compat.flags;
		for (i = 0; i < ARRAY_SIZE(filter.ranges); i++) {
			struct kvm_msr_filter_range_compat *cr;

			cr = &filter_compat.ranges[i];
			filter.ranges[i] = (struct kvm_msr_filter_range) {
				.flags = cr->flags,
				.nmsrs = cr->nmsrs,
				.base = cr->base,
				.bitmap = (__u8 *)(ulong)cr->bitmap,
			};
		}

		r = kvm_vm_ioctl_set_msr_filter(kvm, &filter);
		break;
	}
	}

	return r;
}
#endif

#ifdef CONFIG_HAVE_KVM_PM_NOTIFIER
static int kvm_arch_suspend_notifier(struct kvm *kvm)
{
	struct kvm_vcpu *vcpu;
	unsigned long i;
	int ret = 0;

	mutex_lock(&kvm->lock);
	kvm_for_each_vcpu(i, vcpu, kvm) {
		if (!vcpu->arch.pv_time.active)
			continue;

		ret = kvm_set_guest_paused(vcpu);
		if (ret) {
			kvm_err("Failed to pause guest VCPU%d: %d\n",
				vcpu->vcpu_id, ret);
			break;
		}
	}
	mutex_unlock(&kvm->lock);

	return ret ? NOTIFY_BAD : NOTIFY_DONE;
}

int kvm_arch_pm_notifier(struct kvm *kvm, unsigned long state)
{
	switch (state) {
	case PM_HIBERNATION_PREPARE:
	case PM_SUSPEND_PREPARE:
		return kvm_arch_suspend_notifier(kvm);
	}

	return NOTIFY_DONE;
}
#endif /* CONFIG_HAVE_KVM_PM_NOTIFIER */

static int kvm_vm_ioctl_get_clock(struct kvm *kvm, void __user *argp)
{
	struct kvm_clock_data data = { 0 };

	get_kvmclock(kvm, &data);
	if (copy_to_user(argp, &data, sizeof(data)))
		return -EFAULT;

	return 0;
}

static int kvm_vm_ioctl_set_clock(struct kvm *kvm, void __user *argp)
{
	struct kvm_arch *ka = &kvm->arch;
	struct kvm_clock_data data;
	u64 now_raw_ns;

	if (copy_from_user(&data, argp, sizeof(data)))
		return -EFAULT;

	/*
	 * Only KVM_CLOCK_REALTIME is used, but allow passing the
	 * result of KVM_GET_CLOCK back to KVM_SET_CLOCK.
	 */
	if (data.flags & ~KVM_CLOCK_VALID_FLAGS)
		return -EINVAL;

	kvm_hv_request_tsc_page_update(kvm);
	kvm_start_pvclock_update(kvm);
	pvclock_update_vm_gtod_copy(kvm);

	/*
	 * This pairs with kvm_guest_time_update(): when masterclock is
	 * in use, we use master_kernel_ns + kvmclock_offset to set
	 * unsigned 'system_time' so if we use get_kvmclock_ns() (which
	 * is slightly ahead) here we risk going negative on unsigned
	 * 'system_time' when 'data.clock' is very small.
	 */
	if (data.flags & KVM_CLOCK_REALTIME) {
		u64 now_real_ns = ktime_get_real_ns();

		/*
		 * Avoid stepping the kvmclock backwards.
		 */
		if (now_real_ns > data.realtime)
			data.clock += now_real_ns - data.realtime;
	}

	if (ka->use_master_clock)
		now_raw_ns = ka->master_kernel_ns;
	else
		now_raw_ns = get_kvmclock_base_ns();
	ka->kvmclock_offset = data.clock - now_raw_ns;
	kvm_end_pvclock_update(kvm);
	return 0;
}

int kvm_arch_vm_ioctl(struct file *filp, unsigned int ioctl, unsigned long arg)
{
	struct kvm *kvm = filp->private_data;
	void __user *argp = (void __user *)arg;
	int r = -ENOTTY;
	/*
	 * This union makes it completely explicit to gcc-3.x
	 * that these two variables' stack usage should be
	 * combined, not added together.
	 */
	union {
		struct kvm_pit_state ps;
		struct kvm_pit_state2 ps2;
		struct kvm_pit_config pit_config;
	} u;

	switch (ioctl) {
	case KVM_SET_TSS_ADDR:
		r = kvm_vm_ioctl_set_tss_addr(kvm, arg);
		break;
	case KVM_SET_IDENTITY_MAP_ADDR: {
		u64 ident_addr;

		mutex_lock(&kvm->lock);
		r = -EINVAL;
		if (kvm->created_vcpus)
			goto set_identity_unlock;
		r = -EFAULT;
		if (copy_from_user(&ident_addr, argp, sizeof(ident_addr)))
			goto set_identity_unlock;
		r = kvm_vm_ioctl_set_identity_map_addr(kvm, ident_addr);
set_identity_unlock:
		mutex_unlock(&kvm->lock);
		break;
	}
	case KVM_SET_NR_MMU_PAGES:
		r = kvm_vm_ioctl_set_nr_mmu_pages(kvm, arg);
		break;
	case KVM_CREATE_IRQCHIP: {
		mutex_lock(&kvm->lock);

		r = -EEXIST;
		if (irqchip_in_kernel(kvm))
			goto create_irqchip_unlock;

		r = -EINVAL;
		if (kvm->created_vcpus)
			goto create_irqchip_unlock;

		r = kvm_pic_init(kvm);
		if (r)
			goto create_irqchip_unlock;

		r = kvm_ioapic_init(kvm);
		if (r) {
			kvm_pic_destroy(kvm);
			goto create_irqchip_unlock;
		}

		r = kvm_setup_default_irq_routing(kvm);
		if (r) {
			kvm_ioapic_destroy(kvm);
			kvm_pic_destroy(kvm);
			goto create_irqchip_unlock;
		}
		/* Write kvm->irq_routing before enabling irqchip_in_kernel. */
		smp_wmb();
		kvm->arch.irqchip_mode = KVM_IRQCHIP_KERNEL;
		kvm_clear_apicv_inhibit(kvm, APICV_INHIBIT_REASON_ABSENT);
	create_irqchip_unlock:
		mutex_unlock(&kvm->lock);
		break;
	}
	case KVM_CREATE_PIT:
		u.pit_config.flags = KVM_PIT_SPEAKER_DUMMY;
		goto create_pit;
	case KVM_CREATE_PIT2:
		r = -EFAULT;
		if (copy_from_user(&u.pit_config, argp,
				   sizeof(struct kvm_pit_config)))
			goto out;
	create_pit:
		mutex_lock(&kvm->lock);
		r = -EEXIST;
		if (kvm->arch.vpit)
			goto create_pit_unlock;
		r = -ENOMEM;
		kvm->arch.vpit = kvm_create_pit(kvm, u.pit_config.flags);
		if (kvm->arch.vpit)
			r = 0;
	create_pit_unlock:
		mutex_unlock(&kvm->lock);
		break;
	case KVM_GET_IRQCHIP: {
		/* 0: PIC master, 1: PIC slave, 2: IOAPIC */
		struct kvm_irqchip *chip;

		chip = memdup_user(argp, sizeof(*chip));
		if (IS_ERR(chip)) {
			r = PTR_ERR(chip);
			goto out;
		}

		r = -ENXIO;
		if (!irqchip_kernel(kvm))
			goto get_irqchip_out;
		r = kvm_vm_ioctl_get_irqchip(kvm, chip);
		if (r)
			goto get_irqchip_out;
		r = -EFAULT;
		if (copy_to_user(argp, chip, sizeof(*chip)))
			goto get_irqchip_out;
		r = 0;
	get_irqchip_out:
		kfree(chip);
		break;
	}
	case KVM_SET_IRQCHIP: {
		/* 0: PIC master, 1: PIC slave, 2: IOAPIC */
		struct kvm_irqchip *chip;

		chip = memdup_user(argp, sizeof(*chip));
		if (IS_ERR(chip)) {
			r = PTR_ERR(chip);
			goto out;
		}

		r = -ENXIO;
		if (!irqchip_kernel(kvm))
			goto set_irqchip_out;
		r = kvm_vm_ioctl_set_irqchip(kvm, chip);
	set_irqchip_out:
		kfree(chip);
		break;
	}
	case KVM_GET_PIT: {
		r = -EFAULT;
		if (copy_from_user(&u.ps, argp, sizeof(struct kvm_pit_state)))
			goto out;
		r = -ENXIO;
		if (!kvm->arch.vpit)
			goto out;
		r = kvm_vm_ioctl_get_pit(kvm, &u.ps);
		if (r)
			goto out;
		r = -EFAULT;
		if (copy_to_user(argp, &u.ps, sizeof(struct kvm_pit_state)))
			goto out;
		r = 0;
		break;
	}
	case KVM_SET_PIT: {
		r = -EFAULT;
		if (copy_from_user(&u.ps, argp, sizeof(u.ps)))
			goto out;
		mutex_lock(&kvm->lock);
		r = -ENXIO;
		if (!kvm->arch.vpit)
			goto set_pit_out;
		r = kvm_vm_ioctl_set_pit(kvm, &u.ps);
set_pit_out:
		mutex_unlock(&kvm->lock);
		break;
	}
	case KVM_GET_PIT2: {
		r = -ENXIO;
		if (!kvm->arch.vpit)
			goto out;
		r = kvm_vm_ioctl_get_pit2(kvm, &u.ps2);
		if (r)
			goto out;
		r = -EFAULT;
		if (copy_to_user(argp, &u.ps2, sizeof(u.ps2)))
			goto out;
		r = 0;
		break;
	}
	case KVM_SET_PIT2: {
		r = -EFAULT;
		if (copy_from_user(&u.ps2, argp, sizeof(u.ps2)))
			goto out;
		mutex_lock(&kvm->lock);
		r = -ENXIO;
		if (!kvm->arch.vpit)
			goto set_pit2_out;
		r = kvm_vm_ioctl_set_pit2(kvm, &u.ps2);
set_pit2_out:
		mutex_unlock(&kvm->lock);
		break;
	}
	case KVM_REINJECT_CONTROL: {
		struct kvm_reinject_control control;
		r =  -EFAULT;
		if (copy_from_user(&control, argp, sizeof(control)))
			goto out;
		r = -ENXIO;
		if (!kvm->arch.vpit)
			goto out;
		r = kvm_vm_ioctl_reinject(kvm, &control);
		break;
	}
	case KVM_SET_BOOT_CPU_ID:
		r = 0;
		mutex_lock(&kvm->lock);
		if (kvm->created_vcpus)
			r = -EBUSY;
		else
			kvm->arch.bsp_vcpu_id = arg;
		mutex_unlock(&kvm->lock);
		break;
#ifdef CONFIG_KVM_XEN
	case KVM_XEN_HVM_CONFIG: {
		struct kvm_xen_hvm_config xhc;
		r = -EFAULT;
		if (copy_from_user(&xhc, argp, sizeof(xhc)))
			goto out;
		r = kvm_xen_hvm_config(kvm, &xhc);
		break;
	}
	case KVM_XEN_HVM_GET_ATTR: {
		struct kvm_xen_hvm_attr xha;

		r = -EFAULT;
		if (copy_from_user(&xha, argp, sizeof(xha)))
			goto out;
		r = kvm_xen_hvm_get_attr(kvm, &xha);
		if (!r && copy_to_user(argp, &xha, sizeof(xha)))
			r = -EFAULT;
		break;
	}
	case KVM_XEN_HVM_SET_ATTR: {
		struct kvm_xen_hvm_attr xha;

		r = -EFAULT;
		if (copy_from_user(&xha, argp, sizeof(xha)))
			goto out;
		r = kvm_xen_hvm_set_attr(kvm, &xha);
		break;
	}
	case KVM_XEN_HVM_EVTCHN_SEND: {
		struct kvm_irq_routing_xen_evtchn uxe;

		r = -EFAULT;
		if (copy_from_user(&uxe, argp, sizeof(uxe)))
			goto out;
		r = kvm_xen_hvm_evtchn_send(kvm, &uxe);
		break;
	}
#endif
	case KVM_SET_CLOCK:
		r = kvm_vm_ioctl_set_clock(kvm, argp);
		break;
	case KVM_GET_CLOCK:
		r = kvm_vm_ioctl_get_clock(kvm, argp);
		break;
	case KVM_SET_TSC_KHZ: {
		u32 user_tsc_khz;

		r = -EINVAL;
		user_tsc_khz = (u32)arg;

		if (kvm_caps.has_tsc_control &&
		    user_tsc_khz >= kvm_caps.max_guest_tsc_khz)
			goto out;

		if (user_tsc_khz == 0)
			user_tsc_khz = tsc_khz;

		WRITE_ONCE(kvm->arch.default_tsc_khz, user_tsc_khz);
		r = 0;

		goto out;
	}
	case KVM_GET_TSC_KHZ: {
		r = READ_ONCE(kvm->arch.default_tsc_khz);
		goto out;
	}
	case KVM_MEMORY_ENCRYPT_OP: {
		r = -ENOTTY;
		if (!kvm_x86_ops.mem_enc_ioctl)
			goto out;

		r = static_call(kvm_x86_mem_enc_ioctl)(kvm, argp);
		break;
	}
	case KVM_MEMORY_ENCRYPT_REG_REGION: {
		struct kvm_enc_region region;

		r = -EFAULT;
		if (copy_from_user(&region, argp, sizeof(region)))
			goto out;

		r = -ENOTTY;
		if (!kvm_x86_ops.mem_enc_register_region)
			goto out;

		r = static_call(kvm_x86_mem_enc_register_region)(kvm, &region);
		break;
	}
	case KVM_MEMORY_ENCRYPT_UNREG_REGION: {
		struct kvm_enc_region region;

		r = -EFAULT;
		if (copy_from_user(&region, argp, sizeof(region)))
			goto out;

		r = -ENOTTY;
		if (!kvm_x86_ops.mem_enc_unregister_region)
			goto out;

		r = static_call(kvm_x86_mem_enc_unregister_region)(kvm, &region);
		break;
	}
	case KVM_HYPERV_EVENTFD: {
		struct kvm_hyperv_eventfd hvevfd;

		r = -EFAULT;
		if (copy_from_user(&hvevfd, argp, sizeof(hvevfd)))
			goto out;
		r = kvm_vm_ioctl_hv_eventfd(kvm, &hvevfd);
		break;
	}
	case KVM_SET_PMU_EVENT_FILTER:
		r = kvm_vm_ioctl_set_pmu_event_filter(kvm, argp);
		break;
	case KVM_X86_SET_MSR_FILTER: {
		struct kvm_msr_filter __user *user_msr_filter = argp;
		struct kvm_msr_filter filter;

		if (copy_from_user(&filter, user_msr_filter, sizeof(filter)))
			return -EFAULT;

		r = kvm_vm_ioctl_set_msr_filter(kvm, &filter);
		break;
	}
	default:
		r = -ENOTTY;
	}
out:
	return r;
}

static void kvm_probe_feature_msr(u32 msr_index)
{
	struct kvm_msr_entry msr = {
		.index = msr_index,
	};

	if (kvm_get_msr_feature(&msr))
		return;

	msr_based_features[num_msr_based_features++] = msr_index;
}

static void kvm_probe_msr_to_save(u32 msr_index)
{
	u32 dummy[2];

	if (rdmsr_safe(msr_index, &dummy[0], &dummy[1]))
		return;

	/*
	 * Even MSRs that are valid in the host may not be exposed to guests in
	 * some cases.
	 */
	switch (msr_index) {
	case MSR_IA32_BNDCFGS:
		if (!kvm_mpx_supported())
			return;
		break;
	case MSR_TSC_AUX:
		if (!kvm_cpu_cap_has(X86_FEATURE_RDTSCP) &&
		    !kvm_cpu_cap_has(X86_FEATURE_RDPID))
			return;
		break;
	case MSR_IA32_UMWAIT_CONTROL:
		if (!kvm_cpu_cap_has(X86_FEATURE_WAITPKG))
			return;
		break;
	case MSR_IA32_RTIT_CTL:
	case MSR_IA32_RTIT_STATUS:
		if (!kvm_cpu_cap_has(X86_FEATURE_INTEL_PT))
			return;
		break;
	case MSR_IA32_RTIT_CR3_MATCH:
		if (!kvm_cpu_cap_has(X86_FEATURE_INTEL_PT) ||
		    !intel_pt_validate_hw_cap(PT_CAP_cr3_filtering))
			return;
		break;
	case MSR_IA32_RTIT_OUTPUT_BASE:
	case MSR_IA32_RTIT_OUTPUT_MASK:
		if (!kvm_cpu_cap_has(X86_FEATURE_INTEL_PT) ||
		    (!intel_pt_validate_hw_cap(PT_CAP_topa_output) &&
		     !intel_pt_validate_hw_cap(PT_CAP_single_range_output)))
			return;
		break;
	case MSR_IA32_RTIT_ADDR0_A ... MSR_IA32_RTIT_ADDR3_B:
		if (!kvm_cpu_cap_has(X86_FEATURE_INTEL_PT) ||
		    (msr_index - MSR_IA32_RTIT_ADDR0_A >=
		     intel_pt_validate_hw_cap(PT_CAP_num_address_ranges) * 2))
			return;
		break;
	case MSR_ARCH_PERFMON_PERFCTR0 ... MSR_ARCH_PERFMON_PERFCTR_MAX:
		if (msr_index - MSR_ARCH_PERFMON_PERFCTR0 >=
		    kvm_pmu_cap.num_counters_gp)
			return;
		break;
	case MSR_ARCH_PERFMON_EVENTSEL0 ... MSR_ARCH_PERFMON_EVENTSEL_MAX:
		if (msr_index - MSR_ARCH_PERFMON_EVENTSEL0 >=
		    kvm_pmu_cap.num_counters_gp)
			return;
		break;
	case MSR_ARCH_PERFMON_FIXED_CTR0 ... MSR_ARCH_PERFMON_FIXED_CTR_MAX:
		if (msr_index - MSR_ARCH_PERFMON_FIXED_CTR0 >=
		    kvm_pmu_cap.num_counters_fixed)
			return;
		break;
	case MSR_IA32_XFD:
	case MSR_IA32_XFD_ERR:
		if (!kvm_cpu_cap_has(X86_FEATURE_XFD))
			return;
		break;
	case MSR_IA32_TSX_CTRL:
		if (!(kvm_get_arch_capabilities() & ARCH_CAP_TSX_CTRL_MSR))
			return;
		break;
	default:
		break;
	}

	msrs_to_save[num_msrs_to_save++] = msr_index;
}

static void kvm_init_msr_lists(void)
{
	unsigned i;

	BUILD_BUG_ON_MSG(KVM_PMC_MAX_FIXED != 3,
			 "Please update the fixed PMCs in msrs_to_save_pmu[]");

	num_msrs_to_save = 0;
	num_emulated_msrs = 0;
	num_msr_based_features = 0;

	for (i = 0; i < ARRAY_SIZE(msrs_to_save_base); i++)
		kvm_probe_msr_to_save(msrs_to_save_base[i]);

	if (enable_pmu) {
		for (i = 0; i < ARRAY_SIZE(msrs_to_save_pmu); i++)
			kvm_probe_msr_to_save(msrs_to_save_pmu[i]);
	}

	for (i = 0; i < ARRAY_SIZE(emulated_msrs_all); i++) {
		if (!static_call(kvm_x86_has_emulated_msr)(NULL, emulated_msrs_all[i]))
			continue;

		emulated_msrs[num_emulated_msrs++] = emulated_msrs_all[i];
	}

	for (i = KVM_FIRST_EMULATED_VMX_MSR; i <= KVM_LAST_EMULATED_VMX_MSR; i++)
		kvm_probe_feature_msr(i);

	for (i = 0; i < ARRAY_SIZE(msr_based_features_all_except_vmx); i++)
		kvm_probe_feature_msr(msr_based_features_all_except_vmx[i]);
}

static int vcpu_mmio_write(struct kvm_vcpu *vcpu, gpa_t addr, int len,
			   const void *v)
{
	int handled = 0;
	int n;

	do {
		n = min(len, 8);
		if (!(lapic_in_kernel(vcpu) &&
		      !kvm_iodevice_write(vcpu, &vcpu->arch.apic->dev, addr, n, v))
		    && kvm_io_bus_write(vcpu, KVM_MMIO_BUS, addr, n, v))
			break;
		handled += n;
		addr += n;
		len -= n;
		v += n;
	} while (len);

	return handled;
}

static int vcpu_mmio_read(struct kvm_vcpu *vcpu, gpa_t addr, int len, void *v)
{
	int handled = 0;
	int n;

	do {
		n = min(len, 8);
		if (!(lapic_in_kernel(vcpu) &&
		      !kvm_iodevice_read(vcpu, &vcpu->arch.apic->dev,
					 addr, n, v))
		    && kvm_io_bus_read(vcpu, KVM_MMIO_BUS, addr, n, v))
			break;
		trace_kvm_mmio(KVM_TRACE_MMIO_READ, n, addr, v);
		handled += n;
		addr += n;
		len -= n;
		v += n;
	} while (len);

	return handled;
}

void kvm_set_segment(struct kvm_vcpu *vcpu,
		     struct kvm_segment *var, int seg)
{
	static_call(kvm_x86_set_segment)(vcpu, var, seg);
}

void kvm_get_segment(struct kvm_vcpu *vcpu,
		     struct kvm_segment *var, int seg)
{
	static_call(kvm_x86_get_segment)(vcpu, var, seg);
}

gpa_t translate_nested_gpa(struct kvm_vcpu *vcpu, gpa_t gpa, u64 access,
			   struct x86_exception *exception)
{
	struct kvm_mmu *mmu = vcpu->arch.mmu;
	gpa_t t_gpa;

	BUG_ON(!mmu_is_nested(vcpu));

	/* NPT walks are always user-walks */
	access |= PFERR_USER_MASK;
	t_gpa  = mmu->gva_to_gpa(vcpu, mmu, gpa, access, exception);

	return t_gpa;
}

gpa_t kvm_mmu_gva_to_gpa_read(struct kvm_vcpu *vcpu, gva_t gva,
			      struct x86_exception *exception)
{
	struct kvm_mmu *mmu = vcpu->arch.walk_mmu;

	u64 access = (static_call(kvm_x86_get_cpl)(vcpu) == 3) ? PFERR_USER_MASK : 0;
	return mmu->gva_to_gpa(vcpu, mmu, gva, access, exception);
}
EXPORT_SYMBOL_GPL(kvm_mmu_gva_to_gpa_read);

gpa_t kvm_mmu_gva_to_gpa_write(struct kvm_vcpu *vcpu, gva_t gva,
			       struct x86_exception *exception)
{
	struct kvm_mmu *mmu = vcpu->arch.walk_mmu;

	u64 access = (static_call(kvm_x86_get_cpl)(vcpu) == 3) ? PFERR_USER_MASK : 0;
	access |= PFERR_WRITE_MASK;
	return mmu->gva_to_gpa(vcpu, mmu, gva, access, exception);
}
EXPORT_SYMBOL_GPL(kvm_mmu_gva_to_gpa_write);

/* uses this to access any guest's mapped memory without checking CPL */
gpa_t kvm_mmu_gva_to_gpa_system(struct kvm_vcpu *vcpu, gva_t gva,
				struct x86_exception *exception)
{
	struct kvm_mmu *mmu = vcpu->arch.walk_mmu;

	return mmu->gva_to_gpa(vcpu, mmu, gva, 0, exception);
}

static int kvm_read_guest_virt_helper(gva_t addr, void *val, unsigned int bytes,
				      struct kvm_vcpu *vcpu, u64 access,
				      struct x86_exception *exception)
{
	struct kvm_mmu *mmu = vcpu->arch.walk_mmu;
	void *data = val;
	int r = X86EMUL_CONTINUE;

	while (bytes) {
		gpa_t gpa = mmu->gva_to_gpa(vcpu, mmu, addr, access, exception);
		unsigned offset = addr & (PAGE_SIZE-1);
		unsigned toread = min(bytes, (unsigned)PAGE_SIZE - offset);
		int ret;

		if (gpa == INVALID_GPA)
			return X86EMUL_PROPAGATE_FAULT;
		ret = kvm_vcpu_read_guest_page(vcpu, gpa >> PAGE_SHIFT, data,
					       offset, toread);
		if (ret < 0) {
			r = X86EMUL_IO_NEEDED;
			goto out;
		}

		bytes -= toread;
		data += toread;
		addr += toread;
	}
out:
	return r;
}

/* used for instruction fetching */
static int kvm_fetch_guest_virt(struct x86_emulate_ctxt *ctxt,
				gva_t addr, void *val, unsigned int bytes,
				struct x86_exception *exception)
{
	struct kvm_vcpu *vcpu = emul_to_vcpu(ctxt);
	struct kvm_mmu *mmu = vcpu->arch.walk_mmu;
	u64 access = (static_call(kvm_x86_get_cpl)(vcpu) == 3) ? PFERR_USER_MASK : 0;
	unsigned offset;
	int ret;

	/* Inline kvm_read_guest_virt_helper for speed.  */
	gpa_t gpa = mmu->gva_to_gpa(vcpu, mmu, addr, access|PFERR_FETCH_MASK,
				    exception);
	if (unlikely(gpa == INVALID_GPA))
		return X86EMUL_PROPAGATE_FAULT;

	offset = addr & (PAGE_SIZE-1);
	if (WARN_ON(offset + bytes > PAGE_SIZE))
		bytes = (unsigned)PAGE_SIZE - offset;
	ret = kvm_vcpu_read_guest_page(vcpu, gpa >> PAGE_SHIFT, val,
				       offset, bytes);
	if (unlikely(ret < 0))
		return X86EMUL_IO_NEEDED;

	return X86EMUL_CONTINUE;
}

int kvm_read_guest_virt(struct kvm_vcpu *vcpu,
			       gva_t addr, void *val, unsigned int bytes,
			       struct x86_exception *exception)
{
	u64 access = (static_call(kvm_x86_get_cpl)(vcpu) == 3) ? PFERR_USER_MASK : 0;

	/*
	 * FIXME: this should call handle_emulation_failure if X86EMUL_IO_NEEDED
	 * is returned, but our callers are not ready for that and they blindly
	 * call kvm_inject_page_fault.  Ensure that they at least do not leak
	 * uninitialized kernel stack memory into cr2 and error code.
	 */
	memset(exception, 0, sizeof(*exception));
	return kvm_read_guest_virt_helper(addr, val, bytes, vcpu, access,
					  exception);
}
EXPORT_SYMBOL_GPL(kvm_read_guest_virt);

static int emulator_read_std(struct x86_emulate_ctxt *ctxt,
			     gva_t addr, void *val, unsigned int bytes,
			     struct x86_exception *exception, bool system)
{
	struct kvm_vcpu *vcpu = emul_to_vcpu(ctxt);
	u64 access = 0;

	if (system)
		access |= PFERR_IMPLICIT_ACCESS;
	else if (static_call(kvm_x86_get_cpl)(vcpu) == 3)
		access |= PFERR_USER_MASK;

	return kvm_read_guest_virt_helper(addr, val, bytes, vcpu, access, exception);
}

static int kvm_write_guest_virt_helper(gva_t addr, void *val, unsigned int bytes,
				      struct kvm_vcpu *vcpu, u64 access,
				      struct x86_exception *exception)
{
	struct kvm_mmu *mmu = vcpu->arch.walk_mmu;
	void *data = val;
	int r = X86EMUL_CONTINUE;

	while (bytes) {
		gpa_t gpa = mmu->gva_to_gpa(vcpu, mmu, addr, access, exception);
		unsigned offset = addr & (PAGE_SIZE-1);
		unsigned towrite = min(bytes, (unsigned)PAGE_SIZE - offset);
		int ret;

		if (gpa == INVALID_GPA)
			return X86EMUL_PROPAGATE_FAULT;
		ret = kvm_vcpu_write_guest(vcpu, gpa, data, towrite);
		if (ret < 0) {
			r = X86EMUL_IO_NEEDED;
			goto out;
		}

		bytes -= towrite;
		data += towrite;
		addr += towrite;
	}
out:
	return r;
}

static int emulator_write_std(struct x86_emulate_ctxt *ctxt, gva_t addr, void *val,
			      unsigned int bytes, struct x86_exception *exception,
			      bool system)
{
	struct kvm_vcpu *vcpu = emul_to_vcpu(ctxt);
	u64 access = PFERR_WRITE_MASK;

	if (system)
		access |= PFERR_IMPLICIT_ACCESS;
	else if (static_call(kvm_x86_get_cpl)(vcpu) == 3)
		access |= PFERR_USER_MASK;

	return kvm_write_guest_virt_helper(addr, val, bytes, vcpu,
					   access, exception);
}

int kvm_write_guest_virt_system(struct kvm_vcpu *vcpu, gva_t addr, void *val,
				unsigned int bytes, struct x86_exception *exception)
{
	/* kvm_write_guest_virt_system can pull in tons of pages. */
	vcpu->arch.l1tf_flush_l1d = true;

	return kvm_write_guest_virt_helper(addr, val, bytes, vcpu,
					   PFERR_WRITE_MASK, exception);
}
EXPORT_SYMBOL_GPL(kvm_write_guest_virt_system);

static int kvm_can_emulate_insn(struct kvm_vcpu *vcpu, int emul_type,
				void *insn, int insn_len)
{
	return static_call(kvm_x86_can_emulate_instruction)(vcpu, emul_type,
							    insn, insn_len);
}

int handle_ud(struct kvm_vcpu *vcpu)
{
	static const char kvm_emulate_prefix[] = { __KVM_EMULATE_PREFIX };
	int fep_flags = READ_ONCE(force_emulation_prefix);
	int emul_type = EMULTYPE_TRAP_UD;
	char sig[5]; /* ud2; .ascii "kvm" */
	struct x86_exception e;

	if (unlikely(!kvm_can_emulate_insn(vcpu, emul_type, NULL, 0)))
		return 1;

	if (fep_flags &&
	    kvm_read_guest_virt(vcpu, kvm_get_linear_rip(vcpu),
				sig, sizeof(sig), &e) == 0 &&
	    memcmp(sig, kvm_emulate_prefix, sizeof(sig)) == 0) {
		if (fep_flags & KVM_FEP_CLEAR_RFLAGS_RF)
			kvm_set_rflags(vcpu, kvm_get_rflags(vcpu) & ~X86_EFLAGS_RF);
		kvm_rip_write(vcpu, kvm_rip_read(vcpu) + sizeof(sig));
		emul_type = EMULTYPE_TRAP_UD_FORCED;
	}

	return kvm_emulate_instruction(vcpu, emul_type);
}
EXPORT_SYMBOL_GPL(handle_ud);

static int vcpu_is_mmio_gpa(struct kvm_vcpu *vcpu, unsigned long gva,
			    gpa_t gpa, bool write)
{
	/* For APIC access vmexit */
	if ((gpa & PAGE_MASK) == APIC_DEFAULT_PHYS_BASE)
		return 1;

	if (vcpu_match_mmio_gpa(vcpu, gpa)) {
		trace_vcpu_match_mmio(gva, gpa, write, true);
		return 1;
	}

	return 0;
}

static int vcpu_mmio_gva_to_gpa(struct kvm_vcpu *vcpu, unsigned long gva,
				gpa_t *gpa, struct x86_exception *exception,
				bool write)
{
	struct kvm_mmu *mmu = vcpu->arch.walk_mmu;
	u64 access = ((static_call(kvm_x86_get_cpl)(vcpu) == 3) ? PFERR_USER_MASK : 0)
		| (write ? PFERR_WRITE_MASK : 0);

	/*
	 * currently PKRU is only applied to ept enabled guest so
	 * there is no pkey in EPT page table for L1 guest or EPT
	 * shadow page table for L2 guest.
	 */
	if (vcpu_match_mmio_gva(vcpu, gva) && (!is_paging(vcpu) ||
	    !permission_fault(vcpu, vcpu->arch.walk_mmu,
			      vcpu->arch.mmio_access, 0, access))) {
		*gpa = vcpu->arch.mmio_gfn << PAGE_SHIFT |
					(gva & (PAGE_SIZE - 1));
		trace_vcpu_match_mmio(gva, *gpa, write, false);
		return 1;
	}

	*gpa = mmu->gva_to_gpa(vcpu, mmu, gva, access, exception);

	if (*gpa == INVALID_GPA)
		return -1;

	return vcpu_is_mmio_gpa(vcpu, gva, *gpa, write);
}

int emulator_write_phys(struct kvm_vcpu *vcpu, gpa_t gpa,
			const void *val, int bytes)
{
	int ret;

	ret = kvm_vcpu_write_guest(vcpu, gpa, val, bytes);
	if (ret < 0)
		return 0;
	kvm_page_track_write(vcpu, gpa, val, bytes);
	return 1;
}

struct read_write_emulator_ops {
	int (*read_write_prepare)(struct kvm_vcpu *vcpu, void *val,
				  int bytes);
	int (*read_write_emulate)(struct kvm_vcpu *vcpu, gpa_t gpa,
				  void *val, int bytes);
	int (*read_write_mmio)(struct kvm_vcpu *vcpu, gpa_t gpa,
			       int bytes, void *val);
	int (*read_write_exit_mmio)(struct kvm_vcpu *vcpu, gpa_t gpa,
				    void *val, int bytes);
	bool write;
};

static int read_prepare(struct kvm_vcpu *vcpu, void *val, int bytes)
{
	if (vcpu->mmio_read_completed) {
		trace_kvm_mmio(KVM_TRACE_MMIO_READ, bytes,
			       vcpu->mmio_fragments[0].gpa, val);
		vcpu->mmio_read_completed = 0;
		return 1;
	}

	return 0;
}

static int read_emulate(struct kvm_vcpu *vcpu, gpa_t gpa,
			void *val, int bytes)
{
	return !kvm_vcpu_read_guest(vcpu, gpa, val, bytes);
}

static int write_emulate(struct kvm_vcpu *vcpu, gpa_t gpa,
			 void *val, int bytes)
{
	return emulator_write_phys(vcpu, gpa, val, bytes);
}

static int write_mmio(struct kvm_vcpu *vcpu, gpa_t gpa, int bytes, void *val)
{
	trace_kvm_mmio(KVM_TRACE_MMIO_WRITE, bytes, gpa, val);
	return vcpu_mmio_write(vcpu, gpa, bytes, val);
}

static int read_exit_mmio(struct kvm_vcpu *vcpu, gpa_t gpa,
			  void *val, int bytes)
{
	trace_kvm_mmio(KVM_TRACE_MMIO_READ_UNSATISFIED, bytes, gpa, NULL);
	return X86EMUL_IO_NEEDED;
}

static int write_exit_mmio(struct kvm_vcpu *vcpu, gpa_t gpa,
			   void *val, int bytes)
{
	struct kvm_mmio_fragment *frag = &vcpu->mmio_fragments[0];

	memcpy(vcpu->run->mmio.data, frag->data, min(8u, frag->len));
	return X86EMUL_CONTINUE;
}

static const struct read_write_emulator_ops read_emultor = {
	.read_write_prepare = read_prepare,
	.read_write_emulate = read_emulate,
	.read_write_mmio = vcpu_mmio_read,
	.read_write_exit_mmio = read_exit_mmio,
};

static const struct read_write_emulator_ops write_emultor = {
	.read_write_emulate = write_emulate,
	.read_write_mmio = write_mmio,
	.read_write_exit_mmio = write_exit_mmio,
	.write = true,
};

static int emulator_read_write_onepage(unsigned long addr, void *val,
				       unsigned int bytes,
				       struct x86_exception *exception,
				       struct kvm_vcpu *vcpu,
				       const struct read_write_emulator_ops *ops)
{
	gpa_t gpa;
	int handled, ret;
	bool write = ops->write;
	struct kvm_mmio_fragment *frag;
	struct x86_emulate_ctxt *ctxt = vcpu->arch.emulate_ctxt;

	/*
	 * If the exit was due to a NPF we may already have a GPA.
	 * If the GPA is present, use it to avoid the GVA to GPA table walk.
	 * Note, this cannot be used on string operations since string
	 * operation using rep will only have the initial GPA from the NPF
	 * occurred.
	 */
	if (ctxt->gpa_available && emulator_can_use_gpa(ctxt) &&
	    (addr & ~PAGE_MASK) == (ctxt->gpa_val & ~PAGE_MASK)) {
		gpa = ctxt->gpa_val;
		ret = vcpu_is_mmio_gpa(vcpu, addr, gpa, write);
	} else {
		ret = vcpu_mmio_gva_to_gpa(vcpu, addr, &gpa, exception, write);
		if (ret < 0)
			return X86EMUL_PROPAGATE_FAULT;
	}

	if (!ret && ops->read_write_emulate(vcpu, gpa, val, bytes))
		return X86EMUL_CONTINUE;

	/*
	 * Is this MMIO handled locally?
	 */
	handled = ops->read_write_mmio(vcpu, gpa, bytes, val);
	if (handled == bytes)
		return X86EMUL_CONTINUE;

	gpa += handled;
	bytes -= handled;
	val += handled;

	WARN_ON(vcpu->mmio_nr_fragments >= KVM_MAX_MMIO_FRAGMENTS);
	frag = &vcpu->mmio_fragments[vcpu->mmio_nr_fragments++];
	frag->gpa = gpa;
	frag->data = val;
	frag->len = bytes;
	return X86EMUL_CONTINUE;
}

static int emulator_read_write(struct x86_emulate_ctxt *ctxt,
			unsigned long addr,
			void *val, unsigned int bytes,
			struct x86_exception *exception,
			const struct read_write_emulator_ops *ops)
{
	struct kvm_vcpu *vcpu = emul_to_vcpu(ctxt);
	gpa_t gpa;
	int rc;

	if (ops->read_write_prepare &&
		  ops->read_write_prepare(vcpu, val, bytes))
		return X86EMUL_CONTINUE;

	vcpu->mmio_nr_fragments = 0;

	/* Crossing a page boundary? */
	if (((addr + bytes - 1) ^ addr) & PAGE_MASK) {
		int now;

		now = -addr & ~PAGE_MASK;
		rc = emulator_read_write_onepage(addr, val, now, exception,
						 vcpu, ops);

		if (rc != X86EMUL_CONTINUE)
			return rc;
		addr += now;
		if (ctxt->mode != X86EMUL_MODE_PROT64)
			addr = (u32)addr;
		val += now;
		bytes -= now;
	}

	rc = emulator_read_write_onepage(addr, val, bytes, exception,
					 vcpu, ops);
	if (rc != X86EMUL_CONTINUE)
		return rc;

	if (!vcpu->mmio_nr_fragments)
		return rc;

	gpa = vcpu->mmio_fragments[0].gpa;

	vcpu->mmio_needed = 1;
	vcpu->mmio_cur_fragment = 0;

	vcpu->run->mmio.len = min(8u, vcpu->mmio_fragments[0].len);
	vcpu->run->mmio.is_write = vcpu->mmio_is_write = ops->write;
	vcpu->run->exit_reason = KVM_EXIT_MMIO;
	vcpu->run->mmio.phys_addr = gpa;

	return ops->read_write_exit_mmio(vcpu, gpa, val, bytes);
}

static int emulator_read_emulated(struct x86_emulate_ctxt *ctxt,
				  unsigned long addr,
				  void *val,
				  unsigned int bytes,
				  struct x86_exception *exception)
{
	return emulator_read_write(ctxt, addr, val, bytes,
				   exception, &read_emultor);
}

static int emulator_write_emulated(struct x86_emulate_ctxt *ctxt,
			    unsigned long addr,
			    const void *val,
			    unsigned int bytes,
			    struct x86_exception *exception)
{
	return emulator_read_write(ctxt, addr, (void *)val, bytes,
				   exception, &write_emultor);
}

#define emulator_try_cmpxchg_user(t, ptr, old, new) \
	(__try_cmpxchg_user((t __user *)(ptr), (t *)(old), *(t *)(new), efault ## t))

static int emulator_cmpxchg_emulated(struct x86_emulate_ctxt *ctxt,
				     unsigned long addr,
				     const void *old,
				     const void *new,
				     unsigned int bytes,
				     struct x86_exception *exception)
{
	struct kvm_vcpu *vcpu = emul_to_vcpu(ctxt);
	u64 page_line_mask;
	unsigned long hva;
	gpa_t gpa;
	int r;

	/* guests cmpxchg8b have to be emulated atomically */
	if (bytes > 8 || (bytes & (bytes - 1)))
		goto emul_write;

	gpa = kvm_mmu_gva_to_gpa_write(vcpu, addr, NULL);

	if (gpa == INVALID_GPA ||
	    (gpa & PAGE_MASK) == APIC_DEFAULT_PHYS_BASE)
		goto emul_write;

	/*
	 * Emulate the atomic as a straight write to avoid #AC if SLD is
	 * enabled in the host and the access splits a cache line.
	 */
	if (boot_cpu_has(X86_FEATURE_SPLIT_LOCK_DETECT))
		page_line_mask = ~(cache_line_size() - 1);
	else
		page_line_mask = PAGE_MASK;

	if (((gpa + bytes - 1) & page_line_mask) != (gpa & page_line_mask))
		goto emul_write;

	hva = kvm_vcpu_gfn_to_hva(vcpu, gpa_to_gfn(gpa));
	if (kvm_is_error_hva(hva))
		goto emul_write;

	hva += offset_in_page(gpa);

	switch (bytes) {
	case 1:
		r = emulator_try_cmpxchg_user(u8, hva, old, new);
		break;
	case 2:
		r = emulator_try_cmpxchg_user(u16, hva, old, new);
		break;
	case 4:
		r = emulator_try_cmpxchg_user(u32, hva, old, new);
		break;
	case 8:
		r = emulator_try_cmpxchg_user(u64, hva, old, new);
		break;
	default:
		BUG();
	}

	if (r < 0)
		return X86EMUL_UNHANDLEABLE;
	if (r)
		return X86EMUL_CMPXCHG_FAILED;

	kvm_page_track_write(vcpu, gpa, new, bytes);

	return X86EMUL_CONTINUE;

emul_write:
	pr_warn_once("emulating exchange as write\n");

	return emulator_write_emulated(ctxt, addr, new, bytes, exception);
}

static int emulator_pio_in_out(struct kvm_vcpu *vcpu, int size,
			       unsigned short port, void *data,
			       unsigned int count, bool in)
{
	unsigned i;
	int r;

	WARN_ON_ONCE(vcpu->arch.pio.count);
	for (i = 0; i < count; i++) {
		if (in)
			r = kvm_io_bus_read(vcpu, KVM_PIO_BUS, port, size, data);
		else
			r = kvm_io_bus_write(vcpu, KVM_PIO_BUS, port, size, data);

		if (r) {
			if (i == 0)
				goto userspace_io;

			/*
			 * Userspace must have unregistered the device while PIO
			 * was running.  Drop writes / read as 0.
			 */
			if (in)
				memset(data, 0, size * (count - i));
			break;
		}

		data += size;
	}
	return 1;

userspace_io:
	vcpu->arch.pio.port = port;
	vcpu->arch.pio.in = in;
	vcpu->arch.pio.count = count;
	vcpu->arch.pio.size = size;

	if (in)
		memset(vcpu->arch.pio_data, 0, size * count);
	else
		memcpy(vcpu->arch.pio_data, data, size * count);

	vcpu->run->exit_reason = KVM_EXIT_IO;
	vcpu->run->io.direction = in ? KVM_EXIT_IO_IN : KVM_EXIT_IO_OUT;
	vcpu->run->io.size = size;
	vcpu->run->io.data_offset = KVM_PIO_PAGE_OFFSET * PAGE_SIZE;
	vcpu->run->io.count = count;
	vcpu->run->io.port = port;
	return 0;
}

static int emulator_pio_in(struct kvm_vcpu *vcpu, int size,
      			   unsigned short port, void *val, unsigned int count)
{
	int r = emulator_pio_in_out(vcpu, size, port, val, count, true);
	if (r)
		trace_kvm_pio(KVM_PIO_IN, port, size, count, val);

	return r;
}

static void complete_emulator_pio_in(struct kvm_vcpu *vcpu, void *val)
{
	int size = vcpu->arch.pio.size;
	unsigned int count = vcpu->arch.pio.count;
	memcpy(val, vcpu->arch.pio_data, size * count);
	trace_kvm_pio(KVM_PIO_IN, vcpu->arch.pio.port, size, count, vcpu->arch.pio_data);
	vcpu->arch.pio.count = 0;
}

static int emulator_pio_in_emulated(struct x86_emulate_ctxt *ctxt,
				    int size, unsigned short port, void *val,
				    unsigned int count)
{
	struct kvm_vcpu *vcpu = emul_to_vcpu(ctxt);
	if (vcpu->arch.pio.count) {
		/*
		 * Complete a previous iteration that required userspace I/O.
		 * Note, @count isn't guaranteed to match pio.count as userspace
		 * can modify ECX before rerunning the vCPU.  Ignore any such
		 * shenanigans as KVM doesn't support modifying the rep count,
		 * and the emulator ensures @count doesn't overflow the buffer.
		 */
		complete_emulator_pio_in(vcpu, val);
		return 1;
	}

	return emulator_pio_in(vcpu, size, port, val, count);
}

static int emulator_pio_out(struct kvm_vcpu *vcpu, int size,
			    unsigned short port, const void *val,
			    unsigned int count)
{
	trace_kvm_pio(KVM_PIO_OUT, port, size, count, val);
	return emulator_pio_in_out(vcpu, size, port, (void *)val, count, false);
}

static int emulator_pio_out_emulated(struct x86_emulate_ctxt *ctxt,
				     int size, unsigned short port,
				     const void *val, unsigned int count)
{
	return emulator_pio_out(emul_to_vcpu(ctxt), size, port, val, count);
}

static unsigned long get_segment_base(struct kvm_vcpu *vcpu, int seg)
{
	return static_call(kvm_x86_get_segment_base)(vcpu, seg);
}

static void emulator_invlpg(struct x86_emulate_ctxt *ctxt, ulong address)
{
	kvm_mmu_invlpg(emul_to_vcpu(ctxt), address);
}

static int kvm_emulate_wbinvd_noskip(struct kvm_vcpu *vcpu)
{
	if (!need_emulate_wbinvd(vcpu))
		return X86EMUL_CONTINUE;

	if (static_call(kvm_x86_has_wbinvd_exit)()) {
		int cpu = get_cpu();

		cpumask_set_cpu(cpu, vcpu->arch.wbinvd_dirty_mask);
		on_each_cpu_mask(vcpu->arch.wbinvd_dirty_mask,
				wbinvd_ipi, NULL, 1);
		put_cpu();
		cpumask_clear(vcpu->arch.wbinvd_dirty_mask);
	} else
		wbinvd();
	return X86EMUL_CONTINUE;
}

int kvm_emulate_wbinvd(struct kvm_vcpu *vcpu)
{
	kvm_emulate_wbinvd_noskip(vcpu);
	return kvm_skip_emulated_instruction(vcpu);
}
EXPORT_SYMBOL_GPL(kvm_emulate_wbinvd);



static void emulator_wbinvd(struct x86_emulate_ctxt *ctxt)
{
	kvm_emulate_wbinvd_noskip(emul_to_vcpu(ctxt));
}

static void emulator_get_dr(struct x86_emulate_ctxt *ctxt, int dr,
			    unsigned long *dest)
{
	kvm_get_dr(emul_to_vcpu(ctxt), dr, dest);
}

static int emulator_set_dr(struct x86_emulate_ctxt *ctxt, int dr,
			   unsigned long value)
{

	return kvm_set_dr(emul_to_vcpu(ctxt), dr, value);
}

static u64 mk_cr_64(u64 curr_cr, u32 new_val)
{
	return (curr_cr & ~((1ULL << 32) - 1)) | new_val;
}

static unsigned long emulator_get_cr(struct x86_emulate_ctxt *ctxt, int cr)
{
	struct kvm_vcpu *vcpu = emul_to_vcpu(ctxt);
	unsigned long value;

	switch (cr) {
	case 0:
		value = kvm_read_cr0(vcpu);
		break;
	case 2:
		value = vcpu->arch.cr2;
		break;
	case 3:
		value = kvm_read_cr3(vcpu);
		break;
	case 4:
		value = kvm_read_cr4(vcpu);
		break;
	case 8:
		value = kvm_get_cr8(vcpu);
		break;
	default:
		kvm_err("%s: unexpected cr %u\n", __func__, cr);
		return 0;
	}

	return value;
}

static int emulator_set_cr(struct x86_emulate_ctxt *ctxt, int cr, ulong val)
{
	struct kvm_vcpu *vcpu = emul_to_vcpu(ctxt);
	int res = 0;

	switch (cr) {
	case 0:
		res = kvm_set_cr0(vcpu, mk_cr_64(kvm_read_cr0(vcpu), val));
		break;
	case 2:
		vcpu->arch.cr2 = val;
		break;
	case 3:
		res = kvm_set_cr3(vcpu, val);
		break;
	case 4:
		res = kvm_set_cr4(vcpu, mk_cr_64(kvm_read_cr4(vcpu), val));
		break;
	case 8:
		res = kvm_set_cr8(vcpu, val);
		break;
	default:
		kvm_err("%s: unexpected cr %u\n", __func__, cr);
		res = -1;
	}

	return res;
}

static int emulator_get_cpl(struct x86_emulate_ctxt *ctxt)
{
	return static_call(kvm_x86_get_cpl)(emul_to_vcpu(ctxt));
}

static void emulator_get_gdt(struct x86_emulate_ctxt *ctxt, struct desc_ptr *dt)
{
	static_call(kvm_x86_get_gdt)(emul_to_vcpu(ctxt), dt);
}

static void emulator_get_idt(struct x86_emulate_ctxt *ctxt, struct desc_ptr *dt)
{
	static_call(kvm_x86_get_idt)(emul_to_vcpu(ctxt), dt);
}

static void emulator_set_gdt(struct x86_emulate_ctxt *ctxt, struct desc_ptr *dt)
{
	static_call(kvm_x86_set_gdt)(emul_to_vcpu(ctxt), dt);
}

static void emulator_set_idt(struct x86_emulate_ctxt *ctxt, struct desc_ptr *dt)
{
	static_call(kvm_x86_set_idt)(emul_to_vcpu(ctxt), dt);
}

static unsigned long emulator_get_cached_segment_base(
	struct x86_emulate_ctxt *ctxt, int seg)
{
	return get_segment_base(emul_to_vcpu(ctxt), seg);
}

static bool emulator_get_segment(struct x86_emulate_ctxt *ctxt, u16 *selector,
				 struct desc_struct *desc, u32 *base3,
				 int seg)
{
	struct kvm_segment var;

	kvm_get_segment(emul_to_vcpu(ctxt), &var, seg);
	*selector = var.selector;

	if (var.unusable) {
		memset(desc, 0, sizeof(*desc));
		if (base3)
			*base3 = 0;
		return false;
	}

	if (var.g)
		var.limit >>= 12;
	set_desc_limit(desc, var.limit);
	set_desc_base(desc, (unsigned long)var.base);
#ifdef CONFIG_X86_64
	if (base3)
		*base3 = var.base >> 32;
#endif
	desc->type = var.type;
	desc->s = var.s;
	desc->dpl = var.dpl;
	desc->p = var.present;
	desc->avl = var.avl;
	desc->l = var.l;
	desc->d = var.db;
	desc->g = var.g;

	return true;
}

static void emulator_set_segment(struct x86_emulate_ctxt *ctxt, u16 selector,
				 struct desc_struct *desc, u32 base3,
				 int seg)
{
	struct kvm_vcpu *vcpu = emul_to_vcpu(ctxt);
	struct kvm_segment var;

	var.selector = selector;
	var.base = get_desc_base(desc);
#ifdef CONFIG_X86_64
	var.base |= ((u64)base3) << 32;
#endif
	var.limit = get_desc_limit(desc);
	if (desc->g)
		var.limit = (var.limit << 12) | 0xfff;
	var.type = desc->type;
	var.dpl = desc->dpl;
	var.db = desc->d;
	var.s = desc->s;
	var.l = desc->l;
	var.g = desc->g;
	var.avl = desc->avl;
	var.present = desc->p;
	var.unusable = !var.present;
	var.padding = 0;

	kvm_set_segment(vcpu, &var, seg);
	return;
}

static int emulator_get_msr_with_filter(struct x86_emulate_ctxt *ctxt,
					u32 msr_index, u64 *pdata)
{
	struct kvm_vcpu *vcpu = emul_to_vcpu(ctxt);
	int r;

	r = kvm_get_msr_with_filter(vcpu, msr_index, pdata);
	if (r < 0)
		return X86EMUL_UNHANDLEABLE;

	if (r) {
		if (kvm_msr_user_space(vcpu, msr_index, KVM_EXIT_X86_RDMSR, 0,
				       complete_emulated_rdmsr, r))
			return X86EMUL_IO_NEEDED;

		trace_kvm_msr_read_ex(msr_index);
		return X86EMUL_PROPAGATE_FAULT;
	}

	trace_kvm_msr_read(msr_index, *pdata);
	return X86EMUL_CONTINUE;
}

static int emulator_set_msr_with_filter(struct x86_emulate_ctxt *ctxt,
					u32 msr_index, u64 data)
{
	struct kvm_vcpu *vcpu = emul_to_vcpu(ctxt);
	int r;

	r = kvm_set_msr_with_filter(vcpu, msr_index, data);
	if (r < 0)
		return X86EMUL_UNHANDLEABLE;

	if (r) {
		if (kvm_msr_user_space(vcpu, msr_index, KVM_EXIT_X86_WRMSR, data,
				       complete_emulated_msr_access, r))
			return X86EMUL_IO_NEEDED;

		trace_kvm_msr_write_ex(msr_index, data);
		return X86EMUL_PROPAGATE_FAULT;
	}

	trace_kvm_msr_write(msr_index, data);
	return X86EMUL_CONTINUE;
}

static int emulator_get_msr(struct x86_emulate_ctxt *ctxt,
			    u32 msr_index, u64 *pdata)
{
	return kvm_get_msr(emul_to_vcpu(ctxt), msr_index, pdata);
}

static int emulator_check_pmc(struct x86_emulate_ctxt *ctxt,
			      u32 pmc)
{
	if (kvm_pmu_is_valid_rdpmc_ecx(emul_to_vcpu(ctxt), pmc))
		return 0;
	return -EINVAL;
}

static int emulator_read_pmc(struct x86_emulate_ctxt *ctxt,
			     u32 pmc, u64 *pdata)
{
	return kvm_pmu_rdpmc(emul_to_vcpu(ctxt), pmc, pdata);
}

static void emulator_halt(struct x86_emulate_ctxt *ctxt)
{
	emul_to_vcpu(ctxt)->arch.halt_request = 1;
}

static int emulator_intercept(struct x86_emulate_ctxt *ctxt,
			      struct x86_instruction_info *info,
			      enum x86_intercept_stage stage)
{
	return static_call(kvm_x86_check_intercept)(emul_to_vcpu(ctxt), info, stage,
					    &ctxt->exception);
}

static bool emulator_get_cpuid(struct x86_emulate_ctxt *ctxt,
			      u32 *eax, u32 *ebx, u32 *ecx, u32 *edx,
			      bool exact_only)
{
	return kvm_cpuid(emul_to_vcpu(ctxt), eax, ebx, ecx, edx, exact_only);
}

static bool emulator_guest_has_long_mode(struct x86_emulate_ctxt *ctxt)
{
	return guest_cpuid_has(emul_to_vcpu(ctxt), X86_FEATURE_LM);
}

static bool emulator_guest_has_movbe(struct x86_emulate_ctxt *ctxt)
{
	return guest_cpuid_has(emul_to_vcpu(ctxt), X86_FEATURE_MOVBE);
}

static bool emulator_guest_has_fxsr(struct x86_emulate_ctxt *ctxt)
{
	return guest_cpuid_has(emul_to_vcpu(ctxt), X86_FEATURE_FXSR);
}

static bool emulator_guest_has_rdpid(struct x86_emulate_ctxt *ctxt)
{
	return guest_cpuid_has(emul_to_vcpu(ctxt), X86_FEATURE_RDPID);
}

static ulong emulator_read_gpr(struct x86_emulate_ctxt *ctxt, unsigned reg)
{
	return kvm_register_read_raw(emul_to_vcpu(ctxt), reg);
}

static void emulator_write_gpr(struct x86_emulate_ctxt *ctxt, unsigned reg, ulong val)
{
	kvm_register_write_raw(emul_to_vcpu(ctxt), reg, val);
}

static void emulator_set_nmi_mask(struct x86_emulate_ctxt *ctxt, bool masked)
{
	static_call(kvm_x86_set_nmi_mask)(emul_to_vcpu(ctxt), masked);
}

static bool emulator_is_smm(struct x86_emulate_ctxt *ctxt)
{
	return is_smm(emul_to_vcpu(ctxt));
}

static bool emulator_is_guest_mode(struct x86_emulate_ctxt *ctxt)
{
	return is_guest_mode(emul_to_vcpu(ctxt));
}

#ifndef CONFIG_KVM_SMM
static int emulator_leave_smm(struct x86_emulate_ctxt *ctxt)
{
	WARN_ON_ONCE(1);
	return X86EMUL_UNHANDLEABLE;
}
#endif

static void emulator_triple_fault(struct x86_emulate_ctxt *ctxt)
{
	kvm_make_request(KVM_REQ_TRIPLE_FAULT, emul_to_vcpu(ctxt));
}

static int emulator_set_xcr(struct x86_emulate_ctxt *ctxt, u32 index, u64 xcr)
{
	return __kvm_set_xcr(emul_to_vcpu(ctxt), index, xcr);
}

static void emulator_vm_bugged(struct x86_emulate_ctxt *ctxt)
{
	struct kvm *kvm = emul_to_vcpu(ctxt)->kvm;

	if (!kvm->vm_bugged)
		kvm_vm_bugged(kvm);
}

static const struct x86_emulate_ops emulate_ops = {
	.vm_bugged           = emulator_vm_bugged,
	.read_gpr            = emulator_read_gpr,
	.write_gpr           = emulator_write_gpr,
	.read_std            = emulator_read_std,
	.write_std           = emulator_write_std,
	.fetch               = kvm_fetch_guest_virt,
	.read_emulated       = emulator_read_emulated,
	.write_emulated      = emulator_write_emulated,
	.cmpxchg_emulated    = emulator_cmpxchg_emulated,
	.invlpg              = emulator_invlpg,
	.pio_in_emulated     = emulator_pio_in_emulated,
	.pio_out_emulated    = emulator_pio_out_emulated,
	.get_segment         = emulator_get_segment,
	.set_segment         = emulator_set_segment,
	.get_cached_segment_base = emulator_get_cached_segment_base,
	.get_gdt             = emulator_get_gdt,
	.get_idt	     = emulator_get_idt,
	.set_gdt             = emulator_set_gdt,
	.set_idt	     = emulator_set_idt,
	.get_cr              = emulator_get_cr,
	.set_cr              = emulator_set_cr,
	.cpl                 = emulator_get_cpl,
	.get_dr              = emulator_get_dr,
	.set_dr              = emulator_set_dr,
	.set_msr_with_filter = emulator_set_msr_with_filter,
	.get_msr_with_filter = emulator_get_msr_with_filter,
	.get_msr             = emulator_get_msr,
	.check_pmc	     = emulator_check_pmc,
	.read_pmc            = emulator_read_pmc,
	.halt                = emulator_halt,
	.wbinvd              = emulator_wbinvd,
	.fix_hypercall       = emulator_fix_hypercall,
	.intercept           = emulator_intercept,
	.get_cpuid           = emulator_get_cpuid,
	.guest_has_long_mode = emulator_guest_has_long_mode,
	.guest_has_movbe     = emulator_guest_has_movbe,
	.guest_has_fxsr      = emulator_guest_has_fxsr,
	.guest_has_rdpid     = emulator_guest_has_rdpid,
	.set_nmi_mask        = emulator_set_nmi_mask,
	.is_smm              = emulator_is_smm,
	.is_guest_mode       = emulator_is_guest_mode,
	.leave_smm           = emulator_leave_smm,
	.triple_fault        = emulator_triple_fault,
	.set_xcr             = emulator_set_xcr,
};

static void toggle_interruptibility(struct kvm_vcpu *vcpu, u32 mask)
{
	u32 int_shadow = static_call(kvm_x86_get_interrupt_shadow)(vcpu);
	/*
	 * an sti; sti; sequence only disable interrupts for the first
	 * instruction. So, if the last instruction, be it emulated or
	 * not, left the system with the INT_STI flag enabled, it
	 * means that the last instruction is an sti. We should not
	 * leave the flag on in this case. The same goes for mov ss
	 */
	if (int_shadow & mask)
		mask = 0;
	if (unlikely(int_shadow || mask)) {
		static_call(kvm_x86_set_interrupt_shadow)(vcpu, mask);
		if (!mask)
			kvm_make_request(KVM_REQ_EVENT, vcpu);
	}
}

static void inject_emulated_exception(struct kvm_vcpu *vcpu)
{
	struct x86_emulate_ctxt *ctxt = vcpu->arch.emulate_ctxt;

	if (ctxt->exception.vector == PF_VECTOR)
		kvm_inject_emulated_page_fault(vcpu, &ctxt->exception);
	else if (ctxt->exception.error_code_valid)
		kvm_queue_exception_e(vcpu, ctxt->exception.vector,
				      ctxt->exception.error_code);
	else
		kvm_queue_exception(vcpu, ctxt->exception.vector);
}

static struct x86_emulate_ctxt *alloc_emulate_ctxt(struct kvm_vcpu *vcpu)
{
	struct x86_emulate_ctxt *ctxt;

	ctxt = kmem_cache_zalloc(x86_emulator_cache, GFP_KERNEL_ACCOUNT);
	if (!ctxt) {
		pr_err("failed to allocate vcpu's emulator\n");
		return NULL;
	}

	ctxt->vcpu = vcpu;
	ctxt->ops = &emulate_ops;
	vcpu->arch.emulate_ctxt = ctxt;

	return ctxt;
}

static void init_emulate_ctxt(struct kvm_vcpu *vcpu)
{
	struct x86_emulate_ctxt *ctxt = vcpu->arch.emulate_ctxt;
	int cs_db, cs_l;

	static_call(kvm_x86_get_cs_db_l_bits)(vcpu, &cs_db, &cs_l);

	ctxt->gpa_available = false;
	ctxt->eflags = kvm_get_rflags(vcpu);
	ctxt->tf = (ctxt->eflags & X86_EFLAGS_TF) != 0;

	ctxt->eip = kvm_rip_read(vcpu);
	ctxt->mode = (!is_protmode(vcpu))		? X86EMUL_MODE_REAL :
		     (ctxt->eflags & X86_EFLAGS_VM)	? X86EMUL_MODE_VM86 :
		     (cs_l && is_long_mode(vcpu))	? X86EMUL_MODE_PROT64 :
		     cs_db				? X86EMUL_MODE_PROT32 :
							  X86EMUL_MODE_PROT16;
	ctxt->interruptibility = 0;
	ctxt->have_exception = false;
	ctxt->exception.vector = -1;
	ctxt->perm_ok = false;

	init_decode_cache(ctxt);
	vcpu->arch.emulate_regs_need_sync_from_vcpu = false;
}

void kvm_inject_realmode_interrupt(struct kvm_vcpu *vcpu, int irq, int inc_eip)
{
	struct x86_emulate_ctxt *ctxt = vcpu->arch.emulate_ctxt;
	int ret;

	init_emulate_ctxt(vcpu);

	ctxt->op_bytes = 2;
	ctxt->ad_bytes = 2;
	ctxt->_eip = ctxt->eip + inc_eip;
	ret = emulate_int_real(ctxt, irq);

	if (ret != X86EMUL_CONTINUE) {
		kvm_make_request(KVM_REQ_TRIPLE_FAULT, vcpu);
	} else {
		ctxt->eip = ctxt->_eip;
		kvm_rip_write(vcpu, ctxt->eip);
		kvm_set_rflags(vcpu, ctxt->eflags);
	}
}
EXPORT_SYMBOL_GPL(kvm_inject_realmode_interrupt);

static void prepare_emulation_failure_exit(struct kvm_vcpu *vcpu, u64 *data,
					   u8 ndata, u8 *insn_bytes, u8 insn_size)
{
	struct kvm_run *run = vcpu->run;
	u64 info[5];
	u8 info_start;

	/*
	 * Zero the whole array used to retrieve the exit info, as casting to
	 * u32 for select entries will leave some chunks uninitialized.
	 */
	memset(&info, 0, sizeof(info));

	static_call(kvm_x86_get_exit_info)(vcpu, (u32 *)&info[0], &info[1],
					   &info[2], (u32 *)&info[3],
					   (u32 *)&info[4]);

	run->exit_reason = KVM_EXIT_INTERNAL_ERROR;
	run->emulation_failure.suberror = KVM_INTERNAL_ERROR_EMULATION;

	/*
	 * There's currently space for 13 entries, but 5 are used for the exit
	 * reason and info.  Restrict to 4 to reduce the maintenance burden
	 * when expanding kvm_run.emulation_failure in the future.
	 */
	if (WARN_ON_ONCE(ndata > 4))
		ndata = 4;

	/* Always include the flags as a 'data' entry. */
	info_start = 1;
	run->emulation_failure.flags = 0;

	if (insn_size) {
		BUILD_BUG_ON((sizeof(run->emulation_failure.insn_size) +
			      sizeof(run->emulation_failure.insn_bytes) != 16));
		info_start += 2;
		run->emulation_failure.flags |=
			KVM_INTERNAL_ERROR_EMULATION_FLAG_INSTRUCTION_BYTES;
		run->emulation_failure.insn_size = insn_size;
		memset(run->emulation_failure.insn_bytes, 0x90,
		       sizeof(run->emulation_failure.insn_bytes));
		memcpy(run->emulation_failure.insn_bytes, insn_bytes, insn_size);
	}

	memcpy(&run->internal.data[info_start], info, sizeof(info));
	memcpy(&run->internal.data[info_start + ARRAY_SIZE(info)], data,
	       ndata * sizeof(data[0]));

	run->emulation_failure.ndata = info_start + ARRAY_SIZE(info) + ndata;
}

static void prepare_emulation_ctxt_failure_exit(struct kvm_vcpu *vcpu)
{
	struct x86_emulate_ctxt *ctxt = vcpu->arch.emulate_ctxt;

	prepare_emulation_failure_exit(vcpu, NULL, 0, ctxt->fetch.data,
				       ctxt->fetch.end - ctxt->fetch.data);
}

void __kvm_prepare_emulation_failure_exit(struct kvm_vcpu *vcpu, u64 *data,
					  u8 ndata)
{
	prepare_emulation_failure_exit(vcpu, data, ndata, NULL, 0);
}
EXPORT_SYMBOL_GPL(__kvm_prepare_emulation_failure_exit);

void kvm_prepare_emulation_failure_exit(struct kvm_vcpu *vcpu)
{
	__kvm_prepare_emulation_failure_exit(vcpu, NULL, 0);
}
EXPORT_SYMBOL_GPL(kvm_prepare_emulation_failure_exit);

static int handle_emulation_failure(struct kvm_vcpu *vcpu, int emulation_type)
{
	struct kvm *kvm = vcpu->kvm;

	++vcpu->stat.insn_emulation_fail;
	trace_kvm_emulate_insn_failed(vcpu);

	if (emulation_type & EMULTYPE_VMWARE_GP) {
		kvm_queue_exception_e(vcpu, GP_VECTOR, 0);
		return 1;
	}

	if (kvm->arch.exit_on_emulation_error ||
	    (emulation_type & EMULTYPE_SKIP)) {
		prepare_emulation_ctxt_failure_exit(vcpu);
		return 0;
	}

	kvm_queue_exception(vcpu, UD_VECTOR);

	if (!is_guest_mode(vcpu) && static_call(kvm_x86_get_cpl)(vcpu) == 0) {
		prepare_emulation_ctxt_failure_exit(vcpu);
		return 0;
	}

	return 1;
}

static bool reexecute_instruction(struct kvm_vcpu *vcpu, gpa_t cr2_or_gpa,
				  int emulation_type)
{
	gpa_t gpa = cr2_or_gpa;
	kvm_pfn_t pfn;

	if (!(emulation_type & EMULTYPE_ALLOW_RETRY_PF))
		return false;

	if (WARN_ON_ONCE(is_guest_mode(vcpu)) ||
	    WARN_ON_ONCE(!(emulation_type & EMULTYPE_PF)))
		return false;

	if (!vcpu->arch.mmu->root_role.direct) {
		/*
		 * Write permission should be allowed since only
		 * write access need to be emulated.
		 */
		gpa = kvm_mmu_gva_to_gpa_write(vcpu, cr2_or_gpa, NULL);

		/*
		 * If the mapping is invalid in guest, let cpu retry
		 * it to generate fault.
		 */
		if (gpa == INVALID_GPA)
			return true;
	}

	/*
	 * Do not retry the unhandleable instruction if it faults on the
	 * readonly host memory, otherwise it will goto a infinite loop:
	 * retry instruction -> write #PF -> emulation fail -> retry
	 * instruction -> ...
	 */
	pfn = gfn_to_pfn(vcpu->kvm, gpa_to_gfn(gpa));

	/*
	 * If the instruction failed on the error pfn, it can not be fixed,
	 * report the error to userspace.
	 */
	if (is_error_noslot_pfn(pfn))
		return false;

	kvm_release_pfn_clean(pfn);

	/* The instructions are well-emulated on direct mmu. */
	if (vcpu->arch.mmu->root_role.direct) {
		unsigned int indirect_shadow_pages;

		write_lock(&vcpu->kvm->mmu_lock);
		indirect_shadow_pages = vcpu->kvm->arch.indirect_shadow_pages;
		write_unlock(&vcpu->kvm->mmu_lock);

		if (indirect_shadow_pages)
			kvm_mmu_unprotect_page(vcpu->kvm, gpa_to_gfn(gpa));

		return true;
	}

	/*
	 * if emulation was due to access to shadowed page table
	 * and it failed try to unshadow page and re-enter the
	 * guest to let CPU execute the instruction.
	 */
	kvm_mmu_unprotect_page(vcpu->kvm, gpa_to_gfn(gpa));

	/*
	 * If the access faults on its page table, it can not
	 * be fixed by unprotecting shadow page and it should
	 * be reported to userspace.
	 */
	return !(emulation_type & EMULTYPE_WRITE_PF_TO_SP);
}

static bool retry_instruction(struct x86_emulate_ctxt *ctxt,
			      gpa_t cr2_or_gpa,  int emulation_type)
{
	struct kvm_vcpu *vcpu = emul_to_vcpu(ctxt);
	unsigned long last_retry_eip, last_retry_addr, gpa = cr2_or_gpa;

	last_retry_eip = vcpu->arch.last_retry_eip;
	last_retry_addr = vcpu->arch.last_retry_addr;

	/*
	 * If the emulation is caused by #PF and it is non-page_table
	 * writing instruction, it means the VM-EXIT is caused by shadow
	 * page protected, we can zap the shadow page and retry this
	 * instruction directly.
	 *
	 * Note: if the guest uses a non-page-table modifying instruction
	 * on the PDE that points to the instruction, then we will unmap
	 * the instruction and go to an infinite loop. So, we cache the
	 * last retried eip and the last fault address, if we meet the eip
	 * and the address again, we can break out of the potential infinite
	 * loop.
	 */
	vcpu->arch.last_retry_eip = vcpu->arch.last_retry_addr = 0;

	if (!(emulation_type & EMULTYPE_ALLOW_RETRY_PF))
		return false;

	if (WARN_ON_ONCE(is_guest_mode(vcpu)) ||
	    WARN_ON_ONCE(!(emulation_type & EMULTYPE_PF)))
		return false;

	if (x86_page_table_writing_insn(ctxt))
		return false;

	if (ctxt->eip == last_retry_eip && last_retry_addr == cr2_or_gpa)
		return false;

	vcpu->arch.last_retry_eip = ctxt->eip;
	vcpu->arch.last_retry_addr = cr2_or_gpa;

	if (!vcpu->arch.mmu->root_role.direct)
		gpa = kvm_mmu_gva_to_gpa_write(vcpu, cr2_or_gpa, NULL);

	kvm_mmu_unprotect_page(vcpu->kvm, gpa_to_gfn(gpa));

	return true;
}

static int complete_emulated_mmio(struct kvm_vcpu *vcpu);
static int complete_emulated_pio(struct kvm_vcpu *vcpu);

static int kvm_vcpu_check_hw_bp(unsigned long addr, u32 type, u32 dr7,
				unsigned long *db)
{
	u32 dr6 = 0;
	int i;
	u32 enable, rwlen;

	enable = dr7;
	rwlen = dr7 >> 16;
	for (i = 0; i < 4; i++, enable >>= 2, rwlen >>= 4)
		if ((enable & 3) && (rwlen & 15) == type && db[i] == addr)
			dr6 |= (1 << i);
	return dr6;
}

static int kvm_vcpu_do_singlestep(struct kvm_vcpu *vcpu)
{
	struct kvm_run *kvm_run = vcpu->run;

	if (vcpu->guest_debug & KVM_GUESTDBG_SINGLESTEP) {
		kvm_run->debug.arch.dr6 = DR6_BS | DR6_ACTIVE_LOW;
		kvm_run->debug.arch.pc = kvm_get_linear_rip(vcpu);
		kvm_run->debug.arch.exception = DB_VECTOR;
		kvm_run->exit_reason = KVM_EXIT_DEBUG;
		return 0;
	}
	kvm_queue_exception_p(vcpu, DB_VECTOR, DR6_BS);
	return 1;
}

int kvm_skip_emulated_instruction(struct kvm_vcpu *vcpu)
{
	unsigned long rflags = static_call(kvm_x86_get_rflags)(vcpu);
	int r;

	r = static_call(kvm_x86_skip_emulated_instruction)(vcpu);
	if (unlikely(!r))
		return 0;

	kvm_pmu_trigger_event(vcpu, PERF_COUNT_HW_INSTRUCTIONS);

	/*
	 * rflags is the old, "raw" value of the flags.  The new value has
	 * not been saved yet.
	 *
	 * This is correct even for TF set by the guest, because "the
	 * processor will not generate this exception after the instruction
	 * that sets the TF flag".
	 */
	if (unlikely(rflags & X86_EFLAGS_TF))
		r = kvm_vcpu_do_singlestep(vcpu);
	return r;
}
EXPORT_SYMBOL_GPL(kvm_skip_emulated_instruction);

static bool kvm_is_code_breakpoint_inhibited(struct kvm_vcpu *vcpu)
{
	u32 shadow;

	if (kvm_get_rflags(vcpu) & X86_EFLAGS_RF)
		return true;

	/*
	 * Intel CPUs inhibit code #DBs when MOV/POP SS blocking is active,
	 * but AMD CPUs do not.  MOV/POP SS blocking is rare, check that first
	 * to avoid the relatively expensive CPUID lookup.
	 */
	shadow = static_call(kvm_x86_get_interrupt_shadow)(vcpu);
	return (shadow & KVM_X86_SHADOW_INT_MOV_SS) &&
	       guest_cpuid_is_intel(vcpu);
}

static bool kvm_vcpu_check_code_breakpoint(struct kvm_vcpu *vcpu,
					   int emulation_type, int *r)
{
	WARN_ON_ONCE(emulation_type & EMULTYPE_NO_DECODE);

	/*
	 * Do not check for code breakpoints if hardware has already done the
	 * checks, as inferred from the emulation type.  On NO_DECODE and SKIP,
	 * the instruction has passed all exception checks, and all intercepted
	 * exceptions that trigger emulation have lower priority than code
	 * breakpoints, i.e. the fact that the intercepted exception occurred
	 * means any code breakpoints have already been serviced.
	 *
	 * Note, KVM needs to check for code #DBs on EMULTYPE_TRAP_UD_FORCED as
	 * hardware has checked the RIP of the magic prefix, but not the RIP of
	 * the instruction being emulated.  The intent of forced emulation is
	 * to behave as if KVM intercepted the instruction without an exception
	 * and without a prefix.
	 */
	if (emulation_type & (EMULTYPE_NO_DECODE | EMULTYPE_SKIP |
			      EMULTYPE_TRAP_UD | EMULTYPE_VMWARE_GP | EMULTYPE_PF))
		return false;

	if (unlikely(vcpu->guest_debug & KVM_GUESTDBG_USE_HW_BP) &&
	    (vcpu->arch.guest_debug_dr7 & DR7_BP_EN_MASK)) {
		struct kvm_run *kvm_run = vcpu->run;
		unsigned long eip = kvm_get_linear_rip(vcpu);
		u32 dr6 = kvm_vcpu_check_hw_bp(eip, 0,
					   vcpu->arch.guest_debug_dr7,
					   vcpu->arch.eff_db);

		if (dr6 != 0) {
			kvm_run->debug.arch.dr6 = dr6 | DR6_ACTIVE_LOW;
			kvm_run->debug.arch.pc = eip;
			kvm_run->debug.arch.exception = DB_VECTOR;
			kvm_run->exit_reason = KVM_EXIT_DEBUG;
			*r = 0;
			return true;
		}
	}

	if (unlikely(vcpu->arch.dr7 & DR7_BP_EN_MASK) &&
	    !kvm_is_code_breakpoint_inhibited(vcpu)) {
		unsigned long eip = kvm_get_linear_rip(vcpu);
		u32 dr6 = kvm_vcpu_check_hw_bp(eip, 0,
					   vcpu->arch.dr7,
					   vcpu->arch.db);

		if (dr6 != 0) {
			kvm_queue_exception_p(vcpu, DB_VECTOR, dr6);
			*r = 1;
			return true;
		}
	}

	return false;
}

static bool is_vmware_backdoor_opcode(struct x86_emulate_ctxt *ctxt)
{
	switch (ctxt->opcode_len) {
	case 1:
		switch (ctxt->b) {
		case 0xe4:	/* IN */
		case 0xe5:
		case 0xec:
		case 0xed:
		case 0xe6:	/* OUT */
		case 0xe7:
		case 0xee:
		case 0xef:
		case 0x6c:	/* INS */
		case 0x6d:
		case 0x6e:	/* OUTS */
		case 0x6f:
			return true;
		}
		break;
	case 2:
		switch (ctxt->b) {
		case 0x33:	/* RDPMC */
			return true;
		}
		break;
	}

	return false;
}

/*
 * Decode an instruction for emulation.  The caller is responsible for handling
 * code breakpoints.  Note, manually detecting code breakpoints is unnecessary
 * (and wrong) when emulating on an intercepted fault-like exception[*], as
 * code breakpoints have higher priority and thus have already been done by
 * hardware.
 *
 * [*] Except #MC, which is higher priority, but KVM should never emulate in
 *     response to a machine check.
 */
int x86_decode_emulated_instruction(struct kvm_vcpu *vcpu, int emulation_type,
				    void *insn, int insn_len)
{
	struct x86_emulate_ctxt *ctxt = vcpu->arch.emulate_ctxt;
	int r;

	init_emulate_ctxt(vcpu);

	r = x86_decode_insn(ctxt, insn, insn_len, emulation_type);

	trace_kvm_emulate_insn_start(vcpu);
	++vcpu->stat.insn_emulation;

	return r;
}
EXPORT_SYMBOL_GPL(x86_decode_emulated_instruction);

int x86_emulate_instruction(struct kvm_vcpu *vcpu, gpa_t cr2_or_gpa,
			    int emulation_type, void *insn, int insn_len)
{
	int r;
	struct x86_emulate_ctxt *ctxt = vcpu->arch.emulate_ctxt;
	bool writeback = true;

	if (unlikely(!kvm_can_emulate_insn(vcpu, emulation_type, insn, insn_len)))
		return 1;

	vcpu->arch.l1tf_flush_l1d = true;

	if (!(emulation_type & EMULTYPE_NO_DECODE)) {
		kvm_clear_exception_queue(vcpu);

		/*
		 * Return immediately if RIP hits a code breakpoint, such #DBs
		 * are fault-like and are higher priority than any faults on
		 * the code fetch itself.
		 */
		if (kvm_vcpu_check_code_breakpoint(vcpu, emulation_type, &r))
			return r;

		r = x86_decode_emulated_instruction(vcpu, emulation_type,
						    insn, insn_len);
		if (r != EMULATION_OK)  {
			if ((emulation_type & EMULTYPE_TRAP_UD) ||
			    (emulation_type & EMULTYPE_TRAP_UD_FORCED)) {
				kvm_queue_exception(vcpu, UD_VECTOR);
				return 1;
			}
			if (reexecute_instruction(vcpu, cr2_or_gpa,
						  emulation_type))
				return 1;

			if (ctxt->have_exception &&
			    !(emulation_type & EMULTYPE_SKIP)) {
				/*
				 * #UD should result in just EMULATION_FAILED, and trap-like
				 * exception should not be encountered during decode.
				 */
				WARN_ON_ONCE(ctxt->exception.vector == UD_VECTOR ||
					     exception_type(ctxt->exception.vector) == EXCPT_TRAP);
				inject_emulated_exception(vcpu);
				return 1;
			}
			return handle_emulation_failure(vcpu, emulation_type);
		}
	}

	if ((emulation_type & EMULTYPE_VMWARE_GP) &&
	    !is_vmware_backdoor_opcode(ctxt)) {
		kvm_queue_exception_e(vcpu, GP_VECTOR, 0);
		return 1;
	}

	/*
	 * EMULTYPE_SKIP without EMULTYPE_COMPLETE_USER_EXIT is intended for
	 * use *only* by vendor callbacks for kvm_skip_emulated_instruction().
	 * The caller is responsible for updating interruptibility state and
	 * injecting single-step #DBs.
	 */
	if (emulation_type & EMULTYPE_SKIP) {
		if (ctxt->mode != X86EMUL_MODE_PROT64)
			ctxt->eip = (u32)ctxt->_eip;
		else
			ctxt->eip = ctxt->_eip;

		if (emulation_type & EMULTYPE_COMPLETE_USER_EXIT) {
			r = 1;
			goto writeback;
		}

		kvm_rip_write(vcpu, ctxt->eip);
		if (ctxt->eflags & X86_EFLAGS_RF)
			kvm_set_rflags(vcpu, ctxt->eflags & ~X86_EFLAGS_RF);
		return 1;
	}

	if (retry_instruction(ctxt, cr2_or_gpa, emulation_type))
		return 1;

	/* this is needed for vmware backdoor interface to work since it
	   changes registers values  during IO operation */
	if (vcpu->arch.emulate_regs_need_sync_from_vcpu) {
		vcpu->arch.emulate_regs_need_sync_from_vcpu = false;
		emulator_invalidate_register_cache(ctxt);
	}

restart:
	if (emulation_type & EMULTYPE_PF) {
		/* Save the faulting GPA (cr2) in the address field */
		ctxt->exception.address = cr2_or_gpa;

		/* With shadow page tables, cr2 contains a GVA or nGPA. */
		if (vcpu->arch.mmu->root_role.direct) {
			ctxt->gpa_available = true;
			ctxt->gpa_val = cr2_or_gpa;
		}
	} else {
		/* Sanitize the address out of an abundance of paranoia. */
		ctxt->exception.address = 0;
	}

	r = x86_emulate_insn(ctxt);

	if (r == EMULATION_INTERCEPTED)
		return 1;

	if (r == EMULATION_FAILED) {
		if (reexecute_instruction(vcpu, cr2_or_gpa, emulation_type))
			return 1;

		return handle_emulation_failure(vcpu, emulation_type);
	}

	if (ctxt->have_exception) {
		WARN_ON_ONCE(vcpu->mmio_needed && !vcpu->mmio_is_write);
		vcpu->mmio_needed = false;
		r = 1;
		inject_emulated_exception(vcpu);
	} else if (vcpu->arch.pio.count) {
		if (!vcpu->arch.pio.in) {
			/* FIXME: return into emulator if single-stepping.  */
			vcpu->arch.pio.count = 0;
		} else {
			writeback = false;
			vcpu->arch.complete_userspace_io = complete_emulated_pio;
		}
		r = 0;
	} else if (vcpu->mmio_needed) {
		++vcpu->stat.mmio_exits;

		if (!vcpu->mmio_is_write)
			writeback = false;
		r = 0;
		vcpu->arch.complete_userspace_io = complete_emulated_mmio;
	} else if (vcpu->arch.complete_userspace_io) {
		writeback = false;
		r = 0;
	} else if (r == EMULATION_RESTART)
		goto restart;
	else
		r = 1;

writeback:
	if (writeback) {
		unsigned long rflags = static_call(kvm_x86_get_rflags)(vcpu);
		toggle_interruptibility(vcpu, ctxt->interruptibility);
		vcpu->arch.emulate_regs_need_sync_to_vcpu = false;

		/*
		 * Note, EXCPT_DB is assumed to be fault-like as the emulator
		 * only supports code breakpoints and general detect #DB, both
		 * of which are fault-like.
		 */
		if (!ctxt->have_exception ||
		    exception_type(ctxt->exception.vector) == EXCPT_TRAP) {
			kvm_pmu_trigger_event(vcpu, PERF_COUNT_HW_INSTRUCTIONS);
			if (ctxt->is_branch)
				kvm_pmu_trigger_event(vcpu, PERF_COUNT_HW_BRANCH_INSTRUCTIONS);
			kvm_rip_write(vcpu, ctxt->eip);
			if (r && (ctxt->tf || (vcpu->guest_debug & KVM_GUESTDBG_SINGLESTEP)))
				r = kvm_vcpu_do_singlestep(vcpu);
			static_call_cond(kvm_x86_update_emulated_instruction)(vcpu);
			__kvm_set_rflags(vcpu, ctxt->eflags);
		}

		/*
		 * For STI, interrupts are shadowed; so KVM_REQ_EVENT will
		 * do nothing, and it will be requested again as soon as
		 * the shadow expires.  But we still need to check here,
		 * because POPF has no interrupt shadow.
		 */
		if (unlikely((ctxt->eflags & ~rflags) & X86_EFLAGS_IF))
			kvm_make_request(KVM_REQ_EVENT, vcpu);
	} else
		vcpu->arch.emulate_regs_need_sync_to_vcpu = true;

	return r;
}

int kvm_emulate_instruction(struct kvm_vcpu *vcpu, int emulation_type)
{
	return x86_emulate_instruction(vcpu, 0, emulation_type, NULL, 0);
}
EXPORT_SYMBOL_GPL(kvm_emulate_instruction);

int kvm_emulate_instruction_from_buffer(struct kvm_vcpu *vcpu,
					void *insn, int insn_len)
{
	return x86_emulate_instruction(vcpu, 0, 0, insn, insn_len);
}
EXPORT_SYMBOL_GPL(kvm_emulate_instruction_from_buffer);

static int complete_fast_pio_out_port_0x7e(struct kvm_vcpu *vcpu)
{
	vcpu->arch.pio.count = 0;
	return 1;
}

static int complete_fast_pio_out(struct kvm_vcpu *vcpu)
{
	vcpu->arch.pio.count = 0;

	if (unlikely(!kvm_is_linear_rip(vcpu, vcpu->arch.pio.linear_rip)))
		return 1;

	return kvm_skip_emulated_instruction(vcpu);
}

static int kvm_fast_pio_out(struct kvm_vcpu *vcpu, int size,
			    unsigned short port)
{
	unsigned long val = kvm_rax_read(vcpu);
	int ret = emulator_pio_out(vcpu, size, port, &val, 1);

	if (ret)
		return ret;

	/*
	 * Workaround userspace that relies on old KVM behavior of %rip being
	 * incremented prior to exiting to userspace to handle "OUT 0x7e".
	 */
	if (port == 0x7e &&
	    kvm_check_has_quirk(vcpu->kvm, KVM_X86_QUIRK_OUT_7E_INC_RIP)) {
		vcpu->arch.complete_userspace_io =
			complete_fast_pio_out_port_0x7e;
		kvm_skip_emulated_instruction(vcpu);
	} else {
		vcpu->arch.pio.linear_rip = kvm_get_linear_rip(vcpu);
		vcpu->arch.complete_userspace_io = complete_fast_pio_out;
	}
	return 0;
}

static int complete_fast_pio_in(struct kvm_vcpu *vcpu)
{
	unsigned long val;

	/* We should only ever be called with arch.pio.count equal to 1 */
	BUG_ON(vcpu->arch.pio.count != 1);

	if (unlikely(!kvm_is_linear_rip(vcpu, vcpu->arch.pio.linear_rip))) {
		vcpu->arch.pio.count = 0;
		return 1;
	}

	/* For size less than 4 we merge, else we zero extend */
	val = (vcpu->arch.pio.size < 4) ? kvm_rax_read(vcpu) : 0;

	complete_emulator_pio_in(vcpu, &val);
	kvm_rax_write(vcpu, val);

	return kvm_skip_emulated_instruction(vcpu);
}

static int kvm_fast_pio_in(struct kvm_vcpu *vcpu, int size,
			   unsigned short port)
{
	unsigned long val;
	int ret;

	/* For size less than 4 we merge, else we zero extend */
	val = (size < 4) ? kvm_rax_read(vcpu) : 0;

	ret = emulator_pio_in(vcpu, size, port, &val, 1);
	if (ret) {
		kvm_rax_write(vcpu, val);
		return ret;
	}

	vcpu->arch.pio.linear_rip = kvm_get_linear_rip(vcpu);
	vcpu->arch.complete_userspace_io = complete_fast_pio_in;

	return 0;
}

int kvm_fast_pio(struct kvm_vcpu *vcpu, int size, unsigned short port, int in)
{
	int ret;

	if (in)
		ret = kvm_fast_pio_in(vcpu, size, port);
	else
		ret = kvm_fast_pio_out(vcpu, size, port);
	return ret && kvm_skip_emulated_instruction(vcpu);
}
EXPORT_SYMBOL_GPL(kvm_fast_pio);

static int kvmclock_cpu_down_prep(unsigned int cpu)
{
	__this_cpu_write(cpu_tsc_khz, 0);
	return 0;
}

static void tsc_khz_changed(void *data)
{
	struct cpufreq_freqs *freq = data;
	unsigned long khz = 0;

	WARN_ON_ONCE(boot_cpu_has(X86_FEATURE_CONSTANT_TSC));

	if (data)
		khz = freq->new;
	else
		khz = cpufreq_quick_get(raw_smp_processor_id());
	if (!khz)
		khz = tsc_khz;
	__this_cpu_write(cpu_tsc_khz, khz);
}

#ifdef CONFIG_X86_64
static void kvm_hyperv_tsc_notifier(void)
{
	struct kvm *kvm;
	int cpu;

	mutex_lock(&kvm_lock);
	list_for_each_entry(kvm, &vm_list, vm_list)
		kvm_make_mclock_inprogress_request(kvm);

	/* no guest entries from this point */
	hyperv_stop_tsc_emulation();

	/* TSC frequency always matches when on Hyper-V */
	if (!boot_cpu_has(X86_FEATURE_CONSTANT_TSC)) {
		for_each_present_cpu(cpu)
			per_cpu(cpu_tsc_khz, cpu) = tsc_khz;
	}
	kvm_caps.max_guest_tsc_khz = tsc_khz;

	list_for_each_entry(kvm, &vm_list, vm_list) {
		__kvm_start_pvclock_update(kvm);
		pvclock_update_vm_gtod_copy(kvm);
		kvm_end_pvclock_update(kvm);
	}

	mutex_unlock(&kvm_lock);
}
#endif

static void __kvmclock_cpufreq_notifier(struct cpufreq_freqs *freq, int cpu)
{
	struct kvm *kvm;
	struct kvm_vcpu *vcpu;
	int send_ipi = 0;
	unsigned long i;

	/*
	 * We allow guests to temporarily run on slowing clocks,
	 * provided we notify them after, or to run on accelerating
	 * clocks, provided we notify them before.  Thus time never
	 * goes backwards.
	 *
	 * However, we have a problem.  We can't atomically update
	 * the frequency of a given CPU from this function; it is
	 * merely a notifier, which can be called from any CPU.
	 * Changing the TSC frequency at arbitrary points in time
	 * requires a recomputation of local variables related to
	 * the TSC for each VCPU.  We must flag these local variables
	 * to be updated and be sure the update takes place with the
	 * new frequency before any guests proceed.
	 *
	 * Unfortunately, the combination of hotplug CPU and frequency
	 * change creates an intractable locking scenario; the order
	 * of when these callouts happen is undefined with respect to
	 * CPU hotplug, and they can race with each other.  As such,
	 * merely setting per_cpu(cpu_tsc_khz) = X during a hotadd is
	 * undefined; you can actually have a CPU frequency change take
	 * place in between the computation of X and the setting of the
	 * variable.  To protect against this problem, all updates of
	 * the per_cpu tsc_khz variable are done in an interrupt
	 * protected IPI, and all callers wishing to update the value
	 * must wait for a synchronous IPI to complete (which is trivial
	 * if the caller is on the CPU already).  This establishes the
	 * necessary total order on variable updates.
	 *
	 * Note that because a guest time update may take place
	 * anytime after the setting of the VCPU's request bit, the
	 * correct TSC value must be set before the request.  However,
	 * to ensure the update actually makes it to any guest which
	 * starts running in hardware virtualization between the set
	 * and the acquisition of the spinlock, we must also ping the
	 * CPU after setting the request bit.
	 *
	 */

	smp_call_function_single(cpu, tsc_khz_changed, freq, 1);

	mutex_lock(&kvm_lock);
	list_for_each_entry(kvm, &vm_list, vm_list) {
		kvm_for_each_vcpu(i, vcpu, kvm) {
			if (vcpu->cpu != cpu)
				continue;
			kvm_make_request(KVM_REQ_CLOCK_UPDATE, vcpu);
			if (vcpu->cpu != raw_smp_processor_id())
				send_ipi = 1;
		}
	}
	mutex_unlock(&kvm_lock);

	if (freq->old < freq->new && send_ipi) {
		/*
		 * We upscale the frequency.  Must make the guest
		 * doesn't see old kvmclock values while running with
		 * the new frequency, otherwise we risk the guest sees
		 * time go backwards.
		 *
		 * In case we update the frequency for another cpu
		 * (which might be in guest context) send an interrupt
		 * to kick the cpu out of guest context.  Next time
		 * guest context is entered kvmclock will be updated,
		 * so the guest will not see stale values.
		 */
		smp_call_function_single(cpu, tsc_khz_changed, freq, 1);
	}
}

static int kvmclock_cpufreq_notifier(struct notifier_block *nb, unsigned long val,
				     void *data)
{
	struct cpufreq_freqs *freq = data;
	int cpu;

	if (val == CPUFREQ_PRECHANGE && freq->old > freq->new)
		return 0;
	if (val == CPUFREQ_POSTCHANGE && freq->old < freq->new)
		return 0;

	for_each_cpu(cpu, freq->policy->cpus)
		__kvmclock_cpufreq_notifier(freq, cpu);

	return 0;
}

static struct notifier_block kvmclock_cpufreq_notifier_block = {
	.notifier_call  = kvmclock_cpufreq_notifier
};

static int kvmclock_cpu_online(unsigned int cpu)
{
	tsc_khz_changed(NULL);
	return 0;
}

static void kvm_timer_init(void)
{
	if (!boot_cpu_has(X86_FEATURE_CONSTANT_TSC)) {
		max_tsc_khz = tsc_khz;

		if (IS_ENABLED(CONFIG_CPU_FREQ)) {
			struct cpufreq_policy *policy;
			int cpu;

			cpu = get_cpu();
			policy = cpufreq_cpu_get(cpu);
			if (policy) {
				if (policy->cpuinfo.max_freq)
					max_tsc_khz = policy->cpuinfo.max_freq;
				cpufreq_cpu_put(policy);
			}
			put_cpu();
		}
		cpufreq_register_notifier(&kvmclock_cpufreq_notifier_block,
					  CPUFREQ_TRANSITION_NOTIFIER);

		cpuhp_setup_state(CPUHP_AP_X86_KVM_CLK_ONLINE, "x86/kvm/clk:online",
				  kvmclock_cpu_online, kvmclock_cpu_down_prep);
	}
}

#ifdef CONFIG_X86_64
static void pvclock_gtod_update_fn(struct work_struct *work)
{
	struct kvm *kvm;
	struct kvm_vcpu *vcpu;
	unsigned long i;

	mutex_lock(&kvm_lock);
	list_for_each_entry(kvm, &vm_list, vm_list)
		kvm_for_each_vcpu(i, vcpu, kvm)
			kvm_make_request(KVM_REQ_MASTERCLOCK_UPDATE, vcpu);
	atomic_set(&kvm_guest_has_master_clock, 0);
	mutex_unlock(&kvm_lock);
}

static DECLARE_WORK(pvclock_gtod_work, pvclock_gtod_update_fn);

/*
 * Indirection to move queue_work() out of the tk_core.seq write held
 * region to prevent possible deadlocks against time accessors which
 * are invoked with work related locks held.
 */
static void pvclock_irq_work_fn(struct irq_work *w)
{
	queue_work(system_long_wq, &pvclock_gtod_work);
}

static DEFINE_IRQ_WORK(pvclock_irq_work, pvclock_irq_work_fn);

/*
 * Notification about pvclock gtod data update.
 */
static int pvclock_gtod_notify(struct notifier_block *nb, unsigned long unused,
			       void *priv)
{
	struct pvclock_gtod_data *gtod = &pvclock_gtod_data;
	struct timekeeper *tk = priv;

	update_pvclock_gtod(tk);

	/*
	 * Disable master clock if host does not trust, or does not use,
	 * TSC based clocksource. Delegate queue_work() to irq_work as
	 * this is invoked with tk_core.seq write held.
	 */
	if (!gtod_is_based_on_tsc(gtod->clock.vclock_mode) &&
	    atomic_read(&kvm_guest_has_master_clock) != 0)
		irq_work_queue(&pvclock_irq_work);
	return 0;
}

static struct notifier_block pvclock_gtod_notifier = {
	.notifier_call = pvclock_gtod_notify,
};
#endif

static inline void kvm_ops_update(struct kvm_x86_init_ops *ops)
{
	memcpy(&kvm_x86_ops, ops->runtime_ops, sizeof(kvm_x86_ops));

#define __KVM_X86_OP(func) \
	static_call_update(kvm_x86_##func, kvm_x86_ops.func);
#define KVM_X86_OP(func) \
	WARN_ON(!kvm_x86_ops.func); __KVM_X86_OP(func)
#define KVM_X86_OP_OPTIONAL __KVM_X86_OP
#define KVM_X86_OP_OPTIONAL_RET0(func) \
	static_call_update(kvm_x86_##func, (void *)kvm_x86_ops.func ? : \
					   (void *)__static_call_return0);
#include <asm/kvm-x86-ops.h>
#undef __KVM_X86_OP

	kvm_pmu_ops_update(ops->pmu_ops);
}

static int kvm_x86_check_processor_compatibility(void)
{
	int cpu = smp_processor_id();
	struct cpuinfo_x86 *c = &cpu_data(cpu);

	/*
	 * Compatibility checks are done when loading KVM and when enabling
	 * hardware, e.g. during CPU hotplug, to ensure all online CPUs are
	 * compatible, i.e. KVM should never perform a compatibility check on
	 * an offline CPU.
	 */
	WARN_ON(!cpu_online(cpu));

	if (__cr4_reserved_bits(cpu_has, c) !=
	    __cr4_reserved_bits(cpu_has, &boot_cpu_data))
		return -EIO;

	return static_call(kvm_x86_check_processor_compatibility)();
}

static void kvm_x86_check_cpu_compat(void *ret)
{
	*(int *)ret = kvm_x86_check_processor_compatibility();
}

static int __kvm_x86_vendor_init(struct kvm_x86_init_ops *ops)
{
	u64 host_pat;
	int r, cpu;

	if (kvm_x86_ops.hardware_enable) {
		pr_err("already loaded vendor module '%s'\n", kvm_x86_ops.name);
		return -EEXIST;
	}

	/*
	 * KVM explicitly assumes that the guest has an FPU and
	 * FXSAVE/FXRSTOR. For example, the KVM_GET_FPU explicitly casts the
	 * vCPU's FPU state as a fxregs_state struct.
	 */
	if (!boot_cpu_has(X86_FEATURE_FPU) || !boot_cpu_has(X86_FEATURE_FXSR)) {
		pr_err("inadequate fpu\n");
		return -EOPNOTSUPP;
	}

	if (IS_ENABLED(CONFIG_PREEMPT_RT) && !boot_cpu_has(X86_FEATURE_CONSTANT_TSC)) {
		pr_err("RT requires X86_FEATURE_CONSTANT_TSC\n");
		return -EOPNOTSUPP;
	}

	/*
	 * KVM assumes that PAT entry '0' encodes WB memtype and simply zeroes
	 * the PAT bits in SPTEs.  Bail if PAT[0] is programmed to something
	 * other than WB.  Note, EPT doesn't utilize the PAT, but don't bother
	 * with an exception.  PAT[0] is set to WB on RESET and also by the
	 * kernel, i.e. failure indicates a kernel bug or broken firmware.
	 */
	if (rdmsrl_safe(MSR_IA32_CR_PAT, &host_pat) ||
	    (host_pat & GENMASK(2, 0)) != 6) {
		pr_err("host PAT[0] is not WB\n");
		return -EIO;
	}

	x86_emulator_cache = kvm_alloc_emulator_cache();
	if (!x86_emulator_cache) {
		pr_err("failed to allocate cache for x86 emulator\n");
		return -ENOMEM;
	}

	user_return_msrs = alloc_percpu(struct kvm_user_return_msrs);
	if (!user_return_msrs) {
		pr_err("failed to allocate percpu kvm_user_return_msrs\n");
		r = -ENOMEM;
		goto out_free_x86_emulator_cache;
	}
	kvm_nr_uret_msrs = 0;

	r = kvm_mmu_vendor_module_init();
	if (r)
		goto out_free_percpu;

	if (boot_cpu_has(X86_FEATURE_XSAVE)) {
		host_xcr0 = xgetbv(XCR_XFEATURE_ENABLED_MASK);
		kvm_caps.supported_xcr0 = host_xcr0 & KVM_SUPPORTED_XCR0;
	}

	rdmsrl_safe(MSR_EFER, &host_efer);

	if (boot_cpu_has(X86_FEATURE_XSAVES))
		rdmsrl(MSR_IA32_XSS, host_xss);

	kvm_init_pmu_capability(ops->pmu_ops);

	r = ops->hardware_setup();
	if (r != 0)
		goto out_mmu_exit;

	kvm_ops_update(ops);

	for_each_online_cpu(cpu) {
		smp_call_function_single(cpu, kvm_x86_check_cpu_compat, &r, 1);
		if (r < 0)
			goto out_unwind_ops;
	}

	/*
	 * Point of no return!  DO NOT add error paths below this point unless
	 * absolutely necessary, as most operations from this point forward
	 * require unwinding.
	 */
	kvm_timer_init();

	if (pi_inject_timer == -1)
		pi_inject_timer = housekeeping_enabled(HK_TYPE_TIMER);
#ifdef CONFIG_X86_64
	pvclock_gtod_register_notifier(&pvclock_gtod_notifier);

	if (hypervisor_is_type(X86_HYPER_MS_HYPERV))
		set_hv_tscchange_cb(kvm_hyperv_tsc_notifier);
#endif

	kvm_register_perf_callbacks(ops->handle_intel_pt_intr);

	if (!kvm_cpu_cap_has(X86_FEATURE_XSAVES))
		kvm_caps.supported_xss = 0;

#define __kvm_cpu_cap_has(UNUSED_, f) kvm_cpu_cap_has(f)
	cr4_reserved_bits = __cr4_reserved_bits(__kvm_cpu_cap_has, UNUSED_);
#undef __kvm_cpu_cap_has

	if (kvm_caps.has_tsc_control) {
		/*
		 * Make sure the user can only configure tsc_khz values that
		 * fit into a signed integer.
		 * A min value is not calculated because it will always
		 * be 1 on all machines.
		 */
		u64 max = min(0x7fffffffULL,
			      __scale_tsc(kvm_caps.max_tsc_scaling_ratio, tsc_khz));
		kvm_caps.max_guest_tsc_khz = max;
	}
	kvm_caps.default_tsc_scaling_ratio = 1ULL << kvm_caps.tsc_scaling_ratio_frac_bits;
	kvm_init_msr_lists();
	return 0;

out_unwind_ops:
	kvm_x86_ops.hardware_enable = NULL;
	static_call(kvm_x86_hardware_unsetup)();
out_mmu_exit:
	kvm_mmu_vendor_module_exit();
out_free_percpu:
	free_percpu(user_return_msrs);
out_free_x86_emulator_cache:
	kmem_cache_destroy(x86_emulator_cache);
	return r;
}

int kvm_x86_vendor_init(struct kvm_x86_init_ops *ops)
{
	int r;

	mutex_lock(&vendor_module_lock);
	r = __kvm_x86_vendor_init(ops);
	mutex_unlock(&vendor_module_lock);

	return r;
}
EXPORT_SYMBOL_GPL(kvm_x86_vendor_init);

void kvm_x86_vendor_exit(void)
{
	kvm_unregister_perf_callbacks();

#ifdef CONFIG_X86_64
	if (hypervisor_is_type(X86_HYPER_MS_HYPERV))
		clear_hv_tscchange_cb();
#endif
	kvm_lapic_exit();

	if (!boot_cpu_has(X86_FEATURE_CONSTANT_TSC)) {
		cpufreq_unregister_notifier(&kvmclock_cpufreq_notifier_block,
					    CPUFREQ_TRANSITION_NOTIFIER);
		cpuhp_remove_state_nocalls(CPUHP_AP_X86_KVM_CLK_ONLINE);
	}
#ifdef CONFIG_X86_64
	pvclock_gtod_unregister_notifier(&pvclock_gtod_notifier);
	irq_work_sync(&pvclock_irq_work);
	cancel_work_sync(&pvclock_gtod_work);
#endif
	static_call(kvm_x86_hardware_unsetup)();
	kvm_mmu_vendor_module_exit();
	free_percpu(user_return_msrs);
	kmem_cache_destroy(x86_emulator_cache);
#ifdef CONFIG_KVM_XEN
	static_key_deferred_flush(&kvm_xen_enabled);
	WARN_ON(static_branch_unlikely(&kvm_xen_enabled.key));
#endif
	mutex_lock(&vendor_module_lock);
	kvm_x86_ops.hardware_enable = NULL;
	mutex_unlock(&vendor_module_lock);
}
EXPORT_SYMBOL_GPL(kvm_x86_vendor_exit);

static int __kvm_emulate_halt(struct kvm_vcpu *vcpu, int state, int reason)
{
	/*
	 * The vCPU has halted, e.g. executed HLT.  Update the run state if the
	 * local APIC is in-kernel, the run loop will detect the non-runnable
	 * state and halt the vCPU.  Exit to userspace if the local APIC is
	 * managed by userspace, in which case userspace is responsible for
	 * handling wake events.
	 */
	++vcpu->stat.halt_exits;
	if (lapic_in_kernel(vcpu)) {
		vcpu->arch.mp_state = state;
		return 1;
	} else {
		vcpu->run->exit_reason = reason;
		return 0;
	}
}

int kvm_emulate_halt_noskip(struct kvm_vcpu *vcpu)
{
	return __kvm_emulate_halt(vcpu, KVM_MP_STATE_HALTED, KVM_EXIT_HLT);
}
EXPORT_SYMBOL_GPL(kvm_emulate_halt_noskip);

int kvm_emulate_halt(struct kvm_vcpu *vcpu)
{
	int ret = kvm_skip_emulated_instruction(vcpu);
	/*
	 * TODO: we might be squashing a GUESTDBG_SINGLESTEP-triggered
	 * KVM_EXIT_DEBUG here.
	 */
	return kvm_emulate_halt_noskip(vcpu) && ret;
}
EXPORT_SYMBOL_GPL(kvm_emulate_halt);

int kvm_emulate_ap_reset_hold(struct kvm_vcpu *vcpu)
{
	int ret = kvm_skip_emulated_instruction(vcpu);

	return __kvm_emulate_halt(vcpu, KVM_MP_STATE_AP_RESET_HOLD,
					KVM_EXIT_AP_RESET_HOLD) && ret;
}
EXPORT_SYMBOL_GPL(kvm_emulate_ap_reset_hold);

#ifdef CONFIG_X86_64
static int kvm_pv_clock_pairing(struct kvm_vcpu *vcpu, gpa_t paddr,
			        unsigned long clock_type)
{
	struct kvm_clock_pairing clock_pairing;
	struct timespec64 ts;
	u64 cycle;
	int ret;

	if (clock_type != KVM_CLOCK_PAIRING_WALLCLOCK)
		return -KVM_EOPNOTSUPP;

	/*
	 * When tsc is in permanent catchup mode guests won't be able to use
	 * pvclock_read_retry loop to get consistent view of pvclock
	 */
	if (vcpu->arch.tsc_always_catchup)
		return -KVM_EOPNOTSUPP;

	if (!kvm_get_walltime_and_clockread(&ts, &cycle))
		return -KVM_EOPNOTSUPP;

	clock_pairing.sec = ts.tv_sec;
	clock_pairing.nsec = ts.tv_nsec;
	clock_pairing.tsc = kvm_read_l1_tsc(vcpu, cycle);
	clock_pairing.flags = 0;
	memset(&clock_pairing.pad, 0, sizeof(clock_pairing.pad));

	ret = 0;
	if (kvm_write_guest(vcpu->kvm, paddr, &clock_pairing,
			    sizeof(struct kvm_clock_pairing)))
		ret = -KVM_EFAULT;

	return ret;
}
#endif

/*
 * kvm_pv_kick_cpu_op:  Kick a vcpu.
 *
 * @apicid - apicid of vcpu to be kicked.
 */
static void kvm_pv_kick_cpu_op(struct kvm *kvm, int apicid)
{
	/*
	 * All other fields are unused for APIC_DM_REMRD, but may be consumed by
	 * common code, e.g. for tracing. Defer initialization to the compiler.
	 */
	struct kvm_lapic_irq lapic_irq = {
		.delivery_mode = APIC_DM_REMRD,
		.dest_mode = APIC_DEST_PHYSICAL,
		.shorthand = APIC_DEST_NOSHORT,
		.dest_id = apicid,
	};

	kvm_irq_delivery_to_apic(kvm, NULL, &lapic_irq, NULL);
}

bool kvm_apicv_activated(struct kvm *kvm)
{
	return (READ_ONCE(kvm->arch.apicv_inhibit_reasons) == 0);
}
EXPORT_SYMBOL_GPL(kvm_apicv_activated);

bool kvm_vcpu_apicv_activated(struct kvm_vcpu *vcpu)
{
	ulong vm_reasons = READ_ONCE(vcpu->kvm->arch.apicv_inhibit_reasons);
	ulong vcpu_reasons = static_call(kvm_x86_vcpu_get_apicv_inhibit_reasons)(vcpu);

	return (vm_reasons | vcpu_reasons) == 0;
}
EXPORT_SYMBOL_GPL(kvm_vcpu_apicv_activated);

static void set_or_clear_apicv_inhibit(unsigned long *inhibits,
				       enum kvm_apicv_inhibit reason, bool set)
{
	if (set)
		__set_bit(reason, inhibits);
	else
		__clear_bit(reason, inhibits);

	trace_kvm_apicv_inhibit_changed(reason, set, *inhibits);
}

static void kvm_apicv_init(struct kvm *kvm)
{
	unsigned long *inhibits = &kvm->arch.apicv_inhibit_reasons;

	init_rwsem(&kvm->arch.apicv_update_lock);

	set_or_clear_apicv_inhibit(inhibits, APICV_INHIBIT_REASON_ABSENT, true);

	if (!enable_apicv)
		set_or_clear_apicv_inhibit(inhibits,
					   APICV_INHIBIT_REASON_DISABLE, true);
}

static void kvm_sched_yield(struct kvm_vcpu *vcpu, unsigned long dest_id)
{
	struct kvm_vcpu *target = NULL;
	struct kvm_apic_map *map;

	vcpu->stat.directed_yield_attempted++;

	if (single_task_running())
		goto no_yield;

	rcu_read_lock();
	map = rcu_dereference(vcpu->kvm->arch.apic_map);

	if (likely(map) && dest_id <= map->max_apic_id && map->phys_map[dest_id])
		target = map->phys_map[dest_id]->vcpu;

	rcu_read_unlock();

	if (!target || !READ_ONCE(target->ready))
		goto no_yield;

	/* Ignore requests to yield to self */
	if (vcpu == target)
		goto no_yield;

	if (kvm_vcpu_yield_to(target) <= 0)
		goto no_yield;

	vcpu->stat.directed_yield_successful++;

no_yield:
	return;
}

static int complete_hypercall_exit(struct kvm_vcpu *vcpu)
{
	u64 ret = vcpu->run->hypercall.ret;

	if (!is_64_bit_mode(vcpu))
		ret = (u32)ret;
	kvm_rax_write(vcpu, ret);
	++vcpu->stat.hypercalls;
	return kvm_skip_emulated_instruction(vcpu);
}

int kvm_emulate_hypercall(struct kvm_vcpu *vcpu)
{
	unsigned long nr, a0, a1, a2, a3, ret;
	int op_64_bit;

	if (kvm_xen_hypercall_enabled(vcpu->kvm))
		return kvm_xen_hypercall(vcpu);

	if (kvm_hv_hypercall_enabled(vcpu))
		return kvm_hv_hypercall(vcpu);

	nr = kvm_rax_read(vcpu);
	a0 = kvm_rbx_read(vcpu);
	a1 = kvm_rcx_read(vcpu);
	a2 = kvm_rdx_read(vcpu);
	a3 = kvm_rsi_read(vcpu);

	trace_kvm_hypercall(nr, a0, a1, a2, a3);

	op_64_bit = is_64_bit_hypercall(vcpu);
	if (!op_64_bit) {
		nr &= 0xFFFFFFFF;
		a0 &= 0xFFFFFFFF;
		a1 &= 0xFFFFFFFF;
		a2 &= 0xFFFFFFFF;
		a3 &= 0xFFFFFFFF;
	}

	if (static_call(kvm_x86_get_cpl)(vcpu) != 0) {
		ret = -KVM_EPERM;
		goto out;
	}

	ret = -KVM_ENOSYS;

	switch (nr) {
	case KVM_HC_VAPIC_POLL_IRQ:
		ret = 0;
		break;
	case KVM_HC_KICK_CPU:
		if (!guest_pv_has(vcpu, KVM_FEATURE_PV_UNHALT))
			break;

		kvm_pv_kick_cpu_op(vcpu->kvm, a1);
		kvm_sched_yield(vcpu, a1);
		ret = 0;
		break;
#ifdef CONFIG_X86_64
	case KVM_HC_CLOCK_PAIRING:
		ret = kvm_pv_clock_pairing(vcpu, a0, a1);
		break;
#endif
	case KVM_HC_SEND_IPI:
		if (!guest_pv_has(vcpu, KVM_FEATURE_PV_SEND_IPI))
			break;

		ret = kvm_pv_send_ipi(vcpu->kvm, a0, a1, a2, a3, op_64_bit);
		break;
	case KVM_HC_SCHED_YIELD:
		if (!guest_pv_has(vcpu, KVM_FEATURE_PV_SCHED_YIELD))
			break;

		kvm_sched_yield(vcpu, a0);
		ret = 0;
		break;
	case KVM_HC_MAP_GPA_RANGE: {
		u64 gpa = a0, npages = a1, attrs = a2;

		ret = -KVM_ENOSYS;
		if (!(vcpu->kvm->arch.hypercall_exit_enabled & (1 << KVM_HC_MAP_GPA_RANGE)))
			break;

		if (!PAGE_ALIGNED(gpa) || !npages ||
		    gpa_to_gfn(gpa) + npages <= gpa_to_gfn(gpa)) {
			ret = -KVM_EINVAL;
			break;
		}

		vcpu->run->exit_reason        = KVM_EXIT_HYPERCALL;
		vcpu->run->hypercall.nr       = KVM_HC_MAP_GPA_RANGE;
		vcpu->run->hypercall.args[0]  = gpa;
		vcpu->run->hypercall.args[1]  = npages;
		vcpu->run->hypercall.args[2]  = attrs;
		vcpu->run->hypercall.flags    = 0;
		if (op_64_bit)
			vcpu->run->hypercall.flags |= KVM_EXIT_HYPERCALL_LONG_MODE;

		WARN_ON_ONCE(vcpu->run->hypercall.flags & KVM_EXIT_HYPERCALL_MBZ);
		vcpu->arch.complete_userspace_io = complete_hypercall_exit;
		return 0;
	}
	default:
		ret = -KVM_ENOSYS;
		break;
	}
out:
	if (!op_64_bit)
		ret = (u32)ret;
	kvm_rax_write(vcpu, ret);

	++vcpu->stat.hypercalls;
	return kvm_skip_emulated_instruction(vcpu);
}
EXPORT_SYMBOL_GPL(kvm_emulate_hypercall);

static int emulator_fix_hypercall(struct x86_emulate_ctxt *ctxt)
{
	struct kvm_vcpu *vcpu = emul_to_vcpu(ctxt);
	char instruction[3];
	unsigned long rip = kvm_rip_read(vcpu);

	/*
	 * If the quirk is disabled, synthesize a #UD and let the guest pick up
	 * the pieces.
	 */
	if (!kvm_check_has_quirk(vcpu->kvm, KVM_X86_QUIRK_FIX_HYPERCALL_INSN)) {
		ctxt->exception.error_code_valid = false;
		ctxt->exception.vector = UD_VECTOR;
		ctxt->have_exception = true;
		return X86EMUL_PROPAGATE_FAULT;
	}

	static_call(kvm_x86_patch_hypercall)(vcpu, instruction);

	return emulator_write_emulated(ctxt, rip, instruction, 3,
		&ctxt->exception);
}

static int dm_request_for_irq_injection(struct kvm_vcpu *vcpu)
{
	return vcpu->run->request_interrupt_window &&
		likely(!pic_in_kernel(vcpu->kvm));
}

/* Called within kvm->srcu read side.  */
static void post_kvm_run_save(struct kvm_vcpu *vcpu)
{
	struct kvm_run *kvm_run = vcpu->run;

	kvm_run->if_flag = static_call(kvm_x86_get_if_flag)(vcpu);
	kvm_run->cr8 = kvm_get_cr8(vcpu);
	kvm_run->apic_base = kvm_get_apic_base(vcpu);

	kvm_run->ready_for_interrupt_injection =
		pic_in_kernel(vcpu->kvm) ||
		kvm_vcpu_ready_for_interrupt_injection(vcpu);

	if (is_smm(vcpu))
		kvm_run->flags |= KVM_RUN_X86_SMM;
}

static void update_cr8_intercept(struct kvm_vcpu *vcpu)
{
	int max_irr, tpr;

	if (!kvm_x86_ops.update_cr8_intercept)
		return;

	if (!lapic_in_kernel(vcpu))
		return;

	if (vcpu->arch.apic->apicv_active)
		return;

	if (!vcpu->arch.apic->vapic_addr)
		max_irr = kvm_lapic_find_highest_irr(vcpu);
	else
		max_irr = -1;

	if (max_irr != -1)
		max_irr >>= 4;

	tpr = kvm_lapic_get_cr8(vcpu);

	static_call(kvm_x86_update_cr8_intercept)(vcpu, tpr, max_irr);
}


int kvm_check_nested_events(struct kvm_vcpu *vcpu)
{
	if (kvm_test_request(KVM_REQ_TRIPLE_FAULT, vcpu)) {
		kvm_x86_ops.nested_ops->triple_fault(vcpu);
		return 1;
	}

	return kvm_x86_ops.nested_ops->check_events(vcpu);
}

static void kvm_inject_exception(struct kvm_vcpu *vcpu)
{
	/*
	 * Suppress the error code if the vCPU is in Real Mode, as Real Mode
	 * exceptions don't report error codes.  The presence of an error code
	 * is carried with the exception and only stripped when the exception
	 * is injected as intercepted #PF VM-Exits for AMD's Paged Real Mode do
	 * report an error code despite the CPU being in Real Mode.
	 */
	vcpu->arch.exception.has_error_code &= is_protmode(vcpu);

	trace_kvm_inj_exception(vcpu->arch.exception.vector,
				vcpu->arch.exception.has_error_code,
				vcpu->arch.exception.error_code,
				vcpu->arch.exception.injected);

	static_call(kvm_x86_inject_exception)(vcpu);
}

/*
 * Check for any event (interrupt or exception) that is ready to be injected,
 * and if there is at least one event, inject the event with the highest
 * priority.  This handles both "pending" events, i.e. events that have never
 * been injected into the guest, and "injected" events, i.e. events that were
 * injected as part of a previous VM-Enter, but weren't successfully delivered
 * and need to be re-injected.
 *
 * Note, this is not guaranteed to be invoked on a guest instruction boundary,
 * i.e. doesn't guarantee that there's an event window in the guest.  KVM must
 * be able to inject exceptions in the "middle" of an instruction, and so must
 * also be able to re-inject NMIs and IRQs in the middle of an instruction.
 * I.e. for exceptions and re-injected events, NOT invoking this on instruction
 * boundaries is necessary and correct.
 *
 * For simplicity, KVM uses a single path to inject all events (except events
 * that are injected directly from L1 to L2) and doesn't explicitly track
 * instruction boundaries for asynchronous events.  However, because VM-Exits
 * that can occur during instruction execution typically result in KVM skipping
 * the instruction or injecting an exception, e.g. instruction and exception
 * intercepts, and because pending exceptions have higher priority than pending
 * interrupts, KVM still honors instruction boundaries in most scenarios.
 *
 * But, if a VM-Exit occurs during instruction execution, and KVM does NOT skip
 * the instruction or inject an exception, then KVM can incorrecty inject a new
 * asynchrounous event if the event became pending after the CPU fetched the
 * instruction (in the guest).  E.g. if a page fault (#PF, #NPF, EPT violation)
 * occurs and is resolved by KVM, a coincident NMI, SMI, IRQ, etc... can be
 * injected on the restarted instruction instead of being deferred until the
 * instruction completes.
 *
 * In practice, this virtualization hole is unlikely to be observed by the
 * guest, and even less likely to cause functional problems.  To detect the
 * hole, the guest would have to trigger an event on a side effect of an early
 * phase of instruction execution, e.g. on the instruction fetch from memory.
 * And for it to be a functional problem, the guest would need to depend on the
 * ordering between that side effect, the instruction completing, _and_ the
 * delivery of the asynchronous event.
 */
static int kvm_check_and_inject_events(struct kvm_vcpu *vcpu,
				       bool *req_immediate_exit)
{
	bool can_inject;
	int r;

	/*
	 * Process nested events first, as nested VM-Exit supercedes event
	 * re-injection.  If there's an event queued for re-injection, it will
	 * be saved into the appropriate vmc{b,s}12 fields on nested VM-Exit.
	 */
	if (is_guest_mode(vcpu))
		r = kvm_check_nested_events(vcpu);
	else
		r = 0;

	/*
	 * Re-inject exceptions and events *especially* if immediate entry+exit
	 * to/from L2 is needed, as any event that has already been injected
	 * into L2 needs to complete its lifecycle before injecting a new event.
	 *
	 * Don't re-inject an NMI or interrupt if there is a pending exception.
	 * This collision arises if an exception occurred while vectoring the
	 * injected event, KVM intercepted said exception, and KVM ultimately
	 * determined the fault belongs to the guest and queues the exception
	 * for injection back into the guest.
	 *
	 * "Injected" interrupts can also collide with pending exceptions if
	 * userspace ignores the "ready for injection" flag and blindly queues
	 * an interrupt.  In that case, prioritizing the exception is correct,
	 * as the exception "occurred" before the exit to userspace.  Trap-like
	 * exceptions, e.g. most #DBs, have higher priority than interrupts.
	 * And while fault-like exceptions, e.g. #GP and #PF, are the lowest
	 * priority, they're only generated (pended) during instruction
	 * execution, and interrupts are recognized at instruction boundaries.
	 * Thus a pending fault-like exception means the fault occurred on the
	 * *previous* instruction and must be serviced prior to recognizing any
	 * new events in order to fully complete the previous instruction.
	 */
	if (vcpu->arch.exception.injected)
		kvm_inject_exception(vcpu);
	else if (kvm_is_exception_pending(vcpu))
		; /* see above */
	else if (vcpu->arch.nmi_injected)
		static_call(kvm_x86_inject_nmi)(vcpu);
	else if (vcpu->arch.interrupt.injected)
		static_call(kvm_x86_inject_irq)(vcpu, true);

	/*
	 * Exceptions that morph to VM-Exits are handled above, and pending
	 * exceptions on top of injected exceptions that do not VM-Exit should
	 * either morph to #DF or, sadly, override the injected exception.
	 */
	WARN_ON_ONCE(vcpu->arch.exception.injected &&
		     vcpu->arch.exception.pending);

	/*
	 * Bail if immediate entry+exit to/from the guest is needed to complete
	 * nested VM-Enter or event re-injection so that a different pending
	 * event can be serviced (or if KVM needs to exit to userspace).
	 *
	 * Otherwise, continue processing events even if VM-Exit occurred.  The
	 * VM-Exit will have cleared exceptions that were meant for L2, but
	 * there may now be events that can be injected into L1.
	 */
	if (r < 0)
		goto out;

	/*
	 * A pending exception VM-Exit should either result in nested VM-Exit
	 * or force an immediate re-entry and exit to/from L2, and exception
	 * VM-Exits cannot be injected (flag should _never_ be set).
	 */
	WARN_ON_ONCE(vcpu->arch.exception_vmexit.injected ||
		     vcpu->arch.exception_vmexit.pending);

	/*
	 * New events, other than exceptions, cannot be injected if KVM needs
	 * to re-inject a previous event.  See above comments on re-injecting
	 * for why pending exceptions get priority.
	 */
	can_inject = !kvm_event_needs_reinjection(vcpu);

	if (vcpu->arch.exception.pending) {
		/*
		 * Fault-class exceptions, except #DBs, set RF=1 in the RFLAGS
		 * value pushed on the stack.  Trap-like exception and all #DBs
		 * leave RF as-is (KVM follows Intel's behavior in this regard;
		 * AMD states that code breakpoint #DBs excplitly clear RF=0).
		 *
		 * Note, most versions of Intel's SDM and AMD's APM incorrectly
		 * describe the behavior of General Detect #DBs, which are
		 * fault-like.  They do _not_ set RF, a la code breakpoints.
		 */
		if (exception_type(vcpu->arch.exception.vector) == EXCPT_FAULT)
			__kvm_set_rflags(vcpu, kvm_get_rflags(vcpu) |
					     X86_EFLAGS_RF);

		if (vcpu->arch.exception.vector == DB_VECTOR) {
			kvm_deliver_exception_payload(vcpu, &vcpu->arch.exception);
			if (vcpu->arch.dr7 & DR7_GD) {
				vcpu->arch.dr7 &= ~DR7_GD;
				kvm_update_dr7(vcpu);
			}
		}

		kvm_inject_exception(vcpu);

		vcpu->arch.exception.pending = false;
		vcpu->arch.exception.injected = true;

		can_inject = false;
	}

	/* Don't inject interrupts if the user asked to avoid doing so */
	if (vcpu->guest_debug & KVM_GUESTDBG_BLOCKIRQ)
		return 0;

	/*
	 * Finally, inject interrupt events.  If an event cannot be injected
	 * due to architectural conditions (e.g. IF=0) a window-open exit
	 * will re-request KVM_REQ_EVENT.  Sometimes however an event is pending
	 * and can architecturally be injected, but we cannot do it right now:
	 * an interrupt could have arrived just now and we have to inject it
	 * as a vmexit, or there could already an event in the queue, which is
	 * indicated by can_inject.  In that case we request an immediate exit
	 * in order to make progress and get back here for another iteration.
	 * The kvm_x86_ops hooks communicate this by returning -EBUSY.
	 */
#ifdef CONFIG_KVM_SMM
	if (vcpu->arch.smi_pending) {
		r = can_inject ? static_call(kvm_x86_smi_allowed)(vcpu, true) : -EBUSY;
		if (r < 0)
			goto out;
		if (r) {
			vcpu->arch.smi_pending = false;
			++vcpu->arch.smi_count;
			enter_smm(vcpu);
			can_inject = false;
		} else
			static_call(kvm_x86_enable_smi_window)(vcpu);
	}
#endif

	if (vcpu->arch.nmi_pending) {
		r = can_inject ? static_call(kvm_x86_nmi_allowed)(vcpu, true) : -EBUSY;
		if (r < 0)
			goto out;
		if (r) {
			--vcpu->arch.nmi_pending;
			vcpu->arch.nmi_injected = true;
			static_call(kvm_x86_inject_nmi)(vcpu);
			can_inject = false;
			WARN_ON(static_call(kvm_x86_nmi_allowed)(vcpu, true) < 0);
		}
		if (vcpu->arch.nmi_pending)
			static_call(kvm_x86_enable_nmi_window)(vcpu);
	}

	if (kvm_cpu_has_injectable_intr(vcpu)) {
		r = can_inject ? static_call(kvm_x86_interrupt_allowed)(vcpu, true) : -EBUSY;
		if (r < 0)
			goto out;
		if (r) {
			kvm_queue_interrupt(vcpu, kvm_cpu_get_interrupt(vcpu), false);
			static_call(kvm_x86_inject_irq)(vcpu, false);
			WARN_ON(static_call(kvm_x86_interrupt_allowed)(vcpu, true) < 0);
		}
		if (kvm_cpu_has_injectable_intr(vcpu))
			static_call(kvm_x86_enable_irq_window)(vcpu);
	}

	if (is_guest_mode(vcpu) &&
	    kvm_x86_ops.nested_ops->has_events &&
	    kvm_x86_ops.nested_ops->has_events(vcpu))
		*req_immediate_exit = true;

	/*
	 * KVM must never queue a new exception while injecting an event; KVM
	 * is done emulating and should only propagate the to-be-injected event
	 * to the VMCS/VMCB.  Queueing a new exception can put the vCPU into an
	 * infinite loop as KVM will bail from VM-Enter to inject the pending
	 * exception and start the cycle all over.
	 *
	 * Exempt triple faults as they have special handling and won't put the
	 * vCPU into an infinite loop.  Triple fault can be queued when running
	 * VMX without unrestricted guest, as that requires KVM to emulate Real
	 * Mode events (see kvm_inject_realmode_interrupt()).
	 */
	WARN_ON_ONCE(vcpu->arch.exception.pending ||
		     vcpu->arch.exception_vmexit.pending);
	return 0;

out:
	if (r == -EBUSY) {
		*req_immediate_exit = true;
		r = 0;
	}
	return r;
}

static void process_nmi(struct kvm_vcpu *vcpu)
{
	unsigned int limit;

	/*
	 * x86 is limited to one NMI pending, but because KVM can't react to
	 * incoming NMIs as quickly as bare metal, e.g. if the vCPU is
	 * scheduled out, KVM needs to play nice with two queued NMIs showing
	 * up at the same time.  To handle this scenario, allow two NMIs to be
	 * (temporarily) pending so long as NMIs are not blocked and KVM is not
	 * waiting for a previous NMI injection to complete (which effectively
	 * blocks NMIs).  KVM will immediately inject one of the two NMIs, and
	 * will request an NMI window to handle the second NMI.
	 */
	if (static_call(kvm_x86_get_nmi_mask)(vcpu) || vcpu->arch.nmi_injected)
		limit = 1;
	else
		limit = 2;

	/*
	 * Adjust the limit to account for pending virtual NMIs, which aren't
	 * tracked in vcpu->arch.nmi_pending.
	 */
	if (static_call(kvm_x86_is_vnmi_pending)(vcpu))
		limit--;

	vcpu->arch.nmi_pending += atomic_xchg(&vcpu->arch.nmi_queued, 0);
	vcpu->arch.nmi_pending = min(vcpu->arch.nmi_pending, limit);

	if (vcpu->arch.nmi_pending &&
	    (static_call(kvm_x86_set_vnmi_pending)(vcpu)))
		vcpu->arch.nmi_pending--;

	if (vcpu->arch.nmi_pending)
		kvm_make_request(KVM_REQ_EVENT, vcpu);
}

/* Return total number of NMIs pending injection to the VM */
int kvm_get_nr_pending_nmis(struct kvm_vcpu *vcpu)
{
	return vcpu->arch.nmi_pending +
	       static_call(kvm_x86_is_vnmi_pending)(vcpu);
}

void kvm_make_scan_ioapic_request_mask(struct kvm *kvm,
				       unsigned long *vcpu_bitmap)
{
	kvm_make_vcpus_request_mask(kvm, KVM_REQ_SCAN_IOAPIC, vcpu_bitmap);
}

void kvm_make_scan_ioapic_request(struct kvm *kvm)
{
	kvm_make_all_cpus_request(kvm, KVM_REQ_SCAN_IOAPIC);
}

void __kvm_vcpu_update_apicv(struct kvm_vcpu *vcpu)
{
	struct kvm_lapic *apic = vcpu->arch.apic;
	bool activate;

	if (!lapic_in_kernel(vcpu))
		return;

	down_read(&vcpu->kvm->arch.apicv_update_lock);
	preempt_disable();

	/* Do not activate APICV when APIC is disabled */
	activate = kvm_vcpu_apicv_activated(vcpu) &&
		   (kvm_get_apic_mode(vcpu) != LAPIC_MODE_DISABLED);

	if (apic->apicv_active == activate)
		goto out;

	apic->apicv_active = activate;
	kvm_apic_update_apicv(vcpu);
	static_call(kvm_x86_refresh_apicv_exec_ctrl)(vcpu);

	/*
	 * When APICv gets disabled, we may still have injected interrupts
	 * pending. At the same time, KVM_REQ_EVENT may not be set as APICv was
	 * still active when the interrupt got accepted. Make sure
	 * kvm_check_and_inject_events() is called to check for that.
	 */
	if (!apic->apicv_active)
		kvm_make_request(KVM_REQ_EVENT, vcpu);

out:
	preempt_enable();
	up_read(&vcpu->kvm->arch.apicv_update_lock);
}
EXPORT_SYMBOL_GPL(__kvm_vcpu_update_apicv);

static void kvm_vcpu_update_apicv(struct kvm_vcpu *vcpu)
{
	if (!lapic_in_kernel(vcpu))
		return;

	/*
	 * Due to sharing page tables across vCPUs, the xAPIC memslot must be
	 * deleted if any vCPU has xAPIC virtualization and x2APIC enabled, but
	 * and hardware doesn't support x2APIC virtualization.  E.g. some AMD
	 * CPUs support AVIC but not x2APIC.  KVM still allows enabling AVIC in
	 * this case so that KVM can the AVIC doorbell to inject interrupts to
	 * running vCPUs, but KVM must not create SPTEs for the APIC base as
	 * the vCPU would incorrectly be able to access the vAPIC page via MMIO
	 * despite being in x2APIC mode.  For simplicity, inhibiting the APIC
	 * access page is sticky.
	 */
	if (apic_x2apic_mode(vcpu->arch.apic) &&
	    kvm_x86_ops.allow_apicv_in_x2apic_without_x2apic_virtualization)
		kvm_inhibit_apic_access_page(vcpu);

	__kvm_vcpu_update_apicv(vcpu);
}

void __kvm_set_or_clear_apicv_inhibit(struct kvm *kvm,
				      enum kvm_apicv_inhibit reason, bool set)
{
	unsigned long old, new;

	lockdep_assert_held_write(&kvm->arch.apicv_update_lock);

	if (!(kvm_x86_ops.required_apicv_inhibits & BIT(reason)))
		return;

	old = new = kvm->arch.apicv_inhibit_reasons;

	set_or_clear_apicv_inhibit(&new, reason, set);

	if (!!old != !!new) {
		/*
		 * Kick all vCPUs before setting apicv_inhibit_reasons to avoid
		 * false positives in the sanity check WARN in svm_vcpu_run().
		 * This task will wait for all vCPUs to ack the kick IRQ before
		 * updating apicv_inhibit_reasons, and all other vCPUs will
		 * block on acquiring apicv_update_lock so that vCPUs can't
		 * redo svm_vcpu_run() without seeing the new inhibit state.
		 *
		 * Note, holding apicv_update_lock and taking it in the read
		 * side (handling the request) also prevents other vCPUs from
		 * servicing the request with a stale apicv_inhibit_reasons.
		 */
		kvm_make_all_cpus_request(kvm, KVM_REQ_APICV_UPDATE);
		kvm->arch.apicv_inhibit_reasons = new;
		if (new) {
			unsigned long gfn = gpa_to_gfn(APIC_DEFAULT_PHYS_BASE);
			int idx = srcu_read_lock(&kvm->srcu);

			kvm_zap_gfn_range(kvm, gfn, gfn+1);
			srcu_read_unlock(&kvm->srcu, idx);
		}
	} else {
		kvm->arch.apicv_inhibit_reasons = new;
	}
}

void kvm_set_or_clear_apicv_inhibit(struct kvm *kvm,
				    enum kvm_apicv_inhibit reason, bool set)
{
	if (!enable_apicv)
		return;

	down_write(&kvm->arch.apicv_update_lock);
	__kvm_set_or_clear_apicv_inhibit(kvm, reason, set);
	up_write(&kvm->arch.apicv_update_lock);
}
EXPORT_SYMBOL_GPL(kvm_set_or_clear_apicv_inhibit);

static void vcpu_scan_ioapic(struct kvm_vcpu *vcpu)
{
	if (!kvm_apic_present(vcpu))
		return;

	bitmap_zero(vcpu->arch.ioapic_handled_vectors, 256);

	if (irqchip_split(vcpu->kvm))
		kvm_scan_ioapic_routes(vcpu, vcpu->arch.ioapic_handled_vectors);
	else {
		static_call_cond(kvm_x86_sync_pir_to_irr)(vcpu);
		if (ioapic_in_kernel(vcpu->kvm))
			kvm_ioapic_scan_entry(vcpu, vcpu->arch.ioapic_handled_vectors);
	}

	if (is_guest_mode(vcpu))
		vcpu->arch.load_eoi_exitmap_pending = true;
	else
		kvm_make_request(KVM_REQ_LOAD_EOI_EXITMAP, vcpu);
}

static void vcpu_load_eoi_exitmap(struct kvm_vcpu *vcpu)
{
	u64 eoi_exit_bitmap[4];

	if (!kvm_apic_hw_enabled(vcpu->arch.apic))
		return;

	if (to_hv_vcpu(vcpu)) {
		bitmap_or((ulong *)eoi_exit_bitmap,
			  vcpu->arch.ioapic_handled_vectors,
			  to_hv_synic(vcpu)->vec_bitmap, 256);
		static_call_cond(kvm_x86_load_eoi_exitmap)(vcpu, eoi_exit_bitmap);
		return;
	}

	static_call_cond(kvm_x86_load_eoi_exitmap)(
		vcpu, (u64 *)vcpu->arch.ioapic_handled_vectors);
}

void kvm_arch_mmu_notifier_invalidate_range(struct kvm *kvm,
					    unsigned long start, unsigned long end)
{
	unsigned long apic_address;

	/*
	 * The physical address of apic access page is stored in the VMCS.
	 * Update it when it becomes invalid.
	 */
	apic_address = gfn_to_hva(kvm, APIC_DEFAULT_PHYS_BASE >> PAGE_SHIFT);
	if (start <= apic_address && apic_address < end)
		kvm_make_all_cpus_request(kvm, KVM_REQ_APIC_PAGE_RELOAD);
}

void kvm_arch_guest_memory_reclaimed(struct kvm *kvm)
{
	static_call_cond(kvm_x86_guest_memory_reclaimed)(kvm);
}

static void kvm_vcpu_reload_apic_access_page(struct kvm_vcpu *vcpu)
{
	if (!lapic_in_kernel(vcpu))
		return;

	static_call_cond(kvm_x86_set_apic_access_page_addr)(vcpu);
}

void __kvm_request_immediate_exit(struct kvm_vcpu *vcpu)
{
	smp_send_reschedule(vcpu->cpu);
}
EXPORT_SYMBOL_GPL(__kvm_request_immediate_exit);

/*
 * Called within kvm->srcu read side.
 * Returns 1 to let vcpu_run() continue the guest execution loop without
 * exiting to the userspace.  Otherwise, the value will be returned to the
 * userspace.
 */
static int vcpu_enter_guest(struct kvm_vcpu *vcpu)
{
	int r;
	bool req_int_win =
		dm_request_for_irq_injection(vcpu) &&
		kvm_cpu_accept_dm_intr(vcpu);
	fastpath_t exit_fastpath;

	bool req_immediate_exit = false;

	if (kvm_request_pending(vcpu)) {
		if (kvm_check_request(KVM_REQ_VM_DEAD, vcpu)) {
			r = -EIO;
			goto out;
		}

		if (kvm_dirty_ring_check_request(vcpu)) {
			r = 0;
			goto out;
		}

		if (kvm_check_request(KVM_REQ_GET_NESTED_STATE_PAGES, vcpu)) {
			if (unlikely(!kvm_x86_ops.nested_ops->get_nested_state_pages(vcpu))) {
				r = 0;
				goto out;
			}
		}
		if (kvm_check_request(KVM_REQ_MMU_FREE_OBSOLETE_ROOTS, vcpu))
			kvm_mmu_free_obsolete_roots(vcpu);
		if (kvm_check_request(KVM_REQ_MIGRATE_TIMER, vcpu))
			__kvm_migrate_timers(vcpu);
		if (kvm_check_request(KVM_REQ_MASTERCLOCK_UPDATE, vcpu))
			kvm_update_masterclock(vcpu->kvm);
		if (kvm_check_request(KVM_REQ_GLOBAL_CLOCK_UPDATE, vcpu))
			kvm_gen_kvmclock_update(vcpu);
		if (kvm_check_request(KVM_REQ_CLOCK_UPDATE, vcpu)) {
			r = kvm_guest_time_update(vcpu);
			if (unlikely(r))
				goto out;
		}
		if (kvm_check_request(KVM_REQ_MMU_SYNC, vcpu))
			kvm_mmu_sync_roots(vcpu);
		if (kvm_check_request(KVM_REQ_LOAD_MMU_PGD, vcpu))
			kvm_mmu_load_pgd(vcpu);

		/*
		 * Note, the order matters here, as flushing "all" TLB entries
		 * also flushes the "current" TLB entries, i.e. servicing the
		 * flush "all" will clear any request to flush "current".
		 */
		if (kvm_check_request(KVM_REQ_TLB_FLUSH, vcpu))
			kvm_vcpu_flush_tlb_all(vcpu);

		kvm_service_local_tlb_flush_requests(vcpu);

		/*
		 * Fall back to a "full" guest flush if Hyper-V's precise
		 * flushing fails.  Note, Hyper-V's flushing is per-vCPU, but
		 * the flushes are considered "remote" and not "local" because
		 * the requests can be initiated from other vCPUs.
		 */
		if (kvm_check_request(KVM_REQ_HV_TLB_FLUSH, vcpu) &&
		    kvm_hv_vcpu_flush_tlb(vcpu))
			kvm_vcpu_flush_tlb_guest(vcpu);

		if (kvm_check_request(KVM_REQ_REPORT_TPR_ACCESS, vcpu)) {
			vcpu->run->exit_reason = KVM_EXIT_TPR_ACCESS;
			r = 0;
			goto out;
		}
		if (kvm_test_request(KVM_REQ_TRIPLE_FAULT, vcpu)) {
			if (is_guest_mode(vcpu))
				kvm_x86_ops.nested_ops->triple_fault(vcpu);

			if (kvm_check_request(KVM_REQ_TRIPLE_FAULT, vcpu)) {
				vcpu->run->exit_reason = KVM_EXIT_SHUTDOWN;
				vcpu->mmio_needed = 0;
				r = 0;
				goto out;
			}
		}
		if (kvm_check_request(KVM_REQ_APF_HALT, vcpu)) {
			/* Page is swapped out. Do synthetic halt */
			vcpu->arch.apf.halted = true;
			r = 1;
			goto out;
		}
		if (kvm_check_request(KVM_REQ_STEAL_UPDATE, vcpu))
			record_steal_time(vcpu);
#ifdef CONFIG_KVM_SMM
		if (kvm_check_request(KVM_REQ_SMI, vcpu))
			process_smi(vcpu);
#endif
		if (kvm_check_request(KVM_REQ_NMI, vcpu))
			process_nmi(vcpu);
		if (kvm_check_request(KVM_REQ_PMU, vcpu))
			kvm_pmu_handle_event(vcpu);
		if (kvm_check_request(KVM_REQ_PMI, vcpu))
			kvm_pmu_deliver_pmi(vcpu);
		if (kvm_check_request(KVM_REQ_IOAPIC_EOI_EXIT, vcpu)) {
			BUG_ON(vcpu->arch.pending_ioapic_eoi > 255);
			if (test_bit(vcpu->arch.pending_ioapic_eoi,
				     vcpu->arch.ioapic_handled_vectors)) {
				vcpu->run->exit_reason = KVM_EXIT_IOAPIC_EOI;
				vcpu->run->eoi.vector =
						vcpu->arch.pending_ioapic_eoi;
				r = 0;
				goto out;
			}
		}
		if (kvm_check_request(KVM_REQ_SCAN_IOAPIC, vcpu))
			vcpu_scan_ioapic(vcpu);
		if (kvm_check_request(KVM_REQ_LOAD_EOI_EXITMAP, vcpu))
			vcpu_load_eoi_exitmap(vcpu);
		if (kvm_check_request(KVM_REQ_APIC_PAGE_RELOAD, vcpu))
			kvm_vcpu_reload_apic_access_page(vcpu);
		if (kvm_check_request(KVM_REQ_HV_CRASH, vcpu)) {
			vcpu->run->exit_reason = KVM_EXIT_SYSTEM_EVENT;
			vcpu->run->system_event.type = KVM_SYSTEM_EVENT_CRASH;
			vcpu->run->system_event.ndata = 0;
			r = 0;
			goto out;
		}
		if (kvm_check_request(KVM_REQ_HV_RESET, vcpu)) {
			vcpu->run->exit_reason = KVM_EXIT_SYSTEM_EVENT;
			vcpu->run->system_event.type = KVM_SYSTEM_EVENT_RESET;
			vcpu->run->system_event.ndata = 0;
			r = 0;
			goto out;
		}
		if (kvm_check_request(KVM_REQ_HV_EXIT, vcpu)) {
			struct kvm_vcpu_hv *hv_vcpu = to_hv_vcpu(vcpu);

			vcpu->run->exit_reason = KVM_EXIT_HYPERV;
			vcpu->run->hyperv = hv_vcpu->exit;
			r = 0;
			goto out;
		}

		/*
		 * KVM_REQ_HV_STIMER has to be processed after
		 * KVM_REQ_CLOCK_UPDATE, because Hyper-V SynIC timers
		 * depend on the guest clock being up-to-date
		 */
		if (kvm_check_request(KVM_REQ_HV_STIMER, vcpu))
			kvm_hv_process_stimers(vcpu);
		if (kvm_check_request(KVM_REQ_APICV_UPDATE, vcpu))
			kvm_vcpu_update_apicv(vcpu);
		if (kvm_check_request(KVM_REQ_APF_READY, vcpu))
			kvm_check_async_pf_completion(vcpu);
		if (kvm_check_request(KVM_REQ_MSR_FILTER_CHANGED, vcpu))
			static_call(kvm_x86_msr_filter_changed)(vcpu);

		if (kvm_check_request(KVM_REQ_UPDATE_CPU_DIRTY_LOGGING, vcpu))
			static_call(kvm_x86_update_cpu_dirty_logging)(vcpu);
	}

	if (kvm_check_request(KVM_REQ_EVENT, vcpu) || req_int_win ||
	    kvm_xen_has_interrupt(vcpu)) {
		++vcpu->stat.req_event;
		r = kvm_apic_accept_events(vcpu);
		if (r < 0) {
			r = 0;
			goto out;
		}
		if (vcpu->arch.mp_state == KVM_MP_STATE_INIT_RECEIVED) {
			r = 1;
			goto out;
		}

		r = kvm_check_and_inject_events(vcpu, &req_immediate_exit);
		if (r < 0) {
			r = 0;
			goto out;
		}
		if (req_int_win)
			static_call(kvm_x86_enable_irq_window)(vcpu);

		if (kvm_lapic_enabled(vcpu)) {
			update_cr8_intercept(vcpu);
			kvm_lapic_sync_to_vapic(vcpu);
		}
	}

	r = kvm_mmu_reload(vcpu);
	if (unlikely(r)) {
		goto cancel_injection;
	}

	preempt_disable();

	static_call(kvm_x86_prepare_switch_to_guest)(vcpu);

	/*
	 * Disable IRQs before setting IN_GUEST_MODE.  Posted interrupt
	 * IPI are then delayed after guest entry, which ensures that they
	 * result in virtual interrupt delivery.
	 */
	local_irq_disable();

	/* Store vcpu->apicv_active before vcpu->mode.  */
	smp_store_release(&vcpu->mode, IN_GUEST_MODE);

	kvm_vcpu_srcu_read_unlock(vcpu);

	/*
	 * 1) We should set ->mode before checking ->requests.  Please see
	 * the comment in kvm_vcpu_exiting_guest_mode().
	 *
	 * 2) For APICv, we should set ->mode before checking PID.ON. This
	 * pairs with the memory barrier implicit in pi_test_and_set_on
	 * (see vmx_deliver_posted_interrupt).
	 *
	 * 3) This also orders the write to mode from any reads to the page
	 * tables done while the VCPU is running.  Please see the comment
	 * in kvm_flush_remote_tlbs.
	 */
	smp_mb__after_srcu_read_unlock();

	/*
	 * Process pending posted interrupts to handle the case where the
	 * notification IRQ arrived in the host, or was never sent (because the
	 * target vCPU wasn't running).  Do this regardless of the vCPU's APICv
	 * status, KVM doesn't update assigned devices when APICv is inhibited,
	 * i.e. they can post interrupts even if APICv is temporarily disabled.
	 */
	if (kvm_lapic_enabled(vcpu))
		static_call_cond(kvm_x86_sync_pir_to_irr)(vcpu);

	if (kvm_vcpu_exit_request(vcpu)) {
		vcpu->mode = OUTSIDE_GUEST_MODE;
		smp_wmb();
		local_irq_enable();
		preempt_enable();
		kvm_vcpu_srcu_read_lock(vcpu);
		r = 1;
		goto cancel_injection;
	}

	if (req_immediate_exit) {
		kvm_make_request(KVM_REQ_EVENT, vcpu);
		static_call(kvm_x86_request_immediate_exit)(vcpu);
	}

	fpregs_assert_state_consistent();
	if (test_thread_flag(TIF_NEED_FPU_LOAD))
		switch_fpu_return();

	if (vcpu->arch.guest_fpu.xfd_err)
		wrmsrl(MSR_IA32_XFD_ERR, vcpu->arch.guest_fpu.xfd_err);

	if (unlikely(vcpu->arch.switch_db_regs)) {
		set_debugreg(0, 7);
		set_debugreg(vcpu->arch.eff_db[0], 0);
		set_debugreg(vcpu->arch.eff_db[1], 1);
		set_debugreg(vcpu->arch.eff_db[2], 2);
		set_debugreg(vcpu->arch.eff_db[3], 3);
	} else if (unlikely(hw_breakpoint_active())) {
		set_debugreg(0, 7);
	}

	guest_timing_enter_irqoff();

	for (;;) {
		/*
		 * Assert that vCPU vs. VM APICv state is consistent.  An APICv
		 * update must kick and wait for all vCPUs before toggling the
		 * per-VM state, and responsing vCPUs must wait for the update
		 * to complete before servicing KVM_REQ_APICV_UPDATE.
		 */
		WARN_ON_ONCE((kvm_vcpu_apicv_activated(vcpu) != kvm_vcpu_apicv_active(vcpu)) &&
			     (kvm_get_apic_mode(vcpu) != LAPIC_MODE_DISABLED));

		exit_fastpath = static_call(kvm_x86_vcpu_run)(vcpu);
		if (likely(exit_fastpath != EXIT_FASTPATH_REENTER_GUEST))
			break;

		if (kvm_lapic_enabled(vcpu))
			static_call_cond(kvm_x86_sync_pir_to_irr)(vcpu);

		if (unlikely(kvm_vcpu_exit_request(vcpu))) {
			exit_fastpath = EXIT_FASTPATH_EXIT_HANDLED;
			break;
		}

		/* Note, VM-Exits that go down the "slow" path are accounted below. */
		++vcpu->stat.exits;
	}

	/*
	 * Do this here before restoring debug registers on the host.  And
	 * since we do this before handling the vmexit, a DR access vmexit
	 * can (a) read the correct value of the debug registers, (b) set
	 * KVM_DEBUGREG_WONT_EXIT again.
	 */
	if (unlikely(vcpu->arch.switch_db_regs & KVM_DEBUGREG_WONT_EXIT)) {
		WARN_ON(vcpu->guest_debug & KVM_GUESTDBG_USE_HW_BP);
		static_call(kvm_x86_sync_dirty_debug_regs)(vcpu);
		kvm_update_dr0123(vcpu);
		kvm_update_dr7(vcpu);
	}

	/*
	 * If the guest has used debug registers, at least dr7
	 * will be disabled while returning to the host.
	 * If we don't have active breakpoints in the host, we don't
	 * care about the messed up debug address registers. But if
	 * we have some of them active, restore the old state.
	 */
	if (hw_breakpoint_active())
		hw_breakpoint_restore();

	vcpu->arch.last_vmentry_cpu = vcpu->cpu;
	vcpu->arch.last_guest_tsc = kvm_read_l1_tsc(vcpu, rdtsc());

	vcpu->mode = OUTSIDE_GUEST_MODE;
	smp_wmb();

	/*
	 * Sync xfd before calling handle_exit_irqoff() which may
	 * rely on the fact that guest_fpu::xfd is up-to-date (e.g.
	 * in #NM irqoff handler).
	 */
	if (vcpu->arch.xfd_no_write_intercept)
		fpu_sync_guest_vmexit_xfd_state();

	static_call(kvm_x86_handle_exit_irqoff)(vcpu);

	if (vcpu->arch.guest_fpu.xfd_err)
		wrmsrl(MSR_IA32_XFD_ERR, 0);

	/*
	 * Consume any pending interrupts, including the possible source of
	 * VM-Exit on SVM and any ticks that occur between VM-Exit and now.
	 * An instruction is required after local_irq_enable() to fully unblock
	 * interrupts on processors that implement an interrupt shadow, the
	 * stat.exits increment will do nicely.
	 */
	kvm_before_interrupt(vcpu, KVM_HANDLING_IRQ);
	local_irq_enable();
	++vcpu->stat.exits;
	local_irq_disable();
	kvm_after_interrupt(vcpu);

	/*
	 * Wait until after servicing IRQs to account guest time so that any
	 * ticks that occurred while running the guest are properly accounted
	 * to the guest.  Waiting until IRQs are enabled degrades the accuracy
	 * of accounting via context tracking, but the loss of accuracy is
	 * acceptable for all known use cases.
	 */
	guest_timing_exit_irqoff();

	local_irq_enable();
	preempt_enable();

	kvm_vcpu_srcu_read_lock(vcpu);

	/*
	 * Profile KVM exit RIPs:
	 */
	if (unlikely(prof_on == KVM_PROFILING)) {
		unsigned long rip = kvm_rip_read(vcpu);
		profile_hit(KVM_PROFILING, (void *)rip);
	}

	if (unlikely(vcpu->arch.tsc_always_catchup))
		kvm_make_request(KVM_REQ_CLOCK_UPDATE, vcpu);

	if (vcpu->arch.apic_attention)
		kvm_lapic_sync_from_vapic(vcpu);

	r = static_call(kvm_x86_handle_exit)(vcpu, exit_fastpath);
	return r;

cancel_injection:
	if (req_immediate_exit)
		kvm_make_request(KVM_REQ_EVENT, vcpu);
	static_call(kvm_x86_cancel_injection)(vcpu);
	if (unlikely(vcpu->arch.apic_attention))
		kvm_lapic_sync_from_vapic(vcpu);
out:
	return r;
}

/* Called within kvm->srcu read side.  */
static inline int vcpu_block(struct kvm_vcpu *vcpu)
{
	bool hv_timer;

	if (!kvm_arch_vcpu_runnable(vcpu)) {
		/*
		 * Switch to the software timer before halt-polling/blocking as
		 * the guest's timer may be a break event for the vCPU, and the
		 * hypervisor timer runs only when the CPU is in guest mode.
		 * Switch before halt-polling so that KVM recognizes an expired
		 * timer before blocking.
		 */
		hv_timer = kvm_lapic_hv_timer_in_use(vcpu);
		if (hv_timer)
			kvm_lapic_switch_to_sw_timer(vcpu);

		kvm_vcpu_srcu_read_unlock(vcpu);
		if (vcpu->arch.mp_state == KVM_MP_STATE_HALTED)
			kvm_vcpu_halt(vcpu);
		else
			kvm_vcpu_block(vcpu);
		kvm_vcpu_srcu_read_lock(vcpu);

		if (hv_timer)
			kvm_lapic_switch_to_hv_timer(vcpu);

		/*
		 * If the vCPU is not runnable, a signal or another host event
		 * of some kind is pending; service it without changing the
		 * vCPU's activity state.
		 */
		if (!kvm_arch_vcpu_runnable(vcpu))
			return 1;
	}

	/*
	 * Evaluate nested events before exiting the halted state.  This allows
	 * the halt state to be recorded properly in the VMCS12's activity
	 * state field (AMD does not have a similar field and a VM-Exit always
	 * causes a spurious wakeup from HLT).
	 */
	if (is_guest_mode(vcpu)) {
		if (kvm_check_nested_events(vcpu) < 0)
			return 0;
	}

	if (kvm_apic_accept_events(vcpu) < 0)
		return 0;
	switch(vcpu->arch.mp_state) {
	case KVM_MP_STATE_HALTED:
	case KVM_MP_STATE_AP_RESET_HOLD:
		vcpu->arch.pv.pv_unhalted = false;
		vcpu->arch.mp_state =
			KVM_MP_STATE_RUNNABLE;
		fallthrough;
	case KVM_MP_STATE_RUNNABLE:
		vcpu->arch.apf.halted = false;
		break;
	case KVM_MP_STATE_INIT_RECEIVED:
		break;
	default:
		WARN_ON_ONCE(1);
		break;
	}
	return 1;
}

static inline bool kvm_vcpu_running(struct kvm_vcpu *vcpu)
{
	return (vcpu->arch.mp_state == KVM_MP_STATE_RUNNABLE &&
		!vcpu->arch.apf.halted);
}

/* Called within kvm->srcu read side.  */
static int vcpu_run(struct kvm_vcpu *vcpu)
{
	int r;

	vcpu->arch.l1tf_flush_l1d = true;

	for (;;) {
		/*
		 * If another guest vCPU requests a PV TLB flush in the middle
		 * of instruction emulation, the rest of the emulation could
		 * use a stale page translation. Assume that any code after
		 * this point can start executing an instruction.
		 */
		vcpu->arch.at_instruction_boundary = false;
		if (kvm_vcpu_running(vcpu)) {
			r = vcpu_enter_guest(vcpu);
		} else {
			r = vcpu_block(vcpu);
		}

		if (r <= 0)
			break;

		kvm_clear_request(KVM_REQ_UNBLOCK, vcpu);
		if (kvm_xen_has_pending_events(vcpu))
			kvm_xen_inject_pending_events(vcpu);

		if (kvm_cpu_has_pending_timer(vcpu))
			kvm_inject_pending_timer_irqs(vcpu);

		if (dm_request_for_irq_injection(vcpu) &&
			kvm_vcpu_ready_for_interrupt_injection(vcpu)) {
			r = 0;
			vcpu->run->exit_reason = KVM_EXIT_IRQ_WINDOW_OPEN;
			++vcpu->stat.request_irq_exits;
			break;
		}

		if (__xfer_to_guest_mode_work_pending()) {
			kvm_vcpu_srcu_read_unlock(vcpu);
			r = xfer_to_guest_mode_handle_work(vcpu);
			kvm_vcpu_srcu_read_lock(vcpu);
			if (r)
				return r;
		}
	}

	return r;
}

static inline int complete_emulated_io(struct kvm_vcpu *vcpu)
{
	return kvm_emulate_instruction(vcpu, EMULTYPE_NO_DECODE);
}

static int complete_emulated_pio(struct kvm_vcpu *vcpu)
{
	BUG_ON(!vcpu->arch.pio.count);

	return complete_emulated_io(vcpu);
}

/*
 * Implements the following, as a state machine:
 *
 * read:
 *   for each fragment
 *     for each mmio piece in the fragment
 *       write gpa, len
 *       exit
 *       copy data
 *   execute insn
 *
 * write:
 *   for each fragment
 *     for each mmio piece in the fragment
 *       write gpa, len
 *       copy data
 *       exit
 */
static int complete_emulated_mmio(struct kvm_vcpu *vcpu)
{
	struct kvm_run *run = vcpu->run;
	struct kvm_mmio_fragment *frag;
	unsigned len;

	BUG_ON(!vcpu->mmio_needed);

	/* Complete previous fragment */
	frag = &vcpu->mmio_fragments[vcpu->mmio_cur_fragment];
	len = min(8u, frag->len);
	if (!vcpu->mmio_is_write)
		memcpy(frag->data, run->mmio.data, len);

	if (frag->len <= 8) {
		/* Switch to the next fragment. */
		frag++;
		vcpu->mmio_cur_fragment++;
	} else {
		/* Go forward to the next mmio piece. */
		frag->data += len;
		frag->gpa += len;
		frag->len -= len;
	}

	if (vcpu->mmio_cur_fragment >= vcpu->mmio_nr_fragments) {
		vcpu->mmio_needed = 0;

		/* FIXME: return into emulator if single-stepping.  */
		if (vcpu->mmio_is_write)
			return 1;
		vcpu->mmio_read_completed = 1;
		return complete_emulated_io(vcpu);
	}

	run->exit_reason = KVM_EXIT_MMIO;
	run->mmio.phys_addr = frag->gpa;
	if (vcpu->mmio_is_write)
		memcpy(run->mmio.data, frag->data, min(8u, frag->len));
	run->mmio.len = min(8u, frag->len);
	run->mmio.is_write = vcpu->mmio_is_write;
	vcpu->arch.complete_userspace_io = complete_emulated_mmio;
	return 0;
}

/* Swap (qemu) user FPU context for the guest FPU context. */
static void kvm_load_guest_fpu(struct kvm_vcpu *vcpu)
{
	/* Exclude PKRU, it's restored separately immediately after VM-Exit. */
	fpu_swap_kvm_fpstate(&vcpu->arch.guest_fpu, true);
	trace_kvm_fpu(1);
}

/* When vcpu_run ends, restore user space FPU context. */
static void kvm_put_guest_fpu(struct kvm_vcpu *vcpu)
{
	fpu_swap_kvm_fpstate(&vcpu->arch.guest_fpu, false);
	++vcpu->stat.fpu_reload;
	trace_kvm_fpu(0);
}

int kvm_arch_vcpu_ioctl_run(struct kvm_vcpu *vcpu)
{
	struct kvm_queued_exception *ex = &vcpu->arch.exception;
	struct kvm_run *kvm_run = vcpu->run;
	int r;

	vcpu_load(vcpu);
	kvm_sigset_activate(vcpu);
	kvm_run->flags = 0;
	kvm_load_guest_fpu(vcpu);

	kvm_vcpu_srcu_read_lock(vcpu);
	if (unlikely(vcpu->arch.mp_state == KVM_MP_STATE_UNINITIALIZED)) {
		if (kvm_run->immediate_exit) {
			r = -EINTR;
			goto out;
		}
		/*
		 * It should be impossible for the hypervisor timer to be in
		 * use before KVM has ever run the vCPU.
		 */
		WARN_ON_ONCE(kvm_lapic_hv_timer_in_use(vcpu));

		kvm_vcpu_srcu_read_unlock(vcpu);
		kvm_vcpu_block(vcpu);
		kvm_vcpu_srcu_read_lock(vcpu);

		if (kvm_apic_accept_events(vcpu) < 0) {
			r = 0;
			goto out;
		}
		r = -EAGAIN;
		if (signal_pending(current)) {
			r = -EINTR;
			kvm_run->exit_reason = KVM_EXIT_INTR;
			++vcpu->stat.signal_exits;
		}
		goto out;
	}

	if ((kvm_run->kvm_valid_regs & ~KVM_SYNC_X86_VALID_FIELDS) ||
	    (kvm_run->kvm_dirty_regs & ~KVM_SYNC_X86_VALID_FIELDS)) {
		r = -EINVAL;
		goto out;
	}

	if (kvm_run->kvm_dirty_regs) {
		r = sync_regs(vcpu);
		if (r != 0)
			goto out;
	}

	/* re-sync apic's tpr */
	if (!lapic_in_kernel(vcpu)) {
		if (kvm_set_cr8(vcpu, kvm_run->cr8) != 0) {
			r = -EINVAL;
			goto out;
		}
	}

	/*
	 * If userspace set a pending exception and L2 is active, convert it to
	 * a pending VM-Exit if L1 wants to intercept the exception.
	 */
	if (vcpu->arch.exception_from_userspace && is_guest_mode(vcpu) &&
	    kvm_x86_ops.nested_ops->is_exception_vmexit(vcpu, ex->vector,
							ex->error_code)) {
		kvm_queue_exception_vmexit(vcpu, ex->vector,
					   ex->has_error_code, ex->error_code,
					   ex->has_payload, ex->payload);
		ex->injected = false;
		ex->pending = false;
	}
	vcpu->arch.exception_from_userspace = false;

	if (unlikely(vcpu->arch.complete_userspace_io)) {
		int (*cui)(struct kvm_vcpu *) = vcpu->arch.complete_userspace_io;
		vcpu->arch.complete_userspace_io = NULL;
		r = cui(vcpu);
		if (r <= 0)
			goto out;
	} else {
		WARN_ON_ONCE(vcpu->arch.pio.count);
		WARN_ON_ONCE(vcpu->mmio_needed);
	}

	if (kvm_run->immediate_exit) {
		r = -EINTR;
		goto out;
	}

	r = static_call(kvm_x86_vcpu_pre_run)(vcpu);
	if (r <= 0)
		goto out;

	r = vcpu_run(vcpu);

out:
	kvm_put_guest_fpu(vcpu);
	if (kvm_run->kvm_valid_regs)
		store_regs(vcpu);
	post_kvm_run_save(vcpu);
	kvm_vcpu_srcu_read_unlock(vcpu);

	kvm_sigset_deactivate(vcpu);
	vcpu_put(vcpu);
	return r;
}

static void __get_regs(struct kvm_vcpu *vcpu, struct kvm_regs *regs)
{
	if (vcpu->arch.emulate_regs_need_sync_to_vcpu) {
		/*
		 * We are here if userspace calls get_regs() in the middle of
		 * instruction emulation. Registers state needs to be copied
		 * back from emulation context to vcpu. Userspace shouldn't do
		 * that usually, but some bad designed PV devices (vmware
		 * backdoor interface) need this to work
		 */
		emulator_writeback_register_cache(vcpu->arch.emulate_ctxt);
		vcpu->arch.emulate_regs_need_sync_to_vcpu = false;
	}
	regs->rax = kvm_rax_read(vcpu);
	regs->rbx = kvm_rbx_read(vcpu);
	regs->rcx = kvm_rcx_read(vcpu);
	regs->rdx = kvm_rdx_read(vcpu);
	regs->rsi = kvm_rsi_read(vcpu);
	regs->rdi = kvm_rdi_read(vcpu);
	regs->rsp = kvm_rsp_read(vcpu);
	regs->rbp = kvm_rbp_read(vcpu);
#ifdef CONFIG_X86_64
	regs->r8 = kvm_r8_read(vcpu);
	regs->r9 = kvm_r9_read(vcpu);
	regs->r10 = kvm_r10_read(vcpu);
	regs->r11 = kvm_r11_read(vcpu);
	regs->r12 = kvm_r12_read(vcpu);
	regs->r13 = kvm_r13_read(vcpu);
	regs->r14 = kvm_r14_read(vcpu);
	regs->r15 = kvm_r15_read(vcpu);
#endif

	regs->rip = kvm_rip_read(vcpu);
	regs->rflags = kvm_get_rflags(vcpu);
}

int kvm_arch_vcpu_ioctl_get_regs(struct kvm_vcpu *vcpu, struct kvm_regs *regs)
{
	vcpu_load(vcpu);
	__get_regs(vcpu, regs);
	vcpu_put(vcpu);
	return 0;
}

static void __set_regs(struct kvm_vcpu *vcpu, struct kvm_regs *regs)
{
	vcpu->arch.emulate_regs_need_sync_from_vcpu = true;
	vcpu->arch.emulate_regs_need_sync_to_vcpu = false;

	kvm_rax_write(vcpu, regs->rax);
	kvm_rbx_write(vcpu, regs->rbx);
	kvm_rcx_write(vcpu, regs->rcx);
	kvm_rdx_write(vcpu, regs->rdx);
	kvm_rsi_write(vcpu, regs->rsi);
	kvm_rdi_write(vcpu, regs->rdi);
	kvm_rsp_write(vcpu, regs->rsp);
	kvm_rbp_write(vcpu, regs->rbp);
#ifdef CONFIG_X86_64
	kvm_r8_write(vcpu, regs->r8);
	kvm_r9_write(vcpu, regs->r9);
	kvm_r10_write(vcpu, regs->r10);
	kvm_r11_write(vcpu, regs->r11);
	kvm_r12_write(vcpu, regs->r12);
	kvm_r13_write(vcpu, regs->r13);
	kvm_r14_write(vcpu, regs->r14);
	kvm_r15_write(vcpu, regs->r15);
#endif

	kvm_rip_write(vcpu, regs->rip);
	kvm_set_rflags(vcpu, regs->rflags | X86_EFLAGS_FIXED);

	vcpu->arch.exception.pending = false;
	vcpu->arch.exception_vmexit.pending = false;

	kvm_make_request(KVM_REQ_EVENT, vcpu);
}

int kvm_arch_vcpu_ioctl_set_regs(struct kvm_vcpu *vcpu, struct kvm_regs *regs)
{
	vcpu_load(vcpu);
	__set_regs(vcpu, regs);
	vcpu_put(vcpu);
	return 0;
}

static void __get_sregs_common(struct kvm_vcpu *vcpu, struct kvm_sregs *sregs)
{
	struct desc_ptr dt;

	if (vcpu->arch.guest_state_protected)
		goto skip_protected_regs;

	kvm_get_segment(vcpu, &sregs->cs, VCPU_SREG_CS);
	kvm_get_segment(vcpu, &sregs->ds, VCPU_SREG_DS);
	kvm_get_segment(vcpu, &sregs->es, VCPU_SREG_ES);
	kvm_get_segment(vcpu, &sregs->fs, VCPU_SREG_FS);
	kvm_get_segment(vcpu, &sregs->gs, VCPU_SREG_GS);
	kvm_get_segment(vcpu, &sregs->ss, VCPU_SREG_SS);

	kvm_get_segment(vcpu, &sregs->tr, VCPU_SREG_TR);
	kvm_get_segment(vcpu, &sregs->ldt, VCPU_SREG_LDTR);

	static_call(kvm_x86_get_idt)(vcpu, &dt);
	sregs->idt.limit = dt.size;
	sregs->idt.base = dt.address;
	static_call(kvm_x86_get_gdt)(vcpu, &dt);
	sregs->gdt.limit = dt.size;
	sregs->gdt.base = dt.address;

	sregs->cr2 = vcpu->arch.cr2;
	sregs->cr3 = kvm_read_cr3(vcpu);

skip_protected_regs:
	sregs->cr0 = kvm_read_cr0(vcpu);
	sregs->cr4 = kvm_read_cr4(vcpu);
	sregs->cr8 = kvm_get_cr8(vcpu);
	sregs->efer = vcpu->arch.efer;
	sregs->apic_base = kvm_get_apic_base(vcpu);
}

static void __get_sregs(struct kvm_vcpu *vcpu, struct kvm_sregs *sregs)
{
	__get_sregs_common(vcpu, sregs);

	if (vcpu->arch.guest_state_protected)
		return;

	if (vcpu->arch.interrupt.injected && !vcpu->arch.interrupt.soft)
		set_bit(vcpu->arch.interrupt.nr,
			(unsigned long *)sregs->interrupt_bitmap);
}

static void __get_sregs2(struct kvm_vcpu *vcpu, struct kvm_sregs2 *sregs2)
{
	int i;

	__get_sregs_common(vcpu, (struct kvm_sregs *)sregs2);

	if (vcpu->arch.guest_state_protected)
		return;

	if (is_pae_paging(vcpu)) {
		for (i = 0 ; i < 4 ; i++)
			sregs2->pdptrs[i] = kvm_pdptr_read(vcpu, i);
		sregs2->flags |= KVM_SREGS2_FLAGS_PDPTRS_VALID;
	}
}

int kvm_arch_vcpu_ioctl_get_sregs(struct kvm_vcpu *vcpu,
				  struct kvm_sregs *sregs)
{
	vcpu_load(vcpu);
	__get_sregs(vcpu, sregs);
	vcpu_put(vcpu);
	return 0;
}

int kvm_arch_vcpu_ioctl_get_mpstate(struct kvm_vcpu *vcpu,
				    struct kvm_mp_state *mp_state)
{
	int r;

	vcpu_load(vcpu);
	if (kvm_mpx_supported())
		kvm_load_guest_fpu(vcpu);

	r = kvm_apic_accept_events(vcpu);
	if (r < 0)
		goto out;
	r = 0;

	if ((vcpu->arch.mp_state == KVM_MP_STATE_HALTED ||
	     vcpu->arch.mp_state == KVM_MP_STATE_AP_RESET_HOLD) &&
	    vcpu->arch.pv.pv_unhalted)
		mp_state->mp_state = KVM_MP_STATE_RUNNABLE;
	else
		mp_state->mp_state = vcpu->arch.mp_state;

out:
	if (kvm_mpx_supported())
		kvm_put_guest_fpu(vcpu);
	vcpu_put(vcpu);
	return r;
}

int kvm_arch_vcpu_ioctl_set_mpstate(struct kvm_vcpu *vcpu,
				    struct kvm_mp_state *mp_state)
{
	int ret = -EINVAL;

	vcpu_load(vcpu);

	switch (mp_state->mp_state) {
	case KVM_MP_STATE_UNINITIALIZED:
	case KVM_MP_STATE_HALTED:
	case KVM_MP_STATE_AP_RESET_HOLD:
	case KVM_MP_STATE_INIT_RECEIVED:
	case KVM_MP_STATE_SIPI_RECEIVED:
		if (!lapic_in_kernel(vcpu))
			goto out;
		break;

	case KVM_MP_STATE_RUNNABLE:
		break;

	default:
		goto out;
	}

	/*
	 * Pending INITs are reported using KVM_SET_VCPU_EVENTS, disallow
	 * forcing the guest into INIT/SIPI if those events are supposed to be
	 * blocked.  KVM prioritizes SMI over INIT, so reject INIT/SIPI state
	 * if an SMI is pending as well.
	 */
	if ((!kvm_apic_init_sipi_allowed(vcpu) || vcpu->arch.smi_pending) &&
	    (mp_state->mp_state == KVM_MP_STATE_SIPI_RECEIVED ||
	     mp_state->mp_state == KVM_MP_STATE_INIT_RECEIVED))
		goto out;

	if (mp_state->mp_state == KVM_MP_STATE_SIPI_RECEIVED) {
		vcpu->arch.mp_state = KVM_MP_STATE_INIT_RECEIVED;
		set_bit(KVM_APIC_SIPI, &vcpu->arch.apic->pending_events);
	} else
		vcpu->arch.mp_state = mp_state->mp_state;
	kvm_make_request(KVM_REQ_EVENT, vcpu);

	ret = 0;
out:
	vcpu_put(vcpu);
	return ret;
}

int kvm_task_switch(struct kvm_vcpu *vcpu, u16 tss_selector, int idt_index,
		    int reason, bool has_error_code, u32 error_code)
{
	struct x86_emulate_ctxt *ctxt = vcpu->arch.emulate_ctxt;
	int ret;

	init_emulate_ctxt(vcpu);

	ret = emulator_task_switch(ctxt, tss_selector, idt_index, reason,
				   has_error_code, error_code);
	if (ret) {
		vcpu->run->exit_reason = KVM_EXIT_INTERNAL_ERROR;
		vcpu->run->internal.suberror = KVM_INTERNAL_ERROR_EMULATION;
		vcpu->run->internal.ndata = 0;
		return 0;
	}

	kvm_rip_write(vcpu, ctxt->eip);
	kvm_set_rflags(vcpu, ctxt->eflags);
	return 1;
}
EXPORT_SYMBOL_GPL(kvm_task_switch);

static bool kvm_is_valid_sregs(struct kvm_vcpu *vcpu, struct kvm_sregs *sregs)
{
	if ((sregs->efer & EFER_LME) && (sregs->cr0 & X86_CR0_PG)) {
		/*
		 * When EFER.LME and CR0.PG are set, the processor is in
		 * 64-bit mode (though maybe in a 32-bit code segment).
		 * CR4.PAE and EFER.LMA must be set.
		 */
		if (!(sregs->cr4 & X86_CR4_PAE) || !(sregs->efer & EFER_LMA))
			return false;
		if (kvm_vcpu_is_illegal_gpa(vcpu, sregs->cr3))
			return false;
	} else {
		/*
		 * Not in 64-bit mode: EFER.LMA is clear and the code
		 * segment cannot be 64-bit.
		 */
		if (sregs->efer & EFER_LMA || sregs->cs.l)
			return false;
	}

	return kvm_is_valid_cr4(vcpu, sregs->cr4);
}

static int __set_sregs_common(struct kvm_vcpu *vcpu, struct kvm_sregs *sregs,
		int *mmu_reset_needed, bool update_pdptrs)
{
	struct msr_data apic_base_msr;
	int idx;
	struct desc_ptr dt;

	if (!kvm_is_valid_sregs(vcpu, sregs))
		return -EINVAL;

	apic_base_msr.data = sregs->apic_base;
	apic_base_msr.host_initiated = true;
	if (kvm_set_apic_base(vcpu, &apic_base_msr))
		return -EINVAL;

	if (vcpu->arch.guest_state_protected)
		return 0;

	dt.size = sregs->idt.limit;
	dt.address = sregs->idt.base;
	static_call(kvm_x86_set_idt)(vcpu, &dt);
	dt.size = sregs->gdt.limit;
	dt.address = sregs->gdt.base;
	static_call(kvm_x86_set_gdt)(vcpu, &dt);

	vcpu->arch.cr2 = sregs->cr2;
	*mmu_reset_needed |= kvm_read_cr3(vcpu) != sregs->cr3;
	vcpu->arch.cr3 = sregs->cr3;
	kvm_register_mark_dirty(vcpu, VCPU_EXREG_CR3);
	static_call_cond(kvm_x86_post_set_cr3)(vcpu, sregs->cr3);

	kvm_set_cr8(vcpu, sregs->cr8);

	*mmu_reset_needed |= vcpu->arch.efer != sregs->efer;
	static_call(kvm_x86_set_efer)(vcpu, sregs->efer);

	*mmu_reset_needed |= kvm_read_cr0(vcpu) != sregs->cr0;
	static_call(kvm_x86_set_cr0)(vcpu, sregs->cr0);
	vcpu->arch.cr0 = sregs->cr0;

	*mmu_reset_needed |= kvm_read_cr4(vcpu) != sregs->cr4;
	static_call(kvm_x86_set_cr4)(vcpu, sregs->cr4);

	if (update_pdptrs) {
		idx = srcu_read_lock(&vcpu->kvm->srcu);
		if (is_pae_paging(vcpu)) {
			load_pdptrs(vcpu, kvm_read_cr3(vcpu));
			*mmu_reset_needed = 1;
		}
		srcu_read_unlock(&vcpu->kvm->srcu, idx);
	}

	kvm_set_segment(vcpu, &sregs->cs, VCPU_SREG_CS);
	kvm_set_segment(vcpu, &sregs->ds, VCPU_SREG_DS);
	kvm_set_segment(vcpu, &sregs->es, VCPU_SREG_ES);
	kvm_set_segment(vcpu, &sregs->fs, VCPU_SREG_FS);
	kvm_set_segment(vcpu, &sregs->gs, VCPU_SREG_GS);
	kvm_set_segment(vcpu, &sregs->ss, VCPU_SREG_SS);

	kvm_set_segment(vcpu, &sregs->tr, VCPU_SREG_TR);
	kvm_set_segment(vcpu, &sregs->ldt, VCPU_SREG_LDTR);

	update_cr8_intercept(vcpu);

	/* Older userspace won't unhalt the vcpu on reset. */
	if (kvm_vcpu_is_bsp(vcpu) && kvm_rip_read(vcpu) == 0xfff0 &&
	    sregs->cs.selector == 0xf000 && sregs->cs.base == 0xffff0000 &&
	    !is_protmode(vcpu))
		vcpu->arch.mp_state = KVM_MP_STATE_RUNNABLE;

	return 0;
}

static int __set_sregs(struct kvm_vcpu *vcpu, struct kvm_sregs *sregs)
{
	int pending_vec, max_bits;
	int mmu_reset_needed = 0;
	int ret = __set_sregs_common(vcpu, sregs, &mmu_reset_needed, true);

	if (ret)
		return ret;

	if (mmu_reset_needed)
		kvm_mmu_reset_context(vcpu);

	max_bits = KVM_NR_INTERRUPTS;
	pending_vec = find_first_bit(
		(const unsigned long *)sregs->interrupt_bitmap, max_bits);

	if (pending_vec < max_bits) {
		kvm_queue_interrupt(vcpu, pending_vec, false);
		pr_debug("Set back pending irq %d\n", pending_vec);
		kvm_make_request(KVM_REQ_EVENT, vcpu);
	}
	return 0;
}

static int __set_sregs2(struct kvm_vcpu *vcpu, struct kvm_sregs2 *sregs2)
{
	int mmu_reset_needed = 0;
	bool valid_pdptrs = sregs2->flags & KVM_SREGS2_FLAGS_PDPTRS_VALID;
	bool pae = (sregs2->cr0 & X86_CR0_PG) && (sregs2->cr4 & X86_CR4_PAE) &&
		!(sregs2->efer & EFER_LMA);
	int i, ret;

	if (sregs2->flags & ~KVM_SREGS2_FLAGS_PDPTRS_VALID)
		return -EINVAL;

	if (valid_pdptrs && (!pae || vcpu->arch.guest_state_protected))
		return -EINVAL;

	ret = __set_sregs_common(vcpu, (struct kvm_sregs *)sregs2,
				 &mmu_reset_needed, !valid_pdptrs);
	if (ret)
		return ret;

	if (valid_pdptrs) {
		for (i = 0; i < 4 ; i++)
			kvm_pdptr_write(vcpu, i, sregs2->pdptrs[i]);

		kvm_register_mark_dirty(vcpu, VCPU_EXREG_PDPTR);
		mmu_reset_needed = 1;
		vcpu->arch.pdptrs_from_userspace = true;
	}
	if (mmu_reset_needed)
		kvm_mmu_reset_context(vcpu);
	return 0;
}

int kvm_arch_vcpu_ioctl_set_sregs(struct kvm_vcpu *vcpu,
				  struct kvm_sregs *sregs)
{
	int ret;

	vcpu_load(vcpu);
	ret = __set_sregs(vcpu, sregs);
	vcpu_put(vcpu);
	return ret;
}

static void kvm_arch_vcpu_guestdbg_update_apicv_inhibit(struct kvm *kvm)
{
	bool set = false;
	struct kvm_vcpu *vcpu;
	unsigned long i;

	if (!enable_apicv)
		return;

	down_write(&kvm->arch.apicv_update_lock);

	kvm_for_each_vcpu(i, vcpu, kvm) {
		if (vcpu->guest_debug & KVM_GUESTDBG_BLOCKIRQ) {
			set = true;
			break;
		}
	}
	__kvm_set_or_clear_apicv_inhibit(kvm, APICV_INHIBIT_REASON_BLOCKIRQ, set);
	up_write(&kvm->arch.apicv_update_lock);
}

int kvm_arch_vcpu_ioctl_set_guest_debug(struct kvm_vcpu *vcpu,
					struct kvm_guest_debug *dbg)
{
	unsigned long rflags;
	int i, r;

	if (vcpu->arch.guest_state_protected)
		return -EINVAL;

	vcpu_load(vcpu);

	if (dbg->control & (KVM_GUESTDBG_INJECT_DB | KVM_GUESTDBG_INJECT_BP)) {
		r = -EBUSY;
		if (kvm_is_exception_pending(vcpu))
			goto out;
		if (dbg->control & KVM_GUESTDBG_INJECT_DB)
			kvm_queue_exception(vcpu, DB_VECTOR);
		else
			kvm_queue_exception(vcpu, BP_VECTOR);
	}

	/*
	 * Read rflags as long as potentially injected trace flags are still
	 * filtered out.
	 */
	rflags = kvm_get_rflags(vcpu);

	vcpu->guest_debug = dbg->control;
	if (!(vcpu->guest_debug & KVM_GUESTDBG_ENABLE))
		vcpu->guest_debug = 0;

	if (vcpu->guest_debug & KVM_GUESTDBG_USE_HW_BP) {
		for (i = 0; i < KVM_NR_DB_REGS; ++i)
			vcpu->arch.eff_db[i] = dbg->arch.debugreg[i];
		vcpu->arch.guest_debug_dr7 = dbg->arch.debugreg[7];
	} else {
		for (i = 0; i < KVM_NR_DB_REGS; i++)
			vcpu->arch.eff_db[i] = vcpu->arch.db[i];
	}
	kvm_update_dr7(vcpu);

	if (vcpu->guest_debug & KVM_GUESTDBG_SINGLESTEP)
		vcpu->arch.singlestep_rip = kvm_get_linear_rip(vcpu);

	/*
	 * Trigger an rflags update that will inject or remove the trace
	 * flags.
	 */
	kvm_set_rflags(vcpu, rflags);

	static_call(kvm_x86_update_exception_bitmap)(vcpu);

	kvm_arch_vcpu_guestdbg_update_apicv_inhibit(vcpu->kvm);

	r = 0;

out:
	vcpu_put(vcpu);
	return r;
}

/*
 * Translate a guest virtual address to a guest physical address.
 */
int kvm_arch_vcpu_ioctl_translate(struct kvm_vcpu *vcpu,
				    struct kvm_translation *tr)
{
	unsigned long vaddr = tr->linear_address;
	gpa_t gpa;
	int idx;

	vcpu_load(vcpu);

	idx = srcu_read_lock(&vcpu->kvm->srcu);
	gpa = kvm_mmu_gva_to_gpa_system(vcpu, vaddr, NULL);
	srcu_read_unlock(&vcpu->kvm->srcu, idx);
	tr->physical_address = gpa;
	tr->valid = gpa != INVALID_GPA;
	tr->writeable = 1;
	tr->usermode = 0;

	vcpu_put(vcpu);
	return 0;
}

int kvm_arch_vcpu_ioctl_get_fpu(struct kvm_vcpu *vcpu, struct kvm_fpu *fpu)
{
	struct fxregs_state *fxsave;

	if (fpstate_is_confidential(&vcpu->arch.guest_fpu))
		return 0;

	vcpu_load(vcpu);

	fxsave = &vcpu->arch.guest_fpu.fpstate->regs.fxsave;
	memcpy(fpu->fpr, fxsave->st_space, 128);
	fpu->fcw = fxsave->cwd;
	fpu->fsw = fxsave->swd;
	fpu->ftwx = fxsave->twd;
	fpu->last_opcode = fxsave->fop;
	fpu->last_ip = fxsave->rip;
	fpu->last_dp = fxsave->rdp;
	memcpy(fpu->xmm, fxsave->xmm_space, sizeof(fxsave->xmm_space));

	vcpu_put(vcpu);
	return 0;
}

int kvm_arch_vcpu_ioctl_set_fpu(struct kvm_vcpu *vcpu, struct kvm_fpu *fpu)
{
	struct fxregs_state *fxsave;

	if (fpstate_is_confidential(&vcpu->arch.guest_fpu))
		return 0;

	vcpu_load(vcpu);

	fxsave = &vcpu->arch.guest_fpu.fpstate->regs.fxsave;

	memcpy(fxsave->st_space, fpu->fpr, 128);
	fxsave->cwd = fpu->fcw;
	fxsave->swd = fpu->fsw;
	fxsave->twd = fpu->ftwx;
	fxsave->fop = fpu->last_opcode;
	fxsave->rip = fpu->last_ip;
	fxsave->rdp = fpu->last_dp;
	memcpy(fxsave->xmm_space, fpu->xmm, sizeof(fxsave->xmm_space));

	vcpu_put(vcpu);
	return 0;
}

static void store_regs(struct kvm_vcpu *vcpu)
{
	BUILD_BUG_ON(sizeof(struct kvm_sync_regs) > SYNC_REGS_SIZE_BYTES);

	if (vcpu->run->kvm_valid_regs & KVM_SYNC_X86_REGS)
		__get_regs(vcpu, &vcpu->run->s.regs.regs);

	if (vcpu->run->kvm_valid_regs & KVM_SYNC_X86_SREGS)
		__get_sregs(vcpu, &vcpu->run->s.regs.sregs);

	if (vcpu->run->kvm_valid_regs & KVM_SYNC_X86_EVENTS)
		kvm_vcpu_ioctl_x86_get_vcpu_events(
				vcpu, &vcpu->run->s.regs.events);
}

static int sync_regs(struct kvm_vcpu *vcpu)
{
	if (vcpu->run->kvm_dirty_regs & KVM_SYNC_X86_REGS) {
		__set_regs(vcpu, &vcpu->run->s.regs.regs);
		vcpu->run->kvm_dirty_regs &= ~KVM_SYNC_X86_REGS;
	}
	if (vcpu->run->kvm_dirty_regs & KVM_SYNC_X86_SREGS) {
		if (__set_sregs(vcpu, &vcpu->run->s.regs.sregs))
			return -EINVAL;
		vcpu->run->kvm_dirty_regs &= ~KVM_SYNC_X86_SREGS;
	}
	if (vcpu->run->kvm_dirty_regs & KVM_SYNC_X86_EVENTS) {
		if (kvm_vcpu_ioctl_x86_set_vcpu_events(
				vcpu, &vcpu->run->s.regs.events))
			return -EINVAL;
		vcpu->run->kvm_dirty_regs &= ~KVM_SYNC_X86_EVENTS;
	}

	return 0;
}

int kvm_arch_vcpu_precreate(struct kvm *kvm, unsigned int id)
{
	if (kvm_check_tsc_unstable() && kvm->created_vcpus)
		pr_warn_once("SMP vm created on host with unstable TSC; "
			     "guest TSC will not be reliable\n");

	if (!kvm->arch.max_vcpu_ids)
		kvm->arch.max_vcpu_ids = KVM_MAX_VCPU_IDS;

	if (id >= kvm->arch.max_vcpu_ids)
		return -EINVAL;

	return static_call(kvm_x86_vcpu_precreate)(kvm);
}

int kvm_arch_vcpu_create(struct kvm_vcpu *vcpu)
{
	struct page *page;
	int r;

	vcpu->arch.last_vmentry_cpu = -1;
	vcpu->arch.regs_avail = ~0;
	vcpu->arch.regs_dirty = ~0;

	kvm_gpc_init(&vcpu->arch.pv_time, vcpu->kvm, vcpu, KVM_HOST_USES_PFN);

	if (!irqchip_in_kernel(vcpu->kvm) || kvm_vcpu_is_reset_bsp(vcpu))
		vcpu->arch.mp_state = KVM_MP_STATE_RUNNABLE;
	else
		vcpu->arch.mp_state = KVM_MP_STATE_UNINITIALIZED;

	r = kvm_mmu_create(vcpu);
	if (r < 0)
		return r;

	if (irqchip_in_kernel(vcpu->kvm)) {
		r = kvm_create_lapic(vcpu, lapic_timer_advance_ns);
		if (r < 0)
			goto fail_mmu_destroy;

		/*
		 * Defer evaluating inhibits until the vCPU is first run, as
		 * this vCPU will not get notified of any changes until this
		 * vCPU is visible to other vCPUs (marked online and added to
		 * the set of vCPUs).  Opportunistically mark APICv active as
		 * VMX in particularly is highly unlikely to have inhibits.
		 * Ignore the current per-VM APICv state so that vCPU creation
		 * is guaranteed to run with a deterministic value, the request
		 * will ensure the vCPU gets the correct state before VM-Entry.
		 */
		if (enable_apicv) {
			vcpu->arch.apic->apicv_active = true;
			kvm_make_request(KVM_REQ_APICV_UPDATE, vcpu);
		}
	} else
		static_branch_inc(&kvm_has_noapic_vcpu);

	r = -ENOMEM;

	page = alloc_page(GFP_KERNEL_ACCOUNT | __GFP_ZERO);
	if (!page)
		goto fail_free_lapic;
	vcpu->arch.pio_data = page_address(page);

	vcpu->arch.mce_banks = kcalloc(KVM_MAX_MCE_BANKS * 4, sizeof(u64),
				       GFP_KERNEL_ACCOUNT);
	vcpu->arch.mci_ctl2_banks = kcalloc(KVM_MAX_MCE_BANKS, sizeof(u64),
					    GFP_KERNEL_ACCOUNT);
	if (!vcpu->arch.mce_banks || !vcpu->arch.mci_ctl2_banks)
		goto fail_free_mce_banks;
	vcpu->arch.mcg_cap = KVM_MAX_MCE_BANKS;

	if (!zalloc_cpumask_var(&vcpu->arch.wbinvd_dirty_mask,
				GFP_KERNEL_ACCOUNT))
		goto fail_free_mce_banks;

	if (!alloc_emulate_ctxt(vcpu))
		goto free_wbinvd_dirty_mask;

	if (!fpu_alloc_guest_fpstate(&vcpu->arch.guest_fpu)) {
		pr_err("failed to allocate vcpu's fpu\n");
		goto free_emulate_ctxt;
	}

	vcpu->arch.maxphyaddr = cpuid_query_maxphyaddr(vcpu);
	vcpu->arch.reserved_gpa_bits = kvm_vcpu_reserved_gpa_bits_raw(vcpu);

	vcpu->arch.pat = MSR_IA32_CR_PAT_DEFAULT;

	kvm_async_pf_hash_reset(vcpu);

	vcpu->arch.perf_capabilities = kvm_caps.supported_perf_cap;
	kvm_pmu_init(vcpu);

	vcpu->arch.pending_external_vector = -1;
	vcpu->arch.preempted_in_kernel = false;

#if IS_ENABLED(CONFIG_HYPERV)
	vcpu->arch.hv_root_tdp = INVALID_PAGE;
#endif

	r = static_call(kvm_x86_vcpu_create)(vcpu);
	if (r)
		goto free_guest_fpu;

	vcpu->arch.arch_capabilities = kvm_get_arch_capabilities();
	vcpu->arch.msr_platform_info = MSR_PLATFORM_INFO_CPUID_FAULT;
	kvm_xen_init_vcpu(vcpu);
	kvm_vcpu_mtrr_init(vcpu);
	vcpu_load(vcpu);
	kvm_set_tsc_khz(vcpu, vcpu->kvm->arch.default_tsc_khz);
	kvm_vcpu_reset(vcpu, false);
	kvm_init_mmu(vcpu);
	vcpu_put(vcpu);
	return 0;

free_guest_fpu:
	fpu_free_guest_fpstate(&vcpu->arch.guest_fpu);
free_emulate_ctxt:
	kmem_cache_free(x86_emulator_cache, vcpu->arch.emulate_ctxt);
free_wbinvd_dirty_mask:
	free_cpumask_var(vcpu->arch.wbinvd_dirty_mask);
fail_free_mce_banks:
	kfree(vcpu->arch.mce_banks);
	kfree(vcpu->arch.mci_ctl2_banks);
	free_page((unsigned long)vcpu->arch.pio_data);
fail_free_lapic:
	kvm_free_lapic(vcpu);
fail_mmu_destroy:
	kvm_mmu_destroy(vcpu);
	return r;
}

void kvm_arch_vcpu_postcreate(struct kvm_vcpu *vcpu)
{
	struct kvm *kvm = vcpu->kvm;

	if (mutex_lock_killable(&vcpu->mutex))
		return;
	vcpu_load(vcpu);
	kvm_synchronize_tsc(vcpu, 0);
	vcpu_put(vcpu);

	/* poll control enabled by default */
	vcpu->arch.msr_kvm_poll_control = 1;

	mutex_unlock(&vcpu->mutex);

	if (kvmclock_periodic_sync && vcpu->vcpu_idx == 0)
		schedule_delayed_work(&kvm->arch.kvmclock_sync_work,
						KVMCLOCK_SYNC_PERIOD);
}

void kvm_arch_vcpu_destroy(struct kvm_vcpu *vcpu)
{
	int idx;

	kvmclock_reset(vcpu);

	static_call(kvm_x86_vcpu_free)(vcpu);

	kmem_cache_free(x86_emulator_cache, vcpu->arch.emulate_ctxt);
	free_cpumask_var(vcpu->arch.wbinvd_dirty_mask);
	fpu_free_guest_fpstate(&vcpu->arch.guest_fpu);

	kvm_xen_destroy_vcpu(vcpu);
	kvm_hv_vcpu_uninit(vcpu);
	kvm_pmu_destroy(vcpu);
	kfree(vcpu->arch.mce_banks);
	kfree(vcpu->arch.mci_ctl2_banks);
	kvm_free_lapic(vcpu);
	idx = srcu_read_lock(&vcpu->kvm->srcu);
	kvm_mmu_destroy(vcpu);
	srcu_read_unlock(&vcpu->kvm->srcu, idx);
	free_page((unsigned long)vcpu->arch.pio_data);
	kvfree(vcpu->arch.cpuid_entries);
	if (!lapic_in_kernel(vcpu))
		static_branch_dec(&kvm_has_noapic_vcpu);
}

void kvm_vcpu_reset(struct kvm_vcpu *vcpu, bool init_event)
{
	struct kvm_cpuid_entry2 *cpuid_0x1;
	unsigned long old_cr0 = kvm_read_cr0(vcpu);
	unsigned long new_cr0;

	/*
	 * Several of the "set" flows, e.g. ->set_cr0(), read other registers
	 * to handle side effects.  RESET emulation hits those flows and relies
	 * on emulated/virtualized registers, including those that are loaded
	 * into hardware, to be zeroed at vCPU creation.  Use CRs as a sentinel
	 * to detect improper or missing initialization.
	 */
	WARN_ON_ONCE(!init_event &&
		     (old_cr0 || kvm_read_cr3(vcpu) || kvm_read_cr4(vcpu)));

	/*
	 * SVM doesn't unconditionally VM-Exit on INIT and SHUTDOWN, thus it's
	 * possible to INIT the vCPU while L2 is active.  Force the vCPU back
	 * into L1 as EFER.SVME is cleared on INIT (along with all other EFER
	 * bits), i.e. virtualization is disabled.
	 */
	if (is_guest_mode(vcpu))
		kvm_leave_nested(vcpu);

	kvm_lapic_reset(vcpu, init_event);

	WARN_ON_ONCE(is_guest_mode(vcpu) || is_smm(vcpu));
	vcpu->arch.hflags = 0;

	vcpu->arch.smi_pending = 0;
	vcpu->arch.smi_count = 0;
	atomic_set(&vcpu->arch.nmi_queued, 0);
	vcpu->arch.nmi_pending = 0;
	vcpu->arch.nmi_injected = false;
	kvm_clear_interrupt_queue(vcpu);
	kvm_clear_exception_queue(vcpu);

	memset(vcpu->arch.db, 0, sizeof(vcpu->arch.db));
	kvm_update_dr0123(vcpu);
	vcpu->arch.dr6 = DR6_ACTIVE_LOW;
	vcpu->arch.dr7 = DR7_FIXED_1;
	kvm_update_dr7(vcpu);

	vcpu->arch.cr2 = 0;

	kvm_make_request(KVM_REQ_EVENT, vcpu);
	vcpu->arch.apf.msr_en_val = 0;
	vcpu->arch.apf.msr_int_val = 0;
	vcpu->arch.st.msr_val = 0;

	kvmclock_reset(vcpu);

	kvm_clear_async_pf_completion_queue(vcpu);
	kvm_async_pf_hash_reset(vcpu);
	vcpu->arch.apf.halted = false;

	if (vcpu->arch.guest_fpu.fpstate && kvm_mpx_supported()) {
		struct fpstate *fpstate = vcpu->arch.guest_fpu.fpstate;

		/*
		 * All paths that lead to INIT are required to load the guest's
		 * FPU state (because most paths are buried in KVM_RUN).
		 */
		if (init_event)
			kvm_put_guest_fpu(vcpu);

		fpstate_clear_xstate_component(fpstate, XFEATURE_BNDREGS);
		fpstate_clear_xstate_component(fpstate, XFEATURE_BNDCSR);

		if (init_event)
			kvm_load_guest_fpu(vcpu);
	}

	if (!init_event) {
		kvm_pmu_reset(vcpu);
		vcpu->arch.smbase = 0x30000;

		vcpu->arch.msr_misc_features_enables = 0;
		vcpu->arch.ia32_misc_enable_msr = MSR_IA32_MISC_ENABLE_PEBS_UNAVAIL |
						  MSR_IA32_MISC_ENABLE_BTS_UNAVAIL;

		__kvm_set_xcr(vcpu, 0, XFEATURE_MASK_FP);
		__kvm_set_msr(vcpu, MSR_IA32_XSS, 0, true);
	}

	/* All GPRs except RDX (handled below) are zeroed on RESET/INIT. */
	memset(vcpu->arch.regs, 0, sizeof(vcpu->arch.regs));
	kvm_register_mark_dirty(vcpu, VCPU_REGS_RSP);

	/*
	 * Fall back to KVM's default Family/Model/Stepping of 0x600 (P6/Athlon)
	 * if no CPUID match is found.  Note, it's impossible to get a match at
	 * RESET since KVM emulates RESET before exposing the vCPU to userspace,
	 * i.e. it's impossible for kvm_find_cpuid_entry() to find a valid entry
	 * on RESET.  But, go through the motions in case that's ever remedied.
	 */
	cpuid_0x1 = kvm_find_cpuid_entry(vcpu, 1);
	kvm_rdx_write(vcpu, cpuid_0x1 ? cpuid_0x1->eax : 0x600);

	static_call(kvm_x86_vcpu_reset)(vcpu, init_event);

	kvm_set_rflags(vcpu, X86_EFLAGS_FIXED);
	kvm_rip_write(vcpu, 0xfff0);

	vcpu->arch.cr3 = 0;
	kvm_register_mark_dirty(vcpu, VCPU_EXREG_CR3);

	/*
	 * CR0.CD/NW are set on RESET, preserved on INIT.  Note, some versions
	 * of Intel's SDM list CD/NW as being set on INIT, but they contradict
	 * (or qualify) that with a footnote stating that CD/NW are preserved.
	 */
	new_cr0 = X86_CR0_ET;
	if (init_event)
		new_cr0 |= (old_cr0 & (X86_CR0_NW | X86_CR0_CD));
	else
		new_cr0 |= X86_CR0_NW | X86_CR0_CD;

	static_call(kvm_x86_set_cr0)(vcpu, new_cr0);
	static_call(kvm_x86_set_cr4)(vcpu, 0);
	static_call(kvm_x86_set_efer)(vcpu, 0);
	static_call(kvm_x86_update_exception_bitmap)(vcpu);

	/*
	 * On the standard CR0/CR4/EFER modification paths, there are several
	 * complex conditions determining whether the MMU has to be reset and/or
	 * which PCIDs have to be flushed.  However, CR0.WP and the paging-related
	 * bits in CR4 and EFER are irrelevant if CR0.PG was '0'; and a reset+flush
	 * is needed anyway if CR0.PG was '1' (which can only happen for INIT, as
	 * CR0 will be '0' prior to RESET).  So we only need to check CR0.PG here.
	 */
	if (old_cr0 & X86_CR0_PG) {
		kvm_make_request(KVM_REQ_TLB_FLUSH_GUEST, vcpu);
		kvm_mmu_reset_context(vcpu);
	}

	/*
	 * Intel's SDM states that all TLB entries are flushed on INIT.  AMD's
	 * APM states the TLBs are untouched by INIT, but it also states that
	 * the TLBs are flushed on "External initialization of the processor."
	 * Flush the guest TLB regardless of vendor, there is no meaningful
	 * benefit in relying on the guest to flush the TLB immediately after
	 * INIT.  A spurious TLB flush is benign and likely negligible from a
	 * performance perspective.
	 */
	if (init_event)
		kvm_make_request(KVM_REQ_TLB_FLUSH_GUEST, vcpu);
}
EXPORT_SYMBOL_GPL(kvm_vcpu_reset);

void kvm_vcpu_deliver_sipi_vector(struct kvm_vcpu *vcpu, u8 vector)
{
	struct kvm_segment cs;

	kvm_get_segment(vcpu, &cs, VCPU_SREG_CS);
	cs.selector = vector << 8;
	cs.base = vector << 12;
	kvm_set_segment(vcpu, &cs, VCPU_SREG_CS);
	kvm_rip_write(vcpu, 0);
}
EXPORT_SYMBOL_GPL(kvm_vcpu_deliver_sipi_vector);

int kvm_arch_hardware_enable(void)
{
	struct kvm *kvm;
	struct kvm_vcpu *vcpu;
	unsigned long i;
	int ret;
	u64 local_tsc;
	u64 max_tsc = 0;
	bool stable, backwards_tsc = false;

	kvm_user_return_msr_cpu_online();

	ret = kvm_x86_check_processor_compatibility();
	if (ret)
		return ret;

	ret = static_call(kvm_x86_hardware_enable)();
	if (ret != 0)
		return ret;

	local_tsc = rdtsc();
	stable = !kvm_check_tsc_unstable();
	list_for_each_entry(kvm, &vm_list, vm_list) {
		kvm_for_each_vcpu(i, vcpu, kvm) {
			if (!stable && vcpu->cpu == smp_processor_id())
				kvm_make_request(KVM_REQ_CLOCK_UPDATE, vcpu);
			if (stable && vcpu->arch.last_host_tsc > local_tsc) {
				backwards_tsc = true;
				if (vcpu->arch.last_host_tsc > max_tsc)
					max_tsc = vcpu->arch.last_host_tsc;
			}
		}
	}

	/*
	 * Sometimes, even reliable TSCs go backwards.  This happens on
	 * platforms that reset TSC during suspend or hibernate actions, but
	 * maintain synchronization.  We must compensate.  Fortunately, we can
	 * detect that condition here, which happens early in CPU bringup,
	 * before any KVM threads can be running.  Unfortunately, we can't
	 * bring the TSCs fully up to date with real time, as we aren't yet far
	 * enough into CPU bringup that we know how much real time has actually
	 * elapsed; our helper function, ktime_get_boottime_ns() will be using boot
	 * variables that haven't been updated yet.
	 *
	 * So we simply find the maximum observed TSC above, then record the
	 * adjustment to TSC in each VCPU.  When the VCPU later gets loaded,
	 * the adjustment will be applied.  Note that we accumulate
	 * adjustments, in case multiple suspend cycles happen before some VCPU
	 * gets a chance to run again.  In the event that no KVM threads get a
	 * chance to run, we will miss the entire elapsed period, as we'll have
	 * reset last_host_tsc, so VCPUs will not have the TSC adjusted and may
	 * loose cycle time.  This isn't too big a deal, since the loss will be
	 * uniform across all VCPUs (not to mention the scenario is extremely
	 * unlikely). It is possible that a second hibernate recovery happens
	 * much faster than a first, causing the observed TSC here to be
	 * smaller; this would require additional padding adjustment, which is
	 * why we set last_host_tsc to the local tsc observed here.
	 *
	 * N.B. - this code below runs only on platforms with reliable TSC,
	 * as that is the only way backwards_tsc is set above.  Also note
	 * that this runs for ALL vcpus, which is not a bug; all VCPUs should
	 * have the same delta_cyc adjustment applied if backwards_tsc
	 * is detected.  Note further, this adjustment is only done once,
	 * as we reset last_host_tsc on all VCPUs to stop this from being
	 * called multiple times (one for each physical CPU bringup).
	 *
	 * Platforms with unreliable TSCs don't have to deal with this, they
	 * will be compensated by the logic in vcpu_load, which sets the TSC to
	 * catchup mode.  This will catchup all VCPUs to real time, but cannot
	 * guarantee that they stay in perfect synchronization.
	 */
	if (backwards_tsc) {
		u64 delta_cyc = max_tsc - local_tsc;
		list_for_each_entry(kvm, &vm_list, vm_list) {
			kvm->arch.backwards_tsc_observed = true;
			kvm_for_each_vcpu(i, vcpu, kvm) {
				vcpu->arch.tsc_offset_adjustment += delta_cyc;
				vcpu->arch.last_host_tsc = local_tsc;
				kvm_make_request(KVM_REQ_MASTERCLOCK_UPDATE, vcpu);
			}

			/*
			 * We have to disable TSC offset matching.. if you were
			 * booting a VM while issuing an S4 host suspend....
			 * you may have some problem.  Solving this issue is
			 * left as an exercise to the reader.
			 */
			kvm->arch.last_tsc_nsec = 0;
			kvm->arch.last_tsc_write = 0;
		}

	}
	return 0;
}

void kvm_arch_hardware_disable(void)
{
	static_call(kvm_x86_hardware_disable)();
	drop_user_return_notifiers();
}

bool kvm_vcpu_is_reset_bsp(struct kvm_vcpu *vcpu)
{
	return vcpu->kvm->arch.bsp_vcpu_id == vcpu->vcpu_id;
}

bool kvm_vcpu_is_bsp(struct kvm_vcpu *vcpu)
{
	return (vcpu->arch.apic_base & MSR_IA32_APICBASE_BSP) != 0;
}

__read_mostly DEFINE_STATIC_KEY_FALSE(kvm_has_noapic_vcpu);
EXPORT_SYMBOL_GPL(kvm_has_noapic_vcpu);

void kvm_arch_sched_in(struct kvm_vcpu *vcpu, int cpu)
{
	struct kvm_pmu *pmu = vcpu_to_pmu(vcpu);

	vcpu->arch.l1tf_flush_l1d = true;
	if (pmu->version && unlikely(pmu->event_count)) {
		pmu->need_cleanup = true;
		kvm_make_request(KVM_REQ_PMU, vcpu);
	}
	static_call(kvm_x86_sched_in)(vcpu, cpu);
}

void kvm_arch_free_vm(struct kvm *kvm)
{
	kfree(to_kvm_hv(kvm)->hv_pa_pg);
	__kvm_arch_free_vm(kvm);
}


int kvm_arch_init_vm(struct kvm *kvm, unsigned long type)
{
	int ret;
	unsigned long flags;

	if (type)
		return -EINVAL;

	ret = kvm_page_track_init(kvm);
	if (ret)
		goto out;

	ret = kvm_mmu_init_vm(kvm);
	if (ret)
		goto out_page_track;

	ret = static_call(kvm_x86_vm_init)(kvm);
	if (ret)
		goto out_uninit_mmu;

	INIT_HLIST_HEAD(&kvm->arch.mask_notifier_list);
	INIT_LIST_HEAD(&kvm->arch.assigned_dev_head);
	atomic_set(&kvm->arch.noncoherent_dma_count, 0);

	/* Reserve bit 0 of irq_sources_bitmap for userspace irq source */
	set_bit(KVM_USERSPACE_IRQ_SOURCE_ID, &kvm->arch.irq_sources_bitmap);
	/* Reserve bit 1 of irq_sources_bitmap for irqfd-resampler */
	set_bit(KVM_IRQFD_RESAMPLE_IRQ_SOURCE_ID,
		&kvm->arch.irq_sources_bitmap);

	raw_spin_lock_init(&kvm->arch.tsc_write_lock);
	mutex_init(&kvm->arch.apic_map_lock);
	seqcount_raw_spinlock_init(&kvm->arch.pvclock_sc, &kvm->arch.tsc_write_lock);
	kvm->arch.kvmclock_offset = -get_kvmclock_base_ns();

	raw_spin_lock_irqsave(&kvm->arch.tsc_write_lock, flags);
	pvclock_update_vm_gtod_copy(kvm);
	raw_spin_unlock_irqrestore(&kvm->arch.tsc_write_lock, flags);

	kvm->arch.default_tsc_khz = max_tsc_khz ? : tsc_khz;
	kvm->arch.guest_can_read_msr_platform_info = true;
	kvm->arch.enable_pmu = enable_pmu;

#if IS_ENABLED(CONFIG_HYPERV)
	spin_lock_init(&kvm->arch.hv_root_tdp_lock);
	kvm->arch.hv_root_tdp = INVALID_PAGE;
#endif

	INIT_DELAYED_WORK(&kvm->arch.kvmclock_update_work, kvmclock_update_fn);
	INIT_DELAYED_WORK(&kvm->arch.kvmclock_sync_work, kvmclock_sync_fn);

	kvm_apicv_init(kvm);
	kvm_hv_init_vm(kvm);
	kvm_xen_init_vm(kvm);

	return 0;

out_uninit_mmu:
	kvm_mmu_uninit_vm(kvm);
out_page_track:
	kvm_page_track_cleanup(kvm);
out:
	return ret;
}

int kvm_arch_post_init_vm(struct kvm *kvm)
{
	return kvm_mmu_post_init_vm(kvm);
}

static void kvm_unload_vcpu_mmu(struct kvm_vcpu *vcpu)
{
	vcpu_load(vcpu);
	kvm_mmu_unload(vcpu);
	vcpu_put(vcpu);
}

static void kvm_unload_vcpu_mmus(struct kvm *kvm)
{
	unsigned long i;
	struct kvm_vcpu *vcpu;

	kvm_for_each_vcpu(i, vcpu, kvm) {
		kvm_clear_async_pf_completion_queue(vcpu);
		kvm_unload_vcpu_mmu(vcpu);
	}
}

void kvm_arch_sync_events(struct kvm *kvm)
{
	cancel_delayed_work_sync(&kvm->arch.kvmclock_sync_work);
	cancel_delayed_work_sync(&kvm->arch.kvmclock_update_work);
	kvm_free_pit(kvm);
}

/**
 * __x86_set_memory_region: Setup KVM internal memory slot
 *
 * @kvm: the kvm pointer to the VM.
 * @id: the slot ID to setup.
 * @gpa: the GPA to install the slot (unused when @size == 0).
 * @size: the size of the slot. Set to zero to uninstall a slot.
 *
 * This function helps to setup a KVM internal memory slot.  Specify
 * @size > 0 to install a new slot, while @size == 0 to uninstall a
 * slot.  The return code can be one of the following:
 *
 *   HVA:           on success (uninstall will return a bogus HVA)
 *   -errno:        on error
 *
 * The caller should always use IS_ERR() to check the return value
 * before use.  Note, the KVM internal memory slots are guaranteed to
 * remain valid and unchanged until the VM is destroyed, i.e., the
 * GPA->HVA translation will not change.  However, the HVA is a user
 * address, i.e. its accessibility is not guaranteed, and must be
 * accessed via __copy_{to,from}_user().
 */
void __user * __x86_set_memory_region(struct kvm *kvm, int id, gpa_t gpa,
				      u32 size)
{
	int i, r;
	unsigned long hva, old_npages;
	struct kvm_memslots *slots = kvm_memslots(kvm);
	struct kvm_memory_slot *slot;

	/* Called with kvm->slots_lock held.  */
	if (WARN_ON(id >= KVM_MEM_SLOTS_NUM))
		return ERR_PTR_USR(-EINVAL);

	slot = id_to_memslot(slots, id);
	if (size) {
		if (slot && slot->npages)
			return ERR_PTR_USR(-EEXIST);

		/*
		 * MAP_SHARED to prevent internal slot pages from being moved
		 * by fork()/COW.
		 */
		hva = vm_mmap(NULL, 0, size, PROT_READ | PROT_WRITE,
			      MAP_SHARED | MAP_ANONYMOUS, 0);
		if (IS_ERR_VALUE(hva))
			return (void __user *)hva;
	} else {
		if (!slot || !slot->npages)
			return NULL;

		old_npages = slot->npages;
		hva = slot->userspace_addr;
	}

	for (i = 0; i < KVM_ADDRESS_SPACE_NUM; i++) {
		struct kvm_userspace_memory_region m;

		m.slot = id | (i << 16);
		m.flags = 0;
		m.guest_phys_addr = gpa;
		m.userspace_addr = hva;
		m.memory_size = size;
		r = __kvm_set_memory_region(kvm, &m);
		if (r < 0)
			return ERR_PTR_USR(r);
	}

	if (!size)
		vm_munmap(hva, old_npages * PAGE_SIZE);

	return (void __user *)hva;
}
EXPORT_SYMBOL_GPL(__x86_set_memory_region);

void kvm_arch_pre_destroy_vm(struct kvm *kvm)
{
	kvm_mmu_pre_destroy_vm(kvm);
}

void kvm_arch_destroy_vm(struct kvm *kvm)
{
	if (current->mm == kvm->mm) {
		/*
		 * Free memory regions allocated on behalf of userspace,
		 * unless the memory map has changed due to process exit
		 * or fd copying.
		 */
		mutex_lock(&kvm->slots_lock);
		__x86_set_memory_region(kvm, APIC_ACCESS_PAGE_PRIVATE_MEMSLOT,
					0, 0);
		__x86_set_memory_region(kvm, IDENTITY_PAGETABLE_PRIVATE_MEMSLOT,
					0, 0);
		__x86_set_memory_region(kvm, TSS_PRIVATE_MEMSLOT, 0, 0);
		mutex_unlock(&kvm->slots_lock);
	}
	kvm_unload_vcpu_mmus(kvm);
	static_call_cond(kvm_x86_vm_destroy)(kvm);
	kvm_free_msr_filter(srcu_dereference_check(kvm->arch.msr_filter, &kvm->srcu, 1));
	kvm_pic_destroy(kvm);
	kvm_ioapic_destroy(kvm);
	kvm_destroy_vcpus(kvm);
	kvfree(rcu_dereference_check(kvm->arch.apic_map, 1));
	kfree(srcu_dereference_check(kvm->arch.pmu_event_filter, &kvm->srcu, 1));
	kvm_mmu_uninit_vm(kvm);
	kvm_page_track_cleanup(kvm);
	kvm_xen_destroy_vm(kvm);
	kvm_hv_destroy_vm(kvm);
}

static void memslot_rmap_free(struct kvm_memory_slot *slot)
{
	int i;

	for (i = 0; i < KVM_NR_PAGE_SIZES; ++i) {
		kvfree(slot->arch.rmap[i]);
		slot->arch.rmap[i] = NULL;
	}
}

void kvm_arch_free_memslot(struct kvm *kvm, struct kvm_memory_slot *slot)
{
	int i;

	memslot_rmap_free(slot);

	for (i = 1; i < KVM_NR_PAGE_SIZES; ++i) {
		kvfree(slot->arch.lpage_info[i - 1]);
		slot->arch.lpage_info[i - 1] = NULL;
	}

	kvm_page_track_free_memslot(slot);
}

int memslot_rmap_alloc(struct kvm_memory_slot *slot, unsigned long npages)
{
	const int sz = sizeof(*slot->arch.rmap[0]);
	int i;

	for (i = 0; i < KVM_NR_PAGE_SIZES; ++i) {
		int level = i + 1;
		int lpages = __kvm_mmu_slot_lpages(slot, npages, level);

		if (slot->arch.rmap[i])
			continue;

		slot->arch.rmap[i] = __vcalloc(lpages, sz, GFP_KERNEL_ACCOUNT);
		if (!slot->arch.rmap[i]) {
			memslot_rmap_free(slot);
			return -ENOMEM;
		}
	}

	return 0;
}

static int kvm_alloc_memslot_metadata(struct kvm *kvm,
				      struct kvm_memory_slot *slot)
{
	unsigned long npages = slot->npages;
	int i, r;

	/*
	 * Clear out the previous array pointers for the KVM_MR_MOVE case.  The
	 * old arrays will be freed by __kvm_set_memory_region() if installing
	 * the new memslot is successful.
	 */
	memset(&slot->arch, 0, sizeof(slot->arch));

	if (kvm_memslots_have_rmaps(kvm)) {
		r = memslot_rmap_alloc(slot, npages);
		if (r)
			return r;
	}

	for (i = 1; i < KVM_NR_PAGE_SIZES; ++i) {
		struct kvm_lpage_info *linfo;
		unsigned long ugfn;
		int lpages;
		int level = i + 1;

		lpages = __kvm_mmu_slot_lpages(slot, npages, level);

		linfo = __vcalloc(lpages, sizeof(*linfo), GFP_KERNEL_ACCOUNT);
		if (!linfo)
			goto out_free;

		slot->arch.lpage_info[i - 1] = linfo;

		if (slot->base_gfn & (KVM_PAGES_PER_HPAGE(level) - 1))
			linfo[0].disallow_lpage = 1;
		if ((slot->base_gfn + npages) & (KVM_PAGES_PER_HPAGE(level) - 1))
			linfo[lpages - 1].disallow_lpage = 1;
		ugfn = slot->userspace_addr >> PAGE_SHIFT;
		/*
		 * If the gfn and userspace address are not aligned wrt each
		 * other, disable large page support for this slot.
		 */
		if ((slot->base_gfn ^ ugfn) & (KVM_PAGES_PER_HPAGE(level) - 1)) {
			unsigned long j;

			for (j = 0; j < lpages; ++j)
				linfo[j].disallow_lpage = 1;
		}
	}

	if (kvm_page_track_create_memslot(kvm, slot, npages))
		goto out_free;

	return 0;

out_free:
	memslot_rmap_free(slot);

	for (i = 1; i < KVM_NR_PAGE_SIZES; ++i) {
		kvfree(slot->arch.lpage_info[i - 1]);
		slot->arch.lpage_info[i - 1] = NULL;
	}
	return -ENOMEM;
}

void kvm_arch_memslots_updated(struct kvm *kvm, u64 gen)
{
	struct kvm_vcpu *vcpu;
	unsigned long i;

	/*
	 * memslots->generation has been incremented.
	 * mmio generation may have reached its maximum value.
	 */
	kvm_mmu_invalidate_mmio_sptes(kvm, gen);

	/* Force re-initialization of steal_time cache */
	kvm_for_each_vcpu(i, vcpu, kvm)
		kvm_vcpu_kick(vcpu);
}

int kvm_arch_prepare_memory_region(struct kvm *kvm,
				   const struct kvm_memory_slot *old,
				   struct kvm_memory_slot *new,
				   enum kvm_mr_change change)
{
	if (change == KVM_MR_CREATE || change == KVM_MR_MOVE) {
		if ((new->base_gfn + new->npages - 1) > kvm_mmu_max_gfn())
			return -EINVAL;

		return kvm_alloc_memslot_metadata(kvm, new);
	}

	if (change == KVM_MR_FLAGS_ONLY)
		memcpy(&new->arch, &old->arch, sizeof(old->arch));
	else if (WARN_ON_ONCE(change != KVM_MR_DELETE))
		return -EIO;

	return 0;
}


static void kvm_mmu_update_cpu_dirty_logging(struct kvm *kvm, bool enable)
{
	int nr_slots;

	if (!kvm_x86_ops.cpu_dirty_log_size)
		return;

	nr_slots = atomic_read(&kvm->nr_memslots_dirty_logging);
	if ((enable && nr_slots == 1) || !nr_slots)
		kvm_make_all_cpus_request(kvm, KVM_REQ_UPDATE_CPU_DIRTY_LOGGING);
}

static void kvm_mmu_slot_apply_flags(struct kvm *kvm,
				     struct kvm_memory_slot *old,
				     const struct kvm_memory_slot *new,
				     enum kvm_mr_change change)
{
	u32 old_flags = old ? old->flags : 0;
	u32 new_flags = new ? new->flags : 0;
	bool log_dirty_pages = new_flags & KVM_MEM_LOG_DIRTY_PAGES;

	/*
	 * Update CPU dirty logging if dirty logging is being toggled.  This
	 * applies to all operations.
	 */
	if ((old_flags ^ new_flags) & KVM_MEM_LOG_DIRTY_PAGES)
		kvm_mmu_update_cpu_dirty_logging(kvm, log_dirty_pages);

	/*
	 * Nothing more to do for RO slots (which can't be dirtied and can't be
	 * made writable) or CREATE/MOVE/DELETE of a slot.
	 *
	 * For a memslot with dirty logging disabled:
	 * CREATE:      No dirty mappings will already exist.
	 * MOVE/DELETE: The old mappings will already have been cleaned up by
	 *		kvm_arch_flush_shadow_memslot()
	 *
	 * For a memslot with dirty logging enabled:
	 * CREATE:      No shadow pages exist, thus nothing to write-protect
	 *		and no dirty bits to clear.
	 * MOVE/DELETE: The old mappings will already have been cleaned up by
	 *		kvm_arch_flush_shadow_memslot().
	 */
	if ((change != KVM_MR_FLAGS_ONLY) || (new_flags & KVM_MEM_READONLY))
		return;

	/*
	 * READONLY and non-flags changes were filtered out above, and the only
	 * other flag is LOG_DIRTY_PAGES, i.e. something is wrong if dirty
	 * logging isn't being toggled on or off.
	 */
	if (WARN_ON_ONCE(!((old_flags ^ new_flags) & KVM_MEM_LOG_DIRTY_PAGES)))
		return;

	if (!log_dirty_pages) {
		/*
		 * Dirty logging tracks sptes in 4k granularity, meaning that
		 * large sptes have to be split.  If live migration succeeds,
		 * the guest in the source machine will be destroyed and large
		 * sptes will be created in the destination.  However, if the
		 * guest continues to run in the source machine (for example if
		 * live migration fails), small sptes will remain around and
		 * cause bad performance.
		 *
		 * Scan sptes if dirty logging has been stopped, dropping those
		 * which can be collapsed into a single large-page spte.  Later
		 * page faults will create the large-page sptes.
		 */
		kvm_mmu_zap_collapsible_sptes(kvm, new);
	} else {
		/*
		 * Initially-all-set does not require write protecting any page,
		 * because they're all assumed to be dirty.
		 */
		if (kvm_dirty_log_manual_protect_and_init_set(kvm))
			return;

		if (READ_ONCE(eager_page_split))
			kvm_mmu_slot_try_split_huge_pages(kvm, new, PG_LEVEL_4K);

		if (kvm_x86_ops.cpu_dirty_log_size) {
			kvm_mmu_slot_leaf_clear_dirty(kvm, new);
			kvm_mmu_slot_remove_write_access(kvm, new, PG_LEVEL_2M);
		} else {
			kvm_mmu_slot_remove_write_access(kvm, new, PG_LEVEL_4K);
		}

		/*
		 * Unconditionally flush the TLBs after enabling dirty logging.
		 * A flush is almost always going to be necessary (see below),
		 * and unconditionally flushing allows the helpers to omit
		 * the subtly complex checks when removing write access.
		 *
		 * Do the flush outside of mmu_lock to reduce the amount of
		 * time mmu_lock is held.  Flushing after dropping mmu_lock is
		 * safe as KVM only needs to guarantee the slot is fully
		 * write-protected before returning to userspace, i.e. before
		 * userspace can consume the dirty status.
		 *
		 * Flushing outside of mmu_lock requires KVM to be careful when
		 * making decisions based on writable status of an SPTE, e.g. a
		 * !writable SPTE doesn't guarantee a CPU can't perform writes.
		 *
		 * Specifically, KVM also write-protects guest page tables to
		 * monitor changes when using shadow paging, and must guarantee
		 * no CPUs can write to those page before mmu_lock is dropped.
		 * Because CPUs may have stale TLB entries at this point, a
		 * !writable SPTE doesn't guarantee CPUs can't perform writes.
		 *
		 * KVM also allows making SPTES writable outside of mmu_lock,
		 * e.g. to allow dirty logging without taking mmu_lock.
		 *
		 * To handle these scenarios, KVM uses a separate software-only
		 * bit (MMU-writable) to track if a SPTE is !writable due to
		 * a guest page table being write-protected (KVM clears the
		 * MMU-writable flag when write-protecting for shadow paging).
		 *
		 * The use of MMU-writable is also the primary motivation for
		 * the unconditional flush.  Because KVM must guarantee that a
		 * CPU doesn't contain stale, writable TLB entries for a
		 * !MMU-writable SPTE, KVM must flush if it encounters any
		 * MMU-writable SPTE regardless of whether the actual hardware
		 * writable bit was set.  I.e. KVM is almost guaranteed to need
		 * to flush, while unconditionally flushing allows the "remove
		 * write access" helpers to ignore MMU-writable entirely.
		 *
		 * See is_writable_pte() for more details (the case involving
		 * access-tracked SPTEs is particularly relevant).
		 */
		kvm_arch_flush_remote_tlbs_memslot(kvm, new);
	}
}

void kvm_arch_commit_memory_region(struct kvm *kvm,
				struct kvm_memory_slot *old,
				const struct kvm_memory_slot *new,
				enum kvm_mr_change change)
{
	if (!kvm->arch.n_requested_mmu_pages &&
	    (change == KVM_MR_CREATE || change == KVM_MR_DELETE)) {
		unsigned long nr_mmu_pages;

		nr_mmu_pages = kvm->nr_memslot_pages / KVM_MEMSLOT_PAGES_TO_MMU_PAGES_RATIO;
		nr_mmu_pages = max(nr_mmu_pages, KVM_MIN_ALLOC_MMU_PAGES);
		kvm_mmu_change_mmu_pages(kvm, nr_mmu_pages);
	}

	kvm_mmu_slot_apply_flags(kvm, old, new, change);

	/* Free the arrays associated with the old memslot. */
	if (change == KVM_MR_MOVE)
		kvm_arch_free_memslot(kvm, old);
}

void kvm_arch_flush_shadow_all(struct kvm *kvm)
{
	kvm_mmu_zap_all(kvm);
}

void kvm_arch_flush_shadow_memslot(struct kvm *kvm,
				   struct kvm_memory_slot *slot)
{
	kvm_page_track_flush_slot(kvm, slot);
}

static inline bool kvm_guest_apic_has_interrupt(struct kvm_vcpu *vcpu)
{
	return (is_guest_mode(vcpu) &&
		static_call(kvm_x86_guest_apic_has_interrupt)(vcpu));
}

static inline bool kvm_vcpu_has_events(struct kvm_vcpu *vcpu)
{
	if (!list_empty_careful(&vcpu->async_pf.done))
		return true;

	if (kvm_apic_has_pending_init_or_sipi(vcpu) &&
	    kvm_apic_init_sipi_allowed(vcpu))
		return true;

	if (vcpu->arch.pv.pv_unhalted)
		return true;

	if (kvm_is_exception_pending(vcpu))
		return true;

	if (kvm_test_request(KVM_REQ_NMI, vcpu) ||
	    (vcpu->arch.nmi_pending &&
	     static_call(kvm_x86_nmi_allowed)(vcpu, false)))
		return true;

#ifdef CONFIG_KVM_SMM
	if (kvm_test_request(KVM_REQ_SMI, vcpu) ||
	    (vcpu->arch.smi_pending &&
	     static_call(kvm_x86_smi_allowed)(vcpu, false)))
		return true;
#endif

	if (kvm_arch_interrupt_allowed(vcpu) &&
	    (kvm_cpu_has_interrupt(vcpu) ||
	    kvm_guest_apic_has_interrupt(vcpu)))
		return true;

	if (kvm_hv_has_stimer_pending(vcpu))
		return true;

	if (is_guest_mode(vcpu) &&
	    kvm_x86_ops.nested_ops->has_events &&
	    kvm_x86_ops.nested_ops->has_events(vcpu))
		return true;

	if (kvm_xen_has_pending_events(vcpu))
		return true;

	return false;
}

int kvm_arch_vcpu_runnable(struct kvm_vcpu *vcpu)
{
	return kvm_vcpu_running(vcpu) || kvm_vcpu_has_events(vcpu);
}

bool kvm_arch_dy_has_pending_interrupt(struct kvm_vcpu *vcpu)
{
	if (kvm_vcpu_apicv_active(vcpu) &&
	    static_call(kvm_x86_dy_apicv_has_pending_interrupt)(vcpu))
		return true;

	return false;
}

bool kvm_arch_dy_runnable(struct kvm_vcpu *vcpu)
{
	if (READ_ONCE(vcpu->arch.pv.pv_unhalted))
		return true;

	if (kvm_test_request(KVM_REQ_NMI, vcpu) ||
#ifdef CONFIG_KVM_SMM
		kvm_test_request(KVM_REQ_SMI, vcpu) ||
#endif
		 kvm_test_request(KVM_REQ_EVENT, vcpu))
		return true;

	return kvm_arch_dy_has_pending_interrupt(vcpu);
}

bool kvm_arch_vcpu_in_kernel(struct kvm_vcpu *vcpu)
{
	if (vcpu->arch.guest_state_protected)
		return true;

	return vcpu->arch.preempted_in_kernel;
}

unsigned long kvm_arch_vcpu_get_ip(struct kvm_vcpu *vcpu)
{
	return kvm_rip_read(vcpu);
}

int kvm_arch_vcpu_should_kick(struct kvm_vcpu *vcpu)
{
	return kvm_vcpu_exiting_guest_mode(vcpu) == IN_GUEST_MODE;
}

int kvm_arch_interrupt_allowed(struct kvm_vcpu *vcpu)
{
	return static_call(kvm_x86_interrupt_allowed)(vcpu, false);
}

unsigned long kvm_get_linear_rip(struct kvm_vcpu *vcpu)
{
	/* Can't read the RIP when guest state is protected, just return 0 */
	if (vcpu->arch.guest_state_protected)
		return 0;

	if (is_64_bit_mode(vcpu))
		return kvm_rip_read(vcpu);
	return (u32)(get_segment_base(vcpu, VCPU_SREG_CS) +
		     kvm_rip_read(vcpu));
}
EXPORT_SYMBOL_GPL(kvm_get_linear_rip);

bool kvm_is_linear_rip(struct kvm_vcpu *vcpu, unsigned long linear_rip)
{
	return kvm_get_linear_rip(vcpu) == linear_rip;
}
EXPORT_SYMBOL_GPL(kvm_is_linear_rip);

unsigned long kvm_get_rflags(struct kvm_vcpu *vcpu)
{
	unsigned long rflags;

	rflags = static_call(kvm_x86_get_rflags)(vcpu);
	if (vcpu->guest_debug & KVM_GUESTDBG_SINGLESTEP)
		rflags &= ~X86_EFLAGS_TF;
	return rflags;
}
EXPORT_SYMBOL_GPL(kvm_get_rflags);

static void __kvm_set_rflags(struct kvm_vcpu *vcpu, unsigned long rflags)
{
	if (vcpu->guest_debug & KVM_GUESTDBG_SINGLESTEP &&
	    kvm_is_linear_rip(vcpu, vcpu->arch.singlestep_rip))
		rflags |= X86_EFLAGS_TF;
	static_call(kvm_x86_set_rflags)(vcpu, rflags);
}

void kvm_set_rflags(struct kvm_vcpu *vcpu, unsigned long rflags)
{
	__kvm_set_rflags(vcpu, rflags);
	kvm_make_request(KVM_REQ_EVENT, vcpu);
}
EXPORT_SYMBOL_GPL(kvm_set_rflags);

static inline u32 kvm_async_pf_hash_fn(gfn_t gfn)
{
	BUILD_BUG_ON(!is_power_of_2(ASYNC_PF_PER_VCPU));

	return hash_32(gfn & 0xffffffff, order_base_2(ASYNC_PF_PER_VCPU));
}

static inline u32 kvm_async_pf_next_probe(u32 key)
{
	return (key + 1) & (ASYNC_PF_PER_VCPU - 1);
}

static void kvm_add_async_pf_gfn(struct kvm_vcpu *vcpu, gfn_t gfn)
{
	u32 key = kvm_async_pf_hash_fn(gfn);

	while (vcpu->arch.apf.gfns[key] != ~0)
		key = kvm_async_pf_next_probe(key);

	vcpu->arch.apf.gfns[key] = gfn;
}

static u32 kvm_async_pf_gfn_slot(struct kvm_vcpu *vcpu, gfn_t gfn)
{
	int i;
	u32 key = kvm_async_pf_hash_fn(gfn);

	for (i = 0; i < ASYNC_PF_PER_VCPU &&
		     (vcpu->arch.apf.gfns[key] != gfn &&
		      vcpu->arch.apf.gfns[key] != ~0); i++)
		key = kvm_async_pf_next_probe(key);

	return key;
}

bool kvm_find_async_pf_gfn(struct kvm_vcpu *vcpu, gfn_t gfn)
{
	return vcpu->arch.apf.gfns[kvm_async_pf_gfn_slot(vcpu, gfn)] == gfn;
}

static void kvm_del_async_pf_gfn(struct kvm_vcpu *vcpu, gfn_t gfn)
{
	u32 i, j, k;

	i = j = kvm_async_pf_gfn_slot(vcpu, gfn);

	if (WARN_ON_ONCE(vcpu->arch.apf.gfns[i] != gfn))
		return;

	while (true) {
		vcpu->arch.apf.gfns[i] = ~0;
		do {
			j = kvm_async_pf_next_probe(j);
			if (vcpu->arch.apf.gfns[j] == ~0)
				return;
			k = kvm_async_pf_hash_fn(vcpu->arch.apf.gfns[j]);
			/*
			 * k lies cyclically in ]i,j]
			 * |    i.k.j |
			 * |....j i.k.| or  |.k..j i...|
			 */
		} while ((i <= j) ? (i < k && k <= j) : (i < k || k <= j));
		vcpu->arch.apf.gfns[i] = vcpu->arch.apf.gfns[j];
		i = j;
	}
}

static inline int apf_put_user_notpresent(struct kvm_vcpu *vcpu)
{
	u32 reason = KVM_PV_REASON_PAGE_NOT_PRESENT;

	return kvm_write_guest_cached(vcpu->kvm, &vcpu->arch.apf.data, &reason,
				      sizeof(reason));
}

static inline int apf_put_user_ready(struct kvm_vcpu *vcpu, u32 token)
{
	unsigned int offset = offsetof(struct kvm_vcpu_pv_apf_data, token);

	return kvm_write_guest_offset_cached(vcpu->kvm, &vcpu->arch.apf.data,
					     &token, offset, sizeof(token));
}

static inline bool apf_pageready_slot_free(struct kvm_vcpu *vcpu)
{
	unsigned int offset = offsetof(struct kvm_vcpu_pv_apf_data, token);
	u32 val;

	if (kvm_read_guest_offset_cached(vcpu->kvm, &vcpu->arch.apf.data,
					 &val, offset, sizeof(val)))
		return false;

	return !val;
}

static bool kvm_can_deliver_async_pf(struct kvm_vcpu *vcpu)
{

	if (!kvm_pv_async_pf_enabled(vcpu))
		return false;

	if (vcpu->arch.apf.send_user_only &&
	    static_call(kvm_x86_get_cpl)(vcpu) == 0)
		return false;

	if (is_guest_mode(vcpu)) {
		/*
		 * L1 needs to opt into the special #PF vmexits that are
		 * used to deliver async page faults.
		 */
		return vcpu->arch.apf.delivery_as_pf_vmexit;
	} else {
		/*
		 * Play it safe in case the guest temporarily disables paging.
		 * The real mode IDT in particular is unlikely to have a #PF
		 * exception setup.
		 */
		return is_paging(vcpu);
	}
}

bool kvm_can_do_async_pf(struct kvm_vcpu *vcpu)
{
	if (unlikely(!lapic_in_kernel(vcpu) ||
		     kvm_event_needs_reinjection(vcpu) ||
		     kvm_is_exception_pending(vcpu)))
		return false;

	if (kvm_hlt_in_guest(vcpu->kvm) && !kvm_can_deliver_async_pf(vcpu))
		return false;

	/*
	 * If interrupts are off we cannot even use an artificial
	 * halt state.
	 */
	return kvm_arch_interrupt_allowed(vcpu);
}

bool kvm_arch_async_page_not_present(struct kvm_vcpu *vcpu,
				     struct kvm_async_pf *work)
{
	struct x86_exception fault;

	trace_kvm_async_pf_not_present(work->arch.token, work->cr2_or_gpa);
	kvm_add_async_pf_gfn(vcpu, work->arch.gfn);

	if (kvm_can_deliver_async_pf(vcpu) &&
	    !apf_put_user_notpresent(vcpu)) {
		fault.vector = PF_VECTOR;
		fault.error_code_valid = true;
		fault.error_code = 0;
		fault.nested_page_fault = false;
		fault.address = work->arch.token;
		fault.async_page_fault = true;
		kvm_inject_page_fault(vcpu, &fault);
		return true;
	} else {
		/*
		 * It is not possible to deliver a paravirtualized asynchronous
		 * page fault, but putting the guest in an artificial halt state
		 * can be beneficial nevertheless: if an interrupt arrives, we
		 * can deliver it timely and perhaps the guest will schedule
		 * another process.  When the instruction that triggered a page
		 * fault is retried, hopefully the page will be ready in the host.
		 */
		kvm_make_request(KVM_REQ_APF_HALT, vcpu);
		return false;
	}
}

void kvm_arch_async_page_present(struct kvm_vcpu *vcpu,
				 struct kvm_async_pf *work)
{
	struct kvm_lapic_irq irq = {
		.delivery_mode = APIC_DM_FIXED,
		.vector = vcpu->arch.apf.vec
	};

	if (work->wakeup_all)
		work->arch.token = ~0; /* broadcast wakeup */
	else
		kvm_del_async_pf_gfn(vcpu, work->arch.gfn);
	trace_kvm_async_pf_ready(work->arch.token, work->cr2_or_gpa);

	if ((work->wakeup_all || work->notpresent_injected) &&
	    kvm_pv_async_pf_enabled(vcpu) &&
	    !apf_put_user_ready(vcpu, work->arch.token)) {
		vcpu->arch.apf.pageready_pending = true;
		kvm_apic_set_irq(vcpu, &irq, NULL);
	}

	vcpu->arch.apf.halted = false;
	vcpu->arch.mp_state = KVM_MP_STATE_RUNNABLE;
}

void kvm_arch_async_page_present_queued(struct kvm_vcpu *vcpu)
{
	kvm_make_request(KVM_REQ_APF_READY, vcpu);
	if (!vcpu->arch.apf.pageready_pending)
		kvm_vcpu_kick(vcpu);
}

bool kvm_arch_can_dequeue_async_page_present(struct kvm_vcpu *vcpu)
{
	if (!kvm_pv_async_pf_enabled(vcpu))
		return true;
	else
		return kvm_lapic_enabled(vcpu) && apf_pageready_slot_free(vcpu);
}

void kvm_arch_start_assignment(struct kvm *kvm)
{
	if (atomic_inc_return(&kvm->arch.assigned_device_count) == 1)
		static_call_cond(kvm_x86_pi_start_assignment)(kvm);
}
EXPORT_SYMBOL_GPL(kvm_arch_start_assignment);

void kvm_arch_end_assignment(struct kvm *kvm)
{
	atomic_dec(&kvm->arch.assigned_device_count);
}
EXPORT_SYMBOL_GPL(kvm_arch_end_assignment);

bool noinstr kvm_arch_has_assigned_device(struct kvm *kvm)
{
	return arch_atomic_read(&kvm->arch.assigned_device_count);
}
EXPORT_SYMBOL_GPL(kvm_arch_has_assigned_device);

void kvm_arch_register_noncoherent_dma(struct kvm *kvm)
{
	atomic_inc(&kvm->arch.noncoherent_dma_count);
}
EXPORT_SYMBOL_GPL(kvm_arch_register_noncoherent_dma);

void kvm_arch_unregister_noncoherent_dma(struct kvm *kvm)
{
	atomic_dec(&kvm->arch.noncoherent_dma_count);
}
EXPORT_SYMBOL_GPL(kvm_arch_unregister_noncoherent_dma);

bool kvm_arch_has_noncoherent_dma(struct kvm *kvm)
{
	return atomic_read(&kvm->arch.noncoherent_dma_count);
}
EXPORT_SYMBOL_GPL(kvm_arch_has_noncoherent_dma);

bool kvm_arch_has_irq_bypass(void)
{
	return true;
}

int kvm_arch_irq_bypass_add_producer(struct irq_bypass_consumer *cons,
				      struct irq_bypass_producer *prod)
{
	struct kvm_kernel_irqfd *irqfd =
		container_of(cons, struct kvm_kernel_irqfd, consumer);
	int ret;

	irqfd->producer = prod;
	kvm_arch_start_assignment(irqfd->kvm);
	ret = static_call(kvm_x86_pi_update_irte)(irqfd->kvm,
					 prod->irq, irqfd->gsi, 1);

	if (ret)
		kvm_arch_end_assignment(irqfd->kvm);

	return ret;
}

void kvm_arch_irq_bypass_del_producer(struct irq_bypass_consumer *cons,
				      struct irq_bypass_producer *prod)
{
	int ret;
	struct kvm_kernel_irqfd *irqfd =
		container_of(cons, struct kvm_kernel_irqfd, consumer);

	WARN_ON(irqfd->producer != prod);
	irqfd->producer = NULL;

	/*
	 * When producer of consumer is unregistered, we change back to
	 * remapped mode, so we can re-use the current implementation
	 * when the irq is masked/disabled or the consumer side (KVM
	 * int this case doesn't want to receive the interrupts.
	*/
	ret = static_call(kvm_x86_pi_update_irte)(irqfd->kvm, prod->irq, irqfd->gsi, 0);
	if (ret)
		printk(KERN_INFO "irq bypass consumer (token %p) unregistration"
		       " fails: %d\n", irqfd->consumer.token, ret);

	kvm_arch_end_assignment(irqfd->kvm);
}

int kvm_arch_update_irqfd_routing(struct kvm *kvm, unsigned int host_irq,
				   uint32_t guest_irq, bool set)
{
	return static_call(kvm_x86_pi_update_irte)(kvm, host_irq, guest_irq, set);
}

bool kvm_arch_irqfd_route_changed(struct kvm_kernel_irq_routing_entry *old,
				  struct kvm_kernel_irq_routing_entry *new)
{
	if (new->type != KVM_IRQ_ROUTING_MSI)
		return true;

	return !!memcmp(&old->msi, &new->msi, sizeof(new->msi));
}

bool kvm_vector_hashing_enabled(void)
{
	return vector_hashing;
}

bool kvm_arch_no_poll(struct kvm_vcpu *vcpu)
{
	return (vcpu->arch.msr_kvm_poll_control & 1) == 0;
}
EXPORT_SYMBOL_GPL(kvm_arch_no_poll);


int kvm_spec_ctrl_test_value(u64 value)
{
	/*
	 * test that setting IA32_SPEC_CTRL to given value
	 * is allowed by the host processor
	 */

	u64 saved_value;
	unsigned long flags;
	int ret = 0;

	local_irq_save(flags);

	if (rdmsrl_safe(MSR_IA32_SPEC_CTRL, &saved_value))
		ret = 1;
	else if (wrmsrl_safe(MSR_IA32_SPEC_CTRL, value))
		ret = 1;
	else
		wrmsrl(MSR_IA32_SPEC_CTRL, saved_value);

	local_irq_restore(flags);

	return ret;
}
EXPORT_SYMBOL_GPL(kvm_spec_ctrl_test_value);

void kvm_fixup_and_inject_pf_error(struct kvm_vcpu *vcpu, gva_t gva, u16 error_code)
{
	struct kvm_mmu *mmu = vcpu->arch.walk_mmu;
	struct x86_exception fault;
	u64 access = error_code &
		(PFERR_WRITE_MASK | PFERR_FETCH_MASK | PFERR_USER_MASK);

	if (!(error_code & PFERR_PRESENT_MASK) ||
	    mmu->gva_to_gpa(vcpu, mmu, gva, access, &fault) != INVALID_GPA) {
		/*
		 * If vcpu->arch.walk_mmu->gva_to_gpa succeeded, the page
		 * tables probably do not match the TLB.  Just proceed
		 * with the error code that the processor gave.
		 */
		fault.vector = PF_VECTOR;
		fault.error_code_valid = true;
		fault.error_code = error_code;
		fault.nested_page_fault = false;
		fault.address = gva;
		fault.async_page_fault = false;
	}
	vcpu->arch.walk_mmu->inject_page_fault(vcpu, &fault);
}
EXPORT_SYMBOL_GPL(kvm_fixup_and_inject_pf_error);

/*
 * Handles kvm_read/write_guest_virt*() result and either injects #PF or returns
 * KVM_EXIT_INTERNAL_ERROR for cases not currently handled by KVM. Return value
 * indicates whether exit to userspace is needed.
 */
int kvm_handle_memory_failure(struct kvm_vcpu *vcpu, int r,
			      struct x86_exception *e)
{
	if (r == X86EMUL_PROPAGATE_FAULT) {
		if (KVM_BUG_ON(!e, vcpu->kvm))
			return -EIO;

		kvm_inject_emulated_page_fault(vcpu, e);
		return 1;
	}

	/*
	 * In case kvm_read/write_guest_virt*() failed with X86EMUL_IO_NEEDED
	 * while handling a VMX instruction KVM could've handled the request
	 * correctly by exiting to userspace and performing I/O but there
	 * doesn't seem to be a real use-case behind such requests, just return
	 * KVM_EXIT_INTERNAL_ERROR for now.
	 */
	kvm_prepare_emulation_failure_exit(vcpu);

	return 0;
}
EXPORT_SYMBOL_GPL(kvm_handle_memory_failure);

int kvm_handle_invpcid(struct kvm_vcpu *vcpu, unsigned long type, gva_t gva)
{
	bool pcid_enabled;
	struct x86_exception e;
	struct {
		u64 pcid;
		u64 gla;
	} operand;
	int r;

	r = kvm_read_guest_virt(vcpu, gva, &operand, sizeof(operand), &e);
	if (r != X86EMUL_CONTINUE)
		return kvm_handle_memory_failure(vcpu, r, &e);

	if (operand.pcid >> 12 != 0) {
		kvm_inject_gp(vcpu, 0);
		return 1;
	}

	pcid_enabled = kvm_is_cr4_bit_set(vcpu, X86_CR4_PCIDE);

	switch (type) {
	case INVPCID_TYPE_INDIV_ADDR:
		if ((!pcid_enabled && (operand.pcid != 0)) ||
		    is_noncanonical_address(operand.gla, vcpu)) {
			kvm_inject_gp(vcpu, 0);
			return 1;
		}
		kvm_mmu_invpcid_gva(vcpu, operand.gla, operand.pcid);
		return kvm_skip_emulated_instruction(vcpu);

	case INVPCID_TYPE_SINGLE_CTXT:
		if (!pcid_enabled && (operand.pcid != 0)) {
			kvm_inject_gp(vcpu, 0);
			return 1;
		}

		kvm_invalidate_pcid(vcpu, operand.pcid);
		return kvm_skip_emulated_instruction(vcpu);

	case INVPCID_TYPE_ALL_NON_GLOBAL:
		/*
		 * Currently, KVM doesn't mark global entries in the shadow
		 * page tables, so a non-global flush just degenerates to a
		 * global flush. If needed, we could optimize this later by
		 * keeping track of global entries in shadow page tables.
		 */

		fallthrough;
	case INVPCID_TYPE_ALL_INCL_GLOBAL:
		kvm_make_request(KVM_REQ_TLB_FLUSH_GUEST, vcpu);
		return kvm_skip_emulated_instruction(vcpu);

	default:
		kvm_inject_gp(vcpu, 0);
		return 1;
	}
}
EXPORT_SYMBOL_GPL(kvm_handle_invpcid);

static int complete_sev_es_emulated_mmio(struct kvm_vcpu *vcpu)
{
	struct kvm_run *run = vcpu->run;
	struct kvm_mmio_fragment *frag;
	unsigned int len;

	BUG_ON(!vcpu->mmio_needed);

	/* Complete previous fragment */
	frag = &vcpu->mmio_fragments[vcpu->mmio_cur_fragment];
	len = min(8u, frag->len);
	if (!vcpu->mmio_is_write)
		memcpy(frag->data, run->mmio.data, len);

	if (frag->len <= 8) {
		/* Switch to the next fragment. */
		frag++;
		vcpu->mmio_cur_fragment++;
	} else {
		/* Go forward to the next mmio piece. */
		frag->data += len;
		frag->gpa += len;
		frag->len -= len;
	}

	if (vcpu->mmio_cur_fragment >= vcpu->mmio_nr_fragments) {
		vcpu->mmio_needed = 0;

		// VMG change, at this point, we're always done
		// RIP has already been advanced
		return 1;
	}

	// More MMIO is needed
	run->mmio.phys_addr = frag->gpa;
	run->mmio.len = min(8u, frag->len);
	run->mmio.is_write = vcpu->mmio_is_write;
	if (run->mmio.is_write)
		memcpy(run->mmio.data, frag->data, min(8u, frag->len));
	run->exit_reason = KVM_EXIT_MMIO;

	vcpu->arch.complete_userspace_io = complete_sev_es_emulated_mmio;

	return 0;
}

int kvm_sev_es_mmio_write(struct kvm_vcpu *vcpu, gpa_t gpa, unsigned int bytes,
			  void *data)
{
	int handled;
	struct kvm_mmio_fragment *frag;

	if (!data)
		return -EINVAL;

	handled = write_emultor.read_write_mmio(vcpu, gpa, bytes, data);
	if (handled == bytes)
		return 1;

	bytes -= handled;
	gpa += handled;
	data += handled;

	/*TODO: Check if need to increment number of frags */
	frag = vcpu->mmio_fragments;
	vcpu->mmio_nr_fragments = 1;
	frag->len = bytes;
	frag->gpa = gpa;
	frag->data = data;

	vcpu->mmio_needed = 1;
	vcpu->mmio_cur_fragment = 0;

	vcpu->run->mmio.phys_addr = gpa;
	vcpu->run->mmio.len = min(8u, frag->len);
	vcpu->run->mmio.is_write = 1;
	memcpy(vcpu->run->mmio.data, frag->data, min(8u, frag->len));
	vcpu->run->exit_reason = KVM_EXIT_MMIO;

	vcpu->arch.complete_userspace_io = complete_sev_es_emulated_mmio;

	return 0;
}
EXPORT_SYMBOL_GPL(kvm_sev_es_mmio_write);

int kvm_sev_es_mmio_read(struct kvm_vcpu *vcpu, gpa_t gpa, unsigned int bytes,
			 void *data)
{
	int handled;
	struct kvm_mmio_fragment *frag;

	if (!data)
		return -EINVAL;

	handled = read_emultor.read_write_mmio(vcpu, gpa, bytes, data);
	if (handled == bytes)
		return 1;

	bytes -= handled;
	gpa += handled;
	data += handled;

	/*TODO: Check if need to increment number of frags */
	frag = vcpu->mmio_fragments;
	vcpu->mmio_nr_fragments = 1;
	frag->len = bytes;
	frag->gpa = gpa;
	frag->data = data;

	vcpu->mmio_needed = 1;
	vcpu->mmio_cur_fragment = 0;

	vcpu->run->mmio.phys_addr = gpa;
	vcpu->run->mmio.len = min(8u, frag->len);
	vcpu->run->mmio.is_write = 0;
	vcpu->run->exit_reason = KVM_EXIT_MMIO;

	vcpu->arch.complete_userspace_io = complete_sev_es_emulated_mmio;

	return 0;
}
EXPORT_SYMBOL_GPL(kvm_sev_es_mmio_read);

static void advance_sev_es_emulated_pio(struct kvm_vcpu *vcpu, unsigned count, int size)
{
	vcpu->arch.sev_pio_count -= count;
	vcpu->arch.sev_pio_data += count * size;
}

static int kvm_sev_es_outs(struct kvm_vcpu *vcpu, unsigned int size,
			   unsigned int port);

static int complete_sev_es_emulated_outs(struct kvm_vcpu *vcpu)
{
	int size = vcpu->arch.pio.size;
	int port = vcpu->arch.pio.port;

	vcpu->arch.pio.count = 0;
	if (vcpu->arch.sev_pio_count)
		return kvm_sev_es_outs(vcpu, size, port);
	return 1;
}

static int kvm_sev_es_outs(struct kvm_vcpu *vcpu, unsigned int size,
			   unsigned int port)
{
	for (;;) {
		unsigned int count =
			min_t(unsigned int, PAGE_SIZE / size, vcpu->arch.sev_pio_count);
		int ret = emulator_pio_out(vcpu, size, port, vcpu->arch.sev_pio_data, count);

		/* memcpy done already by emulator_pio_out.  */
		advance_sev_es_emulated_pio(vcpu, count, size);
		if (!ret)
			break;

		/* Emulation done by the kernel.  */
		if (!vcpu->arch.sev_pio_count)
			return 1;
	}

	vcpu->arch.complete_userspace_io = complete_sev_es_emulated_outs;
	return 0;
}

static int kvm_sev_es_ins(struct kvm_vcpu *vcpu, unsigned int size,
			  unsigned int port);

static int complete_sev_es_emulated_ins(struct kvm_vcpu *vcpu)
{
	unsigned count = vcpu->arch.pio.count;
	int size = vcpu->arch.pio.size;
	int port = vcpu->arch.pio.port;

	complete_emulator_pio_in(vcpu, vcpu->arch.sev_pio_data);
	advance_sev_es_emulated_pio(vcpu, count, size);
	if (vcpu->arch.sev_pio_count)
		return kvm_sev_es_ins(vcpu, size, port);
	return 1;
}

static int kvm_sev_es_ins(struct kvm_vcpu *vcpu, unsigned int size,
			  unsigned int port)
{
	for (;;) {
		unsigned int count =
			min_t(unsigned int, PAGE_SIZE / size, vcpu->arch.sev_pio_count);
		if (!emulator_pio_in(vcpu, size, port, vcpu->arch.sev_pio_data, count))
			break;

		/* Emulation done by the kernel.  */
		advance_sev_es_emulated_pio(vcpu, count, size);
		if (!vcpu->arch.sev_pio_count)
			return 1;
	}

	vcpu->arch.complete_userspace_io = complete_sev_es_emulated_ins;
	return 0;
}

int kvm_sev_es_string_io(struct kvm_vcpu *vcpu, unsigned int size,
			 unsigned int port, void *data,  unsigned int count,
			 int in)
{
	vcpu->arch.sev_pio_data = data;
	vcpu->arch.sev_pio_count = count;
	return in ? kvm_sev_es_ins(vcpu, size, port)
		  : kvm_sev_es_outs(vcpu, size, port);
}
EXPORT_SYMBOL_GPL(kvm_sev_es_string_io);

EXPORT_TRACEPOINT_SYMBOL_GPL(kvm_entry);
EXPORT_TRACEPOINT_SYMBOL_GPL(kvm_exit);
EXPORT_TRACEPOINT_SYMBOL_GPL(kvm_fast_mmio);
EXPORT_TRACEPOINT_SYMBOL_GPL(kvm_inj_virq);
EXPORT_TRACEPOINT_SYMBOL_GPL(kvm_page_fault);
EXPORT_TRACEPOINT_SYMBOL_GPL(kvm_msr);
EXPORT_TRACEPOINT_SYMBOL_GPL(kvm_cr);
EXPORT_TRACEPOINT_SYMBOL_GPL(kvm_nested_vmenter);
EXPORT_TRACEPOINT_SYMBOL_GPL(kvm_nested_vmexit);
EXPORT_TRACEPOINT_SYMBOL_GPL(kvm_nested_vmexit_inject);
EXPORT_TRACEPOINT_SYMBOL_GPL(kvm_nested_intr_vmexit);
EXPORT_TRACEPOINT_SYMBOL_GPL(kvm_nested_vmenter_failed);
EXPORT_TRACEPOINT_SYMBOL_GPL(kvm_invlpga);
EXPORT_TRACEPOINT_SYMBOL_GPL(kvm_skinit);
EXPORT_TRACEPOINT_SYMBOL_GPL(kvm_nested_intercepts);
EXPORT_TRACEPOINT_SYMBOL_GPL(kvm_write_tsc_offset);
EXPORT_TRACEPOINT_SYMBOL_GPL(kvm_ple_window_update);
EXPORT_TRACEPOINT_SYMBOL_GPL(kvm_pml_full);
EXPORT_TRACEPOINT_SYMBOL_GPL(kvm_pi_irte_update);
EXPORT_TRACEPOINT_SYMBOL_GPL(kvm_avic_unaccelerated_access);
EXPORT_TRACEPOINT_SYMBOL_GPL(kvm_avic_incomplete_ipi);
EXPORT_TRACEPOINT_SYMBOL_GPL(kvm_avic_ga_log);
EXPORT_TRACEPOINT_SYMBOL_GPL(kvm_avic_kick_vcpu_slowpath);
EXPORT_TRACEPOINT_SYMBOL_GPL(kvm_avic_doorbell);
EXPORT_TRACEPOINT_SYMBOL_GPL(kvm_apicv_accept_irq);
EXPORT_TRACEPOINT_SYMBOL_GPL(kvm_vmgexit_enter);
EXPORT_TRACEPOINT_SYMBOL_GPL(kvm_vmgexit_exit);
EXPORT_TRACEPOINT_SYMBOL_GPL(kvm_vmgexit_msr_protocol_enter);
EXPORT_TRACEPOINT_SYMBOL_GPL(kvm_vmgexit_msr_protocol_exit);

static int __init kvm_x86_init(void)
{
	kvm_mmu_x86_module_init();
	mitigate_smt_rsb &= boot_cpu_has_bug(X86_BUG_SMT_RSB) && cpu_smt_possible();
	return 0;
}
module_init(kvm_x86_init);

static void __exit kvm_x86_exit(void)
{
	/*
	 * If module_init() is implemented, module_exit() must also be
	 * implemented to allow module unload.
	 */
}
module_exit(kvm_x86_exit);<|MERGE_RESOLUTION|>--- conflicted
+++ resolved
@@ -910,16 +910,6 @@
 {
 	/*
 	 * CR0.WP is incorporated into the MMU role, but only for non-nested,
-<<<<<<< HEAD
-	 * indirect shadow MMUs.  If TDP is enabled, the MMU's metadata needs
-	 * to be updated, e.g. so that emulating guest translations does the
-	 * right thing, but there's no need to unload the root as CR0.WP
-	 * doesn't affect SPTEs.
-	 */
-	if (tdp_enabled && (cr0 ^ old_cr0) == X86_CR0_WP) {
-		kvm_init_mmu(vcpu);
-		return;
-=======
 	 * indirect shadow MMUs.  If paging is disabled, no updates are needed
 	 * as there are no permission bits to emulate.  If TDP is enabled, the
 	 * MMU's metadata needs to be updated, e.g. so that emulating guest
@@ -934,7 +924,6 @@
 			kvm_init_mmu(vcpu);
 			return;
 		}
->>>>>>> 160f4124
 	}
 
 	if ((cr0 ^ old_cr0) & X86_CR0_PG) {
