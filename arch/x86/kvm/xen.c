--- conflicted
+++ resolved
@@ -1955,11 +1955,7 @@
 	int i;
 	int n = 0;
 
-<<<<<<< HEAD
-	mutex_lock(&kvm->lock);
-=======
 	mutex_lock(&kvm->arch.xen.xen_lock);
->>>>>>> 6ab3eda1
 
 	/*
 	 * Because synchronize_srcu() cannot be called inside the
@@ -1971,11 +1967,7 @@
 
 	all_evtchnfds = kmalloc_array(n, sizeof(struct evtchnfd *), GFP_KERNEL);
 	if (!all_evtchnfds) {
-<<<<<<< HEAD
-		mutex_unlock(&kvm->lock);
-=======
 		mutex_unlock(&kvm->arch.xen.xen_lock);
->>>>>>> 6ab3eda1
 		return -ENOMEM;
 	}
 
@@ -1984,11 +1976,7 @@
 		all_evtchnfds[n++] = evtchnfd;
 		idr_remove(&kvm->arch.xen.evtchn_ports, evtchnfd->send_port);
 	}
-<<<<<<< HEAD
-	mutex_unlock(&kvm->lock);
-=======
 	mutex_unlock(&kvm->arch.xen.xen_lock);
->>>>>>> 6ab3eda1
 
 	synchronize_srcu(&kvm->srcu);
 
