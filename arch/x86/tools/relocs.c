--- conflicted
+++ resolved
@@ -738,10 +738,6 @@
 		sec_applies = &secs[sec->shdr.sh_info];
 		if (!(sec_applies->shdr.sh_flags & SHF_ALLOC))
 			continue;
-<<<<<<< HEAD
-		}
-=======
->>>>>>> 2d002356
 
 		/*
 		 * Do not perform relocations in .notes sections; any
