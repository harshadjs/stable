// SPDX-License-Identifier: GPL-2.0-or-later
 /*
 *	x86 SMP booting functions
 *
 *	(c) 1995 Alan Cox, Building #3 <alan@lxorguk.ukuu.org.uk>
 *	(c) 1998, 1999, 2000, 2009 Ingo Molnar <mingo@redhat.com>
 *	Copyright 2001 Andi Kleen, SuSE Labs.
 *
 *	Much of the core SMP work is based on previous work by Thomas Radke, to
 *	whom a great many thanks are extended.
 *
 *	Thanks to Intel for making available several different Pentium,
 *	Pentium Pro and Pentium-II/Xeon MP machines.
 *	Original development of Linux SMP code supported by Caldera.
 *
 *	Fixes
 *		Felix Koop	:	NR_CPUS used properly
 *		Jose Renau	:	Handle single CPU case.
 *		Alan Cox	:	By repeated request 8) - Total BogoMIPS report.
 *		Greg Wright	:	Fix for kernel stacks panic.
 *		Erich Boleyn	:	MP v1.4 and additional changes.
 *	Matthias Sattler	:	Changes for 2.1 kernel map.
 *	Michel Lespinasse	:	Changes for 2.1 kernel map.
 *	Michael Chastain	:	Change trampoline.S to gnu as.
 *		Alan Cox	:	Dumb bug: 'B' step PPro's are fine
 *		Ingo Molnar	:	Added APIC timers, based on code
 *					from Jose Renau
 *		Ingo Molnar	:	various cleanups and rewrites
 *		Tigran Aivazian	:	fixed "0.00 in /proc/uptime on SMP" bug.
 *	Maciej W. Rozycki	:	Bits for genuine 82489DX APICs
 *	Andi Kleen		:	Changed for SMP boot into long mode.
 *		Martin J. Bligh	: 	Added support for multi-quad systems
 *		Dave Jones	:	Report invalid combinations of Athlon CPUs.
 *		Rusty Russell	:	Hacked into shape for new "hotplug" boot process.
 *      Andi Kleen              :       Converted to new state machine.
 *	Ashok Raj		: 	CPU hotplug support
 *	Glauber Costa		:	i386 and x86_64 integration
 */

#define pr_fmt(fmt) KBUILD_MODNAME ": " fmt

#include <linux/init.h>
#include <linux/smp.h>
#include <linux/export.h>
#include <linux/sched.h>
#include <linux/sched/topology.h>
#include <linux/sched/hotplug.h>
#include <linux/sched/task_stack.h>
#include <linux/percpu.h>
#include <linux/memblock.h>
#include <linux/err.h>
#include <linux/nmi.h>
#include <linux/tboot.h>
#include <linux/gfp.h>
#include <linux/cpuidle.h>
#include <linux/kexec.h>
#include <linux/numa.h>
#include <linux/pgtable.h>
#include <linux/overflow.h>
#include <linux/stackprotector.h>
#include <linux/cpuhotplug.h>
#include <linux/mc146818rtc.h>

#include <asm/acpi.h>
#include <asm/cacheinfo.h>
#include <asm/desc.h>
#include <asm/nmi.h>
#include <asm/irq.h>
#include <asm/realmode.h>
#include <asm/cpu.h>
#include <asm/numa.h>
#include <asm/tlbflush.h>
#include <asm/mtrr.h>
#include <asm/mwait.h>
#include <asm/apic.h>
#include <asm/io_apic.h>
#include <asm/fpu/api.h>
#include <asm/setup.h>
#include <asm/uv/uv.h>
#include <asm/microcode.h>
#include <asm/i8259.h>
#include <asm/misc.h>
#include <asm/qspinlock.h>
#include <asm/intel-family.h>
#include <asm/cpu_device_id.h>
#include <asm/spec-ctrl.h>
#include <asm/hw_irq.h>
#include <asm/stackprotector.h>
#include <asm/sev.h>

/* representing HT siblings of each logical CPU */
DEFINE_PER_CPU_READ_MOSTLY(cpumask_var_t, cpu_sibling_map);
EXPORT_PER_CPU_SYMBOL(cpu_sibling_map);

/* representing HT and core siblings of each logical CPU */
DEFINE_PER_CPU_READ_MOSTLY(cpumask_var_t, cpu_core_map);
EXPORT_PER_CPU_SYMBOL(cpu_core_map);

/* representing HT, core, and die siblings of each logical CPU */
DEFINE_PER_CPU_READ_MOSTLY(cpumask_var_t, cpu_die_map);
EXPORT_PER_CPU_SYMBOL(cpu_die_map);

/* Per CPU bogomips and other parameters */
DEFINE_PER_CPU_READ_MOSTLY(struct cpuinfo_x86, cpu_info);
EXPORT_PER_CPU_SYMBOL(cpu_info);

<<<<<<< HEAD
=======
/* CPUs which are the primary SMT threads */
struct cpumask __cpu_primary_thread_mask __read_mostly;

/* Representing CPUs for which sibling maps can be computed */
static cpumask_var_t cpu_sibling_setup_mask;

>>>>>>> 238589d0
struct mwait_cpu_dead {
	unsigned int	control;
	unsigned int	status;
};

#define CPUDEAD_MWAIT_WAIT	0xDEADBEEF
#define CPUDEAD_MWAIT_KEXEC_HLT	0x4A17DEAD

/*
 * Cache line aligned data for mwait_play_dead(). Separate on purpose so
 * that it's unlikely to be touched by other CPUs.
 */
static DEFINE_PER_CPU_ALIGNED(struct mwait_cpu_dead, mwait_cpu_dead);

/* Logical package management. We might want to allocate that dynamically */
unsigned int __max_logical_packages __read_mostly;
EXPORT_SYMBOL(__max_logical_packages);
static unsigned int logical_packages __read_mostly;
static unsigned int logical_die __read_mostly;

/* Maximum number of SMT threads on any online core */
int __read_mostly __max_smt_threads = 1;

/* Flag to indicate if a complete sched domain rebuild is required */
bool x86_topology_update;

int arch_update_cpu_topology(void)
{
	int retval = x86_topology_update;

	x86_topology_update = false;
	return retval;
}

static unsigned int smpboot_warm_reset_vector_count;

static inline void smpboot_setup_warm_reset_vector(unsigned long start_eip)
{
	unsigned long flags;

	spin_lock_irqsave(&rtc_lock, flags);
	if (!smpboot_warm_reset_vector_count++) {
		CMOS_WRITE(0xa, 0xf);
		*((volatile unsigned short *)phys_to_virt(TRAMPOLINE_PHYS_HIGH)) = start_eip >> 4;
		*((volatile unsigned short *)phys_to_virt(TRAMPOLINE_PHYS_LOW)) = start_eip & 0xf;
	}
	spin_unlock_irqrestore(&rtc_lock, flags);
}

static inline void smpboot_restore_warm_reset_vector(void)
{
	unsigned long flags;

	/*
	 * Paranoid:  Set warm reset code and vector here back
	 * to default values.
	 */
	spin_lock_irqsave(&rtc_lock, flags);
	if (!--smpboot_warm_reset_vector_count) {
		CMOS_WRITE(0, 0xf);
		*((volatile u32 *)phys_to_virt(TRAMPOLINE_PHYS_LOW)) = 0;
	}
	spin_unlock_irqrestore(&rtc_lock, flags);

}

/* Run the next set of setup steps for the upcoming CPU */
static void ap_starting(void)
{
	int cpuid = smp_processor_id();

	/* Mop up eventual mwait_play_dead() wreckage */
	this_cpu_write(mwait_cpu_dead.status, 0);
	this_cpu_write(mwait_cpu_dead.control, 0);
<<<<<<< HEAD

	/*
	 * If waken up by an INIT in an 82489DX configuration
	 * cpu_callout_mask guarantees we don't get here before
	 * an INIT_deassert IPI reaches our local APIC, so it is
	 * now safe to touch our local APIC.
	 */
	cpuid = smp_processor_id();
=======
>>>>>>> 238589d0

	/*
	 * If woken up by an INIT in an 82489DX configuration the alive
	 * synchronization guarantees that the CPU does not reach this
	 * point before an INIT_deassert IPI reaches the local APIC, so it
	 * is now safe to touch the local APIC.
	 *
	 * Set up this CPU, first the APIC, which is probably redundant on
	 * most boards.
	 */
	apic_ap_setup();

	/* Save the processor parameters. */
	smp_store_cpu_info(cpuid);

	/*
	 * The topology information must be up to date before
	 * notify_cpu_starting().
	 */
	set_cpu_sibling_map(cpuid);

	ap_init_aperfmperf();

	pr_debug("Stack at about %p\n", &cpuid);

	wmb();

	/*
	 * This runs the AP through all the cpuhp states to its target
	 * state CPUHP_ONLINE.
	 */
	notify_cpu_starting(cpuid);
}

static void ap_calibrate_delay(void)
{
	/*
	 * Calibrate the delay loop and update loops_per_jiffy in cpu_data.
	 * smp_store_cpu_info() stored a value that is close but not as
	 * accurate as the value just calculated.
	 *
	 * As this is invoked after the TSC synchronization check,
	 * calibrate_delay_is_known() will skip the calibration routine
	 * when TSC is synchronized across sockets.
	 */
	calibrate_delay();
	cpu_data(smp_processor_id()).loops_per_jiffy = loops_per_jiffy;
}

/*
 * Activate a secondary processor.
 */
static void notrace start_secondary(void *unused)
{
	/*
	 * Don't put *anything* except direct CPU state initialization
	 * before cpu_init(), SMP booting is too fragile that we want to
	 * limit the things done here to the most necessary things.
	 */
	cr4_init();

	/*
	 * 32-bit specific. 64-bit reaches this code with the correct page
	 * table established. Yet another historical divergence.
	 */
	if (IS_ENABLED(CONFIG_X86_32)) {
		/* switch away from the initial page table */
		load_cr3(swapper_pg_dir);
		__flush_tlb_all();
	}

	cpu_init_exception_handling();

	/*
	 * 32-bit systems load the microcode from the ASM startup code for
	 * historical reasons.
	 *
	 * On 64-bit systems load it before reaching the AP alive
	 * synchronization point below so it is not part of the full per
	 * CPU serialized bringup part when "parallel" bringup is enabled.
	 *
	 * That's even safe when hyperthreading is enabled in the CPU as
	 * the core code starts the primary threads first and leaves the
	 * secondary threads waiting for SIPI. Loading microcode on
	 * physical cores concurrently is a safe operation.
	 *
	 * This covers both the Intel specific issue that concurrent
	 * microcode loading on SMT siblings must be prohibited and the
	 * vendor independent issue`that microcode loading which changes
	 * CPUID, MSRs etc. must be strictly serialized to maintain
	 * software state correctness.
	 */
	if (IS_ENABLED(CONFIG_X86_64))
		load_ucode_ap();

	/*
	 * Synchronization point with the hotplug core. Sets this CPUs
	 * synchronization state to ALIVE and spin-waits for the control CPU to
	 * release this CPU for further bringup.
	 */
	cpuhp_ap_sync_alive();

	cpu_init();
	fpu__init_cpu();
	rcu_cpu_starting(raw_smp_processor_id());
	x86_cpuinit.early_percpu_clock_init();

	ap_starting();

	/* Check TSC synchronization with the control CPU. */
	check_tsc_sync_target();

	/*
	 * Calibrate the delay loop after the TSC synchronization check.
	 * This allows to skip the calibration when TSC is synchronized
	 * across sockets.
	 */
	ap_calibrate_delay();

	speculative_store_bypass_ht_init();

	/*
	 * Lock vector_lock, set CPU online and bring the vector
	 * allocator online. Online must be set with vector_lock held
	 * to prevent a concurrent irq setup/teardown from seeing a
	 * half valid vector space.
	 */
	lock_vector_lock();
	set_cpu_online(smp_processor_id(), true);
	lapic_online();
	unlock_vector_lock();
	x86_platform.nmi_init();

	/* enable local interrupts */
	local_irq_enable();

	x86_cpuinit.setup_percpu_clockev();

	wmb();
	cpu_startup_entry(CPUHP_AP_ONLINE_IDLE);
}

/**
 * topology_smt_supported - Check whether SMT is supported by the CPUs
 */
bool topology_smt_supported(void)
{
	return smp_num_siblings > 1;
}

/**
 * topology_phys_to_logical_pkg - Map a physical package id to a logical
 * @phys_pkg:	The physical package id to map
 *
 * Returns logical package id or -1 if not found
 */
int topology_phys_to_logical_pkg(unsigned int phys_pkg)
{
	int cpu;

	for_each_possible_cpu(cpu) {
		struct cpuinfo_x86 *c = &cpu_data(cpu);

		if (c->initialized && c->phys_proc_id == phys_pkg)
			return c->logical_proc_id;
	}
	return -1;
}
EXPORT_SYMBOL(topology_phys_to_logical_pkg);

/**
 * topology_phys_to_logical_die - Map a physical die id to logical
 * @die_id:	The physical die id to map
 * @cur_cpu:	The CPU for which the mapping is done
 *
 * Returns logical die id or -1 if not found
 */
static int topology_phys_to_logical_die(unsigned int die_id, unsigned int cur_cpu)
{
	int cpu, proc_id = cpu_data(cur_cpu).phys_proc_id;

	for_each_possible_cpu(cpu) {
		struct cpuinfo_x86 *c = &cpu_data(cpu);

		if (c->initialized && c->cpu_die_id == die_id &&
		    c->phys_proc_id == proc_id)
			return c->logical_die_id;
	}
	return -1;
}

/**
 * topology_update_package_map - Update the physical to logical package map
 * @pkg:	The physical package id as retrieved via CPUID
 * @cpu:	The cpu for which this is updated
 */
int topology_update_package_map(unsigned int pkg, unsigned int cpu)
{
	int new;

	/* Already available somewhere? */
	new = topology_phys_to_logical_pkg(pkg);
	if (new >= 0)
		goto found;

	new = logical_packages++;
	if (new != pkg) {
		pr_info("CPU %u Converting physical %u to logical package %u\n",
			cpu, pkg, new);
	}
found:
	cpu_data(cpu).logical_proc_id = new;
	return 0;
}
/**
 * topology_update_die_map - Update the physical to logical die map
 * @die:	The die id as retrieved via CPUID
 * @cpu:	The cpu for which this is updated
 */
int topology_update_die_map(unsigned int die, unsigned int cpu)
{
	int new;

	/* Already available somewhere? */
	new = topology_phys_to_logical_die(die, cpu);
	if (new >= 0)
		goto found;

	new = logical_die++;
	if (new != die) {
		pr_info("CPU %u Converting physical %u to logical die %u\n",
			cpu, die, new);
	}
found:
	cpu_data(cpu).logical_die_id = new;
	return 0;
}

void __init smp_store_boot_cpu_info(void)
{
	int id = 0; /* CPU 0 */
	struct cpuinfo_x86 *c = &cpu_data(id);

	*c = boot_cpu_data;
	c->cpu_index = id;
	topology_update_package_map(c->phys_proc_id, id);
	topology_update_die_map(c->cpu_die_id, id);
	c->initialized = true;
}

/*
 * The bootstrap kernel entry code has set these up. Save them for
 * a given CPU
 */
void smp_store_cpu_info(int id)
{
	struct cpuinfo_x86 *c = &cpu_data(id);

	/* Copy boot_cpu_data only on the first bringup */
	if (!c->initialized)
		*c = boot_cpu_data;
	c->cpu_index = id;
	/*
	 * During boot time, CPU0 has this setup already. Save the info when
	 * bringing up an AP.
	 */
	identify_secondary_cpu(c);
	c->initialized = true;
}

static bool
topology_same_node(struct cpuinfo_x86 *c, struct cpuinfo_x86 *o)
{
	int cpu1 = c->cpu_index, cpu2 = o->cpu_index;

	return (cpu_to_node(cpu1) == cpu_to_node(cpu2));
}

static bool
topology_sane(struct cpuinfo_x86 *c, struct cpuinfo_x86 *o, const char *name)
{
	int cpu1 = c->cpu_index, cpu2 = o->cpu_index;

	return !WARN_ONCE(!topology_same_node(c, o),
		"sched: CPU #%d's %s-sibling CPU #%d is not on the same node! "
		"[node: %d != %d]. Ignoring dependency.\n",
		cpu1, name, cpu2, cpu_to_node(cpu1), cpu_to_node(cpu2));
}

#define link_mask(mfunc, c1, c2)					\
do {									\
	cpumask_set_cpu((c1), mfunc(c2));				\
	cpumask_set_cpu((c2), mfunc(c1));				\
} while (0)

static bool match_smt(struct cpuinfo_x86 *c, struct cpuinfo_x86 *o)
{
	if (boot_cpu_has(X86_FEATURE_TOPOEXT)) {
		int cpu1 = c->cpu_index, cpu2 = o->cpu_index;

		if (c->phys_proc_id == o->phys_proc_id &&
		    c->cpu_die_id == o->cpu_die_id &&
		    per_cpu(cpu_llc_id, cpu1) == per_cpu(cpu_llc_id, cpu2)) {
			if (c->cpu_core_id == o->cpu_core_id)
				return topology_sane(c, o, "smt");

			if ((c->cu_id != 0xff) &&
			    (o->cu_id != 0xff) &&
			    (c->cu_id == o->cu_id))
				return topology_sane(c, o, "smt");
		}

	} else if (c->phys_proc_id == o->phys_proc_id &&
		   c->cpu_die_id == o->cpu_die_id &&
		   c->cpu_core_id == o->cpu_core_id) {
		return topology_sane(c, o, "smt");
	}

	return false;
}

static bool match_die(struct cpuinfo_x86 *c, struct cpuinfo_x86 *o)
{
	if (c->phys_proc_id == o->phys_proc_id &&
	    c->cpu_die_id == o->cpu_die_id)
		return true;
	return false;
}

static bool match_l2c(struct cpuinfo_x86 *c, struct cpuinfo_x86 *o)
{
	int cpu1 = c->cpu_index, cpu2 = o->cpu_index;

	/* If the arch didn't set up l2c_id, fall back to SMT */
	if (per_cpu(cpu_l2c_id, cpu1) == BAD_APICID)
		return match_smt(c, o);

	/* Do not match if L2 cache id does not match: */
	if (per_cpu(cpu_l2c_id, cpu1) != per_cpu(cpu_l2c_id, cpu2))
		return false;

	return topology_sane(c, o, "l2c");
}

/*
 * Unlike the other levels, we do not enforce keeping a
 * multicore group inside a NUMA node.  If this happens, we will
 * discard the MC level of the topology later.
 */
static bool match_pkg(struct cpuinfo_x86 *c, struct cpuinfo_x86 *o)
{
	if (c->phys_proc_id == o->phys_proc_id)
		return true;
	return false;
}

/*
 * Define intel_cod_cpu[] for Intel COD (Cluster-on-Die) CPUs.
 *
 * Any Intel CPU that has multiple nodes per package and does not
 * match intel_cod_cpu[] has the SNC (Sub-NUMA Cluster) topology.
 *
 * When in SNC mode, these CPUs enumerate an LLC that is shared
 * by multiple NUMA nodes. The LLC is shared for off-package data
 * access but private to the NUMA node (half of the package) for
 * on-package access. CPUID (the source of the information about
 * the LLC) can only enumerate the cache as shared or unshared,
 * but not this particular configuration.
 */

static const struct x86_cpu_id intel_cod_cpu[] = {
	X86_MATCH_INTEL_FAM6_MODEL(HASWELL_X, 0),	/* COD */
	X86_MATCH_INTEL_FAM6_MODEL(BROADWELL_X, 0),	/* COD */
	X86_MATCH_INTEL_FAM6_MODEL(ANY, 1),		/* SNC */
	{}
};

static bool match_llc(struct cpuinfo_x86 *c, struct cpuinfo_x86 *o)
{
	const struct x86_cpu_id *id = x86_match_cpu(intel_cod_cpu);
	int cpu1 = c->cpu_index, cpu2 = o->cpu_index;
	bool intel_snc = id && id->driver_data;

	/* Do not match if we do not have a valid APICID for cpu: */
	if (per_cpu(cpu_llc_id, cpu1) == BAD_APICID)
		return false;

	/* Do not match if LLC id does not match: */
	if (per_cpu(cpu_llc_id, cpu1) != per_cpu(cpu_llc_id, cpu2))
		return false;

	/*
	 * Allow the SNC topology without warning. Return of false
	 * means 'c' does not share the LLC of 'o'. This will be
	 * reflected to userspace.
	 */
	if (match_pkg(c, o) && !topology_same_node(c, o) && intel_snc)
		return false;

	return topology_sane(c, o, "llc");
}


#if defined(CONFIG_SCHED_SMT) || defined(CONFIG_SCHED_CLUSTER) || defined(CONFIG_SCHED_MC)
static inline int x86_sched_itmt_flags(void)
{
	return sysctl_sched_itmt_enabled ? SD_ASYM_PACKING : 0;
}

#ifdef CONFIG_SCHED_MC
static int x86_core_flags(void)
{
	return cpu_core_flags() | x86_sched_itmt_flags();
}
#endif
#ifdef CONFIG_SCHED_SMT
static int x86_smt_flags(void)
{
	return cpu_smt_flags();
}
#endif
#ifdef CONFIG_SCHED_CLUSTER
static int x86_cluster_flags(void)
{
	return cpu_cluster_flags() | x86_sched_itmt_flags();
}
#endif
#endif

/*
 * Set if a package/die has multiple NUMA nodes inside.
 * AMD Magny-Cours, Intel Cluster-on-Die, and Intel
 * Sub-NUMA Clustering have this.
 */
static bool x86_has_numa_in_package;

static struct sched_domain_topology_level x86_topology[6];

static void __init build_sched_topology(void)
{
	int i = 0;

#ifdef CONFIG_SCHED_SMT
	x86_topology[i++] = (struct sched_domain_topology_level){
		cpu_smt_mask, x86_smt_flags, SD_INIT_NAME(SMT)
	};
#endif
#ifdef CONFIG_SCHED_CLUSTER
	/*
	 * For now, skip the cluster domain on Hybrid.
	 */
	if (!cpu_feature_enabled(X86_FEATURE_HYBRID_CPU)) {
		x86_topology[i++] = (struct sched_domain_topology_level){
			cpu_clustergroup_mask, x86_cluster_flags, SD_INIT_NAME(CLS)
		};
	}
#endif
#ifdef CONFIG_SCHED_MC
	x86_topology[i++] = (struct sched_domain_topology_level){
		cpu_coregroup_mask, x86_core_flags, SD_INIT_NAME(MC)
	};
#endif
	/*
	 * When there is NUMA topology inside the package skip the DIE domain
	 * since the NUMA domains will auto-magically create the right spanning
	 * domains based on the SLIT.
	 */
	if (!x86_has_numa_in_package) {
		x86_topology[i++] = (struct sched_domain_topology_level){
			cpu_cpu_mask, SD_INIT_NAME(DIE)
		};
	}

	/*
	 * There must be one trailing NULL entry left.
	 */
	BUG_ON(i >= ARRAY_SIZE(x86_topology)-1);

	set_sched_topology(x86_topology);
}

void set_cpu_sibling_map(int cpu)
{
	bool has_smt = smp_num_siblings > 1;
	bool has_mp = has_smt || boot_cpu_data.x86_max_cores > 1;
	struct cpuinfo_x86 *c = &cpu_data(cpu);
	struct cpuinfo_x86 *o;
	int i, threads;

	cpumask_set_cpu(cpu, cpu_sibling_setup_mask);

	if (!has_mp) {
		cpumask_set_cpu(cpu, topology_sibling_cpumask(cpu));
		cpumask_set_cpu(cpu, cpu_llc_shared_mask(cpu));
		cpumask_set_cpu(cpu, cpu_l2c_shared_mask(cpu));
		cpumask_set_cpu(cpu, topology_core_cpumask(cpu));
		cpumask_set_cpu(cpu, topology_die_cpumask(cpu));
		c->booted_cores = 1;
		return;
	}

	for_each_cpu(i, cpu_sibling_setup_mask) {
		o = &cpu_data(i);

		if (match_pkg(c, o) && !topology_same_node(c, o))
			x86_has_numa_in_package = true;

		if ((i == cpu) || (has_smt && match_smt(c, o)))
			link_mask(topology_sibling_cpumask, cpu, i);

		if ((i == cpu) || (has_mp && match_llc(c, o)))
			link_mask(cpu_llc_shared_mask, cpu, i);

		if ((i == cpu) || (has_mp && match_l2c(c, o)))
			link_mask(cpu_l2c_shared_mask, cpu, i);

		if ((i == cpu) || (has_mp && match_die(c, o)))
			link_mask(topology_die_cpumask, cpu, i);
	}

	threads = cpumask_weight(topology_sibling_cpumask(cpu));
	if (threads > __max_smt_threads)
		__max_smt_threads = threads;

	for_each_cpu(i, topology_sibling_cpumask(cpu))
		cpu_data(i).smt_active = threads > 1;

	/*
	 * This needs a separate iteration over the cpus because we rely on all
	 * topology_sibling_cpumask links to be set-up.
	 */
	for_each_cpu(i, cpu_sibling_setup_mask) {
		o = &cpu_data(i);

		if ((i == cpu) || (has_mp && match_pkg(c, o))) {
			link_mask(topology_core_cpumask, cpu, i);

			/*
			 *  Does this new cpu bringup a new core?
			 */
			if (threads == 1) {
				/*
				 * for each core in package, increment
				 * the booted_cores for this new cpu
				 */
				if (cpumask_first(
				    topology_sibling_cpumask(i)) == i)
					c->booted_cores++;
				/*
				 * increment the core count for all
				 * the other cpus in this package
				 */
				if (i != cpu)
					cpu_data(i).booted_cores++;
			} else if (i != cpu && !c->booted_cores)
				c->booted_cores = cpu_data(i).booted_cores;
		}
	}
}

/* maps the cpu to the sched domain representing multi-core */
const struct cpumask *cpu_coregroup_mask(int cpu)
{
	return cpu_llc_shared_mask(cpu);
}

const struct cpumask *cpu_clustergroup_mask(int cpu)
{
	return cpu_l2c_shared_mask(cpu);
}

static void impress_friends(void)
{
	int cpu;
	unsigned long bogosum = 0;
	/*
	 * Allow the user to impress friends.
	 */
	pr_debug("Before bogomips\n");
	for_each_online_cpu(cpu)
		bogosum += cpu_data(cpu).loops_per_jiffy;

	pr_info("Total of %d processors activated (%lu.%02lu BogoMIPS)\n",
		num_online_cpus(),
		bogosum/(500000/HZ),
		(bogosum/(5000/HZ))%100);

	pr_debug("Before bogocount - setting activated=1\n");
}

void __inquire_remote_apic(int apicid)
{
	unsigned i, regs[] = { APIC_ID >> 4, APIC_LVR >> 4, APIC_SPIV >> 4 };
	const char * const names[] = { "ID", "VERSION", "SPIV" };
	int timeout;
	u32 status;

	pr_info("Inquiring remote APIC 0x%x...\n", apicid);

	for (i = 0; i < ARRAY_SIZE(regs); i++) {
		pr_info("... APIC 0x%x %s: ", apicid, names[i]);

		/*
		 * Wait for idle.
		 */
		status = safe_apic_wait_icr_idle();
		if (status)
			pr_cont("a previous APIC delivery may have failed\n");

		apic_icr_write(APIC_DM_REMRD | regs[i], apicid);

		timeout = 0;
		do {
			udelay(100);
			status = apic_read(APIC_ICR) & APIC_ICR_RR_MASK;
		} while (status == APIC_ICR_RR_INPROG && timeout++ < 1000);

		switch (status) {
		case APIC_ICR_RR_VALID:
			status = apic_read(APIC_RRR);
			pr_cont("%08x\n", status);
			break;
		default:
			pr_cont("failed\n");
		}
	}
}

/*
 * The Multiprocessor Specification 1.4 (1997) example code suggests
 * that there should be a 10ms delay between the BSP asserting INIT
 * and de-asserting INIT, when starting a remote processor.
 * But that slows boot and resume on modern processors, which include
 * many cores and don't require that delay.
 *
 * Cmdline "init_cpu_udelay=" is available to over-ride this delay.
 * Modern processor families are quirked to remove the delay entirely.
 */
#define UDELAY_10MS_DEFAULT 10000

static unsigned int init_udelay = UINT_MAX;

static int __init cpu_init_udelay(char *str)
{
	get_option(&str, &init_udelay);

	return 0;
}
early_param("cpu_init_udelay", cpu_init_udelay);

static void __init smp_quirk_init_udelay(void)
{
	/* if cmdline changed it from default, leave it alone */
	if (init_udelay != UINT_MAX)
		return;

	/* if modern processor, use no delay */
	if (((boot_cpu_data.x86_vendor == X86_VENDOR_INTEL) && (boot_cpu_data.x86 == 6)) ||
	    ((boot_cpu_data.x86_vendor == X86_VENDOR_HYGON) && (boot_cpu_data.x86 >= 0x18)) ||
	    ((boot_cpu_data.x86_vendor == X86_VENDOR_AMD) && (boot_cpu_data.x86 >= 0xF))) {
		init_udelay = 0;
		return;
	}
	/* else, use legacy delay */
	init_udelay = UDELAY_10MS_DEFAULT;
}

/*
 * Wake up AP by INIT, INIT, STARTUP sequence.
 */
static void send_init_sequence(int phys_apicid)
{
	int maxlvt = lapic_get_maxlvt();

	/* Be paranoid about clearing APIC errors. */
	if (APIC_INTEGRATED(boot_cpu_apic_version)) {
		/* Due to the Pentium erratum 3AP.  */
		if (maxlvt > 3)
			apic_write(APIC_ESR, 0);
		apic_read(APIC_ESR);
	}

	/* Assert INIT on the target CPU */
	apic_icr_write(APIC_INT_LEVELTRIG | APIC_INT_ASSERT | APIC_DM_INIT, phys_apicid);
	safe_apic_wait_icr_idle();

	udelay(init_udelay);

	/* Deassert INIT on the target CPU */
	apic_icr_write(APIC_INT_LEVELTRIG | APIC_DM_INIT, phys_apicid);
	safe_apic_wait_icr_idle();
}

/*
 * Wake up AP by INIT, INIT, STARTUP sequence.
 */
static int wakeup_secondary_cpu_via_init(int phys_apicid, unsigned long start_eip)
{
	unsigned long send_status = 0, accept_status = 0;
	int num_starts, j, maxlvt;

	preempt_disable();
	maxlvt = lapic_get_maxlvt();
	send_init_sequence(phys_apicid);

	mb();

	/*
	 * Should we send STARTUP IPIs ?
	 *
	 * Determine this based on the APIC version.
	 * If we don't have an integrated APIC, don't send the STARTUP IPIs.
	 */
	if (APIC_INTEGRATED(boot_cpu_apic_version))
		num_starts = 2;
	else
		num_starts = 0;

	/*
	 * Run STARTUP IPI loop.
	 */
	pr_debug("#startup loops: %d\n", num_starts);

	for (j = 1; j <= num_starts; j++) {
		pr_debug("Sending STARTUP #%d\n", j);
		if (maxlvt > 3)		/* Due to the Pentium erratum 3AP.  */
			apic_write(APIC_ESR, 0);
		apic_read(APIC_ESR);
		pr_debug("After apic_write\n");

		/*
		 * STARTUP IPI
		 */

		/* Target chip */
		/* Boot on the stack */
		/* Kick the second */
		apic_icr_write(APIC_DM_STARTUP | (start_eip >> 12),
			       phys_apicid);

		/*
		 * Give the other CPU some time to accept the IPI.
		 */
		if (init_udelay == 0)
			udelay(10);
		else
			udelay(300);

		pr_debug("Startup point 1\n");

		pr_debug("Waiting for send to finish...\n");
		send_status = safe_apic_wait_icr_idle();

		/*
		 * Give the other CPU some time to accept the IPI.
		 */
		if (init_udelay == 0)
			udelay(10);
		else
			udelay(200);

		if (maxlvt > 3)		/* Due to the Pentium erratum 3AP.  */
			apic_write(APIC_ESR, 0);
		accept_status = (apic_read(APIC_ESR) & 0xEF);
		if (send_status || accept_status)
			break;
	}
	pr_debug("After Startup\n");

	if (send_status)
		pr_err("APIC never delivered???\n");
	if (accept_status)
		pr_err("APIC delivery error (%lx)\n", accept_status);

	preempt_enable();
	return (send_status | accept_status);
}

/* reduce the number of lines printed when booting a large cpu count system */
static void announce_cpu(int cpu, int apicid)
{
	static int width, node_width, first = 1;
	static int current_node = NUMA_NO_NODE;
	int node = early_cpu_to_node(cpu);

	if (!width)
		width = num_digits(num_possible_cpus()) + 1; /* + '#' sign */

	if (!node_width)
		node_width = num_digits(num_possible_nodes()) + 1; /* + '#' */

	if (system_state < SYSTEM_RUNNING) {
		if (first)
			pr_info("x86: Booting SMP configuration:\n");

		if (node != current_node) {
			if (current_node > (-1))
				pr_cont("\n");
			current_node = node;

			printk(KERN_INFO ".... node %*s#%d, CPUs:  ",
			       node_width - num_digits(node), " ", node);
		}

		/* Add padding for the BSP */
		if (first)
			pr_cont("%*s", width + 1, " ");
		first = 0;

		pr_cont("%*s#%d", width - num_digits(cpu), " ", cpu);
	} else
		pr_info("Booting Node %d Processor %d APIC 0x%x\n",
			node, cpu, apicid);
}

int common_cpu_up(unsigned int cpu, struct task_struct *idle)
{
	int ret;

	/* Just in case we booted with a single CPU. */
	alternatives_enable_smp();

	per_cpu(pcpu_hot.current_task, cpu) = idle;
	cpu_init_stack_canary(cpu, idle);

	/* Initialize the interrupt stack(s) */
	ret = irq_init_percpu_irqstack(cpu);
	if (ret)
		return ret;

#ifdef CONFIG_X86_32
	/* Stack for startup_32 can be just as for start_secondary onwards */
	per_cpu(pcpu_hot.top_of_stack, cpu) = task_top_of_stack(idle);
#endif
	return 0;
}

/*
 * NOTE - on most systems this is a PHYSICAL apic ID, but on multiquad
 * (ie clustered apic addressing mode), this is a LOGICAL apic ID.
 * Returns zero if startup was successfully sent, else error code from
 * ->wakeup_secondary_cpu.
 */
static int do_boot_cpu(int apicid, int cpu, struct task_struct *idle)
{
	unsigned long start_ip = real_mode_header->trampoline_start;
	int ret;

#ifdef CONFIG_X86_64
	/* If 64-bit wakeup method exists, use the 64-bit mode trampoline IP */
	if (apic->wakeup_secondary_cpu_64)
		start_ip = real_mode_header->trampoline_start64;
#endif
	idle->thread.sp = (unsigned long)task_pt_regs(idle);
	initial_code = (unsigned long)start_secondary;

	if (IS_ENABLED(CONFIG_X86_32)) {
		early_gdt_descr.address = (unsigned long)get_cpu_gdt_rw(cpu);
		initial_stack  = idle->thread.sp;
	} else if (!(smpboot_control & STARTUP_PARALLEL_MASK)) {
		smpboot_control = cpu;
	}

	/* Enable the espfix hack for this CPU */
	init_espfix_ap(cpu);

	/* So we see what's up */
	announce_cpu(cpu, apicid);

	/*
	 * This grunge runs the startup process for
	 * the targeted processor.
	 */
	if (x86_platform.legacy.warm_reset) {

		pr_debug("Setting warm reset code and vector.\n");

		smpboot_setup_warm_reset_vector(start_ip);
		/*
		 * Be paranoid about clearing APIC errors.
		*/
		if (APIC_INTEGRATED(boot_cpu_apic_version)) {
			apic_write(APIC_ESR, 0);
			apic_read(APIC_ESR);
		}
	}

	smp_mb();

	/*
	 * Wake up a CPU in difference cases:
	 * - Use a method from the APIC driver if one defined, with wakeup
	 *   straight to 64-bit mode preferred over wakeup to RM.
	 * Otherwise,
	 * - Use an INIT boot APIC message
	 */
	if (apic->wakeup_secondary_cpu_64)
		ret = apic->wakeup_secondary_cpu_64(apicid, start_ip);
	else if (apic->wakeup_secondary_cpu)
		ret = apic->wakeup_secondary_cpu(apicid, start_ip);
	else
		ret = wakeup_secondary_cpu_via_init(apicid, start_ip);

	/* If the wakeup mechanism failed, cleanup the warm reset vector */
	if (ret)
		arch_cpuhp_cleanup_kick_cpu(cpu);
	return ret;
}

int native_kick_ap(unsigned int cpu, struct task_struct *tidle)
{
	int apicid = apic->cpu_present_to_apicid(cpu);
	int err;

	lockdep_assert_irqs_enabled();

	pr_debug("++++++++++++++++++++=_---CPU UP  %u\n", cpu);

	if (apicid == BAD_APICID ||
	    !physid_isset(apicid, phys_cpu_present_map) ||
	    !apic->apic_id_valid(apicid)) {
		pr_err("%s: bad cpu %d\n", __func__, cpu);
		return -EINVAL;
	}

	/*
	 * Save current MTRR state in case it was changed since early boot
	 * (e.g. by the ACPI SMI) to initialize new CPUs with MTRRs in sync:
	 */
	mtrr_save_state();

	/* the FPU context is blank, nobody can own it */
	per_cpu(fpu_fpregs_owner_ctx, cpu) = NULL;

	err = common_cpu_up(cpu, tidle);
	if (err)
		return err;

	err = do_boot_cpu(apicid, cpu, tidle);
	if (err)
		pr_err("do_boot_cpu failed(%d) to wakeup CPU#%u\n", err, cpu);

	return err;
}

int arch_cpuhp_kick_ap_alive(unsigned int cpu, struct task_struct *tidle)
{
	return smp_ops.kick_ap_alive(cpu, tidle);
}

void arch_cpuhp_cleanup_kick_cpu(unsigned int cpu)
{
	/* Cleanup possible dangling ends... */
	if (smp_ops.kick_ap_alive == native_kick_ap && x86_platform.legacy.warm_reset)
		smpboot_restore_warm_reset_vector();
}

void arch_cpuhp_cleanup_dead_cpu(unsigned int cpu)
{
	if (smp_ops.cleanup_dead_cpu)
		smp_ops.cleanup_dead_cpu(cpu);

	if (system_state == SYSTEM_RUNNING)
		pr_info("CPU %u is now offline\n", cpu);
}

void arch_cpuhp_sync_state_poll(void)
{
	if (smp_ops.poll_sync_state)
		smp_ops.poll_sync_state();
}

/**
 * arch_disable_smp_support() - Disables SMP support for x86 at boottime
 */
void __init arch_disable_smp_support(void)
{
	disable_ioapic_support();
}

/*
 * Fall back to non SMP mode after errors.
 *
 * RED-PEN audit/test this more. I bet there is more state messed up here.
 */
static __init void disable_smp(void)
{
	pr_info("SMP disabled\n");

	disable_ioapic_support();

	init_cpu_present(cpumask_of(0));
	init_cpu_possible(cpumask_of(0));

	if (smp_found_config)
		physid_set_mask_of_physid(boot_cpu_physical_apicid, &phys_cpu_present_map);
	else
		physid_set_mask_of_physid(0, &phys_cpu_present_map);
	cpumask_set_cpu(0, topology_sibling_cpumask(0));
	cpumask_set_cpu(0, topology_core_cpumask(0));
	cpumask_set_cpu(0, topology_die_cpumask(0));
}

/*
 * Various sanity checks.
 */
static void __init smp_sanity_check(void)
{
	preempt_disable();

#if !defined(CONFIG_X86_BIGSMP) && defined(CONFIG_X86_32)
	if (def_to_bigsmp && nr_cpu_ids > 8) {
		unsigned int cpu;
		unsigned nr;

		pr_warn("More than 8 CPUs detected - skipping them\n"
			"Use CONFIG_X86_BIGSMP\n");

		nr = 0;
		for_each_present_cpu(cpu) {
			if (nr >= 8)
				set_cpu_present(cpu, false);
			nr++;
		}

		nr = 0;
		for_each_possible_cpu(cpu) {
			if (nr >= 8)
				set_cpu_possible(cpu, false);
			nr++;
		}

		set_nr_cpu_ids(8);
	}
#endif

	if (!physid_isset(hard_smp_processor_id(), phys_cpu_present_map)) {
		pr_warn("weird, boot CPU (#%d) not listed by the BIOS\n",
			hard_smp_processor_id());

		physid_set(hard_smp_processor_id(), phys_cpu_present_map);
	}

	/*
	 * Should not be necessary because the MP table should list the boot
	 * CPU too, but we do it for the sake of robustness anyway.
	 */
	if (!apic->check_phys_apicid_present(boot_cpu_physical_apicid)) {
		pr_notice("weird, boot CPU (#%d) not listed by the BIOS\n",
			  boot_cpu_physical_apicid);
		physid_set(hard_smp_processor_id(), phys_cpu_present_map);
	}
	preempt_enable();
}

static void __init smp_cpu_index_default(void)
{
	int i;
	struct cpuinfo_x86 *c;

	for_each_possible_cpu(i) {
		c = &cpu_data(i);
		/* mark all to hotplug */
		c->cpu_index = nr_cpu_ids;
	}
}

void __init smp_prepare_cpus_common(void)
{
	unsigned int i;

	smp_cpu_index_default();

	/*
	 * Setup boot CPU information
	 */
	smp_store_boot_cpu_info(); /* Final full version of the data */
	mb();

	for_each_possible_cpu(i) {
		zalloc_cpumask_var(&per_cpu(cpu_sibling_map, i), GFP_KERNEL);
		zalloc_cpumask_var(&per_cpu(cpu_core_map, i), GFP_KERNEL);
		zalloc_cpumask_var(&per_cpu(cpu_die_map, i), GFP_KERNEL);
		zalloc_cpumask_var(&per_cpu(cpu_llc_shared_map, i), GFP_KERNEL);
		zalloc_cpumask_var(&per_cpu(cpu_l2c_shared_map, i), GFP_KERNEL);
	}

	set_cpu_sibling_map(0);
}

#ifdef CONFIG_X86_64
/* Establish whether parallel bringup can be supported. */
bool __init arch_cpuhp_init_parallel_bringup(void)
{
	if (!x86_cpuinit.parallel_bringup) {
		pr_info("Parallel CPU startup disabled by the platform\n");
		return false;
	}

	smpboot_control = STARTUP_READ_APICID;
	pr_debug("Parallel CPU startup enabled: 0x%08x\n", smpboot_control);
	return true;
}
#endif

/*
 * Prepare for SMP bootup.
 * @max_cpus: configured maximum number of CPUs, It is a legacy parameter
 *            for common interface support.
 */
void __init native_smp_prepare_cpus(unsigned int max_cpus)
{
	smp_prepare_cpus_common();

	smp_sanity_check();

	switch (apic_intr_mode) {
	case APIC_PIC:
	case APIC_VIRTUAL_WIRE_NO_CONFIG:
		disable_smp();
		return;
	case APIC_SYMMETRIC_IO_NO_ROUTING:
		disable_smp();
		/* Setup local timer */
		x86_init.timers.setup_percpu_clockev();
		return;
	case APIC_VIRTUAL_WIRE:
	case APIC_SYMMETRIC_IO:
		break;
	}

	/* Setup local timer */
	x86_init.timers.setup_percpu_clockev();

	pr_info("CPU0: ");
	print_cpu_info(&cpu_data(0));

	uv_system_init();

	smp_quirk_init_udelay();

	speculative_store_bypass_ht_init();

	snp_set_wakeup_secondary_cpu();
}

void arch_thaw_secondary_cpus_begin(void)
{
	set_cache_aps_delayed_init(true);
}

void arch_thaw_secondary_cpus_end(void)
{
	cache_aps_init();
}

bool smp_park_other_cpus_in_init(void)
{
	unsigned int cpu, this_cpu = smp_processor_id();
	unsigned int apicid;

	if (apic->wakeup_secondary_cpu_64 || apic->wakeup_secondary_cpu)
		return false;

	/*
	 * If this is a crash stop which does not execute on the boot CPU,
	 * then this cannot use the INIT mechanism because INIT to the boot
	 * CPU will reset the machine.
	 */
	if (this_cpu)
		return false;

	for_each_cpu_and(cpu, &cpus_booted_once_mask, cpu_present_mask) {
		if (cpu == this_cpu)
			continue;
		apicid = apic->cpu_present_to_apicid(cpu);
		if (apicid == BAD_APICID)
			continue;
		send_init_sequence(apicid);
	}
	return true;
}

/*
 * Early setup to make printk work.
 */
void __init native_smp_prepare_boot_cpu(void)
{
	int me = smp_processor_id();

	/* SMP handles this from setup_per_cpu_areas() */
	if (!IS_ENABLED(CONFIG_SMP))
		switch_gdt_and_percpu_base(me);

	native_pv_lock_init();
}

void __init calculate_max_logical_packages(void)
{
	int ncpus;

	/*
	 * Today neither Intel nor AMD support heterogeneous systems so
	 * extrapolate the boot cpu's data to all packages.
	 */
	ncpus = cpu_data(0).booted_cores * topology_max_smt_threads();
	__max_logical_packages = DIV_ROUND_UP(total_cpus, ncpus);
	pr_info("Max logical packages: %u\n", __max_logical_packages);
}

void __init native_smp_cpus_done(unsigned int max_cpus)
{
	pr_debug("Boot done\n");

	calculate_max_logical_packages();
	build_sched_topology();
	nmi_selftest();
	impress_friends();
	cache_aps_init();
}

static int __initdata setup_possible_cpus = -1;
static int __init _setup_possible_cpus(char *str)
{
	get_option(&str, &setup_possible_cpus);
	return 0;
}
early_param("possible_cpus", _setup_possible_cpus);


/*
 * cpu_possible_mask should be static, it cannot change as cpu's
 * are onlined, or offlined. The reason is per-cpu data-structures
 * are allocated by some modules at init time, and don't expect to
 * do this dynamically on cpu arrival/departure.
 * cpu_present_mask on the other hand can change dynamically.
 * In case when cpu_hotplug is not compiled, then we resort to current
 * behaviour, which is cpu_possible == cpu_present.
 * - Ashok Raj
 *
 * Three ways to find out the number of additional hotplug CPUs:
 * - If the BIOS specified disabled CPUs in ACPI/mptables use that.
 * - The user can overwrite it with possible_cpus=NUM
 * - Otherwise don't reserve additional CPUs.
 * We do this because additional CPUs waste a lot of memory.
 * -AK
 */
__init void prefill_possible_map(void)
{
	int i, possible;

	/* No boot processor was found in mptable or ACPI MADT */
	if (!num_processors) {
		if (boot_cpu_has(X86_FEATURE_APIC)) {
			int apicid = boot_cpu_physical_apicid;
			int cpu = hard_smp_processor_id();

			pr_warn("Boot CPU (id %d) not listed by BIOS\n", cpu);

			/* Make sure boot cpu is enumerated */
			if (apic->cpu_present_to_apicid(0) == BAD_APICID &&
			    apic->apic_id_valid(apicid))
				generic_processor_info(apicid, boot_cpu_apic_version);
		}

		if (!num_processors)
			num_processors = 1;
	}

	i = setup_max_cpus ?: 1;
	if (setup_possible_cpus == -1) {
		possible = num_processors;
#ifdef CONFIG_HOTPLUG_CPU
		if (setup_max_cpus)
			possible += disabled_cpus;
#else
		if (possible > i)
			possible = i;
#endif
	} else
		possible = setup_possible_cpus;

	total_cpus = max_t(int, possible, num_processors + disabled_cpus);

	/* nr_cpu_ids could be reduced via nr_cpus= */
	if (possible > nr_cpu_ids) {
		pr_warn("%d Processors exceeds NR_CPUS limit of %u\n",
			possible, nr_cpu_ids);
		possible = nr_cpu_ids;
	}

#ifdef CONFIG_HOTPLUG_CPU
	if (!setup_max_cpus)
#endif
	if (possible > i) {
		pr_warn("%d Processors exceeds max_cpus limit of %u\n",
			possible, setup_max_cpus);
		possible = i;
	}

	set_nr_cpu_ids(possible);

	pr_info("Allowing %d CPUs, %d hotplug CPUs\n",
		possible, max_t(int, possible - num_processors, 0));

	reset_cpu_possible_mask();

	for (i = 0; i < possible; i++)
		set_cpu_possible(i, true);
}

/* correctly size the local cpu masks */
void __init setup_cpu_local_masks(void)
{
	alloc_bootmem_cpumask_var(&cpu_sibling_setup_mask);
}

#ifdef CONFIG_HOTPLUG_CPU

/* Recompute SMT state for all CPUs on offline */
static void recompute_smt_state(void)
{
	int max_threads, cpu;

	max_threads = 0;
	for_each_online_cpu (cpu) {
		int threads = cpumask_weight(topology_sibling_cpumask(cpu));

		if (threads > max_threads)
			max_threads = threads;
	}
	__max_smt_threads = max_threads;
}

static void remove_siblinginfo(int cpu)
{
	int sibling;
	struct cpuinfo_x86 *c = &cpu_data(cpu);

	for_each_cpu(sibling, topology_core_cpumask(cpu)) {
		cpumask_clear_cpu(cpu, topology_core_cpumask(sibling));
		/*/
		 * last thread sibling in this cpu core going down
		 */
		if (cpumask_weight(topology_sibling_cpumask(cpu)) == 1)
			cpu_data(sibling).booted_cores--;
	}

	for_each_cpu(sibling, topology_die_cpumask(cpu))
		cpumask_clear_cpu(cpu, topology_die_cpumask(sibling));

	for_each_cpu(sibling, topology_sibling_cpumask(cpu)) {
		cpumask_clear_cpu(cpu, topology_sibling_cpumask(sibling));
		if (cpumask_weight(topology_sibling_cpumask(sibling)) == 1)
			cpu_data(sibling).smt_active = false;
	}

	for_each_cpu(sibling, cpu_llc_shared_mask(cpu))
		cpumask_clear_cpu(cpu, cpu_llc_shared_mask(sibling));
	for_each_cpu(sibling, cpu_l2c_shared_mask(cpu))
		cpumask_clear_cpu(cpu, cpu_l2c_shared_mask(sibling));
	cpumask_clear(cpu_llc_shared_mask(cpu));
	cpumask_clear(cpu_l2c_shared_mask(cpu));
	cpumask_clear(topology_sibling_cpumask(cpu));
	cpumask_clear(topology_core_cpumask(cpu));
	cpumask_clear(topology_die_cpumask(cpu));
	c->cpu_core_id = 0;
	c->booted_cores = 0;
	cpumask_clear_cpu(cpu, cpu_sibling_setup_mask);
	recompute_smt_state();
}

static void remove_cpu_from_maps(int cpu)
{
	set_cpu_online(cpu, false);
	numa_remove_cpu(cpu);
}

void cpu_disable_common(void)
{
	int cpu = smp_processor_id();

	remove_siblinginfo(cpu);

	/* It's now safe to remove this processor from the online map */
	lock_vector_lock();
	remove_cpu_from_maps(cpu);
	unlock_vector_lock();
	fixup_irqs();
	lapic_offline();
}

int native_cpu_disable(void)
{
	int ret;

	ret = lapic_can_unplug_cpu();
	if (ret)
		return ret;

	cpu_disable_common();

        /*
         * Disable the local APIC. Otherwise IPI broadcasts will reach
         * it. It still responds normally to INIT, NMI, SMI, and SIPI
         * messages.
         *
         * Disabling the APIC must happen after cpu_disable_common()
         * which invokes fixup_irqs().
         *
         * Disabling the APIC preserves already set bits in IRR, but
         * an interrupt arriving after disabling the local APIC does not
         * set the corresponding IRR bit.
         *
         * fixup_irqs() scans IRR for set bits so it can raise a not
         * yet handled interrupt on the new destination CPU via an IPI
         * but obviously it can't do so for IRR bits which are not set.
         * IOW, interrupts arriving after disabling the local APIC will
         * be lost.
         */
	apic_soft_disable();

	return 0;
}

void play_dead_common(void)
{
	idle_task_exit();

	cpuhp_ap_report_dead();
	/*
	 * With physical CPU hotplug, we should halt the cpu
	 */
	local_irq_disable();
}

/*
 * We need to flush the caches before going to sleep, lest we have
 * dirty data in our caches when we come back up.
 */
static inline void mwait_play_dead(void)
{
	struct mwait_cpu_dead *md = this_cpu_ptr(&mwait_cpu_dead);
	unsigned int eax, ebx, ecx, edx;
	unsigned int highest_cstate = 0;
	unsigned int highest_subcstate = 0;
	int i;

	if (boot_cpu_data.x86_vendor == X86_VENDOR_AMD ||
	    boot_cpu_data.x86_vendor == X86_VENDOR_HYGON)
		return;
	if (!this_cpu_has(X86_FEATURE_MWAIT))
		return;
	if (!this_cpu_has(X86_FEATURE_CLFLUSH))
		return;
	if (__this_cpu_read(cpu_info.cpuid_level) < CPUID_MWAIT_LEAF)
		return;

	eax = CPUID_MWAIT_LEAF;
	ecx = 0;
	native_cpuid(&eax, &ebx, &ecx, &edx);

	/*
	 * eax will be 0 if EDX enumeration is not valid.
	 * Initialized below to cstate, sub_cstate value when EDX is valid.
	 */
	if (!(ecx & CPUID5_ECX_EXTENSIONS_SUPPORTED)) {
		eax = 0;
	} else {
		edx >>= MWAIT_SUBSTATE_SIZE;
		for (i = 0; i < 7 && edx; i++, edx >>= MWAIT_SUBSTATE_SIZE) {
			if (edx & MWAIT_SUBSTATE_MASK) {
				highest_cstate = i;
				highest_subcstate = edx & MWAIT_SUBSTATE_MASK;
			}
		}
		eax = (highest_cstate << MWAIT_SUBSTATE_SIZE) |
			(highest_subcstate - 1);
	}

	/* Set up state for the kexec() hack below */
	md->status = CPUDEAD_MWAIT_WAIT;
	md->control = CPUDEAD_MWAIT_WAIT;

	wbinvd();

	while (1) {
		/*
		 * The CLFLUSH is a workaround for erratum AAI65 for
		 * the Xeon 7400 series.  It's not clear it is actually
		 * needed, but it should be harmless in either case.
		 * The WBINVD is insufficient due to the spurious-wakeup
		 * case where we return around the loop.
		 */
		mb();
		clflush(md);
		mb();
		__monitor(md, 0, 0);
		mb();
		__mwait(eax, 0);

		if (READ_ONCE(md->control) == CPUDEAD_MWAIT_KEXEC_HLT) {
			/*
			 * Kexec is about to happen. Don't go back into mwait() as
			 * the kexec kernel might overwrite text and data including
			 * page tables and stack. So mwait() would resume when the
			 * monitor cache line is written to and then the CPU goes
			 * south due to overwritten text, page tables and stack.
			 *
			 * Note: This does _NOT_ protect against a stray MCE, NMI,
			 * SMI. They will resume execution at the instruction
			 * following the HLT instruction and run into the problem
			 * which this is trying to prevent.
			 */
			WRITE_ONCE(md->status, CPUDEAD_MWAIT_KEXEC_HLT);
			while(1)
				native_halt();
		}
<<<<<<< HEAD

		cond_wakeup_cpu0();
=======
	}
}

/*
 * Kick all "offline" CPUs out of mwait on kexec(). See comment in
 * mwait_play_dead().
 */
void smp_kick_mwait_play_dead(void)
{
	u32 newstate = CPUDEAD_MWAIT_KEXEC_HLT;
	struct mwait_cpu_dead *md;
	unsigned int cpu, i;

	for_each_cpu_andnot(cpu, cpu_present_mask, cpu_online_mask) {
		md = per_cpu_ptr(&mwait_cpu_dead, cpu);

		/* Does it sit in mwait_play_dead() ? */
		if (READ_ONCE(md->status) != CPUDEAD_MWAIT_WAIT)
			continue;

		/* Wait up to 5ms */
		for (i = 0; READ_ONCE(md->status) != newstate && i < 1000; i++) {
			/* Bring it out of mwait */
			WRITE_ONCE(md->control, newstate);
			udelay(5);
		}

		if (READ_ONCE(md->status) != newstate)
			pr_err_once("CPU%u is stuck in mwait_play_dead()\n", cpu);
>>>>>>> 238589d0
	}
}

/*
 * Kick all "offline" CPUs out of mwait on kexec(). See comment in
 * mwait_play_dead().
 */
void smp_kick_mwait_play_dead(void)
{
	u32 newstate = CPUDEAD_MWAIT_KEXEC_HLT;
	struct mwait_cpu_dead *md;
	unsigned int cpu, i;

	for_each_cpu_andnot(cpu, cpu_present_mask, cpu_online_mask) {
		md = per_cpu_ptr(&mwait_cpu_dead, cpu);

		/* Does it sit in mwait_play_dead() ? */
		if (READ_ONCE(md->status) != CPUDEAD_MWAIT_WAIT)
			continue;

		/* Wait up to 5ms */
		for (i = 0; READ_ONCE(md->status) != newstate && i < 1000; i++) {
			/* Bring it out of mwait */
			WRITE_ONCE(md->control, newstate);
			udelay(5);
		}

		if (READ_ONCE(md->status) != newstate)
			pr_err_once("CPU%u is stuck in mwait_play_dead()\n", cpu);
	}
}

void __noreturn hlt_play_dead(void)
{
	if (__this_cpu_read(cpu_info.x86) >= 4)
		wbinvd();

	while (1)
		native_halt();
}

void native_play_dead(void)
{
	play_dead_common();
	tboot_shutdown(TB_SHUTDOWN_WFS);

	mwait_play_dead();
	if (cpuidle_play_dead())
		hlt_play_dead();
}

#else /* ... !CONFIG_HOTPLUG_CPU */
int native_cpu_disable(void)
{
	return -ENOSYS;
}

void native_play_dead(void)
{
	BUG();
}

#endif<|MERGE_RESOLUTION|>--- conflicted
+++ resolved
@@ -104,15 +104,12 @@
 DEFINE_PER_CPU_READ_MOSTLY(struct cpuinfo_x86, cpu_info);
 EXPORT_PER_CPU_SYMBOL(cpu_info);
 
-<<<<<<< HEAD
-=======
 /* CPUs which are the primary SMT threads */
 struct cpumask __cpu_primary_thread_mask __read_mostly;
 
 /* Representing CPUs for which sibling maps can be computed */
 static cpumask_var_t cpu_sibling_setup_mask;
 
->>>>>>> 238589d0
 struct mwait_cpu_dead {
 	unsigned int	control;
 	unsigned int	status;
@@ -187,17 +184,6 @@
 	/* Mop up eventual mwait_play_dead() wreckage */
 	this_cpu_write(mwait_cpu_dead.status, 0);
 	this_cpu_write(mwait_cpu_dead.control, 0);
-<<<<<<< HEAD
-
-	/*
-	 * If waken up by an INIT in an 82489DX configuration
-	 * cpu_callout_mask guarantees we don't get here before
-	 * an INIT_deassert IPI reaches our local APIC, so it is
-	 * now safe to touch our local APIC.
-	 */
-	cpuid = smp_processor_id();
-=======
->>>>>>> 238589d0
 
 	/*
 	 * If woken up by an INIT in an 82489DX configuration the alive
@@ -1716,10 +1702,6 @@
 			while(1)
 				native_halt();
 		}
-<<<<<<< HEAD
-
-		cond_wakeup_cpu0();
-=======
 	}
 }
 
@@ -1749,36 +1731,6 @@
 
 		if (READ_ONCE(md->status) != newstate)
 			pr_err_once("CPU%u is stuck in mwait_play_dead()\n", cpu);
->>>>>>> 238589d0
-	}
-}
-
-/*
- * Kick all "offline" CPUs out of mwait on kexec(). See comment in
- * mwait_play_dead().
- */
-void smp_kick_mwait_play_dead(void)
-{
-	u32 newstate = CPUDEAD_MWAIT_KEXEC_HLT;
-	struct mwait_cpu_dead *md;
-	unsigned int cpu, i;
-
-	for_each_cpu_andnot(cpu, cpu_present_mask, cpu_online_mask) {
-		md = per_cpu_ptr(&mwait_cpu_dead, cpu);
-
-		/* Does it sit in mwait_play_dead() ? */
-		if (READ_ONCE(md->status) != CPUDEAD_MWAIT_WAIT)
-			continue;
-
-		/* Wait up to 5ms */
-		for (i = 0; READ_ONCE(md->status) != newstate && i < 1000; i++) {
-			/* Bring it out of mwait */
-			WRITE_ONCE(md->control, newstate);
-			udelay(5);
-		}
-
-		if (READ_ONCE(md->status) != newstate)
-			pr_err_once("CPU%u is stuck in mwait_play_dead()\n", cpu);
 	}
 }
 
