--- conflicted
+++ resolved
@@ -135,11 +135,7 @@
  */
 DEFINE_IDTENTRY_SYSVEC(sysvec_reboot)
 {
-<<<<<<< HEAD
-	ack_APIC_irq();
-=======
-	apic_eoi();
->>>>>>> 98817289
+	apic_eoi();
 	cpu_emergency_disable_virtualization();
 	stop_this_cpu(NULL);
 }
@@ -217,11 +213,7 @@
 			pr_emerg("Shutting down cpus with NMI\n");
 
 			for_each_cpu(cpu, &cpus_stop_mask)
-<<<<<<< HEAD
-				apic->send_IPI(cpu, NMI_VECTOR);
-=======
 				__apic_send_IPI(cpu, NMI_VECTOR);
->>>>>>> 98817289
 		}
 		/*
 		 * Don't wait longer than 10 ms if the caller didn't
