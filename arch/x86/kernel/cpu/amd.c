// SPDX-License-Identifier: GPL-2.0-only
#include <linux/export.h>
#include <linux/bitops.h>
#include <linux/elf.h>
#include <linux/mm.h>

#include <linux/io.h>
#include <linux/sched.h>
#include <linux/sched/clock.h>
#include <linux/random.h>
#include <linux/topology.h>
#include <asm/processor.h>
#include <asm/apic.h>
#include <asm/cacheinfo.h>
#include <asm/cpu.h>
#include <asm/spec-ctrl.h>
#include <asm/smp.h>
#include <asm/numa.h>
#include <asm/pci-direct.h>
#include <asm/delay.h>
#include <asm/debugreg.h>
#include <asm/resctrl.h>

#ifdef CONFIG_X86_64
# include <asm/mmconfig.h>
# include <asm/set_memory.h>
#endif

#include "cpu.h"

static const int amd_erratum_383[];
static const int amd_erratum_400[];
static const int amd_erratum_1054[];
static bool cpu_has_amd_erratum(struct cpuinfo_x86 *cpu, const int *erratum);

/*
 * nodes_per_socket: Stores the number of nodes per socket.
 * Refer to Fam15h Models 00-0fh BKDG - CPUID Fn8000_001E_ECX
 * Node Identifiers[10:8]
 */
static u32 nodes_per_socket = 1;

static inline int rdmsrl_amd_safe(unsigned msr, unsigned long long *p)
{
	u32 gprs[8] = { 0 };
	int err;

	WARN_ONCE((boot_cpu_data.x86 != 0xf),
		  "%s should only be used on K8!\n", __func__);

	gprs[1] = msr;
	gprs[7] = 0x9c5a203a;

	err = rdmsr_safe_regs(gprs);

	*p = gprs[0] | ((u64)gprs[2] << 32);

	return err;
}

static inline int wrmsrl_amd_safe(unsigned msr, unsigned long long val)
{
	u32 gprs[8] = { 0 };

	WARN_ONCE((boot_cpu_data.x86 != 0xf),
		  "%s should only be used on K8!\n", __func__);

	gprs[0] = (u32)val;
	gprs[1] = msr;
	gprs[2] = val >> 32;
	gprs[7] = 0x9c5a203a;

	return wrmsr_safe_regs(gprs);
}

/*
 *	B step AMD K6 before B 9730xxxx have hardware bugs that can cause
 *	misexecution of code under Linux. Owners of such processors should
 *	contact AMD for precise details and a CPU swap.
 *
 *	See	http://www.multimania.com/poulot/k6bug.html
 *	and	section 2.6.2 of "AMD-K6 Processor Revision Guide - Model 6"
 *		(Publication # 21266  Issue Date: August 1998)
 *
 *	The following test is erm.. interesting. AMD neglected to up
 *	the chip setting when fixing the bug but they also tweaked some
 *	performance at the same time..
 */

#ifdef CONFIG_X86_32
extern __visible void vide(void);
__asm__(".text\n"
	".globl vide\n"
	".type vide, @function\n"
	".align 4\n"
	"vide: ret\n");
#endif

static void init_amd_k5(struct cpuinfo_x86 *c)
{
#ifdef CONFIG_X86_32
/*
 * General Systems BIOSen alias the cpu frequency registers
 * of the Elan at 0x000df000. Unfortunately, one of the Linux
 * drivers subsequently pokes it, and changes the CPU speed.
 * Workaround : Remove the unneeded alias.
 */
#define CBAR		(0xfffc) /* Configuration Base Address  (32-bit) */
#define CBAR_ENB	(0x80000000)
#define CBAR_KEY	(0X000000CB)
	if (c->x86_model == 9 || c->x86_model == 10) {
		if (inl(CBAR) & CBAR_ENB)
			outl(0 | CBAR_KEY, CBAR);
	}
#endif
}

static void init_amd_k6(struct cpuinfo_x86 *c)
{
#ifdef CONFIG_X86_32
	u32 l, h;
	int mbytes = get_num_physpages() >> (20-PAGE_SHIFT);

	if (c->x86_model < 6) {
		/* Based on AMD doc 20734R - June 2000 */
		if (c->x86_model == 0) {
			clear_cpu_cap(c, X86_FEATURE_APIC);
			set_cpu_cap(c, X86_FEATURE_PGE);
		}
		return;
	}

	if (c->x86_model == 6 && c->x86_stepping == 1) {
		const int K6_BUG_LOOP = 1000000;
		int n;
		void (*f_vide)(void);
		u64 d, d2;

		pr_info("AMD K6 stepping B detected - ");

		/*
		 * It looks like AMD fixed the 2.6.2 bug and improved indirect
		 * calls at the same time.
		 */

		n = K6_BUG_LOOP;
		f_vide = vide;
		OPTIMIZER_HIDE_VAR(f_vide);
		d = rdtsc();
		while (n--)
			f_vide();
		d2 = rdtsc();
		d = d2-d;

		if (d > 20*K6_BUG_LOOP)
			pr_cont("system stability may be impaired when more than 32 MB are used.\n");
		else
			pr_cont("probably OK (after B9730xxxx).\n");
	}

	/* K6 with old style WHCR */
	if (c->x86_model < 8 ||
	   (c->x86_model == 8 && c->x86_stepping < 8)) {
		/* We can only write allocate on the low 508Mb */
		if (mbytes > 508)
			mbytes = 508;

		rdmsr(MSR_K6_WHCR, l, h);
		if ((l&0x0000FFFF) == 0) {
			unsigned long flags;
			l = (1<<0)|((mbytes/4)<<1);
			local_irq_save(flags);
			wbinvd();
			wrmsr(MSR_K6_WHCR, l, h);
			local_irq_restore(flags);
			pr_info("Enabling old style K6 write allocation for %d Mb\n",
				mbytes);
		}
		return;
	}

	if ((c->x86_model == 8 && c->x86_stepping > 7) ||
	     c->x86_model == 9 || c->x86_model == 13) {
		/* The more serious chips .. */

		if (mbytes > 4092)
			mbytes = 4092;

		rdmsr(MSR_K6_WHCR, l, h);
		if ((l&0xFFFF0000) == 0) {
			unsigned long flags;
			l = ((mbytes>>2)<<22)|(1<<16);
			local_irq_save(flags);
			wbinvd();
			wrmsr(MSR_K6_WHCR, l, h);
			local_irq_restore(flags);
			pr_info("Enabling new style K6 write allocation for %d Mb\n",
				mbytes);
		}

		return;
	}

	if (c->x86_model == 10) {
		/* AMD Geode LX is model 10 */
		/* placeholder for any needed mods */
		return;
	}
#endif
}

static void init_amd_k7(struct cpuinfo_x86 *c)
{
#ifdef CONFIG_X86_32
	u32 l, h;

	/*
	 * Bit 15 of Athlon specific MSR 15, needs to be 0
	 * to enable SSE on Palomino/Morgan/Barton CPU's.
	 * If the BIOS didn't enable it already, enable it here.
	 */
	if (c->x86_model >= 6 && c->x86_model <= 10) {
		if (!cpu_has(c, X86_FEATURE_XMM)) {
			pr_info("Enabling disabled K7/SSE Support.\n");
			msr_clear_bit(MSR_K7_HWCR, 15);
			set_cpu_cap(c, X86_FEATURE_XMM);
		}
	}

	/*
	 * It's been determined by AMD that Athlons since model 8 stepping 1
	 * are more robust with CLK_CTL set to 200xxxxx instead of 600xxxxx
	 * As per AMD technical note 27212 0.2
	 */
	if ((c->x86_model == 8 && c->x86_stepping >= 1) || (c->x86_model > 8)) {
		rdmsr(MSR_K7_CLK_CTL, l, h);
		if ((l & 0xfff00000) != 0x20000000) {
			pr_info("CPU: CLK_CTL MSR was %x. Reprogramming to %x\n",
				l, ((l & 0x000fffff)|0x20000000));
			wrmsr(MSR_K7_CLK_CTL, (l & 0x000fffff)|0x20000000, h);
		}
	}

	/* calling is from identify_secondary_cpu() ? */
	if (!c->cpu_index)
		return;

	/*
	 * Certain Athlons might work (for various values of 'work') in SMP
	 * but they are not certified as MP capable.
	 */
	/* Athlon 660/661 is valid. */
	if ((c->x86_model == 6) && ((c->x86_stepping == 0) ||
	    (c->x86_stepping == 1)))
		return;

	/* Duron 670 is valid */
	if ((c->x86_model == 7) && (c->x86_stepping == 0))
		return;

	/*
	 * Athlon 662, Duron 671, and Athlon >model 7 have capability
	 * bit. It's worth noting that the A5 stepping (662) of some
	 * Athlon XP's have the MP bit set.
	 * See http://www.heise.de/newsticker/data/jow-18.10.01-000 for
	 * more.
	 */
	if (((c->x86_model == 6) && (c->x86_stepping >= 2)) ||
	    ((c->x86_model == 7) && (c->x86_stepping >= 1)) ||
	     (c->x86_model > 7))
		if (cpu_has(c, X86_FEATURE_MP))
			return;

	/* If we get here, not a certified SMP capable AMD system. */

	/*
	 * Don't taint if we are running SMP kernel on a single non-MP
	 * approved Athlon
	 */
	WARN_ONCE(1, "WARNING: This combination of AMD"
		" processors is not suitable for SMP.\n");
	add_taint(TAINT_CPU_OUT_OF_SPEC, LOCKDEP_NOW_UNRELIABLE);
#endif
}

#ifdef CONFIG_NUMA
/*
 * To workaround broken NUMA config.  Read the comment in
 * srat_detect_node().
 */
static int nearby_node(int apicid)
{
	int i, node;

	for (i = apicid - 1; i >= 0; i--) {
		node = __apicid_to_node[i];
		if (node != NUMA_NO_NODE && node_online(node))
			return node;
	}
	for (i = apicid + 1; i < MAX_LOCAL_APIC; i++) {
		node = __apicid_to_node[i];
		if (node != NUMA_NO_NODE && node_online(node))
			return node;
	}
	return first_node(node_online_map); /* Shouldn't happen */
}
#endif

/*
 * Fix up cpu_core_id for pre-F17h systems to be in the
 * [0 .. cores_per_node - 1] range. Not really needed but
 * kept so as not to break existing setups.
 */
static void legacy_fixup_core_id(struct cpuinfo_x86 *c)
{
	u32 cus_per_node;

	if (c->x86 >= 0x17)
		return;

	cus_per_node = c->x86_max_cores / nodes_per_socket;
	c->cpu_core_id %= cus_per_node;
}

/*
 * Fixup core topology information for
 * (1) AMD multi-node processors
 *     Assumption: Number of cores in each internal node is the same.
 * (2) AMD processors supporting compute units
 */
static void amd_get_topology(struct cpuinfo_x86 *c)
{
	u8 node_id;
	int cpu = smp_processor_id();

	/* get information required for multi-node processors */
	if (boot_cpu_has(X86_FEATURE_TOPOEXT)) {
		int err;
		u32 eax, ebx, ecx, edx;

		cpuid(0x8000001e, &eax, &ebx, &ecx, &edx);

		node_id  = ecx & 0xff;

		if (c->x86 == 0x15)
			c->cu_id = ebx & 0xff;

		if (c->x86 >= 0x17) {
			c->cpu_core_id = ebx & 0xff;

			if (smp_num_siblings > 1)
				c->x86_max_cores /= smp_num_siblings;
		}

		/*
		 * In case leaf B is available, use it to derive
		 * topology information.
		 */
		err = detect_extended_topology(c);
		if (!err)
			c->x86_coreid_bits = get_count_order(c->x86_max_cores);

		cacheinfo_amd_init_llc_id(c, cpu, node_id);

	} else if (cpu_has(c, X86_FEATURE_NODEID_MSR)) {
		u64 value;

		rdmsrl(MSR_FAM10H_NODE_ID, value);
		node_id = value & 7;

		per_cpu(cpu_llc_id, cpu) = node_id;
	} else
		return;

	if (nodes_per_socket > 1) {
		set_cpu_cap(c, X86_FEATURE_AMD_DCM);
		legacy_fixup_core_id(c);
	}
}

/*
 * On a AMD dual core setup the lower bits of the APIC id distinguish the cores.
 * Assumes number of cores is a power of two.
 */
static void amd_detect_cmp(struct cpuinfo_x86 *c)
{
	unsigned bits;
	int cpu = smp_processor_id();

	bits = c->x86_coreid_bits;
	/* Low order bits define the core id (index of core in socket) */
	c->cpu_core_id = c->initial_apicid & ((1 << bits)-1);
	/* Convert the initial APIC ID into the socket ID */
	c->phys_proc_id = c->initial_apicid >> bits;
	/* use socket ID also for last level cache */
	per_cpu(cpu_llc_id, cpu) = c->phys_proc_id;
}

static void amd_detect_ppin(struct cpuinfo_x86 *c)
{
	unsigned long long val;

	if (!cpu_has(c, X86_FEATURE_AMD_PPIN))
		return;

	/* When PPIN is defined in CPUID, still need to check PPIN_CTL MSR */
	if (rdmsrl_safe(MSR_AMD_PPIN_CTL, &val))
		goto clear_ppin;

	/* PPIN is locked in disabled mode, clear feature bit */
	if ((val & 3UL) == 1UL)
		goto clear_ppin;

	/* If PPIN is disabled, try to enable it */
	if (!(val & 2UL)) {
		wrmsrl_safe(MSR_AMD_PPIN_CTL,  val | 2UL);
		rdmsrl_safe(MSR_AMD_PPIN_CTL, &val);
	}

	/* If PPIN_EN bit is 1, return from here; otherwise fall through */
	if (val & 2UL)
		return;

clear_ppin:
	clear_cpu_cap(c, X86_FEATURE_AMD_PPIN);
}

u16 amd_get_nb_id(int cpu)
{
	return per_cpu(cpu_llc_id, cpu);
}
EXPORT_SYMBOL_GPL(amd_get_nb_id);

u32 amd_get_nodes_per_socket(void)
{
	return nodes_per_socket;
}
EXPORT_SYMBOL_GPL(amd_get_nodes_per_socket);

static void srat_detect_node(struct cpuinfo_x86 *c)
{
#ifdef CONFIG_NUMA
	int cpu = smp_processor_id();
	int node;
	unsigned apicid = c->apicid;

	node = numa_cpu_node(cpu);
	if (node == NUMA_NO_NODE)
		node = per_cpu(cpu_llc_id, cpu);

	/*
	 * On multi-fabric platform (e.g. Numascale NumaChip) a
	 * platform-specific handler needs to be called to fixup some
	 * IDs of the CPU.
	 */
	if (x86_cpuinit.fixup_cpu_id)
		x86_cpuinit.fixup_cpu_id(c, node);

	if (!node_online(node)) {
		/*
		 * Two possibilities here:
		 *
		 * - The CPU is missing memory and no node was created.  In
		 *   that case try picking one from a nearby CPU.
		 *
		 * - The APIC IDs differ from the HyperTransport node IDs
		 *   which the K8 northbridge parsing fills in.  Assume
		 *   they are all increased by a constant offset, but in
		 *   the same order as the HT nodeids.  If that doesn't
		 *   result in a usable node fall back to the path for the
		 *   previous case.
		 *
		 * This workaround operates directly on the mapping between
		 * APIC ID and NUMA node, assuming certain relationship
		 * between APIC ID, HT node ID and NUMA topology.  As going
		 * through CPU mapping may alter the outcome, directly
		 * access __apicid_to_node[].
		 */
		int ht_nodeid = c->initial_apicid;

		if (__apicid_to_node[ht_nodeid] != NUMA_NO_NODE)
			node = __apicid_to_node[ht_nodeid];
		/* Pick a nearby node */
		if (!node_online(node))
			node = nearby_node(apicid);
	}
	numa_set_node(cpu, node);
#endif
}

static void early_init_amd_mc(struct cpuinfo_x86 *c)
{
#ifdef CONFIG_SMP
	unsigned bits, ecx;

	/* Multi core CPU? */
	if (c->extended_cpuid_level < 0x80000008)
		return;

	ecx = cpuid_ecx(0x80000008);

	c->x86_max_cores = (ecx & 0xff) + 1;

	/* CPU telling us the core id bits shift? */
	bits = (ecx >> 12) & 0xF;

	/* Otherwise recompute */
	if (bits == 0) {
		while ((1 << bits) < c->x86_max_cores)
			bits++;
	}

	c->x86_coreid_bits = bits;
#endif
}

static void bsp_init_amd(struct cpuinfo_x86 *c)
{

#ifdef CONFIG_X86_64
	if (c->x86 >= 0xf) {
		unsigned long long tseg;

		/*
		 * Split up direct mapping around the TSEG SMM area.
		 * Don't do it for gbpages because there seems very little
		 * benefit in doing so.
		 */
		if (!rdmsrl_safe(MSR_K8_TSEG_ADDR, &tseg)) {
			unsigned long pfn = tseg >> PAGE_SHIFT;

			pr_debug("tseg: %010llx\n", tseg);
			if (pfn_range_is_mapped(pfn, pfn + 1))
				set_memory_4k((unsigned long)__va(tseg), 1);
		}
	}
#endif

	if (cpu_has(c, X86_FEATURE_CONSTANT_TSC)) {

		if (c->x86 > 0x10 ||
		    (c->x86 == 0x10 && c->x86_model >= 0x2)) {
			u64 val;

			rdmsrl(MSR_K7_HWCR, val);
			if (!(val & BIT(24)))
				pr_warn(FW_BUG "TSC doesn't count with P0 frequency!\n");
		}
	}

	if (c->x86 == 0x15) {
		unsigned long upperbit;
		u32 cpuid, assoc;

		cpuid	 = cpuid_edx(0x80000005);
		assoc	 = cpuid >> 16 & 0xff;
		upperbit = ((cpuid >> 24) << 10) / assoc;

		va_align.mask	  = (upperbit - 1) & PAGE_MASK;
		va_align.flags    = ALIGN_VA_32 | ALIGN_VA_64;

		/* A random value per boot for bit slice [12:upper_bit) */
		va_align.bits = get_random_int() & va_align.mask;
	}

	if (cpu_has(c, X86_FEATURE_MWAITX))
		use_mwaitx_delay();

	if (boot_cpu_has(X86_FEATURE_TOPOEXT)) {
		u32 ecx;

		ecx = cpuid_ecx(0x8000001e);
		nodes_per_socket = ((ecx >> 8) & 7) + 1;
	} else if (boot_cpu_has(X86_FEATURE_NODEID_MSR)) {
		u64 value;

		rdmsrl(MSR_FAM10H_NODE_ID, value);
		nodes_per_socket = ((value >> 3) & 7) + 1;
	}

	if (!boot_cpu_has(X86_FEATURE_AMD_SSBD) &&
	    !boot_cpu_has(X86_FEATURE_VIRT_SSBD) &&
	    c->x86 >= 0x15 && c->x86 <= 0x17) {
		unsigned int bit;

		switch (c->x86) {
		case 0x15: bit = 54; break;
		case 0x16: bit = 33; break;
		case 0x17: bit = 10; break;
		default: return;
		}
		/*
		 * Try to cache the base value so further operations can
		 * avoid RMW. If that faults, do not enable SSBD.
		 */
		if (!rdmsrl_safe(MSR_AMD64_LS_CFG, &x86_amd_ls_cfg_base)) {
			setup_force_cpu_cap(X86_FEATURE_LS_CFG_SSBD);
			setup_force_cpu_cap(X86_FEATURE_SSBD);
			x86_amd_ls_cfg_ssbd_mask = 1ULL << bit;
		}
	}

	resctrl_cpu_detect(c);
}

static void early_detect_mem_encrypt(struct cpuinfo_x86 *c)
{
	u64 msr;

	/*
	 * BIOS support is required for SME and SEV.
	 *   For SME: If BIOS has enabled SME then adjust x86_phys_bits by
	 *	      the SME physical address space reduction value.
	 *	      If BIOS has not enabled SME then don't advertise the
	 *	      SME feature (set in scattered.c).
	 *   For SEV: If BIOS has not enabled SEV then don't advertise the
	 *            SEV and SEV_ES feature (set in scattered.c).
	 *
	 *   In all cases, since support for SME and SEV requires long mode,
	 *   don't advertise the feature under CONFIG_X86_32.
	 */
	if (cpu_has(c, X86_FEATURE_SME) || cpu_has(c, X86_FEATURE_SEV)) {
		/* Check if memory encryption is enabled */
		rdmsrl(MSR_K8_SYSCFG, msr);
		if (!(msr & MSR_K8_SYSCFG_MEM_ENCRYPT))
			goto clear_all;

		/*
		 * Always adjust physical address bits. Even though this
		 * will be a value above 32-bits this is still done for
		 * CONFIG_X86_32 so that accurate values are reported.
		 */
		c->x86_phys_bits -= (cpuid_ebx(0x8000001f) >> 6) & 0x3f;

		if (IS_ENABLED(CONFIG_X86_32))
			goto clear_all;

		rdmsrl(MSR_K7_HWCR, msr);
		if (!(msr & MSR_K7_HWCR_SMMLOCK))
			goto clear_sev;

		return;

clear_all:
		setup_clear_cpu_cap(X86_FEATURE_SME);
clear_sev:
		setup_clear_cpu_cap(X86_FEATURE_SEV);
<<<<<<< HEAD
=======
		setup_clear_cpu_cap(X86_FEATURE_SEV_ES);
>>>>>>> d1988041
	}
}

static void early_init_amd(struct cpuinfo_x86 *c)
{
	u64 value;
	u32 dummy;

	early_init_amd_mc(c);

#ifdef CONFIG_X86_32
	if (c->x86 == 6)
		set_cpu_cap(c, X86_FEATURE_K7);
#endif

	if (c->x86 >= 0xf)
		set_cpu_cap(c, X86_FEATURE_K8);

	rdmsr_safe(MSR_AMD64_PATCH_LEVEL, &c->microcode, &dummy);

	/*
	 * c->x86_power is 8000_0007 edx. Bit 8 is TSC runs at constant rate
	 * with P/T states and does not stop in deep C-states
	 */
	if (c->x86_power & (1 << 8)) {
		set_cpu_cap(c, X86_FEATURE_CONSTANT_TSC);
		set_cpu_cap(c, X86_FEATURE_NONSTOP_TSC);
	}

	/* Bit 12 of 8000_0007 edx is accumulated power mechanism. */
	if (c->x86_power & BIT(12))
		set_cpu_cap(c, X86_FEATURE_ACC_POWER);

#ifdef CONFIG_X86_64
	set_cpu_cap(c, X86_FEATURE_SYSCALL32);
#else
	/*  Set MTRR capability flag if appropriate */
	if (c->x86 == 5)
		if (c->x86_model == 13 || c->x86_model == 9 ||
		    (c->x86_model == 8 && c->x86_stepping >= 8))
			set_cpu_cap(c, X86_FEATURE_K6_MTRR);
#endif
#if defined(CONFIG_X86_LOCAL_APIC) && defined(CONFIG_PCI)
	/*
	 * ApicID can always be treated as an 8-bit value for AMD APIC versions
	 * >= 0x10, but even old K8s came out of reset with version 0x10. So, we
	 * can safely set X86_FEATURE_EXTD_APICID unconditionally for families
	 * after 16h.
	 */
	if (boot_cpu_has(X86_FEATURE_APIC)) {
		if (c->x86 > 0x16)
			set_cpu_cap(c, X86_FEATURE_EXTD_APICID);
		else if (c->x86 >= 0xf) {
			/* check CPU config space for extended APIC ID */
			unsigned int val;

			val = read_pci_config(0, 24, 0, 0x68);
			if ((val >> 17 & 0x3) == 0x3)
				set_cpu_cap(c, X86_FEATURE_EXTD_APICID);
		}
	}
#endif

	/*
	 * This is only needed to tell the kernel whether to use VMCALL
	 * and VMMCALL.  VMMCALL is never executed except under virt, so
	 * we can set it unconditionally.
	 */
	set_cpu_cap(c, X86_FEATURE_VMMCALL);

	/* F16h erratum 793, CVE-2013-6885 */
	if (c->x86 == 0x16 && c->x86_model <= 0xf)
		msr_set_bit(MSR_AMD64_LS_CFG, 15);

	/*
	 * Check whether the machine is affected by erratum 400. This is
	 * used to select the proper idle routine and to enable the check
	 * whether the machine is affected in arch_post_acpi_init(), which
	 * sets the X86_BUG_AMD_APIC_C1E bug depending on the MSR check.
	 */
	if (cpu_has_amd_erratum(c, amd_erratum_400))
		set_cpu_bug(c, X86_BUG_AMD_E400);

	early_detect_mem_encrypt(c);

	/* Re-enable TopologyExtensions if switched off by BIOS */
	if (c->x86 == 0x15 &&
	    (c->x86_model >= 0x10 && c->x86_model <= 0x6f) &&
	    !cpu_has(c, X86_FEATURE_TOPOEXT)) {

		if (msr_set_bit(0xc0011005, 54) > 0) {
			rdmsrl(0xc0011005, value);
			if (value & BIT_64(54)) {
				set_cpu_cap(c, X86_FEATURE_TOPOEXT);
				pr_info_once(FW_INFO "CPU: Re-enabling disabled Topology Extensions Support.\n");
			}
		}
	}

	if (cpu_has(c, X86_FEATURE_TOPOEXT))
		smp_num_siblings = ((cpuid_ebx(0x8000001e) >> 8) & 0xff) + 1;
}

static void init_amd_k8(struct cpuinfo_x86 *c)
{
	u32 level;
	u64 value;

	/* On C+ stepping K8 rep microcode works well for copy/memset */
	level = cpuid_eax(1);
	if ((level >= 0x0f48 && level < 0x0f50) || level >= 0x0f58)
		set_cpu_cap(c, X86_FEATURE_REP_GOOD);

	/*
	 * Some BIOSes incorrectly force this feature, but only K8 revision D
	 * (model = 0x14) and later actually support it.
	 * (AMD Erratum #110, docId: 25759).
	 */
	if (c->x86_model < 0x14 && cpu_has(c, X86_FEATURE_LAHF_LM)) {
		clear_cpu_cap(c, X86_FEATURE_LAHF_LM);
		if (!rdmsrl_amd_safe(0xc001100d, &value)) {
			value &= ~BIT_64(32);
			wrmsrl_amd_safe(0xc001100d, value);
		}
	}

	if (!c->x86_model_id[0])
		strcpy(c->x86_model_id, "Hammer");

#ifdef CONFIG_SMP
	/*
	 * Disable TLB flush filter by setting HWCR.FFDIS on K8
	 * bit 6 of msr C001_0015
	 *
	 * Errata 63 for SH-B3 steppings
	 * Errata 122 for all steppings (F+ have it disabled by default)
	 */
	msr_set_bit(MSR_K7_HWCR, 6);
#endif
	set_cpu_bug(c, X86_BUG_SWAPGS_FENCE);
}

static void init_amd_gh(struct cpuinfo_x86 *c)
{
#ifdef CONFIG_MMCONF_FAM10H
	/* do this for boot cpu */
	if (c == &boot_cpu_data)
		check_enable_amd_mmconf_dmi();

	fam10h_check_enable_mmcfg();
#endif

	/*
	 * Disable GART TLB Walk Errors on Fam10h. We do this here because this
	 * is always needed when GART is enabled, even in a kernel which has no
	 * MCE support built in. BIOS should disable GartTlbWlk Errors already.
	 * If it doesn't, we do it here as suggested by the BKDG.
	 *
	 * Fixes: https://bugzilla.kernel.org/show_bug.cgi?id=33012
	 */
	msr_set_bit(MSR_AMD64_MCx_MASK(4), 10);

	/*
	 * On family 10h BIOS may not have properly enabled WC+ support, causing
	 * it to be converted to CD memtype. This may result in performance
	 * degradation for certain nested-paging guests. Prevent this conversion
	 * by clearing bit 24 in MSR_AMD64_BU_CFG2.
	 *
	 * NOTE: we want to use the _safe accessors so as not to #GP kvm
	 * guests on older kvm hosts.
	 */
	msr_clear_bit(MSR_AMD64_BU_CFG2, 24);

	if (cpu_has_amd_erratum(c, amd_erratum_383))
		set_cpu_bug(c, X86_BUG_AMD_TLB_MMATCH);
}

#define MSR_AMD64_DE_CFG	0xC0011029

static void init_amd_ln(struct cpuinfo_x86 *c)
{
	/*
	 * Apply erratum 665 fix unconditionally so machines without a BIOS
	 * fix work.
	 */
	msr_set_bit(MSR_AMD64_DE_CFG, 31);
}

static bool rdrand_force;

static int __init rdrand_cmdline(char *str)
{
	if (!str)
		return -EINVAL;

	if (!strcmp(str, "force"))
		rdrand_force = true;
	else
		return -EINVAL;

	return 0;
}
early_param("rdrand", rdrand_cmdline);

static void clear_rdrand_cpuid_bit(struct cpuinfo_x86 *c)
{
	/*
	 * Saving of the MSR used to hide the RDRAND support during
	 * suspend/resume is done by arch/x86/power/cpu.c, which is
	 * dependent on CONFIG_PM_SLEEP.
	 */
	if (!IS_ENABLED(CONFIG_PM_SLEEP))
		return;

	/*
	 * The nordrand option can clear X86_FEATURE_RDRAND, so check for
	 * RDRAND support using the CPUID function directly.
	 */
	if (!(cpuid_ecx(1) & BIT(30)) || rdrand_force)
		return;

	msr_clear_bit(MSR_AMD64_CPUID_FN_1, 62);

	/*
	 * Verify that the CPUID change has occurred in case the kernel is
	 * running virtualized and the hypervisor doesn't support the MSR.
	 */
	if (cpuid_ecx(1) & BIT(30)) {
		pr_info_once("BIOS may not properly restore RDRAND after suspend, but hypervisor does not support hiding RDRAND via CPUID.\n");
		return;
	}

	clear_cpu_cap(c, X86_FEATURE_RDRAND);
	pr_info_once("BIOS may not properly restore RDRAND after suspend, hiding RDRAND via CPUID. Use rdrand=force to reenable.\n");
}

static void init_amd_jg(struct cpuinfo_x86 *c)
{
	/*
	 * Some BIOS implementations do not restore proper RDRAND support
	 * across suspend and resume. Check on whether to hide the RDRAND
	 * instruction support via CPUID.
	 */
	clear_rdrand_cpuid_bit(c);
}

static void init_amd_bd(struct cpuinfo_x86 *c)
{
	u64 value;

	/*
	 * The way access filter has a performance penalty on some workloads.
	 * Disable it on the affected CPUs.
	 */
	if ((c->x86_model >= 0x02) && (c->x86_model < 0x20)) {
		if (!rdmsrl_safe(MSR_F15H_IC_CFG, &value) && !(value & 0x1E)) {
			value |= 0x1E;
			wrmsrl_safe(MSR_F15H_IC_CFG, value);
		}
	}

	/*
	 * Some BIOS implementations do not restore proper RDRAND support
	 * across suspend and resume. Check on whether to hide the RDRAND
	 * instruction support via CPUID.
	 */
	clear_rdrand_cpuid_bit(c);
}

static void init_amd_zn(struct cpuinfo_x86 *c)
{
	set_cpu_cap(c, X86_FEATURE_ZEN);

#ifdef CONFIG_NUMA
	node_reclaim_distance = 32;
#endif

	/*
	 * Fix erratum 1076: CPB feature bit not being set in CPUID.
	 * Always set it, except when running under a hypervisor.
	 */
	if (!cpu_has(c, X86_FEATURE_HYPERVISOR) && !cpu_has(c, X86_FEATURE_CPB))
		set_cpu_cap(c, X86_FEATURE_CPB);
}

static void init_amd(struct cpuinfo_x86 *c)
{
	early_init_amd(c);

	/*
	 * Bit 31 in normal CPUID used for nonstandard 3DNow ID;
	 * 3DNow is IDd by bit 31 in extended CPUID (1*32+31) anyway
	 */
	clear_cpu_cap(c, 0*32+31);

	if (c->x86 >= 0x10)
		set_cpu_cap(c, X86_FEATURE_REP_GOOD);

	/* get apicid instead of initial apic id from cpuid */
	c->apicid = hard_smp_processor_id();

	/* K6s reports MCEs but don't actually have all the MSRs */
	if (c->x86 < 6)
		clear_cpu_cap(c, X86_FEATURE_MCE);

	switch (c->x86) {
	case 4:    init_amd_k5(c); break;
	case 5:    init_amd_k6(c); break;
	case 6:	   init_amd_k7(c); break;
	case 0xf:  init_amd_k8(c); break;
	case 0x10: init_amd_gh(c); break;
	case 0x12: init_amd_ln(c); break;
	case 0x15: init_amd_bd(c); break;
	case 0x16: init_amd_jg(c); break;
	case 0x17: fallthrough;
	case 0x19: init_amd_zn(c); break;
	}

	/*
	 * Enable workaround for FXSAVE leak on CPUs
	 * without a XSaveErPtr feature
	 */
	if ((c->x86 >= 6) && (!cpu_has(c, X86_FEATURE_XSAVEERPTR)))
		set_cpu_bug(c, X86_BUG_FXSAVE_LEAK);

	cpu_detect_cache_sizes(c);

	amd_detect_cmp(c);
	amd_get_topology(c);
	srat_detect_node(c);
	amd_detect_ppin(c);

	init_amd_cacheinfo(c);

	if (cpu_has(c, X86_FEATURE_XMM2)) {
		/*
		 * Use LFENCE for execution serialization.  On families which
		 * don't have that MSR, LFENCE is already serializing.
		 * msr_set_bit() uses the safe accessors, too, even if the MSR
		 * is not present.
		 */
		msr_set_bit(MSR_F10H_DECFG,
			    MSR_F10H_DECFG_LFENCE_SERIALIZE_BIT);

		/* A serializing LFENCE stops RDTSC speculation */
		set_cpu_cap(c, X86_FEATURE_LFENCE_RDTSC);
	}

	/*
	 * Family 0x12 and above processors have APIC timer
	 * running in deep C states.
	 */
	if (c->x86 > 0x11)
		set_cpu_cap(c, X86_FEATURE_ARAT);

	/* 3DNow or LM implies PREFETCHW */
	if (!cpu_has(c, X86_FEATURE_3DNOWPREFETCH))
		if (cpu_has(c, X86_FEATURE_3DNOW) || cpu_has(c, X86_FEATURE_LM))
			set_cpu_cap(c, X86_FEATURE_3DNOWPREFETCH);

	/* AMD CPUs don't reset SS attributes on SYSRET, Xen does. */
	if (!cpu_has(c, X86_FEATURE_XENPV))
		set_cpu_bug(c, X86_BUG_SYSRET_SS_ATTRS);

	/*
	 * Turn on the Instructions Retired free counter on machines not
	 * susceptible to erratum #1054 "Instructions Retired Performance
	 * Counter May Be Inaccurate".
	 */
	if (cpu_has(c, X86_FEATURE_IRPERF) &&
	    !cpu_has_amd_erratum(c, amd_erratum_1054))
		msr_set_bit(MSR_K7_HWCR, MSR_K7_HWCR_IRPERF_EN_BIT);
}

#ifdef CONFIG_X86_32
static unsigned int amd_size_cache(struct cpuinfo_x86 *c, unsigned int size)
{
	/* AMD errata T13 (order #21922) */
	if (c->x86 == 6) {
		/* Duron Rev A0 */
		if (c->x86_model == 3 && c->x86_stepping == 0)
			size = 64;
		/* Tbird rev A1/A2 */
		if (c->x86_model == 4 &&
			(c->x86_stepping == 0 || c->x86_stepping == 1))
			size = 256;
	}
	return size;
}
#endif

static void cpu_detect_tlb_amd(struct cpuinfo_x86 *c)
{
	u32 ebx, eax, ecx, edx;
	u16 mask = 0xfff;

	if (c->x86 < 0xf)
		return;

	if (c->extended_cpuid_level < 0x80000006)
		return;

	cpuid(0x80000006, &eax, &ebx, &ecx, &edx);

	tlb_lld_4k[ENTRIES] = (ebx >> 16) & mask;
	tlb_lli_4k[ENTRIES] = ebx & mask;

	/*
	 * K8 doesn't have 2M/4M entries in the L2 TLB so read out the L1 TLB
	 * characteristics from the CPUID function 0x80000005 instead.
	 */
	if (c->x86 == 0xf) {
		cpuid(0x80000005, &eax, &ebx, &ecx, &edx);
		mask = 0xff;
	}

	/* Handle DTLB 2M and 4M sizes, fall back to L1 if L2 is disabled */
	if (!((eax >> 16) & mask))
		tlb_lld_2m[ENTRIES] = (cpuid_eax(0x80000005) >> 16) & 0xff;
	else
		tlb_lld_2m[ENTRIES] = (eax >> 16) & mask;

	/* a 4M entry uses two 2M entries */
	tlb_lld_4m[ENTRIES] = tlb_lld_2m[ENTRIES] >> 1;

	/* Handle ITLB 2M and 4M sizes, fall back to L1 if L2 is disabled */
	if (!(eax & mask)) {
		/* Erratum 658 */
		if (c->x86 == 0x15 && c->x86_model <= 0x1f) {
			tlb_lli_2m[ENTRIES] = 1024;
		} else {
			cpuid(0x80000005, &eax, &ebx, &ecx, &edx);
			tlb_lli_2m[ENTRIES] = eax & 0xff;
		}
	} else
		tlb_lli_2m[ENTRIES] = eax & mask;

	tlb_lli_4m[ENTRIES] = tlb_lli_2m[ENTRIES] >> 1;
}

static const struct cpu_dev amd_cpu_dev = {
	.c_vendor	= "AMD",
	.c_ident	= { "AuthenticAMD" },
#ifdef CONFIG_X86_32
	.legacy_models = {
		{ .family = 4, .model_names =
		  {
			  [3] = "486 DX/2",
			  [7] = "486 DX/2-WB",
			  [8] = "486 DX/4",
			  [9] = "486 DX/4-WB",
			  [14] = "Am5x86-WT",
			  [15] = "Am5x86-WB"
		  }
		},
	},
	.legacy_cache_size = amd_size_cache,
#endif
	.c_early_init   = early_init_amd,
	.c_detect_tlb	= cpu_detect_tlb_amd,
	.c_bsp_init	= bsp_init_amd,
	.c_init		= init_amd,
	.c_x86_vendor	= X86_VENDOR_AMD,
};

cpu_dev_register(amd_cpu_dev);

/*
 * AMD errata checking
 *
 * Errata are defined as arrays of ints using the AMD_LEGACY_ERRATUM() or
 * AMD_OSVW_ERRATUM() macros. The latter is intended for newer errata that
 * have an OSVW id assigned, which it takes as first argument. Both take a
 * variable number of family-specific model-stepping ranges created by
 * AMD_MODEL_RANGE().
 *
 * Example:
 *
 * const int amd_erratum_319[] =
 *	AMD_LEGACY_ERRATUM(AMD_MODEL_RANGE(0x10, 0x2, 0x1, 0x4, 0x2),
 *			   AMD_MODEL_RANGE(0x10, 0x8, 0x0, 0x8, 0x0),
 *			   AMD_MODEL_RANGE(0x10, 0x9, 0x0, 0x9, 0x0));
 */

#define AMD_LEGACY_ERRATUM(...)		{ -1, __VA_ARGS__, 0 }
#define AMD_OSVW_ERRATUM(osvw_id, ...)	{ osvw_id, __VA_ARGS__, 0 }
#define AMD_MODEL_RANGE(f, m_start, s_start, m_end, s_end) \
	((f << 24) | (m_start << 16) | (s_start << 12) | (m_end << 4) | (s_end))
#define AMD_MODEL_RANGE_FAMILY(range)	(((range) >> 24) & 0xff)
#define AMD_MODEL_RANGE_START(range)	(((range) >> 12) & 0xfff)
#define AMD_MODEL_RANGE_END(range)	((range) & 0xfff)

static const int amd_erratum_400[] =
	AMD_OSVW_ERRATUM(1, AMD_MODEL_RANGE(0xf, 0x41, 0x2, 0xff, 0xf),
			    AMD_MODEL_RANGE(0x10, 0x2, 0x1, 0xff, 0xf));

static const int amd_erratum_383[] =
	AMD_OSVW_ERRATUM(3, AMD_MODEL_RANGE(0x10, 0, 0, 0xff, 0xf));

/* #1054: Instructions Retired Performance Counter May Be Inaccurate */
static const int amd_erratum_1054[] =
	AMD_LEGACY_ERRATUM(AMD_MODEL_RANGE(0x17, 0, 0, 0x2f, 0xf));

static bool cpu_has_amd_erratum(struct cpuinfo_x86 *cpu, const int *erratum)
{
	int osvw_id = *erratum++;
	u32 range;
	u32 ms;

	if (osvw_id >= 0 && osvw_id < 65536 &&
	    cpu_has(cpu, X86_FEATURE_OSVW)) {
		u64 osvw_len;

		rdmsrl(MSR_AMD64_OSVW_ID_LENGTH, osvw_len);
		if (osvw_id < osvw_len) {
			u64 osvw_bits;

			rdmsrl(MSR_AMD64_OSVW_STATUS + (osvw_id >> 6),
			    osvw_bits);
			return osvw_bits & (1ULL << (osvw_id & 0x3f));
		}
	}

	/* OSVW unavailable or ID unknown, match family-model-stepping range */
	ms = (cpu->x86_model << 4) | cpu->x86_stepping;
	while ((range = *erratum++))
		if ((cpu->x86 == AMD_MODEL_RANGE_FAMILY(range)) &&
		    (ms >= AMD_MODEL_RANGE_START(range)) &&
		    (ms <= AMD_MODEL_RANGE_END(range)))
			return true;

	return false;
}

void set_dr_addr_mask(unsigned long mask, int dr)
{
	if (!boot_cpu_has(X86_FEATURE_BPEXT))
		return;

	switch (dr) {
	case 0:
		wrmsr(MSR_F16H_DR0_ADDR_MASK, mask, 0);
		break;
	case 1:
	case 2:
	case 3:
		wrmsr(MSR_F16H_DR1_ADDR_MASK - 1 + dr, mask, 0);
		break;
	default:
		break;
	}
}<|MERGE_RESOLUTION|>--- conflicted
+++ resolved
@@ -645,10 +645,7 @@
 		setup_clear_cpu_cap(X86_FEATURE_SME);
 clear_sev:
 		setup_clear_cpu_cap(X86_FEATURE_SEV);
-<<<<<<< HEAD
-=======
 		setup_clear_cpu_cap(X86_FEATURE_SEV_ES);
->>>>>>> d1988041
 	}
 }
 
