--- conflicted
+++ resolved
@@ -86,11 +86,7 @@
 	 * If leaf 0xb is available, then the domain shifts are set
 	 * already and nothing to do here. Only valid for family >= 0x17.
 	 */
-<<<<<<< HEAD
-	if (!has_0xb && tscan->c->x86 >= 0x17) {
-=======
 	if (!has_topoext && tscan->c->x86 >= 0x17) {
->>>>>>> 2d002356
 		/*
 		 * Leaf 0x80000008 set the CORE domain shift already.
 		 * Update the SMT domain, but do not propagate it.
