--- conflicted
+++ resolved
@@ -337,15 +337,10 @@
 	map_add_var();
 }
 
-<<<<<<< HEAD
-		if (!(mtrr_state.var_ranges[i].mask_lo & MTRR_PHYSMASK_V))
-			continue;
-=======
 static unsigned int __init get_cache_map_size(void)
 {
 	return cache_map_fixed + 2 * num_var_ranges + (mtrr_tom2 != 0);
 }
->>>>>>> 238589d0
 
 /* Build the cache_map containing the cache modes per memory range. */
 void __init mtrr_build_map(void)
@@ -384,12 +379,6 @@
 		cache_map[i].fixed = 1;
 	cache_map_fixed = cache_map_n;
 
-<<<<<<< HEAD
-		curr_match = mtrr_state.var_ranges[i].base_lo & MTRR_PHYSBASE_TYPE;
-		if (prev_match == MTRR_TYPE_INVALID) {
-			prev_match = curr_match;
-			continue;
-=======
 	map_add_var();
 
 	pr_info("MTRR map: %u entries (%u fixed + %u variable; max %u), built from %u variable MTRRs\n",
@@ -401,7 +390,6 @@
 			pr_info("%3u: %016llx-%016llx %s\n", i,
 				cache_map[i].start, cache_map[i].end - 1,
 				mtrr_attrib_to_str(cache_map[i].type));
->>>>>>> 238589d0
 		}
 	}
 }
@@ -499,62 +487,6 @@
 		*uniform = 0;
 
 	return effective_type;
-}
-
-/**
- * mtrr_overwrite_state - set static MTRR state
- *
- * Used to set MTRR state via different means (e.g. with data obtained from
- * a hypervisor).
- * Is allowed only for special cases when running virtualized. Must be called
- * from the x86_init.hyper.init_platform() hook.  It can be called only once.
- * The MTRR state can't be changed afterwards.  To ensure that, X86_FEATURE_MTRR
- * is cleared.
- */
-void mtrr_overwrite_state(struct mtrr_var_range *var, unsigned int num_var,
-			  mtrr_type def_type)
-{
-	unsigned int i;
-
-	/* Only allowed to be called once before mtrr_bp_init(). */
-	if (WARN_ON_ONCE(mtrr_state_set))
-		return;
-
-	/* Only allowed when running virtualized. */
-	if (!cpu_feature_enabled(X86_FEATURE_HYPERVISOR))
-		return;
-
-	/*
-	 * Only allowed for special virtualization cases:
-	 * - when running as Hyper-V, SEV-SNP guest using vTOM
-	 * - when running as Xen PV guest
-	 * - when running as SEV-SNP or TDX guest to avoid unnecessary
-	 *   VMM communication/Virtualization exceptions (#VC, #VE)
-	 */
-	if (!cc_platform_has(CC_ATTR_GUEST_SEV_SNP) &&
-	    !hv_is_isolation_supported() &&
-	    !cpu_feature_enabled(X86_FEATURE_XENPV) &&
-	    !cpu_feature_enabled(X86_FEATURE_TDX_GUEST))
-		return;
-
-	/* Disable MTRR in order to disable MTRR modifications. */
-	setup_clear_cpu_cap(X86_FEATURE_MTRR);
-
-	if (var) {
-		if (num_var > MTRR_MAX_VAR_RANGES) {
-			pr_warn("Trying to overwrite MTRR state with %u variable entries\n",
-				num_var);
-			num_var = MTRR_MAX_VAR_RANGES;
-		}
-		for (i = 0; i < num_var; i++)
-			mtrr_state.var_ranges[i] = var[i];
-		num_var_ranges = num_var;
-	}
-
-	mtrr_state.def_type = def_type;
-	mtrr_state.enabled |= MTRR_STATE_MTRR_ENABLED;
-
-	mtrr_state_set = 1;
 }
 
 /**
@@ -720,28 +652,12 @@
 		/* tail */
 		print_fixed_last();
 	}
-<<<<<<< HEAD
-	pr_debug("MTRR variable ranges %sabled:\n",
-		 mtrr_state.enabled & MTRR_STATE_MTRR_ENABLED ? "en" : "dis");
-=======
 	pr_info("MTRR variable ranges %sabled:\n",
 		mtrr_state.enabled & MTRR_STATE_MTRR_ENABLED ? "en" : "dis");
->>>>>>> 238589d0
 	high_width = (boot_cpu_data.x86_phys_bits - (32 - PAGE_SHIFT) + 3) / 4;
 
 	for (i = 0; i < num_var_ranges; ++i) {
 		if (mtrr_state.var_ranges[i].mask_lo & MTRR_PHYSMASK_V)
-<<<<<<< HEAD
-			pr_debug("  %u base %0*X%05X000 mask %0*X%05X000 %s\n",
-				 i,
-				 high_width,
-				 mtrr_state.var_ranges[i].base_hi,
-				 mtrr_state.var_ranges[i].base_lo >> 12,
-				 high_width,
-				 mtrr_state.var_ranges[i].mask_hi,
-				 mtrr_state.var_ranges[i].mask_lo >> 12,
-				 mtrr_attrib_to_str(mtrr_state.var_ranges[i].base_lo &
-=======
 			pr_info("  %u base %0*X%05X000 mask %0*X%05X000 %s\n",
 				i,
 				high_width,
@@ -751,7 +667,6 @@
 				mtrr_state.var_ranges[i].mask_hi,
 				mtrr_state.var_ranges[i].mask_lo >> 12,
 				mtrr_attrib_to_str(mtrr_state.var_ranges[i].base_lo &
->>>>>>> 238589d0
 						    MTRR_PHYSBASE_TYPE));
 		else
 			pr_info("  %u disabled\n", i);
