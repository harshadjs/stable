// SPDX-License-Identifier: GPL-2.0
/*
 * Watchdog support on powerpc systems.
 *
 * Copyright 2017, IBM Corporation.
 *
 * This uses code from arch/sparc/kernel/nmi.c and kernel/watchdog.c
 */

#define pr_fmt(fmt) "watchdog: " fmt

#include <linux/kernel.h>
#include <linux/param.h>
#include <linux/init.h>
#include <linux/percpu.h>
#include <linux/cpu.h>
#include <linux/nmi.h>
#include <linux/module.h>
#include <linux/export.h>
#include <linux/kprobes.h>
#include <linux/hardirq.h>
#include <linux/reboot.h>
#include <linux/slab.h>
#include <linux/kdebug.h>
#include <linux/sched/debug.h>
#include <linux/delay.h>
#include <linux/processor.h>
#include <linux/smp.h>

#include <asm/interrupt.h>
#include <asm/paca.h>
#include <asm/nmi.h>

/*
 * The powerpc watchdog ensures that each CPU is able to service timers.
 * The watchdog sets up a simple timer on each CPU to run once per timer
 * period, and updates a per-cpu timestamp and a "pending" cpumask. This is
 * the heartbeat.
 *
 * Then there are two systems to check that the heartbeat is still running.
 * The local soft-NMI, and the SMP checker.
 *
 * The soft-NMI checker can detect lockups on the local CPU. When interrupts
 * are disabled with local_irq_disable(), platforms that use soft-masking
 * can leave hardware interrupts enabled and handle them with a masked
 * interrupt handler. The masked handler can send the timer interrupt to the
 * watchdog's soft_nmi_interrupt(), which appears to Linux as an NMI
 * interrupt, and can be used to detect CPUs stuck with IRQs disabled.
 *
 * The soft-NMI checker will compare the heartbeat timestamp for this CPU
 * with the current time, and take action if the difference exceeds the
 * watchdog threshold.
 *
 * The limitation of the soft-NMI watchdog is that it does not work when
 * interrupts are hard disabled or otherwise not being serviced. This is
 * solved by also having a SMP watchdog where all CPUs check all other
 * CPUs heartbeat.
 *
 * The SMP checker can detect lockups on other CPUs. A gobal "pending"
 * cpumask is kept, containing all CPUs which enable the watchdog. Each
 * CPU clears their pending bit in their heartbeat timer. When the bitmask
 * becomes empty, the last CPU to clear its pending bit updates a global
 * timestamp and refills the pending bitmask.
 *
 * In the heartbeat timer, if any CPU notices that the global timestamp has
 * not been updated for a period exceeding the watchdog threshold, then it
 * means the CPU(s) with their bit still set in the pending mask have had
 * their heartbeat stop, and action is taken.
 *
 * Some platforms implement true NMI IPIs, which can be used by the SMP
 * watchdog to detect an unresponsive CPU and pull it out of its stuck
 * state with the NMI IPI, to get crash/debug data from it. This way the
 * SMP watchdog can detect hardware interrupts off lockups.
 */

static cpumask_t wd_cpus_enabled __read_mostly;

static u64 wd_panic_timeout_tb __read_mostly; /* timebase ticks until panic */
static u64 wd_smp_panic_timeout_tb __read_mostly; /* panic other CPUs */

static u64 wd_timer_period_ms __read_mostly;  /* interval between heartbeat */

static DEFINE_PER_CPU(struct hrtimer, wd_hrtimer);
static DEFINE_PER_CPU(u64, wd_timer_tb);

/* SMP checker bits */
static unsigned long __wd_smp_lock;
static unsigned long __wd_reporting;
static unsigned long __wd_nmi_output;
static cpumask_t wd_smp_cpus_pending;
static cpumask_t wd_smp_cpus_stuck;
static u64 wd_smp_last_reset_tb;

/*
 * Try to take the exclusive watchdog action / NMI IPI / printing lock.
 * wd_smp_lock must be held. If this fails, we should return and wait
 * for the watchdog to kick in again (or another CPU to trigger it).
 *
 * Importantly, if hardlockup_panic is set, wd_try_report failure should
 * not delay the panic, because whichever other CPU is reporting will
 * call panic.
 */
static bool wd_try_report(void)
{
	if (__wd_reporting)
		return false;
	__wd_reporting = 1;
	return true;
}

/* End printing after successful wd_try_report. wd_smp_lock not required. */
static void wd_end_reporting(void)
{
	smp_mb(); /* End printing "critical section" */
	WARN_ON_ONCE(__wd_reporting == 0);
	WRITE_ONCE(__wd_reporting, 0);
}

static inline void wd_smp_lock(unsigned long *flags)
{
	/*
	 * Avoid locking layers if possible.
	 * This may be called from low level interrupt handlers at some
	 * point in future.
	 */
	raw_local_irq_save(*flags);
	hard_irq_disable(); /* Make it soft-NMI safe */
	while (unlikely(test_and_set_bit_lock(0, &__wd_smp_lock))) {
		raw_local_irq_restore(*flags);
		spin_until_cond(!test_bit(0, &__wd_smp_lock));
		raw_local_irq_save(*flags);
		hard_irq_disable();
	}
}

static inline void wd_smp_unlock(unsigned long *flags)
{
	clear_bit_unlock(0, &__wd_smp_lock);
	raw_local_irq_restore(*flags);
}

static void wd_lockup_ipi(struct pt_regs *regs)
{
	int cpu = raw_smp_processor_id();
	u64 tb = get_tb();

	pr_emerg("CPU %d Hard LOCKUP\n", cpu);
	pr_emerg("CPU %d TB:%lld, last heartbeat TB:%lld (%lldms ago)\n",
		 cpu, tb, per_cpu(wd_timer_tb, cpu),
		 tb_to_ns(tb - per_cpu(wd_timer_tb, cpu)) / 1000000);
	print_modules();
	print_irqtrace_events(current);
	if (regs)
		show_regs(regs);
	else
		dump_stack();

	/*
	 * __wd_nmi_output must be set after we printk from NMI context.
	 *
	 * printk from NMI context defers printing to the console to irq_work.
	 * If that NMI was taken in some code that is hard-locked, then irqs
	 * are disabled so irq_work will never fire. That can result in the
	 * hard lockup messages being delayed (indefinitely, until something
	 * else kicks the console drivers).
	 *
	 * Setting __wd_nmi_output will cause another CPU to notice and kick
	 * the console drivers for us.
	 *
	 * xchg is not needed here (it could be a smp_mb and store), but xchg
	 * gives the memory ordering and atomicity required.
	 */
	xchg(&__wd_nmi_output, 1);

	/* Do not panic from here because that can recurse into NMI IPI layer */
}

static bool set_cpu_stuck(int cpu)
{
<<<<<<< HEAD
	cpumask_or(&wd_smp_cpus_stuck, &wd_smp_cpus_stuck, cpumask);
	cpumask_andnot(&wd_smp_cpus_pending, &wd_smp_cpus_pending, cpumask);
=======
	cpumask_set_cpu(cpu, &wd_smp_cpus_stuck);
	cpumask_clear_cpu(cpu, &wd_smp_cpus_pending);
>>>>>>> 77b5472d
	/*
	 * See wd_smp_clear_cpu_pending()
	 */
	smp_mb();
	if (cpumask_empty(&wd_smp_cpus_pending)) {
		wd_smp_last_reset_tb = get_tb();
		cpumask_andnot(&wd_smp_cpus_pending,
				&wd_cpus_enabled,
				&wd_smp_cpus_stuck);
		return true;
	}
	return false;
}

static void watchdog_smp_panic(int cpu)
{
	static cpumask_t wd_smp_cpus_ipi; // protected by reporting
	unsigned long flags;
	u64 tb, last_reset;
	int c;

	wd_smp_lock(&flags);
	/* Double check some things under lock */
	tb = get_tb();
	last_reset = wd_smp_last_reset_tb;
	if ((s64)(tb - last_reset) < (s64)wd_smp_panic_timeout_tb)
		goto out;
	if (cpumask_test_cpu(cpu, &wd_smp_cpus_pending))
		goto out;
	if (!wd_try_report())
		goto out;
	for_each_online_cpu(c) {
		if (!cpumask_test_cpu(c, &wd_smp_cpus_pending))
			continue;
		if (c == cpu)
			continue; // should not happen

		__cpumask_set_cpu(c, &wd_smp_cpus_ipi);
		if (set_cpu_stuck(c))
			break;
	}
	if (cpumask_empty(&wd_smp_cpus_ipi)) {
		wd_end_reporting();
		goto out;
	}
	wd_smp_unlock(&flags);

	pr_emerg("CPU %d detected hard LOCKUP on other CPUs %*pbl\n",
		 cpu, cpumask_pr_args(&wd_smp_cpus_ipi));
	pr_emerg("CPU %d TB:%lld, last SMP heartbeat TB:%lld (%lldms ago)\n",
		 cpu, tb, last_reset, tb_to_ns(tb - last_reset) / 1000000);

	if (!sysctl_hardlockup_all_cpu_backtrace) {
		/*
		 * Try to trigger the stuck CPUs, unless we are going to
		 * get a backtrace on all of them anyway.
		 */
		for_each_cpu(c, &wd_smp_cpus_ipi) {
			smp_send_nmi_ipi(c, wd_lockup_ipi, 1000000);
			__cpumask_clear_cpu(c, &wd_smp_cpus_ipi);
		}
	} else {
		trigger_allbutself_cpu_backtrace();
		cpumask_clear(&wd_smp_cpus_ipi);
	}

	if (hardlockup_panic)
		nmi_panic(NULL, "Hard LOCKUP");

	wd_end_reporting();

	return;

out:
	wd_smp_unlock(&flags);
}

static void wd_smp_clear_cpu_pending(int cpu)
{
	if (!cpumask_test_cpu(cpu, &wd_smp_cpus_pending)) {
		if (unlikely(cpumask_test_cpu(cpu, &wd_smp_cpus_stuck))) {
			struct pt_regs *regs = get_irq_regs();
			unsigned long flags;

			pr_emerg("CPU %d became unstuck TB:%lld\n",
				 cpu, get_tb());
			print_irqtrace_events(current);
			if (regs)
				show_regs(regs);
			else
				dump_stack();

			wd_smp_lock(&flags);
			cpumask_clear_cpu(cpu, &wd_smp_cpus_stuck);
			wd_smp_unlock(&flags);
		} else {
			/*
			 * The last CPU to clear pending should have reset the
			 * watchdog so we generally should not find it empty
			 * here if our CPU was clear. However it could happen
			 * due to a rare race with another CPU taking the
			 * last CPU out of the mask concurrently.
			 *
			 * We can't add a warning for it. But just in case
			 * there is a problem with the watchdog that is causing
			 * the mask to not be reset, try to kick it along here.
			 */
			if (unlikely(cpumask_empty(&wd_smp_cpus_pending)))
				goto none_pending;
		}
		return;
	}

<<<<<<< HEAD
=======
	/*
	 * All other updates to wd_smp_cpus_pending are performed under
	 * wd_smp_lock. All of them are atomic except the case where the
	 * mask becomes empty and is reset. This will not happen here because
	 * cpu was tested to be in the bitmap (above), and a CPU only clears
	 * its own bit. _Except_ in the case where another CPU has detected a
	 * hard lockup on our CPU and takes us out of the pending mask. So in
	 * normal operation there will be no race here, no problem.
	 *
	 * In the lockup case, this atomic clear-bit vs a store that refills
	 * other bits in the accessed word wll not be a problem. The bit clear
	 * is atomic so it will not cause the store to get lost, and the store
	 * will never set this bit so it will not overwrite the bit clear. The
	 * only way for a stuck CPU to return to the pending bitmap is to
	 * become unstuck itself.
	 */
>>>>>>> 77b5472d
	cpumask_clear_cpu(cpu, &wd_smp_cpus_pending);

	/*
	 * Order the store to clear pending with the load(s) to check all
	 * words in the pending mask to check they are all empty. This orders
	 * with the same barrier on another CPU. This prevents two CPUs
	 * clearing the last 2 pending bits, but neither seeing the other's
	 * store when checking if the mask is empty, and missing an empty
	 * mask, which ends with a false positive.
	 */
	smp_mb();
	if (cpumask_empty(&wd_smp_cpus_pending)) {
		unsigned long flags;

none_pending:
		/*
		 * Double check under lock because more than one CPU could see
		 * a clear mask with the lockless check after clearing their
		 * pending bits.
		 */
		wd_smp_lock(&flags);
		if (cpumask_empty(&wd_smp_cpus_pending)) {
			wd_smp_last_reset_tb = get_tb();
			cpumask_andnot(&wd_smp_cpus_pending,
					&wd_cpus_enabled,
					&wd_smp_cpus_stuck);
		}
		wd_smp_unlock(&flags);
	}
}

static void watchdog_timer_interrupt(int cpu)
{
	u64 tb = get_tb();

	per_cpu(wd_timer_tb, cpu) = tb;

	wd_smp_clear_cpu_pending(cpu);

	if ((s64)(tb - wd_smp_last_reset_tb) >= (s64)wd_smp_panic_timeout_tb)
		watchdog_smp_panic(cpu);

	if (__wd_nmi_output && xchg(&__wd_nmi_output, 0)) {
		/*
		 * Something has called printk from NMI context. It might be
		 * stuck, so this this triggers a flush that will get that
		 * printk output to the console.
		 *
		 * See wd_lockup_ipi.
		 */
		printk_trigger_flush();
	}
}

DEFINE_INTERRUPT_HANDLER_NMI(soft_nmi_interrupt)
{
	unsigned long flags;
	int cpu = raw_smp_processor_id();
	u64 tb;

	/* should only arrive from kernel, with irqs disabled */
	WARN_ON_ONCE(!arch_irq_disabled_regs(regs));

	if (!cpumask_test_cpu(cpu, &wd_cpus_enabled))
		return 0;

	__this_cpu_inc(irq_stat.soft_nmi_irqs);

	tb = get_tb();
	if (tb - per_cpu(wd_timer_tb, cpu) >= wd_panic_timeout_tb) {
		/*
		 * Taking wd_smp_lock here means it is a soft-NMI lock, which
		 * means we can't take any regular or irqsafe spin locks while
		 * holding this lock. This is why timers can't printk while
		 * holding the lock.
		 */
		wd_smp_lock(&flags);
		if (cpumask_test_cpu(cpu, &wd_smp_cpus_stuck)) {
			wd_smp_unlock(&flags);
			return 0;
		}
		if (!wd_try_report()) {
			wd_smp_unlock(&flags);
			/* Couldn't report, try again in 100ms */
			mtspr(SPRN_DEC, 100 * tb_ticks_per_usec * 1000);
			return 0;
		}

		set_cpu_stuck(cpu);

		wd_smp_unlock(&flags);

		pr_emerg("CPU %d self-detected hard LOCKUP @ %pS\n",
			 cpu, (void *)regs->nip);
		pr_emerg("CPU %d TB:%lld, last heartbeat TB:%lld (%lldms ago)\n",
			 cpu, tb, per_cpu(wd_timer_tb, cpu),
			 tb_to_ns(tb - per_cpu(wd_timer_tb, cpu)) / 1000000);
		print_modules();
		print_irqtrace_events(current);
		show_regs(regs);

		xchg(&__wd_nmi_output, 1); // see wd_lockup_ipi

		if (sysctl_hardlockup_all_cpu_backtrace)
			trigger_allbutself_cpu_backtrace();

		if (hardlockup_panic)
			nmi_panic(regs, "Hard LOCKUP");

		wd_end_reporting();
	}
	/*
	 * We are okay to change DEC in soft_nmi_interrupt because the masked
	 * handler has marked a DEC as pending, so the timer interrupt will be
	 * replayed as soon as local irqs are enabled again.
	 */
	if (wd_panic_timeout_tb < 0x7fffffff)
		mtspr(SPRN_DEC, wd_panic_timeout_tb);

	return 0;
}

static enum hrtimer_restart watchdog_timer_fn(struct hrtimer *hrtimer)
{
	int cpu = smp_processor_id();

	if (!(watchdog_enabled & NMI_WATCHDOG_ENABLED))
		return HRTIMER_NORESTART;

	if (!cpumask_test_cpu(cpu, &watchdog_cpumask))
		return HRTIMER_NORESTART;

	watchdog_timer_interrupt(cpu);

	hrtimer_forward_now(hrtimer, ms_to_ktime(wd_timer_period_ms));

	return HRTIMER_RESTART;
}

void arch_touch_nmi_watchdog(void)
{
	unsigned long ticks = tb_ticks_per_usec * wd_timer_period_ms * 1000;
	int cpu = smp_processor_id();
	u64 tb;

	if (!cpumask_test_cpu(cpu, &watchdog_cpumask))
		return;

	tb = get_tb();
	if (tb - per_cpu(wd_timer_tb, cpu) >= ticks) {
		per_cpu(wd_timer_tb, cpu) = tb;
		wd_smp_clear_cpu_pending(cpu);
	}
}
EXPORT_SYMBOL(arch_touch_nmi_watchdog);

static void start_watchdog(void *arg)
{
	struct hrtimer *hrtimer = this_cpu_ptr(&wd_hrtimer);
	int cpu = smp_processor_id();
	unsigned long flags;

	if (cpumask_test_cpu(cpu, &wd_cpus_enabled)) {
		WARN_ON(1);
		return;
	}

	if (!(watchdog_enabled & NMI_WATCHDOG_ENABLED))
		return;

	if (!cpumask_test_cpu(cpu, &watchdog_cpumask))
		return;

	wd_smp_lock(&flags);
	cpumask_set_cpu(cpu, &wd_cpus_enabled);
	if (cpumask_weight(&wd_cpus_enabled) == 1) {
		cpumask_set_cpu(cpu, &wd_smp_cpus_pending);
		wd_smp_last_reset_tb = get_tb();
	}
	wd_smp_unlock(&flags);

	*this_cpu_ptr(&wd_timer_tb) = get_tb();

	hrtimer_init(hrtimer, CLOCK_MONOTONIC, HRTIMER_MODE_REL);
	hrtimer->function = watchdog_timer_fn;
	hrtimer_start(hrtimer, ms_to_ktime(wd_timer_period_ms),
		      HRTIMER_MODE_REL_PINNED);
}

static int start_watchdog_on_cpu(unsigned int cpu)
{
	return smp_call_function_single(cpu, start_watchdog, NULL, true);
}

static void stop_watchdog(void *arg)
{
	struct hrtimer *hrtimer = this_cpu_ptr(&wd_hrtimer);
	int cpu = smp_processor_id();
	unsigned long flags;

	if (!cpumask_test_cpu(cpu, &wd_cpus_enabled))
		return; /* Can happen in CPU unplug case */

	hrtimer_cancel(hrtimer);

	wd_smp_lock(&flags);
	cpumask_clear_cpu(cpu, &wd_cpus_enabled);
	wd_smp_unlock(&flags);

	wd_smp_clear_cpu_pending(cpu);
}

static int stop_watchdog_on_cpu(unsigned int cpu)
{
	return smp_call_function_single(cpu, stop_watchdog, NULL, true);
}

static void watchdog_calc_timeouts(void)
{
	wd_panic_timeout_tb = watchdog_thresh * ppc_tb_freq;

	/* Have the SMP detector trigger a bit later */
	wd_smp_panic_timeout_tb = wd_panic_timeout_tb * 3 / 2;

	/* 2/5 is the factor that the perf based detector uses */
	wd_timer_period_ms = watchdog_thresh * 1000 * 2 / 5;
}

void watchdog_nmi_stop(void)
{
	int cpu;

	for_each_cpu(cpu, &wd_cpus_enabled)
		stop_watchdog_on_cpu(cpu);
}

void watchdog_nmi_start(void)
{
	int cpu;

	watchdog_calc_timeouts();
	for_each_cpu_and(cpu, cpu_online_mask, &watchdog_cpumask)
		start_watchdog_on_cpu(cpu);
}

/*
 * Invoked from core watchdog init.
 */
int __init watchdog_nmi_probe(void)
{
	int err;

	err = cpuhp_setup_state_nocalls(CPUHP_AP_ONLINE_DYN,
					"powerpc/watchdog:online",
					start_watchdog_on_cpu,
					stop_watchdog_on_cpu);
	if (err < 0) {
		pr_warn("could not be initialized");
		return err;
	}
	return 0;
}<|MERGE_RESOLUTION|>--- conflicted
+++ resolved
@@ -177,13 +177,8 @@
 
 static bool set_cpu_stuck(int cpu)
 {
-<<<<<<< HEAD
-	cpumask_or(&wd_smp_cpus_stuck, &wd_smp_cpus_stuck, cpumask);
-	cpumask_andnot(&wd_smp_cpus_pending, &wd_smp_cpus_pending, cpumask);
-=======
 	cpumask_set_cpu(cpu, &wd_smp_cpus_stuck);
 	cpumask_clear_cpu(cpu, &wd_smp_cpus_pending);
->>>>>>> 77b5472d
 	/*
 	 * See wd_smp_clear_cpu_pending()
 	 */
@@ -297,8 +292,6 @@
 		return;
 	}
 
-<<<<<<< HEAD
-=======
 	/*
 	 * All other updates to wd_smp_cpus_pending are performed under
 	 * wd_smp_lock. All of them are atomic except the case where the
@@ -315,7 +308,6 @@
 	 * only way for a stuck CPU to return to the pending bitmap is to
 	 * become unstuck itself.
 	 */
->>>>>>> 77b5472d
 	cpumask_clear_cpu(cpu, &wd_smp_cpus_pending);
 
 	/*
