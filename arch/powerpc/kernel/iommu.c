--- conflicted
+++ resolved
@@ -1102,11 +1102,6 @@
 	spin_lock_irqsave(&tbl->large_pool.lock, flags);
 	for (i = 0; i < tbl->nr_pools; i++)
 		spin_lock_nest_lock(&tbl->pools[i].lock, &tbl->large_pool.lock);
-<<<<<<< HEAD
-
-	iommu_table_release_pages(tbl);
-=======
->>>>>>> 3b17187f
 
 	if (iommu_table_in_use(tbl)) {
 		pr_err("iommu_tce: it_map is not empty");
