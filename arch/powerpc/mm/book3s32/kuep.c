--- conflicted
+++ resolved
@@ -1,15 +1,6 @@
 // SPDX-License-Identifier: GPL-2.0-or-later
 
 #include <asm/kup.h>
-<<<<<<< HEAD
-
-void __init setup_kuep(bool disabled)
-{
-	pr_info("Activating Kernel Userspace Execution Prevention\n");
-
-	if (disabled)
-		pr_warn("KUEP cannot be disabled yet on 6xx when compiled in\n");
-=======
 #include <asm/smp.h>
 
 struct static_key_false disable_kuep_key;
@@ -26,5 +17,4 @@
 		static_branch_enable(&disable_kuep_key);
 	else
 		pr_info("Activating Kernel Userspace Execution Prevention\n");
->>>>>>> d92805b6
 }