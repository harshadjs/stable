--- conflicted
+++ resolved
@@ -33,20 +33,6 @@
 endif
 
 ifdef CONFIG_PPC64_BOOT_WRAPPER
-<<<<<<< HEAD
-BOOTCFLAGS	+= -m64
-else
-BOOTCFLAGS	+= -m32
-endif
-
-ifdef CONFIG_TARGET_CPU_BOOL
-BOOTCFLAGS	+= -mcpu=$(CONFIG_TARGET_CPU)
-else ifdef CONFIG_PPC64_BOOT_WRAPPER
-ifdef CONFIG_CPU_LITTLE_ENDIAN
-BOOTCFLAGS	+= -mcpu=powerpc64le
-else
-BOOTCFLAGS	+= -mcpu=powerpc64
-=======
 BOOTTARGETFLAGS	+= -m64
 BOOTTARGETFLAGS	+= -mabi=elfv2
 ifdef CONFIG_PPC64_ELF_ABI_V2
@@ -63,7 +49,6 @@
 BOOTTARGETFLAGS	+= -mcpu=powerpc64le
 else
 BOOTTARGETFLAGS	+= -mcpu=powerpc64
->>>>>>> 98817289
 endif
 endif
 
@@ -99,10 +84,6 @@
 BOOTAFLAGS	:= $(BOOTTARGETFLAGS) -D__ASSEMBLY__
 
 BOOTARFLAGS	:= -crD
-
-BOOTCFLAGS	+= $(call cc-option,-mno-prefixed) \
-		   $(call cc-option,-mno-pcrel) \
-		   $(call cc-option,-mno-mma)
 
 ifdef CONFIG_CC_IS_CLANG
 BOOTCFLAGS += $(CLANG_FLAGS)
