--- conflicted
+++ resolved
@@ -192,10 +192,7 @@
 	bool "Freescale e6500"
 	depends on PPC64 && PPC_E500
 	depends on !CC_IS_CLANG
-<<<<<<< HEAD
-=======
 	select PPC_HAS_LBARX_LHARX
->>>>>>> 98817289
 
 config 405_CPU
 	bool "40x family"
