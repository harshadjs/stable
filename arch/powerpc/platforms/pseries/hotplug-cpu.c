// SPDX-License-Identifier: GPL-2.0-or-later
/*
 * pseries CPU Hotplug infrastructure.
 *
 * Split out from arch/powerpc/platforms/pseries/setup.c
 *  arch/powerpc/kernel/rtas.c, and arch/powerpc/platforms/pseries/smp.c
 *
 * Peter Bergner, IBM	March 2001.
 * Copyright (C) 2001 IBM.
 * Dave Engebretsen, Peter Bergner, and
 * Mike Corrigan {engebret|bergner|mikec}@us.ibm.com
 * Plus various changes from other IBM teams...
 *
 * Copyright (C) 2006 Michael Ellerman, IBM Corporation
 */

#define pr_fmt(fmt)     "pseries-hotplug-cpu: " fmt

#include <linux/kernel.h>
#include <linux/interrupt.h>
#include <linux/delay.h>
#include <linux/sched.h>	/* for idle_task_exit */
#include <linux/sched/hotplug.h>
#include <linux/cpu.h>
#include <linux/of.h>
#include <linux/slab.h>
#include <asm/prom.h>
#include <asm/rtas.h>
#include <asm/firmware.h>
#include <asm/machdep.h>
#include <asm/vdso_datapage.h>
#include <asm/xics.h>
#include <asm/xive.h>
#include <asm/plpar_wrappers.h>
#include <asm/topology.h>

#include "pseries.h"

/* This version can't take the spinlock, because it never returns */
static int rtas_stop_self_token = RTAS_UNKNOWN_SERVICE;

static void rtas_stop_self(void)
{
	static struct rtas_args args;

	local_irq_disable();

	BUG_ON(rtas_stop_self_token == RTAS_UNKNOWN_SERVICE);

	printk("cpu %u (hwid %u) Ready to die...\n",
	       smp_processor_id(), hard_smp_processor_id());

	rtas_call_unlocked(&args, rtas_stop_self_token, 0, 1, NULL);

	panic("Alas, I survived.\n");
}

static void pseries_mach_cpu_die(void)
{
	unsigned int hwcpu = hard_smp_processor_id();

	local_irq_disable();
	idle_task_exit();
	if (xive_enabled())
		xive_teardown_cpu();
	else
		xics_teardown_cpu();

	unregister_slb_shadow(hwcpu);
	rtas_stop_self();

	/* Should never get here... */
	BUG();
	for(;;);
}

static int pseries_cpu_disable(void)
{
	int cpu = smp_processor_id();

	set_cpu_online(cpu, false);
	vdso_data->processorCount--;

	/*fix boot_cpuid here*/
	if (cpu == boot_cpuid)
		boot_cpuid = cpumask_any(cpu_online_mask);

	/* FIXME: abstract this to not be platform specific later on */
	if (xive_enabled())
		xive_smp_disable_cpu();
	else
		xics_migrate_irqs_away();
	return 0;
}

/*
 * pseries_cpu_die: Wait for the cpu to die.
 * @cpu: logical processor id of the CPU whose death we're awaiting.
 *
 * This function is called from the context of the thread which is performing
 * the cpu-offline. Here we wait for long enough to allow the cpu in question
 * to self-destroy so that the cpu-offline thread can send the CPU_DEAD
 * notifications.
 *
 * OTOH, pseries_mach_cpu_die() is called by the @cpu when it wants to
 * self-destruct.
 */
static void pseries_cpu_die(unsigned int cpu)
{
	int cpu_status = 1;
	unsigned int pcpu = get_hard_smp_processor_id(cpu);
	unsigned long timeout = jiffies + msecs_to_jiffies(120000);

	while (true) {
		cpu_status = smp_query_cpu_stopped(pcpu);
		if (cpu_status == QCSS_STOPPED ||
		    cpu_status == QCSS_HARDWARE_ERROR)
			break;

		if (time_after(jiffies, timeout)) {
			pr_warn("CPU %i (hwid %i) didn't die after 120 seconds\n",
				cpu, pcpu);
			timeout = jiffies + msecs_to_jiffies(120000);
		}

		cond_resched();
	}

	if (cpu_status == QCSS_HARDWARE_ERROR) {
		pr_warn("CPU %i (hwid %i) reported error while dying\n",
			cpu, pcpu);
	}

	/* Isolation and deallocation are definitely done by
	 * drslot_chrp_cpu.  If they were not they would be
	 * done here.  Change isolate state to Isolate and
	 * change allocation-state to Unusable.
	 */
	paca_ptrs[cpu]->cpu_start = 0;
}

/*
 * Update cpu_present_mask and paca(s) for a new cpu node.  The wrinkle
 * here is that a cpu device node may represent up to two logical cpus
 * in the SMT case.  We must honor the assumption in other code that
 * the logical ids for sibling SMT threads x and y are adjacent, such
 * that x^1 == y and y^1 == x.
 */
static int pseries_add_processor(struct device_node *np)
{
	unsigned int cpu;
	cpumask_var_t candidate_mask, tmp;
	int err = -ENOSPC, len, nthreads, i;
	const __be32 *intserv;

	intserv = of_get_property(np, "ibm,ppc-interrupt-server#s", &len);
	if (!intserv)
		return 0;

	zalloc_cpumask_var(&candidate_mask, GFP_KERNEL);
	zalloc_cpumask_var(&tmp, GFP_KERNEL);

	nthreads = len / sizeof(u32);
	for (i = 0; i < nthreads; i++)
		cpumask_set_cpu(i, tmp);

	cpu_maps_update_begin();

	BUG_ON(!cpumask_subset(cpu_present_mask, cpu_possible_mask));

	/* Get a bitmap of unoccupied slots. */
	cpumask_xor(candidate_mask, cpu_possible_mask, cpu_present_mask);
	if (cpumask_empty(candidate_mask)) {
		/* If we get here, it most likely means that NR_CPUS is
		 * less than the partition's max processors setting.
		 */
		printk(KERN_ERR "Cannot add cpu %pOF; this system configuration"
		       " supports %d logical cpus.\n", np,
		       num_possible_cpus());
		goto out_unlock;
	}

	while (!cpumask_empty(tmp))
		if (cpumask_subset(tmp, candidate_mask))
			/* Found a range where we can insert the new cpu(s) */
			break;
		else
			cpumask_shift_left(tmp, tmp, nthreads);

	if (cpumask_empty(tmp)) {
		printk(KERN_ERR "Unable to find space in cpu_present_mask for"
		       " processor %pOFn with %d thread(s)\n", np,
		       nthreads);
		goto out_unlock;
	}

	for_each_cpu(cpu, tmp) {
		BUG_ON(cpu_present(cpu));
		set_cpu_present(cpu, true);
		set_hard_smp_processor_id(cpu, be32_to_cpu(*intserv++));
	}
	err = 0;
out_unlock:
	cpu_maps_update_done();
	free_cpumask_var(candidate_mask);
	free_cpumask_var(tmp);
	return err;
}

/*
 * Update the present map for a cpu node which is going away, and set
 * the hard id in the paca(s) to -1 to be consistent with boot time
 * convention for non-present cpus.
 */
static void pseries_remove_processor(struct device_node *np)
{
	unsigned int cpu;
	int len, nthreads, i;
	const __be32 *intserv;
	u32 thread;

	intserv = of_get_property(np, "ibm,ppc-interrupt-server#s", &len);
	if (!intserv)
		return;

	nthreads = len / sizeof(u32);

	cpu_maps_update_begin();
	for (i = 0; i < nthreads; i++) {
		thread = be32_to_cpu(intserv[i]);
		for_each_present_cpu(cpu) {
			if (get_hard_smp_processor_id(cpu) != thread)
				continue;
			BUG_ON(cpu_online(cpu));
			set_cpu_present(cpu, false);
			set_hard_smp_processor_id(cpu, -1);
			update_numa_cpu_lookup_table(cpu, -1);
			break;
		}
		if (cpu >= nr_cpu_ids)
			printk(KERN_WARNING "Could not find cpu to remove "
			       "with physical id 0x%x\n", thread);
	}
	cpu_maps_update_done();
}

static int dlpar_offline_cpu(struct device_node *dn)
{
	int rc = 0;
	unsigned int cpu;
	int len, nthreads, i;
	const __be32 *intserv;
	u32 thread;

	intserv = of_get_property(dn, "ibm,ppc-interrupt-server#s", &len);
	if (!intserv)
		return -EINVAL;

	nthreads = len / sizeof(u32);

	cpu_maps_update_begin();
	for (i = 0; i < nthreads; i++) {
		thread = be32_to_cpu(intserv[i]);
		for_each_present_cpu(cpu) {
			if (get_hard_smp_processor_id(cpu) != thread)
				continue;

			if (!cpu_online(cpu))
				break;

			cpu_maps_update_done();
<<<<<<< HEAD
			timed_topology_update(1);
=======
>>>>>>> 85b047c6
			rc = device_offline(get_cpu_device(cpu));
			if (rc)
				goto out;
			cpu_maps_update_begin();
			break;
		}
		if (cpu == num_possible_cpus()) {
			pr_warn("Could not find cpu to offline with physical id 0x%x\n",
				thread);
		}
	}
	cpu_maps_update_done();

out:
	return rc;
}

static int dlpar_online_cpu(struct device_node *dn)
{
	int rc = 0;
	unsigned int cpu;
	int len, nthreads, i;
	const __be32 *intserv;
	u32 thread;

	intserv = of_get_property(dn, "ibm,ppc-interrupt-server#s", &len);
	if (!intserv)
		return -EINVAL;

	nthreads = len / sizeof(u32);

	cpu_maps_update_begin();
	for (i = 0; i < nthreads; i++) {
		thread = be32_to_cpu(intserv[i]);
		for_each_present_cpu(cpu) {
			if (get_hard_smp_processor_id(cpu) != thread)
				continue;
			cpu_maps_update_done();
			find_and_online_cpu_nid(cpu);
			rc = device_online(get_cpu_device(cpu));
			if (rc) {
				dlpar_offline_cpu(dn);
				goto out;
			}
			cpu_maps_update_begin();

			break;
		}
		if (cpu == num_possible_cpus())
			printk(KERN_WARNING "Could not find cpu to online "
			       "with physical id 0x%x\n", thread);
	}
	cpu_maps_update_done();

out:
	return rc;

}

static bool dlpar_cpu_exists(struct device_node *parent, u32 drc_index)
{
	struct device_node *child = NULL;
	u32 my_drc_index;
	bool found;
	int rc;

	/* Assume cpu doesn't exist */
	found = false;

	for_each_child_of_node(parent, child) {
		rc = of_property_read_u32(child, "ibm,my-drc-index",
					  &my_drc_index);
		if (rc)
			continue;

		if (my_drc_index == drc_index) {
			of_node_put(child);
			found = true;
			break;
		}
	}

	return found;
}

static bool drc_info_valid_index(struct device_node *parent, u32 drc_index)
{
	struct property *info;
	struct of_drc_info drc;
	const __be32 *value;
	u32 index;
	int count, i, j;

	info = of_find_property(parent, "ibm,drc-info", NULL);
	if (!info)
		return false;

	value = of_prop_next_u32(info, NULL, &count);

	/* First value of ibm,drc-info is number of drc-info records */
	if (value)
		value++;
	else
		return false;

	for (i = 0; i < count; i++) {
		if (of_read_drc_info_cell(&info, &value, &drc))
			return false;

		if (strncmp(drc.drc_type, "CPU", 3))
			break;

		if (drc_index > drc.last_drc_index)
			continue;

		index = drc.drc_index_start;
		for (j = 0; j < drc.num_sequential_elems; j++) {
			if (drc_index == index)
				return true;

			index += drc.sequential_inc;
		}
	}

	return false;
}

static bool valid_cpu_drc_index(struct device_node *parent, u32 drc_index)
{
	bool found = false;
	int rc, index;

	if (of_find_property(parent, "ibm,drc-info", NULL))
		return drc_info_valid_index(parent, drc_index);

	/* Note that the format of the ibm,drc-indexes array is
	 * the number of entries in the array followed by the array
	 * of drc values so we start looking at index = 1.
	 */
	index = 1;
	while (!found) {
		u32 drc;

		rc = of_property_read_u32_index(parent, "ibm,drc-indexes",
						index++, &drc);

		if (rc)
			break;

		if (drc == drc_index)
			found = true;
	}

	return found;
}

static ssize_t dlpar_cpu_add(u32 drc_index)
{
	struct device_node *dn, *parent;
	int rc, saved_rc;

	pr_debug("Attempting to add CPU, drc index: %x\n", drc_index);

	parent = of_find_node_by_path("/cpus");
	if (!parent) {
		pr_warn("Failed to find CPU root node \"/cpus\"\n");
		return -ENODEV;
	}

	if (dlpar_cpu_exists(parent, drc_index)) {
		of_node_put(parent);
		pr_warn("CPU with drc index %x already exists\n", drc_index);
		return -EINVAL;
	}

	if (!valid_cpu_drc_index(parent, drc_index)) {
		of_node_put(parent);
		pr_warn("Cannot find CPU (drc index %x) to add.\n", drc_index);
		return -EINVAL;
	}

	rc = dlpar_acquire_drc(drc_index);
	if (rc) {
		pr_warn("Failed to acquire DRC, rc: %d, drc index: %x\n",
			rc, drc_index);
		of_node_put(parent);
		return -EINVAL;
	}

	dn = dlpar_configure_connector(cpu_to_be32(drc_index), parent);
	if (!dn) {
		pr_warn("Failed call to configure-connector, drc index: %x\n",
			drc_index);
		dlpar_release_drc(drc_index);
		of_node_put(parent);
		return -EINVAL;
	}

	rc = dlpar_attach_node(dn, parent);

	/* Regardless we are done with parent now */
	of_node_put(parent);

	if (rc) {
		saved_rc = rc;
		pr_warn("Failed to attach node %pOFn, rc: %d, drc index: %x\n",
			dn, rc, drc_index);

		rc = dlpar_release_drc(drc_index);
		if (!rc)
			dlpar_free_cc_nodes(dn);

		return saved_rc;
	}

	rc = dlpar_online_cpu(dn);
	if (rc) {
		saved_rc = rc;
		pr_warn("Failed to online cpu %pOFn, rc: %d, drc index: %x\n",
			dn, rc, drc_index);

		rc = dlpar_detach_node(dn);
		if (!rc)
			dlpar_release_drc(drc_index);

		return saved_rc;
	}

	pr_debug("Successfully added CPU %pOFn, drc index: %x\n", dn,
		 drc_index);
	return rc;
}

static ssize_t dlpar_cpu_remove(struct device_node *dn, u32 drc_index)
{
	int rc;

	pr_debug("Attempting to remove CPU %pOFn, drc index: %x\n",
		 dn, drc_index);

	rc = dlpar_offline_cpu(dn);
	if (rc) {
		pr_warn("Failed to offline CPU %pOFn, rc: %d\n", dn, rc);
		return -EINVAL;
	}

	rc = dlpar_release_drc(drc_index);
	if (rc) {
		pr_warn("Failed to release drc (%x) for CPU %pOFn, rc: %d\n",
			drc_index, dn, rc);
		dlpar_online_cpu(dn);
		return rc;
	}

	rc = dlpar_detach_node(dn);
	if (rc) {
		int saved_rc = rc;

		pr_warn("Failed to detach CPU %pOFn, rc: %d", dn, rc);

		rc = dlpar_acquire_drc(drc_index);
		if (!rc)
			dlpar_online_cpu(dn);

		return saved_rc;
	}

	pr_debug("Successfully removed CPU, drc index: %x\n", drc_index);
	return 0;
}

static struct device_node *cpu_drc_index_to_dn(u32 drc_index)
{
	struct device_node *dn;
	u32 my_index;
	int rc;

	for_each_node_by_type(dn, "cpu") {
		rc = of_property_read_u32(dn, "ibm,my-drc-index", &my_index);
		if (rc)
			continue;

		if (my_index == drc_index)
			break;
	}

	return dn;
}

static int dlpar_cpu_remove_by_index(u32 drc_index)
{
	struct device_node *dn;
	int rc;

	dn = cpu_drc_index_to_dn(drc_index);
	if (!dn) {
		pr_warn("Cannot find CPU (drc index %x) to remove\n",
			drc_index);
		return -ENODEV;
	}

	rc = dlpar_cpu_remove(dn, drc_index);
	of_node_put(dn);
	return rc;
}

static int find_dlpar_cpus_to_remove(u32 *cpu_drcs, int cpus_to_remove)
{
	struct device_node *dn;
	int cpus_found = 0;
	int rc;

	/* We want to find cpus_to_remove + 1 CPUs to ensure we do not
	 * remove the last CPU.
	 */
	for_each_node_by_type(dn, "cpu") {
		cpus_found++;

		if (cpus_found > cpus_to_remove) {
			of_node_put(dn);
			break;
		}

		/* Note that cpus_found is always 1 ahead of the index
		 * into the cpu_drcs array, so we use cpus_found - 1
		 */
		rc = of_property_read_u32(dn, "ibm,my-drc-index",
					  &cpu_drcs[cpus_found - 1]);
		if (rc) {
			pr_warn("Error occurred getting drc-index for %pOFn\n",
				dn);
			of_node_put(dn);
			return -1;
		}
	}

	if (cpus_found < cpus_to_remove) {
		pr_warn("Failed to find enough CPUs (%d of %d) to remove\n",
			cpus_found, cpus_to_remove);
	} else if (cpus_found == cpus_to_remove) {
		pr_warn("Cannot remove all CPUs\n");
	}

	return cpus_found;
}

static int dlpar_cpu_remove_by_count(u32 cpus_to_remove)
{
	u32 *cpu_drcs;
	int cpus_found;
	int cpus_removed = 0;
	int i, rc;

	pr_debug("Attempting to hot-remove %d CPUs\n", cpus_to_remove);

	cpu_drcs = kcalloc(cpus_to_remove, sizeof(*cpu_drcs), GFP_KERNEL);
	if (!cpu_drcs)
		return -EINVAL;

	cpus_found = find_dlpar_cpus_to_remove(cpu_drcs, cpus_to_remove);
	if (cpus_found <= cpus_to_remove) {
		kfree(cpu_drcs);
		return -EINVAL;
	}

	for (i = 0; i < cpus_to_remove; i++) {
		rc = dlpar_cpu_remove_by_index(cpu_drcs[i]);
		if (rc)
			break;

		cpus_removed++;
	}

	if (cpus_removed != cpus_to_remove) {
		pr_warn("CPU hot-remove failed, adding back removed CPUs\n");

		for (i = 0; i < cpus_removed; i++)
			dlpar_cpu_add(cpu_drcs[i]);

		rc = -EINVAL;
	} else {
		rc = 0;
	}

	kfree(cpu_drcs);
	return rc;
}

static int find_drc_info_cpus_to_add(struct device_node *cpus,
				     struct property *info,
				     u32 *cpu_drcs, u32 cpus_to_add)
{
	struct of_drc_info drc;
	const __be32 *value;
	u32 count, drc_index;
	int cpus_found = 0;
	int i, j;

	if (!info)
		return -1;

	value = of_prop_next_u32(info, NULL, &count);
	if (value)
		value++;

	for (i = 0; i < count; i++) {
		of_read_drc_info_cell(&info, &value, &drc);
		if (strncmp(drc.drc_type, "CPU", 3))
			break;

		drc_index = drc.drc_index_start;
		for (j = 0; j < drc.num_sequential_elems; j++) {
			if (dlpar_cpu_exists(cpus, drc_index))
				continue;

			cpu_drcs[cpus_found++] = drc_index;

			if (cpus_found == cpus_to_add)
				return cpus_found;

			drc_index += drc.sequential_inc;
		}
	}

	return cpus_found;
}

static int find_drc_index_cpus_to_add(struct device_node *cpus,
				      u32 *cpu_drcs, u32 cpus_to_add)
{
	int cpus_found = 0;
	int index, rc;
	u32 drc_index;

	/* Search the ibm,drc-indexes array for possible CPU drcs to
	 * add. Note that the format of the ibm,drc-indexes array is
	 * the number of entries in the array followed by the array
	 * of drc values so we start looking at index = 1.
	 */
	index = 1;
	while (cpus_found < cpus_to_add) {
		rc = of_property_read_u32_index(cpus, "ibm,drc-indexes",
						index++, &drc_index);

		if (rc)
			break;

		if (dlpar_cpu_exists(cpus, drc_index))
			continue;

		cpu_drcs[cpus_found++] = drc_index;
	}

	return cpus_found;
}

static int dlpar_cpu_add_by_count(u32 cpus_to_add)
{
	struct device_node *parent;
	struct property *info;
	u32 *cpu_drcs;
	int cpus_added = 0;
	int cpus_found;
	int i, rc;

	pr_debug("Attempting to hot-add %d CPUs\n", cpus_to_add);

	cpu_drcs = kcalloc(cpus_to_add, sizeof(*cpu_drcs), GFP_KERNEL);
	if (!cpu_drcs)
		return -EINVAL;

	parent = of_find_node_by_path("/cpus");
	if (!parent) {
		pr_warn("Could not find CPU root node in device tree\n");
		return -1;
	}

	info = of_find_property(parent, "ibm,drc-info", NULL);
	if (info)
		cpus_found = find_drc_info_cpus_to_add(parent, info, cpu_drcs, cpus_to_add);
	else
		cpus_found = find_drc_index_cpus_to_add(parent, cpu_drcs, cpus_to_add);

	of_node_put(parent);

	if (cpus_found < cpus_to_add) {
		pr_warn("Failed to find enough CPUs (%d of %d) to add\n",
			cpus_found, cpus_to_add);
		kfree(cpu_drcs);
		return -EINVAL;
	}

	for (i = 0; i < cpus_to_add; i++) {
		rc = dlpar_cpu_add(cpu_drcs[i]);
		if (rc)
			break;

		cpus_added++;
	}

	if (cpus_added < cpus_to_add) {
		pr_warn("CPU hot-add failed, removing any added CPUs\n");

		for (i = 0; i < cpus_added; i++)
			dlpar_cpu_remove_by_index(cpu_drcs[i]);

		rc = -EINVAL;
	} else {
		rc = 0;
	}

	kfree(cpu_drcs);
	return rc;
}

int dlpar_cpu(struct pseries_hp_errorlog *hp_elog)
{
	u32 count, drc_index;
	int rc;

	count = hp_elog->_drc_u.drc_count;
	drc_index = hp_elog->_drc_u.drc_index;

	lock_device_hotplug();

	switch (hp_elog->action) {
	case PSERIES_HP_ELOG_ACTION_REMOVE:
		if (hp_elog->id_type == PSERIES_HP_ELOG_ID_DRC_COUNT)
			rc = dlpar_cpu_remove_by_count(count);
		else if (hp_elog->id_type == PSERIES_HP_ELOG_ID_DRC_INDEX)
			rc = dlpar_cpu_remove_by_index(drc_index);
		else
			rc = -EINVAL;
		break;
	case PSERIES_HP_ELOG_ACTION_ADD:
		if (hp_elog->id_type == PSERIES_HP_ELOG_ID_DRC_COUNT)
			rc = dlpar_cpu_add_by_count(count);
		else if (hp_elog->id_type == PSERIES_HP_ELOG_ID_DRC_INDEX)
			rc = dlpar_cpu_add(drc_index);
		else
			rc = -EINVAL;
		break;
	default:
		pr_err("Invalid action (%d) specified\n", hp_elog->action);
		rc = -EINVAL;
		break;
	}

	unlock_device_hotplug();
	return rc;
}

#ifdef CONFIG_ARCH_CPU_PROBE_RELEASE

static ssize_t dlpar_cpu_probe(const char *buf, size_t count)
{
	u32 drc_index;
	int rc;

	rc = kstrtou32(buf, 0, &drc_index);
	if (rc)
		return -EINVAL;

	rc = dlpar_cpu_add(drc_index);

	return rc ? rc : count;
}

static ssize_t dlpar_cpu_release(const char *buf, size_t count)
{
	struct device_node *dn;
	u32 drc_index;
	int rc;

	dn = of_find_node_by_path(buf);
	if (!dn)
		return -EINVAL;

	rc = of_property_read_u32(dn, "ibm,my-drc-index", &drc_index);
	if (rc) {
		of_node_put(dn);
		return -EINVAL;
	}

	rc = dlpar_cpu_remove(dn, drc_index);
	of_node_put(dn);

	return rc ? rc : count;
}

#endif /* CONFIG_ARCH_CPU_PROBE_RELEASE */

static int pseries_smp_notifier(struct notifier_block *nb,
				unsigned long action, void *data)
{
	struct of_reconfig_data *rd = data;
	int err = 0;

	switch (action) {
	case OF_RECONFIG_ATTACH_NODE:
		err = pseries_add_processor(rd->dn);
		break;
	case OF_RECONFIG_DETACH_NODE:
		pseries_remove_processor(rd->dn);
		break;
	}
	return notifier_from_errno(err);
}

static struct notifier_block pseries_smp_nb = {
	.notifier_call = pseries_smp_notifier,
};

static int __init pseries_cpu_hotplug_init(void)
{
	int qcss_tok;

#ifdef CONFIG_ARCH_CPU_PROBE_RELEASE
	ppc_md.cpu_probe = dlpar_cpu_probe;
	ppc_md.cpu_release = dlpar_cpu_release;
#endif /* CONFIG_ARCH_CPU_PROBE_RELEASE */

	rtas_stop_self_token = rtas_token("stop-self");
	qcss_tok = rtas_token("query-cpu-stopped-state");

	if (rtas_stop_self_token == RTAS_UNKNOWN_SERVICE ||
			qcss_tok == RTAS_UNKNOWN_SERVICE) {
		printk(KERN_INFO "CPU Hotplug not supported by firmware "
				"- disabling.\n");
		return 0;
	}

	ppc_md.cpu_die = pseries_mach_cpu_die;
	smp_ops->cpu_disable = pseries_cpu_disable;
	smp_ops->cpu_die = pseries_cpu_die;

	/* Processors can be added/removed only on LPAR */
	if (firmware_has_feature(FW_FEATURE_LPAR))
		of_reconfig_notifier_register(&pseries_smp_nb);

	return 0;
}
machine_arch_initcall(pseries, pseries_cpu_hotplug_init);<|MERGE_RESOLUTION|>--- conflicted
+++ resolved
@@ -269,10 +269,6 @@
 				break;
 
 			cpu_maps_update_done();
-<<<<<<< HEAD
-			timed_topology_update(1);
-=======
->>>>>>> 85b047c6
 			rc = device_offline(get_cpu_device(cpu));
 			if (rc)
 				goto out;
