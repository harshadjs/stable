--- conflicted
+++ resolved
@@ -13,28 +13,7 @@
 void unwind_start(struct unwind_state *state, struct task_struct *task,
 		    struct pt_regs *regs)
 {
-<<<<<<< HEAD
-	memset(state, 0, sizeof(*state));
-
-	if (regs) {
-		state->sp = regs->regs[3];
-		state->pc = regs->csr_era;
-	} else if (task && task != current) {
-		state->sp = thread_saved_fp(task);
-		state->pc = thread_saved_ra(task);
-	} else {
-		state->sp = (unsigned long)__builtin_frame_address(0);
-		state->pc = (unsigned long)__builtin_return_address(0);
-	}
-
-	state->task = task;
-	state->first = true;
-
-	get_stack_info(state->sp, state->task, &state->stack_info);
-
-=======
 	__unwind_start(state, task, regs);
->>>>>>> 6ab3eda1
 	if (!unwind_done(state) && !__kernel_text_address(state->pc))
 		unwind_next_frame(state);
 }
