/*
 *  linux/arch/arm/mach-tegra/platsmp.c
 *
 *  Copyright (C) 2002 ARM Ltd.
 *  All Rights Reserved
 *
 *  Copyright (C) 2009 Palm
 *  All Rights Reserved
 *
 * This program is free software; you can redistribute it and/or modify
 * it under the terms of the GNU General Public License version 2 as
 * published by the Free Software Foundation.
 */
#include <linux/init.h>
#include <linux/errno.h>
#include <linux/delay.h>
#include <linux/device.h>
#include <linux/jiffies.h>
#include <linux/smp.h>
#include <linux/io.h>
#include <linux/irqchip/arm-gic.h>
<<<<<<< HEAD
=======
#include <linux/clk/tegra.h>
>>>>>>> f7c66dc0

#include <asm/cacheflush.h>
#include <asm/mach-types.h>
#include <asm/smp_scu.h>
#include <asm/smp_plat.h>

#include <mach/powergate.h>

#include "fuse.h"
#include "flowctrl.h"
#include "reset.h"

#include "common.h"
#include "iomap.h"

extern void tegra_secondary_startup(void);

static cpumask_t tegra_cpu_init_mask;

#define EVP_CPU_RESET_VECTOR \
	(IO_ADDRESS(TEGRA_EXCEPTION_VECTORS_BASE) + 0x100)

static void __cpuinit tegra_secondary_init(unsigned int cpu)
{
	/*
	 * if any interrupts are already enabled for the primary
	 * core (e.g. timer irq), then they will not have been enabled
	 * for us: do so
	 */
	gic_secondary_init(0);

	cpumask_set_cpu(cpu, &tegra_cpu_init_mask);
}

static int tegra20_power_up_cpu(unsigned int cpu)
{
	/* Enable the CPU clock. */
	tegra_enable_cpu_clock(cpu);

	/* Clear flow controller CSR. */
	flowctrl_write_cpu_csr(cpu, 0);

	return 0;
}

static int tegra30_power_up_cpu(unsigned int cpu)
{
	int ret, pwrgateid;
	unsigned long timeout;

	pwrgateid = tegra_cpu_powergate_id(cpu);
	if (pwrgateid < 0)
		return pwrgateid;

	/*
	 * The power up sequence of cold boot CPU and warm boot CPU
	 * was different.
	 *
	 * For warm boot CPU that was resumed from CPU hotplug, the
	 * power will be resumed automatically after un-halting the
	 * flow controller of the warm boot CPU. We need to wait for
	 * the confirmaiton that the CPU is powered then removing
	 * the IO clamps.
	 * For cold boot CPU, do not wait. After the cold boot CPU be
	 * booted, it will run to tegra_secondary_init() and set
	 * tegra_cpu_init_mask which influences what tegra30_power_up_cpu()
	 * next time around.
	 */
	if (cpumask_test_cpu(cpu, &tegra_cpu_init_mask)) {
		timeout = jiffies + msecs_to_jiffies(50);
		do {
			if (!tegra_powergate_is_powered(pwrgateid))
				goto remove_clamps;
			udelay(10);
		} while (time_before(jiffies, timeout));
	}

	/*
	 * The power status of the cold boot CPU is power gated as
	 * default. To power up the cold boot CPU, the power should
	 * be un-gated by un-toggling the power gate register
	 * manually.
	 */
	if (!tegra_powergate_is_powered(pwrgateid)) {
		ret = tegra_powergate_power_on(pwrgateid);
		if (ret)
			return ret;

		/* Wait for the power to come up. */
		timeout = jiffies + msecs_to_jiffies(100);
		while (tegra_powergate_is_powered(pwrgateid)) {
			if (time_after(jiffies, timeout))
				return -ETIMEDOUT;
			udelay(10);
		}
	}

remove_clamps:
	/* CPU partition is powered. Enable the CPU clock. */
	tegra_enable_cpu_clock(cpu);
	udelay(10);

	/* Remove I/O clamps. */
	ret = tegra_powergate_remove_clamping(pwrgateid);
	udelay(10);

	/* Clear flow controller CSR. */
	flowctrl_write_cpu_csr(cpu, 0);

	return 0;
}

static int __cpuinit tegra_boot_secondary(unsigned int cpu, struct task_struct *idle)
{
	int status;

	cpu = cpu_logical_map(cpu);

	/*
	 * Force the CPU into reset. The CPU must remain in reset when the
	 * flow controller state is cleared (which will cause the flow
	 * controller to stop driving reset if the CPU has been power-gated
	 * via the flow controller). This will have no effect on first boot
	 * of the CPU since it should already be in reset.
	 */
	tegra_put_cpu_in_reset(cpu);

	/*
	 * Unhalt the CPU. If the flow controller was used to power-gate the
	 * CPU this will cause the flow controller to stop driving reset.
	 * The CPU will remain in reset because the clock and reset block
	 * is now driving reset.
	 */
	flowctrl_write_cpu_halt(cpu, 0);

	switch (tegra_chip_id) {
	case TEGRA20:
		status = tegra20_power_up_cpu(cpu);
		break;
	case TEGRA30:
		status = tegra30_power_up_cpu(cpu);
		break;
	default:
		status = -EINVAL;
		break;
	}

	if (status)
		goto done;

	/* Take the CPU out of reset. */
	tegra_cpu_out_of_reset(cpu);
done:
	return status;
}

<<<<<<< HEAD
/*
 * Initialise the CPU possible map early - this describes the CPUs
 * which may be present or become present in the system.
 */
static void __init tegra_smp_init_cpus(void)
{
	unsigned int i, ncores = scu_get_core_count(scu_base);

	if (ncores > nr_cpu_ids) {
		pr_warn("SMP: %u cores greater than maximum (%u), clipping\n",
			ncores, nr_cpu_ids);
		ncores = nr_cpu_ids;
	}

	for (i = 0; i < ncores; i++)
		set_cpu_possible(i, true);
}

=======
>>>>>>> f7c66dc0
static void __init tegra_smp_prepare_cpus(unsigned int max_cpus)
{
	/* Always mark the boot CPU (CPU0) as initialized. */
	cpumask_set_cpu(0, &tegra_cpu_init_mask);

	if (scu_a9_has_base())
		scu_enable(IO_ADDRESS(scu_a9_get_base()));
}

struct smp_operations tegra_smp_ops __initdata = {
	.smp_prepare_cpus	= tegra_smp_prepare_cpus,
	.smp_secondary_init	= tegra_secondary_init,
	.smp_boot_secondary	= tegra_boot_secondary,
#ifdef CONFIG_HOTPLUG_CPU
	.cpu_kill		= tegra_cpu_kill,
	.cpu_die		= tegra_cpu_die,
	.cpu_disable		= tegra_cpu_disable,
#endif
};<|MERGE_RESOLUTION|>--- conflicted
+++ resolved
@@ -19,10 +19,7 @@
 #include <linux/smp.h>
 #include <linux/io.h>
 #include <linux/irqchip/arm-gic.h>
-<<<<<<< HEAD
-=======
 #include <linux/clk/tegra.h>
->>>>>>> f7c66dc0
 
 #include <asm/cacheflush.h>
 #include <asm/mach-types.h>
@@ -179,27 +176,6 @@
 	return status;
 }
 
-<<<<<<< HEAD
-/*
- * Initialise the CPU possible map early - this describes the CPUs
- * which may be present or become present in the system.
- */
-static void __init tegra_smp_init_cpus(void)
-{
-	unsigned int i, ncores = scu_get_core_count(scu_base);
-
-	if (ncores > nr_cpu_ids) {
-		pr_warn("SMP: %u cores greater than maximum (%u), clipping\n",
-			ncores, nr_cpu_ids);
-		ncores = nr_cpu_ids;
-	}
-
-	for (i = 0; i < ncores; i++)
-		set_cpu_possible(i, true);
-}
-
-=======
->>>>>>> f7c66dc0
 static void __init tegra_smp_prepare_cpus(unsigned int max_cpus)
 {
 	/* Always mark the boot CPU (CPU0) as initialized. */
