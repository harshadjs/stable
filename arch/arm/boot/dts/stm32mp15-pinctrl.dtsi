// SPDX-License-Identifier: (GPL-2.0+ OR BSD-3-Clause)
/*
 * Copyright (C) STMicroelectronics 2017 - All Rights Reserved
 * Author: Ludovic Barre <ludovic.barre@st.com> for STMicroelectronics.
 */
#include <dt-bindings/pinctrl/stm32-pinfunc.h>

&pinctrl {
	adc1_in6_pins_a: adc1-in6-0 {
		pins {
			pinmux = <STM32_PINMUX('F', 12, ANALOG)>;
		};
	};

	adc12_ain_pins_a: adc12-ain-0 {
		pins {
			pinmux = <STM32_PINMUX('C', 3, ANALOG)>, /* ADC1 in13 */
				 <STM32_PINMUX('F', 12, ANALOG)>, /* ADC1 in6 */
				 <STM32_PINMUX('F', 13, ANALOG)>, /* ADC2 in2 */
				 <STM32_PINMUX('F', 14, ANALOG)>; /* ADC2 in6 */
		};
	};

	adc12_ain_pins_b: adc12-ain-1 {
		pins {
			pinmux = <STM32_PINMUX('F', 12, ANALOG)>, /* ADC1 in6 */
				 <STM32_PINMUX('F', 13, ANALOG)>; /* ADC2 in2 */
		};
	};

	adc12_usb_cc_pins_a: adc12-usb-cc-pins-0 {
		pins {
			pinmux = <STM32_PINMUX('A', 4, ANALOG)>, /* ADC12 in18 */
				 <STM32_PINMUX('A', 5, ANALOG)>; /* ADC12 in19 */
		};
	};

	cec_pins_a: cec-0 {
		pins {
			pinmux = <STM32_PINMUX('A', 15, AF4)>;
			bias-disable;
			drive-open-drain;
			slew-rate = <0>;
		};
	};

	cec_sleep_pins_a: cec-sleep-0 {
		pins {
			pinmux = <STM32_PINMUX('A', 15, ANALOG)>; /* HDMI_CEC */
		};
	};

	cec_pins_b: cec-1 {
		pins {
			pinmux = <STM32_PINMUX('B', 6, AF5)>;
			bias-disable;
			drive-open-drain;
			slew-rate = <0>;
		};
	};

	cec_sleep_pins_b: cec-sleep-1 {
		pins {
			pinmux = <STM32_PINMUX('B', 6, ANALOG)>; /* HDMI_CEC */
		};
	};

	dac_ch1_pins_a: dac-ch1-0 {
		pins {
			pinmux = <STM32_PINMUX('A', 4, ANALOG)>;
		};
	};

	dac_ch2_pins_a: dac-ch2-0 {
		pins {
			pinmux = <STM32_PINMUX('A', 5, ANALOG)>;
		};
	};

	dcmi_pins_a: dcmi-0 {
		pins {
			pinmux = <STM32_PINMUX('H', 8,  AF13)>,/* DCMI_HSYNC */
				 <STM32_PINMUX('B', 7,  AF13)>,/* DCMI_VSYNC */
				 <STM32_PINMUX('A', 6,  AF13)>,/* DCMI_PIXCLK */
				 <STM32_PINMUX('H', 9,  AF13)>,/* DCMI_D0 */
				 <STM32_PINMUX('H', 10, AF13)>,/* DCMI_D1 */
				 <STM32_PINMUX('H', 11, AF13)>,/* DCMI_D2 */
				 <STM32_PINMUX('H', 12, AF13)>,/* DCMI_D3 */
				 <STM32_PINMUX('H', 14, AF13)>,/* DCMI_D4 */
				 <STM32_PINMUX('I', 4,  AF13)>,/* DCMI_D5 */
				 <STM32_PINMUX('B', 8,  AF13)>,/* DCMI_D6 */
				 <STM32_PINMUX('E', 6,  AF13)>,/* DCMI_D7 */
				 <STM32_PINMUX('I', 1,  AF13)>,/* DCMI_D8 */
				 <STM32_PINMUX('H', 7,  AF13)>,/* DCMI_D9 */
				 <STM32_PINMUX('I', 3,  AF13)>,/* DCMI_D10 */
				 <STM32_PINMUX('H', 15, AF13)>;/* DCMI_D11 */
			bias-disable;
		};
	};

	dcmi_sleep_pins_a: dcmi-sleep-0 {
		pins {
			pinmux = <STM32_PINMUX('H', 8,  ANALOG)>,/* DCMI_HSYNC */
				 <STM32_PINMUX('B', 7,  ANALOG)>,/* DCMI_VSYNC */
				 <STM32_PINMUX('A', 6,  ANALOG)>,/* DCMI_PIXCLK */
				 <STM32_PINMUX('H', 9,  ANALOG)>,/* DCMI_D0 */
				 <STM32_PINMUX('H', 10, ANALOG)>,/* DCMI_D1 */
				 <STM32_PINMUX('H', 11, ANALOG)>,/* DCMI_D2 */
				 <STM32_PINMUX('H', 12, ANALOG)>,/* DCMI_D3 */
				 <STM32_PINMUX('H', 14, ANALOG)>,/* DCMI_D4 */
				 <STM32_PINMUX('I', 4,  ANALOG)>,/* DCMI_D5 */
				 <STM32_PINMUX('B', 8,  ANALOG)>,/* DCMI_D6 */
				 <STM32_PINMUX('E', 6,  ANALOG)>,/* DCMI_D7 */
				 <STM32_PINMUX('I', 1,  ANALOG)>,/* DCMI_D8 */
				 <STM32_PINMUX('H', 7,  ANALOG)>,/* DCMI_D9 */
				 <STM32_PINMUX('I', 3,  ANALOG)>,/* DCMI_D10 */
				 <STM32_PINMUX('H', 15, ANALOG)>;/* DCMI_D11 */
		};
	};

	dcmi_pins_b: dcmi-1 {
		pins {
			pinmux = <STM32_PINMUX('A', 4,  AF13)>,/* DCMI_HSYNC */
				 <STM32_PINMUX('B', 7,  AF13)>,/* DCMI_VSYNC */
				 <STM32_PINMUX('A', 6,  AF13)>,/* DCMI_PIXCLK */
				 <STM32_PINMUX('C', 6,  AF13)>,/* DCMI_D0 */
				 <STM32_PINMUX('H', 10, AF13)>,/* DCMI_D1 */
				 <STM32_PINMUX('H', 11, AF13)>,/* DCMI_D2 */
				 <STM32_PINMUX('E', 1,  AF13)>,/* DCMI_D3 */
				 <STM32_PINMUX('E', 11, AF13)>,/* DCMI_D4 */
				 <STM32_PINMUX('D', 3,  AF13)>,/* DCMI_D5 */
				 <STM32_PINMUX('E', 13, AF13)>,/* DCMI_D6 */
				 <STM32_PINMUX('B', 9,  AF13)>;/* DCMI_D7 */
			bias-disable;
		};
	};

	dcmi_sleep_pins_b: dcmi-sleep-1 {
		pins {
			pinmux = <STM32_PINMUX('A', 4,  ANALOG)>,/* DCMI_HSYNC */
				 <STM32_PINMUX('B', 7,  ANALOG)>,/* DCMI_VSYNC */
				 <STM32_PINMUX('A', 6,  ANALOG)>,/* DCMI_PIXCLK */
				 <STM32_PINMUX('C', 6,  ANALOG)>,/* DCMI_D0 */
				 <STM32_PINMUX('H', 10, ANALOG)>,/* DCMI_D1 */
				 <STM32_PINMUX('H', 11, ANALOG)>,/* DCMI_D2 */
				 <STM32_PINMUX('E', 1,  ANALOG)>,/* DCMI_D3 */
				 <STM32_PINMUX('E', 11, ANALOG)>,/* DCMI_D4 */
				 <STM32_PINMUX('D', 3,  ANALOG)>,/* DCMI_D5 */
				 <STM32_PINMUX('E', 13, ANALOG)>,/* DCMI_D6 */
				 <STM32_PINMUX('B', 9,  ANALOG)>;/* DCMI_D7 */
		};
	};

	dcmi_pins_c: dcmi-2 {
		pins {
			pinmux = <STM32_PINMUX('A', 4,  AF13)>,/* DCMI_HSYNC */
				 <STM32_PINMUX('B', 7,  AF13)>,/* DCMI_VSYNC */
				 <STM32_PINMUX('A', 6,  AF13)>,/* DCMI_PIXCLK */
				 <STM32_PINMUX('A', 9,  AF13)>,/* DCMI_D0 */
				 <STM32_PINMUX('H', 10, AF13)>,/* DCMI_D1 */
				 <STM32_PINMUX('E', 0, AF13)>,/* DCMI_D2 */
				 <STM32_PINMUX('E', 1, AF13)>,/* DCMI_D3 */
				 <STM32_PINMUX('H', 14, AF13)>,/* DCMI_D4 */
				 <STM32_PINMUX('I', 4,  AF13)>,/* DCMI_D5 */
				 <STM32_PINMUX('I', 6,  AF13)>,/* DCMI_D6 */
				 <STM32_PINMUX('E', 6,  AF13)>,/* DCMI_D7 */
				 <STM32_PINMUX('I', 1,  AF13)>,/* DCMI_D8 */
				 <STM32_PINMUX('H', 7,  AF13)>;/* DCMI_D9 */
			bias-pull-up;
		};
	};

	dcmi_sleep_pins_c: dcmi-sleep-2 {
		pins {
			pinmux = <STM32_PINMUX('A', 4,  ANALOG)>,/* DCMI_HSYNC */
				 <STM32_PINMUX('B', 7,  ANALOG)>,/* DCMI_VSYNC */
				 <STM32_PINMUX('A', 6,  ANALOG)>,/* DCMI_PIXCLK */
				 <STM32_PINMUX('A', 9,  ANALOG)>,/* DCMI_D0 */
				 <STM32_PINMUX('H', 10, ANALOG)>,/* DCMI_D1 */
				 <STM32_PINMUX('E', 0, ANALOG)>,/* DCMI_D2 */
				 <STM32_PINMUX('E', 1, ANALOG)>,/* DCMI_D3 */
				 <STM32_PINMUX('H', 14, ANALOG)>,/* DCMI_D4 */
				 <STM32_PINMUX('I', 4,  ANALOG)>,/* DCMI_D5 */
				 <STM32_PINMUX('I', 6,  ANALOG)>,/* DCMI_D6 */
				 <STM32_PINMUX('E', 6,  ANALOG)>,/* DCMI_D7 */
				 <STM32_PINMUX('I', 1,  ANALOG)>,/* DCMI_D8 */
				 <STM32_PINMUX('H', 7,  ANALOG)>;/* DCMI_D9 */
		};
	};

	ethernet0_rgmii_pins_a: rgmii-0 {
		pins1 {
			pinmux = <STM32_PINMUX('G', 5, AF11)>, /* ETH_RGMII_CLK125 */
				 <STM32_PINMUX('G', 4, AF11)>, /* ETH_RGMII_GTX_CLK */
				 <STM32_PINMUX('G', 13, AF11)>, /* ETH_RGMII_TXD0 */
				 <STM32_PINMUX('G', 14, AF11)>, /* ETH_RGMII_TXD1 */
				 <STM32_PINMUX('C', 2, AF11)>, /* ETH_RGMII_TXD2 */
				 <STM32_PINMUX('E', 2, AF11)>, /* ETH_RGMII_TXD3 */
				 <STM32_PINMUX('B', 11, AF11)>, /* ETH_RGMII_TX_CTL */
				 <STM32_PINMUX('C', 1, AF11)>; /* ETH_MDC */
			bias-disable;
			drive-push-pull;
			slew-rate = <2>;
		};
		pins2 {
			pinmux = <STM32_PINMUX('A', 2, AF11)>; /* ETH_MDIO */
			bias-disable;
			drive-push-pull;
			slew-rate = <0>;
		};
		pins3 {
			pinmux = <STM32_PINMUX('C', 4, AF11)>, /* ETH_RGMII_RXD0 */
				 <STM32_PINMUX('C', 5, AF11)>, /* ETH_RGMII_RXD1 */
				 <STM32_PINMUX('B', 0, AF11)>, /* ETH_RGMII_RXD2 */
				 <STM32_PINMUX('B', 1, AF11)>, /* ETH_RGMII_RXD3 */
				 <STM32_PINMUX('A', 1, AF11)>, /* ETH_RGMII_RX_CLK */
				 <STM32_PINMUX('A', 7, AF11)>; /* ETH_RGMII_RX_CTL */
			bias-disable;
		};
	};

	ethernet0_rgmii_sleep_pins_a: rgmii-sleep-0 {
		pins1 {
			pinmux = <STM32_PINMUX('G', 5, ANALOG)>, /* ETH_RGMII_CLK125 */
				 <STM32_PINMUX('G', 4, ANALOG)>, /* ETH_RGMII_GTX_CLK */
				 <STM32_PINMUX('G', 13, ANALOG)>, /* ETH_RGMII_TXD0 */
				 <STM32_PINMUX('G', 14, ANALOG)>, /* ETH_RGMII_TXD1 */
				 <STM32_PINMUX('C', 2, ANALOG)>, /* ETH_RGMII_TXD2 */
				 <STM32_PINMUX('E', 2, ANALOG)>, /* ETH_RGMII_TXD3 */
				 <STM32_PINMUX('B', 11, ANALOG)>, /* ETH_RGMII_TX_CTL */
				 <STM32_PINMUX('A', 2, ANALOG)>, /* ETH_MDIO */
				 <STM32_PINMUX('C', 1, ANALOG)>, /* ETH_MDC */
				 <STM32_PINMUX('C', 4, ANALOG)>, /* ETH_RGMII_RXD0 */
				 <STM32_PINMUX('C', 5, ANALOG)>, /* ETH_RGMII_RXD1 */
				 <STM32_PINMUX('B', 0, ANALOG)>, /* ETH_RGMII_RXD2 */
				 <STM32_PINMUX('B', 1, ANALOG)>, /* ETH_RGMII_RXD3 */
				 <STM32_PINMUX('A', 1, ANALOG)>, /* ETH_RGMII_RX_CLK */
				 <STM32_PINMUX('A', 7, ANALOG)>; /* ETH_RGMII_RX_CTL */
		};
	};

	ethernet0_rgmii_pins_b: rgmii-1 {
		pins1 {
			pinmux = <STM32_PINMUX('G', 5, AF11)>, /* ETH_RGMII_CLK125 */
				 <STM32_PINMUX('G', 4, AF11)>, /* ETH_RGMII_GTX_CLK */
				 <STM32_PINMUX('G', 13, AF11)>, /* ETH_RGMII_TXD0 */
				 <STM32_PINMUX('G', 14, AF11)>, /* ETH_RGMII_TXD1 */
				 <STM32_PINMUX('C', 2, AF11)>, /* ETH_RGMII_TXD2 */
				 <STM32_PINMUX('E', 2, AF11)>, /* ETH_RGMII_TXD3 */
				 <STM32_PINMUX('B', 11, AF11)>, /* ETH_RGMII_TX_CTL */
				 <STM32_PINMUX('C', 1, AF11)>; /* ETH_MDC */
			bias-disable;
			drive-push-pull;
			slew-rate = <2>;
		};
		pins2 {
			pinmux = <STM32_PINMUX('A', 2, AF11)>; /* ETH_MDIO */
			bias-disable;
			drive-push-pull;
			slew-rate = <0>;
		};
		pins3 {
			pinmux = <STM32_PINMUX('C', 4, AF11)>, /* ETH_RGMII_RXD0 */
				 <STM32_PINMUX('C', 5, AF11)>, /* ETH_RGMII_RXD1 */
				 <STM32_PINMUX('H', 6, AF11)>, /* ETH_RGMII_RXD2 */
				 <STM32_PINMUX('H', 7, AF11)>, /* ETH_RGMII_RXD3 */
				 <STM32_PINMUX('A', 1, AF11)>, /* ETH_RGMII_RX_CLK */
				 <STM32_PINMUX('A', 7, AF11)>; /* ETH_RGMII_RX_CTL */
			bias-disable;
		};
	};

	ethernet0_rgmii_sleep_pins_b: rgmii-sleep-1 {
		pins1 {
			pinmux = <STM32_PINMUX('G', 5, ANALOG)>, /* ETH_RGMII_CLK125 */
				 <STM32_PINMUX('G', 4, ANALOG)>, /* ETH_RGMII_GTX_CLK */
				 <STM32_PINMUX('G', 13, ANALOG)>, /* ETH_RGMII_TXD0 */
				 <STM32_PINMUX('G', 14, ANALOG)>, /* ETH_RGMII_TXD1 */
				 <STM32_PINMUX('C', 2, ANALOG)>, /* ETH_RGMII_TXD2 */
				 <STM32_PINMUX('E', 2, ANALOG)>, /* ETH_RGMII_TXD3 */
				 <STM32_PINMUX('B', 11, ANALOG)>, /* ETH_RGMII_TX_CTL */
				 <STM32_PINMUX('C', 1, ANALOG)>, /* ETH_MDC */
				 <STM32_PINMUX('A', 2, ANALOG)>, /* ETH_MDIO */
				 <STM32_PINMUX('C', 4, ANALOG)>, /* ETH_RGMII_RXD0 */
				 <STM32_PINMUX('C', 5, ANALOG)>, /* ETH_RGMII_RXD1 */
				 <STM32_PINMUX('H', 6, ANALOG)>, /* ETH_RGMII_RXD2 */
				 <STM32_PINMUX('H', 7, ANALOG)>, /* ETH_RGMII_RXD3 */
				 <STM32_PINMUX('A', 1, ANALOG)>, /* ETH_RGMII_RX_CLK */
				 <STM32_PINMUX('A', 7, ANALOG)>; /* ETH_RGMII_RX_CTL */
		 };
	};

	ethernet0_rgmii_pins_c: rgmii-2 {
		pins1 {
			pinmux = <STM32_PINMUX('G', 5, AF11)>, /* ETH_RGMII_CLK125 */
				 <STM32_PINMUX('G', 4, AF11)>, /* ETH_RGMII_GTX_CLK */
				 <STM32_PINMUX('B', 12, AF11)>, /* ETH_RGMII_TXD0 */
				 <STM32_PINMUX('G', 14, AF11)>, /* ETH_RGMII_TXD1 */
				 <STM32_PINMUX('C', 2, AF11)>, /* ETH_RGMII_TXD2 */
				 <STM32_PINMUX('E', 2, AF11)>, /* ETH_RGMII_TXD3 */
				 <STM32_PINMUX('G', 11, AF11)>, /* ETH_RGMII_TX_CTL */
				 <STM32_PINMUX('C', 1, AF11)>; /* ETH_MDC */
			bias-disable;
			drive-push-pull;
			slew-rate = <2>;
		};
		pins2 {
			pinmux = <STM32_PINMUX('A', 2, AF11)>; /* ETH_MDIO */
			bias-disable;
			drive-push-pull;
			slew-rate = <0>;
		};
		pins3 {
			pinmux = <STM32_PINMUX('C', 4, AF11)>, /* ETH_RGMII_RXD0 */
				 <STM32_PINMUX('C', 5, AF11)>, /* ETH_RGMII_RXD1 */
				 <STM32_PINMUX('H', 6, AF11)>, /* ETH_RGMII_RXD2 */
				 <STM32_PINMUX('B', 1, AF11)>, /* ETH_RGMII_RXD3 */
				 <STM32_PINMUX('A', 1, AF11)>, /* ETH_RGMII_RX_CLK */
				 <STM32_PINMUX('A', 7, AF11)>; /* ETH_RGMII_RX_CTL */
			bias-disable;
		};
	};

	ethernet0_rgmii_sleep_pins_c: rgmii-sleep-2 {
		pins1 {
			pinmux = <STM32_PINMUX('G', 5, ANALOG)>, /* ETH_RGMII_CLK125 */
				 <STM32_PINMUX('G', 4, ANALOG)>, /* ETH_RGMII_GTX_CLK */
				 <STM32_PINMUX('B', 12, ANALOG)>, /* ETH_RGMII_TXD0 */
				 <STM32_PINMUX('G', 14, ANALOG)>, /* ETH_RGMII_TXD1 */
				 <STM32_PINMUX('C', 2, ANALOG)>, /* ETH_RGMII_TXD2 */
				 <STM32_PINMUX('E', 2, ANALOG)>, /* ETH_RGMII_TXD3 */
				 <STM32_PINMUX('G', 11, ANALOG)>, /* ETH_RGMII_TX_CTL */
				 <STM32_PINMUX('A', 2, ANALOG)>, /* ETH_MDIO */
				 <STM32_PINMUX('C', 1, ANALOG)>, /* ETH_MDC */
				 <STM32_PINMUX('C', 4, ANALOG)>, /* ETH_RGMII_RXD0 */
				 <STM32_PINMUX('C', 5, ANALOG)>, /* ETH_RGMII_RXD1 */
				 <STM32_PINMUX('H', 6, ANALOG)>, /* ETH_RGMII_RXD2 */
				 <STM32_PINMUX('B', 1, ANALOG)>, /* ETH_RGMII_RXD3 */
				 <STM32_PINMUX('A', 1, ANALOG)>, /* ETH_RGMII_RX_CLK */
				 <STM32_PINMUX('A', 7, ANALOG)>; /* ETH_RGMII_RX_CTL */
		};
	};

	ethernet0_rmii_pins_a: rmii-0 {
		pins1 {
			pinmux = <STM32_PINMUX('G', 13, AF11)>, /* ETH1_RMII_TXD0 */
				 <STM32_PINMUX('G', 14, AF11)>, /* ETH1_RMII_TXD1 */
				 <STM32_PINMUX('B', 11, AF11)>, /* ETH1_RMII_TX_EN */
				 <STM32_PINMUX('A', 1, AF0)>,   /* ETH1_RMII_REF_CLK */
				 <STM32_PINMUX('A', 2, AF11)>,  /* ETH1_MDIO */
				 <STM32_PINMUX('C', 1, AF11)>;  /* ETH1_MDC */
			bias-disable;
			drive-push-pull;
			slew-rate = <2>;
		};
		pins2 {
			pinmux = <STM32_PINMUX('C', 4, AF11)>,  /* ETH1_RMII_RXD0 */
				 <STM32_PINMUX('C', 5, AF11)>,  /* ETH1_RMII_RXD1 */
				 <STM32_PINMUX('A', 7, AF11)>;  /* ETH1_RMII_CRS_DV */
			bias-disable;
		};
	};

	ethernet0_rmii_sleep_pins_a: rmii-sleep-0 {
		pins1 {
			pinmux = <STM32_PINMUX('G', 13, ANALOG)>, /* ETH1_RMII_TXD0 */
				 <STM32_PINMUX('G', 14, ANALOG)>, /* ETH1_RMII_TXD1 */
				 <STM32_PINMUX('B', 11, ANALOG)>, /* ETH1_RMII_TX_EN */
				 <STM32_PINMUX('A', 2, ANALOG)>,  /* ETH1_MDIO */
				 <STM32_PINMUX('C', 1, ANALOG)>,  /* ETH1_MDC */
				 <STM32_PINMUX('C', 4, ANALOG)>,  /* ETH1_RMII_RXD0 */
				 <STM32_PINMUX('C', 5, ANALOG)>,  /* ETH1_RMII_RXD1 */
				 <STM32_PINMUX('A', 1, ANALOG)>,  /* ETH1_RMII_REF_CLK */
				 <STM32_PINMUX('A', 7, ANALOG)>;  /* ETH1_RMII_CRS_DV */
		};
	};

	ethernet0_rmii_pins_b: rmii-1 {
		pins1 {
			pinmux = <STM32_PINMUX('B', 5, AF0)>, /* ETH1_CLK */
				<STM32_PINMUX('C', 1, AF11)>, /* ETH1_MDC */
				<STM32_PINMUX('G', 13, AF11)>, /* ETH1_TXD0 */
				<STM32_PINMUX('G', 14, AF11)>; /* ETH1_TXD1 */
			bias-disable;
			drive-push-pull;
			slew-rate = <1>;
		};
		pins2 {
			pinmux = <STM32_PINMUX('A', 2, AF11)>; /* ETH1_MDIO */
			bias-disable;
			drive-push-pull;
			slew-rate = <0>;
		};
		pins3 {
			pinmux = <STM32_PINMUX('A', 7, AF11)>, /* ETH1_CRS_DV */
				<STM32_PINMUX('C', 4, AF11)>, /* ETH1_RXD0 */
				<STM32_PINMUX('C', 5, AF11)>; /* ETH1_RXD1 */
			bias-disable;
		};
		pins4 {
			pinmux = <STM32_PINMUX('B', 11, AF11)>; /* ETH1_TX_EN */
		};
	};

	ethernet0_rmii_sleep_pins_b: rmii-sleep-1 {
		pins1 {
			pinmux = <STM32_PINMUX('A', 2, ANALOG)>, /* ETH1_MDIO */
				<STM32_PINMUX('A', 7, ANALOG)>, /* ETH1_CRS_DV */
				<STM32_PINMUX('B', 5, ANALOG)>, /* ETH1_CLK */
				<STM32_PINMUX('B', 11, ANALOG)>, /* ETH1_TX_EN */
				<STM32_PINMUX('C', 1, ANALOG)>, /* ETH1_MDC */
				<STM32_PINMUX('C', 4, ANALOG)>, /* ETH1_RXD0 */
				<STM32_PINMUX('C', 5, ANALOG)>, /* ETH1_RXD1 */
				<STM32_PINMUX('G', 13, ANALOG)>, /* ETH1_TXD0 */
				<STM32_PINMUX('G', 14, ANALOG)>; /* ETH1_TXD1 */
		};
	};

	ethernet0_rmii_pins_c: rmii-2 {
		pins1 {
			pinmux = <STM32_PINMUX('G', 13, AF11)>, /* ETH1_RMII_TXD0 */
				 <STM32_PINMUX('G', 14, AF11)>, /* ETH1_RMII_TXD1 */
				 <STM32_PINMUX('B', 11, AF11)>, /* ETH1_RMII_TX_EN */
				 <STM32_PINMUX('A', 1, AF11)>,  /* ETH1_RMII_REF_CLK */
				 <STM32_PINMUX('A', 2, AF11)>,  /* ETH1_MDIO */
				 <STM32_PINMUX('C', 1, AF11)>;  /* ETH1_MDC */
			bias-disable;
			drive-push-pull;
			slew-rate = <2>;
		};
		pins2 {
			pinmux = <STM32_PINMUX('C', 4, AF11)>,  /* ETH1_RMII_RXD0 */
				 <STM32_PINMUX('C', 5, AF11)>,  /* ETH1_RMII_RXD1 */
				 <STM32_PINMUX('A', 7, AF11)>;  /* ETH1_RMII_CRS_DV */
			bias-disable;
		};
	};

	ethernet0_rmii_sleep_pins_c: rmii-sleep-2 {
		pins1 {
			pinmux = <STM32_PINMUX('G', 13, ANALOG)>, /* ETH1_RMII_TXD0 */
				 <STM32_PINMUX('G', 14, ANALOG)>, /* ETH1_RMII_TXD1 */
				 <STM32_PINMUX('B', 11, ANALOG)>, /* ETH1_RMII_TX_EN */
				 <STM32_PINMUX('A', 2, ANALOG)>,  /* ETH1_MDIO */
				 <STM32_PINMUX('C', 1, ANALOG)>,  /* ETH1_MDC */
				 <STM32_PINMUX('C', 4, ANALOG)>,  /* ETH1_RMII_RXD0 */
				 <STM32_PINMUX('C', 5, ANALOG)>,  /* ETH1_RMII_RXD1 */
				 <STM32_PINMUX('A', 1, ANALOG)>,  /* ETH1_RMII_REF_CLK */
				 <STM32_PINMUX('A', 7, ANALOG)>;  /* ETH1_RMII_CRS_DV */
		};
	};

	fmc_pins_a: fmc-0 {
		pins1 {
			pinmux = <STM32_PINMUX('D', 4, AF12)>, /* FMC_NOE */
				 <STM32_PINMUX('D', 5, AF12)>, /* FMC_NWE */
				 <STM32_PINMUX('D', 11, AF12)>, /* FMC_A16_FMC_CLE */
				 <STM32_PINMUX('D', 12, AF12)>, /* FMC_A17_FMC_ALE */
				 <STM32_PINMUX('D', 14, AF12)>, /* FMC_D0 */
				 <STM32_PINMUX('D', 15, AF12)>, /* FMC_D1 */
				 <STM32_PINMUX('D', 0, AF12)>, /* FMC_D2 */
				 <STM32_PINMUX('D', 1, AF12)>, /* FMC_D3 */
				 <STM32_PINMUX('E', 7, AF12)>, /* FMC_D4 */
				 <STM32_PINMUX('E', 8, AF12)>, /* FMC_D5 */
				 <STM32_PINMUX('E', 9, AF12)>, /* FMC_D6 */
				 <STM32_PINMUX('E', 10, AF12)>, /* FMC_D7 */
				 <STM32_PINMUX('G', 9, AF12)>; /* FMC_NE2_FMC_NCE */
			bias-disable;
			drive-push-pull;
			slew-rate = <1>;
		};
		pins2 {
			pinmux = <STM32_PINMUX('D', 6, AF12)>; /* FMC_NWAIT */
			bias-pull-up;
		};
	};

	fmc_sleep_pins_a: fmc-sleep-0 {
		pins {
			pinmux = <STM32_PINMUX('D', 4, ANALOG)>, /* FMC_NOE */
				 <STM32_PINMUX('D', 5, ANALOG)>, /* FMC_NWE */
				 <STM32_PINMUX('D', 11, ANALOG)>, /* FMC_A16_FMC_CLE */
				 <STM32_PINMUX('D', 12, ANALOG)>, /* FMC_A17_FMC_ALE */
				 <STM32_PINMUX('D', 14, ANALOG)>, /* FMC_D0 */
				 <STM32_PINMUX('D', 15, ANALOG)>, /* FMC_D1 */
				 <STM32_PINMUX('D', 0, ANALOG)>, /* FMC_D2 */
				 <STM32_PINMUX('D', 1, ANALOG)>, /* FMC_D3 */
				 <STM32_PINMUX('E', 7, ANALOG)>, /* FMC_D4 */
				 <STM32_PINMUX('E', 8, ANALOG)>, /* FMC_D5 */
				 <STM32_PINMUX('E', 9, ANALOG)>, /* FMC_D6 */
				 <STM32_PINMUX('E', 10, ANALOG)>, /* FMC_D7 */
				 <STM32_PINMUX('D', 6, ANALOG)>, /* FMC_NWAIT */
				 <STM32_PINMUX('G', 9, ANALOG)>; /* FMC_NE2_FMC_NCE */
		};
	};

	fmc_pins_b: fmc-1 {
		pins {
			pinmux = <STM32_PINMUX('D', 4, AF12)>, /* FMC_NOE */
				 <STM32_PINMUX('D', 5, AF12)>, /* FMC_NWE */
				 <STM32_PINMUX('B', 7, AF12)>, /* FMC_NL */
				 <STM32_PINMUX('D', 14, AF12)>, /* FMC_D0 */
				 <STM32_PINMUX('D', 15, AF12)>, /* FMC_D1 */
				 <STM32_PINMUX('D', 0, AF12)>, /* FMC_D2 */
				 <STM32_PINMUX('D', 1, AF12)>, /* FMC_D3 */
				 <STM32_PINMUX('E', 7, AF12)>, /* FMC_D4 */
				 <STM32_PINMUX('E', 8, AF12)>, /* FMC_D5 */
				 <STM32_PINMUX('E', 9, AF12)>, /* FMC_D6 */
				 <STM32_PINMUX('E', 10, AF12)>, /* FMC_D7 */
				 <STM32_PINMUX('E', 11, AF12)>, /* FMC_D8 */
				 <STM32_PINMUX('E', 12, AF12)>, /* FMC_D9 */
				 <STM32_PINMUX('E', 13, AF12)>, /* FMC_D10 */
				 <STM32_PINMUX('E', 14, AF12)>, /* FMC_D11 */
				 <STM32_PINMUX('E', 15, AF12)>, /* FMC_D12 */
				 <STM32_PINMUX('D', 8, AF12)>, /* FMC_D13 */
				 <STM32_PINMUX('D', 9, AF12)>, /* FMC_D14 */
				 <STM32_PINMUX('D', 10, AF12)>, /* FMC_D15 */
				 <STM32_PINMUX('G', 9, AF12)>, /* FMC_NE2_FMC_NCE */
				 <STM32_PINMUX('G', 12, AF12)>; /* FMC_NE4 */
			bias-disable;
			drive-push-pull;
			slew-rate = <3>;
		};
	};

	fmc_sleep_pins_b: fmc-sleep-1 {
		pins {
			pinmux = <STM32_PINMUX('D', 4, ANALOG)>, /* FMC_NOE */
				 <STM32_PINMUX('D', 5, ANALOG)>, /* FMC_NWE */
				 <STM32_PINMUX('B', 7, ANALOG)>, /* FMC_NL */
				 <STM32_PINMUX('D', 14, ANALOG)>, /* FMC_D0 */
				 <STM32_PINMUX('D', 15, ANALOG)>, /* FMC_D1 */
				 <STM32_PINMUX('D', 0, ANALOG)>, /* FMC_D2 */
				 <STM32_PINMUX('D', 1, ANALOG)>, /* FMC_D3 */
				 <STM32_PINMUX('E', 7, ANALOG)>, /* FMC_D4 */
				 <STM32_PINMUX('E', 8, ANALOG)>, /* FMC_D5 */
				 <STM32_PINMUX('E', 9, ANALOG)>, /* FMC_D6 */
				 <STM32_PINMUX('E', 10, ANALOG)>, /* FMC_D7 */
				 <STM32_PINMUX('E', 11, ANALOG)>, /* FMC_D8 */
				 <STM32_PINMUX('E', 12, ANALOG)>, /* FMC_D9 */
				 <STM32_PINMUX('E', 13, ANALOG)>, /* FMC_D10 */
				 <STM32_PINMUX('E', 14, ANALOG)>, /* FMC_D11 */
				 <STM32_PINMUX('E', 15, ANALOG)>, /* FMC_D12 */
				 <STM32_PINMUX('D', 8, ANALOG)>, /* FMC_D13 */
				 <STM32_PINMUX('D', 9, ANALOG)>, /* FMC_D14 */
				 <STM32_PINMUX('D', 10, ANALOG)>, /* FMC_D15 */
				 <STM32_PINMUX('G', 9, ANALOG)>, /* FMC_NE2_FMC_NCE */
				 <STM32_PINMUX('G', 12, ANALOG)>; /* FMC_NE4 */
		};
	};

	i2c1_pins_a: i2c1-0 {
		pins {
			pinmux = <STM32_PINMUX('D', 12, AF5)>, /* I2C1_SCL */
				 <STM32_PINMUX('F', 15, AF5)>; /* I2C1_SDA */
			bias-disable;
			drive-open-drain;
			slew-rate = <0>;
		};
	};

	i2c1_sleep_pins_a: i2c1-sleep-0 {
		pins {
			pinmux = <STM32_PINMUX('D', 12, ANALOG)>, /* I2C1_SCL */
				 <STM32_PINMUX('F', 15, ANALOG)>; /* I2C1_SDA */
		};
	};

	i2c1_pins_b: i2c1-1 {
		pins {
			pinmux = <STM32_PINMUX('F', 14, AF5)>, /* I2C1_SCL */
				 <STM32_PINMUX('F', 15, AF5)>; /* I2C1_SDA */
			bias-disable;
			drive-open-drain;
			slew-rate = <0>;
		};
	};

	i2c1_sleep_pins_b: i2c1-sleep-1 {
		pins {
			pinmux = <STM32_PINMUX('F', 14, ANALOG)>, /* I2C1_SCL */
				 <STM32_PINMUX('F', 15, ANALOG)>; /* I2C1_SDA */
		};
	};

	i2c2_pins_a: i2c2-0 {
		pins {
			pinmux = <STM32_PINMUX('H', 4, AF4)>, /* I2C2_SCL */
				 <STM32_PINMUX('H', 5, AF4)>; /* I2C2_SDA */
			bias-disable;
			drive-open-drain;
			slew-rate = <0>;
		};
	};

	i2c2_sleep_pins_a: i2c2-sleep-0 {
		pins {
			pinmux = <STM32_PINMUX('H', 4, ANALOG)>, /* I2C2_SCL */
				 <STM32_PINMUX('H', 5, ANALOG)>; /* I2C2_SDA */
		};
	};

	i2c2_pins_b1: i2c2-1 {
		pins {
			pinmux = <STM32_PINMUX('H', 5, AF4)>; /* I2C2_SDA */
			bias-disable;
			drive-open-drain;
			slew-rate = <0>;
		};
	};

	i2c2_sleep_pins_b1: i2c2-sleep-1 {
		pins {
			pinmux = <STM32_PINMUX('H', 5, ANALOG)>; /* I2C2_SDA */
		};
	};

	i2c2_pins_c: i2c2-2 {
		pins {
			pinmux = <STM32_PINMUX('F', 1, AF4)>, /* I2C2_SCL */
				 <STM32_PINMUX('H', 5, AF4)>; /* I2C2_SDA */
			bias-disable;
			drive-open-drain;
			slew-rate = <0>;
		};
	};

	i2c2_pins_sleep_c: i2c2-sleep-2 {
		pins {
			pinmux = <STM32_PINMUX('F', 1, ANALOG)>, /* I2C2_SCL */
				 <STM32_PINMUX('H', 5, ANALOG)>; /* I2C2_SDA */
		};
	};

	i2c5_pins_a: i2c5-0 {
		pins {
			pinmux = <STM32_PINMUX('A', 11, AF4)>, /* I2C5_SCL */
				 <STM32_PINMUX('A', 12, AF4)>; /* I2C5_SDA */
			bias-disable;
			drive-open-drain;
			slew-rate = <0>;
		};
	};

	i2c5_sleep_pins_a: i2c5-sleep-0 {
		pins {
			pinmux = <STM32_PINMUX('A', 11, ANALOG)>, /* I2C5_SCL */
				 <STM32_PINMUX('A', 12, ANALOG)>; /* I2C5_SDA */

		};
	};

	i2c5_pins_b: i2c5-1 {
		pins {
			pinmux = <STM32_PINMUX('D', 0, AF4)>, /* I2C5_SCL */
				 <STM32_PINMUX('D', 1, AF4)>; /* I2C5_SDA */
			bias-disable;
			drive-open-drain;
			slew-rate = <0>;
		};
	};

	i2c5_sleep_pins_b: i2c5-sleep-1 {
		pins {
			pinmux = <STM32_PINMUX('D', 0, ANALOG)>, /* I2C5_SCL */
				 <STM32_PINMUX('D', 1, ANALOG)>; /* I2C5_SDA */
		};
	};

	i2s2_pins_a: i2s2-0 {
		pins {
			pinmux = <STM32_PINMUX('I', 3, AF5)>, /* I2S2_SDO */
				 <STM32_PINMUX('B', 9, AF5)>, /* I2S2_WS */
				 <STM32_PINMUX('A', 9, AF5)>; /* I2S2_CK */
			slew-rate = <1>;
			drive-push-pull;
			bias-disable;
		};
	};

	i2s2_sleep_pins_a: i2s2-sleep-0 {
		pins {
			pinmux = <STM32_PINMUX('I', 3, ANALOG)>, /* I2S2_SDO */
				 <STM32_PINMUX('B', 9, ANALOG)>, /* I2S2_WS */
				 <STM32_PINMUX('A', 9, ANALOG)>; /* I2S2_CK */
		};
	};

	ltdc_pins_a: ltdc-0 {
		pins {
			pinmux = <STM32_PINMUX('G',  7, AF14)>, /* LCD_CLK */
				 <STM32_PINMUX('I', 10, AF14)>, /* LCD_HSYNC */
				 <STM32_PINMUX('I',  9, AF14)>, /* LCD_VSYNC */
				 <STM32_PINMUX('F', 10, AF14)>, /* LCD_DE */
				 <STM32_PINMUX('H',  2, AF14)>, /* LCD_R0 */
				 <STM32_PINMUX('H',  3, AF14)>, /* LCD_R1 */
				 <STM32_PINMUX('H',  8, AF14)>, /* LCD_R2 */
				 <STM32_PINMUX('H',  9, AF14)>, /* LCD_R3 */
				 <STM32_PINMUX('H', 10, AF14)>, /* LCD_R4 */
				 <STM32_PINMUX('C',  0, AF14)>, /* LCD_R5 */
				 <STM32_PINMUX('H', 12, AF14)>, /* LCD_R6 */
				 <STM32_PINMUX('E', 15, AF14)>, /* LCD_R7 */
				 <STM32_PINMUX('E',  5, AF14)>, /* LCD_G0 */
				 <STM32_PINMUX('E',  6, AF14)>, /* LCD_G1 */
				 <STM32_PINMUX('H', 13, AF14)>, /* LCD_G2 */
				 <STM32_PINMUX('H', 14, AF14)>, /* LCD_G3 */
				 <STM32_PINMUX('H', 15, AF14)>, /* LCD_G4 */
				 <STM32_PINMUX('I',  0, AF14)>, /* LCD_G5 */
				 <STM32_PINMUX('I',  1, AF14)>, /* LCD_G6 */
				 <STM32_PINMUX('I',  2, AF14)>, /* LCD_G7 */
				 <STM32_PINMUX('D',  9, AF14)>, /* LCD_B0 */
				 <STM32_PINMUX('G', 12, AF14)>, /* LCD_B1 */
				 <STM32_PINMUX('G', 10, AF14)>, /* LCD_B2 */
				 <STM32_PINMUX('D', 10, AF14)>, /* LCD_B3 */
				 <STM32_PINMUX('I',  4, AF14)>, /* LCD_B4 */
				 <STM32_PINMUX('A',  3, AF14)>, /* LCD_B5 */
				 <STM32_PINMUX('B',  8, AF14)>, /* LCD_B6 */
				 <STM32_PINMUX('D',  8, AF14)>; /* LCD_B7 */
			bias-disable;
			drive-push-pull;
			slew-rate = <1>;
		};
	};

	ltdc_sleep_pins_a: ltdc-sleep-0 {
		pins {
			pinmux = <STM32_PINMUX('G',  7, ANALOG)>, /* LCD_CLK */
				 <STM32_PINMUX('I', 10, ANALOG)>, /* LCD_HSYNC */
				 <STM32_PINMUX('I',  9, ANALOG)>, /* LCD_VSYNC */
				 <STM32_PINMUX('F', 10, ANALOG)>, /* LCD_DE */
				 <STM32_PINMUX('H',  2, ANALOG)>, /* LCD_R0 */
				 <STM32_PINMUX('H',  3, ANALOG)>, /* LCD_R1 */
				 <STM32_PINMUX('H',  8, ANALOG)>, /* LCD_R2 */
				 <STM32_PINMUX('H',  9, ANALOG)>, /* LCD_R3 */
				 <STM32_PINMUX('H', 10, ANALOG)>, /* LCD_R4 */
				 <STM32_PINMUX('C',  0, ANALOG)>, /* LCD_R5 */
				 <STM32_PINMUX('H', 12, ANALOG)>, /* LCD_R6 */
				 <STM32_PINMUX('E', 15, ANALOG)>, /* LCD_R7 */
				 <STM32_PINMUX('E',  5, ANALOG)>, /* LCD_G0 */
				 <STM32_PINMUX('E',  6, ANALOG)>, /* LCD_G1 */
				 <STM32_PINMUX('H', 13, ANALOG)>, /* LCD_G2 */
				 <STM32_PINMUX('H', 14, ANALOG)>, /* LCD_G3 */
				 <STM32_PINMUX('H', 15, ANALOG)>, /* LCD_G4 */
				 <STM32_PINMUX('I',  0, ANALOG)>, /* LCD_G5 */
				 <STM32_PINMUX('I',  1, ANALOG)>, /* LCD_G6 */
				 <STM32_PINMUX('I',  2, ANALOG)>, /* LCD_G7 */
				 <STM32_PINMUX('D',  9, ANALOG)>, /* LCD_B0 */
				 <STM32_PINMUX('G', 12, ANALOG)>, /* LCD_B1 */
				 <STM32_PINMUX('G', 10, ANALOG)>, /* LCD_B2 */
				 <STM32_PINMUX('D', 10, ANALOG)>, /* LCD_B3 */
				 <STM32_PINMUX('I',  4, ANALOG)>, /* LCD_B4 */
				 <STM32_PINMUX('A',  3, ANALOG)>, /* LCD_B5 */
				 <STM32_PINMUX('B',  8, ANALOG)>, /* LCD_B6 */
				 <STM32_PINMUX('D',  8, ANALOG)>; /* LCD_B7 */
		};
	};

	ltdc_pins_b: ltdc-1 {
		pins {
			pinmux = <STM32_PINMUX('I', 14, AF14)>, /* LCD_CLK */
				 <STM32_PINMUX('I', 12, AF14)>, /* LCD_HSYNC */
				 <STM32_PINMUX('I', 13, AF14)>, /* LCD_VSYNC */
				 <STM32_PINMUX('K',  7, AF14)>, /* LCD_DE */
				 <STM32_PINMUX('I', 15, AF14)>, /* LCD_R0 */
				 <STM32_PINMUX('J',  0, AF14)>, /* LCD_R1 */
				 <STM32_PINMUX('J',  1, AF14)>, /* LCD_R2 */
				 <STM32_PINMUX('J',  2, AF14)>, /* LCD_R3 */
				 <STM32_PINMUX('J',  3, AF14)>, /* LCD_R4 */
				 <STM32_PINMUX('J',  4, AF14)>, /* LCD_R5 */
				 <STM32_PINMUX('J',  5, AF14)>, /* LCD_R6 */
				 <STM32_PINMUX('J',  6, AF14)>, /* LCD_R7 */
				 <STM32_PINMUX('J',  7, AF14)>, /* LCD_G0 */
				 <STM32_PINMUX('J',  8, AF14)>, /* LCD_G1 */
				 <STM32_PINMUX('J',  9, AF14)>, /* LCD_G2 */
				 <STM32_PINMUX('J', 10, AF14)>, /* LCD_G3 */
				 <STM32_PINMUX('J', 11, AF14)>, /* LCD_G4 */
				 <STM32_PINMUX('K',  0, AF14)>, /* LCD_G5 */
				 <STM32_PINMUX('K',  1, AF14)>, /* LCD_G6 */
				 <STM32_PINMUX('K',  2, AF14)>, /* LCD_G7 */
				 <STM32_PINMUX('J', 12, AF14)>, /* LCD_B0 */
				 <STM32_PINMUX('J', 13, AF14)>, /* LCD_B1 */
				 <STM32_PINMUX('J', 14, AF14)>, /* LCD_B2 */
				 <STM32_PINMUX('J', 15, AF14)>, /* LCD_B3 */
				 <STM32_PINMUX('K',  3, AF14)>, /* LCD_B4 */
				 <STM32_PINMUX('K',  4, AF14)>, /* LCD_B5 */
				 <STM32_PINMUX('K',  5, AF14)>, /* LCD_B6 */
				 <STM32_PINMUX('K',  6, AF14)>; /* LCD_B7 */
			bias-disable;
			drive-push-pull;
			slew-rate = <1>;
		};
	};

	ltdc_sleep_pins_b: ltdc-sleep-1 {
		pins {
			pinmux = <STM32_PINMUX('I', 14, ANALOG)>, /* LCD_CLK */
				 <STM32_PINMUX('I', 12, ANALOG)>, /* LCD_HSYNC */
				 <STM32_PINMUX('I', 13, ANALOG)>, /* LCD_VSYNC */
				 <STM32_PINMUX('K',  7, ANALOG)>, /* LCD_DE */
				 <STM32_PINMUX('I', 15, ANALOG)>, /* LCD_R0 */
				 <STM32_PINMUX('J',  0, ANALOG)>, /* LCD_R1 */
				 <STM32_PINMUX('J',  1, ANALOG)>, /* LCD_R2 */
				 <STM32_PINMUX('J',  2, ANALOG)>, /* LCD_R3 */
				 <STM32_PINMUX('J',  3, ANALOG)>, /* LCD_R4 */
				 <STM32_PINMUX('J',  4, ANALOG)>, /* LCD_R5 */
				 <STM32_PINMUX('J',  5, ANALOG)>, /* LCD_R6 */
				 <STM32_PINMUX('J',  6, ANALOG)>, /* LCD_R7 */
				 <STM32_PINMUX('J',  7, ANALOG)>, /* LCD_G0 */
				 <STM32_PINMUX('J',  8, ANALOG)>, /* LCD_G1 */
				 <STM32_PINMUX('J',  9, ANALOG)>, /* LCD_G2 */
				 <STM32_PINMUX('J', 10, ANALOG)>, /* LCD_G3 */
				 <STM32_PINMUX('J', 11, ANALOG)>, /* LCD_G4 */
				 <STM32_PINMUX('K',  0, ANALOG)>, /* LCD_G5 */
				 <STM32_PINMUX('K',  1, ANALOG)>, /* LCD_G6 */
				 <STM32_PINMUX('K',  2, ANALOG)>, /* LCD_G7 */
				 <STM32_PINMUX('J', 12, ANALOG)>, /* LCD_B0 */
				 <STM32_PINMUX('J', 13, ANALOG)>, /* LCD_B1 */
				 <STM32_PINMUX('J', 14, ANALOG)>, /* LCD_B2 */
				 <STM32_PINMUX('J', 15, ANALOG)>, /* LCD_B3 */
				 <STM32_PINMUX('K',  3, ANALOG)>, /* LCD_B4 */
				 <STM32_PINMUX('K',  4, ANALOG)>, /* LCD_B5 */
				 <STM32_PINMUX('K',  5, ANALOG)>, /* LCD_B6 */
				 <STM32_PINMUX('K',  6, ANALOG)>; /* LCD_B7 */
		};
	};

	ltdc_pins_c: ltdc-2 {
		pins1 {
			pinmux = <STM32_PINMUX('B',  1, AF9)>,  /* LTDC_R6 */
				 <STM32_PINMUX('B',  9, AF14)>, /* LTDC_B7 */
				 <STM32_PINMUX('C',  0, AF14)>, /* LTDC_R5 */
				 <STM32_PINMUX('D',  3, AF14)>, /* LTDC_G7 */
				 <STM32_PINMUX('D',  6, AF14)>, /* LTDC_B2 */
				 <STM32_PINMUX('D', 10, AF14)>, /* LTDC_B3 */
				 <STM32_PINMUX('E', 11, AF14)>, /* LTDC_G3 */
				 <STM32_PINMUX('E', 12, AF14)>, /* LTDC_B4 */
				 <STM32_PINMUX('E', 13, AF14)>, /* LTDC_DE */
				 <STM32_PINMUX('E', 15, AF14)>, /* LTDC_R7 */
				 <STM32_PINMUX('H',  4, AF9)>,  /* LTDC_G5 */
				 <STM32_PINMUX('H',  8, AF14)>, /* LTDC_R2 */
				 <STM32_PINMUX('H',  9, AF14)>, /* LTDC_R3 */
				 <STM32_PINMUX('H', 10, AF14)>, /* LTDC_R4 */
				 <STM32_PINMUX('H', 13, AF14)>, /* LTDC_G2 */
				 <STM32_PINMUX('H', 15, AF14)>, /* LTDC_G4 */
				 <STM32_PINMUX('I',  1, AF14)>, /* LTDC_G6 */
				 <STM32_PINMUX('I',  5, AF14)>, /* LTDC_B5 */
				 <STM32_PINMUX('I',  6, AF14)>, /* LTDC_B6 */
				 <STM32_PINMUX('I',  9, AF14)>, /* LTDC_VSYNC */
				 <STM32_PINMUX('I', 10, AF14)>; /* LTDC_HSYNC */
			bias-disable;
			drive-push-pull;
			slew-rate = <0>;
		};
		pins2 {
			pinmux = <STM32_PINMUX('E', 14, AF14)>; /* LTDC_CLK */
			bias-disable;
			drive-push-pull;
			slew-rate = <1>;
		};
	};

	ltdc_sleep_pins_c: ltdc-sleep-2 {
		pins1 {
			pinmux = <STM32_PINMUX('B', 1, ANALOG)>,  /* LTDC_R6 */
				 <STM32_PINMUX('B', 9, ANALOG)>, /* LTDC_B7 */
				 <STM32_PINMUX('C', 0, ANALOG)>, /* LTDC_R5 */
				 <STM32_PINMUX('D', 3, ANALOG)>, /* LTDC_G7 */
				 <STM32_PINMUX('D', 6, ANALOG)>, /* LTDC_B2 */
				 <STM32_PINMUX('D', 10, ANALOG)>, /* LTDC_B3 */
				 <STM32_PINMUX('E', 11, ANALOG)>, /* LTDC_G3 */
				 <STM32_PINMUX('E', 12, ANALOG)>, /* LTDC_B4 */
				 <STM32_PINMUX('E', 13, ANALOG)>, /* LTDC_DE */
				 <STM32_PINMUX('E', 15, ANALOG)>, /* LTDC_R7 */
				 <STM32_PINMUX('H', 4, ANALOG)>,  /* LTDC_G5 */
				 <STM32_PINMUX('H', 8, ANALOG)>, /* LTDC_R2 */
				 <STM32_PINMUX('H', 9, ANALOG)>, /* LTDC_R3 */
				 <STM32_PINMUX('H', 10, ANALOG)>, /* LTDC_R4 */
				 <STM32_PINMUX('H', 13, ANALOG)>, /* LTDC_G2 */
				 <STM32_PINMUX('H', 15, ANALOG)>, /* LTDC_G4 */
				 <STM32_PINMUX('I', 1, ANALOG)>, /* LTDC_G6 */
				 <STM32_PINMUX('I', 5, ANALOG)>, /* LTDC_B5 */
				 <STM32_PINMUX('I', 6, ANALOG)>, /* LTDC_B6 */
				 <STM32_PINMUX('I', 9, ANALOG)>, /* LTDC_VSYNC */
				 <STM32_PINMUX('I', 10, ANALOG)>, /* LTDC_HSYNC */
				 <STM32_PINMUX('E', 14, ANALOG)>; /* LTDC_CLK */
		};
	};

	ltdc_pins_d: ltdc-3 {
		pins1 {
			pinmux = <STM32_PINMUX('G',  7, AF14)>; /* LCD_CLK */
			bias-disable;
			drive-push-pull;
			slew-rate = <3>;
		};
		pins2 {
			pinmux = <STM32_PINMUX('I', 10, AF14)>, /* LCD_HSYNC */
				 <STM32_PINMUX('I',  9, AF14)>, /* LCD_VSYNC */
				 <STM32_PINMUX('E', 13, AF14)>, /* LCD_DE */
				 <STM32_PINMUX('G', 13, AF14)>, /* LCD_R0 */
				 <STM32_PINMUX('H',  3, AF14)>, /* LCD_R1 */
				 <STM32_PINMUX('H',  8, AF14)>, /* LCD_R2 */
				 <STM32_PINMUX('H',  9, AF14)>, /* LCD_R3 */
				 <STM32_PINMUX('A',  5, AF14)>, /* LCD_R4 */
				 <STM32_PINMUX('H', 11, AF14)>, /* LCD_R5 */
				 <STM32_PINMUX('H', 12, AF14)>, /* LCD_R6 */
				 <STM32_PINMUX('E', 15, AF14)>, /* LCD_R7 */
				 <STM32_PINMUX('E',  5, AF14)>, /* LCD_G0 */
				 <STM32_PINMUX('B',  0, AF14)>, /* LCD_G1 */
				 <STM32_PINMUX('H', 13, AF14)>, /* LCD_G2 */
				 <STM32_PINMUX('E', 11, AF14)>, /* LCD_G3 */
				 <STM32_PINMUX('H', 15, AF14)>, /* LCD_G4 */
				 <STM32_PINMUX('H',  4,  AF9)>, /* LCD_G5 */
				 <STM32_PINMUX('I', 11,  AF9)>, /* LCD_G6 */
				 <STM32_PINMUX('G',  8, AF14)>, /* LCD_G7 */
				 <STM32_PINMUX('D',  9, AF14)>, /* LCD_B0 */
				 <STM32_PINMUX('G', 12, AF14)>, /* LCD_B1 */
				 <STM32_PINMUX('G', 10, AF14)>, /* LCD_B2 */
				 <STM32_PINMUX('D', 10, AF14)>, /* LCD_B3 */
				 <STM32_PINMUX('E', 12, AF14)>, /* LCD_B4 */
				 <STM32_PINMUX('A',  3, AF14)>, /* LCD_B5 */
				 <STM32_PINMUX('B',  8, AF14)>, /* LCD_B6 */
				 <STM32_PINMUX('I',  7, AF14)>; /* LCD_B7 */
			bias-disable;
			drive-push-pull;
			slew-rate = <2>;
		};
	};

	ltdc_sleep_pins_d: ltdc-sleep-3 {
		pins {
			pinmux = <STM32_PINMUX('G',  7, ANALOG)>, /* LCD_CLK */
				 <STM32_PINMUX('I', 10, ANALOG)>, /* LCD_HSYNC */
				 <STM32_PINMUX('I',  9, ANALOG)>, /* LCD_VSYNC */
				 <STM32_PINMUX('E', 13, ANALOG)>, /* LCD_DE */
				 <STM32_PINMUX('G', 13, ANALOG)>, /* LCD_R0 */
				 <STM32_PINMUX('H',  3, ANALOG)>, /* LCD_R1 */
				 <STM32_PINMUX('H',  8, ANALOG)>, /* LCD_R2 */
				 <STM32_PINMUX('H',  9, ANALOG)>, /* LCD_R3 */
				 <STM32_PINMUX('A',  5, ANALOG)>, /* LCD_R4 */
				 <STM32_PINMUX('H', 11, ANALOG)>, /* LCD_R5 */
				 <STM32_PINMUX('H', 12, ANALOG)>, /* LCD_R6 */
				 <STM32_PINMUX('E', 15, ANALOG)>, /* LCD_R7 */
				 <STM32_PINMUX('E',  5, ANALOG)>, /* LCD_G0 */
				 <STM32_PINMUX('B',  0, ANALOG)>, /* LCD_G1 */
				 <STM32_PINMUX('H', 13, ANALOG)>, /* LCD_G2 */
				 <STM32_PINMUX('E', 11, ANALOG)>, /* LCD_G3 */
				 <STM32_PINMUX('H', 15, ANALOG)>, /* LCD_G4 */
				 <STM32_PINMUX('H',  4, ANALOG)>, /* LCD_G5 */
				 <STM32_PINMUX('I', 11, ANALOG)>, /* LCD_G6 */
				 <STM32_PINMUX('G',  8, ANALOG)>, /* LCD_G7 */
				 <STM32_PINMUX('D',  9, ANALOG)>, /* LCD_B0 */
				 <STM32_PINMUX('G', 12, ANALOG)>, /* LCD_B1 */
				 <STM32_PINMUX('G', 10, ANALOG)>, /* LCD_B2 */
				 <STM32_PINMUX('D', 10, ANALOG)>, /* LCD_B3 */
				 <STM32_PINMUX('E', 12, ANALOG)>, /* LCD_B4 */
				 <STM32_PINMUX('A',  3, ANALOG)>, /* LCD_B5 */
				 <STM32_PINMUX('B',  8, ANALOG)>, /* LCD_B6 */
				 <STM32_PINMUX('I',  7, ANALOG)>; /* LCD_B7 */
		};
	};

	mco1_pins_a: mco1-0 {
		pins {
			pinmux = <STM32_PINMUX('A', 13, AF2)>; /* MCO1 */
			bias-disable;
			drive-push-pull;
			slew-rate = <1>;
		};
	};

	mco1_sleep_pins_a: mco1-sleep-0 {
		pins {
			pinmux = <STM32_PINMUX('A', 13, ANALOG)>; /* MCO1 */
		};
	};

	mco2_pins_a: mco2-0 {
		pins {
			pinmux = <STM32_PINMUX('G', 2, AF1)>; /* MCO2 */
			bias-disable;
			drive-push-pull;
			slew-rate = <2>;
		};
	};

	mco2_sleep_pins_a: mco2-sleep-0 {
		pins {
			pinmux = <STM32_PINMUX('G', 2, ANALOG)>; /* MCO2 */
		};
	};

	m_can1_pins_a: m-can1-0 {
		pins1 {
			pinmux = <STM32_PINMUX('H', 13, AF9)>; /* CAN1_TX */
			slew-rate = <1>;
			drive-push-pull;
			bias-disable;
		};
		pins2 {
			pinmux = <STM32_PINMUX('I', 9, AF9)>; /* CAN1_RX */
			bias-disable;
		};
	};

	m_can1_sleep_pins_a: m_can1-sleep-0 {
		pins {
			pinmux = <STM32_PINMUX('H', 13, ANALOG)>, /* CAN1_TX */
				 <STM32_PINMUX('I', 9, ANALOG)>; /* CAN1_RX */
		};
	};

	m_can1_pins_b: m-can1-1 {
		pins1 {
			pinmux = <STM32_PINMUX('A', 12, AF9)>; /* CAN1_TX */
			slew-rate = <1>;
			drive-push-pull;
			bias-disable;
		};
		pins2 {
			pinmux = <STM32_PINMUX('A', 11, AF9)>; /* CAN1_RX */
			bias-disable;
		};
	};

	m_can1_sleep_pins_b: m_can1-sleep-1 {
		pins {
			pinmux = <STM32_PINMUX('A', 12, ANALOG)>, /* CAN1_TX */
				 <STM32_PINMUX('A', 11, ANALOG)>; /* CAN1_RX */
		};
	};

	m_can1_pins_c: m-can1-2 {
		pins1 {
			pinmux = <STM32_PINMUX('H', 13, AF9)>; /* CAN1_TX */
			slew-rate = <1>;
			drive-push-pull;
			bias-disable;
		};
		pins2 {
			pinmux = <STM32_PINMUX('H', 14, AF9)>; /* CAN1_RX */
			bias-disable;
		};
	};

	m_can1_sleep_pins_c: m_can1-sleep-2 {
		pins {
			pinmux = <STM32_PINMUX('H', 13, ANALOG)>, /* CAN1_TX */
				 <STM32_PINMUX('H', 14, ANALOG)>; /* CAN1_RX */
		};
	};

	m_can2_pins_a: m-can2-0 {
		pins1 {
			pinmux = <STM32_PINMUX('B', 13, AF9)>; /* CAN2_TX */
			slew-rate = <1>;
			drive-push-pull;
			bias-disable;
		};
		pins2 {
			pinmux = <STM32_PINMUX('B', 5, AF9)>; /* CAN2_RX */
			bias-disable;
		};
	};

	m_can2_sleep_pins_a: m_can2-sleep-0 {
		pins {
			pinmux = <STM32_PINMUX('B', 13, ANALOG)>, /* CAN2_TX */
				 <STM32_PINMUX('B', 5, ANALOG)>; /* CAN2_RX */
		};
	};

	pwm1_pins_a: pwm1-0 {
		pins {
			pinmux = <STM32_PINMUX('E', 9, AF1)>, /* TIM1_CH1 */
				 <STM32_PINMUX('E', 11, AF1)>, /* TIM1_CH2 */
				 <STM32_PINMUX('E', 14, AF1)>; /* TIM1_CH4 */
			bias-pull-down;
			drive-push-pull;
			slew-rate = <0>;
		};
	};

	pwm1_sleep_pins_a: pwm1-sleep-0 {
		pins {
			pinmux = <STM32_PINMUX('E', 9, ANALOG)>, /* TIM1_CH1 */
				 <STM32_PINMUX('E', 11, ANALOG)>, /* TIM1_CH2 */
				 <STM32_PINMUX('E', 14, ANALOG)>; /* TIM1_CH4 */
		};
	};

	pwm1_pins_b: pwm1-1 {
		pins {
			pinmux = <STM32_PINMUX('E', 9, AF1)>; /* TIM1_CH1 */
			bias-pull-down;
			drive-push-pull;
			slew-rate = <0>;
		};
	};

	pwm1_sleep_pins_b: pwm1-sleep-1 {
		pins {
			pinmux = <STM32_PINMUX('E', 9, ANALOG)>; /* TIM1_CH1 */
		};
	};

	pwm2_pins_a: pwm2-0 {
		pins {
			pinmux = <STM32_PINMUX('A', 3, AF1)>; /* TIM2_CH4 */
			bias-pull-down;
			drive-push-pull;
			slew-rate = <0>;
		};
	};

	pwm2_sleep_pins_a: pwm2-sleep-0 {
		pins {
			pinmux = <STM32_PINMUX('A', 3, ANALOG)>; /* TIM2_CH4 */
		};
	};

	pwm3_pins_a: pwm3-0 {
		pins {
			pinmux = <STM32_PINMUX('C', 7, AF2)>; /* TIM3_CH2 */
			bias-pull-down;
			drive-push-pull;
			slew-rate = <0>;
		};
	};

	pwm3_sleep_pins_a: pwm3-sleep-0 {
		pins {
			pinmux = <STM32_PINMUX('C', 7, ANALOG)>; /* TIM3_CH2 */
		};
	};

	pwm3_pins_b: pwm3-1 {
		pins {
			pinmux = <STM32_PINMUX('B', 5, AF2)>; /* TIM3_CH2 */
			bias-disable;
			drive-push-pull;
			slew-rate = <0>;
		};
	};

	pwm3_sleep_pins_b: pwm3-sleep-1 {
		pins {
			pinmux = <STM32_PINMUX('B', 5, ANALOG)>; /* TIM3_CH2 */
		};
	};

	pwm4_pins_a: pwm4-0 {
		pins {
			pinmux = <STM32_PINMUX('D', 14, AF2)>, /* TIM4_CH3 */
				 <STM32_PINMUX('D', 15, AF2)>; /* TIM4_CH4 */
			bias-pull-down;
			drive-push-pull;
			slew-rate = <0>;
		};
	};

	pwm4_sleep_pins_a: pwm4-sleep-0 {
		pins {
			pinmux = <STM32_PINMUX('D', 14, ANALOG)>, /* TIM4_CH3 */
				 <STM32_PINMUX('D', 15, ANALOG)>; /* TIM4_CH4 */
		};
	};

	pwm4_pins_b: pwm4-1 {
		pins {
			pinmux = <STM32_PINMUX('D', 13, AF2)>; /* TIM4_CH2 */
			bias-pull-down;
			drive-push-pull;
			slew-rate = <0>;
		};
	};

	pwm4_sleep_pins_b: pwm4-sleep-1 {
		pins {
			pinmux = <STM32_PINMUX('D', 13, ANALOG)>; /* TIM4_CH2 */
		};
	};

	pwm5_pins_a: pwm5-0 {
		pins {
			pinmux = <STM32_PINMUX('H', 11, AF2)>; /* TIM5_CH2 */
			bias-pull-down;
			drive-push-pull;
			slew-rate = <0>;
		};
	};

	pwm5_sleep_pins_a: pwm5-sleep-0 {
		pins {
			pinmux = <STM32_PINMUX('H', 11, ANALOG)>; /* TIM5_CH2 */
		};
	};

	pwm5_pins_b: pwm5-1 {
		pins {
			pinmux = <STM32_PINMUX('H', 11, AF2)>, /* TIM5_CH2 */
				 <STM32_PINMUX('H', 12, AF2)>, /* TIM5_CH3 */
				 <STM32_PINMUX('I', 0, AF2)>; /* TIM5_CH4 */
			bias-disable;
			drive-push-pull;
			slew-rate = <0>;
		};
	};

	pwm5_sleep_pins_b: pwm5-sleep-1 {
		pins {
			pinmux = <STM32_PINMUX('H', 11, ANALOG)>, /* TIM5_CH2 */
				 <STM32_PINMUX('H', 12, ANALOG)>, /* TIM5_CH3 */
				 <STM32_PINMUX('I', 0, ANALOG)>; /* TIM5_CH4 */
		};
	};

	pwm8_pins_a: pwm8-0 {
		pins {
			pinmux = <STM32_PINMUX('I', 2, AF3)>; /* TIM8_CH4 */
			bias-pull-down;
			drive-push-pull;
			slew-rate = <0>;
		};
	};

	pwm8_sleep_pins_a: pwm8-sleep-0 {
		pins {
			pinmux = <STM32_PINMUX('I', 2, ANALOG)>; /* TIM8_CH4 */
		};
	};

	pwm12_pins_a: pwm12-0 {
		pins {
			pinmux = <STM32_PINMUX('H', 6, AF2)>; /* TIM12_CH1 */
			bias-pull-down;
			drive-push-pull;
			slew-rate = <0>;
		};
	};

	pwm12_sleep_pins_a: pwm12-sleep-0 {
		pins {
			pinmux = <STM32_PINMUX('H', 6, ANALOG)>; /* TIM12_CH1 */
		};
	};

	qspi_clk_pins_a: qspi-clk-0 {
		pins {
			pinmux = <STM32_PINMUX('F', 10, AF9)>; /* QSPI_CLK */
			bias-disable;
			drive-push-pull;
			slew-rate = <3>;
		};
	};

	qspi_clk_sleep_pins_a: qspi-clk-sleep-0 {
		pins {
			pinmux = <STM32_PINMUX('F', 10, ANALOG)>; /* QSPI_CLK */
		};
	};

	qspi_bk1_pins_a: qspi-bk1-0 {
		pins {
			pinmux = <STM32_PINMUX('F', 8, AF10)>, /* QSPI_BK1_IO0 */
				 <STM32_PINMUX('F', 9, AF10)>, /* QSPI_BK1_IO1 */
				 <STM32_PINMUX('F', 7, AF9)>, /* QSPI_BK1_IO2 */
				 <STM32_PINMUX('F', 6, AF9)>; /* QSPI_BK1_IO3 */
			bias-disable;
			drive-push-pull;
			slew-rate = <1>;
		};
	};

	qspi_bk1_sleep_pins_a: qspi-bk1-sleep-0 {
		pins {
			pinmux = <STM32_PINMUX('F', 8, ANALOG)>, /* QSPI_BK1_IO0 */
				 <STM32_PINMUX('F', 9, ANALOG)>, /* QSPI_BK1_IO1 */
				 <STM32_PINMUX('F', 7, ANALOG)>, /* QSPI_BK1_IO2 */
				 <STM32_PINMUX('F', 6, ANALOG)>; /* QSPI_BK1_IO3 */
		};
	};

	qspi_bk2_pins_a: qspi-bk2-0 {
		pins {
			pinmux = <STM32_PINMUX('H', 2, AF9)>, /* QSPI_BK2_IO0 */
				 <STM32_PINMUX('H', 3, AF9)>, /* QSPI_BK2_IO1 */
				 <STM32_PINMUX('G', 10, AF11)>, /* QSPI_BK2_IO2 */
				 <STM32_PINMUX('G', 7, AF11)>; /* QSPI_BK2_IO3 */
			bias-disable;
			drive-push-pull;
			slew-rate = <1>;
		};
	};

	qspi_bk2_sleep_pins_a: qspi-bk2-sleep-0 {
		pins {
			pinmux = <STM32_PINMUX('H', 2, ANALOG)>, /* QSPI_BK2_IO0 */
				 <STM32_PINMUX('H', 3, ANALOG)>, /* QSPI_BK2_IO1 */
				 <STM32_PINMUX('G', 10, ANALOG)>, /* QSPI_BK2_IO2 */
				 <STM32_PINMUX('G', 7, ANALOG)>; /* QSPI_BK2_IO3 */
		};
	};

	qspi_cs1_pins_a: qspi-cs1-0 {
		pins {
			pinmux = <STM32_PINMUX('B', 6, AF10)>; /* QSPI_BK1_NCS */
			bias-pull-up;
			drive-push-pull;
			slew-rate = <1>;
		};
	};

	qspi_cs1_sleep_pins_a: qspi-cs1-sleep-0 {
		pins {
			pinmux = <STM32_PINMUX('B', 6, ANALOG)>; /* QSPI_BK1_NCS */
		};
	};

	qspi_cs2_pins_a: qspi-cs2-0 {
		pins {
			pinmux = <STM32_PINMUX('C', 0, AF10)>; /* QSPI_BK2_NCS */
			bias-pull-up;
			drive-push-pull;
			slew-rate = <1>;
		};
	};

	qspi_cs2_sleep_pins_a: qspi-cs2-sleep-0 {
		pins {
			pinmux = <STM32_PINMUX('C', 0, ANALOG)>; /* QSPI_BK2_NCS */
		};
	};

	sai2a_pins_a: sai2a-0 {
		pins {
			pinmux = <STM32_PINMUX('I', 5, AF10)>, /* SAI2_SCK_A */
				 <STM32_PINMUX('I', 6, AF10)>, /* SAI2_SD_A */
				 <STM32_PINMUX('I', 7, AF10)>, /* SAI2_FS_A */
				 <STM32_PINMUX('E', 0, AF10)>; /* SAI2_MCLK_A */
			slew-rate = <0>;
			drive-push-pull;
			bias-disable;
		};
	};

	sai2a_sleep_pins_a: sai2a-sleep-0 {
		pins {
			pinmux = <STM32_PINMUX('I', 5, ANALOG)>, /* SAI2_SCK_A */
				 <STM32_PINMUX('I', 6, ANALOG)>, /* SAI2_SD_A */
				 <STM32_PINMUX('I', 7, ANALOG)>, /* SAI2_FS_A */
				 <STM32_PINMUX('E', 0, ANALOG)>; /* SAI2_MCLK_A */
		};
	};

	sai2a_pins_b: sai2a-1 {
		pins1 {
			pinmux = <STM32_PINMUX('I', 6, AF10)>,	/* SAI2_SD_A */
				 <STM32_PINMUX('I', 7, AF10)>,	/* SAI2_FS_A */
				 <STM32_PINMUX('D', 13, AF10)>;	/* SAI2_SCK_A */
			slew-rate = <0>;
			drive-push-pull;
			bias-disable;
		};
	};

	sai2a_sleep_pins_b: sai2a-sleep-1 {
		pins {
			pinmux = <STM32_PINMUX('I', 6, ANALOG)>,  /* SAI2_SD_A */
				 <STM32_PINMUX('I', 7, ANALOG)>,  /* SAI2_FS_A */
				 <STM32_PINMUX('D', 13, ANALOG)>; /* SAI2_SCK_A */
		};
	};

	sai2a_pins_c: sai2a-2 {
		pins {
			pinmux = <STM32_PINMUX('D', 13, AF10)>, /* SAI2_SCK_A */
				 <STM32_PINMUX('D', 11, AF10)>, /* SAI2_SD_A */
				 <STM32_PINMUX('D', 12, AF10)>; /* SAI2_FS_A */
			slew-rate = <0>;
			drive-push-pull;
			bias-disable;
		};
	};

<<<<<<< HEAD
	sai2a_sleep_pins_c: sai2a-2 {
=======
	sai2a_sleep_pins_c: sai2a-sleep-2 {
>>>>>>> d60c95ef
		pins {
			pinmux = <STM32_PINMUX('D', 13, ANALOG)>, /* SAI2_SCK_A */
				 <STM32_PINMUX('D', 11, ANALOG)>, /* SAI2_SD_A */
				 <STM32_PINMUX('D', 12, ANALOG)>; /* SAI2_FS_A */
		};
	};

	sai2b_pins_a: sai2b-0 {
		pins1 {
			pinmux = <STM32_PINMUX('E', 12, AF10)>, /* SAI2_SCK_B */
				 <STM32_PINMUX('E', 13, AF10)>, /* SAI2_FS_B */
				 <STM32_PINMUX('E', 14, AF10)>; /* SAI2_MCLK_B */
			slew-rate = <0>;
			drive-push-pull;
			bias-disable;
		};
		pins2 {
			pinmux = <STM32_PINMUX('F', 11, AF10)>; /* SAI2_SD_B */
			bias-disable;
		};
	};

	sai2b_sleep_pins_a: sai2b-sleep-0 {
		pins {
			pinmux = <STM32_PINMUX('F', 11, ANALOG)>, /* SAI2_SD_B */
				 <STM32_PINMUX('E', 12, ANALOG)>, /* SAI2_SCK_B */
				 <STM32_PINMUX('E', 13, ANALOG)>, /* SAI2_FS_B */
				 <STM32_PINMUX('E', 14, ANALOG)>; /* SAI2_MCLK_B */
		};
	};

	sai2b_pins_b: sai2b-1 {
		pins {
			pinmux = <STM32_PINMUX('F', 11, AF10)>; /* SAI2_SD_B */
			bias-disable;
		};
	};

	sai2b_sleep_pins_b: sai2b-sleep-1 {
		pins {
			pinmux = <STM32_PINMUX('F', 11, ANALOG)>; /* SAI2_SD_B */
		};
	};

	sai2b_pins_c: sai2b-2 {
		pins1 {
			pinmux = <STM32_PINMUX('F', 11, AF10)>; /* SAI2_SD_B */
			bias-disable;
		};
	};

	sai2b_sleep_pins_c: sai2b-sleep-2 {
		pins {
			pinmux = <STM32_PINMUX('F', 11, ANALOG)>; /* SAI2_SD_B */
		};
	};

	sai4a_pins_a: sai4a-0 {
		pins {
			pinmux = <STM32_PINMUX('B', 5, AF10)>; /* SAI4_SD_A */
			slew-rate = <0>;
			drive-push-pull;
			bias-disable;
		};
	};

	sai4a_sleep_pins_a: sai4a-sleep-0 {
		pins {
			pinmux = <STM32_PINMUX('B', 5, ANALOG)>; /* SAI4_SD_A */
		};
	};

	sdmmc1_b4_pins_a: sdmmc1-b4-0 {
		pins1 {
			pinmux = <STM32_PINMUX('C', 8, AF12)>, /* SDMMC1_D0 */
				 <STM32_PINMUX('C', 9, AF12)>, /* SDMMC1_D1 */
				 <STM32_PINMUX('C', 10, AF12)>, /* SDMMC1_D2 */
				 <STM32_PINMUX('C', 11, AF12)>, /* SDMMC1_D3 */
				 <STM32_PINMUX('D', 2, AF12)>; /* SDMMC1_CMD */
			slew-rate = <1>;
			drive-push-pull;
			bias-disable;
		};
		pins2 {
			pinmux = <STM32_PINMUX('C', 12, AF12)>; /* SDMMC1_CK */
			slew-rate = <2>;
			drive-push-pull;
			bias-disable;
		};
	};

	sdmmc1_b4_od_pins_a: sdmmc1-b4-od-0 {
		pins1 {
			pinmux = <STM32_PINMUX('C', 8, AF12)>, /* SDMMC1_D0 */
				 <STM32_PINMUX('C', 9, AF12)>, /* SDMMC1_D1 */
				 <STM32_PINMUX('C', 10, AF12)>, /* SDMMC1_D2 */
				 <STM32_PINMUX('C', 11, AF12)>; /* SDMMC1_D3 */
			slew-rate = <1>;
			drive-push-pull;
			bias-disable;
		};
		pins2 {
			pinmux = <STM32_PINMUX('C', 12, AF12)>; /* SDMMC1_CK */
			slew-rate = <2>;
			drive-push-pull;
			bias-disable;
		};
		pins3 {
			pinmux = <STM32_PINMUX('D', 2, AF12)>; /* SDMMC1_CMD */
			slew-rate = <1>;
			drive-open-drain;
			bias-disable;
		};
	};

	sdmmc1_b4_init_pins_a: sdmmc1-b4-init-0 {
		pins1 {
			pinmux = <STM32_PINMUX('C', 8, AF12)>, /* SDMMC1_D0 */
				 <STM32_PINMUX('C', 9, AF12)>, /* SDMMC1_D1 */
				 <STM32_PINMUX('C', 10, AF12)>, /* SDMMC1_D2 */
				 <STM32_PINMUX('C', 11, AF12)>; /* SDMMC1_D3 */
			slew-rate = <1>;
			drive-push-pull;
			bias-disable;
		};
	};

	sdmmc1_b4_sleep_pins_a: sdmmc1-b4-sleep-0 {
		pins {
			pinmux = <STM32_PINMUX('C', 8, ANALOG)>, /* SDMMC1_D0 */
				 <STM32_PINMUX('C', 9, ANALOG)>, /* SDMMC1_D1 */
				 <STM32_PINMUX('C', 10, ANALOG)>, /* SDMMC1_D2 */
				 <STM32_PINMUX('C', 11, ANALOG)>, /* SDMMC1_D3 */
				 <STM32_PINMUX('C', 12, ANALOG)>, /* SDMMC1_CK */
				 <STM32_PINMUX('D', 2, ANALOG)>; /* SDMMC1_CMD */
		};
	};

	sdmmc1_dir_pins_a: sdmmc1-dir-0 {
		pins1 {
			pinmux = <STM32_PINMUX('F', 2, AF11)>, /* SDMMC1_D0DIR */
				 <STM32_PINMUX('C', 7, AF8)>, /* SDMMC1_D123DIR */
				 <STM32_PINMUX('B', 9, AF11)>; /* SDMMC1_CDIR */
			slew-rate = <1>;
			drive-push-pull;
			bias-pull-up;
		};
		pins2{
			pinmux = <STM32_PINMUX('E', 4, AF8)>; /* SDMMC1_CKIN */
			bias-pull-up;
		};
	};

	sdmmc1_dir_init_pins_a: sdmmc1-dir-init-0 {
		pins1 {
			pinmux = <STM32_PINMUX('F', 2, AF11)>, /* SDMMC1_D0DIR */
				 <STM32_PINMUX('C', 7, AF8)>, /* SDMMC1_D123DIR */
				 <STM32_PINMUX('B', 9, AF11)>; /* SDMMC1_CDIR */
			slew-rate = <1>;
			drive-push-pull;
			bias-pull-up;
		};
	};

	sdmmc1_dir_sleep_pins_a: sdmmc1-dir-sleep-0 {
		pins {
			pinmux = <STM32_PINMUX('F', 2, ANALOG)>, /* SDMMC1_D0DIR */
				 <STM32_PINMUX('C', 7, ANALOG)>, /* SDMMC1_D123DIR */
				 <STM32_PINMUX('B', 9, ANALOG)>, /* SDMMC1_CDIR */
				 <STM32_PINMUX('E', 4, ANALOG)>; /* SDMMC1_CKIN */
		};
	};

	sdmmc1_dir_pins_b: sdmmc1-dir-1 {
		pins1 {
			pinmux = <STM32_PINMUX('F', 2, AF11)>, /* SDMMC1_D0DIR */
				 <STM32_PINMUX('E', 14, AF11)>, /* SDMMC1_D123DIR */
				 <STM32_PINMUX('B', 9, AF11)>; /* SDMMC1_CDIR */
			slew-rate = <1>;
			drive-push-pull;
			bias-pull-up;
		};
		pins2{
			pinmux = <STM32_PINMUX('E', 4, AF8)>; /* SDMMC1_CKIN */
			bias-pull-up;
		};
	};

	sdmmc1_dir_sleep_pins_b: sdmmc1-dir-sleep-1 {
		pins {
			pinmux = <STM32_PINMUX('F', 2, ANALOG)>, /* SDMMC1_D0DIR */
				 <STM32_PINMUX('E', 14, ANALOG)>, /* SDMMC1_D123DIR */
				 <STM32_PINMUX('B', 9, ANALOG)>, /* SDMMC1_CDIR */
				 <STM32_PINMUX('E', 4, ANALOG)>; /* SDMMC1_CKIN */
		};
	};

	sdmmc2_b4_pins_a: sdmmc2-b4-0 {
		pins1 {
			pinmux = <STM32_PINMUX('B', 14, AF9)>, /* SDMMC2_D0 */
				 <STM32_PINMUX('B', 15, AF9)>, /* SDMMC2_D1 */
				 <STM32_PINMUX('B', 3, AF9)>, /* SDMMC2_D2 */
				 <STM32_PINMUX('B', 4, AF9)>, /* SDMMC2_D3 */
				 <STM32_PINMUX('G', 6, AF10)>; /* SDMMC2_CMD */
			slew-rate = <1>;
			drive-push-pull;
			bias-pull-up;
		};
		pins2 {
			pinmux = <STM32_PINMUX('E', 3, AF9)>; /* SDMMC2_CK */
			slew-rate = <2>;
			drive-push-pull;
			bias-pull-up;
		};
	};

	sdmmc2_b4_od_pins_a: sdmmc2-b4-od-0 {
		pins1 {
			pinmux = <STM32_PINMUX('B', 14, AF9)>, /* SDMMC2_D0 */
				 <STM32_PINMUX('B', 15, AF9)>, /* SDMMC2_D1 */
				 <STM32_PINMUX('B', 3, AF9)>, /* SDMMC2_D2 */
				 <STM32_PINMUX('B', 4, AF9)>; /* SDMMC2_D3 */
			slew-rate = <1>;
			drive-push-pull;
			bias-pull-up;
		};
		pins2 {
			pinmux = <STM32_PINMUX('E', 3, AF9)>; /* SDMMC2_CK */
			slew-rate = <2>;
			drive-push-pull;
			bias-pull-up;
		};
		pins3 {
			pinmux = <STM32_PINMUX('G', 6, AF10)>; /* SDMMC2_CMD */
			slew-rate = <1>;
			drive-open-drain;
			bias-pull-up;
		};
	};

	sdmmc2_b4_sleep_pins_a: sdmmc2-b4-sleep-0 {
		pins {
			pinmux = <STM32_PINMUX('B', 14, ANALOG)>, /* SDMMC2_D0 */
				 <STM32_PINMUX('B', 15, ANALOG)>, /* SDMMC2_D1 */
				 <STM32_PINMUX('B', 3, ANALOG)>, /* SDMMC2_D2 */
				 <STM32_PINMUX('B', 4, ANALOG)>, /* SDMMC2_D3 */
				 <STM32_PINMUX('E', 3, ANALOG)>, /* SDMMC2_CK */
				 <STM32_PINMUX('G', 6, ANALOG)>; /* SDMMC2_CMD */
		};
	};

	sdmmc2_b4_pins_b: sdmmc2-b4-1 {
		pins1 {
			pinmux = <STM32_PINMUX('B', 14, AF9)>, /* SDMMC2_D0 */
				 <STM32_PINMUX('B', 15, AF9)>, /* SDMMC2_D1 */
				 <STM32_PINMUX('B', 3, AF9)>, /* SDMMC2_D2 */
				 <STM32_PINMUX('B', 4, AF9)>, /* SDMMC2_D3 */
				 <STM32_PINMUX('G', 6, AF10)>; /* SDMMC2_CMD */
			slew-rate = <1>;
			drive-push-pull;
			bias-disable;
		};
		pins2 {
			pinmux = <STM32_PINMUX('E', 3, AF9)>; /* SDMMC2_CK */
			slew-rate = <2>;
			drive-push-pull;
			bias-disable;
		};
	};

	sdmmc2_b4_od_pins_b: sdmmc2-b4-od-1 {
		pins1 {
			pinmux = <STM32_PINMUX('B', 14, AF9)>, /* SDMMC2_D0 */
				 <STM32_PINMUX('B', 15, AF9)>, /* SDMMC2_D1 */
				 <STM32_PINMUX('B', 3, AF9)>, /* SDMMC2_D2 */
				 <STM32_PINMUX('B', 4, AF9)>; /* SDMMC2_D3 */
			slew-rate = <1>;
			drive-push-pull;
			bias-disable;
		};
		pins2 {
			pinmux = <STM32_PINMUX('E', 3, AF9)>; /* SDMMC2_CK */
			slew-rate = <2>;
			drive-push-pull;
			bias-disable;
		};
		pins3 {
			pinmux = <STM32_PINMUX('G', 6, AF10)>; /* SDMMC2_CMD */
			slew-rate = <1>;
			drive-open-drain;
			bias-disable;
		};
	};

	sdmmc2_d47_pins_a: sdmmc2-d47-0 {
		pins {
			pinmux = <STM32_PINMUX('A', 8, AF9)>, /* SDMMC2_D4 */
				 <STM32_PINMUX('A', 9, AF10)>, /* SDMMC2_D5 */
				 <STM32_PINMUX('E', 5, AF9)>, /* SDMMC2_D6 */
				 <STM32_PINMUX('D', 3, AF9)>; /* SDMMC2_D7 */
			slew-rate = <1>;
			drive-push-pull;
			bias-pull-up;
		};
	};

	sdmmc2_d47_sleep_pins_a: sdmmc2-d47-sleep-0 {
		pins {
			pinmux = <STM32_PINMUX('A', 8, ANALOG)>, /* SDMMC2_D4 */
				 <STM32_PINMUX('A', 9, ANALOG)>, /* SDMMC2_D5 */
				 <STM32_PINMUX('E', 5, ANALOG)>, /* SDMMC2_D6 */
				 <STM32_PINMUX('D', 3, ANALOG)>; /* SDMMC2_D7 */
		};
	};

	sdmmc2_d47_pins_b: sdmmc2-d47-1 {
		pins {
			pinmux = <STM32_PINMUX('A', 8, AF9)>,  /* SDMMC2_D4 */
				 <STM32_PINMUX('A', 9, AF10)>, /* SDMMC2_D5 */
				 <STM32_PINMUX('C', 6, AF10)>, /* SDMMC2_D6 */
				 <STM32_PINMUX('C', 7, AF10)>; /* SDMMC2_D7 */
			slew-rate = <1>;
			drive-push-pull;
			bias-disable;
		};
	};

	sdmmc2_d47_sleep_pins_b: sdmmc2-d47-sleep-1 {
		pins {
			pinmux = <STM32_PINMUX('A', 8, ANALOG)>, /* SDMMC2_D4 */
				 <STM32_PINMUX('A', 9, ANALOG)>, /* SDMMC2_D5 */
				 <STM32_PINMUX('C', 6, ANALOG)>, /* SDMMC2_D6 */
				 <STM32_PINMUX('C', 7, ANALOG)>; /* SDMMC2_D7 */
		};
	};

	sdmmc2_d47_pins_c: sdmmc2-d47-2 {
		pins {
			pinmux = <STM32_PINMUX('A', 8, AF9)>, /* SDMMC2_D4 */
				 <STM32_PINMUX('A', 15, AF9)>, /* SDMMC2_D5 */
				 <STM32_PINMUX('C', 6, AF10)>, /* SDMMC2_D6 */
				 <STM32_PINMUX('C', 7, AF10)>; /* SDMMC2_D7 */
			slew-rate = <1>;
			drive-push-pull;
			bias-pull-up;
		};
	};

	sdmmc2_d47_sleep_pins_c: sdmmc2-d47-sleep-2 {
		pins {
			pinmux = <STM32_PINMUX('A', 8, ANALOG)>, /* SDMMC2_D4 */
				 <STM32_PINMUX('A', 15, ANALOG)>, /* SDMMC2_D5 */
				 <STM32_PINMUX('C', 6, ANALOG)>, /* SDMMC2_D6 */
				 <STM32_PINMUX('C', 7, ANALOG)>; /* SDMMC2_D7 */
		};
	};

	sdmmc2_d47_pins_d: sdmmc2-d47-3 {
		pins {
			pinmux = <STM32_PINMUX('A', 8, AF9)>, /* SDMMC2_D4 */
				 <STM32_PINMUX('A', 9, AF10)>, /* SDMMC2_D5 */
				 <STM32_PINMUX('E', 5, AF9)>, /* SDMMC2_D6 */
				 <STM32_PINMUX('C', 7, AF10)>; /* SDMMC2_D7 */
		};
	};

	sdmmc2_d47_sleep_pins_d: sdmmc2-d47-sleep-3 {
		pins {
			pinmux = <STM32_PINMUX('A', 8, ANALOG)>, /* SDMMC2_D4 */
				 <STM32_PINMUX('A', 9, ANALOG)>, /* SDMMC2_D5 */
				 <STM32_PINMUX('E', 5, ANALOG)>, /* SDMMC2_D6 */
				 <STM32_PINMUX('C', 7, ANALOG)>; /* SDMMC2_D7 */
		};
	};

	sdmmc3_b4_pins_a: sdmmc3-b4-0 {
		pins1 {
			pinmux = <STM32_PINMUX('F', 0, AF9)>, /* SDMMC3_D0 */
				 <STM32_PINMUX('F', 4, AF9)>, /* SDMMC3_D1 */
				 <STM32_PINMUX('F', 5, AF9)>, /* SDMMC3_D2 */
				 <STM32_PINMUX('D', 7, AF10)>, /* SDMMC3_D3 */
				 <STM32_PINMUX('F', 1, AF9)>; /* SDMMC3_CMD */
			slew-rate = <1>;
			drive-push-pull;
			bias-pull-up;
		};
		pins2 {
			pinmux = <STM32_PINMUX('G', 15, AF10)>; /* SDMMC3_CK */
			slew-rate = <2>;
			drive-push-pull;
			bias-pull-up;
		};
	};

	sdmmc3_b4_od_pins_a: sdmmc3-b4-od-0 {
		pins1 {
			pinmux = <STM32_PINMUX('F', 0, AF9)>, /* SDMMC3_D0 */
				 <STM32_PINMUX('F', 4, AF9)>, /* SDMMC3_D1 */
				 <STM32_PINMUX('F', 5, AF9)>, /* SDMMC3_D2 */
				 <STM32_PINMUX('D', 7, AF10)>; /* SDMMC3_D3 */
			slew-rate = <1>;
			drive-push-pull;
			bias-pull-up;
		};
		pins2 {
			pinmux = <STM32_PINMUX('G', 15, AF10)>; /* SDMMC3_CK */
			slew-rate = <2>;
			drive-push-pull;
			bias-pull-up;
		};
		pins3 {
			pinmux = <STM32_PINMUX('F', 1, AF9)>; /* SDMMC2_CMD */
			slew-rate = <1>;
			drive-open-drain;
			bias-pull-up;
		};
	};

	sdmmc3_b4_sleep_pins_a: sdmmc3-b4-sleep-0 {
		pins {
			pinmux = <STM32_PINMUX('F', 0, ANALOG)>, /* SDMMC3_D0 */
				 <STM32_PINMUX('F', 4, ANALOG)>, /* SDMMC3_D1 */
				 <STM32_PINMUX('F', 5, ANALOG)>, /* SDMMC3_D2 */
				 <STM32_PINMUX('D', 7, ANALOG)>, /* SDMMC3_D3 */
				 <STM32_PINMUX('G', 15, ANALOG)>, /* SDMMC3_CK */
				 <STM32_PINMUX('F', 1, ANALOG)>; /* SDMMC3_CMD */
		};
	};

	sdmmc3_b4_pins_b: sdmmc3-b4-1 {
		pins1 {
			pinmux = <STM32_PINMUX('F', 0, AF9)>, /* SDMMC3_D0 */
				 <STM32_PINMUX('F', 4, AF9)>, /* SDMMC3_D1 */
				 <STM32_PINMUX('D', 5, AF10)>, /* SDMMC3_D2 */
				 <STM32_PINMUX('D', 7, AF10)>, /* SDMMC3_D3 */
				 <STM32_PINMUX('D', 0, AF10)>; /* SDMMC3_CMD */
			slew-rate = <1>;
			drive-push-pull;
			bias-pull-up;
		};
		pins2 {
			pinmux = <STM32_PINMUX('G', 15, AF10)>; /* SDMMC3_CK */
			slew-rate = <2>;
			drive-push-pull;
			bias-pull-up;
		};
	};

	sdmmc3_b4_od_pins_b: sdmmc3-b4-od-1 {
		pins1 {
			pinmux = <STM32_PINMUX('F', 0, AF9)>, /* SDMMC3_D0 */
				 <STM32_PINMUX('F', 4, AF9)>, /* SDMMC3_D1 */
				 <STM32_PINMUX('D', 5, AF10)>, /* SDMMC3_D2 */
				 <STM32_PINMUX('D', 7, AF10)>; /* SDMMC3_D3 */
			slew-rate = <1>;
			drive-push-pull;
			bias-pull-up;
		};
		pins2 {
			pinmux = <STM32_PINMUX('G', 15, AF10)>; /* SDMMC3_CK */
			slew-rate = <2>;
			drive-push-pull;
			bias-pull-up;
		};
		pins3 {
			pinmux = <STM32_PINMUX('D', 0, AF10)>; /* SDMMC2_CMD */
			slew-rate = <1>;
			drive-open-drain;
			bias-pull-up;
		};
	};

	sdmmc3_b4_sleep_pins_b: sdmmc3-b4-sleep-1 {
		pins {
			pinmux = <STM32_PINMUX('F', 0, ANALOG)>, /* SDMMC3_D0 */
				 <STM32_PINMUX('F', 4, ANALOG)>, /* SDMMC3_D1 */
				 <STM32_PINMUX('D', 5, ANALOG)>, /* SDMMC3_D2 */
				 <STM32_PINMUX('D', 7, ANALOG)>, /* SDMMC3_D3 */
				 <STM32_PINMUX('G', 15, ANALOG)>, /* SDMMC3_CK */
				 <STM32_PINMUX('D', 0, ANALOG)>; /* SDMMC3_CMD */
		};
	};

	spdifrx_pins_a: spdifrx-0 {
		pins {
			pinmux = <STM32_PINMUX('G', 12, AF8)>; /* SPDIF_IN1 */
			bias-disable;
		};
	};

	spdifrx_sleep_pins_a: spdifrx-sleep-0 {
		pins {
			pinmux = <STM32_PINMUX('G', 12, ANALOG)>; /* SPDIF_IN1 */
		};
	};

	spi2_pins_a: spi2-0 {
		pins1 {
			pinmux = <STM32_PINMUX('B', 10, AF5)>, /* SPI2_SCK */
				 <STM32_PINMUX('I', 3, AF5)>; /* SPI2_MOSI */
			bias-disable;
			drive-push-pull;
			slew-rate = <1>;
		};

		pins2 {
			pinmux = <STM32_PINMUX('I', 2, AF5)>; /* SPI2_MISO */
			bias-disable;
		};
	};

	spi2_pins_b: spi2-1 {
		pins1 {
			pinmux = <STM32_PINMUX('I', 1, AF5)>, /* SPI2_SCK */
				 <STM32_PINMUX('I', 3, AF5)>; /* SPI2_MOSI */
			bias-disable;
			drive-push-pull;
			slew-rate = <1>;
		};

		pins2 {
			pinmux = <STM32_PINMUX('I', 2, AF5)>; /* SPI2_MISO */
			bias-disable;
		};
	};

	spi4_pins_a: spi4-0 {
		pins {
			pinmux = <STM32_PINMUX('E', 12, AF5)>, /* SPI4_SCK */
				 <STM32_PINMUX('E', 6, AF5)>;  /* SPI4_MOSI */
			bias-disable;
			drive-push-pull;
			slew-rate = <1>;
		};
		pins2 {
			pinmux = <STM32_PINMUX('E', 13, AF5)>; /* SPI4_MISO */
			bias-disable;
		};
	};

	stusb1600_pins_a: stusb1600-0 {
		pins {
			pinmux = <STM32_PINMUX('I', 11, GPIO)>;
			bias-pull-up;
		};
	};

	uart4_pins_a: uart4-0 {
		pins1 {
			pinmux = <STM32_PINMUX('G', 11, AF6)>; /* UART4_TX */
			bias-disable;
			drive-push-pull;
			slew-rate = <0>;
		};
		pins2 {
			pinmux = <STM32_PINMUX('B', 2, AF8)>; /* UART4_RX */
			bias-disable;
		};
	};

	uart4_idle_pins_a: uart4-idle-0 {
		pins1 {
			pinmux = <STM32_PINMUX('G', 11, ANALOG)>; /* UART4_TX */
		};
		pins2 {
			pinmux = <STM32_PINMUX('B', 2, AF8)>; /* UART4_RX */
			bias-disable;
		};
	};

	uart4_sleep_pins_a: uart4-sleep-0 {
		pins {
			pinmux = <STM32_PINMUX('G', 11, ANALOG)>, /* UART4_TX */
				 <STM32_PINMUX('B', 2, ANALOG)>; /* UART4_RX */
		};
	};

	uart4_pins_b: uart4-1 {
		pins1 {
			pinmux = <STM32_PINMUX('D', 1, AF8)>; /* UART4_TX */
			bias-disable;
			drive-push-pull;
			slew-rate = <0>;
		};
		pins2 {
			pinmux = <STM32_PINMUX('B', 2, AF8)>; /* UART4_RX */
			bias-disable;
		};
	};

	uart4_pins_c: uart4-2 {
		pins1 {
			pinmux = <STM32_PINMUX('G', 11, AF6)>; /* UART4_TX */
			bias-disable;
			drive-push-pull;
			slew-rate = <0>;
		};
		pins2 {
			pinmux = <STM32_PINMUX('B', 2, AF8)>; /* UART4_RX */
			bias-disable;
		};
	};

	uart4_pins_d: uart4-3 {
		pins1 {
			pinmux = <STM32_PINMUX('A', 13, AF8)>; /* UART4_TX */
			bias-disable;
			drive-push-pull;
			slew-rate = <0>;
		};
		pins2 {
			pinmux = <STM32_PINMUX('B', 2, AF8)>; /* UART4_RX */
			bias-disable;
		};
	};

	uart4_idle_pins_d: uart4-idle-3 {
		pins1 {
			pinmux = <STM32_PINMUX('A', 13, ANALOG)>; /* UART4_TX */
		};
		pins2 {
			pinmux = <STM32_PINMUX('B', 2, AF8)>; /* UART4_RX */
			bias-disable;
		};
	};

	uart4_sleep_pins_d: uart4-sleep-3 {
		pins {
			pinmux = <STM32_PINMUX('A', 13, ANALOG)>, /* UART4_TX */
				 <STM32_PINMUX('B', 2, ANALOG)>; /* UART4_RX */
		};
	};

	uart5_pins_a: uart5-0 {
		pins1 {
			pinmux = <STM32_PINMUX('B', 13, AF14)>; /* UART5_TX */
			bias-disable;
			drive-push-pull;
			slew-rate = <0>;
		};
		pins2 {
			pinmux = <STM32_PINMUX('B', 5, AF12)>; /* UART5_RX */
			bias-disable;
		};
	};

	uart7_pins_a: uart7-0 {
		pins1 {
			pinmux = <STM32_PINMUX('E', 8, AF7)>; /* UART7_TX */
			bias-disable;
			drive-push-pull;
			slew-rate = <0>;
		};
		pins2 {
			pinmux = <STM32_PINMUX('E', 7, AF7)>, /* UART7_RX */
				 <STM32_PINMUX('E', 10, AF7)>, /* UART7_CTS */
				 <STM32_PINMUX('E', 9, AF7)>; /* UART7_RTS */
			bias-disable;
		};
	};

	uart7_pins_b: uart7-1 {
		pins1 {
			pinmux = <STM32_PINMUX('F', 7, AF7)>; /* UART7_TX */
			bias-disable;
			drive-push-pull;
			slew-rate = <0>;
		};
		pins2 {
			pinmux = <STM32_PINMUX('F', 6, AF7)>; /* UART7_RX */
			bias-disable;
		};
	};

	uart7_pins_c: uart7-2 {
		pins1 {
			pinmux = <STM32_PINMUX('E', 8, AF7)>; /* UART7_TX */
			bias-disable;
			drive-push-pull;
			slew-rate = <0>;
		};
		pins2 {
			pinmux = <STM32_PINMUX('E', 7, AF7)>; /* UART7_RX */
			bias-pull-up;
		};
	};

	uart7_idle_pins_c: uart7-idle-2 {
		pins1 {
			pinmux = <STM32_PINMUX('E', 8, ANALOG)>; /* UART7_TX */
		};
		pins2 {
			pinmux = <STM32_PINMUX('E', 7, AF7)>; /* UART7_RX */
			bias-pull-up;
		};
	};

	uart7_sleep_pins_c: uart7-sleep-2 {
		pins {
			pinmux = <STM32_PINMUX('E', 8, ANALOG)>, /* UART7_TX */
				 <STM32_PINMUX('E', 7, ANALOG)>; /* UART7_RX */
		};
	};

	uart8_pins_a: uart8-0 {
		pins1 {
			pinmux = <STM32_PINMUX('E', 1, AF8)>; /* UART8_TX */
			bias-disable;
			drive-push-pull;
			slew-rate = <0>;
		};
		pins2 {
			pinmux = <STM32_PINMUX('E', 0, AF8)>; /* UART8_RX */
			bias-disable;
		};
	};

	uart8_rtscts_pins_a: uart8rtscts-0 {
		pins {
			pinmux = <STM32_PINMUX('G', 7, AF8)>, /* UART8_RTS */
				 <STM32_PINMUX('G', 10, AF8)>; /* UART8_CTS */
			bias-disable;
		};
	};

	usart2_pins_a: usart2-0 {
		pins1 {
			pinmux = <STM32_PINMUX('F', 5, AF7)>, /* USART2_TX */
				 <STM32_PINMUX('D', 4, AF7)>; /* USART2_RTS */
			bias-disable;
			drive-push-pull;
			slew-rate = <0>;
		};
		pins2 {
			pinmux = <STM32_PINMUX('D', 6, AF7)>, /* USART2_RX */
				 <STM32_PINMUX('D', 3, AF7)>; /* USART2_CTS_NSS */
			bias-disable;
		};
	};

	usart2_sleep_pins_a: usart2-sleep-0 {
		pins {
			pinmux = <STM32_PINMUX('F', 5, ANALOG)>, /* USART2_TX */
				 <STM32_PINMUX('D', 4, ANALOG)>, /* USART2_RTS */
				 <STM32_PINMUX('D', 6, ANALOG)>, /* USART2_RX */
				 <STM32_PINMUX('D', 3, ANALOG)>; /* USART2_CTS_NSS */
		};
	};

	usart2_pins_b: usart2-1 {
		pins1 {
			pinmux = <STM32_PINMUX('F', 5, AF7)>, /* USART2_TX */
				 <STM32_PINMUX('A', 1, AF7)>; /* USART2_RTS */
			bias-disable;
			drive-push-pull;
			slew-rate = <0>;
		};
		pins2 {
			pinmux = <STM32_PINMUX('F', 4, AF7)>, /* USART2_RX */
				 <STM32_PINMUX('E', 15, AF7)>; /* USART2_CTS_NSS */
			bias-disable;
		};
	};

	usart2_sleep_pins_b: usart2-sleep-1 {
		pins {
			pinmux = <STM32_PINMUX('F', 5, ANALOG)>, /* USART2_TX */
				 <STM32_PINMUX('A', 1, ANALOG)>, /* USART2_RTS */
				 <STM32_PINMUX('F', 4, ANALOG)>, /* USART2_RX */
				 <STM32_PINMUX('E', 15, ANALOG)>; /* USART2_CTS_NSS */
		};
	};

	usart2_pins_c: usart2-2 {
		pins1 {
			pinmux = <STM32_PINMUX('D', 5, AF7)>, /* USART2_TX */
				 <STM32_PINMUX('D', 4, AF7)>; /* USART2_RTS */
			bias-disable;
			drive-push-pull;
			slew-rate = <3>;
		};
		pins2 {
			pinmux = <STM32_PINMUX('D', 6, AF7)>, /* USART2_RX */
				 <STM32_PINMUX('D', 3, AF7)>; /* USART2_CTS_NSS */
			bias-disable;
		};
	};

	usart2_idle_pins_c: usart2-idle-2 {
		pins1 {
			pinmux = <STM32_PINMUX('D', 5, ANALOG)>, /* USART2_TX */
				 <STM32_PINMUX('D', 3, ANALOG)>; /* USART2_CTS_NSS */
		};
		pins2 {
			pinmux = <STM32_PINMUX('D', 4, AF7)>; /* USART2_RTS */
			bias-disable;
			drive-push-pull;
			slew-rate = <3>;
		};
		pins3 {
			pinmux = <STM32_PINMUX('D', 6, AF7)>; /* USART2_RX */
			bias-disable;
		};
	};

	usart2_sleep_pins_c: usart2-sleep-2 {
		pins {
			pinmux = <STM32_PINMUX('D', 5, ANALOG)>, /* USART2_TX */
				 <STM32_PINMUX('D', 4, ANALOG)>, /* USART2_RTS */
				 <STM32_PINMUX('D', 6, ANALOG)>, /* USART2_RX */
				 <STM32_PINMUX('D', 3, ANALOG)>; /* USART2_CTS_NSS */
		};
	};

	usart3_pins_a: usart3-0 {
		pins1 {
			pinmux = <STM32_PINMUX('B', 10, AF7)>; /* USART3_TX */
			bias-disable;
			drive-push-pull;
			slew-rate = <0>;
		};
		pins2 {
			pinmux = <STM32_PINMUX('B', 12, AF8)>; /* USART3_RX */
			bias-disable;
		};
	};

	usart3_pins_b: usart3-1 {
		pins1 {
			pinmux = <STM32_PINMUX('B', 10, AF7)>, /* USART3_TX */
				 <STM32_PINMUX('G', 8, AF8)>; /* USART3_RTS */
			bias-disable;
			drive-push-pull;
			slew-rate = <0>;
		};
		pins2 {
			pinmux = <STM32_PINMUX('B', 12, AF8)>, /* USART3_RX */
				 <STM32_PINMUX('I', 10, AF8)>; /* USART3_CTS_NSS */
			bias-pull-up;
		};
	};

	usart3_idle_pins_b: usart3-idle-1 {
		pins1 {
			pinmux = <STM32_PINMUX('B', 10, ANALOG)>, /* USART3_TX */
				 <STM32_PINMUX('I', 10, ANALOG)>; /* USART3_CTS_NSS */
		};
		pins2 {
			pinmux = <STM32_PINMUX('G', 8, AF8)>; /* USART3_RTS */
			bias-disable;
			drive-push-pull;
			slew-rate = <0>;
		};
		pins3 {
			pinmux = <STM32_PINMUX('B', 12, AF8)>; /* USART3_RX */
			bias-pull-up;
		};
	};

	usart3_sleep_pins_b: usart3-sleep-1 {
		pins {
			pinmux = <STM32_PINMUX('B', 10, ANALOG)>, /* USART3_TX */
				 <STM32_PINMUX('G', 8, ANALOG)>, /* USART3_RTS */
				 <STM32_PINMUX('I', 10, ANALOG)>, /* USART3_CTS_NSS */
				 <STM32_PINMUX('B', 12, ANALOG)>; /* USART3_RX */
		};
	};

	usart3_pins_c: usart3-2 {
		pins1 {
			pinmux = <STM32_PINMUX('B', 10, AF7)>, /* USART3_TX */
				 <STM32_PINMUX('G', 8, AF8)>; /* USART3_RTS */
			bias-disable;
			drive-push-pull;
			slew-rate = <0>;
		};
		pins2 {
			pinmux = <STM32_PINMUX('B', 12, AF8)>, /* USART3_RX */
				 <STM32_PINMUX('B', 13, AF7)>; /* USART3_CTS_NSS */
			bias-pull-up;
		};
	};

	usart3_idle_pins_c: usart3-idle-2 {
		pins1 {
			pinmux = <STM32_PINMUX('B', 10, ANALOG)>, /* USART3_TX */
				 <STM32_PINMUX('B', 13, ANALOG)>; /* USART3_CTS_NSS */
		};
		pins2 {
			pinmux = <STM32_PINMUX('G', 8, AF8)>; /* USART3_RTS */
			bias-disable;
			drive-push-pull;
			slew-rate = <0>;
		};
		pins3 {
			pinmux = <STM32_PINMUX('B', 12, AF8)>; /* USART3_RX */
			bias-pull-up;
		};
	};

	usart3_sleep_pins_c: usart3-sleep-2 {
		pins {
			pinmux = <STM32_PINMUX('B', 10, ANALOG)>, /* USART3_TX */
				 <STM32_PINMUX('G', 8, ANALOG)>, /* USART3_RTS */
				 <STM32_PINMUX('B', 13, ANALOG)>, /* USART3_CTS_NSS */
				 <STM32_PINMUX('B', 12, ANALOG)>; /* USART3_RX */
		};
	};

	usart3_pins_d: usart3-3 {
		pins1 {
			pinmux = <STM32_PINMUX('B', 10, AF7)>, /* USART3_TX */
				 <STM32_PINMUX('G', 8, AF8)>; /* USART3_RTS */
			bias-disable;
			drive-push-pull;
			slew-rate = <0>;
		};
		pins2 {
			pinmux = <STM32_PINMUX('D', 9, AF7)>, /* USART3_RX */
				 <STM32_PINMUX('D', 11, AF7)>; /* USART3_CTS_NSS */
			bias-disable;
		};
	};

	usart3_idle_pins_d: usart3-idle-3 {
		pins1 {
			pinmux = <STM32_PINMUX('B', 10, ANALOG)>, /* USART3_TX */
				 <STM32_PINMUX('G', 8, ANALOG)>, /* USART3_RTS */
				 <STM32_PINMUX('D', 11, ANALOG)>; /* USART3_CTS_NSS */
		};
		pins2 {
			pinmux = <STM32_PINMUX('D', 9, AF7)>; /* USART3_RX */
			bias-disable;
		};
	};

	usart3_sleep_pins_d: usart3-sleep-3 {
		pins {
			pinmux = <STM32_PINMUX('B', 10, ANALOG)>, /* USART3_TX */
				 <STM32_PINMUX('G', 8, ANALOG)>, /* USART3_RTS */
				 <STM32_PINMUX('D', 11, ANALOG)>, /* USART3_CTS_NSS */
				 <STM32_PINMUX('D', 9, ANALOG)>; /* USART3_RX */
		};
	};

	usart3_pins_e: usart3-4 {
		pins1 {
			pinmux = <STM32_PINMUX('B', 10, AF7)>, /* USART3_TX */
				 <STM32_PINMUX('G', 8, AF8)>; /* USART3_RTS */
			bias-disable;
			drive-push-pull;
			slew-rate = <0>;
		};
		pins2 {
			pinmux = <STM32_PINMUX('B', 11, AF7)>, /* USART3_RX */
				 <STM32_PINMUX('D', 11, AF7)>; /* USART3_CTS_NSS */
			bias-pull-up;
		};
	};

	usart3_idle_pins_e: usart3-idle-4 {
		pins1 {
			pinmux = <STM32_PINMUX('B', 10, ANALOG)>, /* USART3_TX */
				 <STM32_PINMUX('D', 11, ANALOG)>; /* USART3_CTS_NSS */
		};
		pins2 {
			pinmux = <STM32_PINMUX('G', 8, AF8)>; /* USART3_RTS */
			bias-disable;
			drive-push-pull;
			slew-rate = <0>;
		};
		pins3 {
			pinmux = <STM32_PINMUX('B', 11, AF7)>; /* USART3_RX */
			bias-pull-up;
		};
	};

	usart3_sleep_pins_e: usart3-sleep-4 {
		pins {
			pinmux = <STM32_PINMUX('B', 10, ANALOG)>, /* USART3_TX */
				 <STM32_PINMUX('G', 8, ANALOG)>, /* USART3_RTS */
				 <STM32_PINMUX('D', 11, ANALOG)>, /* USART3_CTS_NSS */
				 <STM32_PINMUX('B', 11, ANALOG)>; /* USART3_RX */
		};
	};

	usbotg_hs_pins_a: usbotg-hs-0 {
		pins {
			pinmux = <STM32_PINMUX('A', 10, ANALOG)>; /* OTG_ID */
		};
	};

	usbotg_fs_dp_dm_pins_a: usbotg-fs-dp-dm-0 {
		pins {
			pinmux = <STM32_PINMUX('A', 11, ANALOG)>, /* OTG_FS_DM */
				 <STM32_PINMUX('A', 12, ANALOG)>; /* OTG_FS_DP */
		};
	};
};

&pinctrl_z {
	i2c2_pins_b2: i2c2-0 {
		pins {
			pinmux = <STM32_PINMUX('Z', 0, AF3)>; /* I2C2_SCL */
			bias-disable;
			drive-open-drain;
			slew-rate = <0>;
		};
	};

	i2c2_sleep_pins_b2: i2c2-sleep-0 {
		pins {
			pinmux = <STM32_PINMUX('Z', 0, ANALOG)>; /* I2C2_SCL */
		};
	};

	i2c4_pins_a: i2c4-0 {
		pins {
			pinmux = <STM32_PINMUX('Z', 4, AF6)>, /* I2C4_SCL */
				 <STM32_PINMUX('Z', 5, AF6)>; /* I2C4_SDA */
			bias-disable;
			drive-open-drain;
			slew-rate = <0>;
		};
	};

	i2c4_sleep_pins_a: i2c4-sleep-0 {
		pins {
			pinmux = <STM32_PINMUX('Z', 4, ANALOG)>, /* I2C4_SCL */
				 <STM32_PINMUX('Z', 5, ANALOG)>; /* I2C4_SDA */
		};
	};

	i2c6_pins_a: i2c6-0 {
		pins {
			pinmux = <STM32_PINMUX('Z', 6, AF2)>, /* I2C6_SCL */
				 <STM32_PINMUX('Z', 7, AF2)>; /* I2C6_SDA */
			bias-disable;
			drive-open-drain;
			slew-rate = <0>;
		};
	};

	i2c6_sleep_pins_a: i2c6-sleep-0 {
		pins {
			pinmux = <STM32_PINMUX('Z', 6, ANALOG)>, /* I2C6_SCL */
				 <STM32_PINMUX('Z', 7, ANALOG)>; /* I2C6_SDA */
		};
	};

	spi1_pins_a: spi1-0 {
		pins1 {
			pinmux = <STM32_PINMUX('Z', 0, AF5)>, /* SPI1_SCK */
				 <STM32_PINMUX('Z', 2, AF5)>; /* SPI1_MOSI */
			bias-disable;
			drive-push-pull;
			slew-rate = <1>;
		};

		pins2 {
			pinmux = <STM32_PINMUX('Z', 1, AF5)>; /* SPI1_MISO */
			bias-disable;
		};
	};

	spi1_pins_b: spi1-1 {
		pins1 {
			pinmux = <STM32_PINMUX('A', 5, AF5)>, /* SPI1_SCK */
				 <STM32_PINMUX('B', 5, AF5)>; /* SPI1_MOSI */
			bias-disable;
			drive-push-pull;
			slew-rate = <1>;
		};

		pins2 {
			pinmux = <STM32_PINMUX('A', 6, AF5)>; /* SPI1_MISO */
			bias-disable;
		};
	};
};<|MERGE_RESOLUTION|>--- conflicted
+++ resolved
@@ -1383,11 +1383,7 @@
 		};
 	};
 
-<<<<<<< HEAD
-	sai2a_sleep_pins_c: sai2a-2 {
-=======
 	sai2a_sleep_pins_c: sai2a-sleep-2 {
->>>>>>> d60c95ef
 		pins {
 			pinmux = <STM32_PINMUX('D', 13, ANALOG)>, /* SAI2_SCK_A */
 				 <STM32_PINMUX('D', 11, ANALOG)>, /* SAI2_SD_A */
