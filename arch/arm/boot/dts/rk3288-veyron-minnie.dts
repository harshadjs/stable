// SPDX-License-Identifier: (GPL-2.0+ OR MIT)
/*
 * Google Veyron Minnie Rev 0+ board device tree source
 *
 * Copyright 2015 Google, Inc
 */

/dts-v1/;
#include "rk3288-veyron-chromebook.dtsi"

/ {
	model = "Google Minnie";
	compatible = "google,veyron-minnie-rev4", "google,veyron-minnie-rev3",
		     "google,veyron-minnie-rev2", "google,veyron-minnie-rev1",
		     "google,veyron-minnie-rev0", "google,veyron-minnie",
		     "google,veyron", "rockchip,rk3288";

	volume_buttons: volume-buttons {
		compatible = "gpio-keys";
		pinctrl-names = "default";
		pinctrl-0 = <&volum_down_l &volum_up_l>;

		volum_down {
			label = "Volum_down";
			gpios = <&gpio5 RK_PB3 GPIO_ACTIVE_LOW>;
			linux,code = <KEY_VOLUMEDOWN>;
			debounce-interval = <100>;
		};

		volum_up {
			label = "Volum_up";
			gpios = <&gpio5 RK_PB2 GPIO_ACTIVE_LOW>;
			linux,code = <KEY_VOLUMEUP>;
			debounce-interval = <100>;
		};
	};
};

&backlight {
	/* Minnie panel PWM must be >= 1%, so start non-zero brightness at 3 */
	brightness-levels = <
			  0   3   4   5   6   7
			  8   9  10  11  12  13  14  15
			 16  17  18  19  20  21  22  23
			 24  25  26  27  28  29  30  31
			 32  33  34  35  36  37  38  39
			 40  41  42  43  44  45  46  47
			 48  49  50  51  52  53  54  55
			 56  57  58  59  60  61  62  63
			 64  65  66  67  68  69  70  71
			 72  73  74  75  76  77  78  79
			 80  81  82  83  84  85  86  87
			 88  89  90  91  92  93  94  95
			 96  97  98  99 100 101 102 103
			104 105 106 107 108 109 110 111
			112 113 114 115 116 117 118 119
			120 121 122 123 124 125 126 127
			128 129 130 131 132 133 134 135
			136 137 138 139 140 141 142 143
			144 145 146 147 148 149 150 151
			152 153 154 155 156 157 158 159
			160 161 162 163 164 165 166 167
			168 169 170 171 172 173 174 175
			176 177 178 179 180 181 182 183
			184 185 186 187 188 189 190 191
			192 193 194 195 196 197 198 199
			200 201 202 203 204 205 206 207
			208 209 210 211 212 213 214 215
			216 217 218 219 220 221 222 223
			224 225 226 227 228 229 230 231
			232 233 234 235 236 237 238 239
			240 241 242 243 244 245 246 247
			248 249 250 251 252 253 254 255>;
<<<<<<< HEAD
	power-supply = <&backlight_regulator>;
	post-pwm-on-delay-ms = <200>;
	pwm-off-delay-ms = <200>;
};

&gpio_keys {
	pinctrl-0 = <&pwr_key_l &ap_lid_int_l &volum_down_l &volum_up_l>;

	volum_down {
		label = "Volum_down";
		gpios = <&gpio5 RK_PB3 GPIO_ACTIVE_LOW>;
		linux,code = <KEY_VOLUMEDOWN>;
		debounce-interval = <100>;
	};

	volum_up {
		label = "Volum_up";
		gpios = <&gpio5 RK_PB2 GPIO_ACTIVE_LOW>;
		linux,code = <KEY_VOLUMEUP>;
		debounce-interval = <100>;
	};
=======
>>>>>>> f7688b48
};

&i2c_tunnel {
	battery: bq27500@55 {
		compatible = "ti,bq27500";
		reg = <0x55>;
	};
};

&i2c3 {
	status = "okay";

	clock-frequency = <400000>;
	i2c-scl-falling-time-ns = <50>;
	i2c-scl-rising-time-ns = <300>;

	touchscreen@10 {
		compatible = "elan,ekth3500";
		reg = <0x10>;
		interrupt-parent = <&gpio2>;
		interrupts = <RK_PB6 IRQ_TYPE_EDGE_FALLING>;
		pinctrl-names = "default";
		pinctrl-0 = <&touch_int &touch_rst>;
		reset-gpios = <&gpio2 RK_PB7 GPIO_ACTIVE_LOW>;
		vcc33-supply = <&vcc33_touch>;
		vccio-supply = <&vcc33_touch>;
	};
};

&panel {
	compatible = "auo,b101ean01", "simple-panel";

	/delete-node/ panel-timing;

	panel-timing {
		clock-frequency = <66666667>;
		hactive = <1280>;
		hfront-porch = <18>;
		hback-porch = <21>;
		hsync-len = <32>;
		vactive = <800>;
		vfront-porch = <4>;
		vback-porch = <8>;
		vsync-len = <18>;
	};
};

&rk808 {
	pinctrl-names = "default";
	pinctrl-0 = <&pmic_int_l &dvs_1 &dvs_2>;

	regulators {
		vcc33_touch: LDO_REG2 {
			regulator-min-microvolt = <3300000>;
			regulator-max-microvolt = <3300000>;
			regulator-name = "vcc33_touch";
			regulator-state-mem {
				regulator-off-in-suspend;
			};
		};

		vcc5v_touch: SWITCH_REG2 {
			regulator-name = "vcc5v_touch";
			regulator-state-mem {
				regulator-off-in-suspend;
			};
		};
	};
};

&sdmmc {
	disable-wp;
	pinctrl-names = "default";
	pinctrl-0 = <&sdmmc_clk &sdmmc_cmd &sdmmc_cd_disabled &sdmmc_cd_gpio
			&sdmmc_bus4>;
};

&vcc_5v {
	enable-active-high;
	gpio = <&gpio7 RK_PC5 GPIO_ACTIVE_HIGH>;
	pinctrl-names = "default";
	pinctrl-0 = <&drv_5v>;
};

&vcc50_hdmi {
	enable-active-high;
	gpio = <&gpio5 RK_PC3 GPIO_ACTIVE_HIGH>;
	pinctrl-names = "default";
	pinctrl-0 = <&vcc50_hdmi_en>;
};

&gpio0 {
	gpio-line-names = "PMIC_SLEEP_AP",
			  "DDRIO_PWROFF",
			  "DDRIO_RETEN",
			  "TS3A227E_INT_L",
			  "PMIC_INT_L",
			  "PWR_KEY_L",
			  "AP_LID_INT_L",
			  "EC_IN_RW",

			  "AC_PRESENT_AP",
			  /*
			   * RECOVERY_SW_L is Chrome OS ABI.  Schematics call
			   * it REC_MODE_L.
			   */
			  "RECOVERY_SW_L",
			  "OTP_OUT",
			  "HOST1_PWR_EN",
			  "USBOTG_PWREN_H",
			  "AP_WARM_RESET_H",
			  "nFALUT2",
			  "I2C0_SDA_PMIC",

			  "I2C0_SCL_PMIC",
			  "SUSPEND_L",
			  "USB_INT";
};

&gpio2 {
	gpio-line-names = "CONFIG0",
			  "CONFIG1",
			  "CONFIG2",
			  "",
			  "",
			  "",
			  "",
			  "CONFIG3",

			  "PROCHOT#",
			  "EMMC_RST_L",
			  "",
			  "",
			  "BL_PWR_EN",
			  "AVDD_1V8_DISP_EN",
			  "TOUCH_INT",
			  "TOUCH_RST",

			  "I2C3_SCL_TP",
			  "I2C3_SDA_TP";
};

&gpio3 {
	gpio-line-names = "FLASH0_D0",
			  "FLASH0_D1",
			  "FLASH0_D2",
			  "FLASH0_D3",
			  "FLASH0_D4",
			  "FLASH0_D5",
			  "FLASH0_D6",
			  "FLASH0_D7",

			  "",
			  "",
			  "",
			  "",
			  "",
			  "",
			  "",
			  "",

			  "FLASH0_CS2/EMMC_CMD",
			  "",
			  "FLASH0_DQS/EMMC_CLKO";
};

&gpio4 {
	gpio-line-names = "",
			  "",
			  "",
			  "",
			  "",
			  "",
			  "",
			  "",

			  "",
			  "",
			  "",
			  "",
			  "",
			  "",
			  "",
			  "",

			  "UART0_RXD",
			  "UART0_TXD",
			  "UART0_CTS",
			  "UART0_RTS",
			  "SDIO0_D0",
			  "SDIO0_D1",
			  "SDIO0_D2",
			  "SDIO0_D3",

			  "SDIO0_CMD",
			  "SDIO0_CLK",
			  "dev_wake",
			  "",
			  "WIFI_ENABLE_H",
			  "BT_ENABLE_L",
			  "WIFI_HOST_WAKE",
			  "BT_HOST_WAKE";
};

&gpio5 {
	gpio-line-names = "",
			  "",
			  "",
			  "",
			  "",
			  "",
			  "",
			  "",

			  "",
			  "",
			  "Volum_Up#",
			  "Volum_Down#",
			  "SPI0_CLK",
			  "SPI0_CS0",
			  "SPI0_TXD",
			  "SPI0_RXD",

			  "",
			  "",
			  "",
			  "VCC50_HDMI_EN";
};

&gpio6 {
	gpio-line-names = "I2S0_SCLK",
			  "I2S0_LRCK_RX",
			  "I2S0_LRCK_TX",
			  "I2S0_SDI",
			  "I2S0_SDO0",
			  "HP_DET_H",
			  "",
			  "INT_CODEC",

			  "I2S0_CLK",
			  "I2C2_SDA",
			  "I2C2_SCL",
			  "MICDET",
			  "",
			  "",
			  "",
			  "",

			  "SDMMC_D0",
			  "SDMMC_D1",
			  "SDMMC_D2",
			  "SDMMC_D3",
			  "SDMMC_CLK",
			  "SDMMC_CMD";
};

&gpio7 {
	gpio-line-names = "LCDC_BL",
			  "PWM_LOG",
			  "BL_EN",
			  "TRACKPAD_INT",
			  "TPM_INT_H",
			  "SDMMC_DET_L",
			  /*
			   * AP_FLASH_WP_L is Chrome OS ABI.  Schematics call
			   * it FW_WP_AP.
			   */
			  "AP_FLASH_WP_L",
			  "EC_INT",

			  "CPU_NMI",
			  "DVS_OK",
			  "SDMMC_WP",
			  "EDP_HPD",
			  "DVS1",
			  "nFALUT1",
			  "LCD_EN",
			  "DVS2",

			  "VCC5V_GOOD_H",
			  "I2C4_SDA_TP",
			  "I2C4_SCL_TP",
			  "I2C5_SDA_HDMI",
			  "I2C5_SCL_HDMI",
			  "5V_DRV",
			  "UART2_RXD",
			  "UART2_TXD";
};

&gpio8 {
	gpio-line-names = "RAM_ID0",
			  "RAM_ID1",
			  "RAM_ID2",
			  "RAM_ID3",
			  "I2C1_SDA_TPM",
			  "I2C1_SCL_TPM",
			  "SPI2_CLK",
			  "SPI2_CS0",

			  "SPI2_RXD",
			  "SPI2_TXD";
};

&pinctrl {
	buck-5v {
		drv_5v: drv-5v {
			rockchip,pins = <7 RK_PC5 RK_FUNC_GPIO &pcfg_pull_none>;
		};
	};

	buttons {
		volum_down_l: volum-down-l {
			rockchip,pins = <5 RK_PB3 RK_FUNC_GPIO &pcfg_pull_up>;
		};

		volum_up_l: volum-up-l {
			rockchip,pins = <5 RK_PB2 RK_FUNC_GPIO &pcfg_pull_up>;
		};
	};

	hdmi {
		vcc50_hdmi_en: vcc50-hdmi-en {
			rockchip,pins = <5 RK_PC3 RK_FUNC_GPIO &pcfg_pull_none>;
		};
	};

	pmic {
		dvs_1: dvs-1 {
			rockchip,pins = <7 RK_PB4 RK_FUNC_GPIO &pcfg_pull_down>;
		};

		dvs_2: dvs-2 {
			rockchip,pins = <7 RK_PB7 RK_FUNC_GPIO &pcfg_pull_down>;
		};
	};

	prochot {
		gpio_prochot: gpio-prochot {
			rockchip,pins = <2 RK_PB0 RK_FUNC_GPIO &pcfg_pull_none>;
		};
	};

	touchscreen {
		touch_int: touch-int {
			rockchip,pins = <2 RK_PB6 RK_FUNC_GPIO &pcfg_pull_none>;
		};

		touch_rst: touch-rst {
			rockchip,pins = <2 RK_PB7 RK_FUNC_GPIO &pcfg_pull_none>;
		};
	};
};<|MERGE_RESOLUTION|>--- conflicted
+++ resolved
@@ -71,30 +71,6 @@
 			232 233 234 235 236 237 238 239
 			240 241 242 243 244 245 246 247
 			248 249 250 251 252 253 254 255>;
-<<<<<<< HEAD
-	power-supply = <&backlight_regulator>;
-	post-pwm-on-delay-ms = <200>;
-	pwm-off-delay-ms = <200>;
-};
-
-&gpio_keys {
-	pinctrl-0 = <&pwr_key_l &ap_lid_int_l &volum_down_l &volum_up_l>;
-
-	volum_down {
-		label = "Volum_down";
-		gpios = <&gpio5 RK_PB3 GPIO_ACTIVE_LOW>;
-		linux,code = <KEY_VOLUMEDOWN>;
-		debounce-interval = <100>;
-	};
-
-	volum_up {
-		label = "Volum_up";
-		gpios = <&gpio5 RK_PB2 GPIO_ACTIVE_LOW>;
-		linux,code = <KEY_VOLUMEUP>;
-		debounce-interval = <100>;
-	};
-=======
->>>>>>> f7688b48
 };
 
 &i2c_tunnel {
