// SPDX-License-Identifier: GPL-2.0+
#include <dt-bindings/clock/aspeed-clock.h>

/ {
	model = "Aspeed BMC";
	compatible = "aspeed,ast2400";
	#address-cells = <1>;
	#size-cells = <1>;
	interrupt-parent = <&vic>;

	aliases {
		i2c0 = &i2c0;
		i2c1 = &i2c1;
		i2c2 = &i2c2;
		i2c3 = &i2c3;
		i2c4 = &i2c4;
		i2c5 = &i2c5;
		i2c6 = &i2c6;
		i2c7 = &i2c7;
		i2c8 = &i2c8;
		i2c9 = &i2c9;
		i2c10 = &i2c10;
		i2c11 = &i2c11;
		i2c12 = &i2c12;
		i2c13 = &i2c13;
		serial0 = &uart1;
		serial1 = &uart2;
		serial2 = &uart3;
		serial3 = &uart4;
		serial4 = &uart5;
		serial5 = &vuart;
	};

	cpus {
		#address-cells = <1>;
		#size-cells = <0>;

		cpu@0 {
			compatible = "arm,arm926ej-s";
			device_type = "cpu";
			reg = <0>;
		};
	};

	memory@40000000 {
		device_type = "memory";
		reg = <0x40000000 0>;
	};

	ahb {
		compatible = "simple-bus";
		#address-cells = <1>;
		#size-cells = <1>;
		ranges;

		fmc: spi@1e620000 {
			reg = < 0x1e620000 0x94
				0x20000000 0x10000000 >;
			#address-cells = <1>;
			#size-cells = <0>;
			compatible = "aspeed,ast2400-fmc";
			clocks = <&syscon ASPEED_CLK_AHB>;
			status = "disabled";
			interrupts = <19>;
			flash@0 {
				reg = < 0 >;
				compatible = "jedec,spi-nor";
				spi-max-frequency = <50000000>;
				status = "disabled";
			};
			flash@1 {
				reg = < 1 >;
				compatible = "jedec,spi-nor";
				status = "disabled";
			};
			flash@2 {
				reg = < 2 >;
				compatible = "jedec,spi-nor";
				status = "disabled";
			};
			flash@3 {
				reg = < 3 >;
				compatible = "jedec,spi-nor";
				status = "disabled";
			};
			flash@4 {
				reg = < 4 >;
				compatible = "jedec,spi-nor";
				status = "disabled";
			};
		};

		spi: spi@1e630000 {
			reg = < 0x1e630000 0x18
				0x30000000 0x10000000 >;
			#address-cells = <1>;
			#size-cells = <0>;
			compatible = "aspeed,ast2400-spi";
			clocks = <&syscon ASPEED_CLK_AHB>;
			status = "disabled";
			flash@0 {
				reg = < 0 >;
				compatible = "jedec,spi-nor";
				spi-max-frequency = <50000000>;
				status = "disabled";
			};
		};

		vic: interrupt-controller@1e6c0080 {
			compatible = "aspeed,ast2400-vic";
			interrupt-controller;
			#interrupt-cells = <1>;
			valid-sources = <0xffffffff 0x0007ffff>;
			reg = <0x1e6c0080 0x80>;
		};

		cvic: copro-interrupt-controller@1e6c2000 {
			compatible = "aspeed,ast2400-cvic", "aspeed-cvic";
			valid-sources = <0x7fffffff>;
			reg = <0x1e6c2000 0x80>;
		};

		mac0: ethernet@1e660000 {
			compatible = "aspeed,ast2400-mac", "faraday,ftgmac100";
			reg = <0x1e660000 0x180>;
			interrupts = <2>;
			clocks = <&syscon ASPEED_CLK_GATE_MAC1CLK>;
			status = "disabled";
		};

		mac1: ethernet@1e680000 {
			compatible = "aspeed,ast2400-mac", "faraday,ftgmac100";
			reg = <0x1e680000 0x180>;
			interrupts = <3>;
			clocks = <&syscon ASPEED_CLK_GATE_MAC2CLK>;
			status = "disabled";
		};

		ehci0: usb@1e6a1000 {
			compatible = "aspeed,ast2400-ehci", "generic-ehci";
			reg = <0x1e6a1000 0x100>;
			interrupts = <5>;
			clocks = <&syscon ASPEED_CLK_GATE_USBPORT1CLK>;
			pinctrl-names = "default";
			pinctrl-0 = <&pinctrl_usb2h_default>;
			status = "disabled";
		};

		uhci: usb@1e6b0000 {
			compatible = "aspeed,ast2400-uhci", "generic-uhci";
			reg = <0x1e6b0000 0x100>;
			interrupts = <14>;
			#ports = <3>;
			clocks = <&syscon ASPEED_CLK_GATE_USBUHCICLK>;
			status = "disabled";
			/*
			 * No default pinmux, it will follow EHCI, use an explicit pinmux
			 * override if you don't enable EHCI
			 */
		};

		vhub: usb-vhub@1e6a0000 {
			compatible = "aspeed,ast2400-usb-vhub";
			reg = <0x1e6a0000 0x300>;
			interrupts = <5>;
			clocks = <&syscon ASPEED_CLK_GATE_USBPORT1CLK>;
			aspeed,vhub-downstream-ports = <5>;
			aspeed,vhub-generic-endpoints = <15>;
			pinctrl-names = "default";
			pinctrl-0 = <&pinctrl_usb2d_default>;
			status = "disabled";
		};

		apb {
			compatible = "simple-bus";
			#address-cells = <1>;
			#size-cells = <1>;
			ranges;

			syscon: syscon@1e6e2000 {
				compatible = "aspeed,ast2400-scu", "syscon", "simple-mfd";
				reg = <0x1e6e2000 0x1a8>;
				#address-cells = <1>;
				#size-cells = <1>;
				ranges = <0 0x1e6e2000 0x1000>;
				#clock-cells = <1>;
				#reset-cells = <1>;

				p2a: p2a-control@2c {
					reg = <0x2c 0x4>;
					compatible = "aspeed,ast2400-p2a-ctrl";
					status = "disabled";
				};

				silicon-id@7c {
					compatible = "aspeed,ast2400-silicon-id", "aspeed,silicon-id";
					reg = <0x7c 0x4>;
				};

				pinctrl: pinctrl@80 {
					reg = <0x80 0x18>, <0xa0 0x10>;
					compatible = "aspeed,ast2400-pinctrl";
				};
			};

			rng: hwrng@1e6e2078 {
				compatible = "timeriomem_rng";
				reg = <0x1e6e2078 0x4>;
				period = <1>;
				quality = <100>;
			};

			adc: adc@1e6e9000 {
				compatible = "aspeed,ast2400-adc";
				reg = <0x1e6e9000 0xb0>;
				clocks = <&syscon ASPEED_CLK_APB>;
				resets = <&syscon ASPEED_RESET_ADC>;
				#io-channel-cells = <1>;
				status = "disabled";
			};

			sram: sram@1e720000 {
				compatible = "mmio-sram";
				reg = <0x1e720000 0x8000>;	// 32K
			};

			video: video@1e700000 {
				compatible = "aspeed,ast2400-video-engine";
				reg = <0x1e700000 0x1000>;
				clocks = <&syscon ASPEED_CLK_GATE_VCLK>,
					 <&syscon ASPEED_CLK_GATE_ECLK>;
				clock-names = "vclk", "eclk";
				interrupts = <7>;
				status = "disabled";
			};

			sdmmc: sd-controller@1e740000 {
				compatible = "aspeed,ast2400-sd-controller";
				reg = <0x1e740000 0x100>;
				#address-cells = <1>;
				#size-cells = <1>;
				ranges = <0 0x1e740000 0x10000>;
				clocks = <&syscon ASPEED_CLK_GATE_SDCLK>;
				status = "disabled";

				sdhci0: sdhci@100 {
					compatible = "aspeed,ast2400-sdhci";
					reg = <0x100 0x100>;
					interrupts = <26>;
					sdhci,auto-cmd12;
					clocks = <&syscon ASPEED_CLK_SDIO>;
					status = "disabled";
				};

				sdhci1: sdhci@200 {
					compatible = "aspeed,ast2400-sdhci";
					reg = <0x200 0x100>;
					interrupts = <26>;
					sdhci,auto-cmd12;
					clocks = <&syscon ASPEED_CLK_SDIO>;
					status = "disabled";
				};
			};

			gpio: gpio@1e780000 {
				#gpio-cells = <2>;
				gpio-controller;
				compatible = "aspeed,ast2400-gpio";
				reg = <0x1e780000 0x1000>;
				interrupts = <20>;
				gpio-ranges = <&pinctrl 0 0 220>;
				clocks = <&syscon ASPEED_CLK_APB>;
				interrupt-controller;
				#interrupt-cells = <2>;
			};

			timer: timer@1e782000 {
				/* This timer is a Faraday FTTMR010 derivative */
				compatible = "aspeed,ast2400-timer";
				reg = <0x1e782000 0x90>;
				interrupts = <16 17 18 35 36 37 38 39>;
				clocks = <&syscon ASPEED_CLK_APB>;
				clock-names = "PCLK";
			};

			rtc: rtc@1e781000 {
				compatible = "aspeed,ast2400-rtc";
				reg = <0x1e781000 0x18>;
				status = "disabled";
			};

			uart1: serial@1e783000 {
				compatible = "ns16550a";
				reg = <0x1e783000 0x20>;
				reg-shift = <2>;
				interrupts = <9>;
				clocks = <&syscon ASPEED_CLK_GATE_UART1CLK>;
				resets = <&lpc_reset 4>;
				no-loopback-test;
				status = "disabled";
			};

			uart5: serial@1e784000 {
				compatible = "ns16550a";
				reg = <0x1e784000 0x20>;
				reg-shift = <2>;
				interrupts = <10>;
				clocks = <&syscon ASPEED_CLK_GATE_UART5CLK>;
				no-loopback-test;
				status = "disabled";
			};

			wdt1: watchdog@1e785000 {
				compatible = "aspeed,ast2400-wdt";
				reg = <0x1e785000 0x1c>;
				clocks = <&syscon ASPEED_CLK_APB>;
			};

			wdt2: watchdog@1e785020 {
				compatible = "aspeed,ast2400-wdt";
				reg = <0x1e785020 0x1c>;
				clocks = <&syscon ASPEED_CLK_APB>;
			};

			pwm_tacho: pwm-tacho-controller@1e786000 {
				compatible = "aspeed,ast2400-pwm-tacho";
				#address-cells = <1>;
				#size-cells = <0>;
				reg = <0x1e786000 0x1000>;
				clocks = <&syscon ASPEED_CLK_24M>;
				resets = <&syscon ASPEED_RESET_PWM>;
				status = "disabled";
			};

			vuart: serial@1e787000 {
				compatible = "aspeed,ast2400-vuart";
				reg = <0x1e787000 0x40>;
				reg-shift = <2>;
				interrupts = <8>;
				clocks = <&syscon ASPEED_CLK_APB>;
				no-loopback-test;
				status = "disabled";
			};

			lpc: lpc@1e789000 {
				compatible = "aspeed,ast2400-lpc-v2", "simple-mfd", "syscon";
				reg = <0x1e789000 0x1000>;
				reg-io-width = <4>;

				#address-cells = <1>;
				#size-cells = <1>;
				ranges = <0x0 0x1e789000 0x1000>;

				lpc_ctrl: lpc-ctrl@80 {
					compatible = "aspeed,ast2400-lpc-ctrl";
					reg = <0x80 0x10>;
					clocks = <&syscon ASPEED_CLK_GATE_LCLK>;
					status = "disabled";
				};

				lpc_snoop: lpc-snoop@90 {
					compatible = "aspeed,ast2400-lpc-snoop";
					reg = <0x90 0x8>;
					interrupts = <8>;
					clocks = <&syscon ASPEED_CLK_GATE_LCLK>;
					status = "disabled";
				};

<<<<<<< HEAD
				lpc_host: lpc-host@80 {
					compatible = "aspeed,ast2400-lpc-host", "simple-mfd", "syscon";
					reg = <0x80 0x1e0>;
					reg-io-width = <4>;

					#address-cells = <1>;
					#size-cells = <1>;
					ranges = <0x0 0x80 0x1e0>;

					lpc_ctrl: lpc-ctrl@0 {
						compatible = "aspeed,ast2400-lpc-ctrl";
						reg = <0x0 0x10>;
						clocks = <&syscon ASPEED_CLK_GATE_LCLK>;
						status = "disabled";
					};

					lpc_snoop: lpc-snoop@10 {
						compatible = "aspeed,ast2400-lpc-snoop";
						reg = <0x10 0x8>;
						interrupts = <8>;
						clocks = <&syscon ASPEED_CLK_GATE_LCLK>;
						status = "disabled";
					};

					lhc: lhc@20 {
						compatible = "aspeed,ast2400-lhc";
						reg = <0x20 0x24 0x48 0x8>;
					};

					lpc_reset: reset-controller@18 {
						compatible = "aspeed,ast2400-lpc-reset";
						reg = <0x18 0x4>;
						#reset-cells = <1>;
					};

					ibt: ibt@c0  {
						compatible = "aspeed,ast2400-ibt-bmc";
						reg = <0xc0 0x18>;
						interrupts = <8>;
						status = "disabled";
					};
=======
				lhc: lhc@a0 {
					compatible = "aspeed,ast2400-lhc";
					reg = <0xa0 0x24 0xc8 0x8>;
				};

				lpc_reset: reset-controller@98 {
					compatible = "aspeed,ast2400-lpc-reset";
					reg = <0x98 0x4>;
					#reset-cells = <1>;
				};

				ibt: ibt@140 {
					compatible = "aspeed,ast2400-ibt-bmc";
					reg = <0x140 0x18>;
					interrupts = <8>;
					status = "disabled";
>>>>>>> 3b17187f
				};
			};

			uart2: serial@1e78d000 {
				compatible = "ns16550a";
				reg = <0x1e78d000 0x20>;
				reg-shift = <2>;
				interrupts = <32>;
				clocks = <&syscon ASPEED_CLK_GATE_UART2CLK>;
				resets = <&lpc_reset 5>;
				no-loopback-test;
				status = "disabled";
			};

			uart3: serial@1e78e000 {
				compatible = "ns16550a";
				reg = <0x1e78e000 0x20>;
				reg-shift = <2>;
				interrupts = <33>;
				clocks = <&syscon ASPEED_CLK_GATE_UART3CLK>;
				resets = <&lpc_reset 6>;
				no-loopback-test;
				status = "disabled";
			};

			uart4: serial@1e78f000 {
				compatible = "ns16550a";
				reg = <0x1e78f000 0x20>;
				reg-shift = <2>;
				interrupts = <34>;
				clocks = <&syscon ASPEED_CLK_GATE_UART4CLK>;
				resets = <&lpc_reset 7>;
				no-loopback-test;
				status = "disabled";
			};

			i2c: bus@1e78a000 {
				compatible = "simple-bus";
				#address-cells = <1>;
				#size-cells = <1>;
				ranges = <0 0x1e78a000 0x1000>;
			};
		};
	};
};

&i2c {
	i2c_ic: interrupt-controller@0 {
		#interrupt-cells = <1>;
		compatible = "aspeed,ast2400-i2c-ic";
		reg = <0x0 0x40>;
		interrupts = <12>;
		interrupt-controller;
	};

	i2c0: i2c-bus@40 {
		#address-cells = <1>;
		#size-cells = <0>;
		#interrupt-cells = <1>;

		reg = <0x40 0x40>;
		compatible = "aspeed,ast2400-i2c-bus";
		clocks = <&syscon ASPEED_CLK_APB>;
		resets = <&syscon ASPEED_RESET_I2C>;
		bus-frequency = <100000>;
		interrupts = <0>;
		interrupt-parent = <&i2c_ic>;
		status = "disabled";
		/* Does not need pinctrl properties */
	};

	i2c1: i2c-bus@80 {
		#address-cells = <1>;
		#size-cells = <0>;
		#interrupt-cells = <1>;

		reg = <0x80 0x40>;
		compatible = "aspeed,ast2400-i2c-bus";
		clocks = <&syscon ASPEED_CLK_APB>;
		resets = <&syscon ASPEED_RESET_I2C>;
		bus-frequency = <100000>;
		interrupts = <1>;
		interrupt-parent = <&i2c_ic>;
		status = "disabled";
		/* Does not need pinctrl properties */
	};

	i2c2: i2c-bus@c0 {
		#address-cells = <1>;
		#size-cells = <0>;
		#interrupt-cells = <1>;

		reg = <0xc0 0x40>;
		compatible = "aspeed,ast2400-i2c-bus";
		clocks = <&syscon ASPEED_CLK_APB>;
		resets = <&syscon ASPEED_RESET_I2C>;
		bus-frequency = <100000>;
		interrupts = <2>;
		interrupt-parent = <&i2c_ic>;
		pinctrl-names = "default";
		pinctrl-0 = <&pinctrl_i2c3_default>;
		status = "disabled";
	};

	i2c3: i2c-bus@100 {
		#address-cells = <1>;
		#size-cells = <0>;
		#interrupt-cells = <1>;

		reg = <0x100 0x40>;
		compatible = "aspeed,ast2400-i2c-bus";
		clocks = <&syscon ASPEED_CLK_APB>;
		resets = <&syscon ASPEED_RESET_I2C>;
		bus-frequency = <100000>;
		interrupts = <3>;
		interrupt-parent = <&i2c_ic>;
		pinctrl-names = "default";
		pinctrl-0 = <&pinctrl_i2c4_default>;
		status = "disabled";
	};

	i2c4: i2c-bus@140 {
		#address-cells = <1>;
		#size-cells = <0>;
		#interrupt-cells = <1>;

		reg = <0x140 0x40>;
		compatible = "aspeed,ast2400-i2c-bus";
		clocks = <&syscon ASPEED_CLK_APB>;
		resets = <&syscon ASPEED_RESET_I2C>;
		bus-frequency = <100000>;
		interrupts = <4>;
		interrupt-parent = <&i2c_ic>;
		pinctrl-names = "default";
		pinctrl-0 = <&pinctrl_i2c5_default>;
		status = "disabled";
	};

	i2c5: i2c-bus@180 {
		#address-cells = <1>;
		#size-cells = <0>;
		#interrupt-cells = <1>;

		reg = <0x180 0x40>;
		compatible = "aspeed,ast2400-i2c-bus";
		clocks = <&syscon ASPEED_CLK_APB>;
		resets = <&syscon ASPEED_RESET_I2C>;
		bus-frequency = <100000>;
		interrupts = <5>;
		interrupt-parent = <&i2c_ic>;
		pinctrl-names = "default";
		pinctrl-0 = <&pinctrl_i2c6_default>;
		status = "disabled";
	};

	i2c6: i2c-bus@1c0 {
		#address-cells = <1>;
		#size-cells = <0>;
		#interrupt-cells = <1>;

		reg = <0x1c0 0x40>;
		compatible = "aspeed,ast2400-i2c-bus";
		clocks = <&syscon ASPEED_CLK_APB>;
		resets = <&syscon ASPEED_RESET_I2C>;
		bus-frequency = <100000>;
		interrupts = <6>;
		interrupt-parent = <&i2c_ic>;
		pinctrl-names = "default";
		pinctrl-0 = <&pinctrl_i2c7_default>;
		status = "disabled";
	};

	i2c7: i2c-bus@300 {
		#address-cells = <1>;
		#size-cells = <0>;
		#interrupt-cells = <1>;

		reg = <0x300 0x40>;
		compatible = "aspeed,ast2400-i2c-bus";
		clocks = <&syscon ASPEED_CLK_APB>;
		resets = <&syscon ASPEED_RESET_I2C>;
		bus-frequency = <100000>;
		interrupts = <7>;
		interrupt-parent = <&i2c_ic>;
		pinctrl-names = "default";
		pinctrl-0 = <&pinctrl_i2c8_default>;
		status = "disabled";
	};

	i2c8: i2c-bus@340 {
		#address-cells = <1>;
		#size-cells = <0>;
		#interrupt-cells = <1>;

		reg = <0x340 0x40>;
		compatible = "aspeed,ast2400-i2c-bus";
		clocks = <&syscon ASPEED_CLK_APB>;
		resets = <&syscon ASPEED_RESET_I2C>;
		bus-frequency = <100000>;
		interrupts = <8>;
		interrupt-parent = <&i2c_ic>;
		pinctrl-names = "default";
		pinctrl-0 = <&pinctrl_i2c9_default>;
		status = "disabled";
	};

	i2c9: i2c-bus@380 {
		#address-cells = <1>;
		#size-cells = <0>;
		#interrupt-cells = <1>;

		reg = <0x380 0x40>;
		compatible = "aspeed,ast2400-i2c-bus";
		clocks = <&syscon ASPEED_CLK_APB>;
		resets = <&syscon ASPEED_RESET_I2C>;
		bus-frequency = <100000>;
		interrupts = <9>;
		interrupt-parent = <&i2c_ic>;
		pinctrl-names = "default";
		pinctrl-0 = <&pinctrl_i2c10_default>;
		status = "disabled";
	};

	i2c10: i2c-bus@3c0 {
		#address-cells = <1>;
		#size-cells = <0>;
		#interrupt-cells = <1>;

		reg = <0x3c0 0x40>;
		compatible = "aspeed,ast2400-i2c-bus";
		clocks = <&syscon ASPEED_CLK_APB>;
		resets = <&syscon ASPEED_RESET_I2C>;
		bus-frequency = <100000>;
		interrupts = <10>;
		interrupt-parent = <&i2c_ic>;
		pinctrl-names = "default";
		pinctrl-0 = <&pinctrl_i2c11_default>;
		status = "disabled";
	};

	i2c11: i2c-bus@400 {
		#address-cells = <1>;
		#size-cells = <0>;
		#interrupt-cells = <1>;

		reg = <0x400 0x40>;
		compatible = "aspeed,ast2400-i2c-bus";
		clocks = <&syscon ASPEED_CLK_APB>;
		resets = <&syscon ASPEED_RESET_I2C>;
		bus-frequency = <100000>;
		interrupts = <11>;
		interrupt-parent = <&i2c_ic>;
		pinctrl-names = "default";
		pinctrl-0 = <&pinctrl_i2c12_default>;
		status = "disabled";
	};

	i2c12: i2c-bus@440 {
		#address-cells = <1>;
		#size-cells = <0>;
		#interrupt-cells = <1>;

		reg = <0x440 0x40>;
		compatible = "aspeed,ast2400-i2c-bus";
		clocks = <&syscon ASPEED_CLK_APB>;
		resets = <&syscon ASPEED_RESET_I2C>;
		bus-frequency = <100000>;
		interrupts = <12>;
		interrupt-parent = <&i2c_ic>;
		pinctrl-names = "default";
		pinctrl-0 = <&pinctrl_i2c13_default>;
		status = "disabled";
	};

	i2c13: i2c-bus@480 {
		#address-cells = <1>;
		#size-cells = <0>;
		#interrupt-cells = <1>;

		reg = <0x480 0x40>;
		compatible = "aspeed,ast2400-i2c-bus";
		clocks = <&syscon ASPEED_CLK_APB>;
		resets = <&syscon ASPEED_RESET_I2C>;
		bus-frequency = <100000>;
		interrupts = <13>;
		interrupt-parent = <&i2c_ic>;
		pinctrl-names = "default";
		pinctrl-0 = <&pinctrl_i2c14_default>;
		status = "disabled";
	};
};

&pinctrl {
	pinctrl_acpi_default: acpi_default {
		function = "ACPI";
		groups = "ACPI";
	};

	pinctrl_adc0_default: adc0_default {
		function = "ADC0";
		groups = "ADC0";
	};

	pinctrl_adc1_default: adc1_default {
		function = "ADC1";
		groups = "ADC1";
	};

	pinctrl_adc10_default: adc10_default {
		function = "ADC10";
		groups = "ADC10";
	};

	pinctrl_adc11_default: adc11_default {
		function = "ADC11";
		groups = "ADC11";
	};

	pinctrl_adc12_default: adc12_default {
		function = "ADC12";
		groups = "ADC12";
	};

	pinctrl_adc13_default: adc13_default {
		function = "ADC13";
		groups = "ADC13";
	};

	pinctrl_adc14_default: adc14_default {
		function = "ADC14";
		groups = "ADC14";
	};

	pinctrl_adc15_default: adc15_default {
		function = "ADC15";
		groups = "ADC15";
	};

	pinctrl_adc2_default: adc2_default {
		function = "ADC2";
		groups = "ADC2";
	};

	pinctrl_adc3_default: adc3_default {
		function = "ADC3";
		groups = "ADC3";
	};

	pinctrl_adc4_default: adc4_default {
		function = "ADC4";
		groups = "ADC4";
	};

	pinctrl_adc5_default: adc5_default {
		function = "ADC5";
		groups = "ADC5";
	};

	pinctrl_adc6_default: adc6_default {
		function = "ADC6";
		groups = "ADC6";
	};

	pinctrl_adc7_default: adc7_default {
		function = "ADC7";
		groups = "ADC7";
	};

	pinctrl_adc8_default: adc8_default {
		function = "ADC8";
		groups = "ADC8";
	};

	pinctrl_adc9_default: adc9_default {
		function = "ADC9";
		groups = "ADC9";
	};

	pinctrl_bmcint_default: bmcint_default {
		function = "BMCINT";
		groups = "BMCINT";
	};

	pinctrl_ddcclk_default: ddcclk_default {
		function = "DDCCLK";
		groups = "DDCCLK";
	};

	pinctrl_ddcdat_default: ddcdat_default {
		function = "DDCDAT";
		groups = "DDCDAT";
	};

	pinctrl_extrst_default: extrst_default {
		function = "EXTRST";
		groups = "EXTRST";
	};

	pinctrl_flack_default: flack_default {
		function = "FLACK";
		groups = "FLACK";
	};

	pinctrl_flbusy_default: flbusy_default {
		function = "FLBUSY";
		groups = "FLBUSY";
	};

	pinctrl_flwp_default: flwp_default {
		function = "FLWP";
		groups = "FLWP";
	};

	pinctrl_gpid_default: gpid_default {
		function = "GPID";
		groups = "GPID";
	};

	pinctrl_gpid0_default: gpid0_default {
		function = "GPID0";
		groups = "GPID0";
	};

	pinctrl_gpid2_default: gpid2_default {
		function = "GPID2";
		groups = "GPID2";
	};

	pinctrl_gpid4_default: gpid4_default {
		function = "GPID4";
		groups = "GPID4";
	};

	pinctrl_gpid6_default: gpid6_default {
		function = "GPID6";
		groups = "GPID6";
	};

	pinctrl_gpie0_default: gpie0_default {
		function = "GPIE0";
		groups = "GPIE0";
	};

	pinctrl_gpie2_default: gpie2_default {
		function = "GPIE2";
		groups = "GPIE2";
	};

	pinctrl_gpie4_default: gpie4_default {
		function = "GPIE4";
		groups = "GPIE4";
	};

	pinctrl_gpie6_default: gpie6_default {
		function = "GPIE6";
		groups = "GPIE6";
	};

	pinctrl_i2c10_default: i2c10_default {
		function = "I2C10";
		groups = "I2C10";
	};

	pinctrl_i2c11_default: i2c11_default {
		function = "I2C11";
		groups = "I2C11";
	};

	pinctrl_i2c12_default: i2c12_default {
		function = "I2C12";
		groups = "I2C12";
	};

	pinctrl_i2c13_default: i2c13_default {
		function = "I2C13";
		groups = "I2C13";
	};

	pinctrl_i2c14_default: i2c14_default {
		function = "I2C14";
		groups = "I2C14";
	};

	pinctrl_i2c3_default: i2c3_default {
		function = "I2C3";
		groups = "I2C3";
	};

	pinctrl_i2c4_default: i2c4_default {
		function = "I2C4";
		groups = "I2C4";
	};

	pinctrl_i2c5_default: i2c5_default {
		function = "I2C5";
		groups = "I2C5";
	};

	pinctrl_i2c6_default: i2c6_default {
		function = "I2C6";
		groups = "I2C6";
	};

	pinctrl_i2c7_default: i2c7_default {
		function = "I2C7";
		groups = "I2C7";
	};

	pinctrl_i2c8_default: i2c8_default {
		function = "I2C8";
		groups = "I2C8";
	};

	pinctrl_i2c9_default: i2c9_default {
		function = "I2C9";
		groups = "I2C9";
	};

	pinctrl_lpcpd_default: lpcpd_default {
		function = "LPCPD";
		groups = "LPCPD";
	};

	pinctrl_lpcpme_default: lpcpme_default {
		function = "LPCPME";
		groups = "LPCPME";
	};

	pinctrl_lpcrst_default: lpcrst_default {
		function = "LPCRST";
		groups = "LPCRST";
	};

	pinctrl_lpcsmi_default: lpcsmi_default {
		function = "LPCSMI";
		groups = "LPCSMI";
	};

	pinctrl_mac1link_default: mac1link_default {
		function = "MAC1LINK";
		groups = "MAC1LINK";
	};

	pinctrl_mac2link_default: mac2link_default {
		function = "MAC2LINK";
		groups = "MAC2LINK";
	};

	pinctrl_mdio1_default: mdio1_default {
		function = "MDIO1";
		groups = "MDIO1";
	};

	pinctrl_mdio2_default: mdio2_default {
		function = "MDIO2";
		groups = "MDIO2";
	};

	pinctrl_ncts1_default: ncts1_default {
		function = "NCTS1";
		groups = "NCTS1";
	};

	pinctrl_ncts2_default: ncts2_default {
		function = "NCTS2";
		groups = "NCTS2";
	};

	pinctrl_ncts3_default: ncts3_default {
		function = "NCTS3";
		groups = "NCTS3";
	};

	pinctrl_ncts4_default: ncts4_default {
		function = "NCTS4";
		groups = "NCTS4";
	};

	pinctrl_ndcd1_default: ndcd1_default {
		function = "NDCD1";
		groups = "NDCD1";
	};

	pinctrl_ndcd2_default: ndcd2_default {
		function = "NDCD2";
		groups = "NDCD2";
	};

	pinctrl_ndcd3_default: ndcd3_default {
		function = "NDCD3";
		groups = "NDCD3";
	};

	pinctrl_ndcd4_default: ndcd4_default {
		function = "NDCD4";
		groups = "NDCD4";
	};

	pinctrl_ndsr1_default: ndsr1_default {
		function = "NDSR1";
		groups = "NDSR1";
	};

	pinctrl_ndsr2_default: ndsr2_default {
		function = "NDSR2";
		groups = "NDSR2";
	};

	pinctrl_ndsr3_default: ndsr3_default {
		function = "NDSR3";
		groups = "NDSR3";
	};

	pinctrl_ndsr4_default: ndsr4_default {
		function = "NDSR4";
		groups = "NDSR4";
	};

	pinctrl_ndtr1_default: ndtr1_default {
		function = "NDTR1";
		groups = "NDTR1";
	};

	pinctrl_ndtr2_default: ndtr2_default {
		function = "NDTR2";
		groups = "NDTR2";
	};

	pinctrl_ndtr3_default: ndtr3_default {
		function = "NDTR3";
		groups = "NDTR3";
	};

	pinctrl_ndtr4_default: ndtr4_default {
		function = "NDTR4";
		groups = "NDTR4";
	};

	pinctrl_ndts4_default: ndts4_default {
		function = "NDTS4";
		groups = "NDTS4";
	};

	pinctrl_nri1_default: nri1_default {
		function = "NRI1";
		groups = "NRI1";
	};

	pinctrl_nri2_default: nri2_default {
		function = "NRI2";
		groups = "NRI2";
	};

	pinctrl_nri3_default: nri3_default {
		function = "NRI3";
		groups = "NRI3";
	};

	pinctrl_nri4_default: nri4_default {
		function = "NRI4";
		groups = "NRI4";
	};

	pinctrl_nrts1_default: nrts1_default {
		function = "NRTS1";
		groups = "NRTS1";
	};

	pinctrl_nrts2_default: nrts2_default {
		function = "NRTS2";
		groups = "NRTS2";
	};

	pinctrl_nrts3_default: nrts3_default {
		function = "NRTS3";
		groups = "NRTS3";
	};

	pinctrl_oscclk_default: oscclk_default {
		function = "OSCCLK";
		groups = "OSCCLK";
	};

	pinctrl_pwm0_default: pwm0_default {
		function = "PWM0";
		groups = "PWM0";
	};

	pinctrl_pwm1_default: pwm1_default {
		function = "PWM1";
		groups = "PWM1";
	};

	pinctrl_pwm2_default: pwm2_default {
		function = "PWM2";
		groups = "PWM2";
	};

	pinctrl_pwm3_default: pwm3_default {
		function = "PWM3";
		groups = "PWM3";
	};

	pinctrl_pwm4_default: pwm4_default {
		function = "PWM4";
		groups = "PWM4";
	};

	pinctrl_pwm5_default: pwm5_default {
		function = "PWM5";
		groups = "PWM5";
	};

	pinctrl_pwm6_default: pwm6_default {
		function = "PWM6";
		groups = "PWM6";
	};

	pinctrl_pwm7_default: pwm7_default {
		function = "PWM7";
		groups = "PWM7";
	};

	pinctrl_rgmii1_default: rgmii1_default {
		function = "RGMII1";
		groups = "RGMII1";
	};

	pinctrl_rgmii2_default: rgmii2_default {
		function = "RGMII2";
		groups = "RGMII2";
	};

	pinctrl_rmii1_default: rmii1_default {
		function = "RMII1";
		groups = "RMII1";
	};

	pinctrl_rmii2_default: rmii2_default {
		function = "RMII2";
		groups = "RMII2";
	};

	pinctrl_rom16_default: rom16_default {
		function = "ROM16";
		groups = "ROM16";
	};

	pinctrl_rom8_default: rom8_default {
		function = "ROM8";
		groups = "ROM8";
	};

	pinctrl_romcs1_default: romcs1_default {
		function = "ROMCS1";
		groups = "ROMCS1";
	};

	pinctrl_romcs2_default: romcs2_default {
		function = "ROMCS2";
		groups = "ROMCS2";
	};

	pinctrl_romcs3_default: romcs3_default {
		function = "ROMCS3";
		groups = "ROMCS3";
	};

	pinctrl_romcs4_default: romcs4_default {
		function = "ROMCS4";
		groups = "ROMCS4";
	};

	pinctrl_rxd1_default: rxd1_default {
		function = "RXD1";
		groups = "RXD1";
	};

	pinctrl_rxd2_default: rxd2_default {
		function = "RXD2";
		groups = "RXD2";
	};

	pinctrl_rxd3_default: rxd3_default {
		function = "RXD3";
		groups = "RXD3";
	};

	pinctrl_rxd4_default: rxd4_default {
		function = "RXD4";
		groups = "RXD4";
	};

	pinctrl_salt1_default: salt1_default {
		function = "SALT1";
		groups = "SALT1";
	};

	pinctrl_salt2_default: salt2_default {
		function = "SALT2";
		groups = "SALT2";
	};

	pinctrl_salt3_default: salt3_default {
		function = "SALT3";
		groups = "SALT3";
	};

	pinctrl_salt4_default: salt4_default {
		function = "SALT4";
		groups = "SALT4";
	};

	pinctrl_sd1_default: sd1_default {
		function = "SD1";
		groups = "SD1";
	};

	pinctrl_sd2_default: sd2_default {
		function = "SD2";
		groups = "SD2";
	};

	pinctrl_sgpmck_default: sgpmck_default {
		function = "SGPMCK";
		groups = "SGPMCK";
	};

	pinctrl_sgpmi_default: sgpmi_default {
		function = "SGPMI";
		groups = "SGPMI";
	};

	pinctrl_sgpmld_default: sgpmld_default {
		function = "SGPMLD";
		groups = "SGPMLD";
	};

	pinctrl_sgpmo_default: sgpmo_default {
		function = "SGPMO";
		groups = "SGPMO";
	};

	pinctrl_sgpsck_default: sgpsck_default {
		function = "SGPSCK";
		groups = "SGPSCK";
	};

	pinctrl_sgpsi0_default: sgpsi0_default {
		function = "SGPSI0";
		groups = "SGPSI0";
	};

	pinctrl_sgpsi1_default: sgpsi1_default {
		function = "SGPSI1";
		groups = "SGPSI1";
	};

	pinctrl_sgpsld_default: sgpsld_default {
		function = "SGPSLD";
		groups = "SGPSLD";
	};

	pinctrl_sioonctrl_default: sioonctrl_default {
		function = "SIOONCTRL";
		groups = "SIOONCTRL";
	};

	pinctrl_siopbi_default: siopbi_default {
		function = "SIOPBI";
		groups = "SIOPBI";
	};

	pinctrl_siopbo_default: siopbo_default {
		function = "SIOPBO";
		groups = "SIOPBO";
	};

	pinctrl_siopwreq_default: siopwreq_default {
		function = "SIOPWREQ";
		groups = "SIOPWREQ";
	};

	pinctrl_siopwrgd_default: siopwrgd_default {
		function = "SIOPWRGD";
		groups = "SIOPWRGD";
	};

	pinctrl_sios3_default: sios3_default {
		function = "SIOS3";
		groups = "SIOS3";
	};

	pinctrl_sios5_default: sios5_default {
		function = "SIOS5";
		groups = "SIOS5";
	};

	pinctrl_siosci_default: siosci_default {
		function = "SIOSCI";
		groups = "SIOSCI";
	};

	pinctrl_spi1_default: spi1_default {
		function = "SPI1";
		groups = "SPI1";
	};

	pinctrl_spi1debug_default: spi1debug_default {
		function = "SPI1DEBUG";
		groups = "SPI1DEBUG";
	};

	pinctrl_spi1passthru_default: spi1passthru_default {
		function = "SPI1PASSTHRU";
		groups = "SPI1PASSTHRU";
	};

	pinctrl_spics1_default: spics1_default {
		function = "SPICS1";
		groups = "SPICS1";
	};

	pinctrl_timer3_default: timer3_default {
		function = "TIMER3";
		groups = "TIMER3";
	};

	pinctrl_timer4_default: timer4_default {
		function = "TIMER4";
		groups = "TIMER4";
	};

	pinctrl_timer5_default: timer5_default {
		function = "TIMER5";
		groups = "TIMER5";
	};

	pinctrl_timer6_default: timer6_default {
		function = "TIMER6";
		groups = "TIMER6";
	};

	pinctrl_timer7_default: timer7_default {
		function = "TIMER7";
		groups = "TIMER7";
	};

	pinctrl_timer8_default: timer8_default {
		function = "TIMER8";
		groups = "TIMER8";
	};

	pinctrl_txd1_default: txd1_default {
		function = "TXD1";
		groups = "TXD1";
	};

	pinctrl_txd2_default: txd2_default {
		function = "TXD2";
		groups = "TXD2";
	};

	pinctrl_txd3_default: txd3_default {
		function = "TXD3";
		groups = "TXD3";
	};

	pinctrl_txd4_default: txd4_default {
		function = "TXD4";
		groups = "TXD4";
	};

	pinctrl_uart6_default: uart6_default {
		function = "UART6";
		groups = "UART6";
	};

	pinctrl_usbcki_default: usbcki_default {
		function = "USBCKI";
		groups = "USBCKI";
	};

	pinctrl_usb2h_default: usb2h_default {
		function = "USB2H1";
		groups = "USB2H1";
	};

	pinctrl_usb2d_default: usb2d_default {
		function = "USB2D1";
		groups = "USB2D1";
	};

	pinctrl_vgabios_rom_default: vgabios_rom_default {
		function = "VGABIOS_ROM";
		groups = "VGABIOS_ROM";
	};

	pinctrl_vgahs_default: vgahs_default {
		function = "VGAHS";
		groups = "VGAHS";
	};

	pinctrl_vgavs_default: vgavs_default {
		function = "VGAVS";
		groups = "VGAVS";
	};

	pinctrl_vpi18_default: vpi18_default {
		function = "VPI18";
		groups = "VPI18";
	};

	pinctrl_vpi24_default: vpi24_default {
		function = "VPI24";
		groups = "VPI24";
	};

	pinctrl_vpi30_default: vpi30_default {
		function = "VPI30";
		groups = "VPI30";
	};

	pinctrl_vpo12_default: vpo12_default {
		function = "VPO12";
		groups = "VPO12";
	};

	pinctrl_vpo24_default: vpo24_default {
		function = "VPO24";
		groups = "VPO24";
	};

	pinctrl_wdtrst1_default: wdtrst1_default {
		function = "WDTRST1";
		groups = "WDTRST1";
	};

	pinctrl_wdtrst2_default: wdtrst2_default {
		function = "WDTRST2";
		groups = "WDTRST2";
	};
};<|MERGE_RESOLUTION|>--- conflicted
+++ resolved
@@ -366,49 +366,6 @@
 					status = "disabled";
 				};
 
-<<<<<<< HEAD
-				lpc_host: lpc-host@80 {
-					compatible = "aspeed,ast2400-lpc-host", "simple-mfd", "syscon";
-					reg = <0x80 0x1e0>;
-					reg-io-width = <4>;
-
-					#address-cells = <1>;
-					#size-cells = <1>;
-					ranges = <0x0 0x80 0x1e0>;
-
-					lpc_ctrl: lpc-ctrl@0 {
-						compatible = "aspeed,ast2400-lpc-ctrl";
-						reg = <0x0 0x10>;
-						clocks = <&syscon ASPEED_CLK_GATE_LCLK>;
-						status = "disabled";
-					};
-
-					lpc_snoop: lpc-snoop@10 {
-						compatible = "aspeed,ast2400-lpc-snoop";
-						reg = <0x10 0x8>;
-						interrupts = <8>;
-						clocks = <&syscon ASPEED_CLK_GATE_LCLK>;
-						status = "disabled";
-					};
-
-					lhc: lhc@20 {
-						compatible = "aspeed,ast2400-lhc";
-						reg = <0x20 0x24 0x48 0x8>;
-					};
-
-					lpc_reset: reset-controller@18 {
-						compatible = "aspeed,ast2400-lpc-reset";
-						reg = <0x18 0x4>;
-						#reset-cells = <1>;
-					};
-
-					ibt: ibt@c0  {
-						compatible = "aspeed,ast2400-ibt-bmc";
-						reg = <0xc0 0x18>;
-						interrupts = <8>;
-						status = "disabled";
-					};
-=======
 				lhc: lhc@a0 {
 					compatible = "aspeed,ast2400-lhc";
 					reg = <0xa0 0x24 0xc8 0x8>;
@@ -425,7 +382,6 @@
 					reg = <0x140 0x18>;
 					interrupts = <8>;
 					status = "disabled";
->>>>>>> 3b17187f
 				};
 			};
 
