--- conflicted
+++ resolved
@@ -523,13 +523,6 @@
 		ranges;
 		status = "disabled";
 
-<<<<<<< HEAD
-		pmu@10020000 {
-			reg = <0x10020000 0x3000>;
-		};
-
-=======
->>>>>>> 03a22b59
 		i2c1_isp: i2c-isp@940000 {
 			compatible = "samsung,exynos4212-i2c-isp";
 			reg = <0x00940000 0x100>;
