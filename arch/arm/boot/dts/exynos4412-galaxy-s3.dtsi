// SPDX-License-Identifier: GPL-2.0
/*
 * Samsung's Exynos4412 based Galaxy S3 board device tree source
 *
 * Copyright (c) 2013 Samsung Electronics Co., Ltd.
 *		http://www.samsung.com
 */

/dts-v1/;
#include "exynos4412-midas.dtsi"

/ {
	aliases {
		i2c9 = &i2c_ak8975;
		i2c10 = &i2c_cm36651;
	};

	aat1290 {
		compatible = "skyworks,aat1290";
		flen-gpios = <&gpj1 1 GPIO_ACTIVE_HIGH>;
		enset-gpios = <&gpj1 2 GPIO_ACTIVE_HIGH>;

		pinctrl-names = "default", "host", "isp";
		pinctrl-0 = <&camera_flash_host>;
		pinctrl-1 = <&camera_flash_host>;
		pinctrl-2 = <&camera_flash_isp>;

		flash-led {
			label = "flash";
			led-max-microamp = <520833>;
			flash-max-microamp = <1012500>;
			flash-max-timeout-us = <1940000>;
		};
	};

	lcd_vdd3_reg: voltage-regulator-7 {
		compatible = "regulator-fixed";
		regulator-name = "LCD_VDD_2.2V";
		regulator-min-microvolt = <2200000>;
		regulator-max-microvolt = <2200000>;
		gpio = <&gpc0 1 GPIO_ACTIVE_HIGH>;
		enable-active-high;
	};

	ps_als_reg: voltage-regulator-8 {
		compatible = "regulator-fixed";
		regulator-name = "LED_A_3.0V";
		regulator-min-microvolt = <3000000>;
		regulator-max-microvolt = <3000000>;
		gpio = <&gpj0 5 GPIO_ACTIVE_HIGH>;
		enable-active-high;
	};

	i2c_ak8975: i2c-gpio-0 {
		compatible = "i2c-gpio";
		sda-gpios = <&gpy2 4 (GPIO_ACTIVE_HIGH | GPIO_OPEN_DRAIN)>;
		scl-gpios = <&gpy2 5 (GPIO_ACTIVE_HIGH | GPIO_OPEN_DRAIN)>;
		i2c-gpio,delay-us = <2>;
		#address-cells = <1>;
		#size-cells = <0>;
		status = "okay";

		ak8975@c {
			compatible = "asahi-kasei,ak8975";
			reg = <0x0c>;
			gpios = <&gpj0 7 GPIO_ACTIVE_HIGH>;
		};
	};

	i2c_cm36651: i2c-gpio-2 {
		compatible = "i2c-gpio";
<<<<<<< HEAD
		gpios = <&gpf0 0 GPIO_ACTIVE_HIGH>, <&gpf0 1 GPIO_ACTIVE_HIGH>;
=======
		sda-gpios = <&gpf0 0 (GPIO_ACTIVE_HIGH | GPIO_OPEN_DRAIN)>;
		scl-gpios = <&gpf0 1 (GPIO_ACTIVE_HIGH | GPIO_OPEN_DRAIN)>;
>>>>>>> ad8c735b
		i2c-gpio,delay-us = <2>;
		#address-cells = <1>;
		#size-cells = <0>;

		cm36651@18 {
			compatible = "capella,cm36651";
			reg = <0x18>;
			interrupt-parent = <&gpx0>;
			interrupts = <2 IRQ_TYPE_EDGE_FALLING>;
			vled-supply = <&ps_als_reg>;
		};
	};
};

&buck9_reg {
	maxim,ena-gpios = <&gpm0 3 GPIO_ACTIVE_HIGH>;
};

&cam_af_reg {
	gpio = <&gpm0 4 GPIO_ACTIVE_HIGH>;
	status = "okay";
};

&cam_io_reg {
	gpio = <&gpm0 2 GPIO_ACTIVE_HIGH>;
	status = "okay";
};

&dsi_0 {
	status = "okay";

	panel@0 {
		compatible = "samsung,s6e8aa0";
		reg = <0>;
		vdd3-supply = <&lcd_vdd3_reg>;
		vci-supply = <&ldo25_reg>;
		reset-gpios = <&gpf2 1 GPIO_ACTIVE_HIGH>;
		power-on-delay= <50>;
		reset-delay = <100>;
		init-delay = <100>;
		flip-horizontal;
		flip-vertical;
		panel-width-mm = <58>;
		panel-height-mm = <103>;

		display-timings {
			timing-0 {
				clock-frequency = <57153600>;
				hactive = <720>;
				vactive = <1280>;
				hfront-porch = <5>;
				hback-porch = <5>;
				hsync-len = <5>;
				vfront-porch = <13>;
				vback-porch = <1>;
				vsync-len = <2>;
			};
		};
	};
};

&i2c_3 {
	mms114-touchscreen@48 {
		compatible = "melfas,mms114";
		reg = <0x48>;
		interrupt-parent = <&gpm2>;
		interrupts = <3 IRQ_TYPE_EDGE_FALLING>;
		touchscreen-size-x = <720>;
		touchscreen-size-y = <1280>;
		avdd-supply = <&ldo23_reg>;
		vdd-supply = <&ldo24_reg>;
	};
};

&ldo25_reg {
	regulator-name = "LCD_VCC_3.3V";
	regulator-min-microvolt = <2800000>;
	regulator-max-microvolt = <2800000>;
};

&pinctrl_0 {
	camera_flash_host: camera-flash-host {
		samsung,pins = "gpj1-0";
		samsung,pin-function = <EXYNOS_PIN_FUNC_OUTPUT>;
		samsung,pin-val = <0>;
	};

	camera_flash_isp: camera-flash-isp {
		samsung,pins = "gpj1-0";
		samsung,pin-function = <EXYNOS_PIN_FUNC_OUTPUT>;
		samsung,pin-val = <1>;
	};
};

&s5c73m3 {
	standby-gpios = <&gpm0 1 GPIO_ACTIVE_LOW>;   /* ISP_STANDBY */
	vdda-supply = <&ldo17_reg>;
	status = "okay";
};

&touchkey_reg {
	gpio = <&gpm0 0 GPIO_ACTIVE_HIGH>;
	status = "okay";
};<|MERGE_RESOLUTION|>--- conflicted
+++ resolved
@@ -69,12 +69,8 @@
 
 	i2c_cm36651: i2c-gpio-2 {
 		compatible = "i2c-gpio";
-<<<<<<< HEAD
-		gpios = <&gpf0 0 GPIO_ACTIVE_HIGH>, <&gpf0 1 GPIO_ACTIVE_HIGH>;
-=======
 		sda-gpios = <&gpf0 0 (GPIO_ACTIVE_HIGH | GPIO_OPEN_DRAIN)>;
 		scl-gpios = <&gpf0 1 (GPIO_ACTIVE_HIGH | GPIO_OPEN_DRAIN)>;
->>>>>>> ad8c735b
 		i2c-gpio,delay-us = <2>;
 		#address-cells = <1>;
 		#size-cells = <0>;
