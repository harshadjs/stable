// SPDX-License-Identifier: GPL-2.0
/*
 *  linux/arch/m68k/kernel/setup.c
 *
 *  Copyright (C) 1995  Hamish Macdonald
 */

/*
 * This file handles the architecture-dependent parts of system setup
 */

#include <linux/kernel.h>
#include <linux/mm.h>
#include <linux/sched.h>
#include <linux/delay.h>
#include <linux/interrupt.h>
#include <linux/fs.h>
#include <linux/console.h>
#include <linux/errno.h>
#include <linux/string.h>
#include <linux/init.h>
#include <linux/memblock.h>
#include <linux/proc_fs.h>
#include <linux/seq_file.h>
#include <linux/module.h>
#include <linux/nvram.h>
#include <linux/initrd.h>
#include <linux/random.h>

#include <asm/bootinfo.h>
#include <asm/byteorder.h>
#include <asm/sections.h>
#include <asm/setup.h>
#include <asm/fpu.h>
#include <asm/irq.h>
#include <asm/io.h>
#include <asm/machdep.h>
#ifdef CONFIG_AMIGA
#include <asm/amigahw.h>
#endif
#include <asm/atarihw.h>
#ifdef CONFIG_ATARI
#include <asm/atari_stram.h>
#endif
#ifdef CONFIG_SUN3X
#include <asm/dvma.h>
#endif
#include <asm/macintosh.h>
#include <asm/natfeat.h>
#include <asm/config.h>

#if !FPSTATESIZE || !NR_IRQS
#warning No CPU/platform type selected, your kernel will not work!
#warning Are you building an allnoconfig kernel?
#endif

unsigned long m68k_machtype;
EXPORT_SYMBOL(m68k_machtype);
unsigned long m68k_cputype;
EXPORT_SYMBOL(m68k_cputype);
unsigned long m68k_fputype;
unsigned long m68k_mmutype;
EXPORT_SYMBOL(m68k_mmutype);
#ifdef CONFIG_VME
unsigned long vme_brdtype;
EXPORT_SYMBOL(vme_brdtype);
#endif

int m68k_is040or060;
EXPORT_SYMBOL(m68k_is040or060);

extern unsigned long availmem;

int m68k_num_memory;
EXPORT_SYMBOL(m68k_num_memory);
int m68k_realnum_memory;
EXPORT_SYMBOL(m68k_realnum_memory);
unsigned long m68k_memoffset;
struct m68k_mem_info m68k_memory[NUM_MEMINFO];
EXPORT_SYMBOL(m68k_memory);

static struct m68k_mem_info m68k_ramdisk __initdata;

static char m68k_command_line[CL_SIZE] __initdata;

void (*mach_sched_init) (void) __initdata = NULL;
/* machine dependent irq functions */
void (*mach_init_IRQ) (void) __initdata = NULL;
void (*mach_get_model) (char *model);
void (*mach_get_hardware_list) (struct seq_file *m);
<<<<<<< HEAD
unsigned int (*mach_get_ss)(void);
EXPORT_SYMBOL(mach_get_ss);
=======
>>>>>>> d60c95ef
void (*mach_reset)( void );
void (*mach_halt)( void );
#ifdef CONFIG_HEARTBEAT
void (*mach_heartbeat) (int);
EXPORT_SYMBOL(mach_heartbeat);
#endif
#ifdef CONFIG_M68K_L2_CACHE
void (*mach_l2_flush) (int);
#endif
#if defined(CONFIG_ISA) && defined(MULTI_ISA)
int isa_type;
int isa_sex;
EXPORT_SYMBOL(isa_type);
EXPORT_SYMBOL(isa_sex);
#endif

#define MASK_256K 0xfffc0000

extern void paging_init(void);

static void __init m68k_parse_bootinfo(const struct bi_record *record)
{
	const struct bi_record *first_record = record;
	uint16_t tag;

	while ((tag = be16_to_cpu(record->tag)) != BI_LAST) {
		int unknown = 0;
		const void *data = record->data;
		uint16_t size = be16_to_cpu(record->size);

		switch (tag) {
		case BI_MACHTYPE:
		case BI_CPUTYPE:
		case BI_FPUTYPE:
		case BI_MMUTYPE:
			/* Already set up by head.S */
			break;

		case BI_MEMCHUNK:
			if (m68k_num_memory < NUM_MEMINFO) {
				const struct mem_info *m = data;
				m68k_memory[m68k_num_memory].addr =
					be32_to_cpu(m->addr);
				m68k_memory[m68k_num_memory].size =
					be32_to_cpu(m->size);
				m68k_num_memory++;
			} else
				pr_warn("%s: too many memory chunks\n",
					__func__);
			break;

		case BI_RAMDISK:
			{
				const struct mem_info *m = data;
				m68k_ramdisk.addr = be32_to_cpu(m->addr);
				m68k_ramdisk.size = be32_to_cpu(m->size);
			}
			break;

		case BI_COMMAND_LINE:
			strscpy(m68k_command_line, data,
				sizeof(m68k_command_line));
			break;

		case BI_RNG_SEED: {
			u16 len = be16_to_cpup(data);
			add_bootloader_randomness(data + 2, len);
			/*
			 * Zero the data to preserve forward secrecy, and zero the
			 * length to prevent kexec from using it.
			 */
			memzero_explicit((void *)data, len + 2);
			break;
		}

		default:
			if (MACH_IS_AMIGA)
				unknown = amiga_parse_bootinfo(record);
			else if (MACH_IS_ATARI)
				unknown = atari_parse_bootinfo(record);
			else if (MACH_IS_MAC)
				unknown = mac_parse_bootinfo(record);
			else if (MACH_IS_Q40)
				unknown = q40_parse_bootinfo(record);
			else if (MACH_IS_BVME6000)
				unknown = bvme6000_parse_bootinfo(record);
			else if (MACH_IS_MVME16x)
				unknown = mvme16x_parse_bootinfo(record);
			else if (MACH_IS_MVME147)
				unknown = mvme147_parse_bootinfo(record);
			else if (MACH_IS_HP300)
				unknown = hp300_parse_bootinfo(record);
			else if (MACH_IS_APOLLO)
				unknown = apollo_parse_bootinfo(record);
			else if (MACH_IS_VIRT)
				unknown = virt_parse_bootinfo(record);
			else
				unknown = 1;
		}
		if (unknown)
			pr_warn("%s: unknown tag 0x%04x ignored\n", __func__,
				tag);
		record = (struct bi_record *)((unsigned long)record + size);
	}

	save_bootinfo(first_record);

	m68k_realnum_memory = m68k_num_memory;
#ifdef CONFIG_SINGLE_MEMORY_CHUNK
	if (m68k_num_memory > 1) {
		pr_warn("%s: ignoring last %i chunks of physical memory\n",
			__func__, (m68k_num_memory - 1));
		m68k_num_memory = 1;
	}
#endif
}

void __init setup_arch(char **cmdline_p)
{
	/* The bootinfo is located right after the kernel */
	if (!CPU_IS_COLDFIRE)
		m68k_parse_bootinfo((const struct bi_record *)_end);

	if (CPU_IS_040)
		m68k_is040or060 = 4;
	else if (CPU_IS_060)
		m68k_is040or060 = 6;

	/* FIXME: m68k_fputype is passed in by Penguin booter, which can
	 * be confused by software FPU emulation. BEWARE.
	 * We should really do our own FPU check at startup.
	 * [what do we do with buggy 68LC040s? if we have problems
	 *  with them, we should add a test to check_bugs() below] */
#if defined(CONFIG_FPU) && !defined(CONFIG_M68KFPU_EMU_ONLY)
	/* clear the fpu if we have one */
	if (m68k_fputype & (FPU_68881|FPU_68882|FPU_68040|FPU_68060|FPU_COLDFIRE)) {
		volatile int zero = 0;
		asm volatile ("frestore %0" : : "m" (zero));
	}
#endif

	if (CPU_IS_060) {
		u32 pcr;

		asm (".chip 68060; movec %%pcr,%0; .chip 68k"
		     : "=d" (pcr));
		if (((pcr >> 8) & 0xff) <= 5) {
			pr_warn("Enabling workaround for errata I14\n");
			asm (".chip 68060; movec %0,%%pcr; .chip 68k"
			     : : "d" (pcr | 0x20));
		}
	}

	setup_initial_init_mm((void *)PAGE_OFFSET, _etext, _edata, _end);

#if defined(CONFIG_BOOTPARAM)
	strncpy(m68k_command_line, CONFIG_BOOTPARAM_STRING, CL_SIZE);
	m68k_command_line[CL_SIZE - 1] = 0;
#endif /* CONFIG_BOOTPARAM */
	process_uboot_commandline(&m68k_command_line[0], CL_SIZE);
	*cmdline_p = m68k_command_line;
	memcpy(boot_command_line, *cmdline_p, CL_SIZE);

	parse_early_param();

	switch (m68k_machtype) {
#ifdef CONFIG_AMIGA
	case MACH_AMIGA:
		config_amiga();
		break;
#endif
#ifdef CONFIG_ATARI
	case MACH_ATARI:
		config_atari();
		break;
#endif
#ifdef CONFIG_MAC
	case MACH_MAC:
		config_mac();
		break;
#endif
#ifdef CONFIG_SUN3
	case MACH_SUN3:
		config_sun3();
		break;
#endif
#ifdef CONFIG_APOLLO
	case MACH_APOLLO:
		config_apollo();
		break;
#endif
#ifdef CONFIG_MVME147
	case MACH_MVME147:
		config_mvme147();
		break;
#endif
#ifdef CONFIG_MVME16x
	case MACH_MVME16x:
		config_mvme16x();
		break;
#endif
#ifdef CONFIG_BVME6000
	case MACH_BVME6000:
		config_bvme6000();
		break;
#endif
#ifdef CONFIG_HP300
	case MACH_HP300:
		config_hp300();
		break;
#endif
#ifdef CONFIG_Q40
	case MACH_Q40:
		config_q40();
		break;
#endif
#ifdef CONFIG_SUN3X
	case MACH_SUN3X:
		config_sun3x();
		break;
#endif
#ifdef CONFIG_COLDFIRE
	case MACH_M54XX:
	case MACH_M5441X:
		cf_bootmem_alloc();
		cf_mmu_context_init();
		config_BSP(NULL, 0);
		break;
#endif
#ifdef CONFIG_VIRT
	case MACH_VIRT:
		config_virt();
		break;
#endif
	default:
		panic("No configuration setup");
	}

#ifdef CONFIG_BLK_DEV_INITRD
	if (m68k_ramdisk.size) {
		memblock_reserve(m68k_ramdisk.addr, m68k_ramdisk.size);
		initrd_start = (unsigned long)phys_to_virt(m68k_ramdisk.addr);
		initrd_end = initrd_start + m68k_ramdisk.size;
		pr_info("initrd: %08lx - %08lx\n", initrd_start, initrd_end);
	}
#endif

	paging_init();

#ifdef CONFIG_NATFEAT
	nf_init();
#endif

#ifdef CONFIG_ATARI
	if (MACH_IS_ATARI)
		atari_stram_reserve_pages((void *)availmem);
#endif
#ifdef CONFIG_SUN3X
	if (MACH_IS_SUN3X) {
		dvma_init();
	}
#endif

/* set ISA defs early as possible */
#if defined(CONFIG_ISA) && defined(MULTI_ISA)
	if (MACH_IS_Q40) {
		isa_type = ISA_TYPE_Q40;
		isa_sex = 0;
	}
#ifdef CONFIG_AMIGA_PCMCIA
	if (MACH_IS_AMIGA && AMIGAHW_PRESENT(PCMCIA)) {
		isa_type = ISA_TYPE_AG;
		isa_sex = 1;
	}
#endif
#ifdef CONFIG_ATARI_ROM_ISA
	if (MACH_IS_ATARI) {
		isa_type = ISA_TYPE_ENEC;
		isa_sex = 0;
	}
#endif
#endif
}

static int show_cpuinfo(struct seq_file *m, void *v)
{
	const char *cpu, *mmu, *fpu;
	unsigned long clockfreq, clockfactor;

#define LOOP_CYCLES_68020	(8)
#define LOOP_CYCLES_68030	(8)
#define LOOP_CYCLES_68040	(3)
#define LOOP_CYCLES_68060	(1)
#define LOOP_CYCLES_COLDFIRE	(2)

	if (CPU_IS_020) {
		cpu = "68020";
		clockfactor = LOOP_CYCLES_68020;
	} else if (CPU_IS_030) {
		cpu = "68030";
		clockfactor = LOOP_CYCLES_68030;
	} else if (CPU_IS_040) {
		cpu = "68040";
		clockfactor = LOOP_CYCLES_68040;
	} else if (CPU_IS_060) {
		cpu = "68060";
		clockfactor = LOOP_CYCLES_68060;
	} else if (CPU_IS_COLDFIRE) {
		cpu = "ColdFire";
		clockfactor = LOOP_CYCLES_COLDFIRE;
	} else {
		cpu = "680x0";
		clockfactor = 0;
	}

#ifdef CONFIG_M68KFPU_EMU_ONLY
	fpu = "none(soft float)";
#else
	if (m68k_fputype & FPU_68881)
		fpu = "68881";
	else if (m68k_fputype & FPU_68882)
		fpu = "68882";
	else if (m68k_fputype & FPU_68040)
		fpu = "68040";
	else if (m68k_fputype & FPU_68060)
		fpu = "68060";
	else if (m68k_fputype & FPU_SUNFPA)
		fpu = "Sun FPA";
	else if (m68k_fputype & FPU_COLDFIRE)
		fpu = "ColdFire";
	else
		fpu = "none";
#endif

	if (m68k_mmutype & MMU_68851)
		mmu = "68851";
	else if (m68k_mmutype & MMU_68030)
		mmu = "68030";
	else if (m68k_mmutype & MMU_68040)
		mmu = "68040";
	else if (m68k_mmutype & MMU_68060)
		mmu = "68060";
	else if (m68k_mmutype & MMU_SUN3)
		mmu = "Sun-3";
	else if (m68k_mmutype & MMU_APOLLO)
		mmu = "Apollo";
	else if (m68k_mmutype & MMU_COLDFIRE)
		mmu = "ColdFire";
	else
		mmu = "unknown";

	clockfreq = loops_per_jiffy * HZ * clockfactor;

	seq_printf(m, "CPU:\t\t%s\n"
		   "MMU:\t\t%s\n"
		   "FPU:\t\t%s\n"
		   "Clocking:\t%lu.%1luMHz\n"
		   "BogoMips:\t%lu.%02lu\n"
		   "Calibration:\t%lu loops\n",
		   cpu, mmu, fpu,
		   clockfreq/1000000,(clockfreq/100000)%10,
		   loops_per_jiffy/(500000/HZ),(loops_per_jiffy/(5000/HZ))%100,
		   loops_per_jiffy);
	return 0;
}

static void *c_start(struct seq_file *m, loff_t *pos)
{
	return *pos < 1 ? (void *)1 : NULL;
}
static void *c_next(struct seq_file *m, void *v, loff_t *pos)
{
	++*pos;
	return NULL;
}
static void c_stop(struct seq_file *m, void *v)
{
}
const struct seq_operations cpuinfo_op = {
	.start	= c_start,
	.next	= c_next,
	.stop	= c_stop,
	.show	= show_cpuinfo,
};

#ifdef CONFIG_PROC_HARDWARE
static int hardware_proc_show(struct seq_file *m, void *v)
{
	char model[80];
	unsigned long mem;
	int i;

	if (mach_get_model)
		mach_get_model(model);
	else
		strcpy(model, "Unknown m68k");

	seq_printf(m, "Model:\t\t%s\n", model);
	for (mem = 0, i = 0; i < m68k_num_memory; i++)
		mem += m68k_memory[i].size;
	seq_printf(m, "System Memory:\t%ldK\n", mem >> 10);

	if (mach_get_hardware_list)
		mach_get_hardware_list(m);

	return 0;
}

static int __init proc_hardware_init(void)
{
	proc_create_single("hardware", 0, NULL, hardware_proc_show);
	return 0;
}
module_init(proc_hardware_init);
#endif

void check_bugs(void)
{
#if defined(CONFIG_FPU) && !defined(CONFIG_M68KFPU_EMU)
	if (m68k_fputype == 0) {
		pr_emerg("*** YOU DO NOT HAVE A FLOATING POINT UNIT, "
			"WHICH IS REQUIRED BY LINUX/M68K ***\n");
		pr_emerg("Upgrade your hardware or join the FPU "
			"emulation project\n");
		panic("no FPU");
	}
#endif /* !CONFIG_M68KFPU_EMU */
}

#ifdef CONFIG_ADB
static int __init adb_probe_sync_enable (char *str) {
	extern int __adb_probe_sync;
	__adb_probe_sync = 1;
	return 1;
}

__setup("adb_sync", adb_probe_sync_enable);
#endif /* CONFIG_ADB */

#if IS_ENABLED(CONFIG_NVRAM)
#ifdef CONFIG_MAC
static unsigned char m68k_nvram_read_byte(int addr)
{
	if (MACH_IS_MAC)
		return mac_pram_read_byte(addr);
	return 0xff;
}

static void m68k_nvram_write_byte(unsigned char val, int addr)
{
	if (MACH_IS_MAC)
		mac_pram_write_byte(val, addr);
}
#endif /* CONFIG_MAC */

#ifdef CONFIG_ATARI
static ssize_t m68k_nvram_read(char *buf, size_t count, loff_t *ppos)
{
	if (MACH_IS_ATARI)
		return atari_nvram_read(buf, count, ppos);
	else if (MACH_IS_MAC)
		return nvram_read_bytes(buf, count, ppos);
	return -EINVAL;
}

static ssize_t m68k_nvram_write(char *buf, size_t count, loff_t *ppos)
{
	if (MACH_IS_ATARI)
		return atari_nvram_write(buf, count, ppos);
	else if (MACH_IS_MAC)
		return nvram_write_bytes(buf, count, ppos);
	return -EINVAL;
}

static long m68k_nvram_set_checksum(void)
{
	if (MACH_IS_ATARI)
		return atari_nvram_set_checksum();
	return -EINVAL;
}

static long m68k_nvram_initialize(void)
{
	if (MACH_IS_ATARI)
		return atari_nvram_initialize();
	return -EINVAL;
}
#endif /* CONFIG_ATARI */

static ssize_t m68k_nvram_get_size(void)
{
	if (MACH_IS_ATARI)
		return atari_nvram_get_size();
	else if (MACH_IS_MAC)
		return mac_pram_get_size();
	return -ENODEV;
}

/* Atari device drivers call .read (to get checksum validation) whereas
 * Mac and PowerMac device drivers just use .read_byte.
 */
const struct nvram_ops arch_nvram_ops = {
#ifdef CONFIG_MAC
	.read_byte      = m68k_nvram_read_byte,
	.write_byte     = m68k_nvram_write_byte,
#endif
#ifdef CONFIG_ATARI
	.read           = m68k_nvram_read,
	.write          = m68k_nvram_write,
	.set_checksum   = m68k_nvram_set_checksum,
	.initialize     = m68k_nvram_initialize,
#endif
	.get_size       = m68k_nvram_get_size,
};
EXPORT_SYMBOL(arch_nvram_ops);
#endif /* CONFIG_NVRAM */<|MERGE_RESOLUTION|>--- conflicted
+++ resolved
@@ -88,11 +88,6 @@
 void (*mach_init_IRQ) (void) __initdata = NULL;
 void (*mach_get_model) (char *model);
 void (*mach_get_hardware_list) (struct seq_file *m);
-<<<<<<< HEAD
-unsigned int (*mach_get_ss)(void);
-EXPORT_SYMBOL(mach_get_ss);
-=======
->>>>>>> d60c95ef
 void (*mach_reset)( void );
 void (*mach_halt)( void );
 #ifdef CONFIG_HEARTBEAT
