// SPDX-License-Identifier: GPL-2.0
// Copyright (C) 2005-2017 Andes Technology Corporation

#include <linux/cpu.h>
#include <linux/memblock.h>
#include <linux/seq_file.h>
#include <linux/console.h>
#include <linux/screen_info.h>
#include <linux/delay.h>
#include <linux/dma-mapping.h>
#include <linux/of_fdt.h>
#include <linux/of_platform.h>
#include <asm/setup.h>
#include <asm/sections.h>
#include <asm/proc-fns.h>
#include <asm/cache_info.h>
#include <asm/elf.h>
#include <asm/fpu.h>
#include <nds32_intrinsic.h>

#define HWCAP_MFUSR_PC		0x000001
#define HWCAP_EXT		0x000002
#define HWCAP_EXT2		0x000004
#define HWCAP_FPU		0x000008
#define HWCAP_AUDIO		0x000010
#define HWCAP_BASE16		0x000020
#define HWCAP_STRING		0x000040
#define HWCAP_REDUCED_REGS	0x000080
#define HWCAP_VIDEO		0x000100
#define HWCAP_ENCRYPT		0x000200
#define HWCAP_EDM		0x000400
#define HWCAP_LMDMA		0x000800
#define HWCAP_PFM		0x001000
#define HWCAP_HSMP		0x002000
#define HWCAP_TRACE		0x004000
#define HWCAP_DIV		0x008000
#define HWCAP_MAC		0x010000
#define HWCAP_L2C		0x020000
#define HWCAP_FPU_DP		0x040000
#define HWCAP_V2		0x080000
#define HWCAP_DX_REGS		0x100000
#define HWCAP_HWPRE		0x200000

unsigned long cpu_id, cpu_rev, cpu_cfgid;
bool has_fpu = false;
char cpu_series;
char *endianness = NULL;

unsigned int __atags_pointer __initdata;
unsigned int elf_hwcap;
EXPORT_SYMBOL(elf_hwcap);

/*
 * The following string table, must sync with HWCAP_xx bitmask,
 * which is defined in <asm/procinfo.h>
 */
static const char *hwcap_str[] = {
	"mfusr_pc",
	"perf1",
	"perf2",
	"fpu",
	"audio",
	"16b",
	"string",
	"reduced_regs",
	"video",
	"encrypt",
	"edm",
	"lmdma",
	"pfm",
	"hsmp",
	"trace",
	"div",
	"mac",
	"l2c",
	"fpu_dp",
	"v2",
	"dx_regs",
<<<<<<< HEAD
=======
	"hw_pre",
>>>>>>> f7688b48
	NULL,
};

#ifdef CONFIG_CPU_DCACHE_WRITETHROUGH
#define WRITE_METHOD "write through"
#else
#define WRITE_METHOD "write back"
#endif

struct cache_info L1_cache_info[2];
static void __init dump_cpu_info(int cpu)
{
	int i, p = 0;
	char str[sizeof(hwcap_str) + 16];

	for (i = 0; hwcap_str[i]; i++) {
		if (elf_hwcap & (1 << i)) {
			sprintf(str + p, "%s ", hwcap_str[i]);
			p += strlen(hwcap_str[i]) + 1;
		}
	}

	pr_info("CPU%d Features: %s\n", cpu, str);

	L1_cache_info[ICACHE].ways = CACHE_WAY(ICACHE);
	L1_cache_info[ICACHE].line_size = CACHE_LINE_SIZE(ICACHE);
	L1_cache_info[ICACHE].sets = CACHE_SET(ICACHE);
	L1_cache_info[ICACHE].size =
	    L1_cache_info[ICACHE].ways * L1_cache_info[ICACHE].line_size *
	    L1_cache_info[ICACHE].sets / 1024;
	pr_info("L1I:%dKB/%dS/%dW/%dB\n", L1_cache_info[ICACHE].size,
		L1_cache_info[ICACHE].sets, L1_cache_info[ICACHE].ways,
		L1_cache_info[ICACHE].line_size);
	L1_cache_info[DCACHE].ways = CACHE_WAY(DCACHE);
	L1_cache_info[DCACHE].line_size = CACHE_LINE_SIZE(DCACHE);
	L1_cache_info[DCACHE].sets = CACHE_SET(DCACHE);
	L1_cache_info[DCACHE].size =
	    L1_cache_info[DCACHE].ways * L1_cache_info[DCACHE].line_size *
	    L1_cache_info[DCACHE].sets / 1024;
	pr_info("L1D:%dKB/%dS/%dW/%dB\n", L1_cache_info[DCACHE].size,
		L1_cache_info[DCACHE].sets, L1_cache_info[DCACHE].ways,
		L1_cache_info[DCACHE].line_size);
	pr_info("L1 D-Cache is %s\n", WRITE_METHOD);
	if (L1_cache_info[DCACHE].size != L1_CACHE_BYTES)
		pr_crit
		    ("The cache line size(%d) of this processor is not the same as L1_CACHE_BYTES(%d).\n",
		     L1_cache_info[DCACHE].size, L1_CACHE_BYTES);
#ifdef CONFIG_CPU_CACHE_ALIASING
	{
		int aliasing_num;
		aliasing_num =
		    L1_cache_info[ICACHE].size * 1024 / PAGE_SIZE /
		    L1_cache_info[ICACHE].ways;
		L1_cache_info[ICACHE].aliasing_num = aliasing_num;
		L1_cache_info[ICACHE].aliasing_mask =
		    (aliasing_num - 1) << PAGE_SHIFT;
		aliasing_num =
		    L1_cache_info[DCACHE].size * 1024 / PAGE_SIZE /
		    L1_cache_info[DCACHE].ways;
		L1_cache_info[DCACHE].aliasing_num = aliasing_num;
		L1_cache_info[DCACHE].aliasing_mask =
		    (aliasing_num - 1) << PAGE_SHIFT;
	}
#endif
#ifdef CONFIG_FPU
	/* Disable fpu and enable when it is used. */
	if (has_fpu)
		disable_fpu();
#endif
}

static void __init setup_cpuinfo(void)
{
	unsigned long tmp = 0, cpu_name;

	cpu_dcache_inval_all();
	cpu_icache_inval_all();
	__nds32__isb();

	cpu_id = (__nds32__mfsr(NDS32_SR_CPU_VER) & CPU_VER_mskCPUID) >> CPU_VER_offCPUID;
	cpu_name = ((cpu_id) & 0xf0) >> 4;
	cpu_series = cpu_name ? cpu_name - 10 + 'A' : 'N';
	cpu_id = cpu_id & 0xf;
	cpu_rev = (__nds32__mfsr(NDS32_SR_CPU_VER) & CPU_VER_mskREV) >> CPU_VER_offREV;
	cpu_cfgid = (__nds32__mfsr(NDS32_SR_CPU_VER) & CPU_VER_mskCFGID) >> CPU_VER_offCFGID;

	pr_info("CPU:%c%ld, CPU_VER 0x%08x(id %lu, rev %lu, cfg %lu)\n",
		cpu_series, cpu_id, __nds32__mfsr(NDS32_SR_CPU_VER), cpu_id, cpu_rev, cpu_cfgid);

	elf_hwcap |= HWCAP_MFUSR_PC;

	if (((__nds32__mfsr(NDS32_SR_MSC_CFG) & MSC_CFG_mskBASEV) >> MSC_CFG_offBASEV) == 0) {
		if (__nds32__mfsr(NDS32_SR_MSC_CFG) & MSC_CFG_mskDIV)
			elf_hwcap |= HWCAP_DIV;

		if ((__nds32__mfsr(NDS32_SR_MSC_CFG) & MSC_CFG_mskMAC)
		    || (cpu_id == 12 && cpu_rev < 4))
			elf_hwcap |= HWCAP_MAC;
	} else {
		elf_hwcap |= HWCAP_V2;
		elf_hwcap |= HWCAP_DIV;
		elf_hwcap |= HWCAP_MAC;
	}

	if (cpu_cfgid & 0x0001)
		elf_hwcap |= HWCAP_EXT;

	if (cpu_cfgid & 0x0002)
		elf_hwcap |= HWCAP_BASE16;

	if (cpu_cfgid & 0x0004)
		elf_hwcap |= HWCAP_EXT2;

	if (cpu_cfgid & 0x0008) {
		elf_hwcap |= HWCAP_FPU;
		has_fpu = true;
	}
	if (cpu_cfgid & 0x0010)
		elf_hwcap |= HWCAP_STRING;

	if (__nds32__mfsr(NDS32_SR_MMU_CFG) & MMU_CFG_mskDE)
		endianness = "MSB";
	else
		endianness = "LSB";

	if (__nds32__mfsr(NDS32_SR_MSC_CFG) & MSC_CFG_mskEDM)
		elf_hwcap |= HWCAP_EDM;

	if (__nds32__mfsr(NDS32_SR_MSC_CFG) & MSC_CFG_mskLMDMA)
		elf_hwcap |= HWCAP_LMDMA;

	if (__nds32__mfsr(NDS32_SR_MSC_CFG) & MSC_CFG_mskPFM)
		elf_hwcap |= HWCAP_PFM;

	if (__nds32__mfsr(NDS32_SR_MSC_CFG) & MSC_CFG_mskHSMP)
		elf_hwcap |= HWCAP_HSMP;

	if (__nds32__mfsr(NDS32_SR_MSC_CFG) & MSC_CFG_mskTRACE)
		elf_hwcap |= HWCAP_TRACE;

	if (__nds32__mfsr(NDS32_SR_MSC_CFG) & MSC_CFG_mskAUDIO)
		elf_hwcap |= HWCAP_AUDIO;

	if (__nds32__mfsr(NDS32_SR_MSC_CFG) & MSC_CFG_mskL2C)
		elf_hwcap |= HWCAP_L2C;

#ifdef CONFIG_HW_PRE
	if (__nds32__mfsr(NDS32_SR_MISC_CTL) & MISC_CTL_makHWPRE_EN)
		elf_hwcap |= HWCAP_HWPRE;
#endif

	tmp = __nds32__mfsr(NDS32_SR_CACHE_CTL);
	if (!IS_ENABLED(CONFIG_CPU_DCACHE_DISABLE))
		tmp |= CACHE_CTL_mskDC_EN;

	if (!IS_ENABLED(CONFIG_CPU_ICACHE_DISABLE))
		tmp |= CACHE_CTL_mskIC_EN;
	__nds32__mtsr_isb(tmp, NDS32_SR_CACHE_CTL);

	dump_cpu_info(smp_processor_id());
}

static void __init setup_memory(void)
{
	unsigned long ram_start_pfn;
	unsigned long free_ram_start_pfn;
	phys_addr_t memory_start, memory_end;
	struct memblock_region *region;

	memory_end = memory_start = 0;

	/* Find main memory where is the kernel */
	for_each_memblock(memory, region) {
		memory_start = region->base;
		memory_end = region->base + region->size;
		pr_info("%s: Memory: 0x%x-0x%x\n", __func__,
			memory_start, memory_end);
	}

	if (!memory_end) {
		panic("No memory!");
	}

	ram_start_pfn = PFN_UP(memblock_start_of_DRAM());
	/* free_ram_start_pfn is first page after kernel */
	free_ram_start_pfn = PFN_UP(__pa(&_end));
	max_pfn = PFN_DOWN(memblock_end_of_DRAM());
	/* it could update max_pfn */
	if (max_pfn - ram_start_pfn <= MAXMEM_PFN)
		max_low_pfn = max_pfn;
	else {
		max_low_pfn = MAXMEM_PFN + ram_start_pfn;
		if (!IS_ENABLED(CONFIG_HIGHMEM))
			max_pfn = MAXMEM_PFN + ram_start_pfn;
	}
	/* high_memory is related with VMALLOC */
	high_memory = (void *)__va(max_low_pfn * PAGE_SIZE);
	min_low_pfn = free_ram_start_pfn;

	/*
	 * initialize the boot-time allocator (with low memory only).
	 *
	 * This makes the memory from the end of the kernel to the end of
	 * RAM usable.
	 */
	memblock_set_bottom_up(true);
	memblock_reserve(PFN_PHYS(ram_start_pfn), PFN_PHYS(free_ram_start_pfn - ram_start_pfn));

	early_init_fdt_reserve_self();
	early_init_fdt_scan_reserved_mem();

	memblock_dump_all();
}

void __init setup_arch(char **cmdline_p)
{
	early_init_devtree(__atags_pointer ? \
		phys_to_virt(__atags_pointer) : __dtb_start);

	setup_cpuinfo();

	init_mm.start_code = (unsigned long)&_stext;
	init_mm.end_code = (unsigned long)&_etext;
	init_mm.end_data = (unsigned long)&_edata;
	init_mm.brk = (unsigned long)&_end;

	/* setup bootmem allocator */
	setup_memory();

	/* paging_init() sets up the MMU and marks all pages as reserved */
	paging_init();

	/* invalidate all TLB entries because the new mapping is created */
	__nds32__tlbop_flua();

	/* use generic way to parse */
	parse_early_param();

	unflatten_and_copy_device_tree();

	if(IS_ENABLED(CONFIG_VT)) {
		if(IS_ENABLED(CONFIG_DUMMY_CONSOLE))
			conswitchp = &dummy_con;
	}

	*cmdline_p = boot_command_line;
	early_trap_init();
}

static int c_show(struct seq_file *m, void *v)
{
	int i;

	seq_printf(m, "Processor\t: %c%ld (id %lu, rev %lu, cfg %lu)\n",
		   cpu_series, cpu_id, cpu_id, cpu_rev, cpu_cfgid);

	seq_printf(m, "L1I\t\t: %luKB/%luS/%luW/%luB\n",
		   CACHE_SET(ICACHE) * CACHE_WAY(ICACHE) *
		   CACHE_LINE_SIZE(ICACHE) / 1024, CACHE_SET(ICACHE),
		   CACHE_WAY(ICACHE), CACHE_LINE_SIZE(ICACHE));

	seq_printf(m, "L1D\t\t: %luKB/%luS/%luW/%luB\n",
		   CACHE_SET(DCACHE) * CACHE_WAY(DCACHE) *
		   CACHE_LINE_SIZE(DCACHE) / 1024, CACHE_SET(DCACHE),
		   CACHE_WAY(DCACHE), CACHE_LINE_SIZE(DCACHE));

	seq_printf(m, "BogoMIPS\t: %lu.%02lu\n",
		   loops_per_jiffy / (500000 / HZ),
		   (loops_per_jiffy / (5000 / HZ)) % 100);

	/* dump out the processor features */
	seq_puts(m, "Features\t: ");

	for (i = 0; hwcap_str[i]; i++)
		if (elf_hwcap & (1 << i))
			seq_printf(m, "%s ", hwcap_str[i]);

	seq_puts(m, "\n\n");

	return 0;
}

static void *c_start(struct seq_file *m, loff_t * pos)
{
	return *pos < 1 ? (void *)1 : NULL;
}

static void *c_next(struct seq_file *m, void *v, loff_t * pos)
{
	++*pos;
	return NULL;
}

static void c_stop(struct seq_file *m, void *v)
{
}

struct seq_operations cpuinfo_op = {
	.start = c_start,
	.next = c_next,
	.stop = c_stop,
	.show = c_show
};<|MERGE_RESOLUTION|>--- conflicted
+++ resolved
@@ -76,10 +76,7 @@
 	"fpu_dp",
 	"v2",
 	"dx_regs",
-<<<<<<< HEAD
-=======
 	"hw_pre",
->>>>>>> f7688b48
 	NULL,
 };
 
