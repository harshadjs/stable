--- conflicted
+++ resolved
@@ -429,11 +429,6 @@
 	} else {
 		max_mapnr = max_low_pfn;
 	}
-<<<<<<< HEAD
-
-	max_mapnr = highend_pfn ? highend_pfn : max_low_pfn;
-=======
->>>>>>> 03a22b59
 #else
 	max_mapnr = max_low_pfn;
 #endif
