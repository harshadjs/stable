--- conflicted
+++ resolved
@@ -190,17 +190,11 @@
 			if (edge)
 				irq_set_handler(d->hwirq, handle_edge_irq);
 
-<<<<<<< HEAD
-			ltq_eiu_w32((ltq_eiu_r32(LTQ_EIU_EXIN_C) &
-				    (~(7 << (i * 4)))) | (val << (i * 4)),
-				    LTQ_EIU_EXIN_C);
-=======
 			spin_lock_irqsave(&ltq_eiu_lock, flags);
 			ltq_eiu_w32((ltq_eiu_r32(LTQ_EIU_EXIN_C) &
 				    (~(7 << (i * 4)))) | (val << (i * 4)),
 				    LTQ_EIU_EXIN_C);
 			spin_unlock_irqrestore(&ltq_eiu_lock, flags);
->>>>>>> f7688b48
 		}
 	}
 
@@ -290,16 +284,10 @@
 
 static void ltq_hw_irq_handler(struct irq_desc *desc)
 {
-<<<<<<< HEAD
-	int module = irq_desc_get_irq(desc) - 2;
-	u32 irq;
-	int hwirq;
-=======
 	unsigned int module = irq_desc_get_irq(desc) - 2;
 	u32 irq;
 	irq_hw_number_t hwirq;
 	int vpe = smp_processor_id();
->>>>>>> f7688b48
 
 	irq = ltq_icu_r32(vpe, module, LTQ_ICU_IOSR);
 	if (irq == 0)
