--- conflicted
+++ resolved
@@ -195,11 +195,6 @@
 			LTQ_DMA_PCTRL);
 		break;
 
-<<<<<<< HEAD
-	case DMA_PORT_DEU:
-		ltq_dma_w32((DMA_PCTRL_2W_BURST << DMA_TX_BURST_SHIFT) |
-			(DMA_PCTRL_2W_BURST << DMA_RX_BURST_SHIFT),
-=======
 	default:
 		break;
 	}
@@ -215,7 +210,6 @@
 		break;
 	case 2:
 		ltq_dma_w32_mask(0x0c, (DMA_PCTRL_2W_BURST << DMA_RX_BURST_SHIFT),
->>>>>>> d60c95ef
 			LTQ_DMA_PCTRL);
 		break;
 	default:
