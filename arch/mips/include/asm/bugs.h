--- conflicted
+++ resolved
@@ -18,15 +18,6 @@
 extern void check_bugs32(void);
 extern void check_bugs64(void);
 
-<<<<<<< HEAD
-static inline void check_bugs_early(void)
-{
-	if (IS_ENABLED(CONFIG_CPU_R4X00_BUGS64))
-		check_bugs64_early();
-}
-
-=======
->>>>>>> 98817289
 static inline int r4k_daddiu_bug(void)
 {
 	if (!IS_ENABLED(CONFIG_CPU_R4X00_BUGS64))
