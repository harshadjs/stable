// SPDX-License-Identifier: GPL-2.0-only
/*
 * Copyright (C) 2021 Sifive.
 */

#include <linux/kernel.h>
#include <linux/memory.h>
#include <linux/module.h>
#include <linux/string.h>
#include <linux/bug.h>
#include <asm/patch.h>
#include <asm/alternative.h>
#include <asm/vendorid_list.h>
#include <asm/errata_list.h>

struct errata_info_t {
	char name[32];
	bool (*check_func)(unsigned long  arch_id, unsigned long impid);
};

static bool errata_cip_453_check_func(unsigned long  arch_id, unsigned long impid)
{
	/*
	 * Affected cores:
	 * Architecture ID: 0x8000000000000007
	 * Implement ID: 0x20181004 <= impid <= 0x20191105
	 */
	if (arch_id != 0x8000000000000007 ||
	    (impid < 0x20181004 || impid > 0x20191105))
		return false;
	return true;
}

static bool errata_cip_1200_check_func(unsigned long  arch_id, unsigned long impid)
{
	/*
	 * Affected cores:
	 * Architecture ID: 0x8000000000000007 or 0x1
	 * Implement ID: mimpid[23:0] <= 0x200630 and mimpid != 0x01200626
	 */
	if (arch_id != 0x8000000000000007 && arch_id != 0x1)
		return false;
	if ((impid & 0xffffff) > 0x200630 || impid == 0x1200626)
		return false;
	return true;
}

static struct errata_info_t errata_list[ERRATA_SIFIVE_NUMBER] = {
	{
		.name = "cip-453",
		.check_func = errata_cip_453_check_func
	},
	{
		.name = "cip-1200",
		.check_func = errata_cip_1200_check_func
	},
};

static u32 __init_or_module sifive_errata_probe(unsigned long archid,
						unsigned long impid)
{
	int idx;
	u32 cpu_req_errata = 0;

	for (idx = 0; idx < ERRATA_SIFIVE_NUMBER; idx++)
		if (errata_list[idx].check_func(archid, impid))
			cpu_req_errata |= (1U << idx);

	return cpu_req_errata;
}

static void __init_or_module warn_miss_errata(u32 miss_errata)
{
	int i;

	pr_warn("----------------------------------------------------------------\n");
	pr_warn("WARNING: Missing the following errata may cause potential issues\n");
	for (i = 0; i < ERRATA_SIFIVE_NUMBER; i++)
		if (miss_errata & 0x1 << i)
			pr_warn("\tSiFive Errata[%d]:%s\n", i, errata_list[i].name);
	pr_warn("Please enable the corresponding Kconfig to apply them\n");
	pr_warn("----------------------------------------------------------------\n");
}

void sifive_errata_patch_func(struct alt_entry *begin, struct alt_entry *end,
			      unsigned long archid, unsigned long impid,
			      unsigned int stage)
{
	struct alt_entry *alt;
	u32 cpu_req_errata;
	u32 cpu_apply_errata = 0;
	u32 tmp;

	if (stage == RISCV_ALTERNATIVES_EARLY_BOOT)
		return;

	cpu_req_errata = sifive_errata_probe(archid, impid);

	for (alt = begin; alt < end; alt++) {
		if (alt->vendor_id != SIFIVE_VENDOR_ID)
			continue;
		if (alt->patch_id >= ERRATA_SIFIVE_NUMBER) {
			WARN(1, "This errata id:%d is not in kernel errata list", alt->patch_id);
			continue;
		}

		tmp = (1U << alt->patch_id);
		if (cpu_req_errata & tmp) {
			mutex_lock(&text_mutex);
<<<<<<< HEAD
			patch_text_nosync(alt->old_ptr, alt->alt_ptr, alt->alt_len);
=======
			patch_text_nosync(ALT_OLD_PTR(alt), ALT_ALT_PTR(alt),
					  alt->alt_len);
>>>>>>> 98817289
			mutex_unlock(&text_mutex);
			cpu_apply_errata |= tmp;
		}
	}
	if (stage != RISCV_ALTERNATIVES_MODULE &&
	    cpu_apply_errata != cpu_req_errata)
		warn_miss_errata(cpu_req_errata - cpu_apply_errata);
}<|MERGE_RESOLUTION|>--- conflicted
+++ resolved
@@ -107,12 +107,8 @@
 		tmp = (1U << alt->patch_id);
 		if (cpu_req_errata & tmp) {
 			mutex_lock(&text_mutex);
-<<<<<<< HEAD
-			patch_text_nosync(alt->old_ptr, alt->alt_ptr, alt->alt_len);
-=======
 			patch_text_nosync(ALT_OLD_PTR(alt), ALT_ALT_PTR(alt),
 					  alt->alt_len);
->>>>>>> 98817289
 			mutex_unlock(&text_mutex);
 			cpu_apply_errata |= tmp;
 		}
