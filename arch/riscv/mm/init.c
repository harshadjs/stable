--- conflicted
+++ resolved
@@ -678,8 +678,6 @@
 #endif /* CONFIG_STRICT_KERNEL_RWX */
 
 #if defined(CONFIG_64BIT) && !defined(CONFIG_XIP_KERNEL)
-<<<<<<< HEAD
-=======
 static void __init disable_pgtable_l5(void)
 {
 	pgtable_l5_enabled = false;
@@ -687,7 +685,6 @@
 	satp_mode = SATP_MODE_48;
 }
 
->>>>>>> 3a82f341
 static void __init disable_pgtable_l4(void)
 {
 	pgtable_l4_enabled = false;
