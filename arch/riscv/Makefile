--- conflicted
+++ resolved
@@ -8,13 +8,10 @@
 
 OBJCOPYFLAGS    := -O binary
 LDFLAGS_vmlinux := -z norelro
-<<<<<<< HEAD
-=======
 ifeq ($(CONFIG_RELOCATABLE),y)
 	LDFLAGS_vmlinux += -shared -Bsymbolic -z notext --emit-relocs
 	KBUILD_CFLAGS += -fPIE
 endif
->>>>>>> 160f4124
 ifeq ($(CONFIG_DYNAMIC_FTRACE),y)
 	LDFLAGS_vmlinux += --no-relax
 	KBUILD_CPPFLAGS += -DCC_USING_PATCHABLE_FUNCTION_ENTRY
