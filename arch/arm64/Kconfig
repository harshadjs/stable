--- conflicted
+++ resolved
@@ -1021,8 +1021,6 @@
 
 	  If unsure, say Y.
 
-<<<<<<< HEAD
-=======
 config ARM64_ERRATUM_2645198
 	bool "Cortex-A715: 2645198: Workaround possible [ESR|FAR]_ELx corruption"
 	default y
@@ -1039,7 +1037,6 @@
 
 	  If unsure, say Y.
 
->>>>>>> 98817289
 config ARM64_ERRATUM_2966298
 	bool "Cortex-A520: 2966298: workaround for speculatively executed unprivileged load"
 	default y
