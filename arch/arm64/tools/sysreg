# SPDX-License-Identifier: GPL-2.0-only
#
# System register metadata

# Each System register is described by a Sysreg block:

# Sysreg 	<name>	<op0> 	<op1>	<crn>	<crm>	<op2>
# <field>
# ...
# EndSysreg

# Within a Sysreg block, each field can be described as one of:

# Res0	<msb>[:<lsb>]

# Res1	<msb>[:<lsb>]

# Unkn	<msb>[:<lsb>]

# Field	<msb>[:<lsb>]	<name>

# Enum	<msb>[:<lsb>]	<name>
#	<enumval>	<enumname>
#	...
# EndEnum

# Alternatively if multiple registers share the same layout then
# a SysregFields block can be used to describe the shared layout

# SysregFields	<fieldsname>
# <field>
# ...
# EndSysregFields

# and referenced from within the Sysreg:

# Sysreg 	<name>	<op0> 	<op1>	<crn>	<crm>	<op2>
# Fields	<fieldsname>
# EndSysreg

# For ID registers we adopt a few conventions for translating the
# language in the ARM into defines:
#
# NI  - Not implemented
# IMP - Implemented
#
# In general it is recommended that new enumeration items be named for the
# feature that introduces them (eg, FEAT_LS64_ACCDATA introduces enumeration
# item ACCDATA) though it may be more taseful to do something else.

Sysreg	OSDTRRX_EL1	2	0	0	0	2
Res0	63:32
Field	31:0	DTRRX
EndSysreg

Sysreg	MDCCINT_EL1	2	0	0	2	0
Res0	63:31
Field	30	RX
Field	29	TX
Res0	28:0
EndSysreg

Sysreg	MDSCR_EL1	2	0	0	2	2
Res0	63:36
Field	35	EHBWE
Field	34	EnSPM
Field	33	TTA
Field	32	EMBWE
Field	31	TFO
Field	30	RXfull
Field	29	TXfull
Res0	28
Field	27	RXO
Field	26	TXU
Res0	25:24
Field	23:22	INTdis
Field	21	TDA
Res0	20
Field	19	SC2
Res0	18:16
Field	15	MDE
Field	14	HDE
Field	13	KDE
Field	12	TDCC
Res0	11:7
Field	6	ERR
Res0	5:1
Field	0	SS
EndSysreg

Sysreg	OSDTRTX_EL1	2	0	0	3	2
Res0	63:32
Field	31:0	DTRTX
EndSysreg

Sysreg	OSECCR_EL1	2	0	0	6	2
Res0	63:32
Field	31:0	EDECCR
EndSysreg

Sysreg	OSLAR_EL1	2	0	1	0	4
Res0	63:1
Field	0	OSLK
EndSysreg

Sysreg ID_PFR0_EL1	3	0	0	1	0
Res0	63:32
UnsignedEnum	31:28	RAS
	0b0000	NI
	0b0001	RAS
	0b0010	RASv1p1
EndEnum
UnsignedEnum	27:24	DIT
	0b0000	NI
	0b0001	IMP
EndEnum
UnsignedEnum	23:20	AMU
	0b0000	NI
	0b0001	AMUv1
	0b0010	AMUv1p1
EndEnum
UnsignedEnum	19:16	CSV2
	0b0000	UNDISCLOSED
	0b0001	IMP
	0b0010	CSV2p1
EndEnum
UnsignedEnum	15:12	State3
	0b0000	NI
	0b0001	IMP
EndEnum
Enum	11:8	State2
	0b0000	NI
	0b0001	NO_CV
	0b0010	CV
EndEnum
UnsignedEnum	7:4	State1
	0b0000	NI
	0b0001	THUMB
	0b0010	THUMB2
EndEnum
UnsignedEnum	3:0	State0
	0b0000	NI
	0b0001	IMP
EndEnum
EndSysreg

Sysreg ID_PFR1_EL1	3	0	0	1	1
Res0	63:32
UnsignedEnum	31:28	GIC
	0b0000	NI
	0b0001	GICv3
	0b0010	GICv4p1
EndEnum
UnsignedEnum	27:24	Virt_frac
	0b0000	NI
	0b0001	IMP
EndEnum
Enum	23:20	Sec_frac
	0b0000	NI
	0b0001	WALK_DISABLE
	0b0010	SECURE_MEMORY
EndEnum
UnsignedEnum	19:16	GenTimer
	0b0000	NI
	0b0001	IMP
	0b0010	ECV
EndEnum
UnsignedEnum	15:12	Virtualization
	0b0000	NI
	0b0001	IMP
EndEnum
UnsignedEnum	11:8	MProgMod
	0b0000	NI
	0b0001	IMP
EndEnum
Enum	7:4	Security
	0b0000	NI
	0b0001	EL3
	0b0001	NSACR_RFR
EndEnum
UnsignedEnum	3:0	ProgMod
	0b0000	NI
	0b0001	IMP
EndEnum
EndSysreg

Sysreg ID_DFR0_EL1	3	0	0	1	2
Res0	63:32
UnsignedEnum	31:28	TraceFilt
	0b0000	NI
	0b0001	IMP
EndEnum
UnsignedEnum	27:24	PerfMon
	0b0000	NI
	0b0001	PMUv1
	0b0010	PMUv2
	0b0011	PMUv3
	0b0100	PMUv3p1
	0b0101	PMUv3p4
	0b0110	PMUv3p5
	0b0111	PMUv3p7
	0b1000	PMUv3p8
	0b1111	IMPDEF
EndEnum
Enum	23:20	MProfDbg
	0b0000	NI
	0b0001	IMP
EndEnum
Enum	19:16	MMapTrc
	0b0000	NI
	0b0001	IMP
EndEnum
Enum	15:12	CopTrc
	0b0000	NI
	0b0001	IMP
EndEnum
Enum	11:8	MMapDbg
	0b0000	NI
	0b0100	Armv7
	0b0101	Armv7p1
EndEnum
Field	7:4	CopSDbg
Enum	3:0	CopDbg
	0b0000	NI
	0b0010	Armv6
	0b0011	Armv6p1
	0b0100	Armv7
	0b0101	Armv7p1
	0b0110	Armv8
	0b0111	VHE
	0b1000	Debugv8p2
	0b1001	Debugv8p4
	0b1010	Debugv8p8
EndEnum
EndSysreg

Sysreg ID_AFR0_EL1	3	0	0	1	3
Res0	63:16
Field	15:12	IMPDEF3
Field	11:8	IMPDEF2
Field	7:4	IMPDEF1
Field	3:0	IMPDEF0
EndSysreg

Sysreg ID_MMFR0_EL1	3	0	0	1	4
Res0	63:32
Enum	31:28	InnerShr
	0b0000	NC
	0b0001	HW
	0b1111	IGNORED
EndEnum
UnsignedEnum	27:24	FCSE
	0b0000	NI
	0b0001	IMP
EndEnum
Enum	23:20	AuxReg
	0b0000	NI
	0b0001	ACTLR
	0b0010	AIFSR
EndEnum
Enum	19:16	TCM
	0b0000	NI
	0b0001	IMPDEF
	0b0010	TCM
	0b0011	TCM_DMA
EndEnum
Enum	15:12	ShareLvl
	0b0000	ONE
	0b0001	TWO
EndEnum
Enum	11:8	OuterShr
	0b0000	NC
	0b0001	HW
	0b1111	IGNORED
EndEnum
Enum	7:4	PMSA
	0b0000	NI
	0b0001	IMPDEF
	0b0010	PMSAv6
	0b0011	PMSAv7
EndEnum
Enum	3:0	VMSA
	0b0000	NI
	0b0001	IMPDEF
	0b0010	VMSAv6
	0b0011	VMSAv7
	0b0100	VMSAv7_PXN
	0b0101	VMSAv7_LONG
EndEnum
EndSysreg

Sysreg ID_MMFR1_EL1	3	0	0	1	5
Res0	63:32
Enum	31:28	BPred
	0b0000	NI
	0b0001	BP_SW_MANGED
	0b0010	BP_ASID_AWARE
	0b0011	BP_NOSNOOP
	0b0100	BP_INVISIBLE
EndEnum
Enum	27:24	L1TstCln
	0b0000	NI
	0b0001	NOINVALIDATE
	0b0010	INVALIDATE
EndEnum
Enum	23:20	L1Uni
	0b0000	NI
	0b0001	INVALIDATE
	0b0010	CLEAN_AND_INVALIDATE
EndEnum
Enum	19:16	L1Hvd
	0b0000	NI
	0b0001	INVALIDATE_ISIDE_ONLY
	0b0010	INVALIDATE
	0b0011	CLEAN_AND_INVALIDATE
EndEnum
Enum	15:12	L1UniSW
	0b0000	NI
	0b0001	CLEAN
	0b0010	CLEAN_AND_INVALIDATE
	0b0011	INVALIDATE
EndEnum
Enum	11:8	L1HvdSW
	0b0000	NI
	0b0001	CLEAN_AND_INVALIDATE
	0b0010	INVALIDATE_DSIDE_ONLY
	0b0011	INVALIDATE
EndEnum
Enum	7:4	L1UniVA
	0b0000	NI
	0b0001	CLEAN_AND_INVALIDATE
	0b0010	INVALIDATE_BP
EndEnum
Enum	3:0	L1HvdVA
	0b0000	NI
	0b0001	CLEAN_AND_INVALIDATE
	0b0010	INVALIDATE_BP
EndEnum
EndSysreg

Sysreg ID_MMFR2_EL1	3	0	0	1	6
Res0	63:32
Enum	31:28	HWAccFlg
	0b0000	NI
	0b0001	IMP
EndEnum
Enum	27:24	WFIStall
	0b0000	NI
	0b0001	IMP
EndEnum
Enum	23:20	MemBarr
	0b0000	NI
	0b0001	DSB_ONLY
	0b0010	IMP
EndEnum
Enum	19:16	UniTLB
	0b0000	NI
	0b0001	BY_VA
	0b0010	BY_MATCH_ASID
	0b0011	BY_ALL_ASID
	0b0100	OTHER_TLBS
	0b0101	BROADCAST
	0b0110	BY_IPA
EndEnum
Enum	15:12	HvdTLB
	0b0000	NI
EndEnum
Enum	11:8	L1HvdRng
	0b0000	NI
	0b0001	IMP
EndEnum
Enum	7:4	L1HvdBG
	0b0000	NI
	0b0001	IMP
EndEnum
Enum	3:0	L1HvdFG
	0b0000	NI
	0b0001	IMP
EndEnum
EndSysreg

Sysreg ID_MMFR3_EL1	3	0	0	1	7
Res0	63:32
Enum	31:28	Supersec
	0b0000	IMP
	0b1111	NI
EndEnum
Enum	27:24	CMemSz
	0b0000	4GB
	0b0001	64GB
	0b0010	1TB
EndEnum
Enum	23:20	CohWalk
	0b0000	NI
	0b0001	IMP
EndEnum
Enum	19:16	PAN
	0b0000	NI
	0b0001	PAN
	0b0010	PAN2
EndEnum
Enum	15:12	MaintBcst
	0b0000	NI
	0b0001	NO_TLB
	0b0010	ALL
EndEnum
Enum	11:8	BPMaint
	0b0000	NI
	0b0001	ALL
	0b0010	BY_VA
EndEnum
Enum	7:4	CMaintSW
	0b0000	NI
	0b0001	IMP
EndEnum
Enum	3:0	CMaintVA
	0b0000	NI
	0b0001	IMP
EndEnum
EndSysreg

Sysreg ID_ISAR0_EL1	3	0	0	2	0
Res0	63:28
Enum	27:24	Divide
	0b0000	NI
	0b0001	xDIV_T32
	0b0010	xDIV_A32
EndEnum
UnsignedEnum	23:20	Debug
	0b0000	NI
	0b0001	IMP
EndEnum
Enum	19:16	Coproc
	0b0000	NI
	0b0001	MRC
	0b0010	MRC2
	0b0011	MRRC
	0b0100	MRRC2
EndEnum
UnsignedEnum	15:12	CmpBranch
	0b0000	NI
	0b0001	IMP
EndEnum
UnsignedEnum	11:8	BitField
	0b0000	NI
	0b0001	IMP
EndEnum
UnsignedEnum	7:4	BitCount
	0b0000	NI
	0b0001	IMP
EndEnum
UnsignedEnum	3:0	Swap
	0b0000	NI
	0b0001	IMP
EndEnum
EndSysreg

Sysreg ID_ISAR1_EL1	3	0	0	2	1
Res0	63:32
Enum	31:28	Jazelle
	0b0000	NI
	0b0001	IMP
EndEnum
Enum	27:24	Interwork
	0b0000	NI
	0b0001	BX
	0b0010	BLX
	0b0011	A32_BX
EndEnum
Enum	23:20	Immediate
	0b0000	NI
	0b0001	IMP
EndEnum
Enum	19:16	IfThen
	0b0000	NI
	0b0001	IMP
EndEnum
Enum	15:12	Extend
	0b0000	NI
	0b0001	SXTB
	0b0010	SXTB16
EndEnum
Enum	11:8	Except_AR
	0b0000	NI
	0b0001	IMP
EndEnum
Enum	7:4	Except
	0b0000	NI
	0b0001	IMP
EndEnum
Enum	3:0	Endian
	0b0000	NI
	0b0001	IMP
EndEnum
EndSysreg

Sysreg ID_ISAR2_EL1	3	0	0	2	2
Res0	63:32
Enum	31:28	Reversal
	0b0000	NI
	0b0001	REV
	0b0010	RBIT
EndEnum
Enum	27:24	PSR_AR
	0b0000	NI
	0b0001	IMP
EndEnum
Enum	23:20	MultU
	0b0000	NI
	0b0001	UMULL
	0b0010	UMAAL
EndEnum
Enum	19:16	MultS
	0b0000	NI
	0b0001	SMULL
	0b0010	SMLABB
	0b0011	SMLAD
EndEnum
Enum	15:12	Mult
	0b0000	NI
	0b0001	MLA
	0b0010	MLS
EndEnum
Enum	11:8	MultiAccessInt
	0b0000	NI
	0b0001	RESTARTABLE
	0b0010	CONTINUABLE
EndEnum
Enum	7:4	MemHint
	0b0000	NI
	0b0001	PLD
	0b0010	PLD2
	0b0011	PLI
	0b0100	PLDW
EndEnum
Enum	3:0	LoadStore
	0b0000	NI
	0b0001	DOUBLE
	0b0010	ACQUIRE
EndEnum
EndSysreg

Sysreg ID_ISAR3_EL1	3	0	0	2	3
Res0	63:32
Enum	31:28	T32EE
	0b0000	NI
	0b0001	IMP
EndEnum
Enum	27:24	TrueNOP
	0b0000	NI
	0b0001	IMP
EndEnum
Enum	23:20	T32Copy
	0b0000	NI
	0b0001	IMP
EndEnum
Enum	19:16	TabBranch
	0b0000	NI
	0b0001	IMP
EndEnum
Enum	15:12	SynchPrim
	0b0000	NI
	0b0001	EXCLUSIVE
	0b0010	DOUBLE
EndEnum
Enum	11:8	SVC
	0b0000	NI
	0b0001	IMP
EndEnum
Enum	7:4	SIMD
	0b0000	NI
	0b0001	SSAT
	0b0011	PKHBT
EndEnum
Enum	3:0	Saturate
	0b0000	NI
	0b0001	IMP
EndEnum
EndSysreg

Sysreg ID_ISAR4_EL1	3	0	0	2	4
Res0	63:32
Enum	31:28	SWP_frac
	0b0000	NI
	0b0001	IMP
EndEnum
Enum	27:24	PSR_M
	0b0000	NI
	0b0001	IMP
EndEnum
Enum	23:20	SynchPrim_frac
	0b0000	NI
	0b0011	IMP
EndEnum
Enum	19:16	Barrier
	0b0000	NI
	0b0001	IMP
EndEnum
Enum	15:12	SMC
	0b0000	NI
	0b0001	IMP
EndEnum
Enum	11:8	Writeback
	0b0000	NI
	0b0001	IMP
EndEnum
Enum	7:4	WithShifts
	0b0000	NI
	0b0001	LSL3
	0b0011	LS
	0b0100	REG
EndEnum
Enum	3:0	Unpriv
	0b0000	NI
	0b0001	REG_BYTE
	0b0010	SIGNED_HALFWORD
EndEnum
EndSysreg

Sysreg ID_ISAR5_EL1	3	0	0	2	5
Res0	63:32
UnsignedEnum	31:28	VCMA
	0b0000	NI
	0b0001	IMP
EndEnum
UnsignedEnum	27:24	RDM
	0b0000	NI
	0b0001	IMP
EndEnum
Res0	23:20
UnsignedEnum	19:16	CRC32
	0b0000	NI
	0b0001	IMP
EndEnum
UnsignedEnum	15:12	SHA2
	0b0000	NI
	0b0001	IMP
EndEnum
UnsignedEnum	11:8	SHA1
	0b0000	NI
	0b0001	IMP
EndEnum
UnsignedEnum	7:4	AES
	0b0000	NI
	0b0001	IMP
	0b0010  VMULL
EndEnum
UnsignedEnum	3:0	SEVL
	0b0000	NI
	0b0001	IMP
EndEnum
EndSysreg

Sysreg ID_ISAR6_EL1	3	0	0	2	7
Res0	63:28
UnsignedEnum	27:24	I8MM
	0b0000	NI
	0b0001	IMP
EndEnum
UnsignedEnum	23:20	BF16
	0b0000	NI
	0b0001	IMP
EndEnum
UnsignedEnum	19:16	SPECRES
	0b0000	NI
	0b0001	IMP
EndEnum
UnsignedEnum	15:12	SB
	0b0000	NI
	0b0001	IMP
EndEnum
UnsignedEnum	11:8	FHM
	0b0000	NI
	0b0001	IMP
EndEnum
UnsignedEnum	7:4	DP
	0b0000	NI
	0b0001	IMP
EndEnum
UnsignedEnum	3:0	JSCVT
	0b0000	NI
	0b0001	IMP
EndEnum
EndSysreg

Sysreg ID_MMFR4_EL1	3	0	0	2	6
Res0	63:32
UnsignedEnum	31:28	EVT
	0b0000	NI
	0b0001	NO_TLBIS
	0b0010	TLBIS
EndEnum
UnsignedEnum	27:24	CCIDX
	0b0000	NI
	0b0001	IMP
EndEnum
UnsignedEnum	23:20	LSM
	0b0000	NI
	0b0001	IMP
EndEnum
UnsignedEnum	19:16	HPDS
	0b0000	NI
	0b0001	AA32HPD
	0b0010	HPDS2
EndEnum
UnsignedEnum	15:12	CnP
	0b0000	NI
	0b0001	IMP
EndEnum
UnsignedEnum	11:8	XNX
	0b0000	NI
	0b0001	IMP
EndEnum
UnsignedEnum	7:4	AC2
	0b0000	NI
	0b0001	IMP
EndEnum
UnsignedEnum	3:0	SpecSEI
	0b0000	NI
	0b0001	IMP
EndEnum
EndSysreg

Sysreg MVFR0_EL1	3	0	0	3	0
Res0	63:32
UnsignedEnum	31:28	FPRound
	0b0000	NI
	0b0001	IMP
EndEnum
UnsignedEnum	27:24	FPShVec
	0b0000	NI
	0b0001	IMP
EndEnum
UnsignedEnum	23:20	FPSqrt
	0b0000	NI
	0b0001	IMP
EndEnum
UnsignedEnum	19:16	FPDivide
	0b0000	NI
	0b0001	IMP
EndEnum
UnsignedEnum	15:12	FPTrap
	0b0000	NI
	0b0001	IMP
EndEnum
UnsignedEnum	11:8	FPDP
	0b0000	NI
	0b0001	VFPv2
	0b0010	VFPv3
EndEnum
UnsignedEnum	7:4	FPSP
	0b0000	NI
	0b0001	VFPv2
	0b0010	VFPv3
EndEnum
Enum	3:0	SIMDReg
	0b0000	NI
	0b0001	IMP_16x64
	0b0010	IMP_32x64
EndEnum
EndSysreg

Sysreg MVFR1_EL1	3	0	0	3	1
Res0	63:32
UnsignedEnum	31:28	SIMDFMAC
	0b0000	NI
	0b0001	IMP
EndEnum
UnsignedEnum	27:24	FPHP
	0b0000	NI
	0b0001	FPHP
	0b0010	FPHP_CONV
	0b0011	FP16
EndEnum
UnsignedEnum	23:20	SIMDHP
	0b0000	NI
	0b0001	SIMDHP
	0b0010	SIMDHP_FLOAT
EndEnum
UnsignedEnum	19:16	SIMDSP
	0b0000	NI
	0b0001	IMP
EndEnum
UnsignedEnum	15:12	SIMDInt
	0b0000	NI
	0b0001	IMP
EndEnum
UnsignedEnum	11:8	SIMDLS
	0b0000	NI
	0b0001	IMP
EndEnum
UnsignedEnum	7:4	FPDNaN
	0b0000	NI
	0b0001	IMP
EndEnum
UnsignedEnum	3:0	FPFtZ
	0b0000	NI
	0b0001	IMP
EndEnum
EndSysreg

Sysreg MVFR2_EL1	3	0	0	3	2
Res0	63:8
Enum	7:4	FPMisc
	0b0000	NI
	0b0001	FP
	0b0010	FP_DIRECTED_ROUNDING
	0b0011	FP_ROUNDING
	0b0100	FP_MAX_MIN
EndEnum
Enum	3:0	SIMDMisc
	0b0000	NI
	0b0001	SIMD_DIRECTED_ROUNDING
	0b0010	SIMD_ROUNDING
	0b0011	SIMD_MAX_MIN
EndEnum
EndSysreg

Sysreg ID_PFR2_EL1	3	0	0	3	4
Res0	63:12
UnsignedEnum	11:8	RAS_frac
	0b0000	NI
	0b0001	RASv1p1
EndEnum
UnsignedEnum	7:4	SSBS
	0b0000	NI
	0b0001	IMP
EndEnum
UnsignedEnum	3:0	CSV3
	0b0000	NI
	0b0001	IMP
EndEnum
EndSysreg

Sysreg ID_DFR1_EL1	3	0	0	3	5
Res0	63:8
UnsignedEnum	7:4	HPMN0
	0b0000	NI
	0b0001	IMP
EndEnum
Enum	3:0	MTPMU
	0b0000	IMPDEF
	0b0001	IMP
	0b1111	NI
EndEnum
EndSysreg

Sysreg ID_MMFR5_EL1	3	0	0	3	6
Res0	63:8
UnsignedEnum	7:4	nTLBPA
	0b0000	NI
	0b0001	IMP
EndEnum
UnsignedEnum	3:0	ETS
	0b0000	NI
	0b0001	IMP
EndEnum
EndSysreg

Sysreg	ID_AA64PFR0_EL1	3	0	0	4	0
UnsignedEnum	63:60	CSV3
	0b0000	NI
	0b0001	IMP
EndEnum
UnsignedEnum	59:56	CSV2
	0b0000	NI
	0b0001	IMP
	0b0010	CSV2_2
	0b0011	CSV2_3
EndEnum
UnsignedEnum	55:52	RME
	0b0000	NI
	0b0001	IMP
EndEnum
UnsignedEnum	51:48	DIT
	0b0000	NI
	0b0001	IMP
EndEnum
UnsignedEnum	47:44	AMU
	0b0000	NI
	0b0001	IMP
	0b0010	V1P1
EndEnum
UnsignedEnum	43:40	MPAM
	0b0000	0
	0b0001	1
EndEnum
UnsignedEnum	39:36	SEL2
	0b0000	NI
	0b0001	IMP
EndEnum
UnsignedEnum	35:32	SVE
	0b0000	NI
	0b0001	IMP
EndEnum
UnsignedEnum	31:28	RAS
	0b0000	NI
	0b0001	IMP
	0b0010	V1P1
EndEnum
UnsignedEnum	27:24	GIC
	0b0000	NI
	0b0001	IMP
	0b0010	V4P1
EndEnum
SignedEnum	23:20	AdvSIMD
	0b0000	IMP
	0b0001	FP16
	0b1111	NI
EndEnum
SignedEnum	19:16	FP
	0b0000	IMP
	0b0001	FP16
	0b1111	NI
EndEnum
UnsignedEnum	15:12	EL3
	0b0000	NI
	0b0001	IMP
	0b0010	AARCH32
EndEnum
UnsignedEnum	11:8	EL2
	0b0000	NI
	0b0001	IMP
	0b0010	AARCH32
EndEnum
UnsignedEnum	7:4	EL1
	0b0001	IMP
	0b0010	AARCH32
EndEnum
UnsignedEnum	3:0	EL0
	0b0001	IMP
	0b0010	AARCH32
EndEnum
EndSysreg

Sysreg	ID_AA64PFR1_EL1	3	0	0	4	1
UnsignedEnum	63:60	PFAR
	0b0000	NI
	0b0001	IMP
EndEnum
UnsignedEnum	59:56	DF2
	0b0000	NI
	0b0001	IMP
EndEnum
UnsignedEnum	55:52	MTEX
	0b0000	MTE
	0b0001	MTE4
EndEnum
UnsignedEnum	51:48	THE
	0b0000	NI
	0b0001	IMP
EndEnum
UnsignedEnum	47:44	GCS
	0b0000	NI
	0b0001	IMP
EndEnum
Enum	43:40	MTE_frac
	0b0000	ASYNC
	0b1111	NI
EndEnum
UnsignedEnum	39:36	NMI
	0b0000	NI
	0b0001	IMP
EndEnum
UnsignedEnum	35:32	CSV2_frac
	0b0000	NI
	0b0001	CSV2_1p1
	0b0010	CSV2_1p2
EndEnum
UnsignedEnum	31:28	RNDR_trap
	0b0000	NI
	0b0001	IMP
EndEnum
UnsignedEnum	27:24	SME
	0b0000	NI
	0b0001	IMP
	0b0010	SME2
EndEnum
Res0	23:20
UnsignedEnum	19:16	MPAM_frac
	0b0000	MINOR_0
	0b0001	MINOR_1
EndEnum
UnsignedEnum	15:12	RAS_frac
	0b0000	NI
	0b0001	RASv1p1
EndEnum
UnsignedEnum	11:8	MTE
	0b0000	NI
	0b0001	IMP
	0b0010	MTE2
	0b0011	MTE3
EndEnum
UnsignedEnum	7:4	SSBS
	0b0000	NI
	0b0001	IMP
	0b0010	SSBS2
EndEnum
UnsignedEnum	3:0	BT
	0b0000	NI
	0b0001	IMP
EndEnum
EndSysreg

Sysreg	ID_AA64ZFR0_EL1	3	0	0	4	4
Res0	63:60
UnsignedEnum	59:56	F64MM
	0b0000	NI
	0b0001	IMP
EndEnum
UnsignedEnum	55:52	F32MM
	0b0000	NI
	0b0001	IMP
EndEnum
Res0	51:48
UnsignedEnum	47:44	I8MM
	0b0000	NI
	0b0001	IMP
EndEnum
UnsignedEnum	43:40	SM4
	0b0000	NI
	0b0001	IMP
EndEnum
Res0	39:36
UnsignedEnum	35:32	SHA3
	0b0000	NI
	0b0001	IMP
EndEnum
Res0	31:24
UnsignedEnum	23:20	BF16
	0b0000	NI
	0b0001	IMP
	0b0010	EBF16
EndEnum
UnsignedEnum	19:16	BitPerm
	0b0000	NI
	0b0001	IMP
EndEnum
Res0	15:8
UnsignedEnum	7:4	AES
	0b0000	NI
	0b0001	IMP
	0b0010	PMULL128
EndEnum
UnsignedEnum	3:0	SVEver
	0b0000	IMP
	0b0001	SVE2
	0b0010	SVE2p1
EndEnum
EndSysreg

Sysreg	ID_AA64SMFR0_EL1	3	0	0	4	5
UnsignedEnum	63	FA64
	0b0	NI
	0b1	IMP
EndEnum
Res0	62:60
UnsignedEnum	59:56	SMEver
	0b0000	SME
	0b0001	SME2
	0b0010	SME2p1
	0b0000	IMP
EndEnum
UnsignedEnum	55:52	I16I64
	0b0000	NI
	0b1111	IMP
EndEnum
Res0	51:49
UnsignedEnum	48	F64F64
	0b0	NI
	0b1	IMP
EndEnum
UnsignedEnum	47:44	I16I32
	0b0000	NI
	0b0101	IMP
EndEnum
UnsignedEnum	43	B16B16
	0b0	NI
	0b1	IMP
EndEnum
UnsignedEnum	42	F16F16
	0b0	NI
	0b1	IMP
EndEnum
Res0	41:40
UnsignedEnum	39:36	I8I32
	0b0000	NI
	0b1111	IMP
EndEnum
UnsignedEnum	35	F16F32
	0b0	NI
	0b1	IMP
EndEnum
UnsignedEnum	34	B16F32
	0b0	NI
	0b1	IMP
EndEnum
UnsignedEnum	33	BI32I32
	0b0	NI
	0b1	IMP
EndEnum
UnsignedEnum	32	F32F32
	0b0	NI
	0b1	IMP
EndEnum
Res0	31:0
EndSysreg

Sysreg	ID_AA64DFR0_EL1	3	0	0	5	0
Enum	63:60	HPMN0
	0b0000	UNPREDICTABLE
	0b0001	DEF
EndEnum
Res0	59:56
UnsignedEnum	55:52	BRBE
	0b0000	NI
	0b0001	IMP
	0b0010	BRBE_V1P1
EndEnum
Enum	51:48	MTPMU
	0b0000	NI_IMPDEF
	0b0001	IMP
	0b1111	NI
EndEnum
UnsignedEnum	47:44	TraceBuffer
	0b0000	NI
	0b0001	IMP
EndEnum
UnsignedEnum	43:40	TraceFilt
	0b0000	NI
	0b0001	IMP
EndEnum
UnsignedEnum	39:36	DoubleLock
	0b0000	IMP
	0b1111	NI
EndEnum
UnsignedEnum	35:32	PMSVer
	0b0000	NI
	0b0001	IMP
	0b0010	V1P1
	0b0011	V1P2
	0b0100	V1P3
EndEnum
Field	31:28	CTX_CMPs
Res0	27:24
Field	23:20	WRPs
Res0	19:16
Field	15:12	BRPs
UnsignedEnum	11:8	PMUVer
	0b0000	NI
	0b0001	IMP
	0b0100	V3P1
	0b0101	V3P4
	0b0110	V3P5
	0b0111	V3P7
	0b1000	V3P8
	0b1111	IMP_DEF
EndEnum
UnsignedEnum	7:4	TraceVer
	0b0000	NI
	0b0001	IMP
EndEnum
UnsignedEnum	3:0	DebugVer
	0b0110	IMP
	0b0111	VHE
	0b1000	V8P2
	0b1001	V8P4
	0b1010	V8P8
EndEnum
EndSysreg

Sysreg	ID_AA64DFR1_EL1	3	0	0	5	1
Res0	63:0
EndSysreg

Sysreg	ID_AA64AFR0_EL1	3	0	0	5	4
Res0	63:32
Field	31:28	IMPDEF7
Field	27:24	IMPDEF6
Field	23:20	IMPDEF5
Field	19:16	IMPDEF4
Field	15:12	IMPDEF3
Field	11:8	IMPDEF2
Field	7:4	IMPDEF1
Field	3:0	IMPDEF0
EndSysreg

Sysreg	ID_AA64AFR1_EL1	3	0	0	5	5
Res0	63:0
EndSysreg

Sysreg	ID_AA64ISAR0_EL1	3	0	0	6	0
UnsignedEnum	63:60	RNDR
	0b0000	NI
	0b0001	IMP
EndEnum
UnsignedEnum	59:56	TLB
	0b0000	NI
	0b0001	OS
	0b0010	RANGE
EndEnum
UnsignedEnum	55:52	TS
	0b0000	NI
	0b0001	FLAGM
	0b0010	FLAGM2
EndEnum
UnsignedEnum	51:48	FHM
	0b0000	NI
	0b0001	IMP
EndEnum
UnsignedEnum	47:44	DP
	0b0000	NI
	0b0001	IMP
EndEnum
UnsignedEnum	43:40	SM4
	0b0000	NI
	0b0001	IMP
EndEnum
UnsignedEnum	39:36	SM3
	0b0000	NI
	0b0001	IMP
EndEnum
UnsignedEnum	35:32	SHA3
	0b0000	NI
	0b0001	IMP
EndEnum
UnsignedEnum	31:28	RDM
	0b0000	NI
	0b0001	IMP
EndEnum
UnsignedEnum	27:24	TME
	0b0000	NI
	0b0001	IMP
EndEnum
UnsignedEnum	23:20	ATOMIC
	0b0000	NI
	0b0010	IMP
EndEnum
UnsignedEnum	19:16	CRC32
	0b0000	NI
	0b0001	IMP
EndEnum
UnsignedEnum	15:12	SHA2
	0b0000	NI
	0b0001	SHA256
	0b0010	SHA512
EndEnum
UnsignedEnum	11:8	SHA1
	0b0000	NI
	0b0001	IMP
EndEnum
UnsignedEnum	7:4	AES
	0b0000	NI
	0b0001	AES
	0b0010	PMULL
EndEnum
Res0	3:0
EndSysreg

Sysreg	ID_AA64ISAR1_EL1	3	0	0	6	1
UnsignedEnum	63:60	LS64
	0b0000	NI
	0b0001	LS64
	0b0010	LS64_V
	0b0011	LS64_ACCDATA
EndEnum
UnsignedEnum	59:56	XS
	0b0000	NI
	0b0001	IMP
EndEnum
UnsignedEnum	55:52	I8MM
	0b0000	NI
	0b0001	IMP
EndEnum
UnsignedEnum	51:48	DGH
	0b0000	NI
	0b0001	IMP
EndEnum
UnsignedEnum	47:44	BF16
	0b0000	NI
	0b0001	IMP
	0b0010	EBF16
EndEnum
UnsignedEnum	43:40	SPECRES
	0b0000	NI
	0b0001	IMP
EndEnum
UnsignedEnum	39:36	SB
	0b0000	NI
	0b0001	IMP
EndEnum
UnsignedEnum	35:32	FRINTTS
	0b0000	NI
	0b0001	IMP
EndEnum
UnsignedEnum	31:28	GPI
	0b0000	NI
	0b0001	IMP
EndEnum
UnsignedEnum	27:24	GPA
	0b0000	NI
	0b0001	IMP
EndEnum
UnsignedEnum	23:20	LRCPC
	0b0000	NI
	0b0001	IMP
	0b0010	LRCPC2
EndEnum
UnsignedEnum	19:16	FCMA
	0b0000	NI
	0b0001	IMP
EndEnum
UnsignedEnum	15:12	JSCVT
	0b0000	NI
	0b0001	IMP
EndEnum
UnsignedEnum	11:8	API
	0b0000	NI
	0b0001	PAuth
	0b0010	EPAC
	0b0011	PAuth2
	0b0100	FPAC
	0b0101	FPACCOMBINE
EndEnum
UnsignedEnum	7:4	APA
	0b0000	NI
	0b0001	PAuth
	0b0010	EPAC
	0b0011	PAuth2
	0b0100	FPAC
	0b0101	FPACCOMBINE
EndEnum
UnsignedEnum	3:0	DPB
	0b0000	NI
	0b0001	IMP
	0b0010	DPB2
EndEnum
EndSysreg

Sysreg	ID_AA64ISAR2_EL1	3	0	0	6	2
<<<<<<< HEAD
Res0	63:32
Enum	31:28	CLRBHB
	0b0000	NI
	0b0001	IMP
EndEnum
Enum	27:24	PAC_frac
=======
Res0	63:56
UnsignedEnum	55:52	CSSC
	0b0000	NI
	0b0001	IMP
EndEnum
UnsignedEnum	51:48	RPRFM
	0b0000	NI
	0b0001	IMP
EndEnum
Res0	47:32
UnsignedEnum	31:28	CLRBHB
	0b0000	NI
	0b0001	IMP
EndEnum
UnsignedEnum	27:24	PAC_frac
>>>>>>> 98817289
	0b0000	NI
	0b0001	IMP
EndEnum
UnsignedEnum	23:20	BC
	0b0000	NI
	0b0001	IMP
EndEnum
UnsignedEnum	19:16	MOPS
	0b0000	NI
	0b0001	IMP
EndEnum
UnsignedEnum	15:12	APA3
	0b0000	NI
	0b0001	PAuth
	0b0010	EPAC
	0b0011	PAuth2
	0b0100	FPAC
	0b0101	FPACCOMBINE
EndEnum
UnsignedEnum	11:8	GPA3
	0b0000	NI
	0b0001	IMP
EndEnum
UnsignedEnum	7:4	RPRES
	0b0000	NI
	0b0001	IMP
EndEnum
UnsignedEnum	3:0	WFxT
	0b0000	NI
	0b0010	IMP
EndEnum
EndSysreg

Sysreg	ID_AA64MMFR0_EL1	3	0	0	7	0
UnsignedEnum	63:60	ECV
	0b0000	NI
	0b0001	IMP
	0b0010	CNTPOFF
EndEnum
UnsignedEnum	59:56	FGT
	0b0000	NI
	0b0001	IMP
EndEnum
Res0	55:48
UnsignedEnum	47:44	EXS
	0b0000	NI
	0b0001	IMP
EndEnum
Enum	43:40	TGRAN4_2
	0b0000	TGRAN4
	0b0001	NI
	0b0010	IMP
	0b0011	52_BIT
EndEnum
Enum	39:36	TGRAN64_2
	0b0000	TGRAN64
	0b0001	NI
	0b0010	IMP
EndEnum
Enum	35:32	TGRAN16_2
	0b0000	TGRAN16
	0b0001	NI
	0b0010	IMP
	0b0011	52_BIT
EndEnum
Enum	31:28	TGRAN4
	0b0000	IMP
	0b0001	52_BIT
	0b1111	NI
EndEnum
Enum	27:24	TGRAN64
	0b0000	IMP
	0b1111	NI
EndEnum
Enum	23:20	TGRAN16
	0b0000	NI
	0b0001	IMP
	0b0010	52_BIT
EndEnum
UnsignedEnum	19:16	BIGENDEL0
	0b0000	NI
	0b0001	IMP
EndEnum
UnsignedEnum	15:12	SNSMEM
	0b0000	NI
	0b0001	IMP
EndEnum
UnsignedEnum	11:8	BIGEND
	0b0000	NI
	0b0001	IMP
EndEnum
Enum	7:4	ASIDBITS
	0b0000	8
	0b0010	16
EndEnum
Enum	3:0	PARANGE
	0b0000	32
	0b0001	36
	0b0010	40
	0b0011	42
	0b0100	44
	0b0101	48
	0b0110	52
EndEnum
EndSysreg

Sysreg	ID_AA64MMFR1_EL1	3	0	0	7	1
UnsignedEnum	63:60	ECBHB
	0b0000	NI
	0b0001	IMP
EndEnum
UnsignedEnum	59:56	CMOW
	0b0000	NI
	0b0001	IMP
EndEnum
UnsignedEnum	55:52	TIDCP1
	0b0000	NI
	0b0001	IMP
EndEnum
UnsignedEnum	51:48	nTLBPA
	0b0000	NI
	0b0001	IMP
EndEnum
UnsignedEnum	47:44	AFP
	0b0000	NI
	0b0001	IMP
EndEnum
UnsignedEnum	43:40	HCX
	0b0000	NI
	0b0001	IMP
EndEnum
UnsignedEnum	39:36	ETS
	0b0000	NI
	0b0001	IMP
EndEnum
UnsignedEnum	35:32	TWED
	0b0000	NI
	0b0001	IMP
EndEnum
UnsignedEnum	31:28	XNX
	0b0000	NI
	0b0001	IMP
EndEnum
UnsignedEnum	27:24	SpecSEI
	0b0000	NI
	0b0001	IMP
EndEnum
UnsignedEnum	23:20	PAN
	0b0000	NI
	0b0001	IMP
	0b0010	PAN2
	0b0011	PAN3
EndEnum
UnsignedEnum	19:16	LO
	0b0000	NI
	0b0001	IMP
EndEnum
UnsignedEnum	15:12	HPDS
	0b0000	NI
	0b0001	IMP
	0b0010	HPDS2
EndEnum
UnsignedEnum	11:8	VH
	0b0000	NI
	0b0001	IMP
EndEnum
Enum	7:4	VMIDBits
	0b0000	8
	0b0010	16
EndEnum
UnsignedEnum	3:0	HAFDBS
	0b0000	NI
	0b0001	AF
	0b0010	DBM
EndEnum
EndSysreg

Sysreg	ID_AA64MMFR2_EL1	3	0	0	7	2
UnsignedEnum	63:60	E0PD
	0b0000	NI
	0b0001	IMP
EndEnum
UnsignedEnum	59:56	EVT
	0b0000	NI
	0b0001	IMP
	0b0010	TTLBxS
EndEnum
UnsignedEnum	55:52	BBM
	0b0000	0
	0b0001	1
	0b0010	2
EndEnum
UnsignedEnum	51:48	TTL
	0b0000	NI
	0b0001	IMP
EndEnum
Res0	47:44
UnsignedEnum	43:40	FWB
	0b0000	NI
	0b0001	IMP
EndEnum
Enum	39:36	IDS
	0b0000	0x0
	0b0001	0x18
EndEnum
UnsignedEnum	35:32	AT
	0b0000	NI
	0b0001	IMP
EndEnum
Enum	31:28	ST
	0b0000	39
	0b0001	48_47
EndEnum
UnsignedEnum	27:24	NV
	0b0000	NI
	0b0001	IMP
	0b0010	NV2
EndEnum
Enum	23:20	CCIDX
	0b0000	32
	0b0001	64
EndEnum
Enum	19:16	VARange
	0b0000	48
	0b0001	52
EndEnum
UnsignedEnum	15:12	IESB
	0b0000	NI
	0b0001	IMP
EndEnum
UnsignedEnum	11:8	LSM
	0b0000	NI
	0b0001	IMP
EndEnum
UnsignedEnum	7:4	UAO
	0b0000	NI
	0b0001	IMP
EndEnum
UnsignedEnum	3:0	CnP
	0b0000	NI
	0b0001	IMP
EndEnum
EndSysreg

Sysreg	ID_AA64MMFR3_EL1	3	0	0	7	3
UnsignedEnum	63:60	Spec_FPACC
	0b0000	NI
	0b0001	IMP
EndEnum
UnsignedEnum	59:56	ADERR
	0b0000	NI
	0b0001	DEV_ASYNC
	0b0010	FEAT_ADERR
	0b0011	FEAT_ADERR_IND
EndEnum
UnsignedEnum	55:52	SDERR
	0b0000	NI
	0b0001	DEV_SYNC
	0b0010	FEAT_ADERR
	0b0011	FEAT_ADERR_IND
EndEnum
Res0	51:48
UnsignedEnum	47:44	ANERR
	0b0000	NI
	0b0001	ASYNC
	0b0010	FEAT_ANERR
	0b0011	FEAT_ANERR_IND
EndEnum
UnsignedEnum	43:40	SNERR
	0b0000	NI
	0b0001	SYNC
	0b0010	FEAT_ANERR
	0b0011	FEAT_ANERR_IND
EndEnum
UnsignedEnum	39:36	D128_2
	0b0000	NI
	0b0001	IMP
EndEnum
UnsignedEnum	35:32	D128
	0b0000	NI
	0b0001	IMP
EndEnum
UnsignedEnum	31:28	MEC
	0b0000	NI
	0b0001	IMP
EndEnum
UnsignedEnum	27:24	AIE
	0b0000	NI
	0b0001	IMP
EndEnum
UnsignedEnum	23:20	S2POE
	0b0000	NI
	0b0001	IMP
EndEnum
UnsignedEnum	19:16	S1POE
	0b0000	NI
	0b0001	IMP
EndEnum
UnsignedEnum	15:12	S2PIE
	0b0000	NI
	0b0001	IMP
EndEnum
UnsignedEnum	11:8	S1PIE
	0b0000	NI
	0b0001	IMP
EndEnum
UnsignedEnum	7:4	SCTLRX
	0b0000	NI
	0b0001	IMP
EndEnum
UnsignedEnum	3:0	TCRX
	0b0000	NI
	0b0001	IMP
EndEnum
EndSysreg

Sysreg	SCTLR_EL1	3	0	1	0	0
Field	63	TIDCP
Field	62	SPINTMASK
Field	61	NMI
Field	60	EnTP2
Res0	59:58
Field	57	EPAN
Field	56	EnALS
Field	55	EnAS0
Field	54	EnASR
Field	53	TME
Field	52	TME0
Field	51	TMT
Field	50	TMT0
Field	49:46	TWEDEL
Field	45	TWEDEn
Field	44	DSSBS
Field	43	ATA
Field	42	ATA0
Enum	41:40	TCF
	0b00	NONE
	0b01	SYNC
	0b10	ASYNC
	0b11	ASYMM
EndEnum
Enum	39:38	TCF0
	0b00	NONE
	0b01	SYNC
	0b10	ASYNC
	0b11	ASYMM
EndEnum
Field	37	ITFSB
Field	36	BT1
Field	35	BT0
Res0	34
Field	33	MSCEn
Field	32	CMOW
Field	31	EnIA
Field	30	EnIB
Field	29	LSMAOE
Field	28	nTLSMD
Field	27	EnDA
Field	26	UCI
Field	25	EE
Field	24	E0E
Field	23	SPAN
Field	22	EIS
Field	21	IESB
Field	20	TSCXT
Field	19	WXN
Field	18	nTWE
Res0	17
Field	16	nTWI
Field	15	UCT
Field	14	DZE
Field	13	EnDB
Field	12	I
Field	11	EOS
Field	10	EnRCTX
Field	9	UMA
Field	8	SED
Field	7	ITD
Field	6	nAA
Field	5	CP15BEN
Field	4	SA0
Field	3	SA
Field	2	C
Field	1	A
Field	0	M
EndSysreg

SysregFields	CPACR_ELx
Res0	63:29
Field	28	TTA
Res0	27:26
Field	25:24	SMEN
Res0	23:22
Field	21:20	FPEN
Res0	19:18
Field	17:16	ZEN
Res0	15:0
EndSysregFields

Sysreg	CPACR_EL1	3	0	1	0	2
Fields	CPACR_ELx
EndSysreg

Sysreg	SMPRI_EL1	3	0	1	2	4
Res0	63:4
Field	3:0	PRIORITY
EndSysreg

SysregFields	ZCR_ELx
Res0	63:9
Raz	8:4
Field	3:0	LEN
EndSysregFields

Sysreg ZCR_EL1	3	0	1	2	0
Fields ZCR_ELx
EndSysreg

SysregFields	SMCR_ELx
Res0	63:32
Field	31	FA64
Field	30	EZT0
Res0	29:9
Raz	8:4
Field	3:0	LEN
EndSysregFields

Sysreg	SMCR_EL1	3	0	1	2	6
Fields	SMCR_ELx
EndSysreg

Sysreg	ALLINT	3	0	4	3	0
Res0	63:14
Field	13	ALLINT
Res0	12:0
EndSysreg

Sysreg	FAR_EL1	3	0	6	0	0
Field	63:0	ADDR
EndSysreg

Sysreg	PMSCR_EL1	3	0	9	9	0
Res0	63:8
Field	7:6	PCT
Field	5	TS
Field	4	PA
Field	3	CX
Res0	2
Field	1	E1SPE
Field	0	E0SPE
EndSysreg

Sysreg	PMSNEVFR_EL1	3	0	9	9	1
Field	63:0	E
EndSysreg

Sysreg	PMSICR_EL1	3	0	9	9	2
Field	63:56	ECOUNT
Res0	55:32
Field	31:0	COUNT
EndSysreg

Sysreg	PMSIRR_EL1	3	0	9	9	3
Res0	63:32
Field	31:8	INTERVAL
Res0	7:1
Field	0	RND
EndSysreg

Sysreg	PMSFCR_EL1	3	0	9	9	4
Res0	63:19
Field	18	ST
Field	17	LD
Field	16	B
Res0	15:4
Field	3	FnE
Field	2	FL
Field	1	FT
Field	0	FE
EndSysreg

Sysreg	PMSEVFR_EL1	3	0	9	9	5
Field	63:0	E
EndSysreg

Sysreg	PMSLATFR_EL1	3	0	9	9	6
Res0	63:16
Field	15:0	MINLAT
EndSysreg

Sysreg	PMSIDR_EL1	3	0	9	9	7
Res0	63:25
Field	24	PBT
Field	23:20	FORMAT
Enum	19:16	COUNTSIZE
	0b0010	12_BIT_SAT
	0b0011	16_BIT_SAT
EndEnum
Field	15:12	MAXSIZE
Enum	11:8	INTERVAL
	0b0000	256
	0b0010	512
	0b0011	768
	0b0100	1024
	0b0101	1536
	0b0110	2048
	0b0111	3072
	0b1000	4096
EndEnum
Res0	7
Field	6	FnE
Field	5	ERND
Field	4	LDS
Field	3	ARCHINST
Field	2	FL
Field	1	FT
Field	0	FE
EndSysreg

Sysreg	PMBLIMITR_EL1	3	0	9	10	0
Field	63:12	LIMIT
Res0	11:6
Field	5	PMFZ
Res0	4:3
Enum	2:1	FM
	0b00	FILL
	0b10	DISCARD
EndEnum
Field	0	E
EndSysreg

Sysreg	PMBPTR_EL1	3	0	9	10	1
Field	63:0	PTR
EndSysreg

Sysreg	PMBSR_EL1	3	0	9	10	3
Res0	63:32
Enum	31:26	EC
	0b000000	BUF
	0b100100	FAULT_S1
	0b100101	FAULT_S2
	0b011110	FAULT_GPC
	0b011111	IMP_DEF
EndEnum
Res0	25:20
Field	19	DL
Field	18	EA
Field	17	S
Field	16	COLL
Field	15:0	MSS
EndSysreg

Sysreg	PMBIDR_EL1	3	0	9	10	7
Res0	63:12
Enum	11:8	EA
	0b0000	NotDescribed
	0b0001	Ignored
	0b0010	SError
EndEnum
Res0	7:6
Field	5	F
Field	4	P
Field	3:0	ALIGN
EndSysreg

SysregFields	CONTEXTIDR_ELx
Res0	63:32
Field	31:0	PROCID
EndSysregFields

Sysreg	CONTEXTIDR_EL1	3	0	13	0	1
Fields	CONTEXTIDR_ELx
EndSysreg

Sysreg	TPIDR_EL1	3	0	13	0	4
Field	63:0	ThreadID
EndSysreg

Sysreg	SCXTNUM_EL1	3	0	13	0	7
Field	63:0	SoftwareContextNumber
EndSysreg

# The bit layout for CCSIDR_EL1 depends on whether FEAT_CCIDX is implemented.
# The following is for case when FEAT_CCIDX is not implemented.
Sysreg	CCSIDR_EL1	3	1	0	0	0
Res0	63:32
Unkn	31:28
Field	27:13	NumSets
Field	12:3	Associativity
Field	2:0	LineSize
EndSysreg

Sysreg	CLIDR_EL1	3	1	0	0	1
Res0	63:47
Field	46:33	Ttypen
Field	32:30	ICB
Field	29:27	LoUU
Field	26:24	LoC
Field	23:21	LoUIS
Field	20:18	Ctype7
Field	17:15	Ctype6
Field	14:12	Ctype5
Field	11:9	Ctype4
Field	8:6	Ctype3
Field	5:3	Ctype2
Field	2:0	Ctype1
EndSysreg

Sysreg	CCSIDR2_EL1	3	1	0	0	2
Res0	63:24
Field	23:0	NumSets
EndSysreg

Sysreg	GMID_EL1	3	1	0	0	4
Res0	63:4
Field	3:0	BS
EndSysreg

Sysreg	SMIDR_EL1	3	1	0	0	6
Res0	63:32
Field	31:24	IMPLEMENTER
Field	23:16	REVISION
Field	15	SMPS
Res0	14:12
Field	11:0	AFFINITY
EndSysreg

Sysreg	CSSELR_EL1	3	2	0	0	0
Res0	63:5
Field	4	TnD
Field	3:1	Level
Field	0	InD
EndSysreg

Sysreg	CTR_EL0	3	3	0	0	1
Res0	63:38
Field	37:32	TminLine
Res1	31
Res0	30
Field	29	DIC
Field	28	IDC
Field	27:24	CWG
Field	23:20	ERG
Field	19:16	DminLine
Enum	15:14	L1Ip
	0b00	VPIPT
	# This is named as AIVIVT in the ARM but documented as reserved
	0b01	RESERVED
	0b10	VIPT
	0b11	PIPT
EndEnum
Res0	13:4
Field	3:0	IminLine
EndSysreg

Sysreg	DCZID_EL0	3	3	0	0	7
Res0	63:5
Field	4	DZP
Field	3:0	BS
EndSysreg

Sysreg	SVCR	3	3	4	2	2
Res0	63:2
Field	1	ZA
Field	0	SM
EndSysreg

SysregFields	HFGxTR_EL2
Field	63	nAMAIR2_EL1
Field	62	nMAIR2_EL1
Field	61	nS2POR_EL1
Field	60	nPOR_EL1
Field	59	nPOR_EL0
Field	58	nPIR_EL1
Field	57	nPIRE0_EL1
Field	56	nRCWMASK_EL1
Field	55	nTPIDR2_EL0
Field	54	nSMPRI_EL1
Field	53	nGCS_EL1
Field	52	nGCS_EL0
Res0	51
Field	50	nACCDATA_EL1
Field	49	ERXADDR_EL1
Field	48	ERXPFGCDN_EL1
Field	47	ERXPFGCTL_EL1
Field	46	ERXPFGF_EL1
Field	45	ERXMISCn_EL1
Field	44	ERXSTATUS_EL1
Field	43	ERXCTLR_EL1
Field	42	ERXFR_EL1
Field	41	ERRSELR_EL1
Field	40	ERRIDR_EL1
Field	39	ICC_IGRPENn_EL1
Field	38	VBAR_EL1
Field	37	TTBR1_EL1
Field	36	TTBR0_EL1
Field	35	TPIDR_EL0
Field	34	TPIDRRO_EL0
Field	33	TPIDR_EL1
Field	32	TCR_EL1
Field	31	SCXTNUM_EL0
Field	30	SCXTNUM_EL1
Field	29	SCTLR_EL1
Field	28	REVIDR_EL1
Field	27	PAR_EL1
Field	26	MPIDR_EL1
Field	25	MIDR_EL1
Field	24	MAIR_EL1
Field	23	LORSA_EL1
Field	22	LORN_EL1
Field	21	LORID_EL1
Field	20	LOREA_EL1
Field	19	LORC_EL1
Field	18	ISR_EL1
Field	17	FAR_EL1
Field	16	ESR_EL1
Field	15	DCZID_EL0
Field	14	CTR_EL0
Field	13	CSSELR_EL1
Field	12	CPACR_EL1
Field	11	CONTEXTIDR_EL1
Field	10	CLIDR_EL1
Field	9	CCSIDR_EL1
Field	8	APIBKey
Field	7	APIAKey
Field	6	APGAKey
Field	5	APDBKey
Field	4	APDAKey
Field	3	AMAIR_EL1
Field	2	AIDR_EL1
Field	1	AFSR1_EL1
Field	0	AFSR0_EL1
EndSysregFields

Sysreg HFGRTR_EL2	3	4	1	1	4
Fields	HFGxTR_EL2
EndSysreg

Sysreg HFGWTR_EL2	3	4	1	1	5
Fields	HFGxTR_EL2
EndSysreg

Sysreg HFGITR_EL2	3	4	1	1	6
Res0	63:61
Field	60	COSPRCTX
Field	59	nGCSEPP
Field	58	nGCSSTR_EL1
Field	57	nGCSPUSHM_EL1
Field	56	nBRBIALL
Field	55	nBRBINJ
Field	54	DCCVAC
Field	53	SVC_EL1
Field	52	SVC_EL0
Field	51	ERET
Field	50	CPPRCTX
Field	49	DVPRCTX
Field	48	CFPRCTX
Field	47	TLBIVAALE1
Field	46	TLBIVALE1
Field	45	TLBIVAAE1
Field	44	TLBIASIDE1
Field	43	TLBIVAE1
Field	42	TLBIVMALLE1
Field	41	TLBIRVAALE1
Field	40	TLBIRVALE1
Field	39	TLBIRVAAE1
Field	38	TLBIRVAE1
Field	37	TLBIRVAALE1IS
Field	36	TLBIRVALE1IS
Field	35	TLBIRVAAE1IS
Field	34	TLBIRVAE1IS
Field	33	TLBIVAALE1IS
Field	32	TLBIVALE1IS
Field	31	TLBIVAAE1IS
Field	30	TLBIASIDE1IS
Field	29	TLBIVAE1IS
Field	28	TLBIVMALLE1IS
Field	27	TLBIRVAALE1OS
Field	26	TLBIRVALE1OS
Field	25	TLBIRVAAE1OS
Field	24	TLBIRVAE1OS
Field	23	TLBIVAALE1OS
Field	22	TLBIVALE1OS
Field	21	TLBIVAAE1OS
Field	20	TLBIASIDE1OS
Field	19	TLBIVAE1OS
Field	18	TLBIVMALLE1OS
Field	17	ATS1E1WP
Field	16	ATS1E1RP
Field	15	ATS1E0W
Field	14	ATS1E0R
Field	13	ATS1E1W
Field	12	ATS1E1R
Field	11	DCZVA
Field	10	DCCIVAC
Field	9	DCCVADP
Field	8	DCCVAP
Field	7	DCCVAU
Field	6	DCCISW
Field	5	DCCSW
Field	4	DCISW
Field	3	DCIVAC
Field	2	ICIVAU
Field	1	ICIALLU
Field	0	ICIALLUIS
EndSysreg

Sysreg HDFGRTR_EL2	3	4	3	1	4
Field	63	PMBIDR_EL1
Field	62	nPMSNEVFR_EL1
Field	61	nBRBDATA
Field	60	nBRBCTL
Field	59	nBRBIDR
Field	58	PMCEIDn_EL0
Field	57	PMUSERENR_EL0
Field	56	TRBTRG_EL1
Field	55	TRBSR_EL1
Field	54	TRBPTR_EL1
Field	53	TRBMAR_EL1
Field	52	TRBLIMITR_EL1
Field	51	TRBIDR_EL1
Field	50	TRBBASER_EL1
Res0	49
Field	48	TRCVICTLR
Field	47	TRCSTATR
Field	46	TRCSSCSRn
Field	45	TRCSEQSTR
Field	44	TRCPRGCTLR
Field	43	TRCOSLSR
Res0	42
Field	41	TRCIMSPECn
Field	40	TRCID
Res0	39:38
Field	37	TRCCNTVRn
Field	36	TRCCLAIM
Field	35	TRCAUXCTLR
Field	34	TRCAUTHSTATUS
Field	33	TRC
Field	32	PMSLATFR_EL1
Field	31	PMSIRR_EL1
Field	30	PMSIDR_EL1
Field	29	PMSICR_EL1
Field	28	PMSFCR_EL1
Field	27	PMSEVFR_EL1
Field	26	PMSCR_EL1
Field	25	PMBSR_EL1
Field	24	PMBPTR_EL1
Field	23	PMBLIMITR_EL1
Field	22	PMMIR_EL1
Res0	21:20
Field	19	PMSELR_EL0
Field	18	PMOVS
Field	17	PMINTEN
Field	16	PMCNTEN
Field	15	PMCCNTR_EL0
Field	14	PMCCFILTR_EL0
Field	13	PMEVTYPERn_EL0
Field	12	PMEVCNTRn_EL0
Field	11	OSDLR_EL1
Field	10	OSECCR_EL1
Field	9	OSLSR_EL1
Res0	8
Field	7	DBGPRCR_EL1
Field	6	DBGAUTHSTATUS_EL1
Field	5	DBGCLAIM
Field	4	MDSCR_EL1
Field	3	DBGWVRn_EL1
Field	2	DBGWCRn_EL1
Field	1	DBGBVRn_EL1
Field	0	DBGBCRn_EL1
EndSysreg

Sysreg HDFGWTR_EL2	3	4	3	1	5
Res0	63
Field	62	nPMSNEVFR_EL1
Field	61	nBRBDATA
Field	60	nBRBCTL
Res0	59:58
Field	57	PMUSERENR_EL0
Field	56	TRBTRG_EL1
Field	55	TRBSR_EL1
Field	54	TRBPTR_EL1
Field	53	TRBMAR_EL1
Field	52	TRBLIMITR_EL1
Res0	51
Field	50	TRBBASER_EL1
Field	49	TRFCR_EL1
Field	48	TRCVICTLR
Res0	47
Field	46	TRCSSCSRn
Field	45	TRCSEQSTR
Field	44	TRCPRGCTLR
Res0	43
Field	42	TRCOSLAR
Field	41	TRCIMSPECn
Res0	40:38
Field	37	TRCCNTVRn
Field	36	TRCCLAIM
Field	35	TRCAUXCTLR
Res0	34
Field	33	TRC
Field	32	PMSLATFR_EL1
Field	31	PMSIRR_EL1
Res0	30
Field	29	PMSICR_EL1
Field	28	PMSFCR_EL1
Field	27	PMSEVFR_EL1
Field	26	PMSCR_EL1
Field	25	PMBSR_EL1
Field	24	PMBPTR_EL1
Field	23	PMBLIMITR_EL1
Res0	22
Field	21	PMCR_EL0
Field	20	PMSWINC_EL0
Field	19	PMSELR_EL0
Field	18	PMOVS
Field	17	PMINTEN
Field	16	PMCNTEN
Field	15	PMCCNTR_EL0
Field	14	PMCCFILTR_EL0
Field	13	PMEVTYPERn_EL0
Field	12	PMEVCNTRn_EL0
Field	11	OSDLR_EL1
Field	10	OSECCR_EL1
Res0	9
Field	8	OSLAR_EL1
Field	7	DBGPRCR_EL1
Res0	6
Field	5	DBGCLAIM
Field	4	MDSCR_EL1
Field	3	DBGWVRn_EL1
Field	2	DBGWCRn_EL1
Field	1	DBGBVRn_EL1
Field	0	DBGBCRn_EL1
EndSysreg

Sysreg	ZCR_EL2	3	4	1	2	0
Fields	ZCR_ELx
EndSysreg

Sysreg	HCRX_EL2	3	4	1	2	2
Res0	63:23
Field	22	GCSEn
Field	21	EnIDCP128
Field	20	EnSDERR
Field	19	TMEA
Field	18	EnSNERR
Field	17	D128En
Field	16	PTTWI
Field	15	SCTLR2En
Field	14	TCR2En
Res0	13:12
Field	11	MSCEn
Field	10	MCE2
Field	9	CMOW
Field	8	VFNMI
Field	7	VINMI
Field	6	TALLINT
Field	5	SMPME
Field	4	FGTnXS
Field	3	FnXS
Field	2	EnASR
Field	1	EnALS
Field	0	EnAS0
EndSysreg

Sysreg	SMPRIMAP_EL2	3	4	1	2	5
Field	63:60	P15
Field	59:56	P14
Field	55:52	P13
Field	51:48	P12
Field	47:44	P11
Field	43:40	P10
Field	39:36	F9
Field	35:32	P8
Field	31:28	P7
Field	27:24	P6
Field	23:20	P5
Field	19:16	P4
Field	15:12	P3
Field	11:8	P2
Field	7:4	P1
Field	3:0	P0
EndSysreg

Sysreg	SMCR_EL2	3	4	1	2	6
Fields	SMCR_ELx
EndSysreg

Sysreg	DACR32_EL2	3	4	3	0	0
Res0	63:32
Field	31:30	D15
Field	29:28	D14
Field	27:26	D13
Field	25:24	D12
Field	23:22	D11
Field	21:20	D10
Field	19:18	D9
Field	17:16	D8
Field	15:14	D7
Field	13:12	D6
Field	11:10	D5
Field	9:8	D4
Field	7:6	D3
Field	5:4	D2
Field	3:2	D1
Field	1:0	D0
EndSysreg

Sysreg	FAR_EL2	3	4	6	0	0
Field	63:0	ADDR
EndSysreg

Sysreg	PMSCR_EL2	3	4	9	9	0
Res0	63:8
Enum	7:6	PCT
	0b00	VIRT
	0b01	PHYS
	0b11	GUEST
EndEnum
Field	5	TS
Field	4	PA
Field	3	CX
Res0	2
Field	1	E2SPE
Field	0	E0HSPE
EndSysreg

Sysreg	CONTEXTIDR_EL2	3	4	13	0	1
Fields	CONTEXTIDR_ELx
EndSysreg

Sysreg	CNTPOFF_EL2	3	4	14	0	6
Field	63:0	PhysicalOffset
EndSysreg

Sysreg	CPACR_EL12	3	5	1	0	2
Fields	CPACR_ELx
EndSysreg

Sysreg	ZCR_EL12	3	5	1	2	0
Fields	ZCR_ELx
EndSysreg

Sysreg	SMCR_EL12	3	5	1	2	6
Fields	SMCR_ELx
EndSysreg

Sysreg	FAR_EL12	3	5	6	0	0
Field	63:0	ADDR
EndSysreg

Sysreg	CONTEXTIDR_EL12	3	5	13	0	1
Fields	CONTEXTIDR_ELx
EndSysreg

SysregFields TTBRx_EL1
Field	63:48	ASID
Field	47:1	BADDR
Field	0	CnP
EndSysregFields

Sysreg	TTBR0_EL1	3	0	2	0	0
Fields	TTBRx_EL1
EndSysreg

Sysreg	TTBR1_EL1	3	0	2	0	1
Fields	TTBRx_EL1
EndSysreg

SysregFields	TCR2_EL1x
Res0	63:16
Field	15	DisCH1
Field	14	DisCH0
Res0	13:12
Field	11	HAFT
Field	10	PTTWI
Res0	9:6
Field	5	D128
Field	4	AIE
Field	3	POE
Field	2	E0POE
Field	1	PIE
Field	0	PnCH
EndSysregFields

Sysreg	TCR2_EL1	3	0	2	0	3
Fields	TCR2_EL1x
EndSysreg

Sysreg	TCR2_EL12	3	5	2	0	3
Fields	TCR2_EL1x
EndSysreg

Sysreg	TCR2_EL2	3	4	2	0	3
Res0	63:16
Field	15	DisCH1
Field	14	DisCH0
Field	13	AMEC1
Field	12	AMEC0
Field	11	HAFT
Field	10	PTTWI
Field	9:8	SKL1
Field	7:6	SKL0
Field	5	D128
Field	4	AIE
Field	3	POE
Field	2	E0POE
Field	1	PIE
Field	0	PnCH
EndSysreg

SysregFields PIRx_ELx
Field	63:60	Perm15
Field	59:56	Perm14
Field	55:52	Perm13
Field	51:48	Perm12
Field	47:44	Perm11
Field	43:40	Perm10
Field	39:36	Perm9
Field	35:32	Perm8
Field	31:28	Perm7
Field	27:24	Perm6
Field	23:20	Perm5
Field	19:16	Perm4
Field	15:12	Perm3
Field	11:8	Perm2
Field	7:4	Perm1
Field	3:0	Perm0
EndSysregFields

Sysreg	PIRE0_EL1	3	0	10	2	2
Fields	PIRx_ELx
EndSysreg

Sysreg	PIRE0_EL12	3	5	10	2	2
Fields	PIRx_ELx
EndSysreg

Sysreg	PIR_EL1		3	0	10	2	3
Fields	PIRx_ELx
EndSysreg

Sysreg	PIR_EL12	3	5	10	2	3
Fields	PIRx_ELx
EndSysreg

Sysreg	PIR_EL2		3	4	10	2	3
Fields	PIRx_ELx
EndSysreg

Sysreg	LORSA_EL1	3	0	10	4	0
Res0	63:52
Field	51:16	SA
Res0	15:1
Field	0	Valid
EndSysreg

Sysreg	LOREA_EL1	3	0	10	4	1
Res0	63:52
Field	51:48	EA_51_48
Field	47:16	EA_47_16
Res0	15:0
EndSysreg

Sysreg	LORN_EL1	3	0	10	4	2
Res0	63:8
Field	7:0	Num
EndSysreg

Sysreg	LORC_EL1	3	0	10	4	3
Res0	63:10
Field	9:2	DS
Res0	1
Field	0	EN
EndSysreg

Sysreg	LORID_EL1	3	0	10	4	7
Res0	63:24
Field	23:16	LD
Res0	15:8
Field	7:0	LR
EndSysreg

Sysreg	ISR_EL1	3	0	12	1	0
Res0	63:11
Field	10	IS
Field	9	FS
Field	8	A
Field	7	I
Field	6	F
Res0	5:0
EndSysreg

Sysreg	ICC_NMIAR1_EL1	3	0	12	9	5
Res0	63:24
Field	23:0	INTID
EndSysreg

Sysreg	TRBLIMITR_EL1	3	0	9	11	0
Field	63:12	LIMIT
Res0	11:7
Field	6	XE
Field	5	nVM
Enum	4:3	TM
	0b00	STOP
	0b01	IRQ
	0b11	IGNR
EndEnum
Enum	2:1	FM
	0b00	FILL
	0b01	WRAP
	0b11	CBUF
EndEnum
Field	0	E
EndSysreg

Sysreg	TRBPTR_EL1	3	0	9	11	1
Field	63:0	PTR
EndSysreg

Sysreg	TRBBASER_EL1	3	0	9	11	2
Field	63:12	BASE
Res0	11:0
EndSysreg

Sysreg	TRBSR_EL1	3	0	9	11	3
Res0	63:56
Field	55:32	MSS2
Field	31:26	EC
Res0	25:24
Field	23	DAT
Field	22	IRQ
Field	21	TRG
Field	20	WRAP
Res0	19
Field	18	EA
Field	17	S
Res0	16
Field	15:0	MSS
EndSysreg

Sysreg	TRBMAR_EL1	3	0	9	11	4
Res0	63:12
Enum	11:10	PAS
	0b00	SECURE
	0b01	NON_SECURE
	0b10	ROOT
	0b11	REALM
EndEnum
Enum	9:8	SH
	0b00	NON_SHAREABLE
	0b10	OUTER_SHAREABLE
	0b11	INNER_SHAREABLE
EndEnum
Field	7:0	Attr
EndSysreg

Sysreg	TRBTRG_EL1	3	0	9	11	6
Res0	63:32
Field	31:0	TRG
EndSysreg

Sysreg	TRBIDR_EL1	3	0	9	11	7
Res0	63:12
Enum	11:8	EA
	0b0000	NON_DESC
	0b0001	IGNORE
	0b0010	SERROR
EndEnum
Res0	7:6
Field	5	F
Field	4	P
Field	3:0	Align
EndSysreg<|MERGE_RESOLUTION|>--- conflicted
+++ resolved
@@ -1338,14 +1338,6 @@
 EndSysreg
 
 Sysreg	ID_AA64ISAR2_EL1	3	0	0	6	2
-<<<<<<< HEAD
-Res0	63:32
-Enum	31:28	CLRBHB
-	0b0000	NI
-	0b0001	IMP
-EndEnum
-Enum	27:24	PAC_frac
-=======
 Res0	63:56
 UnsignedEnum	55:52	CSSC
 	0b0000	NI
@@ -1361,7 +1353,6 @@
 	0b0001	IMP
 EndEnum
 UnsignedEnum	27:24	PAC_frac
->>>>>>> 98817289
 	0b0000	NI
 	0b0001	IMP
 EndEnum
