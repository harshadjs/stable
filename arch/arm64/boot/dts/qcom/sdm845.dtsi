--- conflicted
+++ resolved
@@ -2763,17 +2763,9 @@
 				function = "qspi_data";
 			};
 
-<<<<<<< HEAD
-			qspi_data23: qspi-data23 {
-				pinmux-data {
-					pins = "gpio93", "gpio94";
-					function = "qspi_data";
-				};
-=======
 			qspi_data23: qspi-data23-state {
 				pins = "gpio93", "gpio94";
 				function = "qspi_data";
->>>>>>> 5729a900
 			};
 
 			qup_i2c0_default: qup-i2c0-default-state {
