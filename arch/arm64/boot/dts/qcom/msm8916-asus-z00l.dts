--- conflicted
+++ resolved
@@ -146,13 +146,8 @@
 	vmmc-supply = <&reg_sd_vmmc>;
 
 	pinctrl-names = "default", "sleep";
-<<<<<<< HEAD
-	pinctrl-0 = <&sdc2_clk_on &sdc2_cmd_on &sdc2_data_on &sdc2_cd_on>;
-	pinctrl-1 = <&sdc2_clk_off &sdc2_cmd_off &sdc2_data_off &sdc2_cd_off>;
-=======
 	pinctrl-0 = <&sdc2_default &sdc2_cd_default>;
 	pinctrl-1 = <&sdc2_sleep &sdc2_cd_default>;
->>>>>>> 238589d0
 	cd-gpios = <&tlmm 38 GPIO_ACTIVE_LOW>;
 };
 
