// SPDX-License-Identifier: BSD-3-Clause
/*
 * Copyright (c) 2021, The Linux Foundation. All rights reserved.
 * Copyright (c) 2022, Linaro Limited
 */

#include <dt-bindings/clock/qcom,dispcc-sc8280xp.h>
#include <dt-bindings/clock/qcom,gcc-sc8280xp.h>
#include <dt-bindings/clock/qcom,rpmh.h>
#include <dt-bindings/interconnect/qcom,osm-l3.h>
#include <dt-bindings/interconnect/qcom,sc8280xp.h>
#include <dt-bindings/interrupt-controller/arm-gic.h>
#include <dt-bindings/mailbox/qcom-ipcc.h>
#include <dt-bindings/phy/phy-qcom-qmp.h>
#include <dt-bindings/power/qcom-rpmpd.h>
#include <dt-bindings/soc/qcom,gpr.h>
#include <dt-bindings/soc/qcom,rpmh-rsc.h>
#include <dt-bindings/sound/qcom,q6afe.h>
#include <dt-bindings/thermal/thermal.h>

/ {
	interrupt-parent = <&intc>;

	#address-cells = <2>;
	#size-cells = <2>;

	clocks {
		xo_board_clk: xo-board-clk {
			compatible = "fixed-clock";
			#clock-cells = <0>;
		};

		sleep_clk: sleep-clk {
			compatible = "fixed-clock";
			#clock-cells = <0>;
			clock-frequency = <32764>;
		};
	};

	cpus {
		#address-cells = <2>;
		#size-cells = <0>;

		CPU0: cpu@0 {
			device_type = "cpu";
			compatible = "qcom,kryo";
			reg = <0x0 0x0>;
			enable-method = "psci";
			capacity-dmips-mhz = <602>;
			next-level-cache = <&L2_0>;
			power-domains = <&CPU_PD0>;
			power-domain-names = "psci";
			qcom,freq-domain = <&cpufreq_hw 0>;
			operating-points-v2 = <&cpu0_opp_table>;
			interconnects = <&epss_l3 MASTER_EPSS_L3_APPS &epss_l3 SLAVE_EPSS_L3_SHARED>;
			#cooling-cells = <2>;
			L2_0: l2-cache {
				compatible = "cache";
				cache-level = <2>;
				next-level-cache = <&L3_0>;
				L3_0: l3-cache {
				      compatible = "cache";
				      cache-level = <3>;
				};
			};
		};

		CPU1: cpu@100 {
			device_type = "cpu";
			compatible = "qcom,kryo";
			reg = <0x0 0x100>;
			enable-method = "psci";
			capacity-dmips-mhz = <602>;
			next-level-cache = <&L2_100>;
			power-domains = <&CPU_PD1>;
			power-domain-names = "psci";
			qcom,freq-domain = <&cpufreq_hw 0>;
			operating-points-v2 = <&cpu0_opp_table>;
			interconnects = <&epss_l3 MASTER_EPSS_L3_APPS &epss_l3 SLAVE_EPSS_L3_SHARED>;
			#cooling-cells = <2>;
			L2_100: l2-cache {
				compatible = "cache";
				cache-level = <2>;
				next-level-cache = <&L3_0>;
			};
		};

		CPU2: cpu@200 {
			device_type = "cpu";
			compatible = "qcom,kryo";
			reg = <0x0 0x200>;
			enable-method = "psci";
			capacity-dmips-mhz = <602>;
			next-level-cache = <&L2_200>;
			power-domains = <&CPU_PD2>;
			power-domain-names = "psci";
			qcom,freq-domain = <&cpufreq_hw 0>;
			operating-points-v2 = <&cpu0_opp_table>;
			interconnects = <&epss_l3 MASTER_EPSS_L3_APPS &epss_l3 SLAVE_EPSS_L3_SHARED>;
			#cooling-cells = <2>;
			L2_200: l2-cache {
				compatible = "cache";
				cache-level = <2>;
				next-level-cache = <&L3_0>;
			};
		};

		CPU3: cpu@300 {
			device_type = "cpu";
			compatible = "qcom,kryo";
			reg = <0x0 0x300>;
			enable-method = "psci";
			capacity-dmips-mhz = <602>;
			next-level-cache = <&L2_300>;
			power-domains = <&CPU_PD3>;
			power-domain-names = "psci";
			qcom,freq-domain = <&cpufreq_hw 0>;
			operating-points-v2 = <&cpu0_opp_table>;
			interconnects = <&epss_l3 MASTER_EPSS_L3_APPS &epss_l3 SLAVE_EPSS_L3_SHARED>;
			#cooling-cells = <2>;
			L2_300: l2-cache {
				compatible = "cache";
				cache-level = <2>;
				next-level-cache = <&L3_0>;
			};
		};

		CPU4: cpu@400 {
			device_type = "cpu";
			compatible = "qcom,kryo";
			reg = <0x0 0x400>;
			enable-method = "psci";
			capacity-dmips-mhz = <1024>;
			next-level-cache = <&L2_400>;
			power-domains = <&CPU_PD4>;
			power-domain-names = "psci";
			qcom,freq-domain = <&cpufreq_hw 1>;
			operating-points-v2 = <&cpu4_opp_table>;
			interconnects = <&epss_l3 MASTER_EPSS_L3_APPS &epss_l3 SLAVE_EPSS_L3_SHARED>;
			#cooling-cells = <2>;
			L2_400: l2-cache {
				compatible = "cache";
				cache-level = <2>;
				next-level-cache = <&L3_0>;
			};
		};

		CPU5: cpu@500 {
			device_type = "cpu";
			compatible = "qcom,kryo";
			reg = <0x0 0x500>;
			enable-method = "psci";
			capacity-dmips-mhz = <1024>;
			next-level-cache = <&L2_500>;
			power-domains = <&CPU_PD5>;
			power-domain-names = "psci";
			qcom,freq-domain = <&cpufreq_hw 1>;
			operating-points-v2 = <&cpu4_opp_table>;
			interconnects = <&epss_l3 MASTER_EPSS_L3_APPS &epss_l3 SLAVE_EPSS_L3_SHARED>;
			#cooling-cells = <2>;
			L2_500: l2-cache {
				compatible = "cache";
				cache-level = <2>;
				next-level-cache = <&L3_0>;
			};
		};

		CPU6: cpu@600 {
			device_type = "cpu";
			compatible = "qcom,kryo";
			reg = <0x0 0x600>;
			enable-method = "psci";
			capacity-dmips-mhz = <1024>;
			next-level-cache = <&L2_600>;
			power-domains = <&CPU_PD6>;
			power-domain-names = "psci";
			qcom,freq-domain = <&cpufreq_hw 1>;
			operating-points-v2 = <&cpu4_opp_table>;
			interconnects = <&epss_l3 MASTER_EPSS_L3_APPS &epss_l3 SLAVE_EPSS_L3_SHARED>;
			#cooling-cells = <2>;
			L2_600: l2-cache {
				compatible = "cache";
				cache-level = <2>;
				next-level-cache = <&L3_0>;
			};
		};

		CPU7: cpu@700 {
			device_type = "cpu";
			compatible = "qcom,kryo";
			reg = <0x0 0x700>;
			enable-method = "psci";
			capacity-dmips-mhz = <1024>;
			next-level-cache = <&L2_700>;
			power-domains = <&CPU_PD7>;
			power-domain-names = "psci";
			qcom,freq-domain = <&cpufreq_hw 1>;
			operating-points-v2 = <&cpu4_opp_table>;
			interconnects = <&epss_l3 MASTER_EPSS_L3_APPS &epss_l3 SLAVE_EPSS_L3_SHARED>;
			#cooling-cells = <2>;
			L2_700: l2-cache {
				compatible = "cache";
				cache-level = <2>;
				next-level-cache = <&L3_0>;
			};
		};

		cpu-map {
			cluster0 {
				core0 {
					cpu = <&CPU0>;
				};

				core1 {
					cpu = <&CPU1>;
				};

				core2 {
					cpu = <&CPU2>;
				};

				core3 {
					cpu = <&CPU3>;
				};

				core4 {
					cpu = <&CPU4>;
				};

				core5 {
					cpu = <&CPU5>;
				};

				core6 {
					cpu = <&CPU6>;
				};

				core7 {
					cpu = <&CPU7>;
				};
			};
		};

		idle-states {
			entry-method = "psci";

			LITTLE_CPU_SLEEP_0: cpu-sleep-0-0 {
				compatible = "arm,idle-state";
				idle-state-name = "little-rail-power-collapse";
				arm,psci-suspend-param = <0x40000004>;
				entry-latency-us = <355>;
				exit-latency-us = <909>;
				min-residency-us = <3934>;
				local-timer-stop;
			};

			BIG_CPU_SLEEP_0: cpu-sleep-1-0 {
				compatible = "arm,idle-state";
				idle-state-name = "big-rail-power-collapse";
				arm,psci-suspend-param = <0x40000004>;
				entry-latency-us = <241>;
				exit-latency-us = <1461>;
				min-residency-us = <4488>;
				local-timer-stop;
			};
		};

		domain-idle-states {
			CLUSTER_SLEEP_0: cluster-sleep-0 {
				compatible = "domain-idle-state";
				idle-state-name = "cluster-power-collapse";
				arm,psci-suspend-param = <0x4100c344>;
				entry-latency-us = <3263>;
				exit-latency-us = <6562>;
				min-residency-us = <9987>;
			};
		};
	};

	firmware {
		scm: scm {
			compatible = "qcom,scm-sc8280xp", "qcom,scm";
		};
	};

	aggre1_noc: interconnect-aggre1-noc {
		compatible = "qcom,sc8280xp-aggre1-noc";
		#interconnect-cells = <2>;
		qcom,bcm-voters = <&apps_bcm_voter>;
	};

	aggre2_noc: interconnect-aggre2-noc {
		compatible = "qcom,sc8280xp-aggre2-noc";
		#interconnect-cells = <2>;
		qcom,bcm-voters = <&apps_bcm_voter>;
	};

	clk_virt: interconnect-clk-virt {
		compatible = "qcom,sc8280xp-clk-virt";
		#interconnect-cells = <2>;
		qcom,bcm-voters = <&apps_bcm_voter>;
	};

	config_noc: interconnect-config-noc {
		compatible = "qcom,sc8280xp-config-noc";
		#interconnect-cells = <2>;
		qcom,bcm-voters = <&apps_bcm_voter>;
	};

	dc_noc: interconnect-dc-noc {
		compatible = "qcom,sc8280xp-dc-noc";
		#interconnect-cells = <2>;
		qcom,bcm-voters = <&apps_bcm_voter>;
	};

	gem_noc: interconnect-gem-noc {
		compatible = "qcom,sc8280xp-gem-noc";
		#interconnect-cells = <2>;
		qcom,bcm-voters = <&apps_bcm_voter>;
	};

	lpass_noc: interconnect-lpass-ag-noc {
		compatible = "qcom,sc8280xp-lpass-ag-noc";
		#interconnect-cells = <2>;
		qcom,bcm-voters = <&apps_bcm_voter>;
	};

	mc_virt: interconnect-mc-virt {
		compatible = "qcom,sc8280xp-mc-virt";
		#interconnect-cells = <2>;
		qcom,bcm-voters = <&apps_bcm_voter>;
	};

	mmss_noc: interconnect-mmss-noc {
		compatible = "qcom,sc8280xp-mmss-noc";
		#interconnect-cells = <2>;
		qcom,bcm-voters = <&apps_bcm_voter>;
	};

	nspa_noc: interconnect-nspa-noc {
		compatible = "qcom,sc8280xp-nspa-noc";
		#interconnect-cells = <2>;
		qcom,bcm-voters = <&apps_bcm_voter>;
	};

	nspb_noc: interconnect-nspb-noc {
		compatible = "qcom,sc8280xp-nspb-noc";
		#interconnect-cells = <2>;
		qcom,bcm-voters = <&apps_bcm_voter>;
	};

	system_noc: interconnect-system-noc {
		compatible = "qcom,sc8280xp-system-noc";
		#interconnect-cells = <2>;
		qcom,bcm-voters = <&apps_bcm_voter>;
	};

	memory@80000000 {
		device_type = "memory";
		/* We expect the bootloader to fill in the size */
		reg = <0x0 0x80000000 0x0 0x0>;
	};

	cpu0_opp_table: opp-table-cpu0 {
		compatible = "operating-points-v2";
		opp-shared;

		opp-300000000 {
			opp-hz = /bits/ 64 <300000000>;
			opp-peak-kBps = <(300000 * 32)>;
		};
		opp-403200000 {
			opp-hz = /bits/ 64 <403200000>;
			opp-peak-kBps = <(384000 * 32)>;
		};
		opp-499200000 {
			opp-hz = /bits/ 64 <499200000>;
			opp-peak-kBps = <(480000 * 32)>;
		};
		opp-595200000 {
			opp-hz = /bits/ 64 <595200000>;
			opp-peak-kBps = <(576000 * 32)>;
		};
		opp-691200000 {
			opp-hz = /bits/ 64 <691200000>;
			opp-peak-kBps = <(672000 * 32)>;
		};
		opp-806400000 {
			opp-hz = /bits/ 64 <806400000>;
			opp-peak-kBps = <(768000 * 32)>;
		};
		opp-902400000 {
			opp-hz = /bits/ 64 <902400000>;
			opp-peak-kBps = <(864000 * 32)>;
		};
		opp-1017600000 {
			opp-hz = /bits/ 64 <1017600000>;
			opp-peak-kBps = <(960000 * 32)>;
		};
		opp-1113600000 {
			opp-hz = /bits/ 64 <1113600000>;
			opp-peak-kBps = <(1075200 * 32)>;
		};
		opp-1209600000 {
			opp-hz = /bits/ 64 <1209600000>;
			opp-peak-kBps = <(1171200 * 32)>;
		};
		opp-1324800000 {
			opp-hz = /bits/ 64 <1324800000>;
			opp-peak-kBps = <(1267200 * 32)>;
		};
		opp-1440000000 {
			opp-hz = /bits/ 64 <1440000000>;
			opp-peak-kBps = <(1363200 * 32)>;
		};
		opp-1555200000 {
			opp-hz = /bits/ 64 <1555200000>;
			opp-peak-kBps = <(1536000 * 32)>;
		};
		opp-1670400000 {
			opp-hz = /bits/ 64 <1670400000>;
			opp-peak-kBps = <(1612800 * 32)>;
		};
		opp-1785600000 {
			opp-hz = /bits/ 64 <1785600000>;
			opp-peak-kBps = <(1689600 * 32)>;
		};
		opp-1881600000 {
			opp-hz = /bits/ 64 <1881600000>;
			opp-peak-kBps = <(1689600 * 32)>;
		};
		opp-1996800000 {
			opp-hz = /bits/ 64 <1996800000>;
			opp-peak-kBps = <(1689600 * 32)>;
		};
		opp-2112000000 {
			opp-hz = /bits/ 64 <2112000000>;
			opp-peak-kBps = <(1689600 * 32)>;
		};
		opp-2227200000 {
			opp-hz = /bits/ 64 <2227200000>;
			opp-peak-kBps = <(1689600 * 32)>;
		};
		opp-2342400000 {
			opp-hz = /bits/ 64 <2342400000>;
			opp-peak-kBps = <(1689600 * 32)>;
		};
		opp-2438400000 {
			opp-hz = /bits/ 64 <2438400000>;
			opp-peak-kBps = <(1689600 * 32)>;
		};
	};

	cpu4_opp_table: opp-table-cpu4 {
		compatible = "operating-points-v2";
		opp-shared;

		opp-825600000 {
			opp-hz = /bits/ 64 <825600000>;
			opp-peak-kBps = <(768000 * 32)>;
		};
		opp-940800000 {
			opp-hz = /bits/ 64 <940800000>;
			opp-peak-kBps = <(864000 * 32)>;
		};
		opp-1056000000 {
			opp-hz = /bits/ 64 <1056000000>;
			opp-peak-kBps = <(960000 * 32)>;
		};
		opp-1171200000 {
			opp-hz = /bits/ 64 <1171200000>;
			opp-peak-kBps = <(1171200 * 32)>;
		};
		opp-1286400000 {
			opp-hz = /bits/ 64 <1286400000>;
			opp-peak-kBps = <(1267200 * 32)>;
		};
		opp-1401600000 {
			opp-hz = /bits/ 64 <1401600000>;
			opp-peak-kBps = <(1363200 * 32)>;
		};
		opp-1516800000 {
			opp-hz = /bits/ 64 <1516800000>;
			opp-peak-kBps = <(1459200 * 32)>;
		};
		opp-1632000000 {
			opp-hz = /bits/ 64 <1632000000>;
			opp-peak-kBps = <(1612800 * 32)>;
		};
		opp-1747200000 {
			opp-hz = /bits/ 64 <1747200000>;
			opp-peak-kBps = <(1689600 * 32)>;
		};
		opp-1862400000 {
			opp-hz = /bits/ 64 <1862400000>;
			opp-peak-kBps = <(1689600 * 32)>;
		};
		opp-1977600000 {
			opp-hz = /bits/ 64 <1977600000>;
			opp-peak-kBps = <(1689600 * 32)>;
		};
		opp-2073600000 {
			opp-hz = /bits/ 64 <2073600000>;
			opp-peak-kBps = <(1689600 * 32)>;
		};
		opp-2169600000 {
			opp-hz = /bits/ 64 <2169600000>;
			opp-peak-kBps = <(1689600 * 32)>;
		};
		opp-2284800000 {
			opp-hz = /bits/ 64 <2284800000>;
			opp-peak-kBps = <(1689600 * 32)>;
		};
		opp-2400000000 {
			opp-hz = /bits/ 64 <2400000000>;
			opp-peak-kBps = <(1689600 * 32)>;
		};
		opp-2496000000 {
			opp-hz = /bits/ 64 <2496000000>;
			opp-peak-kBps = <(1689600 * 32)>;
		};
		opp-2592000000 {
			opp-hz = /bits/ 64 <2592000000>;
			opp-peak-kBps = <(1689600 * 32)>;
		};
		opp-2688000000 {
			opp-hz = /bits/ 64 <2688000000>;
			opp-peak-kBps = <(1689600 * 32)>;
		};
		opp-2803200000 {
			opp-hz = /bits/ 64 <2803200000>;
			opp-peak-kBps = <(1689600 * 32)>;
		};
		opp-2899200000 {
			opp-hz = /bits/ 64 <2899200000>;
			opp-peak-kBps = <(1689600 * 32)>;
		};
		opp-2995200000 {
			opp-hz = /bits/ 64 <2995200000>;
			opp-peak-kBps = <(1689600 * 32)>;
		};
	};

	qup_opp_table_100mhz: opp-table-qup100mhz {
		compatible = "operating-points-v2";

		opp-75000000 {
			opp-hz = /bits/ 64 <75000000>;
			required-opps = <&rpmhpd_opp_low_svs>;
		};

		opp-100000000 {
			opp-hz = /bits/ 64 <100000000>;
			required-opps = <&rpmhpd_opp_svs>;
		};
	};

	pmu {
		compatible = "arm,armv8-pmuv3";
		interrupts = <GIC_PPI 7 IRQ_TYPE_LEVEL_HIGH>;
	};

	psci {
		compatible = "arm,psci-1.0";
		method = "smc";

		CPU_PD0: power-domain-cpu0 {
			#power-domain-cells = <0>;
			power-domains = <&CLUSTER_PD>;
			domain-idle-states = <&LITTLE_CPU_SLEEP_0>;
		};

		CPU_PD1: power-domain-cpu1 {
			#power-domain-cells = <0>;
			power-domains = <&CLUSTER_PD>;
			domain-idle-states = <&LITTLE_CPU_SLEEP_0>;
		};

		CPU_PD2: power-domain-cpu2 {
			#power-domain-cells = <0>;
			power-domains = <&CLUSTER_PD>;
			domain-idle-states = <&LITTLE_CPU_SLEEP_0>;
		};

		CPU_PD3: power-domain-cpu3 {
			#power-domain-cells = <0>;
			power-domains = <&CLUSTER_PD>;
			domain-idle-states = <&LITTLE_CPU_SLEEP_0>;
		};

		CPU_PD4: power-domain-cpu4 {
			#power-domain-cells = <0>;
			power-domains = <&CLUSTER_PD>;
			domain-idle-states = <&BIG_CPU_SLEEP_0>;
		};

		CPU_PD5: power-domain-cpu5 {
			#power-domain-cells = <0>;
			power-domains = <&CLUSTER_PD>;
			domain-idle-states = <&BIG_CPU_SLEEP_0>;
		};

		CPU_PD6: power-domain-cpu6 {
			#power-domain-cells = <0>;
			power-domains = <&CLUSTER_PD>;
			domain-idle-states = <&BIG_CPU_SLEEP_0>;
		};

		CPU_PD7: power-domain-cpu7 {
			#power-domain-cells = <0>;
			power-domains = <&CLUSTER_PD>;
			domain-idle-states = <&BIG_CPU_SLEEP_0>;
		};

		CLUSTER_PD: power-domain-cpu-cluster0 {
			#power-domain-cells = <0>;
			domain-idle-states = <&CLUSTER_SLEEP_0>;
		};
	};

	reserved-memory {
		#address-cells = <2>;
		#size-cells = <2>;
		ranges;

		reserved-region@80000000 {
			reg = <0 0x80000000 0 0x860000>;
			no-map;
		};

		cmd_db: cmd-db-region@80860000 {
			compatible = "qcom,cmd-db";
			reg = <0 0x80860000 0 0x20000>;
			no-map;
		};

		reserved-region@80880000 {
			reg = <0 0x80880000 0 0x80000>;
			no-map;
		};

		smem_mem: smem-region@80900000 {
			compatible = "qcom,smem";
			reg = <0 0x80900000 0 0x200000>;
			no-map;
			hwlocks = <&tcsr_mutex 3>;
		};

		reserved-region@80b00000 {
			reg = <0 0x80b00000 0 0x100000>;
			no-map;
		};

		reserved-region@83b00000 {
			reg = <0 0x83b00000 0 0x1700000>;
			no-map;
		};

		reserved-region@85b00000 {
			reg = <0 0x85b00000 0 0xc00000>;
			no-map;
		};

		pil_adsp_mem: adsp-region@86c00000 {
			reg = <0 0x86c00000 0 0x2000000>;
			no-map;
		};

		pil_nsp0_mem: cdsp0-region@8a100000 {
			reg = <0 0x8a100000 0 0x1e00000>;
			no-map;
		};

		pil_nsp1_mem: cdsp1-region@8c600000 {
			reg = <0 0x8c600000 0 0x1e00000>;
			no-map;
		};

		reserved-region@aeb00000 {
			reg = <0 0xaeb00000 0 0x16600000>;
			no-map;
		};
	};

	smp2p-adsp {
		compatible = "qcom,smp2p";
		qcom,smem = <443>, <429>;
		interrupts-extended = <&ipcc IPCC_CLIENT_LPASS
					     IPCC_MPROC_SIGNAL_SMP2P
					     IRQ_TYPE_EDGE_RISING>;
		mboxes = <&ipcc IPCC_CLIENT_LPASS
				IPCC_MPROC_SIGNAL_SMP2P>;

		qcom,local-pid = <0>;
		qcom,remote-pid = <2>;

		smp2p_adsp_out: master-kernel {
			qcom,entry-name = "master-kernel";
			#qcom,smem-state-cells = <1>;
		};

		smp2p_adsp_in: slave-kernel {
			qcom,entry-name = "slave-kernel";
			interrupt-controller;
			#interrupt-cells = <2>;
		};
	};

	smp2p-nsp0 {
		compatible = "qcom,smp2p";
		qcom,smem = <94>, <432>;
		interrupts-extended = <&ipcc IPCC_CLIENT_CDSP
					     IPCC_MPROC_SIGNAL_SMP2P
					     IRQ_TYPE_EDGE_RISING>;
		mboxes = <&ipcc IPCC_CLIENT_CDSP
				IPCC_MPROC_SIGNAL_SMP2P>;

		qcom,local-pid = <0>;
		qcom,remote-pid = <5>;

		smp2p_nsp0_out: master-kernel {
			qcom,entry-name = "master-kernel";
			#qcom,smem-state-cells = <1>;
		};

		smp2p_nsp0_in: slave-kernel {
			qcom,entry-name = "slave-kernel";
			interrupt-controller;
			#interrupt-cells = <2>;
		};
	};

	smp2p-nsp1 {
		compatible = "qcom,smp2p";
		qcom,smem = <617>, <616>;
		interrupts-extended = <&ipcc IPCC_CLIENT_NSP1
					     IPCC_MPROC_SIGNAL_SMP2P
					     IRQ_TYPE_EDGE_RISING>;
		mboxes = <&ipcc IPCC_CLIENT_NSP1
				IPCC_MPROC_SIGNAL_SMP2P>;

		qcom,local-pid = <0>;
		qcom,remote-pid = <12>;

		smp2p_nsp1_out: master-kernel {
			qcom,entry-name = "master-kernel";
			#qcom,smem-state-cells = <1>;
		};

		smp2p_nsp1_in: slave-kernel {
			qcom,entry-name = "slave-kernel";
			interrupt-controller;
			#interrupt-cells = <2>;
		};
	};

	soc: soc@0 {
		compatible = "simple-bus";
		#address-cells = <2>;
		#size-cells = <2>;
		ranges = <0 0 0 0 0x10 0>;
		dma-ranges = <0 0 0 0 0x10 0>;

		gcc: clock-controller@100000 {
			compatible = "qcom,gcc-sc8280xp";
			reg = <0x0 0x00100000 0x0 0x1f0000>;
			#clock-cells = <1>;
			#reset-cells = <1>;
			#power-domain-cells = <1>;
			clocks = <&rpmhcc RPMH_CXO_CLK>,
				 <&sleep_clk>,
				 <0>,
				 <0>,
				 <0>,
				 <0>,
				 <0>,
				 <0>,
				 <&usb_0_qmpphy QMP_USB43DP_USB3_PIPE_CLK>,
				 <0>,
				 <0>,
				 <0>,
				 <0>,
				 <0>,
				 <0>,
				 <0>,
				 <&usb_1_qmpphy QMP_USB43DP_USB3_PIPE_CLK>,
				 <0>,
				 <0>,
				 <0>,
				 <0>,
				 <0>,
				 <0>,
				 <0>,
				 <0>,
				 <0>,
				 <&pcie2a_phy>,
				 <&pcie2b_phy>,
				 <&pcie3a_phy>,
				 <&pcie3b_phy>,
				 <&pcie4_phy>,
				 <0>,
				 <0>;
			power-domains = <&rpmhpd SC8280XP_CX>;
		};

		ipcc: mailbox@408000 {
			compatible = "qcom,sc8280xp-ipcc", "qcom,ipcc";
			reg = <0 0x00408000 0 0x1000>;
			interrupts = <GIC_SPI 229 IRQ_TYPE_LEVEL_HIGH>;
			interrupt-controller;
			#interrupt-cells = <3>;
			#mbox-cells = <2>;
		};

		qup2: geniqup@8c0000 {
			compatible = "qcom,geni-se-qup";
			reg = <0 0x008c0000 0 0x2000>;
			clocks = <&gcc GCC_QUPV3_WRAP_2_M_AHB_CLK>,
				 <&gcc GCC_QUPV3_WRAP_2_S_AHB_CLK>;
			clock-names = "m-ahb", "s-ahb";
			iommus = <&apps_smmu 0xa3 0>;

			#address-cells = <2>;
			#size-cells = <2>;
			ranges;

			status = "disabled";

			i2c16: i2c@880000 {
				compatible = "qcom,geni-i2c";
				reg = <0 0x00880000 0 0x4000>;
				#address-cells = <1>;
				#size-cells = <0>;
				clocks = <&gcc GCC_QUPV3_WRAP2_S0_CLK>;
				clock-names = "se";
				interrupts = <GIC_SPI 373 IRQ_TYPE_LEVEL_HIGH>;
				power-domains = <&rpmhpd SC8280XP_CX>;
				interconnects = <&clk_virt MASTER_QUP_CORE_2 0 &clk_virt SLAVE_QUP_CORE_2 0>,
				                <&gem_noc MASTER_APPSS_PROC 0 &config_noc SLAVE_QUP_2 0>,
				                <&aggre1_noc MASTER_QUP_2 0 &mc_virt SLAVE_EBI1 0>;
				interconnect-names = "qup-core", "qup-config", "qup-memory";
				status = "disabled";
			};

			spi16: spi@880000 {
				compatible = "qcom,geni-spi";
				reg = <0 0x00880000 0 0x4000>;
				#address-cells = <1>;
				#size-cells = <0>;
				clocks = <&gcc GCC_QUPV3_WRAP2_S0_CLK>;
				clock-names = "se";
				interrupts = <GIC_SPI 373 IRQ_TYPE_LEVEL_HIGH>;
				power-domains = <&rpmhpd SC8280XP_CX>;
				interconnects = <&clk_virt MASTER_QUP_CORE_2 0 &clk_virt SLAVE_QUP_CORE_2 0>,
				                <&gem_noc MASTER_APPSS_PROC 0 &config_noc SLAVE_QUP_2 0>,
				                <&aggre1_noc MASTER_QUP_2 0 &mc_virt SLAVE_EBI1 0>;
				interconnect-names = "qup-core", "qup-config", "qup-memory";
				status = "disabled";
			};

			i2c17: i2c@884000 {
				compatible = "qcom,geni-i2c";
				reg = <0 0x00884000 0 0x4000>;
				#address-cells = <1>;
				#size-cells = <0>;
				clocks = <&gcc GCC_QUPV3_WRAP2_S1_CLK>;
				clock-names = "se";
				interrupts = <GIC_SPI 583 IRQ_TYPE_LEVEL_HIGH>;
				power-domains = <&rpmhpd SC8280XP_CX>;
				interconnects = <&clk_virt MASTER_QUP_CORE_2 0 &clk_virt SLAVE_QUP_CORE_2 0>,
				                <&gem_noc MASTER_APPSS_PROC 0 &config_noc SLAVE_QUP_2 0>,
				                <&aggre1_noc MASTER_QUP_2 0 &mc_virt SLAVE_EBI1 0>;
				interconnect-names = "qup-core", "qup-config", "qup-memory";
				status = "disabled";
			};

			spi17: spi@884000 {
				compatible = "qcom,geni-spi";
				reg = <0 0x00884000 0 0x4000>;
				#address-cells = <1>;
				#size-cells = <0>;
				clocks = <&gcc GCC_QUPV3_WRAP2_S1_CLK>;
				clock-names = "se";
				interrupts = <GIC_SPI 583 IRQ_TYPE_LEVEL_HIGH>;
				power-domains = <&rpmhpd SC8280XP_CX>;
				interconnects = <&clk_virt MASTER_QUP_CORE_2 0 &clk_virt SLAVE_QUP_CORE_2 0>,
				                <&gem_noc MASTER_APPSS_PROC 0 &config_noc SLAVE_QUP_2 0>,
				                <&aggre1_noc MASTER_QUP_2 0 &mc_virt SLAVE_EBI1 0>;
				interconnect-names = "qup-core", "qup-config", "qup-memory";
				status = "disabled";
			};

			uart17: serial@884000 {
				compatible = "qcom,geni-uart";
				reg = <0 0x00884000 0 0x4000>;
				clocks = <&gcc GCC_QUPV3_WRAP2_S1_CLK>;
				clock-names = "se";
				interrupts = <GIC_SPI 583 IRQ_TYPE_LEVEL_HIGH>;
				operating-points-v2 = <&qup_opp_table_100mhz>;
				power-domains = <&rpmhpd SC8280XP_CX>;
				interconnects = <&clk_virt MASTER_QUP_CORE_2 0 &clk_virt SLAVE_QUP_CORE_2 0>,
						<&gem_noc MASTER_APPSS_PROC 0 &config_noc SLAVE_QUP_2 0>;
				interconnect-names = "qup-core", "qup-config";
				status = "disabled";
			};

			i2c18: i2c@888000 {
				compatible = "qcom,geni-i2c";
				reg = <0 0x00888000 0 0x4000>;
				#address-cells = <1>;
				#size-cells = <0>;
				clocks = <&gcc GCC_QUPV3_WRAP2_S2_CLK>;
				clock-names = "se";
				interrupts = <GIC_SPI 584 IRQ_TYPE_LEVEL_HIGH>;
				power-domains = <&rpmhpd SC8280XP_CX>;
				interconnects = <&clk_virt MASTER_QUP_CORE_2 0 &clk_virt SLAVE_QUP_CORE_2 0>,
				                <&gem_noc MASTER_APPSS_PROC 0 &config_noc SLAVE_QUP_2 0>,
				                <&aggre1_noc MASTER_QUP_2 0 &mc_virt SLAVE_EBI1 0>;
				interconnect-names = "qup-core", "qup-config", "qup-memory";
				status = "disabled";
			};

			spi18: spi@888000 {
				compatible = "qcom,geni-spi";
				reg = <0 0x00888000 0 0x4000>;
				#address-cells = <1>;
				#size-cells = <0>;
				clocks = <&gcc GCC_QUPV3_WRAP2_S2_CLK>;
				clock-names = "se";
				interrupts = <GIC_SPI 584 IRQ_TYPE_LEVEL_HIGH>;
				power-domains = <&rpmhpd SC8280XP_CX>;
				interconnects = <&clk_virt MASTER_QUP_CORE_2 0 &clk_virt SLAVE_QUP_CORE_2 0>,
				                <&gem_noc MASTER_APPSS_PROC 0 &config_noc SLAVE_QUP_2 0>,
				                <&aggre1_noc MASTER_QUP_2 0 &mc_virt SLAVE_EBI1 0>;
				interconnect-names = "qup-core", "qup-config", "qup-memory";
				status = "disabled";
			};

			i2c19: i2c@88c000 {
				compatible = "qcom,geni-i2c";
				reg = <0 0x0088c000 0 0x4000>;
				#address-cells = <1>;
				#size-cells = <0>;
				clocks = <&gcc GCC_QUPV3_WRAP2_S3_CLK>;
				clock-names = "se";
				interrupts = <GIC_SPI 585 IRQ_TYPE_LEVEL_HIGH>;
				power-domains = <&rpmhpd SC8280XP_CX>;
				interconnects = <&clk_virt MASTER_QUP_CORE_2 0 &clk_virt SLAVE_QUP_CORE_2 0>,
				                <&gem_noc MASTER_APPSS_PROC 0 &config_noc SLAVE_QUP_2 0>,
				                <&aggre1_noc MASTER_QUP_2 0 &mc_virt SLAVE_EBI1 0>;
				interconnect-names = "qup-core", "qup-config", "qup-memory";
				status = "disabled";
			};

			spi19: spi@88c000 {
				compatible = "qcom,geni-spi";
				reg = <0 0x0088c000 0 0x4000>;
				#address-cells = <1>;
				#size-cells = <0>;
				clocks = <&gcc GCC_QUPV3_WRAP2_S3_CLK>;
				clock-names = "se";
				interrupts = <GIC_SPI 585 IRQ_TYPE_LEVEL_HIGH>;
				power-domains = <&rpmhpd SC8280XP_CX>;
				interconnects = <&clk_virt MASTER_QUP_CORE_2 0 &clk_virt SLAVE_QUP_CORE_2 0>,
				                <&gem_noc MASTER_APPSS_PROC 0 &config_noc SLAVE_QUP_2 0>,
				                <&aggre1_noc MASTER_QUP_2 0 &mc_virt SLAVE_EBI1 0>;
				interconnect-names = "qup-core", "qup-config", "qup-memory";
				status = "disabled";
			};

			i2c20: i2c@890000 {
				compatible = "qcom,geni-i2c";
				reg = <0 0x00890000 0 0x4000>;
				#address-cells = <1>;
				#size-cells = <0>;
				clocks = <&gcc GCC_QUPV3_WRAP2_S4_CLK>;
				clock-names = "se";
				interrupts = <GIC_SPI 586 IRQ_TYPE_LEVEL_HIGH>;
				power-domains = <&rpmhpd SC8280XP_CX>;
				interconnects = <&clk_virt MASTER_QUP_CORE_2 0 &clk_virt SLAVE_QUP_CORE_2 0>,
				                <&gem_noc MASTER_APPSS_PROC 0 &config_noc SLAVE_QUP_2 0>,
				                <&aggre1_noc MASTER_QUP_2 0 &mc_virt SLAVE_EBI1 0>;
				interconnect-names = "qup-core", "qup-config", "qup-memory";
				status = "disabled";
			};

			spi20: spi@890000 {
				compatible = "qcom,geni-spi";
				reg = <0 0x00890000 0 0x4000>;
				#address-cells = <1>;
				#size-cells = <0>;
				clocks = <&gcc GCC_QUPV3_WRAP2_S4_CLK>;
				clock-names = "se";
				interrupts = <GIC_SPI 586 IRQ_TYPE_LEVEL_HIGH>;
				power-domains = <&rpmhpd SC8280XP_CX>;
				interconnects = <&clk_virt MASTER_QUP_CORE_2 0 &clk_virt SLAVE_QUP_CORE_2 0>,
				                <&gem_noc MASTER_APPSS_PROC 0 &config_noc SLAVE_QUP_2 0>,
				                <&aggre1_noc MASTER_QUP_2 0 &mc_virt SLAVE_EBI1 0>;
				interconnect-names = "qup-core", "qup-config", "qup-memory";
				status = "disabled";
			};

			i2c21: i2c@894000 {
				compatible = "qcom,geni-i2c";
				reg = <0 0x00894000 0 0x4000>;
				clock-names = "se";
				clocks = <&gcc GCC_QUPV3_WRAP2_S5_CLK>;
				interrupts = <GIC_SPI 587 IRQ_TYPE_LEVEL_HIGH>;
				#address-cells = <1>;
				#size-cells = <0>;
				power-domains = <&rpmhpd SC8280XP_CX>;
				interconnects = <&clk_virt MASTER_QUP_CORE_2 0 &clk_virt SLAVE_QUP_CORE_2 0>,
						<&gem_noc MASTER_APPSS_PROC 0 &config_noc SLAVE_QUP_2 0>,
						<&aggre1_noc MASTER_QUP_2 0 &mc_virt SLAVE_EBI1 0>;
				interconnect-names = "qup-core", "qup-config", "qup-memory";
				status = "disabled";
			};

			spi21: spi@894000 {
				compatible = "qcom,geni-spi";
				reg = <0 0x00894000 0 0x4000>;
				#address-cells = <1>;
				#size-cells = <0>;
				clocks = <&gcc GCC_QUPV3_WRAP2_S5_CLK>;
				clock-names = "se";
				interrupts = <GIC_SPI 587 IRQ_TYPE_LEVEL_HIGH>;
				power-domains = <&rpmhpd SC8280XP_CX>;
				interconnects = <&clk_virt MASTER_QUP_CORE_2 0 &clk_virt SLAVE_QUP_CORE_2 0>,
				                <&gem_noc MASTER_APPSS_PROC 0 &config_noc SLAVE_QUP_2 0>,
				                <&aggre1_noc MASTER_QUP_2 0 &mc_virt SLAVE_EBI1 0>;
				interconnect-names = "qup-core", "qup-config", "qup-memory";
				status = "disabled";
			};

			i2c22: i2c@898000 {
				compatible = "qcom,geni-i2c";
				reg = <0 0x00898000 0 0x4000>;
				#address-cells = <1>;
				#size-cells = <0>;
				clock-names = "se";
				clocks = <&gcc GCC_QUPV3_WRAP2_S6_CLK>;
				interrupts = <GIC_SPI 833 IRQ_TYPE_LEVEL_HIGH>;
				power-domains = <&rpmhpd SC8280XP_CX>;
				interconnects = <&clk_virt MASTER_QUP_CORE_2 0 &clk_virt SLAVE_QUP_CORE_2 0>,
						<&gem_noc MASTER_APPSS_PROC 0 &config_noc SLAVE_QUP_2 0>,
						<&aggre1_noc MASTER_QUP_2 0 &mc_virt SLAVE_EBI1 0>;
				interconnect-names = "qup-core", "qup-config", "qup-memory";
				status = "disabled";
			};

			spi22: spi@898000 {
				compatible = "qcom,geni-spi";
				reg = <0 0x00898000 0 0x4000>;
				#address-cells = <1>;
				#size-cells = <0>;
				clocks = <&gcc GCC_QUPV3_WRAP2_S6_CLK>;
				clock-names = "se";
				interrupts = <GIC_SPI 833 IRQ_TYPE_LEVEL_HIGH>;
				power-domains = <&rpmhpd SC8280XP_CX>;
				interconnects = <&clk_virt MASTER_QUP_CORE_2 0 &clk_virt SLAVE_QUP_CORE_2 0>,
				                <&gem_noc MASTER_APPSS_PROC 0 &config_noc SLAVE_QUP_2 0>,
				                <&aggre1_noc MASTER_QUP_2 0 &mc_virt SLAVE_EBI1 0>;
				interconnect-names = "qup-core", "qup-config", "qup-memory";
				status = "disabled";
			};

			i2c23: i2c@89c000 {
				compatible = "qcom,geni-i2c";
				reg = <0 0x0089c000 0 0x4000>;
				#address-cells = <1>;
				#size-cells = <0>;
				clock-names = "se";
				clocks = <&gcc GCC_QUPV3_WRAP2_S7_CLK>;
				interrupts = <GIC_SPI 834 IRQ_TYPE_LEVEL_HIGH>;
				power-domains = <&rpmhpd SC8280XP_CX>;
				interconnects = <&clk_virt MASTER_QUP_CORE_2 0 &clk_virt SLAVE_QUP_CORE_2 0>,
						<&gem_noc MASTER_APPSS_PROC 0 &config_noc SLAVE_QUP_2 0>,
						<&aggre1_noc MASTER_QUP_2 0 &mc_virt SLAVE_EBI1 0>;
				interconnect-names = "qup-core", "qup-config", "qup-memory";
				status = "disabled";
			};

			spi23: spi@89c000 {
				compatible = "qcom,geni-spi";
				reg = <0 0x0089c000 0 0x4000>;
				#address-cells = <1>;
				#size-cells = <0>;
				clocks = <&gcc GCC_QUPV3_WRAP2_S7_CLK>;
				clock-names = "se";
				interrupts = <GIC_SPI 834 IRQ_TYPE_LEVEL_HIGH>;
				power-domains = <&rpmhpd SC8280XP_CX>;
				interconnects = <&clk_virt MASTER_QUP_CORE_2 0 &clk_virt SLAVE_QUP_CORE_2 0>,
				                <&gem_noc MASTER_APPSS_PROC 0 &config_noc SLAVE_QUP_2 0>,
				                <&aggre1_noc MASTER_QUP_2 0 &mc_virt SLAVE_EBI1 0>;
				interconnect-names = "qup-core", "qup-config", "qup-memory";
				status = "disabled";
			};
		};

		qup0: geniqup@9c0000 {
			compatible = "qcom,geni-se-qup";
			reg = <0 0x009c0000 0 0x6000>;
			clocks = <&gcc GCC_QUPV3_WRAP_0_M_AHB_CLK>,
				 <&gcc GCC_QUPV3_WRAP_0_S_AHB_CLK>;
			clock-names = "m-ahb", "s-ahb";
			iommus = <&apps_smmu 0x563 0>;

			#address-cells = <2>;
			#size-cells = <2>;
			ranges;

			status = "disabled";

			i2c0: i2c@980000 {
				compatible = "qcom,geni-i2c";
				reg = <0 0x00980000 0 0x4000>;
				#address-cells = <1>;
				#size-cells = <0>;
				clock-names = "se";
				clocks = <&gcc GCC_QUPV3_WRAP0_S0_CLK>;
				interrupts = <GIC_SPI 601 IRQ_TYPE_LEVEL_HIGH>;
				power-domains = <&rpmhpd SC8280XP_CX>;
				interconnects = <&clk_virt MASTER_QUP_CORE_0 0 &clk_virt SLAVE_QUP_CORE_0 0>,
						<&gem_noc MASTER_APPSS_PROC 0 &config_noc SLAVE_QUP_0 0>,
						<&aggre1_noc MASTER_QUP_0 0 &mc_virt SLAVE_EBI1 0>;
				interconnect-names = "qup-core", "qup-config", "qup-memory";
				status = "disabled";
			};

			spi0: spi@980000 {
				compatible = "qcom,geni-spi";
				reg = <0 0x00980000 0 0x4000>;
				#address-cells = <1>;
				#size-cells = <0>;
				clocks = <&gcc GCC_QUPV3_WRAP2_S0_CLK>;
				clock-names = "se";
				interrupts = <GIC_SPI 601 IRQ_TYPE_LEVEL_HIGH>;
				power-domains = <&rpmhpd SC8280XP_CX>;
				interconnects = <&clk_virt MASTER_QUP_CORE_0 0 &clk_virt SLAVE_QUP_CORE_0 0>,
						<&gem_noc MASTER_APPSS_PROC 0 &config_noc SLAVE_QUP_0 0>,
						<&aggre1_noc MASTER_QUP_0 0 &mc_virt SLAVE_EBI1 0>;
				interconnect-names = "qup-core", "qup-config", "qup-memory";
				status = "disabled";
			};

			i2c1: i2c@984000 {
				compatible = "qcom,geni-i2c";
				reg = <0 0x00984000 0 0x4000>;
				#address-cells = <1>;
				#size-cells = <0>;
				clock-names = "se";
				clocks = <&gcc GCC_QUPV3_WRAP0_S1_CLK>;
				interrupts = <GIC_SPI 602 IRQ_TYPE_LEVEL_HIGH>;
				power-domains = <&rpmhpd SC8280XP_CX>;
				interconnects = <&clk_virt MASTER_QUP_CORE_0 0 &clk_virt SLAVE_QUP_CORE_0 0>,
						<&gem_noc MASTER_APPSS_PROC 0 &config_noc SLAVE_QUP_0 0>,
						<&aggre1_noc MASTER_QUP_0 0 &mc_virt SLAVE_EBI1 0>;
				interconnect-names = "qup-core", "qup-config", "qup-memory";
				status = "disabled";
			};

			spi1: spi@984000 {
				compatible = "qcom,geni-spi";
				reg = <0 0x00984000 0 0x4000>;
				#address-cells = <1>;
				#size-cells = <0>;
				clocks = <&gcc GCC_QUPV3_WRAP2_S1_CLK>;
				clock-names = "se";
				interrupts = <GIC_SPI 602 IRQ_TYPE_LEVEL_HIGH>;
				power-domains = <&rpmhpd SC8280XP_CX>;
				interconnects = <&clk_virt MASTER_QUP_CORE_0 0 &clk_virt SLAVE_QUP_CORE_0 0>,
						<&gem_noc MASTER_APPSS_PROC 0 &config_noc SLAVE_QUP_0 0>,
						<&aggre1_noc MASTER_QUP_0 0 &mc_virt SLAVE_EBI1 0>;
				interconnect-names = "qup-core", "qup-config", "qup-memory";
				status = "disabled";
			};

			i2c2: i2c@988000 {
				compatible = "qcom,geni-i2c";
				reg = <0 0x00988000 0 0x4000>;
				#address-cells = <1>;
				#size-cells = <0>;
				clock-names = "se";
				clocks = <&gcc GCC_QUPV3_WRAP0_S2_CLK>;
				interrupts = <GIC_SPI 603 IRQ_TYPE_LEVEL_HIGH>;
				power-domains = <&rpmhpd SC8280XP_CX>;
				interconnects = <&clk_virt MASTER_QUP_CORE_0 0 &clk_virt SLAVE_QUP_CORE_0 0>,
						<&gem_noc MASTER_APPSS_PROC 0 &config_noc SLAVE_QUP_0 0>,
						<&aggre1_noc MASTER_QUP_0 0 &mc_virt SLAVE_EBI1 0>;
				interconnect-names = "qup-core", "qup-config", "qup-memory";
				status = "disabled";
			};

			spi2: spi@988000 {
				compatible = "qcom,geni-spi";
				reg = <0 0x00988000 0 0x4000>;
				#address-cells = <1>;
				#size-cells = <0>;
				clocks = <&gcc GCC_QUPV3_WRAP2_S2_CLK>;
				clock-names = "se";
				interrupts = <GIC_SPI 603 IRQ_TYPE_LEVEL_HIGH>;
				power-domains = <&rpmhpd SC8280XP_CX>;
				interconnects = <&clk_virt MASTER_QUP_CORE_0 0 &clk_virt SLAVE_QUP_CORE_0 0>,
						<&gem_noc MASTER_APPSS_PROC 0 &config_noc SLAVE_QUP_0 0>,
						<&aggre1_noc MASTER_QUP_0 0 &mc_virt SLAVE_EBI1 0>;
				interconnect-names = "qup-core", "qup-config", "qup-memory";
				status = "disabled";
			};

			i2c3: i2c@98c000 {
				compatible = "qcom,geni-i2c";
				reg = <0 0x0098c000 0 0x4000>;
				#address-cells = <1>;
				#size-cells = <0>;
				clock-names = "se";
				clocks = <&gcc GCC_QUPV3_WRAP0_S3_CLK>;
				interrupts = <GIC_SPI 604 IRQ_TYPE_LEVEL_HIGH>;
				power-domains = <&rpmhpd SC8280XP_CX>;
				interconnects = <&clk_virt MASTER_QUP_CORE_0 0 &clk_virt SLAVE_QUP_CORE_0 0>,
						<&gem_noc MASTER_APPSS_PROC 0 &config_noc SLAVE_QUP_0 0>,
						<&aggre1_noc MASTER_QUP_0 0 &mc_virt SLAVE_EBI1 0>;
				interconnect-names = "qup-core", "qup-config", "qup-memory";
				status = "disabled";
			};

			spi3: spi@98c000 {
				compatible = "qcom,geni-spi";
				reg = <0 0x0098c000 0 0x4000>;
				#address-cells = <1>;
				#size-cells = <0>;
				clocks = <&gcc GCC_QUPV3_WRAP2_S3_CLK>;
				clock-names = "se";
				interrupts = <GIC_SPI 604 IRQ_TYPE_LEVEL_HIGH>;
				power-domains = <&rpmhpd SC8280XP_CX>;
				interconnects = <&clk_virt MASTER_QUP_CORE_0 0 &clk_virt SLAVE_QUP_CORE_0 0>,
						<&gem_noc MASTER_APPSS_PROC 0 &config_noc SLAVE_QUP_0 0>,
						<&aggre1_noc MASTER_QUP_0 0 &mc_virt SLAVE_EBI1 0>;
				interconnect-names = "qup-core", "qup-config", "qup-memory";
				status = "disabled";
			};

			i2c4: i2c@990000 {
				compatible = "qcom,geni-i2c";
				reg = <0 0x00990000 0 0x4000>;
				clock-names = "se";
				clocks = <&gcc GCC_QUPV3_WRAP0_S4_CLK>;
				interrupts = <GIC_SPI 605 IRQ_TYPE_LEVEL_HIGH>;
				#address-cells = <1>;
				#size-cells = <0>;
				power-domains = <&rpmhpd SC8280XP_CX>;
				interconnects = <&clk_virt MASTER_QUP_CORE_0 0 &clk_virt SLAVE_QUP_CORE_0 0>,
						<&gem_noc MASTER_APPSS_PROC 0 &config_noc SLAVE_QUP_0 0>,
						<&aggre1_noc MASTER_QUP_0 0 &mc_virt SLAVE_EBI1 0>;
				interconnect-names = "qup-core", "qup-config", "qup-memory";
				status = "disabled";
			};

			spi4: spi@990000 {
				compatible = "qcom,geni-spi";
				reg = <0 0x00990000 0 0x4000>;
				#address-cells = <1>;
				#size-cells = <0>;
				clocks = <&gcc GCC_QUPV3_WRAP2_S4_CLK>;
				clock-names = "se";
				interrupts = <GIC_SPI 605 IRQ_TYPE_LEVEL_HIGH>;
				power-domains = <&rpmhpd SC8280XP_CX>;
				interconnects = <&clk_virt MASTER_QUP_CORE_0 0 &clk_virt SLAVE_QUP_CORE_0 0>,
						<&gem_noc MASTER_APPSS_PROC 0 &config_noc SLAVE_QUP_0 0>,
						<&aggre1_noc MASTER_QUP_0 0 &mc_virt SLAVE_EBI1 0>;
				interconnect-names = "qup-core", "qup-config", "qup-memory";
				status = "disabled";
			};

			i2c5: i2c@994000 {
				compatible = "qcom,geni-i2c";
				reg = <0 0x00994000 0 0x4000>;
				#address-cells = <1>;
				#size-cells = <0>;
				clock-names = "se";
				clocks = <&gcc GCC_QUPV3_WRAP0_S5_CLK>;
				interrupts = <GIC_SPI 606 IRQ_TYPE_LEVEL_HIGH>;
				power-domains = <&rpmhpd SC8280XP_CX>;
				interconnects = <&clk_virt MASTER_QUP_CORE_0 0 &clk_virt SLAVE_QUP_CORE_0 0>,
						<&gem_noc MASTER_APPSS_PROC 0 &config_noc SLAVE_QUP_0 0>,
						<&aggre1_noc MASTER_QUP_0 0 &mc_virt SLAVE_EBI1 0>;
				interconnect-names = "qup-core", "qup-config", "qup-memory";
				status = "disabled";
			};

			spi5: spi@994000 {
				compatible = "qcom,geni-spi";
				reg = <0 0x00994000 0 0x4000>;
				#address-cells = <1>;
				#size-cells = <0>;
				clocks = <&gcc GCC_QUPV3_WRAP2_S5_CLK>;
				clock-names = "se";
				interrupts = <GIC_SPI 606 IRQ_TYPE_LEVEL_HIGH>;
				power-domains = <&rpmhpd SC8280XP_CX>;
				interconnects = <&clk_virt MASTER_QUP_CORE_0 0 &clk_virt SLAVE_QUP_CORE_0 0>,
						<&gem_noc MASTER_APPSS_PROC 0 &config_noc SLAVE_QUP_0 0>,
						<&aggre1_noc MASTER_QUP_0 0 &mc_virt SLAVE_EBI1 0>;
				interconnect-names = "qup-core", "qup-config", "qup-memory";
				status = "disabled";
			};

			i2c6: i2c@998000 {
				compatible = "qcom,geni-i2c";
				reg = <0 0x00998000 0 0x4000>;
				#address-cells = <1>;
				#size-cells = <0>;
				clock-names = "se";
				clocks = <&gcc GCC_QUPV3_WRAP0_S6_CLK>;
				interrupts = <GIC_SPI 607 IRQ_TYPE_LEVEL_HIGH>;
				power-domains = <&rpmhpd SC8280XP_CX>;
				interconnects = <&clk_virt MASTER_QUP_CORE_0 0 &clk_virt SLAVE_QUP_CORE_0 0>,
						<&gem_noc MASTER_APPSS_PROC 0 &config_noc SLAVE_QUP_0 0>,
						<&aggre1_noc MASTER_QUP_0 0 &mc_virt SLAVE_EBI1 0>;
				interconnect-names = "qup-core", "qup-config", "qup-memory";
				status = "disabled";
			};

			spi6: spi@998000 {
				compatible = "qcom,geni-spi";
				reg = <0 0x00998000 0 0x4000>;
				#address-cells = <1>;
				#size-cells = <0>;
				clocks = <&gcc GCC_QUPV3_WRAP2_S6_CLK>;
				clock-names = "se";
				interrupts = <GIC_SPI 607 IRQ_TYPE_LEVEL_HIGH>;
				power-domains = <&rpmhpd SC8280XP_CX>;
				interconnects = <&clk_virt MASTER_QUP_CORE_0 0 &clk_virt SLAVE_QUP_CORE_0 0>,
						<&gem_noc MASTER_APPSS_PROC 0 &config_noc SLAVE_QUP_0 0>,
						<&aggre1_noc MASTER_QUP_0 0 &mc_virt SLAVE_EBI1 0>;
				interconnect-names = "qup-core", "qup-config", "qup-memory";
				status = "disabled";
			};

			i2c7: i2c@99c000 {
				compatible = "qcom,geni-i2c";
				reg = <0 0x0099c000 0 0x4000>;
				#address-cells = <1>;
				#size-cells = <0>;
				clock-names = "se";
				clocks = <&gcc GCC_QUPV3_WRAP0_S7_CLK>;
				interrupts = <GIC_SPI 608 IRQ_TYPE_LEVEL_HIGH>;
				power-domains = <&rpmhpd SC8280XP_CX>;
				interconnects = <&clk_virt MASTER_QUP_CORE_0 0 &clk_virt SLAVE_QUP_CORE_0 0>,
						<&gem_noc MASTER_APPSS_PROC 0 &config_noc SLAVE_QUP_0 0>,
						<&aggre1_noc MASTER_QUP_0 0 &mc_virt SLAVE_EBI1 0>;
				interconnect-names = "qup-core", "qup-config", "qup-memory";
				status = "disabled";
			};

			spi7: spi@99c000 {
				compatible = "qcom,geni-spi";
				reg = <0 0x0099c000 0 0x4000>;
				#address-cells = <1>;
				#size-cells = <0>;
				clocks = <&gcc GCC_QUPV3_WRAP2_S7_CLK>;
				clock-names = "se";
				interrupts = <GIC_SPI 608 IRQ_TYPE_LEVEL_HIGH>;
				power-domains = <&rpmhpd SC8280XP_CX>;
				interconnects = <&clk_virt MASTER_QUP_CORE_0 0 &clk_virt SLAVE_QUP_CORE_0 0>,
						<&gem_noc MASTER_APPSS_PROC 0 &config_noc SLAVE_QUP_0 0>,
						<&aggre1_noc MASTER_QUP_0 0 &mc_virt SLAVE_EBI1 0>;
				interconnect-names = "qup-core", "qup-config", "qup-memory";
				status = "disabled";
			};
		};

		qup1: geniqup@ac0000 {
			compatible = "qcom,geni-se-qup";
			reg = <0 0x00ac0000 0 0x6000>;
			clocks = <&gcc GCC_QUPV3_WRAP_1_M_AHB_CLK>,
				 <&gcc GCC_QUPV3_WRAP_1_S_AHB_CLK>;
			clock-names = "m-ahb", "s-ahb";
			iommus = <&apps_smmu 0x83 0>;

			#address-cells = <2>;
			#size-cells = <2>;
			ranges;

			status = "disabled";

			i2c8: i2c@a80000 {
				compatible = "qcom,geni-i2c";
				reg = <0 0x00a80000 0 0x4000>;
				#address-cells = <1>;
				#size-cells = <0>;
				clocks = <&gcc GCC_QUPV3_WRAP1_S0_CLK>;
				clock-names = "se";
				interrupts = <GIC_SPI 353 IRQ_TYPE_LEVEL_HIGH>;
				power-domains = <&rpmhpd SC8280XP_CX>;
				interconnects = <&clk_virt MASTER_QUP_CORE_1 0 &clk_virt SLAVE_QUP_CORE_1 0>,
				                <&gem_noc MASTER_APPSS_PROC 0 &config_noc SLAVE_QUP_1 0>,
				                <&aggre1_noc MASTER_QUP_1 0 &mc_virt SLAVE_EBI1 0>;
				interconnect-names = "qup-core", "qup-config", "qup-memory";
				status = "disabled";
			};

			spi8: spi@a80000 {
				compatible = "qcom,geni-spi";
				reg = <0 0x00a80000 0 0x4000>;
				#address-cells = <1>;
				#size-cells = <0>;
				clocks = <&gcc GCC_QUPV3_WRAP1_S0_CLK>;
				clock-names = "se";
				interrupts = <GIC_SPI 353 IRQ_TYPE_LEVEL_HIGH>;
				power-domains = <&rpmhpd SC8280XP_CX>;
				interconnects = <&clk_virt MASTER_QUP_CORE_1 0 &clk_virt SLAVE_QUP_CORE_1 0>,
				                <&gem_noc MASTER_APPSS_PROC 0 &config_noc SLAVE_QUP_1 0>,
				                <&aggre1_noc MASTER_QUP_1 0 &mc_virt SLAVE_EBI1 0>;
				interconnect-names = "qup-core", "qup-config", "qup-memory";
				status = "disabled";
			};

			i2c9: i2c@a84000 {
				compatible = "qcom,geni-i2c";
				reg = <0 0x00a84000 0 0x4000>;
				#address-cells = <1>;
				#size-cells = <0>;
				clocks = <&gcc GCC_QUPV3_WRAP1_S1_CLK>;
				clock-names = "se";
				interrupts = <GIC_SPI 354 IRQ_TYPE_LEVEL_HIGH>;
				power-domains = <&rpmhpd SC8280XP_CX>;
				interconnects = <&clk_virt MASTER_QUP_CORE_1 0 &clk_virt SLAVE_QUP_CORE_1 0>,
				                <&gem_noc MASTER_APPSS_PROC 0 &config_noc SLAVE_QUP_1 0>,
				                <&aggre1_noc MASTER_QUP_1 0 &mc_virt SLAVE_EBI1 0>;
				interconnect-names = "qup-core", "qup-config", "qup-memory";
				status = "disabled";
			};

			spi9: spi@a84000 {
				compatible = "qcom,geni-spi";
				reg = <0 0x00a84000 0 0x4000>;
				#address-cells = <1>;
				#size-cells = <0>;
				clocks = <&gcc GCC_QUPV3_WRAP1_S1_CLK>;
				clock-names = "se";
				interrupts = <GIC_SPI 354 IRQ_TYPE_LEVEL_HIGH>;
				power-domains = <&rpmhpd SC8280XP_CX>;
				interconnects = <&clk_virt MASTER_QUP_CORE_1 0 &clk_virt SLAVE_QUP_CORE_1 0>,
				                <&gem_noc MASTER_APPSS_PROC 0 &config_noc SLAVE_QUP_1 0>,
				                <&aggre1_noc MASTER_QUP_1 0 &mc_virt SLAVE_EBI1 0>;
				interconnect-names = "qup-core", "qup-config", "qup-memory";
				status = "disabled";
			};

			i2c10: i2c@a88000 {
				compatible = "qcom,geni-i2c";
				reg = <0 0x00a88000 0 0x4000>;
				#address-cells = <1>;
				#size-cells = <0>;
				clocks = <&gcc GCC_QUPV3_WRAP1_S2_CLK>;
				clock-names = "se";
				interrupts = <GIC_SPI 355 IRQ_TYPE_LEVEL_HIGH>;
				power-domains = <&rpmhpd SC8280XP_CX>;
				interconnects = <&clk_virt MASTER_QUP_CORE_1 0 &clk_virt SLAVE_QUP_CORE_1 0>,
				                <&gem_noc MASTER_APPSS_PROC 0 &config_noc SLAVE_QUP_1 0>,
				                <&aggre1_noc MASTER_QUP_1 0 &mc_virt SLAVE_EBI1 0>;
				interconnect-names = "qup-core", "qup-config", "qup-memory";
				status = "disabled";
			};

			spi10: spi@a88000 {
				compatible = "qcom,geni-spi";
				reg = <0 0x00a88000 0 0x4000>;
				#address-cells = <1>;
				#size-cells = <0>;
				clocks = <&gcc GCC_QUPV3_WRAP1_S2_CLK>;
				clock-names = "se";
				interrupts = <GIC_SPI 355 IRQ_TYPE_LEVEL_HIGH>;
				power-domains = <&rpmhpd SC8280XP_CX>;
				interconnects = <&clk_virt MASTER_QUP_CORE_1 0 &clk_virt SLAVE_QUP_CORE_1 0>,
				                <&gem_noc MASTER_APPSS_PROC 0 &config_noc SLAVE_QUP_1 0>,
				                <&aggre1_noc MASTER_QUP_1 0 &mc_virt SLAVE_EBI1 0>;
				interconnect-names = "qup-core", "qup-config", "qup-memory";
				status = "disabled";
			};

			i2c11: i2c@a8c000 {
				compatible = "qcom,geni-i2c";
				reg = <0 0x00a8c000 0 0x4000>;
				#address-cells = <1>;
				#size-cells = <0>;
				clocks = <&gcc GCC_QUPV3_WRAP1_S3_CLK>;
				clock-names = "se";
				interrupts = <GIC_SPI 356 IRQ_TYPE_LEVEL_HIGH>;
				power-domains = <&rpmhpd SC8280XP_CX>;
				interconnects = <&clk_virt MASTER_QUP_CORE_1 0 &clk_virt SLAVE_QUP_CORE_1 0>,
				                <&gem_noc MASTER_APPSS_PROC 0 &config_noc SLAVE_QUP_1 0>,
				                <&aggre1_noc MASTER_QUP_1 0 &mc_virt SLAVE_EBI1 0>;
				interconnect-names = "qup-core", "qup-config", "qup-memory";
				status = "disabled";
			};

			spi11: spi@a8c000 {
				compatible = "qcom,geni-spi";
				reg = <0 0x00a8c000 0 0x4000>;
				#address-cells = <1>;
				#size-cells = <0>;
				clocks = <&gcc GCC_QUPV3_WRAP1_S3_CLK>;
				clock-names = "se";
				interrupts = <GIC_SPI 356 IRQ_TYPE_LEVEL_HIGH>;
				power-domains = <&rpmhpd SC8280XP_CX>;
				interconnects = <&clk_virt MASTER_QUP_CORE_1 0 &clk_virt SLAVE_QUP_CORE_1 0>,
				                <&gem_noc MASTER_APPSS_PROC 0 &config_noc SLAVE_QUP_1 0>,
				                <&aggre1_noc MASTER_QUP_1 0 &mc_virt SLAVE_EBI1 0>;
				interconnect-names = "qup-core", "qup-config", "qup-memory";
				status = "disabled";
			};

			i2c12: i2c@a90000 {
				compatible = "qcom,geni-i2c";
				reg = <0 0x00a90000 0 0x4000>;
				#address-cells = <1>;
				#size-cells = <0>;
				clocks = <&gcc GCC_QUPV3_WRAP1_S4_CLK>;
				clock-names = "se";
				interrupts = <GIC_SPI 357 IRQ_TYPE_LEVEL_HIGH>;
				power-domains = <&rpmhpd SC8280XP_CX>;
				interconnects = <&clk_virt MASTER_QUP_CORE_1 0 &clk_virt SLAVE_QUP_CORE_1 0>,
				                <&gem_noc MASTER_APPSS_PROC 0 &config_noc SLAVE_QUP_1 0>,
				                <&aggre1_noc MASTER_QUP_1 0 &mc_virt SLAVE_EBI1 0>;
				interconnect-names = "qup-core", "qup-config", "qup-memory";
				status = "disabled";
			};

			spi12: spi@a90000 {
				compatible = "qcom,geni-spi";
				reg = <0 0x00a90000 0 0x4000>;
				#address-cells = <1>;
				#size-cells = <0>;
				clocks = <&gcc GCC_QUPV3_WRAP1_S4_CLK>;
				clock-names = "se";
				interrupts = <GIC_SPI 357 IRQ_TYPE_LEVEL_HIGH>;
				power-domains = <&rpmhpd SC8280XP_CX>;
				interconnects = <&clk_virt MASTER_QUP_CORE_1 0 &clk_virt SLAVE_QUP_CORE_1 0>,
				                <&gem_noc MASTER_APPSS_PROC 0 &config_noc SLAVE_QUP_1 0>,
				                <&aggre1_noc MASTER_QUP_1 0 &mc_virt SLAVE_EBI1 0>;
				interconnect-names = "qup-core", "qup-config", "qup-memory";
				status = "disabled";
			};

			i2c13: i2c@a94000 {
				compatible = "qcom,geni-i2c";
				reg = <0 0x00a94000 0 0x4000>;
				#address-cells = <1>;
				#size-cells = <0>;
				clocks = <&gcc GCC_QUPV3_WRAP1_S5_CLK>;
				clock-names = "se";
				interrupts = <GIC_SPI 358 IRQ_TYPE_LEVEL_HIGH>;
				power-domains = <&rpmhpd SC8280XP_CX>;
				interconnects = <&clk_virt MASTER_QUP_CORE_1 0 &clk_virt SLAVE_QUP_CORE_1 0>,
				                <&gem_noc MASTER_APPSS_PROC 0 &config_noc SLAVE_QUP_1 0>,
				                <&aggre1_noc MASTER_QUP_1 0 &mc_virt SLAVE_EBI1 0>;
				interconnect-names = "qup-core", "qup-config", "qup-memory";
				status = "disabled";
			};

			spi13: spi@a94000 {
				compatible = "qcom,geni-spi";
				reg = <0 0x00a94000 0 0x4000>;
				#address-cells = <1>;
				#size-cells = <0>;
				clocks = <&gcc GCC_QUPV3_WRAP1_S5_CLK>;
				clock-names = "se";
				interrupts = <GIC_SPI 358 IRQ_TYPE_LEVEL_HIGH>;
				power-domains = <&rpmhpd SC8280XP_CX>;
				interconnects = <&clk_virt MASTER_QUP_CORE_1 0 &clk_virt SLAVE_QUP_CORE_1 0>,
				                <&gem_noc MASTER_APPSS_PROC 0 &config_noc SLAVE_QUP_1 0>,
				                <&aggre1_noc MASTER_QUP_1 0 &mc_virt SLAVE_EBI1 0>;
				interconnect-names = "qup-core", "qup-config", "qup-memory";
				status = "disabled";
			};

			i2c14: i2c@a98000 {
				compatible = "qcom,geni-i2c";
				reg = <0 0x00a98000 0 0x4000>;
				#address-cells = <1>;
				#size-cells = <0>;
				clocks = <&gcc GCC_QUPV3_WRAP1_S6_CLK>;
				clock-names = "se";
				interrupts = <GIC_SPI 835 IRQ_TYPE_LEVEL_HIGH>;
				power-domains = <&rpmhpd SC8280XP_CX>;
				interconnects = <&clk_virt MASTER_QUP_CORE_1 0 &clk_virt SLAVE_QUP_CORE_1 0>,
				                <&gem_noc MASTER_APPSS_PROC 0 &config_noc SLAVE_QUP_1 0>,
				                <&aggre1_noc MASTER_QUP_1 0 &mc_virt SLAVE_EBI1 0>;
				interconnect-names = "qup-core", "qup-config", "qup-memory";
				status = "disabled";
			};

			spi14: spi@a98000 {
				compatible = "qcom,geni-spi";
				reg = <0 0x00a98000 0 0x4000>;
				#address-cells = <1>;
				#size-cells = <0>;
				clocks = <&gcc GCC_QUPV3_WRAP1_S6_CLK>;
				clock-names = "se";
				interrupts = <GIC_SPI 835 IRQ_TYPE_LEVEL_HIGH>;
				power-domains = <&rpmhpd SC8280XP_CX>;
				interconnects = <&clk_virt MASTER_QUP_CORE_1 0 &clk_virt SLAVE_QUP_CORE_1 0>,
				                <&gem_noc MASTER_APPSS_PROC 0 &config_noc SLAVE_QUP_1 0>,
				                <&aggre1_noc MASTER_QUP_1 0 &mc_virt SLAVE_EBI1 0>;
				interconnect-names = "qup-core", "qup-config", "qup-memory";
				status = "disabled";
			};

			i2c15: i2c@a9c000 {
				compatible = "qcom,geni-i2c";
				reg = <0 0x00a9c000 0 0x4000>;
				#address-cells = <1>;
				#size-cells = <0>;
				clocks = <&gcc GCC_QUPV3_WRAP1_S7_CLK>;
				clock-names = "se";
				interrupts = <GIC_SPI 836 IRQ_TYPE_LEVEL_HIGH>;
				power-domains = <&rpmhpd SC8280XP_CX>;
				interconnects = <&clk_virt MASTER_QUP_CORE_1 0 &clk_virt SLAVE_QUP_CORE_1 0>,
				                <&gem_noc MASTER_APPSS_PROC 0 &config_noc SLAVE_QUP_1 0>,
				                <&aggre1_noc MASTER_QUP_1 0 &mc_virt SLAVE_EBI1 0>;
				interconnect-names = "qup-core", "qup-config", "qup-memory";
				status = "disabled";
			};

			spi15: spi@a9c000 {
				compatible = "qcom,geni-spi";
				reg = <0 0x00a9c000 0 0x4000>;
				#address-cells = <1>;
				#size-cells = <0>;
				clocks = <&gcc GCC_QUPV3_WRAP1_S7_CLK>;
				clock-names = "se";
				interrupts = <GIC_SPI 836 IRQ_TYPE_LEVEL_HIGH>;
				power-domains = <&rpmhpd SC8280XP_CX>;
				interconnects = <&clk_virt MASTER_QUP_CORE_1 0 &clk_virt SLAVE_QUP_CORE_1 0>,
				                <&gem_noc MASTER_APPSS_PROC 0 &config_noc SLAVE_QUP_1 0>,
				                <&aggre1_noc MASTER_QUP_1 0 &mc_virt SLAVE_EBI1 0>;
				interconnect-names = "qup-core", "qup-config", "qup-memory";
				status = "disabled";
			};
		};

		rng: rng@10d3000 {
			compatible = "qcom,prng-ee";
			reg = <0 0x010d3000 0 0x1000>;
			clocks = <&rpmhcc RPMH_HWKM_CLK>;
			clock-names = "core";
		};

		pcie4: pcie@1c00000 {
			device_type = "pci";
			compatible = "qcom,pcie-sc8280xp";
			reg = <0x0 0x01c00000 0x0 0x3000>,
			      <0x0 0x30000000 0x0 0xf1d>,
			      <0x0 0x30000f20 0x0 0xa8>,
			      <0x0 0x30001000 0x0 0x1000>,
			      <0x0 0x30100000 0x0 0x100000>;
			reg-names = "parf", "dbi", "elbi", "atu", "config";
			#address-cells = <3>;
			#size-cells = <2>;
			ranges = <0x01000000 0x0 0x00000000 0x0 0x30200000 0x0 0x100000>,
				 <0x02000000 0x0 0x30300000 0x0 0x30300000 0x0 0x1d00000>;
			bus-range = <0x00 0xff>;

			dma-coherent;

			linux,pci-domain = <6>;
			num-lanes = <1>;

			interrupts = <GIC_SPI 141 IRQ_TYPE_LEVEL_HIGH>,
				     <GIC_SPI 142 IRQ_TYPE_LEVEL_HIGH>,
				     <GIC_SPI 143 IRQ_TYPE_LEVEL_HIGH>,
				     <GIC_SPI 144 IRQ_TYPE_LEVEL_HIGH>;
			interrupt-names = "msi0", "msi1", "msi2", "msi3";

			#interrupt-cells = <1>;
			interrupt-map-mask = <0 0 0 0x7>;
			interrupt-map = <0 0 0 1 &intc 0 0 GIC_SPI 149 IRQ_TYPE_LEVEL_HIGH>,
					<0 0 0 2 &intc 0 0 GIC_SPI 150 IRQ_TYPE_LEVEL_HIGH>,
					<0 0 0 3 &intc 0 0 GIC_SPI 151 IRQ_TYPE_LEVEL_HIGH>,
					<0 0 0 4 &intc 0 0 GIC_SPI 152 IRQ_TYPE_LEVEL_HIGH>;

			clocks = <&gcc GCC_PCIE_4_AUX_CLK>,
				 <&gcc GCC_PCIE_4_CFG_AHB_CLK>,
				 <&gcc GCC_PCIE_4_MSTR_AXI_CLK>,
				 <&gcc GCC_PCIE_4_SLV_AXI_CLK>,
				 <&gcc GCC_PCIE_4_SLV_Q2A_AXI_CLK>,
				 <&gcc GCC_DDRSS_PCIE_SF_TBU_CLK>,
				 <&gcc GCC_AGGRE_NOC_PCIE_4_AXI_CLK>,
				 <&gcc GCC_AGGRE_NOC_PCIE_SOUTH_SF_AXI_CLK>,
				 <&gcc GCC_CNOC_PCIE4_QX_CLK>;
			clock-names = "aux",
				      "cfg",
				      "bus_master",
				      "bus_slave",
				      "slave_q2a",
				      "ddrss_sf_tbu",
				      "noc_aggr_4",
				      "noc_aggr_south_sf",
				      "cnoc_qx";

			assigned-clocks = <&gcc GCC_PCIE_4_AUX_CLK>;
			assigned-clock-rates = <19200000>;

			interconnects = <&aggre2_noc MASTER_PCIE_4 0 &mc_virt SLAVE_EBI1 0>,
					<&gem_noc MASTER_APPSS_PROC 0 &config_noc SLAVE_PCIE_4 0>;
			interconnect-names = "pcie-mem", "cpu-pcie";

			resets = <&gcc GCC_PCIE_4_BCR>;
			reset-names = "pci";

			power-domains = <&gcc PCIE_4_GDSC>;

			phys = <&pcie4_phy>;
			phy-names = "pciephy";

			status = "disabled";
		};

		pcie4_phy: phy@1c06000 {
			compatible = "qcom,sc8280xp-qmp-gen3x1-pcie-phy";
			reg = <0x0 0x01c06000 0x0 0x2000>;

			clocks = <&gcc GCC_PCIE_4_AUX_CLK>,
				 <&gcc GCC_PCIE_4_CFG_AHB_CLK>,
				 <&gcc GCC_PCIE_4_CLKREF_CLK>,
				 <&gcc GCC_PCIE4_PHY_RCHNG_CLK>,
				 <&gcc GCC_PCIE_4_PIPE_CLK>,
				 <&gcc GCC_PCIE_4_PIPEDIV2_CLK>;
			clock-names = "aux", "cfg_ahb", "ref", "rchng",
				      "pipe", "pipediv2";

			assigned-clocks = <&gcc GCC_PCIE4_PHY_RCHNG_CLK>;
			assigned-clock-rates = <100000000>;

			power-domains = <&gcc PCIE_4_GDSC>;

			resets = <&gcc GCC_PCIE_4_PHY_BCR>;
			reset-names = "phy";

			#clock-cells = <0>;
			clock-output-names = "pcie_4_pipe_clk";

			#phy-cells = <0>;

			status = "disabled";
		};

		pcie3b: pcie@1c08000 {
			device_type = "pci";
			compatible = "qcom,pcie-sc8280xp";
			reg = <0x0 0x01c08000 0x0 0x3000>,
			      <0x0 0x32000000 0x0 0xf1d>,
			      <0x0 0x32000f20 0x0 0xa8>,
			      <0x0 0x32001000 0x0 0x1000>,
			      <0x0 0x32100000 0x0 0x100000>;
			reg-names = "parf", "dbi", "elbi", "atu", "config";
			#address-cells = <3>;
			#size-cells = <2>;
			ranges = <0x01000000 0x0 0x00000000 0x0 0x32200000 0x0 0x100000>,
				 <0x02000000 0x0 0x32300000 0x0 0x32300000 0x0 0x1d00000>;
			bus-range = <0x00 0xff>;

			dma-coherent;

			linux,pci-domain = <5>;
			num-lanes = <2>;

			interrupts = <GIC_SPI 145 IRQ_TYPE_LEVEL_HIGH>,
				     <GIC_SPI 146 IRQ_TYPE_LEVEL_HIGH>,
				     <GIC_SPI 147 IRQ_TYPE_LEVEL_HIGH>,
				     <GIC_SPI 148 IRQ_TYPE_LEVEL_HIGH>;
			interrupt-names = "msi0", "msi1", "msi2", "msi3";

			#interrupt-cells = <1>;
			interrupt-map-mask = <0 0 0 0x7>;
			interrupt-map = <0 0 0 1 &intc 0 0 GIC_SPI 526 IRQ_TYPE_LEVEL_HIGH>,
					<0 0 0 2 &intc 0 0 GIC_SPI 527 IRQ_TYPE_LEVEL_HIGH>,
					<0 0 0 3 &intc 0 0 GIC_SPI 528 IRQ_TYPE_LEVEL_HIGH>,
					<0 0 0 4 &intc 0 0 GIC_SPI 529 IRQ_TYPE_LEVEL_HIGH>;

			clocks = <&gcc GCC_PCIE_3B_AUX_CLK>,
				 <&gcc GCC_PCIE_3B_CFG_AHB_CLK>,
				 <&gcc GCC_PCIE_3B_MSTR_AXI_CLK>,
				 <&gcc GCC_PCIE_3B_SLV_AXI_CLK>,
				 <&gcc GCC_PCIE_3B_SLV_Q2A_AXI_CLK>,
				 <&gcc GCC_DDRSS_PCIE_SF_TBU_CLK>,
				 <&gcc GCC_AGGRE_NOC_PCIE_4_AXI_CLK>,
				 <&gcc GCC_AGGRE_NOC_PCIE_SOUTH_SF_AXI_CLK>;
			clock-names = "aux",
				      "cfg",
				      "bus_master",
				      "bus_slave",
				      "slave_q2a",
				      "ddrss_sf_tbu",
				      "noc_aggr_4",
				      "noc_aggr_south_sf";

			assigned-clocks = <&gcc GCC_PCIE_3B_AUX_CLK>;
			assigned-clock-rates = <19200000>;

			interconnects = <&aggre2_noc MASTER_PCIE_3B 0 &mc_virt SLAVE_EBI1 0>,
					<&gem_noc MASTER_APPSS_PROC 0 &config_noc SLAVE_PCIE_3B 0>;
			interconnect-names = "pcie-mem", "cpu-pcie";

			resets = <&gcc GCC_PCIE_3B_BCR>;
			reset-names = "pci";

			power-domains = <&gcc PCIE_3B_GDSC>;

			phys = <&pcie3b_phy>;
			phy-names = "pciephy";

			status = "disabled";
		};

		pcie3b_phy: phy@1c0e000 {
			compatible = "qcom,sc8280xp-qmp-gen3x2-pcie-phy";
			reg = <0x0 0x01c0e000 0x0 0x2000>;

			clocks = <&gcc GCC_PCIE_3B_AUX_CLK>,
				 <&gcc GCC_PCIE_3B_CFG_AHB_CLK>,
				 <&gcc GCC_PCIE_3A3B_CLKREF_CLK>,
				 <&gcc GCC_PCIE3B_PHY_RCHNG_CLK>,
				 <&gcc GCC_PCIE_3B_PIPE_CLK>,
				 <&gcc GCC_PCIE_3B_PIPEDIV2_CLK>;
			clock-names = "aux", "cfg_ahb", "ref", "rchng",
				      "pipe", "pipediv2";

			assigned-clocks = <&gcc GCC_PCIE3B_PHY_RCHNG_CLK>;
			assigned-clock-rates = <100000000>;

			power-domains = <&gcc PCIE_3B_GDSC>;

			resets = <&gcc GCC_PCIE_3B_PHY_BCR>;
			reset-names = "phy";

			#clock-cells = <0>;
			clock-output-names = "pcie_3b_pipe_clk";

			#phy-cells = <0>;

			status = "disabled";
		};

		pcie3a: pcie@1c10000 {
			device_type = "pci";
			compatible = "qcom,pcie-sc8280xp";
			reg = <0x0 0x01c10000 0x0 0x3000>,
			      <0x0 0x34000000 0x0 0xf1d>,
			      <0x0 0x34000f20 0x0 0xa8>,
			      <0x0 0x34001000 0x0 0x1000>,
			      <0x0 0x34100000 0x0 0x100000>;
			reg-names = "parf", "dbi", "elbi", "atu", "config";
			#address-cells = <3>;
			#size-cells = <2>;
			ranges = <0x01000000 0x0 0x00000000 0x0 0x34200000 0x0 0x100000>,
				 <0x02000000 0x0 0x34300000 0x0 0x34300000 0x0 0x1d00000>;
			bus-range = <0x00 0xff>;

			dma-coherent;

			linux,pci-domain = <4>;
			num-lanes = <4>;

			interrupts = <GIC_SPI 312 IRQ_TYPE_LEVEL_HIGH>,
				     <GIC_SPI 313 IRQ_TYPE_LEVEL_HIGH>,
				     <GIC_SPI 314 IRQ_TYPE_LEVEL_HIGH>,
				     <GIC_SPI 374 IRQ_TYPE_LEVEL_HIGH>;
			interrupt-names = "msi0", "msi1", "msi2", "msi3";

			#interrupt-cells = <1>;
			interrupt-map-mask = <0 0 0 0x7>;
			interrupt-map = <0 0 0 1 &intc 0 0 GIC_SPI 499 IRQ_TYPE_LEVEL_HIGH>,
					<0 0 0 2 &intc 0 0 GIC_SPI 542 IRQ_TYPE_LEVEL_HIGH>,
					<0 0 0 3 &intc 0 0 GIC_SPI 543 IRQ_TYPE_LEVEL_HIGH>,
					<0 0 0 4 &intc 0 0 GIC_SPI 544 IRQ_TYPE_LEVEL_HIGH>;

			clocks = <&gcc GCC_PCIE_3A_AUX_CLK>,
				 <&gcc GCC_PCIE_3A_CFG_AHB_CLK>,
				 <&gcc GCC_PCIE_3A_MSTR_AXI_CLK>,
				 <&gcc GCC_PCIE_3A_SLV_AXI_CLK>,
				 <&gcc GCC_PCIE_3A_SLV_Q2A_AXI_CLK>,
				 <&gcc GCC_DDRSS_PCIE_SF_TBU_CLK>,
				 <&gcc GCC_AGGRE_NOC_PCIE_4_AXI_CLK>,
				 <&gcc GCC_AGGRE_NOC_PCIE_SOUTH_SF_AXI_CLK>;
			clock-names = "aux",
				      "cfg",
				      "bus_master",
				      "bus_slave",
				      "slave_q2a",
				      "ddrss_sf_tbu",
				      "noc_aggr_4",
				      "noc_aggr_south_sf";

			assigned-clocks = <&gcc GCC_PCIE_3A_AUX_CLK>;
			assigned-clock-rates = <19200000>;

			interconnects = <&aggre2_noc MASTER_PCIE_3A 0 &mc_virt SLAVE_EBI1 0>,
					<&gem_noc MASTER_APPSS_PROC 0 &config_noc SLAVE_PCIE_3A 0>;
			interconnect-names = "pcie-mem", "cpu-pcie";

			resets = <&gcc GCC_PCIE_3A_BCR>;
			reset-names = "pci";

			power-domains = <&gcc PCIE_3A_GDSC>;

			phys = <&pcie3a_phy>;
			phy-names = "pciephy";

			status = "disabled";
		};

		pcie3a_phy: phy@1c14000 {
			compatible = "qcom,sc8280xp-qmp-gen3x4-pcie-phy";
			reg = <0x0 0x01c14000 0x0 0x2000>,
			      <0x0 0x01c16000 0x0 0x2000>;

			clocks = <&gcc GCC_PCIE_3A_AUX_CLK>,
				 <&gcc GCC_PCIE_3A_CFG_AHB_CLK>,
				 <&gcc GCC_PCIE_3A3B_CLKREF_CLK>,
				 <&gcc GCC_PCIE3A_PHY_RCHNG_CLK>,
				 <&gcc GCC_PCIE_3A_PIPE_CLK>,
				 <&gcc GCC_PCIE_3A_PIPEDIV2_CLK>;
			clock-names = "aux", "cfg_ahb", "ref", "rchng",
				      "pipe", "pipediv2";

			assigned-clocks = <&gcc GCC_PCIE3A_PHY_RCHNG_CLK>;
			assigned-clock-rates = <100000000>;

			power-domains = <&gcc PCIE_3A_GDSC>;

			resets = <&gcc GCC_PCIE_3A_PHY_BCR>;
			reset-names = "phy";

			qcom,4ln-config-sel = <&tcsr 0xa044 1>;

			#clock-cells = <0>;
			clock-output-names = "pcie_3a_pipe_clk";

			#phy-cells = <0>;

			status = "disabled";
		};

		pcie2b: pcie@1c18000 {
			device_type = "pci";
			compatible = "qcom,pcie-sc8280xp";
			reg = <0x0 0x01c18000 0x0 0x3000>,
			      <0x0 0x38000000 0x0 0xf1d>,
			      <0x0 0x38000f20 0x0 0xa8>,
			      <0x0 0x38001000 0x0 0x1000>,
			      <0x0 0x38100000 0x0 0x100000>;
			reg-names = "parf", "dbi", "elbi", "atu", "config";
			#address-cells = <3>;
			#size-cells = <2>;
			ranges = <0x01000000 0x0 0x00000000 0x0 0x38200000 0x0 0x100000>,
				 <0x02000000 0x0 0x38300000 0x0 0x38300000 0x0 0x1d00000>;
			bus-range = <0x00 0xff>;

			dma-coherent;

			linux,pci-domain = <3>;
			num-lanes = <2>;

			interrupts = <GIC_SPI 306 IRQ_TYPE_LEVEL_HIGH>,
				     <GIC_SPI 307 IRQ_TYPE_LEVEL_HIGH>,
				     <GIC_SPI 308 IRQ_TYPE_LEVEL_HIGH>,
				     <GIC_SPI 309 IRQ_TYPE_LEVEL_HIGH>;
			interrupt-names = "msi0", "msi1", "msi2", "msi3";

			#interrupt-cells = <1>;
			interrupt-map-mask = <0 0 0 0x7>;
			interrupt-map = <0 0 0 1 &intc 0 0 GIC_SPI 375 IRQ_TYPE_LEVEL_HIGH>,
					<0 0 0 2 &intc 0 0 GIC_SPI 434 IRQ_TYPE_LEVEL_HIGH>,
					<0 0 0 3 &intc 0 0 GIC_SPI 435 IRQ_TYPE_LEVEL_HIGH>,
					<0 0 0 4 &intc 0 0 GIC_SPI 438 IRQ_TYPE_LEVEL_HIGH>;

			clocks = <&gcc GCC_PCIE_2B_AUX_CLK>,
				 <&gcc GCC_PCIE_2B_CFG_AHB_CLK>,
				 <&gcc GCC_PCIE_2B_MSTR_AXI_CLK>,
				 <&gcc GCC_PCIE_2B_SLV_AXI_CLK>,
				 <&gcc GCC_PCIE_2B_SLV_Q2A_AXI_CLK>,
				 <&gcc GCC_DDRSS_PCIE_SF_TBU_CLK>,
				 <&gcc GCC_AGGRE_NOC_PCIE_4_AXI_CLK>,
				 <&gcc GCC_AGGRE_NOC_PCIE_SOUTH_SF_AXI_CLK>;
			clock-names = "aux",
				      "cfg",
				      "bus_master",
				      "bus_slave",
				      "slave_q2a",
				      "ddrss_sf_tbu",
				      "noc_aggr_4",
				      "noc_aggr_south_sf";

			assigned-clocks = <&gcc GCC_PCIE_2B_AUX_CLK>;
			assigned-clock-rates = <19200000>;

			interconnects = <&aggre2_noc MASTER_PCIE_2B 0 &mc_virt SLAVE_EBI1 0>,
					<&gem_noc MASTER_APPSS_PROC 0 &config_noc SLAVE_PCIE_2B 0>;
			interconnect-names = "pcie-mem", "cpu-pcie";

			resets = <&gcc GCC_PCIE_2B_BCR>;
			reset-names = "pci";

			power-domains = <&gcc PCIE_2B_GDSC>;

			phys = <&pcie2b_phy>;
			phy-names = "pciephy";

			status = "disabled";
		};

		pcie2b_phy: phy@1c1e000 {
			compatible = "qcom,sc8280xp-qmp-gen3x2-pcie-phy";
			reg = <0x0 0x01c1e000 0x0 0x2000>;

			clocks = <&gcc GCC_PCIE_2B_AUX_CLK>,
				 <&gcc GCC_PCIE_2B_CFG_AHB_CLK>,
				 <&gcc GCC_PCIE_2A2B_CLKREF_CLK>,
				 <&gcc GCC_PCIE2B_PHY_RCHNG_CLK>,
				 <&gcc GCC_PCIE_2B_PIPE_CLK>,
				 <&gcc GCC_PCIE_2B_PIPEDIV2_CLK>;
			clock-names = "aux", "cfg_ahb", "ref", "rchng",
				      "pipe", "pipediv2";

			assigned-clocks = <&gcc GCC_PCIE2B_PHY_RCHNG_CLK>;
			assigned-clock-rates = <100000000>;

			power-domains = <&gcc PCIE_2B_GDSC>;

			resets = <&gcc GCC_PCIE_2B_PHY_BCR>;
			reset-names = "phy";

			#clock-cells = <0>;
			clock-output-names = "pcie_2b_pipe_clk";

			#phy-cells = <0>;

			status = "disabled";
		};

		pcie2a: pcie@1c20000 {
			device_type = "pci";
			compatible = "qcom,pcie-sc8280xp";
			reg = <0x0 0x01c20000 0x0 0x3000>,
			      <0x0 0x3c000000 0x0 0xf1d>,
			      <0x0 0x3c000f20 0x0 0xa8>,
			      <0x0 0x3c001000 0x0 0x1000>,
			      <0x0 0x3c100000 0x0 0x100000>;
			reg-names = "parf", "dbi", "elbi", "atu", "config";
			#address-cells = <3>;
			#size-cells = <2>;
			ranges = <0x01000000 0x0 0x00000000 0x0 0x3c200000 0x0 0x100000>,
				 <0x02000000 0x0 0x3c300000 0x0 0x3c300000 0x0 0x1d00000>;
			bus-range = <0x00 0xff>;

			dma-coherent;

			linux,pci-domain = <2>;
			num-lanes = <4>;

			interrupts = <GIC_SPI 86 IRQ_TYPE_LEVEL_HIGH>,
				     <GIC_SPI 523 IRQ_TYPE_LEVEL_HIGH>,
				     <GIC_SPI 524 IRQ_TYPE_LEVEL_HIGH>,
				     <GIC_SPI 525 IRQ_TYPE_LEVEL_HIGH>;
			interrupt-names = "msi0", "msi1", "msi2", "msi3";

			#interrupt-cells = <1>;
			interrupt-map-mask = <0 0 0 0x7>;
			interrupt-map = <0 0 0 1 &intc 0 0 GIC_SPI 530 IRQ_TYPE_LEVEL_HIGH>,
					<0 0 0 2 &intc 0 0 GIC_SPI 531 IRQ_TYPE_LEVEL_HIGH>,
					<0 0 0 3 &intc 0 0 GIC_SPI 532 IRQ_TYPE_LEVEL_HIGH>,
					<0 0 0 4 &intc 0 0 GIC_SPI 533 IRQ_TYPE_LEVEL_HIGH>;

			clocks = <&gcc GCC_PCIE_2A_AUX_CLK>,
				 <&gcc GCC_PCIE_2A_CFG_AHB_CLK>,
				 <&gcc GCC_PCIE_2A_MSTR_AXI_CLK>,
				 <&gcc GCC_PCIE_2A_SLV_AXI_CLK>,
				 <&gcc GCC_PCIE_2A_SLV_Q2A_AXI_CLK>,
				 <&gcc GCC_DDRSS_PCIE_SF_TBU_CLK>,
				 <&gcc GCC_AGGRE_NOC_PCIE_4_AXI_CLK>,
				 <&gcc GCC_AGGRE_NOC_PCIE_SOUTH_SF_AXI_CLK>;
			clock-names = "aux",
				      "cfg",
				      "bus_master",
				      "bus_slave",
				      "slave_q2a",
				      "ddrss_sf_tbu",
				      "noc_aggr_4",
				      "noc_aggr_south_sf";

			assigned-clocks = <&gcc GCC_PCIE_2A_AUX_CLK>;
			assigned-clock-rates = <19200000>;

			interconnects = <&aggre2_noc MASTER_PCIE_2A 0 &mc_virt SLAVE_EBI1 0>,
					<&gem_noc MASTER_APPSS_PROC 0 &config_noc SLAVE_PCIE_2A 0>;
			interconnect-names = "pcie-mem", "cpu-pcie";

			resets = <&gcc GCC_PCIE_2A_BCR>;
			reset-names = "pci";

			power-domains = <&gcc PCIE_2A_GDSC>;

			phys = <&pcie2a_phy>;
			phy-names = "pciephy";

			status = "disabled";
		};

		pcie2a_phy: phy@1c24000 {
			compatible = "qcom,sc8280xp-qmp-gen3x4-pcie-phy";
			reg = <0x0 0x01c24000 0x0 0x2000>,
			      <0x0 0x01c26000 0x0 0x2000>;

			clocks = <&gcc GCC_PCIE_2A_AUX_CLK>,
				 <&gcc GCC_PCIE_2A_CFG_AHB_CLK>,
				 <&gcc GCC_PCIE_2A2B_CLKREF_CLK>,
				 <&gcc GCC_PCIE2A_PHY_RCHNG_CLK>,
				 <&gcc GCC_PCIE_2A_PIPE_CLK>,
				 <&gcc GCC_PCIE_2A_PIPEDIV2_CLK>;
			clock-names = "aux", "cfg_ahb", "ref", "rchng",
				      "pipe", "pipediv2";

			assigned-clocks = <&gcc GCC_PCIE2A_PHY_RCHNG_CLK>;
			assigned-clock-rates = <100000000>;

			power-domains = <&gcc PCIE_2A_GDSC>;

			resets = <&gcc GCC_PCIE_2A_PHY_BCR>;
			reset-names = "phy";

			qcom,4ln-config-sel = <&tcsr 0xa044 0>;

			#clock-cells = <0>;
			clock-output-names = "pcie_2a_pipe_clk";

			#phy-cells = <0>;

			status = "disabled";
		};

		ufs_mem_hc: ufs@1d84000 {
			compatible = "qcom,sc8280xp-ufshc", "qcom,ufshc",
				     "jedec,ufs-2.0";
			reg = <0 0x01d84000 0 0x3000>;
			interrupts = <GIC_SPI 265 IRQ_TYPE_LEVEL_HIGH>;
			phys = <&ufs_mem_phy>;
			phy-names = "ufsphy";
			lanes-per-direction = <2>;
			#reset-cells = <1>;
			resets = <&gcc GCC_UFS_PHY_BCR>;
			reset-names = "rst";

			power-domains = <&gcc UFS_PHY_GDSC>;
			required-opps = <&rpmhpd_opp_nom>;

			iommus = <&apps_smmu 0xe0 0x0>;
			dma-coherent;

			clocks = <&gcc GCC_UFS_PHY_AXI_CLK>,
				 <&gcc GCC_AGGRE_UFS_PHY_AXI_CLK>,
				 <&gcc GCC_UFS_PHY_AHB_CLK>,
				 <&gcc GCC_UFS_PHY_UNIPRO_CORE_CLK>,
				 <&gcc GCC_UFS_REF_CLKREF_CLK>,
				 <&gcc GCC_UFS_PHY_TX_SYMBOL_0_CLK>,
				 <&gcc GCC_UFS_PHY_RX_SYMBOL_0_CLK>,
				 <&gcc GCC_UFS_PHY_RX_SYMBOL_1_CLK>;
			clock-names = "core_clk",
				      "bus_aggr_clk",
				      "iface_clk",
				      "core_clk_unipro",
				      "ref_clk",
				      "tx_lane0_sync_clk",
				      "rx_lane0_sync_clk",
				      "rx_lane1_sync_clk";
			freq-table-hz = <75000000 300000000>,
					<0 0>,
					<0 0>,
					<75000000 300000000>,
					<0 0>,
					<0 0>,
					<0 0>,
					<0 0>;
			status = "disabled";
		};

		ufs_mem_phy: phy@1d87000 {
			compatible = "qcom,sc8280xp-qmp-ufs-phy";
			reg = <0 0x01d87000 0 0x1000>;

			clocks = <&gcc GCC_UFS_CARD_CLKREF_CLK>,
				 <&gcc GCC_UFS_PHY_PHY_AUX_CLK>;
			clock-names = "ref", "ref_aux";

			power-domains = <&gcc UFS_PHY_GDSC>;

			resets = <&ufs_mem_hc 0>;
			reset-names = "ufsphy";

			#phy-cells = <0>;

			status = "disabled";
		};

		ufs_card_hc: ufs@1da4000 {
			compatible = "qcom,sc8280xp-ufshc", "qcom,ufshc",
				     "jedec,ufs-2.0";
			reg = <0 0x01da4000 0 0x3000>;
			interrupts = <GIC_SPI 125 IRQ_TYPE_LEVEL_HIGH>;
			phys = <&ufs_card_phy>;
			phy-names = "ufsphy";
			lanes-per-direction = <2>;
			#reset-cells = <1>;
			resets = <&gcc GCC_UFS_CARD_BCR>;
			reset-names = "rst";

			power-domains = <&gcc UFS_CARD_GDSC>;

			iommus = <&apps_smmu 0x4a0 0x0>;
			dma-coherent;

			clocks = <&gcc GCC_UFS_CARD_AXI_CLK>,
				 <&gcc GCC_AGGRE_UFS_CARD_AXI_CLK>,
				 <&gcc GCC_UFS_CARD_AHB_CLK>,
				 <&gcc GCC_UFS_CARD_UNIPRO_CORE_CLK>,
				 <&gcc GCC_UFS_REF_CLKREF_CLK>,
				 <&gcc GCC_UFS_CARD_TX_SYMBOL_0_CLK>,
				 <&gcc GCC_UFS_CARD_RX_SYMBOL_0_CLK>,
				 <&gcc GCC_UFS_CARD_RX_SYMBOL_1_CLK>;
			clock-names = "core_clk",
				      "bus_aggr_clk",
				      "iface_clk",
				      "core_clk_unipro",
				      "ref_clk",
				      "tx_lane0_sync_clk",
				      "rx_lane0_sync_clk",
				      "rx_lane1_sync_clk";
			freq-table-hz = <75000000 300000000>,
					<0 0>,
					<0 0>,
					<75000000 300000000>,
					<0 0>,
					<0 0>,
					<0 0>,
					<0 0>;
			status = "disabled";
		};

		ufs_card_phy: phy@1da7000 {
			compatible = "qcom,sc8280xp-qmp-ufs-phy";
			reg = <0 0x01da7000 0 0x1000>;

			clocks = <&gcc GCC_UFS_1_CARD_CLKREF_CLK>,
				 <&gcc GCC_UFS_CARD_PHY_AUX_CLK>;
			clock-names = "ref", "ref_aux";

			power-domains = <&gcc UFS_CARD_GDSC>;

			resets = <&ufs_card_hc 0>;
			reset-names = "ufsphy";

			#phy-cells = <0>;

			status = "disabled";
		};

		tcsr_mutex: hwlock@1f40000 {
			compatible = "qcom,tcsr-mutex";
			reg = <0x0 0x01f40000 0x0 0x20000>;
			#hwlock-cells = <1>;
		};

		tcsr: syscon@1fc0000 {
			compatible = "qcom,sc8280xp-tcsr", "syscon";
			reg = <0x0 0x01fc0000 0x0 0x30000>;
		};

		usb_0_hsphy: phy@88e5000 {
			compatible = "qcom,sc8280xp-usb-hs-phy",
				     "qcom,usb-snps-hs-5nm-phy";
			reg = <0 0x088e5000 0 0x400>;
			clocks = <&rpmhcc RPMH_CXO_CLK>;
			clock-names = "ref";
			resets = <&gcc GCC_QUSB2PHY_PRIM_BCR>;

			#phy-cells = <0>;

			status = "disabled";
		};

		usb_2_hsphy0: phy@88e7000 {
			compatible = "qcom,sc8280xp-usb-hs-phy",
				     "qcom,usb-snps-hs-5nm-phy";
			reg = <0 0x088e7000 0 0x400>;
			clocks = <&gcc GCC_USB2_HS0_CLKREF_CLK>;
			clock-names = "ref";
			resets = <&gcc GCC_QUSB2PHY_HS0_MP_BCR>;

			#phy-cells = <0>;

			status = "disabled";
		};

		usb_2_hsphy1: phy@88e8000 {
			compatible = "qcom,sc8280xp-usb-hs-phy",
				     "qcom,usb-snps-hs-5nm-phy";
			reg = <0 0x088e8000 0 0x400>;
			clocks = <&gcc GCC_USB2_HS1_CLKREF_CLK>;
			clock-names = "ref";
			resets = <&gcc GCC_QUSB2PHY_HS1_MP_BCR>;

			#phy-cells = <0>;

			status = "disabled";
		};

		usb_2_hsphy2: phy@88e9000 {
			compatible = "qcom,sc8280xp-usb-hs-phy",
				     "qcom,usb-snps-hs-5nm-phy";
			reg = <0 0x088e9000 0 0x400>;
			clocks = <&gcc GCC_USB2_HS2_CLKREF_CLK>;
			clock-names = "ref";
			resets = <&gcc GCC_QUSB2PHY_HS2_MP_BCR>;

			#phy-cells = <0>;

			status = "disabled";
		};

		usb_2_hsphy3: phy@88ea000 {
			compatible = "qcom,sc8280xp-usb-hs-phy",
				     "qcom,usb-snps-hs-5nm-phy";
			reg = <0 0x088ea000 0 0x400>;
			clocks = <&gcc GCC_USB2_HS3_CLKREF_CLK>;
			clock-names = "ref";
			resets = <&gcc GCC_QUSB2PHY_HS3_MP_BCR>;

			#phy-cells = <0>;

			status = "disabled";
		};

		usb_2_qmpphy0: phy@88ef000 {
			compatible = "qcom,sc8280xp-qmp-usb3-uni-phy";
			reg = <0 0x088ef000 0 0x2000>;

			clocks = <&gcc GCC_USB3_MP_PHY_AUX_CLK>,
				 <&gcc GCC_USB3_MP0_CLKREF_CLK>,
				 <&gcc GCC_USB3_MP_PHY_COM_AUX_CLK>,
				 <&gcc GCC_USB3_MP_PHY_PIPE_0_CLK>;
			clock-names = "aux", "ref", "com_aux", "pipe";

			resets = <&gcc GCC_USB3_UNIPHY_MP0_BCR>,
				 <&gcc GCC_USB3UNIPHY_PHY_MP0_BCR>;
			reset-names = "phy", "phy_phy";

			power-domains = <&gcc USB30_MP_GDSC>;

			#clock-cells = <0>;
			clock-output-names = "usb2_phy0_pipe_clk";

			#phy-cells = <0>;

			status = "disabled";
		};

		usb_2_qmpphy1: phy@88f1000 {
			compatible = "qcom,sc8280xp-qmp-usb3-uni-phy";
			reg = <0 0x088f1000 0 0x2000>;

			clocks = <&gcc GCC_USB3_MP_PHY_AUX_CLK>,
				 <&gcc GCC_USB3_MP1_CLKREF_CLK>,
				 <&gcc GCC_USB3_MP_PHY_COM_AUX_CLK>,
				 <&gcc GCC_USB3_MP_PHY_PIPE_1_CLK>;
			clock-names = "aux", "ref", "com_aux", "pipe";

			resets = <&gcc GCC_USB3_UNIPHY_MP1_BCR>,
				 <&gcc GCC_USB3UNIPHY_PHY_MP1_BCR>;
			reset-names = "phy", "phy_phy";

			power-domains = <&gcc USB30_MP_GDSC>;

			#clock-cells = <0>;
			clock-output-names = "usb2_phy1_pipe_clk";

			#phy-cells = <0>;

			status = "disabled";
		};

		remoteproc_adsp: remoteproc@3000000 {
			compatible = "qcom,sc8280xp-adsp-pas";
			reg = <0 0x03000000 0 0x100>;

			interrupts-extended = <&intc GIC_SPI 162 IRQ_TYPE_LEVEL_HIGH>,
					      <&smp2p_adsp_in 0 IRQ_TYPE_EDGE_RISING>,
					      <&smp2p_adsp_in 1 IRQ_TYPE_EDGE_RISING>,
					      <&smp2p_adsp_in 2 IRQ_TYPE_EDGE_RISING>,
					      <&smp2p_adsp_in 3 IRQ_TYPE_EDGE_RISING>,
					      <&smp2p_adsp_in 7 IRQ_TYPE_EDGE_RISING>;
			interrupt-names = "wdog", "fatal", "ready",
					  "handover", "stop-ack", "shutdown-ack";

			clocks = <&rpmhcc RPMH_CXO_CLK>;
			clock-names = "xo";

			power-domains = <&rpmhpd SC8280XP_LCX>,
					<&rpmhpd SC8280XP_LMX>;
			power-domain-names = "lcx", "lmx";

			memory-region = <&pil_adsp_mem>;

			qcom,qmp = <&aoss_qmp>;

			qcom,smem-states = <&smp2p_adsp_out 0>;
			qcom,smem-state-names = "stop";

			status = "disabled";

			remoteproc_adsp_glink: glink-edge {
				interrupts-extended = <&ipcc IPCC_CLIENT_LPASS
							     IPCC_MPROC_SIGNAL_GLINK_QMP
							     IRQ_TYPE_EDGE_RISING>;
				mboxes = <&ipcc IPCC_CLIENT_LPASS
						IPCC_MPROC_SIGNAL_GLINK_QMP>;

				label = "lpass";
				qcom,remote-pid = <2>;

				gpr {
					compatible = "qcom,gpr";
					qcom,glink-channels = "adsp_apps";
					qcom,domain = <GPR_DOMAIN_ID_ADSP>;
					qcom,intents = <512 20>;
					#address-cells = <1>;
					#size-cells = <0>;

					q6apm: service@1 {
						compatible = "qcom,q6apm";
						reg = <GPR_APM_MODULE_IID>;
						#sound-dai-cells = <0>;
						qcom,protection-domain = "avs/audio",
									 "msm/adsp/audio_pd";
						q6apmdai: dais {
							compatible = "qcom,q6apm-dais";
							iommus = <&apps_smmu 0x0c01 0x0>;
						};

						q6apmbedai: bedais {
							compatible = "qcom,q6apm-lpass-dais";
							#sound-dai-cells = <1>;
						};
					};

					q6prm: service@2 {
						compatible = "qcom,q6prm";
						reg = <GPR_PRM_MODULE_IID>;
						qcom,protection-domain = "avs/audio",
									 "msm/adsp/audio_pd";
						q6prmcc: clock-controller {
							compatible = "qcom,q6prm-lpass-clocks";
							#clock-cells = <2>;
						};
					};
				};
			};
		};

		rxmacro: rxmacro@3200000 {
			compatible = "qcom,sc8280xp-lpass-rx-macro";
			reg = <0 0x03200000 0 0x1000>;
			clocks = <&q6prmcc LPASS_CLK_ID_RX_CORE_TX_MCLK LPASS_CLK_ATTRIBUTE_COUPLE_NO>,
				 <&q6prmcc LPASS_CLK_ID_RX_CORE_TX_2X_MCLK LPASS_CLK_ATTRIBUTE_COUPLE_NO>,
				 <&q6prmcc LPASS_HW_MACRO_VOTE LPASS_CLK_ATTRIBUTE_COUPLE_NO>,
				 <&q6prmcc LPASS_HW_DCODEC_VOTE LPASS_CLK_ATTRIBUTE_COUPLE_NO>,
				 <&vamacro>;
			clock-names = "mclk", "npl", "macro", "dcodec", "fsgen";
			assigned-clocks = <&q6prmcc LPASS_CLK_ID_RX_CORE_TX_MCLK LPASS_CLK_ATTRIBUTE_COUPLE_NO>,
					  <&q6prmcc LPASS_CLK_ID_RX_CORE_TX_2X_MCLK LPASS_CLK_ATTRIBUTE_COUPLE_NO>;
			assigned-clock-rates = <19200000>, <19200000>;

			clock-output-names = "mclk";
			#clock-cells = <0>;
			#sound-dai-cells = <1>;

			pinctrl-names = "default";
			pinctrl-0 = <&rx_swr_default>;

			status = "disabled";
		};

		/* RX */
		swr1: soundwire-controller@3210000 {
			compatible = "qcom,soundwire-v1.6.0";
			reg = <0 0x03210000 0 0x2000>;
			interrupts = <GIC_SPI 155 IRQ_TYPE_LEVEL_HIGH>;
			clocks = <&rxmacro>;
			clock-names = "iface";
			label = "RX";

			qcom,din-ports = <0>;
			qcom,dout-ports = <5>;

			qcom,ports-sinterval-low =	/bits/ 8 <0x03 0x1f 0x1f 0x07 0x00>;
			qcom,ports-offset1 =		/bits/ 8 <0x00 0x00 0x0B 0x01 0x00>;
			qcom,ports-offset2 =		/bits/ 8 <0x00 0x00 0x0B 0x00 0x00>;
			qcom,ports-hstart =		/bits/ 8 <0xff 0x03 0x00 0xff 0xff>;
			qcom,ports-hstop =		/bits/ 8 <0xff 0x06 0x0f 0xff 0xff>;
			qcom,ports-word-length =	/bits/ 8 <0x01 0x07 0x04 0xff 0xff>;
			qcom,ports-block-pack-mode =	/bits/ 8 <0xff 0xff 0x01 0xff 0xff>;
			qcom,ports-lane-control =	/bits/ 8 <0x01 0x00 0x00 0x00 0x00>;
			qcom,ports-block-group-count =	/bits/ 8 <0xff 0xff 0xff 0xff 0xff>;

			#sound-dai-cells = <1>;
			#address-cells = <2>;
			#size-cells = <0>;

			status = "disabled";
		};

		txmacro: txmacro@3220000 {
			compatible = "qcom,sc8280xp-lpass-tx-macro";
			reg = <0 0x03220000 0 0x1000>;
			pinctrl-names = "default";
			pinctrl-0 = <&tx_swr_default>;
			clocks = <&q6prmcc LPASS_CLK_ID_TX_CORE_MCLK LPASS_CLK_ATTRIBUTE_COUPLE_NO>,
				 <&q6prmcc LPASS_CLK_ID_TX_CORE_NPL_MCLK LPASS_CLK_ATTRIBUTE_COUPLE_NO>,
				 <&q6prmcc LPASS_HW_MACRO_VOTE LPASS_CLK_ATTRIBUTE_COUPLE_NO>,
				 <&q6prmcc LPASS_HW_DCODEC_VOTE LPASS_CLK_ATTRIBUTE_COUPLE_NO>,
				 <&vamacro>;

			clock-names = "mclk", "npl", "macro", "dcodec", "fsgen";
			assigned-clocks = <&q6prmcc LPASS_CLK_ID_TX_CORE_MCLK LPASS_CLK_ATTRIBUTE_COUPLE_NO>,
					  <&q6prmcc LPASS_CLK_ID_TX_CORE_NPL_MCLK LPASS_CLK_ATTRIBUTE_COUPLE_NO>;
			assigned-clock-rates = <19200000>, <19200000>;
			clock-output-names = "mclk";

			#clock-cells = <0>;
			#sound-dai-cells = <1>;

			status = "disabled";
		};

		wsamacro: codec@3240000 {
			compatible = "qcom,sc8280xp-lpass-wsa-macro";
			reg = <0 0x03240000 0 0x1000>;
			clocks = <&q6prmcc LPASS_CLK_ID_WSA_CORE_TX_MCLK LPASS_CLK_ATTRIBUTE_COUPLE_NO>,
				 <&q6prmcc LPASS_CLK_ID_WSA_CORE_TX_2X_MCLK LPASS_CLK_ATTRIBUTE_COUPLE_NO>,
				 <&q6prmcc LPASS_HW_MACRO_VOTE LPASS_CLK_ATTRIBUTE_COUPLE_NO>,
				 <&q6prmcc LPASS_HW_DCODEC_VOTE LPASS_CLK_ATTRIBUTE_COUPLE_NO>,
				 <&vamacro>;
			clock-names = "mclk", "npl", "macro", "dcodec", "fsgen";
			assigned-clocks = <&q6prmcc LPASS_CLK_ID_WSA_CORE_TX_MCLK LPASS_CLK_ATTRIBUTE_COUPLE_NO>,
					  <&q6prmcc LPASS_CLK_ID_WSA_CORE_TX_2X_MCLK LPASS_CLK_ATTRIBUTE_COUPLE_NO>;
			assigned-clock-rates = <19200000>, <19200000>;

			#clock-cells = <0>;
			clock-output-names = "mclk";
			#sound-dai-cells = <1>;

			pinctrl-names = "default";
			pinctrl-0 = <&wsa_swr_default>;

			status = "disabled";
		};

		/* WSA */
		swr0: soundwire-controller@3250000 {
			reg = <0 0x03250000 0 0x2000>;
			compatible = "qcom,soundwire-v1.6.0";
			interrupts = <GIC_SPI 170 IRQ_TYPE_LEVEL_HIGH>;
			clocks = <&wsamacro>;
			clock-names = "iface";

			qcom,din-ports = <2>;
			qcom,dout-ports = <6>;

			qcom,ports-sinterval-low =	/bits/ 8 <0x07 0x1f 0x3f 0x07 0x1f 0x3f 0x0f 0x0f>;
			qcom,ports-offset1 =		/bits/ 8 <0x01 0x02 0x0c 0x06 0x12 0x0d 0x07 0x0a>;
			qcom,ports-offset2 =		/bits/ 8 <0xff 0x00 0x1f 0xff 0x00 0x1f 0x00 0x00>;
			qcom,ports-hstart =		/bits/ 8 <0xff 0xff 0xff 0xff 0xff 0xff 0xff 0xff>;
			qcom,ports-hstop =		/bits/ 8 <0xff 0xff 0xff 0xff 0xff 0xff 0xff 0xff>;
			qcom,ports-word-length =	/bits/ 8 <0xff 0xff 0xff 0xff 0xff 0xff 0xff 0xff>;
			qcom,ports-block-pack-mode =	/bits/ 8 <0xff 0xff 0x01 0xff 0xff 0x01 0xff 0xff>;
			qcom,ports-block-group-count =	/bits/ 8 <0xff 0xff 0xff 0xff 0xff 0xff 0xff 0xff>;
			qcom,ports-lane-control =	/bits/ 8 <0xff 0xff 0xff 0xff 0xff 0xff 0xff 0xff>;

			#sound-dai-cells = <1>;
			#address-cells = <2>;
			#size-cells = <0>;

			status = "disabled";
		};

		/* TX */
		swr2: soundwire-controller@3330000 {
			compatible = "qcom,soundwire-v1.6.0";
			reg = <0 0x03330000 0 0x2000>;
			interrupts-extended = <&intc GIC_SPI 959 IRQ_TYPE_LEVEL_HIGH>,
					      <&intc GIC_SPI 520 IRQ_TYPE_LEVEL_HIGH>;
			interrupt-names = "core", "wakeup";

			clocks = <&txmacro>;
			clock-names = "iface";
			label = "TX";
			#sound-dai-cells = <1>;
			#address-cells = <2>;
			#size-cells = <0>;

			qcom,din-ports = <4>;
			qcom,dout-ports = <0>;
			qcom,ports-sinterval-low =	/bits/ 8 <0x01 0x01 0x03 0x03>;
			qcom,ports-offset1 =		/bits/ 8 <0x01 0x00 0x02 0x00>;
			qcom,ports-offset2 =		/bits/ 8 <0x00 0x00 0x00 0x00>;
			qcom,ports-block-pack-mode =	/bits/ 8 <0xff 0xff 0xff 0xff>;
			qcom,ports-hstart =		/bits/ 8 <0xff 0xff 0xff 0xff>;
			qcom,ports-hstop =		/bits/ 8 <0xff 0xff 0xff 0xff>;
			qcom,ports-word-length =	/bits/ 8 <0xff 0xff 0xff 0xff>;
			qcom,ports-block-group-count =	/bits/ 8 <0xff 0xff 0xff 0xff>;
			qcom,ports-lane-control =	/bits/ 8 <0x00 0x01 0x00 0x01>;

			status = "disabled";
		};

		vamacro: codec@3370000 {
			compatible = "qcom,sc8280xp-lpass-va-macro";
			reg = <0 0x03370000 0 0x1000>;
			clocks = <&q6prmcc LPASS_CLK_ID_TX_CORE_MCLK LPASS_CLK_ATTRIBUTE_COUPLE_NO>,
				 <&q6prmcc LPASS_HW_MACRO_VOTE LPASS_CLK_ATTRIBUTE_COUPLE_NO>,
				 <&q6prmcc LPASS_HW_DCODEC_VOTE LPASS_CLK_ATTRIBUTE_COUPLE_NO>,
				 <&q6prmcc LPASS_CLK_ID_TX_CORE_NPL_MCLK LPASS_CLK_ATTRIBUTE_COUPLE_NO>;
			clock-names = "mclk", "macro", "dcodec", "npl";
			assigned-clocks = <&q6prmcc LPASS_CLK_ID_TX_CORE_MCLK LPASS_CLK_ATTRIBUTE_COUPLE_NO>;
			assigned-clock-rates = <19200000>;

			#clock-cells = <0>;
			clock-output-names = "fsgen";
			#sound-dai-cells = <1>;

			status = "disabled";
		};

		lpass_tlmm: pinctrl@33c0000 {
			compatible = "qcom,sc8280xp-lpass-lpi-pinctrl";
			reg = <0 0x33c0000 0x0 0x20000>,
			      <0 0x3550000 0x0 0x10000>;
			gpio-controller;
			#gpio-cells = <2>;
			gpio-ranges = <&lpass_tlmm 0 0 19>;

			clocks = <&q6prmcc LPASS_HW_MACRO_VOTE LPASS_CLK_ATTRIBUTE_COUPLE_NO>,
				 <&q6prmcc LPASS_HW_DCODEC_VOTE LPASS_CLK_ATTRIBUTE_COUPLE_NO>;
			clock-names = "core", "audio";

			status = "disabled";

			tx_swr_default: tx-swr-default-state {
				clk-pins {
					pins = "gpio0";
					function = "swr_tx_clk";
					drive-strength = <2>;
					slew-rate = <1>;
					bias-disable;
				};

				data-pins {
					pins = "gpio1", "gpio2";
					function = "swr_tx_data";
					drive-strength = <2>;
					slew-rate = <1>;
					bias-bus-hold;
				};
			};

			rx_swr_default: rx-swr-default-state {
				clk-pins {
					pins = "gpio3";
					function = "swr_rx_clk";
					drive-strength = <2>;
					slew-rate = <1>;
					bias-disable;
				};

				data-pins {
					pins = "gpio4", "gpio5";
					function = "swr_rx_data";
					drive-strength = <2>;
					slew-rate = <1>;
					bias-bus-hold;
				};
			};

			dmic01_default: dmic01-default-state {
				clk-pins {
					pins = "gpio6";
					function = "dmic1_clk";
					drive-strength = <8>;
					output-high;
				};

				data-pins {
					pins = "gpio7";
					function = "dmic1_data";
					drive-strength = <8>;
					input-enable;
				};
			};

			dmic01_sleep: dmic01-sleep-state {
				clk-pins {
					pins = "gpio6";
					function = "dmic1_clk";
					drive-strength = <2>;
					bias-disable;
					output-low;
				};

				data-pins {
					pins = "gpio7";
					function = "dmic1_data";
					drive-strength = <2>;
					bias-pull-down;
					input-enable;
				};
			};

			dmic02_default: dmic02-default-state {
				clk-pins {
					pins = "gpio8";
					function = "dmic2_clk";
					drive-strength = <8>;
					output-high;
				};

				data-pins {
					pins = "gpio9";
					function = "dmic2_data";
					drive-strength = <8>;
					input-enable;
				};
			};

			dmic02_sleep: dmic02-sleep-state {
				clk-pins {
					pins = "gpio8";
					function = "dmic2_clk";
					drive-strength = <2>;
					bias-disable;
					output-low;
				};

				data-pins {
					pins = "gpio9";
					function = "dmic2_data";
					drive-strength = <2>;
					bias-pull-down;
					input-enable;
				};
			};

			wsa_swr_default: wsa-swr-default-state {
				clk-pins {
					pins = "gpio10";
					function = "wsa_swr_clk";
					drive-strength = <2>;
					slew-rate = <1>;
					bias-disable;
				};

				data-pins {
					pins = "gpio11";
					function = "wsa_swr_data";
					drive-strength = <2>;
					slew-rate = <1>;
					bias-bus-hold;

				};
			};

			wsa2_swr_default: wsa2-swr-default-state {
				clk-pins {
					pins = "gpio15";
					function = "wsa2_swr_clk";
					drive-strength = <2>;
					slew-rate = <1>;
					bias-disable;
				};

				data-pins {
					pins = "gpio16";
					function = "wsa2_swr_data";
					drive-strength = <2>;
					slew-rate = <1>;
					bias-bus-hold;
				};
			};
		};

		usb_0_qmpphy: phy@88eb000 {
			compatible = "qcom,sc8280xp-qmp-usb43dp-phy";
			reg = <0 0x088eb000 0 0x4000>;

			clocks = <&gcc GCC_USB3_PRIM_PHY_AUX_CLK>,
				 <&gcc GCC_USB4_EUD_CLKREF_CLK>,
				 <&gcc GCC_USB3_PRIM_PHY_COM_AUX_CLK>,
				 <&gcc GCC_USB3_PRIM_PHY_PIPE_CLK>;
			clock-names = "aux", "ref", "com_aux", "usb3_pipe";

			power-domains = <&gcc USB30_PRIM_GDSC>;

			resets = <&gcc GCC_USB3_PHY_PRIM_BCR>,
				 <&gcc GCC_USB4_DP_PHY_PRIM_BCR>;
			reset-names = "phy", "common";

			#clock-cells = <1>;
			#phy-cells = <1>;

			status = "disabled";
		};

		usb_1_hsphy: phy@8902000 {
			compatible = "qcom,sc8280xp-usb-hs-phy",
				     "qcom,usb-snps-hs-5nm-phy";
			reg = <0 0x08902000 0 0x400>;
			#phy-cells = <0>;

			clocks = <&rpmhcc RPMH_CXO_CLK>;
			clock-names = "ref";

			resets = <&gcc GCC_QUSB2PHY_SEC_BCR>;

			status = "disabled";
		};

		usb_1_qmpphy: phy@8903000 {
			compatible = "qcom,sc8280xp-qmp-usb43dp-phy";
			reg = <0 0x08903000 0 0x4000>;

			clocks = <&gcc GCC_USB3_SEC_PHY_AUX_CLK>,
				 <&gcc GCC_USB4_CLKREF_CLK>,
				 <&gcc GCC_USB3_SEC_PHY_COM_AUX_CLK>,
				 <&gcc GCC_USB3_SEC_PHY_PIPE_CLK>;
			clock-names = "aux", "ref", "com_aux", "usb3_pipe";

			power-domains = <&gcc USB30_SEC_GDSC>;

			resets = <&gcc GCC_USB3_PHY_SEC_BCR>,
				 <&gcc GCC_USB4_1_DP_PHY_PRIM_BCR>;
			reset-names = "phy", "common";

			#clock-cells = <1>;
			#phy-cells = <1>;

			status = "disabled";
		};

		mdss1_dp0_phy: phy@8909a00 {
			compatible = "qcom,sc8280xp-dp-phy";
			reg = <0 0x08909a00 0 0x19c>,
			      <0 0x08909200 0 0xec>,
			      <0 0x08909600 0 0xec>,
			      <0 0x08909000 0 0x1c8>;

			clocks = <&dispcc1 DISP_CC_MDSS_DPTX0_AUX_CLK>,
				 <&dispcc1 DISP_CC_MDSS_AHB_CLK>;
			clock-names = "aux", "cfg_ahb";
			power-domains = <&rpmhpd SC8280XP_MX>;

			#clock-cells = <1>;
			#phy-cells = <0>;

			status = "disabled";
		};

		mdss1_dp1_phy: phy@890ca00 {
			compatible = "qcom,sc8280xp-dp-phy";
			reg = <0 0x0890ca00 0 0x19c>,
			      <0 0x0890c200 0 0xec>,
			      <0 0x0890c600 0 0xec>,
			      <0 0x0890c000 0 0x1c8>;

			clocks = <&dispcc1 DISP_CC_MDSS_DPTX1_AUX_CLK>,
				 <&dispcc1 DISP_CC_MDSS_AHB_CLK>;
			clock-names = "aux", "cfg_ahb";
			power-domains = <&rpmhpd SC8280XP_MX>;

			#clock-cells = <1>;
			#phy-cells = <0>;

			status = "disabled";
		};

		pmu@9091000 {
			compatible = "qcom,sc8280xp-llcc-bwmon", "qcom,sc7280-llcc-bwmon";
			reg = <0 0x09091000 0 0x1000>;

			interrupts = <GIC_SPI 81 IRQ_TYPE_LEVEL_HIGH>;

			interconnects = <&mc_virt MASTER_LLCC 3 &mc_virt SLAVE_EBI1 3>;

			operating-points-v2 = <&llcc_bwmon_opp_table>;

			llcc_bwmon_opp_table: opp-table {
				compatible = "operating-points-v2";

				opp-0 {
					opp-peak-kBps = <762000>;
				};
				opp-1 {
					opp-peak-kBps = <1720000>;
				};
				opp-2 {
					opp-peak-kBps = <2086000>;
				};
				opp-3 {
					opp-peak-kBps = <2597000>;
				};
				opp-4 {
					opp-peak-kBps = <2929000>;
				};
				opp-5 {
					opp-peak-kBps = <3879000>;
				};
				opp-6 {
					opp-peak-kBps = <5161000>;
				};
				opp-7 {
					opp-peak-kBps = <5931000>;
				};
				opp-8 {
					opp-peak-kBps = <6515000>;
				};
				opp-9 {
					opp-peak-kBps = <7980000>;
				};
				opp-10 {
					opp-peak-kBps = <8136000>;
				};
				opp-11 {
					opp-peak-kBps = <10437000>;
				};
				opp-12 {
					opp-peak-kBps = <12191000>;
				};
			};
		};

		pmu@90b6400 {
			compatible = "qcom,sc8280xp-cpu-bwmon", "qcom,msm8998-bwmon";
			reg = <0 0x090b6400 0 0x600>;

			interrupts = <GIC_SPI 581 IRQ_TYPE_LEVEL_HIGH>;

			interconnects = <&gem_noc MASTER_APPSS_PROC 3 &gem_noc SLAVE_LLCC 3>;
			operating-points-v2 = <&cpu_bwmon_opp_table>;

			cpu_bwmon_opp_table: opp-table {
				compatible = "operating-points-v2";

				opp-0 {
					opp-peak-kBps = <2288000>;
				};
				opp-1 {
					opp-peak-kBps = <4577000>;
				};
				opp-2 {
					opp-peak-kBps = <7110000>;
				};
				opp-3 {
					opp-peak-kBps = <9155000>;
				};
				opp-4 {
					opp-peak-kBps = <12298000>;
				};
				opp-5 {
					opp-peak-kBps = <14236000>;
				};
				opp-6 {
					opp-peak-kBps = <15258001>;
				};
			};
		};

		system-cache-controller@9200000 {
			compatible = "qcom,sc8280xp-llcc";
			reg = <0 0x09200000 0 0x58000>, <0 0x09600000 0 0x58000>;
			reg-names = "llcc_base", "llcc_broadcast_base";
			interrupts = <GIC_SPI 582 IRQ_TYPE_LEVEL_HIGH>;
		};

		usb_0: usb@a6f8800 {
			compatible = "qcom,sc8280xp-dwc3", "qcom,dwc3";
			reg = <0 0x0a6f8800 0 0x400>;
			#address-cells = <2>;
			#size-cells = <2>;
			ranges;

			clocks = <&gcc GCC_CFG_NOC_USB3_PRIM_AXI_CLK>,
				 <&gcc GCC_USB30_PRIM_MASTER_CLK>,
				 <&gcc GCC_AGGRE_USB3_PRIM_AXI_CLK>,
				 <&gcc GCC_USB30_PRIM_SLEEP_CLK>,
				 <&gcc GCC_USB30_PRIM_MOCK_UTMI_CLK>,
				 <&gcc GCC_AGGRE_USB_NOC_AXI_CLK>,
				 <&gcc GCC_AGGRE_USB_NOC_NORTH_AXI_CLK>,
				 <&gcc GCC_AGGRE_USB_NOC_SOUTH_AXI_CLK>,
				 <&gcc GCC_SYS_NOC_USB_AXI_CLK>;
			clock-names = "cfg_noc", "core", "iface", "sleep", "mock_utmi",
				      "noc_aggr", "noc_aggr_north", "noc_aggr_south", "noc_sys";

			assigned-clocks = <&gcc GCC_USB30_PRIM_MOCK_UTMI_CLK>,
					  <&gcc GCC_USB30_PRIM_MASTER_CLK>;
			assigned-clock-rates = <19200000>, <200000000>;

			interrupts-extended = <&intc GIC_SPI 804 IRQ_TYPE_LEVEL_HIGH>,
					      <&pdc 14 IRQ_TYPE_EDGE_BOTH>,
					      <&pdc 15 IRQ_TYPE_EDGE_BOTH>,
					      <&pdc 138 IRQ_TYPE_LEVEL_HIGH>;
			interrupt-names = "pwr_event",
					  "dp_hs_phy_irq",
					  "dm_hs_phy_irq",
					  "ss_phy_irq";

			power-domains = <&gcc USB30_PRIM_GDSC>;
			required-opps = <&rpmhpd_opp_nom>;
<<<<<<< HEAD
=======

			resets = <&gcc GCC_USB30_PRIM_BCR>;

			interconnects = <&aggre1_noc MASTER_USB3_0 0 &mc_virt SLAVE_EBI1 0>,
					<&gem_noc MASTER_APPSS_PROC 0 &config_noc SLAVE_USB3_0 0>;
			interconnect-names = "usb-ddr", "apps-usb";

			wakeup-source;

			status = "disabled";

			usb_0_dwc3: usb@a600000 {
				compatible = "snps,dwc3";
				reg = <0 0x0a600000 0 0xcd00>;
				interrupts = <GIC_SPI 803 IRQ_TYPE_LEVEL_HIGH>;
				iommus = <&apps_smmu 0x820 0x0>;
				phys = <&usb_0_hsphy>, <&usb_0_qmpphy QMP_USB43DP_USB3_PHY>;
				phy-names = "usb2-phy", "usb3-phy";

				port {
					usb_0_role_switch: endpoint {
					};
				};
			};
		};

		usb_1: usb@a8f8800 {
			compatible = "qcom,sc8280xp-dwc3", "qcom,dwc3";
			reg = <0 0x0a8f8800 0 0x400>;
			#address-cells = <2>;
			#size-cells = <2>;
			ranges;

			clocks = <&gcc GCC_CFG_NOC_USB3_SEC_AXI_CLK>,
				 <&gcc GCC_USB30_SEC_MASTER_CLK>,
				 <&gcc GCC_AGGRE_USB3_SEC_AXI_CLK>,
				 <&gcc GCC_USB30_SEC_SLEEP_CLK>,
				 <&gcc GCC_USB30_SEC_MOCK_UTMI_CLK>,
				 <&gcc GCC_AGGRE_USB_NOC_AXI_CLK>,
				 <&gcc GCC_AGGRE_USB_NOC_NORTH_AXI_CLK>,
				 <&gcc GCC_AGGRE_USB_NOC_SOUTH_AXI_CLK>,
				 <&gcc GCC_SYS_NOC_USB_AXI_CLK>;
			clock-names = "cfg_noc", "core", "iface", "sleep", "mock_utmi",
				      "noc_aggr", "noc_aggr_north", "noc_aggr_south", "noc_sys";

			assigned-clocks = <&gcc GCC_USB30_SEC_MOCK_UTMI_CLK>,
					  <&gcc GCC_USB30_SEC_MASTER_CLK>;
			assigned-clock-rates = <19200000>, <200000000>;

			interrupts-extended = <&intc GIC_SPI 811 IRQ_TYPE_LEVEL_HIGH>,
					      <&pdc 12 IRQ_TYPE_EDGE_BOTH>,
					      <&pdc 13 IRQ_TYPE_EDGE_BOTH>,
					      <&pdc 136 IRQ_TYPE_LEVEL_HIGH>;
			interrupt-names = "pwr_event",
					  "dp_hs_phy_irq",
					  "dm_hs_phy_irq",
					  "ss_phy_irq";

			power-domains = <&gcc USB30_SEC_GDSC>;
			required-opps = <&rpmhpd_opp_nom>;

			resets = <&gcc GCC_USB30_SEC_BCR>;

			interconnects = <&aggre1_noc MASTER_USB3_1 0 &mc_virt SLAVE_EBI1 0>,
					<&gem_noc MASTER_APPSS_PROC 0 &config_noc SLAVE_USB3_1 0>;
			interconnect-names = "usb-ddr", "apps-usb";

			wakeup-source;

			status = "disabled";

			usb_1_dwc3: usb@a800000 {
				compatible = "snps,dwc3";
				reg = <0 0x0a800000 0 0xcd00>;
				interrupts = <GIC_SPI 810 IRQ_TYPE_LEVEL_HIGH>;
				iommus = <&apps_smmu 0x860 0x0>;
				phys = <&usb_1_hsphy>, <&usb_1_qmpphy QMP_USB43DP_USB3_PHY>;
				phy-names = "usb2-phy", "usb3-phy";

				port {
					usb_1_role_switch: endpoint {
					};
				};
			};
		};

		mdss0: display-subsystem@ae00000 {
			compatible = "qcom,sc8280xp-mdss";
			reg = <0 0x0ae00000 0 0x1000>;
			reg-names = "mdss";

			clocks = <&gcc GCC_DISP_AHB_CLK>,
				 <&dispcc0 DISP_CC_MDSS_AHB_CLK>,
				 <&dispcc0 DISP_CC_MDSS_MDP_CLK>;
			clock-names = "iface",
				      "ahb",
				      "core";
			interrupts = <GIC_SPI 83 IRQ_TYPE_LEVEL_HIGH>;
			interconnects = <&mmss_noc MASTER_MDP0 0 &mc_virt SLAVE_EBI1 0>,
					<&mmss_noc MASTER_MDP1 0 &mc_virt SLAVE_EBI1 0>;
			interconnect-names = "mdp0-mem", "mdp1-mem";
			iommus = <&apps_smmu 0x1000 0x402>;
			power-domains = <&dispcc0 MDSS_GDSC>;
			resets = <&dispcc0 DISP_CC_MDSS_CORE_BCR>;

			interrupt-controller;
			#interrupt-cells = <1>;
			#address-cells = <2>;
			#size-cells = <2>;
			ranges;

			status = "disabled";

			mdss0_mdp: display-controller@ae01000 {
				compatible = "qcom,sc8280xp-dpu";
				reg = <0 0x0ae01000 0 0x8f000>,
				      <0 0x0aeb0000 0 0x2008>;
				reg-names = "mdp", "vbif";

				clocks = <&gcc GCC_DISP_HF_AXI_CLK>,
					 <&gcc GCC_DISP_SF_AXI_CLK>,
					 <&dispcc0 DISP_CC_MDSS_AHB_CLK>,
					 <&dispcc0 DISP_CC_MDSS_MDP_LUT_CLK>,
					 <&dispcc0 DISP_CC_MDSS_MDP_CLK>,
					 <&dispcc0 DISP_CC_MDSS_VSYNC_CLK>;
				clock-names = "bus",
					      "nrt_bus",
					      "iface",
					      "lut",
					      "core",
					      "vsync";
				interrupt-parent = <&mdss0>;
				interrupts = <0>;
				power-domains = <&rpmhpd SC8280XP_MMCX>;

				assigned-clocks = <&dispcc0 DISP_CC_MDSS_VSYNC_CLK>;
				assigned-clock-rates = <19200000>;
				operating-points-v2 = <&mdss0_mdp_opp_table>;

				ports {
					#address-cells = <1>;
					#size-cells = <0>;

					port@0 {
						reg = <0>;
						mdss0_intf0_out: endpoint {
							remote-endpoint = <&mdss0_dp0_in>;
						};
					};

					port@4 {
						reg = <4>;
						mdss0_intf4_out: endpoint {
							remote-endpoint = <&mdss0_dp1_in>;
						};
					};

					port@5 {
						reg = <5>;
						mdss0_intf5_out: endpoint {
							remote-endpoint = <&mdss0_dp3_in>;
						};
					};

					port@6 {
						reg = <6>;
						mdss0_intf6_out: endpoint {
							remote-endpoint = <&mdss0_dp2_in>;
						};
					};
				};

				mdss0_mdp_opp_table: opp-table {
					compatible = "operating-points-v2";

					opp-200000000 {
						opp-hz = /bits/ 64 <200000000>;
						required-opps = <&rpmhpd_opp_low_svs>;
					};

					opp-300000000 {
						opp-hz = /bits/ 64 <300000000>;
						required-opps = <&rpmhpd_opp_svs>;
					};

					opp-375000000 {
						opp-hz = /bits/ 64 <375000000>;
						required-opps = <&rpmhpd_opp_svs_l1>;
					};

					opp-500000000 {
						opp-hz = /bits/ 64 <500000000>;
						required-opps = <&rpmhpd_opp_nom>;
					};
					opp-600000000 {
						opp-hz = /bits/ 64 <600000000>;
						required-opps = <&rpmhpd_opp_turbo_l1>;
					};
				};
			};

			mdss0_dp0: displayport-controller@ae90000 {
				compatible = "qcom,sc8280xp-dp";
				reg = <0 0xae90000 0 0x200>,
				      <0 0xae90200 0 0x200>,
				      <0 0xae90400 0 0x600>,
				      <0 0xae91000 0 0x400>,
				      <0 0xae91400 0 0x400>;
				interrupt-parent = <&mdss0>;
				interrupts = <12>;
				clocks = <&dispcc0 DISP_CC_MDSS_AHB_CLK>,
					 <&dispcc0 DISP_CC_MDSS_DPTX0_AUX_CLK>,
					 <&dispcc0 DISP_CC_MDSS_DPTX0_LINK_CLK>,
					 <&dispcc0 DISP_CC_MDSS_DPTX0_LINK_INTF_CLK>,
					 <&dispcc0 DISP_CC_MDSS_DPTX0_PIXEL0_CLK>;
				clock-names = "core_iface", "core_aux",
					      "ctrl_link",
					      "ctrl_link_iface",
					      "stream_pixel";

				assigned-clocks = <&dispcc0 DISP_CC_MDSS_DPTX0_LINK_CLK_SRC>,
						  <&dispcc0 DISP_CC_MDSS_DPTX0_PIXEL0_CLK_SRC>;
				assigned-clock-parents = <&usb_0_qmpphy QMP_USB43DP_DP_LINK_CLK>,
							 <&usb_0_qmpphy QMP_USB43DP_DP_VCO_DIV_CLK>;

				phys = <&usb_0_qmpphy QMP_USB43DP_DP_PHY>;
				phy-names = "dp";

				#sound-dai-cells = <0>;

				operating-points-v2 = <&mdss0_dp0_opp_table>;
				power-domains = <&rpmhpd SC8280XP_MMCX>;

				status = "disabled";

				ports {
					#address-cells = <1>;
					#size-cells = <0>;

					port@0 {
						reg = <0>;

						mdss0_dp0_in: endpoint {
							remote-endpoint = <&mdss0_intf0_out>;
						};
					};

					port@1 {
						reg = <1>;

						mdss0_dp0_out: endpoint {
						};
					};
				};

				mdss0_dp0_opp_table: opp-table {
					compatible = "operating-points-v2";

					opp-160000000 {
						opp-hz = /bits/ 64 <160000000>;
						required-opps = <&rpmhpd_opp_low_svs>;
					};

					opp-270000000 {
						opp-hz = /bits/ 64 <270000000>;
						required-opps = <&rpmhpd_opp_svs>;
					};

					opp-540000000 {
						opp-hz = /bits/ 64 <540000000>;
						required-opps = <&rpmhpd_opp_svs_l1>;
					};

					opp-810000000 {
						opp-hz = /bits/ 64 <810000000>;
						required-opps = <&rpmhpd_opp_nom>;
					};
				};
			};

			mdss0_dp1: displayport-controller@ae98000 {
				compatible = "qcom,sc8280xp-dp";
				reg = <0 0xae98000 0 0x200>,
				      <0 0xae98200 0 0x200>,
				      <0 0xae98400 0 0x600>,
				      <0 0xae99000 0 0x400>,
				      <0 0xae99400 0 0x400>;
				interrupt-parent = <&mdss0>;
				interrupts = <13>;
				clocks = <&dispcc0 DISP_CC_MDSS_AHB_CLK>,
					 <&dispcc0 DISP_CC_MDSS_DPTX1_AUX_CLK>,
					 <&dispcc0 DISP_CC_MDSS_DPTX1_LINK_CLK>,
					 <&dispcc0 DISP_CC_MDSS_DPTX1_LINK_INTF_CLK>,
					 <&dispcc0 DISP_CC_MDSS_DPTX1_PIXEL0_CLK>;
				clock-names = "core_iface", "core_aux",
					      "ctrl_link",
					      "ctrl_link_iface", "stream_pixel";

				assigned-clocks = <&dispcc0 DISP_CC_MDSS_DPTX1_LINK_CLK_SRC>,
						  <&dispcc0 DISP_CC_MDSS_DPTX1_PIXEL0_CLK_SRC>;
				assigned-clock-parents = <&usb_1_qmpphy QMP_USB43DP_DP_LINK_CLK>,
							 <&usb_1_qmpphy QMP_USB43DP_DP_VCO_DIV_CLK>;

				phys = <&usb_1_qmpphy QMP_USB43DP_DP_PHY>;
				phy-names = "dp";

				#sound-dai-cells = <0>;

				operating-points-v2 = <&mdss0_dp1_opp_table>;
				power-domains = <&rpmhpd SC8280XP_MMCX>;

				status = "disabled";

				ports {
					#address-cells = <1>;
					#size-cells = <0>;

					port@0 {
						reg = <0>;

						mdss0_dp1_in: endpoint {
							remote-endpoint = <&mdss0_intf4_out>;
						};
					};

					port@1 {
						reg = <1>;

						mdss0_dp1_out: endpoint {
						};
					};
				};

				mdss0_dp1_opp_table: opp-table {
					compatible = "operating-points-v2";

					opp-160000000 {
						opp-hz = /bits/ 64 <160000000>;
						required-opps = <&rpmhpd_opp_low_svs>;
					};

					opp-270000000 {
						opp-hz = /bits/ 64 <270000000>;
						required-opps = <&rpmhpd_opp_svs>;
					};

					opp-540000000 {
						opp-hz = /bits/ 64 <540000000>;
						required-opps = <&rpmhpd_opp_svs_l1>;
					};

					opp-810000000 {
						opp-hz = /bits/ 64 <810000000>;
						required-opps = <&rpmhpd_opp_nom>;
					};
				};
			};

			mdss0_dp2: displayport-controller@ae9a000 {
				compatible = "qcom,sc8280xp-dp";
				reg = <0 0xae9a000 0 0x200>,
				      <0 0xae9a200 0 0x200>,
				      <0 0xae9a400 0 0x600>,
				      <0 0xae9b000 0 0x400>,
				      <0 0xae9b400 0 0x400>;

				clocks = <&dispcc0 DISP_CC_MDSS_AHB_CLK>,
					 <&dispcc0 DISP_CC_MDSS_DPTX2_AUX_CLK>,
					 <&dispcc0 DISP_CC_MDSS_DPTX2_LINK_CLK>,
					 <&dispcc0 DISP_CC_MDSS_DPTX2_LINK_INTF_CLK>,
					 <&dispcc0 DISP_CC_MDSS_DPTX2_PIXEL0_CLK>;
				clock-names = "core_iface", "core_aux",
					      "ctrl_link",
					      "ctrl_link_iface", "stream_pixel";
				interrupt-parent = <&mdss0>;
				interrupts = <14>;
				phys = <&mdss0_dp2_phy>;
				phy-names = "dp";
				power-domains = <&rpmhpd SC8280XP_MMCX>;

				assigned-clocks = <&dispcc0 DISP_CC_MDSS_DPTX2_LINK_CLK_SRC>,
						  <&dispcc0 DISP_CC_MDSS_DPTX2_PIXEL0_CLK_SRC>;
				assigned-clock-parents = <&mdss0_dp2_phy 0>, <&mdss0_dp2_phy 1>;
				operating-points-v2 = <&mdss0_dp2_opp_table>;

				#sound-dai-cells = <0>;

				status = "disabled";

				ports {
					#address-cells = <1>;
					#size-cells = <0>;

					port@0 {
						reg = <0>;
						mdss0_dp2_in: endpoint {
							remote-endpoint = <&mdss0_intf6_out>;
						};
					};

					port@1 {
						reg = <1>;
					};
				};

				mdss0_dp2_opp_table: opp-table {
					compatible = "operating-points-v2";

					opp-160000000 {
						opp-hz = /bits/ 64 <160000000>;
						required-opps = <&rpmhpd_opp_low_svs>;
					};

					opp-270000000 {
						opp-hz = /bits/ 64 <270000000>;
						required-opps = <&rpmhpd_opp_svs>;
					};

					opp-540000000 {
						opp-hz = /bits/ 64 <540000000>;
						required-opps = <&rpmhpd_opp_svs_l1>;
					};

					opp-810000000 {
						opp-hz = /bits/ 64 <810000000>;
						required-opps = <&rpmhpd_opp_nom>;
					};
				};
			};

			mdss0_dp3: displayport-controller@aea0000 {
				compatible = "qcom,sc8280xp-dp";
				reg = <0 0xaea0000 0 0x200>,
				      <0 0xaea0200 0 0x200>,
				      <0 0xaea0400 0 0x600>,
				      <0 0xaea1000 0 0x400>,
				      <0 0xaea1400 0 0x400>;

				clocks = <&dispcc0 DISP_CC_MDSS_AHB_CLK>,
					 <&dispcc0 DISP_CC_MDSS_DPTX3_AUX_CLK>,
					 <&dispcc0 DISP_CC_MDSS_DPTX3_LINK_CLK>,
					 <&dispcc0 DISP_CC_MDSS_DPTX3_LINK_INTF_CLK>,
					 <&dispcc0 DISP_CC_MDSS_DPTX3_PIXEL0_CLK>;
				clock-names = "core_iface", "core_aux",
					      "ctrl_link",
					      "ctrl_link_iface", "stream_pixel";
				interrupt-parent = <&mdss0>;
				interrupts = <15>;
				phys = <&mdss0_dp3_phy>;
				phy-names = "dp";
				power-domains = <&rpmhpd SC8280XP_MMCX>;

				assigned-clocks = <&dispcc0 DISP_CC_MDSS_DPTX3_LINK_CLK_SRC>,
						  <&dispcc0 DISP_CC_MDSS_DPTX3_PIXEL0_CLK_SRC>;
				assigned-clock-parents = <&mdss0_dp3_phy 0>, <&mdss0_dp3_phy 1>;
				operating-points-v2 = <&mdss0_dp3_opp_table>;

				#sound-dai-cells = <0>;

				status = "disabled";

				ports {
					#address-cells = <1>;
					#size-cells = <0>;

					port@0 {
						reg = <0>;
						mdss0_dp3_in: endpoint {
							remote-endpoint = <&mdss0_intf5_out>;
						};
					};

					port@1 {
						reg = <1>;
					};
				};
>>>>>>> 5729a900

				mdss0_dp3_opp_table: opp-table {
					compatible = "operating-points-v2";

					opp-160000000 {
						opp-hz = /bits/ 64 <160000000>;
						required-opps = <&rpmhpd_opp_low_svs>;
					};

					opp-270000000 {
						opp-hz = /bits/ 64 <270000000>;
						required-opps = <&rpmhpd_opp_svs>;
					};

					opp-540000000 {
						opp-hz = /bits/ 64 <540000000>;
						required-opps = <&rpmhpd_opp_svs_l1>;
					};

					opp-810000000 {
						opp-hz = /bits/ 64 <810000000>;
						required-opps = <&rpmhpd_opp_nom>;
					};
				};
			};
		};

		mdss0_dp2_phy: phy@aec2a00 {
			compatible = "qcom,sc8280xp-dp-phy";
			reg = <0 0x0aec2a00 0 0x19c>,
			      <0 0x0aec2200 0 0xec>,
			      <0 0x0aec2600 0 0xec>,
			      <0 0x0aec2000 0 0x1c8>;

			clocks = <&dispcc0 DISP_CC_MDSS_DPTX2_AUX_CLK>,
				 <&dispcc0 DISP_CC_MDSS_AHB_CLK>;
			clock-names = "aux", "cfg_ahb";
			power-domains = <&rpmhpd SC8280XP_MX>;

			#clock-cells = <1>;
			#phy-cells = <0>;

<<<<<<< HEAD
			power-domains = <&gcc USB30_SEC_GDSC>;
			required-opps = <&rpmhpd_opp_nom>;
=======
			status = "disabled";
		};
>>>>>>> 5729a900

		mdss0_dp3_phy: phy@aec5a00 {
			compatible = "qcom,sc8280xp-dp-phy";
			reg = <0 0x0aec5a00 0 0x19c>,
			      <0 0x0aec5200 0 0xec>,
			      <0 0x0aec5600 0 0xec>,
			      <0 0x0aec5000 0 0x1c8>;

			clocks = <&dispcc0 DISP_CC_MDSS_DPTX3_AUX_CLK>,
				 <&dispcc0 DISP_CC_MDSS_AHB_CLK>;
			clock-names = "aux", "cfg_ahb";
			power-domains = <&rpmhpd SC8280XP_MX>;

			#clock-cells = <1>;
			#phy-cells = <0>;

			status = "disabled";
		};

		dispcc0: clock-controller@af00000 {
			compatible = "qcom,sc8280xp-dispcc0";
			reg = <0 0x0af00000 0 0x20000>;

			clocks = <&gcc GCC_DISP_AHB_CLK>,
				 <&rpmhcc RPMH_CXO_CLK>,
				 <&sleep_clk>,
				 <&usb_0_qmpphy QMP_USB43DP_DP_LINK_CLK>,
				 <&usb_0_qmpphy QMP_USB43DP_DP_VCO_DIV_CLK>,
				 <&usb_1_qmpphy QMP_USB43DP_DP_LINK_CLK>,
				 <&usb_1_qmpphy QMP_USB43DP_DP_VCO_DIV_CLK>,
				 <&mdss0_dp2_phy 0>,
				 <&mdss0_dp2_phy 1>,
				 <&mdss0_dp3_phy 0>,
				 <&mdss0_dp3_phy 1>,
				 <0>,
				 <0>,
				 <0>,
				 <0>;
			power-domains = <&rpmhpd SC8280XP_MMCX>;

			#clock-cells = <1>;
			#power-domain-cells = <1>;
			#reset-cells = <1>;

			status = "disabled";
		};

		pdc: interrupt-controller@b220000 {
			compatible = "qcom,sc8280xp-pdc", "qcom,pdc";
			reg = <0 0x0b220000 0 0x30000>, <0 0x17c000f0 0 0x60>;
			qcom,pdc-ranges = <0 480 40>,
					  <40 140 14>,
					  <54 263 1>,
					  <55 306 4>,
					  <59 312 3>,
					  <62 374 2>,
					  <64 434 2>,
					  <66 438 3>,
					  <69 86 1>,
					  <70 520 54>,
					  <124 609 28>,
					  <159 638 1>,
					  <160 720 8>,
					  <168 801 1>,
					  <169 728 30>,
					  <199 416 2>,
					  <201 449 1>,
					  <202 89 1>,
					  <203 451 1>,
					  <204 462 1>,
					  <205 264 1>,
					  <206 579 1>,
					  <207 653 1>,
					  <208 656 1>,
					  <209 659 1>,
					  <210 122 1>,
					  <211 699 1>,
					  <212 705 1>,
					  <213 450 1>,
					  <214 643 1>,
					  <216 646 5>,
					  <221 390 5>,
					  <226 700 3>,
					  <229 240 3>,
					  <232 269 1>,
					  <233 377 1>,
					  <234 372 1>,
					  <235 138 1>,
					  <236 857 1>,
					  <237 860 1>,
					  <238 137 1>,
					  <239 668 1>,
					  <240 366 1>,
					  <241 949 1>,
					  <242 815 5>,
					  <247 769 1>,
					  <248 768 1>,
					  <249 663 1>,
					  <250 799 2>,
					  <252 798 1>,
					  <253 765 1>,
					  <254 763 1>,
					  <255 454 1>,
					  <258 139 1>,
					  <259 786 2>,
					  <261 370 2>,
					  <263 158 2>;
			#interrupt-cells = <2>;
			interrupt-parent = <&intc>;
			interrupt-controller;
		};

		tsens0: thermal-sensor@c263000 {
			compatible = "qcom,sc8280xp-tsens", "qcom,tsens-v2";
			reg = <0 0x0c263000 0 0x1ff>, /* TM */
			      <0 0x0c222000 0 0x8>; /* SROT */
			#qcom,sensors = <14>;
			interrupts-extended = <&pdc 26 IRQ_TYPE_LEVEL_HIGH>,
					      <&pdc 28 IRQ_TYPE_LEVEL_HIGH>;
			interrupt-names = "uplow", "critical";
			#thermal-sensor-cells = <1>;
		};

		tsens1: thermal-sensor@c265000 {
			compatible = "qcom,sc8280xp-tsens", "qcom,tsens-v2";
			reg = <0 0x0c265000 0 0x1ff>, /* TM */
			      <0 0x0c223000 0 0x8>; /* SROT */
			#qcom,sensors = <16>;
			interrupts-extended = <&pdc 27 IRQ_TYPE_LEVEL_HIGH>,
					      <&pdc 29 IRQ_TYPE_LEVEL_HIGH>;
			interrupt-names = "uplow", "critical";
			#thermal-sensor-cells = <1>;
		};

		aoss_qmp: power-management@c300000 {
			compatible = "qcom,sc8280xp-aoss-qmp", "qcom,aoss-qmp";
			reg = <0 0x0c300000 0 0x400>;
			interrupts-extended = <&ipcc IPCC_CLIENT_AOP IPCC_MPROC_SIGNAL_GLINK_QMP IRQ_TYPE_EDGE_RISING>;
			mboxes = <&ipcc IPCC_CLIENT_AOP IPCC_MPROC_SIGNAL_GLINK_QMP>;

			#clock-cells = <0>;
		};

		sram@c3f0000 {
			compatible = "qcom,rpmh-stats";
			reg = <0 0x0c3f0000 0 0x400>;
		};

		spmi_bus: spmi@c440000 {
			compatible = "qcom,spmi-pmic-arb";
			reg = <0 0x0c440000 0 0x1100>,
			      <0 0x0c600000 0 0x2000000>,
			      <0 0x0e600000 0 0x100000>,
			      <0 0x0e700000 0 0xa0000>,
			      <0 0x0c40a000 0 0x26000>;
			reg-names = "core", "chnls", "obsrvr", "intr", "cnfg";
			interrupt-names = "periph_irq";
			interrupts-extended = <&pdc 1 IRQ_TYPE_LEVEL_HIGH>;
			qcom,ee = <0>;
			qcom,channel = <0>;
			#address-cells = <2>;
			#size-cells = <0>;
			interrupt-controller;
			#interrupt-cells = <4>;
		};

		tlmm: pinctrl@f100000 {
			compatible = "qcom,sc8280xp-tlmm";
			reg = <0 0x0f100000 0 0x300000>;
			interrupts = <GIC_SPI 208 IRQ_TYPE_LEVEL_HIGH>;
			gpio-controller;
			#gpio-cells = <2>;
			interrupt-controller;
			#interrupt-cells = <2>;
			gpio-ranges = <&tlmm 0 0 230>;
		};

		apps_smmu: iommu@15000000 {
			compatible = "qcom,sc8280xp-smmu-500", "arm,mmu-500";
			reg = <0 0x15000000 0 0x100000>;
			#iommu-cells = <2>;
			#global-interrupts = <2>;
			interrupts = <GIC_SPI 64 IRQ_TYPE_LEVEL_HIGH>,
				     <GIC_SPI 65 IRQ_TYPE_LEVEL_HIGH>,
				     <GIC_SPI 103 IRQ_TYPE_LEVEL_HIGH>,
				     <GIC_SPI 104 IRQ_TYPE_LEVEL_HIGH>,
				     <GIC_SPI 105 IRQ_TYPE_LEVEL_HIGH>,
				     <GIC_SPI 106 IRQ_TYPE_LEVEL_HIGH>,
				     <GIC_SPI 107 IRQ_TYPE_LEVEL_HIGH>,
				     <GIC_SPI 108 IRQ_TYPE_LEVEL_HIGH>,
				     <GIC_SPI 109 IRQ_TYPE_LEVEL_HIGH>,
				     <GIC_SPI 110 IRQ_TYPE_LEVEL_HIGH>,
				     <GIC_SPI 111 IRQ_TYPE_LEVEL_HIGH>,
				     <GIC_SPI 112 IRQ_TYPE_LEVEL_HIGH>,
				     <GIC_SPI 113 IRQ_TYPE_LEVEL_HIGH>,
				     <GIC_SPI 114 IRQ_TYPE_LEVEL_HIGH>,
				     <GIC_SPI 115 IRQ_TYPE_LEVEL_HIGH>,
				     <GIC_SPI 116 IRQ_TYPE_LEVEL_HIGH>,
				     <GIC_SPI 117 IRQ_TYPE_LEVEL_HIGH>,
				     <GIC_SPI 118 IRQ_TYPE_LEVEL_HIGH>,
				     <GIC_SPI 181 IRQ_TYPE_LEVEL_HIGH>,
				     <GIC_SPI 182 IRQ_TYPE_LEVEL_HIGH>,
				     <GIC_SPI 183 IRQ_TYPE_LEVEL_HIGH>,
				     <GIC_SPI 184 IRQ_TYPE_LEVEL_HIGH>,
				     <GIC_SPI 185 IRQ_TYPE_LEVEL_HIGH>,
				     <GIC_SPI 186 IRQ_TYPE_LEVEL_HIGH>,
				     <GIC_SPI 187 IRQ_TYPE_LEVEL_HIGH>,
				     <GIC_SPI 188 IRQ_TYPE_LEVEL_HIGH>,
				     <GIC_SPI 189 IRQ_TYPE_LEVEL_HIGH>,
				     <GIC_SPI 190 IRQ_TYPE_LEVEL_HIGH>,
				     <GIC_SPI 191 IRQ_TYPE_LEVEL_HIGH>,
				     <GIC_SPI 192 IRQ_TYPE_LEVEL_HIGH>,
				     <GIC_SPI 315 IRQ_TYPE_LEVEL_HIGH>,
				     <GIC_SPI 316 IRQ_TYPE_LEVEL_HIGH>,
				     <GIC_SPI 317 IRQ_TYPE_LEVEL_HIGH>,
				     <GIC_SPI 318 IRQ_TYPE_LEVEL_HIGH>,
				     <GIC_SPI 319 IRQ_TYPE_LEVEL_HIGH>,
				     <GIC_SPI 320 IRQ_TYPE_LEVEL_HIGH>,
				     <GIC_SPI 321 IRQ_TYPE_LEVEL_HIGH>,
				     <GIC_SPI 322 IRQ_TYPE_LEVEL_HIGH>,
				     <GIC_SPI 323 IRQ_TYPE_LEVEL_HIGH>,
				     <GIC_SPI 324 IRQ_TYPE_LEVEL_HIGH>,
				     <GIC_SPI 325 IRQ_TYPE_LEVEL_HIGH>,
				     <GIC_SPI 326 IRQ_TYPE_LEVEL_HIGH>,
				     <GIC_SPI 327 IRQ_TYPE_LEVEL_HIGH>,
				     <GIC_SPI 328 IRQ_TYPE_LEVEL_HIGH>,
				     <GIC_SPI 329 IRQ_TYPE_LEVEL_HIGH>,
				     <GIC_SPI 330 IRQ_TYPE_LEVEL_HIGH>,
				     <GIC_SPI 331 IRQ_TYPE_LEVEL_HIGH>,
				     <GIC_SPI 332 IRQ_TYPE_LEVEL_HIGH>,
				     <GIC_SPI 333 IRQ_TYPE_LEVEL_HIGH>,
				     <GIC_SPI 334 IRQ_TYPE_LEVEL_HIGH>,
				     <GIC_SPI 335 IRQ_TYPE_LEVEL_HIGH>,
				     <GIC_SPI 336 IRQ_TYPE_LEVEL_HIGH>,
				     <GIC_SPI 337 IRQ_TYPE_LEVEL_HIGH>,
				     <GIC_SPI 338 IRQ_TYPE_LEVEL_HIGH>,
				     <GIC_SPI 339 IRQ_TYPE_LEVEL_HIGH>,
				     <GIC_SPI 340 IRQ_TYPE_LEVEL_HIGH>,
				     <GIC_SPI 341 IRQ_TYPE_LEVEL_HIGH>,
				     <GIC_SPI 342 IRQ_TYPE_LEVEL_HIGH>,
				     <GIC_SPI 343 IRQ_TYPE_LEVEL_HIGH>,
				     <GIC_SPI 344 IRQ_TYPE_LEVEL_HIGH>,
				     <GIC_SPI 345 IRQ_TYPE_LEVEL_HIGH>,
				     <GIC_SPI 395 IRQ_TYPE_LEVEL_HIGH>,
				     <GIC_SPI 396 IRQ_TYPE_LEVEL_HIGH>,
				     <GIC_SPI 397 IRQ_TYPE_LEVEL_HIGH>,
				     <GIC_SPI 398 IRQ_TYPE_LEVEL_HIGH>,
				     <GIC_SPI 399 IRQ_TYPE_LEVEL_HIGH>,
				     <GIC_SPI 400 IRQ_TYPE_LEVEL_HIGH>,
				     <GIC_SPI 401 IRQ_TYPE_LEVEL_HIGH>,
				     <GIC_SPI 402 IRQ_TYPE_LEVEL_HIGH>,
				     <GIC_SPI 403 IRQ_TYPE_LEVEL_HIGH>,
				     <GIC_SPI 404 IRQ_TYPE_LEVEL_HIGH>,
				     <GIC_SPI 405 IRQ_TYPE_LEVEL_HIGH>,
				     <GIC_SPI 406 IRQ_TYPE_LEVEL_HIGH>,
				     <GIC_SPI 407 IRQ_TYPE_LEVEL_HIGH>,
				     <GIC_SPI 408 IRQ_TYPE_LEVEL_HIGH>,
				     <GIC_SPI 409 IRQ_TYPE_LEVEL_HIGH>,
				     <GIC_SPI 418 IRQ_TYPE_LEVEL_HIGH>,
				     <GIC_SPI 419 IRQ_TYPE_LEVEL_HIGH>,
				     <GIC_SPI 412 IRQ_TYPE_LEVEL_HIGH>,
				     <GIC_SPI 421 IRQ_TYPE_LEVEL_HIGH>,
				     <GIC_SPI 706 IRQ_TYPE_LEVEL_HIGH>,
				     <GIC_SPI 423 IRQ_TYPE_LEVEL_HIGH>,
				     <GIC_SPI 424 IRQ_TYPE_LEVEL_HIGH>,
				     <GIC_SPI 425 IRQ_TYPE_LEVEL_HIGH>,
				     <GIC_SPI 689 IRQ_TYPE_LEVEL_HIGH>,
				     <GIC_SPI 690 IRQ_TYPE_LEVEL_HIGH>,
				     <GIC_SPI 691 IRQ_TYPE_LEVEL_HIGH>,
				     <GIC_SPI 692 IRQ_TYPE_LEVEL_HIGH>,
				     <GIC_SPI 693 IRQ_TYPE_LEVEL_HIGH>,
				     <GIC_SPI 694 IRQ_TYPE_LEVEL_HIGH>,
				     <GIC_SPI 695 IRQ_TYPE_LEVEL_HIGH>,
				     <GIC_SPI 696 IRQ_TYPE_LEVEL_HIGH>,
				     <GIC_SPI 410 IRQ_TYPE_LEVEL_HIGH>,
				     <GIC_SPI 411 IRQ_TYPE_LEVEL_HIGH>,
				     <GIC_SPI 420 IRQ_TYPE_LEVEL_HIGH>,
				     <GIC_SPI 413 IRQ_TYPE_LEVEL_HIGH>,
				     <GIC_SPI 422 IRQ_TYPE_LEVEL_HIGH>,
				     <GIC_SPI 707 IRQ_TYPE_LEVEL_HIGH>,
				     <GIC_SPI 708 IRQ_TYPE_LEVEL_HIGH>,
				     <GIC_SPI 709 IRQ_TYPE_LEVEL_HIGH>,
				     <GIC_SPI 710 IRQ_TYPE_LEVEL_HIGH>,
				     <GIC_SPI 711 IRQ_TYPE_LEVEL_HIGH>,
				     <GIC_SPI 414 IRQ_TYPE_LEVEL_HIGH>,
				     <GIC_SPI 712 IRQ_TYPE_LEVEL_HIGH>,
				     <GIC_SPI 713 IRQ_TYPE_LEVEL_HIGH>,
				     <GIC_SPI 714 IRQ_TYPE_LEVEL_HIGH>,
				     <GIC_SPI 715 IRQ_TYPE_LEVEL_HIGH>,
				     <GIC_SPI 912 IRQ_TYPE_LEVEL_HIGH>,
				     <GIC_SPI 911 IRQ_TYPE_LEVEL_HIGH>,
				     <GIC_SPI 910 IRQ_TYPE_LEVEL_HIGH>,
				     <GIC_SPI 909 IRQ_TYPE_LEVEL_HIGH>,
				     <GIC_SPI 908 IRQ_TYPE_LEVEL_HIGH>,
				     <GIC_SPI 907 IRQ_TYPE_LEVEL_HIGH>,
				     <GIC_SPI 906 IRQ_TYPE_LEVEL_HIGH>,
				     <GIC_SPI 905 IRQ_TYPE_LEVEL_HIGH>,
				     <GIC_SPI 904 IRQ_TYPE_LEVEL_HIGH>,
				     <GIC_SPI 903 IRQ_TYPE_LEVEL_HIGH>,
				     <GIC_SPI 902 IRQ_TYPE_LEVEL_HIGH>,
				     <GIC_SPI 901 IRQ_TYPE_LEVEL_HIGH>,
				     <GIC_SPI 900 IRQ_TYPE_LEVEL_HIGH>,
				     <GIC_SPI 899 IRQ_TYPE_LEVEL_HIGH>,
				     <GIC_SPI 898 IRQ_TYPE_LEVEL_HIGH>,
				     <GIC_SPI 897 IRQ_TYPE_LEVEL_HIGH>,
				     <GIC_SPI 896 IRQ_TYPE_LEVEL_HIGH>,
				     <GIC_SPI 895 IRQ_TYPE_LEVEL_HIGH>,
				     <GIC_SPI 894 IRQ_TYPE_LEVEL_HIGH>,
				     <GIC_SPI 893 IRQ_TYPE_LEVEL_HIGH>,
				     <GIC_SPI 892 IRQ_TYPE_LEVEL_HIGH>,
				     <GIC_SPI 891 IRQ_TYPE_LEVEL_HIGH>,
				     <GIC_SPI 890 IRQ_TYPE_LEVEL_HIGH>;
		};

		intc: interrupt-controller@17a00000 {
			compatible = "arm,gic-v3";
			interrupt-controller;
			#interrupt-cells = <3>;
			reg = <0x0 0x17a00000 0x0 0x10000>,	/* GICD */
			      <0x0 0x17a60000 0x0 0x100000>;	/* GICR * 8 */
			interrupts = <GIC_PPI 9 IRQ_TYPE_LEVEL_HIGH>;
			#redistributor-regions = <1>;
			redistributor-stride = <0 0x20000>;

			#address-cells = <2>;
			#size-cells = <2>;
			ranges;

			gic-its@17a40000 {
				compatible = "arm,gic-v3-its";
				reg = <0 0x17a40000 0 0x20000>;
				msi-controller;
				#msi-cells = <1>;
			};
		};

		watchdog@17c10000 {
			compatible = "qcom,apss-wdt-sc8280xp", "qcom,kpss-wdt";
			reg = <0 0x17c10000 0 0x1000>;
			clocks = <&sleep_clk>;
			interrupts = <GIC_SPI 0 IRQ_TYPE_LEVEL_HIGH>;
		};

		timer@17c20000 {
			compatible = "arm,armv7-timer-mem";
			reg = <0x0 0x17c20000 0x0 0x1000>;
			#address-cells = <1>;
			#size-cells = <1>;
			ranges = <0x0 0x0 0x0 0x20000000>;

			frame@17c21000 {
				frame-number = <0>;
				interrupts = <GIC_SPI 8 IRQ_TYPE_LEVEL_HIGH>,
					     <GIC_SPI 6 IRQ_TYPE_LEVEL_HIGH>;
				reg = <0x17c21000 0x1000>,
				      <0x17c22000 0x1000>;
			};

			frame@17c23000 {
				frame-number = <1>;
				interrupts = <GIC_SPI 9 IRQ_TYPE_LEVEL_HIGH>;
				reg = <0x17c23000 0x1000>;
				status = "disabled";
			};

			frame@17c25000 {
				frame-number = <2>;
				interrupts = <GIC_SPI 10 IRQ_TYPE_LEVEL_HIGH>;
				reg = <0x17c25000 0x1000>;
				status = "disabled";
			};

			frame@17c27000 {
				frame-number = <3>;
				interrupts = <GIC_SPI 11 IRQ_TYPE_LEVEL_HIGH>;
				reg = <0x17c26000 0x1000>;
				status = "disabled";
			};

			frame@17c29000 {
				frame-number = <4>;
				interrupts = <GIC_SPI 12 IRQ_TYPE_LEVEL_HIGH>;
				reg = <0x17c29000 0x1000>;
				status = "disabled";
			};

			frame@17c2b000 {
				frame-number = <5>;
				interrupts = <GIC_SPI 13 IRQ_TYPE_LEVEL_HIGH>;
				reg = <0x17c2b000 0x1000>;
				status = "disabled";
			};

			frame@17c2d000 {
				frame-number = <6>;
				interrupts = <GIC_SPI 14 IRQ_TYPE_LEVEL_HIGH>;
				reg = <0x17c2d000 0x1000>;
				status = "disabled";
			};
		};

		apps_rsc: rsc@18200000 {
			compatible = "qcom,rpmh-rsc";
			reg = <0x0 0x18200000 0x0 0x10000>,
				<0x0 0x18210000 0x0 0x10000>,
				<0x0 0x18220000 0x0 0x10000>;
			reg-names = "drv-0", "drv-1", "drv-2";
			interrupts = <GIC_SPI 3 IRQ_TYPE_LEVEL_HIGH>,
				     <GIC_SPI 4 IRQ_TYPE_LEVEL_HIGH>,
				     <GIC_SPI 5 IRQ_TYPE_LEVEL_HIGH>;
			qcom,tcs-offset = <0xd00>;
			qcom,drv-id = <2>;
			qcom,tcs-config = <ACTIVE_TCS  2>, <SLEEP_TCS   3>,
					  <WAKE_TCS    3>, <CONTROL_TCS 1>;
			label = "apps_rsc";

			apps_bcm_voter: bcm-voter {
				compatible = "qcom,bcm-voter";
			};

			rpmhcc: clock-controller {
				compatible = "qcom,sc8280xp-rpmh-clk";
				#clock-cells = <1>;
				clock-names = "xo";
				clocks = <&xo_board_clk>;
			};

			rpmhpd: power-controller {
				compatible = "qcom,sc8280xp-rpmhpd";
				#power-domain-cells = <1>;
				operating-points-v2 = <&rpmhpd_opp_table>;

				rpmhpd_opp_table: opp-table {
					compatible = "operating-points-v2";

					rpmhpd_opp_ret: opp1 {
						opp-level = <RPMH_REGULATOR_LEVEL_RETENTION>;
					};

					rpmhpd_opp_min_svs: opp2 {
						opp-level = <RPMH_REGULATOR_LEVEL_MIN_SVS>;
					};

					rpmhpd_opp_low_svs: opp3 {
						opp-level = <RPMH_REGULATOR_LEVEL_LOW_SVS>;
					};

					rpmhpd_opp_svs: opp4 {
						opp-level = <RPMH_REGULATOR_LEVEL_SVS>;
					};

					rpmhpd_opp_svs_l1: opp5 {
						opp-level = <RPMH_REGULATOR_LEVEL_SVS_L1>;
					};

					rpmhpd_opp_nom: opp6 {
						opp-level = <RPMH_REGULATOR_LEVEL_NOM>;
					};

					rpmhpd_opp_nom_l1: opp7 {
						opp-level = <RPMH_REGULATOR_LEVEL_NOM_L1>;
					};

					rpmhpd_opp_nom_l2: opp8 {
						opp-level = <RPMH_REGULATOR_LEVEL_NOM_L2>;
					};

					rpmhpd_opp_turbo: opp9 {
						opp-level = <RPMH_REGULATOR_LEVEL_TURBO>;
					};

					rpmhpd_opp_turbo_l1: opp10 {
						opp-level = <RPMH_REGULATOR_LEVEL_TURBO_L1>;
					};
				};
			};
		};

		epss_l3: interconnect@18590000 {
			compatible = "qcom,sc8280xp-epss-l3", "qcom,epss-l3";
			reg = <0 0x18590000 0 0x1000>;

			clocks = <&rpmhcc RPMH_CXO_CLK>, <&gcc GCC_GPLL0>;
			clock-names = "xo", "alternate";

			#interconnect-cells = <1>;
		};

		cpufreq_hw: cpufreq@18591000 {
			compatible = "qcom,sc8280xp-cpufreq-epss", "qcom,cpufreq-epss";
			reg = <0 0x18591000 0 0x1000>,
			      <0 0x18592000 0 0x1000>;
			reg-names = "freq-domain0", "freq-domain1";

			clocks = <&rpmhcc RPMH_CXO_CLK>, <&gcc GCC_GPLL0>;
			clock-names = "xo", "alternate";

			#freq-domain-cells = <1>;
		};

		remoteproc_nsp0: remoteproc@1b300000 {
			compatible = "qcom,sc8280xp-nsp0-pas";
			reg = <0 0x1b300000 0 0x100>;

			interrupts-extended = <&intc GIC_SPI 578 IRQ_TYPE_LEVEL_HIGH>,
					      <&smp2p_nsp0_in 0 IRQ_TYPE_EDGE_RISING>,
					      <&smp2p_nsp0_in 1 IRQ_TYPE_EDGE_RISING>,
					      <&smp2p_nsp0_in 2 IRQ_TYPE_EDGE_RISING>,
					      <&smp2p_nsp0_in 3 IRQ_TYPE_EDGE_RISING>;
			interrupt-names = "wdog", "fatal", "ready",
					  "handover", "stop-ack";

			clocks = <&rpmhcc RPMH_CXO_CLK>;
			clock-names = "xo";

			power-domains = <&rpmhpd SC8280XP_NSP>;
			power-domain-names = "nsp";

			memory-region = <&pil_nsp0_mem>;

			qcom,smem-states = <&smp2p_nsp0_out 0>;
			qcom,smem-state-names = "stop";

			interconnects = <&nspa_noc MASTER_CDSP_PROC 0 &mc_virt SLAVE_EBI1 0>;

			status = "disabled";

			glink-edge {
				interrupts-extended = <&ipcc IPCC_CLIENT_CDSP
							     IPCC_MPROC_SIGNAL_GLINK_QMP
							     IRQ_TYPE_EDGE_RISING>;
				mboxes = <&ipcc IPCC_CLIENT_CDSP
						IPCC_MPROC_SIGNAL_GLINK_QMP>;

				label = "nsp0";
				qcom,remote-pid = <5>;

				fastrpc {
					compatible = "qcom,fastrpc";
					qcom,glink-channels = "fastrpcglink-apps-dsp";
					label = "cdsp";
					#address-cells = <1>;
					#size-cells = <0>;

					compute-cb@1 {
						compatible = "qcom,fastrpc-compute-cb";
						reg = <1>;
						iommus = <&apps_smmu 0x3181 0x0420>;
					};

					compute-cb@2 {
						compatible = "qcom,fastrpc-compute-cb";
						reg = <2>;
						iommus = <&apps_smmu 0x3182 0x0420>;
					};

					compute-cb@3 {
						compatible = "qcom,fastrpc-compute-cb";
						reg = <3>;
						iommus = <&apps_smmu 0x3183 0x0420>;
					};

					compute-cb@4 {
						compatible = "qcom,fastrpc-compute-cb";
						reg = <4>;
						iommus = <&apps_smmu 0x3184 0x0420>;
					};

					compute-cb@5 {
						compatible = "qcom,fastrpc-compute-cb";
						reg = <5>;
						iommus = <&apps_smmu 0x3185 0x0420>;
					};

					compute-cb@6 {
						compatible = "qcom,fastrpc-compute-cb";
						reg = <6>;
						iommus = <&apps_smmu 0x3186 0x0420>;
					};

					compute-cb@7 {
						compatible = "qcom,fastrpc-compute-cb";
						reg = <7>;
						iommus = <&apps_smmu 0x3187 0x0420>;
					};

					compute-cb@8 {
						compatible = "qcom,fastrpc-compute-cb";
						reg = <8>;
						iommus = <&apps_smmu 0x3188 0x0420>;
					};

					compute-cb@9 {
						compatible = "qcom,fastrpc-compute-cb";
						reg = <9>;
						iommus = <&apps_smmu 0x318b 0x0420>;
					};

					compute-cb@10 {
						compatible = "qcom,fastrpc-compute-cb";
						reg = <10>;
						iommus = <&apps_smmu 0x318b 0x0420>;
					};

					compute-cb@11 {
						compatible = "qcom,fastrpc-compute-cb";
						reg = <11>;
						iommus = <&apps_smmu 0x318c 0x0420>;
					};

					compute-cb@12 {
						compatible = "qcom,fastrpc-compute-cb";
						reg = <12>;
						iommus = <&apps_smmu 0x318d 0x0420>;
					};

					compute-cb@13 {
						compatible = "qcom,fastrpc-compute-cb";
						reg = <13>;
						iommus = <&apps_smmu 0x318e 0x0420>;
					};

					compute-cb@14 {
						compatible = "qcom,fastrpc-compute-cb";
						reg = <14>;
						iommus = <&apps_smmu 0x318f 0x0420>;
					};
				};
			};
		};

		remoteproc_nsp1: remoteproc@21300000 {
			compatible = "qcom,sc8280xp-nsp1-pas";
			reg = <0 0x21300000 0 0x100>;

			interrupts-extended = <&intc GIC_SPI 887 IRQ_TYPE_LEVEL_HIGH>,
					      <&smp2p_nsp1_in 0 IRQ_TYPE_EDGE_RISING>,
					      <&smp2p_nsp1_in 1 IRQ_TYPE_EDGE_RISING>,
					      <&smp2p_nsp1_in 2 IRQ_TYPE_EDGE_RISING>,
					      <&smp2p_nsp1_in 3 IRQ_TYPE_EDGE_RISING>;
			interrupt-names = "wdog", "fatal", "ready",
					  "handover", "stop-ack";

			clocks = <&rpmhcc RPMH_CXO_CLK>;
			clock-names = "xo";

			power-domains = <&rpmhpd SC8280XP_NSP>;
			power-domain-names = "nsp";

			memory-region = <&pil_nsp1_mem>;

			qcom,smem-states = <&smp2p_nsp1_out 0>;
			qcom,smem-state-names = "stop";

			interconnects = <&nspb_noc MASTER_CDSP_PROC_B 0 &mc_virt SLAVE_EBI1 0>;

			status = "disabled";

			glink-edge {
				interrupts-extended = <&ipcc IPCC_CLIENT_NSP1
							     IPCC_MPROC_SIGNAL_GLINK_QMP
							     IRQ_TYPE_EDGE_RISING>;
				mboxes = <&ipcc IPCC_CLIENT_NSP1
						IPCC_MPROC_SIGNAL_GLINK_QMP>;

				label = "nsp1";
				qcom,remote-pid = <12>;
			};
		};

		mdss1: display-subsystem@22000000 {
			compatible = "qcom,sc8280xp-mdss";
			reg = <0 0x22000000 0 0x1000>;
			reg-names = "mdss";

			clocks = <&gcc GCC_DISP_AHB_CLK>,
				 <&dispcc1 DISP_CC_MDSS_AHB_CLK>,
				 <&dispcc1 DISP_CC_MDSS_MDP_CLK>;
			clock-names = "iface",
				      "ahb",
				      "core";
			interconnects = <&mmss_noc MASTER_MDP_CORE1_0 0 &mc_virt SLAVE_EBI1 0>,
					<&mmss_noc MASTER_MDP_CORE1_1 0 &mc_virt SLAVE_EBI1 0>;
			interconnect-names = "mdp0-mem", "mdp1-mem";
			interrupts = <GIC_SPI 865 IRQ_TYPE_LEVEL_HIGH>;

			iommus = <&apps_smmu 0x1800 0x402>;
			power-domains = <&dispcc1 MDSS_GDSC>;
			resets = <&dispcc1 DISP_CC_MDSS_CORE_BCR>;

			interrupt-controller;
			#interrupt-cells = <1>;
			#address-cells = <2>;
			#size-cells = <2>;
			ranges;

			status = "disabled";

			mdss1_mdp: display-controller@22001000 {
				compatible = "qcom,sc8280xp-dpu";
				reg = <0 0x22001000 0 0x8f000>,
				      <0 0x220b0000 0 0x2008>;
				reg-names = "mdp", "vbif";

				clocks = <&gcc GCC_DISP_HF_AXI_CLK>,
					 <&gcc GCC_DISP_SF_AXI_CLK>,
					 <&dispcc1 DISP_CC_MDSS_AHB_CLK>,
					 <&dispcc1 DISP_CC_MDSS_MDP_LUT_CLK>,
					 <&dispcc1 DISP_CC_MDSS_MDP_CLK>,
					 <&dispcc1 DISP_CC_MDSS_VSYNC_CLK>;
				clock-names = "bus",
					      "nrt_bus",
					      "iface",
					      "lut",
					      "core",
					      "vsync";
				interrupt-parent = <&mdss1>;
				interrupts = <0>;
				power-domains = <&rpmhpd SC8280XP_MMCX>;

				assigned-clocks = <&dispcc1 DISP_CC_MDSS_VSYNC_CLK>;
				assigned-clock-rates = <19200000>;
				operating-points-v2 = <&mdss1_mdp_opp_table>;

				ports {
					#address-cells = <1>;
					#size-cells = <0>;

					port@0 {
						reg = <0>;
						mdss1_intf0_out: endpoint {
							remote-endpoint = <&mdss1_dp0_in>;
						};
					};

					port@4 {
						reg = <4>;
						mdss1_intf4_out: endpoint {
							remote-endpoint = <&mdss1_dp1_in>;
						};
					};

					port@5 {
						reg = <5>;
						mdss1_intf5_out: endpoint {
							remote-endpoint = <&mdss1_dp3_in>;
						};
					};

					port@6 {
						reg = <6>;
						mdss1_intf6_out: endpoint {
							remote-endpoint = <&mdss1_dp2_in>;
						};
					};
				};

				mdss1_mdp_opp_table: opp-table {
					compatible = "operating-points-v2";

					opp-200000000 {
						opp-hz = /bits/ 64 <200000000>;
						required-opps = <&rpmhpd_opp_low_svs>;
					};

					opp-300000000 {
						opp-hz = /bits/ 64 <300000000>;
						required-opps = <&rpmhpd_opp_svs>;
					};

					opp-375000000 {
						opp-hz = /bits/ 64 <375000000>;
						required-opps = <&rpmhpd_opp_svs_l1>;
					};

					opp-500000000 {
						opp-hz = /bits/ 64 <500000000>;
						required-opps = <&rpmhpd_opp_nom>;
					};
					opp-600000000 {
						opp-hz = /bits/ 64 <600000000>;
						required-opps = <&rpmhpd_opp_turbo_l1>;
					};
				};
			};

			mdss1_dp0: displayport-controller@22090000 {
				compatible = "qcom,sc8280xp-dp";
				reg = <0 0x22090000 0 0x200>,
				      <0 0x22090200 0 0x200>,
				      <0 0x22090400 0 0x600>,
				      <0 0x22091000 0 0x400>,
				      <0 0x22091400 0 0x400>;

				clocks = <&dispcc1 DISP_CC_MDSS_AHB_CLK>,
					 <&dispcc1 DISP_CC_MDSS_DPTX0_AUX_CLK>,
					 <&dispcc1 DISP_CC_MDSS_DPTX0_LINK_CLK>,
					 <&dispcc1 DISP_CC_MDSS_DPTX0_LINK_INTF_CLK>,
					 <&dispcc1 DISP_CC_MDSS_DPTX0_PIXEL0_CLK>;
				clock-names = "core_iface", "core_aux",
					      "ctrl_link",
					      "ctrl_link_iface", "stream_pixel";
				interrupt-parent = <&mdss1>;
				interrupts = <12>;
				phys = <&mdss1_dp0_phy>;
				phy-names = "dp";
				power-domains = <&rpmhpd SC8280XP_MMCX>;

				assigned-clocks = <&dispcc1 DISP_CC_MDSS_DPTX0_LINK_CLK_SRC>,
						  <&dispcc1 DISP_CC_MDSS_DPTX0_PIXEL0_CLK_SRC>;
				assigned-clock-parents = <&mdss1_dp0_phy 0>, <&mdss1_dp0_phy 1>;
				operating-points-v2 = <&mdss1_dp0_opp_table>;

				#sound-dai-cells = <0>;

				status = "disabled";

				ports {
					#address-cells = <1>;
					#size-cells = <0>;

					port@0 {
						reg = <0>;
						mdss1_dp0_in: endpoint {
							remote-endpoint = <&mdss1_intf0_out>;
						};
					};

					port@1 {
						reg = <1>;
					};
				};

				mdss1_dp0_opp_table: opp-table {
					compatible = "operating-points-v2";

					opp-160000000 {
						opp-hz = /bits/ 64 <160000000>;
						required-opps = <&rpmhpd_opp_low_svs>;
					};

					opp-270000000 {
						opp-hz = /bits/ 64 <270000000>;
						required-opps = <&rpmhpd_opp_svs>;
					};

					opp-540000000 {
						opp-hz = /bits/ 64 <540000000>;
						required-opps = <&rpmhpd_opp_svs_l1>;
					};

					opp-810000000 {
						opp-hz = /bits/ 64 <810000000>;
						required-opps = <&rpmhpd_opp_nom>;
					};
				};

			};

			mdss1_dp1: displayport-controller@22098000 {
				compatible = "qcom,sc8280xp-dp";
				reg = <0 0x22098000 0 0x200>,
				      <0 0x22098200 0 0x200>,
				      <0 0x22098400 0 0x600>,
				      <0 0x22099000 0 0x400>,
				      <0 0x22099400 0 0x400>;

				clocks = <&dispcc1 DISP_CC_MDSS_AHB_CLK>,
					 <&dispcc1 DISP_CC_MDSS_DPTX1_AUX_CLK>,
					 <&dispcc1 DISP_CC_MDSS_DPTX1_LINK_CLK>,
					 <&dispcc1 DISP_CC_MDSS_DPTX1_LINK_INTF_CLK>,
					 <&dispcc1 DISP_CC_MDSS_DPTX1_PIXEL0_CLK>;
				clock-names = "core_iface", "core_aux",
					      "ctrl_link",
					      "ctrl_link_iface", "stream_pixel";
				interrupt-parent = <&mdss1>;
				interrupts = <13>;
				phys = <&mdss1_dp1_phy>;
				phy-names = "dp";
				power-domains = <&rpmhpd SC8280XP_MMCX>;

				assigned-clocks = <&dispcc1 DISP_CC_MDSS_DPTX1_LINK_CLK_SRC>,
						  <&dispcc1 DISP_CC_MDSS_DPTX1_PIXEL0_CLK_SRC>;
				assigned-clock-parents = <&mdss1_dp1_phy 0>, <&mdss1_dp1_phy 1>;
				operating-points-v2 = <&mdss1_dp1_opp_table>;

				#sound-dai-cells = <0>;

				status = "disabled";

				ports {
					#address-cells = <1>;
					#size-cells = <0>;

					port@0 {
						reg = <0>;
						mdss1_dp1_in: endpoint {
							remote-endpoint = <&mdss1_intf4_out>;
						};
					};

					port@1 {
						reg = <1>;
					};
				};

				mdss1_dp1_opp_table: opp-table {
					compatible = "operating-points-v2";

					opp-160000000 {
						opp-hz = /bits/ 64 <160000000>;
						required-opps = <&rpmhpd_opp_low_svs>;
					};

					opp-270000000 {
						opp-hz = /bits/ 64 <270000000>;
						required-opps = <&rpmhpd_opp_svs>;
					};

					opp-540000000 {
						opp-hz = /bits/ 64 <540000000>;
						required-opps = <&rpmhpd_opp_svs_l1>;
					};

					opp-810000000 {
						opp-hz = /bits/ 64 <810000000>;
						required-opps = <&rpmhpd_opp_nom>;
					};
				};
			};

			mdss1_dp2: displayport-controller@2209a000 {
				compatible = "qcom,sc8280xp-dp";
				reg = <0 0x2209a000 0 0x200>,
				      <0 0x2209a200 0 0x200>,
				      <0 0x2209a400 0 0x600>,
				      <0 0x2209b000 0 0x400>,
				      <0 0x2209b400 0 0x400>;

				clocks = <&dispcc1 DISP_CC_MDSS_AHB_CLK>,
					 <&dispcc1 DISP_CC_MDSS_DPTX2_AUX_CLK>,
					 <&dispcc1 DISP_CC_MDSS_DPTX2_LINK_CLK>,
					 <&dispcc1 DISP_CC_MDSS_DPTX2_LINK_INTF_CLK>,
					 <&dispcc1 DISP_CC_MDSS_DPTX2_PIXEL0_CLK>;
				clock-names = "core_iface", "core_aux",
					      "ctrl_link",
					      "ctrl_link_iface", "stream_pixel";
				interrupt-parent = <&mdss1>;
				interrupts = <14>;
				phys = <&mdss1_dp2_phy>;
				phy-names = "dp";
				power-domains = <&rpmhpd SC8280XP_MMCX>;

				assigned-clocks = <&dispcc1 DISP_CC_MDSS_DPTX2_LINK_CLK_SRC>,
						  <&dispcc1 DISP_CC_MDSS_DPTX2_PIXEL0_CLK_SRC>;
				assigned-clock-parents = <&mdss1_dp2_phy 0>, <&mdss1_dp2_phy 1>;
				operating-points-v2 = <&mdss1_dp2_opp_table>;

				#sound-dai-cells = <0>;

				status = "disabled";

				ports {
					#address-cells = <1>;
					#size-cells = <0>;

					port@0 {
						reg = <0>;
						mdss1_dp2_in: endpoint {
							remote-endpoint = <&mdss1_intf6_out>;
						};
					};

					port@1 {
						reg = <1>;
					};
				};

				mdss1_dp2_opp_table: opp-table {
					compatible = "operating-points-v2";

					opp-160000000 {
						opp-hz = /bits/ 64 <160000000>;
						required-opps = <&rpmhpd_opp_low_svs>;
					};

					opp-270000000 {
						opp-hz = /bits/ 64 <270000000>;
						required-opps = <&rpmhpd_opp_svs>;
					};

					opp-540000000 {
						opp-hz = /bits/ 64 <540000000>;
						required-opps = <&rpmhpd_opp_svs_l1>;
					};

					opp-810000000 {
						opp-hz = /bits/ 64 <810000000>;
						required-opps = <&rpmhpd_opp_nom>;
					};
				};
			};

			mdss1_dp3: displayport-controller@220a0000 {
				compatible = "qcom,sc8280xp-dp";
				reg = <0 0x220a0000 0 0x200>,
				      <0 0x220a0200 0 0x200>,
				      <0 0x220a0400 0 0x600>,
				      <0 0x220a1000 0 0x400>,
				      <0 0x220a1400 0 0x400>;

				clocks = <&dispcc1 DISP_CC_MDSS_AHB_CLK>,
					 <&dispcc1 DISP_CC_MDSS_DPTX3_AUX_CLK>,
					 <&dispcc1 DISP_CC_MDSS_DPTX3_LINK_CLK>,
					 <&dispcc1 DISP_CC_MDSS_DPTX3_LINK_INTF_CLK>,
					 <&dispcc1 DISP_CC_MDSS_DPTX3_PIXEL0_CLK>;
				clock-names = "core_iface", "core_aux",
					      "ctrl_link",
					      "ctrl_link_iface", "stream_pixel";
				interrupt-parent = <&mdss1>;
				interrupts = <15>;
				phys = <&mdss1_dp3_phy>;
				phy-names = "dp";
				power-domains = <&rpmhpd SC8280XP_MMCX>;

				assigned-clocks = <&dispcc1 DISP_CC_MDSS_DPTX3_LINK_CLK_SRC>,
						  <&dispcc1 DISP_CC_MDSS_DPTX3_PIXEL0_CLK_SRC>;
				assigned-clock-parents = <&mdss1_dp3_phy 0>, <&mdss1_dp3_phy 1>;
				operating-points-v2 = <&mdss1_dp3_opp_table>;

				#sound-dai-cells = <0>;

				status = "disabled";

				ports {
					#address-cells = <1>;
					#size-cells = <0>;

					port@0 {
						reg = <0>;
						mdss1_dp3_in: endpoint {
							remote-endpoint = <&mdss1_intf5_out>;
						};
					};

					port@1 {
						reg = <1>;
					};
				};

				mdss1_dp3_opp_table: opp-table {
					compatible = "operating-points-v2";

					opp-160000000 {
						opp-hz = /bits/ 64 <160000000>;
						required-opps = <&rpmhpd_opp_low_svs>;
					};

					opp-270000000 {
						opp-hz = /bits/ 64 <270000000>;
						required-opps = <&rpmhpd_opp_svs>;
					};

					opp-540000000 {
						opp-hz = /bits/ 64 <540000000>;
						required-opps = <&rpmhpd_opp_svs_l1>;
					};

					opp-810000000 {
						opp-hz = /bits/ 64 <810000000>;
						required-opps = <&rpmhpd_opp_nom>;
					};
				};
			};
		};

		mdss1_dp2_phy: phy@220c2a00 {
			compatible = "qcom,sc8280xp-dp-phy";
			reg = <0 0x220c2a00 0 0x19c>,
			      <0 0x220c2200 0 0xec>,
			      <0 0x220c2600 0 0xec>,
			      <0 0x220c2000 0 0x1c8>;

			clocks = <&dispcc1 DISP_CC_MDSS_DPTX2_AUX_CLK>,
				 <&dispcc1 DISP_CC_MDSS_AHB_CLK>;
			clock-names = "aux", "cfg_ahb";
			power-domains = <&rpmhpd SC8280XP_MX>;

			#clock-cells = <1>;
			#phy-cells = <0>;

			status = "disabled";
		};

		mdss1_dp3_phy: phy@220c5a00 {
			compatible = "qcom,sc8280xp-dp-phy";
			reg = <0 0x220c5a00 0 0x19c>,
			      <0 0x220c5200 0 0xec>,
			      <0 0x220c5600 0 0xec>,
			      <0 0x220c5000 0 0x1c8>;

			clocks = <&dispcc1 DISP_CC_MDSS_DPTX3_AUX_CLK>,
				 <&dispcc1 DISP_CC_MDSS_AHB_CLK>;
			clock-names = "aux", "cfg_ahb";
			power-domains = <&rpmhpd SC8280XP_MX>;

			#clock-cells = <1>;
			#phy-cells = <0>;

			status = "disabled";
		};

		dispcc1: clock-controller@22100000 {
			compatible = "qcom,sc8280xp-dispcc1";
			reg = <0 0x22100000 0 0x20000>;

			clocks = <&gcc GCC_DISP_AHB_CLK>,
				 <&rpmhcc RPMH_CXO_CLK>,
				 <0>,
				 <&mdss1_dp0_phy 0>,
				 <&mdss1_dp0_phy 1>,
				 <&mdss1_dp1_phy 0>,
				 <&mdss1_dp1_phy 1>,
				 <&mdss1_dp2_phy 0>,
				 <&mdss1_dp2_phy 1>,
				 <&mdss1_dp3_phy 0>,
				 <&mdss1_dp3_phy 1>,
				 <0>,
				 <0>,
				 <0>,
				 <0>;
			power-domains = <&rpmhpd SC8280XP_MMCX>;

			#clock-cells = <1>;
			#power-domain-cells = <1>;
			#reset-cells = <1>;

			status = "disabled";
		};
	};

	sound: sound {
	};

	thermal-zones {
		cpu0-thermal {
			polling-delay-passive = <250>;
			polling-delay = <1000>;

			thermal-sensors = <&tsens0 1>;

			trips {
				cpu-crit {
					temperature = <110000>;
					hysteresis = <1000>;
					type = "critical";
				};
			};
		};

		cpu1-thermal {
			polling-delay-passive = <250>;
			polling-delay = <1000>;

			thermal-sensors = <&tsens0 2>;

			trips {
				cpu-crit {
					temperature = <110000>;
					hysteresis = <1000>;
					type = "critical";
				};
			};
		};

		cpu2-thermal {
			polling-delay-passive = <250>;
			polling-delay = <1000>;

			thermal-sensors = <&tsens0 3>;

			trips {
				cpu-crit {
					temperature = <110000>;
					hysteresis = <1000>;
					type = "critical";
				};
			};
		};

		cpu3-thermal {
			polling-delay-passive = <250>;
			polling-delay = <1000>;

			thermal-sensors = <&tsens0 4>;

			trips {
				cpu-crit {
					temperature = <110000>;
					hysteresis = <1000>;
					type = "critical";
				};
			};
		};

		cpu4-thermal {
			polling-delay-passive = <250>;
			polling-delay = <1000>;

			thermal-sensors = <&tsens0 5>;

			trips {
				cpu-crit {
					temperature = <110000>;
					hysteresis = <1000>;
					type = "critical";
				};
			};
		};

		cpu5-thermal {
			polling-delay-passive = <250>;
			polling-delay = <1000>;

			thermal-sensors = <&tsens0 6>;

			trips {
				cpu-crit {
					temperature = <110000>;
					hysteresis = <1000>;
					type = "critical";
				};
			};
		};

		cpu6-thermal {
			polling-delay-passive = <250>;
			polling-delay = <1000>;

			thermal-sensors = <&tsens0 7>;

			trips {
				cpu-crit {
					temperature = <110000>;
					hysteresis = <1000>;
					type = "critical";
				};
			};
		};

		cpu7-thermal {
			polling-delay-passive = <250>;
			polling-delay = <1000>;

			thermal-sensors = <&tsens0 8>;

			trips {
				cpu-crit {
					temperature = <110000>;
					hysteresis = <1000>;
					type = "critical";
				};
			};
		};

		cluster0-thermal {
			polling-delay-passive = <250>;
			polling-delay = <1000>;

			thermal-sensors = <&tsens0 9>;

			trips {
				cpu-crit {
					temperature = <110000>;
					hysteresis = <1000>;
					type = "critical";
				};
			};
		};

		mem-thermal {
			polling-delay-passive = <250>;
			polling-delay = <1000>;

			thermal-sensors = <&tsens1 15>;

			trips {
				trip-point0 {
					temperature = <90000>;
					hysteresis = <2000>;
					type = "hot";
				};
			};
		};
	};

	timer {
		compatible = "arm,armv8-timer";
		interrupts = <GIC_PPI 13 (GIC_CPU_MASK_SIMPLE(8) | IRQ_TYPE_LEVEL_LOW)>,
			     <GIC_PPI 14 (GIC_CPU_MASK_SIMPLE(8) | IRQ_TYPE_LEVEL_LOW)>,
			     <GIC_PPI 11 (GIC_CPU_MASK_SIMPLE(8) | IRQ_TYPE_LEVEL_LOW)>,
			     <GIC_PPI 10 (GIC_CPU_MASK_SIMPLE(8) | IRQ_TYPE_LEVEL_LOW)>;
	};
};<|MERGE_RESOLUTION|>--- conflicted
+++ resolved
@@ -3022,8 +3022,6 @@
 
 			power-domains = <&gcc USB30_PRIM_GDSC>;
 			required-opps = <&rpmhpd_opp_nom>;
-<<<<<<< HEAD
-=======
 
 			resets = <&gcc GCC_USB30_PRIM_BCR>;
 
@@ -3500,7 +3498,6 @@
 						reg = <1>;
 					};
 				};
->>>>>>> 5729a900
 
 				mdss0_dp3_opp_table: opp-table {
 					compatible = "operating-points-v2";
@@ -3543,13 +3540,8 @@
 			#clock-cells = <1>;
 			#phy-cells = <0>;
 
-<<<<<<< HEAD
-			power-domains = <&gcc USB30_SEC_GDSC>;
-			required-opps = <&rpmhpd_opp_nom>;
-=======
-			status = "disabled";
-		};
->>>>>>> 5729a900
+			status = "disabled";
+		};
 
 		mdss0_dp3_phy: phy@aec5a00 {
 			compatible = "qcom,sc8280xp-dp-phy";
