// SPDX-License-Identifier: BSD-3-Clause
/*
 * Copyright (c) 2021, The Linux Foundation. All rights reserved.
 * Copyright (c) 2022, Linaro Limited
 */

#include <dt-bindings/clock/qcom,dispcc-sc8280xp.h>
#include <dt-bindings/clock/qcom,gcc-sc8280xp.h>
#include <dt-bindings/clock/qcom,gpucc-sc8280xp.h>
#include <dt-bindings/clock/qcom,rpmh.h>
#include <dt-bindings/clock/qcom,sc8280xp-lpasscc.h>
#include <dt-bindings/interconnect/qcom,osm-l3.h>
#include <dt-bindings/interconnect/qcom,sc8280xp.h>
#include <dt-bindings/interrupt-controller/arm-gic.h>
#include <dt-bindings/mailbox/qcom-ipcc.h>
#include <dt-bindings/phy/phy-qcom-qmp.h>
#include <dt-bindings/power/qcom-rpmpd.h>
#include <dt-bindings/soc/qcom,gpr.h>
#include <dt-bindings/soc/qcom,rpmh-rsc.h>
#include <dt-bindings/sound/qcom,q6afe.h>
#include <dt-bindings/thermal/thermal.h>

/ {
	interrupt-parent = <&intc>;

	#address-cells = <2>;
	#size-cells = <2>;

	clocks {
		xo_board_clk: xo-board-clk {
			compatible = "fixed-clock";
			#clock-cells = <0>;
		};

		sleep_clk: sleep-clk {
			compatible = "fixed-clock";
			#clock-cells = <0>;
			clock-frequency = <32764>;
		};
	};

	cpus {
		#address-cells = <2>;
		#size-cells = <0>;

		CPU0: cpu@0 {
			device_type = "cpu";
			compatible = "arm,cortex-a78c";
			reg = <0x0 0x0>;
			clocks = <&cpufreq_hw 0>;
			enable-method = "psci";
			capacity-dmips-mhz = <602>;
			next-level-cache = <&L2_0>;
			power-domains = <&CPU_PD0>;
			power-domain-names = "psci";
			qcom,freq-domain = <&cpufreq_hw 0>;
			operating-points-v2 = <&cpu0_opp_table>;
			interconnects = <&epss_l3 MASTER_EPSS_L3_APPS &epss_l3 SLAVE_EPSS_L3_SHARED>;
			#cooling-cells = <2>;
			L2_0: l2-cache {
				compatible = "cache";
				cache-level = <2>;
				cache-unified;
				next-level-cache = <&L3_0>;
				L3_0: l3-cache {
					compatible = "cache";
					cache-level = <3>;
					cache-unified;
				};
			};
		};

		CPU1: cpu@100 {
			device_type = "cpu";
			compatible = "arm,cortex-a78c";
			reg = <0x0 0x100>;
			clocks = <&cpufreq_hw 0>;
			enable-method = "psci";
			capacity-dmips-mhz = <602>;
			next-level-cache = <&L2_100>;
			power-domains = <&CPU_PD1>;
			power-domain-names = "psci";
			qcom,freq-domain = <&cpufreq_hw 0>;
			operating-points-v2 = <&cpu0_opp_table>;
			interconnects = <&epss_l3 MASTER_EPSS_L3_APPS &epss_l3 SLAVE_EPSS_L3_SHARED>;
			#cooling-cells = <2>;
			L2_100: l2-cache {
				compatible = "cache";
				cache-level = <2>;
				cache-unified;
				next-level-cache = <&L3_0>;
			};
		};

		CPU2: cpu@200 {
			device_type = "cpu";
			compatible = "arm,cortex-a78c";
			reg = <0x0 0x200>;
			clocks = <&cpufreq_hw 0>;
			enable-method = "psci";
			capacity-dmips-mhz = <602>;
			next-level-cache = <&L2_200>;
			power-domains = <&CPU_PD2>;
			power-domain-names = "psci";
			qcom,freq-domain = <&cpufreq_hw 0>;
			operating-points-v2 = <&cpu0_opp_table>;
			interconnects = <&epss_l3 MASTER_EPSS_L3_APPS &epss_l3 SLAVE_EPSS_L3_SHARED>;
			#cooling-cells = <2>;
			L2_200: l2-cache {
				compatible = "cache";
				cache-level = <2>;
				cache-unified;
				next-level-cache = <&L3_0>;
			};
		};

		CPU3: cpu@300 {
			device_type = "cpu";
			compatible = "arm,cortex-a78c";
			reg = <0x0 0x300>;
			clocks = <&cpufreq_hw 0>;
			enable-method = "psci";
			capacity-dmips-mhz = <602>;
			next-level-cache = <&L2_300>;
			power-domains = <&CPU_PD3>;
			power-domain-names = "psci";
			qcom,freq-domain = <&cpufreq_hw 0>;
			operating-points-v2 = <&cpu0_opp_table>;
			interconnects = <&epss_l3 MASTER_EPSS_L3_APPS &epss_l3 SLAVE_EPSS_L3_SHARED>;
			#cooling-cells = <2>;
			L2_300: l2-cache {
				compatible = "cache";
				cache-level = <2>;
				cache-unified;
				next-level-cache = <&L3_0>;
			};
		};

		CPU4: cpu@400 {
			device_type = "cpu";
			compatible = "arm,cortex-x1c";
			reg = <0x0 0x400>;
			clocks = <&cpufreq_hw 1>;
			enable-method = "psci";
			capacity-dmips-mhz = <1024>;
			next-level-cache = <&L2_400>;
			power-domains = <&CPU_PD4>;
			power-domain-names = "psci";
			qcom,freq-domain = <&cpufreq_hw 1>;
			operating-points-v2 = <&cpu4_opp_table>;
			interconnects = <&epss_l3 MASTER_EPSS_L3_APPS &epss_l3 SLAVE_EPSS_L3_SHARED>;
			#cooling-cells = <2>;
			L2_400: l2-cache {
				compatible = "cache";
				cache-level = <2>;
				cache-unified;
				next-level-cache = <&L3_0>;
			};
		};

		CPU5: cpu@500 {
			device_type = "cpu";
			compatible = "arm,cortex-x1c";
			reg = <0x0 0x500>;
			clocks = <&cpufreq_hw 1>;
			enable-method = "psci";
			capacity-dmips-mhz = <1024>;
			next-level-cache = <&L2_500>;
			power-domains = <&CPU_PD5>;
			power-domain-names = "psci";
			qcom,freq-domain = <&cpufreq_hw 1>;
			operating-points-v2 = <&cpu4_opp_table>;
			interconnects = <&epss_l3 MASTER_EPSS_L3_APPS &epss_l3 SLAVE_EPSS_L3_SHARED>;
			#cooling-cells = <2>;
			L2_500: l2-cache {
				compatible = "cache";
				cache-level = <2>;
				cache-unified;
				next-level-cache = <&L3_0>;
			};
		};

		CPU6: cpu@600 {
			device_type = "cpu";
			compatible = "arm,cortex-x1c";
			reg = <0x0 0x600>;
			clocks = <&cpufreq_hw 1>;
			enable-method = "psci";
			capacity-dmips-mhz = <1024>;
			next-level-cache = <&L2_600>;
			power-domains = <&CPU_PD6>;
			power-domain-names = "psci";
			qcom,freq-domain = <&cpufreq_hw 1>;
			operating-points-v2 = <&cpu4_opp_table>;
			interconnects = <&epss_l3 MASTER_EPSS_L3_APPS &epss_l3 SLAVE_EPSS_L3_SHARED>;
			#cooling-cells = <2>;
			L2_600: l2-cache {
				compatible = "cache";
				cache-level = <2>;
				cache-unified;
				next-level-cache = <&L3_0>;
			};
		};

		CPU7: cpu@700 {
			device_type = "cpu";
			compatible = "arm,cortex-x1c";
			reg = <0x0 0x700>;
			clocks = <&cpufreq_hw 1>;
			enable-method = "psci";
			capacity-dmips-mhz = <1024>;
			next-level-cache = <&L2_700>;
			power-domains = <&CPU_PD7>;
			power-domain-names = "psci";
			qcom,freq-domain = <&cpufreq_hw 1>;
			operating-points-v2 = <&cpu4_opp_table>;
			interconnects = <&epss_l3 MASTER_EPSS_L3_APPS &epss_l3 SLAVE_EPSS_L3_SHARED>;
			#cooling-cells = <2>;
			L2_700: l2-cache {
				compatible = "cache";
				cache-level = <2>;
				cache-unified;
				next-level-cache = <&L3_0>;
			};
		};

		cpu-map {
			cluster0 {
				core0 {
					cpu = <&CPU0>;
				};

				core1 {
					cpu = <&CPU1>;
				};

				core2 {
					cpu = <&CPU2>;
				};

				core3 {
					cpu = <&CPU3>;
				};

				core4 {
					cpu = <&CPU4>;
				};

				core5 {
					cpu = <&CPU5>;
				};

				core6 {
					cpu = <&CPU6>;
				};

				core7 {
					cpu = <&CPU7>;
				};
			};
		};

		idle-states {
			entry-method = "psci";

			LITTLE_CPU_SLEEP_0: cpu-sleep-0-0 {
				compatible = "arm,idle-state";
				idle-state-name = "little-rail-power-collapse";
				arm,psci-suspend-param = <0x40000004>;
				entry-latency-us = <355>;
				exit-latency-us = <909>;
				min-residency-us = <3934>;
				local-timer-stop;
			};

			BIG_CPU_SLEEP_0: cpu-sleep-1-0 {
				compatible = "arm,idle-state";
				idle-state-name = "big-rail-power-collapse";
				arm,psci-suspend-param = <0x40000004>;
				entry-latency-us = <241>;
				exit-latency-us = <1461>;
				min-residency-us = <4488>;
				local-timer-stop;
			};
		};

		domain-idle-states {
			CLUSTER_SLEEP_0: cluster-sleep-0 {
				compatible = "domain-idle-state";
				arm,psci-suspend-param = <0x4100c344>;
				entry-latency-us = <3263>;
				exit-latency-us = <6562>;
				min-residency-us = <9987>;
			};
		};
	};

	firmware {
		scm: scm {
			compatible = "qcom,scm-sc8280xp", "qcom,scm";
			interconnects = <&aggre2_noc MASTER_CRYPTO 0 &mc_virt SLAVE_EBI1 0>;
		};
	};

	aggre1_noc: interconnect-aggre1-noc {
		compatible = "qcom,sc8280xp-aggre1-noc";
		#interconnect-cells = <2>;
		qcom,bcm-voters = <&apps_bcm_voter>;
	};

	aggre2_noc: interconnect-aggre2-noc {
		compatible = "qcom,sc8280xp-aggre2-noc";
		#interconnect-cells = <2>;
		qcom,bcm-voters = <&apps_bcm_voter>;
	};

	clk_virt: interconnect-clk-virt {
		compatible = "qcom,sc8280xp-clk-virt";
		#interconnect-cells = <2>;
		qcom,bcm-voters = <&apps_bcm_voter>;
	};

	config_noc: interconnect-config-noc {
		compatible = "qcom,sc8280xp-config-noc";
		#interconnect-cells = <2>;
		qcom,bcm-voters = <&apps_bcm_voter>;
	};

	dc_noc: interconnect-dc-noc {
		compatible = "qcom,sc8280xp-dc-noc";
		#interconnect-cells = <2>;
		qcom,bcm-voters = <&apps_bcm_voter>;
	};

	gem_noc: interconnect-gem-noc {
		compatible = "qcom,sc8280xp-gem-noc";
		#interconnect-cells = <2>;
		qcom,bcm-voters = <&apps_bcm_voter>;
	};

	lpass_noc: interconnect-lpass-ag-noc {
		compatible = "qcom,sc8280xp-lpass-ag-noc";
		#interconnect-cells = <2>;
		qcom,bcm-voters = <&apps_bcm_voter>;
	};

	mc_virt: interconnect-mc-virt {
		compatible = "qcom,sc8280xp-mc-virt";
		#interconnect-cells = <2>;
		qcom,bcm-voters = <&apps_bcm_voter>;
	};

	mmss_noc: interconnect-mmss-noc {
		compatible = "qcom,sc8280xp-mmss-noc";
		#interconnect-cells = <2>;
		qcom,bcm-voters = <&apps_bcm_voter>;
	};

	nspa_noc: interconnect-nspa-noc {
		compatible = "qcom,sc8280xp-nspa-noc";
		#interconnect-cells = <2>;
		qcom,bcm-voters = <&apps_bcm_voter>;
	};

	nspb_noc: interconnect-nspb-noc {
		compatible = "qcom,sc8280xp-nspb-noc";
		#interconnect-cells = <2>;
		qcom,bcm-voters = <&apps_bcm_voter>;
	};

	system_noc: interconnect-system-noc {
		compatible = "qcom,sc8280xp-system-noc";
		#interconnect-cells = <2>;
		qcom,bcm-voters = <&apps_bcm_voter>;
	};

	memory@80000000 {
		device_type = "memory";
		/* We expect the bootloader to fill in the size */
		reg = <0x0 0x80000000 0x0 0x0>;
	};

	cpu0_opp_table: opp-table-cpu0 {
		compatible = "operating-points-v2";
		opp-shared;

		opp-300000000 {
			opp-hz = /bits/ 64 <300000000>;
			opp-peak-kBps = <(300000 * 32)>;
		};
		opp-403200000 {
			opp-hz = /bits/ 64 <403200000>;
			opp-peak-kBps = <(384000 * 32)>;
		};
		opp-499200000 {
			opp-hz = /bits/ 64 <499200000>;
			opp-peak-kBps = <(480000 * 32)>;
		};
		opp-595200000 {
			opp-hz = /bits/ 64 <595200000>;
			opp-peak-kBps = <(576000 * 32)>;
		};
		opp-691200000 {
			opp-hz = /bits/ 64 <691200000>;
			opp-peak-kBps = <(672000 * 32)>;
		};
		opp-806400000 {
			opp-hz = /bits/ 64 <806400000>;
			opp-peak-kBps = <(768000 * 32)>;
		};
		opp-902400000 {
			opp-hz = /bits/ 64 <902400000>;
			opp-peak-kBps = <(864000 * 32)>;
		};
		opp-1017600000 {
			opp-hz = /bits/ 64 <1017600000>;
			opp-peak-kBps = <(960000 * 32)>;
		};
		opp-1113600000 {
			opp-hz = /bits/ 64 <1113600000>;
			opp-peak-kBps = <(1075200 * 32)>;
		};
		opp-1209600000 {
			opp-hz = /bits/ 64 <1209600000>;
			opp-peak-kBps = <(1171200 * 32)>;
		};
		opp-1324800000 {
			opp-hz = /bits/ 64 <1324800000>;
			opp-peak-kBps = <(1267200 * 32)>;
		};
		opp-1440000000 {
			opp-hz = /bits/ 64 <1440000000>;
			opp-peak-kBps = <(1363200 * 32)>;
		};
		opp-1555200000 {
			opp-hz = /bits/ 64 <1555200000>;
			opp-peak-kBps = <(1536000 * 32)>;
		};
		opp-1670400000 {
			opp-hz = /bits/ 64 <1670400000>;
			opp-peak-kBps = <(1612800 * 32)>;
		};
		opp-1785600000 {
			opp-hz = /bits/ 64 <1785600000>;
			opp-peak-kBps = <(1689600 * 32)>;
		};
		opp-1881600000 {
			opp-hz = /bits/ 64 <1881600000>;
			opp-peak-kBps = <(1689600 * 32)>;
		};
		opp-1996800000 {
			opp-hz = /bits/ 64 <1996800000>;
			opp-peak-kBps = <(1689600 * 32)>;
		};
		opp-2112000000 {
			opp-hz = /bits/ 64 <2112000000>;
			opp-peak-kBps = <(1689600 * 32)>;
		};
		opp-2227200000 {
			opp-hz = /bits/ 64 <2227200000>;
			opp-peak-kBps = <(1689600 * 32)>;
		};
		opp-2342400000 {
			opp-hz = /bits/ 64 <2342400000>;
			opp-peak-kBps = <(1689600 * 32)>;
		};
		opp-2438400000 {
			opp-hz = /bits/ 64 <2438400000>;
			opp-peak-kBps = <(1689600 * 32)>;
		};
	};

	cpu4_opp_table: opp-table-cpu4 {
		compatible = "operating-points-v2";
		opp-shared;

		opp-825600000 {
			opp-hz = /bits/ 64 <825600000>;
			opp-peak-kBps = <(768000 * 32)>;
		};
		opp-940800000 {
			opp-hz = /bits/ 64 <940800000>;
			opp-peak-kBps = <(864000 * 32)>;
		};
		opp-1056000000 {
			opp-hz = /bits/ 64 <1056000000>;
			opp-peak-kBps = <(960000 * 32)>;
		};
		opp-1171200000 {
			opp-hz = /bits/ 64 <1171200000>;
			opp-peak-kBps = <(1171200 * 32)>;
		};
		opp-1286400000 {
			opp-hz = /bits/ 64 <1286400000>;
			opp-peak-kBps = <(1267200 * 32)>;
		};
		opp-1401600000 {
			opp-hz = /bits/ 64 <1401600000>;
			opp-peak-kBps = <(1363200 * 32)>;
		};
		opp-1516800000 {
			opp-hz = /bits/ 64 <1516800000>;
			opp-peak-kBps = <(1459200 * 32)>;
		};
		opp-1632000000 {
			opp-hz = /bits/ 64 <1632000000>;
			opp-peak-kBps = <(1612800 * 32)>;
		};
		opp-1747200000 {
			opp-hz = /bits/ 64 <1747200000>;
			opp-peak-kBps = <(1689600 * 32)>;
		};
		opp-1862400000 {
			opp-hz = /bits/ 64 <1862400000>;
			opp-peak-kBps = <(1689600 * 32)>;
		};
		opp-1977600000 {
			opp-hz = /bits/ 64 <1977600000>;
			opp-peak-kBps = <(1689600 * 32)>;
		};
		opp-2073600000 {
			opp-hz = /bits/ 64 <2073600000>;
			opp-peak-kBps = <(1689600 * 32)>;
		};
		opp-2169600000 {
			opp-hz = /bits/ 64 <2169600000>;
			opp-peak-kBps = <(1689600 * 32)>;
		};
		opp-2284800000 {
			opp-hz = /bits/ 64 <2284800000>;
			opp-peak-kBps = <(1689600 * 32)>;
		};
		opp-2400000000 {
			opp-hz = /bits/ 64 <2400000000>;
			opp-peak-kBps = <(1689600 * 32)>;
		};
		opp-2496000000 {
			opp-hz = /bits/ 64 <2496000000>;
			opp-peak-kBps = <(1689600 * 32)>;
		};
		opp-2592000000 {
			opp-hz = /bits/ 64 <2592000000>;
			opp-peak-kBps = <(1689600 * 32)>;
		};
		opp-2688000000 {
			opp-hz = /bits/ 64 <2688000000>;
			opp-peak-kBps = <(1689600 * 32)>;
		};
		opp-2803200000 {
			opp-hz = /bits/ 64 <2803200000>;
			opp-peak-kBps = <(1689600 * 32)>;
		};
		opp-2899200000 {
			opp-hz = /bits/ 64 <2899200000>;
			opp-peak-kBps = <(1689600 * 32)>;
		};
		opp-2995200000 {
			opp-hz = /bits/ 64 <2995200000>;
			opp-peak-kBps = <(1689600 * 32)>;
		};
	};

	qup_opp_table_100mhz: opp-table-qup100mhz {
		compatible = "operating-points-v2";

		opp-75000000 {
			opp-hz = /bits/ 64 <75000000>;
			required-opps = <&rpmhpd_opp_low_svs>;
		};

		opp-100000000 {
			opp-hz = /bits/ 64 <100000000>;
			required-opps = <&rpmhpd_opp_svs>;
		};
	};

	pmu {
		compatible = "arm,armv8-pmuv3";
		interrupts = <GIC_PPI 7 IRQ_TYPE_LEVEL_HIGH>;
	};

	psci {
		compatible = "arm,psci-1.0";
		method = "smc";

		CPU_PD0: power-domain-cpu0 {
			#power-domain-cells = <0>;
			power-domains = <&CLUSTER_PD>;
			domain-idle-states = <&LITTLE_CPU_SLEEP_0>;
		};

		CPU_PD1: power-domain-cpu1 {
			#power-domain-cells = <0>;
			power-domains = <&CLUSTER_PD>;
			domain-idle-states = <&LITTLE_CPU_SLEEP_0>;
		};

		CPU_PD2: power-domain-cpu2 {
			#power-domain-cells = <0>;
			power-domains = <&CLUSTER_PD>;
			domain-idle-states = <&LITTLE_CPU_SLEEP_0>;
		};

		CPU_PD3: power-domain-cpu3 {
			#power-domain-cells = <0>;
			power-domains = <&CLUSTER_PD>;
			domain-idle-states = <&LITTLE_CPU_SLEEP_0>;
		};

		CPU_PD4: power-domain-cpu4 {
			#power-domain-cells = <0>;
			power-domains = <&CLUSTER_PD>;
			domain-idle-states = <&BIG_CPU_SLEEP_0>;
		};

		CPU_PD5: power-domain-cpu5 {
			#power-domain-cells = <0>;
			power-domains = <&CLUSTER_PD>;
			domain-idle-states = <&BIG_CPU_SLEEP_0>;
		};

		CPU_PD6: power-domain-cpu6 {
			#power-domain-cells = <0>;
			power-domains = <&CLUSTER_PD>;
			domain-idle-states = <&BIG_CPU_SLEEP_0>;
		};

		CPU_PD7: power-domain-cpu7 {
			#power-domain-cells = <0>;
			power-domains = <&CLUSTER_PD>;
			domain-idle-states = <&BIG_CPU_SLEEP_0>;
		};

		CLUSTER_PD: power-domain-cpu-cluster0 {
			#power-domain-cells = <0>;
			domain-idle-states = <&CLUSTER_SLEEP_0>;
		};
	};

	reserved-memory {
		#address-cells = <2>;
		#size-cells = <2>;
		ranges;

		reserved-region@80000000 {
			reg = <0 0x80000000 0 0x860000>;
			no-map;
		};

		cmd_db: cmd-db-region@80860000 {
			compatible = "qcom,cmd-db";
			reg = <0 0x80860000 0 0x20000>;
			no-map;
		};

		reserved-region@80880000 {
			reg = <0 0x80880000 0 0x80000>;
			no-map;
		};

		smem_mem: smem-region@80900000 {
			compatible = "qcom,smem";
			reg = <0 0x80900000 0 0x200000>;
			no-map;
			hwlocks = <&tcsr_mutex 3>;
		};

		reserved-region@80b00000 {
			reg = <0 0x80b00000 0 0x100000>;
			no-map;
		};

		reserved-region@83b00000 {
			reg = <0 0x83b00000 0 0x1700000>;
			no-map;
		};

		reserved-region@85b00000 {
			reg = <0 0x85b00000 0 0xc00000>;
			no-map;
		};

		pil_adsp_mem: adsp-region@86c00000 {
			reg = <0 0x86c00000 0 0x2000000>;
			no-map;
		};

		pil_nsp0_mem: cdsp0-region@8a100000 {
			reg = <0 0x8a100000 0 0x1e00000>;
			no-map;
		};

		pil_nsp1_mem: cdsp1-region@8c600000 {
			reg = <0 0x8c600000 0 0x1e00000>;
			no-map;
		};

		reserved-region@aeb00000 {
			reg = <0 0xaeb00000 0 0x16600000>;
			no-map;
		};
	};

	smp2p-adsp {
		compatible = "qcom,smp2p";
		qcom,smem = <443>, <429>;
		interrupts-extended = <&ipcc IPCC_CLIENT_LPASS
					     IPCC_MPROC_SIGNAL_SMP2P
					     IRQ_TYPE_EDGE_RISING>;
		mboxes = <&ipcc IPCC_CLIENT_LPASS
				IPCC_MPROC_SIGNAL_SMP2P>;

		qcom,local-pid = <0>;
		qcom,remote-pid = <2>;

		smp2p_adsp_out: master-kernel {
			qcom,entry-name = "master-kernel";
			#qcom,smem-state-cells = <1>;
		};

		smp2p_adsp_in: slave-kernel {
			qcom,entry-name = "slave-kernel";
			interrupt-controller;
			#interrupt-cells = <2>;
		};
	};

	smp2p-nsp0 {
		compatible = "qcom,smp2p";
		qcom,smem = <94>, <432>;
		interrupts-extended = <&ipcc IPCC_CLIENT_CDSP
					     IPCC_MPROC_SIGNAL_SMP2P
					     IRQ_TYPE_EDGE_RISING>;
		mboxes = <&ipcc IPCC_CLIENT_CDSP
				IPCC_MPROC_SIGNAL_SMP2P>;

		qcom,local-pid = <0>;
		qcom,remote-pid = <5>;

		smp2p_nsp0_out: master-kernel {
			qcom,entry-name = "master-kernel";
			#qcom,smem-state-cells = <1>;
		};

		smp2p_nsp0_in: slave-kernel {
			qcom,entry-name = "slave-kernel";
			interrupt-controller;
			#interrupt-cells = <2>;
		};
	};

	smp2p-nsp1 {
		compatible = "qcom,smp2p";
		qcom,smem = <617>, <616>;
		interrupts-extended = <&ipcc IPCC_CLIENT_NSP1
					     IPCC_MPROC_SIGNAL_SMP2P
					     IRQ_TYPE_EDGE_RISING>;
		mboxes = <&ipcc IPCC_CLIENT_NSP1
				IPCC_MPROC_SIGNAL_SMP2P>;

		qcom,local-pid = <0>;
		qcom,remote-pid = <12>;

		smp2p_nsp1_out: master-kernel {
			qcom,entry-name = "master-kernel";
			#qcom,smem-state-cells = <1>;
		};

		smp2p_nsp1_in: slave-kernel {
			qcom,entry-name = "slave-kernel";
			interrupt-controller;
			#interrupt-cells = <2>;
		};
	};

	soc: soc@0 {
		compatible = "simple-bus";
		#address-cells = <2>;
		#size-cells = <2>;
		ranges = <0 0 0 0 0x10 0>;
		dma-ranges = <0 0 0 0 0x10 0>;

		ethernet0: ethernet@20000 {
			compatible = "qcom,sc8280xp-ethqos";
			reg = <0x0 0x00020000 0x0 0x10000>,
			      <0x0 0x00036000 0x0 0x100>;
			reg-names = "stmmaceth", "rgmii";

			clocks = <&gcc GCC_EMAC0_AXI_CLK>,
				 <&gcc GCC_EMAC0_SLV_AHB_CLK>,
				 <&gcc GCC_EMAC0_PTP_CLK>,
				 <&gcc GCC_EMAC0_RGMII_CLK>;
			clock-names = "stmmaceth",
				      "pclk",
				      "ptp_ref",
				      "rgmii";

			interrupts = <GIC_SPI 946 IRQ_TYPE_LEVEL_HIGH>,
				     <GIC_SPI 936 IRQ_TYPE_LEVEL_HIGH>;
			interrupt-names = "macirq", "eth_lpi";

			iommus = <&apps_smmu 0x4c0 0xf>;
			power-domains = <&gcc EMAC_0_GDSC>;

			snps,tso;
			snps,pbl = <32>;
			rx-fifo-depth = <4096>;
			tx-fifo-depth = <4096>;

			status = "disabled";
		};

		gcc: clock-controller@100000 {
			compatible = "qcom,gcc-sc8280xp";
			reg = <0x0 0x00100000 0x0 0x1f0000>;
			#clock-cells = <1>;
			#reset-cells = <1>;
			#power-domain-cells = <1>;
			clocks = <&rpmhcc RPMH_CXO_CLK>,
				 <&sleep_clk>,
				 <0>,
				 <0>,
				 <0>,
				 <0>,
				 <0>,
				 <0>,
				 <&usb_0_qmpphy QMP_USB43DP_USB3_PIPE_CLK>,
				 <0>,
				 <0>,
				 <0>,
				 <0>,
				 <0>,
				 <0>,
				 <0>,
				 <&usb_1_qmpphy QMP_USB43DP_USB3_PIPE_CLK>,
				 <0>,
				 <0>,
				 <0>,
				 <0>,
				 <0>,
				 <0>,
				 <0>,
				 <0>,
				 <0>,
				 <&pcie2a_phy>,
				 <&pcie2b_phy>,
				 <&pcie3a_phy>,
				 <&pcie3b_phy>,
				 <&pcie4_phy>,
				 <0>,
				 <0>;
			power-domains = <&rpmhpd SC8280XP_CX>;
		};

		ipcc: mailbox@408000 {
			compatible = "qcom,sc8280xp-ipcc", "qcom,ipcc";
			reg = <0 0x00408000 0 0x1000>;
			interrupts = <GIC_SPI 229 IRQ_TYPE_LEVEL_HIGH>;
			interrupt-controller;
			#interrupt-cells = <3>;
			#mbox-cells = <2>;
		};

		qup2: geniqup@8c0000 {
			compatible = "qcom,geni-se-qup";
			reg = <0 0x008c0000 0 0x2000>;
			clocks = <&gcc GCC_QUPV3_WRAP_2_M_AHB_CLK>,
				 <&gcc GCC_QUPV3_WRAP_2_S_AHB_CLK>;
			clock-names = "m-ahb", "s-ahb";
			iommus = <&apps_smmu 0xa3 0>;

			#address-cells = <2>;
			#size-cells = <2>;
			ranges;

			status = "disabled";

			i2c16: i2c@880000 {
				compatible = "qcom,geni-i2c";
				reg = <0 0x00880000 0 0x4000>;
				#address-cells = <1>;
				#size-cells = <0>;
				clocks = <&gcc GCC_QUPV3_WRAP2_S0_CLK>;
				clock-names = "se";
				interrupts = <GIC_SPI 373 IRQ_TYPE_LEVEL_HIGH>;
				power-domains = <&rpmhpd SC8280XP_CX>;
				interconnects = <&clk_virt MASTER_QUP_CORE_2 0 &clk_virt SLAVE_QUP_CORE_2 0>,
				                <&gem_noc MASTER_APPSS_PROC 0 &config_noc SLAVE_QUP_2 0>,
				                <&aggre1_noc MASTER_QUP_2 0 &mc_virt SLAVE_EBI1 0>;
				interconnect-names = "qup-core", "qup-config", "qup-memory";
				status = "disabled";
			};

			spi16: spi@880000 {
				compatible = "qcom,geni-spi";
				reg = <0 0x00880000 0 0x4000>;
				#address-cells = <1>;
				#size-cells = <0>;
				clocks = <&gcc GCC_QUPV3_WRAP2_S0_CLK>;
				clock-names = "se";
				interrupts = <GIC_SPI 373 IRQ_TYPE_LEVEL_HIGH>;
				power-domains = <&rpmhpd SC8280XP_CX>;
				interconnects = <&clk_virt MASTER_QUP_CORE_2 0 &clk_virt SLAVE_QUP_CORE_2 0>,
				                <&gem_noc MASTER_APPSS_PROC 0 &config_noc SLAVE_QUP_2 0>,
				                <&aggre1_noc MASTER_QUP_2 0 &mc_virt SLAVE_EBI1 0>;
				interconnect-names = "qup-core", "qup-config", "qup-memory";
				status = "disabled";
			};

			i2c17: i2c@884000 {
				compatible = "qcom,geni-i2c";
				reg = <0 0x00884000 0 0x4000>;
				#address-cells = <1>;
				#size-cells = <0>;
				clocks = <&gcc GCC_QUPV3_WRAP2_S1_CLK>;
				clock-names = "se";
				interrupts = <GIC_SPI 583 IRQ_TYPE_LEVEL_HIGH>;
				power-domains = <&rpmhpd SC8280XP_CX>;
				interconnects = <&clk_virt MASTER_QUP_CORE_2 0 &clk_virt SLAVE_QUP_CORE_2 0>,
				                <&gem_noc MASTER_APPSS_PROC 0 &config_noc SLAVE_QUP_2 0>,
				                <&aggre1_noc MASTER_QUP_2 0 &mc_virt SLAVE_EBI1 0>;
				interconnect-names = "qup-core", "qup-config", "qup-memory";
				status = "disabled";
			};

			spi17: spi@884000 {
				compatible = "qcom,geni-spi";
				reg = <0 0x00884000 0 0x4000>;
				#address-cells = <1>;
				#size-cells = <0>;
				clocks = <&gcc GCC_QUPV3_WRAP2_S1_CLK>;
				clock-names = "se";
				interrupts = <GIC_SPI 583 IRQ_TYPE_LEVEL_HIGH>;
				power-domains = <&rpmhpd SC8280XP_CX>;
				interconnects = <&clk_virt MASTER_QUP_CORE_2 0 &clk_virt SLAVE_QUP_CORE_2 0>,
				                <&gem_noc MASTER_APPSS_PROC 0 &config_noc SLAVE_QUP_2 0>,
				                <&aggre1_noc MASTER_QUP_2 0 &mc_virt SLAVE_EBI1 0>;
				interconnect-names = "qup-core", "qup-config", "qup-memory";
				status = "disabled";
			};

			uart17: serial@884000 {
				compatible = "qcom,geni-uart";
				reg = <0 0x00884000 0 0x4000>;
				clocks = <&gcc GCC_QUPV3_WRAP2_S1_CLK>;
				clock-names = "se";
				interrupts = <GIC_SPI 583 IRQ_TYPE_LEVEL_HIGH>;
				operating-points-v2 = <&qup_opp_table_100mhz>;
				power-domains = <&rpmhpd SC8280XP_CX>;
				interconnects = <&clk_virt MASTER_QUP_CORE_2 0 &clk_virt SLAVE_QUP_CORE_2 0>,
						<&gem_noc MASTER_APPSS_PROC 0 &config_noc SLAVE_QUP_2 0>;
				interconnect-names = "qup-core", "qup-config";
				status = "disabled";
			};

			i2c18: i2c@888000 {
				compatible = "qcom,geni-i2c";
				reg = <0 0x00888000 0 0x4000>;
				#address-cells = <1>;
				#size-cells = <0>;
				clocks = <&gcc GCC_QUPV3_WRAP2_S2_CLK>;
				clock-names = "se";
				interrupts = <GIC_SPI 584 IRQ_TYPE_LEVEL_HIGH>;
				power-domains = <&rpmhpd SC8280XP_CX>;
				interconnects = <&clk_virt MASTER_QUP_CORE_2 0 &clk_virt SLAVE_QUP_CORE_2 0>,
				                <&gem_noc MASTER_APPSS_PROC 0 &config_noc SLAVE_QUP_2 0>,
				                <&aggre1_noc MASTER_QUP_2 0 &mc_virt SLAVE_EBI1 0>;
				interconnect-names = "qup-core", "qup-config", "qup-memory";
				status = "disabled";
			};

			spi18: spi@888000 {
				compatible = "qcom,geni-spi";
				reg = <0 0x00888000 0 0x4000>;
				#address-cells = <1>;
				#size-cells = <0>;
				clocks = <&gcc GCC_QUPV3_WRAP2_S2_CLK>;
				clock-names = "se";
				interrupts = <GIC_SPI 584 IRQ_TYPE_LEVEL_HIGH>;
				power-domains = <&rpmhpd SC8280XP_CX>;
				interconnects = <&clk_virt MASTER_QUP_CORE_2 0 &clk_virt SLAVE_QUP_CORE_2 0>,
				                <&gem_noc MASTER_APPSS_PROC 0 &config_noc SLAVE_QUP_2 0>,
				                <&aggre1_noc MASTER_QUP_2 0 &mc_virt SLAVE_EBI1 0>;
				interconnect-names = "qup-core", "qup-config", "qup-memory";
				status = "disabled";
			};

			i2c19: i2c@88c000 {
				compatible = "qcom,geni-i2c";
				reg = <0 0x0088c000 0 0x4000>;
				#address-cells = <1>;
				#size-cells = <0>;
				clocks = <&gcc GCC_QUPV3_WRAP2_S3_CLK>;
				clock-names = "se";
				interrupts = <GIC_SPI 585 IRQ_TYPE_LEVEL_HIGH>;
				power-domains = <&rpmhpd SC8280XP_CX>;
				interconnects = <&clk_virt MASTER_QUP_CORE_2 0 &clk_virt SLAVE_QUP_CORE_2 0>,
				                <&gem_noc MASTER_APPSS_PROC 0 &config_noc SLAVE_QUP_2 0>,
				                <&aggre1_noc MASTER_QUP_2 0 &mc_virt SLAVE_EBI1 0>;
				interconnect-names = "qup-core", "qup-config", "qup-memory";
				status = "disabled";
			};

			spi19: spi@88c000 {
				compatible = "qcom,geni-spi";
				reg = <0 0x0088c000 0 0x4000>;
				#address-cells = <1>;
				#size-cells = <0>;
				clocks = <&gcc GCC_QUPV3_WRAP2_S3_CLK>;
				clock-names = "se";
				interrupts = <GIC_SPI 585 IRQ_TYPE_LEVEL_HIGH>;
				power-domains = <&rpmhpd SC8280XP_CX>;
				interconnects = <&clk_virt MASTER_QUP_CORE_2 0 &clk_virt SLAVE_QUP_CORE_2 0>,
				                <&gem_noc MASTER_APPSS_PROC 0 &config_noc SLAVE_QUP_2 0>,
				                <&aggre1_noc MASTER_QUP_2 0 &mc_virt SLAVE_EBI1 0>;
				interconnect-names = "qup-core", "qup-config", "qup-memory";
				status = "disabled";
			};

			i2c20: i2c@890000 {
				compatible = "qcom,geni-i2c";
				reg = <0 0x00890000 0 0x4000>;
				#address-cells = <1>;
				#size-cells = <0>;
				clocks = <&gcc GCC_QUPV3_WRAP2_S4_CLK>;
				clock-names = "se";
				interrupts = <GIC_SPI 586 IRQ_TYPE_LEVEL_HIGH>;
				power-domains = <&rpmhpd SC8280XP_CX>;
				interconnects = <&clk_virt MASTER_QUP_CORE_2 0 &clk_virt SLAVE_QUP_CORE_2 0>,
				                <&gem_noc MASTER_APPSS_PROC 0 &config_noc SLAVE_QUP_2 0>,
				                <&aggre1_noc MASTER_QUP_2 0 &mc_virt SLAVE_EBI1 0>;
				interconnect-names = "qup-core", "qup-config", "qup-memory";
				status = "disabled";
			};

			spi20: spi@890000 {
				compatible = "qcom,geni-spi";
				reg = <0 0x00890000 0 0x4000>;
				#address-cells = <1>;
				#size-cells = <0>;
				clocks = <&gcc GCC_QUPV3_WRAP2_S4_CLK>;
				clock-names = "se";
				interrupts = <GIC_SPI 586 IRQ_TYPE_LEVEL_HIGH>;
				power-domains = <&rpmhpd SC8280XP_CX>;
				interconnects = <&clk_virt MASTER_QUP_CORE_2 0 &clk_virt SLAVE_QUP_CORE_2 0>,
				                <&gem_noc MASTER_APPSS_PROC 0 &config_noc SLAVE_QUP_2 0>,
				                <&aggre1_noc MASTER_QUP_2 0 &mc_virt SLAVE_EBI1 0>;
				interconnect-names = "qup-core", "qup-config", "qup-memory";
				status = "disabled";
			};

			i2c21: i2c@894000 {
				compatible = "qcom,geni-i2c";
				reg = <0 0x00894000 0 0x4000>;
				clock-names = "se";
				clocks = <&gcc GCC_QUPV3_WRAP2_S5_CLK>;
				interrupts = <GIC_SPI 587 IRQ_TYPE_LEVEL_HIGH>;
				#address-cells = <1>;
				#size-cells = <0>;
				power-domains = <&rpmhpd SC8280XP_CX>;
				interconnects = <&clk_virt MASTER_QUP_CORE_2 0 &clk_virt SLAVE_QUP_CORE_2 0>,
						<&gem_noc MASTER_APPSS_PROC 0 &config_noc SLAVE_QUP_2 0>,
						<&aggre1_noc MASTER_QUP_2 0 &mc_virt SLAVE_EBI1 0>;
				interconnect-names = "qup-core", "qup-config", "qup-memory";
				status = "disabled";
			};

			spi21: spi@894000 {
				compatible = "qcom,geni-spi";
				reg = <0 0x00894000 0 0x4000>;
				#address-cells = <1>;
				#size-cells = <0>;
				clocks = <&gcc GCC_QUPV3_WRAP2_S5_CLK>;
				clock-names = "se";
				interrupts = <GIC_SPI 587 IRQ_TYPE_LEVEL_HIGH>;
				power-domains = <&rpmhpd SC8280XP_CX>;
				interconnects = <&clk_virt MASTER_QUP_CORE_2 0 &clk_virt SLAVE_QUP_CORE_2 0>,
				                <&gem_noc MASTER_APPSS_PROC 0 &config_noc SLAVE_QUP_2 0>,
				                <&aggre1_noc MASTER_QUP_2 0 &mc_virt SLAVE_EBI1 0>;
				interconnect-names = "qup-core", "qup-config", "qup-memory";
				status = "disabled";
			};

			i2c22: i2c@898000 {
				compatible = "qcom,geni-i2c";
				reg = <0 0x00898000 0 0x4000>;
				#address-cells = <1>;
				#size-cells = <0>;
				clock-names = "se";
				clocks = <&gcc GCC_QUPV3_WRAP2_S6_CLK>;
				interrupts = <GIC_SPI 833 IRQ_TYPE_LEVEL_HIGH>;
				power-domains = <&rpmhpd SC8280XP_CX>;
				interconnects = <&clk_virt MASTER_QUP_CORE_2 0 &clk_virt SLAVE_QUP_CORE_2 0>,
						<&gem_noc MASTER_APPSS_PROC 0 &config_noc SLAVE_QUP_2 0>,
						<&aggre1_noc MASTER_QUP_2 0 &mc_virt SLAVE_EBI1 0>;
				interconnect-names = "qup-core", "qup-config", "qup-memory";
				status = "disabled";
			};

			spi22: spi@898000 {
				compatible = "qcom,geni-spi";
				reg = <0 0x00898000 0 0x4000>;
				#address-cells = <1>;
				#size-cells = <0>;
				clocks = <&gcc GCC_QUPV3_WRAP2_S6_CLK>;
				clock-names = "se";
				interrupts = <GIC_SPI 833 IRQ_TYPE_LEVEL_HIGH>;
				power-domains = <&rpmhpd SC8280XP_CX>;
				interconnects = <&clk_virt MASTER_QUP_CORE_2 0 &clk_virt SLAVE_QUP_CORE_2 0>,
				                <&gem_noc MASTER_APPSS_PROC 0 &config_noc SLAVE_QUP_2 0>,
				                <&aggre1_noc MASTER_QUP_2 0 &mc_virt SLAVE_EBI1 0>;
				interconnect-names = "qup-core", "qup-config", "qup-memory";
				status = "disabled";
			};

			i2c23: i2c@89c000 {
				compatible = "qcom,geni-i2c";
				reg = <0 0x0089c000 0 0x4000>;
				#address-cells = <1>;
				#size-cells = <0>;
				clock-names = "se";
				clocks = <&gcc GCC_QUPV3_WRAP2_S7_CLK>;
				interrupts = <GIC_SPI 834 IRQ_TYPE_LEVEL_HIGH>;
				power-domains = <&rpmhpd SC8280XP_CX>;
				interconnects = <&clk_virt MASTER_QUP_CORE_2 0 &clk_virt SLAVE_QUP_CORE_2 0>,
						<&gem_noc MASTER_APPSS_PROC 0 &config_noc SLAVE_QUP_2 0>,
						<&aggre1_noc MASTER_QUP_2 0 &mc_virt SLAVE_EBI1 0>;
				interconnect-names = "qup-core", "qup-config", "qup-memory";
				status = "disabled";
			};

			spi23: spi@89c000 {
				compatible = "qcom,geni-spi";
				reg = <0 0x0089c000 0 0x4000>;
				#address-cells = <1>;
				#size-cells = <0>;
				clocks = <&gcc GCC_QUPV3_WRAP2_S7_CLK>;
				clock-names = "se";
				interrupts = <GIC_SPI 834 IRQ_TYPE_LEVEL_HIGH>;
				power-domains = <&rpmhpd SC8280XP_CX>;
				interconnects = <&clk_virt MASTER_QUP_CORE_2 0 &clk_virt SLAVE_QUP_CORE_2 0>,
				                <&gem_noc MASTER_APPSS_PROC 0 &config_noc SLAVE_QUP_2 0>,
				                <&aggre1_noc MASTER_QUP_2 0 &mc_virt SLAVE_EBI1 0>;
				interconnect-names = "qup-core", "qup-config", "qup-memory";
				status = "disabled";
			};
		};

		qup0: geniqup@9c0000 {
			compatible = "qcom,geni-se-qup";
			reg = <0 0x009c0000 0 0x6000>;
			clocks = <&gcc GCC_QUPV3_WRAP_0_M_AHB_CLK>,
				 <&gcc GCC_QUPV3_WRAP_0_S_AHB_CLK>;
			clock-names = "m-ahb", "s-ahb";
			iommus = <&apps_smmu 0x563 0>;

			#address-cells = <2>;
			#size-cells = <2>;
			ranges;

			status = "disabled";

			i2c0: i2c@980000 {
				compatible = "qcom,geni-i2c";
				reg = <0 0x00980000 0 0x4000>;
				#address-cells = <1>;
				#size-cells = <0>;
				clock-names = "se";
				clocks = <&gcc GCC_QUPV3_WRAP0_S0_CLK>;
				interrupts = <GIC_SPI 601 IRQ_TYPE_LEVEL_HIGH>;
				power-domains = <&rpmhpd SC8280XP_CX>;
				interconnects = <&clk_virt MASTER_QUP_CORE_0 0 &clk_virt SLAVE_QUP_CORE_0 0>,
						<&gem_noc MASTER_APPSS_PROC 0 &config_noc SLAVE_QUP_0 0>,
						<&aggre1_noc MASTER_QUP_0 0 &mc_virt SLAVE_EBI1 0>;
				interconnect-names = "qup-core", "qup-config", "qup-memory";
				status = "disabled";
			};

			spi0: spi@980000 {
				compatible = "qcom,geni-spi";
				reg = <0 0x00980000 0 0x4000>;
				#address-cells = <1>;
				#size-cells = <0>;
				clocks = <&gcc GCC_QUPV3_WRAP2_S0_CLK>;
				clock-names = "se";
				interrupts = <GIC_SPI 601 IRQ_TYPE_LEVEL_HIGH>;
				power-domains = <&rpmhpd SC8280XP_CX>;
				interconnects = <&clk_virt MASTER_QUP_CORE_0 0 &clk_virt SLAVE_QUP_CORE_0 0>,
						<&gem_noc MASTER_APPSS_PROC 0 &config_noc SLAVE_QUP_0 0>,
						<&aggre1_noc MASTER_QUP_0 0 &mc_virt SLAVE_EBI1 0>;
				interconnect-names = "qup-core", "qup-config", "qup-memory";
				status = "disabled";
			};

			i2c1: i2c@984000 {
				compatible = "qcom,geni-i2c";
				reg = <0 0x00984000 0 0x4000>;
				#address-cells = <1>;
				#size-cells = <0>;
				clock-names = "se";
				clocks = <&gcc GCC_QUPV3_WRAP0_S1_CLK>;
				interrupts = <GIC_SPI 602 IRQ_TYPE_LEVEL_HIGH>;
				power-domains = <&rpmhpd SC8280XP_CX>;
				interconnects = <&clk_virt MASTER_QUP_CORE_0 0 &clk_virt SLAVE_QUP_CORE_0 0>,
						<&gem_noc MASTER_APPSS_PROC 0 &config_noc SLAVE_QUP_0 0>,
						<&aggre1_noc MASTER_QUP_0 0 &mc_virt SLAVE_EBI1 0>;
				interconnect-names = "qup-core", "qup-config", "qup-memory";
				status = "disabled";
			};

			spi1: spi@984000 {
				compatible = "qcom,geni-spi";
				reg = <0 0x00984000 0 0x4000>;
				#address-cells = <1>;
				#size-cells = <0>;
				clocks = <&gcc GCC_QUPV3_WRAP2_S1_CLK>;
				clock-names = "se";
				interrupts = <GIC_SPI 602 IRQ_TYPE_LEVEL_HIGH>;
				power-domains = <&rpmhpd SC8280XP_CX>;
				interconnects = <&clk_virt MASTER_QUP_CORE_0 0 &clk_virt SLAVE_QUP_CORE_0 0>,
						<&gem_noc MASTER_APPSS_PROC 0 &config_noc SLAVE_QUP_0 0>,
						<&aggre1_noc MASTER_QUP_0 0 &mc_virt SLAVE_EBI1 0>;
				interconnect-names = "qup-core", "qup-config", "qup-memory";
				status = "disabled";
			};

			i2c2: i2c@988000 {
				compatible = "qcom,geni-i2c";
				reg = <0 0x00988000 0 0x4000>;
				#address-cells = <1>;
				#size-cells = <0>;
				clock-names = "se";
				clocks = <&gcc GCC_QUPV3_WRAP0_S2_CLK>;
				interrupts = <GIC_SPI 603 IRQ_TYPE_LEVEL_HIGH>;
				power-domains = <&rpmhpd SC8280XP_CX>;
				interconnects = <&clk_virt MASTER_QUP_CORE_0 0 &clk_virt SLAVE_QUP_CORE_0 0>,
						<&gem_noc MASTER_APPSS_PROC 0 &config_noc SLAVE_QUP_0 0>,
						<&aggre1_noc MASTER_QUP_0 0 &mc_virt SLAVE_EBI1 0>;
				interconnect-names = "qup-core", "qup-config", "qup-memory";
				status = "disabled";
			};

			spi2: spi@988000 {
				compatible = "qcom,geni-spi";
				reg = <0 0x00988000 0 0x4000>;
				#address-cells = <1>;
				#size-cells = <0>;
				clocks = <&gcc GCC_QUPV3_WRAP2_S2_CLK>;
				clock-names = "se";
				interrupts = <GIC_SPI 603 IRQ_TYPE_LEVEL_HIGH>;
				power-domains = <&rpmhpd SC8280XP_CX>;
				interconnects = <&clk_virt MASTER_QUP_CORE_0 0 &clk_virt SLAVE_QUP_CORE_0 0>,
						<&gem_noc MASTER_APPSS_PROC 0 &config_noc SLAVE_QUP_0 0>,
						<&aggre1_noc MASTER_QUP_0 0 &mc_virt SLAVE_EBI1 0>;
				interconnect-names = "qup-core", "qup-config", "qup-memory";
				status = "disabled";
			};

			uart2: serial@988000 {
				compatible = "qcom,geni-uart";
				reg = <0 0x00988000 0 0x4000>;
				clocks = <&gcc GCC_QUPV3_WRAP0_S2_CLK>;
				clock-names = "se";
				interrupts = <GIC_SPI 603 IRQ_TYPE_LEVEL_HIGH>;
				operating-points-v2 = <&qup_opp_table_100mhz>;
				power-domains = <&rpmhpd SC8280XP_CX>;
				interconnects = <&clk_virt MASTER_QUP_CORE_0 0 &clk_virt SLAVE_QUP_CORE_0 0>,
						<&gem_noc MASTER_APPSS_PROC 0 &config_noc SLAVE_QUP_0 0>;
				interconnect-names = "qup-core", "qup-config";
				status = "disabled";
			};

			i2c3: i2c@98c000 {
				compatible = "qcom,geni-i2c";
				reg = <0 0x0098c000 0 0x4000>;
				#address-cells = <1>;
				#size-cells = <0>;
				clock-names = "se";
				clocks = <&gcc GCC_QUPV3_WRAP0_S3_CLK>;
				interrupts = <GIC_SPI 604 IRQ_TYPE_LEVEL_HIGH>;
				power-domains = <&rpmhpd SC8280XP_CX>;
				interconnects = <&clk_virt MASTER_QUP_CORE_0 0 &clk_virt SLAVE_QUP_CORE_0 0>,
						<&gem_noc MASTER_APPSS_PROC 0 &config_noc SLAVE_QUP_0 0>,
						<&aggre1_noc MASTER_QUP_0 0 &mc_virt SLAVE_EBI1 0>;
				interconnect-names = "qup-core", "qup-config", "qup-memory";
				status = "disabled";
			};

			spi3: spi@98c000 {
				compatible = "qcom,geni-spi";
				reg = <0 0x0098c000 0 0x4000>;
				#address-cells = <1>;
				#size-cells = <0>;
				clocks = <&gcc GCC_QUPV3_WRAP2_S3_CLK>;
				clock-names = "se";
				interrupts = <GIC_SPI 604 IRQ_TYPE_LEVEL_HIGH>;
				power-domains = <&rpmhpd SC8280XP_CX>;
				interconnects = <&clk_virt MASTER_QUP_CORE_0 0 &clk_virt SLAVE_QUP_CORE_0 0>,
						<&gem_noc MASTER_APPSS_PROC 0 &config_noc SLAVE_QUP_0 0>,
						<&aggre1_noc MASTER_QUP_0 0 &mc_virt SLAVE_EBI1 0>;
				interconnect-names = "qup-core", "qup-config", "qup-memory";
				status = "disabled";
			};

			i2c4: i2c@990000 {
				compatible = "qcom,geni-i2c";
				reg = <0 0x00990000 0 0x4000>;
				clock-names = "se";
				clocks = <&gcc GCC_QUPV3_WRAP0_S4_CLK>;
				interrupts = <GIC_SPI 605 IRQ_TYPE_LEVEL_HIGH>;
				#address-cells = <1>;
				#size-cells = <0>;
				power-domains = <&rpmhpd SC8280XP_CX>;
				interconnects = <&clk_virt MASTER_QUP_CORE_0 0 &clk_virt SLAVE_QUP_CORE_0 0>,
						<&gem_noc MASTER_APPSS_PROC 0 &config_noc SLAVE_QUP_0 0>,
						<&aggre1_noc MASTER_QUP_0 0 &mc_virt SLAVE_EBI1 0>;
				interconnect-names = "qup-core", "qup-config", "qup-memory";
				status = "disabled";
			};

			spi4: spi@990000 {
				compatible = "qcom,geni-spi";
				reg = <0 0x00990000 0 0x4000>;
				#address-cells = <1>;
				#size-cells = <0>;
				clocks = <&gcc GCC_QUPV3_WRAP2_S4_CLK>;
				clock-names = "se";
				interrupts = <GIC_SPI 605 IRQ_TYPE_LEVEL_HIGH>;
				power-domains = <&rpmhpd SC8280XP_CX>;
				interconnects = <&clk_virt MASTER_QUP_CORE_0 0 &clk_virt SLAVE_QUP_CORE_0 0>,
						<&gem_noc MASTER_APPSS_PROC 0 &config_noc SLAVE_QUP_0 0>,
						<&aggre1_noc MASTER_QUP_0 0 &mc_virt SLAVE_EBI1 0>;
				interconnect-names = "qup-core", "qup-config", "qup-memory";
				status = "disabled";
			};

			i2c5: i2c@994000 {
				compatible = "qcom,geni-i2c";
				reg = <0 0x00994000 0 0x4000>;
				#address-cells = <1>;
				#size-cells = <0>;
				clock-names = "se";
				clocks = <&gcc GCC_QUPV3_WRAP0_S5_CLK>;
				interrupts = <GIC_SPI 606 IRQ_TYPE_LEVEL_HIGH>;
				power-domains = <&rpmhpd SC8280XP_CX>;
				interconnects = <&clk_virt MASTER_QUP_CORE_0 0 &clk_virt SLAVE_QUP_CORE_0 0>,
						<&gem_noc MASTER_APPSS_PROC 0 &config_noc SLAVE_QUP_0 0>,
						<&aggre1_noc MASTER_QUP_0 0 &mc_virt SLAVE_EBI1 0>;
				interconnect-names = "qup-core", "qup-config", "qup-memory";
				status = "disabled";
			};

			spi5: spi@994000 {
				compatible = "qcom,geni-spi";
				reg = <0 0x00994000 0 0x4000>;
				#address-cells = <1>;
				#size-cells = <0>;
				clocks = <&gcc GCC_QUPV3_WRAP2_S5_CLK>;
				clock-names = "se";
				interrupts = <GIC_SPI 606 IRQ_TYPE_LEVEL_HIGH>;
				power-domains = <&rpmhpd SC8280XP_CX>;
				interconnects = <&clk_virt MASTER_QUP_CORE_0 0 &clk_virt SLAVE_QUP_CORE_0 0>,
						<&gem_noc MASTER_APPSS_PROC 0 &config_noc SLAVE_QUP_0 0>,
						<&aggre1_noc MASTER_QUP_0 0 &mc_virt SLAVE_EBI1 0>;
				interconnect-names = "qup-core", "qup-config", "qup-memory";
				status = "disabled";
			};

			i2c6: i2c@998000 {
				compatible = "qcom,geni-i2c";
				reg = <0 0x00998000 0 0x4000>;
				#address-cells = <1>;
				#size-cells = <0>;
				clock-names = "se";
				clocks = <&gcc GCC_QUPV3_WRAP0_S6_CLK>;
				interrupts = <GIC_SPI 607 IRQ_TYPE_LEVEL_HIGH>;
				power-domains = <&rpmhpd SC8280XP_CX>;
				interconnects = <&clk_virt MASTER_QUP_CORE_0 0 &clk_virt SLAVE_QUP_CORE_0 0>,
						<&gem_noc MASTER_APPSS_PROC 0 &config_noc SLAVE_QUP_0 0>,
						<&aggre1_noc MASTER_QUP_0 0 &mc_virt SLAVE_EBI1 0>;
				interconnect-names = "qup-core", "qup-config", "qup-memory";
				status = "disabled";
			};

			spi6: spi@998000 {
				compatible = "qcom,geni-spi";
				reg = <0 0x00998000 0 0x4000>;
				#address-cells = <1>;
				#size-cells = <0>;
				clocks = <&gcc GCC_QUPV3_WRAP2_S6_CLK>;
				clock-names = "se";
				interrupts = <GIC_SPI 607 IRQ_TYPE_LEVEL_HIGH>;
				power-domains = <&rpmhpd SC8280XP_CX>;
				interconnects = <&clk_virt MASTER_QUP_CORE_0 0 &clk_virt SLAVE_QUP_CORE_0 0>,
						<&gem_noc MASTER_APPSS_PROC 0 &config_noc SLAVE_QUP_0 0>,
						<&aggre1_noc MASTER_QUP_0 0 &mc_virt SLAVE_EBI1 0>;
				interconnect-names = "qup-core", "qup-config", "qup-memory";
				status = "disabled";
			};

			i2c7: i2c@99c000 {
				compatible = "qcom,geni-i2c";
				reg = <0 0x0099c000 0 0x4000>;
				#address-cells = <1>;
				#size-cells = <0>;
				clock-names = "se";
				clocks = <&gcc GCC_QUPV3_WRAP0_S7_CLK>;
				interrupts = <GIC_SPI 608 IRQ_TYPE_LEVEL_HIGH>;
				power-domains = <&rpmhpd SC8280XP_CX>;
				interconnects = <&clk_virt MASTER_QUP_CORE_0 0 &clk_virt SLAVE_QUP_CORE_0 0>,
						<&gem_noc MASTER_APPSS_PROC 0 &config_noc SLAVE_QUP_0 0>,
						<&aggre1_noc MASTER_QUP_0 0 &mc_virt SLAVE_EBI1 0>;
				interconnect-names = "qup-core", "qup-config", "qup-memory";
				status = "disabled";
			};

			spi7: spi@99c000 {
				compatible = "qcom,geni-spi";
				reg = <0 0x0099c000 0 0x4000>;
				#address-cells = <1>;
				#size-cells = <0>;
				clocks = <&gcc GCC_QUPV3_WRAP2_S7_CLK>;
				clock-names = "se";
				interrupts = <GIC_SPI 608 IRQ_TYPE_LEVEL_HIGH>;
				power-domains = <&rpmhpd SC8280XP_CX>;
				interconnects = <&clk_virt MASTER_QUP_CORE_0 0 &clk_virt SLAVE_QUP_CORE_0 0>,
						<&gem_noc MASTER_APPSS_PROC 0 &config_noc SLAVE_QUP_0 0>,
						<&aggre1_noc MASTER_QUP_0 0 &mc_virt SLAVE_EBI1 0>;
				interconnect-names = "qup-core", "qup-config", "qup-memory";
				status = "disabled";
			};
		};

		qup1: geniqup@ac0000 {
			compatible = "qcom,geni-se-qup";
			reg = <0 0x00ac0000 0 0x6000>;
			clocks = <&gcc GCC_QUPV3_WRAP_1_M_AHB_CLK>,
				 <&gcc GCC_QUPV3_WRAP_1_S_AHB_CLK>;
			clock-names = "m-ahb", "s-ahb";
			iommus = <&apps_smmu 0x83 0>;

			#address-cells = <2>;
			#size-cells = <2>;
			ranges;

			status = "disabled";

			i2c8: i2c@a80000 {
				compatible = "qcom,geni-i2c";
				reg = <0 0x00a80000 0 0x4000>;
				#address-cells = <1>;
				#size-cells = <0>;
				clocks = <&gcc GCC_QUPV3_WRAP1_S0_CLK>;
				clock-names = "se";
				interrupts = <GIC_SPI 353 IRQ_TYPE_LEVEL_HIGH>;
				power-domains = <&rpmhpd SC8280XP_CX>;
				interconnects = <&clk_virt MASTER_QUP_CORE_1 0 &clk_virt SLAVE_QUP_CORE_1 0>,
				                <&gem_noc MASTER_APPSS_PROC 0 &config_noc SLAVE_QUP_1 0>,
				                <&aggre1_noc MASTER_QUP_1 0 &mc_virt SLAVE_EBI1 0>;
				interconnect-names = "qup-core", "qup-config", "qup-memory";
				status = "disabled";
			};

			spi8: spi@a80000 {
				compatible = "qcom,geni-spi";
				reg = <0 0x00a80000 0 0x4000>;
				#address-cells = <1>;
				#size-cells = <0>;
				clocks = <&gcc GCC_QUPV3_WRAP1_S0_CLK>;
				clock-names = "se";
				interrupts = <GIC_SPI 353 IRQ_TYPE_LEVEL_HIGH>;
				power-domains = <&rpmhpd SC8280XP_CX>;
				interconnects = <&clk_virt MASTER_QUP_CORE_1 0 &clk_virt SLAVE_QUP_CORE_1 0>,
				                <&gem_noc MASTER_APPSS_PROC 0 &config_noc SLAVE_QUP_1 0>,
				                <&aggre1_noc MASTER_QUP_1 0 &mc_virt SLAVE_EBI1 0>;
				interconnect-names = "qup-core", "qup-config", "qup-memory";
				status = "disabled";
			};

			i2c9: i2c@a84000 {
				compatible = "qcom,geni-i2c";
				reg = <0 0x00a84000 0 0x4000>;
				#address-cells = <1>;
				#size-cells = <0>;
				clocks = <&gcc GCC_QUPV3_WRAP1_S1_CLK>;
				clock-names = "se";
				interrupts = <GIC_SPI 354 IRQ_TYPE_LEVEL_HIGH>;
				power-domains = <&rpmhpd SC8280XP_CX>;
				interconnects = <&clk_virt MASTER_QUP_CORE_1 0 &clk_virt SLAVE_QUP_CORE_1 0>,
				                <&gem_noc MASTER_APPSS_PROC 0 &config_noc SLAVE_QUP_1 0>,
				                <&aggre1_noc MASTER_QUP_1 0 &mc_virt SLAVE_EBI1 0>;
				interconnect-names = "qup-core", "qup-config", "qup-memory";
				status = "disabled";
			};

			spi9: spi@a84000 {
				compatible = "qcom,geni-spi";
				reg = <0 0x00a84000 0 0x4000>;
				#address-cells = <1>;
				#size-cells = <0>;
				clocks = <&gcc GCC_QUPV3_WRAP1_S1_CLK>;
				clock-names = "se";
				interrupts = <GIC_SPI 354 IRQ_TYPE_LEVEL_HIGH>;
				power-domains = <&rpmhpd SC8280XP_CX>;
				interconnects = <&clk_virt MASTER_QUP_CORE_1 0 &clk_virt SLAVE_QUP_CORE_1 0>,
				                <&gem_noc MASTER_APPSS_PROC 0 &config_noc SLAVE_QUP_1 0>,
				                <&aggre1_noc MASTER_QUP_1 0 &mc_virt SLAVE_EBI1 0>;
				interconnect-names = "qup-core", "qup-config", "qup-memory";
				status = "disabled";
			};

			i2c10: i2c@a88000 {
				compatible = "qcom,geni-i2c";
				reg = <0 0x00a88000 0 0x4000>;
				#address-cells = <1>;
				#size-cells = <0>;
				clocks = <&gcc GCC_QUPV3_WRAP1_S2_CLK>;
				clock-names = "se";
				interrupts = <GIC_SPI 355 IRQ_TYPE_LEVEL_HIGH>;
				power-domains = <&rpmhpd SC8280XP_CX>;
				interconnects = <&clk_virt MASTER_QUP_CORE_1 0 &clk_virt SLAVE_QUP_CORE_1 0>,
				                <&gem_noc MASTER_APPSS_PROC 0 &config_noc SLAVE_QUP_1 0>,
				                <&aggre1_noc MASTER_QUP_1 0 &mc_virt SLAVE_EBI1 0>;
				interconnect-names = "qup-core", "qup-config", "qup-memory";
				status = "disabled";
			};

			spi10: spi@a88000 {
				compatible = "qcom,geni-spi";
				reg = <0 0x00a88000 0 0x4000>;
				#address-cells = <1>;
				#size-cells = <0>;
				clocks = <&gcc GCC_QUPV3_WRAP1_S2_CLK>;
				clock-names = "se";
				interrupts = <GIC_SPI 355 IRQ_TYPE_LEVEL_HIGH>;
				power-domains = <&rpmhpd SC8280XP_CX>;
				interconnects = <&clk_virt MASTER_QUP_CORE_1 0 &clk_virt SLAVE_QUP_CORE_1 0>,
				                <&gem_noc MASTER_APPSS_PROC 0 &config_noc SLAVE_QUP_1 0>,
				                <&aggre1_noc MASTER_QUP_1 0 &mc_virt SLAVE_EBI1 0>;
				interconnect-names = "qup-core", "qup-config", "qup-memory";
				status = "disabled";
			};

			i2c11: i2c@a8c000 {
				compatible = "qcom,geni-i2c";
				reg = <0 0x00a8c000 0 0x4000>;
				#address-cells = <1>;
				#size-cells = <0>;
				clocks = <&gcc GCC_QUPV3_WRAP1_S3_CLK>;
				clock-names = "se";
				interrupts = <GIC_SPI 356 IRQ_TYPE_LEVEL_HIGH>;
				power-domains = <&rpmhpd SC8280XP_CX>;
				interconnects = <&clk_virt MASTER_QUP_CORE_1 0 &clk_virt SLAVE_QUP_CORE_1 0>,
				                <&gem_noc MASTER_APPSS_PROC 0 &config_noc SLAVE_QUP_1 0>,
				                <&aggre1_noc MASTER_QUP_1 0 &mc_virt SLAVE_EBI1 0>;
				interconnect-names = "qup-core", "qup-config", "qup-memory";
				status = "disabled";
			};

			spi11: spi@a8c000 {
				compatible = "qcom,geni-spi";
				reg = <0 0x00a8c000 0 0x4000>;
				#address-cells = <1>;
				#size-cells = <0>;
				clocks = <&gcc GCC_QUPV3_WRAP1_S3_CLK>;
				clock-names = "se";
				interrupts = <GIC_SPI 356 IRQ_TYPE_LEVEL_HIGH>;
				power-domains = <&rpmhpd SC8280XP_CX>;
				interconnects = <&clk_virt MASTER_QUP_CORE_1 0 &clk_virt SLAVE_QUP_CORE_1 0>,
				                <&gem_noc MASTER_APPSS_PROC 0 &config_noc SLAVE_QUP_1 0>,
				                <&aggre1_noc MASTER_QUP_1 0 &mc_virt SLAVE_EBI1 0>;
				interconnect-names = "qup-core", "qup-config", "qup-memory";
				status = "disabled";
			};

			i2c12: i2c@a90000 {
				compatible = "qcom,geni-i2c";
				reg = <0 0x00a90000 0 0x4000>;
				#address-cells = <1>;
				#size-cells = <0>;
				clocks = <&gcc GCC_QUPV3_WRAP1_S4_CLK>;
				clock-names = "se";
				interrupts = <GIC_SPI 357 IRQ_TYPE_LEVEL_HIGH>;
				power-domains = <&rpmhpd SC8280XP_CX>;
				interconnects = <&clk_virt MASTER_QUP_CORE_1 0 &clk_virt SLAVE_QUP_CORE_1 0>,
				                <&gem_noc MASTER_APPSS_PROC 0 &config_noc SLAVE_QUP_1 0>,
				                <&aggre1_noc MASTER_QUP_1 0 &mc_virt SLAVE_EBI1 0>;
				interconnect-names = "qup-core", "qup-config", "qup-memory";
				status = "disabled";
			};

			spi12: spi@a90000 {
				compatible = "qcom,geni-spi";
				reg = <0 0x00a90000 0 0x4000>;
				#address-cells = <1>;
				#size-cells = <0>;
				clocks = <&gcc GCC_QUPV3_WRAP1_S4_CLK>;
				clock-names = "se";
				interrupts = <GIC_SPI 357 IRQ_TYPE_LEVEL_HIGH>;
				power-domains = <&rpmhpd SC8280XP_CX>;
				interconnects = <&clk_virt MASTER_QUP_CORE_1 0 &clk_virt SLAVE_QUP_CORE_1 0>,
				                <&gem_noc MASTER_APPSS_PROC 0 &config_noc SLAVE_QUP_1 0>,
				                <&aggre1_noc MASTER_QUP_1 0 &mc_virt SLAVE_EBI1 0>;
				interconnect-names = "qup-core", "qup-config", "qup-memory";
				status = "disabled";
			};

			i2c13: i2c@a94000 {
				compatible = "qcom,geni-i2c";
				reg = <0 0x00a94000 0 0x4000>;
				#address-cells = <1>;
				#size-cells = <0>;
				clocks = <&gcc GCC_QUPV3_WRAP1_S5_CLK>;
				clock-names = "se";
				interrupts = <GIC_SPI 358 IRQ_TYPE_LEVEL_HIGH>;
				power-domains = <&rpmhpd SC8280XP_CX>;
				interconnects = <&clk_virt MASTER_QUP_CORE_1 0 &clk_virt SLAVE_QUP_CORE_1 0>,
				                <&gem_noc MASTER_APPSS_PROC 0 &config_noc SLAVE_QUP_1 0>,
				                <&aggre1_noc MASTER_QUP_1 0 &mc_virt SLAVE_EBI1 0>;
				interconnect-names = "qup-core", "qup-config", "qup-memory";
				status = "disabled";
			};

			spi13: spi@a94000 {
				compatible = "qcom,geni-spi";
				reg = <0 0x00a94000 0 0x4000>;
				#address-cells = <1>;
				#size-cells = <0>;
				clocks = <&gcc GCC_QUPV3_WRAP1_S5_CLK>;
				clock-names = "se";
				interrupts = <GIC_SPI 358 IRQ_TYPE_LEVEL_HIGH>;
				power-domains = <&rpmhpd SC8280XP_CX>;
				interconnects = <&clk_virt MASTER_QUP_CORE_1 0 &clk_virt SLAVE_QUP_CORE_1 0>,
				                <&gem_noc MASTER_APPSS_PROC 0 &config_noc SLAVE_QUP_1 0>,
				                <&aggre1_noc MASTER_QUP_1 0 &mc_virt SLAVE_EBI1 0>;
				interconnect-names = "qup-core", "qup-config", "qup-memory";
				status = "disabled";
			};

			i2c14: i2c@a98000 {
				compatible = "qcom,geni-i2c";
				reg = <0 0x00a98000 0 0x4000>;
				#address-cells = <1>;
				#size-cells = <0>;
				clocks = <&gcc GCC_QUPV3_WRAP1_S6_CLK>;
				clock-names = "se";
				interrupts = <GIC_SPI 835 IRQ_TYPE_LEVEL_HIGH>;
				power-domains = <&rpmhpd SC8280XP_CX>;
				interconnects = <&clk_virt MASTER_QUP_CORE_1 0 &clk_virt SLAVE_QUP_CORE_1 0>,
				                <&gem_noc MASTER_APPSS_PROC 0 &config_noc SLAVE_QUP_1 0>,
				                <&aggre1_noc MASTER_QUP_1 0 &mc_virt SLAVE_EBI1 0>;
				interconnect-names = "qup-core", "qup-config", "qup-memory";
				status = "disabled";
			};

			spi14: spi@a98000 {
				compatible = "qcom,geni-spi";
				reg = <0 0x00a98000 0 0x4000>;
				#address-cells = <1>;
				#size-cells = <0>;
				clocks = <&gcc GCC_QUPV3_WRAP1_S6_CLK>;
				clock-names = "se";
				interrupts = <GIC_SPI 835 IRQ_TYPE_LEVEL_HIGH>;
				power-domains = <&rpmhpd SC8280XP_CX>;
				interconnects = <&clk_virt MASTER_QUP_CORE_1 0 &clk_virt SLAVE_QUP_CORE_1 0>,
				                <&gem_noc MASTER_APPSS_PROC 0 &config_noc SLAVE_QUP_1 0>,
				                <&aggre1_noc MASTER_QUP_1 0 &mc_virt SLAVE_EBI1 0>;
				interconnect-names = "qup-core", "qup-config", "qup-memory";
				status = "disabled";
			};

			i2c15: i2c@a9c000 {
				compatible = "qcom,geni-i2c";
				reg = <0 0x00a9c000 0 0x4000>;
				#address-cells = <1>;
				#size-cells = <0>;
				clocks = <&gcc GCC_QUPV3_WRAP1_S7_CLK>;
				clock-names = "se";
				interrupts = <GIC_SPI 836 IRQ_TYPE_LEVEL_HIGH>;
				power-domains = <&rpmhpd SC8280XP_CX>;
				interconnects = <&clk_virt MASTER_QUP_CORE_1 0 &clk_virt SLAVE_QUP_CORE_1 0>,
				                <&gem_noc MASTER_APPSS_PROC 0 &config_noc SLAVE_QUP_1 0>,
				                <&aggre1_noc MASTER_QUP_1 0 &mc_virt SLAVE_EBI1 0>;
				interconnect-names = "qup-core", "qup-config", "qup-memory";
				status = "disabled";
			};

			spi15: spi@a9c000 {
				compatible = "qcom,geni-spi";
				reg = <0 0x00a9c000 0 0x4000>;
				#address-cells = <1>;
				#size-cells = <0>;
				clocks = <&gcc GCC_QUPV3_WRAP1_S7_CLK>;
				clock-names = "se";
				interrupts = <GIC_SPI 836 IRQ_TYPE_LEVEL_HIGH>;
				power-domains = <&rpmhpd SC8280XP_CX>;
				interconnects = <&clk_virt MASTER_QUP_CORE_1 0 &clk_virt SLAVE_QUP_CORE_1 0>,
				                <&gem_noc MASTER_APPSS_PROC 0 &config_noc SLAVE_QUP_1 0>,
				                <&aggre1_noc MASTER_QUP_1 0 &mc_virt SLAVE_EBI1 0>;
				interconnect-names = "qup-core", "qup-config", "qup-memory";
				status = "disabled";
			};
		};

		rng: rng@10d3000 {
			compatible = "qcom,prng-ee";
			reg = <0 0x010d3000 0 0x1000>;
			clocks = <&rpmhcc RPMH_HWKM_CLK>;
			clock-names = "core";
		};

		pcie4: pcie@1c00000 {
			device_type = "pci";
			compatible = "qcom,pcie-sc8280xp";
			reg = <0x0 0x01c00000 0x0 0x3000>,
			      <0x0 0x30000000 0x0 0xf1d>,
			      <0x0 0x30000f20 0x0 0xa8>,
			      <0x0 0x30001000 0x0 0x1000>,
			      <0x0 0x30100000 0x0 0x100000>,
			      <0x0 0x01c03000 0x0 0x1000>;
			reg-names = "parf", "dbi", "elbi", "atu", "config", "mhi";
			#address-cells = <3>;
			#size-cells = <2>;
			ranges = <0x01000000 0x0 0x00000000 0x0 0x30200000 0x0 0x100000>,
				 <0x02000000 0x0 0x30300000 0x0 0x30300000 0x0 0x1d00000>;
			bus-range = <0x00 0xff>;

			dma-coherent;

			linux,pci-domain = <6>;
			num-lanes = <1>;

			interrupts = <GIC_SPI 141 IRQ_TYPE_LEVEL_HIGH>,
				     <GIC_SPI 142 IRQ_TYPE_LEVEL_HIGH>,
				     <GIC_SPI 143 IRQ_TYPE_LEVEL_HIGH>,
				     <GIC_SPI 144 IRQ_TYPE_LEVEL_HIGH>;
			interrupt-names = "msi0", "msi1", "msi2", "msi3";

			#interrupt-cells = <1>;
			interrupt-map-mask = <0 0 0 0x7>;
			interrupt-map = <0 0 0 1 &intc 0 0 GIC_SPI 149 IRQ_TYPE_LEVEL_HIGH>,
					<0 0 0 2 &intc 0 0 GIC_SPI 150 IRQ_TYPE_LEVEL_HIGH>,
					<0 0 0 3 &intc 0 0 GIC_SPI 151 IRQ_TYPE_LEVEL_HIGH>,
					<0 0 0 4 &intc 0 0 GIC_SPI 152 IRQ_TYPE_LEVEL_HIGH>;

			clocks = <&gcc GCC_PCIE_4_AUX_CLK>,
				 <&gcc GCC_PCIE_4_CFG_AHB_CLK>,
				 <&gcc GCC_PCIE_4_MSTR_AXI_CLK>,
				 <&gcc GCC_PCIE_4_SLV_AXI_CLK>,
				 <&gcc GCC_PCIE_4_SLV_Q2A_AXI_CLK>,
				 <&gcc GCC_DDRSS_PCIE_SF_TBU_CLK>,
				 <&gcc GCC_AGGRE_NOC_PCIE_4_AXI_CLK>,
				 <&gcc GCC_AGGRE_NOC_PCIE_SOUTH_SF_AXI_CLK>,
				 <&gcc GCC_CNOC_PCIE4_QX_CLK>;
			clock-names = "aux",
				      "cfg",
				      "bus_master",
				      "bus_slave",
				      "slave_q2a",
				      "ddrss_sf_tbu",
				      "noc_aggr_4",
				      "noc_aggr_south_sf",
				      "cnoc_qx";

			assigned-clocks = <&gcc GCC_PCIE_4_AUX_CLK>;
			assigned-clock-rates = <19200000>;

			interconnects = <&aggre2_noc MASTER_PCIE_4 0 &mc_virt SLAVE_EBI1 0>,
					<&gem_noc MASTER_APPSS_PROC 0 &config_noc SLAVE_PCIE_4 0>;
			interconnect-names = "pcie-mem", "cpu-pcie";

			resets = <&gcc GCC_PCIE_4_BCR>;
			reset-names = "pci";

			power-domains = <&gcc PCIE_4_GDSC>;

			phys = <&pcie4_phy>;
			phy-names = "pciephy";

			status = "disabled";
		};

		pcie4_phy: phy@1c06000 {
			compatible = "qcom,sc8280xp-qmp-gen3x1-pcie-phy";
			reg = <0x0 0x01c06000 0x0 0x2000>;

			clocks = <&gcc GCC_PCIE_4_AUX_CLK>,
				 <&gcc GCC_PCIE_4_CFG_AHB_CLK>,
				 <&gcc GCC_PCIE_4_CLKREF_CLK>,
				 <&gcc GCC_PCIE4_PHY_RCHNG_CLK>,
				 <&gcc GCC_PCIE_4_PIPE_CLK>,
				 <&gcc GCC_PCIE_4_PIPEDIV2_CLK>;
			clock-names = "aux", "cfg_ahb", "ref", "rchng",
				      "pipe", "pipediv2";

			assigned-clocks = <&gcc GCC_PCIE4_PHY_RCHNG_CLK>;
			assigned-clock-rates = <100000000>;

			power-domains = <&gcc PCIE_4_GDSC>;

			resets = <&gcc GCC_PCIE_4_PHY_BCR>;
			reset-names = "phy";

			#clock-cells = <0>;
			clock-output-names = "pcie_4_pipe_clk";

			#phy-cells = <0>;

			status = "disabled";
		};

		pcie3b: pcie@1c08000 {
			device_type = "pci";
			compatible = "qcom,pcie-sc8280xp";
			reg = <0x0 0x01c08000 0x0 0x3000>,
			      <0x0 0x32000000 0x0 0xf1d>,
			      <0x0 0x32000f20 0x0 0xa8>,
			      <0x0 0x32001000 0x0 0x1000>,
			      <0x0 0x32100000 0x0 0x100000>,
			      <0x0 0x01c0b000 0x0 0x1000>;
			reg-names = "parf", "dbi", "elbi", "atu", "config", "mhi";
			#address-cells = <3>;
			#size-cells = <2>;
			ranges = <0x01000000 0x0 0x00000000 0x0 0x32200000 0x0 0x100000>,
				 <0x02000000 0x0 0x32300000 0x0 0x32300000 0x0 0x1d00000>;
			bus-range = <0x00 0xff>;

			dma-coherent;

			linux,pci-domain = <5>;
			num-lanes = <2>;

			interrupts = <GIC_SPI 145 IRQ_TYPE_LEVEL_HIGH>,
				     <GIC_SPI 146 IRQ_TYPE_LEVEL_HIGH>,
				     <GIC_SPI 147 IRQ_TYPE_LEVEL_HIGH>,
				     <GIC_SPI 148 IRQ_TYPE_LEVEL_HIGH>;
			interrupt-names = "msi0", "msi1", "msi2", "msi3";

			#interrupt-cells = <1>;
			interrupt-map-mask = <0 0 0 0x7>;
			interrupt-map = <0 0 0 1 &intc 0 0 GIC_SPI 526 IRQ_TYPE_LEVEL_HIGH>,
					<0 0 0 2 &intc 0 0 GIC_SPI 527 IRQ_TYPE_LEVEL_HIGH>,
					<0 0 0 3 &intc 0 0 GIC_SPI 528 IRQ_TYPE_LEVEL_HIGH>,
					<0 0 0 4 &intc 0 0 GIC_SPI 529 IRQ_TYPE_LEVEL_HIGH>;

			clocks = <&gcc GCC_PCIE_3B_AUX_CLK>,
				 <&gcc GCC_PCIE_3B_CFG_AHB_CLK>,
				 <&gcc GCC_PCIE_3B_MSTR_AXI_CLK>,
				 <&gcc GCC_PCIE_3B_SLV_AXI_CLK>,
				 <&gcc GCC_PCIE_3B_SLV_Q2A_AXI_CLK>,
				 <&gcc GCC_DDRSS_PCIE_SF_TBU_CLK>,
				 <&gcc GCC_AGGRE_NOC_PCIE_4_AXI_CLK>,
				 <&gcc GCC_AGGRE_NOC_PCIE_SOUTH_SF_AXI_CLK>;
			clock-names = "aux",
				      "cfg",
				      "bus_master",
				      "bus_slave",
				      "slave_q2a",
				      "ddrss_sf_tbu",
				      "noc_aggr_4",
				      "noc_aggr_south_sf";

			assigned-clocks = <&gcc GCC_PCIE_3B_AUX_CLK>;
			assigned-clock-rates = <19200000>;

			interconnects = <&aggre2_noc MASTER_PCIE_3B 0 &mc_virt SLAVE_EBI1 0>,
					<&gem_noc MASTER_APPSS_PROC 0 &config_noc SLAVE_PCIE_3B 0>;
			interconnect-names = "pcie-mem", "cpu-pcie";

			resets = <&gcc GCC_PCIE_3B_BCR>;
			reset-names = "pci";

			power-domains = <&gcc PCIE_3B_GDSC>;

			phys = <&pcie3b_phy>;
			phy-names = "pciephy";

			status = "disabled";
		};

		pcie3b_phy: phy@1c0e000 {
			compatible = "qcom,sc8280xp-qmp-gen3x2-pcie-phy";
			reg = <0x0 0x01c0e000 0x0 0x2000>;

			clocks = <&gcc GCC_PCIE_3B_AUX_CLK>,
				 <&gcc GCC_PCIE_3B_CFG_AHB_CLK>,
				 <&gcc GCC_PCIE_3A3B_CLKREF_CLK>,
				 <&gcc GCC_PCIE3B_PHY_RCHNG_CLK>,
				 <&gcc GCC_PCIE_3B_PIPE_CLK>,
				 <&gcc GCC_PCIE_3B_PIPEDIV2_CLK>;
			clock-names = "aux", "cfg_ahb", "ref", "rchng",
				      "pipe", "pipediv2";

			assigned-clocks = <&gcc GCC_PCIE3B_PHY_RCHNG_CLK>;
			assigned-clock-rates = <100000000>;

			power-domains = <&gcc PCIE_3B_GDSC>;

			resets = <&gcc GCC_PCIE_3B_PHY_BCR>;
			reset-names = "phy";

			#clock-cells = <0>;
			clock-output-names = "pcie_3b_pipe_clk";

			#phy-cells = <0>;

			status = "disabled";
		};

		pcie3a: pcie@1c10000 {
			device_type = "pci";
			compatible = "qcom,pcie-sc8280xp";
			reg = <0x0 0x01c10000 0x0 0x3000>,
			      <0x0 0x34000000 0x0 0xf1d>,
			      <0x0 0x34000f20 0x0 0xa8>,
			      <0x0 0x34001000 0x0 0x1000>,
			      <0x0 0x34100000 0x0 0x100000>,
			      <0x0 0x01c13000 0x0 0x1000>;
			reg-names = "parf", "dbi", "elbi", "atu", "config", "mhi";
			#address-cells = <3>;
			#size-cells = <2>;
			ranges = <0x01000000 0x0 0x00000000 0x0 0x34200000 0x0 0x100000>,
				 <0x02000000 0x0 0x34300000 0x0 0x34300000 0x0 0x1d00000>;
			bus-range = <0x00 0xff>;

			dma-coherent;

			linux,pci-domain = <4>;
			num-lanes = <4>;

			interrupts = <GIC_SPI 312 IRQ_TYPE_LEVEL_HIGH>,
				     <GIC_SPI 313 IRQ_TYPE_LEVEL_HIGH>,
				     <GIC_SPI 314 IRQ_TYPE_LEVEL_HIGH>,
				     <GIC_SPI 374 IRQ_TYPE_LEVEL_HIGH>;
			interrupt-names = "msi0", "msi1", "msi2", "msi3";

			#interrupt-cells = <1>;
			interrupt-map-mask = <0 0 0 0x7>;
			interrupt-map = <0 0 0 1 &intc 0 0 GIC_SPI 499 IRQ_TYPE_LEVEL_HIGH>,
					<0 0 0 2 &intc 0 0 GIC_SPI 542 IRQ_TYPE_LEVEL_HIGH>,
					<0 0 0 3 &intc 0 0 GIC_SPI 543 IRQ_TYPE_LEVEL_HIGH>,
					<0 0 0 4 &intc 0 0 GIC_SPI 544 IRQ_TYPE_LEVEL_HIGH>;

			clocks = <&gcc GCC_PCIE_3A_AUX_CLK>,
				 <&gcc GCC_PCIE_3A_CFG_AHB_CLK>,
				 <&gcc GCC_PCIE_3A_MSTR_AXI_CLK>,
				 <&gcc GCC_PCIE_3A_SLV_AXI_CLK>,
				 <&gcc GCC_PCIE_3A_SLV_Q2A_AXI_CLK>,
				 <&gcc GCC_DDRSS_PCIE_SF_TBU_CLK>,
				 <&gcc GCC_AGGRE_NOC_PCIE_4_AXI_CLK>,
				 <&gcc GCC_AGGRE_NOC_PCIE_SOUTH_SF_AXI_CLK>;
			clock-names = "aux",
				      "cfg",
				      "bus_master",
				      "bus_slave",
				      "slave_q2a",
				      "ddrss_sf_tbu",
				      "noc_aggr_4",
				      "noc_aggr_south_sf";

			assigned-clocks = <&gcc GCC_PCIE_3A_AUX_CLK>;
			assigned-clock-rates = <19200000>;

			interconnects = <&aggre2_noc MASTER_PCIE_3A 0 &mc_virt SLAVE_EBI1 0>,
					<&gem_noc MASTER_APPSS_PROC 0 &config_noc SLAVE_PCIE_3A 0>;
			interconnect-names = "pcie-mem", "cpu-pcie";

			resets = <&gcc GCC_PCIE_3A_BCR>;
			reset-names = "pci";

			power-domains = <&gcc PCIE_3A_GDSC>;

			phys = <&pcie3a_phy>;
			phy-names = "pciephy";

			status = "disabled";
		};

		pcie3a_phy: phy@1c14000 {
			compatible = "qcom,sc8280xp-qmp-gen3x4-pcie-phy";
			reg = <0x0 0x01c14000 0x0 0x2000>,
			      <0x0 0x01c16000 0x0 0x2000>;

			clocks = <&gcc GCC_PCIE_3A_AUX_CLK>,
				 <&gcc GCC_PCIE_3A_CFG_AHB_CLK>,
				 <&gcc GCC_PCIE_3A3B_CLKREF_CLK>,
				 <&gcc GCC_PCIE3A_PHY_RCHNG_CLK>,
				 <&gcc GCC_PCIE_3A_PIPE_CLK>,
				 <&gcc GCC_PCIE_3A_PIPEDIV2_CLK>;
			clock-names = "aux", "cfg_ahb", "ref", "rchng",
				      "pipe", "pipediv2";

			assigned-clocks = <&gcc GCC_PCIE3A_PHY_RCHNG_CLK>;
			assigned-clock-rates = <100000000>;

			power-domains = <&gcc PCIE_3A_GDSC>;

			resets = <&gcc GCC_PCIE_3A_PHY_BCR>;
			reset-names = "phy";

			qcom,4ln-config-sel = <&tcsr 0xa044 1>;

			#clock-cells = <0>;
			clock-output-names = "pcie_3a_pipe_clk";

			#phy-cells = <0>;

			status = "disabled";
		};

		pcie2b: pcie@1c18000 {
			device_type = "pci";
			compatible = "qcom,pcie-sc8280xp";
			reg = <0x0 0x01c18000 0x0 0x3000>,
			      <0x0 0x38000000 0x0 0xf1d>,
			      <0x0 0x38000f20 0x0 0xa8>,
			      <0x0 0x38001000 0x0 0x1000>,
			      <0x0 0x38100000 0x0 0x100000>,
			      <0x0 0x01c1b000 0x0 0x1000>;
			reg-names = "parf", "dbi", "elbi", "atu", "config", "mhi";
			#address-cells = <3>;
			#size-cells = <2>;
			ranges = <0x01000000 0x0 0x00000000 0x0 0x38200000 0x0 0x100000>,
				 <0x02000000 0x0 0x38300000 0x0 0x38300000 0x0 0x1d00000>;
			bus-range = <0x00 0xff>;

			dma-coherent;

			linux,pci-domain = <3>;
			num-lanes = <2>;

			interrupts = <GIC_SPI 306 IRQ_TYPE_LEVEL_HIGH>,
				     <GIC_SPI 307 IRQ_TYPE_LEVEL_HIGH>,
				     <GIC_SPI 308 IRQ_TYPE_LEVEL_HIGH>,
				     <GIC_SPI 309 IRQ_TYPE_LEVEL_HIGH>;
			interrupt-names = "msi0", "msi1", "msi2", "msi3";

			#interrupt-cells = <1>;
			interrupt-map-mask = <0 0 0 0x7>;
			interrupt-map = <0 0 0 1 &intc 0 0 GIC_SPI 375 IRQ_TYPE_LEVEL_HIGH>,
					<0 0 0 2 &intc 0 0 GIC_SPI 434 IRQ_TYPE_LEVEL_HIGH>,
					<0 0 0 3 &intc 0 0 GIC_SPI 435 IRQ_TYPE_LEVEL_HIGH>,
					<0 0 0 4 &intc 0 0 GIC_SPI 438 IRQ_TYPE_LEVEL_HIGH>;

			clocks = <&gcc GCC_PCIE_2B_AUX_CLK>,
				 <&gcc GCC_PCIE_2B_CFG_AHB_CLK>,
				 <&gcc GCC_PCIE_2B_MSTR_AXI_CLK>,
				 <&gcc GCC_PCIE_2B_SLV_AXI_CLK>,
				 <&gcc GCC_PCIE_2B_SLV_Q2A_AXI_CLK>,
				 <&gcc GCC_DDRSS_PCIE_SF_TBU_CLK>,
				 <&gcc GCC_AGGRE_NOC_PCIE_4_AXI_CLK>,
				 <&gcc GCC_AGGRE_NOC_PCIE_SOUTH_SF_AXI_CLK>;
			clock-names = "aux",
				      "cfg",
				      "bus_master",
				      "bus_slave",
				      "slave_q2a",
				      "ddrss_sf_tbu",
				      "noc_aggr_4",
				      "noc_aggr_south_sf";

			assigned-clocks = <&gcc GCC_PCIE_2B_AUX_CLK>;
			assigned-clock-rates = <19200000>;

			interconnects = <&aggre2_noc MASTER_PCIE_2B 0 &mc_virt SLAVE_EBI1 0>,
					<&gem_noc MASTER_APPSS_PROC 0 &config_noc SLAVE_PCIE_2B 0>;
			interconnect-names = "pcie-mem", "cpu-pcie";

			resets = <&gcc GCC_PCIE_2B_BCR>;
			reset-names = "pci";

			power-domains = <&gcc PCIE_2B_GDSC>;

			phys = <&pcie2b_phy>;
			phy-names = "pciephy";

			status = "disabled";
		};

		pcie2b_phy: phy@1c1e000 {
			compatible = "qcom,sc8280xp-qmp-gen3x2-pcie-phy";
			reg = <0x0 0x01c1e000 0x0 0x2000>;

			clocks = <&gcc GCC_PCIE_2B_AUX_CLK>,
				 <&gcc GCC_PCIE_2B_CFG_AHB_CLK>,
				 <&gcc GCC_PCIE_2A2B_CLKREF_CLK>,
				 <&gcc GCC_PCIE2B_PHY_RCHNG_CLK>,
				 <&gcc GCC_PCIE_2B_PIPE_CLK>,
				 <&gcc GCC_PCIE_2B_PIPEDIV2_CLK>;
			clock-names = "aux", "cfg_ahb", "ref", "rchng",
				      "pipe", "pipediv2";

			assigned-clocks = <&gcc GCC_PCIE2B_PHY_RCHNG_CLK>;
			assigned-clock-rates = <100000000>;

			power-domains = <&gcc PCIE_2B_GDSC>;

			resets = <&gcc GCC_PCIE_2B_PHY_BCR>;
			reset-names = "phy";

			#clock-cells = <0>;
			clock-output-names = "pcie_2b_pipe_clk";

			#phy-cells = <0>;

			status = "disabled";
		};

		pcie2a: pcie@1c20000 {
			device_type = "pci";
			compatible = "qcom,pcie-sc8280xp";
			reg = <0x0 0x01c20000 0x0 0x3000>,
			      <0x0 0x3c000000 0x0 0xf1d>,
			      <0x0 0x3c000f20 0x0 0xa8>,
			      <0x0 0x3c001000 0x0 0x1000>,
			      <0x0 0x3c100000 0x0 0x100000>,
			      <0x0 0x01c23000 0x0 0x1000>;
			reg-names = "parf", "dbi", "elbi", "atu", "config", "mhi";
			#address-cells = <3>;
			#size-cells = <2>;
			ranges = <0x01000000 0x0 0x00000000 0x0 0x3c200000 0x0 0x100000>,
				 <0x02000000 0x0 0x3c300000 0x0 0x3c300000 0x0 0x1d00000>;
			bus-range = <0x00 0xff>;

			dma-coherent;

			linux,pci-domain = <2>;
			num-lanes = <4>;

			interrupts = <GIC_SPI 86 IRQ_TYPE_LEVEL_HIGH>,
				     <GIC_SPI 523 IRQ_TYPE_LEVEL_HIGH>,
				     <GIC_SPI 524 IRQ_TYPE_LEVEL_HIGH>,
				     <GIC_SPI 525 IRQ_TYPE_LEVEL_HIGH>;
			interrupt-names = "msi0", "msi1", "msi2", "msi3";

			#interrupt-cells = <1>;
			interrupt-map-mask = <0 0 0 0x7>;
			interrupt-map = <0 0 0 1 &intc 0 0 GIC_SPI 530 IRQ_TYPE_LEVEL_HIGH>,
					<0 0 0 2 &intc 0 0 GIC_SPI 531 IRQ_TYPE_LEVEL_HIGH>,
					<0 0 0 3 &intc 0 0 GIC_SPI 532 IRQ_TYPE_LEVEL_HIGH>,
					<0 0 0 4 &intc 0 0 GIC_SPI 533 IRQ_TYPE_LEVEL_HIGH>;

			clocks = <&gcc GCC_PCIE_2A_AUX_CLK>,
				 <&gcc GCC_PCIE_2A_CFG_AHB_CLK>,
				 <&gcc GCC_PCIE_2A_MSTR_AXI_CLK>,
				 <&gcc GCC_PCIE_2A_SLV_AXI_CLK>,
				 <&gcc GCC_PCIE_2A_SLV_Q2A_AXI_CLK>,
				 <&gcc GCC_DDRSS_PCIE_SF_TBU_CLK>,
				 <&gcc GCC_AGGRE_NOC_PCIE_4_AXI_CLK>,
				 <&gcc GCC_AGGRE_NOC_PCIE_SOUTH_SF_AXI_CLK>;
			clock-names = "aux",
				      "cfg",
				      "bus_master",
				      "bus_slave",
				      "slave_q2a",
				      "ddrss_sf_tbu",
				      "noc_aggr_4",
				      "noc_aggr_south_sf";

			assigned-clocks = <&gcc GCC_PCIE_2A_AUX_CLK>;
			assigned-clock-rates = <19200000>;

			interconnects = <&aggre2_noc MASTER_PCIE_2A 0 &mc_virt SLAVE_EBI1 0>,
					<&gem_noc MASTER_APPSS_PROC 0 &config_noc SLAVE_PCIE_2A 0>;
			interconnect-names = "pcie-mem", "cpu-pcie";

			resets = <&gcc GCC_PCIE_2A_BCR>;
			reset-names = "pci";

			power-domains = <&gcc PCIE_2A_GDSC>;

			phys = <&pcie2a_phy>;
			phy-names = "pciephy";

			status = "disabled";
		};

		pcie2a_phy: phy@1c24000 {
			compatible = "qcom,sc8280xp-qmp-gen3x4-pcie-phy";
			reg = <0x0 0x01c24000 0x0 0x2000>,
			      <0x0 0x01c26000 0x0 0x2000>;

			clocks = <&gcc GCC_PCIE_2A_AUX_CLK>,
				 <&gcc GCC_PCIE_2A_CFG_AHB_CLK>,
				 <&gcc GCC_PCIE_2A2B_CLKREF_CLK>,
				 <&gcc GCC_PCIE2A_PHY_RCHNG_CLK>,
				 <&gcc GCC_PCIE_2A_PIPE_CLK>,
				 <&gcc GCC_PCIE_2A_PIPEDIV2_CLK>;
			clock-names = "aux", "cfg_ahb", "ref", "rchng",
				      "pipe", "pipediv2";

			assigned-clocks = <&gcc GCC_PCIE2A_PHY_RCHNG_CLK>;
			assigned-clock-rates = <100000000>;

			power-domains = <&gcc PCIE_2A_GDSC>;

			resets = <&gcc GCC_PCIE_2A_PHY_BCR>;
			reset-names = "phy";

			qcom,4ln-config-sel = <&tcsr 0xa044 0>;

			#clock-cells = <0>;
			clock-output-names = "pcie_2a_pipe_clk";

			#phy-cells = <0>;

			status = "disabled";
		};

		ufs_mem_hc: ufs@1d84000 {
			compatible = "qcom,sc8280xp-ufshc", "qcom,ufshc",
				     "jedec,ufs-2.0";
			reg = <0 0x01d84000 0 0x3000>;
			interrupts = <GIC_SPI 265 IRQ_TYPE_LEVEL_HIGH>;
			phys = <&ufs_mem_phy>;
			phy-names = "ufsphy";
			lanes-per-direction = <2>;
			#reset-cells = <1>;
			resets = <&gcc GCC_UFS_PHY_BCR>;
			reset-names = "rst";

			power-domains = <&gcc UFS_PHY_GDSC>;
			required-opps = <&rpmhpd_opp_nom>;

			iommus = <&apps_smmu 0xe0 0x0>;
			dma-coherent;

			clocks = <&gcc GCC_UFS_PHY_AXI_CLK>,
				 <&gcc GCC_AGGRE_UFS_PHY_AXI_CLK>,
				 <&gcc GCC_UFS_PHY_AHB_CLK>,
				 <&gcc GCC_UFS_PHY_UNIPRO_CORE_CLK>,
				 <&gcc GCC_UFS_REF_CLKREF_CLK>,
				 <&gcc GCC_UFS_PHY_TX_SYMBOL_0_CLK>,
				 <&gcc GCC_UFS_PHY_RX_SYMBOL_0_CLK>,
				 <&gcc GCC_UFS_PHY_RX_SYMBOL_1_CLK>;
			clock-names = "core_clk",
				      "bus_aggr_clk",
				      "iface_clk",
				      "core_clk_unipro",
				      "ref_clk",
				      "tx_lane0_sync_clk",
				      "rx_lane0_sync_clk",
				      "rx_lane1_sync_clk";
			freq-table-hz = <75000000 300000000>,
					<0 0>,
					<0 0>,
					<75000000 300000000>,
					<0 0>,
					<0 0>,
					<0 0>,
					<0 0>;
			status = "disabled";
		};

		ufs_mem_phy: phy@1d87000 {
			compatible = "qcom,sc8280xp-qmp-ufs-phy";
			reg = <0 0x01d87000 0 0x1000>;

			clocks = <&gcc GCC_UFS_CARD_CLKREF_CLK>,
				 <&gcc GCC_UFS_PHY_PHY_AUX_CLK>;
			clock-names = "ref", "ref_aux";

			power-domains = <&gcc UFS_PHY_GDSC>;

			resets = <&ufs_mem_hc 0>;
			reset-names = "ufsphy";

			#phy-cells = <0>;

			status = "disabled";
		};

		ufs_card_hc: ufs@1da4000 {
			compatible = "qcom,sc8280xp-ufshc", "qcom,ufshc",
				     "jedec,ufs-2.0";
			reg = <0 0x01da4000 0 0x3000>;
			interrupts = <GIC_SPI 125 IRQ_TYPE_LEVEL_HIGH>;
			phys = <&ufs_card_phy>;
			phy-names = "ufsphy";
			lanes-per-direction = <2>;
			#reset-cells = <1>;
			resets = <&gcc GCC_UFS_CARD_BCR>;
			reset-names = "rst";

			power-domains = <&gcc UFS_CARD_GDSC>;

			iommus = <&apps_smmu 0x4a0 0x0>;
			dma-coherent;

			clocks = <&gcc GCC_UFS_CARD_AXI_CLK>,
				 <&gcc GCC_AGGRE_UFS_CARD_AXI_CLK>,
				 <&gcc GCC_UFS_CARD_AHB_CLK>,
				 <&gcc GCC_UFS_CARD_UNIPRO_CORE_CLK>,
				 <&gcc GCC_UFS_REF_CLKREF_CLK>,
				 <&gcc GCC_UFS_CARD_TX_SYMBOL_0_CLK>,
				 <&gcc GCC_UFS_CARD_RX_SYMBOL_0_CLK>,
				 <&gcc GCC_UFS_CARD_RX_SYMBOL_1_CLK>;
			clock-names = "core_clk",
				      "bus_aggr_clk",
				      "iface_clk",
				      "core_clk_unipro",
				      "ref_clk",
				      "tx_lane0_sync_clk",
				      "rx_lane0_sync_clk",
				      "rx_lane1_sync_clk";
			freq-table-hz = <75000000 300000000>,
					<0 0>,
					<0 0>,
					<75000000 300000000>,
					<0 0>,
					<0 0>,
					<0 0>,
					<0 0>;
			status = "disabled";
		};

		ufs_card_phy: phy@1da7000 {
			compatible = "qcom,sc8280xp-qmp-ufs-phy";
			reg = <0 0x01da7000 0 0x1000>;

			clocks = <&gcc GCC_UFS_1_CARD_CLKREF_CLK>,
				 <&gcc GCC_UFS_CARD_PHY_AUX_CLK>;
			clock-names = "ref", "ref_aux";

			power-domains = <&gcc UFS_CARD_GDSC>;

			resets = <&ufs_card_hc 0>;
			reset-names = "ufsphy";

			#phy-cells = <0>;

			status = "disabled";
		};

		tcsr_mutex: hwlock@1f40000 {
			compatible = "qcom,tcsr-mutex";
			reg = <0x0 0x01f40000 0x0 0x20000>;
			#hwlock-cells = <1>;
		};

		tcsr: syscon@1fc0000 {
			compatible = "qcom,sc8280xp-tcsr", "syscon";
			reg = <0x0 0x01fc0000 0x0 0x30000>;
		};

		gpu: gpu@3d00000 {
			compatible = "qcom,adreno-690.0", "qcom,adreno";

			reg = <0 0x03d00000 0 0x40000>,
			      <0 0x03d9e000 0 0x1000>,
			      <0 0x03d61000 0 0x800>;
			reg-names = "kgsl_3d0_reg_memory",
				    "cx_mem",
				    "cx_dbgc";
			interrupts = <GIC_SPI 300 IRQ_TYPE_LEVEL_HIGH>;
			iommus = <&gpu_smmu 0 0xc00>, <&gpu_smmu 1 0xc00>;
			operating-points-v2 = <&gpu_opp_table>;

			qcom,gmu = <&gmu>;
			interconnects = <&gem_noc MASTER_GFX3D 0 &mc_virt SLAVE_EBI1 0>;
			interconnect-names = "gfx-mem";
			#cooling-cells = <2>;

			status = "disabled";

			gpu_opp_table: opp-table {
				compatible = "operating-points-v2";

				opp-270000000 {
					opp-hz = /bits/ 64 <270000000>;
					opp-level = <RPMH_REGULATOR_LEVEL_LOW_SVS>;
					opp-peak-kBps = <451000>;
				};

				opp-410000000 {
					opp-hz = /bits/ 64 <410000000>;
					opp-level = <RPMH_REGULATOR_LEVEL_SVS>;
					opp-peak-kBps = <1555000>;
				};

				opp-500000000 {
					opp-hz = /bits/ 64 <500000000>;
					opp-level = <RPMH_REGULATOR_LEVEL_SVS_L1>;
					opp-peak-kBps = <1555000>;
				};

				opp-547000000 {
					opp-hz = /bits/ 64 <547000000>;
					opp-level = <RPMH_REGULATOR_LEVEL_SVS_L2>;
					opp-peak-kBps = <1555000>;
				};

				opp-606000000 {
					opp-hz = /bits/ 64 <606000000>;
					opp-level = <RPMH_REGULATOR_LEVEL_NOM>;
					opp-peak-kBps = <2736000>;
				};

				opp-640000000 {
					opp-hz = /bits/ 64 <640000000>;
					opp-level = <RPMH_REGULATOR_LEVEL_NOM_L1>;
					opp-peak-kBps = <2736000>;
				};

				opp-655000000 {
					opp-hz = /bits/ 64 <655000000>;
					opp-level = <RPMH_REGULATOR_LEVEL_TURBO>;
					opp-peak-kBps = <2736000>;
				};

				opp-690000000 {
					opp-hz = /bits/ 64 <690000000>;
					opp-level = <RPMH_REGULATOR_LEVEL_TURBO_L1>;
					opp-peak-kBps = <2736000>;
				};
			};
		};

		gmu: gmu@3d6a000 {
			compatible = "qcom,adreno-gmu-690.0", "qcom,adreno-gmu";
			reg = <0 0x03d6a000 0 0x34000>,
			      <0 0x03de0000 0 0x10000>,
			      <0 0x0b290000 0 0x10000>;
			reg-names = "gmu", "rscc", "gmu_pdc";
			interrupts = <GIC_SPI 304 IRQ_TYPE_LEVEL_HIGH>,
				     <GIC_SPI 305 IRQ_TYPE_LEVEL_HIGH>;
			interrupt-names = "hfi", "gmu";
			clocks = <&gpucc GPU_CC_CX_GMU_CLK>,
				 <&gpucc GPU_CC_CXO_CLK>,
				 <&gcc GCC_DDRSS_GPU_AXI_CLK>,
				 <&gcc GCC_GPU_MEMNOC_GFX_CLK>,
				 <&gpucc GPU_CC_AHB_CLK>,
				 <&gpucc GPU_CC_HUB_CX_INT_CLK>,
				 <&gpucc GPU_CC_HLOS1_VOTE_GPU_SMMU_CLK>;
			clock-names = "gmu",
				      "cxo",
				      "axi",
				      "memnoc",
				      "ahb",
				      "hub",
				      "smmu_vote";
			power-domains = <&gpucc GPU_CC_CX_GDSC>,
					<&gpucc GPU_CC_GX_GDSC>;
			power-domain-names = "cx",
					     "gx";
			iommus = <&gpu_smmu 5 0xc00>;
			operating-points-v2 = <&gmu_opp_table>;

			gmu_opp_table: opp-table {
				compatible = "operating-points-v2";

				opp-200000000 {
					opp-hz = /bits/ 64 <200000000>;
					opp-level = <RPMH_REGULATOR_LEVEL_MIN_SVS>;
				};

				opp-500000000 {
					opp-hz = /bits/ 64 <500000000>;
					opp-level = <RPMH_REGULATOR_LEVEL_SVS>;
				};
			};
		};

		gpucc: clock-controller@3d90000 {
			compatible = "qcom,sc8280xp-gpucc";
			reg = <0 0x03d90000 0 0x9000>;
			clocks = <&rpmhcc RPMH_CXO_CLK>,
				 <&gcc GCC_GPU_GPLL0_CLK_SRC>,
				 <&gcc GCC_GPU_GPLL0_DIV_CLK_SRC>;
			clock-names = "bi_tcxo",
				      "gcc_gpu_gpll0_clk_src",
				      "gcc_gpu_gpll0_div_clk_src";

			power-domains = <&rpmhpd SC8280XP_GFX>;
			#clock-cells = <1>;
			#reset-cells = <1>;
			#power-domain-cells = <1>;
		};

		gpu_smmu: iommu@3da0000 {
			compatible = "qcom,sc8280xp-smmu-500", "qcom,adreno-smmu",
				     "qcom,smmu-500", "arm,mmu-500";
			reg = <0 0x03da0000 0 0x20000>;
			#iommu-cells = <2>;
			#global-interrupts = <2>;
			interrupts = <GIC_SPI 672 IRQ_TYPE_LEVEL_HIGH>,
				     <GIC_SPI 673 IRQ_TYPE_LEVEL_HIGH>,
				     <GIC_SPI 678 IRQ_TYPE_LEVEL_HIGH>,
				     <GIC_SPI 679 IRQ_TYPE_LEVEL_HIGH>,
				     <GIC_SPI 680 IRQ_TYPE_LEVEL_HIGH>,
				     <GIC_SPI 681 IRQ_TYPE_LEVEL_HIGH>,
				     <GIC_SPI 682 IRQ_TYPE_LEVEL_HIGH>,
				     <GIC_SPI 683 IRQ_TYPE_LEVEL_HIGH>,
				     <GIC_SPI 684 IRQ_TYPE_LEVEL_HIGH>,
				     <GIC_SPI 685 IRQ_TYPE_LEVEL_HIGH>,
				     <GIC_SPI 686 IRQ_TYPE_LEVEL_HIGH>,
				     <GIC_SPI 687 IRQ_TYPE_LEVEL_HIGH>,
				     <GIC_SPI 688 IRQ_TYPE_LEVEL_HIGH>,
				     <GIC_SPI 689 IRQ_TYPE_LEVEL_HIGH>;

			clocks = <&gcc GCC_GPU_MEMNOC_GFX_CLK>,
				 <&gcc GCC_GPU_SNOC_DVM_GFX_CLK>,
				 <&gpucc GPU_CC_AHB_CLK>,
				 <&gpucc GPU_CC_HLOS1_VOTE_GPU_SMMU_CLK>,
				 <&gpucc GPU_CC_CX_GMU_CLK>,
				 <&gpucc GPU_CC_HUB_CX_INT_CLK>,
				 <&gpucc GPU_CC_HUB_AON_CLK>;
			clock-names = "gcc_gpu_memnoc_gfx_clk",
				      "gcc_gpu_snoc_dvm_gfx_clk",
				      "gpu_cc_ahb_clk",
				      "gpu_cc_hlos1_vote_gpu_smmu_clk",
				      "gpu_cc_cx_gmu_clk",
				      "gpu_cc_hub_cx_int_clk",
				      "gpu_cc_hub_aon_clk";

			power-domains = <&gpucc GPU_CC_CX_GDSC>;
			dma-coherent;
		};

		usb_0_hsphy: phy@88e5000 {
			compatible = "qcom,sc8280xp-usb-hs-phy",
				     "qcom,usb-snps-hs-5nm-phy";
			reg = <0 0x088e5000 0 0x400>;
			clocks = <&rpmhcc RPMH_CXO_CLK>;
			clock-names = "ref";
			resets = <&gcc GCC_QUSB2PHY_PRIM_BCR>;

			#phy-cells = <0>;

			status = "disabled";
		};

		usb_2_hsphy0: phy@88e7000 {
			compatible = "qcom,sc8280xp-usb-hs-phy",
				     "qcom,usb-snps-hs-5nm-phy";
			reg = <0 0x088e7000 0 0x400>;
			clocks = <&gcc GCC_USB2_HS0_CLKREF_CLK>;
			clock-names = "ref";
			resets = <&gcc GCC_QUSB2PHY_HS0_MP_BCR>;

			#phy-cells = <0>;

			status = "disabled";
		};

		usb_2_hsphy1: phy@88e8000 {
			compatible = "qcom,sc8280xp-usb-hs-phy",
				     "qcom,usb-snps-hs-5nm-phy";
			reg = <0 0x088e8000 0 0x400>;
			clocks = <&gcc GCC_USB2_HS1_CLKREF_CLK>;
			clock-names = "ref";
			resets = <&gcc GCC_QUSB2PHY_HS1_MP_BCR>;

			#phy-cells = <0>;

			status = "disabled";
		};

		usb_2_hsphy2: phy@88e9000 {
			compatible = "qcom,sc8280xp-usb-hs-phy",
				     "qcom,usb-snps-hs-5nm-phy";
			reg = <0 0x088e9000 0 0x400>;
			clocks = <&gcc GCC_USB2_HS2_CLKREF_CLK>;
			clock-names = "ref";
			resets = <&gcc GCC_QUSB2PHY_HS2_MP_BCR>;

			#phy-cells = <0>;

			status = "disabled";
		};

		usb_2_hsphy3: phy@88ea000 {
			compatible = "qcom,sc8280xp-usb-hs-phy",
				     "qcom,usb-snps-hs-5nm-phy";
			reg = <0 0x088ea000 0 0x400>;
			clocks = <&gcc GCC_USB2_HS3_CLKREF_CLK>;
			clock-names = "ref";
			resets = <&gcc GCC_QUSB2PHY_HS3_MP_BCR>;

			#phy-cells = <0>;

			status = "disabled";
		};

		usb_2_qmpphy0: phy@88ef000 {
			compatible = "qcom,sc8280xp-qmp-usb3-uni-phy";
			reg = <0 0x088ef000 0 0x2000>;

			clocks = <&gcc GCC_USB3_MP_PHY_AUX_CLK>,
				 <&gcc GCC_USB3_MP0_CLKREF_CLK>,
				 <&gcc GCC_USB3_MP_PHY_COM_AUX_CLK>,
				 <&gcc GCC_USB3_MP_PHY_PIPE_0_CLK>;
			clock-names = "aux", "ref", "com_aux", "pipe";

			resets = <&gcc GCC_USB3_UNIPHY_MP0_BCR>,
				 <&gcc GCC_USB3UNIPHY_PHY_MP0_BCR>;
			reset-names = "phy", "phy_phy";

			power-domains = <&gcc USB30_MP_GDSC>;

			#clock-cells = <0>;
			clock-output-names = "usb2_phy0_pipe_clk";

			#phy-cells = <0>;

			status = "disabled";
		};

		usb_2_qmpphy1: phy@88f1000 {
			compatible = "qcom,sc8280xp-qmp-usb3-uni-phy";
			reg = <0 0x088f1000 0 0x2000>;

			clocks = <&gcc GCC_USB3_MP_PHY_AUX_CLK>,
				 <&gcc GCC_USB3_MP1_CLKREF_CLK>,
				 <&gcc GCC_USB3_MP_PHY_COM_AUX_CLK>,
				 <&gcc GCC_USB3_MP_PHY_PIPE_1_CLK>;
			clock-names = "aux", "ref", "com_aux", "pipe";

			resets = <&gcc GCC_USB3_UNIPHY_MP1_BCR>,
				 <&gcc GCC_USB3UNIPHY_PHY_MP1_BCR>;
			reset-names = "phy", "phy_phy";

			power-domains = <&gcc USB30_MP_GDSC>;

			#clock-cells = <0>;
			clock-output-names = "usb2_phy1_pipe_clk";

			#phy-cells = <0>;

			status = "disabled";
		};

		remoteproc_adsp: remoteproc@3000000 {
			compatible = "qcom,sc8280xp-adsp-pas";
			reg = <0 0x03000000 0 0x100>;

			interrupts-extended = <&intc GIC_SPI 162 IRQ_TYPE_LEVEL_HIGH>,
					      <&smp2p_adsp_in 0 IRQ_TYPE_EDGE_RISING>,
					      <&smp2p_adsp_in 1 IRQ_TYPE_EDGE_RISING>,
					      <&smp2p_adsp_in 2 IRQ_TYPE_EDGE_RISING>,
					      <&smp2p_adsp_in 3 IRQ_TYPE_EDGE_RISING>,
					      <&smp2p_adsp_in 7 IRQ_TYPE_EDGE_RISING>;
			interrupt-names = "wdog", "fatal", "ready",
					  "handover", "stop-ack", "shutdown-ack";

			clocks = <&rpmhcc RPMH_CXO_CLK>;
			clock-names = "xo";

			power-domains = <&rpmhpd SC8280XP_LCX>,
					<&rpmhpd SC8280XP_LMX>;
			power-domain-names = "lcx", "lmx";

			memory-region = <&pil_adsp_mem>;

			qcom,qmp = <&aoss_qmp>;

			qcom,smem-states = <&smp2p_adsp_out 0>;
			qcom,smem-state-names = "stop";

			status = "disabled";

			remoteproc_adsp_glink: glink-edge {
				interrupts-extended = <&ipcc IPCC_CLIENT_LPASS
							     IPCC_MPROC_SIGNAL_GLINK_QMP
							     IRQ_TYPE_EDGE_RISING>;
				mboxes = <&ipcc IPCC_CLIENT_LPASS
						IPCC_MPROC_SIGNAL_GLINK_QMP>;

				label = "lpass";
				qcom,remote-pid = <2>;

				gpr {
					compatible = "qcom,gpr";
					qcom,glink-channels = "adsp_apps";
					qcom,domain = <GPR_DOMAIN_ID_ADSP>;
					qcom,intents = <512 20>;
					#address-cells = <1>;
					#size-cells = <0>;

					q6apm: service@1 {
						compatible = "qcom,q6apm";
						reg = <GPR_APM_MODULE_IID>;
						#sound-dai-cells = <0>;
						qcom,protection-domain = "avs/audio",
									 "msm/adsp/audio_pd";
						q6apmdai: dais {
							compatible = "qcom,q6apm-dais";
							iommus = <&apps_smmu 0x0c01 0x0>;
						};

						q6apmbedai: bedais {
							compatible = "qcom,q6apm-lpass-dais";
							#sound-dai-cells = <1>;
						};
					};

					q6prm: service@2 {
						compatible = "qcom,q6prm";
						reg = <GPR_PRM_MODULE_IID>;
						qcom,protection-domain = "avs/audio",
									 "msm/adsp/audio_pd";
						q6prmcc: clock-controller {
							compatible = "qcom,q6prm-lpass-clocks";
							#clock-cells = <2>;
						};
					};
				};
			};
		};

		rxmacro: rxmacro@3200000 {
			compatible = "qcom,sc8280xp-lpass-rx-macro";
			reg = <0 0x03200000 0 0x1000>;
			clocks = <&q6prmcc LPASS_CLK_ID_RX_CORE_TX_MCLK LPASS_CLK_ATTRIBUTE_COUPLE_NO>,
				 <&q6prmcc LPASS_CLK_ID_RX_CORE_TX_2X_MCLK LPASS_CLK_ATTRIBUTE_COUPLE_NO>,
				 <&q6prmcc LPASS_HW_MACRO_VOTE LPASS_CLK_ATTRIBUTE_COUPLE_NO>,
				 <&q6prmcc LPASS_HW_DCODEC_VOTE LPASS_CLK_ATTRIBUTE_COUPLE_NO>,
				 <&vamacro>;
			clock-names = "mclk", "npl", "macro", "dcodec", "fsgen";
			assigned-clocks = <&q6prmcc LPASS_CLK_ID_RX_CORE_TX_MCLK LPASS_CLK_ATTRIBUTE_COUPLE_NO>,
					  <&q6prmcc LPASS_CLK_ID_RX_CORE_TX_2X_MCLK LPASS_CLK_ATTRIBUTE_COUPLE_NO>;
			assigned-clock-rates = <19200000>, <19200000>;

			clock-output-names = "mclk";
			#clock-cells = <0>;
			#sound-dai-cells = <1>;

			pinctrl-names = "default";
			pinctrl-0 = <&rx_swr_default>;

			status = "disabled";
		};

		swr1: soundwire-controller@3210000 {
			compatible = "qcom,soundwire-v1.6.0";
			reg = <0 0x03210000 0 0x2000>;
			interrupts = <GIC_SPI 155 IRQ_TYPE_LEVEL_HIGH>;
			clocks = <&rxmacro>;
			clock-names = "iface";
			resets = <&lpass_audiocc LPASS_AUDIO_SWR_RX_CGCR>;
			reset-names = "swr_audio_cgcr";
			label = "RX";

			qcom,din-ports = <0>;
			qcom,dout-ports = <5>;

			qcom,ports-sinterval-low =	/bits/ 8 <0x03 0x1f 0x1f 0x07 0x00>;
			qcom,ports-offset1 =		/bits/ 8 <0x00 0x00 0x0B 0x01 0x00>;
			qcom,ports-offset2 =		/bits/ 8 <0x00 0x00 0x0B 0x00 0x00>;
			qcom,ports-hstart =		/bits/ 8 <0xff 0x03 0x00 0xff 0xff>;
			qcom,ports-hstop =		/bits/ 8 <0xff 0x06 0x0f 0xff 0xff>;
			qcom,ports-word-length =	/bits/ 8 <0x01 0x07 0x04 0xff 0xff>;
			qcom,ports-block-pack-mode =	/bits/ 8 <0xff 0xff 0x01 0xff 0xff>;
			qcom,ports-lane-control =	/bits/ 8 <0x01 0x00 0x00 0x00 0x00>;
			qcom,ports-block-group-count =	/bits/ 8 <0xff 0xff 0xff 0xff 0xff>;

			#sound-dai-cells = <1>;
			#address-cells = <2>;
			#size-cells = <0>;

			status = "disabled";
		};

		txmacro: txmacro@3220000 {
			compatible = "qcom,sc8280xp-lpass-tx-macro";
			reg = <0 0x03220000 0 0x1000>;
			pinctrl-names = "default";
			pinctrl-0 = <&tx_swr_default>;
			clocks = <&q6prmcc LPASS_CLK_ID_TX_CORE_MCLK LPASS_CLK_ATTRIBUTE_COUPLE_NO>,
				 <&q6prmcc LPASS_CLK_ID_TX_CORE_NPL_MCLK LPASS_CLK_ATTRIBUTE_COUPLE_NO>,
				 <&q6prmcc LPASS_HW_MACRO_VOTE LPASS_CLK_ATTRIBUTE_COUPLE_NO>,
				 <&q6prmcc LPASS_HW_DCODEC_VOTE LPASS_CLK_ATTRIBUTE_COUPLE_NO>,
				 <&vamacro>;

			clock-names = "mclk", "npl", "macro", "dcodec", "fsgen";
			assigned-clocks = <&q6prmcc LPASS_CLK_ID_TX_CORE_MCLK LPASS_CLK_ATTRIBUTE_COUPLE_NO>,
					  <&q6prmcc LPASS_CLK_ID_TX_CORE_NPL_MCLK LPASS_CLK_ATTRIBUTE_COUPLE_NO>;
			assigned-clock-rates = <19200000>, <19200000>;
			clock-output-names = "mclk";

			#clock-cells = <0>;
			#sound-dai-cells = <1>;

			status = "disabled";
		};

		wsamacro: codec@3240000 {
			compatible = "qcom,sc8280xp-lpass-wsa-macro";
			reg = <0 0x03240000 0 0x1000>;
			clocks = <&q6prmcc LPASS_CLK_ID_WSA_CORE_TX_MCLK LPASS_CLK_ATTRIBUTE_COUPLE_NO>,
				 <&q6prmcc LPASS_CLK_ID_WSA_CORE_TX_2X_MCLK LPASS_CLK_ATTRIBUTE_COUPLE_NO>,
				 <&q6prmcc LPASS_HW_MACRO_VOTE LPASS_CLK_ATTRIBUTE_COUPLE_NO>,
				 <&q6prmcc LPASS_HW_DCODEC_VOTE LPASS_CLK_ATTRIBUTE_COUPLE_NO>,
				 <&vamacro>;
			clock-names = "mclk", "npl", "macro", "dcodec", "fsgen";
			assigned-clocks = <&q6prmcc LPASS_CLK_ID_WSA_CORE_TX_MCLK LPASS_CLK_ATTRIBUTE_COUPLE_NO>,
					  <&q6prmcc LPASS_CLK_ID_WSA_CORE_TX_2X_MCLK LPASS_CLK_ATTRIBUTE_COUPLE_NO>;
			assigned-clock-rates = <19200000>, <19200000>;

			#clock-cells = <0>;
			clock-output-names = "mclk";
			#sound-dai-cells = <1>;

			pinctrl-names = "default";
			pinctrl-0 = <&wsa_swr_default>;

			status = "disabled";
		};

		swr0: soundwire-controller@3250000 {
			reg = <0 0x03250000 0 0x2000>;
			compatible = "qcom,soundwire-v1.6.0";
			interrupts = <GIC_SPI 170 IRQ_TYPE_LEVEL_HIGH>;
			clocks = <&wsamacro>;
			clock-names = "iface";
			resets = <&lpass_audiocc LPASS_AUDIO_SWR_WSA_CGCR>;
			reset-names = "swr_audio_cgcr";
			label = "WSA";

			qcom,din-ports = <2>;
			qcom,dout-ports = <6>;

			qcom,ports-sinterval-low =	/bits/ 8 <0x07 0x1f 0x3f 0x07 0x1f 0x3f 0x0f 0x0f>;
			qcom,ports-offset1 =		/bits/ 8 <0x01 0x02 0x0c 0x06 0x12 0x0d 0x07 0x0a>;
			qcom,ports-offset2 =		/bits/ 8 <0xff 0x00 0x1f 0xff 0x00 0x1f 0x00 0x00>;
			qcom,ports-hstart =		/bits/ 8 <0xff 0xff 0xff 0xff 0xff 0xff 0xff 0xff>;
			qcom,ports-hstop =		/bits/ 8 <0xff 0xff 0xff 0xff 0xff 0xff 0xff 0xff>;
			qcom,ports-word-length =	/bits/ 8 <0xff 0xff 0xff 0xff 0xff 0xff 0xff 0xff>;
			qcom,ports-block-pack-mode =	/bits/ 8 <0xff 0xff 0x01 0xff 0xff 0x01 0xff 0xff>;
			qcom,ports-block-group-count =	/bits/ 8 <0xff 0xff 0xff 0xff 0xff 0xff 0xff 0xff>;
			qcom,ports-lane-control =	/bits/ 8 <0xff 0xff 0xff 0xff 0xff 0xff 0xff 0xff>;

			#sound-dai-cells = <1>;
			#address-cells = <2>;
			#size-cells = <0>;

			status = "disabled";
		};

		lpass_audiocc: clock-controller@32a9000 {
			compatible = "qcom,sc8280xp-lpassaudiocc";
			reg = <0 0x032a9000 0 0x1000>;
			#clock-cells = <1>;
			#reset-cells = <1>;
		};

		swr2: soundwire-controller@3330000 {
			compatible = "qcom,soundwire-v1.6.0";
			reg = <0 0x03330000 0 0x2000>;
			interrupts = <GIC_SPI 959 IRQ_TYPE_LEVEL_HIGH>,
				     <GIC_SPI 520 IRQ_TYPE_LEVEL_HIGH>;
			interrupt-names = "core", "wakeup";

			clocks = <&txmacro>;
			clock-names = "iface";
			resets = <&lpasscc LPASS_AUDIO_SWR_TX_CGCR>;
			reset-names = "swr_audio_cgcr";
			label = "TX";
			#sound-dai-cells = <1>;
			#address-cells = <2>;
			#size-cells = <0>;

			qcom,din-ports = <4>;
			qcom,dout-ports = <0>;
			qcom,ports-sinterval-low =	/bits/ 8 <0x01 0x01 0x03 0x03>;
			qcom,ports-offset1 =		/bits/ 8 <0x01 0x00 0x02 0x00>;
			qcom,ports-offset2 =		/bits/ 8 <0x00 0x00 0x00 0x00>;
			qcom,ports-block-pack-mode =	/bits/ 8 <0xff 0xff 0xff 0xff>;
			qcom,ports-hstart =		/bits/ 8 <0xff 0xff 0xff 0xff>;
			qcom,ports-hstop =		/bits/ 8 <0xff 0xff 0xff 0xff>;
			qcom,ports-word-length =	/bits/ 8 <0xff 0xff 0xff 0xff>;
			qcom,ports-block-group-count =	/bits/ 8 <0xff 0xff 0xff 0xff>;
			qcom,ports-lane-control =	/bits/ 8 <0x00 0x01 0x00 0x01>;

			status = "disabled";
		};

		vamacro: codec@3370000 {
			compatible = "qcom,sc8280xp-lpass-va-macro";
			reg = <0 0x03370000 0 0x1000>;
			clocks = <&q6prmcc LPASS_CLK_ID_TX_CORE_MCLK LPASS_CLK_ATTRIBUTE_COUPLE_NO>,
				 <&q6prmcc LPASS_HW_MACRO_VOTE LPASS_CLK_ATTRIBUTE_COUPLE_NO>,
				 <&q6prmcc LPASS_HW_DCODEC_VOTE LPASS_CLK_ATTRIBUTE_COUPLE_NO>,
				 <&q6prmcc LPASS_CLK_ID_TX_CORE_NPL_MCLK LPASS_CLK_ATTRIBUTE_COUPLE_NO>;
			clock-names = "mclk", "macro", "dcodec", "npl";
			assigned-clocks = <&q6prmcc LPASS_CLK_ID_TX_CORE_MCLK LPASS_CLK_ATTRIBUTE_COUPLE_NO>;
			assigned-clock-rates = <19200000>;

			#clock-cells = <0>;
			clock-output-names = "fsgen";
			#sound-dai-cells = <1>;

			status = "disabled";
		};

		lpass_tlmm: pinctrl@33c0000 {
			compatible = "qcom,sc8280xp-lpass-lpi-pinctrl";
			reg = <0 0x33c0000 0x0 0x20000>,
			      <0 0x3550000 0x0 0x10000>;
			gpio-controller;
			#gpio-cells = <2>;
			gpio-ranges = <&lpass_tlmm 0 0 19>;

			clocks = <&q6prmcc LPASS_HW_MACRO_VOTE LPASS_CLK_ATTRIBUTE_COUPLE_NO>,
				 <&q6prmcc LPASS_HW_DCODEC_VOTE LPASS_CLK_ATTRIBUTE_COUPLE_NO>;
			clock-names = "core", "audio";

			status = "disabled";

			tx_swr_default: tx-swr-default-state {
				clk-pins {
					pins = "gpio0";
					function = "swr_tx_clk";
					drive-strength = <2>;
					slew-rate = <1>;
					bias-disable;
				};

				data-pins {
					pins = "gpio1", "gpio2";
					function = "swr_tx_data";
					drive-strength = <2>;
					slew-rate = <1>;
					bias-bus-hold;
				};
			};

			rx_swr_default: rx-swr-default-state {
				clk-pins {
					pins = "gpio3";
					function = "swr_rx_clk";
					drive-strength = <2>;
					slew-rate = <1>;
					bias-disable;
				};

				data-pins {
					pins = "gpio4", "gpio5";
					function = "swr_rx_data";
					drive-strength = <2>;
					slew-rate = <1>;
					bias-bus-hold;
				};
			};

			dmic01_default: dmic01-default-state {
				clk-pins {
					pins = "gpio6";
					function = "dmic1_clk";
					drive-strength = <8>;
					output-high;
				};

				data-pins {
					pins = "gpio7";
					function = "dmic1_data";
					drive-strength = <8>;
					input-enable;
				};
			};

			dmic01_sleep: dmic01-sleep-state {
				clk-pins {
					pins = "gpio6";
					function = "dmic1_clk";
					drive-strength = <2>;
					bias-disable;
					output-low;
				};

				data-pins {
					pins = "gpio7";
					function = "dmic1_data";
					drive-strength = <2>;
					bias-pull-down;
					input-enable;
				};
			};

			dmic02_default: dmic02-default-state {
				clk-pins {
					pins = "gpio8";
					function = "dmic2_clk";
					drive-strength = <8>;
					output-high;
				};

				data-pins {
					pins = "gpio9";
					function = "dmic2_data";
					drive-strength = <8>;
					input-enable;
				};
			};

			dmic02_sleep: dmic02-sleep-state {
				clk-pins {
					pins = "gpio8";
					function = "dmic2_clk";
					drive-strength = <2>;
					bias-disable;
					output-low;
				};

				data-pins {
					pins = "gpio9";
					function = "dmic2_data";
					drive-strength = <2>;
					bias-pull-down;
					input-enable;
				};
			};

			wsa_swr_default: wsa-swr-default-state {
				clk-pins {
					pins = "gpio10";
					function = "wsa_swr_clk";
					drive-strength = <2>;
					slew-rate = <1>;
					bias-disable;
				};

				data-pins {
					pins = "gpio11";
					function = "wsa_swr_data";
					drive-strength = <2>;
					slew-rate = <1>;
					bias-bus-hold;
				};
			};

			wsa2_swr_default: wsa2-swr-default-state {
				clk-pins {
					pins = "gpio15";
					function = "wsa2_swr_clk";
					drive-strength = <2>;
					slew-rate = <1>;
					bias-disable;
				};

				data-pins {
					pins = "gpio16";
					function = "wsa2_swr_data";
					drive-strength = <2>;
					slew-rate = <1>;
					bias-bus-hold;
				};
			};
		};

		lpasscc: clock-controller@33e0000 {
			compatible = "qcom,sc8280xp-lpasscc";
			reg = <0 0x033e0000 0 0x12000>;
			#clock-cells = <1>;
			#reset-cells = <1>;
		};

		sdc2: mmc@8804000 {
			compatible = "qcom,sc8280xp-sdhci", "qcom,sdhci-msm-v5";
			reg = <0 0x08804000 0 0x1000>;

			interrupts = <GIC_SPI 207 IRQ_TYPE_LEVEL_HIGH>,
				     <GIC_SPI 223 IRQ_TYPE_LEVEL_HIGH>;
			interrupt-names = "hc_irq", "pwr_irq";

			clocks = <&gcc GCC_SDCC2_AHB_CLK>,
				 <&gcc GCC_SDCC2_APPS_CLK>,
				 <&rpmhcc RPMH_CXO_CLK>;
			clock-names = "iface", "core", "xo";
			resets = <&gcc GCC_SDCC2_BCR>;
			interconnects = <&aggre2_noc MASTER_SDCC_2 0 &mc_virt SLAVE_EBI1 0>,
					<&gem_noc MASTER_APPSS_PROC 0 &config_noc SLAVE_SDCC_2 0>;
			interconnect-names = "sdhc-ddr","cpu-sdhc";
			iommus = <&apps_smmu 0x4e0 0x0>;
			power-domains = <&rpmhpd SC8280XP_CX>;
			operating-points-v2 = <&sdc2_opp_table>;
			bus-width = <4>;
			dma-coherent;

			status = "disabled";

			sdc2_opp_table: opp-table {
				compatible = "operating-points-v2";

				opp-100000000 {
					opp-hz = /bits/ 64 <100000000>;
					required-opps = <&rpmhpd_opp_low_svs>;
					opp-peak-kBps = <1800000 400000>;
					opp-avg-kBps = <100000 0>;
				};

				opp-202000000 {
					opp-hz = /bits/ 64 <202000000>;
					required-opps = <&rpmhpd_opp_svs_l1>;
					opp-peak-kBps = <5400000 1600000>;
					opp-avg-kBps = <200000 0>;
				};
			};
		};

		usb_0_qmpphy: phy@88eb000 {
			compatible = "qcom,sc8280xp-qmp-usb43dp-phy";
			reg = <0 0x088eb000 0 0x4000>;

			clocks = <&gcc GCC_USB3_PRIM_PHY_AUX_CLK>,
				 <&gcc GCC_USB4_EUD_CLKREF_CLK>,
				 <&gcc GCC_USB3_PRIM_PHY_COM_AUX_CLK>,
				 <&gcc GCC_USB3_PRIM_PHY_PIPE_CLK>;
			clock-names = "aux", "ref", "com_aux", "usb3_pipe";

			power-domains = <&gcc USB30_PRIM_GDSC>;

			resets = <&gcc GCC_USB3_PHY_PRIM_BCR>,
				 <&gcc GCC_USB4_DP_PHY_PRIM_BCR>;
			reset-names = "phy", "common";

			#clock-cells = <1>;
			#phy-cells = <1>;

			status = "disabled";

			ports {
				#address-cells = <1>;
				#size-cells = <0>;

				port@0 {
					reg = <0>;

					usb_0_qmpphy_out: endpoint {};
				};

				port@2 {
					reg = <2>;

					usb_0_qmpphy_dp_in: endpoint {};
				};
			};
		};

		usb_1_hsphy: phy@8902000 {
			compatible = "qcom,sc8280xp-usb-hs-phy",
				     "qcom,usb-snps-hs-5nm-phy";
			reg = <0 0x08902000 0 0x400>;
			#phy-cells = <0>;

			clocks = <&rpmhcc RPMH_CXO_CLK>;
			clock-names = "ref";

			resets = <&gcc GCC_QUSB2PHY_SEC_BCR>;

			status = "disabled";
		};

		usb_1_qmpphy: phy@8903000 {
			compatible = "qcom,sc8280xp-qmp-usb43dp-phy";
			reg = <0 0x08903000 0 0x4000>;

			clocks = <&gcc GCC_USB3_SEC_PHY_AUX_CLK>,
				 <&gcc GCC_USB4_CLKREF_CLK>,
				 <&gcc GCC_USB3_SEC_PHY_COM_AUX_CLK>,
				 <&gcc GCC_USB3_SEC_PHY_PIPE_CLK>;
			clock-names = "aux", "ref", "com_aux", "usb3_pipe";

<<<<<<< HEAD
			iommus = <&apps_smmu 0xe0 0x0>;
			dma-coherent;

			clocks = <&gcc GCC_UFS_PHY_AXI_CLK>,
				 <&gcc GCC_AGGRE_UFS_PHY_AXI_CLK>,
				 <&gcc GCC_UFS_PHY_AHB_CLK>,
				 <&gcc GCC_UFS_PHY_UNIPRO_CORE_CLK>,
				 <&gcc GCC_UFS_REF_CLKREF_CLK>,
				 <&gcc GCC_UFS_PHY_TX_SYMBOL_0_CLK>,
				 <&gcc GCC_UFS_PHY_RX_SYMBOL_0_CLK>,
				 <&gcc GCC_UFS_PHY_RX_SYMBOL_1_CLK>;
			clock-names = "core_clk",
				      "bus_aggr_clk",
				      "iface_clk",
				      "core_clk_unipro",
				      "ref_clk",
				      "tx_lane0_sync_clk",
				      "rx_lane0_sync_clk",
				      "rx_lane1_sync_clk";
			freq-table-hz = <75000000 300000000>,
					<0 0>,
					<0 0>,
					<75000000 300000000>,
					<0 0>,
					<0 0>,
					<0 0>,
					<0 0>;
			status = "disabled";
		};

		ufs_mem_phy: phy@1d87000 {
			compatible = "qcom,sc8280xp-qmp-ufs-phy";
			reg = <0 0x01d87000 0 0x1c8>;
			#address-cells = <2>;
			#size-cells = <2>;
			ranges;
			clock-names = "ref",
				      "ref_aux";
			clocks = <&gcc GCC_UFS_CARD_CLKREF_CLK>,
				 <&gcc GCC_UFS_PHY_PHY_AUX_CLK>;
=======
			power-domains = <&gcc USB30_SEC_GDSC>;

			resets = <&gcc GCC_USB3_PHY_SEC_BCR>,
				 <&gcc GCC_USB4_1_DP_PHY_PRIM_BCR>;
			reset-names = "phy", "common";

			#clock-cells = <1>;
			#phy-cells = <1>;
>>>>>>> 98817289

			status = "disabled";

			ports {
				#address-cells = <1>;
				#size-cells = <0>;

				port@0 {
					reg = <0>;

					usb_1_qmpphy_out: endpoint {};
				};

				port@2 {
					reg = <2>;

					usb_1_qmpphy_dp_in: endpoint {};
				};
			};
		};

		mdss1_dp0_phy: phy@8909a00 {
			compatible = "qcom,sc8280xp-dp-phy";
			reg = <0 0x08909a00 0 0x19c>,
			      <0 0x08909200 0 0xec>,
			      <0 0x08909600 0 0xec>,
			      <0 0x08909000 0 0x1c8>;

			clocks = <&dispcc1 DISP_CC_MDSS_DPTX0_AUX_CLK>,
				 <&dispcc1 DISP_CC_MDSS_AHB_CLK>;
			clock-names = "aux", "cfg_ahb";
			power-domains = <&rpmhpd SC8280XP_MX>;

<<<<<<< HEAD
			iommus = <&apps_smmu 0x4a0 0x0>;
			dma-coherent;

			clocks = <&gcc GCC_UFS_CARD_AXI_CLK>,
				 <&gcc GCC_AGGRE_UFS_CARD_AXI_CLK>,
				 <&gcc GCC_UFS_CARD_AHB_CLK>,
				 <&gcc GCC_UFS_CARD_UNIPRO_CORE_CLK>,
				 <&gcc GCC_UFS_REF_CLKREF_CLK>,
				 <&gcc GCC_UFS_CARD_TX_SYMBOL_0_CLK>,
				 <&gcc GCC_UFS_CARD_RX_SYMBOL_0_CLK>,
				 <&gcc GCC_UFS_CARD_RX_SYMBOL_1_CLK>;
			clock-names = "core_clk",
				      "bus_aggr_clk",
				      "iface_clk",
				      "core_clk_unipro",
				      "ref_clk",
				      "tx_lane0_sync_clk",
				      "rx_lane0_sync_clk",
				      "rx_lane1_sync_clk";
			freq-table-hz = <75000000 300000000>,
					<0 0>,
					<0 0>,
					<75000000 300000000>,
					<0 0>,
					<0 0>,
					<0 0>,
					<0 0>;
			status = "disabled";
		};

		ufs_card_phy: phy@1da7000 {
			compatible = "qcom,sc8280xp-qmp-ufs-phy";
			reg = <0 0x01da7000 0 0x1c8>;
			#address-cells = <2>;
			#size-cells = <2>;
			ranges;
			clock-names = "ref",
				      "ref_aux";
			clocks = <&gcc GCC_UFS_1_CARD_CLKREF_CLK>,
				 <&gcc GCC_UFS_CARD_PHY_AUX_CLK>;
=======
			#clock-cells = <1>;
			#phy-cells = <0>;

			status = "disabled";
		};

		mdss1_dp1_phy: phy@890ca00 {
			compatible = "qcom,sc8280xp-dp-phy";
			reg = <0 0x0890ca00 0 0x19c>,
			      <0 0x0890c200 0 0xec>,
			      <0 0x0890c600 0 0xec>,
			      <0 0x0890c000 0 0x1c8>;
>>>>>>> 98817289

			clocks = <&dispcc1 DISP_CC_MDSS_DPTX1_AUX_CLK>,
				 <&dispcc1 DISP_CC_MDSS_AHB_CLK>;
			clock-names = "aux", "cfg_ahb";
			power-domains = <&rpmhpd SC8280XP_MX>;

			#clock-cells = <1>;
			#phy-cells = <0>;

			status = "disabled";
		};

		pmu@9091000 {
			compatible = "qcom,sc8280xp-llcc-bwmon", "qcom,sc7280-llcc-bwmon";
			reg = <0 0x09091000 0 0x1000>;

			interrupts = <GIC_SPI 81 IRQ_TYPE_LEVEL_HIGH>;

			interconnects = <&mc_virt MASTER_LLCC 3 &mc_virt SLAVE_EBI1 3>;

			operating-points-v2 = <&llcc_bwmon_opp_table>;

			llcc_bwmon_opp_table: opp-table {
				compatible = "operating-points-v2";

				opp-0 {
					opp-peak-kBps = <762000>;
				};
				opp-1 {
					opp-peak-kBps = <1720000>;
				};
				opp-2 {
					opp-peak-kBps = <2086000>;
				};
				opp-3 {
					opp-peak-kBps = <2597000>;
				};
				opp-4 {
					opp-peak-kBps = <2929000>;
				};
				opp-5 {
					opp-peak-kBps = <3879000>;
				};
				opp-6 {
					opp-peak-kBps = <5161000>;
				};
				opp-7 {
					opp-peak-kBps = <5931000>;
				};
				opp-8 {
					opp-peak-kBps = <6515000>;
				};
				opp-9 {
					opp-peak-kBps = <7980000>;
				};
				opp-10 {
					opp-peak-kBps = <8136000>;
				};
				opp-11 {
					opp-peak-kBps = <10437000>;
				};
				opp-12 {
					opp-peak-kBps = <12191000>;
				};
			};
		};

		pmu@90b6400 {
			compatible = "qcom,sc8280xp-cpu-bwmon", "qcom,sdm845-bwmon";
			reg = <0 0x090b6400 0 0x600>;

			interrupts = <GIC_SPI 581 IRQ_TYPE_LEVEL_HIGH>;

			interconnects = <&gem_noc MASTER_APPSS_PROC 3 &gem_noc SLAVE_LLCC 3>;
			operating-points-v2 = <&cpu_bwmon_opp_table>;

			cpu_bwmon_opp_table: opp-table {
				compatible = "operating-points-v2";

				opp-0 {
					opp-peak-kBps = <2288000>;
				};
				opp-1 {
					opp-peak-kBps = <4577000>;
				};
				opp-2 {
					opp-peak-kBps = <7110000>;
				};
				opp-3 {
					opp-peak-kBps = <9155000>;
				};
				opp-4 {
					opp-peak-kBps = <12298000>;
				};
				opp-5 {
					opp-peak-kBps = <14236000>;
				};
				opp-6 {
					opp-peak-kBps = <15258001>;
				};
			};
		};

		system-cache-controller@9200000 {
			compatible = "qcom,sc8280xp-llcc";
			reg = <0 0x09200000 0 0x58000>, <0 0x09280000 0 0x58000>,
			      <0 0x09300000 0 0x58000>, <0 0x09380000 0 0x58000>,
			      <0 0x09400000 0 0x58000>, <0 0x09480000 0 0x58000>,
			      <0 0x09500000 0 0x58000>, <0 0x09580000 0 0x58000>,
			      <0 0x09600000 0 0x58000>;
			reg-names = "llcc0_base", "llcc1_base", "llcc2_base",
				    "llcc3_base", "llcc4_base", "llcc5_base",
				    "llcc6_base", "llcc7_base",  "llcc_broadcast_base";
			interrupts = <GIC_SPI 582 IRQ_TYPE_LEVEL_HIGH>;
		};

		usb_0: usb@a6f8800 {
			compatible = "qcom,sc8280xp-dwc3", "qcom,dwc3";
			reg = <0 0x0a6f8800 0 0x400>;
			#address-cells = <2>;
			#size-cells = <2>;
			ranges;

			clocks = <&gcc GCC_CFG_NOC_USB3_PRIM_AXI_CLK>,
				 <&gcc GCC_USB30_PRIM_MASTER_CLK>,
				 <&gcc GCC_AGGRE_USB3_PRIM_AXI_CLK>,
				 <&gcc GCC_USB30_PRIM_SLEEP_CLK>,
				 <&gcc GCC_USB30_PRIM_MOCK_UTMI_CLK>,
				 <&gcc GCC_AGGRE_USB_NOC_AXI_CLK>,
				 <&gcc GCC_AGGRE_USB_NOC_NORTH_AXI_CLK>,
				 <&gcc GCC_AGGRE_USB_NOC_SOUTH_AXI_CLK>,
				 <&gcc GCC_SYS_NOC_USB_AXI_CLK>;
			clock-names = "cfg_noc", "core", "iface", "sleep", "mock_utmi",
				      "noc_aggr", "noc_aggr_north", "noc_aggr_south", "noc_sys";

			assigned-clocks = <&gcc GCC_USB30_PRIM_MOCK_UTMI_CLK>,
					  <&gcc GCC_USB30_PRIM_MASTER_CLK>;
			assigned-clock-rates = <19200000>, <200000000>;

			interrupts-extended = <&intc GIC_SPI 804 IRQ_TYPE_LEVEL_HIGH>,
					      <&pdc 14 IRQ_TYPE_EDGE_BOTH>,
					      <&pdc 15 IRQ_TYPE_EDGE_BOTH>,
					      <&pdc 138 IRQ_TYPE_LEVEL_HIGH>;
			interrupt-names = "pwr_event",
					  "dp_hs_phy_irq",
					  "dm_hs_phy_irq",
					  "ss_phy_irq";

			power-domains = <&gcc USB30_PRIM_GDSC>;
			required-opps = <&rpmhpd_opp_nom>;

			resets = <&gcc GCC_USB30_PRIM_BCR>;

			interconnects = <&aggre1_noc MASTER_USB3_0 0 &mc_virt SLAVE_EBI1 0>,
					<&gem_noc MASTER_APPSS_PROC 0 &config_noc SLAVE_USB3_0 0>;
			interconnect-names = "usb-ddr", "apps-usb";

			wakeup-source;

			status = "disabled";

			usb_0_dwc3: usb@a600000 {
				compatible = "snps,dwc3";
				reg = <0 0x0a600000 0 0xcd00>;
				interrupts = <GIC_SPI 803 IRQ_TYPE_LEVEL_HIGH>;
				iommus = <&apps_smmu 0x820 0x0>;
				phys = <&usb_0_hsphy>, <&usb_0_qmpphy QMP_USB43DP_USB3_PHY>;
				phy-names = "usb2-phy", "usb3-phy";

				port {
					usb_0_role_switch: endpoint {
					};
				};
			};
		};

		usb_1: usb@a8f8800 {
			compatible = "qcom,sc8280xp-dwc3", "qcom,dwc3";
			reg = <0 0x0a8f8800 0 0x400>;
			#address-cells = <2>;
			#size-cells = <2>;
			ranges;

			clocks = <&gcc GCC_CFG_NOC_USB3_SEC_AXI_CLK>,
				 <&gcc GCC_USB30_SEC_MASTER_CLK>,
				 <&gcc GCC_AGGRE_USB3_SEC_AXI_CLK>,
				 <&gcc GCC_USB30_SEC_SLEEP_CLK>,
				 <&gcc GCC_USB30_SEC_MOCK_UTMI_CLK>,
				 <&gcc GCC_AGGRE_USB_NOC_AXI_CLK>,
				 <&gcc GCC_AGGRE_USB_NOC_NORTH_AXI_CLK>,
				 <&gcc GCC_AGGRE_USB_NOC_SOUTH_AXI_CLK>,
				 <&gcc GCC_SYS_NOC_USB_AXI_CLK>;
			clock-names = "cfg_noc", "core", "iface", "sleep", "mock_utmi",
				      "noc_aggr", "noc_aggr_north", "noc_aggr_south", "noc_sys";

			assigned-clocks = <&gcc GCC_USB30_SEC_MOCK_UTMI_CLK>,
					  <&gcc GCC_USB30_SEC_MASTER_CLK>;
			assigned-clock-rates = <19200000>, <200000000>;

			interrupts-extended = <&intc GIC_SPI 811 IRQ_TYPE_LEVEL_HIGH>,
					      <&pdc 12 IRQ_TYPE_EDGE_BOTH>,
					      <&pdc 13 IRQ_TYPE_EDGE_BOTH>,
					      <&pdc 136 IRQ_TYPE_LEVEL_HIGH>;
			interrupt-names = "pwr_event",
					  "dp_hs_phy_irq",
					  "dm_hs_phy_irq",
					  "ss_phy_irq";

			power-domains = <&gcc USB30_SEC_GDSC>;
			required-opps = <&rpmhpd_opp_nom>;

			resets = <&gcc GCC_USB30_SEC_BCR>;

			interconnects = <&aggre1_noc MASTER_USB3_1 0 &mc_virt SLAVE_EBI1 0>,
					<&gem_noc MASTER_APPSS_PROC 0 &config_noc SLAVE_USB3_1 0>;
			interconnect-names = "usb-ddr", "apps-usb";

			wakeup-source;

			status = "disabled";

			usb_1_dwc3: usb@a800000 {
				compatible = "snps,dwc3";
				reg = <0 0x0a800000 0 0xcd00>;
				interrupts = <GIC_SPI 810 IRQ_TYPE_LEVEL_HIGH>;
				iommus = <&apps_smmu 0x860 0x0>;
				phys = <&usb_1_hsphy>, <&usb_1_qmpphy QMP_USB43DP_USB3_PHY>;
				phy-names = "usb2-phy", "usb3-phy";

				port {
					usb_1_role_switch: endpoint {
					};
				};
			};
		};

		mdss0: display-subsystem@ae00000 {
			compatible = "qcom,sc8280xp-mdss";
			reg = <0 0x0ae00000 0 0x1000>;
			reg-names = "mdss";

			clocks = <&gcc GCC_DISP_AHB_CLK>,
				 <&dispcc0 DISP_CC_MDSS_AHB_CLK>,
				 <&dispcc0 DISP_CC_MDSS_MDP_CLK>;
			clock-names = "iface",
				      "ahb",
				      "core";
			interrupts = <GIC_SPI 83 IRQ_TYPE_LEVEL_HIGH>;
			interconnects = <&mmss_noc MASTER_MDP0 0 &mc_virt SLAVE_EBI1 0>,
					<&mmss_noc MASTER_MDP1 0 &mc_virt SLAVE_EBI1 0>;
			interconnect-names = "mdp0-mem", "mdp1-mem";
			iommus = <&apps_smmu 0x1000 0x402>;
			power-domains = <&dispcc0 MDSS_GDSC>;
			resets = <&dispcc0 DISP_CC_MDSS_CORE_BCR>;

			interrupt-controller;
			#interrupt-cells = <1>;
			#address-cells = <2>;
			#size-cells = <2>;
			ranges;

			status = "disabled";

			mdss0_mdp: display-controller@ae01000 {
				compatible = "qcom,sc8280xp-dpu";
				reg = <0 0x0ae01000 0 0x8f000>,
				      <0 0x0aeb0000 0 0x2008>;
				reg-names = "mdp", "vbif";

				clocks = <&gcc GCC_DISP_HF_AXI_CLK>,
					 <&gcc GCC_DISP_SF_AXI_CLK>,
					 <&dispcc0 DISP_CC_MDSS_AHB_CLK>,
					 <&dispcc0 DISP_CC_MDSS_MDP_LUT_CLK>,
					 <&dispcc0 DISP_CC_MDSS_MDP_CLK>,
					 <&dispcc0 DISP_CC_MDSS_VSYNC_CLK>;
				clock-names = "bus",
					      "nrt_bus",
					      "iface",
					      "lut",
					      "core",
					      "vsync";
				interrupt-parent = <&mdss0>;
				interrupts = <0>;
				power-domains = <&rpmhpd SC8280XP_MMCX>;

				assigned-clocks = <&dispcc0 DISP_CC_MDSS_VSYNC_CLK>;
				assigned-clock-rates = <19200000>;
				operating-points-v2 = <&mdss0_mdp_opp_table>;

				ports {
					#address-cells = <1>;
					#size-cells = <0>;

					port@0 {
						reg = <0>;
						mdss0_intf0_out: endpoint {
							remote-endpoint = <&mdss0_dp0_in>;
						};
					};

					port@4 {
						reg = <4>;
						mdss0_intf4_out: endpoint {
							remote-endpoint = <&mdss0_dp1_in>;
						};
					};

					port@5 {
						reg = <5>;
						mdss0_intf5_out: endpoint {
							remote-endpoint = <&mdss0_dp3_in>;
						};
					};

					port@6 {
						reg = <6>;
						mdss0_intf6_out: endpoint {
							remote-endpoint = <&mdss0_dp2_in>;
						};
					};
				};

				mdss0_mdp_opp_table: opp-table {
					compatible = "operating-points-v2";

					opp-200000000 {
						opp-hz = /bits/ 64 <200000000>;
						required-opps = <&rpmhpd_opp_low_svs>;
					};

					opp-300000000 {
						opp-hz = /bits/ 64 <300000000>;
						required-opps = <&rpmhpd_opp_svs>;
					};

					opp-375000000 {
						opp-hz = /bits/ 64 <375000000>;
						required-opps = <&rpmhpd_opp_svs_l1>;
					};

					opp-500000000 {
						opp-hz = /bits/ 64 <500000000>;
						required-opps = <&rpmhpd_opp_nom>;
					};
					opp-600000000 {
						opp-hz = /bits/ 64 <600000000>;
						required-opps = <&rpmhpd_opp_turbo_l1>;
					};
				};
			};

			mdss0_dp0: displayport-controller@ae90000 {
				compatible = "qcom,sc8280xp-dp";
				reg = <0 0xae90000 0 0x200>,
				      <0 0xae90200 0 0x200>,
				      <0 0xae90400 0 0x600>,
				      <0 0xae91000 0 0x400>,
				      <0 0xae91400 0 0x400>;
				interrupt-parent = <&mdss0>;
				interrupts = <12>;
				clocks = <&dispcc0 DISP_CC_MDSS_AHB_CLK>,
					 <&dispcc0 DISP_CC_MDSS_DPTX0_AUX_CLK>,
					 <&dispcc0 DISP_CC_MDSS_DPTX0_LINK_CLK>,
					 <&dispcc0 DISP_CC_MDSS_DPTX0_LINK_INTF_CLK>,
					 <&dispcc0 DISP_CC_MDSS_DPTX0_PIXEL0_CLK>;
				clock-names = "core_iface", "core_aux",
					      "ctrl_link",
					      "ctrl_link_iface",
					      "stream_pixel";

				assigned-clocks = <&dispcc0 DISP_CC_MDSS_DPTX0_LINK_CLK_SRC>,
						  <&dispcc0 DISP_CC_MDSS_DPTX0_PIXEL0_CLK_SRC>;
				assigned-clock-parents = <&usb_0_qmpphy QMP_USB43DP_DP_LINK_CLK>,
							 <&usb_0_qmpphy QMP_USB43DP_DP_VCO_DIV_CLK>;

				phys = <&usb_0_qmpphy QMP_USB43DP_DP_PHY>;
				phy-names = "dp";

				#sound-dai-cells = <0>;

				operating-points-v2 = <&mdss0_dp0_opp_table>;
				power-domains = <&rpmhpd SC8280XP_MMCX>;

				status = "disabled";

				ports {
					#address-cells = <1>;
					#size-cells = <0>;

					port@0 {
						reg = <0>;

						mdss0_dp0_in: endpoint {
							remote-endpoint = <&mdss0_intf0_out>;
						};
					};

					port@1 {
						reg = <1>;

						mdss0_dp0_out: endpoint {
						};
					};
				};

				mdss0_dp0_opp_table: opp-table {
					compatible = "operating-points-v2";

					opp-160000000 {
						opp-hz = /bits/ 64 <160000000>;
						required-opps = <&rpmhpd_opp_low_svs>;
					};

					opp-270000000 {
						opp-hz = /bits/ 64 <270000000>;
						required-opps = <&rpmhpd_opp_svs>;
					};

					opp-540000000 {
						opp-hz = /bits/ 64 <540000000>;
						required-opps = <&rpmhpd_opp_svs_l1>;
					};

					opp-810000000 {
						opp-hz = /bits/ 64 <810000000>;
						required-opps = <&rpmhpd_opp_nom>;
					};
				};
			};

			mdss0_dp1: displayport-controller@ae98000 {
				compatible = "qcom,sc8280xp-dp";
				reg = <0 0xae98000 0 0x200>,
				      <0 0xae98200 0 0x200>,
				      <0 0xae98400 0 0x600>,
				      <0 0xae99000 0 0x400>,
				      <0 0xae99400 0 0x400>;
				interrupt-parent = <&mdss0>;
				interrupts = <13>;
				clocks = <&dispcc0 DISP_CC_MDSS_AHB_CLK>,
					 <&dispcc0 DISP_CC_MDSS_DPTX1_AUX_CLK>,
					 <&dispcc0 DISP_CC_MDSS_DPTX1_LINK_CLK>,
					 <&dispcc0 DISP_CC_MDSS_DPTX1_LINK_INTF_CLK>,
					 <&dispcc0 DISP_CC_MDSS_DPTX1_PIXEL0_CLK>;
				clock-names = "core_iface", "core_aux",
					      "ctrl_link",
					      "ctrl_link_iface", "stream_pixel";

				assigned-clocks = <&dispcc0 DISP_CC_MDSS_DPTX1_LINK_CLK_SRC>,
						  <&dispcc0 DISP_CC_MDSS_DPTX1_PIXEL0_CLK_SRC>;
				assigned-clock-parents = <&usb_1_qmpphy QMP_USB43DP_DP_LINK_CLK>,
							 <&usb_1_qmpphy QMP_USB43DP_DP_VCO_DIV_CLK>;

				phys = <&usb_1_qmpphy QMP_USB43DP_DP_PHY>;
				phy-names = "dp";

				#sound-dai-cells = <0>;

				operating-points-v2 = <&mdss0_dp1_opp_table>;
				power-domains = <&rpmhpd SC8280XP_MMCX>;

				status = "disabled";

<<<<<<< HEAD
			resets = <&gcc GCC_USB3_PHY_PRIM_BCR>,
				 <&gcc GCC_USB4_DP_PHY_PRIM_BCR>;
			reset-names = "phy", "common";
=======
				ports {
					#address-cells = <1>;
					#size-cells = <0>;
>>>>>>> 98817289

					port@0 {
						reg = <0>;

						mdss0_dp1_in: endpoint {
							remote-endpoint = <&mdss0_intf4_out>;
						};
					};

					port@1 {
						reg = <1>;

						mdss0_dp1_out: endpoint {
						};
					};
				};

				mdss0_dp1_opp_table: opp-table {
					compatible = "operating-points-v2";

					opp-160000000 {
						opp-hz = /bits/ 64 <160000000>;
						required-opps = <&rpmhpd_opp_low_svs>;
					};

					opp-270000000 {
						opp-hz = /bits/ 64 <270000000>;
						required-opps = <&rpmhpd_opp_svs>;
					};

					opp-540000000 {
						opp-hz = /bits/ 64 <540000000>;
						required-opps = <&rpmhpd_opp_svs_l1>;
					};

					opp-810000000 {
						opp-hz = /bits/ 64 <810000000>;
						required-opps = <&rpmhpd_opp_nom>;
					};
				};
			};

			mdss0_dp2: displayport-controller@ae9a000 {
				compatible = "qcom,sc8280xp-dp";
				reg = <0 0xae9a000 0 0x200>,
				      <0 0xae9a200 0 0x200>,
				      <0 0xae9a400 0 0x600>,
				      <0 0xae9b000 0 0x400>,
				      <0 0xae9b400 0 0x400>;

				clocks = <&dispcc0 DISP_CC_MDSS_AHB_CLK>,
					 <&dispcc0 DISP_CC_MDSS_DPTX2_AUX_CLK>,
					 <&dispcc0 DISP_CC_MDSS_DPTX2_LINK_CLK>,
					 <&dispcc0 DISP_CC_MDSS_DPTX2_LINK_INTF_CLK>,
					 <&dispcc0 DISP_CC_MDSS_DPTX2_PIXEL0_CLK>;
				clock-names = "core_iface", "core_aux",
					      "ctrl_link",
					      "ctrl_link_iface", "stream_pixel";
				interrupt-parent = <&mdss0>;
				interrupts = <14>;
				phys = <&mdss0_dp2_phy>;
				phy-names = "dp";
				power-domains = <&rpmhpd SC8280XP_MMCX>;

				assigned-clocks = <&dispcc0 DISP_CC_MDSS_DPTX2_LINK_CLK_SRC>,
						  <&dispcc0 DISP_CC_MDSS_DPTX2_PIXEL0_CLK_SRC>;
				assigned-clock-parents = <&mdss0_dp2_phy 0>, <&mdss0_dp2_phy 1>;
				operating-points-v2 = <&mdss0_dp2_opp_table>;

				#sound-dai-cells = <0>;

				status = "disabled";

				ports {
					#address-cells = <1>;
					#size-cells = <0>;

					port@0 {
						reg = <0>;
						mdss0_dp2_in: endpoint {
							remote-endpoint = <&mdss0_intf6_out>;
						};
					};

					port@1 {
						reg = <1>;
					};
				};

				mdss0_dp2_opp_table: opp-table {
					compatible = "operating-points-v2";

					opp-160000000 {
						opp-hz = /bits/ 64 <160000000>;
						required-opps = <&rpmhpd_opp_low_svs>;
					};

					opp-270000000 {
						opp-hz = /bits/ 64 <270000000>;
						required-opps = <&rpmhpd_opp_svs>;
					};

					opp-540000000 {
						opp-hz = /bits/ 64 <540000000>;
						required-opps = <&rpmhpd_opp_svs_l1>;
					};

					opp-810000000 {
						opp-hz = /bits/ 64 <810000000>;
						required-opps = <&rpmhpd_opp_nom>;
					};
				};
			};

			mdss0_dp3: displayport-controller@aea0000 {
				compatible = "qcom,sc8280xp-dp";
				reg = <0 0xaea0000 0 0x200>,
				      <0 0xaea0200 0 0x200>,
				      <0 0xaea0400 0 0x600>,
				      <0 0xaea1000 0 0x400>,
				      <0 0xaea1400 0 0x400>;

				clocks = <&dispcc0 DISP_CC_MDSS_AHB_CLK>,
					 <&dispcc0 DISP_CC_MDSS_DPTX3_AUX_CLK>,
					 <&dispcc0 DISP_CC_MDSS_DPTX3_LINK_CLK>,
					 <&dispcc0 DISP_CC_MDSS_DPTX3_LINK_INTF_CLK>,
					 <&dispcc0 DISP_CC_MDSS_DPTX3_PIXEL0_CLK>;
				clock-names = "core_iface", "core_aux",
					      "ctrl_link",
					      "ctrl_link_iface", "stream_pixel";
				interrupt-parent = <&mdss0>;
				interrupts = <15>;
				phys = <&mdss0_dp3_phy>;
				phy-names = "dp";
				power-domains = <&rpmhpd SC8280XP_MMCX>;

				assigned-clocks = <&dispcc0 DISP_CC_MDSS_DPTX3_LINK_CLK_SRC>,
						  <&dispcc0 DISP_CC_MDSS_DPTX3_PIXEL0_CLK_SRC>;
				assigned-clock-parents = <&mdss0_dp3_phy 0>, <&mdss0_dp3_phy 1>;
				operating-points-v2 = <&mdss0_dp3_opp_table>;

				#sound-dai-cells = <0>;

				status = "disabled";

				ports {
					#address-cells = <1>;
					#size-cells = <0>;

					port@0 {
						reg = <0>;
						mdss0_dp3_in: endpoint {
							remote-endpoint = <&mdss0_intf5_out>;
						};
					};

					port@1 {
						reg = <1>;
					};
				};

<<<<<<< HEAD
			power-domains = <&gcc USB30_PRIM_GDSC>;
			required-opps = <&rpmhpd_opp_nom>;
=======
				mdss0_dp3_opp_table: opp-table {
					compatible = "operating-points-v2";
>>>>>>> 98817289

					opp-160000000 {
						opp-hz = /bits/ 64 <160000000>;
						required-opps = <&rpmhpd_opp_low_svs>;
					};

					opp-270000000 {
						opp-hz = /bits/ 64 <270000000>;
						required-opps = <&rpmhpd_opp_svs>;
					};

					opp-540000000 {
						opp-hz = /bits/ 64 <540000000>;
						required-opps = <&rpmhpd_opp_svs_l1>;
					};

					opp-810000000 {
						opp-hz = /bits/ 64 <810000000>;
						required-opps = <&rpmhpd_opp_nom>;
					};
				};
			};
		};

		mdss0_dp2_phy: phy@aec2a00 {
			compatible = "qcom,sc8280xp-dp-phy";
			reg = <0 0x0aec2a00 0 0x19c>,
			      <0 0x0aec2200 0 0xec>,
			      <0 0x0aec2600 0 0xec>,
			      <0 0x0aec2000 0 0x1c8>;

			clocks = <&dispcc0 DISP_CC_MDSS_DPTX2_AUX_CLK>,
				 <&dispcc0 DISP_CC_MDSS_AHB_CLK>;
			clock-names = "aux", "cfg_ahb";
			power-domains = <&rpmhpd SC8280XP_MX>;

			#clock-cells = <1>;
			#phy-cells = <0>;

			status = "disabled";
		};

		mdss0_dp3_phy: phy@aec5a00 {
			compatible = "qcom,sc8280xp-dp-phy";
			reg = <0 0x0aec5a00 0 0x19c>,
			      <0 0x0aec5200 0 0xec>,
			      <0 0x0aec5600 0 0xec>,
			      <0 0x0aec5000 0 0x1c8>;

			clocks = <&dispcc0 DISP_CC_MDSS_DPTX3_AUX_CLK>,
				 <&dispcc0 DISP_CC_MDSS_AHB_CLK>;
			clock-names = "aux", "cfg_ahb";
			power-domains = <&rpmhpd SC8280XP_MX>;

			#clock-cells = <1>;
			#phy-cells = <0>;

<<<<<<< HEAD
			power-domains = <&gcc USB30_SEC_GDSC>;
			required-opps = <&rpmhpd_opp_nom>;
=======
			status = "disabled";
		};
>>>>>>> 98817289

		dispcc0: clock-controller@af00000 {
			compatible = "qcom,sc8280xp-dispcc0";
			reg = <0 0x0af00000 0 0x20000>;

			clocks = <&gcc GCC_DISP_AHB_CLK>,
				 <&rpmhcc RPMH_CXO_CLK>,
				 <&sleep_clk>,
				 <&usb_0_qmpphy QMP_USB43DP_DP_LINK_CLK>,
				 <&usb_0_qmpphy QMP_USB43DP_DP_VCO_DIV_CLK>,
				 <&usb_1_qmpphy QMP_USB43DP_DP_LINK_CLK>,
				 <&usb_1_qmpphy QMP_USB43DP_DP_VCO_DIV_CLK>,
				 <&mdss0_dp2_phy 0>,
				 <&mdss0_dp2_phy 1>,
				 <&mdss0_dp3_phy 0>,
				 <&mdss0_dp3_phy 1>,
				 <0>,
				 <0>,
				 <0>,
				 <0>;
			power-domains = <&rpmhpd SC8280XP_MMCX>;

			#clock-cells = <1>;
			#power-domain-cells = <1>;
			#reset-cells = <1>;

			status = "disabled";
		};

		pdc: interrupt-controller@b220000 {
			compatible = "qcom,sc8280xp-pdc", "qcom,pdc";
			reg = <0 0x0b220000 0 0x30000>, <0 0x17c000f0 0 0x60>;
			qcom,pdc-ranges = <0 480 40>,
					  <40 140 14>,
					  <54 263 1>,
					  <55 306 4>,
					  <59 312 3>,
					  <62 374 2>,
					  <64 434 2>,
					  <66 438 3>,
					  <69 86 1>,
					  <70 520 54>,
					  <124 609 28>,
					  <159 638 1>,
					  <160 720 8>,
					  <168 801 1>,
					  <169 728 30>,
					  <199 416 2>,
					  <201 449 1>,
					  <202 89 1>,
					  <203 451 1>,
					  <204 462 1>,
					  <205 264 1>,
					  <206 579 1>,
					  <207 653 1>,
					  <208 656 1>,
					  <209 659 1>,
					  <210 122 1>,
					  <211 699 1>,
					  <212 705 1>,
					  <213 450 1>,
					  <214 643 1>,
					  <216 646 5>,
					  <221 390 5>,
					  <226 700 3>,
					  <229 240 3>,
					  <232 269 1>,
					  <233 377 1>,
					  <234 372 1>,
					  <235 138 1>,
					  <236 857 1>,
					  <237 860 1>,
					  <238 137 1>,
					  <239 668 1>,
					  <240 366 1>,
					  <241 949 1>,
					  <242 815 5>,
					  <247 769 1>,
					  <248 768 1>,
					  <249 663 1>,
					  <250 799 2>,
					  <252 798 1>,
					  <253 765 1>,
					  <254 763 1>,
					  <255 454 1>,
					  <258 139 1>,
					  <259 786 2>,
					  <261 370 2>,
					  <263 158 2>;
			#interrupt-cells = <2>;
			interrupt-parent = <&intc>;
			interrupt-controller;
		};

		tsens0: thermal-sensor@c263000 {
			compatible = "qcom,sc8280xp-tsens", "qcom,tsens-v2";
			reg = <0 0x0c263000 0 0x1ff>, /* TM */
			      <0 0x0c222000 0 0x8>; /* SROT */
			#qcom,sensors = <14>;
			interrupts-extended = <&pdc 26 IRQ_TYPE_LEVEL_HIGH>,
					      <&pdc 28 IRQ_TYPE_LEVEL_HIGH>;
			interrupt-names = "uplow", "critical";
			#thermal-sensor-cells = <1>;
		};

		tsens1: thermal-sensor@c265000 {
			compatible = "qcom,sc8280xp-tsens", "qcom,tsens-v2";
			reg = <0 0x0c265000 0 0x1ff>, /* TM */
			      <0 0x0c223000 0 0x8>; /* SROT */
			#qcom,sensors = <16>;
			interrupts-extended = <&pdc 27 IRQ_TYPE_LEVEL_HIGH>,
					      <&pdc 29 IRQ_TYPE_LEVEL_HIGH>;
			interrupt-names = "uplow", "critical";
			#thermal-sensor-cells = <1>;
		};

		aoss_qmp: power-management@c300000 {
			compatible = "qcom,sc8280xp-aoss-qmp", "qcom,aoss-qmp";
			reg = <0 0x0c300000 0 0x400>;
			interrupts-extended = <&ipcc IPCC_CLIENT_AOP IPCC_MPROC_SIGNAL_GLINK_QMP IRQ_TYPE_EDGE_RISING>;
			mboxes = <&ipcc IPCC_CLIENT_AOP IPCC_MPROC_SIGNAL_GLINK_QMP>;

			#clock-cells = <0>;
		};

		sram@c3f0000 {
			compatible = "qcom,rpmh-stats";
			reg = <0 0x0c3f0000 0 0x400>;
		};

		spmi_bus: spmi@c440000 {
			compatible = "qcom,spmi-pmic-arb";
			reg = <0 0x0c440000 0 0x1100>,
			      <0 0x0c600000 0 0x2000000>,
			      <0 0x0e600000 0 0x100000>,
			      <0 0x0e700000 0 0xa0000>,
			      <0 0x0c40a000 0 0x26000>;
			reg-names = "core", "chnls", "obsrvr", "intr", "cnfg";
			interrupt-names = "periph_irq";
			interrupts-extended = <&pdc 1 IRQ_TYPE_LEVEL_HIGH>;
			qcom,ee = <0>;
			qcom,channel = <0>;
			#address-cells = <2>;
			#size-cells = <0>;
			interrupt-controller;
			#interrupt-cells = <4>;
		};

		tlmm: pinctrl@f100000 {
			compatible = "qcom,sc8280xp-tlmm";
			reg = <0 0x0f100000 0 0x300000>;
			interrupts = <GIC_SPI 208 IRQ_TYPE_LEVEL_HIGH>;
			gpio-controller;
			#gpio-cells = <2>;
			interrupt-controller;
			#interrupt-cells = <2>;
			gpio-ranges = <&tlmm 0 0 230>;
			wakeup-parent = <&pdc>;
		};

		apps_smmu: iommu@15000000 {
			compatible = "qcom,sc8280xp-smmu-500", "arm,mmu-500";
			reg = <0 0x15000000 0 0x100000>;
			#iommu-cells = <2>;
			#global-interrupts = <2>;
			interrupts = <GIC_SPI 64 IRQ_TYPE_LEVEL_HIGH>,
				     <GIC_SPI 65 IRQ_TYPE_LEVEL_HIGH>,
				     <GIC_SPI 103 IRQ_TYPE_LEVEL_HIGH>,
				     <GIC_SPI 104 IRQ_TYPE_LEVEL_HIGH>,
				     <GIC_SPI 105 IRQ_TYPE_LEVEL_HIGH>,
				     <GIC_SPI 106 IRQ_TYPE_LEVEL_HIGH>,
				     <GIC_SPI 107 IRQ_TYPE_LEVEL_HIGH>,
				     <GIC_SPI 108 IRQ_TYPE_LEVEL_HIGH>,
				     <GIC_SPI 109 IRQ_TYPE_LEVEL_HIGH>,
				     <GIC_SPI 110 IRQ_TYPE_LEVEL_HIGH>,
				     <GIC_SPI 111 IRQ_TYPE_LEVEL_HIGH>,
				     <GIC_SPI 112 IRQ_TYPE_LEVEL_HIGH>,
				     <GIC_SPI 113 IRQ_TYPE_LEVEL_HIGH>,
				     <GIC_SPI 114 IRQ_TYPE_LEVEL_HIGH>,
				     <GIC_SPI 115 IRQ_TYPE_LEVEL_HIGH>,
				     <GIC_SPI 116 IRQ_TYPE_LEVEL_HIGH>,
				     <GIC_SPI 117 IRQ_TYPE_LEVEL_HIGH>,
				     <GIC_SPI 118 IRQ_TYPE_LEVEL_HIGH>,
				     <GIC_SPI 181 IRQ_TYPE_LEVEL_HIGH>,
				     <GIC_SPI 182 IRQ_TYPE_LEVEL_HIGH>,
				     <GIC_SPI 183 IRQ_TYPE_LEVEL_HIGH>,
				     <GIC_SPI 184 IRQ_TYPE_LEVEL_HIGH>,
				     <GIC_SPI 185 IRQ_TYPE_LEVEL_HIGH>,
				     <GIC_SPI 186 IRQ_TYPE_LEVEL_HIGH>,
				     <GIC_SPI 187 IRQ_TYPE_LEVEL_HIGH>,
				     <GIC_SPI 188 IRQ_TYPE_LEVEL_HIGH>,
				     <GIC_SPI 189 IRQ_TYPE_LEVEL_HIGH>,
				     <GIC_SPI 190 IRQ_TYPE_LEVEL_HIGH>,
				     <GIC_SPI 191 IRQ_TYPE_LEVEL_HIGH>,
				     <GIC_SPI 192 IRQ_TYPE_LEVEL_HIGH>,
				     <GIC_SPI 315 IRQ_TYPE_LEVEL_HIGH>,
				     <GIC_SPI 316 IRQ_TYPE_LEVEL_HIGH>,
				     <GIC_SPI 317 IRQ_TYPE_LEVEL_HIGH>,
				     <GIC_SPI 318 IRQ_TYPE_LEVEL_HIGH>,
				     <GIC_SPI 319 IRQ_TYPE_LEVEL_HIGH>,
				     <GIC_SPI 320 IRQ_TYPE_LEVEL_HIGH>,
				     <GIC_SPI 321 IRQ_TYPE_LEVEL_HIGH>,
				     <GIC_SPI 322 IRQ_TYPE_LEVEL_HIGH>,
				     <GIC_SPI 323 IRQ_TYPE_LEVEL_HIGH>,
				     <GIC_SPI 324 IRQ_TYPE_LEVEL_HIGH>,
				     <GIC_SPI 325 IRQ_TYPE_LEVEL_HIGH>,
				     <GIC_SPI 326 IRQ_TYPE_LEVEL_HIGH>,
				     <GIC_SPI 327 IRQ_TYPE_LEVEL_HIGH>,
				     <GIC_SPI 328 IRQ_TYPE_LEVEL_HIGH>,
				     <GIC_SPI 329 IRQ_TYPE_LEVEL_HIGH>,
				     <GIC_SPI 330 IRQ_TYPE_LEVEL_HIGH>,
				     <GIC_SPI 331 IRQ_TYPE_LEVEL_HIGH>,
				     <GIC_SPI 332 IRQ_TYPE_LEVEL_HIGH>,
				     <GIC_SPI 333 IRQ_TYPE_LEVEL_HIGH>,
				     <GIC_SPI 334 IRQ_TYPE_LEVEL_HIGH>,
				     <GIC_SPI 335 IRQ_TYPE_LEVEL_HIGH>,
				     <GIC_SPI 336 IRQ_TYPE_LEVEL_HIGH>,
				     <GIC_SPI 337 IRQ_TYPE_LEVEL_HIGH>,
				     <GIC_SPI 338 IRQ_TYPE_LEVEL_HIGH>,
				     <GIC_SPI 339 IRQ_TYPE_LEVEL_HIGH>,
				     <GIC_SPI 340 IRQ_TYPE_LEVEL_HIGH>,
				     <GIC_SPI 341 IRQ_TYPE_LEVEL_HIGH>,
				     <GIC_SPI 342 IRQ_TYPE_LEVEL_HIGH>,
				     <GIC_SPI 343 IRQ_TYPE_LEVEL_HIGH>,
				     <GIC_SPI 344 IRQ_TYPE_LEVEL_HIGH>,
				     <GIC_SPI 345 IRQ_TYPE_LEVEL_HIGH>,
				     <GIC_SPI 395 IRQ_TYPE_LEVEL_HIGH>,
				     <GIC_SPI 396 IRQ_TYPE_LEVEL_HIGH>,
				     <GIC_SPI 397 IRQ_TYPE_LEVEL_HIGH>,
				     <GIC_SPI 398 IRQ_TYPE_LEVEL_HIGH>,
				     <GIC_SPI 399 IRQ_TYPE_LEVEL_HIGH>,
				     <GIC_SPI 400 IRQ_TYPE_LEVEL_HIGH>,
				     <GIC_SPI 401 IRQ_TYPE_LEVEL_HIGH>,
				     <GIC_SPI 402 IRQ_TYPE_LEVEL_HIGH>,
				     <GIC_SPI 403 IRQ_TYPE_LEVEL_HIGH>,
				     <GIC_SPI 404 IRQ_TYPE_LEVEL_HIGH>,
				     <GIC_SPI 405 IRQ_TYPE_LEVEL_HIGH>,
				     <GIC_SPI 406 IRQ_TYPE_LEVEL_HIGH>,
				     <GIC_SPI 407 IRQ_TYPE_LEVEL_HIGH>,
				     <GIC_SPI 408 IRQ_TYPE_LEVEL_HIGH>,
				     <GIC_SPI 409 IRQ_TYPE_LEVEL_HIGH>,
				     <GIC_SPI 418 IRQ_TYPE_LEVEL_HIGH>,
				     <GIC_SPI 419 IRQ_TYPE_LEVEL_HIGH>,
				     <GIC_SPI 412 IRQ_TYPE_LEVEL_HIGH>,
				     <GIC_SPI 421 IRQ_TYPE_LEVEL_HIGH>,
				     <GIC_SPI 706 IRQ_TYPE_LEVEL_HIGH>,
				     <GIC_SPI 423 IRQ_TYPE_LEVEL_HIGH>,
				     <GIC_SPI 424 IRQ_TYPE_LEVEL_HIGH>,
				     <GIC_SPI 425 IRQ_TYPE_LEVEL_HIGH>,
				     <GIC_SPI 689 IRQ_TYPE_LEVEL_HIGH>,
				     <GIC_SPI 690 IRQ_TYPE_LEVEL_HIGH>,
				     <GIC_SPI 691 IRQ_TYPE_LEVEL_HIGH>,
				     <GIC_SPI 692 IRQ_TYPE_LEVEL_HIGH>,
				     <GIC_SPI 693 IRQ_TYPE_LEVEL_HIGH>,
				     <GIC_SPI 694 IRQ_TYPE_LEVEL_HIGH>,
				     <GIC_SPI 695 IRQ_TYPE_LEVEL_HIGH>,
				     <GIC_SPI 696 IRQ_TYPE_LEVEL_HIGH>,
				     <GIC_SPI 410 IRQ_TYPE_LEVEL_HIGH>,
				     <GIC_SPI 411 IRQ_TYPE_LEVEL_HIGH>,
				     <GIC_SPI 420 IRQ_TYPE_LEVEL_HIGH>,
				     <GIC_SPI 413 IRQ_TYPE_LEVEL_HIGH>,
				     <GIC_SPI 422 IRQ_TYPE_LEVEL_HIGH>,
				     <GIC_SPI 707 IRQ_TYPE_LEVEL_HIGH>,
				     <GIC_SPI 708 IRQ_TYPE_LEVEL_HIGH>,
				     <GIC_SPI 709 IRQ_TYPE_LEVEL_HIGH>,
				     <GIC_SPI 710 IRQ_TYPE_LEVEL_HIGH>,
				     <GIC_SPI 711 IRQ_TYPE_LEVEL_HIGH>,
				     <GIC_SPI 414 IRQ_TYPE_LEVEL_HIGH>,
				     <GIC_SPI 712 IRQ_TYPE_LEVEL_HIGH>,
				     <GIC_SPI 713 IRQ_TYPE_LEVEL_HIGH>,
				     <GIC_SPI 714 IRQ_TYPE_LEVEL_HIGH>,
				     <GIC_SPI 715 IRQ_TYPE_LEVEL_HIGH>,
				     <GIC_SPI 912 IRQ_TYPE_LEVEL_HIGH>,
				     <GIC_SPI 911 IRQ_TYPE_LEVEL_HIGH>,
				     <GIC_SPI 910 IRQ_TYPE_LEVEL_HIGH>,
				     <GIC_SPI 909 IRQ_TYPE_LEVEL_HIGH>,
				     <GIC_SPI 908 IRQ_TYPE_LEVEL_HIGH>,
				     <GIC_SPI 907 IRQ_TYPE_LEVEL_HIGH>,
				     <GIC_SPI 906 IRQ_TYPE_LEVEL_HIGH>,
				     <GIC_SPI 905 IRQ_TYPE_LEVEL_HIGH>,
				     <GIC_SPI 904 IRQ_TYPE_LEVEL_HIGH>,
				     <GIC_SPI 903 IRQ_TYPE_LEVEL_HIGH>,
				     <GIC_SPI 902 IRQ_TYPE_LEVEL_HIGH>,
				     <GIC_SPI 901 IRQ_TYPE_LEVEL_HIGH>,
				     <GIC_SPI 900 IRQ_TYPE_LEVEL_HIGH>,
				     <GIC_SPI 899 IRQ_TYPE_LEVEL_HIGH>,
				     <GIC_SPI 898 IRQ_TYPE_LEVEL_HIGH>,
				     <GIC_SPI 897 IRQ_TYPE_LEVEL_HIGH>,
				     <GIC_SPI 896 IRQ_TYPE_LEVEL_HIGH>,
				     <GIC_SPI 895 IRQ_TYPE_LEVEL_HIGH>,
				     <GIC_SPI 894 IRQ_TYPE_LEVEL_HIGH>,
				     <GIC_SPI 893 IRQ_TYPE_LEVEL_HIGH>,
				     <GIC_SPI 892 IRQ_TYPE_LEVEL_HIGH>,
				     <GIC_SPI 891 IRQ_TYPE_LEVEL_HIGH>,
				     <GIC_SPI 890 IRQ_TYPE_LEVEL_HIGH>;
		};

		intc: interrupt-controller@17a00000 {
			compatible = "arm,gic-v3";
			interrupt-controller;
			#interrupt-cells = <3>;
			reg = <0x0 0x17a00000 0x0 0x10000>,	/* GICD */
			      <0x0 0x17a60000 0x0 0x100000>;	/* GICR * 8 */
			interrupts = <GIC_PPI 9 IRQ_TYPE_LEVEL_HIGH>;
			#redistributor-regions = <1>;
			redistributor-stride = <0 0x20000>;

			#address-cells = <2>;
			#size-cells = <2>;
			ranges;

			msi-controller@17a40000 {
				compatible = "arm,gic-v3-its";
				reg = <0 0x17a40000 0 0x20000>;
				msi-controller;
				#msi-cells = <1>;
			};
		};

		watchdog@17c10000 {
			compatible = "qcom,apss-wdt-sc8280xp", "qcom,kpss-wdt";
			reg = <0 0x17c10000 0 0x1000>;
			clocks = <&sleep_clk>;
			interrupts = <GIC_SPI 0 IRQ_TYPE_EDGE_RISING>;
		};

		timer@17c20000 {
			compatible = "arm,armv7-timer-mem";
			reg = <0x0 0x17c20000 0x0 0x1000>;
			#address-cells = <1>;
			#size-cells = <1>;
			ranges = <0x0 0x0 0x0 0x20000000>;

			frame@17c21000 {
				frame-number = <0>;
				interrupts = <GIC_SPI 8 IRQ_TYPE_LEVEL_HIGH>,
					     <GIC_SPI 6 IRQ_TYPE_LEVEL_HIGH>;
				reg = <0x17c21000 0x1000>,
				      <0x17c22000 0x1000>;
			};

			frame@17c23000 {
				frame-number = <1>;
				interrupts = <GIC_SPI 9 IRQ_TYPE_LEVEL_HIGH>;
				reg = <0x17c23000 0x1000>;
				status = "disabled";
			};

			frame@17c25000 {
				frame-number = <2>;
				interrupts = <GIC_SPI 10 IRQ_TYPE_LEVEL_HIGH>;
				reg = <0x17c25000 0x1000>;
				status = "disabled";
			};

			frame@17c27000 {
				frame-number = <3>;
				interrupts = <GIC_SPI 11 IRQ_TYPE_LEVEL_HIGH>;
				reg = <0x17c26000 0x1000>;
				status = "disabled";
			};

			frame@17c29000 {
				frame-number = <4>;
				interrupts = <GIC_SPI 12 IRQ_TYPE_LEVEL_HIGH>;
				reg = <0x17c29000 0x1000>;
				status = "disabled";
			};

			frame@17c2b000 {
				frame-number = <5>;
				interrupts = <GIC_SPI 13 IRQ_TYPE_LEVEL_HIGH>;
				reg = <0x17c2b000 0x1000>;
				status = "disabled";
			};

			frame@17c2d000 {
				frame-number = <6>;
				interrupts = <GIC_SPI 14 IRQ_TYPE_LEVEL_HIGH>;
				reg = <0x17c2d000 0x1000>;
				status = "disabled";
			};
		};

		apps_rsc: rsc@18200000 {
			compatible = "qcom,rpmh-rsc";
			reg = <0x0 0x18200000 0x0 0x10000>,
				<0x0 0x18210000 0x0 0x10000>,
				<0x0 0x18220000 0x0 0x10000>;
			reg-names = "drv-0", "drv-1", "drv-2";
			interrupts = <GIC_SPI 3 IRQ_TYPE_LEVEL_HIGH>,
				     <GIC_SPI 4 IRQ_TYPE_LEVEL_HIGH>,
				     <GIC_SPI 5 IRQ_TYPE_LEVEL_HIGH>;
			qcom,tcs-offset = <0xd00>;
			qcom,drv-id = <2>;
			qcom,tcs-config = <ACTIVE_TCS  2>, <SLEEP_TCS   3>,
					  <WAKE_TCS    3>, <CONTROL_TCS 1>;
			label = "apps_rsc";
			power-domains = <&CLUSTER_PD>;

			apps_bcm_voter: bcm-voter {
				compatible = "qcom,bcm-voter";
			};

			rpmhcc: clock-controller {
				compatible = "qcom,sc8280xp-rpmh-clk";
				#clock-cells = <1>;
				clock-names = "xo";
				clocks = <&xo_board_clk>;
			};

			rpmhpd: power-controller {
				compatible = "qcom,sc8280xp-rpmhpd";
				#power-domain-cells = <1>;
				operating-points-v2 = <&rpmhpd_opp_table>;

				rpmhpd_opp_table: opp-table {
					compatible = "operating-points-v2";

					rpmhpd_opp_ret: opp1 {
						opp-level = <RPMH_REGULATOR_LEVEL_RETENTION>;
					};

					rpmhpd_opp_min_svs: opp2 {
						opp-level = <RPMH_REGULATOR_LEVEL_MIN_SVS>;
					};

					rpmhpd_opp_low_svs: opp3 {
						opp-level = <RPMH_REGULATOR_LEVEL_LOW_SVS>;
					};

					rpmhpd_opp_svs: opp4 {
						opp-level = <RPMH_REGULATOR_LEVEL_SVS>;
					};

					rpmhpd_opp_svs_l1: opp5 {
						opp-level = <RPMH_REGULATOR_LEVEL_SVS_L1>;
					};

					rpmhpd_opp_nom: opp6 {
						opp-level = <RPMH_REGULATOR_LEVEL_NOM>;
					};

					rpmhpd_opp_nom_l1: opp7 {
						opp-level = <RPMH_REGULATOR_LEVEL_NOM_L1>;
					};

					rpmhpd_opp_nom_l2: opp8 {
						opp-level = <RPMH_REGULATOR_LEVEL_NOM_L2>;
					};

					rpmhpd_opp_turbo: opp9 {
						opp-level = <RPMH_REGULATOR_LEVEL_TURBO>;
					};

					rpmhpd_opp_turbo_l1: opp10 {
						opp-level = <RPMH_REGULATOR_LEVEL_TURBO_L1>;
					};
				};
			};
		};

		epss_l3: interconnect@18590000 {
			compatible = "qcom,sc8280xp-epss-l3", "qcom,epss-l3";
			reg = <0 0x18590000 0 0x1000>;

			clocks = <&rpmhcc RPMH_CXO_CLK>, <&gcc GCC_GPLL0>;
			clock-names = "xo", "alternate";

			#interconnect-cells = <1>;
		};

		cpufreq_hw: cpufreq@18591000 {
			compatible = "qcom,sc8280xp-cpufreq-epss", "qcom,cpufreq-epss";
			reg = <0 0x18591000 0 0x1000>,
			      <0 0x18592000 0 0x1000>;
			reg-names = "freq-domain0", "freq-domain1";

			clocks = <&rpmhcc RPMH_CXO_CLK>, <&gcc GCC_GPLL0>;
			clock-names = "xo", "alternate";

			#freq-domain-cells = <1>;
			#clock-cells = <1>;
		};

		remoteproc_nsp0: remoteproc@1b300000 {
			compatible = "qcom,sc8280xp-nsp0-pas";
			reg = <0 0x1b300000 0 0x100>;

			interrupts-extended = <&intc GIC_SPI 578 IRQ_TYPE_LEVEL_HIGH>,
					      <&smp2p_nsp0_in 0 IRQ_TYPE_EDGE_RISING>,
					      <&smp2p_nsp0_in 1 IRQ_TYPE_EDGE_RISING>,
					      <&smp2p_nsp0_in 2 IRQ_TYPE_EDGE_RISING>,
					      <&smp2p_nsp0_in 3 IRQ_TYPE_EDGE_RISING>;
			interrupt-names = "wdog", "fatal", "ready",
					  "handover", "stop-ack";

			clocks = <&rpmhcc RPMH_CXO_CLK>;
			clock-names = "xo";

			power-domains = <&rpmhpd SC8280XP_NSP>;
			power-domain-names = "nsp";

			memory-region = <&pil_nsp0_mem>;

			qcom,smem-states = <&smp2p_nsp0_out 0>;
			qcom,smem-state-names = "stop";

			interconnects = <&nspa_noc MASTER_CDSP_PROC 0 &mc_virt SLAVE_EBI1 0>;

			status = "disabled";

			glink-edge {
				interrupts-extended = <&ipcc IPCC_CLIENT_CDSP
							     IPCC_MPROC_SIGNAL_GLINK_QMP
							     IRQ_TYPE_EDGE_RISING>;
				mboxes = <&ipcc IPCC_CLIENT_CDSP
						IPCC_MPROC_SIGNAL_GLINK_QMP>;

				label = "nsp0";
				qcom,remote-pid = <5>;

				fastrpc {
					compatible = "qcom,fastrpc";
					qcom,glink-channels = "fastrpcglink-apps-dsp";
					label = "cdsp";
					#address-cells = <1>;
					#size-cells = <0>;

					compute-cb@1 {
						compatible = "qcom,fastrpc-compute-cb";
						reg = <1>;
						iommus = <&apps_smmu 0x3181 0x0420>;
					};

					compute-cb@2 {
						compatible = "qcom,fastrpc-compute-cb";
						reg = <2>;
						iommus = <&apps_smmu 0x3182 0x0420>;
					};

					compute-cb@3 {
						compatible = "qcom,fastrpc-compute-cb";
						reg = <3>;
						iommus = <&apps_smmu 0x3183 0x0420>;
					};

					compute-cb@4 {
						compatible = "qcom,fastrpc-compute-cb";
						reg = <4>;
						iommus = <&apps_smmu 0x3184 0x0420>;
					};

					compute-cb@5 {
						compatible = "qcom,fastrpc-compute-cb";
						reg = <5>;
						iommus = <&apps_smmu 0x3185 0x0420>;
					};

					compute-cb@6 {
						compatible = "qcom,fastrpc-compute-cb";
						reg = <6>;
						iommus = <&apps_smmu 0x3186 0x0420>;
					};

					compute-cb@7 {
						compatible = "qcom,fastrpc-compute-cb";
						reg = <7>;
						iommus = <&apps_smmu 0x3187 0x0420>;
					};

					compute-cb@8 {
						compatible = "qcom,fastrpc-compute-cb";
						reg = <8>;
						iommus = <&apps_smmu 0x3188 0x0420>;
					};

					compute-cb@9 {
						compatible = "qcom,fastrpc-compute-cb";
						reg = <9>;
						iommus = <&apps_smmu 0x318b 0x0420>;
					};

					compute-cb@10 {
						compatible = "qcom,fastrpc-compute-cb";
						reg = <10>;
						iommus = <&apps_smmu 0x318b 0x0420>;
					};

					compute-cb@11 {
						compatible = "qcom,fastrpc-compute-cb";
						reg = <11>;
						iommus = <&apps_smmu 0x318c 0x0420>;
					};

					compute-cb@12 {
						compatible = "qcom,fastrpc-compute-cb";
						reg = <12>;
						iommus = <&apps_smmu 0x318d 0x0420>;
					};

					compute-cb@13 {
						compatible = "qcom,fastrpc-compute-cb";
						reg = <13>;
						iommus = <&apps_smmu 0x318e 0x0420>;
					};

					compute-cb@14 {
						compatible = "qcom,fastrpc-compute-cb";
						reg = <14>;
						iommus = <&apps_smmu 0x318f 0x0420>;
					};
				};
			};
		};

		remoteproc_nsp1: remoteproc@21300000 {
			compatible = "qcom,sc8280xp-nsp1-pas";
			reg = <0 0x21300000 0 0x100>;

			interrupts-extended = <&intc GIC_SPI 887 IRQ_TYPE_LEVEL_HIGH>,
					      <&smp2p_nsp1_in 0 IRQ_TYPE_EDGE_RISING>,
					      <&smp2p_nsp1_in 1 IRQ_TYPE_EDGE_RISING>,
					      <&smp2p_nsp1_in 2 IRQ_TYPE_EDGE_RISING>,
					      <&smp2p_nsp1_in 3 IRQ_TYPE_EDGE_RISING>;
			interrupt-names = "wdog", "fatal", "ready",
					  "handover", "stop-ack";

			clocks = <&rpmhcc RPMH_CXO_CLK>;
			clock-names = "xo";

			power-domains = <&rpmhpd SC8280XP_NSP>;
			power-domain-names = "nsp";

			memory-region = <&pil_nsp1_mem>;

			qcom,smem-states = <&smp2p_nsp1_out 0>;
			qcom,smem-state-names = "stop";

			interconnects = <&nspb_noc MASTER_CDSP_PROC_B 0 &mc_virt SLAVE_EBI1 0>;

			status = "disabled";

			glink-edge {
				interrupts-extended = <&ipcc IPCC_CLIENT_NSP1
							     IPCC_MPROC_SIGNAL_GLINK_QMP
							     IRQ_TYPE_EDGE_RISING>;
				mboxes = <&ipcc IPCC_CLIENT_NSP1
						IPCC_MPROC_SIGNAL_GLINK_QMP>;

				label = "nsp1";
				qcom,remote-pid = <12>;
			};
		};

		mdss1: display-subsystem@22000000 {
			compatible = "qcom,sc8280xp-mdss";
			reg = <0 0x22000000 0 0x1000>;
			reg-names = "mdss";

			clocks = <&gcc GCC_DISP_AHB_CLK>,
				 <&dispcc1 DISP_CC_MDSS_AHB_CLK>,
				 <&dispcc1 DISP_CC_MDSS_MDP_CLK>;
			clock-names = "iface",
				      "ahb",
				      "core";
			interconnects = <&mmss_noc MASTER_MDP_CORE1_0 0 &mc_virt SLAVE_EBI1 0>,
					<&mmss_noc MASTER_MDP_CORE1_1 0 &mc_virt SLAVE_EBI1 0>;
			interconnect-names = "mdp0-mem", "mdp1-mem";
			interrupts = <GIC_SPI 865 IRQ_TYPE_LEVEL_HIGH>;

			iommus = <&apps_smmu 0x1800 0x402>;
			power-domains = <&dispcc1 MDSS_GDSC>;
			resets = <&dispcc1 DISP_CC_MDSS_CORE_BCR>;

			interrupt-controller;
			#interrupt-cells = <1>;
			#address-cells = <2>;
			#size-cells = <2>;
			ranges;

			status = "disabled";

			mdss1_mdp: display-controller@22001000 {
				compatible = "qcom,sc8280xp-dpu";
				reg = <0 0x22001000 0 0x8f000>,
				      <0 0x220b0000 0 0x2008>;
				reg-names = "mdp", "vbif";

				clocks = <&gcc GCC_DISP_HF_AXI_CLK>,
					 <&gcc GCC_DISP_SF_AXI_CLK>,
					 <&dispcc1 DISP_CC_MDSS_AHB_CLK>,
					 <&dispcc1 DISP_CC_MDSS_MDP_LUT_CLK>,
					 <&dispcc1 DISP_CC_MDSS_MDP_CLK>,
					 <&dispcc1 DISP_CC_MDSS_VSYNC_CLK>;
				clock-names = "bus",
					      "nrt_bus",
					      "iface",
					      "lut",
					      "core",
					      "vsync";
				interrupt-parent = <&mdss1>;
				interrupts = <0>;
				power-domains = <&rpmhpd SC8280XP_MMCX>;

				assigned-clocks = <&dispcc1 DISP_CC_MDSS_VSYNC_CLK>;
				assigned-clock-rates = <19200000>;
				operating-points-v2 = <&mdss1_mdp_opp_table>;

				ports {
					#address-cells = <1>;
					#size-cells = <0>;

					port@0 {
						reg = <0>;
						mdss1_intf0_out: endpoint {
							remote-endpoint = <&mdss1_dp0_in>;
						};
					};

					port@4 {
						reg = <4>;
						mdss1_intf4_out: endpoint {
							remote-endpoint = <&mdss1_dp1_in>;
						};
					};

					port@5 {
						reg = <5>;
						mdss1_intf5_out: endpoint {
							remote-endpoint = <&mdss1_dp3_in>;
						};
					};

					port@6 {
						reg = <6>;
						mdss1_intf6_out: endpoint {
							remote-endpoint = <&mdss1_dp2_in>;
						};
					};
				};

				mdss1_mdp_opp_table: opp-table {
					compatible = "operating-points-v2";

					opp-200000000 {
						opp-hz = /bits/ 64 <200000000>;
						required-opps = <&rpmhpd_opp_low_svs>;
					};

					opp-300000000 {
						opp-hz = /bits/ 64 <300000000>;
						required-opps = <&rpmhpd_opp_svs>;
					};

					opp-375000000 {
						opp-hz = /bits/ 64 <375000000>;
						required-opps = <&rpmhpd_opp_svs_l1>;
					};

					opp-500000000 {
						opp-hz = /bits/ 64 <500000000>;
						required-opps = <&rpmhpd_opp_nom>;
					};
					opp-600000000 {
						opp-hz = /bits/ 64 <600000000>;
						required-opps = <&rpmhpd_opp_turbo_l1>;
					};
				};
			};

			mdss1_dp0: displayport-controller@22090000 {
				compatible = "qcom,sc8280xp-dp";
				reg = <0 0x22090000 0 0x200>,
				      <0 0x22090200 0 0x200>,
				      <0 0x22090400 0 0x600>,
				      <0 0x22091000 0 0x400>,
				      <0 0x22091400 0 0x400>;

				clocks = <&dispcc1 DISP_CC_MDSS_AHB_CLK>,
					 <&dispcc1 DISP_CC_MDSS_DPTX0_AUX_CLK>,
					 <&dispcc1 DISP_CC_MDSS_DPTX0_LINK_CLK>,
					 <&dispcc1 DISP_CC_MDSS_DPTX0_LINK_INTF_CLK>,
					 <&dispcc1 DISP_CC_MDSS_DPTX0_PIXEL0_CLK>;
				clock-names = "core_iface", "core_aux",
					      "ctrl_link",
					      "ctrl_link_iface", "stream_pixel";
				interrupt-parent = <&mdss1>;
				interrupts = <12>;
				phys = <&mdss1_dp0_phy>;
				phy-names = "dp";
				power-domains = <&rpmhpd SC8280XP_MMCX>;

				assigned-clocks = <&dispcc1 DISP_CC_MDSS_DPTX0_LINK_CLK_SRC>,
						  <&dispcc1 DISP_CC_MDSS_DPTX0_PIXEL0_CLK_SRC>;
				assigned-clock-parents = <&mdss1_dp0_phy 0>, <&mdss1_dp0_phy 1>;
				operating-points-v2 = <&mdss1_dp0_opp_table>;

				#sound-dai-cells = <0>;

				status = "disabled";

				ports {
					#address-cells = <1>;
					#size-cells = <0>;

					port@0 {
						reg = <0>;
						mdss1_dp0_in: endpoint {
							remote-endpoint = <&mdss1_intf0_out>;
						};
					};

					port@1 {
						reg = <1>;
					};
				};

				mdss1_dp0_opp_table: opp-table {
					compatible = "operating-points-v2";

					opp-160000000 {
						opp-hz = /bits/ 64 <160000000>;
						required-opps = <&rpmhpd_opp_low_svs>;
					};

					opp-270000000 {
						opp-hz = /bits/ 64 <270000000>;
						required-opps = <&rpmhpd_opp_svs>;
					};

					opp-540000000 {
						opp-hz = /bits/ 64 <540000000>;
						required-opps = <&rpmhpd_opp_svs_l1>;
					};

					opp-810000000 {
						opp-hz = /bits/ 64 <810000000>;
						required-opps = <&rpmhpd_opp_nom>;
					};
				};
			};

			mdss1_dp1: displayport-controller@22098000 {
				compatible = "qcom,sc8280xp-dp";
				reg = <0 0x22098000 0 0x200>,
				      <0 0x22098200 0 0x200>,
				      <0 0x22098400 0 0x600>,
				      <0 0x22099000 0 0x400>,
				      <0 0x22099400 0 0x400>;

				clocks = <&dispcc1 DISP_CC_MDSS_AHB_CLK>,
					 <&dispcc1 DISP_CC_MDSS_DPTX1_AUX_CLK>,
					 <&dispcc1 DISP_CC_MDSS_DPTX1_LINK_CLK>,
					 <&dispcc1 DISP_CC_MDSS_DPTX1_LINK_INTF_CLK>,
					 <&dispcc1 DISP_CC_MDSS_DPTX1_PIXEL0_CLK>;
				clock-names = "core_iface", "core_aux",
					      "ctrl_link",
					      "ctrl_link_iface", "stream_pixel";
				interrupt-parent = <&mdss1>;
				interrupts = <13>;
				phys = <&mdss1_dp1_phy>;
				phy-names = "dp";
				power-domains = <&rpmhpd SC8280XP_MMCX>;

				assigned-clocks = <&dispcc1 DISP_CC_MDSS_DPTX1_LINK_CLK_SRC>,
						  <&dispcc1 DISP_CC_MDSS_DPTX1_PIXEL0_CLK_SRC>;
				assigned-clock-parents = <&mdss1_dp1_phy 0>, <&mdss1_dp1_phy 1>;
				operating-points-v2 = <&mdss1_dp1_opp_table>;

				#sound-dai-cells = <0>;

				status = "disabled";

				ports {
					#address-cells = <1>;
					#size-cells = <0>;

					port@0 {
						reg = <0>;
						mdss1_dp1_in: endpoint {
							remote-endpoint = <&mdss1_intf4_out>;
						};
					};

					port@1 {
						reg = <1>;
					};
				};

				mdss1_dp1_opp_table: opp-table {
					compatible = "operating-points-v2";

					opp-160000000 {
						opp-hz = /bits/ 64 <160000000>;
						required-opps = <&rpmhpd_opp_low_svs>;
					};

					opp-270000000 {
						opp-hz = /bits/ 64 <270000000>;
						required-opps = <&rpmhpd_opp_svs>;
					};

					opp-540000000 {
						opp-hz = /bits/ 64 <540000000>;
						required-opps = <&rpmhpd_opp_svs_l1>;
					};

					opp-810000000 {
						opp-hz = /bits/ 64 <810000000>;
						required-opps = <&rpmhpd_opp_nom>;
					};
				};
			};

			mdss1_dp2: displayport-controller@2209a000 {
				compatible = "qcom,sc8280xp-dp";
				reg = <0 0x2209a000 0 0x200>,
				      <0 0x2209a200 0 0x200>,
				      <0 0x2209a400 0 0x600>,
				      <0 0x2209b000 0 0x400>,
				      <0 0x2209b400 0 0x400>;

				clocks = <&dispcc1 DISP_CC_MDSS_AHB_CLK>,
					 <&dispcc1 DISP_CC_MDSS_DPTX2_AUX_CLK>,
					 <&dispcc1 DISP_CC_MDSS_DPTX2_LINK_CLK>,
					 <&dispcc1 DISP_CC_MDSS_DPTX2_LINK_INTF_CLK>,
					 <&dispcc1 DISP_CC_MDSS_DPTX2_PIXEL0_CLK>;
				clock-names = "core_iface", "core_aux",
					      "ctrl_link",
					      "ctrl_link_iface", "stream_pixel";
				interrupt-parent = <&mdss1>;
				interrupts = <14>;
				phys = <&mdss1_dp2_phy>;
				phy-names = "dp";
				power-domains = <&rpmhpd SC8280XP_MMCX>;

				assigned-clocks = <&dispcc1 DISP_CC_MDSS_DPTX2_LINK_CLK_SRC>,
						  <&dispcc1 DISP_CC_MDSS_DPTX2_PIXEL0_CLK_SRC>;
				assigned-clock-parents = <&mdss1_dp2_phy 0>, <&mdss1_dp2_phy 1>;
				operating-points-v2 = <&mdss1_dp2_opp_table>;

				#sound-dai-cells = <0>;

				status = "disabled";

				ports {
					#address-cells = <1>;
					#size-cells = <0>;

					port@0 {
						reg = <0>;
						mdss1_dp2_in: endpoint {
							remote-endpoint = <&mdss1_intf6_out>;
						};
					};

					port@1 {
						reg = <1>;
					};
				};

				mdss1_dp2_opp_table: opp-table {
					compatible = "operating-points-v2";

					opp-160000000 {
						opp-hz = /bits/ 64 <160000000>;
						required-opps = <&rpmhpd_opp_low_svs>;
					};

					opp-270000000 {
						opp-hz = /bits/ 64 <270000000>;
						required-opps = <&rpmhpd_opp_svs>;
					};

					opp-540000000 {
						opp-hz = /bits/ 64 <540000000>;
						required-opps = <&rpmhpd_opp_svs_l1>;
					};

					opp-810000000 {
						opp-hz = /bits/ 64 <810000000>;
						required-opps = <&rpmhpd_opp_nom>;
					};
				};
			};

			mdss1_dp3: displayport-controller@220a0000 {
				compatible = "qcom,sc8280xp-dp";
				reg = <0 0x220a0000 0 0x200>,
				      <0 0x220a0200 0 0x200>,
				      <0 0x220a0400 0 0x600>,
				      <0 0x220a1000 0 0x400>,
				      <0 0x220a1400 0 0x400>;

				clocks = <&dispcc1 DISP_CC_MDSS_AHB_CLK>,
					 <&dispcc1 DISP_CC_MDSS_DPTX3_AUX_CLK>,
					 <&dispcc1 DISP_CC_MDSS_DPTX3_LINK_CLK>,
					 <&dispcc1 DISP_CC_MDSS_DPTX3_LINK_INTF_CLK>,
					 <&dispcc1 DISP_CC_MDSS_DPTX3_PIXEL0_CLK>;
				clock-names = "core_iface", "core_aux",
					      "ctrl_link",
					      "ctrl_link_iface", "stream_pixel";
				interrupt-parent = <&mdss1>;
				interrupts = <15>;
				phys = <&mdss1_dp3_phy>;
				phy-names = "dp";
				power-domains = <&rpmhpd SC8280XP_MMCX>;

				assigned-clocks = <&dispcc1 DISP_CC_MDSS_DPTX3_LINK_CLK_SRC>,
						  <&dispcc1 DISP_CC_MDSS_DPTX3_PIXEL0_CLK_SRC>;
				assigned-clock-parents = <&mdss1_dp3_phy 0>, <&mdss1_dp3_phy 1>;
				operating-points-v2 = <&mdss1_dp3_opp_table>;

				#sound-dai-cells = <0>;

				status = "disabled";

				ports {
					#address-cells = <1>;
					#size-cells = <0>;

					port@0 {
						reg = <0>;
						mdss1_dp3_in: endpoint {
							remote-endpoint = <&mdss1_intf5_out>;
						};
					};

					port@1 {
						reg = <1>;
					};
				};

				mdss1_dp3_opp_table: opp-table {
					compatible = "operating-points-v2";

					opp-160000000 {
						opp-hz = /bits/ 64 <160000000>;
						required-opps = <&rpmhpd_opp_low_svs>;
					};

					opp-270000000 {
						opp-hz = /bits/ 64 <270000000>;
						required-opps = <&rpmhpd_opp_svs>;
					};

					opp-540000000 {
						opp-hz = /bits/ 64 <540000000>;
						required-opps = <&rpmhpd_opp_svs_l1>;
					};

					opp-810000000 {
						opp-hz = /bits/ 64 <810000000>;
						required-opps = <&rpmhpd_opp_nom>;
					};
				};
			};
		};

		mdss1_dp2_phy: phy@220c2a00 {
			compatible = "qcom,sc8280xp-dp-phy";
			reg = <0 0x220c2a00 0 0x19c>,
			      <0 0x220c2200 0 0xec>,
			      <0 0x220c2600 0 0xec>,
			      <0 0x220c2000 0 0x1c8>;

			clocks = <&dispcc1 DISP_CC_MDSS_DPTX2_AUX_CLK>,
				 <&dispcc1 DISP_CC_MDSS_AHB_CLK>;
			clock-names = "aux", "cfg_ahb";
			power-domains = <&rpmhpd SC8280XP_MX>;

			#clock-cells = <1>;
			#phy-cells = <0>;

			status = "disabled";
		};

		mdss1_dp3_phy: phy@220c5a00 {
			compatible = "qcom,sc8280xp-dp-phy";
			reg = <0 0x220c5a00 0 0x19c>,
			      <0 0x220c5200 0 0xec>,
			      <0 0x220c5600 0 0xec>,
			      <0 0x220c5000 0 0x1c8>;

			clocks = <&dispcc1 DISP_CC_MDSS_DPTX3_AUX_CLK>,
				 <&dispcc1 DISP_CC_MDSS_AHB_CLK>;
			clock-names = "aux", "cfg_ahb";
			power-domains = <&rpmhpd SC8280XP_MX>;

			#clock-cells = <1>;
			#phy-cells = <0>;

			status = "disabled";
		};

		dispcc1: clock-controller@22100000 {
			compatible = "qcom,sc8280xp-dispcc1";
			reg = <0 0x22100000 0 0x20000>;

			clocks = <&gcc GCC_DISP_AHB_CLK>,
				 <&rpmhcc RPMH_CXO_CLK>,
				 <0>,
				 <&mdss1_dp0_phy 0>,
				 <&mdss1_dp0_phy 1>,
				 <&mdss1_dp1_phy 0>,
				 <&mdss1_dp1_phy 1>,
				 <&mdss1_dp2_phy 0>,
				 <&mdss1_dp2_phy 1>,
				 <&mdss1_dp3_phy 0>,
				 <&mdss1_dp3_phy 1>,
				 <0>,
				 <0>,
				 <0>,
				 <0>;
			power-domains = <&rpmhpd SC8280XP_MMCX>;

			#clock-cells = <1>;
			#power-domain-cells = <1>;
			#reset-cells = <1>;

			status = "disabled";
		};

		ethernet1: ethernet@23000000 {
			compatible = "qcom,sc8280xp-ethqos";
			reg = <0x0 0x23000000 0x0 0x10000>,
			      <0x0 0x23016000 0x0 0x100>;
			reg-names = "stmmaceth", "rgmii";

			clocks = <&gcc GCC_EMAC1_AXI_CLK>,
				 <&gcc GCC_EMAC1_SLV_AHB_CLK>,
				 <&gcc GCC_EMAC1_PTP_CLK>,
				 <&gcc GCC_EMAC1_RGMII_CLK>;
			clock-names = "stmmaceth",
				      "pclk",
				      "ptp_ref",
				      "rgmii";

			interrupts = <GIC_SPI 929 IRQ_TYPE_LEVEL_HIGH>,
				     <GIC_SPI 919 IRQ_TYPE_LEVEL_HIGH>;
			interrupt-names = "macirq", "eth_lpi";

			iommus = <&apps_smmu 0x40 0xf>;
			power-domains = <&gcc EMAC_1_GDSC>;

			snps,tso;
			snps,pbl = <32>;
			rx-fifo-depth = <4096>;
			tx-fifo-depth = <4096>;

			status = "disabled";
		};
	};

	sound: sound {
	};

	thermal-zones {
		cpu0-thermal {
			polling-delay-passive = <250>;
			polling-delay = <1000>;

			thermal-sensors = <&tsens0 1>;

			trips {
				cpu-crit {
					temperature = <110000>;
					hysteresis = <1000>;
					type = "critical";
				};
			};
		};

		cpu1-thermal {
			polling-delay-passive = <250>;
			polling-delay = <1000>;

			thermal-sensors = <&tsens0 2>;

			trips {
				cpu-crit {
					temperature = <110000>;
					hysteresis = <1000>;
					type = "critical";
				};
			};
		};

		cpu2-thermal {
			polling-delay-passive = <250>;
			polling-delay = <1000>;

			thermal-sensors = <&tsens0 3>;

			trips {
				cpu-crit {
					temperature = <110000>;
					hysteresis = <1000>;
					type = "critical";
				};
			};
		};

		cpu3-thermal {
			polling-delay-passive = <250>;
			polling-delay = <1000>;

			thermal-sensors = <&tsens0 4>;

			trips {
				cpu-crit {
					temperature = <110000>;
					hysteresis = <1000>;
					type = "critical";
				};
			};
		};

		cpu4-thermal {
			polling-delay-passive = <250>;
			polling-delay = <1000>;

			thermal-sensors = <&tsens0 5>;

			trips {
				cpu-crit {
					temperature = <110000>;
					hysteresis = <1000>;
					type = "critical";
				};
			};
		};

		cpu5-thermal {
			polling-delay-passive = <250>;
			polling-delay = <1000>;

			thermal-sensors = <&tsens0 6>;

			trips {
				cpu-crit {
					temperature = <110000>;
					hysteresis = <1000>;
					type = "critical";
				};
			};
		};

		cpu6-thermal {
			polling-delay-passive = <250>;
			polling-delay = <1000>;

			thermal-sensors = <&tsens0 7>;

			trips {
				cpu-crit {
					temperature = <110000>;
					hysteresis = <1000>;
					type = "critical";
				};
			};
		};

		cpu7-thermal {
			polling-delay-passive = <250>;
			polling-delay = <1000>;

			thermal-sensors = <&tsens0 8>;

			trips {
				cpu-crit {
					temperature = <110000>;
					hysteresis = <1000>;
					type = "critical";
				};
			};
		};

		cluster0-thermal {
			polling-delay-passive = <250>;
			polling-delay = <1000>;

			thermal-sensors = <&tsens0 9>;

			trips {
				cpu-crit {
					temperature = <110000>;
					hysteresis = <1000>;
					type = "critical";
				};
			};
		};

		mem-thermal {
			polling-delay-passive = <250>;
			polling-delay = <1000>;

			thermal-sensors = <&tsens1 15>;

			trips {
				trip-point0 {
					temperature = <90000>;
					hysteresis = <2000>;
					type = "hot";
				};
			};
		};
	};

	timer {
		compatible = "arm,armv8-timer";
		interrupts = <GIC_PPI 13 (GIC_CPU_MASK_SIMPLE(8) | IRQ_TYPE_LEVEL_LOW)>,
			     <GIC_PPI 14 (GIC_CPU_MASK_SIMPLE(8) | IRQ_TYPE_LEVEL_LOW)>,
			     <GIC_PPI 11 (GIC_CPU_MASK_SIMPLE(8) | IRQ_TYPE_LEVEL_LOW)>,
			     <GIC_PPI 10 (GIC_CPU_MASK_SIMPLE(8) | IRQ_TYPE_LEVEL_LOW)>;
	};
};<|MERGE_RESOLUTION|>--- conflicted
+++ resolved
@@ -3161,48 +3161,6 @@
 				 <&gcc GCC_USB3_SEC_PHY_PIPE_CLK>;
 			clock-names = "aux", "ref", "com_aux", "usb3_pipe";
 
-<<<<<<< HEAD
-			iommus = <&apps_smmu 0xe0 0x0>;
-			dma-coherent;
-
-			clocks = <&gcc GCC_UFS_PHY_AXI_CLK>,
-				 <&gcc GCC_AGGRE_UFS_PHY_AXI_CLK>,
-				 <&gcc GCC_UFS_PHY_AHB_CLK>,
-				 <&gcc GCC_UFS_PHY_UNIPRO_CORE_CLK>,
-				 <&gcc GCC_UFS_REF_CLKREF_CLK>,
-				 <&gcc GCC_UFS_PHY_TX_SYMBOL_0_CLK>,
-				 <&gcc GCC_UFS_PHY_RX_SYMBOL_0_CLK>,
-				 <&gcc GCC_UFS_PHY_RX_SYMBOL_1_CLK>;
-			clock-names = "core_clk",
-				      "bus_aggr_clk",
-				      "iface_clk",
-				      "core_clk_unipro",
-				      "ref_clk",
-				      "tx_lane0_sync_clk",
-				      "rx_lane0_sync_clk",
-				      "rx_lane1_sync_clk";
-			freq-table-hz = <75000000 300000000>,
-					<0 0>,
-					<0 0>,
-					<75000000 300000000>,
-					<0 0>,
-					<0 0>,
-					<0 0>,
-					<0 0>;
-			status = "disabled";
-		};
-
-		ufs_mem_phy: phy@1d87000 {
-			compatible = "qcom,sc8280xp-qmp-ufs-phy";
-			reg = <0 0x01d87000 0 0x1c8>;
-			#address-cells = <2>;
-			#size-cells = <2>;
-			ranges;
-			clock-names = "ref",
-				      "ref_aux";
-			clocks = <&gcc GCC_UFS_CARD_CLKREF_CLK>,
-				 <&gcc GCC_UFS_PHY_PHY_AUX_CLK>;
-=======
 			power-domains = <&gcc USB30_SEC_GDSC>;
 
 			resets = <&gcc GCC_USB3_PHY_SEC_BCR>,
@@ -3211,7 +3169,6 @@
 
 			#clock-cells = <1>;
 			#phy-cells = <1>;
->>>>>>> 98817289
 
 			status = "disabled";
 
@@ -3245,48 +3202,6 @@
 			clock-names = "aux", "cfg_ahb";
 			power-domains = <&rpmhpd SC8280XP_MX>;
 
-<<<<<<< HEAD
-			iommus = <&apps_smmu 0x4a0 0x0>;
-			dma-coherent;
-
-			clocks = <&gcc GCC_UFS_CARD_AXI_CLK>,
-				 <&gcc GCC_AGGRE_UFS_CARD_AXI_CLK>,
-				 <&gcc GCC_UFS_CARD_AHB_CLK>,
-				 <&gcc GCC_UFS_CARD_UNIPRO_CORE_CLK>,
-				 <&gcc GCC_UFS_REF_CLKREF_CLK>,
-				 <&gcc GCC_UFS_CARD_TX_SYMBOL_0_CLK>,
-				 <&gcc GCC_UFS_CARD_RX_SYMBOL_0_CLK>,
-				 <&gcc GCC_UFS_CARD_RX_SYMBOL_1_CLK>;
-			clock-names = "core_clk",
-				      "bus_aggr_clk",
-				      "iface_clk",
-				      "core_clk_unipro",
-				      "ref_clk",
-				      "tx_lane0_sync_clk",
-				      "rx_lane0_sync_clk",
-				      "rx_lane1_sync_clk";
-			freq-table-hz = <75000000 300000000>,
-					<0 0>,
-					<0 0>,
-					<75000000 300000000>,
-					<0 0>,
-					<0 0>,
-					<0 0>,
-					<0 0>;
-			status = "disabled";
-		};
-
-		ufs_card_phy: phy@1da7000 {
-			compatible = "qcom,sc8280xp-qmp-ufs-phy";
-			reg = <0 0x01da7000 0 0x1c8>;
-			#address-cells = <2>;
-			#size-cells = <2>;
-			ranges;
-			clock-names = "ref",
-				      "ref_aux";
-			clocks = <&gcc GCC_UFS_1_CARD_CLKREF_CLK>,
-				 <&gcc GCC_UFS_CARD_PHY_AUX_CLK>;
-=======
 			#clock-cells = <1>;
 			#phy-cells = <0>;
 
@@ -3299,7 +3214,6 @@
 			      <0 0x0890c200 0 0xec>,
 			      <0 0x0890c600 0 0xec>,
 			      <0 0x0890c000 0 0x1c8>;
->>>>>>> 98817289
 
 			clocks = <&dispcc1 DISP_CC_MDSS_DPTX1_AUX_CLK>,
 				 <&dispcc1 DISP_CC_MDSS_AHB_CLK>;
@@ -3763,15 +3677,9 @@
 
 				status = "disabled";
 
-<<<<<<< HEAD
-			resets = <&gcc GCC_USB3_PHY_PRIM_BCR>,
-				 <&gcc GCC_USB4_DP_PHY_PRIM_BCR>;
-			reset-names = "phy", "common";
-=======
 				ports {
 					#address-cells = <1>;
 					#size-cells = <0>;
->>>>>>> 98817289
 
 					port@0 {
 						reg = <0>;
@@ -3933,13 +3841,8 @@
 					};
 				};
 
-<<<<<<< HEAD
-			power-domains = <&gcc USB30_PRIM_GDSC>;
-			required-opps = <&rpmhpd_opp_nom>;
-=======
 				mdss0_dp3_opp_table: opp-table {
 					compatible = "operating-points-v2";
->>>>>>> 98817289
 
 					opp-160000000 {
 						opp-hz = /bits/ 64 <160000000>;
@@ -3997,13 +3900,8 @@
 			#clock-cells = <1>;
 			#phy-cells = <0>;
 
-<<<<<<< HEAD
-			power-domains = <&gcc USB30_SEC_GDSC>;
-			required-opps = <&rpmhpd_opp_nom>;
-=======
-			status = "disabled";
-		};
->>>>>>> 98817289
+			status = "disabled";
+		};
 
 		dispcc0: clock-controller@af00000 {
 			compatible = "qcom,sc8280xp-dispcc0";
