// SPDX-License-Identifier: BSD-3-Clause
/*
 * Copyright (c) 2022, Konrad Dybcio <konrad.dybcio@somainline.org>
 * Copyright (c) 2022, Linaro Limited
 */

/dts-v1/;

#include "sm8450-sony-xperia-nagara.dtsi"

/ {
	model = "Sony Xperia 1 IV";
	compatible = "sony,pdx223", "qcom,sm8450";

	imx316_lvdd_regulator: imx316-lvdd-regulator {
		compatible = "regulator-fixed";
		regulator-name = "imx316_lvdd_regulator";
		gpio = <&pm8350b_gpios 6 GPIO_ACTIVE_HIGH>;
		enable-active-high;

		pinctrl-names = "default";
		pinctrl-0 = <&cam_pwr_ld_en>;
	};

	tcs3490_vdd_regulator: rgbcir-vdd-regulator {
		compatible = "regulator-fixed";
		regulator-name = "tcs3490_vdd_regulator";
		gpio = <&pm8350c_gpios 6 GPIO_ACTIVE_HIGH>;
		enable-active-high;

		pinctrl-names = "default";
		pinctrl-0 = <&rgbc_ir_pwr_en>;
	};
};

&pm8350b_gpios {
	gpio-line-names = "CAM_PWR_A_CS", /* GPIO_1 */
			  "NC",
			  "NC",
			  "NC",
			  "SNAPSHOT_N",
			  "CAM_PWR_LD_EN",
			  "NC",
			  "FOCUS_N";

	cam_pwr_ld_en: cam-pwr-ld-en-state {
		pins = "gpio6";
		function = "normal";
		qcom,drive-strength = <PMIC_GPIO_STRENGTH_LOW>;
		power-source = <0>;
		drive-push-pull;
		output-low;
	};
};

&pm8350c_gpios {
	gpio-line-names = "FL_STROBE_TRIG_WIDE", /* GPIO_1 */
			  "FL_STROBE_TRIG_TELE",
			  "WLC_ID",
			  "WLC_TXPWR_EN",
			  "NC",
			  "RGBC_IR_PWR_EN",
			  "NC",
			  "NC",
			  "WIDEC_PWR_EN";

	rgbc_ir_pwr_en: rgbc-ir-pwr-en-state {
		pins = "gpio6";
		function = "normal";
		qcom,drive-strength = <PMIC_GPIO_STRENGTH_LOW>;
		power-source = <1>;
		drive-push-pull;
		output-low;
	};
};

<<<<<<< HEAD
&i2c15 {
	clock-frequency = <400000>;
	status = "okay";

	/* AMS TCS3490 RGB+IR color sensor @ 72 */
};

&i2c19 {
	clock-frequency = <1000000>;
	status = "okay";

	/* Cirrus Logic CS40L25A boosted haptics driver @ 40 */
};

&pcie0 {
	max-link-speed = <2>;
	status = "okay";
};

&pcie0_phy {
	vdda-phy-supply = <&pm8350_l5>;
	vdda-pll-supply = <&pm8350_l6>;
	status = "okay";
};

&remoteproc_adsp {
	firmware-name = "qcom/adsp.mbn";
	status = "okay";
};

&remoteproc_cdsp {
	firmware-name = "qcom/cdsp.mbn";
	status = "okay";
};

&remoteproc_slpi {
	firmware-name = "qcom/slpi.mbn";
	status = "okay";
};

&qupv3_id_0 {
	status = "okay";
};

&qupv3_id_1 {
	status = "okay";
};

&qupv3_id_2 {
	status = "okay";
};

&sdhc_2 {
	cd-gpios = <&tlmm 92 GPIO_ACTIVE_HIGH>;
	pinctrl-names = "default", "sleep";
	pinctrl-0 = <&sdc2_default_state &sdc2_card_det_n>;
	pinctrl-1 = <&sdc2_sleep_state &sdc2_card_det_n>;
	vmmc-supply = <&pm8350c_l9>;
	vqmmc-supply = <&pm8350c_l6>;
	no-sdio;
	no-mmc;
	status = "okay";
};

&spi10 {
	status = "okay";

	/* NXP SN1X0 NFC Secure Element @ 0 */
};

=======
>>>>>>> 98817289
&tlmm {
	gpio-line-names = "NC", /* GPIO_0 */
			  "NC",
			  "NC",
			  "NC",
			  "WLC_I2C_SDA",
			  "WLC_I2C_SCL",
			  "NC",
			  "PM8010_1_RESET_N",
			  "WLC_INT_N",
			  "NC",
			  "NC", /* GPIO_10 */
			  "PM8010_2_RESET_N",
			  "DISP_ERR_FG",
			  "HALL_INT_N",
			  "ALS_PROX_INT_N",
			  "IMU1_INT",
			  "TS_I2C_SDA",
			  "TS_I2C_SCL",
			  "DISP_RESET_N",
			  "DISP_VDDR_EN",
			  "TS_RESET_N", /* GPIO_20 */
			  "TS_INT_N",
			  "NC",
			  "TELEC_PWR_EN",
			  "CAM1_RESET_N",
			  "LEO_CAM0_RESET_N",
			  "DEBUG_UART_TX",
			  "DEBUG_UART_RX",
			  "FP_SPI_MISO",
			  "FP_SPI_MOSI",
			  "FP_SPI_CLK", /* GPIO_30 */
			  "FP_SPI_CS_N",
			  "NFC_I2C_SDA",
			  "NFC_I2C_SCL",
			  "NFC_EN",
			  "NFC_CLK_REQ",
			  "NFC_ESE_SPI_MISO",
			  "NFC_ESE_SPI_MOSI",
			  "NFC_ESE_SPI_CLK",
			  "NFC_ESE_SPI_CS",
			  "FP_INT_N", /* GPIO_40 */
			  "NC",
			  "FP_RESET_N",
			  "WCD_RST_N",
			  "NC",
			  "NFC_DWL_REQ",
			  "NFC_IRQ",
			  "FORCE_USB_BOOT",
			  "APPS_I2C_1_SDA",
			  "APPS_I2C_1_SCL",
			  "SBU_SW_OE", /* GPIO_50 */
			  "SBU_SW_SEL",
			  "SPK_AMP_I2C_SDA",
			  "SPK_AMP_I2C_SCL",
			  "NC",
			  "NC",
			  "CAMSENSOR_I2C_SDA",
			  "CAMSENSOR_I2C_SCL",
			  "GNSS_ELNA_EN0",
			  "NC",
			  "NC", /* GPIO_60 */
			  "NC",
			  "NC",
			  "NC",
			  "NC",
			  "NC",
			  "RGBC_IR_INT",
			  "NC",
			  "NC",
			  "NC",
			  "NC", /* GPIO_70 */
			  "NC",
			  "HAP_I2C_SDA",
			  "HAP_I2C_SCL",
			  "HAP_RST_N",
			  "HAP_INT_N",
			  "HST_BT_UART_CTS",
			  "HST_BT_UART_RFR",
			  "HST_BT_UART_TX",
			  "HST_BT_UART_RX",
			  "HST_WLAN_EN", /* GPIO_80 */
			  "HST_BT_EN",
			  "HST_SW_CTRL",
			  "NC",
			  "NC",
			  "NC",
			  "DISP_VSYNC",
			  "NC",
			  "NC",
			  "HW_ID_0",
			  "HW_ID_1", /* GPIO_90 */
			  "USB_CC_DIR",
			  "TRAY_DET",
			  "SW_SERVICE",
			  "PCIE0_RESET_N",
			  "PCIE0_CLK_REQ_N",
			  "PCIE0_WAKE_N",
			  "OIS_ENABLE_WIDE",
			  "DEBUG_GPIO0",
			  "NC",
			  "CAM_MCLK0", /* GPIO_100 */
			  "CAM_MCLK1",
			  "CAM_MCLK2",
			  "CAM_MCLK3",
			  "NC",
			  "NC",
			  "TOF_RST_N",
			  "CAM_SOF",
			  "NC",
			  "AFEXPTMG_TELE",
			  "CCI_I2C0_SDA", /* GPIO_110 */
			  "CCI_I2C0_SCL",
			  "CCI_I2C1_SDA",
			  "CCI_I2C1_SCL",
			  "CCI_I2C2_SDA",
			  "CCI_I2C2_SCL",
			  "NC",
			  "CAM2_RESET_N",
			  "NC",
			  "EXT_VD0_XVS",
			  "CAM3_RESET_N", /* GPIO_120 */
			  "NC",
			  "NC",
			  "NC",
			  "NC",
			  "RF_ID_EXTENSION_2",
			  "HAP_I2S_CLK",
			  "HAP_I2S_DOUT",
			  "HAP_TRG1",
			  "HAP_I2S_SYNC",
			  "UIM1_DATA", /* GPIO_130 */
			  "UIM1_CLK",
			  "UIM1_RESET",
			  "TRAY_DET",
			  "UIM2_DATA",
			  "UIM2_CLK",
			  "UIM2_RESET",
			  "UIM2_PRESENT",
			  "SM_RFFE0_CLK",
			  "SM_RFFE0_DATA",
			  "SM_RFFE1_CLK", /* GPIO_140 */
			  "SM_RFFE1_DATA",
			  "SM_MSS_GRFC4",
			  "HST_AS_EN",
			  "LAA_RX_EN",
			  "NC",
			  "SM_RFFE4_CLK",
			  "SM_RFFE4_DATA",
			  "WLAN_COEX_UART1_RX",
			  "WLAN_COEX_UART1_TX",
			  "RF_LCD_ID_EN", /* GPIO_150 */
			  "RF_ID_EXTENSION",
			  "SM_MSS_GRFC12",
			  "NFC_COLD_RST",
			  "NC",
			  "NC",
			  "SDR1_QLINK0_REQ",
			  "SDR1_QLINK0_EN",
			  "SDR1_QLINK0_WMSS_RESET_N",
			  "QLINK1_REQ",
			  "QLINK1_EN", /* GPIO_160 */
			  "QLINK1_WMSS_RESET_N",
			  "SDR2_QLINK2_REQ",
			  "SDR2_QLINK2_EN",
			  "SDR2_QLINK2_WMSS_RESET_N",
			  "WCD_SWR_TX_CLK",
			  "WCD_SWR_TX_DATA0",
			  "WCD_SWR_TX_DATA1",
			  "WCD_SWR_RX_CLK",
			  "WCD_SWR_RX_DATA0",
			  "WCD_SWR_RX_DATA1", /* GPIO_170 */
			  "SM_DMIC1_CLK",
			  "SM_DMIC1_DATA",
			  "SM_DMIC2_CLK",
			  "SM_DMIC2_DATA",
			  "SPK_AMP_I2S_CLK",
			  "SPK_AMP_I2S_WS",
			  "NC",
			  "NC",
			  "WCD_SWR_TX_DATA2",
			  "SPK_AMP_I2S_ASP_DIN", /* GPIO_180 */
			  "SPK_AMP_I2S_ASP_DOUT",
			  "SPK_AMP_INT_N",
			  "SPK_AMP_RESET_N",
			  "HST_BT_WLAN_SLIMBUS_CLK",
			  "HST_BT_WLAN_SLIMBUS_DAT0",
			  "NC",
			  "NC",
			  "NC",
			  "NC",
			  "MAG_I2C_SDA", /* GPIO_190 */
			  "MAG_I2C_SCL",
			  "IMU_SPI_MISO",
			  "IMU_SPI_MOSI",
			  "IMU_SPI_CLK",
			  "IMU_SPI_CS_N",
			  "SENSOR_I2C_SDA",
			  "SENSOR_I2C_SCL",
			  "OIS_TELE_I2C_SDA",
			  "OIS_TELE_I2C_SCL",
			  "NC", /* GPIO_200 */
			  "OIS_ENABLE_TELE",
			  "HST_BLE_UART_TX",
			  "HST_BLE_UART_RX",
			  "HSTP_CLK_CFG_SEL",
			  "NC",
			  "APPS_I2C_0_SDA",
			  "APPS_I2C_0_SCL",
			  "CCI_I2C3_SDA",
			  "CCI_I2C3_SCL";
};<|MERGE_RESOLUTION|>--- conflicted
+++ resolved
@@ -74,79 +74,6 @@
 	};
 };
 
-<<<<<<< HEAD
-&i2c15 {
-	clock-frequency = <400000>;
-	status = "okay";
-
-	/* AMS TCS3490 RGB+IR color sensor @ 72 */
-};
-
-&i2c19 {
-	clock-frequency = <1000000>;
-	status = "okay";
-
-	/* Cirrus Logic CS40L25A boosted haptics driver @ 40 */
-};
-
-&pcie0 {
-	max-link-speed = <2>;
-	status = "okay";
-};
-
-&pcie0_phy {
-	vdda-phy-supply = <&pm8350_l5>;
-	vdda-pll-supply = <&pm8350_l6>;
-	status = "okay";
-};
-
-&remoteproc_adsp {
-	firmware-name = "qcom/adsp.mbn";
-	status = "okay";
-};
-
-&remoteproc_cdsp {
-	firmware-name = "qcom/cdsp.mbn";
-	status = "okay";
-};
-
-&remoteproc_slpi {
-	firmware-name = "qcom/slpi.mbn";
-	status = "okay";
-};
-
-&qupv3_id_0 {
-	status = "okay";
-};
-
-&qupv3_id_1 {
-	status = "okay";
-};
-
-&qupv3_id_2 {
-	status = "okay";
-};
-
-&sdhc_2 {
-	cd-gpios = <&tlmm 92 GPIO_ACTIVE_HIGH>;
-	pinctrl-names = "default", "sleep";
-	pinctrl-0 = <&sdc2_default_state &sdc2_card_det_n>;
-	pinctrl-1 = <&sdc2_sleep_state &sdc2_card_det_n>;
-	vmmc-supply = <&pm8350c_l9>;
-	vqmmc-supply = <&pm8350c_l6>;
-	no-sdio;
-	no-mmc;
-	status = "okay";
-};
-
-&spi10 {
-	status = "okay";
-
-	/* NXP SN1X0 NFC Secure Element @ 0 */
-};
-
-=======
->>>>>>> 98817289
 &tlmm {
 	gpio-line-names = "NC", /* GPIO_0 */
 			  "NC",
