// SPDX-License-Identifier: BSD-3-Clause
/*
 * Copyright (c) 2021, Martin Botka <martin.botka@somainline.org>
 */

/dts-v1/;

#include "sm6125.dtsi"
#include "pm6125.dtsi"
#include <dt-bindings/gpio/gpio.h>
#include <dt-bindings/input/gpio-keys.h>
#include <dt-bindings/pinctrl/qcom,pmic-gpio.h>

/ {
	/* required for bootloader to select correct board */
	qcom,msm-id = <394 0x10000>; /* sm6125 v1 */
	qcom,board-id = <34 0>;

	model = "Sony Xperia 10 II";
	compatible = "sony,pdx201", "qcom,sm6125";
	chassis-type = "handset";

	aliases {
		mmc0 = &sdhc_1; /* SDC1 eMMC slot */
		mmc1 = &sdhc_2; /* SDC2 SD card slot */
	};

	chosen {
		#address-cells = <2>;
		#size-cells = <2>;
		ranges;

		framebuffer0: framebuffer@5c000000 {
			compatible = "simple-framebuffer";
			reg = <0 0x5c000000 0 (2520 * 1080 * 4)>;
			width = <1080>;
			height = <2520>;
			stride = <(1080 * 4)>;
			format = "a8r8g8b8";
		};
	};

	extcon_usb: extcon-usb {
		compatible = "linux,extcon-usb-gpio";
		id-gpios = <&tlmm 102 GPIO_ACTIVE_HIGH>;
	};

	gpio-keys {
		compatible = "gpio-keys";

		pinctrl-0 = <&vol_down_n>;
		pinctrl-names = "default";

		key-volume-down {
			label = "Volume Down";
			gpios = <&tlmm 47 GPIO_ACTIVE_LOW>;
			linux,code = <KEY_VOLUMEDOWN>;
			debounce-interval = <15>;
			linux,can-disable;
			wakeup-source;
		};
	};

	reserved-memory {
		#address-cells = <2>;
		#size-cells = <2>;
		debug_mem: memory@ffb00000 {
			reg = <0x0 0xffb00000 0x0 0xc0000>;
			no-map;
		};

		last_log_mem: memory@ffbc0000 {
			reg = <0x0 0xffbc0000 0x0 0x80000>;
			no-map;
		};

		pstore_mem: ramoops@ffc00000 {
			compatible = "ramoops";
			reg = <0x0 0xffc40000 0x0 0xc0000>;
			record-size = <0x1000>;
			console-size = <0x40000>;
			pmsg-size = <0x20000>;
		};

		cmdline_mem: memory@ffd00000 {
			reg = <0x0 0xffd40000 0x0 0x1000>;
			no-map;
		};
	};

	thermal-zones {
		rf-pa0-thermal {
			polling-delay-passive = <0>;
			polling-delay = <0>;
			thermal-sensors = <&pm6125_adc_tm 0>;

			trips {
				active-config0 {
					temperature = <125000>;
					hysteresis = <1000>;
					type = "critical";
				};
			};
		};

		quiet-thermal {
			polling-delay-passive = <0>;
			polling-delay = <5000>;
			thermal-sensors = <&pm6125_adc_tm 1>;

			trips {
				active-config0 {
					temperature = <125000>;
					hysteresis = <1000>;
					type = "critical";
				};
			};
		};

		xo-thermal {
			polling-delay-passive = <0>;
			polling-delay = <0>;
			thermal-sensors = <&pm6125_adc_tm 2>;

			trips {
				active-config0 {
					temperature = <125000>;
					hysteresis = <1000>;
					type = "critical";
				};
			};
		};

		rf-pa1-thermal {
			polling-delay-passive = <0>;
			polling-delay = <0>;
			thermal-sensors = <&pm6125_adc_tm 3>;

			trips {
				active-config0 {
					temperature = <125000>;
					hysteresis = <1000>;
					type = "critical";
				};
			};
		};
	};
};

&gpi_dma0 {
	status = "okay";
};

&hsusb_phy1 {
	vdd-supply = <&pm6125_l7>;
	vdda-pll-supply = <&pm6125_l10>;
	vdda-phy-dpdm-supply = <&pm6125_l15>;
	status = "okay";
};

&i2c1 {
	clock-frequency = <400000>;
	status = "okay";

	/* NXP PN553 NFC @ 28 */
};

&i2c2 {
	clock-frequency = <400000>;
	status = "okay";

	/* Samsung touchscreen @ 48 */
};

&i2c3 {
	clock-frequency = <1000000>;
	status = "okay";

	/* Cirrus Logic CS35L41 boosted audio amplifier @ 40 */
};

&pm6125_adc {
	pinctrl-names = "default";
	pinctrl-0 = <&camera_flash_therm &emmc_ufs_therm &rf_pa1_therm>;

	channel@4d {
		reg = <ADC5_AMUX_THM1_100K_PU>;
		qcom,ratiometric;
		qcom,hw-settle-time = <200>;
		qcom,pre-scaling = <1 1>;
		label = "rf_pa0_therm";
	};

	channel@4e {
		reg = <ADC5_AMUX_THM2_100K_PU>;
		qcom,ratiometric;
		qcom,hw-settle-time = <200>;
		qcom,pre-scaling = <1 1>;
		label = "quiet_therm";
	};

	channel@52 {
		reg = <ADC5_GPIO1_100K_PU>;
		qcom,ratiometric;
		qcom,hw-settle-time = <200>;
		qcom,pre-scaling = <1 1>;
		label = "camera_flash_therm";
	};

	channel@54 {
		reg = <ADC5_GPIO3_100K_PU>;
		qcom,ratiometric;
		qcom,hw-settle-time = <200>;
		qcom,pre-scaling = <1 1>;
		label = "emmc_ufs_therm";
	};

	channel@55 {
		reg = <ADC5_GPIO4_100K_PU>;
		qcom,ratiometric;
		qcom,hw-settle-time = <200>;
		qcom,pre-scaling = <1 1>;
		label = "rf_pa1_therm";
	};
};

&pm6125_adc_tm {
	status = "okay";

	rf-pa0-therm@0 {
		reg = <0>;
		io-channels = <&pm6125_adc ADC5_AMUX_THM1_100K_PU>;
		qcom,ratiometric;
		qcom,hw-settle-time-us = <200>;
	};

	quiet-therm@1 {
		reg = <1>;
		io-channels = <&pm6125_adc ADC5_AMUX_THM2_100K_PU>;
		qcom,ratiometric;
		qcom,hw-settle-time-us = <200>;
	};

	xo-therm@2 {
		reg = <2>;
		io-channels = <&pm6125_adc ADC5_XO_THERM_100K_PU>;
		qcom,ratiometric;
		qcom,hw-settle-time-us = <200>;
	};

	rf-pa1-therm@3 {
		reg = <3>;
		io-channels = <&pm6125_adc ADC5_GPIO4_100K_PU>;
		qcom,ratiometric;
		qcom,hw-settle-time-us = <200>;
	};
};

&pm6125_gpios {
	camera_flash_therm: camera-flash-therm-state {
		pins = "gpio3";
		function = PMIC_GPIO_FUNC_NORMAL;
		bias-high-impedance;
	};

	emmc_ufs_therm: emmc-ufs-therm-state {
		pins = "gpio6";
		function = PMIC_GPIO_FUNC_NORMAL;
		bias-high-impedance;
	};

	rf_pa1_therm: rf-pa1-therm-state {
		pins = "gpio7";
		function = PMIC_GPIO_FUNC_NORMAL;
		bias-high-impedance;
	};
};

&pon_pwrkey {
	status = "okay";
};

&pon_resin {
	status = "okay";
	linux,code = <KEY_VOLUMEUP>;
};

&rpm_requests {
	regulators-0 {
		compatible = "qcom,rpm-pm6125-regulators";

		vdd_l2_l3_l4-supply = <&pm6125_l7>;
		vdd_l5_l15_l19_l20_l21_l22-supply = <&pm6125_l10>;

		/*
		 * S3/S4 is VDD_CX
		 * S5 is VDD_MX/WCSS_MX
		 */

		pm6125_s6: s6 {
			regulator-min-microvolt = <936000>;
			regulator-max-microvolt = <1422000>;
		};

		pm6125_l1: l1 {
			regulator-min-microvolt = <1200000>;
			regulator-max-microvolt = <1256000>;
		};

		pm6125_l2: l2 {
			regulator-min-microvolt = <1000000>;
			regulator-max-microvolt = <1056000>;
		};

		pm6125_l3: l3 {
			regulator-min-microvolt = <1000000>;
			regulator-max-microvolt = <1064000>;
		};

		pm6125_l4: l4 {
			regulator-min-microvolt = <872000>;
			regulator-max-microvolt = <976000>;
		};

		pm6125_l5: l5 {
			regulator-min-microvolt = <1648000>;
			regulator-max-microvolt = <2950000>;
			regulator-allow-set-load;
		};

		pm6125_l6: l6 {
			regulator-min-microvolt = <576000>;
			regulator-max-microvolt = <656000>;
		};

		pm6125_l7: l7 {
			regulator-min-microvolt = <872000>;
			regulator-max-microvolt = <976000>;
		};

		pm6125_l8: l8 {
			regulator-min-microvolt = <400000>;
			regulator-max-microvolt = <728000>;
		};

		pm6125_l9: l9 {
			regulator-min-microvolt = <1800000>;
			regulator-max-microvolt = <1896000>;
		};

		pm6125_l10: l10 {
			regulator-min-microvolt = <1800000>;
			regulator-max-microvolt = <1896000>;
		};

		pm6125_l11: l11 {
			regulator-min-microvolt = <1800000>;
			regulator-max-microvolt = <1800000>;
			regulator-allow-set-load;
		};

		pm6125_l12: l12 {
			regulator-min-microvolt = <1800000>;
			regulator-max-microvolt = <1996000>;
		};

		pm6125_l13: l13 {
			regulator-min-microvolt = <1800000>;
			regulator-max-microvolt = <1832000>;
		};

		pm6125_l14: l14 {
			regulator-min-microvolt = <1800000>;
			regulator-max-microvolt = <1904000>;
		};

		pm6125_l15: l15 {
			regulator-min-microvolt = <3104000>;
			regulator-max-microvolt = <3232000>;
		};

		pm6125_l16: l16 {
			regulator-min-microvolt = <1800000>;
			regulator-max-microvolt = <1904000>;
		};

		pm6125_l17: l17 {
			regulator-min-microvolt = <1248000>;
			regulator-max-microvolt = <1304000>;
		};

		pm6125_l18: l18 {
			regulator-min-microvolt = <1200000>;
			regulator-max-microvolt = <1264000>;
		};

		pm6125_l19: l19 {
			regulator-min-microvolt = <1648000>;
			regulator-max-microvolt = <2952000>;
		};

		pm6125_l20: l20 {
			regulator-min-microvolt = <1648000>;
			regulator-max-microvolt = <2952000>;
		};

		pm6125_l21: l21 {
			regulator-min-microvolt = <2600000>;
			regulator-max-microvolt = <2856000>;
		};

		pm6125_l22: l22 {
			regulator-min-microvolt = <2944000>;
			regulator-max-microvolt = <2950000>;
			regulator-allow-set-load;
		};

		pm6125_l23: l23 {
			regulator-min-microvolt = <3000000>;
			regulator-max-microvolt = <3400000>;
		};

		pm6125_l24: l24 {
			regulator-min-microvolt = <2944000>;
			regulator-max-microvolt = <2950000>;
			regulator-allow-set-load;
		};
	};
};

&qupv3_id_0 {
	status = "okay";
};

&sdc2_off_state {
	sd-cd-pins {
		pins = "gpio98";
		function = "gpio";
		drive-strength = <2>;
		bias-disable;
	};
};

&sdc2_on_state {
	sd-cd-pins {
		pins = "gpio98";
		function = "gpio";
		drive-strength = <2>;
		bias-pull-up;
	};
};

&sdhc_1 {
	vmmc-supply = <&pm6125_l24>;
	vqmmc-supply = <&pm6125_l11>;
	status = "okay";
};

&sdhc_2 {
	cd-gpios = <&tlmm 98 GPIO_ACTIVE_HIGH>;
	vmmc-supply = <&pm6125_l22>;
	vqmmc-supply = <&pm6125_l5>;
	no-sdio;
	no-mmc;
	status = "okay";
};

&tlmm {
	gpio-reserved-ranges = <22 2>, <28 6>;

	vol_down_n: vol-down-n-state {
		pins = "gpio47";
		function = "gpio";
		drive-strength = <2>;
		bias-disable;
<<<<<<< HEAD
		input-enable;
=======
>>>>>>> 98817289
	};
};

&usb3 {
	status = "okay";
};

&usb3_dwc3 {
	extcon = <&extcon_usb>;
};<|MERGE_RESOLUTION|>--- conflicted
+++ resolved
@@ -473,10 +473,6 @@
 		function = "gpio";
 		drive-strength = <2>;
 		bias-disable;
-<<<<<<< HEAD
-		input-enable;
-=======
->>>>>>> 98817289
 	};
 };
 
