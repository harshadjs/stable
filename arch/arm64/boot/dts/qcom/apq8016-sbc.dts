--- conflicted
+++ resolved
@@ -231,53 +231,6 @@
 
 &camss {
 	status = "okay";
-<<<<<<< HEAD
-	ports {
-		port@0 {
-			reg = <0>;
-			csiphy0_ep: endpoint {
-				data-lanes = <0 2>;
-				remote-endpoint = <&ov5640_ep>;
-				status = "okay";
-			};
-		};
-	};
-};
-
-&cci {
-	status = "okay";
-};
-
-&cci_i2c0 {
-	camera_rear@3b {
-		compatible = "ovti,ov5640";
-		reg = <0x3b>;
-
-		powerdown-gpios = <&tlmm 34 GPIO_ACTIVE_HIGH>;
-		reset-gpios = <&tlmm 35 GPIO_ACTIVE_LOW>;
-		pinctrl-names = "default";
-		pinctrl-0 = <&camera_rear_default>;
-
-		clocks = <&gcc GCC_CAMSS_MCLK0_CLK>;
-		clock-names = "xclk";
-		clock-frequency = <23880000>;
-
-		DOVDD-supply = <&camera_vdddo_1v8>;
-		AVDD-supply = <&camera_vdda_2v8>;
-		DVDD-supply = <&camera_vddd_1v5>;
-
-		/* No camera mezzanine by default */
-		status = "disabled";
-
-		port {
-			ov5640_ep: endpoint {
-				data-lanes = <0 2>;
-				remote-endpoint = <&csiphy0_ep>;
-			};
-		};
-	};
-=======
->>>>>>> bd3a9e57
 };
 
 &lpass {
