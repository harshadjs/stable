--- conflicted
+++ resolved
@@ -35,10 +35,6 @@
 };
 
 &blsp1_spi1 {
-<<<<<<< HEAD
-	cs-select = <0>;
-=======
->>>>>>> 98817289
 	pinctrl-0 = <&spi_0_pins>;
 	pinctrl-names = "default";
 	status = "okay";
