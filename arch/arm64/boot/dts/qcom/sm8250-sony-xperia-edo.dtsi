--- conflicted
+++ resolved
@@ -661,10 +661,6 @@
 		function = "gpio";
 		drive-strength = <2>;
 		bias-disable;
-<<<<<<< HEAD
-		input-enable;
-=======
->>>>>>> 98817289
 	};
 
 	ap2mdm_default: ap2mdm-default-state {
