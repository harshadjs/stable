// SPDX-License-Identifier: BSD-3-Clause
/*
 * Copyright (c) 2023 Qualcomm Innovation Center, Inc. All rights reserved.
 */

/dts-v1/;

#include <dt-bindings/gpio/gpio.h>
#include <dt-bindings/regulator/qcom,rpmh-regulator.h>

#include "x1e80100.dtsi"
#include "x1e80100-pmics.dtsi"

/ {
	model = "Qualcomm Technologies, Inc. X1E80100 CRD";
	compatible = "qcom,x1e80100-crd", "qcom,x1e80100";

	aliases {
		serial0 = &uart21;
	};

	wcd938x: audio-codec {
		compatible = "qcom,wcd9385-codec";

		pinctrl-names = "default";
		pinctrl-0 = <&wcd_default>;

		qcom,micbias1-microvolt = <1800000>;
		qcom,micbias2-microvolt = <1800000>;
		qcom,micbias3-microvolt = <1800000>;
		qcom,micbias4-microvolt = <1800000>;
		qcom,mbhc-buttons-vthreshold-microvolt = <75000 150000 237000 500000 500000 500000 500000 500000>;
		qcom,mbhc-headset-vthreshold-microvolt = <1700000>;
		qcom,mbhc-headphone-vthreshold-microvolt = <50000>;
		qcom,rx-device = <&wcd_rx>;
		qcom,tx-device = <&wcd_tx>;

		reset-gpios = <&tlmm 191 GPIO_ACTIVE_LOW>;

		vdd-buck-supply = <&vreg_l15b_1p8>;
		vdd-rxtx-supply = <&vreg_l15b_1p8>;
		vdd-io-supply = <&vreg_l15b_1p8>;
		vdd-mic-bias-supply = <&vreg_bob1>;

		#sound-dai-cells = <1>;
	};

	chosen {
		stdout-path = "serial0:115200n8";
	};

	reserved-memory {
		linux,cma {
			compatible = "shared-dma-pool";
			size = <0x0 0x8000000>;
			reusable;
			linux,cma-default;
		};
	};

	sound {
		compatible = "qcom,x1e80100-sndcard";
		model = "X1E80100-CRD";
		audio-routing = "WooferLeft IN", "WSA WSA_SPK1 OUT",
				"TwitterLeft IN", "WSA WSA_SPK2 OUT",
				"WooferRight IN", "WSA2 WSA_SPK2 OUT",
				"TwitterRight IN", "WSA2 WSA_SPK2 OUT",
				"IN1_HPHL", "HPHL_OUT",
				"IN2_HPHR", "HPHR_OUT",
				"AMIC2", "MIC BIAS2",
				"VA DMIC0", "MIC BIAS3",
				"VA DMIC1", "MIC BIAS3",
				"VA DMIC2", "MIC BIAS1",
				"VA DMIC3", "MIC BIAS1",
				"VA DMIC0", "VA MIC BIAS3",
				"VA DMIC1", "VA MIC BIAS3",
				"VA DMIC2", "VA MIC BIAS1",
				"VA DMIC3", "VA MIC BIAS1",
				"TX SWR_INPUT1", "ADC2_OUTPUT";

		wcd-playback-dai-link {
			link-name = "WCD Playback";

			cpu {
				sound-dai = <&q6apmbedai RX_CODEC_DMA_RX_0>;
			};

			codec {
				sound-dai = <&wcd938x 0>, <&swr1 0>, <&lpass_rxmacro 0>;
			};

			platform {
				sound-dai = <&q6apm>;
			};
		};

		wcd-capture-dai-link {
			link-name = "WCD Capture";

			cpu {
				sound-dai = <&q6apmbedai TX_CODEC_DMA_TX_3>;
			};

			codec {
				sound-dai = <&wcd938x 1>, <&swr2 1>, <&lpass_txmacro 0>;
			};

			platform {
				sound-dai = <&q6apm>;
			};
		};

		wsa-dai-link {
			link-name = "WSA Playback";

			cpu {
				sound-dai = <&q6apmbedai WSA_CODEC_DMA_RX_0>;
			};

			codec {
				sound-dai = <&left_woofer>, <&left_tweeter>,
					    <&swr0 0>, <&lpass_wsamacro 0>,
					    <&right_woofer>, <&right_tweeter>,
					    <&swr3 0>, <&lpass_wsa2macro 0>;
			};

			platform {
				sound-dai = <&q6apm>;
			};
		};

		va-dai-link {
			link-name = "VA Capture";

			cpu {
				sound-dai = <&q6apmbedai VA_CODEC_DMA_TX_0>;
			};

			codec {
				sound-dai = <&lpass_vamacro 0>;
			};

			platform {
				sound-dai = <&q6apm>;
			};
		};
	};

	vph_pwr: vph-pwr-regulator {
		compatible = "regulator-fixed";

		regulator-name = "vph_pwr";
		regulator-min-microvolt = <3700000>;
		regulator-max-microvolt = <3700000>;

		regulator-always-on;
		regulator-boot-on;
	};

	vreg_edp_3p3: regulator-edp-3p3 {
		compatible = "regulator-fixed";

		regulator-name = "VREG_EDP_3P3";
		regulator-min-microvolt = <3300000>;
		regulator-max-microvolt = <3300000>;

		gpio = <&tlmm 70 GPIO_ACTIVE_HIGH>;
		enable-active-high;

		pinctrl-0 = <&edp_reg_en>;
		pinctrl-names = "default";

		regulator-always-on;
		regulator-boot-on;
	};
};

&apps_rsc {
	regulators-0 {
		compatible = "qcom,pm8550-rpmh-regulators";
		qcom,pmic-id = "b";

		vdd-bob1-supply = <&vph_pwr>;
		vdd-bob2-supply = <&vph_pwr>;
		vdd-l1-l4-l10-supply = <&vreg_s4c_1p8>;
		vdd-l2-l13-l14-supply = <&vreg_bob1>;
		vdd-l5-l16-supply = <&vreg_bob1>;
		vdd-l6-l7-supply = <&vreg_bob2>;
		vdd-l8-l9-supply = <&vreg_bob1>;
		vdd-l12-supply = <&vreg_s5j_1p2>;
		vdd-l15-supply = <&vreg_s4c_1p8>;
		vdd-l17-supply = <&vreg_bob2>;

		vreg_bob1: bob1 {
			regulator-name = "vreg_bob1";
			regulator-min-microvolt = <3008000>;
			regulator-max-microvolt = <3960000>;
			regulator-initial-mode = <RPMH_REGULATOR_MODE_HPM>;
		};

		vreg_bob2: bob2 {
			regulator-name = "vreg_bob2";
			regulator-min-microvolt = <2504000>;
			regulator-max-microvolt = <3008000>;
			regulator-initial-mode = <RPMH_REGULATOR_MODE_HPM>;
		};

		vreg_l1b_1p8: ldo1 {
			regulator-name = "vreg_l1b_1p8";
			regulator-min-microvolt = <1800000>;
			regulator-max-microvolt = <1800000>;
			regulator-initial-mode = <RPMH_REGULATOR_MODE_HPM>;
		};

		vreg_l2b_3p0: ldo2 {
			regulator-name = "vreg_l2b_3p0";
			regulator-min-microvolt = <3072000>;
			regulator-max-microvolt = <3100000>;
			regulator-initial-mode = <RPMH_REGULATOR_MODE_HPM>;
		};

		vreg_l4b_1p8: ldo4 {
			regulator-name = "vreg_l4b_1p8";
			regulator-min-microvolt = <1800000>;
			regulator-max-microvolt = <1800000>;
			regulator-initial-mode = <RPMH_REGULATOR_MODE_HPM>;
		};

		vreg_l5b_3p0: ldo5 {
			regulator-name = "vreg_l5b_3p0";
			regulator-min-microvolt = <3000000>;
			regulator-max-microvolt = <3000000>;
			regulator-initial-mode = <RPMH_REGULATOR_MODE_HPM>;
		};

		vreg_l6b_1p8: ldo6 {
			regulator-name = "vreg_l6b_1p8";
			regulator-min-microvolt = <1800000>;
			regulator-max-microvolt = <2960000>;
			regulator-initial-mode = <RPMH_REGULATOR_MODE_HPM>;
		};

		vreg_l7b_2p8: ldo7 {
			regulator-name = "vreg_l7b_2p8";
			regulator-min-microvolt = <2800000>;
			regulator-max-microvolt = <2800000>;
			regulator-initial-mode = <RPMH_REGULATOR_MODE_HPM>;
		};

		vreg_l8b_3p0: ldo8 {
			regulator-name = "vreg_l8b_3p0";
			regulator-min-microvolt = <3072000>;
			regulator-max-microvolt = <3072000>;
			regulator-initial-mode = <RPMH_REGULATOR_MODE_HPM>;
		};

		vreg_l9b_2p9: ldo9 {
			regulator-name = "vreg_l9b_2p9";
			regulator-min-microvolt = <2960000>;
			regulator-max-microvolt = <2960000>;
			regulator-initial-mode = <RPMH_REGULATOR_MODE_HPM>;
		};

		vreg_l10b_1p8: ldo10 {
			regulator-name = "vreg_l10b_1p8";
			regulator-min-microvolt = <1800000>;
			regulator-max-microvolt = <1800000>;
			regulator-initial-mode = <RPMH_REGULATOR_MODE_HPM>;
		};

		vreg_l12b_1p2: ldo12 {
			regulator-name = "vreg_l12b_1p2";
			regulator-min-microvolt = <1200000>;
			regulator-max-microvolt = <1200000>;
			regulator-initial-mode = <RPMH_REGULATOR_MODE_HPM>;
		};

		vreg_l13b_3p0: ldo13 {
			regulator-name = "vreg_l13b_3p0";
			regulator-min-microvolt = <3072000>;
			regulator-max-microvolt = <3100000>;
			regulator-initial-mode = <RPMH_REGULATOR_MODE_HPM>;
		};

		vreg_l14b_3p0: ldo14 {
			regulator-name = "vreg_l14b_3p0";
			regulator-min-microvolt = <3072000>;
			regulator-max-microvolt = <3072000>;
			regulator-initial-mode = <RPMH_REGULATOR_MODE_HPM>;
		};

		vreg_l15b_1p8: ldo15 {
			regulator-name = "vreg_l15b_1p8";
			regulator-min-microvolt = <1800000>;
			regulator-max-microvolt = <1800000>;
			regulator-initial-mode = <RPMH_REGULATOR_MODE_HPM>;
		};

		vreg_l16b_2p9: ldo16 {
			regulator-name = "vreg_l16b_2p9";
			regulator-min-microvolt = <2912000>;
			regulator-max-microvolt = <2912000>;
			regulator-initial-mode = <RPMH_REGULATOR_MODE_HPM>;
		};

		vreg_l17b_2p5: ldo17 {
			regulator-name = "vreg_l17b_2p5";
			regulator-min-microvolt = <2504000>;
			regulator-max-microvolt = <2504000>;
			regulator-initial-mode = <RPMH_REGULATOR_MODE_HPM>;
		};
	};

	regulators-1 {
		compatible = "qcom,pm8550ve-rpmh-regulators";
		qcom,pmic-id = "c";

		vdd-l1-supply = <&vreg_s5j_1p2>;
		vdd-l2-supply = <&vreg_s1f_0p7>;
		vdd-l3-supply = <&vreg_s1f_0p7>;
		vdd-s4-supply = <&vph_pwr>;

		vreg_s4c_1p8: smps4 {
			regulator-name = "vreg_s4c_1p8";
			regulator-min-microvolt = <1856000>;
			regulator-max-microvolt = <2000000>;
			regulator-initial-mode = <RPMH_REGULATOR_MODE_HPM>;
		};

		vreg_l1c_1p2: ldo1 {
			regulator-name = "vreg_l1c_1p2";
			regulator-min-microvolt = <1200000>;
			regulator-max-microvolt = <1200000>;
			regulator-initial-mode = <RPMH_REGULATOR_MODE_HPM>;
		};

		vreg_l2c_0p8: ldo2 {
			regulator-name = "vreg_l2c_0p8";
			regulator-min-microvolt = <880000>;
			regulator-max-microvolt = <920000>;
			regulator-initial-mode = <RPMH_REGULATOR_MODE_HPM>;
		};

		vreg_l3c_0p8: ldo3 {
			regulator-name = "vreg_l3c_0p8";
			regulator-min-microvolt = <880000>;
			regulator-max-microvolt = <920000>;
			regulator-initial-mode = <RPMH_REGULATOR_MODE_HPM>;
		};
	};

	regulators-2 {
		compatible = "qcom,pmc8380-rpmh-regulators";
		qcom,pmic-id = "d";

		vdd-l1-supply = <&vreg_s1f_0p7>;
		vdd-l2-supply = <&vreg_s1f_0p7>;
		vdd-l3-supply = <&vreg_s4c_1p8>;
		vdd-s1-supply = <&vph_pwr>;

		vreg_l1d_0p8: ldo1 {
			regulator-name = "vreg_l1d_0p8";
			regulator-min-microvolt = <880000>;
			regulator-max-microvolt = <920000>;
			regulator-initial-mode = <RPMH_REGULATOR_MODE_HPM>;
		};

		vreg_l2d_0p9: ldo2 {
			regulator-name = "vreg_l2d_0p9";
			regulator-min-microvolt = <912000>;
			regulator-max-microvolt = <920000>;
			regulator-initial-mode = <RPMH_REGULATOR_MODE_HPM>;
		};

		vreg_l3d_1p8: ldo3 {
			regulator-name = "vreg_l3d_1p8";
			regulator-min-microvolt = <1800000>;
			regulator-max-microvolt = <1800000>;
			regulator-initial-mode = <RPMH_REGULATOR_MODE_HPM>;
		};
	};

	regulators-3 {
		compatible = "qcom,pmc8380-rpmh-regulators";
		qcom,pmic-id = "e";

		vdd-l2-supply = <&vreg_s1f_0p7>;
		vdd-l3-supply = <&vreg_s5j_1p2>;

		vreg_l2e_0p8: ldo2 {
			regulator-name = "vreg_l2e_0p8";
			regulator-min-microvolt = <880000>;
			regulator-max-microvolt = <920000>;
			regulator-initial-mode = <RPMH_REGULATOR_MODE_HPM>;
		};

		vreg_l3e_1p2: ldo3 {
			regulator-name = "vreg_l3e_1p2";
			regulator-min-microvolt = <1200000>;
			regulator-max-microvolt = <1200000>;
			regulator-initial-mode = <RPMH_REGULATOR_MODE_HPM>;
		};
	};

	regulators-4 {
		compatible = "qcom,pmc8380-rpmh-regulators";
		qcom,pmic-id = "f";

		vdd-l1-supply = <&vreg_s5j_1p2>;
		vdd-l2-supply = <&vreg_s5j_1p2>;
		vdd-l3-supply = <&vreg_s5j_1p2>;
		vdd-s1-supply = <&vph_pwr>;

		vreg_s1f_0p7: smps1 {
			regulator-name = "vreg_s1f_0p7";
			regulator-min-microvolt = <700000>;
			regulator-max-microvolt = <1100000>;
			regulator-initial-mode = <RPMH_REGULATOR_MODE_HPM>;
		};

		vreg_l1f_1p0: ldo1 {
			regulator-name = "vreg_l1f_1p0";
			regulator-min-microvolt = <1024000>;
			regulator-max-microvolt = <1024000>;
			regulator-initial-mode = <RPMH_REGULATOR_MODE_HPM>;
		};

		vreg_l2f_1p0: ldo2 {
			regulator-name = "vreg_l2f_1p0";
			regulator-min-microvolt = <1024000>;
			regulator-max-microvolt = <1024000>;
			regulator-initial-mode = <RPMH_REGULATOR_MODE_HPM>;
		};

		vreg_l3f_1p0: ldo3 {
			regulator-name = "vreg_l3f_1p0";
			regulator-min-microvolt = <1024000>;
			regulator-max-microvolt = <1024000>;
			regulator-initial-mode = <RPMH_REGULATOR_MODE_HPM>;
		};
	};

	regulators-6 {
		compatible = "qcom,pm8550ve-rpmh-regulators";
		qcom,pmic-id = "i";

		vdd-l1-supply = <&vreg_s4c_1p8>;
		vdd-l2-supply = <&vreg_s5j_1p2>;
		vdd-l3-supply = <&vreg_s1f_0p7>;
		vdd-s1-supply = <&vph_pwr>;
		vdd-s2-supply = <&vph_pwr>;

		vreg_s1i_0p9: smps1 {
			regulator-name = "vreg_s1i_0p9";
			regulator-min-microvolt = <900000>;
			regulator-max-microvolt = <920000>;
			regulator-initial-mode = <RPMH_REGULATOR_MODE_HPM>;
		};

		vreg_s2i_1p0: smps2 {
			regulator-name = "vreg_s2i_1p0";
			regulator-min-microvolt = <1000000>;
			regulator-max-microvolt = <1100000>;
			regulator-initial-mode = <RPMH_REGULATOR_MODE_HPM>;
		};

		vreg_l1i_1p8: ldo1 {
			regulator-name = "vreg_l1i_1p8";
			regulator-min-microvolt = <1800000>;
			regulator-max-microvolt = <1800000>;
			regulator-initial-mode = <RPMH_REGULATOR_MODE_HPM>;
		};

		vreg_l2i_1p2: ldo2 {
			regulator-name = "vreg_l2i_1p2";
			regulator-min-microvolt = <1200000>;
			regulator-max-microvolt = <1200000>;
			regulator-initial-mode = <RPMH_REGULATOR_MODE_HPM>;
		};

		vreg_l3i_0p8: ldo3 {
			regulator-name = "vreg_l3i_0p8";
			regulator-min-microvolt = <880000>;
			regulator-max-microvolt = <920000>;
			regulator-initial-mode = <RPMH_REGULATOR_MODE_HPM>;
		};
	};

	regulators-7 {
		compatible = "qcom,pm8550ve-rpmh-regulators";
		qcom,pmic-id = "j";

		vdd-l1-supply = <&vreg_s1f_0p7>;
		vdd-l2-supply = <&vreg_s5j_1p2>;
		vdd-l3-supply = <&vreg_s1f_0p7>;
		vdd-s5-supply = <&vph_pwr>;

		vreg_s5j_1p2: smps5 {
			regulator-name = "vreg_s5j_1p2";
			regulator-min-microvolt = <1256000>;
			regulator-max-microvolt = <1304000>;
			regulator-initial-mode = <RPMH_REGULATOR_MODE_HPM>;
		};

		vreg_l1j_0p8: ldo1 {
			regulator-name = "vreg_l1j_0p8";
			regulator-min-microvolt = <880000>;
			regulator-max-microvolt = <920000>;
			regulator-initial-mode = <RPMH_REGULATOR_MODE_HPM>;
		};

		vreg_l2j_1p2: ldo2 {
			regulator-name = "vreg_l2j_1p2";
			regulator-min-microvolt = <1200000>;
			regulator-max-microvolt = <1200000>;
			regulator-initial-mode = <RPMH_REGULATOR_MODE_HPM>;
		};

		vreg_l3j_0p8: ldo3 {
			regulator-name = "vreg_l3j_0p8";
			regulator-min-microvolt = <880000>;
			regulator-max-microvolt = <920000>;
			regulator-initial-mode = <RPMH_REGULATOR_MODE_HPM>;
		};
	};
};

&i2c0 {
	clock-frequency = <400000>;

	status = "okay";

	touchpad@15 {
		compatible = "hid-over-i2c";
		reg = <0x15>;

		hid-descr-addr = <0x1>;
		interrupts-extended = <&tlmm 3 IRQ_TYPE_LEVEL_LOW>;

		pinctrl-0 = <&tpad_default>;
		pinctrl-names = "default";

		wakeup-source;
	};

	keyboard@3a {
		compatible = "hid-over-i2c";
		reg = <0x3a>;

		hid-descr-addr = <0x1>;
		interrupts-extended = <&tlmm 67 IRQ_TYPE_LEVEL_LOW>;

		pinctrl-0 = <&kybd_default>;
		pinctrl-names = "default";

		wakeup-source;
	};
};

&i2c8 {
	clock-frequency = <400000>;

	status = "okay";

	touchscreen@10 {
		compatible = "hid-over-i2c";
		reg = <0x10>;

		hid-descr-addr = <0x1>;
		interrupts-extended = <&tlmm 51 IRQ_TYPE_LEVEL_LOW>;

		pinctrl-0 = <&ts0_default>;
		pinctrl-names = "default";
	};
};

&lpass_tlmm {
	spkr_01_sd_n_active: spkr-01-sd-n-active-state {
		pins = "gpio12";
		function = "gpio";
		drive-strength = <16>;
		bias-disable;
		output-low;
	};

	spkr_23_sd_n_active: spkr-23-sd-n-active-state {
		pins = "gpio13";
		function = "gpio";
		drive-strength = <16>;
		bias-disable;
		output-low;
	};
};

&lpass_vamacro {
	pinctrl-0 = <&dmic01_default>, <&dmic23_default>;
	pinctrl-names = "default";

	vdd-micb-supply = <&vreg_l1b_1p8>;
	qcom,dmic-sample-rate = <4800000>;
};

&mdss {
	status = "okay";
};

&mdss_dp3 {
	compatible = "qcom,x1e80100-dp";
	/delete-property/ #sound-dai-cells;

	status = "okay";

	aux-bus {
		panel {
			compatible = "edp-panel";
			power-supply = <&vreg_edp_3p3>;

			port {
				edp_panel_in: endpoint {
					remote-endpoint = <&mdss_dp3_out>;
				};
			};
		};
	};

	ports {
		port@1 {
			reg = <1>;
			mdss_dp3_out: endpoint {
				data-lanes = <0 1 2 3>;
				link-frequencies = /bits/ 64 <1620000000 2700000000 5400000000 8100000000>;

				remote-endpoint = <&edp_panel_in>;
			};
		};
	};
};

&mdss_dp3_phy {
	vdda-phy-supply = <&vreg_l3j_0p8>;
	vdda-pll-supply = <&vreg_l2j_1p2>;

	status = "okay";
};

&pcie4 {
	status = "okay";
};

&pcie4_phy {
	vdda-phy-supply = <&vreg_l3j_0p8>;
	vdda-pll-supply = <&vreg_l3e_1p2>;

	status = "okay";
};

&pcie6a {
	status = "okay";
};

&pcie6a_phy {
	vdda-phy-supply = <&vreg_l1d_0p8>;
	vdda-pll-supply = <&vreg_l2j_1p2>;

	status = "okay";
};

&qupv3_0 {
	status = "okay";
};

&qupv3_1 {
	status = "okay";
};

&qupv3_2 {
	status = "okay";
};

&remoteproc_adsp {
	firmware-name = "qcom/x1e80100/adsp.mbn",
			"qcom/x1e80100/adsp_dtb.mbn";

	status = "okay";
};

&remoteproc_cdsp {
	firmware-name = "qcom/x1e80100/cdsp.mbn",
			"qcom/x1e80100/cdsp_dtb.mbn";

	status = "okay";
};

&smb2360_0_eusb2_repeater {
	vdd18-supply = <&vreg_l3d_1p8>;
	vdd3-supply = <&vreg_l2b_3p0>;
};

&smb2360_1_eusb2_repeater {
	vdd18-supply = <&vreg_l3d_1p8>;
	vdd3-supply = <&vreg_l14b_3p0>;
};

&smb2360_2_eusb2_repeater {
	vdd18-supply = <&vreg_l3d_1p8>;
	vdd3-supply = <&vreg_l8b_3p0>;
};

&swr0 {
	status = "okay";

	pinctrl-0 = <&wsa_swr_active>, <&spkr_01_sd_n_active>;
	pinctrl-names = "default";

	/* WSA8845, Left Woofer */
	left_woofer: speaker@0,0 {
		compatible = "sdw20217020400";
		reg = <0 0>;
		reset-gpios = <&lpass_tlmm 12 GPIO_ACTIVE_LOW>;
		#sound-dai-cells = <0>;
		sound-name-prefix = "WooferLeft";
		vdd-1p8-supply = <&vreg_l15b_1p8>;
		vdd-io-supply = <&vreg_l12b_1p2>;
	};

	/* WSA8845, Left Tweeter */
	left_tweeter: speaker@0,1 {
		compatible = "sdw20217020400";
		reg = <0 1>;
		reset-gpios = <&lpass_tlmm 12 GPIO_ACTIVE_LOW>;
		#sound-dai-cells = <0>;
		sound-name-prefix = "TwitterLeft";
		vdd-1p8-supply = <&vreg_l15b_1p8>;
		vdd-io-supply = <&vreg_l12b_1p2>;
	};
};

&swr1 {
	status = "okay";

	/* WCD9385 RX */
	wcd_rx: codec@0,4 {
		compatible = "sdw20217010d00";
		reg = <0 4>;
		qcom,rx-port-mapping = <1 2 3 4 5>;
	};
};

&swr2 {
	status = "okay";

	/* WCD9385 TX */
	wcd_tx: codec@0,3 {
		compatible = "sdw20217010d00";
		reg = <0 3>;
		qcom,tx-port-mapping = <2 2 3 4>;
	};
};

&swr3 {
	status = "okay";

	pinctrl-0 = <&wsa2_swr_active>, <&spkr_23_sd_n_active>;
	pinctrl-names = "default";

	/* WSA8845, Right Woofer */
	right_woofer: speaker@0,0 {
		compatible = "sdw20217020400";
		reg = <0 0>;
		reset-gpios = <&lpass_tlmm 13 GPIO_ACTIVE_LOW>;
		#sound-dai-cells = <0>;
		sound-name-prefix = "WooferRight";
		vdd-1p8-supply = <&vreg_l15b_1p8>;
		vdd-io-supply = <&vreg_l12b_1p2>;
	};

	/* WSA8845, Right Tweeter */
	right_tweeter: speaker@0,1 {
		compatible = "sdw20217020400";
		reg = <0 1>;
		reset-gpios = <&lpass_tlmm 13 GPIO_ACTIVE_LOW>;
		#sound-dai-cells = <0>;
		sound-name-prefix = "TwitterRight";
		vdd-1p8-supply = <&vreg_l15b_1p8>;
		vdd-io-supply = <&vreg_l12b_1p2>;
	};
};

&tlmm {
	gpio-reserved-ranges = <34 2>, /* Unused */
			       <44 4>, /* SPI (TPM) */
			       <238 1>; /* UFS Reset */

	edp_reg_en: edp-reg-en-state {
		pins = "gpio70";
		function = "gpio";
		drive-strength = <16>;
		bias-disable;
	};

	kybd_default: kybd-default-state {
		pins = "gpio67";
		function = "gpio";
		bias-disable;
	};

	tpad_default: tpad-default-state {
		pins = "gpio3";
		function = "gpio";
		bias-disable;
	};

	ts0_default: ts0-default-state {
		int-n-pins {
			pins = "gpio51";
			function = "gpio";
			bias-disable;
		};

		reset-n-pins {
			pins = "gpio48";
			function = "gpio";
			output-high;
			drive-strength = <16>;
		};
	};

	wcd_default: wcd-reset-n-active-state {
		pins = "gpio191";
		function = "gpio";
		drive-strength = <16>;
		bias-disable;
		output-low;
	};
};

&uart21 {
	compatible = "qcom,geni-debug-uart";
	status = "okay";
};

&usb_1_ss0_hsphy {
	vdd-supply = <&vreg_l2e_0p8>;
	vdda12-supply = <&vreg_l2j_1p2>;
<<<<<<< HEAD
=======

	phys = <&smb2360_0_eusb2_repeater>;
>>>>>>> 2d002356

	status = "okay";
};

&usb_1_ss0_qmpphy {
	vdda-phy-supply = <&vreg_l3e_1p2>;
	vdda-pll-supply = <&vreg_l1j_0p8>;

	status = "okay";
};

&usb_1_ss0 {
	status = "okay";
};

&usb_1_ss0_dwc3 {
	dr_mode = "host";
	usb-role-switch;
};

&usb_1_ss1_hsphy {
	vdd-supply = <&vreg_l2e_0p8>;
	vdda12-supply = <&vreg_l2j_1p2>;
<<<<<<< HEAD
=======

	phys = <&smb2360_1_eusb2_repeater>;
>>>>>>> 2d002356

	status = "okay";
};

&usb_1_ss1_qmpphy {
	vdda-phy-supply = <&vreg_l3e_1p2>;
	vdda-pll-supply = <&vreg_l2d_0p9>;

	status = "okay";
};

&usb_1_ss1 {
	status = "okay";
};

&usb_1_ss1_dwc3 {
	dr_mode = "host";
	usb-role-switch;
};

&usb_1_ss2_hsphy {
	vdd-supply = <&vreg_l2e_0p8>;
	vdda12-supply = <&vreg_l2j_1p2>;
<<<<<<< HEAD
=======

	phys = <&smb2360_2_eusb2_repeater>;
>>>>>>> 2d002356

	status = "okay";
};

&usb_1_ss2_qmpphy {
	vdda-phy-supply = <&vreg_l3e_1p2>;
	vdda-pll-supply = <&vreg_l2d_0p9>;

	status = "okay";
};

&usb_1_ss2 {
	status = "okay";
};

&usb_1_ss2_dwc3 {
	dr_mode = "host";
	usb-role-switch;
};<|MERGE_RESOLUTION|>--- conflicted
+++ resolved
@@ -842,11 +842,8 @@
 &usb_1_ss0_hsphy {
 	vdd-supply = <&vreg_l2e_0p8>;
 	vdda12-supply = <&vreg_l2j_1p2>;
-<<<<<<< HEAD
-=======
 
 	phys = <&smb2360_0_eusb2_repeater>;
->>>>>>> 2d002356
 
 	status = "okay";
 };
@@ -870,11 +867,8 @@
 &usb_1_ss1_hsphy {
 	vdd-supply = <&vreg_l2e_0p8>;
 	vdda12-supply = <&vreg_l2j_1p2>;
-<<<<<<< HEAD
-=======
 
 	phys = <&smb2360_1_eusb2_repeater>;
->>>>>>> 2d002356
 
 	status = "okay";
 };
@@ -898,11 +892,8 @@
 &usb_1_ss2_hsphy {
 	vdd-supply = <&vreg_l2e_0p8>;
 	vdda12-supply = <&vreg_l2j_1p2>;
-<<<<<<< HEAD
-=======
 
 	phys = <&smb2360_2_eusb2_repeater>;
->>>>>>> 2d002356
 
 	status = "okay";
 };
