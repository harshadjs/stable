// SPDX-License-Identifier: BSD-3-Clause
/*
 * Copyright (c) 2020, Konrad Dybcio
 */

#include <dt-bindings/iio/qcom,spmi-vadc.h>
#include <dt-bindings/input/linux-event-codes.h>
#include <dt-bindings/interrupt-controller/irq.h>
#include <dt-bindings/spmi/spmi.h>
#include <dt-bindings/thermal/thermal.h>

/ {
	thermal-zones {
		pm660-thermal {
			polling-delay-passive = <250>;
			polling-delay = <1000>;

			thermal-sensors = <&pm660_temp>;

			trips {
				pm660_alert0: pm660-alert0 {
					temperature = <95000>;
					hysteresis = <2000>;
					type = "passive";
				};
				pm660_crit: pm660-crit {
					temperature = <125000>;
					hysteresis = <2000>;
					type = "critical";
				};
			};
		};
	};
};

&spmi_bus {

	pmic@0 {
		compatible = "qcom,pm660", "qcom,spmi-pmic";
		reg = <0x0 SPMI_USID>;
		#address-cells = <1>;
		#size-cells = <0>;

		rtc@6000 {
			compatible = "qcom,pm8941-rtc";
			reg = <0x6000>, <0x6100>;
			reg-names = "rtc", "alarm";
			interrupts = <0x0 0x61 0x1 IRQ_TYPE_EDGE_RISING>;
		};

		pon: pon@800 {
			compatible = "qcom,pm8998-pon";
			reg = <0x800>;
			mode-bootloader = <0x2>;
			mode-recovery = <0x1>;

			pon_pwrkey: pwrkey {
				compatible = "qcom,pm8941-pwrkey";
				interrupts = <0x0 0x8 0 IRQ_TYPE_EDGE_BOTH>;
				debounce = <15625>;
				bias-pull-up;
				linux,code = <KEY_POWER>;

				status = "disabled";
			};

			pon_resin: resin {
				compatible = "qcom,pm8941-resin";
				interrupts = <0x0 0x8 1 IRQ_TYPE_EDGE_BOTH>;
				debounce = <15625>;
				bias-pull-up;

				status = "disabled";
			};
		};

		pm660_temp: temp-alarm@2400 {
			compatible = "qcom,spmi-temp-alarm";
			reg = <0x2400>;
			interrupts = <0x0 0x24 0x0 IRQ_TYPE_EDGE_RISING>;
			io-channels = <&pm660_adc ADC5_DIE_TEMP>;
			io-channel-names = "thermal";
			#thermal-sensor-cells = <0>;
		};

		pm660_adc: adc@3100 {
			compatible = "qcom,spmi-adc-rev2";
			reg = <0x3100>;
			interrupts = <0x0 0x31 0x0 IRQ_TYPE_EDGE_RISING>;
			#address-cells = <1>;
			#size-cells = <0>;
			#io-channel-cells = <1>;

			channel@0 {
				reg = <ADC5_REF_GND>;
				qcom,decimation = <1024>;
				qcom,pre-scaling = <1 1>;
				label = "ref_gnd";
			};

			channel@1 {
				reg = <ADC5_1P25VREF>;
				qcom,decimation = <1024>;
				qcom,pre-scaling = <1 1>;
				label = "vref_1p25";
			};

			channel@6 {
				reg = <ADC5_DIE_TEMP>;
				qcom,decimation = <1024>;
				qcom,pre-scaling = <1 1>;
				label = "die_temp";
			};

			channel@4c {
				reg = <ADC5_XO_THERM_100K_PU>;
				qcom,pre-scaling = <1 1>;
				qcom,decimation = <1024>;
				qcom,hw-settle-time = <200>;
				qcom,ratiometric;
				label = "xo_therm";
			};

			channel@4d {
				reg = <ADC5_AMUX_THM1_100K_PU>;
				qcom,pre-scaling = <1 1>;
				qcom,decimation = <1024>;
				qcom,hw-settle-time = <200>;
				qcom,ratiometric;
				label = "msm_therm";
			};

			channel@4e {
				reg = <ADC5_AMUX_THM2_100K_PU>;
				qcom,pre-scaling = <1 1>;
				qcom,decimation = <1024>;
				qcom,hw-settle-time = <200>;
				qcom,ratiometric;
				label = "emmc_therm";
			};

			channel@4f {
				reg = <ADC5_AMUX_THM3_100K_PU>;
				qcom,pre-scaling = <1 1>;
				qcom,decimation = <1024>;
				qcom,hw-settle-time = <200>;
				qcom,ratiometric;
				label = "pa_therm0";
			};

			channel@50 {
				reg = <ADC5_AMUX_THM4_100K_PU>;
				qcom,pre-scaling = <1 1>;
				qcom,decimation = <1024>;
				qcom,hw-settle-time = <200>;
				qcom,ratiometric;
				label = "pa_therm1";
			};

			channel@51 {
				reg = <ADC5_AMUX_THM5_100K_PU>;
				qcom,pre-scaling = <1 1>;
				qcom,decimation = <1024>;
				qcom,hw-settle-time = <200>;
				qcom,ratiometric;
				label = "quiet_therm";
			};

			channel@83 {
				reg = <ADC5_VPH_PWR>;
				qcom,decimation = <1024>;
				qcom,pre-scaling = <1 3>;
				label = "vph_pwr";
			};

<<<<<<< HEAD
			vcoin: vcoin@85 {
=======
			channel@85 {
>>>>>>> 98817289
				reg = <ADC5_VCOIN>;
				qcom,decimation = <1024>;
				qcom,pre-scaling = <1 3>;
				label = "vcoin";
			};
		};

		pm660_gpios: gpio@c000 {
			compatible = "qcom,pm660-gpio", "qcom,spmi-gpio";
			reg = <0xc000>;
			gpio-controller;
			gpio-ranges = <&pm660_gpios 0 0 13>;
			#gpio-cells = <2>;
			interrupt-controller;
			#interrupt-cells = <2>;
		};
	};

	pmic@1 {
		compatible = "qcom,pm660", "qcom,spmi-pmic";
		reg = <0x1 SPMI_USID>;
		#address-cells = <1>;
		#size-cells = <0>;

		pm660_spmi_regulators: regulators {
			compatible = "qcom,pm660-regulators";
		};
	};
};<|MERGE_RESOLUTION|>--- conflicted
+++ resolved
@@ -173,11 +173,7 @@
 				label = "vph_pwr";
 			};
 
-<<<<<<< HEAD
-			vcoin: vcoin@85 {
-=======
 			channel@85 {
->>>>>>> 98817289
 				reg = <ADC5_VCOIN>;
 				qcom,decimation = <1024>;
 				qcom,pre-scaling = <1 3>;
