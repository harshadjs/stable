--- conflicted
+++ resolved
@@ -203,7 +203,31 @@
 	status = "okay";
 };
 
-&hdmi {
+&hsusb_phy1 {
+	status = "okay";
+
+	vdd-supply = <&vreg_l28a_0p925>;
+	vdda-pll-supply = <&vreg_l12a_1p8>;
+	vdda-phy-dpdm-supply = <&vreg_l24a_3p075>;
+};
+
+&hsusb_phy2 {
+	status = "okay";
+
+	vdd-supply = <&vreg_l28a_0p925>;
+	vdda-pll-supply = <&vreg_l12a_1p8>;
+	vdda-phy-dpdm-supply = <&vreg_l24a_3p075>;
+};
+
+&mdp {
+	status = "okay";
+};
+
+&mdss {
+	status = "okay";
+};
+
+&mdss_hdmi {
 	status = "okay";
 
 	pinctrl-names = "default", "sleep";
@@ -214,7 +238,7 @@
 	core-vcc-supply = <&vreg_s4a_1p8>;
 };
 
-&hdmi_phy {
+&mdss_hdmi_phy {
 	status = "okay";
 
 	vddio-supply = <&vreg_l12a_1p8>;
@@ -222,52 +246,6 @@
 	#phy-cells = <0>;
 };
 
-&hsusb_phy1 {
-	status = "okay";
-
-	vdd-supply = <&vreg_l28a_0p925>;
-	vdda-pll-supply = <&vreg_l12a_1p8>;
-	vdda-phy-dpdm-supply = <&vreg_l24a_3p075>;
-};
-
-&hsusb_phy2 {
-	status = "okay";
-
-	vdd-supply = <&vreg_l28a_0p925>;
-	vdda-pll-supply = <&vreg_l12a_1p8>;
-	vdda-phy-dpdm-supply = <&vreg_l24a_3p075>;
-};
-
-&mdp {
-	status = "okay";
-};
-
-&mdss {
-	status = "okay";
-};
-
-<<<<<<< HEAD
-=======
-&mdss_hdmi {
-	status = "okay";
-
-	pinctrl-names = "default", "sleep";
-	pinctrl-0 = <&hdmi_hpd_active &hdmi_ddc_active>;
-	pinctrl-1 = <&hdmi_hpd_suspend &hdmi_ddc_suspend>;
-
-	core-vdda-supply = <&vreg_l12a_1p8>;
-	core-vcc-supply = <&vreg_s4a_1p8>;
-};
-
-&mdss_hdmi_phy {
-	status = "okay";
-
-	vddio-supply = <&vreg_l12a_1p8>;
-	vcca-supply = <&vreg_l28a_0p925>;
-	#phy-cells = <0>;
-};
-
->>>>>>> bd3a9e57
 &mmcc {
 	vdd-gfx-supply = <&vdd_gfx>;
 };
@@ -1071,7 +1049,7 @@
 		};
 
 		codec {
-			sound-dai = <&hdmi 0>;
+			sound-dai = <&mdss_hdmi 0>;
 		};
 	};
 
