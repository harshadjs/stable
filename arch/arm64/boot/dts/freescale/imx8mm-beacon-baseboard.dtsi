--- conflicted
+++ resolved
@@ -279,8 +279,6 @@
 	assigned-clocks = <&clk IMX8MM_CLK_UART3>;
 	assigned-clock-parents = <&clk IMX8MM_SYS_PLL1_80M>;
 	uart-has-rtscts;
-<<<<<<< HEAD
-=======
 	status = "okay";
 };
 
@@ -295,7 +293,6 @@
 	pinctrl-names = "default";
 	disable-over-current;
 	dr_mode = "host";
->>>>>>> d60c95ef
 	status = "okay";
 };
 
