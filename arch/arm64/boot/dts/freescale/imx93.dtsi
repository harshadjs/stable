--- conflicted
+++ resolved
@@ -381,8 +381,6 @@
 			anatop: anatop@44480000 {
 				compatible = "fsl,imx93-anatop", "syscon";
 				reg = <0x44480000 0x2000>;
-<<<<<<< HEAD
-=======
 			};
 
 			tmu: tmu@44482000 {
@@ -416,7 +414,6 @@
 				clock-names = "ipg";
 				#io-channel-cells = <1>;
 				status = "disabled";
->>>>>>> 98817289
 			};
 		};
 
