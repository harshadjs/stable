// SPDX-License-Identifier: (GPL-2.0+ OR MIT)
/*
 * Copyright (c) 2016 Andreas Färber
 * Copyright (c) 2016 BayLibre, Inc.
 * Author: Kevin Hilman <khilman@kernel.org>
 */

#include "meson-gxbb.dtsi"
#include <dt-bindings/gpio/gpio.h>
<<<<<<< HEAD
=======
#include <dt-bindings/leds/common.h>
>>>>>>> 77b5472d

/ {
	aliases {
		serial0 = &uart_AO;
		ethernet0 = &ethmac;
	};

	chosen {
		stdout-path = "serial0:115200n8";
	};

	memory@0 {
		device_type = "memory";
		reg = <0x0 0x0 0x0 0x40000000>;
	};

	leds {
		compatible = "gpio-leds";

		led-power {
			/* red in suspend or power-off */
			color = <LED_COLOR_ID_BLUE>;
			function = LED_FUNCTION_POWER;
			gpios = <&gpio_ao GPIOAO_13 GPIO_ACTIVE_HIGH>;
			default-state = "on";
			panic-indicator;
		};
	};

	usb_pwr: regulator-usb-pwrs {
		compatible = "regulator-fixed";

		regulator-name = "USB_PWR";

		regulator-min-microvolt = <5000000>;
		regulator-max-microvolt = <5000000>;

		gpio = <&gpio GPIODV_24 GPIO_ACTIVE_HIGH>;
		enable-active-high;
	};

	vddio_boot: regulator-vddio_boot {
		compatible = "regulator-fixed";
		regulator-name = "VDDIO_BOOT";
		regulator-min-microvolt = <1800000>;
		regulator-max-microvolt = <1800000>;
	};

	vddao_3v3: regulator-vddao_3v3 {
		compatible = "regulator-fixed";
		regulator-name = "VDDAO_3V3";
		regulator-min-microvolt = <3300000>;
		regulator-max-microvolt = <3300000>;
	};

	vddio_ao18: regulator-vddio_ao18 {
		compatible = "regulator-fixed";
		regulator-name = "VDDIO_AO18";
		regulator-min-microvolt = <1800000>;
		regulator-max-microvolt = <1800000>;
		regulator-always-on;
	};

	vcc_3v3: regulator-vcc_3v3 {
		compatible = "regulator-fixed";
		regulator-name = "VCC_3V3";
		regulator-min-microvolt = <3300000>;
		regulator-max-microvolt = <3300000>;
	};

	emmc_pwrseq: emmc-pwrseq {
		compatible = "mmc-pwrseq-emmc";
		reset-gpios = <&gpio BOOT_9 GPIO_ACTIVE_LOW>;
	};

	wifi32k: wifi32k {
		compatible = "pwm-clock";
		#clock-cells = <0>;
		clock-frequency = <32768>;
		pwms = <&pwm_ef 0 30518 0>; /* PWM_E at 32.768KHz */
	};

	sdio_pwrseq: sdio-pwrseq {
		compatible = "mmc-pwrseq-simple";
		reset-gpios = <&gpio GPIOX_6 GPIO_ACTIVE_LOW>;
		clocks = <&wifi32k>;
		clock-names = "ext_clock";
	};

	cvbs-connector {
		compatible = "composite-video-connector";

		port {
			cvbs_connector_in: endpoint {
				remote-endpoint = <&cvbs_vdac_out>;
			};
		};
	};

	hdmi-connector {
		compatible = "hdmi-connector";
		type = "a";

		port {
			hdmi_connector_in: endpoint {
				remote-endpoint = <&hdmi_tx_tmds_out>;
			};
		};
	};
};

&cec_AO {
	status = "okay";
	pinctrl-0 = <&ao_cec_pins>;
	pinctrl-names = "default";
	hdmi-phandle = <&hdmi_tx>;
};

&cvbs_vdac_port {
	cvbs_vdac_out: endpoint {
		remote-endpoint = <&cvbs_connector_in>;
	};
};

&ethmac {
	status = "okay";
	pinctrl-0 = <&eth_rgmii_pins>;
	pinctrl-names = "default";

	phy-handle = <&eth_phy0>;
	phy-mode = "rgmii";

	amlogic,tx-delay-ns = <2>;

	mdio {
		compatible = "snps,dwmac-mdio";
		#address-cells = <1>;
		#size-cells = <0>;

		eth_phy0: ethernet-phy@0 {
			/* Realtek RTL8211F (0x001cc916) */
			reg = <0>;

			reset-assert-us = <10000>;
			reset-deassert-us = <80000>;
			reset-gpios = <&gpio GPIOZ_14 GPIO_ACTIVE_LOW>;

			interrupt-parent = <&gpio_intc>;
			/* MAC_INTR on GPIOZ_15 */
			interrupts = <29 IRQ_TYPE_LEVEL_LOW>;
		};
	};
};

&hdmi_tx {
	status = "okay";
	pinctrl-0 = <&hdmi_hpd_pins>, <&hdmi_i2c_pins>;
	pinctrl-names = "default";
	hdmi-supply = <&vddio_ao18>;
};

&hdmi_tx_tmds_port {
	hdmi_tx_tmds_out: endpoint {
		remote-endpoint = <&hdmi_connector_in>;
	};
};

&ir {
	status = "okay";
	pinctrl-0 = <&remote_input_ao_pins>;
	pinctrl-names = "default";
};

&pwm_ef {
	status = "okay";
	pinctrl-0 = <&pwm_e_pins>;
	pinctrl-names = "default";
	clocks = <&clkc CLKID_FCLK_DIV4>;
	clock-names = "clkin0";
};

&saradc {
	status = "okay";
	vref-supply = <&vddio_ao18>;
};

/* Wireless SDIO Module */
&sd_emmc_a {
	status = "okay";
	pinctrl-0 = <&sdio_pins>;
	pinctrl-1 = <&sdio_clk_gate_pins>;
	pinctrl-names = "default", "clk-gate";
	#address-cells = <1>;
	#size-cells = <0>;

	bus-width = <4>;
	cap-sd-highspeed;
	max-frequency = <50000000>;

	non-removable;
	disable-wp;

	/* WiFi firmware requires power to be kept while in suspend */
	keep-power-in-suspend;

	mmc-pwrseq = <&sdio_pwrseq>;

	vmmc-supply = <&vddao_3v3>;
	vqmmc-supply = <&vddio_boot>;

	brcmf: wifi@1 {
		reg = <1>;
		compatible = "brcm,bcm4329-fmac";
	};
};

/* SD card */
&sd_emmc_b {
	status = "okay";
	pinctrl-0 = <&sdcard_pins>;
	pinctrl-1 = <&sdcard_clk_gate_pins>;
	pinctrl-names = "default", "clk-gate";

	bus-width = <4>;
	cap-sd-highspeed;
	max-frequency = <50000000>;
	disable-wp;

	cd-gpios = <&gpio CARD_6 GPIO_ACTIVE_LOW>;

	vmmc-supply = <&vddao_3v3>;
	vqmmc-supply = <&vcc_3v3>;
};

/* eMMC */
&sd_emmc_c {
	status = "okay";
	pinctrl-0 = <&emmc_pins>, <&emmc_ds_pins>;
	pinctrl-1 = <&emmc_clk_gate_pins>;
	pinctrl-names = "default", "clk-gate";

	bus-width = <8>;
	cap-mmc-highspeed;
	max-frequency = <200000000>;
	non-removable;
	disable-wp;
	mmc-ddr-1_8v;
	mmc-hs200-1_8v;

	mmc-pwrseq = <&emmc_pwrseq>;
	vmmc-supply = <&vcc_3v3>;
	vqmmc-supply = <&vddio_boot>;
};

/* This is connected to the Bluetooth module: */
&uart_A {
	status = "okay";
	pinctrl-0 = <&uart_a_pins>, <&uart_a_cts_rts_pins>;
	pinctrl-names = "default";
	uart-has-rtscts;

	bluetooth {
		compatible = "brcm,bcm43438-bt";
		shutdown-gpios = <&gpio GPIOX_20 GPIO_ACTIVE_HIGH>;
	};
};

/* This UART is brought out to the DB9 connector */
&uart_AO {
	status = "okay";
	pinctrl-0 = <&uart_ao_a_pins>;
	pinctrl-names = "default";
};

&usb0_phy {
	status = "okay";
	phy-supply = <&usb_pwr>;
};

&usb0 {
	status = "okay";
};<|MERGE_RESOLUTION|>--- conflicted
+++ resolved
@@ -7,10 +7,7 @@
 
 #include "meson-gxbb.dtsi"
 #include <dt-bindings/gpio/gpio.h>
-<<<<<<< HEAD
-=======
 #include <dt-bindings/leds/common.h>
->>>>>>> 77b5472d
 
 / {
 	aliases {
