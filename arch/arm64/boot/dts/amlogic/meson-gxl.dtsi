// SPDX-License-Identifier: (GPL-2.0+ OR MIT)
/*
 * Copyright (c) 2016 Endless Computers, Inc.
 * Author: Carlo Caione <carlo@endlessm.com>
 */

#include "meson-gx.dtsi"
#include <dt-bindings/clock/gxbb-clkc.h>
#include <dt-bindings/clock/gxbb-aoclkc.h>
#include <dt-bindings/gpio/meson-gxl-gpio.h>
#include <dt-bindings/reset/amlogic,meson-gxbb-reset.h>

/ {
	compatible = "amlogic,meson-gxl";

	soc {
		usb: usb@d0078080 {
			compatible = "amlogic,meson-gxl-usb-ctrl";
			reg = <0x0 0xd0078080 0x0 0x20>;
			interrupts = <GIC_SPI 16 IRQ_TYPE_LEVEL_HIGH>;
			#address-cells = <2>;
			#size-cells = <2>;
			ranges;

			clocks = <&clkc CLKID_USB>, <&clkc CLKID_USB1_DDR_BRIDGE>;
			clock-names = "usb_ctrl", "ddr";
			resets = <&reset RESET_USB_OTG>;

			dr_mode = "otg";

			phys = <&usb2_phy0>, <&usb2_phy1>;
			phy-names = "usb2-phy0", "usb2-phy1";

			dwc2: usb@c9100000 {
				compatible = "amlogic,meson-g12a-usb", "snps,dwc2";
				reg = <0x0 0xc9100000 0x0 0x40000>;
				interrupts = <GIC_SPI 31 IRQ_TYPE_LEVEL_HIGH>;
				clocks = <&clkc CLKID_USB1>;
				clock-names = "otg";
				phys = <&usb2_phy1>;
				dr_mode = "peripheral";
				g-rx-fifo-size = <192>;
				g-np-tx-fifo-size = <128>;
				g-tx-fifo-size = <128 128 16 16 16>;
			};

			dwc3: usb@c9000000 {
				compatible = "snps,dwc3";
				reg = <0x0 0xc9000000 0x0 0x100000>;
				interrupts = <GIC_SPI 30 IRQ_TYPE_LEVEL_HIGH>;
				dr_mode = "host";
				maximum-speed = "high-speed";
				snps,dis_u2_susphy_quirk;
			};
		};

		acodec: audio-controller@c8832000 {
			compatible = "amlogic,t9015";
			reg = <0x0 0xc8832000 0x0 0x14>;
			#sound-dai-cells = <0>;
			sound-name-prefix = "ACODEC";
			clocks = <&clkc CLKID_ACODEC>;
			clock-names = "pclk";
			resets = <&reset RESET_ACODEC>;
			status = "disabled";
		};

		crypto: crypto@c883e000 {
			compatible = "amlogic,gxl-crypto";
			reg = <0x0 0xc883e000 0x0 0x36>;
			interrupts = <GIC_SPI 188 IRQ_TYPE_EDGE_RISING>,
				     <GIC_SPI 189 IRQ_TYPE_EDGE_RISING>;
			clocks = <&clkc CLKID_BLKMV>;
			clock-names = "blkmv";
			status = "okay";
		};
	};
};

&aiu {
	compatible = "amlogic,aiu-gxl", "amlogic,aiu";
	clocks = <&clkc CLKID_AIU_GLUE>,
		 <&clkc CLKID_I2S_OUT>,
		 <&clkc CLKID_AOCLK_GATE>,
		 <&clkc CLKID_CTS_AMCLK>,
		 <&clkc CLKID_MIXER_IFACE>,
		 <&clkc CLKID_IEC958>,
		 <&clkc CLKID_IEC958_GATE>,
		 <&clkc CLKID_CTS_MCLK_I958>,
		 <&clkc CLKID_CTS_I958>;
	clock-names = "pclk",
		      "i2s_pclk",
		      "i2s_aoclk",
		      "i2s_mclk",
		      "i2s_mixer",
		      "spdif_pclk",
		      "spdif_aoclk",
		      "spdif_mclk",
		      "spdif_mclk_sel";
	resets = <&reset RESET_AIU>;
};

&apb {
	usb2_phy0: phy@78000 {
		compatible = "amlogic,meson-gxl-usb2-phy";
		#phy-cells = <0>;
		reg = <0x0 0x78000 0x0 0x20>;
		clocks = <&clkc CLKID_USB>;
		clock-names = "phy";
		resets = <&reset RESET_USB_OTG>;
		reset-names = "phy";
		status = "okay";
	};

	usb2_phy1: phy@78020 {
		compatible = "amlogic,meson-gxl-usb2-phy";
		#phy-cells = <0>;
		reg = <0x0 0x78020 0x0 0x20>;
		clocks = <&clkc CLKID_USB>;
		clock-names = "phy";
		resets = <&reset RESET_USB_OTG>;
		reset-names = "phy";
		status = "okay";
	};
};

&efuse {
	clocks = <&clkc CLKID_EFUSE>;
};

&ethmac {
	clocks = <&clkc CLKID_ETH>,
		 <&clkc CLKID_FCLK_DIV2>,
		 <&clkc CLKID_MPLL2>,
		 <&clkc CLKID_FCLK_DIV2>;
	clock-names = "stmmaceth", "clkin0", "clkin1", "timing-adjustment";

	mdio0: mdio {
		#address-cells = <1>;
		#size-cells = <0>;
		compatible = "snps,dwmac-mdio";
	};
};

&aobus {
	pinctrl_aobus: pinctrl@14 {
		compatible = "amlogic,meson-gxl-aobus-pinctrl";
		#address-cells = <2>;
		#size-cells = <2>;
		ranges;

		gpio_ao: bank@14 {
			reg = <0x0 0x00014 0x0 0x8>,
			      <0x0 0x0002c 0x0 0x4>,
			      <0x0 0x00024 0x0 0x8>;
			reg-names = "mux", "pull", "gpio";
			gpio-controller;
			#gpio-cells = <2>;
			gpio-ranges = <&pinctrl_aobus 0 0 14>;
		};

		uart_ao_a_pins: uart_ao_a {
			mux {
				groups = "uart_tx_ao_a", "uart_rx_ao_a";
				function = "uart_ao";
				bias-disable;
			};
		};

		uart_ao_a_cts_rts_pins: uart_ao_a_cts_rts {
			mux {
				groups = "uart_cts_ao_a",
				       "uart_rts_ao_a";
				function = "uart_ao";
				bias-disable;
			};
		};

		uart_ao_b_pins: uart_ao_b {
			mux {
				groups = "uart_tx_ao_b", "uart_rx_ao_b";
				function = "uart_ao_b";
				bias-disable;
			};
		};

		uart_ao_b_0_1_pins: uart_ao_b_0_1 {
			mux {
				groups = "uart_tx_ao_b_0", "uart_rx_ao_b_1";
				function = "uart_ao_b";
				bias-disable;
			};
		};

		uart_ao_b_cts_rts_pins: uart_ao_b_cts_rts {
			mux {
				groups = "uart_cts_ao_b",
				       "uart_rts_ao_b";
				function = "uart_ao_b";
				bias-disable;
			};
		};

		remote_input_ao_pins: remote_input_ao {
			mux {
				groups = "remote_input_ao";
				function = "remote_input_ao";
				bias-disable;
			};
		};

		i2c_ao_pins: i2c_ao {
			mux {
				groups = "i2c_sck_ao",
				       "i2c_sda_ao";
				function = "i2c_ao";
				bias-disable;
			};
		};

		pwm_ao_a_3_pins: pwm_ao_a_3 {
			mux {
				groups = "pwm_ao_a_3";
				function = "pwm_ao_a";
				bias-disable;
			};
		};

		pwm_ao_a_8_pins: pwm_ao_a_8 {
			mux {
				groups = "pwm_ao_a_8";
				function = "pwm_ao_a";
				bias-disable;
			};
		};

		pwm_ao_b_pins: pwm_ao_b {
			mux {
				groups = "pwm_ao_b";
				function = "pwm_ao_b";
				bias-disable;
			};
		};

		pwm_ao_b_6_pins: pwm_ao_b_6 {
			mux {
				groups = "pwm_ao_b_6";
				function = "pwm_ao_b";
				bias-disable;
			};
		};

		i2s_out_ch23_ao_pins: i2s_out_ch23_ao {
			mux {
				groups = "i2s_out_ch23_ao";
				function = "i2s_out_ao";
				bias-disable;
			};
		};

		i2s_out_ch45_ao_pins: i2s_out_ch45_ao {
			mux {
				groups = "i2s_out_ch45_ao";
				function = "i2s_out_ao";
				bias-disable;
			};
		};

		spdif_out_ao_6_pins: spdif_out_ao_6 {
			mux {
				groups = "spdif_out_ao_6";
				function = "spdif_out_ao";
				bias-disable;
			};
		};

		spdif_out_ao_9_pins: spdif_out_ao_9 {
			mux {
				groups = "spdif_out_ao_9";
				function = "spdif_out_ao";
				bias-disable;
			};
		};

		ao_cec_pins: ao_cec {
			mux {
				groups = "ao_cec";
				function = "cec_ao";
				bias-disable;
			};
		};

		ee_cec_pins: ee_cec {
			mux {
				groups = "ee_cec";
				function = "cec_ao";
				bias-disable;
			};
		};
	};
};

&cec_AO {
	clocks = <&clkc_AO CLKID_AO_CEC_32K>;
	clock-names = "core";
};

&clkc_AO {
	compatible = "amlogic,meson-gxl-aoclkc", "amlogic,meson-gx-aoclkc";
	clocks = <&xtal>, <&clkc CLKID_CLK81>;
	clock-names = "xtal", "mpeg-clk";
};

&gpio_intc {
	compatible = "amlogic,meson-gxl-gpio-intc",
		     "amlogic,meson-gpio-intc";
	status = "okay";
};

&hdmi_tx {
	compatible = "amlogic,meson-gxl-dw-hdmi", "amlogic,meson-gx-dw-hdmi";
	resets = <&reset RESET_HDMITX_CAPB3>,
		 <&reset RESET_HDMI_SYSTEM_RESET>,
		 <&reset RESET_HDMI_TX>;
	reset-names = "hdmitx_apb", "hdmitx", "hdmitx_phy";
	clocks = <&clkc CLKID_HDMI_PCLK>,
		 <&clkc CLKID_CLK81>,
		 <&clkc CLKID_GCLK_VENCI_INT0>;
	clock-names = "isfr", "iahb", "venci";
};

&sysctrl {
	clkc: clock-controller {
		compatible = "amlogic,gxl-clkc";
		#clock-cells = <1>;
		clocks = <&xtal>;
		clock-names = "xtal";
	};
};

&hwrng {
	clocks = <&clkc CLKID_RNG0>;
	clock-names = "core";
};

&i2c_A {
	clocks = <&clkc CLKID_I2C>;
};

&i2c_AO {
	clocks = <&clkc CLKID_AO_I2C>;
};

&i2c_B {
	clocks = <&clkc CLKID_I2C>;
};

&i2c_C {
	clocks = <&clkc CLKID_I2C>;
};

&periphs {
	pinctrl_periphs: pinctrl@4b0 {
		compatible = "amlogic,meson-gxl-periphs-pinctrl";
		#address-cells = <2>;
		#size-cells = <2>;
		ranges;

		gpio: bank@4b0 {
			reg = <0x0 0x004b0 0x0 0x28>,
			      <0x0 0x004e8 0x0 0x14>,
			      <0x0 0x00520 0x0 0x14>,
			      <0x0 0x00430 0x0 0x40>;
			reg-names = "mux", "pull", "pull-enable", "gpio";
			gpio-controller;
			#gpio-cells = <2>;
			gpio-ranges = <&pinctrl_periphs 0 0 100>;
		};

		emmc_pins: emmc {
			mux-0 {
				groups = "emmc_nand_d07",
				       "emmc_cmd";
				function = "emmc";
				bias-pull-up;
			};

			mux-1 {
				groups = "emmc_clk";
				function = "emmc";
				bias-disable;
			};
		};

		emmc_ds_pins: emmc-ds {
			mux {
				groups = "emmc_ds";
				function = "emmc";
				bias-pull-down;
			};
		};

		emmc_clk_gate_pins: emmc_clk_gate {
			mux {
				groups = "BOOT_8";
				function = "gpio_periphs";
				bias-pull-down;
			};
		};

		nor_pins: nor {
			mux {
				groups = "nor_d",
				       "nor_q",
				       "nor_c",
				       "nor_cs";
				function = "nor";
				bias-disable;
			};
		};

		spi_pins: spi-pins {
			mux {
				groups = "spi_miso",
					"spi_mosi",
					"spi_sclk";
				function = "spi";
				bias-disable;
			};
		};

		spi_idle_high_pins: spi-idle-high-pins {
			mux {
				groups = "spi_sclk";
				bias-pull-up;
			};
		};

		spi_idle_low_pins: spi-idle-low-pins {
			mux {
				groups = "spi_sclk";
				bias-pull-down;
			};
		};

		spi_ss0_pins: spi-ss0 {
			mux {
				groups = "spi_ss0";
				function = "spi";
				bias-disable;
			};
		};

		sdcard_pins: sdcard {
			mux-0 {
				groups = "sdcard_d0",
				       "sdcard_d1",
				       "sdcard_d2",
				       "sdcard_d3",
				       "sdcard_cmd";
				function = "sdcard";
				bias-pull-up;
			};

			mux-1 {
				groups = "sdcard_clk";
				function = "sdcard";
				bias-disable;
			};
		};

		sdcard_clk_gate_pins: sdcard_clk_gate {
			mux {
				groups = "CARD_2";
				function = "gpio_periphs";
				bias-pull-down;
			};
		};

		sdio_pins: sdio {
			mux-0 {
				groups = "sdio_d0",
				       "sdio_d1",
				       "sdio_d2",
				       "sdio_d3",
				       "sdio_cmd";
				function = "sdio";
				bias-pull-up;
			};

			mux-1 {
				groups = "sdio_clk";
				function = "sdio";
				bias-disable;
			};
		};

		sdio_clk_gate_pins: sdio_clk_gate {
			mux {
				groups = "GPIOX_4";
				function = "gpio_periphs";
				bias-pull-down;
			};
		};

		sdio_irq_pins: sdio_irq {
			mux {
				groups = "sdio_irq";
				function = "sdio";
				bias-disable;
			};
		};

		uart_a_pins: uart_a {
			mux {
				groups = "uart_tx_a",
				       "uart_rx_a";
				function = "uart_a";
				bias-disable;
			};
		};

		uart_a_cts_rts_pins: uart_a_cts_rts {
			mux {
				groups = "uart_cts_a",
				       "uart_rts_a";
				function = "uart_a";
				bias-disable;
			};
		};

		uart_b_pins: uart_b {
			mux {
				groups = "uart_tx_b",
				       "uart_rx_b";
				function = "uart_b";
				bias-disable;
			};
		};

		uart_b_cts_rts_pins: uart_b_cts_rts {
			mux {
				groups = "uart_cts_b",
				       "uart_rts_b";
				function = "uart_b";
				bias-disable;
			};
		};

		uart_c_pins: uart_c {
			mux {
				groups = "uart_tx_c",
				       "uart_rx_c";
				function = "uart_c";
				bias-disable;
			};
		};

		uart_c_cts_rts_pins: uart_c_cts_rts {
			mux {
				groups = "uart_cts_c",
				       "uart_rts_c";
				function = "uart_c";
				bias-disable;
			};
		};

		i2c_a_pins: i2c_a {
			mux {
				groups = "i2c_sck_a",
				     "i2c_sda_a";
				function = "i2c_a";
				bias-disable;
			};
		};

		i2c_b_pins: i2c_b {
			mux {
				groups = "i2c_sck_b",
				      "i2c_sda_b";
				function = "i2c_b";
				bias-disable;
			};
		};

		i2c_c_pins: i2c_c {
			mux {
				groups = "i2c_sck_c",
				      "i2c_sda_c";
				function = "i2c_c";
				bias-disable;
			};
		};

		i2c_c_dv18_pins: i2c_c_dv18 {
			mux {
				groups = "i2c_sck_c_dv19",
				      "i2c_sda_c_dv18";
				function = "i2c_c";
				bias-disable;
			};
		};

		eth_pins: eth_c {
			mux {
				groups = "eth_mdio",
				       "eth_mdc",
				       "eth_clk_rx_clk",
				       "eth_rx_dv",
				       "eth_rxd0",
				       "eth_rxd1",
				       "eth_rxd2",
				       "eth_rxd3",
				       "eth_rgmii_tx_clk",
				       "eth_tx_en",
				       "eth_txd0",
				       "eth_txd1",
				       "eth_txd2",
				       "eth_txd3";
				function = "eth";
				bias-disable;
			};
		};

		eth_link_led_pins: eth_link_led {
			mux {
				groups = "eth_link_led";
				function = "eth_led";
				bias-disable;
			};
		};

		eth_act_led_pins: eth_act_led {
			mux {
				groups = "eth_act_led";
				function = "eth_led";
			};
		};
		
		pwm_a_pins: pwm_a {
			mux {
				groups = "pwm_a";
				function = "pwm_a";
				bias-disable;
			};
		};

		pwm_b_pins: pwm_b {
			mux {
				groups = "pwm_b";
				function = "pwm_b";
				bias-disable;
			};
		};

		pwm_c_pins: pwm_c {
			mux {
				groups = "pwm_c";
				function = "pwm_c";
				bias-disable;
			};
		};

		pwm_d_pins: pwm_d {
			mux {
				groups = "pwm_d";
				function = "pwm_d";
				bias-disable;
			};
		};

		pwm_e_pins: pwm_e {
			mux {
				groups = "pwm_e";
				function = "pwm_e";
				bias-disable;
			};
		};

		pwm_f_clk_pins: pwm_f_clk {
			mux {
				groups = "pwm_f_clk";
				function = "pwm_f";
				bias-disable;
			};
		};

		pwm_f_x_pins: pwm_f_x {
			mux {
				groups = "pwm_f_x";
				function = "pwm_f";
				bias-disable;
			};
		};

		hdmi_hpd_pins: hdmi_hpd {
			mux {
				groups = "hdmi_hpd";
				function = "hdmi_hpd";
				bias-disable;
			};
		};

		hdmi_i2c_pins: hdmi_i2c {
			mux {
				groups = "hdmi_sda", "hdmi_scl";
				function = "hdmi_i2c";
				bias-disable;
			};
		};

		i2s_am_clk_pins: i2s_am_clk {
			mux {
				groups = "i2s_am_clk";
				function = "i2s_out";
				bias-disable;
			};
		};

		i2s_out_ao_clk_pins: i2s_out_ao_clk {
			mux {
				groups = "i2s_out_ao_clk";
				function = "i2s_out";
				bias-disable;
			};
		};

		i2s_out_lr_clk_pins: i2s_out_lr_clk {
			mux {
				groups = "i2s_out_lr_clk";
				function = "i2s_out";
				bias-disable;
			};
		};

		i2s_out_ch01_pins: i2s_out_ch01 {
			mux {
				groups = "i2s_out_ch01";
				function = "i2s_out";
				bias-disable;
			};
		};
		i2sout_ch23_z_pins: i2sout_ch23_z {
			mux {
				groups = "i2sout_ch23_z";
				function = "i2s_out";
				bias-disable;
			};
		};

		i2sout_ch45_z_pins: i2sout_ch45_z {
			mux {
				groups = "i2sout_ch45_z";
				function = "i2s_out";
				bias-disable;
			};
		};

		i2sout_ch67_z_pins: i2sout_ch67_z {
			mux {
				groups = "i2sout_ch67_z";
				function = "i2s_out";
				bias-disable;
			};
		};

		spdif_out_h_pins: spdif_out_ao_h {
			mux {
				groups = "spdif_out_h";
				function = "spdif_out";
				bias-disable;
			};
		};
	};

<<<<<<< HEAD
	eth-phy-mux@55c {
		compatible = "mdio-mux-mmioreg", "mdio-mux";
=======
	eth_phy_mux: mdio@558 {
		reg = <0x0 0x558 0x0 0xc>;
		compatible = "amlogic,gxl-mdio-mux";
>>>>>>> 98817289
		#address-cells = <1>;
		#size-cells = <0>;
		clocks = <&clkc CLKID_FCLK_DIV4>;
		clock-names = "ref";
		mdio-parent-bus = <&mdio0>;

		external_mdio: mdio@0 {
			reg = <0x0>;
			#address-cells = <1>;
			#size-cells = <0>;
		};

		internal_mdio: mdio@1 {
			reg = <0x1>;
			#address-cells = <1>;
			#size-cells = <0>;

			internal_phy: ethernet-phy@8 {
				compatible = "ethernet-phy-id0181.4400";
				interrupts = <GIC_SPI 9 IRQ_TYPE_LEVEL_HIGH>;
				reg = <8>;
				max-speed = <100>;
			};
		};
	};
};

&pwrc {
	resets = <&reset RESET_VIU>,
		 <&reset RESET_VENC>,
		 <&reset RESET_VCBUS>,
		 <&reset RESET_BT656>,
		 <&reset RESET_DVIN_RESET>,
		 <&reset RESET_RDMA>,
		 <&reset RESET_VENCI>,
		 <&reset RESET_VENCP>,
		 <&reset RESET_VDAC>,
		 <&reset RESET_VDI6>,
		 <&reset RESET_VENCL>,
		 <&reset RESET_VID_LOCK>;
	reset-names = "viu", "venc", "vcbus", "bt656",
		      "dvin", "rdma", "venci", "vencp",
		      "vdac", "vdi6", "vencl", "vid_lock";
	clocks = <&clkc CLKID_VPU>,
	         <&clkc CLKID_VAPB>;
	clock-names = "vpu", "vapb";
	/*
	 * VPU clocking is provided by two identical clock paths
	 * VPU_0 and VPU_1 muxed to a single clock by a glitch
	 * free mux to safely change frequency while running.
	 * Same for VAPB but with a final gate after the glitch free mux.
	 */
	assigned-clocks = <&clkc CLKID_VPU_0_SEL>,
			  <&clkc CLKID_VPU_0>,
			  <&clkc CLKID_VPU>, /* Glitch free mux */
			  <&clkc CLKID_VAPB_0_SEL>,
			  <&clkc CLKID_VAPB_0>,
			  <&clkc CLKID_VAPB_SEL>; /* Glitch free mux */
	assigned-clock-parents = <&clkc CLKID_FCLK_DIV3>,
				 <0>, /* Do Nothing */
				 <&clkc CLKID_VPU_0>,
				 <&clkc CLKID_FCLK_DIV4>,
				 <0>, /* Do Nothing */
				 <&clkc CLKID_VAPB_0>;
	assigned-clock-rates = <0>, /* Do Nothing */
			       <666666666>,
			       <0>, /* Do Nothing */
			       <0>, /* Do Nothing */
			       <250000000>,
			       <0>; /* Do Nothing */
};

&saradc {
	compatible = "amlogic,meson-gxl-saradc", "amlogic,meson-saradc";
	clocks = <&xtal>,
		 <&clkc CLKID_SAR_ADC>,
		 <&clkc CLKID_SAR_ADC_CLK>,
		 <&clkc CLKID_SAR_ADC_SEL>;
	clock-names = "clkin", "core", "adc_clk", "adc_sel";
};

&sd_emmc_a {
	clocks = <&clkc CLKID_SD_EMMC_A>,
		 <&clkc CLKID_SD_EMMC_A_CLK0>,
		 <&clkc CLKID_FCLK_DIV2>;
	clock-names = "core", "clkin0", "clkin1";
	resets = <&reset RESET_SD_EMMC_A>;
};

&sd_emmc_b {
	clocks = <&clkc CLKID_SD_EMMC_B>,
		 <&clkc CLKID_SD_EMMC_B_CLK0>,
		 <&clkc CLKID_FCLK_DIV2>;
	clock-names = "core", "clkin0", "clkin1";
	resets = <&reset RESET_SD_EMMC_B>;
};

&sd_emmc_c {
	clocks = <&clkc CLKID_SD_EMMC_C>,
		 <&clkc CLKID_SD_EMMC_C_CLK0>,
		 <&clkc CLKID_FCLK_DIV2>;
	clock-names = "core", "clkin0", "clkin1";
	resets = <&reset RESET_SD_EMMC_C>;
};

&simplefb_hdmi {
	clocks = <&clkc CLKID_HDMI_PCLK>,
		 <&clkc CLKID_CLK81>,
		 <&clkc CLKID_GCLK_VENCI_INT0>;
};

&spicc {
	clocks = <&clkc CLKID_SPICC>;
	clock-names = "core";
	resets = <&reset RESET_PERIPHS_SPICC>;
	num-cs = <1>;
};

&spifc {
	clocks = <&clkc CLKID_SPI>;
};

&uart_A {
	clocks = <&xtal>, <&clkc CLKID_UART0>, <&xtal>;
	clock-names = "xtal", "pclk", "baud";
};

&uart_AO {
	clocks = <&xtal>, <&clkc_AO CLKID_AO_UART1>, <&xtal>;
	clock-names = "xtal", "pclk", "baud";
};

&uart_AO_B {
	clocks = <&xtal>, <&clkc_AO CLKID_AO_UART2>, <&xtal>;
	clock-names = "xtal", "pclk", "baud";
};

&uart_B {
	clocks = <&xtal>, <&clkc CLKID_UART1>, <&xtal>;
	clock-names = "xtal", "pclk", "baud";
};

&uart_C {
	clocks = <&xtal>, <&clkc CLKID_UART2>, <&xtal>;
	clock-names = "xtal", "pclk", "baud";
};

&vpu {
	compatible = "amlogic,meson-gxl-vpu", "amlogic,meson-gx-vpu";
	power-domains = <&pwrc PWRC_GXBB_VPU_ID>;
};

&vdec {
	compatible = "amlogic,gxl-vdec", "amlogic,gx-vdec";
	clocks = <&clkc CLKID_DOS_PARSER>,
		 <&clkc CLKID_DOS>,
		 <&clkc CLKID_VDEC_1>,
		 <&clkc CLKID_VDEC_HEVC>;
	clock-names = "dos_parser", "dos", "vdec_1", "vdec_hevc";
	resets = <&reset RESET_PARSER>;
	reset-names = "esparser";
};<|MERGE_RESOLUTION|>--- conflicted
+++ resolved
@@ -773,14 +773,9 @@
 		};
 	};
 
-<<<<<<< HEAD
-	eth-phy-mux@55c {
-		compatible = "mdio-mux-mmioreg", "mdio-mux";
-=======
 	eth_phy_mux: mdio@558 {
 		reg = <0x0 0x558 0x0 0xc>;
 		compatible = "amlogic,gxl-mdio-mux";
->>>>>>> 98817289
 		#address-cells = <1>;
 		#size-cells = <0>;
 		clocks = <&clkc CLKID_FCLK_DIV4>;
