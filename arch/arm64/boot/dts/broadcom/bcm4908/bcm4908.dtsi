--- conflicted
+++ resolved
@@ -276,8 +276,6 @@
 		twd: timer-mfd@400 {
 			compatible = "brcm,bcm4908-twd", "simple-mfd", "syscon";
 			reg = <0x400 0x4c>;
-<<<<<<< HEAD
-=======
 			ranges = <0x0 0x400 0x4c>;
 
 			#address-cells = <1>;
@@ -287,7 +285,6 @@
 				compatible = "brcm,bcm6345-wdt";
 				reg = <0x28 0x8>;
 			};
->>>>>>> 3a82f341
 		};
 
 		gpio0: gpio-controller@500 {
