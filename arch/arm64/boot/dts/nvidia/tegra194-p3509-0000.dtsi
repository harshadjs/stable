// SPDX-License-Identifier: GPL-2.0

#include <dt-bindings/input/linux-event-codes.h>
#include <dt-bindings/input/gpio-keys.h>

/ {
	bus@0 {
		aconnect@2900000 {
			status = "okay";

			dma-controller@2930000 {
				status = "okay";
			};

			interrupt-controller@2a40000 {
				status = "okay";
			};

			ahub@2900800 {
				status = "okay";

				ports {
					#address-cells = <1>;
					#size-cells = <0>;

					port@0 {
						reg = <0x0>;

						xbar_admaif0_ep: endpoint {
							remote-endpoint = <&admaif0_ep>;
						};
					};

					port@1 {
						reg = <0x1>;

						xbar_admaif1_ep: endpoint {
							remote-endpoint = <&admaif1_ep>;
						};
					};

					port@2 {
						reg = <0x2>;

						xbar_admaif2_ep: endpoint {
							remote-endpoint = <&admaif2_ep>;
						};
					};

					port@3 {
						reg = <0x3>;

						xbar_admaif3_ep: endpoint {
							remote-endpoint = <&admaif3_ep>;
						};
					};

					port@4 {
						reg = <0x4>;

						xbar_admaif4_ep: endpoint {
							remote-endpoint = <&admaif4_ep>;
						};
					};

					port@5 {
						reg = <0x5>;

						xbar_admaif5_ep: endpoint {
							remote-endpoint = <&admaif5_ep>;
						};
					};

					port@6 {
						reg = <0x6>;

						xbar_admaif6_ep: endpoint {
							remote-endpoint = <&admaif6_ep>;
						};
					};

					port@7 {
						reg = <0x7>;

						xbar_admaif7_ep: endpoint {
							remote-endpoint = <&admaif7_ep>;
						};
					};

					port@8 {
						reg = <0x8>;

						xbar_admaif8_ep: endpoint {
							remote-endpoint = <&admaif8_ep>;
						};
					};

					port@9 {
						reg = <0x9>;

						xbar_admaif9_ep: endpoint {
							remote-endpoint = <&admaif9_ep>;
						};
					};

					port@a {
						reg = <0xa>;

						xbar_admaif10_ep: endpoint {
							remote-endpoint = <&admaif10_ep>;
						};
					};

					port@b {
						reg = <0xb>;

						xbar_admaif11_ep: endpoint {
							remote-endpoint = <&admaif11_ep>;
						};
					};

					port@c {
						reg = <0xc>;

						xbar_admaif12_ep: endpoint {
							remote-endpoint = <&admaif12_ep>;
						};
					};

					port@d {
						reg = <0xd>;

						xbar_admaif13_ep: endpoint {
							remote-endpoint = <&admaif13_ep>;
						};
					};

					port@e {
						reg = <0xe>;

						xbar_admaif14_ep: endpoint {
							remote-endpoint = <&admaif14_ep>;
						};
					};

					port@f {
						reg = <0xf>;

						xbar_admaif15_ep: endpoint {
							remote-endpoint = <&admaif15_ep>;
						};
					};

					port@10 {
						reg = <0x10>;

						xbar_admaif16_ep: endpoint {
							remote-endpoint = <&admaif16_ep>;
						};
					};

					port@11 {
						reg = <0x11>;

						xbar_admaif17_ep: endpoint {
							remote-endpoint = <&admaif17_ep>;
						};
					};

					port@12 {
						reg = <0x12>;

						xbar_admaif18_ep: endpoint {
							remote-endpoint = <&admaif18_ep>;
						};
					};

					port@13 {
						reg = <0x13>;

						xbar_admaif19_ep: endpoint {
							remote-endpoint = <&admaif19_ep>;
						};
					};

					xbar_i2s3_port: port@16 {
						reg = <0x16>;

						xbar_i2s3_ep: endpoint {
							remote-endpoint = <&i2s3_cif_ep>;
						};
					};

					xbar_i2s5_port: port@18 {
						reg = <0x18>;

						xbar_i2s5_ep: endpoint {
							remote-endpoint = <&i2s5_cif_ep>;
						};
					};

					xbar_dmic1_port: port@1a {
						reg = <0x1a>;

						xbar_dmic1_ep: endpoint {
							remote-endpoint = <&dmic1_cif_ep>;
						};
					};

					xbar_dmic2_port: port@1b {
						reg = <0x1b>;

						xbar_dmic2_ep: endpoint {
							remote-endpoint = <&dmic2_cif_ep>;
						};
					};

					xbar_dmic4_port: port@1d {
						reg = <0x1d>;

						xbar_dmic4_ep: endpoint {
							remote-endpoint = <&dmic4_cif_ep>;
						};
					};

					xbar_dspk1_port: port@1e {
						reg = <0x1e>;

						xbar_dspk1_ep: endpoint {
							remote-endpoint = <&dspk1_cif_ep>;
						};
					};

					xbar_dspk2_port: port@1f {
						reg = <0x1f>;

						xbar_dspk2_ep: endpoint {
							remote-endpoint = <&dspk2_cif_ep>;
						};
					};

					xbar_sfc1_in_port: port@20 {
						reg = <0x20>;

						xbar_sfc1_in_ep: endpoint {
							remote-endpoint = <&sfc1_cif_in_ep>;
						};
					};

					port@21 {
						reg = <0x21>;

						xbar_sfc1_out_ep: endpoint {
							remote-endpoint = <&sfc1_cif_out_ep>;
						};
					};

					xbar_sfc2_in_port: port@22 {
						reg = <0x22>;

						xbar_sfc2_in_ep: endpoint {
							remote-endpoint = <&sfc2_cif_in_ep>;
						};
					};

					port@23 {
						reg = <0x23>;

						xbar_sfc2_out_ep: endpoint {
							remote-endpoint = <&sfc2_cif_out_ep>;
						};
					};

					xbar_sfc3_in_port: port@24 {
						reg = <0x24>;

						xbar_sfc3_in_ep: endpoint {
							remote-endpoint = <&sfc3_cif_in_ep>;
						};
					};

					port@25 {
						reg = <0x25>;

						xbar_sfc3_out_ep: endpoint {
							remote-endpoint = <&sfc3_cif_out_ep>;
						};
					};

					xbar_sfc4_in_port: port@26 {
						reg = <0x26>;

						xbar_sfc4_in_ep: endpoint {
							remote-endpoint = <&sfc4_cif_in_ep>;
						};
					};

					port@27 {
						reg = <0x27>;

						xbar_sfc4_out_ep: endpoint {
							remote-endpoint = <&sfc4_cif_out_ep>;
						};
					};

					xbar_mvc1_in_port: port@28 {
						reg = <0x28>;

						xbar_mvc1_in_ep: endpoint {
							remote-endpoint = <&mvc1_cif_in_ep>;
						};
					};

					port@29 {
						reg = <0x29>;

						xbar_mvc1_out_ep: endpoint {
							remote-endpoint = <&mvc1_cif_out_ep>;
						};
					};

					xbar_mvc2_in_port: port@2a {
						reg = <0x2a>;

						xbar_mvc2_in_ep: endpoint {
							remote-endpoint = <&mvc2_cif_in_ep>;
						};
					};

					port@2b {
						reg = <0x2b>;

						xbar_mvc2_out_ep: endpoint {
							remote-endpoint = <&mvc2_cif_out_ep>;
						};
					};

					xbar_amx1_in1_port: port@2c {
						reg = <0x2c>;

						xbar_amx1_in1_ep: endpoint {
							remote-endpoint = <&amx1_in1_ep>;
						};
					};

					xbar_amx1_in2_port: port@2d {
						reg = <0x2d>;

						xbar_amx1_in2_ep: endpoint {
							remote-endpoint = <&amx1_in2_ep>;
						};
					};

					xbar_amx1_in3_port: port@2e {
						reg = <0x2e>;

						xbar_amx1_in3_ep: endpoint {
							remote-endpoint = <&amx1_in3_ep>;
						};
					};

					xbar_amx1_in4_port: port@2f {
						reg = <0x2f>;

						xbar_amx1_in4_ep: endpoint {
							remote-endpoint = <&amx1_in4_ep>;
						};
					};

					port@30 {
						reg = <0x30>;

						xbar_amx1_out_ep: endpoint {
							remote-endpoint = <&amx1_out_ep>;
						};
					};

					xbar_amx2_in1_port: port@31 {
						reg = <0x31>;

						xbar_amx2_in1_ep: endpoint {
							remote-endpoint = <&amx2_in1_ep>;
						};
					};

					xbar_amx2_in2_port: port@32 {
						reg = <0x32>;

						xbar_amx2_in2_ep: endpoint {
							remote-endpoint = <&amx2_in2_ep>;
						};
					};

					xbar_amx2_in3_port: port@33 {
						reg = <0x33>;

						xbar_amx2_in3_ep: endpoint {
							remote-endpoint = <&amx2_in3_ep>;
						};
					};

					xbar_amx2_in4_port: port@34 {
						reg = <0x34>;

						xbar_amx2_in4_ep: endpoint {
							remote-endpoint = <&amx2_in4_ep>;
						};
					};

					port@35 {
						reg = <0x35>;

						xbar_amx2_out_ep: endpoint {
							remote-endpoint = <&amx2_out_ep>;
						};
					};

					xbar_amx3_in1_port: port@36 {
						reg = <0x36>;

						xbar_amx3_in1_ep: endpoint {
							remote-endpoint = <&amx3_in1_ep>;
						};
					};

					xbar_amx3_in2_port: port@37 {
						reg = <0x37>;

						xbar_amx3_in2_ep: endpoint {
							remote-endpoint = <&amx3_in2_ep>;
						};
					};

					xbar_amx3_in3_port: port@38 {
						reg = <0x38>;

						xbar_amx3_in3_ep: endpoint {
							remote-endpoint = <&amx3_in3_ep>;
						};
					};

					xbar_amx3_in4_port: port@39 {
						reg = <0x39>;

						xbar_amx3_in4_ep: endpoint {
							remote-endpoint = <&amx3_in4_ep>;
						};
					};

					port@3a {
						reg = <0x3a>;

						xbar_amx3_out_ep: endpoint {
							remote-endpoint = <&amx3_out_ep>;
						};
					};

					xbar_amx4_in1_port: port@3b {
						reg = <0x3b>;

						xbar_amx4_in1_ep: endpoint {
							remote-endpoint = <&amx4_in1_ep>;
						};
					};

					xbar_amx4_in2_port: port@3c {
						reg = <0x3c>;

						xbar_amx4_in2_ep: endpoint {
							remote-endpoint = <&amx4_in2_ep>;
						};
					};

					xbar_amx4_in3_port: port@3d {
						reg = <0x3d>;

						xbar_amx4_in3_ep: endpoint {
							remote-endpoint = <&amx4_in3_ep>;
						};
					};

					xbar_amx4_in4_port: port@3e {
						reg = <0x3e>;

						xbar_amx4_in4_ep: endpoint {
							remote-endpoint = <&amx4_in4_ep>;
						};
					};

					port@3f {
						reg = <0x3f>;

						xbar_amx4_out_ep: endpoint {
							remote-endpoint = <&amx4_out_ep>;
						};
					};

					xbar_adx1_in_port: port@40 {
						reg = <0x40>;

						xbar_adx1_in_ep: endpoint {
							remote-endpoint = <&adx1_in_ep>;
						};
					};

					port@41 {
						reg = <0x41>;

						xbar_adx1_out1_ep: endpoint {
							remote-endpoint = <&adx1_out1_ep>;
						};
					};

					port@42 {
						reg = <0x42>;

						xbar_adx1_out2_ep: endpoint {
							remote-endpoint = <&adx1_out2_ep>;
						};
					};

					port@43 {
						reg = <0x43>;

						xbar_adx1_out3_ep: endpoint {
							remote-endpoint = <&adx1_out3_ep>;
						};
					};

					port@44 {
						reg = <0x44>;

						xbar_adx1_out4_ep: endpoint {
							remote-endpoint = <&adx1_out4_ep>;
						};
					};

					xbar_adx2_in_port: port@45 {
						reg = <0x45>;

						xbar_adx2_in_ep: endpoint {
							remote-endpoint = <&adx2_in_ep>;
						};
					};

					port@46 {
						reg = <0x46>;

						xbar_adx2_out1_ep: endpoint {
							remote-endpoint = <&adx2_out1_ep>;
						};
					};

					port@47 {
						reg = <0x47>;

						xbar_adx2_out2_ep: endpoint {
							remote-endpoint = <&adx2_out2_ep>;
						};
					};

					port@48 {
						reg = <0x48>;

						xbar_adx2_out3_ep: endpoint {
							remote-endpoint = <&adx2_out3_ep>;
						};
					};

					port@49 {
						reg = <0x49>;

						xbar_adx2_out4_ep: endpoint {
							remote-endpoint = <&adx2_out4_ep>;
						};
					};

					xbar_adx3_in_port: port@4a {
						reg = <0x4a>;

						xbar_adx3_in_ep: endpoint {
							remote-endpoint = <&adx3_in_ep>;
						};
					};

					port@4b {
						reg = <0x4b>;

						xbar_adx3_out1_ep: endpoint {
							remote-endpoint = <&adx3_out1_ep>;
						};
					};

					port@4c {
						reg = <0x4c>;

						xbar_adx3_out2_ep: endpoint {
							remote-endpoint = <&adx3_out2_ep>;
						};
					};

					port@4d {
						reg = <0x4d>;

						xbar_adx3_out3_ep: endpoint {
							remote-endpoint = <&adx3_out3_ep>;
						};
					};

					port@4e {
						reg = <0x4e>;

						xbar_adx3_out4_ep: endpoint {
							remote-endpoint = <&adx3_out4_ep>;
						};
					};

					xbar_adx4_in_port: port@4f {
						reg = <0x4f>;

						xbar_adx4_in_ep: endpoint {
							remote-endpoint = <&adx4_in_ep>;
						};
					};

					port@50 {
						reg = <0x50>;

						xbar_adx4_out1_ep: endpoint {
							remote-endpoint = <&adx4_out1_ep>;
						};
					};

					port@51 {
						reg = <0x51>;

						xbar_adx4_out2_ep: endpoint {
							remote-endpoint = <&adx4_out2_ep>;
						};
					};

					port@52 {
						reg = <0x52>;

						xbar_adx4_out3_ep: endpoint {
							remote-endpoint = <&adx4_out3_ep>;
						};
					};

					port@53 {
						reg = <0x53>;

						xbar_adx4_out4_ep: endpoint {
							remote-endpoint = <&adx4_out4_ep>;
						};
					};

					xbar_mixer_in1_port: port@54 {
						reg = <0x54>;

						xbar_mixer_in1_ep: endpoint {
							remote-endpoint = <&mixer_in1_ep>;
						};
					};

					xbar_mixer_in2_port: port@55 {
						reg = <0x55>;

						xbar_mixer_in2_ep: endpoint {
							remote-endpoint = <&mixer_in2_ep>;
						};
					};

					xbar_mixer_in3_port: port@56 {
						reg = <0x56>;

						xbar_mixer_in3_ep: endpoint {
							remote-endpoint = <&mixer_in3_ep>;
						};
					};

					xbar_mixer_in4_port: port@57 {
						reg = <0x57>;

						xbar_mixer_in4_ep: endpoint {
							remote-endpoint = <&mixer_in4_ep>;
						};
					};

					xbar_mixer_in5_port: port@58 {
						reg = <0x58>;

						xbar_mixer_in5_ep: endpoint {
							remote-endpoint = <&mixer_in5_ep>;
						};
					};

					xbar_mixer_in6_port: port@59 {
						reg = <0x59>;

						xbar_mixer_in6_ep: endpoint {
							remote-endpoint = <&mixer_in6_ep>;
						};
					};

					xbar_mixer_in7_port: port@5a {
						reg = <0x5a>;

						xbar_mixer_in7_ep: endpoint {
							remote-endpoint = <&mixer_in7_ep>;
						};
					};

					xbar_mixer_in8_port: port@5b {
						reg = <0x5b>;

						xbar_mixer_in8_ep: endpoint {
							remote-endpoint = <&mixer_in8_ep>;
						};
					};

					xbar_mixer_in9_port: port@5c {
						reg = <0x5c>;

						xbar_mixer_in9_ep: endpoint {
							remote-endpoint = <&mixer_in9_ep>;
						};
					};

					xbar_mixer_in10_port: port@5d {
						reg = <0x5d>;

						xbar_mixer_in10_ep: endpoint {
							remote-endpoint = <&mixer_in10_ep>;
						};
					};

					port@5e {
						reg = <0x5e>;

						xbar_mixer_out1_ep: endpoint {
							remote-endpoint = <&mixer_out1_ep>;
						};
					};

					port@5f {
						reg = <0x5f>;

						xbar_mixer_out2_ep: endpoint {
							remote-endpoint = <&mixer_out2_ep>;
						};
					};

					port@60 {
						reg = <0x60>;

						xbar_mixer_out3_ep: endpoint {
							remote-endpoint = <&mixer_out3_ep>;
						};
					};

					port@61 {
						reg = <0x61>;

						xbar_mixer_out4_ep: endpoint {
							remote-endpoint = <&mixer_out4_ep>;
						};
					};

					port@62 {
						reg = <0x62>;

						xbar_mixer_out5_ep: endpoint {
							remote-endpoint = <&mixer_out5_ep>;
						};
					};
				};

				admaif@290f000 {
					status = "okay";

					ports {
						#address-cells = <1>;
						#size-cells = <0>;

						admaif0_port: port@0 {
							reg = <0x0>;

							admaif0_ep: endpoint {
								remote-endpoint = <&xbar_admaif0_ep>;
							};
						};

						admaif1_port: port@1 {
							reg = <0x1>;

							admaif1_ep: endpoint {
								remote-endpoint = <&xbar_admaif1_ep>;
							};
						};

						admaif2_port: port@2 {
							reg = <0x2>;

							admaif2_ep: endpoint {
								remote-endpoint = <&xbar_admaif2_ep>;
							};
						};

						admaif3_port: port@3 {
							reg = <0x3>;

							admaif3_ep: endpoint {
								remote-endpoint = <&xbar_admaif3_ep>;
							};
						};

						admaif4_port: port@4 {
							reg = <0x4>;

							admaif4_ep: endpoint {
								remote-endpoint = <&xbar_admaif4_ep>;
							};
						};

						admaif5_port: port@5 {
							reg = <0x5>;

							admaif5_ep: endpoint {
								remote-endpoint = <&xbar_admaif5_ep>;
							};
						};

						admaif6_port: port@6 {
							reg = <0x6>;

							admaif6_ep: endpoint {
								remote-endpoint = <&xbar_admaif6_ep>;
							};
						};

						admaif7_port: port@7 {
							reg = <0x7>;

							admaif7_ep: endpoint {
								remote-endpoint = <&xbar_admaif7_ep>;
							};
						};

						admaif8_port: port@8 {
							reg = <0x8>;

							admaif8_ep: endpoint {
								remote-endpoint = <&xbar_admaif8_ep>;
							};
						};

						admaif9_port: port@9 {
							reg = <0x9>;

							admaif9_ep: endpoint {
								remote-endpoint = <&xbar_admaif9_ep>;
							};
						};

						admaif10_port: port@a {
							reg = <0xa>;

							admaif10_ep: endpoint {
								remote-endpoint = <&xbar_admaif10_ep>;
							};
						};

						admaif11_port: port@b {
							reg = <0xb>;

							admaif11_ep: endpoint {
								remote-endpoint = <&xbar_admaif11_ep>;
							};
						};

						admaif12_port: port@c {
							reg = <0xc>;

							admaif12_ep: endpoint {
								remote-endpoint = <&xbar_admaif12_ep>;
							};
						};

						admaif13_port: port@d {
							reg = <0xd>;

							admaif13_ep: endpoint {
								remote-endpoint = <&xbar_admaif13_ep>;
							};
						};

						admaif14_port: port@e {
							reg = <0xe>;

							admaif14_ep: endpoint {
								remote-endpoint = <&xbar_admaif14_ep>;
							};
						};

						admaif15_port: port@f {
							reg = <0xf>;

							admaif15_ep: endpoint {
								remote-endpoint = <&xbar_admaif15_ep>;
							};
						};

						admaif16_port: port@10 {
							reg = <0x10>;

							admaif16_ep: endpoint {
								remote-endpoint = <&xbar_admaif16_ep>;
							};
						};

						admaif17_port: port@11 {
							reg = <0x11>;

							admaif17_ep: endpoint {
								remote-endpoint = <&xbar_admaif17_ep>;
							};
						};

						admaif18_port: port@12 {
							reg = <0x12>;

							admaif18_ep: endpoint {
								remote-endpoint = <&xbar_admaif18_ep>;
							};
						};

						admaif19_port: port@13 {
							reg = <0x13>;

							admaif19_ep: endpoint {
								remote-endpoint = <&xbar_admaif19_ep>;
							};
						};
					};
				};

				i2s@2901200 {
					status = "okay";

					ports {
						#address-cells = <1>;
						#size-cells = <0>;

						port@0 {
							reg = <0>;

							i2s3_cif_ep: endpoint {
								remote-endpoint = <&xbar_i2s3_ep>;
							};
						};

						i2s3_port: port@1 {
							reg = <1>;

							i2s3_dap_ep: endpoint {
								dai-format = "i2s";
								/* Place holder for external Codec */
							};
						};
					};
				};

				i2s@2901400 {
					status = "okay";

					ports {
						#address-cells = <1>;
						#size-cells = <0>;

						port@0 {
							reg = <0>;

							i2s5_cif_ep: endpoint {
								remote-endpoint = <&xbar_i2s5_ep>;
							};
						};

						i2s5_port: port@1 {
							reg = <1>;

<<<<<<< HEAD
							i2s5_dap_ep: endpoint@0 {
=======
							i2s5_dap_ep: endpoint {
>>>>>>> 754e0b0e
								dai-format = "i2s";
								/* Place holder for external Codec */
							};
						};
					};
				};

				dmic@2904000 {
					status = "okay";

					ports {
						#address-cells = <1>;
						#size-cells = <0>;

						port@0 {
							reg = <0>;

							dmic1_cif_ep: endpoint {
								remote-endpoint = <&xbar_dmic1_ep>;
							};
						};

						dmic1_port: port@1 {
							reg = <1>;

							dmic1_dap_ep: endpoint {
								/* Place holder for external Codec */
							};
						};
					};
				};

				dmic@2904100 {
					status = "okay";

					ports {
						#address-cells = <1>;
						#size-cells = <0>;

						port@0 {
							reg = <0>;

							dmic2_cif_ep: endpoint {
								remote-endpoint = <&xbar_dmic2_ep>;
							};
						};

						dmic2_port: port@1 {
							reg = <1>;

							dmic2_dap_ep: endpoint {
								/* Place holder for external Codec */
							};
						};
					};
				};

				dmic@2904300 {
					status = "okay";
<<<<<<< HEAD

					ports {
						#address-cells = <1>;
						#size-cells = <0>;

						port@0 {
							reg = <0>;

							dmic4_cif_ep: endpoint {
								remote-endpoint = <&xbar_dmic4_ep>;
							};
						};

						dmic4_port: port@1 {
							reg = <1>;

							dmic4_dap_ep: endpoint {
								/* Place holder for external Codec */
							};
						};
					};
				};

				dspk@2905000 {
					status = "okay";

					ports {
						#address-cells = <1>;
						#size-cells = <0>;

						port@0 {
							reg = <0>;

							dspk1_cif_ep: endpoint {
								remote-endpoint = <&xbar_dspk1_ep>;
							};
						};

						dspk1_port: port@1 {
							reg = <1>;

							dspk1_dap_ep: endpoint {
								/* Place holder for external Codec */
							};
						};
					};
				};

				dspk@2905100 {
					status = "okay";

					ports {
						#address-cells = <1>;
						#size-cells = <0>;

						port@0 {
							reg = <0>;

							dspk2_cif_ep: endpoint {
								remote-endpoint = <&xbar_dspk2_ep>;
							};
						};

						dspk2_port: port@1 {
							reg = <1>;

							dspk2_dap_ep: endpoint {
								/* Place holder for external Codec */
							};
						};
					};
				};

				sfc@2902000 {
					status = "okay";

					ports {
						#address-cells = <1>;
						#size-cells = <0>;

						port@0 {
							reg = <0>;

							sfc1_cif_in_ep: endpoint {
								remote-endpoint = <&xbar_sfc1_in_ep>;
								convert-rate = <44100>;
							};
						};

						sfc1_out_port: port@1 {
							reg = <1>;

							sfc1_cif_out_ep: endpoint {
								remote-endpoint = <&xbar_sfc1_out_ep>;
								convert-rate = <48000>;
							};
						};
					};
				};

				sfc@2902200 {
					status = "okay";

					ports {
						#address-cells = <1>;
						#size-cells = <0>;

						port@0 {
							reg = <0>;

							sfc2_cif_in_ep: endpoint {
								remote-endpoint = <&xbar_sfc2_in_ep>;
							};
						};

						sfc2_out_port: port@1 {
							reg = <1>;

							sfc2_cif_out_ep: endpoint {
								remote-endpoint = <&xbar_sfc2_out_ep>;
							};
						};
					};
				};

				sfc@2902400 {
					status = "okay";

					ports {
						#address-cells = <1>;
						#size-cells = <0>;

						port@0 {
							reg = <0>;

							sfc3_cif_in_ep: endpoint {
								remote-endpoint = <&xbar_sfc3_in_ep>;
							};
						};

						sfc3_out_port: port@1 {
							reg = <1>;

							sfc3_cif_out_ep: endpoint {
								remote-endpoint = <&xbar_sfc3_out_ep>;
							};
						};
					};
				};

				sfc@2902600 {
					status = "okay";

					ports {
						#address-cells = <1>;
						#size-cells = <0>;

						port@0 {
							reg = <0>;

							sfc4_cif_in_ep: endpoint {
								remote-endpoint = <&xbar_sfc4_in_ep>;
							};
						};

						sfc4_out_port: port@1 {
							reg = <1>;

							sfc4_cif_out_ep: endpoint {
								remote-endpoint = <&xbar_sfc4_out_ep>;
							};
						};
					};
				};

				mvc@290a000 {
					status = "okay";

					ports {
						#address-cells = <1>;
						#size-cells = <0>;

						port@0 {
							reg = <0>;

							mvc1_cif_in_ep: endpoint {
								remote-endpoint = <&xbar_mvc1_in_ep>;
							};
						};

						mvc1_out_port: port@1 {
							reg = <1>;

							mvc1_cif_out_ep: endpoint {
								remote-endpoint = <&xbar_mvc1_out_ep>;
							};
						};
					};
				};

				mvc@290a200 {
					status = "okay";

					ports {
						#address-cells = <1>;
						#size-cells = <0>;

						port@0 {
							reg = <0>;

							mvc2_cif_in_ep: endpoint {
								remote-endpoint = <&xbar_mvc2_in_ep>;
							};
						};

						mvc2_out_port: port@1 {
							reg = <1>;

							mvc2_cif_out_ep: endpoint {
								remote-endpoint = <&xbar_mvc2_out_ep>;
							};
						};
					};
				};

				amx@2903000 {
					status = "okay";

					ports {
						#address-cells = <1>;
						#size-cells = <0>;

						port@0 {
							reg = <0>;

=======

					ports {
						#address-cells = <1>;
						#size-cells = <0>;

						port@0 {
							reg = <0>;

							dmic4_cif_ep: endpoint {
								remote-endpoint = <&xbar_dmic4_ep>;
							};
						};

						dmic4_port: port@1 {
							reg = <1>;

							dmic4_dap_ep: endpoint {
								/* Place holder for external Codec */
							};
						};
					};
				};

				dspk@2905000 {
					status = "okay";

					ports {
						#address-cells = <1>;
						#size-cells = <0>;

						port@0 {
							reg = <0>;

							dspk1_cif_ep: endpoint {
								remote-endpoint = <&xbar_dspk1_ep>;
							};
						};

						dspk1_port: port@1 {
							reg = <1>;

							dspk1_dap_ep: endpoint {
								/* Place holder for external Codec */
							};
						};
					};
				};

				dspk@2905100 {
					status = "okay";

					ports {
						#address-cells = <1>;
						#size-cells = <0>;

						port@0 {
							reg = <0>;

							dspk2_cif_ep: endpoint {
								remote-endpoint = <&xbar_dspk2_ep>;
							};
						};

						dspk2_port: port@1 {
							reg = <1>;

							dspk2_dap_ep: endpoint {
								/* Place holder for external Codec */
							};
						};
					};
				};

				sfc@2902000 {
					status = "okay";

					ports {
						#address-cells = <1>;
						#size-cells = <0>;

						port@0 {
							reg = <0>;

							sfc1_cif_in_ep: endpoint {
								remote-endpoint = <&xbar_sfc1_in_ep>;
								convert-rate = <44100>;
							};
						};

						sfc1_out_port: port@1 {
							reg = <1>;

							sfc1_cif_out_ep: endpoint {
								remote-endpoint = <&xbar_sfc1_out_ep>;
								convert-rate = <48000>;
							};
						};
					};
				};

				sfc@2902200 {
					status = "okay";

					ports {
						#address-cells = <1>;
						#size-cells = <0>;

						port@0 {
							reg = <0>;

							sfc2_cif_in_ep: endpoint {
								remote-endpoint = <&xbar_sfc2_in_ep>;
							};
						};

						sfc2_out_port: port@1 {
							reg = <1>;

							sfc2_cif_out_ep: endpoint {
								remote-endpoint = <&xbar_sfc2_out_ep>;
							};
						};
					};
				};

				sfc@2902400 {
					status = "okay";

					ports {
						#address-cells = <1>;
						#size-cells = <0>;

						port@0 {
							reg = <0>;

							sfc3_cif_in_ep: endpoint {
								remote-endpoint = <&xbar_sfc3_in_ep>;
							};
						};

						sfc3_out_port: port@1 {
							reg = <1>;

							sfc3_cif_out_ep: endpoint {
								remote-endpoint = <&xbar_sfc3_out_ep>;
							};
						};
					};
				};

				sfc@2902600 {
					status = "okay";

					ports {
						#address-cells = <1>;
						#size-cells = <0>;

						port@0 {
							reg = <0>;

							sfc4_cif_in_ep: endpoint {
								remote-endpoint = <&xbar_sfc4_in_ep>;
							};
						};

						sfc4_out_port: port@1 {
							reg = <1>;

							sfc4_cif_out_ep: endpoint {
								remote-endpoint = <&xbar_sfc4_out_ep>;
							};
						};
					};
				};

				mvc@290a000 {
					status = "okay";

					ports {
						#address-cells = <1>;
						#size-cells = <0>;

						port@0 {
							reg = <0>;

							mvc1_cif_in_ep: endpoint {
								remote-endpoint = <&xbar_mvc1_in_ep>;
							};
						};

						mvc1_out_port: port@1 {
							reg = <1>;

							mvc1_cif_out_ep: endpoint {
								remote-endpoint = <&xbar_mvc1_out_ep>;
							};
						};
					};
				};

				mvc@290a200 {
					status = "okay";

					ports {
						#address-cells = <1>;
						#size-cells = <0>;

						port@0 {
							reg = <0>;

							mvc2_cif_in_ep: endpoint {
								remote-endpoint = <&xbar_mvc2_in_ep>;
							};
						};

						mvc2_out_port: port@1 {
							reg = <1>;

							mvc2_cif_out_ep: endpoint {
								remote-endpoint = <&xbar_mvc2_out_ep>;
							};
						};
					};
				};

				amx@2903000 {
					status = "okay";

					ports {
						#address-cells = <1>;
						#size-cells = <0>;

						port@0 {
							reg = <0>;

>>>>>>> 754e0b0e
							amx1_in1_ep: endpoint {
								remote-endpoint = <&xbar_amx1_in1_ep>;
							};
						};

						port@1 {
							reg = <1>;

							amx1_in2_ep: endpoint {
								remote-endpoint = <&xbar_amx1_in2_ep>;
							};
						};

						port@2 {
							reg = <2>;

							amx1_in3_ep: endpoint {
								remote-endpoint = <&xbar_amx1_in3_ep>;
							};
						};

						port@3 {
							reg = <3>;

							amx1_in4_ep: endpoint {
								remote-endpoint = <&xbar_amx1_in4_ep>;
							};
						};

						amx1_out_port: port@4 {
							reg = <4>;

							amx1_out_ep: endpoint {
								remote-endpoint = <&xbar_amx1_out_ep>;
							};
						};
					};
				};

				amx@2903100 {
					status = "okay";

					ports {
						#address-cells = <1>;
						#size-cells = <0>;

						port@0 {
							reg = <0>;

							amx2_in1_ep: endpoint {
								remote-endpoint = <&xbar_amx2_in1_ep>;
							};
						};

						port@1 {
							reg = <1>;

							amx2_in2_ep: endpoint {
								remote-endpoint = <&xbar_amx2_in2_ep>;
							};
						};

						amx2_in3_port: port@2 {
							reg = <2>;

							amx2_in3_ep: endpoint {
								remote-endpoint = <&xbar_amx2_in3_ep>;
							};
						};

						amx2_in4_port: port@3 {
							reg = <3>;

							amx2_in4_ep: endpoint {
								remote-endpoint = <&xbar_amx2_in4_ep>;
							};
						};

						amx2_out_port: port@4 {
							reg = <4>;

							amx2_out_ep: endpoint {
								remote-endpoint = <&xbar_amx2_out_ep>;
							};
						};
					};
				};

				amx@2903200 {
					status = "okay";

					ports {
						#address-cells = <1>;
						#size-cells = <0>;

						port@0 {
							reg = <0>;

							amx3_in1_ep: endpoint {
								remote-endpoint = <&xbar_amx3_in1_ep>;
							};
						};

						port@1 {
							reg = <1>;

							amx3_in2_ep: endpoint {
								remote-endpoint = <&xbar_amx3_in2_ep>;
							};
						};

						port@2 {
							reg = <2>;

							amx3_in3_ep: endpoint {
								remote-endpoint = <&xbar_amx3_in3_ep>;
							};
						};

						port@3 {
							reg = <3>;

							amx3_in4_ep: endpoint {
								remote-endpoint = <&xbar_amx3_in4_ep>;
							};
						};

						amx3_out_port: port@4 {
							reg = <4>;

							amx3_out_ep: endpoint {
								remote-endpoint = <&xbar_amx3_out_ep>;
							};
						};
					};
				};

				amx@2903300 {
					status = "okay";

					ports {
						#address-cells = <1>;
						#size-cells = <0>;

						port@0 {
							reg = <0>;

							amx4_in1_ep: endpoint {
								remote-endpoint = <&xbar_amx4_in1_ep>;
							};
						};

						port@1 {
							reg = <1>;

							amx4_in2_ep: endpoint {
								remote-endpoint = <&xbar_amx4_in2_ep>;
							};
						};

						port@2 {
							reg = <2>;

							amx4_in3_ep: endpoint {
								remote-endpoint = <&xbar_amx4_in3_ep>;
							};
						};

						port@3 {
							reg = <3>;

							amx4_in4_ep: endpoint {
								remote-endpoint = <&xbar_amx4_in4_ep>;
							};
						};

						amx4_out_port: port@4 {
							reg = <4>;

							amx4_out_ep: endpoint {
								remote-endpoint = <&xbar_amx4_out_ep>;
							};
						};
					};
				};

				adx@2903800 {
					status = "okay";

					ports {
						#address-cells = <1>;
						#size-cells = <0>;

						port@0 {
							reg = <0>;

							adx1_in_ep: endpoint {
								remote-endpoint = <&xbar_adx1_in_ep>;
							};
						};

						adx1_out1_port: port@1 {
							reg = <1>;

							adx1_out1_ep: endpoint {
								remote-endpoint = <&xbar_adx1_out1_ep>;
							};
						};

						adx1_out2_port: port@2 {
							reg = <2>;

							adx1_out2_ep: endpoint {
								remote-endpoint = <&xbar_adx1_out2_ep>;
							};
						};

						adx1_out3_port: port@3 {
							reg = <3>;

							adx1_out3_ep: endpoint {
								remote-endpoint = <&xbar_adx1_out3_ep>;
							};
						};

						adx1_out4_port: port@4 {
							reg = <4>;

							adx1_out4_ep: endpoint {
								remote-endpoint = <&xbar_adx1_out4_ep>;
							};
						};
					};
				};

				adx@2903900 {
					status = "okay";

					ports {
						#address-cells = <1>;
						#size-cells = <0>;

						port@0 {
							reg = <0>;

							adx2_in_ep: endpoint {
								remote-endpoint = <&xbar_adx2_in_ep>;
							};
						};

						adx2_out1_port: port@1 {
							reg = <1>;

							adx2_out1_ep: endpoint {
								remote-endpoint = <&xbar_adx2_out1_ep>;
							};
						};

						adx2_out2_port: port@2 {
							reg = <2>;

							adx2_out2_ep: endpoint {
								remote-endpoint = <&xbar_adx2_out2_ep>;
							};
						};

						adx2_out3_port: port@3 {
							reg = <3>;

							adx2_out3_ep: endpoint {
								remote-endpoint = <&xbar_adx2_out3_ep>;
							};
						};

						adx2_out4_port: port@4 {
							reg = <4>;

							adx2_out4_ep: endpoint {
								remote-endpoint = <&xbar_adx2_out4_ep>;
							};
						};
					};
				};

				adx@2903a00 {
					status = "okay";

					ports {
						#address-cells = <1>;
						#size-cells = <0>;

						port@0 {
							reg = <0>;

							adx3_in_ep: endpoint {
								remote-endpoint = <&xbar_adx3_in_ep>;
							};
						};

						adx3_out1_port: port@1 {
							reg = <1>;

							adx3_out1_ep: endpoint {
								remote-endpoint = <&xbar_adx3_out1_ep>;
							};
						};

						adx3_out2_port: port@2 {
							reg = <2>;

							adx3_out2_ep: endpoint {
								remote-endpoint = <&xbar_adx3_out2_ep>;
							};
						};

						adx3_out3_port: port@3 {
							reg = <3>;

							adx3_out3_ep: endpoint {
								remote-endpoint = <&xbar_adx3_out3_ep>;
							};
						};

						adx3_out4_port: port@4 {
							reg = <4>;

							adx3_out4_ep: endpoint {
								remote-endpoint = <&xbar_adx3_out4_ep>;
							};
						};
					};
				};

				adx@2903b00 {
					status = "okay";

					ports {
						#address-cells = <1>;
						#size-cells = <0>;

						port@0 {
							reg = <0>;

							adx4_in_ep: endpoint {
								remote-endpoint = <&xbar_adx4_in_ep>;
							};
						};

						adx4_out1_port: port@1 {
							reg = <1>;

							adx4_out1_ep: endpoint {
								remote-endpoint = <&xbar_adx4_out1_ep>;
							};
						};

						adx4_out2_port: port@2 {
							reg = <2>;

							adx4_out2_ep: endpoint {
								remote-endpoint = <&xbar_adx4_out2_ep>;
							};
						};

						adx4_out3_port: port@3 {
							reg = <3>;

							adx4_out3_ep: endpoint {
								remote-endpoint = <&xbar_adx4_out3_ep>;
							};
						};

						adx4_out4_port: port@4 {
							reg = <4>;

							adx4_out4_ep: endpoint {
								remote-endpoint = <&xbar_adx4_out4_ep>;
							};
						};
					};
				};

				amixer@290bb00 {
					status = "okay";

					ports {
						#address-cells = <1>;
						#size-cells = <0>;

						port@0 {
							reg = <0x0>;

							mixer_in1_ep: endpoint {
								remote-endpoint = <&xbar_mixer_in1_ep>;
							};
						};

						port@1 {
							reg = <0x1>;

							mixer_in2_ep: endpoint {
								remote-endpoint = <&xbar_mixer_in2_ep>;
							};
						};

						port@2 {
							reg = <0x2>;

							mixer_in3_ep: endpoint {
								remote-endpoint = <&xbar_mixer_in3_ep>;
							};
						};

						port@3 {
							reg = <0x3>;

							mixer_in4_ep: endpoint {
								remote-endpoint = <&xbar_mixer_in4_ep>;
							};
						};

						port@4 {
							reg = <0x4>;

							mixer_in5_ep: endpoint {
								remote-endpoint = <&xbar_mixer_in5_ep>;
							};
						};

						port@5 {
							reg = <0x5>;

							mixer_in6_ep: endpoint {
								remote-endpoint = <&xbar_mixer_in6_ep>;
							};
						};

						port@6 {
							reg = <0x6>;

							mixer_in7_ep: endpoint {
								remote-endpoint = <&xbar_mixer_in7_ep>;
							};
						};

						port@7 {
							reg = <0x7>;

							mixer_in8_ep: endpoint {
								remote-endpoint = <&xbar_mixer_in8_ep>;
							};
						};

						port@8 {
							reg = <0x8>;

							mixer_in9_ep: endpoint {
								remote-endpoint = <&xbar_mixer_in9_ep>;
							};
						};

						port@9 {
							reg = <0x9>;

							mixer_in10_ep: endpoint {
								remote-endpoint = <&xbar_mixer_in10_ep>;
							};
						};

						mixer_out1_port: port@a {
							reg = <0xa>;

							mixer_out1_ep: endpoint {
								remote-endpoint = <&xbar_mixer_out1_ep>;
							};
						};

						mixer_out2_port: port@b {
							reg = <0xb>;

							mixer_out2_ep: endpoint {
								remote-endpoint = <&xbar_mixer_out2_ep>;
							};
						};

						mixer_out3_port: port@c {
							reg = <0xc>;

							mixer_out3_ep: endpoint {
								remote-endpoint = <&xbar_mixer_out3_ep>;
							};
						};

						mixer_out4_port: port@d {
							reg = <0xd>;

							mixer_out4_ep: endpoint {
								remote-endpoint = <&xbar_mixer_out4_ep>;
							};
						};

						mixer_out5_port: port@e {
							reg = <0xe>;

							mixer_out5_ep: endpoint {
								remote-endpoint = <&xbar_mixer_out5_ep>;
							};
						};
					};
				};
			};
		};

		ddc: i2c@3190000 {
			status = "okay";
		};

		i2c@3160000 {
			eeprom@57 {
				compatible = "atmel,24c02";
				reg = <0x57>;

				label = "system";
				vcc-supply = <&vdd_1v8>;
				address-width = <8>;
				pagesize = <8>;
				size = <256>;
				read-only;
			};
		};

		hda@3510000 {
			nvidia,model = "NVIDIA Jetson Xavier NX HDA";
			status = "okay";
		};

		padctl@3520000 {
			status = "okay";

			pads {
				usb2 {
					lanes {
						usb2-1 {
							status = "okay";
						};

						usb2-2 {
							status = "okay";
						};
					};
				};

				usb3 {
					lanes {
						usb3-2 {
							status = "okay";
						};
					};
				};
			};

			ports {
				usb2-1 {
					mode = "host";
					status = "okay";
				};

				usb2-2 {
					mode = "host";
					vbus-supply = <&vdd_5v0_sys>;
					status = "okay";
				};

				usb3-2 {
					nvidia,usb2-companion = <1>;
					vbus-supply = <&vdd_5v0_sys>;
					status = "okay";
				};
			};
		};

		usb@3610000 {
			status = "okay";

			phys =	<&{/bus@0/padctl@3520000/pads/usb2/lanes/usb2-1}>,
				<&{/bus@0/padctl@3520000/pads/usb2/lanes/usb2-2}>,
				<&{/bus@0/padctl@3520000/pads/usb3/lanes/usb3-2}>;
			phy-names = "usb2-1", "usb2-2", "usb3-2";
		};

		spi@3270000 {
			status = "okay";

			flash@0 {
				compatible = "jedec,spi-nor";
				reg = <0>;
				spi-max-frequency = <102000000>;
				spi-tx-bus-width = <4>;
				spi-rx-bus-width = <4>;
			};
		};

		pwm@32d0000 {
			status = "okay";
		};

		host1x@13e00000 {
			display-hub@15200000 {
				status = "okay";
			};

			dpaux@155c0000 {
				status = "okay";
			};

			dpaux@155d0000 {
				status = "okay";
			};

			/* DP0 */
			sor@15b00000 {
				status = "okay";

				avdd-io-hdmi-dp-supply = <&vdd_1v0>;
				vdd-hdmi-dp-pll-supply = <&vdd_1v8hs>;

				nvidia,dpaux = <&dpaux0>;
			};

			/* HDMI */
			sor@15b40000 {
				status = "okay";

				avdd-io-hdmi-dp-supply = <&vdd_1v0>;
				vdd-hdmi-dp-pll-supply = <&vdd_1v8hs>;
				hdmi-supply = <&vdd_hdmi>;

				nvidia,ddc-i2c-bus = <&ddc>;
				nvidia,hpd-gpio = <&gpio TEGRA194_MAIN_GPIO(M, 1)
							 GPIO_ACTIVE_LOW>;
			};
		};
	};

	pcie@14160000 {
		status = "okay";

		vddio-pex-ctl-supply = <&vdd_1v8ao>;

		phys = <&p2u_hsio_11>;
		phy-names = "p2u-0";
	};

	pcie@141a0000 {
		status = "okay";

		vddio-pex-ctl-supply = <&vdd_1v8ao>;

		phys = <&p2u_nvhs_0>, <&p2u_nvhs_1>, <&p2u_nvhs_2>,
		       <&p2u_nvhs_3>, <&p2u_nvhs_4>, <&p2u_nvhs_5>,
		       <&p2u_nvhs_6>, <&p2u_nvhs_7>;

		phy-names = "p2u-0", "p2u-1", "p2u-2", "p2u-3", "p2u-4",
			    "p2u-5", "p2u-6", "p2u-7";
	};

	pcie-ep@141a0000 {
		status = "disabled";

		vddio-pex-ctl-supply = <&vdd_1v8ao>;

		reset-gpios = <&gpio TEGRA194_MAIN_GPIO(GG, 1) GPIO_ACTIVE_LOW>;

		nvidia,refclk-select-gpios = <&gpio_aon TEGRA194_AON_GPIO(AA, 5)
					      GPIO_ACTIVE_HIGH>;

		phys = <&p2u_nvhs_0>, <&p2u_nvhs_1>, <&p2u_nvhs_2>,
		       <&p2u_nvhs_3>, <&p2u_nvhs_4>, <&p2u_nvhs_5>,
		       <&p2u_nvhs_6>, <&p2u_nvhs_7>;

		phy-names = "p2u-0", "p2u-1", "p2u-2", "p2u-3", "p2u-4",
			    "p2u-5", "p2u-6", "p2u-7";
	};

	fan: fan {
		compatible = "pwm-fan";
		pwms = <&pwm6 0 45334>;

		cooling-levels = <0 64 128 255>;
		#cooling-cells = <2>;
	};

	gpio-keys {
		compatible = "gpio-keys";

		force-recovery {
			label = "Force Recovery";
			gpios = <&gpio TEGRA194_MAIN_GPIO(G, 0)
				       GPIO_ACTIVE_LOW>;
			linux,input-type = <EV_KEY>;
			linux,code = <KEY_SLEEP>;
			debounce-interval = <10>;
		};

		power {
			label = "Power";
			gpios = <&gpio_aon TEGRA194_AON_GPIO(EE, 4)
					   GPIO_ACTIVE_LOW>;
			linux,input-type = <EV_KEY>;
			linux,code = <KEY_POWER>;
			debounce-interval = <10>;
			wakeup-event-action = <EV_ACT_ASSERTED>;
			wakeup-source;
		};
	};

	vdd_5v0_sys: regulator-vdd-5v0-sys {
		compatible = "regulator-fixed";
		regulator-name = "VDD_5V_SYS";
		regulator-min-microvolt = <5000000>;
		regulator-max-microvolt = <5000000>;
		regulator-always-on;
		regulator-boot-on;
	};

	vdd_3v3_sys: regulator-vdd-3v3-sys {
		compatible = "regulator-fixed";
		regulator-name = "VDD_3V3_SYS";
		regulator-min-microvolt = <3300000>;
		regulator-max-microvolt = <3300000>;
		regulator-always-on;
		regulator-boot-on;
	};

	vdd_3v3_ao: regulator-vdd-3v3-ao {
		compatible = "regulator-fixed";
		regulator-name = "VDD_3V3_AO";
		regulator-min-microvolt = <3300000>;
		regulator-max-microvolt = <3300000>;
		regulator-always-on;
		regulator-boot-on;
	};

	vdd_1v8: regulator-vdd-1v8 {
		compatible = "regulator-fixed";
		regulator-name = "VDD_1V8";
		regulator-min-microvolt = <1800000>;
		regulator-max-microvolt = <1800000>;
		regulator-always-on;
		regulator-boot-on;
	};

	vdd_hdmi: regulator-vdd-hdmi {
		compatible = "regulator-fixed";
		regulator-name = "VDD_5V0_HDMI_CON";
		regulator-min-microvolt = <5000000>;
		regulator-max-microvolt = <5000000>;
		regulator-always-on;
		regulator-boot-on;
	};

	sound {
		compatible = "nvidia,tegra186-audio-graph-card";
		status = "okay";

		dais = /* ADMAIF (FE) Ports */
		       <&admaif0_port>, <&admaif1_port>, <&admaif2_port>, <&admaif3_port>,
		       <&admaif4_port>, <&admaif5_port>, <&admaif6_port>, <&admaif7_port>,
		       <&admaif8_port>, <&admaif9_port>, <&admaif10_port>, <&admaif11_port>,
		       <&admaif12_port>, <&admaif13_port>, <&admaif14_port>, <&admaif15_port>,
		       <&admaif16_port>, <&admaif17_port>, <&admaif18_port>, <&admaif19_port>,
		       /* XBAR Ports */
		       <&xbar_i2s3_port>, <&xbar_i2s5_port>,
		       <&xbar_dmic1_port>, <&xbar_dmic2_port>, <&xbar_dmic4_port>,
		       <&xbar_dspk1_port>, <&xbar_dspk2_port>,
		       <&xbar_sfc1_in_port>, <&xbar_sfc2_in_port>,
		       <&xbar_sfc3_in_port>, <&xbar_sfc4_in_port>,
		       <&xbar_mvc1_in_port>, <&xbar_mvc2_in_port>,
		       <&xbar_amx1_in1_port>, <&xbar_amx1_in2_port>,
		       <&xbar_amx1_in3_port>, <&xbar_amx1_in4_port>,
		       <&xbar_amx2_in1_port>, <&xbar_amx2_in2_port>,
		       <&xbar_amx2_in3_port>, <&xbar_amx2_in4_port>,
		       <&xbar_amx3_in1_port>, <&xbar_amx3_in2_port>,
		       <&xbar_amx3_in3_port>, <&xbar_amx3_in4_port>,
		       <&xbar_amx4_in1_port>, <&xbar_amx4_in2_port>,
		       <&xbar_amx4_in3_port>, <&xbar_amx4_in4_port>,
		       <&xbar_adx1_in_port>, <&xbar_adx2_in_port>,
		       <&xbar_adx3_in_port>, <&xbar_adx4_in_port>,
		       <&xbar_mixer_in1_port>, <&xbar_mixer_in2_port>,
		       <&xbar_mixer_in3_port>, <&xbar_mixer_in4_port>,
		       <&xbar_mixer_in5_port>, <&xbar_mixer_in6_port>,
		       <&xbar_mixer_in7_port>, <&xbar_mixer_in8_port>,
		       <&xbar_mixer_in9_port>, <&xbar_mixer_in10_port>,
		       /* HW accelerators */
		       <&sfc1_out_port>, <&sfc2_out_port>,
		       <&sfc3_out_port>, <&sfc4_out_port>,
		       <&mvc1_out_port>, <&mvc2_out_port>,
		       <&amx1_out_port>, <&amx2_out_port>,
		       <&amx3_out_port>, <&amx4_out_port>,
		       <&adx1_out1_port>, <&adx1_out2_port>,
		       <&adx1_out3_port>, <&adx1_out4_port>,
		       <&adx2_out1_port>, <&adx2_out2_port>,
		       <&adx2_out3_port>, <&adx2_out4_port>,
		       <&adx3_out1_port>, <&adx3_out2_port>,
		       <&adx3_out3_port>, <&adx3_out4_port>,
		       <&adx4_out1_port>, <&adx4_out2_port>,
		       <&adx4_out3_port>, <&adx4_out4_port>,
		       <&mixer_out1_port>, <&mixer_out2_port>,
		       <&mixer_out3_port>, <&mixer_out4_port>,
		       <&mixer_out5_port>,
		       /* BE I/O Ports */
		       <&i2s3_port>, <&i2s5_port>,
		       <&dmic1_port>, <&dmic2_port>, <&dmic4_port>,
		       <&dspk1_port>, <&dspk2_port>;

		label = "NVIDIA Jetson Xavier NX APE";
	};

	thermal-zones {
		cpu-thermal {
			polling-delay = <0>;
			polling-delay-passive = <500>;
			status = "okay";

			trips {
				cpu_trip_critical: critical {
					temperature = <96500>;
					hysteresis = <0>;
					type = "critical";
				};

				cpu_trip_hot: hot {
					temperature = <70000>;
					hysteresis = <2000>;
					type = "hot";
				};

				cpu_trip_active: active {
					temperature = <50000>;
					hysteresis = <2000>;
					type = "active";
				};

				cpu_trip_passive: passive {
					temperature = <30000>;
					hysteresis = <2000>;
					type = "passive";
				};
			};

			cooling-maps {
				cpu-critical {
					cooling-device = <&fan 3 3>;
					trip = <&cpu_trip_critical>;
				};

				cpu-hot {
					cooling-device = <&fan 2 2>;
					trip = <&cpu_trip_hot>;
				};

				cpu-active {
					cooling-device = <&fan 1 1>;
					trip = <&cpu_trip_active>;
				};

				cpu-passive {
					cooling-device = <&fan 0 0>;
					trip = <&cpu_trip_passive>;
				};
			};
		};

		gpu-thermal {
			polling-delay = <0>;
			polling-delay-passive = <500>;
			status = "okay";

			trips {
				gpu_alert0: critical {
					temperature = <99000>;
					hysteresis = <0>;
					type = "critical";
				};
			};
		};

		aux-thermal {
			polling-delay = <0>;
			polling-delay-passive = <500>;
			status = "okay";

			trips {
				aux_alert0: critical {
					temperature = <90000>;
					hysteresis = <0>;
					type = "critical";
				};
			};
		};
	};
};<|MERGE_RESOLUTION|>--- conflicted
+++ resolved
@@ -989,11 +989,7 @@
 						i2s5_port: port@1 {
 							reg = <1>;
 
-<<<<<<< HEAD
-							i2s5_dap_ep: endpoint@0 {
-=======
 							i2s5_dap_ep: endpoint {
->>>>>>> 754e0b0e
 								dai-format = "i2s";
 								/* Place holder for external Codec */
 							};
@@ -1053,7 +1049,6 @@
 
 				dmic@2904300 {
 					status = "okay";
-<<<<<<< HEAD
 
 					ports {
 						#address-cells = <1>;
@@ -1289,243 +1284,6 @@
 						port@0 {
 							reg = <0>;
 
-=======
-
-					ports {
-						#address-cells = <1>;
-						#size-cells = <0>;
-
-						port@0 {
-							reg = <0>;
-
-							dmic4_cif_ep: endpoint {
-								remote-endpoint = <&xbar_dmic4_ep>;
-							};
-						};
-
-						dmic4_port: port@1 {
-							reg = <1>;
-
-							dmic4_dap_ep: endpoint {
-								/* Place holder for external Codec */
-							};
-						};
-					};
-				};
-
-				dspk@2905000 {
-					status = "okay";
-
-					ports {
-						#address-cells = <1>;
-						#size-cells = <0>;
-
-						port@0 {
-							reg = <0>;
-
-							dspk1_cif_ep: endpoint {
-								remote-endpoint = <&xbar_dspk1_ep>;
-							};
-						};
-
-						dspk1_port: port@1 {
-							reg = <1>;
-
-							dspk1_dap_ep: endpoint {
-								/* Place holder for external Codec */
-							};
-						};
-					};
-				};
-
-				dspk@2905100 {
-					status = "okay";
-
-					ports {
-						#address-cells = <1>;
-						#size-cells = <0>;
-
-						port@0 {
-							reg = <0>;
-
-							dspk2_cif_ep: endpoint {
-								remote-endpoint = <&xbar_dspk2_ep>;
-							};
-						};
-
-						dspk2_port: port@1 {
-							reg = <1>;
-
-							dspk2_dap_ep: endpoint {
-								/* Place holder for external Codec */
-							};
-						};
-					};
-				};
-
-				sfc@2902000 {
-					status = "okay";
-
-					ports {
-						#address-cells = <1>;
-						#size-cells = <0>;
-
-						port@0 {
-							reg = <0>;
-
-							sfc1_cif_in_ep: endpoint {
-								remote-endpoint = <&xbar_sfc1_in_ep>;
-								convert-rate = <44100>;
-							};
-						};
-
-						sfc1_out_port: port@1 {
-							reg = <1>;
-
-							sfc1_cif_out_ep: endpoint {
-								remote-endpoint = <&xbar_sfc1_out_ep>;
-								convert-rate = <48000>;
-							};
-						};
-					};
-				};
-
-				sfc@2902200 {
-					status = "okay";
-
-					ports {
-						#address-cells = <1>;
-						#size-cells = <0>;
-
-						port@0 {
-							reg = <0>;
-
-							sfc2_cif_in_ep: endpoint {
-								remote-endpoint = <&xbar_sfc2_in_ep>;
-							};
-						};
-
-						sfc2_out_port: port@1 {
-							reg = <1>;
-
-							sfc2_cif_out_ep: endpoint {
-								remote-endpoint = <&xbar_sfc2_out_ep>;
-							};
-						};
-					};
-				};
-
-				sfc@2902400 {
-					status = "okay";
-
-					ports {
-						#address-cells = <1>;
-						#size-cells = <0>;
-
-						port@0 {
-							reg = <0>;
-
-							sfc3_cif_in_ep: endpoint {
-								remote-endpoint = <&xbar_sfc3_in_ep>;
-							};
-						};
-
-						sfc3_out_port: port@1 {
-							reg = <1>;
-
-							sfc3_cif_out_ep: endpoint {
-								remote-endpoint = <&xbar_sfc3_out_ep>;
-							};
-						};
-					};
-				};
-
-				sfc@2902600 {
-					status = "okay";
-
-					ports {
-						#address-cells = <1>;
-						#size-cells = <0>;
-
-						port@0 {
-							reg = <0>;
-
-							sfc4_cif_in_ep: endpoint {
-								remote-endpoint = <&xbar_sfc4_in_ep>;
-							};
-						};
-
-						sfc4_out_port: port@1 {
-							reg = <1>;
-
-							sfc4_cif_out_ep: endpoint {
-								remote-endpoint = <&xbar_sfc4_out_ep>;
-							};
-						};
-					};
-				};
-
-				mvc@290a000 {
-					status = "okay";
-
-					ports {
-						#address-cells = <1>;
-						#size-cells = <0>;
-
-						port@0 {
-							reg = <0>;
-
-							mvc1_cif_in_ep: endpoint {
-								remote-endpoint = <&xbar_mvc1_in_ep>;
-							};
-						};
-
-						mvc1_out_port: port@1 {
-							reg = <1>;
-
-							mvc1_cif_out_ep: endpoint {
-								remote-endpoint = <&xbar_mvc1_out_ep>;
-							};
-						};
-					};
-				};
-
-				mvc@290a200 {
-					status = "okay";
-
-					ports {
-						#address-cells = <1>;
-						#size-cells = <0>;
-
-						port@0 {
-							reg = <0>;
-
-							mvc2_cif_in_ep: endpoint {
-								remote-endpoint = <&xbar_mvc2_in_ep>;
-							};
-						};
-
-						mvc2_out_port: port@1 {
-							reg = <1>;
-
-							mvc2_cif_out_ep: endpoint {
-								remote-endpoint = <&xbar_mvc2_out_ep>;
-							};
-						};
-					};
-				};
-
-				amx@2903000 {
-					status = "okay";
-
-					ports {
-						#address-cells = <1>;
-						#size-cells = <0>;
-
-						port@0 {
-							reg = <0>;
-
->>>>>>> 754e0b0e
 							amx1_in1_ep: endpoint {
 								remote-endpoint = <&xbar_amx1_in1_ep>;
 							};
