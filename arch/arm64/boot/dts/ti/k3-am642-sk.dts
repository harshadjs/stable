// SPDX-License-Identifier: GPL-2.0
/*
 * Copyright (C) 2021 Texas Instruments Incorporated - https://www.ti.com/
 */

/dts-v1/;

#include <dt-bindings/mux/ti-serdes.h>
#include <dt-bindings/phy/phy.h>
#include <dt-bindings/gpio/gpio.h>
#include <dt-bindings/net/ti-dp83867.h>
#include "k3-am642.dtsi"

/ {
	compatible =  "ti,am642-sk", "ti,am642";
	model = "Texas Instruments AM642 SK";

	chosen {
		stdout-path = "serial2:115200n8";
		bootargs = "console=ttyS2,115200n8 earlycon=ns16550a,mmio32,0x02800000";
	};

	memory@80000000 {
		device_type = "memory";
		/* 2G RAM */
		reg = <0x00000000 0x80000000 0x00000000 0x80000000>;

	};

	reserved-memory {
		#address-cells = <2>;
		#size-cells = <2>;
		ranges;

		secure_ddr: optee@9e800000 {
			reg = <0x00 0x9e800000 0x00 0x01800000>; /* for OP-TEE */
			alignment = <0x1000>;
			no-map;
		};

		main_r5fss0_core0_dma_memory_region: r5f-dma-memory@a0000000 {
			compatible = "shared-dma-pool";
			reg = <0x00 0xa0000000 0x00 0x100000>;
			no-map;
		};

		main_r5fss0_core0_memory_region: r5f-memory@a0100000 {
			compatible = "shared-dma-pool";
			reg = <0x00 0xa0100000 0x00 0xf00000>;
			no-map;
		};

		main_r5fss0_core1_dma_memory_region: r5f-dma-memory@a1000000 {
			compatible = "shared-dma-pool";
			reg = <0x00 0xa1000000 0x00 0x100000>;
			no-map;
		};

		main_r5fss0_core1_memory_region: r5f-memory@a1100000 {
			compatible = "shared-dma-pool";
			reg = <0x00 0xa1100000 0x00 0xf00000>;
			no-map;
		};

		main_r5fss1_core0_dma_memory_region: r5f-dma-memory@a2000000 {
			compatible = "shared-dma-pool";
			reg = <0x00 0xa2000000 0x00 0x100000>;
			no-map;
		};

		main_r5fss1_core0_memory_region: r5f-memory@a2100000 {
			compatible = "shared-dma-pool";
			reg = <0x00 0xa2100000 0x00 0xf00000>;
			no-map;
		};

		main_r5fss1_core1_dma_memory_region: r5f-dma-memory@a3000000 {
			compatible = "shared-dma-pool";
			reg = <0x00 0xa3000000 0x00 0x100000>;
			no-map;
		};

		main_r5fss1_core1_memory_region: r5f-memory@a3100000 {
			compatible = "shared-dma-pool";
			reg = <0x00 0xa3100000 0x00 0xf00000>;
			no-map;
		};

		rtos_ipc_memory_region: ipc-memories@a5000000 {
			reg = <0x00 0xa5000000 0x00 0x00800000>;
			alignment = <0x1000>;
			no-map;
		};
	};

	vusb_main: fixed-regulator-vusb-main5v0 {
		/* USB MAIN INPUT 5V DC */
		compatible = "regulator-fixed";
		regulator-name = "vusb_main5v0";
		regulator-min-microvolt = <5000000>;
		regulator-max-microvolt = <5000000>;
		regulator-always-on;
		regulator-boot-on;
	};

	vcc_3v3_sys: fixedregulator-vcc-3v3-sys {
		/* output of LP8733xx */
		compatible = "regulator-fixed";
		regulator-name = "vcc_3v3_sys";
		regulator-min-microvolt = <3300000>;
		regulator-max-microvolt = <3300000>;
		vin-supply = <&vusb_main>;
		regulator-always-on;
		regulator-boot-on;
	};

	vdd_mmc1: fixed-regulator-sd {
		/* TPS2051BD */
		compatible = "regulator-fixed";
		regulator-name = "vdd_mmc1";
		regulator-min-microvolt = <3300000>;
		regulator-max-microvolt = <3300000>;
		regulator-boot-on;
		enable-active-high;
		vin-supply = <&vcc_3v3_sys>;
		gpio = <&exp1 3 GPIO_ACTIVE_HIGH>;
	};
};

&main_pmx0 {
	main_mmc1_pins_default: main-mmc1-pins-default {
		pinctrl-single,pins = <
			AM64X_IOPAD(0x0294, PIN_INPUT, 0) /* (J19) MMC1_CMD */
			AM64X_IOPAD(0x0290, PIN_INPUT, 0) /* (#N/A) MMC1_CLKLB */
			AM64X_IOPAD(0x028c, PIN_INPUT, 0) /* (L20) MMC1_CLK */
			AM64X_IOPAD(0x0288, PIN_INPUT, 0) /* (K21) MMC1_DAT0 */
			AM64X_IOPAD(0x0284, PIN_INPUT, 0) /* (L21) MMC1_DAT1 */
			AM64X_IOPAD(0x0280, PIN_INPUT, 0) /* (K19) MMC1_DAT2 */
			AM64X_IOPAD(0x027c, PIN_INPUT, 0) /* (K18) MMC1_DAT3 */
			AM64X_IOPAD(0x0298, PIN_INPUT, 0) /* (D19) MMC1_SDCD */
		>;
	};

	main_usb0_pins_default: main-usb0-pins-default {
		pinctrl-single,pins = <
			AM64X_IOPAD(0x02a8, PIN_OUTPUT, 0) /* (E19) USB0_DRVVBUS */
		>;
	};

	main_i2c1_pins_default: main-i2c1-pins-default {
		pinctrl-single,pins = <
			AM64X_IOPAD(0x0268, PIN_INPUT_PULLUP, 0) /* (C18) I2C1_SCL */
			AM64X_IOPAD(0x026c, PIN_INPUT_PULLUP, 0) /* (B19) I2C1_SDA */
		>;
	};

	mdio1_pins_default: mdio1-pins-default {
		pinctrl-single,pins = <
			AM64X_IOPAD(0x01fc, PIN_OUTPUT, 4) /* (R2) PRG0_PRU1_GPO19.MDIO0_MDC */
			AM64X_IOPAD(0x01f8, PIN_INPUT, 4) /* (P5) PRG0_PRU1_GPO18.MDIO0_MDIO */
		>;
	};

	rgmii1_pins_default: rgmii1-pins-default {
		pinctrl-single,pins = <
			AM64X_IOPAD(0x011c, PIN_INPUT, 4) /* (AA13) PRG1_PRU1_GPO5.RGMII1_RD0 */
			AM64X_IOPAD(0x0128, PIN_INPUT, 4) /* (U12) PRG1_PRU1_GPO8.RGMII1_RD1 */
			AM64X_IOPAD(0x0150, PIN_INPUT, 4) /* (Y13) PRG1_PRU1_GPO18.RGMII1_RD2 */
			AM64X_IOPAD(0x0154, PIN_INPUT, 4) /* (V12) PRG1_PRU1_GPO19.RGMII1_RD3 */
			AM64X_IOPAD(0x00d8, PIN_INPUT, 4) /* (W13) PRG1_PRU0_GPO8.RGMII1_RXC */
			AM64X_IOPAD(0x00cc, PIN_INPUT, 4) /* (V13) PRG1_PRU0_GPO5.RGMII1_RX_CTL */
			AM64X_IOPAD(0x0124, PIN_OUTPUT, 4) /* (V15) PRG1_PRU1_GPO7.RGMII1_TD0 */
			AM64X_IOPAD(0x012c, PIN_OUTPUT, 4) /* (V14) PRG1_PRU1_GPO9.RGMII1_TD1 */
			AM64X_IOPAD(0x0130, PIN_OUTPUT, 4) /* (W14) PRG1_PRU1_GPO10.RGMII1_TD2 */
			AM64X_IOPAD(0x014c, PIN_OUTPUT, 4) /* (AA14) PRG1_PRU1_GPO17.RGMII1_TD3 */
			AM64X_IOPAD(0x00e0, PIN_OUTPUT, 4) /* (U14) PRG1_PRU0_GPO10.RGMII1_TXC */
			AM64X_IOPAD(0x00dc, PIN_OUTPUT, 4) /* (U15) PRG1_PRU0_GPO9.RGMII1_TX_CTL */
		>;
	};

       rgmii2_pins_default: rgmii2-pins-default {
		pinctrl-single,pins = <
			AM64X_IOPAD(0x0108, PIN_INPUT, 4) /* (W11) PRG1_PRU1_GPO0.RGMII2_RD0 */
			AM64X_IOPAD(0x010c, PIN_INPUT, 4) /* (V11) PRG1_PRU1_GPO1.RGMII2_RD1 */
			AM64X_IOPAD(0x0110, PIN_INPUT, 4) /* (AA12) PRG1_PRU1_GPO2.RGMII2_RD2 */
			AM64X_IOPAD(0x0114, PIN_INPUT, 4) /* (Y12) PRG1_PRU1_GPO3.RGMII2_RD3 */
			AM64X_IOPAD(0x0120, PIN_INPUT, 4) /* (U11) PRG1_PRU1_GPO6.RGMII2_RXC */
			AM64X_IOPAD(0x0118, PIN_INPUT, 4) /* (W12) PRG1_PRU1_GPO4.RGMII2_RX_CTL */
			AM64X_IOPAD(0x0134, PIN_OUTPUT, 4) /* (AA10) PRG1_PRU1_GPO11.RGMII2_TD0 */
			AM64X_IOPAD(0x0138, PIN_OUTPUT, 4) /* (V10) PRG1_PRU1_GPO12.RGMII2_TD1 */
			AM64X_IOPAD(0x013c, PIN_OUTPUT, 4) /* (U10) PRG1_PRU1_GPO13.RGMII2_TD2 */
			AM64X_IOPAD(0x0140, PIN_OUTPUT, 4) /* (AA11) PRG1_PRU1_GPO14.RGMII2_TD3 */
			AM64X_IOPAD(0x0148, PIN_OUTPUT, 4) /* (Y10) PRG1_PRU1_GPO16.RGMII2_TXC */
			AM64X_IOPAD(0x0144, PIN_OUTPUT, 4) /* (Y11) PRG1_PRU1_GPO15.RGMII2_TX_CTL */
		>;
	};

	ospi0_pins_default: ospi0-pins-default {
		pinctrl-single,pins = <
			AM64X_IOPAD(0x0000, PIN_OUTPUT, 0) /* (N20) OSPI0_CLK */
			AM64X_IOPAD(0x002c, PIN_OUTPUT, 0) /* (L19) OSPI0_CSn0 */
			AM64X_IOPAD(0x000c, PIN_INPUT, 0) /* (M19) OSPI0_D0 */
			AM64X_IOPAD(0x0010, PIN_INPUT, 0) /* (M18) OSPI0_D1 */
			AM64X_IOPAD(0x0014, PIN_INPUT, 0) /* (M20) OSPI0_D2 */
			AM64X_IOPAD(0x0018, PIN_INPUT, 0) /* (M21) OSPI0_D3 */
			AM64X_IOPAD(0x001c, PIN_INPUT, 0) /* (P21) OSPI0_D4 */
			AM64X_IOPAD(0x0020, PIN_INPUT, 0) /* (P20) OSPI0_D5 */
			AM64X_IOPAD(0x0024, PIN_INPUT, 0) /* (N18) OSPI0_D6 */
			AM64X_IOPAD(0x0028, PIN_INPUT, 0) /* (M17) OSPI0_D7 */
			AM64X_IOPAD(0x0008, PIN_INPUT, 0) /* (N19) OSPI0_DQS */
		>;
	};

	main_ecap0_pins_default: main-ecap0-pins-default {
		pinctrl-single,pins = <
			AM64X_IOPAD(0x0270, PIN_INPUT, 0) /* (D18) ECAP0_IN_APWM_OUT */
		>;
	};
};

&mcu_uart0 {
	status = "disabled";
};

&mcu_uart1 {
	status = "disabled";
};

&main_uart1 {
	/* main_uart1 is reserved for firmware usage */
	status = "reserved";
};

&main_uart2 {
	status = "disabled";
};

&main_uart3 {
	status = "disabled";
};

&main_uart4 {
	status = "disabled";
};

&main_uart5 {
	status = "disabled";
};

&main_uart6 {
	status = "disabled";
};

&mcu_i2c0 {
	status = "disabled";
};

&mcu_i2c1 {
	status = "disabled";
};

&main_i2c1 {
	pinctrl-names = "default";
	pinctrl-0 = <&main_i2c1_pins_default>;
	clock-frequency = <400000>;

	exp1: gpio@70 {
		compatible = "nxp,pca9538";
		reg = <0x70>;
		gpio-controller;
		#gpio-cells = <2>;
		gpio-line-names = "GPIO_CPSW2_RST", "GPIO_CPSW1_RST",
				  "PRU_DETECT", "MMC1_SD_EN",
				  "VPP_LDO_EN", "RPI_PS_3V3_En",
				  "RPI_PS_5V0_En", "RPI_HAT_DETECT";
	};
};

&main_i2c3 {
	status = "disabled";
};

&mcu_spi0 {
	status = "disabled";
};

&mcu_spi1 {
	status = "disabled";
};

/* mcu_gpio0 is reserved for mcu firmware usage */
&mcu_gpio0 {
	status = "reserved";
};

&sdhci1 {
	/* SD/MMC */
	vmmc-supply = <&vdd_mmc1>;
	pinctrl-names = "default";
	bus-width = <4>;
	pinctrl-0 = <&main_mmc1_pins_default>;
	ti,driver-strength-ohm = <50>;
	disable-wp;
};

&serdes_ln_ctrl {
	idle-states = <AM64_SERDES0_LANE0_USB>;
};

&serdes0 {
	serdes0_usb_link: phy@0 {
		reg = <0>;
		cdns,num-lanes = <1>;
		#phy-cells = <0>;
		cdns,phy-type = <PHY_TYPE_USB3>;
		resets = <&serdes_wiz0 1>;
	};
};

&usbss0 {
	ti,vbus-divider;
};

&usb0 {
	dr_mode = "host";
	maximum-speed = "super-speed";
	pinctrl-names = "default";
	pinctrl-0 = <&main_usb0_pins_default>;
	phys = <&serdes0_usb_link>;
	phy-names = "cdns3,usb3-phy";
};

&cpsw3g {
	pinctrl-names = "default";
	pinctrl-0 = <&mdio1_pins_default
		     &rgmii1_pins_default
		     &rgmii2_pins_default>;
};

&cpsw_port1 {
	phy-mode = "rgmii-rxid";
	phy-handle = <&cpsw3g_phy0>;
};

&cpsw_port2 {
	phy-mode = "rgmii-rxid";
	phy-handle = <&cpsw3g_phy1>;
};

&cpsw3g_mdio {
	cpsw3g_phy0: ethernet-phy@0 {
		reg = <0>;
		ti,rx-internal-delay = <DP83867_RGMIIDCTL_2_00_NS>;
		ti,fifo-depth = <DP83867_PHYCR_FIFO_DEPTH_4_B_NIB>;
	};

	cpsw3g_phy1: ethernet-phy@1 {
		reg = <1>;
		ti,rx-internal-delay = <DP83867_RGMIIDCTL_2_00_NS>;
		ti,fifo-depth = <DP83867_PHYCR_FIFO_DEPTH_4_B_NIB>;
	};
};

&tscadc0 {
	status = "disabled";
};

&ospi0 {
	pinctrl-names = "default";
	pinctrl-0 = <&ospi0_pins_default>;

	flash@0{
		compatible = "jedec,spi-nor";
		reg = <0x0>;
		spi-tx-bus-width = <8>;
		spi-rx-bus-width = <8>;
		spi-max-frequency = <25000000>;
		cdns,tshsl-ns = <60>;
		cdns,tsd2d-ns = <60>;
		cdns,tchsh-ns = <60>;
		cdns,tslch-ns = <60>;
		cdns,read-delay = <4>;
		#address-cells = <1>;
		#size-cells = <1>;
	};
};

&mailbox0_cluster2 {
	mbox_main_r5fss0_core0: mbox-main-r5fss0-core0 {
		ti,mbox-rx = <0 0 2>;
		ti,mbox-tx = <1 0 2>;
	};

	mbox_main_r5fss0_core1: mbox-main-r5fss0-core1 {
		ti,mbox-rx = <2 0 2>;
		ti,mbox-tx = <3 0 2>;
	};
};

&mailbox0_cluster3 {
	status = "disabled";
};

&mailbox0_cluster4 {
	mbox_main_r5fss1_core0: mbox-main-r5fss1-core0 {
		ti,mbox-rx = <0 0 2>;
		ti,mbox-tx = <1 0 2>;
	};

	mbox_main_r5fss1_core1: mbox-main-r5fss1-core1 {
		ti,mbox-rx = <2 0 2>;
		ti,mbox-tx = <3 0 2>;
	};
};

&mailbox0_cluster5 {
	status = "disabled";
};

&mailbox0_cluster6 {
	mbox_m4_0: mbox-m4-0 {
		ti,mbox-rx = <0 0 2>;
		ti,mbox-tx = <1 0 2>;
	};
};

&mailbox0_cluster7 {
	status = "disabled";
};

&main_r5fss0_core0 {
	mboxes = <&mailbox0_cluster2 &mbox_main_r5fss0_core0>;
	memory-region = <&main_r5fss0_core0_dma_memory_region>,
			<&main_r5fss0_core0_memory_region>;
};

&main_r5fss0_core1 {
	mboxes = <&mailbox0_cluster2 &mbox_main_r5fss0_core1>;
	memory-region = <&main_r5fss0_core1_dma_memory_region>,
			<&main_r5fss0_core1_memory_region>;
};

&main_r5fss1_core0 {
	mboxes = <&mailbox0_cluster4 &mbox_main_r5fss1_core0>;
	memory-region = <&main_r5fss1_core0_dma_memory_region>,
			<&main_r5fss1_core0_memory_region>;
};

&main_r5fss1_core1 {
	mboxes = <&mailbox0_cluster4 &mbox_main_r5fss1_core1>;
	memory-region = <&main_r5fss1_core1_dma_memory_region>,
			<&main_r5fss1_core1_memory_region>;
};

&pcie0_rc {
	status = "disabled";
};

&pcie0_ep {
	status = "disabled";
};

&ecap0 {
	/* PWM is available on Pin 1 of header J3 */
	pinctrl-names = "default";
	pinctrl-0 = <&main_ecap0_pins_default>;
};

&ecap1 {
	status = "disabled";
};

&ecap2 {
	status = "disabled";
};

&epwm0 {
	status = "disabled";
};

&epwm1 {
	status = "disabled";
};

&epwm2 {
	status = "disabled";
};

&epwm3 {
	status = "disabled";
};

&epwm4 {
	/*
	 * EPWM4_A, EPWM4_B is available on Pin 32 and 33 on J4 (RPi hat)
	 * But RPi Hat will be used for other use cases, so marking epwm4 as disabled.
	 */
	status = "disabled";
};

&epwm5 {
	/*
	 * EPWM5_A, EPWM5_B is available on Pin 29 and 31 on J4 (RPi hat)
	 * But RPi Hat will be used for other use cases, so marking epwm5 as disabled.
	 */
	status = "disabled";
};

&epwm6 {
	status = "disabled";
};

&epwm7 {
	status = "disabled";
};

&epwm8 {
	status = "disabled";
};

&icssg0_mdio {
	status = "disabled";
};

&icssg1_mdio {
	status = "disabled";
<<<<<<< HEAD
=======
};

&main_mcan0 {
	status = "disabled";
};

&main_mcan1 {
	status = "disabled";
>>>>>>> 754e0b0e
};<|MERGE_RESOLUTION|>--- conflicted
+++ resolved
@@ -524,8 +524,6 @@
 
 &icssg1_mdio {
 	status = "disabled";
-<<<<<<< HEAD
-=======
 };
 
 &main_mcan0 {
@@ -534,5 +532,4 @@
 
 &main_mcan1 {
 	status = "disabled";
->>>>>>> 754e0b0e
 };