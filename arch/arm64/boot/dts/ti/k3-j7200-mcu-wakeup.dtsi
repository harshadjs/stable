--- conflicted
+++ resolved
@@ -212,11 +212,7 @@
 		pinctrl-single,function-mask = <0xffffffff>;
 	};
 
-<<<<<<< HEAD
-	wkup_pmx1: pinctrl@0x4301c038 {
-=======
 	wkup_pmx1: pinctrl@4301c038 {
->>>>>>> 98817289
 		compatible = "pinctrl-single";
 		/* Proxy 0 addressing */
 		reg = <0x00 0x4301c038 0x00 0x8>;
@@ -225,11 +221,7 @@
 		pinctrl-single,function-mask = <0xffffffff>;
 	};
 
-<<<<<<< HEAD
-	wkup_pmx2: pinctrl@0x4301c068 {
-=======
 	wkup_pmx2: pinctrl@4301c068 {
->>>>>>> 98817289
 		compatible = "pinctrl-single";
 		/* Proxy 0 addressing */
 		reg = <0x00 0x4301c068 0x00 0xec>;
@@ -238,11 +230,7 @@
 		pinctrl-single,function-mask = <0xffffffff>;
 	};
 
-<<<<<<< HEAD
-	wkup_pmx3: pinctrl@0x4301c174 {
-=======
 	wkup_pmx3: pinctrl@4301c174 {
->>>>>>> 98817289
 		compatible = "pinctrl-single";
 		/* Proxy 0 addressing */
 		reg = <0x00 0x4301c174 0x00 0x20>;
