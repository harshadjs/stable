--- conflicted
+++ resolved
@@ -26,13 +26,9 @@
 		serial2 = &main_uart8;
 		mmc0 = &main_sdhci0;
 		mmc1 = &main_sdhci1;
-<<<<<<< HEAD
-		i2c3 = &main_i2c0;
-=======
 		i2c0 = &wkup_i2c0;
 		i2c3 = &main_i2c0;
 		ethernet0 = &mcu_cpsw_port1;
->>>>>>> 238589d0
 	};
 
 	memory@80000000 {
