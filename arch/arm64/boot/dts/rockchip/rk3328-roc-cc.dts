// SPDX-License-Identifier: (GPL-2.0+ OR MIT)
/*
 * Copyright (c) 2017 T-Chip Intelligent Technology Co., Ltd
 */

/dts-v1/;
#include "rk3328.dtsi"

/ {
	model = "Firefly roc-rk3328-cc";
	compatible = "firefly,roc-rk3328-cc", "rockchip,rk3328";

	aliases {
		mmc0 = &sdmmc;
		mmc1 = &emmc;
	};

	chosen {
		stdout-path = "serial2:1500000n8";
	};

	gmac_clkin: external-gmac-clock {
		compatible = "fixed-clock";
		clock-frequency = <125000000>;
		clock-output-names = "gmac_clkin";
		#clock-cells = <0>;
	};

	dc_12v: dc-12v {
		compatible = "regulator-fixed";
		regulator-name = "dc_12v";
		regulator-always-on;
		regulator-boot-on;
		regulator-min-microvolt = <12000000>;
		regulator-max-microvolt = <12000000>;
	};

	vcc_sd: sdmmc-regulator {
		compatible = "regulator-fixed";
		gpio = <&gpio0 RK_PD6 GPIO_ACTIVE_LOW>;
		pinctrl-names = "default";
		pinctrl-0 = <&sdmmc0m1_pin>;
		regulator-boot-on;
		regulator-name = "vcc_sd";
		regulator-min-microvolt = <3300000>;
		regulator-max-microvolt = <3300000>;
		vin-supply = <&vcc_io>;
	};

	vcc_sdio: sdmmcio-regulator {
		compatible = "regulator-gpio";
		gpios = <&grf_gpio 0 GPIO_ACTIVE_HIGH>;
		states = <1800000 0x1>,
			 <3300000 0x0>;
		regulator-name = "vcc_sdio";
		regulator-type = "voltage";
		regulator-min-microvolt = <1800000>;
		regulator-max-microvolt = <3300000>;
		regulator-always-on;
		vin-supply = <&vcc_sys>;
	};

	vcc_host1_5v: vcc_otg_5v: vcc-host1-5v-regulator {
		compatible = "regulator-fixed";
		enable-active-high;
		gpio = <&gpio1 RK_PD2 GPIO_ACTIVE_HIGH>;
		pinctrl-names = "default";
		pinctrl-0 = <&usb20_host_drv>;
		regulator-name = "vcc_host1_5v";
		regulator-always-on;
		vin-supply = <&vcc_sys>;
	};

	vcc_sys: vcc-sys {
		compatible = "regulator-fixed";
		regulator-name = "vcc_sys";
		regulator-always-on;
		regulator-boot-on;
		regulator-min-microvolt = <5000000>;
		regulator-max-microvolt = <5000000>;
		vin-supply = <&dc_12v>;
	};

	vcc_phy: vcc-phy-regulator {
		compatible = "regulator-fixed";
		regulator-name = "vcc_phy";
		regulator-always-on;
		regulator-boot-on;
	};

	leds {
		compatible = "gpio-leds";

		power_led: led-0 {
			label = "firefly:blue:power";
			linux,default-trigger = "heartbeat";
			gpios = <&rk805 1 GPIO_ACTIVE_LOW>;
			default-state = "on";
			mode = <0x23>;
		};

		user_led: led-1 {
			label = "firefly:yellow:user";
			linux,default-trigger = "mmc1";
			gpios = <&rk805 0 GPIO_ACTIVE_LOW>;
			default-state = "off";
			mode = <0x05>;
		};
	};
};

&analog_sound {
	status = "okay";
};

&codec {
	status = "okay";
};

&cpu0 {
	cpu-supply = <&vdd_arm>;
};

&cpu1 {
	cpu-supply = <&vdd_arm>;
};

&cpu2 {
	cpu-supply = <&vdd_arm>;
};

&cpu3 {
	cpu-supply = <&vdd_arm>;
};

&emmc {
	bus-width = <8>;
	cap-mmc-highspeed;
	max-frequency = <150000000>;
	mmc-ddr-1_8v;
	mmc-hs200-1_8v;
	non-removable;
	pinctrl-names = "default";
	pinctrl-0 = <&emmc_clk &emmc_cmd &emmc_bus8>;
	vmmc-supply = <&vcc_io>;
	vqmmc-supply = <&vcc18_emmc>;
	status = "okay";
};

&gmac2io {
	assigned-clocks = <&cru SCLK_MAC2IO>, <&cru SCLK_MAC2IO_EXT>;
	assigned-clock-parents = <&gmac_clkin>, <&gmac_clkin>;
	clock_in_out = "input";
	phy-supply = <&vcc_phy>;
	phy-mode = "rgmii";
	pinctrl-names = "default";
	pinctrl-0 = <&rgmiim1_pins>;
	snps,aal;
	snps,reset-gpio = <&gpio1 RK_PC2 GPIO_ACTIVE_LOW>;
	snps,reset-active-low;
	snps,reset-delays-us = <0 10000 50000>;
	snps,rxpbl = <0x4>;
	snps,txpbl = <0x4>;
	tx_delay = <0x24>;
	rx_delay = <0x18>;
	status = "okay";
};

&hdmi {
	status = "okay";
};

&hdmiphy {
	status = "okay";
};

&hdmi_sound {
	status = "okay";
};

&i2c1 {
	status = "okay";

	rk805: pmic@18 {
		compatible = "rockchip,rk805";
		reg = <0x18>;
		interrupt-parent = <&gpio1>;
		interrupts = <24 IRQ_TYPE_LEVEL_LOW>;
		#clock-cells = <1>;
		clock-output-names = "xin32k", "rk805-clkout2";
		gpio-controller;
		#gpio-cells = <2>;
		pinctrl-names = "default";
		pinctrl-0 = <&pmic_int_l>;
		rockchip,system-power-controller;
		wakeup-source;

		vcc1-supply = <&vcc_sys>;
		vcc2-supply = <&vcc_sys>;
		vcc3-supply = <&vcc_sys>;
		vcc4-supply = <&vcc_sys>;
		vcc5-supply = <&vcc_io>;
		vcc6-supply = <&vcc_io>;

		regulators {
			vdd_logic: DCDC_REG1 {
				regulator-name = "vdd_logic";
				regulator-min-microvolt = <712500>;
				regulator-max-microvolt = <1450000>;
				regulator-always-on;
				regulator-boot-on;
				regulator-state-mem {
					regulator-on-in-suspend;
					regulator-suspend-microvolt = <1000000>;
				};
			};

			vdd_arm: DCDC_REG2 {
				regulator-name = "vdd_arm";
				regulator-min-microvolt = <712500>;
				regulator-max-microvolt = <1450000>;
				regulator-always-on;
				regulator-boot-on;
				regulator-state-mem {
					regulator-on-in-suspend;
					regulator-suspend-microvolt = <950000>;
				};
			};

			vcc_ddr: DCDC_REG3 {
				regulator-name = "vcc_ddr";
				regulator-always-on;
				regulator-boot-on;
				regulator-state-mem {
					regulator-on-in-suspend;
				};
			};

			vcc_io: DCDC_REG4 {
				regulator-name = "vcc_io";
				regulator-min-microvolt = <3300000>;
				regulator-max-microvolt = <3300000>;
				regulator-always-on;
				regulator-boot-on;
				regulator-state-mem {
					regulator-on-in-suspend;
					regulator-suspend-microvolt = <3300000>;
				};
			};

			vcc_18: LDO_REG1 {
				regulator-name = "vcc_18";
				regulator-min-microvolt = <1800000>;
				regulator-max-microvolt = <1800000>;
				regulator-always-on;
				regulator-boot-on;
				regulator-state-mem {
					regulator-on-in-suspend;
					regulator-suspend-microvolt = <1800000>;
				};
			};

			vcc18_emmc: LDO_REG2 {
				regulator-name = "vcc18_emmc";
				regulator-min-microvolt = <1800000>;
				regulator-max-microvolt = <1800000>;
				regulator-always-on;
				regulator-boot-on;
				regulator-state-mem {
					regulator-on-in-suspend;
					regulator-suspend-microvolt = <1800000>;
				};
			};

			vdd_10: LDO_REG3 {
				regulator-name = "vdd_10";
				regulator-min-microvolt = <1000000>;
				regulator-max-microvolt = <1000000>;
				regulator-always-on;
				regulator-boot-on;
				regulator-state-mem {
					regulator-on-in-suspend;
					regulator-suspend-microvolt = <1000000>;
				};
			};
		};
	};
};

&i2s0 {
	status = "okay";
};

&i2s1 {
	status = "okay";
};

&io_domains {
	status = "okay";

	vccio1-supply = <&vcc_io>;
	vccio2-supply = <&vcc18_emmc>;
	vccio3-supply = <&vcc_sdio>;
	vccio4-supply = <&vcc_18>;
	vccio5-supply = <&vcc_io>;
	vccio6-supply = <&vcc_io>;
	pmuio-supply = <&vcc_io>;
};

&pinctrl {
	pmic {
		pmic_int_l: pmic-int-l {
			rockchip,pins = <1 RK_PD0 RK_FUNC_GPIO &pcfg_pull_up>;
		};
	};

	usb2 {
		usb20_host_drv: usb20-host-drv {
			rockchip,pins = <1 RK_PD2 RK_FUNC_GPIO &pcfg_pull_none>;
		};
	};
};

&sdmmc {
	bus-width = <4>;
	cap-mmc-highspeed;
	cap-sd-highspeed;
	disable-wp;
	max-frequency = <150000000>;
	pinctrl-names = "default";
	pinctrl-0 = <&sdmmc0_clk &sdmmc0_cmd &sdmmc0_dectn &sdmmc0_bus4>;
	sd-uhs-sdr12;
	sd-uhs-sdr25;
	sd-uhs-sdr50;
	sd-uhs-sdr104;
	vmmc-supply = <&vcc_sd>;
	vqmmc-supply = <&vcc_sdio>;
	status = "okay";
};

&tsadc {
	status = "okay";
};

&u2phy {
	status = "okay";
};

&u2phy_host {
	status = "okay";
};

&u2phy_otg {
	status = "okay";
};

&uart2 {
	status = "okay";
};

&usb20_otg {
	dr_mode = "host";
<<<<<<< HEAD
=======
	status = "okay";
};

&usbdrd3 {
	dr_mode = "host";
>>>>>>> 3b17187f
	status = "okay";
};

&usb_host0_ehci {
	status = "okay";
};

&usb_host0_ohci {
	status = "okay";
};

&vop {
	status = "okay";
};

&vop_mmu {
	status = "okay";
};<|MERGE_RESOLUTION|>--- conflicted
+++ resolved
@@ -360,14 +360,11 @@
 
 &usb20_otg {
 	dr_mode = "host";
-<<<<<<< HEAD
-=======
 	status = "okay";
 };
 
 &usbdrd3 {
 	dr_mode = "host";
->>>>>>> 3b17187f
 	status = "okay";
 };
 
