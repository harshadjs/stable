// SPDX-License-Identifier: GPL-2.0-only
/*
 * SMP initialisation and IPI support
 * Based on arch/arm/kernel/smp.c
 *
 * Copyright (C) 2012 ARM Ltd.
 */

#include <linux/acpi.h>
#include <linux/arm_sdei.h>
#include <linux/delay.h>
#include <linux/init.h>
#include <linux/spinlock.h>
#include <linux/sched/mm.h>
#include <linux/sched/hotplug.h>
#include <linux/sched/task_stack.h>
#include <linux/interrupt.h>
#include <linux/cache.h>
#include <linux/profile.h>
#include <linux/errno.h>
#include <linux/mm.h>
#include <linux/err.h>
#include <linux/cpu.h>
#include <linux/smp.h>
#include <linux/seq_file.h>
#include <linux/irq.h>
#include <linux/irqchip/arm-gic-v3.h>
#include <linux/percpu.h>
#include <linux/clockchips.h>
#include <linux/completion.h>
#include <linux/of.h>
#include <linux/irq_work.h>
#include <linux/kernel_stat.h>
#include <linux/kexec.h>
#include <linux/kvm_host.h>

#include <asm/alternative.h>
#include <asm/atomic.h>
#include <asm/cacheflush.h>
#include <asm/cpu.h>
#include <asm/cputype.h>
#include <asm/cpu_ops.h>
#include <asm/daifflags.h>
#include <asm/kvm_mmu.h>
#include <asm/mmu_context.h>
#include <asm/numa.h>
#include <asm/processor.h>
#include <asm/smp_plat.h>
#include <asm/sections.h>
#include <asm/tlbflush.h>
#include <asm/ptrace.h>
#include <asm/virt.h>

#define CREATE_TRACE_POINTS
#include <trace/events/ipi.h>

DEFINE_PER_CPU_READ_MOSTLY(int, cpu_number);
EXPORT_PER_CPU_SYMBOL(cpu_number);

/*
 * as from 2.5, kernels no longer have an init_tasks structure
 * so we need some other way of telling a new secondary core
 * where to place its SVC stack
 */
struct secondary_data secondary_data;
/* Number of CPUs which aren't online, but looping in kernel text. */
static int cpus_stuck_in_kernel;

enum ipi_msg_type {
	IPI_RESCHEDULE,
	IPI_CALL_FUNC,
	IPI_CPU_STOP,
	IPI_CPU_CRASH_STOP,
	IPI_TIMER,
	IPI_IRQ_WORK,
	IPI_WAKEUP,
	NR_IPI
};

static int ipi_irq_base __read_mostly;
static int nr_ipi __read_mostly = NR_IPI;
static struct irq_desc *ipi_desc[NR_IPI] __read_mostly;

static void ipi_setup(int cpu);

#ifdef CONFIG_HOTPLUG_CPU
static void ipi_teardown(int cpu);
static int op_cpu_kill(unsigned int cpu);
#else
static inline int op_cpu_kill(unsigned int cpu)
{
	return -ENOSYS;
}
#endif


/*
 * Boot a secondary CPU, and assign it the specified idle task.
 * This also gives us the initial stack to use for this CPU.
 */
static int boot_secondary(unsigned int cpu, struct task_struct *idle)
{
	const struct cpu_operations *ops = get_cpu_ops(cpu);

	if (ops->cpu_boot)
		return ops->cpu_boot(cpu);

	return -EOPNOTSUPP;
}

static DECLARE_COMPLETION(cpu_running);

int __cpu_up(unsigned int cpu, struct task_struct *idle)
{
	int ret;
	long status;

	/*
	 * We need to tell the secondary core where to find its stack and the
	 * page tables.
	 */
	secondary_data.task = idle;
	secondary_data.stack = task_stack_page(idle) + THREAD_SIZE;
	update_cpu_boot_status(CPU_MMU_OFF);
	__flush_dcache_area(&secondary_data, sizeof(secondary_data));

	/* Now bring the CPU into our world */
	ret = boot_secondary(cpu, idle);
	if (ret) {
		pr_err("CPU%u: failed to boot: %d\n", cpu, ret);
		return ret;
	}

	/*
	 * CPU was successfully started, wait for it to come online or
	 * time out.
	 */
	wait_for_completion_timeout(&cpu_running,
				    msecs_to_jiffies(5000));
	if (cpu_online(cpu))
		return 0;

	pr_crit("CPU%u: failed to come online\n", cpu);
	secondary_data.task = NULL;
	secondary_data.stack = NULL;
	__flush_dcache_area(&secondary_data, sizeof(secondary_data));
	status = READ_ONCE(secondary_data.status);
	if (status == CPU_MMU_OFF)
		status = READ_ONCE(__early_cpu_boot_status);

	switch (status & CPU_BOOT_STATUS_MASK) {
	default:
		pr_err("CPU%u: failed in unknown state : 0x%lx\n",
		       cpu, status);
		cpus_stuck_in_kernel++;
		break;
	case CPU_KILL_ME:
		if (!op_cpu_kill(cpu)) {
			pr_crit("CPU%u: died during early boot\n", cpu);
			break;
		}
		pr_crit("CPU%u: may not have shut down cleanly\n", cpu);
		fallthrough;
	case CPU_STUCK_IN_KERNEL:
		pr_crit("CPU%u: is stuck in kernel\n", cpu);
		if (status & CPU_STUCK_REASON_52_BIT_VA)
			pr_crit("CPU%u: does not support 52-bit VAs\n", cpu);
		if (status & CPU_STUCK_REASON_NO_GRAN) {
			pr_crit("CPU%u: does not support %luK granule\n",
				cpu, PAGE_SIZE / SZ_1K);
		}
		cpus_stuck_in_kernel++;
		break;
	case CPU_PANIC_KERNEL:
		panic("CPU%u detected unsupported configuration\n", cpu);
	}

	return -EIO;
}

static void init_gic_priority_masking(void)
{
	u32 cpuflags;

	if (WARN_ON(!gic_enable_sre()))
		return;

	cpuflags = read_sysreg(daif);

	WARN_ON(!(cpuflags & PSR_I_BIT));

	gic_write_pmr(GIC_PRIO_IRQON | GIC_PRIO_PSR_I_SET);
}

/*
 * This is the secondary CPU boot entry.  We're using this CPUs
 * idle thread stack, but a set of temporary page tables.
 */
asmlinkage notrace void secondary_start_kernel(void)
{
	u64 mpidr = read_cpuid_mpidr() & MPIDR_HWID_BITMASK;
	struct mm_struct *mm = &init_mm;
	const struct cpu_operations *ops;
	unsigned int cpu;

	cpu = task_cpu(current);
	set_my_cpu_offset(per_cpu_offset(cpu));

	/*
	 * All kernel threads share the same mm context; grab a
	 * reference and switch to it.
	 */
	mmgrab(mm);
	current->active_mm = mm;

	/*
	 * TTBR0 is only used for the identity mapping at this stage. Make it
	 * point to zero page to avoid speculatively fetching new entries.
	 */
	cpu_uninstall_idmap();

	if (system_uses_irq_prio_masking())
		init_gic_priority_masking();

	rcu_cpu_starting(cpu);
	preempt_disable();
	trace_hardirqs_off();

	/*
	 * If the system has established the capabilities, make sure
	 * this CPU ticks all of those. If it doesn't, the CPU will
	 * fail to come online.
	 */
	check_local_cpu_capabilities();

	ops = get_cpu_ops(cpu);
	if (ops->cpu_postboot)
		ops->cpu_postboot();

	/*
	 * Log the CPU info before it is marked online and might get read.
	 */
	cpuinfo_store_cpu();

	/*
	 * Enable GIC and timers.
	 */
	notify_cpu_starting(cpu);

	ipi_setup(cpu);

	store_cpu_topology(cpu);
	numa_add_cpu(cpu);

	/*
	 * OK, now it's safe to let the boot CPU continue.  Wait for
	 * the CPU migration code to notice that the CPU is online
	 * before we continue.
	 */
	pr_info("CPU%u: Booted secondary processor 0x%010lx [0x%08x]\n",
					 cpu, (unsigned long)mpidr,
					 read_cpuid_id());
	update_cpu_boot_status(CPU_BOOT_SUCCESS);
	set_cpu_online(cpu, true);
	complete(&cpu_running);

	local_daif_restore(DAIF_PROCCTX);

	/*
	 * OK, it's off to the idle thread for us
	 */
	cpu_startup_entry(CPUHP_AP_ONLINE_IDLE);
}

#ifdef CONFIG_HOTPLUG_CPU
static int op_cpu_disable(unsigned int cpu)
{
	const struct cpu_operations *ops = get_cpu_ops(cpu);

	/*
	 * If we don't have a cpu_die method, abort before we reach the point
	 * of no return. CPU0 may not have an cpu_ops, so test for it.
	 */
	if (!ops || !ops->cpu_die)
		return -EOPNOTSUPP;

	/*
	 * We may need to abort a hot unplug for some other mechanism-specific
	 * reason.
	 */
	if (ops->cpu_disable)
		return ops->cpu_disable(cpu);

	return 0;
}

/*
 * __cpu_disable runs on the processor to be shutdown.
 */
int __cpu_disable(void)
{
	unsigned int cpu = smp_processor_id();
	int ret;

	ret = op_cpu_disable(cpu);
	if (ret)
		return ret;

	remove_cpu_topology(cpu);
	numa_remove_cpu(cpu);

	/*
	 * Take this CPU offline.  Once we clear this, we can't return,
	 * and we must not schedule until we're ready to give up the cpu.
	 */
	set_cpu_online(cpu, false);
	ipi_teardown(cpu);

	/*
	 * OK - migrate IRQs away from this CPU
	 */
	irq_migrate_all_off_this_cpu();

	return 0;
}

static int op_cpu_kill(unsigned int cpu)
{
	const struct cpu_operations *ops = get_cpu_ops(cpu);

	/*
	 * If we have no means of synchronising with the dying CPU, then assume
	 * that it is really dead. We can only wait for an arbitrary length of
	 * time and hope that it's dead, so let's skip the wait and just hope.
	 */
	if (!ops->cpu_kill)
		return 0;

	return ops->cpu_kill(cpu);
}

/*
 * called on the thread which is asking for a CPU to be shutdown -
 * waits until shutdown has completed, or it is timed out.
 */
void __cpu_die(unsigned int cpu)
{
	int err;

	if (!cpu_wait_death(cpu, 5)) {
		pr_crit("CPU%u: cpu didn't die\n", cpu);
		return;
	}
	pr_notice("CPU%u: shutdown\n", cpu);

	/*
	 * Now that the dying CPU is beyond the point of no return w.r.t.
	 * in-kernel synchronisation, try to get the firwmare to help us to
	 * verify that it has really left the kernel before we consider
	 * clobbering anything it might still be using.
	 */
	err = op_cpu_kill(cpu);
	if (err)
		pr_warn("CPU%d may not have shut down cleanly: %d\n", cpu, err);
}

/*
 * Called from the idle thread for the CPU which has been shutdown.
 *
 */
void cpu_die(void)
{
	unsigned int cpu = smp_processor_id();
	const struct cpu_operations *ops = get_cpu_ops(cpu);

	idle_task_exit();

	local_daif_mask();

	/* Tell __cpu_die() that this CPU is now safe to dispose of */
	(void)cpu_report_death();

	/*
	 * Actually shutdown the CPU. This must never fail. The specific hotplug
	 * mechanism must perform all required cache maintenance to ensure that
	 * no dirty lines are lost in the process of shutting down the CPU.
	 */
	ops->cpu_die(cpu);

	BUG();
}
#endif

static void __cpu_try_die(int cpu)
{
#ifdef CONFIG_HOTPLUG_CPU
	const struct cpu_operations *ops = get_cpu_ops(cpu);

	if (ops && ops->cpu_die)
		ops->cpu_die(cpu);
#endif
}

/*
 * Kill the calling secondary CPU, early in bringup before it is turned
 * online.
 */
void cpu_die_early(void)
{
	int cpu = smp_processor_id();

	pr_crit("CPU%d: will not boot\n", cpu);

	/* Mark this CPU absent */
	set_cpu_present(cpu, 0);
	rcu_report_dead(cpu);
<<<<<<< HEAD
=======

	if (IS_ENABLED(CONFIG_HOTPLUG_CPU)) {
		update_cpu_boot_status(CPU_KILL_ME);
		__cpu_try_die(cpu);
	}
>>>>>>> d1988041

	update_cpu_boot_status(CPU_STUCK_IN_KERNEL);

	cpu_park_loop();
}

static void __init hyp_mode_check(void)
{
	if (is_hyp_mode_available())
		pr_info("CPU: All CPU(s) started at EL2\n");
	else if (is_hyp_mode_mismatched())
		WARN_TAINT(1, TAINT_CPU_OUT_OF_SPEC,
			   "CPU: CPUs started in inconsistent modes");
	else
		pr_info("CPU: All CPU(s) started at EL1\n");
	if (IS_ENABLED(CONFIG_KVM))
		kvm_compute_layout();
}

void __init smp_cpus_done(unsigned int max_cpus)
{
	pr_info("SMP: Total of %d processors activated.\n", num_online_cpus());
	setup_cpu_features();
	hyp_mode_check();
	apply_alternatives_all();
	mark_linear_text_alias_ro();
}

void __init smp_prepare_boot_cpu(void)
{
	set_my_cpu_offset(per_cpu_offset(smp_processor_id()));
	cpuinfo_store_boot_cpu();

	/*
	 * We now know enough about the boot CPU to apply the
	 * alternatives that cannot wait until interrupt handling
	 * and/or scheduling is enabled.
	 */
	apply_boot_alternatives();

	/* Conditionally switch to GIC PMR for interrupt masking */
	if (system_uses_irq_prio_masking())
		init_gic_priority_masking();
}

static u64 __init of_get_cpu_mpidr(struct device_node *dn)
{
	const __be32 *cell;
	u64 hwid;

	/*
	 * A cpu node with missing "reg" property is
	 * considered invalid to build a cpu_logical_map
	 * entry.
	 */
	cell = of_get_property(dn, "reg", NULL);
	if (!cell) {
		pr_err("%pOF: missing reg property\n", dn);
		return INVALID_HWID;
	}

	hwid = of_read_number(cell, of_n_addr_cells(dn));
	/*
	 * Non affinity bits must be set to 0 in the DT
	 */
	if (hwid & ~MPIDR_HWID_BITMASK) {
		pr_err("%pOF: invalid reg property\n", dn);
		return INVALID_HWID;
	}
	return hwid;
}

/*
 * Duplicate MPIDRs are a recipe for disaster. Scan all initialized
 * entries and check for duplicates. If any is found just ignore the
 * cpu. cpu_logical_map was initialized to INVALID_HWID to avoid
 * matching valid MPIDR values.
 */
static bool __init is_mpidr_duplicate(unsigned int cpu, u64 hwid)
{
	unsigned int i;

	for (i = 1; (i < cpu) && (i < NR_CPUS); i++)
		if (cpu_logical_map(i) == hwid)
			return true;
	return false;
}

/*
 * Initialize cpu operations for a logical cpu and
 * set it in the possible mask on success
 */
static int __init smp_cpu_setup(int cpu)
{
	const struct cpu_operations *ops;

	if (init_cpu_ops(cpu))
		return -ENODEV;

	ops = get_cpu_ops(cpu);
	if (ops->cpu_init(cpu))
		return -ENODEV;

	set_cpu_possible(cpu, true);

	return 0;
}

static bool bootcpu_valid __initdata;
static unsigned int cpu_count = 1;

#ifdef CONFIG_ACPI
static struct acpi_madt_generic_interrupt cpu_madt_gicc[NR_CPUS];

struct acpi_madt_generic_interrupt *acpi_cpu_get_madt_gicc(int cpu)
{
	return &cpu_madt_gicc[cpu];
}

/*
 * acpi_map_gic_cpu_interface - parse processor MADT entry
 *
 * Carry out sanity checks on MADT processor entry and initialize
 * cpu_logical_map on success
 */
static void __init
acpi_map_gic_cpu_interface(struct acpi_madt_generic_interrupt *processor)
{
	u64 hwid = processor->arm_mpidr;

	if (!(processor->flags & ACPI_MADT_ENABLED)) {
		pr_debug("skipping disabled CPU entry with 0x%llx MPIDR\n", hwid);
		return;
	}

	if (hwid & ~MPIDR_HWID_BITMASK || hwid == INVALID_HWID) {
		pr_err("skipping CPU entry with invalid MPIDR 0x%llx\n", hwid);
		return;
	}

	if (is_mpidr_duplicate(cpu_count, hwid)) {
		pr_err("duplicate CPU MPIDR 0x%llx in MADT\n", hwid);
		return;
	}

	/* Check if GICC structure of boot CPU is available in the MADT */
	if (cpu_logical_map(0) == hwid) {
		if (bootcpu_valid) {
			pr_err("duplicate boot CPU MPIDR: 0x%llx in MADT\n",
			       hwid);
			return;
		}
		bootcpu_valid = true;
		cpu_madt_gicc[0] = *processor;
		return;
	}

	if (cpu_count >= NR_CPUS)
		return;

	/* map the logical cpu id to cpu MPIDR */
	set_cpu_logical_map(cpu_count, hwid);

	cpu_madt_gicc[cpu_count] = *processor;

	/*
	 * Set-up the ACPI parking protocol cpu entries
	 * while initializing the cpu_logical_map to
	 * avoid parsing MADT entries multiple times for
	 * nothing (ie a valid cpu_logical_map entry should
	 * contain a valid parking protocol data set to
	 * initialize the cpu if the parking protocol is
	 * the only available enable method).
	 */
	acpi_set_mailbox_entry(cpu_count, processor);

	cpu_count++;
}

static int __init
acpi_parse_gic_cpu_interface(union acpi_subtable_headers *header,
			     const unsigned long end)
{
	struct acpi_madt_generic_interrupt *processor;

	processor = (struct acpi_madt_generic_interrupt *)header;
	if (BAD_MADT_GICC_ENTRY(processor, end))
		return -EINVAL;

	acpi_table_print_madt_entry(&header->common);

	acpi_map_gic_cpu_interface(processor);

	return 0;
}

static void __init acpi_parse_and_init_cpus(void)
{
	int i;

	/*
	 * do a walk of MADT to determine how many CPUs
	 * we have including disabled CPUs, and get information
	 * we need for SMP init.
	 */
	acpi_table_parse_madt(ACPI_MADT_TYPE_GENERIC_INTERRUPT,
				      acpi_parse_gic_cpu_interface, 0);

	/*
	 * In ACPI, SMP and CPU NUMA information is provided in separate
	 * static tables, namely the MADT and the SRAT.
	 *
	 * Thus, it is simpler to first create the cpu logical map through
	 * an MADT walk and then map the logical cpus to their node ids
	 * as separate steps.
	 */
	acpi_map_cpus_to_nodes();

	for (i = 0; i < nr_cpu_ids; i++)
		early_map_cpu_to_node(i, acpi_numa_get_nid(i));
}
#else
#define acpi_parse_and_init_cpus(...)	do { } while (0)
#endif

/*
 * Enumerate the possible CPU set from the device tree and build the
 * cpu logical map array containing MPIDR values related to logical
 * cpus. Assumes that cpu_logical_map(0) has already been initialized.
 */
static void __init of_parse_and_init_cpus(void)
{
	struct device_node *dn;

	for_each_of_cpu_node(dn) {
		u64 hwid = of_get_cpu_mpidr(dn);

		if (hwid == INVALID_HWID)
			goto next;

		if (is_mpidr_duplicate(cpu_count, hwid)) {
			pr_err("%pOF: duplicate cpu reg properties in the DT\n",
				dn);
			goto next;
		}

		/*
		 * The numbering scheme requires that the boot CPU
		 * must be assigned logical id 0. Record it so that
		 * the logical map built from DT is validated and can
		 * be used.
		 */
		if (hwid == cpu_logical_map(0)) {
			if (bootcpu_valid) {
				pr_err("%pOF: duplicate boot cpu reg property in DT\n",
					dn);
				goto next;
			}

			bootcpu_valid = true;
			early_map_cpu_to_node(0, of_node_to_nid(dn));

			/*
			 * cpu_logical_map has already been
			 * initialized and the boot cpu doesn't need
			 * the enable-method so continue without
			 * incrementing cpu.
			 */
			continue;
		}

		if (cpu_count >= NR_CPUS)
			goto next;

		pr_debug("cpu logical map 0x%llx\n", hwid);
		set_cpu_logical_map(cpu_count, hwid);

		early_map_cpu_to_node(cpu_count, of_node_to_nid(dn));
next:
		cpu_count++;
	}
}

/*
 * Enumerate the possible CPU set from the device tree or ACPI and build the
 * cpu logical map array containing MPIDR values related to logical
 * cpus. Assumes that cpu_logical_map(0) has already been initialized.
 */
void __init smp_init_cpus(void)
{
	int i;

	if (acpi_disabled)
		of_parse_and_init_cpus();
	else
		acpi_parse_and_init_cpus();

	if (cpu_count > nr_cpu_ids)
		pr_warn("Number of cores (%d) exceeds configured maximum of %u - clipping\n",
			cpu_count, nr_cpu_ids);

	if (!bootcpu_valid) {
		pr_err("missing boot CPU MPIDR, not enabling secondaries\n");
		return;
	}

	/*
	 * We need to set the cpu_logical_map entries before enabling
	 * the cpus so that cpu processor description entries (DT cpu nodes
	 * and ACPI MADT entries) can be retrieved by matching the cpu hwid
	 * with entries in cpu_logical_map while initializing the cpus.
	 * If the cpu set-up fails, invalidate the cpu_logical_map entry.
	 */
	for (i = 1; i < nr_cpu_ids; i++) {
		if (cpu_logical_map(i) != INVALID_HWID) {
			if (smp_cpu_setup(i))
				set_cpu_logical_map(i, INVALID_HWID);
		}
	}
}

void __init smp_prepare_cpus(unsigned int max_cpus)
{
	const struct cpu_operations *ops;
	int err;
	unsigned int cpu;
	unsigned int this_cpu;

	init_cpu_topology();

	this_cpu = smp_processor_id();
	store_cpu_topology(this_cpu);
	numa_store_cpu_info(this_cpu);
	numa_add_cpu(this_cpu);

	/*
	 * If UP is mandated by "nosmp" (which implies "maxcpus=0"), don't set
	 * secondary CPUs present.
	 */
	if (max_cpus == 0)
		return;

	/*
	 * Initialise the present map (which describes the set of CPUs
	 * actually populated at the present time) and release the
	 * secondaries from the bootloader.
	 */
	for_each_possible_cpu(cpu) {

		per_cpu(cpu_number, cpu) = cpu;

		if (cpu == smp_processor_id())
			continue;

		ops = get_cpu_ops(cpu);
		if (!ops)
			continue;

		err = ops->cpu_prepare(cpu);
		if (err)
			continue;

		set_cpu_present(cpu, true);
		numa_store_cpu_info(cpu);
	}
}

static const char *ipi_types[NR_IPI] __tracepoint_string = {
#define S(x,s)	[x] = s
	S(IPI_RESCHEDULE, "Rescheduling interrupts"),
	S(IPI_CALL_FUNC, "Function call interrupts"),
	S(IPI_CPU_STOP, "CPU stop interrupts"),
	S(IPI_CPU_CRASH_STOP, "CPU stop (for crash dump) interrupts"),
	S(IPI_TIMER, "Timer broadcast interrupts"),
	S(IPI_IRQ_WORK, "IRQ work interrupts"),
	S(IPI_WAKEUP, "CPU wake-up interrupts"),
};

static void smp_cross_call(const struct cpumask *target, unsigned int ipinr);

unsigned long irq_err_count;

int arch_show_interrupts(struct seq_file *p, int prec)
{
	unsigned int cpu, i;

	for (i = 0; i < NR_IPI; i++) {
		unsigned int irq = irq_desc_get_irq(ipi_desc[i]);
		seq_printf(p, "%*s%u:%s", prec - 1, "IPI", i,
			   prec >= 4 ? " " : "");
		for_each_online_cpu(cpu)
			seq_printf(p, "%10u ", kstat_irqs_cpu(irq, cpu));
		seq_printf(p, "      %s\n", ipi_types[i]);
	}

	seq_printf(p, "%*s: %10lu\n", prec, "Err", irq_err_count);
	return 0;
}

void arch_send_call_function_ipi_mask(const struct cpumask *mask)
{
	smp_cross_call(mask, IPI_CALL_FUNC);
}

void arch_send_call_function_single_ipi(int cpu)
{
	smp_cross_call(cpumask_of(cpu), IPI_CALL_FUNC);
}

#ifdef CONFIG_ARM64_ACPI_PARKING_PROTOCOL
void arch_send_wakeup_ipi_mask(const struct cpumask *mask)
{
	smp_cross_call(mask, IPI_WAKEUP);
}
#endif

#ifdef CONFIG_IRQ_WORK
void arch_irq_work_raise(void)
{
	smp_cross_call(cpumask_of(smp_processor_id()), IPI_IRQ_WORK);
}
#endif

static void local_cpu_stop(void)
{
	set_cpu_online(smp_processor_id(), false);

	local_daif_mask();
	sdei_mask_local_cpu();
	cpu_park_loop();
}

/*
 * We need to implement panic_smp_self_stop() for parallel panic() calls, so
 * that cpu_online_mask gets correctly updated and smp_send_stop() can skip
 * CPUs that have already stopped themselves.
 */
void panic_smp_self_stop(void)
{
	local_cpu_stop();
}

#ifdef CONFIG_KEXEC_CORE
static atomic_t waiting_for_crash_ipi = ATOMIC_INIT(0);
#endif

static void ipi_cpu_crash_stop(unsigned int cpu, struct pt_regs *regs)
{
#ifdef CONFIG_KEXEC_CORE
	crash_save_cpu(regs, cpu);

	atomic_dec(&waiting_for_crash_ipi);

	local_irq_disable();
	sdei_mask_local_cpu();

	if (IS_ENABLED(CONFIG_HOTPLUG_CPU))
		__cpu_try_die(cpu);

	/* just in case */
	cpu_park_loop();
#endif
}

/*
 * Main handler for inter-processor interrupts
 */
static void do_handle_IPI(int ipinr)
{
	unsigned int cpu = smp_processor_id();

	if ((unsigned)ipinr < NR_IPI)
		trace_ipi_entry_rcuidle(ipi_types[ipinr]);

	switch (ipinr) {
	case IPI_RESCHEDULE:
		scheduler_ipi();
		break;

	case IPI_CALL_FUNC:
		generic_smp_call_function_interrupt();
		break;

	case IPI_CPU_STOP:
		local_cpu_stop();
		break;

	case IPI_CPU_CRASH_STOP:
		if (IS_ENABLED(CONFIG_KEXEC_CORE)) {
			ipi_cpu_crash_stop(cpu, get_irq_regs());

			unreachable();
		}
		break;

#ifdef CONFIG_GENERIC_CLOCKEVENTS_BROADCAST
	case IPI_TIMER:
		tick_receive_broadcast();
		break;
#endif

#ifdef CONFIG_IRQ_WORK
	case IPI_IRQ_WORK:
		irq_work_run();
		break;
#endif

#ifdef CONFIG_ARM64_ACPI_PARKING_PROTOCOL
	case IPI_WAKEUP:
		WARN_ONCE(!acpi_parking_protocol_valid(cpu),
			  "CPU%u: Wake-up IPI outside the ACPI parking protocol\n",
			  cpu);
		break;
#endif

	default:
		pr_crit("CPU%u: Unknown IPI message 0x%x\n", cpu, ipinr);
		break;
	}

	if ((unsigned)ipinr < NR_IPI)
		trace_ipi_exit_rcuidle(ipi_types[ipinr]);
}

static irqreturn_t ipi_handler(int irq, void *data)
{
	do_handle_IPI(irq - ipi_irq_base);
	return IRQ_HANDLED;
}

static void smp_cross_call(const struct cpumask *target, unsigned int ipinr)
{
	trace_ipi_raise(target, ipi_types[ipinr]);
	__ipi_send_mask(ipi_desc[ipinr], target);
}

static void ipi_setup(int cpu)
{
	int i;

	if (WARN_ON_ONCE(!ipi_irq_base))
		return;

	for (i = 0; i < nr_ipi; i++)
		enable_percpu_irq(ipi_irq_base + i, 0);
}

#ifdef CONFIG_HOTPLUG_CPU
static void ipi_teardown(int cpu)
{
	int i;

	if (WARN_ON_ONCE(!ipi_irq_base))
		return;

	for (i = 0; i < nr_ipi; i++)
		disable_percpu_irq(ipi_irq_base + i);
}
#endif

void __init set_smp_ipi_range(int ipi_base, int n)
{
	int i;

	WARN_ON(n < NR_IPI);
	nr_ipi = min(n, NR_IPI);

	for (i = 0; i < nr_ipi; i++) {
		int err;

		err = request_percpu_irq(ipi_base + i, ipi_handler,
					 "IPI", &cpu_number);
		WARN_ON(err);

		ipi_desc[i] = irq_to_desc(ipi_base + i);
		irq_set_status_flags(ipi_base + i, IRQ_HIDDEN);
	}

	ipi_irq_base = ipi_base;

	/* Setup the boot CPU immediately */
	ipi_setup(smp_processor_id());
}

void smp_send_reschedule(int cpu)
{
	smp_cross_call(cpumask_of(cpu), IPI_RESCHEDULE);
}

#ifdef CONFIG_GENERIC_CLOCKEVENTS_BROADCAST
void tick_broadcast(const struct cpumask *mask)
{
	smp_cross_call(mask, IPI_TIMER);
}
#endif

/*
 * The number of CPUs online, not counting this CPU (which may not be
 * fully online and so not counted in num_online_cpus()).
 */
static inline unsigned int num_other_online_cpus(void)
{
	unsigned int this_cpu_online = cpu_online(smp_processor_id());

	return num_online_cpus() - this_cpu_online;
}

void smp_send_stop(void)
{
	unsigned long timeout;

	if (num_other_online_cpus()) {
		cpumask_t mask;

		cpumask_copy(&mask, cpu_online_mask);
		cpumask_clear_cpu(smp_processor_id(), &mask);

		if (system_state <= SYSTEM_RUNNING)
			pr_crit("SMP: stopping secondary CPUs\n");
		smp_cross_call(&mask, IPI_CPU_STOP);
	}

	/* Wait up to one second for other CPUs to stop */
	timeout = USEC_PER_SEC;
	while (num_other_online_cpus() && timeout--)
		udelay(1);

	if (num_other_online_cpus())
<<<<<<< HEAD
		pr_warning("SMP: failed to stop secondary CPUs %*pbl\n",
			   cpumask_pr_args(cpu_online_mask));
=======
		pr_warn("SMP: failed to stop secondary CPUs %*pbl\n",
			cpumask_pr_args(cpu_online_mask));
>>>>>>> d1988041

	sdei_mask_local_cpu();
}

#ifdef CONFIG_KEXEC_CORE
void crash_smp_send_stop(void)
{
	static int cpus_stopped;
	cpumask_t mask;
	unsigned long timeout;

	/*
	 * This function can be called twice in panic path, but obviously
	 * we execute this only once.
	 */
	if (cpus_stopped)
		return;

	cpus_stopped = 1;

	/*
	 * If this cpu is the only one alive at this point in time, online or
	 * not, there are no stop messages to be sent around, so just back out.
	 */
	if (num_other_online_cpus() == 0) {
		sdei_mask_local_cpu();
		return;
	}

	cpumask_copy(&mask, cpu_online_mask);
	cpumask_clear_cpu(smp_processor_id(), &mask);

	atomic_set(&waiting_for_crash_ipi, num_other_online_cpus());

	pr_crit("SMP: stopping secondary CPUs\n");
	smp_cross_call(&mask, IPI_CPU_CRASH_STOP);

	/* Wait up to one second for other CPUs to stop */
	timeout = USEC_PER_SEC;
	while ((atomic_read(&waiting_for_crash_ipi) > 0) && timeout--)
		udelay(1);

	if (atomic_read(&waiting_for_crash_ipi) > 0)
		pr_warn("SMP: failed to stop secondary CPUs %*pbl\n",
			cpumask_pr_args(&mask));

	sdei_mask_local_cpu();
}

bool smp_crash_stop_failed(void)
{
	return (atomic_read(&waiting_for_crash_ipi) > 0);
}
#endif

/*
 * not supported here
 */
int setup_profiling_timer(unsigned int multiplier)
{
	return -EINVAL;
}

static bool have_cpu_die(void)
{
#ifdef CONFIG_HOTPLUG_CPU
	int any_cpu = raw_smp_processor_id();
	const struct cpu_operations *ops = get_cpu_ops(any_cpu);

	if (ops && ops->cpu_die)
		return true;
#endif
	return false;
}

bool cpus_are_stuck_in_kernel(void)
{
	bool smp_spin_tables = (num_possible_cpus() > 1 && !have_cpu_die());

	return !!cpus_stuck_in_kernel || smp_spin_tables;
}<|MERGE_RESOLUTION|>--- conflicted
+++ resolved
@@ -414,14 +414,11 @@
 	/* Mark this CPU absent */
 	set_cpu_present(cpu, 0);
 	rcu_report_dead(cpu);
-<<<<<<< HEAD
-=======
 
 	if (IS_ENABLED(CONFIG_HOTPLUG_CPU)) {
 		update_cpu_boot_status(CPU_KILL_ME);
 		__cpu_try_die(cpu);
 	}
->>>>>>> d1988041
 
 	update_cpu_boot_status(CPU_STUCK_IN_KERNEL);
 
@@ -1050,13 +1047,8 @@
 		udelay(1);
 
 	if (num_other_online_cpus())
-<<<<<<< HEAD
-		pr_warning("SMP: failed to stop secondary CPUs %*pbl\n",
-			   cpumask_pr_args(cpu_online_mask));
-=======
 		pr_warn("SMP: failed to stop secondary CPUs %*pbl\n",
 			cpumask_pr_args(cpu_online_mask));
->>>>>>> d1988041
 
 	sdei_mask_local_cpu();
 }
