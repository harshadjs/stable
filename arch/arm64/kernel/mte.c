--- conflicted
+++ resolved
@@ -52,14 +52,6 @@
 	 * Test PG_mte_tagged again in case it was racing with another
 	 * set_pte_at().
 	 */
-<<<<<<< HEAD
-	smp_wmb();
-	/*
-	 * Test PG_mte_tagged again in case it was racing with another
-	 * set_pte_at().
-	 */
-=======
->>>>>>> d60c95ef
 	if (!test_and_set_bit(PG_mte_tagged, &page->flags))
 		mte_clear_page_tags(page_address(page));
 }
