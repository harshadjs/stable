--- conflicted
+++ resolved
@@ -110,49 +110,9 @@
 	if (fp == (unsigned long)task_pt_regs(tsk)->stackframe)
 		return -ENOENT;
 
-<<<<<<< HEAD
-	if (fp & 0x7)
-		return -EINVAL;
-
-	if (!on_accessible_stack(tsk, fp, 16, &info))
-		return -EINVAL;
-
-	if (test_bit(info.type, state->stacks_done))
-		return -EINVAL;
-
-	/*
-	 * As stacks grow downward, any valid record on the same stack must be
-	 * at a strictly higher address than the prior record.
-	 *
-	 * Stacks can nest in several valid orders, e.g.
-	 *
-	 * TASK -> IRQ -> OVERFLOW -> SDEI_NORMAL
-	 * TASK -> SDEI_NORMAL -> SDEI_CRITICAL -> OVERFLOW
-	 *
-	 * ... but the nesting itself is strict. Once we transition from one
-	 * stack to another, it's never valid to unwind back to that first
-	 * stack.
-	 */
-	if (info.type == state->prev_type) {
-		if (fp <= state->prev_fp)
-			return -EINVAL;
-	} else {
-		__set_bit(state->prev_type, state->stacks_done);
-	}
-
-	/*
-	 * Record this frame record's values and location. The prev_fp and
-	 * prev_type are only meaningful to the next unwind_next() invocation.
-	 */
-	state->fp = READ_ONCE(*(unsigned long *)(fp));
-	state->pc = READ_ONCE(*(unsigned long *)(fp + 8));
-	state->prev_fp = fp;
-	state->prev_type = info.type;
-=======
 	err = unwind_next_common(state, &info, on_accessible_stack, NULL);
 	if (err)
 		return err;
->>>>>>> e6f4ff3f
 
 	state->pc = ptrauth_strip_insn_pac(state->pc);
 
