--- conflicted
+++ resolved
@@ -25,14 +25,9 @@
  *
  * The regs must be on a stack currently owned by the calling task.
  */
-<<<<<<< HEAD
-static __always_inline void unwind_init_from_regs(struct unwind_state *state,
-						  struct pt_regs *regs)
-=======
 static __always_inline void
 unwind_init_from_regs(struct unwind_state *state,
 		      struct pt_regs *regs)
->>>>>>> 98817289
 {
 	unwind_init_common(state, current);
 
@@ -67,14 +62,9 @@
  * duration of the unwind, or the unwind will be bogus. It is never valid to
  * call this for the current task.
  */
-<<<<<<< HEAD
-static __always_inline void unwind_init_from_task(struct unwind_state *state,
-						  struct task_struct *task)
-=======
 static __always_inline void
 unwind_init_from_task(struct unwind_state *state,
 		      struct task_struct *task)
->>>>>>> 98817289
 {
 	unwind_init_common(state, task);
 
