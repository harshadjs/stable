/* SPDX-License-Identifier: GPL-2.0-only */
/*
 *  Copyright (C) 2013-2014, Linaro Ltd.
 *	Author: Al Stone <al.stone@linaro.org>
 *	Author: Graeme Gregory <graeme.gregory@linaro.org>
 *	Author: Hanjun Guo <hanjun.guo@linaro.org>
 */

#ifndef _ASM_ACPI_H
#define _ASM_ACPI_H

#include <linux/cpuidle.h>
#include <linux/efi.h>
#include <linux/memblock.h>
#include <linux/psci.h>
#include <linux/stddef.h>

#include <asm/cputype.h>
#include <asm/io.h>
#include <asm/ptrace.h>
#include <asm/smp_plat.h>
#include <asm/tlbflush.h>

/* Macros for consistency checks of the GICC subtable of MADT */

/*
 * MADT GICC minimum length refers to the MADT GICC structure table length as
 * defined in the earliest ACPI version supported on arm64, ie ACPI 5.1.
 *
 * The efficiency_class member was added to the
 * struct acpi_madt_generic_interrupt to represent the MADT GICC structure
 * "Processor Power Efficiency Class" field, added in ACPI 6.0 whose offset
 * is therefore used to delimit the MADT GICC structure minimum length
 * appropriately.
 */
#define ACPI_MADT_GICC_MIN_LENGTH   offsetof(  \
	struct acpi_madt_generic_interrupt, efficiency_class)

#define BAD_MADT_GICC_ENTRY(entry, end)					\
	(!(entry) || (entry)->header.length < ACPI_MADT_GICC_MIN_LENGTH || \
	(unsigned long)(entry) + (entry)->header.length > (end))

#define ACPI_MADT_GICC_SPE  (offsetof(struct acpi_madt_generic_interrupt, \
	spe_interrupt) + sizeof(u16))

<<<<<<< HEAD
=======
#define ACPI_MADT_GICC_TRBE  (offsetof(struct acpi_madt_generic_interrupt, \
	trbe_interrupt) + sizeof(u16))
>>>>>>> bd3a9e57
/*
 * Arm® Functional Fixed Hardware Specification Version 1.2.
 * Table 2: Arm Architecture context loss flags
 */
#define CPUIDLE_CORE_CTXT		BIT(0) /* Core context Lost */

static inline unsigned int arch_get_idle_state_flags(u32 arch_flags)
{
	if (arch_flags & CPUIDLE_CORE_CTXT)
		return CPUIDLE_FLAG_TIMER_STOP;

	return 0;
}
#define arch_get_idle_state_flags arch_get_idle_state_flags

#define CPUIDLE_TRACE_CTXT		BIT(1) /* Trace context loss */
#define CPUIDLE_GICR_CTXT		BIT(2) /* GICR */
#define CPUIDLE_GICD_CTXT		BIT(3) /* GICD */

/* Basic configuration for ACPI */
#ifdef	CONFIG_ACPI
pgprot_t __acpi_get_mem_attribute(phys_addr_t addr);

/* ACPI table mapping after acpi_permanent_mmap is set */
void __iomem *acpi_os_ioremap(acpi_physical_address phys, acpi_size size);
#define acpi_os_ioremap acpi_os_ioremap

typedef u64 phys_cpuid_t;
#define PHYS_CPUID_INVALID INVALID_HWID

#define acpi_strict 1	/* No out-of-spec workarounds on ARM64 */
extern int acpi_disabled;
extern int acpi_noirq;
extern int acpi_pci_disabled;

static inline void disable_acpi(void)
{
	acpi_disabled = 1;
	acpi_pci_disabled = 1;
	acpi_noirq = 1;
}

static inline void enable_acpi(void)
{
	acpi_disabled = 0;
	acpi_pci_disabled = 0;
	acpi_noirq = 0;
}

/*
 * The ACPI processor driver for ACPI core code needs this macro
 * to find out this cpu was already mapped (mapping from CPU hardware
 * ID to CPU logical ID) or not.
 */
#define cpu_physical_id(cpu) cpu_logical_map(cpu)

/*
 * It's used from ACPI core in kdump to boot UP system with SMP kernel,
 * with this check the ACPI core will not override the CPU index
 * obtained from GICC with 0 and not print some error message as well.
 * Since MADT must provide at least one GICC structure for GIC
 * initialization, CPU will be always available in MADT on ARM64.
 */
static inline bool acpi_has_cpu_in_madt(void)
{
	return true;
}

struct acpi_madt_generic_interrupt *acpi_cpu_get_madt_gicc(int cpu);
static inline u32 get_acpi_id_for_cpu(unsigned int cpu)
{
	return	acpi_cpu_get_madt_gicc(cpu)->uid;
}

static inline void arch_fix_phys_package_id(int num, u32 slot) { }
void __init acpi_init_cpus(void);
int apei_claim_sea(struct pt_regs *regs);
#else
static inline void acpi_init_cpus(void) { }
static inline int apei_claim_sea(struct pt_regs *regs) { return -ENOENT; }
#endif /* CONFIG_ACPI */

#ifdef CONFIG_ARM64_ACPI_PARKING_PROTOCOL
bool acpi_parking_protocol_valid(int cpu);
void __init
acpi_set_mailbox_entry(int cpu, struct acpi_madt_generic_interrupt *processor);
#else
static inline bool acpi_parking_protocol_valid(int cpu) { return false; }
static inline void
acpi_set_mailbox_entry(int cpu, struct acpi_madt_generic_interrupt *processor)
{}
#endif

static inline const char *acpi_get_enable_method(int cpu)
{
	if (acpi_psci_present())
		return "psci";

	if (acpi_parking_protocol_valid(cpu))
		return "parking-protocol";

	return NULL;
}

#ifdef	CONFIG_ACPI_APEI
/*
 * acpi_disable_cmcff is used in drivers/acpi/apei/hest.c for disabling
 * IA-32 Architecture Corrected Machine Check (CMC) Firmware-First mode
 * with a kernel command line parameter "acpi=nocmcoff". But we don't
 * have this IA-32 specific feature on ARM64, this definition is only
 * for compatibility.
 */
#define acpi_disable_cmcff 1
static inline pgprot_t arch_apei_get_mem_attribute(phys_addr_t addr)
{
	return __acpi_get_mem_attribute(addr);
}
#endif /* CONFIG_ACPI_APEI */

#ifdef CONFIG_ACPI_NUMA
int arm64_acpi_numa_init(void);
int acpi_numa_get_nid(unsigned int cpu);
void acpi_map_cpus_to_nodes(void);
#else
static inline int arm64_acpi_numa_init(void) { return -ENOSYS; }
static inline int acpi_numa_get_nid(unsigned int cpu) { return NUMA_NO_NODE; }
static inline void acpi_map_cpus_to_nodes(void) { }
#endif /* CONFIG_ACPI_NUMA */

#define ACPI_TABLE_UPGRADE_MAX_PHYS MEMBLOCK_ALLOC_ACCESSIBLE

#endif /*_ASM_ACPI_H*/<|MERGE_RESOLUTION|>--- conflicted
+++ resolved
@@ -43,11 +43,8 @@
 #define ACPI_MADT_GICC_SPE  (offsetof(struct acpi_madt_generic_interrupt, \
 	spe_interrupt) + sizeof(u16))
 
-<<<<<<< HEAD
-=======
 #define ACPI_MADT_GICC_TRBE  (offsetof(struct acpi_madt_generic_interrupt, \
 	trbe_interrupt) + sizeof(u16))
->>>>>>> bd3a9e57
 /*
  * Arm® Functional Fixed Hardware Specification Version 1.2.
  * Table 2: Arm Architecture context loss flags
