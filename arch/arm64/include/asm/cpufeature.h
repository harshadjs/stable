--- conflicted
+++ resolved
@@ -656,11 +656,7 @@
 		pfr0 = read_sanitised_ftr_reg(SYS_ID_AA64PFR0_EL1);
 
 	csv2_val = cpuid_feature_extract_unsigned_field(pfr0,
-<<<<<<< HEAD
-							ID_AA64PFR0_CSV2_SHIFT);
-=======
 							ID_AA64PFR0_EL1_CSV2_SHIFT);
->>>>>>> d60c95ef
 	return csv2_val == 3;
 }
 
@@ -674,11 +670,7 @@
 		isar2 = read_sanitised_ftr_reg(SYS_ID_AA64ISAR2_EL1);
 
 	return cpuid_feature_extract_unsigned_field(isar2,
-<<<<<<< HEAD
-						    ID_AA64ISAR2_CLEARBHB_SHIFT);
-=======
 						    ID_AA64ISAR2_EL1_BC_SHIFT);
->>>>>>> d60c95ef
 }
 
 const struct cpumask *system_32bit_el0_cpumask(void);
