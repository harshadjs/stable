/* SPDX-License-Identifier: GPL-2.0 */
#ifndef _ASM_EFI_H
#define _ASM_EFI_H

#include <asm/boot.h>
#include <asm/cpufeature.h>
#include <asm/fpsimd.h>
#include <asm/io.h>
#include <asm/memory.h>
#include <asm/mmu_context.h>
#include <asm/neon.h>
#include <asm/ptrace.h>
#include <asm/tlbflush.h>

#ifdef CONFIG_EFI
extern void efi_init(void);
<<<<<<< HEAD
=======

bool efi_runtime_fixup_exception(struct pt_regs *regs, const char *msg);
>>>>>>> d60c95ef
#else
#define efi_init()

static inline
bool efi_runtime_fixup_exception(struct pt_regs *regs, const char *msg)
{
	return false;
}
#endif

int efi_create_mapping(struct mm_struct *mm, efi_memory_desc_t *md);
int efi_set_mapping_permissions(struct mm_struct *mm, efi_memory_desc_t *md);

#define arch_efi_call_virt_setup()					\
({									\
	efi_virtmap_load();						\
	__efi_fpsimd_begin();						\
	spin_lock(&efi_rt_lock);					\
})

#undef arch_efi_call_virt
#define arch_efi_call_virt(p, f, args...)				\
	__efi_rt_asm_wrapper((p)->f, #f, args)

#define arch_efi_call_virt_teardown()					\
({									\
	spin_unlock(&efi_rt_lock);					\
	__efi_fpsimd_end();						\
	efi_virtmap_unload();						\
})

extern spinlock_t efi_rt_lock;
<<<<<<< HEAD
=======
extern u64 *efi_rt_stack_top;
>>>>>>> d60c95ef
efi_status_t __efi_rt_asm_wrapper(void *, const char *, ...);

/*
 * efi_rt_stack_top[-1] contains the value the stack pointer had before
 * switching to the EFI runtime stack.
 */
#define current_in_efi()						\
	(!preemptible() && efi_rt_stack_top != NULL &&			\
	 on_task_stack(current, READ_ONCE(efi_rt_stack_top[-1]), 1))

#define ARCH_EFI_IRQ_FLAGS_MASK (PSR_D_BIT | PSR_A_BIT | PSR_I_BIT | PSR_F_BIT)

/*
 * Even when Linux uses IRQ priorities for IRQ disabling, EFI does not.
 * And EFI shouldn't really play around with priority masking as it is not aware
 * which priorities the OS has assigned to its interrupts.
 */
#define arch_efi_save_flags(state_flags)		\
	((void)((state_flags) = read_sysreg(daif)))

#define arch_efi_restore_flags(state_flags)	write_sysreg(state_flags, daif)


/* arch specific definitions used by the stub code */

/*
 * In some configurations (e.g. VMAP_STACK && 64K pages), stacks built into the
 * kernel need greater alignment than we require the segments to be padded to.
 */
#define EFI_KIMG_ALIGN	\
	(SEGMENT_ALIGN > THREAD_ALIGN ? SEGMENT_ALIGN : THREAD_ALIGN)

/*
 * On arm64, we have to ensure that the initrd ends up in the linear region,
 * which is a 1 GB aligned region of size '1UL << (VA_BITS_MIN - 1)' that is
 * guaranteed to cover the kernel Image.
 *
 * Since the EFI stub is part of the kernel Image, we can relax the
 * usual requirements in Documentation/arm64/booting.rst, which still
 * apply to other bootloaders, and are required for some kernel
 * configurations.
 */
static inline unsigned long efi_get_max_initrd_addr(unsigned long image_addr)
{
	return (image_addr & ~(SZ_1G - 1UL)) + (1UL << (VA_BITS_MIN - 1));
}

#define alloc_screen_info(x...)		&screen_info

static inline void free_screen_info(struct screen_info *si)
{
}

#define EFI_ALLOC_ALIGN		SZ_64K

/*
 * On ARM systems, virtually remapped UEFI runtime services are set up in two
 * distinct stages:
 * - The stub retrieves the final version of the memory map from UEFI, populates
 *   the virt_addr fields and calls the SetVirtualAddressMap() [SVAM] runtime
 *   service to communicate the new mapping to the firmware (Note that the new
 *   mapping is not live at this time)
 * - During an early initcall(), the EFI system table is permanently remapped
 *   and the virtual remapping of the UEFI Runtime Services regions is loaded
 *   into a private set of page tables. If this all succeeds, the Runtime
 *   Services are enabled and the EFI_RUNTIME_SERVICES bit set.
 */

static inline void efi_set_pgd(struct mm_struct *mm)
{
	__switch_mm(mm);

	if (system_uses_ttbr0_pan()) {
		if (mm != current->active_mm) {
			/*
			 * Update the current thread's saved ttbr0 since it is
			 * restored as part of a return from exception. Enable
			 * access to the valid TTBR0_EL1 and invoke the errata
			 * workaround directly since there is no return from
			 * exception when invoking the EFI run-time services.
			 */
			update_saved_ttbr0(current, mm);
			uaccess_ttbr0_enable();
			post_ttbr_update_workaround();
		} else {
			/*
			 * Defer the switch to the current thread's TTBR0_EL1
			 * until uaccess_enable(). Restore the current
			 * thread's saved ttbr0 corresponding to its active_mm
			 */
			uaccess_ttbr0_disable();
			update_saved_ttbr0(current, current->active_mm);
		}
	}
}

void efi_virtmap_load(void);
void efi_virtmap_unload(void);

static inline void efi_capsule_flush_cache_range(void *addr, int size)
{
	dcache_clean_inval_poc((unsigned long)addr, (unsigned long)addr + size);
}

#endif /* _ASM_EFI_H */<|MERGE_RESOLUTION|>--- conflicted
+++ resolved
@@ -14,11 +14,8 @@
 
 #ifdef CONFIG_EFI
 extern void efi_init(void);
-<<<<<<< HEAD
-=======
 
 bool efi_runtime_fixup_exception(struct pt_regs *regs, const char *msg);
->>>>>>> d60c95ef
 #else
 #define efi_init()
 
@@ -51,10 +48,7 @@
 })
 
 extern spinlock_t efi_rt_lock;
-<<<<<<< HEAD
-=======
 extern u64 *efi_rt_stack_top;
->>>>>>> d60c95ef
 efi_status_t __efi_rt_asm_wrapper(void *, const char *, ...);
 
 /*
