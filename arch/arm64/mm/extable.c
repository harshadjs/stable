// SPDX-License-Identifier: GPL-2.0
/*
 * Based on arch/arm/mm/extable.c
 */

#include <linux/bitfield.h>
#include <linux/extable.h>
#include <linux/uaccess.h>

#include <asm/asm-extable.h>
#include <asm/ptrace.h>

static inline unsigned long
get_ex_fixup(const struct exception_table_entry *ex)
{
	return ((unsigned long)&ex->fixup + ex->fixup);
}

static bool ex_handler_uaccess_err_zero(const struct exception_table_entry *ex,
					struct pt_regs *regs)
{
	int reg_err = FIELD_GET(EX_DATA_REG_ERR, ex->data);
	int reg_zero = FIELD_GET(EX_DATA_REG_ZERO, ex->data);

	pt_regs_write_reg(regs, reg_err, -EFAULT);
	pt_regs_write_reg(regs, reg_zero, 0);

	regs->pc = get_ex_fixup(ex);
	return true;
}

static bool
ex_handler_load_unaligned_zeropad(const struct exception_table_entry *ex,
				  struct pt_regs *regs)
{
	int reg_data = FIELD_GET(EX_DATA_REG_DATA, ex->data);
	int reg_addr = FIELD_GET(EX_DATA_REG_ADDR, ex->data);
	unsigned long data, addr, offset;

	addr = pt_regs_read_reg(regs, reg_addr);

	offset = addr & 0x7UL;
	addr &= ~0x7UL;

	data = *(unsigned long*)addr;

#ifndef __AARCH64EB__
	data >>= 8 * offset;
#else
	data <<= 8 * offset;
#endif

	pt_regs_write_reg(regs, reg_data, data);

	regs->pc = get_ex_fixup(ex);
	return true;
}

bool fixup_exception(struct pt_regs *regs)
{
<<<<<<< HEAD
	const struct exception_table_entry *fixup;
	unsigned long addr;

	addr = instruction_pointer(regs);

	/* Search the BPF tables first, these are formatted differently */
	fixup = search_bpf_extables(addr);
	if (fixup)
		return arm64_bpf_fixup_exception(fixup, regs);

	fixup = search_exception_tables(addr);
	if (!fixup)
		return 0;

	regs->pc = (unsigned long)&fixup->fixup + fixup->fixup;
	return 1;
=======
	const struct exception_table_entry *ex;

	ex = search_exception_tables(instruction_pointer(regs));
	if (!ex)
		return false;

	switch (ex->type) {
	case EX_TYPE_BPF:
		return ex_handler_bpf(ex, regs);
	case EX_TYPE_UACCESS_ERR_ZERO:
	case EX_TYPE_KACCESS_ERR_ZERO:
		return ex_handler_uaccess_err_zero(ex, regs);
	case EX_TYPE_LOAD_UNALIGNED_ZEROPAD:
		return ex_handler_load_unaligned_zeropad(ex, regs);
	}

	BUG();
>>>>>>> d60c95ef
}<|MERGE_RESOLUTION|>--- conflicted
+++ resolved
@@ -58,24 +58,6 @@
 
 bool fixup_exception(struct pt_regs *regs)
 {
-<<<<<<< HEAD
-	const struct exception_table_entry *fixup;
-	unsigned long addr;
-
-	addr = instruction_pointer(regs);
-
-	/* Search the BPF tables first, these are formatted differently */
-	fixup = search_bpf_extables(addr);
-	if (fixup)
-		return arm64_bpf_fixup_exception(fixup, regs);
-
-	fixup = search_exception_tables(addr);
-	if (!fixup)
-		return 0;
-
-	regs->pc = (unsigned long)&fixup->fixup + fixup->fixup;
-	return 1;
-=======
 	const struct exception_table_entry *ex;
 
 	ex = search_exception_tables(instruction_pointer(regs));
@@ -93,5 +75,4 @@
 	}
 
 	BUG();
->>>>>>> d60c95ef
 }