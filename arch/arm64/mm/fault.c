--- conflicted
+++ resolved
@@ -453,15 +453,9 @@
 {
 	const struct fault_info *inf;
 	struct mm_struct *mm = current->mm;
-<<<<<<< HEAD
-	vm_fault_t fault, major = 0;
-	unsigned long vm_flags = VM_READ | VM_WRITE | VM_EXEC;
-	unsigned int mm_flags = FAULT_FLAG_ALLOW_RETRY | FAULT_FLAG_KILLABLE;
-=======
 	vm_fault_t fault;
 	unsigned long vm_flags = VM_ACCESS_FLAGS;
 	unsigned int mm_flags = FAULT_FLAG_DEFAULT;
->>>>>>> d1988041
 
 	if (kprobe_page_fault(regs, esr))
 		return 0;
