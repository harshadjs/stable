// SPDX-License-Identifier: GPL-2.0-only
/*
 * Copyright (C) 2015, 2016 ARM Ltd.
 */

#include <linux/uaccess.h>
#include <linux/interrupt.h>
#include <linux/cpu.h>
#include <linux/kvm_host.h>
#include <kvm/arm_vgic.h>
#include <asm/kvm_emulate.h>
#include <asm/kvm_mmu.h>
#include "vgic.h"

/*
 * Initialization rules: there are multiple stages to the vgic
 * initialization, both for the distributor and the CPU interfaces.  The basic
 * idea is that even though the VGIC is not functional or not requested from
 * user space, the critical path of the run loop can still call VGIC functions
 * that just won't do anything, without them having to check additional
 * initialization flags to ensure they don't look at uninitialized data
 * structures.
 *
 * Distributor:
 *
 * - kvm_vgic_early_init(): initialization of static data that doesn't
 *   depend on any sizing information or emulation type. No allocation
 *   is allowed there.
 *
 * - vgic_init(): allocation and initialization of the generic data
 *   structures that depend on sizing information (number of CPUs,
 *   number of interrupts). Also initializes the vcpu specific data
 *   structures. Can be executed lazily for GICv2.
 *
 * CPU Interface:
 *
 * - kvm_vgic_vcpu_init(): initialization of static data that
 *   doesn't depend on any sizing information or emulation type. No
 *   allocation is allowed there.
 */

/* EARLY INIT */

/**
 * kvm_vgic_early_init() - Initialize static VGIC VCPU data structures
 * @kvm: The VM whose VGIC districutor should be initialized
 *
 * Only do initialization of static structures that don't require any
 * allocation or sizing information from userspace.  vgic_init() called
 * kvm_vgic_dist_init() which takes care of the rest.
 */
void kvm_vgic_early_init(struct kvm *kvm)
{
	struct vgic_dist *dist = &kvm->arch.vgic;

	INIT_LIST_HEAD(&dist->lpi_list_head);
	INIT_LIST_HEAD(&dist->lpi_translation_cache);
	raw_spin_lock_init(&dist->lpi_list_lock);
}

/* CREATION */

/**
 * kvm_vgic_create: triggered by the instantiation of the VGIC device by
 * user space, either through the legacy KVM_CREATE_IRQCHIP ioctl (v2 only)
 * or through the generic KVM_CREATE_DEVICE API ioctl.
 * irqchip_in_kernel() tells you if this function succeeded or not.
 * @kvm: kvm struct pointer
 * @type: KVM_DEV_TYPE_ARM_VGIC_V[23]
 */
int kvm_vgic_create(struct kvm *kvm, u32 type)
{
	struct kvm_vcpu *vcpu;
	unsigned long i;
	int ret;

	/*
	 * This function is also called by the KVM_CREATE_IRQCHIP handler,
	 * which had no chance yet to check the availability of the GICv2
	 * emulation. So check this here again. KVM_CREATE_DEVICE does
	 * the proper checks already.
	 */
	if (type == KVM_DEV_TYPE_ARM_VGIC_V2 &&
		!kvm_vgic_global_state.can_emulate_gicv2)
		return -ENODEV;

	/* Must be held to avoid race with vCPU creation */
	lockdep_assert_held(&kvm->lock);

	ret = -EBUSY;
	if (!lock_all_vcpus(kvm))
		return ret;

	mutex_lock(&kvm->arch.config_lock);

	if (irqchip_in_kernel(kvm)) {
		ret = -EEXIST;
		goto out_unlock;
	}

	kvm_for_each_vcpu(i, vcpu, kvm) {
		if (vcpu_has_run_once(vcpu))
			goto out_unlock;
	}
	ret = 0;

	if (type == KVM_DEV_TYPE_ARM_VGIC_V2)
		kvm->max_vcpus = VGIC_V2_MAX_CPUS;
	else
		kvm->max_vcpus = VGIC_V3_MAX_CPUS;

	if (atomic_read(&kvm->online_vcpus) > kvm->max_vcpus) {
		ret = -E2BIG;
		goto out_unlock;
	}

	kvm->arch.vgic.in_kernel = true;
	kvm->arch.vgic.vgic_model = type;

	kvm->arch.vgic.vgic_dist_base = VGIC_ADDR_UNDEF;

	if (type == KVM_DEV_TYPE_ARM_VGIC_V2)
		kvm->arch.vgic.vgic_cpu_base = VGIC_ADDR_UNDEF;
	else
		INIT_LIST_HEAD(&kvm->arch.vgic.rd_regions);

out_unlock:
	mutex_unlock(&kvm->arch.config_lock);
	unlock_all_vcpus(kvm);
	return ret;
}

/* INIT/DESTROY */

/**
 * kvm_vgic_dist_init: initialize the dist data structures
 * @kvm: kvm struct pointer
 * @nr_spis: number of spis, frozen by caller
 */
static int kvm_vgic_dist_init(struct kvm *kvm, unsigned int nr_spis)
{
	struct vgic_dist *dist = &kvm->arch.vgic;
	struct kvm_vcpu *vcpu0 = kvm_get_vcpu(kvm, 0);
	int i;

	dist->spis = kcalloc(nr_spis, sizeof(struct vgic_irq), GFP_KERNEL_ACCOUNT);
	if (!dist->spis)
		return  -ENOMEM;

	/*
	 * In the following code we do not take the irq struct lock since
	 * no other action on irq structs can happen while the VGIC is
	 * not initialized yet:
	 * If someone wants to inject an interrupt or does a MMIO access, we
	 * require prior initialization in case of a virtual GICv3 or trigger
	 * initialization when using a virtual GICv2.
	 */
	for (i = 0; i < nr_spis; i++) {
		struct vgic_irq *irq = &dist->spis[i];

		irq->intid = i + VGIC_NR_PRIVATE_IRQS;
		INIT_LIST_HEAD(&irq->ap_list);
		raw_spin_lock_init(&irq->irq_lock);
		irq->vcpu = NULL;
		irq->target_vcpu = vcpu0;
		kref_init(&irq->refcount);
		switch (dist->vgic_model) {
		case KVM_DEV_TYPE_ARM_VGIC_V2:
			irq->targets = 0;
			irq->group = 0;
			break;
		case KVM_DEV_TYPE_ARM_VGIC_V3:
			irq->mpidr = 0;
			irq->group = 1;
			break;
		default:
			kfree(dist->spis);
			dist->spis = NULL;
			return -EINVAL;
		}
	}
	return 0;
}

/**
 * kvm_vgic_vcpu_init() - Initialize static VGIC VCPU data
 * structures and register VCPU-specific KVM iodevs
 *
 * @vcpu: pointer to the VCPU being created and initialized
 *
 * Only do initialization, but do not actually enable the
 * VGIC CPU interface
 */
int kvm_vgic_vcpu_init(struct kvm_vcpu *vcpu)
{
	struct vgic_cpu *vgic_cpu = &vcpu->arch.vgic_cpu;
	struct vgic_dist *dist = &vcpu->kvm->arch.vgic;
	int ret = 0;
	int i;

	vgic_cpu->rd_iodev.base_addr = VGIC_ADDR_UNDEF;

	INIT_LIST_HEAD(&vgic_cpu->ap_list_head);
	raw_spin_lock_init(&vgic_cpu->ap_list_lock);
	atomic_set(&vgic_cpu->vgic_v3.its_vpe.vlpi_count, 0);

	/*
	 * Enable and configure all SGIs to be edge-triggered and
	 * configure all PPIs as level-triggered.
	 */
	for (i = 0; i < VGIC_NR_PRIVATE_IRQS; i++) {
		struct vgic_irq *irq = &vgic_cpu->private_irqs[i];

		INIT_LIST_HEAD(&irq->ap_list);
		raw_spin_lock_init(&irq->irq_lock);
		irq->intid = i;
		irq->vcpu = NULL;
		irq->target_vcpu = vcpu;
		kref_init(&irq->refcount);
		if (vgic_irq_is_sgi(i)) {
			/* SGIs */
			irq->enabled = 1;
			irq->config = VGIC_CONFIG_EDGE;
		} else {
			/* PPIs */
			irq->config = VGIC_CONFIG_LEVEL;
		}
	}

	if (!irqchip_in_kernel(vcpu->kvm))
		return 0;

	/*
	 * If we are creating a VCPU with a GICv3 we must also register the
	 * KVM io device for the redistributor that belongs to this VCPU.
	 */
	if (dist->vgic_model == KVM_DEV_TYPE_ARM_VGIC_V3) {
		mutex_lock(&vcpu->kvm->slots_lock);
		ret = vgic_register_redist_iodev(vcpu);
		mutex_unlock(&vcpu->kvm->slots_lock);
	}
	return ret;
}

static void kvm_vgic_vcpu_enable(struct kvm_vcpu *vcpu)
{
	if (kvm_vgic_global_state.type == VGIC_V2)
		vgic_v2_enable(vcpu);
	else
		vgic_v3_enable(vcpu);
}

/*
 * vgic_init: allocates and initializes dist and vcpu data structures
 * depending on two dimensioning parameters:
 * - the number of spis
 * - the number of vcpus
 * The function is generally called when nr_spis has been explicitly set
 * by the guest through the KVM DEVICE API. If not nr_spis is set to 256.
 * vgic_initialized() returns true when this function has succeeded.
 */
int vgic_init(struct kvm *kvm)
{
	struct vgic_dist *dist = &kvm->arch.vgic;
	struct kvm_vcpu *vcpu;
	int ret = 0, i;
	unsigned long idx;

	lockdep_assert_held(&kvm->arch.config_lock);

	if (vgic_initialized(kvm))
		return 0;

	/* Are we also in the middle of creating a VCPU? */
	if (kvm->created_vcpus != atomic_read(&kvm->online_vcpus))
		return -EBUSY;

	/* freeze the number of spis */
	if (!dist->nr_spis)
		dist->nr_spis = VGIC_NR_IRQS_LEGACY - VGIC_NR_PRIVATE_IRQS;

	ret = kvm_vgic_dist_init(kvm, dist->nr_spis);
	if (ret)
		goto out;

	/* Initialize groups on CPUs created before the VGIC type was known */
	kvm_for_each_vcpu(idx, vcpu, kvm) {
		struct vgic_cpu *vgic_cpu = &vcpu->arch.vgic_cpu;

		for (i = 0; i < VGIC_NR_PRIVATE_IRQS; i++) {
			struct vgic_irq *irq = &vgic_cpu->private_irqs[i];
			switch (dist->vgic_model) {
			case KVM_DEV_TYPE_ARM_VGIC_V3:
				irq->group = 1;
				irq->mpidr = kvm_vcpu_get_mpidr_aff(vcpu);
				break;
			case KVM_DEV_TYPE_ARM_VGIC_V2:
				irq->group = 0;
				irq->targets = 1U << idx;
				break;
			default:
				ret = -EINVAL;
				goto out;
			}
		}
	}

	if (vgic_has_its(kvm))
		vgic_lpi_translation_cache_init(kvm);

	/*
	 * If we have GICv4.1 enabled, unconditionnaly request enable the
	 * v4 support so that we get HW-accelerated vSGIs. Otherwise, only
	 * enable it if we present a virtual ITS to the guest.
	 */
	if (vgic_supports_direct_msis(kvm)) {
		ret = vgic_v4_init(kvm);
		if (ret)
			goto out;
	}

	kvm_for_each_vcpu(idx, vcpu, kvm)
		kvm_vgic_vcpu_enable(vcpu);

	ret = kvm_vgic_setup_default_irq_routing(kvm);
	if (ret)
		goto out;

	vgic_debug_init(kvm);

	/*
	 * If userspace didn't set the GIC implementation revision,
	 * default to the latest and greatest. You know want it.
	 */
	if (!dist->implementation_rev)
		dist->implementation_rev = KVM_VGIC_IMP_REV_LATEST;
	dist->initialized = true;

out:
	return ret;
}

static void kvm_vgic_dist_destroy(struct kvm *kvm)
{
	struct vgic_dist *dist = &kvm->arch.vgic;
	struct vgic_redist_region *rdreg, *next;

	dist->ready = false;
	dist->initialized = false;

	kfree(dist->spis);
	dist->spis = NULL;
	dist->nr_spis = 0;
	dist->vgic_dist_base = VGIC_ADDR_UNDEF;

	if (dist->vgic_model == KVM_DEV_TYPE_ARM_VGIC_V3) {
		list_for_each_entry_safe(rdreg, next, &dist->rd_regions, list)
			vgic_v3_free_redist_region(rdreg);
		INIT_LIST_HEAD(&dist->rd_regions);
	} else {
		dist->vgic_cpu_base = VGIC_ADDR_UNDEF;
	}

	if (vgic_has_its(kvm))
		vgic_lpi_translation_cache_destroy(kvm);

	if (vgic_supports_direct_msis(kvm))
		vgic_v4_teardown(kvm);
}

static void __kvm_vgic_vcpu_destroy(struct kvm_vcpu *vcpu)
{
	struct vgic_cpu *vgic_cpu = &vcpu->arch.vgic_cpu;

	/*
	 * Retire all pending LPIs on this vcpu anyway as we're
	 * going to destroy it.
	 */
	vgic_flush_pending_lpis(vcpu);

	INIT_LIST_HEAD(&vgic_cpu->ap_list_head);
	if (vcpu->kvm->arch.vgic.vgic_model == KVM_DEV_TYPE_ARM_VGIC_V3) {
		vgic_unregister_redist_iodev(vcpu);
		vgic_cpu->rd_iodev.base_addr = VGIC_ADDR_UNDEF;
	}
<<<<<<< HEAD
}

void kvm_vgic_vcpu_destroy(struct kvm_vcpu *vcpu)
{
	struct kvm *kvm = vcpu->kvm;

	mutex_lock(&kvm->slots_lock);
	__kvm_vgic_vcpu_destroy(vcpu);
	mutex_unlock(&kvm->slots_lock);
}

=======
}

void kvm_vgic_vcpu_destroy(struct kvm_vcpu *vcpu)
{
	struct kvm *kvm = vcpu->kvm;

	mutex_lock(&kvm->slots_lock);
	__kvm_vgic_vcpu_destroy(vcpu);
	mutex_unlock(&kvm->slots_lock);
}

>>>>>>> 98817289
void kvm_vgic_destroy(struct kvm *kvm)
{
	struct kvm_vcpu *vcpu;
	unsigned long i;

	mutex_lock(&kvm->slots_lock);

	vgic_debug_destroy(kvm);

	kvm_for_each_vcpu(i, vcpu, kvm)
		__kvm_vgic_vcpu_destroy(vcpu);

	mutex_lock(&kvm->arch.config_lock);

	kvm_vgic_dist_destroy(kvm);

	mutex_unlock(&kvm->arch.config_lock);
	mutex_unlock(&kvm->slots_lock);
}

/**
 * vgic_lazy_init: Lazy init is only allowed if the GIC exposed to the guest
 * is a GICv2. A GICv3 must be explicitly initialized by userspace using the
 * KVM_DEV_ARM_VGIC_GRP_CTRL KVM_DEVICE group.
 * @kvm: kvm struct pointer
 */
int vgic_lazy_init(struct kvm *kvm)
{
	int ret = 0;

	if (unlikely(!vgic_initialized(kvm))) {
		/*
		 * We only provide the automatic initialization of the VGIC
		 * for the legacy case of a GICv2. Any other type must
		 * be explicitly initialized once setup with the respective
		 * KVM device call.
		 */
		if (kvm->arch.vgic.vgic_model != KVM_DEV_TYPE_ARM_VGIC_V2)
			return -EBUSY;

		mutex_lock(&kvm->arch.config_lock);
		ret = vgic_init(kvm);
		mutex_unlock(&kvm->arch.config_lock);
	}

	return ret;
}

/* RESOURCE MAPPING */

/**
 * Map the MMIO regions depending on the VGIC model exposed to the guest
 * called on the first VCPU run.
 * Also map the virtual CPU interface into the VM.
 * v2 calls vgic_init() if not already done.
 * v3 and derivatives return an error if the VGIC is not initialized.
 * vgic_ready() returns true if this function has succeeded.
 * @kvm: kvm struct pointer
 */
int kvm_vgic_map_resources(struct kvm *kvm)
{
	struct vgic_dist *dist = &kvm->arch.vgic;
	enum vgic_type type;
	gpa_t dist_base;
	int ret = 0;

	if (likely(vgic_ready(kvm)))
		return 0;

	mutex_lock(&kvm->slots_lock);
	mutex_lock(&kvm->arch.config_lock);
	if (vgic_ready(kvm))
		goto out;

	if (!irqchip_in_kernel(kvm))
		goto out;

	if (dist->vgic_model == KVM_DEV_TYPE_ARM_VGIC_V2) {
		ret = vgic_v2_map_resources(kvm);
		type = VGIC_V2;
	} else {
		ret = vgic_v3_map_resources(kvm);
		type = VGIC_V3;
	}

	if (ret)
		goto out;

	dist->ready = true;
	dist_base = dist->vgic_dist_base;
	mutex_unlock(&kvm->arch.config_lock);
<<<<<<< HEAD

	ret = vgic_register_dist_iodev(kvm, dist_base, type);
	if (ret)
		kvm_err("Unable to register VGIC dist MMIO regions\n");

=======

	ret = vgic_register_dist_iodev(kvm, dist_base, type);
	if (ret)
		kvm_err("Unable to register VGIC dist MMIO regions\n");

>>>>>>> 98817289
	goto out_slots;
out:
	mutex_unlock(&kvm->arch.config_lock);
out_slots:
	mutex_unlock(&kvm->slots_lock);

	if (ret)
		kvm_vgic_destroy(kvm);

	return ret;
}

/* GENERIC PROBE */

void kvm_vgic_cpu_up(void)
{
	enable_percpu_irq(kvm_vgic_global_state.maint_irq, 0);
}


void kvm_vgic_cpu_down(void)
{
	disable_percpu_irq(kvm_vgic_global_state.maint_irq);
}

static irqreturn_t vgic_maintenance_handler(int irq, void *data)
{
	/*
	 * We cannot rely on the vgic maintenance interrupt to be
	 * delivered synchronously. This means we can only use it to
	 * exit the VM, and we perform the handling of EOIed
	 * interrupts on the exit path (see vgic_fold_lr_state).
	 */
	return IRQ_HANDLED;
}

static struct gic_kvm_info *gic_kvm_info;

void __init vgic_set_kvm_info(const struct gic_kvm_info *info)
{
	BUG_ON(gic_kvm_info != NULL);
	gic_kvm_info = kmalloc(sizeof(*info), GFP_KERNEL);
	if (gic_kvm_info)
		*gic_kvm_info = *info;
}

/**
 * kvm_vgic_init_cpu_hardware - initialize the GIC VE hardware
 *
 * For a specific CPU, initialize the GIC VE hardware.
 */
void kvm_vgic_init_cpu_hardware(void)
{
	BUG_ON(preemptible());

	/*
	 * We want to make sure the list registers start out clear so that we
	 * only have the program the used registers.
	 */
	if (kvm_vgic_global_state.type == VGIC_V2)
		vgic_v2_init_lrs();
	else
		kvm_call_hyp(__vgic_v3_init_lrs);
}

/**
 * kvm_vgic_hyp_init: populates the kvm_vgic_global_state variable
 * according to the host GIC model. Accordingly calls either
 * vgic_v2/v3_probe which registers the KVM_DEVICE that can be
 * instantiated by a guest later on .
 */
int kvm_vgic_hyp_init(void)
{
	bool has_mask;
	int ret;

	if (!gic_kvm_info)
		return -ENODEV;

	has_mask = !gic_kvm_info->no_maint_irq_mask;

	if (has_mask && !gic_kvm_info->maint_irq) {
		kvm_err("No vgic maintenance irq\n");
		return -ENXIO;
	}

	/*
	 * If we get one of these oddball non-GICs, taint the kernel,
	 * as we have no idea of how they *really* behave.
	 */
	if (gic_kvm_info->no_hw_deactivation) {
		kvm_info("Non-architectural vgic, tainting kernel\n");
		add_taint(TAINT_CPU_OUT_OF_SPEC, LOCKDEP_STILL_OK);
		kvm_vgic_global_state.no_hw_deactivation = true;
	}

	switch (gic_kvm_info->type) {
	case GIC_V2:
		ret = vgic_v2_probe(gic_kvm_info);
		break;
	case GIC_V3:
		ret = vgic_v3_probe(gic_kvm_info);
		if (!ret) {
			static_branch_enable(&kvm_vgic_global_state.gicv3_cpuif);
			kvm_info("GIC system register CPU interface enabled\n");
		}
		break;
	default:
		ret = -ENODEV;
	}

	kvm_vgic_global_state.maint_irq = gic_kvm_info->maint_irq;

	kfree(gic_kvm_info);
	gic_kvm_info = NULL;

	if (ret)
		return ret;

	if (!has_mask && !kvm_vgic_global_state.maint_irq)
		return 0;

	ret = request_percpu_irq(kvm_vgic_global_state.maint_irq,
				 vgic_maintenance_handler,
				 "vgic", kvm_get_running_vcpus());
	if (ret) {
		kvm_err("Cannot register interrupt %d\n",
			kvm_vgic_global_state.maint_irq);
		return ret;
	}

	kvm_info("vgic interrupt IRQ%d\n", kvm_vgic_global_state.maint_irq);
	return 0;
}<|MERGE_RESOLUTION|>--- conflicted
+++ resolved
@@ -383,7 +383,6 @@
 		vgic_unregister_redist_iodev(vcpu);
 		vgic_cpu->rd_iodev.base_addr = VGIC_ADDR_UNDEF;
 	}
-<<<<<<< HEAD
 }
 
 void kvm_vgic_vcpu_destroy(struct kvm_vcpu *vcpu)
@@ -395,19 +394,6 @@
 	mutex_unlock(&kvm->slots_lock);
 }
 
-=======
-}
-
-void kvm_vgic_vcpu_destroy(struct kvm_vcpu *vcpu)
-{
-	struct kvm *kvm = vcpu->kvm;
-
-	mutex_lock(&kvm->slots_lock);
-	__kvm_vgic_vcpu_destroy(vcpu);
-	mutex_unlock(&kvm->slots_lock);
-}
-
->>>>>>> 98817289
 void kvm_vgic_destroy(struct kvm *kvm)
 {
 	struct kvm_vcpu *vcpu;
@@ -499,19 +485,11 @@
 	dist->ready = true;
 	dist_base = dist->vgic_dist_base;
 	mutex_unlock(&kvm->arch.config_lock);
-<<<<<<< HEAD
 
 	ret = vgic_register_dist_iodev(kvm, dist_base, type);
 	if (ret)
 		kvm_err("Unable to register VGIC dist MMIO regions\n");
 
-=======
-
-	ret = vgic_register_dist_iodev(kvm, dist_base, type);
-	if (ret)
-		kvm_err("Unable to register VGIC dist MMIO regions\n");
-
->>>>>>> 98817289
 	goto out_slots;
 out:
 	mutex_unlock(&kvm->arch.config_lock);
