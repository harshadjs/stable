--- conflicted
+++ resolved
@@ -193,11 +193,8 @@
 	 * before we load guest Stage1.
 	 */
 	__debug_save_host_buffers_nvhe(vcpu);
-<<<<<<< HEAD
-=======
 
 	__kvm_adjust_pc(vcpu);
->>>>>>> 3b17187f
 
 	/*
 	 * We must restore the 32-bit state before the sysregs, thanks
