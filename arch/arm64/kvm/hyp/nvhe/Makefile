# SPDX-License-Identifier: GPL-2.0
#
# Makefile for Kernel-based Virtual Machine module, HYP/nVHE part
#

asflags-y := -D__KVM_NVHE_HYPERVISOR__ -D__DISABLE_EXPORTS
ccflags-y := -D__KVM_NVHE_HYPERVISOR__ -D__DISABLE_EXPORTS

hostprogs := gen-hyprel
HOST_EXTRACFLAGS += -I$(objtree)/include

lib-objs := clear_page.o copy_page.o memcpy.o memset.o
lib-objs := $(addprefix ../../../lib/, $(lib-objs))

hyp-obj-y := timer-sr.o sysreg-sr.o debug-sr.o switch.o tlb.o hyp-init.o host.o \
	 hyp-main.o hyp-smp.o psci-relay.o early_alloc.o page_alloc.o \
<<<<<<< HEAD
	 cache.o setup.o mm.o mem_protect.o sys_regs.o pkvm.o
hyp-obj-y += ../vgic-v3-sr.o ../aarch32.o ../vgic-v2-cpuif-proxy.o ../entry.o \
=======
	 cache.o setup.o mm.o mem_protect.o sys_regs.o pkvm.o stacktrace.o
obj-y += ../vgic-v3-sr.o ../aarch32.o ../vgic-v2-cpuif-proxy.o ../entry.o \
>>>>>>> a4c750e2
	 ../fpsimd.o ../hyp-entry.o ../exception.o ../pgtable.o
hyp-obj-$(CONFIG_DEBUG_LIST) += list_debug.o
hyp-obj-y += $(lib-objs)

##
## Build rules for compiling nVHE hyp code
## Output of this folder is `kvm_nvhe.o`, a partially linked object
## file containing all nVHE hyp code and data.
##

hyp-obj := $(patsubst %.o,%.nvhe.o,$(hyp-obj-y))
obj-y := kvm_nvhe.o
targets += $(hyp-obj) kvm_nvhe.tmp.o kvm_nvhe.rel.o hyp.lds hyp-reloc.S hyp-reloc.o

# 1) Compile all source files to `.nvhe.o` object files. The file extension
#    avoids file name clashes for files shared with VHE.
$(obj)/%.nvhe.o: $(src)/%.c FORCE
	$(call if_changed_rule,cc_o_c)
$(obj)/%.nvhe.o: $(src)/%.S FORCE
	$(call if_changed_rule,as_o_S)

# 2) Compile linker script.
$(obj)/hyp.lds: $(src)/hyp.lds.S FORCE
	$(call if_changed_dep,cpp_lds_S)

# 3) Partially link all '.nvhe.o' files and apply the linker script.
#    Prefixes names of ELF sections with '.hyp', eg. '.hyp.text'.
#    Note: The following rule assumes that the 'ld' rule puts LDFLAGS before
#          the list of dependencies to form '-T $(obj)/hyp.lds'. This is to
#          keep the dependency on the target while avoiding an error from
#          GNU ld if the linker script is passed to it twice.
LDFLAGS_kvm_nvhe.tmp.o := -r -T
$(obj)/kvm_nvhe.tmp.o: $(obj)/hyp.lds $(addprefix $(obj)/,$(hyp-obj)) FORCE
	$(call if_changed,ld)

# 4) Generate list of hyp code/data positions that need to be relocated at
#    runtime. Because the hypervisor is part of the kernel binary, relocations
#    produce a kernel VA. We enumerate relocations targeting hyp at build time
#    and convert the kernel VAs at those positions to hyp VAs.
$(obj)/hyp-reloc.S: $(obj)/kvm_nvhe.tmp.o $(obj)/gen-hyprel FORCE
	$(call if_changed,hyprel)

# 5) Compile hyp-reloc.S and link it into the existing partially linked object.
#    The object file now contains a section with pointers to hyp positions that
#    will contain kernel VAs at runtime. These pointers have relocations on them
#    so that they get updated as the hyp object is linked into `vmlinux`.
LDFLAGS_kvm_nvhe.rel.o := -r
$(obj)/kvm_nvhe.rel.o: $(obj)/kvm_nvhe.tmp.o $(obj)/hyp-reloc.o FORCE
	$(call if_changed,ld)

# 6) Produce the final 'kvm_nvhe.o', ready to be linked into 'vmlinux'.
#    Prefixes names of ELF symbols with '__kvm_nvhe_'.
$(obj)/kvm_nvhe.o: $(obj)/kvm_nvhe.rel.o FORCE
	$(call if_changed,hypcopy)

# The HYPREL command calls `gen-hyprel` to generate an assembly file with
# a list of relocations targeting hyp code/data.
quiet_cmd_hyprel = HYPREL  $@
      cmd_hyprel = $(obj)/gen-hyprel $< > $@

# The HYPCOPY command uses `objcopy` to prefix all ELF symbol names
# to avoid clashes with VHE code/data.
quiet_cmd_hypcopy = HYPCOPY $@
      cmd_hypcopy = $(OBJCOPY) --prefix-symbols=__kvm_nvhe_ $< $@

# Remove ftrace, Shadow Call Stack, and CFI CFLAGS.
# This is equivalent to the 'notrace', '__noscs', and '__nocfi' annotations.
KBUILD_CFLAGS := $(filter-out $(CC_FLAGS_FTRACE) $(CC_FLAGS_SCS) $(CC_FLAGS_CFI), $(KBUILD_CFLAGS))

# KVM nVHE code is run at a different exception code with a different map, so
# compiler instrumentation that inserts callbacks or checks into the code may
# cause crashes. Just disable it.
GCOV_PROFILE	:= n
KASAN_SANITIZE	:= n
KCSAN_SANITIZE	:= n
UBSAN_SANITIZE	:= n
KCOV_INSTRUMENT	:= n

# Skip objtool checking for this directory because nVHE code is compiled with
# non-standard build rules.
OBJECT_FILES_NON_STANDARD := y<|MERGE_RESOLUTION|>--- conflicted
+++ resolved
@@ -14,13 +14,8 @@
 
 hyp-obj-y := timer-sr.o sysreg-sr.o debug-sr.o switch.o tlb.o hyp-init.o host.o \
 	 hyp-main.o hyp-smp.o psci-relay.o early_alloc.o page_alloc.o \
-<<<<<<< HEAD
-	 cache.o setup.o mm.o mem_protect.o sys_regs.o pkvm.o
+	 cache.o setup.o mm.o mem_protect.o sys_regs.o pkvm.o stacktrace.o
 hyp-obj-y += ../vgic-v3-sr.o ../aarch32.o ../vgic-v2-cpuif-proxy.o ../entry.o \
-=======
-	 cache.o setup.o mm.o mem_protect.o sys_regs.o pkvm.o stacktrace.o
-obj-y += ../vgic-v3-sr.o ../aarch32.o ../vgic-v2-cpuif-proxy.o ../entry.o \
->>>>>>> a4c750e2
 	 ../fpsimd.o ../hyp-entry.o ../exception.o ../pgtable.o
 hyp-obj-$(CONFIG_DEBUG_LIST) += list_debug.o
 hyp-obj-y += $(lib-objs)
