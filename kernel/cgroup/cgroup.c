--- conflicted
+++ resolved
@@ -6412,8 +6412,6 @@
 			static_branch_disable(cgroup_subsys_enabled_key[i]);
 			pr_info("Disabling %s control group subsystem\n",
 				ss->name);
-<<<<<<< HEAD
-=======
 		}
 
 		for (i = 0; i < OPT_FEATURE_COUNT; i++) {
@@ -6423,7 +6421,6 @@
 			pr_info("Disabling %s control group feature\n",
 				cgroup_opt_feature_names[i]);
 			break;
->>>>>>> 3b17187f
 		}
 	}
 	return 1;
