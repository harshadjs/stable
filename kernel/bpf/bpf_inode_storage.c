--- conflicted
+++ resolved
@@ -207,11 +207,7 @@
 	if (!inode)
 		return -EINVAL;
 
-<<<<<<< HEAD
-	/* This helper must only called from where the inode is gurranteed
-=======
 	/* This helper must only called from where the inode is guaranteed
->>>>>>> 3b17187f
 	 * to have a refcount and cannot be freed.
 	 */
 	return inode_storage_delete(inode, map);
