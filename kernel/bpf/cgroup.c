// SPDX-License-Identifier: GPL-2.0-only
/*
 * Functions to manage eBPF programs attached to cgroups
 *
 * Copyright (c) 2016 Daniel Mack
 */

#include <linux/kernel.h>
#include <linux/atomic.h>
#include <linux/cgroup.h>
#include <linux/filter.h>
#include <linux/slab.h>
#include <linux/sysctl.h>
#include <linux/string.h>
#include <linux/bpf.h>
#include <linux/bpf-cgroup.h>
#include <net/sock.h>
#include <net/bpf_sk_storage.h>

#include "../cgroup/cgroup-internal.h"

DEFINE_STATIC_KEY_ARRAY_FALSE(cgroup_bpf_enabled_key, MAX_CGROUP_BPF_ATTACH_TYPE);
EXPORT_SYMBOL(cgroup_bpf_enabled_key);

/* __always_inline is necessary to prevent indirect call through run_prog
 * function pointer.
 */
static __always_inline int
<<<<<<< HEAD
bpf_prog_run_array_cg_flags(const struct cgroup_bpf *cgrp,
			    enum cgroup_bpf_attach_type atype,
			    const void *ctx, bpf_prog_run_fn run_prog,
			    int retval, u32 *ret_flags)
{
	const struct bpf_prog_array_item *item;
	const struct bpf_prog *prog;
	const struct bpf_prog_array *array;
	struct bpf_run_ctx *old_run_ctx;
	struct bpf_cg_run_ctx run_ctx;
	u32 func_ret;

	run_ctx.retval = retval;
	migrate_disable();
	rcu_read_lock();
	array = rcu_dereference(cgrp->effective[atype]);
	item = &array->items[0];
	old_run_ctx = bpf_set_run_ctx(&run_ctx.run_ctx);
	while ((prog = READ_ONCE(item->prog))) {
		run_ctx.prog_item = item;
		func_ret = run_prog(prog, ctx);
		if (!(func_ret & 1) && !IS_ERR_VALUE((long)run_ctx.retval))
			run_ctx.retval = -EPERM;
		*(ret_flags) |= (func_ret >> 1);
		item++;
	}
	bpf_reset_run_ctx(old_run_ctx);
	rcu_read_unlock();
	migrate_enable();
	return run_ctx.retval;
}

static __always_inline int
bpf_prog_run_array_cg(const struct cgroup_bpf *cgrp,
		      enum cgroup_bpf_attach_type atype,
		      const void *ctx, bpf_prog_run_fn run_prog,
		      int retval)
=======
bpf_prog_run_array_cg(const struct cgroup_bpf *cgrp,
		      enum cgroup_bpf_attach_type atype,
		      const void *ctx, bpf_prog_run_fn run_prog,
		      int retval, u32 *ret_flags)
>>>>>>> bf44eed7
{
	const struct bpf_prog_array_item *item;
	const struct bpf_prog *prog;
	const struct bpf_prog_array *array;
	struct bpf_run_ctx *old_run_ctx;
	struct bpf_cg_run_ctx run_ctx;
<<<<<<< HEAD
=======
	u32 func_ret;
>>>>>>> bf44eed7

	run_ctx.retval = retval;
	migrate_disable();
	rcu_read_lock();
	array = rcu_dereference(cgrp->effective[atype]);
	item = &array->items[0];
	old_run_ctx = bpf_set_run_ctx(&run_ctx.run_ctx);
	while ((prog = READ_ONCE(item->prog))) {
		run_ctx.prog_item = item;
<<<<<<< HEAD
		if (!run_prog(prog, ctx) && !IS_ERR_VALUE((long)run_ctx.retval))
=======
		func_ret = run_prog(prog, ctx);
		if (ret_flags) {
			*(ret_flags) |= (func_ret >> 1);
			func_ret &= 1;
		}
		if (!func_ret && !IS_ERR_VALUE((long)run_ctx.retval))
>>>>>>> bf44eed7
			run_ctx.retval = -EPERM;
		item++;
	}
	bpf_reset_run_ctx(old_run_ctx);
	rcu_read_unlock();
	migrate_enable();
	return run_ctx.retval;
}

void cgroup_bpf_offline(struct cgroup *cgrp)
{
	cgroup_get(cgrp);
	percpu_ref_kill(&cgrp->bpf.refcnt);
}

static void bpf_cgroup_storages_free(struct bpf_cgroup_storage *storages[])
{
	enum bpf_cgroup_storage_type stype;

	for_each_cgroup_storage_type(stype)
		bpf_cgroup_storage_free(storages[stype]);
}

static int bpf_cgroup_storages_alloc(struct bpf_cgroup_storage *storages[],
				     struct bpf_cgroup_storage *new_storages[],
				     enum bpf_attach_type type,
				     struct bpf_prog *prog,
				     struct cgroup *cgrp)
{
	enum bpf_cgroup_storage_type stype;
	struct bpf_cgroup_storage_key key;
	struct bpf_map *map;

	key.cgroup_inode_id = cgroup_id(cgrp);
	key.attach_type = type;

	for_each_cgroup_storage_type(stype) {
		map = prog->aux->cgroup_storage[stype];
		if (!map)
			continue;

		storages[stype] = cgroup_storage_lookup((void *)map, &key, false);
		if (storages[stype])
			continue;

		storages[stype] = bpf_cgroup_storage_alloc(prog, stype);
		if (IS_ERR(storages[stype])) {
			bpf_cgroup_storages_free(new_storages);
			return -ENOMEM;
		}

		new_storages[stype] = storages[stype];
	}

	return 0;
}

static void bpf_cgroup_storages_assign(struct bpf_cgroup_storage *dst[],
				       struct bpf_cgroup_storage *src[])
{
	enum bpf_cgroup_storage_type stype;

	for_each_cgroup_storage_type(stype)
		dst[stype] = src[stype];
}

static void bpf_cgroup_storages_link(struct bpf_cgroup_storage *storages[],
				     struct cgroup *cgrp,
				     enum bpf_attach_type attach_type)
{
	enum bpf_cgroup_storage_type stype;

	for_each_cgroup_storage_type(stype)
		bpf_cgroup_storage_link(storages[stype], cgrp, attach_type);
}

/* Called when bpf_cgroup_link is auto-detached from dying cgroup.
 * It drops cgroup and bpf_prog refcounts, and marks bpf_link as defunct. It
 * doesn't free link memory, which will eventually be done by bpf_link's
 * release() callback, when its last FD is closed.
 */
static void bpf_cgroup_link_auto_detach(struct bpf_cgroup_link *link)
{
	cgroup_put(link->cgroup);
	link->cgroup = NULL;
}

/**
 * cgroup_bpf_release() - put references of all bpf programs and
 *                        release all cgroup bpf data
 * @work: work structure embedded into the cgroup to modify
 */
static void cgroup_bpf_release(struct work_struct *work)
{
	struct cgroup *p, *cgrp = container_of(work, struct cgroup,
					       bpf.release_work);
	struct bpf_prog_array *old_array;
	struct list_head *storages = &cgrp->bpf.storages;
	struct bpf_cgroup_storage *storage, *stmp;

	unsigned int atype;

	mutex_lock(&cgroup_mutex);

	for (atype = 0; atype < ARRAY_SIZE(cgrp->bpf.progs); atype++) {
		struct list_head *progs = &cgrp->bpf.progs[atype];
		struct bpf_prog_list *pl, *pltmp;

		list_for_each_entry_safe(pl, pltmp, progs, node) {
			list_del(&pl->node);
			if (pl->prog)
				bpf_prog_put(pl->prog);
			if (pl->link)
				bpf_cgroup_link_auto_detach(pl->link);
			kfree(pl);
			static_branch_dec(&cgroup_bpf_enabled_key[atype]);
		}
		old_array = rcu_dereference_protected(
				cgrp->bpf.effective[atype],
				lockdep_is_held(&cgroup_mutex));
		bpf_prog_array_free(old_array);
	}

	list_for_each_entry_safe(storage, stmp, storages, list_cg) {
		bpf_cgroup_storage_unlink(storage);
		bpf_cgroup_storage_free(storage);
	}

	mutex_unlock(&cgroup_mutex);

	for (p = cgroup_parent(cgrp); p; p = cgroup_parent(p))
		cgroup_bpf_put(p);

	percpu_ref_exit(&cgrp->bpf.refcnt);
	cgroup_put(cgrp);
}

/**
 * cgroup_bpf_release_fn() - callback used to schedule releasing
 *                           of bpf cgroup data
 * @ref: percpu ref counter structure
 */
static void cgroup_bpf_release_fn(struct percpu_ref *ref)
{
	struct cgroup *cgrp = container_of(ref, struct cgroup, bpf.refcnt);

	INIT_WORK(&cgrp->bpf.release_work, cgroup_bpf_release);
	queue_work(system_wq, &cgrp->bpf.release_work);
}

/* Get underlying bpf_prog of bpf_prog_list entry, regardless if it's through
 * link or direct prog.
 */
static struct bpf_prog *prog_list_prog(struct bpf_prog_list *pl)
{
	if (pl->prog)
		return pl->prog;
	if (pl->link)
		return pl->link->link.prog;
	return NULL;
}

/* count number of elements in the list.
 * it's slow but the list cannot be long
 */
static u32 prog_list_length(struct list_head *head)
{
	struct bpf_prog_list *pl;
	u32 cnt = 0;

	list_for_each_entry(pl, head, node) {
		if (!prog_list_prog(pl))
			continue;
		cnt++;
	}
	return cnt;
}

/* if parent has non-overridable prog attached,
 * disallow attaching new programs to the descendent cgroup.
 * if parent has overridable or multi-prog, allow attaching
 */
static bool hierarchy_allows_attach(struct cgroup *cgrp,
				    enum cgroup_bpf_attach_type atype)
{
	struct cgroup *p;

	p = cgroup_parent(cgrp);
	if (!p)
		return true;
	do {
		u32 flags = p->bpf.flags[atype];
		u32 cnt;

		if (flags & BPF_F_ALLOW_MULTI)
			return true;
		cnt = prog_list_length(&p->bpf.progs[atype]);
		WARN_ON_ONCE(cnt > 1);
		if (cnt == 1)
			return !!(flags & BPF_F_ALLOW_OVERRIDE);
		p = cgroup_parent(p);
	} while (p);
	return true;
}

/* compute a chain of effective programs for a given cgroup:
 * start from the list of programs in this cgroup and add
 * all parent programs.
 * Note that parent's F_ALLOW_OVERRIDE-type program is yielding
 * to programs in this cgroup
 */
static int compute_effective_progs(struct cgroup *cgrp,
				   enum cgroup_bpf_attach_type atype,
				   struct bpf_prog_array **array)
{
	struct bpf_prog_array_item *item;
	struct bpf_prog_array *progs;
	struct bpf_prog_list *pl;
	struct cgroup *p = cgrp;
	int cnt = 0;

	/* count number of effective programs by walking parents */
	do {
		if (cnt == 0 || (p->bpf.flags[atype] & BPF_F_ALLOW_MULTI))
			cnt += prog_list_length(&p->bpf.progs[atype]);
		p = cgroup_parent(p);
	} while (p);

	progs = bpf_prog_array_alloc(cnt, GFP_KERNEL);
	if (!progs)
		return -ENOMEM;

	/* populate the array with effective progs */
	cnt = 0;
	p = cgrp;
	do {
		if (cnt > 0 && !(p->bpf.flags[atype] & BPF_F_ALLOW_MULTI))
			continue;

		list_for_each_entry(pl, &p->bpf.progs[atype], node) {
			if (!prog_list_prog(pl))
				continue;

			item = &progs->items[cnt];
			item->prog = prog_list_prog(pl);
			bpf_cgroup_storages_assign(item->cgroup_storage,
						   pl->storage);
			cnt++;
		}
	} while ((p = cgroup_parent(p)));

	*array = progs;
	return 0;
}

static void activate_effective_progs(struct cgroup *cgrp,
				     enum cgroup_bpf_attach_type atype,
				     struct bpf_prog_array *old_array)
{
	old_array = rcu_replace_pointer(cgrp->bpf.effective[atype], old_array,
					lockdep_is_held(&cgroup_mutex));
	/* free prog array after grace period, since __cgroup_bpf_run_*()
	 * might be still walking the array
	 */
	bpf_prog_array_free(old_array);
}

/**
 * cgroup_bpf_inherit() - inherit effective programs from parent
 * @cgrp: the cgroup to modify
 */
int cgroup_bpf_inherit(struct cgroup *cgrp)
{
/* has to use marco instead of const int, since compiler thinks
 * that array below is variable length
 */
#define	NR ARRAY_SIZE(cgrp->bpf.effective)
	struct bpf_prog_array *arrays[NR] = {};
	struct cgroup *p;
	int ret, i;

	ret = percpu_ref_init(&cgrp->bpf.refcnt, cgroup_bpf_release_fn, 0,
			      GFP_KERNEL);
	if (ret)
		return ret;

	for (p = cgroup_parent(cgrp); p; p = cgroup_parent(p))
		cgroup_bpf_get(p);

	for (i = 0; i < NR; i++)
		INIT_LIST_HEAD(&cgrp->bpf.progs[i]);

	INIT_LIST_HEAD(&cgrp->bpf.storages);

	for (i = 0; i < NR; i++)
		if (compute_effective_progs(cgrp, i, &arrays[i]))
			goto cleanup;

	for (i = 0; i < NR; i++)
		activate_effective_progs(cgrp, i, arrays[i]);

	return 0;
cleanup:
	for (i = 0; i < NR; i++)
		bpf_prog_array_free(arrays[i]);

	for (p = cgroup_parent(cgrp); p; p = cgroup_parent(p))
		cgroup_bpf_put(p);

	percpu_ref_exit(&cgrp->bpf.refcnt);

	return -ENOMEM;
}

static int update_effective_progs(struct cgroup *cgrp,
				  enum cgroup_bpf_attach_type atype)
{
	struct cgroup_subsys_state *css;
	int err;

	/* allocate and recompute effective prog arrays */
	css_for_each_descendant_pre(css, &cgrp->self) {
		struct cgroup *desc = container_of(css, struct cgroup, self);

		if (percpu_ref_is_zero(&desc->bpf.refcnt))
			continue;

		err = compute_effective_progs(desc, atype, &desc->bpf.inactive);
		if (err)
			goto cleanup;
	}

	/* all allocations were successful. Activate all prog arrays */
	css_for_each_descendant_pre(css, &cgrp->self) {
		struct cgroup *desc = container_of(css, struct cgroup, self);

		if (percpu_ref_is_zero(&desc->bpf.refcnt)) {
			if (unlikely(desc->bpf.inactive)) {
				bpf_prog_array_free(desc->bpf.inactive);
				desc->bpf.inactive = NULL;
			}
			continue;
		}

		activate_effective_progs(desc, atype, desc->bpf.inactive);
		desc->bpf.inactive = NULL;
	}

	return 0;

cleanup:
	/* oom while computing effective. Free all computed effective arrays
	 * since they were not activated
	 */
	css_for_each_descendant_pre(css, &cgrp->self) {
		struct cgroup *desc = container_of(css, struct cgroup, self);

		bpf_prog_array_free(desc->bpf.inactive);
		desc->bpf.inactive = NULL;
	}

	return err;
}

#define BPF_CGROUP_MAX_PROGS 64

static struct bpf_prog_list *find_attach_entry(struct list_head *progs,
					       struct bpf_prog *prog,
					       struct bpf_cgroup_link *link,
					       struct bpf_prog *replace_prog,
					       bool allow_multi)
{
	struct bpf_prog_list *pl;

	/* single-attach case */
	if (!allow_multi) {
		if (list_empty(progs))
			return NULL;
		return list_first_entry(progs, typeof(*pl), node);
	}

	list_for_each_entry(pl, progs, node) {
		if (prog && pl->prog == prog && prog != replace_prog)
			/* disallow attaching the same prog twice */
			return ERR_PTR(-EINVAL);
		if (link && pl->link == link)
			/* disallow attaching the same link twice */
			return ERR_PTR(-EINVAL);
	}

	/* direct prog multi-attach w/ replacement case */
	if (replace_prog) {
		list_for_each_entry(pl, progs, node) {
			if (pl->prog == replace_prog)
				/* a match found */
				return pl;
		}
		/* prog to replace not found for cgroup */
		return ERR_PTR(-ENOENT);
	}

	return NULL;
}

/**
 * __cgroup_bpf_attach() - Attach the program or the link to a cgroup, and
 *                         propagate the change to descendants
 * @cgrp: The cgroup which descendants to traverse
 * @prog: A program to attach
 * @link: A link to attach
 * @replace_prog: Previously attached program to replace if BPF_F_REPLACE is set
 * @type: Type of attach operation
 * @flags: Option flags
 *
 * Exactly one of @prog or @link can be non-null.
 * Must be called with cgroup_mutex held.
 */
static int __cgroup_bpf_attach(struct cgroup *cgrp,
			       struct bpf_prog *prog, struct bpf_prog *replace_prog,
			       struct bpf_cgroup_link *link,
			       enum bpf_attach_type type, u32 flags)
{
	u32 saved_flags = (flags & (BPF_F_ALLOW_OVERRIDE | BPF_F_ALLOW_MULTI));
	struct bpf_prog *old_prog = NULL;
	struct bpf_cgroup_storage *storage[MAX_BPF_CGROUP_STORAGE_TYPE] = {};
	struct bpf_cgroup_storage *new_storage[MAX_BPF_CGROUP_STORAGE_TYPE] = {};
	enum cgroup_bpf_attach_type atype;
	struct bpf_prog_list *pl;
	struct list_head *progs;
	int err;

	if (((flags & BPF_F_ALLOW_OVERRIDE) && (flags & BPF_F_ALLOW_MULTI)) ||
	    ((flags & BPF_F_REPLACE) && !(flags & BPF_F_ALLOW_MULTI)))
		/* invalid combination */
		return -EINVAL;
	if (link && (prog || replace_prog))
		/* only either link or prog/replace_prog can be specified */
		return -EINVAL;
	if (!!replace_prog != !!(flags & BPF_F_REPLACE))
		/* replace_prog implies BPF_F_REPLACE, and vice versa */
		return -EINVAL;

	atype = to_cgroup_bpf_attach_type(type);
	if (atype < 0)
		return -EINVAL;

	progs = &cgrp->bpf.progs[atype];

	if (!hierarchy_allows_attach(cgrp, atype))
		return -EPERM;

	if (!list_empty(progs) && cgrp->bpf.flags[atype] != saved_flags)
		/* Disallow attaching non-overridable on top
		 * of existing overridable in this cgroup.
		 * Disallow attaching multi-prog if overridable or none
		 */
		return -EPERM;

	if (prog_list_length(progs) >= BPF_CGROUP_MAX_PROGS)
		return -E2BIG;

	pl = find_attach_entry(progs, prog, link, replace_prog,
			       flags & BPF_F_ALLOW_MULTI);
	if (IS_ERR(pl))
		return PTR_ERR(pl);

	if (bpf_cgroup_storages_alloc(storage, new_storage, type,
				      prog ? : link->link.prog, cgrp))
		return -ENOMEM;

	if (pl) {
		old_prog = pl->prog;
	} else {
		pl = kmalloc(sizeof(*pl), GFP_KERNEL);
		if (!pl) {
			bpf_cgroup_storages_free(new_storage);
			return -ENOMEM;
		}
		list_add_tail(&pl->node, progs);
	}

	pl->prog = prog;
	pl->link = link;
	bpf_cgroup_storages_assign(pl->storage, storage);
	cgrp->bpf.flags[atype] = saved_flags;

	err = update_effective_progs(cgrp, atype);
	if (err)
		goto cleanup;

	if (old_prog)
		bpf_prog_put(old_prog);
	else
		static_branch_inc(&cgroup_bpf_enabled_key[atype]);
	bpf_cgroup_storages_link(new_storage, cgrp, type);
	return 0;

cleanup:
	if (old_prog) {
		pl->prog = old_prog;
		pl->link = NULL;
	}
	bpf_cgroup_storages_free(new_storage);
	if (!old_prog) {
		list_del(&pl->node);
		kfree(pl);
	}
	return err;
}

static int cgroup_bpf_attach(struct cgroup *cgrp,
			     struct bpf_prog *prog, struct bpf_prog *replace_prog,
			     struct bpf_cgroup_link *link,
			     enum bpf_attach_type type,
			     u32 flags)
{
	int ret;

	mutex_lock(&cgroup_mutex);
	ret = __cgroup_bpf_attach(cgrp, prog, replace_prog, link, type, flags);
	mutex_unlock(&cgroup_mutex);
	return ret;
}

/* Swap updated BPF program for given link in effective program arrays across
 * all descendant cgroups. This function is guaranteed to succeed.
 */
static void replace_effective_prog(struct cgroup *cgrp,
				   enum cgroup_bpf_attach_type atype,
				   struct bpf_cgroup_link *link)
{
	struct bpf_prog_array_item *item;
	struct cgroup_subsys_state *css;
	struct bpf_prog_array *progs;
	struct bpf_prog_list *pl;
	struct list_head *head;
	struct cgroup *cg;
	int pos;

	css_for_each_descendant_pre(css, &cgrp->self) {
		struct cgroup *desc = container_of(css, struct cgroup, self);

		if (percpu_ref_is_zero(&desc->bpf.refcnt))
			continue;

		/* find position of link in effective progs array */
		for (pos = 0, cg = desc; cg; cg = cgroup_parent(cg)) {
			if (pos && !(cg->bpf.flags[atype] & BPF_F_ALLOW_MULTI))
				continue;

			head = &cg->bpf.progs[atype];
			list_for_each_entry(pl, head, node) {
				if (!prog_list_prog(pl))
					continue;
				if (pl->link == link)
					goto found;
				pos++;
			}
		}
found:
		BUG_ON(!cg);
		progs = rcu_dereference_protected(
				desc->bpf.effective[atype],
				lockdep_is_held(&cgroup_mutex));
		item = &progs->items[pos];
		WRITE_ONCE(item->prog, link->link.prog);
	}
}

/**
 * __cgroup_bpf_replace() - Replace link's program and propagate the change
 *                          to descendants
 * @cgrp: The cgroup which descendants to traverse
 * @link: A link for which to replace BPF program
 * @type: Type of attach operation
 *
 * Must be called with cgroup_mutex held.
 */
static int __cgroup_bpf_replace(struct cgroup *cgrp,
				struct bpf_cgroup_link *link,
				struct bpf_prog *new_prog)
{
	enum cgroup_bpf_attach_type atype;
	struct bpf_prog *old_prog;
	struct bpf_prog_list *pl;
	struct list_head *progs;
	bool found = false;

	atype = to_cgroup_bpf_attach_type(link->type);
	if (atype < 0)
		return -EINVAL;

	progs = &cgrp->bpf.progs[atype];

	if (link->link.prog->type != new_prog->type)
		return -EINVAL;

	list_for_each_entry(pl, progs, node) {
		if (pl->link == link) {
			found = true;
			break;
		}
	}
	if (!found)
		return -ENOENT;

	old_prog = xchg(&link->link.prog, new_prog);
	replace_effective_prog(cgrp, atype, link);
	bpf_prog_put(old_prog);
	return 0;
}

static int cgroup_bpf_replace(struct bpf_link *link, struct bpf_prog *new_prog,
			      struct bpf_prog *old_prog)
{
	struct bpf_cgroup_link *cg_link;
	int ret;

	cg_link = container_of(link, struct bpf_cgroup_link, link);

	mutex_lock(&cgroup_mutex);
	/* link might have been auto-released by dying cgroup, so fail */
	if (!cg_link->cgroup) {
		ret = -ENOLINK;
		goto out_unlock;
	}
	if (old_prog && link->prog != old_prog) {
		ret = -EPERM;
		goto out_unlock;
	}
	ret = __cgroup_bpf_replace(cg_link->cgroup, cg_link, new_prog);
out_unlock:
	mutex_unlock(&cgroup_mutex);
	return ret;
}

static struct bpf_prog_list *find_detach_entry(struct list_head *progs,
					       struct bpf_prog *prog,
					       struct bpf_cgroup_link *link,
					       bool allow_multi)
{
	struct bpf_prog_list *pl;

	if (!allow_multi) {
		if (list_empty(progs))
			/* report error when trying to detach and nothing is attached */
			return ERR_PTR(-ENOENT);

		/* to maintain backward compatibility NONE and OVERRIDE cgroups
		 * allow detaching with invalid FD (prog==NULL) in legacy mode
		 */
		return list_first_entry(progs, typeof(*pl), node);
	}

	if (!prog && !link)
		/* to detach MULTI prog the user has to specify valid FD
		 * of the program or link to be detached
		 */
		return ERR_PTR(-EINVAL);

	/* find the prog or link and detach it */
	list_for_each_entry(pl, progs, node) {
		if (pl->prog == prog && pl->link == link)
			return pl;
	}
	return ERR_PTR(-ENOENT);
}

/**
 * purge_effective_progs() - After compute_effective_progs fails to alloc new
 *                           cgrp->bpf.inactive table we can recover by
 *                           recomputing the array in place.
 *
 * @cgrp: The cgroup which descendants to travers
 * @prog: A program to detach or NULL
 * @link: A link to detach or NULL
 * @atype: Type of detach operation
 */
static void purge_effective_progs(struct cgroup *cgrp, struct bpf_prog *prog,
				  struct bpf_cgroup_link *link,
				  enum cgroup_bpf_attach_type atype)
{
	struct cgroup_subsys_state *css;
	struct bpf_prog_array *progs;
	struct bpf_prog_list *pl;
	struct list_head *head;
	struct cgroup *cg;
	int pos;

	/* recompute effective prog array in place */
	css_for_each_descendant_pre(css, &cgrp->self) {
		struct cgroup *desc = container_of(css, struct cgroup, self);

		if (percpu_ref_is_zero(&desc->bpf.refcnt))
			continue;

		/* find position of link or prog in effective progs array */
		for (pos = 0, cg = desc; cg; cg = cgroup_parent(cg)) {
			if (pos && !(cg->bpf.flags[atype] & BPF_F_ALLOW_MULTI))
				continue;

			head = &cg->bpf.progs[atype];
			list_for_each_entry(pl, head, node) {
				if (!prog_list_prog(pl))
					continue;
				if (pl->prog == prog && pl->link == link)
					goto found;
				pos++;
			}
		}
found:
		BUG_ON(!cg);
		progs = rcu_dereference_protected(
				desc->bpf.effective[atype],
				lockdep_is_held(&cgroup_mutex));

		/* Remove the program from the array */
		WARN_ONCE(bpf_prog_array_delete_safe_at(progs, pos),
			  "Failed to purge a prog from array at index %d", pos);
	}
}

/**
 * __cgroup_bpf_detach() - Detach the program or link from a cgroup, and
 *                         propagate the change to descendants
 * @cgrp: The cgroup which descendants to traverse
 * @prog: A program to detach or NULL
 * @link: A link to detach or NULL
 * @type: Type of detach operation
 *
 * At most one of @prog or @link can be non-NULL.
 * Must be called with cgroup_mutex held.
 */
static int __cgroup_bpf_detach(struct cgroup *cgrp, struct bpf_prog *prog,
			       struct bpf_cgroup_link *link, enum bpf_attach_type type)
{
	enum cgroup_bpf_attach_type atype;
	struct bpf_prog *old_prog;
	struct bpf_prog_list *pl;
	struct list_head *progs;
	u32 flags;

	atype = to_cgroup_bpf_attach_type(type);
	if (atype < 0)
		return -EINVAL;

	progs = &cgrp->bpf.progs[atype];
	flags = cgrp->bpf.flags[atype];

	if (prog && link)
		/* only one of prog or link can be specified */
		return -EINVAL;

	pl = find_detach_entry(progs, prog, link, flags & BPF_F_ALLOW_MULTI);
	if (IS_ERR(pl))
		return PTR_ERR(pl);

	/* mark it deleted, so it's ignored while recomputing effective */
	old_prog = pl->prog;
	pl->prog = NULL;
	pl->link = NULL;

	if (update_effective_progs(cgrp, atype)) {
		/* if update effective array failed replace the prog with a dummy prog*/
		pl->prog = old_prog;
		pl->link = link;
		purge_effective_progs(cgrp, old_prog, link, atype);
	}

	/* now can actually delete it from this cgroup list */
	list_del(&pl->node);
	kfree(pl);
	if (list_empty(progs))
		/* last program was detached, reset flags to zero */
		cgrp->bpf.flags[atype] = 0;
	if (old_prog)
		bpf_prog_put(old_prog);
	static_branch_dec(&cgroup_bpf_enabled_key[atype]);
	return 0;
}

static int cgroup_bpf_detach(struct cgroup *cgrp, struct bpf_prog *prog,
			     enum bpf_attach_type type)
{
	int ret;

	mutex_lock(&cgroup_mutex);
	ret = __cgroup_bpf_detach(cgrp, prog, NULL, type);
	mutex_unlock(&cgroup_mutex);
	return ret;
}

/* Must be called with cgroup_mutex held to avoid races. */
static int __cgroup_bpf_query(struct cgroup *cgrp, const union bpf_attr *attr,
			      union bpf_attr __user *uattr)
{
	__u32 __user *prog_ids = u64_to_user_ptr(attr->query.prog_ids);
	enum bpf_attach_type type = attr->query.attach_type;
	enum cgroup_bpf_attach_type atype;
	struct bpf_prog_array *effective;
	struct list_head *progs;
	struct bpf_prog *prog;
	int cnt, ret = 0, i;
	u32 flags;

	atype = to_cgroup_bpf_attach_type(type);
	if (atype < 0)
		return -EINVAL;

	progs = &cgrp->bpf.progs[atype];
	flags = cgrp->bpf.flags[atype];

	effective = rcu_dereference_protected(cgrp->bpf.effective[atype],
					      lockdep_is_held(&cgroup_mutex));

	if (attr->query.query_flags & BPF_F_QUERY_EFFECTIVE)
		cnt = bpf_prog_array_length(effective);
	else
		cnt = prog_list_length(progs);

	if (copy_to_user(&uattr->query.attach_flags, &flags, sizeof(flags)))
		return -EFAULT;
	if (copy_to_user(&uattr->query.prog_cnt, &cnt, sizeof(cnt)))
		return -EFAULT;
	if (attr->query.prog_cnt == 0 || !prog_ids || !cnt)
		/* return early if user requested only program count + flags */
		return 0;
	if (attr->query.prog_cnt < cnt) {
		cnt = attr->query.prog_cnt;
		ret = -ENOSPC;
	}

	if (attr->query.query_flags & BPF_F_QUERY_EFFECTIVE) {
		return bpf_prog_array_copy_to_user(effective, prog_ids, cnt);
	} else {
		struct bpf_prog_list *pl;
		u32 id;

		i = 0;
		list_for_each_entry(pl, progs, node) {
			prog = prog_list_prog(pl);
			id = prog->aux->id;
			if (copy_to_user(prog_ids + i, &id, sizeof(id)))
				return -EFAULT;
			if (++i == cnt)
				break;
		}
	}
	return ret;
}

static int cgroup_bpf_query(struct cgroup *cgrp, const union bpf_attr *attr,
			    union bpf_attr __user *uattr)
{
	int ret;

	mutex_lock(&cgroup_mutex);
	ret = __cgroup_bpf_query(cgrp, attr, uattr);
	mutex_unlock(&cgroup_mutex);
	return ret;
}

int cgroup_bpf_prog_attach(const union bpf_attr *attr,
			   enum bpf_prog_type ptype, struct bpf_prog *prog)
{
	struct bpf_prog *replace_prog = NULL;
	struct cgroup *cgrp;
	int ret;

	cgrp = cgroup_get_from_fd(attr->target_fd);
	if (IS_ERR(cgrp))
		return PTR_ERR(cgrp);

	if ((attr->attach_flags & BPF_F_ALLOW_MULTI) &&
	    (attr->attach_flags & BPF_F_REPLACE)) {
		replace_prog = bpf_prog_get_type(attr->replace_bpf_fd, ptype);
		if (IS_ERR(replace_prog)) {
			cgroup_put(cgrp);
			return PTR_ERR(replace_prog);
		}
	}

	ret = cgroup_bpf_attach(cgrp, prog, replace_prog, NULL,
				attr->attach_type, attr->attach_flags);

	if (replace_prog)
		bpf_prog_put(replace_prog);
	cgroup_put(cgrp);
	return ret;
}

int cgroup_bpf_prog_detach(const union bpf_attr *attr, enum bpf_prog_type ptype)
{
	struct bpf_prog *prog;
	struct cgroup *cgrp;
	int ret;

	cgrp = cgroup_get_from_fd(attr->target_fd);
	if (IS_ERR(cgrp))
		return PTR_ERR(cgrp);

	prog = bpf_prog_get_type(attr->attach_bpf_fd, ptype);
	if (IS_ERR(prog))
		prog = NULL;

	ret = cgroup_bpf_detach(cgrp, prog, attr->attach_type);
	if (prog)
		bpf_prog_put(prog);

	cgroup_put(cgrp);
	return ret;
}

static void bpf_cgroup_link_release(struct bpf_link *link)
{
	struct bpf_cgroup_link *cg_link =
		container_of(link, struct bpf_cgroup_link, link);
	struct cgroup *cg;

	/* link might have been auto-detached by dying cgroup already,
	 * in that case our work is done here
	 */
	if (!cg_link->cgroup)
		return;

	mutex_lock(&cgroup_mutex);

	/* re-check cgroup under lock again */
	if (!cg_link->cgroup) {
		mutex_unlock(&cgroup_mutex);
		return;
	}

	WARN_ON(__cgroup_bpf_detach(cg_link->cgroup, NULL, cg_link,
				    cg_link->type));

	cg = cg_link->cgroup;
	cg_link->cgroup = NULL;

	mutex_unlock(&cgroup_mutex);

	cgroup_put(cg);
}

static void bpf_cgroup_link_dealloc(struct bpf_link *link)
{
	struct bpf_cgroup_link *cg_link =
		container_of(link, struct bpf_cgroup_link, link);

	kfree(cg_link);
}

static int bpf_cgroup_link_detach(struct bpf_link *link)
{
	bpf_cgroup_link_release(link);

	return 0;
}

static void bpf_cgroup_link_show_fdinfo(const struct bpf_link *link,
					struct seq_file *seq)
{
	struct bpf_cgroup_link *cg_link =
		container_of(link, struct bpf_cgroup_link, link);
	u64 cg_id = 0;

	mutex_lock(&cgroup_mutex);
	if (cg_link->cgroup)
		cg_id = cgroup_id(cg_link->cgroup);
	mutex_unlock(&cgroup_mutex);

	seq_printf(seq,
		   "cgroup_id:\t%llu\n"
		   "attach_type:\t%d\n",
		   cg_id,
		   cg_link->type);
}

static int bpf_cgroup_link_fill_link_info(const struct bpf_link *link,
					  struct bpf_link_info *info)
{
	struct bpf_cgroup_link *cg_link =
		container_of(link, struct bpf_cgroup_link, link);
	u64 cg_id = 0;

	mutex_lock(&cgroup_mutex);
	if (cg_link->cgroup)
		cg_id = cgroup_id(cg_link->cgroup);
	mutex_unlock(&cgroup_mutex);

	info->cgroup.cgroup_id = cg_id;
	info->cgroup.attach_type = cg_link->type;
	return 0;
}

static const struct bpf_link_ops bpf_cgroup_link_lops = {
	.release = bpf_cgroup_link_release,
	.dealloc = bpf_cgroup_link_dealloc,
	.detach = bpf_cgroup_link_detach,
	.update_prog = cgroup_bpf_replace,
	.show_fdinfo = bpf_cgroup_link_show_fdinfo,
	.fill_link_info = bpf_cgroup_link_fill_link_info,
};

int cgroup_bpf_link_attach(const union bpf_attr *attr, struct bpf_prog *prog)
{
	struct bpf_link_primer link_primer;
	struct bpf_cgroup_link *link;
	struct cgroup *cgrp;
	int err;

	if (attr->link_create.flags)
		return -EINVAL;

	cgrp = cgroup_get_from_fd(attr->link_create.target_fd);
	if (IS_ERR(cgrp))
		return PTR_ERR(cgrp);

	link = kzalloc(sizeof(*link), GFP_USER);
	if (!link) {
		err = -ENOMEM;
		goto out_put_cgroup;
	}
	bpf_link_init(&link->link, BPF_LINK_TYPE_CGROUP, &bpf_cgroup_link_lops,
		      prog);
	link->cgroup = cgrp;
	link->type = attr->link_create.attach_type;

	err = bpf_link_prime(&link->link, &link_primer);
	if (err) {
		kfree(link);
		goto out_put_cgroup;
	}

	err = cgroup_bpf_attach(cgrp, NULL, NULL, link,
				link->type, BPF_F_ALLOW_MULTI);
	if (err) {
		bpf_link_cleanup(&link_primer);
		goto out_put_cgroup;
	}

	return bpf_link_settle(&link_primer);

out_put_cgroup:
	cgroup_put(cgrp);
	return err;
}

int cgroup_bpf_prog_query(const union bpf_attr *attr,
			  union bpf_attr __user *uattr)
{
	struct cgroup *cgrp;
	int ret;

	cgrp = cgroup_get_from_fd(attr->query.target_fd);
	if (IS_ERR(cgrp))
		return PTR_ERR(cgrp);

	ret = cgroup_bpf_query(cgrp, attr, uattr);

	cgroup_put(cgrp);
	return ret;
}

/**
 * __cgroup_bpf_run_filter_skb() - Run a program for packet filtering
 * @sk: The socket sending or receiving traffic
 * @skb: The skb that is being sent or received
 * @type: The type of program to be executed
 *
 * If no socket is passed, or the socket is not of type INET or INET6,
 * this function does nothing and returns 0.
 *
 * The program type passed in via @type must be suitable for network
 * filtering. No further check is performed to assert that.
 *
 * For egress packets, this function can return:
 *   NET_XMIT_SUCCESS    (0)	- continue with packet output
 *   NET_XMIT_DROP       (1)	- drop packet and notify TCP to call cwr
 *   NET_XMIT_CN         (2)	- continue with packet output and notify TCP
 *				  to call cwr
 *   -err			- drop packet
 *
 * For ingress packets, this function will return -EPERM if any
 * attached program was found and if it returned != 1 during execution.
 * Otherwise 0 is returned.
 */
int __cgroup_bpf_run_filter_skb(struct sock *sk,
				struct sk_buff *skb,
				enum cgroup_bpf_attach_type atype)
{
	unsigned int offset = skb->data - skb_network_header(skb);
	struct sock *save_sk;
	void *saved_data_end;
	struct cgroup *cgrp;
	int ret;

	if (!sk || !sk_fullsock(sk))
		return 0;

	if (sk->sk_family != AF_INET && sk->sk_family != AF_INET6)
		return 0;

	cgrp = sock_cgroup_ptr(&sk->sk_cgrp_data);
	save_sk = skb->sk;
	skb->sk = sk;
	__skb_push(skb, offset);

	/* compute pointers for the bpf prog */
	bpf_compute_and_save_data_end(skb, &saved_data_end);

	if (atype == CGROUP_INET_EGRESS) {
		u32 flags = 0;
		bool cn;

<<<<<<< HEAD
		ret = bpf_prog_run_array_cg_flags(
			&cgrp->bpf, atype,
			skb, __bpf_prog_run_save_cb, 0, &flags);
=======
		ret = bpf_prog_run_array_cg(&cgrp->bpf, atype, skb,
					    __bpf_prog_run_save_cb, 0, &flags);
>>>>>>> bf44eed7

		/* Return values of CGROUP EGRESS BPF programs are:
		 *   0: drop packet
		 *   1: keep packet
		 *   2: drop packet and cn
		 *   3: keep packet and cn
		 *
		 * The returned value is then converted to one of the NET_XMIT
		 * or an error code that is then interpreted as drop packet
		 * (and no cn):
		 *   0: NET_XMIT_SUCCESS  skb should be transmitted
		 *   1: NET_XMIT_DROP     skb should be dropped and cn
		 *   2: NET_XMIT_CN       skb should be transmitted and cn
		 *   3: -err              skb should be dropped
		 */

		cn = flags & BPF_RET_SET_CN;
		if (ret && !IS_ERR_VALUE((long)ret))
			ret = -EFAULT;
		if (!ret)
			ret = (cn ? NET_XMIT_CN : NET_XMIT_SUCCESS);
		else
			ret = (cn ? NET_XMIT_DROP : ret);
	} else {
		ret = bpf_prog_run_array_cg(&cgrp->bpf, atype,
<<<<<<< HEAD
					    skb, __bpf_prog_run_save_cb, 0);
=======
					    skb, __bpf_prog_run_save_cb, 0,
					    NULL);
>>>>>>> bf44eed7
		if (ret && !IS_ERR_VALUE((long)ret))
			ret = -EFAULT;
	}
	bpf_restore_data_end(skb, saved_data_end);
	__skb_pull(skb, offset);
	skb->sk = save_sk;

	return ret;
}
EXPORT_SYMBOL(__cgroup_bpf_run_filter_skb);

/**
 * __cgroup_bpf_run_filter_sk() - Run a program on a sock
 * @sk: sock structure to manipulate
 * @type: The type of program to be executed
 *
 * socket is passed is expected to be of type INET or INET6.
 *
 * The program type passed in via @type must be suitable for sock
 * filtering. No further check is performed to assert that.
 *
 * This function will return %-EPERM if any if an attached program was found
 * and if it returned != 1 during execution. In all other cases, 0 is returned.
 */
int __cgroup_bpf_run_filter_sk(struct sock *sk,
			       enum cgroup_bpf_attach_type atype)
{
	struct cgroup *cgrp = sock_cgroup_ptr(&sk->sk_cgrp_data);

<<<<<<< HEAD
	return bpf_prog_run_array_cg(&cgrp->bpf, atype, sk, bpf_prog_run, 0);
=======
	return bpf_prog_run_array_cg(&cgrp->bpf, atype, sk, bpf_prog_run, 0,
				     NULL);
>>>>>>> bf44eed7
}
EXPORT_SYMBOL(__cgroup_bpf_run_filter_sk);

/**
 * __cgroup_bpf_run_filter_sock_addr() - Run a program on a sock and
 *                                       provided by user sockaddr
 * @sk: sock struct that will use sockaddr
 * @uaddr: sockaddr struct provided by user
 * @type: The type of program to be executed
 * @t_ctx: Pointer to attach type specific context
 * @flags: Pointer to u32 which contains higher bits of BPF program
 *         return value (OR'ed together).
 *
 * socket is expected to be of type INET or INET6.
 *
 * This function will return %-EPERM if an attached program is found and
 * returned value != 1 during execution. In all other cases, 0 is returned.
 */
int __cgroup_bpf_run_filter_sock_addr(struct sock *sk,
				      struct sockaddr *uaddr,
				      enum cgroup_bpf_attach_type atype,
				      void *t_ctx,
				      u32 *flags)
{
	struct bpf_sock_addr_kern ctx = {
		.sk = sk,
		.uaddr = uaddr,
		.t_ctx = t_ctx,
	};
	struct sockaddr_storage unspec;
	struct cgroup *cgrp;

	/* Check socket family since not all sockets represent network
	 * endpoint (e.g. AF_UNIX).
	 */
	if (sk->sk_family != AF_INET && sk->sk_family != AF_INET6)
		return 0;

	if (!ctx.uaddr) {
		memset(&unspec, 0, sizeof(unspec));
		ctx.uaddr = (struct sockaddr *)&unspec;
	}

	cgrp = sock_cgroup_ptr(&sk->sk_cgrp_data);
<<<<<<< HEAD
	return bpf_prog_run_array_cg_flags(&cgrp->bpf, atype,
					   &ctx, bpf_prog_run, 0, flags);
=======
	return bpf_prog_run_array_cg(&cgrp->bpf, atype, &ctx, bpf_prog_run,
				     0, flags);
>>>>>>> bf44eed7
}
EXPORT_SYMBOL(__cgroup_bpf_run_filter_sock_addr);

/**
 * __cgroup_bpf_run_filter_sock_ops() - Run a program on a sock
 * @sk: socket to get cgroup from
 * @sock_ops: bpf_sock_ops_kern struct to pass to program. Contains
 * sk with connection information (IP addresses, etc.) May not contain
 * cgroup info if it is a req sock.
 * @type: The type of program to be executed
 *
 * socket passed is expected to be of type INET or INET6.
 *
 * The program type passed in via @type must be suitable for sock_ops
 * filtering. No further check is performed to assert that.
 *
 * This function will return %-EPERM if any if an attached program was found
 * and if it returned != 1 during execution. In all other cases, 0 is returned.
 */
int __cgroup_bpf_run_filter_sock_ops(struct sock *sk,
				     struct bpf_sock_ops_kern *sock_ops,
				     enum cgroup_bpf_attach_type atype)
{
	struct cgroup *cgrp = sock_cgroup_ptr(&sk->sk_cgrp_data);

	return bpf_prog_run_array_cg(&cgrp->bpf, atype, sock_ops, bpf_prog_run,
<<<<<<< HEAD
				     0);
=======
				     0, NULL);
>>>>>>> bf44eed7
}
EXPORT_SYMBOL(__cgroup_bpf_run_filter_sock_ops);

int __cgroup_bpf_check_dev_permission(short dev_type, u32 major, u32 minor,
				      short access, enum cgroup_bpf_attach_type atype)
{
	struct cgroup *cgrp;
	struct bpf_cgroup_dev_ctx ctx = {
		.access_type = (access << 16) | dev_type,
		.major = major,
		.minor = minor,
	};
	int ret;

	rcu_read_lock();
	cgrp = task_dfl_cgroup(current);
<<<<<<< HEAD
	ret = bpf_prog_run_array_cg(&cgrp->bpf, atype, &ctx, bpf_prog_run, 0);
=======
	ret = bpf_prog_run_array_cg(&cgrp->bpf, atype, &ctx, bpf_prog_run, 0,
				    NULL);
>>>>>>> bf44eed7
	rcu_read_unlock();

	return ret;
}

BPF_CALL_0(bpf_get_retval)
{
	struct bpf_cg_run_ctx *ctx =
		container_of(current->bpf_ctx, struct bpf_cg_run_ctx, run_ctx);

	return ctx->retval;
}

static const struct bpf_func_proto bpf_get_retval_proto = {
	.func		= bpf_get_retval,
	.gpl_only	= false,
	.ret_type	= RET_INTEGER,
};

BPF_CALL_1(bpf_set_retval, int, retval)
{
	struct bpf_cg_run_ctx *ctx =
		container_of(current->bpf_ctx, struct bpf_cg_run_ctx, run_ctx);

	ctx->retval = retval;
	return 0;
}

static const struct bpf_func_proto bpf_set_retval_proto = {
	.func		= bpf_set_retval,
	.gpl_only	= false,
	.ret_type	= RET_INTEGER,
	.arg1_type	= ARG_ANYTHING,
};

static const struct bpf_func_proto *
cgroup_base_func_proto(enum bpf_func_id func_id, const struct bpf_prog *prog)
{
	switch (func_id) {
	case BPF_FUNC_get_current_uid_gid:
		return &bpf_get_current_uid_gid_proto;
	case BPF_FUNC_get_local_storage:
		return &bpf_get_local_storage_proto;
	case BPF_FUNC_get_current_cgroup_id:
		return &bpf_get_current_cgroup_id_proto;
	case BPF_FUNC_perf_event_output:
		return &bpf_event_output_data_proto;
	case BPF_FUNC_get_retval:
		return &bpf_get_retval_proto;
	case BPF_FUNC_set_retval:
		return &bpf_set_retval_proto;
	default:
		return bpf_base_func_proto(func_id);
	}
}

static const struct bpf_func_proto *
cgroup_dev_func_proto(enum bpf_func_id func_id, const struct bpf_prog *prog)
{
	return cgroup_base_func_proto(func_id, prog);
}

static bool cgroup_dev_is_valid_access(int off, int size,
				       enum bpf_access_type type,
				       const struct bpf_prog *prog,
				       struct bpf_insn_access_aux *info)
{
	const int size_default = sizeof(__u32);

	if (type == BPF_WRITE)
		return false;

	if (off < 0 || off + size > sizeof(struct bpf_cgroup_dev_ctx))
		return false;
	/* The verifier guarantees that size > 0. */
	if (off % size != 0)
		return false;

	switch (off) {
	case bpf_ctx_range(struct bpf_cgroup_dev_ctx, access_type):
		bpf_ctx_record_field_size(info, size_default);
		if (!bpf_ctx_narrow_access_ok(off, size, size_default))
			return false;
		break;
	default:
		if (size != size_default)
			return false;
	}

	return true;
}

const struct bpf_prog_ops cg_dev_prog_ops = {
};

const struct bpf_verifier_ops cg_dev_verifier_ops = {
	.get_func_proto		= cgroup_dev_func_proto,
	.is_valid_access	= cgroup_dev_is_valid_access,
};

/**
 * __cgroup_bpf_run_filter_sysctl - Run a program on sysctl
 *
 * @head: sysctl table header
 * @table: sysctl table
 * @write: sysctl is being read (= 0) or written (= 1)
 * @buf: pointer to buffer (in and out)
 * @pcount: value-result argument: value is size of buffer pointed to by @buf,
 *	result is size of @new_buf if program set new value, initial value
 *	otherwise
 * @ppos: value-result argument: value is position at which read from or write
 *	to sysctl is happening, result is new position if program overrode it,
 *	initial value otherwise
 * @type: type of program to be executed
 *
 * Program is run when sysctl is being accessed, either read or written, and
 * can allow or deny such access.
 *
 * This function will return %-EPERM if an attached program is found and
 * returned value != 1 during execution. In all other cases 0 is returned.
 */
int __cgroup_bpf_run_filter_sysctl(struct ctl_table_header *head,
				   struct ctl_table *table, int write,
				   char **buf, size_t *pcount, loff_t *ppos,
				   enum cgroup_bpf_attach_type atype)
{
	struct bpf_sysctl_kern ctx = {
		.head = head,
		.table = table,
		.write = write,
		.ppos = ppos,
		.cur_val = NULL,
		.cur_len = PAGE_SIZE,
		.new_val = NULL,
		.new_len = 0,
		.new_updated = 0,
	};
	struct cgroup *cgrp;
	loff_t pos = 0;
	int ret;

	ctx.cur_val = kmalloc_track_caller(ctx.cur_len, GFP_KERNEL);
	if (!ctx.cur_val ||
	    table->proc_handler(table, 0, ctx.cur_val, &ctx.cur_len, &pos)) {
		/* Let BPF program decide how to proceed. */
		ctx.cur_len = 0;
	}

	if (write && *buf && *pcount) {
		/* BPF program should be able to override new value with a
		 * buffer bigger than provided by user.
		 */
		ctx.new_val = kmalloc_track_caller(PAGE_SIZE, GFP_KERNEL);
		ctx.new_len = min_t(size_t, PAGE_SIZE, *pcount);
		if (ctx.new_val) {
			memcpy(ctx.new_val, *buf, ctx.new_len);
		} else {
			/* Let BPF program decide how to proceed. */
			ctx.new_len = 0;
		}
	}

	rcu_read_lock();
	cgrp = task_dfl_cgroup(current);
<<<<<<< HEAD
	ret = bpf_prog_run_array_cg(&cgrp->bpf, atype, &ctx, bpf_prog_run, 0);
=======
	ret = bpf_prog_run_array_cg(&cgrp->bpf, atype, &ctx, bpf_prog_run, 0,
				    NULL);
>>>>>>> bf44eed7
	rcu_read_unlock();

	kfree(ctx.cur_val);

	if (ret == 1 && ctx.new_updated) {
		kfree(*buf);
		*buf = ctx.new_val;
		*pcount = ctx.new_len;
	} else {
		kfree(ctx.new_val);
	}

	return ret;
}

#ifdef CONFIG_NET
static int sockopt_alloc_buf(struct bpf_sockopt_kern *ctx, int max_optlen,
			     struct bpf_sockopt_buf *buf)
{
	if (unlikely(max_optlen < 0))
		return -EINVAL;

	if (unlikely(max_optlen > PAGE_SIZE)) {
		/* We don't expose optvals that are greater than PAGE_SIZE
		 * to the BPF program.
		 */
		max_optlen = PAGE_SIZE;
	}

	if (max_optlen <= sizeof(buf->data)) {
		/* When the optval fits into BPF_SOCKOPT_KERN_BUF_SIZE
		 * bytes avoid the cost of kzalloc.
		 */
		ctx->optval = buf->data;
		ctx->optval_end = ctx->optval + max_optlen;
		return max_optlen;
	}

	ctx->optval = kzalloc(max_optlen, GFP_USER);
	if (!ctx->optval)
		return -ENOMEM;

	ctx->optval_end = ctx->optval + max_optlen;

	return max_optlen;
}

static void sockopt_free_buf(struct bpf_sockopt_kern *ctx,
			     struct bpf_sockopt_buf *buf)
{
	if (ctx->optval == buf->data)
		return;
	kfree(ctx->optval);
}

static bool sockopt_buf_allocated(struct bpf_sockopt_kern *ctx,
				  struct bpf_sockopt_buf *buf)
{
	return ctx->optval != buf->data;
}

int __cgroup_bpf_run_filter_setsockopt(struct sock *sk, int *level,
				       int *optname, char __user *optval,
				       int *optlen, char **kernel_optval)
{
	struct cgroup *cgrp = sock_cgroup_ptr(&sk->sk_cgrp_data);
	struct bpf_sockopt_buf buf = {};
	struct bpf_sockopt_kern ctx = {
		.sk = sk,
		.level = *level,
		.optname = *optname,
	};
	int ret, max_optlen;

	/* Allocate a bit more than the initial user buffer for
	 * BPF program. The canonical use case is overriding
	 * TCP_CONGESTION(nv) to TCP_CONGESTION(cubic).
	 */
	max_optlen = max_t(int, 16, *optlen);
	max_optlen = sockopt_alloc_buf(&ctx, max_optlen, &buf);
	if (max_optlen < 0)
		return max_optlen;

	ctx.optlen = *optlen;

	if (copy_from_user(ctx.optval, optval, min(*optlen, max_optlen)) != 0) {
		ret = -EFAULT;
		goto out;
	}

	lock_sock(sk);
	ret = bpf_prog_run_array_cg(&cgrp->bpf, CGROUP_SETSOCKOPT,
<<<<<<< HEAD
				    &ctx, bpf_prog_run, 0);
=======
				    &ctx, bpf_prog_run, 0, NULL);
>>>>>>> bf44eed7
	release_sock(sk);

	if (ret)
		goto out;

	if (ctx.optlen == -1) {
		/* optlen set to -1, bypass kernel */
		ret = 1;
	} else if (ctx.optlen > max_optlen || ctx.optlen < -1) {
		/* optlen is out of bounds */
		ret = -EFAULT;
	} else {
		/* optlen within bounds, run kernel handler */
		ret = 0;

		/* export any potential modifications */
		*level = ctx.level;
		*optname = ctx.optname;

		/* optlen == 0 from BPF indicates that we should
		 * use original userspace data.
		 */
		if (ctx.optlen != 0) {
			*optlen = ctx.optlen;
			/* We've used bpf_sockopt_kern->buf as an intermediary
			 * storage, but the BPF program indicates that we need
			 * to pass this data to the kernel setsockopt handler.
			 * No way to export on-stack buf, have to allocate a
			 * new buffer.
			 */
			if (!sockopt_buf_allocated(&ctx, &buf)) {
				void *p = kmalloc(ctx.optlen, GFP_USER);

				if (!p) {
					ret = -ENOMEM;
					goto out;
				}
				memcpy(p, ctx.optval, ctx.optlen);
				*kernel_optval = p;
			} else {
				*kernel_optval = ctx.optval;
			}
			/* export and don't free sockopt buf */
			return 0;
		}
	}

out:
	sockopt_free_buf(&ctx, &buf);
	return ret;
}

int __cgroup_bpf_run_filter_getsockopt(struct sock *sk, int level,
				       int optname, char __user *optval,
				       int __user *optlen, int max_optlen,
				       int retval)
{
	struct cgroup *cgrp = sock_cgroup_ptr(&sk->sk_cgrp_data);
	struct bpf_sockopt_buf buf = {};
	struct bpf_sockopt_kern ctx = {
		.sk = sk,
		.level = level,
		.optname = optname,
		.current_task = current,
	};
	int ret;

	ctx.optlen = max_optlen;
	max_optlen = sockopt_alloc_buf(&ctx, max_optlen, &buf);
	if (max_optlen < 0)
		return max_optlen;

	if (!retval) {
		/* If kernel getsockopt finished successfully,
		 * copy whatever was returned to the user back
		 * into our temporary buffer. Set optlen to the
		 * one that kernel returned as well to let
		 * BPF programs inspect the value.
		 */

		if (get_user(ctx.optlen, optlen)) {
			ret = -EFAULT;
			goto out;
		}

		if (ctx.optlen < 0) {
			ret = -EFAULT;
			goto out;
		}

		if (copy_from_user(ctx.optval, optval,
				   min(ctx.optlen, max_optlen)) != 0) {
			ret = -EFAULT;
			goto out;
		}
	}

	lock_sock(sk);
	ret = bpf_prog_run_array_cg(&cgrp->bpf, CGROUP_GETSOCKOPT,
<<<<<<< HEAD
				    &ctx, bpf_prog_run, retval);
=======
				    &ctx, bpf_prog_run, retval, NULL);
>>>>>>> bf44eed7
	release_sock(sk);

	if (ret < 0)
		goto out;

	if (ctx.optlen > max_optlen || ctx.optlen < 0) {
		ret = -EFAULT;
		goto out;
	}

	if (ctx.optlen != 0) {
		if (copy_to_user(optval, ctx.optval, ctx.optlen) ||
		    put_user(ctx.optlen, optlen)) {
			ret = -EFAULT;
			goto out;
		}
	}

out:
	sockopt_free_buf(&ctx, &buf);
	return ret;
}

int __cgroup_bpf_run_filter_getsockopt_kern(struct sock *sk, int level,
					    int optname, void *optval,
					    int *optlen, int retval)
{
	struct cgroup *cgrp = sock_cgroup_ptr(&sk->sk_cgrp_data);
	struct bpf_sockopt_kern ctx = {
		.sk = sk,
		.level = level,
		.optname = optname,
		.optlen = *optlen,
		.optval = optval,
		.optval_end = optval + *optlen,
		.current_task = current,
	};
	int ret;

	/* Note that __cgroup_bpf_run_filter_getsockopt doesn't copy
	 * user data back into BPF buffer when reval != 0. This is
	 * done as an optimization to avoid extra copy, assuming
	 * kernel won't populate the data in case of an error.
	 * Here we always pass the data and memset() should
	 * be called if that data shouldn't be "exported".
	 */

	ret = bpf_prog_run_array_cg(&cgrp->bpf, CGROUP_GETSOCKOPT,
<<<<<<< HEAD
				    &ctx, bpf_prog_run, retval);
=======
				    &ctx, bpf_prog_run, retval, NULL);
>>>>>>> bf44eed7
	if (ret < 0)
		return ret;

	if (ctx.optlen > *optlen)
		return -EFAULT;

	/* BPF programs can shrink the buffer, export the modifications.
	 */
	if (ctx.optlen != 0)
		*optlen = ctx.optlen;

	return ret;
}
#endif

static ssize_t sysctl_cpy_dir(const struct ctl_dir *dir, char **bufp,
			      size_t *lenp)
{
	ssize_t tmp_ret = 0, ret;

	if (dir->header.parent) {
		tmp_ret = sysctl_cpy_dir(dir->header.parent, bufp, lenp);
		if (tmp_ret < 0)
			return tmp_ret;
	}

	ret = strscpy(*bufp, dir->header.ctl_table[0].procname, *lenp);
	if (ret < 0)
		return ret;
	*bufp += ret;
	*lenp -= ret;
	ret += tmp_ret;

	/* Avoid leading slash. */
	if (!ret)
		return ret;

	tmp_ret = strscpy(*bufp, "/", *lenp);
	if (tmp_ret < 0)
		return tmp_ret;
	*bufp += tmp_ret;
	*lenp -= tmp_ret;

	return ret + tmp_ret;
}

BPF_CALL_4(bpf_sysctl_get_name, struct bpf_sysctl_kern *, ctx, char *, buf,
	   size_t, buf_len, u64, flags)
{
	ssize_t tmp_ret = 0, ret;

	if (!buf)
		return -EINVAL;

	if (!(flags & BPF_F_SYSCTL_BASE_NAME)) {
		if (!ctx->head)
			return -EINVAL;
		tmp_ret = sysctl_cpy_dir(ctx->head->parent, &buf, &buf_len);
		if (tmp_ret < 0)
			return tmp_ret;
	}

	ret = strscpy(buf, ctx->table->procname, buf_len);

	return ret < 0 ? ret : tmp_ret + ret;
}

static const struct bpf_func_proto bpf_sysctl_get_name_proto = {
	.func		= bpf_sysctl_get_name,
	.gpl_only	= false,
	.ret_type	= RET_INTEGER,
	.arg1_type	= ARG_PTR_TO_CTX,
	.arg2_type	= ARG_PTR_TO_MEM,
	.arg3_type	= ARG_CONST_SIZE,
	.arg4_type	= ARG_ANYTHING,
};

static int copy_sysctl_value(char *dst, size_t dst_len, char *src,
			     size_t src_len)
{
	if (!dst)
		return -EINVAL;

	if (!dst_len)
		return -E2BIG;

	if (!src || !src_len) {
		memset(dst, 0, dst_len);
		return -EINVAL;
	}

	memcpy(dst, src, min(dst_len, src_len));

	if (dst_len > src_len) {
		memset(dst + src_len, '\0', dst_len - src_len);
		return src_len;
	}

	dst[dst_len - 1] = '\0';

	return -E2BIG;
}

BPF_CALL_3(bpf_sysctl_get_current_value, struct bpf_sysctl_kern *, ctx,
	   char *, buf, size_t, buf_len)
{
	return copy_sysctl_value(buf, buf_len, ctx->cur_val, ctx->cur_len);
}

static const struct bpf_func_proto bpf_sysctl_get_current_value_proto = {
	.func		= bpf_sysctl_get_current_value,
	.gpl_only	= false,
	.ret_type	= RET_INTEGER,
	.arg1_type	= ARG_PTR_TO_CTX,
	.arg2_type	= ARG_PTR_TO_UNINIT_MEM,
	.arg3_type	= ARG_CONST_SIZE,
};

BPF_CALL_3(bpf_sysctl_get_new_value, struct bpf_sysctl_kern *, ctx, char *, buf,
	   size_t, buf_len)
{
	if (!ctx->write) {
		if (buf && buf_len)
			memset(buf, '\0', buf_len);
		return -EINVAL;
	}
	return copy_sysctl_value(buf, buf_len, ctx->new_val, ctx->new_len);
}

static const struct bpf_func_proto bpf_sysctl_get_new_value_proto = {
	.func		= bpf_sysctl_get_new_value,
	.gpl_only	= false,
	.ret_type	= RET_INTEGER,
	.arg1_type	= ARG_PTR_TO_CTX,
	.arg2_type	= ARG_PTR_TO_UNINIT_MEM,
	.arg3_type	= ARG_CONST_SIZE,
};

BPF_CALL_3(bpf_sysctl_set_new_value, struct bpf_sysctl_kern *, ctx,
	   const char *, buf, size_t, buf_len)
{
	if (!ctx->write || !ctx->new_val || !ctx->new_len || !buf || !buf_len)
		return -EINVAL;

	if (buf_len > PAGE_SIZE - 1)
		return -E2BIG;

	memcpy(ctx->new_val, buf, buf_len);
	ctx->new_len = buf_len;
	ctx->new_updated = 1;

	return 0;
}

static const struct bpf_func_proto bpf_sysctl_set_new_value_proto = {
	.func		= bpf_sysctl_set_new_value,
	.gpl_only	= false,
	.ret_type	= RET_INTEGER,
	.arg1_type	= ARG_PTR_TO_CTX,
	.arg2_type	= ARG_PTR_TO_MEM | MEM_RDONLY,
	.arg3_type	= ARG_CONST_SIZE,
};

static const struct bpf_func_proto *
sysctl_func_proto(enum bpf_func_id func_id, const struct bpf_prog *prog)
{
	switch (func_id) {
	case BPF_FUNC_strtol:
		return &bpf_strtol_proto;
	case BPF_FUNC_strtoul:
		return &bpf_strtoul_proto;
	case BPF_FUNC_sysctl_get_name:
		return &bpf_sysctl_get_name_proto;
	case BPF_FUNC_sysctl_get_current_value:
		return &bpf_sysctl_get_current_value_proto;
	case BPF_FUNC_sysctl_get_new_value:
		return &bpf_sysctl_get_new_value_proto;
	case BPF_FUNC_sysctl_set_new_value:
		return &bpf_sysctl_set_new_value_proto;
	case BPF_FUNC_ktime_get_coarse_ns:
		return &bpf_ktime_get_coarse_ns_proto;
	default:
		return cgroup_base_func_proto(func_id, prog);
	}
}

static bool sysctl_is_valid_access(int off, int size, enum bpf_access_type type,
				   const struct bpf_prog *prog,
				   struct bpf_insn_access_aux *info)
{
	const int size_default = sizeof(__u32);

	if (off < 0 || off + size > sizeof(struct bpf_sysctl) || off % size)
		return false;

	switch (off) {
	case bpf_ctx_range(struct bpf_sysctl, write):
		if (type != BPF_READ)
			return false;
		bpf_ctx_record_field_size(info, size_default);
		return bpf_ctx_narrow_access_ok(off, size, size_default);
	case bpf_ctx_range(struct bpf_sysctl, file_pos):
		if (type == BPF_READ) {
			bpf_ctx_record_field_size(info, size_default);
			return bpf_ctx_narrow_access_ok(off, size, size_default);
		} else {
			return size == size_default;
		}
	default:
		return false;
	}
}

static u32 sysctl_convert_ctx_access(enum bpf_access_type type,
				     const struct bpf_insn *si,
				     struct bpf_insn *insn_buf,
				     struct bpf_prog *prog, u32 *target_size)
{
	struct bpf_insn *insn = insn_buf;
	u32 read_size;

	switch (si->off) {
	case offsetof(struct bpf_sysctl, write):
		*insn++ = BPF_LDX_MEM(
			BPF_SIZE(si->code), si->dst_reg, si->src_reg,
			bpf_target_off(struct bpf_sysctl_kern, write,
				       sizeof_field(struct bpf_sysctl_kern,
						    write),
				       target_size));
		break;
	case offsetof(struct bpf_sysctl, file_pos):
		/* ppos is a pointer so it should be accessed via indirect
		 * loads and stores. Also for stores additional temporary
		 * register is used since neither src_reg nor dst_reg can be
		 * overridden.
		 */
		if (type == BPF_WRITE) {
			int treg = BPF_REG_9;

			if (si->src_reg == treg || si->dst_reg == treg)
				--treg;
			if (si->src_reg == treg || si->dst_reg == treg)
				--treg;
			*insn++ = BPF_STX_MEM(
				BPF_DW, si->dst_reg, treg,
				offsetof(struct bpf_sysctl_kern, tmp_reg));
			*insn++ = BPF_LDX_MEM(
				BPF_FIELD_SIZEOF(struct bpf_sysctl_kern, ppos),
				treg, si->dst_reg,
				offsetof(struct bpf_sysctl_kern, ppos));
			*insn++ = BPF_STX_MEM(
				BPF_SIZEOF(u32), treg, si->src_reg,
				bpf_ctx_narrow_access_offset(
					0, sizeof(u32), sizeof(loff_t)));
			*insn++ = BPF_LDX_MEM(
				BPF_DW, treg, si->dst_reg,
				offsetof(struct bpf_sysctl_kern, tmp_reg));
		} else {
			*insn++ = BPF_LDX_MEM(
				BPF_FIELD_SIZEOF(struct bpf_sysctl_kern, ppos),
				si->dst_reg, si->src_reg,
				offsetof(struct bpf_sysctl_kern, ppos));
			read_size = bpf_size_to_bytes(BPF_SIZE(si->code));
			*insn++ = BPF_LDX_MEM(
				BPF_SIZE(si->code), si->dst_reg, si->dst_reg,
				bpf_ctx_narrow_access_offset(
					0, read_size, sizeof(loff_t)));
		}
		*target_size = sizeof(u32);
		break;
	}

	return insn - insn_buf;
}

const struct bpf_verifier_ops cg_sysctl_verifier_ops = {
	.get_func_proto		= sysctl_func_proto,
	.is_valid_access	= sysctl_is_valid_access,
	.convert_ctx_access	= sysctl_convert_ctx_access,
};

const struct bpf_prog_ops cg_sysctl_prog_ops = {
};

#ifdef CONFIG_NET
BPF_CALL_1(bpf_get_netns_cookie_sockopt, struct bpf_sockopt_kern *, ctx)
{
	const struct net *net = ctx ? sock_net(ctx->sk) : &init_net;

	return net->net_cookie;
}

static const struct bpf_func_proto bpf_get_netns_cookie_sockopt_proto = {
	.func		= bpf_get_netns_cookie_sockopt,
	.gpl_only	= false,
	.ret_type	= RET_INTEGER,
	.arg1_type	= ARG_PTR_TO_CTX_OR_NULL,
};
#endif

static const struct bpf_func_proto *
cg_sockopt_func_proto(enum bpf_func_id func_id, const struct bpf_prog *prog)
{
	switch (func_id) {
#ifdef CONFIG_NET
	case BPF_FUNC_get_netns_cookie:
		return &bpf_get_netns_cookie_sockopt_proto;
	case BPF_FUNC_sk_storage_get:
		return &bpf_sk_storage_get_proto;
	case BPF_FUNC_sk_storage_delete:
		return &bpf_sk_storage_delete_proto;
	case BPF_FUNC_setsockopt:
		if (prog->expected_attach_type == BPF_CGROUP_SETSOCKOPT)
			return &bpf_sk_setsockopt_proto;
		return NULL;
	case BPF_FUNC_getsockopt:
		if (prog->expected_attach_type == BPF_CGROUP_SETSOCKOPT)
			return &bpf_sk_getsockopt_proto;
		return NULL;
#endif
#ifdef CONFIG_INET
	case BPF_FUNC_tcp_sock:
		return &bpf_tcp_sock_proto;
#endif
	default:
		return cgroup_base_func_proto(func_id, prog);
	}
}

static bool cg_sockopt_is_valid_access(int off, int size,
				       enum bpf_access_type type,
				       const struct bpf_prog *prog,
				       struct bpf_insn_access_aux *info)
{
	const int size_default = sizeof(__u32);

	if (off < 0 || off >= sizeof(struct bpf_sockopt))
		return false;

	if (off % size != 0)
		return false;

	if (type == BPF_WRITE) {
		switch (off) {
		case offsetof(struct bpf_sockopt, retval):
			if (size != size_default)
				return false;
			return prog->expected_attach_type ==
				BPF_CGROUP_GETSOCKOPT;
		case offsetof(struct bpf_sockopt, optname):
			fallthrough;
		case offsetof(struct bpf_sockopt, level):
			if (size != size_default)
				return false;
			return prog->expected_attach_type ==
				BPF_CGROUP_SETSOCKOPT;
		case offsetof(struct bpf_sockopt, optlen):
			return size == size_default;
		default:
			return false;
		}
	}

	switch (off) {
	case offsetof(struct bpf_sockopt, sk):
		if (size != sizeof(__u64))
			return false;
		info->reg_type = PTR_TO_SOCKET;
		break;
	case offsetof(struct bpf_sockopt, optval):
		if (size != sizeof(__u64))
			return false;
		info->reg_type = PTR_TO_PACKET;
		break;
	case offsetof(struct bpf_sockopt, optval_end):
		if (size != sizeof(__u64))
			return false;
		info->reg_type = PTR_TO_PACKET_END;
		break;
	case offsetof(struct bpf_sockopt, retval):
		if (size != size_default)
			return false;
		return prog->expected_attach_type == BPF_CGROUP_GETSOCKOPT;
	default:
		if (size != size_default)
			return false;
		break;
	}
	return true;
}

#define CG_SOCKOPT_ACCESS_FIELD(T, F)					\
	T(BPF_FIELD_SIZEOF(struct bpf_sockopt_kern, F),			\
	  si->dst_reg, si->src_reg,					\
	  offsetof(struct bpf_sockopt_kern, F))

static u32 cg_sockopt_convert_ctx_access(enum bpf_access_type type,
					 const struct bpf_insn *si,
					 struct bpf_insn *insn_buf,
					 struct bpf_prog *prog,
					 u32 *target_size)
{
	struct bpf_insn *insn = insn_buf;

	switch (si->off) {
	case offsetof(struct bpf_sockopt, sk):
		*insn++ = CG_SOCKOPT_ACCESS_FIELD(BPF_LDX_MEM, sk);
		break;
	case offsetof(struct bpf_sockopt, level):
		if (type == BPF_WRITE)
			*insn++ = CG_SOCKOPT_ACCESS_FIELD(BPF_STX_MEM, level);
		else
			*insn++ = CG_SOCKOPT_ACCESS_FIELD(BPF_LDX_MEM, level);
		break;
	case offsetof(struct bpf_sockopt, optname):
		if (type == BPF_WRITE)
			*insn++ = CG_SOCKOPT_ACCESS_FIELD(BPF_STX_MEM, optname);
		else
			*insn++ = CG_SOCKOPT_ACCESS_FIELD(BPF_LDX_MEM, optname);
		break;
	case offsetof(struct bpf_sockopt, optlen):
		if (type == BPF_WRITE)
			*insn++ = CG_SOCKOPT_ACCESS_FIELD(BPF_STX_MEM, optlen);
		else
			*insn++ = CG_SOCKOPT_ACCESS_FIELD(BPF_LDX_MEM, optlen);
		break;
	case offsetof(struct bpf_sockopt, retval):
		BUILD_BUG_ON(offsetof(struct bpf_cg_run_ctx, run_ctx) != 0);

		if (type == BPF_WRITE) {
			int treg = BPF_REG_9;

			if (si->src_reg == treg || si->dst_reg == treg)
				--treg;
			if (si->src_reg == treg || si->dst_reg == treg)
				--treg;
			*insn++ = BPF_STX_MEM(BPF_DW, si->dst_reg, treg,
					      offsetof(struct bpf_sockopt_kern, tmp_reg));
			*insn++ = BPF_LDX_MEM(BPF_FIELD_SIZEOF(struct bpf_sockopt_kern, current_task),
					      treg, si->dst_reg,
					      offsetof(struct bpf_sockopt_kern, current_task));
			*insn++ = BPF_LDX_MEM(BPF_FIELD_SIZEOF(struct task_struct, bpf_ctx),
					      treg, treg,
					      offsetof(struct task_struct, bpf_ctx));
			*insn++ = BPF_STX_MEM(BPF_FIELD_SIZEOF(struct bpf_cg_run_ctx, retval),
					      treg, si->src_reg,
					      offsetof(struct bpf_cg_run_ctx, retval));
			*insn++ = BPF_LDX_MEM(BPF_DW, treg, si->dst_reg,
					      offsetof(struct bpf_sockopt_kern, tmp_reg));
		} else {
			*insn++ = BPF_LDX_MEM(BPF_FIELD_SIZEOF(struct bpf_sockopt_kern, current_task),
					      si->dst_reg, si->src_reg,
					      offsetof(struct bpf_sockopt_kern, current_task));
			*insn++ = BPF_LDX_MEM(BPF_FIELD_SIZEOF(struct task_struct, bpf_ctx),
					      si->dst_reg, si->dst_reg,
					      offsetof(struct task_struct, bpf_ctx));
			*insn++ = BPF_LDX_MEM(BPF_FIELD_SIZEOF(struct bpf_cg_run_ctx, retval),
					      si->dst_reg, si->dst_reg,
					      offsetof(struct bpf_cg_run_ctx, retval));
		}
		break;
	case offsetof(struct bpf_sockopt, optval):
		*insn++ = CG_SOCKOPT_ACCESS_FIELD(BPF_LDX_MEM, optval);
		break;
	case offsetof(struct bpf_sockopt, optval_end):
		*insn++ = CG_SOCKOPT_ACCESS_FIELD(BPF_LDX_MEM, optval_end);
		break;
	}

	return insn - insn_buf;
}

static int cg_sockopt_get_prologue(struct bpf_insn *insn_buf,
				   bool direct_write,
				   const struct bpf_prog *prog)
{
	/* Nothing to do for sockopt argument. The data is kzalloc'ated.
	 */
	return 0;
}

const struct bpf_verifier_ops cg_sockopt_verifier_ops = {
	.get_func_proto		= cg_sockopt_func_proto,
	.is_valid_access	= cg_sockopt_is_valid_access,
	.convert_ctx_access	= cg_sockopt_convert_ctx_access,
	.gen_prologue		= cg_sockopt_get_prologue,
};

const struct bpf_prog_ops cg_sockopt_prog_ops = {
};<|MERGE_RESOLUTION|>--- conflicted
+++ resolved
@@ -26,11 +26,10 @@
  * function pointer.
  */
 static __always_inline int
-<<<<<<< HEAD
-bpf_prog_run_array_cg_flags(const struct cgroup_bpf *cgrp,
-			    enum cgroup_bpf_attach_type atype,
-			    const void *ctx, bpf_prog_run_fn run_prog,
-			    int retval, u32 *ret_flags)
+bpf_prog_run_array_cg(const struct cgroup_bpf *cgrp,
+		      enum cgroup_bpf_attach_type atype,
+		      const void *ctx, bpf_prog_run_fn run_prog,
+		      int retval, u32 *ret_flags)
 {
 	const struct bpf_prog_array_item *item;
 	const struct bpf_prog *prog;
@@ -48,57 +47,11 @@
 	while ((prog = READ_ONCE(item->prog))) {
 		run_ctx.prog_item = item;
 		func_ret = run_prog(prog, ctx);
-		if (!(func_ret & 1) && !IS_ERR_VALUE((long)run_ctx.retval))
-			run_ctx.retval = -EPERM;
-		*(ret_flags) |= (func_ret >> 1);
-		item++;
-	}
-	bpf_reset_run_ctx(old_run_ctx);
-	rcu_read_unlock();
-	migrate_enable();
-	return run_ctx.retval;
-}
-
-static __always_inline int
-bpf_prog_run_array_cg(const struct cgroup_bpf *cgrp,
-		      enum cgroup_bpf_attach_type atype,
-		      const void *ctx, bpf_prog_run_fn run_prog,
-		      int retval)
-=======
-bpf_prog_run_array_cg(const struct cgroup_bpf *cgrp,
-		      enum cgroup_bpf_attach_type atype,
-		      const void *ctx, bpf_prog_run_fn run_prog,
-		      int retval, u32 *ret_flags)
->>>>>>> bf44eed7
-{
-	const struct bpf_prog_array_item *item;
-	const struct bpf_prog *prog;
-	const struct bpf_prog_array *array;
-	struct bpf_run_ctx *old_run_ctx;
-	struct bpf_cg_run_ctx run_ctx;
-<<<<<<< HEAD
-=======
-	u32 func_ret;
->>>>>>> bf44eed7
-
-	run_ctx.retval = retval;
-	migrate_disable();
-	rcu_read_lock();
-	array = rcu_dereference(cgrp->effective[atype]);
-	item = &array->items[0];
-	old_run_ctx = bpf_set_run_ctx(&run_ctx.run_ctx);
-	while ((prog = READ_ONCE(item->prog))) {
-		run_ctx.prog_item = item;
-<<<<<<< HEAD
-		if (!run_prog(prog, ctx) && !IS_ERR_VALUE((long)run_ctx.retval))
-=======
-		func_ret = run_prog(prog, ctx);
 		if (ret_flags) {
 			*(ret_flags) |= (func_ret >> 1);
 			func_ret &= 1;
 		}
 		if (!func_ret && !IS_ERR_VALUE((long)run_ctx.retval))
->>>>>>> bf44eed7
 			run_ctx.retval = -EPERM;
 		item++;
 	}
@@ -1214,14 +1167,8 @@
 		u32 flags = 0;
 		bool cn;
 
-<<<<<<< HEAD
-		ret = bpf_prog_run_array_cg_flags(
-			&cgrp->bpf, atype,
-			skb, __bpf_prog_run_save_cb, 0, &flags);
-=======
 		ret = bpf_prog_run_array_cg(&cgrp->bpf, atype, skb,
 					    __bpf_prog_run_save_cb, 0, &flags);
->>>>>>> bf44eed7
 
 		/* Return values of CGROUP EGRESS BPF programs are:
 		 *   0: drop packet
@@ -1247,12 +1194,8 @@
 			ret = (cn ? NET_XMIT_DROP : ret);
 	} else {
 		ret = bpf_prog_run_array_cg(&cgrp->bpf, atype,
-<<<<<<< HEAD
-					    skb, __bpf_prog_run_save_cb, 0);
-=======
 					    skb, __bpf_prog_run_save_cb, 0,
 					    NULL);
->>>>>>> bf44eed7
 		if (ret && !IS_ERR_VALUE((long)ret))
 			ret = -EFAULT;
 	}
@@ -1282,12 +1225,8 @@
 {
 	struct cgroup *cgrp = sock_cgroup_ptr(&sk->sk_cgrp_data);
 
-<<<<<<< HEAD
-	return bpf_prog_run_array_cg(&cgrp->bpf, atype, sk, bpf_prog_run, 0);
-=======
 	return bpf_prog_run_array_cg(&cgrp->bpf, atype, sk, bpf_prog_run, 0,
 				     NULL);
->>>>>>> bf44eed7
 }
 EXPORT_SYMBOL(__cgroup_bpf_run_filter_sk);
 
@@ -1332,13 +1271,8 @@
 	}
 
 	cgrp = sock_cgroup_ptr(&sk->sk_cgrp_data);
-<<<<<<< HEAD
-	return bpf_prog_run_array_cg_flags(&cgrp->bpf, atype,
-					   &ctx, bpf_prog_run, 0, flags);
-=======
 	return bpf_prog_run_array_cg(&cgrp->bpf, atype, &ctx, bpf_prog_run,
 				     0, flags);
->>>>>>> bf44eed7
 }
 EXPORT_SYMBOL(__cgroup_bpf_run_filter_sock_addr);
 
@@ -1365,11 +1299,7 @@
 	struct cgroup *cgrp = sock_cgroup_ptr(&sk->sk_cgrp_data);
 
 	return bpf_prog_run_array_cg(&cgrp->bpf, atype, sock_ops, bpf_prog_run,
-<<<<<<< HEAD
-				     0);
-=======
 				     0, NULL);
->>>>>>> bf44eed7
 }
 EXPORT_SYMBOL(__cgroup_bpf_run_filter_sock_ops);
 
@@ -1386,12 +1316,8 @@
 
 	rcu_read_lock();
 	cgrp = task_dfl_cgroup(current);
-<<<<<<< HEAD
-	ret = bpf_prog_run_array_cg(&cgrp->bpf, atype, &ctx, bpf_prog_run, 0);
-=======
 	ret = bpf_prog_run_array_cg(&cgrp->bpf, atype, &ctx, bpf_prog_run, 0,
 				    NULL);
->>>>>>> bf44eed7
 	rcu_read_unlock();
 
 	return ret;
@@ -1556,12 +1482,8 @@
 
 	rcu_read_lock();
 	cgrp = task_dfl_cgroup(current);
-<<<<<<< HEAD
-	ret = bpf_prog_run_array_cg(&cgrp->bpf, atype, &ctx, bpf_prog_run, 0);
-=======
 	ret = bpf_prog_run_array_cg(&cgrp->bpf, atype, &ctx, bpf_prog_run, 0,
 				    NULL);
->>>>>>> bf44eed7
 	rcu_read_unlock();
 
 	kfree(ctx.cur_val);
@@ -1654,11 +1576,7 @@
 
 	lock_sock(sk);
 	ret = bpf_prog_run_array_cg(&cgrp->bpf, CGROUP_SETSOCKOPT,
-<<<<<<< HEAD
-				    &ctx, bpf_prog_run, 0);
-=======
 				    &ctx, bpf_prog_run, 0, NULL);
->>>>>>> bf44eed7
 	release_sock(sk);
 
 	if (ret)
@@ -1758,11 +1676,7 @@
 
 	lock_sock(sk);
 	ret = bpf_prog_run_array_cg(&cgrp->bpf, CGROUP_GETSOCKOPT,
-<<<<<<< HEAD
-				    &ctx, bpf_prog_run, retval);
-=======
 				    &ctx, bpf_prog_run, retval, NULL);
->>>>>>> bf44eed7
 	release_sock(sk);
 
 	if (ret < 0)
@@ -1811,11 +1725,7 @@
 	 */
 
 	ret = bpf_prog_run_array_cg(&cgrp->bpf, CGROUP_GETSOCKOPT,
-<<<<<<< HEAD
-				    &ctx, bpf_prog_run, retval);
-=======
 				    &ctx, bpf_prog_run, retval, NULL);
->>>>>>> bf44eed7
 	if (ret < 0)
 		return ret;
 
