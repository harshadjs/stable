// SPDX-License-Identifier: GPL-2.0-only
/* bpf/cpumap.c
 *
 * Copyright (c) 2017 Jesper Dangaard Brouer, Red Hat Inc.
 */

/**
 * DOC: cpu map
 * The 'cpumap' is primarily used as a backend map for XDP BPF helper
 * call bpf_redirect_map() and XDP_REDIRECT action, like 'devmap'.
 *
 * Unlike devmap which redirects XDP frames out to another NIC device,
 * this map type redirects raw XDP frames to another CPU.  The remote
 * CPU will do SKB-allocation and call the normal network stack.
 */
/*
 * This is a scalability and isolation mechanism, that allow
 * separating the early driver network XDP layer, from the rest of the
 * netstack, and assigning dedicated CPUs for this stage.  This
 * basically allows for 10G wirespeed pre-filtering via bpf.
 */
#include <linux/bitops.h>
#include <linux/bpf.h>
#include <linux/filter.h>
#include <linux/ptr_ring.h>
#include <net/xdp.h>

#include <linux/sched.h>
#include <linux/workqueue.h>
#include <linux/kthread.h>
<<<<<<< HEAD
#include <linux/capability.h>
=======
>>>>>>> 98817289
#include <linux/completion.h>
#include <trace/events/xdp.h>
#include <linux/btf_ids.h>

#include <linux/netdevice.h>   /* netif_receive_skb_list */
#include <linux/etherdevice.h> /* eth_type_trans */

/* General idea: XDP packets getting XDP redirected to another CPU,
 * will maximum be stored/queued for one driver ->poll() call.  It is
 * guaranteed that queueing the frame and the flush operation happen on
 * same CPU.  Thus, cpu_map_flush operation can deduct via this_cpu_ptr()
 * which queue in bpf_cpu_map_entry contains packets.
 */

#define CPU_MAP_BULK_SIZE 8  /* 8 == one cacheline on 64-bit archs */
struct bpf_cpu_map_entry;
struct bpf_cpu_map;

struct xdp_bulk_queue {
	void *q[CPU_MAP_BULK_SIZE];
	struct list_head flush_node;
	struct bpf_cpu_map_entry *obj;
	unsigned int count;
};

/* Struct for every remote "destination" CPU in map */
struct bpf_cpu_map_entry {
	u32 cpu;    /* kthread CPU and map index */
	int map_id; /* Back reference to map */

	/* XDP can run multiple RX-ring queues, need __percpu enqueue store */
	struct xdp_bulk_queue __percpu *bulkq;

	/* Queue with potential multi-producers, and single-consumer kthread */
	struct ptr_ring *queue;
	struct task_struct *kthread;

	struct bpf_cpumap_val value;
	struct bpf_prog *prog;

<<<<<<< HEAD
	atomic_t refcnt; /* Control when this struct can be free'ed */
	struct rcu_head rcu;

	struct work_struct kthread_stop_wq;
	struct completion kthread_running;
=======
	struct completion kthread_running;
	struct rcu_work free_work;
>>>>>>> 98817289
};

struct bpf_cpu_map {
	struct bpf_map map;
	/* Below members specific for map type */
	struct bpf_cpu_map_entry __rcu **cpu_map;
};

static DEFINE_PER_CPU(struct list_head, cpu_map_flush_list);

static struct bpf_map *cpu_map_alloc(union bpf_attr *attr)
{
	u32 value_size = attr->value_size;
	struct bpf_cpu_map *cmap;

	/* check sanity of attributes */
	if (attr->max_entries == 0 || attr->key_size != 4 ||
	    (value_size != offsetofend(struct bpf_cpumap_val, qsize) &&
	     value_size != offsetofend(struct bpf_cpumap_val, bpf_prog.fd)) ||
	    attr->map_flags & ~BPF_F_NUMA_NODE)
		return ERR_PTR(-EINVAL);

	/* Pre-limit array size based on NR_CPUS, not final CPU check */
	if (attr->max_entries > NR_CPUS)
		return ERR_PTR(-E2BIG);

	cmap = bpf_map_area_alloc(sizeof(*cmap), NUMA_NO_NODE);
	if (!cmap)
		return ERR_PTR(-ENOMEM);

	bpf_map_init_from_attr(&cmap->map, attr);

	/* Alloc array for possible remote "destination" CPUs */
	cmap->cpu_map = bpf_map_area_alloc(cmap->map.max_entries *
					   sizeof(struct bpf_cpu_map_entry *),
					   cmap->map.numa_node);
	if (!cmap->cpu_map) {
		bpf_map_area_free(cmap);
		return ERR_PTR(-ENOMEM);
	}

	return &cmap->map;
<<<<<<< HEAD
free_cmap:
	bpf_map_area_free(cmap);
	return ERR_PTR(err);
}

static void get_cpu_map_entry(struct bpf_cpu_map_entry *rcpu)
{
	atomic_inc(&rcpu->refcnt);
=======
>>>>>>> 98817289
}

static void __cpu_map_ring_cleanup(struct ptr_ring *ring)
{
	/* The tear-down procedure should have made sure that queue is
	 * empty.  See __cpu_map_entry_replace() and work-queue
	 * invoked cpu_map_kthread_stop(). Catch any broken behaviour
	 * gracefully and warn once.
	 */
	void *ptr;

	while ((ptr = ptr_ring_consume(ring))) {
		WARN_ON_ONCE(1);
		if (unlikely(__ptr_test_bit(0, &ptr))) {
			__ptr_clear_bit(0, &ptr);
			kfree_skb(ptr);
			continue;
		}
		xdp_return_frame(ptr);
<<<<<<< HEAD
	}
}

static void put_cpu_map_entry(struct bpf_cpu_map_entry *rcpu)
{
	if (atomic_dec_and_test(&rcpu->refcnt)) {
		if (rcpu->prog)
			bpf_prog_put(rcpu->prog);
		/* The queue should be empty at this point */
		__cpu_map_ring_cleanup(rcpu->queue);
		ptr_ring_cleanup(rcpu->queue, NULL);
		kfree(rcpu->queue);
		kfree(rcpu);
=======
>>>>>>> 98817289
	}
}

/* called from workqueue, to workaround syscall using preempt_disable */
static void cpu_map_kthread_stop(struct work_struct *work)
{
	struct bpf_cpu_map_entry *rcpu;

	rcpu = container_of(work, struct bpf_cpu_map_entry, kthread_stop_wq);

	/* Wait for flush in __cpu_map_entry_free(), via full RCU barrier,
	 * as it waits until all in-flight call_rcu() callbacks complete.
	 */
	rcu_barrier();

	/* kthread_stop will wake_up_process and wait for it to complete */
	kthread_stop(rcpu->kthread);
}

static void cpu_map_bpf_prog_run_skb(struct bpf_cpu_map_entry *rcpu,
				     struct list_head *listp,
				     struct xdp_cpumap_stats *stats)
{
	struct sk_buff *skb, *tmp;
	struct xdp_buff xdp;
	u32 act;
	int err;

	list_for_each_entry_safe(skb, tmp, listp, list) {
		act = bpf_prog_run_generic_xdp(skb, &xdp, rcpu->prog);
		switch (act) {
		case XDP_PASS:
			break;
		case XDP_REDIRECT:
			skb_list_del_init(skb);
			err = xdp_do_generic_redirect(skb->dev, skb, &xdp,
						      rcpu->prog);
			if (unlikely(err)) {
				kfree_skb(skb);
				stats->drop++;
			} else {
				stats->redirect++;
			}
			return;
		default:
			bpf_warn_invalid_xdp_action(NULL, rcpu->prog, act);
			fallthrough;
		case XDP_ABORTED:
			trace_xdp_exception(skb->dev, rcpu->prog, act);
			fallthrough;
		case XDP_DROP:
			skb_list_del_init(skb);
			kfree_skb(skb);
			stats->drop++;
			return;
		}
	}
}

static int cpu_map_bpf_prog_run_xdp(struct bpf_cpu_map_entry *rcpu,
				    void **frames, int n,
				    struct xdp_cpumap_stats *stats)
{
	struct xdp_rxq_info rxq;
	struct xdp_buff xdp;
	int i, nframes = 0;

	xdp_set_return_frame_no_direct();
	xdp.rxq = &rxq;

	for (i = 0; i < n; i++) {
		struct xdp_frame *xdpf = frames[i];
		u32 act;
		int err;

		rxq.dev = xdpf->dev_rx;
		rxq.mem = xdpf->mem;
		/* TODO: report queue_index to xdp_rxq_info */

		xdp_convert_frame_to_buff(xdpf, &xdp);

		act = bpf_prog_run_xdp(rcpu->prog, &xdp);
		switch (act) {
		case XDP_PASS:
			err = xdp_update_frame_from_buff(&xdp, xdpf);
			if (err < 0) {
				xdp_return_frame(xdpf);
				stats->drop++;
			} else {
				frames[nframes++] = xdpf;
				stats->pass++;
			}
			break;
		case XDP_REDIRECT:
			err = xdp_do_redirect(xdpf->dev_rx, &xdp,
					      rcpu->prog);
			if (unlikely(err)) {
				xdp_return_frame(xdpf);
				stats->drop++;
			} else {
				stats->redirect++;
			}
			break;
		default:
			bpf_warn_invalid_xdp_action(NULL, rcpu->prog, act);
			fallthrough;
		case XDP_DROP:
			xdp_return_frame(xdpf);
			stats->drop++;
			break;
		}
	}

	xdp_clear_return_frame_no_direct();

	return nframes;
}

#define CPUMAP_BATCH 8

static int cpu_map_bpf_prog_run(struct bpf_cpu_map_entry *rcpu, void **frames,
				int xdp_n, struct xdp_cpumap_stats *stats,
				struct list_head *list)
{
	int nframes;

	if (!rcpu->prog)
		return xdp_n;

	rcu_read_lock_bh();

	nframes = cpu_map_bpf_prog_run_xdp(rcpu, frames, xdp_n, stats);

	if (stats->redirect)
		xdp_do_flush();

	if (unlikely(!list_empty(list)))
		cpu_map_bpf_prog_run_skb(rcpu, list, stats);

	rcu_read_unlock_bh(); /* resched point, may call do_softirq() */

	return nframes;
}

static int cpu_map_kthread_run(void *data)
{
	struct bpf_cpu_map_entry *rcpu = data;

	complete(&rcpu->kthread_running);
	set_current_state(TASK_INTERRUPTIBLE);

	/* When kthread gives stop order, then rcpu have been disconnected
	 * from map, thus no new packets can enter. Remaining in-flight
	 * per CPU stored packets are flushed to this queue.  Wait honoring
	 * kthread_stop signal until queue is empty.
	 */
	while (!kthread_should_stop() || !__ptr_ring_empty(rcpu->queue)) {
		struct xdp_cpumap_stats stats = {}; /* zero stats */
		unsigned int kmem_alloc_drops = 0, sched = 0;
		gfp_t gfp = __GFP_ZERO | GFP_ATOMIC;
		int i, n, m, nframes, xdp_n;
		void *frames[CPUMAP_BATCH];
		void *skbs[CPUMAP_BATCH];
		LIST_HEAD(list);

		/* Release CPU reschedule checks */
		if (__ptr_ring_empty(rcpu->queue)) {
			set_current_state(TASK_INTERRUPTIBLE);
			/* Recheck to avoid lost wake-up */
			if (__ptr_ring_empty(rcpu->queue)) {
				schedule();
				sched = 1;
			} else {
				__set_current_state(TASK_RUNNING);
			}
		} else {
			sched = cond_resched();
		}

		/*
		 * The bpf_cpu_map_entry is single consumer, with this
		 * kthread CPU pinned. Lockless access to ptr_ring
		 * consume side valid as no-resize allowed of queue.
		 */
		n = __ptr_ring_consume_batched(rcpu->queue, frames,
					       CPUMAP_BATCH);
		for (i = 0, xdp_n = 0; i < n; i++) {
			void *f = frames[i];
			struct page *page;

			if (unlikely(__ptr_test_bit(0, &f))) {
				struct sk_buff *skb = f;

				__ptr_clear_bit(0, &skb);
				list_add_tail(&skb->list, &list);
				continue;
			}

			frames[xdp_n++] = f;
			page = virt_to_page(f);

			/* Bring struct page memory area to curr CPU. Read by
			 * build_skb_around via page_is_pfmemalloc(), and when
			 * freed written by page_frag_free call.
			 */
			prefetchw(page);
		}

		/* Support running another XDP prog on this CPU */
		nframes = cpu_map_bpf_prog_run(rcpu, frames, xdp_n, &stats, &list);
		if (nframes) {
			m = kmem_cache_alloc_bulk(skbuff_cache, gfp, nframes, skbs);
			if (unlikely(m == 0)) {
				for (i = 0; i < nframes; i++)
					skbs[i] = NULL; /* effect: xdp_return_frame */
				kmem_alloc_drops += nframes;
			}
		}

		local_bh_disable();
		for (i = 0; i < nframes; i++) {
			struct xdp_frame *xdpf = frames[i];
			struct sk_buff *skb = skbs[i];

			skb = __xdp_build_skb_from_frame(xdpf, skb,
							 xdpf->dev_rx);
			if (!skb) {
				xdp_return_frame(xdpf);
				continue;
			}

			list_add_tail(&skb->list, &list);
		}
		netif_receive_skb_list(&list);

		/* Feedback loop via tracepoint */
		trace_xdp_cpumap_kthread(rcpu->map_id, n, kmem_alloc_drops,
					 sched, &stats);

		local_bh_enable(); /* resched point, may call do_softirq() */
	}
	__set_current_state(TASK_RUNNING);

	return 0;
}

static int __cpu_map_load_bpf_program(struct bpf_cpu_map_entry *rcpu,
				      struct bpf_map *map, int fd)
{
	struct bpf_prog *prog;

	prog = bpf_prog_get_type(fd, BPF_PROG_TYPE_XDP);
	if (IS_ERR(prog))
		return PTR_ERR(prog);

	if (prog->expected_attach_type != BPF_XDP_CPUMAP ||
	    !bpf_prog_map_compatible(map, prog)) {
		bpf_prog_put(prog);
		return -EINVAL;
	}

	rcpu->value.bpf_prog.id = prog->aux->id;
	rcpu->prog = prog;

	return 0;
}

static struct bpf_cpu_map_entry *
__cpu_map_entry_alloc(struct bpf_map *map, struct bpf_cpumap_val *value,
		      u32 cpu)
{
	int numa, err, i, fd = value->bpf_prog.fd;
	gfp_t gfp = GFP_KERNEL | __GFP_NOWARN;
	struct bpf_cpu_map_entry *rcpu;
	struct xdp_bulk_queue *bq;

	/* Have map->numa_node, but choose node of redirect target CPU */
	numa = cpu_to_node(cpu);

	rcpu = bpf_map_kmalloc_node(map, sizeof(*rcpu), gfp | __GFP_ZERO, numa);
	if (!rcpu)
		return NULL;

	/* Alloc percpu bulkq */
	rcpu->bulkq = bpf_map_alloc_percpu(map, sizeof(*rcpu->bulkq),
					   sizeof(void *), gfp);
	if (!rcpu->bulkq)
		goto free_rcu;

	for_each_possible_cpu(i) {
		bq = per_cpu_ptr(rcpu->bulkq, i);
		bq->obj = rcpu;
	}

	/* Alloc queue */
	rcpu->queue = bpf_map_kmalloc_node(map, sizeof(*rcpu->queue), gfp,
					   numa);
	if (!rcpu->queue)
		goto free_bulkq;

	err = ptr_ring_init(rcpu->queue, value->qsize, gfp);
	if (err)
		goto free_queue;

	rcpu->cpu    = cpu;
	rcpu->map_id = map->id;
	rcpu->value.qsize  = value->qsize;

	if (fd > 0 && __cpu_map_load_bpf_program(rcpu, map, fd))
		goto free_ptr_ring;

	/* Setup kthread */
	init_completion(&rcpu->kthread_running);
	rcpu->kthread = kthread_create_on_node(cpu_map_kthread_run, rcpu, numa,
					       "cpumap/%d/map:%d", cpu,
					       map->id);
	if (IS_ERR(rcpu->kthread))
		goto free_prog;

	/* Make sure kthread runs on a single CPU */
	kthread_bind(rcpu->kthread, cpu);
	wake_up_process(rcpu->kthread);

	/* Make sure kthread has been running, so kthread_stop() will not
	 * stop the kthread prematurely and all pending frames or skbs
	 * will be handled by the kthread before kthread_stop() returns.
	 */
	wait_for_completion(&rcpu->kthread_running);

	return rcpu;

free_prog:
	if (rcpu->prog)
		bpf_prog_put(rcpu->prog);
free_ptr_ring:
	ptr_ring_cleanup(rcpu->queue, NULL);
free_queue:
	kfree(rcpu->queue);
free_bulkq:
	free_percpu(rcpu->bulkq);
free_rcu:
	kfree(rcpu);
	return NULL;
}

static void __cpu_map_entry_free(struct work_struct *work)
{
	struct bpf_cpu_map_entry *rcpu;

	/* This cpu_map_entry have been disconnected from map and one
	 * RCU grace-period have elapsed. Thus, XDP cannot queue any
	 * new packets and cannot change/set flush_needed that can
	 * find this entry.
	 */
	rcpu = container_of(to_rcu_work(work), struct bpf_cpu_map_entry, free_work);

	/* kthread_stop will wake_up_process and wait for it to complete.
	 * cpu_map_kthread_run() makes sure the pointer ring is empty
	 * before exiting.
	 */
	kthread_stop(rcpu->kthread);

	if (rcpu->prog)
		bpf_prog_put(rcpu->prog);
	/* The queue should be empty at this point */
	__cpu_map_ring_cleanup(rcpu->queue);
	ptr_ring_cleanup(rcpu->queue, NULL);
	kfree(rcpu->queue);
	free_percpu(rcpu->bulkq);
	kfree(rcpu);
}

/* After the xchg of the bpf_cpu_map_entry pointer, we need to make sure the old
 * entry is no longer in use before freeing. We use queue_rcu_work() to call
 * __cpu_map_entry_free() in a separate workqueue after waiting for an RCU grace
 * period. This means that (a) all pending enqueue and flush operations have
 * completed (because of the RCU callback), and (b) we are in a workqueue
 * context where we can stop the kthread and wait for it to exit before freeing
 * everything.
 */
static void __cpu_map_entry_replace(struct bpf_cpu_map *cmap,
				    u32 key_cpu, struct bpf_cpu_map_entry *rcpu)
{
	struct bpf_cpu_map_entry *old_rcpu;

	old_rcpu = unrcu_pointer(xchg(&cmap->cpu_map[key_cpu], RCU_INITIALIZER(rcpu)));
	if (old_rcpu) {
		INIT_RCU_WORK(&old_rcpu->free_work, __cpu_map_entry_free);
		queue_rcu_work(system_wq, &old_rcpu->free_work);
	}
}

static long cpu_map_delete_elem(struct bpf_map *map, void *key)
{
	struct bpf_cpu_map *cmap = container_of(map, struct bpf_cpu_map, map);
	u32 key_cpu = *(u32 *)key;

	if (key_cpu >= map->max_entries)
		return -EINVAL;

	/* notice caller map_delete_elem() uses rcu_read_lock() */
	__cpu_map_entry_replace(cmap, key_cpu, NULL);
	return 0;
}

static long cpu_map_update_elem(struct bpf_map *map, void *key, void *value,
				u64 map_flags)
{
	struct bpf_cpu_map *cmap = container_of(map, struct bpf_cpu_map, map);
	struct bpf_cpumap_val cpumap_value = {};
	struct bpf_cpu_map_entry *rcpu;
	/* Array index key correspond to CPU number */
	u32 key_cpu = *(u32 *)key;

	memcpy(&cpumap_value, value, map->value_size);

	if (unlikely(map_flags > BPF_EXIST))
		return -EINVAL;
	if (unlikely(key_cpu >= cmap->map.max_entries))
		return -E2BIG;
	if (unlikely(map_flags == BPF_NOEXIST))
		return -EEXIST;
	if (unlikely(cpumap_value.qsize > 16384)) /* sanity limit on qsize */
		return -EOVERFLOW;

	/* Make sure CPU is a valid possible cpu */
	if (key_cpu >= nr_cpumask_bits || !cpu_possible(key_cpu))
		return -ENODEV;

	if (cpumap_value.qsize == 0) {
		rcpu = NULL; /* Same as deleting */
	} else {
		/* Updating qsize cause re-allocation of bpf_cpu_map_entry */
		rcpu = __cpu_map_entry_alloc(map, &cpumap_value, key_cpu);
		if (!rcpu)
			return -ENOMEM;
	}
	rcu_read_lock();
	__cpu_map_entry_replace(cmap, key_cpu, rcpu);
	rcu_read_unlock();
	return 0;
}

static void cpu_map_free(struct bpf_map *map)
{
	struct bpf_cpu_map *cmap = container_of(map, struct bpf_cpu_map, map);
	u32 i;

	/* At this point bpf_prog->aux->refcnt == 0 and this map->refcnt == 0,
	 * so the bpf programs (can be more than one that used this map) were
	 * disconnected from events. Wait for outstanding critical sections in
	 * these programs to complete. synchronize_rcu() below not only
	 * guarantees no further "XDP/bpf-side" reads against
	 * bpf_cpu_map->cpu_map, but also ensure pending flush operations
	 * (if any) are completed.
	 */
	synchronize_rcu();

	/* The only possible user of bpf_cpu_map_entry is
	 * cpu_map_kthread_run().
	 */
	for (i = 0; i < cmap->map.max_entries; i++) {
		struct bpf_cpu_map_entry *rcpu;

		rcpu = rcu_dereference_raw(cmap->cpu_map[i]);
		if (!rcpu)
			continue;

		/* Stop kthread and cleanup entry directly */
		__cpu_map_entry_free(&rcpu->free_work.work);
	}
	bpf_map_area_free(cmap->cpu_map);
	bpf_map_area_free(cmap);
}

/* Elements are kept alive by RCU; either by rcu_read_lock() (from syscall) or
 * by local_bh_disable() (from XDP calls inside NAPI). The
 * rcu_read_lock_bh_held() below makes lockdep accept both.
 */
static void *__cpu_map_lookup_elem(struct bpf_map *map, u32 key)
{
	struct bpf_cpu_map *cmap = container_of(map, struct bpf_cpu_map, map);
	struct bpf_cpu_map_entry *rcpu;

	if (key >= map->max_entries)
		return NULL;

	rcpu = rcu_dereference_check(cmap->cpu_map[key],
				     rcu_read_lock_bh_held());
	return rcpu;
}

static void *cpu_map_lookup_elem(struct bpf_map *map, void *key)
{
	struct bpf_cpu_map_entry *rcpu =
		__cpu_map_lookup_elem(map, *(u32 *)key);

	return rcpu ? &rcpu->value : NULL;
}

static int cpu_map_get_next_key(struct bpf_map *map, void *key, void *next_key)
{
	struct bpf_cpu_map *cmap = container_of(map, struct bpf_cpu_map, map);
	u32 index = key ? *(u32 *)key : U32_MAX;
	u32 *next = next_key;

	if (index >= cmap->map.max_entries) {
		*next = 0;
		return 0;
	}

	if (index == cmap->map.max_entries - 1)
		return -ENOENT;
	*next = index + 1;
	return 0;
}

static long cpu_map_redirect(struct bpf_map *map, u64 index, u64 flags)
{
	return __bpf_xdp_redirect_map(map, index, flags, 0,
				      __cpu_map_lookup_elem);
}

static u64 cpu_map_mem_usage(const struct bpf_map *map)
{
	u64 usage = sizeof(struct bpf_cpu_map);

	/* Currently the dynamically allocated elements are not counted */
	usage += (u64)map->max_entries * sizeof(struct bpf_cpu_map_entry *);
	return usage;
}

BTF_ID_LIST_SINGLE(cpu_map_btf_ids, struct, bpf_cpu_map)
const struct bpf_map_ops cpu_map_ops = {
	.map_meta_equal		= bpf_map_meta_equal,
	.map_alloc		= cpu_map_alloc,
	.map_free		= cpu_map_free,
	.map_delete_elem	= cpu_map_delete_elem,
	.map_update_elem	= cpu_map_update_elem,
	.map_lookup_elem	= cpu_map_lookup_elem,
	.map_get_next_key	= cpu_map_get_next_key,
	.map_check_btf		= map_check_no_btf,
	.map_mem_usage		= cpu_map_mem_usage,
	.map_btf_id		= &cpu_map_btf_ids[0],
	.map_redirect		= cpu_map_redirect,
};

static void bq_flush_to_queue(struct xdp_bulk_queue *bq)
{
	struct bpf_cpu_map_entry *rcpu = bq->obj;
	unsigned int processed = 0, drops = 0;
	const int to_cpu = rcpu->cpu;
	struct ptr_ring *q;
	int i;

	if (unlikely(!bq->count))
		return;

	q = rcpu->queue;
	spin_lock(&q->producer_lock);

	for (i = 0; i < bq->count; i++) {
		struct xdp_frame *xdpf = bq->q[i];
		int err;

		err = __ptr_ring_produce(q, xdpf);
		if (err) {
			drops++;
			xdp_return_frame_rx_napi(xdpf);
		}
		processed++;
	}
	bq->count = 0;
	spin_unlock(&q->producer_lock);

	__list_del_clearprev(&bq->flush_node);

	/* Feedback loop via tracepoints */
	trace_xdp_cpumap_enqueue(rcpu->map_id, processed, drops, to_cpu);
}

/* Runs under RCU-read-side, plus in softirq under NAPI protection.
 * Thus, safe percpu variable access.
 */
static void bq_enqueue(struct bpf_cpu_map_entry *rcpu, struct xdp_frame *xdpf)
{
	struct list_head *flush_list = this_cpu_ptr(&cpu_map_flush_list);
	struct xdp_bulk_queue *bq = this_cpu_ptr(rcpu->bulkq);

	if (unlikely(bq->count == CPU_MAP_BULK_SIZE))
		bq_flush_to_queue(bq);

	/* Notice, xdp_buff/page MUST be queued here, long enough for
	 * driver to code invoking us to finished, due to driver
	 * (e.g. ixgbe) recycle tricks based on page-refcnt.
	 *
	 * Thus, incoming xdp_frame is always queued here (else we race
	 * with another CPU on page-refcnt and remaining driver code).
	 * Queue time is very short, as driver will invoke flush
	 * operation, when completing napi->poll call.
	 */
	bq->q[bq->count++] = xdpf;

	if (!bq->flush_node.prev)
		list_add(&bq->flush_node, flush_list);
}

int cpu_map_enqueue(struct bpf_cpu_map_entry *rcpu, struct xdp_frame *xdpf,
		    struct net_device *dev_rx)
{
	/* Info needed when constructing SKB on remote CPU */
	xdpf->dev_rx = dev_rx;

	bq_enqueue(rcpu, xdpf);
	return 0;
}

int cpu_map_generic_redirect(struct bpf_cpu_map_entry *rcpu,
			     struct sk_buff *skb)
{
	int ret;

	__skb_pull(skb, skb->mac_len);
	skb_set_redirected(skb, false);
	__ptr_set_bit(0, &skb);

	ret = ptr_ring_produce(rcpu->queue, skb);
	if (ret < 0)
		goto trace;

	wake_up_process(rcpu->kthread);
trace:
	trace_xdp_cpumap_enqueue(rcpu->map_id, !ret, !!ret, rcpu->cpu);
	return ret;
}

void __cpu_map_flush(void)
{
	struct list_head *flush_list = this_cpu_ptr(&cpu_map_flush_list);
	struct xdp_bulk_queue *bq, *tmp;

	list_for_each_entry_safe(bq, tmp, flush_list, flush_node) {
		bq_flush_to_queue(bq);

		/* If already running, costs spin_lock_irqsave + smb_mb */
		wake_up_process(bq->obj->kthread);
	}
}

static int __init cpu_map_init(void)
{
	int cpu;

	for_each_possible_cpu(cpu)
		INIT_LIST_HEAD(&per_cpu(cpu_map_flush_list, cpu));
	return 0;
}

subsys_initcall(cpu_map_init);<|MERGE_RESOLUTION|>--- conflicted
+++ resolved
@@ -28,10 +28,6 @@
 #include <linux/sched.h>
 #include <linux/workqueue.h>
 #include <linux/kthread.h>
-<<<<<<< HEAD
-#include <linux/capability.h>
-=======
->>>>>>> 98817289
 #include <linux/completion.h>
 #include <trace/events/xdp.h>
 #include <linux/btf_ids.h>
@@ -72,16 +68,8 @@
 	struct bpf_cpumap_val value;
 	struct bpf_prog *prog;
 
-<<<<<<< HEAD
-	atomic_t refcnt; /* Control when this struct can be free'ed */
-	struct rcu_head rcu;
-
-	struct work_struct kthread_stop_wq;
-	struct completion kthread_running;
-=======
 	struct completion kthread_running;
 	struct rcu_work free_work;
->>>>>>> 98817289
 };
 
 struct bpf_cpu_map {
@@ -124,17 +112,6 @@
 	}
 
 	return &cmap->map;
-<<<<<<< HEAD
-free_cmap:
-	bpf_map_area_free(cmap);
-	return ERR_PTR(err);
-}
-
-static void get_cpu_map_entry(struct bpf_cpu_map_entry *rcpu)
-{
-	atomic_inc(&rcpu->refcnt);
-=======
->>>>>>> 98817289
 }
 
 static void __cpu_map_ring_cleanup(struct ptr_ring *ring)
@@ -154,39 +131,7 @@
 			continue;
 		}
 		xdp_return_frame(ptr);
-<<<<<<< HEAD
-	}
-}
-
-static void put_cpu_map_entry(struct bpf_cpu_map_entry *rcpu)
-{
-	if (atomic_dec_and_test(&rcpu->refcnt)) {
-		if (rcpu->prog)
-			bpf_prog_put(rcpu->prog);
-		/* The queue should be empty at this point */
-		__cpu_map_ring_cleanup(rcpu->queue);
-		ptr_ring_cleanup(rcpu->queue, NULL);
-		kfree(rcpu->queue);
-		kfree(rcpu);
-=======
->>>>>>> 98817289
-	}
-}
-
-/* called from workqueue, to workaround syscall using preempt_disable */
-static void cpu_map_kthread_stop(struct work_struct *work)
-{
-	struct bpf_cpu_map_entry *rcpu;
-
-	rcpu = container_of(work, struct bpf_cpu_map_entry, kthread_stop_wq);
-
-	/* Wait for flush in __cpu_map_entry_free(), via full RCU barrier,
-	 * as it waits until all in-flight call_rcu() callbacks complete.
-	 */
-	rcu_barrier();
-
-	/* kthread_stop will wake_up_process and wait for it to complete */
-	kthread_stop(rcpu->kthread);
+	}
 }
 
 static void cpu_map_bpf_prog_run_skb(struct bpf_cpu_map_entry *rcpu,
