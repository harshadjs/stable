--- conflicted
+++ resolved
@@ -406,13 +406,8 @@
 		return;
 	}
 
-<<<<<<< HEAD
-	swiotlb_init_io_tlb_mem(mem, __pa(tlb), nslabs, flags, false,
-				nareas);
-=======
 	swiotlb_init_io_tlb_pool(mem, __pa(tlb), nslabs, false, nareas);
 	add_mem_pool(&io_tlb_default_mem, mem);
->>>>>>> bd3a9e57
 
 	if (flags & SWIOTLB_VERBOSE)
 		swiotlb_print_info();
