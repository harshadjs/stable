--- conflicted
+++ resolved
@@ -282,12 +282,7 @@
 
 	if (unlikely(t->flags & PF_EXITING))
 		return;
-<<<<<<< HEAD
-	if (unlikely(!access_ok(t->rseq, sizeof(*t->rseq))))
-		goto error;
-=======
-
->>>>>>> 3b17187f
+
 	/*
 	 * regs is NULL if and only if the caller is in a syscall path.  Skip
 	 * fixup and leave rseq_cs as is so that rseq_sycall() will detect and
