// SPDX-License-Identifier: GPL-2.0-only
/*
 * kernel/workqueue.c - generic async execution with shared worker pool
 *
 * Copyright (C) 2002		Ingo Molnar
 *
 *   Derived from the taskqueue/keventd code by:
 *     David Woodhouse <dwmw2@infradead.org>
 *     Andrew Morton
 *     Kai Petzke <wpp@marie.physik.tu-berlin.de>
 *     Theodore Ts'o <tytso@mit.edu>
 *
 * Made to use alloc_percpu by Christoph Lameter.
 *
 * Copyright (C) 2010		SUSE Linux Products GmbH
 * Copyright (C) 2010		Tejun Heo <tj@kernel.org>
 *
 * This is the generic async execution mechanism.  Work items as are
 * executed in process context.  The worker pool is shared and
 * automatically managed.  There are two worker pools for each CPU (one for
 * normal work items and the other for high priority ones) and some extra
 * pools for workqueues which are not bound to any specific CPU - the
 * number of these backing pools is dynamic.
 *
 * Please read Documentation/core-api/workqueue.rst for details.
 */

#include <linux/export.h>
#include <linux/kernel.h>
#include <linux/sched.h>
#include <linux/init.h>
#include <linux/signal.h>
#include <linux/completion.h>
#include <linux/workqueue.h>
#include <linux/slab.h>
#include <linux/cpu.h>
#include <linux/notifier.h>
#include <linux/kthread.h>
#include <linux/hardirq.h>
#include <linux/mempolicy.h>
#include <linux/freezer.h>
#include <linux/debug_locks.h>
#include <linux/lockdep.h>
#include <linux/idr.h>
#include <linux/jhash.h>
#include <linux/hashtable.h>
#include <linux/rculist.h>
#include <linux/nodemask.h>
#include <linux/moduleparam.h>
#include <linux/uaccess.h>
#include <linux/sched/isolation.h>
#include <linux/sched/debug.h>
#include <linux/nmi.h>
#include <linux/kvm_para.h>
#include <linux/delay.h>

#include "workqueue_internal.h"

enum {
	/*
	 * worker_pool flags
	 *
	 * A bound pool is either associated or disassociated with its CPU.
	 * While associated (!DISASSOCIATED), all workers are bound to the
	 * CPU and none has %WORKER_UNBOUND set and concurrency management
	 * is in effect.
	 *
	 * While DISASSOCIATED, the cpu may be offline and all workers have
	 * %WORKER_UNBOUND set and concurrency management disabled, and may
	 * be executing on any CPU.  The pool behaves as an unbound one.
	 *
	 * Note that DISASSOCIATED should be flipped only while holding
	 * wq_pool_attach_mutex to avoid changing binding state while
	 * worker_attach_to_pool() is in progress.
	 */
	POOL_MANAGER_ACTIVE	= 1 << 0,	/* being managed */
	POOL_DISASSOCIATED	= 1 << 2,	/* cpu can't serve workers */

	/* worker flags */
	WORKER_DIE		= 1 << 1,	/* die die die */
	WORKER_IDLE		= 1 << 2,	/* is idle */
	WORKER_PREP		= 1 << 3,	/* preparing to run works */
	WORKER_CPU_INTENSIVE	= 1 << 6,	/* cpu intensive */
	WORKER_UNBOUND		= 1 << 7,	/* worker is unbound */
	WORKER_REBOUND		= 1 << 8,	/* worker was rebound */

	WORKER_NOT_RUNNING	= WORKER_PREP | WORKER_CPU_INTENSIVE |
				  WORKER_UNBOUND | WORKER_REBOUND,

	NR_STD_WORKER_POOLS	= 2,		/* # standard pools per cpu */

	UNBOUND_POOL_HASH_ORDER	= 6,		/* hashed by pool->attrs */
	BUSY_WORKER_HASH_ORDER	= 6,		/* 64 pointers */

	MAX_IDLE_WORKERS_RATIO	= 4,		/* 1/4 of busy can be idle */
	IDLE_WORKER_TIMEOUT	= 300 * HZ,	/* keep idle ones for 5 mins */

	MAYDAY_INITIAL_TIMEOUT  = HZ / 100 >= 2 ? HZ / 100 : 2,
						/* call for help after 10ms
						   (min two ticks) */
	MAYDAY_INTERVAL		= HZ / 10,	/* and then every 100ms */
	CREATE_COOLDOWN		= HZ,		/* time to breath after fail */

	/*
	 * Rescue workers are used only on emergencies and shared by
	 * all cpus.  Give MIN_NICE.
	 */
	RESCUER_NICE_LEVEL	= MIN_NICE,
	HIGHPRI_NICE_LEVEL	= MIN_NICE,

	WQ_NAME_LEN		= 32,
};

/*
 * Structure fields follow one of the following exclusion rules.
 *
 * I: Modifiable by initialization/destruction paths and read-only for
 *    everyone else.
 *
 * P: Preemption protected.  Disabling preemption is enough and should
 *    only be modified and accessed from the local cpu.
 *
 * L: pool->lock protected.  Access with pool->lock held.
 *
 * LN: pool->lock and wq_node_nr_active->lock protected for writes. Either for
 *     reads.
 *
 * K: Only modified by worker while holding pool->lock. Can be safely read by
 *    self, while holding pool->lock or from IRQ context if %current is the
 *    kworker.
 *
 * S: Only modified by worker self.
 *
 * A: wq_pool_attach_mutex protected.
 *
 * PL: wq_pool_mutex protected.
 *
 * PR: wq_pool_mutex protected for writes.  RCU protected for reads.
 *
 * PW: wq_pool_mutex and wq->mutex protected for writes.  Either for reads.
 *
 * PWR: wq_pool_mutex and wq->mutex protected for writes.  Either or
 *      RCU for reads.
 *
 * WQ: wq->mutex protected.
 *
 * WR: wq->mutex protected for writes.  RCU protected for reads.
 *
 * WO: wq->mutex protected for writes. Updated with WRITE_ONCE() and can be read
 *     with READ_ONCE() without locking.
 *
 * MD: wq_mayday_lock protected.
 *
 * WD: Used internally by the watchdog.
 */

/* struct worker is defined in workqueue_internal.h */

struct worker_pool {
	raw_spinlock_t		lock;		/* the pool lock */
	int			cpu;		/* I: the associated cpu */
	int			node;		/* I: the associated node ID */
	int			id;		/* I: pool ID */
	unsigned int		flags;		/* L: flags */

	unsigned long		watchdog_ts;	/* L: watchdog timestamp */
	bool			cpu_stall;	/* WD: stalled cpu bound pool */

	/*
	 * The counter is incremented in a process context on the associated CPU
	 * w/ preemption disabled, and decremented or reset in the same context
	 * but w/ pool->lock held. The readers grab pool->lock and are
	 * guaranteed to see if the counter reached zero.
	 */
	int			nr_running;

	struct list_head	worklist;	/* L: list of pending works */

	int			nr_workers;	/* L: total number of workers */
	int			nr_idle;	/* L: currently idle workers */

	struct list_head	idle_list;	/* L: list of idle workers */
	struct timer_list	idle_timer;	/* L: worker idle timeout */
	struct work_struct      idle_cull_work; /* L: worker idle cleanup */

	struct timer_list	mayday_timer;	  /* L: SOS timer for workers */

	/* a workers is either on busy_hash or idle_list, or the manager */
	DECLARE_HASHTABLE(busy_hash, BUSY_WORKER_HASH_ORDER);
						/* L: hash of busy workers */

	struct worker		*manager;	/* L: purely informational */
	struct list_head	workers;	/* A: attached workers */
	struct list_head        dying_workers;  /* A: workers about to die */
	struct completion	*detach_completion; /* all workers detached */

	struct ida		worker_ida;	/* worker IDs for task name */

	struct workqueue_attrs	*attrs;		/* I: worker attributes */
	struct hlist_node	hash_node;	/* PL: unbound_pool_hash node */
	int			refcnt;		/* PL: refcnt for unbound pools */

	/*
	 * Destruction of pool is RCU protected to allow dereferences
	 * from get_work_pool().
	 */
	struct rcu_head		rcu;
};

/*
 * Per-pool_workqueue statistics. These can be monitored using
 * tools/workqueue/wq_monitor.py.
 */
enum pool_workqueue_stats {
	PWQ_STAT_STARTED,	/* work items started execution */
	PWQ_STAT_COMPLETED,	/* work items completed execution */
	PWQ_STAT_CPU_TIME,	/* total CPU time consumed */
	PWQ_STAT_CPU_INTENSIVE,	/* wq_cpu_intensive_thresh_us violations */
	PWQ_STAT_CM_WAKEUP,	/* concurrency-management worker wakeups */
	PWQ_STAT_REPATRIATED,	/* unbound workers brought back into scope */
	PWQ_STAT_MAYDAY,	/* maydays to rescuer */
	PWQ_STAT_RESCUED,	/* linked work items executed by rescuer */

	PWQ_NR_STATS,
};

/*
 * The per-pool workqueue.  While queued, the lower WORK_STRUCT_FLAG_BITS
 * of work_struct->data are used for flags and the remaining high bits
 * point to the pwq; thus, pwqs need to be aligned at two's power of the
 * number of flag bits.
 */
struct pool_workqueue {
	struct worker_pool	*pool;		/* I: the associated pool */
	struct workqueue_struct *wq;		/* I: the owning workqueue */
	int			work_color;	/* L: current color */
	int			flush_color;	/* L: flushing color */
	int			refcnt;		/* L: reference count */
	int			nr_in_flight[WORK_NR_COLORS];
						/* L: nr of in_flight works */

	/*
	 * nr_active management and WORK_STRUCT_INACTIVE:
	 *
	 * When pwq->nr_active >= max_active, new work item is queued to
	 * pwq->inactive_works instead of pool->worklist and marked with
	 * WORK_STRUCT_INACTIVE.
	 *
	 * All work items marked with WORK_STRUCT_INACTIVE do not participate in
	 * nr_active and all work items in pwq->inactive_works are marked with
	 * WORK_STRUCT_INACTIVE. But not all WORK_STRUCT_INACTIVE work items are
	 * in pwq->inactive_works. Some of them are ready to run in
	 * pool->worklist or worker->scheduled. Those work itmes are only struct
	 * wq_barrier which is used for flush_work() and should not participate
	 * in nr_active. For non-barrier work item, it is marked with
	 * WORK_STRUCT_INACTIVE iff it is in pwq->inactive_works.
	 */
	int			nr_active;	/* L: nr of active works */
	struct list_head	inactive_works;	/* L: inactive works */
	struct list_head	pending_node;	/* LN: node on wq_node_nr_active->pending_pwqs */
	struct list_head	pwqs_node;	/* WR: node on wq->pwqs */
	struct list_head	mayday_node;	/* MD: node on wq->maydays */

	u64			stats[PWQ_NR_STATS];

	/*
	 * Release of unbound pwq is punted to a kthread_worker. See put_pwq()
	 * and pwq_release_workfn() for details. pool_workqueue itself is also
	 * RCU protected so that the first pwq can be determined without
	 * grabbing wq->mutex.
	 */
	struct kthread_work	release_work;
	struct rcu_head		rcu;
} __aligned(1 << WORK_STRUCT_FLAG_BITS);

/*
 * Structure used to wait for workqueue flush.
 */
struct wq_flusher {
	struct list_head	list;		/* WQ: list of flushers */
	int			flush_color;	/* WQ: flush color waiting for */
	struct completion	done;		/* flush completion */
};

struct wq_device;

/*
 * Unlike in a per-cpu workqueue where max_active limits its concurrency level
 * on each CPU, in an unbound workqueue, max_active applies to the whole system.
 * As sharing a single nr_active across multiple sockets can be very expensive,
 * the counting and enforcement is per NUMA node.
 *
 * The following struct is used to enforce per-node max_active. When a pwq wants
 * to start executing a work item, it should increment ->nr using
 * tryinc_node_nr_active(). If acquisition fails due to ->nr already being over
 * ->max, the pwq is queued on ->pending_pwqs. As in-flight work items finish
 * and decrement ->nr, node_activate_pending_pwq() activates the pending pwqs in
 * round-robin order.
 */
struct wq_node_nr_active {
	int			max;		/* per-node max_active */
	atomic_t		nr;		/* per-node nr_active */
	raw_spinlock_t		lock;		/* nests inside pool locks */
	struct list_head	pending_pwqs;	/* LN: pwqs with inactive works */
};

/*
 * The externally visible workqueue.  It relays the issued work items to
 * the appropriate worker_pool through its pool_workqueues.
 */
struct workqueue_struct {
	struct list_head	pwqs;		/* WR: all pwqs of this wq */
	struct list_head	list;		/* PR: list of all workqueues */

	struct mutex		mutex;		/* protects this wq */
	int			work_color;	/* WQ: current work color */
	int			flush_color;	/* WQ: current flush color */
	atomic_t		nr_pwqs_to_flush; /* flush in progress */
	struct wq_flusher	*first_flusher;	/* WQ: first flusher */
	struct list_head	flusher_queue;	/* WQ: flush waiters */
	struct list_head	flusher_overflow; /* WQ: flush overflow list */

	struct list_head	maydays;	/* MD: pwqs requesting rescue */
	struct worker		*rescuer;	/* MD: rescue worker */

	int			nr_drainers;	/* WQ: drain in progress */

	/* See alloc_workqueue() function comment for info on min/max_active */
	int			max_active;	/* WO: max active works */
	int			min_active;	/* WO: min active works */
	int			saved_max_active; /* WQ: saved max_active */
	int			saved_min_active; /* WQ: saved min_active */

	struct workqueue_attrs	*unbound_attrs;	/* PW: only for unbound wqs */
	struct pool_workqueue __rcu *dfl_pwq;   /* PW: only for unbound wqs */

#ifdef CONFIG_SYSFS
	struct wq_device	*wq_dev;	/* I: for sysfs interface */
#endif
#ifdef CONFIG_LOCKDEP
	char			*lock_name;
	struct lock_class_key	key;
	struct lockdep_map	lockdep_map;
#endif
	char			name[WQ_NAME_LEN]; /* I: workqueue name */

	/*
	 * Destruction of workqueue_struct is RCU protected to allow walking
	 * the workqueues list without grabbing wq_pool_mutex.
	 * This is used to dump all workqueues from sysrq.
	 */
	struct rcu_head		rcu;

	/* hot fields used during command issue, aligned to cacheline */
	unsigned int		flags ____cacheline_aligned; /* WQ: WQ_* flags */
	struct pool_workqueue __percpu __rcu **cpu_pwq; /* I: per-cpu pwqs */
	struct wq_node_nr_active *node_nr_active[]; /* I: per-node nr_active */
};

static struct kmem_cache *pwq_cache;

/*
 * Each pod type describes how CPUs should be grouped for unbound workqueues.
 * See the comment above workqueue_attrs->affn_scope.
 */
struct wq_pod_type {
	int			nr_pods;	/* number of pods */
	cpumask_var_t		*pod_cpus;	/* pod -> cpus */
	int			*pod_node;	/* pod -> node */
	int			*cpu_pod;	/* cpu -> pod */
};

static struct wq_pod_type wq_pod_types[WQ_AFFN_NR_TYPES];
static enum wq_affn_scope wq_affn_dfl = WQ_AFFN_CACHE;

static const char *wq_affn_names[WQ_AFFN_NR_TYPES] = {
	[WQ_AFFN_DFL]			= "default",
	[WQ_AFFN_CPU]			= "cpu",
	[WQ_AFFN_SMT]			= "smt",
	[WQ_AFFN_CACHE]			= "cache",
	[WQ_AFFN_NUMA]			= "numa",
	[WQ_AFFN_SYSTEM]		= "system",
};

/*
 * Per-cpu work items which run for longer than the following threshold are
 * automatically considered CPU intensive and excluded from concurrency
 * management to prevent them from noticeably delaying other per-cpu work items.
 * ULONG_MAX indicates that the user hasn't overridden it with a boot parameter.
 * The actual value is initialized in wq_cpu_intensive_thresh_init().
 */
static unsigned long wq_cpu_intensive_thresh_us = ULONG_MAX;
module_param_named(cpu_intensive_thresh_us, wq_cpu_intensive_thresh_us, ulong, 0644);

/* see the comment above the definition of WQ_POWER_EFFICIENT */
static bool wq_power_efficient = IS_ENABLED(CONFIG_WQ_POWER_EFFICIENT_DEFAULT);
module_param_named(power_efficient, wq_power_efficient, bool, 0444);

static bool wq_online;			/* can kworkers be created yet? */

/* buf for wq_update_unbound_pod_attrs(), protected by CPU hotplug exclusion */
static struct workqueue_attrs *wq_update_pod_attrs_buf;

static DEFINE_MUTEX(wq_pool_mutex);	/* protects pools and workqueues list */
static DEFINE_MUTEX(wq_pool_attach_mutex); /* protects worker attach/detach */
static DEFINE_RAW_SPINLOCK(wq_mayday_lock);	/* protects wq->maydays list */
/* wait for manager to go away */
static struct rcuwait manager_wait = __RCUWAIT_INITIALIZER(manager_wait);

static LIST_HEAD(workqueues);		/* PR: list of all workqueues */
static bool workqueue_freezing;		/* PL: have wqs started freezing? */

/* PL&A: allowable cpus for unbound wqs and work items */
static cpumask_var_t wq_unbound_cpumask;

/* PL: user requested unbound cpumask via sysfs */
static cpumask_var_t wq_requested_unbound_cpumask;

/* PL: isolated cpumask to be excluded from unbound cpumask */
static cpumask_var_t wq_isolated_cpumask;

/* for further constrain wq_unbound_cpumask by cmdline parameter*/
static struct cpumask wq_cmdline_cpumask __initdata;

/* CPU where unbound work was last round robin scheduled from this CPU */
static DEFINE_PER_CPU(int, wq_rr_cpu_last);

/*
 * Local execution of unbound work items is no longer guaranteed.  The
 * following always forces round-robin CPU selection on unbound work items
 * to uncover usages which depend on it.
 */
#ifdef CONFIG_DEBUG_WQ_FORCE_RR_CPU
static bool wq_debug_force_rr_cpu = true;
#else
static bool wq_debug_force_rr_cpu = false;
#endif
module_param_named(debug_force_rr_cpu, wq_debug_force_rr_cpu, bool, 0644);

/* the per-cpu worker pools */
static DEFINE_PER_CPU_SHARED_ALIGNED(struct worker_pool [NR_STD_WORKER_POOLS], cpu_worker_pools);

static DEFINE_IDR(worker_pool_idr);	/* PR: idr of all pools */

/* PL: hash of all unbound pools keyed by pool->attrs */
static DEFINE_HASHTABLE(unbound_pool_hash, UNBOUND_POOL_HASH_ORDER);

/* I: attributes used when instantiating standard unbound pools on demand */
static struct workqueue_attrs *unbound_std_wq_attrs[NR_STD_WORKER_POOLS];

/* I: attributes used when instantiating ordered pools on demand */
static struct workqueue_attrs *ordered_wq_attrs[NR_STD_WORKER_POOLS];

/*
 * I: kthread_worker to release pwq's. pwq release needs to be bounced to a
 * process context while holding a pool lock. Bounce to a dedicated kthread
 * worker to avoid A-A deadlocks.
 */
static struct kthread_worker *pwq_release_worker __ro_after_init;

struct workqueue_struct *system_wq __ro_after_init;
EXPORT_SYMBOL(system_wq);
struct workqueue_struct *system_highpri_wq __ro_after_init;
EXPORT_SYMBOL_GPL(system_highpri_wq);
struct workqueue_struct *system_long_wq __ro_after_init;
EXPORT_SYMBOL_GPL(system_long_wq);
struct workqueue_struct *system_unbound_wq __ro_after_init;
EXPORT_SYMBOL_GPL(system_unbound_wq);
struct workqueue_struct *system_freezable_wq __ro_after_init;
EXPORT_SYMBOL_GPL(system_freezable_wq);
struct workqueue_struct *system_power_efficient_wq __ro_after_init;
EXPORT_SYMBOL_GPL(system_power_efficient_wq);
struct workqueue_struct *system_freezable_power_efficient_wq __ro_after_init;
EXPORT_SYMBOL_GPL(system_freezable_power_efficient_wq);

static int worker_thread(void *__worker);
static void workqueue_sysfs_unregister(struct workqueue_struct *wq);
static void show_pwq(struct pool_workqueue *pwq);
static void show_one_worker_pool(struct worker_pool *pool);

#define CREATE_TRACE_POINTS
#include <trace/events/workqueue.h>

#define assert_rcu_or_pool_mutex()					\
	RCU_LOCKDEP_WARN(!rcu_read_lock_held() &&			\
			 !lockdep_is_held(&wq_pool_mutex),		\
			 "RCU or wq_pool_mutex should be held")

#define assert_rcu_or_wq_mutex_or_pool_mutex(wq)			\
	RCU_LOCKDEP_WARN(!rcu_read_lock_held() &&			\
			 !lockdep_is_held(&wq->mutex) &&		\
			 !lockdep_is_held(&wq_pool_mutex),		\
			 "RCU, wq->mutex or wq_pool_mutex should be held")

#define for_each_cpu_worker_pool(pool, cpu)				\
	for ((pool) = &per_cpu(cpu_worker_pools, cpu)[0];		\
	     (pool) < &per_cpu(cpu_worker_pools, cpu)[NR_STD_WORKER_POOLS]; \
	     (pool)++)

/**
 * for_each_pool - iterate through all worker_pools in the system
 * @pool: iteration cursor
 * @pi: integer used for iteration
 *
 * This must be called either with wq_pool_mutex held or RCU read
 * locked.  If the pool needs to be used beyond the locking in effect, the
 * caller is responsible for guaranteeing that the pool stays online.
 *
 * The if/else clause exists only for the lockdep assertion and can be
 * ignored.
 */
#define for_each_pool(pool, pi)						\
	idr_for_each_entry(&worker_pool_idr, pool, pi)			\
		if (({ assert_rcu_or_pool_mutex(); false; })) { }	\
		else

/**
 * for_each_pool_worker - iterate through all workers of a worker_pool
 * @worker: iteration cursor
 * @pool: worker_pool to iterate workers of
 *
 * This must be called with wq_pool_attach_mutex.
 *
 * The if/else clause exists only for the lockdep assertion and can be
 * ignored.
 */
#define for_each_pool_worker(worker, pool)				\
	list_for_each_entry((worker), &(pool)->workers, node)		\
		if (({ lockdep_assert_held(&wq_pool_attach_mutex); false; })) { } \
		else

/**
 * for_each_pwq - iterate through all pool_workqueues of the specified workqueue
 * @pwq: iteration cursor
 * @wq: the target workqueue
 *
 * This must be called either with wq->mutex held or RCU read locked.
 * If the pwq needs to be used beyond the locking in effect, the caller is
 * responsible for guaranteeing that the pwq stays online.
 *
 * The if/else clause exists only for the lockdep assertion and can be
 * ignored.
 */
#define for_each_pwq(pwq, wq)						\
	list_for_each_entry_rcu((pwq), &(wq)->pwqs, pwqs_node,		\
				 lockdep_is_held(&(wq->mutex)))

#ifdef CONFIG_DEBUG_OBJECTS_WORK

static const struct debug_obj_descr work_debug_descr;

static void *work_debug_hint(void *addr)
{
	return ((struct work_struct *) addr)->func;
}

static bool work_is_static_object(void *addr)
{
	struct work_struct *work = addr;

	return test_bit(WORK_STRUCT_STATIC_BIT, work_data_bits(work));
}

/*
 * fixup_init is called when:
 * - an active object is initialized
 */
static bool work_fixup_init(void *addr, enum debug_obj_state state)
{
	struct work_struct *work = addr;

	switch (state) {
	case ODEBUG_STATE_ACTIVE:
		cancel_work_sync(work);
		debug_object_init(work, &work_debug_descr);
		return true;
	default:
		return false;
	}
}

/*
 * fixup_free is called when:
 * - an active object is freed
 */
static bool work_fixup_free(void *addr, enum debug_obj_state state)
{
	struct work_struct *work = addr;

	switch (state) {
	case ODEBUG_STATE_ACTIVE:
		cancel_work_sync(work);
		debug_object_free(work, &work_debug_descr);
		return true;
	default:
		return false;
	}
}

static const struct debug_obj_descr work_debug_descr = {
	.name		= "work_struct",
	.debug_hint	= work_debug_hint,
	.is_static_object = work_is_static_object,
	.fixup_init	= work_fixup_init,
	.fixup_free	= work_fixup_free,
};

static inline void debug_work_activate(struct work_struct *work)
{
	debug_object_activate(work, &work_debug_descr);
}

static inline void debug_work_deactivate(struct work_struct *work)
{
	debug_object_deactivate(work, &work_debug_descr);
}

void __init_work(struct work_struct *work, int onstack)
{
	if (onstack)
		debug_object_init_on_stack(work, &work_debug_descr);
	else
		debug_object_init(work, &work_debug_descr);
}
EXPORT_SYMBOL_GPL(__init_work);

void destroy_work_on_stack(struct work_struct *work)
{
	debug_object_free(work, &work_debug_descr);
}
EXPORT_SYMBOL_GPL(destroy_work_on_stack);

void destroy_delayed_work_on_stack(struct delayed_work *work)
{
	destroy_timer_on_stack(&work->timer);
	debug_object_free(&work->work, &work_debug_descr);
}
EXPORT_SYMBOL_GPL(destroy_delayed_work_on_stack);

#else
static inline void debug_work_activate(struct work_struct *work) { }
static inline void debug_work_deactivate(struct work_struct *work) { }
#endif

/**
 * worker_pool_assign_id - allocate ID and assign it to @pool
 * @pool: the pool pointer of interest
 *
 * Returns 0 if ID in [0, WORK_OFFQ_POOL_NONE) is allocated and assigned
 * successfully, -errno on failure.
 */
static int worker_pool_assign_id(struct worker_pool *pool)
{
	int ret;

	lockdep_assert_held(&wq_pool_mutex);

	ret = idr_alloc(&worker_pool_idr, pool, 0, WORK_OFFQ_POOL_NONE,
			GFP_KERNEL);
	if (ret >= 0) {
		pool->id = ret;
		return 0;
	}
	return ret;
}

static struct pool_workqueue __rcu **
unbound_pwq_slot(struct workqueue_struct *wq, int cpu)
{
       if (cpu >= 0)
               return per_cpu_ptr(wq->cpu_pwq, cpu);
       else
               return &wq->dfl_pwq;
}

/* @cpu < 0 for dfl_pwq */
static struct pool_workqueue *unbound_pwq(struct workqueue_struct *wq, int cpu)
{
	return rcu_dereference_check(*unbound_pwq_slot(wq, cpu),
				     lockdep_is_held(&wq_pool_mutex) ||
				     lockdep_is_held(&wq->mutex));
}

/**
 * unbound_effective_cpumask - effective cpumask of an unbound workqueue
 * @wq: workqueue of interest
 *
 * @wq->unbound_attrs->cpumask contains the cpumask requested by the user which
 * is masked with wq_unbound_cpumask to determine the effective cpumask. The
 * default pwq is always mapped to the pool with the current effective cpumask.
 */
static struct cpumask *unbound_effective_cpumask(struct workqueue_struct *wq)
{
	return unbound_pwq(wq, -1)->pool->attrs->__pod_cpumask;
}

static unsigned int work_color_to_flags(int color)
{
	return color << WORK_STRUCT_COLOR_SHIFT;
}

static int get_work_color(unsigned long work_data)
{
	return (work_data >> WORK_STRUCT_COLOR_SHIFT) &
		((1 << WORK_STRUCT_COLOR_BITS) - 1);
}

static int work_next_color(int color)
{
	return (color + 1) % WORK_NR_COLORS;
}

/*
 * While queued, %WORK_STRUCT_PWQ is set and non flag bits of a work's data
 * contain the pointer to the queued pwq.  Once execution starts, the flag
 * is cleared and the high bits contain OFFQ flags and pool ID.
 *
 * set_work_pwq(), set_work_pool_and_clear_pending(), mark_work_canceling()
 * and clear_work_data() can be used to set the pwq, pool or clear
 * work->data.  These functions should only be called while the work is
 * owned - ie. while the PENDING bit is set.
 *
 * get_work_pool() and get_work_pwq() can be used to obtain the pool or pwq
 * corresponding to a work.  Pool is available once the work has been
 * queued anywhere after initialization until it is sync canceled.  pwq is
 * available only while the work item is queued.
 *
 * %WORK_OFFQ_CANCELING is used to mark a work item which is being
 * canceled.  While being canceled, a work item may have its PENDING set
 * but stay off timer and worklist for arbitrarily long and nobody should
 * try to steal the PENDING bit.
 */
static inline void set_work_data(struct work_struct *work, unsigned long data,
				 unsigned long flags)
{
	WARN_ON_ONCE(!work_pending(work));
	atomic_long_set(&work->data, data | flags | work_static(work));
}

static void set_work_pwq(struct work_struct *work, struct pool_workqueue *pwq,
			 unsigned long extra_flags)
{
	set_work_data(work, (unsigned long)pwq,
		      WORK_STRUCT_PENDING | WORK_STRUCT_PWQ | extra_flags);
}

static void set_work_pool_and_keep_pending(struct work_struct *work,
					   int pool_id)
{
	set_work_data(work, (unsigned long)pool_id << WORK_OFFQ_POOL_SHIFT,
		      WORK_STRUCT_PENDING);
}

static void set_work_pool_and_clear_pending(struct work_struct *work,
					    int pool_id)
{
	/*
	 * The following wmb is paired with the implied mb in
	 * test_and_set_bit(PENDING) and ensures all updates to @work made
	 * here are visible to and precede any updates by the next PENDING
	 * owner.
	 */
	smp_wmb();
	set_work_data(work, (unsigned long)pool_id << WORK_OFFQ_POOL_SHIFT, 0);
	/*
	 * The following mb guarantees that previous clear of a PENDING bit
	 * will not be reordered with any speculative LOADS or STORES from
	 * work->current_func, which is executed afterwards.  This possible
	 * reordering can lead to a missed execution on attempt to queue
	 * the same @work.  E.g. consider this case:
	 *
	 *   CPU#0                         CPU#1
	 *   ----------------------------  --------------------------------
	 *
	 * 1  STORE event_indicated
	 * 2  queue_work_on() {
	 * 3    test_and_set_bit(PENDING)
	 * 4 }                             set_..._and_clear_pending() {
	 * 5                                 set_work_data() # clear bit
	 * 6                                 smp_mb()
	 * 7                               work->current_func() {
	 * 8				      LOAD event_indicated
	 *				   }
	 *
	 * Without an explicit full barrier speculative LOAD on line 8 can
	 * be executed before CPU#0 does STORE on line 1.  If that happens,
	 * CPU#0 observes the PENDING bit is still set and new execution of
	 * a @work is not queued in a hope, that CPU#1 will eventually
	 * finish the queued @work.  Meanwhile CPU#1 does not see
	 * event_indicated is set, because speculative LOAD was executed
	 * before actual STORE.
	 */
	smp_mb();
}

static void clear_work_data(struct work_struct *work)
{
	smp_wmb();	/* see set_work_pool_and_clear_pending() */
	set_work_data(work, WORK_STRUCT_NO_POOL, 0);
}

static inline struct pool_workqueue *work_struct_pwq(unsigned long data)
{
	return (struct pool_workqueue *)(data & WORK_STRUCT_WQ_DATA_MASK);
}

static struct pool_workqueue *get_work_pwq(struct work_struct *work)
{
	unsigned long data = atomic_long_read(&work->data);

	if (data & WORK_STRUCT_PWQ)
		return work_struct_pwq(data);
	else
		return NULL;
}

/**
 * get_work_pool - return the worker_pool a given work was associated with
 * @work: the work item of interest
 *
 * Pools are created and destroyed under wq_pool_mutex, and allows read
 * access under RCU read lock.  As such, this function should be
 * called under wq_pool_mutex or inside of a rcu_read_lock() region.
 *
 * All fields of the returned pool are accessible as long as the above
 * mentioned locking is in effect.  If the returned pool needs to be used
 * beyond the critical section, the caller is responsible for ensuring the
 * returned pool is and stays online.
 *
 * Return: The worker_pool @work was last associated with.  %NULL if none.
 */
static struct worker_pool *get_work_pool(struct work_struct *work)
{
	unsigned long data = atomic_long_read(&work->data);
	int pool_id;

	assert_rcu_or_pool_mutex();

	if (data & WORK_STRUCT_PWQ)
		return work_struct_pwq(data)->pool;

	pool_id = data >> WORK_OFFQ_POOL_SHIFT;
	if (pool_id == WORK_OFFQ_POOL_NONE)
		return NULL;

	return idr_find(&worker_pool_idr, pool_id);
}

/**
 * get_work_pool_id - return the worker pool ID a given work is associated with
 * @work: the work item of interest
 *
 * Return: The worker_pool ID @work was last associated with.
 * %WORK_OFFQ_POOL_NONE if none.
 */
static int get_work_pool_id(struct work_struct *work)
{
	unsigned long data = atomic_long_read(&work->data);

	if (data & WORK_STRUCT_PWQ)
		return work_struct_pwq(data)->pool->id;

	return data >> WORK_OFFQ_POOL_SHIFT;
}

static void mark_work_canceling(struct work_struct *work)
{
	unsigned long pool_id = get_work_pool_id(work);

	pool_id <<= WORK_OFFQ_POOL_SHIFT;
	set_work_data(work, pool_id | WORK_OFFQ_CANCELING, WORK_STRUCT_PENDING);
}

static bool work_is_canceling(struct work_struct *work)
{
	unsigned long data = atomic_long_read(&work->data);

	return !(data & WORK_STRUCT_PWQ) && (data & WORK_OFFQ_CANCELING);
}

/*
 * Policy functions.  These define the policies on how the global worker
 * pools are managed.  Unless noted otherwise, these functions assume that
 * they're being called with pool->lock held.
 */

/*
 * Need to wake up a worker?  Called from anything but currently
 * running workers.
 *
 * Note that, because unbound workers never contribute to nr_running, this
 * function will always return %true for unbound pools as long as the
 * worklist isn't empty.
 */
static bool need_more_worker(struct worker_pool *pool)
{
	return !list_empty(&pool->worklist) && !pool->nr_running;
}

/* Can I start working?  Called from busy but !running workers. */
static bool may_start_working(struct worker_pool *pool)
{
	return pool->nr_idle;
}

/* Do I need to keep working?  Called from currently running workers. */
static bool keep_working(struct worker_pool *pool)
{
	return !list_empty(&pool->worklist) && (pool->nr_running <= 1);
}

/* Do we need a new worker?  Called from manager. */
static bool need_to_create_worker(struct worker_pool *pool)
{
	return need_more_worker(pool) && !may_start_working(pool);
}

/* Do we have too many workers and should some go away? */
static bool too_many_workers(struct worker_pool *pool)
{
	bool managing = pool->flags & POOL_MANAGER_ACTIVE;
	int nr_idle = pool->nr_idle + managing; /* manager is considered idle */
	int nr_busy = pool->nr_workers - nr_idle;

	return nr_idle > 2 && (nr_idle - 2) * MAX_IDLE_WORKERS_RATIO >= nr_busy;
}

/**
 * worker_set_flags - set worker flags and adjust nr_running accordingly
 * @worker: self
 * @flags: flags to set
 *
 * Set @flags in @worker->flags and adjust nr_running accordingly.
 */
static inline void worker_set_flags(struct worker *worker, unsigned int flags)
{
	struct worker_pool *pool = worker->pool;

	lockdep_assert_held(&pool->lock);

	/* If transitioning into NOT_RUNNING, adjust nr_running. */
	if ((flags & WORKER_NOT_RUNNING) &&
	    !(worker->flags & WORKER_NOT_RUNNING)) {
		pool->nr_running--;
	}

	worker->flags |= flags;
}

/**
 * worker_clr_flags - clear worker flags and adjust nr_running accordingly
 * @worker: self
 * @flags: flags to clear
 *
 * Clear @flags in @worker->flags and adjust nr_running accordingly.
 */
static inline void worker_clr_flags(struct worker *worker, unsigned int flags)
{
	struct worker_pool *pool = worker->pool;
	unsigned int oflags = worker->flags;

	lockdep_assert_held(&pool->lock);

	worker->flags &= ~flags;

	/*
	 * If transitioning out of NOT_RUNNING, increment nr_running.  Note
	 * that the nested NOT_RUNNING is not a noop.  NOT_RUNNING is mask
	 * of multiple flags, not a single flag.
	 */
	if ((flags & WORKER_NOT_RUNNING) && (oflags & WORKER_NOT_RUNNING))
		if (!(worker->flags & WORKER_NOT_RUNNING))
			pool->nr_running++;
}

/* Return the first idle worker.  Called with pool->lock held. */
static struct worker *first_idle_worker(struct worker_pool *pool)
{
	if (unlikely(list_empty(&pool->idle_list)))
		return NULL;

	return list_first_entry(&pool->idle_list, struct worker, entry);
}

/**
 * worker_enter_idle - enter idle state
 * @worker: worker which is entering idle state
 *
 * @worker is entering idle state.  Update stats and idle timer if
 * necessary.
 *
 * LOCKING:
 * raw_spin_lock_irq(pool->lock).
 */
static void worker_enter_idle(struct worker *worker)
{
	struct worker_pool *pool = worker->pool;

	if (WARN_ON_ONCE(worker->flags & WORKER_IDLE) ||
	    WARN_ON_ONCE(!list_empty(&worker->entry) &&
			 (worker->hentry.next || worker->hentry.pprev)))
		return;

	/* can't use worker_set_flags(), also called from create_worker() */
	worker->flags |= WORKER_IDLE;
	pool->nr_idle++;
	worker->last_active = jiffies;

	/* idle_list is LIFO */
	list_add(&worker->entry, &pool->idle_list);

	if (too_many_workers(pool) && !timer_pending(&pool->idle_timer))
		mod_timer(&pool->idle_timer, jiffies + IDLE_WORKER_TIMEOUT);

	/* Sanity check nr_running. */
	WARN_ON_ONCE(pool->nr_workers == pool->nr_idle && pool->nr_running);
}

/**
 * worker_leave_idle - leave idle state
 * @worker: worker which is leaving idle state
 *
 * @worker is leaving idle state.  Update stats.
 *
 * LOCKING:
 * raw_spin_lock_irq(pool->lock).
 */
static void worker_leave_idle(struct worker *worker)
{
	struct worker_pool *pool = worker->pool;

	if (WARN_ON_ONCE(!(worker->flags & WORKER_IDLE)))
		return;
	worker_clr_flags(worker, WORKER_IDLE);
	pool->nr_idle--;
	list_del_init(&worker->entry);
}

/**
 * find_worker_executing_work - find worker which is executing a work
 * @pool: pool of interest
 * @work: work to find worker for
 *
 * Find a worker which is executing @work on @pool by searching
 * @pool->busy_hash which is keyed by the address of @work.  For a worker
 * to match, its current execution should match the address of @work and
 * its work function.  This is to avoid unwanted dependency between
 * unrelated work executions through a work item being recycled while still
 * being executed.
 *
 * This is a bit tricky.  A work item may be freed once its execution
 * starts and nothing prevents the freed area from being recycled for
 * another work item.  If the same work item address ends up being reused
 * before the original execution finishes, workqueue will identify the
 * recycled work item as currently executing and make it wait until the
 * current execution finishes, introducing an unwanted dependency.
 *
 * This function checks the work item address and work function to avoid
 * false positives.  Note that this isn't complete as one may construct a
 * work function which can introduce dependency onto itself through a
 * recycled work item.  Well, if somebody wants to shoot oneself in the
 * foot that badly, there's only so much we can do, and if such deadlock
 * actually occurs, it should be easy to locate the culprit work function.
 *
 * CONTEXT:
 * raw_spin_lock_irq(pool->lock).
 *
 * Return:
 * Pointer to worker which is executing @work if found, %NULL
 * otherwise.
 */
static struct worker *find_worker_executing_work(struct worker_pool *pool,
						 struct work_struct *work)
{
	struct worker *worker;

	hash_for_each_possible(pool->busy_hash, worker, hentry,
			       (unsigned long)work)
		if (worker->current_work == work &&
		    worker->current_func == work->func)
			return worker;

	return NULL;
}

/**
 * move_linked_works - move linked works to a list
 * @work: start of series of works to be scheduled
 * @head: target list to append @work to
 * @nextp: out parameter for nested worklist walking
 *
 * Schedule linked works starting from @work to @head. Work series to be
 * scheduled starts at @work and includes any consecutive work with
 * WORK_STRUCT_LINKED set in its predecessor. See assign_work() for details on
 * @nextp.
 *
 * CONTEXT:
 * raw_spin_lock_irq(pool->lock).
 */
static void move_linked_works(struct work_struct *work, struct list_head *head,
			      struct work_struct **nextp)
{
	struct work_struct *n;

	/*
	 * Linked worklist will always end before the end of the list,
	 * use NULL for list head.
	 */
	list_for_each_entry_safe_from(work, n, NULL, entry) {
		list_move_tail(&work->entry, head);
		if (!(*work_data_bits(work) & WORK_STRUCT_LINKED))
			break;
	}

	/*
	 * If we're already inside safe list traversal and have moved
	 * multiple works to the scheduled queue, the next position
	 * needs to be updated.
	 */
	if (nextp)
		*nextp = n;
}

/**
 * assign_work - assign a work item and its linked work items to a worker
 * @work: work to assign
 * @worker: worker to assign to
 * @nextp: out parameter for nested worklist walking
 *
 * Assign @work and its linked work items to @worker. If @work is already being
 * executed by another worker in the same pool, it'll be punted there.
 *
 * If @nextp is not NULL, it's updated to point to the next work of the last
 * scheduled work. This allows assign_work() to be nested inside
 * list_for_each_entry_safe().
 *
 * Returns %true if @work was successfully assigned to @worker. %false if @work
 * was punted to another worker already executing it.
 */
static bool assign_work(struct work_struct *work, struct worker *worker,
			struct work_struct **nextp)
{
	struct worker_pool *pool = worker->pool;
	struct worker *collision;

	lockdep_assert_held(&pool->lock);

	/*
	 * A single work shouldn't be executed concurrently by multiple workers.
	 * __queue_work() ensures that @work doesn't jump to a different pool
	 * while still running in the previous pool. Here, we should ensure that
	 * @work is not executed concurrently by multiple workers from the same
	 * pool. Check whether anyone is already processing the work. If so,
	 * defer the work to the currently executing one.
	 */
	collision = find_worker_executing_work(pool, work);
	if (unlikely(collision)) {
		move_linked_works(work, &collision->scheduled, nextp);
		return false;
	}

	move_linked_works(work, &worker->scheduled, nextp);
	return true;
}

/**
 * kick_pool - wake up an idle worker if necessary
 * @pool: pool to kick
 *
 * @pool may have pending work items. Wake up worker if necessary. Returns
 * whether a worker was woken up.
 */
static bool kick_pool(struct worker_pool *pool)
{
	struct worker *worker = first_idle_worker(pool);
	struct task_struct *p;

	lockdep_assert_held(&pool->lock);

	if (!need_more_worker(pool) || !worker)
		return false;

	p = worker->task;

#ifdef CONFIG_SMP
	/*
	 * Idle @worker is about to execute @work and waking up provides an
	 * opportunity to migrate @worker at a lower cost by setting the task's
	 * wake_cpu field. Let's see if we want to move @worker to improve
	 * execution locality.
	 *
	 * We're waking the worker that went idle the latest and there's some
	 * chance that @worker is marked idle but hasn't gone off CPU yet. If
	 * so, setting the wake_cpu won't do anything. As this is a best-effort
	 * optimization and the race window is narrow, let's leave as-is for
	 * now. If this becomes pronounced, we can skip over workers which are
	 * still on cpu when picking an idle worker.
	 *
	 * If @pool has non-strict affinity, @worker might have ended up outside
	 * its affinity scope. Repatriate.
	 */
	if (!pool->attrs->affn_strict &&
	    !cpumask_test_cpu(p->wake_cpu, pool->attrs->__pod_cpumask)) {
		struct work_struct *work = list_first_entry(&pool->worklist,
						struct work_struct, entry);
		p->wake_cpu = cpumask_any_distribute(pool->attrs->__pod_cpumask);
		get_work_pwq(work)->stats[PWQ_STAT_REPATRIATED]++;
	}
#endif
	wake_up_process(p);
	return true;
}

#ifdef CONFIG_WQ_CPU_INTENSIVE_REPORT

/*
 * Concurrency-managed per-cpu work items that hog CPU for longer than
 * wq_cpu_intensive_thresh_us trigger the automatic CPU_INTENSIVE mechanism,
 * which prevents them from stalling other concurrency-managed work items. If a
 * work function keeps triggering this mechanism, it's likely that the work item
 * should be using an unbound workqueue instead.
 *
 * wq_cpu_intensive_report() tracks work functions which trigger such conditions
 * and report them so that they can be examined and converted to use unbound
 * workqueues as appropriate. To avoid flooding the console, each violating work
 * function is tracked and reported with exponential backoff.
 */
#define WCI_MAX_ENTS 128

struct wci_ent {
	work_func_t		func;
	atomic64_t		cnt;
	struct hlist_node	hash_node;
};

static struct wci_ent wci_ents[WCI_MAX_ENTS];
static int wci_nr_ents;
static DEFINE_RAW_SPINLOCK(wci_lock);
static DEFINE_HASHTABLE(wci_hash, ilog2(WCI_MAX_ENTS));

static struct wci_ent *wci_find_ent(work_func_t func)
{
	struct wci_ent *ent;

	hash_for_each_possible_rcu(wci_hash, ent, hash_node,
				   (unsigned long)func) {
		if (ent->func == func)
			return ent;
	}
	return NULL;
}

static void wq_cpu_intensive_report(work_func_t func)
{
	struct wci_ent *ent;

restart:
	ent = wci_find_ent(func);
	if (ent) {
		u64 cnt;

		/*
		 * Start reporting from the fourth time and back off
		 * exponentially.
		 */
		cnt = atomic64_inc_return_relaxed(&ent->cnt);
		if (cnt >= 4 && is_power_of_2(cnt))
			printk_deferred(KERN_WARNING "workqueue: %ps hogged CPU for >%luus %llu times, consider switching to WQ_UNBOUND\n",
					ent->func, wq_cpu_intensive_thresh_us,
					atomic64_read(&ent->cnt));
		return;
	}

	/*
	 * @func is a new violation. Allocate a new entry for it. If wcn_ents[]
	 * is exhausted, something went really wrong and we probably made enough
	 * noise already.
	 */
	if (wci_nr_ents >= WCI_MAX_ENTS)
		return;

	raw_spin_lock(&wci_lock);

	if (wci_nr_ents >= WCI_MAX_ENTS) {
		raw_spin_unlock(&wci_lock);
		return;
	}

	if (wci_find_ent(func)) {
		raw_spin_unlock(&wci_lock);
		goto restart;
	}

	ent = &wci_ents[wci_nr_ents++];
	ent->func = func;
	atomic64_set(&ent->cnt, 1);
	hash_add_rcu(wci_hash, &ent->hash_node, (unsigned long)func);

	raw_spin_unlock(&wci_lock);
}

#else	/* CONFIG_WQ_CPU_INTENSIVE_REPORT */
static void wq_cpu_intensive_report(work_func_t func) {}
#endif	/* CONFIG_WQ_CPU_INTENSIVE_REPORT */

/**
 * wq_worker_running - a worker is running again
 * @task: task waking up
 *
 * This function is called when a worker returns from schedule()
 */
void wq_worker_running(struct task_struct *task)
{
	struct worker *worker = kthread_data(task);

	if (!READ_ONCE(worker->sleeping))
		return;

	/*
	 * If preempted by unbind_workers() between the WORKER_NOT_RUNNING check
	 * and the nr_running increment below, we may ruin the nr_running reset
	 * and leave with an unexpected pool->nr_running == 1 on the newly unbound
	 * pool. Protect against such race.
	 */
	preempt_disable();
	if (!(worker->flags & WORKER_NOT_RUNNING))
		worker->pool->nr_running++;
	preempt_enable();

	/*
	 * CPU intensive auto-detection cares about how long a work item hogged
	 * CPU without sleeping. Reset the starting timestamp on wakeup.
	 */
	worker->current_at = worker->task->se.sum_exec_runtime;

	WRITE_ONCE(worker->sleeping, 0);
}

/**
 * wq_worker_sleeping - a worker is going to sleep
 * @task: task going to sleep
 *
 * This function is called from schedule() when a busy worker is
 * going to sleep.
 */
void wq_worker_sleeping(struct task_struct *task)
{
	struct worker *worker = kthread_data(task);
	struct worker_pool *pool;

	/*
	 * Rescuers, which may not have all the fields set up like normal
	 * workers, also reach here, let's not access anything before
	 * checking NOT_RUNNING.
	 */
	if (worker->flags & WORKER_NOT_RUNNING)
		return;

	pool = worker->pool;

	/* Return if preempted before wq_worker_running() was reached */
	if (READ_ONCE(worker->sleeping))
		return;

	WRITE_ONCE(worker->sleeping, 1);
	raw_spin_lock_irq(&pool->lock);

	/*
	 * Recheck in case unbind_workers() preempted us. We don't
	 * want to decrement nr_running after the worker is unbound
	 * and nr_running has been reset.
	 */
	if (worker->flags & WORKER_NOT_RUNNING) {
		raw_spin_unlock_irq(&pool->lock);
		return;
	}

	pool->nr_running--;
	if (kick_pool(pool))
		worker->current_pwq->stats[PWQ_STAT_CM_WAKEUP]++;

	raw_spin_unlock_irq(&pool->lock);
}

/**
 * wq_worker_tick - a scheduler tick occurred while a kworker is running
 * @task: task currently running
 *
 * Called from scheduler_tick(). We're in the IRQ context and the current
 * worker's fields which follow the 'K' locking rule can be accessed safely.
 */
void wq_worker_tick(struct task_struct *task)
{
	struct worker *worker = kthread_data(task);
	struct pool_workqueue *pwq = worker->current_pwq;
	struct worker_pool *pool = worker->pool;

	if (!pwq)
		return;

	pwq->stats[PWQ_STAT_CPU_TIME] += TICK_USEC;

	if (!wq_cpu_intensive_thresh_us)
		return;

	/*
	 * If the current worker is concurrency managed and hogged the CPU for
	 * longer than wq_cpu_intensive_thresh_us, it's automatically marked
	 * CPU_INTENSIVE to avoid stalling other concurrency-managed work items.
	 *
	 * Set @worker->sleeping means that @worker is in the process of
	 * switching out voluntarily and won't be contributing to
	 * @pool->nr_running until it wakes up. As wq_worker_sleeping() also
	 * decrements ->nr_running, setting CPU_INTENSIVE here can lead to
	 * double decrements. The task is releasing the CPU anyway. Let's skip.
	 * We probably want to make this prettier in the future.
	 */
	if ((worker->flags & WORKER_NOT_RUNNING) || READ_ONCE(worker->sleeping) ||
	    worker->task->se.sum_exec_runtime - worker->current_at <
	    wq_cpu_intensive_thresh_us * NSEC_PER_USEC)
		return;

	raw_spin_lock(&pool->lock);

	worker_set_flags(worker, WORKER_CPU_INTENSIVE);
	wq_cpu_intensive_report(worker->current_func);
	pwq->stats[PWQ_STAT_CPU_INTENSIVE]++;

	if (kick_pool(pool))
		pwq->stats[PWQ_STAT_CM_WAKEUP]++;

	raw_spin_unlock(&pool->lock);
}

/**
 * wq_worker_last_func - retrieve worker's last work function
 * @task: Task to retrieve last work function of.
 *
 * Determine the last function a worker executed. This is called from
 * the scheduler to get a worker's last known identity.
 *
 * CONTEXT:
 * raw_spin_lock_irq(rq->lock)
 *
 * This function is called during schedule() when a kworker is going
 * to sleep. It's used by psi to identify aggregation workers during
 * dequeuing, to allow periodic aggregation to shut-off when that
 * worker is the last task in the system or cgroup to go to sleep.
 *
 * As this function doesn't involve any workqueue-related locking, it
 * only returns stable values when called from inside the scheduler's
 * queuing and dequeuing paths, when @task, which must be a kworker,
 * is guaranteed to not be processing any works.
 *
 * Return:
 * The last work function %current executed as a worker, NULL if it
 * hasn't executed any work yet.
 */
work_func_t wq_worker_last_func(struct task_struct *task)
{
	struct worker *worker = kthread_data(task);

	return worker->last_func;
}

/**
 * wq_node_nr_active - Determine wq_node_nr_active to use
 * @wq: workqueue of interest
 * @node: NUMA node, can be %NUMA_NO_NODE
 *
 * Determine wq_node_nr_active to use for @wq on @node. Returns:
 *
 * - %NULL for per-cpu workqueues as they don't need to use shared nr_active.
 *
 * - node_nr_active[nr_node_ids] if @node is %NUMA_NO_NODE.
 *
 * - Otherwise, node_nr_active[@node].
 */
static struct wq_node_nr_active *wq_node_nr_active(struct workqueue_struct *wq,
						   int node)
{
	if (!(wq->flags & WQ_UNBOUND))
		return NULL;

	if (node == NUMA_NO_NODE)
		node = nr_node_ids;

	return wq->node_nr_active[node];
}

/**
 * wq_update_node_max_active - Update per-node max_actives to use
 * @wq: workqueue to update
 * @off_cpu: CPU that's going down, -1 if a CPU is not going down
 *
 * Update @wq->node_nr_active[]->max. @wq must be unbound. max_active is
 * distributed among nodes according to the proportions of numbers of online
 * cpus. The result is always between @wq->min_active and max_active.
 */
static void wq_update_node_max_active(struct workqueue_struct *wq, int off_cpu)
{
	struct cpumask *effective = unbound_effective_cpumask(wq);
	int min_active = READ_ONCE(wq->min_active);
	int max_active = READ_ONCE(wq->max_active);
	int total_cpus, node;

	lockdep_assert_held(&wq->mutex);

	if (off_cpu >= 0 && !cpumask_test_cpu(off_cpu, effective))
		off_cpu = -1;

	total_cpus = cpumask_weight_and(effective, cpu_online_mask);
	if (off_cpu >= 0)
		total_cpus--;

	for_each_node(node) {
		int node_cpus;

		node_cpus = cpumask_weight_and(effective, cpumask_of_node(node));
		if (off_cpu >= 0 && cpu_to_node(off_cpu) == node)
			node_cpus--;

		wq_node_nr_active(wq, node)->max =
			clamp(DIV_ROUND_UP(max_active * node_cpus, total_cpus),
			      min_active, max_active);
	}

	wq_node_nr_active(wq, NUMA_NO_NODE)->max = min_active;
}

/**
 * get_pwq - get an extra reference on the specified pool_workqueue
 * @pwq: pool_workqueue to get
 *
 * Obtain an extra reference on @pwq.  The caller should guarantee that
 * @pwq has positive refcnt and be holding the matching pool->lock.
 */
static void get_pwq(struct pool_workqueue *pwq)
{
	lockdep_assert_held(&pwq->pool->lock);
	WARN_ON_ONCE(pwq->refcnt <= 0);
	pwq->refcnt++;
}

/**
 * put_pwq - put a pool_workqueue reference
 * @pwq: pool_workqueue to put
 *
 * Drop a reference of @pwq.  If its refcnt reaches zero, schedule its
 * destruction.  The caller should be holding the matching pool->lock.
 */
static void put_pwq(struct pool_workqueue *pwq)
{
	lockdep_assert_held(&pwq->pool->lock);
	if (likely(--pwq->refcnt))
		return;
	/*
	 * @pwq can't be released under pool->lock, bounce to a dedicated
	 * kthread_worker to avoid A-A deadlocks.
	 */
	kthread_queue_work(pwq_release_worker, &pwq->release_work);
}

/**
 * put_pwq_unlocked - put_pwq() with surrounding pool lock/unlock
 * @pwq: pool_workqueue to put (can be %NULL)
 *
 * put_pwq() with locking.  This function also allows %NULL @pwq.
 */
static void put_pwq_unlocked(struct pool_workqueue *pwq)
{
	if (pwq) {
		/*
		 * As both pwqs and pools are RCU protected, the
		 * following lock operations are safe.
		 */
		raw_spin_lock_irq(&pwq->pool->lock);
		put_pwq(pwq);
		raw_spin_unlock_irq(&pwq->pool->lock);
	}
}

static bool pwq_is_empty(struct pool_workqueue *pwq)
{
	return !pwq->nr_active && list_empty(&pwq->inactive_works);
}
<<<<<<< HEAD

static void __pwq_activate_work(struct pool_workqueue *pwq,
				struct work_struct *work)
{
	unsigned long *wdb = work_data_bits(work);

=======

static void __pwq_activate_work(struct pool_workqueue *pwq,
				struct work_struct *work)
{
	unsigned long *wdb = work_data_bits(work);

>>>>>>> 03a22b59
	WARN_ON_ONCE(!(*wdb & WORK_STRUCT_INACTIVE));
	trace_workqueue_activate_work(work);
	if (list_empty(&pwq->pool->worklist))
		pwq->pool->watchdog_ts = jiffies;
	move_linked_works(work, &pwq->pool->worklist, NULL);
	__clear_bit(WORK_STRUCT_INACTIVE_BIT, wdb);
}

/**
 * pwq_activate_work - Activate a work item if inactive
 * @pwq: pool_workqueue @work belongs to
 * @work: work item to activate
 *
 * Returns %true if activated. %false if already active.
 */
static bool pwq_activate_work(struct pool_workqueue *pwq,
			      struct work_struct *work)
{
	struct worker_pool *pool = pwq->pool;
	struct wq_node_nr_active *nna;

	lockdep_assert_held(&pool->lock);

	if (!(*work_data_bits(work) & WORK_STRUCT_INACTIVE))
		return false;

	nna = wq_node_nr_active(pwq->wq, pool->node);
	if (nna)
		atomic_inc(&nna->nr);

	pwq->nr_active++;
	__pwq_activate_work(pwq, work);
	return true;
}

static bool tryinc_node_nr_active(struct wq_node_nr_active *nna)
{
	int max = READ_ONCE(nna->max);

	while (true) {
		int old, tmp;

		old = atomic_read(&nna->nr);
		if (old >= max)
			return false;
		tmp = atomic_cmpxchg_relaxed(&nna->nr, old, old + 1);
		if (tmp == old)
			return true;
	}
}

/**
 * pwq_tryinc_nr_active - Try to increment nr_active for a pwq
 * @pwq: pool_workqueue of interest
 * @fill: max_active may have increased, try to increase concurrency level
 *
 * Try to increment nr_active for @pwq. Returns %true if an nr_active count is
 * successfully obtained. %false otherwise.
 */
static bool pwq_tryinc_nr_active(struct pool_workqueue *pwq, bool fill)
{
	struct workqueue_struct *wq = pwq->wq;
	struct worker_pool *pool = pwq->pool;
	struct wq_node_nr_active *nna = wq_node_nr_active(wq, pool->node);
	bool obtained = false;

	lockdep_assert_held(&pool->lock);

	if (!nna) {
		/* per-cpu workqueue, pwq->nr_active is sufficient */
		obtained = pwq->nr_active < READ_ONCE(wq->max_active);
		goto out;
	}

	/*
	 * Unbound workqueue uses per-node shared nr_active $nna. If @pwq is
	 * already waiting on $nna, pwq_dec_nr_active() will maintain the
	 * concurrency level. Don't jump the line.
	 *
	 * We need to ignore the pending test after max_active has increased as
	 * pwq_dec_nr_active() can only maintain the concurrency level but not
	 * increase it. This is indicated by @fill.
	 */
	if (!list_empty(&pwq->pending_node) && likely(!fill))
		goto out;

	obtained = tryinc_node_nr_active(nna);
	if (obtained)
		goto out;

	/*
	 * Lockless acquisition failed. Lock, add ourself to $nna->pending_pwqs
	 * and try again. The smp_mb() is paired with the implied memory barrier
	 * of atomic_dec_return() in pwq_dec_nr_active() to ensure that either
	 * we see the decremented $nna->nr or they see non-empty
	 * $nna->pending_pwqs.
	 */
	raw_spin_lock(&nna->lock);

	if (list_empty(&pwq->pending_node))
		list_add_tail(&pwq->pending_node, &nna->pending_pwqs);
	else if (likely(!fill))
		goto out_unlock;

	smp_mb();

	obtained = tryinc_node_nr_active(nna);

	/*
	 * If @fill, @pwq might have already been pending. Being spuriously
	 * pending in cold paths doesn't affect anything. Let's leave it be.
	 */
	if (obtained && likely(!fill))
		list_del_init(&pwq->pending_node);

out_unlock:
	raw_spin_unlock(&nna->lock);
out:
	if (obtained)
		pwq->nr_active++;
	return obtained;
}

/**
 * pwq_activate_first_inactive - Activate the first inactive work item on a pwq
 * @pwq: pool_workqueue of interest
 * @fill: max_active may have increased, try to increase concurrency level
 *
 * Activate the first inactive work item of @pwq if available and allowed by
 * max_active limit.
 *
 * Returns %true if an inactive work item has been activated. %false if no
 * inactive work item is found or max_active limit is reached.
 */
static bool pwq_activate_first_inactive(struct pool_workqueue *pwq, bool fill)
{
	struct work_struct *work =
		list_first_entry_or_null(&pwq->inactive_works,
					 struct work_struct, entry);

	if (work && pwq_tryinc_nr_active(pwq, fill)) {
		__pwq_activate_work(pwq, work);
		return true;
	} else {
		return false;
	}
<<<<<<< HEAD
}

/**
 * node_activate_pending_pwq - Activate a pending pwq on a wq_node_nr_active
 * @nna: wq_node_nr_active to activate a pending pwq for
 * @caller_pool: worker_pool the caller is locking
 *
 * Activate a pwq in @nna->pending_pwqs. Called with @caller_pool locked.
 * @caller_pool may be unlocked and relocked to lock other worker_pools.
 */
static void node_activate_pending_pwq(struct wq_node_nr_active *nna,
				      struct worker_pool *caller_pool)
{
	struct worker_pool *locked_pool = caller_pool;
	struct pool_workqueue *pwq;
	struct work_struct *work;

	lockdep_assert_held(&caller_pool->lock);

	raw_spin_lock(&nna->lock);
retry:
	pwq = list_first_entry_or_null(&nna->pending_pwqs,
				       struct pool_workqueue, pending_node);
	if (!pwq)
		goto out_unlock;

	/*
	 * If @pwq is for a different pool than @locked_pool, we need to lock
	 * @pwq->pool->lock. Let's trylock first. If unsuccessful, do the unlock
	 * / lock dance. For that, we also need to release @nna->lock as it's
	 * nested inside pool locks.
	 */
	if (pwq->pool != locked_pool) {
		raw_spin_unlock(&locked_pool->lock);
		locked_pool = pwq->pool;
		if (!raw_spin_trylock(&locked_pool->lock)) {
			raw_spin_unlock(&nna->lock);
			raw_spin_lock(&locked_pool->lock);
			raw_spin_lock(&nna->lock);
			goto retry;
		}
	}

	/*
	 * $pwq may not have any inactive work items due to e.g. cancellations.
	 * Drop it from pending_pwqs and see if there's another one.
	 */
	work = list_first_entry_or_null(&pwq->inactive_works,
					struct work_struct, entry);
	if (!work) {
		list_del_init(&pwq->pending_node);
		goto retry;
	}

	/*
	 * Acquire an nr_active count and activate the inactive work item. If
	 * $pwq still has inactive work items, rotate it to the end of the
	 * pending_pwqs so that we round-robin through them. This means that
	 * inactive work items are not activated in queueing order which is fine
	 * given that there has never been any ordering across different pwqs.
	 */
	if (likely(tryinc_node_nr_active(nna))) {
		pwq->nr_active++;
		__pwq_activate_work(pwq, work);

		if (list_empty(&pwq->inactive_works))
			list_del_init(&pwq->pending_node);
		else
			list_move_tail(&pwq->pending_node, &nna->pending_pwqs);

		/* if activating a foreign pool, make sure it's running */
		if (pwq->pool != caller_pool)
			kick_pool(pwq->pool);
	}

out_unlock:
	raw_spin_unlock(&nna->lock);
	if (locked_pool != caller_pool) {
		raw_spin_unlock(&locked_pool->lock);
		raw_spin_lock(&caller_pool->lock);
	}
}

/**
 * pwq_dec_nr_active - Retire an active count
 * @pwq: pool_workqueue of interest
 *
 * Decrement @pwq's nr_active and try to activate the first inactive work item.
 * For unbound workqueues, this function may temporarily drop @pwq->pool->lock.
 */
static void pwq_dec_nr_active(struct pool_workqueue *pwq)
{
	struct worker_pool *pool = pwq->pool;
	struct wq_node_nr_active *nna = wq_node_nr_active(pwq->wq, pool->node);

	lockdep_assert_held(&pool->lock);

=======
}

/**
 * node_activate_pending_pwq - Activate a pending pwq on a wq_node_nr_active
 * @nna: wq_node_nr_active to activate a pending pwq for
 * @caller_pool: worker_pool the caller is locking
 *
 * Activate a pwq in @nna->pending_pwqs. Called with @caller_pool locked.
 * @caller_pool may be unlocked and relocked to lock other worker_pools.
 */
static void node_activate_pending_pwq(struct wq_node_nr_active *nna,
				      struct worker_pool *caller_pool)
{
	struct worker_pool *locked_pool = caller_pool;
	struct pool_workqueue *pwq;
	struct work_struct *work;

	lockdep_assert_held(&caller_pool->lock);

	raw_spin_lock(&nna->lock);
retry:
	pwq = list_first_entry_or_null(&nna->pending_pwqs,
				       struct pool_workqueue, pending_node);
	if (!pwq)
		goto out_unlock;

	/*
	 * If @pwq is for a different pool than @locked_pool, we need to lock
	 * @pwq->pool->lock. Let's trylock first. If unsuccessful, do the unlock
	 * / lock dance. For that, we also need to release @nna->lock as it's
	 * nested inside pool locks.
	 */
	if (pwq->pool != locked_pool) {
		raw_spin_unlock(&locked_pool->lock);
		locked_pool = pwq->pool;
		if (!raw_spin_trylock(&locked_pool->lock)) {
			raw_spin_unlock(&nna->lock);
			raw_spin_lock(&locked_pool->lock);
			raw_spin_lock(&nna->lock);
			goto retry;
		}
	}

	/*
	 * $pwq may not have any inactive work items due to e.g. cancellations.
	 * Drop it from pending_pwqs and see if there's another one.
	 */
	work = list_first_entry_or_null(&pwq->inactive_works,
					struct work_struct, entry);
	if (!work) {
		list_del_init(&pwq->pending_node);
		goto retry;
	}

	/*
	 * Acquire an nr_active count and activate the inactive work item. If
	 * $pwq still has inactive work items, rotate it to the end of the
	 * pending_pwqs so that we round-robin through them. This means that
	 * inactive work items are not activated in queueing order which is fine
	 * given that there has never been any ordering across different pwqs.
	 */
	if (likely(tryinc_node_nr_active(nna))) {
		pwq->nr_active++;
		__pwq_activate_work(pwq, work);

		if (list_empty(&pwq->inactive_works))
			list_del_init(&pwq->pending_node);
		else
			list_move_tail(&pwq->pending_node, &nna->pending_pwqs);

		/* if activating a foreign pool, make sure it's running */
		if (pwq->pool != caller_pool)
			kick_pool(pwq->pool);
	}

out_unlock:
	raw_spin_unlock(&nna->lock);
	if (locked_pool != caller_pool) {
		raw_spin_unlock(&locked_pool->lock);
		raw_spin_lock(&caller_pool->lock);
	}
}

/**
 * pwq_dec_nr_active - Retire an active count
 * @pwq: pool_workqueue of interest
 *
 * Decrement @pwq's nr_active and try to activate the first inactive work item.
 * For unbound workqueues, this function may temporarily drop @pwq->pool->lock.
 */
static void pwq_dec_nr_active(struct pool_workqueue *pwq)
{
	struct worker_pool *pool = pwq->pool;
	struct wq_node_nr_active *nna = wq_node_nr_active(pwq->wq, pool->node);

	lockdep_assert_held(&pool->lock);

>>>>>>> 03a22b59
	/*
	 * @pwq->nr_active should be decremented for both percpu and unbound
	 * workqueues.
	 */
	pwq->nr_active--;

	/*
	 * For a percpu workqueue, it's simple. Just need to kick the first
	 * inactive work item on @pwq itself.
	 */
	if (!nna) {
		pwq_activate_first_inactive(pwq, false);
		return;
	}

	/*
	 * If @pwq is for an unbound workqueue, it's more complicated because
	 * multiple pwqs and pools may be sharing the nr_active count. When a
	 * pwq needs to wait for an nr_active count, it puts itself on
	 * $nna->pending_pwqs. The following atomic_dec_return()'s implied
	 * memory barrier is paired with smp_mb() in pwq_tryinc_nr_active() to
	 * guarantee that either we see non-empty pending_pwqs or they see
	 * decremented $nna->nr.
	 *
	 * $nna->max may change as CPUs come online/offline and @pwq->wq's
	 * max_active gets updated. However, it is guaranteed to be equal to or
	 * larger than @pwq->wq->min_active which is above zero unless freezing.
	 * This maintains the forward progress guarantee.
	 */
	if (atomic_dec_return(&nna->nr) >= READ_ONCE(nna->max))
		return;

	if (!list_empty(&nna->pending_pwqs))
		node_activate_pending_pwq(nna, pool);
}

/**
 * pwq_dec_nr_in_flight - decrement pwq's nr_in_flight
 * @pwq: pwq of interest
 * @work_data: work_data of work which left the queue
 *
 * A work either has completed or is removed from pending queue,
 * decrement nr_in_flight of its pwq and handle workqueue flushing.
 *
 * CONTEXT:
 * raw_spin_lock_irq(pool->lock).
 */
static void pwq_dec_nr_in_flight(struct pool_workqueue *pwq, unsigned long work_data)
{
	int color = get_work_color(work_data);

	if (!(work_data & WORK_STRUCT_INACTIVE))
		pwq_dec_nr_active(pwq);

	pwq->nr_in_flight[color]--;

	/* is flush in progress and are we at the flushing tip? */
	if (likely(pwq->flush_color != color))
		goto out_put;

	/* are there still in-flight works? */
	if (pwq->nr_in_flight[color])
		goto out_put;

	/* this pwq is done, clear flush_color */
	pwq->flush_color = -1;

	/*
	 * If this was the last pwq, wake up the first flusher.  It
	 * will handle the rest.
	 */
	if (atomic_dec_and_test(&pwq->wq->nr_pwqs_to_flush))
		complete(&pwq->wq->first_flusher->done);
out_put:
	put_pwq(pwq);
}

/**
 * try_to_grab_pending - steal work item from worklist and disable irq
 * @work: work item to steal
 * @is_dwork: @work is a delayed_work
 * @flags: place to store irq state
 *
 * Try to grab PENDING bit of @work.  This function can handle @work in any
 * stable state - idle, on timer or on worklist.
 *
 * Return:
 *
 *  ========	================================================================
 *  1		if @work was pending and we successfully stole PENDING
 *  0		if @work was idle and we claimed PENDING
 *  -EAGAIN	if PENDING couldn't be grabbed at the moment, safe to busy-retry
 *  -ENOENT	if someone else is canceling @work, this state may persist
 *		for arbitrarily long
 *  ========	================================================================
 *
 * Note:
 * On >= 0 return, the caller owns @work's PENDING bit.  To avoid getting
 * interrupted while holding PENDING and @work off queue, irq must be
 * disabled on entry.  This, combined with delayed_work->timer being
 * irqsafe, ensures that we return -EAGAIN for finite short period of time.
 *
 * On successful return, >= 0, irq is disabled and the caller is
 * responsible for releasing it using local_irq_restore(*@flags).
 *
 * This function is safe to call from any context including IRQ handler.
 */
static int try_to_grab_pending(struct work_struct *work, bool is_dwork,
			       unsigned long *flags)
{
	struct worker_pool *pool;
	struct pool_workqueue *pwq;

	local_irq_save(*flags);

	/* try to steal the timer if it exists */
	if (is_dwork) {
		struct delayed_work *dwork = to_delayed_work(work);

		/*
		 * dwork->timer is irqsafe.  If del_timer() fails, it's
		 * guaranteed that the timer is not queued anywhere and not
		 * running on the local CPU.
		 */
		if (likely(del_timer(&dwork->timer)))
			return 1;
	}

	/* try to claim PENDING the normal way */
	if (!test_and_set_bit(WORK_STRUCT_PENDING_BIT, work_data_bits(work)))
		return 0;

	rcu_read_lock();
	/*
	 * The queueing is in progress, or it is already queued. Try to
	 * steal it from ->worklist without clearing WORK_STRUCT_PENDING.
	 */
	pool = get_work_pool(work);
	if (!pool)
		goto fail;

	raw_spin_lock(&pool->lock);
	/*
	 * work->data is guaranteed to point to pwq only while the work
	 * item is queued on pwq->wq, and both updating work->data to point
	 * to pwq on queueing and to pool on dequeueing are done under
	 * pwq->pool->lock.  This in turn guarantees that, if work->data
	 * points to pwq which is associated with a locked pool, the work
	 * item is currently queued on that pool.
	 */
	pwq = get_work_pwq(work);
	if (pwq && pwq->pool == pool) {
		debug_work_deactivate(work);

		/*
		 * A cancelable inactive work item must be in the
		 * pwq->inactive_works since a queued barrier can't be
		 * canceled (see the comments in insert_wq_barrier()).
		 *
		 * An inactive work item cannot be grabbed directly because
		 * it might have linked barrier work items which, if left
		 * on the inactive_works list, will confuse pwq->nr_active
		 * management later on and cause stall.  Make sure the work
		 * item is activated before grabbing.
		 */
		pwq_activate_work(pwq, work);

		list_del_init(&work->entry);
		pwq_dec_nr_in_flight(pwq, *work_data_bits(work));

		/* work->data points to pwq iff queued, point to pool */
		set_work_pool_and_keep_pending(work, pool->id);

		raw_spin_unlock(&pool->lock);
		rcu_read_unlock();
		return 1;
	}
	raw_spin_unlock(&pool->lock);
fail:
	rcu_read_unlock();
	local_irq_restore(*flags);
	if (work_is_canceling(work))
		return -ENOENT;
	cpu_relax();
	return -EAGAIN;
}

/**
 * insert_work - insert a work into a pool
 * @pwq: pwq @work belongs to
 * @work: work to insert
 * @head: insertion point
 * @extra_flags: extra WORK_STRUCT_* flags to set
 *
 * Insert @work which belongs to @pwq after @head.  @extra_flags is or'd to
 * work_struct flags.
 *
 * CONTEXT:
 * raw_spin_lock_irq(pool->lock).
 */
static void insert_work(struct pool_workqueue *pwq, struct work_struct *work,
			struct list_head *head, unsigned int extra_flags)
{
	debug_work_activate(work);

	/* record the work call stack in order to print it in KASAN reports */
	kasan_record_aux_stack_noalloc(work);

	/* we own @work, set data and link */
	set_work_pwq(work, pwq, extra_flags);
	list_add_tail(&work->entry, head);
	get_pwq(pwq);
}

/*
 * Test whether @work is being queued from another work executing on the
 * same workqueue.
 */
static bool is_chained_work(struct workqueue_struct *wq)
{
	struct worker *worker;

	worker = current_wq_worker();
	/*
	 * Return %true iff I'm a worker executing a work item on @wq.  If
	 * I'm @worker, it's safe to dereference it without locking.
	 */
	return worker && worker->current_pwq->wq == wq;
}

/*
 * When queueing an unbound work item to a wq, prefer local CPU if allowed
 * by wq_unbound_cpumask.  Otherwise, round robin among the allowed ones to
 * avoid perturbing sensitive tasks.
 */
static int wq_select_unbound_cpu(int cpu)
{
	int new_cpu;

	if (likely(!wq_debug_force_rr_cpu)) {
		if (cpumask_test_cpu(cpu, wq_unbound_cpumask))
			return cpu;
	} else {
		pr_warn_once("workqueue: round-robin CPU selection forced, expect performance impact\n");
	}

	new_cpu = __this_cpu_read(wq_rr_cpu_last);
	new_cpu = cpumask_next_and(new_cpu, wq_unbound_cpumask, cpu_online_mask);
	if (unlikely(new_cpu >= nr_cpu_ids)) {
		new_cpu = cpumask_first_and(wq_unbound_cpumask, cpu_online_mask);
		if (unlikely(new_cpu >= nr_cpu_ids))
			return cpu;
	}
	__this_cpu_write(wq_rr_cpu_last, new_cpu);

	return new_cpu;
}

static void __queue_work(int cpu, struct workqueue_struct *wq,
			 struct work_struct *work)
{
	struct pool_workqueue *pwq;
	struct worker_pool *last_pool, *pool;
	unsigned int work_flags;
	unsigned int req_cpu = cpu;

	/*
	 * While a work item is PENDING && off queue, a task trying to
	 * steal the PENDING will busy-loop waiting for it to either get
	 * queued or lose PENDING.  Grabbing PENDING and queueing should
	 * happen with IRQ disabled.
	 */
	lockdep_assert_irqs_disabled();


	/*
	 * For a draining wq, only works from the same workqueue are
	 * allowed. The __WQ_DESTROYING helps to spot the issue that
	 * queues a new work item to a wq after destroy_workqueue(wq).
	 */
	if (unlikely(wq->flags & (__WQ_DESTROYING | __WQ_DRAINING) &&
		     WARN_ON_ONCE(!is_chained_work(wq))))
		return;
	rcu_read_lock();
retry:
	/* pwq which will be used unless @work is executing elsewhere */
	if (req_cpu == WORK_CPU_UNBOUND) {
		if (wq->flags & WQ_UNBOUND)
			cpu = wq_select_unbound_cpu(raw_smp_processor_id());
		else
			cpu = raw_smp_processor_id();
	}

	pwq = rcu_dereference(*per_cpu_ptr(wq->cpu_pwq, cpu));
	pool = pwq->pool;

	/*
	 * If @work was previously on a different pool, it might still be
	 * running there, in which case the work needs to be queued on that
	 * pool to guarantee non-reentrancy.
	 */
	last_pool = get_work_pool(work);
	if (last_pool && last_pool != pool) {
		struct worker *worker;

		raw_spin_lock(&last_pool->lock);

		worker = find_worker_executing_work(last_pool, work);

		if (worker && worker->current_pwq->wq == wq) {
			pwq = worker->current_pwq;
			pool = pwq->pool;
			WARN_ON_ONCE(pool != last_pool);
		} else {
			/* meh... not running there, queue here */
			raw_spin_unlock(&last_pool->lock);
			raw_spin_lock(&pool->lock);
		}
	} else {
		raw_spin_lock(&pool->lock);
	}

	/*
	 * pwq is determined and locked. For unbound pools, we could have raced
	 * with pwq release and it could already be dead. If its refcnt is zero,
	 * repeat pwq selection. Note that unbound pwqs never die without
	 * another pwq replacing it in cpu_pwq or while work items are executing
	 * on it, so the retrying is guaranteed to make forward-progress.
	 */
	if (unlikely(!pwq->refcnt)) {
		if (wq->flags & WQ_UNBOUND) {
			raw_spin_unlock(&pool->lock);
			cpu_relax();
			goto retry;
		}
		/* oops */
		WARN_ONCE(true, "workqueue: per-cpu pwq for %s on cpu%d has 0 refcnt",
			  wq->name, cpu);
	}

	/* pwq determined, queue */
	trace_workqueue_queue_work(req_cpu, pwq, work);

	if (WARN_ON(!list_empty(&work->entry)))
		goto out;

	pwq->nr_in_flight[pwq->work_color]++;
	work_flags = work_color_to_flags(pwq->work_color);

	/*
	 * Limit the number of concurrently active work items to max_active.
	 * @work must also queue behind existing inactive work items to maintain
	 * ordering when max_active changes. See wq_adjust_max_active().
	 */
	if (list_empty(&pwq->inactive_works) && pwq_tryinc_nr_active(pwq, false)) {
		if (list_empty(&pool->worklist))
			pool->watchdog_ts = jiffies;

		trace_workqueue_activate_work(work);
		insert_work(pwq, work, &pool->worklist, work_flags);
		kick_pool(pool);
	} else {
		work_flags |= WORK_STRUCT_INACTIVE;
		insert_work(pwq, work, &pwq->inactive_works, work_flags);
	}

out:
	raw_spin_unlock(&pool->lock);
	rcu_read_unlock();
}

/**
 * queue_work_on - queue work on specific cpu
 * @cpu: CPU number to execute work on
 * @wq: workqueue to use
 * @work: work to queue
 *
 * We queue the work to a specific CPU, the caller must ensure it
 * can't go away.  Callers that fail to ensure that the specified
 * CPU cannot go away will execute on a randomly chosen CPU.
 * But note well that callers specifying a CPU that never has been
 * online will get a splat.
 *
 * Return: %false if @work was already on a queue, %true otherwise.
 */
bool queue_work_on(int cpu, struct workqueue_struct *wq,
		   struct work_struct *work)
{
	bool ret = false;
	unsigned long flags;

	local_irq_save(flags);

	if (!test_and_set_bit(WORK_STRUCT_PENDING_BIT, work_data_bits(work))) {
		__queue_work(cpu, wq, work);
		ret = true;
	}

	local_irq_restore(flags);
	return ret;
}
EXPORT_SYMBOL(queue_work_on);

/**
 * select_numa_node_cpu - Select a CPU based on NUMA node
 * @node: NUMA node ID that we want to select a CPU from
 *
 * This function will attempt to find a "random" cpu available on a given
 * node. If there are no CPUs available on the given node it will return
 * WORK_CPU_UNBOUND indicating that we should just schedule to any
 * available CPU if we need to schedule this work.
 */
static int select_numa_node_cpu(int node)
{
	int cpu;

	/* Delay binding to CPU if node is not valid or online */
	if (node < 0 || node >= MAX_NUMNODES || !node_online(node))
		return WORK_CPU_UNBOUND;

	/* Use local node/cpu if we are already there */
	cpu = raw_smp_processor_id();
	if (node == cpu_to_node(cpu))
		return cpu;

	/* Use "random" otherwise know as "first" online CPU of node */
	cpu = cpumask_any_and(cpumask_of_node(node), cpu_online_mask);

	/* If CPU is valid return that, otherwise just defer */
	return cpu < nr_cpu_ids ? cpu : WORK_CPU_UNBOUND;
}

/**
 * queue_work_node - queue work on a "random" cpu for a given NUMA node
 * @node: NUMA node that we are targeting the work for
 * @wq: workqueue to use
 * @work: work to queue
 *
 * We queue the work to a "random" CPU within a given NUMA node. The basic
 * idea here is to provide a way to somehow associate work with a given
 * NUMA node.
 *
 * This function will only make a best effort attempt at getting this onto
 * the right NUMA node. If no node is requested or the requested node is
 * offline then we just fall back to standard queue_work behavior.
 *
 * Currently the "random" CPU ends up being the first available CPU in the
 * intersection of cpu_online_mask and the cpumask of the node, unless we
 * are running on the node. In that case we just use the current CPU.
 *
 * Return: %false if @work was already on a queue, %true otherwise.
 */
bool queue_work_node(int node, struct workqueue_struct *wq,
		     struct work_struct *work)
{
	unsigned long flags;
	bool ret = false;

	/*
	 * This current implementation is specific to unbound workqueues.
	 * Specifically we only return the first available CPU for a given
	 * node instead of cycling through individual CPUs within the node.
	 *
	 * If this is used with a per-cpu workqueue then the logic in
	 * workqueue_select_cpu_near would need to be updated to allow for
	 * some round robin type logic.
	 */
	WARN_ON_ONCE(!(wq->flags & WQ_UNBOUND));

	local_irq_save(flags);

	if (!test_and_set_bit(WORK_STRUCT_PENDING_BIT, work_data_bits(work))) {
		int cpu = select_numa_node_cpu(node);

		__queue_work(cpu, wq, work);
		ret = true;
	}

	local_irq_restore(flags);
	return ret;
}
EXPORT_SYMBOL_GPL(queue_work_node);

void delayed_work_timer_fn(struct timer_list *t)
{
	struct delayed_work *dwork = from_timer(dwork, t, timer);

	/* should have been called from irqsafe timer with irq already off */
	__queue_work(dwork->cpu, dwork->wq, &dwork->work);
}
EXPORT_SYMBOL(delayed_work_timer_fn);

static void __queue_delayed_work(int cpu, struct workqueue_struct *wq,
				struct delayed_work *dwork, unsigned long delay)
{
	struct timer_list *timer = &dwork->timer;
	struct work_struct *work = &dwork->work;

	WARN_ON_ONCE(!wq);
	WARN_ON_ONCE(timer->function != delayed_work_timer_fn);
	WARN_ON_ONCE(timer_pending(timer));
	WARN_ON_ONCE(!list_empty(&work->entry));

	/*
	 * If @delay is 0, queue @dwork->work immediately.  This is for
	 * both optimization and correctness.  The earliest @timer can
	 * expire is on the closest next tick and delayed_work users depend
	 * on that there's no such delay when @delay is 0.
	 */
	if (!delay) {
		__queue_work(cpu, wq, &dwork->work);
		return;
	}

	dwork->wq = wq;
	dwork->cpu = cpu;
	timer->expires = jiffies + delay;

	if (unlikely(cpu != WORK_CPU_UNBOUND))
		add_timer_on(timer, cpu);
	else
		add_timer(timer);
}

/**
 * queue_delayed_work_on - queue work on specific CPU after delay
 * @cpu: CPU number to execute work on
 * @wq: workqueue to use
 * @dwork: work to queue
 * @delay: number of jiffies to wait before queueing
 *
 * Return: %false if @work was already on a queue, %true otherwise.  If
 * @delay is zero and @dwork is idle, it will be scheduled for immediate
 * execution.
 */
bool queue_delayed_work_on(int cpu, struct workqueue_struct *wq,
			   struct delayed_work *dwork, unsigned long delay)
{
	struct work_struct *work = &dwork->work;
	bool ret = false;
	unsigned long flags;

	/* read the comment in __queue_work() */
	local_irq_save(flags);

	if (!test_and_set_bit(WORK_STRUCT_PENDING_BIT, work_data_bits(work))) {
		__queue_delayed_work(cpu, wq, dwork, delay);
		ret = true;
	}

	local_irq_restore(flags);
	return ret;
}
EXPORT_SYMBOL(queue_delayed_work_on);

/**
 * mod_delayed_work_on - modify delay of or queue a delayed work on specific CPU
 * @cpu: CPU number to execute work on
 * @wq: workqueue to use
 * @dwork: work to queue
 * @delay: number of jiffies to wait before queueing
 *
 * If @dwork is idle, equivalent to queue_delayed_work_on(); otherwise,
 * modify @dwork's timer so that it expires after @delay.  If @delay is
 * zero, @work is guaranteed to be scheduled immediately regardless of its
 * current state.
 *
 * Return: %false if @dwork was idle and queued, %true if @dwork was
 * pending and its timer was modified.
 *
 * This function is safe to call from any context including IRQ handler.
 * See try_to_grab_pending() for details.
 */
bool mod_delayed_work_on(int cpu, struct workqueue_struct *wq,
			 struct delayed_work *dwork, unsigned long delay)
{
	unsigned long flags;
	int ret;

	do {
		ret = try_to_grab_pending(&dwork->work, true, &flags);
	} while (unlikely(ret == -EAGAIN));

	if (likely(ret >= 0)) {
		__queue_delayed_work(cpu, wq, dwork, delay);
		local_irq_restore(flags);
	}

	/* -ENOENT from try_to_grab_pending() becomes %true */
	return ret;
}
EXPORT_SYMBOL_GPL(mod_delayed_work_on);

static void rcu_work_rcufn(struct rcu_head *rcu)
{
	struct rcu_work *rwork = container_of(rcu, struct rcu_work, rcu);

	/* read the comment in __queue_work() */
	local_irq_disable();
	__queue_work(WORK_CPU_UNBOUND, rwork->wq, &rwork->work);
	local_irq_enable();
}

/**
 * queue_rcu_work - queue work after a RCU grace period
 * @wq: workqueue to use
 * @rwork: work to queue
 *
 * Return: %false if @rwork was already pending, %true otherwise.  Note
 * that a full RCU grace period is guaranteed only after a %true return.
 * While @rwork is guaranteed to be executed after a %false return, the
 * execution may happen before a full RCU grace period has passed.
 */
bool queue_rcu_work(struct workqueue_struct *wq, struct rcu_work *rwork)
{
	struct work_struct *work = &rwork->work;

	if (!test_and_set_bit(WORK_STRUCT_PENDING_BIT, work_data_bits(work))) {
		rwork->wq = wq;
		call_rcu_hurry(&rwork->rcu, rcu_work_rcufn);
		return true;
	}

	return false;
}
EXPORT_SYMBOL(queue_rcu_work);

static struct worker *alloc_worker(int node)
{
	struct worker *worker;

	worker = kzalloc_node(sizeof(*worker), GFP_KERNEL, node);
	if (worker) {
		INIT_LIST_HEAD(&worker->entry);
		INIT_LIST_HEAD(&worker->scheduled);
		INIT_LIST_HEAD(&worker->node);
		/* on creation a worker is in !idle && prep state */
		worker->flags = WORKER_PREP;
	}
	return worker;
}

static cpumask_t *pool_allowed_cpus(struct worker_pool *pool)
{
	if (pool->cpu < 0 && pool->attrs->affn_strict)
		return pool->attrs->__pod_cpumask;
	else
		return pool->attrs->cpumask;
}

/**
 * worker_attach_to_pool() - attach a worker to a pool
 * @worker: worker to be attached
 * @pool: the target pool
 *
 * Attach @worker to @pool.  Once attached, the %WORKER_UNBOUND flag and
 * cpu-binding of @worker are kept coordinated with the pool across
 * cpu-[un]hotplugs.
 */
static void worker_attach_to_pool(struct worker *worker,
				   struct worker_pool *pool)
{
	mutex_lock(&wq_pool_attach_mutex);

	/*
	 * The wq_pool_attach_mutex ensures %POOL_DISASSOCIATED remains
	 * stable across this function.  See the comments above the flag
	 * definition for details.
	 */
	if (pool->flags & POOL_DISASSOCIATED)
		worker->flags |= WORKER_UNBOUND;
	else
		kthread_set_per_cpu(worker->task, pool->cpu);

	if (worker->rescue_wq)
		set_cpus_allowed_ptr(worker->task, pool_allowed_cpus(pool));

	list_add_tail(&worker->node, &pool->workers);
	worker->pool = pool;

	mutex_unlock(&wq_pool_attach_mutex);
}

/**
 * worker_detach_from_pool() - detach a worker from its pool
 * @worker: worker which is attached to its pool
 *
 * Undo the attaching which had been done in worker_attach_to_pool().  The
 * caller worker shouldn't access to the pool after detached except it has
 * other reference to the pool.
 */
static void worker_detach_from_pool(struct worker *worker)
{
	struct worker_pool *pool = worker->pool;
	struct completion *detach_completion = NULL;

	mutex_lock(&wq_pool_attach_mutex);

	kthread_set_per_cpu(worker->task, -1);
	list_del(&worker->node);
	worker->pool = NULL;

	if (list_empty(&pool->workers) && list_empty(&pool->dying_workers))
		detach_completion = pool->detach_completion;
	mutex_unlock(&wq_pool_attach_mutex);

	/* clear leftover flags without pool->lock after it is detached */
	worker->flags &= ~(WORKER_UNBOUND | WORKER_REBOUND);

	if (detach_completion)
		complete(detach_completion);
}

/**
 * create_worker - create a new workqueue worker
 * @pool: pool the new worker will belong to
 *
 * Create and start a new worker which is attached to @pool.
 *
 * CONTEXT:
 * Might sleep.  Does GFP_KERNEL allocations.
 *
 * Return:
 * Pointer to the newly created worker.
 */
static struct worker *create_worker(struct worker_pool *pool)
{
	struct worker *worker;
	int id;
	char id_buf[23];

	/* ID is needed to determine kthread name */
	id = ida_alloc(&pool->worker_ida, GFP_KERNEL);
	if (id < 0) {
		pr_err_once("workqueue: Failed to allocate a worker ID: %pe\n",
			    ERR_PTR(id));
		return NULL;
	}

	worker = alloc_worker(pool->node);
	if (!worker) {
		pr_err_once("workqueue: Failed to allocate a worker\n");
		goto fail;
	}

	worker->id = id;

	if (pool->cpu >= 0)
		snprintf(id_buf, sizeof(id_buf), "%d:%d%s", pool->cpu, id,
			 pool->attrs->nice < 0  ? "H" : "");
	else
		snprintf(id_buf, sizeof(id_buf), "u%d:%d", pool->id, id);

	worker->task = kthread_create_on_node(worker_thread, worker, pool->node,
					      "kworker/%s", id_buf);
	if (IS_ERR(worker->task)) {
		if (PTR_ERR(worker->task) == -EINTR) {
			pr_err("workqueue: Interrupted when creating a worker thread \"kworker/%s\"\n",
			       id_buf);
		} else {
			pr_err_once("workqueue: Failed to create a worker thread: %pe",
				    worker->task);
		}
		goto fail;
	}

	set_user_nice(worker->task, pool->attrs->nice);
	kthread_bind_mask(worker->task, pool_allowed_cpus(pool));

	/* successful, attach the worker to the pool */
	worker_attach_to_pool(worker, pool);

	/* start the newly created worker */
	raw_spin_lock_irq(&pool->lock);

	worker->pool->nr_workers++;
	worker_enter_idle(worker);
	kick_pool(pool);

	/*
	 * @worker is waiting on a completion in kthread() and will trigger hung
	 * check if not woken up soon. As kick_pool() might not have waken it
	 * up, wake it up explicitly once more.
	 */
	wake_up_process(worker->task);

	raw_spin_unlock_irq(&pool->lock);

	return worker;

fail:
	ida_free(&pool->worker_ida, id);
	kfree(worker);
	return NULL;
}

static void unbind_worker(struct worker *worker)
{
	lockdep_assert_held(&wq_pool_attach_mutex);

	kthread_set_per_cpu(worker->task, -1);
	if (cpumask_intersects(wq_unbound_cpumask, cpu_active_mask))
		WARN_ON_ONCE(set_cpus_allowed_ptr(worker->task, wq_unbound_cpumask) < 0);
	else
		WARN_ON_ONCE(set_cpus_allowed_ptr(worker->task, cpu_possible_mask) < 0);
}

static void wake_dying_workers(struct list_head *cull_list)
{
	struct worker *worker, *tmp;

	list_for_each_entry_safe(worker, tmp, cull_list, entry) {
		list_del_init(&worker->entry);
		unbind_worker(worker);
		/*
		 * If the worker was somehow already running, then it had to be
		 * in pool->idle_list when set_worker_dying() happened or we
		 * wouldn't have gotten here.
		 *
		 * Thus, the worker must either have observed the WORKER_DIE
		 * flag, or have set its state to TASK_IDLE. Either way, the
		 * below will be observed by the worker and is safe to do
		 * outside of pool->lock.
		 */
		wake_up_process(worker->task);
	}
}

/**
 * set_worker_dying - Tag a worker for destruction
 * @worker: worker to be destroyed
 * @list: transfer worker away from its pool->idle_list and into list
 *
 * Tag @worker for destruction and adjust @pool stats accordingly.  The worker
 * should be idle.
 *
 * CONTEXT:
 * raw_spin_lock_irq(pool->lock).
 */
static void set_worker_dying(struct worker *worker, struct list_head *list)
{
	struct worker_pool *pool = worker->pool;

	lockdep_assert_held(&pool->lock);
	lockdep_assert_held(&wq_pool_attach_mutex);

	/* sanity check frenzy */
	if (WARN_ON(worker->current_work) ||
	    WARN_ON(!list_empty(&worker->scheduled)) ||
	    WARN_ON(!(worker->flags & WORKER_IDLE)))
		return;

	pool->nr_workers--;
	pool->nr_idle--;

	worker->flags |= WORKER_DIE;

	list_move(&worker->entry, list);
	list_move(&worker->node, &pool->dying_workers);
}

/**
 * idle_worker_timeout - check if some idle workers can now be deleted.
 * @t: The pool's idle_timer that just expired
 *
 * The timer is armed in worker_enter_idle(). Note that it isn't disarmed in
 * worker_leave_idle(), as a worker flicking between idle and active while its
 * pool is at the too_many_workers() tipping point would cause too much timer
 * housekeeping overhead. Since IDLE_WORKER_TIMEOUT is long enough, we just let
 * it expire and re-evaluate things from there.
 */
static void idle_worker_timeout(struct timer_list *t)
{
	struct worker_pool *pool = from_timer(pool, t, idle_timer);
	bool do_cull = false;

	if (work_pending(&pool->idle_cull_work))
		return;

	raw_spin_lock_irq(&pool->lock);

	if (too_many_workers(pool)) {
		struct worker *worker;
		unsigned long expires;

		/* idle_list is kept in LIFO order, check the last one */
		worker = list_entry(pool->idle_list.prev, struct worker, entry);
		expires = worker->last_active + IDLE_WORKER_TIMEOUT;
		do_cull = !time_before(jiffies, expires);

		if (!do_cull)
			mod_timer(&pool->idle_timer, expires);
	}
	raw_spin_unlock_irq(&pool->lock);

	if (do_cull)
		queue_work(system_unbound_wq, &pool->idle_cull_work);
}

/**
 * idle_cull_fn - cull workers that have been idle for too long.
 * @work: the pool's work for handling these idle workers
 *
 * This goes through a pool's idle workers and gets rid of those that have been
 * idle for at least IDLE_WORKER_TIMEOUT seconds.
 *
 * We don't want to disturb isolated CPUs because of a pcpu kworker being
 * culled, so this also resets worker affinity. This requires a sleepable
 * context, hence the split between timer callback and work item.
 */
static void idle_cull_fn(struct work_struct *work)
{
	struct worker_pool *pool = container_of(work, struct worker_pool, idle_cull_work);
	LIST_HEAD(cull_list);

	/*
	 * Grabbing wq_pool_attach_mutex here ensures an already-running worker
	 * cannot proceed beyong worker_detach_from_pool() in its self-destruct
	 * path. This is required as a previously-preempted worker could run after
	 * set_worker_dying() has happened but before wake_dying_workers() did.
	 */
	mutex_lock(&wq_pool_attach_mutex);
	raw_spin_lock_irq(&pool->lock);

	while (too_many_workers(pool)) {
		struct worker *worker;
		unsigned long expires;

		worker = list_entry(pool->idle_list.prev, struct worker, entry);
		expires = worker->last_active + IDLE_WORKER_TIMEOUT;

		if (time_before(jiffies, expires)) {
			mod_timer(&pool->idle_timer, expires);
			break;
		}

		set_worker_dying(worker, &cull_list);
	}

	raw_spin_unlock_irq(&pool->lock);
	wake_dying_workers(&cull_list);
	mutex_unlock(&wq_pool_attach_mutex);
}

static void send_mayday(struct work_struct *work)
{
	struct pool_workqueue *pwq = get_work_pwq(work);
	struct workqueue_struct *wq = pwq->wq;

	lockdep_assert_held(&wq_mayday_lock);

	if (!wq->rescuer)
		return;

	/* mayday mayday mayday */
	if (list_empty(&pwq->mayday_node)) {
		/*
		 * If @pwq is for an unbound wq, its base ref may be put at
		 * any time due to an attribute change.  Pin @pwq until the
		 * rescuer is done with it.
		 */
		get_pwq(pwq);
		list_add_tail(&pwq->mayday_node, &wq->maydays);
		wake_up_process(wq->rescuer->task);
		pwq->stats[PWQ_STAT_MAYDAY]++;
	}
}

static void pool_mayday_timeout(struct timer_list *t)
{
	struct worker_pool *pool = from_timer(pool, t, mayday_timer);
	struct work_struct *work;

	raw_spin_lock_irq(&pool->lock);
	raw_spin_lock(&wq_mayday_lock);		/* for wq->maydays */

	if (need_to_create_worker(pool)) {
		/*
		 * We've been trying to create a new worker but
		 * haven't been successful.  We might be hitting an
		 * allocation deadlock.  Send distress signals to
		 * rescuers.
		 */
		list_for_each_entry(work, &pool->worklist, entry)
			send_mayday(work);
	}

	raw_spin_unlock(&wq_mayday_lock);
	raw_spin_unlock_irq(&pool->lock);

	mod_timer(&pool->mayday_timer, jiffies + MAYDAY_INTERVAL);
}

/**
 * maybe_create_worker - create a new worker if necessary
 * @pool: pool to create a new worker for
 *
 * Create a new worker for @pool if necessary.  @pool is guaranteed to
 * have at least one idle worker on return from this function.  If
 * creating a new worker takes longer than MAYDAY_INTERVAL, mayday is
 * sent to all rescuers with works scheduled on @pool to resolve
 * possible allocation deadlock.
 *
 * On return, need_to_create_worker() is guaranteed to be %false and
 * may_start_working() %true.
 *
 * LOCKING:
 * raw_spin_lock_irq(pool->lock) which may be released and regrabbed
 * multiple times.  Does GFP_KERNEL allocations.  Called only from
 * manager.
 */
static void maybe_create_worker(struct worker_pool *pool)
__releases(&pool->lock)
__acquires(&pool->lock)
{
restart:
	raw_spin_unlock_irq(&pool->lock);

	/* if we don't make progress in MAYDAY_INITIAL_TIMEOUT, call for help */
	mod_timer(&pool->mayday_timer, jiffies + MAYDAY_INITIAL_TIMEOUT);

	while (true) {
		if (create_worker(pool) || !need_to_create_worker(pool))
			break;

		schedule_timeout_interruptible(CREATE_COOLDOWN);

		if (!need_to_create_worker(pool))
			break;
	}

	del_timer_sync(&pool->mayday_timer);
	raw_spin_lock_irq(&pool->lock);
	/*
	 * This is necessary even after a new worker was just successfully
	 * created as @pool->lock was dropped and the new worker might have
	 * already become busy.
	 */
	if (need_to_create_worker(pool))
		goto restart;
}

/**
 * manage_workers - manage worker pool
 * @worker: self
 *
 * Assume the manager role and manage the worker pool @worker belongs
 * to.  At any given time, there can be only zero or one manager per
 * pool.  The exclusion is handled automatically by this function.
 *
 * The caller can safely start processing works on false return.  On
 * true return, it's guaranteed that need_to_create_worker() is false
 * and may_start_working() is true.
 *
 * CONTEXT:
 * raw_spin_lock_irq(pool->lock) which may be released and regrabbed
 * multiple times.  Does GFP_KERNEL allocations.
 *
 * Return:
 * %false if the pool doesn't need management and the caller can safely
 * start processing works, %true if management function was performed and
 * the conditions that the caller verified before calling the function may
 * no longer be true.
 */
static bool manage_workers(struct worker *worker)
{
	struct worker_pool *pool = worker->pool;

	if (pool->flags & POOL_MANAGER_ACTIVE)
		return false;

	pool->flags |= POOL_MANAGER_ACTIVE;
	pool->manager = worker;

	maybe_create_worker(pool);

	pool->manager = NULL;
	pool->flags &= ~POOL_MANAGER_ACTIVE;
	rcuwait_wake_up(&manager_wait);
	return true;
}

/**
 * process_one_work - process single work
 * @worker: self
 * @work: work to process
 *
 * Process @work.  This function contains all the logics necessary to
 * process a single work including synchronization against and
 * interaction with other workers on the same cpu, queueing and
 * flushing.  As long as context requirement is met, any worker can
 * call this function to process a work.
 *
 * CONTEXT:
 * raw_spin_lock_irq(pool->lock) which is released and regrabbed.
 */
static void process_one_work(struct worker *worker, struct work_struct *work)
__releases(&pool->lock)
__acquires(&pool->lock)
{
	struct pool_workqueue *pwq = get_work_pwq(work);
	struct worker_pool *pool = worker->pool;
	unsigned long work_data;
#ifdef CONFIG_LOCKDEP
	/*
	 * It is permissible to free the struct work_struct from
	 * inside the function that is called from it, this we need to
	 * take into account for lockdep too.  To avoid bogus "held
	 * lock freed" warnings as well as problems when looking into
	 * work->lockdep_map, make a copy and use that here.
	 */
	struct lockdep_map lockdep_map;

	lockdep_copy_map(&lockdep_map, &work->lockdep_map);
#endif
	/* ensure we're on the correct CPU */
	WARN_ON_ONCE(!(pool->flags & POOL_DISASSOCIATED) &&
		     raw_smp_processor_id() != pool->cpu);

	/* claim and dequeue */
	debug_work_deactivate(work);
	hash_add(pool->busy_hash, &worker->hentry, (unsigned long)work);
	worker->current_work = work;
	worker->current_func = work->func;
	worker->current_pwq = pwq;
	worker->current_at = worker->task->se.sum_exec_runtime;
	work_data = *work_data_bits(work);
	worker->current_color = get_work_color(work_data);

	/*
	 * Record wq name for cmdline and debug reporting, may get
	 * overridden through set_worker_desc().
	 */
	strscpy(worker->desc, pwq->wq->name, WORKER_DESC_LEN);

	list_del_init(&work->entry);

	/*
	 * CPU intensive works don't participate in concurrency management.
	 * They're the scheduler's responsibility.  This takes @worker out
	 * of concurrency management and the next code block will chain
	 * execution of the pending work items.
	 */
	if (unlikely(pwq->wq->flags & WQ_CPU_INTENSIVE))
		worker_set_flags(worker, WORKER_CPU_INTENSIVE);

	/*
	 * Kick @pool if necessary. It's always noop for per-cpu worker pools
	 * since nr_running would always be >= 1 at this point. This is used to
	 * chain execution of the pending work items for WORKER_NOT_RUNNING
	 * workers such as the UNBOUND and CPU_INTENSIVE ones.
	 */
	kick_pool(pool);

	/*
	 * Record the last pool and clear PENDING which should be the last
	 * update to @work.  Also, do this inside @pool->lock so that
	 * PENDING and queued state changes happen together while IRQ is
	 * disabled.
	 */
	set_work_pool_and_clear_pending(work, pool->id);

	pwq->stats[PWQ_STAT_STARTED]++;
	raw_spin_unlock_irq(&pool->lock);

	lock_map_acquire(&pwq->wq->lockdep_map);
	lock_map_acquire(&lockdep_map);
	/*
	 * Strictly speaking we should mark the invariant state without holding
	 * any locks, that is, before these two lock_map_acquire()'s.
	 *
	 * However, that would result in:
	 *
	 *   A(W1)
	 *   WFC(C)
	 *		A(W1)
	 *		C(C)
	 *
	 * Which would create W1->C->W1 dependencies, even though there is no
	 * actual deadlock possible. There are two solutions, using a
	 * read-recursive acquire on the work(queue) 'locks', but this will then
	 * hit the lockdep limitation on recursive locks, or simply discard
	 * these locks.
	 *
	 * AFAICT there is no possible deadlock scenario between the
	 * flush_work() and complete() primitives (except for single-threaded
	 * workqueues), so hiding them isn't a problem.
	 */
	lockdep_invariant_state(true);
	trace_workqueue_execute_start(work);
	worker->current_func(work);
	/*
	 * While we must be careful to not use "work" after this, the trace
	 * point will only record its address.
	 */
	trace_workqueue_execute_end(work, worker->current_func);
	pwq->stats[PWQ_STAT_COMPLETED]++;
	lock_map_release(&lockdep_map);
	lock_map_release(&pwq->wq->lockdep_map);

	if (unlikely(in_atomic() || lockdep_depth(current) > 0)) {
		pr_err("BUG: workqueue leaked lock or atomic: %s/0x%08x/%d\n"
		       "     last function: %ps\n",
		       current->comm, preempt_count(), task_pid_nr(current),
		       worker->current_func);
		debug_show_held_locks(current);
		dump_stack();
	}

	/*
	 * The following prevents a kworker from hogging CPU on !PREEMPTION
	 * kernels, where a requeueing work item waiting for something to
	 * happen could deadlock with stop_machine as such work item could
	 * indefinitely requeue itself while all other CPUs are trapped in
	 * stop_machine. At the same time, report a quiescent RCU state so
	 * the same condition doesn't freeze RCU.
	 */
	cond_resched();

	raw_spin_lock_irq(&pool->lock);

	/*
	 * In addition to %WQ_CPU_INTENSIVE, @worker may also have been marked
	 * CPU intensive by wq_worker_tick() if @work hogged CPU longer than
	 * wq_cpu_intensive_thresh_us. Clear it.
	 */
	worker_clr_flags(worker, WORKER_CPU_INTENSIVE);

	/* tag the worker for identification in schedule() */
	worker->last_func = worker->current_func;

	/* we're done with it, release */
	hash_del(&worker->hentry);
	worker->current_work = NULL;
	worker->current_func = NULL;
	worker->current_pwq = NULL;
	worker->current_color = INT_MAX;
	pwq_dec_nr_in_flight(pwq, work_data);
}

/**
 * process_scheduled_works - process scheduled works
 * @worker: self
 *
 * Process all scheduled works.  Please note that the scheduled list
 * may change while processing a work, so this function repeatedly
 * fetches a work from the top and executes it.
 *
 * CONTEXT:
 * raw_spin_lock_irq(pool->lock) which may be released and regrabbed
 * multiple times.
 */
static void process_scheduled_works(struct worker *worker)
{
	struct work_struct *work;
	bool first = true;

	while ((work = list_first_entry_or_null(&worker->scheduled,
						struct work_struct, entry))) {
		if (first) {
			worker->pool->watchdog_ts = jiffies;
			first = false;
		}
		process_one_work(worker, work);
	}
}

static void set_pf_worker(bool val)
{
	mutex_lock(&wq_pool_attach_mutex);
	if (val)
		current->flags |= PF_WQ_WORKER;
	else
		current->flags &= ~PF_WQ_WORKER;
	mutex_unlock(&wq_pool_attach_mutex);
}

/**
 * worker_thread - the worker thread function
 * @__worker: self
 *
 * The worker thread function.  All workers belong to a worker_pool -
 * either a per-cpu one or dynamic unbound one.  These workers process all
 * work items regardless of their specific target workqueue.  The only
 * exception is work items which belong to workqueues with a rescuer which
 * will be explained in rescuer_thread().
 *
 * Return: 0
 */
static int worker_thread(void *__worker)
{
	struct worker *worker = __worker;
	struct worker_pool *pool = worker->pool;

	/* tell the scheduler that this is a workqueue worker */
	set_pf_worker(true);
woke_up:
	raw_spin_lock_irq(&pool->lock);

	/* am I supposed to die? */
	if (unlikely(worker->flags & WORKER_DIE)) {
		raw_spin_unlock_irq(&pool->lock);
		set_pf_worker(false);

		set_task_comm(worker->task, "kworker/dying");
		ida_free(&pool->worker_ida, worker->id);
		worker_detach_from_pool(worker);
		WARN_ON_ONCE(!list_empty(&worker->entry));
		kfree(worker);
		return 0;
	}

	worker_leave_idle(worker);
recheck:
	/* no more worker necessary? */
	if (!need_more_worker(pool))
		goto sleep;

	/* do we need to manage? */
	if (unlikely(!may_start_working(pool)) && manage_workers(worker))
		goto recheck;

	/*
	 * ->scheduled list can only be filled while a worker is
	 * preparing to process a work or actually processing it.
	 * Make sure nobody diddled with it while I was sleeping.
	 */
	WARN_ON_ONCE(!list_empty(&worker->scheduled));

	/*
	 * Finish PREP stage.  We're guaranteed to have at least one idle
	 * worker or that someone else has already assumed the manager
	 * role.  This is where @worker starts participating in concurrency
	 * management if applicable and concurrency management is restored
	 * after being rebound.  See rebind_workers() for details.
	 */
	worker_clr_flags(worker, WORKER_PREP | WORKER_REBOUND);

	do {
		struct work_struct *work =
			list_first_entry(&pool->worklist,
					 struct work_struct, entry);

		if (assign_work(work, worker, NULL))
			process_scheduled_works(worker);
	} while (keep_working(pool));

	worker_set_flags(worker, WORKER_PREP);
sleep:
	/*
	 * pool->lock is held and there's no work to process and no need to
	 * manage, sleep.  Workers are woken up only while holding
	 * pool->lock or from local cpu, so setting the current state
	 * before releasing pool->lock is enough to prevent losing any
	 * event.
	 */
	worker_enter_idle(worker);
	__set_current_state(TASK_IDLE);
	raw_spin_unlock_irq(&pool->lock);
	schedule();
	goto woke_up;
}

/**
 * rescuer_thread - the rescuer thread function
 * @__rescuer: self
 *
 * Workqueue rescuer thread function.  There's one rescuer for each
 * workqueue which has WQ_MEM_RECLAIM set.
 *
 * Regular work processing on a pool may block trying to create a new
 * worker which uses GFP_KERNEL allocation which has slight chance of
 * developing into deadlock if some works currently on the same queue
 * need to be processed to satisfy the GFP_KERNEL allocation.  This is
 * the problem rescuer solves.
 *
 * When such condition is possible, the pool summons rescuers of all
 * workqueues which have works queued on the pool and let them process
 * those works so that forward progress can be guaranteed.
 *
 * This should happen rarely.
 *
 * Return: 0
 */
static int rescuer_thread(void *__rescuer)
{
	struct worker *rescuer = __rescuer;
	struct workqueue_struct *wq = rescuer->rescue_wq;
	bool should_stop;

	set_user_nice(current, RESCUER_NICE_LEVEL);

	/*
	 * Mark rescuer as worker too.  As WORKER_PREP is never cleared, it
	 * doesn't participate in concurrency management.
	 */
	set_pf_worker(true);
repeat:
	set_current_state(TASK_IDLE);

	/*
	 * By the time the rescuer is requested to stop, the workqueue
	 * shouldn't have any work pending, but @wq->maydays may still have
	 * pwq(s) queued.  This can happen by non-rescuer workers consuming
	 * all the work items before the rescuer got to them.  Go through
	 * @wq->maydays processing before acting on should_stop so that the
	 * list is always empty on exit.
	 */
	should_stop = kthread_should_stop();

	/* see whether any pwq is asking for help */
	raw_spin_lock_irq(&wq_mayday_lock);

	while (!list_empty(&wq->maydays)) {
		struct pool_workqueue *pwq = list_first_entry(&wq->maydays,
					struct pool_workqueue, mayday_node);
		struct worker_pool *pool = pwq->pool;
		struct work_struct *work, *n;

		__set_current_state(TASK_RUNNING);
		list_del_init(&pwq->mayday_node);

		raw_spin_unlock_irq(&wq_mayday_lock);

		worker_attach_to_pool(rescuer, pool);

		raw_spin_lock_irq(&pool->lock);

		/*
		 * Slurp in all works issued via this workqueue and
		 * process'em.
		 */
		WARN_ON_ONCE(!list_empty(&rescuer->scheduled));
		list_for_each_entry_safe(work, n, &pool->worklist, entry) {
			if (get_work_pwq(work) == pwq &&
			    assign_work(work, rescuer, &n))
				pwq->stats[PWQ_STAT_RESCUED]++;
		}

		if (!list_empty(&rescuer->scheduled)) {
			process_scheduled_works(rescuer);

			/*
			 * The above execution of rescued work items could
			 * have created more to rescue through
			 * pwq_activate_first_inactive() or chained
			 * queueing.  Let's put @pwq back on mayday list so
			 * that such back-to-back work items, which may be
			 * being used to relieve memory pressure, don't
			 * incur MAYDAY_INTERVAL delay inbetween.
			 */
			if (pwq->nr_active && need_to_create_worker(pool)) {
				raw_spin_lock(&wq_mayday_lock);
				/*
				 * Queue iff we aren't racing destruction
				 * and somebody else hasn't queued it already.
				 */
				if (wq->rescuer && list_empty(&pwq->mayday_node)) {
					get_pwq(pwq);
					list_add_tail(&pwq->mayday_node, &wq->maydays);
				}
				raw_spin_unlock(&wq_mayday_lock);
			}
		}

		/*
		 * Put the reference grabbed by send_mayday().  @pool won't
		 * go away while we're still attached to it.
		 */
		put_pwq(pwq);

		/*
		 * Leave this pool. Notify regular workers; otherwise, we end up
		 * with 0 concurrency and stalling the execution.
		 */
		kick_pool(pool);

		raw_spin_unlock_irq(&pool->lock);

		worker_detach_from_pool(rescuer);

		raw_spin_lock_irq(&wq_mayday_lock);
	}

	raw_spin_unlock_irq(&wq_mayday_lock);

	if (should_stop) {
		__set_current_state(TASK_RUNNING);
		set_pf_worker(false);
		return 0;
	}

	/* rescuers should never participate in concurrency management */
	WARN_ON_ONCE(!(rescuer->flags & WORKER_NOT_RUNNING));
	schedule();
	goto repeat;
}

/**
 * check_flush_dependency - check for flush dependency sanity
 * @target_wq: workqueue being flushed
 * @target_work: work item being flushed (NULL for workqueue flushes)
 *
 * %current is trying to flush the whole @target_wq or @target_work on it.
 * If @target_wq doesn't have %WQ_MEM_RECLAIM, verify that %current is not
 * reclaiming memory or running on a workqueue which doesn't have
 * %WQ_MEM_RECLAIM as that can break forward-progress guarantee leading to
 * a deadlock.
 */
static void check_flush_dependency(struct workqueue_struct *target_wq,
				   struct work_struct *target_work)
{
	work_func_t target_func = target_work ? target_work->func : NULL;
	struct worker *worker;

	if (target_wq->flags & WQ_MEM_RECLAIM)
		return;

	worker = current_wq_worker();

	WARN_ONCE(current->flags & PF_MEMALLOC,
		  "workqueue: PF_MEMALLOC task %d(%s) is flushing !WQ_MEM_RECLAIM %s:%ps",
		  current->pid, current->comm, target_wq->name, target_func);
	WARN_ONCE(worker && ((worker->current_pwq->wq->flags &
			      (WQ_MEM_RECLAIM | __WQ_LEGACY)) == WQ_MEM_RECLAIM),
		  "workqueue: WQ_MEM_RECLAIM %s:%ps is flushing !WQ_MEM_RECLAIM %s:%ps",
		  worker->current_pwq->wq->name, worker->current_func,
		  target_wq->name, target_func);
}

struct wq_barrier {
	struct work_struct	work;
	struct completion	done;
	struct task_struct	*task;	/* purely informational */
};

static void wq_barrier_func(struct work_struct *work)
{
	struct wq_barrier *barr = container_of(work, struct wq_barrier, work);
	complete(&barr->done);
}

/**
 * insert_wq_barrier - insert a barrier work
 * @pwq: pwq to insert barrier into
 * @barr: wq_barrier to insert
 * @target: target work to attach @barr to
 * @worker: worker currently executing @target, NULL if @target is not executing
 *
 * @barr is linked to @target such that @barr is completed only after
 * @target finishes execution.  Please note that the ordering
 * guarantee is observed only with respect to @target and on the local
 * cpu.
 *
 * Currently, a queued barrier can't be canceled.  This is because
 * try_to_grab_pending() can't determine whether the work to be
 * grabbed is at the head of the queue and thus can't clear LINKED
 * flag of the previous work while there must be a valid next work
 * after a work with LINKED flag set.
 *
 * Note that when @worker is non-NULL, @target may be modified
 * underneath us, so we can't reliably determine pwq from @target.
 *
 * CONTEXT:
 * raw_spin_lock_irq(pool->lock).
 */
static void insert_wq_barrier(struct pool_workqueue *pwq,
			      struct wq_barrier *barr,
			      struct work_struct *target, struct worker *worker)
{
	unsigned int work_flags = 0;
	unsigned int work_color;
	struct list_head *head;

	/*
	 * debugobject calls are safe here even with pool->lock locked
	 * as we know for sure that this will not trigger any of the
	 * checks and call back into the fixup functions where we
	 * might deadlock.
	 */
	INIT_WORK_ONSTACK(&barr->work, wq_barrier_func);
	__set_bit(WORK_STRUCT_PENDING_BIT, work_data_bits(&barr->work));

	init_completion_map(&barr->done, &target->lockdep_map);

	barr->task = current;

	/* The barrier work item does not participate in nr_active. */
	work_flags |= WORK_STRUCT_INACTIVE;

	/*
	 * If @target is currently being executed, schedule the
	 * barrier to the worker; otherwise, put it after @target.
	 */
	if (worker) {
		head = worker->scheduled.next;
		work_color = worker->current_color;
	} else {
		unsigned long *bits = work_data_bits(target);

		head = target->entry.next;
		/* there can already be other linked works, inherit and set */
		work_flags |= *bits & WORK_STRUCT_LINKED;
		work_color = get_work_color(*bits);
		__set_bit(WORK_STRUCT_LINKED_BIT, bits);
	}

	pwq->nr_in_flight[work_color]++;
	work_flags |= work_color_to_flags(work_color);

	insert_work(pwq, &barr->work, head, work_flags);
}

/**
 * flush_workqueue_prep_pwqs - prepare pwqs for workqueue flushing
 * @wq: workqueue being flushed
 * @flush_color: new flush color, < 0 for no-op
 * @work_color: new work color, < 0 for no-op
 *
 * Prepare pwqs for workqueue flushing.
 *
 * If @flush_color is non-negative, flush_color on all pwqs should be
 * -1.  If no pwq has in-flight commands at the specified color, all
 * pwq->flush_color's stay at -1 and %false is returned.  If any pwq
 * has in flight commands, its pwq->flush_color is set to
 * @flush_color, @wq->nr_pwqs_to_flush is updated accordingly, pwq
 * wakeup logic is armed and %true is returned.
 *
 * The caller should have initialized @wq->first_flusher prior to
 * calling this function with non-negative @flush_color.  If
 * @flush_color is negative, no flush color update is done and %false
 * is returned.
 *
 * If @work_color is non-negative, all pwqs should have the same
 * work_color which is previous to @work_color and all will be
 * advanced to @work_color.
 *
 * CONTEXT:
 * mutex_lock(wq->mutex).
 *
 * Return:
 * %true if @flush_color >= 0 and there's something to flush.  %false
 * otherwise.
 */
static bool flush_workqueue_prep_pwqs(struct workqueue_struct *wq,
				      int flush_color, int work_color)
{
	bool wait = false;
	struct pool_workqueue *pwq;

	if (flush_color >= 0) {
		WARN_ON_ONCE(atomic_read(&wq->nr_pwqs_to_flush));
		atomic_set(&wq->nr_pwqs_to_flush, 1);
	}

	for_each_pwq(pwq, wq) {
		struct worker_pool *pool = pwq->pool;

		raw_spin_lock_irq(&pool->lock);

		if (flush_color >= 0) {
			WARN_ON_ONCE(pwq->flush_color != -1);

			if (pwq->nr_in_flight[flush_color]) {
				pwq->flush_color = flush_color;
				atomic_inc(&wq->nr_pwqs_to_flush);
				wait = true;
			}
		}

		if (work_color >= 0) {
			WARN_ON_ONCE(work_color != work_next_color(pwq->work_color));
			pwq->work_color = work_color;
		}

		raw_spin_unlock_irq(&pool->lock);
	}

	if (flush_color >= 0 && atomic_dec_and_test(&wq->nr_pwqs_to_flush))
		complete(&wq->first_flusher->done);

	return wait;
}

/**
 * __flush_workqueue - ensure that any scheduled work has run to completion.
 * @wq: workqueue to flush
 *
 * This function sleeps until all work items which were queued on entry
 * have finished execution, but it is not livelocked by new incoming ones.
 */
void __flush_workqueue(struct workqueue_struct *wq)
{
	struct wq_flusher this_flusher = {
		.list = LIST_HEAD_INIT(this_flusher.list),
		.flush_color = -1,
		.done = COMPLETION_INITIALIZER_ONSTACK_MAP(this_flusher.done, wq->lockdep_map),
	};
	int next_color;

	if (WARN_ON(!wq_online))
		return;

	lock_map_acquire(&wq->lockdep_map);
	lock_map_release(&wq->lockdep_map);

	mutex_lock(&wq->mutex);

	/*
	 * Start-to-wait phase
	 */
	next_color = work_next_color(wq->work_color);

	if (next_color != wq->flush_color) {
		/*
		 * Color space is not full.  The current work_color
		 * becomes our flush_color and work_color is advanced
		 * by one.
		 */
		WARN_ON_ONCE(!list_empty(&wq->flusher_overflow));
		this_flusher.flush_color = wq->work_color;
		wq->work_color = next_color;

		if (!wq->first_flusher) {
			/* no flush in progress, become the first flusher */
			WARN_ON_ONCE(wq->flush_color != this_flusher.flush_color);

			wq->first_flusher = &this_flusher;

			if (!flush_workqueue_prep_pwqs(wq, wq->flush_color,
						       wq->work_color)) {
				/* nothing to flush, done */
				wq->flush_color = next_color;
				wq->first_flusher = NULL;
				goto out_unlock;
			}
		} else {
			/* wait in queue */
			WARN_ON_ONCE(wq->flush_color == this_flusher.flush_color);
			list_add_tail(&this_flusher.list, &wq->flusher_queue);
			flush_workqueue_prep_pwqs(wq, -1, wq->work_color);
		}
	} else {
		/*
		 * Oops, color space is full, wait on overflow queue.
		 * The next flush completion will assign us
		 * flush_color and transfer to flusher_queue.
		 */
		list_add_tail(&this_flusher.list, &wq->flusher_overflow);
	}

	check_flush_dependency(wq, NULL);

	mutex_unlock(&wq->mutex);

	wait_for_completion(&this_flusher.done);

	/*
	 * Wake-up-and-cascade phase
	 *
	 * First flushers are responsible for cascading flushes and
	 * handling overflow.  Non-first flushers can simply return.
	 */
	if (READ_ONCE(wq->first_flusher) != &this_flusher)
		return;

	mutex_lock(&wq->mutex);

	/* we might have raced, check again with mutex held */
	if (wq->first_flusher != &this_flusher)
		goto out_unlock;

	WRITE_ONCE(wq->first_flusher, NULL);

	WARN_ON_ONCE(!list_empty(&this_flusher.list));
	WARN_ON_ONCE(wq->flush_color != this_flusher.flush_color);

	while (true) {
		struct wq_flusher *next, *tmp;

		/* complete all the flushers sharing the current flush color */
		list_for_each_entry_safe(next, tmp, &wq->flusher_queue, list) {
			if (next->flush_color != wq->flush_color)
				break;
			list_del_init(&next->list);
			complete(&next->done);
		}

		WARN_ON_ONCE(!list_empty(&wq->flusher_overflow) &&
			     wq->flush_color != work_next_color(wq->work_color));

		/* this flush_color is finished, advance by one */
		wq->flush_color = work_next_color(wq->flush_color);

		/* one color has been freed, handle overflow queue */
		if (!list_empty(&wq->flusher_overflow)) {
			/*
			 * Assign the same color to all overflowed
			 * flushers, advance work_color and append to
			 * flusher_queue.  This is the start-to-wait
			 * phase for these overflowed flushers.
			 */
			list_for_each_entry(tmp, &wq->flusher_overflow, list)
				tmp->flush_color = wq->work_color;

			wq->work_color = work_next_color(wq->work_color);

			list_splice_tail_init(&wq->flusher_overflow,
					      &wq->flusher_queue);
			flush_workqueue_prep_pwqs(wq, -1, wq->work_color);
		}

		if (list_empty(&wq->flusher_queue)) {
			WARN_ON_ONCE(wq->flush_color != wq->work_color);
			break;
		}

		/*
		 * Need to flush more colors.  Make the next flusher
		 * the new first flusher and arm pwqs.
		 */
		WARN_ON_ONCE(wq->flush_color == wq->work_color);
		WARN_ON_ONCE(wq->flush_color != next->flush_color);

		list_del_init(&next->list);
		wq->first_flusher = next;

		if (flush_workqueue_prep_pwqs(wq, wq->flush_color, -1))
			break;

		/*
		 * Meh... this color is already done, clear first
		 * flusher and repeat cascading.
		 */
		wq->first_flusher = NULL;
	}

out_unlock:
	mutex_unlock(&wq->mutex);
}
EXPORT_SYMBOL(__flush_workqueue);

/**
 * drain_workqueue - drain a workqueue
 * @wq: workqueue to drain
 *
 * Wait until the workqueue becomes empty.  While draining is in progress,
 * only chain queueing is allowed.  IOW, only currently pending or running
 * work items on @wq can queue further work items on it.  @wq is flushed
 * repeatedly until it becomes empty.  The number of flushing is determined
 * by the depth of chaining and should be relatively short.  Whine if it
 * takes too long.
 */
void drain_workqueue(struct workqueue_struct *wq)
{
	unsigned int flush_cnt = 0;
	struct pool_workqueue *pwq;

	/*
	 * __queue_work() needs to test whether there are drainers, is much
	 * hotter than drain_workqueue() and already looks at @wq->flags.
	 * Use __WQ_DRAINING so that queue doesn't have to check nr_drainers.
	 */
	mutex_lock(&wq->mutex);
	if (!wq->nr_drainers++)
		wq->flags |= __WQ_DRAINING;
	mutex_unlock(&wq->mutex);
reflush:
	__flush_workqueue(wq);

	mutex_lock(&wq->mutex);

	for_each_pwq(pwq, wq) {
		bool drained;

		raw_spin_lock_irq(&pwq->pool->lock);
		drained = pwq_is_empty(pwq);
		raw_spin_unlock_irq(&pwq->pool->lock);

		if (drained)
			continue;

		if (++flush_cnt == 10 ||
		    (flush_cnt % 100 == 0 && flush_cnt <= 1000))
			pr_warn("workqueue %s: %s() isn't complete after %u tries\n",
				wq->name, __func__, flush_cnt);

		mutex_unlock(&wq->mutex);
		goto reflush;
	}

	if (!--wq->nr_drainers)
		wq->flags &= ~__WQ_DRAINING;
	mutex_unlock(&wq->mutex);
}
EXPORT_SYMBOL_GPL(drain_workqueue);

static bool start_flush_work(struct work_struct *work, struct wq_barrier *barr,
			     bool from_cancel)
{
	struct worker *worker = NULL;
	struct worker_pool *pool;
	struct pool_workqueue *pwq;

	might_sleep();

	rcu_read_lock();
	pool = get_work_pool(work);
	if (!pool) {
		rcu_read_unlock();
		return false;
	}

	raw_spin_lock_irq(&pool->lock);
	/* see the comment in try_to_grab_pending() with the same code */
	pwq = get_work_pwq(work);
	if (pwq) {
		if (unlikely(pwq->pool != pool))
			goto already_gone;
	} else {
		worker = find_worker_executing_work(pool, work);
		if (!worker)
			goto already_gone;
		pwq = worker->current_pwq;
	}

	check_flush_dependency(pwq->wq, work);

	insert_wq_barrier(pwq, barr, work, worker);
	raw_spin_unlock_irq(&pool->lock);

	/*
	 * Force a lock recursion deadlock when using flush_work() inside a
	 * single-threaded or rescuer equipped workqueue.
	 *
	 * For single threaded workqueues the deadlock happens when the work
	 * is after the work issuing the flush_work(). For rescuer equipped
	 * workqueues the deadlock happens when the rescuer stalls, blocking
	 * forward progress.
	 */
	if (!from_cancel &&
	    (pwq->wq->saved_max_active == 1 || pwq->wq->rescuer)) {
		lock_map_acquire(&pwq->wq->lockdep_map);
		lock_map_release(&pwq->wq->lockdep_map);
	}
	rcu_read_unlock();
	return true;
already_gone:
	raw_spin_unlock_irq(&pool->lock);
	rcu_read_unlock();
	return false;
}

static bool __flush_work(struct work_struct *work, bool from_cancel)
{
	struct wq_barrier barr;

	if (WARN_ON(!wq_online))
		return false;

	if (WARN_ON(!work->func))
		return false;

	lock_map_acquire(&work->lockdep_map);
	lock_map_release(&work->lockdep_map);

	if (start_flush_work(work, &barr, from_cancel)) {
		wait_for_completion(&barr.done);
		destroy_work_on_stack(&barr.work);
		return true;
	} else {
		return false;
	}
}

/**
 * flush_work - wait for a work to finish executing the last queueing instance
 * @work: the work to flush
 *
 * Wait until @work has finished execution.  @work is guaranteed to be idle
 * on return if it hasn't been requeued since flush started.
 *
 * Return:
 * %true if flush_work() waited for the work to finish execution,
 * %false if it was already idle.
 */
bool flush_work(struct work_struct *work)
{
	return __flush_work(work, false);
}
EXPORT_SYMBOL_GPL(flush_work);

struct cwt_wait {
	wait_queue_entry_t		wait;
	struct work_struct	*work;
};

static int cwt_wakefn(wait_queue_entry_t *wait, unsigned mode, int sync, void *key)
{
	struct cwt_wait *cwait = container_of(wait, struct cwt_wait, wait);

	if (cwait->work != key)
		return 0;
	return autoremove_wake_function(wait, mode, sync, key);
}

static bool __cancel_work_timer(struct work_struct *work, bool is_dwork)
{
	static DECLARE_WAIT_QUEUE_HEAD(cancel_waitq);
	unsigned long flags;
	int ret;

	do {
		ret = try_to_grab_pending(work, is_dwork, &flags);
		/*
		 * If someone else is already canceling, wait for it to
		 * finish.  flush_work() doesn't work for PREEMPT_NONE
		 * because we may get scheduled between @work's completion
		 * and the other canceling task resuming and clearing
		 * CANCELING - flush_work() will return false immediately
		 * as @work is no longer busy, try_to_grab_pending() will
		 * return -ENOENT as @work is still being canceled and the
		 * other canceling task won't be able to clear CANCELING as
		 * we're hogging the CPU.
		 *
		 * Let's wait for completion using a waitqueue.  As this
		 * may lead to the thundering herd problem, use a custom
		 * wake function which matches @work along with exclusive
		 * wait and wakeup.
		 */
		if (unlikely(ret == -ENOENT)) {
			struct cwt_wait cwait;

			init_wait(&cwait.wait);
			cwait.wait.func = cwt_wakefn;
			cwait.work = work;

			prepare_to_wait_exclusive(&cancel_waitq, &cwait.wait,
						  TASK_UNINTERRUPTIBLE);
			if (work_is_canceling(work))
				schedule();
			finish_wait(&cancel_waitq, &cwait.wait);
		}
	} while (unlikely(ret < 0));

	/* tell other tasks trying to grab @work to back off */
	mark_work_canceling(work);
	local_irq_restore(flags);

	/*
	 * This allows canceling during early boot.  We know that @work
	 * isn't executing.
	 */
	if (wq_online)
		__flush_work(work, true);

	clear_work_data(work);

	/*
	 * Paired with prepare_to_wait() above so that either
	 * waitqueue_active() is visible here or !work_is_canceling() is
	 * visible there.
	 */
	smp_mb();
	if (waitqueue_active(&cancel_waitq))
		__wake_up(&cancel_waitq, TASK_NORMAL, 1, work);

	return ret;
}

/**
 * cancel_work_sync - cancel a work and wait for it to finish
 * @work: the work to cancel
 *
 * Cancel @work and wait for its execution to finish.  This function
 * can be used even if the work re-queues itself or migrates to
 * another workqueue.  On return from this function, @work is
 * guaranteed to be not pending or executing on any CPU.
 *
 * cancel_work_sync(&delayed_work->work) must not be used for
 * delayed_work's.  Use cancel_delayed_work_sync() instead.
 *
 * The caller must ensure that the workqueue on which @work was last
 * queued can't be destroyed before this function returns.
 *
 * Return:
 * %true if @work was pending, %false otherwise.
 */
bool cancel_work_sync(struct work_struct *work)
{
	return __cancel_work_timer(work, false);
}
EXPORT_SYMBOL_GPL(cancel_work_sync);

/**
 * flush_delayed_work - wait for a dwork to finish executing the last queueing
 * @dwork: the delayed work to flush
 *
 * Delayed timer is cancelled and the pending work is queued for
 * immediate execution.  Like flush_work(), this function only
 * considers the last queueing instance of @dwork.
 *
 * Return:
 * %true if flush_work() waited for the work to finish execution,
 * %false if it was already idle.
 */
bool flush_delayed_work(struct delayed_work *dwork)
{
	local_irq_disable();
	if (del_timer_sync(&dwork->timer))
		__queue_work(dwork->cpu, dwork->wq, &dwork->work);
	local_irq_enable();
	return flush_work(&dwork->work);
}
EXPORT_SYMBOL(flush_delayed_work);

/**
 * flush_rcu_work - wait for a rwork to finish executing the last queueing
 * @rwork: the rcu work to flush
 *
 * Return:
 * %true if flush_rcu_work() waited for the work to finish execution,
 * %false if it was already idle.
 */
bool flush_rcu_work(struct rcu_work *rwork)
{
	if (test_bit(WORK_STRUCT_PENDING_BIT, work_data_bits(&rwork->work))) {
		rcu_barrier();
		flush_work(&rwork->work);
		return true;
	} else {
		return flush_work(&rwork->work);
	}
}
EXPORT_SYMBOL(flush_rcu_work);

static bool __cancel_work(struct work_struct *work, bool is_dwork)
{
	unsigned long flags;
	int ret;

	do {
		ret = try_to_grab_pending(work, is_dwork, &flags);
	} while (unlikely(ret == -EAGAIN));

	if (unlikely(ret < 0))
		return false;

	set_work_pool_and_clear_pending(work, get_work_pool_id(work));
	local_irq_restore(flags);
	return ret;
}

/*
 * See cancel_delayed_work()
 */
bool cancel_work(struct work_struct *work)
{
	return __cancel_work(work, false);
}
EXPORT_SYMBOL(cancel_work);

/**
 * cancel_delayed_work - cancel a delayed work
 * @dwork: delayed_work to cancel
 *
 * Kill off a pending delayed_work.
 *
 * Return: %true if @dwork was pending and canceled; %false if it wasn't
 * pending.
 *
 * Note:
 * The work callback function may still be running on return, unless
 * it returns %true and the work doesn't re-arm itself.  Explicitly flush or
 * use cancel_delayed_work_sync() to wait on it.
 *
 * This function is safe to call from any context including IRQ handler.
 */
bool cancel_delayed_work(struct delayed_work *dwork)
{
	return __cancel_work(&dwork->work, true);
}
EXPORT_SYMBOL(cancel_delayed_work);

/**
 * cancel_delayed_work_sync - cancel a delayed work and wait for it to finish
 * @dwork: the delayed work cancel
 *
 * This is cancel_work_sync() for delayed works.
 *
 * Return:
 * %true if @dwork was pending, %false otherwise.
 */
bool cancel_delayed_work_sync(struct delayed_work *dwork)
{
	return __cancel_work_timer(&dwork->work, true);
}
EXPORT_SYMBOL(cancel_delayed_work_sync);

/**
 * schedule_on_each_cpu - execute a function synchronously on each online CPU
 * @func: the function to call
 *
 * schedule_on_each_cpu() executes @func on each online CPU using the
 * system workqueue and blocks until all CPUs have completed.
 * schedule_on_each_cpu() is very slow.
 *
 * Return:
 * 0 on success, -errno on failure.
 */
int schedule_on_each_cpu(work_func_t func)
{
	int cpu;
	struct work_struct __percpu *works;

	works = alloc_percpu(struct work_struct);
	if (!works)
		return -ENOMEM;

	cpus_read_lock();

	for_each_online_cpu(cpu) {
		struct work_struct *work = per_cpu_ptr(works, cpu);

		INIT_WORK(work, func);
		schedule_work_on(cpu, work);
	}

	for_each_online_cpu(cpu)
		flush_work(per_cpu_ptr(works, cpu));

	cpus_read_unlock();
	free_percpu(works);
	return 0;
}

/**
 * execute_in_process_context - reliably execute the routine with user context
 * @fn:		the function to execute
 * @ew:		guaranteed storage for the execute work structure (must
 *		be available when the work executes)
 *
 * Executes the function immediately if process context is available,
 * otherwise schedules the function for delayed execution.
 *
 * Return:	0 - function was executed
 *		1 - function was scheduled for execution
 */
int execute_in_process_context(work_func_t fn, struct execute_work *ew)
{
	if (!in_interrupt()) {
		fn(&ew->work);
		return 0;
	}

	INIT_WORK(&ew->work, fn);
	schedule_work(&ew->work);

	return 1;
}
EXPORT_SYMBOL_GPL(execute_in_process_context);

/**
 * free_workqueue_attrs - free a workqueue_attrs
 * @attrs: workqueue_attrs to free
 *
 * Undo alloc_workqueue_attrs().
 */
void free_workqueue_attrs(struct workqueue_attrs *attrs)
{
	if (attrs) {
		free_cpumask_var(attrs->cpumask);
		free_cpumask_var(attrs->__pod_cpumask);
		kfree(attrs);
	}
}

/**
 * alloc_workqueue_attrs - allocate a workqueue_attrs
 *
 * Allocate a new workqueue_attrs, initialize with default settings and
 * return it.
 *
 * Return: The allocated new workqueue_attr on success. %NULL on failure.
 */
struct workqueue_attrs *alloc_workqueue_attrs(void)
{
	struct workqueue_attrs *attrs;

	attrs = kzalloc(sizeof(*attrs), GFP_KERNEL);
	if (!attrs)
		goto fail;
	if (!alloc_cpumask_var(&attrs->cpumask, GFP_KERNEL))
		goto fail;
	if (!alloc_cpumask_var(&attrs->__pod_cpumask, GFP_KERNEL))
		goto fail;

	cpumask_copy(attrs->cpumask, cpu_possible_mask);
	attrs->affn_scope = WQ_AFFN_DFL;
	return attrs;
fail:
	free_workqueue_attrs(attrs);
	return NULL;
}

static void copy_workqueue_attrs(struct workqueue_attrs *to,
				 const struct workqueue_attrs *from)
{
	to->nice = from->nice;
	cpumask_copy(to->cpumask, from->cpumask);
	cpumask_copy(to->__pod_cpumask, from->__pod_cpumask);
	to->affn_strict = from->affn_strict;

	/*
	 * Unlike hash and equality test, copying shouldn't ignore wq-only
	 * fields as copying is used for both pool and wq attrs. Instead,
	 * get_unbound_pool() explicitly clears the fields.
	 */
	to->affn_scope = from->affn_scope;
	to->ordered = from->ordered;
}

/*
 * Some attrs fields are workqueue-only. Clear them for worker_pool's. See the
 * comments in 'struct workqueue_attrs' definition.
 */
static void wqattrs_clear_for_pool(struct workqueue_attrs *attrs)
{
	attrs->affn_scope = WQ_AFFN_NR_TYPES;
	attrs->ordered = false;
}

/* hash value of the content of @attr */
static u32 wqattrs_hash(const struct workqueue_attrs *attrs)
{
	u32 hash = 0;

	hash = jhash_1word(attrs->nice, hash);
	hash = jhash(cpumask_bits(attrs->cpumask),
		     BITS_TO_LONGS(nr_cpumask_bits) * sizeof(long), hash);
	hash = jhash(cpumask_bits(attrs->__pod_cpumask),
		     BITS_TO_LONGS(nr_cpumask_bits) * sizeof(long), hash);
	hash = jhash_1word(attrs->affn_strict, hash);
	return hash;
}

/* content equality test */
static bool wqattrs_equal(const struct workqueue_attrs *a,
			  const struct workqueue_attrs *b)
{
	if (a->nice != b->nice)
		return false;
	if (!cpumask_equal(a->cpumask, b->cpumask))
		return false;
	if (!cpumask_equal(a->__pod_cpumask, b->__pod_cpumask))
		return false;
	if (a->affn_strict != b->affn_strict)
		return false;
	return true;
}

/* Update @attrs with actually available CPUs */
static void wqattrs_actualize_cpumask(struct workqueue_attrs *attrs,
				      const cpumask_t *unbound_cpumask)
{
	/*
	 * Calculate the effective CPU mask of @attrs given @unbound_cpumask. If
	 * @attrs->cpumask doesn't overlap with @unbound_cpumask, we fallback to
	 * @unbound_cpumask.
	 */
	cpumask_and(attrs->cpumask, attrs->cpumask, unbound_cpumask);
	if (unlikely(cpumask_empty(attrs->cpumask)))
		cpumask_copy(attrs->cpumask, unbound_cpumask);
}

/* find wq_pod_type to use for @attrs */
static const struct wq_pod_type *
wqattrs_pod_type(const struct workqueue_attrs *attrs)
{
	enum wq_affn_scope scope;
	struct wq_pod_type *pt;

	/* to synchronize access to wq_affn_dfl */
	lockdep_assert_held(&wq_pool_mutex);

	if (attrs->affn_scope == WQ_AFFN_DFL)
		scope = wq_affn_dfl;
	else
		scope = attrs->affn_scope;

	pt = &wq_pod_types[scope];

	if (!WARN_ON_ONCE(attrs->affn_scope == WQ_AFFN_NR_TYPES) &&
	    likely(pt->nr_pods))
		return pt;

	/*
	 * Before workqueue_init_topology(), only SYSTEM is available which is
	 * initialized in workqueue_init_early().
	 */
	pt = &wq_pod_types[WQ_AFFN_SYSTEM];
	BUG_ON(!pt->nr_pods);
	return pt;
}

/**
 * init_worker_pool - initialize a newly zalloc'd worker_pool
 * @pool: worker_pool to initialize
 *
 * Initialize a newly zalloc'd @pool.  It also allocates @pool->attrs.
 *
 * Return: 0 on success, -errno on failure.  Even on failure, all fields
 * inside @pool proper are initialized and put_unbound_pool() can be called
 * on @pool safely to release it.
 */
static int init_worker_pool(struct worker_pool *pool)
{
	raw_spin_lock_init(&pool->lock);
	pool->id = -1;
	pool->cpu = -1;
	pool->node = NUMA_NO_NODE;
	pool->flags |= POOL_DISASSOCIATED;
	pool->watchdog_ts = jiffies;
	INIT_LIST_HEAD(&pool->worklist);
	INIT_LIST_HEAD(&pool->idle_list);
	hash_init(pool->busy_hash);

	timer_setup(&pool->idle_timer, idle_worker_timeout, TIMER_DEFERRABLE);
	INIT_WORK(&pool->idle_cull_work, idle_cull_fn);

	timer_setup(&pool->mayday_timer, pool_mayday_timeout, 0);

	INIT_LIST_HEAD(&pool->workers);
	INIT_LIST_HEAD(&pool->dying_workers);

	ida_init(&pool->worker_ida);
	INIT_HLIST_NODE(&pool->hash_node);
	pool->refcnt = 1;

	/* shouldn't fail above this point */
	pool->attrs = alloc_workqueue_attrs();
	if (!pool->attrs)
		return -ENOMEM;

	wqattrs_clear_for_pool(pool->attrs);

	return 0;
}

#ifdef CONFIG_LOCKDEP
static void wq_init_lockdep(struct workqueue_struct *wq)
{
	char *lock_name;

	lockdep_register_key(&wq->key);
	lock_name = kasprintf(GFP_KERNEL, "%s%s", "(wq_completion)", wq->name);
	if (!lock_name)
		lock_name = wq->name;

	wq->lock_name = lock_name;
	lockdep_init_map(&wq->lockdep_map, lock_name, &wq->key, 0);
}

static void wq_unregister_lockdep(struct workqueue_struct *wq)
{
	lockdep_unregister_key(&wq->key);
}

static void wq_free_lockdep(struct workqueue_struct *wq)
{
	if (wq->lock_name != wq->name)
		kfree(wq->lock_name);
}
#else
static void wq_init_lockdep(struct workqueue_struct *wq)
{
}

static void wq_unregister_lockdep(struct workqueue_struct *wq)
{
}

static void wq_free_lockdep(struct workqueue_struct *wq)
{
}
#endif

static void free_node_nr_active(struct wq_node_nr_active **nna_ar)
{
	int node;

	for_each_node(node) {
		kfree(nna_ar[node]);
		nna_ar[node] = NULL;
	}

	kfree(nna_ar[nr_node_ids]);
	nna_ar[nr_node_ids] = NULL;
}

static void init_node_nr_active(struct wq_node_nr_active *nna)
{
	atomic_set(&nna->nr, 0);
	raw_spin_lock_init(&nna->lock);
	INIT_LIST_HEAD(&nna->pending_pwqs);
}

/*
 * Each node's nr_active counter will be accessed mostly from its own node and
 * should be allocated in the node.
 */
static int alloc_node_nr_active(struct wq_node_nr_active **nna_ar)
{
	struct wq_node_nr_active *nna;
	int node;

	for_each_node(node) {
		nna = kzalloc_node(sizeof(*nna), GFP_KERNEL, node);
		if (!nna)
			goto err_free;
		init_node_nr_active(nna);
		nna_ar[node] = nna;
	}

	/* [nr_node_ids] is used as the fallback */
	nna = kzalloc_node(sizeof(*nna), GFP_KERNEL, NUMA_NO_NODE);
	if (!nna)
		goto err_free;
	init_node_nr_active(nna);
	nna_ar[nr_node_ids] = nna;

	return 0;

err_free:
	free_node_nr_active(nna_ar);
	return -ENOMEM;
}

static void rcu_free_wq(struct rcu_head *rcu)
{
	struct workqueue_struct *wq =
		container_of(rcu, struct workqueue_struct, rcu);

	if (wq->flags & WQ_UNBOUND)
		free_node_nr_active(wq->node_nr_active);

	wq_free_lockdep(wq);
	free_percpu(wq->cpu_pwq);
	free_workqueue_attrs(wq->unbound_attrs);
	kfree(wq);
}

static void rcu_free_pool(struct rcu_head *rcu)
{
	struct worker_pool *pool = container_of(rcu, struct worker_pool, rcu);

	ida_destroy(&pool->worker_ida);
	free_workqueue_attrs(pool->attrs);
	kfree(pool);
}

/**
 * put_unbound_pool - put a worker_pool
 * @pool: worker_pool to put
 *
 * Put @pool.  If its refcnt reaches zero, it gets destroyed in RCU
 * safe manner.  get_unbound_pool() calls this function on its failure path
 * and this function should be able to release pools which went through,
 * successfully or not, init_worker_pool().
 *
 * Should be called with wq_pool_mutex held.
 */
static void put_unbound_pool(struct worker_pool *pool)
{
	DECLARE_COMPLETION_ONSTACK(detach_completion);
	struct worker *worker;
	LIST_HEAD(cull_list);

	lockdep_assert_held(&wq_pool_mutex);

	if (--pool->refcnt)
		return;

	/* sanity checks */
	if (WARN_ON(!(pool->cpu < 0)) ||
	    WARN_ON(!list_empty(&pool->worklist)))
		return;

	/* release id and unhash */
	if (pool->id >= 0)
		idr_remove(&worker_pool_idr, pool->id);
	hash_del(&pool->hash_node);

	/*
	 * Become the manager and destroy all workers.  This prevents
	 * @pool's workers from blocking on attach_mutex.  We're the last
	 * manager and @pool gets freed with the flag set.
	 *
	 * Having a concurrent manager is quite unlikely to happen as we can
	 * only get here with
	 *   pwq->refcnt == pool->refcnt == 0
	 * which implies no work queued to the pool, which implies no worker can
	 * become the manager. However a worker could have taken the role of
	 * manager before the refcnts dropped to 0, since maybe_create_worker()
	 * drops pool->lock
	 */
	while (true) {
		rcuwait_wait_event(&manager_wait,
				   !(pool->flags & POOL_MANAGER_ACTIVE),
				   TASK_UNINTERRUPTIBLE);

		mutex_lock(&wq_pool_attach_mutex);
		raw_spin_lock_irq(&pool->lock);
		if (!(pool->flags & POOL_MANAGER_ACTIVE)) {
			pool->flags |= POOL_MANAGER_ACTIVE;
			break;
		}
		raw_spin_unlock_irq(&pool->lock);
		mutex_unlock(&wq_pool_attach_mutex);
	}

	while ((worker = first_idle_worker(pool)))
		set_worker_dying(worker, &cull_list);
	WARN_ON(pool->nr_workers || pool->nr_idle);
	raw_spin_unlock_irq(&pool->lock);

	wake_dying_workers(&cull_list);

	if (!list_empty(&pool->workers) || !list_empty(&pool->dying_workers))
		pool->detach_completion = &detach_completion;
	mutex_unlock(&wq_pool_attach_mutex);

	if (pool->detach_completion)
		wait_for_completion(pool->detach_completion);

	/* shut down the timers */
	del_timer_sync(&pool->idle_timer);
	cancel_work_sync(&pool->idle_cull_work);
	del_timer_sync(&pool->mayday_timer);

	/* RCU protected to allow dereferences from get_work_pool() */
	call_rcu(&pool->rcu, rcu_free_pool);
}

/**
 * get_unbound_pool - get a worker_pool with the specified attributes
 * @attrs: the attributes of the worker_pool to get
 *
 * Obtain a worker_pool which has the same attributes as @attrs, bump the
 * reference count and return it.  If there already is a matching
 * worker_pool, it will be used; otherwise, this function attempts to
 * create a new one.
 *
 * Should be called with wq_pool_mutex held.
 *
 * Return: On success, a worker_pool with the same attributes as @attrs.
 * On failure, %NULL.
 */
static struct worker_pool *get_unbound_pool(const struct workqueue_attrs *attrs)
{
	struct wq_pod_type *pt = &wq_pod_types[WQ_AFFN_NUMA];
	u32 hash = wqattrs_hash(attrs);
	struct worker_pool *pool;
	int pod, node = NUMA_NO_NODE;

	lockdep_assert_held(&wq_pool_mutex);

	/* do we already have a matching pool? */
	hash_for_each_possible(unbound_pool_hash, pool, hash_node, hash) {
		if (wqattrs_equal(pool->attrs, attrs)) {
			pool->refcnt++;
			return pool;
		}
	}

	/* If __pod_cpumask is contained inside a NUMA pod, that's our node */
	for (pod = 0; pod < pt->nr_pods; pod++) {
		if (cpumask_subset(attrs->__pod_cpumask, pt->pod_cpus[pod])) {
			node = pt->pod_node[pod];
			break;
		}
	}

	/* nope, create a new one */
	pool = kzalloc_node(sizeof(*pool), GFP_KERNEL, node);
	if (!pool || init_worker_pool(pool) < 0)
		goto fail;

	pool->node = node;
	copy_workqueue_attrs(pool->attrs, attrs);
	wqattrs_clear_for_pool(pool->attrs);

	if (worker_pool_assign_id(pool) < 0)
		goto fail;

	/* create and start the initial worker */
	if (wq_online && !create_worker(pool))
		goto fail;

	/* install */
	hash_add(unbound_pool_hash, &pool->hash_node, hash);

	return pool;
fail:
	if (pool)
		put_unbound_pool(pool);
	return NULL;
}

static void rcu_free_pwq(struct rcu_head *rcu)
{
	kmem_cache_free(pwq_cache,
			container_of(rcu, struct pool_workqueue, rcu));
}

/*
 * Scheduled on pwq_release_worker by put_pwq() when an unbound pwq hits zero
 * refcnt and needs to be destroyed.
 */
static void pwq_release_workfn(struct kthread_work *work)
{
	struct pool_workqueue *pwq = container_of(work, struct pool_workqueue,
						  release_work);
	struct workqueue_struct *wq = pwq->wq;
	struct worker_pool *pool = pwq->pool;
	bool is_last = false;

	/*
	 * When @pwq is not linked, it doesn't hold any reference to the
	 * @wq, and @wq is invalid to access.
	 */
	if (!list_empty(&pwq->pwqs_node)) {
		mutex_lock(&wq->mutex);
		list_del_rcu(&pwq->pwqs_node);
		is_last = list_empty(&wq->pwqs);
		mutex_unlock(&wq->mutex);
	}

	if (wq->flags & WQ_UNBOUND) {
		mutex_lock(&wq_pool_mutex);
		put_unbound_pool(pool);
		mutex_unlock(&wq_pool_mutex);
	}

	if (!list_empty(&pwq->pending_node)) {
		struct wq_node_nr_active *nna =
			wq_node_nr_active(pwq->wq, pwq->pool->node);

		raw_spin_lock_irq(&nna->lock);
		list_del_init(&pwq->pending_node);
		raw_spin_unlock_irq(&nna->lock);
	}

	call_rcu(&pwq->rcu, rcu_free_pwq);

	/*
	 * If we're the last pwq going away, @wq is already dead and no one
	 * is gonna access it anymore.  Schedule RCU free.
	 */
	if (is_last) {
		wq_unregister_lockdep(wq);
		call_rcu(&wq->rcu, rcu_free_wq);
	}
}

/* initialize newly allocated @pwq which is associated with @wq and @pool */
static void init_pwq(struct pool_workqueue *pwq, struct workqueue_struct *wq,
		     struct worker_pool *pool)
{
	BUG_ON((unsigned long)pwq & WORK_STRUCT_FLAG_MASK);

	memset(pwq, 0, sizeof(*pwq));

	pwq->pool = pool;
	pwq->wq = wq;
	pwq->flush_color = -1;
	pwq->refcnt = 1;
	INIT_LIST_HEAD(&pwq->inactive_works);
	INIT_LIST_HEAD(&pwq->pending_node);
	INIT_LIST_HEAD(&pwq->pwqs_node);
	INIT_LIST_HEAD(&pwq->mayday_node);
	kthread_init_work(&pwq->release_work, pwq_release_workfn);
}

/* sync @pwq with the current state of its associated wq and link it */
static void link_pwq(struct pool_workqueue *pwq)
{
	struct workqueue_struct *wq = pwq->wq;

	lockdep_assert_held(&wq->mutex);

	/* may be called multiple times, ignore if already linked */
	if (!list_empty(&pwq->pwqs_node))
		return;

	/* set the matching work_color */
	pwq->work_color = wq->work_color;

	/* link in @pwq */
	list_add_rcu(&pwq->pwqs_node, &wq->pwqs);
}

/* obtain a pool matching @attr and create a pwq associating the pool and @wq */
static struct pool_workqueue *alloc_unbound_pwq(struct workqueue_struct *wq,
					const struct workqueue_attrs *attrs)
{
	struct worker_pool *pool;
	struct pool_workqueue *pwq;

	lockdep_assert_held(&wq_pool_mutex);

	pool = get_unbound_pool(attrs);
	if (!pool)
		return NULL;

	pwq = kmem_cache_alloc_node(pwq_cache, GFP_KERNEL, pool->node);
	if (!pwq) {
		put_unbound_pool(pool);
		return NULL;
	}

	init_pwq(pwq, wq, pool);
	return pwq;
}

/**
 * wq_calc_pod_cpumask - calculate a wq_attrs' cpumask for a pod
 * @attrs: the wq_attrs of the default pwq of the target workqueue
 * @cpu: the target CPU
 * @cpu_going_down: if >= 0, the CPU to consider as offline
 *
 * Calculate the cpumask a workqueue with @attrs should use on @pod. If
 * @cpu_going_down is >= 0, that cpu is considered offline during calculation.
 * The result is stored in @attrs->__pod_cpumask.
 *
 * If pod affinity is not enabled, @attrs->cpumask is always used. If enabled
 * and @pod has online CPUs requested by @attrs, the returned cpumask is the
 * intersection of the possible CPUs of @pod and @attrs->cpumask.
 *
 * The caller is responsible for ensuring that the cpumask of @pod stays stable.
 */
static void wq_calc_pod_cpumask(struct workqueue_attrs *attrs, int cpu,
				int cpu_going_down)
{
	const struct wq_pod_type *pt = wqattrs_pod_type(attrs);
	int pod = pt->cpu_pod[cpu];

	/* does @pod have any online CPUs @attrs wants? */
	cpumask_and(attrs->__pod_cpumask, pt->pod_cpus[pod], attrs->cpumask);
	cpumask_and(attrs->__pod_cpumask, attrs->__pod_cpumask, cpu_online_mask);
	if (cpu_going_down >= 0)
		cpumask_clear_cpu(cpu_going_down, attrs->__pod_cpumask);

	if (cpumask_empty(attrs->__pod_cpumask)) {
		cpumask_copy(attrs->__pod_cpumask, attrs->cpumask);
		return;
	}

	/* yeap, return possible CPUs in @pod that @attrs wants */
	cpumask_and(attrs->__pod_cpumask, attrs->cpumask, pt->pod_cpus[pod]);

	if (cpumask_empty(attrs->__pod_cpumask))
		pr_warn_once("WARNING: workqueue cpumask: online intersect > "
				"possible intersect\n");
}

/* install @pwq into @wq and return the old pwq, @cpu < 0 for dfl_pwq */
static struct pool_workqueue *install_unbound_pwq(struct workqueue_struct *wq,
					int cpu, struct pool_workqueue *pwq)
{
	struct pool_workqueue __rcu **slot = unbound_pwq_slot(wq, cpu);
	struct pool_workqueue *old_pwq;

	lockdep_assert_held(&wq_pool_mutex);
	lockdep_assert_held(&wq->mutex);

	/* link_pwq() can handle duplicate calls */
	link_pwq(pwq);

	old_pwq = rcu_access_pointer(*slot);
	rcu_assign_pointer(*slot, pwq);
	return old_pwq;
}

/* context to store the prepared attrs & pwqs before applying */
struct apply_wqattrs_ctx {
	struct workqueue_struct	*wq;		/* target workqueue */
	struct workqueue_attrs	*attrs;		/* attrs to apply */
	struct list_head	list;		/* queued for batching commit */
	struct pool_workqueue	*dfl_pwq;
	struct pool_workqueue	*pwq_tbl[];
};

/* free the resources after success or abort */
static void apply_wqattrs_cleanup(struct apply_wqattrs_ctx *ctx)
{
	if (ctx) {
		int cpu;

		for_each_possible_cpu(cpu)
			put_pwq_unlocked(ctx->pwq_tbl[cpu]);
		put_pwq_unlocked(ctx->dfl_pwq);

		free_workqueue_attrs(ctx->attrs);

		kfree(ctx);
	}
}

/* allocate the attrs and pwqs for later installation */
static struct apply_wqattrs_ctx *
apply_wqattrs_prepare(struct workqueue_struct *wq,
		      const struct workqueue_attrs *attrs,
		      const cpumask_var_t unbound_cpumask)
{
	struct apply_wqattrs_ctx *ctx;
	struct workqueue_attrs *new_attrs;
	int cpu;

	lockdep_assert_held(&wq_pool_mutex);

	if (WARN_ON(attrs->affn_scope < 0 ||
		    attrs->affn_scope >= WQ_AFFN_NR_TYPES))
		return ERR_PTR(-EINVAL);

	ctx = kzalloc(struct_size(ctx, pwq_tbl, nr_cpu_ids), GFP_KERNEL);

	new_attrs = alloc_workqueue_attrs();
	if (!ctx || !new_attrs)
		goto out_free;

	/*
	 * If something goes wrong during CPU up/down, we'll fall back to
	 * the default pwq covering whole @attrs->cpumask.  Always create
	 * it even if we don't use it immediately.
	 */
	copy_workqueue_attrs(new_attrs, attrs);
	wqattrs_actualize_cpumask(new_attrs, unbound_cpumask);
	cpumask_copy(new_attrs->__pod_cpumask, new_attrs->cpumask);
	ctx->dfl_pwq = alloc_unbound_pwq(wq, new_attrs);
	if (!ctx->dfl_pwq)
		goto out_free;

	for_each_possible_cpu(cpu) {
		if (new_attrs->ordered) {
			ctx->dfl_pwq->refcnt++;
			ctx->pwq_tbl[cpu] = ctx->dfl_pwq;
		} else {
			wq_calc_pod_cpumask(new_attrs, cpu, -1);
			ctx->pwq_tbl[cpu] = alloc_unbound_pwq(wq, new_attrs);
			if (!ctx->pwq_tbl[cpu])
				goto out_free;
		}
	}

	/* save the user configured attrs and sanitize it. */
	copy_workqueue_attrs(new_attrs, attrs);
	cpumask_and(new_attrs->cpumask, new_attrs->cpumask, cpu_possible_mask);
	cpumask_copy(new_attrs->__pod_cpumask, new_attrs->cpumask);
	ctx->attrs = new_attrs;

	ctx->wq = wq;
	return ctx;

out_free:
	free_workqueue_attrs(new_attrs);
	apply_wqattrs_cleanup(ctx);
	return ERR_PTR(-ENOMEM);
}

/* set attrs and install prepared pwqs, @ctx points to old pwqs on return */
static void apply_wqattrs_commit(struct apply_wqattrs_ctx *ctx)
{
	int cpu;

	/* all pwqs have been created successfully, let's install'em */
	mutex_lock(&ctx->wq->mutex);

	copy_workqueue_attrs(ctx->wq->unbound_attrs, ctx->attrs);

	/* save the previous pwqs and install the new ones */
	for_each_possible_cpu(cpu)
		ctx->pwq_tbl[cpu] = install_unbound_pwq(ctx->wq, cpu,
							ctx->pwq_tbl[cpu]);
	ctx->dfl_pwq = install_unbound_pwq(ctx->wq, -1, ctx->dfl_pwq);

	/* update node_nr_active->max */
	wq_update_node_max_active(ctx->wq, -1);

	mutex_unlock(&ctx->wq->mutex);
}

static int apply_workqueue_attrs_locked(struct workqueue_struct *wq,
					const struct workqueue_attrs *attrs)
{
	struct apply_wqattrs_ctx *ctx;

	/* only unbound workqueues can change attributes */
	if (WARN_ON(!(wq->flags & WQ_UNBOUND)))
		return -EINVAL;

	/* creating multiple pwqs breaks ordering guarantee */
	if (!list_empty(&wq->pwqs)) {
		if (WARN_ON(wq->flags & __WQ_ORDERED_EXPLICIT))
			return -EINVAL;

		wq->flags &= ~__WQ_ORDERED;
	}

	ctx = apply_wqattrs_prepare(wq, attrs, wq_unbound_cpumask);
	if (IS_ERR(ctx))
		return PTR_ERR(ctx);

	/* the ctx has been prepared successfully, let's commit it */
	apply_wqattrs_commit(ctx);
	apply_wqattrs_cleanup(ctx);

	return 0;
}

/**
 * apply_workqueue_attrs - apply new workqueue_attrs to an unbound workqueue
 * @wq: the target workqueue
 * @attrs: the workqueue_attrs to apply, allocated with alloc_workqueue_attrs()
 *
 * Apply @attrs to an unbound workqueue @wq. Unless disabled, this function maps
 * a separate pwq to each CPU pod with possibles CPUs in @attrs->cpumask so that
 * work items are affine to the pod it was issued on. Older pwqs are released as
 * in-flight work items finish. Note that a work item which repeatedly requeues
 * itself back-to-back will stay on its current pwq.
 *
 * Performs GFP_KERNEL allocations.
 *
 * Assumes caller has CPU hotplug read exclusion, i.e. cpus_read_lock().
 *
 * Return: 0 on success and -errno on failure.
 */
int apply_workqueue_attrs(struct workqueue_struct *wq,
			  const struct workqueue_attrs *attrs)
{
	int ret;

	lockdep_assert_cpus_held();

	mutex_lock(&wq_pool_mutex);
	ret = apply_workqueue_attrs_locked(wq, attrs);
	mutex_unlock(&wq_pool_mutex);

	return ret;
}

/**
 * wq_update_pod - update pod affinity of a wq for CPU hot[un]plug
 * @wq: the target workqueue
 * @cpu: the CPU to update pool association for
 * @hotplug_cpu: the CPU coming up or going down
 * @online: whether @cpu is coming up or going down
 *
 * This function is to be called from %CPU_DOWN_PREPARE, %CPU_ONLINE and
 * %CPU_DOWN_FAILED.  @cpu is being hot[un]plugged, update pod affinity of
 * @wq accordingly.
 *
 *
 * If pod affinity can't be adjusted due to memory allocation failure, it falls
 * back to @wq->dfl_pwq which may not be optimal but is always correct.
 *
 * Note that when the last allowed CPU of a pod goes offline for a workqueue
 * with a cpumask spanning multiple pods, the workers which were already
 * executing the work items for the workqueue will lose their CPU affinity and
 * may execute on any CPU. This is similar to how per-cpu workqueues behave on
 * CPU_DOWN. If a workqueue user wants strict affinity, it's the user's
 * responsibility to flush the work item from CPU_DOWN_PREPARE.
 */
static void wq_update_pod(struct workqueue_struct *wq, int cpu,
			  int hotplug_cpu, bool online)
{
	int off_cpu = online ? -1 : hotplug_cpu;
	struct pool_workqueue *old_pwq = NULL, *pwq;
	struct workqueue_attrs *target_attrs;

	lockdep_assert_held(&wq_pool_mutex);

	if (!(wq->flags & WQ_UNBOUND) || wq->unbound_attrs->ordered)
		return;

	/*
	 * We don't wanna alloc/free wq_attrs for each wq for each CPU.
	 * Let's use a preallocated one.  The following buf is protected by
	 * CPU hotplug exclusion.
	 */
	target_attrs = wq_update_pod_attrs_buf;

	copy_workqueue_attrs(target_attrs, wq->unbound_attrs);
	wqattrs_actualize_cpumask(target_attrs, wq_unbound_cpumask);

	/* nothing to do if the target cpumask matches the current pwq */
	wq_calc_pod_cpumask(target_attrs, cpu, off_cpu);
	if (wqattrs_equal(target_attrs, unbound_pwq(wq, cpu)->pool->attrs))
		return;

	/* create a new pwq */
	pwq = alloc_unbound_pwq(wq, target_attrs);
	if (!pwq) {
		pr_warn("workqueue: allocation failed while updating CPU pod affinity of \"%s\"\n",
			wq->name);
		goto use_dfl_pwq;
	}

	/* Install the new pwq. */
	mutex_lock(&wq->mutex);
	old_pwq = install_unbound_pwq(wq, cpu, pwq);
	goto out_unlock;

use_dfl_pwq:
	mutex_lock(&wq->mutex);
	pwq = unbound_pwq(wq, -1);
	raw_spin_lock_irq(&pwq->pool->lock);
	get_pwq(pwq);
	raw_spin_unlock_irq(&pwq->pool->lock);
	old_pwq = install_unbound_pwq(wq, cpu, pwq);
out_unlock:
	mutex_unlock(&wq->mutex);
	put_pwq_unlocked(old_pwq);
}

static int alloc_and_link_pwqs(struct workqueue_struct *wq)
{
	bool highpri = wq->flags & WQ_HIGHPRI;
	int cpu, ret;

	wq->cpu_pwq = alloc_percpu(struct pool_workqueue *);
	if (!wq->cpu_pwq)
		goto enomem;

	if (!(wq->flags & WQ_UNBOUND)) {
		for_each_possible_cpu(cpu) {
			struct pool_workqueue **pwq_p =
				per_cpu_ptr(wq->cpu_pwq, cpu);
			struct worker_pool *pool =
				&(per_cpu_ptr(cpu_worker_pools, cpu)[highpri]);

			*pwq_p = kmem_cache_alloc_node(pwq_cache, GFP_KERNEL,
						       pool->node);
			if (!*pwq_p)
				goto enomem;

			init_pwq(*pwq_p, wq, pool);

			mutex_lock(&wq->mutex);
			link_pwq(*pwq_p);
			mutex_unlock(&wq->mutex);
		}
		return 0;
	}

	cpus_read_lock();
	if (wq->flags & __WQ_ORDERED) {
		struct pool_workqueue *dfl_pwq;

		ret = apply_workqueue_attrs(wq, ordered_wq_attrs[highpri]);
		/* there should only be single pwq for ordering guarantee */
		dfl_pwq = rcu_access_pointer(wq->dfl_pwq);
		WARN(!ret && (wq->pwqs.next != &dfl_pwq->pwqs_node ||
			      wq->pwqs.prev != &dfl_pwq->pwqs_node),
		     "ordering guarantee broken for workqueue %s\n", wq->name);
	} else {
		ret = apply_workqueue_attrs(wq, unbound_std_wq_attrs[highpri]);
	}
	cpus_read_unlock();

	/* for unbound pwq, flush the pwq_release_worker ensures that the
	 * pwq_release_workfn() completes before calling kfree(wq).
	 */
	if (ret)
		kthread_flush_worker(pwq_release_worker);

	return ret;

enomem:
	if (wq->cpu_pwq) {
		for_each_possible_cpu(cpu) {
			struct pool_workqueue *pwq = *per_cpu_ptr(wq->cpu_pwq, cpu);

			if (pwq)
				kmem_cache_free(pwq_cache, pwq);
		}
		free_percpu(wq->cpu_pwq);
		wq->cpu_pwq = NULL;
	}
	return -ENOMEM;
}

static int wq_clamp_max_active(int max_active, unsigned int flags,
			       const char *name)
{
	if (max_active < 1 || max_active > WQ_MAX_ACTIVE)
		pr_warn("workqueue: max_active %d requested for %s is out of range, clamping between %d and %d\n",
			max_active, name, 1, WQ_MAX_ACTIVE);

	return clamp_val(max_active, 1, WQ_MAX_ACTIVE);
}

/*
 * Workqueues which may be used during memory reclaim should have a rescuer
 * to guarantee forward progress.
 */
static int init_rescuer(struct workqueue_struct *wq)
{
	struct worker *rescuer;
	int ret;

	if (!(wq->flags & WQ_MEM_RECLAIM))
		return 0;

	rescuer = alloc_worker(NUMA_NO_NODE);
	if (!rescuer) {
		pr_err("workqueue: Failed to allocate a rescuer for wq \"%s\"\n",
		       wq->name);
		return -ENOMEM;
	}

	rescuer->rescue_wq = wq;
	rescuer->task = kthread_create(rescuer_thread, rescuer, "kworker/R-%s", wq->name);
	if (IS_ERR(rescuer->task)) {
		ret = PTR_ERR(rescuer->task);
		pr_err("workqueue: Failed to create a rescuer kthread for wq \"%s\": %pe",
		       wq->name, ERR_PTR(ret));
		kfree(rescuer);
		return ret;
	}

	wq->rescuer = rescuer;
	kthread_bind_mask(rescuer->task, cpu_possible_mask);
	wake_up_process(rescuer->task);

	return 0;
}

/**
 * wq_adjust_max_active - update a wq's max_active to the current setting
 * @wq: target workqueue
 *
 * If @wq isn't freezing, set @wq->max_active to the saved_max_active and
 * activate inactive work items accordingly. If @wq is freezing, clear
 * @wq->max_active to zero.
 */
static void wq_adjust_max_active(struct workqueue_struct *wq)
{
	bool activated;
	int new_max, new_min;

	lockdep_assert_held(&wq->mutex);

	if ((wq->flags & WQ_FREEZABLE) && workqueue_freezing) {
		new_max = 0;
		new_min = 0;
	} else {
		new_max = wq->saved_max_active;
		new_min = wq->saved_min_active;
	}

	if (wq->max_active == new_max && wq->min_active == new_min)
		return;

	/*
	 * Update @wq->max/min_active and then kick inactive work items if more
	 * active work items are allowed. This doesn't break work item ordering
	 * because new work items are always queued behind existing inactive
	 * work items if there are any.
	 */
	WRITE_ONCE(wq->max_active, new_max);
	WRITE_ONCE(wq->min_active, new_min);

	if (wq->flags & WQ_UNBOUND)
		wq_update_node_max_active(wq, -1);

	if (new_max == 0)
		return;

	/*
	 * Round-robin through pwq's activating the first inactive work item
	 * until max_active is filled.
	 */
	do {
		struct pool_workqueue *pwq;

		activated = false;
		for_each_pwq(pwq, wq) {
			unsigned long flags;

			/* can be called during early boot w/ irq disabled */
			raw_spin_lock_irqsave(&pwq->pool->lock, flags);
			if (pwq_activate_first_inactive(pwq, true)) {
				activated = true;
				kick_pool(pwq->pool);
			}
			raw_spin_unlock_irqrestore(&pwq->pool->lock, flags);
		}
	} while (activated);
}

__printf(1, 4)
struct workqueue_struct *alloc_workqueue(const char *fmt,
					 unsigned int flags,
					 int max_active, ...)
{
	va_list args;
	struct workqueue_struct *wq;
	size_t wq_size;
	int name_len;

	/*
	 * Unbound && max_active == 1 used to imply ordered, which is no longer
	 * the case on many machines due to per-pod pools. While
	 * alloc_ordered_workqueue() is the right way to create an ordered
	 * workqueue, keep the previous behavior to avoid subtle breakages.
	 */
	if ((flags & WQ_UNBOUND) && max_active == 1)
		flags |= __WQ_ORDERED;

	/* see the comment above the definition of WQ_POWER_EFFICIENT */
	if ((flags & WQ_POWER_EFFICIENT) && wq_power_efficient)
		flags |= WQ_UNBOUND;

	/* allocate wq and format name */
	if (flags & WQ_UNBOUND)
		wq_size = struct_size(wq, node_nr_active, nr_node_ids + 1);
	else
		wq_size = sizeof(*wq);

	wq = kzalloc(wq_size, GFP_KERNEL);
	if (!wq)
		return NULL;

	if (flags & WQ_UNBOUND) {
		wq->unbound_attrs = alloc_workqueue_attrs();
		if (!wq->unbound_attrs)
			goto err_free_wq;
	}

	va_start(args, max_active);
	name_len = vsnprintf(wq->name, sizeof(wq->name), fmt, args);
	va_end(args);

	if (name_len >= WQ_NAME_LEN)
		pr_warn_once("workqueue: name exceeds WQ_NAME_LEN. Truncating to: %s\n",
			     wq->name);

	max_active = max_active ?: WQ_DFL_ACTIVE;
	max_active = wq_clamp_max_active(max_active, flags, wq->name);

	/* init wq */
	wq->flags = flags;
	wq->max_active = max_active;
	wq->min_active = min(max_active, WQ_DFL_MIN_ACTIVE);
	wq->saved_max_active = wq->max_active;
	wq->saved_min_active = wq->min_active;
	mutex_init(&wq->mutex);
	atomic_set(&wq->nr_pwqs_to_flush, 0);
	INIT_LIST_HEAD(&wq->pwqs);
	INIT_LIST_HEAD(&wq->flusher_queue);
	INIT_LIST_HEAD(&wq->flusher_overflow);
	INIT_LIST_HEAD(&wq->maydays);

	wq_init_lockdep(wq);
	INIT_LIST_HEAD(&wq->list);

	if (flags & WQ_UNBOUND) {
		if (alloc_node_nr_active(wq->node_nr_active) < 0)
			goto err_unreg_lockdep;
	}

	if (alloc_and_link_pwqs(wq) < 0)
		goto err_free_node_nr_active;

	if (wq_online && init_rescuer(wq) < 0)
		goto err_destroy;

	if ((wq->flags & WQ_SYSFS) && workqueue_sysfs_register(wq))
		goto err_destroy;

	/*
	 * wq_pool_mutex protects global freeze state and workqueues list.
	 * Grab it, adjust max_active and add the new @wq to workqueues
	 * list.
	 */
	mutex_lock(&wq_pool_mutex);

	mutex_lock(&wq->mutex);
	wq_adjust_max_active(wq);
	mutex_unlock(&wq->mutex);

	list_add_tail_rcu(&wq->list, &workqueues);

	mutex_unlock(&wq_pool_mutex);

	return wq;

err_free_node_nr_active:
	if (wq->flags & WQ_UNBOUND)
		free_node_nr_active(wq->node_nr_active);
err_unreg_lockdep:
	wq_unregister_lockdep(wq);
	wq_free_lockdep(wq);
err_free_wq:
	free_workqueue_attrs(wq->unbound_attrs);
	kfree(wq);
	return NULL;
err_destroy:
	destroy_workqueue(wq);
	return NULL;
}
EXPORT_SYMBOL_GPL(alloc_workqueue);

static bool pwq_busy(struct pool_workqueue *pwq)
{
	int i;

	for (i = 0; i < WORK_NR_COLORS; i++)
		if (pwq->nr_in_flight[i])
			return true;

	if ((pwq != rcu_access_pointer(pwq->wq->dfl_pwq)) && (pwq->refcnt > 1))
		return true;
	if (!pwq_is_empty(pwq))
		return true;

	return false;
}

/**
 * destroy_workqueue - safely terminate a workqueue
 * @wq: target workqueue
 *
 * Safely destroy a workqueue. All work currently pending will be done first.
 */
void destroy_workqueue(struct workqueue_struct *wq)
{
	struct pool_workqueue *pwq;
	int cpu;

	/*
	 * Remove it from sysfs first so that sanity check failure doesn't
	 * lead to sysfs name conflicts.
	 */
	workqueue_sysfs_unregister(wq);

	/* mark the workqueue destruction is in progress */
	mutex_lock(&wq->mutex);
	wq->flags |= __WQ_DESTROYING;
	mutex_unlock(&wq->mutex);

	/* drain it before proceeding with destruction */
	drain_workqueue(wq);

	/* kill rescuer, if sanity checks fail, leave it w/o rescuer */
	if (wq->rescuer) {
		struct worker *rescuer = wq->rescuer;

		/* this prevents new queueing */
		raw_spin_lock_irq(&wq_mayday_lock);
		wq->rescuer = NULL;
		raw_spin_unlock_irq(&wq_mayday_lock);

		/* rescuer will empty maydays list before exiting */
		kthread_stop(rescuer->task);
		kfree(rescuer);
	}

	/*
	 * Sanity checks - grab all the locks so that we wait for all
	 * in-flight operations which may do put_pwq().
	 */
	mutex_lock(&wq_pool_mutex);
	mutex_lock(&wq->mutex);
	for_each_pwq(pwq, wq) {
		raw_spin_lock_irq(&pwq->pool->lock);
		if (WARN_ON(pwq_busy(pwq))) {
			pr_warn("%s: %s has the following busy pwq\n",
				__func__, wq->name);
			show_pwq(pwq);
			raw_spin_unlock_irq(&pwq->pool->lock);
			mutex_unlock(&wq->mutex);
			mutex_unlock(&wq_pool_mutex);
			show_one_workqueue(wq);
			return;
		}
		raw_spin_unlock_irq(&pwq->pool->lock);
	}
	mutex_unlock(&wq->mutex);

	/*
	 * wq list is used to freeze wq, remove from list after
	 * flushing is complete in case freeze races us.
	 */
	list_del_rcu(&wq->list);
	mutex_unlock(&wq_pool_mutex);

	/*
	 * We're the sole accessor of @wq. Directly access cpu_pwq and dfl_pwq
	 * to put the base refs. @wq will be auto-destroyed from the last
	 * pwq_put. RCU read lock prevents @wq from going away from under us.
	 */
	rcu_read_lock();

	for_each_possible_cpu(cpu) {
		put_pwq_unlocked(unbound_pwq(wq, cpu));
		RCU_INIT_POINTER(*unbound_pwq_slot(wq, cpu), NULL);
	}

	put_pwq_unlocked(unbound_pwq(wq, -1));
	RCU_INIT_POINTER(*unbound_pwq_slot(wq, -1), NULL);

	rcu_read_unlock();
}
EXPORT_SYMBOL_GPL(destroy_workqueue);

/**
 * workqueue_set_max_active - adjust max_active of a workqueue
 * @wq: target workqueue
 * @max_active: new max_active value.
 *
 * Set max_active of @wq to @max_active. See the alloc_workqueue() function
 * comment.
 *
 * CONTEXT:
 * Don't call from IRQ context.
 */
void workqueue_set_max_active(struct workqueue_struct *wq, int max_active)
{
	/* disallow meddling with max_active for ordered workqueues */
	if (WARN_ON(wq->flags & __WQ_ORDERED_EXPLICIT))
		return;

	max_active = wq_clamp_max_active(max_active, wq->flags, wq->name);

	mutex_lock(&wq->mutex);

	wq->flags &= ~__WQ_ORDERED;
	wq->saved_max_active = max_active;
	if (wq->flags & WQ_UNBOUND)
		wq->saved_min_active = min(wq->saved_min_active, max_active);

	wq_adjust_max_active(wq);

	mutex_unlock(&wq->mutex);
}
EXPORT_SYMBOL_GPL(workqueue_set_max_active);

/**
 * current_work - retrieve %current task's work struct
 *
 * Determine if %current task is a workqueue worker and what it's working on.
 * Useful to find out the context that the %current task is running in.
 *
 * Return: work struct if %current task is a workqueue worker, %NULL otherwise.
 */
struct work_struct *current_work(void)
{
	struct worker *worker = current_wq_worker();

	return worker ? worker->current_work : NULL;
}
EXPORT_SYMBOL(current_work);

/**
 * current_is_workqueue_rescuer - is %current workqueue rescuer?
 *
 * Determine whether %current is a workqueue rescuer.  Can be used from
 * work functions to determine whether it's being run off the rescuer task.
 *
 * Return: %true if %current is a workqueue rescuer. %false otherwise.
 */
bool current_is_workqueue_rescuer(void)
{
	struct worker *worker = current_wq_worker();

	return worker && worker->rescue_wq;
}

/**
 * workqueue_congested - test whether a workqueue is congested
 * @cpu: CPU in question
 * @wq: target workqueue
 *
 * Test whether @wq's cpu workqueue for @cpu is congested.  There is
 * no synchronization around this function and the test result is
 * unreliable and only useful as advisory hints or for debugging.
 *
 * If @cpu is WORK_CPU_UNBOUND, the test is performed on the local CPU.
 *
 * With the exception of ordered workqueues, all workqueues have per-cpu
 * pool_workqueues, each with its own congested state. A workqueue being
 * congested on one CPU doesn't mean that the workqueue is contested on any
 * other CPUs.
 *
 * Return:
 * %true if congested, %false otherwise.
 */
bool workqueue_congested(int cpu, struct workqueue_struct *wq)
{
	struct pool_workqueue *pwq;
	bool ret;

	rcu_read_lock();
	preempt_disable();

	if (cpu == WORK_CPU_UNBOUND)
		cpu = smp_processor_id();

	pwq = *per_cpu_ptr(wq->cpu_pwq, cpu);
	ret = !list_empty(&pwq->inactive_works);

	preempt_enable();
	rcu_read_unlock();

	return ret;
}
EXPORT_SYMBOL_GPL(workqueue_congested);

/**
 * work_busy - test whether a work is currently pending or running
 * @work: the work to be tested
 *
 * Test whether @work is currently pending or running.  There is no
 * synchronization around this function and the test result is
 * unreliable and only useful as advisory hints or for debugging.
 *
 * Return:
 * OR'd bitmask of WORK_BUSY_* bits.
 */
unsigned int work_busy(struct work_struct *work)
{
	struct worker_pool *pool;
	unsigned long flags;
	unsigned int ret = 0;

	if (work_pending(work))
		ret |= WORK_BUSY_PENDING;

	rcu_read_lock();
	pool = get_work_pool(work);
	if (pool) {
		raw_spin_lock_irqsave(&pool->lock, flags);
		if (find_worker_executing_work(pool, work))
			ret |= WORK_BUSY_RUNNING;
		raw_spin_unlock_irqrestore(&pool->lock, flags);
	}
	rcu_read_unlock();

	return ret;
}
EXPORT_SYMBOL_GPL(work_busy);

/**
 * set_worker_desc - set description for the current work item
 * @fmt: printf-style format string
 * @...: arguments for the format string
 *
 * This function can be called by a running work function to describe what
 * the work item is about.  If the worker task gets dumped, this
 * information will be printed out together to help debugging.  The
 * description can be at most WORKER_DESC_LEN including the trailing '\0'.
 */
void set_worker_desc(const char *fmt, ...)
{
	struct worker *worker = current_wq_worker();
	va_list args;

	if (worker) {
		va_start(args, fmt);
		vsnprintf(worker->desc, sizeof(worker->desc), fmt, args);
		va_end(args);
	}
}
EXPORT_SYMBOL_GPL(set_worker_desc);

/**
 * print_worker_info - print out worker information and description
 * @log_lvl: the log level to use when printing
 * @task: target task
 *
 * If @task is a worker and currently executing a work item, print out the
 * name of the workqueue being serviced and worker description set with
 * set_worker_desc() by the currently executing work item.
 *
 * This function can be safely called on any task as long as the
 * task_struct itself is accessible.  While safe, this function isn't
 * synchronized and may print out mixups or garbages of limited length.
 */
void print_worker_info(const char *log_lvl, struct task_struct *task)
{
	work_func_t *fn = NULL;
	char name[WQ_NAME_LEN] = { };
	char desc[WORKER_DESC_LEN] = { };
	struct pool_workqueue *pwq = NULL;
	struct workqueue_struct *wq = NULL;
	struct worker *worker;

	if (!(task->flags & PF_WQ_WORKER))
		return;

	/*
	 * This function is called without any synchronization and @task
	 * could be in any state.  Be careful with dereferences.
	 */
	worker = kthread_probe_data(task);

	/*
	 * Carefully copy the associated workqueue's workfn, name and desc.
	 * Keep the original last '\0' in case the original is garbage.
	 */
	copy_from_kernel_nofault(&fn, &worker->current_func, sizeof(fn));
	copy_from_kernel_nofault(&pwq, &worker->current_pwq, sizeof(pwq));
	copy_from_kernel_nofault(&wq, &pwq->wq, sizeof(wq));
	copy_from_kernel_nofault(name, wq->name, sizeof(name) - 1);
	copy_from_kernel_nofault(desc, worker->desc, sizeof(desc) - 1);

	if (fn || name[0] || desc[0]) {
		printk("%sWorkqueue: %s %ps", log_lvl, name, fn);
		if (strcmp(name, desc))
			pr_cont(" (%s)", desc);
		pr_cont("\n");
	}
}

static void pr_cont_pool_info(struct worker_pool *pool)
{
	pr_cont(" cpus=%*pbl", nr_cpumask_bits, pool->attrs->cpumask);
	if (pool->node != NUMA_NO_NODE)
		pr_cont(" node=%d", pool->node);
	pr_cont(" flags=0x%x nice=%d", pool->flags, pool->attrs->nice);
}

struct pr_cont_work_struct {
	bool comma;
	work_func_t func;
	long ctr;
};

static void pr_cont_work_flush(bool comma, work_func_t func, struct pr_cont_work_struct *pcwsp)
{
	if (!pcwsp->ctr)
		goto out_record;
	if (func == pcwsp->func) {
		pcwsp->ctr++;
		return;
	}
	if (pcwsp->ctr == 1)
		pr_cont("%s %ps", pcwsp->comma ? "," : "", pcwsp->func);
	else
		pr_cont("%s %ld*%ps", pcwsp->comma ? "," : "", pcwsp->ctr, pcwsp->func);
	pcwsp->ctr = 0;
out_record:
	if ((long)func == -1L)
		return;
	pcwsp->comma = comma;
	pcwsp->func = func;
	pcwsp->ctr = 1;
}

static void pr_cont_work(bool comma, struct work_struct *work, struct pr_cont_work_struct *pcwsp)
{
	if (work->func == wq_barrier_func) {
		struct wq_barrier *barr;

		barr = container_of(work, struct wq_barrier, work);

		pr_cont_work_flush(comma, (work_func_t)-1, pcwsp);
		pr_cont("%s BAR(%d)", comma ? "," : "",
			task_pid_nr(barr->task));
	} else {
		if (!comma)
			pr_cont_work_flush(comma, (work_func_t)-1, pcwsp);
		pr_cont_work_flush(comma, work->func, pcwsp);
	}
}

static void show_pwq(struct pool_workqueue *pwq)
{
	struct pr_cont_work_struct pcws = { .ctr = 0, };
	struct worker_pool *pool = pwq->pool;
	struct work_struct *work;
	struct worker *worker;
	bool has_in_flight = false, has_pending = false;
	int bkt;

	pr_info("  pwq %d:", pool->id);
	pr_cont_pool_info(pool);

	pr_cont(" active=%d refcnt=%d%s\n",
		pwq->nr_active, pwq->refcnt,
		!list_empty(&pwq->mayday_node) ? " MAYDAY" : "");

	hash_for_each(pool->busy_hash, bkt, worker, hentry) {
		if (worker->current_pwq == pwq) {
			has_in_flight = true;
			break;
		}
	}
	if (has_in_flight) {
		bool comma = false;

		pr_info("    in-flight:");
		hash_for_each(pool->busy_hash, bkt, worker, hentry) {
			if (worker->current_pwq != pwq)
				continue;

			pr_cont("%s %d%s:%ps", comma ? "," : "",
				task_pid_nr(worker->task),
				worker->rescue_wq ? "(RESCUER)" : "",
				worker->current_func);
			list_for_each_entry(work, &worker->scheduled, entry)
				pr_cont_work(false, work, &pcws);
			pr_cont_work_flush(comma, (work_func_t)-1L, &pcws);
			comma = true;
		}
		pr_cont("\n");
	}

	list_for_each_entry(work, &pool->worklist, entry) {
		if (get_work_pwq(work) == pwq) {
			has_pending = true;
			break;
		}
	}
	if (has_pending) {
		bool comma = false;

		pr_info("    pending:");
		list_for_each_entry(work, &pool->worklist, entry) {
			if (get_work_pwq(work) != pwq)
				continue;

			pr_cont_work(comma, work, &pcws);
			comma = !(*work_data_bits(work) & WORK_STRUCT_LINKED);
		}
		pr_cont_work_flush(comma, (work_func_t)-1L, &pcws);
		pr_cont("\n");
	}

	if (!list_empty(&pwq->inactive_works)) {
		bool comma = false;

		pr_info("    inactive:");
		list_for_each_entry(work, &pwq->inactive_works, entry) {
			pr_cont_work(comma, work, &pcws);
			comma = !(*work_data_bits(work) & WORK_STRUCT_LINKED);
		}
		pr_cont_work_flush(comma, (work_func_t)-1L, &pcws);
		pr_cont("\n");
	}
}

/**
 * show_one_workqueue - dump state of specified workqueue
 * @wq: workqueue whose state will be printed
 */
void show_one_workqueue(struct workqueue_struct *wq)
{
	struct pool_workqueue *pwq;
	bool idle = true;
	unsigned long flags;

	for_each_pwq(pwq, wq) {
		if (!pwq_is_empty(pwq)) {
			idle = false;
			break;
		}
	}
	if (idle) /* Nothing to print for idle workqueue */
		return;

	pr_info("workqueue %s: flags=0x%x\n", wq->name, wq->flags);

	for_each_pwq(pwq, wq) {
		raw_spin_lock_irqsave(&pwq->pool->lock, flags);
		if (!pwq_is_empty(pwq)) {
			/*
			 * Defer printing to avoid deadlocks in console
			 * drivers that queue work while holding locks
			 * also taken in their write paths.
			 */
			printk_deferred_enter();
			show_pwq(pwq);
			printk_deferred_exit();
		}
		raw_spin_unlock_irqrestore(&pwq->pool->lock, flags);
		/*
		 * We could be printing a lot from atomic context, e.g.
		 * sysrq-t -> show_all_workqueues(). Avoid triggering
		 * hard lockup.
		 */
		touch_nmi_watchdog();
	}

}

/**
 * show_one_worker_pool - dump state of specified worker pool
 * @pool: worker pool whose state will be printed
 */
static void show_one_worker_pool(struct worker_pool *pool)
{
	struct worker *worker;
	bool first = true;
	unsigned long flags;
	unsigned long hung = 0;

	raw_spin_lock_irqsave(&pool->lock, flags);
	if (pool->nr_workers == pool->nr_idle)
		goto next_pool;

	/* How long the first pending work is waiting for a worker. */
	if (!list_empty(&pool->worklist))
		hung = jiffies_to_msecs(jiffies - pool->watchdog_ts) / 1000;

	/*
	 * Defer printing to avoid deadlocks in console drivers that
	 * queue work while holding locks also taken in their write
	 * paths.
	 */
	printk_deferred_enter();
	pr_info("pool %d:", pool->id);
	pr_cont_pool_info(pool);
	pr_cont(" hung=%lus workers=%d", hung, pool->nr_workers);
	if (pool->manager)
		pr_cont(" manager: %d",
			task_pid_nr(pool->manager->task));
	list_for_each_entry(worker, &pool->idle_list, entry) {
		pr_cont(" %s%d", first ? "idle: " : "",
			task_pid_nr(worker->task));
		first = false;
	}
	pr_cont("\n");
	printk_deferred_exit();
next_pool:
	raw_spin_unlock_irqrestore(&pool->lock, flags);
	/*
	 * We could be printing a lot from atomic context, e.g.
	 * sysrq-t -> show_all_workqueues(). Avoid triggering
	 * hard lockup.
	 */
	touch_nmi_watchdog();

}

/**
 * show_all_workqueues - dump workqueue state
 *
 * Called from a sysrq handler and prints out all busy workqueues and pools.
 */
void show_all_workqueues(void)
{
	struct workqueue_struct *wq;
	struct worker_pool *pool;
	int pi;

	rcu_read_lock();

	pr_info("Showing busy workqueues and worker pools:\n");

	list_for_each_entry_rcu(wq, &workqueues, list)
		show_one_workqueue(wq);

	for_each_pool(pool, pi)
		show_one_worker_pool(pool);

	rcu_read_unlock();
}

/**
 * show_freezable_workqueues - dump freezable workqueue state
 *
 * Called from try_to_freeze_tasks() and prints out all freezable workqueues
 * still busy.
 */
void show_freezable_workqueues(void)
{
	struct workqueue_struct *wq;

	rcu_read_lock();

	pr_info("Showing freezable workqueues that are still busy:\n");

	list_for_each_entry_rcu(wq, &workqueues, list) {
		if (!(wq->flags & WQ_FREEZABLE))
			continue;
		show_one_workqueue(wq);
	}

	rcu_read_unlock();
}

/* used to show worker information through /proc/PID/{comm,stat,status} */
void wq_worker_comm(char *buf, size_t size, struct task_struct *task)
{
	int off;

	/* always show the actual comm */
	off = strscpy(buf, task->comm, size);
	if (off < 0)
		return;

	/* stabilize PF_WQ_WORKER and worker pool association */
	mutex_lock(&wq_pool_attach_mutex);

	if (task->flags & PF_WQ_WORKER) {
		struct worker *worker = kthread_data(task);
		struct worker_pool *pool = worker->pool;

		if (pool) {
			raw_spin_lock_irq(&pool->lock);
			/*
			 * ->desc tracks information (wq name or
			 * set_worker_desc()) for the latest execution.  If
			 * current, prepend '+', otherwise '-'.
			 */
			if (worker->desc[0] != '\0') {
				if (worker->current_work)
					scnprintf(buf + off, size - off, "+%s",
						  worker->desc);
				else
					scnprintf(buf + off, size - off, "-%s",
						  worker->desc);
			}
			raw_spin_unlock_irq(&pool->lock);
		}
	}

	mutex_unlock(&wq_pool_attach_mutex);
}

#ifdef CONFIG_SMP

/*
 * CPU hotplug.
 *
 * There are two challenges in supporting CPU hotplug.  Firstly, there
 * are a lot of assumptions on strong associations among work, pwq and
 * pool which make migrating pending and scheduled works very
 * difficult to implement without impacting hot paths.  Secondly,
 * worker pools serve mix of short, long and very long running works making
 * blocked draining impractical.
 *
 * This is solved by allowing the pools to be disassociated from the CPU
 * running as an unbound one and allowing it to be reattached later if the
 * cpu comes back online.
 */

static void unbind_workers(int cpu)
{
	struct worker_pool *pool;
	struct worker *worker;

	for_each_cpu_worker_pool(pool, cpu) {
		mutex_lock(&wq_pool_attach_mutex);
		raw_spin_lock_irq(&pool->lock);

		/*
		 * We've blocked all attach/detach operations. Make all workers
		 * unbound and set DISASSOCIATED.  Before this, all workers
		 * must be on the cpu.  After this, they may become diasporas.
		 * And the preemption disabled section in their sched callbacks
		 * are guaranteed to see WORKER_UNBOUND since the code here
		 * is on the same cpu.
		 */
		for_each_pool_worker(worker, pool)
			worker->flags |= WORKER_UNBOUND;

		pool->flags |= POOL_DISASSOCIATED;

		/*
		 * The handling of nr_running in sched callbacks are disabled
		 * now.  Zap nr_running.  After this, nr_running stays zero and
		 * need_more_worker() and keep_working() are always true as
		 * long as the worklist is not empty.  This pool now behaves as
		 * an unbound (in terms of concurrency management) pool which
		 * are served by workers tied to the pool.
		 */
		pool->nr_running = 0;

		/*
		 * With concurrency management just turned off, a busy
		 * worker blocking could lead to lengthy stalls.  Kick off
		 * unbound chain execution of currently pending work items.
		 */
		kick_pool(pool);

		raw_spin_unlock_irq(&pool->lock);

		for_each_pool_worker(worker, pool)
			unbind_worker(worker);

		mutex_unlock(&wq_pool_attach_mutex);
	}
}

/**
 * rebind_workers - rebind all workers of a pool to the associated CPU
 * @pool: pool of interest
 *
 * @pool->cpu is coming online.  Rebind all workers to the CPU.
 */
static void rebind_workers(struct worker_pool *pool)
{
	struct worker *worker;

	lockdep_assert_held(&wq_pool_attach_mutex);

	/*
	 * Restore CPU affinity of all workers.  As all idle workers should
	 * be on the run-queue of the associated CPU before any local
	 * wake-ups for concurrency management happen, restore CPU affinity
	 * of all workers first and then clear UNBOUND.  As we're called
	 * from CPU_ONLINE, the following shouldn't fail.
	 */
	for_each_pool_worker(worker, pool) {
		kthread_set_per_cpu(worker->task, pool->cpu);
		WARN_ON_ONCE(set_cpus_allowed_ptr(worker->task,
						  pool_allowed_cpus(pool)) < 0);
	}

	raw_spin_lock_irq(&pool->lock);

	pool->flags &= ~POOL_DISASSOCIATED;

	for_each_pool_worker(worker, pool) {
		unsigned int worker_flags = worker->flags;

		/*
		 * We want to clear UNBOUND but can't directly call
		 * worker_clr_flags() or adjust nr_running.  Atomically
		 * replace UNBOUND with another NOT_RUNNING flag REBOUND.
		 * @worker will clear REBOUND using worker_clr_flags() when
		 * it initiates the next execution cycle thus restoring
		 * concurrency management.  Note that when or whether
		 * @worker clears REBOUND doesn't affect correctness.
		 *
		 * WRITE_ONCE() is necessary because @worker->flags may be
		 * tested without holding any lock in
		 * wq_worker_running().  Without it, NOT_RUNNING test may
		 * fail incorrectly leading to premature concurrency
		 * management operations.
		 */
		WARN_ON_ONCE(!(worker_flags & WORKER_UNBOUND));
		worker_flags |= WORKER_REBOUND;
		worker_flags &= ~WORKER_UNBOUND;
		WRITE_ONCE(worker->flags, worker_flags);
	}

	raw_spin_unlock_irq(&pool->lock);
}

/**
 * restore_unbound_workers_cpumask - restore cpumask of unbound workers
 * @pool: unbound pool of interest
 * @cpu: the CPU which is coming up
 *
 * An unbound pool may end up with a cpumask which doesn't have any online
 * CPUs.  When a worker of such pool get scheduled, the scheduler resets
 * its cpus_allowed.  If @cpu is in @pool's cpumask which didn't have any
 * online CPU before, cpus_allowed of all its workers should be restored.
 */
static void restore_unbound_workers_cpumask(struct worker_pool *pool, int cpu)
{
	static cpumask_t cpumask;
	struct worker *worker;

	lockdep_assert_held(&wq_pool_attach_mutex);

	/* is @cpu allowed for @pool? */
	if (!cpumask_test_cpu(cpu, pool->attrs->cpumask))
		return;

	cpumask_and(&cpumask, pool->attrs->cpumask, cpu_online_mask);

	/* as we're called from CPU_ONLINE, the following shouldn't fail */
	for_each_pool_worker(worker, pool)
		WARN_ON_ONCE(set_cpus_allowed_ptr(worker->task, &cpumask) < 0);
}

int workqueue_prepare_cpu(unsigned int cpu)
{
	struct worker_pool *pool;

	for_each_cpu_worker_pool(pool, cpu) {
		if (pool->nr_workers)
			continue;
		if (!create_worker(pool))
			return -ENOMEM;
	}
	return 0;
}

int workqueue_online_cpu(unsigned int cpu)
{
	struct worker_pool *pool;
	struct workqueue_struct *wq;
	int pi;

	mutex_lock(&wq_pool_mutex);

	for_each_pool(pool, pi) {
		mutex_lock(&wq_pool_attach_mutex);

		if (pool->cpu == cpu)
			rebind_workers(pool);
		else if (pool->cpu < 0)
			restore_unbound_workers_cpumask(pool, cpu);

		mutex_unlock(&wq_pool_attach_mutex);
	}

	/* update pod affinity of unbound workqueues */
	list_for_each_entry(wq, &workqueues, list) {
		struct workqueue_attrs *attrs = wq->unbound_attrs;

		if (attrs) {
			const struct wq_pod_type *pt = wqattrs_pod_type(attrs);
			int tcpu;

			for_each_cpu(tcpu, pt->pod_cpus[pt->cpu_pod[cpu]])
				wq_update_pod(wq, tcpu, cpu, true);

			mutex_lock(&wq->mutex);
			wq_update_node_max_active(wq, -1);
			mutex_unlock(&wq->mutex);
		}
	}

	mutex_unlock(&wq_pool_mutex);
	return 0;
}

int workqueue_offline_cpu(unsigned int cpu)
{
	struct workqueue_struct *wq;

	/* unbinding per-cpu workers should happen on the local CPU */
	if (WARN_ON(cpu != smp_processor_id()))
		return -1;

	unbind_workers(cpu);

	/* update pod affinity of unbound workqueues */
	mutex_lock(&wq_pool_mutex);
	list_for_each_entry(wq, &workqueues, list) {
		struct workqueue_attrs *attrs = wq->unbound_attrs;

		if (attrs) {
			const struct wq_pod_type *pt = wqattrs_pod_type(attrs);
			int tcpu;

			for_each_cpu(tcpu, pt->pod_cpus[pt->cpu_pod[cpu]])
				wq_update_pod(wq, tcpu, cpu, false);

			mutex_lock(&wq->mutex);
			wq_update_node_max_active(wq, cpu);
			mutex_unlock(&wq->mutex);
		}
	}
	mutex_unlock(&wq_pool_mutex);

	return 0;
}

struct work_for_cpu {
	struct work_struct work;
	long (*fn)(void *);
	void *arg;
	long ret;
};

static void work_for_cpu_fn(struct work_struct *work)
{
	struct work_for_cpu *wfc = container_of(work, struct work_for_cpu, work);

	wfc->ret = wfc->fn(wfc->arg);
}

/**
 * work_on_cpu_key - run a function in thread context on a particular cpu
 * @cpu: the cpu to run on
 * @fn: the function to run
 * @arg: the function arg
 * @key: The lock class key for lock debugging purposes
 *
 * It is up to the caller to ensure that the cpu doesn't go offline.
 * The caller must not hold any locks which would prevent @fn from completing.
 *
 * Return: The value @fn returns.
 */
long work_on_cpu_key(int cpu, long (*fn)(void *),
		     void *arg, struct lock_class_key *key)
{
	struct work_for_cpu wfc = { .fn = fn, .arg = arg };

	INIT_WORK_ONSTACK_KEY(&wfc.work, work_for_cpu_fn, key);
	schedule_work_on(cpu, &wfc.work);
	flush_work(&wfc.work);
	destroy_work_on_stack(&wfc.work);
	return wfc.ret;
}
EXPORT_SYMBOL_GPL(work_on_cpu_key);

/**
 * work_on_cpu_safe_key - run a function in thread context on a particular cpu
 * @cpu: the cpu to run on
 * @fn:  the function to run
 * @arg: the function argument
 * @key: The lock class key for lock debugging purposes
 *
 * Disables CPU hotplug and calls work_on_cpu(). The caller must not hold
 * any locks which would prevent @fn from completing.
 *
 * Return: The value @fn returns.
 */
long work_on_cpu_safe_key(int cpu, long (*fn)(void *),
			  void *arg, struct lock_class_key *key)
{
	long ret = -ENODEV;

	cpus_read_lock();
	if (cpu_online(cpu))
		ret = work_on_cpu_key(cpu, fn, arg, key);
	cpus_read_unlock();
	return ret;
}
EXPORT_SYMBOL_GPL(work_on_cpu_safe_key);
#endif /* CONFIG_SMP */

#ifdef CONFIG_FREEZER

/**
 * freeze_workqueues_begin - begin freezing workqueues
 *
 * Start freezing workqueues.  After this function returns, all freezable
 * workqueues will queue new works to their inactive_works list instead of
 * pool->worklist.
 *
 * CONTEXT:
 * Grabs and releases wq_pool_mutex, wq->mutex and pool->lock's.
 */
void freeze_workqueues_begin(void)
{
	struct workqueue_struct *wq;

	mutex_lock(&wq_pool_mutex);

	WARN_ON_ONCE(workqueue_freezing);
	workqueue_freezing = true;

	list_for_each_entry(wq, &workqueues, list) {
		mutex_lock(&wq->mutex);
		wq_adjust_max_active(wq);
		mutex_unlock(&wq->mutex);
	}

	mutex_unlock(&wq_pool_mutex);
}

/**
 * freeze_workqueues_busy - are freezable workqueues still busy?
 *
 * Check whether freezing is complete.  This function must be called
 * between freeze_workqueues_begin() and thaw_workqueues().
 *
 * CONTEXT:
 * Grabs and releases wq_pool_mutex.
 *
 * Return:
 * %true if some freezable workqueues are still busy.  %false if freezing
 * is complete.
 */
bool freeze_workqueues_busy(void)
{
	bool busy = false;
	struct workqueue_struct *wq;
	struct pool_workqueue *pwq;

	mutex_lock(&wq_pool_mutex);

	WARN_ON_ONCE(!workqueue_freezing);

	list_for_each_entry(wq, &workqueues, list) {
		if (!(wq->flags & WQ_FREEZABLE))
			continue;
		/*
		 * nr_active is monotonically decreasing.  It's safe
		 * to peek without lock.
		 */
		rcu_read_lock();
		for_each_pwq(pwq, wq) {
			WARN_ON_ONCE(pwq->nr_active < 0);
			if (pwq->nr_active) {
				busy = true;
				rcu_read_unlock();
				goto out_unlock;
			}
		}
		rcu_read_unlock();
	}
out_unlock:
	mutex_unlock(&wq_pool_mutex);
	return busy;
}

/**
 * thaw_workqueues - thaw workqueues
 *
 * Thaw workqueues.  Normal queueing is restored and all collected
 * frozen works are transferred to their respective pool worklists.
 *
 * CONTEXT:
 * Grabs and releases wq_pool_mutex, wq->mutex and pool->lock's.
 */
void thaw_workqueues(void)
{
	struct workqueue_struct *wq;

	mutex_lock(&wq_pool_mutex);

	if (!workqueue_freezing)
		goto out_unlock;

	workqueue_freezing = false;

	/* restore max_active and repopulate worklist */
	list_for_each_entry(wq, &workqueues, list) {
		mutex_lock(&wq->mutex);
		wq_adjust_max_active(wq);
		mutex_unlock(&wq->mutex);
	}

out_unlock:
	mutex_unlock(&wq_pool_mutex);
}
#endif /* CONFIG_FREEZER */

static int workqueue_apply_unbound_cpumask(const cpumask_var_t unbound_cpumask)
{
	LIST_HEAD(ctxs);
	int ret = 0;
	struct workqueue_struct *wq;
	struct apply_wqattrs_ctx *ctx, *n;

	lockdep_assert_held(&wq_pool_mutex);

	list_for_each_entry(wq, &workqueues, list) {
		if (!(wq->flags & WQ_UNBOUND))
			continue;
		/* creating multiple pwqs breaks ordering guarantee */
		if (wq->flags & __WQ_ORDERED)
			continue;

		ctx = apply_wqattrs_prepare(wq, wq->unbound_attrs, unbound_cpumask);
		if (IS_ERR(ctx)) {
			ret = PTR_ERR(ctx);
			break;
		}

		list_add_tail(&ctx->list, &ctxs);
	}

	list_for_each_entry_safe(ctx, n, &ctxs, list) {
		if (!ret)
			apply_wqattrs_commit(ctx);
		apply_wqattrs_cleanup(ctx);
	}

	if (!ret) {
		mutex_lock(&wq_pool_attach_mutex);
		cpumask_copy(wq_unbound_cpumask, unbound_cpumask);
		mutex_unlock(&wq_pool_attach_mutex);
	}
	return ret;
}

/**
 * workqueue_unbound_exclude_cpumask - Exclude given CPUs from unbound cpumask
 * @exclude_cpumask: the cpumask to be excluded from wq_unbound_cpumask
 *
 * This function can be called from cpuset code to provide a set of isolated
 * CPUs that should be excluded from wq_unbound_cpumask. The caller must hold
 * either cpus_read_lock or cpus_write_lock.
 */
int workqueue_unbound_exclude_cpumask(cpumask_var_t exclude_cpumask)
{
	cpumask_var_t cpumask;
	int ret = 0;

	if (!zalloc_cpumask_var(&cpumask, GFP_KERNEL))
		return -ENOMEM;

	lockdep_assert_cpus_held();
	mutex_lock(&wq_pool_mutex);

	/* Save the current isolated cpumask & export it via sysfs */
	cpumask_copy(wq_isolated_cpumask, exclude_cpumask);

	/*
	 * If the operation fails, it will fall back to
	 * wq_requested_unbound_cpumask which is initially set to
	 * (HK_TYPE_WQ ∩ HK_TYPE_DOMAIN) house keeping mask and rewritten
	 * by any subsequent write to workqueue/cpumask sysfs file.
	 */
	if (!cpumask_andnot(cpumask, wq_requested_unbound_cpumask, exclude_cpumask))
		cpumask_copy(cpumask, wq_requested_unbound_cpumask);
	if (!cpumask_equal(cpumask, wq_unbound_cpumask))
		ret = workqueue_apply_unbound_cpumask(cpumask);

	mutex_unlock(&wq_pool_mutex);
	free_cpumask_var(cpumask);
	return ret;
}

static int parse_affn_scope(const char *val)
{
	int i;

	for (i = 0; i < ARRAY_SIZE(wq_affn_names); i++) {
		if (!strncasecmp(val, wq_affn_names[i], strlen(wq_affn_names[i])))
			return i;
	}
	return -EINVAL;
}

static int wq_affn_dfl_set(const char *val, const struct kernel_param *kp)
{
	struct workqueue_struct *wq;
	int affn, cpu;

	affn = parse_affn_scope(val);
	if (affn < 0)
		return affn;
	if (affn == WQ_AFFN_DFL)
		return -EINVAL;

	cpus_read_lock();
	mutex_lock(&wq_pool_mutex);

	wq_affn_dfl = affn;

	list_for_each_entry(wq, &workqueues, list) {
		for_each_online_cpu(cpu) {
			wq_update_pod(wq, cpu, cpu, true);
		}
	}

	mutex_unlock(&wq_pool_mutex);
	cpus_read_unlock();

	return 0;
}

static int wq_affn_dfl_get(char *buffer, const struct kernel_param *kp)
{
	return scnprintf(buffer, PAGE_SIZE, "%s\n", wq_affn_names[wq_affn_dfl]);
}

static const struct kernel_param_ops wq_affn_dfl_ops = {
	.set	= wq_affn_dfl_set,
	.get	= wq_affn_dfl_get,
};

module_param_cb(default_affinity_scope, &wq_affn_dfl_ops, NULL, 0644);

#ifdef CONFIG_SYSFS
/*
 * Workqueues with WQ_SYSFS flag set is visible to userland via
 * /sys/bus/workqueue/devices/WQ_NAME.  All visible workqueues have the
 * following attributes.
 *
 *  per_cpu		RO bool	: whether the workqueue is per-cpu or unbound
 *  max_active		RW int	: maximum number of in-flight work items
 *
 * Unbound workqueues have the following extra attributes.
 *
 *  nice		RW int	: nice value of the workers
 *  cpumask		RW mask	: bitmask of allowed CPUs for the workers
 *  affinity_scope	RW str  : worker CPU affinity scope (cache, numa, none)
 *  affinity_strict	RW bool : worker CPU affinity is strict
 */
struct wq_device {
	struct workqueue_struct		*wq;
	struct device			dev;
};

static struct workqueue_struct *dev_to_wq(struct device *dev)
{
	struct wq_device *wq_dev = container_of(dev, struct wq_device, dev);

	return wq_dev->wq;
}

static ssize_t per_cpu_show(struct device *dev, struct device_attribute *attr,
			    char *buf)
{
	struct workqueue_struct *wq = dev_to_wq(dev);

	return scnprintf(buf, PAGE_SIZE, "%d\n", (bool)!(wq->flags & WQ_UNBOUND));
}
static DEVICE_ATTR_RO(per_cpu);

static ssize_t max_active_show(struct device *dev,
			       struct device_attribute *attr, char *buf)
{
	struct workqueue_struct *wq = dev_to_wq(dev);

	return scnprintf(buf, PAGE_SIZE, "%d\n", wq->saved_max_active);
}

static ssize_t max_active_store(struct device *dev,
				struct device_attribute *attr, const char *buf,
				size_t count)
{
	struct workqueue_struct *wq = dev_to_wq(dev);
	int val;

	if (sscanf(buf, "%d", &val) != 1 || val <= 0)
		return -EINVAL;

	workqueue_set_max_active(wq, val);
	return count;
}
static DEVICE_ATTR_RW(max_active);

static struct attribute *wq_sysfs_attrs[] = {
	&dev_attr_per_cpu.attr,
	&dev_attr_max_active.attr,
	NULL,
};
ATTRIBUTE_GROUPS(wq_sysfs);

static void apply_wqattrs_lock(void)
{
	/* CPUs should stay stable across pwq creations and installations */
	cpus_read_lock();
	mutex_lock(&wq_pool_mutex);
}

static void apply_wqattrs_unlock(void)
{
	mutex_unlock(&wq_pool_mutex);
	cpus_read_unlock();
}

static ssize_t wq_nice_show(struct device *dev, struct device_attribute *attr,
			    char *buf)
{
	struct workqueue_struct *wq = dev_to_wq(dev);
	int written;

	mutex_lock(&wq->mutex);
	written = scnprintf(buf, PAGE_SIZE, "%d\n", wq->unbound_attrs->nice);
	mutex_unlock(&wq->mutex);

	return written;
}

/* prepare workqueue_attrs for sysfs store operations */
static struct workqueue_attrs *wq_sysfs_prep_attrs(struct workqueue_struct *wq)
{
	struct workqueue_attrs *attrs;

	lockdep_assert_held(&wq_pool_mutex);

	attrs = alloc_workqueue_attrs();
	if (!attrs)
		return NULL;

	copy_workqueue_attrs(attrs, wq->unbound_attrs);
	return attrs;
}

static ssize_t wq_nice_store(struct device *dev, struct device_attribute *attr,
			     const char *buf, size_t count)
{
	struct workqueue_struct *wq = dev_to_wq(dev);
	struct workqueue_attrs *attrs;
	int ret = -ENOMEM;

	apply_wqattrs_lock();

	attrs = wq_sysfs_prep_attrs(wq);
	if (!attrs)
		goto out_unlock;

	if (sscanf(buf, "%d", &attrs->nice) == 1 &&
	    attrs->nice >= MIN_NICE && attrs->nice <= MAX_NICE)
		ret = apply_workqueue_attrs_locked(wq, attrs);
	else
		ret = -EINVAL;

out_unlock:
	apply_wqattrs_unlock();
	free_workqueue_attrs(attrs);
	return ret ?: count;
}

static ssize_t wq_cpumask_show(struct device *dev,
			       struct device_attribute *attr, char *buf)
{
	struct workqueue_struct *wq = dev_to_wq(dev);
	int written;

	mutex_lock(&wq->mutex);
	written = scnprintf(buf, PAGE_SIZE, "%*pb\n",
			    cpumask_pr_args(wq->unbound_attrs->cpumask));
	mutex_unlock(&wq->mutex);
	return written;
}

static ssize_t wq_cpumask_store(struct device *dev,
				struct device_attribute *attr,
				const char *buf, size_t count)
{
	struct workqueue_struct *wq = dev_to_wq(dev);
	struct workqueue_attrs *attrs;
	int ret = -ENOMEM;

	apply_wqattrs_lock();

	attrs = wq_sysfs_prep_attrs(wq);
	if (!attrs)
		goto out_unlock;

	ret = cpumask_parse(buf, attrs->cpumask);
	if (!ret)
		ret = apply_workqueue_attrs_locked(wq, attrs);

out_unlock:
	apply_wqattrs_unlock();
	free_workqueue_attrs(attrs);
	return ret ?: count;
}

static ssize_t wq_affn_scope_show(struct device *dev,
				  struct device_attribute *attr, char *buf)
{
	struct workqueue_struct *wq = dev_to_wq(dev);
	int written;

	mutex_lock(&wq->mutex);
	if (wq->unbound_attrs->affn_scope == WQ_AFFN_DFL)
		written = scnprintf(buf, PAGE_SIZE, "%s (%s)\n",
				    wq_affn_names[WQ_AFFN_DFL],
				    wq_affn_names[wq_affn_dfl]);
	else
		written = scnprintf(buf, PAGE_SIZE, "%s\n",
				    wq_affn_names[wq->unbound_attrs->affn_scope]);
	mutex_unlock(&wq->mutex);

	return written;
}

static ssize_t wq_affn_scope_store(struct device *dev,
				   struct device_attribute *attr,
				   const char *buf, size_t count)
{
	struct workqueue_struct *wq = dev_to_wq(dev);
	struct workqueue_attrs *attrs;
	int affn, ret = -ENOMEM;

	affn = parse_affn_scope(buf);
	if (affn < 0)
		return affn;

	apply_wqattrs_lock();
	attrs = wq_sysfs_prep_attrs(wq);
	if (attrs) {
		attrs->affn_scope = affn;
		ret = apply_workqueue_attrs_locked(wq, attrs);
	}
	apply_wqattrs_unlock();
	free_workqueue_attrs(attrs);
	return ret ?: count;
}

static ssize_t wq_affinity_strict_show(struct device *dev,
				       struct device_attribute *attr, char *buf)
{
	struct workqueue_struct *wq = dev_to_wq(dev);

	return scnprintf(buf, PAGE_SIZE, "%d\n",
			 wq->unbound_attrs->affn_strict);
}

static ssize_t wq_affinity_strict_store(struct device *dev,
					struct device_attribute *attr,
					const char *buf, size_t count)
{
	struct workqueue_struct *wq = dev_to_wq(dev);
	struct workqueue_attrs *attrs;
	int v, ret = -ENOMEM;

	if (sscanf(buf, "%d", &v) != 1)
		return -EINVAL;

	apply_wqattrs_lock();
	attrs = wq_sysfs_prep_attrs(wq);
	if (attrs) {
		attrs->affn_strict = (bool)v;
		ret = apply_workqueue_attrs_locked(wq, attrs);
	}
	apply_wqattrs_unlock();
	free_workqueue_attrs(attrs);
	return ret ?: count;
}

static struct device_attribute wq_sysfs_unbound_attrs[] = {
	__ATTR(nice, 0644, wq_nice_show, wq_nice_store),
	__ATTR(cpumask, 0644, wq_cpumask_show, wq_cpumask_store),
	__ATTR(affinity_scope, 0644, wq_affn_scope_show, wq_affn_scope_store),
	__ATTR(affinity_strict, 0644, wq_affinity_strict_show, wq_affinity_strict_store),
	__ATTR_NULL,
};

static struct bus_type wq_subsys = {
	.name				= "workqueue",
	.dev_groups			= wq_sysfs_groups,
};

/**
 *  workqueue_set_unbound_cpumask - Set the low-level unbound cpumask
 *  @cpumask: the cpumask to set
 *
 *  The low-level workqueues cpumask is a global cpumask that limits
 *  the affinity of all unbound workqueues.  This function check the @cpumask
 *  and apply it to all unbound workqueues and updates all pwqs of them.
 *
 *  Return:	0	- Success
 *		-EINVAL	- Invalid @cpumask
 *		-ENOMEM	- Failed to allocate memory for attrs or pwqs.
 */
static int workqueue_set_unbound_cpumask(cpumask_var_t cpumask)
{
	int ret = -EINVAL;

	/*
	 * Not excluding isolated cpus on purpose.
	 * If the user wishes to include them, we allow that.
	 */
	cpumask_and(cpumask, cpumask, cpu_possible_mask);
	if (!cpumask_empty(cpumask)) {
		apply_wqattrs_lock();
		cpumask_copy(wq_requested_unbound_cpumask, cpumask);
		if (cpumask_equal(cpumask, wq_unbound_cpumask)) {
			ret = 0;
			goto out_unlock;
		}

		ret = workqueue_apply_unbound_cpumask(cpumask);

out_unlock:
		apply_wqattrs_unlock();
	}

	return ret;
}

static ssize_t __wq_cpumask_show(struct device *dev,
		struct device_attribute *attr, char *buf, cpumask_var_t mask)
{
	int written;

	mutex_lock(&wq_pool_mutex);
	written = scnprintf(buf, PAGE_SIZE, "%*pb\n", cpumask_pr_args(mask));
	mutex_unlock(&wq_pool_mutex);

	return written;
}

static ssize_t wq_unbound_cpumask_show(struct device *dev,
		struct device_attribute *attr, char *buf)
{
	return __wq_cpumask_show(dev, attr, buf, wq_unbound_cpumask);
}

static ssize_t wq_requested_cpumask_show(struct device *dev,
		struct device_attribute *attr, char *buf)
{
	return __wq_cpumask_show(dev, attr, buf, wq_requested_unbound_cpumask);
}

static ssize_t wq_isolated_cpumask_show(struct device *dev,
		struct device_attribute *attr, char *buf)
{
	return __wq_cpumask_show(dev, attr, buf, wq_isolated_cpumask);
}

static ssize_t wq_unbound_cpumask_store(struct device *dev,
		struct device_attribute *attr, const char *buf, size_t count)
{
	cpumask_var_t cpumask;
	int ret;

	if (!zalloc_cpumask_var(&cpumask, GFP_KERNEL))
		return -ENOMEM;

	ret = cpumask_parse(buf, cpumask);
	if (!ret)
		ret = workqueue_set_unbound_cpumask(cpumask);

	free_cpumask_var(cpumask);
	return ret ? ret : count;
}

static struct device_attribute wq_sysfs_cpumask_attrs[] = {
	__ATTR(cpumask, 0644, wq_unbound_cpumask_show,
	       wq_unbound_cpumask_store),
	__ATTR(cpumask_requested, 0444, wq_requested_cpumask_show, NULL),
	__ATTR(cpumask_isolated, 0444, wq_isolated_cpumask_show, NULL),
	__ATTR_NULL,
};

static int __init wq_sysfs_init(void)
{
	struct device *dev_root;
	int err;

	err = subsys_virtual_register(&wq_subsys, NULL);
	if (err)
		return err;

	dev_root = bus_get_dev_root(&wq_subsys);
	if (dev_root) {
		struct device_attribute *attr;

		for (attr = wq_sysfs_cpumask_attrs; attr->attr.name; attr++) {
			err = device_create_file(dev_root, attr);
			if (err)
				break;
		}
		put_device(dev_root);
	}
	return err;
}
core_initcall(wq_sysfs_init);

static void wq_device_release(struct device *dev)
{
	struct wq_device *wq_dev = container_of(dev, struct wq_device, dev);

	kfree(wq_dev);
}

/**
 * workqueue_sysfs_register - make a workqueue visible in sysfs
 * @wq: the workqueue to register
 *
 * Expose @wq in sysfs under /sys/bus/workqueue/devices.
 * alloc_workqueue*() automatically calls this function if WQ_SYSFS is set
 * which is the preferred method.
 *
 * Workqueue user should use this function directly iff it wants to apply
 * workqueue_attrs before making the workqueue visible in sysfs; otherwise,
 * apply_workqueue_attrs() may race against userland updating the
 * attributes.
 *
 * Return: 0 on success, -errno on failure.
 */
int workqueue_sysfs_register(struct workqueue_struct *wq)
{
	struct wq_device *wq_dev;
	int ret;

	/*
	 * Adjusting max_active or creating new pwqs by applying
	 * attributes breaks ordering guarantee.  Disallow exposing ordered
	 * workqueues.
	 */
	if (WARN_ON(wq->flags & __WQ_ORDERED_EXPLICIT))
		return -EINVAL;

	wq->wq_dev = wq_dev = kzalloc(sizeof(*wq_dev), GFP_KERNEL);
	if (!wq_dev)
		return -ENOMEM;

	wq_dev->wq = wq;
	wq_dev->dev.bus = &wq_subsys;
	wq_dev->dev.release = wq_device_release;
	dev_set_name(&wq_dev->dev, "%s", wq->name);

	/*
	 * unbound_attrs are created separately.  Suppress uevent until
	 * everything is ready.
	 */
	dev_set_uevent_suppress(&wq_dev->dev, true);

	ret = device_register(&wq_dev->dev);
	if (ret) {
		put_device(&wq_dev->dev);
		wq->wq_dev = NULL;
		return ret;
	}

	if (wq->flags & WQ_UNBOUND) {
		struct device_attribute *attr;

		for (attr = wq_sysfs_unbound_attrs; attr->attr.name; attr++) {
			ret = device_create_file(&wq_dev->dev, attr);
			if (ret) {
				device_unregister(&wq_dev->dev);
				wq->wq_dev = NULL;
				return ret;
			}
		}
	}

	dev_set_uevent_suppress(&wq_dev->dev, false);
	kobject_uevent(&wq_dev->dev.kobj, KOBJ_ADD);
	return 0;
}

/**
 * workqueue_sysfs_unregister - undo workqueue_sysfs_register()
 * @wq: the workqueue to unregister
 *
 * If @wq is registered to sysfs by workqueue_sysfs_register(), unregister.
 */
static void workqueue_sysfs_unregister(struct workqueue_struct *wq)
{
	struct wq_device *wq_dev = wq->wq_dev;

	if (!wq->wq_dev)
		return;

	wq->wq_dev = NULL;
	device_unregister(&wq_dev->dev);
}
#else	/* CONFIG_SYSFS */
static void workqueue_sysfs_unregister(struct workqueue_struct *wq)	{ }
#endif	/* CONFIG_SYSFS */

/*
 * Workqueue watchdog.
 *
 * Stall may be caused by various bugs - missing WQ_MEM_RECLAIM, illegal
 * flush dependency, a concurrency managed work item which stays RUNNING
 * indefinitely.  Workqueue stalls can be very difficult to debug as the
 * usual warning mechanisms don't trigger and internal workqueue state is
 * largely opaque.
 *
 * Workqueue watchdog monitors all worker pools periodically and dumps
 * state if some pools failed to make forward progress for a while where
 * forward progress is defined as the first item on ->worklist changing.
 *
 * This mechanism is controlled through the kernel parameter
 * "workqueue.watchdog_thresh" which can be updated at runtime through the
 * corresponding sysfs parameter file.
 */
#ifdef CONFIG_WQ_WATCHDOG

static unsigned long wq_watchdog_thresh = 30;
static struct timer_list wq_watchdog_timer;

static unsigned long wq_watchdog_touched = INITIAL_JIFFIES;
static DEFINE_PER_CPU(unsigned long, wq_watchdog_touched_cpu) = INITIAL_JIFFIES;

/*
 * Show workers that might prevent the processing of pending work items.
 * The only candidates are CPU-bound workers in the running state.
 * Pending work items should be handled by another idle worker
 * in all other situations.
 */
static void show_cpu_pool_hog(struct worker_pool *pool)
{
	struct worker *worker;
	unsigned long flags;
	int bkt;

	raw_spin_lock_irqsave(&pool->lock, flags);

	hash_for_each(pool->busy_hash, bkt, worker, hentry) {
		if (task_is_running(worker->task)) {
			/*
			 * Defer printing to avoid deadlocks in console
			 * drivers that queue work while holding locks
			 * also taken in their write paths.
			 */
			printk_deferred_enter();

			pr_info("pool %d:\n", pool->id);
			sched_show_task(worker->task);

			printk_deferred_exit();
		}
	}

	raw_spin_unlock_irqrestore(&pool->lock, flags);
}

static void show_cpu_pools_hogs(void)
{
	struct worker_pool *pool;
	int pi;

	pr_info("Showing backtraces of running workers in stalled CPU-bound worker pools:\n");

	rcu_read_lock();

	for_each_pool(pool, pi) {
		if (pool->cpu_stall)
			show_cpu_pool_hog(pool);

	}

	rcu_read_unlock();
}

static void wq_watchdog_reset_touched(void)
{
	int cpu;

	wq_watchdog_touched = jiffies;
	for_each_possible_cpu(cpu)
		per_cpu(wq_watchdog_touched_cpu, cpu) = jiffies;
}

static void wq_watchdog_timer_fn(struct timer_list *unused)
{
	unsigned long thresh = READ_ONCE(wq_watchdog_thresh) * HZ;
	bool lockup_detected = false;
	bool cpu_pool_stall = false;
	unsigned long now = jiffies;
	struct worker_pool *pool;
	int pi;

	if (!thresh)
		return;

	rcu_read_lock();

	for_each_pool(pool, pi) {
		unsigned long pool_ts, touched, ts;

		pool->cpu_stall = false;
		if (list_empty(&pool->worklist))
			continue;

		/*
		 * If a virtual machine is stopped by the host it can look to
		 * the watchdog like a stall.
		 */
		kvm_check_and_clear_guest_paused();

		/* get the latest of pool and touched timestamps */
		if (pool->cpu >= 0)
			touched = READ_ONCE(per_cpu(wq_watchdog_touched_cpu, pool->cpu));
		else
			touched = READ_ONCE(wq_watchdog_touched);
		pool_ts = READ_ONCE(pool->watchdog_ts);

		if (time_after(pool_ts, touched))
			ts = pool_ts;
		else
			ts = touched;

		/* did we stall? */
		if (time_after(now, ts + thresh)) {
			lockup_detected = true;
			if (pool->cpu >= 0) {
				pool->cpu_stall = true;
				cpu_pool_stall = true;
			}
			pr_emerg("BUG: workqueue lockup - pool");
			pr_cont_pool_info(pool);
			pr_cont(" stuck for %us!\n",
				jiffies_to_msecs(now - pool_ts) / 1000);
		}


	}

	rcu_read_unlock();

	if (lockup_detected)
		show_all_workqueues();

	if (cpu_pool_stall)
		show_cpu_pools_hogs();

	wq_watchdog_reset_touched();
	mod_timer(&wq_watchdog_timer, jiffies + thresh);
}

notrace void wq_watchdog_touch(int cpu)
{
	if (cpu >= 0)
		per_cpu(wq_watchdog_touched_cpu, cpu) = jiffies;

	wq_watchdog_touched = jiffies;
}

static void wq_watchdog_set_thresh(unsigned long thresh)
{
	wq_watchdog_thresh = 0;
	del_timer_sync(&wq_watchdog_timer);

	if (thresh) {
		wq_watchdog_thresh = thresh;
		wq_watchdog_reset_touched();
		mod_timer(&wq_watchdog_timer, jiffies + thresh * HZ);
	}
}

static int wq_watchdog_param_set_thresh(const char *val,
					const struct kernel_param *kp)
{
	unsigned long thresh;
	int ret;

	ret = kstrtoul(val, 0, &thresh);
	if (ret)
		return ret;

	if (system_wq)
		wq_watchdog_set_thresh(thresh);
	else
		wq_watchdog_thresh = thresh;

	return 0;
}

static const struct kernel_param_ops wq_watchdog_thresh_ops = {
	.set	= wq_watchdog_param_set_thresh,
	.get	= param_get_ulong,
};

module_param_cb(watchdog_thresh, &wq_watchdog_thresh_ops, &wq_watchdog_thresh,
		0644);

static void wq_watchdog_init(void)
{
	timer_setup(&wq_watchdog_timer, wq_watchdog_timer_fn, TIMER_DEFERRABLE);
	wq_watchdog_set_thresh(wq_watchdog_thresh);
}

#else	/* CONFIG_WQ_WATCHDOG */

static inline void wq_watchdog_init(void) { }

#endif	/* CONFIG_WQ_WATCHDOG */

static void __init restrict_unbound_cpumask(const char *name, const struct cpumask *mask)
{
	if (!cpumask_intersects(wq_unbound_cpumask, mask)) {
		pr_warn("workqueue: Restricting unbound_cpumask (%*pb) with %s (%*pb) leaves no CPU, ignoring\n",
			cpumask_pr_args(wq_unbound_cpumask), name, cpumask_pr_args(mask));
		return;
	}

	cpumask_and(wq_unbound_cpumask, wq_unbound_cpumask, mask);
}

/**
 * workqueue_init_early - early init for workqueue subsystem
 *
 * This is the first step of three-staged workqueue subsystem initialization and
 * invoked as soon as the bare basics - memory allocation, cpumasks and idr are
 * up. It sets up all the data structures and system workqueues and allows early
 * boot code to create workqueues and queue/cancel work items. Actual work item
 * execution starts only after kthreads can be created and scheduled right
 * before early initcalls.
 */
void __init workqueue_init_early(void)
{
	struct wq_pod_type *pt = &wq_pod_types[WQ_AFFN_SYSTEM];
	int std_nice[NR_STD_WORKER_POOLS] = { 0, HIGHPRI_NICE_LEVEL };
	int i, cpu;

	BUILD_BUG_ON(__alignof__(struct pool_workqueue) < __alignof__(long long));

	BUG_ON(!alloc_cpumask_var(&wq_unbound_cpumask, GFP_KERNEL));
	BUG_ON(!alloc_cpumask_var(&wq_requested_unbound_cpumask, GFP_KERNEL));
	BUG_ON(!zalloc_cpumask_var(&wq_isolated_cpumask, GFP_KERNEL));

	cpumask_copy(wq_unbound_cpumask, cpu_possible_mask);
	restrict_unbound_cpumask("HK_TYPE_WQ", housekeeping_cpumask(HK_TYPE_WQ));
	restrict_unbound_cpumask("HK_TYPE_DOMAIN", housekeeping_cpumask(HK_TYPE_DOMAIN));
	if (!cpumask_empty(&wq_cmdline_cpumask))
		restrict_unbound_cpumask("workqueue.unbound_cpus", &wq_cmdline_cpumask);

	cpumask_copy(wq_requested_unbound_cpumask, wq_unbound_cpumask);

	pwq_cache = KMEM_CACHE(pool_workqueue, SLAB_PANIC);

	wq_update_pod_attrs_buf = alloc_workqueue_attrs();
	BUG_ON(!wq_update_pod_attrs_buf);

	/* initialize WQ_AFFN_SYSTEM pods */
	pt->pod_cpus = kcalloc(1, sizeof(pt->pod_cpus[0]), GFP_KERNEL);
	pt->pod_node = kcalloc(1, sizeof(pt->pod_node[0]), GFP_KERNEL);
	pt->cpu_pod = kcalloc(nr_cpu_ids, sizeof(pt->cpu_pod[0]), GFP_KERNEL);
	BUG_ON(!pt->pod_cpus || !pt->pod_node || !pt->cpu_pod);

	BUG_ON(!zalloc_cpumask_var_node(&pt->pod_cpus[0], GFP_KERNEL, NUMA_NO_NODE));

	pt->nr_pods = 1;
	cpumask_copy(pt->pod_cpus[0], cpu_possible_mask);
	pt->pod_node[0] = NUMA_NO_NODE;
	pt->cpu_pod[0] = 0;

	/* initialize CPU pools */
	for_each_possible_cpu(cpu) {
		struct worker_pool *pool;

		i = 0;
		for_each_cpu_worker_pool(pool, cpu) {
			BUG_ON(init_worker_pool(pool));
			pool->cpu = cpu;
			cpumask_copy(pool->attrs->cpumask, cpumask_of(cpu));
			cpumask_copy(pool->attrs->__pod_cpumask, cpumask_of(cpu));
			pool->attrs->nice = std_nice[i++];
			pool->attrs->affn_strict = true;
			pool->node = cpu_to_node(cpu);

			/* alloc pool ID */
			mutex_lock(&wq_pool_mutex);
			BUG_ON(worker_pool_assign_id(pool));
			mutex_unlock(&wq_pool_mutex);
		}
	}

	/* create default unbound and ordered wq attrs */
	for (i = 0; i < NR_STD_WORKER_POOLS; i++) {
		struct workqueue_attrs *attrs;

		BUG_ON(!(attrs = alloc_workqueue_attrs()));
		attrs->nice = std_nice[i];
		unbound_std_wq_attrs[i] = attrs;

		/*
		 * An ordered wq should have only one pwq as ordering is
		 * guaranteed by max_active which is enforced by pwqs.
		 */
		BUG_ON(!(attrs = alloc_workqueue_attrs()));
		attrs->nice = std_nice[i];
		attrs->ordered = true;
		ordered_wq_attrs[i] = attrs;
	}

	system_wq = alloc_workqueue("events", 0, 0);
	system_highpri_wq = alloc_workqueue("events_highpri", WQ_HIGHPRI, 0);
	system_long_wq = alloc_workqueue("events_long", 0, 0);
	system_unbound_wq = alloc_workqueue("events_unbound", WQ_UNBOUND,
					    WQ_MAX_ACTIVE);
	system_freezable_wq = alloc_workqueue("events_freezable",
					      WQ_FREEZABLE, 0);
	system_power_efficient_wq = alloc_workqueue("events_power_efficient",
					      WQ_POWER_EFFICIENT, 0);
	system_freezable_power_efficient_wq = alloc_workqueue("events_freezable_power_efficient",
					      WQ_FREEZABLE | WQ_POWER_EFFICIENT,
					      0);
	BUG_ON(!system_wq || !system_highpri_wq || !system_long_wq ||
	       !system_unbound_wq || !system_freezable_wq ||
	       !system_power_efficient_wq ||
	       !system_freezable_power_efficient_wq);
}

static void __init wq_cpu_intensive_thresh_init(void)
{
	unsigned long thresh;
	unsigned long bogo;

	pwq_release_worker = kthread_create_worker(0, "pool_workqueue_release");
	BUG_ON(IS_ERR(pwq_release_worker));

	/* if the user set it to a specific value, keep it */
	if (wq_cpu_intensive_thresh_us != ULONG_MAX)
		return;

	/*
	 * The default of 10ms is derived from the fact that most modern (as of
	 * 2023) processors can do a lot in 10ms and that it's just below what
	 * most consider human-perceivable. However, the kernel also runs on a
	 * lot slower CPUs including microcontrollers where the threshold is way
	 * too low.
	 *
	 * Let's scale up the threshold upto 1 second if BogoMips is below 4000.
	 * This is by no means accurate but it doesn't have to be. The mechanism
	 * is still useful even when the threshold is fully scaled up. Also, as
	 * the reports would usually be applicable to everyone, some machines
	 * operating on longer thresholds won't significantly diminish their
	 * usefulness.
	 */
	thresh = 10 * USEC_PER_MSEC;

	/* see init/calibrate.c for lpj -> BogoMIPS calculation */
	bogo = max_t(unsigned long, loops_per_jiffy / 500000 * HZ, 1);
	if (bogo < 4000)
		thresh = min_t(unsigned long, thresh * 4000 / bogo, USEC_PER_SEC);

	pr_debug("wq_cpu_intensive_thresh: lpj=%lu BogoMIPS=%lu thresh_us=%lu\n",
		 loops_per_jiffy, bogo, thresh);

	wq_cpu_intensive_thresh_us = thresh;
}

/**
 * workqueue_init - bring workqueue subsystem fully online
 *
 * This is the second step of three-staged workqueue subsystem initialization
 * and invoked as soon as kthreads can be created and scheduled. Workqueues have
 * been created and work items queued on them, but there are no kworkers
 * executing the work items yet. Populate the worker pools with the initial
 * workers and enable future kworker creations.
 */
void __init workqueue_init(void)
{
	struct workqueue_struct *wq;
	struct worker_pool *pool;
	int cpu, bkt;

	wq_cpu_intensive_thresh_init();

	mutex_lock(&wq_pool_mutex);

	/*
	 * Per-cpu pools created earlier could be missing node hint. Fix them
	 * up. Also, create a rescuer for workqueues that requested it.
	 */
	for_each_possible_cpu(cpu) {
		for_each_cpu_worker_pool(pool, cpu) {
			pool->node = cpu_to_node(cpu);
		}
	}

	list_for_each_entry(wq, &workqueues, list) {
		WARN(init_rescuer(wq),
		     "workqueue: failed to create early rescuer for %s",
		     wq->name);
	}

	mutex_unlock(&wq_pool_mutex);

	/* create the initial workers */
	for_each_online_cpu(cpu) {
		for_each_cpu_worker_pool(pool, cpu) {
			pool->flags &= ~POOL_DISASSOCIATED;
			BUG_ON(!create_worker(pool));
		}
	}

	hash_for_each(unbound_pool_hash, bkt, pool, hash_node)
		BUG_ON(!create_worker(pool));

	wq_online = true;
	wq_watchdog_init();
}

/*
 * Initialize @pt by first initializing @pt->cpu_pod[] with pod IDs according to
 * @cpu_shares_pod(). Each subset of CPUs that share a pod is assigned a unique
 * and consecutive pod ID. The rest of @pt is initialized accordingly.
 */
static void __init init_pod_type(struct wq_pod_type *pt,
				 bool (*cpus_share_pod)(int, int))
{
	int cur, pre, cpu, pod;

	pt->nr_pods = 0;

	/* init @pt->cpu_pod[] according to @cpus_share_pod() */
	pt->cpu_pod = kcalloc(nr_cpu_ids, sizeof(pt->cpu_pod[0]), GFP_KERNEL);
	BUG_ON(!pt->cpu_pod);

	for_each_possible_cpu(cur) {
		for_each_possible_cpu(pre) {
			if (pre >= cur) {
				pt->cpu_pod[cur] = pt->nr_pods++;
				break;
			}
			if (cpus_share_pod(cur, pre)) {
				pt->cpu_pod[cur] = pt->cpu_pod[pre];
				break;
			}
		}
	}

	/* init the rest to match @pt->cpu_pod[] */
	pt->pod_cpus = kcalloc(pt->nr_pods, sizeof(pt->pod_cpus[0]), GFP_KERNEL);
	pt->pod_node = kcalloc(pt->nr_pods, sizeof(pt->pod_node[0]), GFP_KERNEL);
	BUG_ON(!pt->pod_cpus || !pt->pod_node);

	for (pod = 0; pod < pt->nr_pods; pod++)
		BUG_ON(!zalloc_cpumask_var(&pt->pod_cpus[pod], GFP_KERNEL));

	for_each_possible_cpu(cpu) {
		cpumask_set_cpu(cpu, pt->pod_cpus[pt->cpu_pod[cpu]]);
		pt->pod_node[pt->cpu_pod[cpu]] = cpu_to_node(cpu);
	}
}

static bool __init cpus_dont_share(int cpu0, int cpu1)
{
	return false;
}

static bool __init cpus_share_smt(int cpu0, int cpu1)
{
#ifdef CONFIG_SCHED_SMT
	return cpumask_test_cpu(cpu0, cpu_smt_mask(cpu1));
#else
	return false;
#endif
}

static bool __init cpus_share_numa(int cpu0, int cpu1)
{
	return cpu_to_node(cpu0) == cpu_to_node(cpu1);
}

/**
 * workqueue_init_topology - initialize CPU pods for unbound workqueues
 *
 * This is the third step of there-staged workqueue subsystem initialization and
 * invoked after SMP and topology information are fully initialized. It
 * initializes the unbound CPU pods accordingly.
 */
void __init workqueue_init_topology(void)
{
	struct workqueue_struct *wq;
	int cpu;

	init_pod_type(&wq_pod_types[WQ_AFFN_CPU], cpus_dont_share);
	init_pod_type(&wq_pod_types[WQ_AFFN_SMT], cpus_share_smt);
	init_pod_type(&wq_pod_types[WQ_AFFN_CACHE], cpus_share_cache);
	init_pod_type(&wq_pod_types[WQ_AFFN_NUMA], cpus_share_numa);

	mutex_lock(&wq_pool_mutex);

	/*
	 * Workqueues allocated earlier would have all CPUs sharing the default
	 * worker pool. Explicitly call wq_update_pod() on all workqueue and CPU
	 * combinations to apply per-pod sharing.
	 */
	list_for_each_entry(wq, &workqueues, list) {
		for_each_online_cpu(cpu)
			wq_update_pod(wq, cpu, cpu, true);
		if (wq->flags & WQ_UNBOUND) {
			mutex_lock(&wq->mutex);
			wq_update_node_max_active(wq, -1);
			mutex_unlock(&wq->mutex);
		}
	}

	mutex_unlock(&wq_pool_mutex);
}

void __warn_flushing_systemwide_wq(void)
{
	pr_warn("WARNING: Flushing system-wide workqueues will be prohibited in near future.\n");
	dump_stack();
}
EXPORT_SYMBOL(__warn_flushing_systemwide_wq);

static int __init workqueue_unbound_cpus_setup(char *str)
{
	if (cpulist_parse(str, &wq_cmdline_cpumask) < 0) {
		cpumask_clear(&wq_cmdline_cpumask);
		pr_warn("workqueue.unbound_cpus: incorrect CPU range, using default\n");
	}

	return 1;
}
__setup("workqueue.unbound_cpus=", workqueue_unbound_cpus_setup);<|MERGE_RESOLUTION|>--- conflicted
+++ resolved
@@ -1584,21 +1584,12 @@
 {
 	return !pwq->nr_active && list_empty(&pwq->inactive_works);
 }
-<<<<<<< HEAD
 
 static void __pwq_activate_work(struct pool_workqueue *pwq,
 				struct work_struct *work)
 {
 	unsigned long *wdb = work_data_bits(work);
 
-=======
-
-static void __pwq_activate_work(struct pool_workqueue *pwq,
-				struct work_struct *work)
-{
-	unsigned long *wdb = work_data_bits(work);
-
->>>>>>> 03a22b59
 	WARN_ON_ONCE(!(*wdb & WORK_STRUCT_INACTIVE));
 	trace_workqueue_activate_work(work);
 	if (list_empty(&pwq->pool->worklist))
@@ -1745,7 +1736,6 @@
 	} else {
 		return false;
 	}
-<<<<<<< HEAD
 }
 
 /**
@@ -1843,105 +1833,6 @@
 
 	lockdep_assert_held(&pool->lock);
 
-=======
-}
-
-/**
- * node_activate_pending_pwq - Activate a pending pwq on a wq_node_nr_active
- * @nna: wq_node_nr_active to activate a pending pwq for
- * @caller_pool: worker_pool the caller is locking
- *
- * Activate a pwq in @nna->pending_pwqs. Called with @caller_pool locked.
- * @caller_pool may be unlocked and relocked to lock other worker_pools.
- */
-static void node_activate_pending_pwq(struct wq_node_nr_active *nna,
-				      struct worker_pool *caller_pool)
-{
-	struct worker_pool *locked_pool = caller_pool;
-	struct pool_workqueue *pwq;
-	struct work_struct *work;
-
-	lockdep_assert_held(&caller_pool->lock);
-
-	raw_spin_lock(&nna->lock);
-retry:
-	pwq = list_first_entry_or_null(&nna->pending_pwqs,
-				       struct pool_workqueue, pending_node);
-	if (!pwq)
-		goto out_unlock;
-
-	/*
-	 * If @pwq is for a different pool than @locked_pool, we need to lock
-	 * @pwq->pool->lock. Let's trylock first. If unsuccessful, do the unlock
-	 * / lock dance. For that, we also need to release @nna->lock as it's
-	 * nested inside pool locks.
-	 */
-	if (pwq->pool != locked_pool) {
-		raw_spin_unlock(&locked_pool->lock);
-		locked_pool = pwq->pool;
-		if (!raw_spin_trylock(&locked_pool->lock)) {
-			raw_spin_unlock(&nna->lock);
-			raw_spin_lock(&locked_pool->lock);
-			raw_spin_lock(&nna->lock);
-			goto retry;
-		}
-	}
-
-	/*
-	 * $pwq may not have any inactive work items due to e.g. cancellations.
-	 * Drop it from pending_pwqs and see if there's another one.
-	 */
-	work = list_first_entry_or_null(&pwq->inactive_works,
-					struct work_struct, entry);
-	if (!work) {
-		list_del_init(&pwq->pending_node);
-		goto retry;
-	}
-
-	/*
-	 * Acquire an nr_active count and activate the inactive work item. If
-	 * $pwq still has inactive work items, rotate it to the end of the
-	 * pending_pwqs so that we round-robin through them. This means that
-	 * inactive work items are not activated in queueing order which is fine
-	 * given that there has never been any ordering across different pwqs.
-	 */
-	if (likely(tryinc_node_nr_active(nna))) {
-		pwq->nr_active++;
-		__pwq_activate_work(pwq, work);
-
-		if (list_empty(&pwq->inactive_works))
-			list_del_init(&pwq->pending_node);
-		else
-			list_move_tail(&pwq->pending_node, &nna->pending_pwqs);
-
-		/* if activating a foreign pool, make sure it's running */
-		if (pwq->pool != caller_pool)
-			kick_pool(pwq->pool);
-	}
-
-out_unlock:
-	raw_spin_unlock(&nna->lock);
-	if (locked_pool != caller_pool) {
-		raw_spin_unlock(&locked_pool->lock);
-		raw_spin_lock(&caller_pool->lock);
-	}
-}
-
-/**
- * pwq_dec_nr_active - Retire an active count
- * @pwq: pool_workqueue of interest
- *
- * Decrement @pwq's nr_active and try to activate the first inactive work item.
- * For unbound workqueues, this function may temporarily drop @pwq->pool->lock.
- */
-static void pwq_dec_nr_active(struct pool_workqueue *pwq)
-{
-	struct worker_pool *pool = pwq->pool;
-	struct wq_node_nr_active *nna = wq_node_nr_active(pwq->wq, pool->node);
-
-	lockdep_assert_held(&pool->lock);
-
->>>>>>> 03a22b59
 	/*
 	 * @pwq->nr_active should be decremented for both percpu and unbound
 	 * workqueues.
