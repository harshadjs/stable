--- conflicted
+++ resolved
@@ -651,7 +651,6 @@
  * setting the SMT level.
  */
 static inline bool cpu_smt_thread_allowed(unsigned int cpu)
-<<<<<<< HEAD
 {
 #ifdef CONFIG_SMT_NUM_THREADS_DYNAMIC
 	return topology_smt_thread_allowed(cpu);
@@ -662,18 +661,6 @@
 
 static inline bool cpu_bootable(unsigned int cpu)
 {
-=======
-{
-#ifdef CONFIG_SMT_NUM_THREADS_DYNAMIC
-	return topology_smt_thread_allowed(cpu);
-#else
-	return true;
-#endif
-}
-
-static inline bool cpu_bootable(unsigned int cpu)
-{
->>>>>>> 98817289
 	if (cpu_smt_control == CPU_SMT_ENABLED && cpu_smt_thread_allowed(cpu))
 		return true;
 
