// SPDX-License-Identifier: GPL-2.0+
/*
 * Read-Copy Update module-based torture test facility
 *
 * Copyright (C) IBM Corporation, 2005, 2006
 *
 * Authors: Paul E. McKenney <paulmck@linux.ibm.com>
 *	  Josh Triplett <josh@joshtriplett.org>
 *
 * See also:  Documentation/RCU/torture.rst
 */

#define pr_fmt(fmt) fmt

#include <linux/types.h>
#include <linux/kernel.h>
#include <linux/init.h>
#include <linux/module.h>
#include <linux/kthread.h>
#include <linux/err.h>
#include <linux/spinlock.h>
#include <linux/smp.h>
#include <linux/rcupdate_wait.h>
#include <linux/interrupt.h>
#include <linux/sched/signal.h>
#include <uapi/linux/sched/types.h>
#include <linux/atomic.h>
#include <linux/bitops.h>
#include <linux/completion.h>
#include <linux/moduleparam.h>
#include <linux/percpu.h>
#include <linux/notifier.h>
#include <linux/reboot.h>
#include <linux/freezer.h>
#include <linux/cpu.h>
#include <linux/delay.h>
#include <linux/stat.h>
#include <linux/srcu.h>
#include <linux/slab.h>
#include <linux/trace_clock.h>
#include <asm/byteorder.h>
#include <linux/torture.h>
#include <linux/vmalloc.h>
#include <linux/sched/debug.h>
#include <linux/sched/sysctl.h>
#include <linux/oom.h>
#include <linux/tick.h>
#include <linux/rcupdate_trace.h>

#include "rcu.h"

MODULE_LICENSE("GPL");
MODULE_AUTHOR("Paul E. McKenney <paulmck@linux.ibm.com> and Josh Triplett <josh@joshtriplett.org>");

/* Bits for ->extendables field, extendables param, and related definitions. */
#define RCUTORTURE_RDR_SHIFT	 8	/* Put SRCU index in upper bits. */
#define RCUTORTURE_RDR_MASK	 ((1 << RCUTORTURE_RDR_SHIFT) - 1)
#define RCUTORTURE_RDR_BH	 0x01	/* Extend readers by disabling bh. */
#define RCUTORTURE_RDR_IRQ	 0x02	/*  ... disabling interrupts. */
#define RCUTORTURE_RDR_PREEMPT	 0x04	/*  ... disabling preemption. */
#define RCUTORTURE_RDR_RBH	 0x08	/*  ... rcu_read_lock_bh(). */
#define RCUTORTURE_RDR_SCHED	 0x10	/*  ... rcu_read_lock_sched(). */
#define RCUTORTURE_RDR_RCU	 0x20	/*  ... entering another RCU reader. */
#define RCUTORTURE_RDR_NBITS	 6	/* Number of bits defined above. */
#define RCUTORTURE_MAX_EXTEND	 \
	(RCUTORTURE_RDR_BH | RCUTORTURE_RDR_IRQ | RCUTORTURE_RDR_PREEMPT | \
	 RCUTORTURE_RDR_RBH | RCUTORTURE_RDR_SCHED)
#define RCUTORTURE_RDR_MAX_LOOPS 0x7	/* Maximum reader extensions. */
					/* Must be power of two minus one. */
#define RCUTORTURE_RDR_MAX_SEGS (RCUTORTURE_RDR_MAX_LOOPS + 3)

torture_param(int, extendables, RCUTORTURE_MAX_EXTEND,
	      "Extend readers by disabling bh (1), irqs (2), or preempt (4)");
torture_param(int, fqs_duration, 0,
	      "Duration of fqs bursts (us), 0 to disable");
torture_param(int, fqs_holdoff, 0, "Holdoff time within fqs bursts (us)");
torture_param(int, fqs_stutter, 3, "Wait time between fqs bursts (s)");
torture_param(bool, fwd_progress, 1, "Test grace-period forward progress");
torture_param(int, fwd_progress_div, 4, "Fraction of CPU stall to wait");
torture_param(int, fwd_progress_holdoff, 60,
	      "Time between forward-progress tests (s)");
torture_param(bool, fwd_progress_need_resched, 1,
	      "Hide cond_resched() behind need_resched()");
torture_param(bool, gp_cond, false, "Use conditional/async GP wait primitives");
torture_param(bool, gp_exp, false, "Use expedited GP wait primitives");
torture_param(bool, gp_normal, false,
	     "Use normal (non-expedited) GP wait primitives");
torture_param(bool, gp_sync, false, "Use synchronous GP wait primitives");
torture_param(int, irqreader, 1, "Allow RCU readers from irq handlers");
torture_param(int, leakpointer, 0, "Leak pointer dereferences from readers");
torture_param(int, n_barrier_cbs, 0,
	     "# of callbacks/kthreads for barrier testing");
torture_param(int, nfakewriters, 4, "Number of RCU fake writer threads");
torture_param(int, nreaders, -1, "Number of RCU reader threads");
torture_param(int, object_debug, 0,
	     "Enable debug-object double call_rcu() testing");
torture_param(int, onoff_holdoff, 0, "Time after boot before CPU hotplugs (s)");
torture_param(int, onoff_interval, 0,
	     "Time between CPU hotplugs (jiffies), 0=disable");
torture_param(int, read_exit_delay, 13,
	      "Delay between read-then-exit episodes (s)");
torture_param(int, read_exit_burst, 16,
	      "# of read-then-exit bursts per episode, zero to disable");
torture_param(int, shuffle_interval, 3, "Number of seconds between shuffles");
torture_param(int, shutdown_secs, 0, "Shutdown time (s), <= zero to disable.");
torture_param(int, stall_cpu, 0, "Stall duration (s), zero to disable.");
torture_param(int, stall_cpu_holdoff, 10,
	     "Time to wait before starting stall (s).");
torture_param(int, stall_cpu_irqsoff, 0, "Disable interrupts while stalling.");
torture_param(int, stall_cpu_block, 0, "Sleep while stalling.");
torture_param(int, stall_gp_kthread, 0,
	      "Grace-period kthread stall duration (s).");
torture_param(int, stat_interval, 60,
	     "Number of seconds between stats printk()s");
torture_param(int, stutter, 5, "Number of seconds to run/halt test");
torture_param(int, test_boost, 1, "Test RCU prio boost: 0=no, 1=maybe, 2=yes.");
torture_param(int, test_boost_duration, 4,
	     "Duration of each boost test, seconds.");
torture_param(int, test_boost_interval, 7,
	     "Interval between boost tests, seconds.");
torture_param(bool, test_no_idle_hz, true,
	     "Test support for tickless idle CPUs");
torture_param(int, verbose, 1,
	     "Enable verbose debugging printk()s");

static char *torture_type = "rcu";
module_param(torture_type, charp, 0444);
MODULE_PARM_DESC(torture_type, "Type of RCU to torture (rcu, srcu, ...)");

static int nrealreaders;
static struct task_struct *writer_task;
static struct task_struct **fakewriter_tasks;
static struct task_struct **reader_tasks;
static struct task_struct *stats_task;
static struct task_struct *fqs_task;
static struct task_struct *boost_tasks[NR_CPUS];
static struct task_struct *stall_task;
static struct task_struct *fwd_prog_task;
static struct task_struct **barrier_cbs_tasks;
static struct task_struct *barrier_task;
static struct task_struct *read_exit_task;

#define RCU_TORTURE_PIPE_LEN 10

struct rcu_torture {
	struct rcu_head rtort_rcu;
	int rtort_pipe_count;
	struct list_head rtort_free;
	int rtort_mbtest;
};

static LIST_HEAD(rcu_torture_freelist);
static struct rcu_torture __rcu *rcu_torture_current;
static unsigned long rcu_torture_current_version;
static struct rcu_torture rcu_tortures[10 * RCU_TORTURE_PIPE_LEN];
static DEFINE_SPINLOCK(rcu_torture_lock);
static DEFINE_PER_CPU(long [RCU_TORTURE_PIPE_LEN + 1], rcu_torture_count);
static DEFINE_PER_CPU(long [RCU_TORTURE_PIPE_LEN + 1], rcu_torture_batch);
static atomic_t rcu_torture_wcount[RCU_TORTURE_PIPE_LEN + 1];
static atomic_t n_rcu_torture_alloc;
static atomic_t n_rcu_torture_alloc_fail;
static atomic_t n_rcu_torture_free;
static atomic_t n_rcu_torture_mberror;
static atomic_t n_rcu_torture_error;
static long n_rcu_torture_barrier_error;
static long n_rcu_torture_boost_ktrerror;
static long n_rcu_torture_boost_rterror;
static long n_rcu_torture_boost_failure;
static long n_rcu_torture_boosts;
static atomic_long_t n_rcu_torture_timers;
static long n_barrier_attempts;
static long n_barrier_successes; /* did rcu_barrier test succeed? */
static unsigned long n_read_exits;
static struct list_head rcu_torture_removed;
static unsigned long shutdown_jiffies;
static unsigned long start_gp_seq;

static int rcu_torture_writer_state;
#define RTWS_FIXED_DELAY	0
#define RTWS_DELAY		1
#define RTWS_REPLACE		2
#define RTWS_DEF_FREE		3
#define RTWS_EXP_SYNC		4
#define RTWS_COND_GET		5
#define RTWS_COND_SYNC		6
#define RTWS_SYNC		7
#define RTWS_STUTTER		8
#define RTWS_STOPPING		9
static const char * const rcu_torture_writer_state_names[] = {
	"RTWS_FIXED_DELAY",
	"RTWS_DELAY",
	"RTWS_REPLACE",
	"RTWS_DEF_FREE",
	"RTWS_EXP_SYNC",
	"RTWS_COND_GET",
	"RTWS_COND_SYNC",
	"RTWS_SYNC",
	"RTWS_STUTTER",
	"RTWS_STOPPING",
};

/* Record reader segment types and duration for first failing read. */
struct rt_read_seg {
	int rt_readstate;
	unsigned long rt_delay_jiffies;
	unsigned long rt_delay_ms;
	unsigned long rt_delay_us;
	bool rt_preempted;
};
static int err_segs_recorded;
static struct rt_read_seg err_segs[RCUTORTURE_RDR_MAX_SEGS];
static int rt_read_nsegs;

static const char *rcu_torture_writer_state_getname(void)
{
	unsigned int i = READ_ONCE(rcu_torture_writer_state);

	if (i >= ARRAY_SIZE(rcu_torture_writer_state_names))
		return "???";
	return rcu_torture_writer_state_names[i];
}

#if defined(CONFIG_RCU_BOOST) && !defined(CONFIG_HOTPLUG_CPU)
#define rcu_can_boost() 1
#else /* #if defined(CONFIG_RCU_BOOST) && !defined(CONFIG_HOTPLUG_CPU) */
#define rcu_can_boost() 0
#endif /* #else #if defined(CONFIG_RCU_BOOST) && !defined(CONFIG_HOTPLUG_CPU) */

#ifdef CONFIG_RCU_TRACE
static u64 notrace rcu_trace_clock_local(void)
{
	u64 ts = trace_clock_local();

	(void)do_div(ts, NSEC_PER_USEC);
	return ts;
}
#else /* #ifdef CONFIG_RCU_TRACE */
static u64 notrace rcu_trace_clock_local(void)
{
	return 0ULL;
}
#endif /* #else #ifdef CONFIG_RCU_TRACE */

/*
 * Stop aggressive CPU-hog tests a bit before the end of the test in order
 * to avoid interfering with test shutdown.
 */
static bool shutdown_time_arrived(void)
{
	return shutdown_secs && time_after(jiffies, shutdown_jiffies - 30 * HZ);
}

static unsigned long boost_starttime;	/* jiffies of next boost test start. */
static DEFINE_MUTEX(boost_mutex);	/* protect setting boost_starttime */
					/*  and boost task create/destroy. */
static atomic_t barrier_cbs_count;	/* Barrier callbacks registered. */
static bool barrier_phase;		/* Test phase. */
static atomic_t barrier_cbs_invoked;	/* Barrier callbacks invoked. */
static wait_queue_head_t *barrier_cbs_wq; /* Coordinate barrier testing. */
static DECLARE_WAIT_QUEUE_HEAD(barrier_wq);

static bool rcu_fwd_cb_nodelay;		/* Short rcu_torture_delay() delays. */

/*
 * Allocate an element from the rcu_tortures pool.
 */
static struct rcu_torture *
rcu_torture_alloc(void)
{
	struct list_head *p;

	spin_lock_bh(&rcu_torture_lock);
	if (list_empty(&rcu_torture_freelist)) {
		atomic_inc(&n_rcu_torture_alloc_fail);
		spin_unlock_bh(&rcu_torture_lock);
		return NULL;
	}
	atomic_inc(&n_rcu_torture_alloc);
	p = rcu_torture_freelist.next;
	list_del_init(p);
	spin_unlock_bh(&rcu_torture_lock);
	return container_of(p, struct rcu_torture, rtort_free);
}

/*
 * Free an element to the rcu_tortures pool.
 */
static void
rcu_torture_free(struct rcu_torture *p)
{
	atomic_inc(&n_rcu_torture_free);
	spin_lock_bh(&rcu_torture_lock);
	list_add_tail(&p->rtort_free, &rcu_torture_freelist);
	spin_unlock_bh(&rcu_torture_lock);
}

/*
 * Operations vector for selecting different types of tests.
 */

struct rcu_torture_ops {
	int ttype;
	void (*init)(void);
	void (*cleanup)(void);
	int (*readlock)(void);
	void (*read_delay)(struct torture_random_state *rrsp,
			   struct rt_read_seg *rtrsp);
	void (*readunlock)(int idx);
	unsigned long (*get_gp_seq)(void);
	unsigned long (*gp_diff)(unsigned long new, unsigned long old);
	void (*deferred_free)(struct rcu_torture *p);
	void (*sync)(void);
	void (*exp_sync)(void);
	unsigned long (*get_state)(void);
	void (*cond_sync)(unsigned long oldstate);
	call_rcu_func_t call;
	void (*cb_barrier)(void);
	void (*fqs)(void);
	void (*stats)(void);
	int (*stall_dur)(void);
	int irq_capable;
	int can_boost;
	int extendables;
	int slow_gps;
	const char *name;
};

static struct rcu_torture_ops *cur_ops;

/*
 * Definitions for rcu torture testing.
 */

static int rcu_torture_read_lock(void) __acquires(RCU)
{
	rcu_read_lock();
	return 0;
}

static void
rcu_read_delay(struct torture_random_state *rrsp, struct rt_read_seg *rtrsp)
{
	unsigned long started;
	unsigned long completed;
	const unsigned long shortdelay_us = 200;
	unsigned long longdelay_ms = 300;
	unsigned long long ts;

	/* We want a short delay sometimes to make a reader delay the grace
	 * period, and we want a long delay occasionally to trigger
	 * force_quiescent_state. */

	if (!READ_ONCE(rcu_fwd_cb_nodelay) &&
	    !(torture_random(rrsp) % (nrealreaders * 2000 * longdelay_ms))) {
		started = cur_ops->get_gp_seq();
		ts = rcu_trace_clock_local();
		if (preempt_count() & (SOFTIRQ_MASK | HARDIRQ_MASK))
			longdelay_ms = 5; /* Avoid triggering BH limits. */
		mdelay(longdelay_ms);
		rtrsp->rt_delay_ms = longdelay_ms;
		completed = cur_ops->get_gp_seq();
		do_trace_rcu_torture_read(cur_ops->name, NULL, ts,
					  started, completed);
	}
	if (!(torture_random(rrsp) % (nrealreaders * 2 * shortdelay_us))) {
		udelay(shortdelay_us);
		rtrsp->rt_delay_us = shortdelay_us;
	}
	if (!preempt_count() &&
	    !(torture_random(rrsp) % (nrealreaders * 500))) {
		torture_preempt_schedule();  /* QS only if preemptible. */
		rtrsp->rt_preempted = true;
	}
}

static void rcu_torture_read_unlock(int idx) __releases(RCU)
{
	rcu_read_unlock();
}

/*
 * Update callback in the pipe.  This should be invoked after a grace period.
 */
static bool
rcu_torture_pipe_update_one(struct rcu_torture *rp)
{
	int i;

	i = READ_ONCE(rp->rtort_pipe_count);
	if (i > RCU_TORTURE_PIPE_LEN)
		i = RCU_TORTURE_PIPE_LEN;
	atomic_inc(&rcu_torture_wcount[i]);
	WRITE_ONCE(rp->rtort_pipe_count, i + 1);
	if (rp->rtort_pipe_count >= RCU_TORTURE_PIPE_LEN) {
		rp->rtort_mbtest = 0;
		return true;
	}
	return false;
}

/*
 * Update all callbacks in the pipe.  Suitable for synchronous grace-period
 * primitives.
 */
static void
rcu_torture_pipe_update(struct rcu_torture *old_rp)
{
	struct rcu_torture *rp;
	struct rcu_torture *rp1;

	if (old_rp)
		list_add(&old_rp->rtort_free, &rcu_torture_removed);
	list_for_each_entry_safe(rp, rp1, &rcu_torture_removed, rtort_free) {
		if (rcu_torture_pipe_update_one(rp)) {
			list_del(&rp->rtort_free);
			rcu_torture_free(rp);
		}
	}
}

static void
rcu_torture_cb(struct rcu_head *p)
{
	struct rcu_torture *rp = container_of(p, struct rcu_torture, rtort_rcu);

	if (torture_must_stop_irq()) {
		/* Test is ending, just drop callbacks on the floor. */
		/* The next initialization will pick up the pieces. */
		return;
	}
	if (rcu_torture_pipe_update_one(rp))
		rcu_torture_free(rp);
	else
		cur_ops->deferred_free(rp);
}

static unsigned long rcu_no_completed(void)
{
	return 0;
}

static void rcu_torture_deferred_free(struct rcu_torture *p)
{
	call_rcu(&p->rtort_rcu, rcu_torture_cb);
}

static void rcu_sync_torture_init(void)
{
	INIT_LIST_HEAD(&rcu_torture_removed);
}

static struct rcu_torture_ops rcu_ops = {
	.ttype		= RCU_FLAVOR,
	.init		= rcu_sync_torture_init,
	.readlock	= rcu_torture_read_lock,
	.read_delay	= rcu_read_delay,
	.readunlock	= rcu_torture_read_unlock,
	.get_gp_seq	= rcu_get_gp_seq,
	.gp_diff	= rcu_seq_diff,
	.deferred_free	= rcu_torture_deferred_free,
	.sync		= synchronize_rcu,
	.exp_sync	= synchronize_rcu_expedited,
	.get_state	= get_state_synchronize_rcu,
	.cond_sync	= cond_synchronize_rcu,
	.call		= call_rcu,
	.cb_barrier	= rcu_barrier,
	.fqs		= rcu_force_quiescent_state,
	.stats		= NULL,
	.stall_dur	= rcu_jiffies_till_stall_check,
	.irq_capable	= 1,
	.can_boost	= rcu_can_boost(),
	.extendables	= RCUTORTURE_MAX_EXTEND,
	.name		= "rcu"
};

/*
 * Don't even think about trying any of these in real life!!!
 * The names includes "busted", and they really means it!
 * The only purpose of these functions is to provide a buggy RCU
 * implementation to make sure that rcutorture correctly emits
 * buggy-RCU error messages.
 */
static void rcu_busted_torture_deferred_free(struct rcu_torture *p)
{
	/* This is a deliberate bug for testing purposes only! */
	rcu_torture_cb(&p->rtort_rcu);
}

static void synchronize_rcu_busted(void)
{
	/* This is a deliberate bug for testing purposes only! */
}

static void
call_rcu_busted(struct rcu_head *head, rcu_callback_t func)
{
	/* This is a deliberate bug for testing purposes only! */
	func(head);
}

static struct rcu_torture_ops rcu_busted_ops = {
	.ttype		= INVALID_RCU_FLAVOR,
	.init		= rcu_sync_torture_init,
	.readlock	= rcu_torture_read_lock,
	.read_delay	= rcu_read_delay,  /* just reuse rcu's version. */
	.readunlock	= rcu_torture_read_unlock,
	.get_gp_seq	= rcu_no_completed,
	.deferred_free	= rcu_busted_torture_deferred_free,
	.sync		= synchronize_rcu_busted,
	.exp_sync	= synchronize_rcu_busted,
	.call		= call_rcu_busted,
	.cb_barrier	= NULL,
	.fqs		= NULL,
	.stats		= NULL,
	.irq_capable	= 1,
	.name		= "busted"
};

/*
 * Definitions for srcu torture testing.
 */

DEFINE_STATIC_SRCU(srcu_ctl);
static struct srcu_struct srcu_ctld;
static struct srcu_struct *srcu_ctlp = &srcu_ctl;

static int srcu_torture_read_lock(void) __acquires(srcu_ctlp)
{
	return srcu_read_lock(srcu_ctlp);
}

static void
srcu_read_delay(struct torture_random_state *rrsp, struct rt_read_seg *rtrsp)
{
	long delay;
	const long uspertick = 1000000 / HZ;
	const long longdelay = 10;

	/* We want there to be long-running readers, but not all the time. */

	delay = torture_random(rrsp) %
		(nrealreaders * 2 * longdelay * uspertick);
	if (!delay && in_task()) {
		schedule_timeout_interruptible(longdelay);
		rtrsp->rt_delay_jiffies = longdelay;
	} else {
		rcu_read_delay(rrsp, rtrsp);
	}
}

static void srcu_torture_read_unlock(int idx) __releases(srcu_ctlp)
{
	srcu_read_unlock(srcu_ctlp, idx);
}

static unsigned long srcu_torture_completed(void)
{
	return srcu_batches_completed(srcu_ctlp);
}

static void srcu_torture_deferred_free(struct rcu_torture *rp)
{
	call_srcu(srcu_ctlp, &rp->rtort_rcu, rcu_torture_cb);
}

static void srcu_torture_synchronize(void)
{
	synchronize_srcu(srcu_ctlp);
}

static void srcu_torture_call(struct rcu_head *head,
			      rcu_callback_t func)
{
	call_srcu(srcu_ctlp, head, func);
}

static void srcu_torture_barrier(void)
{
	srcu_barrier(srcu_ctlp);
}

static void srcu_torture_stats(void)
{
	srcu_torture_stats_print(srcu_ctlp, torture_type, TORTURE_FLAG);
}

static void srcu_torture_synchronize_expedited(void)
{
	synchronize_srcu_expedited(srcu_ctlp);
}

static struct rcu_torture_ops srcu_ops = {
	.ttype		= SRCU_FLAVOR,
	.init		= rcu_sync_torture_init,
	.readlock	= srcu_torture_read_lock,
	.read_delay	= srcu_read_delay,
	.readunlock	= srcu_torture_read_unlock,
	.get_gp_seq	= srcu_torture_completed,
	.deferred_free	= srcu_torture_deferred_free,
	.sync		= srcu_torture_synchronize,
	.exp_sync	= srcu_torture_synchronize_expedited,
	.call		= srcu_torture_call,
	.cb_barrier	= srcu_torture_barrier,
	.stats		= srcu_torture_stats,
	.irq_capable	= 1,
	.name		= "srcu"
};

static void srcu_torture_init(void)
{
	rcu_sync_torture_init();
	WARN_ON(init_srcu_struct(&srcu_ctld));
	srcu_ctlp = &srcu_ctld;
}

static void srcu_torture_cleanup(void)
{
	cleanup_srcu_struct(&srcu_ctld);
	srcu_ctlp = &srcu_ctl; /* In case of a later rcutorture run. */
}

/* As above, but dynamically allocated. */
static struct rcu_torture_ops srcud_ops = {
	.ttype		= SRCU_FLAVOR,
	.init		= srcu_torture_init,
	.cleanup	= srcu_torture_cleanup,
	.readlock	= srcu_torture_read_lock,
	.read_delay	= srcu_read_delay,
	.readunlock	= srcu_torture_read_unlock,
	.get_gp_seq	= srcu_torture_completed,
	.deferred_free	= srcu_torture_deferred_free,
	.sync		= srcu_torture_synchronize,
	.exp_sync	= srcu_torture_synchronize_expedited,
	.call		= srcu_torture_call,
	.cb_barrier	= srcu_torture_barrier,
	.stats		= srcu_torture_stats,
	.irq_capable	= 1,
	.name		= "srcud"
};

/* As above, but broken due to inappropriate reader extension. */
static struct rcu_torture_ops busted_srcud_ops = {
	.ttype		= SRCU_FLAVOR,
	.init		= srcu_torture_init,
	.cleanup	= srcu_torture_cleanup,
	.readlock	= srcu_torture_read_lock,
	.read_delay	= rcu_read_delay,
	.readunlock	= srcu_torture_read_unlock,
	.get_gp_seq	= srcu_torture_completed,
	.deferred_free	= srcu_torture_deferred_free,
	.sync		= srcu_torture_synchronize,
	.exp_sync	= srcu_torture_synchronize_expedited,
	.call		= srcu_torture_call,
	.cb_barrier	= srcu_torture_barrier,
	.stats		= srcu_torture_stats,
	.irq_capable	= 1,
	.extendables	= RCUTORTURE_MAX_EXTEND,
	.name		= "busted_srcud"
};

/*
 * Definitions for RCU-tasks torture testing.
 */

static int tasks_torture_read_lock(void)
{
	return 0;
}

static void tasks_torture_read_unlock(int idx)
{
}

static void rcu_tasks_torture_deferred_free(struct rcu_torture *p)
{
	call_rcu_tasks(&p->rtort_rcu, rcu_torture_cb);
}

static void synchronize_rcu_mult_test(void)
{
	synchronize_rcu_mult(call_rcu_tasks, call_rcu);
}

static struct rcu_torture_ops tasks_ops = {
	.ttype		= RCU_TASKS_FLAVOR,
	.init		= rcu_sync_torture_init,
	.readlock	= tasks_torture_read_lock,
	.read_delay	= rcu_read_delay,  /* just reuse rcu's version. */
	.readunlock	= tasks_torture_read_unlock,
	.get_gp_seq	= rcu_no_completed,
	.deferred_free	= rcu_tasks_torture_deferred_free,
	.sync		= synchronize_rcu_tasks,
	.exp_sync	= synchronize_rcu_mult_test,
	.call		= call_rcu_tasks,
	.cb_barrier	= rcu_barrier_tasks,
	.fqs		= NULL,
	.stats		= NULL,
	.irq_capable	= 1,
	.slow_gps	= 1,
	.name		= "tasks"
};

/*
 * Definitions for trivial CONFIG_PREEMPT=n-only torture testing.
 * This implementation does not necessarily work well with CPU hotplug.
 */

static void synchronize_rcu_trivial(void)
{
	int cpu;

	for_each_online_cpu(cpu) {
		rcutorture_sched_setaffinity(current->pid, cpumask_of(cpu));
		WARN_ON_ONCE(raw_smp_processor_id() != cpu);
	}
}

static int rcu_torture_read_lock_trivial(void) __acquires(RCU)
{
	preempt_disable();
	return 0;
}

static void rcu_torture_read_unlock_trivial(int idx) __releases(RCU)
{
	preempt_enable();
}

static struct rcu_torture_ops trivial_ops = {
	.ttype		= RCU_TRIVIAL_FLAVOR,
	.init		= rcu_sync_torture_init,
	.readlock	= rcu_torture_read_lock_trivial,
	.read_delay	= rcu_read_delay,  /* just reuse rcu's version. */
	.readunlock	= rcu_torture_read_unlock_trivial,
	.get_gp_seq	= rcu_no_completed,
	.sync		= synchronize_rcu_trivial,
	.exp_sync	= synchronize_rcu_trivial,
	.fqs		= NULL,
	.stats		= NULL,
	.irq_capable	= 1,
	.name		= "trivial"
};

/*
 * Definitions for rude RCU-tasks torture testing.
 */

static void rcu_tasks_rude_torture_deferred_free(struct rcu_torture *p)
{
	call_rcu_tasks_rude(&p->rtort_rcu, rcu_torture_cb);
}

static struct rcu_torture_ops tasks_rude_ops = {
	.ttype		= RCU_TASKS_RUDE_FLAVOR,
	.init		= rcu_sync_torture_init,
	.readlock	= rcu_torture_read_lock_trivial,
	.read_delay	= rcu_read_delay,  /* just reuse rcu's version. */
	.readunlock	= rcu_torture_read_unlock_trivial,
	.get_gp_seq	= rcu_no_completed,
	.deferred_free	= rcu_tasks_rude_torture_deferred_free,
	.sync		= synchronize_rcu_tasks_rude,
	.exp_sync	= synchronize_rcu_tasks_rude,
	.call		= call_rcu_tasks_rude,
	.cb_barrier	= rcu_barrier_tasks_rude,
	.fqs		= NULL,
	.stats		= NULL,
	.irq_capable	= 1,
	.name		= "tasks-rude"
};

/*
 * Definitions for tracing RCU-tasks torture testing.
 */

static int tasks_tracing_torture_read_lock(void)
{
	rcu_read_lock_trace();
	return 0;
}

static void tasks_tracing_torture_read_unlock(int idx)
{
	rcu_read_unlock_trace();
}

static void rcu_tasks_tracing_torture_deferred_free(struct rcu_torture *p)
{
	call_rcu_tasks_trace(&p->rtort_rcu, rcu_torture_cb);
}

static struct rcu_torture_ops tasks_tracing_ops = {
	.ttype		= RCU_TASKS_TRACING_FLAVOR,
	.init		= rcu_sync_torture_init,
	.readlock	= tasks_tracing_torture_read_lock,
	.read_delay	= srcu_read_delay,  /* just reuse srcu's version. */
	.readunlock	= tasks_tracing_torture_read_unlock,
	.get_gp_seq	= rcu_no_completed,
	.deferred_free	= rcu_tasks_tracing_torture_deferred_free,
	.sync		= synchronize_rcu_tasks_trace,
	.exp_sync	= synchronize_rcu_tasks_trace,
	.call		= call_rcu_tasks_trace,
	.cb_barrier	= rcu_barrier_tasks_trace,
	.fqs		= NULL,
	.stats		= NULL,
	.irq_capable	= 1,
	.slow_gps	= 1,
	.name		= "tasks-tracing"
};

static unsigned long rcutorture_seq_diff(unsigned long new, unsigned long old)
{
	if (!cur_ops->gp_diff)
		return new - old;
	return cur_ops->gp_diff(new, old);
}

static bool __maybe_unused torturing_tasks(void)
{
	return cur_ops == &tasks_ops || cur_ops == &tasks_rude_ops;
}

/*
 * RCU torture priority-boost testing.  Runs one real-time thread per
 * CPU for moderate bursts, repeatedly registering RCU callbacks and
 * spinning waiting for them to be invoked.  If a given callback takes
 * too long to be invoked, we assume that priority inversion has occurred.
 */

struct rcu_boost_inflight {
	struct rcu_head rcu;
	int inflight;
};

static void rcu_torture_boost_cb(struct rcu_head *head)
{
	struct rcu_boost_inflight *rbip =
		container_of(head, struct rcu_boost_inflight, rcu);

	/* Ensure RCU-core accesses precede clearing ->inflight */
	smp_store_release(&rbip->inflight, 0);
}

static int old_rt_runtime = -1;

static void rcu_torture_disable_rt_throttle(void)
{
	/*
	 * Disable RT throttling so that rcutorture's boost threads don't get
	 * throttled. Only possible if rcutorture is built-in otherwise the
	 * user should manually do this by setting the sched_rt_period_us and
	 * sched_rt_runtime sysctls.
	 */
	if (!IS_BUILTIN(CONFIG_RCU_TORTURE_TEST) || old_rt_runtime != -1)
		return;

	old_rt_runtime = sysctl_sched_rt_runtime;
	sysctl_sched_rt_runtime = -1;
}

static void rcu_torture_enable_rt_throttle(void)
{
	if (!IS_BUILTIN(CONFIG_RCU_TORTURE_TEST) || old_rt_runtime == -1)
		return;

	sysctl_sched_rt_runtime = old_rt_runtime;
	old_rt_runtime = -1;
}

static bool rcu_torture_boost_failed(unsigned long start, unsigned long end)
{
	if (end - start > test_boost_duration * HZ - HZ / 2) {
		VERBOSE_TOROUT_STRING("rcu_torture_boost boosting failed");
		n_rcu_torture_boost_failure++;

		return true; /* failed */
	}

	return false; /* passed */
}

static int rcu_torture_boost(void *arg)
{
	unsigned long call_rcu_time;
	unsigned long endtime;
	unsigned long oldstarttime;
	struct rcu_boost_inflight rbi = { .inflight = 0 };

	VERBOSE_TOROUT_STRING("rcu_torture_boost started");

	/* Set real-time priority. */
	sched_set_fifo_low(current);

	init_rcu_head_on_stack(&rbi.rcu);
	/* Each pass through the following loop does one boost-test cycle. */
	do {
		/* Track if the test failed already in this test interval? */
		bool failed = false;

		/* Increment n_rcu_torture_boosts once per boost-test */
		while (!kthread_should_stop()) {
			if (mutex_trylock(&boost_mutex)) {
				n_rcu_torture_boosts++;
				mutex_unlock(&boost_mutex);
				break;
			}
			schedule_timeout_uninterruptible(1);
		}
		if (kthread_should_stop())
			goto checkwait;

		/* Wait for the next test interval. */
		oldstarttime = boost_starttime;
		while (time_before(jiffies, oldstarttime)) {
			schedule_timeout_interruptible(oldstarttime - jiffies);
			stutter_wait("rcu_torture_boost");
			if (torture_must_stop())
				goto checkwait;
		}

		/* Do one boost-test interval. */
		endtime = oldstarttime + test_boost_duration * HZ;
		call_rcu_time = jiffies;
		while (time_before(jiffies, endtime)) {
			/* If we don't have a callback in flight, post one. */
			if (!smp_load_acquire(&rbi.inflight)) {
				/* RCU core before ->inflight = 1. */
				smp_store_release(&rbi.inflight, 1);
				call_rcu(&rbi.rcu, rcu_torture_boost_cb);
				/* Check if the boost test failed */
				failed = failed ||
					 rcu_torture_boost_failed(call_rcu_time,
								 jiffies);
				call_rcu_time = jiffies;
			}
			stutter_wait("rcu_torture_boost");
			if (torture_must_stop())
				goto checkwait;
		}

		/*
		 * If boost never happened, then inflight will always be 1, in
		 * this case the boost check would never happen in the above
		 * loop so do another one here.
		 */
		if (!failed && smp_load_acquire(&rbi.inflight))
			rcu_torture_boost_failed(call_rcu_time, jiffies);

		/*
		 * Set the start time of the next test interval.
		 * Yes, this is vulnerable to long delays, but such
		 * delays simply cause a false negative for the next
		 * interval.  Besides, we are running at RT priority,
		 * so delays should be relatively rare.
		 */
		while (oldstarttime == boost_starttime &&
		       !kthread_should_stop()) {
			if (mutex_trylock(&boost_mutex)) {
				boost_starttime = jiffies +
						  test_boost_interval * HZ;
				mutex_unlock(&boost_mutex);
				break;
			}
			schedule_timeout_uninterruptible(1);
		}

		/* Go do the stutter. */
checkwait:	stutter_wait("rcu_torture_boost");
	} while (!torture_must_stop());

	/* Clean up and exit. */
	while (!kthread_should_stop() || smp_load_acquire(&rbi.inflight)) {
		torture_shutdown_absorb("rcu_torture_boost");
		schedule_timeout_uninterruptible(1);
	}
	destroy_rcu_head_on_stack(&rbi.rcu);
	torture_kthread_stopping("rcu_torture_boost");
	return 0;
}

/*
 * RCU torture force-quiescent-state kthread.  Repeatedly induces
 * bursts of calls to force_quiescent_state(), increasing the probability
 * of occurrence of some important types of race conditions.
 */
static int
rcu_torture_fqs(void *arg)
{
	unsigned long fqs_resume_time;
	int fqs_burst_remaining;

	VERBOSE_TOROUT_STRING("rcu_torture_fqs task started");
	do {
		fqs_resume_time = jiffies + fqs_stutter * HZ;
		while (time_before(jiffies, fqs_resume_time) &&
		       !kthread_should_stop()) {
			schedule_timeout_interruptible(1);
		}
		fqs_burst_remaining = fqs_duration;
		while (fqs_burst_remaining > 0 &&
		       !kthread_should_stop()) {
			cur_ops->fqs();
			udelay(fqs_holdoff);
			fqs_burst_remaining -= fqs_holdoff;
		}
		stutter_wait("rcu_torture_fqs");
	} while (!torture_must_stop());
	torture_kthread_stopping("rcu_torture_fqs");
	return 0;
}

/*
 * RCU torture writer kthread.  Repeatedly substitutes a new structure
 * for that pointed to by rcu_torture_current, freeing the old structure
 * after a series of grace periods (the "pipeline").
 */
static int
rcu_torture_writer(void *arg)
{
	bool can_expedite = !rcu_gp_is_expedited() && !rcu_gp_is_normal();
	int expediting = 0;
	unsigned long gp_snap;
	bool gp_cond1 = gp_cond, gp_exp1 = gp_exp, gp_normal1 = gp_normal;
	bool gp_sync1 = gp_sync;
	int i;
	struct rcu_torture *rp;
	struct rcu_torture *old_rp;
	static DEFINE_TORTURE_RANDOM(rand);
	int synctype[] = { RTWS_DEF_FREE, RTWS_EXP_SYNC,
			   RTWS_COND_GET, RTWS_SYNC };
	int nsynctypes = 0;

	VERBOSE_TOROUT_STRING("rcu_torture_writer task started");
	if (!can_expedite)
		pr_alert("%s" TORTURE_FLAG
			 " GP expediting controlled from boot/sysfs for %s.\n",
			 torture_type, cur_ops->name);

	/* Initialize synctype[] array.  If none set, take default. */
	if (!gp_cond1 && !gp_exp1 && !gp_normal1 && !gp_sync1)
		gp_cond1 = gp_exp1 = gp_normal1 = gp_sync1 = true;
	if (gp_cond1 && cur_ops->get_state && cur_ops->cond_sync) {
		synctype[nsynctypes++] = RTWS_COND_GET;
		pr_info("%s: Testing conditional GPs.\n", __func__);
	} else if (gp_cond && (!cur_ops->get_state || !cur_ops->cond_sync)) {
		pr_alert("%s: gp_cond without primitives.\n", __func__);
	}
	if (gp_exp1 && cur_ops->exp_sync) {
		synctype[nsynctypes++] = RTWS_EXP_SYNC;
		pr_info("%s: Testing expedited GPs.\n", __func__);
	} else if (gp_exp && !cur_ops->exp_sync) {
		pr_alert("%s: gp_exp without primitives.\n", __func__);
	}
	if (gp_normal1 && cur_ops->deferred_free) {
		synctype[nsynctypes++] = RTWS_DEF_FREE;
		pr_info("%s: Testing asynchronous GPs.\n", __func__);
	} else if (gp_normal && !cur_ops->deferred_free) {
		pr_alert("%s: gp_normal without primitives.\n", __func__);
	}
	if (gp_sync1 && cur_ops->sync) {
		synctype[nsynctypes++] = RTWS_SYNC;
		pr_info("%s: Testing normal GPs.\n", __func__);
	} else if (gp_sync && !cur_ops->sync) {
		pr_alert("%s: gp_sync without primitives.\n", __func__);
	}
	if (WARN_ONCE(nsynctypes == 0,
		      "rcu_torture_writer: No update-side primitives.\n")) {
		/*
		 * No updates primitives, so don't try updating.
		 * The resulting test won't be testing much, hence the
		 * above WARN_ONCE().
		 */
		rcu_torture_writer_state = RTWS_STOPPING;
		torture_kthread_stopping("rcu_torture_writer");
	}

	do {
		rcu_torture_writer_state = RTWS_FIXED_DELAY;
		schedule_timeout_uninterruptible(1);
		rp = rcu_torture_alloc();
		if (rp == NULL)
			continue;
		rp->rtort_pipe_count = 0;
		rcu_torture_writer_state = RTWS_DELAY;
		udelay(torture_random(&rand) & 0x3ff);
		rcu_torture_writer_state = RTWS_REPLACE;
		old_rp = rcu_dereference_check(rcu_torture_current,
					       current == writer_task);
		rp->rtort_mbtest = 1;
		rcu_assign_pointer(rcu_torture_current, rp);
		smp_wmb(); /* Mods to old_rp must follow rcu_assign_pointer() */
		if (old_rp) {
			i = old_rp->rtort_pipe_count;
			if (i > RCU_TORTURE_PIPE_LEN)
				i = RCU_TORTURE_PIPE_LEN;
			atomic_inc(&rcu_torture_wcount[i]);
			WRITE_ONCE(old_rp->rtort_pipe_count,
				   old_rp->rtort_pipe_count + 1);
			switch (synctype[torture_random(&rand) % nsynctypes]) {
			case RTWS_DEF_FREE:
				rcu_torture_writer_state = RTWS_DEF_FREE;
				cur_ops->deferred_free(old_rp);
				break;
			case RTWS_EXP_SYNC:
				rcu_torture_writer_state = RTWS_EXP_SYNC;
				cur_ops->exp_sync();
				rcu_torture_pipe_update(old_rp);
				break;
			case RTWS_COND_GET:
				rcu_torture_writer_state = RTWS_COND_GET;
				gp_snap = cur_ops->get_state();
				i = torture_random(&rand) % 16;
				if (i != 0)
					schedule_timeout_interruptible(i);
				udelay(torture_random(&rand) % 1000);
				rcu_torture_writer_state = RTWS_COND_SYNC;
				cur_ops->cond_sync(gp_snap);
				rcu_torture_pipe_update(old_rp);
				break;
			case RTWS_SYNC:
				rcu_torture_writer_state = RTWS_SYNC;
				cur_ops->sync();
				rcu_torture_pipe_update(old_rp);
				break;
			default:
				WARN_ON_ONCE(1);
				break;
			}
		}
		WRITE_ONCE(rcu_torture_current_version,
			   rcu_torture_current_version + 1);
		/* Cycle through nesting levels of rcu_expedite_gp() calls. */
		if (can_expedite &&
		    !(torture_random(&rand) & 0xff & (!!expediting - 1))) {
			WARN_ON_ONCE(expediting == 0 && rcu_gp_is_expedited());
			if (expediting >= 0)
				rcu_expedite_gp();
			else
				rcu_unexpedite_gp();
			if (++expediting > 3)
				expediting = -expediting;
		} else if (!can_expedite) { /* Disabled during boot, recheck. */
			can_expedite = !rcu_gp_is_expedited() &&
				       !rcu_gp_is_normal();
		}
		rcu_torture_writer_state = RTWS_STUTTER;
		if (stutter_wait("rcu_torture_writer") &&
		    !READ_ONCE(rcu_fwd_cb_nodelay) &&
		    !cur_ops->slow_gps &&
		    !torture_must_stop() &&
		    rcu_inkernel_boot_has_ended())
			for (i = 0; i < ARRAY_SIZE(rcu_tortures); i++)
				if (list_empty(&rcu_tortures[i].rtort_free) &&
				    rcu_access_pointer(rcu_torture_current) !=
				    &rcu_tortures[i]) {
					rcu_ftrace_dump(DUMP_ALL);
					WARN(1, "%s: rtort_pipe_count: %d\n", __func__, rcu_tortures[i].rtort_pipe_count);
				}
	} while (!torture_must_stop());
	rcu_torture_current = NULL;  // Let stats task know that we are done.
	/* Reset expediting back to unexpedited. */
	if (expediting > 0)
		expediting = -expediting;
	while (can_expedite && expediting++ < 0)
		rcu_unexpedite_gp();
	WARN_ON_ONCE(can_expedite && rcu_gp_is_expedited());
	if (!can_expedite)
		pr_alert("%s" TORTURE_FLAG
			 " Dynamic grace-period expediting was disabled.\n",
			 torture_type);
	rcu_torture_writer_state = RTWS_STOPPING;
	torture_kthread_stopping("rcu_torture_writer");
	return 0;
}

/*
 * RCU torture fake writer kthread.  Repeatedly calls sync, with a random
 * delay between calls.
 */
static int
rcu_torture_fakewriter(void *arg)
{
	DEFINE_TORTURE_RANDOM(rand);

	VERBOSE_TOROUT_STRING("rcu_torture_fakewriter task started");
	set_user_nice(current, MAX_NICE);

	do {
		schedule_timeout_uninterruptible(1 + torture_random(&rand)%10);
		udelay(torture_random(&rand) & 0x3ff);
		if (cur_ops->cb_barrier != NULL &&
		    torture_random(&rand) % (nfakewriters * 8) == 0) {
			cur_ops->cb_barrier();
		} else if (gp_normal == gp_exp) {
			if (cur_ops->sync && torture_random(&rand) & 0x80)
				cur_ops->sync();
			else if (cur_ops->exp_sync)
				cur_ops->exp_sync();
		} else if (gp_normal && cur_ops->sync) {
			cur_ops->sync();
		} else if (cur_ops->exp_sync) {
			cur_ops->exp_sync();
		}
		stutter_wait("rcu_torture_fakewriter");
	} while (!torture_must_stop());

	torture_kthread_stopping("rcu_torture_fakewriter");
	return 0;
}

static void rcu_torture_timer_cb(struct rcu_head *rhp)
{
	kfree(rhp);
}

/*
 * Do one extension of an RCU read-side critical section using the
 * current reader state in readstate (set to zero for initial entry
 * to extended critical section), set the new state as specified by
 * newstate (set to zero for final exit from extended critical section),
 * and random-number-generator state in trsp.  If this is neither the
 * beginning or end of the critical section and if there was actually a
 * change, do a ->read_delay().
 */
static void rcutorture_one_extend(int *readstate, int newstate,
				  struct torture_random_state *trsp,
				  struct rt_read_seg *rtrsp)
{
	unsigned long flags;
	int idxnew = -1;
	int idxold = *readstate;
	int statesnew = ~*readstate & newstate;
	int statesold = *readstate & ~newstate;

	WARN_ON_ONCE(idxold < 0);
	WARN_ON_ONCE((idxold >> RCUTORTURE_RDR_SHIFT) > 1);
	rtrsp->rt_readstate = newstate;

	/* First, put new protection in place to avoid critical-section gap. */
	if (statesnew & RCUTORTURE_RDR_BH)
		local_bh_disable();
	if (statesnew & RCUTORTURE_RDR_IRQ)
		local_irq_disable();
	if (statesnew & RCUTORTURE_RDR_PREEMPT)
		preempt_disable();
	if (statesnew & RCUTORTURE_RDR_RBH)
		rcu_read_lock_bh();
	if (statesnew & RCUTORTURE_RDR_SCHED)
		rcu_read_lock_sched();
	if (statesnew & RCUTORTURE_RDR_RCU)
		idxnew = cur_ops->readlock() << RCUTORTURE_RDR_SHIFT;

	/* Next, remove old protection, irq first due to bh conflict. */
	if (statesold & RCUTORTURE_RDR_IRQ)
		local_irq_enable();
	if (statesold & RCUTORTURE_RDR_BH)
		local_bh_enable();
	if (statesold & RCUTORTURE_RDR_PREEMPT)
		preempt_enable();
	if (statesold & RCUTORTURE_RDR_RBH)
		rcu_read_unlock_bh();
	if (statesold & RCUTORTURE_RDR_SCHED)
		rcu_read_unlock_sched();
	if (statesold & RCUTORTURE_RDR_RCU) {
		bool lockit = !statesnew && !(torture_random(trsp) & 0xffff);

		if (lockit)
			raw_spin_lock_irqsave(&current->pi_lock, flags);
		cur_ops->readunlock(idxold >> RCUTORTURE_RDR_SHIFT);
		if (lockit)
			raw_spin_unlock_irqrestore(&current->pi_lock, flags);
	}

	/* Delay if neither beginning nor end and there was a change. */
	if ((statesnew || statesold) && *readstate && newstate)
		cur_ops->read_delay(trsp, rtrsp);

	/* Update the reader state. */
	if (idxnew == -1)
		idxnew = idxold & ~RCUTORTURE_RDR_MASK;
	WARN_ON_ONCE(idxnew < 0);
	WARN_ON_ONCE((idxnew >> RCUTORTURE_RDR_SHIFT) > 1);
	*readstate = idxnew | newstate;
	WARN_ON_ONCE((*readstate >> RCUTORTURE_RDR_SHIFT) < 0);
	WARN_ON_ONCE((*readstate >> RCUTORTURE_RDR_SHIFT) > 1);
}

/* Return the biggest extendables mask given current RCU and boot parameters. */
static int rcutorture_extend_mask_max(void)
{
	int mask;

	WARN_ON_ONCE(extendables & ~RCUTORTURE_MAX_EXTEND);
	mask = extendables & RCUTORTURE_MAX_EXTEND & cur_ops->extendables;
	mask = mask | RCUTORTURE_RDR_RCU;
	return mask;
}

/* Return a random protection state mask, but with at least one bit set. */
static int
rcutorture_extend_mask(int oldmask, struct torture_random_state *trsp)
{
	int mask = rcutorture_extend_mask_max();
	unsigned long randmask1 = torture_random(trsp) >> 8;
	unsigned long randmask2 = randmask1 >> 3;

	WARN_ON_ONCE(mask >> RCUTORTURE_RDR_SHIFT);
	/* Mostly only one bit (need preemption!), sometimes lots of bits. */
	if (!(randmask1 & 0x7))
		mask = mask & randmask2;
	else
		mask = mask & (1 << (randmask2 % RCUTORTURE_RDR_NBITS));
	/* Can't enable bh w/irq disabled. */
	if ((mask & RCUTORTURE_RDR_IRQ) &&
	    ((!(mask & RCUTORTURE_RDR_BH) && (oldmask & RCUTORTURE_RDR_BH)) ||
	     (!(mask & RCUTORTURE_RDR_RBH) && (oldmask & RCUTORTURE_RDR_RBH))))
		mask |= RCUTORTURE_RDR_BH | RCUTORTURE_RDR_RBH;
	return mask ?: RCUTORTURE_RDR_RCU;
}

/*
 * Do a randomly selected number of extensions of an existing RCU read-side
 * critical section.
 */
static struct rt_read_seg *
rcutorture_loop_extend(int *readstate, struct torture_random_state *trsp,
		       struct rt_read_seg *rtrsp)
{
	int i;
	int j;
	int mask = rcutorture_extend_mask_max();

	WARN_ON_ONCE(!*readstate); /* -Existing- RCU read-side critsect! */
	if (!((mask - 1) & mask))
		return rtrsp;  /* Current RCU reader not extendable. */
	/* Bias towards larger numbers of loops. */
	i = (torture_random(trsp) >> 3);
	i = ((i | (i >> 3)) & RCUTORTURE_RDR_MAX_LOOPS) + 1;
	for (j = 0; j < i; j++) {
		mask = rcutorture_extend_mask(*readstate, trsp);
		rcutorture_one_extend(readstate, mask, trsp, &rtrsp[j]);
	}
	return &rtrsp[j];
}

/*
 * Do one read-side critical section, returning false if there was
 * no data to read.  Can be invoked both from process context and
 * from a timer handler.
 */
static bool rcu_torture_one_read(struct torture_random_state *trsp)
{
	int i;
	unsigned long started;
	unsigned long completed;
	int newstate;
	struct rcu_torture *p;
	int pipe_count;
	int readstate = 0;
	struct rt_read_seg rtseg[RCUTORTURE_RDR_MAX_SEGS] = { { 0 } };
	struct rt_read_seg *rtrsp = &rtseg[0];
	struct rt_read_seg *rtrsp1;
	unsigned long long ts;

	WARN_ON_ONCE(!rcu_is_watching());
	newstate = rcutorture_extend_mask(readstate, trsp);
	rcutorture_one_extend(&readstate, newstate, trsp, rtrsp++);
	started = cur_ops->get_gp_seq();
	ts = rcu_trace_clock_local();
	p = rcu_dereference_check(rcu_torture_current,
				  rcu_read_lock_bh_held() ||
				  rcu_read_lock_sched_held() ||
				  srcu_read_lock_held(srcu_ctlp) ||
				  rcu_read_lock_trace_held() ||
				  torturing_tasks());
	if (p == NULL) {
		/* Wait for rcu_torture_writer to get underway */
		rcutorture_one_extend(&readstate, 0, trsp, rtrsp);
		return false;
	}
	if (p->rtort_mbtest == 0)
		atomic_inc(&n_rcu_torture_mberror);
	rtrsp = rcutorture_loop_extend(&readstate, trsp, rtrsp);
	preempt_disable();
	pipe_count = READ_ONCE(p->rtort_pipe_count);
	if (pipe_count > RCU_TORTURE_PIPE_LEN) {
		/* Should not happen, but... */
		pipe_count = RCU_TORTURE_PIPE_LEN;
	}
	completed = cur_ops->get_gp_seq();
	if (pipe_count > 1) {
		do_trace_rcu_torture_read(cur_ops->name, &p->rtort_rcu,
					  ts, started, completed);
		rcu_ftrace_dump(DUMP_ALL);
	}
	__this_cpu_inc(rcu_torture_count[pipe_count]);
	completed = rcutorture_seq_diff(completed, started);
	if (completed > RCU_TORTURE_PIPE_LEN) {
		/* Should not happen, but... */
		completed = RCU_TORTURE_PIPE_LEN;
	}
	__this_cpu_inc(rcu_torture_batch[completed]);
	preempt_enable();
	rcutorture_one_extend(&readstate, 0, trsp, rtrsp);
	WARN_ON_ONCE(readstate & RCUTORTURE_RDR_MASK);
	// This next splat is expected behavior if leakpointer, especially
	// for CONFIG_RCU_STRICT_GRACE_PERIOD=y kernels.
	WARN_ON_ONCE(leakpointer && READ_ONCE(p->rtort_pipe_count) > 1);

	/* If error or close call, record the sequence of reader protections. */
	if ((pipe_count > 1 || completed > 1) && !xchg(&err_segs_recorded, 1)) {
		i = 0;
		for (rtrsp1 = &rtseg[0]; rtrsp1 < rtrsp; rtrsp1++)
			err_segs[i++] = *rtrsp1;
		rt_read_nsegs = i;
	}

	return true;
}

static DEFINE_TORTURE_RANDOM_PERCPU(rcu_torture_timer_rand);

/*
 * RCU torture reader from timer handler.  Dereferences rcu_torture_current,
 * incrementing the corresponding element of the pipeline array.  The
 * counter in the element should never be greater than 1, otherwise, the
 * RCU implementation is broken.
 */
static void rcu_torture_timer(struct timer_list *unused)
{
	atomic_long_inc(&n_rcu_torture_timers);
	(void)rcu_torture_one_read(this_cpu_ptr(&rcu_torture_timer_rand));

	/* Test call_rcu() invocation from interrupt handler. */
	if (cur_ops->call) {
		struct rcu_head *rhp = kmalloc(sizeof(*rhp), GFP_NOWAIT);

		if (rhp)
			cur_ops->call(rhp, rcu_torture_timer_cb);
	}
}

/*
 * RCU torture reader kthread.  Repeatedly dereferences rcu_torture_current,
 * incrementing the corresponding element of the pipeline array.  The
 * counter in the element should never be greater than 1, otherwise, the
 * RCU implementation is broken.
 */
static int
rcu_torture_reader(void *arg)
{
	unsigned long lastsleep = jiffies;
	long myid = (long)arg;
	int mynumonline = myid;
	DEFINE_TORTURE_RANDOM(rand);
	struct timer_list t;

	VERBOSE_TOROUT_STRING("rcu_torture_reader task started");
	set_user_nice(current, MAX_NICE);
	if (irqreader && cur_ops->irq_capable)
		timer_setup_on_stack(&t, rcu_torture_timer, 0);
	tick_dep_set_task(current, TICK_DEP_BIT_RCU);
	do {
		if (irqreader && cur_ops->irq_capable) {
			if (!timer_pending(&t))
				mod_timer(&t, jiffies + 1);
		}
		if (!rcu_torture_one_read(&rand) && !torture_must_stop())
			schedule_timeout_interruptible(HZ);
		if (time_after(jiffies, lastsleep) && !torture_must_stop()) {
			schedule_timeout_interruptible(1);
			lastsleep = jiffies + 10;
		}
		while (num_online_cpus() < mynumonline && !torture_must_stop())
			schedule_timeout_interruptible(HZ / 5);
		stutter_wait("rcu_torture_reader");
	} while (!torture_must_stop());
	if (irqreader && cur_ops->irq_capable) {
		del_timer_sync(&t);
		destroy_timer_on_stack(&t);
	}
	tick_dep_clear_task(current, TICK_DEP_BIT_RCU);
	torture_kthread_stopping("rcu_torture_reader");
	return 0;
}

/*
 * Print torture statistics.  Caller must ensure that there is only
 * one call to this function at a given time!!!  This is normally
 * accomplished by relying on the module system to only have one copy
 * of the module loaded, and then by giving the rcu_torture_stats
 * kthread full control (or the init/cleanup functions when rcu_torture_stats
 * thread is not running).
 */
static void
rcu_torture_stats_print(void)
{
	int cpu;
	int i;
	long pipesummary[RCU_TORTURE_PIPE_LEN + 1] = { 0 };
	long batchsummary[RCU_TORTURE_PIPE_LEN + 1] = { 0 };
	struct rcu_torture *rtcp;
	static unsigned long rtcv_snap = ULONG_MAX;
	static bool splatted;
	struct task_struct *wtp;

	for_each_possible_cpu(cpu) {
		for (i = 0; i < RCU_TORTURE_PIPE_LEN + 1; i++) {
			pipesummary[i] += READ_ONCE(per_cpu(rcu_torture_count, cpu)[i]);
			batchsummary[i] += READ_ONCE(per_cpu(rcu_torture_batch, cpu)[i]);
		}
	}
	for (i = RCU_TORTURE_PIPE_LEN - 1; i >= 0; i--) {
		if (pipesummary[i] != 0)
			break;
	}

	pr_alert("%s%s ", torture_type, TORTURE_FLAG);
	rtcp = rcu_access_pointer(rcu_torture_current);
	pr_cont("rtc: %p %s: %lu tfle: %d rta: %d rtaf: %d rtf: %d ",
		rtcp,
		rtcp && !rcu_stall_is_suppressed_at_boot() ? "ver" : "VER",
		rcu_torture_current_version,
		list_empty(&rcu_torture_freelist),
		atomic_read(&n_rcu_torture_alloc),
		atomic_read(&n_rcu_torture_alloc_fail),
		atomic_read(&n_rcu_torture_free));
	pr_cont("rtmbe: %d rtbe: %ld rtbke: %ld rtbre: %ld ",
		atomic_read(&n_rcu_torture_mberror),
		n_rcu_torture_barrier_error,
		n_rcu_torture_boost_ktrerror,
		n_rcu_torture_boost_rterror);
	pr_cont("rtbf: %ld rtb: %ld nt: %ld ",
		n_rcu_torture_boost_failure,
		n_rcu_torture_boosts,
		atomic_long_read(&n_rcu_torture_timers));
	torture_onoff_stats();
	pr_cont("barrier: %ld/%ld:%ld ",
		data_race(n_barrier_successes),
		data_race(n_barrier_attempts),
		data_race(n_rcu_torture_barrier_error));
	pr_cont("read-exits: %ld\n", data_race(n_read_exits));

	pr_alert("%s%s ", torture_type, TORTURE_FLAG);
	if (atomic_read(&n_rcu_torture_mberror) ||
	    n_rcu_torture_barrier_error || n_rcu_torture_boost_ktrerror ||
	    n_rcu_torture_boost_rterror || n_rcu_torture_boost_failure ||
	    i > 1) {
		pr_cont("%s", "!!! ");
		atomic_inc(&n_rcu_torture_error);
		WARN_ON_ONCE(atomic_read(&n_rcu_torture_mberror));
		WARN_ON_ONCE(n_rcu_torture_barrier_error);  // rcu_barrier()
		WARN_ON_ONCE(n_rcu_torture_boost_ktrerror); // no boost kthread
		WARN_ON_ONCE(n_rcu_torture_boost_rterror); // can't set RT prio
		WARN_ON_ONCE(n_rcu_torture_boost_failure); // RCU boost failed
		WARN_ON_ONCE(i > 1); // Too-short grace period
	}
	pr_cont("Reader Pipe: ");
	for (i = 0; i < RCU_TORTURE_PIPE_LEN + 1; i++)
		pr_cont(" %ld", pipesummary[i]);
	pr_cont("\n");

	pr_alert("%s%s ", torture_type, TORTURE_FLAG);
	pr_cont("Reader Batch: ");
	for (i = 0; i < RCU_TORTURE_PIPE_LEN + 1; i++)
		pr_cont(" %ld", batchsummary[i]);
	pr_cont("\n");

	pr_alert("%s%s ", torture_type, TORTURE_FLAG);
	pr_cont("Free-Block Circulation: ");
	for (i = 0; i < RCU_TORTURE_PIPE_LEN + 1; i++) {
		pr_cont(" %d", atomic_read(&rcu_torture_wcount[i]));
	}
	pr_cont("\n");

	if (cur_ops->stats)
		cur_ops->stats();
	if (rtcv_snap == rcu_torture_current_version &&
	    rcu_access_pointer(rcu_torture_current) &&
	    !rcu_stall_is_suppressed()) {
		int __maybe_unused flags = 0;
		unsigned long __maybe_unused gp_seq = 0;

		rcutorture_get_gp_data(cur_ops->ttype,
				       &flags, &gp_seq);
		srcutorture_get_gp_data(cur_ops->ttype, srcu_ctlp,
					&flags, &gp_seq);
		wtp = READ_ONCE(writer_task);
		pr_alert("??? Writer stall state %s(%d) g%lu f%#x ->state %#lx cpu %d\n",
			 rcu_torture_writer_state_getname(),
			 rcu_torture_writer_state, gp_seq, flags,
			 wtp == NULL ? ~0UL : wtp->state,
			 wtp == NULL ? -1 : (int)task_cpu(wtp));
		if (!splatted && wtp) {
			sched_show_task(wtp);
			splatted = true;
		}
		show_rcu_gp_kthreads();
		rcu_ftrace_dump(DUMP_ALL);
	}
	rtcv_snap = rcu_torture_current_version;
}

/*
 * Periodically prints torture statistics, if periodic statistics printing
 * was specified via the stat_interval module parameter.
 */
static int
rcu_torture_stats(void *arg)
{
	VERBOSE_TOROUT_STRING("rcu_torture_stats task started");
	do {
		schedule_timeout_interruptible(stat_interval * HZ);
		rcu_torture_stats_print();
		torture_shutdown_absorb("rcu_torture_stats");
	} while (!torture_must_stop());
	torture_kthread_stopping("rcu_torture_stats");
	return 0;
}

static void
rcu_torture_print_module_parms(struct rcu_torture_ops *cur_ops, const char *tag)
{
	pr_alert("%s" TORTURE_FLAG
		 "--- %s: nreaders=%d nfakewriters=%d "
		 "stat_interval=%d verbose=%d test_no_idle_hz=%d "
		 "shuffle_interval=%d stutter=%d irqreader=%d "
		 "fqs_duration=%d fqs_holdoff=%d fqs_stutter=%d "
		 "test_boost=%d/%d test_boost_interval=%d "
		 "test_boost_duration=%d shutdown_secs=%d "
		 "stall_cpu=%d stall_cpu_holdoff=%d stall_cpu_irqsoff=%d "
		 "stall_cpu_block=%d "
		 "n_barrier_cbs=%d "
		 "onoff_interval=%d onoff_holdoff=%d "
		 "read_exit_delay=%d read_exit_burst=%d\n",
		 torture_type, tag, nrealreaders, nfakewriters,
		 stat_interval, verbose, test_no_idle_hz, shuffle_interval,
		 stutter, irqreader, fqs_duration, fqs_holdoff, fqs_stutter,
		 test_boost, cur_ops->can_boost,
		 test_boost_interval, test_boost_duration, shutdown_secs,
		 stall_cpu, stall_cpu_holdoff, stall_cpu_irqsoff,
		 stall_cpu_block,
		 n_barrier_cbs,
		 onoff_interval, onoff_holdoff,
		 read_exit_delay, read_exit_burst);
}

static int rcutorture_booster_cleanup(unsigned int cpu)
{
	struct task_struct *t;

	if (boost_tasks[cpu] == NULL)
		return 0;
	mutex_lock(&boost_mutex);
	t = boost_tasks[cpu];
	boost_tasks[cpu] = NULL;
	rcu_torture_enable_rt_throttle();
	mutex_unlock(&boost_mutex);

	/* This must be outside of the mutex, otherwise deadlock! */
	torture_stop_kthread(rcu_torture_boost, t);
	return 0;
}

static int rcutorture_booster_init(unsigned int cpu)
{
	int retval;

	if (boost_tasks[cpu] != NULL)
		return 0;  /* Already created, nothing more to do. */

	/* Don't allow time recalculation while creating a new task. */
	mutex_lock(&boost_mutex);
	rcu_torture_disable_rt_throttle();
	VERBOSE_TOROUT_STRING("Creating rcu_torture_boost task");
	boost_tasks[cpu] = kthread_create_on_node(rcu_torture_boost, NULL,
						  cpu_to_node(cpu),
						  "rcu_torture_boost");
	if (IS_ERR(boost_tasks[cpu])) {
		retval = PTR_ERR(boost_tasks[cpu]);
		VERBOSE_TOROUT_STRING("rcu_torture_boost task create failed");
		n_rcu_torture_boost_ktrerror++;
		boost_tasks[cpu] = NULL;
		mutex_unlock(&boost_mutex);
		return retval;
	}
	kthread_bind(boost_tasks[cpu], cpu);
	wake_up_process(boost_tasks[cpu]);
	mutex_unlock(&boost_mutex);
	return 0;
}

/*
 * CPU-stall kthread.  It waits as specified by stall_cpu_holdoff, then
 * induces a CPU stall for the time specified by stall_cpu.
 */
static int rcu_torture_stall(void *args)
{
	int idx;
	unsigned long stop_at;

	VERBOSE_TOROUT_STRING("rcu_torture_stall task started");
	if (stall_cpu_holdoff > 0) {
		VERBOSE_TOROUT_STRING("rcu_torture_stall begin holdoff");
		schedule_timeout_interruptible(stall_cpu_holdoff * HZ);
		VERBOSE_TOROUT_STRING("rcu_torture_stall end holdoff");
	}
	if (!kthread_should_stop() && stall_gp_kthread > 0) {
		VERBOSE_TOROUT_STRING("rcu_torture_stall begin GP stall");
		rcu_gp_set_torture_wait(stall_gp_kthread * HZ);
		for (idx = 0; idx < stall_gp_kthread + 2; idx++) {
			if (kthread_should_stop())
				break;
			schedule_timeout_uninterruptible(HZ);
		}
	}
	if (!kthread_should_stop() && stall_cpu > 0) {
		VERBOSE_TOROUT_STRING("rcu_torture_stall begin CPU stall");
		stop_at = ktime_get_seconds() + stall_cpu;
		/* RCU CPU stall is expected behavior in following code. */
		idx = cur_ops->readlock();
		if (stall_cpu_irqsoff)
			local_irq_disable();
		else if (!stall_cpu_block)
			preempt_disable();
		pr_alert("rcu_torture_stall start on CPU %d.\n",
			 raw_smp_processor_id());
		while (ULONG_CMP_LT((unsigned long)ktime_get_seconds(),
				    stop_at))
			if (stall_cpu_block)
				schedule_timeout_uninterruptible(HZ);
		if (stall_cpu_irqsoff)
			local_irq_enable();
		else if (!stall_cpu_block)
			preempt_enable();
		cur_ops->readunlock(idx);
	}
	pr_alert("rcu_torture_stall end.\n");
	torture_shutdown_absorb("rcu_torture_stall");
	while (!kthread_should_stop())
		schedule_timeout_interruptible(10 * HZ);
	return 0;
}

/* Spawn CPU-stall kthread, if stall_cpu specified. */
static int __init rcu_torture_stall_init(void)
{
	if (stall_cpu <= 0 && stall_gp_kthread <= 0)
		return 0;
	return torture_create_kthread(rcu_torture_stall, NULL, stall_task);
}

/* State structure for forward-progress self-propagating RCU callback. */
struct fwd_cb_state {
	struct rcu_head rh;
	int stop;
};

/*
 * Forward-progress self-propagating RCU callback function.  Because
 * callbacks run from softirq, this function is an implicit RCU read-side
 * critical section.
 */
static void rcu_torture_fwd_prog_cb(struct rcu_head *rhp)
{
	struct fwd_cb_state *fcsp = container_of(rhp, struct fwd_cb_state, rh);

	if (READ_ONCE(fcsp->stop)) {
		WRITE_ONCE(fcsp->stop, 2);
		return;
	}
	cur_ops->call(&fcsp->rh, rcu_torture_fwd_prog_cb);
}

/* State for continuous-flood RCU callbacks. */
struct rcu_fwd_cb {
	struct rcu_head rh;
	struct rcu_fwd_cb *rfc_next;
	struct rcu_fwd *rfc_rfp;
	int rfc_gps;
};

#define MAX_FWD_CB_JIFFIES	(8 * HZ) /* Maximum CB test duration. */
#define MIN_FWD_CB_LAUNDERS	3	/* This many CB invocations to count. */
#define MIN_FWD_CBS_LAUNDERED	100	/* Number of counted CBs. */
#define FWD_CBS_HIST_DIV	10	/* Histogram buckets/second. */
#define N_LAUNDERS_HIST (2 * MAX_FWD_CB_JIFFIES / (HZ / FWD_CBS_HIST_DIV))

struct rcu_launder_hist {
	long n_launders;
	unsigned long launder_gp_seq;
};

struct rcu_fwd {
	spinlock_t rcu_fwd_lock;
	struct rcu_fwd_cb *rcu_fwd_cb_head;
	struct rcu_fwd_cb **rcu_fwd_cb_tail;
	long n_launders_cb;
	unsigned long rcu_fwd_startat;
	struct rcu_launder_hist n_launders_hist[N_LAUNDERS_HIST];
	unsigned long rcu_launder_gp_seq_start;
};

static DEFINE_MUTEX(rcu_fwd_mutex);
static struct rcu_fwd *rcu_fwds;
static bool rcu_fwd_emergency_stop;

static void rcu_torture_fwd_cb_hist(struct rcu_fwd *rfp)
{
	unsigned long gps;
	unsigned long gps_old;
	int i;
	int j;

	for (i = ARRAY_SIZE(rfp->n_launders_hist) - 1; i > 0; i--)
		if (rfp->n_launders_hist[i].n_launders > 0)
			break;
	pr_alert("%s: Callback-invocation histogram (duration %lu jiffies):",
		 __func__, jiffies - rfp->rcu_fwd_startat);
	gps_old = rfp->rcu_launder_gp_seq_start;
	for (j = 0; j <= i; j++) {
		gps = rfp->n_launders_hist[j].launder_gp_seq;
		pr_cont(" %ds/%d: %ld:%ld",
			j + 1, FWD_CBS_HIST_DIV,
			rfp->n_launders_hist[j].n_launders,
			rcutorture_seq_diff(gps, gps_old));
		gps_old = gps;
	}
	pr_cont("\n");
}

/* Callback function for continuous-flood RCU callbacks. */
static void rcu_torture_fwd_cb_cr(struct rcu_head *rhp)
{
	unsigned long flags;
	int i;
	struct rcu_fwd_cb *rfcp = container_of(rhp, struct rcu_fwd_cb, rh);
	struct rcu_fwd_cb **rfcpp;
	struct rcu_fwd *rfp = rfcp->rfc_rfp;

	rfcp->rfc_next = NULL;
	rfcp->rfc_gps++;
	spin_lock_irqsave(&rfp->rcu_fwd_lock, flags);
	rfcpp = rfp->rcu_fwd_cb_tail;
	rfp->rcu_fwd_cb_tail = &rfcp->rfc_next;
	WRITE_ONCE(*rfcpp, rfcp);
	WRITE_ONCE(rfp->n_launders_cb, rfp->n_launders_cb + 1);
	i = ((jiffies - rfp->rcu_fwd_startat) / (HZ / FWD_CBS_HIST_DIV));
	if (i >= ARRAY_SIZE(rfp->n_launders_hist))
		i = ARRAY_SIZE(rfp->n_launders_hist) - 1;
	rfp->n_launders_hist[i].n_launders++;
	rfp->n_launders_hist[i].launder_gp_seq = cur_ops->get_gp_seq();
	spin_unlock_irqrestore(&rfp->rcu_fwd_lock, flags);
}

// Give the scheduler a chance, even on nohz_full CPUs.
static void rcu_torture_fwd_prog_cond_resched(unsigned long iter)
{
	if (IS_ENABLED(CONFIG_PREEMPTION) && IS_ENABLED(CONFIG_NO_HZ_FULL)) {
		// Real call_rcu() floods hit userspace, so emulate that.
		if (need_resched() || (iter & 0xfff))
			schedule();
		return;
	}
	// No userspace emulation: CB invocation throttles call_rcu()
	cond_resched();
}

/*
 * Free all callbacks on the rcu_fwd_cb_head list, either because the
 * test is over or because we hit an OOM event.
 */
static unsigned long rcu_torture_fwd_prog_cbfree(struct rcu_fwd *rfp)
{
	unsigned long flags;
	unsigned long freed = 0;
	struct rcu_fwd_cb *rfcp;

	for (;;) {
		spin_lock_irqsave(&rfp->rcu_fwd_lock, flags);
		rfcp = rfp->rcu_fwd_cb_head;
		if (!rfcp) {
			spin_unlock_irqrestore(&rfp->rcu_fwd_lock, flags);
			break;
		}
		rfp->rcu_fwd_cb_head = rfcp->rfc_next;
		if (!rfp->rcu_fwd_cb_head)
			rfp->rcu_fwd_cb_tail = &rfp->rcu_fwd_cb_head;
		spin_unlock_irqrestore(&rfp->rcu_fwd_lock, flags);
		kfree(rfcp);
		freed++;
		rcu_torture_fwd_prog_cond_resched(freed);
		if (tick_nohz_full_enabled()) {
			local_irq_save(flags);
			rcu_momentary_dyntick_idle();
			local_irq_restore(flags);
		}
	}
	return freed;
}

/* Carry out need_resched()/cond_resched() forward-progress testing. */
static void rcu_torture_fwd_prog_nr(struct rcu_fwd *rfp,
				    int *tested, int *tested_tries)
{
	unsigned long cver;
	unsigned long dur;
	struct fwd_cb_state fcs;
	unsigned long gps;
	int idx;
	int sd;
	int sd4;
	bool selfpropcb = false;
	unsigned long stopat;
	static DEFINE_TORTURE_RANDOM(trs);

	if  (cur_ops->call && cur_ops->sync && cur_ops->cb_barrier) {
		init_rcu_head_on_stack(&fcs.rh);
		selfpropcb = true;
	}

	/* Tight loop containing cond_resched(). */
	WRITE_ONCE(rcu_fwd_cb_nodelay, true);
	cur_ops->sync(); /* Later readers see above write. */
	if  (selfpropcb) {
		WRITE_ONCE(fcs.stop, 0);
		cur_ops->call(&fcs.rh, rcu_torture_fwd_prog_cb);
	}
	cver = READ_ONCE(rcu_torture_current_version);
	gps = cur_ops->get_gp_seq();
	sd = cur_ops->stall_dur() + 1;
	sd4 = (sd + fwd_progress_div - 1) / fwd_progress_div;
	dur = sd4 + torture_random(&trs) % (sd - sd4);
	WRITE_ONCE(rfp->rcu_fwd_startat, jiffies);
	stopat = rfp->rcu_fwd_startat + dur;
	while (time_before(jiffies, stopat) &&
	       !shutdown_time_arrived() &&
	       !READ_ONCE(rcu_fwd_emergency_stop) && !torture_must_stop()) {
		idx = cur_ops->readlock();
		udelay(10);
		cur_ops->readunlock(idx);
		if (!fwd_progress_need_resched || need_resched())
			cond_resched();
	}
	(*tested_tries)++;
	if (!time_before(jiffies, stopat) &&
	    !shutdown_time_arrived() &&
	    !READ_ONCE(rcu_fwd_emergency_stop) && !torture_must_stop()) {
		(*tested)++;
		cver = READ_ONCE(rcu_torture_current_version) - cver;
		gps = rcutorture_seq_diff(cur_ops->get_gp_seq(), gps);
		WARN_ON(!cver && gps < 2);
		pr_alert("%s: Duration %ld cver %ld gps %ld\n", __func__, dur, cver, gps);
	}
	if (selfpropcb) {
		WRITE_ONCE(fcs.stop, 1);
		cur_ops->sync(); /* Wait for running CB to complete. */
		cur_ops->cb_barrier(); /* Wait for queued callbacks. */
	}

	if (selfpropcb) {
		WARN_ON(READ_ONCE(fcs.stop) != 2);
		destroy_rcu_head_on_stack(&fcs.rh);
	}
	schedule_timeout_uninterruptible(HZ / 10); /* Let kthreads recover. */
	WRITE_ONCE(rcu_fwd_cb_nodelay, false);
}

/* Carry out call_rcu() forward-progress testing. */
static void rcu_torture_fwd_prog_cr(struct rcu_fwd *rfp)
{
	unsigned long cver;
	unsigned long flags;
	unsigned long gps;
	int i;
	long n_launders;
	long n_launders_cb_snap;
	long n_launders_sa;
	long n_max_cbs;
	long n_max_gps;
	struct rcu_fwd_cb *rfcp;
	struct rcu_fwd_cb *rfcpn;
	unsigned long stopat;
	unsigned long stoppedat;

	if (READ_ONCE(rcu_fwd_emergency_stop))
		return; /* Get out of the way quickly, no GP wait! */
	if (!cur_ops->call)
		return; /* Can't do call_rcu() fwd prog without ->call. */

	/* Loop continuously posting RCU callbacks. */
	WRITE_ONCE(rcu_fwd_cb_nodelay, true);
	cur_ops->sync(); /* Later readers see above write. */
	WRITE_ONCE(rfp->rcu_fwd_startat, jiffies);
	stopat = rfp->rcu_fwd_startat + MAX_FWD_CB_JIFFIES;
	n_launders = 0;
	rfp->n_launders_cb = 0; // Hoist initialization for multi-kthread
	n_launders_sa = 0;
	n_max_cbs = 0;
	n_max_gps = 0;
	for (i = 0; i < ARRAY_SIZE(rfp->n_launders_hist); i++)
		rfp->n_launders_hist[i].n_launders = 0;
	cver = READ_ONCE(rcu_torture_current_version);
	gps = cur_ops->get_gp_seq();
	rfp->rcu_launder_gp_seq_start = gps;
	tick_dep_set_task(current, TICK_DEP_BIT_RCU);
	while (time_before(jiffies, stopat) &&
	       !shutdown_time_arrived() &&
	       !READ_ONCE(rcu_fwd_emergency_stop) && !torture_must_stop()) {
		rfcp = READ_ONCE(rfp->rcu_fwd_cb_head);
		rfcpn = NULL;
		if (rfcp)
			rfcpn = READ_ONCE(rfcp->rfc_next);
		if (rfcpn) {
			if (rfcp->rfc_gps >= MIN_FWD_CB_LAUNDERS &&
			    ++n_max_gps >= MIN_FWD_CBS_LAUNDERED)
				break;
			rfp->rcu_fwd_cb_head = rfcpn;
			n_launders++;
			n_launders_sa++;
		} else {
			rfcp = kmalloc(sizeof(*rfcp), GFP_KERNEL);
			if (WARN_ON_ONCE(!rfcp)) {
				schedule_timeout_interruptible(1);
				continue;
			}
			n_max_cbs++;
			n_launders_sa = 0;
			rfcp->rfc_gps = 0;
			rfcp->rfc_rfp = rfp;
		}
		cur_ops->call(&rfcp->rh, rcu_torture_fwd_cb_cr);
		rcu_torture_fwd_prog_cond_resched(n_launders + n_max_cbs);
		if (tick_nohz_full_enabled()) {
			local_irq_save(flags);
			rcu_momentary_dyntick_idle();
			local_irq_restore(flags);
		}
	}
	stoppedat = jiffies;
	n_launders_cb_snap = READ_ONCE(rfp->n_launders_cb);
	cver = READ_ONCE(rcu_torture_current_version) - cver;
	gps = rcutorture_seq_diff(cur_ops->get_gp_seq(), gps);
	cur_ops->cb_barrier(); /* Wait for callbacks to be invoked. */
	(void)rcu_torture_fwd_prog_cbfree(rfp);

	if (!torture_must_stop() && !READ_ONCE(rcu_fwd_emergency_stop) &&
	    !shutdown_time_arrived()) {
		WARN_ON(n_max_gps < MIN_FWD_CBS_LAUNDERED);
		pr_alert("%s Duration %lu barrier: %lu pending %ld n_launders: %ld n_launders_sa: %ld n_max_gps: %ld n_max_cbs: %ld cver %ld gps %ld\n",
			 __func__,
			 stoppedat - rfp->rcu_fwd_startat, jiffies - stoppedat,
			 n_launders + n_max_cbs - n_launders_cb_snap,
			 n_launders, n_launders_sa,
			 n_max_gps, n_max_cbs, cver, gps);
		rcu_torture_fwd_cb_hist(rfp);
	}
	schedule_timeout_uninterruptible(HZ); /* Let CBs drain. */
	tick_dep_clear_task(current, TICK_DEP_BIT_RCU);
	WRITE_ONCE(rcu_fwd_cb_nodelay, false);
}


/*
 * OOM notifier, but this only prints diagnostic information for the
 * current forward-progress test.
 */
static int rcutorture_oom_notify(struct notifier_block *self,
				 unsigned long notused, void *nfreed)
{
	struct rcu_fwd *rfp;

	mutex_lock(&rcu_fwd_mutex);
	rfp = rcu_fwds;
	if (!rfp) {
		mutex_unlock(&rcu_fwd_mutex);
		return NOTIFY_OK;
	}
	WARN(1, "%s invoked upon OOM during forward-progress testing.\n",
	     __func__);
	rcu_torture_fwd_cb_hist(rfp);
	rcu_fwd_progress_check(1 + (jiffies - READ_ONCE(rfp->rcu_fwd_startat)) / 2);
	WRITE_ONCE(rcu_fwd_emergency_stop, true);
	smp_mb(); /* Emergency stop before free and wait to avoid hangs. */
	pr_info("%s: Freed %lu RCU callbacks.\n",
		__func__, rcu_torture_fwd_prog_cbfree(rfp));
	rcu_barrier();
	pr_info("%s: Freed %lu RCU callbacks.\n",
		__func__, rcu_torture_fwd_prog_cbfree(rfp));
	rcu_barrier();
	pr_info("%s: Freed %lu RCU callbacks.\n",
		__func__, rcu_torture_fwd_prog_cbfree(rfp));
	smp_mb(); /* Frees before return to avoid redoing OOM. */
	(*(unsigned long *)nfreed)++; /* Forward progress CBs freed! */
	pr_info("%s returning after OOM processing.\n", __func__);
	mutex_unlock(&rcu_fwd_mutex);
	return NOTIFY_OK;
}

static struct notifier_block rcutorture_oom_nb = {
	.notifier_call = rcutorture_oom_notify
};

/* Carry out grace-period forward-progress testing. */
static int rcu_torture_fwd_prog(void *args)
{
	struct rcu_fwd *rfp = args;
	int tested = 0;
	int tested_tries = 0;

	VERBOSE_TOROUT_STRING("rcu_torture_fwd_progress task started");
	rcu_bind_current_to_nocb();
	if (!IS_ENABLED(CONFIG_SMP) || !IS_ENABLED(CONFIG_RCU_BOOST))
		set_user_nice(current, MAX_NICE);
	do {
		schedule_timeout_interruptible(fwd_progress_holdoff * HZ);
		WRITE_ONCE(rcu_fwd_emergency_stop, false);
		if (!IS_ENABLED(CONFIG_TINY_RCU) ||
		    rcu_inkernel_boot_has_ended())
			rcu_torture_fwd_prog_nr(rfp, &tested, &tested_tries);
		if (rcu_inkernel_boot_has_ended())
			rcu_torture_fwd_prog_cr(rfp);

		/* Avoid slow periods, better to test when busy. */
		stutter_wait("rcu_torture_fwd_prog");
	} while (!torture_must_stop());
	/* Short runs might not contain a valid forward-progress attempt. */
	WARN_ON(!tested && tested_tries >= 5);
	pr_alert("%s: tested %d tested_tries %d\n", __func__, tested, tested_tries);
	torture_kthread_stopping("rcu_torture_fwd_prog");
	return 0;
}

/* If forward-progress checking is requested and feasible, spawn the thread. */
static int __init rcu_torture_fwd_prog_init(void)
{
	struct rcu_fwd *rfp;

	if (!fwd_progress)
		return 0; /* Not requested, so don't do it. */
	if (!cur_ops->stall_dur || cur_ops->stall_dur() <= 0 ||
	    cur_ops == &rcu_busted_ops) {
		VERBOSE_TOROUT_STRING("rcu_torture_fwd_prog_init: Disabled, unsupported by RCU flavor under test");
		return 0;
	}
	if (stall_cpu > 0) {
		VERBOSE_TOROUT_STRING("rcu_torture_fwd_prog_init: Disabled, conflicts with CPU-stall testing");
		if (IS_MODULE(CONFIG_RCU_TORTURE_TESTS))
			return -EINVAL; /* In module, can fail back to user. */
		WARN_ON(1); /* Make sure rcutorture notices conflict. */
		return 0;
	}
	if (fwd_progress_holdoff <= 0)
		fwd_progress_holdoff = 1;
	if (fwd_progress_div <= 0)
		fwd_progress_div = 4;
	rfp = kzalloc(sizeof(*rfp), GFP_KERNEL);
	if (!rfp)
		return -ENOMEM;
	spin_lock_init(&rfp->rcu_fwd_lock);
	rfp->rcu_fwd_cb_tail = &rfp->rcu_fwd_cb_head;
<<<<<<< HEAD
	rcu_fwds = rfp;
=======
	mutex_lock(&rcu_fwd_mutex);
	rcu_fwds = rfp;
	mutex_unlock(&rcu_fwd_mutex);
	register_oom_notifier(&rcutorture_oom_nb);
>>>>>>> d1988041
	return torture_create_kthread(rcu_torture_fwd_prog, rfp, fwd_prog_task);
}

static void rcu_torture_fwd_prog_cleanup(void)
{
	struct rcu_fwd *rfp;

	torture_stop_kthread(rcu_torture_fwd_prog, fwd_prog_task);
	rfp = rcu_fwds;
<<<<<<< HEAD
	rcu_fwds = NULL;
=======
	mutex_lock(&rcu_fwd_mutex);
	rcu_fwds = NULL;
	mutex_unlock(&rcu_fwd_mutex);
	unregister_oom_notifier(&rcutorture_oom_nb);
>>>>>>> d1988041
	kfree(rfp);
}

/* Callback function for RCU barrier testing. */
static void rcu_torture_barrier_cbf(struct rcu_head *rcu)
{
	atomic_inc(&barrier_cbs_invoked);
}

/* IPI handler to get callback posted on desired CPU, if online. */
static void rcu_torture_barrier1cb(void *rcu_void)
{
	struct rcu_head *rhp = rcu_void;

	cur_ops->call(rhp, rcu_torture_barrier_cbf);
}

/* kthread function to register callbacks used to test RCU barriers. */
static int rcu_torture_barrier_cbs(void *arg)
{
	long myid = (long)arg;
	bool lastphase = false;
	bool newphase;
	struct rcu_head rcu;

	init_rcu_head_on_stack(&rcu);
	VERBOSE_TOROUT_STRING("rcu_torture_barrier_cbs task started");
	set_user_nice(current, MAX_NICE);
	do {
		wait_event(barrier_cbs_wq[myid],
			   (newphase =
			    smp_load_acquire(&barrier_phase)) != lastphase ||
			   torture_must_stop());
		lastphase = newphase;
		if (torture_must_stop())
			break;
		/*
		 * The above smp_load_acquire() ensures barrier_phase load
		 * is ordered before the following ->call().
		 */
		if (smp_call_function_single(myid, rcu_torture_barrier1cb,
					     &rcu, 1)) {
			// IPI failed, so use direct call from current CPU.
			cur_ops->call(&rcu, rcu_torture_barrier_cbf);
		}
		if (atomic_dec_and_test(&barrier_cbs_count))
			wake_up(&barrier_wq);
	} while (!torture_must_stop());
	if (cur_ops->cb_barrier != NULL)
		cur_ops->cb_barrier();
	destroy_rcu_head_on_stack(&rcu);
	torture_kthread_stopping("rcu_torture_barrier_cbs");
	return 0;
}

/* kthread function to drive and coordinate RCU barrier testing. */
static int rcu_torture_barrier(void *arg)
{
	int i;

	VERBOSE_TOROUT_STRING("rcu_torture_barrier task starting");
	do {
		atomic_set(&barrier_cbs_invoked, 0);
		atomic_set(&barrier_cbs_count, n_barrier_cbs);
		/* Ensure barrier_phase ordered after prior assignments. */
		smp_store_release(&barrier_phase, !barrier_phase);
		for (i = 0; i < n_barrier_cbs; i++)
			wake_up(&barrier_cbs_wq[i]);
		wait_event(barrier_wq,
			   atomic_read(&barrier_cbs_count) == 0 ||
			   torture_must_stop());
		if (torture_must_stop())
			break;
		n_barrier_attempts++;
		cur_ops->cb_barrier(); /* Implies smp_mb() for wait_event(). */
		if (atomic_read(&barrier_cbs_invoked) != n_barrier_cbs) {
			n_rcu_torture_barrier_error++;
			pr_err("barrier_cbs_invoked = %d, n_barrier_cbs = %d\n",
			       atomic_read(&barrier_cbs_invoked),
			       n_barrier_cbs);
			WARN_ON(1);
			// Wait manually for the remaining callbacks
			i = 0;
			do {
				if (WARN_ON(i++ > HZ))
					i = INT_MIN;
				schedule_timeout_interruptible(1);
				cur_ops->cb_barrier();
			} while (atomic_read(&barrier_cbs_invoked) !=
				 n_barrier_cbs &&
				 !torture_must_stop());
			smp_mb(); // Can't trust ordering if broken.
			if (!torture_must_stop())
				pr_err("Recovered: barrier_cbs_invoked = %d\n",
				       atomic_read(&barrier_cbs_invoked));
		} else {
			n_barrier_successes++;
		}
		schedule_timeout_interruptible(HZ / 10);
	} while (!torture_must_stop());
	torture_kthread_stopping("rcu_torture_barrier");
	return 0;
}

/* Initialize RCU barrier testing. */
static int rcu_torture_barrier_init(void)
{
	int i;
	int ret;

	if (n_barrier_cbs <= 0)
		return 0;
	if (cur_ops->call == NULL || cur_ops->cb_barrier == NULL) {
		pr_alert("%s" TORTURE_FLAG
			 " Call or barrier ops missing for %s,\n",
			 torture_type, cur_ops->name);
		pr_alert("%s" TORTURE_FLAG
			 " RCU barrier testing omitted from run.\n",
			 torture_type);
		return 0;
	}
	atomic_set(&barrier_cbs_count, 0);
	atomic_set(&barrier_cbs_invoked, 0);
	barrier_cbs_tasks =
		kcalloc(n_barrier_cbs, sizeof(barrier_cbs_tasks[0]),
			GFP_KERNEL);
	barrier_cbs_wq =
		kcalloc(n_barrier_cbs, sizeof(barrier_cbs_wq[0]), GFP_KERNEL);
	if (barrier_cbs_tasks == NULL || !barrier_cbs_wq)
		return -ENOMEM;
	for (i = 0; i < n_barrier_cbs; i++) {
		init_waitqueue_head(&barrier_cbs_wq[i]);
		ret = torture_create_kthread(rcu_torture_barrier_cbs,
					     (void *)(long)i,
					     barrier_cbs_tasks[i]);
		if (ret)
			return ret;
	}
	return torture_create_kthread(rcu_torture_barrier, NULL, barrier_task);
}

/* Clean up after RCU barrier testing. */
static void rcu_torture_barrier_cleanup(void)
{
	int i;

	torture_stop_kthread(rcu_torture_barrier, barrier_task);
	if (barrier_cbs_tasks != NULL) {
		for (i = 0; i < n_barrier_cbs; i++)
			torture_stop_kthread(rcu_torture_barrier_cbs,
					     barrier_cbs_tasks[i]);
		kfree(barrier_cbs_tasks);
		barrier_cbs_tasks = NULL;
	}
	if (barrier_cbs_wq != NULL) {
		kfree(barrier_cbs_wq);
		barrier_cbs_wq = NULL;
	}
}

static bool rcu_torture_can_boost(void)
{
	static int boost_warn_once;
	int prio;

	if (!(test_boost == 1 && cur_ops->can_boost) && test_boost != 2)
		return false;

	prio = rcu_get_gp_kthreads_prio();
	if (!prio)
		return false;

	if (prio < 2) {
		if (boost_warn_once  == 1)
			return false;

		pr_alert("%s: WARN: RCU kthread priority too low to test boosting.  Skipping RCU boost test. Try passing rcutree.kthread_prio > 1 on the kernel command line.\n", KBUILD_MODNAME);
		boost_warn_once = 1;
		return false;
	}

	return true;
}

static bool read_exit_child_stop;
static bool read_exit_child_stopped;
static wait_queue_head_t read_exit_wq;

// Child kthread which just does an rcutorture reader and exits.
static int rcu_torture_read_exit_child(void *trsp_in)
{
	struct torture_random_state *trsp = trsp_in;

	set_user_nice(current, MAX_NICE);
	// Minimize time between reading and exiting.
	while (!kthread_should_stop())
		schedule_timeout_uninterruptible(1);
	(void)rcu_torture_one_read(trsp);
	return 0;
}

// Parent kthread which creates and destroys read-exit child kthreads.
static int rcu_torture_read_exit(void *unused)
{
	int count = 0;
	bool errexit = false;
	int i;
	struct task_struct *tsp;
	DEFINE_TORTURE_RANDOM(trs);

	// Allocate and initialize.
	set_user_nice(current, MAX_NICE);
	VERBOSE_TOROUT_STRING("rcu_torture_read_exit: Start of test");

	// Each pass through this loop does one read-exit episode.
	do {
		if (++count > read_exit_burst) {
			VERBOSE_TOROUT_STRING("rcu_torture_read_exit: End of episode");
			rcu_barrier(); // Wait for task_struct free, avoid OOM.
			for (i = 0; i < read_exit_delay; i++) {
				schedule_timeout_uninterruptible(HZ);
				if (READ_ONCE(read_exit_child_stop))
					break;
			}
			if (!READ_ONCE(read_exit_child_stop))
				VERBOSE_TOROUT_STRING("rcu_torture_read_exit: Start of episode");
			count = 0;
		}
		if (READ_ONCE(read_exit_child_stop))
			break;
		// Spawn child.
		tsp = kthread_run(rcu_torture_read_exit_child,
				     &trs, "%s",
				     "rcu_torture_read_exit_child");
		if (IS_ERR(tsp)) {
			VERBOSE_TOROUT_ERRSTRING("out of memory");
			errexit = true;
			tsp = NULL;
			break;
		}
		cond_resched();
		kthread_stop(tsp);
		n_read_exits ++;
		stutter_wait("rcu_torture_read_exit");
	} while (!errexit && !READ_ONCE(read_exit_child_stop));

	// Clean up and exit.
	smp_store_release(&read_exit_child_stopped, true); // After reaping.
	smp_mb(); // Store before wakeup.
	wake_up(&read_exit_wq);
	while (!torture_must_stop())
		schedule_timeout_uninterruptible(1);
	torture_kthread_stopping("rcu_torture_read_exit");
	return 0;
}

static int rcu_torture_read_exit_init(void)
{
	if (read_exit_burst <= 0)
		return -EINVAL;
	init_waitqueue_head(&read_exit_wq);
	read_exit_child_stop = false;
	read_exit_child_stopped = false;
	return torture_create_kthread(rcu_torture_read_exit, NULL,
				      read_exit_task);
}

static void rcu_torture_read_exit_cleanup(void)
{
	if (!read_exit_task)
		return;
	WRITE_ONCE(read_exit_child_stop, true);
	smp_mb(); // Above write before wait.
	wait_event(read_exit_wq, smp_load_acquire(&read_exit_child_stopped));
	torture_stop_kthread(rcutorture_read_exit, read_exit_task);
}

static enum cpuhp_state rcutor_hp;

static void
rcu_torture_cleanup(void)
{
	int firsttime;
	int flags = 0;
	unsigned long gp_seq = 0;
	int i;

	if (torture_cleanup_begin()) {
		if (cur_ops->cb_barrier != NULL)
			cur_ops->cb_barrier();
		return;
	}
	if (!cur_ops) {
		torture_cleanup_end();
		return;
	}

	show_rcu_gp_kthreads();
	rcu_torture_read_exit_cleanup();
	rcu_torture_barrier_cleanup();
	rcu_torture_fwd_prog_cleanup();
	torture_stop_kthread(rcu_torture_stall, stall_task);
	torture_stop_kthread(rcu_torture_writer, writer_task);

	if (reader_tasks) {
		for (i = 0; i < nrealreaders; i++)
			torture_stop_kthread(rcu_torture_reader,
					     reader_tasks[i]);
		kfree(reader_tasks);
	}

	if (fakewriter_tasks) {
		for (i = 0; i < nfakewriters; i++) {
			torture_stop_kthread(rcu_torture_fakewriter,
					     fakewriter_tasks[i]);
		}
		kfree(fakewriter_tasks);
		fakewriter_tasks = NULL;
	}

	rcutorture_get_gp_data(cur_ops->ttype, &flags, &gp_seq);
	srcutorture_get_gp_data(cur_ops->ttype, srcu_ctlp, &flags, &gp_seq);
	pr_alert("%s:  End-test grace-period state: g%ld f%#x total-gps=%ld\n",
		 cur_ops->name, (long)gp_seq, flags,
		 rcutorture_seq_diff(gp_seq, start_gp_seq));
	torture_stop_kthread(rcu_torture_stats, stats_task);
	torture_stop_kthread(rcu_torture_fqs, fqs_task);
	if (rcu_torture_can_boost())
		cpuhp_remove_state(rcutor_hp);

	/*
	 * Wait for all RCU callbacks to fire, then do torture-type-specific
	 * cleanup operations.
	 */
	if (cur_ops->cb_barrier != NULL)
		cur_ops->cb_barrier();
	if (cur_ops->cleanup != NULL)
		cur_ops->cleanup();

	rcu_torture_stats_print();  /* -After- the stats thread is stopped! */

	if (err_segs_recorded) {
		pr_alert("Failure/close-call rcutorture reader segments:\n");
		if (rt_read_nsegs == 0)
			pr_alert("\t: No segments recorded!!!\n");
		firsttime = 1;
		for (i = 0; i < rt_read_nsegs; i++) {
			pr_alert("\t%d: %#x ", i, err_segs[i].rt_readstate);
			if (err_segs[i].rt_delay_jiffies != 0) {
				pr_cont("%s%ldjiffies", firsttime ? "" : "+",
					err_segs[i].rt_delay_jiffies);
				firsttime = 0;
			}
			if (err_segs[i].rt_delay_ms != 0) {
				pr_cont("%s%ldms", firsttime ? "" : "+",
					err_segs[i].rt_delay_ms);
				firsttime = 0;
			}
			if (err_segs[i].rt_delay_us != 0) {
				pr_cont("%s%ldus", firsttime ? "" : "+",
					err_segs[i].rt_delay_us);
				firsttime = 0;
			}
			pr_cont("%s\n",
				err_segs[i].rt_preempted ? "preempted" : "");

		}
	}
	if (atomic_read(&n_rcu_torture_error) || n_rcu_torture_barrier_error)
		rcu_torture_print_module_parms(cur_ops, "End of test: FAILURE");
	else if (torture_onoff_failures())
		rcu_torture_print_module_parms(cur_ops,
					       "End of test: RCU_HOTPLUG");
	else
		rcu_torture_print_module_parms(cur_ops, "End of test: SUCCESS");
	torture_cleanup_end();
}

#ifdef CONFIG_DEBUG_OBJECTS_RCU_HEAD
static void rcu_torture_leak_cb(struct rcu_head *rhp)
{
}

static void rcu_torture_err_cb(struct rcu_head *rhp)
{
	/*
	 * This -might- happen due to race conditions, but is unlikely.
	 * The scenario that leads to this happening is that the
	 * first of the pair of duplicate callbacks is queued,
	 * someone else starts a grace period that includes that
	 * callback, then the second of the pair must wait for the
	 * next grace period.  Unlikely, but can happen.  If it
	 * does happen, the debug-objects subsystem won't have splatted.
	 */
	pr_alert("%s: duplicated callback was invoked.\n", KBUILD_MODNAME);
}
#endif /* #ifdef CONFIG_DEBUG_OBJECTS_RCU_HEAD */

/*
 * Verify that double-free causes debug-objects to complain, but only
 * if CONFIG_DEBUG_OBJECTS_RCU_HEAD=y.  Otherwise, say that the test
 * cannot be carried out.
 */
static void rcu_test_debug_objects(void)
{
#ifdef CONFIG_DEBUG_OBJECTS_RCU_HEAD
	struct rcu_head rh1;
	struct rcu_head rh2;

	init_rcu_head_on_stack(&rh1);
	init_rcu_head_on_stack(&rh2);
	pr_alert("%s: WARN: Duplicate call_rcu() test starting.\n", KBUILD_MODNAME);

	/* Try to queue the rh2 pair of callbacks for the same grace period. */
	preempt_disable(); /* Prevent preemption from interrupting test. */
	rcu_read_lock(); /* Make it impossible to finish a grace period. */
	call_rcu(&rh1, rcu_torture_leak_cb); /* Start grace period. */
	local_irq_disable(); /* Make it harder to start a new grace period. */
	call_rcu(&rh2, rcu_torture_leak_cb);
	call_rcu(&rh2, rcu_torture_err_cb); /* Duplicate callback. */
	local_irq_enable();
	rcu_read_unlock();
	preempt_enable();

	/* Wait for them all to get done so we can safely return. */
	rcu_barrier();
	pr_alert("%s: WARN: Duplicate call_rcu() test complete.\n", KBUILD_MODNAME);
	destroy_rcu_head_on_stack(&rh1);
	destroy_rcu_head_on_stack(&rh2);
#else /* #ifdef CONFIG_DEBUG_OBJECTS_RCU_HEAD */
	pr_alert("%s: !CONFIG_DEBUG_OBJECTS_RCU_HEAD, not testing duplicate call_rcu()\n", KBUILD_MODNAME);
#endif /* #else #ifdef CONFIG_DEBUG_OBJECTS_RCU_HEAD */
}

static void rcutorture_sync(void)
{
	static unsigned long n;

	if (cur_ops->sync && !(++n & 0xfff))
		cur_ops->sync();
}

static int __init
rcu_torture_init(void)
{
	long i;
	int cpu;
	int firsterr = 0;
	int flags = 0;
	unsigned long gp_seq = 0;
	static struct rcu_torture_ops *torture_ops[] = {
		&rcu_ops, &rcu_busted_ops, &srcu_ops, &srcud_ops,
		&busted_srcud_ops, &tasks_ops, &tasks_rude_ops,
		&tasks_tracing_ops, &trivial_ops,
	};

	if (!torture_init_begin(torture_type, verbose))
		return -EBUSY;

	/* Process args and tell the world that the torturer is on the job. */
	for (i = 0; i < ARRAY_SIZE(torture_ops); i++) {
		cur_ops = torture_ops[i];
		if (strcmp(torture_type, cur_ops->name) == 0)
			break;
	}
	if (i == ARRAY_SIZE(torture_ops)) {
		pr_alert("rcu-torture: invalid torture type: \"%s\"\n",
			 torture_type);
		pr_alert("rcu-torture types:");
		for (i = 0; i < ARRAY_SIZE(torture_ops); i++)
			pr_cont(" %s", torture_ops[i]->name);
		pr_cont("\n");
		WARN_ON(!IS_MODULE(CONFIG_RCU_TORTURE_TEST));
		firsterr = -EINVAL;
		cur_ops = NULL;
		goto unwind;
	}
	if (cur_ops->fqs == NULL && fqs_duration != 0) {
		pr_alert("rcu-torture: ->fqs NULL and non-zero fqs_duration, fqs disabled.\n");
		fqs_duration = 0;
	}
	if (cur_ops->init)
		cur_ops->init();

	if (nreaders >= 0) {
		nrealreaders = nreaders;
	} else {
		nrealreaders = num_online_cpus() - 2 - nreaders;
		if (nrealreaders <= 0)
			nrealreaders = 1;
	}
	rcu_torture_print_module_parms(cur_ops, "Start of test");
	rcutorture_get_gp_data(cur_ops->ttype, &flags, &gp_seq);
	srcutorture_get_gp_data(cur_ops->ttype, srcu_ctlp, &flags, &gp_seq);
	start_gp_seq = gp_seq;
	pr_alert("%s:  Start-test grace-period state: g%ld f%#x\n",
		 cur_ops->name, (long)gp_seq, flags);

	/* Set up the freelist. */

	INIT_LIST_HEAD(&rcu_torture_freelist);
	for (i = 0; i < ARRAY_SIZE(rcu_tortures); i++) {
		rcu_tortures[i].rtort_mbtest = 0;
		list_add_tail(&rcu_tortures[i].rtort_free,
			      &rcu_torture_freelist);
	}

	/* Initialize the statistics so that each run gets its own numbers. */

	rcu_torture_current = NULL;
	rcu_torture_current_version = 0;
	atomic_set(&n_rcu_torture_alloc, 0);
	atomic_set(&n_rcu_torture_alloc_fail, 0);
	atomic_set(&n_rcu_torture_free, 0);
	atomic_set(&n_rcu_torture_mberror, 0);
	atomic_set(&n_rcu_torture_error, 0);
	n_rcu_torture_barrier_error = 0;
	n_rcu_torture_boost_ktrerror = 0;
	n_rcu_torture_boost_rterror = 0;
	n_rcu_torture_boost_failure = 0;
	n_rcu_torture_boosts = 0;
	for (i = 0; i < RCU_TORTURE_PIPE_LEN + 1; i++)
		atomic_set(&rcu_torture_wcount[i], 0);
	for_each_possible_cpu(cpu) {
		for (i = 0; i < RCU_TORTURE_PIPE_LEN + 1; i++) {
			per_cpu(rcu_torture_count, cpu)[i] = 0;
			per_cpu(rcu_torture_batch, cpu)[i] = 0;
		}
	}
	err_segs_recorded = 0;
	rt_read_nsegs = 0;

	/* Start up the kthreads. */

	firsterr = torture_create_kthread(rcu_torture_writer, NULL,
					  writer_task);
	if (firsterr)
		goto unwind;
	if (nfakewriters > 0) {
		fakewriter_tasks = kcalloc(nfakewriters,
					   sizeof(fakewriter_tasks[0]),
					   GFP_KERNEL);
		if (fakewriter_tasks == NULL) {
			VERBOSE_TOROUT_ERRSTRING("out of memory");
			firsterr = -ENOMEM;
			goto unwind;
		}
	}
	for (i = 0; i < nfakewriters; i++) {
		firsterr = torture_create_kthread(rcu_torture_fakewriter,
						  NULL, fakewriter_tasks[i]);
		if (firsterr)
			goto unwind;
	}
	reader_tasks = kcalloc(nrealreaders, sizeof(reader_tasks[0]),
			       GFP_KERNEL);
	if (reader_tasks == NULL) {
		VERBOSE_TOROUT_ERRSTRING("out of memory");
		firsterr = -ENOMEM;
		goto unwind;
	}
	for (i = 0; i < nrealreaders; i++) {
		firsterr = torture_create_kthread(rcu_torture_reader, (void *)i,
						  reader_tasks[i]);
		if (firsterr)
			goto unwind;
	}
	if (stat_interval > 0) {
		firsterr = torture_create_kthread(rcu_torture_stats, NULL,
						  stats_task);
		if (firsterr)
			goto unwind;
	}
	if (test_no_idle_hz && shuffle_interval > 0) {
		firsterr = torture_shuffle_init(shuffle_interval * HZ);
		if (firsterr)
			goto unwind;
	}
	if (stutter < 0)
		stutter = 0;
	if (stutter) {
		int t;

		t = cur_ops->stall_dur ? cur_ops->stall_dur() : stutter * HZ;
		firsterr = torture_stutter_init(stutter * HZ, t);
		if (firsterr)
			goto unwind;
	}
	if (fqs_duration < 0)
		fqs_duration = 0;
	if (fqs_duration) {
		/* Create the fqs thread */
		firsterr = torture_create_kthread(rcu_torture_fqs, NULL,
						  fqs_task);
		if (firsterr)
			goto unwind;
	}
	if (test_boost_interval < 1)
		test_boost_interval = 1;
	if (test_boost_duration < 2)
		test_boost_duration = 2;
	if (rcu_torture_can_boost()) {

		boost_starttime = jiffies + test_boost_interval * HZ;

		firsterr = cpuhp_setup_state(CPUHP_AP_ONLINE_DYN, "RCU_TORTURE",
					     rcutorture_booster_init,
					     rcutorture_booster_cleanup);
		if (firsterr < 0)
			goto unwind;
		rcutor_hp = firsterr;
	}
	shutdown_jiffies = jiffies + shutdown_secs * HZ;
	firsterr = torture_shutdown_init(shutdown_secs, rcu_torture_cleanup);
	if (firsterr)
		goto unwind;
	firsterr = torture_onoff_init(onoff_holdoff * HZ, onoff_interval,
				      rcutorture_sync);
	if (firsterr)
		goto unwind;
	firsterr = rcu_torture_stall_init();
	if (firsterr)
		goto unwind;
	firsterr = rcu_torture_fwd_prog_init();
	if (firsterr)
		goto unwind;
	firsterr = rcu_torture_barrier_init();
	if (firsterr)
		goto unwind;
	firsterr = rcu_torture_read_exit_init();
	if (firsterr)
		goto unwind;
	if (object_debug)
		rcu_test_debug_objects();
	torture_init_end();
	return 0;

unwind:
	torture_init_end();
	rcu_torture_cleanup();
	return firsterr;
}

module_init(rcu_torture_init);
module_exit(rcu_torture_cleanup);<|MERGE_RESOLUTION|>--- conflicted
+++ resolved
@@ -2158,14 +2158,10 @@
 		return -ENOMEM;
 	spin_lock_init(&rfp->rcu_fwd_lock);
 	rfp->rcu_fwd_cb_tail = &rfp->rcu_fwd_cb_head;
-<<<<<<< HEAD
-	rcu_fwds = rfp;
-=======
 	mutex_lock(&rcu_fwd_mutex);
 	rcu_fwds = rfp;
 	mutex_unlock(&rcu_fwd_mutex);
 	register_oom_notifier(&rcutorture_oom_nb);
->>>>>>> d1988041
 	return torture_create_kthread(rcu_torture_fwd_prog, rfp, fwd_prog_task);
 }
 
@@ -2175,14 +2171,10 @@
 
 	torture_stop_kthread(rcu_torture_fwd_prog, fwd_prog_task);
 	rfp = rcu_fwds;
-<<<<<<< HEAD
-	rcu_fwds = NULL;
-=======
 	mutex_lock(&rcu_fwd_mutex);
 	rcu_fwds = NULL;
 	mutex_unlock(&rcu_fwd_mutex);
 	unregister_oom_notifier(&rcutorture_oom_nb);
->>>>>>> d1988041
 	kfree(rfp);
 }
 
