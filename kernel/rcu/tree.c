// SPDX-License-Identifier: GPL-2.0+
/*
 * Read-Copy Update mechanism for mutual exclusion (tree-based version)
 *
 * Copyright IBM Corporation, 2008
 *
 * Authors: Dipankar Sarma <dipankar@in.ibm.com>
 *	    Manfred Spraul <manfred@colorfullife.com>
 *	    Paul E. McKenney <paulmck@linux.ibm.com>
 *
 * Based on the original work by Paul McKenney <paulmck@linux.ibm.com>
 * and inputs from Rusty Russell, Andrea Arcangeli and Andi Kleen.
 *
 * For detailed explanation of Read-Copy Update mechanism see -
 *	Documentation/RCU
 */

#define pr_fmt(fmt) "rcu: " fmt

#include <linux/types.h>
#include <linux/kernel.h>
#include <linux/init.h>
#include <linux/spinlock.h>
#include <linux/smp.h>
#include <linux/rcupdate_wait.h>
#include <linux/interrupt.h>
#include <linux/sched.h>
#include <linux/sched/debug.h>
#include <linux/nmi.h>
#include <linux/atomic.h>
#include <linux/bitops.h>
#include <linux/export.h>
#include <linux/completion.h>
#include <linux/moduleparam.h>
#include <linux/panic.h>
#include <linux/panic_notifier.h>
#include <linux/percpu.h>
#include <linux/notifier.h>
#include <linux/cpu.h>
#include <linux/mutex.h>
#include <linux/time.h>
#include <linux/kernel_stat.h>
#include <linux/wait.h>
#include <linux/kthread.h>
#include <uapi/linux/sched/types.h>
#include <linux/prefetch.h>
#include <linux/delay.h>
#include <linux/random.h>
#include <linux/trace_events.h>
#include <linux/suspend.h>
#include <linux/ftrace.h>
#include <linux/tick.h>
#include <linux/sysrq.h>
#include <linux/kprobes.h>
#include <linux/gfp.h>
#include <linux/oom.h>
#include <linux/smpboot.h>
#include <linux/jiffies.h>
#include <linux/slab.h>
#include <linux/sched/isolation.h>
#include <linux/sched/clock.h>
#include <linux/vmalloc.h>
#include <linux/mm.h>
#include <linux/kasan.h>
#include "../time/tick-internal.h"

#include "tree.h"
#include "rcu.h"

#ifdef MODULE_PARAM_PREFIX
#undef MODULE_PARAM_PREFIX
#endif
#define MODULE_PARAM_PREFIX "rcutree."

/* Data structures. */

static DEFINE_PER_CPU_SHARED_ALIGNED(struct rcu_data, rcu_data) = {
	.dynticks_nesting = 1,
	.dynticks_nmi_nesting = DYNTICK_IRQ_NONIDLE,
	.dynticks = ATOMIC_INIT(1),
#ifdef CONFIG_RCU_NOCB_CPU
	.cblist.flags = SEGCBLIST_SOFTIRQ_ONLY,
#endif
};
static struct rcu_state rcu_state = {
	.level = { &rcu_state.node[0] },
	.gp_state = RCU_GP_IDLE,
	.gp_seq = (0UL - 300UL) << RCU_SEQ_CTR_SHIFT,
	.barrier_mutex = __MUTEX_INITIALIZER(rcu_state.barrier_mutex),
	.name = RCU_NAME,
	.abbr = RCU_ABBR,
	.exp_mutex = __MUTEX_INITIALIZER(rcu_state.exp_mutex),
	.exp_wake_mutex = __MUTEX_INITIALIZER(rcu_state.exp_wake_mutex),
	.ofl_lock = __RAW_SPIN_LOCK_UNLOCKED(rcu_state.ofl_lock),
};

/* Dump rcu_node combining tree at boot to verify correct setup. */
static bool dump_tree;
module_param(dump_tree, bool, 0444);
/* By default, use RCU_SOFTIRQ instead of rcuc kthreads. */
static bool use_softirq = !IS_ENABLED(CONFIG_PREEMPT_RT);
#ifndef CONFIG_PREEMPT_RT
module_param(use_softirq, bool, 0444);
#endif
/* Control rcu_node-tree auto-balancing at boot time. */
static bool rcu_fanout_exact;
module_param(rcu_fanout_exact, bool, 0444);
/* Increase (but not decrease) the RCU_FANOUT_LEAF at boot time. */
static int rcu_fanout_leaf = RCU_FANOUT_LEAF;
module_param(rcu_fanout_leaf, int, 0444);
int rcu_num_lvls __read_mostly = RCU_NUM_LVLS;
/* Number of rcu_nodes at specified level. */
int num_rcu_lvl[] = NUM_RCU_LVL_INIT;
int rcu_num_nodes __read_mostly = NUM_RCU_NODES; /* Total # rcu_nodes in use. */

/*
 * The rcu_scheduler_active variable is initialized to the value
 * RCU_SCHEDULER_INACTIVE and transitions RCU_SCHEDULER_INIT just before the
 * first task is spawned.  So when this variable is RCU_SCHEDULER_INACTIVE,
 * RCU can assume that there is but one task, allowing RCU to (for example)
 * optimize synchronize_rcu() to a simple barrier().  When this variable
 * is RCU_SCHEDULER_INIT, RCU must actually do all the hard work required
 * to detect real grace periods.  This variable is also used to suppress
 * boot-time false positives from lockdep-RCU error checking.  Finally, it
 * transitions from RCU_SCHEDULER_INIT to RCU_SCHEDULER_RUNNING after RCU
 * is fully initialized, including all of its kthreads having been spawned.
 */
int rcu_scheduler_active __read_mostly;
EXPORT_SYMBOL_GPL(rcu_scheduler_active);

/*
 * The rcu_scheduler_fully_active variable transitions from zero to one
 * during the early_initcall() processing, which is after the scheduler
 * is capable of creating new tasks.  So RCU processing (for example,
 * creating tasks for RCU priority boosting) must be delayed until after
 * rcu_scheduler_fully_active transitions from zero to one.  We also
 * currently delay invocation of any RCU callbacks until after this point.
 *
 * It might later prove better for people registering RCU callbacks during
 * early boot to take responsibility for these callbacks, but one step at
 * a time.
 */
static int rcu_scheduler_fully_active __read_mostly;

static void rcu_report_qs_rnp(unsigned long mask, struct rcu_node *rnp,
			      unsigned long gps, unsigned long flags);
static void rcu_init_new_rnp(struct rcu_node *rnp_leaf);
static void rcu_cleanup_dead_rnp(struct rcu_node *rnp_leaf);
static void rcu_boost_kthread_setaffinity(struct rcu_node *rnp, int outgoingcpu);
static void invoke_rcu_core(void);
static void rcu_report_exp_rdp(struct rcu_data *rdp);
static void sync_sched_exp_online_cleanup(int cpu);
static void check_cb_ovld_locked(struct rcu_data *rdp, struct rcu_node *rnp);
static bool rcu_rdp_is_offloaded(struct rcu_data *rdp);

/* rcuc/rcub kthread realtime priority */
static int kthread_prio = IS_ENABLED(CONFIG_RCU_BOOST) ? 1 : 0;
module_param(kthread_prio, int, 0444);

/* Delay in jiffies for grace-period initialization delays, debug only. */

static int gp_preinit_delay;
module_param(gp_preinit_delay, int, 0444);
static int gp_init_delay;
module_param(gp_init_delay, int, 0444);
static int gp_cleanup_delay;
module_param(gp_cleanup_delay, int, 0444);

// Add delay to rcu_read_unlock() for strict grace periods.
static int rcu_unlock_delay;
#ifdef CONFIG_RCU_STRICT_GRACE_PERIOD
module_param(rcu_unlock_delay, int, 0444);
#endif

/*
 * This rcu parameter is runtime-read-only. It reflects
 * a minimum allowed number of objects which can be cached
 * per-CPU. Object size is equal to one page. This value
 * can be changed at boot time.
 */
static int rcu_min_cached_objs = 5;
module_param(rcu_min_cached_objs, int, 0444);

// A page shrinker can ask for pages to be freed to make them
// available for other parts of the system. This usually happens
// under low memory conditions, and in that case we should also
// defer page-cache filling for a short time period.
//
// The default value is 5 seconds, which is long enough to reduce
// interference with the shrinker while it asks other systems to
// drain their caches.
static int rcu_delay_page_cache_fill_msec = 5000;
module_param(rcu_delay_page_cache_fill_msec, int, 0444);

/* Retrieve RCU kthreads priority for rcutorture */
int rcu_get_gp_kthreads_prio(void)
{
	return kthread_prio;
}
EXPORT_SYMBOL_GPL(rcu_get_gp_kthreads_prio);

/*
 * Number of grace periods between delays, normalized by the duration of
 * the delay.  The longer the delay, the more the grace periods between
 * each delay.  The reason for this normalization is that it means that,
 * for non-zero delays, the overall slowdown of grace periods is constant
 * regardless of the duration of the delay.  This arrangement balances
 * the need for long delays to increase some race probabilities with the
 * need for fast grace periods to increase other race probabilities.
 */
#define PER_RCU_NODE_PERIOD 3	/* Number of grace periods between delays for debugging. */

/*
 * Compute the mask of online CPUs for the specified rcu_node structure.
 * This will not be stable unless the rcu_node structure's ->lock is
 * held, but the bit corresponding to the current CPU will be stable
 * in most contexts.
 */
static unsigned long rcu_rnp_online_cpus(struct rcu_node *rnp)
{
	return READ_ONCE(rnp->qsmaskinitnext);
}

/*
 * Return true if an RCU grace period is in progress.  The READ_ONCE()s
 * permit this function to be invoked without holding the root rcu_node
 * structure's ->lock, but of course results can be subject to change.
 */
static int rcu_gp_in_progress(void)
{
	return rcu_seq_state(rcu_seq_current(&rcu_state.gp_seq));
}

/*
 * Return the number of callbacks queued on the specified CPU.
 * Handles both the nocbs and normal cases.
 */
static long rcu_get_n_cbs_cpu(int cpu)
{
	struct rcu_data *rdp = per_cpu_ptr(&rcu_data, cpu);

	if (rcu_segcblist_is_enabled(&rdp->cblist))
		return rcu_segcblist_n_cbs(&rdp->cblist);
	return 0;
}

void rcu_softirq_qs(void)
{
	rcu_qs();
	rcu_preempt_deferred_qs(current);
	rcu_tasks_qs(current, false);
}

/*
 * Increment the current CPU's rcu_data structure's ->dynticks field
 * with ordering.  Return the new value.
 */
static noinline noinstr unsigned long rcu_dynticks_inc(int incby)
{
	return arch_atomic_add_return(incby, this_cpu_ptr(&rcu_data.dynticks));
}

/*
 * Record entry into an extended quiescent state.  This is only to be
 * called when not already in an extended quiescent state, that is,
 * RCU is watching prior to the call to this function and is no longer
 * watching upon return.
 */
static noinstr void rcu_dynticks_eqs_enter(void)
{
	int seq;

	/*
	 * CPUs seeing atomic_add_return() must see prior RCU read-side
	 * critical sections, and we also must force ordering with the
	 * next idle sojourn.
	 */
	rcu_dynticks_task_trace_enter();  // Before ->dynticks update!
	seq = rcu_dynticks_inc(1);
	// RCU is no longer watching.  Better be in extended quiescent state!
	WARN_ON_ONCE(IS_ENABLED(CONFIG_RCU_EQS_DEBUG) && (seq & 0x1));
}

/*
 * Record exit from an extended quiescent state.  This is only to be
 * called from an extended quiescent state, that is, RCU is not watching
 * prior to the call to this function and is watching upon return.
 */
static noinstr void rcu_dynticks_eqs_exit(void)
{
	int seq;

	/*
	 * CPUs seeing atomic_add_return() must see prior idle sojourns,
	 * and we also must force ordering with the next RCU read-side
	 * critical section.
	 */
	seq = rcu_dynticks_inc(1);
	// RCU is now watching.  Better not be in an extended quiescent state!
	rcu_dynticks_task_trace_exit();  // After ->dynticks update!
	WARN_ON_ONCE(IS_ENABLED(CONFIG_RCU_EQS_DEBUG) && !(seq & 0x1));
}

/*
 * Reset the current CPU's ->dynticks counter to indicate that the
 * newly onlined CPU is no longer in an extended quiescent state.
 * This will either leave the counter unchanged, or increment it
 * to the next non-quiescent value.
 *
 * The non-atomic test/increment sequence works because the upper bits
 * of the ->dynticks counter are manipulated only by the corresponding CPU,
 * or when the corresponding CPU is offline.
 */
static void rcu_dynticks_eqs_online(void)
{
	struct rcu_data *rdp = this_cpu_ptr(&rcu_data);

	if (atomic_read(&rdp->dynticks) & 0x1)
		return;
	rcu_dynticks_inc(1);
}

/*
 * Is the current CPU in an extended quiescent state?
 *
 * No ordering, as we are sampling CPU-local information.
 */
static __always_inline bool rcu_dynticks_curr_cpu_in_eqs(void)
{
	return !(arch_atomic_read(this_cpu_ptr(&rcu_data.dynticks)) & 0x1);
}

/*
 * Snapshot the ->dynticks counter with full ordering so as to allow
 * stable comparison of this counter with past and future snapshots.
 */
static int rcu_dynticks_snap(struct rcu_data *rdp)
{
	smp_mb();  // Fundamental RCU ordering guarantee.
	return atomic_read_acquire(&rdp->dynticks);
}

/*
 * Return true if the snapshot returned from rcu_dynticks_snap()
 * indicates that RCU is in an extended quiescent state.
 */
static bool rcu_dynticks_in_eqs(int snap)
{
	return !(snap & 0x1);
}

/* Return true if the specified CPU is currently idle from an RCU viewpoint.  */
bool rcu_is_idle_cpu(int cpu)
{
	struct rcu_data *rdp = per_cpu_ptr(&rcu_data, cpu);

	return rcu_dynticks_in_eqs(rcu_dynticks_snap(rdp));
}

/*
 * Return true if the CPU corresponding to the specified rcu_data
 * structure has spent some time in an extended quiescent state since
 * rcu_dynticks_snap() returned the specified snapshot.
 */
static bool rcu_dynticks_in_eqs_since(struct rcu_data *rdp, int snap)
{
	return snap != rcu_dynticks_snap(rdp);
}

/*
 * Return true if the referenced integer is zero while the specified
 * CPU remains within a single extended quiescent state.
 */
bool rcu_dynticks_zero_in_eqs(int cpu, int *vp)
{
	struct rcu_data *rdp = per_cpu_ptr(&rcu_data, cpu);
	int snap;

	// If not quiescent, force back to earlier extended quiescent state.
	snap = atomic_read(&rdp->dynticks) & ~0x1;

	smp_rmb(); // Order ->dynticks and *vp reads.
	if (READ_ONCE(*vp))
		return false;  // Non-zero, so report failure;
	smp_rmb(); // Order *vp read and ->dynticks re-read.

	// If still in the same extended quiescent state, we are good!
	return snap == atomic_read(&rdp->dynticks);
}

/*
 * Let the RCU core know that this CPU has gone through the scheduler,
 * which is a quiescent state.  This is called when the need for a
 * quiescent state is urgent, so we burn an atomic operation and full
 * memory barriers to let the RCU core know about it, regardless of what
 * this CPU might (or might not) do in the near future.
 *
 * We inform the RCU core by emulating a zero-duration dyntick-idle period.
 *
 * The caller must have disabled interrupts and must not be idle.
 */
notrace void rcu_momentary_dyntick_idle(void)
{
	int seq;

	raw_cpu_write(rcu_data.rcu_need_heavy_qs, false);
	seq = rcu_dynticks_inc(2);
	/* It is illegal to call this from idle state. */
	WARN_ON_ONCE(!(seq & 0x1));
	rcu_preempt_deferred_qs(current);
}
EXPORT_SYMBOL_GPL(rcu_momentary_dyntick_idle);

/**
 * rcu_is_cpu_rrupt_from_idle - see if 'interrupted' from idle
 *
 * If the current CPU is idle and running at a first-level (not nested)
 * interrupt, or directly, from idle, return true.
 *
 * The caller must have at least disabled IRQs.
 */
static int rcu_is_cpu_rrupt_from_idle(void)
{
	long nesting;

	/*
	 * Usually called from the tick; but also used from smp_function_call()
	 * for expedited grace periods. This latter can result in running from
	 * the idle task, instead of an actual IPI.
	 */
	lockdep_assert_irqs_disabled();

	/* Check for counter underflows */
	RCU_LOCKDEP_WARN(__this_cpu_read(rcu_data.dynticks_nesting) < 0,
			 "RCU dynticks_nesting counter underflow!");
	RCU_LOCKDEP_WARN(__this_cpu_read(rcu_data.dynticks_nmi_nesting) <= 0,
			 "RCU dynticks_nmi_nesting counter underflow/zero!");

	/* Are we at first interrupt nesting level? */
	nesting = __this_cpu_read(rcu_data.dynticks_nmi_nesting);
	if (nesting > 1)
		return false;

	/*
	 * If we're not in an interrupt, we must be in the idle task!
	 */
	WARN_ON_ONCE(!nesting && !is_idle_task(current));

	/* Does CPU appear to be idle from an RCU standpoint? */
	return __this_cpu_read(rcu_data.dynticks_nesting) == 0;
}

#define DEFAULT_RCU_BLIMIT (IS_ENABLED(CONFIG_RCU_STRICT_GRACE_PERIOD) ? 1000 : 10)
				// Maximum callbacks per rcu_do_batch ...
#define DEFAULT_MAX_RCU_BLIMIT 10000 // ... even during callback flood.
static long blimit = DEFAULT_RCU_BLIMIT;
#define DEFAULT_RCU_QHIMARK 10000 // If this many pending, ignore blimit.
static long qhimark = DEFAULT_RCU_QHIMARK;
#define DEFAULT_RCU_QLOMARK 100   // Once only this many pending, use blimit.
static long qlowmark = DEFAULT_RCU_QLOMARK;
#define DEFAULT_RCU_QOVLD_MULT 2
#define DEFAULT_RCU_QOVLD (DEFAULT_RCU_QOVLD_MULT * DEFAULT_RCU_QHIMARK)
static long qovld = DEFAULT_RCU_QOVLD; // If this many pending, hammer QS.
static long qovld_calc = -1;	  // No pre-initialization lock acquisitions!

module_param(blimit, long, 0444);
module_param(qhimark, long, 0444);
module_param(qlowmark, long, 0444);
module_param(qovld, long, 0444);

static ulong jiffies_till_first_fqs = IS_ENABLED(CONFIG_RCU_STRICT_GRACE_PERIOD) ? 0 : ULONG_MAX;
static ulong jiffies_till_next_fqs = ULONG_MAX;
static bool rcu_kick_kthreads;
static int rcu_divisor = 7;
module_param(rcu_divisor, int, 0644);

/* Force an exit from rcu_do_batch() after 3 milliseconds. */
static long rcu_resched_ns = 3 * NSEC_PER_MSEC;
module_param(rcu_resched_ns, long, 0644);

/*
 * How long the grace period must be before we start recruiting
 * quiescent-state help from rcu_note_context_switch().
 */
static ulong jiffies_till_sched_qs = ULONG_MAX;
module_param(jiffies_till_sched_qs, ulong, 0444);
static ulong jiffies_to_sched_qs; /* See adjust_jiffies_till_sched_qs(). */
module_param(jiffies_to_sched_qs, ulong, 0444); /* Display only! */

/*
 * Make sure that we give the grace-period kthread time to detect any
 * idle CPUs before taking active measures to force quiescent states.
 * However, don't go below 100 milliseconds, adjusted upwards for really
 * large systems.
 */
static void adjust_jiffies_till_sched_qs(void)
{
	unsigned long j;

	/* If jiffies_till_sched_qs was specified, respect the request. */
	if (jiffies_till_sched_qs != ULONG_MAX) {
		WRITE_ONCE(jiffies_to_sched_qs, jiffies_till_sched_qs);
		return;
	}
	/* Otherwise, set to third fqs scan, but bound below on large system. */
	j = READ_ONCE(jiffies_till_first_fqs) +
		      2 * READ_ONCE(jiffies_till_next_fqs);
	if (j < HZ / 10 + nr_cpu_ids / RCU_JIFFIES_FQS_DIV)
		j = HZ / 10 + nr_cpu_ids / RCU_JIFFIES_FQS_DIV;
	pr_info("RCU calculated value of scheduler-enlistment delay is %ld jiffies.\n", j);
	WRITE_ONCE(jiffies_to_sched_qs, j);
}

static int param_set_first_fqs_jiffies(const char *val, const struct kernel_param *kp)
{
	ulong j;
	int ret = kstrtoul(val, 0, &j);

	if (!ret) {
		WRITE_ONCE(*(ulong *)kp->arg, (j > HZ) ? HZ : j);
		adjust_jiffies_till_sched_qs();
	}
	return ret;
}

static int param_set_next_fqs_jiffies(const char *val, const struct kernel_param *kp)
{
	ulong j;
	int ret = kstrtoul(val, 0, &j);

	if (!ret) {
		WRITE_ONCE(*(ulong *)kp->arg, (j > HZ) ? HZ : (j ?: 1));
		adjust_jiffies_till_sched_qs();
	}
	return ret;
}

static const struct kernel_param_ops first_fqs_jiffies_ops = {
	.set = param_set_first_fqs_jiffies,
	.get = param_get_ulong,
};

static const struct kernel_param_ops next_fqs_jiffies_ops = {
	.set = param_set_next_fqs_jiffies,
	.get = param_get_ulong,
};

module_param_cb(jiffies_till_first_fqs, &first_fqs_jiffies_ops, &jiffies_till_first_fqs, 0644);
module_param_cb(jiffies_till_next_fqs, &next_fqs_jiffies_ops, &jiffies_till_next_fqs, 0644);
module_param(rcu_kick_kthreads, bool, 0644);

static void force_qs_rnp(int (*f)(struct rcu_data *rdp));
static int rcu_pending(int user);

/*
 * Return the number of RCU GPs completed thus far for debug & stats.
 */
unsigned long rcu_get_gp_seq(void)
{
	return READ_ONCE(rcu_state.gp_seq);
}
EXPORT_SYMBOL_GPL(rcu_get_gp_seq);

/*
 * Return the number of RCU expedited batches completed thus far for
 * debug & stats.  Odd numbers mean that a batch is in progress, even
 * numbers mean idle.  The value returned will thus be roughly double
 * the cumulative batches since boot.
 */
unsigned long rcu_exp_batches_completed(void)
{
	return rcu_state.expedited_sequence;
}
EXPORT_SYMBOL_GPL(rcu_exp_batches_completed);

/*
 * Return the root node of the rcu_state structure.
 */
static struct rcu_node *rcu_get_root(void)
{
	return &rcu_state.node[0];
}

/*
 * Send along grace-period-related data for rcutorture diagnostics.
 */
void rcutorture_get_gp_data(enum rcutorture_type test_type, int *flags,
			    unsigned long *gp_seq)
{
	switch (test_type) {
	case RCU_FLAVOR:
		*flags = READ_ONCE(rcu_state.gp_flags);
		*gp_seq = rcu_seq_current(&rcu_state.gp_seq);
		break;
	default:
		break;
	}
}
EXPORT_SYMBOL_GPL(rcutorture_get_gp_data);

/*
 * Enter an RCU extended quiescent state, which can be either the
 * idle loop or adaptive-tickless usermode execution.
 *
 * We crowbar the ->dynticks_nmi_nesting field to zero to allow for
 * the possibility of usermode upcalls having messed up our count
 * of interrupt nesting level during the prior busy period.
 */
static noinstr void rcu_eqs_enter(bool user)
{
	struct rcu_data *rdp = this_cpu_ptr(&rcu_data);

	WARN_ON_ONCE(rdp->dynticks_nmi_nesting != DYNTICK_IRQ_NONIDLE);
	WRITE_ONCE(rdp->dynticks_nmi_nesting, 0);
	WARN_ON_ONCE(IS_ENABLED(CONFIG_RCU_EQS_DEBUG) &&
		     rdp->dynticks_nesting == 0);
	if (rdp->dynticks_nesting != 1) {
		// RCU will still be watching, so just do accounting and leave.
		rdp->dynticks_nesting--;
		return;
	}

	lockdep_assert_irqs_disabled();
	instrumentation_begin();
	trace_rcu_dyntick(TPS("Start"), rdp->dynticks_nesting, 0, atomic_read(&rdp->dynticks));
	WARN_ON_ONCE(IS_ENABLED(CONFIG_RCU_EQS_DEBUG) && !user && !is_idle_task(current));
<<<<<<< HEAD
	rdp = this_cpu_ptr(&rcu_data);
=======
>>>>>>> 3b17187f
	rcu_prepare_for_idle();
	rcu_preempt_deferred_qs(current);

	// instrumentation for the noinstr rcu_dynticks_eqs_enter()
	instrument_atomic_write(&rdp->dynticks, sizeof(rdp->dynticks));

	instrumentation_end();
	WRITE_ONCE(rdp->dynticks_nesting, 0); /* Avoid irq-access tearing. */
	// RCU is watching here ...
	rcu_dynticks_eqs_enter();
	// ... but is no longer watching here.
	rcu_dynticks_task_enter();
}

/**
 * rcu_idle_enter - inform RCU that current CPU is entering idle
 *
 * Enter idle mode, in other words, -leave- the mode in which RCU
 * read-side critical sections can occur.  (Though RCU read-side
 * critical sections can occur in irq handlers in idle, a possibility
 * handled by irq_enter() and irq_exit().)
 *
 * If you add or remove a call to rcu_idle_enter(), be sure to test with
 * CONFIG_RCU_EQS_DEBUG=y.
 */
void rcu_idle_enter(void)
{
	lockdep_assert_irqs_disabled();
	rcu_eqs_enter(false);
}
EXPORT_SYMBOL_GPL(rcu_idle_enter);

#ifdef CONFIG_NO_HZ_FULL

#if !defined(CONFIG_GENERIC_ENTRY) || !defined(CONFIG_KVM_XFER_TO_GUEST_WORK)
/*
 * An empty function that will trigger a reschedule on
 * IRQ tail once IRQs get re-enabled on userspace/guest resume.
 */
static void late_wakeup_func(struct irq_work *work)
{
}

static DEFINE_PER_CPU(struct irq_work, late_wakeup_work) =
	IRQ_WORK_INIT(late_wakeup_func);

/*
 * If either:
 *
 * 1) the task is about to enter in guest mode and $ARCH doesn't support KVM generic work
 * 2) the task is about to enter in user mode and $ARCH doesn't support generic entry.
 *
 * In these cases the late RCU wake ups aren't supported in the resched loops and our
 * last resort is to fire a local irq_work that will trigger a reschedule once IRQs
 * get re-enabled again.
 */
noinstr static void rcu_irq_work_resched(void)
{
	struct rcu_data *rdp = this_cpu_ptr(&rcu_data);

	if (IS_ENABLED(CONFIG_GENERIC_ENTRY) && !(current->flags & PF_VCPU))
		return;

	if (IS_ENABLED(CONFIG_KVM_XFER_TO_GUEST_WORK) && (current->flags & PF_VCPU))
		return;

	instrumentation_begin();
	if (do_nocb_deferred_wakeup(rdp) && need_resched()) {
		irq_work_queue(this_cpu_ptr(&late_wakeup_work));
	}
	instrumentation_end();
}

#else
static inline void rcu_irq_work_resched(void) { }
#endif

/**
 * rcu_user_enter - inform RCU that we are resuming userspace.
 *
 * Enter RCU idle mode right before resuming userspace.  No use of RCU
 * is permitted between this call and rcu_user_exit(). This way the
 * CPU doesn't need to maintain the tick for RCU maintenance purposes
 * when the CPU runs in userspace.
 *
 * If you add or remove a call to rcu_user_enter(), be sure to test with
 * CONFIG_RCU_EQS_DEBUG=y.
 */
noinstr void rcu_user_enter(void)
{
	struct rcu_data *rdp = this_cpu_ptr(&rcu_data);

	lockdep_assert_irqs_disabled();

<<<<<<< HEAD
	instrumentation_begin();
	do_nocb_deferred_wakeup(rdp);
	instrumentation_end();

=======
	/*
	 * Other than generic entry implementation, we may be past the last
	 * rescheduling opportunity in the entry code. Trigger a self IPI
	 * that will fire and reschedule once we resume in user/guest mode.
	 */
	rcu_irq_work_resched();
>>>>>>> 3b17187f
	rcu_eqs_enter(true);
}

#endif /* CONFIG_NO_HZ_FULL */

/**
 * rcu_nmi_exit - inform RCU of exit from NMI context
 *
 * If we are returning from the outermost NMI handler that interrupted an
 * RCU-idle period, update rdp->dynticks and rdp->dynticks_nmi_nesting
 * to let the RCU grace-period handling know that the CPU is back to
 * being RCU-idle.
 *
 * If you add or remove a call to rcu_nmi_exit(), be sure to test
 * with CONFIG_RCU_EQS_DEBUG=y.
 */
noinstr void rcu_nmi_exit(void)
{
	struct rcu_data *rdp = this_cpu_ptr(&rcu_data);

	instrumentation_begin();
	/*
	 * Check for ->dynticks_nmi_nesting underflow and bad ->dynticks.
	 * (We are exiting an NMI handler, so RCU better be paying attention
	 * to us!)
	 */
	WARN_ON_ONCE(rdp->dynticks_nmi_nesting <= 0);
	WARN_ON_ONCE(rcu_dynticks_curr_cpu_in_eqs());

	/*
	 * If the nesting level is not 1, the CPU wasn't RCU-idle, so
	 * leave it in non-RCU-idle state.
	 */
	if (rdp->dynticks_nmi_nesting != 1) {
		trace_rcu_dyntick(TPS("--="), rdp->dynticks_nmi_nesting, rdp->dynticks_nmi_nesting - 2,
				  atomic_read(&rdp->dynticks));
		WRITE_ONCE(rdp->dynticks_nmi_nesting, /* No store tearing. */
			   rdp->dynticks_nmi_nesting - 2);
		instrumentation_end();
		return;
	}

	/* This NMI interrupted an RCU-idle CPU, restore RCU-idleness. */
	trace_rcu_dyntick(TPS("Startirq"), rdp->dynticks_nmi_nesting, 0, atomic_read(&rdp->dynticks));
	WRITE_ONCE(rdp->dynticks_nmi_nesting, 0); /* Avoid store tearing. */

	if (!in_nmi())
		rcu_prepare_for_idle();

	// instrumentation for the noinstr rcu_dynticks_eqs_enter()
	instrument_atomic_write(&rdp->dynticks, sizeof(rdp->dynticks));
	instrumentation_end();

	// RCU is watching here ...
	rcu_dynticks_eqs_enter();
	// ... but is no longer watching here.

	if (!in_nmi())
		rcu_dynticks_task_enter();
}

/**
 * rcu_irq_exit - inform RCU that current CPU is exiting irq towards idle
 *
 * Exit from an interrupt handler, which might possibly result in entering
 * idle mode, in other words, leaving the mode in which read-side critical
 * sections can occur.  The caller must have disabled interrupts.
 *
 * This code assumes that the idle loop never does anything that might
 * result in unbalanced calls to irq_enter() and irq_exit().  If your
 * architecture's idle loop violates this assumption, RCU will give you what
 * you deserve, good and hard.  But very infrequently and irreproducibly.
 *
 * Use things like work queues to work around this limitation.
 *
 * You have been warned.
 *
 * If you add or remove a call to rcu_irq_exit(), be sure to test with
 * CONFIG_RCU_EQS_DEBUG=y.
 */
void noinstr rcu_irq_exit(void)
{
	lockdep_assert_irqs_disabled();
	rcu_nmi_exit();
}

#ifdef CONFIG_PROVE_RCU
/**
 * rcu_irq_exit_check_preempt - Validate that scheduling is possible
 */
void rcu_irq_exit_check_preempt(void)
{
	lockdep_assert_irqs_disabled();

	RCU_LOCKDEP_WARN(__this_cpu_read(rcu_data.dynticks_nesting) <= 0,
			 "RCU dynticks_nesting counter underflow/zero!");
	RCU_LOCKDEP_WARN(__this_cpu_read(rcu_data.dynticks_nmi_nesting) !=
			 DYNTICK_IRQ_NONIDLE,
			 "Bad RCU  dynticks_nmi_nesting counter\n");
	RCU_LOCKDEP_WARN(rcu_dynticks_curr_cpu_in_eqs(),
			 "RCU in extended quiescent state!");
}
#endif /* #ifdef CONFIG_PROVE_RCU */

/*
 * Wrapper for rcu_irq_exit() where interrupts are enabled.
 *
 * If you add or remove a call to rcu_irq_exit_irqson(), be sure to test
 * with CONFIG_RCU_EQS_DEBUG=y.
 */
void rcu_irq_exit_irqson(void)
{
	unsigned long flags;

	local_irq_save(flags);
	rcu_irq_exit();
	local_irq_restore(flags);
}

/*
 * Exit an RCU extended quiescent state, which can be either the
 * idle loop or adaptive-tickless usermode execution.
 *
 * We crowbar the ->dynticks_nmi_nesting field to DYNTICK_IRQ_NONIDLE to
 * allow for the possibility of usermode upcalls messing up our count of
 * interrupt nesting level during the busy period that is just now starting.
 */
static void noinstr rcu_eqs_exit(bool user)
{
	struct rcu_data *rdp;
	long oldval;

	lockdep_assert_irqs_disabled();
	rdp = this_cpu_ptr(&rcu_data);
	oldval = rdp->dynticks_nesting;
	WARN_ON_ONCE(IS_ENABLED(CONFIG_RCU_EQS_DEBUG) && oldval < 0);
	if (oldval) {
		// RCU was already watching, so just do accounting and leave.
		rdp->dynticks_nesting++;
		return;
	}
	rcu_dynticks_task_exit();
	// RCU is not watching here ...
	rcu_dynticks_eqs_exit();
	// ... but is watching here.
	instrumentation_begin();

	// instrumentation for the noinstr rcu_dynticks_eqs_exit()
	instrument_atomic_write(&rdp->dynticks, sizeof(rdp->dynticks));

	rcu_cleanup_after_idle();
	trace_rcu_dyntick(TPS("End"), rdp->dynticks_nesting, 1, atomic_read(&rdp->dynticks));
	WARN_ON_ONCE(IS_ENABLED(CONFIG_RCU_EQS_DEBUG) && !user && !is_idle_task(current));
	WRITE_ONCE(rdp->dynticks_nesting, 1);
	WARN_ON_ONCE(rdp->dynticks_nmi_nesting);
	WRITE_ONCE(rdp->dynticks_nmi_nesting, DYNTICK_IRQ_NONIDLE);
	instrumentation_end();
}

/**
 * rcu_idle_exit - inform RCU that current CPU is leaving idle
 *
 * Exit idle mode, in other words, -enter- the mode in which RCU
 * read-side critical sections can occur.
 *
 * If you add or remove a call to rcu_idle_exit(), be sure to test with
 * CONFIG_RCU_EQS_DEBUG=y.
 */
void rcu_idle_exit(void)
{
	unsigned long flags;

	local_irq_save(flags);
	rcu_eqs_exit(false);
	local_irq_restore(flags);
}
EXPORT_SYMBOL_GPL(rcu_idle_exit);

#ifdef CONFIG_NO_HZ_FULL
/**
 * rcu_user_exit - inform RCU that we are exiting userspace.
 *
 * Exit RCU idle mode while entering the kernel because it can
 * run a RCU read side critical section anytime.
 *
 * If you add or remove a call to rcu_user_exit(), be sure to test with
 * CONFIG_RCU_EQS_DEBUG=y.
 */
void noinstr rcu_user_exit(void)
{
	rcu_eqs_exit(true);
}

/**
 * __rcu_irq_enter_check_tick - Enable scheduler tick on CPU if RCU needs it.
 *
 * The scheduler tick is not normally enabled when CPUs enter the kernel
 * from nohz_full userspace execution.  After all, nohz_full userspace
 * execution is an RCU quiescent state and the time executing in the kernel
 * is quite short.  Except of course when it isn't.  And it is not hard to
 * cause a large system to spend tens of seconds or even minutes looping
 * in the kernel, which can cause a number of problems, include RCU CPU
 * stall warnings.
 *
 * Therefore, if a nohz_full CPU fails to report a quiescent state
 * in a timely manner, the RCU grace-period kthread sets that CPU's
 * ->rcu_urgent_qs flag with the expectation that the next interrupt or
 * exception will invoke this function, which will turn on the scheduler
 * tick, which will enable RCU to detect that CPU's quiescent states,
 * for example, due to cond_resched() calls in CONFIG_PREEMPT=n kernels.
 * The tick will be disabled once a quiescent state is reported for
 * this CPU.
 *
 * Of course, in carefully tuned systems, there might never be an
 * interrupt or exception.  In that case, the RCU grace-period kthread
 * will eventually cause one to happen.  However, in less carefully
 * controlled environments, this function allows RCU to get what it
 * needs without creating otherwise useless interruptions.
 */
void __rcu_irq_enter_check_tick(void)
{
	struct rcu_data *rdp = this_cpu_ptr(&rcu_data);

	// If we're here from NMI there's nothing to do.
	if (in_nmi())
		return;

	RCU_LOCKDEP_WARN(rcu_dynticks_curr_cpu_in_eqs(),
			 "Illegal rcu_irq_enter_check_tick() from extended quiescent state");

	if (!tick_nohz_full_cpu(rdp->cpu) ||
	    !READ_ONCE(rdp->rcu_urgent_qs) ||
	    READ_ONCE(rdp->rcu_forced_tick)) {
		// RCU doesn't need nohz_full help from this CPU, or it is
		// already getting that help.
		return;
	}

	// We get here only when not in an extended quiescent state and
	// from interrupts (as opposed to NMIs).  Therefore, (1) RCU is
	// already watching and (2) The fact that we are in an interrupt
	// handler and that the rcu_node lock is an irq-disabled lock
	// prevents self-deadlock.  So we can safely recheck under the lock.
	// Note that the nohz_full state currently cannot change.
	raw_spin_lock_rcu_node(rdp->mynode);
	if (rdp->rcu_urgent_qs && !rdp->rcu_forced_tick) {
		// A nohz_full CPU is in the kernel and RCU needs a
		// quiescent state.  Turn on the tick!
		WRITE_ONCE(rdp->rcu_forced_tick, true);
		tick_dep_set_cpu(rdp->cpu, TICK_DEP_BIT_RCU);
	}
	raw_spin_unlock_rcu_node(rdp->mynode);
}
#endif /* CONFIG_NO_HZ_FULL */

/**
 * rcu_nmi_enter - inform RCU of entry to NMI context
 *
 * If the CPU was idle from RCU's viewpoint, update rdp->dynticks and
 * rdp->dynticks_nmi_nesting to let the RCU grace-period handling know
 * that the CPU is active.  This implementation permits nested NMIs, as
 * long as the nesting level does not overflow an int.  (You will probably
 * run out of stack space first.)
 *
 * If you add or remove a call to rcu_nmi_enter(), be sure to test
 * with CONFIG_RCU_EQS_DEBUG=y.
 */
noinstr void rcu_nmi_enter(void)
{
	long incby = 2;
	struct rcu_data *rdp = this_cpu_ptr(&rcu_data);

	/* Complain about underflow. */
	WARN_ON_ONCE(rdp->dynticks_nmi_nesting < 0);

	/*
	 * If idle from RCU viewpoint, atomically increment ->dynticks
	 * to mark non-idle and increment ->dynticks_nmi_nesting by one.
	 * Otherwise, increment ->dynticks_nmi_nesting by two.  This means
	 * if ->dynticks_nmi_nesting is equal to one, we are guaranteed
	 * to be in the outermost NMI handler that interrupted an RCU-idle
	 * period (observation due to Andy Lutomirski).
	 */
	if (rcu_dynticks_curr_cpu_in_eqs()) {

		if (!in_nmi())
			rcu_dynticks_task_exit();

		// RCU is not watching here ...
		rcu_dynticks_eqs_exit();
		// ... but is watching here.

		if (!in_nmi()) {
			instrumentation_begin();
			rcu_cleanup_after_idle();
			instrumentation_end();
		}

		instrumentation_begin();
		// instrumentation for the noinstr rcu_dynticks_curr_cpu_in_eqs()
		instrument_atomic_read(&rdp->dynticks, sizeof(rdp->dynticks));
		// instrumentation for the noinstr rcu_dynticks_eqs_exit()
		instrument_atomic_write(&rdp->dynticks, sizeof(rdp->dynticks));

		incby = 1;
	} else if (!in_nmi()) {
		instrumentation_begin();
		rcu_irq_enter_check_tick();
	} else  {
		instrumentation_begin();
	}

	trace_rcu_dyntick(incby == 1 ? TPS("Endirq") : TPS("++="),
			  rdp->dynticks_nmi_nesting,
			  rdp->dynticks_nmi_nesting + incby, atomic_read(&rdp->dynticks));
	instrumentation_end();
	WRITE_ONCE(rdp->dynticks_nmi_nesting, /* Prevent store tearing. */
		   rdp->dynticks_nmi_nesting + incby);
	barrier();
}

/**
 * rcu_irq_enter - inform RCU that current CPU is entering irq away from idle
 *
 * Enter an interrupt handler, which might possibly result in exiting
 * idle mode, in other words, entering the mode in which read-side critical
 * sections can occur.  The caller must have disabled interrupts.
 *
 * Note that the Linux kernel is fully capable of entering an interrupt
 * handler that it never exits, for example when doing upcalls to user mode!
 * This code assumes that the idle loop never does upcalls to user mode.
 * If your architecture's idle loop does do upcalls to user mode (or does
 * anything else that results in unbalanced calls to the irq_enter() and
 * irq_exit() functions), RCU will give you what you deserve, good and hard.
 * But very infrequently and irreproducibly.
 *
 * Use things like work queues to work around this limitation.
 *
 * You have been warned.
 *
 * If you add or remove a call to rcu_irq_enter(), be sure to test with
 * CONFIG_RCU_EQS_DEBUG=y.
 */
noinstr void rcu_irq_enter(void)
{
	lockdep_assert_irqs_disabled();
	rcu_nmi_enter();
}

/*
 * Wrapper for rcu_irq_enter() where interrupts are enabled.
 *
 * If you add or remove a call to rcu_irq_enter_irqson(), be sure to test
 * with CONFIG_RCU_EQS_DEBUG=y.
 */
void rcu_irq_enter_irqson(void)
{
	unsigned long flags;

	local_irq_save(flags);
	rcu_irq_enter();
	local_irq_restore(flags);
}

/*
 * If any sort of urgency was applied to the current CPU (for example,
 * the scheduler-clock interrupt was enabled on a nohz_full CPU) in order
 * to get to a quiescent state, disable it.
 */
static void rcu_disable_urgency_upon_qs(struct rcu_data *rdp)
{
	raw_lockdep_assert_held_rcu_node(rdp->mynode);
	WRITE_ONCE(rdp->rcu_urgent_qs, false);
	WRITE_ONCE(rdp->rcu_need_heavy_qs, false);
	if (tick_nohz_full_cpu(rdp->cpu) && rdp->rcu_forced_tick) {
		tick_dep_clear_cpu(rdp->cpu, TICK_DEP_BIT_RCU);
		WRITE_ONCE(rdp->rcu_forced_tick, false);
	}
}

/**
 * rcu_is_watching - see if RCU thinks that the current CPU is not idle
 *
 * Return true if RCU is watching the running CPU, which means that this
 * CPU can safely enter RCU read-side critical sections.  In other words,
 * if the current CPU is not in its idle loop or is in an interrupt or
 * NMI handler, return true.
 *
 * Make notrace because it can be called by the internal functions of
 * ftrace, and making this notrace removes unnecessary recursion calls.
 */
notrace bool rcu_is_watching(void)
{
	bool ret;

	preempt_disable_notrace();
	ret = !rcu_dynticks_curr_cpu_in_eqs();
	preempt_enable_notrace();
	return ret;
}
EXPORT_SYMBOL_GPL(rcu_is_watching);

/*
 * If a holdout task is actually running, request an urgent quiescent
 * state from its CPU.  This is unsynchronized, so migrations can cause
 * the request to go to the wrong CPU.  Which is OK, all that will happen
 * is that the CPU's next context switch will be a bit slower and next
 * time around this task will generate another request.
 */
void rcu_request_urgent_qs_task(struct task_struct *t)
{
	int cpu;

	barrier();
	cpu = task_cpu(t);
	if (!task_curr(t))
		return; /* This task is not running on that CPU. */
	smp_store_release(per_cpu_ptr(&rcu_data.rcu_urgent_qs, cpu), true);
}

#if defined(CONFIG_PROVE_RCU) && defined(CONFIG_HOTPLUG_CPU)

/*
 * Is the current CPU online as far as RCU is concerned?
 *
 * Disable preemption to avoid false positives that could otherwise
 * happen due to the current CPU number being sampled, this task being
 * preempted, its old CPU being taken offline, resuming on some other CPU,
 * then determining that its old CPU is now offline.
 *
 * Disable checking if in an NMI handler because we cannot safely
 * report errors from NMI handlers anyway.  In addition, it is OK to use
 * RCU on an offline processor during initial boot, hence the check for
 * rcu_scheduler_fully_active.
 */
bool rcu_lockdep_current_cpu_online(void)
{
	struct rcu_data *rdp;
	struct rcu_node *rnp;
	bool ret = false;

	if (in_nmi() || !rcu_scheduler_fully_active)
		return true;
	preempt_disable_notrace();
	rdp = this_cpu_ptr(&rcu_data);
	rnp = rdp->mynode;
	if (rdp->grpmask & rcu_rnp_online_cpus(rnp) || READ_ONCE(rnp->ofl_seq) & 0x1)
		ret = true;
	preempt_enable_notrace();
	return ret;
}
EXPORT_SYMBOL_GPL(rcu_lockdep_current_cpu_online);

#endif /* #if defined(CONFIG_PROVE_RCU) && defined(CONFIG_HOTPLUG_CPU) */

/*
 * When trying to report a quiescent state on behalf of some other CPU,
 * it is our responsibility to check for and handle potential overflow
 * of the rcu_node ->gp_seq counter with respect to the rcu_data counters.
 * After all, the CPU might be in deep idle state, and thus executing no
 * code whatsoever.
 */
static void rcu_gpnum_ovf(struct rcu_node *rnp, struct rcu_data *rdp)
{
	raw_lockdep_assert_held_rcu_node(rnp);
	if (ULONG_CMP_LT(rcu_seq_current(&rdp->gp_seq) + ULONG_MAX / 4,
			 rnp->gp_seq))
		WRITE_ONCE(rdp->gpwrap, true);
	if (ULONG_CMP_LT(rdp->rcu_iw_gp_seq + ULONG_MAX / 4, rnp->gp_seq))
		rdp->rcu_iw_gp_seq = rnp->gp_seq + ULONG_MAX / 4;
}

/*
 * Snapshot the specified CPU's dynticks counter so that we can later
 * credit them with an implicit quiescent state.  Return 1 if this CPU
 * is in dynticks idle mode, which is an extended quiescent state.
 */
static int dyntick_save_progress_counter(struct rcu_data *rdp)
{
	rdp->dynticks_snap = rcu_dynticks_snap(rdp);
	if (rcu_dynticks_in_eqs(rdp->dynticks_snap)) {
		trace_rcu_fqs(rcu_state.name, rdp->gp_seq, rdp->cpu, TPS("dti"));
		rcu_gpnum_ovf(rdp->mynode, rdp);
		return 1;
	}
	return 0;
}

/*
 * Return true if the specified CPU has passed through a quiescent
 * state by virtue of being in or having passed through an dynticks
 * idle state since the last call to dyntick_save_progress_counter()
 * for this same CPU, or by virtue of having been offline.
 */
static int rcu_implicit_dynticks_qs(struct rcu_data *rdp)
{
	unsigned long jtsq;
	bool *rnhqp;
	bool *ruqp;
	struct rcu_node *rnp = rdp->mynode;

	/*
	 * If the CPU passed through or entered a dynticks idle phase with
	 * no active irq/NMI handlers, then we can safely pretend that the CPU
	 * already acknowledged the request to pass through a quiescent
	 * state.  Either way, that CPU cannot possibly be in an RCU
	 * read-side critical section that started before the beginning
	 * of the current RCU grace period.
	 */
	if (rcu_dynticks_in_eqs_since(rdp, rdp->dynticks_snap)) {
		trace_rcu_fqs(rcu_state.name, rdp->gp_seq, rdp->cpu, TPS("dti"));
		rcu_gpnum_ovf(rnp, rdp);
		return 1;
	}

	/*
	 * Complain if a CPU that is considered to be offline from RCU's
	 * perspective has not yet reported a quiescent state.  After all,
	 * the offline CPU should have reported a quiescent state during
	 * the CPU-offline process, or, failing that, by rcu_gp_init()
	 * if it ran concurrently with either the CPU going offline or the
	 * last task on a leaf rcu_node structure exiting its RCU read-side
	 * critical section while all CPUs corresponding to that structure
	 * are offline.  This added warning detects bugs in any of these
	 * code paths.
	 *
	 * The rcu_node structure's ->lock is held here, which excludes
	 * the relevant portions the CPU-hotplug code, the grace-period
	 * initialization code, and the rcu_read_unlock() code paths.
	 *
	 * For more detail, please refer to the "Hotplug CPU" section
	 * of RCU's Requirements documentation.
	 */
	if (WARN_ON_ONCE(!(rdp->grpmask & rcu_rnp_online_cpus(rnp)))) {
		bool onl;
		struct rcu_node *rnp1;

		pr_info("%s: grp: %d-%d level: %d ->gp_seq %ld ->completedqs %ld\n",
			__func__, rnp->grplo, rnp->grphi, rnp->level,
			(long)rnp->gp_seq, (long)rnp->completedqs);
		for (rnp1 = rnp; rnp1; rnp1 = rnp1->parent)
			pr_info("%s: %d:%d ->qsmask %#lx ->qsmaskinit %#lx ->qsmaskinitnext %#lx ->rcu_gp_init_mask %#lx\n",
				__func__, rnp1->grplo, rnp1->grphi, rnp1->qsmask, rnp1->qsmaskinit, rnp1->qsmaskinitnext, rnp1->rcu_gp_init_mask);
		onl = !!(rdp->grpmask & rcu_rnp_online_cpus(rnp));
		pr_info("%s %d: %c online: %ld(%d) offline: %ld(%d)\n",
			__func__, rdp->cpu, ".o"[onl],
			(long)rdp->rcu_onl_gp_seq, rdp->rcu_onl_gp_flags,
			(long)rdp->rcu_ofl_gp_seq, rdp->rcu_ofl_gp_flags);
		return 1; /* Break things loose after complaining. */
	}

	/*
	 * A CPU running for an extended time within the kernel can
	 * delay RCU grace periods: (1) At age jiffies_to_sched_qs,
	 * set .rcu_urgent_qs, (2) At age 2*jiffies_to_sched_qs, set
	 * both .rcu_need_heavy_qs and .rcu_urgent_qs.  Note that the
	 * unsynchronized assignments to the per-CPU rcu_need_heavy_qs
	 * variable are safe because the assignments are repeated if this
	 * CPU failed to pass through a quiescent state.  This code
	 * also checks .jiffies_resched in case jiffies_to_sched_qs
	 * is set way high.
	 */
	jtsq = READ_ONCE(jiffies_to_sched_qs);
	ruqp = per_cpu_ptr(&rcu_data.rcu_urgent_qs, rdp->cpu);
	rnhqp = per_cpu_ptr(&rcu_data.rcu_need_heavy_qs, rdp->cpu);
	if (!READ_ONCE(*rnhqp) &&
	    (time_after(jiffies, rcu_state.gp_start + jtsq * 2) ||
	     time_after(jiffies, rcu_state.jiffies_resched) ||
	     rcu_state.cbovld)) {
		WRITE_ONCE(*rnhqp, true);
		/* Store rcu_need_heavy_qs before rcu_urgent_qs. */
		smp_store_release(ruqp, true);
	} else if (time_after(jiffies, rcu_state.gp_start + jtsq)) {
		WRITE_ONCE(*ruqp, true);
	}

	/*
	 * NO_HZ_FULL CPUs can run in-kernel without rcu_sched_clock_irq!
	 * The above code handles this, but only for straight cond_resched().
	 * And some in-kernel loops check need_resched() before calling
	 * cond_resched(), which defeats the above code for CPUs that are
	 * running in-kernel with scheduling-clock interrupts disabled.
	 * So hit them over the head with the resched_cpu() hammer!
	 */
	if (tick_nohz_full_cpu(rdp->cpu) &&
	    (time_after(jiffies, READ_ONCE(rdp->last_fqs_resched) + jtsq * 3) ||
	     rcu_state.cbovld)) {
		WRITE_ONCE(*ruqp, true);
		resched_cpu(rdp->cpu);
		WRITE_ONCE(rdp->last_fqs_resched, jiffies);
	}

	/*
	 * If more than halfway to RCU CPU stall-warning time, invoke
	 * resched_cpu() more frequently to try to loosen things up a bit.
	 * Also check to see if the CPU is getting hammered with interrupts,
	 * but only once per grace period, just to keep the IPIs down to
	 * a dull roar.
	 */
	if (time_after(jiffies, rcu_state.jiffies_resched)) {
		if (time_after(jiffies,
			       READ_ONCE(rdp->last_fqs_resched) + jtsq)) {
			resched_cpu(rdp->cpu);
			WRITE_ONCE(rdp->last_fqs_resched, jiffies);
		}
		if (IS_ENABLED(CONFIG_IRQ_WORK) &&
		    !rdp->rcu_iw_pending && rdp->rcu_iw_gp_seq != rnp->gp_seq &&
		    (rnp->ffmask & rdp->grpmask)) {
			rdp->rcu_iw_pending = true;
			rdp->rcu_iw_gp_seq = rnp->gp_seq;
			irq_work_queue_on(&rdp->rcu_iw, rdp->cpu);
		}
	}

	return 0;
}

/* Trace-event wrapper function for trace_rcu_future_grace_period.  */
static void trace_rcu_this_gp(struct rcu_node *rnp, struct rcu_data *rdp,
			      unsigned long gp_seq_req, const char *s)
{
	trace_rcu_future_grace_period(rcu_state.name, READ_ONCE(rnp->gp_seq),
				      gp_seq_req, rnp->level,
				      rnp->grplo, rnp->grphi, s);
}

/*
 * rcu_start_this_gp - Request the start of a particular grace period
 * @rnp_start: The leaf node of the CPU from which to start.
 * @rdp: The rcu_data corresponding to the CPU from which to start.
 * @gp_seq_req: The gp_seq of the grace period to start.
 *
 * Start the specified grace period, as needed to handle newly arrived
 * callbacks.  The required future grace periods are recorded in each
 * rcu_node structure's ->gp_seq_needed field.  Returns true if there
 * is reason to awaken the grace-period kthread.
 *
 * The caller must hold the specified rcu_node structure's ->lock, which
 * is why the caller is responsible for waking the grace-period kthread.
 *
 * Returns true if the GP thread needs to be awakened else false.
 */
static bool rcu_start_this_gp(struct rcu_node *rnp_start, struct rcu_data *rdp,
			      unsigned long gp_seq_req)
{
	bool ret = false;
	struct rcu_node *rnp;

	/*
	 * Use funnel locking to either acquire the root rcu_node
	 * structure's lock or bail out if the need for this grace period
	 * has already been recorded -- or if that grace period has in
	 * fact already started.  If there is already a grace period in
	 * progress in a non-leaf node, no recording is needed because the
	 * end of the grace period will scan the leaf rcu_node structures.
	 * Note that rnp_start->lock must not be released.
	 */
	raw_lockdep_assert_held_rcu_node(rnp_start);
	trace_rcu_this_gp(rnp_start, rdp, gp_seq_req, TPS("Startleaf"));
	for (rnp = rnp_start; 1; rnp = rnp->parent) {
		if (rnp != rnp_start)
			raw_spin_lock_rcu_node(rnp);
		if (ULONG_CMP_GE(rnp->gp_seq_needed, gp_seq_req) ||
		    rcu_seq_started(&rnp->gp_seq, gp_seq_req) ||
		    (rnp != rnp_start &&
		     rcu_seq_state(rcu_seq_current(&rnp->gp_seq)))) {
			trace_rcu_this_gp(rnp, rdp, gp_seq_req,
					  TPS("Prestarted"));
			goto unlock_out;
		}
		WRITE_ONCE(rnp->gp_seq_needed, gp_seq_req);
		if (rcu_seq_state(rcu_seq_current(&rnp->gp_seq))) {
			/*
			 * We just marked the leaf or internal node, and a
			 * grace period is in progress, which means that
			 * rcu_gp_cleanup() will see the marking.  Bail to
			 * reduce contention.
			 */
			trace_rcu_this_gp(rnp_start, rdp, gp_seq_req,
					  TPS("Startedleaf"));
			goto unlock_out;
		}
		if (rnp != rnp_start && rnp->parent != NULL)
			raw_spin_unlock_rcu_node(rnp);
		if (!rnp->parent)
			break;  /* At root, and perhaps also leaf. */
	}

	/* If GP already in progress, just leave, otherwise start one. */
	if (rcu_gp_in_progress()) {
		trace_rcu_this_gp(rnp, rdp, gp_seq_req, TPS("Startedleafroot"));
		goto unlock_out;
	}
	trace_rcu_this_gp(rnp, rdp, gp_seq_req, TPS("Startedroot"));
	WRITE_ONCE(rcu_state.gp_flags, rcu_state.gp_flags | RCU_GP_FLAG_INIT);
	WRITE_ONCE(rcu_state.gp_req_activity, jiffies);
	if (!READ_ONCE(rcu_state.gp_kthread)) {
		trace_rcu_this_gp(rnp, rdp, gp_seq_req, TPS("NoGPkthread"));
		goto unlock_out;
	}
	trace_rcu_grace_period(rcu_state.name, data_race(rcu_state.gp_seq), TPS("newreq"));
	ret = true;  /* Caller must wake GP kthread. */
unlock_out:
	/* Push furthest requested GP to leaf node and rcu_data structure. */
	if (ULONG_CMP_LT(gp_seq_req, rnp->gp_seq_needed)) {
		WRITE_ONCE(rnp_start->gp_seq_needed, rnp->gp_seq_needed);
		WRITE_ONCE(rdp->gp_seq_needed, rnp->gp_seq_needed);
	}
	if (rnp != rnp_start)
		raw_spin_unlock_rcu_node(rnp);
	return ret;
}

/*
 * Clean up any old requests for the just-ended grace period.  Also return
 * whether any additional grace periods have been requested.
 */
static bool rcu_future_gp_cleanup(struct rcu_node *rnp)
{
	bool needmore;
	struct rcu_data *rdp = this_cpu_ptr(&rcu_data);

	needmore = ULONG_CMP_LT(rnp->gp_seq, rnp->gp_seq_needed);
	if (!needmore)
		rnp->gp_seq_needed = rnp->gp_seq; /* Avoid counter wrap. */
	trace_rcu_this_gp(rnp, rdp, rnp->gp_seq,
			  needmore ? TPS("CleanupMore") : TPS("Cleanup"));
	return needmore;
}

/*
 * Awaken the grace-period kthread.  Don't do a self-awaken (unless in an
 * interrupt or softirq handler, in which case we just might immediately
 * sleep upon return, resulting in a grace-period hang), and don't bother
 * awakening when there is nothing for the grace-period kthread to do
 * (as in several CPUs raced to awaken, we lost), and finally don't try
 * to awaken a kthread that has not yet been created.  If all those checks
 * are passed, track some debug information and awaken.
 *
 * So why do the self-wakeup when in an interrupt or softirq handler
 * in the grace-period kthread's context?  Because the kthread might have
 * been interrupted just as it was going to sleep, and just after the final
 * pre-sleep check of the awaken condition.  In this case, a wakeup really
 * is required, and is therefore supplied.
 */
static void rcu_gp_kthread_wake(void)
{
	struct task_struct *t = READ_ONCE(rcu_state.gp_kthread);

	if ((current == t && !in_irq() && !in_serving_softirq()) ||
	    !READ_ONCE(rcu_state.gp_flags) || !t)
		return;
	WRITE_ONCE(rcu_state.gp_wake_time, jiffies);
	WRITE_ONCE(rcu_state.gp_wake_seq, READ_ONCE(rcu_state.gp_seq));
	swake_up_one(&rcu_state.gp_wq);
}

/*
 * If there is room, assign a ->gp_seq number to any callbacks on this
 * CPU that have not already been assigned.  Also accelerate any callbacks
 * that were previously assigned a ->gp_seq number that has since proven
 * to be too conservative, which can happen if callbacks get assigned a
 * ->gp_seq number while RCU is idle, but with reference to a non-root
 * rcu_node structure.  This function is idempotent, so it does not hurt
 * to call it repeatedly.  Returns an flag saying that we should awaken
 * the RCU grace-period kthread.
 *
 * The caller must hold rnp->lock with interrupts disabled.
 */
static bool rcu_accelerate_cbs(struct rcu_node *rnp, struct rcu_data *rdp)
{
	unsigned long gp_seq_req;
	bool ret = false;

	rcu_lockdep_assert_cblist_protected(rdp);
	raw_lockdep_assert_held_rcu_node(rnp);

	/* If no pending (not yet ready to invoke) callbacks, nothing to do. */
	if (!rcu_segcblist_pend_cbs(&rdp->cblist))
		return false;

	trace_rcu_segcb_stats(&rdp->cblist, TPS("SegCbPreAcc"));

	/*
	 * Callbacks are often registered with incomplete grace-period
	 * information.  Something about the fact that getting exact
	 * information requires acquiring a global lock...  RCU therefore
	 * makes a conservative estimate of the grace period number at which
	 * a given callback will become ready to invoke.	The following
	 * code checks this estimate and improves it when possible, thus
	 * accelerating callback invocation to an earlier grace-period
	 * number.
	 */
	gp_seq_req = rcu_seq_snap(&rcu_state.gp_seq);
	if (rcu_segcblist_accelerate(&rdp->cblist, gp_seq_req))
		ret = rcu_start_this_gp(rnp, rdp, gp_seq_req);

	/* Trace depending on how much we were able to accelerate. */
	if (rcu_segcblist_restempty(&rdp->cblist, RCU_WAIT_TAIL))
		trace_rcu_grace_period(rcu_state.name, gp_seq_req, TPS("AccWaitCB"));
	else
		trace_rcu_grace_period(rcu_state.name, gp_seq_req, TPS("AccReadyCB"));

	trace_rcu_segcb_stats(&rdp->cblist, TPS("SegCbPostAcc"));

	return ret;
}

/*
 * Similar to rcu_accelerate_cbs(), but does not require that the leaf
 * rcu_node structure's ->lock be held.  It consults the cached value
 * of ->gp_seq_needed in the rcu_data structure, and if that indicates
 * that a new grace-period request be made, invokes rcu_accelerate_cbs()
 * while holding the leaf rcu_node structure's ->lock.
 */
static void rcu_accelerate_cbs_unlocked(struct rcu_node *rnp,
					struct rcu_data *rdp)
{
	unsigned long c;
	bool needwake;

	rcu_lockdep_assert_cblist_protected(rdp);
	c = rcu_seq_snap(&rcu_state.gp_seq);
	if (!READ_ONCE(rdp->gpwrap) && ULONG_CMP_GE(rdp->gp_seq_needed, c)) {
		/* Old request still live, so mark recent callbacks. */
		(void)rcu_segcblist_accelerate(&rdp->cblist, c);
		return;
	}
	raw_spin_lock_rcu_node(rnp); /* irqs already disabled. */
	needwake = rcu_accelerate_cbs(rnp, rdp);
	raw_spin_unlock_rcu_node(rnp); /* irqs remain disabled. */
	if (needwake)
		rcu_gp_kthread_wake();
}

/*
 * Move any callbacks whose grace period has completed to the
 * RCU_DONE_TAIL sublist, then compact the remaining sublists and
 * assign ->gp_seq numbers to any callbacks in the RCU_NEXT_TAIL
 * sublist.  This function is idempotent, so it does not hurt to
 * invoke it repeatedly.  As long as it is not invoked -too- often...
 * Returns true if the RCU grace-period kthread needs to be awakened.
 *
 * The caller must hold rnp->lock with interrupts disabled.
 */
static bool rcu_advance_cbs(struct rcu_node *rnp, struct rcu_data *rdp)
{
	rcu_lockdep_assert_cblist_protected(rdp);
	raw_lockdep_assert_held_rcu_node(rnp);

	/* If no pending (not yet ready to invoke) callbacks, nothing to do. */
	if (!rcu_segcblist_pend_cbs(&rdp->cblist))
		return false;

	/*
	 * Find all callbacks whose ->gp_seq numbers indicate that they
	 * are ready to invoke, and put them into the RCU_DONE_TAIL sublist.
	 */
	rcu_segcblist_advance(&rdp->cblist, rnp->gp_seq);

	/* Classify any remaining callbacks. */
	return rcu_accelerate_cbs(rnp, rdp);
}

/*
 * Move and classify callbacks, but only if doing so won't require
 * that the RCU grace-period kthread be awakened.
 */
static void __maybe_unused rcu_advance_cbs_nowake(struct rcu_node *rnp,
						  struct rcu_data *rdp)
{
	rcu_lockdep_assert_cblist_protected(rdp);
	if (!rcu_seq_state(rcu_seq_current(&rnp->gp_seq)) ||
	    !raw_spin_trylock_rcu_node(rnp))
		return;
	WARN_ON_ONCE(rcu_advance_cbs(rnp, rdp));
	raw_spin_unlock_rcu_node(rnp);
}

/*
 * In CONFIG_RCU_STRICT_GRACE_PERIOD=y kernels, attempt to generate a
 * quiescent state.  This is intended to be invoked when the CPU notices
 * a new grace period.
 */
static void rcu_strict_gp_check_qs(void)
{
	if (IS_ENABLED(CONFIG_RCU_STRICT_GRACE_PERIOD)) {
		rcu_read_lock();
		rcu_read_unlock();
	}
}

/*
 * Update CPU-local rcu_data state to record the beginnings and ends of
 * grace periods.  The caller must hold the ->lock of the leaf rcu_node
 * structure corresponding to the current CPU, and must have irqs disabled.
 * Returns true if the grace-period kthread needs to be awakened.
 */
static bool __note_gp_changes(struct rcu_node *rnp, struct rcu_data *rdp)
{
	bool ret = false;
	bool need_qs;
	const bool offloaded = rcu_rdp_is_offloaded(rdp);

	raw_lockdep_assert_held_rcu_node(rnp);

	if (rdp->gp_seq == rnp->gp_seq)
		return false; /* Nothing to do. */

	/* Handle the ends of any preceding grace periods first. */
	if (rcu_seq_completed_gp(rdp->gp_seq, rnp->gp_seq) ||
	    unlikely(READ_ONCE(rdp->gpwrap))) {
		if (!offloaded)
			ret = rcu_advance_cbs(rnp, rdp); /* Advance CBs. */
		rdp->core_needs_qs = false;
		trace_rcu_grace_period(rcu_state.name, rdp->gp_seq, TPS("cpuend"));
	} else {
		if (!offloaded)
			ret = rcu_accelerate_cbs(rnp, rdp); /* Recent CBs. */
		if (rdp->core_needs_qs)
			rdp->core_needs_qs = !!(rnp->qsmask & rdp->grpmask);
	}

	/* Now handle the beginnings of any new-to-this-CPU grace periods. */
	if (rcu_seq_new_gp(rdp->gp_seq, rnp->gp_seq) ||
	    unlikely(READ_ONCE(rdp->gpwrap))) {
		/*
		 * If the current grace period is waiting for this CPU,
		 * set up to detect a quiescent state, otherwise don't
		 * go looking for one.
		 */
		trace_rcu_grace_period(rcu_state.name, rnp->gp_seq, TPS("cpustart"));
		need_qs = !!(rnp->qsmask & rdp->grpmask);
		rdp->cpu_no_qs.b.norm = need_qs;
		rdp->core_needs_qs = need_qs;
		zero_cpu_stall_ticks(rdp);
	}
	rdp->gp_seq = rnp->gp_seq;  /* Remember new grace-period state. */
	if (ULONG_CMP_LT(rdp->gp_seq_needed, rnp->gp_seq_needed) || rdp->gpwrap)
		WRITE_ONCE(rdp->gp_seq_needed, rnp->gp_seq_needed);
	WRITE_ONCE(rdp->gpwrap, false);
	rcu_gpnum_ovf(rnp, rdp);
	return ret;
}

static void note_gp_changes(struct rcu_data *rdp)
{
	unsigned long flags;
	bool needwake;
	struct rcu_node *rnp;

	local_irq_save(flags);
	rnp = rdp->mynode;
	if ((rdp->gp_seq == rcu_seq_current(&rnp->gp_seq) &&
	     !unlikely(READ_ONCE(rdp->gpwrap))) || /* w/out lock. */
	    !raw_spin_trylock_rcu_node(rnp)) { /* irqs already off, so later. */
		local_irq_restore(flags);
		return;
	}
	needwake = __note_gp_changes(rnp, rdp);
	raw_spin_unlock_irqrestore_rcu_node(rnp, flags);
	rcu_strict_gp_check_qs();
	if (needwake)
		rcu_gp_kthread_wake();
}

static void rcu_gp_slow(int delay)
{
	if (delay > 0 &&
	    !(rcu_seq_ctr(rcu_state.gp_seq) %
	      (rcu_num_nodes * PER_RCU_NODE_PERIOD * delay)))
		schedule_timeout_idle(delay);
}

static unsigned long sleep_duration;

/* Allow rcutorture to stall the grace-period kthread. */
void rcu_gp_set_torture_wait(int duration)
{
	if (IS_ENABLED(CONFIG_RCU_TORTURE_TEST) && duration > 0)
		WRITE_ONCE(sleep_duration, duration);
}
EXPORT_SYMBOL_GPL(rcu_gp_set_torture_wait);

/* Actually implement the aforementioned wait. */
static void rcu_gp_torture_wait(void)
{
	unsigned long duration;

	if (!IS_ENABLED(CONFIG_RCU_TORTURE_TEST))
		return;
	duration = xchg(&sleep_duration, 0UL);
	if (duration > 0) {
		pr_alert("%s: Waiting %lu jiffies\n", __func__, duration);
		schedule_timeout_idle(duration);
		pr_alert("%s: Wait complete\n", __func__);
	}
}

/*
 * Handler for on_each_cpu() to invoke the target CPU's RCU core
 * processing.
 */
static void rcu_strict_gp_boundary(void *unused)
{
	invoke_rcu_core();
}

/*
 * Initialize a new grace period.  Return false if no grace period required.
 */
static noinline_for_stack bool rcu_gp_init(void)
{
	unsigned long firstseq;
	unsigned long flags;
	unsigned long oldmask;
	unsigned long mask;
	struct rcu_data *rdp;
	struct rcu_node *rnp = rcu_get_root();

	WRITE_ONCE(rcu_state.gp_activity, jiffies);
	raw_spin_lock_irq_rcu_node(rnp);
	if (!READ_ONCE(rcu_state.gp_flags)) {
		/* Spurious wakeup, tell caller to go back to sleep.  */
		raw_spin_unlock_irq_rcu_node(rnp);
		return false;
	}
	WRITE_ONCE(rcu_state.gp_flags, 0); /* Clear all flags: New GP. */

	if (WARN_ON_ONCE(rcu_gp_in_progress())) {
		/*
		 * Grace period already in progress, don't start another.
		 * Not supposed to be able to happen.
		 */
		raw_spin_unlock_irq_rcu_node(rnp);
		return false;
	}

	/* Advance to a new grace period and initialize state. */
	record_gp_stall_check_time();
	/* Record GP times before starting GP, hence rcu_seq_start(). */
	rcu_seq_start(&rcu_state.gp_seq);
	ASSERT_EXCLUSIVE_WRITER(rcu_state.gp_seq);
	trace_rcu_grace_period(rcu_state.name, rcu_state.gp_seq, TPS("start"));
	raw_spin_unlock_irq_rcu_node(rnp);

	/*
	 * Apply per-leaf buffered online and offline operations to
	 * the rcu_node tree. Note that this new grace period need not
	 * wait for subsequent online CPUs, and that RCU hooks in the CPU
	 * offlining path, when combined with checks in this function,
	 * will handle CPUs that are currently going offline or that will
	 * go offline later.  Please also refer to "Hotplug CPU" section
	 * of RCU's Requirements documentation.
	 */
	WRITE_ONCE(rcu_state.gp_state, RCU_GP_ONOFF);
	rcu_for_each_leaf_node(rnp) {
		smp_mb(); // Pair with barriers used when updating ->ofl_seq to odd values.
		firstseq = READ_ONCE(rnp->ofl_seq);
		if (firstseq & 0x1)
			while (firstseq == READ_ONCE(rnp->ofl_seq))
				schedule_timeout_idle(1);  // Can't wake unless RCU is watching.
		smp_mb(); // Pair with barriers used when updating ->ofl_seq to even values.
		raw_spin_lock(&rcu_state.ofl_lock);
		raw_spin_lock_irq_rcu_node(rnp);
		if (rnp->qsmaskinit == rnp->qsmaskinitnext &&
		    !rnp->wait_blkd_tasks) {
			/* Nothing to do on this leaf rcu_node structure. */
			raw_spin_unlock_irq_rcu_node(rnp);
			raw_spin_unlock(&rcu_state.ofl_lock);
			continue;
		}

		/* Record old state, apply changes to ->qsmaskinit field. */
		oldmask = rnp->qsmaskinit;
		rnp->qsmaskinit = rnp->qsmaskinitnext;

		/* If zero-ness of ->qsmaskinit changed, propagate up tree. */
		if (!oldmask != !rnp->qsmaskinit) {
			if (!oldmask) { /* First online CPU for rcu_node. */
				if (!rnp->wait_blkd_tasks) /* Ever offline? */
					rcu_init_new_rnp(rnp);
			} else if (rcu_preempt_has_tasks(rnp)) {
				rnp->wait_blkd_tasks = true; /* blocked tasks */
			} else { /* Last offline CPU and can propagate. */
				rcu_cleanup_dead_rnp(rnp);
			}
		}

		/*
		 * If all waited-on tasks from prior grace period are
		 * done, and if all this rcu_node structure's CPUs are
		 * still offline, propagate up the rcu_node tree and
		 * clear ->wait_blkd_tasks.  Otherwise, if one of this
		 * rcu_node structure's CPUs has since come back online,
		 * simply clear ->wait_blkd_tasks.
		 */
		if (rnp->wait_blkd_tasks &&
		    (!rcu_preempt_has_tasks(rnp) || rnp->qsmaskinit)) {
			rnp->wait_blkd_tasks = false;
			if (!rnp->qsmaskinit)
				rcu_cleanup_dead_rnp(rnp);
		}

		raw_spin_unlock_irq_rcu_node(rnp);
		raw_spin_unlock(&rcu_state.ofl_lock);
	}
	rcu_gp_slow(gp_preinit_delay); /* Races with CPU hotplug. */

	/*
	 * Set the quiescent-state-needed bits in all the rcu_node
	 * structures for all currently online CPUs in breadth-first
	 * order, starting from the root rcu_node structure, relying on the
	 * layout of the tree within the rcu_state.node[] array.  Note that
	 * other CPUs will access only the leaves of the hierarchy, thus
	 * seeing that no grace period is in progress, at least until the
	 * corresponding leaf node has been initialized.
	 *
	 * The grace period cannot complete until the initialization
	 * process finishes, because this kthread handles both.
	 */
	WRITE_ONCE(rcu_state.gp_state, RCU_GP_INIT);
	rcu_for_each_node_breadth_first(rnp) {
		rcu_gp_slow(gp_init_delay);
		raw_spin_lock_irqsave_rcu_node(rnp, flags);
		rdp = this_cpu_ptr(&rcu_data);
		rcu_preempt_check_blocked_tasks(rnp);
		rnp->qsmask = rnp->qsmaskinit;
		WRITE_ONCE(rnp->gp_seq, rcu_state.gp_seq);
		if (rnp == rdp->mynode)
			(void)__note_gp_changes(rnp, rdp);
		rcu_preempt_boost_start_gp(rnp);
		trace_rcu_grace_period_init(rcu_state.name, rnp->gp_seq,
					    rnp->level, rnp->grplo,
					    rnp->grphi, rnp->qsmask);
		/* Quiescent states for tasks on any now-offline CPUs. */
		mask = rnp->qsmask & ~rnp->qsmaskinitnext;
		rnp->rcu_gp_init_mask = mask;
		if ((mask || rnp->wait_blkd_tasks) && rcu_is_leaf_node(rnp))
			rcu_report_qs_rnp(mask, rnp, rnp->gp_seq, flags);
		else
			raw_spin_unlock_irq_rcu_node(rnp);
		cond_resched_tasks_rcu_qs();
		WRITE_ONCE(rcu_state.gp_activity, jiffies);
	}

	// If strict, make all CPUs aware of new grace period.
	if (IS_ENABLED(CONFIG_RCU_STRICT_GRACE_PERIOD))
		on_each_cpu(rcu_strict_gp_boundary, NULL, 0);

	return true;
}

/*
 * Helper function for swait_event_idle_exclusive() wakeup at force-quiescent-state
 * time.
 */
static bool rcu_gp_fqs_check_wake(int *gfp)
{
	struct rcu_node *rnp = rcu_get_root();

	// If under overload conditions, force an immediate FQS scan.
	if (*gfp & RCU_GP_FLAG_OVLD)
		return true;

	// Someone like call_rcu() requested a force-quiescent-state scan.
	*gfp = READ_ONCE(rcu_state.gp_flags);
	if (*gfp & RCU_GP_FLAG_FQS)
		return true;

	// The current grace period has completed.
	if (!READ_ONCE(rnp->qsmask) && !rcu_preempt_blocked_readers_cgp(rnp))
		return true;

	return false;
}

/*
 * Do one round of quiescent-state forcing.
 */
static void rcu_gp_fqs(bool first_time)
{
	struct rcu_node *rnp = rcu_get_root();

	WRITE_ONCE(rcu_state.gp_activity, jiffies);
	rcu_state.n_force_qs++;
	if (first_time) {
		/* Collect dyntick-idle snapshots. */
		force_qs_rnp(dyntick_save_progress_counter);
	} else {
		/* Handle dyntick-idle and offline CPUs. */
		force_qs_rnp(rcu_implicit_dynticks_qs);
	}
	/* Clear flag to prevent immediate re-entry. */
	if (READ_ONCE(rcu_state.gp_flags) & RCU_GP_FLAG_FQS) {
		raw_spin_lock_irq_rcu_node(rnp);
		WRITE_ONCE(rcu_state.gp_flags,
			   READ_ONCE(rcu_state.gp_flags) & ~RCU_GP_FLAG_FQS);
		raw_spin_unlock_irq_rcu_node(rnp);
	}
}

/*
 * Loop doing repeated quiescent-state forcing until the grace period ends.
 */
static noinline_for_stack void rcu_gp_fqs_loop(void)
{
	bool first_gp_fqs;
	int gf = 0;
	unsigned long j;
	int ret;
	struct rcu_node *rnp = rcu_get_root();

	first_gp_fqs = true;
	j = READ_ONCE(jiffies_till_first_fqs);
	if (rcu_state.cbovld)
		gf = RCU_GP_FLAG_OVLD;
	ret = 0;
	for (;;) {
		if (!ret) {
			WRITE_ONCE(rcu_state.jiffies_force_qs, jiffies + j);
			/*
			 * jiffies_force_qs before RCU_GP_WAIT_FQS state
			 * update; required for stall checks.
			 */
			smp_wmb();
			WRITE_ONCE(rcu_state.jiffies_kick_kthreads,
				   jiffies + (j ? 3 * j : 2));
		}
		trace_rcu_grace_period(rcu_state.name, rcu_state.gp_seq,
				       TPS("fqswait"));
		WRITE_ONCE(rcu_state.gp_state, RCU_GP_WAIT_FQS);
		(void)swait_event_idle_timeout_exclusive(rcu_state.gp_wq,
				 rcu_gp_fqs_check_wake(&gf), j);
		rcu_gp_torture_wait();
		WRITE_ONCE(rcu_state.gp_state, RCU_GP_DOING_FQS);
		/* Locking provides needed memory barriers. */
		/* If grace period done, leave loop. */
		if (!READ_ONCE(rnp->qsmask) &&
		    !rcu_preempt_blocked_readers_cgp(rnp))
			break;
		/* If time for quiescent-state forcing, do it. */
		if (!time_after(rcu_state.jiffies_force_qs, jiffies) ||
		    (gf & (RCU_GP_FLAG_FQS | RCU_GP_FLAG_OVLD))) {
			trace_rcu_grace_period(rcu_state.name, rcu_state.gp_seq,
					       TPS("fqsstart"));
			rcu_gp_fqs(first_gp_fqs);
			gf = 0;
			if (first_gp_fqs) {
				first_gp_fqs = false;
				gf = rcu_state.cbovld ? RCU_GP_FLAG_OVLD : 0;
			}
			trace_rcu_grace_period(rcu_state.name, rcu_state.gp_seq,
					       TPS("fqsend"));
			cond_resched_tasks_rcu_qs();
			WRITE_ONCE(rcu_state.gp_activity, jiffies);
			ret = 0; /* Force full wait till next FQS. */
			j = READ_ONCE(jiffies_till_next_fqs);
		} else {
			/* Deal with stray signal. */
			cond_resched_tasks_rcu_qs();
			WRITE_ONCE(rcu_state.gp_activity, jiffies);
			WARN_ON(signal_pending(current));
			trace_rcu_grace_period(rcu_state.name, rcu_state.gp_seq,
					       TPS("fqswaitsig"));
			ret = 1; /* Keep old FQS timing. */
			j = jiffies;
			if (time_after(jiffies, rcu_state.jiffies_force_qs))
				j = 1;
			else
				j = rcu_state.jiffies_force_qs - j;
			gf = 0;
		}
	}
}

/*
 * Clean up after the old grace period.
 */
static noinline void rcu_gp_cleanup(void)
{
	int cpu;
	bool needgp = false;
	unsigned long gp_duration;
	unsigned long new_gp_seq;
	bool offloaded;
	struct rcu_data *rdp;
	struct rcu_node *rnp = rcu_get_root();
	struct swait_queue_head *sq;

	WRITE_ONCE(rcu_state.gp_activity, jiffies);
	raw_spin_lock_irq_rcu_node(rnp);
	rcu_state.gp_end = jiffies;
	gp_duration = rcu_state.gp_end - rcu_state.gp_start;
	if (gp_duration > rcu_state.gp_max)
		rcu_state.gp_max = gp_duration;

	/*
	 * We know the grace period is complete, but to everyone else
	 * it appears to still be ongoing.  But it is also the case
	 * that to everyone else it looks like there is nothing that
	 * they can do to advance the grace period.  It is therefore
	 * safe for us to drop the lock in order to mark the grace
	 * period as completed in all of the rcu_node structures.
	 */
	raw_spin_unlock_irq_rcu_node(rnp);

	/*
	 * Propagate new ->gp_seq value to rcu_node structures so that
	 * other CPUs don't have to wait until the start of the next grace
	 * period to process their callbacks.  This also avoids some nasty
	 * RCU grace-period initialization races by forcing the end of
	 * the current grace period to be completely recorded in all of
	 * the rcu_node structures before the beginning of the next grace
	 * period is recorded in any of the rcu_node structures.
	 */
	new_gp_seq = rcu_state.gp_seq;
	rcu_seq_end(&new_gp_seq);
	rcu_for_each_node_breadth_first(rnp) {
		raw_spin_lock_irq_rcu_node(rnp);
		if (WARN_ON_ONCE(rcu_preempt_blocked_readers_cgp(rnp)))
			dump_blkd_tasks(rnp, 10);
		WARN_ON_ONCE(rnp->qsmask);
		WRITE_ONCE(rnp->gp_seq, new_gp_seq);
		rdp = this_cpu_ptr(&rcu_data);
		if (rnp == rdp->mynode)
			needgp = __note_gp_changes(rnp, rdp) || needgp;
		/* smp_mb() provided by prior unlock-lock pair. */
		needgp = rcu_future_gp_cleanup(rnp) || needgp;
		// Reset overload indication for CPUs no longer overloaded
		if (rcu_is_leaf_node(rnp))
			for_each_leaf_node_cpu_mask(rnp, cpu, rnp->cbovldmask) {
				rdp = per_cpu_ptr(&rcu_data, cpu);
				check_cb_ovld_locked(rdp, rnp);
			}
		sq = rcu_nocb_gp_get(rnp);
		raw_spin_unlock_irq_rcu_node(rnp);
		rcu_nocb_gp_cleanup(sq);
		cond_resched_tasks_rcu_qs();
		WRITE_ONCE(rcu_state.gp_activity, jiffies);
		rcu_gp_slow(gp_cleanup_delay);
	}
	rnp = rcu_get_root();
	raw_spin_lock_irq_rcu_node(rnp); /* GP before ->gp_seq update. */

	/* Declare grace period done, trace first to use old GP number. */
	trace_rcu_grace_period(rcu_state.name, rcu_state.gp_seq, TPS("end"));
	rcu_seq_end(&rcu_state.gp_seq);
	ASSERT_EXCLUSIVE_WRITER(rcu_state.gp_seq);
	WRITE_ONCE(rcu_state.gp_state, RCU_GP_IDLE);
	/* Check for GP requests since above loop. */
	rdp = this_cpu_ptr(&rcu_data);
	if (!needgp && ULONG_CMP_LT(rnp->gp_seq, rnp->gp_seq_needed)) {
		trace_rcu_this_gp(rnp, rdp, rnp->gp_seq_needed,
				  TPS("CleanupMore"));
		needgp = true;
	}
	/* Advance CBs to reduce false positives below. */
	offloaded = rcu_rdp_is_offloaded(rdp);
	if ((offloaded || !rcu_accelerate_cbs(rnp, rdp)) && needgp) {
		WRITE_ONCE(rcu_state.gp_flags, RCU_GP_FLAG_INIT);
		WRITE_ONCE(rcu_state.gp_req_activity, jiffies);
		trace_rcu_grace_period(rcu_state.name,
				       rcu_state.gp_seq,
				       TPS("newreq"));
	} else {
		WRITE_ONCE(rcu_state.gp_flags,
			   rcu_state.gp_flags & RCU_GP_FLAG_INIT);
	}
	raw_spin_unlock_irq_rcu_node(rnp);

	// If strict, make all CPUs aware of the end of the old grace period.
	if (IS_ENABLED(CONFIG_RCU_STRICT_GRACE_PERIOD))
		on_each_cpu(rcu_strict_gp_boundary, NULL, 0);
}

/*
 * Body of kthread that handles grace periods.
 */
static int __noreturn rcu_gp_kthread(void *unused)
{
	rcu_bind_gp_kthread();
	for (;;) {

		/* Handle grace-period start. */
		for (;;) {
			trace_rcu_grace_period(rcu_state.name, rcu_state.gp_seq,
					       TPS("reqwait"));
			WRITE_ONCE(rcu_state.gp_state, RCU_GP_WAIT_GPS);
			swait_event_idle_exclusive(rcu_state.gp_wq,
					 READ_ONCE(rcu_state.gp_flags) &
					 RCU_GP_FLAG_INIT);
			rcu_gp_torture_wait();
			WRITE_ONCE(rcu_state.gp_state, RCU_GP_DONE_GPS);
			/* Locking provides needed memory barrier. */
			if (rcu_gp_init())
				break;
			cond_resched_tasks_rcu_qs();
			WRITE_ONCE(rcu_state.gp_activity, jiffies);
			WARN_ON(signal_pending(current));
			trace_rcu_grace_period(rcu_state.name, rcu_state.gp_seq,
					       TPS("reqwaitsig"));
		}

		/* Handle quiescent-state forcing. */
		rcu_gp_fqs_loop();

		/* Handle grace-period end. */
		WRITE_ONCE(rcu_state.gp_state, RCU_GP_CLEANUP);
		rcu_gp_cleanup();
		WRITE_ONCE(rcu_state.gp_state, RCU_GP_CLEANED);
	}
}

/*
 * Report a full set of quiescent states to the rcu_state data structure.
 * Invoke rcu_gp_kthread_wake() to awaken the grace-period kthread if
 * another grace period is required.  Whether we wake the grace-period
 * kthread or it awakens itself for the next round of quiescent-state
 * forcing, that kthread will clean up after the just-completed grace
 * period.  Note that the caller must hold rnp->lock, which is released
 * before return.
 */
static void rcu_report_qs_rsp(unsigned long flags)
	__releases(rcu_get_root()->lock)
{
	raw_lockdep_assert_held_rcu_node(rcu_get_root());
	WARN_ON_ONCE(!rcu_gp_in_progress());
	WRITE_ONCE(rcu_state.gp_flags,
		   READ_ONCE(rcu_state.gp_flags) | RCU_GP_FLAG_FQS);
	raw_spin_unlock_irqrestore_rcu_node(rcu_get_root(), flags);
	rcu_gp_kthread_wake();
}

/*
 * Similar to rcu_report_qs_rdp(), for which it is a helper function.
 * Allows quiescent states for a group of CPUs to be reported at one go
 * to the specified rcu_node structure, though all the CPUs in the group
 * must be represented by the same rcu_node structure (which need not be a
 * leaf rcu_node structure, though it often will be).  The gps parameter
 * is the grace-period snapshot, which means that the quiescent states
 * are valid only if rnp->gp_seq is equal to gps.  That structure's lock
 * must be held upon entry, and it is released before return.
 *
 * As a special case, if mask is zero, the bit-already-cleared check is
 * disabled.  This allows propagating quiescent state due to resumed tasks
 * during grace-period initialization.
 */
static void rcu_report_qs_rnp(unsigned long mask, struct rcu_node *rnp,
			      unsigned long gps, unsigned long flags)
	__releases(rnp->lock)
{
	unsigned long oldmask = 0;
	struct rcu_node *rnp_c;

	raw_lockdep_assert_held_rcu_node(rnp);

	/* Walk up the rcu_node hierarchy. */
	for (;;) {
		if ((!(rnp->qsmask & mask) && mask) || rnp->gp_seq != gps) {

			/*
			 * Our bit has already been cleared, or the
			 * relevant grace period is already over, so done.
			 */
			raw_spin_unlock_irqrestore_rcu_node(rnp, flags);
			return;
		}
		WARN_ON_ONCE(oldmask); /* Any child must be all zeroed! */
		WARN_ON_ONCE(!rcu_is_leaf_node(rnp) &&
			     rcu_preempt_blocked_readers_cgp(rnp));
		WRITE_ONCE(rnp->qsmask, rnp->qsmask & ~mask);
		trace_rcu_quiescent_state_report(rcu_state.name, rnp->gp_seq,
						 mask, rnp->qsmask, rnp->level,
						 rnp->grplo, rnp->grphi,
						 !!rnp->gp_tasks);
		if (rnp->qsmask != 0 || rcu_preempt_blocked_readers_cgp(rnp)) {

			/* Other bits still set at this level, so done. */
			raw_spin_unlock_irqrestore_rcu_node(rnp, flags);
			return;
		}
		rnp->completedqs = rnp->gp_seq;
		mask = rnp->grpmask;
		if (rnp->parent == NULL) {

			/* No more levels.  Exit loop holding root lock. */

			break;
		}
		raw_spin_unlock_irqrestore_rcu_node(rnp, flags);
		rnp_c = rnp;
		rnp = rnp->parent;
		raw_spin_lock_irqsave_rcu_node(rnp, flags);
		oldmask = READ_ONCE(rnp_c->qsmask);
	}

	/*
	 * Get here if we are the last CPU to pass through a quiescent
	 * state for this grace period.  Invoke rcu_report_qs_rsp()
	 * to clean up and start the next grace period if one is needed.
	 */
	rcu_report_qs_rsp(flags); /* releases rnp->lock. */
}

/*
 * Record a quiescent state for all tasks that were previously queued
 * on the specified rcu_node structure and that were blocking the current
 * RCU grace period.  The caller must hold the corresponding rnp->lock with
 * irqs disabled, and this lock is released upon return, but irqs remain
 * disabled.
 */
static void __maybe_unused
rcu_report_unblock_qs_rnp(struct rcu_node *rnp, unsigned long flags)
	__releases(rnp->lock)
{
	unsigned long gps;
	unsigned long mask;
	struct rcu_node *rnp_p;

	raw_lockdep_assert_held_rcu_node(rnp);
	if (WARN_ON_ONCE(!IS_ENABLED(CONFIG_PREEMPT_RCU)) ||
	    WARN_ON_ONCE(rcu_preempt_blocked_readers_cgp(rnp)) ||
	    rnp->qsmask != 0) {
		raw_spin_unlock_irqrestore_rcu_node(rnp, flags);
		return;  /* Still need more quiescent states! */
	}

	rnp->completedqs = rnp->gp_seq;
	rnp_p = rnp->parent;
	if (rnp_p == NULL) {
		/*
		 * Only one rcu_node structure in the tree, so don't
		 * try to report up to its nonexistent parent!
		 */
		rcu_report_qs_rsp(flags);
		return;
	}

	/* Report up the rest of the hierarchy, tracking current ->gp_seq. */
	gps = rnp->gp_seq;
	mask = rnp->grpmask;
	raw_spin_unlock_rcu_node(rnp);	/* irqs remain disabled. */
	raw_spin_lock_rcu_node(rnp_p);	/* irqs already disabled. */
	rcu_report_qs_rnp(mask, rnp_p, gps, flags);
}

/*
 * Record a quiescent state for the specified CPU to that CPU's rcu_data
 * structure.  This must be called from the specified CPU.
 */
static void
rcu_report_qs_rdp(struct rcu_data *rdp)
{
	unsigned long flags;
	unsigned long mask;
	bool needwake = false;
	const bool offloaded = rcu_rdp_is_offloaded(rdp);
	struct rcu_node *rnp;

	WARN_ON_ONCE(rdp->cpu != smp_processor_id());
	rnp = rdp->mynode;
	raw_spin_lock_irqsave_rcu_node(rnp, flags);
	if (rdp->cpu_no_qs.b.norm || rdp->gp_seq != rnp->gp_seq ||
	    rdp->gpwrap) {

		/*
		 * The grace period in which this quiescent state was
		 * recorded has ended, so don't report it upwards.
		 * We will instead need a new quiescent state that lies
		 * within the current grace period.
		 */
		rdp->cpu_no_qs.b.norm = true;	/* need qs for new gp. */
		raw_spin_unlock_irqrestore_rcu_node(rnp, flags);
		return;
	}
	mask = rdp->grpmask;
	rdp->core_needs_qs = false;
	if ((rnp->qsmask & mask) == 0) {
		raw_spin_unlock_irqrestore_rcu_node(rnp, flags);
	} else {
		/*
		 * This GP can't end until cpu checks in, so all of our
		 * callbacks can be processed during the next GP.
		 */
		if (!offloaded)
			needwake = rcu_accelerate_cbs(rnp, rdp);

		rcu_disable_urgency_upon_qs(rdp);
		rcu_report_qs_rnp(mask, rnp, rnp->gp_seq, flags);
		/* ^^^ Released rnp->lock */
		if (needwake)
			rcu_gp_kthread_wake();
	}
}

/*
 * Check to see if there is a new grace period of which this CPU
 * is not yet aware, and if so, set up local rcu_data state for it.
 * Otherwise, see if this CPU has just passed through its first
 * quiescent state for this grace period, and record that fact if so.
 */
static void
rcu_check_quiescent_state(struct rcu_data *rdp)
{
	/* Check for grace-period ends and beginnings. */
	note_gp_changes(rdp);

	/*
	 * Does this CPU still need to do its part for current grace period?
	 * If no, return and let the other CPUs do their part as well.
	 */
	if (!rdp->core_needs_qs)
		return;

	/*
	 * Was there a quiescent state since the beginning of the grace
	 * period? If no, then exit and wait for the next call.
	 */
	if (rdp->cpu_no_qs.b.norm)
		return;

	/*
	 * Tell RCU we are done (but rcu_report_qs_rdp() will be the
	 * judge of that).
	 */
	rcu_report_qs_rdp(rdp);
}

/*
 * Near the end of the offline process.  Trace the fact that this CPU
 * is going offline.
 */
int rcutree_dying_cpu(unsigned int cpu)
{
	bool blkd;
	struct rcu_data *rdp = this_cpu_ptr(&rcu_data);
	struct rcu_node *rnp = rdp->mynode;

	if (!IS_ENABLED(CONFIG_HOTPLUG_CPU))
		return 0;

	blkd = !!(rnp->qsmask & rdp->grpmask);
	trace_rcu_grace_period(rcu_state.name, READ_ONCE(rnp->gp_seq),
			       blkd ? TPS("cpuofl-bgp") : TPS("cpuofl"));
	return 0;
}

/*
 * All CPUs for the specified rcu_node structure have gone offline,
 * and all tasks that were preempted within an RCU read-side critical
 * section while running on one of those CPUs have since exited their RCU
 * read-side critical section.  Some other CPU is reporting this fact with
 * the specified rcu_node structure's ->lock held and interrupts disabled.
 * This function therefore goes up the tree of rcu_node structures,
 * clearing the corresponding bits in the ->qsmaskinit fields.  Note that
 * the leaf rcu_node structure's ->qsmaskinit field has already been
 * updated.
 *
 * This function does check that the specified rcu_node structure has
 * all CPUs offline and no blocked tasks, so it is OK to invoke it
 * prematurely.  That said, invoking it after the fact will cost you
 * a needless lock acquisition.  So once it has done its work, don't
 * invoke it again.
 */
static void rcu_cleanup_dead_rnp(struct rcu_node *rnp_leaf)
{
	long mask;
	struct rcu_node *rnp = rnp_leaf;

	raw_lockdep_assert_held_rcu_node(rnp_leaf);
	if (!IS_ENABLED(CONFIG_HOTPLUG_CPU) ||
	    WARN_ON_ONCE(rnp_leaf->qsmaskinit) ||
	    WARN_ON_ONCE(rcu_preempt_has_tasks(rnp_leaf)))
		return;
	for (;;) {
		mask = rnp->grpmask;
		rnp = rnp->parent;
		if (!rnp)
			break;
		raw_spin_lock_rcu_node(rnp); /* irqs already disabled. */
		rnp->qsmaskinit &= ~mask;
		/* Between grace periods, so better already be zero! */
		WARN_ON_ONCE(rnp->qsmask);
		if (rnp->qsmaskinit) {
			raw_spin_unlock_rcu_node(rnp);
			/* irqs remain disabled. */
			return;
		}
		raw_spin_unlock_rcu_node(rnp); /* irqs remain disabled. */
	}
}

/*
 * The CPU has been completely removed, and some other CPU is reporting
 * this fact from process context.  Do the remainder of the cleanup.
 * There can only be one CPU hotplug operation at a time, so no need for
 * explicit locking.
 */
int rcutree_dead_cpu(unsigned int cpu)
{
	struct rcu_data *rdp = per_cpu_ptr(&rcu_data, cpu);
	struct rcu_node *rnp = rdp->mynode;  /* Outgoing CPU's rdp & rnp. */

	if (!IS_ENABLED(CONFIG_HOTPLUG_CPU))
		return 0;

	WRITE_ONCE(rcu_state.n_online_cpus, rcu_state.n_online_cpus - 1);
	/* Adjust any no-longer-needed kthreads. */
	rcu_boost_kthread_setaffinity(rnp, -1);
	// Stop-machine done, so allow nohz_full to disable tick.
	tick_dep_clear(TICK_DEP_BIT_RCU);
	return 0;
}

/*
 * Invoke any RCU callbacks that have made it to the end of their grace
 * period.  Throttle as specified by rdp->blimit.
 */
static void rcu_do_batch(struct rcu_data *rdp)
{
	int div;
	bool __maybe_unused empty;
	unsigned long flags;
	const bool offloaded = rcu_rdp_is_offloaded(rdp);
	struct rcu_head *rhp;
	struct rcu_cblist rcl = RCU_CBLIST_INITIALIZER(rcl);
	long bl, count = 0;
	long pending, tlimit = 0;

	/* If no callbacks are ready, just return. */
	if (!rcu_segcblist_ready_cbs(&rdp->cblist)) {
		trace_rcu_batch_start(rcu_state.name,
				      rcu_segcblist_n_cbs(&rdp->cblist), 0);
		trace_rcu_batch_end(rcu_state.name, 0,
				    !rcu_segcblist_empty(&rdp->cblist),
				    need_resched(), is_idle_task(current),
				    rcu_is_callbacks_kthread());
		return;
	}

	/*
	 * Extract the list of ready callbacks, disabling to prevent
	 * races with call_rcu() from interrupt handlers.  Leave the
	 * callback counts, as rcu_barrier() needs to be conservative.
	 */
	local_irq_save(flags);
	rcu_nocb_lock(rdp);
	WARN_ON_ONCE(cpu_is_offline(smp_processor_id()));
	pending = rcu_segcblist_n_cbs(&rdp->cblist);
	div = READ_ONCE(rcu_divisor);
	div = div < 0 ? 7 : div > sizeof(long) * 8 - 2 ? sizeof(long) * 8 - 2 : div;
	bl = max(rdp->blimit, pending >> div);
	if (unlikely(bl > 100)) {
		long rrn = READ_ONCE(rcu_resched_ns);

		rrn = rrn < NSEC_PER_MSEC ? NSEC_PER_MSEC : rrn > NSEC_PER_SEC ? NSEC_PER_SEC : rrn;
		tlimit = local_clock() + rrn;
	}
	trace_rcu_batch_start(rcu_state.name,
			      rcu_segcblist_n_cbs(&rdp->cblist), bl);
	rcu_segcblist_extract_done_cbs(&rdp->cblist, &rcl);
	if (offloaded)
		rdp->qlen_last_fqs_check = rcu_segcblist_n_cbs(&rdp->cblist);

	trace_rcu_segcb_stats(&rdp->cblist, TPS("SegCbDequeued"));
	rcu_nocb_unlock_irqrestore(rdp, flags);

	/* Invoke callbacks. */
	tick_dep_set_task(current, TICK_DEP_BIT_RCU);
	rhp = rcu_cblist_dequeue(&rcl);

	for (; rhp; rhp = rcu_cblist_dequeue(&rcl)) {
		rcu_callback_t f;

		count++;
		debug_rcu_head_unqueue(rhp);

		rcu_lock_acquire(&rcu_callback_map);
		trace_rcu_invoke_callback(rcu_state.name, rhp);

		f = rhp->func;
		WRITE_ONCE(rhp->func, (rcu_callback_t)0L);
		f(rhp);

		rcu_lock_release(&rcu_callback_map);

		/*
		 * Stop only if limit reached and CPU has something to do.
		 */
		if (count >= bl && !offloaded &&
		    (need_resched() ||
		     (!is_idle_task(current) && !rcu_is_callbacks_kthread())))
			break;
		if (unlikely(tlimit)) {
			/* only call local_clock() every 32 callbacks */
			if (likely((count & 31) || local_clock() < tlimit))
				continue;
			/* Exceeded the time limit, so leave. */
			break;
		}
		if (!in_serving_softirq()) {
			local_bh_enable();
			lockdep_assert_irqs_enabled();
			cond_resched_tasks_rcu_qs();
			lockdep_assert_irqs_enabled();
			local_bh_disable();
		}
	}

	local_irq_save(flags);
	rcu_nocb_lock(rdp);
	rdp->n_cbs_invoked += count;
	trace_rcu_batch_end(rcu_state.name, count, !!rcl.head, need_resched(),
			    is_idle_task(current), rcu_is_callbacks_kthread());

	/* Update counts and requeue any remaining callbacks. */
	rcu_segcblist_insert_done_cbs(&rdp->cblist, &rcl);
	rcu_segcblist_add_len(&rdp->cblist, -count);

	/* Reinstate batch limit if we have worked down the excess. */
	count = rcu_segcblist_n_cbs(&rdp->cblist);
	if (rdp->blimit >= DEFAULT_MAX_RCU_BLIMIT && count <= qlowmark)
		rdp->blimit = blimit;

	/* Reset ->qlen_last_fqs_check trigger if enough CBs have drained. */
	if (count == 0 && rdp->qlen_last_fqs_check != 0) {
		rdp->qlen_last_fqs_check = 0;
		rdp->n_force_qs_snap = rcu_state.n_force_qs;
	} else if (count < rdp->qlen_last_fqs_check - qhimark)
		rdp->qlen_last_fqs_check = count;

	/*
	 * The following usually indicates a double call_rcu().  To track
	 * this down, try building with CONFIG_DEBUG_OBJECTS_RCU_HEAD=y.
	 */
	empty = rcu_segcblist_empty(&rdp->cblist);
	WARN_ON_ONCE(count == 0 && !empty);
	WARN_ON_ONCE(!IS_ENABLED(CONFIG_RCU_NOCB_CPU) &&
		     count != 0 && empty);
	WARN_ON_ONCE(count == 0 && rcu_segcblist_n_segment_cbs(&rdp->cblist) != 0);
	WARN_ON_ONCE(!empty && rcu_segcblist_n_segment_cbs(&rdp->cblist) == 0);

	rcu_nocb_unlock_irqrestore(rdp, flags);

	/* Re-invoke RCU core processing if there are callbacks remaining. */
	if (!offloaded && rcu_segcblist_ready_cbs(&rdp->cblist))
		invoke_rcu_core();
	tick_dep_clear_task(current, TICK_DEP_BIT_RCU);
}

/*
 * This function is invoked from each scheduling-clock interrupt,
 * and checks to see if this CPU is in a non-context-switch quiescent
 * state, for example, user mode or idle loop.  It also schedules RCU
 * core processing.  If the current grace period has gone on too long,
 * it will ask the scheduler to manufacture a context switch for the sole
 * purpose of providing the needed quiescent state.
 */
void rcu_sched_clock_irq(int user)
{
	trace_rcu_utilization(TPS("Start scheduler-tick"));
	lockdep_assert_irqs_disabled();
	raw_cpu_inc(rcu_data.ticks_this_gp);
	/* The load-acquire pairs with the store-release setting to true. */
	if (smp_load_acquire(this_cpu_ptr(&rcu_data.rcu_urgent_qs))) {
		/* Idle and userspace execution already are quiescent states. */
		if (!rcu_is_cpu_rrupt_from_idle() && !user) {
			set_tsk_need_resched(current);
			set_preempt_need_resched();
		}
		__this_cpu_write(rcu_data.rcu_urgent_qs, false);
	}
	rcu_flavor_sched_clock_irq(user);
	if (rcu_pending(user))
		invoke_rcu_core();
	lockdep_assert_irqs_disabled();

	trace_rcu_utilization(TPS("End scheduler-tick"));
}

/*
 * Scan the leaf rcu_node structures.  For each structure on which all
 * CPUs have reported a quiescent state and on which there are tasks
 * blocking the current grace period, initiate RCU priority boosting.
 * Otherwise, invoke the specified function to check dyntick state for
 * each CPU that has not yet reported a quiescent state.
 */
static void force_qs_rnp(int (*f)(struct rcu_data *rdp))
{
	int cpu;
	unsigned long flags;
	unsigned long mask;
	struct rcu_data *rdp;
	struct rcu_node *rnp;

	rcu_state.cbovld = rcu_state.cbovldnext;
	rcu_state.cbovldnext = false;
	rcu_for_each_leaf_node(rnp) {
		cond_resched_tasks_rcu_qs();
		mask = 0;
		raw_spin_lock_irqsave_rcu_node(rnp, flags);
		rcu_state.cbovldnext |= !!rnp->cbovldmask;
		if (rnp->qsmask == 0) {
			if (rcu_preempt_blocked_readers_cgp(rnp)) {
				/*
				 * No point in scanning bits because they
				 * are all zero.  But we might need to
				 * priority-boost blocked readers.
				 */
				rcu_initiate_boost(rnp, flags);
				/* rcu_initiate_boost() releases rnp->lock */
				continue;
			}
			raw_spin_unlock_irqrestore_rcu_node(rnp, flags);
			continue;
		}
		for_each_leaf_node_cpu_mask(rnp, cpu, rnp->qsmask) {
			rdp = per_cpu_ptr(&rcu_data, cpu);
			if (f(rdp)) {
				mask |= rdp->grpmask;
				rcu_disable_urgency_upon_qs(rdp);
			}
		}
		if (mask != 0) {
			/* Idle/offline CPUs, report (releases rnp->lock). */
			rcu_report_qs_rnp(mask, rnp, rnp->gp_seq, flags);
		} else {
			/* Nothing to do here, so just drop the lock. */
			raw_spin_unlock_irqrestore_rcu_node(rnp, flags);
		}
	}
}

/*
 * Force quiescent states on reluctant CPUs, and also detect which
 * CPUs are in dyntick-idle mode.
 */
void rcu_force_quiescent_state(void)
{
	unsigned long flags;
	bool ret;
	struct rcu_node *rnp;
	struct rcu_node *rnp_old = NULL;

	/* Funnel through hierarchy to reduce memory contention. */
	rnp = __this_cpu_read(rcu_data.mynode);
	for (; rnp != NULL; rnp = rnp->parent) {
		ret = (READ_ONCE(rcu_state.gp_flags) & RCU_GP_FLAG_FQS) ||
		       !raw_spin_trylock(&rnp->fqslock);
		if (rnp_old != NULL)
			raw_spin_unlock(&rnp_old->fqslock);
		if (ret)
			return;
		rnp_old = rnp;
	}
	/* rnp_old == rcu_get_root(), rnp == NULL. */

	/* Reached the root of the rcu_node tree, acquire lock. */
	raw_spin_lock_irqsave_rcu_node(rnp_old, flags);
	raw_spin_unlock(&rnp_old->fqslock);
	if (READ_ONCE(rcu_state.gp_flags) & RCU_GP_FLAG_FQS) {
		raw_spin_unlock_irqrestore_rcu_node(rnp_old, flags);
		return;  /* Someone beat us to it. */
	}
	WRITE_ONCE(rcu_state.gp_flags,
		   READ_ONCE(rcu_state.gp_flags) | RCU_GP_FLAG_FQS);
	raw_spin_unlock_irqrestore_rcu_node(rnp_old, flags);
	rcu_gp_kthread_wake();
}
EXPORT_SYMBOL_GPL(rcu_force_quiescent_state);

// Workqueue handler for an RCU reader for kernels enforcing struct RCU
// grace periods.
static void strict_work_handler(struct work_struct *work)
{
	rcu_read_lock();
	rcu_read_unlock();
}

/* Perform RCU core processing work for the current CPU.  */
static __latent_entropy void rcu_core(void)
{
	unsigned long flags;
	struct rcu_data *rdp = raw_cpu_ptr(&rcu_data);
	struct rcu_node *rnp = rdp->mynode;
	const bool do_batch = !rcu_segcblist_completely_offloaded(&rdp->cblist);

	if (cpu_is_offline(smp_processor_id()))
		return;
	trace_rcu_utilization(TPS("Start RCU core"));
	WARN_ON_ONCE(!rdp->beenonline);

	/* Report any deferred quiescent states if preemption enabled. */
	if (!(preempt_count() & PREEMPT_MASK)) {
		rcu_preempt_deferred_qs(current);
	} else if (rcu_preempt_need_deferred_qs(current)) {
		set_tsk_need_resched(current);
		set_preempt_need_resched();
	}

	/* Update RCU state based on any recent quiescent states. */
	rcu_check_quiescent_state(rdp);

	/* No grace period and unregistered callbacks? */
	if (!rcu_gp_in_progress() &&
	    rcu_segcblist_is_enabled(&rdp->cblist) && do_batch) {
		rcu_nocb_lock_irqsave(rdp, flags);
		if (!rcu_segcblist_restempty(&rdp->cblist, RCU_NEXT_READY_TAIL))
			rcu_accelerate_cbs_unlocked(rnp, rdp);
		rcu_nocb_unlock_irqrestore(rdp, flags);
	}

	rcu_check_gp_start_stall(rnp, rdp, rcu_jiffies_till_stall_check());

	/* If there are callbacks ready, invoke them. */
	if (do_batch && rcu_segcblist_ready_cbs(&rdp->cblist) &&
	    likely(READ_ONCE(rcu_scheduler_fully_active)))
		rcu_do_batch(rdp);

	/* Do any needed deferred wakeups of rcuo kthreads. */
	do_nocb_deferred_wakeup(rdp);
	trace_rcu_utilization(TPS("End RCU core"));

	// If strict GPs, schedule an RCU reader in a clean environment.
	if (IS_ENABLED(CONFIG_RCU_STRICT_GRACE_PERIOD))
		queue_work_on(rdp->cpu, rcu_gp_wq, &rdp->strict_work);
}

static void rcu_core_si(struct softirq_action *h)
{
	rcu_core();
}

static void rcu_wake_cond(struct task_struct *t, int status)
{
	/*
	 * If the thread is yielding, only wake it when this
	 * is invoked from idle
	 */
	if (t && (status != RCU_KTHREAD_YIELDING || is_idle_task(current)))
		wake_up_process(t);
}

static void invoke_rcu_core_kthread(void)
{
	struct task_struct *t;
	unsigned long flags;

	local_irq_save(flags);
	__this_cpu_write(rcu_data.rcu_cpu_has_work, 1);
	t = __this_cpu_read(rcu_data.rcu_cpu_kthread_task);
	if (t != NULL && t != current)
		rcu_wake_cond(t, __this_cpu_read(rcu_data.rcu_cpu_kthread_status));
	local_irq_restore(flags);
}

/*
 * Wake up this CPU's rcuc kthread to do RCU core processing.
 */
static void invoke_rcu_core(void)
{
	if (!cpu_online(smp_processor_id()))
		return;
	if (use_softirq)
		raise_softirq(RCU_SOFTIRQ);
	else
		invoke_rcu_core_kthread();
}

static void rcu_cpu_kthread_park(unsigned int cpu)
{
	per_cpu(rcu_data.rcu_cpu_kthread_status, cpu) = RCU_KTHREAD_OFFCPU;
}

static int rcu_cpu_kthread_should_run(unsigned int cpu)
{
	return __this_cpu_read(rcu_data.rcu_cpu_has_work);
}

/*
 * Per-CPU kernel thread that invokes RCU callbacks.  This replaces
 * the RCU softirq used in configurations of RCU that do not support RCU
 * priority boosting.
 */
static void rcu_cpu_kthread(unsigned int cpu)
{
	unsigned int *statusp = this_cpu_ptr(&rcu_data.rcu_cpu_kthread_status);
	char work, *workp = this_cpu_ptr(&rcu_data.rcu_cpu_has_work);
	int spincnt;

	trace_rcu_utilization(TPS("Start CPU kthread@rcu_run"));
	for (spincnt = 0; spincnt < 10; spincnt++) {
		local_bh_disable();
		*statusp = RCU_KTHREAD_RUNNING;
		local_irq_disable();
		work = *workp;
		*workp = 0;
		local_irq_enable();
		if (work)
			rcu_core();
		local_bh_enable();
		if (*workp == 0) {
			trace_rcu_utilization(TPS("End CPU kthread@rcu_wait"));
			*statusp = RCU_KTHREAD_WAITING;
			return;
		}
	}
	*statusp = RCU_KTHREAD_YIELDING;
	trace_rcu_utilization(TPS("Start CPU kthread@rcu_yield"));
	schedule_timeout_idle(2);
	trace_rcu_utilization(TPS("End CPU kthread@rcu_yield"));
	*statusp = RCU_KTHREAD_WAITING;
}

static struct smp_hotplug_thread rcu_cpu_thread_spec = {
	.store			= &rcu_data.rcu_cpu_kthread_task,
	.thread_should_run	= rcu_cpu_kthread_should_run,
	.thread_fn		= rcu_cpu_kthread,
	.thread_comm		= "rcuc/%u",
	.setup			= rcu_cpu_kthread_setup,
	.park			= rcu_cpu_kthread_park,
};

/*
 * Spawn per-CPU RCU core processing kthreads.
 */
static int __init rcu_spawn_core_kthreads(void)
{
	int cpu;

	for_each_possible_cpu(cpu)
		per_cpu(rcu_data.rcu_cpu_has_work, cpu) = 0;
	if (!IS_ENABLED(CONFIG_RCU_BOOST) && use_softirq)
		return 0;
	WARN_ONCE(smpboot_register_percpu_thread(&rcu_cpu_thread_spec),
		  "%s: Could not start rcuc kthread, OOM is now expected behavior\n", __func__);
	return 0;
}

/*
 * Handle any core-RCU processing required by a call_rcu() invocation.
 */
static void __call_rcu_core(struct rcu_data *rdp, struct rcu_head *head,
			    unsigned long flags)
{
	/*
	 * If called from an extended quiescent state, invoke the RCU
	 * core in order to force a re-evaluation of RCU's idleness.
	 */
	if (!rcu_is_watching())
		invoke_rcu_core();

	/* If interrupts were disabled or CPU offline, don't invoke RCU core. */
	if (irqs_disabled_flags(flags) || cpu_is_offline(smp_processor_id()))
		return;

	/*
	 * Force the grace period if too many callbacks or too long waiting.
	 * Enforce hysteresis, and don't invoke rcu_force_quiescent_state()
	 * if some other CPU has recently done so.  Also, don't bother
	 * invoking rcu_force_quiescent_state() if the newly enqueued callback
	 * is the only one waiting for a grace period to complete.
	 */
	if (unlikely(rcu_segcblist_n_cbs(&rdp->cblist) >
		     rdp->qlen_last_fqs_check + qhimark)) {

		/* Are we ignoring a completed grace period? */
		note_gp_changes(rdp);

		/* Start a new grace period if one not already started. */
		if (!rcu_gp_in_progress()) {
			rcu_accelerate_cbs_unlocked(rdp->mynode, rdp);
		} else {
			/* Give the grace period a kick. */
			rdp->blimit = DEFAULT_MAX_RCU_BLIMIT;
			if (rcu_state.n_force_qs == rdp->n_force_qs_snap &&
			    rcu_segcblist_first_pend_cb(&rdp->cblist) != head)
				rcu_force_quiescent_state();
			rdp->n_force_qs_snap = rcu_state.n_force_qs;
			rdp->qlen_last_fqs_check = rcu_segcblist_n_cbs(&rdp->cblist);
		}
	}
}

/*
 * RCU callback function to leak a callback.
 */
static void rcu_leak_callback(struct rcu_head *rhp)
{
}

/*
 * Check and if necessary update the leaf rcu_node structure's
 * ->cbovldmask bit corresponding to the current CPU based on that CPU's
 * number of queued RCU callbacks.  The caller must hold the leaf rcu_node
 * structure's ->lock.
 */
static void check_cb_ovld_locked(struct rcu_data *rdp, struct rcu_node *rnp)
{
	raw_lockdep_assert_held_rcu_node(rnp);
	if (qovld_calc <= 0)
		return; // Early boot and wildcard value set.
	if (rcu_segcblist_n_cbs(&rdp->cblist) >= qovld_calc)
		WRITE_ONCE(rnp->cbovldmask, rnp->cbovldmask | rdp->grpmask);
	else
		WRITE_ONCE(rnp->cbovldmask, rnp->cbovldmask & ~rdp->grpmask);
}

/*
 * Check and if necessary update the leaf rcu_node structure's
 * ->cbovldmask bit corresponding to the current CPU based on that CPU's
 * number of queued RCU callbacks.  No locks need be held, but the
 * caller must have disabled interrupts.
 *
 * Note that this function ignores the possibility that there are a lot
 * of callbacks all of which have already seen the end of their respective
 * grace periods.  This omission is due to the need for no-CBs CPUs to
 * be holding ->nocb_lock to do this check, which is too heavy for a
 * common-case operation.
 */
static void check_cb_ovld(struct rcu_data *rdp)
{
	struct rcu_node *const rnp = rdp->mynode;

	if (qovld_calc <= 0 ||
	    ((rcu_segcblist_n_cbs(&rdp->cblist) >= qovld_calc) ==
	     !!(READ_ONCE(rnp->cbovldmask) & rdp->grpmask)))
		return; // Early boot wildcard value or already set correctly.
	raw_spin_lock_rcu_node(rnp);
	check_cb_ovld_locked(rdp, rnp);
	raw_spin_unlock_rcu_node(rnp);
}

/* Helper function for call_rcu() and friends.  */
static void
__call_rcu(struct rcu_head *head, rcu_callback_t func)
{
	static atomic_t doublefrees;
	unsigned long flags;
	struct rcu_data *rdp;
	bool was_alldone;

	/* Misaligned rcu_head! */
	WARN_ON_ONCE((unsigned long)head & (sizeof(void *) - 1));

	if (debug_rcu_head_queue(head)) {
		/*
		 * Probable double call_rcu(), so leak the callback.
		 * Use rcu:rcu_callback trace event to find the previous
		 * time callback was passed to __call_rcu().
		 */
		if (atomic_inc_return(&doublefrees) < 4) {
			pr_err("%s(): Double-freed CB %p->%pS()!!!  ", __func__, head, head->func);
			mem_dump_obj(head);
		}
		WRITE_ONCE(head->func, rcu_leak_callback);
		return;
	}
	head->func = func;
	head->next = NULL;
	local_irq_save(flags);
	kasan_record_aux_stack(head);
	rdp = this_cpu_ptr(&rcu_data);

	/* Add the callback to our list. */
	if (unlikely(!rcu_segcblist_is_enabled(&rdp->cblist))) {
		// This can trigger due to call_rcu() from offline CPU:
		WARN_ON_ONCE(rcu_scheduler_active != RCU_SCHEDULER_INACTIVE);
		WARN_ON_ONCE(!rcu_is_watching());
		// Very early boot, before rcu_init().  Initialize if needed
		// and then drop through to queue the callback.
		if (rcu_segcblist_empty(&rdp->cblist))
			rcu_segcblist_init(&rdp->cblist);
	}

	check_cb_ovld(rdp);
	if (rcu_nocb_try_bypass(rdp, head, &was_alldone, flags))
		return; // Enqueued onto ->nocb_bypass, so just leave.
	// If no-CBs CPU gets here, rcu_nocb_try_bypass() acquired ->nocb_lock.
	rcu_segcblist_enqueue(&rdp->cblist, head);
	if (__is_kvfree_rcu_offset((unsigned long)func))
		trace_rcu_kvfree_callback(rcu_state.name, head,
					 (unsigned long)func,
					 rcu_segcblist_n_cbs(&rdp->cblist));
	else
		trace_rcu_callback(rcu_state.name, head,
				   rcu_segcblist_n_cbs(&rdp->cblist));

	trace_rcu_segcb_stats(&rdp->cblist, TPS("SegCBQueued"));

	/* Go handle any RCU core processing required. */
	if (unlikely(rcu_rdp_is_offloaded(rdp))) {
		__call_rcu_nocb_wake(rdp, was_alldone, flags); /* unlocks */
	} else {
		__call_rcu_core(rdp, head, flags);
		local_irq_restore(flags);
	}
}

/**
 * call_rcu() - Queue an RCU callback for invocation after a grace period.
 * @head: structure to be used for queueing the RCU updates.
 * @func: actual callback function to be invoked after the grace period
 *
 * The callback function will be invoked some time after a full grace
 * period elapses, in other words after all pre-existing RCU read-side
 * critical sections have completed.  However, the callback function
 * might well execute concurrently with RCU read-side critical sections
 * that started after call_rcu() was invoked.
 *
 * RCU read-side critical sections are delimited by rcu_read_lock()
 * and rcu_read_unlock(), and may be nested.  In addition, but only in
 * v5.0 and later, regions of code across which interrupts, preemption,
 * or softirqs have been disabled also serve as RCU read-side critical
 * sections.  This includes hardware interrupt handlers, softirq handlers,
 * and NMI handlers.
 *
 * Note that all CPUs must agree that the grace period extended beyond
 * all pre-existing RCU read-side critical section.  On systems with more
 * than one CPU, this means that when "func()" is invoked, each CPU is
 * guaranteed to have executed a full memory barrier since the end of its
 * last RCU read-side critical section whose beginning preceded the call
 * to call_rcu().  It also means that each CPU executing an RCU read-side
 * critical section that continues beyond the start of "func()" must have
 * executed a memory barrier after the call_rcu() but before the beginning
 * of that RCU read-side critical section.  Note that these guarantees
 * include CPUs that are offline, idle, or executing in user mode, as
 * well as CPUs that are executing in the kernel.
 *
 * Furthermore, if CPU A invoked call_rcu() and CPU B invoked the
 * resulting RCU callback function "func()", then both CPU A and CPU B are
 * guaranteed to execute a full memory barrier during the time interval
 * between the call to call_rcu() and the invocation of "func()" -- even
 * if CPU A and CPU B are the same CPU (but again only if the system has
 * more than one CPU).
 *
 * Implementation of these memory-ordering guarantees is described here:
 * Documentation/RCU/Design/Memory-Ordering/Tree-RCU-Memory-Ordering.rst.
 */
void call_rcu(struct rcu_head *head, rcu_callback_t func)
{
	__call_rcu(head, func);
}
EXPORT_SYMBOL_GPL(call_rcu);


/* Maximum number of jiffies to wait before draining a batch. */
#define KFREE_DRAIN_JIFFIES (HZ / 50)
#define KFREE_N_BATCHES 2
#define FREE_N_CHANNELS 2

/**
 * struct kvfree_rcu_bulk_data - single block to store kvfree_rcu() pointers
 * @nr_records: Number of active pointers in the array
 * @next: Next bulk object in the block chain
 * @records: Array of the kvfree_rcu() pointers
 */
struct kvfree_rcu_bulk_data {
	unsigned long nr_records;
	struct kvfree_rcu_bulk_data *next;
	void *records[];
};

/*
 * This macro defines how many entries the "records" array
 * will contain. It is based on the fact that the size of
 * kvfree_rcu_bulk_data structure becomes exactly one page.
 */
#define KVFREE_BULK_MAX_ENTR \
	((PAGE_SIZE - sizeof(struct kvfree_rcu_bulk_data)) / sizeof(void *))

/**
 * struct kfree_rcu_cpu_work - single batch of kfree_rcu() requests
 * @rcu_work: Let queue_rcu_work() invoke workqueue handler after grace period
 * @head_free: List of kfree_rcu() objects waiting for a grace period
 * @bkvhead_free: Bulk-List of kvfree_rcu() objects waiting for a grace period
 * @krcp: Pointer to @kfree_rcu_cpu structure
 */

struct kfree_rcu_cpu_work {
	struct rcu_work rcu_work;
	struct rcu_head *head_free;
	struct kvfree_rcu_bulk_data *bkvhead_free[FREE_N_CHANNELS];
	struct kfree_rcu_cpu *krcp;
};

/**
 * struct kfree_rcu_cpu - batch up kfree_rcu() requests for RCU grace period
 * @head: List of kfree_rcu() objects not yet waiting for a grace period
 * @bkvhead: Bulk-List of kvfree_rcu() objects not yet waiting for a grace period
 * @krw_arr: Array of batches of kfree_rcu() objects waiting for a grace period
 * @lock: Synchronize access to this structure
 * @monitor_work: Promote @head to @head_free after KFREE_DRAIN_JIFFIES
 * @monitor_todo: Tracks whether a @monitor_work delayed work is pending
 * @initialized: The @rcu_work fields have been initialized
 * @count: Number of objects for which GP not started
 * @bkvcache:
 *	A simple cache list that contains objects for reuse purpose.
 *	In order to save some per-cpu space the list is singular.
 *	Even though it is lockless an access has to be protected by the
 *	per-cpu lock.
 * @page_cache_work: A work to refill the cache when it is empty
<<<<<<< HEAD
=======
 * @backoff_page_cache_fill: Delay cache refills
>>>>>>> 3b17187f
 * @work_in_progress: Indicates that page_cache_work is running
 * @hrtimer: A hrtimer for scheduling a page_cache_work
 * @nr_bkv_objs: number of allocated objects at @bkvcache.
 *
 * This is a per-CPU structure.  The reason that it is not included in
 * the rcu_data structure is to permit this code to be extracted from
 * the RCU files.  Such extraction could allow further optimization of
 * the interactions with the slab allocators.
 */
struct kfree_rcu_cpu {
	struct rcu_head *head;
	struct kvfree_rcu_bulk_data *bkvhead[FREE_N_CHANNELS];
	struct kfree_rcu_cpu_work krw_arr[KFREE_N_BATCHES];
	raw_spinlock_t lock;
	struct delayed_work monitor_work;
	bool monitor_todo;
	bool initialized;
	int count;

<<<<<<< HEAD
	struct work_struct page_cache_work;
=======
	struct delayed_work page_cache_work;
	atomic_t backoff_page_cache_fill;
>>>>>>> 3b17187f
	atomic_t work_in_progress;
	struct hrtimer hrtimer;

	struct llist_head bkvcache;
	int nr_bkv_objs;
};

static DEFINE_PER_CPU(struct kfree_rcu_cpu, krc) = {
	.lock = __RAW_SPIN_LOCK_UNLOCKED(krc.lock),
};

static __always_inline void
debug_rcu_bhead_unqueue(struct kvfree_rcu_bulk_data *bhead)
{
#ifdef CONFIG_DEBUG_OBJECTS_RCU_HEAD
	int i;

	for (i = 0; i < bhead->nr_records; i++)
		debug_rcu_head_unqueue((struct rcu_head *)(bhead->records[i]));
#endif
}

static inline struct kfree_rcu_cpu *
krc_this_cpu_lock(unsigned long *flags)
{
	struct kfree_rcu_cpu *krcp;

	local_irq_save(*flags);	// For safely calling this_cpu_ptr().
	krcp = this_cpu_ptr(&krc);
	raw_spin_lock(&krcp->lock);

	return krcp;
}

static inline void
krc_this_cpu_unlock(struct kfree_rcu_cpu *krcp, unsigned long flags)
{
	raw_spin_unlock_irqrestore(&krcp->lock, flags);
}

static inline struct kvfree_rcu_bulk_data *
get_cached_bnode(struct kfree_rcu_cpu *krcp)
{
	if (!krcp->nr_bkv_objs)
		return NULL;

	WRITE_ONCE(krcp->nr_bkv_objs, krcp->nr_bkv_objs - 1);
	return (struct kvfree_rcu_bulk_data *)
		llist_del_first(&krcp->bkvcache);
}

static inline bool
put_cached_bnode(struct kfree_rcu_cpu *krcp,
	struct kvfree_rcu_bulk_data *bnode)
{
	// Check the limit.
	if (krcp->nr_bkv_objs >= rcu_min_cached_objs)
		return false;

	llist_add((struct llist_node *) bnode, &krcp->bkvcache);
	WRITE_ONCE(krcp->nr_bkv_objs, krcp->nr_bkv_objs + 1);
	return true;
}

static int
drain_page_cache(struct kfree_rcu_cpu *krcp)
{
	unsigned long flags;
	struct llist_node *page_list, *pos, *n;
	int freed = 0;

	raw_spin_lock_irqsave(&krcp->lock, flags);
	page_list = llist_del_all(&krcp->bkvcache);
	WRITE_ONCE(krcp->nr_bkv_objs, 0);
	raw_spin_unlock_irqrestore(&krcp->lock, flags);

	llist_for_each_safe(pos, n, page_list) {
		free_page((unsigned long)pos);
		freed++;
	}

	return freed;
}

/*
 * This function is invoked in workqueue context after a grace period.
 * It frees all the objects queued on ->bkvhead_free or ->head_free.
 */
static void kfree_rcu_work(struct work_struct *work)
{
	unsigned long flags;
	struct kvfree_rcu_bulk_data *bkvhead[FREE_N_CHANNELS], *bnext;
	struct rcu_head *head, *next;
	struct kfree_rcu_cpu *krcp;
	struct kfree_rcu_cpu_work *krwp;
	int i, j;

	krwp = container_of(to_rcu_work(work),
			    struct kfree_rcu_cpu_work, rcu_work);
	krcp = krwp->krcp;

	raw_spin_lock_irqsave(&krcp->lock, flags);
	// Channels 1 and 2.
	for (i = 0; i < FREE_N_CHANNELS; i++) {
		bkvhead[i] = krwp->bkvhead_free[i];
		krwp->bkvhead_free[i] = NULL;
	}

	// Channel 3.
	head = krwp->head_free;
	krwp->head_free = NULL;
	raw_spin_unlock_irqrestore(&krcp->lock, flags);

	// Handle the first two channels.
	for (i = 0; i < FREE_N_CHANNELS; i++) {
		for (; bkvhead[i]; bkvhead[i] = bnext) {
			bnext = bkvhead[i]->next;
			debug_rcu_bhead_unqueue(bkvhead[i]);

			rcu_lock_acquire(&rcu_callback_map);
			if (i == 0) { // kmalloc() / kfree().
				trace_rcu_invoke_kfree_bulk_callback(
					rcu_state.name, bkvhead[i]->nr_records,
					bkvhead[i]->records);

				kfree_bulk(bkvhead[i]->nr_records,
					bkvhead[i]->records);
			} else { // vmalloc() / vfree().
				for (j = 0; j < bkvhead[i]->nr_records; j++) {
					trace_rcu_invoke_kvfree_callback(
						rcu_state.name,
						bkvhead[i]->records[j], 0);

					vfree(bkvhead[i]->records[j]);
				}
			}
			rcu_lock_release(&rcu_callback_map);

			raw_spin_lock_irqsave(&krcp->lock, flags);
			if (put_cached_bnode(krcp, bkvhead[i]))
				bkvhead[i] = NULL;
			raw_spin_unlock_irqrestore(&krcp->lock, flags);

			if (bkvhead[i])
				free_page((unsigned long) bkvhead[i]);

			cond_resched_tasks_rcu_qs();
		}
	}

	/*
	 * This is used when the "bulk" path can not be used for the
	 * double-argument of kvfree_rcu().  This happens when the
	 * page-cache is empty, which means that objects are instead
	 * queued on a linked list through their rcu_head structures.
	 * This list is named "Channel 3".
	 */
	for (; head; head = next) {
		unsigned long offset = (unsigned long)head->func;
		void *ptr = (void *)head - offset;

		next = head->next;
		debug_rcu_head_unqueue((struct rcu_head *)ptr);
		rcu_lock_acquire(&rcu_callback_map);
		trace_rcu_invoke_kvfree_callback(rcu_state.name, head, offset);

		if (!WARN_ON_ONCE(!__is_kvfree_rcu_offset(offset)))
			kvfree(ptr);

		rcu_lock_release(&rcu_callback_map);
		cond_resched_tasks_rcu_qs();
	}
}

/*
 * This function is invoked after the KFREE_DRAIN_JIFFIES timeout.
 */
static void kfree_rcu_monitor(struct work_struct *work)
{
	struct kfree_rcu_cpu *krcp = container_of(work,
		struct kfree_rcu_cpu, monitor_work.work);
	unsigned long flags;
	int i, j;

	raw_spin_lock_irqsave(&krcp->lock, flags);

	// Attempt to start a new batch.
	for (i = 0; i < KFREE_N_BATCHES; i++) {
		struct kfree_rcu_cpu_work *krwp = &(krcp->krw_arr[i]);

		// Try to detach bkvhead or head and attach it over any
		// available corresponding free channel. It can be that
		// a previous RCU batch is in progress, it means that
		// immediately to queue another one is not possible so
		// in that case the monitor work is rearmed.
		if ((krcp->bkvhead[0] && !krwp->bkvhead_free[0]) ||
			(krcp->bkvhead[1] && !krwp->bkvhead_free[1]) ||
				(krcp->head && !krwp->head_free)) {
			// Channel 1 corresponds to the SLAB-pointer bulk path.
			// Channel 2 corresponds to vmalloc-pointer bulk path.
			for (j = 0; j < FREE_N_CHANNELS; j++) {
				if (!krwp->bkvhead_free[j]) {
					krwp->bkvhead_free[j] = krcp->bkvhead[j];
					krcp->bkvhead[j] = NULL;
				}
			}

			// Channel 3 corresponds to both SLAB and vmalloc
			// objects queued on the linked list.
			if (!krwp->head_free) {
				krwp->head_free = krcp->head;
				krcp->head = NULL;
			}

			WRITE_ONCE(krcp->count, 0);

			// One work is per one batch, so there are three
			// "free channels", the batch can handle. It can
			// be that the work is in the pending state when
			// channels have been detached following by each
			// other.
			queue_rcu_work(system_wq, &krwp->rcu_work);
		}
	}

	// If there is nothing to detach, it means that our job is
	// successfully done here. In case of having at least one
	// of the channels that is still busy we should rearm the
	// work to repeat an attempt. Because previous batches are
	// still in progress.
	if (!krcp->bkvhead[0] && !krcp->bkvhead[1] && !krcp->head)
		krcp->monitor_todo = false;
	else
		schedule_delayed_work(&krcp->monitor_work, KFREE_DRAIN_JIFFIES);

	raw_spin_unlock_irqrestore(&krcp->lock, flags);
}

static enum hrtimer_restart
schedule_page_work_fn(struct hrtimer *t)
{
	struct kfree_rcu_cpu *krcp =
		container_of(t, struct kfree_rcu_cpu, hrtimer);

	queue_delayed_work(system_highpri_wq, &krcp->page_cache_work, 0);
	return HRTIMER_NORESTART;
}

static void fill_page_cache_func(struct work_struct *work)
{
	struct kvfree_rcu_bulk_data *bnode;
	struct kfree_rcu_cpu *krcp =
		container_of(work, struct kfree_rcu_cpu,
			page_cache_work.work);
	unsigned long flags;
	int nr_pages;
	bool pushed;
	int i;

	nr_pages = atomic_read(&krcp->backoff_page_cache_fill) ?
		1 : rcu_min_cached_objs;

	for (i = 0; i < nr_pages; i++) {
		bnode = (struct kvfree_rcu_bulk_data *)
			__get_free_page(GFP_KERNEL | __GFP_NORETRY | __GFP_NOMEMALLOC | __GFP_NOWARN);

		if (bnode) {
			raw_spin_lock_irqsave(&krcp->lock, flags);
			pushed = put_cached_bnode(krcp, bnode);
			raw_spin_unlock_irqrestore(&krcp->lock, flags);

			if (!pushed) {
				free_page((unsigned long) bnode);
				break;
			}
		}
	}

	atomic_set(&krcp->work_in_progress, 0);
	atomic_set(&krcp->backoff_page_cache_fill, 0);
}

<<<<<<< HEAD
static enum hrtimer_restart
schedule_page_work_fn(struct hrtimer *t)
{
	struct kfree_rcu_cpu *krcp =
		container_of(t, struct kfree_rcu_cpu, hrtimer);

	queue_work(system_highpri_wq, &krcp->page_cache_work);
	return HRTIMER_NORESTART;
}

static void fill_page_cache_func(struct work_struct *work)
{
	struct kvfree_rcu_bulk_data *bnode;
	struct kfree_rcu_cpu *krcp =
		container_of(work, struct kfree_rcu_cpu,
			page_cache_work);
	unsigned long flags;
	bool pushed;
	int i;

	for (i = 0; i < rcu_min_cached_objs; i++) {
		bnode = (struct kvfree_rcu_bulk_data *)
			__get_free_page(GFP_KERNEL | __GFP_NORETRY | __GFP_NOMEMALLOC | __GFP_NOWARN);

		if (bnode) {
			raw_spin_lock_irqsave(&krcp->lock, flags);
			pushed = put_cached_bnode(krcp, bnode);
			raw_spin_unlock_irqrestore(&krcp->lock, flags);

			if (!pushed) {
				free_page((unsigned long) bnode);
				break;
			}
		}
	}

	atomic_set(&krcp->work_in_progress, 0);
}

=======
>>>>>>> 3b17187f
static void
run_page_cache_worker(struct kfree_rcu_cpu *krcp)
{
	if (rcu_scheduler_active == RCU_SCHEDULER_RUNNING &&
			!atomic_xchg(&krcp->work_in_progress, 1)) {
<<<<<<< HEAD
		hrtimer_init(&krcp->hrtimer, CLOCK_MONOTONIC,
			HRTIMER_MODE_REL);
		krcp->hrtimer.function = schedule_page_work_fn;
		hrtimer_start(&krcp->hrtimer, 0, HRTIMER_MODE_REL);
	}
}

=======
		if (atomic_read(&krcp->backoff_page_cache_fill)) {
			queue_delayed_work(system_wq,
				&krcp->page_cache_work,
					msecs_to_jiffies(rcu_delay_page_cache_fill_msec));
		} else {
			hrtimer_init(&krcp->hrtimer, CLOCK_MONOTONIC, HRTIMER_MODE_REL);
			krcp->hrtimer.function = schedule_page_work_fn;
			hrtimer_start(&krcp->hrtimer, 0, HRTIMER_MODE_REL);
		}
	}
}

// Record ptr in a page managed by krcp, with the pre-krc_this_cpu_lock()
// state specified by flags.  If can_alloc is true, the caller must
// be schedulable and not be holding any locks or mutexes that might be
// acquired by the memory allocator or anything that it might invoke.
// Returns true if ptr was successfully recorded, else the caller must
// use a fallback.
>>>>>>> 3b17187f
static inline bool
add_ptr_to_bulk_krc_lock(struct kfree_rcu_cpu **krcp,
	unsigned long *flags, void *ptr, bool can_alloc)
{
	struct kvfree_rcu_bulk_data *bnode;
	int idx;

	*krcp = krc_this_cpu_lock(flags);
	if (unlikely(!(*krcp)->initialized))
		return false;

	idx = !!is_vmalloc_addr(ptr);

	/* Check if a new block is required. */
<<<<<<< HEAD
	if (!krcp->bkvhead[idx] ||
			krcp->bkvhead[idx]->nr_records == KVFREE_BULK_MAX_ENTR) {
		bnode = get_cached_bnode(krcp);
		/* Switch to emergency path. */
=======
	if (!(*krcp)->bkvhead[idx] ||
			(*krcp)->bkvhead[idx]->nr_records == KVFREE_BULK_MAX_ENTR) {
		bnode = get_cached_bnode(*krcp);
		if (!bnode && can_alloc) {
			krc_this_cpu_unlock(*krcp, *flags);

			// __GFP_NORETRY - allows a light-weight direct reclaim
			// what is OK from minimizing of fallback hitting point of
			// view. Apart of that it forbids any OOM invoking what is
			// also beneficial since we are about to release memory soon.
			//
			// __GFP_NOMEMALLOC - prevents from consuming of all the
			// memory reserves. Please note we have a fallback path.
			//
			// __GFP_NOWARN - it is supposed that an allocation can
			// be failed under low memory or high memory pressure
			// scenarios.
			bnode = (struct kvfree_rcu_bulk_data *)
				__get_free_page(GFP_KERNEL | __GFP_NORETRY | __GFP_NOMEMALLOC | __GFP_NOWARN);
			*krcp = krc_this_cpu_lock(flags);
		}

>>>>>>> 3b17187f
		if (!bnode)
			return false;

		/* Initialize the new block. */
		bnode->nr_records = 0;
		bnode->next = (*krcp)->bkvhead[idx];

		/* Attach it to the head. */
		(*krcp)->bkvhead[idx] = bnode;
	}

	/* Finally insert. */
	(*krcp)->bkvhead[idx]->records
		[(*krcp)->bkvhead[idx]->nr_records++] = ptr;

	return true;
}

/*
 * Queue a request for lazy invocation of the appropriate free routine
 * after a grace period.  Please note that three paths are maintained,
 * two for the common case using arrays of pointers and a third one that
 * is used only when the main paths cannot be used, for example, due to
 * memory pressure.
 *
 * Each kvfree_call_rcu() request is added to a batch. The batch will be drained
 * every KFREE_DRAIN_JIFFIES number of jiffies. All the objects in the batch will
 * be free'd in workqueue context. This allows us to: batch requests together to
 * reduce the number of grace periods during heavy kfree_rcu()/kvfree_rcu() load.
 */
void kvfree_call_rcu(struct rcu_head *head, rcu_callback_t func)
{
	unsigned long flags;
	struct kfree_rcu_cpu *krcp;
	bool success;
	void *ptr;

	if (head) {
		ptr = (void *) head - (unsigned long) func;
	} else {
		/*
		 * Please note there is a limitation for the head-less
		 * variant, that is why there is a clear rule for such
		 * objects: it can be used from might_sleep() context
		 * only. For other places please embed an rcu_head to
		 * your data.
		 */
		might_sleep();
		ptr = (unsigned long *) func;
	}

	// Queue the object but don't yet schedule the batch.
	if (debug_rcu_head_queue(ptr)) {
		// Probable double kfree_rcu(), just leak.
		WARN_ONCE(1, "%s(): Double-freed call. rcu_head %p\n",
			  __func__, head);

		// Mark as success and leave.
		return;
	}

<<<<<<< HEAD
	success = kvfree_call_rcu_add_ptr_to_bulk(krcp, ptr);
=======
	kasan_record_aux_stack(ptr);
	success = add_ptr_to_bulk_krc_lock(&krcp, &flags, ptr, !head);
>>>>>>> 3b17187f
	if (!success) {
		run_page_cache_worker(krcp);

		if (head == NULL)
			// Inline if kvfree_rcu(one_arg) call.
			goto unlock_return;

		head->func = func;
		head->next = krcp->head;
		krcp->head = head;
		success = true;
	}

	WRITE_ONCE(krcp->count, krcp->count + 1);

	// Set timer to drain after KFREE_DRAIN_JIFFIES.
	if (rcu_scheduler_active == RCU_SCHEDULER_RUNNING &&
	    !krcp->monitor_todo) {
		krcp->monitor_todo = true;
		schedule_delayed_work(&krcp->monitor_work, KFREE_DRAIN_JIFFIES);
	}

unlock_return:
	krc_this_cpu_unlock(krcp, flags);

	/*
	 * Inline kvfree() after synchronize_rcu(). We can do
	 * it from might_sleep() context only, so the current
	 * CPU can pass the QS state.
	 */
	if (!success) {
		debug_rcu_head_unqueue((struct rcu_head *) ptr);
		synchronize_rcu();
		kvfree(ptr);
	}
}
EXPORT_SYMBOL_GPL(kvfree_call_rcu);

static unsigned long
kfree_rcu_shrink_count(struct shrinker *shrink, struct shrink_control *sc)
{
	int cpu;
	unsigned long count = 0;

	/* Snapshot count of all CPUs */
	for_each_possible_cpu(cpu) {
		struct kfree_rcu_cpu *krcp = per_cpu_ptr(&krc, cpu);

		count += READ_ONCE(krcp->count);
		count += READ_ONCE(krcp->nr_bkv_objs);
		atomic_set(&krcp->backoff_page_cache_fill, 1);
	}

	return count;
}

static unsigned long
kfree_rcu_shrink_scan(struct shrinker *shrink, struct shrink_control *sc)
{
	int cpu, freed = 0;

	for_each_possible_cpu(cpu) {
		int count;
		struct kfree_rcu_cpu *krcp = per_cpu_ptr(&krc, cpu);

		count = krcp->count;
		count += drain_page_cache(krcp);
		kfree_rcu_monitor(&krcp->monitor_work.work);

		sc->nr_to_scan -= count;
		freed += count;

		if (sc->nr_to_scan <= 0)
			break;
	}

	return freed == 0 ? SHRINK_STOP : freed;
}

static struct shrinker kfree_rcu_shrinker = {
	.count_objects = kfree_rcu_shrink_count,
	.scan_objects = kfree_rcu_shrink_scan,
	.batch = 0,
	.seeks = DEFAULT_SEEKS,
};

void __init kfree_rcu_scheduler_running(void)
{
	int cpu;
	unsigned long flags;

	for_each_possible_cpu(cpu) {
		struct kfree_rcu_cpu *krcp = per_cpu_ptr(&krc, cpu);

		raw_spin_lock_irqsave(&krcp->lock, flags);
		if ((!krcp->bkvhead[0] && !krcp->bkvhead[1] && !krcp->head) ||
				krcp->monitor_todo) {
			raw_spin_unlock_irqrestore(&krcp->lock, flags);
			continue;
		}
		krcp->monitor_todo = true;
		schedule_delayed_work_on(cpu, &krcp->monitor_work,
					 KFREE_DRAIN_JIFFIES);
		raw_spin_unlock_irqrestore(&krcp->lock, flags);
	}
}

/*
 * During early boot, any blocking grace-period wait automatically
 * implies a grace period.  Later on, this is never the case for PREEMPTION.
 *
 * However, because a context switch is a grace period for !PREEMPTION, any
 * blocking grace-period wait automatically implies a grace period if
 * there is only one CPU online at any point time during execution of
 * either synchronize_rcu() or synchronize_rcu_expedited().  It is OK to
 * occasionally incorrectly indicate that there are multiple CPUs online
 * when there was in fact only one the whole time, as this just adds some
 * overhead: RCU still operates correctly.
 */
static int rcu_blocking_is_gp(void)
{
	int ret;

	if (IS_ENABLED(CONFIG_PREEMPTION))
		return rcu_scheduler_active == RCU_SCHEDULER_INACTIVE;
	might_sleep();  /* Check for RCU read-side critical section. */
	preempt_disable();
	/*
	 * If the rcu_state.n_online_cpus counter is equal to one,
	 * there is only one CPU, and that CPU sees all prior accesses
	 * made by any CPU that was online at the time of its access.
	 * Furthermore, if this counter is equal to one, its value cannot
	 * change until after the preempt_enable() below.
	 *
	 * Furthermore, if rcu_state.n_online_cpus is equal to one here,
	 * all later CPUs (both this one and any that come online later
	 * on) are guaranteed to see all accesses prior to this point
	 * in the code, without the need for additional memory barriers.
	 * Those memory barriers are provided by CPU-hotplug code.
	 */
	ret = READ_ONCE(rcu_state.n_online_cpus) <= 1;
	preempt_enable();
	return ret;
}

/**
 * synchronize_rcu - wait until a grace period has elapsed.
 *
 * Control will return to the caller some time after a full grace
 * period has elapsed, in other words after all currently executing RCU
 * read-side critical sections have completed.  Note, however, that
 * upon return from synchronize_rcu(), the caller might well be executing
 * concurrently with new RCU read-side critical sections that began while
 * synchronize_rcu() was waiting.
 *
 * RCU read-side critical sections are delimited by rcu_read_lock()
 * and rcu_read_unlock(), and may be nested.  In addition, but only in
 * v5.0 and later, regions of code across which interrupts, preemption,
 * or softirqs have been disabled also serve as RCU read-side critical
 * sections.  This includes hardware interrupt handlers, softirq handlers,
 * and NMI handlers.
 *
 * Note that this guarantee implies further memory-ordering guarantees.
 * On systems with more than one CPU, when synchronize_rcu() returns,
 * each CPU is guaranteed to have executed a full memory barrier since
 * the end of its last RCU read-side critical section whose beginning
 * preceded the call to synchronize_rcu().  In addition, each CPU having
 * an RCU read-side critical section that extends beyond the return from
 * synchronize_rcu() is guaranteed to have executed a full memory barrier
 * after the beginning of synchronize_rcu() and before the beginning of
 * that RCU read-side critical section.  Note that these guarantees include
 * CPUs that are offline, idle, or executing in user mode, as well as CPUs
 * that are executing in the kernel.
 *
 * Furthermore, if CPU A invoked synchronize_rcu(), which returned
 * to its caller on CPU B, then both CPU A and CPU B are guaranteed
 * to have executed a full memory barrier during the execution of
 * synchronize_rcu() -- even if CPU A and CPU B are the same CPU (but
 * again only if the system has more than one CPU).
 *
 * Implementation of these memory-ordering guarantees is described here:
 * Documentation/RCU/Design/Memory-Ordering/Tree-RCU-Memory-Ordering.rst.
 */
void synchronize_rcu(void)
{
	RCU_LOCKDEP_WARN(lock_is_held(&rcu_bh_lock_map) ||
			 lock_is_held(&rcu_lock_map) ||
			 lock_is_held(&rcu_sched_lock_map),
			 "Illegal synchronize_rcu() in RCU read-side critical section");
	if (rcu_blocking_is_gp())
		return;  // Context allows vacuous grace periods.
	if (rcu_gp_is_expedited())
		synchronize_rcu_expedited();
	else
		wait_rcu_gp(call_rcu);
}
EXPORT_SYMBOL_GPL(synchronize_rcu);

/**
 * get_state_synchronize_rcu - Snapshot current RCU state
 *
 * Returns a cookie that is used by a later call to cond_synchronize_rcu()
 * or poll_state_synchronize_rcu() to determine whether or not a full
 * grace period has elapsed in the meantime.
 */
unsigned long get_state_synchronize_rcu(void)
{
	/*
	 * Any prior manipulation of RCU-protected data must happen
	 * before the load from ->gp_seq.
	 */
	smp_mb();  /* ^^^ */
	return rcu_seq_snap(&rcu_state.gp_seq);
}
EXPORT_SYMBOL_GPL(get_state_synchronize_rcu);

/**
 * start_poll_synchronize_rcu - Snapshot and start RCU grace period
 *
 * Returns a cookie that is used by a later call to cond_synchronize_rcu()
 * or poll_state_synchronize_rcu() to determine whether or not a full
 * grace period has elapsed in the meantime.  If the needed grace period
 * is not already slated to start, notifies RCU core of the need for that
 * grace period.
 *
 * Interrupts must be enabled for the case where it is necessary to awaken
 * the grace-period kthread.
 */
unsigned long start_poll_synchronize_rcu(void)
{
	unsigned long flags;
	unsigned long gp_seq = get_state_synchronize_rcu();
	bool needwake;
	struct rcu_data *rdp;
	struct rcu_node *rnp;

	lockdep_assert_irqs_enabled();
	local_irq_save(flags);
	rdp = this_cpu_ptr(&rcu_data);
	rnp = rdp->mynode;
	raw_spin_lock_rcu_node(rnp); // irqs already disabled.
	needwake = rcu_start_this_gp(rnp, rdp, gp_seq);
	raw_spin_unlock_irqrestore_rcu_node(rnp, flags);
	if (needwake)
		rcu_gp_kthread_wake();
	return gp_seq;
}
EXPORT_SYMBOL_GPL(start_poll_synchronize_rcu);

/**
 * poll_state_synchronize_rcu - Conditionally wait for an RCU grace period
 *
 * @oldstate: value from get_state_synchronize_rcu() or start_poll_synchronize_rcu()
 *
 * If a full RCU grace period has elapsed since the earlier call from
 * which oldstate was obtained, return @true, otherwise return @false.
 * If @false is returned, it is the caller's responsibility to invoke this
 * function later on until it does return @true.  Alternatively, the caller
 * can explicitly wait for a grace period, for example, by passing @oldstate
 * to cond_synchronize_rcu() or by directly invoking synchronize_rcu().
 *
 * Yes, this function does not take counter wrap into account.
 * But counter wrap is harmless.  If the counter wraps, we have waited for
 * more than 2 billion grace periods (and way more on a 64-bit system!).
 * Those needing to keep oldstate values for very long time periods
 * (many hours even on 32-bit systems) should check them occasionally
 * and either refresh them or set a flag indicating that the grace period
 * has completed.
 *
 * This function provides the same memory-ordering guarantees that
 * would be provided by a synchronize_rcu() that was invoked at the call
 * to the function that provided @oldstate, and that returned at the end
 * of this function.
 */
bool poll_state_synchronize_rcu(unsigned long oldstate)
{
	if (rcu_seq_done(&rcu_state.gp_seq, oldstate)) {
		smp_mb(); /* Ensure GP ends before subsequent accesses. */
		return true;
	}
	return false;
}
EXPORT_SYMBOL_GPL(poll_state_synchronize_rcu);

/**
 * cond_synchronize_rcu - Conditionally wait for an RCU grace period
 *
 * @oldstate: value from get_state_synchronize_rcu() or start_poll_synchronize_rcu()
 *
 * If a full RCU grace period has elapsed since the earlier call to
 * get_state_synchronize_rcu() or start_poll_synchronize_rcu(), just return.
 * Otherwise, invoke synchronize_rcu() to wait for a full grace period.
 *
 * Yes, this function does not take counter wrap into account.  But
 * counter wrap is harmless.  If the counter wraps, we have waited for
 * more than 2 billion grace periods (and way more on a 64-bit system!),
 * so waiting for one additional grace period should be just fine.
 *
 * This function provides the same memory-ordering guarantees that
 * would be provided by a synchronize_rcu() that was invoked at the call
 * to the function that provided @oldstate, and that returned at the end
 * of this function.
 */
void cond_synchronize_rcu(unsigned long oldstate)
{
	if (!poll_state_synchronize_rcu(oldstate))
		synchronize_rcu();
}
EXPORT_SYMBOL_GPL(cond_synchronize_rcu);

/*
 * Check to see if there is any immediate RCU-related work to be done by
 * the current CPU, returning 1 if so and zero otherwise.  The checks are
 * in order of increasing expense: checks that can be carried out against
 * CPU-local state are performed first.  However, we must check for CPU
 * stalls first, else we might not get a chance.
 */
static int rcu_pending(int user)
{
	bool gp_in_progress;
	struct rcu_data *rdp = this_cpu_ptr(&rcu_data);
	struct rcu_node *rnp = rdp->mynode;

	lockdep_assert_irqs_disabled();

	/* Check for CPU stalls, if enabled. */
	check_cpu_stall(rdp);

	/* Does this CPU need a deferred NOCB wakeup? */
	if (rcu_nocb_need_deferred_wakeup(rdp, RCU_NOCB_WAKE))
		return 1;

	/* Is this a nohz_full CPU in userspace or idle?  (Ignore RCU if so.) */
	if ((user || rcu_is_cpu_rrupt_from_idle()) && rcu_nohz_full_cpu())
		return 0;

	/* Is the RCU core waiting for a quiescent state from this CPU? */
	gp_in_progress = rcu_gp_in_progress();
	if (rdp->core_needs_qs && !rdp->cpu_no_qs.b.norm && gp_in_progress)
		return 1;

	/* Does this CPU have callbacks ready to invoke? */
	if (!rcu_rdp_is_offloaded(rdp) &&
	    rcu_segcblist_ready_cbs(&rdp->cblist))
		return 1;

	/* Has RCU gone idle with this CPU needing another grace period? */
	if (!gp_in_progress && rcu_segcblist_is_enabled(&rdp->cblist) &&
	    !rcu_rdp_is_offloaded(rdp) &&
	    !rcu_segcblist_restempty(&rdp->cblist, RCU_NEXT_READY_TAIL))
		return 1;

	/* Have RCU grace period completed or started?  */
	if (rcu_seq_current(&rnp->gp_seq) != rdp->gp_seq ||
	    unlikely(READ_ONCE(rdp->gpwrap))) /* outside lock */
		return 1;

	/* nothing to do */
	return 0;
}

/*
 * Helper function for rcu_barrier() tracing.  If tracing is disabled,
 * the compiler is expected to optimize this away.
 */
static void rcu_barrier_trace(const char *s, int cpu, unsigned long done)
{
	trace_rcu_barrier(rcu_state.name, s, cpu,
			  atomic_read(&rcu_state.barrier_cpu_count), done);
}

/*
 * RCU callback function for rcu_barrier().  If we are last, wake
 * up the task executing rcu_barrier().
 *
 * Note that the value of rcu_state.barrier_sequence must be captured
 * before the atomic_dec_and_test().  Otherwise, if this CPU is not last,
 * other CPUs might count the value down to zero before this CPU gets
 * around to invoking rcu_barrier_trace(), which might result in bogus
 * data from the next instance of rcu_barrier().
 */
static void rcu_barrier_callback(struct rcu_head *rhp)
{
	unsigned long __maybe_unused s = rcu_state.barrier_sequence;

	if (atomic_dec_and_test(&rcu_state.barrier_cpu_count)) {
		rcu_barrier_trace(TPS("LastCB"), -1, s);
		complete(&rcu_state.barrier_completion);
	} else {
		rcu_barrier_trace(TPS("CB"), -1, s);
	}
}

/*
 * Called with preemption disabled, and from cross-cpu IRQ context.
 */
static void rcu_barrier_func(void *cpu_in)
{
	uintptr_t cpu = (uintptr_t)cpu_in;
	struct rcu_data *rdp = per_cpu_ptr(&rcu_data, cpu);

	rcu_barrier_trace(TPS("IRQ"), -1, rcu_state.barrier_sequence);
	rdp->barrier_head.func = rcu_barrier_callback;
	debug_rcu_head_queue(&rdp->barrier_head);
	rcu_nocb_lock(rdp);
	WARN_ON_ONCE(!rcu_nocb_flush_bypass(rdp, NULL, jiffies));
	if (rcu_segcblist_entrain(&rdp->cblist, &rdp->barrier_head)) {
		atomic_inc(&rcu_state.barrier_cpu_count);
	} else {
		debug_rcu_head_unqueue(&rdp->barrier_head);
		rcu_barrier_trace(TPS("IRQNQ"), -1,
				  rcu_state.barrier_sequence);
	}
	rcu_nocb_unlock(rdp);
}

/**
 * rcu_barrier - Wait until all in-flight call_rcu() callbacks complete.
 *
 * Note that this primitive does not necessarily wait for an RCU grace period
 * to complete.  For example, if there are no RCU callbacks queued anywhere
 * in the system, then rcu_barrier() is within its rights to return
 * immediately, without waiting for anything, much less an RCU grace period.
 */
void rcu_barrier(void)
{
	uintptr_t cpu;
	struct rcu_data *rdp;
	unsigned long s = rcu_seq_snap(&rcu_state.barrier_sequence);

	rcu_barrier_trace(TPS("Begin"), -1, s);

	/* Take mutex to serialize concurrent rcu_barrier() requests. */
	mutex_lock(&rcu_state.barrier_mutex);

	/* Did someone else do our work for us? */
	if (rcu_seq_done(&rcu_state.barrier_sequence, s)) {
		rcu_barrier_trace(TPS("EarlyExit"), -1,
				  rcu_state.barrier_sequence);
		smp_mb(); /* caller's subsequent code after above check. */
		mutex_unlock(&rcu_state.barrier_mutex);
		return;
	}

	/* Mark the start of the barrier operation. */
	rcu_seq_start(&rcu_state.barrier_sequence);
	rcu_barrier_trace(TPS("Inc1"), -1, rcu_state.barrier_sequence);

	/*
	 * Initialize the count to two rather than to zero in order
	 * to avoid a too-soon return to zero in case of an immediate
	 * invocation of the just-enqueued callback (or preemption of
	 * this task).  Exclude CPU-hotplug operations to ensure that no
	 * offline non-offloaded CPU has callbacks queued.
	 */
	init_completion(&rcu_state.barrier_completion);
	atomic_set(&rcu_state.barrier_cpu_count, 2);
	cpus_read_lock();

	/*
	 * Force each CPU with callbacks to register a new callback.
	 * When that callback is invoked, we will know that all of the
	 * corresponding CPU's preceding callbacks have been invoked.
	 */
	for_each_possible_cpu(cpu) {
		rdp = per_cpu_ptr(&rcu_data, cpu);
		if (cpu_is_offline(cpu) &&
		    !rcu_rdp_is_offloaded(rdp))
			continue;
		if (rcu_segcblist_n_cbs(&rdp->cblist) && cpu_online(cpu)) {
			rcu_barrier_trace(TPS("OnlineQ"), cpu,
					  rcu_state.barrier_sequence);
			smp_call_function_single(cpu, rcu_barrier_func, (void *)cpu, 1);
		} else if (rcu_segcblist_n_cbs(&rdp->cblist) &&
			   cpu_is_offline(cpu)) {
			rcu_barrier_trace(TPS("OfflineNoCBQ"), cpu,
					  rcu_state.barrier_sequence);
			local_irq_disable();
			rcu_barrier_func((void *)cpu);
			local_irq_enable();
		} else if (cpu_is_offline(cpu)) {
			rcu_barrier_trace(TPS("OfflineNoCBNoQ"), cpu,
					  rcu_state.barrier_sequence);
		} else {
			rcu_barrier_trace(TPS("OnlineNQ"), cpu,
					  rcu_state.barrier_sequence);
		}
	}
	cpus_read_unlock();

	/*
	 * Now that we have an rcu_barrier_callback() callback on each
	 * CPU, and thus each counted, remove the initial count.
	 */
	if (atomic_sub_and_test(2, &rcu_state.barrier_cpu_count))
		complete(&rcu_state.barrier_completion);

	/* Wait for all rcu_barrier_callback() callbacks to be invoked. */
	wait_for_completion(&rcu_state.barrier_completion);

	/* Mark the end of the barrier operation. */
	rcu_barrier_trace(TPS("Inc2"), -1, rcu_state.barrier_sequence);
	rcu_seq_end(&rcu_state.barrier_sequence);

	/* Other rcu_barrier() invocations can now safely proceed. */
	mutex_unlock(&rcu_state.barrier_mutex);
}
EXPORT_SYMBOL_GPL(rcu_barrier);

/*
 * Propagate ->qsinitmask bits up the rcu_node tree to account for the
 * first CPU in a given leaf rcu_node structure coming online.  The caller
 * must hold the corresponding leaf rcu_node ->lock with interrupts
 * disabled.
 */
static void rcu_init_new_rnp(struct rcu_node *rnp_leaf)
{
	long mask;
	long oldmask;
	struct rcu_node *rnp = rnp_leaf;

	raw_lockdep_assert_held_rcu_node(rnp_leaf);
	WARN_ON_ONCE(rnp->wait_blkd_tasks);
	for (;;) {
		mask = rnp->grpmask;
		rnp = rnp->parent;
		if (rnp == NULL)
			return;
		raw_spin_lock_rcu_node(rnp); /* Interrupts already disabled. */
		oldmask = rnp->qsmaskinit;
		rnp->qsmaskinit |= mask;
		raw_spin_unlock_rcu_node(rnp); /* Interrupts remain disabled. */
		if (oldmask)
			return;
	}
}

/*
 * Do boot-time initialization of a CPU's per-CPU RCU data.
 */
static void __init
rcu_boot_init_percpu_data(int cpu)
{
	struct rcu_data *rdp = per_cpu_ptr(&rcu_data, cpu);

	/* Set up local state, ensuring consistent view of global state. */
	rdp->grpmask = leaf_node_cpu_bit(rdp->mynode, cpu);
	INIT_WORK(&rdp->strict_work, strict_work_handler);
	WARN_ON_ONCE(rdp->dynticks_nesting != 1);
	WARN_ON_ONCE(rcu_dynticks_in_eqs(rcu_dynticks_snap(rdp)));
	rdp->rcu_ofl_gp_seq = rcu_state.gp_seq;
	rdp->rcu_ofl_gp_flags = RCU_GP_CLEANED;
	rdp->rcu_onl_gp_seq = rcu_state.gp_seq;
	rdp->rcu_onl_gp_flags = RCU_GP_CLEANED;
	rdp->cpu = cpu;
	rcu_boot_init_nocb_percpu_data(rdp);
}

/*
 * Invoked early in the CPU-online process, when pretty much all services
 * are available.  The incoming CPU is not present.
 *
 * Initializes a CPU's per-CPU RCU data.  Note that only one online or
 * offline event can be happening at a given time.  Note also that we can
 * accept some slop in the rsp->gp_seq access due to the fact that this
 * CPU cannot possibly have any non-offloaded RCU callbacks in flight yet.
 * And any offloaded callbacks are being numbered elsewhere.
 */
int rcutree_prepare_cpu(unsigned int cpu)
{
	unsigned long flags;
	struct rcu_data *rdp = per_cpu_ptr(&rcu_data, cpu);
	struct rcu_node *rnp = rcu_get_root();

	/* Set up local state, ensuring consistent view of global state. */
	raw_spin_lock_irqsave_rcu_node(rnp, flags);
	rdp->qlen_last_fqs_check = 0;
	rdp->n_force_qs_snap = rcu_state.n_force_qs;
	rdp->blimit = blimit;
	rdp->dynticks_nesting = 1;	/* CPU not up, no tearing. */
	rcu_dynticks_eqs_online();
	raw_spin_unlock_rcu_node(rnp);		/* irqs remain disabled. */

	/*
	 * Only non-NOCB CPUs that didn't have early-boot callbacks need to be
	 * (re-)initialized.
	 */
	if (!rcu_segcblist_is_enabled(&rdp->cblist))
		rcu_segcblist_init(&rdp->cblist);  /* Re-enable callbacks. */

	/*
	 * Add CPU to leaf rcu_node pending-online bitmask.  Any needed
	 * propagation up the rcu_node tree will happen at the beginning
	 * of the next grace period.
	 */
	rnp = rdp->mynode;
	raw_spin_lock_rcu_node(rnp);		/* irqs already disabled. */
	rdp->beenonline = true;	 /* We have now been online. */
	rdp->gp_seq = READ_ONCE(rnp->gp_seq);
	rdp->gp_seq_needed = rdp->gp_seq;
	rdp->cpu_no_qs.b.norm = true;
	rdp->core_needs_qs = false;
	rdp->rcu_iw_pending = false;
	rdp->rcu_iw = IRQ_WORK_INIT_HARD(rcu_iw_handler);
	rdp->rcu_iw_gp_seq = rdp->gp_seq - 1;
	trace_rcu_grace_period(rcu_state.name, rdp->gp_seq, TPS("cpuonl"));
	raw_spin_unlock_irqrestore_rcu_node(rnp, flags);
	rcu_spawn_one_boost_kthread(rnp);
	rcu_spawn_cpu_nocb_kthread(cpu);
	WRITE_ONCE(rcu_state.n_online_cpus, rcu_state.n_online_cpus + 1);

	return 0;
}

/*
 * Update RCU priority boot kthread affinity for CPU-hotplug changes.
 */
static void rcutree_affinity_setting(unsigned int cpu, int outgoing)
{
	struct rcu_data *rdp = per_cpu_ptr(&rcu_data, cpu);

	rcu_boost_kthread_setaffinity(rdp->mynode, outgoing);
}

/*
 * Near the end of the CPU-online process.  Pretty much all services
 * enabled, and the CPU is now very much alive.
 */
int rcutree_online_cpu(unsigned int cpu)
{
	unsigned long flags;
	struct rcu_data *rdp;
	struct rcu_node *rnp;

	rdp = per_cpu_ptr(&rcu_data, cpu);
	rnp = rdp->mynode;
	raw_spin_lock_irqsave_rcu_node(rnp, flags);
	rnp->ffmask |= rdp->grpmask;
	raw_spin_unlock_irqrestore_rcu_node(rnp, flags);
	if (rcu_scheduler_active == RCU_SCHEDULER_INACTIVE)
		return 0; /* Too early in boot for scheduler work. */
	sync_sched_exp_online_cleanup(cpu);
	rcutree_affinity_setting(cpu, -1);

	// Stop-machine done, so allow nohz_full to disable tick.
	tick_dep_clear(TICK_DEP_BIT_RCU);
	return 0;
}

/*
 * Near the beginning of the process.  The CPU is still very much alive
 * with pretty much all services enabled.
 */
int rcutree_offline_cpu(unsigned int cpu)
{
	unsigned long flags;
	struct rcu_data *rdp;
	struct rcu_node *rnp;

	rdp = per_cpu_ptr(&rcu_data, cpu);
	rnp = rdp->mynode;
	raw_spin_lock_irqsave_rcu_node(rnp, flags);
	rnp->ffmask &= ~rdp->grpmask;
	raw_spin_unlock_irqrestore_rcu_node(rnp, flags);

	rcutree_affinity_setting(cpu, cpu);

	// nohz_full CPUs need the tick for stop-machine to work quickly
	tick_dep_set(TICK_DEP_BIT_RCU);
	return 0;
}

/*
 * Mark the specified CPU as being online so that subsequent grace periods
 * (both expedited and normal) will wait on it.  Note that this means that
 * incoming CPUs are not allowed to use RCU read-side critical sections
 * until this function is called.  Failing to observe this restriction
 * will result in lockdep splats.
 *
 * Note that this function is special in that it is invoked directly
 * from the incoming CPU rather than from the cpuhp_step mechanism.
 * This is because this function must be invoked at a precise location.
 */
void rcu_cpu_starting(unsigned int cpu)
{
	unsigned long flags;
	unsigned long mask;
	struct rcu_data *rdp;
	struct rcu_node *rnp;
	bool newcpu;

	rdp = per_cpu_ptr(&rcu_data, cpu);
	if (rdp->cpu_started)
		return;
	rdp->cpu_started = true;

	rnp = rdp->mynode;
	mask = rdp->grpmask;
	WRITE_ONCE(rnp->ofl_seq, rnp->ofl_seq + 1);
	WARN_ON_ONCE(!(rnp->ofl_seq & 0x1));
	smp_mb(); // Pair with rcu_gp_cleanup()'s ->ofl_seq barrier().
	raw_spin_lock_irqsave_rcu_node(rnp, flags);
	WRITE_ONCE(rnp->qsmaskinitnext, rnp->qsmaskinitnext | mask);
	newcpu = !(rnp->expmaskinitnext & mask);
	rnp->expmaskinitnext |= mask;
	/* Allow lockless access for expedited grace periods. */
	smp_store_release(&rcu_state.ncpus, rcu_state.ncpus + newcpu); /* ^^^ */
	ASSERT_EXCLUSIVE_WRITER(rcu_state.ncpus);
	rcu_gpnum_ovf(rnp, rdp); /* Offline-induced counter wrap? */
	rdp->rcu_onl_gp_seq = READ_ONCE(rcu_state.gp_seq);
	rdp->rcu_onl_gp_flags = READ_ONCE(rcu_state.gp_flags);

	/* An incoming CPU should never be blocking a grace period. */
	if (WARN_ON_ONCE(rnp->qsmask & mask)) { /* RCU waiting on incoming CPU? */
		rcu_disable_urgency_upon_qs(rdp);
		/* Report QS -after- changing ->qsmaskinitnext! */
		rcu_report_qs_rnp(mask, rnp, rnp->gp_seq, flags);
	} else {
		raw_spin_unlock_irqrestore_rcu_node(rnp, flags);
	}
	smp_mb(); // Pair with rcu_gp_cleanup()'s ->ofl_seq barrier().
	WRITE_ONCE(rnp->ofl_seq, rnp->ofl_seq + 1);
	WARN_ON_ONCE(rnp->ofl_seq & 0x1);
	smp_mb(); /* Ensure RCU read-side usage follows above initialization. */
}

/*
 * The outgoing function has no further need of RCU, so remove it from
 * the rcu_node tree's ->qsmaskinitnext bit masks.
 *
 * Note that this function is special in that it is invoked directly
 * from the outgoing CPU rather than from the cpuhp_step mechanism.
 * This is because this function must be invoked at a precise location.
 */
void rcu_report_dead(unsigned int cpu)
{
	unsigned long flags;
	unsigned long mask;
	struct rcu_data *rdp = per_cpu_ptr(&rcu_data, cpu);
	struct rcu_node *rnp = rdp->mynode;  /* Outgoing CPU's rdp & rnp. */

	// Do any dangling deferred wakeups.
	do_nocb_deferred_wakeup(rdp);

	/* QS for any half-done expedited grace period. */
	preempt_disable();
	rcu_report_exp_rdp(this_cpu_ptr(&rcu_data));
	preempt_enable();
	rcu_preempt_deferred_qs(current);

	/* Remove outgoing CPU from mask in the leaf rcu_node structure. */
	mask = rdp->grpmask;
	WRITE_ONCE(rnp->ofl_seq, rnp->ofl_seq + 1);
	WARN_ON_ONCE(!(rnp->ofl_seq & 0x1));
	smp_mb(); // Pair with rcu_gp_cleanup()'s ->ofl_seq barrier().
	raw_spin_lock(&rcu_state.ofl_lock);
	raw_spin_lock_irqsave_rcu_node(rnp, flags); /* Enforce GP memory-order guarantee. */
	rdp->rcu_ofl_gp_seq = READ_ONCE(rcu_state.gp_seq);
	rdp->rcu_ofl_gp_flags = READ_ONCE(rcu_state.gp_flags);
	if (rnp->qsmask & mask) { /* RCU waiting on outgoing CPU? */
		/* Report quiescent state -before- changing ->qsmaskinitnext! */
		rcu_report_qs_rnp(mask, rnp, rnp->gp_seq, flags);
		raw_spin_lock_irqsave_rcu_node(rnp, flags);
	}
	WRITE_ONCE(rnp->qsmaskinitnext, rnp->qsmaskinitnext & ~mask);
	raw_spin_unlock_irqrestore_rcu_node(rnp, flags);
	raw_spin_unlock(&rcu_state.ofl_lock);
	smp_mb(); // Pair with rcu_gp_cleanup()'s ->ofl_seq barrier().
	WRITE_ONCE(rnp->ofl_seq, rnp->ofl_seq + 1);
	WARN_ON_ONCE(rnp->ofl_seq & 0x1);

	rdp->cpu_started = false;
}

#ifdef CONFIG_HOTPLUG_CPU
/*
 * The outgoing CPU has just passed through the dying-idle state, and we
 * are being invoked from the CPU that was IPIed to continue the offline
 * operation.  Migrate the outgoing CPU's callbacks to the current CPU.
 */
void rcutree_migrate_callbacks(int cpu)
{
	unsigned long flags;
	struct rcu_data *my_rdp;
	struct rcu_node *my_rnp;
	struct rcu_data *rdp = per_cpu_ptr(&rcu_data, cpu);
	bool needwake;

	if (rcu_rdp_is_offloaded(rdp) ||
	    rcu_segcblist_empty(&rdp->cblist))
		return;  /* No callbacks to migrate. */

	local_irq_save(flags);
	my_rdp = this_cpu_ptr(&rcu_data);
	my_rnp = my_rdp->mynode;
	rcu_nocb_lock(my_rdp); /* irqs already disabled. */
	WARN_ON_ONCE(!rcu_nocb_flush_bypass(my_rdp, NULL, jiffies));
	raw_spin_lock_rcu_node(my_rnp); /* irqs already disabled. */
	/* Leverage recent GPs and set GP for new callbacks. */
	needwake = rcu_advance_cbs(my_rnp, rdp) ||
		   rcu_advance_cbs(my_rnp, my_rdp);
	rcu_segcblist_merge(&my_rdp->cblist, &rdp->cblist);
	needwake = needwake || rcu_advance_cbs(my_rnp, my_rdp);
	rcu_segcblist_disable(&rdp->cblist);
	WARN_ON_ONCE(rcu_segcblist_empty(&my_rdp->cblist) !=
		     !rcu_segcblist_n_cbs(&my_rdp->cblist));
	if (rcu_rdp_is_offloaded(my_rdp)) {
		raw_spin_unlock_rcu_node(my_rnp); /* irqs remain disabled. */
		__call_rcu_nocb_wake(my_rdp, true, flags);
	} else {
		rcu_nocb_unlock(my_rdp); /* irqs remain disabled. */
		raw_spin_unlock_irqrestore_rcu_node(my_rnp, flags);
	}
	if (needwake)
		rcu_gp_kthread_wake();
	lockdep_assert_irqs_enabled();
	WARN_ONCE(rcu_segcblist_n_cbs(&rdp->cblist) != 0 ||
		  !rcu_segcblist_empty(&rdp->cblist),
		  "rcu_cleanup_dead_cpu: Callbacks on offline CPU %d: qlen=%lu, 1stCB=%p\n",
		  cpu, rcu_segcblist_n_cbs(&rdp->cblist),
		  rcu_segcblist_first_cb(&rdp->cblist));
}
#endif

/*
 * On non-huge systems, use expedited RCU grace periods to make suspend
 * and hibernation run faster.
 */
static int rcu_pm_notify(struct notifier_block *self,
			 unsigned long action, void *hcpu)
{
	switch (action) {
	case PM_HIBERNATION_PREPARE:
	case PM_SUSPEND_PREPARE:
		rcu_expedite_gp();
		break;
	case PM_POST_HIBERNATION:
	case PM_POST_SUSPEND:
		rcu_unexpedite_gp();
		break;
	default:
		break;
	}
	return NOTIFY_OK;
}

/*
 * Spawn the kthreads that handle RCU's grace periods.
 */
static int __init rcu_spawn_gp_kthread(void)
{
	unsigned long flags;
	int kthread_prio_in = kthread_prio;
	struct rcu_node *rnp;
	struct sched_param sp;
	struct task_struct *t;

	/* Force priority into range. */
	if (IS_ENABLED(CONFIG_RCU_BOOST) && kthread_prio < 2
	    && IS_BUILTIN(CONFIG_RCU_TORTURE_TEST))
		kthread_prio = 2;
	else if (IS_ENABLED(CONFIG_RCU_BOOST) && kthread_prio < 1)
		kthread_prio = 1;
	else if (kthread_prio < 0)
		kthread_prio = 0;
	else if (kthread_prio > 99)
		kthread_prio = 99;

	if (kthread_prio != kthread_prio_in)
		pr_alert("rcu_spawn_gp_kthread(): Limited prio to %d from %d\n",
			 kthread_prio, kthread_prio_in);

	rcu_scheduler_fully_active = 1;
	t = kthread_create(rcu_gp_kthread, NULL, "%s", rcu_state.name);
	if (WARN_ONCE(IS_ERR(t), "%s: Could not start grace-period kthread, OOM is now expected behavior\n", __func__))
		return 0;
	if (kthread_prio) {
		sp.sched_priority = kthread_prio;
		sched_setscheduler_nocheck(t, SCHED_FIFO, &sp);
	}
	rnp = rcu_get_root();
	raw_spin_lock_irqsave_rcu_node(rnp, flags);
	WRITE_ONCE(rcu_state.gp_activity, jiffies);
	WRITE_ONCE(rcu_state.gp_req_activity, jiffies);
	// Reset .gp_activity and .gp_req_activity before setting .gp_kthread.
	smp_store_release(&rcu_state.gp_kthread, t);  /* ^^^ */
	raw_spin_unlock_irqrestore_rcu_node(rnp, flags);
	wake_up_process(t);
	rcu_spawn_nocb_kthreads();
	rcu_spawn_boost_kthreads();
	rcu_spawn_core_kthreads();
	return 0;
}
early_initcall(rcu_spawn_gp_kthread);

/*
 * This function is invoked towards the end of the scheduler's
 * initialization process.  Before this is called, the idle task might
 * contain synchronous grace-period primitives (during which time, this idle
 * task is booting the system, and such primitives are no-ops).  After this
 * function is called, any synchronous grace-period primitives are run as
 * expedited, with the requesting task driving the grace period forward.
 * A later core_initcall() rcu_set_runtime_mode() will switch to full
 * runtime RCU functionality.
 */
void rcu_scheduler_starting(void)
{
	WARN_ON(num_online_cpus() != 1);
	WARN_ON(nr_context_switches() > 0);
	rcu_test_sync_prims();
	rcu_scheduler_active = RCU_SCHEDULER_INIT;
	rcu_test_sync_prims();
}

/*
 * Helper function for rcu_init() that initializes the rcu_state structure.
 */
static void __init rcu_init_one(void)
{
	static const char * const buf[] = RCU_NODE_NAME_INIT;
	static const char * const fqs[] = RCU_FQS_NAME_INIT;
	static struct lock_class_key rcu_node_class[RCU_NUM_LVLS];
	static struct lock_class_key rcu_fqs_class[RCU_NUM_LVLS];

	int levelspread[RCU_NUM_LVLS];		/* kids/node in each level. */
	int cpustride = 1;
	int i;
	int j;
	struct rcu_node *rnp;

	BUILD_BUG_ON(RCU_NUM_LVLS > ARRAY_SIZE(buf));  /* Fix buf[] init! */

	/* Silence gcc 4.8 false positive about array index out of range. */
	if (rcu_num_lvls <= 0 || rcu_num_lvls > RCU_NUM_LVLS)
		panic("rcu_init_one: rcu_num_lvls out of range");

	/* Initialize the level-tracking arrays. */

	for (i = 1; i < rcu_num_lvls; i++)
		rcu_state.level[i] =
			rcu_state.level[i - 1] + num_rcu_lvl[i - 1];
	rcu_init_levelspread(levelspread, num_rcu_lvl);

	/* Initialize the elements themselves, starting from the leaves. */

	for (i = rcu_num_lvls - 1; i >= 0; i--) {
		cpustride *= levelspread[i];
		rnp = rcu_state.level[i];
		for (j = 0; j < num_rcu_lvl[i]; j++, rnp++) {
			raw_spin_lock_init(&ACCESS_PRIVATE(rnp, lock));
			lockdep_set_class_and_name(&ACCESS_PRIVATE(rnp, lock),
						   &rcu_node_class[i], buf[i]);
			raw_spin_lock_init(&rnp->fqslock);
			lockdep_set_class_and_name(&rnp->fqslock,
						   &rcu_fqs_class[i], fqs[i]);
			rnp->gp_seq = rcu_state.gp_seq;
			rnp->gp_seq_needed = rcu_state.gp_seq;
			rnp->completedqs = rcu_state.gp_seq;
			rnp->qsmask = 0;
			rnp->qsmaskinit = 0;
			rnp->grplo = j * cpustride;
			rnp->grphi = (j + 1) * cpustride - 1;
			if (rnp->grphi >= nr_cpu_ids)
				rnp->grphi = nr_cpu_ids - 1;
			if (i == 0) {
				rnp->grpnum = 0;
				rnp->grpmask = 0;
				rnp->parent = NULL;
			} else {
				rnp->grpnum = j % levelspread[i - 1];
				rnp->grpmask = BIT(rnp->grpnum);
				rnp->parent = rcu_state.level[i - 1] +
					      j / levelspread[i - 1];
			}
			rnp->level = i;
			INIT_LIST_HEAD(&rnp->blkd_tasks);
			rcu_init_one_nocb(rnp);
			init_waitqueue_head(&rnp->exp_wq[0]);
			init_waitqueue_head(&rnp->exp_wq[1]);
			init_waitqueue_head(&rnp->exp_wq[2]);
			init_waitqueue_head(&rnp->exp_wq[3]);
			spin_lock_init(&rnp->exp_lock);
		}
	}

	init_swait_queue_head(&rcu_state.gp_wq);
	init_swait_queue_head(&rcu_state.expedited_wq);
	rnp = rcu_first_leaf_node();
	for_each_possible_cpu(i) {
		while (i > rnp->grphi)
			rnp++;
		per_cpu_ptr(&rcu_data, i)->mynode = rnp;
		rcu_boot_init_percpu_data(i);
	}
}

/*
 * Compute the rcu_node tree geometry from kernel parameters.  This cannot
 * replace the definitions in tree.h because those are needed to size
 * the ->node array in the rcu_state structure.
 */
void rcu_init_geometry(void)
{
	ulong d;
	int i;
	static unsigned long old_nr_cpu_ids;
	int rcu_capacity[RCU_NUM_LVLS];
	static bool initialized;

	if (initialized) {
		/*
		 * Warn if setup_nr_cpu_ids() had not yet been invoked,
		 * unless nr_cpus_ids == NR_CPUS, in which case who cares?
		 */
		WARN_ON_ONCE(old_nr_cpu_ids != nr_cpu_ids);
		return;
	}

	old_nr_cpu_ids = nr_cpu_ids;
	initialized = true;

	/*
	 * Initialize any unspecified boot parameters.
	 * The default values of jiffies_till_first_fqs and
	 * jiffies_till_next_fqs are set to the RCU_JIFFIES_TILL_FORCE_QS
	 * value, which is a function of HZ, then adding one for each
	 * RCU_JIFFIES_FQS_DIV CPUs that might be on the system.
	 */
	d = RCU_JIFFIES_TILL_FORCE_QS + nr_cpu_ids / RCU_JIFFIES_FQS_DIV;
	if (jiffies_till_first_fqs == ULONG_MAX)
		jiffies_till_first_fqs = d;
	if (jiffies_till_next_fqs == ULONG_MAX)
		jiffies_till_next_fqs = d;
	adjust_jiffies_till_sched_qs();

	/* If the compile-time values are accurate, just leave. */
	if (rcu_fanout_leaf == RCU_FANOUT_LEAF &&
	    nr_cpu_ids == NR_CPUS)
		return;
	pr_info("Adjusting geometry for rcu_fanout_leaf=%d, nr_cpu_ids=%u\n",
		rcu_fanout_leaf, nr_cpu_ids);

	/*
	 * The boot-time rcu_fanout_leaf parameter must be at least two
	 * and cannot exceed the number of bits in the rcu_node masks.
	 * Complain and fall back to the compile-time values if this
	 * limit is exceeded.
	 */
	if (rcu_fanout_leaf < 2 ||
	    rcu_fanout_leaf > sizeof(unsigned long) * 8) {
		rcu_fanout_leaf = RCU_FANOUT_LEAF;
		WARN_ON(1);
		return;
	}

	/*
	 * Compute number of nodes that can be handled an rcu_node tree
	 * with the given number of levels.
	 */
	rcu_capacity[0] = rcu_fanout_leaf;
	for (i = 1; i < RCU_NUM_LVLS; i++)
		rcu_capacity[i] = rcu_capacity[i - 1] * RCU_FANOUT;

	/*
	 * The tree must be able to accommodate the configured number of CPUs.
	 * If this limit is exceeded, fall back to the compile-time values.
	 */
	if (nr_cpu_ids > rcu_capacity[RCU_NUM_LVLS - 1]) {
		rcu_fanout_leaf = RCU_FANOUT_LEAF;
		WARN_ON(1);
		return;
	}

	/* Calculate the number of levels in the tree. */
	for (i = 0; nr_cpu_ids > rcu_capacity[i]; i++) {
	}
	rcu_num_lvls = i + 1;

	/* Calculate the number of rcu_nodes at each level of the tree. */
	for (i = 0; i < rcu_num_lvls; i++) {
		int cap = rcu_capacity[(rcu_num_lvls - 1) - i];
		num_rcu_lvl[i] = DIV_ROUND_UP(nr_cpu_ids, cap);
	}

	/* Calculate the total number of rcu_node structures. */
	rcu_num_nodes = 0;
	for (i = 0; i < rcu_num_lvls; i++)
		rcu_num_nodes += num_rcu_lvl[i];
}

/*
 * Dump out the structure of the rcu_node combining tree associated
 * with the rcu_state structure.
 */
static void __init rcu_dump_rcu_node_tree(void)
{
	int level = 0;
	struct rcu_node *rnp;

	pr_info("rcu_node tree layout dump\n");
	pr_info(" ");
	rcu_for_each_node_breadth_first(rnp) {
		if (rnp->level != level) {
			pr_cont("\n");
			pr_info(" ");
			level = rnp->level;
		}
		pr_cont("%d:%d ^%d  ", rnp->grplo, rnp->grphi, rnp->grpnum);
	}
	pr_cont("\n");
}

struct workqueue_struct *rcu_gp_wq;
struct workqueue_struct *rcu_par_gp_wq;

static void __init kfree_rcu_batch_init(void)
{
	int cpu;
	int i;

	/* Clamp it to [0:100] seconds interval. */
	if (rcu_delay_page_cache_fill_msec < 0 ||
		rcu_delay_page_cache_fill_msec > 100 * MSEC_PER_SEC) {

		rcu_delay_page_cache_fill_msec =
			clamp(rcu_delay_page_cache_fill_msec, 0,
				(int) (100 * MSEC_PER_SEC));

		pr_info("Adjusting rcutree.rcu_delay_page_cache_fill_msec to %d ms.\n",
			rcu_delay_page_cache_fill_msec);
	}

	for_each_possible_cpu(cpu) {
		struct kfree_rcu_cpu *krcp = per_cpu_ptr(&krc, cpu);

		for (i = 0; i < KFREE_N_BATCHES; i++) {
			INIT_RCU_WORK(&krcp->krw_arr[i].rcu_work, kfree_rcu_work);
			krcp->krw_arr[i].krcp = krcp;
		}

		INIT_DELAYED_WORK(&krcp->monitor_work, kfree_rcu_monitor);
<<<<<<< HEAD
		INIT_WORK(&krcp->page_cache_work, fill_page_cache_func);
=======
		INIT_DELAYED_WORK(&krcp->page_cache_work, fill_page_cache_func);
>>>>>>> 3b17187f
		krcp->initialized = true;
	}
	if (register_shrinker(&kfree_rcu_shrinker))
		pr_err("Failed to register kfree_rcu() shrinker!\n");
}

void __init rcu_init(void)
{
	int cpu;

	rcu_early_boot_tests();

	kfree_rcu_batch_init();
	rcu_bootup_announce();
	rcu_init_geometry();
	rcu_init_one();
	if (dump_tree)
		rcu_dump_rcu_node_tree();
	if (use_softirq)
		open_softirq(RCU_SOFTIRQ, rcu_core_si);

	/*
	 * We don't need protection against CPU-hotplug here because
	 * this is called early in boot, before either interrupts
	 * or the scheduler are operational.
	 */
	pm_notifier(rcu_pm_notify, 0);
	for_each_online_cpu(cpu) {
		rcutree_prepare_cpu(cpu);
		rcu_cpu_starting(cpu);
		rcutree_online_cpu(cpu);
	}

	/* Create workqueue for Tree SRCU and for expedited GPs. */
	rcu_gp_wq = alloc_workqueue("rcu_gp", WQ_MEM_RECLAIM, 0);
	WARN_ON(!rcu_gp_wq);
	rcu_par_gp_wq = alloc_workqueue("rcu_par_gp", WQ_MEM_RECLAIM, 0);
	WARN_ON(!rcu_par_gp_wq);

	/* Fill in default value for rcutree.qovld boot parameter. */
	/* -After- the rcu_node ->lock fields are initialized! */
	if (qovld < 0)
		qovld_calc = DEFAULT_RCU_QOVLD_MULT * qhimark;
	else
		qovld_calc = qovld;
}

#include "tree_stall.h"
#include "tree_exp.h"
#include "tree_nocb.h"
#include "tree_plugin.h"<|MERGE_RESOLUTION|>--- conflicted
+++ resolved
@@ -624,10 +624,6 @@
 	instrumentation_begin();
 	trace_rcu_dyntick(TPS("Start"), rdp->dynticks_nesting, 0, atomic_read(&rdp->dynticks));
 	WARN_ON_ONCE(IS_ENABLED(CONFIG_RCU_EQS_DEBUG) && !user && !is_idle_task(current));
-<<<<<<< HEAD
-	rdp = this_cpu_ptr(&rcu_data);
-=======
->>>>>>> 3b17187f
 	rcu_prepare_for_idle();
 	rcu_preempt_deferred_qs(current);
 
@@ -718,23 +714,14 @@
  */
 noinstr void rcu_user_enter(void)
 {
-	struct rcu_data *rdp = this_cpu_ptr(&rcu_data);
-
 	lockdep_assert_irqs_disabled();
 
-<<<<<<< HEAD
-	instrumentation_begin();
-	do_nocb_deferred_wakeup(rdp);
-	instrumentation_end();
-
-=======
 	/*
 	 * Other than generic entry implementation, we may be past the last
 	 * rescheduling opportunity in the entry code. Trigger a self IPI
 	 * that will fire and reschedule once we resume in user/guest mode.
 	 */
 	rcu_irq_work_resched();
->>>>>>> 3b17187f
 	rcu_eqs_enter(true);
 }
 
@@ -3138,10 +3125,7 @@
  *	Even though it is lockless an access has to be protected by the
  *	per-cpu lock.
  * @page_cache_work: A work to refill the cache when it is empty
-<<<<<<< HEAD
-=======
  * @backoff_page_cache_fill: Delay cache refills
->>>>>>> 3b17187f
  * @work_in_progress: Indicates that page_cache_work is running
  * @hrtimer: A hrtimer for scheduling a page_cache_work
  * @nr_bkv_objs: number of allocated objects at @bkvcache.
@@ -3161,12 +3145,8 @@
 	bool initialized;
 	int count;
 
-<<<<<<< HEAD
-	struct work_struct page_cache_work;
-=======
 	struct delayed_work page_cache_work;
 	atomic_t backoff_page_cache_fill;
->>>>>>> 3b17187f
 	atomic_t work_in_progress;
 	struct hrtimer hrtimer;
 
@@ -3449,62 +3429,11 @@
 	atomic_set(&krcp->backoff_page_cache_fill, 0);
 }
 
-<<<<<<< HEAD
-static enum hrtimer_restart
-schedule_page_work_fn(struct hrtimer *t)
-{
-	struct kfree_rcu_cpu *krcp =
-		container_of(t, struct kfree_rcu_cpu, hrtimer);
-
-	queue_work(system_highpri_wq, &krcp->page_cache_work);
-	return HRTIMER_NORESTART;
-}
-
-static void fill_page_cache_func(struct work_struct *work)
-{
-	struct kvfree_rcu_bulk_data *bnode;
-	struct kfree_rcu_cpu *krcp =
-		container_of(work, struct kfree_rcu_cpu,
-			page_cache_work);
-	unsigned long flags;
-	bool pushed;
-	int i;
-
-	for (i = 0; i < rcu_min_cached_objs; i++) {
-		bnode = (struct kvfree_rcu_bulk_data *)
-			__get_free_page(GFP_KERNEL | __GFP_NORETRY | __GFP_NOMEMALLOC | __GFP_NOWARN);
-
-		if (bnode) {
-			raw_spin_lock_irqsave(&krcp->lock, flags);
-			pushed = put_cached_bnode(krcp, bnode);
-			raw_spin_unlock_irqrestore(&krcp->lock, flags);
-
-			if (!pushed) {
-				free_page((unsigned long) bnode);
-				break;
-			}
-		}
-	}
-
-	atomic_set(&krcp->work_in_progress, 0);
-}
-
-=======
->>>>>>> 3b17187f
 static void
 run_page_cache_worker(struct kfree_rcu_cpu *krcp)
 {
 	if (rcu_scheduler_active == RCU_SCHEDULER_RUNNING &&
 			!atomic_xchg(&krcp->work_in_progress, 1)) {
-<<<<<<< HEAD
-		hrtimer_init(&krcp->hrtimer, CLOCK_MONOTONIC,
-			HRTIMER_MODE_REL);
-		krcp->hrtimer.function = schedule_page_work_fn;
-		hrtimer_start(&krcp->hrtimer, 0, HRTIMER_MODE_REL);
-	}
-}
-
-=======
 		if (atomic_read(&krcp->backoff_page_cache_fill)) {
 			queue_delayed_work(system_wq,
 				&krcp->page_cache_work,
@@ -3523,7 +3452,6 @@
 // acquired by the memory allocator or anything that it might invoke.
 // Returns true if ptr was successfully recorded, else the caller must
 // use a fallback.
->>>>>>> 3b17187f
 static inline bool
 add_ptr_to_bulk_krc_lock(struct kfree_rcu_cpu **krcp,
 	unsigned long *flags, void *ptr, bool can_alloc)
@@ -3538,12 +3466,6 @@
 	idx = !!is_vmalloc_addr(ptr);
 
 	/* Check if a new block is required. */
-<<<<<<< HEAD
-	if (!krcp->bkvhead[idx] ||
-			krcp->bkvhead[idx]->nr_records == KVFREE_BULK_MAX_ENTR) {
-		bnode = get_cached_bnode(krcp);
-		/* Switch to emergency path. */
-=======
 	if (!(*krcp)->bkvhead[idx] ||
 			(*krcp)->bkvhead[idx]->nr_records == KVFREE_BULK_MAX_ENTR) {
 		bnode = get_cached_bnode(*krcp);
@@ -3566,7 +3488,6 @@
 			*krcp = krc_this_cpu_lock(flags);
 		}
 
->>>>>>> 3b17187f
 		if (!bnode)
 			return false;
 
@@ -3628,12 +3549,8 @@
 		return;
 	}
 
-<<<<<<< HEAD
-	success = kvfree_call_rcu_add_ptr_to_bulk(krcp, ptr);
-=======
 	kasan_record_aux_stack(ptr);
 	success = add_ptr_to_bulk_krc_lock(&krcp, &flags, ptr, !head);
->>>>>>> 3b17187f
 	if (!success) {
 		run_page_cache_worker(krcp);
 
@@ -4775,11 +4692,7 @@
 		}
 
 		INIT_DELAYED_WORK(&krcp->monitor_work, kfree_rcu_monitor);
-<<<<<<< HEAD
-		INIT_WORK(&krcp->page_cache_work, fill_page_cache_func);
-=======
 		INIT_DELAYED_WORK(&krcp->page_cache_work, fill_page_cache_func);
->>>>>>> 3b17187f
 		krcp->initialized = true;
 	}
 	if (register_shrinker(&kfree_rcu_shrinker))
