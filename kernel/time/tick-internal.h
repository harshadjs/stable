--- conflicted
+++ resolved
@@ -166,10 +166,6 @@
 extern u64 get_next_timer_interrupt(unsigned long basej, u64 basem);
 void timer_clear_idle(void);
 
-<<<<<<< HEAD
-void clock_was_set(void);
-void clock_was_set_delayed(void);
-=======
 #define CLOCK_SET_WALL							\
 	(BIT(HRTIMER_BASE_REALTIME) | BIT(HRTIMER_BASE_REALTIME_SOFT) |	\
 	 BIT(HRTIMER_BASE_TAI) | BIT(HRTIMER_BASE_TAI_SOFT))
@@ -200,5 +196,4 @@
 #define JIFFIES_SHIFT	7
 #else
 #define JIFFIES_SHIFT	8
-#endif
->>>>>>> 3b17187f
+#endif