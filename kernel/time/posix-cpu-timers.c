--- conflicted
+++ resolved
@@ -670,12 +670,7 @@
 	 * Install the new reload setting, and
 	 * set up the signal and overrun bookkeeping.
 	 */
-<<<<<<< HEAD
-	timer->it.cpu.incr = timespec64_to_ns(&new->it_interval);
-	timer->it_interval = ns_to_ktime(timer->it.cpu.incr);
-=======
 	timer->it_interval = timespec64_to_ktime(new->it_interval);
->>>>>>> f7688b48
 
 	/*
 	 * This acts as a modification timestamp for the timer,
@@ -706,15 +701,10 @@
 
 static void posix_cpu_timer_get(struct k_itimer *timer, struct itimerspec64 *itp)
 {
-<<<<<<< HEAD
-	struct task_struct *p = timer->it.cpu.task;
-	u64 now;
-=======
 	clockid_t clkid = CPUCLOCK_WHICH(timer->it_clock);
 	struct cpu_timer *ctmr = &timer->it.cpu;
 	u64 now, expires = cpu_timer_getexpires(ctmr);
 	struct task_struct *p = ctmr->task;
->>>>>>> f7688b48
 
 	if (WARN_ON_ONCE(!p))
 		return;
@@ -985,13 +975,9 @@
  */
 static void posix_cpu_timer_rearm(struct k_itimer *timer)
 {
-<<<<<<< HEAD
-	struct task_struct *p = timer->it.cpu.task;
-=======
 	clockid_t clkid = CPUCLOCK_WHICH(timer->it_clock);
 	struct cpu_timer *ctmr = &timer->it.cpu;
 	struct task_struct *p = ctmr->task;
->>>>>>> f7688b48
 	struct sighand_struct *sighand;
 	unsigned long flags;
 	u64 now;
@@ -1197,15 +1183,8 @@
 	if (WARN_ON_ONCE(clkid >= CPUCLOCK_SCHED))
 		return;
 
-<<<<<<< HEAD
-	if (WARN_ON_ONCE(clock_idx >= CPUCLOCK_SCHED))
-		return;
-
-	ret = cpu_timer_sample_group(clock_idx, tsk, &now);
-=======
 	nextevt = &tsk->signal->posix_cputimers.bases[clkid].nextevt;
 	now = cpu_clock_sample_group(clkid, tsk, true);
->>>>>>> f7688b48
 
 	if (oldval) {
 		/*
