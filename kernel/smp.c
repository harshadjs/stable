--- conflicted
+++ resolved
@@ -211,11 +211,7 @@
 	} while (0)
 
 /* Record current CSD work for current CPU, NULL to erase. */
-<<<<<<< HEAD
-static void csd_lock_record(struct __call_single_data *csd)
-=======
 static void __csd_lock_record(struct __call_single_data *csd)
->>>>>>> 3b17187f
 {
 	if (!csd) {
 		smp_mb(); /* NULL cur_csd after unlock. */
@@ -230,9 +226,6 @@
 		  /* Or before unlock, as the case may be. */
 }
 
-<<<<<<< HEAD
-static __always_inline int csd_lock_wait_getcpu(struct __call_single_data *csd)
-=======
 static __always_inline void csd_lock_record(struct __call_single_data *csd)
 {
 	if (static_branch_unlikely(&csdlock_debug_enabled))
@@ -240,7 +233,6 @@
 }
 
 static int csd_lock_wait_getcpu(struct __call_single_data *csd)
->>>>>>> 3b17187f
 {
 	unsigned int csd_type;
 
@@ -329,11 +321,7 @@
  * the CSD_TYPE_SYNC/ASYNC types provide the destination CPU,
  * so waiting on other types gets much less information.
  */
-<<<<<<< HEAD
-static __always_inline bool csd_lock_wait_toolong(struct __call_single_data *csd, u64 ts0, u64 *ts1, int *bug_id)
-=======
 static bool csd_lock_wait_toolong(struct __call_single_data *csd, u64 ts0, u64 *ts1, int *bug_id)
->>>>>>> 3b17187f
 {
 	int cpu = -1;
 	int cpux;
@@ -399,11 +387,7 @@
  * previous function call. For multi-cpu calls its even more interesting
  * as we'll have to ensure no other cpu is observing our csd.
  */
-<<<<<<< HEAD
-static __always_inline void csd_lock_wait(struct __call_single_data *csd)
-=======
 static void __csd_lock_wait(struct __call_single_data *csd)
->>>>>>> 3b17187f
 {
 	int bug_id = 0;
 	u64 ts0, ts1;
@@ -445,11 +429,8 @@
 	}
 }
 #else
-<<<<<<< HEAD
-=======
 #define cfd_seq_store(var, src, dst, type)
 
->>>>>>> 3b17187f
 static void csd_lock_record(struct __call_single_data *csd)
 {
 }
