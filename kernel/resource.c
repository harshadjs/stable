--- conflicted
+++ resolved
@@ -320,24 +320,6 @@
 EXPORT_SYMBOL(release_resource);
 
 /**
-<<<<<<< HEAD
- * Finds the lowest iomem resource that covers part of [start..end].  The
- * caller must specify start, end, flags, and desc (which may be
- * IORES_DESC_NONE).
- *
- * If a resource is found, returns 0 and *res is overwritten with the part
- * of the resource that's within [start..end]; if none is found, returns
- * -ENODEV.  Returns -EINVAL for invalid parameters.
- *
- * This function walks the whole tree and not just first level children
- * unless @first_level_children_only is true.
- */
-static int find_next_iomem_res(resource_size_t start, resource_size_t end,
-			       unsigned long flags, unsigned long desc,
-			       bool first_level_children_only,
-			       struct resource *res)
-{
-=======
  * Finds the lowest iomem resource that covers part of [@start..@end].  The
  * caller must specify @start, @end, @flags, and @desc (which may be
  * IORES_DESC_NONE).
@@ -361,40 +343,22 @@
 			       bool first_lvl, struct resource *res)
 {
 	bool siblings_only = true;
->>>>>>> f7688b48
 	struct resource *p;
 
-<<<<<<< HEAD
-	BUG_ON(!res);
-	BUG_ON(start >= end);
-=======
 	if (!res)
 		return -EINVAL;
->>>>>>> f7688b48
 
 	if (start >= end)
 		return -EINVAL;
 
 	read_lock(&resource_lock);
 
-<<<<<<< HEAD
-	for (p = iomem_resource.child; p; p = next_resource(p, sibling_only)) {
-		if ((p->flags & flags) != flags)
-			continue;
-		if ((desc != IORES_DESC_NONE) && (desc != p->desc))
-			continue;
-=======
 	for (p = iomem_resource.child; p; p = next_resource(p, siblings_only)) {
 		/* If we passed the resource we are looking for, stop */
->>>>>>> f7688b48
 		if (p->start > end) {
 			p = NULL;
 			break;
 		}
-<<<<<<< HEAD
-		if ((p->end >= start) && (p->start <= end))
-			break;
-=======
 
 		/* Skip until we find a range that matches what we look for */
 		if (p->end < start)
@@ -422,15 +386,6 @@
 		res->end = min(end, p->end);
 		res->flags = p->flags;
 		res->desc = p->desc;
->>>>>>> f7688b48
-	}
-
-	if (p) {
-		/* copy data */
-		res->start = max(start, p->start);
-		res->end = min(end, p->end);
-		res->flags = p->flags;
-		res->desc = p->desc;
 	}
 
 	read_unlock(&resource_lock);
@@ -439,17 +394,6 @@
 
 static int __walk_iomem_res_desc(resource_size_t start, resource_size_t end,
 				 unsigned long flags, unsigned long desc,
-<<<<<<< HEAD
-				 bool first_level_children_only, void *arg,
-				 int (*func)(struct resource *, void *))
-{
-	struct resource res;
-	int ret = -1;
-
-	while (start < end &&
-	       !find_next_iomem_res(start, end, flags, desc,
-				    first_level_children_only, &res)) {
-=======
 				 bool first_lvl, void *arg,
 				 int (*func)(struct resource *, void *))
 {
@@ -458,7 +402,6 @@
 
 	while (start < end &&
 	       !find_next_iomem_res(start, end, flags, desc, first_lvl, &res)) {
->>>>>>> f7688b48
 		ret = (*func)(&res, arg);
 		if (ret)
 			break;
@@ -536,26 +479,16 @@
 	unsigned long flags;
 	struct resource res;
 	unsigned long pfn, end_pfn;
-<<<<<<< HEAD
-	int ret = -1;
-=======
 	int ret = -EINVAL;
->>>>>>> f7688b48
 
 	start = (u64) start_pfn << PAGE_SHIFT;
 	end = ((u64)(start_pfn + nr_pages) << PAGE_SHIFT) - 1;
 	flags = IORESOURCE_SYSTEM_RAM | IORESOURCE_BUSY;
 	while (start < end &&
 	       !find_next_iomem_res(start, end, flags, IORES_DESC_NONE,
-<<<<<<< HEAD
-				    true, &res)) {
-		pfn = (res.start + PAGE_SIZE - 1) >> PAGE_SHIFT;
-		end_pfn = (res.end + 1) >> PAGE_SHIFT;
-=======
 				    false, &res)) {
 		pfn = PFN_UP(res.start);
 		end_pfn = PFN_DOWN(res.end + 1);
->>>>>>> f7688b48
 		if (end_pfn > pfn)
 			ret = (*func)(pfn, end_pfn - pfn, arg);
 		if (ret)
