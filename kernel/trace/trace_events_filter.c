// SPDX-License-Identifier: GPL-2.0
/*
 * trace_events_filter - generic event filtering
 *
 * Copyright (C) 2009 Tom Zanussi <tzanussi@gmail.com>
 */

#include <linux/uaccess.h>
#include <linux/module.h>
#include <linux/ctype.h>
#include <linux/mutex.h>
#include <linux/perf_event.h>
#include <linux/slab.h>

#include "trace.h"
#include "trace_output.h"

#define DEFAULT_SYS_FILTER_MESSAGE					\
	"### global filter ###\n"					\
	"# Use this to set filters for multiple events.\n"		\
	"# Only events with the given fields will be affected.\n"	\
	"# If no events are modified, an error message will be displayed here"

/* Due to token parsing '<=' must be before '<' and '>=' must be before '>' */
#define OPS					\
	C( OP_GLOB,	"~"  ),			\
	C( OP_NE,	"!=" ),			\
	C( OP_EQ,	"==" ),			\
	C( OP_LE,	"<=" ),			\
	C( OP_LT,	"<"  ),			\
	C( OP_GE,	">=" ),			\
	C( OP_GT,	">"  ),			\
	C( OP_BAND,	"&"  ),			\
	C( OP_MAX,	NULL )

#undef C
#define C(a, b)	a

enum filter_op_ids { OPS };

#undef C
#define C(a, b)	b

static const char * ops[] = { OPS };

/*
 * pred functions are OP_LE, OP_LT, OP_GE, OP_GT, and OP_BAND
 * pred_funcs_##type below must match the order of them above.
 */
#define PRED_FUNC_START			OP_LE
#define PRED_FUNC_MAX			(OP_BAND - PRED_FUNC_START)

#define ERRORS								\
	C(NONE,			"No error"),				\
	C(INVALID_OP,		"Invalid operator"),			\
	C(TOO_MANY_OPEN,	"Too many '('"),			\
	C(TOO_MANY_CLOSE,	"Too few '('"),				\
	C(MISSING_QUOTE,	"Missing matching quote"),		\
	C(OPERAND_TOO_LONG,	"Operand too long"),			\
	C(EXPECT_STRING,	"Expecting string field"),		\
	C(EXPECT_DIGIT,		"Expecting numeric field"),		\
	C(ILLEGAL_FIELD_OP,	"Illegal operation for field type"),	\
	C(FIELD_NOT_FOUND,	"Field not found"),			\
	C(ILLEGAL_INTVAL,	"Illegal integer value"),		\
	C(BAD_SUBSYS_FILTER,	"Couldn't find or set field in one of a subsystem's events"), \
	C(TOO_MANY_PREDS,	"Too many terms in predicate expression"), \
	C(INVALID_FILTER,	"Meaningless filter expression"),	\
	C(IP_FIELD_ONLY,	"Only 'ip' field is supported for function trace"), \
	C(INVALID_VALUE,	"Invalid value (did you forget quotes)?"), \
	C(ERRNO,		"Error"),				\
	C(NO_FILTER,		"No filter found")

#undef C
#define C(a, b)		FILT_ERR_##a

enum { ERRORS };

#undef C
#define C(a, b)		b

static const char *err_text[] = { ERRORS };

/* Called after a '!' character but "!=" and "!~" are not "not"s */
static bool is_not(const char *str)
{
	switch (str[1]) {
	case '=':
	case '~':
		return false;
	}
	return true;
}

/**
 * prog_entry - a singe entry in the filter program
 * @target:	     Index to jump to on a branch (actually one minus the index)
 * @when_to_branch:  The value of the result of the predicate to do a branch
 * @pred:	     The predicate to execute.
 */
struct prog_entry {
	int			target;
	int			when_to_branch;
	struct filter_pred	*pred;
};

/**
 * update_preds- assign a program entry a label target
 * @prog: The program array
 * @N: The index of the current entry in @prog
 * @when_to_branch: What to assign a program entry for its branch condition
 *
 * The program entry at @N has a target that points to the index of a program
 * entry that can have its target and when_to_branch fields updated.
 * Update the current program entry denoted by index @N target field to be
 * that of the updated entry. This will denote the entry to update if
 * we are processing an "||" after an "&&"
 */
static void update_preds(struct prog_entry *prog, int N, int invert)
{
	int t, s;

	t = prog[N].target;
	s = prog[t].target;
	prog[t].when_to_branch = invert;
	prog[t].target = N;
	prog[N].target = s;
}

struct filter_parse_error {
	int lasterr;
	int lasterr_pos;
};

static void parse_error(struct filter_parse_error *pe, int err, int pos)
{
	pe->lasterr = err;
	pe->lasterr_pos = pos;
}

typedef int (*parse_pred_fn)(const char *str, void *data, int pos,
			     struct filter_parse_error *pe,
			     struct filter_pred **pred);

enum {
	INVERT		= 1,
	PROCESS_AND	= 2,
	PROCESS_OR	= 4,
};

/*
 * Without going into a formal proof, this explains the method that is used in
 * parsing the logical expressions.
 *
 * For example, if we have: "a && !(!b || (c && g)) || d || e && !f"
 * The first pass will convert it into the following program:
 *
 * n1: r=a;       l1: if (!r) goto l4;
 * n2: r=b;       l2: if (!r) goto l4;
 * n3: r=c; r=!r; l3: if (r) goto l4;
 * n4: r=g; r=!r; l4: if (r) goto l5;
 * n5: r=d;       l5: if (r) goto T
 * n6: r=e;       l6: if (!r) goto l7;
 * n7: r=f; r=!r; l7: if (!r) goto F
 * T: return TRUE
 * F: return FALSE
 *
 * To do this, we use a data structure to represent each of the above
 * predicate and conditions that has:
 *
 *  predicate, when_to_branch, invert, target
 *
 * The "predicate" will hold the function to determine the result "r".
 * The "when_to_branch" denotes what "r" should be if a branch is to be taken
 * "&&" would contain "!r" or (0) and "||" would contain "r" or (1).
 * The "invert" holds whether the value should be reversed before testing.
 * The "target" contains the label "l#" to jump to.
 *
 * A stack is created to hold values when parentheses are used.
 *
 * To simplify the logic, the labels will start at 0 and not 1.
 *
 * The possible invert values are 1 and 0. The number of "!"s that are in scope
 * before the predicate determines the invert value, if the number is odd then
 * the invert value is 1 and 0 otherwise. This means the invert value only
 * needs to be toggled when a new "!" is introduced compared to what is stored
 * on the stack, where parentheses were used.
 *
 * The top of the stack and "invert" are initialized to zero.
 *
 * ** FIRST PASS **
 *
 * #1 A loop through all the tokens is done:
 *
 * #2 If the token is an "(", the stack is push, and the current stack value
 *    gets the current invert value, and the loop continues to the next token.
 *    The top of the stack saves the "invert" value to keep track of what
 *    the current inversion is. As "!(a && !b || c)" would require all
 *    predicates being affected separately by the "!" before the parentheses.
 *    And that would end up being equivalent to "(!a || b) && !c"
 *
 * #3 If the token is an "!", the current "invert" value gets inverted, and
 *    the loop continues. Note, if the next token is a predicate, then
 *    this "invert" value is only valid for the current program entry,
 *    and does not affect other predicates later on.
 *
 * The only other acceptable token is the predicate string.
 *
 * #4 A new entry into the program is added saving: the predicate and the
 *    current value of "invert". The target is currently assigned to the
 *    previous program index (this will not be its final value).
 *
 * #5 We now enter another loop and look at the next token. The only valid
 *    tokens are ")", "&&", "||" or end of the input string "\0".
 *
 * #6 The invert variable is reset to the current value saved on the top of
 *    the stack.
 *
 * #7 The top of the stack holds not only the current invert value, but also
 *    if a "&&" or "||" needs to be processed. Note, the "&&" takes higher
 *    precedence than "||". That is "a && b || c && d" is equivalent to
 *    "(a && b) || (c && d)". Thus the first thing to do is to see if "&&" needs
 *    to be processed. This is the case if an "&&" was the last token. If it was
 *    then we call update_preds(). This takes the program, the current index in
 *    the program, and the current value of "invert".  More will be described
 *    below about this function.
 *
 * #8 If the next token is "&&" then we set a flag in the top of the stack
 *    that denotes that "&&" needs to be processed, break out of this loop
 *    and continue with the outer loop.
 *
 * #9 Otherwise, if a "||" needs to be processed then update_preds() is called.
 *    This is called with the program, the current index in the program, but
 *    this time with an inverted value of "invert" (that is !invert). This is
 *    because the value taken will become the "when_to_branch" value of the
 *    program.
 *    Note, this is called when the next token is not an "&&". As stated before,
 *    "&&" takes higher precedence, and "||" should not be processed yet if the
 *    next logical operation is "&&".
 *
 * #10 If the next token is "||" then we set a flag in the top of the stack
 *     that denotes that "||" needs to be processed, break out of this loop
 *     and continue with the outer loop.
 *
 * #11 If this is the end of the input string "\0" then we break out of both
 *     loops.
 *
 * #12 Otherwise, the next token is ")", where we pop the stack and continue
 *     this inner loop.
 *
 * Now to discuss the update_pred() function, as that is key to the setting up
 * of the program. Remember the "target" of the program is initialized to the
 * previous index and not the "l" label. The target holds the index into the
 * program that gets affected by the operand. Thus if we have something like
 *  "a || b && c", when we process "a" the target will be "-1" (undefined).
 * When we process "b", its target is "0", which is the index of "a", as that's
 * the predicate that is affected by "||". But because the next token after "b"
 * is "&&" we don't call update_preds(). Instead continue to "c". As the
 * next token after "c" is not "&&" but the end of input, we first process the
 * "&&" by calling update_preds() for the "&&" then we process the "||" by
 * calling updates_preds() with the values for processing "||".
 *
 * What does that mean? What update_preds() does is to first save the "target"
 * of the program entry indexed by the current program entry's "target"
 * (remember the "target" is initialized to previous program entry), and then
 * sets that "target" to the current index which represents the label "l#".
 * That entry's "when_to_branch" is set to the value passed in (the "invert"
 * or "!invert"). Then it sets the current program entry's target to the saved
 * "target" value (the old value of the program that had its "target" updated
 * to the label).
 *
 * Looking back at "a || b && c", we have the following steps:
 *  "a"  - prog[0] = { "a", X, -1 } // pred, when_to_branch, target
 *  "||" - flag that we need to process "||"; continue outer loop
 *  "b"  - prog[1] = { "b", X, 0 }
 *  "&&" - flag that we need to process "&&"; continue outer loop
 * (Notice we did not process "||")
 *  "c"  - prog[2] = { "c", X, 1 }
 *  update_preds(prog, 2, 0); // invert = 0 as we are processing "&&"
 *    t = prog[2].target; // t = 1
 *    s = prog[t].target; // s = 0
 *    prog[t].target = 2; // Set target to "l2"
 *    prog[t].when_to_branch = 0;
 *    prog[2].target = s;
 * update_preds(prog, 2, 1); // invert = 1 as we are now processing "||"
 *    t = prog[2].target; // t = 0
 *    s = prog[t].target; // s = -1
 *    prog[t].target = 2; // Set target to "l2"
 *    prog[t].when_to_branch = 1;
 *    prog[2].target = s;
 *
 * #13 Which brings us to the final step of the first pass, which is to set
 *     the last program entry's when_to_branch and target, which will be
 *     when_to_branch = 0; target = N; ( the label after the program entry after
 *     the last program entry processed above).
 *
 * If we denote "TRUE" to be the entry after the last program entry processed,
 * and "FALSE" the program entry after that, we are now done with the first
 * pass.
 *
 * Making the above "a || b && c" have a program of:
 *  prog[0] = { "a", 1, 2 }
 *  prog[1] = { "b", 0, 2 }
 *  prog[2] = { "c", 0, 3 }
 *
 * Which translates into:
 * n0: r = a; l0: if (r) goto l2;
 * n1: r = b; l1: if (!r) goto l2;
 * n2: r = c; l2: if (!r) goto l3;  // Which is the same as "goto F;"
 * T: return TRUE; l3:
 * F: return FALSE
 *
 * Although, after the first pass, the program is correct, it is
 * inefficient. The simple sample of "a || b && c" could be easily been
 * converted into:
 * n0: r = a; if (r) goto T
 * n1: r = b; if (!r) goto F
 * n2: r = c; if (!r) goto F
 * T: return TRUE;
 * F: return FALSE;
 *
 * The First Pass is over the input string. The next too passes are over
 * the program itself.
 *
 * ** SECOND PASS **
 *
 * Which brings us to the second pass. If a jump to a label has the
 * same condition as that label, it can instead jump to its target.
 * The original example of "a && !(!b || (c && g)) || d || e && !f"
 * where the first pass gives us:
 *
 * n1: r=a;       l1: if (!r) goto l4;
 * n2: r=b;       l2: if (!r) goto l4;
 * n3: r=c; r=!r; l3: if (r) goto l4;
 * n4: r=g; r=!r; l4: if (r) goto l5;
 * n5: r=d;       l5: if (r) goto T
 * n6: r=e;       l6: if (!r) goto l7;
 * n7: r=f; r=!r; l7: if (!r) goto F:
 * T: return TRUE;
 * F: return FALSE
 *
 * We can see that "l3: if (r) goto l4;" and at l4, we have "if (r) goto l5;".
 * And "l5: if (r) goto T", we could optimize this by converting l3 and l4
 * to go directly to T. To accomplish this, we start from the last
 * entry in the program and work our way back. If the target of the entry
 * has the same "when_to_branch" then we could use that entry's target.
 * Doing this, the above would end up as:
 *
 * n1: r=a;       l1: if (!r) goto l4;
 * n2: r=b;       l2: if (!r) goto l4;
 * n3: r=c; r=!r; l3: if (r) goto T;
 * n4: r=g; r=!r; l4: if (r) goto T;
 * n5: r=d;       l5: if (r) goto T;
 * n6: r=e;       l6: if (!r) goto F;
 * n7: r=f; r=!r; l7: if (!r) goto F;
 * T: return TRUE
 * F: return FALSE
 *
 * In that same pass, if the "when_to_branch" doesn't match, we can simply
 * go to the program entry after the label. That is, "l2: if (!r) goto l4;"
 * where "l4: if (r) goto T;", then we can convert l2 to be:
 * "l2: if (!r) goto n5;".
 *
 * This will have the second pass give us:
 * n1: r=a;       l1: if (!r) goto n5;
 * n2: r=b;       l2: if (!r) goto n5;
 * n3: r=c; r=!r; l3: if (r) goto T;
 * n4: r=g; r=!r; l4: if (r) goto T;
 * n5: r=d;       l5: if (r) goto T
 * n6: r=e;       l6: if (!r) goto F;
 * n7: r=f; r=!r; l7: if (!r) goto F
 * T: return TRUE
 * F: return FALSE
 *
 * Notice, all the "l#" labels are no longer used, and they can now
 * be discarded.
 *
 * ** THIRD PASS **
 *
 * For the third pass we deal with the inverts. As they simply just
 * make the "when_to_branch" get inverted, a simple loop over the
 * program to that does: "when_to_branch ^= invert;" will do the
 * job, leaving us with:
 * n1: r=a; if (!r) goto n5;
 * n2: r=b; if (!r) goto n5;
 * n3: r=c: if (!r) goto T;
 * n4: r=g; if (!r) goto T;
 * n5: r=d; if (r) goto T
 * n6: r=e; if (!r) goto F;
 * n7: r=f; if (r) goto F
 * T: return TRUE
 * F: return FALSE
 *
 * As "r = a; if (!r) goto n5;" is obviously the same as
 * "if (!a) goto n5;" without doing anything we can interpret the
 * program as:
 * n1: if (!a) goto n5;
 * n2: if (!b) goto n5;
 * n3: if (!c) goto T;
 * n4: if (!g) goto T;
 * n5: if (d) goto T
 * n6: if (!e) goto F;
 * n7: if (f) goto F
 * T: return TRUE
 * F: return FALSE
 *
 * Since the inverts are discarded at the end, there's no reason to store
 * them in the program array (and waste memory). A separate array to hold
 * the inverts is used and freed at the end.
 */
static struct prog_entry *
predicate_parse(const char *str, int nr_parens, int nr_preds,
		parse_pred_fn parse_pred, void *data,
		struct filter_parse_error *pe)
{
	struct prog_entry *prog_stack;
	struct prog_entry *prog;
	const char *ptr = str;
	char *inverts = NULL;
	int *op_stack;
	int *top;
	int invert = 0;
	int ret = -ENOMEM;
	int len;
	int N = 0;
	int i;

	nr_preds += 2; /* For TRUE and FALSE */

	op_stack = kmalloc_array(nr_parens, sizeof(*op_stack), GFP_KERNEL);
	if (!op_stack)
		return ERR_PTR(-ENOMEM);
	prog_stack = kcalloc(nr_preds, sizeof(*prog_stack), GFP_KERNEL);
	if (!prog_stack) {
		parse_error(pe, -ENOMEM, 0);
		goto out_free;
	}
	inverts = kmalloc_array(nr_preds, sizeof(*inverts), GFP_KERNEL);
	if (!inverts) {
		parse_error(pe, -ENOMEM, 0);
		goto out_free;
	}

	top = op_stack;
	prog = prog_stack;
	*top = 0;

	/* First pass */
	while (*ptr) {						/* #1 */
		const char *next = ptr++;

		if (isspace(*next))
			continue;

		switch (*next) {
		case '(':					/* #2 */
			if (top - op_stack > nr_parens) {
				ret = -EINVAL;
				goto out_free;
			}
			*(++top) = invert;
			continue;
		case '!':					/* #3 */
			if (!is_not(next))
				break;
			invert = !invert;
			continue;
		}

		if (N >= nr_preds) {
			parse_error(pe, FILT_ERR_TOO_MANY_PREDS, next - str);
			goto out_free;
		}

		inverts[N] = invert;				/* #4 */
		prog[N].target = N-1;

		len = parse_pred(next, data, ptr - str, pe, &prog[N].pred);
		if (len < 0) {
			ret = len;
			goto out_free;
		}
		ptr = next + len;

		N++;

		ret = -1;
		while (1) {					/* #5 */
			next = ptr++;
			if (isspace(*next))
				continue;

			switch (*next) {
			case ')':
			case '\0':
				break;
			case '&':
			case '|':
				/* accepting only "&&" or "||" */
				if (next[1] == next[0]) {
					ptr++;
					break;
				}
				fallthrough;
			default:
				parse_error(pe, FILT_ERR_TOO_MANY_PREDS,
					    next - str);
				goto out_free;
			}

			invert = *top & INVERT;

			if (*top & PROCESS_AND) {		/* #7 */
				update_preds(prog, N - 1, invert);
				*top &= ~PROCESS_AND;
			}
			if (*next == '&') {			/* #8 */
				*top |= PROCESS_AND;
				break;
			}
			if (*top & PROCESS_OR) {		/* #9 */
				update_preds(prog, N - 1, !invert);
				*top &= ~PROCESS_OR;
			}
			if (*next == '|') {			/* #10 */
				*top |= PROCESS_OR;
				break;
			}
			if (!*next)				/* #11 */
				goto out;

			if (top == op_stack) {
				ret = -1;
				/* Too few '(' */
				parse_error(pe, FILT_ERR_TOO_MANY_CLOSE, ptr - str);
				goto out_free;
			}
			top--;					/* #12 */
		}
	}
 out:
	if (top != op_stack) {
		/* Too many '(' */
		parse_error(pe, FILT_ERR_TOO_MANY_OPEN, ptr - str);
		goto out_free;
	}

	if (!N) {
		/* No program? */
		ret = -EINVAL;
		parse_error(pe, FILT_ERR_NO_FILTER, ptr - str);
		goto out_free;
	}

	prog[N].pred = NULL;					/* #13 */
	prog[N].target = 1;		/* TRUE */
	prog[N+1].pred = NULL;
	prog[N+1].target = 0;		/* FALSE */
	prog[N-1].target = N;
	prog[N-1].when_to_branch = false;

	/* Second Pass */
	for (i = N-1 ; i--; ) {
		int target = prog[i].target;
		if (prog[i].when_to_branch == prog[target].when_to_branch)
			prog[i].target = prog[target].target;
	}

	/* Third Pass */
	for (i = 0; i < N; i++) {
		invert = inverts[i] ^ prog[i].when_to_branch;
		prog[i].when_to_branch = invert;
		/* Make sure the program always moves forward */
		if (WARN_ON(prog[i].target <= i)) {
			ret = -EINVAL;
			goto out_free;
		}
	}

	kfree(op_stack);
	kfree(inverts);
	return prog;
out_free:
	kfree(op_stack);
	kfree(inverts);
	if (prog_stack) {
		for (i = 0; prog_stack[i].pred; i++)
			kfree(prog_stack[i].pred);
		kfree(prog_stack);
	}
	return ERR_PTR(ret);
}

#define DEFINE_COMPARISON_PRED(type)					\
static int filter_pred_LT_##type(struct filter_pred *pred, void *event)	\
{									\
	type *addr = (type *)(event + pred->offset);			\
	type val = (type)pred->val;					\
	return *addr < val;						\
}									\
static int filter_pred_LE_##type(struct filter_pred *pred, void *event)	\
{									\
	type *addr = (type *)(event + pred->offset);			\
	type val = (type)pred->val;					\
	return *addr <= val;						\
}									\
static int filter_pred_GT_##type(struct filter_pred *pred, void *event)	\
{									\
	type *addr = (type *)(event + pred->offset);			\
	type val = (type)pred->val;					\
	return *addr > val;					\
}									\
static int filter_pred_GE_##type(struct filter_pred *pred, void *event)	\
{									\
	type *addr = (type *)(event + pred->offset);			\
	type val = (type)pred->val;					\
	return *addr >= val;						\
}									\
static int filter_pred_BAND_##type(struct filter_pred *pred, void *event) \
{									\
	type *addr = (type *)(event + pred->offset);			\
	type val = (type)pred->val;					\
	return !!(*addr & val);						\
}									\
static const filter_pred_fn_t pred_funcs_##type[] = {			\
	filter_pred_LE_##type,						\
	filter_pred_LT_##type,						\
	filter_pred_GE_##type,						\
	filter_pred_GT_##type,						\
	filter_pred_BAND_##type,					\
};

#define DEFINE_EQUALITY_PRED(size)					\
static int filter_pred_##size(struct filter_pred *pred, void *event)	\
{									\
	u##size *addr = (u##size *)(event + pred->offset);		\
	u##size val = (u##size)pred->val;				\
	int match;							\
									\
	match = (val == *addr) ^ pred->not;				\
									\
	return match;							\
}

DEFINE_COMPARISON_PRED(s64);
DEFINE_COMPARISON_PRED(u64);
DEFINE_COMPARISON_PRED(s32);
DEFINE_COMPARISON_PRED(u32);
DEFINE_COMPARISON_PRED(s16);
DEFINE_COMPARISON_PRED(u16);
DEFINE_COMPARISON_PRED(s8);
DEFINE_COMPARISON_PRED(u8);

DEFINE_EQUALITY_PRED(64);
DEFINE_EQUALITY_PRED(32);
DEFINE_EQUALITY_PRED(16);
DEFINE_EQUALITY_PRED(8);

/* user space strings temp buffer */
#define USTRING_BUF_SIZE	1024

struct ustring_buffer {
	char		buffer[USTRING_BUF_SIZE];
};

static __percpu struct ustring_buffer *ustring_per_cpu;

static __always_inline char *test_string(char *str)
{
	struct ustring_buffer *ubuf;
	char *kstr;

	if (!ustring_per_cpu)
		return NULL;

	ubuf = this_cpu_ptr(ustring_per_cpu);
	kstr = ubuf->buffer;

	/* For safety, do not trust the string pointer */
	if (!strncpy_from_kernel_nofault(kstr, str, USTRING_BUF_SIZE))
		return NULL;
	return kstr;
}

static __always_inline char *test_ustring(char *str)
{
	struct ustring_buffer *ubuf;
	char __user *ustr;
	char *kstr;

	if (!ustring_per_cpu)
		return NULL;

	ubuf = this_cpu_ptr(ustring_per_cpu);
	kstr = ubuf->buffer;

	/* user space address? */
	ustr = (char __user *)str;
	if (!strncpy_from_user_nofault(kstr, ustr, USTRING_BUF_SIZE))
		return NULL;

	return kstr;
}

/* Filter predicate for fixed sized arrays of characters */
static int filter_pred_string(struct filter_pred *pred, void *event)
{
	char *addr = (char *)(event + pred->offset);
	int cmp, match;

	cmp = pred->regex.match(addr, &pred->regex, pred->regex.field_len);

	match = cmp ^ pred->not;

	return match;
}

static __always_inline int filter_pchar(struct filter_pred *pred, char *str)
{
	int cmp, match;
	int len;

	len = strlen(str) + 1;	/* including tailing '\0' */
	cmp = pred->regex.match(str, &pred->regex, len);

	match = cmp ^ pred->not;

	return match;
}
/* Filter predicate for char * pointers */
static int filter_pred_pchar(struct filter_pred *pred, void *event)
{
	char **addr = (char **)(event + pred->offset);
	char *str;

	str = test_string(*addr);
	if (!str)
		return 0;

	return filter_pchar(pred, str);
}

/* Filter predicate for char * pointers in user space*/
static int filter_pred_pchar_user(struct filter_pred *pred, void *event)
{
	char **addr = (char **)(event + pred->offset);
	char *str;

	str = test_ustring(*addr);
	if (!str)
		return 0;

	return filter_pchar(pred, str);
}

/*
 * Filter predicate for dynamic sized arrays of characters.
 * These are implemented through a list of strings at the end
 * of the entry.
 * Also each of these strings have a field in the entry which
 * contains its offset from the beginning of the entry.
 * We have then first to get this field, dereference it
 * and add it to the address of the entry, and at last we have
 * the address of the string.
 */
static int filter_pred_strloc(struct filter_pred *pred, void *event)
{
	u32 str_item = *(u32 *)(event + pred->offset);
	int str_loc = str_item & 0xffff;
	int str_len = str_item >> 16;
	char *addr = (char *)(event + str_loc);
	int cmp, match;

	cmp = pred->regex.match(addr, &pred->regex, str_len);

	match = cmp ^ pred->not;

	return match;
}

/*
 * Filter predicate for relative dynamic sized arrays of characters.
 * These are implemented through a list of strings at the end
 * of the entry as same as dynamic string.
 * The difference is that the relative one records the location offset
 * from the field itself, not the event entry.
 */
static int filter_pred_strrelloc(struct filter_pred *pred, void *event)
{
	u32 *item = (u32 *)(event + pred->offset);
	u32 str_item = *item;
	int str_loc = str_item & 0xffff;
	int str_len = str_item >> 16;
	char *addr = (char *)(&item[1]) + str_loc;
	int cmp, match;

	cmp = pred->regex.match(addr, &pred->regex, str_len);

	match = cmp ^ pred->not;

	return match;
}

/* Filter predicate for CPUs. */
static int filter_pred_cpu(struct filter_pred *pred, void *event)
{
	int cpu, cmp;

	cpu = raw_smp_processor_id();
	cmp = pred->val;

	switch (pred->op) {
	case OP_EQ:
		return cpu == cmp;
	case OP_NE:
		return cpu != cmp;
	case OP_LT:
		return cpu < cmp;
	case OP_LE:
		return cpu <= cmp;
	case OP_GT:
		return cpu > cmp;
	case OP_GE:
		return cpu >= cmp;
	default:
		return 0;
	}
}

/* Filter predicate for COMM. */
static int filter_pred_comm(struct filter_pred *pred, void *event)
{
	int cmp;

	cmp = pred->regex.match(current->comm, &pred->regex,
				TASK_COMM_LEN);
	return cmp ^ pred->not;
}

static int filter_pred_none(struct filter_pred *pred, void *event)
{
	return 0;
}

/*
 * regex_match_foo - Basic regex callbacks
 *
 * @str: the string to be searched
 * @r:   the regex structure containing the pattern string
 * @len: the length of the string to be searched (including '\0')
 *
 * Note:
 * - @str might not be NULL-terminated if it's of type DYN_STRING
 *   RDYN_STRING, or STATIC_STRING, unless @len is zero.
 */

static int regex_match_full(char *str, struct regex *r, int len)
{
	/* len of zero means str is dynamic and ends with '\0' */
	if (!len)
		return strcmp(str, r->pattern) == 0;

	return strncmp(str, r->pattern, len) == 0;
}

static int regex_match_front(char *str, struct regex *r, int len)
{
	if (len && len < r->len)
		return 0;

	return strncmp(str, r->pattern, r->len) == 0;
}

static int regex_match_middle(char *str, struct regex *r, int len)
{
	if (!len)
		return strstr(str, r->pattern) != NULL;

	return strnstr(str, r->pattern, len) != NULL;
}

static int regex_match_end(char *str, struct regex *r, int len)
{
	int strlen = len - 1;

	if (strlen >= r->len &&
	    memcmp(str + strlen - r->len, r->pattern, r->len) == 0)
		return 1;
	return 0;
}

static int regex_match_glob(char *str, struct regex *r, int len __maybe_unused)
{
	if (glob_match(r->pattern, str))
		return 1;
	return 0;
}

/**
 * filter_parse_regex - parse a basic regex
 * @buff:   the raw regex
 * @len:    length of the regex
 * @search: will point to the beginning of the string to compare
 * @not:    tell whether the match will have to be inverted
 *
 * This passes in a buffer containing a regex and this function will
 * set search to point to the search part of the buffer and
 * return the type of search it is (see enum above).
 * This does modify buff.
 *
 * Returns enum type.
 *  search returns the pointer to use for comparison.
 *  not returns 1 if buff started with a '!'
 *     0 otherwise.
 */
enum regex_type filter_parse_regex(char *buff, int len, char **search, int *not)
{
	int type = MATCH_FULL;
	int i;

	if (buff[0] == '!') {
		*not = 1;
		buff++;
		len--;
	} else
		*not = 0;

	*search = buff;

	if (isdigit(buff[0]))
		return MATCH_INDEX;

	for (i = 0; i < len; i++) {
		if (buff[i] == '*') {
			if (!i) {
				type = MATCH_END_ONLY;
			} else if (i == len - 1) {
				if (type == MATCH_END_ONLY)
					type = MATCH_MIDDLE_ONLY;
				else
					type = MATCH_FRONT_ONLY;
				buff[i] = 0;
				break;
			} else {	/* pattern continues, use full glob */
				return MATCH_GLOB;
			}
		} else if (strchr("[?\\", buff[i])) {
			return MATCH_GLOB;
		}
	}
	if (buff[0] == '*')
		*search = buff + 1;

	return type;
}

static void filter_build_regex(struct filter_pred *pred)
{
	struct regex *r = &pred->regex;
	char *search;
	enum regex_type type = MATCH_FULL;

	if (pred->op == OP_GLOB) {
		type = filter_parse_regex(r->pattern, r->len, &search, &pred->not);
		r->len = strlen(search);
		memmove(r->pattern, search, r->len+1);
	}

	switch (type) {
	/* MATCH_INDEX should not happen, but if it does, match full */
	case MATCH_INDEX:
	case MATCH_FULL:
		r->match = regex_match_full;
		break;
	case MATCH_FRONT_ONLY:
		r->match = regex_match_front;
		break;
	case MATCH_MIDDLE_ONLY:
		r->match = regex_match_middle;
		break;
	case MATCH_END_ONLY:
		r->match = regex_match_end;
		break;
	case MATCH_GLOB:
		r->match = regex_match_glob;
		break;
	}
}

/* return 1 if event matches, 0 otherwise (discard) */
int filter_match_preds(struct event_filter *filter, void *rec)
{
	struct prog_entry *prog;
	int i;

	/* no filter is considered a match */
	if (!filter)
		return 1;

	/* Protected by either SRCU(tracepoint_srcu) or preempt_disable */
	prog = rcu_dereference_raw(filter->prog);
	if (!prog)
		return 1;

	for (i = 0; prog[i].pred; i++) {
		struct filter_pred *pred = prog[i].pred;
		int match = pred->fn(pred, rec);
		if (match == prog[i].when_to_branch)
			i = prog[i].target;
	}
	return prog[i].target;
}
EXPORT_SYMBOL_GPL(filter_match_preds);

static void remove_filter_string(struct event_filter *filter)
{
	if (!filter)
		return;

	kfree(filter->filter_string);
	filter->filter_string = NULL;
}

static void append_filter_err(struct trace_array *tr,
			      struct filter_parse_error *pe,
			      struct event_filter *filter)
{
	struct trace_seq *s;
	int pos = pe->lasterr_pos;
	char *buf;
	int len;

	if (WARN_ON(!filter->filter_string))
		return;

	s = kmalloc(sizeof(*s), GFP_KERNEL);
	if (!s)
		return;
	trace_seq_init(s);

	len = strlen(filter->filter_string);
	if (pos > len)
		pos = len;

	/* indexing is off by one */
	if (pos)
		pos++;

	trace_seq_puts(s, filter->filter_string);
	if (pe->lasterr > 0) {
		trace_seq_printf(s, "\n%*s", pos, "^");
		trace_seq_printf(s, "\nparse_error: %s\n", err_text[pe->lasterr]);
		tracing_log_err(tr, "event filter parse error",
				filter->filter_string, err_text,
				pe->lasterr, pe->lasterr_pos);
	} else {
		trace_seq_printf(s, "\nError: (%d)\n", pe->lasterr);
		tracing_log_err(tr, "event filter parse error",
				filter->filter_string, err_text,
				FILT_ERR_ERRNO, 0);
	}
	trace_seq_putc(s, 0);
	buf = kmemdup_nul(s->buffer, s->seq.len, GFP_KERNEL);
	if (buf) {
		kfree(filter->filter_string);
		filter->filter_string = buf;
	}
	kfree(s);
}

static inline struct event_filter *event_filter(struct trace_event_file *file)
{
	return file->filter;
}

/* caller must hold event_mutex */
void print_event_filter(struct trace_event_file *file, struct trace_seq *s)
{
	struct event_filter *filter = event_filter(file);

	if (filter && filter->filter_string)
		trace_seq_printf(s, "%s\n", filter->filter_string);
	else
		trace_seq_puts(s, "none\n");
}

void print_subsystem_event_filter(struct event_subsystem *system,
				  struct trace_seq *s)
{
	struct event_filter *filter;

	mutex_lock(&event_mutex);
	filter = system->filter;
	if (filter && filter->filter_string)
		trace_seq_printf(s, "%s\n", filter->filter_string);
	else
		trace_seq_puts(s, DEFAULT_SYS_FILTER_MESSAGE "\n");
	mutex_unlock(&event_mutex);
}

static void free_prog(struct event_filter *filter)
{
	struct prog_entry *prog;
	int i;

	prog = rcu_access_pointer(filter->prog);
	if (!prog)
		return;

	for (i = 0; prog[i].pred; i++)
		kfree(prog[i].pred);
	kfree(prog);
}

static void filter_disable(struct trace_event_file *file)
{
	unsigned long old_flags = file->flags;

	file->flags &= ~EVENT_FILE_FL_FILTERED;

	if (old_flags != file->flags)
		trace_buffered_event_disable();
}

static void __free_filter(struct event_filter *filter)
{
	if (!filter)
		return;

	free_prog(filter);
	kfree(filter->filter_string);
	kfree(filter);
}

void free_event_filter(struct event_filter *filter)
{
	__free_filter(filter);
}

static inline void __remove_filter(struct trace_event_file *file)
{
	filter_disable(file);
	remove_filter_string(file->filter);
}

static void filter_free_subsystem_preds(struct trace_subsystem_dir *dir,
					struct trace_array *tr)
{
	struct trace_event_file *file;

	list_for_each_entry(file, &tr->events, list) {
		if (file->system != dir)
			continue;
		__remove_filter(file);
	}
}

static inline void __free_subsystem_filter(struct trace_event_file *file)
{
	__free_filter(file->filter);
	file->filter = NULL;
}

static void filter_free_subsystem_filters(struct trace_subsystem_dir *dir,
					  struct trace_array *tr)
{
	struct trace_event_file *file;

	list_for_each_entry(file, &tr->events, list) {
		if (file->system != dir)
			continue;
		__free_subsystem_filter(file);
	}
}

int filter_assign_type(const char *type)
{
	if (strstr(type, "__data_loc") && strstr(type, "char"))
		return FILTER_DYN_STRING;

	if (strstr(type, "__rel_loc") && strstr(type, "char"))
		return FILTER_RDYN_STRING;

	if (strchr(type, '[') && strstr(type, "char"))
		return FILTER_STATIC_STRING;

	if (strcmp(type, "char *") == 0 || strcmp(type, "const char *") == 0)
		return FILTER_PTR_STRING;

	return FILTER_OTHER;
}

static filter_pred_fn_t select_comparison_fn(enum filter_op_ids op,
					    int field_size, int field_is_signed)
{
	filter_pred_fn_t fn = NULL;
	int pred_func_index = -1;

	switch (op) {
	case OP_EQ:
	case OP_NE:
		break;
	default:
		if (WARN_ON_ONCE(op < PRED_FUNC_START))
			return NULL;
		pred_func_index = op - PRED_FUNC_START;
		if (WARN_ON_ONCE(pred_func_index > PRED_FUNC_MAX))
			return NULL;
	}

	switch (field_size) {
	case 8:
		if (pred_func_index < 0)
			fn = filter_pred_64;
		else if (field_is_signed)
			fn = pred_funcs_s64[pred_func_index];
		else
			fn = pred_funcs_u64[pred_func_index];
		break;
	case 4:
		if (pred_func_index < 0)
			fn = filter_pred_32;
		else if (field_is_signed)
			fn = pred_funcs_s32[pred_func_index];
		else
			fn = pred_funcs_u32[pred_func_index];
		break;
	case 2:
		if (pred_func_index < 0)
			fn = filter_pred_16;
		else if (field_is_signed)
			fn = pred_funcs_s16[pred_func_index];
		else
			fn = pred_funcs_u16[pred_func_index];
		break;
	case 1:
		if (pred_func_index < 0)
			fn = filter_pred_8;
		else if (field_is_signed)
			fn = pred_funcs_s8[pred_func_index];
		else
			fn = pred_funcs_u8[pred_func_index];
		break;
	}

	return fn;
}

/* Called when a predicate is encountered by predicate_parse() */
static int parse_pred(const char *str, void *data,
		      int pos, struct filter_parse_error *pe,
		      struct filter_pred **pred_ptr)
{
	struct trace_event_call *call = data;
	struct ftrace_event_field *field;
	struct filter_pred *pred = NULL;
	char num_buf[24];	/* Big enough to hold an address */
	char *field_name;
	bool ustring = false;
	char q;
	u64 val;
	int len;
	int ret;
	int op;
	int s;
	int i = 0;

	/* First find the field to associate to */
	while (isspace(str[i]))
		i++;
	s = i;

	while (isalnum(str[i]) || str[i] == '_')
		i++;

	len = i - s;

	if (!len)
		return -1;

	field_name = kmemdup_nul(str + s, len, GFP_KERNEL);
	if (!field_name)
		return -ENOMEM;

	/* Make sure that the field exists */

	field = trace_find_event_field(call, field_name);
	kfree(field_name);
	if (!field) {
		parse_error(pe, FILT_ERR_FIELD_NOT_FOUND, pos + i);
		return -EINVAL;
	}

	/* See if the field is a user space string */
	if ((len = str_has_prefix(str + i, ".ustring"))) {
		ustring = true;
		i += len;
	}

	while (isspace(str[i]))
		i++;

	/* Make sure this op is supported */
	for (op = 0; ops[op]; op++) {
		/* This is why '<=' must come before '<' in ops[] */
		if (strncmp(str + i, ops[op], strlen(ops[op])) == 0)
			break;
	}

	if (!ops[op]) {
		parse_error(pe, FILT_ERR_INVALID_OP, pos + i);
		goto err_free;
	}

	i += strlen(ops[op]);

	while (isspace(str[i]))
		i++;

	s = i;

	pred = kzalloc(sizeof(*pred), GFP_KERNEL);
	if (!pred)
		return -ENOMEM;

	pred->field = field;
	pred->offset = field->offset;
	pred->op = op;

	if (ftrace_event_is_function(call)) {
		/*
		 * Perf does things different with function events.
		 * It only allows an "ip" field, and expects a string.
		 * But the string does not need to be surrounded by quotes.
		 * If it is a string, the assigned function as a nop,
		 * (perf doesn't use it) and grab everything.
		 */
		if (strcmp(field->name, "ip") != 0) {
			parse_error(pe, FILT_ERR_IP_FIELD_ONLY, pos + i);
			goto err_free;
		}
		pred->fn = filter_pred_none;

		/*
		 * Quotes are not required, but if they exist then we need
		 * to read them till we hit a matching one.
		 */
		if (str[i] == '\'' || str[i] == '"')
			q = str[i];
		else
			q = 0;

		for (i++; str[i]; i++) {
			if (q && str[i] == q)
				break;
			if (!q && (str[i] == ')' || str[i] == '&' ||
				   str[i] == '|'))
				break;
		}
		/* Skip quotes */
		if (q)
			s++;
		len = i - s;
		if (len >= MAX_FILTER_STR_VAL) {
			parse_error(pe, FILT_ERR_OPERAND_TOO_LONG, pos + i);
			goto err_free;
		}

		pred->regex.len = len;
		strncpy(pred->regex.pattern, str + s, len);
		pred->regex.pattern[len] = 0;

	/* This is either a string, or an integer */
	} else if (str[i] == '\'' || str[i] == '"') {
		char q = str[i];

		/* Make sure the op is OK for strings */
		switch (op) {
		case OP_NE:
			pred->not = 1;
			fallthrough;
		case OP_GLOB:
		case OP_EQ:
			break;
		default:
			parse_error(pe, FILT_ERR_ILLEGAL_FIELD_OP, pos + i);
			goto err_free;
		}

		/* Make sure the field is OK for strings */
		if (!is_string_field(field)) {
			parse_error(pe, FILT_ERR_EXPECT_DIGIT, pos + i);
			goto err_free;
		}

		for (i++; str[i]; i++) {
			if (str[i] == q)
				break;
		}
		if (!str[i]) {
			parse_error(pe, FILT_ERR_MISSING_QUOTE, pos + i);
			goto err_free;
		}

		/* Skip quotes */
		s++;
		len = i - s;
		if (len >= MAX_FILTER_STR_VAL) {
			parse_error(pe, FILT_ERR_OPERAND_TOO_LONG, pos + i);
			goto err_free;
		}

		pred->regex.len = len;
		strncpy(pred->regex.pattern, str + s, len);
		pred->regex.pattern[len] = 0;

		filter_build_regex(pred);

		if (field->filter_type == FILTER_COMM) {
			pred->fn = filter_pred_comm;

		} else if (field->filter_type == FILTER_STATIC_STRING) {
			pred->fn = filter_pred_string;
			pred->regex.field_len = field->size;

		} else if (field->filter_type == FILTER_DYN_STRING) {
			pred->fn = filter_pred_strloc;
<<<<<<< HEAD
=======
		} else if (field->filter_type == FILTER_RDYN_STRING)
			pred->fn = filter_pred_strrelloc;
>>>>>>> 77b5472d
		else {

			if (!ustring_per_cpu) {
				/* Once allocated, keep it around for good */
				ustring_per_cpu = alloc_percpu(struct ustring_buffer);
				if (!ustring_per_cpu)
					goto err_mem;
			}

			if (ustring)
				pred->fn = filter_pred_pchar_user;
			else
				pred->fn = filter_pred_pchar;
		}
		/* go past the last quote */
		i++;

	} else if (isdigit(str[i]) || str[i] == '-') {

		/* Make sure the field is not a string */
		if (is_string_field(field)) {
			parse_error(pe, FILT_ERR_EXPECT_STRING, pos + i);
			goto err_free;
		}

		if (op == OP_GLOB) {
			parse_error(pe, FILT_ERR_ILLEGAL_FIELD_OP, pos + i);
			goto err_free;
		}

		if (str[i] == '-')
			i++;

		/* We allow 0xDEADBEEF */
		while (isalnum(str[i]))
			i++;

		len = i - s;
		/* 0xfeedfacedeadbeef is 18 chars max */
		if (len >= sizeof(num_buf)) {
			parse_error(pe, FILT_ERR_OPERAND_TOO_LONG, pos + i);
			goto err_free;
		}

		strncpy(num_buf, str + s, len);
		num_buf[len] = 0;

		/* Make sure it is a value */
		if (field->is_signed)
			ret = kstrtoll(num_buf, 0, &val);
		else
			ret = kstrtoull(num_buf, 0, &val);
		if (ret) {
			parse_error(pe, FILT_ERR_ILLEGAL_INTVAL, pos + s);
			goto err_free;
		}

		pred->val = val;

		if (field->filter_type == FILTER_CPU)
			pred->fn = filter_pred_cpu;
		else {
			pred->fn = select_comparison_fn(pred->op, field->size,
							field->is_signed);
			if (pred->op == OP_NE)
				pred->not = 1;
		}

	} else {
		parse_error(pe, FILT_ERR_INVALID_VALUE, pos + i);
		goto err_free;
	}

	*pred_ptr = pred;
	return i;

err_free:
	kfree(pred);
	return -EINVAL;
err_mem:
	kfree(pred);
	return -ENOMEM;
}

enum {
	TOO_MANY_CLOSE		= -1,
	TOO_MANY_OPEN		= -2,
	MISSING_QUOTE		= -3,
};

/*
 * Read the filter string once to calculate the number of predicates
 * as well as how deep the parentheses go.
 *
 * Returns:
 *   0 - everything is fine (err is undefined)
 *  -1 - too many ')'
 *  -2 - too many '('
 *  -3 - No matching quote
 */
static int calc_stack(const char *str, int *parens, int *preds, int *err)
{
	bool is_pred = false;
	int nr_preds = 0;
	int open = 1; /* Count the expression as "(E)" */
	int last_quote = 0;
	int max_open = 1;
	int quote = 0;
	int i;

	*err = 0;

	for (i = 0; str[i]; i++) {
		if (isspace(str[i]))
			continue;
		if (quote) {
			if (str[i] == quote)
			       quote = 0;
			continue;
		}

		switch (str[i]) {
		case '\'':
		case '"':
			quote = str[i];
			last_quote = i;
			break;
		case '|':
		case '&':
			if (str[i+1] != str[i])
				break;
			is_pred = false;
			continue;
		case '(':
			is_pred = false;
			open++;
			if (open > max_open)
				max_open = open;
			continue;
		case ')':
			is_pred = false;
			if (open == 1) {
				*err = i;
				return TOO_MANY_CLOSE;
			}
			open--;
			continue;
		}
		if (!is_pred) {
			nr_preds++;
			is_pred = true;
		}
	}

	if (quote) {
		*err = last_quote;
		return MISSING_QUOTE;
	}

	if (open != 1) {
		int level = open;

		/* find the bad open */
		for (i--; i; i--) {
			if (quote) {
				if (str[i] == quote)
					quote = 0;
				continue;
			}
			switch (str[i]) {
			case '(':
				if (level == open) {
					*err = i;
					return TOO_MANY_OPEN;
				}
				level--;
				break;
			case ')':
				level++;
				break;
			case '\'':
			case '"':
				quote = str[i];
				break;
			}
		}
		/* First character is the '(' with missing ')' */
		*err = 0;
		return TOO_MANY_OPEN;
	}

	/* Set the size of the required stacks */
	*parens = max_open;
	*preds = nr_preds;
	return 0;
}

static int process_preds(struct trace_event_call *call,
			 const char *filter_string,
			 struct event_filter *filter,
			 struct filter_parse_error *pe)
{
	struct prog_entry *prog;
	int nr_parens;
	int nr_preds;
	int index;
	int ret;

	ret = calc_stack(filter_string, &nr_parens, &nr_preds, &index);
	if (ret < 0) {
		switch (ret) {
		case MISSING_QUOTE:
			parse_error(pe, FILT_ERR_MISSING_QUOTE, index);
			break;
		case TOO_MANY_OPEN:
			parse_error(pe, FILT_ERR_TOO_MANY_OPEN, index);
			break;
		default:
			parse_error(pe, FILT_ERR_TOO_MANY_CLOSE, index);
		}
		return ret;
	}

	if (!nr_preds)
		return -EINVAL;

	prog = predicate_parse(filter_string, nr_parens, nr_preds,
			       parse_pred, call, pe);
	if (IS_ERR(prog))
		return PTR_ERR(prog);

	rcu_assign_pointer(filter->prog, prog);
	return 0;
}

static inline void event_set_filtered_flag(struct trace_event_file *file)
{
	unsigned long old_flags = file->flags;

	file->flags |= EVENT_FILE_FL_FILTERED;

	if (old_flags != file->flags)
		trace_buffered_event_enable();
}

static inline void event_set_filter(struct trace_event_file *file,
				    struct event_filter *filter)
{
	rcu_assign_pointer(file->filter, filter);
}

static inline void event_clear_filter(struct trace_event_file *file)
{
	RCU_INIT_POINTER(file->filter, NULL);
}

struct filter_list {
	struct list_head	list;
	struct event_filter	*filter;
};

static int process_system_preds(struct trace_subsystem_dir *dir,
				struct trace_array *tr,
				struct filter_parse_error *pe,
				char *filter_string)
{
	struct trace_event_file *file;
	struct filter_list *filter_item;
	struct event_filter *filter = NULL;
	struct filter_list *tmp;
	LIST_HEAD(filter_list);
	bool fail = true;
	int err;

	list_for_each_entry(file, &tr->events, list) {

		if (file->system != dir)
			continue;

		filter = kzalloc(sizeof(*filter), GFP_KERNEL);
		if (!filter)
			goto fail_mem;

		filter->filter_string = kstrdup(filter_string, GFP_KERNEL);
		if (!filter->filter_string)
			goto fail_mem;

		err = process_preds(file->event_call, filter_string, filter, pe);
		if (err) {
			filter_disable(file);
			parse_error(pe, FILT_ERR_BAD_SUBSYS_FILTER, 0);
			append_filter_err(tr, pe, filter);
		} else
			event_set_filtered_flag(file);


		filter_item = kzalloc(sizeof(*filter_item), GFP_KERNEL);
		if (!filter_item)
			goto fail_mem;

		list_add_tail(&filter_item->list, &filter_list);
		/*
		 * Regardless of if this returned an error, we still
		 * replace the filter for the call.
		 */
		filter_item->filter = event_filter(file);
		event_set_filter(file, filter);
		filter = NULL;

		fail = false;
	}

	if (fail)
		goto fail;

	/*
	 * The calls can still be using the old filters.
	 * Do a synchronize_rcu() and to ensure all calls are
	 * done with them before we free them.
	 */
	tracepoint_synchronize_unregister();
	list_for_each_entry_safe(filter_item, tmp, &filter_list, list) {
		__free_filter(filter_item->filter);
		list_del(&filter_item->list);
		kfree(filter_item);
	}
	return 0;
 fail:
	/* No call succeeded */
	list_for_each_entry_safe(filter_item, tmp, &filter_list, list) {
		list_del(&filter_item->list);
		kfree(filter_item);
	}
	parse_error(pe, FILT_ERR_BAD_SUBSYS_FILTER, 0);
	return -EINVAL;
 fail_mem:
	__free_filter(filter);
	/* If any call succeeded, we still need to sync */
	if (!fail)
		tracepoint_synchronize_unregister();
	list_for_each_entry_safe(filter_item, tmp, &filter_list, list) {
		__free_filter(filter_item->filter);
		list_del(&filter_item->list);
		kfree(filter_item);
	}
	return -ENOMEM;
}

static int create_filter_start(char *filter_string, bool set_str,
			       struct filter_parse_error **pse,
			       struct event_filter **filterp)
{
	struct event_filter *filter;
	struct filter_parse_error *pe = NULL;
	int err = 0;

	if (WARN_ON_ONCE(*pse || *filterp))
		return -EINVAL;

	filter = kzalloc(sizeof(*filter), GFP_KERNEL);
	if (filter && set_str) {
		filter->filter_string = kstrdup(filter_string, GFP_KERNEL);
		if (!filter->filter_string)
			err = -ENOMEM;
	}

	pe = kzalloc(sizeof(*pe), GFP_KERNEL);

	if (!filter || !pe || err) {
		kfree(pe);
		__free_filter(filter);
		return -ENOMEM;
	}

	/* we're committed to creating a new filter */
	*filterp = filter;
	*pse = pe;

	return 0;
}

static void create_filter_finish(struct filter_parse_error *pe)
{
	kfree(pe);
}

/**
 * create_filter - create a filter for a trace_event_call
 * @tr: the trace array associated with these events
 * @call: trace_event_call to create a filter for
 * @filter_str: filter string
 * @set_str: remember @filter_str and enable detailed error in filter
 * @filterp: out param for created filter (always updated on return)
 *           Must be a pointer that references a NULL pointer.
 *
 * Creates a filter for @call with @filter_str.  If @set_str is %true,
 * @filter_str is copied and recorded in the new filter.
 *
 * On success, returns 0 and *@filterp points to the new filter.  On
 * failure, returns -errno and *@filterp may point to %NULL or to a new
 * filter.  In the latter case, the returned filter contains error
 * information if @set_str is %true and the caller is responsible for
 * freeing it.
 */
static int create_filter(struct trace_array *tr,
			 struct trace_event_call *call,
			 char *filter_string, bool set_str,
			 struct event_filter **filterp)
{
	struct filter_parse_error *pe = NULL;
	int err;

	/* filterp must point to NULL */
	if (WARN_ON(*filterp))
		*filterp = NULL;

	err = create_filter_start(filter_string, set_str, &pe, filterp);
	if (err)
		return err;

	err = process_preds(call, filter_string, *filterp, pe);
	if (err && set_str)
		append_filter_err(tr, pe, *filterp);
	create_filter_finish(pe);

	return err;
}

int create_event_filter(struct trace_array *tr,
			struct trace_event_call *call,
			char *filter_str, bool set_str,
			struct event_filter **filterp)
{
	return create_filter(tr, call, filter_str, set_str, filterp);
}

/**
 * create_system_filter - create a filter for an event subsystem
 * @dir: the descriptor for the subsystem directory
 * @filter_str: filter string
 * @filterp: out param for created filter (always updated on return)
 *
 * Identical to create_filter() except that it creates a subsystem filter
 * and always remembers @filter_str.
 */
static int create_system_filter(struct trace_subsystem_dir *dir,
				char *filter_str, struct event_filter **filterp)
{
	struct filter_parse_error *pe = NULL;
	int err;

	err = create_filter_start(filter_str, true, &pe, filterp);
	if (!err) {
		err = process_system_preds(dir, dir->tr, pe, filter_str);
		if (!err) {
			/* System filters just show a default message */
			kfree((*filterp)->filter_string);
			(*filterp)->filter_string = NULL;
		} else {
			append_filter_err(dir->tr, pe, *filterp);
		}
	}
	create_filter_finish(pe);

	return err;
}

/* caller must hold event_mutex */
int apply_event_filter(struct trace_event_file *file, char *filter_string)
{
	struct trace_event_call *call = file->event_call;
	struct event_filter *filter = NULL;
	int err;

	if (!strcmp(strstrip(filter_string), "0")) {
		filter_disable(file);
		filter = event_filter(file);

		if (!filter)
			return 0;

		event_clear_filter(file);

		/* Make sure the filter is not being used */
		tracepoint_synchronize_unregister();
		__free_filter(filter);

		return 0;
	}

	err = create_filter(file->tr, call, filter_string, true, &filter);

	/*
	 * Always swap the call filter with the new filter
	 * even if there was an error. If there was an error
	 * in the filter, we disable the filter and show the error
	 * string
	 */
	if (filter) {
		struct event_filter *tmp;

		tmp = event_filter(file);
		if (!err)
			event_set_filtered_flag(file);
		else
			filter_disable(file);

		event_set_filter(file, filter);

		if (tmp) {
			/* Make sure the call is done with the filter */
			tracepoint_synchronize_unregister();
			__free_filter(tmp);
		}
	}

	return err;
}

int apply_subsystem_event_filter(struct trace_subsystem_dir *dir,
				 char *filter_string)
{
	struct event_subsystem *system = dir->subsystem;
	struct trace_array *tr = dir->tr;
	struct event_filter *filter = NULL;
	int err = 0;

	mutex_lock(&event_mutex);

	/* Make sure the system still has events */
	if (!dir->nr_events) {
		err = -ENODEV;
		goto out_unlock;
	}

	if (!strcmp(strstrip(filter_string), "0")) {
		filter_free_subsystem_preds(dir, tr);
		remove_filter_string(system->filter);
		filter = system->filter;
		system->filter = NULL;
		/* Ensure all filters are no longer used */
		tracepoint_synchronize_unregister();
		filter_free_subsystem_filters(dir, tr);
		__free_filter(filter);
		goto out_unlock;
	}

	err = create_system_filter(dir, filter_string, &filter);
	if (filter) {
		/*
		 * No event actually uses the system filter
		 * we can free it without synchronize_rcu().
		 */
		__free_filter(system->filter);
		system->filter = filter;
	}
out_unlock:
	mutex_unlock(&event_mutex);

	return err;
}

#ifdef CONFIG_PERF_EVENTS

void ftrace_profile_free_filter(struct perf_event *event)
{
	struct event_filter *filter = event->filter;

	event->filter = NULL;
	__free_filter(filter);
}

struct function_filter_data {
	struct ftrace_ops *ops;
	int first_filter;
	int first_notrace;
};

#ifdef CONFIG_FUNCTION_TRACER
static char **
ftrace_function_filter_re(char *buf, int len, int *count)
{
	char *str, **re;

	str = kstrndup(buf, len, GFP_KERNEL);
	if (!str)
		return NULL;

	/*
	 * The argv_split function takes white space
	 * as a separator, so convert ',' into spaces.
	 */
	strreplace(str, ',', ' ');

	re = argv_split(GFP_KERNEL, str, count);
	kfree(str);
	return re;
}

static int ftrace_function_set_regexp(struct ftrace_ops *ops, int filter,
				      int reset, char *re, int len)
{
	int ret;

	if (filter)
		ret = ftrace_set_filter(ops, re, len, reset);
	else
		ret = ftrace_set_notrace(ops, re, len, reset);

	return ret;
}

static int __ftrace_function_set_filter(int filter, char *buf, int len,
					struct function_filter_data *data)
{
	int i, re_cnt, ret = -EINVAL;
	int *reset;
	char **re;

	reset = filter ? &data->first_filter : &data->first_notrace;

	/*
	 * The 'ip' field could have multiple filters set, separated
	 * either by space or comma. We first cut the filter and apply
	 * all pieces separately.
	 */
	re = ftrace_function_filter_re(buf, len, &re_cnt);
	if (!re)
		return -EINVAL;

	for (i = 0; i < re_cnt; i++) {
		ret = ftrace_function_set_regexp(data->ops, filter, *reset,
						 re[i], strlen(re[i]));
		if (ret)
			break;

		if (*reset)
			*reset = 0;
	}

	argv_free(re);
	return ret;
}

static int ftrace_function_check_pred(struct filter_pred *pred)
{
	struct ftrace_event_field *field = pred->field;

	/*
	 * Check the predicate for function trace, verify:
	 *  - only '==' and '!=' is used
	 *  - the 'ip' field is used
	 */
	if ((pred->op != OP_EQ) && (pred->op != OP_NE))
		return -EINVAL;

	if (strcmp(field->name, "ip"))
		return -EINVAL;

	return 0;
}

static int ftrace_function_set_filter_pred(struct filter_pred *pred,
					   struct function_filter_data *data)
{
	int ret;

	/* Checking the node is valid for function trace. */
	ret = ftrace_function_check_pred(pred);
	if (ret)
		return ret;

	return __ftrace_function_set_filter(pred->op == OP_EQ,
					    pred->regex.pattern,
					    pred->regex.len,
					    data);
}

static bool is_or(struct prog_entry *prog, int i)
{
	int target;

	/*
	 * Only "||" is allowed for function events, thus,
	 * all true branches should jump to true, and any
	 * false branch should jump to false.
	 */
	target = prog[i].target + 1;
	/* True and false have NULL preds (all prog entries should jump to one */
	if (prog[target].pred)
		return false;

	/* prog[target].target is 1 for TRUE, 0 for FALSE */
	return prog[i].when_to_branch == prog[target].target;
}

static int ftrace_function_set_filter(struct perf_event *event,
				      struct event_filter *filter)
{
	struct prog_entry *prog = rcu_dereference_protected(filter->prog,
						lockdep_is_held(&event_mutex));
	struct function_filter_data data = {
		.first_filter  = 1,
		.first_notrace = 1,
		.ops           = &event->ftrace_ops,
	};
	int i;

	for (i = 0; prog[i].pred; i++) {
		struct filter_pred *pred = prog[i].pred;

		if (!is_or(prog, i))
			return -EINVAL;

		if (ftrace_function_set_filter_pred(pred, &data) < 0)
			return -EINVAL;
	}
	return 0;
}
#else
static int ftrace_function_set_filter(struct perf_event *event,
				      struct event_filter *filter)
{
	return -ENODEV;
}
#endif /* CONFIG_FUNCTION_TRACER */

int ftrace_profile_set_filter(struct perf_event *event, int event_id,
			      char *filter_str)
{
	int err;
	struct event_filter *filter = NULL;
	struct trace_event_call *call;

	mutex_lock(&event_mutex);

	call = event->tp_event;

	err = -EINVAL;
	if (!call)
		goto out_unlock;

	err = -EEXIST;
	if (event->filter)
		goto out_unlock;

	err = create_filter(NULL, call, filter_str, false, &filter);
	if (err)
		goto free_filter;

	if (ftrace_event_is_function(call))
		err = ftrace_function_set_filter(event, filter);
	else
		event->filter = filter;

free_filter:
	if (err || ftrace_event_is_function(call))
		__free_filter(filter);

out_unlock:
	mutex_unlock(&event_mutex);

	return err;
}

#endif /* CONFIG_PERF_EVENTS */

#ifdef CONFIG_FTRACE_STARTUP_TEST

#include <linux/types.h>
#include <linux/tracepoint.h>

#define CREATE_TRACE_POINTS
#include "trace_events_filter_test.h"

#define DATA_REC(m, va, vb, vc, vd, ve, vf, vg, vh, nvisit) \
{ \
	.filter = FILTER, \
	.rec    = { .a = va, .b = vb, .c = vc, .d = vd, \
		    .e = ve, .f = vf, .g = vg, .h = vh }, \
	.match  = m, \
	.not_visited = nvisit, \
}
#define YES 1
#define NO  0

static struct test_filter_data_t {
	char *filter;
	struct trace_event_raw_ftrace_test_filter rec;
	int match;
	char *not_visited;
} test_filter_data[] = {
#define FILTER "a == 1 && b == 1 && c == 1 && d == 1 && " \
	       "e == 1 && f == 1 && g == 1 && h == 1"
	DATA_REC(YES, 1, 1, 1, 1, 1, 1, 1, 1, ""),
	DATA_REC(NO,  0, 1, 1, 1, 1, 1, 1, 1, "bcdefgh"),
	DATA_REC(NO,  1, 1, 1, 1, 1, 1, 1, 0, ""),
#undef FILTER
#define FILTER "a == 1 || b == 1 || c == 1 || d == 1 || " \
	       "e == 1 || f == 1 || g == 1 || h == 1"
	DATA_REC(NO,  0, 0, 0, 0, 0, 0, 0, 0, ""),
	DATA_REC(YES, 0, 0, 0, 0, 0, 0, 0, 1, ""),
	DATA_REC(YES, 1, 0, 0, 0, 0, 0, 0, 0, "bcdefgh"),
#undef FILTER
#define FILTER "(a == 1 || b == 1) && (c == 1 || d == 1) && " \
	       "(e == 1 || f == 1) && (g == 1 || h == 1)"
	DATA_REC(NO,  0, 0, 1, 1, 1, 1, 1, 1, "dfh"),
	DATA_REC(YES, 0, 1, 0, 1, 0, 1, 0, 1, ""),
	DATA_REC(YES, 1, 0, 1, 0, 0, 1, 0, 1, "bd"),
	DATA_REC(NO,  1, 0, 1, 0, 0, 1, 0, 0, "bd"),
#undef FILTER
#define FILTER "(a == 1 && b == 1) || (c == 1 && d == 1) || " \
	       "(e == 1 && f == 1) || (g == 1 && h == 1)"
	DATA_REC(YES, 1, 0, 1, 1, 1, 1, 1, 1, "efgh"),
	DATA_REC(YES, 0, 0, 0, 0, 0, 0, 1, 1, ""),
	DATA_REC(NO,  0, 0, 0, 0, 0, 0, 0, 1, ""),
#undef FILTER
#define FILTER "(a == 1 && b == 1) && (c == 1 && d == 1) && " \
	       "(e == 1 && f == 1) || (g == 1 && h == 1)"
	DATA_REC(YES, 1, 1, 1, 1, 1, 1, 0, 0, "gh"),
	DATA_REC(NO,  0, 0, 0, 0, 0, 0, 0, 1, ""),
	DATA_REC(YES, 1, 1, 1, 1, 1, 0, 1, 1, ""),
#undef FILTER
#define FILTER "((a == 1 || b == 1) || (c == 1 || d == 1) || " \
	       "(e == 1 || f == 1)) && (g == 1 || h == 1)"
	DATA_REC(YES, 1, 1, 1, 1, 1, 1, 0, 1, "bcdef"),
	DATA_REC(NO,  0, 0, 0, 0, 0, 0, 0, 0, ""),
	DATA_REC(YES, 1, 1, 1, 1, 1, 0, 1, 1, "h"),
#undef FILTER
#define FILTER "((((((((a == 1) && (b == 1)) || (c == 1)) && (d == 1)) || " \
	       "(e == 1)) && (f == 1)) || (g == 1)) && (h == 1))"
	DATA_REC(YES, 1, 1, 1, 1, 1, 1, 1, 1, "ceg"),
	DATA_REC(NO,  0, 1, 0, 1, 0, 1, 0, 1, ""),
	DATA_REC(NO,  1, 0, 1, 0, 1, 0, 1, 0, ""),
#undef FILTER
#define FILTER "((((((((a == 1) || (b == 1)) && (c == 1)) || (d == 1)) && " \
	       "(e == 1)) || (f == 1)) && (g == 1)) || (h == 1))"
	DATA_REC(YES, 1, 1, 1, 1, 1, 1, 1, 1, "bdfh"),
	DATA_REC(YES, 0, 1, 0, 1, 0, 1, 0, 1, ""),
	DATA_REC(YES, 1, 0, 1, 0, 1, 0, 1, 0, "bdfh"),
};

#undef DATA_REC
#undef FILTER
#undef YES
#undef NO

#define DATA_CNT ARRAY_SIZE(test_filter_data)

static int test_pred_visited;

static int test_pred_visited_fn(struct filter_pred *pred, void *event)
{
	struct ftrace_event_field *field = pred->field;

	test_pred_visited = 1;
	printk(KERN_INFO "\npred visited %s\n", field->name);
	return 1;
}

static void update_pred_fn(struct event_filter *filter, char *fields)
{
	struct prog_entry *prog = rcu_dereference_protected(filter->prog,
						lockdep_is_held(&event_mutex));
	int i;

	for (i = 0; prog[i].pred; i++) {
		struct filter_pred *pred = prog[i].pred;
		struct ftrace_event_field *field = pred->field;

		WARN_ON_ONCE(!pred->fn);

		if (!field) {
			WARN_ONCE(1, "all leafs should have field defined %d", i);
			continue;
		}

		if (!strchr(fields, *field->name))
			continue;

		pred->fn = test_pred_visited_fn;
	}
}

static __init int ftrace_test_event_filter(void)
{
	int i;

	printk(KERN_INFO "Testing ftrace filter: ");

	for (i = 0; i < DATA_CNT; i++) {
		struct event_filter *filter = NULL;
		struct test_filter_data_t *d = &test_filter_data[i];
		int err;

		err = create_filter(NULL, &event_ftrace_test_filter,
				    d->filter, false, &filter);
		if (err) {
			printk(KERN_INFO
			       "Failed to get filter for '%s', err %d\n",
			       d->filter, err);
			__free_filter(filter);
			break;
		}

		/* Needed to dereference filter->prog */
		mutex_lock(&event_mutex);
		/*
		 * The preemption disabling is not really needed for self
		 * tests, but the rcu dereference will complain without it.
		 */
		preempt_disable();
		if (*d->not_visited)
			update_pred_fn(filter, d->not_visited);

		test_pred_visited = 0;
		err = filter_match_preds(filter, &d->rec);
		preempt_enable();

		mutex_unlock(&event_mutex);

		__free_filter(filter);

		if (test_pred_visited) {
			printk(KERN_INFO
			       "Failed, unwanted pred visited for filter %s\n",
			       d->filter);
			break;
		}

		if (err != d->match) {
			printk(KERN_INFO
			       "Failed to match filter '%s', expected %d\n",
			       d->filter, d->match);
			break;
		}
	}

	if (i == DATA_CNT)
		printk(KERN_CONT "OK\n");

	return 0;
}

late_initcall(ftrace_test_event_filter);

#endif /* CONFIG_FTRACE_STARTUP_TEST */<|MERGE_RESOLUTION|>--- conflicted
+++ resolved
@@ -1424,11 +1424,8 @@
 
 		} else if (field->filter_type == FILTER_DYN_STRING) {
 			pred->fn = filter_pred_strloc;
-<<<<<<< HEAD
-=======
 		} else if (field->filter_type == FILTER_RDYN_STRING)
 			pred->fn = filter_pred_strrelloc;
->>>>>>> 77b5472d
 		else {
 
 			if (!ustring_per_cpu) {
