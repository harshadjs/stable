--- conflicted
+++ resolved
@@ -93,11 +93,7 @@
 	ktime_t hto = baset_ns;
 
 	if (trsp)
-<<<<<<< HEAD
-		hto += (torture_random(trsp) >> 3) % fuzzt_ns;
-=======
 		hto += torture_random(trsp) % fuzzt_ns;
->>>>>>> bd3a9e57
 	set_current_state(TASK_IDLE);
 	return schedule_hrtimeout(&hto, mode);
 }
