// SPDX-License-Identifier: GPL-2.0-only
/*
 *  kernel/sched/core.c
 *
 *  Core kernel scheduler code and related syscalls
 *
 *  Copyright (C) 1991-2002  Linus Torvalds
 */
#include <linux/highmem.h>
#include <linux/hrtimer_api.h>
#include <linux/ktime_api.h>
#include <linux/sched/signal.h>
#include <linux/syscalls_api.h>
#include <linux/debug_locks.h>
#include <linux/prefetch.h>
#include <linux/capability.h>
#include <linux/pgtable_api.h>
#include <linux/wait_bit.h>
#include <linux/jiffies.h>
#include <linux/spinlock_api.h>
#include <linux/cpumask_api.h>
#include <linux/lockdep_api.h>
#include <linux/hardirq.h>
#include <linux/softirq.h>
#include <linux/refcount_api.h>
#include <linux/topology.h>
#include <linux/sched/clock.h>
#include <linux/sched/cond_resched.h>
#include <linux/sched/cputime.h>
#include <linux/sched/debug.h>
#include <linux/sched/hotplug.h>
#include <linux/sched/init.h>
#include <linux/sched/isolation.h>
#include <linux/sched/loadavg.h>
#include <linux/sched/mm.h>
#include <linux/sched/nohz.h>
#include <linux/sched/rseq_api.h>
#include <linux/sched/rt.h>

#include <linux/blkdev.h>
#include <linux/context_tracking.h>
#include <linux/cpuset.h>
#include <linux/delayacct.h>
#include <linux/init_task.h>
#include <linux/interrupt.h>
#include <linux/ioprio.h>
#include <linux/kallsyms.h>
#include <linux/kcov.h>
#include <linux/kprobes.h>
#include <linux/llist_api.h>
#include <linux/mmu_context.h>
#include <linux/mmzone.h>
#include <linux/mutex_api.h>
#include <linux/nmi.h>
#include <linux/nospec.h>
#include <linux/perf_event_api.h>
#include <linux/profile.h>
#include <linux/psi.h>
#include <linux/rcuwait_api.h>
#include <linux/sched/wake_q.h>
#include <linux/scs.h>
#include <linux/slab.h>
#include <linux/syscalls.h>
#include <linux/vtime.h>
#include <linux/wait_api.h>
#include <linux/workqueue_api.h>

#ifdef CONFIG_PREEMPT_DYNAMIC
# ifdef CONFIG_GENERIC_ENTRY
#  include <linux/entry-common.h>
# endif
#endif

#include <uapi/linux/sched/types.h>

#include <asm/irq_regs.h>
#include <asm/switch_to.h>
#include <asm/tlb.h>

#define CREATE_TRACE_POINTS
#include <linux/sched/rseq_api.h>
#include <trace/events/sched.h>
#include <trace/events/ipi.h>
#undef CREATE_TRACE_POINTS

#include "sched.h"
#include "stats.h"
#include "autogroup.h"

#include "autogroup.h"
#include "pelt.h"
#include "smp.h"
#include "stats.h"

#include "../workqueue_internal.h"
#include "../../io_uring/io-wq.h"
#include "../smpboot.h"

EXPORT_TRACEPOINT_SYMBOL_GPL(ipi_send_cpu);
EXPORT_TRACEPOINT_SYMBOL_GPL(ipi_send_cpumask);

/*
 * Export tracepoints that act as a bare tracehook (ie: have no trace event
 * associated with them) to allow external modules to probe them.
 */
EXPORT_TRACEPOINT_SYMBOL_GPL(pelt_cfs_tp);
EXPORT_TRACEPOINT_SYMBOL_GPL(pelt_rt_tp);
EXPORT_TRACEPOINT_SYMBOL_GPL(pelt_dl_tp);
EXPORT_TRACEPOINT_SYMBOL_GPL(pelt_irq_tp);
EXPORT_TRACEPOINT_SYMBOL_GPL(pelt_se_tp);
EXPORT_TRACEPOINT_SYMBOL_GPL(pelt_thermal_tp);
EXPORT_TRACEPOINT_SYMBOL_GPL(sched_cpu_capacity_tp);
EXPORT_TRACEPOINT_SYMBOL_GPL(sched_overutilized_tp);
EXPORT_TRACEPOINT_SYMBOL_GPL(sched_util_est_cfs_tp);
EXPORT_TRACEPOINT_SYMBOL_GPL(sched_util_est_se_tp);
EXPORT_TRACEPOINT_SYMBOL_GPL(sched_update_nr_running_tp);

DEFINE_PER_CPU_SHARED_ALIGNED(struct rq, runqueues);

#ifdef CONFIG_SCHED_DEBUG
/*
 * Debugging: various feature bits
 *
 * If SCHED_DEBUG is disabled, each compilation unit has its own copy of
 * sysctl_sched_features, defined in sched.h, to allow constants propagation
 * at compile time and compiler optimization based on features default.
 */
#define SCHED_FEAT(name, enabled)	\
	(1UL << __SCHED_FEAT_##name) * enabled |
const_debug unsigned int sysctl_sched_features =
#include "features.h"
	0;
#undef SCHED_FEAT

/*
 * Print a warning if need_resched is set for the given duration (if
 * LATENCY_WARN is enabled).
 *
 * If sysctl_resched_latency_warn_once is set, only one warning will be shown
 * per boot.
 */
__read_mostly int sysctl_resched_latency_warn_ms = 100;
__read_mostly int sysctl_resched_latency_warn_once = 1;
#endif /* CONFIG_SCHED_DEBUG */

/*
 * Number of tasks to iterate in a single balance run.
 * Limited because this is done with IRQs disabled.
 */
const_debug unsigned int sysctl_sched_nr_migrate = SCHED_NR_MIGRATE_BREAK;

__read_mostly int scheduler_running;

#ifdef CONFIG_SCHED_CORE

DEFINE_STATIC_KEY_FALSE(__sched_core_enabled);

/* kernel prio, less is more */
static inline int __task_prio(const struct task_struct *p)
{
	if (p->sched_class == &stop_sched_class) /* trumps deadline */
		return -2;

	if (rt_prio(p->prio)) /* includes deadline */
		return p->prio; /* [-1, 99] */

	if (p->sched_class == &idle_sched_class)
		return MAX_RT_PRIO + NICE_WIDTH; /* 140 */

	return MAX_RT_PRIO + MAX_NICE; /* 120, squash fair */
}

/*
 * l(a,b)
 * le(a,b) := !l(b,a)
 * g(a,b)  := l(b,a)
 * ge(a,b) := !l(a,b)
 */

/* real prio, less is less */
static inline bool prio_less(const struct task_struct *a,
			     const struct task_struct *b, bool in_fi)
{

	int pa = __task_prio(a), pb = __task_prio(b);

	if (-pa < -pb)
		return true;

	if (-pb < -pa)
		return false;

	if (pa == -1) /* dl_prio() doesn't work because of stop_class above */
		return !dl_time_before(a->dl.deadline, b->dl.deadline);

	if (pa == MAX_RT_PRIO + MAX_NICE)	/* fair */
		return cfs_prio_less(a, b, in_fi);

	return false;
}

static inline bool __sched_core_less(const struct task_struct *a,
				     const struct task_struct *b)
{
	if (a->core_cookie < b->core_cookie)
		return true;

	if (a->core_cookie > b->core_cookie)
		return false;

	/* flip prio, so high prio is leftmost */
	if (prio_less(b, a, !!task_rq(a)->core->core_forceidle_count))
		return true;

	return false;
}

#define __node_2_sc(node) rb_entry((node), struct task_struct, core_node)

static inline bool rb_sched_core_less(struct rb_node *a, const struct rb_node *b)
{
	return __sched_core_less(__node_2_sc(a), __node_2_sc(b));
}

static inline int rb_sched_core_cmp(const void *key, const struct rb_node *node)
{
	const struct task_struct *p = __node_2_sc(node);
	unsigned long cookie = (unsigned long)key;

	if (cookie < p->core_cookie)
		return -1;

	if (cookie > p->core_cookie)
		return 1;

	return 0;
}

void sched_core_enqueue(struct rq *rq, struct task_struct *p)
{
	rq->core->core_task_seq++;

	if (!p->core_cookie)
		return;

	rb_add(&p->core_node, &rq->core_tree, rb_sched_core_less);
}

void sched_core_dequeue(struct rq *rq, struct task_struct *p, int flags)
{
	rq->core->core_task_seq++;

	if (sched_core_enqueued(p)) {
		rb_erase(&p->core_node, &rq->core_tree);
		RB_CLEAR_NODE(&p->core_node);
	}

	/*
	 * Migrating the last task off the cpu, with the cpu in forced idle
	 * state. Reschedule to create an accounting edge for forced idle,
	 * and re-examine whether the core is still in forced idle state.
	 */
	if (!(flags & DEQUEUE_SAVE) && rq->nr_running == 1 &&
	    rq->core->core_forceidle_count && rq->curr == rq->idle)
		resched_curr(rq);
}

static int sched_task_is_throttled(struct task_struct *p, int cpu)
{
	if (p->sched_class->task_is_throttled)
		return p->sched_class->task_is_throttled(p, cpu);

	return 0;
}

static struct task_struct *sched_core_next(struct task_struct *p, unsigned long cookie)
{
	struct rb_node *node = &p->core_node;
	int cpu = task_cpu(p);

	do {
		node = rb_next(node);
		if (!node)
			return NULL;

		p = __node_2_sc(node);
		if (p->core_cookie != cookie)
			return NULL;

	} while (sched_task_is_throttled(p, cpu));

	return p;
}

/*
 * Find left-most (aka, highest priority) and unthrottled task matching @cookie.
 * If no suitable task is found, NULL will be returned.
 */
static struct task_struct *sched_core_find(struct rq *rq, unsigned long cookie)
{
	struct task_struct *p;
	struct rb_node *node;

	node = rb_find_first((void *)cookie, &rq->core_tree, rb_sched_core_cmp);
	if (!node)
		return NULL;

	p = __node_2_sc(node);
	if (!sched_task_is_throttled(p, rq->cpu))
		return p;

	return sched_core_next(p, cookie);
}

/*
 * Magic required such that:
 *
 *	raw_spin_rq_lock(rq);
 *	...
 *	raw_spin_rq_unlock(rq);
 *
 * ends up locking and unlocking the _same_ lock, and all CPUs
 * always agree on what rq has what lock.
 *
 * XXX entirely possible to selectively enable cores, don't bother for now.
 */

static DEFINE_MUTEX(sched_core_mutex);
static atomic_t sched_core_count;
static struct cpumask sched_core_mask;

static void sched_core_lock(int cpu, unsigned long *flags)
{
	const struct cpumask *smt_mask = cpu_smt_mask(cpu);
	int t, i = 0;

	local_irq_save(*flags);
	for_each_cpu(t, smt_mask)
		raw_spin_lock_nested(&cpu_rq(t)->__lock, i++);
}

static void sched_core_unlock(int cpu, unsigned long *flags)
{
	const struct cpumask *smt_mask = cpu_smt_mask(cpu);
	int t;

	for_each_cpu(t, smt_mask)
		raw_spin_unlock(&cpu_rq(t)->__lock);
	local_irq_restore(*flags);
}

static void __sched_core_flip(bool enabled)
{
	unsigned long flags;
	int cpu, t;

	cpus_read_lock();

	/*
	 * Toggle the online cores, one by one.
	 */
	cpumask_copy(&sched_core_mask, cpu_online_mask);
	for_each_cpu(cpu, &sched_core_mask) {
		const struct cpumask *smt_mask = cpu_smt_mask(cpu);

		sched_core_lock(cpu, &flags);

		for_each_cpu(t, smt_mask)
			cpu_rq(t)->core_enabled = enabled;

		cpu_rq(cpu)->core->core_forceidle_start = 0;

		sched_core_unlock(cpu, &flags);

		cpumask_andnot(&sched_core_mask, &sched_core_mask, smt_mask);
	}

	/*
	 * Toggle the offline CPUs.
	 */
	for_each_cpu_andnot(cpu, cpu_possible_mask, cpu_online_mask)
		cpu_rq(cpu)->core_enabled = enabled;

	cpus_read_unlock();
}

static void sched_core_assert_empty(void)
{
	int cpu;

	for_each_possible_cpu(cpu)
		WARN_ON_ONCE(!RB_EMPTY_ROOT(&cpu_rq(cpu)->core_tree));
}

static void __sched_core_enable(void)
{
	static_branch_enable(&__sched_core_enabled);
	/*
	 * Ensure all previous instances of raw_spin_rq_*lock() have finished
	 * and future ones will observe !sched_core_disabled().
	 */
	synchronize_rcu();
	__sched_core_flip(true);
	sched_core_assert_empty();
}

static void __sched_core_disable(void)
{
	sched_core_assert_empty();
	__sched_core_flip(false);
	static_branch_disable(&__sched_core_enabled);
}

void sched_core_get(void)
{
	if (atomic_inc_not_zero(&sched_core_count))
		return;

	mutex_lock(&sched_core_mutex);
	if (!atomic_read(&sched_core_count))
		__sched_core_enable();

	smp_mb__before_atomic();
	atomic_inc(&sched_core_count);
	mutex_unlock(&sched_core_mutex);
}

static void __sched_core_put(struct work_struct *work)
{
	if (atomic_dec_and_mutex_lock(&sched_core_count, &sched_core_mutex)) {
		__sched_core_disable();
		mutex_unlock(&sched_core_mutex);
	}
}

void sched_core_put(void)
{
	static DECLARE_WORK(_work, __sched_core_put);

	/*
	 * "There can be only one"
	 *
	 * Either this is the last one, or we don't actually need to do any
	 * 'work'. If it is the last *again*, we rely on
	 * WORK_STRUCT_PENDING_BIT.
	 */
	if (!atomic_add_unless(&sched_core_count, -1, 1))
		schedule_work(&_work);
}

#else /* !CONFIG_SCHED_CORE */

static inline void sched_core_enqueue(struct rq *rq, struct task_struct *p) { }
static inline void
sched_core_dequeue(struct rq *rq, struct task_struct *p, int flags) { }

#endif /* CONFIG_SCHED_CORE */

/*
 * Serialization rules:
 *
 * Lock order:
 *
 *   p->pi_lock
 *     rq->lock
 *       hrtimer_cpu_base->lock (hrtimer_start() for bandwidth controls)
 *
 *  rq1->lock
 *    rq2->lock  where: rq1 < rq2
 *
 * Regular state:
 *
 * Normal scheduling state is serialized by rq->lock. __schedule() takes the
 * local CPU's rq->lock, it optionally removes the task from the runqueue and
 * always looks at the local rq data structures to find the most eligible task
 * to run next.
 *
 * Task enqueue is also under rq->lock, possibly taken from another CPU.
 * Wakeups from another LLC domain might use an IPI to transfer the enqueue to
 * the local CPU to avoid bouncing the runqueue state around [ see
 * ttwu_queue_wakelist() ]
 *
 * Task wakeup, specifically wakeups that involve migration, are horribly
 * complicated to avoid having to take two rq->locks.
 *
 * Special state:
 *
 * System-calls and anything external will use task_rq_lock() which acquires
 * both p->pi_lock and rq->lock. As a consequence the state they change is
 * stable while holding either lock:
 *
 *  - sched_setaffinity()/
 *    set_cpus_allowed_ptr():	p->cpus_ptr, p->nr_cpus_allowed
 *  - set_user_nice():		p->se.load, p->*prio
 *  - __sched_setscheduler():	p->sched_class, p->policy, p->*prio,
 *				p->se.load, p->rt_priority,
 *				p->dl.dl_{runtime, deadline, period, flags, bw, density}
 *  - sched_setnuma():		p->numa_preferred_nid
 *  - sched_move_task():	p->sched_task_group
 *  - uclamp_update_active()	p->uclamp*
 *
 * p->state <- TASK_*:
 *
 *   is changed locklessly using set_current_state(), __set_current_state() or
 *   set_special_state(), see their respective comments, or by
 *   try_to_wake_up(). This latter uses p->pi_lock to serialize against
 *   concurrent self.
 *
 * p->on_rq <- { 0, 1 = TASK_ON_RQ_QUEUED, 2 = TASK_ON_RQ_MIGRATING }:
 *
 *   is set by activate_task() and cleared by deactivate_task(), under
 *   rq->lock. Non-zero indicates the task is runnable, the special
 *   ON_RQ_MIGRATING state is used for migration without holding both
 *   rq->locks. It indicates task_cpu() is not stable, see task_rq_lock().
 *
 * p->on_cpu <- { 0, 1 }:
 *
 *   is set by prepare_task() and cleared by finish_task() such that it will be
 *   set before p is scheduled-in and cleared after p is scheduled-out, both
 *   under rq->lock. Non-zero indicates the task is running on its CPU.
 *
 *   [ The astute reader will observe that it is possible for two tasks on one
 *     CPU to have ->on_cpu = 1 at the same time. ]
 *
 * task_cpu(p): is changed by set_task_cpu(), the rules are:
 *
 *  - Don't call set_task_cpu() on a blocked task:
 *
 *    We don't care what CPU we're not running on, this simplifies hotplug,
 *    the CPU assignment of blocked tasks isn't required to be valid.
 *
 *  - for try_to_wake_up(), called under p->pi_lock:
 *
 *    This allows try_to_wake_up() to only take one rq->lock, see its comment.
 *
 *  - for migration called under rq->lock:
 *    [ see task_on_rq_migrating() in task_rq_lock() ]
 *
 *    o move_queued_task()
 *    o detach_task()
 *
 *  - for migration called under double_rq_lock():
 *
 *    o __migrate_swap_task()
 *    o push_rt_task() / pull_rt_task()
 *    o push_dl_task() / pull_dl_task()
 *    o dl_task_offline_migration()
 *
 */

void raw_spin_rq_lock_nested(struct rq *rq, int subclass)
{
	raw_spinlock_t *lock;

	/* Matches synchronize_rcu() in __sched_core_enable() */
	preempt_disable();
	if (sched_core_disabled()) {
		raw_spin_lock_nested(&rq->__lock, subclass);
		/* preempt_count *MUST* be > 1 */
		preempt_enable_no_resched();
		return;
	}

	for (;;) {
		lock = __rq_lockp(rq);
		raw_spin_lock_nested(lock, subclass);
		if (likely(lock == __rq_lockp(rq))) {
			/* preempt_count *MUST* be > 1 */
			preempt_enable_no_resched();
			return;
		}
		raw_spin_unlock(lock);
	}
}

bool raw_spin_rq_trylock(struct rq *rq)
{
	raw_spinlock_t *lock;
	bool ret;

	/* Matches synchronize_rcu() in __sched_core_enable() */
	preempt_disable();
	if (sched_core_disabled()) {
		ret = raw_spin_trylock(&rq->__lock);
		preempt_enable();
		return ret;
	}

	for (;;) {
		lock = __rq_lockp(rq);
		ret = raw_spin_trylock(lock);
		if (!ret || (likely(lock == __rq_lockp(rq)))) {
			preempt_enable();
			return ret;
		}
		raw_spin_unlock(lock);
	}
}

void raw_spin_rq_unlock(struct rq *rq)
{
	raw_spin_unlock(rq_lockp(rq));
}

#ifdef CONFIG_SMP
/*
 * double_rq_lock - safely lock two runqueues
 */
void double_rq_lock(struct rq *rq1, struct rq *rq2)
{
	lockdep_assert_irqs_disabled();

	if (rq_order_less(rq2, rq1))
		swap(rq1, rq2);

	raw_spin_rq_lock(rq1);
	if (__rq_lockp(rq1) != __rq_lockp(rq2))
		raw_spin_rq_lock_nested(rq2, SINGLE_DEPTH_NESTING);

	double_rq_clock_clear_update(rq1, rq2);
}
#endif

/*
 * __task_rq_lock - lock the rq @p resides on.
 */
struct rq *__task_rq_lock(struct task_struct *p, struct rq_flags *rf)
	__acquires(rq->lock)
{
	struct rq *rq;

	lockdep_assert_held(&p->pi_lock);

	for (;;) {
		rq = task_rq(p);
		raw_spin_rq_lock(rq);
		if (likely(rq == task_rq(p) && !task_on_rq_migrating(p))) {
			rq_pin_lock(rq, rf);
			return rq;
		}
		raw_spin_rq_unlock(rq);

		while (unlikely(task_on_rq_migrating(p)))
			cpu_relax();
	}
}

/*
 * task_rq_lock - lock p->pi_lock and lock the rq @p resides on.
 */
struct rq *task_rq_lock(struct task_struct *p, struct rq_flags *rf)
	__acquires(p->pi_lock)
	__acquires(rq->lock)
{
	struct rq *rq;

	for (;;) {
		raw_spin_lock_irqsave(&p->pi_lock, rf->flags);
		rq = task_rq(p);
		raw_spin_rq_lock(rq);
		/*
		 *	move_queued_task()		task_rq_lock()
		 *
		 *	ACQUIRE (rq->lock)
		 *	[S] ->on_rq = MIGRATING		[L] rq = task_rq()
		 *	WMB (__set_task_cpu())		ACQUIRE (rq->lock);
		 *	[S] ->cpu = new_cpu		[L] task_rq()
		 *					[L] ->on_rq
		 *	RELEASE (rq->lock)
		 *
		 * If we observe the old CPU in task_rq_lock(), the acquire of
		 * the old rq->lock will fully serialize against the stores.
		 *
		 * If we observe the new CPU in task_rq_lock(), the address
		 * dependency headed by '[L] rq = task_rq()' and the acquire
		 * will pair with the WMB to ensure we then also see migrating.
		 */
		if (likely(rq == task_rq(p) && !task_on_rq_migrating(p))) {
			rq_pin_lock(rq, rf);
			return rq;
		}
		raw_spin_rq_unlock(rq);
		raw_spin_unlock_irqrestore(&p->pi_lock, rf->flags);

		while (unlikely(task_on_rq_migrating(p)))
			cpu_relax();
	}
}

/*
 * RQ-clock updating methods:
 */

static void update_rq_clock_task(struct rq *rq, s64 delta)
{
/*
 * In theory, the compile should just see 0 here, and optimize out the call
 * to sched_rt_avg_update. But I don't trust it...
 */
	s64 __maybe_unused steal = 0, irq_delta = 0;

#ifdef CONFIG_IRQ_TIME_ACCOUNTING
	irq_delta = irq_time_read(cpu_of(rq)) - rq->prev_irq_time;

	/*
	 * Since irq_time is only updated on {soft,}irq_exit, we might run into
	 * this case when a previous update_rq_clock() happened inside a
	 * {soft,}irq region.
	 *
	 * When this happens, we stop ->clock_task and only update the
	 * prev_irq_time stamp to account for the part that fit, so that a next
	 * update will consume the rest. This ensures ->clock_task is
	 * monotonic.
	 *
	 * It does however cause some slight miss-attribution of {soft,}irq
	 * time, a more accurate solution would be to update the irq_time using
	 * the current rq->clock timestamp, except that would require using
	 * atomic ops.
	 */
	if (irq_delta > delta)
		irq_delta = delta;

	rq->prev_irq_time += irq_delta;
	delta -= irq_delta;
	psi_account_irqtime(rq->curr, irq_delta);
	delayacct_irq(rq->curr, irq_delta);
#endif
#ifdef CONFIG_PARAVIRT_TIME_ACCOUNTING
	if (static_key_false((&paravirt_steal_rq_enabled))) {
		steal = paravirt_steal_clock(cpu_of(rq));
		steal -= rq->prev_steal_time_rq;

		if (unlikely(steal > delta))
			steal = delta;

		rq->prev_steal_time_rq += steal;
		delta -= steal;
	}
#endif

	rq->clock_task += delta;

#ifdef CONFIG_HAVE_SCHED_AVG_IRQ
	if ((irq_delta + steal) && sched_feat(NONTASK_CAPACITY))
		update_irq_load_avg(rq, irq_delta + steal);
#endif
	update_rq_clock_pelt(rq, delta);
}

void update_rq_clock(struct rq *rq)
{
	s64 delta;

	lockdep_assert_rq_held(rq);

	if (rq->clock_update_flags & RQCF_ACT_SKIP)
		return;

#ifdef CONFIG_SCHED_DEBUG
	if (sched_feat(WARN_DOUBLE_CLOCK))
		SCHED_WARN_ON(rq->clock_update_flags & RQCF_UPDATED);
	rq->clock_update_flags |= RQCF_UPDATED;
#endif

	delta = sched_clock_cpu(cpu_of(rq)) - rq->clock;
	if (delta < 0)
		return;
	rq->clock += delta;
	update_rq_clock_task(rq, delta);
}

#ifdef CONFIG_SCHED_HRTICK
/*
 * Use HR-timers to deliver accurate preemption points.
 */

static void hrtick_clear(struct rq *rq)
{
	if (hrtimer_active(&rq->hrtick_timer))
		hrtimer_cancel(&rq->hrtick_timer);
}

/*
 * High-resolution timer tick.
 * Runs from hardirq context with interrupts disabled.
 */
static enum hrtimer_restart hrtick(struct hrtimer *timer)
{
	struct rq *rq = container_of(timer, struct rq, hrtick_timer);
	struct rq_flags rf;

	WARN_ON_ONCE(cpu_of(rq) != smp_processor_id());

	rq_lock(rq, &rf);
	update_rq_clock(rq);
	rq->curr->sched_class->task_tick(rq, rq->curr, 1);
	rq_unlock(rq, &rf);

	return HRTIMER_NORESTART;
}

#ifdef CONFIG_SMP

static void __hrtick_restart(struct rq *rq)
{
	struct hrtimer *timer = &rq->hrtick_timer;
	ktime_t time = rq->hrtick_time;

	hrtimer_start(timer, time, HRTIMER_MODE_ABS_PINNED_HARD);
}

/*
 * called from hardirq (IPI) context
 */
static void __hrtick_start(void *arg)
{
	struct rq *rq = arg;
	struct rq_flags rf;

	rq_lock(rq, &rf);
	__hrtick_restart(rq);
	rq_unlock(rq, &rf);
}

/*
 * Called to set the hrtick timer state.
 *
 * called with rq->lock held and irqs disabled
 */
void hrtick_start(struct rq *rq, u64 delay)
{
	struct hrtimer *timer = &rq->hrtick_timer;
	s64 delta;

	/*
	 * Don't schedule slices shorter than 10000ns, that just
	 * doesn't make sense and can cause timer DoS.
	 */
	delta = max_t(s64, delay, 10000LL);
	rq->hrtick_time = ktime_add_ns(timer->base->get_time(), delta);

	if (rq == this_rq())
		__hrtick_restart(rq);
	else
		smp_call_function_single_async(cpu_of(rq), &rq->hrtick_csd);
}

#else
/*
 * Called to set the hrtick timer state.
 *
 * called with rq->lock held and irqs disabled
 */
void hrtick_start(struct rq *rq, u64 delay)
{
	/*
	 * Don't schedule slices shorter than 10000ns, that just
	 * doesn't make sense. Rely on vruntime for fairness.
	 */
	delay = max_t(u64, delay, 10000LL);
	hrtimer_start(&rq->hrtick_timer, ns_to_ktime(delay),
		      HRTIMER_MODE_REL_PINNED_HARD);
}

#endif /* CONFIG_SMP */

static void hrtick_rq_init(struct rq *rq)
{
#ifdef CONFIG_SMP
	INIT_CSD(&rq->hrtick_csd, __hrtick_start, rq);
#endif
	hrtimer_init(&rq->hrtick_timer, CLOCK_MONOTONIC, HRTIMER_MODE_REL_HARD);
	rq->hrtick_timer.function = hrtick;
}
#else	/* CONFIG_SCHED_HRTICK */
static inline void hrtick_clear(struct rq *rq)
{
}

static inline void hrtick_rq_init(struct rq *rq)
{
}
#endif	/* CONFIG_SCHED_HRTICK */

/*
 * cmpxchg based fetch_or, macro so it works for different integer types
 */
#define fetch_or(ptr, mask)						\
	({								\
		typeof(ptr) _ptr = (ptr);				\
		typeof(mask) _mask = (mask);				\
		typeof(*_ptr) _val = *_ptr;				\
									\
		do {							\
		} while (!try_cmpxchg(_ptr, &_val, _val | _mask));	\
	_val;								\
})

#if defined(CONFIG_SMP) && defined(TIF_POLLING_NRFLAG)
/*
 * Atomically set TIF_NEED_RESCHED and test for TIF_POLLING_NRFLAG,
 * this avoids any races wrt polling state changes and thereby avoids
 * spurious IPIs.
 */
static inline bool set_nr_and_not_polling(struct task_struct *p)
{
	struct thread_info *ti = task_thread_info(p);
	return !(fetch_or(&ti->flags, _TIF_NEED_RESCHED) & _TIF_POLLING_NRFLAG);
}

/*
 * Atomically set TIF_NEED_RESCHED if TIF_POLLING_NRFLAG is set.
 *
 * If this returns true, then the idle task promises to call
 * sched_ttwu_pending() and reschedule soon.
 */
static bool set_nr_if_polling(struct task_struct *p)
{
	struct thread_info *ti = task_thread_info(p);
	typeof(ti->flags) val = READ_ONCE(ti->flags);

	for (;;) {
		if (!(val & _TIF_POLLING_NRFLAG))
			return false;
		if (val & _TIF_NEED_RESCHED)
			return true;
		if (try_cmpxchg(&ti->flags, &val, val | _TIF_NEED_RESCHED))
			break;
	}
	return true;
}

#else
static inline bool set_nr_and_not_polling(struct task_struct *p)
{
	set_tsk_need_resched(p);
	return true;
}

#ifdef CONFIG_SMP
static inline bool set_nr_if_polling(struct task_struct *p)
{
	return false;
}
#endif
#endif

static bool __wake_q_add(struct wake_q_head *head, struct task_struct *task)
{
	struct wake_q_node *node = &task->wake_q;

	/*
	 * Atomically grab the task, if ->wake_q is !nil already it means
	 * it's already queued (either by us or someone else) and will get the
	 * wakeup due to that.
	 *
	 * In order to ensure that a pending wakeup will observe our pending
	 * state, even in the failed case, an explicit smp_mb() must be used.
	 */
	smp_mb__before_atomic();
	if (unlikely(cmpxchg_relaxed(&node->next, NULL, WAKE_Q_TAIL)))
		return false;

	/*
	 * The head is context local, there can be no concurrency.
	 */
	*head->lastp = node;
	head->lastp = &node->next;
	return true;
}

/**
 * wake_q_add() - queue a wakeup for 'later' waking.
 * @head: the wake_q_head to add @task to
 * @task: the task to queue for 'later' wakeup
 *
 * Queue a task for later wakeup, most likely by the wake_up_q() call in the
 * same context, _HOWEVER_ this is not guaranteed, the wakeup can come
 * instantly.
 *
 * This function must be used as-if it were wake_up_process(); IOW the task
 * must be ready to be woken at this location.
 */
void wake_q_add(struct wake_q_head *head, struct task_struct *task)
{
	if (__wake_q_add(head, task))
		get_task_struct(task);
}

/**
 * wake_q_add_safe() - safely queue a wakeup for 'later' waking.
 * @head: the wake_q_head to add @task to
 * @task: the task to queue for 'later' wakeup
 *
 * Queue a task for later wakeup, most likely by the wake_up_q() call in the
 * same context, _HOWEVER_ this is not guaranteed, the wakeup can come
 * instantly.
 *
 * This function must be used as-if it were wake_up_process(); IOW the task
 * must be ready to be woken at this location.
 *
 * This function is essentially a task-safe equivalent to wake_q_add(). Callers
 * that already hold reference to @task can call the 'safe' version and trust
 * wake_q to do the right thing depending whether or not the @task is already
 * queued for wakeup.
 */
void wake_q_add_safe(struct wake_q_head *head, struct task_struct *task)
{
	if (!__wake_q_add(head, task))
		put_task_struct(task);
}

void wake_up_q(struct wake_q_head *head)
{
	struct wake_q_node *node = head->first;

	while (node != WAKE_Q_TAIL) {
		struct task_struct *task;

		task = container_of(node, struct task_struct, wake_q);
		/* Task can safely be re-inserted now: */
		node = node->next;
		task->wake_q.next = NULL;

		/*
		 * wake_up_process() executes a full barrier, which pairs with
		 * the queueing in wake_q_add() so as not to miss wakeups.
		 */
		wake_up_process(task);
		put_task_struct(task);
	}
}

/*
 * resched_curr - mark rq's current task 'to be rescheduled now'.
 *
 * On UP this means the setting of the need_resched flag, on SMP it
 * might also involve a cross-CPU call to trigger the scheduler on
 * the target CPU.
 */
void resched_curr(struct rq *rq)
{
	struct task_struct *curr = rq->curr;
	int cpu;

	lockdep_assert_rq_held(rq);

	if (test_tsk_need_resched(curr))
		return;

	cpu = cpu_of(rq);

	if (cpu == smp_processor_id()) {
		set_tsk_need_resched(curr);
		set_preempt_need_resched();
		return;
	}

	if (set_nr_and_not_polling(curr))
		smp_send_reschedule(cpu);
	else
		trace_sched_wake_idle_without_ipi(cpu);
}

void resched_cpu(int cpu)
{
	struct rq *rq = cpu_rq(cpu);
	unsigned long flags;

	raw_spin_rq_lock_irqsave(rq, flags);
	if (cpu_online(cpu) || cpu == smp_processor_id())
		resched_curr(rq);
	raw_spin_rq_unlock_irqrestore(rq, flags);
}

#ifdef CONFIG_SMP
#ifdef CONFIG_NO_HZ_COMMON
/*
 * In the semi idle case, use the nearest busy CPU for migrating timers
 * from an idle CPU.  This is good for power-savings.
 *
 * We don't do similar optimization for completely idle system, as
 * selecting an idle CPU will add more delays to the timers than intended
 * (as that CPU's timer base may not be uptodate wrt jiffies etc).
 */
int get_nohz_timer_target(void)
{
	int i, cpu = smp_processor_id(), default_cpu = -1;
	struct sched_domain *sd;
	const struct cpumask *hk_mask;

	if (housekeeping_cpu(cpu, HK_TYPE_TIMER)) {
		if (!idle_cpu(cpu))
			return cpu;
		default_cpu = cpu;
	}

	hk_mask = housekeeping_cpumask(HK_TYPE_TIMER);

	guard(rcu)();

	for_each_domain(cpu, sd) {
		for_each_cpu_and(i, sched_domain_span(sd), hk_mask) {
			if (cpu == i)
				continue;

			if (!idle_cpu(i))
				return i;
		}
	}

	if (default_cpu == -1)
		default_cpu = housekeeping_any_cpu(HK_TYPE_TIMER);

	return default_cpu;
}

/*
 * When add_timer_on() enqueues a timer into the timer wheel of an
 * idle CPU then this timer might expire before the next timer event
 * which is scheduled to wake up that CPU. In case of a completely
 * idle system the next event might even be infinite time into the
 * future. wake_up_idle_cpu() ensures that the CPU is woken up and
 * leaves the inner idle loop so the newly added timer is taken into
 * account when the CPU goes back to idle and evaluates the timer
 * wheel for the next timer event.
 */
static void wake_up_idle_cpu(int cpu)
{
	struct rq *rq = cpu_rq(cpu);

	if (cpu == smp_processor_id())
		return;

	if (set_nr_and_not_polling(rq->idle))
		smp_send_reschedule(cpu);
	else
		trace_sched_wake_idle_without_ipi(cpu);
}

static bool wake_up_full_nohz_cpu(int cpu)
{
	/*
	 * We just need the target to call irq_exit() and re-evaluate
	 * the next tick. The nohz full kick at least implies that.
	 * If needed we can still optimize that later with an
	 * empty IRQ.
	 */
	if (cpu_is_offline(cpu))
		return true;  /* Don't try to wake offline CPUs. */
	if (tick_nohz_full_cpu(cpu)) {
		if (cpu != smp_processor_id() ||
		    tick_nohz_tick_stopped())
			tick_nohz_full_kick_cpu(cpu);
		return true;
	}

	return false;
}

/*
 * Wake up the specified CPU.  If the CPU is going offline, it is the
 * caller's responsibility to deal with the lost wakeup, for example,
 * by hooking into the CPU_DEAD notifier like timers and hrtimers do.
 */
void wake_up_nohz_cpu(int cpu)
{
	if (!wake_up_full_nohz_cpu(cpu))
		wake_up_idle_cpu(cpu);
}

static void nohz_csd_func(void *info)
{
	struct rq *rq = info;
	int cpu = cpu_of(rq);
	unsigned int flags;

	/*
	 * Release the rq::nohz_csd.
	 */
	flags = atomic_fetch_andnot(NOHZ_KICK_MASK | NOHZ_NEWILB_KICK, nohz_flags(cpu));
	WARN_ON(!(flags & NOHZ_KICK_MASK));

	rq->idle_balance = idle_cpu(cpu);
	if (rq->idle_balance && !need_resched()) {
		rq->nohz_idle_balance = flags;
		raise_softirq_irqoff(SCHED_SOFTIRQ);
	}
}

#endif /* CONFIG_NO_HZ_COMMON */

#ifdef CONFIG_NO_HZ_FULL
static inline bool __need_bw_check(struct rq *rq, struct task_struct *p)
{
	if (rq->nr_running != 1)
		return false;

	if (p->sched_class != &fair_sched_class)
		return false;

	if (!task_on_rq_queued(p))
		return false;

	return true;
}

bool sched_can_stop_tick(struct rq *rq)
{
	int fifo_nr_running;

	/* Deadline tasks, even if single, need the tick */
	if (rq->dl.dl_nr_running)
		return false;

	/*
	 * If there are more than one RR tasks, we need the tick to affect the
	 * actual RR behaviour.
	 */
	if (rq->rt.rr_nr_running) {
		if (rq->rt.rr_nr_running == 1)
			return true;
		else
			return false;
	}

	/*
	 * If there's no RR tasks, but FIFO tasks, we can skip the tick, no
	 * forced preemption between FIFO tasks.
	 */
	fifo_nr_running = rq->rt.rt_nr_running - rq->rt.rr_nr_running;
	if (fifo_nr_running)
		return true;

	/*
	 * If there are no DL,RR/FIFO tasks, there must only be CFS tasks left;
	 * if there's more than one we need the tick for involuntary
	 * preemption.
	 */
	if (rq->nr_running > 1)
		return false;

	/*
	 * If there is one task and it has CFS runtime bandwidth constraints
	 * and it's on the cpu now we don't want to stop the tick.
	 * This check prevents clearing the bit if a newly enqueued task here is
	 * dequeued by migrating while the constrained task continues to run.
	 * E.g. going from 2->1 without going through pick_next_task().
	 */
	if (sched_feat(HZ_BW) && __need_bw_check(rq, rq->curr)) {
		if (cfs_task_bw_constrained(rq->curr))
			return false;
	}

	return true;
}
#endif /* CONFIG_NO_HZ_FULL */
#endif /* CONFIG_SMP */

#if defined(CONFIG_RT_GROUP_SCHED) || (defined(CONFIG_FAIR_GROUP_SCHED) && \
			(defined(CONFIG_SMP) || defined(CONFIG_CFS_BANDWIDTH)))
/*
 * Iterate task_group tree rooted at *from, calling @down when first entering a
 * node and @up when leaving it for the final time.
 *
 * Caller must hold rcu_lock or sufficient equivalent.
 */
int walk_tg_tree_from(struct task_group *from,
			     tg_visitor down, tg_visitor up, void *data)
{
	struct task_group *parent, *child;
	int ret;

	parent = from;

down:
	ret = (*down)(parent, data);
	if (ret)
		goto out;
	list_for_each_entry_rcu(child, &parent->children, siblings) {
		parent = child;
		goto down;

up:
		continue;
	}
	ret = (*up)(parent, data);
	if (ret || parent == from)
		goto out;

	child = parent;
	parent = parent->parent;
	if (parent)
		goto up;
out:
	return ret;
}

int tg_nop(struct task_group *tg, void *data)
{
	return 0;
}
#endif

static void set_load_weight(struct task_struct *p, bool update_load)
{
	int prio = p->static_prio - MAX_RT_PRIO;
	struct load_weight *load = &p->se.load;

	/*
	 * SCHED_IDLE tasks get minimal weight:
	 */
	if (task_has_idle_policy(p)) {
		load->weight = scale_load(WEIGHT_IDLEPRIO);
		load->inv_weight = WMULT_IDLEPRIO;
		return;
	}

	/*
	 * SCHED_OTHER tasks have to update their load when changing their
	 * weight
	 */
	if (update_load && p->sched_class == &fair_sched_class) {
		reweight_task(p, prio);
	} else {
		load->weight = scale_load(sched_prio_to_weight[prio]);
		load->inv_weight = sched_prio_to_wmult[prio];
	}
}

#ifdef CONFIG_UCLAMP_TASK
/*
 * Serializes updates of utilization clamp values
 *
 * The (slow-path) user-space triggers utilization clamp value updates which
 * can require updates on (fast-path) scheduler's data structures used to
 * support enqueue/dequeue operations.
 * While the per-CPU rq lock protects fast-path update operations, user-space
 * requests are serialized using a mutex to reduce the risk of conflicting
 * updates or API abuses.
 */
static DEFINE_MUTEX(uclamp_mutex);

/* Max allowed minimum utilization */
static unsigned int __maybe_unused sysctl_sched_uclamp_util_min = SCHED_CAPACITY_SCALE;

/* Max allowed maximum utilization */
static unsigned int __maybe_unused sysctl_sched_uclamp_util_max = SCHED_CAPACITY_SCALE;

/*
 * By default RT tasks run at the maximum performance point/capacity of the
 * system. Uclamp enforces this by always setting UCLAMP_MIN of RT tasks to
 * SCHED_CAPACITY_SCALE.
 *
 * This knob allows admins to change the default behavior when uclamp is being
 * used. In battery powered devices, particularly, running at the maximum
 * capacity and frequency will increase energy consumption and shorten the
 * battery life.
 *
 * This knob only affects RT tasks that their uclamp_se->user_defined == false.
 *
 * This knob will not override the system default sched_util_clamp_min defined
 * above.
 */
static unsigned int sysctl_sched_uclamp_util_min_rt_default = SCHED_CAPACITY_SCALE;

/* All clamps are required to be less or equal than these values */
static struct uclamp_se uclamp_default[UCLAMP_CNT];

/*
 * This static key is used to reduce the uclamp overhead in the fast path. It
 * primarily disables the call to uclamp_rq_{inc, dec}() in
 * enqueue/dequeue_task().
 *
 * This allows users to continue to enable uclamp in their kernel config with
 * minimum uclamp overhead in the fast path.
 *
 * As soon as userspace modifies any of the uclamp knobs, the static key is
 * enabled, since we have an actual users that make use of uclamp
 * functionality.
 *
 * The knobs that would enable this static key are:
 *
 *   * A task modifying its uclamp value with sched_setattr().
 *   * An admin modifying the sysctl_sched_uclamp_{min, max} via procfs.
 *   * An admin modifying the cgroup cpu.uclamp.{min, max}
 */
DEFINE_STATIC_KEY_FALSE(sched_uclamp_used);

/* Integer rounded range for each bucket */
#define UCLAMP_BUCKET_DELTA DIV_ROUND_CLOSEST(SCHED_CAPACITY_SCALE, UCLAMP_BUCKETS)

#define for_each_clamp_id(clamp_id) \
	for ((clamp_id) = 0; (clamp_id) < UCLAMP_CNT; (clamp_id)++)

static inline unsigned int uclamp_bucket_id(unsigned int clamp_value)
{
	return min_t(unsigned int, clamp_value / UCLAMP_BUCKET_DELTA, UCLAMP_BUCKETS - 1);
}

static inline unsigned int uclamp_none(enum uclamp_id clamp_id)
{
	if (clamp_id == UCLAMP_MIN)
		return 0;
	return SCHED_CAPACITY_SCALE;
}

static inline void uclamp_se_set(struct uclamp_se *uc_se,
				 unsigned int value, bool user_defined)
{
	uc_se->value = value;
	uc_se->bucket_id = uclamp_bucket_id(value);
	uc_se->user_defined = user_defined;
}

static inline unsigned int
uclamp_idle_value(struct rq *rq, enum uclamp_id clamp_id,
		  unsigned int clamp_value)
{
	/*
	 * Avoid blocked utilization pushing up the frequency when we go
	 * idle (which drops the max-clamp) by retaining the last known
	 * max-clamp.
	 */
	if (clamp_id == UCLAMP_MAX) {
		rq->uclamp_flags |= UCLAMP_FLAG_IDLE;
		return clamp_value;
	}

	return uclamp_none(UCLAMP_MIN);
}

static inline void uclamp_idle_reset(struct rq *rq, enum uclamp_id clamp_id,
				     unsigned int clamp_value)
{
	/* Reset max-clamp retention only on idle exit */
	if (!(rq->uclamp_flags & UCLAMP_FLAG_IDLE))
		return;

	uclamp_rq_set(rq, clamp_id, clamp_value);
}

static inline
unsigned int uclamp_rq_max_value(struct rq *rq, enum uclamp_id clamp_id,
				   unsigned int clamp_value)
{
	struct uclamp_bucket *bucket = rq->uclamp[clamp_id].bucket;
	int bucket_id = UCLAMP_BUCKETS - 1;

	/*
	 * Since both min and max clamps are max aggregated, find the
	 * top most bucket with tasks in.
	 */
	for ( ; bucket_id >= 0; bucket_id--) {
		if (!bucket[bucket_id].tasks)
			continue;
		return bucket[bucket_id].value;
	}

	/* No tasks -- default clamp values */
	return uclamp_idle_value(rq, clamp_id, clamp_value);
}

static void __uclamp_update_util_min_rt_default(struct task_struct *p)
{
	unsigned int default_util_min;
	struct uclamp_se *uc_se;

	lockdep_assert_held(&p->pi_lock);

	uc_se = &p->uclamp_req[UCLAMP_MIN];

	/* Only sync if user didn't override the default */
	if (uc_se->user_defined)
		return;

	default_util_min = sysctl_sched_uclamp_util_min_rt_default;
	uclamp_se_set(uc_se, default_util_min, false);
}

static void uclamp_update_util_min_rt_default(struct task_struct *p)
{
	struct rq_flags rf;
	struct rq *rq;

	if (!rt_task(p))
		return;

	/* Protect updates to p->uclamp_* */
	rq = task_rq_lock(p, &rf);
	__uclamp_update_util_min_rt_default(p);
	task_rq_unlock(rq, p, &rf);
}

static inline struct uclamp_se
uclamp_tg_restrict(struct task_struct *p, enum uclamp_id clamp_id)
{
	/* Copy by value as we could modify it */
	struct uclamp_se uc_req = p->uclamp_req[clamp_id];
#ifdef CONFIG_UCLAMP_TASK_GROUP
	unsigned int tg_min, tg_max, value;

	/*
	 * Tasks in autogroups or root task group will be
	 * restricted by system defaults.
	 */
	if (task_group_is_autogroup(task_group(p)))
		return uc_req;
	if (task_group(p) == &root_task_group)
		return uc_req;

	tg_min = task_group(p)->uclamp[UCLAMP_MIN].value;
	tg_max = task_group(p)->uclamp[UCLAMP_MAX].value;
	value = uc_req.value;
	value = clamp(value, tg_min, tg_max);
	uclamp_se_set(&uc_req, value, false);
#endif

	return uc_req;
}

/*
 * The effective clamp bucket index of a task depends on, by increasing
 * priority:
 * - the task specific clamp value, when explicitly requested from userspace
 * - the task group effective clamp value, for tasks not either in the root
 *   group or in an autogroup
 * - the system default clamp value, defined by the sysadmin
 */
static inline struct uclamp_se
uclamp_eff_get(struct task_struct *p, enum uclamp_id clamp_id)
{
	struct uclamp_se uc_req = uclamp_tg_restrict(p, clamp_id);
	struct uclamp_se uc_max = uclamp_default[clamp_id];

	/* System default restrictions always apply */
	if (unlikely(uc_req.value > uc_max.value))
		return uc_max;

	return uc_req;
}

unsigned long uclamp_eff_value(struct task_struct *p, enum uclamp_id clamp_id)
{
	struct uclamp_se uc_eff;

	/* Task currently refcounted: use back-annotated (effective) value */
	if (p->uclamp[clamp_id].active)
		return (unsigned long)p->uclamp[clamp_id].value;

	uc_eff = uclamp_eff_get(p, clamp_id);

	return (unsigned long)uc_eff.value;
}

/*
 * When a task is enqueued on a rq, the clamp bucket currently defined by the
 * task's uclamp::bucket_id is refcounted on that rq. This also immediately
 * updates the rq's clamp value if required.
 *
 * Tasks can have a task-specific value requested from user-space, track
 * within each bucket the maximum value for tasks refcounted in it.
 * This "local max aggregation" allows to track the exact "requested" value
 * for each bucket when all its RUNNABLE tasks require the same clamp.
 */
static inline void uclamp_rq_inc_id(struct rq *rq, struct task_struct *p,
				    enum uclamp_id clamp_id)
{
	struct uclamp_rq *uc_rq = &rq->uclamp[clamp_id];
	struct uclamp_se *uc_se = &p->uclamp[clamp_id];
	struct uclamp_bucket *bucket;

	lockdep_assert_rq_held(rq);

	/* Update task effective clamp */
	p->uclamp[clamp_id] = uclamp_eff_get(p, clamp_id);

	bucket = &uc_rq->bucket[uc_se->bucket_id];
	bucket->tasks++;
	uc_se->active = true;

	uclamp_idle_reset(rq, clamp_id, uc_se->value);

	/*
	 * Local max aggregation: rq buckets always track the max
	 * "requested" clamp value of its RUNNABLE tasks.
	 */
	if (bucket->tasks == 1 || uc_se->value > bucket->value)
		bucket->value = uc_se->value;

	if (uc_se->value > uclamp_rq_get(rq, clamp_id))
		uclamp_rq_set(rq, clamp_id, uc_se->value);
}

/*
 * When a task is dequeued from a rq, the clamp bucket refcounted by the task
 * is released. If this is the last task reference counting the rq's max
 * active clamp value, then the rq's clamp value is updated.
 *
 * Both refcounted tasks and rq's cached clamp values are expected to be
 * always valid. If it's detected they are not, as defensive programming,
 * enforce the expected state and warn.
 */
static inline void uclamp_rq_dec_id(struct rq *rq, struct task_struct *p,
				    enum uclamp_id clamp_id)
{
	struct uclamp_rq *uc_rq = &rq->uclamp[clamp_id];
	struct uclamp_se *uc_se = &p->uclamp[clamp_id];
	struct uclamp_bucket *bucket;
	unsigned int bkt_clamp;
	unsigned int rq_clamp;

	lockdep_assert_rq_held(rq);

	/*
	 * If sched_uclamp_used was enabled after task @p was enqueued,
	 * we could end up with unbalanced call to uclamp_rq_dec_id().
	 *
	 * In this case the uc_se->active flag should be false since no uclamp
	 * accounting was performed at enqueue time and we can just return
	 * here.
	 *
	 * Need to be careful of the following enqueue/dequeue ordering
	 * problem too
	 *
	 *	enqueue(taskA)
	 *	// sched_uclamp_used gets enabled
	 *	enqueue(taskB)
	 *	dequeue(taskA)
	 *	// Must not decrement bucket->tasks here
	 *	dequeue(taskB)
	 *
	 * where we could end up with stale data in uc_se and
	 * bucket[uc_se->bucket_id].
	 *
	 * The following check here eliminates the possibility of such race.
	 */
	if (unlikely(!uc_se->active))
		return;

	bucket = &uc_rq->bucket[uc_se->bucket_id];

	SCHED_WARN_ON(!bucket->tasks);
	if (likely(bucket->tasks))
		bucket->tasks--;

	uc_se->active = false;

	/*
	 * Keep "local max aggregation" simple and accept to (possibly)
	 * overboost some RUNNABLE tasks in the same bucket.
	 * The rq clamp bucket value is reset to its base value whenever
	 * there are no more RUNNABLE tasks refcounting it.
	 */
	if (likely(bucket->tasks))
		return;

	rq_clamp = uclamp_rq_get(rq, clamp_id);
	/*
	 * Defensive programming: this should never happen. If it happens,
	 * e.g. due to future modification, warn and fixup the expected value.
	 */
	SCHED_WARN_ON(bucket->value > rq_clamp);
	if (bucket->value >= rq_clamp) {
		bkt_clamp = uclamp_rq_max_value(rq, clamp_id, uc_se->value);
		uclamp_rq_set(rq, clamp_id, bkt_clamp);
	}
}

static inline void uclamp_rq_inc(struct rq *rq, struct task_struct *p)
{
	enum uclamp_id clamp_id;

	/*
	 * Avoid any overhead until uclamp is actually used by the userspace.
	 *
	 * The condition is constructed such that a NOP is generated when
	 * sched_uclamp_used is disabled.
	 */
	if (!static_branch_unlikely(&sched_uclamp_used))
		return;

	if (unlikely(!p->sched_class->uclamp_enabled))
		return;

	for_each_clamp_id(clamp_id)
		uclamp_rq_inc_id(rq, p, clamp_id);

	/* Reset clamp idle holding when there is one RUNNABLE task */
	if (rq->uclamp_flags & UCLAMP_FLAG_IDLE)
		rq->uclamp_flags &= ~UCLAMP_FLAG_IDLE;
}

static inline void uclamp_rq_dec(struct rq *rq, struct task_struct *p)
{
	enum uclamp_id clamp_id;

	/*
	 * Avoid any overhead until uclamp is actually used by the userspace.
	 *
	 * The condition is constructed such that a NOP is generated when
	 * sched_uclamp_used is disabled.
	 */
	if (!static_branch_unlikely(&sched_uclamp_used))
		return;

	if (unlikely(!p->sched_class->uclamp_enabled))
		return;

	for_each_clamp_id(clamp_id)
		uclamp_rq_dec_id(rq, p, clamp_id);
}

static inline void uclamp_rq_reinc_id(struct rq *rq, struct task_struct *p,
				      enum uclamp_id clamp_id)
{
	if (!p->uclamp[clamp_id].active)
		return;

	uclamp_rq_dec_id(rq, p, clamp_id);
	uclamp_rq_inc_id(rq, p, clamp_id);

	/*
	 * Make sure to clear the idle flag if we've transiently reached 0
	 * active tasks on rq.
	 */
	if (clamp_id == UCLAMP_MAX && (rq->uclamp_flags & UCLAMP_FLAG_IDLE))
		rq->uclamp_flags &= ~UCLAMP_FLAG_IDLE;
}

static inline void
uclamp_update_active(struct task_struct *p)
{
	enum uclamp_id clamp_id;
	struct rq_flags rf;
	struct rq *rq;

	/*
	 * Lock the task and the rq where the task is (or was) queued.
	 *
	 * We might lock the (previous) rq of a !RUNNABLE task, but that's the
	 * price to pay to safely serialize util_{min,max} updates with
	 * enqueues, dequeues and migration operations.
	 * This is the same locking schema used by __set_cpus_allowed_ptr().
	 */
	rq = task_rq_lock(p, &rf);

	/*
	 * Setting the clamp bucket is serialized by task_rq_lock().
	 * If the task is not yet RUNNABLE and its task_struct is not
	 * affecting a valid clamp bucket, the next time it's enqueued,
	 * it will already see the updated clamp bucket value.
	 */
	for_each_clamp_id(clamp_id)
		uclamp_rq_reinc_id(rq, p, clamp_id);

	task_rq_unlock(rq, p, &rf);
}

#ifdef CONFIG_UCLAMP_TASK_GROUP
static inline void
uclamp_update_active_tasks(struct cgroup_subsys_state *css)
{
	struct css_task_iter it;
	struct task_struct *p;

	css_task_iter_start(css, 0, &it);
	while ((p = css_task_iter_next(&it)))
		uclamp_update_active(p);
	css_task_iter_end(&it);
}

static void cpu_util_update_eff(struct cgroup_subsys_state *css);
#endif

#ifdef CONFIG_SYSCTL
#ifdef CONFIG_UCLAMP_TASK
#ifdef CONFIG_UCLAMP_TASK_GROUP
static void uclamp_update_root_tg(void)
{
	struct task_group *tg = &root_task_group;

	uclamp_se_set(&tg->uclamp_req[UCLAMP_MIN],
		      sysctl_sched_uclamp_util_min, false);
	uclamp_se_set(&tg->uclamp_req[UCLAMP_MAX],
		      sysctl_sched_uclamp_util_max, false);

	rcu_read_lock();
	cpu_util_update_eff(&root_task_group.css);
	rcu_read_unlock();
}
#else
static void uclamp_update_root_tg(void) { }
#endif

static void uclamp_sync_util_min_rt_default(void)
{
	struct task_struct *g, *p;

	/*
	 * copy_process()			sysctl_uclamp
	 *					  uclamp_min_rt = X;
	 *   write_lock(&tasklist_lock)		  read_lock(&tasklist_lock)
	 *   // link thread			  smp_mb__after_spinlock()
	 *   write_unlock(&tasklist_lock)	  read_unlock(&tasklist_lock);
	 *   sched_post_fork()			  for_each_process_thread()
	 *     __uclamp_sync_rt()		    __uclamp_sync_rt()
	 *
	 * Ensures that either sched_post_fork() will observe the new
	 * uclamp_min_rt or for_each_process_thread() will observe the new
	 * task.
	 */
	read_lock(&tasklist_lock);
	smp_mb__after_spinlock();
	read_unlock(&tasklist_lock);

	rcu_read_lock();
	for_each_process_thread(g, p)
		uclamp_update_util_min_rt_default(p);
	rcu_read_unlock();
}

static int sysctl_sched_uclamp_handler(struct ctl_table *table, int write,
				void *buffer, size_t *lenp, loff_t *ppos)
{
	bool update_root_tg = false;
	int old_min, old_max, old_min_rt;
	int result;

	guard(mutex)(&uclamp_mutex);

	old_min = sysctl_sched_uclamp_util_min;
	old_max = sysctl_sched_uclamp_util_max;
	old_min_rt = sysctl_sched_uclamp_util_min_rt_default;

	result = proc_dointvec(table, write, buffer, lenp, ppos);
	if (result)
		goto undo;
	if (!write)
		return 0;

	if (sysctl_sched_uclamp_util_min > sysctl_sched_uclamp_util_max ||
	    sysctl_sched_uclamp_util_max > SCHED_CAPACITY_SCALE	||
	    sysctl_sched_uclamp_util_min_rt_default > SCHED_CAPACITY_SCALE) {

		result = -EINVAL;
		goto undo;
	}

	if (old_min != sysctl_sched_uclamp_util_min) {
		uclamp_se_set(&uclamp_default[UCLAMP_MIN],
			      sysctl_sched_uclamp_util_min, false);
		update_root_tg = true;
	}
	if (old_max != sysctl_sched_uclamp_util_max) {
		uclamp_se_set(&uclamp_default[UCLAMP_MAX],
			      sysctl_sched_uclamp_util_max, false);
		update_root_tg = true;
	}

	if (update_root_tg) {
		static_branch_enable(&sched_uclamp_used);
		uclamp_update_root_tg();
	}

	if (old_min_rt != sysctl_sched_uclamp_util_min_rt_default) {
		static_branch_enable(&sched_uclamp_used);
		uclamp_sync_util_min_rt_default();
	}

	/*
	 * We update all RUNNABLE tasks only when task groups are in use.
	 * Otherwise, keep it simple and do just a lazy update at each next
	 * task enqueue time.
	 */
	return 0;

undo:
	sysctl_sched_uclamp_util_min = old_min;
	sysctl_sched_uclamp_util_max = old_max;
	sysctl_sched_uclamp_util_min_rt_default = old_min_rt;
	return result;
}
#endif
#endif

static int uclamp_validate(struct task_struct *p,
			   const struct sched_attr *attr)
{
	int util_min = p->uclamp_req[UCLAMP_MIN].value;
	int util_max = p->uclamp_req[UCLAMP_MAX].value;

	if (attr->sched_flags & SCHED_FLAG_UTIL_CLAMP_MIN) {
		util_min = attr->sched_util_min;

		if (util_min + 1 > SCHED_CAPACITY_SCALE + 1)
			return -EINVAL;
	}

	if (attr->sched_flags & SCHED_FLAG_UTIL_CLAMP_MAX) {
		util_max = attr->sched_util_max;

		if (util_max + 1 > SCHED_CAPACITY_SCALE + 1)
			return -EINVAL;
	}

	if (util_min != -1 && util_max != -1 && util_min > util_max)
		return -EINVAL;

	/*
	 * We have valid uclamp attributes; make sure uclamp is enabled.
	 *
	 * We need to do that here, because enabling static branches is a
	 * blocking operation which obviously cannot be done while holding
	 * scheduler locks.
	 */
	static_branch_enable(&sched_uclamp_used);

	return 0;
}

static bool uclamp_reset(const struct sched_attr *attr,
			 enum uclamp_id clamp_id,
			 struct uclamp_se *uc_se)
{
	/* Reset on sched class change for a non user-defined clamp value. */
	if (likely(!(attr->sched_flags & SCHED_FLAG_UTIL_CLAMP)) &&
	    !uc_se->user_defined)
		return true;

	/* Reset on sched_util_{min,max} == -1. */
	if (clamp_id == UCLAMP_MIN &&
	    attr->sched_flags & SCHED_FLAG_UTIL_CLAMP_MIN &&
	    attr->sched_util_min == -1) {
		return true;
	}

	if (clamp_id == UCLAMP_MAX &&
	    attr->sched_flags & SCHED_FLAG_UTIL_CLAMP_MAX &&
	    attr->sched_util_max == -1) {
		return true;
	}

	return false;
}

static void __setscheduler_uclamp(struct task_struct *p,
				  const struct sched_attr *attr)
{
	enum uclamp_id clamp_id;

	for_each_clamp_id(clamp_id) {
		struct uclamp_se *uc_se = &p->uclamp_req[clamp_id];
		unsigned int value;

		if (!uclamp_reset(attr, clamp_id, uc_se))
			continue;

		/*
		 * RT by default have a 100% boost value that could be modified
		 * at runtime.
		 */
		if (unlikely(rt_task(p) && clamp_id == UCLAMP_MIN))
			value = sysctl_sched_uclamp_util_min_rt_default;
		else
			value = uclamp_none(clamp_id);

		uclamp_se_set(uc_se, value, false);

	}

	if (likely(!(attr->sched_flags & SCHED_FLAG_UTIL_CLAMP)))
		return;

	if (attr->sched_flags & SCHED_FLAG_UTIL_CLAMP_MIN &&
	    attr->sched_util_min != -1) {
		uclamp_se_set(&p->uclamp_req[UCLAMP_MIN],
			      attr->sched_util_min, true);
	}

	if (attr->sched_flags & SCHED_FLAG_UTIL_CLAMP_MAX &&
	    attr->sched_util_max != -1) {
		uclamp_se_set(&p->uclamp_req[UCLAMP_MAX],
			      attr->sched_util_max, true);
	}
}

static void uclamp_fork(struct task_struct *p)
{
	enum uclamp_id clamp_id;

	/*
	 * We don't need to hold task_rq_lock() when updating p->uclamp_* here
	 * as the task is still at its early fork stages.
	 */
	for_each_clamp_id(clamp_id)
		p->uclamp[clamp_id].active = false;

	if (likely(!p->sched_reset_on_fork))
		return;

	for_each_clamp_id(clamp_id) {
		uclamp_se_set(&p->uclamp_req[clamp_id],
			      uclamp_none(clamp_id), false);
	}
}

static void uclamp_post_fork(struct task_struct *p)
{
	uclamp_update_util_min_rt_default(p);
}

static void __init init_uclamp_rq(struct rq *rq)
{
	enum uclamp_id clamp_id;
	struct uclamp_rq *uc_rq = rq->uclamp;

	for_each_clamp_id(clamp_id) {
		uc_rq[clamp_id] = (struct uclamp_rq) {
			.value = uclamp_none(clamp_id)
		};
	}

	rq->uclamp_flags = UCLAMP_FLAG_IDLE;
}

static void __init init_uclamp(void)
{
	struct uclamp_se uc_max = {};
	enum uclamp_id clamp_id;
	int cpu;

	for_each_possible_cpu(cpu)
		init_uclamp_rq(cpu_rq(cpu));

	for_each_clamp_id(clamp_id) {
		uclamp_se_set(&init_task.uclamp_req[clamp_id],
			      uclamp_none(clamp_id), false);
	}

	/* System defaults allow max clamp values for both indexes */
	uclamp_se_set(&uc_max, uclamp_none(UCLAMP_MAX), false);
	for_each_clamp_id(clamp_id) {
		uclamp_default[clamp_id] = uc_max;
#ifdef CONFIG_UCLAMP_TASK_GROUP
		root_task_group.uclamp_req[clamp_id] = uc_max;
		root_task_group.uclamp[clamp_id] = uc_max;
#endif
	}
}

#else /* CONFIG_UCLAMP_TASK */
static inline void uclamp_rq_inc(struct rq *rq, struct task_struct *p) { }
static inline void uclamp_rq_dec(struct rq *rq, struct task_struct *p) { }
static inline int uclamp_validate(struct task_struct *p,
				  const struct sched_attr *attr)
{
	return -EOPNOTSUPP;
}
static void __setscheduler_uclamp(struct task_struct *p,
				  const struct sched_attr *attr) { }
static inline void uclamp_fork(struct task_struct *p) { }
static inline void uclamp_post_fork(struct task_struct *p) { }
static inline void init_uclamp(void) { }
#endif /* CONFIG_UCLAMP_TASK */

bool sched_task_on_rq(struct task_struct *p)
{
	return task_on_rq_queued(p);
}

unsigned long get_wchan(struct task_struct *p)
{
	unsigned long ip = 0;
	unsigned int state;

	if (!p || p == current)
		return 0;

	/* Only get wchan if task is blocked and we can keep it that way. */
	raw_spin_lock_irq(&p->pi_lock);
	state = READ_ONCE(p->__state);
	smp_rmb(); /* see try_to_wake_up() */
	if (state != TASK_RUNNING && state != TASK_WAKING && !p->on_rq)
		ip = __get_wchan(p);
	raw_spin_unlock_irq(&p->pi_lock);

	return ip;
}

static inline void enqueue_task(struct rq *rq, struct task_struct *p, int flags)
{
	if (!(flags & ENQUEUE_NOCLOCK))
		update_rq_clock(rq);

	if (!(flags & ENQUEUE_RESTORE)) {
		sched_info_enqueue(rq, p);
		psi_enqueue(p, (flags & ENQUEUE_WAKEUP) && !(flags & ENQUEUE_MIGRATED));
	}

	uclamp_rq_inc(rq, p);
	p->sched_class->enqueue_task(rq, p, flags);

	if (sched_core_enabled(rq))
		sched_core_enqueue(rq, p);
}

static inline void dequeue_task(struct rq *rq, struct task_struct *p, int flags)
{
	if (sched_core_enabled(rq))
		sched_core_dequeue(rq, p, flags);

	if (!(flags & DEQUEUE_NOCLOCK))
		update_rq_clock(rq);

	if (!(flags & DEQUEUE_SAVE)) {
		sched_info_dequeue(rq, p);
		psi_dequeue(p, flags & DEQUEUE_SLEEP);
	}

	uclamp_rq_dec(rq, p);
	p->sched_class->dequeue_task(rq, p, flags);
}

void activate_task(struct rq *rq, struct task_struct *p, int flags)
{
	if (task_on_rq_migrating(p))
		flags |= ENQUEUE_MIGRATED;
<<<<<<< HEAD
=======
	if (flags & ENQUEUE_MIGRATED)
		sched_mm_cid_migrate_to(rq, p);
>>>>>>> 98817289

	enqueue_task(rq, p, flags);

	p->on_rq = TASK_ON_RQ_QUEUED;
}

void deactivate_task(struct rq *rq, struct task_struct *p, int flags)
{
	p->on_rq = (flags & DEQUEUE_SLEEP) ? 0 : TASK_ON_RQ_MIGRATING;

	dequeue_task(rq, p, flags);
}

static inline int __normal_prio(int policy, int rt_prio, int nice)
{
	int prio;

	if (dl_policy(policy))
		prio = MAX_DL_PRIO - 1;
	else if (rt_policy(policy))
		prio = MAX_RT_PRIO - 1 - rt_prio;
	else
		prio = NICE_TO_PRIO(nice);

	return prio;
}

/*
 * Calculate the expected normal priority: i.e. priority
 * without taking RT-inheritance into account. Might be
 * boosted by interactivity modifiers. Changes upon fork,
 * setprio syscalls, and whenever the interactivity
 * estimator recalculates.
 */
static inline int normal_prio(struct task_struct *p)
{
	return __normal_prio(p->policy, p->rt_priority, PRIO_TO_NICE(p->static_prio));
}

/*
 * Calculate the current priority, i.e. the priority
 * taken into account by the scheduler. This value might
 * be boosted by RT tasks, or might be boosted by
 * interactivity modifiers. Will be RT if the task got
 * RT-boosted. If not then it returns p->normal_prio.
 */
static int effective_prio(struct task_struct *p)
{
	p->normal_prio = normal_prio(p);
	/*
	 * If we are RT tasks or we were boosted to RT priority,
	 * keep the priority unchanged. Otherwise, update priority
	 * to the normal priority:
	 */
	if (!rt_prio(p->prio))
		return p->normal_prio;
	return p->prio;
}

/**
 * task_curr - is this task currently executing on a CPU?
 * @p: the task in question.
 *
 * Return: 1 if the task is currently executing. 0 otherwise.
 */
inline int task_curr(const struct task_struct *p)
{
	return cpu_curr(task_cpu(p)) == p;
}

/*
 * switched_from, switched_to and prio_changed must _NOT_ drop rq->lock,
 * use the balance_callback list if you want balancing.
 *
 * this means any call to check_class_changed() must be followed by a call to
 * balance_callback().
 */
static inline void check_class_changed(struct rq *rq, struct task_struct *p,
				       const struct sched_class *prev_class,
				       int oldprio)
{
	if (prev_class != p->sched_class) {
		if (prev_class->switched_from)
			prev_class->switched_from(rq, p);

		p->sched_class->switched_to(rq, p);
	} else if (oldprio != p->prio || dl_task(p))
		p->sched_class->prio_changed(rq, p, oldprio);
}

void check_preempt_curr(struct rq *rq, struct task_struct *p, int flags)
{
	if (p->sched_class == rq->curr->sched_class)
		rq->curr->sched_class->check_preempt_curr(rq, p, flags);
	else if (sched_class_above(p->sched_class, rq->curr->sched_class))
		resched_curr(rq);

	/*
	 * A queue event has occurred, and we're going to schedule.  In
	 * this case, we can save a useless back to back clock update.
	 */
	if (task_on_rq_queued(rq->curr) && test_tsk_need_resched(rq->curr))
		rq_clock_skip_update(rq);
}

static __always_inline
int __task_state_match(struct task_struct *p, unsigned int state)
{
	if (READ_ONCE(p->__state) & state)
		return 1;

#ifdef CONFIG_PREEMPT_RT
	if (READ_ONCE(p->saved_state) & state)
		return -1;
#endif
	return 0;
}

static __always_inline
int task_state_match(struct task_struct *p, unsigned int state)
{
#ifdef CONFIG_PREEMPT_RT
	int match;

	/*
	 * Serialize against current_save_and_set_rtlock_wait_state() and
	 * current_restore_rtlock_saved_state().
	 */
	raw_spin_lock_irq(&p->pi_lock);
	match = __task_state_match(p, state);
	raw_spin_unlock_irq(&p->pi_lock);

	return match;
#else
	return __task_state_match(p, state);
#endif
}

/*
 * wait_task_inactive - wait for a thread to unschedule.
 *
 * Wait for the thread to block in any of the states set in @match_state.
 * If it changes, i.e. @p might have woken up, then return zero.  When we
 * succeed in waiting for @p to be off its CPU, we return a positive number
 * (its total switch count).  If a second call a short while later returns the
 * same number, the caller can be sure that @p has remained unscheduled the
 * whole time.
 *
 * The caller must ensure that the task *will* unschedule sometime soon,
 * else this function might spin for a *long* time. This function can't
 * be called with interrupts off, or it may introduce deadlock with
 * smp_call_function() if an IPI is sent by the same process we are
 * waiting to become inactive.
 */
unsigned long wait_task_inactive(struct task_struct *p, unsigned int match_state)
{
	int running, queued, match;
	struct rq_flags rf;
	unsigned long ncsw;
	struct rq *rq;

	for (;;) {
		/*
		 * We do the initial early heuristics without holding
		 * any task-queue locks at all. We'll only try to get
		 * the runqueue lock when things look like they will
		 * work out!
		 */
		rq = task_rq(p);

		/*
		 * If the task is actively running on another CPU
		 * still, just relax and busy-wait without holding
		 * any locks.
		 *
		 * NOTE! Since we don't hold any locks, it's not
		 * even sure that "rq" stays as the right runqueue!
		 * But we don't care, since "task_on_cpu()" will
		 * return false if the runqueue has changed and p
		 * is actually now running somewhere else!
		 */
		while (task_on_cpu(rq, p)) {
			if (!task_state_match(p, match_state))
				return 0;
			cpu_relax();
		}

		/*
		 * Ok, time to look more closely! We need the rq
		 * lock now, to be *sure*. If we're wrong, we'll
		 * just go back and repeat.
		 */
		rq = task_rq_lock(p, &rf);
		trace_sched_wait_task(p);
		running = task_on_cpu(rq, p);
		queued = task_on_rq_queued(p);
		ncsw = 0;
		if ((match = __task_state_match(p, match_state))) {
			/*
			 * When matching on p->saved_state, consider this task
			 * still queued so it will wait.
			 */
			if (match < 0)
				queued = 1;
			ncsw = p->nvcsw | LONG_MIN; /* sets MSB */
		}
		task_rq_unlock(rq, p, &rf);

		/*
		 * If it changed from the expected state, bail out now.
		 */
		if (unlikely(!ncsw))
			break;

		/*
		 * Was it really running after all now that we
		 * checked with the proper locks actually held?
		 *
		 * Oops. Go back and try again..
		 */
		if (unlikely(running)) {
			cpu_relax();
			continue;
		}

		/*
		 * It's not enough that it's not actively running,
		 * it must be off the runqueue _entirely_, and not
		 * preempted!
		 *
		 * So if it was still runnable (but just not actively
		 * running right now), it's preempted, and we should
		 * yield - it could be a while.
		 */
		if (unlikely(queued)) {
			ktime_t to = NSEC_PER_SEC / HZ;

			set_current_state(TASK_UNINTERRUPTIBLE);
			schedule_hrtimeout(&to, HRTIMER_MODE_REL_HARD);
			continue;
		}

		/*
		 * Ahh, all good. It wasn't running, and it wasn't
		 * runnable, which means that it will never become
		 * running in the future either. We're all done!
		 */
		break;
	}

	return ncsw;
}

#ifdef CONFIG_SMP

static void
__do_set_cpus_allowed(struct task_struct *p, struct affinity_context *ctx);

static int __set_cpus_allowed_ptr(struct task_struct *p,
				  struct affinity_context *ctx);

static void migrate_disable_switch(struct rq *rq, struct task_struct *p)
{
	struct affinity_context ac = {
		.new_mask  = cpumask_of(rq->cpu),
		.flags     = SCA_MIGRATE_DISABLE,
	};

	if (likely(!p->migration_disabled))
		return;

	if (p->cpus_ptr != &p->cpus_mask)
		return;

	/*
	 * Violates locking rules! see comment in __do_set_cpus_allowed().
	 */
	__do_set_cpus_allowed(p, &ac);
}

void migrate_disable(void)
{
	struct task_struct *p = current;

	if (p->migration_disabled) {
		p->migration_disabled++;
		return;
	}

	preempt_disable();
	this_rq()->nr_pinned++;
	p->migration_disabled = 1;
	preempt_enable();
}
EXPORT_SYMBOL_GPL(migrate_disable);

void migrate_enable(void)
{
	struct task_struct *p = current;
	struct affinity_context ac = {
		.new_mask  = &p->cpus_mask,
		.flags     = SCA_MIGRATE_ENABLE,
	};

	if (p->migration_disabled > 1) {
		p->migration_disabled--;
		return;
	}

	if (WARN_ON_ONCE(!p->migration_disabled))
		return;

	/*
	 * Ensure stop_task runs either before or after this, and that
	 * __set_cpus_allowed_ptr(SCA_MIGRATE_ENABLE) doesn't schedule().
	 */
	preempt_disable();
	if (p->cpus_ptr != &p->cpus_mask)
		__set_cpus_allowed_ptr(p, &ac);
	/*
	 * Mustn't clear migration_disabled() until cpus_ptr points back at the
	 * regular cpus_mask, otherwise things that race (eg.
	 * select_fallback_rq) get confused.
	 */
	barrier();
	p->migration_disabled = 0;
	this_rq()->nr_pinned--;
	preempt_enable();
}
EXPORT_SYMBOL_GPL(migrate_enable);

static inline bool rq_has_pinned_tasks(struct rq *rq)
{
	return rq->nr_pinned;
}

/*
 * Per-CPU kthreads are allowed to run on !active && online CPUs, see
 * __set_cpus_allowed_ptr() and select_fallback_rq().
 */
static inline bool is_cpu_allowed(struct task_struct *p, int cpu)
{
	/* When not in the task's cpumask, no point in looking further. */
	if (!cpumask_test_cpu(cpu, p->cpus_ptr))
		return false;

	/* migrate_disabled() must be allowed to finish. */
	if (is_migration_disabled(p))
		return cpu_online(cpu);

	/* Non kernel threads are not allowed during either online or offline. */
	if (!(p->flags & PF_KTHREAD))
		return cpu_active(cpu) && task_cpu_possible(cpu, p);

	/* KTHREAD_IS_PER_CPU is always allowed. */
	if (kthread_is_per_cpu(p))
		return cpu_online(cpu);

	/* Regular kernel threads don't get to stay during offline. */
	if (cpu_dying(cpu))
		return false;

	/* But are allowed during online. */
	return cpu_online(cpu);
}

/*
 * This is how migration works:
 *
 * 1) we invoke migration_cpu_stop() on the target CPU using
 *    stop_one_cpu().
 * 2) stopper starts to run (implicitly forcing the migrated thread
 *    off the CPU)
 * 3) it checks whether the migrated task is still in the wrong runqueue.
 * 4) if it's in the wrong runqueue then the migration thread removes
 *    it and puts it into the right queue.
 * 5) stopper completes and stop_one_cpu() returns and the migration
 *    is done.
 */

/*
 * move_queued_task - move a queued task to new rq.
 *
 * Returns (locked) new rq. Old rq's lock is released.
 */
static struct rq *move_queued_task(struct rq *rq, struct rq_flags *rf,
				   struct task_struct *p, int new_cpu)
{
	lockdep_assert_rq_held(rq);

	deactivate_task(rq, p, DEQUEUE_NOCLOCK);
	set_task_cpu(p, new_cpu);
	rq_unlock(rq, rf);

	rq = cpu_rq(new_cpu);

	rq_lock(rq, rf);
	WARN_ON_ONCE(task_cpu(p) != new_cpu);
	activate_task(rq, p, 0);
	check_preempt_curr(rq, p, 0);

	return rq;
}

struct migration_arg {
	struct task_struct		*task;
	int				dest_cpu;
	struct set_affinity_pending	*pending;
};

/*
 * @refs: number of wait_for_completion()
 * @stop_pending: is @stop_work in use
 */
struct set_affinity_pending {
	refcount_t		refs;
	unsigned int		stop_pending;
	struct completion	done;
	struct cpu_stop_work	stop_work;
	struct migration_arg	arg;
};

/*
 * Move (not current) task off this CPU, onto the destination CPU. We're doing
 * this because either it can't run here any more (set_cpus_allowed()
 * away from this CPU, or CPU going down), or because we're
 * attempting to rebalance this task on exec (sched_exec).
 *
 * So we race with normal scheduler movements, but that's OK, as long
 * as the task is no longer on this CPU.
 */
static struct rq *__migrate_task(struct rq *rq, struct rq_flags *rf,
				 struct task_struct *p, int dest_cpu)
{
	/* Affinity changed (again). */
	if (!is_cpu_allowed(p, dest_cpu))
		return rq;

	rq = move_queued_task(rq, rf, p, dest_cpu);

	return rq;
}

/*
 * migration_cpu_stop - this will be executed by a highprio stopper thread
 * and performs thread migration by bumping thread off CPU then
 * 'pushing' onto another runqueue.
 */
static int migration_cpu_stop(void *data)
{
	struct migration_arg *arg = data;
	struct set_affinity_pending *pending = arg->pending;
	struct task_struct *p = arg->task;
	struct rq *rq = this_rq();
	bool complete = false;
	struct rq_flags rf;

	/*
	 * The original target CPU might have gone down and we might
	 * be on another CPU but it doesn't matter.
	 */
	local_irq_save(rf.flags);
	/*
	 * We need to explicitly wake pending tasks before running
	 * __migrate_task() such that we will not miss enforcing cpus_ptr
	 * during wakeups, see set_cpus_allowed_ptr()'s TASK_WAKING test.
	 */
	flush_smp_call_function_queue();

	raw_spin_lock(&p->pi_lock);
	rq_lock(rq, &rf);

	/*
	 * If we were passed a pending, then ->stop_pending was set, thus
	 * p->migration_pending must have remained stable.
	 */
	WARN_ON_ONCE(pending && pending != p->migration_pending);

	/*
	 * If task_rq(p) != rq, it cannot be migrated here, because we're
	 * holding rq->lock, if p->on_rq == 0 it cannot get enqueued because
	 * we're holding p->pi_lock.
	 */
	if (task_rq(p) == rq) {
		if (is_migration_disabled(p))
			goto out;

		if (pending) {
			p->migration_pending = NULL;
			complete = true;

			if (cpumask_test_cpu(task_cpu(p), &p->cpus_mask))
				goto out;
		}

		if (task_on_rq_queued(p)) {
			update_rq_clock(rq);
			rq = __migrate_task(rq, &rf, p, arg->dest_cpu);
		} else {
			p->wake_cpu = arg->dest_cpu;
		}

		/*
		 * XXX __migrate_task() can fail, at which point we might end
		 * up running on a dodgy CPU, AFAICT this can only happen
		 * during CPU hotplug, at which point we'll get pushed out
		 * anyway, so it's probably not a big deal.
		 */

	} else if (pending) {
		/*
		 * This happens when we get migrated between migrate_enable()'s
		 * preempt_enable() and scheduling the stopper task. At that
		 * point we're a regular task again and not current anymore.
		 *
		 * A !PREEMPT kernel has a giant hole here, which makes it far
		 * more likely.
		 */

		/*
		 * The task moved before the stopper got to run. We're holding
		 * ->pi_lock, so the allowed mask is stable - if it got
		 * somewhere allowed, we're done.
		 */
		if (cpumask_test_cpu(task_cpu(p), p->cpus_ptr)) {
			p->migration_pending = NULL;
			complete = true;
			goto out;
		}

		/*
		 * When migrate_enable() hits a rq mis-match we can't reliably
		 * determine is_migration_disabled() and so have to chase after
		 * it.
		 */
		WARN_ON_ONCE(!pending->stop_pending);
		preempt_disable();
		task_rq_unlock(rq, p, &rf);
		stop_one_cpu_nowait(task_cpu(p), migration_cpu_stop,
				    &pending->arg, &pending->stop_work);
		preempt_enable();
		return 0;
	}
out:
	if (pending)
		pending->stop_pending = false;
	task_rq_unlock(rq, p, &rf);

	if (complete)
		complete_all(&pending->done);

	return 0;
}

int push_cpu_stop(void *arg)
{
	struct rq *lowest_rq = NULL, *rq = this_rq();
	struct task_struct *p = arg;

	raw_spin_lock_irq(&p->pi_lock);
	raw_spin_rq_lock(rq);

	if (task_rq(p) != rq)
		goto out_unlock;

	if (is_migration_disabled(p)) {
		p->migration_flags |= MDF_PUSH;
		goto out_unlock;
	}

	p->migration_flags &= ~MDF_PUSH;

	if (p->sched_class->find_lock_rq)
		lowest_rq = p->sched_class->find_lock_rq(p, rq);

	if (!lowest_rq)
		goto out_unlock;

	// XXX validate p is still the highest prio task
	if (task_rq(p) == rq) {
		deactivate_task(rq, p, 0);
		set_task_cpu(p, lowest_rq->cpu);
		activate_task(lowest_rq, p, 0);
		resched_curr(lowest_rq);
	}

	double_unlock_balance(rq, lowest_rq);

out_unlock:
	rq->push_busy = false;
	raw_spin_rq_unlock(rq);
	raw_spin_unlock_irq(&p->pi_lock);

	put_task_struct(p);
	return 0;
}

/*
 * sched_class::set_cpus_allowed must do the below, but is not required to
 * actually call this function.
 */
void set_cpus_allowed_common(struct task_struct *p, struct affinity_context *ctx)
{
	if (ctx->flags & (SCA_MIGRATE_ENABLE | SCA_MIGRATE_DISABLE)) {
		p->cpus_ptr = ctx->new_mask;
		return;
	}

	cpumask_copy(&p->cpus_mask, ctx->new_mask);
	p->nr_cpus_allowed = cpumask_weight(ctx->new_mask);

	/*
	 * Swap in a new user_cpus_ptr if SCA_USER flag set
	 */
	if (ctx->flags & SCA_USER)
		swap(p->user_cpus_ptr, ctx->user_mask);
}

static void
__do_set_cpus_allowed(struct task_struct *p, struct affinity_context *ctx)
{
	struct rq *rq = task_rq(p);
	bool queued, running;

	/*
	 * This here violates the locking rules for affinity, since we're only
	 * supposed to change these variables while holding both rq->lock and
	 * p->pi_lock.
	 *
	 * HOWEVER, it magically works, because ttwu() is the only code that
	 * accesses these variables under p->pi_lock and only does so after
	 * smp_cond_load_acquire(&p->on_cpu, !VAL), and we're in __schedule()
	 * before finish_task().
	 *
	 * XXX do further audits, this smells like something putrid.
	 */
	if (ctx->flags & SCA_MIGRATE_DISABLE)
		SCHED_WARN_ON(!p->on_cpu);
	else
		lockdep_assert_held(&p->pi_lock);

	queued = task_on_rq_queued(p);
	running = task_current(rq, p);

	if (queued) {
		/*
		 * Because __kthread_bind() calls this on blocked tasks without
		 * holding rq->lock.
		 */
		lockdep_assert_rq_held(rq);
		dequeue_task(rq, p, DEQUEUE_SAVE | DEQUEUE_NOCLOCK);
	}
	if (running)
		put_prev_task(rq, p);

	p->sched_class->set_cpus_allowed(p, ctx);

	if (queued)
		enqueue_task(rq, p, ENQUEUE_RESTORE | ENQUEUE_NOCLOCK);
	if (running)
		set_next_task(rq, p);
}

/*
 * Used for kthread_bind() and select_fallback_rq(), in both cases the user
 * affinity (if any) should be destroyed too.
 */
void do_set_cpus_allowed(struct task_struct *p, const struct cpumask *new_mask)
{
	struct affinity_context ac = {
		.new_mask  = new_mask,
		.user_mask = NULL,
		.flags     = SCA_USER,	/* clear the user requested mask */
	};
	union cpumask_rcuhead {
		cpumask_t cpumask;
		struct rcu_head rcu;
	};

	__do_set_cpus_allowed(p, &ac);

	/*
	 * Because this is called with p->pi_lock held, it is not possible
	 * to use kfree() here (when PREEMPT_RT=y), therefore punt to using
	 * kfree_rcu().
	 */
	kfree_rcu((union cpumask_rcuhead *)ac.user_mask, rcu);
}

static cpumask_t *alloc_user_cpus_ptr(int node)
{
	/*
	 * See do_set_cpus_allowed() above for the rcu_head usage.
	 */
	int size = max_t(int, cpumask_size(), sizeof(struct rcu_head));

	return kmalloc_node(size, GFP_KERNEL, node);
}

int dup_user_cpus_ptr(struct task_struct *dst, struct task_struct *src,
		      int node)
{
	cpumask_t *user_mask;
	unsigned long flags;

	/*
	 * Always clear dst->user_cpus_ptr first as their user_cpus_ptr's
	 * may differ by now due to racing.
	 */
	dst->user_cpus_ptr = NULL;

	/*
	 * This check is racy and losing the race is a valid situation.
	 * It is not worth the extra overhead of taking the pi_lock on
	 * every fork/clone.
	 */
	if (data_race(!src->user_cpus_ptr))
		return 0;

<<<<<<< HEAD
	user_mask = kmalloc_node(cpumask_size(), GFP_KERNEL, node);
=======
	user_mask = alloc_user_cpus_ptr(node);
>>>>>>> 98817289
	if (!user_mask)
		return -ENOMEM;

	/*
	 * Use pi_lock to protect content of user_cpus_ptr
	 *
	 * Though unlikely, user_cpus_ptr can be reset to NULL by a concurrent
	 * do_set_cpus_allowed().
	 */
	raw_spin_lock_irqsave(&src->pi_lock, flags);
	if (src->user_cpus_ptr) {
		swap(dst->user_cpus_ptr, user_mask);
		cpumask_copy(dst->user_cpus_ptr, src->user_cpus_ptr);
	}
	raw_spin_unlock_irqrestore(&src->pi_lock, flags);

	if (unlikely(user_mask))
		kfree(user_mask);

	return 0;
}

static inline struct cpumask *clear_user_cpus_ptr(struct task_struct *p)
{
	struct cpumask *user_mask = NULL;

	swap(p->user_cpus_ptr, user_mask);

	return user_mask;
}

void release_user_cpus_ptr(struct task_struct *p)
{
	kfree(clear_user_cpus_ptr(p));
}

/*
 * This function is wildly self concurrent; here be dragons.
 *
 *
 * When given a valid mask, __set_cpus_allowed_ptr() must block until the
 * designated task is enqueued on an allowed CPU. If that task is currently
 * running, we have to kick it out using the CPU stopper.
 *
 * Migrate-Disable comes along and tramples all over our nice sandcastle.
 * Consider:
 *
 *     Initial conditions: P0->cpus_mask = [0, 1]
 *
 *     P0@CPU0                  P1
 *
 *     migrate_disable();
 *     <preempted>
 *                              set_cpus_allowed_ptr(P0, [1]);
 *
 * P1 *cannot* return from this set_cpus_allowed_ptr() call until P0 executes
 * its outermost migrate_enable() (i.e. it exits its Migrate-Disable region).
 * This means we need the following scheme:
 *
 *     P0@CPU0                  P1
 *
 *     migrate_disable();
 *     <preempted>
 *                              set_cpus_allowed_ptr(P0, [1]);
 *                                <blocks>
 *     <resumes>
 *     migrate_enable();
 *       __set_cpus_allowed_ptr();
 *       <wakes local stopper>
 *                         `--> <woken on migration completion>
 *
 * Now the fun stuff: there may be several P1-like tasks, i.e. multiple
 * concurrent set_cpus_allowed_ptr(P0, [*]) calls. CPU affinity changes of any
 * task p are serialized by p->pi_lock, which we can leverage: the one that
 * should come into effect at the end of the Migrate-Disable region is the last
 * one. This means we only need to track a single cpumask (i.e. p->cpus_mask),
 * but we still need to properly signal those waiting tasks at the appropriate
 * moment.
 *
 * This is implemented using struct set_affinity_pending. The first
 * __set_cpus_allowed_ptr() caller within a given Migrate-Disable region will
 * setup an instance of that struct and install it on the targeted task_struct.
 * Any and all further callers will reuse that instance. Those then wait for
 * a completion signaled at the tail of the CPU stopper callback (1), triggered
 * on the end of the Migrate-Disable region (i.e. outermost migrate_enable()).
 *
 *
 * (1) In the cases covered above. There is one more where the completion is
 * signaled within affine_move_task() itself: when a subsequent affinity request
 * occurs after the stopper bailed out due to the targeted task still being
 * Migrate-Disable. Consider:
 *
 *     Initial conditions: P0->cpus_mask = [0, 1]
 *
 *     CPU0		  P1				P2
 *     <P0>
 *       migrate_disable();
 *       <preempted>
 *                        set_cpus_allowed_ptr(P0, [1]);
 *                          <blocks>
 *     <migration/0>
 *       migration_cpu_stop()
 *         is_migration_disabled()
 *           <bails>
 *                                                       set_cpus_allowed_ptr(P0, [0, 1]);
 *                                                         <signal completion>
 *                          <awakes>
 *
 * Note that the above is safe vs a concurrent migrate_enable(), as any
 * pending affinity completion is preceded by an uninstallation of
 * p->migration_pending done with p->pi_lock held.
 */
static int affine_move_task(struct rq *rq, struct task_struct *p, struct rq_flags *rf,
			    int dest_cpu, unsigned int flags)
	__releases(rq->lock)
	__releases(p->pi_lock)
{
	struct set_affinity_pending my_pending = { }, *pending = NULL;
	bool stop_pending, complete = false;

	/* Can the task run on the task's current CPU? If so, we're done */
	if (cpumask_test_cpu(task_cpu(p), &p->cpus_mask)) {
		struct task_struct *push_task = NULL;

		if ((flags & SCA_MIGRATE_ENABLE) &&
		    (p->migration_flags & MDF_PUSH) && !rq->push_busy) {
			rq->push_busy = true;
			push_task = get_task_struct(p);
		}

		/*
		 * If there are pending waiters, but no pending stop_work,
		 * then complete now.
		 */
		pending = p->migration_pending;
		if (pending && !pending->stop_pending) {
			p->migration_pending = NULL;
			complete = true;
		}

		preempt_disable();
		task_rq_unlock(rq, p, rf);
		if (push_task) {
			stop_one_cpu_nowait(rq->cpu, push_cpu_stop,
					    p, &rq->push_work);
		}
		preempt_enable();

		if (complete)
			complete_all(&pending->done);

		return 0;
	}

	if (!(flags & SCA_MIGRATE_ENABLE)) {
		/* serialized by p->pi_lock */
		if (!p->migration_pending) {
			/* Install the request */
			refcount_set(&my_pending.refs, 1);
			init_completion(&my_pending.done);
			my_pending.arg = (struct migration_arg) {
				.task = p,
				.dest_cpu = dest_cpu,
				.pending = &my_pending,
			};

			p->migration_pending = &my_pending;
		} else {
			pending = p->migration_pending;
			refcount_inc(&pending->refs);
			/*
			 * Affinity has changed, but we've already installed a
			 * pending. migration_cpu_stop() *must* see this, else
			 * we risk a completion of the pending despite having a
			 * task on a disallowed CPU.
			 *
			 * Serialized by p->pi_lock, so this is safe.
			 */
			pending->arg.dest_cpu = dest_cpu;
		}
	}
	pending = p->migration_pending;
	/*
	 * - !MIGRATE_ENABLE:
	 *   we'll have installed a pending if there wasn't one already.
	 *
	 * - MIGRATE_ENABLE:
	 *   we're here because the current CPU isn't matching anymore,
	 *   the only way that can happen is because of a concurrent
	 *   set_cpus_allowed_ptr() call, which should then still be
	 *   pending completion.
	 *
	 * Either way, we really should have a @pending here.
	 */
	if (WARN_ON_ONCE(!pending)) {
		task_rq_unlock(rq, p, rf);
		return -EINVAL;
	}

	if (task_on_cpu(rq, p) || READ_ONCE(p->__state) == TASK_WAKING) {
		/*
		 * MIGRATE_ENABLE gets here because 'p == current', but for
		 * anything else we cannot do is_migration_disabled(), punt
		 * and have the stopper function handle it all race-free.
		 */
		stop_pending = pending->stop_pending;
		if (!stop_pending)
			pending->stop_pending = true;

		if (flags & SCA_MIGRATE_ENABLE)
			p->migration_flags &= ~MDF_PUSH;

		preempt_disable();
		task_rq_unlock(rq, p, rf);
		if (!stop_pending) {
			stop_one_cpu_nowait(cpu_of(rq), migration_cpu_stop,
					    &pending->arg, &pending->stop_work);
		}
		preempt_enable();

		if (flags & SCA_MIGRATE_ENABLE)
			return 0;
	} else {

		if (!is_migration_disabled(p)) {
			if (task_on_rq_queued(p))
				rq = move_queued_task(rq, rf, p, dest_cpu);

			if (!pending->stop_pending) {
				p->migration_pending = NULL;
				complete = true;
			}
		}
		task_rq_unlock(rq, p, rf);

		if (complete)
			complete_all(&pending->done);
	}

	wait_for_completion(&pending->done);

	if (refcount_dec_and_test(&pending->refs))
		wake_up_var(&pending->refs); /* No UaF, just an address */

	/*
	 * Block the original owner of &pending until all subsequent callers
	 * have seen the completion and decremented the refcount
	 */
	wait_var_event(&my_pending.refs, !refcount_read(&my_pending.refs));

	/* ARGH */
	WARN_ON_ONCE(my_pending.stop_pending);

	return 0;
}

/*
 * Called with both p->pi_lock and rq->lock held; drops both before returning.
 */
static int __set_cpus_allowed_ptr_locked(struct task_struct *p,
					 struct affinity_context *ctx,
					 struct rq *rq,
					 struct rq_flags *rf)
	__releases(rq->lock)
	__releases(p->pi_lock)
{
	const struct cpumask *cpu_allowed_mask = task_cpu_possible_mask(p);
	const struct cpumask *cpu_valid_mask = cpu_active_mask;
	bool kthread = p->flags & PF_KTHREAD;
	unsigned int dest_cpu;
	int ret = 0;

	update_rq_clock(rq);

	if (kthread || is_migration_disabled(p)) {
		/*
		 * Kernel threads are allowed on online && !active CPUs,
		 * however, during cpu-hot-unplug, even these might get pushed
		 * away if not KTHREAD_IS_PER_CPU.
		 *
		 * Specifically, migration_disabled() tasks must not fail the
		 * cpumask_any_and_distribute() pick below, esp. so on
		 * SCA_MIGRATE_ENABLE, otherwise we'll not call
		 * set_cpus_allowed_common() and actually reset p->cpus_ptr.
		 */
		cpu_valid_mask = cpu_online_mask;
	}

	if (!kthread && !cpumask_subset(ctx->new_mask, cpu_allowed_mask)) {
		ret = -EINVAL;
		goto out;
	}

	/*
	 * Must re-check here, to close a race against __kthread_bind(),
	 * sched_setaffinity() is not guaranteed to observe the flag.
	 */
	if ((ctx->flags & SCA_CHECK) && (p->flags & PF_NO_SETAFFINITY)) {
		ret = -EINVAL;
		goto out;
	}

	if (!(ctx->flags & SCA_MIGRATE_ENABLE)) {
		if (cpumask_equal(&p->cpus_mask, ctx->new_mask)) {
			if (ctx->flags & SCA_USER)
				swap(p->user_cpus_ptr, ctx->user_mask);
			goto out;
		}

		if (WARN_ON_ONCE(p == current &&
				 is_migration_disabled(p) &&
				 !cpumask_test_cpu(task_cpu(p), ctx->new_mask))) {
			ret = -EBUSY;
			goto out;
		}
	}

	/*
	 * Picking a ~random cpu helps in cases where we are changing affinity
	 * for groups of tasks (ie. cpuset), so that load balancing is not
	 * immediately required to distribute the tasks within their new mask.
	 */
	dest_cpu = cpumask_any_and_distribute(cpu_valid_mask, ctx->new_mask);
	if (dest_cpu >= nr_cpu_ids) {
		ret = -EINVAL;
		goto out;
	}

	__do_set_cpus_allowed(p, ctx);

	return affine_move_task(rq, p, rf, dest_cpu, ctx->flags);

out:
	task_rq_unlock(rq, p, rf);

	return ret;
}

/*
 * Change a given task's CPU affinity. Migrate the thread to a
 * proper CPU and schedule it away if the CPU it's executing on
 * is removed from the allowed bitmask.
 *
 * NOTE: the caller must have a valid reference to the task, the
 * task must not exit() & deallocate itself prematurely. The
 * call is not atomic; no spinlocks may be held.
 */
static int __set_cpus_allowed_ptr(struct task_struct *p,
				  struct affinity_context *ctx)
{
	struct rq_flags rf;
	struct rq *rq;

	rq = task_rq_lock(p, &rf);
	/*
	 * Masking should be skipped if SCA_USER or any of the SCA_MIGRATE_*
	 * flags are set.
	 */
	if (p->user_cpus_ptr &&
	    !(ctx->flags & (SCA_USER | SCA_MIGRATE_ENABLE | SCA_MIGRATE_DISABLE)) &&
	    cpumask_and(rq->scratch_mask, ctx->new_mask, p->user_cpus_ptr))
		ctx->new_mask = rq->scratch_mask;

	return __set_cpus_allowed_ptr_locked(p, ctx, rq, &rf);
}

int set_cpus_allowed_ptr(struct task_struct *p, const struct cpumask *new_mask)
{
	struct affinity_context ac = {
		.new_mask  = new_mask,
		.flags     = 0,
	};

	return __set_cpus_allowed_ptr(p, &ac);
}
EXPORT_SYMBOL_GPL(set_cpus_allowed_ptr);

/*
 * Change a given task's CPU affinity to the intersection of its current
 * affinity mask and @subset_mask, writing the resulting mask to @new_mask.
 * If user_cpus_ptr is defined, use it as the basis for restricting CPU
 * affinity or use cpu_online_mask instead.
 *
 * If the resulting mask is empty, leave the affinity unchanged and return
 * -EINVAL.
 */
static int restrict_cpus_allowed_ptr(struct task_struct *p,
				     struct cpumask *new_mask,
				     const struct cpumask *subset_mask)
{
	struct affinity_context ac = {
		.new_mask  = new_mask,
		.flags     = 0,
	};
	struct rq_flags rf;
	struct rq *rq;
	int err;

	rq = task_rq_lock(p, &rf);

	/*
	 * Forcefully restricting the affinity of a deadline task is
	 * likely to cause problems, so fail and noisily override the
	 * mask entirely.
	 */
	if (task_has_dl_policy(p) && dl_bandwidth_enabled()) {
		err = -EPERM;
		goto err_unlock;
	}

	if (!cpumask_and(new_mask, task_user_cpus(p), subset_mask)) {
		err = -EINVAL;
		goto err_unlock;
	}

	return __set_cpus_allowed_ptr_locked(p, &ac, rq, &rf);

err_unlock:
	task_rq_unlock(rq, p, &rf);
	return err;
}

/*
 * Restrict the CPU affinity of task @p so that it is a subset of
 * task_cpu_possible_mask() and point @p->user_cpus_ptr to a copy of the
 * old affinity mask. If the resulting mask is empty, we warn and walk
 * up the cpuset hierarchy until we find a suitable mask.
 */
void force_compatible_cpus_allowed_ptr(struct task_struct *p)
{
	cpumask_var_t new_mask;
	const struct cpumask *override_mask = task_cpu_possible_mask(p);

	alloc_cpumask_var(&new_mask, GFP_KERNEL);

	/*
	 * __migrate_task() can fail silently in the face of concurrent
	 * offlining of the chosen destination CPU, so take the hotplug
	 * lock to ensure that the migration succeeds.
	 */
	cpus_read_lock();
	if (!cpumask_available(new_mask))
		goto out_set_mask;

	if (!restrict_cpus_allowed_ptr(p, new_mask, override_mask))
		goto out_free_mask;

	/*
	 * We failed to find a valid subset of the affinity mask for the
	 * task, so override it based on its cpuset hierarchy.
	 */
	cpuset_cpus_allowed(p, new_mask);
	override_mask = new_mask;

out_set_mask:
	if (printk_ratelimit()) {
		printk_deferred("Overriding affinity for process %d (%s) to CPUs %*pbl\n",
				task_pid_nr(p), p->comm,
				cpumask_pr_args(override_mask));
	}

	WARN_ON(set_cpus_allowed_ptr(p, override_mask));
out_free_mask:
	cpus_read_unlock();
	free_cpumask_var(new_mask);
}

static int
__sched_setaffinity(struct task_struct *p, struct affinity_context *ctx);

/*
 * Restore the affinity of a task @p which was previously restricted by a
 * call to force_compatible_cpus_allowed_ptr().
 *
 * It is the caller's responsibility to serialise this with any calls to
 * force_compatible_cpus_allowed_ptr(@p).
 */
void relax_compatible_cpus_allowed_ptr(struct task_struct *p)
{
	struct affinity_context ac = {
		.new_mask  = task_user_cpus(p),
		.flags     = 0,
	};
	int ret;

	/*
	 * Try to restore the old affinity mask with __sched_setaffinity().
	 * Cpuset masking will be done there too.
	 */
	ret = __sched_setaffinity(p, &ac);
	WARN_ON_ONCE(ret);
}

void set_task_cpu(struct task_struct *p, unsigned int new_cpu)
{
#ifdef CONFIG_SCHED_DEBUG
	unsigned int state = READ_ONCE(p->__state);

	/*
	 * We should never call set_task_cpu() on a blocked task,
	 * ttwu() will sort out the placement.
	 */
	WARN_ON_ONCE(state != TASK_RUNNING && state != TASK_WAKING && !p->on_rq);

	/*
	 * Migrating fair class task must have p->on_rq = TASK_ON_RQ_MIGRATING,
	 * because schedstat_wait_{start,end} rebase migrating task's wait_start
	 * time relying on p->on_rq.
	 */
	WARN_ON_ONCE(state == TASK_RUNNING &&
		     p->sched_class == &fair_sched_class &&
		     (p->on_rq && !task_on_rq_migrating(p)));

#ifdef CONFIG_LOCKDEP
	/*
	 * The caller should hold either p->pi_lock or rq->lock, when changing
	 * a task's CPU. ->pi_lock for waking tasks, rq->lock for runnable tasks.
	 *
	 * sched_move_task() holds both and thus holding either pins the cgroup,
	 * see task_group().
	 *
	 * Furthermore, all task_rq users should acquire both locks, see
	 * task_rq_lock().
	 */
	WARN_ON_ONCE(debug_locks && !(lockdep_is_held(&p->pi_lock) ||
				      lockdep_is_held(__rq_lockp(task_rq(p)))));
#endif
	/*
	 * Clearly, migrating tasks to offline CPUs is a fairly daft thing.
	 */
	WARN_ON_ONCE(!cpu_online(new_cpu));

	WARN_ON_ONCE(is_migration_disabled(p));
#endif

	trace_sched_migrate_task(p, new_cpu);

	if (task_cpu(p) != new_cpu) {
		if (p->sched_class->migrate_task_rq)
			p->sched_class->migrate_task_rq(p, new_cpu);
		p->se.nr_migrations++;
		rseq_migrate(p);
		sched_mm_cid_migrate_from(p);
		perf_event_task_migrate(p);
	}

	__set_task_cpu(p, new_cpu);
}

#ifdef CONFIG_NUMA_BALANCING
static void __migrate_swap_task(struct task_struct *p, int cpu)
{
	if (task_on_rq_queued(p)) {
		struct rq *src_rq, *dst_rq;
		struct rq_flags srf, drf;

		src_rq = task_rq(p);
		dst_rq = cpu_rq(cpu);

		rq_pin_lock(src_rq, &srf);
		rq_pin_lock(dst_rq, &drf);

		deactivate_task(src_rq, p, 0);
		set_task_cpu(p, cpu);
		activate_task(dst_rq, p, 0);
		check_preempt_curr(dst_rq, p, 0);

		rq_unpin_lock(dst_rq, &drf);
		rq_unpin_lock(src_rq, &srf);

	} else {
		/*
		 * Task isn't running anymore; make it appear like we migrated
		 * it before it went to sleep. This means on wakeup we make the
		 * previous CPU our target instead of where it really is.
		 */
		p->wake_cpu = cpu;
	}
}

struct migration_swap_arg {
	struct task_struct *src_task, *dst_task;
	int src_cpu, dst_cpu;
};

static int migrate_swap_stop(void *data)
{
	struct migration_swap_arg *arg = data;
	struct rq *src_rq, *dst_rq;

	if (!cpu_active(arg->src_cpu) || !cpu_active(arg->dst_cpu))
		return -EAGAIN;

	src_rq = cpu_rq(arg->src_cpu);
	dst_rq = cpu_rq(arg->dst_cpu);

	guard(double_raw_spinlock)(&arg->src_task->pi_lock, &arg->dst_task->pi_lock);
	guard(double_rq_lock)(src_rq, dst_rq);

	if (task_cpu(arg->dst_task) != arg->dst_cpu)
		return -EAGAIN;

	if (task_cpu(arg->src_task) != arg->src_cpu)
		return -EAGAIN;

	if (!cpumask_test_cpu(arg->dst_cpu, arg->src_task->cpus_ptr))
		return -EAGAIN;

	if (!cpumask_test_cpu(arg->src_cpu, arg->dst_task->cpus_ptr))
		return -EAGAIN;

	__migrate_swap_task(arg->src_task, arg->dst_cpu);
	__migrate_swap_task(arg->dst_task, arg->src_cpu);

	return 0;
}

/*
 * Cross migrate two tasks
 */
int migrate_swap(struct task_struct *cur, struct task_struct *p,
		int target_cpu, int curr_cpu)
{
	struct migration_swap_arg arg;
	int ret = -EINVAL;

	arg = (struct migration_swap_arg){
		.src_task = cur,
		.src_cpu = curr_cpu,
		.dst_task = p,
		.dst_cpu = target_cpu,
	};

	if (arg.src_cpu == arg.dst_cpu)
		goto out;

	/*
	 * These three tests are all lockless; this is OK since all of them
	 * will be re-checked with proper locks held further down the line.
	 */
	if (!cpu_active(arg.src_cpu) || !cpu_active(arg.dst_cpu))
		goto out;

	if (!cpumask_test_cpu(arg.dst_cpu, arg.src_task->cpus_ptr))
		goto out;

	if (!cpumask_test_cpu(arg.src_cpu, arg.dst_task->cpus_ptr))
		goto out;

	trace_sched_swap_numa(cur, arg.src_cpu, p, arg.dst_cpu);
	ret = stop_two_cpus(arg.dst_cpu, arg.src_cpu, migrate_swap_stop, &arg);

out:
	return ret;
}
#endif /* CONFIG_NUMA_BALANCING */

/***
 * kick_process - kick a running thread to enter/exit the kernel
 * @p: the to-be-kicked thread
 *
 * Cause a process which is running on another CPU to enter
 * kernel-mode, without any delay. (to get signals handled.)
 *
 * NOTE: this function doesn't have to take the runqueue lock,
 * because all it wants to ensure is that the remote task enters
 * the kernel. If the IPI races and the task has been migrated
 * to another CPU then no harm is done and the purpose has been
 * achieved as well.
 */
void kick_process(struct task_struct *p)
{
	int cpu;

	preempt_disable();
	cpu = task_cpu(p);
	if ((cpu != smp_processor_id()) && task_curr(p))
		smp_send_reschedule(cpu);
	preempt_enable();
}
EXPORT_SYMBOL_GPL(kick_process);

/*
 * ->cpus_ptr is protected by both rq->lock and p->pi_lock
 *
 * A few notes on cpu_active vs cpu_online:
 *
 *  - cpu_active must be a subset of cpu_online
 *
 *  - on CPU-up we allow per-CPU kthreads on the online && !active CPU,
 *    see __set_cpus_allowed_ptr(). At this point the newly online
 *    CPU isn't yet part of the sched domains, and balancing will not
 *    see it.
 *
 *  - on CPU-down we clear cpu_active() to mask the sched domains and
 *    avoid the load balancer to place new tasks on the to be removed
 *    CPU. Existing tasks will remain running there and will be taken
 *    off.
 *
 * This means that fallback selection must not select !active CPUs.
 * And can assume that any active CPU must be online. Conversely
 * select_task_rq() below may allow selection of !active CPUs in order
 * to satisfy the above rules.
 */
static int select_fallback_rq(int cpu, struct task_struct *p)
{
	int nid = cpu_to_node(cpu);
	const struct cpumask *nodemask = NULL;
	enum { cpuset, possible, fail } state = cpuset;
	int dest_cpu;

	/*
	 * If the node that the CPU is on has been offlined, cpu_to_node()
	 * will return -1. There is no CPU on the node, and we should
	 * select the CPU on the other node.
	 */
	if (nid != -1) {
		nodemask = cpumask_of_node(nid);

		/* Look for allowed, online CPU in same node. */
		for_each_cpu(dest_cpu, nodemask) {
			if (is_cpu_allowed(p, dest_cpu))
				return dest_cpu;
		}
	}

	for (;;) {
		/* Any allowed, online CPU? */
		for_each_cpu(dest_cpu, p->cpus_ptr) {
			if (!is_cpu_allowed(p, dest_cpu))
				continue;

			goto out;
		}

		/* No more Mr. Nice Guy. */
		switch (state) {
		case cpuset:
			if (cpuset_cpus_allowed_fallback(p)) {
				state = possible;
				break;
			}
			fallthrough;
		case possible:
			/*
			 * XXX When called from select_task_rq() we only
			 * hold p->pi_lock and again violate locking order.
			 *
			 * More yuck to audit.
			 */
			do_set_cpus_allowed(p, task_cpu_possible_mask(p));
			state = fail;
			break;
		case fail:
			BUG();
			break;
		}
	}

out:
	if (state != cpuset) {
		/*
		 * Don't tell them about moving exiting tasks or
		 * kernel threads (both mm NULL), since they never
		 * leave kernel.
		 */
		if (p->mm && printk_ratelimit()) {
			printk_deferred("process %d (%s) no longer affine to cpu%d\n",
					task_pid_nr(p), p->comm, cpu);
		}
	}

	return dest_cpu;
}

/*
 * The caller (fork, wakeup) owns p->pi_lock, ->cpus_ptr is stable.
 */
static inline
int select_task_rq(struct task_struct *p, int cpu, int wake_flags)
{
	lockdep_assert_held(&p->pi_lock);

	if (p->nr_cpus_allowed > 1 && !is_migration_disabled(p))
		cpu = p->sched_class->select_task_rq(p, cpu, wake_flags);
	else
		cpu = cpumask_any(p->cpus_ptr);

	/*
	 * In order not to call set_task_cpu() on a blocking task we need
	 * to rely on ttwu() to place the task on a valid ->cpus_ptr
	 * CPU.
	 *
	 * Since this is common to all placement strategies, this lives here.
	 *
	 * [ this allows ->select_task() to simply return task_cpu(p) and
	 *   not worry about this generic constraint ]
	 */
	if (unlikely(!is_cpu_allowed(p, cpu)))
		cpu = select_fallback_rq(task_cpu(p), p);

	return cpu;
}

void sched_set_stop_task(int cpu, struct task_struct *stop)
{
	static struct lock_class_key stop_pi_lock;
	struct sched_param param = { .sched_priority = MAX_RT_PRIO - 1 };
	struct task_struct *old_stop = cpu_rq(cpu)->stop;

	if (stop) {
		/*
		 * Make it appear like a SCHED_FIFO task, its something
		 * userspace knows about and won't get confused about.
		 *
		 * Also, it will make PI more or less work without too
		 * much confusion -- but then, stop work should not
		 * rely on PI working anyway.
		 */
		sched_setscheduler_nocheck(stop, SCHED_FIFO, &param);

		stop->sched_class = &stop_sched_class;

		/*
		 * The PI code calls rt_mutex_setprio() with ->pi_lock held to
		 * adjust the effective priority of a task. As a result,
		 * rt_mutex_setprio() can trigger (RT) balancing operations,
		 * which can then trigger wakeups of the stop thread to push
		 * around the current task.
		 *
		 * The stop task itself will never be part of the PI-chain, it
		 * never blocks, therefore that ->pi_lock recursion is safe.
		 * Tell lockdep about this by placing the stop->pi_lock in its
		 * own class.
		 */
		lockdep_set_class(&stop->pi_lock, &stop_pi_lock);
	}

	cpu_rq(cpu)->stop = stop;

	if (old_stop) {
		/*
		 * Reset it back to a normal scheduling class so that
		 * it can die in pieces.
		 */
		old_stop->sched_class = &rt_sched_class;
	}
}

#else /* CONFIG_SMP */

static inline int __set_cpus_allowed_ptr(struct task_struct *p,
					 struct affinity_context *ctx)
{
	return set_cpus_allowed_ptr(p, ctx->new_mask);
}

static inline void migrate_disable_switch(struct rq *rq, struct task_struct *p) { }

static inline bool rq_has_pinned_tasks(struct rq *rq)
{
	return false;
}

static inline cpumask_t *alloc_user_cpus_ptr(int node)
{
	return NULL;
}

#endif /* !CONFIG_SMP */

static void
ttwu_stat(struct task_struct *p, int cpu, int wake_flags)
{
	struct rq *rq;

	if (!schedstat_enabled())
		return;

	rq = this_rq();

#ifdef CONFIG_SMP
	if (cpu == rq->cpu) {
		__schedstat_inc(rq->ttwu_local);
		__schedstat_inc(p->stats.nr_wakeups_local);
	} else {
		struct sched_domain *sd;

		__schedstat_inc(p->stats.nr_wakeups_remote);

		guard(rcu)();
		for_each_domain(rq->cpu, sd) {
			if (cpumask_test_cpu(cpu, sched_domain_span(sd))) {
				__schedstat_inc(sd->ttwu_wake_remote);
				break;
			}
		}
	}

	if (wake_flags & WF_MIGRATED)
		__schedstat_inc(p->stats.nr_wakeups_migrate);
#endif /* CONFIG_SMP */

	__schedstat_inc(rq->ttwu_count);
	__schedstat_inc(p->stats.nr_wakeups);

	if (wake_flags & WF_SYNC)
		__schedstat_inc(p->stats.nr_wakeups_sync);
}

/*
 * Mark the task runnable.
 */
static inline void ttwu_do_wakeup(struct task_struct *p)
{
	WRITE_ONCE(p->__state, TASK_RUNNING);
	trace_sched_wakeup(p);
}

static void
ttwu_do_activate(struct rq *rq, struct task_struct *p, int wake_flags,
		 struct rq_flags *rf)
{
	int en_flags = ENQUEUE_WAKEUP | ENQUEUE_NOCLOCK;

	lockdep_assert_rq_held(rq);

	if (p->sched_contributes_to_load)
		rq->nr_uninterruptible--;

#ifdef CONFIG_SMP
	if (wake_flags & WF_MIGRATED)
		en_flags |= ENQUEUE_MIGRATED;
	else
#endif
	if (p->in_iowait) {
		delayacct_blkio_end(p);
		atomic_dec(&task_rq(p)->nr_iowait);
	}

	activate_task(rq, p, en_flags);
	check_preempt_curr(rq, p, wake_flags);

	ttwu_do_wakeup(p);

#ifdef CONFIG_SMP
	if (p->sched_class->task_woken) {
		/*
		 * Our task @p is fully woken up and running; so it's safe to
		 * drop the rq->lock, hereafter rq is only used for statistics.
		 */
		rq_unpin_lock(rq, rf);
		p->sched_class->task_woken(rq, p);
		rq_repin_lock(rq, rf);
	}

	if (rq->idle_stamp) {
		u64 delta = rq_clock(rq) - rq->idle_stamp;
		u64 max = 2*rq->max_idle_balance_cost;

		update_avg(&rq->avg_idle, delta);

		if (rq->avg_idle > max)
			rq->avg_idle = max;

		rq->wake_stamp = jiffies;
		rq->wake_avg_idle = rq->avg_idle / 2;

		rq->idle_stamp = 0;
	}
#endif
}

/*
 * Consider @p being inside a wait loop:
 *
 *   for (;;) {
 *      set_current_state(TASK_UNINTERRUPTIBLE);
 *
 *      if (CONDITION)
 *         break;
 *
 *      schedule();
 *   }
 *   __set_current_state(TASK_RUNNING);
 *
 * between set_current_state() and schedule(). In this case @p is still
 * runnable, so all that needs doing is change p->state back to TASK_RUNNING in
 * an atomic manner.
 *
 * By taking task_rq(p)->lock we serialize against schedule(), if @p->on_rq
 * then schedule() must still happen and p->state can be changed to
 * TASK_RUNNING. Otherwise we lost the race, schedule() has happened, and we
 * need to do a full wakeup with enqueue.
 *
 * Returns: %true when the wakeup is done,
 *          %false otherwise.
 */
static int ttwu_runnable(struct task_struct *p, int wake_flags)
{
	struct rq_flags rf;
	struct rq *rq;
	int ret = 0;

	rq = __task_rq_lock(p, &rf);
	if (task_on_rq_queued(p)) {
		if (!task_on_cpu(rq, p)) {
			/*
			 * When on_rq && !on_cpu the task is preempted, see if
			 * it should preempt the task that is current now.
			 */
			update_rq_clock(rq);
			check_preempt_curr(rq, p, wake_flags);
		}
		ttwu_do_wakeup(p);
		ret = 1;
	}
	__task_rq_unlock(rq, &rf);

	return ret;
}

#ifdef CONFIG_SMP
void sched_ttwu_pending(void *arg)
{
	struct llist_node *llist = arg;
	struct rq *rq = this_rq();
	struct task_struct *p, *t;
	struct rq_flags rf;

	if (!llist)
		return;

	rq_lock_irqsave(rq, &rf);
	update_rq_clock(rq);

	llist_for_each_entry_safe(p, t, llist, wake_entry.llist) {
		if (WARN_ON_ONCE(p->on_cpu))
			smp_cond_load_acquire(&p->on_cpu, !VAL);

		if (WARN_ON_ONCE(task_cpu(p) != cpu_of(rq)))
			set_task_cpu(p, cpu_of(rq));

		ttwu_do_activate(rq, p, p->sched_remote_wakeup ? WF_MIGRATED : 0, &rf);
	}

	/*
	 * Must be after enqueueing at least once task such that
	 * idle_cpu() does not observe a false-negative -- if it does,
	 * it is possible for select_idle_siblings() to stack a number
	 * of tasks on this CPU during that window.
	 *
	 * It is ok to clear ttwu_pending when another task pending.
	 * We will receive IPI after local irq enabled and then enqueue it.
	 * Since now nr_running > 0, idle_cpu() will always get correct result.
	 */
	WRITE_ONCE(rq->ttwu_pending, 0);
	rq_unlock_irqrestore(rq, &rf);
}

/*
 * Prepare the scene for sending an IPI for a remote smp_call
 *
 * Returns true if the caller can proceed with sending the IPI.
 * Returns false otherwise.
 */
bool call_function_single_prep_ipi(int cpu)
{
	if (set_nr_if_polling(cpu_rq(cpu)->idle)) {
		trace_sched_wake_idle_without_ipi(cpu);
		return false;
	}

	return true;
}

/*
 * Queue a task on the target CPUs wake_list and wake the CPU via IPI if
 * necessary. The wakee CPU on receipt of the IPI will queue the task
 * via sched_ttwu_wakeup() for activation so the wakee incurs the cost
 * of the wakeup instead of the waker.
 */
static void __ttwu_queue_wakelist(struct task_struct *p, int cpu, int wake_flags)
{
	struct rq *rq = cpu_rq(cpu);

	p->sched_remote_wakeup = !!(wake_flags & WF_MIGRATED);

	WRITE_ONCE(rq->ttwu_pending, 1);
	__smp_call_single_queue(cpu, &p->wake_entry.llist);
}

void wake_up_if_idle(int cpu)
{
	struct rq *rq = cpu_rq(cpu);

	guard(rcu)();
	if (is_idle_task(rcu_dereference(rq->curr))) {
		guard(rq_lock_irqsave)(rq);
		if (is_idle_task(rq->curr))
			resched_curr(rq);
	}
}

bool cpus_share_cache(int this_cpu, int that_cpu)
{
	if (this_cpu == that_cpu)
		return true;

	return per_cpu(sd_llc_id, this_cpu) == per_cpu(sd_llc_id, that_cpu);
}

static inline bool ttwu_queue_cond(struct task_struct *p, int cpu)
{
	/*
	 * Do not complicate things with the async wake_list while the CPU is
	 * in hotplug state.
	 */
	if (!cpu_active(cpu))
		return false;

	/* Ensure the task will still be allowed to run on the CPU. */
	if (!cpumask_test_cpu(cpu, p->cpus_ptr))
		return false;

	/*
	 * If the CPU does not share cache, then queue the task on the
	 * remote rqs wakelist to avoid accessing remote data.
	 */
	if (!cpus_share_cache(smp_processor_id(), cpu))
		return true;

	if (cpu == smp_processor_id())
		return false;

	/*
	 * If the wakee cpu is idle, or the task is descheduling and the
	 * only running task on the CPU, then use the wakelist to offload
	 * the task activation to the idle (or soon-to-be-idle) CPU as
	 * the current CPU is likely busy. nr_running is checked to
	 * avoid unnecessary task stacking.
	 *
	 * Note that we can only get here with (wakee) p->on_rq=0,
	 * p->on_cpu can be whatever, we've done the dequeue, so
	 * the wakee has been accounted out of ->nr_running.
	 */
	if (!cpu_rq(cpu)->nr_running)
		return true;

	return false;
}

static bool ttwu_queue_wakelist(struct task_struct *p, int cpu, int wake_flags)
{
	if (sched_feat(TTWU_QUEUE) && ttwu_queue_cond(p, cpu)) {
		sched_clock_cpu(cpu); /* Sync clocks across CPUs */
		__ttwu_queue_wakelist(p, cpu, wake_flags);
		return true;
	}

	return false;
}

#else /* !CONFIG_SMP */

static inline bool ttwu_queue_wakelist(struct task_struct *p, int cpu, int wake_flags)
{
	return false;
}

#endif /* CONFIG_SMP */

static void ttwu_queue(struct task_struct *p, int cpu, int wake_flags)
{
	struct rq *rq = cpu_rq(cpu);
	struct rq_flags rf;

	if (ttwu_queue_wakelist(p, cpu, wake_flags))
		return;

	rq_lock(rq, &rf);
	update_rq_clock(rq);
	ttwu_do_activate(rq, p, wake_flags, &rf);
	rq_unlock(rq, &rf);
}

/*
 * Invoked from try_to_wake_up() to check whether the task can be woken up.
 *
 * The caller holds p::pi_lock if p != current or has preemption
 * disabled when p == current.
 *
 * The rules of PREEMPT_RT saved_state:
 *
 *   The related locking code always holds p::pi_lock when updating
 *   p::saved_state, which means the code is fully serialized in both cases.
 *
 *   The lock wait and lock wakeups happen via TASK_RTLOCK_WAIT. No other
 *   bits set. This allows to distinguish all wakeup scenarios.
 */
static __always_inline
bool ttwu_state_match(struct task_struct *p, unsigned int state, int *success)
{
	int match;

	if (IS_ENABLED(CONFIG_DEBUG_PREEMPT)) {
		WARN_ON_ONCE((state & TASK_RTLOCK_WAIT) &&
			     state != TASK_RTLOCK_WAIT);
	}

	*success = !!(match = __task_state_match(p, state));

#ifdef CONFIG_PREEMPT_RT
	/*
	 * Saved state preserves the task state across blocking on
	 * an RT lock.  If the state matches, set p::saved_state to
	 * TASK_RUNNING, but do not wake the task because it waits
	 * for a lock wakeup. Also indicate success because from
	 * the regular waker's point of view this has succeeded.
	 *
	 * After acquiring the lock the task will restore p::__state
	 * from p::saved_state which ensures that the regular
	 * wakeup is not lost. The restore will also set
	 * p::saved_state to TASK_RUNNING so any further tests will
	 * not result in false positives vs. @success
	 */
	if (match < 0)
		p->saved_state = TASK_RUNNING;
#endif
	return match > 0;
}

/*
 * Notes on Program-Order guarantees on SMP systems.
 *
 *  MIGRATION
 *
 * The basic program-order guarantee on SMP systems is that when a task [t]
 * migrates, all its activity on its old CPU [c0] happens-before any subsequent
 * execution on its new CPU [c1].
 *
 * For migration (of runnable tasks) this is provided by the following means:
 *
 *  A) UNLOCK of the rq(c0)->lock scheduling out task t
 *  B) migration for t is required to synchronize *both* rq(c0)->lock and
 *     rq(c1)->lock (if not at the same time, then in that order).
 *  C) LOCK of the rq(c1)->lock scheduling in task
 *
 * Release/acquire chaining guarantees that B happens after A and C after B.
 * Note: the CPU doing B need not be c0 or c1
 *
 * Example:
 *
 *   CPU0            CPU1            CPU2
 *
 *   LOCK rq(0)->lock
 *   sched-out X
 *   sched-in Y
 *   UNLOCK rq(0)->lock
 *
 *                                   LOCK rq(0)->lock // orders against CPU0
 *                                   dequeue X
 *                                   UNLOCK rq(0)->lock
 *
 *                                   LOCK rq(1)->lock
 *                                   enqueue X
 *                                   UNLOCK rq(1)->lock
 *
 *                   LOCK rq(1)->lock // orders against CPU2
 *                   sched-out Z
 *                   sched-in X
 *                   UNLOCK rq(1)->lock
 *
 *
 *  BLOCKING -- aka. SLEEP + WAKEUP
 *
 * For blocking we (obviously) need to provide the same guarantee as for
 * migration. However the means are completely different as there is no lock
 * chain to provide order. Instead we do:
 *
 *   1) smp_store_release(X->on_cpu, 0)   -- finish_task()
 *   2) smp_cond_load_acquire(!X->on_cpu) -- try_to_wake_up()
 *
 * Example:
 *
 *   CPU0 (schedule)  CPU1 (try_to_wake_up) CPU2 (schedule)
 *
 *   LOCK rq(0)->lock LOCK X->pi_lock
 *   dequeue X
 *   sched-out X
 *   smp_store_release(X->on_cpu, 0);
 *
 *                    smp_cond_load_acquire(&X->on_cpu, !VAL);
 *                    X->state = WAKING
 *                    set_task_cpu(X,2)
 *
 *                    LOCK rq(2)->lock
 *                    enqueue X
 *                    X->state = RUNNING
 *                    UNLOCK rq(2)->lock
 *
 *                                          LOCK rq(2)->lock // orders against CPU1
 *                                          sched-out Z
 *                                          sched-in X
 *                                          UNLOCK rq(2)->lock
 *
 *                    UNLOCK X->pi_lock
 *   UNLOCK rq(0)->lock
 *
 *
 * However, for wakeups there is a second guarantee we must provide, namely we
 * must ensure that CONDITION=1 done by the caller can not be reordered with
 * accesses to the task state; see try_to_wake_up() and set_current_state().
 */

/**
 * try_to_wake_up - wake up a thread
 * @p: the thread to be awakened
 * @state: the mask of task states that can be woken
 * @wake_flags: wake modifier flags (WF_*)
 *
 * Conceptually does:
 *
 *   If (@state & @p->state) @p->state = TASK_RUNNING.
 *
 * If the task was not queued/runnable, also place it back on a runqueue.
 *
 * This function is atomic against schedule() which would dequeue the task.
 *
 * It issues a full memory barrier before accessing @p->state, see the comment
 * with set_current_state().
 *
 * Uses p->pi_lock to serialize against concurrent wake-ups.
 *
 * Relies on p->pi_lock stabilizing:
 *  - p->sched_class
 *  - p->cpus_ptr
 *  - p->sched_task_group
 * in order to do migration, see its use of select_task_rq()/set_task_cpu().
 *
 * Tries really hard to only take one task_rq(p)->lock for performance.
 * Takes rq->lock in:
 *  - ttwu_runnable()    -- old rq, unavoidable, see comment there;
 *  - ttwu_queue()       -- new rq, for enqueue of the task;
 *  - psi_ttwu_dequeue() -- much sadness :-( accounting will kill us.
 *
 * As a consequence we race really badly with just about everything. See the
 * many memory barriers and their comments for details.
 *
 * Return: %true if @p->state changes (an actual wakeup was done),
 *	   %false otherwise.
 */
int try_to_wake_up(struct task_struct *p, unsigned int state, int wake_flags)
{
	guard(preempt)();
	int cpu, success = 0;

	if (p == current) {
		/*
		 * We're waking current, this means 'p->on_rq' and 'task_cpu(p)
		 * == smp_processor_id()'. Together this means we can special
		 * case the whole 'p->on_rq && ttwu_runnable()' case below
		 * without taking any locks.
		 *
		 * In particular:
		 *  - we rely on Program-Order guarantees for all the ordering,
		 *  - we're serialized against set_special_state() by virtue of
		 *    it disabling IRQs (this allows not taking ->pi_lock).
		 */
		if (!ttwu_state_match(p, state, &success))
			goto out;

		trace_sched_waking(p);
		ttwu_do_wakeup(p);
		goto out;
	}

	/*
	 * If we are going to wake up a thread waiting for CONDITION we
	 * need to ensure that CONDITION=1 done by the caller can not be
	 * reordered with p->state check below. This pairs with smp_store_mb()
	 * in set_current_state() that the waiting thread does.
	 */
	scoped_guard (raw_spinlock_irqsave, &p->pi_lock) {
		smp_mb__after_spinlock();
		if (!ttwu_state_match(p, state, &success))
			break;

		trace_sched_waking(p);

		/*
		 * Ensure we load p->on_rq _after_ p->state, otherwise it would
		 * be possible to, falsely, observe p->on_rq == 0 and get stuck
		 * in smp_cond_load_acquire() below.
		 *
		 * sched_ttwu_pending()			try_to_wake_up()
		 *   STORE p->on_rq = 1			  LOAD p->state
		 *   UNLOCK rq->lock
		 *
		 * __schedule() (switch to task 'p')
		 *   LOCK rq->lock			  smp_rmb();
		 *   smp_mb__after_spinlock();
		 *   UNLOCK rq->lock
		 *
		 * [task p]
		 *   STORE p->state = UNINTERRUPTIBLE	  LOAD p->on_rq
		 *
		 * Pairs with the LOCK+smp_mb__after_spinlock() on rq->lock in
		 * __schedule().  See the comment for smp_mb__after_spinlock().
		 *
		 * A similar smb_rmb() lives in try_invoke_on_locked_down_task().
		 */
		smp_rmb();
		if (READ_ONCE(p->on_rq) && ttwu_runnable(p, wake_flags))
			break;

#ifdef CONFIG_SMP
		/*
		 * Ensure we load p->on_cpu _after_ p->on_rq, otherwise it would be
		 * possible to, falsely, observe p->on_cpu == 0.
		 *
		 * One must be running (->on_cpu == 1) in order to remove oneself
		 * from the runqueue.
		 *
		 * __schedule() (switch to task 'p')	try_to_wake_up()
		 *   STORE p->on_cpu = 1		  LOAD p->on_rq
		 *   UNLOCK rq->lock
		 *
		 * __schedule() (put 'p' to sleep)
		 *   LOCK rq->lock			  smp_rmb();
		 *   smp_mb__after_spinlock();
		 *   STORE p->on_rq = 0			  LOAD p->on_cpu
		 *
		 * Pairs with the LOCK+smp_mb__after_spinlock() on rq->lock in
		 * __schedule().  See the comment for smp_mb__after_spinlock().
		 *
		 * Form a control-dep-acquire with p->on_rq == 0 above, to ensure
		 * schedule()'s deactivate_task() has 'happened' and p will no longer
		 * care about it's own p->state. See the comment in __schedule().
		 */
		smp_acquire__after_ctrl_dep();

		/*
		 * We're doing the wakeup (@success == 1), they did a dequeue (p->on_rq
		 * == 0), which means we need to do an enqueue, change p->state to
		 * TASK_WAKING such that we can unlock p->pi_lock before doing the
		 * enqueue, such as ttwu_queue_wakelist().
		 */
		WRITE_ONCE(p->__state, TASK_WAKING);

		/*
		 * If the owning (remote) CPU is still in the middle of schedule() with
		 * this task as prev, considering queueing p on the remote CPUs wake_list
		 * which potentially sends an IPI instead of spinning on p->on_cpu to
		 * let the waker make forward progress. This is safe because IRQs are
		 * disabled and the IPI will deliver after on_cpu is cleared.
		 *
		 * Ensure we load task_cpu(p) after p->on_cpu:
		 *
		 * set_task_cpu(p, cpu);
		 *   STORE p->cpu = @cpu
		 * __schedule() (switch to task 'p')
		 *   LOCK rq->lock
		 *   smp_mb__after_spin_lock()		smp_cond_load_acquire(&p->on_cpu)
		 *   STORE p->on_cpu = 1		LOAD p->cpu
		 *
		 * to ensure we observe the correct CPU on which the task is currently
		 * scheduling.
		 */
		if (smp_load_acquire(&p->on_cpu) &&
		    ttwu_queue_wakelist(p, task_cpu(p), wake_flags))
			break;

		/*
		 * If the owning (remote) CPU is still in the middle of schedule() with
		 * this task as prev, wait until it's done referencing the task.
		 *
		 * Pairs with the smp_store_release() in finish_task().
		 *
		 * This ensures that tasks getting woken will be fully ordered against
		 * their previous state and preserve Program Order.
		 */
		smp_cond_load_acquire(&p->on_cpu, !VAL);

		cpu = select_task_rq(p, p->wake_cpu, wake_flags | WF_TTWU);
		if (task_cpu(p) != cpu) {
			if (p->in_iowait) {
				delayacct_blkio_end(p);
				atomic_dec(&task_rq(p)->nr_iowait);
			}

			wake_flags |= WF_MIGRATED;
			psi_ttwu_dequeue(p);
			set_task_cpu(p, cpu);
		}
#else
		cpu = task_cpu(p);
#endif /* CONFIG_SMP */

		ttwu_queue(p, cpu, wake_flags);
	}
out:
	if (success)
		ttwu_stat(p, task_cpu(p), wake_flags);

	return success;
}

static bool __task_needs_rq_lock(struct task_struct *p)
{
	unsigned int state = READ_ONCE(p->__state);

	/*
	 * Since pi->lock blocks try_to_wake_up(), we don't need rq->lock when
	 * the task is blocked. Make sure to check @state since ttwu() can drop
	 * locks at the end, see ttwu_queue_wakelist().
	 */
	if (state == TASK_RUNNING || state == TASK_WAKING)
		return true;

	/*
	 * Ensure we load p->on_rq after p->__state, otherwise it would be
	 * possible to, falsely, observe p->on_rq == 0.
	 *
	 * See try_to_wake_up() for a longer comment.
	 */
	smp_rmb();
	if (p->on_rq)
		return true;

#ifdef CONFIG_SMP
	/*
	 * Ensure the task has finished __schedule() and will not be referenced
	 * anymore. Again, see try_to_wake_up() for a longer comment.
	 */
	smp_rmb();
	smp_cond_load_acquire(&p->on_cpu, !VAL);
#endif

	return false;
}

/**
 * task_call_func - Invoke a function on task in fixed state
 * @p: Process for which the function is to be invoked, can be @current.
 * @func: Function to invoke.
 * @arg: Argument to function.
 *
 * Fix the task in it's current state by avoiding wakeups and or rq operations
 * and call @func(@arg) on it.  This function can use ->on_rq and task_curr()
 * to work out what the state is, if required.  Given that @func can be invoked
 * with a runqueue lock held, it had better be quite lightweight.
 *
 * Returns:
 *   Whatever @func returns
 */
int task_call_func(struct task_struct *p, task_call_f func, void *arg)
{
	struct rq *rq = NULL;
	struct rq_flags rf;
	int ret;

	raw_spin_lock_irqsave(&p->pi_lock, rf.flags);

	if (__task_needs_rq_lock(p))
		rq = __task_rq_lock(p, &rf);

	/*
	 * At this point the task is pinned; either:
	 *  - blocked and we're holding off wakeups	 (pi->lock)
	 *  - woken, and we're holding off enqueue	 (rq->lock)
	 *  - queued, and we're holding off schedule	 (rq->lock)
	 *  - running, and we're holding off de-schedule (rq->lock)
	 *
	 * The called function (@func) can use: task_curr(), p->on_rq and
	 * p->__state to differentiate between these states.
	 */
	ret = func(p, arg);

	if (rq)
		rq_unlock(rq, &rf);

	raw_spin_unlock_irqrestore(&p->pi_lock, rf.flags);
	return ret;
}

/**
 * cpu_curr_snapshot - Return a snapshot of the currently running task
 * @cpu: The CPU on which to snapshot the task.
 *
 * Returns the task_struct pointer of the task "currently" running on
 * the specified CPU.  If the same task is running on that CPU throughout,
 * the return value will be a pointer to that task's task_struct structure.
 * If the CPU did any context switches even vaguely concurrently with the
 * execution of this function, the return value will be a pointer to the
 * task_struct structure of a randomly chosen task that was running on
 * that CPU somewhere around the time that this function was executing.
 *
 * If the specified CPU was offline, the return value is whatever it
 * is, perhaps a pointer to the task_struct structure of that CPU's idle
 * task, but there is no guarantee.  Callers wishing a useful return
 * value must take some action to ensure that the specified CPU remains
 * online throughout.
 *
 * This function executes full memory barriers before and after fetching
 * the pointer, which permits the caller to confine this function's fetch
 * with respect to the caller's accesses to other shared variables.
 */
struct task_struct *cpu_curr_snapshot(int cpu)
{
	struct task_struct *t;

	smp_mb(); /* Pairing determined by caller's synchronization design. */
	t = rcu_dereference(cpu_curr(cpu));
	smp_mb(); /* Pairing determined by caller's synchronization design. */
	return t;
}

/**
 * wake_up_process - Wake up a specific process
 * @p: The process to be woken up.
 *
 * Attempt to wake up the nominated process and move it to the set of runnable
 * processes.
 *
 * Return: 1 if the process was woken up, 0 if it was already running.
 *
 * This function executes a full memory barrier before accessing the task state.
 */
int wake_up_process(struct task_struct *p)
{
	return try_to_wake_up(p, TASK_NORMAL, 0);
}
EXPORT_SYMBOL(wake_up_process);

int wake_up_state(struct task_struct *p, unsigned int state)
{
	return try_to_wake_up(p, state, 0);
}

/*
 * Perform scheduler related setup for a newly forked process p.
 * p is forked by current.
 *
 * __sched_fork() is basic setup used by init_idle() too:
 */
static void __sched_fork(unsigned long clone_flags, struct task_struct *p)
{
	p->on_rq			= 0;

	p->se.on_rq			= 0;
	p->se.exec_start		= 0;
	p->se.sum_exec_runtime		= 0;
	p->se.prev_sum_exec_runtime	= 0;
	p->se.nr_migrations		= 0;
	p->se.vruntime			= 0;
	p->se.vlag			= 0;
	p->se.slice			= sysctl_sched_base_slice;
	INIT_LIST_HEAD(&p->se.group_node);

#ifdef CONFIG_FAIR_GROUP_SCHED
	p->se.cfs_rq			= NULL;
#endif

#ifdef CONFIG_SCHEDSTATS
	/* Even if schedstat is disabled, there should not be garbage */
	memset(&p->stats, 0, sizeof(p->stats));
#endif

	RB_CLEAR_NODE(&p->dl.rb_node);
	init_dl_task_timer(&p->dl);
	init_dl_inactive_task_timer(&p->dl);
	__dl_clear_params(p);

	INIT_LIST_HEAD(&p->rt.run_list);
	p->rt.timeout		= 0;
	p->rt.time_slice	= sched_rr_timeslice;
	p->rt.on_rq		= 0;
	p->rt.on_list		= 0;

#ifdef CONFIG_PREEMPT_NOTIFIERS
	INIT_HLIST_HEAD(&p->preempt_notifiers);
#endif

#ifdef CONFIG_COMPACTION
	p->capture_control = NULL;
#endif
	init_numa_balancing(clone_flags, p);
#ifdef CONFIG_SMP
	p->wake_entry.u_flags = CSD_TYPE_TTWU;
	p->migration_pending = NULL;
#endif
	init_sched_mm_cid(p);
}

DEFINE_STATIC_KEY_FALSE(sched_numa_balancing);

#ifdef CONFIG_NUMA_BALANCING

int sysctl_numa_balancing_mode;

static void __set_numabalancing_state(bool enabled)
{
	if (enabled)
		static_branch_enable(&sched_numa_balancing);
	else
		static_branch_disable(&sched_numa_balancing);
}

void set_numabalancing_state(bool enabled)
{
	if (enabled)
		sysctl_numa_balancing_mode = NUMA_BALANCING_NORMAL;
	else
		sysctl_numa_balancing_mode = NUMA_BALANCING_DISABLED;
	__set_numabalancing_state(enabled);
}

#ifdef CONFIG_PROC_SYSCTL
static void reset_memory_tiering(void)
{
	struct pglist_data *pgdat;

	for_each_online_pgdat(pgdat) {
		pgdat->nbp_threshold = 0;
		pgdat->nbp_th_nr_cand = node_page_state(pgdat, PGPROMOTE_CANDIDATE);
		pgdat->nbp_th_start = jiffies_to_msecs(jiffies);
	}
}

static int sysctl_numa_balancing(struct ctl_table *table, int write,
			  void *buffer, size_t *lenp, loff_t *ppos)
{
	struct ctl_table t;
	int err;
	int state = sysctl_numa_balancing_mode;

	if (write && !capable(CAP_SYS_ADMIN))
		return -EPERM;

	t = *table;
	t.data = &state;
	err = proc_dointvec_minmax(&t, write, buffer, lenp, ppos);
	if (err < 0)
		return err;
	if (write) {
		if (!(sysctl_numa_balancing_mode & NUMA_BALANCING_MEMORY_TIERING) &&
		    (state & NUMA_BALANCING_MEMORY_TIERING))
			reset_memory_tiering();
		sysctl_numa_balancing_mode = state;
		__set_numabalancing_state(state);
	}
	return err;
}
#endif
#endif

#ifdef CONFIG_SCHEDSTATS

DEFINE_STATIC_KEY_FALSE(sched_schedstats);

static void set_schedstats(bool enabled)
{
	if (enabled)
		static_branch_enable(&sched_schedstats);
	else
		static_branch_disable(&sched_schedstats);
}

void force_schedstat_enabled(void)
{
	if (!schedstat_enabled()) {
		pr_info("kernel profiling enabled schedstats, disable via kernel.sched_schedstats.\n");
		static_branch_enable(&sched_schedstats);
	}
}

static int __init setup_schedstats(char *str)
{
	int ret = 0;
	if (!str)
		goto out;

	if (!strcmp(str, "enable")) {
		set_schedstats(true);
		ret = 1;
	} else if (!strcmp(str, "disable")) {
		set_schedstats(false);
		ret = 1;
	}
out:
	if (!ret)
		pr_warn("Unable to parse schedstats=\n");

	return ret;
}
__setup("schedstats=", setup_schedstats);

#ifdef CONFIG_PROC_SYSCTL
static int sysctl_schedstats(struct ctl_table *table, int write, void *buffer,
		size_t *lenp, loff_t *ppos)
{
	struct ctl_table t;
	int err;
	int state = static_branch_likely(&sched_schedstats);

	if (write && !capable(CAP_SYS_ADMIN))
		return -EPERM;

	t = *table;
	t.data = &state;
	err = proc_dointvec_minmax(&t, write, buffer, lenp, ppos);
	if (err < 0)
		return err;
	if (write)
		set_schedstats(state);
	return err;
}
#endif /* CONFIG_PROC_SYSCTL */
#endif /* CONFIG_SCHEDSTATS */

#ifdef CONFIG_SYSCTL
static struct ctl_table sched_core_sysctls[] = {
#ifdef CONFIG_SCHEDSTATS
	{
		.procname       = "sched_schedstats",
		.data           = NULL,
		.maxlen         = sizeof(unsigned int),
		.mode           = 0644,
		.proc_handler   = sysctl_schedstats,
		.extra1         = SYSCTL_ZERO,
		.extra2         = SYSCTL_ONE,
	},
#endif /* CONFIG_SCHEDSTATS */
#ifdef CONFIG_UCLAMP_TASK
	{
		.procname       = "sched_util_clamp_min",
		.data           = &sysctl_sched_uclamp_util_min,
		.maxlen         = sizeof(unsigned int),
		.mode           = 0644,
		.proc_handler   = sysctl_sched_uclamp_handler,
	},
	{
		.procname       = "sched_util_clamp_max",
		.data           = &sysctl_sched_uclamp_util_max,
		.maxlen         = sizeof(unsigned int),
		.mode           = 0644,
		.proc_handler   = sysctl_sched_uclamp_handler,
	},
	{
		.procname       = "sched_util_clamp_min_rt_default",
		.data           = &sysctl_sched_uclamp_util_min_rt_default,
		.maxlen         = sizeof(unsigned int),
		.mode           = 0644,
		.proc_handler   = sysctl_sched_uclamp_handler,
	},
#endif /* CONFIG_UCLAMP_TASK */
#ifdef CONFIG_NUMA_BALANCING
	{
		.procname	= "numa_balancing",
		.data		= NULL, /* filled in by handler */
		.maxlen		= sizeof(unsigned int),
		.mode		= 0644,
		.proc_handler	= sysctl_numa_balancing,
		.extra1		= SYSCTL_ZERO,
		.extra2		= SYSCTL_FOUR,
	},
#endif /* CONFIG_NUMA_BALANCING */
	{}
};
static int __init sched_core_sysctl_init(void)
{
	register_sysctl_init("kernel", sched_core_sysctls);
	return 0;
}
late_initcall(sched_core_sysctl_init);
#endif /* CONFIG_SYSCTL */

/*
 * fork()/clone()-time setup:
 */
int sched_fork(unsigned long clone_flags, struct task_struct *p)
{
	__sched_fork(clone_flags, p);
	/*
	 * We mark the process as NEW here. This guarantees that
	 * nobody will actually run it, and a signal or other external
	 * event cannot wake it up and insert it on the runqueue either.
	 */
	p->__state = TASK_NEW;

	/*
	 * Make sure we do not leak PI boosting priority to the child.
	 */
	p->prio = current->normal_prio;

	uclamp_fork(p);

	/*
	 * Revert to default priority/policy on fork if requested.
	 */
	if (unlikely(p->sched_reset_on_fork)) {
		if (task_has_dl_policy(p) || task_has_rt_policy(p)) {
			p->policy = SCHED_NORMAL;
			p->static_prio = NICE_TO_PRIO(0);
			p->rt_priority = 0;
		} else if (PRIO_TO_NICE(p->static_prio) < 0)
			p->static_prio = NICE_TO_PRIO(0);

		p->prio = p->normal_prio = p->static_prio;
		set_load_weight(p, false);

		/*
		 * We don't need the reset flag anymore after the fork. It has
		 * fulfilled its duty:
		 */
		p->sched_reset_on_fork = 0;
	}

	if (dl_prio(p->prio))
		return -EAGAIN;
	else if (rt_prio(p->prio))
		p->sched_class = &rt_sched_class;
	else
		p->sched_class = &fair_sched_class;

	init_entity_runnable_average(&p->se);


#ifdef CONFIG_SCHED_INFO
	if (likely(sched_info_on()))
		memset(&p->sched_info, 0, sizeof(p->sched_info));
#endif
#if defined(CONFIG_SMP)
	p->on_cpu = 0;
#endif
	init_task_preempt_count(p);
#ifdef CONFIG_SMP
	plist_node_init(&p->pushable_tasks, MAX_PRIO);
	RB_CLEAR_NODE(&p->pushable_dl_tasks);
#endif
	return 0;
}

void sched_cgroup_fork(struct task_struct *p, struct kernel_clone_args *kargs)
{
	unsigned long flags;

	/*
	 * Because we're not yet on the pid-hash, p->pi_lock isn't strictly
	 * required yet, but lockdep gets upset if rules are violated.
	 */
	raw_spin_lock_irqsave(&p->pi_lock, flags);
#ifdef CONFIG_CGROUP_SCHED
	if (1) {
		struct task_group *tg;
		tg = container_of(kargs->cset->subsys[cpu_cgrp_id],
				  struct task_group, css);
		tg = autogroup_task_group(p, tg);
		p->sched_task_group = tg;
	}
#endif
	rseq_migrate(p);
	/*
	 * We're setting the CPU for the first time, we don't migrate,
	 * so use __set_task_cpu().
	 */
	__set_task_cpu(p, smp_processor_id());
	if (p->sched_class->task_fork)
		p->sched_class->task_fork(p);
	raw_spin_unlock_irqrestore(&p->pi_lock, flags);
}

void sched_post_fork(struct task_struct *p)
{
	uclamp_post_fork(p);
}

unsigned long to_ratio(u64 period, u64 runtime)
{
	if (runtime == RUNTIME_INF)
		return BW_UNIT;

	/*
	 * Doing this here saves a lot of checks in all
	 * the calling paths, and returning zero seems
	 * safe for them anyway.
	 */
	if (period == 0)
		return 0;

	return div64_u64(runtime << BW_SHIFT, period);
}

/*
 * wake_up_new_task - wake up a newly created task for the first time.
 *
 * This function will do some initial scheduler statistics housekeeping
 * that must be done for every newly created context, then puts the task
 * on the runqueue and wakes it.
 */
void wake_up_new_task(struct task_struct *p)
{
	struct rq_flags rf;
	struct rq *rq;

	raw_spin_lock_irqsave(&p->pi_lock, rf.flags);
	WRITE_ONCE(p->__state, TASK_RUNNING);
#ifdef CONFIG_SMP
	/*
	 * Fork balancing, do it here and not earlier because:
	 *  - cpus_ptr can change in the fork path
	 *  - any previously selected CPU might disappear through hotplug
	 *
	 * Use __set_task_cpu() to avoid calling sched_class::migrate_task_rq,
	 * as we're not fully set-up yet.
	 */
	p->recent_used_cpu = task_cpu(p);
	rseq_migrate(p);
	__set_task_cpu(p, select_task_rq(p, task_cpu(p), WF_FORK));
#endif
	rq = __task_rq_lock(p, &rf);
	update_rq_clock(rq);
	post_init_entity_util_avg(p);

	activate_task(rq, p, ENQUEUE_NOCLOCK);
	trace_sched_wakeup_new(p);
	check_preempt_curr(rq, p, WF_FORK);
#ifdef CONFIG_SMP
	if (p->sched_class->task_woken) {
		/*
		 * Nothing relies on rq->lock after this, so it's fine to
		 * drop it.
		 */
		rq_unpin_lock(rq, &rf);
		p->sched_class->task_woken(rq, p);
		rq_repin_lock(rq, &rf);
	}
#endif
	task_rq_unlock(rq, p, &rf);
}

#ifdef CONFIG_PREEMPT_NOTIFIERS

static DEFINE_STATIC_KEY_FALSE(preempt_notifier_key);

void preempt_notifier_inc(void)
{
	static_branch_inc(&preempt_notifier_key);
}
EXPORT_SYMBOL_GPL(preempt_notifier_inc);

void preempt_notifier_dec(void)
{
	static_branch_dec(&preempt_notifier_key);
}
EXPORT_SYMBOL_GPL(preempt_notifier_dec);

/**
 * preempt_notifier_register - tell me when current is being preempted & rescheduled
 * @notifier: notifier struct to register
 */
void preempt_notifier_register(struct preempt_notifier *notifier)
{
	if (!static_branch_unlikely(&preempt_notifier_key))
		WARN(1, "registering preempt_notifier while notifiers disabled\n");

	hlist_add_head(&notifier->link, &current->preempt_notifiers);
}
EXPORT_SYMBOL_GPL(preempt_notifier_register);

/**
 * preempt_notifier_unregister - no longer interested in preemption notifications
 * @notifier: notifier struct to unregister
 *
 * This is *not* safe to call from within a preemption notifier.
 */
void preempt_notifier_unregister(struct preempt_notifier *notifier)
{
	hlist_del(&notifier->link);
}
EXPORT_SYMBOL_GPL(preempt_notifier_unregister);

static void __fire_sched_in_preempt_notifiers(struct task_struct *curr)
{
	struct preempt_notifier *notifier;

	hlist_for_each_entry(notifier, &curr->preempt_notifiers, link)
		notifier->ops->sched_in(notifier, raw_smp_processor_id());
}

static __always_inline void fire_sched_in_preempt_notifiers(struct task_struct *curr)
{
	if (static_branch_unlikely(&preempt_notifier_key))
		__fire_sched_in_preempt_notifiers(curr);
}

static void
__fire_sched_out_preempt_notifiers(struct task_struct *curr,
				   struct task_struct *next)
{
	struct preempt_notifier *notifier;

	hlist_for_each_entry(notifier, &curr->preempt_notifiers, link)
		notifier->ops->sched_out(notifier, next);
}

static __always_inline void
fire_sched_out_preempt_notifiers(struct task_struct *curr,
				 struct task_struct *next)
{
	if (static_branch_unlikely(&preempt_notifier_key))
		__fire_sched_out_preempt_notifiers(curr, next);
}

#else /* !CONFIG_PREEMPT_NOTIFIERS */

static inline void fire_sched_in_preempt_notifiers(struct task_struct *curr)
{
}

static inline void
fire_sched_out_preempt_notifiers(struct task_struct *curr,
				 struct task_struct *next)
{
}

#endif /* CONFIG_PREEMPT_NOTIFIERS */

static inline void prepare_task(struct task_struct *next)
{
#ifdef CONFIG_SMP
	/*
	 * Claim the task as running, we do this before switching to it
	 * such that any running task will have this set.
	 *
	 * See the smp_load_acquire(&p->on_cpu) case in ttwu() and
	 * its ordering comment.
	 */
	WRITE_ONCE(next->on_cpu, 1);
#endif
}

static inline void finish_task(struct task_struct *prev)
{
#ifdef CONFIG_SMP
	/*
	 * This must be the very last reference to @prev from this CPU. After
	 * p->on_cpu is cleared, the task can be moved to a different CPU. We
	 * must ensure this doesn't happen until the switch is completely
	 * finished.
	 *
	 * In particular, the load of prev->state in finish_task_switch() must
	 * happen before this.
	 *
	 * Pairs with the smp_cond_load_acquire() in try_to_wake_up().
	 */
	smp_store_release(&prev->on_cpu, 0);
#endif
}

#ifdef CONFIG_SMP

static void do_balance_callbacks(struct rq *rq, struct balance_callback *head)
{
	void (*func)(struct rq *rq);
	struct balance_callback *next;

	lockdep_assert_rq_held(rq);

	while (head) {
		func = (void (*)(struct rq *))head->func;
		next = head->next;
		head->next = NULL;
		head = next;

		func(rq);
	}
}

static void balance_push(struct rq *rq);

/*
 * balance_push_callback is a right abuse of the callback interface and plays
 * by significantly different rules.
 *
 * Where the normal balance_callback's purpose is to be ran in the same context
 * that queued it (only later, when it's safe to drop rq->lock again),
 * balance_push_callback is specifically targeted at __schedule().
 *
 * This abuse is tolerated because it places all the unlikely/odd cases behind
 * a single test, namely: rq->balance_callback == NULL.
 */
struct balance_callback balance_push_callback = {
	.next = NULL,
	.func = balance_push,
};

static inline struct balance_callback *
__splice_balance_callbacks(struct rq *rq, bool split)
{
	struct balance_callback *head = rq->balance_callback;

	if (likely(!head))
		return NULL;

	lockdep_assert_rq_held(rq);
	/*
	 * Must not take balance_push_callback off the list when
	 * splice_balance_callbacks() and balance_callbacks() are not
	 * in the same rq->lock section.
	 *
	 * In that case it would be possible for __schedule() to interleave
	 * and observe the list empty.
	 */
	if (split && head == &balance_push_callback)
		head = NULL;
	else
		rq->balance_callback = NULL;

	return head;
}

static inline struct balance_callback *splice_balance_callbacks(struct rq *rq)
{
	return __splice_balance_callbacks(rq, true);
}

static void __balance_callbacks(struct rq *rq)
{
	do_balance_callbacks(rq, __splice_balance_callbacks(rq, false));
}

static inline void balance_callbacks(struct rq *rq, struct balance_callback *head)
{
	unsigned long flags;

	if (unlikely(head)) {
		raw_spin_rq_lock_irqsave(rq, flags);
		do_balance_callbacks(rq, head);
		raw_spin_rq_unlock_irqrestore(rq, flags);
	}
}

#else

static inline void __balance_callbacks(struct rq *rq)
{
}

static inline struct balance_callback *splice_balance_callbacks(struct rq *rq)
{
	return NULL;
}

static inline void balance_callbacks(struct rq *rq, struct balance_callback *head)
{
}

#endif

static inline void
prepare_lock_switch(struct rq *rq, struct task_struct *next, struct rq_flags *rf)
{
	/*
	 * Since the runqueue lock will be released by the next
	 * task (which is an invalid locking op but in the case
	 * of the scheduler it's an obvious special-case), so we
	 * do an early lockdep release here:
	 */
	rq_unpin_lock(rq, rf);
	spin_release(&__rq_lockp(rq)->dep_map, _THIS_IP_);
#ifdef CONFIG_DEBUG_SPINLOCK
	/* this is a valid case when another task releases the spinlock */
	rq_lockp(rq)->owner = next;
#endif
}

static inline void finish_lock_switch(struct rq *rq)
{
	/*
	 * If we are tracking spinlock dependencies then we have to
	 * fix up the runqueue lock - which gets 'carried over' from
	 * prev into current:
	 */
	spin_acquire(&__rq_lockp(rq)->dep_map, 0, 0, _THIS_IP_);
	__balance_callbacks(rq);
	raw_spin_rq_unlock_irq(rq);
}

/*
 * NOP if the arch has not defined these:
 */

#ifndef prepare_arch_switch
# define prepare_arch_switch(next)	do { } while (0)
#endif

#ifndef finish_arch_post_lock_switch
# define finish_arch_post_lock_switch()	do { } while (0)
#endif

static inline void kmap_local_sched_out(void)
{
#ifdef CONFIG_KMAP_LOCAL
	if (unlikely(current->kmap_ctrl.idx))
		__kmap_local_sched_out();
#endif
}

static inline void kmap_local_sched_in(void)
{
#ifdef CONFIG_KMAP_LOCAL
	if (unlikely(current->kmap_ctrl.idx))
		__kmap_local_sched_in();
#endif
}

/**
 * prepare_task_switch - prepare to switch tasks
 * @rq: the runqueue preparing to switch
 * @prev: the current task that is being switched out
 * @next: the task we are going to switch to.
 *
 * This is called with the rq lock held and interrupts off. It must
 * be paired with a subsequent finish_task_switch after the context
 * switch.
 *
 * prepare_task_switch sets up locking and calls architecture specific
 * hooks.
 */
static inline void
prepare_task_switch(struct rq *rq, struct task_struct *prev,
		    struct task_struct *next)
{
	kcov_prepare_switch(prev);
	sched_info_switch(rq, prev, next);
	perf_event_task_sched_out(prev, next);
	rseq_preempt(prev);
	fire_sched_out_preempt_notifiers(prev, next);
	kmap_local_sched_out();
	prepare_task(next);
	prepare_arch_switch(next);
}

/**
 * finish_task_switch - clean up after a task-switch
 * @prev: the thread we just switched away from.
 *
 * finish_task_switch must be called after the context switch, paired
 * with a prepare_task_switch call before the context switch.
 * finish_task_switch will reconcile locking set up by prepare_task_switch,
 * and do any other architecture-specific cleanup actions.
 *
 * Note that we may have delayed dropping an mm in context_switch(). If
 * so, we finish that here outside of the runqueue lock. (Doing it
 * with the lock held can cause deadlocks; see schedule() for
 * details.)
 *
 * The context switch have flipped the stack from under us and restored the
 * local variables which were saved when this task called schedule() in the
 * past. prev == current is still correct but we need to recalculate this_rq
 * because prev may have moved to another CPU.
 */
static struct rq *finish_task_switch(struct task_struct *prev)
	__releases(rq->lock)
{
	struct rq *rq = this_rq();
	struct mm_struct *mm = rq->prev_mm;
	unsigned int prev_state;

	/*
	 * The previous task will have left us with a preempt_count of 2
	 * because it left us after:
	 *
	 *	schedule()
	 *	  preempt_disable();			// 1
	 *	  __schedule()
	 *	    raw_spin_lock_irq(&rq->lock)	// 2
	 *
	 * Also, see FORK_PREEMPT_COUNT.
	 */
	if (WARN_ONCE(preempt_count() != 2*PREEMPT_DISABLE_OFFSET,
		      "corrupted preempt_count: %s/%d/0x%x\n",
		      current->comm, current->pid, preempt_count()))
		preempt_count_set(FORK_PREEMPT_COUNT);

	rq->prev_mm = NULL;

	/*
	 * A task struct has one reference for the use as "current".
	 * If a task dies, then it sets TASK_DEAD in tsk->state and calls
	 * schedule one last time. The schedule call will never return, and
	 * the scheduled task must drop that reference.
	 *
	 * We must observe prev->state before clearing prev->on_cpu (in
	 * finish_task), otherwise a concurrent wakeup can get prev
	 * running on another CPU and we could rave with its RUNNING -> DEAD
	 * transition, resulting in a double drop.
	 */
	prev_state = READ_ONCE(prev->__state);
	vtime_task_switch(prev);
	perf_event_task_sched_in(prev, current);
	finish_task(prev);
	tick_nohz_task_switch();
	finish_lock_switch(rq);
	finish_arch_post_lock_switch();
	kcov_finish_switch(current);
	/*
	 * kmap_local_sched_out() is invoked with rq::lock held and
	 * interrupts disabled. There is no requirement for that, but the
	 * sched out code does not have an interrupt enabled section.
	 * Restoring the maps on sched in does not require interrupts being
	 * disabled either.
	 */
	kmap_local_sched_in();

	fire_sched_in_preempt_notifiers(current);
	/*
	 * When switching through a kernel thread, the loop in
	 * membarrier_{private,global}_expedited() may have observed that
	 * kernel thread and not issued an IPI. It is therefore possible to
	 * schedule between user->kernel->user threads without passing though
	 * switch_mm(). Membarrier requires a barrier after storing to
	 * rq->curr, before returning to userspace, so provide them here:
	 *
	 * - a full memory barrier for {PRIVATE,GLOBAL}_EXPEDITED, implicitly
	 *   provided by mmdrop_lazy_tlb(),
	 * - a sync_core for SYNC_CORE.
	 */
	if (mm) {
		membarrier_mm_sync_core_before_usermode(mm);
		mmdrop_lazy_tlb_sched(mm);
	}

	if (unlikely(prev_state == TASK_DEAD)) {
		if (prev->sched_class->task_dead)
			prev->sched_class->task_dead(prev);

		/* Task is done with its stack. */
		put_task_stack(prev);

		put_task_struct_rcu_user(prev);
	}

	return rq;
}

/**
 * schedule_tail - first thing a freshly forked thread must call.
 * @prev: the thread we just switched away from.
 */
asmlinkage __visible void schedule_tail(struct task_struct *prev)
	__releases(rq->lock)
{
	/*
	 * New tasks start with FORK_PREEMPT_COUNT, see there and
	 * finish_task_switch() for details.
	 *
	 * finish_task_switch() will drop rq->lock() and lower preempt_count
	 * and the preempt_enable() will end up enabling preemption (on
	 * PREEMPT_COUNT kernels).
	 */

	finish_task_switch(prev);
	preempt_enable();

	if (current->set_child_tid)
		put_user(task_pid_vnr(current), current->set_child_tid);

	calculate_sigpending();
}

/*
 * context_switch - switch to the new MM and the new thread's register state.
 */
static __always_inline struct rq *
context_switch(struct rq *rq, struct task_struct *prev,
	       struct task_struct *next, struct rq_flags *rf)
{
	prepare_task_switch(rq, prev, next);

	/*
	 * For paravirt, this is coupled with an exit in switch_to to
	 * combine the page table reload and the switch backend into
	 * one hypercall.
	 */
	arch_start_context_switch(prev);

	/*
	 * kernel -> kernel   lazy + transfer active
	 *   user -> kernel   lazy + mmgrab_lazy_tlb() active
	 *
	 * kernel ->   user   switch + mmdrop_lazy_tlb() active
	 *   user ->   user   switch
	 *
	 * switch_mm_cid() needs to be updated if the barriers provided
	 * by context_switch() are modified.
	 */
	if (!next->mm) {                                // to kernel
		enter_lazy_tlb(prev->active_mm, next);

		next->active_mm = prev->active_mm;
		if (prev->mm)                           // from user
			mmgrab_lazy_tlb(prev->active_mm);
		else
			prev->active_mm = NULL;
	} else {                                        // to user
		membarrier_switch_mm(rq, prev->active_mm, next->mm);
		/*
		 * sys_membarrier() requires an smp_mb() between setting
		 * rq->curr / membarrier_switch_mm() and returning to userspace.
		 *
		 * The below provides this either through switch_mm(), or in
		 * case 'prev->active_mm == next->mm' through
		 * finish_task_switch()'s mmdrop().
		 */
		switch_mm_irqs_off(prev->active_mm, next->mm, next);
		lru_gen_use_mm(next->mm);

		if (!prev->mm) {                        // from kernel
			/* will mmdrop_lazy_tlb() in finish_task_switch(). */
			rq->prev_mm = prev->active_mm;
			prev->active_mm = NULL;
		}
	}

	/* switch_mm_cid() requires the memory barriers above. */
	switch_mm_cid(rq, prev, next);

	prepare_lock_switch(rq, next, rf);

	/* Here we just switch the register state and the stack. */
	switch_to(prev, next, prev);
	barrier();

	return finish_task_switch(prev);
}

/*
 * nr_running and nr_context_switches:
 *
 * externally visible scheduler statistics: current number of runnable
 * threads, total number of context switches performed since bootup.
 */
unsigned int nr_running(void)
{
	unsigned int i, sum = 0;

	for_each_online_cpu(i)
		sum += cpu_rq(i)->nr_running;

	return sum;
}

/*
 * Check if only the current task is running on the CPU.
 *
 * Caution: this function does not check that the caller has disabled
 * preemption, thus the result might have a time-of-check-to-time-of-use
 * race.  The caller is responsible to use it correctly, for example:
 *
 * - from a non-preemptible section (of course)
 *
 * - from a thread that is bound to a single CPU
 *
 * - in a loop with very short iterations (e.g. a polling loop)
 */
bool single_task_running(void)
{
	return raw_rq()->nr_running == 1;
}
EXPORT_SYMBOL(single_task_running);

unsigned long long nr_context_switches_cpu(int cpu)
{
	return cpu_rq(cpu)->nr_switches;
}

unsigned long long nr_context_switches(void)
{
	int i;
	unsigned long long sum = 0;

	for_each_possible_cpu(i)
		sum += cpu_rq(i)->nr_switches;

	return sum;
}

/*
 * Consumers of these two interfaces, like for example the cpuidle menu
 * governor, are using nonsensical data. Preferring shallow idle state selection
 * for a CPU that has IO-wait which might not even end up running the task when
 * it does become runnable.
 */

unsigned int nr_iowait_cpu(int cpu)
{
	return atomic_read(&cpu_rq(cpu)->nr_iowait);
}

/*
 * IO-wait accounting, and how it's mostly bollocks (on SMP).
 *
 * The idea behind IO-wait account is to account the idle time that we could
 * have spend running if it were not for IO. That is, if we were to improve the
 * storage performance, we'd have a proportional reduction in IO-wait time.
 *
 * This all works nicely on UP, where, when a task blocks on IO, we account
 * idle time as IO-wait, because if the storage were faster, it could've been
 * running and we'd not be idle.
 *
 * This has been extended to SMP, by doing the same for each CPU. This however
 * is broken.
 *
 * Imagine for instance the case where two tasks block on one CPU, only the one
 * CPU will have IO-wait accounted, while the other has regular idle. Even
 * though, if the storage were faster, both could've ran at the same time,
 * utilising both CPUs.
 *
 * This means, that when looking globally, the current IO-wait accounting on
 * SMP is a lower bound, by reason of under accounting.
 *
 * Worse, since the numbers are provided per CPU, they are sometimes
 * interpreted per CPU, and that is nonsensical. A blocked task isn't strictly
 * associated with any one particular CPU, it can wake to another CPU than it
 * blocked on. This means the per CPU IO-wait number is meaningless.
 *
 * Task CPU affinities can make all that even more 'interesting'.
 */

unsigned int nr_iowait(void)
{
	unsigned int i, sum = 0;

	for_each_possible_cpu(i)
		sum += nr_iowait_cpu(i);

	return sum;
}

#ifdef CONFIG_SMP

/*
 * sched_exec - execve() is a valuable balancing opportunity, because at
 * this point the task has the smallest effective memory and cache footprint.
 */
void sched_exec(void)
{
	struct task_struct *p = current;
	struct migration_arg arg;
	int dest_cpu;

	scoped_guard (raw_spinlock_irqsave, &p->pi_lock) {
		dest_cpu = p->sched_class->select_task_rq(p, task_cpu(p), WF_EXEC);
		if (dest_cpu == smp_processor_id())
			return;

		if (unlikely(!cpu_active(dest_cpu)))
			return;

		arg = (struct migration_arg){ p, dest_cpu };
	}
	stop_one_cpu(task_cpu(p), migration_cpu_stop, &arg);
}

#endif

DEFINE_PER_CPU(struct kernel_stat, kstat);
DEFINE_PER_CPU(struct kernel_cpustat, kernel_cpustat);

EXPORT_PER_CPU_SYMBOL(kstat);
EXPORT_PER_CPU_SYMBOL(kernel_cpustat);

/*
 * The function fair_sched_class.update_curr accesses the struct curr
 * and its field curr->exec_start; when called from task_sched_runtime(),
 * we observe a high rate of cache misses in practice.
 * Prefetching this data results in improved performance.
 */
static inline void prefetch_curr_exec_start(struct task_struct *p)
{
#ifdef CONFIG_FAIR_GROUP_SCHED
	struct sched_entity *curr = (&p->se)->cfs_rq->curr;
#else
	struct sched_entity *curr = (&task_rq(p)->cfs)->curr;
#endif
	prefetch(curr);
	prefetch(&curr->exec_start);
}

/*
 * Return accounted runtime for the task.
 * In case the task is currently running, return the runtime plus current's
 * pending runtime that have not been accounted yet.
 */
unsigned long long task_sched_runtime(struct task_struct *p)
{
	struct rq_flags rf;
	struct rq *rq;
	u64 ns;

#if defined(CONFIG_64BIT) && defined(CONFIG_SMP)
	/*
	 * 64-bit doesn't need locks to atomically read a 64-bit value.
	 * So we have a optimization chance when the task's delta_exec is 0.
	 * Reading ->on_cpu is racy, but this is ok.
	 *
	 * If we race with it leaving CPU, we'll take a lock. So we're correct.
	 * If we race with it entering CPU, unaccounted time is 0. This is
	 * indistinguishable from the read occurring a few cycles earlier.
	 * If we see ->on_cpu without ->on_rq, the task is leaving, and has
	 * been accounted, so we're correct here as well.
	 */
	if (!p->on_cpu || !task_on_rq_queued(p))
		return p->se.sum_exec_runtime;
#endif

	rq = task_rq_lock(p, &rf);
	/*
	 * Must be ->curr _and_ ->on_rq.  If dequeued, we would
	 * project cycles that may never be accounted to this
	 * thread, breaking clock_gettime().
	 */
	if (task_current(rq, p) && task_on_rq_queued(p)) {
		prefetch_curr_exec_start(p);
		update_rq_clock(rq);
		p->sched_class->update_curr(rq);
	}
	ns = p->se.sum_exec_runtime;
	task_rq_unlock(rq, p, &rf);

	return ns;
}

#ifdef CONFIG_SCHED_DEBUG
static u64 cpu_resched_latency(struct rq *rq)
{
	int latency_warn_ms = READ_ONCE(sysctl_resched_latency_warn_ms);
	u64 resched_latency, now = rq_clock(rq);
	static bool warned_once;

	if (sysctl_resched_latency_warn_once && warned_once)
		return 0;

	if (!need_resched() || !latency_warn_ms)
		return 0;

	if (system_state == SYSTEM_BOOTING)
		return 0;

	if (!rq->last_seen_need_resched_ns) {
		rq->last_seen_need_resched_ns = now;
		rq->ticks_without_resched = 0;
		return 0;
	}

	rq->ticks_without_resched++;
	resched_latency = now - rq->last_seen_need_resched_ns;
	if (resched_latency <= latency_warn_ms * NSEC_PER_MSEC)
		return 0;

	warned_once = true;

	return resched_latency;
}

static int __init setup_resched_latency_warn_ms(char *str)
{
	long val;

	if ((kstrtol(str, 0, &val))) {
		pr_warn("Unable to set resched_latency_warn_ms\n");
		return 1;
	}

	sysctl_resched_latency_warn_ms = val;
	return 1;
}
__setup("resched_latency_warn_ms=", setup_resched_latency_warn_ms);
#else
static inline u64 cpu_resched_latency(struct rq *rq) { return 0; }
#endif /* CONFIG_SCHED_DEBUG */

/*
 * This function gets called by the timer code, with HZ frequency.
 * We call it with interrupts disabled.
 */
void scheduler_tick(void)
{
	int cpu = smp_processor_id();
	struct rq *rq = cpu_rq(cpu);
	struct task_struct *curr = rq->curr;
	struct rq_flags rf;
	unsigned long thermal_pressure;
	u64 resched_latency;

	if (housekeeping_cpu(cpu, HK_TYPE_TICK))
		arch_scale_freq_tick();

	sched_clock_tick();

	rq_lock(rq, &rf);

	update_rq_clock(rq);
	thermal_pressure = arch_scale_thermal_pressure(cpu_of(rq));
	update_thermal_load_avg(rq_clock_thermal(rq), rq, thermal_pressure);
	curr->sched_class->task_tick(rq, curr, 0);
	if (sched_feat(LATENCY_WARN))
		resched_latency = cpu_resched_latency(rq);
	calc_global_load_tick(rq);
	sched_core_tick(rq);
	task_tick_mm_cid(rq, curr);

	rq_unlock(rq, &rf);

	if (sched_feat(LATENCY_WARN) && resched_latency)
		resched_latency_warn(cpu, resched_latency);

	perf_event_task_tick();

	if (curr->flags & PF_WQ_WORKER)
		wq_worker_tick(curr);

#ifdef CONFIG_SMP
	rq->idle_balance = idle_cpu(cpu);
	trigger_load_balance(rq);
#endif
}

#ifdef CONFIG_NO_HZ_FULL

struct tick_work {
	int			cpu;
	atomic_t		state;
	struct delayed_work	work;
};
/* Values for ->state, see diagram below. */
#define TICK_SCHED_REMOTE_OFFLINE	0
#define TICK_SCHED_REMOTE_OFFLINING	1
#define TICK_SCHED_REMOTE_RUNNING	2

/*
 * State diagram for ->state:
 *
 *
 *          TICK_SCHED_REMOTE_OFFLINE
 *                    |   ^
 *                    |   |
 *                    |   | sched_tick_remote()
 *                    |   |
 *                    |   |
 *                    +--TICK_SCHED_REMOTE_OFFLINING
 *                    |   ^
 *                    |   |
 * sched_tick_start() |   | sched_tick_stop()
 *                    |   |
 *                    V   |
 *          TICK_SCHED_REMOTE_RUNNING
 *
 *
 * Other transitions get WARN_ON_ONCE(), except that sched_tick_remote()
 * and sched_tick_start() are happy to leave the state in RUNNING.
 */

static struct tick_work __percpu *tick_work_cpu;

static void sched_tick_remote(struct work_struct *work)
{
	struct delayed_work *dwork = to_delayed_work(work);
	struct tick_work *twork = container_of(dwork, struct tick_work, work);
	int cpu = twork->cpu;
	struct rq *rq = cpu_rq(cpu);
	int os;

	/*
	 * Handle the tick only if it appears the remote CPU is running in full
	 * dynticks mode. The check is racy by nature, but missing a tick or
	 * having one too much is no big deal because the scheduler tick updates
	 * statistics and checks timeslices in a time-independent way, regardless
	 * of when exactly it is running.
	 */
	if (tick_nohz_tick_stopped_cpu(cpu)) {
		guard(rq_lock_irq)(rq);
		struct task_struct *curr = rq->curr;

		if (cpu_online(cpu)) {
			update_rq_clock(rq);

			if (!is_idle_task(curr)) {
				/*
				 * Make sure the next tick runs within a
				 * reasonable amount of time.
				 */
				u64 delta = rq_clock_task(rq) - curr->se.exec_start;
				WARN_ON_ONCE(delta > (u64)NSEC_PER_SEC * 3);
			}
			curr->sched_class->task_tick(rq, curr, 0);

			calc_load_nohz_remote(rq);
		}
	}

	/*
	 * Run the remote tick once per second (1Hz). This arbitrary
	 * frequency is large enough to avoid overload but short enough
	 * to keep scheduler internal stats reasonably up to date.  But
	 * first update state to reflect hotplug activity if required.
	 */
	os = atomic_fetch_add_unless(&twork->state, -1, TICK_SCHED_REMOTE_RUNNING);
	WARN_ON_ONCE(os == TICK_SCHED_REMOTE_OFFLINE);
	if (os == TICK_SCHED_REMOTE_RUNNING)
		queue_delayed_work(system_unbound_wq, dwork, HZ);
}

static void sched_tick_start(int cpu)
{
	int os;
	struct tick_work *twork;

	if (housekeeping_cpu(cpu, HK_TYPE_TICK))
		return;

	WARN_ON_ONCE(!tick_work_cpu);

	twork = per_cpu_ptr(tick_work_cpu, cpu);
	os = atomic_xchg(&twork->state, TICK_SCHED_REMOTE_RUNNING);
	WARN_ON_ONCE(os == TICK_SCHED_REMOTE_RUNNING);
	if (os == TICK_SCHED_REMOTE_OFFLINE) {
		twork->cpu = cpu;
		INIT_DELAYED_WORK(&twork->work, sched_tick_remote);
		queue_delayed_work(system_unbound_wq, &twork->work, HZ);
	}
}

#ifdef CONFIG_HOTPLUG_CPU
static void sched_tick_stop(int cpu)
{
	struct tick_work *twork;
	int os;

	if (housekeeping_cpu(cpu, HK_TYPE_TICK))
		return;

	WARN_ON_ONCE(!tick_work_cpu);

	twork = per_cpu_ptr(tick_work_cpu, cpu);
	/* There cannot be competing actions, but don't rely on stop-machine. */
	os = atomic_xchg(&twork->state, TICK_SCHED_REMOTE_OFFLINING);
	WARN_ON_ONCE(os != TICK_SCHED_REMOTE_RUNNING);
	/* Don't cancel, as this would mess up the state machine. */
}
#endif /* CONFIG_HOTPLUG_CPU */

int __init sched_tick_offload_init(void)
{
	tick_work_cpu = alloc_percpu(struct tick_work);
	BUG_ON(!tick_work_cpu);
	return 0;
}

#else /* !CONFIG_NO_HZ_FULL */
static inline void sched_tick_start(int cpu) { }
static inline void sched_tick_stop(int cpu) { }
#endif

#if defined(CONFIG_PREEMPTION) && (defined(CONFIG_DEBUG_PREEMPT) || \
				defined(CONFIG_TRACE_PREEMPT_TOGGLE))
/*
 * If the value passed in is equal to the current preempt count
 * then we just disabled preemption. Start timing the latency.
 */
static inline void preempt_latency_start(int val)
{
	if (preempt_count() == val) {
		unsigned long ip = get_lock_parent_ip();
#ifdef CONFIG_DEBUG_PREEMPT
		current->preempt_disable_ip = ip;
#endif
		trace_preempt_off(CALLER_ADDR0, ip);
	}
}

void preempt_count_add(int val)
{
#ifdef CONFIG_DEBUG_PREEMPT
	/*
	 * Underflow?
	 */
	if (DEBUG_LOCKS_WARN_ON((preempt_count() < 0)))
		return;
#endif
	__preempt_count_add(val);
#ifdef CONFIG_DEBUG_PREEMPT
	/*
	 * Spinlock count overflowing soon?
	 */
	DEBUG_LOCKS_WARN_ON((preempt_count() & PREEMPT_MASK) >=
				PREEMPT_MASK - 10);
#endif
	preempt_latency_start(val);
}
EXPORT_SYMBOL(preempt_count_add);
NOKPROBE_SYMBOL(preempt_count_add);

/*
 * If the value passed in equals to the current preempt count
 * then we just enabled preemption. Stop timing the latency.
 */
static inline void preempt_latency_stop(int val)
{
	if (preempt_count() == val)
		trace_preempt_on(CALLER_ADDR0, get_lock_parent_ip());
}

void preempt_count_sub(int val)
{
#ifdef CONFIG_DEBUG_PREEMPT
	/*
	 * Underflow?
	 */
	if (DEBUG_LOCKS_WARN_ON(val > preempt_count()))
		return;
	/*
	 * Is the spinlock portion underflowing?
	 */
	if (DEBUG_LOCKS_WARN_ON((val < PREEMPT_MASK) &&
			!(preempt_count() & PREEMPT_MASK)))
		return;
#endif

	preempt_latency_stop(val);
	__preempt_count_sub(val);
}
EXPORT_SYMBOL(preempt_count_sub);
NOKPROBE_SYMBOL(preempt_count_sub);

#else
static inline void preempt_latency_start(int val) { }
static inline void preempt_latency_stop(int val) { }
#endif

static inline unsigned long get_preempt_disable_ip(struct task_struct *p)
{
#ifdef CONFIG_DEBUG_PREEMPT
	return p->preempt_disable_ip;
#else
	return 0;
#endif
}

/*
 * Print scheduling while atomic bug:
 */
static noinline void __schedule_bug(struct task_struct *prev)
{
	/* Save this before calling printk(), since that will clobber it */
	unsigned long preempt_disable_ip = get_preempt_disable_ip(current);

	if (oops_in_progress)
		return;

	printk(KERN_ERR "BUG: scheduling while atomic: %s/%d/0x%08x\n",
		prev->comm, prev->pid, preempt_count());

	debug_show_held_locks(prev);
	print_modules();
	if (irqs_disabled())
		print_irqtrace_events(prev);
	if (IS_ENABLED(CONFIG_DEBUG_PREEMPT)
	    && in_atomic_preempt_off()) {
		pr_err("Preemption disabled at:");
		print_ip_sym(KERN_ERR, preempt_disable_ip);
	}
	check_panic_on_warn("scheduling while atomic");

	dump_stack();
	add_taint(TAINT_WARN, LOCKDEP_STILL_OK);
}

/*
 * Various schedule()-time debugging checks and statistics:
 */
static inline void schedule_debug(struct task_struct *prev, bool preempt)
{
#ifdef CONFIG_SCHED_STACK_END_CHECK
	if (task_stack_end_corrupted(prev))
		panic("corrupted stack end detected inside scheduler\n");

	if (task_scs_end_corrupted(prev))
		panic("corrupted shadow stack detected inside scheduler\n");
#endif

#ifdef CONFIG_DEBUG_ATOMIC_SLEEP
	if (!preempt && READ_ONCE(prev->__state) && prev->non_block_count) {
		printk(KERN_ERR "BUG: scheduling in a non-blocking section: %s/%d/%i\n",
			prev->comm, prev->pid, prev->non_block_count);
		dump_stack();
		add_taint(TAINT_WARN, LOCKDEP_STILL_OK);
	}
#endif

	if (unlikely(in_atomic_preempt_off())) {
		__schedule_bug(prev);
		preempt_count_set(PREEMPT_DISABLED);
	}
	rcu_sleep_check();
	SCHED_WARN_ON(ct_state() == CONTEXT_USER);

	profile_hit(SCHED_PROFILING, __builtin_return_address(0));

	schedstat_inc(this_rq()->sched_count);
}

static void put_prev_task_balance(struct rq *rq, struct task_struct *prev,
				  struct rq_flags *rf)
{
#ifdef CONFIG_SMP
	const struct sched_class *class;
	/*
	 * We must do the balancing pass before put_prev_task(), such
	 * that when we release the rq->lock the task is in the same
	 * state as before we took rq->lock.
	 *
	 * We can terminate the balance pass as soon as we know there is
	 * a runnable task of @class priority or higher.
	 */
	for_class_range(class, prev->sched_class, &idle_sched_class) {
		if (class->balance(rq, prev, rf))
			break;
	}
#endif

	put_prev_task(rq, prev);
}

/*
 * Pick up the highest-prio task:
 */
static inline struct task_struct *
__pick_next_task(struct rq *rq, struct task_struct *prev, struct rq_flags *rf)
{
	const struct sched_class *class;
	struct task_struct *p;

	/*
	 * Optimization: we know that if all tasks are in the fair class we can
	 * call that function directly, but only if the @prev task wasn't of a
	 * higher scheduling class, because otherwise those lose the
	 * opportunity to pull in more work from other CPUs.
	 */
	if (likely(!sched_class_above(prev->sched_class, &fair_sched_class) &&
		   rq->nr_running == rq->cfs.h_nr_running)) {

		p = pick_next_task_fair(rq, prev, rf);
		if (unlikely(p == RETRY_TASK))
			goto restart;

		/* Assume the next prioritized class is idle_sched_class */
		if (!p) {
			put_prev_task(rq, prev);
			p = pick_next_task_idle(rq);
		}

		return p;
	}

restart:
	put_prev_task_balance(rq, prev, rf);

	for_each_class(class) {
		p = class->pick_next_task(rq);
		if (p)
			return p;
	}

	BUG(); /* The idle class should always have a runnable task. */
}

#ifdef CONFIG_SCHED_CORE
static inline bool is_task_rq_idle(struct task_struct *t)
{
	return (task_rq(t)->idle == t);
}

static inline bool cookie_equals(struct task_struct *a, unsigned long cookie)
{
	return is_task_rq_idle(a) || (a->core_cookie == cookie);
}

static inline bool cookie_match(struct task_struct *a, struct task_struct *b)
{
	if (is_task_rq_idle(a) || is_task_rq_idle(b))
		return true;

	return a->core_cookie == b->core_cookie;
}

static inline struct task_struct *pick_task(struct rq *rq)
{
	const struct sched_class *class;
	struct task_struct *p;

	for_each_class(class) {
		p = class->pick_task(rq);
		if (p)
			return p;
	}

	BUG(); /* The idle class should always have a runnable task. */
}

extern void task_vruntime_update(struct rq *rq, struct task_struct *p, bool in_fi);

static void queue_core_balance(struct rq *rq);

static struct task_struct *
pick_next_task(struct rq *rq, struct task_struct *prev, struct rq_flags *rf)
{
	struct task_struct *next, *p, *max = NULL;
	const struct cpumask *smt_mask;
	bool fi_before = false;
	bool core_clock_updated = (rq == rq->core);
	unsigned long cookie;
	int i, cpu, occ = 0;
	struct rq *rq_i;
	bool need_sync;

	if (!sched_core_enabled(rq))
		return __pick_next_task(rq, prev, rf);

	cpu = cpu_of(rq);

	/* Stopper task is switching into idle, no need core-wide selection. */
	if (cpu_is_offline(cpu)) {
		/*
		 * Reset core_pick so that we don't enter the fastpath when
		 * coming online. core_pick would already be migrated to
		 * another cpu during offline.
		 */
		rq->core_pick = NULL;
		return __pick_next_task(rq, prev, rf);
	}

	/*
	 * If there were no {en,de}queues since we picked (IOW, the task
	 * pointers are all still valid), and we haven't scheduled the last
	 * pick yet, do so now.
	 *
	 * rq->core_pick can be NULL if no selection was made for a CPU because
	 * it was either offline or went offline during a sibling's core-wide
	 * selection. In this case, do a core-wide selection.
	 */
	if (rq->core->core_pick_seq == rq->core->core_task_seq &&
	    rq->core->core_pick_seq != rq->core_sched_seq &&
	    rq->core_pick) {
		WRITE_ONCE(rq->core_sched_seq, rq->core->core_pick_seq);

		next = rq->core_pick;
		if (next != prev) {
			put_prev_task(rq, prev);
			set_next_task(rq, next);
		}

		rq->core_pick = NULL;
		goto out;
	}

	put_prev_task_balance(rq, prev, rf);

	smt_mask = cpu_smt_mask(cpu);
	need_sync = !!rq->core->core_cookie;

	/* reset state */
	rq->core->core_cookie = 0UL;
	if (rq->core->core_forceidle_count) {
		if (!core_clock_updated) {
			update_rq_clock(rq->core);
			core_clock_updated = true;
		}
		sched_core_account_forceidle(rq);
		/* reset after accounting force idle */
		rq->core->core_forceidle_start = 0;
		rq->core->core_forceidle_count = 0;
		rq->core->core_forceidle_occupation = 0;
		need_sync = true;
		fi_before = true;
	}

	/*
	 * core->core_task_seq, core->core_pick_seq, rq->core_sched_seq
	 *
	 * @task_seq guards the task state ({en,de}queues)
	 * @pick_seq is the @task_seq we did a selection on
	 * @sched_seq is the @pick_seq we scheduled
	 *
	 * However, preemptions can cause multiple picks on the same task set.
	 * 'Fix' this by also increasing @task_seq for every pick.
	 */
	rq->core->core_task_seq++;

	/*
	 * Optimize for common case where this CPU has no cookies
	 * and there are no cookied tasks running on siblings.
	 */
	if (!need_sync) {
		next = pick_task(rq);
		if (!next->core_cookie) {
			rq->core_pick = NULL;
			/*
			 * For robustness, update the min_vruntime_fi for
			 * unconstrained picks as well.
			 */
			WARN_ON_ONCE(fi_before);
			task_vruntime_update(rq, next, false);
			goto out_set_next;
		}
	}

	/*
	 * For each thread: do the regular task pick and find the max prio task
	 * amongst them.
	 *
	 * Tie-break prio towards the current CPU
	 */
	for_each_cpu_wrap(i, smt_mask, cpu) {
		rq_i = cpu_rq(i);

		/*
		 * Current cpu always has its clock updated on entrance to
		 * pick_next_task(). If the current cpu is not the core,
		 * the core may also have been updated above.
		 */
		if (i != cpu && (rq_i != rq->core || !core_clock_updated))
			update_rq_clock(rq_i);

		p = rq_i->core_pick = pick_task(rq_i);
		if (!max || prio_less(max, p, fi_before))
			max = p;
	}

	cookie = rq->core->core_cookie = max->core_cookie;

	/*
	 * For each thread: try and find a runnable task that matches @max or
	 * force idle.
	 */
	for_each_cpu(i, smt_mask) {
		rq_i = cpu_rq(i);
		p = rq_i->core_pick;

		if (!cookie_equals(p, cookie)) {
			p = NULL;
			if (cookie)
				p = sched_core_find(rq_i, cookie);
			if (!p)
				p = idle_sched_class.pick_task(rq_i);
		}

		rq_i->core_pick = p;

		if (p == rq_i->idle) {
			if (rq_i->nr_running) {
				rq->core->core_forceidle_count++;
				if (!fi_before)
					rq->core->core_forceidle_seq++;
			}
		} else {
			occ++;
		}
	}

	if (schedstat_enabled() && rq->core->core_forceidle_count) {
		rq->core->core_forceidle_start = rq_clock(rq->core);
		rq->core->core_forceidle_occupation = occ;
	}

	rq->core->core_pick_seq = rq->core->core_task_seq;
	next = rq->core_pick;
	rq->core_sched_seq = rq->core->core_pick_seq;

	/* Something should have been selected for current CPU */
	WARN_ON_ONCE(!next);

	/*
	 * Reschedule siblings
	 *
	 * NOTE: L1TF -- at this point we're no longer running the old task and
	 * sending an IPI (below) ensures the sibling will no longer be running
	 * their task. This ensures there is no inter-sibling overlap between
	 * non-matching user state.
	 */
	for_each_cpu(i, smt_mask) {
		rq_i = cpu_rq(i);

		/*
		 * An online sibling might have gone offline before a task
		 * could be picked for it, or it might be offline but later
		 * happen to come online, but its too late and nothing was
		 * picked for it.  That's Ok - it will pick tasks for itself,
		 * so ignore it.
		 */
		if (!rq_i->core_pick)
			continue;

		/*
		 * Update for new !FI->FI transitions, or if continuing to be in !FI:
		 * fi_before     fi      update?
		 *  0            0       1
		 *  0            1       1
		 *  1            0       1
		 *  1            1       0
		 */
		if (!(fi_before && rq->core->core_forceidle_count))
			task_vruntime_update(rq_i, rq_i->core_pick, !!rq->core->core_forceidle_count);

		rq_i->core_pick->core_occupation = occ;

		if (i == cpu) {
			rq_i->core_pick = NULL;
			continue;
		}

		/* Did we break L1TF mitigation requirements? */
		WARN_ON_ONCE(!cookie_match(next, rq_i->core_pick));

		if (rq_i->curr == rq_i->core_pick) {
			rq_i->core_pick = NULL;
			continue;
		}

		resched_curr(rq_i);
	}

out_set_next:
	set_next_task(rq, next);
out:
	if (rq->core->core_forceidle_count && next == rq->idle)
		queue_core_balance(rq);

	return next;
}

static bool try_steal_cookie(int this, int that)
{
	struct rq *dst = cpu_rq(this), *src = cpu_rq(that);
	struct task_struct *p;
	unsigned long cookie;
	bool success = false;

	guard(irq)();
	guard(double_rq_lock)(dst, src);

	cookie = dst->core->core_cookie;
	if (!cookie)
		return false;

	if (dst->curr != dst->idle)
		return false;

	p = sched_core_find(src, cookie);
	if (!p)
		return false;

	do {
		if (p == src->core_pick || p == src->curr)
			goto next;

		if (!is_cpu_allowed(p, this))
			goto next;

		if (p->core_occupation > dst->idle->core_occupation)
			goto next;
		/*
		 * sched_core_find() and sched_core_next() will ensure
		 * that task @p is not throttled now, we also need to
		 * check whether the runqueue of the destination CPU is
		 * being throttled.
		 */
		if (sched_task_is_throttled(p, this))
			goto next;

		deactivate_task(src, p, 0);
		set_task_cpu(p, this);
		activate_task(dst, p, 0);

		resched_curr(dst);

		success = true;
		break;

next:
		p = sched_core_next(p, cookie);
	} while (p);

	return success;
}

static bool steal_cookie_task(int cpu, struct sched_domain *sd)
{
	int i;

	for_each_cpu_wrap(i, sched_domain_span(sd), cpu + 1) {
		if (i == cpu)
			continue;

		if (need_resched())
			break;

		if (try_steal_cookie(cpu, i))
			return true;
	}

	return false;
}

static void sched_core_balance(struct rq *rq)
{
	struct sched_domain *sd;
	int cpu = cpu_of(rq);

	preempt_disable();
	rcu_read_lock();
	raw_spin_rq_unlock_irq(rq);
	for_each_domain(cpu, sd) {
		if (need_resched())
			break;

		if (steal_cookie_task(cpu, sd))
			break;
	}
	raw_spin_rq_lock_irq(rq);
	rcu_read_unlock();
	preempt_enable();
}

static DEFINE_PER_CPU(struct balance_callback, core_balance_head);

static void queue_core_balance(struct rq *rq)
{
	if (!sched_core_enabled(rq))
		return;

	if (!rq->core->core_cookie)
		return;

	if (!rq->nr_running) /* not forced idle */
		return;

	queue_balance_callback(rq, &per_cpu(core_balance_head, rq->cpu), sched_core_balance);
}

DEFINE_LOCK_GUARD_1(core_lock, int,
		    sched_core_lock(*_T->lock, &_T->flags),
		    sched_core_unlock(*_T->lock, &_T->flags),
		    unsigned long flags)

static void sched_core_cpu_starting(unsigned int cpu)
{
	const struct cpumask *smt_mask = cpu_smt_mask(cpu);
	struct rq *rq = cpu_rq(cpu), *core_rq = NULL;
	int t;

	guard(core_lock)(&cpu);

	WARN_ON_ONCE(rq->core != rq);

	/* if we're the first, we'll be our own leader */
	if (cpumask_weight(smt_mask) == 1)
		return;

	/* find the leader */
	for_each_cpu(t, smt_mask) {
		if (t == cpu)
			continue;
		rq = cpu_rq(t);
		if (rq->core == rq) {
			core_rq = rq;
			break;
		}
	}

	if (WARN_ON_ONCE(!core_rq)) /* whoopsie */
		return;

	/* install and validate core_rq */
	for_each_cpu(t, smt_mask) {
		rq = cpu_rq(t);

		if (t == cpu)
			rq->core = core_rq;

		WARN_ON_ONCE(rq->core != core_rq);
	}
}

static void sched_core_cpu_deactivate(unsigned int cpu)
{
	const struct cpumask *smt_mask = cpu_smt_mask(cpu);
	struct rq *rq = cpu_rq(cpu), *core_rq = NULL;
	int t;

	guard(core_lock)(&cpu);

	/* if we're the last man standing, nothing to do */
	if (cpumask_weight(smt_mask) == 1) {
		WARN_ON_ONCE(rq->core != rq);
		return;
	}

	/* if we're not the leader, nothing to do */
	if (rq->core != rq)
		return;

	/* find a new leader */
	for_each_cpu(t, smt_mask) {
		if (t == cpu)
			continue;
		core_rq = cpu_rq(t);
		break;
	}

	if (WARN_ON_ONCE(!core_rq)) /* impossible */
		return;

	/* copy the shared state to the new leader */
	core_rq->core_task_seq             = rq->core_task_seq;
	core_rq->core_pick_seq             = rq->core_pick_seq;
	core_rq->core_cookie               = rq->core_cookie;
	core_rq->core_forceidle_count      = rq->core_forceidle_count;
	core_rq->core_forceidle_seq        = rq->core_forceidle_seq;
	core_rq->core_forceidle_occupation = rq->core_forceidle_occupation;

	/*
	 * Accounting edge for forced idle is handled in pick_next_task().
	 * Don't need another one here, since the hotplug thread shouldn't
	 * have a cookie.
	 */
	core_rq->core_forceidle_start = 0;

	/* install new leader */
	for_each_cpu(t, smt_mask) {
		rq = cpu_rq(t);
		rq->core = core_rq;
	}
}

static inline void sched_core_cpu_dying(unsigned int cpu)
{
	struct rq *rq = cpu_rq(cpu);

	if (rq->core != rq)
		rq->core = rq;
}

#else /* !CONFIG_SCHED_CORE */

static inline void sched_core_cpu_starting(unsigned int cpu) {}
static inline void sched_core_cpu_deactivate(unsigned int cpu) {}
static inline void sched_core_cpu_dying(unsigned int cpu) {}

static struct task_struct *
pick_next_task(struct rq *rq, struct task_struct *prev, struct rq_flags *rf)
{
	return __pick_next_task(rq, prev, rf);
}

#endif /* CONFIG_SCHED_CORE */

/*
 * Constants for the sched_mode argument of __schedule().
 *
 * The mode argument allows RT enabled kernels to differentiate a
 * preemption from blocking on an 'sleeping' spin/rwlock. Note that
 * SM_MASK_PREEMPT for !RT has all bits set, which allows the compiler to
 * optimize the AND operation out and just check for zero.
 */
#define SM_NONE			0x0
#define SM_PREEMPT		0x1
#define SM_RTLOCK_WAIT		0x2

#ifndef CONFIG_PREEMPT_RT
# define SM_MASK_PREEMPT	(~0U)
#else
# define SM_MASK_PREEMPT	SM_PREEMPT
#endif

/*
 * __schedule() is the main scheduler function.
 *
 * The main means of driving the scheduler and thus entering this function are:
 *
 *   1. Explicit blocking: mutex, semaphore, waitqueue, etc.
 *
 *   2. TIF_NEED_RESCHED flag is checked on interrupt and userspace return
 *      paths. For example, see arch/x86/entry_64.S.
 *
 *      To drive preemption between tasks, the scheduler sets the flag in timer
 *      interrupt handler scheduler_tick().
 *
 *   3. Wakeups don't really cause entry into schedule(). They add a
 *      task to the run-queue and that's it.
 *
 *      Now, if the new task added to the run-queue preempts the current
 *      task, then the wakeup sets TIF_NEED_RESCHED and schedule() gets
 *      called on the nearest possible occasion:
 *
 *       - If the kernel is preemptible (CONFIG_PREEMPTION=y):
 *
 *         - in syscall or exception context, at the next outmost
 *           preempt_enable(). (this might be as soon as the wake_up()'s
 *           spin_unlock()!)
 *
 *         - in IRQ context, return from interrupt-handler to
 *           preemptible context
 *
 *       - If the kernel is not preemptible (CONFIG_PREEMPTION is not set)
 *         then at the next:
 *
 *          - cond_resched() call
 *          - explicit schedule() call
 *          - return from syscall or exception to user-space
 *          - return from interrupt-handler to user-space
 *
 * WARNING: must be called with preemption disabled!
 */
static void __sched notrace __schedule(unsigned int sched_mode)
{
	struct task_struct *prev, *next;
	unsigned long *switch_count;
	unsigned long prev_state;
	struct rq_flags rf;
	struct rq *rq;
	int cpu;

	cpu = smp_processor_id();
	rq = cpu_rq(cpu);
	prev = rq->curr;

	schedule_debug(prev, !!sched_mode);

	if (sched_feat(HRTICK) || sched_feat(HRTICK_DL))
		hrtick_clear(rq);

	local_irq_disable();
	rcu_note_context_switch(!!sched_mode);

	/*
	 * Make sure that signal_pending_state()->signal_pending() below
	 * can't be reordered with __set_current_state(TASK_INTERRUPTIBLE)
	 * done by the caller to avoid the race with signal_wake_up():
	 *
	 * __set_current_state(@state)		signal_wake_up()
	 * schedule()				  set_tsk_thread_flag(p, TIF_SIGPENDING)
	 *					  wake_up_state(p, state)
	 *   LOCK rq->lock			    LOCK p->pi_state
	 *   smp_mb__after_spinlock()		    smp_mb__after_spinlock()
	 *     if (signal_pending_state())	    if (p->state & @state)
	 *
	 * Also, the membarrier system call requires a full memory barrier
	 * after coming from user-space, before storing to rq->curr.
	 */
	rq_lock(rq, &rf);
	smp_mb__after_spinlock();

	/* Promote REQ to ACT */
	rq->clock_update_flags <<= 1;
	update_rq_clock(rq);
	rq->clock_update_flags = RQCF_UPDATED;

	switch_count = &prev->nivcsw;

	/*
	 * We must load prev->state once (task_struct::state is volatile), such
	 * that we form a control dependency vs deactivate_task() below.
	 */
	prev_state = READ_ONCE(prev->__state);
	if (!(sched_mode & SM_MASK_PREEMPT) && prev_state) {
		if (signal_pending_state(prev_state, prev)) {
			WRITE_ONCE(prev->__state, TASK_RUNNING);
		} else {
			prev->sched_contributes_to_load =
				(prev_state & TASK_UNINTERRUPTIBLE) &&
				!(prev_state & TASK_NOLOAD) &&
				!(prev_state & TASK_FROZEN);

			if (prev->sched_contributes_to_load)
				rq->nr_uninterruptible++;

			/*
			 * __schedule()			ttwu()
			 *   prev_state = prev->state;    if (p->on_rq && ...)
			 *   if (prev_state)		    goto out;
			 *     p->on_rq = 0;		  smp_acquire__after_ctrl_dep();
			 *				  p->state = TASK_WAKING
			 *
			 * Where __schedule() and ttwu() have matching control dependencies.
			 *
			 * After this, schedule() must not care about p->state any more.
			 */
			deactivate_task(rq, prev, DEQUEUE_SLEEP | DEQUEUE_NOCLOCK);

			if (prev->in_iowait) {
				atomic_inc(&rq->nr_iowait);
				delayacct_blkio_start();
			}
		}
		switch_count = &prev->nvcsw;
	}

	next = pick_next_task(rq, prev, &rf);
	clear_tsk_need_resched(prev);
	clear_preempt_need_resched();
#ifdef CONFIG_SCHED_DEBUG
	rq->last_seen_need_resched_ns = 0;
#endif

	if (likely(prev != next)) {
		rq->nr_switches++;
		/*
		 * RCU users of rcu_dereference(rq->curr) may not see
		 * changes to task_struct made by pick_next_task().
		 */
		RCU_INIT_POINTER(rq->curr, next);
		/*
		 * The membarrier system call requires each architecture
		 * to have a full memory barrier after updating
		 * rq->curr, before returning to user-space.
		 *
		 * Here are the schemes providing that barrier on the
		 * various architectures:
		 * - mm ? switch_mm() : mmdrop() for x86, s390, sparc, PowerPC.
		 *   switch_mm() rely on membarrier_arch_switch_mm() on PowerPC.
		 * - finish_lock_switch() for weakly-ordered
		 *   architectures where spin_unlock is a full barrier,
		 * - switch_to() for arm64 (weakly-ordered, spin_unlock
		 *   is a RELEASE barrier),
		 */
		++*switch_count;

		migrate_disable_switch(rq, prev);
		psi_sched_switch(prev, next, !task_on_rq_queued(prev));

		trace_sched_switch(sched_mode & SM_MASK_PREEMPT, prev, next, prev_state);

		/* Also unlocks the rq: */
		rq = context_switch(rq, prev, next, &rf);
	} else {
		rq_unpin_lock(rq, &rf);
		__balance_callbacks(rq);
		raw_spin_rq_unlock_irq(rq);
	}
}

void __noreturn do_task_dead(void)
{
	/* Causes final put_task_struct in finish_task_switch(): */
	set_special_state(TASK_DEAD);

	/* Tell freezer to ignore us: */
	current->flags |= PF_NOFREEZE;

	__schedule(SM_NONE);
	BUG();

	/* Avoid "noreturn function does return" - but don't continue if BUG() is a NOP: */
	for (;;)
		cpu_relax();
}

static inline void sched_submit_work(struct task_struct *tsk)
{
	unsigned int task_flags;

	if (task_is_running(tsk))
		return;

	task_flags = tsk->flags;
	/*
	 * If a worker goes to sleep, notify and ask workqueue whether it
	 * wants to wake up a task to maintain concurrency.
	 */
	if (task_flags & (PF_WQ_WORKER | PF_IO_WORKER)) {
		if (task_flags & PF_WQ_WORKER)
			wq_worker_sleeping(tsk);
		else
			io_wq_worker_sleeping(tsk);
	}

	/*
	 * spinlock and rwlock must not flush block requests.  This will
	 * deadlock if the callback attempts to acquire a lock which is
	 * already acquired.
	 */
	SCHED_WARN_ON(current->__state & TASK_RTLOCK_WAIT);

	/*
	 * If we are going to sleep and we have plugged IO queued,
	 * make sure to submit it to avoid deadlocks.
	 */
	blk_flush_plug(tsk->plug, true);
}

static void sched_update_worker(struct task_struct *tsk)
{
	if (tsk->flags & (PF_WQ_WORKER | PF_IO_WORKER)) {
		if (tsk->flags & PF_WQ_WORKER)
			wq_worker_running(tsk);
		else
			io_wq_worker_running(tsk);
	}
}

asmlinkage __visible void __sched schedule(void)
{
	struct task_struct *tsk = current;

	sched_submit_work(tsk);
	do {
		preempt_disable();
		__schedule(SM_NONE);
		sched_preempt_enable_no_resched();
	} while (need_resched());
	sched_update_worker(tsk);
}
EXPORT_SYMBOL(schedule);

/*
 * synchronize_rcu_tasks() makes sure that no task is stuck in preempted
 * state (have scheduled out non-voluntarily) by making sure that all
 * tasks have either left the run queue or have gone into user space.
 * As idle tasks do not do either, they must not ever be preempted
 * (schedule out non-voluntarily).
 *
 * schedule_idle() is similar to schedule_preempt_disable() except that it
 * never enables preemption because it does not call sched_submit_work().
 */
void __sched schedule_idle(void)
{
	/*
	 * As this skips calling sched_submit_work(), which the idle task does
	 * regardless because that function is a nop when the task is in a
	 * TASK_RUNNING state, make sure this isn't used someplace that the
	 * current task can be in any other state. Note, idle is always in the
	 * TASK_RUNNING state.
	 */
	WARN_ON_ONCE(current->__state);
	do {
		__schedule(SM_NONE);
	} while (need_resched());
}

#if defined(CONFIG_CONTEXT_TRACKING_USER) && !defined(CONFIG_HAVE_CONTEXT_TRACKING_USER_OFFSTACK)
asmlinkage __visible void __sched schedule_user(void)
{
	/*
	 * If we come here after a random call to set_need_resched(),
	 * or we have been woken up remotely but the IPI has not yet arrived,
	 * we haven't yet exited the RCU idle mode. Do it here manually until
	 * we find a better solution.
	 *
	 * NB: There are buggy callers of this function.  Ideally we
	 * should warn if prev_state != CONTEXT_USER, but that will trigger
	 * too frequently to make sense yet.
	 */
	enum ctx_state prev_state = exception_enter();
	schedule();
	exception_exit(prev_state);
}
#endif

/**
 * schedule_preempt_disabled - called with preemption disabled
 *
 * Returns with preemption disabled. Note: preempt_count must be 1
 */
void __sched schedule_preempt_disabled(void)
{
	sched_preempt_enable_no_resched();
	schedule();
	preempt_disable();
}

#ifdef CONFIG_PREEMPT_RT
void __sched notrace schedule_rtlock(void)
{
	do {
		preempt_disable();
		__schedule(SM_RTLOCK_WAIT);
		sched_preempt_enable_no_resched();
	} while (need_resched());
}
NOKPROBE_SYMBOL(schedule_rtlock);
#endif

static void __sched notrace preempt_schedule_common(void)
{
	do {
		/*
		 * Because the function tracer can trace preempt_count_sub()
		 * and it also uses preempt_enable/disable_notrace(), if
		 * NEED_RESCHED is set, the preempt_enable_notrace() called
		 * by the function tracer will call this function again and
		 * cause infinite recursion.
		 *
		 * Preemption must be disabled here before the function
		 * tracer can trace. Break up preempt_disable() into two
		 * calls. One to disable preemption without fear of being
		 * traced. The other to still record the preemption latency,
		 * which can also be traced by the function tracer.
		 */
		preempt_disable_notrace();
		preempt_latency_start(1);
		__schedule(SM_PREEMPT);
		preempt_latency_stop(1);
		preempt_enable_no_resched_notrace();

		/*
		 * Check again in case we missed a preemption opportunity
		 * between schedule and now.
		 */
	} while (need_resched());
}

#ifdef CONFIG_PREEMPTION
/*
 * This is the entry point to schedule() from in-kernel preemption
 * off of preempt_enable.
 */
asmlinkage __visible void __sched notrace preempt_schedule(void)
{
	/*
	 * If there is a non-zero preempt_count or interrupts are disabled,
	 * we do not want to preempt the current task. Just return..
	 */
	if (likely(!preemptible()))
		return;
	preempt_schedule_common();
}
NOKPROBE_SYMBOL(preempt_schedule);
EXPORT_SYMBOL(preempt_schedule);

#ifdef CONFIG_PREEMPT_DYNAMIC
#if defined(CONFIG_HAVE_PREEMPT_DYNAMIC_CALL)
#ifndef preempt_schedule_dynamic_enabled
#define preempt_schedule_dynamic_enabled	preempt_schedule
#define preempt_schedule_dynamic_disabled	NULL
#endif
DEFINE_STATIC_CALL(preempt_schedule, preempt_schedule_dynamic_enabled);
EXPORT_STATIC_CALL_TRAMP(preempt_schedule);
#elif defined(CONFIG_HAVE_PREEMPT_DYNAMIC_KEY)
static DEFINE_STATIC_KEY_TRUE(sk_dynamic_preempt_schedule);
void __sched notrace dynamic_preempt_schedule(void)
{
	if (!static_branch_unlikely(&sk_dynamic_preempt_schedule))
		return;
	preempt_schedule();
}
NOKPROBE_SYMBOL(dynamic_preempt_schedule);
EXPORT_SYMBOL(dynamic_preempt_schedule);
#endif
#endif

/**
 * preempt_schedule_notrace - preempt_schedule called by tracing
 *
 * The tracing infrastructure uses preempt_enable_notrace to prevent
 * recursion and tracing preempt enabling caused by the tracing
 * infrastructure itself. But as tracing can happen in areas coming
 * from userspace or just about to enter userspace, a preempt enable
 * can occur before user_exit() is called. This will cause the scheduler
 * to be called when the system is still in usermode.
 *
 * To prevent this, the preempt_enable_notrace will use this function
 * instead of preempt_schedule() to exit user context if needed before
 * calling the scheduler.
 */
asmlinkage __visible void __sched notrace preempt_schedule_notrace(void)
{
	enum ctx_state prev_ctx;

	if (likely(!preemptible()))
		return;

	do {
		/*
		 * Because the function tracer can trace preempt_count_sub()
		 * and it also uses preempt_enable/disable_notrace(), if
		 * NEED_RESCHED is set, the preempt_enable_notrace() called
		 * by the function tracer will call this function again and
		 * cause infinite recursion.
		 *
		 * Preemption must be disabled here before the function
		 * tracer can trace. Break up preempt_disable() into two
		 * calls. One to disable preemption without fear of being
		 * traced. The other to still record the preemption latency,
		 * which can also be traced by the function tracer.
		 */
		preempt_disable_notrace();
		preempt_latency_start(1);
		/*
		 * Needs preempt disabled in case user_exit() is traced
		 * and the tracer calls preempt_enable_notrace() causing
		 * an infinite recursion.
		 */
		prev_ctx = exception_enter();
		__schedule(SM_PREEMPT);
		exception_exit(prev_ctx);

		preempt_latency_stop(1);
		preempt_enable_no_resched_notrace();
	} while (need_resched());
}
EXPORT_SYMBOL_GPL(preempt_schedule_notrace);

#ifdef CONFIG_PREEMPT_DYNAMIC
#if defined(CONFIG_HAVE_PREEMPT_DYNAMIC_CALL)
#ifndef preempt_schedule_notrace_dynamic_enabled
#define preempt_schedule_notrace_dynamic_enabled	preempt_schedule_notrace
#define preempt_schedule_notrace_dynamic_disabled	NULL
#endif
DEFINE_STATIC_CALL(preempt_schedule_notrace, preempt_schedule_notrace_dynamic_enabled);
EXPORT_STATIC_CALL_TRAMP(preempt_schedule_notrace);
#elif defined(CONFIG_HAVE_PREEMPT_DYNAMIC_KEY)
static DEFINE_STATIC_KEY_TRUE(sk_dynamic_preempt_schedule_notrace);
void __sched notrace dynamic_preempt_schedule_notrace(void)
{
	if (!static_branch_unlikely(&sk_dynamic_preempt_schedule_notrace))
		return;
	preempt_schedule_notrace();
}
NOKPROBE_SYMBOL(dynamic_preempt_schedule_notrace);
EXPORT_SYMBOL(dynamic_preempt_schedule_notrace);
#endif
#endif

#endif /* CONFIG_PREEMPTION */

/*
 * This is the entry point to schedule() from kernel preemption
 * off of irq context.
 * Note, that this is called and return with irqs disabled. This will
 * protect us against recursive calling from irq.
 */
asmlinkage __visible void __sched preempt_schedule_irq(void)
{
	enum ctx_state prev_state;

	/* Catch callers which need to be fixed */
	BUG_ON(preempt_count() || !irqs_disabled());

	prev_state = exception_enter();

	do {
		preempt_disable();
		local_irq_enable();
		__schedule(SM_PREEMPT);
		local_irq_disable();
		sched_preempt_enable_no_resched();
	} while (need_resched());

	exception_exit(prev_state);
}

int default_wake_function(wait_queue_entry_t *curr, unsigned mode, int wake_flags,
			  void *key)
{
	WARN_ON_ONCE(IS_ENABLED(CONFIG_SCHED_DEBUG) && wake_flags & ~(WF_SYNC|WF_CURRENT_CPU));
	return try_to_wake_up(curr->private, mode, wake_flags);
}
EXPORT_SYMBOL(default_wake_function);

static void __setscheduler_prio(struct task_struct *p, int prio)
{
	if (dl_prio(prio))
		p->sched_class = &dl_sched_class;
	else if (rt_prio(prio))
		p->sched_class = &rt_sched_class;
	else
		p->sched_class = &fair_sched_class;

	p->prio = prio;
}

#ifdef CONFIG_RT_MUTEXES

static inline int __rt_effective_prio(struct task_struct *pi_task, int prio)
{
	if (pi_task)
		prio = min(prio, pi_task->prio);

	return prio;
}

static inline int rt_effective_prio(struct task_struct *p, int prio)
{
	struct task_struct *pi_task = rt_mutex_get_top_task(p);

	return __rt_effective_prio(pi_task, prio);
}

/*
 * rt_mutex_setprio - set the current priority of a task
 * @p: task to boost
 * @pi_task: donor task
 *
 * This function changes the 'effective' priority of a task. It does
 * not touch ->normal_prio like __setscheduler().
 *
 * Used by the rt_mutex code to implement priority inheritance
 * logic. Call site only calls if the priority of the task changed.
 */
void rt_mutex_setprio(struct task_struct *p, struct task_struct *pi_task)
{
	int prio, oldprio, queued, running, queue_flag =
		DEQUEUE_SAVE | DEQUEUE_MOVE | DEQUEUE_NOCLOCK;
	const struct sched_class *prev_class;
	struct rq_flags rf;
	struct rq *rq;

	/* XXX used to be waiter->prio, not waiter->task->prio */
	prio = __rt_effective_prio(pi_task, p->normal_prio);

	/*
	 * If nothing changed; bail early.
	 */
	if (p->pi_top_task == pi_task && prio == p->prio && !dl_prio(prio))
		return;

	rq = __task_rq_lock(p, &rf);
	update_rq_clock(rq);
	/*
	 * Set under pi_lock && rq->lock, such that the value can be used under
	 * either lock.
	 *
	 * Note that there is loads of tricky to make this pointer cache work
	 * right. rt_mutex_slowunlock()+rt_mutex_postunlock() work together to
	 * ensure a task is de-boosted (pi_task is set to NULL) before the
	 * task is allowed to run again (and can exit). This ensures the pointer
	 * points to a blocked task -- which guarantees the task is present.
	 */
	p->pi_top_task = pi_task;

	/*
	 * For FIFO/RR we only need to set prio, if that matches we're done.
	 */
	if (prio == p->prio && !dl_prio(prio))
		goto out_unlock;

	/*
	 * Idle task boosting is a nono in general. There is one
	 * exception, when PREEMPT_RT and NOHZ is active:
	 *
	 * The idle task calls get_next_timer_interrupt() and holds
	 * the timer wheel base->lock on the CPU and another CPU wants
	 * to access the timer (probably to cancel it). We can safely
	 * ignore the boosting request, as the idle CPU runs this code
	 * with interrupts disabled and will complete the lock
	 * protected section without being interrupted. So there is no
	 * real need to boost.
	 */
	if (unlikely(p == rq->idle)) {
		WARN_ON(p != rq->curr);
		WARN_ON(p->pi_blocked_on);
		goto out_unlock;
	}

	trace_sched_pi_setprio(p, pi_task);
	oldprio = p->prio;

	if (oldprio == prio)
		queue_flag &= ~DEQUEUE_MOVE;

	prev_class = p->sched_class;
	queued = task_on_rq_queued(p);
	running = task_current(rq, p);
	if (queued)
		dequeue_task(rq, p, queue_flag);
	if (running)
		put_prev_task(rq, p);

	/*
	 * Boosting condition are:
	 * 1. -rt task is running and holds mutex A
	 *      --> -dl task blocks on mutex A
	 *
	 * 2. -dl task is running and holds mutex A
	 *      --> -dl task blocks on mutex A and could preempt the
	 *          running task
	 */
	if (dl_prio(prio)) {
		if (!dl_prio(p->normal_prio) ||
		    (pi_task && dl_prio(pi_task->prio) &&
		     dl_entity_preempt(&pi_task->dl, &p->dl))) {
			p->dl.pi_se = pi_task->dl.pi_se;
			queue_flag |= ENQUEUE_REPLENISH;
		} else {
			p->dl.pi_se = &p->dl;
		}
	} else if (rt_prio(prio)) {
		if (dl_prio(oldprio))
			p->dl.pi_se = &p->dl;
		if (oldprio < prio)
			queue_flag |= ENQUEUE_HEAD;
	} else {
		if (dl_prio(oldprio))
			p->dl.pi_se = &p->dl;
		if (rt_prio(oldprio))
			p->rt.timeout = 0;
	}

	__setscheduler_prio(p, prio);

	if (queued)
		enqueue_task(rq, p, queue_flag);
	if (running)
		set_next_task(rq, p);

	check_class_changed(rq, p, prev_class, oldprio);
out_unlock:
	/* Avoid rq from going away on us: */
	preempt_disable();

	rq_unpin_lock(rq, &rf);
	__balance_callbacks(rq);
	raw_spin_rq_unlock(rq);

	preempt_enable();
}
#else
static inline int rt_effective_prio(struct task_struct *p, int prio)
{
	return prio;
}
#endif

void set_user_nice(struct task_struct *p, long nice)
{
	bool queued, running;
	int old_prio;
	struct rq_flags rf;
	struct rq *rq;

	if (task_nice(p) == nice || nice < MIN_NICE || nice > MAX_NICE)
		return;
	/*
	 * We have to be careful, if called from sys_setpriority(),
	 * the task might be in the middle of scheduling on another CPU.
	 */
	rq = task_rq_lock(p, &rf);
	update_rq_clock(rq);

	/*
	 * The RT priorities are set via sched_setscheduler(), but we still
	 * allow the 'normal' nice value to be set - but as expected
	 * it won't have any effect on scheduling until the task is
	 * SCHED_DEADLINE, SCHED_FIFO or SCHED_RR:
	 */
	if (task_has_dl_policy(p) || task_has_rt_policy(p)) {
		p->static_prio = NICE_TO_PRIO(nice);
		goto out_unlock;
	}
	queued = task_on_rq_queued(p);
	running = task_current(rq, p);
	if (queued)
		dequeue_task(rq, p, DEQUEUE_SAVE | DEQUEUE_NOCLOCK);
	if (running)
		put_prev_task(rq, p);

	p->static_prio = NICE_TO_PRIO(nice);
	set_load_weight(p, true);
	old_prio = p->prio;
	p->prio = effective_prio(p);

	if (queued)
		enqueue_task(rq, p, ENQUEUE_RESTORE | ENQUEUE_NOCLOCK);
	if (running)
		set_next_task(rq, p);

	/*
	 * If the task increased its priority or is running and
	 * lowered its priority, then reschedule its CPU:
	 */
	p->sched_class->prio_changed(rq, p, old_prio);

out_unlock:
	task_rq_unlock(rq, p, &rf);
}
EXPORT_SYMBOL(set_user_nice);

/*
 * is_nice_reduction - check if nice value is an actual reduction
 *
 * Similar to can_nice() but does not perform a capability check.
 *
 * @p: task
 * @nice: nice value
 */
static bool is_nice_reduction(const struct task_struct *p, const int nice)
{
	/* Convert nice value [19,-20] to rlimit style value [1,40]: */
	int nice_rlim = nice_to_rlimit(nice);

	return (nice_rlim <= task_rlimit(p, RLIMIT_NICE));
}

/*
 * can_nice - check if a task can reduce its nice value
 * @p: task
 * @nice: nice value
 */
int can_nice(const struct task_struct *p, const int nice)
{
	return is_nice_reduction(p, nice) || capable(CAP_SYS_NICE);
}

#ifdef __ARCH_WANT_SYS_NICE

/*
 * sys_nice - change the priority of the current process.
 * @increment: priority increment
 *
 * sys_setpriority is a more generic, but much slower function that
 * does similar things.
 */
SYSCALL_DEFINE1(nice, int, increment)
{
	long nice, retval;

	/*
	 * Setpriority might change our priority at the same moment.
	 * We don't have to worry. Conceptually one call occurs first
	 * and we have a single winner.
	 */
	increment = clamp(increment, -NICE_WIDTH, NICE_WIDTH);
	nice = task_nice(current) + increment;

	nice = clamp_val(nice, MIN_NICE, MAX_NICE);
	if (increment < 0 && !can_nice(current, nice))
		return -EPERM;

	retval = security_task_setnice(current, nice);
	if (retval)
		return retval;

	set_user_nice(current, nice);
	return 0;
}

#endif

/**
 * task_prio - return the priority value of a given task.
 * @p: the task in question.
 *
 * Return: The priority value as seen by users in /proc.
 *
 * sched policy         return value   kernel prio    user prio/nice
 *
 * normal, batch, idle     [0 ... 39]  [100 ... 139]          0/[-20 ... 19]
 * fifo, rr             [-2 ... -100]     [98 ... 0]  [1 ... 99]
 * deadline                     -101             -1           0
 */
int task_prio(const struct task_struct *p)
{
	return p->prio - MAX_RT_PRIO;
}

/**
 * idle_cpu - is a given CPU idle currently?
 * @cpu: the processor in question.
 *
 * Return: 1 if the CPU is currently idle. 0 otherwise.
 */
int idle_cpu(int cpu)
{
	struct rq *rq = cpu_rq(cpu);

	if (rq->curr != rq->idle)
		return 0;

	if (rq->nr_running)
		return 0;

#ifdef CONFIG_SMP
	if (rq->ttwu_pending)
		return 0;
#endif

	return 1;
}

/**
 * available_idle_cpu - is a given CPU idle for enqueuing work.
 * @cpu: the CPU in question.
 *
 * Return: 1 if the CPU is currently idle. 0 otherwise.
 */
int available_idle_cpu(int cpu)
{
	if (!idle_cpu(cpu))
		return 0;

	if (vcpu_is_preempted(cpu))
		return 0;

	return 1;
}

/**
 * idle_task - return the idle task for a given CPU.
 * @cpu: the processor in question.
 *
 * Return: The idle task for the CPU @cpu.
 */
struct task_struct *idle_task(int cpu)
{
	return cpu_rq(cpu)->idle;
}

#ifdef CONFIG_SCHED_CORE
int sched_core_idle_cpu(int cpu)
{
	struct rq *rq = cpu_rq(cpu);

	if (sched_core_enabled(rq) && rq->curr == rq->idle)
		return 1;

	return idle_cpu(cpu);
}

#endif

#ifdef CONFIG_SMP
/*
 * This function computes an effective utilization for the given CPU, to be
 * used for frequency selection given the linear relation: f = u * f_max.
 *
 * The scheduler tracks the following metrics:
 *
 *   cpu_util_{cfs,rt,dl,irq}()
 *   cpu_bw_dl()
 *
 * Where the cfs,rt and dl util numbers are tracked with the same metric and
 * synchronized windows and are thus directly comparable.
 *
 * The cfs,rt,dl utilization are the running times measured with rq->clock_task
 * which excludes things like IRQ and steal-time. These latter are then accrued
 * in the irq utilization.
 *
 * The DL bandwidth number otoh is not a measured metric but a value computed
 * based on the task model parameters and gives the minimal utilization
 * required to meet deadlines.
 */
unsigned long effective_cpu_util(int cpu, unsigned long util_cfs,
				 enum cpu_util_type type,
				 struct task_struct *p)
{
	unsigned long dl_util, util, irq, max;
	struct rq *rq = cpu_rq(cpu);

	max = arch_scale_cpu_capacity(cpu);

	if (!uclamp_is_used() &&
	    type == FREQUENCY_UTIL && rt_rq_is_runnable(&rq->rt)) {
		return max;
	}

	/*
	 * Early check to see if IRQ/steal time saturates the CPU, can be
	 * because of inaccuracies in how we track these -- see
	 * update_irq_load_avg().
	 */
	irq = cpu_util_irq(rq);
	if (unlikely(irq >= max))
		return max;

	/*
	 * Because the time spend on RT/DL tasks is visible as 'lost' time to
	 * CFS tasks and we use the same metric to track the effective
	 * utilization (PELT windows are synchronized) we can directly add them
	 * to obtain the CPU's actual utilization.
	 *
	 * CFS and RT utilization can be boosted or capped, depending on
	 * utilization clamp constraints requested by currently RUNNABLE
	 * tasks.
	 * When there are no CFS RUNNABLE tasks, clamps are released and
	 * frequency will be gracefully reduced with the utilization decay.
	 */
	util = util_cfs + cpu_util_rt(rq);
	if (type == FREQUENCY_UTIL)
		util = uclamp_rq_util_with(rq, util, p);

	dl_util = cpu_util_dl(rq);

	/*
	 * For frequency selection we do not make cpu_util_dl() a permanent part
	 * of this sum because we want to use cpu_bw_dl() later on, but we need
	 * to check if the CFS+RT+DL sum is saturated (ie. no idle time) such
	 * that we select f_max when there is no idle time.
	 *
	 * NOTE: numerical errors or stop class might cause us to not quite hit
	 * saturation when we should -- something for later.
	 */
	if (util + dl_util >= max)
		return max;

	/*
	 * OTOH, for energy computation we need the estimated running time, so
	 * include util_dl and ignore dl_bw.
	 */
	if (type == ENERGY_UTIL)
		util += dl_util;

	/*
	 * There is still idle time; further improve the number by using the
	 * irq metric. Because IRQ/steal time is hidden from the task clock we
	 * need to scale the task numbers:
	 *
	 *              max - irq
	 *   U' = irq + --------- * U
	 *                 max
	 */
	util = scale_irq_capacity(util, irq, max);
	util += irq;

	/*
	 * Bandwidth required by DEADLINE must always be granted while, for
	 * FAIR and RT, we use blocked utilization of IDLE CPUs as a mechanism
	 * to gracefully reduce the frequency when no tasks show up for longer
	 * periods of time.
	 *
	 * Ideally we would like to set bw_dl as min/guaranteed freq and util +
	 * bw_dl as requested freq. However, cpufreq is not yet ready for such
	 * an interface. So, we only do the latter for now.
	 */
	if (type == FREQUENCY_UTIL)
		util += cpu_bw_dl(rq);

	return min(max, util);
}

unsigned long sched_cpu_util(int cpu)
{
	return effective_cpu_util(cpu, cpu_util_cfs(cpu), ENERGY_UTIL, NULL);
}
#endif /* CONFIG_SMP */

/**
 * find_process_by_pid - find a process with a matching PID value.
 * @pid: the pid in question.
 *
 * The task of @pid, if found. %NULL otherwise.
 */
static struct task_struct *find_process_by_pid(pid_t pid)
{
	return pid ? find_task_by_vpid(pid) : current;
}

/*
 * sched_setparam() passes in -1 for its policy, to let the functions
 * it calls know not to change it.
 */
#define SETPARAM_POLICY	-1

static void __setscheduler_params(struct task_struct *p,
		const struct sched_attr *attr)
{
	int policy = attr->sched_policy;

	if (policy == SETPARAM_POLICY)
		policy = p->policy;

	p->policy = policy;

	if (dl_policy(policy))
		__setparam_dl(p, attr);
	else if (fair_policy(policy))
		p->static_prio = NICE_TO_PRIO(attr->sched_nice);

	/*
	 * __sched_setscheduler() ensures attr->sched_priority == 0 when
	 * !rt_policy. Always setting this ensures that things like
	 * getparam()/getattr() don't report silly values for !rt tasks.
	 */
	p->rt_priority = attr->sched_priority;
	p->normal_prio = normal_prio(p);
	set_load_weight(p, true);
}

/*
 * Check the target process has a UID that matches the current process's:
 */
static bool check_same_owner(struct task_struct *p)
{
	const struct cred *cred = current_cred(), *pcred;
	bool match;

	rcu_read_lock();
	pcred = __task_cred(p);
	match = (uid_eq(cred->euid, pcred->euid) ||
		 uid_eq(cred->euid, pcred->uid));
	rcu_read_unlock();
	return match;
}

/*
 * Allow unprivileged RT tasks to decrease priority.
 * Only issue a capable test if needed and only once to avoid an audit
 * event on permitted non-privileged operations:
 */
static int user_check_sched_setscheduler(struct task_struct *p,
					 const struct sched_attr *attr,
					 int policy, int reset_on_fork)
{
	if (fair_policy(policy)) {
		if (attr->sched_nice < task_nice(p) &&
		    !is_nice_reduction(p, attr->sched_nice))
			goto req_priv;
	}

	if (rt_policy(policy)) {
		unsigned long rlim_rtprio = task_rlimit(p, RLIMIT_RTPRIO);

		/* Can't set/change the rt policy: */
		if (policy != p->policy && !rlim_rtprio)
			goto req_priv;

		/* Can't increase priority: */
		if (attr->sched_priority > p->rt_priority &&
		    attr->sched_priority > rlim_rtprio)
			goto req_priv;
	}

	/*
	 * Can't set/change SCHED_DEADLINE policy at all for now
	 * (safest behavior); in the future we would like to allow
	 * unprivileged DL tasks to increase their relative deadline
	 * or reduce their runtime (both ways reducing utilization)
	 */
	if (dl_policy(policy))
		goto req_priv;

	/*
	 * Treat SCHED_IDLE as nice 20. Only allow a switch to
	 * SCHED_NORMAL if the RLIMIT_NICE would normally permit it.
	 */
	if (task_has_idle_policy(p) && !idle_policy(policy)) {
		if (!is_nice_reduction(p, task_nice(p)))
			goto req_priv;
	}

	/* Can't change other user's priorities: */
	if (!check_same_owner(p))
		goto req_priv;

	/* Normal users shall not reset the sched_reset_on_fork flag: */
	if (p->sched_reset_on_fork && !reset_on_fork)
		goto req_priv;

	return 0;

req_priv:
	if (!capable(CAP_SYS_NICE))
		return -EPERM;

	return 0;
}

static int __sched_setscheduler(struct task_struct *p,
				const struct sched_attr *attr,
				bool user, bool pi)
{
	int oldpolicy = -1, policy = attr->sched_policy;
	int retval, oldprio, newprio, queued, running;
	const struct sched_class *prev_class;
	struct balance_callback *head;
	struct rq_flags rf;
	int reset_on_fork;
	int queue_flags = DEQUEUE_SAVE | DEQUEUE_MOVE | DEQUEUE_NOCLOCK;
	struct rq *rq;
	bool cpuset_locked = false;

	/* The pi code expects interrupts enabled */
	BUG_ON(pi && in_interrupt());
recheck:
	/* Double check policy once rq lock held: */
	if (policy < 0) {
		reset_on_fork = p->sched_reset_on_fork;
		policy = oldpolicy = p->policy;
	} else {
		reset_on_fork = !!(attr->sched_flags & SCHED_FLAG_RESET_ON_FORK);

		if (!valid_policy(policy))
			return -EINVAL;
	}

	if (attr->sched_flags & ~(SCHED_FLAG_ALL | SCHED_FLAG_SUGOV))
		return -EINVAL;

	/*
	 * Valid priorities for SCHED_FIFO and SCHED_RR are
	 * 1..MAX_RT_PRIO-1, valid priority for SCHED_NORMAL,
	 * SCHED_BATCH and SCHED_IDLE is 0.
	 */
	if (attr->sched_priority > MAX_RT_PRIO-1)
		return -EINVAL;
	if ((dl_policy(policy) && !__checkparam_dl(attr)) ||
	    (rt_policy(policy) != (attr->sched_priority != 0)))
		return -EINVAL;

	if (user) {
		retval = user_check_sched_setscheduler(p, attr, policy, reset_on_fork);
		if (retval)
			return retval;

		if (attr->sched_flags & SCHED_FLAG_SUGOV)
			return -EINVAL;

		retval = security_task_setscheduler(p);
		if (retval)
			return retval;
	}

	/* Update task specific "requested" clamps */
	if (attr->sched_flags & SCHED_FLAG_UTIL_CLAMP) {
		retval = uclamp_validate(p, attr);
		if (retval)
			return retval;
	}

	/*
	 * SCHED_DEADLINE bandwidth accounting relies on stable cpusets
	 * information.
	 */
	if (dl_policy(policy) || dl_policy(p->policy)) {
		cpuset_locked = true;
		cpuset_lock();
	}

	/*
	 * Make sure no PI-waiters arrive (or leave) while we are
	 * changing the priority of the task:
	 *
	 * To be able to change p->policy safely, the appropriate
	 * runqueue lock must be held.
	 */
	rq = task_rq_lock(p, &rf);
	update_rq_clock(rq);

	/*
	 * Changing the policy of the stop threads its a very bad idea:
	 */
	if (p == rq->stop) {
		retval = -EINVAL;
		goto unlock;
	}

	/*
	 * If not changing anything there's no need to proceed further,
	 * but store a possible modification of reset_on_fork.
	 */
	if (unlikely(policy == p->policy)) {
		if (fair_policy(policy) && attr->sched_nice != task_nice(p))
			goto change;
		if (rt_policy(policy) && attr->sched_priority != p->rt_priority)
			goto change;
		if (dl_policy(policy) && dl_param_changed(p, attr))
			goto change;
		if (attr->sched_flags & SCHED_FLAG_UTIL_CLAMP)
			goto change;

		p->sched_reset_on_fork = reset_on_fork;
		retval = 0;
		goto unlock;
	}
change:

	if (user) {
#ifdef CONFIG_RT_GROUP_SCHED
		/*
		 * Do not allow realtime tasks into groups that have no runtime
		 * assigned.
		 */
		if (rt_bandwidth_enabled() && rt_policy(policy) &&
				task_group(p)->rt_bandwidth.rt_runtime == 0 &&
				!task_group_is_autogroup(task_group(p))) {
			retval = -EPERM;
			goto unlock;
		}
#endif
#ifdef CONFIG_SMP
		if (dl_bandwidth_enabled() && dl_policy(policy) &&
				!(attr->sched_flags & SCHED_FLAG_SUGOV)) {
			cpumask_t *span = rq->rd->span;

			/*
			 * Don't allow tasks with an affinity mask smaller than
			 * the entire root_domain to become SCHED_DEADLINE. We
			 * will also fail if there's no bandwidth available.
			 */
			if (!cpumask_subset(span, p->cpus_ptr) ||
			    rq->rd->dl_bw.bw == 0) {
				retval = -EPERM;
				goto unlock;
			}
		}
#endif
	}

	/* Re-check policy now with rq lock held: */
	if (unlikely(oldpolicy != -1 && oldpolicy != p->policy)) {
		policy = oldpolicy = -1;
		task_rq_unlock(rq, p, &rf);
		if (cpuset_locked)
			cpuset_unlock();
		goto recheck;
	}

	/*
	 * If setscheduling to SCHED_DEADLINE (or changing the parameters
	 * of a SCHED_DEADLINE task) we need to check if enough bandwidth
	 * is available.
	 */
	if ((dl_policy(policy) || dl_task(p)) && sched_dl_overflow(p, policy, attr)) {
		retval = -EBUSY;
		goto unlock;
	}

	p->sched_reset_on_fork = reset_on_fork;
	oldprio = p->prio;

	newprio = __normal_prio(policy, attr->sched_priority, attr->sched_nice);
	if (pi) {
		/*
		 * Take priority boosted tasks into account. If the new
		 * effective priority is unchanged, we just store the new
		 * normal parameters and do not touch the scheduler class and
		 * the runqueue. This will be done when the task deboost
		 * itself.
		 */
		newprio = rt_effective_prio(p, newprio);
		if (newprio == oldprio)
			queue_flags &= ~DEQUEUE_MOVE;
	}

	queued = task_on_rq_queued(p);
	running = task_current(rq, p);
	if (queued)
		dequeue_task(rq, p, queue_flags);
	if (running)
		put_prev_task(rq, p);

	prev_class = p->sched_class;

	if (!(attr->sched_flags & SCHED_FLAG_KEEP_PARAMS)) {
		__setscheduler_params(p, attr);
		__setscheduler_prio(p, newprio);
	}
	__setscheduler_uclamp(p, attr);

	if (queued) {
		/*
		 * We enqueue to tail when the priority of a task is
		 * increased (user space view).
		 */
		if (oldprio < p->prio)
			queue_flags |= ENQUEUE_HEAD;

		enqueue_task(rq, p, queue_flags);
	}
	if (running)
		set_next_task(rq, p);

	check_class_changed(rq, p, prev_class, oldprio);

	/* Avoid rq from going away on us: */
	preempt_disable();
	head = splice_balance_callbacks(rq);
	task_rq_unlock(rq, p, &rf);

	if (pi) {
		if (cpuset_locked)
			cpuset_unlock();
		rt_mutex_adjust_pi(p);
	}

	/* Run balance callbacks after we've adjusted the PI chain: */
	balance_callbacks(rq, head);
	preempt_enable();

	return 0;

unlock:
	task_rq_unlock(rq, p, &rf);
	if (cpuset_locked)
		cpuset_unlock();
	return retval;
}

static int _sched_setscheduler(struct task_struct *p, int policy,
			       const struct sched_param *param, bool check)
{
	struct sched_attr attr = {
		.sched_policy   = policy,
		.sched_priority = param->sched_priority,
		.sched_nice	= PRIO_TO_NICE(p->static_prio),
	};

	/* Fixup the legacy SCHED_RESET_ON_FORK hack. */
	if ((policy != SETPARAM_POLICY) && (policy & SCHED_RESET_ON_FORK)) {
		attr.sched_flags |= SCHED_FLAG_RESET_ON_FORK;
		policy &= ~SCHED_RESET_ON_FORK;
		attr.sched_policy = policy;
	}

	return __sched_setscheduler(p, &attr, check, true);
}
/**
 * sched_setscheduler - change the scheduling policy and/or RT priority of a thread.
 * @p: the task in question.
 * @policy: new policy.
 * @param: structure containing the new RT priority.
 *
 * Use sched_set_fifo(), read its comment.
 *
 * Return: 0 on success. An error code otherwise.
 *
 * NOTE that the task may be already dead.
 */
int sched_setscheduler(struct task_struct *p, int policy,
		       const struct sched_param *param)
{
	return _sched_setscheduler(p, policy, param, true);
}

int sched_setattr(struct task_struct *p, const struct sched_attr *attr)
{
	return __sched_setscheduler(p, attr, true, true);
}

int sched_setattr_nocheck(struct task_struct *p, const struct sched_attr *attr)
{
	return __sched_setscheduler(p, attr, false, true);
}
EXPORT_SYMBOL_GPL(sched_setattr_nocheck);

/**
 * sched_setscheduler_nocheck - change the scheduling policy and/or RT priority of a thread from kernelspace.
 * @p: the task in question.
 * @policy: new policy.
 * @param: structure containing the new RT priority.
 *
 * Just like sched_setscheduler, only don't bother checking if the
 * current context has permission.  For example, this is needed in
 * stop_machine(): we create temporary high priority worker threads,
 * but our caller might not have that capability.
 *
 * Return: 0 on success. An error code otherwise.
 */
int sched_setscheduler_nocheck(struct task_struct *p, int policy,
			       const struct sched_param *param)
{
	return _sched_setscheduler(p, policy, param, false);
}

/*
 * SCHED_FIFO is a broken scheduler model; that is, it is fundamentally
 * incapable of resource management, which is the one thing an OS really should
 * be doing.
 *
 * This is of course the reason it is limited to privileged users only.
 *
 * Worse still; it is fundamentally impossible to compose static priority
 * workloads. You cannot take two correctly working static prio workloads
 * and smash them together and still expect them to work.
 *
 * For this reason 'all' FIFO tasks the kernel creates are basically at:
 *
 *   MAX_RT_PRIO / 2
 *
 * The administrator _MUST_ configure the system, the kernel simply doesn't
 * know enough information to make a sensible choice.
 */
void sched_set_fifo(struct task_struct *p)
{
	struct sched_param sp = { .sched_priority = MAX_RT_PRIO / 2 };
	WARN_ON_ONCE(sched_setscheduler_nocheck(p, SCHED_FIFO, &sp) != 0);
}
EXPORT_SYMBOL_GPL(sched_set_fifo);

/*
 * For when you don't much care about FIFO, but want to be above SCHED_NORMAL.
 */
void sched_set_fifo_low(struct task_struct *p)
{
	struct sched_param sp = { .sched_priority = 1 };
	WARN_ON_ONCE(sched_setscheduler_nocheck(p, SCHED_FIFO, &sp) != 0);
}
EXPORT_SYMBOL_GPL(sched_set_fifo_low);

void sched_set_normal(struct task_struct *p, int nice)
{
	struct sched_attr attr = {
		.sched_policy = SCHED_NORMAL,
		.sched_nice = nice,
	};
	WARN_ON_ONCE(sched_setattr_nocheck(p, &attr) != 0);
}
EXPORT_SYMBOL_GPL(sched_set_normal);

static int
do_sched_setscheduler(pid_t pid, int policy, struct sched_param __user *param)
{
	struct sched_param lparam;
	struct task_struct *p;
	int retval;

	if (!param || pid < 0)
		return -EINVAL;
	if (copy_from_user(&lparam, param, sizeof(struct sched_param)))
		return -EFAULT;

	rcu_read_lock();
	retval = -ESRCH;
	p = find_process_by_pid(pid);
	if (likely(p))
		get_task_struct(p);
	rcu_read_unlock();

	if (likely(p)) {
		retval = sched_setscheduler(p, policy, &lparam);
		put_task_struct(p);
	}

	return retval;
}

/*
 * Mimics kernel/events/core.c perf_copy_attr().
 */
static int sched_copy_attr(struct sched_attr __user *uattr, struct sched_attr *attr)
{
	u32 size;
	int ret;

	/* Zero the full structure, so that a short copy will be nice: */
	memset(attr, 0, sizeof(*attr));

	ret = get_user(size, &uattr->size);
	if (ret)
		return ret;

	/* ABI compatibility quirk: */
	if (!size)
		size = SCHED_ATTR_SIZE_VER0;
	if (size < SCHED_ATTR_SIZE_VER0 || size > PAGE_SIZE)
		goto err_size;

	ret = copy_struct_from_user(attr, sizeof(*attr), uattr, size);
	if (ret) {
		if (ret == -E2BIG)
			goto err_size;
		return ret;
	}

	if ((attr->sched_flags & SCHED_FLAG_UTIL_CLAMP) &&
	    size < SCHED_ATTR_SIZE_VER1)
		return -EINVAL;

	/*
	 * XXX: Do we want to be lenient like existing syscalls; or do we want
	 * to be strict and return an error on out-of-bounds values?
	 */
	attr->sched_nice = clamp(attr->sched_nice, MIN_NICE, MAX_NICE);

	return 0;

err_size:
	put_user(sizeof(*attr), &uattr->size);
	return -E2BIG;
}

static void get_params(struct task_struct *p, struct sched_attr *attr)
{
	if (task_has_dl_policy(p))
		__getparam_dl(p, attr);
	else if (task_has_rt_policy(p))
		attr->sched_priority = p->rt_priority;
	else
		attr->sched_nice = task_nice(p);
}

/**
 * sys_sched_setscheduler - set/change the scheduler policy and RT priority
 * @pid: the pid in question.
 * @policy: new policy.
 * @param: structure containing the new RT priority.
 *
 * Return: 0 on success. An error code otherwise.
 */
SYSCALL_DEFINE3(sched_setscheduler, pid_t, pid, int, policy, struct sched_param __user *, param)
{
	if (policy < 0)
		return -EINVAL;

	return do_sched_setscheduler(pid, policy, param);
}

/**
 * sys_sched_setparam - set/change the RT priority of a thread
 * @pid: the pid in question.
 * @param: structure containing the new RT priority.
 *
 * Return: 0 on success. An error code otherwise.
 */
SYSCALL_DEFINE2(sched_setparam, pid_t, pid, struct sched_param __user *, param)
{
	return do_sched_setscheduler(pid, SETPARAM_POLICY, param);
}

/**
 * sys_sched_setattr - same as above, but with extended sched_attr
 * @pid: the pid in question.
 * @uattr: structure containing the extended parameters.
 * @flags: for future extension.
 */
SYSCALL_DEFINE3(sched_setattr, pid_t, pid, struct sched_attr __user *, uattr,
			       unsigned int, flags)
{
	struct sched_attr attr;
	struct task_struct *p;
	int retval;

	if (!uattr || pid < 0 || flags)
		return -EINVAL;

	retval = sched_copy_attr(uattr, &attr);
	if (retval)
		return retval;

	if ((int)attr.sched_policy < 0)
		return -EINVAL;
	if (attr.sched_flags & SCHED_FLAG_KEEP_POLICY)
		attr.sched_policy = SETPARAM_POLICY;

	rcu_read_lock();
	retval = -ESRCH;
	p = find_process_by_pid(pid);
	if (likely(p))
		get_task_struct(p);
	rcu_read_unlock();

	if (likely(p)) {
		if (attr.sched_flags & SCHED_FLAG_KEEP_PARAMS)
			get_params(p, &attr);
		retval = sched_setattr(p, &attr);
		put_task_struct(p);
	}

	return retval;
}

/**
 * sys_sched_getscheduler - get the policy (scheduling class) of a thread
 * @pid: the pid in question.
 *
 * Return: On success, the policy of the thread. Otherwise, a negative error
 * code.
 */
SYSCALL_DEFINE1(sched_getscheduler, pid_t, pid)
{
	struct task_struct *p;
	int retval;

	if (pid < 0)
		return -EINVAL;

	retval = -ESRCH;
	rcu_read_lock();
	p = find_process_by_pid(pid);
	if (p) {
		retval = security_task_getscheduler(p);
		if (!retval)
			retval = p->policy
				| (p->sched_reset_on_fork ? SCHED_RESET_ON_FORK : 0);
	}
	rcu_read_unlock();
	return retval;
}

/**
 * sys_sched_getparam - get the RT priority of a thread
 * @pid: the pid in question.
 * @param: structure containing the RT priority.
 *
 * Return: On success, 0 and the RT priority is in @param. Otherwise, an error
 * code.
 */
SYSCALL_DEFINE2(sched_getparam, pid_t, pid, struct sched_param __user *, param)
{
	struct sched_param lp = { .sched_priority = 0 };
	struct task_struct *p;
	int retval;

	if (!param || pid < 0)
		return -EINVAL;

	rcu_read_lock();
	p = find_process_by_pid(pid);
	retval = -ESRCH;
	if (!p)
		goto out_unlock;

	retval = security_task_getscheduler(p);
	if (retval)
		goto out_unlock;

	if (task_has_rt_policy(p))
		lp.sched_priority = p->rt_priority;
	rcu_read_unlock();

	/*
	 * This one might sleep, we cannot do it with a spinlock held ...
	 */
	retval = copy_to_user(param, &lp, sizeof(*param)) ? -EFAULT : 0;

	return retval;

out_unlock:
	rcu_read_unlock();
	return retval;
}

/*
 * Copy the kernel size attribute structure (which might be larger
 * than what user-space knows about) to user-space.
 *
 * Note that all cases are valid: user-space buffer can be larger or
 * smaller than the kernel-space buffer. The usual case is that both
 * have the same size.
 */
static int
sched_attr_copy_to_user(struct sched_attr __user *uattr,
			struct sched_attr *kattr,
			unsigned int usize)
{
	unsigned int ksize = sizeof(*kattr);

	if (!access_ok(uattr, usize))
		return -EFAULT;

	/*
	 * sched_getattr() ABI forwards and backwards compatibility:
	 *
	 * If usize == ksize then we just copy everything to user-space and all is good.
	 *
	 * If usize < ksize then we only copy as much as user-space has space for,
	 * this keeps ABI compatibility as well. We skip the rest.
	 *
	 * If usize > ksize then user-space is using a newer version of the ABI,
	 * which part the kernel doesn't know about. Just ignore it - tooling can
	 * detect the kernel's knowledge of attributes from the attr->size value
	 * which is set to ksize in this case.
	 */
	kattr->size = min(usize, ksize);

	if (copy_to_user(uattr, kattr, kattr->size))
		return -EFAULT;

	return 0;
}

/**
 * sys_sched_getattr - similar to sched_getparam, but with sched_attr
 * @pid: the pid in question.
 * @uattr: structure containing the extended parameters.
 * @usize: sizeof(attr) for fwd/bwd comp.
 * @flags: for future extension.
 */
SYSCALL_DEFINE4(sched_getattr, pid_t, pid, struct sched_attr __user *, uattr,
		unsigned int, usize, unsigned int, flags)
{
	struct sched_attr kattr = { };
	struct task_struct *p;
	int retval;

	if (!uattr || pid < 0 || usize > PAGE_SIZE ||
	    usize < SCHED_ATTR_SIZE_VER0 || flags)
		return -EINVAL;

	rcu_read_lock();
	p = find_process_by_pid(pid);
	retval = -ESRCH;
	if (!p)
		goto out_unlock;

	retval = security_task_getscheduler(p);
	if (retval)
		goto out_unlock;

	kattr.sched_policy = p->policy;
	if (p->sched_reset_on_fork)
		kattr.sched_flags |= SCHED_FLAG_RESET_ON_FORK;
	get_params(p, &kattr);
	kattr.sched_flags &= SCHED_FLAG_ALL;

#ifdef CONFIG_UCLAMP_TASK
	/*
	 * This could race with another potential updater, but this is fine
	 * because it'll correctly read the old or the new value. We don't need
	 * to guarantee who wins the race as long as it doesn't return garbage.
	 */
	kattr.sched_util_min = p->uclamp_req[UCLAMP_MIN].value;
	kattr.sched_util_max = p->uclamp_req[UCLAMP_MAX].value;
#endif

	rcu_read_unlock();

	return sched_attr_copy_to_user(uattr, &kattr, usize);

out_unlock:
	rcu_read_unlock();
	return retval;
}

#ifdef CONFIG_SMP
int dl_task_check_affinity(struct task_struct *p, const struct cpumask *mask)
{
	int ret = 0;

	/*
	 * If the task isn't a deadline task or admission control is
	 * disabled then we don't care about affinity changes.
	 */
	if (!task_has_dl_policy(p) || !dl_bandwidth_enabled())
		return 0;

	/*
	 * Since bandwidth control happens on root_domain basis,
	 * if admission test is enabled, we only admit -deadline
	 * tasks allowed to run on all the CPUs in the task's
	 * root_domain.
	 */
	rcu_read_lock();
	if (!cpumask_subset(task_rq(p)->rd->span, mask))
		ret = -EBUSY;
	rcu_read_unlock();
	return ret;
}
#endif

static int
__sched_setaffinity(struct task_struct *p, struct affinity_context *ctx)
{
	int retval;
	cpumask_var_t cpus_allowed, new_mask;

	if (!alloc_cpumask_var(&cpus_allowed, GFP_KERNEL))
		return -ENOMEM;

	if (!alloc_cpumask_var(&new_mask, GFP_KERNEL)) {
		retval = -ENOMEM;
		goto out_free_cpus_allowed;
	}

	cpuset_cpus_allowed(p, cpus_allowed);
	cpumask_and(new_mask, ctx->new_mask, cpus_allowed);

	ctx->new_mask = new_mask;
	ctx->flags |= SCA_CHECK;

	retval = dl_task_check_affinity(p, new_mask);
	if (retval)
		goto out_free_new_mask;

	retval = __set_cpus_allowed_ptr(p, ctx);
	if (retval)
		goto out_free_new_mask;

	cpuset_cpus_allowed(p, cpus_allowed);
	if (!cpumask_subset(new_mask, cpus_allowed)) {
		/*
		 * We must have raced with a concurrent cpuset update.
		 * Just reset the cpumask to the cpuset's cpus_allowed.
		 */
		cpumask_copy(new_mask, cpus_allowed);

		/*
		 * If SCA_USER is set, a 2nd call to __set_cpus_allowed_ptr()
		 * will restore the previous user_cpus_ptr value.
		 *
		 * In the unlikely event a previous user_cpus_ptr exists,
		 * we need to further restrict the mask to what is allowed
		 * by that old user_cpus_ptr.
		 */
		if (unlikely((ctx->flags & SCA_USER) && ctx->user_mask)) {
			bool empty = !cpumask_and(new_mask, new_mask,
						  ctx->user_mask);

			if (WARN_ON_ONCE(empty))
				cpumask_copy(new_mask, cpus_allowed);
		}
		__set_cpus_allowed_ptr(p, ctx);
		retval = -EINVAL;
	}

out_free_new_mask:
	free_cpumask_var(new_mask);
out_free_cpus_allowed:
	free_cpumask_var(cpus_allowed);
	return retval;
}

long sched_setaffinity(pid_t pid, const struct cpumask *in_mask)
{
	struct affinity_context ac;
	struct cpumask *user_mask;
	struct task_struct *p;
	int retval;

	rcu_read_lock();

	p = find_process_by_pid(pid);
	if (!p) {
		rcu_read_unlock();
		return -ESRCH;
	}

	/* Prevent p going away */
	get_task_struct(p);
	rcu_read_unlock();

	if (p->flags & PF_NO_SETAFFINITY) {
		retval = -EINVAL;
		goto out_put_task;
	}

	if (!check_same_owner(p)) {
		rcu_read_lock();
		if (!ns_capable(__task_cred(p)->user_ns, CAP_SYS_NICE)) {
			rcu_read_unlock();
			retval = -EPERM;
			goto out_put_task;
		}
		rcu_read_unlock();
	}

	retval = security_task_setscheduler(p);
	if (retval)
		goto out_put_task;

	/*
	 * With non-SMP configs, user_cpus_ptr/user_mask isn't used and
	 * alloc_user_cpus_ptr() returns NULL.
	 */
	user_mask = alloc_user_cpus_ptr(NUMA_NO_NODE);
	if (user_mask) {
		cpumask_copy(user_mask, in_mask);
	} else if (IS_ENABLED(CONFIG_SMP)) {
		retval = -ENOMEM;
		goto out_put_task;
	}

	ac = (struct affinity_context){
		.new_mask  = in_mask,
		.user_mask = user_mask,
		.flags     = SCA_USER,
	};

	retval = __sched_setaffinity(p, &ac);
	kfree(ac.user_mask);

out_put_task:
	put_task_struct(p);
	return retval;
}

static int get_user_cpu_mask(unsigned long __user *user_mask_ptr, unsigned len,
			     struct cpumask *new_mask)
{
	if (len < cpumask_size())
		cpumask_clear(new_mask);
	else if (len > cpumask_size())
		len = cpumask_size();

	return copy_from_user(new_mask, user_mask_ptr, len) ? -EFAULT : 0;
}

/**
 * sys_sched_setaffinity - set the CPU affinity of a process
 * @pid: pid of the process
 * @len: length in bytes of the bitmask pointed to by user_mask_ptr
 * @user_mask_ptr: user-space pointer to the new CPU mask
 *
 * Return: 0 on success. An error code otherwise.
 */
SYSCALL_DEFINE3(sched_setaffinity, pid_t, pid, unsigned int, len,
		unsigned long __user *, user_mask_ptr)
{
	cpumask_var_t new_mask;
	int retval;

	if (!alloc_cpumask_var(&new_mask, GFP_KERNEL))
		return -ENOMEM;

	retval = get_user_cpu_mask(user_mask_ptr, len, new_mask);
	if (retval == 0)
		retval = sched_setaffinity(pid, new_mask);
	free_cpumask_var(new_mask);
	return retval;
}

long sched_getaffinity(pid_t pid, struct cpumask *mask)
{
	struct task_struct *p;
	unsigned long flags;
	int retval;

	rcu_read_lock();

	retval = -ESRCH;
	p = find_process_by_pid(pid);
	if (!p)
		goto out_unlock;

	retval = security_task_getscheduler(p);
	if (retval)
		goto out_unlock;

	raw_spin_lock_irqsave(&p->pi_lock, flags);
	cpumask_and(mask, &p->cpus_mask, cpu_active_mask);
	raw_spin_unlock_irqrestore(&p->pi_lock, flags);

out_unlock:
	rcu_read_unlock();

	return retval;
}

/**
 * sys_sched_getaffinity - get the CPU affinity of a process
 * @pid: pid of the process
 * @len: length in bytes of the bitmask pointed to by user_mask_ptr
 * @user_mask_ptr: user-space pointer to hold the current CPU mask
 *
 * Return: size of CPU mask copied to user_mask_ptr on success. An
 * error code otherwise.
 */
SYSCALL_DEFINE3(sched_getaffinity, pid_t, pid, unsigned int, len,
		unsigned long __user *, user_mask_ptr)
{
	int ret;
	cpumask_var_t mask;

	if ((len * BITS_PER_BYTE) < nr_cpu_ids)
		return -EINVAL;
	if (len & (sizeof(unsigned long)-1))
		return -EINVAL;

	if (!zalloc_cpumask_var(&mask, GFP_KERNEL))
		return -ENOMEM;

	ret = sched_getaffinity(pid, mask);
	if (ret == 0) {
		unsigned int retlen = min(len, cpumask_size());

		if (copy_to_user(user_mask_ptr, cpumask_bits(mask), retlen))
			ret = -EFAULT;
		else
			ret = retlen;
	}
	free_cpumask_var(mask);

	return ret;
}

static void do_sched_yield(void)
{
	struct rq_flags rf;
	struct rq *rq;

	rq = this_rq_lock_irq(&rf);

	schedstat_inc(rq->yld_count);
	current->sched_class->yield_task(rq);

	preempt_disable();
	rq_unlock_irq(rq, &rf);
	sched_preempt_enable_no_resched();

	schedule();
}

/**
 * sys_sched_yield - yield the current processor to other threads.
 *
 * This function yields the current CPU to other tasks. If there are no
 * other threads running on this CPU then this function will return.
 *
 * Return: 0.
 */
SYSCALL_DEFINE0(sched_yield)
{
	do_sched_yield();
	return 0;
}

#if !defined(CONFIG_PREEMPTION) || defined(CONFIG_PREEMPT_DYNAMIC)
int __sched __cond_resched(void)
{
	if (should_resched(0)) {
		preempt_schedule_common();
		return 1;
	}
	/*
	 * In preemptible kernels, ->rcu_read_lock_nesting tells the tick
	 * whether the current CPU is in an RCU read-side critical section,
	 * so the tick can report quiescent states even for CPUs looping
	 * in kernel context.  In contrast, in non-preemptible kernels,
	 * RCU readers leave no in-memory hints, which means that CPU-bound
	 * processes executing in kernel context might never report an
	 * RCU quiescent state.  Therefore, the following code causes
	 * cond_resched() to report a quiescent state, but only when RCU
	 * is in urgent need of one.
	 */
#ifndef CONFIG_PREEMPT_RCU
	rcu_all_qs();
#endif
	return 0;
}
EXPORT_SYMBOL(__cond_resched);
#endif

#ifdef CONFIG_PREEMPT_DYNAMIC
#if defined(CONFIG_HAVE_PREEMPT_DYNAMIC_CALL)
#define cond_resched_dynamic_enabled	__cond_resched
#define cond_resched_dynamic_disabled	((void *)&__static_call_return0)
DEFINE_STATIC_CALL_RET0(cond_resched, __cond_resched);
EXPORT_STATIC_CALL_TRAMP(cond_resched);

#define might_resched_dynamic_enabled	__cond_resched
#define might_resched_dynamic_disabled	((void *)&__static_call_return0)
DEFINE_STATIC_CALL_RET0(might_resched, __cond_resched);
EXPORT_STATIC_CALL_TRAMP(might_resched);
#elif defined(CONFIG_HAVE_PREEMPT_DYNAMIC_KEY)
static DEFINE_STATIC_KEY_FALSE(sk_dynamic_cond_resched);
int __sched dynamic_cond_resched(void)
{
	klp_sched_try_switch();
	if (!static_branch_unlikely(&sk_dynamic_cond_resched))
		return 0;
	return __cond_resched();
}
EXPORT_SYMBOL(dynamic_cond_resched);

static DEFINE_STATIC_KEY_FALSE(sk_dynamic_might_resched);
int __sched dynamic_might_resched(void)
{
	if (!static_branch_unlikely(&sk_dynamic_might_resched))
		return 0;
	return __cond_resched();
}
EXPORT_SYMBOL(dynamic_might_resched);
#endif
#endif

/*
 * __cond_resched_lock() - if a reschedule is pending, drop the given lock,
 * call schedule, and on return reacquire the lock.
 *
 * This works OK both with and without CONFIG_PREEMPTION. We do strange low-level
 * operations here to prevent schedule() from being called twice (once via
 * spin_unlock(), once by hand).
 */
int __cond_resched_lock(spinlock_t *lock)
{
	int resched = should_resched(PREEMPT_LOCK_OFFSET);
	int ret = 0;

	lockdep_assert_held(lock);

	if (spin_needbreak(lock) || resched) {
		spin_unlock(lock);
		if (!_cond_resched())
			cpu_relax();
		ret = 1;
		spin_lock(lock);
	}
	return ret;
}
EXPORT_SYMBOL(__cond_resched_lock);

int __cond_resched_rwlock_read(rwlock_t *lock)
{
	int resched = should_resched(PREEMPT_LOCK_OFFSET);
	int ret = 0;

	lockdep_assert_held_read(lock);

	if (rwlock_needbreak(lock) || resched) {
		read_unlock(lock);
		if (!_cond_resched())
			cpu_relax();
		ret = 1;
		read_lock(lock);
	}
	return ret;
}
EXPORT_SYMBOL(__cond_resched_rwlock_read);

int __cond_resched_rwlock_write(rwlock_t *lock)
{
	int resched = should_resched(PREEMPT_LOCK_OFFSET);
	int ret = 0;

	lockdep_assert_held_write(lock);

	if (rwlock_needbreak(lock) || resched) {
		write_unlock(lock);
		if (!_cond_resched())
			cpu_relax();
		ret = 1;
		write_lock(lock);
	}
	return ret;
}
EXPORT_SYMBOL(__cond_resched_rwlock_write);

#ifdef CONFIG_PREEMPT_DYNAMIC

#ifdef CONFIG_GENERIC_ENTRY
#include <linux/entry-common.h>
#endif

/*
 * SC:cond_resched
 * SC:might_resched
 * SC:preempt_schedule
 * SC:preempt_schedule_notrace
 * SC:irqentry_exit_cond_resched
 *
 *
 * NONE:
 *   cond_resched               <- __cond_resched
 *   might_resched              <- RET0
 *   preempt_schedule           <- NOP
 *   preempt_schedule_notrace   <- NOP
 *   irqentry_exit_cond_resched <- NOP
 *
 * VOLUNTARY:
 *   cond_resched               <- __cond_resched
 *   might_resched              <- __cond_resched
 *   preempt_schedule           <- NOP
 *   preempt_schedule_notrace   <- NOP
 *   irqentry_exit_cond_resched <- NOP
 *
 * FULL:
 *   cond_resched               <- RET0
 *   might_resched              <- RET0
 *   preempt_schedule           <- preempt_schedule
 *   preempt_schedule_notrace   <- preempt_schedule_notrace
 *   irqentry_exit_cond_resched <- irqentry_exit_cond_resched
 */

enum {
	preempt_dynamic_undefined = -1,
	preempt_dynamic_none,
	preempt_dynamic_voluntary,
	preempt_dynamic_full,
};

int preempt_dynamic_mode = preempt_dynamic_undefined;

int sched_dynamic_mode(const char *str)
{
	if (!strcmp(str, "none"))
		return preempt_dynamic_none;

	if (!strcmp(str, "voluntary"))
		return preempt_dynamic_voluntary;

	if (!strcmp(str, "full"))
		return preempt_dynamic_full;

	return -EINVAL;
}

#if defined(CONFIG_HAVE_PREEMPT_DYNAMIC_CALL)
#define preempt_dynamic_enable(f)	static_call_update(f, f##_dynamic_enabled)
#define preempt_dynamic_disable(f)	static_call_update(f, f##_dynamic_disabled)
#elif defined(CONFIG_HAVE_PREEMPT_DYNAMIC_KEY)
#define preempt_dynamic_enable(f)	static_key_enable(&sk_dynamic_##f.key)
#define preempt_dynamic_disable(f)	static_key_disable(&sk_dynamic_##f.key)
#else
#error "Unsupported PREEMPT_DYNAMIC mechanism"
#endif

static DEFINE_MUTEX(sched_dynamic_mutex);
static bool klp_override;

static void __sched_dynamic_update(int mode)
{
	/*
	 * Avoid {NONE,VOLUNTARY} -> FULL transitions from ever ending up in
	 * the ZERO state, which is invalid.
	 */
	if (!klp_override)
		preempt_dynamic_enable(cond_resched);
	preempt_dynamic_enable(might_resched);
	preempt_dynamic_enable(preempt_schedule);
	preempt_dynamic_enable(preempt_schedule_notrace);
	preempt_dynamic_enable(irqentry_exit_cond_resched);

	switch (mode) {
	case preempt_dynamic_none:
		if (!klp_override)
			preempt_dynamic_enable(cond_resched);
		preempt_dynamic_disable(might_resched);
		preempt_dynamic_disable(preempt_schedule);
		preempt_dynamic_disable(preempt_schedule_notrace);
		preempt_dynamic_disable(irqentry_exit_cond_resched);
		if (mode != preempt_dynamic_mode)
			pr_info("Dynamic Preempt: none\n");
		break;

	case preempt_dynamic_voluntary:
		if (!klp_override)
			preempt_dynamic_enable(cond_resched);
		preempt_dynamic_enable(might_resched);
		preempt_dynamic_disable(preempt_schedule);
		preempt_dynamic_disable(preempt_schedule_notrace);
		preempt_dynamic_disable(irqentry_exit_cond_resched);
		if (mode != preempt_dynamic_mode)
			pr_info("Dynamic Preempt: voluntary\n");
		break;

	case preempt_dynamic_full:
		if (!klp_override)
			preempt_dynamic_disable(cond_resched);
		preempt_dynamic_disable(might_resched);
		preempt_dynamic_enable(preempt_schedule);
		preempt_dynamic_enable(preempt_schedule_notrace);
		preempt_dynamic_enable(irqentry_exit_cond_resched);
		if (mode != preempt_dynamic_mode)
			pr_info("Dynamic Preempt: full\n");
		break;
	}

	preempt_dynamic_mode = mode;
}

void sched_dynamic_update(int mode)
{
	mutex_lock(&sched_dynamic_mutex);
	__sched_dynamic_update(mode);
	mutex_unlock(&sched_dynamic_mutex);
}

#ifdef CONFIG_HAVE_PREEMPT_DYNAMIC_CALL

static int klp_cond_resched(void)
{
	__klp_sched_try_switch();
	return __cond_resched();
}

void sched_dynamic_klp_enable(void)
{
	mutex_lock(&sched_dynamic_mutex);

	klp_override = true;
	static_call_update(cond_resched, klp_cond_resched);

	mutex_unlock(&sched_dynamic_mutex);
}

void sched_dynamic_klp_disable(void)
{
	mutex_lock(&sched_dynamic_mutex);

	klp_override = false;
	__sched_dynamic_update(preempt_dynamic_mode);

	mutex_unlock(&sched_dynamic_mutex);
}

#endif /* CONFIG_HAVE_PREEMPT_DYNAMIC_CALL */

static int __init setup_preempt_mode(char *str)
{
	int mode = sched_dynamic_mode(str);
	if (mode < 0) {
		pr_warn("Dynamic Preempt: unsupported mode: %s\n", str);
		return 0;
	}

	sched_dynamic_update(mode);
	return 1;
}
__setup("preempt=", setup_preempt_mode);

static void __init preempt_dynamic_init(void)
{
	if (preempt_dynamic_mode == preempt_dynamic_undefined) {
		if (IS_ENABLED(CONFIG_PREEMPT_NONE)) {
			sched_dynamic_update(preempt_dynamic_none);
		} else if (IS_ENABLED(CONFIG_PREEMPT_VOLUNTARY)) {
			sched_dynamic_update(preempt_dynamic_voluntary);
		} else {
			/* Default static call setting, nothing to do */
			WARN_ON_ONCE(!IS_ENABLED(CONFIG_PREEMPT));
			preempt_dynamic_mode = preempt_dynamic_full;
			pr_info("Dynamic Preempt: full\n");
		}
	}
}

#define PREEMPT_MODEL_ACCESSOR(mode) \
	bool preempt_model_##mode(void)						 \
	{									 \
		WARN_ON_ONCE(preempt_dynamic_mode == preempt_dynamic_undefined); \
		return preempt_dynamic_mode == preempt_dynamic_##mode;		 \
	}									 \
	EXPORT_SYMBOL_GPL(preempt_model_##mode)

PREEMPT_MODEL_ACCESSOR(none);
PREEMPT_MODEL_ACCESSOR(voluntary);
PREEMPT_MODEL_ACCESSOR(full);

#else /* !CONFIG_PREEMPT_DYNAMIC */

static inline void preempt_dynamic_init(void) { }

#endif /* #ifdef CONFIG_PREEMPT_DYNAMIC */

/**
 * yield - yield the current processor to other threads.
 *
 * Do not ever use this function, there's a 99% chance you're doing it wrong.
 *
 * The scheduler is at all times free to pick the calling task as the most
 * eligible task to run, if removing the yield() call from your code breaks
 * it, it's already broken.
 *
 * Typical broken usage is:
 *
 * while (!event)
 *	yield();
 *
 * where one assumes that yield() will let 'the other' process run that will
 * make event true. If the current task is a SCHED_FIFO task that will never
 * happen. Never use yield() as a progress guarantee!!
 *
 * If you want to use yield() to wait for something, use wait_event().
 * If you want to use yield() to be 'nice' for others, use cond_resched().
 * If you still want to use yield(), do not!
 */
void __sched yield(void)
{
	set_current_state(TASK_RUNNING);
	do_sched_yield();
}
EXPORT_SYMBOL(yield);

/**
 * yield_to - yield the current processor to another thread in
 * your thread group, or accelerate that thread toward the
 * processor it's on.
 * @p: target task
 * @preempt: whether task preemption is allowed or not
 *
 * It's the caller's job to ensure that the target task struct
 * can't go away on us before we can do any checks.
 *
 * Return:
 *	true (>0) if we indeed boosted the target task.
 *	false (0) if we failed to boost the target.
 *	-ESRCH if there's no task to yield to.
 */
int __sched yield_to(struct task_struct *p, bool preempt)
{
	struct task_struct *curr = current;
	struct rq *rq, *p_rq;
	unsigned long flags;
	int yielded = 0;

	local_irq_save(flags);
	rq = this_rq();

again:
	p_rq = task_rq(p);
	/*
	 * If we're the only runnable task on the rq and target rq also
	 * has only one task, there's absolutely no point in yielding.
	 */
	if (rq->nr_running == 1 && p_rq->nr_running == 1) {
		yielded = -ESRCH;
		goto out_irq;
	}

	double_rq_lock(rq, p_rq);
	if (task_rq(p) != p_rq) {
		double_rq_unlock(rq, p_rq);
		goto again;
	}

	if (!curr->sched_class->yield_to_task)
		goto out_unlock;

	if (curr->sched_class != p->sched_class)
		goto out_unlock;

	if (task_on_cpu(p_rq, p) || !task_is_running(p))
		goto out_unlock;

	yielded = curr->sched_class->yield_to_task(rq, p);
	if (yielded) {
		schedstat_inc(rq->yld_count);
		/*
		 * Make p's CPU reschedule; pick_next_entity takes care of
		 * fairness.
		 */
		if (preempt && rq != p_rq)
			resched_curr(p_rq);
	}

out_unlock:
	double_rq_unlock(rq, p_rq);
out_irq:
	local_irq_restore(flags);

	if (yielded > 0)
		schedule();

	return yielded;
}
EXPORT_SYMBOL_GPL(yield_to);

int io_schedule_prepare(void)
{
	int old_iowait = current->in_iowait;

	current->in_iowait = 1;
	blk_flush_plug(current->plug, true);
	return old_iowait;
}

void io_schedule_finish(int token)
{
	current->in_iowait = token;
}

/*
 * This task is about to go to sleep on IO. Increment rq->nr_iowait so
 * that process accounting knows that this is a task in IO wait state.
 */
long __sched io_schedule_timeout(long timeout)
{
	int token;
	long ret;

	token = io_schedule_prepare();
	ret = schedule_timeout(timeout);
	io_schedule_finish(token);

	return ret;
}
EXPORT_SYMBOL(io_schedule_timeout);

void __sched io_schedule(void)
{
	int token;

	token = io_schedule_prepare();
	schedule();
	io_schedule_finish(token);
}
EXPORT_SYMBOL(io_schedule);

/**
 * sys_sched_get_priority_max - return maximum RT priority.
 * @policy: scheduling class.
 *
 * Return: On success, this syscall returns the maximum
 * rt_priority that can be used by a given scheduling class.
 * On failure, a negative error code is returned.
 */
SYSCALL_DEFINE1(sched_get_priority_max, int, policy)
{
	int ret = -EINVAL;

	switch (policy) {
	case SCHED_FIFO:
	case SCHED_RR:
		ret = MAX_RT_PRIO-1;
		break;
	case SCHED_DEADLINE:
	case SCHED_NORMAL:
	case SCHED_BATCH:
	case SCHED_IDLE:
		ret = 0;
		break;
	}
	return ret;
}

/**
 * sys_sched_get_priority_min - return minimum RT priority.
 * @policy: scheduling class.
 *
 * Return: On success, this syscall returns the minimum
 * rt_priority that can be used by a given scheduling class.
 * On failure, a negative error code is returned.
 */
SYSCALL_DEFINE1(sched_get_priority_min, int, policy)
{
	int ret = -EINVAL;

	switch (policy) {
	case SCHED_FIFO:
	case SCHED_RR:
		ret = 1;
		break;
	case SCHED_DEADLINE:
	case SCHED_NORMAL:
	case SCHED_BATCH:
	case SCHED_IDLE:
		ret = 0;
	}
	return ret;
}

static int sched_rr_get_interval(pid_t pid, struct timespec64 *t)
{
	struct task_struct *p;
	unsigned int time_slice;
	struct rq_flags rf;
	struct rq *rq;
	int retval;

	if (pid < 0)
		return -EINVAL;

	retval = -ESRCH;
	rcu_read_lock();
	p = find_process_by_pid(pid);
	if (!p)
		goto out_unlock;

	retval = security_task_getscheduler(p);
	if (retval)
		goto out_unlock;

	rq = task_rq_lock(p, &rf);
	time_slice = 0;
	if (p->sched_class->get_rr_interval)
		time_slice = p->sched_class->get_rr_interval(rq, p);
	task_rq_unlock(rq, p, &rf);

	rcu_read_unlock();
	jiffies_to_timespec64(time_slice, t);
	return 0;

out_unlock:
	rcu_read_unlock();
	return retval;
}

/**
 * sys_sched_rr_get_interval - return the default timeslice of a process.
 * @pid: pid of the process.
 * @interval: userspace pointer to the timeslice value.
 *
 * this syscall writes the default timeslice value of a given process
 * into the user-space timespec buffer. A value of '0' means infinity.
 *
 * Return: On success, 0 and the timeslice is in @interval. Otherwise,
 * an error code.
 */
SYSCALL_DEFINE2(sched_rr_get_interval, pid_t, pid,
		struct __kernel_timespec __user *, interval)
{
	struct timespec64 t;
	int retval = sched_rr_get_interval(pid, &t);

	if (retval == 0)
		retval = put_timespec64(&t, interval);

	return retval;
}

#ifdef CONFIG_COMPAT_32BIT_TIME
SYSCALL_DEFINE2(sched_rr_get_interval_time32, pid_t, pid,
		struct old_timespec32 __user *, interval)
{
	struct timespec64 t;
	int retval = sched_rr_get_interval(pid, &t);

	if (retval == 0)
		retval = put_old_timespec32(&t, interval);
	return retval;
}
#endif

void sched_show_task(struct task_struct *p)
{
	unsigned long free = 0;
	int ppid;

	if (!try_get_task_stack(p))
		return;

	pr_info("task:%-15.15s state:%c", p->comm, task_state_to_char(p));

	if (task_is_running(p))
		pr_cont("  running task    ");
#ifdef CONFIG_DEBUG_STACK_USAGE
	free = stack_not_used(p);
#endif
	ppid = 0;
	rcu_read_lock();
	if (pid_alive(p))
		ppid = task_pid_nr(rcu_dereference(p->real_parent));
	rcu_read_unlock();
	pr_cont(" stack:%-5lu pid:%-5d ppid:%-6d flags:0x%08lx\n",
		free, task_pid_nr(p), ppid,
		read_task_thread_flags(p));

	print_worker_info(KERN_INFO, p);
	print_stop_info(KERN_INFO, p);
	show_stack(p, NULL, KERN_INFO);
	put_task_stack(p);
}
EXPORT_SYMBOL_GPL(sched_show_task);

static inline bool
state_filter_match(unsigned long state_filter, struct task_struct *p)
{
	unsigned int state = READ_ONCE(p->__state);

	/* no filter, everything matches */
	if (!state_filter)
		return true;

	/* filter, but doesn't match */
	if (!(state & state_filter))
		return false;

	/*
	 * When looking for TASK_UNINTERRUPTIBLE skip TASK_IDLE (allows
	 * TASK_KILLABLE).
	 */
	if (state_filter == TASK_UNINTERRUPTIBLE && (state & TASK_NOLOAD))
		return false;

	return true;
}


void show_state_filter(unsigned int state_filter)
{
	struct task_struct *g, *p;

	rcu_read_lock();
	for_each_process_thread(g, p) {
		/*
		 * reset the NMI-timeout, listing all files on a slow
		 * console might take a lot of time:
		 * Also, reset softlockup watchdogs on all CPUs, because
		 * another CPU might be blocked waiting for us to process
		 * an IPI.
		 */
		touch_nmi_watchdog();
		touch_all_softlockup_watchdogs();
		if (state_filter_match(state_filter, p))
			sched_show_task(p);
	}

#ifdef CONFIG_SCHED_DEBUG
	if (!state_filter)
		sysrq_sched_debug_show();
#endif
	rcu_read_unlock();
	/*
	 * Only show locks if all tasks are dumped:
	 */
	if (!state_filter)
		debug_show_all_locks();
}

/**
 * init_idle - set up an idle thread for a given CPU
 * @idle: task in question
 * @cpu: CPU the idle task belongs to
 *
 * NOTE: this function does not set the idle thread's NEED_RESCHED
 * flag, to make booting more robust.
 */
void __init init_idle(struct task_struct *idle, int cpu)
{
#ifdef CONFIG_SMP
	struct affinity_context ac = (struct affinity_context) {
		.new_mask  = cpumask_of(cpu),
		.flags     = 0,
	};
#endif
	struct rq *rq = cpu_rq(cpu);
	unsigned long flags;

	__sched_fork(0, idle);

	raw_spin_lock_irqsave(&idle->pi_lock, flags);
	raw_spin_rq_lock(rq);

	idle->__state = TASK_RUNNING;
	idle->se.exec_start = sched_clock();
	/*
	 * PF_KTHREAD should already be set at this point; regardless, make it
	 * look like a proper per-CPU kthread.
	 */
	idle->flags |= PF_KTHREAD | PF_NO_SETAFFINITY;
	kthread_set_per_cpu(idle, cpu);

#ifdef CONFIG_SMP
	/*
	 * It's possible that init_idle() gets called multiple times on a task,
	 * in that case do_set_cpus_allowed() will not do the right thing.
	 *
	 * And since this is boot we can forgo the serialization.
	 */
	set_cpus_allowed_common(idle, &ac);
#endif
	/*
	 * We're having a chicken and egg problem, even though we are
	 * holding rq->lock, the CPU isn't yet set to this CPU so the
	 * lockdep check in task_group() will fail.
	 *
	 * Similar case to sched_fork(). / Alternatively we could
	 * use task_rq_lock() here and obtain the other rq->lock.
	 *
	 * Silence PROVE_RCU
	 */
	rcu_read_lock();
	__set_task_cpu(idle, cpu);
	rcu_read_unlock();

	rq->idle = idle;
	rcu_assign_pointer(rq->curr, idle);
	idle->on_rq = TASK_ON_RQ_QUEUED;
#ifdef CONFIG_SMP
	idle->on_cpu = 1;
#endif
	raw_spin_rq_unlock(rq);
	raw_spin_unlock_irqrestore(&idle->pi_lock, flags);

	/* Set the preempt count _outside_ the spinlocks! */
	init_idle_preempt_count(idle, cpu);

	/*
	 * The idle tasks have their own, simple scheduling class:
	 */
	idle->sched_class = &idle_sched_class;
	ftrace_graph_init_idle_task(idle, cpu);
	vtime_init_idle(idle, cpu);
#ifdef CONFIG_SMP
	sprintf(idle->comm, "%s/%d", INIT_TASK_COMM, cpu);
#endif
}

#ifdef CONFIG_SMP

int cpuset_cpumask_can_shrink(const struct cpumask *cur,
			      const struct cpumask *trial)
{
	int ret = 1;

	if (cpumask_empty(cur))
		return ret;

	ret = dl_cpuset_cpumask_can_shrink(cur, trial);

	return ret;
}

int task_can_attach(struct task_struct *p)
{
	int ret = 0;

	/*
	 * Kthreads which disallow setaffinity shouldn't be moved
	 * to a new cpuset; we don't want to change their CPU
	 * affinity and isolating such threads by their set of
	 * allowed nodes is unnecessary.  Thus, cpusets are not
	 * applicable for such threads.  This prevents checking for
	 * success of set_cpus_allowed_ptr() on all attached tasks
	 * before cpus_mask may be changed.
	 */
	if (p->flags & PF_NO_SETAFFINITY)
		ret = -EINVAL;

	return ret;
}

bool sched_smp_initialized __read_mostly;

#ifdef CONFIG_NUMA_BALANCING
/* Migrate current task p to target_cpu */
int migrate_task_to(struct task_struct *p, int target_cpu)
{
	struct migration_arg arg = { p, target_cpu };
	int curr_cpu = task_cpu(p);

	if (curr_cpu == target_cpu)
		return 0;

	if (!cpumask_test_cpu(target_cpu, p->cpus_ptr))
		return -EINVAL;

	/* TODO: This is not properly updating schedstats */

	trace_sched_move_numa(p, curr_cpu, target_cpu);
	return stop_one_cpu(curr_cpu, migration_cpu_stop, &arg);
}

/*
 * Requeue a task on a given node and accurately track the number of NUMA
 * tasks on the runqueues
 */
void sched_setnuma(struct task_struct *p, int nid)
{
	bool queued, running;
	struct rq_flags rf;
	struct rq *rq;

	rq = task_rq_lock(p, &rf);
	queued = task_on_rq_queued(p);
	running = task_current(rq, p);

	if (queued)
		dequeue_task(rq, p, DEQUEUE_SAVE);
	if (running)
		put_prev_task(rq, p);

	p->numa_preferred_nid = nid;

	if (queued)
		enqueue_task(rq, p, ENQUEUE_RESTORE | ENQUEUE_NOCLOCK);
	if (running)
		set_next_task(rq, p);
	task_rq_unlock(rq, p, &rf);
}
#endif /* CONFIG_NUMA_BALANCING */

#ifdef CONFIG_HOTPLUG_CPU
/*
 * Ensure that the idle task is using init_mm right before its CPU goes
 * offline.
 */
void idle_task_exit(void)
{
	struct mm_struct *mm = current->active_mm;

	BUG_ON(cpu_online(smp_processor_id()));
	BUG_ON(current != this_rq()->idle);

	if (mm != &init_mm) {
		switch_mm(mm, &init_mm, current);
		finish_arch_post_lock_switch();
	}

	/* finish_cpu(), as ran on the BP, will clean up the active_mm state */
}

static int __balance_push_cpu_stop(void *arg)
{
	struct task_struct *p = arg;
	struct rq *rq = this_rq();
	struct rq_flags rf;
	int cpu;

	raw_spin_lock_irq(&p->pi_lock);
	rq_lock(rq, &rf);

	update_rq_clock(rq);

	if (task_rq(p) == rq && task_on_rq_queued(p)) {
		cpu = select_fallback_rq(rq->cpu, p);
		rq = __migrate_task(rq, &rf, p, cpu);
	}

	rq_unlock(rq, &rf);
	raw_spin_unlock_irq(&p->pi_lock);

	put_task_struct(p);

	return 0;
}

static DEFINE_PER_CPU(struct cpu_stop_work, push_work);

/*
 * Ensure we only run per-cpu kthreads once the CPU goes !active.
 *
 * This is enabled below SCHED_AP_ACTIVE; when !cpu_active(), but only
 * effective when the hotplug motion is down.
 */
static void balance_push(struct rq *rq)
{
	struct task_struct *push_task = rq->curr;

	lockdep_assert_rq_held(rq);

	/*
	 * Ensure the thing is persistent until balance_push_set(.on = false);
	 */
	rq->balance_callback = &balance_push_callback;

	/*
	 * Only active while going offline and when invoked on the outgoing
	 * CPU.
	 */
	if (!cpu_dying(rq->cpu) || rq != this_rq())
		return;

	/*
	 * Both the cpu-hotplug and stop task are in this case and are
	 * required to complete the hotplug process.
	 */
	if (kthread_is_per_cpu(push_task) ||
	    is_migration_disabled(push_task)) {

		/*
		 * If this is the idle task on the outgoing CPU try to wake
		 * up the hotplug control thread which might wait for the
		 * last task to vanish. The rcuwait_active() check is
		 * accurate here because the waiter is pinned on this CPU
		 * and can't obviously be running in parallel.
		 *
		 * On RT kernels this also has to check whether there are
		 * pinned and scheduled out tasks on the runqueue. They
		 * need to leave the migrate disabled section first.
		 */
		if (!rq->nr_running && !rq_has_pinned_tasks(rq) &&
		    rcuwait_active(&rq->hotplug_wait)) {
			raw_spin_rq_unlock(rq);
			rcuwait_wake_up(&rq->hotplug_wait);
			raw_spin_rq_lock(rq);
		}
		return;
	}

	get_task_struct(push_task);
	/*
	 * Temporarily drop rq->lock such that we can wake-up the stop task.
	 * Both preemption and IRQs are still disabled.
	 */
	preempt_disable();
	raw_spin_rq_unlock(rq);
	stop_one_cpu_nowait(rq->cpu, __balance_push_cpu_stop, push_task,
			    this_cpu_ptr(&push_work));
	preempt_enable();
	/*
	 * At this point need_resched() is true and we'll take the loop in
	 * schedule(). The next pick is obviously going to be the stop task
	 * which kthread_is_per_cpu() and will push this task away.
	 */
	raw_spin_rq_lock(rq);
}

static void balance_push_set(int cpu, bool on)
{
	struct rq *rq = cpu_rq(cpu);
	struct rq_flags rf;

	rq_lock_irqsave(rq, &rf);
	if (on) {
		WARN_ON_ONCE(rq->balance_callback);
		rq->balance_callback = &balance_push_callback;
	} else if (rq->balance_callback == &balance_push_callback) {
		rq->balance_callback = NULL;
	}
	rq_unlock_irqrestore(rq, &rf);
}

/*
 * Invoked from a CPUs hotplug control thread after the CPU has been marked
 * inactive. All tasks which are not per CPU kernel threads are either
 * pushed off this CPU now via balance_push() or placed on a different CPU
 * during wakeup. Wait until the CPU is quiescent.
 */
static void balance_hotplug_wait(void)
{
	struct rq *rq = this_rq();

	rcuwait_wait_event(&rq->hotplug_wait,
			   rq->nr_running == 1 && !rq_has_pinned_tasks(rq),
			   TASK_UNINTERRUPTIBLE);
}

#else

static inline void balance_push(struct rq *rq)
{
}

static inline void balance_push_set(int cpu, bool on)
{
}

static inline void balance_hotplug_wait(void)
{
}

#endif /* CONFIG_HOTPLUG_CPU */

void set_rq_online(struct rq *rq)
{
	if (!rq->online) {
		const struct sched_class *class;

		cpumask_set_cpu(rq->cpu, rq->rd->online);
		rq->online = 1;

		for_each_class(class) {
			if (class->rq_online)
				class->rq_online(rq);
		}
	}
}

void set_rq_offline(struct rq *rq)
{
	if (rq->online) {
		const struct sched_class *class;

		update_rq_clock(rq);
		for_each_class(class) {
			if (class->rq_offline)
				class->rq_offline(rq);
		}

		cpumask_clear_cpu(rq->cpu, rq->rd->online);
		rq->online = 0;
	}
}

/*
 * used to mark begin/end of suspend/resume:
 */
static int num_cpus_frozen;

/*
 * Update cpusets according to cpu_active mask.  If cpusets are
 * disabled, cpuset_update_active_cpus() becomes a simple wrapper
 * around partition_sched_domains().
 *
 * If we come here as part of a suspend/resume, don't touch cpusets because we
 * want to restore it back to its original state upon resume anyway.
 */
static void cpuset_cpu_active(void)
{
	if (cpuhp_tasks_frozen) {
		/*
		 * num_cpus_frozen tracks how many CPUs are involved in suspend
		 * resume sequence. As long as this is not the last online
		 * operation in the resume sequence, just build a single sched
		 * domain, ignoring cpusets.
		 */
		partition_sched_domains(1, NULL, NULL);
		if (--num_cpus_frozen)
			return;
		/*
		 * This is the last CPU online operation. So fall through and
		 * restore the original sched domains by considering the
		 * cpuset configurations.
		 */
		cpuset_force_rebuild();
	}
	cpuset_update_active_cpus();
}

static int cpuset_cpu_inactive(unsigned int cpu)
{
	if (!cpuhp_tasks_frozen) {
		int ret = dl_bw_check_overflow(cpu);

		if (ret)
			return ret;
		cpuset_update_active_cpus();
	} else {
		num_cpus_frozen++;
		partition_sched_domains(1, NULL, NULL);
	}
	return 0;
}

int sched_cpu_activate(unsigned int cpu)
{
	struct rq *rq = cpu_rq(cpu);
	struct rq_flags rf;

	/*
	 * Clear the balance_push callback and prepare to schedule
	 * regular tasks.
	 */
	balance_push_set(cpu, false);

#ifdef CONFIG_SCHED_SMT
	/*
	 * When going up, increment the number of cores with SMT present.
	 */
	if (cpumask_weight(cpu_smt_mask(cpu)) == 2)
		static_branch_inc_cpuslocked(&sched_smt_present);
#endif
	set_cpu_active(cpu, true);

	if (sched_smp_initialized) {
		sched_update_numa(cpu, true);
		sched_domains_numa_masks_set(cpu);
		cpuset_cpu_active();
	}

	/*
	 * Put the rq online, if not already. This happens:
	 *
	 * 1) In the early boot process, because we build the real domains
	 *    after all CPUs have been brought up.
	 *
	 * 2) At runtime, if cpuset_cpu_active() fails to rebuild the
	 *    domains.
	 */
	rq_lock_irqsave(rq, &rf);
	if (rq->rd) {
		BUG_ON(!cpumask_test_cpu(cpu, rq->rd->span));
		set_rq_online(rq);
	}
	rq_unlock_irqrestore(rq, &rf);

	return 0;
}

int sched_cpu_deactivate(unsigned int cpu)
{
	struct rq *rq = cpu_rq(cpu);
	struct rq_flags rf;
	int ret;

	/*
	 * Remove CPU from nohz.idle_cpus_mask to prevent participating in
	 * load balancing when not active
	 */
	nohz_balance_exit_idle(rq);

	set_cpu_active(cpu, false);

	/*
	 * From this point forward, this CPU will refuse to run any task that
	 * is not: migrate_disable() or KTHREAD_IS_PER_CPU, and will actively
	 * push those tasks away until this gets cleared, see
	 * sched_cpu_dying().
	 */
	balance_push_set(cpu, true);

	/*
	 * We've cleared cpu_active_mask / set balance_push, wait for all
	 * preempt-disabled and RCU users of this state to go away such that
	 * all new such users will observe it.
	 *
	 * Specifically, we rely on ttwu to no longer target this CPU, see
	 * ttwu_queue_cond() and is_cpu_allowed().
	 *
	 * Do sync before park smpboot threads to take care the rcu boost case.
	 */
	synchronize_rcu();

	rq_lock_irqsave(rq, &rf);
	if (rq->rd) {
		BUG_ON(!cpumask_test_cpu(cpu, rq->rd->span));
		set_rq_offline(rq);
	}
	rq_unlock_irqrestore(rq, &rf);

#ifdef CONFIG_SCHED_SMT
	/*
	 * When going down, decrement the number of cores with SMT present.
	 */
	if (cpumask_weight(cpu_smt_mask(cpu)) == 2)
		static_branch_dec_cpuslocked(&sched_smt_present);

	sched_core_cpu_deactivate(cpu);
#endif

	if (!sched_smp_initialized)
		return 0;

	sched_update_numa(cpu, false);
	ret = cpuset_cpu_inactive(cpu);
	if (ret) {
		balance_push_set(cpu, false);
		set_cpu_active(cpu, true);
		sched_update_numa(cpu, true);
		return ret;
	}
	sched_domains_numa_masks_clear(cpu);
	return 0;
}

static void sched_rq_cpu_starting(unsigned int cpu)
{
	struct rq *rq = cpu_rq(cpu);

	rq->calc_load_update = calc_load_update;
	update_max_interval();
}

int sched_cpu_starting(unsigned int cpu)
{
	sched_core_cpu_starting(cpu);
	sched_rq_cpu_starting(cpu);
	sched_tick_start(cpu);
	return 0;
}

#ifdef CONFIG_HOTPLUG_CPU

/*
 * Invoked immediately before the stopper thread is invoked to bring the
 * CPU down completely. At this point all per CPU kthreads except the
 * hotplug thread (current) and the stopper thread (inactive) have been
 * either parked or have been unbound from the outgoing CPU. Ensure that
 * any of those which might be on the way out are gone.
 *
 * If after this point a bound task is being woken on this CPU then the
 * responsible hotplug callback has failed to do it's job.
 * sched_cpu_dying() will catch it with the appropriate fireworks.
 */
int sched_cpu_wait_empty(unsigned int cpu)
{
	balance_hotplug_wait();
	return 0;
}

/*
 * Since this CPU is going 'away' for a while, fold any nr_active delta we
 * might have. Called from the CPU stopper task after ensuring that the
 * stopper is the last running task on the CPU, so nr_active count is
 * stable. We need to take the teardown thread which is calling this into
 * account, so we hand in adjust = 1 to the load calculation.
 *
 * Also see the comment "Global load-average calculations".
 */
static void calc_load_migrate(struct rq *rq)
{
	long delta = calc_load_fold_active(rq, 1);

	if (delta)
		atomic_long_add(delta, &calc_load_tasks);
}

static void dump_rq_tasks(struct rq *rq, const char *loglvl)
{
	struct task_struct *g, *p;
	int cpu = cpu_of(rq);

	lockdep_assert_rq_held(rq);

	printk("%sCPU%d enqueued tasks (%u total):\n", loglvl, cpu, rq->nr_running);
	for_each_process_thread(g, p) {
		if (task_cpu(p) != cpu)
			continue;

		if (!task_on_rq_queued(p))
			continue;

		printk("%s\tpid: %d, name: %s\n", loglvl, p->pid, p->comm);
	}
}

int sched_cpu_dying(unsigned int cpu)
{
	struct rq *rq = cpu_rq(cpu);
	struct rq_flags rf;

	/* Handle pending wakeups and then migrate everything off */
	sched_tick_stop(cpu);

	rq_lock_irqsave(rq, &rf);
	if (rq->nr_running != 1 || rq_has_pinned_tasks(rq)) {
		WARN(true, "Dying CPU not properly vacated!");
		dump_rq_tasks(rq, KERN_WARNING);
	}
	rq_unlock_irqrestore(rq, &rf);

	calc_load_migrate(rq);
	update_max_interval();
	hrtick_clear(rq);
	sched_core_cpu_dying(cpu);
	return 0;
}
#endif

void __init sched_init_smp(void)
{
	sched_init_numa(NUMA_NO_NODE);

	/*
	 * There's no userspace yet to cause hotplug operations; hence all the
	 * CPU masks are stable and all blatant races in the below code cannot
	 * happen.
	 */
	mutex_lock(&sched_domains_mutex);
	sched_init_domains(cpu_active_mask);
	mutex_unlock(&sched_domains_mutex);

	/* Move init over to a non-isolated CPU */
	if (set_cpus_allowed_ptr(current, housekeeping_cpumask(HK_TYPE_DOMAIN)) < 0)
		BUG();
	current->flags &= ~PF_NO_SETAFFINITY;
	sched_init_granularity();

	init_sched_rt_class();
	init_sched_dl_class();

	sched_smp_initialized = true;
}

static int __init migration_init(void)
{
	sched_cpu_starting(smp_processor_id());
	return 0;
}
early_initcall(migration_init);

#else
void __init sched_init_smp(void)
{
	sched_init_granularity();
}
#endif /* CONFIG_SMP */

int in_sched_functions(unsigned long addr)
{
	return in_lock_functions(addr) ||
		(addr >= (unsigned long)__sched_text_start
		&& addr < (unsigned long)__sched_text_end);
}

#ifdef CONFIG_CGROUP_SCHED
/*
 * Default task group.
 * Every task in system belongs to this group at bootup.
 */
struct task_group root_task_group;
LIST_HEAD(task_groups);

/* Cacheline aligned slab cache for task_group */
static struct kmem_cache *task_group_cache __read_mostly;
#endif

void __init sched_init(void)
{
	unsigned long ptr = 0;
	int i;

	/* Make sure the linker didn't screw up */
	BUG_ON(&idle_sched_class != &fair_sched_class + 1 ||
	       &fair_sched_class != &rt_sched_class + 1 ||
	       &rt_sched_class   != &dl_sched_class + 1);
#ifdef CONFIG_SMP
	BUG_ON(&dl_sched_class != &stop_sched_class + 1);
#endif

	wait_bit_init();

#ifdef CONFIG_FAIR_GROUP_SCHED
	ptr += 2 * nr_cpu_ids * sizeof(void **);
#endif
#ifdef CONFIG_RT_GROUP_SCHED
	ptr += 2 * nr_cpu_ids * sizeof(void **);
#endif
	if (ptr) {
		ptr = (unsigned long)kzalloc(ptr, GFP_NOWAIT);

#ifdef CONFIG_FAIR_GROUP_SCHED
		root_task_group.se = (struct sched_entity **)ptr;
		ptr += nr_cpu_ids * sizeof(void **);

		root_task_group.cfs_rq = (struct cfs_rq **)ptr;
		ptr += nr_cpu_ids * sizeof(void **);

		root_task_group.shares = ROOT_TASK_GROUP_LOAD;
		init_cfs_bandwidth(&root_task_group.cfs_bandwidth, NULL);
#endif /* CONFIG_FAIR_GROUP_SCHED */
#ifdef CONFIG_RT_GROUP_SCHED
		root_task_group.rt_se = (struct sched_rt_entity **)ptr;
		ptr += nr_cpu_ids * sizeof(void **);

		root_task_group.rt_rq = (struct rt_rq **)ptr;
		ptr += nr_cpu_ids * sizeof(void **);

#endif /* CONFIG_RT_GROUP_SCHED */
	}

	init_rt_bandwidth(&def_rt_bandwidth, global_rt_period(), global_rt_runtime());

#ifdef CONFIG_SMP
	init_defrootdomain();
#endif

#ifdef CONFIG_RT_GROUP_SCHED
	init_rt_bandwidth(&root_task_group.rt_bandwidth,
			global_rt_period(), global_rt_runtime());
#endif /* CONFIG_RT_GROUP_SCHED */

#ifdef CONFIG_CGROUP_SCHED
	task_group_cache = KMEM_CACHE(task_group, 0);

	list_add(&root_task_group.list, &task_groups);
	INIT_LIST_HEAD(&root_task_group.children);
	INIT_LIST_HEAD(&root_task_group.siblings);
	autogroup_init(&init_task);
#endif /* CONFIG_CGROUP_SCHED */

	for_each_possible_cpu(i) {
		struct rq *rq;

		rq = cpu_rq(i);
		raw_spin_lock_init(&rq->__lock);
		rq->nr_running = 0;
		rq->calc_load_active = 0;
		rq->calc_load_update = jiffies + LOAD_FREQ;
		init_cfs_rq(&rq->cfs);
		init_rt_rq(&rq->rt);
		init_dl_rq(&rq->dl);
#ifdef CONFIG_FAIR_GROUP_SCHED
		INIT_LIST_HEAD(&rq->leaf_cfs_rq_list);
		rq->tmp_alone_branch = &rq->leaf_cfs_rq_list;
		/*
		 * How much CPU bandwidth does root_task_group get?
		 *
		 * In case of task-groups formed thr' the cgroup filesystem, it
		 * gets 100% of the CPU resources in the system. This overall
		 * system CPU resource is divided among the tasks of
		 * root_task_group and its child task-groups in a fair manner,
		 * based on each entity's (task or task-group's) weight
		 * (se->load.weight).
		 *
		 * In other words, if root_task_group has 10 tasks of weight
		 * 1024) and two child groups A0 and A1 (of weight 1024 each),
		 * then A0's share of the CPU resource is:
		 *
		 *	A0's bandwidth = 1024 / (10*1024 + 1024 + 1024) = 8.33%
		 *
		 * We achieve this by letting root_task_group's tasks sit
		 * directly in rq->cfs (i.e root_task_group->se[] = NULL).
		 */
		init_tg_cfs_entry(&root_task_group, &rq->cfs, NULL, i, NULL);
#endif /* CONFIG_FAIR_GROUP_SCHED */

		rq->rt.rt_runtime = def_rt_bandwidth.rt_runtime;
#ifdef CONFIG_RT_GROUP_SCHED
		init_tg_rt_entry(&root_task_group, &rq->rt, NULL, i, NULL);
#endif
#ifdef CONFIG_SMP
		rq->sd = NULL;
		rq->rd = NULL;
		rq->cpu_capacity = rq->cpu_capacity_orig = SCHED_CAPACITY_SCALE;
		rq->balance_callback = &balance_push_callback;
		rq->active_balance = 0;
		rq->next_balance = jiffies;
		rq->push_cpu = 0;
		rq->cpu = i;
		rq->online = 0;
		rq->idle_stamp = 0;
		rq->avg_idle = 2*sysctl_sched_migration_cost;
		rq->wake_stamp = jiffies;
		rq->wake_avg_idle = rq->avg_idle;
		rq->max_idle_balance_cost = sysctl_sched_migration_cost;

		INIT_LIST_HEAD(&rq->cfs_tasks);

		rq_attach_root(rq, &def_root_domain);
#ifdef CONFIG_NO_HZ_COMMON
		rq->last_blocked_load_update_tick = jiffies;
		atomic_set(&rq->nohz_flags, 0);

		INIT_CSD(&rq->nohz_csd, nohz_csd_func, rq);
#endif
#ifdef CONFIG_HOTPLUG_CPU
		rcuwait_init(&rq->hotplug_wait);
#endif
#endif /* CONFIG_SMP */
		hrtick_rq_init(rq);
		atomic_set(&rq->nr_iowait, 0);

#ifdef CONFIG_SCHED_CORE
		rq->core = rq;
		rq->core_pick = NULL;
		rq->core_enabled = 0;
		rq->core_tree = RB_ROOT;
		rq->core_forceidle_count = 0;
		rq->core_forceidle_occupation = 0;
		rq->core_forceidle_start = 0;

		rq->core_cookie = 0UL;
#endif
		zalloc_cpumask_var_node(&rq->scratch_mask, GFP_KERNEL, cpu_to_node(i));
	}

	set_load_weight(&init_task, false);

	/*
	 * The boot idle thread does lazy MMU switching as well:
	 */
	mmgrab_lazy_tlb(&init_mm);
	enter_lazy_tlb(&init_mm, current);

	/*
	 * The idle task doesn't need the kthread struct to function, but it
	 * is dressed up as a per-CPU kthread and thus needs to play the part
	 * if we want to avoid special-casing it in code that deals with per-CPU
	 * kthreads.
	 */
	WARN_ON(!set_kthread_struct(current));

	/*
	 * Make us the idle thread. Technically, schedule() should not be
	 * called from this thread, however somewhere below it might be,
	 * but because we are the idle thread, we just pick up running again
	 * when this runqueue becomes "idle".
	 */
	init_idle(current, smp_processor_id());

	calc_load_update = jiffies + LOAD_FREQ;

#ifdef CONFIG_SMP
	idle_thread_set_boot_cpu();
	balance_push_set(smp_processor_id(), false);
#endif
	init_sched_fair_class();

	psi_init();

	init_uclamp();

	preempt_dynamic_init();

	scheduler_running = 1;
}

#ifdef CONFIG_DEBUG_ATOMIC_SLEEP

void __might_sleep(const char *file, int line)
{
	unsigned int state = get_current_state();
	/*
	 * Blocking primitives will set (and therefore destroy) current->state,
	 * since we will exit with TASK_RUNNING make sure we enter with it,
	 * otherwise we will destroy state.
	 */
	WARN_ONCE(state != TASK_RUNNING && current->task_state_change,
			"do not call blocking ops when !TASK_RUNNING; "
			"state=%x set at [<%p>] %pS\n", state,
			(void *)current->task_state_change,
			(void *)current->task_state_change);

	__might_resched(file, line, 0);
}
EXPORT_SYMBOL(__might_sleep);

static void print_preempt_disable_ip(int preempt_offset, unsigned long ip)
{
	if (!IS_ENABLED(CONFIG_DEBUG_PREEMPT))
		return;

	if (preempt_count() == preempt_offset)
		return;

	pr_err("Preemption disabled at:");
	print_ip_sym(KERN_ERR, ip);
}

static inline bool resched_offsets_ok(unsigned int offsets)
{
	unsigned int nested = preempt_count();

	nested += rcu_preempt_depth() << MIGHT_RESCHED_RCU_SHIFT;

	return nested == offsets;
}

void __might_resched(const char *file, int line, unsigned int offsets)
{
	/* Ratelimiting timestamp: */
	static unsigned long prev_jiffy;

	unsigned long preempt_disable_ip;

	/* WARN_ON_ONCE() by default, no rate limit required: */
	rcu_sleep_check();

	if ((resched_offsets_ok(offsets) && !irqs_disabled() &&
	     !is_idle_task(current) && !current->non_block_count) ||
	    system_state == SYSTEM_BOOTING || system_state > SYSTEM_RUNNING ||
	    oops_in_progress)
		return;

	if (time_before(jiffies, prev_jiffy + HZ) && prev_jiffy)
		return;
	prev_jiffy = jiffies;

	/* Save this before calling printk(), since that will clobber it: */
	preempt_disable_ip = get_preempt_disable_ip(current);

	pr_err("BUG: sleeping function called from invalid context at %s:%d\n",
	       file, line);
	pr_err("in_atomic(): %d, irqs_disabled(): %d, non_block: %d, pid: %d, name: %s\n",
	       in_atomic(), irqs_disabled(), current->non_block_count,
	       current->pid, current->comm);
	pr_err("preempt_count: %x, expected: %x\n", preempt_count(),
	       offsets & MIGHT_RESCHED_PREEMPT_MASK);

	if (IS_ENABLED(CONFIG_PREEMPT_RCU)) {
		pr_err("RCU nest depth: %d, expected: %u\n",
		       rcu_preempt_depth(), offsets >> MIGHT_RESCHED_RCU_SHIFT);
	}

	if (task_stack_end_corrupted(current))
		pr_emerg("Thread overran stack, or stack corrupted\n");

	debug_show_held_locks(current);
	if (irqs_disabled())
		print_irqtrace_events(current);

	print_preempt_disable_ip(offsets & MIGHT_RESCHED_PREEMPT_MASK,
				 preempt_disable_ip);

	dump_stack();
	add_taint(TAINT_WARN, LOCKDEP_STILL_OK);
}
EXPORT_SYMBOL(__might_resched);

void __cant_sleep(const char *file, int line, int preempt_offset)
{
	static unsigned long prev_jiffy;

	if (irqs_disabled())
		return;

	if (!IS_ENABLED(CONFIG_PREEMPT_COUNT))
		return;

	if (preempt_count() > preempt_offset)
		return;

	if (time_before(jiffies, prev_jiffy + HZ) && prev_jiffy)
		return;
	prev_jiffy = jiffies;

	printk(KERN_ERR "BUG: assuming atomic context at %s:%d\n", file, line);
	printk(KERN_ERR "in_atomic(): %d, irqs_disabled(): %d, pid: %d, name: %s\n",
			in_atomic(), irqs_disabled(),
			current->pid, current->comm);

	debug_show_held_locks(current);
	dump_stack();
	add_taint(TAINT_WARN, LOCKDEP_STILL_OK);
}
EXPORT_SYMBOL_GPL(__cant_sleep);

#ifdef CONFIG_SMP
void __cant_migrate(const char *file, int line)
{
	static unsigned long prev_jiffy;

	if (irqs_disabled())
		return;

	if (is_migration_disabled(current))
		return;

	if (!IS_ENABLED(CONFIG_PREEMPT_COUNT))
		return;

	if (preempt_count() > 0)
		return;

	if (time_before(jiffies, prev_jiffy + HZ) && prev_jiffy)
		return;
	prev_jiffy = jiffies;

	pr_err("BUG: assuming non migratable context at %s:%d\n", file, line);
	pr_err("in_atomic(): %d, irqs_disabled(): %d, migration_disabled() %u pid: %d, name: %s\n",
	       in_atomic(), irqs_disabled(), is_migration_disabled(current),
	       current->pid, current->comm);

	debug_show_held_locks(current);
	dump_stack();
	add_taint(TAINT_WARN, LOCKDEP_STILL_OK);
}
EXPORT_SYMBOL_GPL(__cant_migrate);
#endif
#endif

#ifdef CONFIG_MAGIC_SYSRQ
void normalize_rt_tasks(void)
{
	struct task_struct *g, *p;
	struct sched_attr attr = {
		.sched_policy = SCHED_NORMAL,
	};

	read_lock(&tasklist_lock);
	for_each_process_thread(g, p) {
		/*
		 * Only normalize user tasks:
		 */
		if (p->flags & PF_KTHREAD)
			continue;

		p->se.exec_start = 0;
		schedstat_set(p->stats.wait_start,  0);
		schedstat_set(p->stats.sleep_start, 0);
		schedstat_set(p->stats.block_start, 0);

		if (!dl_task(p) && !rt_task(p)) {
			/*
			 * Renice negative nice level userspace
			 * tasks back to 0:
			 */
			if (task_nice(p) < 0)
				set_user_nice(p, 0);
			continue;
		}

		__sched_setscheduler(p, &attr, false, false);
	}
	read_unlock(&tasklist_lock);
}

#endif /* CONFIG_MAGIC_SYSRQ */

#if defined(CONFIG_IA64) || defined(CONFIG_KGDB_KDB)
/*
 * These functions are only useful for the IA64 MCA handling, or kdb.
 *
 * They can only be called when the whole system has been
 * stopped - every CPU needs to be quiescent, and no scheduling
 * activity can take place. Using them for anything else would
 * be a serious bug, and as a result, they aren't even visible
 * under any other configuration.
 */

/**
 * curr_task - return the current task for a given CPU.
 * @cpu: the processor in question.
 *
 * ONLY VALID WHEN THE WHOLE SYSTEM IS STOPPED!
 *
 * Return: The current task for @cpu.
 */
struct task_struct *curr_task(int cpu)
{
	return cpu_curr(cpu);
}

#endif /* defined(CONFIG_IA64) || defined(CONFIG_KGDB_KDB) */

#ifdef CONFIG_IA64
/**
 * ia64_set_curr_task - set the current task for a given CPU.
 * @cpu: the processor in question.
 * @p: the task pointer to set.
 *
 * Description: This function must only be used when non-maskable interrupts
 * are serviced on a separate stack. It allows the architecture to switch the
 * notion of the current task on a CPU in a non-blocking manner. This function
 * must be called with all CPU's synchronized, and interrupts disabled, the
 * and caller must save the original value of the current task (see
 * curr_task() above) and restore that value before reenabling interrupts and
 * re-starting the system.
 *
 * ONLY VALID WHEN THE WHOLE SYSTEM IS STOPPED!
 */
void ia64_set_curr_task(int cpu, struct task_struct *p)
{
	cpu_curr(cpu) = p;
}

#endif

#ifdef CONFIG_CGROUP_SCHED
/* task_group_lock serializes the addition/removal of task groups */
static DEFINE_SPINLOCK(task_group_lock);

static inline void alloc_uclamp_sched_group(struct task_group *tg,
					    struct task_group *parent)
{
#ifdef CONFIG_UCLAMP_TASK_GROUP
	enum uclamp_id clamp_id;

	for_each_clamp_id(clamp_id) {
		uclamp_se_set(&tg->uclamp_req[clamp_id],
			      uclamp_none(clamp_id), false);
		tg->uclamp[clamp_id] = parent->uclamp[clamp_id];
	}
#endif
}

static void sched_free_group(struct task_group *tg)
{
	free_fair_sched_group(tg);
	free_rt_sched_group(tg);
	autogroup_free(tg);
	kmem_cache_free(task_group_cache, tg);
}

static void sched_free_group_rcu(struct rcu_head *rcu)
{
	sched_free_group(container_of(rcu, struct task_group, rcu));
}

static void sched_unregister_group(struct task_group *tg)
{
	unregister_fair_sched_group(tg);
	unregister_rt_sched_group(tg);
	/*
	 * We have to wait for yet another RCU grace period to expire, as
	 * print_cfs_stats() might run concurrently.
	 */
	call_rcu(&tg->rcu, sched_free_group_rcu);
}

/* allocate runqueue etc for a new task group */
struct task_group *sched_create_group(struct task_group *parent)
{
	struct task_group *tg;

	tg = kmem_cache_alloc(task_group_cache, GFP_KERNEL | __GFP_ZERO);
	if (!tg)
		return ERR_PTR(-ENOMEM);

	if (!alloc_fair_sched_group(tg, parent))
		goto err;

	if (!alloc_rt_sched_group(tg, parent))
		goto err;

	alloc_uclamp_sched_group(tg, parent);

	return tg;

err:
	sched_free_group(tg);
	return ERR_PTR(-ENOMEM);
}

void sched_online_group(struct task_group *tg, struct task_group *parent)
{
	unsigned long flags;

	spin_lock_irqsave(&task_group_lock, flags);
	list_add_rcu(&tg->list, &task_groups);

	/* Root should already exist: */
	WARN_ON(!parent);

	tg->parent = parent;
	INIT_LIST_HEAD(&tg->children);
	list_add_rcu(&tg->siblings, &parent->children);
	spin_unlock_irqrestore(&task_group_lock, flags);

	online_fair_sched_group(tg);
}

/* rcu callback to free various structures associated with a task group */
static void sched_unregister_group_rcu(struct rcu_head *rhp)
{
	/* Now it should be safe to free those cfs_rqs: */
	sched_unregister_group(container_of(rhp, struct task_group, rcu));
}

void sched_destroy_group(struct task_group *tg)
{
	/* Wait for possible concurrent references to cfs_rqs complete: */
	call_rcu(&tg->rcu, sched_unregister_group_rcu);
}

void sched_release_group(struct task_group *tg)
{
	unsigned long flags;

	/*
	 * Unlink first, to avoid walk_tg_tree_from() from finding us (via
	 * sched_cfs_period_timer()).
	 *
	 * For this to be effective, we have to wait for all pending users of
	 * this task group to leave their RCU critical section to ensure no new
	 * user will see our dying task group any more. Specifically ensure
	 * that tg_unthrottle_up() won't add decayed cfs_rq's to it.
	 *
	 * We therefore defer calling unregister_fair_sched_group() to
	 * sched_unregister_group() which is guarantied to get called only after the
	 * current RCU grace period has expired.
	 */
	spin_lock_irqsave(&task_group_lock, flags);
	list_del_rcu(&tg->list);
	list_del_rcu(&tg->siblings);
	spin_unlock_irqrestore(&task_group_lock, flags);
}

static struct task_group *sched_get_task_group(struct task_struct *tsk)
{
	struct task_group *tg;

	/*
	 * All callers are synchronized by task_rq_lock(); we do not use RCU
	 * which is pointless here. Thus, we pass "true" to task_css_check()
	 * to prevent lockdep warnings.
	 */
	tg = container_of(task_css_check(tsk, cpu_cgrp_id, true),
			  struct task_group, css);
	tg = autogroup_task_group(tsk, tg);

	return tg;
}

static void sched_change_group(struct task_struct *tsk, struct task_group *group)
{
	tsk->sched_task_group = group;

#ifdef CONFIG_FAIR_GROUP_SCHED
	if (tsk->sched_class->task_change_group)
		tsk->sched_class->task_change_group(tsk);
	else
#endif
		set_task_rq(tsk, task_cpu(tsk));
}

/*
 * Change task's runqueue when it moves between groups.
 *
 * The caller of this function should have put the task in its new group by
 * now. This function just updates tsk->se.cfs_rq and tsk->se.parent to reflect
 * its new group.
 */
void sched_move_task(struct task_struct *tsk)
{
	int queued, running, queue_flags =
		DEQUEUE_SAVE | DEQUEUE_MOVE | DEQUEUE_NOCLOCK;
	struct task_group *group;
	struct rq_flags rf;
	struct rq *rq;

	rq = task_rq_lock(tsk, &rf);
	/*
	 * Esp. with SCHED_AUTOGROUP enabled it is possible to get superfluous
	 * group changes.
	 */
	group = sched_get_task_group(tsk);
	if (group == tsk->sched_task_group)
		goto unlock;

	update_rq_clock(rq);

	running = task_current(rq, tsk);
	queued = task_on_rq_queued(tsk);

	if (queued)
		dequeue_task(rq, tsk, queue_flags);
	if (running)
		put_prev_task(rq, tsk);

	sched_change_group(tsk, group);

	if (queued)
		enqueue_task(rq, tsk, queue_flags);
	if (running) {
		set_next_task(rq, tsk);
		/*
		 * After changing group, the running task may have joined a
		 * throttled one but it's still the running task. Trigger a
		 * resched to make sure that task can still run.
		 */
		resched_curr(rq);
	}

unlock:
	task_rq_unlock(rq, tsk, &rf);
}

static inline struct task_group *css_tg(struct cgroup_subsys_state *css)
{
	return css ? container_of(css, struct task_group, css) : NULL;
}

static struct cgroup_subsys_state *
cpu_cgroup_css_alloc(struct cgroup_subsys_state *parent_css)
{
	struct task_group *parent = css_tg(parent_css);
	struct task_group *tg;

	if (!parent) {
		/* This is early initialization for the top cgroup */
		return &root_task_group.css;
	}

	tg = sched_create_group(parent);
	if (IS_ERR(tg))
		return ERR_PTR(-ENOMEM);

	return &tg->css;
}

/* Expose task group only after completing cgroup initialization */
static int cpu_cgroup_css_online(struct cgroup_subsys_state *css)
{
	struct task_group *tg = css_tg(css);
	struct task_group *parent = css_tg(css->parent);

	if (parent)
		sched_online_group(tg, parent);

#ifdef CONFIG_UCLAMP_TASK_GROUP
	/* Propagate the effective uclamp value for the new group */
	mutex_lock(&uclamp_mutex);
	rcu_read_lock();
	cpu_util_update_eff(css);
	rcu_read_unlock();
	mutex_unlock(&uclamp_mutex);
#endif

	return 0;
}

static void cpu_cgroup_css_released(struct cgroup_subsys_state *css)
{
	struct task_group *tg = css_tg(css);

	sched_release_group(tg);
}

static void cpu_cgroup_css_free(struct cgroup_subsys_state *css)
{
	struct task_group *tg = css_tg(css);

	/*
	 * Relies on the RCU grace period between css_released() and this.
	 */
	sched_unregister_group(tg);
}

#ifdef CONFIG_RT_GROUP_SCHED
static int cpu_cgroup_can_attach(struct cgroup_taskset *tset)
{
	struct task_struct *task;
	struct cgroup_subsys_state *css;

	cgroup_taskset_for_each(task, css, tset) {
		if (!sched_rt_can_attach(css_tg(css), task))
			return -EINVAL;
	}
	return 0;
}
#endif

static void cpu_cgroup_attach(struct cgroup_taskset *tset)
{
	struct task_struct *task;
	struct cgroup_subsys_state *css;

	cgroup_taskset_for_each(task, css, tset)
		sched_move_task(task);
}

#ifdef CONFIG_UCLAMP_TASK_GROUP
static void cpu_util_update_eff(struct cgroup_subsys_state *css)
{
	struct cgroup_subsys_state *top_css = css;
	struct uclamp_se *uc_parent = NULL;
	struct uclamp_se *uc_se = NULL;
	unsigned int eff[UCLAMP_CNT];
	enum uclamp_id clamp_id;
	unsigned int clamps;

	lockdep_assert_held(&uclamp_mutex);
	SCHED_WARN_ON(!rcu_read_lock_held());

	css_for_each_descendant_pre(css, top_css) {
		uc_parent = css_tg(css)->parent
			? css_tg(css)->parent->uclamp : NULL;

		for_each_clamp_id(clamp_id) {
			/* Assume effective clamps matches requested clamps */
			eff[clamp_id] = css_tg(css)->uclamp_req[clamp_id].value;
			/* Cap effective clamps with parent's effective clamps */
			if (uc_parent &&
			    eff[clamp_id] > uc_parent[clamp_id].value) {
				eff[clamp_id] = uc_parent[clamp_id].value;
			}
		}
		/* Ensure protection is always capped by limit */
		eff[UCLAMP_MIN] = min(eff[UCLAMP_MIN], eff[UCLAMP_MAX]);

		/* Propagate most restrictive effective clamps */
		clamps = 0x0;
		uc_se = css_tg(css)->uclamp;
		for_each_clamp_id(clamp_id) {
			if (eff[clamp_id] == uc_se[clamp_id].value)
				continue;
			uc_se[clamp_id].value = eff[clamp_id];
			uc_se[clamp_id].bucket_id = uclamp_bucket_id(eff[clamp_id]);
			clamps |= (0x1 << clamp_id);
		}
		if (!clamps) {
			css = css_rightmost_descendant(css);
			continue;
		}

		/* Immediately update descendants RUNNABLE tasks */
		uclamp_update_active_tasks(css);
	}
}

/*
 * Integer 10^N with a given N exponent by casting to integer the literal "1eN"
 * C expression. Since there is no way to convert a macro argument (N) into a
 * character constant, use two levels of macros.
 */
#define _POW10(exp) ((unsigned int)1e##exp)
#define POW10(exp) _POW10(exp)

struct uclamp_request {
#define UCLAMP_PERCENT_SHIFT	2
#define UCLAMP_PERCENT_SCALE	(100 * POW10(UCLAMP_PERCENT_SHIFT))
	s64 percent;
	u64 util;
	int ret;
};

static inline struct uclamp_request
capacity_from_percent(char *buf)
{
	struct uclamp_request req = {
		.percent = UCLAMP_PERCENT_SCALE,
		.util = SCHED_CAPACITY_SCALE,
		.ret = 0,
	};

	buf = strim(buf);
	if (strcmp(buf, "max")) {
		req.ret = cgroup_parse_float(buf, UCLAMP_PERCENT_SHIFT,
					     &req.percent);
		if (req.ret)
			return req;
		if ((u64)req.percent > UCLAMP_PERCENT_SCALE) {
			req.ret = -ERANGE;
			return req;
		}

		req.util = req.percent << SCHED_CAPACITY_SHIFT;
		req.util = DIV_ROUND_CLOSEST_ULL(req.util, UCLAMP_PERCENT_SCALE);
	}

	return req;
}

static ssize_t cpu_uclamp_write(struct kernfs_open_file *of, char *buf,
				size_t nbytes, loff_t off,
				enum uclamp_id clamp_id)
{
	struct uclamp_request req;
	struct task_group *tg;

	req = capacity_from_percent(buf);
	if (req.ret)
		return req.ret;

	static_branch_enable(&sched_uclamp_used);

	mutex_lock(&uclamp_mutex);
	rcu_read_lock();

	tg = css_tg(of_css(of));
	if (tg->uclamp_req[clamp_id].value != req.util)
		uclamp_se_set(&tg->uclamp_req[clamp_id], req.util, false);

	/*
	 * Because of not recoverable conversion rounding we keep track of the
	 * exact requested value
	 */
	tg->uclamp_pct[clamp_id] = req.percent;

	/* Update effective clamps to track the most restrictive value */
	cpu_util_update_eff(of_css(of));

	rcu_read_unlock();
	mutex_unlock(&uclamp_mutex);

	return nbytes;
}

static ssize_t cpu_uclamp_min_write(struct kernfs_open_file *of,
				    char *buf, size_t nbytes,
				    loff_t off)
{
	return cpu_uclamp_write(of, buf, nbytes, off, UCLAMP_MIN);
}

static ssize_t cpu_uclamp_max_write(struct kernfs_open_file *of,
				    char *buf, size_t nbytes,
				    loff_t off)
{
	return cpu_uclamp_write(of, buf, nbytes, off, UCLAMP_MAX);
}

static inline void cpu_uclamp_print(struct seq_file *sf,
				    enum uclamp_id clamp_id)
{
	struct task_group *tg;
	u64 util_clamp;
	u64 percent;
	u32 rem;

	rcu_read_lock();
	tg = css_tg(seq_css(sf));
	util_clamp = tg->uclamp_req[clamp_id].value;
	rcu_read_unlock();

	if (util_clamp == SCHED_CAPACITY_SCALE) {
		seq_puts(sf, "max\n");
		return;
	}

	percent = tg->uclamp_pct[clamp_id];
	percent = div_u64_rem(percent, POW10(UCLAMP_PERCENT_SHIFT), &rem);
	seq_printf(sf, "%llu.%0*u\n", percent, UCLAMP_PERCENT_SHIFT, rem);
}

static int cpu_uclamp_min_show(struct seq_file *sf, void *v)
{
	cpu_uclamp_print(sf, UCLAMP_MIN);
	return 0;
}

static int cpu_uclamp_max_show(struct seq_file *sf, void *v)
{
	cpu_uclamp_print(sf, UCLAMP_MAX);
	return 0;
}
#endif /* CONFIG_UCLAMP_TASK_GROUP */

#ifdef CONFIG_FAIR_GROUP_SCHED
static int cpu_shares_write_u64(struct cgroup_subsys_state *css,
				struct cftype *cftype, u64 shareval)
{
	if (shareval > scale_load_down(ULONG_MAX))
		shareval = MAX_SHARES;
	return sched_group_set_shares(css_tg(css), scale_load(shareval));
}

static u64 cpu_shares_read_u64(struct cgroup_subsys_state *css,
			       struct cftype *cft)
{
	struct task_group *tg = css_tg(css);

	return (u64) scale_load_down(tg->shares);
}

#ifdef CONFIG_CFS_BANDWIDTH
static DEFINE_MUTEX(cfs_constraints_mutex);

const u64 max_cfs_quota_period = 1 * NSEC_PER_SEC; /* 1s */
static const u64 min_cfs_quota_period = 1 * NSEC_PER_MSEC; /* 1ms */
/* More than 203 days if BW_SHIFT equals 20. */
static const u64 max_cfs_runtime = MAX_BW * NSEC_PER_USEC;

static int __cfs_schedulable(struct task_group *tg, u64 period, u64 runtime);

static int tg_set_cfs_bandwidth(struct task_group *tg, u64 period, u64 quota,
				u64 burst)
{
	int i, ret = 0, runtime_enabled, runtime_was_enabled;
	struct cfs_bandwidth *cfs_b = &tg->cfs_bandwidth;

	if (tg == &root_task_group)
		return -EINVAL;

	/*
	 * Ensure we have at some amount of bandwidth every period.  This is
	 * to prevent reaching a state of large arrears when throttled via
	 * entity_tick() resulting in prolonged exit starvation.
	 */
	if (quota < min_cfs_quota_period || period < min_cfs_quota_period)
		return -EINVAL;

	/*
	 * Likewise, bound things on the other side by preventing insane quota
	 * periods.  This also allows us to normalize in computing quota
	 * feasibility.
	 */
	if (period > max_cfs_quota_period)
		return -EINVAL;

	/*
	 * Bound quota to defend quota against overflow during bandwidth shift.
	 */
	if (quota != RUNTIME_INF && quota > max_cfs_runtime)
		return -EINVAL;

	if (quota != RUNTIME_INF && (burst > quota ||
				     burst + quota > max_cfs_runtime))
		return -EINVAL;

	/*
	 * Prevent race between setting of cfs_rq->runtime_enabled and
	 * unthrottle_offline_cfs_rqs().
	 */
	cpus_read_lock();
	mutex_lock(&cfs_constraints_mutex);
	ret = __cfs_schedulable(tg, period, quota);
	if (ret)
		goto out_unlock;

	runtime_enabled = quota != RUNTIME_INF;
	runtime_was_enabled = cfs_b->quota != RUNTIME_INF;
	/*
	 * If we need to toggle cfs_bandwidth_used, off->on must occur
	 * before making related changes, and on->off must occur afterwards
	 */
	if (runtime_enabled && !runtime_was_enabled)
		cfs_bandwidth_usage_inc();
	raw_spin_lock_irq(&cfs_b->lock);
	cfs_b->period = ns_to_ktime(period);
	cfs_b->quota = quota;
	cfs_b->burst = burst;

	__refill_cfs_bandwidth_runtime(cfs_b);

	/* Restart the period timer (if active) to handle new period expiry: */
	if (runtime_enabled)
		start_cfs_bandwidth(cfs_b);

	raw_spin_unlock_irq(&cfs_b->lock);

	for_each_online_cpu(i) {
		struct cfs_rq *cfs_rq = tg->cfs_rq[i];
		struct rq *rq = cfs_rq->rq;
		struct rq_flags rf;

		rq_lock_irq(rq, &rf);
		cfs_rq->runtime_enabled = runtime_enabled;
		cfs_rq->runtime_remaining = 0;

		if (cfs_rq->throttled)
			unthrottle_cfs_rq(cfs_rq);
		rq_unlock_irq(rq, &rf);
	}
	if (runtime_was_enabled && !runtime_enabled)
		cfs_bandwidth_usage_dec();
out_unlock:
	mutex_unlock(&cfs_constraints_mutex);
	cpus_read_unlock();

	return ret;
}

static int tg_set_cfs_quota(struct task_group *tg, long cfs_quota_us)
{
	u64 quota, period, burst;

	period = ktime_to_ns(tg->cfs_bandwidth.period);
	burst = tg->cfs_bandwidth.burst;
	if (cfs_quota_us < 0)
		quota = RUNTIME_INF;
	else if ((u64)cfs_quota_us <= U64_MAX / NSEC_PER_USEC)
		quota = (u64)cfs_quota_us * NSEC_PER_USEC;
	else
		return -EINVAL;

	return tg_set_cfs_bandwidth(tg, period, quota, burst);
}

static long tg_get_cfs_quota(struct task_group *tg)
{
	u64 quota_us;

	if (tg->cfs_bandwidth.quota == RUNTIME_INF)
		return -1;

	quota_us = tg->cfs_bandwidth.quota;
	do_div(quota_us, NSEC_PER_USEC);

	return quota_us;
}

static int tg_set_cfs_period(struct task_group *tg, long cfs_period_us)
{
	u64 quota, period, burst;

	if ((u64)cfs_period_us > U64_MAX / NSEC_PER_USEC)
		return -EINVAL;

	period = (u64)cfs_period_us * NSEC_PER_USEC;
	quota = tg->cfs_bandwidth.quota;
	burst = tg->cfs_bandwidth.burst;

	return tg_set_cfs_bandwidth(tg, period, quota, burst);
}

static long tg_get_cfs_period(struct task_group *tg)
{
	u64 cfs_period_us;

	cfs_period_us = ktime_to_ns(tg->cfs_bandwidth.period);
	do_div(cfs_period_us, NSEC_PER_USEC);

	return cfs_period_us;
}

static int tg_set_cfs_burst(struct task_group *tg, long cfs_burst_us)
{
	u64 quota, period, burst;

	if ((u64)cfs_burst_us > U64_MAX / NSEC_PER_USEC)
		return -EINVAL;

	burst = (u64)cfs_burst_us * NSEC_PER_USEC;
	period = ktime_to_ns(tg->cfs_bandwidth.period);
	quota = tg->cfs_bandwidth.quota;

	return tg_set_cfs_bandwidth(tg, period, quota, burst);
}

static long tg_get_cfs_burst(struct task_group *tg)
{
	u64 burst_us;

	burst_us = tg->cfs_bandwidth.burst;
	do_div(burst_us, NSEC_PER_USEC);

	return burst_us;
}

static s64 cpu_cfs_quota_read_s64(struct cgroup_subsys_state *css,
				  struct cftype *cft)
{
	return tg_get_cfs_quota(css_tg(css));
}

static int cpu_cfs_quota_write_s64(struct cgroup_subsys_state *css,
				   struct cftype *cftype, s64 cfs_quota_us)
{
	return tg_set_cfs_quota(css_tg(css), cfs_quota_us);
}

static u64 cpu_cfs_period_read_u64(struct cgroup_subsys_state *css,
				   struct cftype *cft)
{
	return tg_get_cfs_period(css_tg(css));
}

static int cpu_cfs_period_write_u64(struct cgroup_subsys_state *css,
				    struct cftype *cftype, u64 cfs_period_us)
{
	return tg_set_cfs_period(css_tg(css), cfs_period_us);
}

static u64 cpu_cfs_burst_read_u64(struct cgroup_subsys_state *css,
				  struct cftype *cft)
{
	return tg_get_cfs_burst(css_tg(css));
}

static int cpu_cfs_burst_write_u64(struct cgroup_subsys_state *css,
				   struct cftype *cftype, u64 cfs_burst_us)
{
	return tg_set_cfs_burst(css_tg(css), cfs_burst_us);
}

struct cfs_schedulable_data {
	struct task_group *tg;
	u64 period, quota;
};

/*
 * normalize group quota/period to be quota/max_period
 * note: units are usecs
 */
static u64 normalize_cfs_quota(struct task_group *tg,
			       struct cfs_schedulable_data *d)
{
	u64 quota, period;

	if (tg == d->tg) {
		period = d->period;
		quota = d->quota;
	} else {
		period = tg_get_cfs_period(tg);
		quota = tg_get_cfs_quota(tg);
	}

	/* note: these should typically be equivalent */
	if (quota == RUNTIME_INF || quota == -1)
		return RUNTIME_INF;

	return to_ratio(period, quota);
}

static int tg_cfs_schedulable_down(struct task_group *tg, void *data)
{
	struct cfs_schedulable_data *d = data;
	struct cfs_bandwidth *cfs_b = &tg->cfs_bandwidth;
	s64 quota = 0, parent_quota = -1;

	if (!tg->parent) {
		quota = RUNTIME_INF;
	} else {
		struct cfs_bandwidth *parent_b = &tg->parent->cfs_bandwidth;

		quota = normalize_cfs_quota(tg, d);
		parent_quota = parent_b->hierarchical_quota;

		/*
		 * Ensure max(child_quota) <= parent_quota.  On cgroup2,
		 * always take the non-RUNTIME_INF min.  On cgroup1, only
		 * inherit when no limit is set. In both cases this is used
		 * by the scheduler to determine if a given CFS task has a
		 * bandwidth constraint at some higher level.
		 */
		if (cgroup_subsys_on_dfl(cpu_cgrp_subsys)) {
			if (quota == RUNTIME_INF)
				quota = parent_quota;
			else if (parent_quota != RUNTIME_INF)
				quota = min(quota, parent_quota);
		} else {
			if (quota == RUNTIME_INF)
				quota = parent_quota;
			else if (parent_quota != RUNTIME_INF && quota > parent_quota)
				return -EINVAL;
		}
	}
	cfs_b->hierarchical_quota = quota;

	return 0;
}

static int __cfs_schedulable(struct task_group *tg, u64 period, u64 quota)
{
	int ret;
	struct cfs_schedulable_data data = {
		.tg = tg,
		.period = period,
		.quota = quota,
	};

	if (quota != RUNTIME_INF) {
		do_div(data.period, NSEC_PER_USEC);
		do_div(data.quota, NSEC_PER_USEC);
	}

	rcu_read_lock();
	ret = walk_tg_tree(tg_cfs_schedulable_down, tg_nop, &data);
	rcu_read_unlock();

	return ret;
}

static int cpu_cfs_stat_show(struct seq_file *sf, void *v)
{
	struct task_group *tg = css_tg(seq_css(sf));
	struct cfs_bandwidth *cfs_b = &tg->cfs_bandwidth;

	seq_printf(sf, "nr_periods %d\n", cfs_b->nr_periods);
	seq_printf(sf, "nr_throttled %d\n", cfs_b->nr_throttled);
	seq_printf(sf, "throttled_time %llu\n", cfs_b->throttled_time);

	if (schedstat_enabled() && tg != &root_task_group) {
		struct sched_statistics *stats;
		u64 ws = 0;
		int i;

		for_each_possible_cpu(i) {
			stats = __schedstats_from_se(tg->se[i]);
			ws += schedstat_val(stats->wait_sum);
		}

		seq_printf(sf, "wait_sum %llu\n", ws);
	}

	seq_printf(sf, "nr_bursts %d\n", cfs_b->nr_burst);
	seq_printf(sf, "burst_time %llu\n", cfs_b->burst_time);

	return 0;
}

static u64 throttled_time_self(struct task_group *tg)
{
	int i;
	u64 total = 0;

	for_each_possible_cpu(i) {
		total += READ_ONCE(tg->cfs_rq[i]->throttled_clock_self_time);
	}

	return total;
}

static int cpu_cfs_local_stat_show(struct seq_file *sf, void *v)
{
	struct task_group *tg = css_tg(seq_css(sf));

	seq_printf(sf, "throttled_time %llu\n", throttled_time_self(tg));

	return 0;
}
#endif /* CONFIG_CFS_BANDWIDTH */
#endif /* CONFIG_FAIR_GROUP_SCHED */

#ifdef CONFIG_RT_GROUP_SCHED
static int cpu_rt_runtime_write(struct cgroup_subsys_state *css,
				struct cftype *cft, s64 val)
{
	return sched_group_set_rt_runtime(css_tg(css), val);
}

static s64 cpu_rt_runtime_read(struct cgroup_subsys_state *css,
			       struct cftype *cft)
{
	return sched_group_rt_runtime(css_tg(css));
}

static int cpu_rt_period_write_uint(struct cgroup_subsys_state *css,
				    struct cftype *cftype, u64 rt_period_us)
{
	return sched_group_set_rt_period(css_tg(css), rt_period_us);
}

static u64 cpu_rt_period_read_uint(struct cgroup_subsys_state *css,
				   struct cftype *cft)
{
	return sched_group_rt_period(css_tg(css));
}
#endif /* CONFIG_RT_GROUP_SCHED */

#ifdef CONFIG_FAIR_GROUP_SCHED
static s64 cpu_idle_read_s64(struct cgroup_subsys_state *css,
			       struct cftype *cft)
{
	return css_tg(css)->idle;
}

static int cpu_idle_write_s64(struct cgroup_subsys_state *css,
				struct cftype *cft, s64 idle)
{
	return sched_group_set_idle(css_tg(css), idle);
}
#endif

static struct cftype cpu_legacy_files[] = {
#ifdef CONFIG_FAIR_GROUP_SCHED
	{
		.name = "shares",
		.read_u64 = cpu_shares_read_u64,
		.write_u64 = cpu_shares_write_u64,
	},
	{
		.name = "idle",
		.read_s64 = cpu_idle_read_s64,
		.write_s64 = cpu_idle_write_s64,
	},
#endif
#ifdef CONFIG_CFS_BANDWIDTH
	{
		.name = "cfs_quota_us",
		.read_s64 = cpu_cfs_quota_read_s64,
		.write_s64 = cpu_cfs_quota_write_s64,
	},
	{
		.name = "cfs_period_us",
		.read_u64 = cpu_cfs_period_read_u64,
		.write_u64 = cpu_cfs_period_write_u64,
	},
	{
		.name = "cfs_burst_us",
		.read_u64 = cpu_cfs_burst_read_u64,
		.write_u64 = cpu_cfs_burst_write_u64,
	},
	{
		.name = "stat",
		.seq_show = cpu_cfs_stat_show,
	},
	{
		.name = "stat.local",
		.seq_show = cpu_cfs_local_stat_show,
	},
#endif
#ifdef CONFIG_RT_GROUP_SCHED
	{
		.name = "rt_runtime_us",
		.read_s64 = cpu_rt_runtime_read,
		.write_s64 = cpu_rt_runtime_write,
	},
	{
		.name = "rt_period_us",
		.read_u64 = cpu_rt_period_read_uint,
		.write_u64 = cpu_rt_period_write_uint,
	},
#endif
#ifdef CONFIG_UCLAMP_TASK_GROUP
	{
		.name = "uclamp.min",
		.flags = CFTYPE_NOT_ON_ROOT,
		.seq_show = cpu_uclamp_min_show,
		.write = cpu_uclamp_min_write,
	},
	{
		.name = "uclamp.max",
		.flags = CFTYPE_NOT_ON_ROOT,
		.seq_show = cpu_uclamp_max_show,
		.write = cpu_uclamp_max_write,
	},
#endif
	{ }	/* Terminate */
};

static int cpu_extra_stat_show(struct seq_file *sf,
			       struct cgroup_subsys_state *css)
{
#ifdef CONFIG_CFS_BANDWIDTH
	{
		struct task_group *tg = css_tg(css);
		struct cfs_bandwidth *cfs_b = &tg->cfs_bandwidth;
		u64 throttled_usec, burst_usec;

		throttled_usec = cfs_b->throttled_time;
		do_div(throttled_usec, NSEC_PER_USEC);
		burst_usec = cfs_b->burst_time;
		do_div(burst_usec, NSEC_PER_USEC);

		seq_printf(sf, "nr_periods %d\n"
			   "nr_throttled %d\n"
			   "throttled_usec %llu\n"
			   "nr_bursts %d\n"
			   "burst_usec %llu\n",
			   cfs_b->nr_periods, cfs_b->nr_throttled,
			   throttled_usec, cfs_b->nr_burst, burst_usec);
	}
#endif
	return 0;
}

static int cpu_local_stat_show(struct seq_file *sf,
			       struct cgroup_subsys_state *css)
{
#ifdef CONFIG_CFS_BANDWIDTH
	{
		struct task_group *tg = css_tg(css);
		u64 throttled_self_usec;

		throttled_self_usec = throttled_time_self(tg);
		do_div(throttled_self_usec, NSEC_PER_USEC);

		seq_printf(sf, "throttled_usec %llu\n",
			   throttled_self_usec);
	}
#endif
	return 0;
}

#ifdef CONFIG_FAIR_GROUP_SCHED
static u64 cpu_weight_read_u64(struct cgroup_subsys_state *css,
			       struct cftype *cft)
{
	struct task_group *tg = css_tg(css);
	u64 weight = scale_load_down(tg->shares);

	return DIV_ROUND_CLOSEST_ULL(weight * CGROUP_WEIGHT_DFL, 1024);
}

static int cpu_weight_write_u64(struct cgroup_subsys_state *css,
				struct cftype *cft, u64 weight)
{
	/*
	 * cgroup weight knobs should use the common MIN, DFL and MAX
	 * values which are 1, 100 and 10000 respectively.  While it loses
	 * a bit of range on both ends, it maps pretty well onto the shares
	 * value used by scheduler and the round-trip conversions preserve
	 * the original value over the entire range.
	 */
	if (weight < CGROUP_WEIGHT_MIN || weight > CGROUP_WEIGHT_MAX)
		return -ERANGE;

	weight = DIV_ROUND_CLOSEST_ULL(weight * 1024, CGROUP_WEIGHT_DFL);

	return sched_group_set_shares(css_tg(css), scale_load(weight));
}

static s64 cpu_weight_nice_read_s64(struct cgroup_subsys_state *css,
				    struct cftype *cft)
{
	unsigned long weight = scale_load_down(css_tg(css)->shares);
	int last_delta = INT_MAX;
	int prio, delta;

	/* find the closest nice value to the current weight */
	for (prio = 0; prio < ARRAY_SIZE(sched_prio_to_weight); prio++) {
		delta = abs(sched_prio_to_weight[prio] - weight);
		if (delta >= last_delta)
			break;
		last_delta = delta;
	}

	return PRIO_TO_NICE(prio - 1 + MAX_RT_PRIO);
}

static int cpu_weight_nice_write_s64(struct cgroup_subsys_state *css,
				     struct cftype *cft, s64 nice)
{
	unsigned long weight;
	int idx;

	if (nice < MIN_NICE || nice > MAX_NICE)
		return -ERANGE;

	idx = NICE_TO_PRIO(nice) - MAX_RT_PRIO;
	idx = array_index_nospec(idx, 40);
	weight = sched_prio_to_weight[idx];

	return sched_group_set_shares(css_tg(css), scale_load(weight));
}
#endif

static void __maybe_unused cpu_period_quota_print(struct seq_file *sf,
						  long period, long quota)
{
	if (quota < 0)
		seq_puts(sf, "max");
	else
		seq_printf(sf, "%ld", quota);

	seq_printf(sf, " %ld\n", period);
}

/* caller should put the current value in *@periodp before calling */
static int __maybe_unused cpu_period_quota_parse(char *buf,
						 u64 *periodp, u64 *quotap)
{
	char tok[21];	/* U64_MAX */

	if (sscanf(buf, "%20s %llu", tok, periodp) < 1)
		return -EINVAL;

	*periodp *= NSEC_PER_USEC;

	if (sscanf(tok, "%llu", quotap))
		*quotap *= NSEC_PER_USEC;
	else if (!strcmp(tok, "max"))
		*quotap = RUNTIME_INF;
	else
		return -EINVAL;

	return 0;
}

#ifdef CONFIG_CFS_BANDWIDTH
static int cpu_max_show(struct seq_file *sf, void *v)
{
	struct task_group *tg = css_tg(seq_css(sf));

	cpu_period_quota_print(sf, tg_get_cfs_period(tg), tg_get_cfs_quota(tg));
	return 0;
}

static ssize_t cpu_max_write(struct kernfs_open_file *of,
			     char *buf, size_t nbytes, loff_t off)
{
	struct task_group *tg = css_tg(of_css(of));
	u64 period = tg_get_cfs_period(tg);
	u64 burst = tg_get_cfs_burst(tg);
	u64 quota;
	int ret;

	ret = cpu_period_quota_parse(buf, &period, &quota);
	if (!ret)
		ret = tg_set_cfs_bandwidth(tg, period, quota, burst);
	return ret ?: nbytes;
}
#endif

static struct cftype cpu_files[] = {
#ifdef CONFIG_FAIR_GROUP_SCHED
	{
		.name = "weight",
		.flags = CFTYPE_NOT_ON_ROOT,
		.read_u64 = cpu_weight_read_u64,
		.write_u64 = cpu_weight_write_u64,
	},
	{
		.name = "weight.nice",
		.flags = CFTYPE_NOT_ON_ROOT,
		.read_s64 = cpu_weight_nice_read_s64,
		.write_s64 = cpu_weight_nice_write_s64,
	},
	{
		.name = "idle",
		.flags = CFTYPE_NOT_ON_ROOT,
		.read_s64 = cpu_idle_read_s64,
		.write_s64 = cpu_idle_write_s64,
	},
#endif
#ifdef CONFIG_CFS_BANDWIDTH
	{
		.name = "max",
		.flags = CFTYPE_NOT_ON_ROOT,
		.seq_show = cpu_max_show,
		.write = cpu_max_write,
	},
	{
		.name = "max.burst",
		.flags = CFTYPE_NOT_ON_ROOT,
		.read_u64 = cpu_cfs_burst_read_u64,
		.write_u64 = cpu_cfs_burst_write_u64,
	},
#endif
#ifdef CONFIG_UCLAMP_TASK_GROUP
	{
		.name = "uclamp.min",
		.flags = CFTYPE_NOT_ON_ROOT,
		.seq_show = cpu_uclamp_min_show,
		.write = cpu_uclamp_min_write,
	},
	{
		.name = "uclamp.max",
		.flags = CFTYPE_NOT_ON_ROOT,
		.seq_show = cpu_uclamp_max_show,
		.write = cpu_uclamp_max_write,
	},
#endif
	{ }	/* terminate */
};

struct cgroup_subsys cpu_cgrp_subsys = {
	.css_alloc	= cpu_cgroup_css_alloc,
	.css_online	= cpu_cgroup_css_online,
	.css_released	= cpu_cgroup_css_released,
	.css_free	= cpu_cgroup_css_free,
	.css_extra_stat_show = cpu_extra_stat_show,
	.css_local_stat_show = cpu_local_stat_show,
#ifdef CONFIG_RT_GROUP_SCHED
	.can_attach	= cpu_cgroup_can_attach,
#endif
	.attach		= cpu_cgroup_attach,
	.legacy_cftypes	= cpu_legacy_files,
	.dfl_cftypes	= cpu_files,
	.early_init	= true,
	.threaded	= true,
};

#endif	/* CONFIG_CGROUP_SCHED */

void dump_cpu_task(int cpu)
{
	if (cpu == smp_processor_id() && in_hardirq()) {
		struct pt_regs *regs;

		regs = get_irq_regs();
		if (regs) {
			show_regs(regs);
			return;
		}
	}

	if (trigger_single_cpu_backtrace(cpu))
		return;

	pr_info("Task dump for CPU %d:\n", cpu);
	sched_show_task(cpu_curr(cpu));
}

/*
 * Nice levels are multiplicative, with a gentle 10% change for every
 * nice level changed. I.e. when a CPU-bound task goes from nice 0 to
 * nice 1, it will get ~10% less CPU time than another CPU-bound task
 * that remained on nice 0.
 *
 * The "10% effect" is relative and cumulative: from _any_ nice level,
 * if you go up 1 level, it's -10% CPU usage, if you go down 1 level
 * it's +10% CPU usage. (to achieve that we use a multiplier of 1.25.
 * If a task goes up by ~10% and another task goes down by ~10% then
 * the relative distance between them is ~25%.)
 */
const int sched_prio_to_weight[40] = {
 /* -20 */     88761,     71755,     56483,     46273,     36291,
 /* -15 */     29154,     23254,     18705,     14949,     11916,
 /* -10 */      9548,      7620,      6100,      4904,      3906,
 /*  -5 */      3121,      2501,      1991,      1586,      1277,
 /*   0 */      1024,       820,       655,       526,       423,
 /*   5 */       335,       272,       215,       172,       137,
 /*  10 */       110,        87,        70,        56,        45,
 /*  15 */        36,        29,        23,        18,        15,
};

/*
 * Inverse (2^32/x) values of the sched_prio_to_weight[] array, precalculated.
 *
 * In cases where the weight does not change often, we can use the
 * precalculated inverse to speed up arithmetics by turning divisions
 * into multiplications:
 */
const u32 sched_prio_to_wmult[40] = {
 /* -20 */     48388,     59856,     76040,     92818,    118348,
 /* -15 */    147320,    184698,    229616,    287308,    360437,
 /* -10 */    449829,    563644,    704093,    875809,   1099582,
 /*  -5 */   1376151,   1717300,   2157191,   2708050,   3363326,
 /*   0 */   4194304,   5237765,   6557202,   8165337,  10153587,
 /*   5 */  12820798,  15790321,  19976592,  24970740,  31350126,
 /*  10 */  39045157,  49367440,  61356676,  76695844,  95443717,
 /*  15 */ 119304647, 148102320, 186737708, 238609294, 286331153,
};

void call_trace_sched_update_nr_running(struct rq *rq, int count)
{
        trace_sched_update_nr_running_tp(rq, count);
}

#ifdef CONFIG_SCHED_MM_CID

/*
 * @cid_lock: Guarantee forward-progress of cid allocation.
 *
 * Concurrency ID allocation within a bitmap is mostly lock-free. The cid_lock
 * is only used when contention is detected by the lock-free allocation so
 * forward progress can be guaranteed.
 */
DEFINE_RAW_SPINLOCK(cid_lock);

/*
 * @use_cid_lock: Select cid allocation behavior: lock-free vs spinlock.
 *
 * When @use_cid_lock is 0, the cid allocation is lock-free. When contention is
 * detected, it is set to 1 to ensure that all newly coming allocations are
 * serialized by @cid_lock until the allocation which detected contention
 * completes and sets @use_cid_lock back to 0. This guarantees forward progress
 * of a cid allocation.
 */
int use_cid_lock;

/*
 * mm_cid remote-clear implements a lock-free algorithm to clear per-mm/cpu cid
 * concurrently with respect to the execution of the source runqueue context
 * switch.
 *
 * There is one basic properties we want to guarantee here:
 *
 * (1) Remote-clear should _never_ mark a per-cpu cid UNSET when it is actively
 * used by a task. That would lead to concurrent allocation of the cid and
 * userspace corruption.
 *
 * Provide this guarantee by introducing a Dekker memory ordering to guarantee
 * that a pair of loads observe at least one of a pair of stores, which can be
 * shown as:
 *
 *      X = Y = 0
 *
 *      w[X]=1          w[Y]=1
 *      MB              MB
 *      r[Y]=y          r[X]=x
 *
 * Which guarantees that x==0 && y==0 is impossible. But rather than using
 * values 0 and 1, this algorithm cares about specific state transitions of the
 * runqueue current task (as updated by the scheduler context switch), and the
 * per-mm/cpu cid value.
 *
 * Let's introduce task (Y) which has task->mm == mm and task (N) which has
 * task->mm != mm for the rest of the discussion. There are two scheduler state
 * transitions on context switch we care about:
 *
 * (TSA) Store to rq->curr with transition from (N) to (Y)
 *
 * (TSB) Store to rq->curr with transition from (Y) to (N)
 *
 * On the remote-clear side, there is one transition we care about:
 *
 * (TMA) cmpxchg to *pcpu_cid to set the LAZY flag
 *
 * There is also a transition to UNSET state which can be performed from all
 * sides (scheduler, remote-clear). It is always performed with a cmpxchg which
 * guarantees that only a single thread will succeed:
 *
 * (TMB) cmpxchg to *pcpu_cid to mark UNSET
 *
 * Just to be clear, what we do _not_ want to happen is a transition to UNSET
 * when a thread is actively using the cid (property (1)).
 *
 * Let's looks at the relevant combinations of TSA/TSB, and TMA transitions.
 *
 * Scenario A) (TSA)+(TMA) (from next task perspective)
 *
 * CPU0                                      CPU1
 *
 * Context switch CS-1                       Remote-clear
 *   - store to rq->curr: (N)->(Y) (TSA)     - cmpxchg to *pcpu_id to LAZY (TMA)
 *                                             (implied barrier after cmpxchg)
 *   - switch_mm_cid()
 *     - memory barrier (see switch_mm_cid()
 *       comment explaining how this barrier
 *       is combined with other scheduler
 *       barriers)
 *     - mm_cid_get (next)
 *       - READ_ONCE(*pcpu_cid)              - rcu_dereference(src_rq->curr)
 *
 * This Dekker ensures that either task (Y) is observed by the
 * rcu_dereference() or the LAZY flag is observed by READ_ONCE(), or both are
 * observed.
 *
 * If task (Y) store is observed by rcu_dereference(), it means that there is
 * still an active task on the cpu. Remote-clear will therefore not transition
 * to UNSET, which fulfills property (1).
 *
 * If task (Y) is not observed, but the lazy flag is observed by READ_ONCE(),
 * it will move its state to UNSET, which clears the percpu cid perhaps
 * uselessly (which is not an issue for correctness). Because task (Y) is not
 * observed, CPU1 can move ahead to set the state to UNSET. Because moving
 * state to UNSET is done with a cmpxchg expecting that the old state has the
 * LAZY flag set, only one thread will successfully UNSET.
 *
 * If both states (LAZY flag and task (Y)) are observed, the thread on CPU0
 * will observe the LAZY flag and transition to UNSET (perhaps uselessly), and
 * CPU1 will observe task (Y) and do nothing more, which is fine.
 *
 * What we are effectively preventing with this Dekker is a scenario where
 * neither LAZY flag nor store (Y) are observed, which would fail property (1)
 * because this would UNSET a cid which is actively used.
 */

void sched_mm_cid_migrate_from(struct task_struct *t)
{
	t->migrate_from_cpu = task_cpu(t);
}

static
int __sched_mm_cid_migrate_from_fetch_cid(struct rq *src_rq,
					  struct task_struct *t,
					  struct mm_cid *src_pcpu_cid)
{
	struct mm_struct *mm = t->mm;
	struct task_struct *src_task;
	int src_cid, last_mm_cid;

	if (!mm)
		return -1;

	last_mm_cid = t->last_mm_cid;
	/*
	 * If the migrated task has no last cid, or if the current
	 * task on src rq uses the cid, it means the source cid does not need
	 * to be moved to the destination cpu.
	 */
	if (last_mm_cid == -1)
		return -1;
	src_cid = READ_ONCE(src_pcpu_cid->cid);
	if (!mm_cid_is_valid(src_cid) || last_mm_cid != src_cid)
		return -1;

	/*
	 * If we observe an active task using the mm on this rq, it means we
	 * are not the last task to be migrated from this cpu for this mm, so
	 * there is no need to move src_cid to the destination cpu.
	 */
	rcu_read_lock();
	src_task = rcu_dereference(src_rq->curr);
	if (READ_ONCE(src_task->mm_cid_active) && src_task->mm == mm) {
		rcu_read_unlock();
		t->last_mm_cid = -1;
		return -1;
	}
	rcu_read_unlock();

	return src_cid;
}

static
int __sched_mm_cid_migrate_from_try_steal_cid(struct rq *src_rq,
					      struct task_struct *t,
					      struct mm_cid *src_pcpu_cid,
					      int src_cid)
{
	struct task_struct *src_task;
	struct mm_struct *mm = t->mm;
	int lazy_cid;

	if (src_cid == -1)
		return -1;

	/*
	 * Attempt to clear the source cpu cid to move it to the destination
	 * cpu.
	 */
	lazy_cid = mm_cid_set_lazy_put(src_cid);
	if (!try_cmpxchg(&src_pcpu_cid->cid, &src_cid, lazy_cid))
		return -1;

	/*
	 * The implicit barrier after cmpxchg per-mm/cpu cid before loading
	 * rq->curr->mm matches the scheduler barrier in context_switch()
	 * between store to rq->curr and load of prev and next task's
	 * per-mm/cpu cid.
	 *
	 * The implicit barrier after cmpxchg per-mm/cpu cid before loading
	 * rq->curr->mm_cid_active matches the barrier in
	 * sched_mm_cid_exit_signals(), sched_mm_cid_before_execve(), and
	 * sched_mm_cid_after_execve() between store to t->mm_cid_active and
	 * load of per-mm/cpu cid.
	 */

	/*
	 * If we observe an active task using the mm on this rq after setting
	 * the lazy-put flag, this task will be responsible for transitioning
	 * from lazy-put flag set to MM_CID_UNSET.
	 */
	rcu_read_lock();
	src_task = rcu_dereference(src_rq->curr);
	if (READ_ONCE(src_task->mm_cid_active) && src_task->mm == mm) {
		rcu_read_unlock();
		/*
		 * We observed an active task for this mm, there is therefore
		 * no point in moving this cid to the destination cpu.
		 */
		t->last_mm_cid = -1;
		return -1;
	}
	rcu_read_unlock();

	/*
	 * The src_cid is unused, so it can be unset.
	 */
	if (!try_cmpxchg(&src_pcpu_cid->cid, &lazy_cid, MM_CID_UNSET))
		return -1;
	return src_cid;
}

/*
 * Migration to dst cpu. Called with dst_rq lock held.
 * Interrupts are disabled, which keeps the window of cid ownership without the
 * source rq lock held small.
 */
void sched_mm_cid_migrate_to(struct rq *dst_rq, struct task_struct *t)
{
	struct mm_cid *src_pcpu_cid, *dst_pcpu_cid;
	struct mm_struct *mm = t->mm;
	int src_cid, dst_cid, src_cpu;
	struct rq *src_rq;

	lockdep_assert_rq_held(dst_rq);

	if (!mm)
		return;
	src_cpu = t->migrate_from_cpu;
	if (src_cpu == -1) {
		t->last_mm_cid = -1;
		return;
	}
	/*
	 * Move the src cid if the dst cid is unset. This keeps id
	 * allocation closest to 0 in cases where few threads migrate around
	 * many cpus.
	 *
	 * If destination cid is already set, we may have to just clear
	 * the src cid to ensure compactness in frequent migrations
	 * scenarios.
	 *
	 * It is not useful to clear the src cid when the number of threads is
	 * greater or equal to the number of allowed cpus, because user-space
	 * can expect that the number of allowed cids can reach the number of
	 * allowed cpus.
	 */
	dst_pcpu_cid = per_cpu_ptr(mm->pcpu_cid, cpu_of(dst_rq));
	dst_cid = READ_ONCE(dst_pcpu_cid->cid);
	if (!mm_cid_is_unset(dst_cid) &&
	    atomic_read(&mm->mm_users) >= t->nr_cpus_allowed)
		return;
	src_pcpu_cid = per_cpu_ptr(mm->pcpu_cid, src_cpu);
	src_rq = cpu_rq(src_cpu);
	src_cid = __sched_mm_cid_migrate_from_fetch_cid(src_rq, t, src_pcpu_cid);
	if (src_cid == -1)
		return;
	src_cid = __sched_mm_cid_migrate_from_try_steal_cid(src_rq, t, src_pcpu_cid,
							    src_cid);
	if (src_cid == -1)
		return;
	if (!mm_cid_is_unset(dst_cid)) {
		__mm_cid_put(mm, src_cid);
		return;
	}
	/* Move src_cid to dst cpu. */
	mm_cid_snapshot_time(dst_rq, mm);
	WRITE_ONCE(dst_pcpu_cid->cid, src_cid);
}

static void sched_mm_cid_remote_clear(struct mm_struct *mm, struct mm_cid *pcpu_cid,
				      int cpu)
{
	struct rq *rq = cpu_rq(cpu);
	struct task_struct *t;
	unsigned long flags;
	int cid, lazy_cid;

	cid = READ_ONCE(pcpu_cid->cid);
	if (!mm_cid_is_valid(cid))
		return;

	/*
	 * Clear the cpu cid if it is set to keep cid allocation compact.  If
	 * there happens to be other tasks left on the source cpu using this
	 * mm, the next task using this mm will reallocate its cid on context
	 * switch.
	 */
	lazy_cid = mm_cid_set_lazy_put(cid);
	if (!try_cmpxchg(&pcpu_cid->cid, &cid, lazy_cid))
		return;

	/*
	 * The implicit barrier after cmpxchg per-mm/cpu cid before loading
	 * rq->curr->mm matches the scheduler barrier in context_switch()
	 * between store to rq->curr and load of prev and next task's
	 * per-mm/cpu cid.
	 *
	 * The implicit barrier after cmpxchg per-mm/cpu cid before loading
	 * rq->curr->mm_cid_active matches the barrier in
	 * sched_mm_cid_exit_signals(), sched_mm_cid_before_execve(), and
	 * sched_mm_cid_after_execve() between store to t->mm_cid_active and
	 * load of per-mm/cpu cid.
	 */

	/*
	 * If we observe an active task using the mm on this rq after setting
	 * the lazy-put flag, that task will be responsible for transitioning
	 * from lazy-put flag set to MM_CID_UNSET.
	 */
	rcu_read_lock();
	t = rcu_dereference(rq->curr);
	if (READ_ONCE(t->mm_cid_active) && t->mm == mm) {
		rcu_read_unlock();
		return;
	}
	rcu_read_unlock();

	/*
	 * The cid is unused, so it can be unset.
	 * Disable interrupts to keep the window of cid ownership without rq
	 * lock small.
	 */
	local_irq_save(flags);
	if (try_cmpxchg(&pcpu_cid->cid, &lazy_cid, MM_CID_UNSET))
		__mm_cid_put(mm, cid);
	local_irq_restore(flags);
}

static void sched_mm_cid_remote_clear_old(struct mm_struct *mm, int cpu)
{
	struct rq *rq = cpu_rq(cpu);
	struct mm_cid *pcpu_cid;
	struct task_struct *curr;
	u64 rq_clock;

	/*
	 * rq->clock load is racy on 32-bit but one spurious clear once in a
	 * while is irrelevant.
	 */
	rq_clock = READ_ONCE(rq->clock);
	pcpu_cid = per_cpu_ptr(mm->pcpu_cid, cpu);

	/*
	 * In order to take care of infrequently scheduled tasks, bump the time
	 * snapshot associated with this cid if an active task using the mm is
	 * observed on this rq.
	 */
	rcu_read_lock();
	curr = rcu_dereference(rq->curr);
	if (READ_ONCE(curr->mm_cid_active) && curr->mm == mm) {
		WRITE_ONCE(pcpu_cid->time, rq_clock);
		rcu_read_unlock();
		return;
	}
	rcu_read_unlock();

	if (rq_clock < pcpu_cid->time + SCHED_MM_CID_PERIOD_NS)
		return;
	sched_mm_cid_remote_clear(mm, pcpu_cid, cpu);
}

static void sched_mm_cid_remote_clear_weight(struct mm_struct *mm, int cpu,
					     int weight)
{
	struct mm_cid *pcpu_cid;
	int cid;

	pcpu_cid = per_cpu_ptr(mm->pcpu_cid, cpu);
	cid = READ_ONCE(pcpu_cid->cid);
	if (!mm_cid_is_valid(cid) || cid < weight)
		return;
	sched_mm_cid_remote_clear(mm, pcpu_cid, cpu);
}

static void task_mm_cid_work(struct callback_head *work)
{
	unsigned long now = jiffies, old_scan, next_scan;
	struct task_struct *t = current;
	struct cpumask *cidmask;
	struct mm_struct *mm;
	int weight, cpu;

	SCHED_WARN_ON(t != container_of(work, struct task_struct, cid_work));

	work->next = work;	/* Prevent double-add */
	if (t->flags & PF_EXITING)
		return;
	mm = t->mm;
	if (!mm)
		return;
	old_scan = READ_ONCE(mm->mm_cid_next_scan);
	next_scan = now + msecs_to_jiffies(MM_CID_SCAN_DELAY);
	if (!old_scan) {
		unsigned long res;

		res = cmpxchg(&mm->mm_cid_next_scan, old_scan, next_scan);
		if (res != old_scan)
			old_scan = res;
		else
			old_scan = next_scan;
	}
	if (time_before(now, old_scan))
		return;
	if (!try_cmpxchg(&mm->mm_cid_next_scan, &old_scan, next_scan))
		return;
	cidmask = mm_cidmask(mm);
	/* Clear cids that were not recently used. */
	for_each_possible_cpu(cpu)
		sched_mm_cid_remote_clear_old(mm, cpu);
	weight = cpumask_weight(cidmask);
	/*
	 * Clear cids that are greater or equal to the cidmask weight to
	 * recompact it.
	 */
	for_each_possible_cpu(cpu)
		sched_mm_cid_remote_clear_weight(mm, cpu, weight);
}

void init_sched_mm_cid(struct task_struct *t)
{
	struct mm_struct *mm = t->mm;
	int mm_users = 0;

	if (mm) {
		mm_users = atomic_read(&mm->mm_users);
		if (mm_users == 1)
			mm->mm_cid_next_scan = jiffies + msecs_to_jiffies(MM_CID_SCAN_DELAY);
	}
	t->cid_work.next = &t->cid_work;	/* Protect against double add */
	init_task_work(&t->cid_work, task_mm_cid_work);
}

void task_tick_mm_cid(struct rq *rq, struct task_struct *curr)
{
	struct callback_head *work = &curr->cid_work;
	unsigned long now = jiffies;

	if (!curr->mm || (curr->flags & (PF_EXITING | PF_KTHREAD)) ||
	    work->next != work)
		return;
	if (time_before(now, READ_ONCE(curr->mm->mm_cid_next_scan)))
		return;
	task_work_add(curr, work, TWA_RESUME);
}

void sched_mm_cid_exit_signals(struct task_struct *t)
{
	struct mm_struct *mm = t->mm;
	struct rq_flags rf;
	struct rq *rq;

	if (!mm)
		return;

	preempt_disable();
	rq = this_rq();
	rq_lock_irqsave(rq, &rf);
	preempt_enable_no_resched();	/* holding spinlock */
	WRITE_ONCE(t->mm_cid_active, 0);
	/*
	 * Store t->mm_cid_active before loading per-mm/cpu cid.
	 * Matches barrier in sched_mm_cid_remote_clear_old().
	 */
	smp_mb();
	mm_cid_put(mm);
	t->last_mm_cid = t->mm_cid = -1;
	rq_unlock_irqrestore(rq, &rf);
}

void sched_mm_cid_before_execve(struct task_struct *t)
{
	struct mm_struct *mm = t->mm;
	struct rq_flags rf;
	struct rq *rq;

	if (!mm)
		return;

	preempt_disable();
	rq = this_rq();
	rq_lock_irqsave(rq, &rf);
	preempt_enable_no_resched();	/* holding spinlock */
	WRITE_ONCE(t->mm_cid_active, 0);
	/*
	 * Store t->mm_cid_active before loading per-mm/cpu cid.
	 * Matches barrier in sched_mm_cid_remote_clear_old().
	 */
	smp_mb();
	mm_cid_put(mm);
	t->last_mm_cid = t->mm_cid = -1;
	rq_unlock_irqrestore(rq, &rf);
}

void sched_mm_cid_after_execve(struct task_struct *t)
{
	struct mm_struct *mm = t->mm;
	struct rq_flags rf;
	struct rq *rq;

	if (!mm)
		return;

	preempt_disable();
	rq = this_rq();
	rq_lock_irqsave(rq, &rf);
	preempt_enable_no_resched();	/* holding spinlock */
	WRITE_ONCE(t->mm_cid_active, 1);
	/*
	 * Store t->mm_cid_active before loading per-mm/cpu cid.
	 * Matches barrier in sched_mm_cid_remote_clear_old().
	 */
	smp_mb();
	t->last_mm_cid = t->mm_cid = mm_cid_get(rq, mm);
	rq_unlock_irqrestore(rq, &rf);
	rseq_set_notify_resume(t);
}

void sched_mm_cid_fork(struct task_struct *t)
{
	WARN_ON_ONCE(!t->mm || t->mm_cid != -1);
	t->mm_cid_active = 1;
}
#endif<|MERGE_RESOLUTION|>--- conflicted
+++ resolved
@@ -2126,11 +2126,8 @@
 {
 	if (task_on_rq_migrating(p))
 		flags |= ENQUEUE_MIGRATED;
-<<<<<<< HEAD
-=======
 	if (flags & ENQUEUE_MIGRATED)
 		sched_mm_cid_migrate_to(rq, p);
->>>>>>> 98817289
 
 	enqueue_task(rq, p, flags);
 
@@ -2850,11 +2847,7 @@
 	if (data_race(!src->user_cpus_ptr))
 		return 0;
 
-<<<<<<< HEAD
-	user_mask = kmalloc_node(cpumask_size(), GFP_KERNEL, node);
-=======
 	user_mask = alloc_user_cpus_ptr(node);
->>>>>>> 98817289
 	if (!user_mask)
 		return -ENOMEM;
 
