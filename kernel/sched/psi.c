--- conflicted
+++ resolved
@@ -735,11 +735,10 @@
 		if (groupc->tasks[t]) {
 			groupc->tasks[t]--;
 		} else if (!psi_bug) {
-			printk_deferred(KERN_ERR "psi: task underflow! cpu=%d t=%d tasks=[%u %u %u %u %u] clear=%x set=%x\n",
+			printk_deferred(KERN_ERR "psi: task underflow! cpu=%d t=%d tasks=[%u %u %u %u] clear=%x set=%x\n",
 					cpu, t, groupc->tasks[0],
 					groupc->tasks[1], groupc->tasks[2],
-					groupc->tasks[3], groupc->tasks[4],
-					clear, set);
+					groupc->tasks[3], clear, set);
 			psi_bug = 1;
 		}
 	}
@@ -1160,15 +1159,11 @@
 		group->avg_next_update = update_averages(group, now);
 	mutex_unlock(&group->avgs_lock);
 
-<<<<<<< HEAD
-	for (full = 0; full < 2; full++) {
-=======
 #ifdef CONFIG_IRQ_TIME_ACCOUNTING
 	only_full = res == PSI_IRQ;
 #endif
 
 	for (full = 0; full < 2 - only_full; full++) {
->>>>>>> d60c95ef
 		unsigned long avg[3] = { 0, };
 		u64 total = 0;
 		int w;
@@ -1240,10 +1235,7 @@
 	t->event = 0;
 	t->last_event_time = 0;
 	init_waitqueue_head(&t->event_wait);
-<<<<<<< HEAD
-=======
 	t->pending_event = false;
->>>>>>> d60c95ef
 
 	mutex_lock(&group->trigger_lock);
 
@@ -1430,11 +1422,7 @@
 		return -EBUSY;
 	}
 
-<<<<<<< HEAD
-	new = psi_trigger_create(&psi_system, buf, nbytes, res);
-=======
 	new = psi_trigger_create(&psi_system, buf, res);
->>>>>>> d60c95ef
 	if (IS_ERR(new)) {
 		mutex_unlock(&seq->lock);
 		return PTR_ERR(new);
