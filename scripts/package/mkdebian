--- conflicted
+++ resolved
@@ -285,11 +285,7 @@
 
 clean:
 	rm -rf debian/files debian/linux-*
-<<<<<<< HEAD
-	\$(MAKE) clean
-=======
 	\$(MAKE) -f \$(srctree)/Makefile ARCH=${ARCH} clean
->>>>>>> 5729a900
 
 binary: binary-arch
 EOF
