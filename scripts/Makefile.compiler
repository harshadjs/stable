# SPDX-License-Identifier: GPL-2.0-only

# cc-cross-prefix
# Usage: CROSS_COMPILE := $(call cc-cross-prefix, m68k-linux-gnu- m68k-linux-)
# Return first <prefix> where a <prefix>gcc is found in PATH.
# If no gcc found in PATH with listed prefixes return nothing
#
# Note: '2>/dev/null' is here to force Make to invoke a shell. Otherwise, it
# would try to directly execute the shell builtin 'command'. This workaround
# should be kept for a long time since this issue was fixed only after the
# GNU Make 4.2.1 release.
cc-cross-prefix = $(firstword $(foreach c, $(1), \
			$(if $(shell command -v -- $(c)gcc 2>/dev/null), $(c))))

# output directory for tests below
TMPOUT = $(if $(KBUILD_EXTMOD),$(firstword $(KBUILD_EXTMOD))/).tmp_$$$$

# try-run
# Usage: option = $(call try-run, $(CC)...-o "$$TMP",option-ok,otherwise)
# Exit code chooses option. "$$TMP" serves as a temporary file and is
# automatically cleaned up.
try-run = $(shell set -e;		\
	TMP=$(TMPOUT)/tmp;		\
	trap "rm -rf $(TMPOUT)" EXIT;	\
	mkdir -p $(TMPOUT);		\
	if ($(1)) >/dev/null 2>&1;	\
	then echo "$(2)";		\
	else echo "$(3)";		\
	fi)

# as-option
# Usage: aflags-y += $(call as-option,-Wa$(comma)-isa=foo,)

as-option = $(call try-run,\
<<<<<<< HEAD
	$(CC) -Werror $(KBUILD_AFLAGS) $(1) -c -x assembler-with-cpp /dev/null -o "$$TMP",$(1),$(2))
=======
	$(CC) -Werror $(KBUILD_CPPFLAGS) $(KBUILD_AFLAGS) $(1) -c -x assembler-with-cpp /dev/null -o "$$TMP",$(1),$(2))
>>>>>>> 98817289

# as-instr
# Usage: aflags-y += $(call as-instr,instr,option1,option2)

as-instr = $(call try-run,\
<<<<<<< HEAD
	printf "%b\n" "$(1)" | $(CC) -Werror $(KBUILD_AFLAGS) -c -x assembler-with-cpp -o "$$TMP" -,$(2),$(3))
=======
	printf "%b\n" "$(1)" | $(CC) -Werror $(CLANG_FLAGS) $(KBUILD_AFLAGS) -c -x assembler-with-cpp -o "$$TMP" -,$(2),$(3))
>>>>>>> 98817289

# __cc-option
# Usage: MY_CFLAGS += $(call __cc-option,$(CC),$(MY_CFLAGS),-march=winchip-c6,-march=i586)
__cc-option = $(call try-run,\
	$(1) -Werror $(2) $(3) -c -x c /dev/null -o "$$TMP",$(3),$(4))

# cc-option
# Usage: cflags-y += $(call cc-option,-march=winchip-c6,-march=i586)

cc-option = $(call __cc-option, $(CC),\
	$(KBUILD_CPPFLAGS) $(KBUILD_CFLAGS),$(1),$(2))

# cc-option-yn
# Usage: flag := $(call cc-option-yn,-march=winchip-c6)
cc-option-yn = $(call try-run,\
	$(CC) -Werror $(KBUILD_CPPFLAGS) $(KBUILD_CFLAGS) $(1) -c -x c /dev/null -o "$$TMP",y,n)

# cc-disable-warning
# Usage: cflags-y += $(call cc-disable-warning,unused-but-set-variable)
cc-disable-warning = $(call try-run,\
	$(CC) -Werror $(KBUILD_CPPFLAGS) $(KBUILD_CFLAGS) -W$(strip $(1)) -c -x c /dev/null -o "$$TMP",-Wno-$(strip $(1)))

# gcc-min-version
# Usage: cflags-$(call gcc-min-version, 70100) += -foo
gcc-min-version = $(call test-ge, $(CONFIG_GCC_VERSION), $1)

# clang-min-version
# Usage: cflags-$(call clang-min-version, 110000) += -foo
clang-min-version = $(call test-ge, $(CONFIG_CLANG_VERSION), $1)

# ld-option
# Usage: KBUILD_LDFLAGS += $(call ld-option, -X, -Y)
ld-option = $(call try-run, $(LD) $(KBUILD_LDFLAGS) $(1) -v,$(1),$(2),$(3))<|MERGE_RESOLUTION|>--- conflicted
+++ resolved
@@ -32,21 +32,13 @@
 # Usage: aflags-y += $(call as-option,-Wa$(comma)-isa=foo,)
 
 as-option = $(call try-run,\
-<<<<<<< HEAD
-	$(CC) -Werror $(KBUILD_AFLAGS) $(1) -c -x assembler-with-cpp /dev/null -o "$$TMP",$(1),$(2))
-=======
 	$(CC) -Werror $(KBUILD_CPPFLAGS) $(KBUILD_AFLAGS) $(1) -c -x assembler-with-cpp /dev/null -o "$$TMP",$(1),$(2))
->>>>>>> 98817289
 
 # as-instr
 # Usage: aflags-y += $(call as-instr,instr,option1,option2)
 
 as-instr = $(call try-run,\
-<<<<<<< HEAD
-	printf "%b\n" "$(1)" | $(CC) -Werror $(KBUILD_AFLAGS) -c -x assembler-with-cpp -o "$$TMP" -,$(2),$(3))
-=======
 	printf "%b\n" "$(1)" | $(CC) -Werror $(CLANG_FLAGS) $(KBUILD_AFLAGS) -c -x assembler-with-cpp -o "$$TMP" -,$(2),$(3))
->>>>>>> 98817289
 
 # __cc-option
 # Usage: MY_CFLAGS += $(call __cc-option,$(CC),$(MY_CFLAGS),-march=winchip-c6,-march=i586)
