// SPDX-License-Identifier: GPL-2.0-only
/*
 * Copyright 2011-2017 by the PaX Team <pageexec@freemail.hu>
 * Modified by Alexander Popov <alex.popov@linux.com>
 *
 * Note: the choice of the license means that the compilation process is
 * NOT 'eligible' as defined by gcc's library exception to the GPL v3,
 * but for the kernel it doesn't matter since it doesn't link against
 * any of the gcc libraries
 *
 * This gcc plugin is needed for tracking the lowest border of the kernel stack.
 * It instruments the kernel code inserting stackleak_track_stack() calls:
 *  - after alloca();
 *  - for the functions with a stack frame size greater than or equal
 *     to the "track-min-size" plugin parameter.
 *
 * This plugin is ported from grsecurity/PaX. For more information see:
 *   https://grsecurity.net/
 *   https://pax.grsecurity.net/
 *
 * Debugging:
 *  - use fprintf() to stderr, debug_generic_expr(), debug_gimple_stmt(),
 *     print_rtl_single() and debug_rtx();
 *  - add "-fdump-tree-all -fdump-rtl-all" to the plugin CFLAGS in
 *     Makefile.gcc-plugins to see the verbose dumps of the gcc passes;
 *  - use gcc -E to understand the preprocessing shenanigans;
 *  - use gcc with enabled CFG/GIMPLE/SSA verification (--enable-checking).
 */

#include "gcc-common.h"

__visible int plugin_is_GPL_compatible;

static int track_frame_size = -1;
static bool build_for_x86 = false;
static const char track_function[] = "stackleak_track_stack";
static bool disable = false;
static bool verbose = false;

/*
 * Mark these global variables (roots) for gcc garbage collector since
 * they point to the garbage-collected memory.
 */
static GTY(()) tree track_function_decl;

static struct plugin_info stackleak_plugin_info = {
	.version = PLUGIN_VERSION,
	.help = "track-min-size=nn\ttrack stack for functions with a stack frame size >= nn bytes\n"
		"arch=target_arch\tspecify target build arch\n"
		"disable\t\tdo not activate the plugin\n"
		"verbose\t\tprint info about the instrumentation\n"
};

static void add_stack_tracking_gcall(gimple_stmt_iterator *gsi, bool after)
{
	gimple stmt;
	gcall *gimple_call;
	cgraph_node_ptr node;
	basic_block bb;

	/* Insert calling stackleak_track_stack() */
	stmt = gimple_build_call(track_function_decl, 0);
	gimple_call = as_a_gcall(stmt);
	if (after)
		gsi_insert_after(gsi, gimple_call, GSI_CONTINUE_LINKING);
	else
		gsi_insert_before(gsi, gimple_call, GSI_SAME_STMT);

	/* Update the cgraph */
	bb = gimple_bb(gimple_call);
	node = cgraph_get_create_node(track_function_decl);
	gcc_assert(node);
	cgraph_create_edge(cgraph_get_node(current_function_decl), node,
			gimple_call, bb->count,
			compute_call_stmt_bb_frequency(current_function_decl, bb));
}

static bool is_alloca(gimple stmt)
{
	if (gimple_call_builtin_p(stmt, BUILT_IN_ALLOCA))
		return true;

	if (gimple_call_builtin_p(stmt, BUILT_IN_ALLOCA_WITH_ALIGN))
		return true;

	return false;
}

static tree get_current_stack_pointer_decl(void)
{
	varpool_node_ptr node;

	FOR_EACH_VARIABLE(node) {
		tree var = NODE_DECL(node);
		tree name = DECL_NAME(var);

		if (DECL_NAME_LENGTH(var) != sizeof("current_stack_pointer") - 1)
			continue;

		if (strcmp(IDENTIFIER_POINTER(name), "current_stack_pointer"))
			continue;

		return var;
	}

	if (verbose) {
		fprintf(stderr, "stackleak: missing current_stack_pointer in %s()\n",
			DECL_NAME_POINTER(current_function_decl));
	}
	return NULL_TREE;
}

static void add_stack_tracking_gasm(gimple_stmt_iterator *gsi, bool after)
{
	gasm *asm_call = NULL;
	tree sp_decl, input;
	vec<tree, va_gc> *inputs = NULL;

	/* 'no_caller_saved_registers' is currently supported only for x86 */
	gcc_assert(build_for_x86);

	/*
	 * Insert calling stackleak_track_stack() in asm:
	 *   asm volatile("call stackleak_track_stack"
	 *		  :: "r" (current_stack_pointer))
	 * Use ASM_CALL_CONSTRAINT trick from arch/x86/include/asm/asm.h.
	 * This constraint is taken into account during gcc shrink-wrapping
	 * optimization. It is needed to be sure that stackleak_track_stack()
	 * call is inserted after the prologue of the containing function,
	 * when the stack frame is prepared.
	 */
	sp_decl = get_current_stack_pointer_decl();
	if (sp_decl == NULL_TREE) {
		add_stack_tracking_gcall(gsi, after);
		return;
	}
	input = build_tree_list(NULL_TREE, build_const_char_string(2, "r"));
	input = chainon(NULL_TREE, build_tree_list(input, sp_decl));
	vec_safe_push(inputs, input);
	asm_call = gimple_build_asm_vec("call stackleak_track_stack",
					inputs, NULL, NULL, NULL);
	gimple_asm_set_volatile(asm_call, true);
	if (after)
		gsi_insert_after(gsi, asm_call, GSI_CONTINUE_LINKING);
	else
		gsi_insert_before(gsi, asm_call, GSI_SAME_STMT);
	update_stmt(asm_call);
}

static void add_stack_tracking(gimple_stmt_iterator *gsi, bool after)
{
	/*
	 * The 'no_caller_saved_registers' attribute is used for
	 * stackleak_track_stack(). If the compiler supports this attribute for
	 * the target arch, we can add calling stackleak_track_stack() in asm.
	 * That improves performance: we avoid useless operations with the
	 * caller-saved registers in the functions from which we will remove
	 * stackleak_track_stack() call during the stackleak_cleanup pass.
	 */
	if (lookup_attribute_spec(get_identifier("no_caller_saved_registers")))
		add_stack_tracking_gasm(gsi, after);
	else
		add_stack_tracking_gcall(gsi, after);
}

/*
 * Work with the GIMPLE representation of the code. Insert the
 * stackleak_track_stack() call after alloca() and into the beginning
 * of the function if it is not instrumented.
 */
static unsigned int stackleak_instrument_execute(void)
{
	basic_block bb, entry_bb;
	bool prologue_instrumented = false, is_leaf = true;
	gimple_stmt_iterator gsi = { 0 };

	/*
	 * ENTRY_BLOCK_PTR is a basic block which represents possible entry
	 * point of a function. This block does not contain any code and
	 * has a CFG edge to its successor.
	 */
	gcc_assert(single_succ_p(ENTRY_BLOCK_PTR_FOR_FN(cfun)));
	entry_bb = single_succ(ENTRY_BLOCK_PTR_FOR_FN(cfun));

	/*
	 * Loop through the GIMPLE statements in each of cfun basic blocks.
	 * cfun is a global variable which represents the function that is
	 * currently processed.
	 */
	FOR_EACH_BB_FN(bb, cfun) {
		for (gsi = gsi_start_bb(bb); !gsi_end_p(gsi); gsi_next(&gsi)) {
			gimple stmt;

			stmt = gsi_stmt(gsi);

			/* Leaf function is a function which makes no calls */
			if (is_gimple_call(stmt))
				is_leaf = false;

			if (!is_alloca(stmt))
				continue;

			if (verbose) {
				fprintf(stderr, "stackleak: be careful, alloca() in %s()\n",
					DECL_NAME_POINTER(current_function_decl));
			}

			/* Insert stackleak_track_stack() call after alloca() */
			add_stack_tracking(&gsi, true);
			if (bb == entry_bb)
				prologue_instrumented = true;
		}
	}

	if (prologue_instrumented)
		return 0;

	/*
	 * Special cases to skip the instrumentation.
	 *
	 * Taking the address of static inline functions materializes them,
	 * but we mustn't instrument some of them as the resulting stack
	 * alignment required by the function call ABI will break other
	 * assumptions regarding the expected (but not otherwise enforced)
	 * register clobbering ABI.
	 *
	 * Case in point: native_save_fl on amd64 when optimized for size
	 * clobbers rdx if it were instrumented here.
	 *
	 * TODO: any more special cases?
	 */
	if (is_leaf &&
	    !TREE_PUBLIC(current_function_decl) &&
	    DECL_DECLARED_INLINE_P(current_function_decl)) {
		return 0;
	}

	if (is_leaf &&
	    !strncmp(IDENTIFIER_POINTER(DECL_NAME(current_function_decl)),
		     "_paravirt_", 10)) {
		return 0;
	}

	/* Insert stackleak_track_stack() call at the function beginning */
	bb = entry_bb;
	if (!single_pred_p(bb)) {
		/* gcc_assert(bb_loop_depth(bb) ||
				(bb->flags & BB_IRREDUCIBLE_LOOP)); */
		split_edge(single_succ_edge(ENTRY_BLOCK_PTR_FOR_FN(cfun)));
		gcc_assert(single_succ_p(ENTRY_BLOCK_PTR_FOR_FN(cfun)));
		bb = single_succ(ENTRY_BLOCK_PTR_FOR_FN(cfun));
	}
	gsi = gsi_after_labels(bb);
	add_stack_tracking(&gsi, false);

	return 0;
}

static bool large_stack_frame(void)
{
#if BUILDING_GCC_VERSION >= 8000
	return maybe_ge(get_frame_size(), track_frame_size);
#else
	return (get_frame_size() >= track_frame_size);
#endif
}

static void remove_stack_tracking_gcall(void)
{
	rtx_insn *insn, *next;

	/*
	 * Find stackleak_track_stack() calls. Loop through the chain of insns,
	 * which is an RTL representation of the code for a function.
	 *
	 * The example of a matching insn:
	 *  (call_insn 8 4 10 2 (call (mem (symbol_ref ("stackleak_track_stack")
	 *  [flags 0x41] <function_decl 0x7f7cd3302a80 stackleak_track_stack>)
	 *  [0 stackleak_track_stack S1 A8]) (0)) 675 {*call} (expr_list
	 *  (symbol_ref ("stackleak_track_stack") [flags 0x41] <function_decl
	 *  0x7f7cd3302a80 stackleak_track_stack>) (expr_list (0) (nil))) (nil))
	 */
	for (insn = get_insns(); insn; insn = next) {
		rtx body;

		next = NEXT_INSN(insn);

		/* Check the expression code of the insn */
		if (!CALL_P(insn))
			continue;

		/*
		 * Check the expression code of the insn body, which is an RTL
		 * Expression (RTX) describing the side effect performed by
		 * that insn.
		 */
		body = PATTERN(insn);

		if (GET_CODE(body) == PARALLEL)
			body = XVECEXP(body, 0, 0);

		if (GET_CODE(body) != CALL)
			continue;

		/*
		 * Check the first operand of the call expression. It should
		 * be a mem RTX describing the needed subroutine with a
		 * symbol_ref RTX.
		 */
		body = XEXP(body, 0);
		if (GET_CODE(body) != MEM)
			continue;

		body = XEXP(body, 0);
		if (GET_CODE(body) != SYMBOL_REF)
			continue;

		if (SYMBOL_REF_DECL(body) != track_function_decl)
			continue;

		/* Delete the stackleak_track_stack() call */
		delete_insn_and_edges(insn);
#if BUILDING_GCC_VERSION < 8000
		if (GET_CODE(next) == NOTE &&
		    NOTE_KIND(next) == NOTE_INSN_CALL_ARG_LOCATION) {
			insn = next;
			next = NEXT_INSN(insn);
			delete_insn_and_edges(insn);
		}
#endif
	}
}

static bool remove_stack_tracking_gasm(void)
{
	bool removed = false;
	rtx_insn *insn, *next;

	/* 'no_caller_saved_registers' is currently supported only for x86 */
	gcc_assert(build_for_x86);

	/*
	 * Find stackleak_track_stack() asm calls. Loop through the chain of
	 * insns, which is an RTL representation of the code for a function.
	 *
	 * The example of a matching insn:
	 *  (insn 11 5 12 2 (parallel [ (asm_operands/v
	 *  ("call stackleak_track_stack") ("") 0
	 *  [ (reg/v:DI 7 sp [ current_stack_pointer ]) ]
	 *  [ (asm_input:DI ("r")) ] [])
	 *  (clobber (reg:CC 17 flags)) ]) -1 (nil))
	 */
	for (insn = get_insns(); insn; insn = next) {
		rtx body;

		next = NEXT_INSN(insn);

		/* Check the expression code of the insn */
		if (!NONJUMP_INSN_P(insn))
			continue;

		/*
		 * Check the expression code of the insn body, which is an RTL
		 * Expression (RTX) describing the side effect performed by
		 * that insn.
		 */
		body = PATTERN(insn);

		if (GET_CODE(body) != PARALLEL)
			continue;

		body = XVECEXP(body, 0, 0);

		if (GET_CODE(body) != ASM_OPERANDS)
			continue;

		if (strcmp(ASM_OPERANDS_TEMPLATE(body),
						"call stackleak_track_stack")) {
			continue;
		}

		delete_insn_and_edges(insn);
		gcc_assert(!removed);
		removed = true;
	}

	return removed;
}

/*
 * Work with the RTL representation of the code.
 * Remove the unneeded stackleak_track_stack() calls from the functions
 * which don't call alloca() and don't have a large enough stack frame size.
 */
static unsigned int stackleak_cleanup_execute(void)
{
	const char *fn = DECL_NAME_POINTER(current_function_decl);
	bool removed = false;

	/*
	 * Leave stack tracking in functions that call alloca().
	 * Additional case:
	 *   gcc before version 7 called allocate_dynamic_stack_space() from
	 *   expand_stack_vars() for runtime alignment of constant-sized stack
	 *   variables. That caused cfun->calls_alloca to be set for functions
	 *   that in fact don't use alloca().
	 *   For more info see gcc commit 7072df0aae0c59ae437e.
	 *   Let's leave such functions instrumented as well.
	 */
	if (cfun->calls_alloca) {
		if (verbose)
			fprintf(stderr, "stackleak: instrument %s(): calls_alloca\n", fn);
		return 0;
	}

	/* Leave stack tracking in functions with large stack frame */
	if (large_stack_frame()) {
		if (verbose)
			fprintf(stderr, "stackleak: instrument %s()\n", fn);
		return 0;
	}

	if (lookup_attribute_spec(get_identifier("no_caller_saved_registers")))
		removed = remove_stack_tracking_gasm();

	if (!removed)
		remove_stack_tracking_gcall();

	return 0;
}

/*
 * STRING_CST may or may not be NUL terminated:
 * https://gcc.gnu.org/onlinedocs/gccint/Constant-expressions.html
 */
static inline bool string_equal(tree node, const char *string, int length)
{
	if (TREE_STRING_LENGTH(node) < length)
		return false;
	if (TREE_STRING_LENGTH(node) > length + 1)
		return false;
	if (TREE_STRING_LENGTH(node) == length + 1 &&
	    TREE_STRING_POINTER(node)[length] != '\0')
		return false;
	return !memcmp(TREE_STRING_POINTER(node), string, length);
}
#define STRING_EQUAL(node, str)	string_equal(node, str, strlen(str))

static bool stackleak_gate(void)
{
	tree section;

	section = lookup_attribute("section",
				   DECL_ATTRIBUTES(current_function_decl));
	if (section && TREE_VALUE(section)) {
		section = TREE_VALUE(TREE_VALUE(section));

		if (STRING_EQUAL(section, ".init.text"))
<<<<<<< HEAD
			return false;
		if (STRING_EQUAL(section, ".devinit.text"))
			return false;
		if (STRING_EQUAL(section, ".cpuinit.text"))
			return false;
		if (STRING_EQUAL(section, ".meminit.text"))
=======
			return false;
		if (STRING_EQUAL(section, ".devinit.text"))
			return false;
		if (STRING_EQUAL(section, ".cpuinit.text"))
			return false;
		if (STRING_EQUAL(section, ".meminit.text"))
			return false;
		if (STRING_EQUAL(section, ".noinstr.text"))
			return false;
		if (STRING_EQUAL(section, ".entry.text"))
>>>>>>> d60c95ef
			return false;
	}

	return track_frame_size >= 0;
}

/* Build the function declaration for stackleak_track_stack() */
static void stackleak_start_unit(void *gcc_data __unused,
				 void *user_data __unused)
{
	tree fntype;

	/* void stackleak_track_stack(void) */
	fntype = build_function_type_list(void_type_node, NULL_TREE);
	track_function_decl = build_fn_decl(track_function, fntype);
	DECL_ASSEMBLER_NAME(track_function_decl); /* for LTO */
	TREE_PUBLIC(track_function_decl) = 1;
	TREE_USED(track_function_decl) = 1;
	DECL_EXTERNAL(track_function_decl) = 1;
	DECL_ARTIFICIAL(track_function_decl) = 1;
	DECL_PRESERVE_P(track_function_decl) = 1;
}

/*
 * Pass gate function is a predicate function that gets executed before the
 * corresponding pass. If the return value is 'true' the pass gets executed,
 * otherwise, it is skipped.
 */
static bool stackleak_instrument_gate(void)
{
	return stackleak_gate();
}

#define PASS_NAME stackleak_instrument
#define PROPERTIES_REQUIRED PROP_gimple_leh | PROP_cfg
#define TODO_FLAGS_START TODO_verify_ssa | TODO_verify_flow | TODO_verify_stmts
#define TODO_FLAGS_FINISH TODO_verify_ssa | TODO_verify_stmts | TODO_dump_func \
			| TODO_update_ssa | TODO_rebuild_cgraph_edges
#include "gcc-generate-gimple-pass.h"

static bool stackleak_cleanup_gate(void)
{
	return stackleak_gate();
}

#define PASS_NAME stackleak_cleanup
#define TODO_FLAGS_FINISH TODO_dump_func
#include "gcc-generate-rtl-pass.h"

/*
 * Every gcc plugin exports a plugin_init() function that is called right
 * after the plugin is loaded. This function is responsible for registering
 * the plugin callbacks and doing other required initialization.
 */
__visible int plugin_init(struct plugin_name_args *plugin_info,
			  struct plugin_gcc_version *version)
{
	const char * const plugin_name = plugin_info->base_name;
	const int argc = plugin_info->argc;
	const struct plugin_argument * const argv = plugin_info->argv;
	int i = 0;

	/* Extra GGC root tables describing our GTY-ed data */
	static const struct ggc_root_tab gt_ggc_r_gt_stackleak[] = {
		{
			.base = &track_function_decl,
			.nelt = 1,
			.stride = sizeof(track_function_decl),
			.cb = &gt_ggc_mx_tree_node,
			.pchw = &gt_pch_nx_tree_node
		},
		LAST_GGC_ROOT_TAB
	};

	/*
	 * The stackleak_instrument pass should be executed before the
	 * "optimized" pass, which is the control flow graph cleanup that is
	 * performed just before expanding gcc trees to the RTL. In former
	 * versions of the plugin this new pass was inserted before the
	 * "tree_profile" pass, which is currently called "profile".
	 */
	PASS_INFO(stackleak_instrument, "optimized", 1,
						PASS_POS_INSERT_BEFORE);

	/*
	 * The stackleak_cleanup pass should be executed before the "*free_cfg"
	 * pass. It's the moment when the stack frame size is already final,
	 * function prologues and epilogues are generated, and the
	 * machine-dependent code transformations are not done.
	 */
	PASS_INFO(stackleak_cleanup, "*free_cfg", 1, PASS_POS_INSERT_BEFORE);

	if (!plugin_default_version_check(version, &gcc_version)) {
		error(G_("incompatible gcc/plugin versions"));
		return 1;
	}

	/* Parse the plugin arguments */
	for (i = 0; i < argc; i++) {
		if (!strcmp(argv[i].key, "track-min-size")) {
			if (!argv[i].value) {
				error(G_("no value supplied for option '-fplugin-arg-%s-%s'"),
					plugin_name, argv[i].key);
				return 1;
			}

			track_frame_size = atoi(argv[i].value);
			if (track_frame_size < 0) {
				error(G_("invalid option argument '-fplugin-arg-%s-%s=%s'"),
					plugin_name, argv[i].key, argv[i].value);
				return 1;
			}
		} else if (!strcmp(argv[i].key, "arch")) {
			if (!argv[i].value) {
				error(G_("no value supplied for option '-fplugin-arg-%s-%s'"),
					plugin_name, argv[i].key);
				return 1;
			}

			if (!strcmp(argv[i].value, "x86"))
				build_for_x86 = true;
		} else if (!strcmp(argv[i].key, "disable")) {
			disable = true;
		} else if (!strcmp(argv[i].key, "verbose")) {
			verbose = true;
		} else {
			error(G_("unknown option '-fplugin-arg-%s-%s'"),
					plugin_name, argv[i].key);
			return 1;
		}
	}

	if (disable) {
		if (verbose)
			fprintf(stderr, "stackleak: disabled for this translation unit\n");
		return 0;
	}

	/* Give the information about the plugin */
	register_callback(plugin_name, PLUGIN_INFO, NULL,
						&stackleak_plugin_info);

	/* Register to be called before processing a translation unit */
	register_callback(plugin_name, PLUGIN_START_UNIT,
					&stackleak_start_unit, NULL);

	/* Register an extra GCC garbage collector (GGC) root table */
	register_callback(plugin_name, PLUGIN_REGISTER_GGC_ROOTS, NULL,
					(void *)&gt_ggc_r_gt_stackleak);

	/*
	 * Hook into the Pass Manager to register new gcc passes.
	 *
	 * The stack frame size info is available only at the last RTL pass,
	 * when it's too late to insert complex code like a function call.
	 * So we register two gcc passes to instrument every function at first
	 * and remove the unneeded instrumentation later.
	 */
	register_callback(plugin_name, PLUGIN_PASS_MANAGER_SETUP, NULL,
					&stackleak_instrument_pass_info);
	register_callback(plugin_name, PLUGIN_PASS_MANAGER_SETUP, NULL,
					&stackleak_cleanup_pass_info);

	return 0;
}<|MERGE_RESOLUTION|>--- conflicted
+++ resolved
@@ -456,14 +456,6 @@
 		section = TREE_VALUE(TREE_VALUE(section));
 
 		if (STRING_EQUAL(section, ".init.text"))
-<<<<<<< HEAD
-			return false;
-		if (STRING_EQUAL(section, ".devinit.text"))
-			return false;
-		if (STRING_EQUAL(section, ".cpuinit.text"))
-			return false;
-		if (STRING_EQUAL(section, ".meminit.text"))
-=======
 			return false;
 		if (STRING_EQUAL(section, ".devinit.text"))
 			return false;
@@ -474,7 +466,6 @@
 		if (STRING_EQUAL(section, ".noinstr.text"))
 			return false;
 		if (STRING_EQUAL(section, ".entry.text"))
->>>>>>> d60c95ef
 			return false;
 	}
 
