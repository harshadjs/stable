// SPDX-License-Identifier: GPL-2.0
/*
 *  gendisk handling
 *
 * Portions Copyright (C) 2020 Christoph Hellwig
 */

#include <linux/module.h>
#include <linux/ctype.h>
#include <linux/fs.h>
#include <linux/kdev_t.h>
#include <linux/kernel.h>
#include <linux/blkdev.h>
#include <linux/backing-dev.h>
#include <linux/init.h>
#include <linux/spinlock.h>
#include <linux/proc_fs.h>
#include <linux/seq_file.h>
#include <linux/slab.h>
#include <linux/kmod.h>
#include <linux/major.h>
#include <linux/mutex.h>
#include <linux/idr.h>
#include <linux/log2.h>
#include <linux/pm_runtime.h>
#include <linux/badblocks.h>
#include <linux/part_stat.h>
#include "blk-throttle.h"

#include "blk.h"
#include "blk-mq-sched.h"
#include "blk-rq-qos.h"
#include "blk-cgroup.h"

static struct kobject *block_depr;

/*
 * Unique, monotonically increasing sequential number associated with block
 * devices instances (i.e. incremented each time a device is attached).
 * Associating uevents with block devices in userspace is difficult and racy:
 * the uevent netlink socket is lossy, and on slow and overloaded systems has
 * a very high latency.
 * Block devices do not have exclusive owners in userspace, any process can set
 * one up (e.g. loop devices). Moreover, device names can be reused (e.g. loop0
 * can be reused again and again).
 * A userspace process setting up a block device and watching for its events
 * cannot thus reliably tell whether an event relates to the device it just set
 * up or another earlier instance with the same name.
 * This sequential number allows userspace processes to solve this problem, and
 * uniquely associate an uevent to the lifetime to a device.
 */
static atomic64_t diskseq;

/* for extended dynamic devt allocation, currently only one major is used */
#define NR_EXT_DEVT		(1 << MINORBITS)
static DEFINE_IDA(ext_devt_ida);

void set_capacity(struct gendisk *disk, sector_t sectors)
{
	struct block_device *bdev = disk->part0;

	spin_lock(&bdev->bd_size_lock);
	i_size_write(bdev->bd_inode, (loff_t)sectors << SECTOR_SHIFT);
	bdev->bd_nr_sectors = sectors;
	spin_unlock(&bdev->bd_size_lock);
}
EXPORT_SYMBOL(set_capacity);

/*
 * Set disk capacity and notify if the size is not currently zero and will not
 * be set to zero.  Returns true if a uevent was sent, otherwise false.
 */
bool set_capacity_and_notify(struct gendisk *disk, sector_t size)
{
	sector_t capacity = get_capacity(disk);
	char *envp[] = { "RESIZE=1", NULL };

	set_capacity(disk, size);

	/*
	 * Only print a message and send a uevent if the gendisk is user visible
	 * and alive.  This avoids spamming the log and udev when setting the
	 * initial capacity during probing.
	 */
	if (size == capacity ||
	    !disk_live(disk) ||
	    (disk->flags & GENHD_FL_HIDDEN))
		return false;

	pr_info("%s: detected capacity change from %lld to %lld\n",
		disk->disk_name, capacity, size);

	/*
	 * Historically we did not send a uevent for changes to/from an empty
	 * device.
	 */
	if (!capacity || !size)
		return false;
	kobject_uevent_env(&disk_to_dev(disk)->kobj, KOBJ_CHANGE, envp);
	return true;
}
EXPORT_SYMBOL_GPL(set_capacity_and_notify);

static void part_stat_read_all(struct block_device *part,
		struct disk_stats *stat)
{
	int cpu;

	memset(stat, 0, sizeof(struct disk_stats));
	for_each_possible_cpu(cpu) {
		struct disk_stats *ptr = per_cpu_ptr(part->bd_stats, cpu);
		int group;

		for (group = 0; group < NR_STAT_GROUPS; group++) {
			stat->nsecs[group] += ptr->nsecs[group];
			stat->sectors[group] += ptr->sectors[group];
			stat->ios[group] += ptr->ios[group];
			stat->merges[group] += ptr->merges[group];
		}

		stat->io_ticks += ptr->io_ticks;
	}
}

static unsigned int part_in_flight(struct block_device *part)
{
	unsigned int inflight = 0;
	int cpu;

	for_each_possible_cpu(cpu) {
		inflight += part_stat_local_read_cpu(part, in_flight[0], cpu) +
			    part_stat_local_read_cpu(part, in_flight[1], cpu);
	}
	if ((int)inflight < 0)
		inflight = 0;

	return inflight;
}

static void part_in_flight_rw(struct block_device *part,
		unsigned int inflight[2])
{
	int cpu;

	inflight[0] = 0;
	inflight[1] = 0;
	for_each_possible_cpu(cpu) {
		inflight[0] += part_stat_local_read_cpu(part, in_flight[0], cpu);
		inflight[1] += part_stat_local_read_cpu(part, in_flight[1], cpu);
	}
	if ((int)inflight[0] < 0)
		inflight[0] = 0;
	if ((int)inflight[1] < 0)
		inflight[1] = 0;
}

/*
 * Can be deleted altogether. Later.
 *
 */
#define BLKDEV_MAJOR_HASH_SIZE 255
static struct blk_major_name {
	struct blk_major_name *next;
	int major;
	char name[16];
#ifdef CONFIG_BLOCK_LEGACY_AUTOLOAD
	void (*probe)(dev_t devt);
#endif
} *major_names[BLKDEV_MAJOR_HASH_SIZE];
static DEFINE_MUTEX(major_names_lock);
static DEFINE_SPINLOCK(major_names_spinlock);

/* index in the above - for now: assume no multimajor ranges */
static inline int major_to_index(unsigned major)
{
	return major % BLKDEV_MAJOR_HASH_SIZE;
}

#ifdef CONFIG_PROC_FS
void blkdev_show(struct seq_file *seqf, off_t offset)
{
	struct blk_major_name *dp;

	spin_lock(&major_names_spinlock);
	for (dp = major_names[major_to_index(offset)]; dp; dp = dp->next)
		if (dp->major == offset)
			seq_printf(seqf, "%3d %s\n", dp->major, dp->name);
	spin_unlock(&major_names_spinlock);
}
#endif /* CONFIG_PROC_FS */

/**
 * __register_blkdev - register a new block device
 *
 * @major: the requested major device number [1..BLKDEV_MAJOR_MAX-1]. If
 *         @major = 0, try to allocate any unused major number.
 * @name: the name of the new block device as a zero terminated string
 * @probe: pre-devtmpfs / pre-udev callback used to create disks when their
 *	   pre-created device node is accessed. When a probe call uses
 *	   add_disk() and it fails the driver must cleanup resources. This
 *	   interface may soon be removed.
 *
 * The @name must be unique within the system.
 *
 * The return value depends on the @major input parameter:
 *
 *  - if a major device number was requested in range [1..BLKDEV_MAJOR_MAX-1]
 *    then the function returns zero on success, or a negative error code
 *  - if any unused major number was requested with @major = 0 parameter
 *    then the return value is the allocated major number in range
 *    [1..BLKDEV_MAJOR_MAX-1] or a negative error code otherwise
 *
 * See Documentation/admin-guide/devices.txt for the list of allocated
 * major numbers.
 *
 * Use register_blkdev instead for any new code.
 */
int __register_blkdev(unsigned int major, const char *name,
		void (*probe)(dev_t devt))
{
	struct blk_major_name **n, *p;
	int index, ret = 0;

	mutex_lock(&major_names_lock);

	/* temporary */
	if (major == 0) {
		for (index = ARRAY_SIZE(major_names)-1; index > 0; index--) {
			if (major_names[index] == NULL)
				break;
		}

		if (index == 0) {
			printk("%s: failed to get major for %s\n",
			       __func__, name);
			ret = -EBUSY;
			goto out;
		}
		major = index;
		ret = major;
	}

	if (major >= BLKDEV_MAJOR_MAX) {
		pr_err("%s: major requested (%u) is greater than the maximum (%u) for %s\n",
		       __func__, major, BLKDEV_MAJOR_MAX-1, name);

		ret = -EINVAL;
		goto out;
	}

	p = kmalloc(sizeof(struct blk_major_name), GFP_KERNEL);
	if (p == NULL) {
		ret = -ENOMEM;
		goto out;
	}

	p->major = major;
#ifdef CONFIG_BLOCK_LEGACY_AUTOLOAD
	p->probe = probe;
#endif
	strlcpy(p->name, name, sizeof(p->name));
	p->next = NULL;
	index = major_to_index(major);

	spin_lock(&major_names_spinlock);
	for (n = &major_names[index]; *n; n = &(*n)->next) {
		if ((*n)->major == major)
			break;
	}
	if (!*n)
		*n = p;
	else
		ret = -EBUSY;
	spin_unlock(&major_names_spinlock);

	if (ret < 0) {
		printk("register_blkdev: cannot get major %u for %s\n",
		       major, name);
		kfree(p);
	}
out:
	mutex_unlock(&major_names_lock);
	return ret;
}
EXPORT_SYMBOL(__register_blkdev);

void unregister_blkdev(unsigned int major, const char *name)
{
	struct blk_major_name **n;
	struct blk_major_name *p = NULL;
	int index = major_to_index(major);

	mutex_lock(&major_names_lock);
	spin_lock(&major_names_spinlock);
	for (n = &major_names[index]; *n; n = &(*n)->next)
		if ((*n)->major == major)
			break;
	if (!*n || strcmp((*n)->name, name)) {
		WARN_ON(1);
	} else {
		p = *n;
		*n = p->next;
	}
	spin_unlock(&major_names_spinlock);
	mutex_unlock(&major_names_lock);
	kfree(p);
}

EXPORT_SYMBOL(unregister_blkdev);

int blk_alloc_ext_minor(void)
{
	int idx;

	idx = ida_alloc_range(&ext_devt_ida, 0, NR_EXT_DEVT - 1, GFP_KERNEL);
	if (idx == -ENOSPC)
		return -EBUSY;
	return idx;
}

void blk_free_ext_minor(unsigned int minor)
{
	ida_free(&ext_devt_ida, minor);
}

static char *bdevt_str(dev_t devt, char *buf)
{
	if (MAJOR(devt) <= 0xff && MINOR(devt) <= 0xff) {
		char tbuf[BDEVT_SIZE];
		snprintf(tbuf, BDEVT_SIZE, "%02x%02x", MAJOR(devt), MINOR(devt));
		snprintf(buf, BDEVT_SIZE, "%-9s", tbuf);
	} else
		snprintf(buf, BDEVT_SIZE, "%03x:%05x", MAJOR(devt), MINOR(devt));

	return buf;
}

void disk_uevent(struct gendisk *disk, enum kobject_action action)
{
	struct block_device *part;
	unsigned long idx;

	rcu_read_lock();
	xa_for_each(&disk->part_tbl, idx, part) {
		if (bdev_is_partition(part) && !bdev_nr_sectors(part))
			continue;
		if (!kobject_get_unless_zero(&part->bd_device.kobj))
			continue;

		rcu_read_unlock();
		kobject_uevent(bdev_kobj(part), action);
		put_device(&part->bd_device);
		rcu_read_lock();
	}
	rcu_read_unlock();
}
EXPORT_SYMBOL_GPL(disk_uevent);

int disk_scan_partitions(struct gendisk *disk, fmode_t mode)
{
	struct block_device *bdev;

	if (disk->flags & (GENHD_FL_NO_PART | GENHD_FL_HIDDEN))
		return -EINVAL;
	if (test_bit(GD_SUPPRESS_PART_SCAN, &disk->state))
		return -EINVAL;
	if (disk->open_partitions)
		return -EBUSY;

	set_bit(GD_NEED_PART_SCAN, &disk->state);
	bdev = blkdev_get_by_dev(disk_devt(disk), mode, NULL);
	if (IS_ERR(bdev))
		return PTR_ERR(bdev);
	blkdev_put(bdev, mode);
	return 0;
}

/**
 * device_add_disk - add disk information to kernel list
 * @parent: parent device for the disk
 * @disk: per-device partitioning information
 * @groups: Additional per-device sysfs groups
 *
 * This function registers the partitioning information in @disk
 * with the kernel.
 */
int __must_check device_add_disk(struct device *parent, struct gendisk *disk,
				 const struct attribute_group **groups)

{
	struct device *ddev = disk_to_dev(disk);
	int ret;

	/* Only makes sense for bio-based to set ->poll_bio */
	if (queue_is_mq(disk->queue) && disk->fops->poll_bio)
		return -EINVAL;

	/*
	 * The disk queue should now be all set with enough information about
	 * the device for the elevator code to pick an adequate default
	 * elevator if one is needed, that is, for devices requesting queue
	 * registration.
	 */
	elevator_init_mq(disk->queue);

	/*
	 * If the driver provides an explicit major number it also must provide
	 * the number of minors numbers supported, and those will be used to
	 * setup the gendisk.
	 * Otherwise just allocate the device numbers for both the whole device
	 * and all partitions from the extended dev_t space.
	 */
	if (disk->major) {
		if (WARN_ON(!disk->minors))
			return -EINVAL;

		if (disk->minors > DISK_MAX_PARTS) {
			pr_err("block: can't allocate more than %d partitions\n",
				DISK_MAX_PARTS);
			disk->minors = DISK_MAX_PARTS;
		}
		if (disk->first_minor + disk->minors > MINORMASK + 1)
			return -EINVAL;
	} else {
		if (WARN_ON(disk->minors))
			return -EINVAL;

		ret = blk_alloc_ext_minor();
		if (ret < 0)
			return ret;
		disk->major = BLOCK_EXT_MAJOR;
		disk->first_minor = ret;
	}

	/* delay uevents, until we scanned partition table */
	dev_set_uevent_suppress(ddev, 1);

	ddev->parent = parent;
	ddev->groups = groups;
	dev_set_name(ddev, "%s", disk->disk_name);
	if (!(disk->flags & GENHD_FL_HIDDEN))
		ddev->devt = MKDEV(disk->major, disk->first_minor);
	ret = device_add(ddev);
	if (ret)
		goto out_free_ext_minor;

	ret = disk_alloc_events(disk);
	if (ret)
		goto out_device_del;

	if (!sysfs_deprecated) {
		ret = sysfs_create_link(block_depr, &ddev->kobj,
					kobject_name(&ddev->kobj));
		if (ret)
			goto out_device_del;
	}

	/*
	 * avoid probable deadlock caused by allocating memory with
	 * GFP_KERNEL in runtime_resume callback of its all ancestor
	 * devices
	 */
	pm_runtime_set_memalloc_noio(ddev, true);

	ret = blk_integrity_add(disk);
	if (ret)
		goto out_del_block_link;

	disk->part0->bd_holder_dir =
		kobject_create_and_add("holders", &ddev->kobj);
	if (!disk->part0->bd_holder_dir) {
		ret = -ENOMEM;
		goto out_del_integrity;
	}
	disk->slave_dir = kobject_create_and_add("slaves", &ddev->kobj);
	if (!disk->slave_dir) {
		ret = -ENOMEM;
		goto out_put_holder_dir;
	}

	ret = bd_register_pending_holders(disk);
	if (ret < 0)
		goto out_put_slave_dir;

	ret = blk_register_queue(disk);
	if (ret)
		goto out_put_slave_dir;

	if (!(disk->flags & GENHD_FL_HIDDEN)) {
		ret = bdi_register(disk->bdi, "%u:%u",
				   disk->major, disk->first_minor);
		if (ret)
			goto out_unregister_queue;
		bdi_set_owner(disk->bdi, ddev);
		ret = sysfs_create_link(&ddev->kobj,
					&disk->bdi->dev->kobj, "bdi");
		if (ret)
			goto out_unregister_bdi;

		bdev_add(disk->part0, ddev->devt);
		if (get_capacity(disk))
			disk_scan_partitions(disk, FMODE_READ);

		/*
		 * Announce the disk and partitions after all partitions are
		 * created. (for hidden disks uevents remain suppressed forever)
		 */
		dev_set_uevent_suppress(ddev, 0);
		disk_uevent(disk, KOBJ_ADD);
	}

	disk_update_readahead(disk);
	disk_add_events(disk);
	set_bit(GD_ADDED, &disk->state);
	return 0;

out_unregister_bdi:
	if (!(disk->flags & GENHD_FL_HIDDEN))
		bdi_unregister(disk->bdi);
out_unregister_queue:
	blk_unregister_queue(disk);
out_put_slave_dir:
	kobject_put(disk->slave_dir);
out_put_holder_dir:
	kobject_put(disk->part0->bd_holder_dir);
out_del_integrity:
	blk_integrity_del(disk);
out_del_block_link:
	if (!sysfs_deprecated)
		sysfs_remove_link(block_depr, dev_name(ddev));
out_device_del:
	device_del(ddev);
out_free_ext_minor:
	if (disk->major == BLOCK_EXT_MAJOR)
		blk_free_ext_minor(disk->first_minor);
	return ret;
}
EXPORT_SYMBOL(device_add_disk);

/**
 * blk_mark_disk_dead - mark a disk as dead
 * @disk: disk to mark as dead
 *
 * Mark as disk as dead (e.g. surprise removed) and don't accept any new I/O
 * to this disk.
 */
void blk_mark_disk_dead(struct gendisk *disk)
{
	set_bit(GD_DEAD, &disk->state);
	blk_queue_start_drain(disk->queue);
}
EXPORT_SYMBOL_GPL(blk_mark_disk_dead);

/**
 * del_gendisk - remove the gendisk
 * @disk: the struct gendisk to remove
 *
 * Removes the gendisk and all its associated resources. This deletes the
 * partitions associated with the gendisk, and unregisters the associated
 * request_queue.
 *
 * This is the counter to the respective __device_add_disk() call.
 *
 * The final removal of the struct gendisk happens when its refcount reaches 0
 * with put_disk(), which should be called after del_gendisk(), if
 * __device_add_disk() was used.
 *
 * Drivers exist which depend on the release of the gendisk to be synchronous,
 * it should not be deferred.
 *
 * Context: can sleep
 */
void del_gendisk(struct gendisk *disk)
{
	struct request_queue *q = disk->queue;

	might_sleep();

	if (WARN_ON_ONCE(!disk_live(disk) && !(disk->flags & GENHD_FL_HIDDEN)))
		return;

	blk_integrity_del(disk);
	disk_del_events(disk);

	mutex_lock(&disk->open_mutex);
	remove_inode_hash(disk->part0->bd_inode);
	blk_drop_partitions(disk);
	mutex_unlock(&disk->open_mutex);

	fsync_bdev(disk->part0);
	__invalidate_device(disk->part0, true);

	/*
	 * Fail any new I/O.
	 */
	set_bit(GD_DEAD, &disk->state);
	if (test_bit(GD_OWNS_QUEUE, &disk->state))
		blk_queue_flag_set(QUEUE_FLAG_DYING, q);
	set_capacity(disk, 0);

	/*
	 * Prevent new I/O from crossing bio_queue_enter().
	 */
	blk_queue_start_drain(q);

	if (!(disk->flags & GENHD_FL_HIDDEN)) {
		sysfs_remove_link(&disk_to_dev(disk)->kobj, "bdi");

		/*
		 * Unregister bdi before releasing device numbers (as they can
		 * get reused and we'd get clashes in sysfs).
		 */
		bdi_unregister(disk->bdi);
	}

	blk_unregister_queue(disk);

	kobject_put(disk->part0->bd_holder_dir);
	kobject_put(disk->slave_dir);

	part_stat_set_all(disk->part0, 0);
	disk->part0->bd_stamp = 0;
	if (!sysfs_deprecated)
		sysfs_remove_link(block_depr, dev_name(disk_to_dev(disk)));
	pm_runtime_set_memalloc_noio(disk_to_dev(disk), false);
	device_del(disk_to_dev(disk));

	blk_mq_freeze_queue_wait(q);

	blk_throtl_cancel_bios(disk->queue);

	blk_sync_queue(q);
	blk_flush_integrity();
	blk_mq_cancel_work_sync(q);

	blk_mq_quiesce_queue(q);
	if (q->elevator) {
		mutex_lock(&q->sysfs_lock);
		elevator_exit(q);
		mutex_unlock(&q->sysfs_lock);
	}
	rq_qos_exit(q);
	blk_mq_unquiesce_queue(q);

	/*
	 * If the disk does not own the queue, allow using passthrough requests
	 * again.  Else leave the queue frozen to fail all I/O.
	 */
	if (!test_bit(GD_OWNS_QUEUE, &disk->state)) {
		blk_queue_flag_clear(QUEUE_FLAG_INIT_DONE, q);
		__blk_mq_unfreeze_queue(q, true);
	} else {
		if (queue_is_mq(q))
			blk_mq_exit_queue(q);
	}
}
EXPORT_SYMBOL(del_gendisk);

/**
 * invalidate_disk - invalidate the disk
 * @disk: the struct gendisk to invalidate
 *
 * A helper to invalidates the disk. It will clean the disk's associated
 * buffer/page caches and reset its internal states so that the disk
 * can be reused by the drivers.
 *
 * Context: can sleep
 */
void invalidate_disk(struct gendisk *disk)
{
	struct block_device *bdev = disk->part0;

	invalidate_bdev(bdev);
	bdev->bd_inode->i_mapping->wb_err = 0;
	set_capacity(disk, 0);
}
EXPORT_SYMBOL(invalidate_disk);

/* sysfs access to bad-blocks list. */
static ssize_t disk_badblocks_show(struct device *dev,
					struct device_attribute *attr,
					char *page)
{
	struct gendisk *disk = dev_to_disk(dev);

	if (!disk->bb)
		return sprintf(page, "\n");

	return badblocks_show(disk->bb, page, 0);
}

static ssize_t disk_badblocks_store(struct device *dev,
					struct device_attribute *attr,
					const char *page, size_t len)
{
	struct gendisk *disk = dev_to_disk(dev);

	if (!disk->bb)
		return -ENXIO;

	return badblocks_store(disk->bb, page, len, 0);
}

#ifdef CONFIG_BLOCK_LEGACY_AUTOLOAD
void blk_request_module(dev_t devt)
{
	unsigned int major = MAJOR(devt);
	struct blk_major_name **n;

	mutex_lock(&major_names_lock);
	for (n = &major_names[major_to_index(major)]; *n; n = &(*n)->next) {
		if ((*n)->major == major && (*n)->probe) {
			(*n)->probe(devt);
			mutex_unlock(&major_names_lock);
			return;
		}
	}
	mutex_unlock(&major_names_lock);

	if (request_module("block-major-%d-%d", MAJOR(devt), MINOR(devt)) > 0)
		/* Make old-style 2.4 aliases work */
		request_module("block-major-%d", MAJOR(devt));
}
#endif /* CONFIG_BLOCK_LEGACY_AUTOLOAD */

/*
 * print a full list of all partitions - intended for places where the root
 * filesystem can't be mounted and thus to give the victim some idea of what
 * went wrong
 */
void __init printk_all_partitions(void)
{
	struct class_dev_iter iter;
	struct device *dev;

	class_dev_iter_init(&iter, &block_class, NULL, &disk_type);
	while ((dev = class_dev_iter_next(&iter))) {
		struct gendisk *disk = dev_to_disk(dev);
		struct block_device *part;
		char devt_buf[BDEVT_SIZE];
		unsigned long idx;

		/*
		 * Don't show empty devices or things that have been
		 * suppressed
		 */
		if (get_capacity(disk) == 0 || (disk->flags & GENHD_FL_HIDDEN))
			continue;

		/*
		 * Note, unlike /proc/partitions, I am showing the numbers in
		 * hex - the same format as the root= option takes.
		 */
		rcu_read_lock();
		xa_for_each(&disk->part_tbl, idx, part) {
			if (!bdev_nr_sectors(part))
				continue;
			printk("%s%s %10llu %pg %s",
			       bdev_is_partition(part) ? "  " : "",
			       bdevt_str(part->bd_dev, devt_buf),
			       bdev_nr_sectors(part) >> 1, part,
			       part->bd_meta_info ?
					part->bd_meta_info->uuid : "");
			if (bdev_is_partition(part))
				printk("\n");
			else if (dev->parent && dev->parent->driver)
				printk(" driver: %s\n",
					dev->parent->driver->name);
			else
				printk(" (driver?)\n");
		}
		rcu_read_unlock();
	}
	class_dev_iter_exit(&iter);
}

#ifdef CONFIG_PROC_FS
/* iterator */
static void *disk_seqf_start(struct seq_file *seqf, loff_t *pos)
{
	loff_t skip = *pos;
	struct class_dev_iter *iter;
	struct device *dev;

	iter = kmalloc(sizeof(*iter), GFP_KERNEL);
	if (!iter)
		return ERR_PTR(-ENOMEM);

	seqf->private = iter;
	class_dev_iter_init(iter, &block_class, NULL, &disk_type);
	do {
		dev = class_dev_iter_next(iter);
		if (!dev)
			return NULL;
	} while (skip--);

	return dev_to_disk(dev);
}

static void *disk_seqf_next(struct seq_file *seqf, void *v, loff_t *pos)
{
	struct device *dev;

	(*pos)++;
	dev = class_dev_iter_next(seqf->private);
	if (dev)
		return dev_to_disk(dev);

	return NULL;
}

static void disk_seqf_stop(struct seq_file *seqf, void *v)
{
	struct class_dev_iter *iter = seqf->private;

	/* stop is called even after start failed :-( */
	if (iter) {
		class_dev_iter_exit(iter);
		kfree(iter);
		seqf->private = NULL;
	}
}

static void *show_partition_start(struct seq_file *seqf, loff_t *pos)
{
	void *p;

	p = disk_seqf_start(seqf, pos);
	if (!IS_ERR_OR_NULL(p) && !*pos)
		seq_puts(seqf, "major minor  #blocks  name\n\n");
	return p;
}

static int show_partition(struct seq_file *seqf, void *v)
{
	struct gendisk *sgp = v;
	struct block_device *part;
	unsigned long idx;

	if (!get_capacity(sgp) || (sgp->flags & GENHD_FL_HIDDEN))
		return 0;

	rcu_read_lock();
	xa_for_each(&sgp->part_tbl, idx, part) {
		if (!bdev_nr_sectors(part))
			continue;
		seq_printf(seqf, "%4d  %7d %10llu %pg\n",
			   MAJOR(part->bd_dev), MINOR(part->bd_dev),
			   bdev_nr_sectors(part) >> 1, part);
	}
	rcu_read_unlock();
	return 0;
}

static const struct seq_operations partitions_op = {
	.start	= show_partition_start,
	.next	= disk_seqf_next,
	.stop	= disk_seqf_stop,
	.show	= show_partition
};
#endif

static int __init genhd_device_init(void)
{
	int error;

	block_class.dev_kobj = sysfs_dev_block_kobj;
	error = class_register(&block_class);
	if (unlikely(error))
		return error;
	blk_dev_init();

	register_blkdev(BLOCK_EXT_MAJOR, "blkext");

	/* create top-level block dir */
	if (!sysfs_deprecated)
		block_depr = kobject_create_and_add("block", NULL);
	return 0;
}

subsys_initcall(genhd_device_init);

static ssize_t disk_range_show(struct device *dev,
			       struct device_attribute *attr, char *buf)
{
	struct gendisk *disk = dev_to_disk(dev);

	return sprintf(buf, "%d\n", disk->minors);
}

static ssize_t disk_ext_range_show(struct device *dev,
				   struct device_attribute *attr, char *buf)
{
	struct gendisk *disk = dev_to_disk(dev);

	return sprintf(buf, "%d\n",
		(disk->flags & GENHD_FL_NO_PART) ? 1 : DISK_MAX_PARTS);
}

static ssize_t disk_removable_show(struct device *dev,
				   struct device_attribute *attr, char *buf)
{
	struct gendisk *disk = dev_to_disk(dev);

	return sprintf(buf, "%d\n",
		       (disk->flags & GENHD_FL_REMOVABLE ? 1 : 0));
}

static ssize_t disk_hidden_show(struct device *dev,
				   struct device_attribute *attr, char *buf)
{
	struct gendisk *disk = dev_to_disk(dev);

	return sprintf(buf, "%d\n",
		       (disk->flags & GENHD_FL_HIDDEN ? 1 : 0));
}

static ssize_t disk_ro_show(struct device *dev,
				   struct device_attribute *attr, char *buf)
{
	struct gendisk *disk = dev_to_disk(dev);

	return sprintf(buf, "%d\n", get_disk_ro(disk) ? 1 : 0);
}

ssize_t part_size_show(struct device *dev,
		       struct device_attribute *attr, char *buf)
{
	return sprintf(buf, "%llu\n", bdev_nr_sectors(dev_to_bdev(dev)));
}

ssize_t part_stat_show(struct device *dev,
		       struct device_attribute *attr, char *buf)
{
	struct block_device *bdev = dev_to_bdev(dev);
	struct request_queue *q = bdev_get_queue(bdev);
	struct disk_stats stat;
	unsigned int inflight;

	if (queue_is_mq(q))
		inflight = blk_mq_in_flight(q, bdev);
	else
		inflight = part_in_flight(bdev);

	if (inflight) {
		part_stat_lock();
		update_io_ticks(bdev, jiffies, true);
		part_stat_unlock();
	}
	part_stat_read_all(bdev, &stat);
	return sprintf(buf,
		"%8lu %8lu %8llu %8u "
		"%8lu %8lu %8llu %8u "
		"%8u %8u %8u "
		"%8lu %8lu %8llu %8u "
		"%8lu %8u"
		"\n",
		stat.ios[STAT_READ],
		stat.merges[STAT_READ],
		(unsigned long long)stat.sectors[STAT_READ],
		(unsigned int)div_u64(stat.nsecs[STAT_READ], NSEC_PER_MSEC),
		stat.ios[STAT_WRITE],
		stat.merges[STAT_WRITE],
		(unsigned long long)stat.sectors[STAT_WRITE],
		(unsigned int)div_u64(stat.nsecs[STAT_WRITE], NSEC_PER_MSEC),
		inflight,
		jiffies_to_msecs(stat.io_ticks),
		(unsigned int)div_u64(stat.nsecs[STAT_READ] +
				      stat.nsecs[STAT_WRITE] +
				      stat.nsecs[STAT_DISCARD] +
				      stat.nsecs[STAT_FLUSH],
						NSEC_PER_MSEC),
		stat.ios[STAT_DISCARD],
		stat.merges[STAT_DISCARD],
		(unsigned long long)stat.sectors[STAT_DISCARD],
		(unsigned int)div_u64(stat.nsecs[STAT_DISCARD], NSEC_PER_MSEC),
		stat.ios[STAT_FLUSH],
		(unsigned int)div_u64(stat.nsecs[STAT_FLUSH], NSEC_PER_MSEC));
}

ssize_t part_inflight_show(struct device *dev, struct device_attribute *attr,
			   char *buf)
{
	struct block_device *bdev = dev_to_bdev(dev);
	struct request_queue *q = bdev_get_queue(bdev);
	unsigned int inflight[2];

	if (queue_is_mq(q))
		blk_mq_in_flight_rw(q, bdev, inflight);
	else
		part_in_flight_rw(bdev, inflight);

	return sprintf(buf, "%8u %8u\n", inflight[0], inflight[1]);
}

static ssize_t disk_capability_show(struct device *dev,
				    struct device_attribute *attr, char *buf)
{
	struct gendisk *disk = dev_to_disk(dev);

	return sprintf(buf, "%x\n", disk->flags);
}

static ssize_t disk_alignment_offset_show(struct device *dev,
					  struct device_attribute *attr,
					  char *buf)
{
	struct gendisk *disk = dev_to_disk(dev);

	return sprintf(buf, "%d\n", bdev_alignment_offset(disk->part0));
}

static ssize_t disk_discard_alignment_show(struct device *dev,
					   struct device_attribute *attr,
					   char *buf)
{
	struct gendisk *disk = dev_to_disk(dev);

	return sprintf(buf, "%d\n", bdev_alignment_offset(disk->part0));
}

static ssize_t diskseq_show(struct device *dev,
			    struct device_attribute *attr, char *buf)
{
	struct gendisk *disk = dev_to_disk(dev);

	return sprintf(buf, "%llu\n", disk->diskseq);
}

static DEVICE_ATTR(range, 0444, disk_range_show, NULL);
static DEVICE_ATTR(ext_range, 0444, disk_ext_range_show, NULL);
static DEVICE_ATTR(removable, 0444, disk_removable_show, NULL);
static DEVICE_ATTR(hidden, 0444, disk_hidden_show, NULL);
static DEVICE_ATTR(ro, 0444, disk_ro_show, NULL);
static DEVICE_ATTR(size, 0444, part_size_show, NULL);
static DEVICE_ATTR(alignment_offset, 0444, disk_alignment_offset_show, NULL);
static DEVICE_ATTR(discard_alignment, 0444, disk_discard_alignment_show, NULL);
static DEVICE_ATTR(capability, 0444, disk_capability_show, NULL);
static DEVICE_ATTR(stat, 0444, part_stat_show, NULL);
static DEVICE_ATTR(inflight, 0444, part_inflight_show, NULL);
static DEVICE_ATTR(badblocks, 0644, disk_badblocks_show, disk_badblocks_store);
static DEVICE_ATTR(diskseq, 0444, diskseq_show, NULL);

#ifdef CONFIG_FAIL_MAKE_REQUEST
ssize_t part_fail_show(struct device *dev,
		       struct device_attribute *attr, char *buf)
{
	return sprintf(buf, "%d\n", dev_to_bdev(dev)->bd_make_it_fail);
}

ssize_t part_fail_store(struct device *dev,
			struct device_attribute *attr,
			const char *buf, size_t count)
{
	int i;

	if (count > 0 && sscanf(buf, "%d", &i) > 0)
		dev_to_bdev(dev)->bd_make_it_fail = i;

	return count;
}

static struct device_attribute dev_attr_fail =
	__ATTR(make-it-fail, 0644, part_fail_show, part_fail_store);
#endif /* CONFIG_FAIL_MAKE_REQUEST */

#ifdef CONFIG_FAIL_IO_TIMEOUT
static struct device_attribute dev_attr_fail_timeout =
	__ATTR(io-timeout-fail, 0644, part_timeout_show, part_timeout_store);
#endif

static struct attribute *disk_attrs[] = {
	&dev_attr_range.attr,
	&dev_attr_ext_range.attr,
	&dev_attr_removable.attr,
	&dev_attr_hidden.attr,
	&dev_attr_ro.attr,
	&dev_attr_size.attr,
	&dev_attr_alignment_offset.attr,
	&dev_attr_discard_alignment.attr,
	&dev_attr_capability.attr,
	&dev_attr_stat.attr,
	&dev_attr_inflight.attr,
	&dev_attr_badblocks.attr,
	&dev_attr_events.attr,
	&dev_attr_events_async.attr,
	&dev_attr_events_poll_msecs.attr,
	&dev_attr_diskseq.attr,
#ifdef CONFIG_FAIL_MAKE_REQUEST
	&dev_attr_fail.attr,
#endif
#ifdef CONFIG_FAIL_IO_TIMEOUT
	&dev_attr_fail_timeout.attr,
#endif
	NULL
};

static umode_t disk_visible(struct kobject *kobj, struct attribute *a, int n)
{
	struct device *dev = container_of(kobj, typeof(*dev), kobj);
	struct gendisk *disk = dev_to_disk(dev);

	if (a == &dev_attr_badblocks.attr && !disk->bb)
		return 0;
	return a->mode;
}

static struct attribute_group disk_attr_group = {
	.attrs = disk_attrs,
	.is_visible = disk_visible,
};

static const struct attribute_group *disk_attr_groups[] = {
	&disk_attr_group,
#ifdef CONFIG_BLK_DEV_IO_TRACE
	&blk_trace_attr_group,
#endif
	NULL
};

/**
 * disk_release - releases all allocated resources of the gendisk
 * @dev: the device representing this disk
 *
 * This function releases all allocated resources of the gendisk.
 *
 * Drivers which used __device_add_disk() have a gendisk with a request_queue
 * assigned. Since the request_queue sits on top of the gendisk for these
 * drivers we also call blk_put_queue() for them, and we expect the
 * request_queue refcount to reach 0 at this point, and so the request_queue
 * will also be freed prior to the disk.
 *
 * Context: can sleep
 */
static void disk_release(struct device *dev)
{
	struct gendisk *disk = dev_to_disk(dev);

	might_sleep();
	WARN_ON_ONCE(disk_live(disk));

	/*
	 * To undo the all initialization from blk_mq_init_allocated_queue in
	 * case of a probe failure where add_disk is never called we have to
	 * call blk_mq_exit_queue here. We can't do this for the more common
	 * teardown case (yet) as the tagset can be gone by the time the disk
	 * is released once it was added.
	 */
	if (queue_is_mq(disk->queue) &&
	    test_bit(GD_OWNS_QUEUE, &disk->state) &&
	    !test_bit(GD_ADDED, &disk->state))
		blk_mq_exit_queue(disk->queue);

	blkcg_exit_queue(disk->queue);
	bioset_exit(&disk->bio_split);

	disk_release_events(disk);
	kfree(disk->random);
	disk_free_zone_bitmaps(disk);
	xa_destroy(&disk->part_tbl);

	disk->queue->disk = NULL;
	blk_put_queue(disk->queue);

	if (test_bit(GD_ADDED, &disk->state) && disk->fops->free_disk)
		disk->fops->free_disk(disk);

	iput(disk->part0->bd_inode);	/* frees the disk */
}

static int block_uevent(struct device *dev, struct kobj_uevent_env *env)
{
	struct gendisk *disk = dev_to_disk(dev);

	return add_uevent_var(env, "DISKSEQ=%llu", disk->diskseq);
}

struct class block_class = {
	.name		= "block",
	.dev_uevent	= block_uevent,
};

static char *block_devnode(struct device *dev, umode_t *mode,
			   kuid_t *uid, kgid_t *gid)
{
	struct gendisk *disk = dev_to_disk(dev);

	if (disk->fops->devnode)
		return disk->fops->devnode(disk, mode);
	return NULL;
}

const struct device_type disk_type = {
	.name		= "disk",
	.groups		= disk_attr_groups,
	.release	= disk_release,
	.devnode	= block_devnode,
};

#ifdef CONFIG_PROC_FS
/*
 * aggregate disk stat collector.  Uses the same stats that the sysfs
 * entries do, above, but makes them available through one seq_file.
 *
 * The output looks suspiciously like /proc/partitions with a bunch of
 * extra fields.
 */
static int diskstats_show(struct seq_file *seqf, void *v)
{
	struct gendisk *gp = v;
	struct block_device *hd;
	unsigned int inflight;
	struct disk_stats stat;
	unsigned long idx;

	/*
	if (&disk_to_dev(gp)->kobj.entry == block_class.devices.next)
		seq_puts(seqf,	"major minor name"
				"     rio rmerge rsect ruse wio wmerge "
				"wsect wuse running use aveq"
				"\n\n");
	*/

	rcu_read_lock();
	xa_for_each(&gp->part_tbl, idx, hd) {
		if (bdev_is_partition(hd) && !bdev_nr_sectors(hd))
			continue;
		if (queue_is_mq(gp->queue))
			inflight = blk_mq_in_flight(gp->queue, hd);
		else
			inflight = part_in_flight(hd);

		if (inflight) {
			part_stat_lock();
			update_io_ticks(hd, jiffies, true);
			part_stat_unlock();
		}
		part_stat_read_all(hd, &stat);
		seq_printf(seqf, "%4d %7d %pg "
			   "%lu %lu %lu %u "
			   "%lu %lu %lu %u "
			   "%u %u %u "
			   "%lu %lu %lu %u "
			   "%lu %u"
			   "\n",
			   MAJOR(hd->bd_dev), MINOR(hd->bd_dev), hd,
			   stat.ios[STAT_READ],
			   stat.merges[STAT_READ],
			   stat.sectors[STAT_READ],
			   (unsigned int)div_u64(stat.nsecs[STAT_READ],
							NSEC_PER_MSEC),
			   stat.ios[STAT_WRITE],
			   stat.merges[STAT_WRITE],
			   stat.sectors[STAT_WRITE],
			   (unsigned int)div_u64(stat.nsecs[STAT_WRITE],
							NSEC_PER_MSEC),
			   inflight,
			   jiffies_to_msecs(stat.io_ticks),
			   (unsigned int)div_u64(stat.nsecs[STAT_READ] +
						 stat.nsecs[STAT_WRITE] +
						 stat.nsecs[STAT_DISCARD] +
						 stat.nsecs[STAT_FLUSH],
							NSEC_PER_MSEC),
			   stat.ios[STAT_DISCARD],
			   stat.merges[STAT_DISCARD],
			   stat.sectors[STAT_DISCARD],
			   (unsigned int)div_u64(stat.nsecs[STAT_DISCARD],
						 NSEC_PER_MSEC),
			   stat.ios[STAT_FLUSH],
			   (unsigned int)div_u64(stat.nsecs[STAT_FLUSH],
						 NSEC_PER_MSEC)
			);
	}
	rcu_read_unlock();

	return 0;
}

static const struct seq_operations diskstats_op = {
	.start	= disk_seqf_start,
	.next	= disk_seqf_next,
	.stop	= disk_seqf_stop,
	.show	= diskstats_show
};

static int __init proc_genhd_init(void)
{
	proc_create_seq("diskstats", 0, NULL, &diskstats_op);
	proc_create_seq("partitions", 0, NULL, &partitions_op);
	return 0;
}
module_init(proc_genhd_init);
#endif /* CONFIG_PROC_FS */

dev_t part_devt(struct gendisk *disk, u8 partno)
{
	struct block_device *part;
	dev_t devt = 0;

	rcu_read_lock();
	part = xa_load(&disk->part_tbl, partno);
	if (part)
		devt = part->bd_dev;
	rcu_read_unlock();

	return devt;
}

dev_t blk_lookup_devt(const char *name, int partno)
{
	dev_t devt = MKDEV(0, 0);
	struct class_dev_iter iter;
	struct device *dev;

	class_dev_iter_init(&iter, &block_class, NULL, &disk_type);
	while ((dev = class_dev_iter_next(&iter))) {
		struct gendisk *disk = dev_to_disk(dev);

		if (strcmp(dev_name(dev), name))
			continue;

		if (partno < disk->minors) {
			/* We need to return the right devno, even
			 * if the partition doesn't exist yet.
			 */
			devt = MKDEV(MAJOR(dev->devt),
				     MINOR(dev->devt) + partno);
		} else {
			devt = part_devt(disk, partno);
			if (devt)
				break;
		}
	}
	class_dev_iter_exit(&iter);
	return devt;
}

struct gendisk *__alloc_disk_node(struct request_queue *q, int node_id,
		struct lock_class_key *lkclass)
{
	struct gendisk *disk;

	disk = kzalloc_node(sizeof(struct gendisk), GFP_KERNEL, node_id);
	if (!disk)
		return NULL;
<<<<<<< HEAD
=======

	if (bioset_init(&disk->bio_split, BIO_POOL_SIZE, 0, 0))
		goto out_free_disk;
>>>>>>> e6f4ff3f

	disk->bdi = bdi_alloc(node_id);
	if (!disk->bdi)
		goto out_free_bioset;

	/* bdev_alloc() might need the queue, set before the first call */
	disk->queue = q;

	disk->part0 = bdev_alloc(disk, 0);
	if (!disk->part0)
		goto out_free_bdi;

	disk->node_id = node_id;
	mutex_init(&disk->open_mutex);
	xa_init(&disk->part_tbl);
	if (xa_insert(&disk->part_tbl, 0, disk->part0, GFP_KERNEL))
		goto out_destroy_part_tbl;

	if (blkcg_init_queue(q))
		goto out_erase_part0;

	rand_initialize_disk(disk);
	disk_to_dev(disk)->class = &block_class;
	disk_to_dev(disk)->type = &disk_type;
	device_initialize(disk_to_dev(disk));
	inc_diskseq(disk);
	q->disk = disk;
	lockdep_init_map(&disk->lockdep_map, "(bio completion)", lkclass, 0);
#ifdef CONFIG_BLOCK_HOLDER_DEPRECATED
	INIT_LIST_HEAD(&disk->slave_bdevs);
#endif
	return disk;

out_erase_part0:
	xa_erase(&disk->part_tbl, 0);
out_destroy_part_tbl:
	xa_destroy(&disk->part_tbl);
	disk->part0->bd_disk = NULL;
	iput(disk->part0->bd_inode);
out_free_bdi:
	bdi_put(disk->bdi);
out_free_bioset:
	bioset_exit(&disk->bio_split);
out_free_disk:
	kfree(disk);
	return NULL;
}

struct gendisk *__blk_alloc_disk(int node, struct lock_class_key *lkclass)
{
	struct request_queue *q;
	struct gendisk *disk;

	q = blk_alloc_queue(node, false);
	if (!q)
		return NULL;

	disk = __alloc_disk_node(q, node, lkclass);
	if (!disk) {
		blk_put_queue(q);
		return NULL;
	}
	set_bit(GD_OWNS_QUEUE, &disk->state);
	return disk;
}
EXPORT_SYMBOL(__blk_alloc_disk);

/**
 * put_disk - decrements the gendisk refcount
 * @disk: the struct gendisk to decrement the refcount for
 *
 * This decrements the refcount for the struct gendisk. When this reaches 0
 * we'll have disk_release() called.
 *
 * Note: for blk-mq disk put_disk must be called before freeing the tag_set
 * when handling probe errors (that is before add_disk() is called).
 *
 * Context: Any context, but the last reference must not be dropped from
 *          atomic context.
 */
void put_disk(struct gendisk *disk)
{
	if (disk)
		put_device(disk_to_dev(disk));
}
EXPORT_SYMBOL(put_disk);

<<<<<<< HEAD
/**
 * blk_cleanup_disk - shutdown a gendisk allocated by blk_alloc_disk
 * @disk: gendisk to shutdown
 *
 * Mark the queue hanging off @disk DYING, drain all pending requests, then mark
 * the queue DEAD, destroy and put it and the gendisk structure.
 *
 * Context: can sleep
 */
void blk_cleanup_disk(struct gendisk *disk)
{
	put_disk(disk);
}
EXPORT_SYMBOL(blk_cleanup_disk);

=======
>>>>>>> e6f4ff3f
static void set_disk_ro_uevent(struct gendisk *gd, int ro)
{
	char event[] = "DISK_RO=1";
	char *envp[] = { event, NULL };

	if (!ro)
		event[8] = '0';
	kobject_uevent_env(&disk_to_dev(gd)->kobj, KOBJ_CHANGE, envp);
}

/**
 * set_disk_ro - set a gendisk read-only
 * @disk:	gendisk to operate on
 * @read_only:	%true to set the disk read-only, %false set the disk read/write
 *
 * This function is used to indicate whether a given disk device should have its
 * read-only flag set. set_disk_ro() is typically used by device drivers to
 * indicate whether the underlying physical device is write-protected.
 */
void set_disk_ro(struct gendisk *disk, bool read_only)
{
	if (read_only) {
		if (test_and_set_bit(GD_READ_ONLY, &disk->state))
			return;
	} else {
		if (!test_and_clear_bit(GD_READ_ONLY, &disk->state))
			return;
	}
	set_disk_ro_uevent(disk, read_only);
}
EXPORT_SYMBOL(set_disk_ro);

void inc_diskseq(struct gendisk *disk)
{
	disk->diskseq = atomic64_inc_return(&diskseq);
}<|MERGE_RESOLUTION|>--- conflicted
+++ resolved
@@ -1343,12 +1343,9 @@
 	disk = kzalloc_node(sizeof(struct gendisk), GFP_KERNEL, node_id);
 	if (!disk)
 		return NULL;
-<<<<<<< HEAD
-=======
 
 	if (bioset_init(&disk->bio_split, BIO_POOL_SIZE, 0, 0))
 		goto out_free_disk;
->>>>>>> e6f4ff3f
 
 	disk->bdi = bdi_alloc(node_id);
 	if (!disk->bdi)
@@ -1436,24 +1433,6 @@
 }
 EXPORT_SYMBOL(put_disk);
 
-<<<<<<< HEAD
-/**
- * blk_cleanup_disk - shutdown a gendisk allocated by blk_alloc_disk
- * @disk: gendisk to shutdown
- *
- * Mark the queue hanging off @disk DYING, drain all pending requests, then mark
- * the queue DEAD, destroy and put it and the gendisk structure.
- *
- * Context: can sleep
- */
-void blk_cleanup_disk(struct gendisk *disk)
-{
-	put_disk(disk);
-}
-EXPORT_SYMBOL(blk_cleanup_disk);
-
-=======
->>>>>>> e6f4ff3f
 static void set_disk_ro_uevent(struct gendisk *gd, int ro)
 {
 	char event[] = "DISK_RO=1";
