// SPDX-License-Identifier: GPL-2.0
/*
 * Common Block IO controller cgroup interface
 *
 * Based on ideas and code from CFQ, CFS and BFQ:
 * Copyright (C) 2003 Jens Axboe <axboe@kernel.dk>
 *
 * Copyright (C) 2008 Fabio Checconi <fabio@gandalf.sssup.it>
 *		      Paolo Valente <paolo.valente@unimore.it>
 *
 * Copyright (C) 2009 Vivek Goyal <vgoyal@redhat.com>
 * 	              Nauman Rafique <nauman@google.com>
 *
 * For policy-specific per-blkcg data:
 * Copyright (C) 2015 Paolo Valente <paolo.valente@unimore.it>
 *                    Arianna Avanzini <avanzini.arianna@gmail.com>
 */
#include <linux/ioprio.h>
#include <linux/kdev_t.h>
#include <linux/module.h>
#include <linux/sched/signal.h>
#include <linux/err.h>
#include <linux/blkdev.h>
#include <linux/backing-dev.h>
#include <linux/slab.h>
#include <linux/delay.h>
#include <linux/atomic.h>
#include <linux/ctype.h>
#include <linux/resume_user_mode.h>
#include <linux/psi.h>
#include <linux/part_stat.h>
#include "blk.h"
#include "blk-cgroup.h"
#include "blk-ioprio.h"
#include "blk-throttle.h"

static void __blkcg_rstat_flush(struct blkcg *blkcg, int cpu);

static void __blkcg_rstat_flush(struct blkcg *blkcg, int cpu);

/*
 * blkcg_pol_mutex protects blkcg_policy[] and policy [de]activation.
 * blkcg_pol_register_mutex nests outside of it and synchronizes entire
 * policy [un]register operations including cgroup file additions /
 * removals.  Putting cgroup file registration outside blkcg_pol_mutex
 * allows grabbing it from cgroup callbacks.
 */
static DEFINE_MUTEX(blkcg_pol_register_mutex);
static DEFINE_MUTEX(blkcg_pol_mutex);

struct blkcg blkcg_root;
EXPORT_SYMBOL_GPL(blkcg_root);

struct cgroup_subsys_state * const blkcg_root_css = &blkcg_root.css;
EXPORT_SYMBOL_GPL(blkcg_root_css);

static struct blkcg_policy *blkcg_policy[BLKCG_MAX_POLS];

static LIST_HEAD(all_blkcgs);		/* protected by blkcg_pol_mutex */

bool blkcg_debug_stats = false;

static DEFINE_RAW_SPINLOCK(blkg_stat_lock);

static DEFINE_RAW_SPINLOCK(blkg_stat_lock);

#define BLKG_DESTROY_BATCH_SIZE  64

/*
 * Lockless lists for tracking IO stats update
 *
 * New IO stats are stored in the percpu iostat_cpu within blkcg_gq (blkg).
 * There are multiple blkg's (one for each block device) attached to each
 * blkcg. The rstat code keeps track of which cpu has IO stats updated,
 * but it doesn't know which blkg has the updated stats. If there are many
 * block devices in a system, the cost of iterating all the blkg's to flush
 * out the IO stats can be high. To reduce such overhead, a set of percpu
 * lockless lists (lhead) per blkcg are used to track the set of recently
 * updated iostat_cpu's since the last flush. An iostat_cpu will be put
 * onto the lockless list on the update side [blk_cgroup_bio_start()] if
 * not there yet and then removed when being flushed [blkcg_rstat_flush()].
 * References to blkg are gotten and then put back in the process to
 * protect against blkg removal.
 *
 * Return: 0 if successful or -ENOMEM if allocation fails.
 */
static int init_blkcg_llists(struct blkcg *blkcg)
{
	int cpu;

	blkcg->lhead = alloc_percpu_gfp(struct llist_head, GFP_KERNEL);
	if (!blkcg->lhead)
		return -ENOMEM;

	for_each_possible_cpu(cpu)
		init_llist_head(per_cpu_ptr(blkcg->lhead, cpu));
	return 0;
}

/**
 * blkcg_css - find the current css
 *
 * Find the css associated with either the kthread or the current task.
 * This may return a dying css, so it is up to the caller to use tryget logic
 * to confirm it is alive and well.
 */
static struct cgroup_subsys_state *blkcg_css(void)
{
	struct cgroup_subsys_state *css;

	css = kthread_blkcg();
	if (css)
		return css;
	return task_css(current, io_cgrp_id);
}

static bool blkcg_policy_enabled(struct request_queue *q,
				 const struct blkcg_policy *pol)
{
	return pol && test_bit(pol->plid, q->blkcg_pols);
}

static void blkg_free_workfn(struct work_struct *work)
{
	struct blkcg_gq *blkg = container_of(work, struct blkcg_gq,
					     free_work);
	struct request_queue *q = blkg->q;
	int i;

	/*
	 * pd_free_fn() can also be called from blkcg_deactivate_policy(),
	 * in order to make sure pd_free_fn() is called in order, the deletion
	 * of the list blkg->q_node is delayed to here from blkg_destroy(), and
	 * blkcg_mutex is used to synchronize blkg_free_workfn() and
	 * blkcg_deactivate_policy().
	 */
	mutex_lock(&q->blkcg_mutex);
	for (i = 0; i < BLKCG_MAX_POLS; i++)
		if (blkg->pd[i])
			blkcg_policy[i]->pd_free_fn(blkg->pd[i]);
	if (blkg->parent)
		blkg_put(blkg->parent);
	list_del_init(&blkg->q_node);
	mutex_unlock(&q->blkcg_mutex);

	blk_put_queue(q);
	free_percpu(blkg->iostat_cpu);
	percpu_ref_exit(&blkg->refcnt);
	kfree(blkg);
}

/**
 * blkg_free - free a blkg
 * @blkg: blkg to free
 *
 * Free @blkg which may be partially allocated.
 */
static void blkg_free(struct blkcg_gq *blkg)
{
	if (!blkg)
		return;

	/*
	 * Both ->pd_free_fn() and request queue's release handler may
	 * sleep, so free us by scheduling one work func
	 */
	INIT_WORK(&blkg->free_work, blkg_free_workfn);
	schedule_work(&blkg->free_work);
}

static void __blkg_release(struct rcu_head *rcu)
{
	struct blkcg_gq *blkg = container_of(rcu, struct blkcg_gq, rcu_head);
	struct blkcg *blkcg = blkg->blkcg;
	int cpu;

#ifdef CONFIG_BLK_CGROUP_PUNT_BIO
	WARN_ON(!bio_list_empty(&blkg->async_bios));
<<<<<<< HEAD
=======
#endif
>>>>>>> 160f4124
	/*
	 * Flush all the non-empty percpu lockless lists before releasing
	 * us, given these stat belongs to us.
	 *
	 * blkg_stat_lock is for serializing blkg stat update
	 */
	for_each_possible_cpu(cpu)
		__blkcg_rstat_flush(blkcg, cpu);

	/* release the blkcg and parent blkg refs this blkg has been holding */
	css_put(&blkg->blkcg->css);
	blkg_free(blkg);
}

/*
 * A group is RCU protected, but having an rcu lock does not mean that one
 * can access all the fields of blkg and assume these are valid.  For
 * example, don't try to follow throtl_data and request queue links.
 *
 * Having a reference to blkg under an rcu allows accesses to only values
 * local to groups like group stats and group rate limits.
 */
static void blkg_release(struct percpu_ref *ref)
{
	struct blkcg_gq *blkg = container_of(ref, struct blkcg_gq, refcnt);

	call_rcu(&blkg->rcu_head, __blkg_release);
}

#ifdef CONFIG_BLK_CGROUP_PUNT_BIO
static struct workqueue_struct *blkcg_punt_bio_wq;

static void blkg_async_bio_workfn(struct work_struct *work)
{
	struct blkcg_gq *blkg = container_of(work, struct blkcg_gq,
					     async_bio_work);
	struct bio_list bios = BIO_EMPTY_LIST;
	struct bio *bio;
	struct blk_plug plug;
	bool need_plug = false;

	/* as long as there are pending bios, @blkg can't go away */
	spin_lock(&blkg->async_bio_lock);
	bio_list_merge(&bios, &blkg->async_bios);
	bio_list_init(&blkg->async_bios);
	spin_unlock(&blkg->async_bio_lock);

	/* start plug only when bio_list contains at least 2 bios */
	if (bios.head && bios.head->bi_next) {
		need_plug = true;
		blk_start_plug(&plug);
	}
	while ((bio = bio_list_pop(&bios)))
		submit_bio(bio);
	if (need_plug)
		blk_finish_plug(&plug);
}

/*
 * When a shared kthread issues a bio for a cgroup, doing so synchronously can
 * lead to priority inversions as the kthread can be trapped waiting for that
 * cgroup.  Use this helper instead of submit_bio to punt the actual issuing to
 * a dedicated per-blkcg work item to avoid such priority inversions.
 */
void blkcg_punt_bio_submit(struct bio *bio)
{
	struct blkcg_gq *blkg = bio->bi_blkg;

	if (blkg->parent) {
		spin_lock(&blkg->async_bio_lock);
		bio_list_add(&blkg->async_bios, bio);
		spin_unlock(&blkg->async_bio_lock);
		queue_work(blkcg_punt_bio_wq, &blkg->async_bio_work);
	} else {
		/* never bounce for the root cgroup */
		submit_bio(bio);
	}
}
EXPORT_SYMBOL_GPL(blkcg_punt_bio_submit);

static int __init blkcg_punt_bio_init(void)
{
	blkcg_punt_bio_wq = alloc_workqueue("blkcg_punt_bio",
					    WQ_MEM_RECLAIM | WQ_FREEZABLE |
					    WQ_UNBOUND | WQ_SYSFS, 0);
	if (!blkcg_punt_bio_wq)
		return -ENOMEM;
	return 0;
}
subsys_initcall(blkcg_punt_bio_init);
#endif /* CONFIG_BLK_CGROUP_PUNT_BIO */

/**
 * bio_blkcg_css - return the blkcg CSS associated with a bio
 * @bio: target bio
 *
 * This returns the CSS for the blkcg associated with a bio, or %NULL if not
 * associated. Callers are expected to either handle %NULL or know association
 * has been done prior to calling this.
 */
struct cgroup_subsys_state *bio_blkcg_css(struct bio *bio)
{
	if (!bio || !bio->bi_blkg)
		return NULL;
	return &bio->bi_blkg->blkcg->css;
}
EXPORT_SYMBOL_GPL(bio_blkcg_css);

/**
 * blkcg_parent - get the parent of a blkcg
 * @blkcg: blkcg of interest
 *
 * Return the parent blkcg of @blkcg.  Can be called anytime.
 */
static inline struct blkcg *blkcg_parent(struct blkcg *blkcg)
{
	return css_to_blkcg(blkcg->css.parent);
}

/**
 * blkg_alloc - allocate a blkg
 * @blkcg: block cgroup the new blkg is associated with
 * @disk: gendisk the new blkg is associated with
 * @gfp_mask: allocation mask to use
 *
 * Allocate a new blkg assocating @blkcg and @q.
 */
static struct blkcg_gq *blkg_alloc(struct blkcg *blkcg, struct gendisk *disk,
				   gfp_t gfp_mask)
{
	struct blkcg_gq *blkg;
	int i, cpu;

	/* alloc and init base part */
	blkg = kzalloc_node(sizeof(*blkg), gfp_mask, disk->queue->node);
	if (!blkg)
		return NULL;
	if (percpu_ref_init(&blkg->refcnt, blkg_release, 0, gfp_mask))
		goto out_free_blkg;
	blkg->iostat_cpu = alloc_percpu_gfp(struct blkg_iostat_set, gfp_mask);
	if (!blkg->iostat_cpu)
		goto out_exit_refcnt;
	if (!blk_get_queue(disk->queue))
		goto out_free_iostat;

	blkg->q = disk->queue;
	INIT_LIST_HEAD(&blkg->q_node);
	blkg->blkcg = blkcg;
#ifdef CONFIG_BLK_CGROUP_PUNT_BIO
	spin_lock_init(&blkg->async_bio_lock);
	bio_list_init(&blkg->async_bios);
	INIT_WORK(&blkg->async_bio_work, blkg_async_bio_workfn);
#endif

	u64_stats_init(&blkg->iostat.sync);
	for_each_possible_cpu(cpu) {
		u64_stats_init(&per_cpu_ptr(blkg->iostat_cpu, cpu)->sync);
		per_cpu_ptr(blkg->iostat_cpu, cpu)->blkg = blkg;
	}

	for (i = 0; i < BLKCG_MAX_POLS; i++) {
		struct blkcg_policy *pol = blkcg_policy[i];
		struct blkg_policy_data *pd;

		if (!blkcg_policy_enabled(disk->queue, pol))
			continue;

		/* alloc per-policy data and attach it to blkg */
		pd = pol->pd_alloc_fn(disk, blkcg, gfp_mask);
		if (!pd)
			goto out_free_pds;
		blkg->pd[i] = pd;
		pd->blkg = blkg;
		pd->plid = i;
		pd->online = false;
	}

	return blkg;

out_free_pds:
	while (--i >= 0)
		if (blkg->pd[i])
			blkcg_policy[i]->pd_free_fn(blkg->pd[i]);
	blk_put_queue(disk->queue);
out_free_iostat:
	free_percpu(blkg->iostat_cpu);
out_exit_refcnt:
	percpu_ref_exit(&blkg->refcnt);
out_free_blkg:
	kfree(blkg);
	return NULL;
}

/*
 * If @new_blkg is %NULL, this function tries to allocate a new one as
 * necessary using %GFP_NOWAIT.  @new_blkg is always consumed on return.
 */
static struct blkcg_gq *blkg_create(struct blkcg *blkcg, struct gendisk *disk,
				    struct blkcg_gq *new_blkg)
{
	struct blkcg_gq *blkg;
	int i, ret;

	lockdep_assert_held(&disk->queue->queue_lock);

	/* request_queue is dying, do not create/recreate a blkg */
	if (blk_queue_dying(disk->queue)) {
		ret = -ENODEV;
		goto err_free_blkg;
	}

	/* blkg holds a reference to blkcg */
	if (!css_tryget_online(&blkcg->css)) {
		ret = -ENODEV;
		goto err_free_blkg;
	}

	/* allocate */
	if (!new_blkg) {
		new_blkg = blkg_alloc(blkcg, disk, GFP_NOWAIT | __GFP_NOWARN);
		if (unlikely(!new_blkg)) {
			ret = -ENOMEM;
			goto err_put_css;
		}
	}
	blkg = new_blkg;

	/* link parent */
	if (blkcg_parent(blkcg)) {
		blkg->parent = blkg_lookup(blkcg_parent(blkcg), disk->queue);
		if (WARN_ON_ONCE(!blkg->parent)) {
			ret = -ENODEV;
			goto err_put_css;
		}
		blkg_get(blkg->parent);
	}

	/* invoke per-policy init */
	for (i = 0; i < BLKCG_MAX_POLS; i++) {
		struct blkcg_policy *pol = blkcg_policy[i];

		if (blkg->pd[i] && pol->pd_init_fn)
			pol->pd_init_fn(blkg->pd[i]);
	}

	/* insert */
	spin_lock(&blkcg->lock);
	ret = radix_tree_insert(&blkcg->blkg_tree, disk->queue->id, blkg);
	if (likely(!ret)) {
		hlist_add_head_rcu(&blkg->blkcg_node, &blkcg->blkg_list);
		list_add(&blkg->q_node, &disk->queue->blkg_list);

		for (i = 0; i < BLKCG_MAX_POLS; i++) {
			struct blkcg_policy *pol = blkcg_policy[i];

			if (blkg->pd[i]) {
				if (pol->pd_online_fn)
					pol->pd_online_fn(blkg->pd[i]);
				blkg->pd[i]->online = true;
			}
		}
	}
	blkg->online = true;
	spin_unlock(&blkcg->lock);

	if (!ret)
		return blkg;

	/* @blkg failed fully initialized, use the usual release path */
	blkg_put(blkg);
	return ERR_PTR(ret);

err_put_css:
	css_put(&blkcg->css);
err_free_blkg:
	if (new_blkg)
		blkg_free(new_blkg);
	return ERR_PTR(ret);
}

/**
 * blkg_lookup_create - lookup blkg, try to create one if not there
 * @blkcg: blkcg of interest
 * @disk: gendisk of interest
 *
 * Lookup blkg for the @blkcg - @disk pair.  If it doesn't exist, try to
 * create one.  blkg creation is performed recursively from blkcg_root such
 * that all non-root blkg's have access to the parent blkg.  This function
 * should be called under RCU read lock and takes @disk->queue->queue_lock.
 *
 * Returns the blkg or the closest blkg if blkg_create() fails as it walks
 * down from root.
 */
static struct blkcg_gq *blkg_lookup_create(struct blkcg *blkcg,
		struct gendisk *disk)
{
	struct request_queue *q = disk->queue;
	struct blkcg_gq *blkg;
	unsigned long flags;

	WARN_ON_ONCE(!rcu_read_lock_held());

	blkg = blkg_lookup(blkcg, q);
	if (blkg)
		return blkg;

	spin_lock_irqsave(&q->queue_lock, flags);
	blkg = blkg_lookup(blkcg, q);
	if (blkg) {
		if (blkcg != &blkcg_root &&
		    blkg != rcu_dereference(blkcg->blkg_hint))
			rcu_assign_pointer(blkcg->blkg_hint, blkg);
		goto found;
	}

	/*
	 * Create blkgs walking down from blkcg_root to @blkcg, so that all
	 * non-root blkgs have access to their parents.  Returns the closest
	 * blkg to the intended blkg should blkg_create() fail.
	 */
	while (true) {
		struct blkcg *pos = blkcg;
		struct blkcg *parent = blkcg_parent(blkcg);
		struct blkcg_gq *ret_blkg = q->root_blkg;

		while (parent) {
			blkg = blkg_lookup(parent, q);
			if (blkg) {
				/* remember closest blkg */
				ret_blkg = blkg;
				break;
			}
			pos = parent;
			parent = blkcg_parent(parent);
		}

		blkg = blkg_create(pos, disk, NULL);
		if (IS_ERR(blkg)) {
			blkg = ret_blkg;
			break;
		}
		if (pos == blkcg)
			break;
	}

found:
	spin_unlock_irqrestore(&q->queue_lock, flags);
	return blkg;
}

static void blkg_destroy(struct blkcg_gq *blkg)
{
	struct blkcg *blkcg = blkg->blkcg;
	int i;

	lockdep_assert_held(&blkg->q->queue_lock);
	lockdep_assert_held(&blkcg->lock);

	/*
	 * blkg stays on the queue list until blkg_free_workfn(), see details in
	 * blkg_free_workfn(), hence this function can be called from
	 * blkcg_destroy_blkgs() first and again from blkg_destroy_all() before
	 * blkg_free_workfn().
	 */
	if (hlist_unhashed(&blkg->blkcg_node))
		return;

	for (i = 0; i < BLKCG_MAX_POLS; i++) {
		struct blkcg_policy *pol = blkcg_policy[i];

		if (blkg->pd[i] && blkg->pd[i]->online) {
			blkg->pd[i]->online = false;
			if (pol->pd_offline_fn)
				pol->pd_offline_fn(blkg->pd[i]);
		}
	}

	blkg->online = false;

	radix_tree_delete(&blkcg->blkg_tree, blkg->q->id);
	hlist_del_init_rcu(&blkg->blkcg_node);

	/*
	 * Both setting lookup hint to and clearing it from @blkg are done
	 * under queue_lock.  If it's not pointing to @blkg now, it never
	 * will.  Hint assignment itself can race safely.
	 */
	if (rcu_access_pointer(blkcg->blkg_hint) == blkg)
		rcu_assign_pointer(blkcg->blkg_hint, NULL);

	/*
	 * Put the reference taken at the time of creation so that when all
	 * queues are gone, group can be destroyed.
	 */
	percpu_ref_kill(&blkg->refcnt);
}

static void blkg_destroy_all(struct gendisk *disk)
{
	struct request_queue *q = disk->queue;
	struct blkcg_gq *blkg, *n;
	int count = BLKG_DESTROY_BATCH_SIZE;

restart:
	spin_lock_irq(&q->queue_lock);
	list_for_each_entry_safe(blkg, n, &q->blkg_list, q_node) {
		struct blkcg *blkcg = blkg->blkcg;

		if (hlist_unhashed(&blkg->blkcg_node))
			continue;

		spin_lock(&blkcg->lock);
		blkg_destroy(blkg);
		spin_unlock(&blkcg->lock);

		/*
		 * in order to avoid holding the spin lock for too long, release
		 * it when a batch of blkgs are destroyed.
		 */
		if (!(--count)) {
			count = BLKG_DESTROY_BATCH_SIZE;
			spin_unlock_irq(&q->queue_lock);
			cond_resched();
			goto restart;
		}
	}

	q->root_blkg = NULL;
	spin_unlock_irq(&q->queue_lock);
}

static int blkcg_reset_stats(struct cgroup_subsys_state *css,
			     struct cftype *cftype, u64 val)
{
	struct blkcg *blkcg = css_to_blkcg(css);
	struct blkcg_gq *blkg;
	int i, cpu;

	mutex_lock(&blkcg_pol_mutex);
	spin_lock_irq(&blkcg->lock);

	/*
	 * Note that stat reset is racy - it doesn't synchronize against
	 * stat updates.  This is a debug feature which shouldn't exist
	 * anyway.  If you get hit by a race, retry.
	 */
	hlist_for_each_entry(blkg, &blkcg->blkg_list, blkcg_node) {
		for_each_possible_cpu(cpu) {
			struct blkg_iostat_set *bis =
				per_cpu_ptr(blkg->iostat_cpu, cpu);
			memset(bis, 0, sizeof(*bis));
		}
		memset(&blkg->iostat, 0, sizeof(blkg->iostat));

		for (i = 0; i < BLKCG_MAX_POLS; i++) {
			struct blkcg_policy *pol = blkcg_policy[i];

			if (blkg->pd[i] && pol->pd_reset_stats_fn)
				pol->pd_reset_stats_fn(blkg->pd[i]);
		}
	}

	spin_unlock_irq(&blkcg->lock);
	mutex_unlock(&blkcg_pol_mutex);
	return 0;
}

const char *blkg_dev_name(struct blkcg_gq *blkg)
{
	if (!blkg->q->disk)
		return NULL;
	return bdi_dev_name(blkg->q->disk->bdi);
}

/**
 * blkcg_print_blkgs - helper for printing per-blkg data
 * @sf: seq_file to print to
 * @blkcg: blkcg of interest
 * @prfill: fill function to print out a blkg
 * @pol: policy in question
 * @data: data to be passed to @prfill
 * @show_total: to print out sum of prfill return values or not
 *
 * This function invokes @prfill on each blkg of @blkcg if pd for the
 * policy specified by @pol exists.  @prfill is invoked with @sf, the
 * policy data and @data and the matching queue lock held.  If @show_total
 * is %true, the sum of the return values from @prfill is printed with
 * "Total" label at the end.
 *
 * This is to be used to construct print functions for
 * cftype->read_seq_string method.
 */
void blkcg_print_blkgs(struct seq_file *sf, struct blkcg *blkcg,
		       u64 (*prfill)(struct seq_file *,
				     struct blkg_policy_data *, int),
		       const struct blkcg_policy *pol, int data,
		       bool show_total)
{
	struct blkcg_gq *blkg;
	u64 total = 0;

	rcu_read_lock();
	hlist_for_each_entry_rcu(blkg, &blkcg->blkg_list, blkcg_node) {
		spin_lock_irq(&blkg->q->queue_lock);
		if (blkcg_policy_enabled(blkg->q, pol))
			total += prfill(sf, blkg->pd[pol->plid], data);
		spin_unlock_irq(&blkg->q->queue_lock);
	}
	rcu_read_unlock();

	if (show_total)
		seq_printf(sf, "Total %llu\n", (unsigned long long)total);
}
EXPORT_SYMBOL_GPL(blkcg_print_blkgs);

/**
 * __blkg_prfill_u64 - prfill helper for a single u64 value
 * @sf: seq_file to print to
 * @pd: policy private data of interest
 * @v: value to print
 *
 * Print @v to @sf for the device associated with @pd.
 */
u64 __blkg_prfill_u64(struct seq_file *sf, struct blkg_policy_data *pd, u64 v)
{
	const char *dname = blkg_dev_name(pd->blkg);

	if (!dname)
		return 0;

	seq_printf(sf, "%s %llu\n", dname, (unsigned long long)v);
	return v;
}
EXPORT_SYMBOL_GPL(__blkg_prfill_u64);

/**
 * blkg_conf_init - initialize a blkg_conf_ctx
 * @ctx: blkg_conf_ctx to initialize
 * @input: input string
 *
 * Initialize @ctx which can be used to parse blkg config input string @input.
 * Once initialized, @ctx can be used with blkg_conf_open_bdev() and
 * blkg_conf_prep(), and must be cleaned up with blkg_conf_exit().
 */
void blkg_conf_init(struct blkg_conf_ctx *ctx, char *input)
{
	*ctx = (struct blkg_conf_ctx){ .input = input };
}
EXPORT_SYMBOL_GPL(blkg_conf_init);

/**
 * blkg_conf_open_bdev - parse and open bdev for per-blkg config update
 * @ctx: blkg_conf_ctx initialized with blkg_conf_init()
 *
 * Parse the device node prefix part, MAJ:MIN, of per-blkg config update from
 * @ctx->input and get and store the matching bdev in @ctx->bdev. @ctx->body is
 * set to point past the device node prefix.
 *
 * This function may be called multiple times on @ctx and the extra calls become
 * NOOPs. blkg_conf_prep() implicitly calls this function. Use this function
 * explicitly if bdev access is needed without resolving the blkcg / policy part
 * of @ctx->input. Returns -errno on error.
 */
int blkg_conf_open_bdev(struct blkg_conf_ctx *ctx)
{
	char *input = ctx->input;
	unsigned int major, minor;
	struct block_device *bdev;
	int key_len;

	if (ctx->bdev)
		return 0;

	if (sscanf(input, "%u:%u%n", &major, &minor, &key_len) != 2)
		return -EINVAL;

	input += key_len;
	if (!isspace(*input))
		return -EINVAL;
	input = skip_spaces(input);

	bdev = blkdev_get_no_open(MKDEV(major, minor));
	if (!bdev)
		return -ENODEV;
	if (bdev_is_partition(bdev)) {
		blkdev_put_no_open(bdev);
		return -ENODEV;
	}

	ctx->body = input;
	ctx->bdev = bdev;
	return 0;
}

/**
 * blkg_conf_prep - parse and prepare for per-blkg config update
 * @blkcg: target block cgroup
 * @pol: target policy
 * @ctx: blkg_conf_ctx initialized with blkg_conf_init()
 *
 * Parse per-blkg config update from @ctx->input and initialize @ctx
 * accordingly. On success, @ctx->body points to the part of @ctx->input
 * following MAJ:MIN, @ctx->bdev points to the target block device and
 * @ctx->blkg to the blkg being configured.
 *
 * blkg_conf_open_bdev() may be called on @ctx beforehand. On success, this
 * function returns with queue lock held and must be followed by
 * blkg_conf_exit().
 */
int blkg_conf_prep(struct blkcg *blkcg, const struct blkcg_policy *pol,
		   struct blkg_conf_ctx *ctx)
	__acquires(&bdev->bd_queue->queue_lock)
{
	struct gendisk *disk;
	struct request_queue *q;
	struct blkcg_gq *blkg;
	int ret;

	ret = blkg_conf_open_bdev(ctx);
	if (ret)
		return ret;

	disk = ctx->bdev->bd_disk;
	q = disk->queue;

	/*
	 * blkcg_deactivate_policy() requires queue to be frozen, we can grab
	 * q_usage_counter to prevent concurrent with blkcg_deactivate_policy().
	 */
	ret = blk_queue_enter(q, 0);
	if (ret)
		goto fail;

	spin_lock_irq(&q->queue_lock);

	if (!blkcg_policy_enabled(q, pol)) {
		ret = -EOPNOTSUPP;
		goto fail_unlock;
	}

	blkg = blkg_lookup(blkcg, q);
	if (blkg)
		goto success;

	/*
	 * Create blkgs walking down from blkcg_root to @blkcg, so that all
	 * non-root blkgs have access to their parents.
	 */
	while (true) {
		struct blkcg *pos = blkcg;
		struct blkcg *parent;
		struct blkcg_gq *new_blkg;

		parent = blkcg_parent(blkcg);
		while (parent && !blkg_lookup(parent, q)) {
			pos = parent;
			parent = blkcg_parent(parent);
		}

		/* Drop locks to do new blkg allocation with GFP_KERNEL. */
		spin_unlock_irq(&q->queue_lock);

		new_blkg = blkg_alloc(pos, disk, GFP_KERNEL);
		if (unlikely(!new_blkg)) {
			ret = -ENOMEM;
			goto fail_exit_queue;
		}

		if (radix_tree_preload(GFP_KERNEL)) {
			blkg_free(new_blkg);
			ret = -ENOMEM;
			goto fail_exit_queue;
		}

		spin_lock_irq(&q->queue_lock);

		if (!blkcg_policy_enabled(q, pol)) {
			blkg_free(new_blkg);
			ret = -EOPNOTSUPP;
			goto fail_preloaded;
		}

		blkg = blkg_lookup(pos, q);
		if (blkg) {
			blkg_free(new_blkg);
		} else {
			blkg = blkg_create(pos, disk, new_blkg);
			if (IS_ERR(blkg)) {
				ret = PTR_ERR(blkg);
				goto fail_preloaded;
			}
		}

		radix_tree_preload_end();

		if (pos == blkcg)
			goto success;
	}
success:
	blk_queue_exit(q);
	ctx->blkg = blkg;
	return 0;

fail_preloaded:
	radix_tree_preload_end();
fail_unlock:
	spin_unlock_irq(&q->queue_lock);
fail_exit_queue:
	blk_queue_exit(q);
fail:
	/*
	 * If queue was bypassing, we should retry.  Do so after a
	 * short msleep().  It isn't strictly necessary but queue
	 * can be bypassing for some time and it's always nice to
	 * avoid busy looping.
	 */
	if (ret == -EBUSY) {
		msleep(10);
		ret = restart_syscall();
	}
	return ret;
}
EXPORT_SYMBOL_GPL(blkg_conf_prep);

/**
 * blkg_conf_exit - clean up per-blkg config update
 * @ctx: blkg_conf_ctx initialized with blkg_conf_init()
 *
 * Clean up after per-blkg config update. This function must be called on all
 * blkg_conf_ctx's initialized with blkg_conf_init().
 */
void blkg_conf_exit(struct blkg_conf_ctx *ctx)
	__releases(&ctx->bdev->bd_queue->queue_lock)
{
	if (ctx->blkg) {
		spin_unlock_irq(&bdev_get_queue(ctx->bdev)->queue_lock);
		ctx->blkg = NULL;
	}

	if (ctx->bdev) {
		blkdev_put_no_open(ctx->bdev);
		ctx->body = NULL;
		ctx->bdev = NULL;
	}
}
EXPORT_SYMBOL_GPL(blkg_conf_exit);

static void blkg_iostat_set(struct blkg_iostat *dst, struct blkg_iostat *src)
{
	int i;

	for (i = 0; i < BLKG_IOSTAT_NR; i++) {
		dst->bytes[i] = src->bytes[i];
		dst->ios[i] = src->ios[i];
	}
}

static void blkg_iostat_add(struct blkg_iostat *dst, struct blkg_iostat *src)
{
	int i;

	for (i = 0; i < BLKG_IOSTAT_NR; i++) {
		dst->bytes[i] += src->bytes[i];
		dst->ios[i] += src->ios[i];
	}
}

static void blkg_iostat_sub(struct blkg_iostat *dst, struct blkg_iostat *src)
{
	int i;

	for (i = 0; i < BLKG_IOSTAT_NR; i++) {
		dst->bytes[i] -= src->bytes[i];
		dst->ios[i] -= src->ios[i];
	}
}

static void blkcg_iostat_update(struct blkcg_gq *blkg, struct blkg_iostat *cur,
				struct blkg_iostat *last)
{
	struct blkg_iostat delta;
	unsigned long flags;

	/* propagate percpu delta to global */
	flags = u64_stats_update_begin_irqsave(&blkg->iostat.sync);
	blkg_iostat_set(&delta, cur);
	blkg_iostat_sub(&delta, last);
	blkg_iostat_add(&blkg->iostat.cur, &delta);
	blkg_iostat_add(last, &delta);
	u64_stats_update_end_irqrestore(&blkg->iostat.sync, flags);
}

static void __blkcg_rstat_flush(struct blkcg *blkcg, int cpu)
{
	struct llist_head *lhead = per_cpu_ptr(blkcg->lhead, cpu);
	struct llist_node *lnode;
	struct blkg_iostat_set *bisc, *next_bisc;
	unsigned long flags;

	rcu_read_lock();

	lnode = llist_del_all(lhead);
	if (!lnode)
		goto out;

	/*
	 * For covering concurrent parent blkg update from blkg_release().
	 *
	 * When flushing from cgroup, cgroup_rstat_lock is always held, so
	 * this lock won't cause contention most of time.
	 */
	raw_spin_lock_irqsave(&blkg_stat_lock, flags);

	/*
	 * Iterate only the iostat_cpu's queued in the lockless list.
	 */
	llist_for_each_entry_safe(bisc, next_bisc, lnode, lnode) {
		struct blkcg_gq *blkg = bisc->blkg;
		struct blkcg_gq *parent = blkg->parent;
		struct blkg_iostat cur;
		unsigned int seq;

		WRITE_ONCE(bisc->lqueued, false);

		/* fetch the current per-cpu values */
		do {
			seq = u64_stats_fetch_begin(&bisc->sync);
			blkg_iostat_set(&cur, &bisc->cur);
		} while (u64_stats_fetch_retry(&bisc->sync, seq));

		blkcg_iostat_update(blkg, &cur, &bisc->last);

		/* propagate global delta to parent (unless that's root) */
		if (parent && parent->parent)
			blkcg_iostat_update(parent, &blkg->iostat.cur,
					    &blkg->iostat.last);
	}
	raw_spin_unlock_irqrestore(&blkg_stat_lock, flags);
out:
	rcu_read_unlock();
}

static void blkcg_rstat_flush(struct cgroup_subsys_state *css, int cpu)
{
	/* Root-level stats are sourced from system-wide IO stats */
	if (cgroup_parent(css->cgroup))
		__blkcg_rstat_flush(css_to_blkcg(css), cpu);
}

/*
 * We source root cgroup stats from the system-wide stats to avoid
 * tracking the same information twice and incurring overhead when no
 * cgroups are defined. For that reason, cgroup_rstat_flush in
 * blkcg_print_stat does not actually fill out the iostat in the root
 * cgroup's blkcg_gq.
 *
 * However, we would like to re-use the printing code between the root and
 * non-root cgroups to the extent possible. For that reason, we simulate
 * flushing the root cgroup's stats by explicitly filling in the iostat
 * with disk level statistics.
 */
static void blkcg_fill_root_iostats(void)
{
	struct class_dev_iter iter;
	struct device *dev;

	class_dev_iter_init(&iter, &block_class, NULL, &disk_type);
	while ((dev = class_dev_iter_next(&iter))) {
		struct block_device *bdev = dev_to_bdev(dev);
		struct blkcg_gq *blkg = bdev->bd_disk->queue->root_blkg;
		struct blkg_iostat tmp;
		int cpu;
		unsigned long flags;

		memset(&tmp, 0, sizeof(tmp));
		for_each_possible_cpu(cpu) {
			struct disk_stats *cpu_dkstats;

			cpu_dkstats = per_cpu_ptr(bdev->bd_stats, cpu);
			tmp.ios[BLKG_IOSTAT_READ] +=
				cpu_dkstats->ios[STAT_READ];
			tmp.ios[BLKG_IOSTAT_WRITE] +=
				cpu_dkstats->ios[STAT_WRITE];
			tmp.ios[BLKG_IOSTAT_DISCARD] +=
				cpu_dkstats->ios[STAT_DISCARD];
			// convert sectors to bytes
			tmp.bytes[BLKG_IOSTAT_READ] +=
				cpu_dkstats->sectors[STAT_READ] << 9;
			tmp.bytes[BLKG_IOSTAT_WRITE] +=
				cpu_dkstats->sectors[STAT_WRITE] << 9;
			tmp.bytes[BLKG_IOSTAT_DISCARD] +=
				cpu_dkstats->sectors[STAT_DISCARD] << 9;
		}

		flags = u64_stats_update_begin_irqsave(&blkg->iostat.sync);
		blkg_iostat_set(&blkg->iostat.cur, &tmp);
		u64_stats_update_end_irqrestore(&blkg->iostat.sync, flags);
	}
}

static void blkcg_print_one_stat(struct blkcg_gq *blkg, struct seq_file *s)
{
	struct blkg_iostat_set *bis = &blkg->iostat;
	u64 rbytes, wbytes, rios, wios, dbytes, dios;
	const char *dname;
	unsigned seq;
	int i;

	if (!blkg->online)
		return;

	dname = blkg_dev_name(blkg);
	if (!dname)
		return;

	seq_printf(s, "%s ", dname);

	do {
		seq = u64_stats_fetch_begin(&bis->sync);

		rbytes = bis->cur.bytes[BLKG_IOSTAT_READ];
		wbytes = bis->cur.bytes[BLKG_IOSTAT_WRITE];
		dbytes = bis->cur.bytes[BLKG_IOSTAT_DISCARD];
		rios = bis->cur.ios[BLKG_IOSTAT_READ];
		wios = bis->cur.ios[BLKG_IOSTAT_WRITE];
		dios = bis->cur.ios[BLKG_IOSTAT_DISCARD];
	} while (u64_stats_fetch_retry(&bis->sync, seq));

	if (rbytes || wbytes || rios || wios) {
		seq_printf(s, "rbytes=%llu wbytes=%llu rios=%llu wios=%llu dbytes=%llu dios=%llu",
			rbytes, wbytes, rios, wios,
			dbytes, dios);
	}

	if (blkcg_debug_stats && atomic_read(&blkg->use_delay)) {
		seq_printf(s, " use_delay=%d delay_nsec=%llu",
			atomic_read(&blkg->use_delay),
			atomic64_read(&blkg->delay_nsec));
	}

	for (i = 0; i < BLKCG_MAX_POLS; i++) {
		struct blkcg_policy *pol = blkcg_policy[i];

		if (!blkg->pd[i] || !pol->pd_stat_fn)
			continue;

		pol->pd_stat_fn(blkg->pd[i], s);
	}

	seq_puts(s, "\n");
}

static int blkcg_print_stat(struct seq_file *sf, void *v)
{
	struct blkcg *blkcg = css_to_blkcg(seq_css(sf));
	struct blkcg_gq *blkg;

	if (!seq_css(sf)->parent)
		blkcg_fill_root_iostats();
	else
		cgroup_rstat_flush(blkcg->css.cgroup);

	rcu_read_lock();
	hlist_for_each_entry_rcu(blkg, &blkcg->blkg_list, blkcg_node) {
		spin_lock_irq(&blkg->q->queue_lock);
		blkcg_print_one_stat(blkg, sf);
		spin_unlock_irq(&blkg->q->queue_lock);
	}
	rcu_read_unlock();
	return 0;
}

static struct cftype blkcg_files[] = {
	{
		.name = "stat",
		.seq_show = blkcg_print_stat,
	},
	{ }	/* terminate */
};

static struct cftype blkcg_legacy_files[] = {
	{
		.name = "reset_stats",
		.write_u64 = blkcg_reset_stats,
	},
	{ }	/* terminate */
};

#ifdef CONFIG_CGROUP_WRITEBACK
struct list_head *blkcg_get_cgwb_list(struct cgroup_subsys_state *css)
{
	return &css_to_blkcg(css)->cgwb_list;
}
#endif

/*
 * blkcg destruction is a three-stage process.
 *
 * 1. Destruction starts.  The blkcg_css_offline() callback is invoked
 *    which offlines writeback.  Here we tie the next stage of blkg destruction
 *    to the completion of writeback associated with the blkcg.  This lets us
 *    avoid punting potentially large amounts of outstanding writeback to root
 *    while maintaining any ongoing policies.  The next stage is triggered when
 *    the nr_cgwbs count goes to zero.
 *
 * 2. When the nr_cgwbs count goes to zero, blkcg_destroy_blkgs() is called
 *    and handles the destruction of blkgs.  Here the css reference held by
 *    the blkg is put back eventually allowing blkcg_css_free() to be called.
 *    This work may occur in cgwb_release_workfn() on the cgwb_release
 *    workqueue.  Any submitted ios that fail to get the blkg ref will be
 *    punted to the root_blkg.
 *
 * 3. Once the blkcg ref count goes to zero, blkcg_css_free() is called.
 *    This finally frees the blkcg.
 */

/**
 * blkcg_destroy_blkgs - responsible for shooting down blkgs
 * @blkcg: blkcg of interest
 *
 * blkgs should be removed while holding both q and blkcg locks.  As blkcg lock
 * is nested inside q lock, this function performs reverse double lock dancing.
 * Destroying the blkgs releases the reference held on the blkcg's css allowing
 * blkcg_css_free to eventually be called.
 *
 * This is the blkcg counterpart of ioc_release_fn().
 */
static void blkcg_destroy_blkgs(struct blkcg *blkcg)
{
	might_sleep();

	spin_lock_irq(&blkcg->lock);

	while (!hlist_empty(&blkcg->blkg_list)) {
		struct blkcg_gq *blkg = hlist_entry(blkcg->blkg_list.first,
						struct blkcg_gq, blkcg_node);
		struct request_queue *q = blkg->q;

		if (need_resched() || !spin_trylock(&q->queue_lock)) {
			/*
			 * Given that the system can accumulate a huge number
			 * of blkgs in pathological cases, check to see if we
			 * need to rescheduling to avoid softlockup.
			 */
			spin_unlock_irq(&blkcg->lock);
			cond_resched();
			spin_lock_irq(&blkcg->lock);
			continue;
		}

		blkg_destroy(blkg);
		spin_unlock(&q->queue_lock);
	}

	spin_unlock_irq(&blkcg->lock);
}

/**
 * blkcg_pin_online - pin online state
 * @blkcg_css: blkcg of interest
 *
 * While pinned, a blkcg is kept online.  This is primarily used to
 * impedance-match blkg and cgwb lifetimes so that blkg doesn't go offline
 * while an associated cgwb is still active.
 */
void blkcg_pin_online(struct cgroup_subsys_state *blkcg_css)
{
	refcount_inc(&css_to_blkcg(blkcg_css)->online_pin);
}

/**
 * blkcg_unpin_online - unpin online state
 * @blkcg_css: blkcg of interest
 *
 * This is primarily used to impedance-match blkg and cgwb lifetimes so
 * that blkg doesn't go offline while an associated cgwb is still active.
 * When this count goes to zero, all active cgwbs have finished so the
 * blkcg can continue destruction by calling blkcg_destroy_blkgs().
 */
void blkcg_unpin_online(struct cgroup_subsys_state *blkcg_css)
{
	struct blkcg *blkcg = css_to_blkcg(blkcg_css);

	do {
		if (!refcount_dec_and_test(&blkcg->online_pin))
			break;
		blkcg_destroy_blkgs(blkcg);
		blkcg = blkcg_parent(blkcg);
	} while (blkcg);
}

/**
 * blkcg_css_offline - cgroup css_offline callback
 * @css: css of interest
 *
 * This function is called when @css is about to go away.  Here the cgwbs are
 * offlined first and only once writeback associated with the blkcg has
 * finished do we start step 2 (see above).
 */
static void blkcg_css_offline(struct cgroup_subsys_state *css)
{
	/* this prevents anyone from attaching or migrating to this blkcg */
	wb_blkcg_offline(css);

	/* put the base online pin allowing step 2 to be triggered */
	blkcg_unpin_online(css);
}

static void blkcg_css_free(struct cgroup_subsys_state *css)
{
	struct blkcg *blkcg = css_to_blkcg(css);
	int i;

	mutex_lock(&blkcg_pol_mutex);

	list_del(&blkcg->all_blkcgs_node);

	for (i = 0; i < BLKCG_MAX_POLS; i++)
		if (blkcg->cpd[i])
			blkcg_policy[i]->cpd_free_fn(blkcg->cpd[i]);

	mutex_unlock(&blkcg_pol_mutex);

	free_percpu(blkcg->lhead);
	kfree(blkcg);
}

static struct cgroup_subsys_state *
blkcg_css_alloc(struct cgroup_subsys_state *parent_css)
{
	struct blkcg *blkcg;
	int i;

	mutex_lock(&blkcg_pol_mutex);

	if (!parent_css) {
		blkcg = &blkcg_root;
	} else {
		blkcg = kzalloc(sizeof(*blkcg), GFP_KERNEL);
		if (!blkcg)
			goto unlock;
	}

	if (init_blkcg_llists(blkcg))
		goto free_blkcg;

	for (i = 0; i < BLKCG_MAX_POLS ; i++) {
		struct blkcg_policy *pol = blkcg_policy[i];
		struct blkcg_policy_data *cpd;

		/*
		 * If the policy hasn't been attached yet, wait for it
		 * to be attached before doing anything else. Otherwise,
		 * check if the policy requires any specific per-cgroup
		 * data: if it does, allocate and initialize it.
		 */
		if (!pol || !pol->cpd_alloc_fn)
			continue;

		cpd = pol->cpd_alloc_fn(GFP_KERNEL);
		if (!cpd)
			goto free_pd_blkcg;

		blkcg->cpd[i] = cpd;
		cpd->blkcg = blkcg;
		cpd->plid = i;
	}

	spin_lock_init(&blkcg->lock);
	refcount_set(&blkcg->online_pin, 1);
	INIT_RADIX_TREE(&blkcg->blkg_tree, GFP_NOWAIT | __GFP_NOWARN);
	INIT_HLIST_HEAD(&blkcg->blkg_list);
#ifdef CONFIG_CGROUP_WRITEBACK
	INIT_LIST_HEAD(&blkcg->cgwb_list);
#endif
	list_add_tail(&blkcg->all_blkcgs_node, &all_blkcgs);

	mutex_unlock(&blkcg_pol_mutex);
	return &blkcg->css;

free_pd_blkcg:
	for (i--; i >= 0; i--)
		if (blkcg->cpd[i])
			blkcg_policy[i]->cpd_free_fn(blkcg->cpd[i]);
	free_percpu(blkcg->lhead);
free_blkcg:
	if (blkcg != &blkcg_root)
		kfree(blkcg);
unlock:
	mutex_unlock(&blkcg_pol_mutex);
	return ERR_PTR(-ENOMEM);
}

static int blkcg_css_online(struct cgroup_subsys_state *css)
{
	struct blkcg *parent = blkcg_parent(css_to_blkcg(css));

	/*
	 * blkcg_pin_online() is used to delay blkcg offline so that blkgs
	 * don't go offline while cgwbs are still active on them.  Pin the
	 * parent so that offline always happens towards the root.
	 */
	if (parent)
		blkcg_pin_online(&parent->css);
	return 0;
}

int blkcg_init_disk(struct gendisk *disk)
{
	struct request_queue *q = disk->queue;
	struct blkcg_gq *new_blkg, *blkg;
	bool preloaded;
	int ret;

	INIT_LIST_HEAD(&q->blkg_list);
	mutex_init(&q->blkcg_mutex);

	new_blkg = blkg_alloc(&blkcg_root, disk, GFP_KERNEL);
	if (!new_blkg)
		return -ENOMEM;

	preloaded = !radix_tree_preload(GFP_KERNEL);

	/* Make sure the root blkg exists. */
	/* spin_lock_irq can serve as RCU read-side critical section. */
	spin_lock_irq(&q->queue_lock);
	blkg = blkg_create(&blkcg_root, disk, new_blkg);
	if (IS_ERR(blkg))
		goto err_unlock;
	q->root_blkg = blkg;
	spin_unlock_irq(&q->queue_lock);

	if (preloaded)
		radix_tree_preload_end();

	ret = blk_ioprio_init(disk);
	if (ret)
		goto err_destroy_all;

	ret = blk_throtl_init(disk);
	if (ret)
		goto err_ioprio_exit;

	return 0;

err_ioprio_exit:
	blk_ioprio_exit(disk);
err_destroy_all:
	blkg_destroy_all(disk);
	return ret;
err_unlock:
	spin_unlock_irq(&q->queue_lock);
	if (preloaded)
		radix_tree_preload_end();
	return PTR_ERR(blkg);
}

void blkcg_exit_disk(struct gendisk *disk)
{
	blkg_destroy_all(disk);
	blk_throtl_exit(disk);
}

static void blkcg_exit(struct task_struct *tsk)
{
	if (tsk->throttle_disk)
		put_disk(tsk->throttle_disk);
	tsk->throttle_disk = NULL;
}

struct cgroup_subsys io_cgrp_subsys = {
	.css_alloc = blkcg_css_alloc,
	.css_online = blkcg_css_online,
	.css_offline = blkcg_css_offline,
	.css_free = blkcg_css_free,
	.css_rstat_flush = blkcg_rstat_flush,
	.dfl_cftypes = blkcg_files,
	.legacy_cftypes = blkcg_legacy_files,
	.legacy_name = "blkio",
	.exit = blkcg_exit,
#ifdef CONFIG_MEMCG
	/*
	 * This ensures that, if available, memcg is automatically enabled
	 * together on the default hierarchy so that the owner cgroup can
	 * be retrieved from writeback pages.
	 */
	.depends_on = 1 << memory_cgrp_id,
#endif
};
EXPORT_SYMBOL_GPL(io_cgrp_subsys);

/**
 * blkcg_activate_policy - activate a blkcg policy on a gendisk
 * @disk: gendisk of interest
 * @pol: blkcg policy to activate
 *
 * Activate @pol on @disk.  Requires %GFP_KERNEL context.  @disk goes through
 * bypass mode to populate its blkgs with policy_data for @pol.
 *
 * Activation happens with @disk bypassed, so nobody would be accessing blkgs
 * from IO path.  Update of each blkg is protected by both queue and blkcg
 * locks so that holding either lock and testing blkcg_policy_enabled() is
 * always enough for dereferencing policy data.
 *
 * The caller is responsible for synchronizing [de]activations and policy
 * [un]registerations.  Returns 0 on success, -errno on failure.
 */
int blkcg_activate_policy(struct gendisk *disk, const struct blkcg_policy *pol)
{
	struct request_queue *q = disk->queue;
	struct blkg_policy_data *pd_prealloc = NULL;
	struct blkcg_gq *blkg, *pinned_blkg = NULL;
	int ret;

	if (blkcg_policy_enabled(q, pol))
		return 0;

	if (queue_is_mq(q))
		blk_mq_freeze_queue(q);
retry:
	spin_lock_irq(&q->queue_lock);

	/* blkg_list is pushed at the head, reverse walk to allocate parents first */
	list_for_each_entry_reverse(blkg, &q->blkg_list, q_node) {
		struct blkg_policy_data *pd;

		if (blkg->pd[pol->plid])
			continue;

		/* If prealloc matches, use it; otherwise try GFP_NOWAIT */
		if (blkg == pinned_blkg) {
			pd = pd_prealloc;
			pd_prealloc = NULL;
		} else {
			pd = pol->pd_alloc_fn(disk, blkg->blkcg,
					      GFP_NOWAIT | __GFP_NOWARN);
		}

		if (!pd) {
			/*
			 * GFP_NOWAIT failed.  Free the existing one and
			 * prealloc for @blkg w/ GFP_KERNEL.
			 */
			if (pinned_blkg)
				blkg_put(pinned_blkg);
			blkg_get(blkg);
			pinned_blkg = blkg;

			spin_unlock_irq(&q->queue_lock);

			if (pd_prealloc)
				pol->pd_free_fn(pd_prealloc);
			pd_prealloc = pol->pd_alloc_fn(disk, blkg->blkcg,
						       GFP_KERNEL);
			if (pd_prealloc)
				goto retry;
			else
				goto enomem;
		}

		blkg->pd[pol->plid] = pd;
		pd->blkg = blkg;
		pd->plid = pol->plid;
		pd->online = false;
	}

	/* all allocated, init in the same order */
	if (pol->pd_init_fn)
		list_for_each_entry_reverse(blkg, &q->blkg_list, q_node)
			pol->pd_init_fn(blkg->pd[pol->plid]);

	list_for_each_entry_reverse(blkg, &q->blkg_list, q_node) {
		if (pol->pd_online_fn)
			pol->pd_online_fn(blkg->pd[pol->plid]);
		blkg->pd[pol->plid]->online = true;
	}

	__set_bit(pol->plid, q->blkcg_pols);
	ret = 0;

	spin_unlock_irq(&q->queue_lock);
out:
	if (queue_is_mq(q))
		blk_mq_unfreeze_queue(q);
	if (pinned_blkg)
		blkg_put(pinned_blkg);
	if (pd_prealloc)
		pol->pd_free_fn(pd_prealloc);
	return ret;

enomem:
	/* alloc failed, nothing's initialized yet, free everything */
	spin_lock_irq(&q->queue_lock);
	list_for_each_entry(blkg, &q->blkg_list, q_node) {
		struct blkcg *blkcg = blkg->blkcg;

		spin_lock(&blkcg->lock);
		if (blkg->pd[pol->plid]) {
			pol->pd_free_fn(blkg->pd[pol->plid]);
			blkg->pd[pol->plid] = NULL;
		}
		spin_unlock(&blkcg->lock);
	}
	spin_unlock_irq(&q->queue_lock);
	ret = -ENOMEM;
	goto out;
}
EXPORT_SYMBOL_GPL(blkcg_activate_policy);

/**
 * blkcg_deactivate_policy - deactivate a blkcg policy on a gendisk
 * @disk: gendisk of interest
 * @pol: blkcg policy to deactivate
 *
 * Deactivate @pol on @disk.  Follows the same synchronization rules as
 * blkcg_activate_policy().
 */
void blkcg_deactivate_policy(struct gendisk *disk,
			     const struct blkcg_policy *pol)
{
	struct request_queue *q = disk->queue;
	struct blkcg_gq *blkg;

	if (!blkcg_policy_enabled(q, pol))
		return;

	if (queue_is_mq(q))
		blk_mq_freeze_queue(q);

	mutex_lock(&q->blkcg_mutex);
	spin_lock_irq(&q->queue_lock);

	__clear_bit(pol->plid, q->blkcg_pols);

	list_for_each_entry(blkg, &q->blkg_list, q_node) {
		struct blkcg *blkcg = blkg->blkcg;

		spin_lock(&blkcg->lock);
		if (blkg->pd[pol->plid]) {
			if (blkg->pd[pol->plid]->online && pol->pd_offline_fn)
				pol->pd_offline_fn(blkg->pd[pol->plid]);
			pol->pd_free_fn(blkg->pd[pol->plid]);
			blkg->pd[pol->plid] = NULL;
		}
		spin_unlock(&blkcg->lock);
	}

	spin_unlock_irq(&q->queue_lock);
	mutex_unlock(&q->blkcg_mutex);

	if (queue_is_mq(q))
		blk_mq_unfreeze_queue(q);
}
EXPORT_SYMBOL_GPL(blkcg_deactivate_policy);

static void blkcg_free_all_cpd(struct blkcg_policy *pol)
{
	struct blkcg *blkcg;

	list_for_each_entry(blkcg, &all_blkcgs, all_blkcgs_node) {
		if (blkcg->cpd[pol->plid]) {
			pol->cpd_free_fn(blkcg->cpd[pol->plid]);
			blkcg->cpd[pol->plid] = NULL;
		}
	}
}

/**
 * blkcg_policy_register - register a blkcg policy
 * @pol: blkcg policy to register
 *
 * Register @pol with blkcg core.  Might sleep and @pol may be modified on
 * successful registration.  Returns 0 on success and -errno on failure.
 */
int blkcg_policy_register(struct blkcg_policy *pol)
{
	struct blkcg *blkcg;
	int i, ret;

	mutex_lock(&blkcg_pol_register_mutex);
	mutex_lock(&blkcg_pol_mutex);

	/* find an empty slot */
	ret = -ENOSPC;
	for (i = 0; i < BLKCG_MAX_POLS; i++)
		if (!blkcg_policy[i])
			break;
	if (i >= BLKCG_MAX_POLS) {
		pr_warn("blkcg_policy_register: BLKCG_MAX_POLS too small\n");
		goto err_unlock;
	}

	/* Make sure cpd/pd_alloc_fn and cpd/pd_free_fn in pairs */
	if ((!pol->cpd_alloc_fn ^ !pol->cpd_free_fn) ||
		(!pol->pd_alloc_fn ^ !pol->pd_free_fn))
		goto err_unlock;

	/* register @pol */
	pol->plid = i;
	blkcg_policy[pol->plid] = pol;

	/* allocate and install cpd's */
	if (pol->cpd_alloc_fn) {
		list_for_each_entry(blkcg, &all_blkcgs, all_blkcgs_node) {
			struct blkcg_policy_data *cpd;

			cpd = pol->cpd_alloc_fn(GFP_KERNEL);
			if (!cpd)
				goto err_free_cpds;

			blkcg->cpd[pol->plid] = cpd;
			cpd->blkcg = blkcg;
			cpd->plid = pol->plid;
		}
	}

	mutex_unlock(&blkcg_pol_mutex);

	/* everything is in place, add intf files for the new policy */
	if (pol->dfl_cftypes)
		WARN_ON(cgroup_add_dfl_cftypes(&io_cgrp_subsys,
					       pol->dfl_cftypes));
	if (pol->legacy_cftypes)
		WARN_ON(cgroup_add_legacy_cftypes(&io_cgrp_subsys,
						  pol->legacy_cftypes));
	mutex_unlock(&blkcg_pol_register_mutex);
	return 0;

err_free_cpds:
	if (pol->cpd_free_fn)
		blkcg_free_all_cpd(pol);

	blkcg_policy[pol->plid] = NULL;
err_unlock:
	mutex_unlock(&blkcg_pol_mutex);
	mutex_unlock(&blkcg_pol_register_mutex);
	return ret;
}
EXPORT_SYMBOL_GPL(blkcg_policy_register);

/**
 * blkcg_policy_unregister - unregister a blkcg policy
 * @pol: blkcg policy to unregister
 *
 * Undo blkcg_policy_register(@pol).  Might sleep.
 */
void blkcg_policy_unregister(struct blkcg_policy *pol)
{
	mutex_lock(&blkcg_pol_register_mutex);

	if (WARN_ON(blkcg_policy[pol->plid] != pol))
		goto out_unlock;

	/* kill the intf files first */
	if (pol->dfl_cftypes)
		cgroup_rm_cftypes(pol->dfl_cftypes);
	if (pol->legacy_cftypes)
		cgroup_rm_cftypes(pol->legacy_cftypes);

	/* remove cpds and unregister */
	mutex_lock(&blkcg_pol_mutex);

	if (pol->cpd_free_fn)
		blkcg_free_all_cpd(pol);

	blkcg_policy[pol->plid] = NULL;

	mutex_unlock(&blkcg_pol_mutex);
out_unlock:
	mutex_unlock(&blkcg_pol_register_mutex);
}
EXPORT_SYMBOL_GPL(blkcg_policy_unregister);

/*
 * Scale the accumulated delay based on how long it has been since we updated
 * the delay.  We only call this when we are adding delay, in case it's been a
 * while since we added delay, and when we are checking to see if we need to
 * delay a task, to account for any delays that may have occurred.
 */
static void blkcg_scale_delay(struct blkcg_gq *blkg, u64 now)
{
	u64 old = atomic64_read(&blkg->delay_start);

	/* negative use_delay means no scaling, see blkcg_set_delay() */
	if (atomic_read(&blkg->use_delay) < 0)
		return;

	/*
	 * We only want to scale down every second.  The idea here is that we
	 * want to delay people for min(delay_nsec, NSEC_PER_SEC) in a certain
	 * time window.  We only want to throttle tasks for recent delay that
	 * has occurred, in 1 second time windows since that's the maximum
	 * things can be throttled.  We save the current delay window in
	 * blkg->last_delay so we know what amount is still left to be charged
	 * to the blkg from this point onward.  blkg->last_use keeps track of
	 * the use_delay counter.  The idea is if we're unthrottling the blkg we
	 * are ok with whatever is happening now, and we can take away more of
	 * the accumulated delay as we've already throttled enough that
	 * everybody is happy with their IO latencies.
	 */
	if (time_before64(old + NSEC_PER_SEC, now) &&
	    atomic64_try_cmpxchg(&blkg->delay_start, &old, now)) {
		u64 cur = atomic64_read(&blkg->delay_nsec);
		u64 sub = min_t(u64, blkg->last_delay, now - old);
		int cur_use = atomic_read(&blkg->use_delay);

		/*
		 * We've been unthrottled, subtract a larger chunk of our
		 * accumulated delay.
		 */
		if (cur_use < blkg->last_use)
			sub = max_t(u64, sub, blkg->last_delay >> 1);

		/*
		 * This shouldn't happen, but handle it anyway.  Our delay_nsec
		 * should only ever be growing except here where we subtract out
		 * min(last_delay, 1 second), but lord knows bugs happen and I'd
		 * rather not end up with negative numbers.
		 */
		if (unlikely(cur < sub)) {
			atomic64_set(&blkg->delay_nsec, 0);
			blkg->last_delay = 0;
		} else {
			atomic64_sub(sub, &blkg->delay_nsec);
			blkg->last_delay = cur - sub;
		}
		blkg->last_use = cur_use;
	}
}

/*
 * This is called when we want to actually walk up the hierarchy and check to
 * see if we need to throttle, and then actually throttle if there is some
 * accumulated delay.  This should only be called upon return to user space so
 * we're not holding some lock that would induce a priority inversion.
 */
static void blkcg_maybe_throttle_blkg(struct blkcg_gq *blkg, bool use_memdelay)
{
	unsigned long pflags;
	bool clamp;
	u64 now = ktime_to_ns(ktime_get());
	u64 exp;
	u64 delay_nsec = 0;
	int tok;

	while (blkg->parent) {
		int use_delay = atomic_read(&blkg->use_delay);

		if (use_delay) {
			u64 this_delay;

			blkcg_scale_delay(blkg, now);
			this_delay = atomic64_read(&blkg->delay_nsec);
			if (this_delay > delay_nsec) {
				delay_nsec = this_delay;
				clamp = use_delay > 0;
			}
		}
		blkg = blkg->parent;
	}

	if (!delay_nsec)
		return;

	/*
	 * Let's not sleep for all eternity if we've amassed a huge delay.
	 * Swapping or metadata IO can accumulate 10's of seconds worth of
	 * delay, and we want userspace to be able to do _something_ so cap the
	 * delays at 0.25s. If there's 10's of seconds worth of delay then the
	 * tasks will be delayed for 0.25 second for every syscall. If
	 * blkcg_set_delay() was used as indicated by negative use_delay, the
	 * caller is responsible for regulating the range.
	 */
	if (clamp)
		delay_nsec = min_t(u64, delay_nsec, 250 * NSEC_PER_MSEC);

	if (use_memdelay)
		psi_memstall_enter(&pflags);

	exp = ktime_add_ns(now, delay_nsec);
	tok = io_schedule_prepare();
	do {
		__set_current_state(TASK_KILLABLE);
		if (!schedule_hrtimeout(&exp, HRTIMER_MODE_ABS))
			break;
	} while (!fatal_signal_pending(current));
	io_schedule_finish(tok);

	if (use_memdelay)
		psi_memstall_leave(&pflags);
}

/**
 * blkcg_maybe_throttle_current - throttle the current task if it has been marked
 *
 * This is only called if we've been marked with set_notify_resume().  Obviously
 * we can be set_notify_resume() for reasons other than blkcg throttling, so we
 * check to see if current->throttle_disk is set and if not this doesn't do
 * anything.  This should only ever be called by the resume code, it's not meant
 * to be called by people willy-nilly as it will actually do the work to
 * throttle the task if it is setup for throttling.
 */
void blkcg_maybe_throttle_current(void)
{
	struct gendisk *disk = current->throttle_disk;
	struct blkcg *blkcg;
	struct blkcg_gq *blkg;
	bool use_memdelay = current->use_memdelay;

	if (!disk)
		return;

	current->throttle_disk = NULL;
	current->use_memdelay = false;

	rcu_read_lock();
	blkcg = css_to_blkcg(blkcg_css());
	if (!blkcg)
		goto out;
	blkg = blkg_lookup(blkcg, disk->queue);
	if (!blkg)
		goto out;
	if (!blkg_tryget(blkg))
		goto out;
	rcu_read_unlock();

	blkcg_maybe_throttle_blkg(blkg, use_memdelay);
	blkg_put(blkg);
	put_disk(disk);
	return;
out:
	rcu_read_unlock();
}

/**
 * blkcg_schedule_throttle - this task needs to check for throttling
 * @disk: disk to throttle
 * @use_memdelay: do we charge this to memory delay for PSI
 *
 * This is called by the IO controller when we know there's delay accumulated
 * for the blkg for this task.  We do not pass the blkg because there are places
 * we call this that may not have that information, the swapping code for
 * instance will only have a block_device at that point.  This set's the
 * notify_resume for the task to check and see if it requires throttling before
 * returning to user space.
 *
 * We will only schedule once per syscall.  You can call this over and over
 * again and it will only do the check once upon return to user space, and only
 * throttle once.  If the task needs to be throttled again it'll need to be
 * re-set at the next time we see the task.
 */
void blkcg_schedule_throttle(struct gendisk *disk, bool use_memdelay)
{
	if (unlikely(current->flags & PF_KTHREAD))
		return;

	if (current->throttle_disk != disk) {
		if (test_bit(GD_DEAD, &disk->state))
			return;
		get_device(disk_to_dev(disk));

		if (current->throttle_disk)
			put_disk(current->throttle_disk);
		current->throttle_disk = disk;
	}

	if (use_memdelay)
		current->use_memdelay = use_memdelay;
	set_notify_resume(current);
}

/**
 * blkcg_add_delay - add delay to this blkg
 * @blkg: blkg of interest
 * @now: the current time in nanoseconds
 * @delta: how many nanoseconds of delay to add
 *
 * Charge @delta to the blkg's current delay accumulation.  This is used to
 * throttle tasks if an IO controller thinks we need more throttling.
 */
void blkcg_add_delay(struct blkcg_gq *blkg, u64 now, u64 delta)
{
	if (WARN_ON_ONCE(atomic_read(&blkg->use_delay) < 0))
		return;
	blkcg_scale_delay(blkg, now);
	atomic64_add(delta, &blkg->delay_nsec);
}

/**
 * blkg_tryget_closest - try and get a blkg ref on the closet blkg
 * @bio: target bio
 * @css: target css
 *
 * As the failure mode here is to walk up the blkg tree, this ensure that the
 * blkg->parent pointers are always valid.  This returns the blkg that it ended
 * up taking a reference on or %NULL if no reference was taken.
 */
static inline struct blkcg_gq *blkg_tryget_closest(struct bio *bio,
		struct cgroup_subsys_state *css)
{
	struct blkcg_gq *blkg, *ret_blkg = NULL;

	rcu_read_lock();
	blkg = blkg_lookup_create(css_to_blkcg(css), bio->bi_bdev->bd_disk);
	while (blkg) {
		if (blkg_tryget(blkg)) {
			ret_blkg = blkg;
			break;
		}
		blkg = blkg->parent;
	}
	rcu_read_unlock();

	return ret_blkg;
}

/**
 * bio_associate_blkg_from_css - associate a bio with a specified css
 * @bio: target bio
 * @css: target css
 *
 * Associate @bio with the blkg found by combining the css's blkg and the
 * request_queue of the @bio.  An association failure is handled by walking up
 * the blkg tree.  Therefore, the blkg associated can be anything between @blkg
 * and q->root_blkg.  This situation only happens when a cgroup is dying and
 * then the remaining bios will spill to the closest alive blkg.
 *
 * A reference will be taken on the blkg and will be released when @bio is
 * freed.
 */
void bio_associate_blkg_from_css(struct bio *bio,
				 struct cgroup_subsys_state *css)
{
	if (bio->bi_blkg)
		blkg_put(bio->bi_blkg);

	if (css && css->parent) {
		bio->bi_blkg = blkg_tryget_closest(bio, css);
	} else {
		blkg_get(bdev_get_queue(bio->bi_bdev)->root_blkg);
		bio->bi_blkg = bdev_get_queue(bio->bi_bdev)->root_blkg;
	}
}
EXPORT_SYMBOL_GPL(bio_associate_blkg_from_css);

/**
 * bio_associate_blkg - associate a bio with a blkg
 * @bio: target bio
 *
 * Associate @bio with the blkg found from the bio's css and request_queue.
 * If one is not found, bio_lookup_blkg() creates the blkg.  If a blkg is
 * already associated, the css is reused and association redone as the
 * request_queue may have changed.
 */
void bio_associate_blkg(struct bio *bio)
{
	struct cgroup_subsys_state *css;

	rcu_read_lock();

	if (bio->bi_blkg)
		css = bio_blkcg_css(bio);
	else
		css = blkcg_css();

	bio_associate_blkg_from_css(bio, css);

	rcu_read_unlock();
}
EXPORT_SYMBOL_GPL(bio_associate_blkg);

/**
 * bio_clone_blkg_association - clone blkg association from src to dst bio
 * @dst: destination bio
 * @src: source bio
 */
void bio_clone_blkg_association(struct bio *dst, struct bio *src)
{
	if (src->bi_blkg)
		bio_associate_blkg_from_css(dst, bio_blkcg_css(src));
}
EXPORT_SYMBOL_GPL(bio_clone_blkg_association);

static int blk_cgroup_io_type(struct bio *bio)
{
	if (op_is_discard(bio->bi_opf))
		return BLKG_IOSTAT_DISCARD;
	if (op_is_write(bio->bi_opf))
		return BLKG_IOSTAT_WRITE;
	return BLKG_IOSTAT_READ;
}

void blk_cgroup_bio_start(struct bio *bio)
{
	struct blkcg *blkcg = bio->bi_blkg->blkcg;
	int rwd = blk_cgroup_io_type(bio), cpu;
	struct blkg_iostat_set *bis;
	unsigned long flags;

	/* Root-level stats are sourced from system-wide IO stats */
	if (!cgroup_parent(blkcg->css.cgroup))
		return;

	cpu = get_cpu();
	bis = per_cpu_ptr(bio->bi_blkg->iostat_cpu, cpu);
	flags = u64_stats_update_begin_irqsave(&bis->sync);

	/*
	 * If the bio is flagged with BIO_CGROUP_ACCT it means this is a split
	 * bio and we would have already accounted for the size of the bio.
	 */
	if (!bio_flagged(bio, BIO_CGROUP_ACCT)) {
		bio_set_flag(bio, BIO_CGROUP_ACCT);
		bis->cur.bytes[rwd] += bio->bi_iter.bi_size;
	}
	bis->cur.ios[rwd]++;

	/*
	 * If the iostat_cpu isn't in a lockless list, put it into the
	 * list to indicate that a stat update is pending.
	 */
	if (!READ_ONCE(bis->lqueued)) {
		struct llist_head *lhead = this_cpu_ptr(blkcg->lhead);

		llist_add(&bis->lnode, lhead);
		WRITE_ONCE(bis->lqueued, true);
	}

	u64_stats_update_end_irqrestore(&bis->sync, flags);
	if (cgroup_subsys_on_dfl(io_cgrp_subsys))
		cgroup_rstat_updated(blkcg->css.cgroup, cpu);
	put_cpu();
}

bool blk_cgroup_congested(void)
{
	struct cgroup_subsys_state *css;
	bool ret = false;

	rcu_read_lock();
	for (css = blkcg_css(); css; css = css->parent) {
		if (atomic_read(&css->cgroup->congestion_count)) {
			ret = true;
			break;
		}
	}
	rcu_read_unlock();
	return ret;
}

module_param(blkcg_debug_stats, bool, 0644);
MODULE_PARM_DESC(blkcg_debug_stats, "True if you want debug stats, false if not");<|MERGE_RESOLUTION|>--- conflicted
+++ resolved
@@ -36,8 +36,6 @@
 
 static void __blkcg_rstat_flush(struct blkcg *blkcg, int cpu);
 
-static void __blkcg_rstat_flush(struct blkcg *blkcg, int cpu);
-
 /*
  * blkcg_pol_mutex protects blkcg_policy[] and policy [de]activation.
  * blkcg_pol_register_mutex nests outside of it and synchronizes entire
@@ -59,8 +57,6 @@
 static LIST_HEAD(all_blkcgs);		/* protected by blkcg_pol_mutex */
 
 bool blkcg_debug_stats = false;
-
-static DEFINE_RAW_SPINLOCK(blkg_stat_lock);
 
 static DEFINE_RAW_SPINLOCK(blkg_stat_lock);
 
@@ -176,10 +172,7 @@
 
 #ifdef CONFIG_BLK_CGROUP_PUNT_BIO
 	WARN_ON(!bio_list_empty(&blkg->async_bios));
-<<<<<<< HEAD
-=======
 #endif
->>>>>>> 160f4124
 	/*
 	 * Flush all the non-empty percpu lockless lists before releasing
 	 * us, given these stat belongs to us.
