--- conflicted
+++ resolved
@@ -136,16 +136,12 @@
 	limits->max_hw_sectors = max_hw_sectors;
 
 	max_sectors = min_not_zero(max_hw_sectors, limits->max_dev_sectors);
-<<<<<<< HEAD
-	max_sectors = min(max_sectors, BLK_DEF_MAX_SECTORS);
-=======
 
 	if (limits->max_user_sectors)
 		max_sectors = min(max_sectors, limits->max_user_sectors);
 	else
 		max_sectors = min(max_sectors, BLK_DEF_MAX_SECTORS);
 
->>>>>>> 98817289
 	max_sectors = round_down(max_sectors,
 				 limits->logical_block_size >> SECTOR_SHIFT);
 	limits->max_sectors = max_sectors;
