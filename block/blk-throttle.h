--- conflicted
+++ resolved
@@ -170,21 +170,13 @@
 #ifndef CONFIG_BLK_DEV_THROTTLING
 static inline int blk_throtl_init(struct gendisk *disk) { return 0; }
 static inline void blk_throtl_exit(struct gendisk *disk) { }
-<<<<<<< HEAD
-static inline void blk_throtl_register_queue(struct request_queue *q) { }
-=======
 static inline void blk_throtl_register(struct gendisk *disk) { }
->>>>>>> 2cb8e624
 static inline bool blk_throtl_bio(struct bio *bio) { return false; }
 static inline void blk_throtl_cancel_bios(struct gendisk *disk) { }
 #else /* CONFIG_BLK_DEV_THROTTLING */
 int blk_throtl_init(struct gendisk *disk);
 void blk_throtl_exit(struct gendisk *disk);
-<<<<<<< HEAD
-void blk_throtl_register_queue(struct request_queue *q);
-=======
 void blk_throtl_register(struct gendisk *disk);
->>>>>>> 2cb8e624
 bool __blk_throtl_bio(struct bio *bio);
 void blk_throtl_cancel_bios(struct gendisk *disk);
 
@@ -193,12 +185,6 @@
 	struct throtl_grp *tg = blkg_to_tg(bio->bi_blkg);
 	int rw = bio_data_dir(bio);
 
-<<<<<<< HEAD
-	/* no need to throttle bps any more if the bio has been throttled */
-	if (bio_flagged(bio, BIO_BPS_THROTTLED) &&
-	    !(tg->flags & THROTL_TG_HAS_IOPS_LIMIT))
-		return false;
-=======
 	/* iops limit is always counted */
 	if (tg->has_rules_iops[rw])
 		return true;
@@ -211,7 +197,6 @@
 
 static inline bool blk_throtl_bio(struct bio *bio)
 {
->>>>>>> 2cb8e624
 
 	if (!blk_should_throtl(bio))
 		return false;
