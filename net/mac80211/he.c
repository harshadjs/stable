// SPDX-License-Identifier: GPL-2.0-only
/*
 * HE handling
 *
 * Copyright(c) 2017 Intel Deutschland GmbH
 * Copyright(c) 2019 - 2023 Intel Corporation
 */

#include "ieee80211_i.h"

static void
ieee80211_update_from_he_6ghz_capa(const struct ieee80211_he_6ghz_capa *he_6ghz_capa,
				   struct link_sta_info *link_sta)
{
	struct sta_info *sta = link_sta->sta;
	enum ieee80211_smps_mode smps_mode;

	if (sta->sdata->vif.type == NL80211_IFTYPE_AP ||
	    sta->sdata->vif.type == NL80211_IFTYPE_AP_VLAN) {
		switch (le16_get_bits(he_6ghz_capa->capa,
				      IEEE80211_HE_6GHZ_CAP_SM_PS)) {
		case WLAN_HT_CAP_SM_PS_INVALID:
		case WLAN_HT_CAP_SM_PS_STATIC:
			smps_mode = IEEE80211_SMPS_STATIC;
			break;
		case WLAN_HT_CAP_SM_PS_DYNAMIC:
			smps_mode = IEEE80211_SMPS_DYNAMIC;
			break;
		case WLAN_HT_CAP_SM_PS_DISABLED:
			smps_mode = IEEE80211_SMPS_OFF;
			break;
		}

		link_sta->pub->smps_mode = smps_mode;
	} else {
		link_sta->pub->smps_mode = IEEE80211_SMPS_OFF;
	}

	switch (le16_get_bits(he_6ghz_capa->capa,
			      IEEE80211_HE_6GHZ_CAP_MAX_MPDU_LEN)) {
	case IEEE80211_VHT_CAP_MAX_MPDU_LENGTH_11454:
		link_sta->pub->agg.max_amsdu_len = IEEE80211_MAX_MPDU_LEN_VHT_11454;
		break;
	case IEEE80211_VHT_CAP_MAX_MPDU_LENGTH_7991:
		link_sta->pub->agg.max_amsdu_len = IEEE80211_MAX_MPDU_LEN_VHT_7991;
		break;
	case IEEE80211_VHT_CAP_MAX_MPDU_LENGTH_3895:
	default:
		link_sta->pub->agg.max_amsdu_len = IEEE80211_MAX_MPDU_LEN_VHT_3895;
		break;
	}

	ieee80211_sta_recalc_aggregates(&sta->sta);

	link_sta->pub->he_6ghz_capa = *he_6ghz_capa;
}

static void ieee80211_he_mcs_disable(__le16 *he_mcs)
{
	u32 i;

	for (i = 0; i < 8; i++)
		*he_mcs |= cpu_to_le16(IEEE80211_HE_MCS_NOT_SUPPORTED << i * 2);
}

static void ieee80211_he_mcs_intersection(__le16 *he_own_rx, __le16 *he_peer_rx,
					  __le16 *he_own_tx, __le16 *he_peer_tx)
{
	u32 i;
	u16 own_rx, own_tx, peer_rx, peer_tx;

	for (i = 0; i < 8; i++) {
		own_rx = le16_to_cpu(*he_own_rx);
		own_rx = (own_rx >> i * 2) & IEEE80211_HE_MCS_NOT_SUPPORTED;

		own_tx = le16_to_cpu(*he_own_tx);
		own_tx = (own_tx >> i * 2) & IEEE80211_HE_MCS_NOT_SUPPORTED;

		peer_rx = le16_to_cpu(*he_peer_rx);
		peer_rx = (peer_rx >> i * 2) & IEEE80211_HE_MCS_NOT_SUPPORTED;

		peer_tx = le16_to_cpu(*he_peer_tx);
		peer_tx = (peer_tx >> i * 2) & IEEE80211_HE_MCS_NOT_SUPPORTED;

		if (peer_tx != IEEE80211_HE_MCS_NOT_SUPPORTED) {
			if (own_rx == IEEE80211_HE_MCS_NOT_SUPPORTED)
				peer_tx = IEEE80211_HE_MCS_NOT_SUPPORTED;
			else if (own_rx < peer_tx)
				peer_tx = own_rx;
		}

		if (peer_rx != IEEE80211_HE_MCS_NOT_SUPPORTED) {
			if (own_tx == IEEE80211_HE_MCS_NOT_SUPPORTED)
				peer_rx = IEEE80211_HE_MCS_NOT_SUPPORTED;
			else if (own_tx < peer_rx)
				peer_rx = own_tx;
		}

		*he_peer_rx &=
			~cpu_to_le16(IEEE80211_HE_MCS_NOT_SUPPORTED << i * 2);
		*he_peer_rx |= cpu_to_le16(peer_rx << i * 2);

		*he_peer_tx &=
			~cpu_to_le16(IEEE80211_HE_MCS_NOT_SUPPORTED << i * 2);
		*he_peer_tx |= cpu_to_le16(peer_tx << i * 2);
	}
}

void
ieee80211_he_cap_ie_to_sta_he_cap(struct ieee80211_sub_if_data *sdata,
				  struct ieee80211_supported_band *sband,
				  const u8 *he_cap_ie, u8 he_cap_len,
				  const struct ieee80211_he_6ghz_capa *he_6ghz_capa,
				  struct link_sta_info *link_sta)
{
	struct ieee80211_sta_he_cap *he_cap = &link_sta->pub->he_cap;
	const struct ieee80211_sta_he_cap *own_he_cap_ptr;
	struct ieee80211_sta_he_cap own_he_cap;
	struct ieee80211_he_cap_elem *he_cap_ie_elem = (void *)he_cap_ie;
	u8 he_ppe_size;
	u8 mcs_nss_size;
	u8 he_total_size;
	bool own_160, peer_160, own_80p80, peer_80p80;

	memset(he_cap, 0, sizeof(*he_cap));

	if (!he_cap_ie)
		return;

	own_he_cap_ptr =
<<<<<<< HEAD
		ieee80211_get_he_iftype_cap(sband,
					    ieee80211_vif_type_p2p(&sdata->vif));
=======
		ieee80211_get_he_iftype_cap_vif(sband, &sdata->vif);
>>>>>>> 98817289
	if (!own_he_cap_ptr)
		return;

	own_he_cap = *own_he_cap_ptr;

	/* Make sure size is OK */
	mcs_nss_size = ieee80211_he_mcs_nss_size(he_cap_ie_elem);
	he_ppe_size =
		ieee80211_he_ppe_size(he_cap_ie[sizeof(he_cap->he_cap_elem) +
						mcs_nss_size],
				      he_cap_ie_elem->phy_cap_info);
	he_total_size = sizeof(he_cap->he_cap_elem) + mcs_nss_size +
			he_ppe_size;
	if (he_cap_len < he_total_size)
		return;

	memcpy(&he_cap->he_cap_elem, he_cap_ie, sizeof(he_cap->he_cap_elem));

	/* HE Tx/Rx HE MCS NSS Support Field */
	memcpy(&he_cap->he_mcs_nss_supp,
	       &he_cap_ie[sizeof(he_cap->he_cap_elem)], mcs_nss_size);

	/* Check if there are (optional) PPE Thresholds */
	if (he_cap->he_cap_elem.phy_cap_info[6] &
	    IEEE80211_HE_PHY_CAP6_PPE_THRESHOLD_PRESENT)
		memcpy(he_cap->ppe_thres,
		       &he_cap_ie[sizeof(he_cap->he_cap_elem) + mcs_nss_size],
		       he_ppe_size);

	he_cap->has_he = true;

	link_sta->cur_max_bandwidth = ieee80211_sta_cap_rx_bw(link_sta);
	link_sta->pub->bandwidth = ieee80211_sta_cur_vht_bw(link_sta);

	if (sband->band == NL80211_BAND_6GHZ && he_6ghz_capa)
		ieee80211_update_from_he_6ghz_capa(he_6ghz_capa, link_sta);

	ieee80211_he_mcs_intersection(&own_he_cap.he_mcs_nss_supp.rx_mcs_80,
				      &he_cap->he_mcs_nss_supp.rx_mcs_80,
				      &own_he_cap.he_mcs_nss_supp.tx_mcs_80,
				      &he_cap->he_mcs_nss_supp.tx_mcs_80);

	own_160 = own_he_cap.he_cap_elem.phy_cap_info[0] &
		  IEEE80211_HE_PHY_CAP0_CHANNEL_WIDTH_SET_160MHZ_IN_5G;
	peer_160 = he_cap->he_cap_elem.phy_cap_info[0] &
		   IEEE80211_HE_PHY_CAP0_CHANNEL_WIDTH_SET_160MHZ_IN_5G;

	if (peer_160 && own_160) {
		ieee80211_he_mcs_intersection(&own_he_cap.he_mcs_nss_supp.rx_mcs_160,
					      &he_cap->he_mcs_nss_supp.rx_mcs_160,
					      &own_he_cap.he_mcs_nss_supp.tx_mcs_160,
					      &he_cap->he_mcs_nss_supp.tx_mcs_160);
	} else if (peer_160 && !own_160) {
		ieee80211_he_mcs_disable(&he_cap->he_mcs_nss_supp.rx_mcs_160);
		ieee80211_he_mcs_disable(&he_cap->he_mcs_nss_supp.tx_mcs_160);
		he_cap->he_cap_elem.phy_cap_info[0] &=
			~IEEE80211_HE_PHY_CAP0_CHANNEL_WIDTH_SET_160MHZ_IN_5G;
	}

	own_80p80 = own_he_cap.he_cap_elem.phy_cap_info[0] &
		    IEEE80211_HE_PHY_CAP0_CHANNEL_WIDTH_SET_80PLUS80_MHZ_IN_5G;
	peer_80p80 = he_cap->he_cap_elem.phy_cap_info[0] &
		     IEEE80211_HE_PHY_CAP0_CHANNEL_WIDTH_SET_80PLUS80_MHZ_IN_5G;

	if (peer_80p80 && own_80p80) {
		ieee80211_he_mcs_intersection(&own_he_cap.he_mcs_nss_supp.rx_mcs_80p80,
					      &he_cap->he_mcs_nss_supp.rx_mcs_80p80,
					      &own_he_cap.he_mcs_nss_supp.tx_mcs_80p80,
					      &he_cap->he_mcs_nss_supp.tx_mcs_80p80);
	} else if (peer_80p80 && !own_80p80) {
		ieee80211_he_mcs_disable(&he_cap->he_mcs_nss_supp.rx_mcs_80p80);
		ieee80211_he_mcs_disable(&he_cap->he_mcs_nss_supp.tx_mcs_80p80);
		he_cap->he_cap_elem.phy_cap_info[0] &=
			~IEEE80211_HE_PHY_CAP0_CHANNEL_WIDTH_SET_80PLUS80_MHZ_IN_5G;
	}
}

void
ieee80211_he_op_ie_to_bss_conf(struct ieee80211_vif *vif,
			const struct ieee80211_he_operation *he_op_ie)
{
	memset(&vif->bss_conf.he_oper, 0, sizeof(vif->bss_conf.he_oper));
	if (!he_op_ie)
		return;

	vif->bss_conf.he_oper.params = __le32_to_cpu(he_op_ie->he_oper_params);
	vif->bss_conf.he_oper.nss_set = __le16_to_cpu(he_op_ie->he_mcs_nss_set);
}

void
ieee80211_he_spr_ie_to_bss_conf(struct ieee80211_vif *vif,
				const struct ieee80211_he_spr *he_spr_ie_elem)
{
	struct ieee80211_he_obss_pd *he_obss_pd =
					&vif->bss_conf.he_obss_pd;
	const u8 *data;

	memset(he_obss_pd, 0, sizeof(*he_obss_pd));

	if (!he_spr_ie_elem)
		return;
	data = he_spr_ie_elem->optional;

	if (he_spr_ie_elem->he_sr_control &
	    IEEE80211_HE_SPR_NON_SRG_OFFSET_PRESENT)
		data++;
	if (he_spr_ie_elem->he_sr_control &
	    IEEE80211_HE_SPR_SRG_INFORMATION_PRESENT) {
		he_obss_pd->max_offset = *data++;
		he_obss_pd->min_offset = *data++;
		he_obss_pd->enable = true;
	}
}<|MERGE_RESOLUTION|>--- conflicted
+++ resolved
@@ -128,12 +128,7 @@
 		return;
 
 	own_he_cap_ptr =
-<<<<<<< HEAD
-		ieee80211_get_he_iftype_cap(sband,
-					    ieee80211_vif_type_p2p(&sdata->vif));
-=======
 		ieee80211_get_he_iftype_cap_vif(sband, &sdata->vif);
->>>>>>> 98817289
 	if (!own_he_cap_ptr)
 		return;
 
