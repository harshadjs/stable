// SPDX-License-Identifier: GPL-2.0-only
/*
 * Packet matching code for ARP packets.
 *
 * Based heavily, if not almost entirely, upon ip_tables.c framework.
 *
 * Some ARP specific bits are:
 *
 * Copyright (C) 2002 David S. Miller (davem@redhat.com)
 * Copyright (C) 2006-2009 Patrick McHardy <kaber@trash.net>
 *
 */
#define pr_fmt(fmt) KBUILD_MODNAME ": " fmt
#include <linux/kernel.h>
#include <linux/skbuff.h>
#include <linux/netdevice.h>
#include <linux/capability.h>
#include <linux/if_arp.h>
#include <linux/kmod.h>
#include <linux/vmalloc.h>
#include <linux/proc_fs.h>
#include <linux/module.h>
#include <linux/init.h>
#include <linux/mutex.h>
#include <linux/err.h>
#include <net/compat.h>
#include <net/sock.h>
#include <linux/uaccess.h>

#include <linux/netfilter/x_tables.h>
#include <linux/netfilter_arp/arp_tables.h>
#include "../../netfilter/xt_repldata.h"

MODULE_LICENSE("GPL");
MODULE_AUTHOR("David S. Miller <davem@redhat.com>");
MODULE_DESCRIPTION("arptables core");

void *arpt_alloc_initial_table(const struct xt_table *info)
{
	return xt_alloc_initial_table(arpt, ARPT);
}
EXPORT_SYMBOL_GPL(arpt_alloc_initial_table);

static inline int arp_devaddr_compare(const struct arpt_devaddr_info *ap,
				      const char *hdr_addr, int len)
{
	int i, ret;

	if (len > ARPT_DEV_ADDR_LEN_MAX)
		len = ARPT_DEV_ADDR_LEN_MAX;

	ret = 0;
	for (i = 0; i < len; i++)
		ret |= (hdr_addr[i] ^ ap->addr[i]) & ap->mask[i];

	return ret != 0;
}

/*
 * Unfortunately, _b and _mask are not aligned to an int (or long int)
 * Some arches dont care, unrolling the loop is a win on them.
 * For other arches, we only have a 16bit alignement.
 */
static unsigned long ifname_compare(const char *_a, const char *_b, const char *_mask)
{
#ifdef CONFIG_HAVE_EFFICIENT_UNALIGNED_ACCESS
	unsigned long ret = ifname_compare_aligned(_a, _b, _mask);
#else
	unsigned long ret = 0;
	const u16 *a = (const u16 *)_a;
	const u16 *b = (const u16 *)_b;
	const u16 *mask = (const u16 *)_mask;
	int i;

	for (i = 0; i < IFNAMSIZ/sizeof(u16); i++)
		ret |= (a[i] ^ b[i]) & mask[i];
#endif
	return ret;
}

/* Returns whether packet matches rule or not. */
static inline int arp_packet_match(const struct arphdr *arphdr,
				   struct net_device *dev,
				   const char *indev,
				   const char *outdev,
				   const struct arpt_arp *arpinfo)
{
	const char *arpptr = (char *)(arphdr + 1);
	const char *src_devaddr, *tgt_devaddr;
	__be32 src_ipaddr, tgt_ipaddr;
	long ret;

	if (NF_INVF(arpinfo, ARPT_INV_ARPOP,
		    (arphdr->ar_op & arpinfo->arpop_mask) != arpinfo->arpop))
		return 0;

	if (NF_INVF(arpinfo, ARPT_INV_ARPHRD,
		    (arphdr->ar_hrd & arpinfo->arhrd_mask) != arpinfo->arhrd))
		return 0;

	if (NF_INVF(arpinfo, ARPT_INV_ARPPRO,
		    (arphdr->ar_pro & arpinfo->arpro_mask) != arpinfo->arpro))
		return 0;

	if (NF_INVF(arpinfo, ARPT_INV_ARPHLN,
		    (arphdr->ar_hln & arpinfo->arhln_mask) != arpinfo->arhln))
		return 0;

	src_devaddr = arpptr;
	arpptr += dev->addr_len;
	memcpy(&src_ipaddr, arpptr, sizeof(u32));
	arpptr += sizeof(u32);
	tgt_devaddr = arpptr;
	arpptr += dev->addr_len;
	memcpy(&tgt_ipaddr, arpptr, sizeof(u32));

	if (NF_INVF(arpinfo, ARPT_INV_SRCDEVADDR,
		    arp_devaddr_compare(&arpinfo->src_devaddr, src_devaddr,
					dev->addr_len)) ||
	    NF_INVF(arpinfo, ARPT_INV_TGTDEVADDR,
		    arp_devaddr_compare(&arpinfo->tgt_devaddr, tgt_devaddr,
					dev->addr_len)))
		return 0;

	if (NF_INVF(arpinfo, ARPT_INV_SRCIP,
		    (src_ipaddr & arpinfo->smsk.s_addr) != arpinfo->src.s_addr) ||
	    NF_INVF(arpinfo, ARPT_INV_TGTIP,
		    (tgt_ipaddr & arpinfo->tmsk.s_addr) != arpinfo->tgt.s_addr))
		return 0;

	/* Look for ifname matches.  */
	ret = ifname_compare(indev, arpinfo->iniface, arpinfo->iniface_mask);

	if (NF_INVF(arpinfo, ARPT_INV_VIA_IN, ret != 0))
		return 0;

	ret = ifname_compare(outdev, arpinfo->outiface, arpinfo->outiface_mask);

	if (NF_INVF(arpinfo, ARPT_INV_VIA_OUT, ret != 0))
		return 0;

	return 1;
}

static inline int arp_checkentry(const struct arpt_arp *arp)
{
	if (arp->flags & ~ARPT_F_MASK)
		return 0;
	if (arp->invflags & ~ARPT_INV_MASK)
		return 0;

	return 1;
}

static unsigned int
arpt_error(struct sk_buff *skb, const struct xt_action_param *par)
{
	net_err_ratelimited("arp_tables: error: '%s'\n",
			    (const char *)par->targinfo);

	return NF_DROP;
}

static inline const struct xt_entry_target *
arpt_get_target_c(const struct arpt_entry *e)
{
	return arpt_get_target((struct arpt_entry *)e);
}

static inline struct arpt_entry *
get_entry(const void *base, unsigned int offset)
{
	return (struct arpt_entry *)(base + offset);
}

static inline
struct arpt_entry *arpt_next_entry(const struct arpt_entry *entry)
{
	return (void *)entry + entry->next_offset;
}

unsigned int arpt_do_table(struct sk_buff *skb,
			   const struct nf_hook_state *state,
			   struct xt_table *table)
{
	unsigned int hook = state->hook;
	static const char nulldevname[IFNAMSIZ] __attribute__((aligned(sizeof(long))));
	unsigned int verdict = NF_DROP;
	const struct arphdr *arp;
	struct arpt_entry *e, **jumpstack;
	const char *indev, *outdev;
	const void *table_base;
	unsigned int cpu, stackidx = 0;
	const struct xt_table_info *private;
	struct xt_action_param acpar;
	unsigned int addend;

	if (!pskb_may_pull(skb, arp_hdr_len(skb->dev)))
		return NF_DROP;

	indev = state->in ? state->in->name : nulldevname;
	outdev = state->out ? state->out->name : nulldevname;

	local_bh_disable();
	addend = xt_write_recseq_begin();
	private = READ_ONCE(table->private); /* Address dependency. */
	cpu     = smp_processor_id();
	table_base = private->entries;
	jumpstack  = (struct arpt_entry **)private->jumpstack[cpu];

	/* No TEE support for arptables, so no need to switch to alternate
	 * stack.  All targets that reenter must return absolute verdicts.
	 */
	e = get_entry(table_base, private->hook_entry[hook]);

	acpar.state   = state;
	acpar.hotdrop = false;

	arp = arp_hdr(skb);
	do {
		const struct xt_entry_target *t;
		struct xt_counters *counter;

		if (!arp_packet_match(arp, skb->dev, indev, outdev, &e->arp)) {
			e = arpt_next_entry(e);
			continue;
		}

		counter = xt_get_this_cpu_counter(&e->counters);
		ADD_COUNTER(*counter, arp_hdr_len(skb->dev), 1);

		t = arpt_get_target_c(e);

		/* Standard target? */
		if (!t->u.kernel.target->target) {
			int v;

			v = ((struct xt_standard_target *)t)->verdict;
			if (v < 0) {
				/* Pop from stack? */
				if (v != XT_RETURN) {
					verdict = (unsigned int)(-v) - 1;
					break;
				}
				if (stackidx == 0) {
					e = get_entry(table_base,
						      private->underflow[hook]);
				} else {
					e = jumpstack[--stackidx];
					e = arpt_next_entry(e);
				}
				continue;
			}
			if (table_base + v
			    != arpt_next_entry(e)) {
				if (unlikely(stackidx >= private->stacksize)) {
					verdict = NF_DROP;
					break;
				}
				jumpstack[stackidx++] = e;
			}

			e = get_entry(table_base, v);
			continue;
		}

		acpar.target   = t->u.kernel.target;
		acpar.targinfo = t->data;
		verdict = t->u.kernel.target->target(skb, &acpar);

		if (verdict == XT_CONTINUE) {
			/* Target might have changed stuff. */
			arp = arp_hdr(skb);
			e = arpt_next_entry(e);
		} else {
			/* Verdict */
			break;
		}
	} while (!acpar.hotdrop);
	xt_write_recseq_end(addend);
	local_bh_enable();

	if (acpar.hotdrop)
		return NF_DROP;
	else
		return verdict;
}

/* All zeroes == unconditional rule. */
static inline bool unconditional(const struct arpt_entry *e)
{
	static const struct arpt_arp uncond;

	return e->target_offset == sizeof(struct arpt_entry) &&
	       memcmp(&e->arp, &uncond, sizeof(uncond)) == 0;
}

/* Figures out from what hook each rule can be called: returns 0 if
 * there are loops.  Puts hook bitmask in comefrom.
 */
static int mark_source_chains(const struct xt_table_info *newinfo,
			      unsigned int valid_hooks, void *entry0,
			      unsigned int *offsets)
{
	unsigned int hook;

	/* No recursion; use packet counter to save back ptrs (reset
	 * to 0 as we leave), and comefrom to save source hook bitmask.
	 */
	for (hook = 0; hook < NF_ARP_NUMHOOKS; hook++) {
		unsigned int pos = newinfo->hook_entry[hook];
		struct arpt_entry *e = entry0 + pos;

		if (!(valid_hooks & (1 << hook)))
			continue;

		/* Set initial back pointer. */
		e->counters.pcnt = pos;

		for (;;) {
			const struct xt_standard_target *t
				= (void *)arpt_get_target_c(e);
			int visited = e->comefrom & (1 << hook);

			if (e->comefrom & (1 << NF_ARP_NUMHOOKS))
				return 0;

			e->comefrom
				|= ((1 << hook) | (1 << NF_ARP_NUMHOOKS));

			/* Unconditional return/END. */
			if ((unconditional(e) &&
			     (strcmp(t->target.u.user.name,
				     XT_STANDARD_TARGET) == 0) &&
			     t->verdict < 0) || visited) {
				unsigned int oldpos, size;

				/* Return: backtrack through the last
				 * big jump.
				 */
				do {
					e->comefrom ^= (1<<NF_ARP_NUMHOOKS);
					oldpos = pos;
					pos = e->counters.pcnt;
					e->counters.pcnt = 0;

					/* We're at the start. */
					if (pos == oldpos)
						goto next;

					e = entry0 + pos;
				} while (oldpos == pos + e->next_offset);

				/* Move along one */
				size = e->next_offset;
				e = entry0 + pos + size;
				if (pos + size >= newinfo->size)
					return 0;
				e->counters.pcnt = pos;
				pos += size;
			} else {
				int newpos = t->verdict;

				if (strcmp(t->target.u.user.name,
					   XT_STANDARD_TARGET) == 0 &&
				    newpos >= 0) {
					/* This a jump; chase it. */
					if (!xt_find_jump_offset(offsets, newpos,
								 newinfo->number))
						return 0;
				} else {
					/* ... this is a fallthru */
					newpos = pos + e->next_offset;
					if (newpos >= newinfo->size)
						return 0;
				}
				e = entry0 + newpos;
				e->counters.pcnt = pos;
				pos = newpos;
			}
		}
next:		;
	}
	return 1;
}

static int check_target(struct arpt_entry *e, struct net *net, const char *name)
{
	struct xt_entry_target *t = arpt_get_target(e);
	struct xt_tgchk_param par = {
		.net       = net,
		.table     = name,
		.entryinfo = e,
		.target    = t->u.kernel.target,
		.targinfo  = t->data,
		.hook_mask = e->comefrom,
		.family    = NFPROTO_ARP,
	};

	return xt_check_target(&par, t->u.target_size - sizeof(*t), 0, false);
}

static int
find_check_entry(struct arpt_entry *e, struct net *net, const char *name,
		 unsigned int size,
		 struct xt_percpu_counter_alloc_state *alloc_state)
{
	struct xt_entry_target *t;
	struct xt_target *target;
	int ret;

	if (!xt_percpu_counter_alloc(alloc_state, &e->counters))
		return -ENOMEM;

	t = arpt_get_target(e);
	target = xt_request_find_target(NFPROTO_ARP, t->u.user.name,
					t->u.user.revision);
	if (IS_ERR(target)) {
		ret = PTR_ERR(target);
		goto out;
	}
	t->u.kernel.target = target;

	ret = check_target(e, net, name);
	if (ret)
		goto err;
	return 0;
err:
	module_put(t->u.kernel.target->me);
out:
	xt_percpu_counter_free(&e->counters);

	return ret;
}

static bool check_underflow(const struct arpt_entry *e)
{
	const struct xt_entry_target *t;
	unsigned int verdict;

	if (!unconditional(e))
		return false;
	t = arpt_get_target_c(e);
	if (strcmp(t->u.user.name, XT_STANDARD_TARGET) != 0)
		return false;
	verdict = ((struct xt_standard_target *)t)->verdict;
	verdict = -verdict - 1;
	return verdict == NF_DROP || verdict == NF_ACCEPT;
}

static inline int check_entry_size_and_hooks(struct arpt_entry *e,
					     struct xt_table_info *newinfo,
					     const unsigned char *base,
					     const unsigned char *limit,
					     const unsigned int *hook_entries,
					     const unsigned int *underflows,
					     unsigned int valid_hooks)
{
	unsigned int h;
	int err;

	if ((unsigned long)e % __alignof__(struct arpt_entry) != 0 ||
	    (unsigned char *)e + sizeof(struct arpt_entry) >= limit ||
	    (unsigned char *)e + e->next_offset > limit)
		return -EINVAL;

	if (e->next_offset
	    < sizeof(struct arpt_entry) + sizeof(struct xt_entry_target))
		return -EINVAL;

	if (!arp_checkentry(&e->arp))
		return -EINVAL;

	err = xt_check_entry_offsets(e, e->elems, e->target_offset,
				     e->next_offset);
	if (err)
		return err;

	/* Check hooks & underflows */
	for (h = 0; h < NF_ARP_NUMHOOKS; h++) {
		if (!(valid_hooks & (1 << h)))
			continue;
		if ((unsigned char *)e - base == hook_entries[h])
			newinfo->hook_entry[h] = hook_entries[h];
		if ((unsigned char *)e - base == underflows[h]) {
			if (!check_underflow(e))
				return -EINVAL;

			newinfo->underflow[h] = underflows[h];
		}
	}

	/* Clear counters and comefrom */
	e->counters = ((struct xt_counters) { 0, 0 });
	e->comefrom = 0;
	return 0;
}

static void cleanup_entry(struct arpt_entry *e, struct net *net)
{
	struct xt_tgdtor_param par;
	struct xt_entry_target *t;

	t = arpt_get_target(e);
	par.net      = net;
	par.target   = t->u.kernel.target;
	par.targinfo = t->data;
	par.family   = NFPROTO_ARP;
	if (par.target->destroy != NULL)
		par.target->destroy(&par);
	module_put(par.target->me);
	xt_percpu_counter_free(&e->counters);
}

/* Checks and translates the user-supplied table segment (held in
 * newinfo).
 */
static int translate_table(struct net *net,
			   struct xt_table_info *newinfo,
			   void *entry0,
			   const struct arpt_replace *repl)
{
	struct xt_percpu_counter_alloc_state alloc_state = { 0 };
	struct arpt_entry *iter;
	unsigned int *offsets;
	unsigned int i;
	int ret = 0;

	newinfo->size = repl->size;
	newinfo->number = repl->num_entries;

	/* Init all hooks to impossible value. */
	for (i = 0; i < NF_ARP_NUMHOOKS; i++) {
		newinfo->hook_entry[i] = 0xFFFFFFFF;
		newinfo->underflow[i] = 0xFFFFFFFF;
	}

	offsets = xt_alloc_entry_offsets(newinfo->number);
	if (!offsets)
		return -ENOMEM;
	i = 0;

	/* Walk through entries, checking offsets. */
	xt_entry_foreach(iter, entry0, newinfo->size) {
		ret = check_entry_size_and_hooks(iter, newinfo, entry0,
						 entry0 + repl->size,
						 repl->hook_entry,
						 repl->underflow,
						 repl->valid_hooks);
		if (ret != 0)
			goto out_free;
		if (i < repl->num_entries)
			offsets[i] = (void *)iter - entry0;
		++i;
		if (strcmp(arpt_get_target(iter)->u.user.name,
		    XT_ERROR_TARGET) == 0)
			++newinfo->stacksize;
	}

	ret = -EINVAL;
	if (i != repl->num_entries)
		goto out_free;

	ret = xt_check_table_hooks(newinfo, repl->valid_hooks);
	if (ret)
		goto out_free;

	if (!mark_source_chains(newinfo, repl->valid_hooks, entry0, offsets)) {
		ret = -ELOOP;
		goto out_free;
	}
	kvfree(offsets);

	/* Finally, each sanity check must pass */
	i = 0;
	xt_entry_foreach(iter, entry0, newinfo->size) {
		ret = find_check_entry(iter, net, repl->name, repl->size,
				       &alloc_state);
		if (ret != 0)
			break;
		++i;
	}

	if (ret != 0) {
		xt_entry_foreach(iter, entry0, newinfo->size) {
			if (i-- == 0)
				break;
			cleanup_entry(iter, net);
		}
		return ret;
	}

	return ret;
 out_free:
	kvfree(offsets);
	return ret;
}

static void get_counters(const struct xt_table_info *t,
			 struct xt_counters counters[])
{
	struct arpt_entry *iter;
	unsigned int cpu;
	unsigned int i;

	for_each_possible_cpu(cpu) {
		seqcount_t *s = &per_cpu(xt_recseq, cpu);

		i = 0;
		xt_entry_foreach(iter, t->entries, t->size) {
			struct xt_counters *tmp;
			u64 bcnt, pcnt;
			unsigned int start;

			tmp = xt_get_per_cpu_counter(&iter->counters, cpu);
			do {
				start = read_seqcount_begin(s);
				bcnt = tmp->bcnt;
				pcnt = tmp->pcnt;
			} while (read_seqcount_retry(s, start));

			ADD_COUNTER(counters[i], bcnt, pcnt);
			++i;
			cond_resched();
		}
	}
}

static void get_old_counters(const struct xt_table_info *t,
			     struct xt_counters counters[])
{
	struct arpt_entry *iter;
	unsigned int cpu, i;

	for_each_possible_cpu(cpu) {
		i = 0;
		xt_entry_foreach(iter, t->entries, t->size) {
			struct xt_counters *tmp;

			tmp = xt_get_per_cpu_counter(&iter->counters, cpu);
			ADD_COUNTER(counters[i], tmp->bcnt, tmp->pcnt);
			++i;
		}
		cond_resched();
	}
}

static struct xt_counters *alloc_counters(const struct xt_table *table)
{
	unsigned int countersize;
	struct xt_counters *counters;
	const struct xt_table_info *private = table->private;

	/* We need atomic snapshot of counters: rest doesn't change
	 * (other than comefrom, which userspace doesn't care
	 * about).
	 */
	countersize = sizeof(struct xt_counters) * private->number;
	counters = vzalloc(countersize);

	if (counters == NULL)
		return ERR_PTR(-ENOMEM);

	get_counters(private, counters);

	return counters;
}

static int copy_entries_to_user(unsigned int total_size,
				const struct xt_table *table,
				void __user *userptr)
{
	unsigned int off, num;
	const struct arpt_entry *e;
	struct xt_counters *counters;
	struct xt_table_info *private = table->private;
	int ret = 0;
	void *loc_cpu_entry;

	counters = alloc_counters(table);
	if (IS_ERR(counters))
		return PTR_ERR(counters);

	loc_cpu_entry = private->entries;

	/* FIXME: use iterator macros --RR */
	/* ... then go back and fix counters and names */
	for (off = 0, num = 0; off < total_size; off += e->next_offset, num++){
		const struct xt_entry_target *t;

		e = loc_cpu_entry + off;
		if (copy_to_user(userptr + off, e, sizeof(*e))) {
			ret = -EFAULT;
			goto free_counters;
		}
		if (copy_to_user(userptr + off
				 + offsetof(struct arpt_entry, counters),
				 &counters[num],
				 sizeof(counters[num])) != 0) {
			ret = -EFAULT;
			goto free_counters;
		}

		t = arpt_get_target_c(e);
		if (xt_target_to_user(t, userptr + off + e->target_offset)) {
			ret = -EFAULT;
			goto free_counters;
		}
	}

 free_counters:
	vfree(counters);
	return ret;
}

#ifdef CONFIG_NETFILTER_XTABLES_COMPAT
static void compat_standard_from_user(void *dst, const void *src)
{
	int v = *(compat_int_t *)src;

	if (v > 0)
		v += xt_compat_calc_jump(NFPROTO_ARP, v);
	memcpy(dst, &v, sizeof(v));
}

static int compat_standard_to_user(void __user *dst, const void *src)
{
	compat_int_t cv = *(int *)src;

	if (cv > 0)
		cv -= xt_compat_calc_jump(NFPROTO_ARP, cv);
	return copy_to_user(dst, &cv, sizeof(cv)) ? -EFAULT : 0;
}

static int compat_calc_entry(const struct arpt_entry *e,
			     const struct xt_table_info *info,
			     const void *base, struct xt_table_info *newinfo)
{
	const struct xt_entry_target *t;
	unsigned int entry_offset;
	int off, i, ret;

	off = sizeof(struct arpt_entry) - sizeof(struct compat_arpt_entry);
	entry_offset = (void *)e - base;

	t = arpt_get_target_c(e);
	off += xt_compat_target_offset(t->u.kernel.target);
	newinfo->size -= off;
	ret = xt_compat_add_offset(NFPROTO_ARP, entry_offset, off);
	if (ret)
		return ret;

	for (i = 0; i < NF_ARP_NUMHOOKS; i++) {
		if (info->hook_entry[i] &&
		    (e < (struct arpt_entry *)(base + info->hook_entry[i])))
			newinfo->hook_entry[i] -= off;
		if (info->underflow[i] &&
		    (e < (struct arpt_entry *)(base + info->underflow[i])))
			newinfo->underflow[i] -= off;
	}
	return 0;
}

static int compat_table_info(const struct xt_table_info *info,
			     struct xt_table_info *newinfo)
{
	struct arpt_entry *iter;
	const void *loc_cpu_entry;
	int ret;

	if (!newinfo || !info)
		return -EINVAL;

	/* we dont care about newinfo->entries */
	memcpy(newinfo, info, offsetof(struct xt_table_info, entries));
	newinfo->initial_entries = 0;
	loc_cpu_entry = info->entries;
	ret = xt_compat_init_offsets(NFPROTO_ARP, info->number);
	if (ret)
		return ret;
	xt_entry_foreach(iter, loc_cpu_entry, info->size) {
		ret = compat_calc_entry(iter, info, loc_cpu_entry, newinfo);
		if (ret != 0)
			return ret;
	}
	return 0;
}
#endif

static int get_info(struct net *net, void __user *user, const int *len)
{
	char name[XT_TABLE_MAXNAMELEN];
	struct xt_table *t;
	int ret;

	if (*len != sizeof(struct arpt_getinfo))
		return -EINVAL;

	if (copy_from_user(name, user, sizeof(name)) != 0)
		return -EFAULT;

	name[XT_TABLE_MAXNAMELEN-1] = '\0';
#ifdef CONFIG_NETFILTER_XTABLES_COMPAT
	if (in_compat_syscall())
		xt_compat_lock(NFPROTO_ARP);
#endif
	t = xt_request_find_table_lock(net, NFPROTO_ARP, name);
	if (!IS_ERR(t)) {
		struct arpt_getinfo info;
		const struct xt_table_info *private = t->private;
<<<<<<< HEAD
#ifdef CONFIG_COMPAT
=======
#ifdef CONFIG_NETFILTER_XTABLES_COMPAT
>>>>>>> 3b17187f
		struct xt_table_info tmp;

		if (in_compat_syscall()) {
			ret = compat_table_info(private, &tmp);
			xt_compat_flush_offsets(NFPROTO_ARP);
			private = &tmp;
		}
#endif
		memset(&info, 0, sizeof(info));
		info.valid_hooks = t->valid_hooks;
		memcpy(info.hook_entry, private->hook_entry,
		       sizeof(info.hook_entry));
		memcpy(info.underflow, private->underflow,
		       sizeof(info.underflow));
		info.num_entries = private->number;
		info.size = private->size;
		strcpy(info.name, name);

		if (copy_to_user(user, &info, *len) != 0)
			ret = -EFAULT;
		else
			ret = 0;
		xt_table_unlock(t);
		module_put(t->me);
	} else
		ret = PTR_ERR(t);
#ifdef CONFIG_NETFILTER_XTABLES_COMPAT
	if (in_compat_syscall())
		xt_compat_unlock(NFPROTO_ARP);
#endif
	return ret;
}

static int get_entries(struct net *net, struct arpt_get_entries __user *uptr,
		       const int *len)
{
	int ret;
	struct arpt_get_entries get;
	struct xt_table *t;

	if (*len < sizeof(get))
		return -EINVAL;
	if (copy_from_user(&get, uptr, sizeof(get)) != 0)
		return -EFAULT;
	if (*len != sizeof(struct arpt_get_entries) + get.size)
		return -EINVAL;

	get.name[sizeof(get.name) - 1] = '\0';

	t = xt_find_table_lock(net, NFPROTO_ARP, get.name);
	if (!IS_ERR(t)) {
		const struct xt_table_info *private = t->private;

		if (get.size == private->size)
			ret = copy_entries_to_user(private->size,
						   t, uptr->entrytable);
		else
			ret = -EAGAIN;

		module_put(t->me);
		xt_table_unlock(t);
	} else
		ret = PTR_ERR(t);

	return ret;
}

static int __do_replace(struct net *net, const char *name,
			unsigned int valid_hooks,
			struct xt_table_info *newinfo,
			unsigned int num_counters,
			void __user *counters_ptr)
{
	int ret;
	struct xt_table *t;
	struct xt_table_info *oldinfo;
	struct xt_counters *counters;
	void *loc_cpu_old_entry;
	struct arpt_entry *iter;

	ret = 0;
	counters = xt_counters_alloc(num_counters);
	if (!counters) {
		ret = -ENOMEM;
		goto out;
	}

	t = xt_request_find_table_lock(net, NFPROTO_ARP, name);
	if (IS_ERR(t)) {
		ret = PTR_ERR(t);
		goto free_newinfo_counters_untrans;
	}

	/* You lied! */
	if (valid_hooks != t->valid_hooks) {
		ret = -EINVAL;
		goto put_module;
	}

	oldinfo = xt_replace_table(t, num_counters, newinfo, &ret);
	if (!oldinfo)
		goto put_module;

	/* Update module usage count based on number of rules */
	if ((oldinfo->number > oldinfo->initial_entries) ||
	    (newinfo->number <= oldinfo->initial_entries))
		module_put(t->me);
	if ((oldinfo->number > oldinfo->initial_entries) &&
	    (newinfo->number <= oldinfo->initial_entries))
		module_put(t->me);

	xt_table_unlock(t);

	get_old_counters(oldinfo, counters);

	/* Decrease module usage counts and free resource */
	loc_cpu_old_entry = oldinfo->entries;
	xt_entry_foreach(iter, loc_cpu_old_entry, oldinfo->size)
		cleanup_entry(iter, net);

	xt_free_table_info(oldinfo);
	if (copy_to_user(counters_ptr, counters,
			 sizeof(struct xt_counters) * num_counters) != 0) {
		/* Silent error, can't fail, new table is already in place */
		net_warn_ratelimited("arptables: counters copy to user failed while replacing table\n");
	}
	vfree(counters);
	return ret;

 put_module:
	module_put(t->me);
	xt_table_unlock(t);
 free_newinfo_counters_untrans:
	vfree(counters);
 out:
	return ret;
}

static int do_replace(struct net *net, sockptr_t arg, unsigned int len)
{
	int ret;
	struct arpt_replace tmp;
	struct xt_table_info *newinfo;
	void *loc_cpu_entry;
	struct arpt_entry *iter;

	if (copy_from_sockptr(&tmp, arg, sizeof(tmp)) != 0)
		return -EFAULT;

	/* overflow check */
	if (tmp.num_counters >= INT_MAX / sizeof(struct xt_counters))
		return -ENOMEM;
	if (tmp.num_counters == 0)
		return -EINVAL;

	tmp.name[sizeof(tmp.name)-1] = 0;

	newinfo = xt_alloc_table_info(tmp.size);
	if (!newinfo)
		return -ENOMEM;

	loc_cpu_entry = newinfo->entries;
	if (copy_from_sockptr_offset(loc_cpu_entry, arg, sizeof(tmp),
			tmp.size) != 0) {
		ret = -EFAULT;
		goto free_newinfo;
	}

	ret = translate_table(net, newinfo, loc_cpu_entry, &tmp);
	if (ret != 0)
		goto free_newinfo;

	ret = __do_replace(net, tmp.name, tmp.valid_hooks, newinfo,
			   tmp.num_counters, tmp.counters);
	if (ret)
		goto free_newinfo_untrans;
	return 0;

 free_newinfo_untrans:
	xt_entry_foreach(iter, loc_cpu_entry, newinfo->size)
		cleanup_entry(iter, net);
 free_newinfo:
	xt_free_table_info(newinfo);
	return ret;
}

static int do_add_counters(struct net *net, sockptr_t arg, unsigned int len)
{
	unsigned int i;
	struct xt_counters_info tmp;
	struct xt_counters *paddc;
	struct xt_table *t;
	const struct xt_table_info *private;
	int ret = 0;
	struct arpt_entry *iter;
	unsigned int addend;

	paddc = xt_copy_counters(arg, len, &tmp);
	if (IS_ERR(paddc))
		return PTR_ERR(paddc);

	t = xt_find_table_lock(net, NFPROTO_ARP, tmp.name);
	if (IS_ERR(t)) {
		ret = PTR_ERR(t);
		goto free;
	}

	local_bh_disable();
	private = t->private;
	if (private->number != tmp.num_counters) {
		ret = -EINVAL;
		goto unlock_up_free;
	}

	i = 0;

	addend = xt_write_recseq_begin();
	xt_entry_foreach(iter,  private->entries, private->size) {
		struct xt_counters *tmp;

		tmp = xt_get_this_cpu_counter(&iter->counters);
		ADD_COUNTER(*tmp, paddc[i].bcnt, paddc[i].pcnt);
		++i;
	}
	xt_write_recseq_end(addend);
 unlock_up_free:
	local_bh_enable();
	xt_table_unlock(t);
	module_put(t->me);
 free:
	vfree(paddc);

	return ret;
}

#ifdef CONFIG_NETFILTER_XTABLES_COMPAT
struct compat_arpt_replace {
	char				name[XT_TABLE_MAXNAMELEN];
	u32				valid_hooks;
	u32				num_entries;
	u32				size;
	u32				hook_entry[NF_ARP_NUMHOOKS];
	u32				underflow[NF_ARP_NUMHOOKS];
	u32				num_counters;
	compat_uptr_t			counters;
	struct compat_arpt_entry	entries[];
};

static inline void compat_release_entry(struct compat_arpt_entry *e)
{
	struct xt_entry_target *t;

	t = compat_arpt_get_target(e);
	module_put(t->u.kernel.target->me);
}

static int
check_compat_entry_size_and_hooks(struct compat_arpt_entry *e,
				  struct xt_table_info *newinfo,
				  unsigned int *size,
				  const unsigned char *base,
				  const unsigned char *limit)
{
	struct xt_entry_target *t;
	struct xt_target *target;
	unsigned int entry_offset;
	int ret, off;

	if ((unsigned long)e % __alignof__(struct compat_arpt_entry) != 0 ||
	    (unsigned char *)e + sizeof(struct compat_arpt_entry) >= limit ||
	    (unsigned char *)e + e->next_offset > limit)
		return -EINVAL;

	if (e->next_offset < sizeof(struct compat_arpt_entry) +
			     sizeof(struct compat_xt_entry_target))
		return -EINVAL;

	if (!arp_checkentry(&e->arp))
		return -EINVAL;

	ret = xt_compat_check_entry_offsets(e, e->elems, e->target_offset,
					    e->next_offset);
	if (ret)
		return ret;

	off = sizeof(struct arpt_entry) - sizeof(struct compat_arpt_entry);
	entry_offset = (void *)e - (void *)base;

	t = compat_arpt_get_target(e);
	target = xt_request_find_target(NFPROTO_ARP, t->u.user.name,
					t->u.user.revision);
	if (IS_ERR(target)) {
		ret = PTR_ERR(target);
		goto out;
	}
	t->u.kernel.target = target;

	off += xt_compat_target_offset(target);
	*size += off;
	ret = xt_compat_add_offset(NFPROTO_ARP, entry_offset, off);
	if (ret)
		goto release_target;

	return 0;

release_target:
	module_put(t->u.kernel.target->me);
out:
	return ret;
}

static void
compat_copy_entry_from_user(struct compat_arpt_entry *e, void **dstptr,
			    unsigned int *size,
			    struct xt_table_info *newinfo, unsigned char *base)
{
	struct xt_entry_target *t;
	struct arpt_entry *de;
	unsigned int origsize;
	int h;

	origsize = *size;
	de = *dstptr;
	memcpy(de, e, sizeof(struct arpt_entry));
	memcpy(&de->counters, &e->counters, sizeof(e->counters));

	*dstptr += sizeof(struct arpt_entry);
	*size += sizeof(struct arpt_entry) - sizeof(struct compat_arpt_entry);

	de->target_offset = e->target_offset - (origsize - *size);
	t = compat_arpt_get_target(e);
	xt_compat_target_from_user(t, dstptr, size);

	de->next_offset = e->next_offset - (origsize - *size);
	for (h = 0; h < NF_ARP_NUMHOOKS; h++) {
		if ((unsigned char *)de - base < newinfo->hook_entry[h])
			newinfo->hook_entry[h] -= origsize - *size;
		if ((unsigned char *)de - base < newinfo->underflow[h])
			newinfo->underflow[h] -= origsize - *size;
	}
}

static int translate_compat_table(struct net *net,
				  struct xt_table_info **pinfo,
				  void **pentry0,
				  const struct compat_arpt_replace *compatr)
{
	unsigned int i, j;
	struct xt_table_info *newinfo, *info;
	void *pos, *entry0, *entry1;
	struct compat_arpt_entry *iter0;
	struct arpt_replace repl;
	unsigned int size;
	int ret;

	info = *pinfo;
	entry0 = *pentry0;
	size = compatr->size;
	info->number = compatr->num_entries;

	j = 0;
	xt_compat_lock(NFPROTO_ARP);
	ret = xt_compat_init_offsets(NFPROTO_ARP, compatr->num_entries);
	if (ret)
		goto out_unlock;
	/* Walk through entries, checking offsets. */
	xt_entry_foreach(iter0, entry0, compatr->size) {
		ret = check_compat_entry_size_and_hooks(iter0, info, &size,
							entry0,
							entry0 + compatr->size);
		if (ret != 0)
			goto out_unlock;
		++j;
	}

	ret = -EINVAL;
	if (j != compatr->num_entries)
		goto out_unlock;

	ret = -ENOMEM;
	newinfo = xt_alloc_table_info(size);
	if (!newinfo)
		goto out_unlock;

	memset(newinfo->entries, 0, size);

	newinfo->number = compatr->num_entries;
	for (i = 0; i < NF_ARP_NUMHOOKS; i++) {
		newinfo->hook_entry[i] = compatr->hook_entry[i];
		newinfo->underflow[i] = compatr->underflow[i];
	}
	entry1 = newinfo->entries;
	pos = entry1;
	size = compatr->size;
	xt_entry_foreach(iter0, entry0, compatr->size)
		compat_copy_entry_from_user(iter0, &pos, &size,
					    newinfo, entry1);

	/* all module references in entry0 are now gone */

	xt_compat_flush_offsets(NFPROTO_ARP);
	xt_compat_unlock(NFPROTO_ARP);

	memcpy(&repl, compatr, sizeof(*compatr));

	for (i = 0; i < NF_ARP_NUMHOOKS; i++) {
		repl.hook_entry[i] = newinfo->hook_entry[i];
		repl.underflow[i] = newinfo->underflow[i];
	}

	repl.num_counters = 0;
	repl.counters = NULL;
	repl.size = newinfo->size;
	ret = translate_table(net, newinfo, entry1, &repl);
	if (ret)
		goto free_newinfo;

	*pinfo = newinfo;
	*pentry0 = entry1;
	xt_free_table_info(info);
	return 0;

free_newinfo:
	xt_free_table_info(newinfo);
	return ret;
out_unlock:
	xt_compat_flush_offsets(NFPROTO_ARP);
	xt_compat_unlock(NFPROTO_ARP);
	xt_entry_foreach(iter0, entry0, compatr->size) {
		if (j-- == 0)
			break;
		compat_release_entry(iter0);
	}
	return ret;
}

static int compat_do_replace(struct net *net, sockptr_t arg, unsigned int len)
{
	int ret;
	struct compat_arpt_replace tmp;
	struct xt_table_info *newinfo;
	void *loc_cpu_entry;
	struct arpt_entry *iter;

	if (copy_from_sockptr(&tmp, arg, sizeof(tmp)) != 0)
		return -EFAULT;

	/* overflow check */
	if (tmp.num_counters >= INT_MAX / sizeof(struct xt_counters))
		return -ENOMEM;
	if (tmp.num_counters == 0)
		return -EINVAL;

	tmp.name[sizeof(tmp.name)-1] = 0;

	newinfo = xt_alloc_table_info(tmp.size);
	if (!newinfo)
		return -ENOMEM;

	loc_cpu_entry = newinfo->entries;
	if (copy_from_sockptr_offset(loc_cpu_entry, arg, sizeof(tmp),
			tmp.size) != 0) {
		ret = -EFAULT;
		goto free_newinfo;
	}

	ret = translate_compat_table(net, &newinfo, &loc_cpu_entry, &tmp);
	if (ret != 0)
		goto free_newinfo;

	ret = __do_replace(net, tmp.name, tmp.valid_hooks, newinfo,
			   tmp.num_counters, compat_ptr(tmp.counters));
	if (ret)
		goto free_newinfo_untrans;
	return 0;

 free_newinfo_untrans:
	xt_entry_foreach(iter, loc_cpu_entry, newinfo->size)
		cleanup_entry(iter, net);
 free_newinfo:
	xt_free_table_info(newinfo);
	return ret;
}

static int compat_copy_entry_to_user(struct arpt_entry *e, void __user **dstptr,
				     compat_uint_t *size,
				     struct xt_counters *counters,
				     unsigned int i)
{
	struct xt_entry_target *t;
	struct compat_arpt_entry __user *ce;
	u_int16_t target_offset, next_offset;
	compat_uint_t origsize;
	int ret;

	origsize = *size;
	ce = *dstptr;
	if (copy_to_user(ce, e, sizeof(struct arpt_entry)) != 0 ||
	    copy_to_user(&ce->counters, &counters[i],
	    sizeof(counters[i])) != 0)
		return -EFAULT;

	*dstptr += sizeof(struct compat_arpt_entry);
	*size -= sizeof(struct arpt_entry) - sizeof(struct compat_arpt_entry);

	target_offset = e->target_offset - (origsize - *size);

	t = arpt_get_target(e);
	ret = xt_compat_target_to_user(t, dstptr, size);
	if (ret)
		return ret;
	next_offset = e->next_offset - (origsize - *size);
	if (put_user(target_offset, &ce->target_offset) != 0 ||
	    put_user(next_offset, &ce->next_offset) != 0)
		return -EFAULT;
	return 0;
}

static int compat_copy_entries_to_user(unsigned int total_size,
				       struct xt_table *table,
				       void __user *userptr)
{
	struct xt_counters *counters;
	const struct xt_table_info *private = table->private;
	void __user *pos;
	unsigned int size;
	int ret = 0;
	unsigned int i = 0;
	struct arpt_entry *iter;

	counters = alloc_counters(table);
	if (IS_ERR(counters))
		return PTR_ERR(counters);

	pos = userptr;
	size = total_size;
	xt_entry_foreach(iter, private->entries, total_size) {
		ret = compat_copy_entry_to_user(iter, &pos,
						&size, counters, i++);
		if (ret != 0)
			break;
	}
	vfree(counters);
	return ret;
}

struct compat_arpt_get_entries {
	char name[XT_TABLE_MAXNAMELEN];
	compat_uint_t size;
	struct compat_arpt_entry entrytable[];
};

static int compat_get_entries(struct net *net,
			      struct compat_arpt_get_entries __user *uptr,
			      int *len)
{
	int ret;
	struct compat_arpt_get_entries get;
	struct xt_table *t;

	if (*len < sizeof(get))
		return -EINVAL;
	if (copy_from_user(&get, uptr, sizeof(get)) != 0)
		return -EFAULT;
	if (*len != sizeof(struct compat_arpt_get_entries) + get.size)
		return -EINVAL;

	get.name[sizeof(get.name) - 1] = '\0';

	xt_compat_lock(NFPROTO_ARP);
	t = xt_find_table_lock(net, NFPROTO_ARP, get.name);
	if (!IS_ERR(t)) {
		const struct xt_table_info *private = t->private;
		struct xt_table_info info;

		ret = compat_table_info(private, &info);
		if (!ret && get.size == info.size) {
			ret = compat_copy_entries_to_user(private->size,
							  t, uptr->entrytable);
		} else if (!ret)
			ret = -EAGAIN;

		xt_compat_flush_offsets(NFPROTO_ARP);
		module_put(t->me);
		xt_table_unlock(t);
	} else
		ret = PTR_ERR(t);

	xt_compat_unlock(NFPROTO_ARP);
	return ret;
}
#endif

static int do_arpt_set_ctl(struct sock *sk, int cmd, sockptr_t arg,
		unsigned int len)
{
	int ret;

	if (!ns_capable(sock_net(sk)->user_ns, CAP_NET_ADMIN))
		return -EPERM;

	switch (cmd) {
	case ARPT_SO_SET_REPLACE:
#ifdef CONFIG_NETFILTER_XTABLES_COMPAT
		if (in_compat_syscall())
			ret = compat_do_replace(sock_net(sk), arg, len);
		else
#endif
			ret = do_replace(sock_net(sk), arg, len);
		break;

	case ARPT_SO_SET_ADD_COUNTERS:
		ret = do_add_counters(sock_net(sk), arg, len);
		break;

	default:
		ret = -EINVAL;
	}

	return ret;
}

static int do_arpt_get_ctl(struct sock *sk, int cmd, void __user *user, int *len)
{
	int ret;

	if (!ns_capable(sock_net(sk)->user_ns, CAP_NET_ADMIN))
		return -EPERM;

	switch (cmd) {
	case ARPT_SO_GET_INFO:
		ret = get_info(sock_net(sk), user, len);
		break;

	case ARPT_SO_GET_ENTRIES:
#ifdef CONFIG_NETFILTER_XTABLES_COMPAT
		if (in_compat_syscall())
			ret = compat_get_entries(sock_net(sk), user, len);
		else
#endif
			ret = get_entries(sock_net(sk), user, len);
		break;

	case ARPT_SO_GET_REVISION_TARGET: {
		struct xt_get_revision rev;

		if (*len != sizeof(rev)) {
			ret = -EINVAL;
			break;
		}
		if (copy_from_user(&rev, user, sizeof(rev)) != 0) {
			ret = -EFAULT;
			break;
		}
		rev.name[sizeof(rev.name)-1] = 0;

		try_then_request_module(xt_find_revision(NFPROTO_ARP, rev.name,
							 rev.revision, 1, &ret),
					"arpt_%s", rev.name);
		break;
	}

	default:
		ret = -EINVAL;
	}

	return ret;
}

static void __arpt_unregister_table(struct net *net, struct xt_table *table)
{
	struct xt_table_info *private;
	void *loc_cpu_entry;
	struct module *table_owner = table->me;
	struct arpt_entry *iter;

	private = xt_unregister_table(table);

	/* Decrease module usage counts and free resources */
	loc_cpu_entry = private->entries;
	xt_entry_foreach(iter, loc_cpu_entry, private->size)
		cleanup_entry(iter, net);
	if (private->number > private->initial_entries)
		module_put(table_owner);
	xt_free_table_info(private);
}

int arpt_register_table(struct net *net,
			const struct xt_table *table,
			const struct arpt_replace *repl,
			const struct nf_hook_ops *template_ops)
{
	struct nf_hook_ops *ops;
	unsigned int num_ops;
	int ret, i;
	struct xt_table_info *newinfo;
	struct xt_table_info bootstrap = {0};
	void *loc_cpu_entry;
	struct xt_table *new_table;

	newinfo = xt_alloc_table_info(repl->size);
	if (!newinfo)
		return -ENOMEM;

	loc_cpu_entry = newinfo->entries;
	memcpy(loc_cpu_entry, repl->entries, repl->size);

	ret = translate_table(net, newinfo, loc_cpu_entry, repl);
	if (ret != 0) {
		xt_free_table_info(newinfo);
		return ret;
	}

	new_table = xt_register_table(net, table, &bootstrap, newinfo);
	if (IS_ERR(new_table)) {
		xt_free_table_info(newinfo);
		return PTR_ERR(new_table);
	}

	num_ops = hweight32(table->valid_hooks);
	if (num_ops == 0) {
		ret = -EINVAL;
		goto out_free;
	}

	ops = kmemdup(template_ops, sizeof(*ops) * num_ops, GFP_KERNEL);
	if (!ops) {
		ret = -ENOMEM;
		goto out_free;
	}

	for (i = 0; i < num_ops; i++)
		ops[i].priv = new_table;

	new_table->ops = ops;

	ret = nf_register_net_hooks(net, ops, num_ops);
	if (ret != 0)
		goto out_free;

	return ret;

out_free:
	__arpt_unregister_table(net, new_table);
	return ret;
}

<<<<<<< HEAD
void arpt_unregister_table_pre_exit(struct net *net, struct xt_table *table,
				    const struct nf_hook_ops *ops)
{
	nf_unregister_net_hooks(net, ops, hweight32(table->valid_hooks));
}
EXPORT_SYMBOL(arpt_unregister_table_pre_exit);

void arpt_unregister_table(struct net *net, struct xt_table *table)
{
	__arpt_unregister_table(net, table);
=======
void arpt_unregister_table_pre_exit(struct net *net, const char *name)
{
	struct xt_table *table = xt_find_table(net, NFPROTO_ARP, name);

	if (table)
		nf_unregister_net_hooks(net, table->ops, hweight32(table->valid_hooks));
}
EXPORT_SYMBOL(arpt_unregister_table_pre_exit);

void arpt_unregister_table(struct net *net, const char *name)
{
	struct xt_table *table = xt_find_table(net, NFPROTO_ARP, name);

	if (table)
		__arpt_unregister_table(net, table);
>>>>>>> 3b17187f
}

/* The built-in targets: standard (NULL) and error. */
static struct xt_target arpt_builtin_tg[] __read_mostly = {
	{
		.name             = XT_STANDARD_TARGET,
		.targetsize       = sizeof(int),
		.family           = NFPROTO_ARP,
#ifdef CONFIG_NETFILTER_XTABLES_COMPAT
		.compatsize       = sizeof(compat_int_t),
		.compat_from_user = compat_standard_from_user,
		.compat_to_user   = compat_standard_to_user,
#endif
	},
	{
		.name             = XT_ERROR_TARGET,
		.target           = arpt_error,
		.targetsize       = XT_FUNCTION_MAXNAMELEN,
		.family           = NFPROTO_ARP,
	},
};

static struct nf_sockopt_ops arpt_sockopts = {
	.pf		= PF_INET,
	.set_optmin	= ARPT_BASE_CTL,
	.set_optmax	= ARPT_SO_SET_MAX+1,
	.set		= do_arpt_set_ctl,
	.get_optmin	= ARPT_BASE_CTL,
	.get_optmax	= ARPT_SO_GET_MAX+1,
	.get		= do_arpt_get_ctl,
	.owner		= THIS_MODULE,
};

static int __net_init arp_tables_net_init(struct net *net)
{
	return xt_proto_init(net, NFPROTO_ARP);
}

static void __net_exit arp_tables_net_exit(struct net *net)
{
	xt_proto_fini(net, NFPROTO_ARP);
}

static struct pernet_operations arp_tables_net_ops = {
	.init = arp_tables_net_init,
	.exit = arp_tables_net_exit,
};

static int __init arp_tables_init(void)
{
	int ret;

	ret = register_pernet_subsys(&arp_tables_net_ops);
	if (ret < 0)
		goto err1;

	/* No one else will be downing sem now, so we won't sleep */
	ret = xt_register_targets(arpt_builtin_tg, ARRAY_SIZE(arpt_builtin_tg));
	if (ret < 0)
		goto err2;

	/* Register setsockopt */
	ret = nf_register_sockopt(&arpt_sockopts);
	if (ret < 0)
		goto err4;

	return 0;

err4:
	xt_unregister_targets(arpt_builtin_tg, ARRAY_SIZE(arpt_builtin_tg));
err2:
	unregister_pernet_subsys(&arp_tables_net_ops);
err1:
	return ret;
}

static void __exit arp_tables_fini(void)
{
	nf_unregister_sockopt(&arpt_sockopts);
	xt_unregister_targets(arpt_builtin_tg, ARRAY_SIZE(arpt_builtin_tg));
	unregister_pernet_subsys(&arp_tables_net_ops);
}

EXPORT_SYMBOL(arpt_register_table);
EXPORT_SYMBOL(arpt_unregister_table);
EXPORT_SYMBOL(arpt_do_table);

module_init(arp_tables_init);
module_exit(arp_tables_fini);<|MERGE_RESOLUTION|>--- conflicted
+++ resolved
@@ -808,11 +808,7 @@
 	if (!IS_ERR(t)) {
 		struct arpt_getinfo info;
 		const struct xt_table_info *private = t->private;
-<<<<<<< HEAD
-#ifdef CONFIG_COMPAT
-=======
 #ifdef CONFIG_NETFILTER_XTABLES_COMPAT
->>>>>>> 3b17187f
 		struct xt_table_info tmp;
 
 		if (in_compat_syscall()) {
@@ -1560,18 +1556,6 @@
 	return ret;
 }
 
-<<<<<<< HEAD
-void arpt_unregister_table_pre_exit(struct net *net, struct xt_table *table,
-				    const struct nf_hook_ops *ops)
-{
-	nf_unregister_net_hooks(net, ops, hweight32(table->valid_hooks));
-}
-EXPORT_SYMBOL(arpt_unregister_table_pre_exit);
-
-void arpt_unregister_table(struct net *net, struct xt_table *table)
-{
-	__arpt_unregister_table(net, table);
-=======
 void arpt_unregister_table_pre_exit(struct net *net, const char *name)
 {
 	struct xt_table *table = xt_find_table(net, NFPROTO_ARP, name);
@@ -1587,7 +1571,6 @@
 
 	if (table)
 		__arpt_unregister_table(net, table);
->>>>>>> 3b17187f
 }
 
 /* The built-in targets: standard (NULL) and error. */
