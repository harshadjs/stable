// SPDX-License-Identifier: GPL-2.0-or-later
/*
 * INET		An implementation of the TCP/IP protocol suite for the LINUX
 *		operating system.  INET is implemented using the  BSD Socket
 *		interface as the means of communication with the user level.
 *
 *		"Ping" sockets
 *
 * Based on ipv4/udp.c code.
 *
 * Authors:	Vasiliy Kulikov / Openwall (for Linux 2.6),
 *		Pavel Kankovsky (for Linux 2.4.32)
 *
 * Pavel gave all rights to bugs to Vasiliy,
 * none of the bugs are Pavel's now.
 */

#include <linux/uaccess.h>
#include <linux/types.h>
#include <linux/fcntl.h>
#include <linux/socket.h>
#include <linux/sockios.h>
#include <linux/in.h>
#include <linux/errno.h>
#include <linux/timer.h>
#include <linux/mm.h>
#include <linux/inet.h>
#include <linux/netdevice.h>
#include <net/snmp.h>
#include <net/ip.h>
#include <net/icmp.h>
#include <net/protocol.h>
#include <linux/skbuff.h>
#include <linux/proc_fs.h>
#include <linux/export.h>
#include <net/sock.h>
#include <net/ping.h>
#include <net/udp.h>
#include <net/route.h>
#include <net/inet_common.h>
#include <net/checksum.h>

#if IS_ENABLED(CONFIG_IPV6)
#include <linux/in6.h>
#include <linux/icmpv6.h>
#include <net/addrconf.h>
#include <net/ipv6.h>
#include <net/transp_v6.h>
#endif

struct ping_table {
	struct hlist_nulls_head	hash[PING_HTABLE_SIZE];
	spinlock_t		lock;
};

static struct ping_table ping_table;
struct pingv6_ops pingv6_ops;
EXPORT_SYMBOL_GPL(pingv6_ops);

static u16 ping_port_rover;

static inline u32 ping_hashfn(const struct net *net, u32 num, u32 mask)
{
	u32 res = (num + net_hash_mix(net)) & mask;

	pr_debug("hash(%u) = %u\n", num, res);
	return res;
}
EXPORT_SYMBOL_GPL(ping_hash);

static inline struct hlist_nulls_head *ping_hashslot(struct ping_table *table,
					     struct net *net, unsigned int num)
{
	return &table->hash[ping_hashfn(net, num, PING_HTABLE_MASK)];
}

int ping_get_port(struct sock *sk, unsigned short ident)
{
	struct hlist_nulls_node *node;
	struct hlist_nulls_head *hlist;
	struct inet_sock *isk, *isk2;
	struct sock *sk2 = NULL;

	isk = inet_sk(sk);
	spin_lock(&ping_table.lock);
	if (ident == 0) {
		u32 i;
		u16 result = ping_port_rover + 1;

		for (i = 0; i < (1L << 16); i++, result++) {
			if (!result)
				result++; /* avoid zero */
			hlist = ping_hashslot(&ping_table, sock_net(sk),
					    result);
			ping_portaddr_for_each_entry(sk2, node, hlist) {
				isk2 = inet_sk(sk2);

				if (isk2->inet_num == result)
					goto next_port;
			}

			/* found */
			ping_port_rover = ident = result;
			break;
next_port:
			;
		}
		if (i >= (1L << 16))
			goto fail;
	} else {
		hlist = ping_hashslot(&ping_table, sock_net(sk), ident);
		ping_portaddr_for_each_entry(sk2, node, hlist) {
			isk2 = inet_sk(sk2);

			/* BUG? Why is this reuse and not reuseaddr? ping.c
			 * doesn't turn off SO_REUSEADDR, and it doesn't expect
			 * that other ping processes can steal its packets.
			 */
			if ((isk2->inet_num == ident) &&
			    (sk2 != sk) &&
			    (!sk2->sk_reuse || !sk->sk_reuse))
				goto fail;
		}
	}

	pr_debug("found port/ident = %d\n", ident);
	isk->inet_num = ident;
	if (sk_unhashed(sk)) {
		pr_debug("was not hashed\n");
		sock_hold(sk);
		sock_set_flag(sk, SOCK_RCU_FREE);
		hlist_nulls_add_head_rcu(&sk->sk_nulls_node, hlist);
		sock_prot_inuse_add(sock_net(sk), sk->sk_prot, 1);
	}
	spin_unlock(&ping_table.lock);
	return 0;

fail:
	spin_unlock(&ping_table.lock);
	return 1;
}
EXPORT_SYMBOL_GPL(ping_get_port);

int ping_hash(struct sock *sk)
{
	pr_debug("ping_hash(sk->port=%u)\n", inet_sk(sk)->inet_num);
	BUG(); /* "Please do not press this button again." */

	return 0;
}

void ping_unhash(struct sock *sk)
{
	struct inet_sock *isk = inet_sk(sk);

	pr_debug("ping_unhash(isk=%p,isk->num=%u)\n", isk, isk->inet_num);
	spin_lock(&ping_table.lock);
	if (sk_hashed(sk)) {
		hlist_nulls_del_init_rcu(&sk->sk_nulls_node);
		sock_put(sk);
		isk->inet_num = 0;
		isk->inet_sport = 0;
		sock_prot_inuse_add(sock_net(sk), sk->sk_prot, -1);
	}
	spin_unlock(&ping_table.lock);
}
EXPORT_SYMBOL_GPL(ping_unhash);

/* Called under rcu_read_lock() */
static struct sock *ping_lookup(struct net *net, struct sk_buff *skb, u16 ident)
{
	struct hlist_nulls_head *hslot = ping_hashslot(&ping_table, net, ident);
	struct sock *sk = NULL;
	struct inet_sock *isk;
	struct hlist_nulls_node *hnode;
	int dif, sdif;

	if (skb->protocol == htons(ETH_P_IP)) {
		dif = inet_iif(skb);
		sdif = inet_sdif(skb);
		pr_debug("try to find: num = %d, daddr = %pI4, dif = %d\n",
			 (int)ident, &ip_hdr(skb)->daddr, dif);
#if IS_ENABLED(CONFIG_IPV6)
	} else if (skb->protocol == htons(ETH_P_IPV6)) {
		dif = inet6_iif(skb);
		sdif = inet6_sdif(skb);
		pr_debug("try to find: num = %d, daddr = %pI6c, dif = %d\n",
			 (int)ident, &ipv6_hdr(skb)->daddr, dif);
#endif
	} else {
		return NULL;
	}

	ping_portaddr_for_each_entry(sk, hnode, hslot) {
		isk = inet_sk(sk);

		pr_debug("iterate\n");
		if (isk->inet_num != ident)
			continue;

		if (skb->protocol == htons(ETH_P_IP) &&
		    sk->sk_family == AF_INET) {
			pr_debug("found: %p: num=%d, daddr=%pI4, dif=%d\n", sk,
				 (int) isk->inet_num, &isk->inet_rcv_saddr,
				 sk->sk_bound_dev_if);

			if (isk->inet_rcv_saddr &&
			    isk->inet_rcv_saddr != ip_hdr(skb)->daddr)
				continue;
#if IS_ENABLED(CONFIG_IPV6)
		} else if (skb->protocol == htons(ETH_P_IPV6) &&
			   sk->sk_family == AF_INET6) {

			pr_debug("found: %p: num=%d, daddr=%pI6c, dif=%d\n", sk,
				 (int) isk->inet_num,
				 &sk->sk_v6_rcv_saddr,
				 sk->sk_bound_dev_if);

			if (!ipv6_addr_any(&sk->sk_v6_rcv_saddr) &&
			    !ipv6_addr_equal(&sk->sk_v6_rcv_saddr,
					     &ipv6_hdr(skb)->daddr))
				continue;
#endif
		} else {
			continue;
		}

		if (sk->sk_bound_dev_if && sk->sk_bound_dev_if != dif &&
		    sk->sk_bound_dev_if != sdif)
			continue;

		goto exit;
	}

	sk = NULL;
exit:

	return sk;
}

static void inet_get_ping_group_range_net(struct net *net, kgid_t *low,
					  kgid_t *high)
{
	kgid_t *data = net->ipv4.ping_group_range.range;
	unsigned int seq;

	do {
		seq = read_seqbegin(&net->ipv4.ping_group_range.lock);

		*low = data[0];
		*high = data[1];
	} while (read_seqretry(&net->ipv4.ping_group_range.lock, seq));
}


int ping_init_sock(struct sock *sk)
{
	struct net *net = sock_net(sk);
	kgid_t group = current_egid();
	struct group_info *group_info;
	int i;
	kgid_t low, high;
	int ret = 0;

	if (sk->sk_family == AF_INET6)
		sk->sk_ipv6only = 1;

	inet_get_ping_group_range_net(net, &low, &high);
	if (gid_lte(low, group) && gid_lte(group, high))
		return 0;

	group_info = get_current_groups();
	for (i = 0; i < group_info->ngroups; i++) {
		kgid_t gid = group_info->gid[i];

		if (gid_lte(low, gid) && gid_lte(gid, high))
			goto out_release_group;
	}

	ret = -EACCES;

out_release_group:
	put_group_info(group_info);
	return ret;
}
EXPORT_SYMBOL_GPL(ping_init_sock);

void ping_close(struct sock *sk, long timeout)
{
	pr_debug("ping_close(sk=%p,sk->num=%u)\n",
		 inet_sk(sk), inet_sk(sk)->inet_num);
	pr_debug("isk->refcnt = %d\n", refcount_read(&sk->sk_refcnt));

	sk_common_release(sk);
}
EXPORT_SYMBOL_GPL(ping_close);

/* Checks the bind address and possibly modifies sk->sk_bound_dev_if. */
static int ping_check_bind_addr(struct sock *sk, struct inet_sock *isk,
				struct sockaddr *uaddr, int addr_len)
{
	struct net *net = sock_net(sk);
	if (sk->sk_family == AF_INET) {
		struct sockaddr_in *addr = (struct sockaddr_in *) uaddr;
		u32 tb_id = RT_TABLE_LOCAL;
		int chk_addr_ret;

		if (addr_len < sizeof(*addr))
			return -EINVAL;

		if (addr->sin_family != AF_INET &&
		    !(addr->sin_family == AF_UNSPEC &&
		      addr->sin_addr.s_addr == htonl(INADDR_ANY)))
			return -EAFNOSUPPORT;

		pr_debug("ping_check_bind_addr(sk=%p,addr=%pI4,port=%d)\n",
			 sk, &addr->sin_addr.s_addr, ntohs(addr->sin_port));

		if (addr->sin_addr.s_addr == htonl(INADDR_ANY))
			return 0;

		tb_id = l3mdev_fib_table_by_index(net, sk->sk_bound_dev_if) ? : tb_id;
		chk_addr_ret = inet_addr_type_table(net, addr->sin_addr.s_addr, tb_id);

		if (chk_addr_ret == RTN_MULTICAST ||
		    chk_addr_ret == RTN_BROADCAST ||
		    (chk_addr_ret != RTN_LOCAL &&
		     !inet_can_nonlocal_bind(net, isk)))
			return -EADDRNOTAVAIL;

#if IS_ENABLED(CONFIG_IPV6)
	} else if (sk->sk_family == AF_INET6) {
		struct sockaddr_in6 *addr = (struct sockaddr_in6 *) uaddr;
		int addr_type, scoped, has_addr;
		struct net_device *dev = NULL;

		if (addr_len < sizeof(*addr))
			return -EINVAL;

		if (addr->sin6_family != AF_INET6)
			return -EAFNOSUPPORT;

		pr_debug("ping_check_bind_addr(sk=%p,addr=%pI6c,port=%d)\n",
			 sk, addr->sin6_addr.s6_addr, ntohs(addr->sin6_port));

		addr_type = ipv6_addr_type(&addr->sin6_addr);
		scoped = __ipv6_addr_needs_scope_id(addr_type);
		if ((addr_type != IPV6_ADDR_ANY &&
		     !(addr_type & IPV6_ADDR_UNICAST)) ||
		    (scoped && !addr->sin6_scope_id))
			return -EINVAL;

		rcu_read_lock();
		if (addr->sin6_scope_id) {
			dev = dev_get_by_index_rcu(net, addr->sin6_scope_id);
			if (!dev) {
				rcu_read_unlock();
				return -ENODEV;
			}
		}

		if (!dev && sk->sk_bound_dev_if) {
			dev = dev_get_by_index_rcu(net, sk->sk_bound_dev_if);
			if (!dev) {
				rcu_read_unlock();
				return -ENODEV;
			}
		}
		has_addr = pingv6_ops.ipv6_chk_addr(net, &addr->sin6_addr, dev,
						    scoped);
		rcu_read_unlock();

		if (!(ipv6_can_nonlocal_bind(net, isk) || has_addr ||
		      addr_type == IPV6_ADDR_ANY))
			return -EADDRNOTAVAIL;

		if (scoped)
			sk->sk_bound_dev_if = addr->sin6_scope_id;
#endif
	} else {
		return -EAFNOSUPPORT;
	}
	return 0;
}

static void ping_set_saddr(struct sock *sk, struct sockaddr *saddr)
{
	if (saddr->sa_family == AF_INET) {
		struct inet_sock *isk = inet_sk(sk);
		struct sockaddr_in *addr = (struct sockaddr_in *) saddr;
		isk->inet_rcv_saddr = isk->inet_saddr = addr->sin_addr.s_addr;
#if IS_ENABLED(CONFIG_IPV6)
	} else if (saddr->sa_family == AF_INET6) {
		struct sockaddr_in6 *addr = (struct sockaddr_in6 *) saddr;
		struct ipv6_pinfo *np = inet6_sk(sk);
		sk->sk_v6_rcv_saddr = np->saddr = addr->sin6_addr;
#endif
	}
}

/*
 * We need our own bind because there are no privileged id's == local ports.
 * Moreover, we don't allow binding to multi- and broadcast addresses.
 */

int ping_bind(struct sock *sk, struct sockaddr *uaddr, int addr_len)
{
	struct inet_sock *isk = inet_sk(sk);
	unsigned short snum;
	int err;
	int dif = sk->sk_bound_dev_if;

	err = ping_check_bind_addr(sk, isk, uaddr, addr_len);
	if (err)
		return err;

	lock_sock(sk);

	err = -EINVAL;
	if (isk->inet_num != 0)
		goto out;

	err = -EADDRINUSE;
	snum = ntohs(((struct sockaddr_in *)uaddr)->sin_port);
	if (ping_get_port(sk, snum) != 0) {
		/* Restore possibly modified sk->sk_bound_dev_if by ping_check_bind_addr(). */
		sk->sk_bound_dev_if = dif;
		goto out;
	}
	ping_set_saddr(sk, uaddr);

	pr_debug("after bind(): num = %hu, dif = %d\n",
		 isk->inet_num,
		 sk->sk_bound_dev_if);

	err = 0;
	if (sk->sk_family == AF_INET && isk->inet_rcv_saddr)
		sk->sk_userlocks |= SOCK_BINDADDR_LOCK;
#if IS_ENABLED(CONFIG_IPV6)
	if (sk->sk_family == AF_INET6 && !ipv6_addr_any(&sk->sk_v6_rcv_saddr))
		sk->sk_userlocks |= SOCK_BINDADDR_LOCK;
#endif

	if (snum)
		sk->sk_userlocks |= SOCK_BINDPORT_LOCK;
	isk->inet_sport = htons(isk->inet_num);
	isk->inet_daddr = 0;
	isk->inet_dport = 0;

#if IS_ENABLED(CONFIG_IPV6)
	if (sk->sk_family == AF_INET6)
		memset(&sk->sk_v6_daddr, 0, sizeof(sk->sk_v6_daddr));
#endif

	sk_dst_reset(sk);
out:
	release_sock(sk);
	pr_debug("ping_v4_bind -> %d\n", err);
	return err;
}
EXPORT_SYMBOL_GPL(ping_bind);

/*
 * Is this a supported type of ICMP message?
 */

static inline int ping_supported(int family, int type, int code)
{
	return (family == AF_INET && type == ICMP_ECHO && code == 0) ||
	       (family == AF_INET && type == ICMP_EXT_ECHO && code == 0) ||
	       (family == AF_INET6 && type == ICMPV6_ECHO_REQUEST && code == 0) ||
	       (family == AF_INET6 && type == ICMPV6_EXT_ECHO_REQUEST && code == 0);
}

/*
 * This routine is called by the ICMP module when it gets some
 * sort of error condition.
 */

void ping_err(struct sk_buff *skb, int offset, u32 info)
{
	int family;
	struct icmphdr *icmph;
	struct inet_sock *inet_sock;
	int type;
	int code;
	struct net *net = dev_net(skb->dev);
	struct sock *sk;
	int harderr;
	int err;

	if (skb->protocol == htons(ETH_P_IP)) {
		family = AF_INET;
		type = icmp_hdr(skb)->type;
		code = icmp_hdr(skb)->code;
		icmph = (struct icmphdr *)(skb->data + offset);
	} else if (skb->protocol == htons(ETH_P_IPV6)) {
		family = AF_INET6;
		type = icmp6_hdr(skb)->icmp6_type;
		code = icmp6_hdr(skb)->icmp6_code;
		icmph = (struct icmphdr *) (skb->data + offset);
	} else {
		BUG();
	}

	/* We assume the packet has already been checked by icmp_unreach */

	if (!ping_supported(family, icmph->type, icmph->code))
		return;

	pr_debug("ping_err(proto=0x%x,type=%d,code=%d,id=%04x,seq=%04x)\n",
		 skb->protocol, type, code, ntohs(icmph->un.echo.id),
		 ntohs(icmph->un.echo.sequence));

	sk = ping_lookup(net, skb, ntohs(icmph->un.echo.id));
	if (!sk) {
		pr_debug("no socket, dropping\n");
		return;	/* No socket for error */
	}
	pr_debug("err on socket %p\n", sk);

	err = 0;
	harderr = 0;
	inet_sock = inet_sk(sk);

	if (skb->protocol == htons(ETH_P_IP)) {
		switch (type) {
		default:
		case ICMP_TIME_EXCEEDED:
			err = EHOSTUNREACH;
			break;
		case ICMP_SOURCE_QUENCH:
			/* This is not a real error but ping wants to see it.
			 * Report it with some fake errno.
			 */
			err = EREMOTEIO;
			break;
		case ICMP_PARAMETERPROB:
			err = EPROTO;
			harderr = 1;
			break;
		case ICMP_DEST_UNREACH:
			if (code == ICMP_FRAG_NEEDED) { /* Path MTU discovery */
				ipv4_sk_update_pmtu(skb, sk, info);
				if (inet_sock->pmtudisc != IP_PMTUDISC_DONT) {
					err = EMSGSIZE;
					harderr = 1;
					break;
				}
				goto out;
			}
			err = EHOSTUNREACH;
			if (code <= NR_ICMP_UNREACH) {
				harderr = icmp_err_convert[code].fatal;
				err = icmp_err_convert[code].errno;
			}
			break;
		case ICMP_REDIRECT:
			/* See ICMP_SOURCE_QUENCH */
			ipv4_sk_redirect(skb, sk);
			err = EREMOTEIO;
			break;
		}
#if IS_ENABLED(CONFIG_IPV6)
	} else if (skb->protocol == htons(ETH_P_IPV6)) {
		harderr = pingv6_ops.icmpv6_err_convert(type, code, &err);
#endif
	}

	/*
	 *      RFC1122: OK.  Passes ICMP errors back to application, as per
	 *	4.1.3.3.
	 */
	if ((family == AF_INET && !inet_sock->recverr) ||
	    (family == AF_INET6 && !inet6_sk(sk)->recverr)) {
		if (!harderr || sk->sk_state != TCP_ESTABLISHED)
			goto out;
	} else {
		if (family == AF_INET) {
			ip_icmp_error(sk, skb, err, 0 /* no remote port */,
				      info, (u8 *)icmph);
#if IS_ENABLED(CONFIG_IPV6)
		} else if (family == AF_INET6) {
			pingv6_ops.ipv6_icmp_error(sk, skb, err, 0,
						   info, (u8 *)icmph);
#endif
		}
	}
	sk->sk_err = err;
	sk_error_report(sk);
out:
	return;
}
EXPORT_SYMBOL_GPL(ping_err);

/*
 *	Copy and checksum an ICMP Echo packet from user space into a buffer
 *	starting from the payload.
 */

int ping_getfrag(void *from, char *to,
		 int offset, int fraglen, int odd, struct sk_buff *skb)
{
	struct pingfakehdr *pfh = from;

	if (offset == 0) {
		fraglen -= sizeof(struct icmphdr);
		if (fraglen < 0)
			BUG();
		if (!csum_and_copy_from_iter_full(to + sizeof(struct icmphdr),
			    fraglen, &pfh->wcheck,
			    &pfh->msg->msg_iter))
			return -EFAULT;
	} else if (offset < sizeof(struct icmphdr)) {
			BUG();
	} else {
		if (!csum_and_copy_from_iter_full(to, fraglen, &pfh->wcheck,
					    &pfh->msg->msg_iter))
			return -EFAULT;
	}

#if IS_ENABLED(CONFIG_IPV6)
	/* For IPv6, checksum each skb as we go along, as expected by
	 * icmpv6_push_pending_frames. For IPv4, accumulate the checksum in
	 * wcheck, it will be finalized in ping_v4_push_pending_frames.
	 */
	if (pfh->family == AF_INET6) {
		skb->csum = pfh->wcheck;
		skb->ip_summed = CHECKSUM_NONE;
		pfh->wcheck = 0;
	}
#endif

	return 0;
}
EXPORT_SYMBOL_GPL(ping_getfrag);

static int ping_v4_push_pending_frames(struct sock *sk, struct pingfakehdr *pfh,
				       struct flowi4 *fl4)
{
	struct sk_buff *skb = skb_peek(&sk->sk_write_queue);

	if (!skb)
		return 0;
	pfh->wcheck = csum_partial((char *)&pfh->icmph,
		sizeof(struct icmphdr), pfh->wcheck);
	pfh->icmph.checksum = csum_fold(pfh->wcheck);
	memcpy(icmp_hdr(skb), &pfh->icmph, sizeof(struct icmphdr));
	skb->ip_summed = CHECKSUM_NONE;
	return ip_push_pending_frames(sk, fl4);
}

int ping_common_sendmsg(int family, struct msghdr *msg, size_t len,
			void *user_icmph, size_t icmph_len)
{
	u8 type, code;

	if (len > 0xFFFF)
		return -EMSGSIZE;

	/* Must have at least a full ICMP header. */
	if (len < icmph_len)
		return -EINVAL;

	/*
	 *	Check the flags.
	 */

	/* Mirror BSD error message compatibility */
	if (msg->msg_flags & MSG_OOB)
		return -EOPNOTSUPP;

	/*
	 *	Fetch the ICMP header provided by the userland.
	 *	iovec is modified! The ICMP header is consumed.
	 */
	if (memcpy_from_msg(user_icmph, msg, icmph_len))
		return -EFAULT;

	if (family == AF_INET) {
		type = ((struct icmphdr *) user_icmph)->type;
		code = ((struct icmphdr *) user_icmph)->code;
#if IS_ENABLED(CONFIG_IPV6)
	} else if (family == AF_INET6) {
		type = ((struct icmp6hdr *) user_icmph)->icmp6_type;
		code = ((struct icmp6hdr *) user_icmph)->icmp6_code;
#endif
	} else {
		BUG();
	}

	if (!ping_supported(family, type, code))
		return -EINVAL;

	return 0;
}
EXPORT_SYMBOL_GPL(ping_common_sendmsg);

static int ping_v4_sendmsg(struct sock *sk, struct msghdr *msg, size_t len)
{
	struct net *net = sock_net(sk);
	struct flowi4 fl4;
	struct inet_sock *inet = inet_sk(sk);
	struct ipcm_cookie ipc;
	struct icmphdr user_icmph;
	struct pingfakehdr pfh;
	struct rtable *rt = NULL;
	struct ip_options_data opt_copy;
	int free = 0;
	__be32 saddr, daddr, faddr;
	u8  tos;
	int err;

	pr_debug("ping_v4_sendmsg(sk=%p,sk->num=%u)\n", inet, inet->inet_num);

	err = ping_common_sendmsg(AF_INET, msg, len, &user_icmph,
				  sizeof(user_icmph));
	if (err)
		return err;

	/*
	 *	Get and verify the address.
	 */

	if (msg->msg_name) {
		DECLARE_SOCKADDR(struct sockaddr_in *, usin, msg->msg_name);
		if (msg->msg_namelen < sizeof(*usin))
			return -EINVAL;
		if (usin->sin_family != AF_INET)
			return -EAFNOSUPPORT;
		daddr = usin->sin_addr.s_addr;
		/* no remote port */
	} else {
		if (sk->sk_state != TCP_ESTABLISHED)
			return -EDESTADDRREQ;
		daddr = inet->inet_daddr;
		/* no remote port */
	}

	ipcm_init_sk(&ipc, inet);

	if (msg->msg_controllen) {
		err = ip_cmsg_send(sk, msg, &ipc, false);
		if (unlikely(err)) {
			kfree(ipc.opt);
			return err;
		}
		if (ipc.opt)
			free = 1;
	}
	if (!ipc.opt) {
		struct ip_options_rcu *inet_opt;

		rcu_read_lock();
		inet_opt = rcu_dereference(inet->inet_opt);
		if (inet_opt) {
			memcpy(&opt_copy, inet_opt,
			       sizeof(*inet_opt) + inet_opt->opt.optlen);
			ipc.opt = &opt_copy.opt;
		}
		rcu_read_unlock();
	}

	saddr = ipc.addr;
	ipc.addr = faddr = daddr;

	if (ipc.opt && ipc.opt->opt.srr) {
		if (!daddr) {
			err = -EINVAL;
			goto out_free;
		}
		faddr = ipc.opt->opt.faddr;
	}
	tos = get_rttos(&ipc, inet);
	if (sock_flag(sk, SOCK_LOCALROUTE) ||
	    (msg->msg_flags & MSG_DONTROUTE) ||
	    (ipc.opt && ipc.opt->opt.is_strictroute)) {
		tos |= RTO_ONLINK;
	}

	if (ipv4_is_multicast(daddr)) {
		if (!ipc.oif || netif_index_is_l3_master(sock_net(sk), ipc.oif))
			ipc.oif = inet->mc_index;
		if (!saddr)
			saddr = inet->mc_addr;
	} else if (!ipc.oif)
		ipc.oif = inet->uc_index;

	flowi4_init_output(&fl4, ipc.oif, ipc.sockc.mark, tos,
			   RT_SCOPE_UNIVERSE, sk->sk_protocol,
			   inet_sk_flowi_flags(sk), faddr, saddr, 0, 0,
			   sk->sk_uid);

	fl4.fl4_icmp_type = user_icmph.type;
	fl4.fl4_icmp_code = user_icmph.code;

	security_sk_classify_flow(sk, flowi4_to_flowi_common(&fl4));
	rt = ip_route_output_flow(net, &fl4, sk);
	if (IS_ERR(rt)) {
		err = PTR_ERR(rt);
		rt = NULL;
		if (err == -ENETUNREACH)
			IP_INC_STATS(net, IPSTATS_MIB_OUTNOROUTES);
		goto out;
	}

	err = -EACCES;
	if ((rt->rt_flags & RTCF_BROADCAST) &&
	    !sock_flag(sk, SOCK_BROADCAST))
		goto out;

	if (msg->msg_flags & MSG_CONFIRM)
		goto do_confirm;
back_from_confirm:

	if (!ipc.addr)
		ipc.addr = fl4.daddr;

	lock_sock(sk);

	pfh.icmph.type = user_icmph.type; /* already checked */
	pfh.icmph.code = user_icmph.code; /* ditto */
	pfh.icmph.checksum = 0;
	pfh.icmph.un.echo.id = inet->inet_sport;
	pfh.icmph.un.echo.sequence = user_icmph.un.echo.sequence;
	pfh.msg = msg;
	pfh.wcheck = 0;
	pfh.family = AF_INET;

	err = ip_append_data(sk, &fl4, ping_getfrag, &pfh, len,
			0, &ipc, &rt, msg->msg_flags);
	if (err)
		ip_flush_pending_frames(sk);
	else
		err = ping_v4_push_pending_frames(sk, &pfh, &fl4);
	release_sock(sk);

out:
	ip_rt_put(rt);
out_free:
	if (free)
		kfree(ipc.opt);
	if (!err) {
		icmp_out_count(sock_net(sk), user_icmph.type);
		return len;
	}
	return err;

do_confirm:
	if (msg->msg_flags & MSG_PROBE)
		dst_confirm_neigh(&rt->dst, &fl4.daddr);
	if (!(msg->msg_flags & MSG_PROBE) || len)
		goto back_from_confirm;
	err = 0;
	goto out;
}

int ping_recvmsg(struct sock *sk, struct msghdr *msg, size_t len, int flags,
		 int *addr_len)
{
	struct inet_sock *isk = inet_sk(sk);
	int family = sk->sk_family;
	struct sk_buff *skb;
	int copied, err;

	pr_debug("ping_recvmsg(sk=%p,sk->num=%u)\n", isk, isk->inet_num);

	err = -EOPNOTSUPP;
	if (flags & MSG_OOB)
		goto out;

	if (flags & MSG_ERRQUEUE)
		return inet_recv_error(sk, msg, len, addr_len);

<<<<<<< HEAD
	flags |= (noblock ? MSG_DONTWAIT : 0);
=======
>>>>>>> bf44eed7
	skb = skb_recv_datagram(sk, flags, &err);
	if (!skb)
		goto out;

	copied = skb->len;
	if (copied > len) {
		msg->msg_flags |= MSG_TRUNC;
		copied = len;
	}

	/* Don't bother checking the checksum */
	err = skb_copy_datagram_msg(skb, 0, msg, copied);
	if (err)
		goto done;

	sock_recv_timestamp(msg, sk, skb);

	/* Copy the address and add cmsg data. */
	if (family == AF_INET) {
		DECLARE_SOCKADDR(struct sockaddr_in *, sin, msg->msg_name);

		if (sin) {
			sin->sin_family = AF_INET;
			sin->sin_port = 0 /* skb->h.uh->source */;
			sin->sin_addr.s_addr = ip_hdr(skb)->saddr;
			memset(sin->sin_zero, 0, sizeof(sin->sin_zero));
			*addr_len = sizeof(*sin);
		}

		if (isk->cmsg_flags)
			ip_cmsg_recv(msg, skb);

#if IS_ENABLED(CONFIG_IPV6)
	} else if (family == AF_INET6) {
		struct ipv6_pinfo *np = inet6_sk(sk);
		struct ipv6hdr *ip6 = ipv6_hdr(skb);
		DECLARE_SOCKADDR(struct sockaddr_in6 *, sin6, msg->msg_name);

		if (sin6) {
			sin6->sin6_family = AF_INET6;
			sin6->sin6_port = 0;
			sin6->sin6_addr = ip6->saddr;
			sin6->sin6_flowinfo = 0;
			if (np->sndflow)
				sin6->sin6_flowinfo = ip6_flowinfo(ip6);
			sin6->sin6_scope_id =
				ipv6_iface_scope_id(&sin6->sin6_addr,
						    inet6_iif(skb));
			*addr_len = sizeof(*sin6);
		}

		if (inet6_sk(sk)->rxopt.all)
			pingv6_ops.ip6_datagram_recv_common_ctl(sk, msg, skb);
		if (skb->protocol == htons(ETH_P_IPV6) &&
		    inet6_sk(sk)->rxopt.all)
			pingv6_ops.ip6_datagram_recv_specific_ctl(sk, msg, skb);
		else if (skb->protocol == htons(ETH_P_IP) && isk->cmsg_flags)
			ip_cmsg_recv(msg, skb);
#endif
	} else {
		BUG();
	}

	err = copied;

done:
	skb_free_datagram(sk, skb);
out:
	pr_debug("ping_recvmsg -> %d\n", err);
	return err;
}
EXPORT_SYMBOL_GPL(ping_recvmsg);

static enum skb_drop_reason __ping_queue_rcv_skb(struct sock *sk,
						 struct sk_buff *skb)
{
	enum skb_drop_reason reason;

	pr_debug("ping_queue_rcv_skb(sk=%p,sk->num=%d,skb=%p)\n",
		 inet_sk(sk), inet_sk(sk)->inet_num, skb);
	if (sock_queue_rcv_skb_reason(sk, skb, &reason) < 0) {
		kfree_skb_reason(skb, reason);
		pr_debug("ping_queue_rcv_skb -> failed\n");
		return reason;
	}
	return SKB_NOT_DROPPED_YET;
}

int ping_queue_rcv_skb(struct sock *sk, struct sk_buff *skb)
{
	return __ping_queue_rcv_skb(sk, skb) ? -1 : 0;
}
EXPORT_SYMBOL_GPL(ping_queue_rcv_skb);


/*
 *	All we need to do is get the socket.
 */

enum skb_drop_reason ping_rcv(struct sk_buff *skb)
{
	enum skb_drop_reason reason = SKB_DROP_REASON_NO_SOCKET;
	struct sock *sk;
	struct net *net = dev_net(skb->dev);
	struct icmphdr *icmph = icmp_hdr(skb);

	/* We assume the packet has already been checked by icmp_rcv */

	pr_debug("ping_rcv(skb=%p,id=%04x,seq=%04x)\n",
		 skb, ntohs(icmph->un.echo.id), ntohs(icmph->un.echo.sequence));

	/* Push ICMP header back */
	skb_push(skb, skb->data - (u8 *)icmph);

	sk = ping_lookup(net, skb, ntohs(icmph->un.echo.id));
	if (sk) {
		struct sk_buff *skb2 = skb_clone(skb, GFP_ATOMIC);

		pr_debug("rcv on socket %p\n", sk);
		if (skb2)
			reason = __ping_queue_rcv_skb(sk, skb2);
		else
			reason = SKB_DROP_REASON_NOMEM;
	}

	if (reason)
		pr_debug("no socket, dropping\n");

	return reason;
}
EXPORT_SYMBOL_GPL(ping_rcv);

struct proto ping_prot = {
	.name =		"PING",
	.owner =	THIS_MODULE,
	.init =		ping_init_sock,
	.close =	ping_close,
	.connect =	ip4_datagram_connect,
	.disconnect =	__udp_disconnect,
	.setsockopt =	ip_setsockopt,
	.getsockopt =	ip_getsockopt,
	.sendmsg =	ping_v4_sendmsg,
	.recvmsg =	ping_recvmsg,
	.bind =		ping_bind,
	.backlog_rcv =	ping_queue_rcv_skb,
	.release_cb =	ip4_datagram_release_cb,
	.hash =		ping_hash,
	.unhash =	ping_unhash,
	.get_port =	ping_get_port,
	.put_port =	ping_unhash,
	.obj_size =	sizeof(struct inet_sock),
};
EXPORT_SYMBOL(ping_prot);

#ifdef CONFIG_PROC_FS

static struct sock *ping_get_first(struct seq_file *seq, int start)
{
	struct sock *sk;
	struct ping_iter_state *state = seq->private;
	struct net *net = seq_file_net(seq);

	for (state->bucket = start; state->bucket < PING_HTABLE_SIZE;
	     ++state->bucket) {
		struct hlist_nulls_node *node;
		struct hlist_nulls_head *hslot;

		hslot = &ping_table.hash[state->bucket];

		if (hlist_nulls_empty(hslot))
			continue;

		sk_nulls_for_each(sk, node, hslot) {
			if (net_eq(sock_net(sk), net) &&
			    sk->sk_family == state->family)
				goto found;
		}
	}
	sk = NULL;
found:
	return sk;
}

static struct sock *ping_get_next(struct seq_file *seq, struct sock *sk)
{
	struct ping_iter_state *state = seq->private;
	struct net *net = seq_file_net(seq);

	do {
		sk = sk_nulls_next(sk);
	} while (sk && (!net_eq(sock_net(sk), net)));

	if (!sk)
		return ping_get_first(seq, state->bucket + 1);
	return sk;
}

static struct sock *ping_get_idx(struct seq_file *seq, loff_t pos)
{
	struct sock *sk = ping_get_first(seq, 0);

	if (sk)
		while (pos && (sk = ping_get_next(seq, sk)) != NULL)
			--pos;
	return pos ? NULL : sk;
}

void *ping_seq_start(struct seq_file *seq, loff_t *pos, sa_family_t family)
	__acquires(RCU)
{
	struct ping_iter_state *state = seq->private;
	state->bucket = 0;
	state->family = family;

	rcu_read_lock();

	return *pos ? ping_get_idx(seq, *pos-1) : SEQ_START_TOKEN;
}
EXPORT_SYMBOL_GPL(ping_seq_start);

static void *ping_v4_seq_start(struct seq_file *seq, loff_t *pos)
{
	return ping_seq_start(seq, pos, AF_INET);
}

void *ping_seq_next(struct seq_file *seq, void *v, loff_t *pos)
{
	struct sock *sk;

	if (v == SEQ_START_TOKEN)
		sk = ping_get_idx(seq, 0);
	else
		sk = ping_get_next(seq, v);

	++*pos;
	return sk;
}
EXPORT_SYMBOL_GPL(ping_seq_next);

void ping_seq_stop(struct seq_file *seq, void *v)
	__releases(RCU)
{
	rcu_read_unlock();
}
EXPORT_SYMBOL_GPL(ping_seq_stop);

static void ping_v4_format_sock(struct sock *sp, struct seq_file *f,
		int bucket)
{
	struct inet_sock *inet = inet_sk(sp);
	__be32 dest = inet->inet_daddr;
	__be32 src = inet->inet_rcv_saddr;
	__u16 destp = ntohs(inet->inet_dport);
	__u16 srcp = ntohs(inet->inet_sport);

	seq_printf(f, "%5d: %08X:%04X %08X:%04X"
		" %02X %08X:%08X %02X:%08lX %08X %5u %8d %lu %d %pK %u",
		bucket, src, srcp, dest, destp, sp->sk_state,
		sk_wmem_alloc_get(sp),
		sk_rmem_alloc_get(sp),
		0, 0L, 0,
		from_kuid_munged(seq_user_ns(f), sock_i_uid(sp)),
		0, sock_i_ino(sp),
		refcount_read(&sp->sk_refcnt), sp,
		atomic_read(&sp->sk_drops));
}

static int ping_v4_seq_show(struct seq_file *seq, void *v)
{
	seq_setwidth(seq, 127);
	if (v == SEQ_START_TOKEN)
		seq_puts(seq, "  sl  local_address rem_address   st tx_queue "
			   "rx_queue tr tm->when retrnsmt   uid  timeout "
			   "inode ref pointer drops");
	else {
		struct ping_iter_state *state = seq->private;

		ping_v4_format_sock(v, seq, state->bucket);
	}
	seq_pad(seq, '\n');
	return 0;
}

static const struct seq_operations ping_v4_seq_ops = {
	.start		= ping_v4_seq_start,
	.show		= ping_v4_seq_show,
	.next		= ping_seq_next,
	.stop		= ping_seq_stop,
};

static int __net_init ping_v4_proc_init_net(struct net *net)
{
	if (!proc_create_net("icmp", 0444, net->proc_net, &ping_v4_seq_ops,
			sizeof(struct ping_iter_state)))
		return -ENOMEM;
	return 0;
}

static void __net_exit ping_v4_proc_exit_net(struct net *net)
{
	remove_proc_entry("icmp", net->proc_net);
}

static struct pernet_operations ping_v4_net_ops = {
	.init = ping_v4_proc_init_net,
	.exit = ping_v4_proc_exit_net,
};

int __init ping_proc_init(void)
{
	return register_pernet_subsys(&ping_v4_net_ops);
}

void ping_proc_exit(void)
{
	unregister_pernet_subsys(&ping_v4_net_ops);
}

#endif

void __init ping_init(void)
{
	int i;

	for (i = 0; i < PING_HTABLE_SIZE; i++)
		INIT_HLIST_NULLS_HEAD(&ping_table.hash[i], i);
	spin_lock_init(&ping_table.lock);
}<|MERGE_RESOLUTION|>--- conflicted
+++ resolved
@@ -872,10 +872,6 @@
 	if (flags & MSG_ERRQUEUE)
 		return inet_recv_error(sk, msg, len, addr_len);
 
-<<<<<<< HEAD
-	flags |= (noblock ? MSG_DONTWAIT : 0);
-=======
->>>>>>> bf44eed7
 	skb = skb_recv_datagram(sk, flags, &err);
 	if (!skb)
 		goto out;
