--- conflicted
+++ resolved
@@ -243,9 +243,6 @@
 	ctx->sk_write_space(sk);
 }
 
-<<<<<<< HEAD
-void tls_ctx_free(struct tls_context *ctx)
-=======
 /**
  * tls_ctx_free() - free TLS ULP context
  * @sk:  socket to with @ctx is attached
@@ -255,7 +252,6 @@
  * to which @ctx was attached has no outstanding references.
  */
 void tls_ctx_free(struct sock *sk, struct tls_context *ctx)
->>>>>>> f7688b48
 {
 	if (!ctx)
 		return;
@@ -287,29 +283,11 @@
 	}
 
 	if (ctx->rx_conf == TLS_SW)
-<<<<<<< HEAD
-		tls_sw_free_resources_rx(sk);
-
-#ifdef CONFIG_TLS_DEVICE
-	if (ctx->rx_conf == TLS_HW)
-=======
 		tls_sw_release_resources_rx(sk);
 	else if (ctx->rx_conf == TLS_HW)
->>>>>>> f7688b48
 		tls_device_offload_cleanup_rx(sk);
 }
 
-<<<<<<< HEAD
-	if (ctx->tx_conf != TLS_HW && ctx->rx_conf != TLS_HW) {
-#else
-	{
-#endif
-		if (sk->sk_write_space == tls_write_space)
-			sk->sk_write_space = ctx->sk_write_space;
-		tls_ctx_free(ctx);
-		ctx = NULL;
-	}
-=======
 static void tls_sk_proto_close(struct sock *sk, long timeout)
 {
 	struct inet_connection_sock *icsk = inet_csk(sk);
@@ -322,7 +300,6 @@
 
 	lock_sock(sk);
 	free_ctx = ctx->tx_conf != TLS_HW && ctx->rx_conf != TLS_HW;
->>>>>>> f7688b48
 
 	if (ctx->tx_conf != TLS_BASE || ctx->rx_conf != TLS_BASE)
 		tls_sk_proto_cleanup(sk, ctx, timeo);
@@ -627,16 +604,9 @@
 	if (!ctx)
 		return NULL;
 
-<<<<<<< HEAD
-	icsk->icsk_ulp_data = ctx;
-	ctx->setsockopt = sk->sk_prot->setsockopt;
-	ctx->getsockopt = sk->sk_prot->getsockopt;
-	ctx->sk_proto_close = sk->sk_prot->close;
-=======
 	mutex_init(&ctx->tx_lock);
 	rcu_assign_pointer(icsk->icsk_ulp_data, ctx);
 	ctx->sk_proto = sk->sk_prot;
->>>>>>> f7688b48
 	return ctx;
 }
 
@@ -819,20 +789,6 @@
 		rc = -ENOMEM;
 		goto out;
 	}
-<<<<<<< HEAD
-
-	/* Build IPv6 TLS whenever the address of tcpv6	_prot changes */
-	if (ip_ver == TLSV6 &&
-	    unlikely(sk->sk_prot != smp_load_acquire(&saved_tcpv6_prot))) {
-		mutex_lock(&tcpv6_prot_mutex);
-		if (likely(sk->sk_prot != saved_tcpv6_prot)) {
-			build_protos(tls_prots[TLSV6], sk->sk_prot);
-			smp_store_release(&saved_tcpv6_prot, sk->sk_prot);
-		}
-		mutex_unlock(&tcpv6_prot_mutex);
-	}
-=======
->>>>>>> f7688b48
 
 	ctx->tx_conf = TLS_BASE;
 	ctx->rx_conf = TLS_BASE;
