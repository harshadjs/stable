--- conflicted
+++ resolved
@@ -694,17 +694,12 @@
 	struct nlattr *prop;
 	struct nlattr *media;
 	struct tipc_link_config *lc;
-	int len;
 
 	lc = (struct tipc_link_config *)TLV_DATA(msg->req);
 
 	media = nla_nest_start_noflag(skb, TIPC_NLA_MEDIA);
 	if (!media)
 		return -EMSGSIZE;
-
-	len = min_t(int, TLV_GET_DATA_LEN(msg->req), TIPC_MAX_MEDIA_NAME);
-	if (!string_is_valid(lc->name, len))
-		return -EINVAL;
 
 	if (nla_put_string(skb, TIPC_NLA_MEDIA_NAME, lc->name))
 		return -EMSGSIZE;
@@ -726,17 +721,12 @@
 	struct nlattr *prop;
 	struct nlattr *bearer;
 	struct tipc_link_config *lc;
-	int len;
 
 	lc = (struct tipc_link_config *)TLV_DATA(msg->req);
 
 	bearer = nla_nest_start_noflag(skb, TIPC_NLA_BEARER);
 	if (!bearer)
 		return -EMSGSIZE;
-
-	len = min_t(int, TLV_GET_DATA_LEN(msg->req), TIPC_MAX_MEDIA_NAME);
-	if (!string_is_valid(lc->name, len))
-		return -EINVAL;
 
 	if (nla_put_string(skb, TIPC_NLA_BEARER_NAME, lc->name))
 		return -EMSGSIZE;
@@ -1038,14 +1028,9 @@
 		u32 node;
 		struct nlattr *con[TIPC_NLA_CON_MAX + 1];
 
-<<<<<<< HEAD
-		err = nla_parse_nested(con, TIPC_NLA_CON_MAX,
-				       sock[TIPC_NLA_SOCK_CON], NULL, NULL);
-=======
 		err = nla_parse_nested_deprecated(con, TIPC_NLA_CON_MAX,
 						  sock[TIPC_NLA_SOCK_CON],
 						  NULL, NULL);
->>>>>>> f7688b48
 
 		if (err)
 			return err;
