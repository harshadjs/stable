// SPDX-License-Identifier: GPL-2.0-or-later
/*
 * NET		An implementation of the SOCKET network access protocol.
 *
 * Version:	@(#)socket.c	1.1.93	18/02/95
 *
 * Authors:	Orest Zborowski, <obz@Kodak.COM>
 *		Ross Biro
 *		Fred N. van Kempen, <waltje@uWalt.NL.Mugnet.ORG>
 *
 * Fixes:
 *		Anonymous	:	NOTSOCK/BADF cleanup. Error fix in
 *					shutdown()
 *		Alan Cox	:	verify_area() fixes
 *		Alan Cox	:	Removed DDI
 *		Jonathan Kamens	:	SOCK_DGRAM reconnect bug
 *		Alan Cox	:	Moved a load of checks to the very
 *					top level.
 *		Alan Cox	:	Move address structures to/from user
 *					mode above the protocol layers.
 *		Rob Janssen	:	Allow 0 length sends.
 *		Alan Cox	:	Asynchronous I/O support (cribbed from the
 *					tty drivers).
 *		Niibe Yutaka	:	Asynchronous I/O for writes (4.4BSD style)
 *		Jeff Uphoff	:	Made max number of sockets command-line
 *					configurable.
 *		Matti Aarnio	:	Made the number of sockets dynamic,
 *					to be allocated when needed, and mr.
 *					Uphoff's max is used as max to be
 *					allowed to allocate.
 *		Linus		:	Argh. removed all the socket allocation
 *					altogether: it's in the inode now.
 *		Alan Cox	:	Made sock_alloc()/sock_release() public
 *					for NetROM and future kernel nfsd type
 *					stuff.
 *		Alan Cox	:	sendmsg/recvmsg basics.
 *		Tom Dyas	:	Export net symbols.
 *		Marcin Dalecki	:	Fixed problems with CONFIG_NET="n".
 *		Alan Cox	:	Added thread locking to sys_* calls
 *					for sockets. May have errors at the
 *					moment.
 *		Kevin Buhr	:	Fixed the dumb errors in the above.
 *		Andi Kleen	:	Some small cleanups, optimizations,
 *					and fixed a copy_from_user() bug.
 *		Tigran Aivazian	:	sys_send(args) calls sys_sendto(args, NULL, 0)
 *		Tigran Aivazian	:	Made listen(2) backlog sanity checks
 *					protocol-independent
 *
 *	This module is effectively the top level interface to the BSD socket
 *	paradigm.
 *
 *	Based upon Swansea University Computer Society NET3.039
 */

#include <linux/bpf-cgroup.h>
#include <linux/ethtool.h>
#include <linux/mm.h>
#include <linux/socket.h>
#include <linux/file.h>
#include <linux/splice.h>
#include <linux/net.h>
#include <linux/interrupt.h>
#include <linux/thread_info.h>
#include <linux/rcupdate.h>
#include <linux/netdevice.h>
#include <linux/proc_fs.h>
#include <linux/seq_file.h>
#include <linux/mutex.h>
#include <linux/if_bridge.h>
#include <linux/if_vlan.h>
#include <linux/ptp_classify.h>
#include <linux/init.h>
#include <linux/poll.h>
#include <linux/cache.h>
#include <linux/module.h>
#include <linux/highmem.h>
#include <linux/mount.h>
#include <linux/pseudo_fs.h>
#include <linux/security.h>
#include <linux/syscalls.h>
#include <linux/compat.h>
#include <linux/kmod.h>
#include <linux/audit.h>
#include <linux/wireless.h>
#include <linux/nsproxy.h>
#include <linux/magic.h>
#include <linux/slab.h>
#include <linux/xattr.h>
#include <linux/nospec.h>
#include <linux/indirect_call_wrapper.h>
#include <linux/io_uring.h>

#include <linux/uaccess.h>
#include <asm/unistd.h>

#include <net/compat.h>
#include <net/wext.h>
#include <net/cls_cgroup.h>

#include <net/sock.h>
#include <linux/netfilter.h>

#include <linux/if_tun.h>
#include <linux/ipv6_route.h>
#include <linux/route.h>
#include <linux/termios.h>
#include <linux/sockios.h>
#include <net/busy_poll.h>
#include <linux/errqueue.h>
#include <linux/ptp_clock_kernel.h>
#include <trace/events/sock.h>

#ifdef CONFIG_NET_RX_BUSY_POLL
unsigned int sysctl_net_busy_read __read_mostly;
unsigned int sysctl_net_busy_poll __read_mostly;
#endif

static ssize_t sock_read_iter(struct kiocb *iocb, struct iov_iter *to);
static ssize_t sock_write_iter(struct kiocb *iocb, struct iov_iter *from);
static int sock_mmap(struct file *file, struct vm_area_struct *vma);

static int sock_close(struct inode *inode, struct file *file);
static __poll_t sock_poll(struct file *file,
			      struct poll_table_struct *wait);
static long sock_ioctl(struct file *file, unsigned int cmd, unsigned long arg);
#ifdef CONFIG_COMPAT
static long compat_sock_ioctl(struct file *file,
			      unsigned int cmd, unsigned long arg);
#endif
static int sock_fasync(int fd, struct file *filp, int on);
static ssize_t sock_splice_read(struct file *file, loff_t *ppos,
				struct pipe_inode_info *pipe, size_t len,
				unsigned int flags);
static void sock_splice_eof(struct file *file);

#ifdef CONFIG_PROC_FS
static void sock_show_fdinfo(struct seq_file *m, struct file *f)
{
	struct socket *sock = f->private_data;
	const struct proto_ops *ops = READ_ONCE(sock->ops);

	if (ops->show_fdinfo)
		ops->show_fdinfo(m, sock);
}
#else
#define sock_show_fdinfo NULL
#endif

/*
 *	Socket files have a set of 'special' operations as well as the generic file ones. These don't appear
 *	in the operation structures but are done directly via the socketcall() multiplexor.
 */

static const struct file_operations socket_file_ops = {
	.owner =	THIS_MODULE,
	.llseek =	no_llseek,
	.read_iter =	sock_read_iter,
	.write_iter =	sock_write_iter,
	.poll =		sock_poll,
	.unlocked_ioctl = sock_ioctl,
#ifdef CONFIG_COMPAT
	.compat_ioctl = compat_sock_ioctl,
#endif
	.uring_cmd =    io_uring_cmd_sock,
	.mmap =		sock_mmap,
	.release =	sock_close,
	.fasync =	sock_fasync,
	.splice_write = splice_to_socket,
	.splice_read =	sock_splice_read,
	.splice_eof =	sock_splice_eof,
	.show_fdinfo =	sock_show_fdinfo,
};

static const char * const pf_family_names[] = {
	[PF_UNSPEC]	= "PF_UNSPEC",
	[PF_UNIX]	= "PF_UNIX/PF_LOCAL",
	[PF_INET]	= "PF_INET",
	[PF_AX25]	= "PF_AX25",
	[PF_IPX]	= "PF_IPX",
	[PF_APPLETALK]	= "PF_APPLETALK",
	[PF_NETROM]	= "PF_NETROM",
	[PF_BRIDGE]	= "PF_BRIDGE",
	[PF_ATMPVC]	= "PF_ATMPVC",
	[PF_X25]	= "PF_X25",
	[PF_INET6]	= "PF_INET6",
	[PF_ROSE]	= "PF_ROSE",
	[PF_DECnet]	= "PF_DECnet",
	[PF_NETBEUI]	= "PF_NETBEUI",
	[PF_SECURITY]	= "PF_SECURITY",
	[PF_KEY]	= "PF_KEY",
	[PF_NETLINK]	= "PF_NETLINK/PF_ROUTE",
	[PF_PACKET]	= "PF_PACKET",
	[PF_ASH]	= "PF_ASH",
	[PF_ECONET]	= "PF_ECONET",
	[PF_ATMSVC]	= "PF_ATMSVC",
	[PF_RDS]	= "PF_RDS",
	[PF_SNA]	= "PF_SNA",
	[PF_IRDA]	= "PF_IRDA",
	[PF_PPPOX]	= "PF_PPPOX",
	[PF_WANPIPE]	= "PF_WANPIPE",
	[PF_LLC]	= "PF_LLC",
	[PF_IB]		= "PF_IB",
	[PF_MPLS]	= "PF_MPLS",
	[PF_CAN]	= "PF_CAN",
	[PF_TIPC]	= "PF_TIPC",
	[PF_BLUETOOTH]	= "PF_BLUETOOTH",
	[PF_IUCV]	= "PF_IUCV",
	[PF_RXRPC]	= "PF_RXRPC",
	[PF_ISDN]	= "PF_ISDN",
	[PF_PHONET]	= "PF_PHONET",
	[PF_IEEE802154]	= "PF_IEEE802154",
	[PF_CAIF]	= "PF_CAIF",
	[PF_ALG]	= "PF_ALG",
	[PF_NFC]	= "PF_NFC",
	[PF_VSOCK]	= "PF_VSOCK",
	[PF_KCM]	= "PF_KCM",
	[PF_QIPCRTR]	= "PF_QIPCRTR",
	[PF_SMC]	= "PF_SMC",
	[PF_XDP]	= "PF_XDP",
	[PF_MCTP]	= "PF_MCTP",
};

/*
 *	The protocol list. Each protocol is registered in here.
 */

static DEFINE_SPINLOCK(net_family_lock);
static const struct net_proto_family __rcu *net_families[NPROTO] __read_mostly;

/*
 * Support routines.
 * Move socket addresses back and forth across the kernel/user
 * divide and look after the messy bits.
 */

/**
 *	move_addr_to_kernel	-	copy a socket address into kernel space
 *	@uaddr: Address in user space
 *	@kaddr: Address in kernel space
 *	@ulen: Length in user space
 *
 *	The address is copied into kernel space. If the provided address is
 *	too long an error code of -EINVAL is returned. If the copy gives
 *	invalid addresses -EFAULT is returned. On a success 0 is returned.
 */

int move_addr_to_kernel(void __user *uaddr, int ulen, struct sockaddr_storage *kaddr)
{
	if (ulen < 0 || ulen > sizeof(struct sockaddr_storage))
		return -EINVAL;
	if (ulen == 0)
		return 0;
	if (copy_from_user(kaddr, uaddr, ulen))
		return -EFAULT;
	return audit_sockaddr(ulen, kaddr);
}

/**
 *	move_addr_to_user	-	copy an address to user space
 *	@kaddr: kernel space address
 *	@klen: length of address in kernel
 *	@uaddr: user space address
 *	@ulen: pointer to user length field
 *
 *	The value pointed to by ulen on entry is the buffer length available.
 *	This is overwritten with the buffer space used. -EINVAL is returned
 *	if an overlong buffer is specified or a negative buffer size. -EFAULT
 *	is returned if either the buffer or the length field are not
 *	accessible.
 *	After copying the data up to the limit the user specifies, the true
 *	length of the data is written over the length limit the user
 *	specified. Zero is returned for a success.
 */

static int move_addr_to_user(struct sockaddr_storage *kaddr, int klen,
			     void __user *uaddr, int __user *ulen)
{
	int err;
	int len;

	BUG_ON(klen > sizeof(struct sockaddr_storage));
	err = get_user(len, ulen);
	if (err)
		return err;
	if (len > klen)
		len = klen;
	if (len < 0)
		return -EINVAL;
	if (len) {
		if (audit_sockaddr(klen, kaddr))
			return -ENOMEM;
		if (copy_to_user(uaddr, kaddr, len))
			return -EFAULT;
	}
	/*
	 *      "fromlen shall refer to the value before truncation.."
	 *                      1003.1g
	 */
	return __put_user(klen, ulen);
}

static struct kmem_cache *sock_inode_cachep __ro_after_init;

static struct inode *sock_alloc_inode(struct super_block *sb)
{
	struct socket_alloc *ei;

	ei = alloc_inode_sb(sb, sock_inode_cachep, GFP_KERNEL);
	if (!ei)
		return NULL;
	init_waitqueue_head(&ei->socket.wq.wait);
	ei->socket.wq.fasync_list = NULL;
	ei->socket.wq.flags = 0;

	ei->socket.state = SS_UNCONNECTED;
	ei->socket.flags = 0;
	ei->socket.ops = NULL;
	ei->socket.sk = NULL;
	ei->socket.file = NULL;

	return &ei->vfs_inode;
}

static void sock_free_inode(struct inode *inode)
{
	struct socket_alloc *ei;

	ei = container_of(inode, struct socket_alloc, vfs_inode);
	kmem_cache_free(sock_inode_cachep, ei);
}

static void init_once(void *foo)
{
	struct socket_alloc *ei = (struct socket_alloc *)foo;

	inode_init_once(&ei->vfs_inode);
}

static void init_inodecache(void)
{
	sock_inode_cachep = kmem_cache_create("sock_inode_cache",
					      sizeof(struct socket_alloc),
					      0,
					      (SLAB_HWCACHE_ALIGN |
					       SLAB_RECLAIM_ACCOUNT |
					       SLAB_MEM_SPREAD | SLAB_ACCOUNT),
					      init_once);
	BUG_ON(sock_inode_cachep == NULL);
}

static const struct super_operations sockfs_ops = {
	.alloc_inode	= sock_alloc_inode,
	.free_inode	= sock_free_inode,
	.statfs		= simple_statfs,
};

/*
 * sockfs_dname() is called from d_path().
 */
static char *sockfs_dname(struct dentry *dentry, char *buffer, int buflen)
{
	return dynamic_dname(buffer, buflen, "socket:[%lu]",
				d_inode(dentry)->i_ino);
}

static const struct dentry_operations sockfs_dentry_operations = {
	.d_dname  = sockfs_dname,
};

static int sockfs_xattr_get(const struct xattr_handler *handler,
			    struct dentry *dentry, struct inode *inode,
			    const char *suffix, void *value, size_t size)
{
	if (value) {
		if (dentry->d_name.len + 1 > size)
			return -ERANGE;
		memcpy(value, dentry->d_name.name, dentry->d_name.len + 1);
	}
	return dentry->d_name.len + 1;
}

#define XATTR_SOCKPROTONAME_SUFFIX "sockprotoname"
#define XATTR_NAME_SOCKPROTONAME (XATTR_SYSTEM_PREFIX XATTR_SOCKPROTONAME_SUFFIX)
#define XATTR_NAME_SOCKPROTONAME_LEN (sizeof(XATTR_NAME_SOCKPROTONAME)-1)

static const struct xattr_handler sockfs_xattr_handler = {
	.name = XATTR_NAME_SOCKPROTONAME,
	.get = sockfs_xattr_get,
};

static int sockfs_security_xattr_set(const struct xattr_handler *handler,
				     struct mnt_idmap *idmap,
				     struct dentry *dentry, struct inode *inode,
				     const char *suffix, const void *value,
				     size_t size, int flags)
{
	/* Handled by LSM. */
	return -EAGAIN;
}

static const struct xattr_handler sockfs_security_xattr_handler = {
	.prefix = XATTR_SECURITY_PREFIX,
	.set = sockfs_security_xattr_set,
};

static const struct xattr_handler *sockfs_xattr_handlers[] = {
	&sockfs_xattr_handler,
	&sockfs_security_xattr_handler,
	NULL
};

static int sockfs_init_fs_context(struct fs_context *fc)
{
	struct pseudo_fs_context *ctx = init_pseudo(fc, SOCKFS_MAGIC);
	if (!ctx)
		return -ENOMEM;
	ctx->ops = &sockfs_ops;
	ctx->dops = &sockfs_dentry_operations;
	ctx->xattr = sockfs_xattr_handlers;
	return 0;
}

static struct vfsmount *sock_mnt __read_mostly;

static struct file_system_type sock_fs_type = {
	.name =		"sockfs",
	.init_fs_context = sockfs_init_fs_context,
	.kill_sb =	kill_anon_super,
};

/*
 *	Obtains the first available file descriptor and sets it up for use.
 *
 *	These functions create file structures and maps them to fd space
 *	of the current process. On success it returns file descriptor
 *	and file struct implicitly stored in sock->file.
 *	Note that another thread may close file descriptor before we return
 *	from this function. We use the fact that now we do not refer
 *	to socket after mapping. If one day we will need it, this
 *	function will increment ref. count on file by 1.
 *
 *	In any case returned fd MAY BE not valid!
 *	This race condition is unavoidable
 *	with shared fd spaces, we cannot solve it inside kernel,
 *	but we take care of internal coherence yet.
 */

/**
 *	sock_alloc_file - Bind a &socket to a &file
 *	@sock: socket
 *	@flags: file status flags
 *	@dname: protocol name
 *
 *	Returns the &file bound with @sock, implicitly storing it
 *	in sock->file. If dname is %NULL, sets to "".
 *
 *	On failure @sock is released, and an ERR pointer is returned.
 *
 *	This function uses GFP_KERNEL internally.
 */

struct file *sock_alloc_file(struct socket *sock, int flags, const char *dname)
{
	struct file *file;

	if (!dname)
		dname = sock->sk ? sock->sk->sk_prot_creator->name : "";

	file = alloc_file_pseudo(SOCK_INODE(sock), sock_mnt, dname,
				O_RDWR | (flags & O_NONBLOCK),
				&socket_file_ops);
	if (IS_ERR(file)) {
		sock_release(sock);
		return file;
	}

	file->f_mode |= FMODE_NOWAIT;
	sock->file = file;
	file->private_data = sock;
	stream_open(SOCK_INODE(sock), file);
	return file;
}
EXPORT_SYMBOL(sock_alloc_file);

static int sock_map_fd(struct socket *sock, int flags)
{
	struct file *newfile;
	int fd = get_unused_fd_flags(flags);
	if (unlikely(fd < 0)) {
		sock_release(sock);
		return fd;
	}

	newfile = sock_alloc_file(sock, flags, NULL);
	if (!IS_ERR(newfile)) {
		fd_install(fd, newfile);
		return fd;
	}

	put_unused_fd(fd);
	return PTR_ERR(newfile);
}

/**
 *	sock_from_file - Return the &socket bounded to @file.
 *	@file: file
 *
 *	On failure returns %NULL.
 */

struct socket *sock_from_file(struct file *file)
{
	if (file->f_op == &socket_file_ops)
		return file->private_data;	/* set in sock_alloc_file */

	return NULL;
}
EXPORT_SYMBOL(sock_from_file);

/**
 *	sockfd_lookup - Go from a file number to its socket slot
 *	@fd: file handle
 *	@err: pointer to an error code return
 *
 *	The file handle passed in is locked and the socket it is bound
 *	to is returned. If an error occurs the err pointer is overwritten
 *	with a negative errno code and NULL is returned. The function checks
 *	for both invalid handles and passing a handle which is not a socket.
 *
 *	On a success the socket object pointer is returned.
 */

struct socket *sockfd_lookup(int fd, int *err)
{
	struct file *file;
	struct socket *sock;

	file = fget(fd);
	if (!file) {
		*err = -EBADF;
		return NULL;
	}

	sock = sock_from_file(file);
	if (!sock) {
		*err = -ENOTSOCK;
		fput(file);
	}
	return sock;
}
EXPORT_SYMBOL(sockfd_lookup);

static struct socket *sockfd_lookup_light(int fd, int *err, int *fput_needed)
{
	struct fd f = fdget(fd);
	struct socket *sock;

	*err = -EBADF;
	if (f.file) {
		sock = sock_from_file(f.file);
		if (likely(sock)) {
			*fput_needed = f.flags & FDPUT_FPUT;
			return sock;
		}
		*err = -ENOTSOCK;
		fdput(f);
	}
	return NULL;
}

static ssize_t sockfs_listxattr(struct dentry *dentry, char *buffer,
				size_t size)
{
	ssize_t len;
	ssize_t used = 0;

	len = security_inode_listsecurity(d_inode(dentry), buffer, size);
	if (len < 0)
		return len;
	used += len;
	if (buffer) {
		if (size < used)
			return -ERANGE;
		buffer += len;
	}

	len = (XATTR_NAME_SOCKPROTONAME_LEN + 1);
	used += len;
	if (buffer) {
		if (size < used)
			return -ERANGE;
		memcpy(buffer, XATTR_NAME_SOCKPROTONAME, len);
		buffer += len;
	}

	return used;
}

static int sockfs_setattr(struct mnt_idmap *idmap,
			  struct dentry *dentry, struct iattr *iattr)
{
	int err = simple_setattr(&nop_mnt_idmap, dentry, iattr);

	if (!err && (iattr->ia_valid & ATTR_UID)) {
		struct socket *sock = SOCKET_I(d_inode(dentry));

		if (sock->sk)
			sock->sk->sk_uid = iattr->ia_uid;
		else
			err = -ENOENT;
	}

	return err;
}

static const struct inode_operations sockfs_inode_ops = {
	.listxattr = sockfs_listxattr,
	.setattr = sockfs_setattr,
};

/**
 *	sock_alloc - allocate a socket
 *
 *	Allocate a new inode and socket object. The two are bound together
 *	and initialised. The socket is then returned. If we are out of inodes
 *	NULL is returned. This functions uses GFP_KERNEL internally.
 */

struct socket *sock_alloc(void)
{
	struct inode *inode;
	struct socket *sock;

	inode = new_inode_pseudo(sock_mnt->mnt_sb);
	if (!inode)
		return NULL;

	sock = SOCKET_I(inode);

	inode->i_ino = get_next_ino();
	inode->i_mode = S_IFSOCK | S_IRWXUGO;
	inode->i_uid = current_fsuid();
	inode->i_gid = current_fsgid();
	inode->i_op = &sockfs_inode_ops;

	return sock;
}
EXPORT_SYMBOL(sock_alloc);

static void __sock_release(struct socket *sock, struct inode *inode)
{
	const struct proto_ops *ops = READ_ONCE(sock->ops);

	if (ops) {
		struct module *owner = ops->owner;

		if (inode)
			inode_lock(inode);
		ops->release(sock);
		sock->sk = NULL;
		if (inode)
			inode_unlock(inode);
		sock->ops = NULL;
		module_put(owner);
	}

	if (sock->wq.fasync_list)
		pr_err("%s: fasync list not empty!\n", __func__);

	if (!sock->file) {
		iput(SOCK_INODE(sock));
		return;
	}
	sock->file = NULL;
}

/**
 *	sock_release - close a socket
 *	@sock: socket to close
 *
 *	The socket is released from the protocol stack if it has a release
 *	callback, and the inode is then released if the socket is bound to
 *	an inode not a file.
 */
void sock_release(struct socket *sock)
{
	__sock_release(sock, NULL);
}
EXPORT_SYMBOL(sock_release);

void __sock_tx_timestamp(__u16 tsflags, __u8 *tx_flags)
{
	u8 flags = *tx_flags;

	if (tsflags & SOF_TIMESTAMPING_TX_HARDWARE) {
		flags |= SKBTX_HW_TSTAMP;

		/* PTP hardware clocks can provide a free running cycle counter
		 * as a time base for virtual clocks. Tell driver to use the
		 * free running cycle counter for timestamp if socket is bound
		 * to virtual clock.
		 */
		if (tsflags & SOF_TIMESTAMPING_BIND_PHC)
			flags |= SKBTX_HW_TSTAMP_USE_CYCLES;
	}

	if (tsflags & SOF_TIMESTAMPING_TX_SOFTWARE)
		flags |= SKBTX_SW_TSTAMP;

	if (tsflags & SOF_TIMESTAMPING_TX_SCHED)
		flags |= SKBTX_SCHED_TSTAMP;

	*tx_flags = flags;
}
EXPORT_SYMBOL(__sock_tx_timestamp);

INDIRECT_CALLABLE_DECLARE(int inet_sendmsg(struct socket *, struct msghdr *,
					   size_t));
INDIRECT_CALLABLE_DECLARE(int inet6_sendmsg(struct socket *, struct msghdr *,
					    size_t));

static noinline void call_trace_sock_send_length(struct sock *sk, int ret,
						 int flags)
{
	trace_sock_send_length(sk, ret, 0);
}

static inline int sock_sendmsg_nosec(struct socket *sock, struct msghdr *msg)
{
	int ret = INDIRECT_CALL_INET(READ_ONCE(sock->ops)->sendmsg, inet6_sendmsg,
				     inet_sendmsg, sock, msg,
				     msg_data_left(msg));
	BUG_ON(ret == -EIOCBQUEUED);

	if (trace_sock_send_length_enabled())
		call_trace_sock_send_length(sock->sk, ret, 0);
	return ret;
}

static int __sock_sendmsg(struct socket *sock, struct msghdr *msg)
{
	int err = security_socket_sendmsg(sock, msg,
					  msg_data_left(msg));

	return err ?: sock_sendmsg_nosec(sock, msg);
}

/**
 *	sock_sendmsg - send a message through @sock
 *	@sock: socket
 *	@msg: message to send
 *
 *	Sends @msg through @sock, passing through LSM.
 *	Returns the number of bytes sent, or an error code.
 */
int sock_sendmsg(struct socket *sock, struct msghdr *msg)
{
	struct sockaddr_storage *save_addr = (struct sockaddr_storage *)msg->msg_name;
	struct sockaddr_storage address;
	int ret;

	if (msg->msg_name) {
		memcpy(&address, msg->msg_name, msg->msg_namelen);
		msg->msg_name = &address;
	}

	ret = __sock_sendmsg(sock, msg);
	msg->msg_name = save_addr;

	return ret;
}
EXPORT_SYMBOL(sock_sendmsg);

/**
 *	kernel_sendmsg - send a message through @sock (kernel-space)
 *	@sock: socket
 *	@msg: message header
 *	@vec: kernel vec
 *	@num: vec array length
 *	@size: total message data size
 *
 *	Builds the message data with @vec and sends it through @sock.
 *	Returns the number of bytes sent, or an error code.
 */

int kernel_sendmsg(struct socket *sock, struct msghdr *msg,
		   struct kvec *vec, size_t num, size_t size)
{
	iov_iter_kvec(&msg->msg_iter, ITER_SOURCE, vec, num, size);
	return sock_sendmsg(sock, msg);
}
EXPORT_SYMBOL(kernel_sendmsg);

/**
 *	kernel_sendmsg_locked - send a message through @sock (kernel-space)
 *	@sk: sock
 *	@msg: message header
 *	@vec: output s/g array
 *	@num: output s/g array length
 *	@size: total message data size
 *
 *	Builds the message data with @vec and sends it through @sock.
 *	Returns the number of bytes sent, or an error code.
 *	Caller must hold @sk.
 */

int kernel_sendmsg_locked(struct sock *sk, struct msghdr *msg,
			  struct kvec *vec, size_t num, size_t size)
{
	struct socket *sock = sk->sk_socket;
	const struct proto_ops *ops = READ_ONCE(sock->ops);

	if (!ops->sendmsg_locked)
		return sock_no_sendmsg_locked(sk, msg, size);

	iov_iter_kvec(&msg->msg_iter, ITER_SOURCE, vec, num, size);

	return ops->sendmsg_locked(sk, msg, msg_data_left(msg));
}
EXPORT_SYMBOL(kernel_sendmsg_locked);

static bool skb_is_err_queue(const struct sk_buff *skb)
{
	/* pkt_type of skbs enqueued on the error queue are set to
	 * PACKET_OUTGOING in skb_set_err_queue(). This is only safe to do
	 * in recvmsg, since skbs received on a local socket will never
	 * have a pkt_type of PACKET_OUTGOING.
	 */
	return skb->pkt_type == PACKET_OUTGOING;
}

/* On transmit, software and hardware timestamps are returned independently.
 * As the two skb clones share the hardware timestamp, which may be updated
 * before the software timestamp is received, a hardware TX timestamp may be
 * returned only if there is no software TX timestamp. Ignore false software
 * timestamps, which may be made in the __sock_recv_timestamp() call when the
 * option SO_TIMESTAMP_OLD(NS) is enabled on the socket, even when the skb has a
 * hardware timestamp.
 */
static bool skb_is_swtx_tstamp(const struct sk_buff *skb, int false_tstamp)
{
	return skb->tstamp && !false_tstamp && skb_is_err_queue(skb);
}

static ktime_t get_timestamp(struct sock *sk, struct sk_buff *skb, int *if_index)
{
	bool cycles = READ_ONCE(sk->sk_tsflags) & SOF_TIMESTAMPING_BIND_PHC;
	struct skb_shared_hwtstamps *shhwtstamps = skb_hwtstamps(skb);
	struct net_device *orig_dev;
	ktime_t hwtstamp;

	rcu_read_lock();
	orig_dev = dev_get_by_napi_id(skb_napi_id(skb));
	if (orig_dev) {
		*if_index = orig_dev->ifindex;
		hwtstamp = netdev_get_tstamp(orig_dev, shhwtstamps, cycles);
	} else {
		hwtstamp = shhwtstamps->hwtstamp;
	}
	rcu_read_unlock();

	return hwtstamp;
}

static void put_ts_pktinfo(struct msghdr *msg, struct sk_buff *skb,
			   int if_index)
{
	struct scm_ts_pktinfo ts_pktinfo;
	struct net_device *orig_dev;

	if (!skb_mac_header_was_set(skb))
		return;

	memset(&ts_pktinfo, 0, sizeof(ts_pktinfo));

	if (!if_index) {
		rcu_read_lock();
		orig_dev = dev_get_by_napi_id(skb_napi_id(skb));
		if (orig_dev)
			if_index = orig_dev->ifindex;
		rcu_read_unlock();
	}
	ts_pktinfo.if_index = if_index;

	ts_pktinfo.pkt_length = skb->len - skb_mac_offset(skb);
	put_cmsg(msg, SOL_SOCKET, SCM_TIMESTAMPING_PKTINFO,
		 sizeof(ts_pktinfo), &ts_pktinfo);
}

/*
 * called from sock_recv_timestamp() if sock_flag(sk, SOCK_RCVTSTAMP)
 */
void __sock_recv_timestamp(struct msghdr *msg, struct sock *sk,
	struct sk_buff *skb)
{
	int need_software_tstamp = sock_flag(sk, SOCK_RCVTSTAMP);
	int new_tstamp = sock_flag(sk, SOCK_TSTAMP_NEW);
	struct scm_timestamping_internal tss;
	int empty = 1, false_tstamp = 0;
	struct skb_shared_hwtstamps *shhwtstamps =
		skb_hwtstamps(skb);
	int if_index;
	ktime_t hwtstamp;
	u32 tsflags;

	/* Race occurred between timestamp enabling and packet
	   receiving.  Fill in the current time for now. */
	if (need_software_tstamp && skb->tstamp == 0) {
		__net_timestamp(skb);
		false_tstamp = 1;
	}

	if (need_software_tstamp) {
		if (!sock_flag(sk, SOCK_RCVTSTAMPNS)) {
			if (new_tstamp) {
				struct __kernel_sock_timeval tv;

				skb_get_new_timestamp(skb, &tv);
				put_cmsg(msg, SOL_SOCKET, SO_TIMESTAMP_NEW,
					 sizeof(tv), &tv);
			} else {
				struct __kernel_old_timeval tv;

				skb_get_timestamp(skb, &tv);
				put_cmsg(msg, SOL_SOCKET, SO_TIMESTAMP_OLD,
					 sizeof(tv), &tv);
			}
		} else {
			if (new_tstamp) {
				struct __kernel_timespec ts;

				skb_get_new_timestampns(skb, &ts);
				put_cmsg(msg, SOL_SOCKET, SO_TIMESTAMPNS_NEW,
					 sizeof(ts), &ts);
			} else {
				struct __kernel_old_timespec ts;

				skb_get_timestampns(skb, &ts);
				put_cmsg(msg, SOL_SOCKET, SO_TIMESTAMPNS_OLD,
					 sizeof(ts), &ts);
			}
		}
	}

	memset(&tss, 0, sizeof(tss));
	tsflags = READ_ONCE(sk->sk_tsflags);
	if ((tsflags & SOF_TIMESTAMPING_SOFTWARE) &&
	    ktime_to_timespec64_cond(skb->tstamp, tss.ts + 0))
		empty = 0;
	if (shhwtstamps &&
	    (tsflags & SOF_TIMESTAMPING_RAW_HARDWARE) &&
	    !skb_is_swtx_tstamp(skb, false_tstamp)) {
		if_index = 0;
		if (skb_shinfo(skb)->tx_flags & SKBTX_HW_TSTAMP_NETDEV)
			hwtstamp = get_timestamp(sk, skb, &if_index);
		else
			hwtstamp = shhwtstamps->hwtstamp;

		if (tsflags & SOF_TIMESTAMPING_BIND_PHC)
			hwtstamp = ptp_convert_timestamp(&hwtstamp,
							 READ_ONCE(sk->sk_bind_phc));

		if (ktime_to_timespec64_cond(hwtstamp, tss.ts + 2)) {
			empty = 0;

			if ((tsflags & SOF_TIMESTAMPING_OPT_PKTINFO) &&
			    !skb_is_err_queue(skb))
				put_ts_pktinfo(msg, skb, if_index);
		}
	}
	if (!empty) {
		if (sock_flag(sk, SOCK_TSTAMP_NEW))
			put_cmsg_scm_timestamping64(msg, &tss);
		else
			put_cmsg_scm_timestamping(msg, &tss);

		if (skb_is_err_queue(skb) && skb->len &&
		    SKB_EXT_ERR(skb)->opt_stats)
			put_cmsg(msg, SOL_SOCKET, SCM_TIMESTAMPING_OPT_STATS,
				 skb->len, skb->data);
	}
}
EXPORT_SYMBOL_GPL(__sock_recv_timestamp);

#ifdef CONFIG_WIRELESS
void __sock_recv_wifi_status(struct msghdr *msg, struct sock *sk,
	struct sk_buff *skb)
{
	int ack;

	if (!sock_flag(sk, SOCK_WIFI_STATUS))
		return;
	if (!skb->wifi_acked_valid)
		return;

	ack = skb->wifi_acked;

	put_cmsg(msg, SOL_SOCKET, SCM_WIFI_STATUS, sizeof(ack), &ack);
}
EXPORT_SYMBOL_GPL(__sock_recv_wifi_status);
#endif

static inline void sock_recv_drops(struct msghdr *msg, struct sock *sk,
				   struct sk_buff *skb)
{
	if (sock_flag(sk, SOCK_RXQ_OVFL) && skb && SOCK_SKB_CB(skb)->dropcount)
		put_cmsg(msg, SOL_SOCKET, SO_RXQ_OVFL,
			sizeof(__u32), &SOCK_SKB_CB(skb)->dropcount);
}

static void sock_recv_mark(struct msghdr *msg, struct sock *sk,
			   struct sk_buff *skb)
{
	if (sock_flag(sk, SOCK_RCVMARK) && skb) {
		/* We must use a bounce buffer for CONFIG_HARDENED_USERCOPY=y */
		__u32 mark = skb->mark;

		put_cmsg(msg, SOL_SOCKET, SO_MARK, sizeof(__u32), &mark);
	}
}

void __sock_recv_cmsgs(struct msghdr *msg, struct sock *sk,
		       struct sk_buff *skb)
{
	sock_recv_timestamp(msg, sk, skb);
	sock_recv_drops(msg, sk, skb);
	sock_recv_mark(msg, sk, skb);
}
EXPORT_SYMBOL_GPL(__sock_recv_cmsgs);

INDIRECT_CALLABLE_DECLARE(int inet_recvmsg(struct socket *, struct msghdr *,
					   size_t, int));
INDIRECT_CALLABLE_DECLARE(int inet6_recvmsg(struct socket *, struct msghdr *,
					    size_t, int));

static noinline void call_trace_sock_recv_length(struct sock *sk, int ret, int flags)
{
	trace_sock_recv_length(sk, ret, flags);
}

static inline int sock_recvmsg_nosec(struct socket *sock, struct msghdr *msg,
				     int flags)
{
	int ret = INDIRECT_CALL_INET(READ_ONCE(sock->ops)->recvmsg,
				     inet6_recvmsg,
				     inet_recvmsg, sock, msg,
				     msg_data_left(msg), flags);
	if (trace_sock_recv_length_enabled())
		call_trace_sock_recv_length(sock->sk, ret, flags);
	return ret;
}

/**
 *	sock_recvmsg - receive a message from @sock
 *	@sock: socket
 *	@msg: message to receive
 *	@flags: message flags
 *
 *	Receives @msg from @sock, passing through LSM. Returns the total number
 *	of bytes received, or an error.
 */
int sock_recvmsg(struct socket *sock, struct msghdr *msg, int flags)
{
	int err = security_socket_recvmsg(sock, msg, msg_data_left(msg), flags);

	return err ?: sock_recvmsg_nosec(sock, msg, flags);
}
EXPORT_SYMBOL(sock_recvmsg);

/**
 *	kernel_recvmsg - Receive a message from a socket (kernel space)
 *	@sock: The socket to receive the message from
 *	@msg: Received message
 *	@vec: Input s/g array for message data
 *	@num: Size of input s/g array
 *	@size: Number of bytes to read
 *	@flags: Message flags (MSG_DONTWAIT, etc...)
 *
 *	On return the msg structure contains the scatter/gather array passed in the
 *	vec argument. The array is modified so that it consists of the unfilled
 *	portion of the original array.
 *
 *	The returned value is the total number of bytes received, or an error.
 */

int kernel_recvmsg(struct socket *sock, struct msghdr *msg,
		   struct kvec *vec, size_t num, size_t size, int flags)
{
	msg->msg_control_is_user = false;
	iov_iter_kvec(&msg->msg_iter, ITER_DEST, vec, num, size);
	return sock_recvmsg(sock, msg, flags);
}
EXPORT_SYMBOL(kernel_recvmsg);

static ssize_t sock_splice_read(struct file *file, loff_t *ppos,
				struct pipe_inode_info *pipe, size_t len,
				unsigned int flags)
{
	struct socket *sock = file->private_data;
	const struct proto_ops *ops;

	ops = READ_ONCE(sock->ops);
	if (unlikely(!ops->splice_read))
		return copy_splice_read(file, ppos, pipe, len, flags);

	return ops->splice_read(sock, ppos, pipe, len, flags);
}

static void sock_splice_eof(struct file *file)
{
	struct socket *sock = file->private_data;
	const struct proto_ops *ops;

	ops = READ_ONCE(sock->ops);
	if (ops->splice_eof)
		ops->splice_eof(sock);
}

static ssize_t sock_read_iter(struct kiocb *iocb, struct iov_iter *to)
{
	struct file *file = iocb->ki_filp;
	struct socket *sock = file->private_data;
	struct msghdr msg = {.msg_iter = *to,
			     .msg_iocb = iocb};
	ssize_t res;

	if (file->f_flags & O_NONBLOCK || (iocb->ki_flags & IOCB_NOWAIT))
		msg.msg_flags = MSG_DONTWAIT;

	if (iocb->ki_pos != 0)
		return -ESPIPE;

	if (!iov_iter_count(to))	/* Match SYS5 behaviour */
		return 0;

	res = sock_recvmsg(sock, &msg, msg.msg_flags);
	*to = msg.msg_iter;
	return res;
}

static ssize_t sock_write_iter(struct kiocb *iocb, struct iov_iter *from)
{
	struct file *file = iocb->ki_filp;
	struct socket *sock = file->private_data;
	struct msghdr msg = {.msg_iter = *from,
			     .msg_iocb = iocb};
	ssize_t res;

	if (iocb->ki_pos != 0)
		return -ESPIPE;

	if (file->f_flags & O_NONBLOCK || (iocb->ki_flags & IOCB_NOWAIT))
		msg.msg_flags = MSG_DONTWAIT;

	if (sock->type == SOCK_SEQPACKET)
		msg.msg_flags |= MSG_EOR;

	res = __sock_sendmsg(sock, &msg);
	*from = msg.msg_iter;
	return res;
}

/*
 * Atomic setting of ioctl hooks to avoid race
 * with module unload.
 */

static DEFINE_MUTEX(br_ioctl_mutex);
static int (*br_ioctl_hook)(struct net *net, struct net_bridge *br,
			    unsigned int cmd, struct ifreq *ifr,
			    void __user *uarg);

void brioctl_set(int (*hook)(struct net *net, struct net_bridge *br,
			     unsigned int cmd, struct ifreq *ifr,
			     void __user *uarg))
{
	mutex_lock(&br_ioctl_mutex);
	br_ioctl_hook = hook;
	mutex_unlock(&br_ioctl_mutex);
}
EXPORT_SYMBOL(brioctl_set);

int br_ioctl_call(struct net *net, struct net_bridge *br, unsigned int cmd,
		  struct ifreq *ifr, void __user *uarg)
{
	int err = -ENOPKG;

	if (!br_ioctl_hook)
		request_module("bridge");

	mutex_lock(&br_ioctl_mutex);
	if (br_ioctl_hook)
		err = br_ioctl_hook(net, br, cmd, ifr, uarg);
	mutex_unlock(&br_ioctl_mutex);

	return err;
}

static DEFINE_MUTEX(vlan_ioctl_mutex);
static int (*vlan_ioctl_hook) (struct net *, void __user *arg);

void vlan_ioctl_set(int (*hook) (struct net *, void __user *))
{
	mutex_lock(&vlan_ioctl_mutex);
	vlan_ioctl_hook = hook;
	mutex_unlock(&vlan_ioctl_mutex);
}
EXPORT_SYMBOL(vlan_ioctl_set);

static long sock_do_ioctl(struct net *net, struct socket *sock,
			  unsigned int cmd, unsigned long arg)
{
	const struct proto_ops *ops = READ_ONCE(sock->ops);
	struct ifreq ifr;
	bool need_copyout;
	int err;
	void __user *argp = (void __user *)arg;
	void __user *data;

	err = ops->ioctl(sock, cmd, arg);

	/*
	 * If this ioctl is unknown try to hand it down
	 * to the NIC driver.
	 */
	if (err != -ENOIOCTLCMD)
		return err;

	if (!is_socket_ioctl_cmd(cmd))
		return -ENOTTY;

	if (get_user_ifreq(&ifr, &data, argp))
		return -EFAULT;
	err = dev_ioctl(net, cmd, &ifr, data, &need_copyout);
	if (!err && need_copyout)
		if (put_user_ifreq(&ifr, argp))
			return -EFAULT;

	return err;
}

/*
 *	With an ioctl, arg may well be a user mode pointer, but we don't know
 *	what to do with it - that's up to the protocol still.
 */

static long sock_ioctl(struct file *file, unsigned cmd, unsigned long arg)
{
	const struct proto_ops  *ops;
	struct socket *sock;
	struct sock *sk;
	void __user *argp = (void __user *)arg;
	int pid, err;
	struct net *net;

	sock = file->private_data;
	ops = READ_ONCE(sock->ops);
	sk = sock->sk;
	net = sock_net(sk);
	if (unlikely(cmd >= SIOCDEVPRIVATE && cmd <= (SIOCDEVPRIVATE + 15))) {
		struct ifreq ifr;
		void __user *data;
		bool need_copyout;
		if (get_user_ifreq(&ifr, &data, argp))
			return -EFAULT;
		err = dev_ioctl(net, cmd, &ifr, data, &need_copyout);
		if (!err && need_copyout)
			if (put_user_ifreq(&ifr, argp))
				return -EFAULT;
	} else
#ifdef CONFIG_WEXT_CORE
	if (cmd >= SIOCIWFIRST && cmd <= SIOCIWLAST) {
		err = wext_handle_ioctl(net, cmd, argp);
	} else
#endif
		switch (cmd) {
		case FIOSETOWN:
		case SIOCSPGRP:
			err = -EFAULT;
			if (get_user(pid, (int __user *)argp))
				break;
			err = f_setown(sock->file, pid, 1);
			break;
		case FIOGETOWN:
		case SIOCGPGRP:
			err = put_user(f_getown(sock->file),
				       (int __user *)argp);
			break;
		case SIOCGIFBR:
		case SIOCSIFBR:
		case SIOCBRADDBR:
		case SIOCBRDELBR:
			err = br_ioctl_call(net, NULL, cmd, NULL, argp);
			break;
		case SIOCGIFVLAN:
		case SIOCSIFVLAN:
			err = -ENOPKG;
			if (!vlan_ioctl_hook)
				request_module("8021q");

			mutex_lock(&vlan_ioctl_mutex);
			if (vlan_ioctl_hook)
				err = vlan_ioctl_hook(net, argp);
			mutex_unlock(&vlan_ioctl_mutex);
			break;
		case SIOCGSKNS:
			err = -EPERM;
			if (!ns_capable(net->user_ns, CAP_NET_ADMIN))
				break;

			err = open_related_ns(&net->ns, get_net_ns);
			break;
		case SIOCGSTAMP_OLD:
		case SIOCGSTAMPNS_OLD:
			if (!ops->gettstamp) {
				err = -ENOIOCTLCMD;
				break;
			}
			err = ops->gettstamp(sock, argp,
					     cmd == SIOCGSTAMP_OLD,
					     !IS_ENABLED(CONFIG_64BIT));
			break;
		case SIOCGSTAMP_NEW:
		case SIOCGSTAMPNS_NEW:
			if (!ops->gettstamp) {
				err = -ENOIOCTLCMD;
				break;
			}
			err = ops->gettstamp(sock, argp,
					     cmd == SIOCGSTAMP_NEW,
					     false);
			break;

		case SIOCGIFCONF:
			err = dev_ifconf(net, argp);
			break;

		default:
			err = sock_do_ioctl(net, sock, cmd, arg);
			break;
		}
	return err;
}

/**
 *	sock_create_lite - creates a socket
 *	@family: protocol family (AF_INET, ...)
 *	@type: communication type (SOCK_STREAM, ...)
 *	@protocol: protocol (0, ...)
 *	@res: new socket
 *
 *	Creates a new socket and assigns it to @res, passing through LSM.
 *	The new socket initialization is not complete, see kernel_accept().
 *	Returns 0 or an error. On failure @res is set to %NULL.
 *	This function internally uses GFP_KERNEL.
 */

int sock_create_lite(int family, int type, int protocol, struct socket **res)
{
	int err;
	struct socket *sock = NULL;

	err = security_socket_create(family, type, protocol, 1);
	if (err)
		goto out;

	sock = sock_alloc();
	if (!sock) {
		err = -ENOMEM;
		goto out;
	}

	sock->type = type;
	err = security_socket_post_create(sock, family, type, protocol, 1);
	if (err)
		goto out_release;

out:
	*res = sock;
	return err;
out_release:
	sock_release(sock);
	sock = NULL;
	goto out;
}
EXPORT_SYMBOL(sock_create_lite);

/* No kernel lock held - perfect */
static __poll_t sock_poll(struct file *file, poll_table *wait)
{
	struct socket *sock = file->private_data;
	const struct proto_ops *ops = READ_ONCE(sock->ops);
	__poll_t events = poll_requested_events(wait), flag = 0;

	if (!ops->poll)
		return 0;

	if (sk_can_busy_loop(sock->sk)) {
		/* poll once if requested by the syscall */
		if (events & POLL_BUSY_LOOP)
			sk_busy_loop(sock->sk, 1);

		/* if this socket can poll_ll, tell the system call */
		flag = POLL_BUSY_LOOP;
	}

	return ops->poll(file, sock, wait) | flag;
}

static int sock_mmap(struct file *file, struct vm_area_struct *vma)
{
	struct socket *sock = file->private_data;

	return READ_ONCE(sock->ops)->mmap(file, sock, vma);
}

static int sock_close(struct inode *inode, struct file *filp)
{
	__sock_release(SOCKET_I(inode), inode);
	return 0;
}

/*
 *	Update the socket async list
 *
 *	Fasync_list locking strategy.
 *
 *	1. fasync_list is modified only under process context socket lock
 *	   i.e. under semaphore.
 *	2. fasync_list is used under read_lock(&sk->sk_callback_lock)
 *	   or under socket lock
 */

static int sock_fasync(int fd, struct file *filp, int on)
{
	struct socket *sock = filp->private_data;
	struct sock *sk = sock->sk;
	struct socket_wq *wq = &sock->wq;

	if (sk == NULL)
		return -EINVAL;

	lock_sock(sk);
	fasync_helper(fd, filp, on, &wq->fasync_list);

	if (!wq->fasync_list)
		sock_reset_flag(sk, SOCK_FASYNC);
	else
		sock_set_flag(sk, SOCK_FASYNC);

	release_sock(sk);
	return 0;
}

/* This function may be called only under rcu_lock */

int sock_wake_async(struct socket_wq *wq, int how, int band)
{
	if (!wq || !wq->fasync_list)
		return -1;

	switch (how) {
	case SOCK_WAKE_WAITD:
		if (test_bit(SOCKWQ_ASYNC_WAITDATA, &wq->flags))
			break;
		goto call_kill;
	case SOCK_WAKE_SPACE:
		if (!test_and_clear_bit(SOCKWQ_ASYNC_NOSPACE, &wq->flags))
			break;
		fallthrough;
	case SOCK_WAKE_IO:
call_kill:
		kill_fasync(&wq->fasync_list, SIGIO, band);
		break;
	case SOCK_WAKE_URG:
		kill_fasync(&wq->fasync_list, SIGURG, band);
	}

	return 0;
}
EXPORT_SYMBOL(sock_wake_async);

/**
 *	__sock_create - creates a socket
 *	@net: net namespace
 *	@family: protocol family (AF_INET, ...)
 *	@type: communication type (SOCK_STREAM, ...)
 *	@protocol: protocol (0, ...)
 *	@res: new socket
 *	@kern: boolean for kernel space sockets
 *
 *	Creates a new socket and assigns it to @res, passing through LSM.
 *	Returns 0 or an error. On failure @res is set to %NULL. @kern must
 *	be set to true if the socket resides in kernel space.
 *	This function internally uses GFP_KERNEL.
 */

int __sock_create(struct net *net, int family, int type, int protocol,
			 struct socket **res, int kern)
{
	int err;
	struct socket *sock;
	const struct net_proto_family *pf;

	/*
	 *      Check protocol is in range
	 */
	if (family < 0 || family >= NPROTO)
		return -EAFNOSUPPORT;
	if (type < 0 || type >= SOCK_MAX)
		return -EINVAL;

	/* Compatibility.

	   This uglymoron is moved from INET layer to here to avoid
	   deadlock in module load.
	 */
	if (family == PF_INET && type == SOCK_PACKET) {
		pr_info_once("%s uses obsolete (PF_INET,SOCK_PACKET)\n",
			     current->comm);
		family = PF_PACKET;
	}

	err = security_socket_create(family, type, protocol, kern);
	if (err)
		return err;

	/*
	 *	Allocate the socket and allow the family to set things up. if
	 *	the protocol is 0, the family is instructed to select an appropriate
	 *	default.
	 */
	sock = sock_alloc();
	if (!sock) {
		net_warn_ratelimited("socket: no more sockets\n");
		return -ENFILE;	/* Not exactly a match, but its the
				   closest posix thing */
	}

	sock->type = type;

#ifdef CONFIG_MODULES
	/* Attempt to load a protocol module if the find failed.
	 *
	 * 12/09/1996 Marcin: But! this makes REALLY only sense, if the user
	 * requested real, full-featured networking support upon configuration.
	 * Otherwise module support will break!
	 */
	if (rcu_access_pointer(net_families[family]) == NULL)
		request_module("net-pf-%d", family);
#endif

	rcu_read_lock();
	pf = rcu_dereference(net_families[family]);
	err = -EAFNOSUPPORT;
	if (!pf)
		goto out_release;

	/*
	 * We will call the ->create function, that possibly is in a loadable
	 * module, so we have to bump that loadable module refcnt first.
	 */
	if (!try_module_get(pf->owner))
		goto out_release;

	/* Now protected by module ref count */
	rcu_read_unlock();

	err = pf->create(net, sock, protocol, kern);
	if (err < 0)
		goto out_module_put;

	/*
	 * Now to bump the refcnt of the [loadable] module that owns this
	 * socket at sock_release time we decrement its refcnt.
	 */
	if (!try_module_get(sock->ops->owner))
		goto out_module_busy;

	/*
	 * Now that we're done with the ->create function, the [loadable]
	 * module can have its refcnt decremented
	 */
	module_put(pf->owner);
	err = security_socket_post_create(sock, family, type, protocol, kern);
	if (err)
		goto out_sock_release;
	*res = sock;

	return 0;

out_module_busy:
	err = -EAFNOSUPPORT;
out_module_put:
	sock->ops = NULL;
	module_put(pf->owner);
out_sock_release:
	sock_release(sock);
	return err;

out_release:
	rcu_read_unlock();
	goto out_sock_release;
}
EXPORT_SYMBOL(__sock_create);

/**
 *	sock_create - creates a socket
 *	@family: protocol family (AF_INET, ...)
 *	@type: communication type (SOCK_STREAM, ...)
 *	@protocol: protocol (0, ...)
 *	@res: new socket
 *
 *	A wrapper around __sock_create().
 *	Returns 0 or an error. This function internally uses GFP_KERNEL.
 */

int sock_create(int family, int type, int protocol, struct socket **res)
{
	return __sock_create(current->nsproxy->net_ns, family, type, protocol, res, 0);
}
EXPORT_SYMBOL(sock_create);

/**
 *	sock_create_kern - creates a socket (kernel space)
 *	@net: net namespace
 *	@family: protocol family (AF_INET, ...)
 *	@type: communication type (SOCK_STREAM, ...)
 *	@protocol: protocol (0, ...)
 *	@res: new socket
 *
 *	A wrapper around __sock_create().
 *	Returns 0 or an error. This function internally uses GFP_KERNEL.
 */

int sock_create_kern(struct net *net, int family, int type, int protocol, struct socket **res)
{
	return __sock_create(net, family, type, protocol, res, 1);
}
EXPORT_SYMBOL(sock_create_kern);

static struct socket *__sys_socket_create(int family, int type, int protocol)
{
	struct socket *sock;
	int retval;

	/* Check the SOCK_* constants for consistency.  */
	BUILD_BUG_ON(SOCK_CLOEXEC != O_CLOEXEC);
	BUILD_BUG_ON((SOCK_MAX | SOCK_TYPE_MASK) != SOCK_TYPE_MASK);
	BUILD_BUG_ON(SOCK_CLOEXEC & SOCK_TYPE_MASK);
	BUILD_BUG_ON(SOCK_NONBLOCK & SOCK_TYPE_MASK);

	if ((type & ~SOCK_TYPE_MASK) & ~(SOCK_CLOEXEC | SOCK_NONBLOCK))
		return ERR_PTR(-EINVAL);
	type &= SOCK_TYPE_MASK;

	retval = sock_create(family, type, protocol, &sock);
	if (retval < 0)
		return ERR_PTR(retval);

	return sock;
}

struct file *__sys_socket_file(int family, int type, int protocol)
{
	struct socket *sock;
	int flags;

	sock = __sys_socket_create(family, type, protocol);
	if (IS_ERR(sock))
		return ERR_CAST(sock);

	flags = type & ~SOCK_TYPE_MASK;
	if (SOCK_NONBLOCK != O_NONBLOCK && (flags & SOCK_NONBLOCK))
		flags = (flags & ~SOCK_NONBLOCK) | O_NONBLOCK;

	return sock_alloc_file(sock, flags, NULL);
}

/*	A hook for bpf progs to attach to and update socket protocol.
 *
 *	A static noinline declaration here could cause the compiler to
 *	optimize away the function. A global noinline declaration will
 *	keep the definition, but may optimize away the callsite.
 *	Therefore, __weak is needed to ensure that the call is still
 *	emitted, by telling the compiler that we don't know what the
 *	function might eventually be.
 *
 *	__diag_* below are needed to dismiss the missing prototype warning.
 */

__diag_push();
__diag_ignore_all("-Wmissing-prototypes",
		  "A fmod_ret entry point for BPF programs");

__weak noinline int update_socket_protocol(int family, int type, int protocol)
{
	return protocol;
}

__diag_pop();

int __sys_socket(int family, int type, int protocol)
{
	struct socket *sock;
	int flags;

	sock = __sys_socket_create(family, type,
				   update_socket_protocol(family, type, protocol));
	if (IS_ERR(sock))
		return PTR_ERR(sock);

	flags = type & ~SOCK_TYPE_MASK;
	if (SOCK_NONBLOCK != O_NONBLOCK && (flags & SOCK_NONBLOCK))
		flags = (flags & ~SOCK_NONBLOCK) | O_NONBLOCK;

	return sock_map_fd(sock, flags & (O_CLOEXEC | O_NONBLOCK));
}

SYSCALL_DEFINE3(socket, int, family, int, type, int, protocol)
{
	return __sys_socket(family, type, protocol);
}

/*
 *	Create a pair of connected sockets.
 */

int __sys_socketpair(int family, int type, int protocol, int __user *usockvec)
{
	struct socket *sock1, *sock2;
	int fd1, fd2, err;
	struct file *newfile1, *newfile2;
	int flags;

	flags = type & ~SOCK_TYPE_MASK;
	if (flags & ~(SOCK_CLOEXEC | SOCK_NONBLOCK))
		return -EINVAL;
	type &= SOCK_TYPE_MASK;

	if (SOCK_NONBLOCK != O_NONBLOCK && (flags & SOCK_NONBLOCK))
		flags = (flags & ~SOCK_NONBLOCK) | O_NONBLOCK;

	/*
	 * reserve descriptors and make sure we won't fail
	 * to return them to userland.
	 */
	fd1 = get_unused_fd_flags(flags);
	if (unlikely(fd1 < 0))
		return fd1;

	fd2 = get_unused_fd_flags(flags);
	if (unlikely(fd2 < 0)) {
		put_unused_fd(fd1);
		return fd2;
	}

	err = put_user(fd1, &usockvec[0]);
	if (err)
		goto out;

	err = put_user(fd2, &usockvec[1]);
	if (err)
		goto out;

	/*
	 * Obtain the first socket and check if the underlying protocol
	 * supports the socketpair call.
	 */

	err = sock_create(family, type, protocol, &sock1);
	if (unlikely(err < 0))
		goto out;

	err = sock_create(family, type, protocol, &sock2);
	if (unlikely(err < 0)) {
		sock_release(sock1);
		goto out;
	}

	err = security_socket_socketpair(sock1, sock2);
	if (unlikely(err)) {
		sock_release(sock2);
		sock_release(sock1);
		goto out;
	}

	err = READ_ONCE(sock1->ops)->socketpair(sock1, sock2);
	if (unlikely(err < 0)) {
		sock_release(sock2);
		sock_release(sock1);
		goto out;
	}

	newfile1 = sock_alloc_file(sock1, flags, NULL);
	if (IS_ERR(newfile1)) {
		err = PTR_ERR(newfile1);
		sock_release(sock2);
		goto out;
	}

	newfile2 = sock_alloc_file(sock2, flags, NULL);
	if (IS_ERR(newfile2)) {
		err = PTR_ERR(newfile2);
		fput(newfile1);
		goto out;
	}

	audit_fd_pair(fd1, fd2);

	fd_install(fd1, newfile1);
	fd_install(fd2, newfile2);
	return 0;

out:
	put_unused_fd(fd2);
	put_unused_fd(fd1);
	return err;
}

SYSCALL_DEFINE4(socketpair, int, family, int, type, int, protocol,
		int __user *, usockvec)
{
	return __sys_socketpair(family, type, protocol, usockvec);
}

/*
 *	Bind a name to a socket. Nothing much to do here since it's
 *	the protocol's responsibility to handle the local address.
 *
 *	We move the socket address to kernel space before we call
 *	the protocol layer (having also checked the address is ok).
 */

int __sys_bind(int fd, struct sockaddr __user *umyaddr, int addrlen)
{
	struct socket *sock;
	struct sockaddr_storage address;
	int err, fput_needed;

	sock = sockfd_lookup_light(fd, &err, &fput_needed);
	if (sock) {
		err = move_addr_to_kernel(umyaddr, addrlen, &address);
		if (!err) {
			err = security_socket_bind(sock,
						   (struct sockaddr *)&address,
						   addrlen);
			if (!err)
				err = READ_ONCE(sock->ops)->bind(sock,
						      (struct sockaddr *)
						      &address, addrlen);
		}
		fput_light(sock->file, fput_needed);
	}
	return err;
}

SYSCALL_DEFINE3(bind, int, fd, struct sockaddr __user *, umyaddr, int, addrlen)
{
	return __sys_bind(fd, umyaddr, addrlen);
}

/*
 *	Perform a listen. Basically, we allow the protocol to do anything
 *	necessary for a listen, and if that works, we mark the socket as
 *	ready for listening.
 */

int __sys_listen(int fd, int backlog)
{
	struct socket *sock;
	int err, fput_needed;
	int somaxconn;

	sock = sockfd_lookup_light(fd, &err, &fput_needed);
	if (sock) {
		somaxconn = READ_ONCE(sock_net(sock->sk)->core.sysctl_somaxconn);
		if ((unsigned int)backlog > somaxconn)
			backlog = somaxconn;

		err = security_socket_listen(sock, backlog);
		if (!err)
			err = READ_ONCE(sock->ops)->listen(sock, backlog);

		fput_light(sock->file, fput_needed);
	}
	return err;
}

SYSCALL_DEFINE2(listen, int, fd, int, backlog)
{
	return __sys_listen(fd, backlog);
}

struct file *do_accept(struct file *file, unsigned file_flags,
		       struct sockaddr __user *upeer_sockaddr,
		       int __user *upeer_addrlen, int flags)
{
	struct socket *sock, *newsock;
	struct file *newfile;
	int err, len;
	struct sockaddr_storage address;
	const struct proto_ops *ops;

	sock = sock_from_file(file);
	if (!sock)
		return ERR_PTR(-ENOTSOCK);

	newsock = sock_alloc();
	if (!newsock)
		return ERR_PTR(-ENFILE);
	ops = READ_ONCE(sock->ops);

	newsock->type = sock->type;
	newsock->ops = ops;

	/*
	 * We don't need try_module_get here, as the listening socket (sock)
	 * has the protocol module (sock->ops->owner) held.
	 */
	__module_get(ops->owner);

	newfile = sock_alloc_file(newsock, flags, sock->sk->sk_prot_creator->name);
	if (IS_ERR(newfile))
		return newfile;

	err = security_socket_accept(sock, newsock);
	if (err)
		goto out_fd;

	err = ops->accept(sock, newsock, sock->file->f_flags | file_flags,
					false);
	if (err < 0)
		goto out_fd;

	if (upeer_sockaddr) {
		len = ops->getname(newsock, (struct sockaddr *)&address, 2);
		if (len < 0) {
			err = -ECONNABORTED;
			goto out_fd;
		}
		err = move_addr_to_user(&address,
					len, upeer_sockaddr, upeer_addrlen);
		if (err < 0)
			goto out_fd;
	}

	/* File flags are not inherited via accept() unlike another OSes. */
	return newfile;
out_fd:
	fput(newfile);
	return ERR_PTR(err);
}

static int __sys_accept4_file(struct file *file, struct sockaddr __user *upeer_sockaddr,
			      int __user *upeer_addrlen, int flags)
{
	struct file *newfile;
	int newfd;

	if (flags & ~(SOCK_CLOEXEC | SOCK_NONBLOCK))
		return -EINVAL;

	if (SOCK_NONBLOCK != O_NONBLOCK && (flags & SOCK_NONBLOCK))
		flags = (flags & ~SOCK_NONBLOCK) | O_NONBLOCK;

	newfd = get_unused_fd_flags(flags);
	if (unlikely(newfd < 0))
		return newfd;

	newfile = do_accept(file, 0, upeer_sockaddr, upeer_addrlen,
			    flags);
	if (IS_ERR(newfile)) {
		put_unused_fd(newfd);
		return PTR_ERR(newfile);
	}
	fd_install(newfd, newfile);
	return newfd;
}

/*
 *	For accept, we attempt to create a new socket, set up the link
 *	with the client, wake up the client, then return the new
 *	connected fd. We collect the address of the connector in kernel
 *	space and move it to user at the very end. This is unclean because
 *	we open the socket then return an error.
 *
 *	1003.1g adds the ability to recvmsg() to query connection pending
 *	status to recvmsg. We need to add that support in a way thats
 *	clean when we restructure accept also.
 */

int __sys_accept4(int fd, struct sockaddr __user *upeer_sockaddr,
		  int __user *upeer_addrlen, int flags)
{
	int ret = -EBADF;
	struct fd f;

	f = fdget(fd);
	if (f.file) {
		ret = __sys_accept4_file(f.file, upeer_sockaddr,
					 upeer_addrlen, flags);
		fdput(f);
	}

	return ret;
}

SYSCALL_DEFINE4(accept4, int, fd, struct sockaddr __user *, upeer_sockaddr,
		int __user *, upeer_addrlen, int, flags)
{
	return __sys_accept4(fd, upeer_sockaddr, upeer_addrlen, flags);
}

SYSCALL_DEFINE3(accept, int, fd, struct sockaddr __user *, upeer_sockaddr,
		int __user *, upeer_addrlen)
{
	return __sys_accept4(fd, upeer_sockaddr, upeer_addrlen, 0);
}

/*
 *	Attempt to connect to a socket with the server address.  The address
 *	is in user space so we verify it is OK and move it to kernel space.
 *
 *	For 1003.1g we need to add clean support for a bind to AF_UNSPEC to
 *	break bindings
 *
 *	NOTE: 1003.1g draft 6.3 is broken with respect to AX.25/NetROM and
 *	other SEQPACKET protocols that take time to connect() as it doesn't
 *	include the -EINPROGRESS status for such sockets.
 */

int __sys_connect_file(struct file *file, struct sockaddr_storage *address,
		       int addrlen, int file_flags)
{
	struct socket *sock;
	int err;

	sock = sock_from_file(file);
	if (!sock) {
		err = -ENOTSOCK;
		goto out;
	}

	err =
	    security_socket_connect(sock, (struct sockaddr *)address, addrlen);
	if (err)
		goto out;

	err = READ_ONCE(sock->ops)->connect(sock, (struct sockaddr *)address,
				addrlen, sock->file->f_flags | file_flags);
out:
	return err;
}

int __sys_connect(int fd, struct sockaddr __user *uservaddr, int addrlen)
{
	int ret = -EBADF;
	struct fd f;

	f = fdget(fd);
	if (f.file) {
		struct sockaddr_storage address;

		ret = move_addr_to_kernel(uservaddr, addrlen, &address);
		if (!ret)
			ret = __sys_connect_file(f.file, &address, addrlen, 0);
		fdput(f);
	}

	return ret;
}

SYSCALL_DEFINE3(connect, int, fd, struct sockaddr __user *, uservaddr,
		int, addrlen)
{
	return __sys_connect(fd, uservaddr, addrlen);
}

/*
 *	Get the local address ('name') of a socket object. Move the obtained
 *	name to user space.
 */

int __sys_getsockname(int fd, struct sockaddr __user *usockaddr,
		      int __user *usockaddr_len)
{
	struct socket *sock;
	struct sockaddr_storage address;
	int err, fput_needed;

	sock = sockfd_lookup_light(fd, &err, &fput_needed);
	if (!sock)
		goto out;

	err = security_socket_getsockname(sock);
	if (err)
		goto out_put;

	err = READ_ONCE(sock->ops)->getname(sock, (struct sockaddr *)&address, 0);
	if (err < 0)
		goto out_put;
	/* "err" is actually length in this case */
	err = move_addr_to_user(&address, err, usockaddr, usockaddr_len);

out_put:
	fput_light(sock->file, fput_needed);
out:
	return err;
}

SYSCALL_DEFINE3(getsockname, int, fd, struct sockaddr __user *, usockaddr,
		int __user *, usockaddr_len)
{
	return __sys_getsockname(fd, usockaddr, usockaddr_len);
}

/*
 *	Get the remote address ('name') of a socket object. Move the obtained
 *	name to user space.
 */

int __sys_getpeername(int fd, struct sockaddr __user *usockaddr,
		      int __user *usockaddr_len)
{
	struct socket *sock;
	struct sockaddr_storage address;
	int err, fput_needed;

	sock = sockfd_lookup_light(fd, &err, &fput_needed);
	if (sock != NULL) {
		const struct proto_ops *ops = READ_ONCE(sock->ops);

		err = security_socket_getpeername(sock);
		if (err) {
			fput_light(sock->file, fput_needed);
			return err;
		}

		err = ops->getname(sock, (struct sockaddr *)&address, 1);
		if (err >= 0)
			/* "err" is actually length in this case */
			err = move_addr_to_user(&address, err, usockaddr,
						usockaddr_len);
		fput_light(sock->file, fput_needed);
	}
	return err;
}

SYSCALL_DEFINE3(getpeername, int, fd, struct sockaddr __user *, usockaddr,
		int __user *, usockaddr_len)
{
	return __sys_getpeername(fd, usockaddr, usockaddr_len);
}

/*
 *	Send a datagram to a given address. We move the address into kernel
 *	space and check the user space data area is readable before invoking
 *	the protocol.
 */
int __sys_sendto(int fd, void __user *buff, size_t len, unsigned int flags,
		 struct sockaddr __user *addr,  int addr_len)
{
	struct socket *sock;
	struct sockaddr_storage address;
	int err;
	struct msghdr msg;
	struct iovec iov;
	int fput_needed;

	err = import_single_range(ITER_SOURCE, buff, len, &iov, &msg.msg_iter);
	if (unlikely(err))
		return err;
	sock = sockfd_lookup_light(fd, &err, &fput_needed);
	if (!sock)
		goto out;

	msg.msg_name = NULL;
	msg.msg_control = NULL;
	msg.msg_controllen = 0;
	msg.msg_namelen = 0;
	msg.msg_ubuf = NULL;
	if (addr) {
		err = move_addr_to_kernel(addr, addr_len, &address);
		if (err < 0)
			goto out_put;
		msg.msg_name = (struct sockaddr *)&address;
		msg.msg_namelen = addr_len;
	}
	flags &= ~MSG_INTERNAL_SENDMSG_FLAGS;
	if (sock->file->f_flags & O_NONBLOCK)
		flags |= MSG_DONTWAIT;
	msg.msg_flags = flags;
	err = __sock_sendmsg(sock, &msg);

out_put:
	fput_light(sock->file, fput_needed);
out:
	return err;
}

SYSCALL_DEFINE6(sendto, int, fd, void __user *, buff, size_t, len,
		unsigned int, flags, struct sockaddr __user *, addr,
		int, addr_len)
{
	return __sys_sendto(fd, buff, len, flags, addr, addr_len);
}

/*
 *	Send a datagram down a socket.
 */

SYSCALL_DEFINE4(send, int, fd, void __user *, buff, size_t, len,
		unsigned int, flags)
{
	return __sys_sendto(fd, buff, len, flags, NULL, 0);
}

/*
 *	Receive a frame from the socket and optionally record the address of the
 *	sender. We verify the buffers are writable and if needed move the
 *	sender address from kernel to user space.
 */
int __sys_recvfrom(int fd, void __user *ubuf, size_t size, unsigned int flags,
		   struct sockaddr __user *addr, int __user *addr_len)
{
	struct sockaddr_storage address;
	struct msghdr msg = {
		/* Save some cycles and don't copy the address if not needed */
		.msg_name = addr ? (struct sockaddr *)&address : NULL,
	};
	struct socket *sock;
	struct iovec iov;
	int err, err2;
	int fput_needed;

	err = import_single_range(ITER_DEST, ubuf, size, &iov, &msg.msg_iter);
	if (unlikely(err))
		return err;
	sock = sockfd_lookup_light(fd, &err, &fput_needed);
	if (!sock)
		goto out;

	if (sock->file->f_flags & O_NONBLOCK)
		flags |= MSG_DONTWAIT;
	err = sock_recvmsg(sock, &msg, flags);

	if (err >= 0 && addr != NULL) {
		err2 = move_addr_to_user(&address,
					 msg.msg_namelen, addr, addr_len);
		if (err2 < 0)
			err = err2;
	}

	fput_light(sock->file, fput_needed);
out:
	return err;
}

SYSCALL_DEFINE6(recvfrom, int, fd, void __user *, ubuf, size_t, size,
		unsigned int, flags, struct sockaddr __user *, addr,
		int __user *, addr_len)
{
	return __sys_recvfrom(fd, ubuf, size, flags, addr, addr_len);
}

/*
 *	Receive a datagram from a socket.
 */

SYSCALL_DEFINE4(recv, int, fd, void __user *, ubuf, size_t, size,
		unsigned int, flags)
{
	return __sys_recvfrom(fd, ubuf, size, flags, NULL, NULL);
}

static bool sock_use_custom_sol_socket(const struct socket *sock)
{
	return test_bit(SOCK_CUSTOM_SOCKOPT, &sock->flags);
}

/*
 *	Set a socket option. Because we don't know the option lengths we have
 *	to pass the user mode parameter for the protocols to sort out.
 */
int __sys_setsockopt(int fd, int level, int optname, char __user *user_optval,
		int optlen)
{
	sockptr_t optval = USER_SOCKPTR(user_optval);
	const struct proto_ops *ops;
	char *kernel_optval = NULL;
	int err, fput_needed;
	struct socket *sock;

	if (optlen < 0)
		return -EINVAL;

	sock = sockfd_lookup_light(fd, &err, &fput_needed);
	if (!sock)
		return err;

	err = security_socket_setsockopt(sock, level, optname);
	if (err)
		goto out_put;

	if (!in_compat_syscall())
		err = BPF_CGROUP_RUN_PROG_SETSOCKOPT(sock->sk, &level, &optname,
						     user_optval, &optlen,
						     &kernel_optval);
	if (err < 0)
		goto out_put;
	if (err > 0) {
		err = 0;
		goto out_put;
	}

	if (kernel_optval)
		optval = KERNEL_SOCKPTR(kernel_optval);
	ops = READ_ONCE(sock->ops);
	if (level == SOL_SOCKET && !sock_use_custom_sol_socket(sock))
		err = sock_setsockopt(sock, level, optname, optval, optlen);
	else if (unlikely(!ops->setsockopt))
		err = -EOPNOTSUPP;
	else
		err = ops->setsockopt(sock, level, optname, optval,
					    optlen);
	kfree(kernel_optval);
out_put:
	fput_light(sock->file, fput_needed);
	return err;
}

SYSCALL_DEFINE5(setsockopt, int, fd, int, level, int, optname,
		char __user *, optval, int, optlen)
{
	return __sys_setsockopt(fd, level, optname, optval, optlen);
}

INDIRECT_CALLABLE_DECLARE(bool tcp_bpf_bypass_getsockopt(int level,
							 int optname));

/*
 *	Get a socket option. Because we don't know the option lengths we have
 *	to pass a user mode parameter for the protocols to sort out.
 */
int __sys_getsockopt(int fd, int level, int optname, char __user *optval,
		int __user *optlen)
{
	int max_optlen __maybe_unused;
	const struct proto_ops *ops;
	int err, fput_needed;
	struct socket *sock;

	sock = sockfd_lookup_light(fd, &err, &fput_needed);
	if (!sock)
		return err;

	err = security_socket_getsockopt(sock, level, optname);
	if (err)
		goto out_put;

	if (!in_compat_syscall())
		max_optlen = BPF_CGROUP_GETSOCKOPT_MAX_OPTLEN(optlen);

	ops = READ_ONCE(sock->ops);
	if (level == SOL_SOCKET)
		err = sock_getsockopt(sock, level, optname, optval, optlen);
	else if (unlikely(!ops->getsockopt))
		err = -EOPNOTSUPP;
	else
		err = ops->getsockopt(sock, level, optname, optval,
					    optlen);

	if (!in_compat_syscall())
		err = BPF_CGROUP_RUN_PROG_GETSOCKOPT(sock->sk, level, optname,
						     optval, optlen, max_optlen,
						     err);
out_put:
	fput_light(sock->file, fput_needed);
	return err;
}

SYSCALL_DEFINE5(getsockopt, int, fd, int, level, int, optname,
		char __user *, optval, int __user *, optlen)
{
	return __sys_getsockopt(fd, level, optname, optval, optlen);
}

/*
 *	Shutdown a socket.
 */

int __sys_shutdown_sock(struct socket *sock, int how)
{
	int err;

	err = security_socket_shutdown(sock, how);
	if (!err)
		err = READ_ONCE(sock->ops)->shutdown(sock, how);

	return err;
}

int __sys_shutdown(int fd, int how)
{
	int err, fput_needed;
	struct socket *sock;

	sock = sockfd_lookup_light(fd, &err, &fput_needed);
	if (sock != NULL) {
		err = __sys_shutdown_sock(sock, how);
		fput_light(sock->file, fput_needed);
	}
	return err;
}

SYSCALL_DEFINE2(shutdown, int, fd, int, how)
{
	return __sys_shutdown(fd, how);
}

/* A couple of helpful macros for getting the address of the 32/64 bit
 * fields which are the same type (int / unsigned) on our platforms.
 */
#define COMPAT_MSG(msg, member)	((MSG_CMSG_COMPAT & flags) ? &msg##_compat->member : &msg->member)
#define COMPAT_NAMELEN(msg)	COMPAT_MSG(msg, msg_namelen)
#define COMPAT_FLAGS(msg)	COMPAT_MSG(msg, msg_flags)

struct used_address {
	struct sockaddr_storage name;
	unsigned int name_len;
};

int __copy_msghdr(struct msghdr *kmsg,
		  struct user_msghdr *msg,
		  struct sockaddr __user **save_addr)
{
	ssize_t err;

	kmsg->msg_control_is_user = true;
	kmsg->msg_get_inq = 0;
	kmsg->msg_control_user = msg->msg_control;
	kmsg->msg_controllen = msg->msg_controllen;
	kmsg->msg_flags = msg->msg_flags;

	kmsg->msg_namelen = msg->msg_namelen;
	if (!msg->msg_name)
		kmsg->msg_namelen = 0;

	if (kmsg->msg_namelen < 0)
		return -EINVAL;

	if (kmsg->msg_namelen > sizeof(struct sockaddr_storage))
		kmsg->msg_namelen = sizeof(struct sockaddr_storage);

	if (save_addr)
		*save_addr = msg->msg_name;

	if (msg->msg_name && kmsg->msg_namelen) {
		if (!save_addr) {
			err = move_addr_to_kernel(msg->msg_name,
						  kmsg->msg_namelen,
						  kmsg->msg_name);
			if (err < 0)
				return err;
		}
	} else {
		kmsg->msg_name = NULL;
		kmsg->msg_namelen = 0;
	}

	if (msg->msg_iovlen > UIO_MAXIOV)
		return -EMSGSIZE;

	kmsg->msg_iocb = NULL;
	kmsg->msg_ubuf = NULL;
	return 0;
}

static int copy_msghdr_from_user(struct msghdr *kmsg,
				 struct user_msghdr __user *umsg,
				 struct sockaddr __user **save_addr,
				 struct iovec **iov)
{
	struct user_msghdr msg;
	ssize_t err;

	if (copy_from_user(&msg, umsg, sizeof(*umsg)))
		return -EFAULT;

	err = __copy_msghdr(kmsg, &msg, save_addr);
	if (err)
		return err;

	err = import_iovec(save_addr ? ITER_DEST : ITER_SOURCE,
			    msg.msg_iov, msg.msg_iovlen,
			    UIO_FASTIOV, iov, &kmsg->msg_iter);
	return err < 0 ? err : 0;
}

static int ____sys_sendmsg(struct socket *sock, struct msghdr *msg_sys,
			   unsigned int flags, struct used_address *used_address,
			   unsigned int allowed_msghdr_flags)
{
	unsigned char ctl[sizeof(struct cmsghdr) + 20]
				__aligned(sizeof(__kernel_size_t));
	/* 20 is size of ipv6_pktinfo */
	unsigned char *ctl_buf = ctl;
	int ctl_len;
	ssize_t err;

	err = -ENOBUFS;

	if (msg_sys->msg_controllen > INT_MAX)
		goto out;
	flags |= (msg_sys->msg_flags & allowed_msghdr_flags);
	ctl_len = msg_sys->msg_controllen;
	if ((MSG_CMSG_COMPAT & flags) && ctl_len) {
		err =
		    cmsghdr_from_user_compat_to_kern(msg_sys, sock->sk, ctl,
						     sizeof(ctl));
		if (err)
			goto out;
		ctl_buf = msg_sys->msg_control;
		ctl_len = msg_sys->msg_controllen;
	} else if (ctl_len) {
		BUILD_BUG_ON(sizeof(struct cmsghdr) !=
			     CMSG_ALIGN(sizeof(struct cmsghdr)));
		if (ctl_len > sizeof(ctl)) {
			ctl_buf = sock_kmalloc(sock->sk, ctl_len, GFP_KERNEL);
			if (ctl_buf == NULL)
				goto out;
		}
		err = -EFAULT;
		if (copy_from_user(ctl_buf, msg_sys->msg_control_user, ctl_len))
			goto out_freectl;
		msg_sys->msg_control = ctl_buf;
		msg_sys->msg_control_is_user = false;
	}
	flags &= ~MSG_INTERNAL_SENDMSG_FLAGS;
	msg_sys->msg_flags = flags;

	if (sock->file->f_flags & O_NONBLOCK)
		msg_sys->msg_flags |= MSG_DONTWAIT;
	/*
	 * If this is sendmmsg() and current destination address is same as
	 * previously succeeded address, omit asking LSM's decision.
	 * used_address->name_len is initialized to UINT_MAX so that the first
	 * destination address never matches.
	 */
	if (used_address && msg_sys->msg_name &&
	    used_address->name_len == msg_sys->msg_namelen &&
	    !memcmp(&used_address->name, msg_sys->msg_name,
		    used_address->name_len)) {
		err = sock_sendmsg_nosec(sock, msg_sys);
		goto out_freectl;
	}
	err = __sock_sendmsg(sock, msg_sys);
	/*
	 * If this is sendmmsg() and sending to current destination address was
	 * successful, remember it.
	 */
	if (used_address && err >= 0) {
		used_address->name_len = msg_sys->msg_namelen;
		if (msg_sys->msg_name)
			memcpy(&used_address->name, msg_sys->msg_name,
			       used_address->name_len);
	}

out_freectl:
	if (ctl_buf != ctl)
		sock_kfree_s(sock->sk, ctl_buf, ctl_len);
out:
	return err;
}

int sendmsg_copy_msghdr(struct msghdr *msg,
			struct user_msghdr __user *umsg, unsigned flags,
			struct iovec **iov)
{
	int err;

	if (flags & MSG_CMSG_COMPAT) {
		struct compat_msghdr __user *msg_compat;

		msg_compat = (struct compat_msghdr __user *) umsg;
		err = get_compat_msghdr(msg, msg_compat, NULL, iov);
	} else {
		err = copy_msghdr_from_user(msg, umsg, NULL, iov);
	}
	if (err < 0)
		return err;

	return 0;
}

static int ___sys_sendmsg(struct socket *sock, struct user_msghdr __user *msg,
			 struct msghdr *msg_sys, unsigned int flags,
			 struct used_address *used_address,
			 unsigned int allowed_msghdr_flags)
{
	struct sockaddr_storage address;
	struct iovec iovstack[UIO_FASTIOV], *iov = iovstack;
	ssize_t err;

	msg_sys->msg_name = &address;

	err = sendmsg_copy_msghdr(msg_sys, msg, flags, &iov);
	if (err < 0)
		return err;

	err = ____sys_sendmsg(sock, msg_sys, flags, used_address,
				allowed_msghdr_flags);
	kfree(iov);
	return err;
}

/*
 *	BSD sendmsg interface
 */
long __sys_sendmsg_sock(struct socket *sock, struct msghdr *msg,
			unsigned int flags)
{
	return ____sys_sendmsg(sock, msg, flags, NULL, 0);
}

long __sys_sendmsg(int fd, struct user_msghdr __user *msg, unsigned int flags,
		   bool forbid_cmsg_compat)
{
	int fput_needed, err;
	struct msghdr msg_sys;
	struct socket *sock;

	if (forbid_cmsg_compat && (flags & MSG_CMSG_COMPAT))
		return -EINVAL;

	sock = sockfd_lookup_light(fd, &err, &fput_needed);
	if (!sock)
		goto out;

	err = ___sys_sendmsg(sock, msg, &msg_sys, flags, NULL, 0);

	fput_light(sock->file, fput_needed);
out:
	return err;
}

SYSCALL_DEFINE3(sendmsg, int, fd, struct user_msghdr __user *, msg, unsigned int, flags)
{
	return __sys_sendmsg(fd, msg, flags, true);
}

/*
 *	Linux sendmmsg interface
 */

int __sys_sendmmsg(int fd, struct mmsghdr __user *mmsg, unsigned int vlen,
		   unsigned int flags, bool forbid_cmsg_compat)
{
	int fput_needed, err, datagrams;
	struct socket *sock;
	struct mmsghdr __user *entry;
	struct compat_mmsghdr __user *compat_entry;
	struct msghdr msg_sys;
	struct used_address used_address;
	unsigned int oflags = flags;

	if (forbid_cmsg_compat && (flags & MSG_CMSG_COMPAT))
		return -EINVAL;

	if (vlen > UIO_MAXIOV)
		vlen = UIO_MAXIOV;

	datagrams = 0;

	sock = sockfd_lookup_light(fd, &err, &fput_needed);
	if (!sock)
		return err;

	used_address.name_len = UINT_MAX;
	entry = mmsg;
	compat_entry = (struct compat_mmsghdr __user *)mmsg;
	err = 0;
	flags |= MSG_BATCH;

	while (datagrams < vlen) {
		if (datagrams == vlen - 1)
			flags = oflags;

		if (MSG_CMSG_COMPAT & flags) {
			err = ___sys_sendmsg(sock, (struct user_msghdr __user *)compat_entry,
					     &msg_sys, flags, &used_address, MSG_EOR);
			if (err < 0)
				break;
			err = __put_user(err, &compat_entry->msg_len);
			++compat_entry;
		} else {
			err = ___sys_sendmsg(sock,
					     (struct user_msghdr __user *)entry,
					     &msg_sys, flags, &used_address, MSG_EOR);
			if (err < 0)
				break;
			err = put_user(err, &entry->msg_len);
			++entry;
		}

		if (err)
			break;
		++datagrams;
		if (msg_data_left(&msg_sys))
			break;
		cond_resched();
	}

	fput_light(sock->file, fput_needed);

	/* We only return an error if no datagrams were able to be sent */
	if (datagrams != 0)
		return datagrams;

	return err;
}

SYSCALL_DEFINE4(sendmmsg, int, fd, struct mmsghdr __user *, mmsg,
		unsigned int, vlen, unsigned int, flags)
{
	return __sys_sendmmsg(fd, mmsg, vlen, flags, true);
}

int recvmsg_copy_msghdr(struct msghdr *msg,
			struct user_msghdr __user *umsg, unsigned flags,
			struct sockaddr __user **uaddr,
			struct iovec **iov)
{
	ssize_t err;

	if (MSG_CMSG_COMPAT & flags) {
		struct compat_msghdr __user *msg_compat;

		msg_compat = (struct compat_msghdr __user *) umsg;
		err = get_compat_msghdr(msg, msg_compat, uaddr, iov);
	} else {
		err = copy_msghdr_from_user(msg, umsg, uaddr, iov);
	}
	if (err < 0)
		return err;

	return 0;
}

static int ____sys_recvmsg(struct socket *sock, struct msghdr *msg_sys,
			   struct user_msghdr __user *msg,
			   struct sockaddr __user *uaddr,
			   unsigned int flags, int nosec)
{
	struct compat_msghdr __user *msg_compat =
					(struct compat_msghdr __user *) msg;
	int __user *uaddr_len = COMPAT_NAMELEN(msg);
	struct sockaddr_storage addr;
	unsigned long cmsg_ptr;
	int len;
	ssize_t err;

	msg_sys->msg_name = &addr;
	cmsg_ptr = (unsigned long)msg_sys->msg_control;
	msg_sys->msg_flags = flags & (MSG_CMSG_CLOEXEC|MSG_CMSG_COMPAT);

	/* We assume all kernel code knows the size of sockaddr_storage */
	msg_sys->msg_namelen = 0;

	if (sock->file->f_flags & O_NONBLOCK)
		flags |= MSG_DONTWAIT;

	if (unlikely(nosec))
		err = sock_recvmsg_nosec(sock, msg_sys, flags);
	else
		err = sock_recvmsg(sock, msg_sys, flags);

	if (err < 0)
		goto out;
	len = err;

	if (uaddr != NULL) {
		err = move_addr_to_user(&addr,
					msg_sys->msg_namelen, uaddr,
					uaddr_len);
		if (err < 0)
			goto out;
	}
	err = __put_user((msg_sys->msg_flags & ~MSG_CMSG_COMPAT),
			 COMPAT_FLAGS(msg));
	if (err)
		goto out;
	if (MSG_CMSG_COMPAT & flags)
		err = __put_user((unsigned long)msg_sys->msg_control - cmsg_ptr,
				 &msg_compat->msg_controllen);
	else
		err = __put_user((unsigned long)msg_sys->msg_control - cmsg_ptr,
				 &msg->msg_controllen);
	if (err)
		goto out;
	err = len;
out:
	return err;
}

static int ___sys_recvmsg(struct socket *sock, struct user_msghdr __user *msg,
			 struct msghdr *msg_sys, unsigned int flags, int nosec)
{
	struct iovec iovstack[UIO_FASTIOV], *iov = iovstack;
	/* user mode address pointers */
	struct sockaddr __user *uaddr;
	ssize_t err;

	err = recvmsg_copy_msghdr(msg_sys, msg, flags, &uaddr, &iov);
	if (err < 0)
		return err;

	err = ____sys_recvmsg(sock, msg_sys, msg, uaddr, flags, nosec);
	kfree(iov);
	return err;
}

/*
 *	BSD recvmsg interface
 */

long __sys_recvmsg_sock(struct socket *sock, struct msghdr *msg,
			struct user_msghdr __user *umsg,
			struct sockaddr __user *uaddr, unsigned int flags)
{
	return ____sys_recvmsg(sock, msg, umsg, uaddr, flags, 0);
}

long __sys_recvmsg(int fd, struct user_msghdr __user *msg, unsigned int flags,
		   bool forbid_cmsg_compat)
{
	int fput_needed, err;
	struct msghdr msg_sys;
	struct socket *sock;

	if (forbid_cmsg_compat && (flags & MSG_CMSG_COMPAT))
		return -EINVAL;

	sock = sockfd_lookup_light(fd, &err, &fput_needed);
	if (!sock)
		goto out;

	err = ___sys_recvmsg(sock, msg, &msg_sys, flags, 0);

	fput_light(sock->file, fput_needed);
out:
	return err;
}

SYSCALL_DEFINE3(recvmsg, int, fd, struct user_msghdr __user *, msg,
		unsigned int, flags)
{
	return __sys_recvmsg(fd, msg, flags, true);
}

/*
 *     Linux recvmmsg interface
 */

static int do_recvmmsg(int fd, struct mmsghdr __user *mmsg,
			  unsigned int vlen, unsigned int flags,
			  struct timespec64 *timeout)
{
	int fput_needed, err, datagrams;
	struct socket *sock;
	struct mmsghdr __user *entry;
	struct compat_mmsghdr __user *compat_entry;
	struct msghdr msg_sys;
	struct timespec64 end_time;
	struct timespec64 timeout64;

	if (timeout &&
	    poll_select_set_timeout(&end_time, timeout->tv_sec,
				    timeout->tv_nsec))
		return -EINVAL;

	datagrams = 0;

	sock = sockfd_lookup_light(fd, &err, &fput_needed);
	if (!sock)
		return err;

	if (likely(!(flags & MSG_ERRQUEUE))) {
		err = sock_error(sock->sk);
		if (err) {
			datagrams = err;
			goto out_put;
		}
	}

	entry = mmsg;
	compat_entry = (struct compat_mmsghdr __user *)mmsg;

	while (datagrams < vlen) {
		/*
		 * No need to ask LSM for more than the first datagram.
		 */
		if (MSG_CMSG_COMPAT & flags) {
			err = ___sys_recvmsg(sock, (struct user_msghdr __user *)compat_entry,
					     &msg_sys, flags & ~MSG_WAITFORONE,
					     datagrams);
			if (err < 0)
				break;
			err = __put_user(err, &compat_entry->msg_len);
			++compat_entry;
		} else {
			err = ___sys_recvmsg(sock,
					     (struct user_msghdr __user *)entry,
					     &msg_sys, flags & ~MSG_WAITFORONE,
					     datagrams);
			if (err < 0)
				break;
			err = put_user(err, &entry->msg_len);
			++entry;
		}

		if (err)
			break;
		++datagrams;

		/* MSG_WAITFORONE turns on MSG_DONTWAIT after one packet */
		if (flags & MSG_WAITFORONE)
			flags |= MSG_DONTWAIT;

		if (timeout) {
			ktime_get_ts64(&timeout64);
			*timeout = timespec64_sub(end_time, timeout64);
			if (timeout->tv_sec < 0) {
				timeout->tv_sec = timeout->tv_nsec = 0;
				break;
			}

			/* Timeout, return less than vlen datagrams */
			if (timeout->tv_nsec == 0 && timeout->tv_sec == 0)
				break;
		}

		/* Out of band data, return right away */
		if (msg_sys.msg_flags & MSG_OOB)
			break;
		cond_resched();
	}

	if (err == 0)
		goto out_put;

	if (datagrams == 0) {
		datagrams = err;
		goto out_put;
	}

	/*
	 * We may return less entries than requested (vlen) if the
	 * sock is non block and there aren't enough datagrams...
	 */
	if (err != -EAGAIN) {
		/*
		 * ... or  if recvmsg returns an error after we
		 * received some datagrams, where we record the
		 * error to return on the next call or if the
		 * app asks about it using getsockopt(SO_ERROR).
		 */
		WRITE_ONCE(sock->sk->sk_err, -err);
	}
out_put:
	fput_light(sock->file, fput_needed);

	return datagrams;
}

int __sys_recvmmsg(int fd, struct mmsghdr __user *mmsg,
		   unsigned int vlen, unsigned int flags,
		   struct __kernel_timespec __user *timeout,
		   struct old_timespec32 __user *timeout32)
{
	int datagrams;
	struct timespec64 timeout_sys;

	if (timeout && get_timespec64(&timeout_sys, timeout))
		return -EFAULT;

	if (timeout32 && get_old_timespec32(&timeout_sys, timeout32))
		return -EFAULT;

	if (!timeout && !timeout32)
		return do_recvmmsg(fd, mmsg, vlen, flags, NULL);

	datagrams = do_recvmmsg(fd, mmsg, vlen, flags, &timeout_sys);

	if (datagrams <= 0)
		return datagrams;

	if (timeout && put_timespec64(&timeout_sys, timeout))
		datagrams = -EFAULT;

	if (timeout32 && put_old_timespec32(&timeout_sys, timeout32))
		datagrams = -EFAULT;

	return datagrams;
}

SYSCALL_DEFINE5(recvmmsg, int, fd, struct mmsghdr __user *, mmsg,
		unsigned int, vlen, unsigned int, flags,
		struct __kernel_timespec __user *, timeout)
{
	if (flags & MSG_CMSG_COMPAT)
		return -EINVAL;

	return __sys_recvmmsg(fd, mmsg, vlen, flags, timeout, NULL);
}

#ifdef CONFIG_COMPAT_32BIT_TIME
SYSCALL_DEFINE5(recvmmsg_time32, int, fd, struct mmsghdr __user *, mmsg,
		unsigned int, vlen, unsigned int, flags,
		struct old_timespec32 __user *, timeout)
{
	if (flags & MSG_CMSG_COMPAT)
		return -EINVAL;

	return __sys_recvmmsg(fd, mmsg, vlen, flags, NULL, timeout);
}
#endif

#ifdef __ARCH_WANT_SYS_SOCKETCALL
/* Argument list sizes for sys_socketcall */
#define AL(x) ((x) * sizeof(unsigned long))
static const unsigned char nargs[21] = {
	AL(0), AL(3), AL(3), AL(3), AL(2), AL(3),
	AL(3), AL(3), AL(4), AL(4), AL(4), AL(6),
	AL(6), AL(2), AL(5), AL(5), AL(3), AL(3),
	AL(4), AL(5), AL(4)
};

#undef AL

/*
 *	System call vectors.
 *
 *	Argument checking cleaned up. Saved 20% in size.
 *  This function doesn't need to set the kernel lock because
 *  it is set by the callees.
 */

SYSCALL_DEFINE2(socketcall, int, call, unsigned long __user *, args)
{
	unsigned long a[AUDITSC_ARGS];
	unsigned long a0, a1;
	int err;
	unsigned int len;

	if (call < 1 || call > SYS_SENDMMSG)
		return -EINVAL;
	call = array_index_nospec(call, SYS_SENDMMSG + 1);

	len = nargs[call];
	if (len > sizeof(a))
		return -EINVAL;

	/* copy_from_user should be SMP safe. */
	if (copy_from_user(a, args, len))
		return -EFAULT;

	err = audit_socketcall(nargs[call] / sizeof(unsigned long), a);
	if (err)
		return err;

	a0 = a[0];
	a1 = a[1];

	switch (call) {
	case SYS_SOCKET:
		err = __sys_socket(a0, a1, a[2]);
		break;
	case SYS_BIND:
		err = __sys_bind(a0, (struct sockaddr __user *)a1, a[2]);
		break;
	case SYS_CONNECT:
		err = __sys_connect(a0, (struct sockaddr __user *)a1, a[2]);
		break;
	case SYS_LISTEN:
		err = __sys_listen(a0, a1);
		break;
	case SYS_ACCEPT:
		err = __sys_accept4(a0, (struct sockaddr __user *)a1,
				    (int __user *)a[2], 0);
		break;
	case SYS_GETSOCKNAME:
		err =
		    __sys_getsockname(a0, (struct sockaddr __user *)a1,
				      (int __user *)a[2]);
		break;
	case SYS_GETPEERNAME:
		err =
		    __sys_getpeername(a0, (struct sockaddr __user *)a1,
				      (int __user *)a[2]);
		break;
	case SYS_SOCKETPAIR:
		err = __sys_socketpair(a0, a1, a[2], (int __user *)a[3]);
		break;
	case SYS_SEND:
		err = __sys_sendto(a0, (void __user *)a1, a[2], a[3],
				   NULL, 0);
		break;
	case SYS_SENDTO:
		err = __sys_sendto(a0, (void __user *)a1, a[2], a[3],
				   (struct sockaddr __user *)a[4], a[5]);
		break;
	case SYS_RECV:
		err = __sys_recvfrom(a0, (void __user *)a1, a[2], a[3],
				     NULL, NULL);
		break;
	case SYS_RECVFROM:
		err = __sys_recvfrom(a0, (void __user *)a1, a[2], a[3],
				     (struct sockaddr __user *)a[4],
				     (int __user *)a[5]);
		break;
	case SYS_SHUTDOWN:
		err = __sys_shutdown(a0, a1);
		break;
	case SYS_SETSOCKOPT:
		err = __sys_setsockopt(a0, a1, a[2], (char __user *)a[3],
				       a[4]);
		break;
	case SYS_GETSOCKOPT:
		err =
		    __sys_getsockopt(a0, a1, a[2], (char __user *)a[3],
				     (int __user *)a[4]);
		break;
	case SYS_SENDMSG:
		err = __sys_sendmsg(a0, (struct user_msghdr __user *)a1,
				    a[2], true);
		break;
	case SYS_SENDMMSG:
		err = __sys_sendmmsg(a0, (struct mmsghdr __user *)a1, a[2],
				     a[3], true);
		break;
	case SYS_RECVMSG:
		err = __sys_recvmsg(a0, (struct user_msghdr __user *)a1,
				    a[2], true);
		break;
	case SYS_RECVMMSG:
		if (IS_ENABLED(CONFIG_64BIT))
			err = __sys_recvmmsg(a0, (struct mmsghdr __user *)a1,
					     a[2], a[3],
					     (struct __kernel_timespec __user *)a[4],
					     NULL);
		else
			err = __sys_recvmmsg(a0, (struct mmsghdr __user *)a1,
					     a[2], a[3], NULL,
					     (struct old_timespec32 __user *)a[4]);
		break;
	case SYS_ACCEPT4:
		err = __sys_accept4(a0, (struct sockaddr __user *)a1,
				    (int __user *)a[2], a[3]);
		break;
	default:
		err = -EINVAL;
		break;
	}
	return err;
}

#endif				/* __ARCH_WANT_SYS_SOCKETCALL */

/**
 *	sock_register - add a socket protocol handler
 *	@ops: description of protocol
 *
 *	This function is called by a protocol handler that wants to
 *	advertise its address family, and have it linked into the
 *	socket interface. The value ops->family corresponds to the
 *	socket system call protocol family.
 */
int sock_register(const struct net_proto_family *ops)
{
	int err;

	if (ops->family >= NPROTO) {
		pr_crit("protocol %d >= NPROTO(%d)\n", ops->family, NPROTO);
		return -ENOBUFS;
	}

	spin_lock(&net_family_lock);
	if (rcu_dereference_protected(net_families[ops->family],
				      lockdep_is_held(&net_family_lock)))
		err = -EEXIST;
	else {
		rcu_assign_pointer(net_families[ops->family], ops);
		err = 0;
	}
	spin_unlock(&net_family_lock);

	pr_info("NET: Registered %s protocol family\n", pf_family_names[ops->family]);
	return err;
}
EXPORT_SYMBOL(sock_register);

/**
 *	sock_unregister - remove a protocol handler
 *	@family: protocol family to remove
 *
 *	This function is called by a protocol handler that wants to
 *	remove its address family, and have it unlinked from the
 *	new socket creation.
 *
 *	If protocol handler is a module, then it can use module reference
 *	counts to protect against new references. If protocol handler is not
 *	a module then it needs to provide its own protection in
 *	the ops->create routine.
 */
void sock_unregister(int family)
{
	BUG_ON(family < 0 || family >= NPROTO);

	spin_lock(&net_family_lock);
	RCU_INIT_POINTER(net_families[family], NULL);
	spin_unlock(&net_family_lock);

	synchronize_rcu();

	pr_info("NET: Unregistered %s protocol family\n", pf_family_names[family]);
}
EXPORT_SYMBOL(sock_unregister);

bool sock_is_registered(int family)
{
	return family < NPROTO && rcu_access_pointer(net_families[family]);
}

static int __init sock_init(void)
{
	int err;
	/*
	 *      Initialize the network sysctl infrastructure.
	 */
	err = net_sysctl_init();
	if (err)
		goto out;

	/*
	 *      Initialize skbuff SLAB cache
	 */
	skb_init();

	/*
	 *      Initialize the protocols module.
	 */

	init_inodecache();

	err = register_filesystem(&sock_fs_type);
	if (err)
		goto out;
	sock_mnt = kern_mount(&sock_fs_type);
	if (IS_ERR(sock_mnt)) {
		err = PTR_ERR(sock_mnt);
		goto out_mount;
	}

	/* The real protocol initialization is performed in later initcalls.
	 */

#ifdef CONFIG_NETFILTER
	err = netfilter_init();
	if (err)
		goto out;
#endif

	ptp_classifier_init();

out:
	return err;

out_mount:
	unregister_filesystem(&sock_fs_type);
	goto out;
}

core_initcall(sock_init);	/* early initcall */

#ifdef CONFIG_PROC_FS
void socket_seq_show(struct seq_file *seq)
{
	seq_printf(seq, "sockets: used %d\n",
		   sock_inuse_get(seq->private));
}
#endif				/* CONFIG_PROC_FS */

/* Handle the fact that while struct ifreq has the same *layout* on
 * 32/64 for everything but ifreq::ifru_ifmap and ifreq::ifru_data,
 * which are handled elsewhere, it still has different *size* due to
 * ifreq::ifru_ifmap (which is 16 bytes on 32 bit, 24 bytes on 64-bit,
 * resulting in struct ifreq being 32 and 40 bytes respectively).
 * As a result, if the struct happens to be at the end of a page and
 * the next page isn't readable/writable, we get a fault. To prevent
 * that, copy back and forth to the full size.
 */
int get_user_ifreq(struct ifreq *ifr, void __user **ifrdata, void __user *arg)
{
	if (in_compat_syscall()) {
		struct compat_ifreq *ifr32 = (struct compat_ifreq *)ifr;

		memset(ifr, 0, sizeof(*ifr));
		if (copy_from_user(ifr32, arg, sizeof(*ifr32)))
			return -EFAULT;

		if (ifrdata)
			*ifrdata = compat_ptr(ifr32->ifr_data);

		return 0;
	}

	if (copy_from_user(ifr, arg, sizeof(*ifr)))
		return -EFAULT;

	if (ifrdata)
		*ifrdata = ifr->ifr_data;

	return 0;
}
EXPORT_SYMBOL(get_user_ifreq);

int put_user_ifreq(struct ifreq *ifr, void __user *arg)
{
	size_t size = sizeof(*ifr);

	if (in_compat_syscall())
		size = sizeof(struct compat_ifreq);

	if (copy_to_user(arg, ifr, size))
		return -EFAULT;

	return 0;
}
EXPORT_SYMBOL(put_user_ifreq);

#ifdef CONFIG_COMPAT
static int compat_siocwandev(struct net *net, struct compat_ifreq __user *uifr32)
{
	compat_uptr_t uptr32;
	struct ifreq ifr;
	void __user *saved;
	int err;

	if (get_user_ifreq(&ifr, NULL, uifr32))
		return -EFAULT;

	if (get_user(uptr32, &uifr32->ifr_settings.ifs_ifsu))
		return -EFAULT;

	saved = ifr.ifr_settings.ifs_ifsu.raw_hdlc;
	ifr.ifr_settings.ifs_ifsu.raw_hdlc = compat_ptr(uptr32);

	err = dev_ioctl(net, SIOCWANDEV, &ifr, NULL, NULL);
	if (!err) {
		ifr.ifr_settings.ifs_ifsu.raw_hdlc = saved;
		if (put_user_ifreq(&ifr, uifr32))
			err = -EFAULT;
	}
	return err;
}

/* Handle ioctls that use ifreq::ifr_data and just need struct ifreq converted */
static int compat_ifr_data_ioctl(struct net *net, unsigned int cmd,
				 struct compat_ifreq __user *u_ifreq32)
{
	struct ifreq ifreq;
	void __user *data;

	if (!is_socket_ioctl_cmd(cmd))
		return -ENOTTY;
	if (get_user_ifreq(&ifreq, &data, u_ifreq32))
		return -EFAULT;
	ifreq.ifr_data = data;

	return dev_ioctl(net, cmd, &ifreq, data, NULL);
}

static int compat_sock_ioctl_trans(struct file *file, struct socket *sock,
			 unsigned int cmd, unsigned long arg)
{
	void __user *argp = compat_ptr(arg);
	struct sock *sk = sock->sk;
	struct net *net = sock_net(sk);
	const struct proto_ops *ops;

	if (cmd >= SIOCDEVPRIVATE && cmd <= (SIOCDEVPRIVATE + 15))
		return sock_ioctl(file, cmd, (unsigned long)argp);

	switch (cmd) {
	case SIOCWANDEV:
		return compat_siocwandev(net, argp);
	case SIOCGSTAMP_OLD:
	case SIOCGSTAMPNS_OLD:
		ops = READ_ONCE(sock->ops);
		if (!ops->gettstamp)
			return -ENOIOCTLCMD;
		return ops->gettstamp(sock, argp, cmd == SIOCGSTAMP_OLD,
				      !COMPAT_USE_64BIT_TIME);

	case SIOCETHTOOL:
	case SIOCBONDSLAVEINFOQUERY:
	case SIOCBONDINFOQUERY:
	case SIOCSHWTSTAMP:
	case SIOCGHWTSTAMP:
		return compat_ifr_data_ioctl(net, cmd, argp);

	case FIOSETOWN:
	case SIOCSPGRP:
	case FIOGETOWN:
	case SIOCGPGRP:
	case SIOCBRADDBR:
	case SIOCBRDELBR:
	case SIOCGIFVLAN:
	case SIOCSIFVLAN:
	case SIOCGSKNS:
	case SIOCGSTAMP_NEW:
	case SIOCGSTAMPNS_NEW:
	case SIOCGIFCONF:
	case SIOCSIFBR:
	case SIOCGIFBR:
		return sock_ioctl(file, cmd, arg);

	case SIOCGIFFLAGS:
	case SIOCSIFFLAGS:
	case SIOCGIFMAP:
	case SIOCSIFMAP:
	case SIOCGIFMETRIC:
	case SIOCSIFMETRIC:
	case SIOCGIFMTU:
	case SIOCSIFMTU:
	case SIOCGIFMEM:
	case SIOCSIFMEM:
	case SIOCGIFHWADDR:
	case SIOCSIFHWADDR:
	case SIOCADDMULTI:
	case SIOCDELMULTI:
	case SIOCGIFINDEX:
	case SIOCGIFADDR:
	case SIOCSIFADDR:
	case SIOCSIFHWBROADCAST:
	case SIOCDIFADDR:
	case SIOCGIFBRDADDR:
	case SIOCSIFBRDADDR:
	case SIOCGIFDSTADDR:
	case SIOCSIFDSTADDR:
	case SIOCGIFNETMASK:
	case SIOCSIFNETMASK:
	case SIOCSIFPFLAGS:
	case SIOCGIFPFLAGS:
	case SIOCGIFTXQLEN:
	case SIOCSIFTXQLEN:
	case SIOCBRADDIF:
	case SIOCBRDELIF:
	case SIOCGIFNAME:
	case SIOCSIFNAME:
	case SIOCGMIIPHY:
	case SIOCGMIIREG:
	case SIOCSMIIREG:
	case SIOCBONDENSLAVE:
	case SIOCBONDRELEASE:
	case SIOCBONDSETHWADDR:
	case SIOCBONDCHANGEACTIVE:
	case SIOCSARP:
	case SIOCGARP:
	case SIOCDARP:
	case SIOCOUTQ:
	case SIOCOUTQNSD:
	case SIOCATMARK:
		return sock_do_ioctl(net, sock, cmd, arg);
	}

	return -ENOIOCTLCMD;
}

static long compat_sock_ioctl(struct file *file, unsigned int cmd,
			      unsigned long arg)
{
	struct socket *sock = file->private_data;
	const struct proto_ops *ops = READ_ONCE(sock->ops);
	int ret = -ENOIOCTLCMD;
	struct sock *sk;
	struct net *net;

	sk = sock->sk;
	net = sock_net(sk);

	if (ops->compat_ioctl)
		ret = ops->compat_ioctl(sock, cmd, arg);

	if (ret == -ENOIOCTLCMD &&
	    (cmd >= SIOCIWFIRST && cmd <= SIOCIWLAST))
		ret = compat_wext_handle_ioctl(net, cmd, arg);

	if (ret == -ENOIOCTLCMD)
		ret = compat_sock_ioctl_trans(file, sock, cmd, arg);

	return ret;
}
#endif

/**
 *	kernel_bind - bind an address to a socket (kernel space)
 *	@sock: socket
 *	@addr: address
 *	@addrlen: length of address
 *
 *	Returns 0 or an error.
 */

int kernel_bind(struct socket *sock, struct sockaddr *addr, int addrlen)
{
	struct sockaddr_storage address;

	memcpy(&address, addr, addrlen);

<<<<<<< HEAD
	return sock->ops->bind(sock, (struct sockaddr *)&address, addrlen);
=======
	return READ_ONCE(sock->ops)->bind(sock, (struct sockaddr *)&address,
					  addrlen);
>>>>>>> bd3a9e57
}
EXPORT_SYMBOL(kernel_bind);

/**
 *	kernel_listen - move socket to listening state (kernel space)
 *	@sock: socket
 *	@backlog: pending connections queue size
 *
 *	Returns 0 or an error.
 */

int kernel_listen(struct socket *sock, int backlog)
{
	return READ_ONCE(sock->ops)->listen(sock, backlog);
}
EXPORT_SYMBOL(kernel_listen);

/**
 *	kernel_accept - accept a connection (kernel space)
 *	@sock: listening socket
 *	@newsock: new connected socket
 *	@flags: flags
 *
 *	@flags must be SOCK_CLOEXEC, SOCK_NONBLOCK or 0.
 *	If it fails, @newsock is guaranteed to be %NULL.
 *	Returns 0 or an error.
 */

int kernel_accept(struct socket *sock, struct socket **newsock, int flags)
{
	struct sock *sk = sock->sk;
	const struct proto_ops *ops = READ_ONCE(sock->ops);
	int err;

	err = sock_create_lite(sk->sk_family, sk->sk_type, sk->sk_protocol,
			       newsock);
	if (err < 0)
		goto done;

	err = ops->accept(sock, *newsock, flags, true);
	if (err < 0) {
		sock_release(*newsock);
		*newsock = NULL;
		goto done;
	}

	(*newsock)->ops = ops;
	__module_get(ops->owner);

done:
	return err;
}
EXPORT_SYMBOL(kernel_accept);

/**
 *	kernel_connect - connect a socket (kernel space)
 *	@sock: socket
 *	@addr: address
 *	@addrlen: address length
 *	@flags: flags (O_NONBLOCK, ...)
 *
 *	For datagram sockets, @addr is the address to which datagrams are sent
 *	by default, and the only address from which datagrams are received.
 *	For stream sockets, attempts to connect to @addr.
 *	Returns 0 or an error code.
 */

int kernel_connect(struct socket *sock, struct sockaddr *addr, int addrlen,
		   int flags)
{
	struct sockaddr_storage address;

	memcpy(&address, addr, addrlen);

<<<<<<< HEAD
	return sock->ops->connect(sock, (struct sockaddr *)&address, addrlen, flags);
=======
	return READ_ONCE(sock->ops)->connect(sock, (struct sockaddr *)&address,
					     addrlen, flags);
>>>>>>> bd3a9e57
}
EXPORT_SYMBOL(kernel_connect);

/**
 *	kernel_getsockname - get the address which the socket is bound (kernel space)
 *	@sock: socket
 *	@addr: address holder
 *
 * 	Fills the @addr pointer with the address which the socket is bound.
 *	Returns the length of the address in bytes or an error code.
 */

int kernel_getsockname(struct socket *sock, struct sockaddr *addr)
{
	return READ_ONCE(sock->ops)->getname(sock, addr, 0);
}
EXPORT_SYMBOL(kernel_getsockname);

/**
 *	kernel_getpeername - get the address which the socket is connected (kernel space)
 *	@sock: socket
 *	@addr: address holder
 *
 * 	Fills the @addr pointer with the address which the socket is connected.
 *	Returns the length of the address in bytes or an error code.
 */

int kernel_getpeername(struct socket *sock, struct sockaddr *addr)
{
	return READ_ONCE(sock->ops)->getname(sock, addr, 1);
}
EXPORT_SYMBOL(kernel_getpeername);

/**
 *	kernel_sock_shutdown - shut down part of a full-duplex connection (kernel space)
 *	@sock: socket
 *	@how: connection part
 *
 *	Returns 0 or an error.
 */

int kernel_sock_shutdown(struct socket *sock, enum sock_shutdown_cmd how)
{
	return READ_ONCE(sock->ops)->shutdown(sock, how);
}
EXPORT_SYMBOL(kernel_sock_shutdown);

/**
 *	kernel_sock_ip_overhead - returns the IP overhead imposed by a socket
 *	@sk: socket
 *
 *	This routine returns the IP overhead imposed by a socket i.e.
 *	the length of the underlying IP header, depending on whether
 *	this is an IPv4 or IPv6 socket and the length from IP options turned
 *	on at the socket. Assumes that the caller has a lock on the socket.
 */

u32 kernel_sock_ip_overhead(struct sock *sk)
{
	struct inet_sock *inet;
	struct ip_options_rcu *opt;
	u32 overhead = 0;
#if IS_ENABLED(CONFIG_IPV6)
	struct ipv6_pinfo *np;
	struct ipv6_txoptions *optv6 = NULL;
#endif /* IS_ENABLED(CONFIG_IPV6) */

	if (!sk)
		return overhead;

	switch (sk->sk_family) {
	case AF_INET:
		inet = inet_sk(sk);
		overhead += sizeof(struct iphdr);
		opt = rcu_dereference_protected(inet->inet_opt,
						sock_owned_by_user(sk));
		if (opt)
			overhead += opt->opt.optlen;
		return overhead;
#if IS_ENABLED(CONFIG_IPV6)
	case AF_INET6:
		np = inet6_sk(sk);
		overhead += sizeof(struct ipv6hdr);
		if (np)
			optv6 = rcu_dereference_protected(np->opt,
							  sock_owned_by_user(sk));
		if (optv6)
			overhead += (optv6->opt_flen + optv6->opt_nflen);
		return overhead;
#endif /* IS_ENABLED(CONFIG_IPV6) */
	default: /* Returns 0 overhead if the socket is not ipv4 or ipv6 */
		return overhead;
	}
}
EXPORT_SYMBOL(kernel_sock_ip_overhead);<|MERGE_RESOLUTION|>--- conflicted
+++ resolved
@@ -3520,12 +3520,8 @@
 
 	memcpy(&address, addr, addrlen);
 
-<<<<<<< HEAD
-	return sock->ops->bind(sock, (struct sockaddr *)&address, addrlen);
-=======
 	return READ_ONCE(sock->ops)->bind(sock, (struct sockaddr *)&address,
 					  addrlen);
->>>>>>> bd3a9e57
 }
 EXPORT_SYMBOL(kernel_bind);
 
@@ -3600,12 +3596,8 @@
 
 	memcpy(&address, addr, addrlen);
 
-<<<<<<< HEAD
-	return sock->ops->connect(sock, (struct sockaddr *)&address, addrlen, flags);
-=======
 	return READ_ONCE(sock->ops)->connect(sock, (struct sockaddr *)&address,
 					     addrlen, flags);
->>>>>>> bd3a9e57
 }
 EXPORT_SYMBOL(kernel_connect);
 
