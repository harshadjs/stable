--- conflicted
+++ resolved
@@ -3819,11 +3819,7 @@
 static int read_exp_features_info(struct sock *sk, struct hci_dev *hdev,
 				  void *data, u16 data_len)
 {
-<<<<<<< HEAD
-	char buf[62];   /* Enough space for 3 features */
-=======
 	char buf[102];   /* Enough space for 5 features: 2 + 20 * 5 */
->>>>>>> 92b4b594
 	struct mgmt_rp_read_exp_features_info *rp = (void *)buf;
 	u16 idx = 0;
 	u32 flags;
@@ -3931,7 +3927,21 @@
 }
 #endif
 
-<<<<<<< HEAD
+static int exp_quality_report_feature_changed(bool enabled,
+					      struct hci_dev *hdev,
+					      struct sock *skip)
+{
+	struct mgmt_ev_exp_feature_changed ev;
+
+	memset(&ev, 0, sizeof(ev));
+	memcpy(ev.uuid, quality_report_uuid, 16);
+	ev.flags = cpu_to_le32(enabled ? BIT(0) : 0);
+
+	return mgmt_limited_event(MGMT_EV_EXP_FEATURE_CHANGED, hdev,
+				  &ev, sizeof(ev),
+				  HCI_MGMT_EXP_FEATURE_EVENTS, skip);
+}
+
 #define EXP_FEAT(_uuid, _set_func)	\
 {					\
 	.uuid = _uuid,			\
@@ -3966,64 +3976,6 @@
 		if (changed)
 			exp_ll_privacy_feature_changed(false, hdev, sk);
 	}
-
-	hci_sock_set_flag(sk, HCI_MGMT_EXP_FEATURE_EVENTS);
-
-	return mgmt_cmd_complete(sk, hdev ? hdev->id : MGMT_INDEX_NONE,
-				 MGMT_OP_SET_EXP_FEATURE, 0,
-				 &rp, sizeof(rp));
-}
-=======
-static int exp_quality_report_feature_changed(bool enabled,
-					      struct hci_dev *hdev,
-					      struct sock *skip)
-{
-	struct mgmt_ev_exp_feature_changed ev;
-
-	memset(&ev, 0, sizeof(ev));
-	memcpy(ev.uuid, quality_report_uuid, 16);
-	ev.flags = cpu_to_le32(enabled ? BIT(0) : 0);
-
-	return mgmt_limited_event(MGMT_EV_EXP_FEATURE_CHANGED, hdev,
-				  &ev, sizeof(ev),
-				  HCI_MGMT_EXP_FEATURE_EVENTS, skip);
-}
-
-#define EXP_FEAT(_uuid, _set_func)	\
-{					\
-	.uuid = _uuid,			\
-	.set_func = _set_func,		\
-}
-
-/* The zero key uuid is special. Multiple exp features are set through it. */
-static int set_zero_key_func(struct sock *sk, struct hci_dev *hdev,
-			     struct mgmt_cp_set_exp_feature *cp, u16 data_len)
-{
-	struct mgmt_rp_set_exp_feature rp;
-
-	memset(rp.uuid, 0, 16);
-	rp.flags = cpu_to_le32(0);
-
-#ifdef CONFIG_BT_FEATURE_DEBUG
-	if (!hdev) {
-		bool changed = bt_dbg_get();
-
-		bt_dbg_set(false);
-
-		if (changed)
-			exp_debug_feature_changed(false, sk);
-	}
-#endif
-
-	if (hdev && use_ll_privacy(hdev) && !hdev_is_powered(hdev)) {
-		bool changed;
-
-		changed = hci_dev_test_and_clear_flag(hdev,
-						      HCI_ENABLE_LL_PRIVACY);
-		if (changed)
-			exp_ll_privacy_feature_changed(false, hdev, sk);
-	}
->>>>>>> 92b4b594
 
 	hci_sock_set_flag(sk, HCI_MGMT_EXP_FEATURE_EVENTS);
 
@@ -4128,21 +4080,6 @@
 		/* Disable LL privacy + supported settings changed */
 		flags = BIT(1);
 	}
-<<<<<<< HEAD
-
-	memcpy(rp.uuid, rpa_resolution_uuid, 16);
-	rp.flags = cpu_to_le32(flags);
-
-	hci_sock_set_flag(sk, HCI_MGMT_EXP_FEATURE_EVENTS);
-
-	err = mgmt_cmd_complete(sk, hdev->id,
-				MGMT_OP_SET_EXP_FEATURE, 0,
-				&rp, sizeof(rp));
-
-	if (changed)
-		exp_ll_privacy_feature_changed(val, hdev, sk);
-
-=======
 
 	memcpy(rp.uuid, rpa_resolution_uuid, 16);
 	rp.flags = cpu_to_le32(flags);
@@ -4297,7 +4234,6 @@
 	if (changed)
 		exp_offload_codec_feature_changed(val, hdev, sk);
 
->>>>>>> 92b4b594
 	return err;
 }
 
@@ -4311,11 +4247,8 @@
 	EXP_FEAT(debug_uuid, set_debug_func),
 #endif
 	EXP_FEAT(rpa_resolution_uuid, set_rpa_resolution_func),
-<<<<<<< HEAD
-=======
 	EXP_FEAT(quality_report_uuid, set_quality_report_func),
 	EXP_FEAT(offload_codecs_uuid, set_offload_codec_func),
->>>>>>> 92b4b594
 
 	/* end with a null feature */
 	EXP_FEAT(NULL, NULL)
