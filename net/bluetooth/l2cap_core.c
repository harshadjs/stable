--- conflicted
+++ resolved
@@ -3930,11 +3930,7 @@
 }
 
 static void l2cap_connect(struct l2cap_conn *conn, struct l2cap_cmd_hdr *cmd,
-<<<<<<< HEAD
-			  u8 *data, u8 rsp_code, u8 amp_id)
-=======
 			  u8 *data, u8 rsp_code)
->>>>>>> 1b4861e3
 {
 	struct l2cap_conn_req *req = (struct l2cap_conn_req *) data;
 	struct l2cap_conn_rsp rsp;
@@ -4687,7 +4683,6 @@
 	u16 dcid, mtu, mps, credits, result;
 	struct l2cap_chan *chan;
 	int err, sec_level;
-<<<<<<< HEAD
 
 	if (cmd_len < sizeof(*rsp))
 		return -EPROTO;
@@ -4733,53 +4728,6 @@
 		l2cap_chan_ready(chan);
 		break;
 
-=======
-
-	if (cmd_len < sizeof(*rsp))
-		return -EPROTO;
-
-	dcid    = __le16_to_cpu(rsp->dcid);
-	mtu     = __le16_to_cpu(rsp->mtu);
-	mps     = __le16_to_cpu(rsp->mps);
-	credits = __le16_to_cpu(rsp->credits);
-	result  = __le16_to_cpu(rsp->result);
-
-	if (result == L2CAP_CR_LE_SUCCESS && (mtu < 23 || mps < 23 ||
-					   dcid < L2CAP_CID_DYN_START ||
-					   dcid > L2CAP_CID_LE_DYN_END))
-		return -EPROTO;
-
-	BT_DBG("dcid 0x%4.4x mtu %u mps %u credits %u result 0x%2.2x",
-	       dcid, mtu, mps, credits, result);
-
-	mutex_lock(&conn->chan_lock);
-
-	chan = __l2cap_get_chan_by_ident(conn, cmd->ident);
-	if (!chan) {
-		err = -EBADSLT;
-		goto unlock;
-	}
-
-	err = 0;
-
-	l2cap_chan_lock(chan);
-
-	switch (result) {
-	case L2CAP_CR_LE_SUCCESS:
-		if (__l2cap_get_chan_by_dcid(conn, dcid)) {
-			err = -EBADSLT;
-			break;
-		}
-
-		chan->ident = 0;
-		chan->dcid = dcid;
-		chan->omtu = mtu;
-		chan->remote_mps = mps;
-		chan->tx_credits = credits;
-		l2cap_chan_ready(chan);
-		break;
-
->>>>>>> 1b4861e3
 	case L2CAP_CR_LE_AUTHENTICATION:
 	case L2CAP_CR_LE_ENCRYPTION:
 		/* If we already have MITM protection we can't do
