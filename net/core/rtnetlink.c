--- conflicted
+++ resolved
@@ -3410,10 +3410,7 @@
 			  struct netlink_ext_ack *extack)
 {
 	struct nlattr *linkinfo[IFLA_INFO_MAX + 1];
-<<<<<<< HEAD
-=======
 	struct nlattr ** const tb = tbs->tb;
->>>>>>> d60c95ef
 	const struct rtnl_link_ops *m_ops;
 	struct net_device *master_dev;
 	struct net *net = sock_net(skb->sk);
