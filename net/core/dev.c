// SPDX-License-Identifier: GPL-2.0-or-later
/*
 *      NET3    Protocol independent device support routines.
 *
 *	Derived from the non IP parts of dev.c 1.0.19
 *              Authors:	Ross Biro
 *				Fred N. van Kempen, <waltje@uWalt.NL.Mugnet.ORG>
 *				Mark Evans, <evansmp@uhura.aston.ac.uk>
 *
 *	Additional Authors:
 *		Florian la Roche <rzsfl@rz.uni-sb.de>
 *		Alan Cox <gw4pts@gw4pts.ampr.org>
 *		David Hinds <dahinds@users.sourceforge.net>
 *		Alexey Kuznetsov <kuznet@ms2.inr.ac.ru>
 *		Adam Sulmicki <adam@cfar.umd.edu>
 *              Pekka Riikonen <priikone@poesidon.pspt.fi>
 *
 *	Changes:
 *              D.J. Barrow     :       Fixed bug where dev->refcnt gets set
 *                                      to 2 if register_netdev gets called
 *                                      before net_dev_init & also removed a
 *                                      few lines of code in the process.
 *		Alan Cox	:	device private ioctl copies fields back.
 *		Alan Cox	:	Transmit queue code does relevant
 *					stunts to keep the queue safe.
 *		Alan Cox	:	Fixed double lock.
 *		Alan Cox	:	Fixed promisc NULL pointer trap
 *		????????	:	Support the full private ioctl range
 *		Alan Cox	:	Moved ioctl permission check into
 *					drivers
 *		Tim Kordas	:	SIOCADDMULTI/SIOCDELMULTI
 *		Alan Cox	:	100 backlog just doesn't cut it when
 *					you start doing multicast video 8)
 *		Alan Cox	:	Rewrote net_bh and list manager.
 *              Alan Cox        :       Fix ETH_P_ALL echoback lengths.
 *		Alan Cox	:	Took out transmit every packet pass
 *					Saved a few bytes in the ioctl handler
 *		Alan Cox	:	Network driver sets packet type before
 *					calling netif_rx. Saves a function
 *					call a packet.
 *		Alan Cox	:	Hashed net_bh()
 *		Richard Kooijman:	Timestamp fixes.
 *		Alan Cox	:	Wrong field in SIOCGIFDSTADDR
 *		Alan Cox	:	Device lock protection.
 *              Alan Cox        :       Fixed nasty side effect of device close
 *					changes.
 *		Rudi Cilibrasi	:	Pass the right thing to
 *					set_mac_address()
 *		Dave Miller	:	32bit quantity for the device lock to
 *					make it work out on a Sparc.
 *		Bjorn Ekwall	:	Added KERNELD hack.
 *		Alan Cox	:	Cleaned up the backlog initialise.
 *		Craig Metz	:	SIOCGIFCONF fix if space for under
 *					1 device.
 *	    Thomas Bogendoerfer :	Return ENODEV for dev_open, if there
 *					is no device open function.
 *		Andi Kleen	:	Fix error reporting for SIOCGIFCONF
 *	    Michael Chastain	:	Fix signed/unsigned for SIOCGIFCONF
 *		Cyrus Durgin	:	Cleaned for KMOD
 *		Adam Sulmicki   :	Bug Fix : Network Device Unload
 *					A network device unload needs to purge
 *					the backlog queue.
 *	Paul Rusty Russell	:	SIOCSIFNAME
 *              Pekka Riikonen  :	Netdev boot-time settings code
 *              Andrew Morton   :       Make unregister_netdevice wait
 *                                      indefinitely on dev->refcnt
 *              J Hadi Salim    :       - Backlog queue sampling
 *				        - netif_rx() feedback
 */

#include <linux/uaccess.h>
#include <linux/bitmap.h>
#include <linux/capability.h>
#include <linux/cpu.h>
#include <linux/types.h>
#include <linux/kernel.h>
#include <linux/hash.h>
#include <linux/slab.h>
#include <linux/sched.h>
#include <linux/sched/mm.h>
#include <linux/mutex.h>
#include <linux/rwsem.h>
#include <linux/string.h>
#include <linux/mm.h>
#include <linux/socket.h>
#include <linux/sockios.h>
#include <linux/errno.h>
#include <linux/interrupt.h>
#include <linux/if_ether.h>
#include <linux/netdevice.h>
#include <linux/etherdevice.h>
#include <linux/ethtool.h>
#include <linux/skbuff.h>
#include <linux/kthread.h>
#include <linux/bpf.h>
#include <linux/bpf_trace.h>
#include <net/net_namespace.h>
#include <net/sock.h>
#include <net/busy_poll.h>
#include <linux/rtnetlink.h>
#include <linux/stat.h>
#include <net/dsa.h>
#include <net/dst.h>
#include <net/dst_metadata.h>
#include <net/gro.h>
#include <net/pkt_sched.h>
#include <net/pkt_cls.h>
#include <net/checksum.h>
#include <net/xfrm.h>
#include <net/tcx.h>
#include <linux/highmem.h>
#include <linux/init.h>
#include <linux/module.h>
#include <linux/netpoll.h>
#include <linux/rcupdate.h>
#include <linux/delay.h>
#include <net/iw_handler.h>
#include <asm/current.h>
#include <linux/audit.h>
#include <linux/dmaengine.h>
#include <linux/err.h>
#include <linux/ctype.h>
#include <linux/if_arp.h>
#include <linux/if_vlan.h>
#include <linux/ip.h>
#include <net/ip.h>
#include <net/mpls.h>
#include <linux/ipv6.h>
#include <linux/in.h>
#include <linux/jhash.h>
#include <linux/random.h>
#include <trace/events/napi.h>
#include <trace/events/net.h>
#include <trace/events/skb.h>
#include <trace/events/qdisc.h>
#include <trace/events/xdp.h>
#include <linux/inetdevice.h>
#include <linux/cpu_rmap.h>
#include <linux/static_key.h>
#include <linux/hashtable.h>
#include <linux/vmalloc.h>
#include <linux/if_macvlan.h>
#include <linux/errqueue.h>
#include <linux/hrtimer.h>
#include <linux/netfilter_netdev.h>
#include <linux/crash_dump.h>
#include <linux/sctp.h>
#include <net/udp_tunnel.h>
#include <linux/net_namespace.h>
#include <linux/indirect_call_wrapper.h>
#include <net/devlink.h>
#include <linux/pm_runtime.h>
#include <linux/prandom.h>
#include <linux/once_lite.h>
#include <net/netdev_rx_queue.h>

#include "dev.h"
#include "net-sysfs.h"

static DEFINE_SPINLOCK(ptype_lock);
struct list_head ptype_base[PTYPE_HASH_SIZE] __read_mostly;
struct list_head ptype_all __read_mostly;	/* Taps */

static int netif_rx_internal(struct sk_buff *skb);
static int call_netdevice_notifiers_extack(unsigned long val,
					   struct net_device *dev,
					   struct netlink_ext_ack *extack);
static struct napi_struct *napi_by_id(unsigned int napi_id);

/*
 * The @dev_base_head list is protected by @dev_base_lock and the rtnl
 * semaphore.
 *
 * Pure readers hold dev_base_lock for reading, or rcu_read_lock()
 *
 * Writers must hold the rtnl semaphore while they loop through the
 * dev_base_head list, and hold dev_base_lock for writing when they do the
 * actual updates.  This allows pure readers to access the list even
 * while a writer is preparing to update it.
 *
 * To put it another way, dev_base_lock is held for writing only to
 * protect against pure readers; the rtnl semaphore provides the
 * protection against other writers.
 *
 * See, for example usages, register_netdevice() and
 * unregister_netdevice(), which must be called with the rtnl
 * semaphore held.
 */
DEFINE_RWLOCK(dev_base_lock);
EXPORT_SYMBOL(dev_base_lock);

static DEFINE_MUTEX(ifalias_mutex);

/* protects napi_hash addition/deletion and napi_gen_id */
static DEFINE_SPINLOCK(napi_hash_lock);

static unsigned int napi_gen_id = NR_CPUS;
static DEFINE_READ_MOSTLY_HASHTABLE(napi_hash, 8);

static DECLARE_RWSEM(devnet_rename_sem);

static inline void dev_base_seq_inc(struct net *net)
{
	while (++net->dev_base_seq == 0)
		;
}

static inline struct hlist_head *dev_name_hash(struct net *net, const char *name)
{
	unsigned int hash = full_name_hash(net, name, strnlen(name, IFNAMSIZ));

	return &net->dev_name_head[hash_32(hash, NETDEV_HASHBITS)];
}

static inline struct hlist_head *dev_index_hash(struct net *net, int ifindex)
{
	return &net->dev_index_head[ifindex & (NETDEV_HASHENTRIES - 1)];
}

static inline void rps_lock_irqsave(struct softnet_data *sd,
				    unsigned long *flags)
{
	if (IS_ENABLED(CONFIG_RPS))
		spin_lock_irqsave(&sd->input_pkt_queue.lock, *flags);
	else if (!IS_ENABLED(CONFIG_PREEMPT_RT))
		local_irq_save(*flags);
}

static inline void rps_lock_irq_disable(struct softnet_data *sd)
{
	if (IS_ENABLED(CONFIG_RPS))
		spin_lock_irq(&sd->input_pkt_queue.lock);
	else if (!IS_ENABLED(CONFIG_PREEMPT_RT))
		local_irq_disable();
}

static inline void rps_unlock_irq_restore(struct softnet_data *sd,
					  unsigned long *flags)
{
	if (IS_ENABLED(CONFIG_RPS))
		spin_unlock_irqrestore(&sd->input_pkt_queue.lock, *flags);
	else if (!IS_ENABLED(CONFIG_PREEMPT_RT))
		local_irq_restore(*flags);
}

static inline void rps_unlock_irq_enable(struct softnet_data *sd)
{
	if (IS_ENABLED(CONFIG_RPS))
		spin_unlock_irq(&sd->input_pkt_queue.lock);
	else if (!IS_ENABLED(CONFIG_PREEMPT_RT))
		local_irq_enable();
}

static struct netdev_name_node *netdev_name_node_alloc(struct net_device *dev,
						       const char *name)
{
	struct netdev_name_node *name_node;

	name_node = kmalloc(sizeof(*name_node), GFP_KERNEL);
	if (!name_node)
		return NULL;
	INIT_HLIST_NODE(&name_node->hlist);
	name_node->dev = dev;
	name_node->name = name;
	return name_node;
}

static struct netdev_name_node *
netdev_name_node_head_alloc(struct net_device *dev)
{
	struct netdev_name_node *name_node;

	name_node = netdev_name_node_alloc(dev, dev->name);
	if (!name_node)
		return NULL;
	INIT_LIST_HEAD(&name_node->list);
	return name_node;
}

static void netdev_name_node_free(struct netdev_name_node *name_node)
{
	kfree(name_node);
}

static void netdev_name_node_add(struct net *net,
				 struct netdev_name_node *name_node)
{
	hlist_add_head_rcu(&name_node->hlist,
			   dev_name_hash(net, name_node->name));
}

static void netdev_name_node_del(struct netdev_name_node *name_node)
{
	hlist_del_rcu(&name_node->hlist);
}

static struct netdev_name_node *netdev_name_node_lookup(struct net *net,
							const char *name)
{
	struct hlist_head *head = dev_name_hash(net, name);
	struct netdev_name_node *name_node;

	hlist_for_each_entry(name_node, head, hlist)
		if (!strcmp(name_node->name, name))
			return name_node;
	return NULL;
}

static struct netdev_name_node *netdev_name_node_lookup_rcu(struct net *net,
							    const char *name)
{
	struct hlist_head *head = dev_name_hash(net, name);
	struct netdev_name_node *name_node;

	hlist_for_each_entry_rcu(name_node, head, hlist)
		if (!strcmp(name_node->name, name))
			return name_node;
	return NULL;
}

bool netdev_name_in_use(struct net *net, const char *name)
{
	return netdev_name_node_lookup(net, name);
}
EXPORT_SYMBOL(netdev_name_in_use);

int netdev_name_node_alt_create(struct net_device *dev, const char *name)
{
	struct netdev_name_node *name_node;
	struct net *net = dev_net(dev);

	name_node = netdev_name_node_lookup(net, name);
	if (name_node)
		return -EEXIST;
	name_node = netdev_name_node_alloc(dev, name);
	if (!name_node)
		return -ENOMEM;
	netdev_name_node_add(net, name_node);
	/* The node that holds dev->name acts as a head of per-device list. */
	list_add_tail(&name_node->list, &dev->name_node->list);

	return 0;
}

static void __netdev_name_node_alt_destroy(struct netdev_name_node *name_node)
{
	list_del(&name_node->list);
	kfree(name_node->name);
	netdev_name_node_free(name_node);
}

int netdev_name_node_alt_destroy(struct net_device *dev, const char *name)
{
	struct netdev_name_node *name_node;
	struct net *net = dev_net(dev);

	name_node = netdev_name_node_lookup(net, name);
	if (!name_node)
		return -ENOENT;
	/* lookup might have found our primary name or a name belonging
	 * to another device.
	 */
	if (name_node == dev->name_node || name_node->dev != dev)
		return -EINVAL;

	netdev_name_node_del(name_node);
	synchronize_rcu();
	__netdev_name_node_alt_destroy(name_node);

	return 0;
}

static void netdev_name_node_alt_flush(struct net_device *dev)
{
	struct netdev_name_node *name_node, *tmp;

	list_for_each_entry_safe(name_node, tmp, &dev->name_node->list, list)
		__netdev_name_node_alt_destroy(name_node);
}

/* Device list insertion */
static void list_netdevice(struct net_device *dev)
{
	struct netdev_name_node *name_node;
	struct net *net = dev_net(dev);

	ASSERT_RTNL();

	write_lock(&dev_base_lock);
	list_add_tail_rcu(&dev->dev_list, &net->dev_base_head);
	netdev_name_node_add(net, dev->name_node);
	hlist_add_head_rcu(&dev->index_hlist,
			   dev_index_hash(net, dev->ifindex));
	write_unlock(&dev_base_lock);

	netdev_for_each_altname(dev, name_node)
		netdev_name_node_add(net, name_node);

<<<<<<< HEAD
=======
	/* We reserved the ifindex, this can't fail */
	WARN_ON(xa_store(&net->dev_by_index, dev->ifindex, dev, GFP_KERNEL));

>>>>>>> bd3a9e57
	dev_base_seq_inc(net);
}

/* Device list removal
 * caller must respect a RCU grace period before freeing/reusing dev
 */
static void unlist_netdevice(struct net_device *dev, bool lock)
{
	struct netdev_name_node *name_node;
<<<<<<< HEAD

	ASSERT_RTNL();

=======
	struct net *net = dev_net(dev);

	ASSERT_RTNL();

	xa_erase(&net->dev_by_index, dev->ifindex);

>>>>>>> bd3a9e57
	netdev_for_each_altname(dev, name_node)
		netdev_name_node_del(name_node);

	/* Unlink dev from the device chain */
	if (lock)
		write_lock(&dev_base_lock);
	list_del_rcu(&dev->dev_list);
	netdev_name_node_del(dev->name_node);
	hlist_del_rcu(&dev->index_hlist);
	if (lock)
		write_unlock(&dev_base_lock);

	dev_base_seq_inc(dev_net(dev));
}

/*
 *	Our notifier list
 */

static RAW_NOTIFIER_HEAD(netdev_chain);

/*
 *	Device drivers call our routines to queue packets here. We empty the
 *	queue in the local softnet handler.
 */

DEFINE_PER_CPU_ALIGNED(struct softnet_data, softnet_data);
EXPORT_PER_CPU_SYMBOL(softnet_data);

#ifdef CONFIG_LOCKDEP
/*
 * register_netdevice() inits txq->_xmit_lock and sets lockdep class
 * according to dev->type
 */
static const unsigned short netdev_lock_type[] = {
	 ARPHRD_NETROM, ARPHRD_ETHER, ARPHRD_EETHER, ARPHRD_AX25,
	 ARPHRD_PRONET, ARPHRD_CHAOS, ARPHRD_IEEE802, ARPHRD_ARCNET,
	 ARPHRD_APPLETLK, ARPHRD_DLCI, ARPHRD_ATM, ARPHRD_METRICOM,
	 ARPHRD_IEEE1394, ARPHRD_EUI64, ARPHRD_INFINIBAND, ARPHRD_SLIP,
	 ARPHRD_CSLIP, ARPHRD_SLIP6, ARPHRD_CSLIP6, ARPHRD_RSRVD,
	 ARPHRD_ADAPT, ARPHRD_ROSE, ARPHRD_X25, ARPHRD_HWX25,
	 ARPHRD_PPP, ARPHRD_CISCO, ARPHRD_LAPB, ARPHRD_DDCMP,
	 ARPHRD_RAWHDLC, ARPHRD_TUNNEL, ARPHRD_TUNNEL6, ARPHRD_FRAD,
	 ARPHRD_SKIP, ARPHRD_LOOPBACK, ARPHRD_LOCALTLK, ARPHRD_FDDI,
	 ARPHRD_BIF, ARPHRD_SIT, ARPHRD_IPDDP, ARPHRD_IPGRE,
	 ARPHRD_PIMREG, ARPHRD_HIPPI, ARPHRD_ASH, ARPHRD_ECONET,
	 ARPHRD_IRDA, ARPHRD_FCPP, ARPHRD_FCAL, ARPHRD_FCPL,
	 ARPHRD_FCFABRIC, ARPHRD_IEEE80211, ARPHRD_IEEE80211_PRISM,
	 ARPHRD_IEEE80211_RADIOTAP, ARPHRD_PHONET, ARPHRD_PHONET_PIPE,
	 ARPHRD_IEEE802154, ARPHRD_VOID, ARPHRD_NONE};

static const char *const netdev_lock_name[] = {
	"_xmit_NETROM", "_xmit_ETHER", "_xmit_EETHER", "_xmit_AX25",
	"_xmit_PRONET", "_xmit_CHAOS", "_xmit_IEEE802", "_xmit_ARCNET",
	"_xmit_APPLETLK", "_xmit_DLCI", "_xmit_ATM", "_xmit_METRICOM",
	"_xmit_IEEE1394", "_xmit_EUI64", "_xmit_INFINIBAND", "_xmit_SLIP",
	"_xmit_CSLIP", "_xmit_SLIP6", "_xmit_CSLIP6", "_xmit_RSRVD",
	"_xmit_ADAPT", "_xmit_ROSE", "_xmit_X25", "_xmit_HWX25",
	"_xmit_PPP", "_xmit_CISCO", "_xmit_LAPB", "_xmit_DDCMP",
	"_xmit_RAWHDLC", "_xmit_TUNNEL", "_xmit_TUNNEL6", "_xmit_FRAD",
	"_xmit_SKIP", "_xmit_LOOPBACK", "_xmit_LOCALTLK", "_xmit_FDDI",
	"_xmit_BIF", "_xmit_SIT", "_xmit_IPDDP", "_xmit_IPGRE",
	"_xmit_PIMREG", "_xmit_HIPPI", "_xmit_ASH", "_xmit_ECONET",
	"_xmit_IRDA", "_xmit_FCPP", "_xmit_FCAL", "_xmit_FCPL",
	"_xmit_FCFABRIC", "_xmit_IEEE80211", "_xmit_IEEE80211_PRISM",
	"_xmit_IEEE80211_RADIOTAP", "_xmit_PHONET", "_xmit_PHONET_PIPE",
	"_xmit_IEEE802154", "_xmit_VOID", "_xmit_NONE"};

static struct lock_class_key netdev_xmit_lock_key[ARRAY_SIZE(netdev_lock_type)];
static struct lock_class_key netdev_addr_lock_key[ARRAY_SIZE(netdev_lock_type)];

static inline unsigned short netdev_lock_pos(unsigned short dev_type)
{
	int i;

	for (i = 0; i < ARRAY_SIZE(netdev_lock_type); i++)
		if (netdev_lock_type[i] == dev_type)
			return i;
	/* the last key is used by default */
	return ARRAY_SIZE(netdev_lock_type) - 1;
}

static inline void netdev_set_xmit_lockdep_class(spinlock_t *lock,
						 unsigned short dev_type)
{
	int i;

	i = netdev_lock_pos(dev_type);
	lockdep_set_class_and_name(lock, &netdev_xmit_lock_key[i],
				   netdev_lock_name[i]);
}

static inline void netdev_set_addr_lockdep_class(struct net_device *dev)
{
	int i;

	i = netdev_lock_pos(dev->type);
	lockdep_set_class_and_name(&dev->addr_list_lock,
				   &netdev_addr_lock_key[i],
				   netdev_lock_name[i]);
}
#else
static inline void netdev_set_xmit_lockdep_class(spinlock_t *lock,
						 unsigned short dev_type)
{
}

static inline void netdev_set_addr_lockdep_class(struct net_device *dev)
{
}
#endif

/*******************************************************************************
 *
 *		Protocol management and registration routines
 *
 *******************************************************************************/


/*
 *	Add a protocol ID to the list. Now that the input handler is
 *	smarter we can dispense with all the messy stuff that used to be
 *	here.
 *
 *	BEWARE!!! Protocol handlers, mangling input packets,
 *	MUST BE last in hash buckets and checking protocol handlers
 *	MUST start from promiscuous ptype_all chain in net_bh.
 *	It is true now, do not change it.
 *	Explanation follows: if protocol handler, mangling packet, will
 *	be the first on list, it is not able to sense, that packet
 *	is cloned and should be copied-on-write, so that it will
 *	change it and subsequent readers will get broken packet.
 *							--ANK (980803)
 */

static inline struct list_head *ptype_head(const struct packet_type *pt)
{
	if (pt->type == htons(ETH_P_ALL))
		return pt->dev ? &pt->dev->ptype_all : &ptype_all;
	else
		return pt->dev ? &pt->dev->ptype_specific :
				 &ptype_base[ntohs(pt->type) & PTYPE_HASH_MASK];
}

/**
 *	dev_add_pack - add packet handler
 *	@pt: packet type declaration
 *
 *	Add a protocol handler to the networking stack. The passed &packet_type
 *	is linked into kernel lists and may not be freed until it has been
 *	removed from the kernel lists.
 *
 *	This call does not sleep therefore it can not
 *	guarantee all CPU's that are in middle of receiving packets
 *	will see the new packet type (until the next received packet).
 */

void dev_add_pack(struct packet_type *pt)
{
	struct list_head *head = ptype_head(pt);

	spin_lock(&ptype_lock);
	list_add_rcu(&pt->list, head);
	spin_unlock(&ptype_lock);
}
EXPORT_SYMBOL(dev_add_pack);

/**
 *	__dev_remove_pack	 - remove packet handler
 *	@pt: packet type declaration
 *
 *	Remove a protocol handler that was previously added to the kernel
 *	protocol handlers by dev_add_pack(). The passed &packet_type is removed
 *	from the kernel lists and can be freed or reused once this function
 *	returns.
 *
 *      The packet type might still be in use by receivers
 *	and must not be freed until after all the CPU's have gone
 *	through a quiescent state.
 */
void __dev_remove_pack(struct packet_type *pt)
{
	struct list_head *head = ptype_head(pt);
	struct packet_type *pt1;

	spin_lock(&ptype_lock);

	list_for_each_entry(pt1, head, list) {
		if (pt == pt1) {
			list_del_rcu(&pt->list);
			goto out;
		}
	}

	pr_warn("dev_remove_pack: %p not found\n", pt);
out:
	spin_unlock(&ptype_lock);
}
EXPORT_SYMBOL(__dev_remove_pack);

/**
 *	dev_remove_pack	 - remove packet handler
 *	@pt: packet type declaration
 *
 *	Remove a protocol handler that was previously added to the kernel
 *	protocol handlers by dev_add_pack(). The passed &packet_type is removed
 *	from the kernel lists and can be freed or reused once this function
 *	returns.
 *
 *	This call sleeps to guarantee that no CPU is looking at the packet
 *	type after return.
 */
void dev_remove_pack(struct packet_type *pt)
{
	__dev_remove_pack(pt);

	synchronize_net();
}
EXPORT_SYMBOL(dev_remove_pack);


/*******************************************************************************
 *
 *			    Device Interface Subroutines
 *
 *******************************************************************************/

/**
 *	dev_get_iflink	- get 'iflink' value of a interface
 *	@dev: targeted interface
 *
 *	Indicates the ifindex the interface is linked to.
 *	Physical interfaces have the same 'ifindex' and 'iflink' values.
 */

int dev_get_iflink(const struct net_device *dev)
{
	if (dev->netdev_ops && dev->netdev_ops->ndo_get_iflink)
		return dev->netdev_ops->ndo_get_iflink(dev);

	return dev->ifindex;
}
EXPORT_SYMBOL(dev_get_iflink);

/**
 *	dev_fill_metadata_dst - Retrieve tunnel egress information.
 *	@dev: targeted interface
 *	@skb: The packet.
 *
 *	For better visibility of tunnel traffic OVS needs to retrieve
 *	egress tunnel information for a packet. Following API allows
 *	user to get this info.
 */
int dev_fill_metadata_dst(struct net_device *dev, struct sk_buff *skb)
{
	struct ip_tunnel_info *info;

	if (!dev->netdev_ops  || !dev->netdev_ops->ndo_fill_metadata_dst)
		return -EINVAL;

	info = skb_tunnel_info_unclone(skb);
	if (!info)
		return -ENOMEM;
	if (unlikely(!(info->mode & IP_TUNNEL_INFO_TX)))
		return -EINVAL;

	return dev->netdev_ops->ndo_fill_metadata_dst(dev, skb);
}
EXPORT_SYMBOL_GPL(dev_fill_metadata_dst);

static struct net_device_path *dev_fwd_path(struct net_device_path_stack *stack)
{
	int k = stack->num_paths++;

	if (WARN_ON_ONCE(k >= NET_DEVICE_PATH_STACK_MAX))
		return NULL;

	return &stack->path[k];
}

int dev_fill_forward_path(const struct net_device *dev, const u8 *daddr,
			  struct net_device_path_stack *stack)
{
	const struct net_device *last_dev;
	struct net_device_path_ctx ctx = {
		.dev	= dev,
	};
	struct net_device_path *path;
	int ret = 0;

	memcpy(ctx.daddr, daddr, sizeof(ctx.daddr));
	stack->num_paths = 0;
	while (ctx.dev && ctx.dev->netdev_ops->ndo_fill_forward_path) {
		last_dev = ctx.dev;
		path = dev_fwd_path(stack);
		if (!path)
			return -1;

		memset(path, 0, sizeof(struct net_device_path));
		ret = ctx.dev->netdev_ops->ndo_fill_forward_path(&ctx, path);
		if (ret < 0)
			return -1;

		if (WARN_ON_ONCE(last_dev == ctx.dev))
			return -1;
	}

	if (!ctx.dev)
		return ret;

	path = dev_fwd_path(stack);
	if (!path)
		return -1;
	path->type = DEV_PATH_ETHERNET;
	path->dev = ctx.dev;

	return ret;
}
EXPORT_SYMBOL_GPL(dev_fill_forward_path);

/**
 *	__dev_get_by_name	- find a device by its name
 *	@net: the applicable net namespace
 *	@name: name to find
 *
 *	Find an interface by name. Must be called under RTNL semaphore
 *	or @dev_base_lock. If the name is found a pointer to the device
 *	is returned. If the name is not found then %NULL is returned. The
 *	reference counters are not incremented so the caller must be
 *	careful with locks.
 */

struct net_device *__dev_get_by_name(struct net *net, const char *name)
{
	struct netdev_name_node *node_name;

	node_name = netdev_name_node_lookup(net, name);
	return node_name ? node_name->dev : NULL;
}
EXPORT_SYMBOL(__dev_get_by_name);

/**
 * dev_get_by_name_rcu	- find a device by its name
 * @net: the applicable net namespace
 * @name: name to find
 *
 * Find an interface by name.
 * If the name is found a pointer to the device is returned.
 * If the name is not found then %NULL is returned.
 * The reference counters are not incremented so the caller must be
 * careful with locks. The caller must hold RCU lock.
 */

struct net_device *dev_get_by_name_rcu(struct net *net, const char *name)
{
	struct netdev_name_node *node_name;

	node_name = netdev_name_node_lookup_rcu(net, name);
	return node_name ? node_name->dev : NULL;
}
EXPORT_SYMBOL(dev_get_by_name_rcu);

/* Deprecated for new users, call netdev_get_by_name() instead */
struct net_device *dev_get_by_name(struct net *net, const char *name)
{
	struct net_device *dev;

	rcu_read_lock();
	dev = dev_get_by_name_rcu(net, name);
	dev_hold(dev);
	rcu_read_unlock();
	return dev;
}
EXPORT_SYMBOL(dev_get_by_name);

/**
 *	netdev_get_by_name() - find a device by its name
 *	@net: the applicable net namespace
 *	@name: name to find
 *	@tracker: tracking object for the acquired reference
 *	@gfp: allocation flags for the tracker
 *
 *	Find an interface by name. This can be called from any
 *	context and does its own locking. The returned handle has
 *	the usage count incremented and the caller must use netdev_put() to
 *	release it when it is no longer needed. %NULL is returned if no
 *	matching device is found.
 */
struct net_device *netdev_get_by_name(struct net *net, const char *name,
				      netdevice_tracker *tracker, gfp_t gfp)
{
	struct net_device *dev;

	dev = dev_get_by_name(net, name);
	if (dev)
		netdev_tracker_alloc(dev, tracker, gfp);
	return dev;
}
EXPORT_SYMBOL(netdev_get_by_name);

/**
 *	__dev_get_by_index - find a device by its ifindex
 *	@net: the applicable net namespace
 *	@ifindex: index of device
 *
 *	Search for an interface by index. Returns %NULL if the device
 *	is not found or a pointer to the device. The device has not
 *	had its reference counter increased so the caller must be careful
 *	about locking. The caller must hold either the RTNL semaphore
 *	or @dev_base_lock.
 */

struct net_device *__dev_get_by_index(struct net *net, int ifindex)
{
	struct net_device *dev;
	struct hlist_head *head = dev_index_hash(net, ifindex);

	hlist_for_each_entry(dev, head, index_hlist)
		if (dev->ifindex == ifindex)
			return dev;

	return NULL;
}
EXPORT_SYMBOL(__dev_get_by_index);

/**
 *	dev_get_by_index_rcu - find a device by its ifindex
 *	@net: the applicable net namespace
 *	@ifindex: index of device
 *
 *	Search for an interface by index. Returns %NULL if the device
 *	is not found or a pointer to the device. The device has not
 *	had its reference counter increased so the caller must be careful
 *	about locking. The caller must hold RCU lock.
 */

struct net_device *dev_get_by_index_rcu(struct net *net, int ifindex)
{
	struct net_device *dev;
	struct hlist_head *head = dev_index_hash(net, ifindex);

	hlist_for_each_entry_rcu(dev, head, index_hlist)
		if (dev->ifindex == ifindex)
			return dev;

	return NULL;
}
EXPORT_SYMBOL(dev_get_by_index_rcu);

/* Deprecated for new users, call netdev_get_by_index() instead */
struct net_device *dev_get_by_index(struct net *net, int ifindex)
{
	struct net_device *dev;

	rcu_read_lock();
	dev = dev_get_by_index_rcu(net, ifindex);
	dev_hold(dev);
	rcu_read_unlock();
	return dev;
}
EXPORT_SYMBOL(dev_get_by_index);

/**
 *	netdev_get_by_index() - find a device by its ifindex
 *	@net: the applicable net namespace
 *	@ifindex: index of device
 *	@tracker: tracking object for the acquired reference
 *	@gfp: allocation flags for the tracker
 *
 *	Search for an interface by index. Returns NULL if the device
 *	is not found or a pointer to the device. The device returned has
 *	had a reference added and the pointer is safe until the user calls
 *	netdev_put() to indicate they have finished with it.
 */
struct net_device *netdev_get_by_index(struct net *net, int ifindex,
				       netdevice_tracker *tracker, gfp_t gfp)
{
	struct net_device *dev;

	dev = dev_get_by_index(net, ifindex);
	if (dev)
		netdev_tracker_alloc(dev, tracker, gfp);
	return dev;
}
EXPORT_SYMBOL(netdev_get_by_index);

/**
 *	dev_get_by_napi_id - find a device by napi_id
 *	@napi_id: ID of the NAPI struct
 *
 *	Search for an interface by NAPI ID. Returns %NULL if the device
 *	is not found or a pointer to the device. The device has not had
 *	its reference counter increased so the caller must be careful
 *	about locking. The caller must hold RCU lock.
 */

struct net_device *dev_get_by_napi_id(unsigned int napi_id)
{
	struct napi_struct *napi;

	WARN_ON_ONCE(!rcu_read_lock_held());

	if (napi_id < MIN_NAPI_ID)
		return NULL;

	napi = napi_by_id(napi_id);

	return napi ? napi->dev : NULL;
}
EXPORT_SYMBOL(dev_get_by_napi_id);

/**
 *	netdev_get_name - get a netdevice name, knowing its ifindex.
 *	@net: network namespace
 *	@name: a pointer to the buffer where the name will be stored.
 *	@ifindex: the ifindex of the interface to get the name from.
 */
int netdev_get_name(struct net *net, char *name, int ifindex)
{
	struct net_device *dev;
	int ret;

	down_read(&devnet_rename_sem);
	rcu_read_lock();

	dev = dev_get_by_index_rcu(net, ifindex);
	if (!dev) {
		ret = -ENODEV;
		goto out;
	}

	strcpy(name, dev->name);

	ret = 0;
out:
	rcu_read_unlock();
	up_read(&devnet_rename_sem);
	return ret;
}

/**
 *	dev_getbyhwaddr_rcu - find a device by its hardware address
 *	@net: the applicable net namespace
 *	@type: media type of device
 *	@ha: hardware address
 *
 *	Search for an interface by MAC address. Returns NULL if the device
 *	is not found or a pointer to the device.
 *	The caller must hold RCU or RTNL.
 *	The returned device has not had its ref count increased
 *	and the caller must therefore be careful about locking
 *
 */

struct net_device *dev_getbyhwaddr_rcu(struct net *net, unsigned short type,
				       const char *ha)
{
	struct net_device *dev;

	for_each_netdev_rcu(net, dev)
		if (dev->type == type &&
		    !memcmp(dev->dev_addr, ha, dev->addr_len))
			return dev;

	return NULL;
}
EXPORT_SYMBOL(dev_getbyhwaddr_rcu);

struct net_device *dev_getfirstbyhwtype(struct net *net, unsigned short type)
{
	struct net_device *dev, *ret = NULL;

	rcu_read_lock();
	for_each_netdev_rcu(net, dev)
		if (dev->type == type) {
			dev_hold(dev);
			ret = dev;
			break;
		}
	rcu_read_unlock();
	return ret;
}
EXPORT_SYMBOL(dev_getfirstbyhwtype);

/**
 *	__dev_get_by_flags - find any device with given flags
 *	@net: the applicable net namespace
 *	@if_flags: IFF_* values
 *	@mask: bitmask of bits in if_flags to check
 *
 *	Search for any interface with the given flags. Returns NULL if a device
 *	is not found or a pointer to the device. Must be called inside
 *	rtnl_lock(), and result refcount is unchanged.
 */

struct net_device *__dev_get_by_flags(struct net *net, unsigned short if_flags,
				      unsigned short mask)
{
	struct net_device *dev, *ret;

	ASSERT_RTNL();

	ret = NULL;
	for_each_netdev(net, dev) {
		if (((dev->flags ^ if_flags) & mask) == 0) {
			ret = dev;
			break;
		}
	}
	return ret;
}
EXPORT_SYMBOL(__dev_get_by_flags);

/**
 *	dev_valid_name - check if name is okay for network device
 *	@name: name string
 *
 *	Network device names need to be valid file names to
 *	allow sysfs to work.  We also disallow any kind of
 *	whitespace.
 */
bool dev_valid_name(const char *name)
{
	if (*name == '\0')
		return false;
	if (strnlen(name, IFNAMSIZ) == IFNAMSIZ)
		return false;
	if (!strcmp(name, ".") || !strcmp(name, ".."))
		return false;

	while (*name) {
		if (*name == '/' || *name == ':' || isspace(*name))
			return false;
		name++;
	}
	return true;
}
EXPORT_SYMBOL(dev_valid_name);

/**
 *	__dev_alloc_name - allocate a name for a device
 *	@net: network namespace to allocate the device name in
 *	@name: name format string
 *	@buf:  scratch buffer and result name string
 *
 *	Passed a format string - eg "lt%d" it will try and find a suitable
 *	id. It scans list of devices to build up a free map, then chooses
 *	the first empty slot. The caller must hold the dev_base or rtnl lock
 *	while allocating the name and adding the device in order to avoid
 *	duplicates.
 *	Limited to bits_per_byte * page size devices (ie 32K on most platforms).
 *	Returns the number of the unit assigned or a negative errno code.
 */

static int __dev_alloc_name(struct net *net, const char *name, char *buf)
{
	int i = 0;
	const char *p;
	const int max_netdevices = 8*PAGE_SIZE;
	unsigned long *inuse;
	struct net_device *d;

	if (!dev_valid_name(name))
		return -EINVAL;

	p = strchr(name, '%');
	if (p) {
		/*
		 * Verify the string as this thing may have come from
		 * the user.  There must be either one "%d" and no other "%"
		 * characters.
		 */
		if (p[1] != 'd' || strchr(p + 2, '%'))
			return -EINVAL;

		/* Use one page as a bit array of possible slots */
		inuse = bitmap_zalloc(max_netdevices, GFP_ATOMIC);
		if (!inuse)
			return -ENOMEM;

		for_each_netdev(net, d) {
			struct netdev_name_node *name_node;

			netdev_for_each_altname(d, name_node) {
				if (!sscanf(name_node->name, name, &i))
					continue;
				if (i < 0 || i >= max_netdevices)
					continue;

				/*  avoid cases where sscanf is not exact inverse of printf */
				snprintf(buf, IFNAMSIZ, name, i);
				if (!strncmp(buf, name_node->name, IFNAMSIZ))
					__set_bit(i, inuse);
			}
			if (!sscanf(d->name, name, &i))
				continue;
			if (i < 0 || i >= max_netdevices)
				continue;

			/*  avoid cases where sscanf is not exact inverse of printf */
			snprintf(buf, IFNAMSIZ, name, i);
			if (!strncmp(buf, d->name, IFNAMSIZ))
				__set_bit(i, inuse);
		}

		i = find_first_zero_bit(inuse, max_netdevices);
		bitmap_free(inuse);
	}

	snprintf(buf, IFNAMSIZ, name, i);
	if (!netdev_name_in_use(net, buf))
		return i;

	/* It is possible to run out of possible slots
	 * when the name is long and there isn't enough space left
	 * for the digits, or if all bits are used.
	 */
	return -ENFILE;
}

static int dev_prep_valid_name(struct net *net, struct net_device *dev,
			       const char *want_name, char *out_name)
{
	int ret;

	if (!dev_valid_name(want_name))
		return -EINVAL;

	if (strchr(want_name, '%')) {
		ret = __dev_alloc_name(net, want_name, out_name);
		return ret < 0 ? ret : 0;
	} else if (netdev_name_in_use(net, want_name)) {
		return -EEXIST;
	} else if (out_name != want_name) {
		strscpy(out_name, want_name, IFNAMSIZ);
	}

	return 0;
}

static int dev_alloc_name_ns(struct net *net,
			     struct net_device *dev,
			     const char *name)
{
	char buf[IFNAMSIZ];
	int ret;

	BUG_ON(!net);
	ret = __dev_alloc_name(net, name, buf);
	if (ret >= 0)
		strscpy(dev->name, buf, IFNAMSIZ);
	return ret;
}

/**
 *	dev_alloc_name - allocate a name for a device
 *	@dev: device
 *	@name: name format string
 *
 *	Passed a format string - eg "lt%d" it will try and find a suitable
 *	id. It scans list of devices to build up a free map, then chooses
 *	the first empty slot. The caller must hold the dev_base or rtnl lock
 *	while allocating the name and adding the device in order to avoid
 *	duplicates.
 *	Limited to bits_per_byte * page size devices (ie 32K on most platforms).
 *	Returns the number of the unit assigned or a negative errno code.
 */

int dev_alloc_name(struct net_device *dev, const char *name)
{
	return dev_alloc_name_ns(dev_net(dev), dev, name);
}
EXPORT_SYMBOL(dev_alloc_name);

static int dev_get_valid_name(struct net *net, struct net_device *dev,
			      const char *name)
{
	char buf[IFNAMSIZ];
	int ret;

	ret = dev_prep_valid_name(net, dev, name, buf);
	if (ret >= 0)
		strscpy(dev->name, buf, IFNAMSIZ);
	return ret;
}

/**
 *	dev_change_name - change name of a device
 *	@dev: device
 *	@newname: name (or format string) must be at least IFNAMSIZ
 *
 *	Change name of a device, can pass format strings "eth%d".
 *	for wildcarding.
 */
int dev_change_name(struct net_device *dev, const char *newname)
{
	unsigned char old_assign_type;
	char oldname[IFNAMSIZ];
	int err = 0;
	int ret;
	struct net *net;

	ASSERT_RTNL();
	BUG_ON(!dev_net(dev));

	net = dev_net(dev);

	down_write(&devnet_rename_sem);

	if (strncmp(newname, dev->name, IFNAMSIZ) == 0) {
		up_write(&devnet_rename_sem);
		return 0;
	}

	memcpy(oldname, dev->name, IFNAMSIZ);

	err = dev_get_valid_name(net, dev, newname);
	if (err < 0) {
		up_write(&devnet_rename_sem);
		return err;
	}

	if (oldname[0] && !strchr(oldname, '%'))
		netdev_info(dev, "renamed from %s%s\n", oldname,
			    dev->flags & IFF_UP ? " (while UP)" : "");

	old_assign_type = dev->name_assign_type;
	dev->name_assign_type = NET_NAME_RENAMED;

rollback:
	ret = device_rename(&dev->dev, dev->name);
	if (ret) {
		memcpy(dev->name, oldname, IFNAMSIZ);
		dev->name_assign_type = old_assign_type;
		up_write(&devnet_rename_sem);
		return ret;
	}

	up_write(&devnet_rename_sem);

	netdev_adjacent_rename_links(dev, oldname);

	write_lock(&dev_base_lock);
	netdev_name_node_del(dev->name_node);
	write_unlock(&dev_base_lock);

	synchronize_rcu();

	write_lock(&dev_base_lock);
	netdev_name_node_add(net, dev->name_node);
	write_unlock(&dev_base_lock);

	ret = call_netdevice_notifiers(NETDEV_CHANGENAME, dev);
	ret = notifier_to_errno(ret);

	if (ret) {
		/* err >= 0 after dev_alloc_name() or stores the first errno */
		if (err >= 0) {
			err = ret;
			down_write(&devnet_rename_sem);
			memcpy(dev->name, oldname, IFNAMSIZ);
			memcpy(oldname, newname, IFNAMSIZ);
			dev->name_assign_type = old_assign_type;
			old_assign_type = NET_NAME_RENAMED;
			goto rollback;
		} else {
			netdev_err(dev, "name change rollback failed: %d\n",
				   ret);
		}
	}

	return err;
}

/**
 *	dev_set_alias - change ifalias of a device
 *	@dev: device
 *	@alias: name up to IFALIASZ
 *	@len: limit of bytes to copy from info
 *
 *	Set ifalias for a device,
 */
int dev_set_alias(struct net_device *dev, const char *alias, size_t len)
{
	struct dev_ifalias *new_alias = NULL;

	if (len >= IFALIASZ)
		return -EINVAL;

	if (len) {
		new_alias = kmalloc(sizeof(*new_alias) + len + 1, GFP_KERNEL);
		if (!new_alias)
			return -ENOMEM;

		memcpy(new_alias->ifalias, alias, len);
		new_alias->ifalias[len] = 0;
	}

	mutex_lock(&ifalias_mutex);
	new_alias = rcu_replace_pointer(dev->ifalias, new_alias,
					mutex_is_locked(&ifalias_mutex));
	mutex_unlock(&ifalias_mutex);

	if (new_alias)
		kfree_rcu(new_alias, rcuhead);

	return len;
}
EXPORT_SYMBOL(dev_set_alias);

/**
 *	dev_get_alias - get ifalias of a device
 *	@dev: device
 *	@name: buffer to store name of ifalias
 *	@len: size of buffer
 *
 *	get ifalias for a device.  Caller must make sure dev cannot go
 *	away,  e.g. rcu read lock or own a reference count to device.
 */
int dev_get_alias(const struct net_device *dev, char *name, size_t len)
{
	const struct dev_ifalias *alias;
	int ret = 0;

	rcu_read_lock();
	alias = rcu_dereference(dev->ifalias);
	if (alias)
		ret = snprintf(name, len, "%s", alias->ifalias);
	rcu_read_unlock();

	return ret;
}

/**
 *	netdev_features_change - device changes features
 *	@dev: device to cause notification
 *
 *	Called to indicate a device has changed features.
 */
void netdev_features_change(struct net_device *dev)
{
	call_netdevice_notifiers(NETDEV_FEAT_CHANGE, dev);
}
EXPORT_SYMBOL(netdev_features_change);

/**
 *	netdev_state_change - device changes state
 *	@dev: device to cause notification
 *
 *	Called to indicate a device has changed state. This function calls
 *	the notifier chains for netdev_chain and sends a NEWLINK message
 *	to the routing socket.
 */
void netdev_state_change(struct net_device *dev)
{
	if (dev->flags & IFF_UP) {
		struct netdev_notifier_change_info change_info = {
			.info.dev = dev,
		};

		call_netdevice_notifiers_info(NETDEV_CHANGE,
					      &change_info.info);
		rtmsg_ifinfo(RTM_NEWLINK, dev, 0, GFP_KERNEL, 0, NULL);
	}
}
EXPORT_SYMBOL(netdev_state_change);

/**
 * __netdev_notify_peers - notify network peers about existence of @dev,
 * to be called when rtnl lock is already held.
 * @dev: network device
 *
 * Generate traffic such that interested network peers are aware of
 * @dev, such as by generating a gratuitous ARP. This may be used when
 * a device wants to inform the rest of the network about some sort of
 * reconfiguration such as a failover event or virtual machine
 * migration.
 */
void __netdev_notify_peers(struct net_device *dev)
{
	ASSERT_RTNL();
	call_netdevice_notifiers(NETDEV_NOTIFY_PEERS, dev);
	call_netdevice_notifiers(NETDEV_RESEND_IGMP, dev);
}
EXPORT_SYMBOL(__netdev_notify_peers);

/**
 * netdev_notify_peers - notify network peers about existence of @dev
 * @dev: network device
 *
 * Generate traffic such that interested network peers are aware of
 * @dev, such as by generating a gratuitous ARP. This may be used when
 * a device wants to inform the rest of the network about some sort of
 * reconfiguration such as a failover event or virtual machine
 * migration.
 */
void netdev_notify_peers(struct net_device *dev)
{
	rtnl_lock();
	__netdev_notify_peers(dev);
	rtnl_unlock();
}
EXPORT_SYMBOL(netdev_notify_peers);

static int napi_threaded_poll(void *data);

static int napi_kthread_create(struct napi_struct *n)
{
	int err = 0;

	/* Create and wake up the kthread once to put it in
	 * TASK_INTERRUPTIBLE mode to avoid the blocked task
	 * warning and work with loadavg.
	 */
	n->thread = kthread_run(napi_threaded_poll, n, "napi/%s-%d",
				n->dev->name, n->napi_id);
	if (IS_ERR(n->thread)) {
		err = PTR_ERR(n->thread);
		pr_err("kthread_run failed with err %d\n", err);
		n->thread = NULL;
	}

	return err;
}

static int __dev_open(struct net_device *dev, struct netlink_ext_ack *extack)
{
	const struct net_device_ops *ops = dev->netdev_ops;
	int ret;

	ASSERT_RTNL();
	dev_addr_check(dev);

	if (!netif_device_present(dev)) {
		/* may be detached because parent is runtime-suspended */
		if (dev->dev.parent)
			pm_runtime_resume(dev->dev.parent);
		if (!netif_device_present(dev))
			return -ENODEV;
	}

	/* Block netpoll from trying to do any rx path servicing.
	 * If we don't do this there is a chance ndo_poll_controller
	 * or ndo_poll may be running while we open the device
	 */
	netpoll_poll_disable(dev);

	ret = call_netdevice_notifiers_extack(NETDEV_PRE_UP, dev, extack);
	ret = notifier_to_errno(ret);
	if (ret)
		return ret;

	set_bit(__LINK_STATE_START, &dev->state);

	if (ops->ndo_validate_addr)
		ret = ops->ndo_validate_addr(dev);

	if (!ret && ops->ndo_open)
		ret = ops->ndo_open(dev);

	netpoll_poll_enable(dev);

	if (ret)
		clear_bit(__LINK_STATE_START, &dev->state);
	else {
		dev->flags |= IFF_UP;
		dev_set_rx_mode(dev);
		dev_activate(dev);
		add_device_randomness(dev->dev_addr, dev->addr_len);
	}

	return ret;
}

/**
 *	dev_open	- prepare an interface for use.
 *	@dev: device to open
 *	@extack: netlink extended ack
 *
 *	Takes a device from down to up state. The device's private open
 *	function is invoked and then the multicast lists are loaded. Finally
 *	the device is moved into the up state and a %NETDEV_UP message is
 *	sent to the netdev notifier chain.
 *
 *	Calling this function on an active interface is a nop. On a failure
 *	a negative errno code is returned.
 */
int dev_open(struct net_device *dev, struct netlink_ext_ack *extack)
{
	int ret;

	if (dev->flags & IFF_UP)
		return 0;

	ret = __dev_open(dev, extack);
	if (ret < 0)
		return ret;

	rtmsg_ifinfo(RTM_NEWLINK, dev, IFF_UP | IFF_RUNNING, GFP_KERNEL, 0, NULL);
	call_netdevice_notifiers(NETDEV_UP, dev);

	return ret;
}
EXPORT_SYMBOL(dev_open);

static void __dev_close_many(struct list_head *head)
{
	struct net_device *dev;

	ASSERT_RTNL();
	might_sleep();

	list_for_each_entry(dev, head, close_list) {
		/* Temporarily disable netpoll until the interface is down */
		netpoll_poll_disable(dev);

		call_netdevice_notifiers(NETDEV_GOING_DOWN, dev);

		clear_bit(__LINK_STATE_START, &dev->state);

		/* Synchronize to scheduled poll. We cannot touch poll list, it
		 * can be even on different cpu. So just clear netif_running().
		 *
		 * dev->stop() will invoke napi_disable() on all of it's
		 * napi_struct instances on this device.
		 */
		smp_mb__after_atomic(); /* Commit netif_running(). */
	}

	dev_deactivate_many(head);

	list_for_each_entry(dev, head, close_list) {
		const struct net_device_ops *ops = dev->netdev_ops;

		/*
		 *	Call the device specific close. This cannot fail.
		 *	Only if device is UP
		 *
		 *	We allow it to be called even after a DETACH hot-plug
		 *	event.
		 */
		if (ops->ndo_stop)
			ops->ndo_stop(dev);

		dev->flags &= ~IFF_UP;
		netpoll_poll_enable(dev);
	}
}

static void __dev_close(struct net_device *dev)
{
	LIST_HEAD(single);

	list_add(&dev->close_list, &single);
	__dev_close_many(&single);
	list_del(&single);
}

void dev_close_many(struct list_head *head, bool unlink)
{
	struct net_device *dev, *tmp;

	/* Remove the devices that don't need to be closed */
	list_for_each_entry_safe(dev, tmp, head, close_list)
		if (!(dev->flags & IFF_UP))
			list_del_init(&dev->close_list);

	__dev_close_many(head);

	list_for_each_entry_safe(dev, tmp, head, close_list) {
		rtmsg_ifinfo(RTM_NEWLINK, dev, IFF_UP | IFF_RUNNING, GFP_KERNEL, 0, NULL);
		call_netdevice_notifiers(NETDEV_DOWN, dev);
		if (unlink)
			list_del_init(&dev->close_list);
	}
}
EXPORT_SYMBOL(dev_close_many);

/**
 *	dev_close - shutdown an interface.
 *	@dev: device to shutdown
 *
 *	This function moves an active device into down state. A
 *	%NETDEV_GOING_DOWN is sent to the netdev notifier chain. The device
 *	is then deactivated and finally a %NETDEV_DOWN is sent to the notifier
 *	chain.
 */
void dev_close(struct net_device *dev)
{
	if (dev->flags & IFF_UP) {
		LIST_HEAD(single);

		list_add(&dev->close_list, &single);
		dev_close_many(&single, true);
		list_del(&single);
	}
}
EXPORT_SYMBOL(dev_close);


/**
 *	dev_disable_lro - disable Large Receive Offload on a device
 *	@dev: device
 *
 *	Disable Large Receive Offload (LRO) on a net device.  Must be
 *	called under RTNL.  This is needed if received packets may be
 *	forwarded to another interface.
 */
void dev_disable_lro(struct net_device *dev)
{
	struct net_device *lower_dev;
	struct list_head *iter;

	dev->wanted_features &= ~NETIF_F_LRO;
	netdev_update_features(dev);

	if (unlikely(dev->features & NETIF_F_LRO))
		netdev_WARN(dev, "failed to disable LRO!\n");

	netdev_for_each_lower_dev(dev, lower_dev, iter)
		dev_disable_lro(lower_dev);
}
EXPORT_SYMBOL(dev_disable_lro);

/**
 *	dev_disable_gro_hw - disable HW Generic Receive Offload on a device
 *	@dev: device
 *
 *	Disable HW Generic Receive Offload (GRO_HW) on a net device.  Must be
 *	called under RTNL.  This is needed if Generic XDP is installed on
 *	the device.
 */
static void dev_disable_gro_hw(struct net_device *dev)
{
	dev->wanted_features &= ~NETIF_F_GRO_HW;
	netdev_update_features(dev);

	if (unlikely(dev->features & NETIF_F_GRO_HW))
		netdev_WARN(dev, "failed to disable GRO_HW!\n");
}

const char *netdev_cmd_to_name(enum netdev_cmd cmd)
{
#define N(val) 						\
	case NETDEV_##val:				\
		return "NETDEV_" __stringify(val);
	switch (cmd) {
	N(UP) N(DOWN) N(REBOOT) N(CHANGE) N(REGISTER) N(UNREGISTER)
	N(CHANGEMTU) N(CHANGEADDR) N(GOING_DOWN) N(CHANGENAME) N(FEAT_CHANGE)
	N(BONDING_FAILOVER) N(PRE_UP) N(PRE_TYPE_CHANGE) N(POST_TYPE_CHANGE)
	N(POST_INIT) N(PRE_UNINIT) N(RELEASE) N(NOTIFY_PEERS) N(JOIN)
	N(CHANGEUPPER) N(RESEND_IGMP) N(PRECHANGEMTU) N(CHANGEINFODATA)
	N(BONDING_INFO) N(PRECHANGEUPPER) N(CHANGELOWERSTATE)
	N(UDP_TUNNEL_PUSH_INFO) N(UDP_TUNNEL_DROP_INFO) N(CHANGE_TX_QUEUE_LEN)
	N(CVLAN_FILTER_PUSH_INFO) N(CVLAN_FILTER_DROP_INFO)
	N(SVLAN_FILTER_PUSH_INFO) N(SVLAN_FILTER_DROP_INFO)
	N(PRE_CHANGEADDR) N(OFFLOAD_XSTATS_ENABLE) N(OFFLOAD_XSTATS_DISABLE)
	N(OFFLOAD_XSTATS_REPORT_USED) N(OFFLOAD_XSTATS_REPORT_DELTA)
	N(XDP_FEAT_CHANGE)
	}
#undef N
	return "UNKNOWN_NETDEV_EVENT";
}
EXPORT_SYMBOL_GPL(netdev_cmd_to_name);

static int call_netdevice_notifier(struct notifier_block *nb, unsigned long val,
				   struct net_device *dev)
{
	struct netdev_notifier_info info = {
		.dev = dev,
	};

	return nb->notifier_call(nb, val, &info);
}

static int call_netdevice_register_notifiers(struct notifier_block *nb,
					     struct net_device *dev)
{
	int err;

	err = call_netdevice_notifier(nb, NETDEV_REGISTER, dev);
	err = notifier_to_errno(err);
	if (err)
		return err;

	if (!(dev->flags & IFF_UP))
		return 0;

	call_netdevice_notifier(nb, NETDEV_UP, dev);
	return 0;
}

static void call_netdevice_unregister_notifiers(struct notifier_block *nb,
						struct net_device *dev)
{
	if (dev->flags & IFF_UP) {
		call_netdevice_notifier(nb, NETDEV_GOING_DOWN,
					dev);
		call_netdevice_notifier(nb, NETDEV_DOWN, dev);
	}
	call_netdevice_notifier(nb, NETDEV_UNREGISTER, dev);
}

static int call_netdevice_register_net_notifiers(struct notifier_block *nb,
						 struct net *net)
{
	struct net_device *dev;
	int err;

	for_each_netdev(net, dev) {
		err = call_netdevice_register_notifiers(nb, dev);
		if (err)
			goto rollback;
	}
	return 0;

rollback:
	for_each_netdev_continue_reverse(net, dev)
		call_netdevice_unregister_notifiers(nb, dev);
	return err;
}

static void call_netdevice_unregister_net_notifiers(struct notifier_block *nb,
						    struct net *net)
{
	struct net_device *dev;

	for_each_netdev(net, dev)
		call_netdevice_unregister_notifiers(nb, dev);
}

static int dev_boot_phase = 1;

/**
 * register_netdevice_notifier - register a network notifier block
 * @nb: notifier
 *
 * Register a notifier to be called when network device events occur.
 * The notifier passed is linked into the kernel structures and must
 * not be reused until it has been unregistered. A negative errno code
 * is returned on a failure.
 *
 * When registered all registration and up events are replayed
 * to the new notifier to allow device to have a race free
 * view of the network device list.
 */

int register_netdevice_notifier(struct notifier_block *nb)
{
	struct net *net;
	int err;

	/* Close race with setup_net() and cleanup_net() */
	down_write(&pernet_ops_rwsem);
	rtnl_lock();
	err = raw_notifier_chain_register(&netdev_chain, nb);
	if (err)
		goto unlock;
	if (dev_boot_phase)
		goto unlock;
	for_each_net(net) {
		err = call_netdevice_register_net_notifiers(nb, net);
		if (err)
			goto rollback;
	}

unlock:
	rtnl_unlock();
	up_write(&pernet_ops_rwsem);
	return err;

rollback:
	for_each_net_continue_reverse(net)
		call_netdevice_unregister_net_notifiers(nb, net);

	raw_notifier_chain_unregister(&netdev_chain, nb);
	goto unlock;
}
EXPORT_SYMBOL(register_netdevice_notifier);

/**
 * unregister_netdevice_notifier - unregister a network notifier block
 * @nb: notifier
 *
 * Unregister a notifier previously registered by
 * register_netdevice_notifier(). The notifier is unlinked into the
 * kernel structures and may then be reused. A negative errno code
 * is returned on a failure.
 *
 * After unregistering unregister and down device events are synthesized
 * for all devices on the device list to the removed notifier to remove
 * the need for special case cleanup code.
 */

int unregister_netdevice_notifier(struct notifier_block *nb)
{
	struct net *net;
	int err;

	/* Close race with setup_net() and cleanup_net() */
	down_write(&pernet_ops_rwsem);
	rtnl_lock();
	err = raw_notifier_chain_unregister(&netdev_chain, nb);
	if (err)
		goto unlock;

	for_each_net(net)
		call_netdevice_unregister_net_notifiers(nb, net);

unlock:
	rtnl_unlock();
	up_write(&pernet_ops_rwsem);
	return err;
}
EXPORT_SYMBOL(unregister_netdevice_notifier);

static int __register_netdevice_notifier_net(struct net *net,
					     struct notifier_block *nb,
					     bool ignore_call_fail)
{
	int err;

	err = raw_notifier_chain_register(&net->netdev_chain, nb);
	if (err)
		return err;
	if (dev_boot_phase)
		return 0;

	err = call_netdevice_register_net_notifiers(nb, net);
	if (err && !ignore_call_fail)
		goto chain_unregister;

	return 0;

chain_unregister:
	raw_notifier_chain_unregister(&net->netdev_chain, nb);
	return err;
}

static int __unregister_netdevice_notifier_net(struct net *net,
					       struct notifier_block *nb)
{
	int err;

	err = raw_notifier_chain_unregister(&net->netdev_chain, nb);
	if (err)
		return err;

	call_netdevice_unregister_net_notifiers(nb, net);
	return 0;
}

/**
 * register_netdevice_notifier_net - register a per-netns network notifier block
 * @net: network namespace
 * @nb: notifier
 *
 * Register a notifier to be called when network device events occur.
 * The notifier passed is linked into the kernel structures and must
 * not be reused until it has been unregistered. A negative errno code
 * is returned on a failure.
 *
 * When registered all registration and up events are replayed
 * to the new notifier to allow device to have a race free
 * view of the network device list.
 */

int register_netdevice_notifier_net(struct net *net, struct notifier_block *nb)
{
	int err;

	rtnl_lock();
	err = __register_netdevice_notifier_net(net, nb, false);
	rtnl_unlock();
	return err;
}
EXPORT_SYMBOL(register_netdevice_notifier_net);

/**
 * unregister_netdevice_notifier_net - unregister a per-netns
 *                                     network notifier block
 * @net: network namespace
 * @nb: notifier
 *
 * Unregister a notifier previously registered by
 * register_netdevice_notifier_net(). The notifier is unlinked from the
 * kernel structures and may then be reused. A negative errno code
 * is returned on a failure.
 *
 * After unregistering unregister and down device events are synthesized
 * for all devices on the device list to the removed notifier to remove
 * the need for special case cleanup code.
 */

int unregister_netdevice_notifier_net(struct net *net,
				      struct notifier_block *nb)
{
	int err;

	rtnl_lock();
	err = __unregister_netdevice_notifier_net(net, nb);
	rtnl_unlock();
	return err;
}
EXPORT_SYMBOL(unregister_netdevice_notifier_net);

static void __move_netdevice_notifier_net(struct net *src_net,
					  struct net *dst_net,
					  struct notifier_block *nb)
{
	__unregister_netdevice_notifier_net(src_net, nb);
	__register_netdevice_notifier_net(dst_net, nb, true);
}

int register_netdevice_notifier_dev_net(struct net_device *dev,
					struct notifier_block *nb,
					struct netdev_net_notifier *nn)
{
	int err;

	rtnl_lock();
	err = __register_netdevice_notifier_net(dev_net(dev), nb, false);
	if (!err) {
		nn->nb = nb;
		list_add(&nn->list, &dev->net_notifier_list);
	}
	rtnl_unlock();
	return err;
}
EXPORT_SYMBOL(register_netdevice_notifier_dev_net);

int unregister_netdevice_notifier_dev_net(struct net_device *dev,
					  struct notifier_block *nb,
					  struct netdev_net_notifier *nn)
{
	int err;

	rtnl_lock();
	list_del(&nn->list);
	err = __unregister_netdevice_notifier_net(dev_net(dev), nb);
	rtnl_unlock();
	return err;
}
EXPORT_SYMBOL(unregister_netdevice_notifier_dev_net);

static void move_netdevice_notifiers_dev_net(struct net_device *dev,
					     struct net *net)
{
	struct netdev_net_notifier *nn;

	list_for_each_entry(nn, &dev->net_notifier_list, list)
		__move_netdevice_notifier_net(dev_net(dev), net, nn->nb);
}

/**
 *	call_netdevice_notifiers_info - call all network notifier blocks
 *	@val: value passed unmodified to notifier function
 *	@info: notifier information data
 *
 *	Call all network notifier blocks.  Parameters and return value
 *	are as for raw_notifier_call_chain().
 */

int call_netdevice_notifiers_info(unsigned long val,
				  struct netdev_notifier_info *info)
{
	struct net *net = dev_net(info->dev);
	int ret;

	ASSERT_RTNL();

	/* Run per-netns notifier block chain first, then run the global one.
	 * Hopefully, one day, the global one is going to be removed after
	 * all notifier block registrators get converted to be per-netns.
	 */
	ret = raw_notifier_call_chain(&net->netdev_chain, val, info);
	if (ret & NOTIFY_STOP_MASK)
		return ret;
	return raw_notifier_call_chain(&netdev_chain, val, info);
}

/**
 *	call_netdevice_notifiers_info_robust - call per-netns notifier blocks
 *	                                       for and rollback on error
 *	@val_up: value passed unmodified to notifier function
 *	@val_down: value passed unmodified to the notifier function when
 *	           recovering from an error on @val_up
 *	@info: notifier information data
 *
 *	Call all per-netns network notifier blocks, but not notifier blocks on
 *	the global notifier chain. Parameters and return value are as for
 *	raw_notifier_call_chain_robust().
 */

static int
call_netdevice_notifiers_info_robust(unsigned long val_up,
				     unsigned long val_down,
				     struct netdev_notifier_info *info)
{
	struct net *net = dev_net(info->dev);

	ASSERT_RTNL();

	return raw_notifier_call_chain_robust(&net->netdev_chain,
					      val_up, val_down, info);
}

static int call_netdevice_notifiers_extack(unsigned long val,
					   struct net_device *dev,
					   struct netlink_ext_ack *extack)
{
	struct netdev_notifier_info info = {
		.dev = dev,
		.extack = extack,
	};

	return call_netdevice_notifiers_info(val, &info);
}

/**
 *	call_netdevice_notifiers - call all network notifier blocks
 *      @val: value passed unmodified to notifier function
 *      @dev: net_device pointer passed unmodified to notifier function
 *
 *	Call all network notifier blocks.  Parameters and return value
 *	are as for raw_notifier_call_chain().
 */

int call_netdevice_notifiers(unsigned long val, struct net_device *dev)
{
	return call_netdevice_notifiers_extack(val, dev, NULL);
}
EXPORT_SYMBOL(call_netdevice_notifiers);

/**
 *	call_netdevice_notifiers_mtu - call all network notifier blocks
 *	@val: value passed unmodified to notifier function
 *	@dev: net_device pointer passed unmodified to notifier function
 *	@arg: additional u32 argument passed to the notifier function
 *
 *	Call all network notifier blocks.  Parameters and return value
 *	are as for raw_notifier_call_chain().
 */
static int call_netdevice_notifiers_mtu(unsigned long val,
					struct net_device *dev, u32 arg)
{
	struct netdev_notifier_info_ext info = {
		.info.dev = dev,
		.ext.mtu = arg,
	};

	BUILD_BUG_ON(offsetof(struct netdev_notifier_info_ext, info) != 0);

	return call_netdevice_notifiers_info(val, &info.info);
}

#ifdef CONFIG_NET_INGRESS
static DEFINE_STATIC_KEY_FALSE(ingress_needed_key);

void net_inc_ingress_queue(void)
{
	static_branch_inc(&ingress_needed_key);
}
EXPORT_SYMBOL_GPL(net_inc_ingress_queue);

void net_dec_ingress_queue(void)
{
	static_branch_dec(&ingress_needed_key);
}
EXPORT_SYMBOL_GPL(net_dec_ingress_queue);
#endif

#ifdef CONFIG_NET_EGRESS
static DEFINE_STATIC_KEY_FALSE(egress_needed_key);

void net_inc_egress_queue(void)
{
	static_branch_inc(&egress_needed_key);
}
EXPORT_SYMBOL_GPL(net_inc_egress_queue);

void net_dec_egress_queue(void)
{
	static_branch_dec(&egress_needed_key);
}
EXPORT_SYMBOL_GPL(net_dec_egress_queue);
#endif

DEFINE_STATIC_KEY_FALSE(netstamp_needed_key);
EXPORT_SYMBOL(netstamp_needed_key);
#ifdef CONFIG_JUMP_LABEL
static atomic_t netstamp_needed_deferred;
static atomic_t netstamp_wanted;
static void netstamp_clear(struct work_struct *work)
{
	int deferred = atomic_xchg(&netstamp_needed_deferred, 0);
	int wanted;

	wanted = atomic_add_return(deferred, &netstamp_wanted);
	if (wanted > 0)
		static_branch_enable(&netstamp_needed_key);
	else
		static_branch_disable(&netstamp_needed_key);
}
static DECLARE_WORK(netstamp_work, netstamp_clear);
#endif

void net_enable_timestamp(void)
{
#ifdef CONFIG_JUMP_LABEL
	int wanted = atomic_read(&netstamp_wanted);

	while (wanted > 0) {
		if (atomic_try_cmpxchg(&netstamp_wanted, &wanted, wanted + 1))
			return;
	}
	atomic_inc(&netstamp_needed_deferred);
	schedule_work(&netstamp_work);
#else
	static_branch_inc(&netstamp_needed_key);
#endif
}
EXPORT_SYMBOL(net_enable_timestamp);

void net_disable_timestamp(void)
{
#ifdef CONFIG_JUMP_LABEL
	int wanted = atomic_read(&netstamp_wanted);

	while (wanted > 1) {
		if (atomic_try_cmpxchg(&netstamp_wanted, &wanted, wanted - 1))
			return;
	}
	atomic_dec(&netstamp_needed_deferred);
	schedule_work(&netstamp_work);
#else
	static_branch_dec(&netstamp_needed_key);
#endif
}
EXPORT_SYMBOL(net_disable_timestamp);

static inline void net_timestamp_set(struct sk_buff *skb)
{
	skb->tstamp = 0;
	skb->mono_delivery_time = 0;
	if (static_branch_unlikely(&netstamp_needed_key))
		skb->tstamp = ktime_get_real();
}

#define net_timestamp_check(COND, SKB)				\
	if (static_branch_unlikely(&netstamp_needed_key)) {	\
		if ((COND) && !(SKB)->tstamp)			\
			(SKB)->tstamp = ktime_get_real();	\
	}							\

bool is_skb_forwardable(const struct net_device *dev, const struct sk_buff *skb)
{
	return __is_skb_forwardable(dev, skb, true);
}
EXPORT_SYMBOL_GPL(is_skb_forwardable);

static int __dev_forward_skb2(struct net_device *dev, struct sk_buff *skb,
			      bool check_mtu)
{
	int ret = ____dev_forward_skb(dev, skb, check_mtu);

	if (likely(!ret)) {
		skb->protocol = eth_type_trans(skb, dev);
		skb_postpull_rcsum(skb, eth_hdr(skb), ETH_HLEN);
	}

	return ret;
}

int __dev_forward_skb(struct net_device *dev, struct sk_buff *skb)
{
	return __dev_forward_skb2(dev, skb, true);
}
EXPORT_SYMBOL_GPL(__dev_forward_skb);

/**
 * dev_forward_skb - loopback an skb to another netif
 *
 * @dev: destination network device
 * @skb: buffer to forward
 *
 * return values:
 *	NET_RX_SUCCESS	(no congestion)
 *	NET_RX_DROP     (packet was dropped, but freed)
 *
 * dev_forward_skb can be used for injecting an skb from the
 * start_xmit function of one device into the receive queue
 * of another device.
 *
 * The receiving device may be in another namespace, so
 * we have to clear all information in the skb that could
 * impact namespace isolation.
 */
int dev_forward_skb(struct net_device *dev, struct sk_buff *skb)
{
	return __dev_forward_skb(dev, skb) ?: netif_rx_internal(skb);
}
EXPORT_SYMBOL_GPL(dev_forward_skb);

int dev_forward_skb_nomtu(struct net_device *dev, struct sk_buff *skb)
{
	return __dev_forward_skb2(dev, skb, false) ?: netif_rx_internal(skb);
}

static inline int deliver_skb(struct sk_buff *skb,
			      struct packet_type *pt_prev,
			      struct net_device *orig_dev)
{
	if (unlikely(skb_orphan_frags_rx(skb, GFP_ATOMIC)))
		return -ENOMEM;
	refcount_inc(&skb->users);
	return pt_prev->func(skb, skb->dev, pt_prev, orig_dev);
}

static inline void deliver_ptype_list_skb(struct sk_buff *skb,
					  struct packet_type **pt,
					  struct net_device *orig_dev,
					  __be16 type,
					  struct list_head *ptype_list)
{
	struct packet_type *ptype, *pt_prev = *pt;

	list_for_each_entry_rcu(ptype, ptype_list, list) {
		if (ptype->type != type)
			continue;
		if (pt_prev)
			deliver_skb(skb, pt_prev, orig_dev);
		pt_prev = ptype;
	}
	*pt = pt_prev;
}

static inline bool skb_loop_sk(struct packet_type *ptype, struct sk_buff *skb)
{
	if (!ptype->af_packet_priv || !skb->sk)
		return false;

	if (ptype->id_match)
		return ptype->id_match(ptype, skb->sk);
	else if ((struct sock *)ptype->af_packet_priv == skb->sk)
		return true;

	return false;
}

/**
 * dev_nit_active - return true if any network interface taps are in use
 *
 * @dev: network device to check for the presence of taps
 */
bool dev_nit_active(struct net_device *dev)
{
	return !list_empty(&ptype_all) || !list_empty(&dev->ptype_all);
}
EXPORT_SYMBOL_GPL(dev_nit_active);

/*
 *	Support routine. Sends outgoing frames to any network
 *	taps currently in use.
 */

void dev_queue_xmit_nit(struct sk_buff *skb, struct net_device *dev)
{
	struct packet_type *ptype;
	struct sk_buff *skb2 = NULL;
	struct packet_type *pt_prev = NULL;
	struct list_head *ptype_list = &ptype_all;

	rcu_read_lock();
again:
	list_for_each_entry_rcu(ptype, ptype_list, list) {
		if (ptype->ignore_outgoing)
			continue;

		/* Never send packets back to the socket
		 * they originated from - MvS (miquels@drinkel.ow.org)
		 */
		if (skb_loop_sk(ptype, skb))
			continue;

		if (pt_prev) {
			deliver_skb(skb2, pt_prev, skb->dev);
			pt_prev = ptype;
			continue;
		}

		/* need to clone skb, done only once */
		skb2 = skb_clone(skb, GFP_ATOMIC);
		if (!skb2)
			goto out_unlock;

		net_timestamp_set(skb2);

		/* skb->nh should be correctly
		 * set by sender, so that the second statement is
		 * just protection against buggy protocols.
		 */
		skb_reset_mac_header(skb2);

		if (skb_network_header(skb2) < skb2->data ||
		    skb_network_header(skb2) > skb_tail_pointer(skb2)) {
			net_crit_ratelimited("protocol %04x is buggy, dev %s\n",
					     ntohs(skb2->protocol),
					     dev->name);
			skb_reset_network_header(skb2);
		}

		skb2->transport_header = skb2->network_header;
		skb2->pkt_type = PACKET_OUTGOING;
		pt_prev = ptype;
	}

	if (ptype_list == &ptype_all) {
		ptype_list = &dev->ptype_all;
		goto again;
	}
out_unlock:
	if (pt_prev) {
		if (!skb_orphan_frags_rx(skb2, GFP_ATOMIC))
			pt_prev->func(skb2, skb->dev, pt_prev, skb->dev);
		else
			kfree_skb(skb2);
	}
	rcu_read_unlock();
}
EXPORT_SYMBOL_GPL(dev_queue_xmit_nit);

/**
 * netif_setup_tc - Handle tc mappings on real_num_tx_queues change
 * @dev: Network device
 * @txq: number of queues available
 *
 * If real_num_tx_queues is changed the tc mappings may no longer be
 * valid. To resolve this verify the tc mapping remains valid and if
 * not NULL the mapping. With no priorities mapping to this
 * offset/count pair it will no longer be used. In the worst case TC0
 * is invalid nothing can be done so disable priority mappings. If is
 * expected that drivers will fix this mapping if they can before
 * calling netif_set_real_num_tx_queues.
 */
static void netif_setup_tc(struct net_device *dev, unsigned int txq)
{
	int i;
	struct netdev_tc_txq *tc = &dev->tc_to_txq[0];

	/* If TC0 is invalidated disable TC mapping */
	if (tc->offset + tc->count > txq) {
		netdev_warn(dev, "Number of in use tx queues changed invalidating tc mappings. Priority traffic classification disabled!\n");
		dev->num_tc = 0;
		return;
	}

	/* Invalidated prio to tc mappings set to TC0 */
	for (i = 1; i < TC_BITMASK + 1; i++) {
		int q = netdev_get_prio_tc_map(dev, i);

		tc = &dev->tc_to_txq[q];
		if (tc->offset + tc->count > txq) {
			netdev_warn(dev, "Number of in use tx queues changed. Priority %i to tc mapping %i is no longer valid. Setting map to 0\n",
				    i, q);
			netdev_set_prio_tc_map(dev, i, 0);
		}
	}
}

int netdev_txq_to_tc(struct net_device *dev, unsigned int txq)
{
	if (dev->num_tc) {
		struct netdev_tc_txq *tc = &dev->tc_to_txq[0];
		int i;

		/* walk through the TCs and see if it falls into any of them */
		for (i = 0; i < TC_MAX_QUEUE; i++, tc++) {
			if ((txq - tc->offset) < tc->count)
				return i;
		}

		/* didn't find it, just return -1 to indicate no match */
		return -1;
	}

	return 0;
}
EXPORT_SYMBOL(netdev_txq_to_tc);

#ifdef CONFIG_XPS
static struct static_key xps_needed __read_mostly;
static struct static_key xps_rxqs_needed __read_mostly;
static DEFINE_MUTEX(xps_map_mutex);
#define xmap_dereference(P)		\
	rcu_dereference_protected((P), lockdep_is_held(&xps_map_mutex))

static bool remove_xps_queue(struct xps_dev_maps *dev_maps,
			     struct xps_dev_maps *old_maps, int tci, u16 index)
{
	struct xps_map *map = NULL;
	int pos;

	map = xmap_dereference(dev_maps->attr_map[tci]);
	if (!map)
		return false;

	for (pos = map->len; pos--;) {
		if (map->queues[pos] != index)
			continue;

		if (map->len > 1) {
			map->queues[pos] = map->queues[--map->len];
			break;
		}

		if (old_maps)
			RCU_INIT_POINTER(old_maps->attr_map[tci], NULL);
		RCU_INIT_POINTER(dev_maps->attr_map[tci], NULL);
		kfree_rcu(map, rcu);
		return false;
	}

	return true;
}

static bool remove_xps_queue_cpu(struct net_device *dev,
				 struct xps_dev_maps *dev_maps,
				 int cpu, u16 offset, u16 count)
{
	int num_tc = dev_maps->num_tc;
	bool active = false;
	int tci;

	for (tci = cpu * num_tc; num_tc--; tci++) {
		int i, j;

		for (i = count, j = offset; i--; j++) {
			if (!remove_xps_queue(dev_maps, NULL, tci, j))
				break;
		}

		active |= i < 0;
	}

	return active;
}

static void reset_xps_maps(struct net_device *dev,
			   struct xps_dev_maps *dev_maps,
			   enum xps_map_type type)
{
	static_key_slow_dec_cpuslocked(&xps_needed);
	if (type == XPS_RXQS)
		static_key_slow_dec_cpuslocked(&xps_rxqs_needed);

	RCU_INIT_POINTER(dev->xps_maps[type], NULL);

	kfree_rcu(dev_maps, rcu);
}

static void clean_xps_maps(struct net_device *dev, enum xps_map_type type,
			   u16 offset, u16 count)
{
	struct xps_dev_maps *dev_maps;
	bool active = false;
	int i, j;

	dev_maps = xmap_dereference(dev->xps_maps[type]);
	if (!dev_maps)
		return;

	for (j = 0; j < dev_maps->nr_ids; j++)
		active |= remove_xps_queue_cpu(dev, dev_maps, j, offset, count);
	if (!active)
		reset_xps_maps(dev, dev_maps, type);

	if (type == XPS_CPUS) {
		for (i = offset + (count - 1); count--; i--)
			netdev_queue_numa_node_write(
				netdev_get_tx_queue(dev, i), NUMA_NO_NODE);
	}
}

static void netif_reset_xps_queues(struct net_device *dev, u16 offset,
				   u16 count)
{
	if (!static_key_false(&xps_needed))
		return;

	cpus_read_lock();
	mutex_lock(&xps_map_mutex);

	if (static_key_false(&xps_rxqs_needed))
		clean_xps_maps(dev, XPS_RXQS, offset, count);

	clean_xps_maps(dev, XPS_CPUS, offset, count);

	mutex_unlock(&xps_map_mutex);
	cpus_read_unlock();
}

static void netif_reset_xps_queues_gt(struct net_device *dev, u16 index)
{
	netif_reset_xps_queues(dev, index, dev->num_tx_queues - index);
}

static struct xps_map *expand_xps_map(struct xps_map *map, int attr_index,
				      u16 index, bool is_rxqs_map)
{
	struct xps_map *new_map;
	int alloc_len = XPS_MIN_MAP_ALLOC;
	int i, pos;

	for (pos = 0; map && pos < map->len; pos++) {
		if (map->queues[pos] != index)
			continue;
		return map;
	}

	/* Need to add tx-queue to this CPU's/rx-queue's existing map */
	if (map) {
		if (pos < map->alloc_len)
			return map;

		alloc_len = map->alloc_len * 2;
	}

	/* Need to allocate new map to store tx-queue on this CPU's/rx-queue's
	 *  map
	 */
	if (is_rxqs_map)
		new_map = kzalloc(XPS_MAP_SIZE(alloc_len), GFP_KERNEL);
	else
		new_map = kzalloc_node(XPS_MAP_SIZE(alloc_len), GFP_KERNEL,
				       cpu_to_node(attr_index));
	if (!new_map)
		return NULL;

	for (i = 0; i < pos; i++)
		new_map->queues[i] = map->queues[i];
	new_map->alloc_len = alloc_len;
	new_map->len = pos;

	return new_map;
}

/* Copy xps maps at a given index */
static void xps_copy_dev_maps(struct xps_dev_maps *dev_maps,
			      struct xps_dev_maps *new_dev_maps, int index,
			      int tc, bool skip_tc)
{
	int i, tci = index * dev_maps->num_tc;
	struct xps_map *map;

	/* copy maps belonging to foreign traffic classes */
	for (i = 0; i < dev_maps->num_tc; i++, tci++) {
		if (i == tc && skip_tc)
			continue;

		/* fill in the new device map from the old device map */
		map = xmap_dereference(dev_maps->attr_map[tci]);
		RCU_INIT_POINTER(new_dev_maps->attr_map[tci], map);
	}
}

/* Must be called under cpus_read_lock */
int __netif_set_xps_queue(struct net_device *dev, const unsigned long *mask,
			  u16 index, enum xps_map_type type)
{
	struct xps_dev_maps *dev_maps, *new_dev_maps = NULL, *old_dev_maps = NULL;
	const unsigned long *online_mask = NULL;
	bool active = false, copy = false;
	int i, j, tci, numa_node_id = -2;
	int maps_sz, num_tc = 1, tc = 0;
	struct xps_map *map, *new_map;
	unsigned int nr_ids;

	WARN_ON_ONCE(index >= dev->num_tx_queues);

	if (dev->num_tc) {
		/* Do not allow XPS on subordinate device directly */
		num_tc = dev->num_tc;
		if (num_tc < 0)
			return -EINVAL;

		/* If queue belongs to subordinate dev use its map */
		dev = netdev_get_tx_queue(dev, index)->sb_dev ? : dev;

		tc = netdev_txq_to_tc(dev, index);
		if (tc < 0)
			return -EINVAL;
	}

	mutex_lock(&xps_map_mutex);

	dev_maps = xmap_dereference(dev->xps_maps[type]);
	if (type == XPS_RXQS) {
		maps_sz = XPS_RXQ_DEV_MAPS_SIZE(num_tc, dev->num_rx_queues);
		nr_ids = dev->num_rx_queues;
	} else {
		maps_sz = XPS_CPU_DEV_MAPS_SIZE(num_tc);
		if (num_possible_cpus() > 1)
			online_mask = cpumask_bits(cpu_online_mask);
		nr_ids = nr_cpu_ids;
	}

	if (maps_sz < L1_CACHE_BYTES)
		maps_sz = L1_CACHE_BYTES;

	/* The old dev_maps could be larger or smaller than the one we're
	 * setting up now, as dev->num_tc or nr_ids could have been updated in
	 * between. We could try to be smart, but let's be safe instead and only
	 * copy foreign traffic classes if the two map sizes match.
	 */
	if (dev_maps &&
	    dev_maps->num_tc == num_tc && dev_maps->nr_ids == nr_ids)
		copy = true;

	/* allocate memory for queue storage */
	for (j = -1; j = netif_attrmask_next_and(j, online_mask, mask, nr_ids),
	     j < nr_ids;) {
		if (!new_dev_maps) {
			new_dev_maps = kzalloc(maps_sz, GFP_KERNEL);
			if (!new_dev_maps) {
				mutex_unlock(&xps_map_mutex);
				return -ENOMEM;
			}

			new_dev_maps->nr_ids = nr_ids;
			new_dev_maps->num_tc = num_tc;
		}

		tci = j * num_tc + tc;
		map = copy ? xmap_dereference(dev_maps->attr_map[tci]) : NULL;

		map = expand_xps_map(map, j, index, type == XPS_RXQS);
		if (!map)
			goto error;

		RCU_INIT_POINTER(new_dev_maps->attr_map[tci], map);
	}

	if (!new_dev_maps)
		goto out_no_new_maps;

	if (!dev_maps) {
		/* Increment static keys at most once per type */
		static_key_slow_inc_cpuslocked(&xps_needed);
		if (type == XPS_RXQS)
			static_key_slow_inc_cpuslocked(&xps_rxqs_needed);
	}

	for (j = 0; j < nr_ids; j++) {
		bool skip_tc = false;

		tci = j * num_tc + tc;
		if (netif_attr_test_mask(j, mask, nr_ids) &&
		    netif_attr_test_online(j, online_mask, nr_ids)) {
			/* add tx-queue to CPU/rx-queue maps */
			int pos = 0;

			skip_tc = true;

			map = xmap_dereference(new_dev_maps->attr_map[tci]);
			while ((pos < map->len) && (map->queues[pos] != index))
				pos++;

			if (pos == map->len)
				map->queues[map->len++] = index;
#ifdef CONFIG_NUMA
			if (type == XPS_CPUS) {
				if (numa_node_id == -2)
					numa_node_id = cpu_to_node(j);
				else if (numa_node_id != cpu_to_node(j))
					numa_node_id = -1;
			}
#endif
		}

		if (copy)
			xps_copy_dev_maps(dev_maps, new_dev_maps, j, tc,
					  skip_tc);
	}

	rcu_assign_pointer(dev->xps_maps[type], new_dev_maps);

	/* Cleanup old maps */
	if (!dev_maps)
		goto out_no_old_maps;

	for (j = 0; j < dev_maps->nr_ids; j++) {
		for (i = num_tc, tci = j * dev_maps->num_tc; i--; tci++) {
			map = xmap_dereference(dev_maps->attr_map[tci]);
			if (!map)
				continue;

			if (copy) {
				new_map = xmap_dereference(new_dev_maps->attr_map[tci]);
				if (map == new_map)
					continue;
			}

			RCU_INIT_POINTER(dev_maps->attr_map[tci], NULL);
			kfree_rcu(map, rcu);
		}
	}

	old_dev_maps = dev_maps;

out_no_old_maps:
	dev_maps = new_dev_maps;
	active = true;

out_no_new_maps:
	if (type == XPS_CPUS)
		/* update Tx queue numa node */
		netdev_queue_numa_node_write(netdev_get_tx_queue(dev, index),
					     (numa_node_id >= 0) ?
					     numa_node_id : NUMA_NO_NODE);

	if (!dev_maps)
		goto out_no_maps;

	/* removes tx-queue from unused CPUs/rx-queues */
	for (j = 0; j < dev_maps->nr_ids; j++) {
		tci = j * dev_maps->num_tc;

		for (i = 0; i < dev_maps->num_tc; i++, tci++) {
			if (i == tc &&
			    netif_attr_test_mask(j, mask, dev_maps->nr_ids) &&
			    netif_attr_test_online(j, online_mask, dev_maps->nr_ids))
				continue;

			active |= remove_xps_queue(dev_maps,
						   copy ? old_dev_maps : NULL,
						   tci, index);
		}
	}

	if (old_dev_maps)
		kfree_rcu(old_dev_maps, rcu);

	/* free map if not active */
	if (!active)
		reset_xps_maps(dev, dev_maps, type);

out_no_maps:
	mutex_unlock(&xps_map_mutex);

	return 0;
error:
	/* remove any maps that we added */
	for (j = 0; j < nr_ids; j++) {
		for (i = num_tc, tci = j * num_tc; i--; tci++) {
			new_map = xmap_dereference(new_dev_maps->attr_map[tci]);
			map = copy ?
			      xmap_dereference(dev_maps->attr_map[tci]) :
			      NULL;
			if (new_map && new_map != map)
				kfree(new_map);
		}
	}

	mutex_unlock(&xps_map_mutex);

	kfree(new_dev_maps);
	return -ENOMEM;
}
EXPORT_SYMBOL_GPL(__netif_set_xps_queue);

int netif_set_xps_queue(struct net_device *dev, const struct cpumask *mask,
			u16 index)
{
	int ret;

	cpus_read_lock();
	ret =  __netif_set_xps_queue(dev, cpumask_bits(mask), index, XPS_CPUS);
	cpus_read_unlock();

	return ret;
}
EXPORT_SYMBOL(netif_set_xps_queue);

#endif
static void netdev_unbind_all_sb_channels(struct net_device *dev)
{
	struct netdev_queue *txq = &dev->_tx[dev->num_tx_queues];

	/* Unbind any subordinate channels */
	while (txq-- != &dev->_tx[0]) {
		if (txq->sb_dev)
			netdev_unbind_sb_channel(dev, txq->sb_dev);
	}
}

void netdev_reset_tc(struct net_device *dev)
{
#ifdef CONFIG_XPS
	netif_reset_xps_queues_gt(dev, 0);
#endif
	netdev_unbind_all_sb_channels(dev);

	/* Reset TC configuration of device */
	dev->num_tc = 0;
	memset(dev->tc_to_txq, 0, sizeof(dev->tc_to_txq));
	memset(dev->prio_tc_map, 0, sizeof(dev->prio_tc_map));
}
EXPORT_SYMBOL(netdev_reset_tc);

int netdev_set_tc_queue(struct net_device *dev, u8 tc, u16 count, u16 offset)
{
	if (tc >= dev->num_tc)
		return -EINVAL;

#ifdef CONFIG_XPS
	netif_reset_xps_queues(dev, offset, count);
#endif
	dev->tc_to_txq[tc].count = count;
	dev->tc_to_txq[tc].offset = offset;
	return 0;
}
EXPORT_SYMBOL(netdev_set_tc_queue);

int netdev_set_num_tc(struct net_device *dev, u8 num_tc)
{
	if (num_tc > TC_MAX_QUEUE)
		return -EINVAL;

#ifdef CONFIG_XPS
	netif_reset_xps_queues_gt(dev, 0);
#endif
	netdev_unbind_all_sb_channels(dev);

	dev->num_tc = num_tc;
	return 0;
}
EXPORT_SYMBOL(netdev_set_num_tc);

void netdev_unbind_sb_channel(struct net_device *dev,
			      struct net_device *sb_dev)
{
	struct netdev_queue *txq = &dev->_tx[dev->num_tx_queues];

#ifdef CONFIG_XPS
	netif_reset_xps_queues_gt(sb_dev, 0);
#endif
	memset(sb_dev->tc_to_txq, 0, sizeof(sb_dev->tc_to_txq));
	memset(sb_dev->prio_tc_map, 0, sizeof(sb_dev->prio_tc_map));

	while (txq-- != &dev->_tx[0]) {
		if (txq->sb_dev == sb_dev)
			txq->sb_dev = NULL;
	}
}
EXPORT_SYMBOL(netdev_unbind_sb_channel);

int netdev_bind_sb_channel_queue(struct net_device *dev,
				 struct net_device *sb_dev,
				 u8 tc, u16 count, u16 offset)
{
	/* Make certain the sb_dev and dev are already configured */
	if (sb_dev->num_tc >= 0 || tc >= dev->num_tc)
		return -EINVAL;

	/* We cannot hand out queues we don't have */
	if ((offset + count) > dev->real_num_tx_queues)
		return -EINVAL;

	/* Record the mapping */
	sb_dev->tc_to_txq[tc].count = count;
	sb_dev->tc_to_txq[tc].offset = offset;

	/* Provide a way for Tx queue to find the tc_to_txq map or
	 * XPS map for itself.
	 */
	while (count--)
		netdev_get_tx_queue(dev, count + offset)->sb_dev = sb_dev;

	return 0;
}
EXPORT_SYMBOL(netdev_bind_sb_channel_queue);

int netdev_set_sb_channel(struct net_device *dev, u16 channel)
{
	/* Do not use a multiqueue device to represent a subordinate channel */
	if (netif_is_multiqueue(dev))
		return -ENODEV;

	/* We allow channels 1 - 32767 to be used for subordinate channels.
	 * Channel 0 is meant to be "native" mode and used only to represent
	 * the main root device. We allow writing 0 to reset the device back
	 * to normal mode after being used as a subordinate channel.
	 */
	if (channel > S16_MAX)
		return -EINVAL;

	dev->num_tc = -channel;

	return 0;
}
EXPORT_SYMBOL(netdev_set_sb_channel);

/*
 * Routine to help set real_num_tx_queues. To avoid skbs mapped to queues
 * greater than real_num_tx_queues stale skbs on the qdisc must be flushed.
 */
int netif_set_real_num_tx_queues(struct net_device *dev, unsigned int txq)
{
	bool disabling;
	int rc;

	disabling = txq < dev->real_num_tx_queues;

	if (txq < 1 || txq > dev->num_tx_queues)
		return -EINVAL;

	if (dev->reg_state == NETREG_REGISTERED ||
	    dev->reg_state == NETREG_UNREGISTERING) {
		ASSERT_RTNL();

		rc = netdev_queue_update_kobjects(dev, dev->real_num_tx_queues,
						  txq);
		if (rc)
			return rc;

		if (dev->num_tc)
			netif_setup_tc(dev, txq);

		dev_qdisc_change_real_num_tx(dev, txq);

		dev->real_num_tx_queues = txq;

		if (disabling) {
			synchronize_net();
			qdisc_reset_all_tx_gt(dev, txq);
#ifdef CONFIG_XPS
			netif_reset_xps_queues_gt(dev, txq);
#endif
		}
	} else {
		dev->real_num_tx_queues = txq;
	}

	return 0;
}
EXPORT_SYMBOL(netif_set_real_num_tx_queues);

#ifdef CONFIG_SYSFS
/**
 *	netif_set_real_num_rx_queues - set actual number of RX queues used
 *	@dev: Network device
 *	@rxq: Actual number of RX queues
 *
 *	This must be called either with the rtnl_lock held or before
 *	registration of the net device.  Returns 0 on success, or a
 *	negative error code.  If called before registration, it always
 *	succeeds.
 */
int netif_set_real_num_rx_queues(struct net_device *dev, unsigned int rxq)
{
	int rc;

	if (rxq < 1 || rxq > dev->num_rx_queues)
		return -EINVAL;

	if (dev->reg_state == NETREG_REGISTERED) {
		ASSERT_RTNL();

		rc = net_rx_queue_update_kobjects(dev, dev->real_num_rx_queues,
						  rxq);
		if (rc)
			return rc;
	}

	dev->real_num_rx_queues = rxq;
	return 0;
}
EXPORT_SYMBOL(netif_set_real_num_rx_queues);
#endif

/**
 *	netif_set_real_num_queues - set actual number of RX and TX queues used
 *	@dev: Network device
 *	@txq: Actual number of TX queues
 *	@rxq: Actual number of RX queues
 *
 *	Set the real number of both TX and RX queues.
 *	Does nothing if the number of queues is already correct.
 */
int netif_set_real_num_queues(struct net_device *dev,
			      unsigned int txq, unsigned int rxq)
{
	unsigned int old_rxq = dev->real_num_rx_queues;
	int err;

	if (txq < 1 || txq > dev->num_tx_queues ||
	    rxq < 1 || rxq > dev->num_rx_queues)
		return -EINVAL;

	/* Start from increases, so the error path only does decreases -
	 * decreases can't fail.
	 */
	if (rxq > dev->real_num_rx_queues) {
		err = netif_set_real_num_rx_queues(dev, rxq);
		if (err)
			return err;
	}
	if (txq > dev->real_num_tx_queues) {
		err = netif_set_real_num_tx_queues(dev, txq);
		if (err)
			goto undo_rx;
	}
	if (rxq < dev->real_num_rx_queues)
		WARN_ON(netif_set_real_num_rx_queues(dev, rxq));
	if (txq < dev->real_num_tx_queues)
		WARN_ON(netif_set_real_num_tx_queues(dev, txq));

	return 0;
undo_rx:
	WARN_ON(netif_set_real_num_rx_queues(dev, old_rxq));
	return err;
}
EXPORT_SYMBOL(netif_set_real_num_queues);

/**
 * netif_set_tso_max_size() - set the max size of TSO frames supported
 * @dev:	netdev to update
 * @size:	max skb->len of a TSO frame
 *
 * Set the limit on the size of TSO super-frames the device can handle.
 * Unless explicitly set the stack will assume the value of
 * %GSO_LEGACY_MAX_SIZE.
 */
void netif_set_tso_max_size(struct net_device *dev, unsigned int size)
{
	dev->tso_max_size = min(GSO_MAX_SIZE, size);
	if (size < READ_ONCE(dev->gso_max_size))
		netif_set_gso_max_size(dev, size);
	if (size < READ_ONCE(dev->gso_ipv4_max_size))
		netif_set_gso_ipv4_max_size(dev, size);
}
EXPORT_SYMBOL(netif_set_tso_max_size);

/**
 * netif_set_tso_max_segs() - set the max number of segs supported for TSO
 * @dev:	netdev to update
 * @segs:	max number of TCP segments
 *
 * Set the limit on the number of TCP segments the device can generate from
 * a single TSO super-frame.
 * Unless explicitly set the stack will assume the value of %GSO_MAX_SEGS.
 */
void netif_set_tso_max_segs(struct net_device *dev, unsigned int segs)
{
	dev->tso_max_segs = segs;
	if (segs < READ_ONCE(dev->gso_max_segs))
		netif_set_gso_max_segs(dev, segs);
}
EXPORT_SYMBOL(netif_set_tso_max_segs);

/**
 * netif_inherit_tso_max() - copy all TSO limits from a lower device to an upper
 * @to:		netdev to update
 * @from:	netdev from which to copy the limits
 */
void netif_inherit_tso_max(struct net_device *to, const struct net_device *from)
{
	netif_set_tso_max_size(to, from->tso_max_size);
	netif_set_tso_max_segs(to, from->tso_max_segs);
}
EXPORT_SYMBOL(netif_inherit_tso_max);

/**
 * netif_get_num_default_rss_queues - default number of RSS queues
 *
 * Default value is the number of physical cores if there are only 1 or 2, or
 * divided by 2 if there are more.
 */
int netif_get_num_default_rss_queues(void)
{
	cpumask_var_t cpus;
	int cpu, count = 0;

	if (unlikely(is_kdump_kernel() || !zalloc_cpumask_var(&cpus, GFP_KERNEL)))
		return 1;

	cpumask_copy(cpus, cpu_online_mask);
	for_each_cpu(cpu, cpus) {
		++count;
		cpumask_andnot(cpus, cpus, topology_sibling_cpumask(cpu));
	}
	free_cpumask_var(cpus);

	return count > 2 ? DIV_ROUND_UP(count, 2) : count;
}
EXPORT_SYMBOL(netif_get_num_default_rss_queues);

static void __netif_reschedule(struct Qdisc *q)
{
	struct softnet_data *sd;
	unsigned long flags;

	local_irq_save(flags);
	sd = this_cpu_ptr(&softnet_data);
	q->next_sched = NULL;
	*sd->output_queue_tailp = q;
	sd->output_queue_tailp = &q->next_sched;
	raise_softirq_irqoff(NET_TX_SOFTIRQ);
	local_irq_restore(flags);
}

void __netif_schedule(struct Qdisc *q)
{
	if (!test_and_set_bit(__QDISC_STATE_SCHED, &q->state))
		__netif_reschedule(q);
}
EXPORT_SYMBOL(__netif_schedule);

struct dev_kfree_skb_cb {
	enum skb_drop_reason reason;
};

static struct dev_kfree_skb_cb *get_kfree_skb_cb(const struct sk_buff *skb)
{
	return (struct dev_kfree_skb_cb *)skb->cb;
}

void netif_schedule_queue(struct netdev_queue *txq)
{
	rcu_read_lock();
	if (!netif_xmit_stopped(txq)) {
		struct Qdisc *q = rcu_dereference(txq->qdisc);

		__netif_schedule(q);
	}
	rcu_read_unlock();
}
EXPORT_SYMBOL(netif_schedule_queue);

void netif_tx_wake_queue(struct netdev_queue *dev_queue)
{
	if (test_and_clear_bit(__QUEUE_STATE_DRV_XOFF, &dev_queue->state)) {
		struct Qdisc *q;

		rcu_read_lock();
		q = rcu_dereference(dev_queue->qdisc);
		__netif_schedule(q);
		rcu_read_unlock();
	}
}
EXPORT_SYMBOL(netif_tx_wake_queue);

void dev_kfree_skb_irq_reason(struct sk_buff *skb, enum skb_drop_reason reason)
{
	unsigned long flags;

	if (unlikely(!skb))
		return;

	if (likely(refcount_read(&skb->users) == 1)) {
		smp_rmb();
		refcount_set(&skb->users, 0);
	} else if (likely(!refcount_dec_and_test(&skb->users))) {
		return;
	}
	get_kfree_skb_cb(skb)->reason = reason;
	local_irq_save(flags);
	skb->next = __this_cpu_read(softnet_data.completion_queue);
	__this_cpu_write(softnet_data.completion_queue, skb);
	raise_softirq_irqoff(NET_TX_SOFTIRQ);
	local_irq_restore(flags);
}
EXPORT_SYMBOL(dev_kfree_skb_irq_reason);

void dev_kfree_skb_any_reason(struct sk_buff *skb, enum skb_drop_reason reason)
{
	if (in_hardirq() || irqs_disabled())
		dev_kfree_skb_irq_reason(skb, reason);
	else
		kfree_skb_reason(skb, reason);
}
EXPORT_SYMBOL(dev_kfree_skb_any_reason);


/**
 * netif_device_detach - mark device as removed
 * @dev: network device
 *
 * Mark device as removed from system and therefore no longer available.
 */
void netif_device_detach(struct net_device *dev)
{
	if (test_and_clear_bit(__LINK_STATE_PRESENT, &dev->state) &&
	    netif_running(dev)) {
		netif_tx_stop_all_queues(dev);
	}
}
EXPORT_SYMBOL(netif_device_detach);

/**
 * netif_device_attach - mark device as attached
 * @dev: network device
 *
 * Mark device as attached from system and restart if needed.
 */
void netif_device_attach(struct net_device *dev)
{
	if (!test_and_set_bit(__LINK_STATE_PRESENT, &dev->state) &&
	    netif_running(dev)) {
		netif_tx_wake_all_queues(dev);
		__netdev_watchdog_up(dev);
	}
}
EXPORT_SYMBOL(netif_device_attach);

/*
 * Returns a Tx hash based on the given packet descriptor a Tx queues' number
 * to be used as a distribution range.
 */
static u16 skb_tx_hash(const struct net_device *dev,
		       const struct net_device *sb_dev,
		       struct sk_buff *skb)
{
	u32 hash;
	u16 qoffset = 0;
	u16 qcount = dev->real_num_tx_queues;

	if (dev->num_tc) {
		u8 tc = netdev_get_prio_tc_map(dev, skb->priority);

		qoffset = sb_dev->tc_to_txq[tc].offset;
		qcount = sb_dev->tc_to_txq[tc].count;
		if (unlikely(!qcount)) {
			net_warn_ratelimited("%s: invalid qcount, qoffset %u for tc %u\n",
					     sb_dev->name, qoffset, tc);
			qoffset = 0;
			qcount = dev->real_num_tx_queues;
		}
	}

	if (skb_rx_queue_recorded(skb)) {
		DEBUG_NET_WARN_ON_ONCE(qcount == 0);
		hash = skb_get_rx_queue(skb);
		if (hash >= qoffset)
			hash -= qoffset;
		while (unlikely(hash >= qcount))
			hash -= qcount;
		return hash + qoffset;
	}

	return (u16) reciprocal_scale(skb_get_hash(skb), qcount) + qoffset;
}

void skb_warn_bad_offload(const struct sk_buff *skb)
{
	static const netdev_features_t null_features;
	struct net_device *dev = skb->dev;
	const char *name = "";

	if (!net_ratelimit())
		return;

	if (dev) {
		if (dev->dev.parent)
			name = dev_driver_string(dev->dev.parent);
		else
			name = netdev_name(dev);
	}
	skb_dump(KERN_WARNING, skb, false);
	WARN(1, "%s: caps=(%pNF, %pNF)\n",
	     name, dev ? &dev->features : &null_features,
	     skb->sk ? &skb->sk->sk_route_caps : &null_features);
}

/*
 * Invalidate hardware checksum when packet is to be mangled, and
 * complete checksum manually on outgoing path.
 */
int skb_checksum_help(struct sk_buff *skb)
{
	__wsum csum;
	int ret = 0, offset;

	if (skb->ip_summed == CHECKSUM_COMPLETE)
		goto out_set_summed;

	if (unlikely(skb_is_gso(skb))) {
		skb_warn_bad_offload(skb);
		return -EINVAL;
	}

	/* Before computing a checksum, we should make sure no frag could
	 * be modified by an external entity : checksum could be wrong.
	 */
	if (skb_has_shared_frag(skb)) {
		ret = __skb_linearize(skb);
		if (ret)
			goto out;
	}

	offset = skb_checksum_start_offset(skb);
	ret = -EINVAL;
	if (unlikely(offset >= skb_headlen(skb))) {
		DO_ONCE_LITE(skb_dump, KERN_ERR, skb, false);
		WARN_ONCE(true, "offset (%d) >= skb_headlen() (%u)\n",
			  offset, skb_headlen(skb));
		goto out;
	}
	csum = skb_checksum(skb, offset, skb->len - offset, 0);

	offset += skb->csum_offset;
	if (unlikely(offset + sizeof(__sum16) > skb_headlen(skb))) {
		DO_ONCE_LITE(skb_dump, KERN_ERR, skb, false);
		WARN_ONCE(true, "offset+2 (%zu) > skb_headlen() (%u)\n",
			  offset + sizeof(__sum16), skb_headlen(skb));
		goto out;
	}
	ret = skb_ensure_writable(skb, offset + sizeof(__sum16));
	if (ret)
		goto out;

	*(__sum16 *)(skb->data + offset) = csum_fold(csum) ?: CSUM_MANGLED_0;
out_set_summed:
	skb->ip_summed = CHECKSUM_NONE;
out:
	return ret;
}
EXPORT_SYMBOL(skb_checksum_help);

int skb_crc32c_csum_help(struct sk_buff *skb)
{
	__le32 crc32c_csum;
	int ret = 0, offset, start;

	if (skb->ip_summed != CHECKSUM_PARTIAL)
		goto out;

	if (unlikely(skb_is_gso(skb)))
		goto out;

	/* Before computing a checksum, we should make sure no frag could
	 * be modified by an external entity : checksum could be wrong.
	 */
	if (unlikely(skb_has_shared_frag(skb))) {
		ret = __skb_linearize(skb);
		if (ret)
			goto out;
	}
	start = skb_checksum_start_offset(skb);
	offset = start + offsetof(struct sctphdr, checksum);
	if (WARN_ON_ONCE(offset >= skb_headlen(skb))) {
		ret = -EINVAL;
		goto out;
	}

	ret = skb_ensure_writable(skb, offset + sizeof(__le32));
	if (ret)
		goto out;

	crc32c_csum = cpu_to_le32(~__skb_checksum(skb, start,
						  skb->len - start, ~(__u32)0,
						  crc32c_csum_stub));
	*(__le32 *)(skb->data + offset) = crc32c_csum;
	skb_reset_csum_not_inet(skb);
out:
	return ret;
}

__be16 skb_network_protocol(struct sk_buff *skb, int *depth)
{
	__be16 type = skb->protocol;

	/* Tunnel gso handlers can set protocol to ethernet. */
	if (type == htons(ETH_P_TEB)) {
		struct ethhdr *eth;

		if (unlikely(!pskb_may_pull(skb, sizeof(struct ethhdr))))
			return 0;

		eth = (struct ethhdr *)skb->data;
		type = eth->h_proto;
	}

	return vlan_get_protocol_and_depth(skb, type, depth);
}


/* Take action when hardware reception checksum errors are detected. */
#ifdef CONFIG_BUG
static void do_netdev_rx_csum_fault(struct net_device *dev, struct sk_buff *skb)
{
	netdev_err(dev, "hw csum failure\n");
	skb_dump(KERN_ERR, skb, true);
	dump_stack();
}

void netdev_rx_csum_fault(struct net_device *dev, struct sk_buff *skb)
{
	DO_ONCE_LITE(do_netdev_rx_csum_fault, dev, skb);
}
EXPORT_SYMBOL(netdev_rx_csum_fault);
#endif

/* XXX: check that highmem exists at all on the given machine. */
static int illegal_highdma(struct net_device *dev, struct sk_buff *skb)
{
#ifdef CONFIG_HIGHMEM
	int i;

	if (!(dev->features & NETIF_F_HIGHDMA)) {
		for (i = 0; i < skb_shinfo(skb)->nr_frags; i++) {
			skb_frag_t *frag = &skb_shinfo(skb)->frags[i];

			if (PageHighMem(skb_frag_page(frag)))
				return 1;
		}
	}
#endif
	return 0;
}

/* If MPLS offload request, verify we are testing hardware MPLS features
 * instead of standard features for the netdev.
 */
#if IS_ENABLED(CONFIG_NET_MPLS_GSO)
static netdev_features_t net_mpls_features(struct sk_buff *skb,
					   netdev_features_t features,
					   __be16 type)
{
	if (eth_p_mpls(type))
		features &= skb->dev->mpls_features;

	return features;
}
#else
static netdev_features_t net_mpls_features(struct sk_buff *skb,
					   netdev_features_t features,
					   __be16 type)
{
	return features;
}
#endif

static netdev_features_t harmonize_features(struct sk_buff *skb,
	netdev_features_t features)
{
	__be16 type;

	type = skb_network_protocol(skb, NULL);
	features = net_mpls_features(skb, features, type);

	if (skb->ip_summed != CHECKSUM_NONE &&
	    !can_checksum_protocol(features, type)) {
		features &= ~(NETIF_F_CSUM_MASK | NETIF_F_GSO_MASK);
	}
	if (illegal_highdma(skb->dev, skb))
		features &= ~NETIF_F_SG;

	return features;
}

netdev_features_t passthru_features_check(struct sk_buff *skb,
					  struct net_device *dev,
					  netdev_features_t features)
{
	return features;
}
EXPORT_SYMBOL(passthru_features_check);

static netdev_features_t dflt_features_check(struct sk_buff *skb,
					     struct net_device *dev,
					     netdev_features_t features)
{
	return vlan_features_check(skb, features);
}

static netdev_features_t gso_features_check(const struct sk_buff *skb,
					    struct net_device *dev,
					    netdev_features_t features)
{
	u16 gso_segs = skb_shinfo(skb)->gso_segs;

	if (gso_segs > READ_ONCE(dev->gso_max_segs))
		return features & ~NETIF_F_GSO_MASK;

	if (!skb_shinfo(skb)->gso_type) {
		skb_warn_bad_offload(skb);
		return features & ~NETIF_F_GSO_MASK;
	}

	/* Support for GSO partial features requires software
	 * intervention before we can actually process the packets
	 * so we need to strip support for any partial features now
	 * and we can pull them back in after we have partially
	 * segmented the frame.
	 */
	if (!(skb_shinfo(skb)->gso_type & SKB_GSO_PARTIAL))
		features &= ~dev->gso_partial_features;

	/* Make sure to clear the IPv4 ID mangling feature if the
	 * IPv4 header has the potential to be fragmented.
	 */
	if (skb_shinfo(skb)->gso_type & SKB_GSO_TCPV4) {
		struct iphdr *iph = skb->encapsulation ?
				    inner_ip_hdr(skb) : ip_hdr(skb);

		if (!(iph->frag_off & htons(IP_DF)))
			features &= ~NETIF_F_TSO_MANGLEID;
	}

	return features;
}

netdev_features_t netif_skb_features(struct sk_buff *skb)
{
	struct net_device *dev = skb->dev;
	netdev_features_t features = dev->features;

	if (skb_is_gso(skb))
		features = gso_features_check(skb, dev, features);

	/* If encapsulation offload request, verify we are testing
	 * hardware encapsulation features instead of standard
	 * features for the netdev
	 */
	if (skb->encapsulation)
		features &= dev->hw_enc_features;

	if (skb_vlan_tagged(skb))
		features = netdev_intersect_features(features,
						     dev->vlan_features |
						     NETIF_F_HW_VLAN_CTAG_TX |
						     NETIF_F_HW_VLAN_STAG_TX);

	if (dev->netdev_ops->ndo_features_check)
		features &= dev->netdev_ops->ndo_features_check(skb, dev,
								features);
	else
		features &= dflt_features_check(skb, dev, features);

	return harmonize_features(skb, features);
}
EXPORT_SYMBOL(netif_skb_features);

static int xmit_one(struct sk_buff *skb, struct net_device *dev,
		    struct netdev_queue *txq, bool more)
{
	unsigned int len;
	int rc;

	if (dev_nit_active(dev))
		dev_queue_xmit_nit(skb, dev);

	len = skb->len;
	trace_net_dev_start_xmit(skb, dev);
	rc = netdev_start_xmit(skb, dev, txq, more);
	trace_net_dev_xmit(skb, rc, dev, len);

	return rc;
}

struct sk_buff *dev_hard_start_xmit(struct sk_buff *first, struct net_device *dev,
				    struct netdev_queue *txq, int *ret)
{
	struct sk_buff *skb = first;
	int rc = NETDEV_TX_OK;

	while (skb) {
		struct sk_buff *next = skb->next;

		skb_mark_not_on_list(skb);
		rc = xmit_one(skb, dev, txq, next != NULL);
		if (unlikely(!dev_xmit_complete(rc))) {
			skb->next = next;
			goto out;
		}

		skb = next;
		if (netif_tx_queue_stopped(txq) && skb) {
			rc = NETDEV_TX_BUSY;
			break;
		}
	}

out:
	*ret = rc;
	return skb;
}

static struct sk_buff *validate_xmit_vlan(struct sk_buff *skb,
					  netdev_features_t features)
{
	if (skb_vlan_tag_present(skb) &&
	    !vlan_hw_offload_capable(features, skb->vlan_proto))
		skb = __vlan_hwaccel_push_inside(skb);
	return skb;
}

int skb_csum_hwoffload_help(struct sk_buff *skb,
			    const netdev_features_t features)
{
	if (unlikely(skb_csum_is_sctp(skb)))
		return !!(features & NETIF_F_SCTP_CRC) ? 0 :
			skb_crc32c_csum_help(skb);

	if (features & NETIF_F_HW_CSUM)
		return 0;

	if (features & (NETIF_F_IP_CSUM | NETIF_F_IPV6_CSUM)) {
		switch (skb->csum_offset) {
		case offsetof(struct tcphdr, check):
		case offsetof(struct udphdr, check):
			return 0;
		}
	}

	return skb_checksum_help(skb);
}
EXPORT_SYMBOL(skb_csum_hwoffload_help);

static struct sk_buff *validate_xmit_skb(struct sk_buff *skb, struct net_device *dev, bool *again)
{
	netdev_features_t features;

	features = netif_skb_features(skb);
	skb = validate_xmit_vlan(skb, features);
	if (unlikely(!skb))
		goto out_null;

	skb = sk_validate_xmit_skb(skb, dev);
	if (unlikely(!skb))
		goto out_null;

	if (netif_needs_gso(skb, features)) {
		struct sk_buff *segs;

		segs = skb_gso_segment(skb, features);
		if (IS_ERR(segs)) {
			goto out_kfree_skb;
		} else if (segs) {
			consume_skb(skb);
			skb = segs;
		}
	} else {
		if (skb_needs_linearize(skb, features) &&
		    __skb_linearize(skb))
			goto out_kfree_skb;

		/* If packet is not checksummed and device does not
		 * support checksumming for this protocol, complete
		 * checksumming here.
		 */
		if (skb->ip_summed == CHECKSUM_PARTIAL) {
			if (skb->encapsulation)
				skb_set_inner_transport_header(skb,
							       skb_checksum_start_offset(skb));
			else
				skb_set_transport_header(skb,
							 skb_checksum_start_offset(skb));
			if (skb_csum_hwoffload_help(skb, features))
				goto out_kfree_skb;
		}
	}

	skb = validate_xmit_xfrm(skb, features, again);

	return skb;

out_kfree_skb:
	kfree_skb(skb);
out_null:
	dev_core_stats_tx_dropped_inc(dev);
	return NULL;
}

struct sk_buff *validate_xmit_skb_list(struct sk_buff *skb, struct net_device *dev, bool *again)
{
	struct sk_buff *next, *head = NULL, *tail;

	for (; skb != NULL; skb = next) {
		next = skb->next;
		skb_mark_not_on_list(skb);

		/* in case skb wont be segmented, point to itself */
		skb->prev = skb;

		skb = validate_xmit_skb(skb, dev, again);
		if (!skb)
			continue;

		if (!head)
			head = skb;
		else
			tail->next = skb;
		/* If skb was segmented, skb->prev points to
		 * the last segment. If not, it still contains skb.
		 */
		tail = skb->prev;
	}
	return head;
}
EXPORT_SYMBOL_GPL(validate_xmit_skb_list);

static void qdisc_pkt_len_init(struct sk_buff *skb)
{
	const struct skb_shared_info *shinfo = skb_shinfo(skb);

	qdisc_skb_cb(skb)->pkt_len = skb->len;

	/* To get more precise estimation of bytes sent on wire,
	 * we add to pkt_len the headers size of all segments
	 */
	if (shinfo->gso_size && skb_transport_header_was_set(skb)) {
		u16 gso_segs = shinfo->gso_segs;
		unsigned int hdr_len;

		/* mac layer + network layer */
		hdr_len = skb_transport_offset(skb);

		/* + transport layer */
		if (likely(shinfo->gso_type & (SKB_GSO_TCPV4 | SKB_GSO_TCPV6))) {
			const struct tcphdr *th;
			struct tcphdr _tcphdr;

			th = skb_header_pointer(skb, hdr_len,
						sizeof(_tcphdr), &_tcphdr);
			if (likely(th))
				hdr_len += __tcp_hdrlen(th);
		} else {
			struct udphdr _udphdr;

			if (skb_header_pointer(skb, hdr_len,
					       sizeof(_udphdr), &_udphdr))
				hdr_len += sizeof(struct udphdr);
		}

		if (shinfo->gso_type & SKB_GSO_DODGY)
			gso_segs = DIV_ROUND_UP(skb->len - hdr_len,
						shinfo->gso_size);

		qdisc_skb_cb(skb)->pkt_len += (gso_segs - 1) * hdr_len;
	}
}

static int dev_qdisc_enqueue(struct sk_buff *skb, struct Qdisc *q,
			     struct sk_buff **to_free,
			     struct netdev_queue *txq)
{
	int rc;

	rc = q->enqueue(skb, q, to_free) & NET_XMIT_MASK;
	if (rc == NET_XMIT_SUCCESS)
		trace_qdisc_enqueue(q, txq, skb);
	return rc;
}

static inline int __dev_xmit_skb(struct sk_buff *skb, struct Qdisc *q,
				 struct net_device *dev,
				 struct netdev_queue *txq)
{
	spinlock_t *root_lock = qdisc_lock(q);
	struct sk_buff *to_free = NULL;
	bool contended;
	int rc;

	qdisc_calculate_pkt_len(skb, q);

	if (q->flags & TCQ_F_NOLOCK) {
		if (q->flags & TCQ_F_CAN_BYPASS && nolock_qdisc_is_empty(q) &&
		    qdisc_run_begin(q)) {
			/* Retest nolock_qdisc_is_empty() within the protection
			 * of q->seqlock to protect from racing with requeuing.
			 */
			if (unlikely(!nolock_qdisc_is_empty(q))) {
				rc = dev_qdisc_enqueue(skb, q, &to_free, txq);
				__qdisc_run(q);
				qdisc_run_end(q);

				goto no_lock_out;
			}

			qdisc_bstats_cpu_update(q, skb);
			if (sch_direct_xmit(skb, q, dev, txq, NULL, true) &&
			    !nolock_qdisc_is_empty(q))
				__qdisc_run(q);

			qdisc_run_end(q);
			return NET_XMIT_SUCCESS;
		}

		rc = dev_qdisc_enqueue(skb, q, &to_free, txq);
		qdisc_run(q);

no_lock_out:
		if (unlikely(to_free))
			kfree_skb_list_reason(to_free,
					      SKB_DROP_REASON_QDISC_DROP);
		return rc;
	}

	/*
	 * Heuristic to force contended enqueues to serialize on a
	 * separate lock before trying to get qdisc main lock.
	 * This permits qdisc->running owner to get the lock more
	 * often and dequeue packets faster.
	 * On PREEMPT_RT it is possible to preempt the qdisc owner during xmit
	 * and then other tasks will only enqueue packets. The packets will be
	 * sent after the qdisc owner is scheduled again. To prevent this
	 * scenario the task always serialize on the lock.
	 */
	contended = qdisc_is_running(q) || IS_ENABLED(CONFIG_PREEMPT_RT);
	if (unlikely(contended))
		spin_lock(&q->busylock);

	spin_lock(root_lock);
	if (unlikely(test_bit(__QDISC_STATE_DEACTIVATED, &q->state))) {
		__qdisc_drop(skb, &to_free);
		rc = NET_XMIT_DROP;
	} else if ((q->flags & TCQ_F_CAN_BYPASS) && !qdisc_qlen(q) &&
		   qdisc_run_begin(q)) {
		/*
		 * This is a work-conserving queue; there are no old skbs
		 * waiting to be sent out; and the qdisc is not running -
		 * xmit the skb directly.
		 */

		qdisc_bstats_update(q, skb);

		if (sch_direct_xmit(skb, q, dev, txq, root_lock, true)) {
			if (unlikely(contended)) {
				spin_unlock(&q->busylock);
				contended = false;
			}
			__qdisc_run(q);
		}

		qdisc_run_end(q);
		rc = NET_XMIT_SUCCESS;
	} else {
		rc = dev_qdisc_enqueue(skb, q, &to_free, txq);
		if (qdisc_run_begin(q)) {
			if (unlikely(contended)) {
				spin_unlock(&q->busylock);
				contended = false;
			}
			__qdisc_run(q);
			qdisc_run_end(q);
		}
	}
	spin_unlock(root_lock);
	if (unlikely(to_free))
		kfree_skb_list_reason(to_free, SKB_DROP_REASON_QDISC_DROP);
	if (unlikely(contended))
		spin_unlock(&q->busylock);
	return rc;
}

#if IS_ENABLED(CONFIG_CGROUP_NET_PRIO)
static void skb_update_prio(struct sk_buff *skb)
{
	const struct netprio_map *map;
	const struct sock *sk;
	unsigned int prioidx;

	if (skb->priority)
		return;
	map = rcu_dereference_bh(skb->dev->priomap);
	if (!map)
		return;
	sk = skb_to_full_sk(skb);
	if (!sk)
		return;

	prioidx = sock_cgroup_prioidx(&sk->sk_cgrp_data);

	if (prioidx < map->priomap_len)
		skb->priority = map->priomap[prioidx];
}
#else
#define skb_update_prio(skb)
#endif

/**
 *	dev_loopback_xmit - loop back @skb
 *	@net: network namespace this loopback is happening in
 *	@sk:  sk needed to be a netfilter okfn
 *	@skb: buffer to transmit
 */
int dev_loopback_xmit(struct net *net, struct sock *sk, struct sk_buff *skb)
{
	skb_reset_mac_header(skb);
	__skb_pull(skb, skb_network_offset(skb));
	skb->pkt_type = PACKET_LOOPBACK;
	if (skb->ip_summed == CHECKSUM_NONE)
		skb->ip_summed = CHECKSUM_UNNECESSARY;
	DEBUG_NET_WARN_ON_ONCE(!skb_dst(skb));
	skb_dst_force(skb);
	netif_rx(skb);
	return 0;
}
EXPORT_SYMBOL(dev_loopback_xmit);

#ifdef CONFIG_NET_EGRESS
static struct netdev_queue *
netdev_tx_queue_mapping(struct net_device *dev, struct sk_buff *skb)
{
	int qm = skb_get_queue_mapping(skb);

	return netdev_get_tx_queue(dev, netdev_cap_txqueue(dev, qm));
}

static bool netdev_xmit_txqueue_skipped(void)
{
	return __this_cpu_read(softnet_data.xmit.skip_txqueue);
}

void netdev_xmit_skip_txqueue(bool skip)
{
	__this_cpu_write(softnet_data.xmit.skip_txqueue, skip);
}
EXPORT_SYMBOL_GPL(netdev_xmit_skip_txqueue);
#endif /* CONFIG_NET_EGRESS */

#ifdef CONFIG_NET_XGRESS
static int tc_run(struct tcx_entry *entry, struct sk_buff *skb)
{
	int ret = TC_ACT_UNSPEC;
#ifdef CONFIG_NET_CLS_ACT
	struct mini_Qdisc *miniq = rcu_dereference_bh(entry->miniq);
	struct tcf_result res;

	if (!miniq)
		return ret;

	tc_skb_cb(skb)->mru = 0;
	tc_skb_cb(skb)->post_ct = false;

	mini_qdisc_bstats_cpu_update(miniq, skb);
	ret = tcf_classify(skb, miniq->block, miniq->filter_list, &res, false);
	/* Only tcf related quirks below. */
	switch (ret) {
	case TC_ACT_SHOT:
		mini_qdisc_qstats_cpu_drop(miniq);
		break;
	case TC_ACT_OK:
	case TC_ACT_RECLASSIFY:
		skb->tc_index = TC_H_MIN(res.classid);
		break;
	}
#endif /* CONFIG_NET_CLS_ACT */
	return ret;
}

static DEFINE_STATIC_KEY_FALSE(tcx_needed_key);

void tcx_inc(void)
{
	static_branch_inc(&tcx_needed_key);
}

void tcx_dec(void)
{
	static_branch_dec(&tcx_needed_key);
}

static __always_inline enum tcx_action_base
tcx_run(const struct bpf_mprog_entry *entry, struct sk_buff *skb,
	const bool needs_mac)
{
	const struct bpf_mprog_fp *fp;
	const struct bpf_prog *prog;
	int ret = TCX_NEXT;

	if (needs_mac)
		__skb_push(skb, skb->mac_len);
	bpf_mprog_foreach_prog(entry, fp, prog) {
		bpf_compute_data_pointers(skb);
		ret = bpf_prog_run(prog, skb);
		if (ret != TCX_NEXT)
			break;
	}
	if (needs_mac)
		__skb_pull(skb, skb->mac_len);
	return tcx_action_code(skb, ret);
}

static __always_inline struct sk_buff *
sch_handle_ingress(struct sk_buff *skb, struct packet_type **pt_prev, int *ret,
		   struct net_device *orig_dev, bool *another)
{
	struct bpf_mprog_entry *entry = rcu_dereference_bh(skb->dev->tcx_ingress);
	int sch_ret;

	if (!entry)
		return skb;
	if (*pt_prev) {
		*ret = deliver_skb(skb, *pt_prev, orig_dev);
		*pt_prev = NULL;
	}

	qdisc_skb_cb(skb)->pkt_len = skb->len;
	tcx_set_ingress(skb, true);

	if (static_branch_unlikely(&tcx_needed_key)) {
		sch_ret = tcx_run(entry, skb, true);
		if (sch_ret != TC_ACT_UNSPEC)
			goto ingress_verdict;
	}
	sch_ret = tc_run(tcx_entry(entry), skb);
ingress_verdict:
	switch (sch_ret) {
	case TC_ACT_REDIRECT:
		/* skb_mac_header check was done by BPF, so we can safely
		 * push the L2 header back before redirecting to another
		 * netdev.
		 */
		__skb_push(skb, skb->mac_len);
		if (skb_do_redirect(skb) == -EAGAIN) {
			__skb_pull(skb, skb->mac_len);
			*another = true;
			break;
		}
		*ret = NET_RX_SUCCESS;
		return NULL;
	case TC_ACT_SHOT:
		kfree_skb_reason(skb, SKB_DROP_REASON_TC_INGRESS);
		*ret = NET_RX_DROP;
		return NULL;
	/* used by tc_run */
	case TC_ACT_STOLEN:
	case TC_ACT_QUEUED:
	case TC_ACT_TRAP:
		consume_skb(skb);
		fallthrough;
	case TC_ACT_CONSUMED:
		*ret = NET_RX_SUCCESS;
		return NULL;
	}

	return skb;
}

static __always_inline struct sk_buff *
sch_handle_egress(struct sk_buff *skb, int *ret, struct net_device *dev)
{
	struct bpf_mprog_entry *entry = rcu_dereference_bh(dev->tcx_egress);
	int sch_ret;

	if (!entry)
		return skb;

	/* qdisc_skb_cb(skb)->pkt_len & tcx_set_ingress() was
	 * already set by the caller.
	 */
	if (static_branch_unlikely(&tcx_needed_key)) {
		sch_ret = tcx_run(entry, skb, false);
		if (sch_ret != TC_ACT_UNSPEC)
			goto egress_verdict;
	}
	sch_ret = tc_run(tcx_entry(entry), skb);
egress_verdict:
	switch (sch_ret) {
	case TC_ACT_REDIRECT:
		/* No need to push/pop skb's mac_header here on egress! */
		skb_do_redirect(skb);
		*ret = NET_XMIT_SUCCESS;
		return NULL;
	case TC_ACT_SHOT:
		kfree_skb_reason(skb, SKB_DROP_REASON_TC_EGRESS);
		*ret = NET_XMIT_DROP;
		return NULL;
	/* used by tc_run */
	case TC_ACT_STOLEN:
	case TC_ACT_QUEUED:
	case TC_ACT_TRAP:
		consume_skb(skb);
		fallthrough;
	case TC_ACT_CONSUMED:
		*ret = NET_XMIT_SUCCESS;
		return NULL;
	}

	return skb;
}
#else
static __always_inline struct sk_buff *
sch_handle_ingress(struct sk_buff *skb, struct packet_type **pt_prev, int *ret,
		   struct net_device *orig_dev, bool *another)
{
	return skb;
}

static __always_inline struct sk_buff *
sch_handle_egress(struct sk_buff *skb, int *ret, struct net_device *dev)
{
	return skb;
}
#endif /* CONFIG_NET_XGRESS */

#ifdef CONFIG_XPS
static int __get_xps_queue_idx(struct net_device *dev, struct sk_buff *skb,
			       struct xps_dev_maps *dev_maps, unsigned int tci)
{
	int tc = netdev_get_prio_tc_map(dev, skb->priority);
	struct xps_map *map;
	int queue_index = -1;

	if (tc >= dev_maps->num_tc || tci >= dev_maps->nr_ids)
		return queue_index;

	tci *= dev_maps->num_tc;
	tci += tc;

	map = rcu_dereference(dev_maps->attr_map[tci]);
	if (map) {
		if (map->len == 1)
			queue_index = map->queues[0];
		else
			queue_index = map->queues[reciprocal_scale(
						skb_get_hash(skb), map->len)];
		if (unlikely(queue_index >= dev->real_num_tx_queues))
			queue_index = -1;
	}
	return queue_index;
}
#endif

static int get_xps_queue(struct net_device *dev, struct net_device *sb_dev,
			 struct sk_buff *skb)
{
#ifdef CONFIG_XPS
	struct xps_dev_maps *dev_maps;
	struct sock *sk = skb->sk;
	int queue_index = -1;

	if (!static_key_false(&xps_needed))
		return -1;

	rcu_read_lock();
	if (!static_key_false(&xps_rxqs_needed))
		goto get_cpus_map;

	dev_maps = rcu_dereference(sb_dev->xps_maps[XPS_RXQS]);
	if (dev_maps) {
		int tci = sk_rx_queue_get(sk);

		if (tci >= 0)
			queue_index = __get_xps_queue_idx(dev, skb, dev_maps,
							  tci);
	}

get_cpus_map:
	if (queue_index < 0) {
		dev_maps = rcu_dereference(sb_dev->xps_maps[XPS_CPUS]);
		if (dev_maps) {
			unsigned int tci = skb->sender_cpu - 1;

			queue_index = __get_xps_queue_idx(dev, skb, dev_maps,
							  tci);
		}
	}
	rcu_read_unlock();

	return queue_index;
#else
	return -1;
#endif
}

u16 dev_pick_tx_zero(struct net_device *dev, struct sk_buff *skb,
		     struct net_device *sb_dev)
{
	return 0;
}
EXPORT_SYMBOL(dev_pick_tx_zero);

u16 dev_pick_tx_cpu_id(struct net_device *dev, struct sk_buff *skb,
		       struct net_device *sb_dev)
{
	return (u16)raw_smp_processor_id() % dev->real_num_tx_queues;
}
EXPORT_SYMBOL(dev_pick_tx_cpu_id);

u16 netdev_pick_tx(struct net_device *dev, struct sk_buff *skb,
		     struct net_device *sb_dev)
{
	struct sock *sk = skb->sk;
	int queue_index = sk_tx_queue_get(sk);

	sb_dev = sb_dev ? : dev;

	if (queue_index < 0 || skb->ooo_okay ||
	    queue_index >= dev->real_num_tx_queues) {
		int new_index = get_xps_queue(dev, sb_dev, skb);

		if (new_index < 0)
			new_index = skb_tx_hash(dev, sb_dev, skb);

		if (queue_index != new_index && sk &&
		    sk_fullsock(sk) &&
		    rcu_access_pointer(sk->sk_dst_cache))
			sk_tx_queue_set(sk, new_index);

		queue_index = new_index;
	}

	return queue_index;
}
EXPORT_SYMBOL(netdev_pick_tx);

struct netdev_queue *netdev_core_pick_tx(struct net_device *dev,
					 struct sk_buff *skb,
					 struct net_device *sb_dev)
{
	int queue_index = 0;

#ifdef CONFIG_XPS
	u32 sender_cpu = skb->sender_cpu - 1;

	if (sender_cpu >= (u32)NR_CPUS)
		skb->sender_cpu = raw_smp_processor_id() + 1;
#endif

	if (dev->real_num_tx_queues != 1) {
		const struct net_device_ops *ops = dev->netdev_ops;

		if (ops->ndo_select_queue)
			queue_index = ops->ndo_select_queue(dev, skb, sb_dev);
		else
			queue_index = netdev_pick_tx(dev, skb, sb_dev);

		queue_index = netdev_cap_txqueue(dev, queue_index);
	}

	skb_set_queue_mapping(skb, queue_index);
	return netdev_get_tx_queue(dev, queue_index);
}

/**
 * __dev_queue_xmit() - transmit a buffer
 * @skb:	buffer to transmit
 * @sb_dev:	suboordinate device used for L2 forwarding offload
 *
 * Queue a buffer for transmission to a network device. The caller must
 * have set the device and priority and built the buffer before calling
 * this function. The function can be called from an interrupt.
 *
 * When calling this method, interrupts MUST be enabled. This is because
 * the BH enable code must have IRQs enabled so that it will not deadlock.
 *
 * Regardless of the return value, the skb is consumed, so it is currently
 * difficult to retry a send to this method. (You can bump the ref count
 * before sending to hold a reference for retry if you are careful.)
 *
 * Return:
 * * 0				- buffer successfully transmitted
 * * positive qdisc return code	- NET_XMIT_DROP etc.
 * * negative errno		- other errors
 */
int __dev_queue_xmit(struct sk_buff *skb, struct net_device *sb_dev)
{
	struct net_device *dev = skb->dev;
	struct netdev_queue *txq = NULL;
	struct Qdisc *q;
	int rc = -ENOMEM;
	bool again = false;

	skb_reset_mac_header(skb);
	skb_assert_len(skb);

	if (unlikely(skb_shinfo(skb)->tx_flags & SKBTX_SCHED_TSTAMP))
		__skb_tstamp_tx(skb, NULL, NULL, skb->sk, SCM_TSTAMP_SCHED);

	/* Disable soft irqs for various locks below. Also
	 * stops preemption for RCU.
	 */
	rcu_read_lock_bh();

	skb_update_prio(skb);

	qdisc_pkt_len_init(skb);
	tcx_set_ingress(skb, false);
#ifdef CONFIG_NET_EGRESS
	if (static_branch_unlikely(&egress_needed_key)) {
		if (nf_hook_egress_active()) {
			skb = nf_hook_egress(skb, &rc, dev);
			if (!skb)
				goto out;
		}

		netdev_xmit_skip_txqueue(false);

		nf_skip_egress(skb, true);
		skb = sch_handle_egress(skb, &rc, dev);
		if (!skb)
			goto out;
		nf_skip_egress(skb, false);

		if (netdev_xmit_txqueue_skipped())
			txq = netdev_tx_queue_mapping(dev, skb);
	}
#endif
	/* If device/qdisc don't need skb->dst, release it right now while
	 * its hot in this cpu cache.
	 */
	if (dev->priv_flags & IFF_XMIT_DST_RELEASE)
		skb_dst_drop(skb);
	else
		skb_dst_force(skb);

	if (!txq)
		txq = netdev_core_pick_tx(dev, skb, sb_dev);

	q = rcu_dereference_bh(txq->qdisc);

	trace_net_dev_queue(skb);
	if (q->enqueue) {
		rc = __dev_xmit_skb(skb, q, dev, txq);
		goto out;
	}

	/* The device has no queue. Common case for software devices:
	 * loopback, all the sorts of tunnels...

	 * Really, it is unlikely that netif_tx_lock protection is necessary
	 * here.  (f.e. loopback and IP tunnels are clean ignoring statistics
	 * counters.)
	 * However, it is possible, that they rely on protection
	 * made by us here.

	 * Check this and shot the lock. It is not prone from deadlocks.
	 *Either shot noqueue qdisc, it is even simpler 8)
	 */
	if (dev->flags & IFF_UP) {
		int cpu = smp_processor_id(); /* ok because BHs are off */

		/* Other cpus might concurrently change txq->xmit_lock_owner
		 * to -1 or to their cpu id, but not to our id.
		 */
		if (READ_ONCE(txq->xmit_lock_owner) != cpu) {
			if (dev_xmit_recursion())
				goto recursion_alert;

			skb = validate_xmit_skb(skb, dev, &again);
			if (!skb)
				goto out;

			HARD_TX_LOCK(dev, txq, cpu);

			if (!netif_xmit_stopped(txq)) {
				dev_xmit_recursion_inc();
				skb = dev_hard_start_xmit(skb, dev, txq, &rc);
				dev_xmit_recursion_dec();
				if (dev_xmit_complete(rc)) {
					HARD_TX_UNLOCK(dev, txq);
					goto out;
				}
			}
			HARD_TX_UNLOCK(dev, txq);
			net_crit_ratelimited("Virtual device %s asks to queue packet!\n",
					     dev->name);
		} else {
			/* Recursion is detected! It is possible,
			 * unfortunately
			 */
recursion_alert:
			net_crit_ratelimited("Dead loop on virtual device %s, fix it urgently!\n",
					     dev->name);
		}
	}

	rc = -ENETDOWN;
	rcu_read_unlock_bh();

	dev_core_stats_tx_dropped_inc(dev);
	kfree_skb_list(skb);
	return rc;
out:
	rcu_read_unlock_bh();
	return rc;
}
EXPORT_SYMBOL(__dev_queue_xmit);

int __dev_direct_xmit(struct sk_buff *skb, u16 queue_id)
{
	struct net_device *dev = skb->dev;
	struct sk_buff *orig_skb = skb;
	struct netdev_queue *txq;
	int ret = NETDEV_TX_BUSY;
	bool again = false;

	if (unlikely(!netif_running(dev) ||
		     !netif_carrier_ok(dev)))
		goto drop;

	skb = validate_xmit_skb_list(skb, dev, &again);
	if (skb != orig_skb)
		goto drop;

	skb_set_queue_mapping(skb, queue_id);
	txq = skb_get_tx_queue(dev, skb);

	local_bh_disable();

	dev_xmit_recursion_inc();
	HARD_TX_LOCK(dev, txq, smp_processor_id());
	if (!netif_xmit_frozen_or_drv_stopped(txq))
		ret = netdev_start_xmit(skb, dev, txq, false);
	HARD_TX_UNLOCK(dev, txq);
	dev_xmit_recursion_dec();

	local_bh_enable();
	return ret;
drop:
	dev_core_stats_tx_dropped_inc(dev);
	kfree_skb_list(skb);
	return NET_XMIT_DROP;
}
EXPORT_SYMBOL(__dev_direct_xmit);

/*************************************************************************
 *			Receiver routines
 *************************************************************************/

int netdev_max_backlog __read_mostly = 1000;
EXPORT_SYMBOL(netdev_max_backlog);

int netdev_tstamp_prequeue __read_mostly = 1;
unsigned int sysctl_skb_defer_max __read_mostly = 64;
int netdev_budget __read_mostly = 300;
/* Must be at least 2 jiffes to guarantee 1 jiffy timeout */
unsigned int __read_mostly netdev_budget_usecs = 2 * USEC_PER_SEC / HZ;
int weight_p __read_mostly = 64;           /* old backlog weight */
int dev_weight_rx_bias __read_mostly = 1;  /* bias for backlog weight */
int dev_weight_tx_bias __read_mostly = 1;  /* bias for output_queue quota */
int dev_rx_weight __read_mostly = 64;
int dev_tx_weight __read_mostly = 64;

/* Called with irq disabled */
static inline void ____napi_schedule(struct softnet_data *sd,
				     struct napi_struct *napi)
{
	struct task_struct *thread;

	lockdep_assert_irqs_disabled();

	if (test_bit(NAPI_STATE_THREADED, &napi->state)) {
		/* Paired with smp_mb__before_atomic() in
		 * napi_enable()/dev_set_threaded().
		 * Use READ_ONCE() to guarantee a complete
		 * read on napi->thread. Only call
		 * wake_up_process() when it's not NULL.
		 */
		thread = READ_ONCE(napi->thread);
		if (thread) {
			/* Avoid doing set_bit() if the thread is in
			 * INTERRUPTIBLE state, cause napi_thread_wait()
			 * makes sure to proceed with napi polling
			 * if the thread is explicitly woken from here.
			 */
			if (READ_ONCE(thread->__state) != TASK_INTERRUPTIBLE)
				set_bit(NAPI_STATE_SCHED_THREADED, &napi->state);
			wake_up_process(thread);
			return;
		}
	}

	list_add_tail(&napi->poll_list, &sd->poll_list);
	WRITE_ONCE(napi->list_owner, smp_processor_id());
	/* If not called from net_rx_action()
	 * we have to raise NET_RX_SOFTIRQ.
	 */
	if (!sd->in_net_rx_action)
		__raise_softirq_irqoff(NET_RX_SOFTIRQ);
}

#ifdef CONFIG_RPS

/* One global table that all flow-based protocols share. */
struct rps_sock_flow_table __rcu *rps_sock_flow_table __read_mostly;
EXPORT_SYMBOL(rps_sock_flow_table);
u32 rps_cpu_mask __read_mostly;
EXPORT_SYMBOL(rps_cpu_mask);

struct static_key_false rps_needed __read_mostly;
EXPORT_SYMBOL(rps_needed);
struct static_key_false rfs_needed __read_mostly;
EXPORT_SYMBOL(rfs_needed);

static struct rps_dev_flow *
set_rps_cpu(struct net_device *dev, struct sk_buff *skb,
	    struct rps_dev_flow *rflow, u16 next_cpu)
{
	if (next_cpu < nr_cpu_ids) {
#ifdef CONFIG_RFS_ACCEL
		struct netdev_rx_queue *rxqueue;
		struct rps_dev_flow_table *flow_table;
		struct rps_dev_flow *old_rflow;
		u32 flow_id;
		u16 rxq_index;
		int rc;

		/* Should we steer this flow to a different hardware queue? */
		if (!skb_rx_queue_recorded(skb) || !dev->rx_cpu_rmap ||
		    !(dev->features & NETIF_F_NTUPLE))
			goto out;
		rxq_index = cpu_rmap_lookup_index(dev->rx_cpu_rmap, next_cpu);
		if (rxq_index == skb_get_rx_queue(skb))
			goto out;

		rxqueue = dev->_rx + rxq_index;
		flow_table = rcu_dereference(rxqueue->rps_flow_table);
		if (!flow_table)
			goto out;
		flow_id = skb_get_hash(skb) & flow_table->mask;
		rc = dev->netdev_ops->ndo_rx_flow_steer(dev, skb,
							rxq_index, flow_id);
		if (rc < 0)
			goto out;
		old_rflow = rflow;
		rflow = &flow_table->flows[flow_id];
		rflow->filter = rc;
		if (old_rflow->filter == rflow->filter)
			old_rflow->filter = RPS_NO_FILTER;
	out:
#endif
		rflow->last_qtail =
			per_cpu(softnet_data, next_cpu).input_queue_head;
	}

	rflow->cpu = next_cpu;
	return rflow;
}

/*
 * get_rps_cpu is called from netif_receive_skb and returns the target
 * CPU from the RPS map of the receiving queue for a given skb.
 * rcu_read_lock must be held on entry.
 */
static int get_rps_cpu(struct net_device *dev, struct sk_buff *skb,
		       struct rps_dev_flow **rflowp)
{
	const struct rps_sock_flow_table *sock_flow_table;
	struct netdev_rx_queue *rxqueue = dev->_rx;
	struct rps_dev_flow_table *flow_table;
	struct rps_map *map;
	int cpu = -1;
	u32 tcpu;
	u32 hash;

	if (skb_rx_queue_recorded(skb)) {
		u16 index = skb_get_rx_queue(skb);

		if (unlikely(index >= dev->real_num_rx_queues)) {
			WARN_ONCE(dev->real_num_rx_queues > 1,
				  "%s received packet on queue %u, but number "
				  "of RX queues is %u\n",
				  dev->name, index, dev->real_num_rx_queues);
			goto done;
		}
		rxqueue += index;
	}

	/* Avoid computing hash if RFS/RPS is not active for this rxqueue */

	flow_table = rcu_dereference(rxqueue->rps_flow_table);
	map = rcu_dereference(rxqueue->rps_map);
	if (!flow_table && !map)
		goto done;

	skb_reset_network_header(skb);
	hash = skb_get_hash(skb);
	if (!hash)
		goto done;

	sock_flow_table = rcu_dereference(rps_sock_flow_table);
	if (flow_table && sock_flow_table) {
		struct rps_dev_flow *rflow;
		u32 next_cpu;
		u32 ident;

		/* First check into global flow table if there is a match.
		 * This READ_ONCE() pairs with WRITE_ONCE() from rps_record_sock_flow().
		 */
		ident = READ_ONCE(sock_flow_table->ents[hash & sock_flow_table->mask]);
		if ((ident ^ hash) & ~rps_cpu_mask)
			goto try_rps;

		next_cpu = ident & rps_cpu_mask;

		/* OK, now we know there is a match,
		 * we can look at the local (per receive queue) flow table
		 */
		rflow = &flow_table->flows[hash & flow_table->mask];
		tcpu = rflow->cpu;

		/*
		 * If the desired CPU (where last recvmsg was done) is
		 * different from current CPU (one in the rx-queue flow
		 * table entry), switch if one of the following holds:
		 *   - Current CPU is unset (>= nr_cpu_ids).
		 *   - Current CPU is offline.
		 *   - The current CPU's queue tail has advanced beyond the
		 *     last packet that was enqueued using this table entry.
		 *     This guarantees that all previous packets for the flow
		 *     have been dequeued, thus preserving in order delivery.
		 */
		if (unlikely(tcpu != next_cpu) &&
		    (tcpu >= nr_cpu_ids || !cpu_online(tcpu) ||
		     ((int)(per_cpu(softnet_data, tcpu).input_queue_head -
		      rflow->last_qtail)) >= 0)) {
			tcpu = next_cpu;
			rflow = set_rps_cpu(dev, skb, rflow, next_cpu);
		}

		if (tcpu < nr_cpu_ids && cpu_online(tcpu)) {
			*rflowp = rflow;
			cpu = tcpu;
			goto done;
		}
	}

try_rps:

	if (map) {
		tcpu = map->cpus[reciprocal_scale(hash, map->len)];
		if (cpu_online(tcpu)) {
			cpu = tcpu;
			goto done;
		}
	}

done:
	return cpu;
}

#ifdef CONFIG_RFS_ACCEL

/**
 * rps_may_expire_flow - check whether an RFS hardware filter may be removed
 * @dev: Device on which the filter was set
 * @rxq_index: RX queue index
 * @flow_id: Flow ID passed to ndo_rx_flow_steer()
 * @filter_id: Filter ID returned by ndo_rx_flow_steer()
 *
 * Drivers that implement ndo_rx_flow_steer() should periodically call
 * this function for each installed filter and remove the filters for
 * which it returns %true.
 */
bool rps_may_expire_flow(struct net_device *dev, u16 rxq_index,
			 u32 flow_id, u16 filter_id)
{
	struct netdev_rx_queue *rxqueue = dev->_rx + rxq_index;
	struct rps_dev_flow_table *flow_table;
	struct rps_dev_flow *rflow;
	bool expire = true;
	unsigned int cpu;

	rcu_read_lock();
	flow_table = rcu_dereference(rxqueue->rps_flow_table);
	if (flow_table && flow_id <= flow_table->mask) {
		rflow = &flow_table->flows[flow_id];
		cpu = READ_ONCE(rflow->cpu);
		if (rflow->filter == filter_id && cpu < nr_cpu_ids &&
		    ((int)(per_cpu(softnet_data, cpu).input_queue_head -
			   rflow->last_qtail) <
		     (int)(10 * flow_table->mask)))
			expire = false;
	}
	rcu_read_unlock();
	return expire;
}
EXPORT_SYMBOL(rps_may_expire_flow);

#endif /* CONFIG_RFS_ACCEL */

/* Called from hardirq (IPI) context */
static void rps_trigger_softirq(void *data)
{
	struct softnet_data *sd = data;

	____napi_schedule(sd, &sd->backlog);
	sd->received_rps++;
}

#endif /* CONFIG_RPS */

/* Called from hardirq (IPI) context */
static void trigger_rx_softirq(void *data)
{
	struct softnet_data *sd = data;

	__raise_softirq_irqoff(NET_RX_SOFTIRQ);
	smp_store_release(&sd->defer_ipi_scheduled, 0);
}

/*
 * After we queued a packet into sd->input_pkt_queue,
 * we need to make sure this queue is serviced soon.
 *
 * - If this is another cpu queue, link it to our rps_ipi_list,
 *   and make sure we will process rps_ipi_list from net_rx_action().
 *
 * - If this is our own queue, NAPI schedule our backlog.
 *   Note that this also raises NET_RX_SOFTIRQ.
 */
static void napi_schedule_rps(struct softnet_data *sd)
{
	struct softnet_data *mysd = this_cpu_ptr(&softnet_data);

#ifdef CONFIG_RPS
	if (sd != mysd) {
		sd->rps_ipi_next = mysd->rps_ipi_list;
		mysd->rps_ipi_list = sd;

		/* If not called from net_rx_action() or napi_threaded_poll()
		 * we have to raise NET_RX_SOFTIRQ.
		 */
		if (!mysd->in_net_rx_action && !mysd->in_napi_threaded_poll)
			__raise_softirq_irqoff(NET_RX_SOFTIRQ);
		return;
	}
#endif /* CONFIG_RPS */
	__napi_schedule_irqoff(&mysd->backlog);
}

#ifdef CONFIG_NET_FLOW_LIMIT
int netdev_flow_limit_table_len __read_mostly = (1 << 12);
#endif

static bool skb_flow_limit(struct sk_buff *skb, unsigned int qlen)
{
#ifdef CONFIG_NET_FLOW_LIMIT
	struct sd_flow_limit *fl;
	struct softnet_data *sd;
	unsigned int old_flow, new_flow;

	if (qlen < (READ_ONCE(netdev_max_backlog) >> 1))
		return false;

	sd = this_cpu_ptr(&softnet_data);

	rcu_read_lock();
	fl = rcu_dereference(sd->flow_limit);
	if (fl) {
		new_flow = skb_get_hash(skb) & (fl->num_buckets - 1);
		old_flow = fl->history[fl->history_head];
		fl->history[fl->history_head] = new_flow;

		fl->history_head++;
		fl->history_head &= FLOW_LIMIT_HISTORY - 1;

		if (likely(fl->buckets[old_flow]))
			fl->buckets[old_flow]--;

		if (++fl->buckets[new_flow] > (FLOW_LIMIT_HISTORY >> 1)) {
			fl->count++;
			rcu_read_unlock();
			return true;
		}
	}
	rcu_read_unlock();
#endif
	return false;
}

/*
 * enqueue_to_backlog is called to queue an skb to a per CPU backlog
 * queue (may be a remote CPU queue).
 */
static int enqueue_to_backlog(struct sk_buff *skb, int cpu,
			      unsigned int *qtail)
{
	enum skb_drop_reason reason;
	struct softnet_data *sd;
	unsigned long flags;
	unsigned int qlen;

	reason = SKB_DROP_REASON_NOT_SPECIFIED;
	sd = &per_cpu(softnet_data, cpu);

	rps_lock_irqsave(sd, &flags);
	if (!netif_running(skb->dev))
		goto drop;
	qlen = skb_queue_len(&sd->input_pkt_queue);
	if (qlen <= READ_ONCE(netdev_max_backlog) && !skb_flow_limit(skb, qlen)) {
		if (qlen) {
enqueue:
			__skb_queue_tail(&sd->input_pkt_queue, skb);
			input_queue_tail_incr_save(sd, qtail);
			rps_unlock_irq_restore(sd, &flags);
			return NET_RX_SUCCESS;
		}

		/* Schedule NAPI for backlog device
		 * We can use non atomic operation since we own the queue lock
		 */
		if (!__test_and_set_bit(NAPI_STATE_SCHED, &sd->backlog.state))
			napi_schedule_rps(sd);
		goto enqueue;
	}
	reason = SKB_DROP_REASON_CPU_BACKLOG;

drop:
	sd->dropped++;
	rps_unlock_irq_restore(sd, &flags);

	dev_core_stats_rx_dropped_inc(skb->dev);
	kfree_skb_reason(skb, reason);
	return NET_RX_DROP;
}

static struct netdev_rx_queue *netif_get_rxqueue(struct sk_buff *skb)
{
	struct net_device *dev = skb->dev;
	struct netdev_rx_queue *rxqueue;

	rxqueue = dev->_rx;

	if (skb_rx_queue_recorded(skb)) {
		u16 index = skb_get_rx_queue(skb);

		if (unlikely(index >= dev->real_num_rx_queues)) {
			WARN_ONCE(dev->real_num_rx_queues > 1,
				  "%s received packet on queue %u, but number "
				  "of RX queues is %u\n",
				  dev->name, index, dev->real_num_rx_queues);

			return rxqueue; /* Return first rxqueue */
		}
		rxqueue += index;
	}
	return rxqueue;
}

u32 bpf_prog_run_generic_xdp(struct sk_buff *skb, struct xdp_buff *xdp,
			     struct bpf_prog *xdp_prog)
{
	void *orig_data, *orig_data_end, *hard_start;
	struct netdev_rx_queue *rxqueue;
	bool orig_bcast, orig_host;
	u32 mac_len, frame_sz;
	__be16 orig_eth_type;
	struct ethhdr *eth;
	u32 metalen, act;
	int off;

	/* The XDP program wants to see the packet starting at the MAC
	 * header.
	 */
	mac_len = skb->data - skb_mac_header(skb);
	hard_start = skb->data - skb_headroom(skb);

	/* SKB "head" area always have tailroom for skb_shared_info */
	frame_sz = (void *)skb_end_pointer(skb) - hard_start;
	frame_sz += SKB_DATA_ALIGN(sizeof(struct skb_shared_info));

	rxqueue = netif_get_rxqueue(skb);
	xdp_init_buff(xdp, frame_sz, &rxqueue->xdp_rxq);
	xdp_prepare_buff(xdp, hard_start, skb_headroom(skb) - mac_len,
			 skb_headlen(skb) + mac_len, true);

	orig_data_end = xdp->data_end;
	orig_data = xdp->data;
	eth = (struct ethhdr *)xdp->data;
	orig_host = ether_addr_equal_64bits(eth->h_dest, skb->dev->dev_addr);
	orig_bcast = is_multicast_ether_addr_64bits(eth->h_dest);
	orig_eth_type = eth->h_proto;

	act = bpf_prog_run_xdp(xdp_prog, xdp);

	/* check if bpf_xdp_adjust_head was used */
	off = xdp->data - orig_data;
	if (off) {
		if (off > 0)
			__skb_pull(skb, off);
		else if (off < 0)
			__skb_push(skb, -off);

		skb->mac_header += off;
		skb_reset_network_header(skb);
	}

	/* check if bpf_xdp_adjust_tail was used */
	off = xdp->data_end - orig_data_end;
	if (off != 0) {
		skb_set_tail_pointer(skb, xdp->data_end - xdp->data);
		skb->len += off; /* positive on grow, negative on shrink */
	}

	/* check if XDP changed eth hdr such SKB needs update */
	eth = (struct ethhdr *)xdp->data;
	if ((orig_eth_type != eth->h_proto) ||
	    (orig_host != ether_addr_equal_64bits(eth->h_dest,
						  skb->dev->dev_addr)) ||
	    (orig_bcast != is_multicast_ether_addr_64bits(eth->h_dest))) {
		__skb_push(skb, ETH_HLEN);
		skb->pkt_type = PACKET_HOST;
		skb->protocol = eth_type_trans(skb, skb->dev);
	}

	/* Redirect/Tx gives L2 packet, code that will reuse skb must __skb_pull
	 * before calling us again on redirect path. We do not call do_redirect
	 * as we leave that up to the caller.
	 *
	 * Caller is responsible for managing lifetime of skb (i.e. calling
	 * kfree_skb in response to actions it cannot handle/XDP_DROP).
	 */
	switch (act) {
	case XDP_REDIRECT:
	case XDP_TX:
		__skb_push(skb, mac_len);
		break;
	case XDP_PASS:
		metalen = xdp->data - xdp->data_meta;
		if (metalen)
			skb_metadata_set(skb, metalen);
		break;
	}

	return act;
}

static u32 netif_receive_generic_xdp(struct sk_buff *skb,
				     struct xdp_buff *xdp,
				     struct bpf_prog *xdp_prog)
{
	u32 act = XDP_DROP;

	/* Reinjected packets coming from act_mirred or similar should
	 * not get XDP generic processing.
	 */
	if (skb_is_redirected(skb))
		return XDP_PASS;

	/* XDP packets must be linear and must have sufficient headroom
	 * of XDP_PACKET_HEADROOM bytes. This is the guarantee that also
	 * native XDP provides, thus we need to do it here as well.
	 */
	if (skb_cloned(skb) || skb_is_nonlinear(skb) ||
	    skb_headroom(skb) < XDP_PACKET_HEADROOM) {
		int hroom = XDP_PACKET_HEADROOM - skb_headroom(skb);
		int troom = skb->tail + skb->data_len - skb->end;

		/* In case we have to go down the path and also linearize,
		 * then lets do the pskb_expand_head() work just once here.
		 */
		if (pskb_expand_head(skb,
				     hroom > 0 ? ALIGN(hroom, NET_SKB_PAD) : 0,
				     troom > 0 ? troom + 128 : 0, GFP_ATOMIC))
			goto do_drop;
		if (skb_linearize(skb))
			goto do_drop;
	}

	act = bpf_prog_run_generic_xdp(skb, xdp, xdp_prog);
	switch (act) {
	case XDP_REDIRECT:
	case XDP_TX:
	case XDP_PASS:
		break;
	default:
		bpf_warn_invalid_xdp_action(skb->dev, xdp_prog, act);
		fallthrough;
	case XDP_ABORTED:
		trace_xdp_exception(skb->dev, xdp_prog, act);
		fallthrough;
	case XDP_DROP:
	do_drop:
		kfree_skb(skb);
		break;
	}

	return act;
}

/* When doing generic XDP we have to bypass the qdisc layer and the
 * network taps in order to match in-driver-XDP behavior. This also means
 * that XDP packets are able to starve other packets going through a qdisc,
 * and DDOS attacks will be more effective. In-driver-XDP use dedicated TX
 * queues, so they do not have this starvation issue.
 */
void generic_xdp_tx(struct sk_buff *skb, struct bpf_prog *xdp_prog)
{
	struct net_device *dev = skb->dev;
	struct netdev_queue *txq;
	bool free_skb = true;
	int cpu, rc;

	txq = netdev_core_pick_tx(dev, skb, NULL);
	cpu = smp_processor_id();
	HARD_TX_LOCK(dev, txq, cpu);
	if (!netif_xmit_frozen_or_drv_stopped(txq)) {
		rc = netdev_start_xmit(skb, dev, txq, 0);
		if (dev_xmit_complete(rc))
			free_skb = false;
	}
	HARD_TX_UNLOCK(dev, txq);
	if (free_skb) {
		trace_xdp_exception(dev, xdp_prog, XDP_TX);
		dev_core_stats_tx_dropped_inc(dev);
		kfree_skb(skb);
	}
}

static DEFINE_STATIC_KEY_FALSE(generic_xdp_needed_key);

int do_xdp_generic(struct bpf_prog *xdp_prog, struct sk_buff *skb)
{
	if (xdp_prog) {
		struct xdp_buff xdp;
		u32 act;
		int err;

		act = netif_receive_generic_xdp(skb, &xdp, xdp_prog);
		if (act != XDP_PASS) {
			switch (act) {
			case XDP_REDIRECT:
				err = xdp_do_generic_redirect(skb->dev, skb,
							      &xdp, xdp_prog);
				if (err)
					goto out_redir;
				break;
			case XDP_TX:
				generic_xdp_tx(skb, xdp_prog);
				break;
			}
			return XDP_DROP;
		}
	}
	return XDP_PASS;
out_redir:
	kfree_skb_reason(skb, SKB_DROP_REASON_XDP);
	return XDP_DROP;
}
EXPORT_SYMBOL_GPL(do_xdp_generic);

static int netif_rx_internal(struct sk_buff *skb)
{
	int ret;

	net_timestamp_check(READ_ONCE(netdev_tstamp_prequeue), skb);

	trace_netif_rx(skb);

#ifdef CONFIG_RPS
	if (static_branch_unlikely(&rps_needed)) {
		struct rps_dev_flow voidflow, *rflow = &voidflow;
		int cpu;

		rcu_read_lock();

		cpu = get_rps_cpu(skb->dev, skb, &rflow);
		if (cpu < 0)
			cpu = smp_processor_id();

		ret = enqueue_to_backlog(skb, cpu, &rflow->last_qtail);

		rcu_read_unlock();
	} else
#endif
	{
		unsigned int qtail;

		ret = enqueue_to_backlog(skb, smp_processor_id(), &qtail);
	}
	return ret;
}

/**
 *	__netif_rx	-	Slightly optimized version of netif_rx
 *	@skb: buffer to post
 *
 *	This behaves as netif_rx except that it does not disable bottom halves.
 *	As a result this function may only be invoked from the interrupt context
 *	(either hard or soft interrupt).
 */
int __netif_rx(struct sk_buff *skb)
{
	int ret;

	lockdep_assert_once(hardirq_count() | softirq_count());

	trace_netif_rx_entry(skb);
	ret = netif_rx_internal(skb);
	trace_netif_rx_exit(ret);
	return ret;
}
EXPORT_SYMBOL(__netif_rx);

/**
 *	netif_rx	-	post buffer to the network code
 *	@skb: buffer to post
 *
 *	This function receives a packet from a device driver and queues it for
 *	the upper (protocol) levels to process via the backlog NAPI device. It
 *	always succeeds. The buffer may be dropped during processing for
 *	congestion control or by the protocol layers.
 *	The network buffer is passed via the backlog NAPI device. Modern NIC
 *	driver should use NAPI and GRO.
 *	This function can used from interrupt and from process context. The
 *	caller from process context must not disable interrupts before invoking
 *	this function.
 *
 *	return values:
 *	NET_RX_SUCCESS	(no congestion)
 *	NET_RX_DROP     (packet was dropped)
 *
 */
int netif_rx(struct sk_buff *skb)
{
	bool need_bh_off = !(hardirq_count() | softirq_count());
	int ret;

	if (need_bh_off)
		local_bh_disable();
	trace_netif_rx_entry(skb);
	ret = netif_rx_internal(skb);
	trace_netif_rx_exit(ret);
	if (need_bh_off)
		local_bh_enable();
	return ret;
}
EXPORT_SYMBOL(netif_rx);

static __latent_entropy void net_tx_action(struct softirq_action *h)
{
	struct softnet_data *sd = this_cpu_ptr(&softnet_data);

	if (sd->completion_queue) {
		struct sk_buff *clist;

		local_irq_disable();
		clist = sd->completion_queue;
		sd->completion_queue = NULL;
		local_irq_enable();

		while (clist) {
			struct sk_buff *skb = clist;

			clist = clist->next;

			WARN_ON(refcount_read(&skb->users));
			if (likely(get_kfree_skb_cb(skb)->reason == SKB_CONSUMED))
				trace_consume_skb(skb, net_tx_action);
			else
				trace_kfree_skb(skb, net_tx_action,
						get_kfree_skb_cb(skb)->reason);

			if (skb->fclone != SKB_FCLONE_UNAVAILABLE)
				__kfree_skb(skb);
			else
				__napi_kfree_skb(skb,
						 get_kfree_skb_cb(skb)->reason);
		}
	}

	if (sd->output_queue) {
		struct Qdisc *head;

		local_irq_disable();
		head = sd->output_queue;
		sd->output_queue = NULL;
		sd->output_queue_tailp = &sd->output_queue;
		local_irq_enable();

		rcu_read_lock();

		while (head) {
			struct Qdisc *q = head;
			spinlock_t *root_lock = NULL;

			head = head->next_sched;

			/* We need to make sure head->next_sched is read
			 * before clearing __QDISC_STATE_SCHED
			 */
			smp_mb__before_atomic();

			if (!(q->flags & TCQ_F_NOLOCK)) {
				root_lock = qdisc_lock(q);
				spin_lock(root_lock);
			} else if (unlikely(test_bit(__QDISC_STATE_DEACTIVATED,
						     &q->state))) {
				/* There is a synchronize_net() between
				 * STATE_DEACTIVATED flag being set and
				 * qdisc_reset()/some_qdisc_is_busy() in
				 * dev_deactivate(), so we can safely bail out
				 * early here to avoid data race between
				 * qdisc_deactivate() and some_qdisc_is_busy()
				 * for lockless qdisc.
				 */
				clear_bit(__QDISC_STATE_SCHED, &q->state);
				continue;
			}

			clear_bit(__QDISC_STATE_SCHED, &q->state);
			qdisc_run(q);
			if (root_lock)
				spin_unlock(root_lock);
		}

		rcu_read_unlock();
	}

	xfrm_dev_backlog(sd);
}

#if IS_ENABLED(CONFIG_BRIDGE) && IS_ENABLED(CONFIG_ATM_LANE)
/* This hook is defined here for ATM LANE */
int (*br_fdb_test_addr_hook)(struct net_device *dev,
			     unsigned char *addr) __read_mostly;
EXPORT_SYMBOL_GPL(br_fdb_test_addr_hook);
#endif

/**
 *	netdev_is_rx_handler_busy - check if receive handler is registered
 *	@dev: device to check
 *
 *	Check if a receive handler is already registered for a given device.
 *	Return true if there one.
 *
 *	The caller must hold the rtnl_mutex.
 */
bool netdev_is_rx_handler_busy(struct net_device *dev)
{
	ASSERT_RTNL();
	return dev && rtnl_dereference(dev->rx_handler);
}
EXPORT_SYMBOL_GPL(netdev_is_rx_handler_busy);

/**
 *	netdev_rx_handler_register - register receive handler
 *	@dev: device to register a handler for
 *	@rx_handler: receive handler to register
 *	@rx_handler_data: data pointer that is used by rx handler
 *
 *	Register a receive handler for a device. This handler will then be
 *	called from __netif_receive_skb. A negative errno code is returned
 *	on a failure.
 *
 *	The caller must hold the rtnl_mutex.
 *
 *	For a general description of rx_handler, see enum rx_handler_result.
 */
int netdev_rx_handler_register(struct net_device *dev,
			       rx_handler_func_t *rx_handler,
			       void *rx_handler_data)
{
	if (netdev_is_rx_handler_busy(dev))
		return -EBUSY;

	if (dev->priv_flags & IFF_NO_RX_HANDLER)
		return -EINVAL;

	/* Note: rx_handler_data must be set before rx_handler */
	rcu_assign_pointer(dev->rx_handler_data, rx_handler_data);
	rcu_assign_pointer(dev->rx_handler, rx_handler);

	return 0;
}
EXPORT_SYMBOL_GPL(netdev_rx_handler_register);

/**
 *	netdev_rx_handler_unregister - unregister receive handler
 *	@dev: device to unregister a handler from
 *
 *	Unregister a receive handler from a device.
 *
 *	The caller must hold the rtnl_mutex.
 */
void netdev_rx_handler_unregister(struct net_device *dev)
{

	ASSERT_RTNL();
	RCU_INIT_POINTER(dev->rx_handler, NULL);
	/* a reader seeing a non NULL rx_handler in a rcu_read_lock()
	 * section has a guarantee to see a non NULL rx_handler_data
	 * as well.
	 */
	synchronize_net();
	RCU_INIT_POINTER(dev->rx_handler_data, NULL);
}
EXPORT_SYMBOL_GPL(netdev_rx_handler_unregister);

/*
 * Limit the use of PFMEMALLOC reserves to those protocols that implement
 * the special handling of PFMEMALLOC skbs.
 */
static bool skb_pfmemalloc_protocol(struct sk_buff *skb)
{
	switch (skb->protocol) {
	case htons(ETH_P_ARP):
	case htons(ETH_P_IP):
	case htons(ETH_P_IPV6):
	case htons(ETH_P_8021Q):
	case htons(ETH_P_8021AD):
		return true;
	default:
		return false;
	}
}

static inline int nf_ingress(struct sk_buff *skb, struct packet_type **pt_prev,
			     int *ret, struct net_device *orig_dev)
{
	if (nf_hook_ingress_active(skb)) {
		int ingress_retval;

		if (*pt_prev) {
			*ret = deliver_skb(skb, *pt_prev, orig_dev);
			*pt_prev = NULL;
		}

		rcu_read_lock();
		ingress_retval = nf_hook_ingress(skb);
		rcu_read_unlock();
		return ingress_retval;
	}
	return 0;
}

static int __netif_receive_skb_core(struct sk_buff **pskb, bool pfmemalloc,
				    struct packet_type **ppt_prev)
{
	struct packet_type *ptype, *pt_prev;
	rx_handler_func_t *rx_handler;
	struct sk_buff *skb = *pskb;
	struct net_device *orig_dev;
	bool deliver_exact = false;
	int ret = NET_RX_DROP;
	__be16 type;

	net_timestamp_check(!READ_ONCE(netdev_tstamp_prequeue), skb);

	trace_netif_receive_skb(skb);

	orig_dev = skb->dev;

	skb_reset_network_header(skb);
	if (!skb_transport_header_was_set(skb))
		skb_reset_transport_header(skb);
	skb_reset_mac_len(skb);

	pt_prev = NULL;

another_round:
	skb->skb_iif = skb->dev->ifindex;

	__this_cpu_inc(softnet_data.processed);

	if (static_branch_unlikely(&generic_xdp_needed_key)) {
		int ret2;

		migrate_disable();
		ret2 = do_xdp_generic(rcu_dereference(skb->dev->xdp_prog), skb);
		migrate_enable();

		if (ret2 != XDP_PASS) {
			ret = NET_RX_DROP;
			goto out;
		}
	}

	if (eth_type_vlan(skb->protocol)) {
		skb = skb_vlan_untag(skb);
		if (unlikely(!skb))
			goto out;
	}

	if (skb_skip_tc_classify(skb))
		goto skip_classify;

	if (pfmemalloc)
		goto skip_taps;

	list_for_each_entry_rcu(ptype, &ptype_all, list) {
		if (pt_prev)
			ret = deliver_skb(skb, pt_prev, orig_dev);
		pt_prev = ptype;
	}

	list_for_each_entry_rcu(ptype, &skb->dev->ptype_all, list) {
		if (pt_prev)
			ret = deliver_skb(skb, pt_prev, orig_dev);
		pt_prev = ptype;
	}

skip_taps:
#ifdef CONFIG_NET_INGRESS
	if (static_branch_unlikely(&ingress_needed_key)) {
		bool another = false;

		nf_skip_egress(skb, true);
		skb = sch_handle_ingress(skb, &pt_prev, &ret, orig_dev,
					 &another);
		if (another)
			goto another_round;
		if (!skb)
			goto out;

		nf_skip_egress(skb, false);
		if (nf_ingress(skb, &pt_prev, &ret, orig_dev) < 0)
			goto out;
	}
#endif
	skb_reset_redirect(skb);
skip_classify:
	if (pfmemalloc && !skb_pfmemalloc_protocol(skb))
		goto drop;

	if (skb_vlan_tag_present(skb)) {
		if (pt_prev) {
			ret = deliver_skb(skb, pt_prev, orig_dev);
			pt_prev = NULL;
		}
		if (vlan_do_receive(&skb))
			goto another_round;
		else if (unlikely(!skb))
			goto out;
	}

	rx_handler = rcu_dereference(skb->dev->rx_handler);
	if (rx_handler) {
		if (pt_prev) {
			ret = deliver_skb(skb, pt_prev, orig_dev);
			pt_prev = NULL;
		}
		switch (rx_handler(&skb)) {
		case RX_HANDLER_CONSUMED:
			ret = NET_RX_SUCCESS;
			goto out;
		case RX_HANDLER_ANOTHER:
			goto another_round;
		case RX_HANDLER_EXACT:
			deliver_exact = true;
			break;
		case RX_HANDLER_PASS:
			break;
		default:
			BUG();
		}
	}

	if (unlikely(skb_vlan_tag_present(skb)) && !netdev_uses_dsa(skb->dev)) {
check_vlan_id:
		if (skb_vlan_tag_get_id(skb)) {
			/* Vlan id is non 0 and vlan_do_receive() above couldn't
			 * find vlan device.
			 */
			skb->pkt_type = PACKET_OTHERHOST;
		} else if (eth_type_vlan(skb->protocol)) {
			/* Outer header is 802.1P with vlan 0, inner header is
			 * 802.1Q or 802.1AD and vlan_do_receive() above could
			 * not find vlan dev for vlan id 0.
			 */
			__vlan_hwaccel_clear_tag(skb);
			skb = skb_vlan_untag(skb);
			if (unlikely(!skb))
				goto out;
			if (vlan_do_receive(&skb))
				/* After stripping off 802.1P header with vlan 0
				 * vlan dev is found for inner header.
				 */
				goto another_round;
			else if (unlikely(!skb))
				goto out;
			else
				/* We have stripped outer 802.1P vlan 0 header.
				 * But could not find vlan dev.
				 * check again for vlan id to set OTHERHOST.
				 */
				goto check_vlan_id;
		}
		/* Note: we might in the future use prio bits
		 * and set skb->priority like in vlan_do_receive()
		 * For the time being, just ignore Priority Code Point
		 */
		__vlan_hwaccel_clear_tag(skb);
	}

	type = skb->protocol;

	/* deliver only exact match when indicated */
	if (likely(!deliver_exact)) {
		deliver_ptype_list_skb(skb, &pt_prev, orig_dev, type,
				       &ptype_base[ntohs(type) &
						   PTYPE_HASH_MASK]);
	}

	deliver_ptype_list_skb(skb, &pt_prev, orig_dev, type,
			       &orig_dev->ptype_specific);

	if (unlikely(skb->dev != orig_dev)) {
		deliver_ptype_list_skb(skb, &pt_prev, orig_dev, type,
				       &skb->dev->ptype_specific);
	}

	if (pt_prev) {
		if (unlikely(skb_orphan_frags_rx(skb, GFP_ATOMIC)))
			goto drop;
		*ppt_prev = pt_prev;
	} else {
drop:
		if (!deliver_exact)
			dev_core_stats_rx_dropped_inc(skb->dev);
		else
			dev_core_stats_rx_nohandler_inc(skb->dev);
		kfree_skb_reason(skb, SKB_DROP_REASON_UNHANDLED_PROTO);
		/* Jamal, now you will not able to escape explaining
		 * me how you were going to use this. :-)
		 */
		ret = NET_RX_DROP;
	}

out:
	/* The invariant here is that if *ppt_prev is not NULL
	 * then skb should also be non-NULL.
	 *
	 * Apparently *ppt_prev assignment above holds this invariant due to
	 * skb dereferencing near it.
	 */
	*pskb = skb;
	return ret;
}

static int __netif_receive_skb_one_core(struct sk_buff *skb, bool pfmemalloc)
{
	struct net_device *orig_dev = skb->dev;
	struct packet_type *pt_prev = NULL;
	int ret;

	ret = __netif_receive_skb_core(&skb, pfmemalloc, &pt_prev);
	if (pt_prev)
		ret = INDIRECT_CALL_INET(pt_prev->func, ipv6_rcv, ip_rcv, skb,
					 skb->dev, pt_prev, orig_dev);
	return ret;
}

/**
 *	netif_receive_skb_core - special purpose version of netif_receive_skb
 *	@skb: buffer to process
 *
 *	More direct receive version of netif_receive_skb().  It should
 *	only be used by callers that have a need to skip RPS and Generic XDP.
 *	Caller must also take care of handling if ``(page_is_)pfmemalloc``.
 *
 *	This function may only be called from softirq context and interrupts
 *	should be enabled.
 *
 *	Return values (usually ignored):
 *	NET_RX_SUCCESS: no congestion
 *	NET_RX_DROP: packet was dropped
 */
int netif_receive_skb_core(struct sk_buff *skb)
{
	int ret;

	rcu_read_lock();
	ret = __netif_receive_skb_one_core(skb, false);
	rcu_read_unlock();

	return ret;
}
EXPORT_SYMBOL(netif_receive_skb_core);

static inline void __netif_receive_skb_list_ptype(struct list_head *head,
						  struct packet_type *pt_prev,
						  struct net_device *orig_dev)
{
	struct sk_buff *skb, *next;

	if (!pt_prev)
		return;
	if (list_empty(head))
		return;
	if (pt_prev->list_func != NULL)
		INDIRECT_CALL_INET(pt_prev->list_func, ipv6_list_rcv,
				   ip_list_rcv, head, pt_prev, orig_dev);
	else
		list_for_each_entry_safe(skb, next, head, list) {
			skb_list_del_init(skb);
			pt_prev->func(skb, skb->dev, pt_prev, orig_dev);
		}
}

static void __netif_receive_skb_list_core(struct list_head *head, bool pfmemalloc)
{
	/* Fast-path assumptions:
	 * - There is no RX handler.
	 * - Only one packet_type matches.
	 * If either of these fails, we will end up doing some per-packet
	 * processing in-line, then handling the 'last ptype' for the whole
	 * sublist.  This can't cause out-of-order delivery to any single ptype,
	 * because the 'last ptype' must be constant across the sublist, and all
	 * other ptypes are handled per-packet.
	 */
	/* Current (common) ptype of sublist */
	struct packet_type *pt_curr = NULL;
	/* Current (common) orig_dev of sublist */
	struct net_device *od_curr = NULL;
	struct list_head sublist;
	struct sk_buff *skb, *next;

	INIT_LIST_HEAD(&sublist);
	list_for_each_entry_safe(skb, next, head, list) {
		struct net_device *orig_dev = skb->dev;
		struct packet_type *pt_prev = NULL;

		skb_list_del_init(skb);
		__netif_receive_skb_core(&skb, pfmemalloc, &pt_prev);
		if (!pt_prev)
			continue;
		if (pt_curr != pt_prev || od_curr != orig_dev) {
			/* dispatch old sublist */
			__netif_receive_skb_list_ptype(&sublist, pt_curr, od_curr);
			/* start new sublist */
			INIT_LIST_HEAD(&sublist);
			pt_curr = pt_prev;
			od_curr = orig_dev;
		}
		list_add_tail(&skb->list, &sublist);
	}

	/* dispatch final sublist */
	__netif_receive_skb_list_ptype(&sublist, pt_curr, od_curr);
}

static int __netif_receive_skb(struct sk_buff *skb)
{
	int ret;

	if (sk_memalloc_socks() && skb_pfmemalloc(skb)) {
		unsigned int noreclaim_flag;

		/*
		 * PFMEMALLOC skbs are special, they should
		 * - be delivered to SOCK_MEMALLOC sockets only
		 * - stay away from userspace
		 * - have bounded memory usage
		 *
		 * Use PF_MEMALLOC as this saves us from propagating the allocation
		 * context down to all allocation sites.
		 */
		noreclaim_flag = memalloc_noreclaim_save();
		ret = __netif_receive_skb_one_core(skb, true);
		memalloc_noreclaim_restore(noreclaim_flag);
	} else
		ret = __netif_receive_skb_one_core(skb, false);

	return ret;
}

static void __netif_receive_skb_list(struct list_head *head)
{
	unsigned long noreclaim_flag = 0;
	struct sk_buff *skb, *next;
	bool pfmemalloc = false; /* Is current sublist PF_MEMALLOC? */

	list_for_each_entry_safe(skb, next, head, list) {
		if ((sk_memalloc_socks() && skb_pfmemalloc(skb)) != pfmemalloc) {
			struct list_head sublist;

			/* Handle the previous sublist */
			list_cut_before(&sublist, head, &skb->list);
			if (!list_empty(&sublist))
				__netif_receive_skb_list_core(&sublist, pfmemalloc);
			pfmemalloc = !pfmemalloc;
			/* See comments in __netif_receive_skb */
			if (pfmemalloc)
				noreclaim_flag = memalloc_noreclaim_save();
			else
				memalloc_noreclaim_restore(noreclaim_flag);
		}
	}
	/* Handle the remaining sublist */
	if (!list_empty(head))
		__netif_receive_skb_list_core(head, pfmemalloc);
	/* Restore pflags */
	if (pfmemalloc)
		memalloc_noreclaim_restore(noreclaim_flag);
}

static int generic_xdp_install(struct net_device *dev, struct netdev_bpf *xdp)
{
	struct bpf_prog *old = rtnl_dereference(dev->xdp_prog);
	struct bpf_prog *new = xdp->prog;
	int ret = 0;

	switch (xdp->command) {
	case XDP_SETUP_PROG:
		rcu_assign_pointer(dev->xdp_prog, new);
		if (old)
			bpf_prog_put(old);

		if (old && !new) {
			static_branch_dec(&generic_xdp_needed_key);
		} else if (new && !old) {
			static_branch_inc(&generic_xdp_needed_key);
			dev_disable_lro(dev);
			dev_disable_gro_hw(dev);
		}
		break;

	default:
		ret = -EINVAL;
		break;
	}

	return ret;
}

static int netif_receive_skb_internal(struct sk_buff *skb)
{
	int ret;

	net_timestamp_check(READ_ONCE(netdev_tstamp_prequeue), skb);

	if (skb_defer_rx_timestamp(skb))
		return NET_RX_SUCCESS;

	rcu_read_lock();
#ifdef CONFIG_RPS
	if (static_branch_unlikely(&rps_needed)) {
		struct rps_dev_flow voidflow, *rflow = &voidflow;
		int cpu = get_rps_cpu(skb->dev, skb, &rflow);

		if (cpu >= 0) {
			ret = enqueue_to_backlog(skb, cpu, &rflow->last_qtail);
			rcu_read_unlock();
			return ret;
		}
	}
#endif
	ret = __netif_receive_skb(skb);
	rcu_read_unlock();
	return ret;
}

void netif_receive_skb_list_internal(struct list_head *head)
{
	struct sk_buff *skb, *next;
	struct list_head sublist;

	INIT_LIST_HEAD(&sublist);
	list_for_each_entry_safe(skb, next, head, list) {
		net_timestamp_check(READ_ONCE(netdev_tstamp_prequeue), skb);
		skb_list_del_init(skb);
		if (!skb_defer_rx_timestamp(skb))
			list_add_tail(&skb->list, &sublist);
	}
	list_splice_init(&sublist, head);

	rcu_read_lock();
#ifdef CONFIG_RPS
	if (static_branch_unlikely(&rps_needed)) {
		list_for_each_entry_safe(skb, next, head, list) {
			struct rps_dev_flow voidflow, *rflow = &voidflow;
			int cpu = get_rps_cpu(skb->dev, skb, &rflow);

			if (cpu >= 0) {
				/* Will be handled, remove from list */
				skb_list_del_init(skb);
				enqueue_to_backlog(skb, cpu, &rflow->last_qtail);
			}
		}
	}
#endif
	__netif_receive_skb_list(head);
	rcu_read_unlock();
}

/**
 *	netif_receive_skb - process receive buffer from network
 *	@skb: buffer to process
 *
 *	netif_receive_skb() is the main receive data processing function.
 *	It always succeeds. The buffer may be dropped during processing
 *	for congestion control or by the protocol layers.
 *
 *	This function may only be called from softirq context and interrupts
 *	should be enabled.
 *
 *	Return values (usually ignored):
 *	NET_RX_SUCCESS: no congestion
 *	NET_RX_DROP: packet was dropped
 */
int netif_receive_skb(struct sk_buff *skb)
{
	int ret;

	trace_netif_receive_skb_entry(skb);

	ret = netif_receive_skb_internal(skb);
	trace_netif_receive_skb_exit(ret);

	return ret;
}
EXPORT_SYMBOL(netif_receive_skb);

/**
 *	netif_receive_skb_list - process many receive buffers from network
 *	@head: list of skbs to process.
 *
 *	Since return value of netif_receive_skb() is normally ignored, and
 *	wouldn't be meaningful for a list, this function returns void.
 *
 *	This function may only be called from softirq context and interrupts
 *	should be enabled.
 */
void netif_receive_skb_list(struct list_head *head)
{
	struct sk_buff *skb;

	if (list_empty(head))
		return;
	if (trace_netif_receive_skb_list_entry_enabled()) {
		list_for_each_entry(skb, head, list)
			trace_netif_receive_skb_list_entry(skb);
	}
	netif_receive_skb_list_internal(head);
	trace_netif_receive_skb_list_exit(0);
}
EXPORT_SYMBOL(netif_receive_skb_list);

static DEFINE_PER_CPU(struct work_struct, flush_works);

/* Network device is going away, flush any packets still pending */
static void flush_backlog(struct work_struct *work)
{
	struct sk_buff *skb, *tmp;
	struct softnet_data *sd;

	local_bh_disable();
	sd = this_cpu_ptr(&softnet_data);

	rps_lock_irq_disable(sd);
	skb_queue_walk_safe(&sd->input_pkt_queue, skb, tmp) {
		if (skb->dev->reg_state == NETREG_UNREGISTERING) {
			__skb_unlink(skb, &sd->input_pkt_queue);
			dev_kfree_skb_irq(skb);
			input_queue_head_incr(sd);
		}
	}
	rps_unlock_irq_enable(sd);

	skb_queue_walk_safe(&sd->process_queue, skb, tmp) {
		if (skb->dev->reg_state == NETREG_UNREGISTERING) {
			__skb_unlink(skb, &sd->process_queue);
			kfree_skb(skb);
			input_queue_head_incr(sd);
		}
	}
	local_bh_enable();
}

static bool flush_required(int cpu)
{
#if IS_ENABLED(CONFIG_RPS)
	struct softnet_data *sd = &per_cpu(softnet_data, cpu);
	bool do_flush;

	rps_lock_irq_disable(sd);

	/* as insertion into process_queue happens with the rps lock held,
	 * process_queue access may race only with dequeue
	 */
	do_flush = !skb_queue_empty(&sd->input_pkt_queue) ||
		   !skb_queue_empty_lockless(&sd->process_queue);
	rps_unlock_irq_enable(sd);

	return do_flush;
#endif
	/* without RPS we can't safely check input_pkt_queue: during a
	 * concurrent remote skb_queue_splice() we can detect as empty both
	 * input_pkt_queue and process_queue even if the latter could end-up
	 * containing a lot of packets.
	 */
	return true;
}

static void flush_all_backlogs(void)
{
	static cpumask_t flush_cpus;
	unsigned int cpu;

	/* since we are under rtnl lock protection we can use static data
	 * for the cpumask and avoid allocating on stack the possibly
	 * large mask
	 */
	ASSERT_RTNL();

	cpus_read_lock();

	cpumask_clear(&flush_cpus);
	for_each_online_cpu(cpu) {
		if (flush_required(cpu)) {
			queue_work_on(cpu, system_highpri_wq,
				      per_cpu_ptr(&flush_works, cpu));
			cpumask_set_cpu(cpu, &flush_cpus);
		}
	}

	/* we can have in flight packet[s] on the cpus we are not flushing,
	 * synchronize_net() in unregister_netdevice_many() will take care of
	 * them
	 */
	for_each_cpu(cpu, &flush_cpus)
		flush_work(per_cpu_ptr(&flush_works, cpu));

	cpus_read_unlock();
}

static void net_rps_send_ipi(struct softnet_data *remsd)
{
#ifdef CONFIG_RPS
	while (remsd) {
		struct softnet_data *next = remsd->rps_ipi_next;

		if (cpu_online(remsd->cpu))
			smp_call_function_single_async(remsd->cpu, &remsd->csd);
		remsd = next;
	}
#endif
}

/*
 * net_rps_action_and_irq_enable sends any pending IPI's for rps.
 * Note: called with local irq disabled, but exits with local irq enabled.
 */
static void net_rps_action_and_irq_enable(struct softnet_data *sd)
{
#ifdef CONFIG_RPS
	struct softnet_data *remsd = sd->rps_ipi_list;

	if (remsd) {
		sd->rps_ipi_list = NULL;

		local_irq_enable();

		/* Send pending IPI's to kick RPS processing on remote cpus. */
		net_rps_send_ipi(remsd);
	} else
#endif
		local_irq_enable();
}

static bool sd_has_rps_ipi_waiting(struct softnet_data *sd)
{
#ifdef CONFIG_RPS
	return sd->rps_ipi_list != NULL;
#else
	return false;
#endif
}

static int process_backlog(struct napi_struct *napi, int quota)
{
	struct softnet_data *sd = container_of(napi, struct softnet_data, backlog);
	bool again = true;
	int work = 0;

	/* Check if we have pending ipi, its better to send them now,
	 * not waiting net_rx_action() end.
	 */
	if (sd_has_rps_ipi_waiting(sd)) {
		local_irq_disable();
		net_rps_action_and_irq_enable(sd);
	}

	napi->weight = READ_ONCE(dev_rx_weight);
	while (again) {
		struct sk_buff *skb;

		while ((skb = __skb_dequeue(&sd->process_queue))) {
			rcu_read_lock();
			__netif_receive_skb(skb);
			rcu_read_unlock();
			input_queue_head_incr(sd);
			if (++work >= quota)
				return work;

		}

		rps_lock_irq_disable(sd);
		if (skb_queue_empty(&sd->input_pkt_queue)) {
			/*
			 * Inline a custom version of __napi_complete().
			 * only current cpu owns and manipulates this napi,
			 * and NAPI_STATE_SCHED is the only possible flag set
			 * on backlog.
			 * We can use a plain write instead of clear_bit(),
			 * and we dont need an smp_mb() memory barrier.
			 */
			napi->state = 0;
			again = false;
		} else {
			skb_queue_splice_tail_init(&sd->input_pkt_queue,
						   &sd->process_queue);
		}
		rps_unlock_irq_enable(sd);
	}

	return work;
}

/**
 * __napi_schedule - schedule for receive
 * @n: entry to schedule
 *
 * The entry's receive function will be scheduled to run.
 * Consider using __napi_schedule_irqoff() if hard irqs are masked.
 */
void __napi_schedule(struct napi_struct *n)
{
	unsigned long flags;

	local_irq_save(flags);
	____napi_schedule(this_cpu_ptr(&softnet_data), n);
	local_irq_restore(flags);
}
EXPORT_SYMBOL(__napi_schedule);

/**
 *	napi_schedule_prep - check if napi can be scheduled
 *	@n: napi context
 *
 * Test if NAPI routine is already running, and if not mark
 * it as running.  This is used as a condition variable to
 * insure only one NAPI poll instance runs.  We also make
 * sure there is no pending NAPI disable.
 */
bool napi_schedule_prep(struct napi_struct *n)
{
	unsigned long new, val = READ_ONCE(n->state);

	do {
		if (unlikely(val & NAPIF_STATE_DISABLE))
			return false;
		new = val | NAPIF_STATE_SCHED;

		/* Sets STATE_MISSED bit if STATE_SCHED was already set
		 * This was suggested by Alexander Duyck, as compiler
		 * emits better code than :
		 * if (val & NAPIF_STATE_SCHED)
		 *     new |= NAPIF_STATE_MISSED;
		 */
		new |= (val & NAPIF_STATE_SCHED) / NAPIF_STATE_SCHED *
						   NAPIF_STATE_MISSED;
	} while (!try_cmpxchg(&n->state, &val, new));

	return !(val & NAPIF_STATE_SCHED);
}
EXPORT_SYMBOL(napi_schedule_prep);

/**
 * __napi_schedule_irqoff - schedule for receive
 * @n: entry to schedule
 *
 * Variant of __napi_schedule() assuming hard irqs are masked.
 *
 * On PREEMPT_RT enabled kernels this maps to __napi_schedule()
 * because the interrupt disabled assumption might not be true
 * due to force-threaded interrupts and spinlock substitution.
 */
void __napi_schedule_irqoff(struct napi_struct *n)
{
	if (!IS_ENABLED(CONFIG_PREEMPT_RT))
		____napi_schedule(this_cpu_ptr(&softnet_data), n);
	else
		__napi_schedule(n);
}
EXPORT_SYMBOL(__napi_schedule_irqoff);

bool napi_complete_done(struct napi_struct *n, int work_done)
{
	unsigned long flags, val, new, timeout = 0;
	bool ret = true;

	/*
	 * 1) Don't let napi dequeue from the cpu poll list
	 *    just in case its running on a different cpu.
	 * 2) If we are busy polling, do nothing here, we have
	 *    the guarantee we will be called later.
	 */
	if (unlikely(n->state & (NAPIF_STATE_NPSVC |
				 NAPIF_STATE_IN_BUSY_POLL)))
		return false;

	if (work_done) {
		if (n->gro_bitmask)
			timeout = READ_ONCE(n->dev->gro_flush_timeout);
		n->defer_hard_irqs_count = READ_ONCE(n->dev->napi_defer_hard_irqs);
	}
	if (n->defer_hard_irqs_count > 0) {
		n->defer_hard_irqs_count--;
		timeout = READ_ONCE(n->dev->gro_flush_timeout);
		if (timeout)
			ret = false;
	}
	if (n->gro_bitmask) {
		/* When the NAPI instance uses a timeout and keeps postponing
		 * it, we need to bound somehow the time packets are kept in
		 * the GRO layer
		 */
		napi_gro_flush(n, !!timeout);
	}

	gro_normal_list(n);

	if (unlikely(!list_empty(&n->poll_list))) {
		/* If n->poll_list is not empty, we need to mask irqs */
		local_irq_save(flags);
		list_del_init(&n->poll_list);
		local_irq_restore(flags);
	}
	WRITE_ONCE(n->list_owner, -1);

	val = READ_ONCE(n->state);
	do {
		WARN_ON_ONCE(!(val & NAPIF_STATE_SCHED));

		new = val & ~(NAPIF_STATE_MISSED | NAPIF_STATE_SCHED |
			      NAPIF_STATE_SCHED_THREADED |
			      NAPIF_STATE_PREFER_BUSY_POLL);

		/* If STATE_MISSED was set, leave STATE_SCHED set,
		 * because we will call napi->poll() one more time.
		 * This C code was suggested by Alexander Duyck to help gcc.
		 */
		new |= (val & NAPIF_STATE_MISSED) / NAPIF_STATE_MISSED *
						    NAPIF_STATE_SCHED;
	} while (!try_cmpxchg(&n->state, &val, new));

	if (unlikely(val & NAPIF_STATE_MISSED)) {
		__napi_schedule(n);
		return false;
	}

	if (timeout)
		hrtimer_start(&n->timer, ns_to_ktime(timeout),
			      HRTIMER_MODE_REL_PINNED);
	return ret;
}
EXPORT_SYMBOL(napi_complete_done);

/* must be called under rcu_read_lock(), as we dont take a reference */
static struct napi_struct *napi_by_id(unsigned int napi_id)
{
	unsigned int hash = napi_id % HASH_SIZE(napi_hash);
	struct napi_struct *napi;

	hlist_for_each_entry_rcu(napi, &napi_hash[hash], napi_hash_node)
		if (napi->napi_id == napi_id)
			return napi;

	return NULL;
}

#if defined(CONFIG_NET_RX_BUSY_POLL)

static void __busy_poll_stop(struct napi_struct *napi, bool skip_schedule)
{
	if (!skip_schedule) {
		gro_normal_list(napi);
		__napi_schedule(napi);
		return;
	}

	if (napi->gro_bitmask) {
		/* flush too old packets
		 * If HZ < 1000, flush all packets.
		 */
		napi_gro_flush(napi, HZ >= 1000);
	}

	gro_normal_list(napi);
	clear_bit(NAPI_STATE_SCHED, &napi->state);
}

static void busy_poll_stop(struct napi_struct *napi, void *have_poll_lock, bool prefer_busy_poll,
			   u16 budget)
{
	bool skip_schedule = false;
	unsigned long timeout;
	int rc;

	/* Busy polling means there is a high chance device driver hard irq
	 * could not grab NAPI_STATE_SCHED, and that NAPI_STATE_MISSED was
	 * set in napi_schedule_prep().
	 * Since we are about to call napi->poll() once more, we can safely
	 * clear NAPI_STATE_MISSED.
	 *
	 * Note: x86 could use a single "lock and ..." instruction
	 * to perform these two clear_bit()
	 */
	clear_bit(NAPI_STATE_MISSED, &napi->state);
	clear_bit(NAPI_STATE_IN_BUSY_POLL, &napi->state);

	local_bh_disable();

	if (prefer_busy_poll) {
		napi->defer_hard_irqs_count = READ_ONCE(napi->dev->napi_defer_hard_irqs);
		timeout = READ_ONCE(napi->dev->gro_flush_timeout);
		if (napi->defer_hard_irqs_count && timeout) {
			hrtimer_start(&napi->timer, ns_to_ktime(timeout), HRTIMER_MODE_REL_PINNED);
			skip_schedule = true;
		}
	}

	/* All we really want here is to re-enable device interrupts.
	 * Ideally, a new ndo_busy_poll_stop() could avoid another round.
	 */
	rc = napi->poll(napi, budget);
	/* We can't gro_normal_list() here, because napi->poll() might have
	 * rearmed the napi (napi_complete_done()) in which case it could
	 * already be running on another CPU.
	 */
	trace_napi_poll(napi, rc, budget);
	netpoll_poll_unlock(have_poll_lock);
	if (rc == budget)
		__busy_poll_stop(napi, skip_schedule);
	local_bh_enable();
}

void napi_busy_loop(unsigned int napi_id,
		    bool (*loop_end)(void *, unsigned long),
		    void *loop_end_arg, bool prefer_busy_poll, u16 budget)
{
	unsigned long start_time = loop_end ? busy_loop_current_time() : 0;
	int (*napi_poll)(struct napi_struct *napi, int budget);
	void *have_poll_lock = NULL;
	struct napi_struct *napi;

restart:
	napi_poll = NULL;

	rcu_read_lock();

	napi = napi_by_id(napi_id);
	if (!napi)
		goto out;

	if (!IS_ENABLED(CONFIG_PREEMPT_RT))
		preempt_disable();
	for (;;) {
		int work = 0;

		local_bh_disable();
		if (!napi_poll) {
			unsigned long val = READ_ONCE(napi->state);

			/* If multiple threads are competing for this napi,
			 * we avoid dirtying napi->state as much as we can.
			 */
			if (val & (NAPIF_STATE_DISABLE | NAPIF_STATE_SCHED |
				   NAPIF_STATE_IN_BUSY_POLL)) {
				if (prefer_busy_poll)
					set_bit(NAPI_STATE_PREFER_BUSY_POLL, &napi->state);
				goto count;
			}
			if (cmpxchg(&napi->state, val,
				    val | NAPIF_STATE_IN_BUSY_POLL |
					  NAPIF_STATE_SCHED) != val) {
				if (prefer_busy_poll)
					set_bit(NAPI_STATE_PREFER_BUSY_POLL, &napi->state);
				goto count;
			}
			have_poll_lock = netpoll_poll_lock(napi);
			napi_poll = napi->poll;
		}
		work = napi_poll(napi, budget);
		trace_napi_poll(napi, work, budget);
		gro_normal_list(napi);
count:
		if (work > 0)
			__NET_ADD_STATS(dev_net(napi->dev),
					LINUX_MIB_BUSYPOLLRXPACKETS, work);
		local_bh_enable();

		if (!loop_end || loop_end(loop_end_arg, start_time))
			break;

		if (unlikely(need_resched())) {
			if (napi_poll)
				busy_poll_stop(napi, have_poll_lock, prefer_busy_poll, budget);
			if (!IS_ENABLED(CONFIG_PREEMPT_RT))
				preempt_enable();
			rcu_read_unlock();
			cond_resched();
			if (loop_end(loop_end_arg, start_time))
				return;
			goto restart;
		}
		cpu_relax();
	}
	if (napi_poll)
		busy_poll_stop(napi, have_poll_lock, prefer_busy_poll, budget);
	if (!IS_ENABLED(CONFIG_PREEMPT_RT))
		preempt_enable();
out:
	rcu_read_unlock();
}
EXPORT_SYMBOL(napi_busy_loop);

#endif /* CONFIG_NET_RX_BUSY_POLL */

static void napi_hash_add(struct napi_struct *napi)
{
	if (test_bit(NAPI_STATE_NO_BUSY_POLL, &napi->state))
		return;

	spin_lock(&napi_hash_lock);

	/* 0..NR_CPUS range is reserved for sender_cpu use */
	do {
		if (unlikely(++napi_gen_id < MIN_NAPI_ID))
			napi_gen_id = MIN_NAPI_ID;
	} while (napi_by_id(napi_gen_id));
	napi->napi_id = napi_gen_id;

	hlist_add_head_rcu(&napi->napi_hash_node,
			   &napi_hash[napi->napi_id % HASH_SIZE(napi_hash)]);

	spin_unlock(&napi_hash_lock);
}

/* Warning : caller is responsible to make sure rcu grace period
 * is respected before freeing memory containing @napi
 */
static void napi_hash_del(struct napi_struct *napi)
{
	spin_lock(&napi_hash_lock);

	hlist_del_init_rcu(&napi->napi_hash_node);

	spin_unlock(&napi_hash_lock);
}

static enum hrtimer_restart napi_watchdog(struct hrtimer *timer)
{
	struct napi_struct *napi;

	napi = container_of(timer, struct napi_struct, timer);

	/* Note : we use a relaxed variant of napi_schedule_prep() not setting
	 * NAPI_STATE_MISSED, since we do not react to a device IRQ.
	 */
	if (!napi_disable_pending(napi) &&
	    !test_and_set_bit(NAPI_STATE_SCHED, &napi->state)) {
		clear_bit(NAPI_STATE_PREFER_BUSY_POLL, &napi->state);
		__napi_schedule_irqoff(napi);
	}

	return HRTIMER_NORESTART;
}

static void init_gro_hash(struct napi_struct *napi)
{
	int i;

	for (i = 0; i < GRO_HASH_BUCKETS; i++) {
		INIT_LIST_HEAD(&napi->gro_hash[i].list);
		napi->gro_hash[i].count = 0;
	}
	napi->gro_bitmask = 0;
}

int dev_set_threaded(struct net_device *dev, bool threaded)
{
	struct napi_struct *napi;
	int err = 0;

	if (dev->threaded == threaded)
		return 0;

	if (threaded) {
		list_for_each_entry(napi, &dev->napi_list, dev_list) {
			if (!napi->thread) {
				err = napi_kthread_create(napi);
				if (err) {
					threaded = false;
					break;
				}
			}
		}
	}

	dev->threaded = threaded;

	/* Make sure kthread is created before THREADED bit
	 * is set.
	 */
	smp_mb__before_atomic();

	/* Setting/unsetting threaded mode on a napi might not immediately
	 * take effect, if the current napi instance is actively being
	 * polled. In this case, the switch between threaded mode and
	 * softirq mode will happen in the next round of napi_schedule().
	 * This should not cause hiccups/stalls to the live traffic.
	 */
	list_for_each_entry(napi, &dev->napi_list, dev_list)
		assign_bit(NAPI_STATE_THREADED, &napi->state, threaded);

	return err;
}
EXPORT_SYMBOL(dev_set_threaded);

void netif_napi_add_weight(struct net_device *dev, struct napi_struct *napi,
			   int (*poll)(struct napi_struct *, int), int weight)
{
	if (WARN_ON(test_and_set_bit(NAPI_STATE_LISTED, &napi->state)))
		return;

	INIT_LIST_HEAD(&napi->poll_list);
	INIT_HLIST_NODE(&napi->napi_hash_node);
	hrtimer_init(&napi->timer, CLOCK_MONOTONIC, HRTIMER_MODE_REL_PINNED);
	napi->timer.function = napi_watchdog;
	init_gro_hash(napi);
	napi->skb = NULL;
	INIT_LIST_HEAD(&napi->rx_list);
	napi->rx_count = 0;
	napi->poll = poll;
	if (weight > NAPI_POLL_WEIGHT)
		netdev_err_once(dev, "%s() called with weight %d\n", __func__,
				weight);
	napi->weight = weight;
	napi->dev = dev;
#ifdef CONFIG_NETPOLL
	napi->poll_owner = -1;
#endif
	napi->list_owner = -1;
	set_bit(NAPI_STATE_SCHED, &napi->state);
	set_bit(NAPI_STATE_NPSVC, &napi->state);
	list_add_rcu(&napi->dev_list, &dev->napi_list);
	napi_hash_add(napi);
	napi_get_frags_check(napi);
	/* Create kthread for this napi if dev->threaded is set.
	 * Clear dev->threaded if kthread creation failed so that
	 * threaded mode will not be enabled in napi_enable().
	 */
	if (dev->threaded && napi_kthread_create(napi))
		dev->threaded = 0;
}
EXPORT_SYMBOL(netif_napi_add_weight);

void napi_disable(struct napi_struct *n)
{
	unsigned long val, new;

	might_sleep();
	set_bit(NAPI_STATE_DISABLE, &n->state);

	val = READ_ONCE(n->state);
	do {
		while (val & (NAPIF_STATE_SCHED | NAPIF_STATE_NPSVC)) {
			usleep_range(20, 200);
			val = READ_ONCE(n->state);
		}

		new = val | NAPIF_STATE_SCHED | NAPIF_STATE_NPSVC;
		new &= ~(NAPIF_STATE_THREADED | NAPIF_STATE_PREFER_BUSY_POLL);
	} while (!try_cmpxchg(&n->state, &val, new));

	hrtimer_cancel(&n->timer);

	clear_bit(NAPI_STATE_DISABLE, &n->state);
}
EXPORT_SYMBOL(napi_disable);

/**
 *	napi_enable - enable NAPI scheduling
 *	@n: NAPI context
 *
 * Resume NAPI from being scheduled on this context.
 * Must be paired with napi_disable.
 */
void napi_enable(struct napi_struct *n)
{
	unsigned long new, val = READ_ONCE(n->state);

	do {
		BUG_ON(!test_bit(NAPI_STATE_SCHED, &val));

		new = val & ~(NAPIF_STATE_SCHED | NAPIF_STATE_NPSVC);
		if (n->dev->threaded && n->thread)
			new |= NAPIF_STATE_THREADED;
	} while (!try_cmpxchg(&n->state, &val, new));
}
EXPORT_SYMBOL(napi_enable);

static void flush_gro_hash(struct napi_struct *napi)
{
	int i;

	for (i = 0; i < GRO_HASH_BUCKETS; i++) {
		struct sk_buff *skb, *n;

		list_for_each_entry_safe(skb, n, &napi->gro_hash[i].list, list)
			kfree_skb(skb);
		napi->gro_hash[i].count = 0;
	}
}

/* Must be called in process context */
void __netif_napi_del(struct napi_struct *napi)
{
	if (!test_and_clear_bit(NAPI_STATE_LISTED, &napi->state))
		return;

	napi_hash_del(napi);
	list_del_rcu(&napi->dev_list);
	napi_free_frags(napi);

	flush_gro_hash(napi);
	napi->gro_bitmask = 0;

	if (napi->thread) {
		kthread_stop(napi->thread);
		napi->thread = NULL;
	}
}
EXPORT_SYMBOL(__netif_napi_del);

static int __napi_poll(struct napi_struct *n, bool *repoll)
{
	int work, weight;

	weight = n->weight;

	/* This NAPI_STATE_SCHED test is for avoiding a race
	 * with netpoll's poll_napi().  Only the entity which
	 * obtains the lock and sees NAPI_STATE_SCHED set will
	 * actually make the ->poll() call.  Therefore we avoid
	 * accidentally calling ->poll() when NAPI is not scheduled.
	 */
	work = 0;
	if (test_bit(NAPI_STATE_SCHED, &n->state)) {
		work = n->poll(n, weight);
		trace_napi_poll(n, work, weight);
	}

	if (unlikely(work > weight))
		netdev_err_once(n->dev, "NAPI poll function %pS returned %d, exceeding its budget of %d.\n",
				n->poll, work, weight);

	if (likely(work < weight))
		return work;

	/* Drivers must not modify the NAPI state if they
	 * consume the entire weight.  In such cases this code
	 * still "owns" the NAPI instance and therefore can
	 * move the instance around on the list at-will.
	 */
	if (unlikely(napi_disable_pending(n))) {
		napi_complete(n);
		return work;
	}

	/* The NAPI context has more processing work, but busy-polling
	 * is preferred. Exit early.
	 */
	if (napi_prefer_busy_poll(n)) {
		if (napi_complete_done(n, work)) {
			/* If timeout is not set, we need to make sure
			 * that the NAPI is re-scheduled.
			 */
			napi_schedule(n);
		}
		return work;
	}

	if (n->gro_bitmask) {
		/* flush too old packets
		 * If HZ < 1000, flush all packets.
		 */
		napi_gro_flush(n, HZ >= 1000);
	}

	gro_normal_list(n);

	/* Some drivers may have called napi_schedule
	 * prior to exhausting their budget.
	 */
	if (unlikely(!list_empty(&n->poll_list))) {
		pr_warn_once("%s: Budget exhausted after napi rescheduled\n",
			     n->dev ? n->dev->name : "backlog");
		return work;
	}

	*repoll = true;

	return work;
}

static int napi_poll(struct napi_struct *n, struct list_head *repoll)
{
	bool do_repoll = false;
	void *have;
	int work;

	list_del_init(&n->poll_list);

	have = netpoll_poll_lock(n);

	work = __napi_poll(n, &do_repoll);

	if (do_repoll)
		list_add_tail(&n->poll_list, repoll);

	netpoll_poll_unlock(have);

	return work;
}

static int napi_thread_wait(struct napi_struct *napi)
{
	bool woken = false;

	set_current_state(TASK_INTERRUPTIBLE);

	while (!kthread_should_stop()) {
		/* Testing SCHED_THREADED bit here to make sure the current
		 * kthread owns this napi and could poll on this napi.
		 * Testing SCHED bit is not enough because SCHED bit might be
		 * set by some other busy poll thread or by napi_disable().
		 */
		if (test_bit(NAPI_STATE_SCHED_THREADED, &napi->state) || woken) {
			WARN_ON(!list_empty(&napi->poll_list));
			__set_current_state(TASK_RUNNING);
			return 0;
		}

		schedule();
		/* woken being true indicates this thread owns this napi. */
		woken = true;
		set_current_state(TASK_INTERRUPTIBLE);
	}
	__set_current_state(TASK_RUNNING);

	return -1;
}

static void skb_defer_free_flush(struct softnet_data *sd)
{
	struct sk_buff *skb, *next;

	/* Paired with WRITE_ONCE() in skb_attempt_defer_free() */
	if (!READ_ONCE(sd->defer_list))
		return;

	spin_lock(&sd->defer_lock);
	skb = sd->defer_list;
	sd->defer_list = NULL;
	sd->defer_count = 0;
	spin_unlock(&sd->defer_lock);

	while (skb != NULL) {
		next = skb->next;
		napi_consume_skb(skb, 1);
		skb = next;
	}
}

static int napi_threaded_poll(void *data)
{
	struct napi_struct *napi = data;
	struct softnet_data *sd;
	void *have;

	while (!napi_thread_wait(napi)) {
		for (;;) {
			bool repoll = false;

			local_bh_disable();
			sd = this_cpu_ptr(&softnet_data);
			sd->in_napi_threaded_poll = true;

			have = netpoll_poll_lock(napi);
			__napi_poll(napi, &repoll);
			netpoll_poll_unlock(have);

			sd->in_napi_threaded_poll = false;
			barrier();

			if (sd_has_rps_ipi_waiting(sd)) {
				local_irq_disable();
				net_rps_action_and_irq_enable(sd);
			}
			skb_defer_free_flush(sd);
			local_bh_enable();

			if (!repoll)
				break;

			cond_resched();
		}
	}
	return 0;
}

static __latent_entropy void net_rx_action(struct softirq_action *h)
{
	struct softnet_data *sd = this_cpu_ptr(&softnet_data);
	unsigned long time_limit = jiffies +
		usecs_to_jiffies(READ_ONCE(netdev_budget_usecs));
	int budget = READ_ONCE(netdev_budget);
	LIST_HEAD(list);
	LIST_HEAD(repoll);

start:
	sd->in_net_rx_action = true;
	local_irq_disable();
	list_splice_init(&sd->poll_list, &list);
	local_irq_enable();

	for (;;) {
		struct napi_struct *n;

		skb_defer_free_flush(sd);

		if (list_empty(&list)) {
			if (list_empty(&repoll)) {
				sd->in_net_rx_action = false;
				barrier();
				/* We need to check if ____napi_schedule()
				 * had refilled poll_list while
				 * sd->in_net_rx_action was true.
				 */
				if (!list_empty(&sd->poll_list))
					goto start;
				if (!sd_has_rps_ipi_waiting(sd))
					goto end;
			}
			break;
		}

		n = list_first_entry(&list, struct napi_struct, poll_list);
		budget -= napi_poll(n, &repoll);

		/* If softirq window is exhausted then punt.
		 * Allow this to run for 2 jiffies since which will allow
		 * an average latency of 1.5/HZ.
		 */
		if (unlikely(budget <= 0 ||
			     time_after_eq(jiffies, time_limit))) {
			sd->time_squeeze++;
			break;
		}
	}

	local_irq_disable();

	list_splice_tail_init(&sd->poll_list, &list);
	list_splice_tail(&repoll, &list);
	list_splice(&list, &sd->poll_list);
	if (!list_empty(&sd->poll_list))
		__raise_softirq_irqoff(NET_RX_SOFTIRQ);
	else
		sd->in_net_rx_action = false;

	net_rps_action_and_irq_enable(sd);
end:;
}

struct netdev_adjacent {
	struct net_device *dev;
	netdevice_tracker dev_tracker;

	/* upper master flag, there can only be one master device per list */
	bool master;

	/* lookup ignore flag */
	bool ignore;

	/* counter for the number of times this device was added to us */
	u16 ref_nr;

	/* private field for the users */
	void *private;

	struct list_head list;
	struct rcu_head rcu;
};

static struct netdev_adjacent *__netdev_find_adj(struct net_device *adj_dev,
						 struct list_head *adj_list)
{
	struct netdev_adjacent *adj;

	list_for_each_entry(adj, adj_list, list) {
		if (adj->dev == adj_dev)
			return adj;
	}
	return NULL;
}

static int ____netdev_has_upper_dev(struct net_device *upper_dev,
				    struct netdev_nested_priv *priv)
{
	struct net_device *dev = (struct net_device *)priv->data;

	return upper_dev == dev;
}

/**
 * netdev_has_upper_dev - Check if device is linked to an upper device
 * @dev: device
 * @upper_dev: upper device to check
 *
 * Find out if a device is linked to specified upper device and return true
 * in case it is. Note that this checks only immediate upper device,
 * not through a complete stack of devices. The caller must hold the RTNL lock.
 */
bool netdev_has_upper_dev(struct net_device *dev,
			  struct net_device *upper_dev)
{
	struct netdev_nested_priv priv = {
		.data = (void *)upper_dev,
	};

	ASSERT_RTNL();

	return netdev_walk_all_upper_dev_rcu(dev, ____netdev_has_upper_dev,
					     &priv);
}
EXPORT_SYMBOL(netdev_has_upper_dev);

/**
 * netdev_has_upper_dev_all_rcu - Check if device is linked to an upper device
 * @dev: device
 * @upper_dev: upper device to check
 *
 * Find out if a device is linked to specified upper device and return true
 * in case it is. Note that this checks the entire upper device chain.
 * The caller must hold rcu lock.
 */

bool netdev_has_upper_dev_all_rcu(struct net_device *dev,
				  struct net_device *upper_dev)
{
	struct netdev_nested_priv priv = {
		.data = (void *)upper_dev,
	};

	return !!netdev_walk_all_upper_dev_rcu(dev, ____netdev_has_upper_dev,
					       &priv);
}
EXPORT_SYMBOL(netdev_has_upper_dev_all_rcu);

/**
 * netdev_has_any_upper_dev - Check if device is linked to some device
 * @dev: device
 *
 * Find out if a device is linked to an upper device and return true in case
 * it is. The caller must hold the RTNL lock.
 */
bool netdev_has_any_upper_dev(struct net_device *dev)
{
	ASSERT_RTNL();

	return !list_empty(&dev->adj_list.upper);
}
EXPORT_SYMBOL(netdev_has_any_upper_dev);

/**
 * netdev_master_upper_dev_get - Get master upper device
 * @dev: device
 *
 * Find a master upper device and return pointer to it or NULL in case
 * it's not there. The caller must hold the RTNL lock.
 */
struct net_device *netdev_master_upper_dev_get(struct net_device *dev)
{
	struct netdev_adjacent *upper;

	ASSERT_RTNL();

	if (list_empty(&dev->adj_list.upper))
		return NULL;

	upper = list_first_entry(&dev->adj_list.upper,
				 struct netdev_adjacent, list);
	if (likely(upper->master))
		return upper->dev;
	return NULL;
}
EXPORT_SYMBOL(netdev_master_upper_dev_get);

static struct net_device *__netdev_master_upper_dev_get(struct net_device *dev)
{
	struct netdev_adjacent *upper;

	ASSERT_RTNL();

	if (list_empty(&dev->adj_list.upper))
		return NULL;

	upper = list_first_entry(&dev->adj_list.upper,
				 struct netdev_adjacent, list);
	if (likely(upper->master) && !upper->ignore)
		return upper->dev;
	return NULL;
}

/**
 * netdev_has_any_lower_dev - Check if device is linked to some device
 * @dev: device
 *
 * Find out if a device is linked to a lower device and return true in case
 * it is. The caller must hold the RTNL lock.
 */
static bool netdev_has_any_lower_dev(struct net_device *dev)
{
	ASSERT_RTNL();

	return !list_empty(&dev->adj_list.lower);
}

void *netdev_adjacent_get_private(struct list_head *adj_list)
{
	struct netdev_adjacent *adj;

	adj = list_entry(adj_list, struct netdev_adjacent, list);

	return adj->private;
}
EXPORT_SYMBOL(netdev_adjacent_get_private);

/**
 * netdev_upper_get_next_dev_rcu - Get the next dev from upper list
 * @dev: device
 * @iter: list_head ** of the current position
 *
 * Gets the next device from the dev's upper list, starting from iter
 * position. The caller must hold RCU read lock.
 */
struct net_device *netdev_upper_get_next_dev_rcu(struct net_device *dev,
						 struct list_head **iter)
{
	struct netdev_adjacent *upper;

	WARN_ON_ONCE(!rcu_read_lock_held() && !lockdep_rtnl_is_held());

	upper = list_entry_rcu((*iter)->next, struct netdev_adjacent, list);

	if (&upper->list == &dev->adj_list.upper)
		return NULL;

	*iter = &upper->list;

	return upper->dev;
}
EXPORT_SYMBOL(netdev_upper_get_next_dev_rcu);

static struct net_device *__netdev_next_upper_dev(struct net_device *dev,
						  struct list_head **iter,
						  bool *ignore)
{
	struct netdev_adjacent *upper;

	upper = list_entry((*iter)->next, struct netdev_adjacent, list);

	if (&upper->list == &dev->adj_list.upper)
		return NULL;

	*iter = &upper->list;
	*ignore = upper->ignore;

	return upper->dev;
}

static struct net_device *netdev_next_upper_dev_rcu(struct net_device *dev,
						    struct list_head **iter)
{
	struct netdev_adjacent *upper;

	WARN_ON_ONCE(!rcu_read_lock_held() && !lockdep_rtnl_is_held());

	upper = list_entry_rcu((*iter)->next, struct netdev_adjacent, list);

	if (&upper->list == &dev->adj_list.upper)
		return NULL;

	*iter = &upper->list;

	return upper->dev;
}

static int __netdev_walk_all_upper_dev(struct net_device *dev,
				       int (*fn)(struct net_device *dev,
					 struct netdev_nested_priv *priv),
				       struct netdev_nested_priv *priv)
{
	struct net_device *udev, *next, *now, *dev_stack[MAX_NEST_DEV + 1];
	struct list_head *niter, *iter, *iter_stack[MAX_NEST_DEV + 1];
	int ret, cur = 0;
	bool ignore;

	now = dev;
	iter = &dev->adj_list.upper;

	while (1) {
		if (now != dev) {
			ret = fn(now, priv);
			if (ret)
				return ret;
		}

		next = NULL;
		while (1) {
			udev = __netdev_next_upper_dev(now, &iter, &ignore);
			if (!udev)
				break;
			if (ignore)
				continue;

			next = udev;
			niter = &udev->adj_list.upper;
			dev_stack[cur] = now;
			iter_stack[cur++] = iter;
			break;
		}

		if (!next) {
			if (!cur)
				return 0;
			next = dev_stack[--cur];
			niter = iter_stack[cur];
		}

		now = next;
		iter = niter;
	}

	return 0;
}

int netdev_walk_all_upper_dev_rcu(struct net_device *dev,
				  int (*fn)(struct net_device *dev,
					    struct netdev_nested_priv *priv),
				  struct netdev_nested_priv *priv)
{
	struct net_device *udev, *next, *now, *dev_stack[MAX_NEST_DEV + 1];
	struct list_head *niter, *iter, *iter_stack[MAX_NEST_DEV + 1];
	int ret, cur = 0;

	now = dev;
	iter = &dev->adj_list.upper;

	while (1) {
		if (now != dev) {
			ret = fn(now, priv);
			if (ret)
				return ret;
		}

		next = NULL;
		while (1) {
			udev = netdev_next_upper_dev_rcu(now, &iter);
			if (!udev)
				break;

			next = udev;
			niter = &udev->adj_list.upper;
			dev_stack[cur] = now;
			iter_stack[cur++] = iter;
			break;
		}

		if (!next) {
			if (!cur)
				return 0;
			next = dev_stack[--cur];
			niter = iter_stack[cur];
		}

		now = next;
		iter = niter;
	}

	return 0;
}
EXPORT_SYMBOL_GPL(netdev_walk_all_upper_dev_rcu);

static bool __netdev_has_upper_dev(struct net_device *dev,
				   struct net_device *upper_dev)
{
	struct netdev_nested_priv priv = {
		.flags = 0,
		.data = (void *)upper_dev,
	};

	ASSERT_RTNL();

	return __netdev_walk_all_upper_dev(dev, ____netdev_has_upper_dev,
					   &priv);
}

/**
 * netdev_lower_get_next_private - Get the next ->private from the
 *				   lower neighbour list
 * @dev: device
 * @iter: list_head ** of the current position
 *
 * Gets the next netdev_adjacent->private from the dev's lower neighbour
 * list, starting from iter position. The caller must hold either hold the
 * RTNL lock or its own locking that guarantees that the neighbour lower
 * list will remain unchanged.
 */
void *netdev_lower_get_next_private(struct net_device *dev,
				    struct list_head **iter)
{
	struct netdev_adjacent *lower;

	lower = list_entry(*iter, struct netdev_adjacent, list);

	if (&lower->list == &dev->adj_list.lower)
		return NULL;

	*iter = lower->list.next;

	return lower->private;
}
EXPORT_SYMBOL(netdev_lower_get_next_private);

/**
 * netdev_lower_get_next_private_rcu - Get the next ->private from the
 *				       lower neighbour list, RCU
 *				       variant
 * @dev: device
 * @iter: list_head ** of the current position
 *
 * Gets the next netdev_adjacent->private from the dev's lower neighbour
 * list, starting from iter position. The caller must hold RCU read lock.
 */
void *netdev_lower_get_next_private_rcu(struct net_device *dev,
					struct list_head **iter)
{
	struct netdev_adjacent *lower;

	WARN_ON_ONCE(!rcu_read_lock_held() && !rcu_read_lock_bh_held());

	lower = list_entry_rcu((*iter)->next, struct netdev_adjacent, list);

	if (&lower->list == &dev->adj_list.lower)
		return NULL;

	*iter = &lower->list;

	return lower->private;
}
EXPORT_SYMBOL(netdev_lower_get_next_private_rcu);

/**
 * netdev_lower_get_next - Get the next device from the lower neighbour
 *                         list
 * @dev: device
 * @iter: list_head ** of the current position
 *
 * Gets the next netdev_adjacent from the dev's lower neighbour
 * list, starting from iter position. The caller must hold RTNL lock or
 * its own locking that guarantees that the neighbour lower
 * list will remain unchanged.
 */
void *netdev_lower_get_next(struct net_device *dev, struct list_head **iter)
{
	struct netdev_adjacent *lower;

	lower = list_entry(*iter, struct netdev_adjacent, list);

	if (&lower->list == &dev->adj_list.lower)
		return NULL;

	*iter = lower->list.next;

	return lower->dev;
}
EXPORT_SYMBOL(netdev_lower_get_next);

static struct net_device *netdev_next_lower_dev(struct net_device *dev,
						struct list_head **iter)
{
	struct netdev_adjacent *lower;

	lower = list_entry((*iter)->next, struct netdev_adjacent, list);

	if (&lower->list == &dev->adj_list.lower)
		return NULL;

	*iter = &lower->list;

	return lower->dev;
}

static struct net_device *__netdev_next_lower_dev(struct net_device *dev,
						  struct list_head **iter,
						  bool *ignore)
{
	struct netdev_adjacent *lower;

	lower = list_entry((*iter)->next, struct netdev_adjacent, list);

	if (&lower->list == &dev->adj_list.lower)
		return NULL;

	*iter = &lower->list;
	*ignore = lower->ignore;

	return lower->dev;
}

int netdev_walk_all_lower_dev(struct net_device *dev,
			      int (*fn)(struct net_device *dev,
					struct netdev_nested_priv *priv),
			      struct netdev_nested_priv *priv)
{
	struct net_device *ldev, *next, *now, *dev_stack[MAX_NEST_DEV + 1];
	struct list_head *niter, *iter, *iter_stack[MAX_NEST_DEV + 1];
	int ret, cur = 0;

	now = dev;
	iter = &dev->adj_list.lower;

	while (1) {
		if (now != dev) {
			ret = fn(now, priv);
			if (ret)
				return ret;
		}

		next = NULL;
		while (1) {
			ldev = netdev_next_lower_dev(now, &iter);
			if (!ldev)
				break;

			next = ldev;
			niter = &ldev->adj_list.lower;
			dev_stack[cur] = now;
			iter_stack[cur++] = iter;
			break;
		}

		if (!next) {
			if (!cur)
				return 0;
			next = dev_stack[--cur];
			niter = iter_stack[cur];
		}

		now = next;
		iter = niter;
	}

	return 0;
}
EXPORT_SYMBOL_GPL(netdev_walk_all_lower_dev);

static int __netdev_walk_all_lower_dev(struct net_device *dev,
				       int (*fn)(struct net_device *dev,
					 struct netdev_nested_priv *priv),
				       struct netdev_nested_priv *priv)
{
	struct net_device *ldev, *next, *now, *dev_stack[MAX_NEST_DEV + 1];
	struct list_head *niter, *iter, *iter_stack[MAX_NEST_DEV + 1];
	int ret, cur = 0;
	bool ignore;

	now = dev;
	iter = &dev->adj_list.lower;

	while (1) {
		if (now != dev) {
			ret = fn(now, priv);
			if (ret)
				return ret;
		}

		next = NULL;
		while (1) {
			ldev = __netdev_next_lower_dev(now, &iter, &ignore);
			if (!ldev)
				break;
			if (ignore)
				continue;

			next = ldev;
			niter = &ldev->adj_list.lower;
			dev_stack[cur] = now;
			iter_stack[cur++] = iter;
			break;
		}

		if (!next) {
			if (!cur)
				return 0;
			next = dev_stack[--cur];
			niter = iter_stack[cur];
		}

		now = next;
		iter = niter;
	}

	return 0;
}

struct net_device *netdev_next_lower_dev_rcu(struct net_device *dev,
					     struct list_head **iter)
{
	struct netdev_adjacent *lower;

	lower = list_entry_rcu((*iter)->next, struct netdev_adjacent, list);
	if (&lower->list == &dev->adj_list.lower)
		return NULL;

	*iter = &lower->list;

	return lower->dev;
}
EXPORT_SYMBOL(netdev_next_lower_dev_rcu);

static u8 __netdev_upper_depth(struct net_device *dev)
{
	struct net_device *udev;
	struct list_head *iter;
	u8 max_depth = 0;
	bool ignore;

	for (iter = &dev->adj_list.upper,
	     udev = __netdev_next_upper_dev(dev, &iter, &ignore);
	     udev;
	     udev = __netdev_next_upper_dev(dev, &iter, &ignore)) {
		if (ignore)
			continue;
		if (max_depth < udev->upper_level)
			max_depth = udev->upper_level;
	}

	return max_depth;
}

static u8 __netdev_lower_depth(struct net_device *dev)
{
	struct net_device *ldev;
	struct list_head *iter;
	u8 max_depth = 0;
	bool ignore;

	for (iter = &dev->adj_list.lower,
	     ldev = __netdev_next_lower_dev(dev, &iter, &ignore);
	     ldev;
	     ldev = __netdev_next_lower_dev(dev, &iter, &ignore)) {
		if (ignore)
			continue;
		if (max_depth < ldev->lower_level)
			max_depth = ldev->lower_level;
	}

	return max_depth;
}

static int __netdev_update_upper_level(struct net_device *dev,
				       struct netdev_nested_priv *__unused)
{
	dev->upper_level = __netdev_upper_depth(dev) + 1;
	return 0;
}

#ifdef CONFIG_LOCKDEP
static LIST_HEAD(net_unlink_list);

static void net_unlink_todo(struct net_device *dev)
{
	if (list_empty(&dev->unlink_list))
		list_add_tail(&dev->unlink_list, &net_unlink_list);
}
#endif

static int __netdev_update_lower_level(struct net_device *dev,
				       struct netdev_nested_priv *priv)
{
	dev->lower_level = __netdev_lower_depth(dev) + 1;

#ifdef CONFIG_LOCKDEP
	if (!priv)
		return 0;

	if (priv->flags & NESTED_SYNC_IMM)
		dev->nested_level = dev->lower_level - 1;
	if (priv->flags & NESTED_SYNC_TODO)
		net_unlink_todo(dev);
#endif
	return 0;
}

int netdev_walk_all_lower_dev_rcu(struct net_device *dev,
				  int (*fn)(struct net_device *dev,
					    struct netdev_nested_priv *priv),
				  struct netdev_nested_priv *priv)
{
	struct net_device *ldev, *next, *now, *dev_stack[MAX_NEST_DEV + 1];
	struct list_head *niter, *iter, *iter_stack[MAX_NEST_DEV + 1];
	int ret, cur = 0;

	now = dev;
	iter = &dev->adj_list.lower;

	while (1) {
		if (now != dev) {
			ret = fn(now, priv);
			if (ret)
				return ret;
		}

		next = NULL;
		while (1) {
			ldev = netdev_next_lower_dev_rcu(now, &iter);
			if (!ldev)
				break;

			next = ldev;
			niter = &ldev->adj_list.lower;
			dev_stack[cur] = now;
			iter_stack[cur++] = iter;
			break;
		}

		if (!next) {
			if (!cur)
				return 0;
			next = dev_stack[--cur];
			niter = iter_stack[cur];
		}

		now = next;
		iter = niter;
	}

	return 0;
}
EXPORT_SYMBOL_GPL(netdev_walk_all_lower_dev_rcu);

/**
 * netdev_lower_get_first_private_rcu - Get the first ->private from the
 *				       lower neighbour list, RCU
 *				       variant
 * @dev: device
 *
 * Gets the first netdev_adjacent->private from the dev's lower neighbour
 * list. The caller must hold RCU read lock.
 */
void *netdev_lower_get_first_private_rcu(struct net_device *dev)
{
	struct netdev_adjacent *lower;

	lower = list_first_or_null_rcu(&dev->adj_list.lower,
			struct netdev_adjacent, list);
	if (lower)
		return lower->private;
	return NULL;
}
EXPORT_SYMBOL(netdev_lower_get_first_private_rcu);

/**
 * netdev_master_upper_dev_get_rcu - Get master upper device
 * @dev: device
 *
 * Find a master upper device and return pointer to it or NULL in case
 * it's not there. The caller must hold the RCU read lock.
 */
struct net_device *netdev_master_upper_dev_get_rcu(struct net_device *dev)
{
	struct netdev_adjacent *upper;

	upper = list_first_or_null_rcu(&dev->adj_list.upper,
				       struct netdev_adjacent, list);
	if (upper && likely(upper->master))
		return upper->dev;
	return NULL;
}
EXPORT_SYMBOL(netdev_master_upper_dev_get_rcu);

static int netdev_adjacent_sysfs_add(struct net_device *dev,
			      struct net_device *adj_dev,
			      struct list_head *dev_list)
{
	char linkname[IFNAMSIZ+7];

	sprintf(linkname, dev_list == &dev->adj_list.upper ?
		"upper_%s" : "lower_%s", adj_dev->name);
	return sysfs_create_link(&(dev->dev.kobj), &(adj_dev->dev.kobj),
				 linkname);
}
static void netdev_adjacent_sysfs_del(struct net_device *dev,
			       char *name,
			       struct list_head *dev_list)
{
	char linkname[IFNAMSIZ+7];

	sprintf(linkname, dev_list == &dev->adj_list.upper ?
		"upper_%s" : "lower_%s", name);
	sysfs_remove_link(&(dev->dev.kobj), linkname);
}

static inline bool netdev_adjacent_is_neigh_list(struct net_device *dev,
						 struct net_device *adj_dev,
						 struct list_head *dev_list)
{
	return (dev_list == &dev->adj_list.upper ||
		dev_list == &dev->adj_list.lower) &&
		net_eq(dev_net(dev), dev_net(adj_dev));
}

static int __netdev_adjacent_dev_insert(struct net_device *dev,
					struct net_device *adj_dev,
					struct list_head *dev_list,
					void *private, bool master)
{
	struct netdev_adjacent *adj;
	int ret;

	adj = __netdev_find_adj(adj_dev, dev_list);

	if (adj) {
		adj->ref_nr += 1;
		pr_debug("Insert adjacency: dev %s adj_dev %s adj->ref_nr %d\n",
			 dev->name, adj_dev->name, adj->ref_nr);

		return 0;
	}

	adj = kmalloc(sizeof(*adj), GFP_KERNEL);
	if (!adj)
		return -ENOMEM;

	adj->dev = adj_dev;
	adj->master = master;
	adj->ref_nr = 1;
	adj->private = private;
	adj->ignore = false;
	netdev_hold(adj_dev, &adj->dev_tracker, GFP_KERNEL);

	pr_debug("Insert adjacency: dev %s adj_dev %s adj->ref_nr %d; dev_hold on %s\n",
		 dev->name, adj_dev->name, adj->ref_nr, adj_dev->name);

	if (netdev_adjacent_is_neigh_list(dev, adj_dev, dev_list)) {
		ret = netdev_adjacent_sysfs_add(dev, adj_dev, dev_list);
		if (ret)
			goto free_adj;
	}

	/* Ensure that master link is always the first item in list. */
	if (master) {
		ret = sysfs_create_link(&(dev->dev.kobj),
					&(adj_dev->dev.kobj), "master");
		if (ret)
			goto remove_symlinks;

		list_add_rcu(&adj->list, dev_list);
	} else {
		list_add_tail_rcu(&adj->list, dev_list);
	}

	return 0;

remove_symlinks:
	if (netdev_adjacent_is_neigh_list(dev, adj_dev, dev_list))
		netdev_adjacent_sysfs_del(dev, adj_dev->name, dev_list);
free_adj:
	netdev_put(adj_dev, &adj->dev_tracker);
	kfree(adj);

	return ret;
}

static void __netdev_adjacent_dev_remove(struct net_device *dev,
					 struct net_device *adj_dev,
					 u16 ref_nr,
					 struct list_head *dev_list)
{
	struct netdev_adjacent *adj;

	pr_debug("Remove adjacency: dev %s adj_dev %s ref_nr %d\n",
		 dev->name, adj_dev->name, ref_nr);

	adj = __netdev_find_adj(adj_dev, dev_list);

	if (!adj) {
		pr_err("Adjacency does not exist for device %s from %s\n",
		       dev->name, adj_dev->name);
		WARN_ON(1);
		return;
	}

	if (adj->ref_nr > ref_nr) {
		pr_debug("adjacency: %s to %s ref_nr - %d = %d\n",
			 dev->name, adj_dev->name, ref_nr,
			 adj->ref_nr - ref_nr);
		adj->ref_nr -= ref_nr;
		return;
	}

	if (adj->master)
		sysfs_remove_link(&(dev->dev.kobj), "master");

	if (netdev_adjacent_is_neigh_list(dev, adj_dev, dev_list))
		netdev_adjacent_sysfs_del(dev, adj_dev->name, dev_list);

	list_del_rcu(&adj->list);
	pr_debug("adjacency: dev_put for %s, because link removed from %s to %s\n",
		 adj_dev->name, dev->name, adj_dev->name);
	netdev_put(adj_dev, &adj->dev_tracker);
	kfree_rcu(adj, rcu);
}

static int __netdev_adjacent_dev_link_lists(struct net_device *dev,
					    struct net_device *upper_dev,
					    struct list_head *up_list,
					    struct list_head *down_list,
					    void *private, bool master)
{
	int ret;

	ret = __netdev_adjacent_dev_insert(dev, upper_dev, up_list,
					   private, master);
	if (ret)
		return ret;

	ret = __netdev_adjacent_dev_insert(upper_dev, dev, down_list,
					   private, false);
	if (ret) {
		__netdev_adjacent_dev_remove(dev, upper_dev, 1, up_list);
		return ret;
	}

	return 0;
}

static void __netdev_adjacent_dev_unlink_lists(struct net_device *dev,
					       struct net_device *upper_dev,
					       u16 ref_nr,
					       struct list_head *up_list,
					       struct list_head *down_list)
{
	__netdev_adjacent_dev_remove(dev, upper_dev, ref_nr, up_list);
	__netdev_adjacent_dev_remove(upper_dev, dev, ref_nr, down_list);
}

static int __netdev_adjacent_dev_link_neighbour(struct net_device *dev,
						struct net_device *upper_dev,
						void *private, bool master)
{
	return __netdev_adjacent_dev_link_lists(dev, upper_dev,
						&dev->adj_list.upper,
						&upper_dev->adj_list.lower,
						private, master);
}

static void __netdev_adjacent_dev_unlink_neighbour(struct net_device *dev,
						   struct net_device *upper_dev)
{
	__netdev_adjacent_dev_unlink_lists(dev, upper_dev, 1,
					   &dev->adj_list.upper,
					   &upper_dev->adj_list.lower);
}

static int __netdev_upper_dev_link(struct net_device *dev,
				   struct net_device *upper_dev, bool master,
				   void *upper_priv, void *upper_info,
				   struct netdev_nested_priv *priv,
				   struct netlink_ext_ack *extack)
{
	struct netdev_notifier_changeupper_info changeupper_info = {
		.info = {
			.dev = dev,
			.extack = extack,
		},
		.upper_dev = upper_dev,
		.master = master,
		.linking = true,
		.upper_info = upper_info,
	};
	struct net_device *master_dev;
	int ret = 0;

	ASSERT_RTNL();

	if (dev == upper_dev)
		return -EBUSY;

	/* To prevent loops, check if dev is not upper device to upper_dev. */
	if (__netdev_has_upper_dev(upper_dev, dev))
		return -EBUSY;

	if ((dev->lower_level + upper_dev->upper_level) > MAX_NEST_DEV)
		return -EMLINK;

	if (!master) {
		if (__netdev_has_upper_dev(dev, upper_dev))
			return -EEXIST;
	} else {
		master_dev = __netdev_master_upper_dev_get(dev);
		if (master_dev)
			return master_dev == upper_dev ? -EEXIST : -EBUSY;
	}

	ret = call_netdevice_notifiers_info(NETDEV_PRECHANGEUPPER,
					    &changeupper_info.info);
	ret = notifier_to_errno(ret);
	if (ret)
		return ret;

	ret = __netdev_adjacent_dev_link_neighbour(dev, upper_dev, upper_priv,
						   master);
	if (ret)
		return ret;

	ret = call_netdevice_notifiers_info(NETDEV_CHANGEUPPER,
					    &changeupper_info.info);
	ret = notifier_to_errno(ret);
	if (ret)
		goto rollback;

	__netdev_update_upper_level(dev, NULL);
	__netdev_walk_all_lower_dev(dev, __netdev_update_upper_level, NULL);

	__netdev_update_lower_level(upper_dev, priv);
	__netdev_walk_all_upper_dev(upper_dev, __netdev_update_lower_level,
				    priv);

	return 0;

rollback:
	__netdev_adjacent_dev_unlink_neighbour(dev, upper_dev);

	return ret;
}

/**
 * netdev_upper_dev_link - Add a link to the upper device
 * @dev: device
 * @upper_dev: new upper device
 * @extack: netlink extended ack
 *
 * Adds a link to device which is upper to this one. The caller must hold
 * the RTNL lock. On a failure a negative errno code is returned.
 * On success the reference counts are adjusted and the function
 * returns zero.
 */
int netdev_upper_dev_link(struct net_device *dev,
			  struct net_device *upper_dev,
			  struct netlink_ext_ack *extack)
{
	struct netdev_nested_priv priv = {
		.flags = NESTED_SYNC_IMM | NESTED_SYNC_TODO,
		.data = NULL,
	};

	return __netdev_upper_dev_link(dev, upper_dev, false,
				       NULL, NULL, &priv, extack);
}
EXPORT_SYMBOL(netdev_upper_dev_link);

/**
 * netdev_master_upper_dev_link - Add a master link to the upper device
 * @dev: device
 * @upper_dev: new upper device
 * @upper_priv: upper device private
 * @upper_info: upper info to be passed down via notifier
 * @extack: netlink extended ack
 *
 * Adds a link to device which is upper to this one. In this case, only
 * one master upper device can be linked, although other non-master devices
 * might be linked as well. The caller must hold the RTNL lock.
 * On a failure a negative errno code is returned. On success the reference
 * counts are adjusted and the function returns zero.
 */
int netdev_master_upper_dev_link(struct net_device *dev,
				 struct net_device *upper_dev,
				 void *upper_priv, void *upper_info,
				 struct netlink_ext_ack *extack)
{
	struct netdev_nested_priv priv = {
		.flags = NESTED_SYNC_IMM | NESTED_SYNC_TODO,
		.data = NULL,
	};

	return __netdev_upper_dev_link(dev, upper_dev, true,
				       upper_priv, upper_info, &priv, extack);
}
EXPORT_SYMBOL(netdev_master_upper_dev_link);

static void __netdev_upper_dev_unlink(struct net_device *dev,
				      struct net_device *upper_dev,
				      struct netdev_nested_priv *priv)
{
	struct netdev_notifier_changeupper_info changeupper_info = {
		.info = {
			.dev = dev,
		},
		.upper_dev = upper_dev,
		.linking = false,
	};

	ASSERT_RTNL();

	changeupper_info.master = netdev_master_upper_dev_get(dev) == upper_dev;

	call_netdevice_notifiers_info(NETDEV_PRECHANGEUPPER,
				      &changeupper_info.info);

	__netdev_adjacent_dev_unlink_neighbour(dev, upper_dev);

	call_netdevice_notifiers_info(NETDEV_CHANGEUPPER,
				      &changeupper_info.info);

	__netdev_update_upper_level(dev, NULL);
	__netdev_walk_all_lower_dev(dev, __netdev_update_upper_level, NULL);

	__netdev_update_lower_level(upper_dev, priv);
	__netdev_walk_all_upper_dev(upper_dev, __netdev_update_lower_level,
				    priv);
}

/**
 * netdev_upper_dev_unlink - Removes a link to upper device
 * @dev: device
 * @upper_dev: new upper device
 *
 * Removes a link to device which is upper to this one. The caller must hold
 * the RTNL lock.
 */
void netdev_upper_dev_unlink(struct net_device *dev,
			     struct net_device *upper_dev)
{
	struct netdev_nested_priv priv = {
		.flags = NESTED_SYNC_TODO,
		.data = NULL,
	};

	__netdev_upper_dev_unlink(dev, upper_dev, &priv);
}
EXPORT_SYMBOL(netdev_upper_dev_unlink);

static void __netdev_adjacent_dev_set(struct net_device *upper_dev,
				      struct net_device *lower_dev,
				      bool val)
{
	struct netdev_adjacent *adj;

	adj = __netdev_find_adj(lower_dev, &upper_dev->adj_list.lower);
	if (adj)
		adj->ignore = val;

	adj = __netdev_find_adj(upper_dev, &lower_dev->adj_list.upper);
	if (adj)
		adj->ignore = val;
}

static void netdev_adjacent_dev_disable(struct net_device *upper_dev,
					struct net_device *lower_dev)
{
	__netdev_adjacent_dev_set(upper_dev, lower_dev, true);
}

static void netdev_adjacent_dev_enable(struct net_device *upper_dev,
				       struct net_device *lower_dev)
{
	__netdev_adjacent_dev_set(upper_dev, lower_dev, false);
}

int netdev_adjacent_change_prepare(struct net_device *old_dev,
				   struct net_device *new_dev,
				   struct net_device *dev,
				   struct netlink_ext_ack *extack)
{
	struct netdev_nested_priv priv = {
		.flags = 0,
		.data = NULL,
	};
	int err;

	if (!new_dev)
		return 0;

	if (old_dev && new_dev != old_dev)
		netdev_adjacent_dev_disable(dev, old_dev);
	err = __netdev_upper_dev_link(new_dev, dev, false, NULL, NULL, &priv,
				      extack);
	if (err) {
		if (old_dev && new_dev != old_dev)
			netdev_adjacent_dev_enable(dev, old_dev);
		return err;
	}

	return 0;
}
EXPORT_SYMBOL(netdev_adjacent_change_prepare);

void netdev_adjacent_change_commit(struct net_device *old_dev,
				   struct net_device *new_dev,
				   struct net_device *dev)
{
	struct netdev_nested_priv priv = {
		.flags = NESTED_SYNC_IMM | NESTED_SYNC_TODO,
		.data = NULL,
	};

	if (!new_dev || !old_dev)
		return;

	if (new_dev == old_dev)
		return;

	netdev_adjacent_dev_enable(dev, old_dev);
	__netdev_upper_dev_unlink(old_dev, dev, &priv);
}
EXPORT_SYMBOL(netdev_adjacent_change_commit);

void netdev_adjacent_change_abort(struct net_device *old_dev,
				  struct net_device *new_dev,
				  struct net_device *dev)
{
	struct netdev_nested_priv priv = {
		.flags = 0,
		.data = NULL,
	};

	if (!new_dev)
		return;

	if (old_dev && new_dev != old_dev)
		netdev_adjacent_dev_enable(dev, old_dev);

	__netdev_upper_dev_unlink(new_dev, dev, &priv);
}
EXPORT_SYMBOL(netdev_adjacent_change_abort);

/**
 * netdev_bonding_info_change - Dispatch event about slave change
 * @dev: device
 * @bonding_info: info to dispatch
 *
 * Send NETDEV_BONDING_INFO to netdev notifiers with info.
 * The caller must hold the RTNL lock.
 */
void netdev_bonding_info_change(struct net_device *dev,
				struct netdev_bonding_info *bonding_info)
{
	struct netdev_notifier_bonding_info info = {
		.info.dev = dev,
	};

	memcpy(&info.bonding_info, bonding_info,
	       sizeof(struct netdev_bonding_info));
	call_netdevice_notifiers_info(NETDEV_BONDING_INFO,
				      &info.info);
}
EXPORT_SYMBOL(netdev_bonding_info_change);

static int netdev_offload_xstats_enable_l3(struct net_device *dev,
					   struct netlink_ext_ack *extack)
{
	struct netdev_notifier_offload_xstats_info info = {
		.info.dev = dev,
		.info.extack = extack,
		.type = NETDEV_OFFLOAD_XSTATS_TYPE_L3,
	};
	int err;
	int rc;

	dev->offload_xstats_l3 = kzalloc(sizeof(*dev->offload_xstats_l3),
					 GFP_KERNEL);
	if (!dev->offload_xstats_l3)
		return -ENOMEM;

	rc = call_netdevice_notifiers_info_robust(NETDEV_OFFLOAD_XSTATS_ENABLE,
						  NETDEV_OFFLOAD_XSTATS_DISABLE,
						  &info.info);
	err = notifier_to_errno(rc);
	if (err)
		goto free_stats;

	return 0;

free_stats:
	kfree(dev->offload_xstats_l3);
	dev->offload_xstats_l3 = NULL;
	return err;
}

int netdev_offload_xstats_enable(struct net_device *dev,
				 enum netdev_offload_xstats_type type,
				 struct netlink_ext_ack *extack)
{
	ASSERT_RTNL();

	if (netdev_offload_xstats_enabled(dev, type))
		return -EALREADY;

	switch (type) {
	case NETDEV_OFFLOAD_XSTATS_TYPE_L3:
		return netdev_offload_xstats_enable_l3(dev, extack);
	}

	WARN_ON(1);
	return -EINVAL;
}
EXPORT_SYMBOL(netdev_offload_xstats_enable);

static void netdev_offload_xstats_disable_l3(struct net_device *dev)
{
	struct netdev_notifier_offload_xstats_info info = {
		.info.dev = dev,
		.type = NETDEV_OFFLOAD_XSTATS_TYPE_L3,
	};

	call_netdevice_notifiers_info(NETDEV_OFFLOAD_XSTATS_DISABLE,
				      &info.info);
	kfree(dev->offload_xstats_l3);
	dev->offload_xstats_l3 = NULL;
}

int netdev_offload_xstats_disable(struct net_device *dev,
				  enum netdev_offload_xstats_type type)
{
	ASSERT_RTNL();

	if (!netdev_offload_xstats_enabled(dev, type))
		return -EALREADY;

	switch (type) {
	case NETDEV_OFFLOAD_XSTATS_TYPE_L3:
		netdev_offload_xstats_disable_l3(dev);
		return 0;
	}

	WARN_ON(1);
	return -EINVAL;
}
EXPORT_SYMBOL(netdev_offload_xstats_disable);

static void netdev_offload_xstats_disable_all(struct net_device *dev)
{
	netdev_offload_xstats_disable(dev, NETDEV_OFFLOAD_XSTATS_TYPE_L3);
}

static struct rtnl_hw_stats64 *
netdev_offload_xstats_get_ptr(const struct net_device *dev,
			      enum netdev_offload_xstats_type type)
{
	switch (type) {
	case NETDEV_OFFLOAD_XSTATS_TYPE_L3:
		return dev->offload_xstats_l3;
	}

	WARN_ON(1);
	return NULL;
}

bool netdev_offload_xstats_enabled(const struct net_device *dev,
				   enum netdev_offload_xstats_type type)
{
	ASSERT_RTNL();

	return netdev_offload_xstats_get_ptr(dev, type);
}
EXPORT_SYMBOL(netdev_offload_xstats_enabled);

struct netdev_notifier_offload_xstats_ru {
	bool used;
};

struct netdev_notifier_offload_xstats_rd {
	struct rtnl_hw_stats64 stats;
	bool used;
};

static void netdev_hw_stats64_add(struct rtnl_hw_stats64 *dest,
				  const struct rtnl_hw_stats64 *src)
{
	dest->rx_packets	  += src->rx_packets;
	dest->tx_packets	  += src->tx_packets;
	dest->rx_bytes		  += src->rx_bytes;
	dest->tx_bytes		  += src->tx_bytes;
	dest->rx_errors		  += src->rx_errors;
	dest->tx_errors		  += src->tx_errors;
	dest->rx_dropped	  += src->rx_dropped;
	dest->tx_dropped	  += src->tx_dropped;
	dest->multicast		  += src->multicast;
}

static int netdev_offload_xstats_get_used(struct net_device *dev,
					  enum netdev_offload_xstats_type type,
					  bool *p_used,
					  struct netlink_ext_ack *extack)
{
	struct netdev_notifier_offload_xstats_ru report_used = {};
	struct netdev_notifier_offload_xstats_info info = {
		.info.dev = dev,
		.info.extack = extack,
		.type = type,
		.report_used = &report_used,
	};
	int rc;

	WARN_ON(!netdev_offload_xstats_enabled(dev, type));
	rc = call_netdevice_notifiers_info(NETDEV_OFFLOAD_XSTATS_REPORT_USED,
					   &info.info);
	*p_used = report_used.used;
	return notifier_to_errno(rc);
}

static int netdev_offload_xstats_get_stats(struct net_device *dev,
					   enum netdev_offload_xstats_type type,
					   struct rtnl_hw_stats64 *p_stats,
					   bool *p_used,
					   struct netlink_ext_ack *extack)
{
	struct netdev_notifier_offload_xstats_rd report_delta = {};
	struct netdev_notifier_offload_xstats_info info = {
		.info.dev = dev,
		.info.extack = extack,
		.type = type,
		.report_delta = &report_delta,
	};
	struct rtnl_hw_stats64 *stats;
	int rc;

	stats = netdev_offload_xstats_get_ptr(dev, type);
	if (WARN_ON(!stats))
		return -EINVAL;

	rc = call_netdevice_notifiers_info(NETDEV_OFFLOAD_XSTATS_REPORT_DELTA,
					   &info.info);

	/* Cache whatever we got, even if there was an error, otherwise the
	 * successful stats retrievals would get lost.
	 */
	netdev_hw_stats64_add(stats, &report_delta.stats);

	if (p_stats)
		*p_stats = *stats;
	*p_used = report_delta.used;

	return notifier_to_errno(rc);
}

int netdev_offload_xstats_get(struct net_device *dev,
			      enum netdev_offload_xstats_type type,
			      struct rtnl_hw_stats64 *p_stats, bool *p_used,
			      struct netlink_ext_ack *extack)
{
	ASSERT_RTNL();

	if (p_stats)
		return netdev_offload_xstats_get_stats(dev, type, p_stats,
						       p_used, extack);
	else
		return netdev_offload_xstats_get_used(dev, type, p_used,
						      extack);
}
EXPORT_SYMBOL(netdev_offload_xstats_get);

void
netdev_offload_xstats_report_delta(struct netdev_notifier_offload_xstats_rd *report_delta,
				   const struct rtnl_hw_stats64 *stats)
{
	report_delta->used = true;
	netdev_hw_stats64_add(&report_delta->stats, stats);
}
EXPORT_SYMBOL(netdev_offload_xstats_report_delta);

void
netdev_offload_xstats_report_used(struct netdev_notifier_offload_xstats_ru *report_used)
{
	report_used->used = true;
}
EXPORT_SYMBOL(netdev_offload_xstats_report_used);

void netdev_offload_xstats_push_delta(struct net_device *dev,
				      enum netdev_offload_xstats_type type,
				      const struct rtnl_hw_stats64 *p_stats)
{
	struct rtnl_hw_stats64 *stats;

	ASSERT_RTNL();

	stats = netdev_offload_xstats_get_ptr(dev, type);
	if (WARN_ON(!stats))
		return;

	netdev_hw_stats64_add(stats, p_stats);
}
EXPORT_SYMBOL(netdev_offload_xstats_push_delta);

/**
 * netdev_get_xmit_slave - Get the xmit slave of master device
 * @dev: device
 * @skb: The packet
 * @all_slaves: assume all the slaves are active
 *
 * The reference counters are not incremented so the caller must be
 * careful with locks. The caller must hold RCU lock.
 * %NULL is returned if no slave is found.
 */

struct net_device *netdev_get_xmit_slave(struct net_device *dev,
					 struct sk_buff *skb,
					 bool all_slaves)
{
	const struct net_device_ops *ops = dev->netdev_ops;

	if (!ops->ndo_get_xmit_slave)
		return NULL;
	return ops->ndo_get_xmit_slave(dev, skb, all_slaves);
}
EXPORT_SYMBOL(netdev_get_xmit_slave);

static struct net_device *netdev_sk_get_lower_dev(struct net_device *dev,
						  struct sock *sk)
{
	const struct net_device_ops *ops = dev->netdev_ops;

	if (!ops->ndo_sk_get_lower_dev)
		return NULL;
	return ops->ndo_sk_get_lower_dev(dev, sk);
}

/**
 * netdev_sk_get_lowest_dev - Get the lowest device in chain given device and socket
 * @dev: device
 * @sk: the socket
 *
 * %NULL is returned if no lower device is found.
 */

struct net_device *netdev_sk_get_lowest_dev(struct net_device *dev,
					    struct sock *sk)
{
	struct net_device *lower;

	lower = netdev_sk_get_lower_dev(dev, sk);
	while (lower) {
		dev = lower;
		lower = netdev_sk_get_lower_dev(dev, sk);
	}

	return dev;
}
EXPORT_SYMBOL(netdev_sk_get_lowest_dev);

static void netdev_adjacent_add_links(struct net_device *dev)
{
	struct netdev_adjacent *iter;

	struct net *net = dev_net(dev);

	list_for_each_entry(iter, &dev->adj_list.upper, list) {
		if (!net_eq(net, dev_net(iter->dev)))
			continue;
		netdev_adjacent_sysfs_add(iter->dev, dev,
					  &iter->dev->adj_list.lower);
		netdev_adjacent_sysfs_add(dev, iter->dev,
					  &dev->adj_list.upper);
	}

	list_for_each_entry(iter, &dev->adj_list.lower, list) {
		if (!net_eq(net, dev_net(iter->dev)))
			continue;
		netdev_adjacent_sysfs_add(iter->dev, dev,
					  &iter->dev->adj_list.upper);
		netdev_adjacent_sysfs_add(dev, iter->dev,
					  &dev->adj_list.lower);
	}
}

static void netdev_adjacent_del_links(struct net_device *dev)
{
	struct netdev_adjacent *iter;

	struct net *net = dev_net(dev);

	list_for_each_entry(iter, &dev->adj_list.upper, list) {
		if (!net_eq(net, dev_net(iter->dev)))
			continue;
		netdev_adjacent_sysfs_del(iter->dev, dev->name,
					  &iter->dev->adj_list.lower);
		netdev_adjacent_sysfs_del(dev, iter->dev->name,
					  &dev->adj_list.upper);
	}

	list_for_each_entry(iter, &dev->adj_list.lower, list) {
		if (!net_eq(net, dev_net(iter->dev)))
			continue;
		netdev_adjacent_sysfs_del(iter->dev, dev->name,
					  &iter->dev->adj_list.upper);
		netdev_adjacent_sysfs_del(dev, iter->dev->name,
					  &dev->adj_list.lower);
	}
}

void netdev_adjacent_rename_links(struct net_device *dev, char *oldname)
{
	struct netdev_adjacent *iter;

	struct net *net = dev_net(dev);

	list_for_each_entry(iter, &dev->adj_list.upper, list) {
		if (!net_eq(net, dev_net(iter->dev)))
			continue;
		netdev_adjacent_sysfs_del(iter->dev, oldname,
					  &iter->dev->adj_list.lower);
		netdev_adjacent_sysfs_add(iter->dev, dev,
					  &iter->dev->adj_list.lower);
	}

	list_for_each_entry(iter, &dev->adj_list.lower, list) {
		if (!net_eq(net, dev_net(iter->dev)))
			continue;
		netdev_adjacent_sysfs_del(iter->dev, oldname,
					  &iter->dev->adj_list.upper);
		netdev_adjacent_sysfs_add(iter->dev, dev,
					  &iter->dev->adj_list.upper);
	}
}

void *netdev_lower_dev_get_private(struct net_device *dev,
				   struct net_device *lower_dev)
{
	struct netdev_adjacent *lower;

	if (!lower_dev)
		return NULL;
	lower = __netdev_find_adj(lower_dev, &dev->adj_list.lower);
	if (!lower)
		return NULL;

	return lower->private;
}
EXPORT_SYMBOL(netdev_lower_dev_get_private);


/**
 * netdev_lower_state_changed - Dispatch event about lower device state change
 * @lower_dev: device
 * @lower_state_info: state to dispatch
 *
 * Send NETDEV_CHANGELOWERSTATE to netdev notifiers with info.
 * The caller must hold the RTNL lock.
 */
void netdev_lower_state_changed(struct net_device *lower_dev,
				void *lower_state_info)
{
	struct netdev_notifier_changelowerstate_info changelowerstate_info = {
		.info.dev = lower_dev,
	};

	ASSERT_RTNL();
	changelowerstate_info.lower_state_info = lower_state_info;
	call_netdevice_notifiers_info(NETDEV_CHANGELOWERSTATE,
				      &changelowerstate_info.info);
}
EXPORT_SYMBOL(netdev_lower_state_changed);

static void dev_change_rx_flags(struct net_device *dev, int flags)
{
	const struct net_device_ops *ops = dev->netdev_ops;

	if (ops->ndo_change_rx_flags)
		ops->ndo_change_rx_flags(dev, flags);
}

static int __dev_set_promiscuity(struct net_device *dev, int inc, bool notify)
{
	unsigned int old_flags = dev->flags;
	kuid_t uid;
	kgid_t gid;

	ASSERT_RTNL();

	dev->flags |= IFF_PROMISC;
	dev->promiscuity += inc;
	if (dev->promiscuity == 0) {
		/*
		 * Avoid overflow.
		 * If inc causes overflow, untouch promisc and return error.
		 */
		if (inc < 0)
			dev->flags &= ~IFF_PROMISC;
		else {
			dev->promiscuity -= inc;
			netdev_warn(dev, "promiscuity touches roof, set promiscuity failed. promiscuity feature of device might be broken.\n");
			return -EOVERFLOW;
		}
	}
	if (dev->flags != old_flags) {
		netdev_info(dev, "%s promiscuous mode\n",
			    dev->flags & IFF_PROMISC ? "entered" : "left");
		if (audit_enabled) {
			current_uid_gid(&uid, &gid);
			audit_log(audit_context(), GFP_ATOMIC,
				  AUDIT_ANOM_PROMISCUOUS,
				  "dev=%s prom=%d old_prom=%d auid=%u uid=%u gid=%u ses=%u",
				  dev->name, (dev->flags & IFF_PROMISC),
				  (old_flags & IFF_PROMISC),
				  from_kuid(&init_user_ns, audit_get_loginuid(current)),
				  from_kuid(&init_user_ns, uid),
				  from_kgid(&init_user_ns, gid),
				  audit_get_sessionid(current));
		}

		dev_change_rx_flags(dev, IFF_PROMISC);
	}
	if (notify)
		__dev_notify_flags(dev, old_flags, IFF_PROMISC, 0, NULL);
	return 0;
}

/**
 *	dev_set_promiscuity	- update promiscuity count on a device
 *	@dev: device
 *	@inc: modifier
 *
 *	Add or remove promiscuity from a device. While the count in the device
 *	remains above zero the interface remains promiscuous. Once it hits zero
 *	the device reverts back to normal filtering operation. A negative inc
 *	value is used to drop promiscuity on the device.
 *	Return 0 if successful or a negative errno code on error.
 */
int dev_set_promiscuity(struct net_device *dev, int inc)
{
	unsigned int old_flags = dev->flags;
	int err;

	err = __dev_set_promiscuity(dev, inc, true);
	if (err < 0)
		return err;
	if (dev->flags != old_flags)
		dev_set_rx_mode(dev);
	return err;
}
EXPORT_SYMBOL(dev_set_promiscuity);

static int __dev_set_allmulti(struct net_device *dev, int inc, bool notify)
{
	unsigned int old_flags = dev->flags, old_gflags = dev->gflags;

	ASSERT_RTNL();

	dev->flags |= IFF_ALLMULTI;
	dev->allmulti += inc;
	if (dev->allmulti == 0) {
		/*
		 * Avoid overflow.
		 * If inc causes overflow, untouch allmulti and return error.
		 */
		if (inc < 0)
			dev->flags &= ~IFF_ALLMULTI;
		else {
			dev->allmulti -= inc;
			netdev_warn(dev, "allmulti touches roof, set allmulti failed. allmulti feature of device might be broken.\n");
			return -EOVERFLOW;
		}
	}
	if (dev->flags ^ old_flags) {
		netdev_info(dev, "%s allmulticast mode\n",
			    dev->flags & IFF_ALLMULTI ? "entered" : "left");
		dev_change_rx_flags(dev, IFF_ALLMULTI);
		dev_set_rx_mode(dev);
		if (notify)
			__dev_notify_flags(dev, old_flags,
					   dev->gflags ^ old_gflags, 0, NULL);
	}
	return 0;
}

/**
 *	dev_set_allmulti	- update allmulti count on a device
 *	@dev: device
 *	@inc: modifier
 *
 *	Add or remove reception of all multicast frames to a device. While the
 *	count in the device remains above zero the interface remains listening
 *	to all interfaces. Once it hits zero the device reverts back to normal
 *	filtering operation. A negative @inc value is used to drop the counter
 *	when releasing a resource needing all multicasts.
 *	Return 0 if successful or a negative errno code on error.
 */

int dev_set_allmulti(struct net_device *dev, int inc)
{
	return __dev_set_allmulti(dev, inc, true);
}
EXPORT_SYMBOL(dev_set_allmulti);

/*
 *	Upload unicast and multicast address lists to device and
 *	configure RX filtering. When the device doesn't support unicast
 *	filtering it is put in promiscuous mode while unicast addresses
 *	are present.
 */
void __dev_set_rx_mode(struct net_device *dev)
{
	const struct net_device_ops *ops = dev->netdev_ops;

	/* dev_open will call this function so the list will stay sane. */
	if (!(dev->flags&IFF_UP))
		return;

	if (!netif_device_present(dev))
		return;

	if (!(dev->priv_flags & IFF_UNICAST_FLT)) {
		/* Unicast addresses changes may only happen under the rtnl,
		 * therefore calling __dev_set_promiscuity here is safe.
		 */
		if (!netdev_uc_empty(dev) && !dev->uc_promisc) {
			__dev_set_promiscuity(dev, 1, false);
			dev->uc_promisc = true;
		} else if (netdev_uc_empty(dev) && dev->uc_promisc) {
			__dev_set_promiscuity(dev, -1, false);
			dev->uc_promisc = false;
		}
	}

	if (ops->ndo_set_rx_mode)
		ops->ndo_set_rx_mode(dev);
}

void dev_set_rx_mode(struct net_device *dev)
{
	netif_addr_lock_bh(dev);
	__dev_set_rx_mode(dev);
	netif_addr_unlock_bh(dev);
}

/**
 *	dev_get_flags - get flags reported to userspace
 *	@dev: device
 *
 *	Get the combination of flag bits exported through APIs to userspace.
 */
unsigned int dev_get_flags(const struct net_device *dev)
{
	unsigned int flags;

	flags = (dev->flags & ~(IFF_PROMISC |
				IFF_ALLMULTI |
				IFF_RUNNING |
				IFF_LOWER_UP |
				IFF_DORMANT)) |
		(dev->gflags & (IFF_PROMISC |
				IFF_ALLMULTI));

	if (netif_running(dev)) {
		if (netif_oper_up(dev))
			flags |= IFF_RUNNING;
		if (netif_carrier_ok(dev))
			flags |= IFF_LOWER_UP;
		if (netif_dormant(dev))
			flags |= IFF_DORMANT;
	}

	return flags;
}
EXPORT_SYMBOL(dev_get_flags);

int __dev_change_flags(struct net_device *dev, unsigned int flags,
		       struct netlink_ext_ack *extack)
{
	unsigned int old_flags = dev->flags;
	int ret;

	ASSERT_RTNL();

	/*
	 *	Set the flags on our device.
	 */

	dev->flags = (flags & (IFF_DEBUG | IFF_NOTRAILERS | IFF_NOARP |
			       IFF_DYNAMIC | IFF_MULTICAST | IFF_PORTSEL |
			       IFF_AUTOMEDIA)) |
		     (dev->flags & (IFF_UP | IFF_VOLATILE | IFF_PROMISC |
				    IFF_ALLMULTI));

	/*
	 *	Load in the correct multicast list now the flags have changed.
	 */

	if ((old_flags ^ flags) & IFF_MULTICAST)
		dev_change_rx_flags(dev, IFF_MULTICAST);

	dev_set_rx_mode(dev);

	/*
	 *	Have we downed the interface. We handle IFF_UP ourselves
	 *	according to user attempts to set it, rather than blindly
	 *	setting it.
	 */

	ret = 0;
	if ((old_flags ^ flags) & IFF_UP) {
		if (old_flags & IFF_UP)
			__dev_close(dev);
		else
			ret = __dev_open(dev, extack);
	}

	if ((flags ^ dev->gflags) & IFF_PROMISC) {
		int inc = (flags & IFF_PROMISC) ? 1 : -1;
		unsigned int old_flags = dev->flags;

		dev->gflags ^= IFF_PROMISC;

		if (__dev_set_promiscuity(dev, inc, false) >= 0)
			if (dev->flags != old_flags)
				dev_set_rx_mode(dev);
	}

	/* NOTE: order of synchronization of IFF_PROMISC and IFF_ALLMULTI
	 * is important. Some (broken) drivers set IFF_PROMISC, when
	 * IFF_ALLMULTI is requested not asking us and not reporting.
	 */
	if ((flags ^ dev->gflags) & IFF_ALLMULTI) {
		int inc = (flags & IFF_ALLMULTI) ? 1 : -1;

		dev->gflags ^= IFF_ALLMULTI;
		__dev_set_allmulti(dev, inc, false);
	}

	return ret;
}

void __dev_notify_flags(struct net_device *dev, unsigned int old_flags,
			unsigned int gchanges, u32 portid,
			const struct nlmsghdr *nlh)
{
	unsigned int changes = dev->flags ^ old_flags;

	if (gchanges)
		rtmsg_ifinfo(RTM_NEWLINK, dev, gchanges, GFP_ATOMIC, portid, nlh);

	if (changes & IFF_UP) {
		if (dev->flags & IFF_UP)
			call_netdevice_notifiers(NETDEV_UP, dev);
		else
			call_netdevice_notifiers(NETDEV_DOWN, dev);
	}

	if (dev->flags & IFF_UP &&
	    (changes & ~(IFF_UP | IFF_PROMISC | IFF_ALLMULTI | IFF_VOLATILE))) {
		struct netdev_notifier_change_info change_info = {
			.info = {
				.dev = dev,
			},
			.flags_changed = changes,
		};

		call_netdevice_notifiers_info(NETDEV_CHANGE, &change_info.info);
	}
}

/**
 *	dev_change_flags - change device settings
 *	@dev: device
 *	@flags: device state flags
 *	@extack: netlink extended ack
 *
 *	Change settings on device based state flags. The flags are
 *	in the userspace exported format.
 */
int dev_change_flags(struct net_device *dev, unsigned int flags,
		     struct netlink_ext_ack *extack)
{
	int ret;
	unsigned int changes, old_flags = dev->flags, old_gflags = dev->gflags;

	ret = __dev_change_flags(dev, flags, extack);
	if (ret < 0)
		return ret;

	changes = (old_flags ^ dev->flags) | (old_gflags ^ dev->gflags);
	__dev_notify_flags(dev, old_flags, changes, 0, NULL);
	return ret;
}
EXPORT_SYMBOL(dev_change_flags);

int __dev_set_mtu(struct net_device *dev, int new_mtu)
{
	const struct net_device_ops *ops = dev->netdev_ops;

	if (ops->ndo_change_mtu)
		return ops->ndo_change_mtu(dev, new_mtu);

	/* Pairs with all the lockless reads of dev->mtu in the stack */
	WRITE_ONCE(dev->mtu, new_mtu);
	return 0;
}
EXPORT_SYMBOL(__dev_set_mtu);

int dev_validate_mtu(struct net_device *dev, int new_mtu,
		     struct netlink_ext_ack *extack)
{
	/* MTU must be positive, and in range */
	if (new_mtu < 0 || new_mtu < dev->min_mtu) {
		NL_SET_ERR_MSG(extack, "mtu less than device minimum");
		return -EINVAL;
	}

	if (dev->max_mtu > 0 && new_mtu > dev->max_mtu) {
		NL_SET_ERR_MSG(extack, "mtu greater than device maximum");
		return -EINVAL;
	}
	return 0;
}

/**
 *	dev_set_mtu_ext - Change maximum transfer unit
 *	@dev: device
 *	@new_mtu: new transfer unit
 *	@extack: netlink extended ack
 *
 *	Change the maximum transfer size of the network device.
 */
int dev_set_mtu_ext(struct net_device *dev, int new_mtu,
		    struct netlink_ext_ack *extack)
{
	int err, orig_mtu;

	if (new_mtu == dev->mtu)
		return 0;

	err = dev_validate_mtu(dev, new_mtu, extack);
	if (err)
		return err;

	if (!netif_device_present(dev))
		return -ENODEV;

	err = call_netdevice_notifiers(NETDEV_PRECHANGEMTU, dev);
	err = notifier_to_errno(err);
	if (err)
		return err;

	orig_mtu = dev->mtu;
	err = __dev_set_mtu(dev, new_mtu);

	if (!err) {
		err = call_netdevice_notifiers_mtu(NETDEV_CHANGEMTU, dev,
						   orig_mtu);
		err = notifier_to_errno(err);
		if (err) {
			/* setting mtu back and notifying everyone again,
			 * so that they have a chance to revert changes.
			 */
			__dev_set_mtu(dev, orig_mtu);
			call_netdevice_notifiers_mtu(NETDEV_CHANGEMTU, dev,
						     new_mtu);
		}
	}
	return err;
}

int dev_set_mtu(struct net_device *dev, int new_mtu)
{
	struct netlink_ext_ack extack;
	int err;

	memset(&extack, 0, sizeof(extack));
	err = dev_set_mtu_ext(dev, new_mtu, &extack);
	if (err && extack._msg)
		net_err_ratelimited("%s: %s\n", dev->name, extack._msg);
	return err;
}
EXPORT_SYMBOL(dev_set_mtu);

/**
 *	dev_change_tx_queue_len - Change TX queue length of a netdevice
 *	@dev: device
 *	@new_len: new tx queue length
 */
int dev_change_tx_queue_len(struct net_device *dev, unsigned long new_len)
{
	unsigned int orig_len = dev->tx_queue_len;
	int res;

	if (new_len != (unsigned int)new_len)
		return -ERANGE;

	if (new_len != orig_len) {
		dev->tx_queue_len = new_len;
		res = call_netdevice_notifiers(NETDEV_CHANGE_TX_QUEUE_LEN, dev);
		res = notifier_to_errno(res);
		if (res)
			goto err_rollback;
		res = dev_qdisc_change_tx_queue_len(dev);
		if (res)
			goto err_rollback;
	}

	return 0;

err_rollback:
	netdev_err(dev, "refused to change device tx_queue_len\n");
	dev->tx_queue_len = orig_len;
	return res;
}

/**
 *	dev_set_group - Change group this device belongs to
 *	@dev: device
 *	@new_group: group this device should belong to
 */
void dev_set_group(struct net_device *dev, int new_group)
{
	dev->group = new_group;
}

/**
 *	dev_pre_changeaddr_notify - Call NETDEV_PRE_CHANGEADDR.
 *	@dev: device
 *	@addr: new address
 *	@extack: netlink extended ack
 */
int dev_pre_changeaddr_notify(struct net_device *dev, const char *addr,
			      struct netlink_ext_ack *extack)
{
	struct netdev_notifier_pre_changeaddr_info info = {
		.info.dev = dev,
		.info.extack = extack,
		.dev_addr = addr,
	};
	int rc;

	rc = call_netdevice_notifiers_info(NETDEV_PRE_CHANGEADDR, &info.info);
	return notifier_to_errno(rc);
}
EXPORT_SYMBOL(dev_pre_changeaddr_notify);

/**
 *	dev_set_mac_address - Change Media Access Control Address
 *	@dev: device
 *	@sa: new address
 *	@extack: netlink extended ack
 *
 *	Change the hardware (MAC) address of the device
 */
int dev_set_mac_address(struct net_device *dev, struct sockaddr *sa,
			struct netlink_ext_ack *extack)
{
	const struct net_device_ops *ops = dev->netdev_ops;
	int err;

	if (!ops->ndo_set_mac_address)
		return -EOPNOTSUPP;
	if (sa->sa_family != dev->type)
		return -EINVAL;
	if (!netif_device_present(dev))
		return -ENODEV;
	err = dev_pre_changeaddr_notify(dev, sa->sa_data, extack);
	if (err)
		return err;
	if (memcmp(dev->dev_addr, sa->sa_data, dev->addr_len)) {
		err = ops->ndo_set_mac_address(dev, sa);
		if (err)
			return err;
	}
	dev->addr_assign_type = NET_ADDR_SET;
	call_netdevice_notifiers(NETDEV_CHANGEADDR, dev);
	add_device_randomness(dev->dev_addr, dev->addr_len);
	return 0;
}
EXPORT_SYMBOL(dev_set_mac_address);

static DECLARE_RWSEM(dev_addr_sem);

int dev_set_mac_address_user(struct net_device *dev, struct sockaddr *sa,
			     struct netlink_ext_ack *extack)
{
	int ret;

	down_write(&dev_addr_sem);
	ret = dev_set_mac_address(dev, sa, extack);
	up_write(&dev_addr_sem);
	return ret;
}
EXPORT_SYMBOL(dev_set_mac_address_user);

int dev_get_mac_address(struct sockaddr *sa, struct net *net, char *dev_name)
{
	size_t size = sizeof(sa->sa_data_min);
	struct net_device *dev;
	int ret = 0;

	down_read(&dev_addr_sem);
	rcu_read_lock();

	dev = dev_get_by_name_rcu(net, dev_name);
	if (!dev) {
		ret = -ENODEV;
		goto unlock;
	}
	if (!dev->addr_len)
		memset(sa->sa_data, 0, size);
	else
		memcpy(sa->sa_data, dev->dev_addr,
		       min_t(size_t, size, dev->addr_len));
	sa->sa_family = dev->type;

unlock:
	rcu_read_unlock();
	up_read(&dev_addr_sem);
	return ret;
}
EXPORT_SYMBOL(dev_get_mac_address);

/**
 *	dev_change_carrier - Change device carrier
 *	@dev: device
 *	@new_carrier: new value
 *
 *	Change device carrier
 */
int dev_change_carrier(struct net_device *dev, bool new_carrier)
{
	const struct net_device_ops *ops = dev->netdev_ops;

	if (!ops->ndo_change_carrier)
		return -EOPNOTSUPP;
	if (!netif_device_present(dev))
		return -ENODEV;
	return ops->ndo_change_carrier(dev, new_carrier);
}

/**
 *	dev_get_phys_port_id - Get device physical port ID
 *	@dev: device
 *	@ppid: port ID
 *
 *	Get device physical port ID
 */
int dev_get_phys_port_id(struct net_device *dev,
			 struct netdev_phys_item_id *ppid)
{
	const struct net_device_ops *ops = dev->netdev_ops;

	if (!ops->ndo_get_phys_port_id)
		return -EOPNOTSUPP;
	return ops->ndo_get_phys_port_id(dev, ppid);
}

/**
 *	dev_get_phys_port_name - Get device physical port name
 *	@dev: device
 *	@name: port name
 *	@len: limit of bytes to copy to name
 *
 *	Get device physical port name
 */
int dev_get_phys_port_name(struct net_device *dev,
			   char *name, size_t len)
{
	const struct net_device_ops *ops = dev->netdev_ops;
	int err;

	if (ops->ndo_get_phys_port_name) {
		err = ops->ndo_get_phys_port_name(dev, name, len);
		if (err != -EOPNOTSUPP)
			return err;
	}
	return devlink_compat_phys_port_name_get(dev, name, len);
}

/**
 *	dev_get_port_parent_id - Get the device's port parent identifier
 *	@dev: network device
 *	@ppid: pointer to a storage for the port's parent identifier
 *	@recurse: allow/disallow recursion to lower devices
 *
 *	Get the devices's port parent identifier
 */
int dev_get_port_parent_id(struct net_device *dev,
			   struct netdev_phys_item_id *ppid,
			   bool recurse)
{
	const struct net_device_ops *ops = dev->netdev_ops;
	struct netdev_phys_item_id first = { };
	struct net_device *lower_dev;
	struct list_head *iter;
	int err;

	if (ops->ndo_get_port_parent_id) {
		err = ops->ndo_get_port_parent_id(dev, ppid);
		if (err != -EOPNOTSUPP)
			return err;
	}

	err = devlink_compat_switch_id_get(dev, ppid);
	if (!recurse || err != -EOPNOTSUPP)
		return err;

	netdev_for_each_lower_dev(dev, lower_dev, iter) {
		err = dev_get_port_parent_id(lower_dev, ppid, true);
		if (err)
			break;
		if (!first.id_len)
			first = *ppid;
		else if (memcmp(&first, ppid, sizeof(*ppid)))
			return -EOPNOTSUPP;
	}

	return err;
}
EXPORT_SYMBOL(dev_get_port_parent_id);

/**
 *	netdev_port_same_parent_id - Indicate if two network devices have
 *	the same port parent identifier
 *	@a: first network device
 *	@b: second network device
 */
bool netdev_port_same_parent_id(struct net_device *a, struct net_device *b)
{
	struct netdev_phys_item_id a_id = { };
	struct netdev_phys_item_id b_id = { };

	if (dev_get_port_parent_id(a, &a_id, true) ||
	    dev_get_port_parent_id(b, &b_id, true))
		return false;

	return netdev_phys_item_id_same(&a_id, &b_id);
}
EXPORT_SYMBOL(netdev_port_same_parent_id);

/**
 *	dev_change_proto_down - set carrier according to proto_down.
 *
 *	@dev: device
 *	@proto_down: new value
 */
int dev_change_proto_down(struct net_device *dev, bool proto_down)
{
	if (!(dev->priv_flags & IFF_CHANGE_PROTO_DOWN))
		return -EOPNOTSUPP;
	if (!netif_device_present(dev))
		return -ENODEV;
	if (proto_down)
		netif_carrier_off(dev);
	else
		netif_carrier_on(dev);
	dev->proto_down = proto_down;
	return 0;
}

/**
 *	dev_change_proto_down_reason - proto down reason
 *
 *	@dev: device
 *	@mask: proto down mask
 *	@value: proto down value
 */
void dev_change_proto_down_reason(struct net_device *dev, unsigned long mask,
				  u32 value)
{
	int b;

	if (!mask) {
		dev->proto_down_reason = value;
	} else {
		for_each_set_bit(b, &mask, 32) {
			if (value & (1 << b))
				dev->proto_down_reason |= BIT(b);
			else
				dev->proto_down_reason &= ~BIT(b);
		}
	}
}

struct bpf_xdp_link {
	struct bpf_link link;
	struct net_device *dev; /* protected by rtnl_lock, no refcnt held */
	int flags;
};

static enum bpf_xdp_mode dev_xdp_mode(struct net_device *dev, u32 flags)
{
	if (flags & XDP_FLAGS_HW_MODE)
		return XDP_MODE_HW;
	if (flags & XDP_FLAGS_DRV_MODE)
		return XDP_MODE_DRV;
	if (flags & XDP_FLAGS_SKB_MODE)
		return XDP_MODE_SKB;
	return dev->netdev_ops->ndo_bpf ? XDP_MODE_DRV : XDP_MODE_SKB;
}

static bpf_op_t dev_xdp_bpf_op(struct net_device *dev, enum bpf_xdp_mode mode)
{
	switch (mode) {
	case XDP_MODE_SKB:
		return generic_xdp_install;
	case XDP_MODE_DRV:
	case XDP_MODE_HW:
		return dev->netdev_ops->ndo_bpf;
	default:
		return NULL;
	}
}

static struct bpf_xdp_link *dev_xdp_link(struct net_device *dev,
					 enum bpf_xdp_mode mode)
{
	return dev->xdp_state[mode].link;
}

static struct bpf_prog *dev_xdp_prog(struct net_device *dev,
				     enum bpf_xdp_mode mode)
{
	struct bpf_xdp_link *link = dev_xdp_link(dev, mode);

	if (link)
		return link->link.prog;
	return dev->xdp_state[mode].prog;
}

u8 dev_xdp_prog_count(struct net_device *dev)
{
	u8 count = 0;
	int i;

	for (i = 0; i < __MAX_XDP_MODE; i++)
		if (dev->xdp_state[i].prog || dev->xdp_state[i].link)
			count++;
	return count;
}
EXPORT_SYMBOL_GPL(dev_xdp_prog_count);

u32 dev_xdp_prog_id(struct net_device *dev, enum bpf_xdp_mode mode)
{
	struct bpf_prog *prog = dev_xdp_prog(dev, mode);

	return prog ? prog->aux->id : 0;
}

static void dev_xdp_set_link(struct net_device *dev, enum bpf_xdp_mode mode,
			     struct bpf_xdp_link *link)
{
	dev->xdp_state[mode].link = link;
	dev->xdp_state[mode].prog = NULL;
}

static void dev_xdp_set_prog(struct net_device *dev, enum bpf_xdp_mode mode,
			     struct bpf_prog *prog)
{
	dev->xdp_state[mode].link = NULL;
	dev->xdp_state[mode].prog = prog;
}

static int dev_xdp_install(struct net_device *dev, enum bpf_xdp_mode mode,
			   bpf_op_t bpf_op, struct netlink_ext_ack *extack,
			   u32 flags, struct bpf_prog *prog)
{
	struct netdev_bpf xdp;
	int err;

	memset(&xdp, 0, sizeof(xdp));
	xdp.command = mode == XDP_MODE_HW ? XDP_SETUP_PROG_HW : XDP_SETUP_PROG;
	xdp.extack = extack;
	xdp.flags = flags;
	xdp.prog = prog;

	/* Drivers assume refcnt is already incremented (i.e, prog pointer is
	 * "moved" into driver), so they don't increment it on their own, but
	 * they do decrement refcnt when program is detached or replaced.
	 * Given net_device also owns link/prog, we need to bump refcnt here
	 * to prevent drivers from underflowing it.
	 */
	if (prog)
		bpf_prog_inc(prog);
	err = bpf_op(dev, &xdp);
	if (err) {
		if (prog)
			bpf_prog_put(prog);
		return err;
	}

	if (mode != XDP_MODE_HW)
		bpf_prog_change_xdp(dev_xdp_prog(dev, mode), prog);

	return 0;
}

static void dev_xdp_uninstall(struct net_device *dev)
{
	struct bpf_xdp_link *link;
	struct bpf_prog *prog;
	enum bpf_xdp_mode mode;
	bpf_op_t bpf_op;

	ASSERT_RTNL();

	for (mode = XDP_MODE_SKB; mode < __MAX_XDP_MODE; mode++) {
		prog = dev_xdp_prog(dev, mode);
		if (!prog)
			continue;

		bpf_op = dev_xdp_bpf_op(dev, mode);
		if (!bpf_op)
			continue;

		WARN_ON(dev_xdp_install(dev, mode, bpf_op, NULL, 0, NULL));

		/* auto-detach link from net device */
		link = dev_xdp_link(dev, mode);
		if (link)
			link->dev = NULL;
		else
			bpf_prog_put(prog);

		dev_xdp_set_link(dev, mode, NULL);
	}
}

static int dev_xdp_attach(struct net_device *dev, struct netlink_ext_ack *extack,
			  struct bpf_xdp_link *link, struct bpf_prog *new_prog,
			  struct bpf_prog *old_prog, u32 flags)
{
	unsigned int num_modes = hweight32(flags & XDP_FLAGS_MODES);
	struct bpf_prog *cur_prog;
	struct net_device *upper;
	struct list_head *iter;
	enum bpf_xdp_mode mode;
	bpf_op_t bpf_op;
	int err;

	ASSERT_RTNL();

	/* either link or prog attachment, never both */
	if (link && (new_prog || old_prog))
		return -EINVAL;
	/* link supports only XDP mode flags */
	if (link && (flags & ~XDP_FLAGS_MODES)) {
		NL_SET_ERR_MSG(extack, "Invalid XDP flags for BPF link attachment");
		return -EINVAL;
	}
	/* just one XDP mode bit should be set, zero defaults to drv/skb mode */
	if (num_modes > 1) {
		NL_SET_ERR_MSG(extack, "Only one XDP mode flag can be set");
		return -EINVAL;
	}
	/* avoid ambiguity if offload + drv/skb mode progs are both loaded */
	if (!num_modes && dev_xdp_prog_count(dev) > 1) {
		NL_SET_ERR_MSG(extack,
			       "More than one program loaded, unset mode is ambiguous");
		return -EINVAL;
	}
	/* old_prog != NULL implies XDP_FLAGS_REPLACE is set */
	if (old_prog && !(flags & XDP_FLAGS_REPLACE)) {
		NL_SET_ERR_MSG(extack, "XDP_FLAGS_REPLACE is not specified");
		return -EINVAL;
	}

	mode = dev_xdp_mode(dev, flags);
	/* can't replace attached link */
	if (dev_xdp_link(dev, mode)) {
		NL_SET_ERR_MSG(extack, "Can't replace active BPF XDP link");
		return -EBUSY;
	}

	/* don't allow if an upper device already has a program */
	netdev_for_each_upper_dev_rcu(dev, upper, iter) {
		if (dev_xdp_prog_count(upper) > 0) {
			NL_SET_ERR_MSG(extack, "Cannot attach when an upper device already has a program");
			return -EEXIST;
		}
	}

	cur_prog = dev_xdp_prog(dev, mode);
	/* can't replace attached prog with link */
	if (link && cur_prog) {
		NL_SET_ERR_MSG(extack, "Can't replace active XDP program with BPF link");
		return -EBUSY;
	}
	if ((flags & XDP_FLAGS_REPLACE) && cur_prog != old_prog) {
		NL_SET_ERR_MSG(extack, "Active program does not match expected");
		return -EEXIST;
	}

	/* put effective new program into new_prog */
	if (link)
		new_prog = link->link.prog;

	if (new_prog) {
		bool offload = mode == XDP_MODE_HW;
		enum bpf_xdp_mode other_mode = mode == XDP_MODE_SKB
					       ? XDP_MODE_DRV : XDP_MODE_SKB;

		if ((flags & XDP_FLAGS_UPDATE_IF_NOEXIST) && cur_prog) {
			NL_SET_ERR_MSG(extack, "XDP program already attached");
			return -EBUSY;
		}
		if (!offload && dev_xdp_prog(dev, other_mode)) {
			NL_SET_ERR_MSG(extack, "Native and generic XDP can't be active at the same time");
			return -EEXIST;
		}
		if (!offload && bpf_prog_is_offloaded(new_prog->aux)) {
			NL_SET_ERR_MSG(extack, "Using offloaded program without HW_MODE flag is not supported");
			return -EINVAL;
		}
		if (bpf_prog_is_dev_bound(new_prog->aux) && !bpf_offload_dev_match(new_prog, dev)) {
			NL_SET_ERR_MSG(extack, "Program bound to different device");
			return -EINVAL;
		}
		if (new_prog->expected_attach_type == BPF_XDP_DEVMAP) {
			NL_SET_ERR_MSG(extack, "BPF_XDP_DEVMAP programs can not be attached to a device");
			return -EINVAL;
		}
		if (new_prog->expected_attach_type == BPF_XDP_CPUMAP) {
			NL_SET_ERR_MSG(extack, "BPF_XDP_CPUMAP programs can not be attached to a device");
			return -EINVAL;
		}
	}

	/* don't call drivers if the effective program didn't change */
	if (new_prog != cur_prog) {
		bpf_op = dev_xdp_bpf_op(dev, mode);
		if (!bpf_op) {
			NL_SET_ERR_MSG(extack, "Underlying driver does not support XDP in native mode");
			return -EOPNOTSUPP;
		}

		err = dev_xdp_install(dev, mode, bpf_op, extack, flags, new_prog);
		if (err)
			return err;
	}

	if (link)
		dev_xdp_set_link(dev, mode, link);
	else
		dev_xdp_set_prog(dev, mode, new_prog);
	if (cur_prog)
		bpf_prog_put(cur_prog);

	return 0;
}

static int dev_xdp_attach_link(struct net_device *dev,
			       struct netlink_ext_ack *extack,
			       struct bpf_xdp_link *link)
{
	return dev_xdp_attach(dev, extack, link, NULL, NULL, link->flags);
}

static int dev_xdp_detach_link(struct net_device *dev,
			       struct netlink_ext_ack *extack,
			       struct bpf_xdp_link *link)
{
	enum bpf_xdp_mode mode;
	bpf_op_t bpf_op;

	ASSERT_RTNL();

	mode = dev_xdp_mode(dev, link->flags);
	if (dev_xdp_link(dev, mode) != link)
		return -EINVAL;

	bpf_op = dev_xdp_bpf_op(dev, mode);
	WARN_ON(dev_xdp_install(dev, mode, bpf_op, NULL, 0, NULL));
	dev_xdp_set_link(dev, mode, NULL);
	return 0;
}

static void bpf_xdp_link_release(struct bpf_link *link)
{
	struct bpf_xdp_link *xdp_link = container_of(link, struct bpf_xdp_link, link);

	rtnl_lock();

	/* if racing with net_device's tear down, xdp_link->dev might be
	 * already NULL, in which case link was already auto-detached
	 */
	if (xdp_link->dev) {
		WARN_ON(dev_xdp_detach_link(xdp_link->dev, NULL, xdp_link));
		xdp_link->dev = NULL;
	}

	rtnl_unlock();
}

static int bpf_xdp_link_detach(struct bpf_link *link)
{
	bpf_xdp_link_release(link);
	return 0;
}

static void bpf_xdp_link_dealloc(struct bpf_link *link)
{
	struct bpf_xdp_link *xdp_link = container_of(link, struct bpf_xdp_link, link);

	kfree(xdp_link);
}

static void bpf_xdp_link_show_fdinfo(const struct bpf_link *link,
				     struct seq_file *seq)
{
	struct bpf_xdp_link *xdp_link = container_of(link, struct bpf_xdp_link, link);
	u32 ifindex = 0;

	rtnl_lock();
	if (xdp_link->dev)
		ifindex = xdp_link->dev->ifindex;
	rtnl_unlock();

	seq_printf(seq, "ifindex:\t%u\n", ifindex);
}

static int bpf_xdp_link_fill_link_info(const struct bpf_link *link,
				       struct bpf_link_info *info)
{
	struct bpf_xdp_link *xdp_link = container_of(link, struct bpf_xdp_link, link);
	u32 ifindex = 0;

	rtnl_lock();
	if (xdp_link->dev)
		ifindex = xdp_link->dev->ifindex;
	rtnl_unlock();

	info->xdp.ifindex = ifindex;
	return 0;
}

static int bpf_xdp_link_update(struct bpf_link *link, struct bpf_prog *new_prog,
			       struct bpf_prog *old_prog)
{
	struct bpf_xdp_link *xdp_link = container_of(link, struct bpf_xdp_link, link);
	enum bpf_xdp_mode mode;
	bpf_op_t bpf_op;
	int err = 0;

	rtnl_lock();

	/* link might have been auto-released already, so fail */
	if (!xdp_link->dev) {
		err = -ENOLINK;
		goto out_unlock;
	}

	if (old_prog && link->prog != old_prog) {
		err = -EPERM;
		goto out_unlock;
	}
	old_prog = link->prog;
	if (old_prog->type != new_prog->type ||
	    old_prog->expected_attach_type != new_prog->expected_attach_type) {
		err = -EINVAL;
		goto out_unlock;
	}

	if (old_prog == new_prog) {
		/* no-op, don't disturb drivers */
		bpf_prog_put(new_prog);
		goto out_unlock;
	}

	mode = dev_xdp_mode(xdp_link->dev, xdp_link->flags);
	bpf_op = dev_xdp_bpf_op(xdp_link->dev, mode);
	err = dev_xdp_install(xdp_link->dev, mode, bpf_op, NULL,
			      xdp_link->flags, new_prog);
	if (err)
		goto out_unlock;

	old_prog = xchg(&link->prog, new_prog);
	bpf_prog_put(old_prog);

out_unlock:
	rtnl_unlock();
	return err;
}

static const struct bpf_link_ops bpf_xdp_link_lops = {
	.release = bpf_xdp_link_release,
	.dealloc = bpf_xdp_link_dealloc,
	.detach = bpf_xdp_link_detach,
	.show_fdinfo = bpf_xdp_link_show_fdinfo,
	.fill_link_info = bpf_xdp_link_fill_link_info,
	.update_prog = bpf_xdp_link_update,
};

int bpf_xdp_link_attach(const union bpf_attr *attr, struct bpf_prog *prog)
{
	struct net *net = current->nsproxy->net_ns;
	struct bpf_link_primer link_primer;
	struct netlink_ext_ack extack = {};
	struct bpf_xdp_link *link;
	struct net_device *dev;
	int err, fd;

	rtnl_lock();
	dev = dev_get_by_index(net, attr->link_create.target_ifindex);
	if (!dev) {
		rtnl_unlock();
		return -EINVAL;
	}

	link = kzalloc(sizeof(*link), GFP_USER);
	if (!link) {
		err = -ENOMEM;
		goto unlock;
	}

	bpf_link_init(&link->link, BPF_LINK_TYPE_XDP, &bpf_xdp_link_lops, prog);
	link->dev = dev;
	link->flags = attr->link_create.flags;

	err = bpf_link_prime(&link->link, &link_primer);
	if (err) {
		kfree(link);
		goto unlock;
	}

	err = dev_xdp_attach_link(dev, &extack, link);
	rtnl_unlock();

	if (err) {
		link->dev = NULL;
		bpf_link_cleanup(&link_primer);
		trace_bpf_xdp_link_attach_failed(extack._msg);
		goto out_put_dev;
	}

	fd = bpf_link_settle(&link_primer);
	/* link itself doesn't hold dev's refcnt to not complicate shutdown */
	dev_put(dev);
	return fd;

unlock:
	rtnl_unlock();

out_put_dev:
	dev_put(dev);
	return err;
}

/**
 *	dev_change_xdp_fd - set or clear a bpf program for a device rx path
 *	@dev: device
 *	@extack: netlink extended ack
 *	@fd: new program fd or negative value to clear
 *	@expected_fd: old program fd that userspace expects to replace or clear
 *	@flags: xdp-related flags
 *
 *	Set or clear a bpf program for a device
 */
int dev_change_xdp_fd(struct net_device *dev, struct netlink_ext_ack *extack,
		      int fd, int expected_fd, u32 flags)
{
	enum bpf_xdp_mode mode = dev_xdp_mode(dev, flags);
	struct bpf_prog *new_prog = NULL, *old_prog = NULL;
	int err;

	ASSERT_RTNL();

	if (fd >= 0) {
		new_prog = bpf_prog_get_type_dev(fd, BPF_PROG_TYPE_XDP,
						 mode != XDP_MODE_SKB);
		if (IS_ERR(new_prog))
			return PTR_ERR(new_prog);
	}

	if (expected_fd >= 0) {
		old_prog = bpf_prog_get_type_dev(expected_fd, BPF_PROG_TYPE_XDP,
						 mode != XDP_MODE_SKB);
		if (IS_ERR(old_prog)) {
			err = PTR_ERR(old_prog);
			old_prog = NULL;
			goto err_out;
		}
	}

	err = dev_xdp_attach(dev, extack, NULL, new_prog, old_prog, flags);

err_out:
	if (err && new_prog)
		bpf_prog_put(new_prog);
	if (old_prog)
		bpf_prog_put(old_prog);
	return err;
}

/**
 * dev_index_reserve() - allocate an ifindex in a namespace
 * @net: the applicable net namespace
 * @ifindex: requested ifindex, pass %0 to get one allocated
 *
 * Allocate a ifindex for a new device. Caller must either use the ifindex
 * to store the device (via list_netdevice()) or call dev_index_release()
 * to give the index up.
 *
 * Return: a suitable unique value for a new device interface number or -errno.
 */
static int dev_index_reserve(struct net *net, u32 ifindex)
{
	int err;

	if (ifindex > INT_MAX) {
		DEBUG_NET_WARN_ON_ONCE(1);
		return -EINVAL;
	}

	if (!ifindex)
		err = xa_alloc_cyclic(&net->dev_by_index, &ifindex, NULL,
				      xa_limit_31b, &net->ifindex, GFP_KERNEL);
	else
		err = xa_insert(&net->dev_by_index, ifindex, NULL, GFP_KERNEL);
	if (err < 0)
		return err;

	return ifindex;
}

static void dev_index_release(struct net *net, int ifindex)
{
	/* Expect only unused indexes, unlist_netdevice() removes the used */
	WARN_ON(xa_erase(&net->dev_by_index, ifindex));
}

/* Delayed registration/unregisteration */
LIST_HEAD(net_todo_list);
DECLARE_WAIT_QUEUE_HEAD(netdev_unregistering_wq);

static void net_set_todo(struct net_device *dev)
{
	list_add_tail(&dev->todo_list, &net_todo_list);
	atomic_inc(&dev_net(dev)->dev_unreg_count);
}

static netdev_features_t netdev_sync_upper_features(struct net_device *lower,
	struct net_device *upper, netdev_features_t features)
{
	netdev_features_t upper_disables = NETIF_F_UPPER_DISABLES;
	netdev_features_t feature;
	int feature_bit;

	for_each_netdev_feature(upper_disables, feature_bit) {
		feature = __NETIF_F_BIT(feature_bit);
		if (!(upper->wanted_features & feature)
		    && (features & feature)) {
			netdev_dbg(lower, "Dropping feature %pNF, upper dev %s has it off.\n",
				   &feature, upper->name);
			features &= ~feature;
		}
	}

	return features;
}

static void netdev_sync_lower_features(struct net_device *upper,
	struct net_device *lower, netdev_features_t features)
{
	netdev_features_t upper_disables = NETIF_F_UPPER_DISABLES;
	netdev_features_t feature;
	int feature_bit;

	for_each_netdev_feature(upper_disables, feature_bit) {
		feature = __NETIF_F_BIT(feature_bit);
		if (!(features & feature) && (lower->features & feature)) {
			netdev_dbg(upper, "Disabling feature %pNF on lower dev %s.\n",
				   &feature, lower->name);
			lower->wanted_features &= ~feature;
			__netdev_update_features(lower);

			if (unlikely(lower->features & feature))
				netdev_WARN(upper, "failed to disable %pNF on %s!\n",
					    &feature, lower->name);
			else
				netdev_features_change(lower);
		}
	}
}

static netdev_features_t netdev_fix_features(struct net_device *dev,
	netdev_features_t features)
{
	/* Fix illegal checksum combinations */
	if ((features & NETIF_F_HW_CSUM) &&
	    (features & (NETIF_F_IP_CSUM|NETIF_F_IPV6_CSUM))) {
		netdev_warn(dev, "mixed HW and IP checksum settings.\n");
		features &= ~(NETIF_F_IP_CSUM|NETIF_F_IPV6_CSUM);
	}

	/* TSO requires that SG is present as well. */
	if ((features & NETIF_F_ALL_TSO) && !(features & NETIF_F_SG)) {
		netdev_dbg(dev, "Dropping TSO features since no SG feature.\n");
		features &= ~NETIF_F_ALL_TSO;
	}

	if ((features & NETIF_F_TSO) && !(features & NETIF_F_HW_CSUM) &&
					!(features & NETIF_F_IP_CSUM)) {
		netdev_dbg(dev, "Dropping TSO features since no CSUM feature.\n");
		features &= ~NETIF_F_TSO;
		features &= ~NETIF_F_TSO_ECN;
	}

	if ((features & NETIF_F_TSO6) && !(features & NETIF_F_HW_CSUM) &&
					 !(features & NETIF_F_IPV6_CSUM)) {
		netdev_dbg(dev, "Dropping TSO6 features since no CSUM feature.\n");
		features &= ~NETIF_F_TSO6;
	}

	/* TSO with IPv4 ID mangling requires IPv4 TSO be enabled */
	if ((features & NETIF_F_TSO_MANGLEID) && !(features & NETIF_F_TSO))
		features &= ~NETIF_F_TSO_MANGLEID;

	/* TSO ECN requires that TSO is present as well. */
	if ((features & NETIF_F_ALL_TSO) == NETIF_F_TSO_ECN)
		features &= ~NETIF_F_TSO_ECN;

	/* Software GSO depends on SG. */
	if ((features & NETIF_F_GSO) && !(features & NETIF_F_SG)) {
		netdev_dbg(dev, "Dropping NETIF_F_GSO since no SG feature.\n");
		features &= ~NETIF_F_GSO;
	}

	/* GSO partial features require GSO partial be set */
	if ((features & dev->gso_partial_features) &&
	    !(features & NETIF_F_GSO_PARTIAL)) {
		netdev_dbg(dev,
			   "Dropping partially supported GSO features since no GSO partial.\n");
		features &= ~dev->gso_partial_features;
	}

	if (!(features & NETIF_F_RXCSUM)) {
		/* NETIF_F_GRO_HW implies doing RXCSUM since every packet
		 * successfully merged by hardware must also have the
		 * checksum verified by hardware.  If the user does not
		 * want to enable RXCSUM, logically, we should disable GRO_HW.
		 */
		if (features & NETIF_F_GRO_HW) {
			netdev_dbg(dev, "Dropping NETIF_F_GRO_HW since no RXCSUM feature.\n");
			features &= ~NETIF_F_GRO_HW;
		}
	}

	/* LRO/HW-GRO features cannot be combined with RX-FCS */
	if (features & NETIF_F_RXFCS) {
		if (features & NETIF_F_LRO) {
			netdev_dbg(dev, "Dropping LRO feature since RX-FCS is requested.\n");
			features &= ~NETIF_F_LRO;
		}

		if (features & NETIF_F_GRO_HW) {
			netdev_dbg(dev, "Dropping HW-GRO feature since RX-FCS is requested.\n");
			features &= ~NETIF_F_GRO_HW;
		}
	}

	if ((features & NETIF_F_GRO_HW) && (features & NETIF_F_LRO)) {
		netdev_dbg(dev, "Dropping LRO feature since HW-GRO is requested.\n");
		features &= ~NETIF_F_LRO;
	}

	if (features & NETIF_F_HW_TLS_TX) {
		bool ip_csum = (features & (NETIF_F_IP_CSUM | NETIF_F_IPV6_CSUM)) ==
			(NETIF_F_IP_CSUM | NETIF_F_IPV6_CSUM);
		bool hw_csum = features & NETIF_F_HW_CSUM;

		if (!ip_csum && !hw_csum) {
			netdev_dbg(dev, "Dropping TLS TX HW offload feature since no CSUM feature.\n");
			features &= ~NETIF_F_HW_TLS_TX;
		}
	}

	if ((features & NETIF_F_HW_TLS_RX) && !(features & NETIF_F_RXCSUM)) {
		netdev_dbg(dev, "Dropping TLS RX HW offload feature since no RXCSUM feature.\n");
		features &= ~NETIF_F_HW_TLS_RX;
	}

	return features;
}

int __netdev_update_features(struct net_device *dev)
{
	struct net_device *upper, *lower;
	netdev_features_t features;
	struct list_head *iter;
	int err = -1;

	ASSERT_RTNL();

	features = netdev_get_wanted_features(dev);

	if (dev->netdev_ops->ndo_fix_features)
		features = dev->netdev_ops->ndo_fix_features(dev, features);

	/* driver might be less strict about feature dependencies */
	features = netdev_fix_features(dev, features);

	/* some features can't be enabled if they're off on an upper device */
	netdev_for_each_upper_dev_rcu(dev, upper, iter)
		features = netdev_sync_upper_features(dev, upper, features);

	if (dev->features == features)
		goto sync_lower;

	netdev_dbg(dev, "Features changed: %pNF -> %pNF\n",
		&dev->features, &features);

	if (dev->netdev_ops->ndo_set_features)
		err = dev->netdev_ops->ndo_set_features(dev, features);
	else
		err = 0;

	if (unlikely(err < 0)) {
		netdev_err(dev,
			"set_features() failed (%d); wanted %pNF, left %pNF\n",
			err, &features, &dev->features);
		/* return non-0 since some features might have changed and
		 * it's better to fire a spurious notification than miss it
		 */
		return -1;
	}

sync_lower:
	/* some features must be disabled on lower devices when disabled
	 * on an upper device (think: bonding master or bridge)
	 */
	netdev_for_each_lower_dev(dev, lower, iter)
		netdev_sync_lower_features(dev, lower, features);

	if (!err) {
		netdev_features_t diff = features ^ dev->features;

		if (diff & NETIF_F_RX_UDP_TUNNEL_PORT) {
			/* udp_tunnel_{get,drop}_rx_info both need
			 * NETIF_F_RX_UDP_TUNNEL_PORT enabled on the
			 * device, or they won't do anything.
			 * Thus we need to update dev->features
			 * *before* calling udp_tunnel_get_rx_info,
			 * but *after* calling udp_tunnel_drop_rx_info.
			 */
			if (features & NETIF_F_RX_UDP_TUNNEL_PORT) {
				dev->features = features;
				udp_tunnel_get_rx_info(dev);
			} else {
				udp_tunnel_drop_rx_info(dev);
			}
		}

		if (diff & NETIF_F_HW_VLAN_CTAG_FILTER) {
			if (features & NETIF_F_HW_VLAN_CTAG_FILTER) {
				dev->features = features;
				err |= vlan_get_rx_ctag_filter_info(dev);
			} else {
				vlan_drop_rx_ctag_filter_info(dev);
			}
		}

		if (diff & NETIF_F_HW_VLAN_STAG_FILTER) {
			if (features & NETIF_F_HW_VLAN_STAG_FILTER) {
				dev->features = features;
				err |= vlan_get_rx_stag_filter_info(dev);
			} else {
				vlan_drop_rx_stag_filter_info(dev);
			}
		}

		dev->features = features;
	}

	return err < 0 ? 0 : 1;
}

/**
 *	netdev_update_features - recalculate device features
 *	@dev: the device to check
 *
 *	Recalculate dev->features set and send notifications if it
 *	has changed. Should be called after driver or hardware dependent
 *	conditions might have changed that influence the features.
 */
void netdev_update_features(struct net_device *dev)
{
	if (__netdev_update_features(dev))
		netdev_features_change(dev);
}
EXPORT_SYMBOL(netdev_update_features);

/**
 *	netdev_change_features - recalculate device features
 *	@dev: the device to check
 *
 *	Recalculate dev->features set and send notifications even
 *	if they have not changed. Should be called instead of
 *	netdev_update_features() if also dev->vlan_features might
 *	have changed to allow the changes to be propagated to stacked
 *	VLAN devices.
 */
void netdev_change_features(struct net_device *dev)
{
	__netdev_update_features(dev);
	netdev_features_change(dev);
}
EXPORT_SYMBOL(netdev_change_features);

/**
 *	netif_stacked_transfer_operstate -	transfer operstate
 *	@rootdev: the root or lower level device to transfer state from
 *	@dev: the device to transfer operstate to
 *
 *	Transfer operational state from root to device. This is normally
 *	called when a stacking relationship exists between the root
 *	device and the device(a leaf device).
 */
void netif_stacked_transfer_operstate(const struct net_device *rootdev,
					struct net_device *dev)
{
	if (rootdev->operstate == IF_OPER_DORMANT)
		netif_dormant_on(dev);
	else
		netif_dormant_off(dev);

	if (rootdev->operstate == IF_OPER_TESTING)
		netif_testing_on(dev);
	else
		netif_testing_off(dev);

	if (netif_carrier_ok(rootdev))
		netif_carrier_on(dev);
	else
		netif_carrier_off(dev);
}
EXPORT_SYMBOL(netif_stacked_transfer_operstate);

static int netif_alloc_rx_queues(struct net_device *dev)
{
	unsigned int i, count = dev->num_rx_queues;
	struct netdev_rx_queue *rx;
	size_t sz = count * sizeof(*rx);
	int err = 0;

	BUG_ON(count < 1);

	rx = kvzalloc(sz, GFP_KERNEL_ACCOUNT | __GFP_RETRY_MAYFAIL);
	if (!rx)
		return -ENOMEM;

	dev->_rx = rx;

	for (i = 0; i < count; i++) {
		rx[i].dev = dev;

		/* XDP RX-queue setup */
		err = xdp_rxq_info_reg(&rx[i].xdp_rxq, dev, i, 0);
		if (err < 0)
			goto err_rxq_info;
	}
	return 0;

err_rxq_info:
	/* Rollback successful reg's and free other resources */
	while (i--)
		xdp_rxq_info_unreg(&rx[i].xdp_rxq);
	kvfree(dev->_rx);
	dev->_rx = NULL;
	return err;
}

static void netif_free_rx_queues(struct net_device *dev)
{
	unsigned int i, count = dev->num_rx_queues;

	/* netif_alloc_rx_queues alloc failed, resources have been unreg'ed */
	if (!dev->_rx)
		return;

	for (i = 0; i < count; i++)
		xdp_rxq_info_unreg(&dev->_rx[i].xdp_rxq);

	kvfree(dev->_rx);
}

static void netdev_init_one_queue(struct net_device *dev,
				  struct netdev_queue *queue, void *_unused)
{
	/* Initialize queue lock */
	spin_lock_init(&queue->_xmit_lock);
	netdev_set_xmit_lockdep_class(&queue->_xmit_lock, dev->type);
	queue->xmit_lock_owner = -1;
	netdev_queue_numa_node_write(queue, NUMA_NO_NODE);
	queue->dev = dev;
#ifdef CONFIG_BQL
	dql_init(&queue->dql, HZ);
#endif
}

static void netif_free_tx_queues(struct net_device *dev)
{
	kvfree(dev->_tx);
}

static int netif_alloc_netdev_queues(struct net_device *dev)
{
	unsigned int count = dev->num_tx_queues;
	struct netdev_queue *tx;
	size_t sz = count * sizeof(*tx);

	if (count < 1 || count > 0xffff)
		return -EINVAL;

	tx = kvzalloc(sz, GFP_KERNEL_ACCOUNT | __GFP_RETRY_MAYFAIL);
	if (!tx)
		return -ENOMEM;

	dev->_tx = tx;

	netdev_for_each_tx_queue(dev, netdev_init_one_queue, NULL);
	spin_lock_init(&dev->tx_global_lock);

	return 0;
}

void netif_tx_stop_all_queues(struct net_device *dev)
{
	unsigned int i;

	for (i = 0; i < dev->num_tx_queues; i++) {
		struct netdev_queue *txq = netdev_get_tx_queue(dev, i);

		netif_tx_stop_queue(txq);
	}
}
EXPORT_SYMBOL(netif_tx_stop_all_queues);

/**
 * register_netdevice() - register a network device
 * @dev: device to register
 *
 * Take a prepared network device structure and make it externally accessible.
 * A %NETDEV_REGISTER message is sent to the netdev notifier chain.
 * Callers must hold the rtnl lock - you may want register_netdev()
 * instead of this.
 */
int register_netdevice(struct net_device *dev)
{
	int ret;
	struct net *net = dev_net(dev);

	BUILD_BUG_ON(sizeof(netdev_features_t) * BITS_PER_BYTE <
		     NETDEV_FEATURE_COUNT);
	BUG_ON(dev_boot_phase);
	ASSERT_RTNL();

	might_sleep();

	/* When net_device's are persistent, this will be fatal. */
	BUG_ON(dev->reg_state != NETREG_UNINITIALIZED);
	BUG_ON(!net);

	ret = ethtool_check_ops(dev->ethtool_ops);
	if (ret)
		return ret;

	spin_lock_init(&dev->addr_list_lock);
	netdev_set_addr_lockdep_class(dev);

	ret = dev_get_valid_name(net, dev, dev->name);
	if (ret < 0)
		goto out;

	ret = -ENOMEM;
	dev->name_node = netdev_name_node_head_alloc(dev);
	if (!dev->name_node)
		goto out;

	/* Init, if this function is available */
	if (dev->netdev_ops->ndo_init) {
		ret = dev->netdev_ops->ndo_init(dev);
		if (ret) {
			if (ret > 0)
				ret = -EIO;
			goto err_free_name;
		}
	}

	if (((dev->hw_features | dev->features) &
	     NETIF_F_HW_VLAN_CTAG_FILTER) &&
	    (!dev->netdev_ops->ndo_vlan_rx_add_vid ||
	     !dev->netdev_ops->ndo_vlan_rx_kill_vid)) {
		netdev_WARN(dev, "Buggy VLAN acceleration in driver!\n");
		ret = -EINVAL;
		goto err_uninit;
	}

	ret = dev_index_reserve(net, dev->ifindex);
	if (ret < 0)
		goto err_uninit;
	dev->ifindex = ret;

	/* Transfer changeable features to wanted_features and enable
	 * software offloads (GSO and GRO).
	 */
	dev->hw_features |= (NETIF_F_SOFT_FEATURES | NETIF_F_SOFT_FEATURES_OFF);
	dev->features |= NETIF_F_SOFT_FEATURES;

	if (dev->udp_tunnel_nic_info) {
		dev->features |= NETIF_F_RX_UDP_TUNNEL_PORT;
		dev->hw_features |= NETIF_F_RX_UDP_TUNNEL_PORT;
	}

	dev->wanted_features = dev->features & dev->hw_features;

	if (!(dev->flags & IFF_LOOPBACK))
		dev->hw_features |= NETIF_F_NOCACHE_COPY;

	/* If IPv4 TCP segmentation offload is supported we should also
	 * allow the device to enable segmenting the frame with the option
	 * of ignoring a static IP ID value.  This doesn't enable the
	 * feature itself but allows the user to enable it later.
	 */
	if (dev->hw_features & NETIF_F_TSO)
		dev->hw_features |= NETIF_F_TSO_MANGLEID;
	if (dev->vlan_features & NETIF_F_TSO)
		dev->vlan_features |= NETIF_F_TSO_MANGLEID;
	if (dev->mpls_features & NETIF_F_TSO)
		dev->mpls_features |= NETIF_F_TSO_MANGLEID;
	if (dev->hw_enc_features & NETIF_F_TSO)
		dev->hw_enc_features |= NETIF_F_TSO_MANGLEID;

	/* Make NETIF_F_HIGHDMA inheritable to VLAN devices.
	 */
	dev->vlan_features |= NETIF_F_HIGHDMA;

	/* Make NETIF_F_SG inheritable to tunnel devices.
	 */
	dev->hw_enc_features |= NETIF_F_SG | NETIF_F_GSO_PARTIAL;

	/* Make NETIF_F_SG inheritable to MPLS.
	 */
	dev->mpls_features |= NETIF_F_SG;

	ret = call_netdevice_notifiers(NETDEV_POST_INIT, dev);
	ret = notifier_to_errno(ret);
	if (ret)
		goto err_ifindex_release;

	ret = netdev_register_kobject(dev);
	write_lock(&dev_base_lock);
	dev->reg_state = ret ? NETREG_UNREGISTERED : NETREG_REGISTERED;
	write_unlock(&dev_base_lock);
	if (ret)
		goto err_uninit_notify;

	__netdev_update_features(dev);

	/*
	 *	Default initial state at registry is that the
	 *	device is present.
	 */

	set_bit(__LINK_STATE_PRESENT, &dev->state);

	linkwatch_init_dev(dev);

	dev_init_scheduler(dev);

	netdev_hold(dev, &dev->dev_registered_tracker, GFP_KERNEL);
	list_netdevice(dev);

	add_device_randomness(dev->dev_addr, dev->addr_len);

	/* If the device has permanent device address, driver should
	 * set dev_addr and also addr_assign_type should be set to
	 * NET_ADDR_PERM (default value).
	 */
	if (dev->addr_assign_type == NET_ADDR_PERM)
		memcpy(dev->perm_addr, dev->dev_addr, dev->addr_len);

	/* Notify protocols, that a new device appeared. */
	ret = call_netdevice_notifiers(NETDEV_REGISTER, dev);
	ret = notifier_to_errno(ret);
	if (ret) {
		/* Expect explicit free_netdev() on failure */
		dev->needs_free_netdev = false;
		unregister_netdevice_queue(dev, NULL);
		goto out;
	}
	/*
	 *	Prevent userspace races by waiting until the network
	 *	device is fully setup before sending notifications.
	 */
	if (!dev->rtnl_link_ops ||
	    dev->rtnl_link_state == RTNL_LINK_INITIALIZED)
		rtmsg_ifinfo(RTM_NEWLINK, dev, ~0U, GFP_KERNEL, 0, NULL);

out:
	return ret;

err_uninit_notify:
	call_netdevice_notifiers(NETDEV_PRE_UNINIT, dev);
err_ifindex_release:
	dev_index_release(net, dev->ifindex);
err_uninit:
	if (dev->netdev_ops->ndo_uninit)
		dev->netdev_ops->ndo_uninit(dev);
	if (dev->priv_destructor)
		dev->priv_destructor(dev);
err_free_name:
	netdev_name_node_free(dev->name_node);
	goto out;
}
EXPORT_SYMBOL(register_netdevice);

/**
 *	init_dummy_netdev	- init a dummy network device for NAPI
 *	@dev: device to init
 *
 *	This takes a network device structure and initialize the minimum
 *	amount of fields so it can be used to schedule NAPI polls without
 *	registering a full blown interface. This is to be used by drivers
 *	that need to tie several hardware interfaces to a single NAPI
 *	poll scheduler due to HW limitations.
 */
int init_dummy_netdev(struct net_device *dev)
{
	/* Clear everything. Note we don't initialize spinlocks
	 * are they aren't supposed to be taken by any of the
	 * NAPI code and this dummy netdev is supposed to be
	 * only ever used for NAPI polls
	 */
	memset(dev, 0, sizeof(struct net_device));

	/* make sure we BUG if trying to hit standard
	 * register/unregister code path
	 */
	dev->reg_state = NETREG_DUMMY;

	/* NAPI wants this */
	INIT_LIST_HEAD(&dev->napi_list);

	/* a dummy interface is started by default */
	set_bit(__LINK_STATE_PRESENT, &dev->state);
	set_bit(__LINK_STATE_START, &dev->state);

	/* napi_busy_loop stats accounting wants this */
	dev_net_set(dev, &init_net);

	/* Note : We dont allocate pcpu_refcnt for dummy devices,
	 * because users of this 'device' dont need to change
	 * its refcount.
	 */

	return 0;
}
EXPORT_SYMBOL_GPL(init_dummy_netdev);


/**
 *	register_netdev	- register a network device
 *	@dev: device to register
 *
 *	Take a completed network device structure and add it to the kernel
 *	interfaces. A %NETDEV_REGISTER message is sent to the netdev notifier
 *	chain. 0 is returned on success. A negative errno code is returned
 *	on a failure to set up the device, or if the name is a duplicate.
 *
 *	This is a wrapper around register_netdevice that takes the rtnl semaphore
 *	and expands the device name if you passed a format string to
 *	alloc_netdev.
 */
int register_netdev(struct net_device *dev)
{
	int err;

	if (rtnl_lock_killable())
		return -EINTR;
	err = register_netdevice(dev);
	rtnl_unlock();
	return err;
}
EXPORT_SYMBOL(register_netdev);

int netdev_refcnt_read(const struct net_device *dev)
{
#ifdef CONFIG_PCPU_DEV_REFCNT
	int i, refcnt = 0;

	for_each_possible_cpu(i)
		refcnt += *per_cpu_ptr(dev->pcpu_refcnt, i);
	return refcnt;
#else
	return refcount_read(&dev->dev_refcnt);
#endif
}
EXPORT_SYMBOL(netdev_refcnt_read);

int netdev_unregister_timeout_secs __read_mostly = 10;

#define WAIT_REFS_MIN_MSECS 1
#define WAIT_REFS_MAX_MSECS 250
/**
 * netdev_wait_allrefs_any - wait until all references are gone.
 * @list: list of net_devices to wait on
 *
 * This is called when unregistering network devices.
 *
 * Any protocol or device that holds a reference should register
 * for netdevice notification, and cleanup and put back the
 * reference if they receive an UNREGISTER event.
 * We can get stuck here if buggy protocols don't correctly
 * call dev_put.
 */
static struct net_device *netdev_wait_allrefs_any(struct list_head *list)
{
	unsigned long rebroadcast_time, warning_time;
	struct net_device *dev;
	int wait = 0;

	rebroadcast_time = warning_time = jiffies;

	list_for_each_entry(dev, list, todo_list)
		if (netdev_refcnt_read(dev) == 1)
			return dev;

	while (true) {
		if (time_after(jiffies, rebroadcast_time + 1 * HZ)) {
			rtnl_lock();

			/* Rebroadcast unregister notification */
			list_for_each_entry(dev, list, todo_list)
				call_netdevice_notifiers(NETDEV_UNREGISTER, dev);

			__rtnl_unlock();
			rcu_barrier();
			rtnl_lock();

			list_for_each_entry(dev, list, todo_list)
				if (test_bit(__LINK_STATE_LINKWATCH_PENDING,
					     &dev->state)) {
					/* We must not have linkwatch events
					 * pending on unregister. If this
					 * happens, we simply run the queue
					 * unscheduled, resulting in a noop
					 * for this device.
					 */
					linkwatch_run_queue();
					break;
				}

			__rtnl_unlock();

			rebroadcast_time = jiffies;
		}

		if (!wait) {
			rcu_barrier();
			wait = WAIT_REFS_MIN_MSECS;
		} else {
			msleep(wait);
			wait = min(wait << 1, WAIT_REFS_MAX_MSECS);
		}

		list_for_each_entry(dev, list, todo_list)
			if (netdev_refcnt_read(dev) == 1)
				return dev;

		if (time_after(jiffies, warning_time +
			       READ_ONCE(netdev_unregister_timeout_secs) * HZ)) {
			list_for_each_entry(dev, list, todo_list) {
				pr_emerg("unregister_netdevice: waiting for %s to become free. Usage count = %d\n",
					 dev->name, netdev_refcnt_read(dev));
				ref_tracker_dir_print(&dev->refcnt_tracker, 10);
			}

			warning_time = jiffies;
		}
	}
}

/* The sequence is:
 *
 *	rtnl_lock();
 *	...
 *	register_netdevice(x1);
 *	register_netdevice(x2);
 *	...
 *	unregister_netdevice(y1);
 *	unregister_netdevice(y2);
 *      ...
 *	rtnl_unlock();
 *	free_netdev(y1);
 *	free_netdev(y2);
 *
 * We are invoked by rtnl_unlock().
 * This allows us to deal with problems:
 * 1) We can delete sysfs objects which invoke hotplug
 *    without deadlocking with linkwatch via keventd.
 * 2) Since we run with the RTNL semaphore not held, we can sleep
 *    safely in order to wait for the netdev refcnt to drop to zero.
 *
 * We must not return until all unregister events added during
 * the interval the lock was held have been completed.
 */
void netdev_run_todo(void)
{
	struct net_device *dev, *tmp;
	struct list_head list;
#ifdef CONFIG_LOCKDEP
	struct list_head unlink_list;

	list_replace_init(&net_unlink_list, &unlink_list);

	while (!list_empty(&unlink_list)) {
		struct net_device *dev = list_first_entry(&unlink_list,
							  struct net_device,
							  unlink_list);
		list_del_init(&dev->unlink_list);
		dev->nested_level = dev->lower_level - 1;
	}
#endif

	/* Snapshot list, allow later requests */
	list_replace_init(&net_todo_list, &list);

	__rtnl_unlock();

	/* Wait for rcu callbacks to finish before next phase */
	if (!list_empty(&list))
		rcu_barrier();

	list_for_each_entry_safe(dev, tmp, &list, todo_list) {
		if (unlikely(dev->reg_state != NETREG_UNREGISTERING)) {
			netdev_WARN(dev, "run_todo but not unregistering\n");
			list_del(&dev->todo_list);
			continue;
		}

		write_lock(&dev_base_lock);
		dev->reg_state = NETREG_UNREGISTERED;
		write_unlock(&dev_base_lock);
		linkwatch_forget_dev(dev);
	}

	while (!list_empty(&list)) {
		dev = netdev_wait_allrefs_any(&list);
		list_del(&dev->todo_list);

		/* paranoia */
		BUG_ON(netdev_refcnt_read(dev) != 1);
		BUG_ON(!list_empty(&dev->ptype_all));
		BUG_ON(!list_empty(&dev->ptype_specific));
		WARN_ON(rcu_access_pointer(dev->ip_ptr));
		WARN_ON(rcu_access_pointer(dev->ip6_ptr));

		if (dev->priv_destructor)
			dev->priv_destructor(dev);
		if (dev->needs_free_netdev)
			free_netdev(dev);

		if (atomic_dec_and_test(&dev_net(dev)->dev_unreg_count))
			wake_up(&netdev_unregistering_wq);

		/* Free network device */
		kobject_put(&dev->dev.kobj);
	}
}

/* Convert net_device_stats to rtnl_link_stats64. rtnl_link_stats64 has
 * all the same fields in the same order as net_device_stats, with only
 * the type differing, but rtnl_link_stats64 may have additional fields
 * at the end for newer counters.
 */
void netdev_stats_to_stats64(struct rtnl_link_stats64 *stats64,
			     const struct net_device_stats *netdev_stats)
{
	size_t i, n = sizeof(*netdev_stats) / sizeof(atomic_long_t);
	const atomic_long_t *src = (atomic_long_t *)netdev_stats;
	u64 *dst = (u64 *)stats64;

	BUILD_BUG_ON(n > sizeof(*stats64) / sizeof(u64));
	for (i = 0; i < n; i++)
		dst[i] = (unsigned long)atomic_long_read(&src[i]);
	/* zero out counters that only exist in rtnl_link_stats64 */
	memset((char *)stats64 + n * sizeof(u64), 0,
	       sizeof(*stats64) - n * sizeof(u64));
}
EXPORT_SYMBOL(netdev_stats_to_stats64);

struct net_device_core_stats __percpu *netdev_core_stats_alloc(struct net_device *dev)
{
	struct net_device_core_stats __percpu *p;

	p = alloc_percpu_gfp(struct net_device_core_stats,
			     GFP_ATOMIC | __GFP_NOWARN);

	if (p && cmpxchg(&dev->core_stats, NULL, p))
		free_percpu(p);

	/* This READ_ONCE() pairs with the cmpxchg() above */
	return READ_ONCE(dev->core_stats);
}
EXPORT_SYMBOL(netdev_core_stats_alloc);

/**
 *	dev_get_stats	- get network device statistics
 *	@dev: device to get statistics from
 *	@storage: place to store stats
 *
 *	Get network statistics from device. Return @storage.
 *	The device driver may provide its own method by setting
 *	dev->netdev_ops->get_stats64 or dev->netdev_ops->get_stats;
 *	otherwise the internal statistics structure is used.
 */
struct rtnl_link_stats64 *dev_get_stats(struct net_device *dev,
					struct rtnl_link_stats64 *storage)
{
	const struct net_device_ops *ops = dev->netdev_ops;
	const struct net_device_core_stats __percpu *p;

	if (ops->ndo_get_stats64) {
		memset(storage, 0, sizeof(*storage));
		ops->ndo_get_stats64(dev, storage);
	} else if (ops->ndo_get_stats) {
		netdev_stats_to_stats64(storage, ops->ndo_get_stats(dev));
	} else {
		netdev_stats_to_stats64(storage, &dev->stats);
	}

	/* This READ_ONCE() pairs with the write in netdev_core_stats_alloc() */
	p = READ_ONCE(dev->core_stats);
	if (p) {
		const struct net_device_core_stats *core_stats;
		int i;

		for_each_possible_cpu(i) {
			core_stats = per_cpu_ptr(p, i);
			storage->rx_dropped += READ_ONCE(core_stats->rx_dropped);
			storage->tx_dropped += READ_ONCE(core_stats->tx_dropped);
			storage->rx_nohandler += READ_ONCE(core_stats->rx_nohandler);
			storage->rx_otherhost_dropped += READ_ONCE(core_stats->rx_otherhost_dropped);
		}
	}
	return storage;
}
EXPORT_SYMBOL(dev_get_stats);

/**
 *	dev_fetch_sw_netstats - get per-cpu network device statistics
 *	@s: place to store stats
 *	@netstats: per-cpu network stats to read from
 *
 *	Read per-cpu network statistics and populate the related fields in @s.
 */
void dev_fetch_sw_netstats(struct rtnl_link_stats64 *s,
			   const struct pcpu_sw_netstats __percpu *netstats)
{
	int cpu;

	for_each_possible_cpu(cpu) {
		u64 rx_packets, rx_bytes, tx_packets, tx_bytes;
		const struct pcpu_sw_netstats *stats;
		unsigned int start;

		stats = per_cpu_ptr(netstats, cpu);
		do {
			start = u64_stats_fetch_begin(&stats->syncp);
			rx_packets = u64_stats_read(&stats->rx_packets);
			rx_bytes   = u64_stats_read(&stats->rx_bytes);
			tx_packets = u64_stats_read(&stats->tx_packets);
			tx_bytes   = u64_stats_read(&stats->tx_bytes);
		} while (u64_stats_fetch_retry(&stats->syncp, start));

		s->rx_packets += rx_packets;
		s->rx_bytes   += rx_bytes;
		s->tx_packets += tx_packets;
		s->tx_bytes   += tx_bytes;
	}
}
EXPORT_SYMBOL_GPL(dev_fetch_sw_netstats);

/**
 *	dev_get_tstats64 - ndo_get_stats64 implementation
 *	@dev: device to get statistics from
 *	@s: place to store stats
 *
 *	Populate @s from dev->stats and dev->tstats. Can be used as
 *	ndo_get_stats64() callback.
 */
void dev_get_tstats64(struct net_device *dev, struct rtnl_link_stats64 *s)
{
	netdev_stats_to_stats64(s, &dev->stats);
	dev_fetch_sw_netstats(s, dev->tstats);
}
EXPORT_SYMBOL_GPL(dev_get_tstats64);

struct netdev_queue *dev_ingress_queue_create(struct net_device *dev)
{
	struct netdev_queue *queue = dev_ingress_queue(dev);

#ifdef CONFIG_NET_CLS_ACT
	if (queue)
		return queue;
	queue = kzalloc(sizeof(*queue), GFP_KERNEL);
	if (!queue)
		return NULL;
	netdev_init_one_queue(dev, queue, NULL);
	RCU_INIT_POINTER(queue->qdisc, &noop_qdisc);
	RCU_INIT_POINTER(queue->qdisc_sleeping, &noop_qdisc);
	rcu_assign_pointer(dev->ingress_queue, queue);
#endif
	return queue;
}

static const struct ethtool_ops default_ethtool_ops;

void netdev_set_default_ethtool_ops(struct net_device *dev,
				    const struct ethtool_ops *ops)
{
	if (dev->ethtool_ops == &default_ethtool_ops)
		dev->ethtool_ops = ops;
}
EXPORT_SYMBOL_GPL(netdev_set_default_ethtool_ops);

/**
 * netdev_sw_irq_coalesce_default_on() - enable SW IRQ coalescing by default
 * @dev: netdev to enable the IRQ coalescing on
 *
 * Sets a conservative default for SW IRQ coalescing. Users can use
 * sysfs attributes to override the default values.
 */
void netdev_sw_irq_coalesce_default_on(struct net_device *dev)
{
	WARN_ON(dev->reg_state == NETREG_REGISTERED);

	if (!IS_ENABLED(CONFIG_PREEMPT_RT)) {
		dev->gro_flush_timeout = 20000;
		dev->napi_defer_hard_irqs = 1;
	}
}
EXPORT_SYMBOL_GPL(netdev_sw_irq_coalesce_default_on);

void netdev_freemem(struct net_device *dev)
{
	char *addr = (char *)dev - dev->padded;

	kvfree(addr);
}

/**
 * alloc_netdev_mqs - allocate network device
 * @sizeof_priv: size of private data to allocate space for
 * @name: device name format string
 * @name_assign_type: origin of device name
 * @setup: callback to initialize device
 * @txqs: the number of TX subqueues to allocate
 * @rxqs: the number of RX subqueues to allocate
 *
 * Allocates a struct net_device with private data area for driver use
 * and performs basic initialization.  Also allocates subqueue structs
 * for each queue on the device.
 */
struct net_device *alloc_netdev_mqs(int sizeof_priv, const char *name,
		unsigned char name_assign_type,
		void (*setup)(struct net_device *),
		unsigned int txqs, unsigned int rxqs)
{
	struct net_device *dev;
	unsigned int alloc_size;
	struct net_device *p;

	BUG_ON(strlen(name) >= sizeof(dev->name));

	if (txqs < 1) {
		pr_err("alloc_netdev: Unable to allocate device with zero queues\n");
		return NULL;
	}

	if (rxqs < 1) {
		pr_err("alloc_netdev: Unable to allocate device with zero RX queues\n");
		return NULL;
	}

	alloc_size = sizeof(struct net_device);
	if (sizeof_priv) {
		/* ensure 32-byte alignment of private area */
		alloc_size = ALIGN(alloc_size, NETDEV_ALIGN);
		alloc_size += sizeof_priv;
	}
	/* ensure 32-byte alignment of whole construct */
	alloc_size += NETDEV_ALIGN - 1;

	p = kvzalloc(alloc_size, GFP_KERNEL_ACCOUNT | __GFP_RETRY_MAYFAIL);
	if (!p)
		return NULL;

	dev = PTR_ALIGN(p, NETDEV_ALIGN);
	dev->padded = (char *)dev - (char *)p;

	ref_tracker_dir_init(&dev->refcnt_tracker, 128, name);
#ifdef CONFIG_PCPU_DEV_REFCNT
	dev->pcpu_refcnt = alloc_percpu(int);
	if (!dev->pcpu_refcnt)
		goto free_dev;
	__dev_hold(dev);
#else
	refcount_set(&dev->dev_refcnt, 1);
#endif

	if (dev_addr_init(dev))
		goto free_pcpu;

	dev_mc_init(dev);
	dev_uc_init(dev);

	dev_net_set(dev, &init_net);

	dev->gso_max_size = GSO_LEGACY_MAX_SIZE;
	dev->xdp_zc_max_segs = 1;
	dev->gso_max_segs = GSO_MAX_SEGS;
	dev->gro_max_size = GRO_LEGACY_MAX_SIZE;
	dev->gso_ipv4_max_size = GSO_LEGACY_MAX_SIZE;
	dev->gro_ipv4_max_size = GRO_LEGACY_MAX_SIZE;
	dev->tso_max_size = TSO_LEGACY_MAX_SIZE;
	dev->tso_max_segs = TSO_MAX_SEGS;
	dev->upper_level = 1;
	dev->lower_level = 1;
#ifdef CONFIG_LOCKDEP
	dev->nested_level = 0;
	INIT_LIST_HEAD(&dev->unlink_list);
#endif

	INIT_LIST_HEAD(&dev->napi_list);
	INIT_LIST_HEAD(&dev->unreg_list);
	INIT_LIST_HEAD(&dev->close_list);
	INIT_LIST_HEAD(&dev->link_watch_list);
	INIT_LIST_HEAD(&dev->adj_list.upper);
	INIT_LIST_HEAD(&dev->adj_list.lower);
	INIT_LIST_HEAD(&dev->ptype_all);
	INIT_LIST_HEAD(&dev->ptype_specific);
	INIT_LIST_HEAD(&dev->net_notifier_list);
#ifdef CONFIG_NET_SCHED
	hash_init(dev->qdisc_hash);
#endif
	dev->priv_flags = IFF_XMIT_DST_RELEASE | IFF_XMIT_DST_RELEASE_PERM;
	setup(dev);

	if (!dev->tx_queue_len) {
		dev->priv_flags |= IFF_NO_QUEUE;
		dev->tx_queue_len = DEFAULT_TX_QUEUE_LEN;
	}

	dev->num_tx_queues = txqs;
	dev->real_num_tx_queues = txqs;
	if (netif_alloc_netdev_queues(dev))
		goto free_all;

	dev->num_rx_queues = rxqs;
	dev->real_num_rx_queues = rxqs;
	if (netif_alloc_rx_queues(dev))
		goto free_all;

	strcpy(dev->name, name);
	dev->name_assign_type = name_assign_type;
	dev->group = INIT_NETDEV_GROUP;
	if (!dev->ethtool_ops)
		dev->ethtool_ops = &default_ethtool_ops;

	nf_hook_netdev_init(dev);

	return dev;

free_all:
	free_netdev(dev);
	return NULL;

free_pcpu:
#ifdef CONFIG_PCPU_DEV_REFCNT
	free_percpu(dev->pcpu_refcnt);
free_dev:
#endif
	netdev_freemem(dev);
	return NULL;
}
EXPORT_SYMBOL(alloc_netdev_mqs);

/**
 * free_netdev - free network device
 * @dev: device
 *
 * This function does the last stage of destroying an allocated device
 * interface. The reference to the device object is released. If this
 * is the last reference then it will be freed.Must be called in process
 * context.
 */
void free_netdev(struct net_device *dev)
{
	struct napi_struct *p, *n;

	might_sleep();

	/* When called immediately after register_netdevice() failed the unwind
	 * handling may still be dismantling the device. Handle that case by
	 * deferring the free.
	 */
	if (dev->reg_state == NETREG_UNREGISTERING) {
		ASSERT_RTNL();
		dev->needs_free_netdev = true;
		return;
	}

	netif_free_tx_queues(dev);
	netif_free_rx_queues(dev);

	kfree(rcu_dereference_protected(dev->ingress_queue, 1));

	/* Flush device addresses */
	dev_addr_flush(dev);

	list_for_each_entry_safe(p, n, &dev->napi_list, dev_list)
		netif_napi_del(p);

	ref_tracker_dir_exit(&dev->refcnt_tracker);
#ifdef CONFIG_PCPU_DEV_REFCNT
	free_percpu(dev->pcpu_refcnt);
	dev->pcpu_refcnt = NULL;
#endif
	free_percpu(dev->core_stats);
	dev->core_stats = NULL;
	free_percpu(dev->xdp_bulkq);
	dev->xdp_bulkq = NULL;

	/*  Compatibility with error handling in drivers */
	if (dev->reg_state == NETREG_UNINITIALIZED) {
		netdev_freemem(dev);
		return;
	}

	BUG_ON(dev->reg_state != NETREG_UNREGISTERED);
	dev->reg_state = NETREG_RELEASED;

	/* will free via device release */
	put_device(&dev->dev);
}
EXPORT_SYMBOL(free_netdev);

/**
 *	synchronize_net -  Synchronize with packet receive processing
 *
 *	Wait for packets currently being received to be done.
 *	Does not block later packets from starting.
 */
void synchronize_net(void)
{
	might_sleep();
	if (rtnl_is_locked())
		synchronize_rcu_expedited();
	else
		synchronize_rcu();
}
EXPORT_SYMBOL(synchronize_net);

/**
 *	unregister_netdevice_queue - remove device from the kernel
 *	@dev: device
 *	@head: list
 *
 *	This function shuts down a device interface and removes it
 *	from the kernel tables.
 *	If head not NULL, device is queued to be unregistered later.
 *
 *	Callers must hold the rtnl semaphore.  You may want
 *	unregister_netdev() instead of this.
 */

void unregister_netdevice_queue(struct net_device *dev, struct list_head *head)
{
	ASSERT_RTNL();

	if (head) {
		list_move_tail(&dev->unreg_list, head);
	} else {
		LIST_HEAD(single);

		list_add(&dev->unreg_list, &single);
		unregister_netdevice_many(&single);
	}
}
EXPORT_SYMBOL(unregister_netdevice_queue);

void unregister_netdevice_many_notify(struct list_head *head,
				      u32 portid, const struct nlmsghdr *nlh)
{
	struct net_device *dev, *tmp;
	LIST_HEAD(close_head);

	BUG_ON(dev_boot_phase);
	ASSERT_RTNL();

	if (list_empty(head))
		return;

	list_for_each_entry_safe(dev, tmp, head, unreg_list) {
		/* Some devices call without registering
		 * for initialization unwind. Remove those
		 * devices and proceed with the remaining.
		 */
		if (dev->reg_state == NETREG_UNINITIALIZED) {
			pr_debug("unregister_netdevice: device %s/%p never was registered\n",
				 dev->name, dev);

			WARN_ON(1);
			list_del(&dev->unreg_list);
			continue;
		}
		dev->dismantle = true;
		BUG_ON(dev->reg_state != NETREG_REGISTERED);
	}

	/* If device is running, close it first. */
	list_for_each_entry(dev, head, unreg_list)
		list_add_tail(&dev->close_list, &close_head);
	dev_close_many(&close_head, true);

	list_for_each_entry(dev, head, unreg_list) {
		/* And unlink it from device chain. */
		write_lock(&dev_base_lock);
		unlist_netdevice(dev, false);
		dev->reg_state = NETREG_UNREGISTERING;
		write_unlock(&dev_base_lock);
	}
	flush_all_backlogs();

	synchronize_net();

	list_for_each_entry(dev, head, unreg_list) {
		struct sk_buff *skb = NULL;

		/* Shutdown queueing discipline. */
		dev_shutdown(dev);
		dev_tcx_uninstall(dev);
		dev_xdp_uninstall(dev);
		bpf_dev_bound_netdev_unregister(dev);

		netdev_offload_xstats_disable_all(dev);

		/* Notify protocols, that we are about to destroy
		 * this device. They should clean all the things.
		 */
		call_netdevice_notifiers(NETDEV_UNREGISTER, dev);

		if (!dev->rtnl_link_ops ||
		    dev->rtnl_link_state == RTNL_LINK_INITIALIZED)
			skb = rtmsg_ifinfo_build_skb(RTM_DELLINK, dev, ~0U, 0,
						     GFP_KERNEL, NULL, 0,
						     portid, nlh);

		/*
		 *	Flush the unicast and multicast chains
		 */
		dev_uc_flush(dev);
		dev_mc_flush(dev);

		netdev_name_node_alt_flush(dev);
		netdev_name_node_free(dev->name_node);

		call_netdevice_notifiers(NETDEV_PRE_UNINIT, dev);

		if (dev->netdev_ops->ndo_uninit)
			dev->netdev_ops->ndo_uninit(dev);

		if (skb)
			rtmsg_ifinfo_send(skb, dev, GFP_KERNEL, portid, nlh);

		/* Notifier chain MUST detach us all upper devices. */
		WARN_ON(netdev_has_any_upper_dev(dev));
		WARN_ON(netdev_has_any_lower_dev(dev));

		/* Remove entries from kobject tree */
		netdev_unregister_kobject(dev);
#ifdef CONFIG_XPS
		/* Remove XPS queueing entries */
		netif_reset_xps_queues_gt(dev, 0);
#endif
	}

	synchronize_net();

	list_for_each_entry(dev, head, unreg_list) {
		netdev_put(dev, &dev->dev_registered_tracker);
		net_set_todo(dev);
	}

	list_del(head);
}

/**
 *	unregister_netdevice_many - unregister many devices
 *	@head: list of devices
 *
 *  Note: As most callers use a stack allocated list_head,
 *  we force a list_del() to make sure stack wont be corrupted later.
 */
void unregister_netdevice_many(struct list_head *head)
{
	unregister_netdevice_many_notify(head, 0, NULL);
}
EXPORT_SYMBOL(unregister_netdevice_many);

/**
 *	unregister_netdev - remove device from the kernel
 *	@dev: device
 *
 *	This function shuts down a device interface and removes it
 *	from the kernel tables.
 *
 *	This is just a wrapper for unregister_netdevice that takes
 *	the rtnl semaphore.  In general you want to use this and not
 *	unregister_netdevice.
 */
void unregister_netdev(struct net_device *dev)
{
	rtnl_lock();
	unregister_netdevice(dev);
	rtnl_unlock();
}
EXPORT_SYMBOL(unregister_netdev);

/**
 *	__dev_change_net_namespace - move device to different nethost namespace
 *	@dev: device
 *	@net: network namespace
 *	@pat: If not NULL name pattern to try if the current device name
 *	      is already taken in the destination network namespace.
 *	@new_ifindex: If not zero, specifies device index in the target
 *	              namespace.
 *
 *	This function shuts down a device interface and moves it
 *	to a new network namespace. On success 0 is returned, on
 *	a failure a netagive errno code is returned.
 *
 *	Callers must hold the rtnl semaphore.
 */

int __dev_change_net_namespace(struct net_device *dev, struct net *net,
			       const char *pat, int new_ifindex)
{
	struct netdev_name_node *name_node;
	struct net *net_old = dev_net(dev);
	char new_name[IFNAMSIZ] = {};
	int err, new_nsid;

	ASSERT_RTNL();

	/* Don't allow namespace local devices to be moved. */
	err = -EINVAL;
	if (dev->features & NETIF_F_NETNS_LOCAL)
		goto out;

	/* Ensure the device has been registrered */
	if (dev->reg_state != NETREG_REGISTERED)
		goto out;

	/* Get out if there is nothing todo */
	err = 0;
	if (net_eq(net_old, net))
		goto out;

	/* Pick the destination device name, and ensure
	 * we can use it in the destination network namespace.
	 */
	err = -EEXIST;
	if (netdev_name_in_use(net, dev->name)) {
		/* We get here if we can't use the current device name */
		if (!pat)
			goto out;
		err = dev_prep_valid_name(net, dev, pat, new_name);
		if (err < 0)
			goto out;
	}
	/* Check that none of the altnames conflicts. */
	err = -EEXIST;
	netdev_for_each_altname(dev, name_node)
		if (netdev_name_in_use(net, name_node->name))
			goto out;

	/* Check that new_ifindex isn't used yet. */
	if (new_ifindex) {
		err = dev_index_reserve(net, new_ifindex);
		if (err < 0)
			goto out;
	} else {
		/* If there is an ifindex conflict assign a new one */
		err = dev_index_reserve(net, dev->ifindex);
		if (err == -EBUSY)
			err = dev_index_reserve(net, 0);
		if (err < 0)
			goto out;
		new_ifindex = err;
	}

	/*
	 * And now a mini version of register_netdevice unregister_netdevice.
	 */

	/* If device is running close it first. */
	dev_close(dev);

	/* And unlink it from device chain */
	unlist_netdevice(dev, true);

	synchronize_net();

	/* Shutdown queueing discipline. */
	dev_shutdown(dev);

	/* Notify protocols, that we are about to destroy
	 * this device. They should clean all the things.
	 *
	 * Note that dev->reg_state stays at NETREG_REGISTERED.
	 * This is wanted because this way 8021q and macvlan know
	 * the device is just moving and can keep their slaves up.
	 */
	call_netdevice_notifiers(NETDEV_UNREGISTER, dev);
	rcu_barrier();

	new_nsid = peernet2id_alloc(dev_net(dev), net, GFP_KERNEL);

	rtmsg_ifinfo_newnet(RTM_DELLINK, dev, ~0U, GFP_KERNEL, &new_nsid,
			    new_ifindex);

	/*
	 *	Flush the unicast and multicast chains
	 */
	dev_uc_flush(dev);
	dev_mc_flush(dev);

	/* Send a netdev-removed uevent to the old namespace */
	kobject_uevent(&dev->dev.kobj, KOBJ_REMOVE);
	netdev_adjacent_del_links(dev);

	/* Move per-net netdevice notifiers that are following the netdevice */
	move_netdevice_notifiers_dev_net(dev, net);

	/* Actually switch the network namespace */
	dev_net_set(dev, net);
	dev->ifindex = new_ifindex;

	/* Send a netdev-add uevent to the new namespace */
	kobject_uevent(&dev->dev.kobj, KOBJ_ADD);
	netdev_adjacent_add_links(dev);

	if (new_name[0]) /* Rename the netdev to prepared name */
		strscpy(dev->name, new_name, IFNAMSIZ);

	/* Fixup kobjects */
	err = device_rename(&dev->dev, dev->name);
	WARN_ON(err);

	/* Adapt owner in case owning user namespace of target network
	 * namespace is different from the original one.
	 */
	err = netdev_change_owner(dev, net_old, net);
	WARN_ON(err);

	/* Add the device back in the hashes */
	list_netdevice(dev);

	/* Notify protocols, that a new device appeared. */
	call_netdevice_notifiers(NETDEV_REGISTER, dev);

	/*
	 *	Prevent userspace races by waiting until the network
	 *	device is fully setup before sending notifications.
	 */
	rtmsg_ifinfo(RTM_NEWLINK, dev, ~0U, GFP_KERNEL, 0, NULL);

	synchronize_net();
	err = 0;
out:
	return err;
}
EXPORT_SYMBOL_GPL(__dev_change_net_namespace);

static int dev_cpu_dead(unsigned int oldcpu)
{
	struct sk_buff **list_skb;
	struct sk_buff *skb;
	unsigned int cpu;
	struct softnet_data *sd, *oldsd, *remsd = NULL;

	local_irq_disable();
	cpu = smp_processor_id();
	sd = &per_cpu(softnet_data, cpu);
	oldsd = &per_cpu(softnet_data, oldcpu);

	/* Find end of our completion_queue. */
	list_skb = &sd->completion_queue;
	while (*list_skb)
		list_skb = &(*list_skb)->next;
	/* Append completion queue from offline CPU. */
	*list_skb = oldsd->completion_queue;
	oldsd->completion_queue = NULL;

	/* Append output queue from offline CPU. */
	if (oldsd->output_queue) {
		*sd->output_queue_tailp = oldsd->output_queue;
		sd->output_queue_tailp = oldsd->output_queue_tailp;
		oldsd->output_queue = NULL;
		oldsd->output_queue_tailp = &oldsd->output_queue;
	}
	/* Append NAPI poll list from offline CPU, with one exception :
	 * process_backlog() must be called by cpu owning percpu backlog.
	 * We properly handle process_queue & input_pkt_queue later.
	 */
	while (!list_empty(&oldsd->poll_list)) {
		struct napi_struct *napi = list_first_entry(&oldsd->poll_list,
							    struct napi_struct,
							    poll_list);

		list_del_init(&napi->poll_list);
		if (napi->poll == process_backlog)
			napi->state = 0;
		else
			____napi_schedule(sd, napi);
	}

	raise_softirq_irqoff(NET_TX_SOFTIRQ);
	local_irq_enable();

#ifdef CONFIG_RPS
	remsd = oldsd->rps_ipi_list;
	oldsd->rps_ipi_list = NULL;
#endif
	/* send out pending IPI's on offline CPU */
	net_rps_send_ipi(remsd);

	/* Process offline CPU's input_pkt_queue */
	while ((skb = __skb_dequeue(&oldsd->process_queue))) {
		netif_rx(skb);
		input_queue_head_incr(oldsd);
	}
	while ((skb = skb_dequeue(&oldsd->input_pkt_queue))) {
		netif_rx(skb);
		input_queue_head_incr(oldsd);
	}

	return 0;
}

/**
 *	netdev_increment_features - increment feature set by one
 *	@all: current feature set
 *	@one: new feature set
 *	@mask: mask feature set
 *
 *	Computes a new feature set after adding a device with feature set
 *	@one to the master device with current feature set @all.  Will not
 *	enable anything that is off in @mask. Returns the new feature set.
 */
netdev_features_t netdev_increment_features(netdev_features_t all,
	netdev_features_t one, netdev_features_t mask)
{
	if (mask & NETIF_F_HW_CSUM)
		mask |= NETIF_F_CSUM_MASK;
	mask |= NETIF_F_VLAN_CHALLENGED;

	all |= one & (NETIF_F_ONE_FOR_ALL | NETIF_F_CSUM_MASK) & mask;
	all &= one | ~NETIF_F_ALL_FOR_ALL;

	/* If one device supports hw checksumming, set for all. */
	if (all & NETIF_F_HW_CSUM)
		all &= ~(NETIF_F_CSUM_MASK & ~NETIF_F_HW_CSUM);

	return all;
}
EXPORT_SYMBOL(netdev_increment_features);

static struct hlist_head * __net_init netdev_create_hash(void)
{
	int i;
	struct hlist_head *hash;

	hash = kmalloc_array(NETDEV_HASHENTRIES, sizeof(*hash), GFP_KERNEL);
	if (hash != NULL)
		for (i = 0; i < NETDEV_HASHENTRIES; i++)
			INIT_HLIST_HEAD(&hash[i]);

	return hash;
}

/* Initialize per network namespace state */
static int __net_init netdev_init(struct net *net)
{
	BUILD_BUG_ON(GRO_HASH_BUCKETS >
		     8 * sizeof_field(struct napi_struct, gro_bitmask));

	INIT_LIST_HEAD(&net->dev_base_head);

	net->dev_name_head = netdev_create_hash();
	if (net->dev_name_head == NULL)
		goto err_name;

	net->dev_index_head = netdev_create_hash();
	if (net->dev_index_head == NULL)
		goto err_idx;

	xa_init_flags(&net->dev_by_index, XA_FLAGS_ALLOC1);

	RAW_INIT_NOTIFIER_HEAD(&net->netdev_chain);

	return 0;

err_idx:
	kfree(net->dev_name_head);
err_name:
	return -ENOMEM;
}

/**
 *	netdev_drivername - network driver for the device
 *	@dev: network device
 *
 *	Determine network driver for device.
 */
const char *netdev_drivername(const struct net_device *dev)
{
	const struct device_driver *driver;
	const struct device *parent;
	const char *empty = "";

	parent = dev->dev.parent;
	if (!parent)
		return empty;

	driver = parent->driver;
	if (driver && driver->name)
		return driver->name;
	return empty;
}

static void __netdev_printk(const char *level, const struct net_device *dev,
			    struct va_format *vaf)
{
	if (dev && dev->dev.parent) {
		dev_printk_emit(level[1] - '0',
				dev->dev.parent,
				"%s %s %s%s: %pV",
				dev_driver_string(dev->dev.parent),
				dev_name(dev->dev.parent),
				netdev_name(dev), netdev_reg_state(dev),
				vaf);
	} else if (dev) {
		printk("%s%s%s: %pV",
		       level, netdev_name(dev), netdev_reg_state(dev), vaf);
	} else {
		printk("%s(NULL net_device): %pV", level, vaf);
	}
}

void netdev_printk(const char *level, const struct net_device *dev,
		   const char *format, ...)
{
	struct va_format vaf;
	va_list args;

	va_start(args, format);

	vaf.fmt = format;
	vaf.va = &args;

	__netdev_printk(level, dev, &vaf);

	va_end(args);
}
EXPORT_SYMBOL(netdev_printk);

#define define_netdev_printk_level(func, level)			\
void func(const struct net_device *dev, const char *fmt, ...)	\
{								\
	struct va_format vaf;					\
	va_list args;						\
								\
	va_start(args, fmt);					\
								\
	vaf.fmt = fmt;						\
	vaf.va = &args;						\
								\
	__netdev_printk(level, dev, &vaf);			\
								\
	va_end(args);						\
}								\
EXPORT_SYMBOL(func);

define_netdev_printk_level(netdev_emerg, KERN_EMERG);
define_netdev_printk_level(netdev_alert, KERN_ALERT);
define_netdev_printk_level(netdev_crit, KERN_CRIT);
define_netdev_printk_level(netdev_err, KERN_ERR);
define_netdev_printk_level(netdev_warn, KERN_WARNING);
define_netdev_printk_level(netdev_notice, KERN_NOTICE);
define_netdev_printk_level(netdev_info, KERN_INFO);

static void __net_exit netdev_exit(struct net *net)
{
	kfree(net->dev_name_head);
	kfree(net->dev_index_head);
	xa_destroy(&net->dev_by_index);
	if (net != &init_net)
		WARN_ON_ONCE(!list_empty(&net->dev_base_head));
}

static struct pernet_operations __net_initdata netdev_net_ops = {
	.init = netdev_init,
	.exit = netdev_exit,
};

static void __net_exit default_device_exit_net(struct net *net)
{
	struct net_device *dev, *aux;
	/*
	 * Push all migratable network devices back to the
	 * initial network namespace
	 */
	ASSERT_RTNL();
	for_each_netdev_safe(net, dev, aux) {
		int err;
		char fb_name[IFNAMSIZ];

		/* Ignore unmoveable devices (i.e. loopback) */
		if (dev->features & NETIF_F_NETNS_LOCAL)
			continue;

		/* Leave virtual devices for the generic cleanup */
		if (dev->rtnl_link_ops && !dev->rtnl_link_ops->netns_refund)
			continue;

		/* Push remaining network devices to init_net */
		snprintf(fb_name, IFNAMSIZ, "dev%d", dev->ifindex);
		if (netdev_name_in_use(&init_net, fb_name))
			snprintf(fb_name, IFNAMSIZ, "dev%%d");
		err = dev_change_net_namespace(dev, &init_net, fb_name);
		if (err) {
			pr_emerg("%s: failed to move %s to init_net: %d\n",
				 __func__, dev->name, err);
			BUG();
		}
	}
}

static void __net_exit default_device_exit_batch(struct list_head *net_list)
{
	/* At exit all network devices most be removed from a network
	 * namespace.  Do this in the reverse order of registration.
	 * Do this across as many network namespaces as possible to
	 * improve batching efficiency.
	 */
	struct net_device *dev;
	struct net *net;
	LIST_HEAD(dev_kill_list);

	rtnl_lock();
	list_for_each_entry(net, net_list, exit_list) {
		default_device_exit_net(net);
		cond_resched();
	}

	list_for_each_entry(net, net_list, exit_list) {
		for_each_netdev_reverse(net, dev) {
			if (dev->rtnl_link_ops && dev->rtnl_link_ops->dellink)
				dev->rtnl_link_ops->dellink(dev, &dev_kill_list);
			else
				unregister_netdevice_queue(dev, &dev_kill_list);
		}
	}
	unregister_netdevice_many(&dev_kill_list);
	rtnl_unlock();
}

static struct pernet_operations __net_initdata default_device_ops = {
	.exit_batch = default_device_exit_batch,
};

/*
 *	Initialize the DEV module. At boot time this walks the device list and
 *	unhooks any devices that fail to initialise (normally hardware not
 *	present) and leaves us with a valid list of present and active devices.
 *
 */

/*
 *       This is called single threaded during boot, so no need
 *       to take the rtnl semaphore.
 */
static int __init net_dev_init(void)
{
	int i, rc = -ENOMEM;

	BUG_ON(!dev_boot_phase);

	if (dev_proc_init())
		goto out;

	if (netdev_kobject_init())
		goto out;

	INIT_LIST_HEAD(&ptype_all);
	for (i = 0; i < PTYPE_HASH_SIZE; i++)
		INIT_LIST_HEAD(&ptype_base[i]);

	if (register_pernet_subsys(&netdev_net_ops))
		goto out;

	/*
	 *	Initialise the packet receive queues.
	 */

	for_each_possible_cpu(i) {
		struct work_struct *flush = per_cpu_ptr(&flush_works, i);
		struct softnet_data *sd = &per_cpu(softnet_data, i);

		INIT_WORK(flush, flush_backlog);

		skb_queue_head_init(&sd->input_pkt_queue);
		skb_queue_head_init(&sd->process_queue);
#ifdef CONFIG_XFRM_OFFLOAD
		skb_queue_head_init(&sd->xfrm_backlog);
#endif
		INIT_LIST_HEAD(&sd->poll_list);
		sd->output_queue_tailp = &sd->output_queue;
#ifdef CONFIG_RPS
		INIT_CSD(&sd->csd, rps_trigger_softirq, sd);
		sd->cpu = i;
#endif
		INIT_CSD(&sd->defer_csd, trigger_rx_softirq, sd);
		spin_lock_init(&sd->defer_lock);

		init_gro_hash(&sd->backlog);
		sd->backlog.poll = process_backlog;
		sd->backlog.weight = weight_p;
	}

	dev_boot_phase = 0;

	/* The loopback device is special if any other network devices
	 * is present in a network namespace the loopback device must
	 * be present. Since we now dynamically allocate and free the
	 * loopback device ensure this invariant is maintained by
	 * keeping the loopback device as the first device on the
	 * list of network devices.  Ensuring the loopback devices
	 * is the first device that appears and the last network device
	 * that disappears.
	 */
	if (register_pernet_device(&loopback_net_ops))
		goto out;

	if (register_pernet_device(&default_device_ops))
		goto out;

	open_softirq(NET_TX_SOFTIRQ, net_tx_action);
	open_softirq(NET_RX_SOFTIRQ, net_rx_action);

	rc = cpuhp_setup_state_nocalls(CPUHP_NET_DEV_DEAD, "net/dev:dead",
				       NULL, dev_cpu_dead);
	WARN_ON(rc < 0);
	rc = 0;
out:
	return rc;
}

subsys_initcall(net_dev_init);<|MERGE_RESOLUTION|>--- conflicted
+++ resolved
@@ -396,12 +396,9 @@
 	netdev_for_each_altname(dev, name_node)
 		netdev_name_node_add(net, name_node);
 
-<<<<<<< HEAD
-=======
 	/* We reserved the ifindex, this can't fail */
 	WARN_ON(xa_store(&net->dev_by_index, dev->ifindex, dev, GFP_KERNEL));
 
->>>>>>> bd3a9e57
 	dev_base_seq_inc(net);
 }
 
@@ -411,18 +408,12 @@
 static void unlist_netdevice(struct net_device *dev, bool lock)
 {
 	struct netdev_name_node *name_node;
-<<<<<<< HEAD
+	struct net *net = dev_net(dev);
 
 	ASSERT_RTNL();
 
-=======
-	struct net *net = dev_net(dev);
-
-	ASSERT_RTNL();
-
 	xa_erase(&net->dev_by_index, dev->ifindex);
 
->>>>>>> bd3a9e57
 	netdev_for_each_altname(dev, name_node)
 		netdev_name_node_del(name_node);
 
