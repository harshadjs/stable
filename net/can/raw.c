--- conflicted
+++ resolved
@@ -740,9 +740,9 @@
 			return -EINVAL;
 
 		ifindex = addr->can_ifindex;
-<<<<<<< HEAD
-	} else
+	} else {
 		ifindex = ro->ifindex;
+	}
 
 	dev = dev_get_by_index(sock_net(sk), ifindex);
 	if (!dev)
@@ -757,25 +757,6 @@
 			goto put_dev;
 	}
 
-=======
-	} else {
-		ifindex = ro->ifindex;
-	}
-
-	dev = dev_get_by_index(sock_net(sk), ifindex);
-	if (!dev)
-		return -ENXIO;
-
-	err = -EINVAL;
-	if (ro->fd_frames && dev->mtu == CANFD_MTU) {
-		if (unlikely(size != CANFD_MTU && size != CAN_MTU))
-			goto put_dev;
-	} else {
-		if (unlikely(size != CAN_MTU))
-			goto put_dev;
-	}
-
->>>>>>> f7688b48
 	skb = sock_alloc_send_skb(sk, size + sizeof(struct can_skb_priv),
 				  msg->msg_flags & MSG_DONTWAIT, &err);
 	if (!skb)
