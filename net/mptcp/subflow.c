// SPDX-License-Identifier: GPL-2.0
/* Multipath TCP
 *
 * Copyright (c) 2017 - 2019, Intel Corporation.
 */

#define pr_fmt(fmt) "MPTCP: " fmt

#include <linux/kernel.h>
#include <linux/module.h>
#include <linux/netdevice.h>
#include <crypto/algapi.h>
#include <crypto/sha2.h>
#include <net/sock.h>
#include <net/inet_common.h>
#include <net/inet_hashtables.h>
#include <net/protocol.h>
#include <net/tcp.h>
#if IS_ENABLED(CONFIG_MPTCP_IPV6)
#include <net/ip6_route.h>
#include <net/transp_v6.h>
#endif
#include <net/mptcp.h>
#include <uapi/linux/mptcp.h>
#include "protocol.h"
#include "mib.h"

static void mptcp_subflow_ops_undo_override(struct sock *ssk);

static void SUBFLOW_REQ_INC_STATS(struct request_sock *req,
				  enum linux_mptcp_mib_field field)
{
	MPTCP_INC_STATS(sock_net(req_to_sk(req)), field);
}

static void subflow_req_destructor(struct request_sock *req)
{
	struct mptcp_subflow_request_sock *subflow_req = mptcp_subflow_rsk(req);

	pr_debug("subflow_req=%p", subflow_req);

	if (subflow_req->msk)
		sock_put((struct sock *)subflow_req->msk);

	mptcp_token_destroy_request(req);
	tcp_request_sock_ops.destructor(req);
}

static void subflow_generate_hmac(u64 key1, u64 key2, u32 nonce1, u32 nonce2,
				  void *hmac)
{
	u8 msg[8];

	put_unaligned_be32(nonce1, &msg[0]);
	put_unaligned_be32(nonce2, &msg[4]);

	mptcp_crypto_hmac_sha(key1, key2, msg, 8, hmac);
}

static bool mptcp_can_accept_new_subflow(const struct mptcp_sock *msk)
{
	return mptcp_is_fully_established((void *)msk) &&
	       READ_ONCE(msk->pm.accept_subflow);
}

/* validate received token and create truncated hmac and nonce for SYN-ACK */
static void subflow_req_create_thmac(struct mptcp_subflow_request_sock *subflow_req)
{
	struct mptcp_sock *msk = subflow_req->msk;
	u8 hmac[SHA256_DIGEST_SIZE];

	get_random_bytes(&subflow_req->local_nonce, sizeof(u32));

	subflow_generate_hmac(msk->local_key, msk->remote_key,
			      subflow_req->local_nonce,
			      subflow_req->remote_nonce, hmac);

	subflow_req->thmac = get_unaligned_be64(hmac);
}

static struct mptcp_sock *subflow_token_join_request(struct request_sock *req)
{
	struct mptcp_subflow_request_sock *subflow_req = mptcp_subflow_rsk(req);
	struct mptcp_sock *msk;
	int local_id;

	msk = mptcp_token_get_sock(subflow_req->token);
	if (!msk) {
		SUBFLOW_REQ_INC_STATS(req, MPTCP_MIB_JOINNOTOKEN);
		return NULL;
	}

	local_id = mptcp_pm_get_local_id(msk, (struct sock_common *)req);
	if (local_id < 0) {
		sock_put((struct sock *)msk);
		return NULL;
	}
	subflow_req->local_id = local_id;

	return msk;
}

static void subflow_init_req(struct request_sock *req, const struct sock *sk_listener)
{
	struct mptcp_subflow_request_sock *subflow_req = mptcp_subflow_rsk(req);

	subflow_req->mp_capable = 0;
	subflow_req->mp_join = 0;
	subflow_req->msk = NULL;
	mptcp_token_init_request(req);
<<<<<<< HEAD
=======
}

static bool subflow_use_different_sport(struct mptcp_sock *msk, const struct sock *sk)
{
	return inet_sk(sk)->inet_sport != inet_sk((struct sock *)msk)->inet_sport;
>>>>>>> 4bcf3b75
}

/* Init mptcp request socket.
 *
 * Returns an error code if a JOIN has failed and a TCP reset
 * should be sent.
 */
static int subflow_check_req(struct request_sock *req,
			     const struct sock *sk_listener,
			     struct sk_buff *skb)
{
	struct mptcp_subflow_context *listener = mptcp_subflow_ctx(sk_listener);
	struct mptcp_subflow_request_sock *subflow_req = mptcp_subflow_rsk(req);
	struct mptcp_options_received mp_opt;

	pr_debug("subflow_req=%p, listener=%p", subflow_req, listener);

#ifdef CONFIG_TCP_MD5SIG
	/* no MPTCP if MD5SIG is enabled on this socket or we may run out of
	 * TCP option space.
	 */
	if (rcu_access_pointer(tcp_sk(sk_listener)->md5sig_info))
		return -EINVAL;
#endif

	mptcp_get_options(skb, &mp_opt);

	if (mp_opt.mp_capable) {
		SUBFLOW_REQ_INC_STATS(req, MPTCP_MIB_MPCAPABLEPASSIVE);

		if (mp_opt.mp_join)
			return 0;
	} else if (mp_opt.mp_join) {
		SUBFLOW_REQ_INC_STATS(req, MPTCP_MIB_JOINSYNRX);
	}

	if (mp_opt.mp_capable && listener->request_mptcp) {
		int err, retries = 4;

		subflow_req->ssn_offset = TCP_SKB_CB(skb)->seq;
again:
		do {
			get_random_bytes(&subflow_req->local_key, sizeof(subflow_req->local_key));
		} while (subflow_req->local_key == 0);

		if (unlikely(req->syncookie)) {
			mptcp_crypto_key_sha(subflow_req->local_key,
					     &subflow_req->token,
					     &subflow_req->idsn);
			if (mptcp_token_exists(subflow_req->token)) {
				if (retries-- > 0)
					goto again;
			} else {
				subflow_req->mp_capable = 1;
			}
			return 0;
		}

		err = mptcp_token_new_request(req);
		if (err == 0)
			subflow_req->mp_capable = 1;
		else if (retries-- > 0)
			goto again;

	} else if (mp_opt.mp_join && listener->request_mptcp) {
		subflow_req->ssn_offset = TCP_SKB_CB(skb)->seq;
		subflow_req->mp_join = 1;
		subflow_req->backup = mp_opt.backup;
		subflow_req->remote_id = mp_opt.join_id;
		subflow_req->token = mp_opt.token;
		subflow_req->remote_nonce = mp_opt.nonce;
		subflow_req->msk = subflow_token_join_request(req);

		/* Can't fall back to TCP in this case. */
		if (!subflow_req->msk)
			return -EPERM;

		if (subflow_use_different_sport(subflow_req->msk, sk_listener)) {
			pr_debug("syn inet_sport=%d %d",
				 ntohs(inet_sk(sk_listener)->inet_sport),
				 ntohs(inet_sk((struct sock *)subflow_req->msk)->inet_sport));
			if (!mptcp_pm_sport_in_anno_list(subflow_req->msk, sk_listener)) {
				sock_put((struct sock *)subflow_req->msk);
				mptcp_token_destroy_request(req);
				tcp_request_sock_ops.destructor(req);
				subflow_req->msk = NULL;
				subflow_req->mp_join = 0;
				SUBFLOW_REQ_INC_STATS(req, MPTCP_MIB_MISMATCHPORTSYNRX);
				return -EPERM;
			}
			SUBFLOW_REQ_INC_STATS(req, MPTCP_MIB_JOINPORTSYNRX);
		}

		subflow_req_create_thmac(subflow_req);

		if (unlikely(req->syncookie)) {
			if (mptcp_can_accept_new_subflow(subflow_req->msk))
				subflow_init_req_cookie_join_save(subflow_req, skb);
		}

		pr_debug("token=%u, remote_nonce=%u msk=%p", subflow_req->token,
			 subflow_req->remote_nonce, subflow_req->msk);
	}

	return 0;
}

int mptcp_subflow_init_cookie_req(struct request_sock *req,
				  const struct sock *sk_listener,
				  struct sk_buff *skb)
{
	struct mptcp_subflow_context *listener = mptcp_subflow_ctx(sk_listener);
	struct mptcp_subflow_request_sock *subflow_req = mptcp_subflow_rsk(req);
	struct mptcp_options_received mp_opt;
	int err;

	subflow_init_req(req, sk_listener);
	mptcp_get_options(skb, &mp_opt);

	if (mp_opt.mp_capable && mp_opt.mp_join)
		return -EINVAL;

	if (mp_opt.mp_capable && listener->request_mptcp) {
		if (mp_opt.sndr_key == 0)
			return -EINVAL;

		subflow_req->local_key = mp_opt.rcvr_key;
		err = mptcp_token_new_request(req);
		if (err)
			return err;

		subflow_req->mp_capable = 1;
		subflow_req->ssn_offset = TCP_SKB_CB(skb)->seq - 1;
	} else if (mp_opt.mp_join && listener->request_mptcp) {
		if (!mptcp_token_join_cookie_init_state(subflow_req, skb))
			return -EINVAL;

		if (mptcp_can_accept_new_subflow(subflow_req->msk))
			subflow_req->mp_join = 1;

		subflow_req->ssn_offset = TCP_SKB_CB(skb)->seq - 1;
	}

	return 0;
}
EXPORT_SYMBOL_GPL(mptcp_subflow_init_cookie_req);

static struct dst_entry *subflow_v4_route_req(const struct sock *sk,
					      struct sk_buff *skb,
					      struct flowi *fl,
					      struct request_sock *req)
{
	struct dst_entry *dst;
	int err;

	tcp_rsk(req)->is_mptcp = 1;
	subflow_init_req(req, sk);

	dst = tcp_request_sock_ipv4_ops.route_req(sk, skb, fl, req);
	if (!dst)
		return NULL;

	err = subflow_check_req(req, sk, skb);
	if (err == 0)
		return dst;

	dst_release(dst);
	if (!req->syncookie)
		tcp_request_sock_ops.send_reset(sk, skb);
	return NULL;
}

#if IS_ENABLED(CONFIG_MPTCP_IPV6)
static struct dst_entry *subflow_v6_route_req(const struct sock *sk,
					      struct sk_buff *skb,
					      struct flowi *fl,
					      struct request_sock *req)
{
	struct dst_entry *dst;
	int err;

	tcp_rsk(req)->is_mptcp = 1;
	subflow_init_req(req, sk);

	dst = tcp_request_sock_ipv6_ops.route_req(sk, skb, fl, req);
	if (!dst)
		return NULL;

	err = subflow_check_req(req, sk, skb);
	if (err == 0)
		return dst;

	dst_release(dst);
	if (!req->syncookie)
		tcp6_request_sock_ops.send_reset(sk, skb);
	return NULL;
}
#endif

/* validate received truncated hmac and create hmac for third ACK */
static bool subflow_thmac_valid(struct mptcp_subflow_context *subflow)
{
	u8 hmac[SHA256_DIGEST_SIZE];
	u64 thmac;

	subflow_generate_hmac(subflow->remote_key, subflow->local_key,
			      subflow->remote_nonce, subflow->local_nonce,
			      hmac);

	thmac = get_unaligned_be64(hmac);
	pr_debug("subflow=%p, token=%u, thmac=%llu, subflow->thmac=%llu\n",
		 subflow, subflow->token,
		 (unsigned long long)thmac,
		 (unsigned long long)subflow->thmac);

	return thmac == subflow->thmac;
}

void mptcp_subflow_reset(struct sock *ssk)
{
	struct mptcp_subflow_context *subflow = mptcp_subflow_ctx(ssk);
	struct sock *sk = subflow->conn;

	/* must hold: tcp_done() could drop last reference on parent */
	sock_hold(sk);

	tcp_set_state(ssk, TCP_CLOSE);
	tcp_send_active_reset(ssk, GFP_ATOMIC);
	tcp_done(ssk);
	if (!test_and_set_bit(MPTCP_WORK_CLOSE_SUBFLOW, &mptcp_sk(sk)->flags) &&
	    schedule_work(&mptcp_sk(sk)->work))
		return; /* worker will put sk for us */

	sock_put(sk);
}

static bool subflow_use_different_dport(struct mptcp_sock *msk, const struct sock *sk)
{
	return inet_sk(sk)->inet_dport != inet_sk((struct sock *)msk)->inet_dport;
}

static void subflow_finish_connect(struct sock *sk, const struct sk_buff *skb)
{
	struct mptcp_subflow_context *subflow = mptcp_subflow_ctx(sk);
	struct mptcp_options_received mp_opt;
	struct sock *parent = subflow->conn;

	subflow->icsk_af_ops->sk_rx_dst_set(sk, skb);

	if (inet_sk_state_load(parent) == TCP_SYN_SENT) {
		inet_sk_state_store(parent, TCP_ESTABLISHED);
		parent->sk_state_change(parent);
	}

	/* be sure no special action on any packet other than syn-ack */
	if (subflow->conn_finished)
		return;

	mptcp_propagate_sndbuf(parent, sk);
	subflow->rel_write_seq = 1;
	subflow->conn_finished = 1;
	subflow->ssn_offset = TCP_SKB_CB(skb)->seq;
	pr_debug("subflow=%p synack seq=%x", subflow, subflow->ssn_offset);

	mptcp_get_options(skb, &mp_opt);
	if (subflow->request_mptcp) {
		if (!mp_opt.mp_capable) {
			MPTCP_INC_STATS(sock_net(sk),
					MPTCP_MIB_MPCAPABLEACTIVEFALLBACK);
			mptcp_do_fallback(sk);
			pr_fallback(mptcp_sk(subflow->conn));
			goto fallback;
		}

		subflow->mp_capable = 1;
		subflow->can_ack = 1;
		subflow->remote_key = mp_opt.sndr_key;
		pr_debug("subflow=%p, remote_key=%llu", subflow,
			 subflow->remote_key);
		mptcp_finish_connect(sk);
	} else if (subflow->request_join) {
		u8 hmac[SHA256_DIGEST_SIZE];

		if (!mp_opt.mp_join)
			goto do_reset;

		subflow->thmac = mp_opt.thmac;
		subflow->remote_nonce = mp_opt.nonce;
		pr_debug("subflow=%p, thmac=%llu, remote_nonce=%u", subflow,
			 subflow->thmac, subflow->remote_nonce);

		if (!subflow_thmac_valid(subflow)) {
			MPTCP_INC_STATS(sock_net(sk), MPTCP_MIB_JOINACKMAC);
			goto do_reset;
		}

		subflow_generate_hmac(subflow->local_key, subflow->remote_key,
				      subflow->local_nonce,
				      subflow->remote_nonce,
				      hmac);
		memcpy(subflow->hmac, hmac, MPTCPOPT_HMAC_LEN);

		if (!mptcp_finish_join(sk))
			goto do_reset;

		subflow->mp_join = 1;
		MPTCP_INC_STATS(sock_net(sk), MPTCP_MIB_JOINSYNACKRX);

		if (subflow_use_different_dport(mptcp_sk(parent), sk)) {
			pr_debug("synack inet_dport=%d %d",
				 ntohs(inet_sk(sk)->inet_dport),
				 ntohs(inet_sk(parent)->inet_dport));
			MPTCP_INC_STATS(sock_net(sk), MPTCP_MIB_JOINPORTSYNACKRX);
		}
	} else if (mptcp_check_fallback(sk)) {
fallback:
		mptcp_rcv_space_init(mptcp_sk(parent), sk);
	}
	return;

do_reset:
	mptcp_subflow_reset(sk);
}

struct request_sock_ops mptcp_subflow_request_sock_ops;
EXPORT_SYMBOL_GPL(mptcp_subflow_request_sock_ops);
static struct tcp_request_sock_ops subflow_request_sock_ipv4_ops;

static int subflow_v4_conn_request(struct sock *sk, struct sk_buff *skb)
{
	struct mptcp_subflow_context *subflow = mptcp_subflow_ctx(sk);

	pr_debug("subflow=%p", subflow);

	/* Never answer to SYNs sent to broadcast or multicast */
	if (skb_rtable(skb)->rt_flags & (RTCF_BROADCAST | RTCF_MULTICAST))
		goto drop;

	return tcp_conn_request(&mptcp_subflow_request_sock_ops,
				&subflow_request_sock_ipv4_ops,
				sk, skb);
drop:
	tcp_listendrop(sk);
	return 0;
}

#if IS_ENABLED(CONFIG_MPTCP_IPV6)
static struct tcp_request_sock_ops subflow_request_sock_ipv6_ops;
static struct inet_connection_sock_af_ops subflow_v6_specific;
static struct inet_connection_sock_af_ops subflow_v6m_specific;
static struct proto tcpv6_prot_override;

static int subflow_v6_conn_request(struct sock *sk, struct sk_buff *skb)
{
	struct mptcp_subflow_context *subflow = mptcp_subflow_ctx(sk);

	pr_debug("subflow=%p", subflow);

	if (skb->protocol == htons(ETH_P_IP))
		return subflow_v4_conn_request(sk, skb);

	if (!ipv6_unicast_destination(skb))
		goto drop;

	if (ipv6_addr_v4mapped(&ipv6_hdr(skb)->saddr)) {
		__IP6_INC_STATS(sock_net(sk), NULL, IPSTATS_MIB_INHDRERRORS);
		return 0;
	}

	return tcp_conn_request(&mptcp_subflow_request_sock_ops,
				&subflow_request_sock_ipv6_ops, sk, skb);

drop:
	tcp_listendrop(sk);
	return 0; /* don't send reset */
}
#endif

/* validate hmac received in third ACK */
static bool subflow_hmac_valid(const struct request_sock *req,
			       const struct mptcp_options_received *mp_opt)
{
	const struct mptcp_subflow_request_sock *subflow_req;
	u8 hmac[SHA256_DIGEST_SIZE];
	struct mptcp_sock *msk;

	subflow_req = mptcp_subflow_rsk(req);
	msk = subflow_req->msk;
	if (!msk)
		return false;

	subflow_generate_hmac(msk->remote_key, msk->local_key,
			      subflow_req->remote_nonce,
			      subflow_req->local_nonce, hmac);

	return !crypto_memneq(hmac, mp_opt->hmac, MPTCPOPT_HMAC_LEN);
}

static void mptcp_sock_destruct(struct sock *sk)
{
	/* if new mptcp socket isn't accepted, it is free'd
	 * from the tcp listener sockets request queue, linked
	 * from req->sk.  The tcp socket is released.
	 * This calls the ULP release function which will
	 * also remove the mptcp socket, via
	 * sock_put(ctx->conn).
	 *
	 * Problem is that the mptcp socket will be in
	 * ESTABLISHED state and will not have the SOCK_DEAD flag.
	 * Both result in warnings from inet_sock_destruct.
	 */

	if (sk->sk_state == TCP_ESTABLISHED) {
		sk->sk_state = TCP_CLOSE;
		WARN_ON_ONCE(sk->sk_socket);
		sock_orphan(sk);
	}

	mptcp_destroy_common(mptcp_sk(sk));
	inet_sock_destruct(sk);
}

static void mptcp_force_close(struct sock *sk)
{
	inet_sk_state_store(sk, TCP_CLOSE);
	sk_common_release(sk);
}

static void subflow_ulp_fallback(struct sock *sk,
				 struct mptcp_subflow_context *old_ctx)
{
	struct inet_connection_sock *icsk = inet_csk(sk);

	mptcp_subflow_tcp_fallback(sk, old_ctx);
	icsk->icsk_ulp_ops = NULL;
	rcu_assign_pointer(icsk->icsk_ulp_data, NULL);
	tcp_sk(sk)->is_mptcp = 0;

	mptcp_subflow_ops_undo_override(sk);
}

static void subflow_drop_ctx(struct sock *ssk)
{
	struct mptcp_subflow_context *ctx = mptcp_subflow_ctx(ssk);

	if (!ctx)
		return;

	subflow_ulp_fallback(ssk, ctx);
	if (ctx->conn)
		sock_put(ctx->conn);

	kfree_rcu(ctx, rcu);
}

void mptcp_subflow_fully_established(struct mptcp_subflow_context *subflow,
				     struct mptcp_options_received *mp_opt)
{
	struct mptcp_sock *msk = mptcp_sk(subflow->conn);

	subflow->remote_key = mp_opt->sndr_key;
	subflow->fully_established = 1;
	subflow->can_ack = 1;
	WRITE_ONCE(msk->fully_established, true);
}

static struct sock *subflow_syn_recv_sock(const struct sock *sk,
					  struct sk_buff *skb,
					  struct request_sock *req,
					  struct dst_entry *dst,
					  struct request_sock *req_unhash,
					  bool *own_req)
{
	struct mptcp_subflow_context *listener = mptcp_subflow_ctx(sk);
	struct mptcp_subflow_request_sock *subflow_req;
	struct mptcp_options_received mp_opt;
	bool fallback, fallback_is_fatal;
	struct sock *new_msk = NULL;
	struct sock *child;

	pr_debug("listener=%p, req=%p, conn=%p", listener, req, listener->conn);

	/* After child creation we must look for 'mp_capable' even when options
	 * are not parsed
	 */
	mp_opt.mp_capable = 0;

	/* hopefully temporary handling for MP_JOIN+syncookie */
	subflow_req = mptcp_subflow_rsk(req);
	fallback_is_fatal = tcp_rsk(req)->is_mptcp && subflow_req->mp_join;
	fallback = !tcp_rsk(req)->is_mptcp;
	if (fallback)
		goto create_child;

	/* if the sk is MP_CAPABLE, we try to fetch the client key */
	if (subflow_req->mp_capable) {
		if (TCP_SKB_CB(skb)->seq != subflow_req->ssn_offset + 1) {
			/* here we can receive and accept an in-window,
			 * out-of-order pkt, which will not carry the MP_CAPABLE
			 * opt even on mptcp enabled paths
			 */
			goto create_msk;
		}

		mptcp_get_options(skb, &mp_opt);
		if (!mp_opt.mp_capable) {
			fallback = true;
			goto create_child;
		}

create_msk:
		new_msk = mptcp_sk_clone(listener->conn, &mp_opt, req);
		if (!new_msk)
			fallback = true;
	} else if (subflow_req->mp_join) {
		mptcp_get_options(skb, &mp_opt);
		if (!mp_opt.mp_join || !subflow_hmac_valid(req, &mp_opt) ||
		    !mptcp_can_accept_new_subflow(subflow_req->msk)) {
			SUBFLOW_REQ_INC_STATS(req, MPTCP_MIB_JOINACKMAC);
			fallback = true;
		}
	}

create_child:
	child = listener->icsk_af_ops->syn_recv_sock(sk, skb, req, dst,
						     req_unhash, own_req);

	if (child && *own_req) {
		struct mptcp_subflow_context *ctx = mptcp_subflow_ctx(child);

		tcp_rsk(req)->drop_req = false;

		/* we need to fallback on ctx allocation failure and on pre-reqs
		 * checking above. In the latter scenario we additionally need
		 * to reset the context to non MPTCP status.
		 */
		if (!ctx || fallback) {
			if (fallback_is_fatal)
				goto dispose_child;

			subflow_drop_ctx(child);
			goto out;
		}

		if (ctx->mp_capable) {
			/* this can't race with mptcp_close(), as the msk is
			 * not yet exposted to user-space
			 */
			inet_sk_state_store((void *)new_msk, TCP_ESTABLISHED);

			/* record the newly created socket as the first msk
			 * subflow, but don't link it yet into conn_list
			 */
			WRITE_ONCE(mptcp_sk(new_msk)->first, child);

			/* new mpc subflow takes ownership of the newly
			 * created mptcp socket
			 */
			new_msk->sk_destruct = mptcp_sock_destruct;
			mptcp_pm_new_connection(mptcp_sk(new_msk), child, 1);
			mptcp_token_accept(subflow_req, mptcp_sk(new_msk));
			ctx->conn = new_msk;
			new_msk = NULL;

			/* with OoO packets we can reach here without ingress
			 * mpc option
			 */
			if (mp_opt.mp_capable)
				mptcp_subflow_fully_established(ctx, &mp_opt);
		} else if (ctx->mp_join) {
			struct mptcp_sock *owner;

			owner = subflow_req->msk;
			if (!owner)
				goto dispose_child;

			/* move the msk reference ownership to the subflow */
			subflow_req->msk = NULL;
			ctx->conn = (struct sock *)owner;

			if (subflow_use_different_sport(owner, sk)) {
				pr_debug("ack inet_sport=%d %d",
					 ntohs(inet_sk(sk)->inet_sport),
					 ntohs(inet_sk((struct sock *)owner)->inet_sport));
				if (!mptcp_pm_sport_in_anno_list(owner, sk)) {
					SUBFLOW_REQ_INC_STATS(req, MPTCP_MIB_MISMATCHPORTACKRX);
					goto dispose_child;
				}
				SUBFLOW_REQ_INC_STATS(req, MPTCP_MIB_JOINPORTACKRX);
			}

			if (!mptcp_finish_join(child))
				goto dispose_child;

			SUBFLOW_REQ_INC_STATS(req, MPTCP_MIB_JOINACKRX);
			tcp_rsk(req)->drop_req = true;
		}
	}

out:
	/* dispose of the left over mptcp master, if any */
	if (unlikely(new_msk))
		mptcp_force_close(new_msk);

	/* check for expected invariant - should never trigger, just help
	 * catching eariler subtle bugs
	 */
	WARN_ON_ONCE(child && *own_req && tcp_sk(child)->is_mptcp &&
		     (!mptcp_subflow_ctx(child) ||
		      !mptcp_subflow_ctx(child)->conn));
	return child;

dispose_child:
	subflow_drop_ctx(child);
	tcp_rsk(req)->drop_req = true;
	inet_csk_prepare_for_destroy_sock(child);
	tcp_done(child);
	req->rsk_ops->send_reset(sk, skb);

	/* The last child reference will be released by the caller */
	return child;
}

static struct inet_connection_sock_af_ops subflow_specific;
static struct proto tcp_prot_override;

enum mapping_status {
	MAPPING_OK,
	MAPPING_INVALID,
	MAPPING_EMPTY,
	MAPPING_DATA_FIN,
	MAPPING_DUMMY
};

static u64 expand_seq(u64 old_seq, u16 old_data_len, u64 seq)
{
	if ((u32)seq == (u32)old_seq)
		return old_seq;

	/* Assume map covers data not mapped yet. */
	return seq | ((old_seq + old_data_len + 1) & GENMASK_ULL(63, 32));
}

static void warn_bad_map(struct mptcp_subflow_context *subflow, u32 ssn)
{
	WARN_ONCE(1, "Bad mapping: ssn=%d map_seq=%d map_data_len=%d",
		  ssn, subflow->map_subflow_seq, subflow->map_data_len);
}

static bool skb_is_fully_mapped(struct sock *ssk, struct sk_buff *skb)
{
	struct mptcp_subflow_context *subflow = mptcp_subflow_ctx(ssk);
	unsigned int skb_consumed;

	skb_consumed = tcp_sk(ssk)->copied_seq - TCP_SKB_CB(skb)->seq;
	if (WARN_ON_ONCE(skb_consumed >= skb->len))
		return true;

	return skb->len - skb_consumed <= subflow->map_data_len -
					  mptcp_subflow_get_map_offset(subflow);
}

static bool validate_mapping(struct sock *ssk, struct sk_buff *skb)
{
	struct mptcp_subflow_context *subflow = mptcp_subflow_ctx(ssk);
	u32 ssn = tcp_sk(ssk)->copied_seq - subflow->ssn_offset;

	if (unlikely(before(ssn, subflow->map_subflow_seq))) {
		/* Mapping covers data later in the subflow stream,
		 * currently unsupported.
		 */
		warn_bad_map(subflow, ssn);
		return false;
	}
	if (unlikely(!before(ssn, subflow->map_subflow_seq +
				  subflow->map_data_len))) {
		/* Mapping does covers past subflow data, invalid */
		warn_bad_map(subflow, ssn + skb->len);
		return false;
	}
	return true;
}

static enum mapping_status get_mapping_status(struct sock *ssk,
					      struct mptcp_sock *msk)
{
	struct mptcp_subflow_context *subflow = mptcp_subflow_ctx(ssk);
	struct mptcp_ext *mpext;
	struct sk_buff *skb;
	u16 data_len;
	u64 map_seq;

	skb = skb_peek(&ssk->sk_receive_queue);
	if (!skb)
		return MAPPING_EMPTY;

	if (mptcp_check_fallback(ssk))
		return MAPPING_DUMMY;

	mpext = mptcp_get_ext(skb);
	if (!mpext || !mpext->use_map) {
		if (!subflow->map_valid && !skb->len) {
			/* the TCP stack deliver 0 len FIN pkt to the receive
			 * queue, that is the only 0len pkts ever expected here,
			 * and we can admit no mapping only for 0 len pkts
			 */
			if (!(TCP_SKB_CB(skb)->tcp_flags & TCPHDR_FIN))
				WARN_ONCE(1, "0len seq %d:%d flags %x",
					  TCP_SKB_CB(skb)->seq,
					  TCP_SKB_CB(skb)->end_seq,
					  TCP_SKB_CB(skb)->tcp_flags);
			sk_eat_skb(ssk, skb);
			return MAPPING_EMPTY;
		}

		if (!subflow->map_valid)
			return MAPPING_INVALID;

		goto validate_seq;
	}

	pr_debug("seq=%llu is64=%d ssn=%u data_len=%u data_fin=%d",
		 mpext->data_seq, mpext->dsn64, mpext->subflow_seq,
		 mpext->data_len, mpext->data_fin);

	data_len = mpext->data_len;
	if (data_len == 0) {
		pr_err("Infinite mapping not handled");
		MPTCP_INC_STATS(sock_net(ssk), MPTCP_MIB_INFINITEMAPRX);
		return MAPPING_INVALID;
	}

	if (mpext->data_fin == 1) {
		if (data_len == 1) {
			bool updated = mptcp_update_rcv_data_fin(msk, mpext->data_seq,
								 mpext->dsn64);
			pr_debug("DATA_FIN with no payload seq=%llu", mpext->data_seq);
			if (subflow->map_valid) {
				/* A DATA_FIN might arrive in a DSS
				 * option before the previous mapping
				 * has been fully consumed. Continue
				 * handling the existing mapping.
				 */
				skb_ext_del(skb, SKB_EXT_MPTCP);
				return MAPPING_OK;
			} else {
				if (updated && schedule_work(&msk->work))
					sock_hold((struct sock *)msk);

				return MAPPING_DATA_FIN;
			}
		} else {
			u64 data_fin_seq = mpext->data_seq + data_len - 1;

			/* If mpext->data_seq is a 32-bit value, data_fin_seq
			 * must also be limited to 32 bits.
			 */
			if (!mpext->dsn64)
				data_fin_seq &= GENMASK_ULL(31, 0);

			mptcp_update_rcv_data_fin(msk, data_fin_seq, mpext->dsn64);
			pr_debug("DATA_FIN with mapping seq=%llu dsn64=%d",
				 data_fin_seq, mpext->dsn64);
		}

		/* Adjust for DATA_FIN using 1 byte of sequence space */
		data_len--;
	}

	if (!mpext->dsn64) {
		map_seq = expand_seq(subflow->map_seq, subflow->map_data_len,
				     mpext->data_seq);
		pr_debug("expanded seq=%llu", subflow->map_seq);
	} else {
		map_seq = mpext->data_seq;
	}
	WRITE_ONCE(mptcp_sk(subflow->conn)->use_64bit_ack, !!mpext->dsn64);

	if (subflow->map_valid) {
		/* Allow replacing only with an identical map */
		if (subflow->map_seq == map_seq &&
		    subflow->map_subflow_seq == mpext->subflow_seq &&
		    subflow->map_data_len == data_len) {
			skb_ext_del(skb, SKB_EXT_MPTCP);
			return MAPPING_OK;
		}

		/* If this skb data are fully covered by the current mapping,
		 * the new map would need caching, which is not supported
		 */
		if (skb_is_fully_mapped(ssk, skb)) {
			MPTCP_INC_STATS(sock_net(ssk), MPTCP_MIB_DSSNOMATCH);
			return MAPPING_INVALID;
		}

		/* will validate the next map after consuming the current one */
		return MAPPING_OK;
	}

	subflow->map_seq = map_seq;
	subflow->map_subflow_seq = mpext->subflow_seq;
	subflow->map_data_len = data_len;
	subflow->map_valid = 1;
	subflow->mpc_map = mpext->mpc_map;
	pr_debug("new map seq=%llu subflow_seq=%u data_len=%u",
		 subflow->map_seq, subflow->map_subflow_seq,
		 subflow->map_data_len);

validate_seq:
	/* we revalidate valid mapping on new skb, because we must ensure
	 * the current skb is completely covered by the available mapping
	 */
	if (!validate_mapping(ssk, skb))
		return MAPPING_INVALID;

	skb_ext_del(skb, SKB_EXT_MPTCP);
	return MAPPING_OK;
}

static void mptcp_subflow_discard_data(struct sock *ssk, struct sk_buff *skb,
				       u64 limit)
{
	struct mptcp_subflow_context *subflow = mptcp_subflow_ctx(ssk);
	bool fin = TCP_SKB_CB(skb)->tcp_flags & TCPHDR_FIN;
	u32 incr;

	incr = limit >= skb->len ? skb->len + fin : limit;

	pr_debug("discarding=%d len=%d seq=%d", incr, skb->len,
		 subflow->map_subflow_seq);
	MPTCP_INC_STATS(sock_net(ssk), MPTCP_MIB_DUPDATA);
	tcp_sk(ssk)->copied_seq += incr;
	if (!before(tcp_sk(ssk)->copied_seq, TCP_SKB_CB(skb)->end_seq))
		sk_eat_skb(ssk, skb);
	if (mptcp_subflow_get_map_offset(subflow) >= subflow->map_data_len)
		subflow->map_valid = 0;
}

/* sched mptcp worker to remove the subflow if no more data is pending */
static void subflow_sched_work_if_closed(struct mptcp_sock *msk, struct sock *ssk)
{
	struct sock *sk = (struct sock *)msk;

	if (likely(ssk->sk_state != TCP_CLOSE))
		return;

	if (skb_queue_empty(&ssk->sk_receive_queue) &&
	    !test_and_set_bit(MPTCP_WORK_CLOSE_SUBFLOW, &msk->flags)) {
		sock_hold(sk);
		if (!schedule_work(&msk->work))
			sock_put(sk);
	}
}

static bool subflow_check_data_avail(struct sock *ssk)
{
	struct mptcp_subflow_context *subflow = mptcp_subflow_ctx(ssk);
	enum mapping_status status;
	struct mptcp_sock *msk;
	struct sk_buff *skb;

	pr_debug("msk=%p ssk=%p data_avail=%d skb=%p", subflow->conn, ssk,
		 subflow->data_avail, skb_peek(&ssk->sk_receive_queue));
	if (!skb_peek(&ssk->sk_receive_queue))
		subflow->data_avail = 0;
	if (subflow->data_avail)
		return true;

	msk = mptcp_sk(subflow->conn);
	for (;;) {
		u64 ack_seq;
		u64 old_ack;

		status = get_mapping_status(ssk, msk);
		pr_debug("msk=%p ssk=%p status=%d", msk, ssk, status);
		if (status == MAPPING_INVALID) {
			ssk->sk_err = EBADMSG;
			goto fatal;
		}
		if (status == MAPPING_DUMMY) {
			__mptcp_do_fallback(msk);
			skb = skb_peek(&ssk->sk_receive_queue);
			subflow->map_valid = 1;
			subflow->map_seq = READ_ONCE(msk->ack_seq);
			subflow->map_data_len = skb->len;
			subflow->map_subflow_seq = tcp_sk(ssk)->copied_seq -
						   subflow->ssn_offset;
			subflow->data_avail = MPTCP_SUBFLOW_DATA_AVAIL;
			return true;
		}

		if (status != MAPPING_OK)
			goto no_data;

		skb = skb_peek(&ssk->sk_receive_queue);
		if (WARN_ON_ONCE(!skb))
			goto no_data;

		/* if msk lacks the remote key, this subflow must provide an
		 * MP_CAPABLE-based mapping
		 */
		if (unlikely(!READ_ONCE(msk->can_ack))) {
			if (!subflow->mpc_map) {
				ssk->sk_err = EBADMSG;
				goto fatal;
			}
			WRITE_ONCE(msk->remote_key, subflow->remote_key);
			WRITE_ONCE(msk->ack_seq, subflow->map_seq);
			WRITE_ONCE(msk->can_ack, true);
		}

		old_ack = READ_ONCE(msk->ack_seq);
		ack_seq = mptcp_subflow_get_mapped_dsn(subflow);
		pr_debug("msk ack_seq=%llx subflow ack_seq=%llx", old_ack,
			 ack_seq);
		if (ack_seq == old_ack) {
			subflow->data_avail = MPTCP_SUBFLOW_DATA_AVAIL;
			break;
		} else if (after64(ack_seq, old_ack)) {
			subflow->data_avail = MPTCP_SUBFLOW_OOO_DATA;
			break;
		}

		/* only accept in-sequence mapping. Old values are spurious
		 * retransmission
		 */
		mptcp_subflow_discard_data(ssk, skb, old_ack - ack_seq);
	}
	return true;

no_data:
	subflow_sched_work_if_closed(msk, ssk);
	return false;
fatal:
	/* fatal protocol error, close the socket */
	/* This barrier is coupled with smp_rmb() in tcp_poll() */
	smp_wmb();
	ssk->sk_error_report(ssk);
	tcp_set_state(ssk, TCP_CLOSE);
	tcp_send_active_reset(ssk, GFP_ATOMIC);
	subflow->data_avail = 0;
	return false;
}

bool mptcp_subflow_data_available(struct sock *sk)
{
	struct mptcp_subflow_context *subflow = mptcp_subflow_ctx(sk);

	/* check if current mapping is still valid */
	if (subflow->map_valid &&
	    mptcp_subflow_get_map_offset(subflow) >= subflow->map_data_len) {
		subflow->map_valid = 0;
		subflow->data_avail = 0;

		pr_debug("Done with mapping: seq=%u data_len=%u",
			 subflow->map_subflow_seq,
			 subflow->map_data_len);
	}

	return subflow_check_data_avail(sk);
}

/* If ssk has an mptcp parent socket, use the mptcp rcvbuf occupancy,
 * not the ssk one.
 *
 * In mptcp, rwin is about the mptcp-level connection data.
 *
 * Data that is still on the ssk rx queue can thus be ignored,
 * as far as mptcp peer is concerened that data is still inflight.
 * DSS ACK is updated when skb is moved to the mptcp rx queue.
 */
void mptcp_space(const struct sock *ssk, int *space, int *full_space)
{
	const struct mptcp_subflow_context *subflow = mptcp_subflow_ctx(ssk);
	const struct sock *sk = subflow->conn;

	*space = __mptcp_space(sk);
	*full_space = tcp_full_space(sk);
}

static void subflow_data_ready(struct sock *sk)
{
	struct mptcp_subflow_context *subflow = mptcp_subflow_ctx(sk);
	u16 state = 1 << inet_sk_state_load(sk);
	struct sock *parent = subflow->conn;
	struct mptcp_sock *msk;

	msk = mptcp_sk(parent);
	if (state & TCPF_LISTEN) {
		/* MPJ subflow are removed from accept queue before reaching here,
		 * avoid stray wakeups
		 */
		if (reqsk_queue_empty(&inet_csk(sk)->icsk_accept_queue))
			return;

		set_bit(MPTCP_DATA_READY, &msk->flags);
		parent->sk_data_ready(parent);
		return;
	}

	WARN_ON_ONCE(!__mptcp_check_fallback(msk) && !subflow->mp_capable &&
		     !subflow->mp_join && !(state & TCPF_CLOSE));

	if (mptcp_subflow_data_available(sk))
		mptcp_data_ready(parent, sk);
}

static void subflow_write_space(struct sock *ssk)
{
	struct sock *sk = mptcp_subflow_ctx(ssk)->conn;

	mptcp_propagate_sndbuf(sk, ssk);
	mptcp_write_space(sk);
}

void __mptcp_error_report(struct sock *sk)
{
	struct mptcp_subflow_context *subflow;
	struct mptcp_sock *msk = mptcp_sk(sk);

	mptcp_for_each_subflow(msk, subflow) {
		struct sock *ssk = mptcp_subflow_tcp_sock(subflow);
		int err = sock_error(ssk);

		if (!err)
			continue;

		/* only propagate errors on fallen-back sockets or
		 * on MPC connect
		 */
		if (sk->sk_state != TCP_SYN_SENT && !__mptcp_check_fallback(msk))
			continue;

		inet_sk_state_store(sk, inet_sk_state_load(ssk));
		sk->sk_err = -err;

		/* This barrier is coupled with smp_rmb() in mptcp_poll() */
		smp_wmb();
		sk->sk_error_report(sk);
		break;
	}
}

static void subflow_error_report(struct sock *ssk)
{
	struct sock *sk = mptcp_subflow_ctx(ssk)->conn;

	mptcp_data_lock(sk);
	if (!sock_owned_by_user(sk))
		__mptcp_error_report(sk);
	else
		set_bit(MPTCP_ERROR_REPORT,  &mptcp_sk(sk)->flags);
	mptcp_data_unlock(sk);
}

void __mptcp_error_report(struct sock *sk)
{
	struct mptcp_subflow_context *subflow;
	struct mptcp_sock *msk = mptcp_sk(sk);

	mptcp_for_each_subflow(msk, subflow) {
		struct sock *ssk = mptcp_subflow_tcp_sock(subflow);
		int err = sock_error(ssk);

		if (!err)
			continue;

		/* only propagate errors on fallen-back sockets or
		 * on MPC connect
		 */
		if (sk->sk_state != TCP_SYN_SENT && !__mptcp_check_fallback(msk))
			continue;

		inet_sk_state_store(sk, inet_sk_state_load(ssk));
		sk->sk_err = -err;

		/* This barrier is coupled with smp_rmb() in mptcp_poll() */
		smp_wmb();
		sk->sk_error_report(sk);
		break;
	}
}

static void subflow_error_report(struct sock *ssk)
{
	struct sock *sk = mptcp_subflow_ctx(ssk)->conn;

	mptcp_data_lock(sk);
	if (!sock_owned_by_user(sk))
		__mptcp_error_report(sk);
	else
		set_bit(MPTCP_ERROR_REPORT,  &mptcp_sk(sk)->flags);
	mptcp_data_unlock(sk);
}

static struct inet_connection_sock_af_ops *
subflow_default_af_ops(struct sock *sk)
{
#if IS_ENABLED(CONFIG_MPTCP_IPV6)
	if (sk->sk_family == AF_INET6)
		return &subflow_v6_specific;
#endif
	return &subflow_specific;
}

#if IS_ENABLED(CONFIG_MPTCP_IPV6)
void mptcpv6_handle_mapped(struct sock *sk, bool mapped)
{
	struct mptcp_subflow_context *subflow = mptcp_subflow_ctx(sk);
	struct inet_connection_sock *icsk = inet_csk(sk);
	struct inet_connection_sock_af_ops *target;

	target = mapped ? &subflow_v6m_specific : subflow_default_af_ops(sk);

	pr_debug("subflow=%p family=%d ops=%p target=%p mapped=%d",
		 subflow, sk->sk_family, icsk->icsk_af_ops, target, mapped);

	if (likely(icsk->icsk_af_ops == target))
		return;

	subflow->icsk_af_ops = icsk->icsk_af_ops;
	icsk->icsk_af_ops = target;
}
#endif

void mptcp_info2sockaddr(const struct mptcp_addr_info *info,
			 struct sockaddr_storage *addr,
			 unsigned short family)
{
	memset(addr, 0, sizeof(*addr));
	addr->ss_family = family;
	if (addr->ss_family == AF_INET) {
		struct sockaddr_in *in_addr = (struct sockaddr_in *)addr;

		if (info->family == AF_INET)
			in_addr->sin_addr = info->addr;
#if IS_ENABLED(CONFIG_MPTCP_IPV6)
		else if (ipv6_addr_v4mapped(&info->addr6))
			in_addr->sin_addr.s_addr = info->addr6.s6_addr32[3];
#endif
		in_addr->sin_port = info->port;
	}
#if IS_ENABLED(CONFIG_MPTCP_IPV6)
	else if (addr->ss_family == AF_INET6) {
		struct sockaddr_in6 *in6_addr = (struct sockaddr_in6 *)addr;

		if (info->family == AF_INET)
			ipv6_addr_set_v4mapped(info->addr.s_addr,
					       &in6_addr->sin6_addr);
		else
			in6_addr->sin6_addr = info->addr6;
		in6_addr->sin6_port = info->port;
	}
#endif
}

int __mptcp_subflow_connect(struct sock *sk, const struct mptcp_addr_info *loc,
			    const struct mptcp_addr_info *remote)
{
	struct mptcp_sock *msk = mptcp_sk(sk);
	struct mptcp_subflow_context *subflow;
	struct sockaddr_storage addr;
	int remote_id = remote->id;
	int local_id = loc->id;
	struct socket *sf;
	struct sock *ssk;
	u32 remote_token;
	int addrlen;
	int err;

	if (!mptcp_is_fully_established(sk))
		return -ENOTCONN;

	err = mptcp_subflow_create_socket(sk, &sf);
	if (err)
		return err;

	ssk = sf->sk;
	subflow = mptcp_subflow_ctx(ssk);
	do {
		get_random_bytes(&subflow->local_nonce, sizeof(u32));
	} while (!subflow->local_nonce);

	if (!local_id) {
		err = mptcp_pm_get_local_id(msk, (struct sock_common *)ssk);
		if (err < 0)
			goto failed;

		local_id = err;
	}

	subflow->remote_key = msk->remote_key;
	subflow->local_key = msk->local_key;
	subflow->token = msk->token;
	mptcp_info2sockaddr(loc, &addr, ssk->sk_family);

	addrlen = sizeof(struct sockaddr_in);
#if IS_ENABLED(CONFIG_MPTCP_IPV6)
	if (addr.ss_family == AF_INET6)
		addrlen = sizeof(struct sockaddr_in6);
#endif
	ssk->sk_bound_dev_if = loc->ifindex;
	err = kernel_bind(sf, (struct sockaddr *)&addr, addrlen);
	if (err)
		goto failed;

	mptcp_crypto_key_sha(subflow->remote_key, &remote_token, NULL);
	pr_debug("msk=%p remote_token=%u local_id=%d remote_id=%d", msk,
		 remote_token, local_id, remote_id);
	subflow->remote_token = remote_token;
	subflow->local_id = local_id;
	subflow->remote_id = remote_id;
	subflow->request_join = 1;
	subflow->request_bkup = !!(loc->flags & MPTCP_PM_ADDR_FLAG_BACKUP);
	mptcp_info2sockaddr(remote, &addr, ssk->sk_family);

	mptcp_add_pending_subflow(msk, subflow);
	err = kernel_connect(sf, (struct sockaddr *)&addr, addrlen, O_NONBLOCK);
	if (err && err != -EINPROGRESS)
		goto failed_unlink;

	/* discard the subflow socket */
	mptcp_sock_graft(ssk, sk->sk_socket);
	iput(SOCK_INODE(sf));
	return err;

failed_unlink:
	spin_lock_bh(&msk->join_list_lock);
	list_del(&subflow->node);
	spin_unlock_bh(&msk->join_list_lock);
	sock_put(mptcp_subflow_tcp_sock(subflow));

failed:
	subflow->disposable = 1;
	sock_release(sf);
	return err;
}

static void mptcp_attach_cgroup(struct sock *parent, struct sock *child)
{
#ifdef CONFIG_SOCK_CGROUP_DATA
	struct sock_cgroup_data *parent_skcd = &parent->sk_cgrp_data,
				*child_skcd = &child->sk_cgrp_data;

	/* only the additional subflows created by kworkers have to be modified */
	if (cgroup_id(sock_cgroup_ptr(parent_skcd)) !=
	    cgroup_id(sock_cgroup_ptr(child_skcd))) {
#ifdef CONFIG_MEMCG
		struct mem_cgroup *memcg = parent->sk_memcg;

		mem_cgroup_sk_free(child);
		if (memcg && css_tryget(&memcg->css))
			child->sk_memcg = memcg;
#endif /* CONFIG_MEMCG */

		cgroup_sk_free(child_skcd);
		*child_skcd = *parent_skcd;
		cgroup_sk_clone(child_skcd);
	}
#endif /* CONFIG_SOCK_CGROUP_DATA */
}

static void mptcp_subflow_ops_override(struct sock *ssk)
{
#if IS_ENABLED(CONFIG_MPTCP_IPV6)
	if (ssk->sk_prot == &tcpv6_prot)
		ssk->sk_prot = &tcpv6_prot_override;
	else
#endif
		ssk->sk_prot = &tcp_prot_override;
}

static void mptcp_subflow_ops_undo_override(struct sock *ssk)
{
#if IS_ENABLED(CONFIG_MPTCP_IPV6)
	if (ssk->sk_prot == &tcpv6_prot_override)
		ssk->sk_prot = &tcpv6_prot;
	else
#endif
		ssk->sk_prot = &tcp_prot;
}
int mptcp_subflow_create_socket(struct sock *sk, struct socket **new_sock)
{
	struct mptcp_subflow_context *subflow;
	struct net *net = sock_net(sk);
	struct socket *sf;
	int err;

	/* un-accepted server sockets can reach here - on bad configuration
	 * bail early to avoid greater trouble later
	 */
	if (unlikely(!sk->sk_socket))
		return -EINVAL;

	err = sock_create_kern(net, sk->sk_family, SOCK_STREAM, IPPROTO_TCP,
			       &sf);
	if (err)
		return err;

	lock_sock(sf->sk);

	/* the newly created socket has to be in the same cgroup as its parent */
	mptcp_attach_cgroup(sk, sf->sk);

	/* kernel sockets do not by default acquire net ref, but TCP timer
	 * needs it.
	 */
	sf->sk->sk_net_refcnt = 1;
	get_net(net);
#ifdef CONFIG_PROC_FS
	this_cpu_add(*net->core.sock_inuse, 1);
#endif
	err = tcp_set_ulp(sf->sk, "mptcp");
	release_sock(sf->sk);

	if (err) {
		sock_release(sf);
		return err;
	}

	/* the newly created socket really belongs to the owning MPTCP master
	 * socket, even if for additional subflows the allocation is performed
	 * by a kernel workqueue. Adjust inode references, so that the
	 * procfs/diag interaces really show this one belonging to the correct
	 * user.
	 */
	SOCK_INODE(sf)->i_ino = SOCK_INODE(sk->sk_socket)->i_ino;
	SOCK_INODE(sf)->i_uid = SOCK_INODE(sk->sk_socket)->i_uid;
	SOCK_INODE(sf)->i_gid = SOCK_INODE(sk->sk_socket)->i_gid;

	subflow = mptcp_subflow_ctx(sf->sk);
	pr_debug("subflow=%p", subflow);

	*new_sock = sf;
	sock_hold(sk);
	subflow->conn = sk;
	mptcp_subflow_ops_override(sf->sk);

	return 0;
}

static struct mptcp_subflow_context *subflow_create_ctx(struct sock *sk,
							gfp_t priority)
{
	struct inet_connection_sock *icsk = inet_csk(sk);
	struct mptcp_subflow_context *ctx;

	ctx = kzalloc(sizeof(*ctx), priority);
	if (!ctx)
		return NULL;

	rcu_assign_pointer(icsk->icsk_ulp_data, ctx);
	INIT_LIST_HEAD(&ctx->node);
	INIT_LIST_HEAD(&ctx->delegated_node);

	pr_debug("subflow=%p", ctx);

	ctx->tcp_sock = sk;

	return ctx;
}

static void __subflow_state_change(struct sock *sk)
{
	struct socket_wq *wq;

	rcu_read_lock();
	wq = rcu_dereference(sk->sk_wq);
	if (skwq_has_sleeper(wq))
		wake_up_interruptible_all(&wq->wait);
	rcu_read_unlock();
}

static bool subflow_is_done(const struct sock *sk)
{
	return sk->sk_shutdown & RCV_SHUTDOWN || sk->sk_state == TCP_CLOSE;
}

static void subflow_state_change(struct sock *sk)
{
	struct mptcp_subflow_context *subflow = mptcp_subflow_ctx(sk);
	struct sock *parent = subflow->conn;

	__subflow_state_change(sk);

	if (subflow_simultaneous_connect(sk)) {
		mptcp_propagate_sndbuf(parent, sk);
		mptcp_do_fallback(sk);
		mptcp_rcv_space_init(mptcp_sk(parent), sk);
		pr_fallback(mptcp_sk(parent));
		subflow->conn_finished = 1;
		if (inet_sk_state_load(parent) == TCP_SYN_SENT) {
			inet_sk_state_store(parent, TCP_ESTABLISHED);
			parent->sk_state_change(parent);
		}
	}

	/* as recvmsg() does not acquire the subflow socket for ssk selection
	 * a fin packet carrying a DSS can be unnoticed if we don't trigger
	 * the data available machinery here.
	 */
	if (mptcp_subflow_data_available(sk))
		mptcp_data_ready(parent, sk);

	subflow_sched_work_if_closed(mptcp_sk(parent), sk);

	if (__mptcp_check_fallback(mptcp_sk(parent)) &&
	    !subflow->rx_eof && subflow_is_done(sk)) {
		subflow->rx_eof = 1;
		mptcp_subflow_eof(parent);
	}
}

static int subflow_ulp_init(struct sock *sk)
{
	struct inet_connection_sock *icsk = inet_csk(sk);
	struct mptcp_subflow_context *ctx;
	struct tcp_sock *tp = tcp_sk(sk);
	int err = 0;

	/* disallow attaching ULP to a socket unless it has been
	 * created with sock_create_kern()
	 */
	if (!sk->sk_kern_sock) {
		err = -EOPNOTSUPP;
		goto out;
	}

	ctx = subflow_create_ctx(sk, GFP_KERNEL);
	if (!ctx) {
		err = -ENOMEM;
		goto out;
	}

	pr_debug("subflow=%p, family=%d", ctx, sk->sk_family);

	tp->is_mptcp = 1;
	ctx->icsk_af_ops = icsk->icsk_af_ops;
	icsk->icsk_af_ops = subflow_default_af_ops(sk);
	ctx->tcp_data_ready = sk->sk_data_ready;
	ctx->tcp_state_change = sk->sk_state_change;
	ctx->tcp_write_space = sk->sk_write_space;
	ctx->tcp_error_report = sk->sk_error_report;
	sk->sk_data_ready = subflow_data_ready;
	sk->sk_write_space = subflow_write_space;
	sk->sk_state_change = subflow_state_change;
	sk->sk_error_report = subflow_error_report;
out:
	return err;
}

static void subflow_ulp_release(struct sock *ssk)
{
	struct mptcp_subflow_context *ctx = mptcp_subflow_ctx(ssk);
	bool release = true;
	struct sock *sk;

	if (!ctx)
		return;

	sk = ctx->conn;
	if (sk) {
		/* if the msk has been orphaned, keep the ctx
		 * alive, will be freed by __mptcp_close_ssk(),
		 * when the subflow is still unaccepted
		 */
		release = ctx->disposable || list_empty(&ctx->node);
		sock_put(sk);
	}

	mptcp_subflow_ops_undo_override(ssk);
	if (release)
		kfree_rcu(ctx, rcu);
}

static void subflow_ulp_clone(const struct request_sock *req,
			      struct sock *newsk,
			      const gfp_t priority)
{
	struct mptcp_subflow_request_sock *subflow_req = mptcp_subflow_rsk(req);
	struct mptcp_subflow_context *old_ctx = mptcp_subflow_ctx(newsk);
	struct mptcp_subflow_context *new_ctx;

	if (!tcp_rsk(req)->is_mptcp ||
	    (!subflow_req->mp_capable && !subflow_req->mp_join)) {
		subflow_ulp_fallback(newsk, old_ctx);
		return;
	}

	new_ctx = subflow_create_ctx(newsk, priority);
	if (!new_ctx) {
		subflow_ulp_fallback(newsk, old_ctx);
		return;
	}

	new_ctx->conn_finished = 1;
	new_ctx->icsk_af_ops = old_ctx->icsk_af_ops;
	new_ctx->tcp_data_ready = old_ctx->tcp_data_ready;
	new_ctx->tcp_state_change = old_ctx->tcp_state_change;
	new_ctx->tcp_write_space = old_ctx->tcp_write_space;
	new_ctx->tcp_error_report = old_ctx->tcp_error_report;
	new_ctx->rel_write_seq = 1;
	new_ctx->tcp_sock = newsk;

	if (subflow_req->mp_capable) {
		/* see comments in subflow_syn_recv_sock(), MPTCP connection
		 * is fully established only after we receive the remote key
		 */
		new_ctx->mp_capable = 1;
		new_ctx->local_key = subflow_req->local_key;
		new_ctx->token = subflow_req->token;
		new_ctx->ssn_offset = subflow_req->ssn_offset;
		new_ctx->idsn = subflow_req->idsn;
	} else if (subflow_req->mp_join) {
		new_ctx->ssn_offset = subflow_req->ssn_offset;
		new_ctx->mp_join = 1;
		new_ctx->fully_established = 1;
		new_ctx->backup = subflow_req->backup;
		new_ctx->local_id = subflow_req->local_id;
		new_ctx->remote_id = subflow_req->remote_id;
		new_ctx->token = subflow_req->token;
		new_ctx->thmac = subflow_req->thmac;
	}
}

static void tcp_release_cb_override(struct sock *ssk)
{
	struct mptcp_subflow_context *subflow = mptcp_subflow_ctx(ssk);

	if (mptcp_subflow_has_delegated_action(subflow))
		mptcp_subflow_process_delegated(ssk);

	tcp_release_cb(ssk);
}

static struct tcp_ulp_ops subflow_ulp_ops __read_mostly = {
	.name		= "mptcp",
	.owner		= THIS_MODULE,
	.init		= subflow_ulp_init,
	.release	= subflow_ulp_release,
	.clone		= subflow_ulp_clone,
};

static int subflow_ops_init(struct request_sock_ops *subflow_ops)
{
	subflow_ops->obj_size = sizeof(struct mptcp_subflow_request_sock);
	subflow_ops->slab_name = "request_sock_subflow";

	subflow_ops->slab = kmem_cache_create(subflow_ops->slab_name,
					      subflow_ops->obj_size, 0,
					      SLAB_ACCOUNT |
					      SLAB_TYPESAFE_BY_RCU,
					      NULL);
	if (!subflow_ops->slab)
		return -ENOMEM;

	subflow_ops->destructor = subflow_req_destructor;

	return 0;
}

void __init mptcp_subflow_init(void)
{
	mptcp_subflow_request_sock_ops = tcp_request_sock_ops;
	if (subflow_ops_init(&mptcp_subflow_request_sock_ops) != 0)
		panic("MPTCP: failed to init subflow request sock ops\n");

	subflow_request_sock_ipv4_ops = tcp_request_sock_ipv4_ops;
	subflow_request_sock_ipv4_ops.route_req = subflow_v4_route_req;

	subflow_specific = ipv4_specific;
	subflow_specific.conn_request = subflow_v4_conn_request;
	subflow_specific.syn_recv_sock = subflow_syn_recv_sock;
	subflow_specific.sk_rx_dst_set = subflow_finish_connect;

	tcp_prot_override = tcp_prot;
	tcp_prot_override.release_cb = tcp_release_cb_override;

#if IS_ENABLED(CONFIG_MPTCP_IPV6)
	subflow_request_sock_ipv6_ops = tcp_request_sock_ipv6_ops;
	subflow_request_sock_ipv6_ops.route_req = subflow_v6_route_req;

	subflow_v6_specific = ipv6_specific;
	subflow_v6_specific.conn_request = subflow_v6_conn_request;
	subflow_v6_specific.syn_recv_sock = subflow_syn_recv_sock;
	subflow_v6_specific.sk_rx_dst_set = subflow_finish_connect;

	subflow_v6m_specific = subflow_v6_specific;
	subflow_v6m_specific.queue_xmit = ipv4_specific.queue_xmit;
	subflow_v6m_specific.send_check = ipv4_specific.send_check;
	subflow_v6m_specific.net_header_len = ipv4_specific.net_header_len;
	subflow_v6m_specific.mtu_reduced = ipv4_specific.mtu_reduced;
	subflow_v6m_specific.net_frag_header_len = 0;

	tcpv6_prot_override = tcpv6_prot;
	tcpv6_prot_override.release_cb = tcp_release_cb_override;
#endif

	mptcp_diag_subflow_init(&subflow_ulp_ops);

	if (tcp_register_ulp(&subflow_ulp_ops) != 0)
		panic("MPTCP: failed to register subflows to ULP\n");
}<|MERGE_RESOLUTION|>--- conflicted
+++ resolved
@@ -108,14 +108,11 @@
 	subflow_req->mp_join = 0;
 	subflow_req->msk = NULL;
 	mptcp_token_init_request(req);
-<<<<<<< HEAD
-=======
 }
 
 static bool subflow_use_different_sport(struct mptcp_sock *msk, const struct sock *sk)
 {
 	return inet_sk(sk)->inet_sport != inet_sk((struct sock *)msk)->inet_sport;
->>>>>>> 4bcf3b75
 }
 
 /* Init mptcp request socket.
@@ -1129,46 +1126,6 @@
 
 	mptcp_propagate_sndbuf(sk, ssk);
 	mptcp_write_space(sk);
-}
-
-void __mptcp_error_report(struct sock *sk)
-{
-	struct mptcp_subflow_context *subflow;
-	struct mptcp_sock *msk = mptcp_sk(sk);
-
-	mptcp_for_each_subflow(msk, subflow) {
-		struct sock *ssk = mptcp_subflow_tcp_sock(subflow);
-		int err = sock_error(ssk);
-
-		if (!err)
-			continue;
-
-		/* only propagate errors on fallen-back sockets or
-		 * on MPC connect
-		 */
-		if (sk->sk_state != TCP_SYN_SENT && !__mptcp_check_fallback(msk))
-			continue;
-
-		inet_sk_state_store(sk, inet_sk_state_load(ssk));
-		sk->sk_err = -err;
-
-		/* This barrier is coupled with smp_rmb() in mptcp_poll() */
-		smp_wmb();
-		sk->sk_error_report(sk);
-		break;
-	}
-}
-
-static void subflow_error_report(struct sock *ssk)
-{
-	struct sock *sk = mptcp_subflow_ctx(ssk)->conn;
-
-	mptcp_data_lock(sk);
-	if (!sock_owned_by_user(sk))
-		__mptcp_error_report(sk);
-	else
-		set_bit(MPTCP_ERROR_REPORT,  &mptcp_sk(sk)->flags);
-	mptcp_data_unlock(sk);
 }
 
 void __mptcp_error_report(struct sock *sk)
