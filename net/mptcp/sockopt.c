// SPDX-License-Identifier: GPL-2.0
/* Multipath TCP
 *
 * Copyright (c) 2021, Red Hat.
 */

#define pr_fmt(fmt) "MPTCP: " fmt

#include <linux/kernel.h>
#include <linux/module.h>
#include <net/sock.h>
#include <net/protocol.h>
#include <net/tcp.h>
#include <net/mptcp.h>
#include "protocol.h"

#define MIN_INFO_OPTLEN_SIZE		16
#define MIN_FULL_INFO_OPTLEN_SIZE	40

static struct sock *__mptcp_tcp_fallback(struct mptcp_sock *msk)
{
	msk_owned_by_me(msk);

	if (likely(!__mptcp_check_fallback(msk)))
		return NULL;

	return msk->first;
}

static u32 sockopt_seq_reset(const struct sock *sk)
{
	sock_owned_by_me(sk);

	/* Highbits contain state.  Allows to distinguish sockopt_seq
	 * of listener and established:
	 * s0 = new_listener()
	 * sockopt(s0) - seq is 1
	 * s1 = accept(s0) - s1 inherits seq 1 if listener sk (s0)
	 * sockopt(s0) - seq increments to 2 on s0
	 * sockopt(s1) // seq increments to 2 on s1 (different option)
	 * new ssk completes join, inherits options from s0 // seq 2
	 * Needs sync from mptcp join logic, but ssk->seq == msk->seq
	 *
	 * Set High order bits to sk_state so ssk->seq == msk->seq test
	 * will fail.
	 */

	return (u32)sk->sk_state << 24u;
}

static void sockopt_seq_inc(struct mptcp_sock *msk)
{
	u32 seq = (msk->setsockopt_seq + 1) & 0x00ffffff;

	msk->setsockopt_seq = sockopt_seq_reset((struct sock *)msk) + seq;
}

static int mptcp_get_int_option(struct mptcp_sock *msk, sockptr_t optval,
				unsigned int optlen, int *val)
{
	if (optlen < sizeof(int))
		return -EINVAL;

	if (copy_from_sockptr(val, optval, sizeof(*val)))
		return -EFAULT;

	return 0;
}

static void mptcp_sol_socket_sync_intval(struct mptcp_sock *msk, int optname, int val)
{
	struct mptcp_subflow_context *subflow;
	struct sock *sk = (struct sock *)msk;

	lock_sock(sk);
	sockopt_seq_inc(msk);

	mptcp_for_each_subflow(msk, subflow) {
		struct sock *ssk = mptcp_subflow_tcp_sock(subflow);
		bool slow = lock_sock_fast(ssk);

		switch (optname) {
		case SO_DEBUG:
			sock_valbool_flag(ssk, SOCK_DBG, !!val);
			break;
		case SO_KEEPALIVE:
			if (ssk->sk_prot->keepalive)
				ssk->sk_prot->keepalive(ssk, !!val);
			sock_valbool_flag(ssk, SOCK_KEEPOPEN, !!val);
			break;
		case SO_PRIORITY:
			ssk->sk_priority = val;
			break;
		case SO_SNDBUF:
		case SO_SNDBUFFORCE:
			ssk->sk_userlocks |= SOCK_SNDBUF_LOCK;
			WRITE_ONCE(ssk->sk_sndbuf, sk->sk_sndbuf);
			mptcp_subflow_ctx(ssk)->cached_sndbuf = sk->sk_sndbuf;
			break;
		case SO_RCVBUF:
		case SO_RCVBUFFORCE:
			ssk->sk_userlocks |= SOCK_RCVBUF_LOCK;
			WRITE_ONCE(ssk->sk_rcvbuf, sk->sk_rcvbuf);
			break;
		case SO_MARK:
			if (READ_ONCE(ssk->sk_mark) != sk->sk_mark) {
				WRITE_ONCE(ssk->sk_mark, sk->sk_mark);
				sk_dst_reset(ssk);
			}
			break;
		case SO_INCOMING_CPU:
			WRITE_ONCE(ssk->sk_incoming_cpu, val);
			break;
		}

		subflow->setsockopt_seq = msk->setsockopt_seq;
		unlock_sock_fast(ssk, slow);
	}

	release_sock(sk);
}

static int mptcp_sol_socket_intval(struct mptcp_sock *msk, int optname, int val)
{
	sockptr_t optval = KERNEL_SOCKPTR(&val);
	struct sock *sk = (struct sock *)msk;
	int ret;

	ret = sock_setsockopt(sk->sk_socket, SOL_SOCKET, optname,
			      optval, sizeof(val));
	if (ret)
		return ret;

	mptcp_sol_socket_sync_intval(msk, optname, val);
	return 0;
}

static void mptcp_so_incoming_cpu(struct mptcp_sock *msk, int val)
{
	struct sock *sk = (struct sock *)msk;

	WRITE_ONCE(sk->sk_incoming_cpu, val);

	mptcp_sol_socket_sync_intval(msk, SO_INCOMING_CPU, val);
}

static int mptcp_setsockopt_sol_socket_tstamp(struct mptcp_sock *msk, int optname, int val)
{
	sockptr_t optval = KERNEL_SOCKPTR(&val);
	struct mptcp_subflow_context *subflow;
	struct sock *sk = (struct sock *)msk;
	int ret;

	ret = sock_setsockopt(sk->sk_socket, SOL_SOCKET, optname,
			      optval, sizeof(val));
	if (ret)
		return ret;

	lock_sock(sk);
	mptcp_for_each_subflow(msk, subflow) {
		struct sock *ssk = mptcp_subflow_tcp_sock(subflow);
		bool slow = lock_sock_fast(ssk);

		sock_set_timestamp(sk, optname, !!val);
		unlock_sock_fast(ssk, slow);
	}

	release_sock(sk);
	return 0;
}

static int mptcp_setsockopt_sol_socket_int(struct mptcp_sock *msk, int optname,
					   sockptr_t optval,
					   unsigned int optlen)
{
	int val, ret;

	ret = mptcp_get_int_option(msk, optval, optlen, &val);
	if (ret)
		return ret;

	switch (optname) {
	case SO_KEEPALIVE:
		mptcp_sol_socket_sync_intval(msk, optname, val);
		return 0;
	case SO_DEBUG:
	case SO_MARK:
	case SO_PRIORITY:
	case SO_SNDBUF:
	case SO_SNDBUFFORCE:
	case SO_RCVBUF:
	case SO_RCVBUFFORCE:
		return mptcp_sol_socket_intval(msk, optname, val);
	case SO_INCOMING_CPU:
		mptcp_so_incoming_cpu(msk, val);
		return 0;
	case SO_TIMESTAMP_OLD:
	case SO_TIMESTAMP_NEW:
	case SO_TIMESTAMPNS_OLD:
	case SO_TIMESTAMPNS_NEW:
		return mptcp_setsockopt_sol_socket_tstamp(msk, optname, val);
	}

	return -ENOPROTOOPT;
}

static int mptcp_setsockopt_sol_socket_timestamping(struct mptcp_sock *msk,
						    int optname,
						    sockptr_t optval,
						    unsigned int optlen)
{
	struct mptcp_subflow_context *subflow;
	struct sock *sk = (struct sock *)msk;
	struct so_timestamping timestamping;
	int ret;

	if (optlen == sizeof(timestamping)) {
		if (copy_from_sockptr(&timestamping, optval,
				      sizeof(timestamping)))
			return -EFAULT;
	} else if (optlen == sizeof(int)) {
		memset(&timestamping, 0, sizeof(timestamping));

		if (copy_from_sockptr(&timestamping.flags, optval, sizeof(int)))
			return -EFAULT;
	} else {
		return -EINVAL;
	}

	ret = sock_setsockopt(sk->sk_socket, SOL_SOCKET, optname,
			      KERNEL_SOCKPTR(&timestamping),
			      sizeof(timestamping));
	if (ret)
		return ret;

	lock_sock(sk);

	mptcp_for_each_subflow(msk, subflow) {
		struct sock *ssk = mptcp_subflow_tcp_sock(subflow);
		bool slow = lock_sock_fast(ssk);

		sock_set_timestamping(sk, optname, timestamping);
		unlock_sock_fast(ssk, slow);
	}

	release_sock(sk);

	return 0;
}

static int mptcp_setsockopt_sol_socket_linger(struct mptcp_sock *msk, sockptr_t optval,
					      unsigned int optlen)
{
	struct mptcp_subflow_context *subflow;
	struct sock *sk = (struct sock *)msk;
	struct linger ling;
	sockptr_t kopt;
	int ret;

	if (optlen < sizeof(ling))
		return -EINVAL;

	if (copy_from_sockptr(&ling, optval, sizeof(ling)))
		return -EFAULT;

	kopt = KERNEL_SOCKPTR(&ling);
	ret = sock_setsockopt(sk->sk_socket, SOL_SOCKET, SO_LINGER, kopt, sizeof(ling));
	if (ret)
		return ret;

	lock_sock(sk);
	sockopt_seq_inc(msk);
	mptcp_for_each_subflow(msk, subflow) {
		struct sock *ssk = mptcp_subflow_tcp_sock(subflow);
		bool slow = lock_sock_fast(ssk);

		if (!ling.l_onoff) {
			sock_reset_flag(ssk, SOCK_LINGER);
		} else {
			ssk->sk_lingertime = sk->sk_lingertime;
			sock_set_flag(ssk, SOCK_LINGER);
		}

		subflow->setsockopt_seq = msk->setsockopt_seq;
		unlock_sock_fast(ssk, slow);
	}

	release_sock(sk);
	return 0;
}

static int mptcp_setsockopt_sol_socket(struct mptcp_sock *msk, int optname,
				       sockptr_t optval, unsigned int optlen)
{
	struct sock *sk = (struct sock *)msk;
	struct sock *ssk;
	int ret;

	switch (optname) {
	case SO_REUSEPORT:
	case SO_REUSEADDR:
	case SO_BINDTODEVICE:
	case SO_BINDTOIFINDEX:
		lock_sock(sk);
		ssk = __mptcp_nmpc_sk(msk);
		if (IS_ERR(ssk)) {
			release_sock(sk);
			return PTR_ERR(ssk);
		}

		ret = sk_setsockopt(ssk, SOL_SOCKET, optname, optval, optlen);
		if (ret == 0) {
			if (optname == SO_REUSEPORT)
				sk->sk_reuseport = ssk->sk_reuseport;
			else if (optname == SO_REUSEADDR)
				sk->sk_reuse = ssk->sk_reuse;
			else if (optname == SO_BINDTODEVICE)
				sk->sk_bound_dev_if = ssk->sk_bound_dev_if;
			else if (optname == SO_BINDTOIFINDEX)
				sk->sk_bound_dev_if = ssk->sk_bound_dev_if;
		}
		release_sock(sk);
		return ret;
	case SO_KEEPALIVE:
	case SO_PRIORITY:
	case SO_SNDBUF:
	case SO_SNDBUFFORCE:
	case SO_RCVBUF:
	case SO_RCVBUFFORCE:
	case SO_MARK:
	case SO_INCOMING_CPU:
	case SO_DEBUG:
	case SO_TIMESTAMP_OLD:
	case SO_TIMESTAMP_NEW:
	case SO_TIMESTAMPNS_OLD:
	case SO_TIMESTAMPNS_NEW:
		return mptcp_setsockopt_sol_socket_int(msk, optname, optval,
						       optlen);
	case SO_TIMESTAMPING_OLD:
	case SO_TIMESTAMPING_NEW:
		return mptcp_setsockopt_sol_socket_timestamping(msk, optname,
								optval, optlen);
	case SO_LINGER:
		return mptcp_setsockopt_sol_socket_linger(msk, optval, optlen);
	case SO_RCVLOWAT:
	case SO_RCVTIMEO_OLD:
	case SO_RCVTIMEO_NEW:
	case SO_SNDTIMEO_OLD:
	case SO_SNDTIMEO_NEW:
	case SO_BUSY_POLL:
	case SO_PREFER_BUSY_POLL:
	case SO_BUSY_POLL_BUDGET:
		/* No need to copy: only relevant for msk */
		return sock_setsockopt(sk->sk_socket, SOL_SOCKET, optname, optval, optlen);
	case SO_NO_CHECK:
	case SO_DONTROUTE:
	case SO_BROADCAST:
	case SO_BSDCOMPAT:
	case SO_PASSCRED:
	case SO_PASSPIDFD:
	case SO_PASSSEC:
	case SO_RXQ_OVFL:
	case SO_WIFI_STATUS:
	case SO_NOFCS:
	case SO_SELECT_ERR_QUEUE:
		return 0;
	}

	/* SO_OOBINLINE is not supported, let's avoid the related mess
	 * SO_ATTACH_FILTER, SO_ATTACH_BPF, SO_ATTACH_REUSEPORT_CBPF,
	 * SO_DETACH_REUSEPORT_BPF, SO_DETACH_FILTER, SO_LOCK_FILTER,
	 * we must be careful with subflows
	 *
	 * SO_ATTACH_REUSEPORT_EBPF is not supported, at it checks
	 * explicitly the sk_protocol field
	 *
	 * SO_PEEK_OFF is unsupported, as it is for plain TCP
	 * SO_MAX_PACING_RATE is unsupported, we must be careful with subflows
	 * SO_CNX_ADVICE is currently unsupported, could possibly be relevant,
	 * but likely needs careful design
	 *
	 * SO_ZEROCOPY is currently unsupported, TODO in sndmsg
	 * SO_TXTIME is currently unsupported
	 */

	return -EOPNOTSUPP;
}

static int mptcp_setsockopt_v6(struct mptcp_sock *msk, int optname,
			       sockptr_t optval, unsigned int optlen)
{
	struct sock *sk = (struct sock *)msk;
	int ret = -EOPNOTSUPP;
	struct sock *ssk;

	switch (optname) {
	case IPV6_V6ONLY:
	case IPV6_TRANSPARENT:
	case IPV6_FREEBIND:
		lock_sock(sk);
		ssk = __mptcp_nmpc_sk(msk);
		if (IS_ERR(ssk)) {
			release_sock(sk);
			return PTR_ERR(ssk);
		}

		ret = tcp_setsockopt(ssk, SOL_IPV6, optname, optval, optlen);
		if (ret != 0) {
			release_sock(sk);
			return ret;
		}

		sockopt_seq_inc(msk);

		switch (optname) {
		case IPV6_V6ONLY:
			sk->sk_ipv6only = ssk->sk_ipv6only;
			break;
		case IPV6_TRANSPARENT:
			inet_assign_bit(TRANSPARENT, sk,
					inet_test_bit(TRANSPARENT, ssk));
			break;
		case IPV6_FREEBIND:
			inet_assign_bit(FREEBIND, sk,
					inet_test_bit(FREEBIND, ssk));
			break;
		}

		release_sock(sk);
		break;
	}

	return ret;
}

static bool mptcp_supported_sockopt(int level, int optname)
{
	if (level == SOL_IP) {
		switch (optname) {
		/* should work fine */
		case IP_FREEBIND:
		case IP_TRANSPARENT:

		/* the following are control cmsg related */
		case IP_PKTINFO:
		case IP_RECVTTL:
		case IP_RECVTOS:
		case IP_RECVOPTS:
		case IP_RETOPTS:
		case IP_PASSSEC:
		case IP_RECVORIGDSTADDR:
		case IP_CHECKSUM:
		case IP_RECVFRAGSIZE:

		/* common stuff that need some love */
		case IP_TOS:
		case IP_TTL:
		case IP_BIND_ADDRESS_NO_PORT:
		case IP_MTU_DISCOVER:
		case IP_RECVERR:

		/* possibly less common may deserve some love */
		case IP_MINTTL:

		/* the following is apparently a no-op for plain TCP */
		case IP_RECVERR_RFC4884:
			return true;
		}

		/* IP_OPTIONS is not supported, needs subflow care */
		/* IP_HDRINCL, IP_NODEFRAG are not supported, RAW specific */
		/* IP_MULTICAST_TTL, IP_MULTICAST_LOOP, IP_UNICAST_IF,
		 * IP_ADD_MEMBERSHIP, IP_ADD_SOURCE_MEMBERSHIP, IP_DROP_MEMBERSHIP,
		 * IP_DROP_SOURCE_MEMBERSHIP, IP_BLOCK_SOURCE, IP_UNBLOCK_SOURCE,
		 * MCAST_JOIN_GROUP, MCAST_LEAVE_GROUP MCAST_JOIN_SOURCE_GROUP,
		 * MCAST_LEAVE_SOURCE_GROUP, MCAST_BLOCK_SOURCE, MCAST_UNBLOCK_SOURCE,
		 * MCAST_MSFILTER, IP_MULTICAST_ALL are not supported, better not deal
		 * with mcast stuff
		 */
		/* IP_IPSEC_POLICY, IP_XFRM_POLICY are nut supported, unrelated here */
		return false;
	}
	if (level == SOL_IPV6) {
		switch (optname) {
		case IPV6_V6ONLY:

		/* the following are control cmsg related */
		case IPV6_RECVPKTINFO:
		case IPV6_2292PKTINFO:
		case IPV6_RECVHOPLIMIT:
		case IPV6_2292HOPLIMIT:
		case IPV6_RECVRTHDR:
		case IPV6_2292RTHDR:
		case IPV6_RECVHOPOPTS:
		case IPV6_2292HOPOPTS:
		case IPV6_RECVDSTOPTS:
		case IPV6_2292DSTOPTS:
		case IPV6_RECVTCLASS:
		case IPV6_FLOWINFO:
		case IPV6_RECVPATHMTU:
		case IPV6_RECVORIGDSTADDR:
		case IPV6_RECVFRAGSIZE:

		/* the following ones need some love but are quite common */
		case IPV6_TCLASS:
		case IPV6_TRANSPARENT:
		case IPV6_FREEBIND:
		case IPV6_PKTINFO:
		case IPV6_2292PKTOPTIONS:
		case IPV6_UNICAST_HOPS:
		case IPV6_MTU_DISCOVER:
		case IPV6_MTU:
		case IPV6_RECVERR:
		case IPV6_FLOWINFO_SEND:
		case IPV6_FLOWLABEL_MGR:
		case IPV6_MINHOPCOUNT:
		case IPV6_DONTFRAG:
		case IPV6_AUTOFLOWLABEL:

		/* the following one is a no-op for plain TCP */
		case IPV6_RECVERR_RFC4884:
			return true;
		}

		/* IPV6_HOPOPTS, IPV6_RTHDRDSTOPTS, IPV6_RTHDR, IPV6_DSTOPTS are
		 * not supported
		 */
		/* IPV6_MULTICAST_HOPS, IPV6_MULTICAST_LOOP, IPV6_UNICAST_IF,
		 * IPV6_MULTICAST_IF, IPV6_ADDRFORM,
		 * IPV6_ADD_MEMBERSHIP, IPV6_DROP_MEMBERSHIP, IPV6_JOIN_ANYCAST,
		 * IPV6_LEAVE_ANYCAST, IPV6_MULTICAST_ALL, MCAST_JOIN_GROUP, MCAST_LEAVE_GROUP,
		 * MCAST_JOIN_SOURCE_GROUP, MCAST_LEAVE_SOURCE_GROUP,
		 * MCAST_BLOCK_SOURCE, MCAST_UNBLOCK_SOURCE, MCAST_MSFILTER
		 * are not supported better not deal with mcast
		 */
		/* IPV6_ROUTER_ALERT, IPV6_ROUTER_ALERT_ISOLATE are not supported, since are evil */

		/* IPV6_IPSEC_POLICY, IPV6_XFRM_POLICY are not supported */
		/* IPV6_ADDR_PREFERENCES is not supported, we must be careful with subflows */
		return false;
	}
	if (level == SOL_TCP) {
		switch (optname) {
		/* the following are no-op or should work just fine */
		case TCP_THIN_DUPACK:
		case TCP_DEFER_ACCEPT:

		/* the following need some love */
		case TCP_MAXSEG:
		case TCP_NODELAY:
		case TCP_THIN_LINEAR_TIMEOUTS:
		case TCP_CONGESTION:
		case TCP_CORK:
		case TCP_KEEPIDLE:
		case TCP_KEEPINTVL:
		case TCP_KEEPCNT:
		case TCP_SYNCNT:
		case TCP_SAVE_SYN:
		case TCP_LINGER2:
		case TCP_WINDOW_CLAMP:
		case TCP_QUICKACK:
		case TCP_USER_TIMEOUT:
		case TCP_TIMESTAMP:
		case TCP_NOTSENT_LOWAT:
		case TCP_TX_DELAY:
		case TCP_INQ:
		case TCP_FASTOPEN:
		case TCP_FASTOPEN_CONNECT:
		case TCP_FASTOPEN_KEY:
		case TCP_FASTOPEN_NO_COOKIE:
			return true;
		}

		/* TCP_MD5SIG, TCP_MD5SIG_EXT are not supported, MD5 is not compatible with MPTCP */

		/* TCP_REPAIR, TCP_REPAIR_QUEUE, TCP_QUEUE_SEQ, TCP_REPAIR_OPTIONS,
		 * TCP_REPAIR_WINDOW are not supported, better avoid this mess
		 */
	}
	return false;
}

static int mptcp_setsockopt_sol_tcp_congestion(struct mptcp_sock *msk, sockptr_t optval,
					       unsigned int optlen)
{
	struct mptcp_subflow_context *subflow;
	struct sock *sk = (struct sock *)msk;
	char name[TCP_CA_NAME_MAX];
	bool cap_net_admin;
	int ret;

	if (optlen < 1)
		return -EINVAL;

	ret = strncpy_from_sockptr(name, optval,
				   min_t(long, TCP_CA_NAME_MAX - 1, optlen));
	if (ret < 0)
		return -EFAULT;

	name[ret] = 0;

	cap_net_admin = ns_capable(sock_net(sk)->user_ns, CAP_NET_ADMIN);

	ret = 0;
	lock_sock(sk);
	sockopt_seq_inc(msk);
	mptcp_for_each_subflow(msk, subflow) {
		struct sock *ssk = mptcp_subflow_tcp_sock(subflow);
		int err;

		lock_sock(ssk);
		err = tcp_set_congestion_control(ssk, name, true, cap_net_admin);
		if (err < 0 && ret == 0)
			ret = err;
		subflow->setsockopt_seq = msk->setsockopt_seq;
		release_sock(ssk);
	}

	if (ret == 0)
		strcpy(msk->ca_name, name);

	release_sock(sk);
	return ret;
}

static int mptcp_setsockopt_sol_tcp_cork(struct mptcp_sock *msk, sockptr_t optval,
					 unsigned int optlen)
{
	struct mptcp_subflow_context *subflow;
	struct sock *sk = (struct sock *)msk;
	int val;

	if (optlen < sizeof(int))
		return -EINVAL;

	if (copy_from_sockptr(&val, optval, sizeof(val)))
		return -EFAULT;

	lock_sock(sk);
	sockopt_seq_inc(msk);
	msk->cork = !!val;
	mptcp_for_each_subflow(msk, subflow) {
		struct sock *ssk = mptcp_subflow_tcp_sock(subflow);

		lock_sock(ssk);
		__tcp_sock_set_cork(ssk, !!val);
		release_sock(ssk);
	}
	if (!val)
		mptcp_check_and_set_pending(sk);
	release_sock(sk);

	return 0;
}

static int mptcp_setsockopt_sol_tcp_nodelay(struct mptcp_sock *msk, sockptr_t optval,
					    unsigned int optlen)
{
	struct mptcp_subflow_context *subflow;
	struct sock *sk = (struct sock *)msk;
	int val;

	if (optlen < sizeof(int))
		return -EINVAL;

	if (copy_from_sockptr(&val, optval, sizeof(val)))
		return -EFAULT;

	lock_sock(sk);
	sockopt_seq_inc(msk);
	msk->nodelay = !!val;
	mptcp_for_each_subflow(msk, subflow) {
		struct sock *ssk = mptcp_subflow_tcp_sock(subflow);

		lock_sock(ssk);
		__tcp_sock_set_nodelay(ssk, !!val);
		release_sock(ssk);
	}
	if (val)
		mptcp_check_and_set_pending(sk);
	release_sock(sk);

	return 0;
}

static int mptcp_setsockopt_sol_ip_set_transparent(struct mptcp_sock *msk, int optname,
						   sockptr_t optval, unsigned int optlen)
{
	struct sock *sk = (struct sock *)msk;
	struct sock *ssk;
	int err;

	err = ip_setsockopt(sk, SOL_IP, optname, optval, optlen);
	if (err != 0)
		return err;

	lock_sock(sk);

	ssk = __mptcp_nmpc_sk(msk);
	if (IS_ERR(ssk)) {
		release_sock(sk);
		return PTR_ERR(ssk);
	}

	switch (optname) {
	case IP_FREEBIND:
		inet_assign_bit(FREEBIND, ssk, inet_test_bit(FREEBIND, sk));
		break;
	case IP_TRANSPARENT:
		inet_assign_bit(TRANSPARENT, ssk,
				inet_test_bit(TRANSPARENT, sk));
		break;
	default:
		release_sock(sk);
		WARN_ON_ONCE(1);
		return -EOPNOTSUPP;
	}

	sockopt_seq_inc(msk);
	release_sock(sk);
	return 0;
}

static int mptcp_setsockopt_v4_set_tos(struct mptcp_sock *msk, int optname,
				       sockptr_t optval, unsigned int optlen)
{
	struct mptcp_subflow_context *subflow;
	struct sock *sk = (struct sock *)msk;
	int err, val;

	err = ip_setsockopt(sk, SOL_IP, optname, optval, optlen);

	if (err != 0)
		return err;

	lock_sock(sk);
	sockopt_seq_inc(msk);
	val = inet_sk(sk)->tos;
	mptcp_for_each_subflow(msk, subflow) {
		struct sock *ssk = mptcp_subflow_tcp_sock(subflow);
		bool slow;

		slow = lock_sock_fast(ssk);
		__ip_sock_set_tos(ssk, val);
		unlock_sock_fast(ssk, slow);
	}
	release_sock(sk);

	return 0;
}

static int mptcp_setsockopt_v4(struct mptcp_sock *msk, int optname,
			       sockptr_t optval, unsigned int optlen)
{
	switch (optname) {
	case IP_FREEBIND:
	case IP_TRANSPARENT:
		return mptcp_setsockopt_sol_ip_set_transparent(msk, optname, optval, optlen);
	case IP_TOS:
		return mptcp_setsockopt_v4_set_tos(msk, optname, optval, optlen);
	}

	return -EOPNOTSUPP;
}

static int mptcp_setsockopt_first_sf_only(struct mptcp_sock *msk, int level, int optname,
					  sockptr_t optval, unsigned int optlen)
{
	struct sock *sk = (struct sock *)msk;
	struct sock *ssk;
	int ret;

<<<<<<< HEAD
static int mptcp_setsockopt_first_sf_only(struct mptcp_sock *msk, int level, int optname,
					  sockptr_t optval, unsigned int optlen)
{
	struct sock *sk = (struct sock *)msk;
	struct socket *sock;
	int ret = -EINVAL;

	/* Limit to first subflow, before the connection establishment */
	lock_sock(sk);
	sock = __mptcp_nmpc_socket(msk);
	if (!sock)
		goto unlock;

	ret = tcp_setsockopt(sock->sk, level, optname, optval, optlen);

=======
	/* Limit to first subflow, before the connection establishment */
	lock_sock(sk);
	ssk = __mptcp_nmpc_sk(msk);
	if (IS_ERR(ssk)) {
		ret = PTR_ERR(ssk);
		goto unlock;
	}

	ret = tcp_setsockopt(ssk, level, optname, optval, optlen);

>>>>>>> 98817289
unlock:
	release_sock(sk);
	return ret;
}

static int mptcp_setsockopt_sol_tcp(struct mptcp_sock *msk, int optname,
				    sockptr_t optval, unsigned int optlen)
{
	struct sock *sk = (void *)msk;
	int ret, val;

	switch (optname) {
	case TCP_INQ:
		ret = mptcp_get_int_option(msk, optval, optlen, &val);
		if (ret)
			return ret;
		if (val < 0 || val > 1)
			return -EINVAL;

		lock_sock(sk);
		msk->recvmsg_inq = !!val;
		release_sock(sk);
		return 0;
	case TCP_ULP:
		return -EOPNOTSUPP;
	case TCP_CONGESTION:
		return mptcp_setsockopt_sol_tcp_congestion(msk, optval, optlen);
	case TCP_CORK:
		return mptcp_setsockopt_sol_tcp_cork(msk, optval, optlen);
	case TCP_NODELAY:
		return mptcp_setsockopt_sol_tcp_nodelay(msk, optval, optlen);
	case TCP_DEFER_ACCEPT:
		/* See tcp.c: TCP_DEFER_ACCEPT does not fail */
		mptcp_setsockopt_first_sf_only(msk, SOL_TCP, optname, optval, optlen);
		return 0;
	case TCP_FASTOPEN:
	case TCP_FASTOPEN_CONNECT:
<<<<<<< HEAD
=======
	case TCP_FASTOPEN_KEY:
	case TCP_FASTOPEN_NO_COOKIE:
>>>>>>> 98817289
		return mptcp_setsockopt_first_sf_only(msk, SOL_TCP, optname,
						      optval, optlen);
	}

	return -EOPNOTSUPP;
}

int mptcp_setsockopt(struct sock *sk, int level, int optname,
		     sockptr_t optval, unsigned int optlen)
{
	struct mptcp_sock *msk = mptcp_sk(sk);
	struct sock *ssk;

	pr_debug("msk=%p", msk);

	if (level == SOL_SOCKET)
		return mptcp_setsockopt_sol_socket(msk, optname, optval, optlen);

	if (!mptcp_supported_sockopt(level, optname))
		return -ENOPROTOOPT;

	/* @@ the meaning of setsockopt() when the socket is connected and
	 * there are multiple subflows is not yet defined. It is up to the
	 * MPTCP-level socket to configure the subflows until the subflow
	 * is in TCP fallback, when TCP socket options are passed through
	 * to the one remaining subflow.
	 */
	lock_sock(sk);
	ssk = __mptcp_tcp_fallback(msk);
	release_sock(sk);
	if (ssk)
		return tcp_setsockopt(ssk, level, optname, optval, optlen);

	if (level == SOL_IP)
		return mptcp_setsockopt_v4(msk, optname, optval, optlen);

	if (level == SOL_IPV6)
		return mptcp_setsockopt_v6(msk, optname, optval, optlen);

	if (level == SOL_TCP)
		return mptcp_setsockopt_sol_tcp(msk, optname, optval, optlen);

	return -EOPNOTSUPP;
}

static int mptcp_getsockopt_first_sf_only(struct mptcp_sock *msk, int level, int optname,
					  char __user *optval, int __user *optlen)
{
	struct sock *sk = (struct sock *)msk;
	struct sock *ssk;
	int ret;

	lock_sock(sk);
	ssk = msk->first;
	if (ssk) {
		ret = tcp_getsockopt(ssk, level, optname, optval, optlen);
		goto out;
	}

	ssk = __mptcp_nmpc_sk(msk);
	if (IS_ERR(ssk)) {
		ret = PTR_ERR(ssk);
		goto out;
	}

	ret = tcp_getsockopt(ssk, level, optname, optval, optlen);

out:
	release_sock(sk);
	return ret;
}

void mptcp_diag_fill_info(struct mptcp_sock *msk, struct mptcp_info *info)
{
	struct sock *sk = (struct sock *)msk;
	u32 flags = 0;
	bool slow;

	memset(info, 0, sizeof(*info));

	info->mptcpi_subflows = READ_ONCE(msk->pm.subflows);
	info->mptcpi_add_addr_signal = READ_ONCE(msk->pm.add_addr_signaled);
	info->mptcpi_add_addr_accepted = READ_ONCE(msk->pm.add_addr_accepted);
	info->mptcpi_local_addr_used = READ_ONCE(msk->pm.local_addr_used);

	if (inet_sk_state_load(sk) == TCP_LISTEN)
		return;

	/* The following limits only make sense for the in-kernel PM */
	if (mptcp_pm_is_kernel(msk)) {
		info->mptcpi_subflows_max =
			mptcp_pm_get_subflows_max(msk);
		info->mptcpi_add_addr_signal_max =
			mptcp_pm_get_add_addr_signal_max(msk);
		info->mptcpi_add_addr_accepted_max =
			mptcp_pm_get_add_addr_accept_max(msk);
		info->mptcpi_local_addr_max =
			mptcp_pm_get_local_addr_max(msk);
	}

	if (test_bit(MPTCP_FALLBACK_DONE, &msk->flags))
		flags |= MPTCP_INFO_FLAG_FALLBACK;
	if (READ_ONCE(msk->can_ack))
		flags |= MPTCP_INFO_FLAG_REMOTE_KEY_RECEIVED;
	info->mptcpi_flags = flags;
	mptcp_data_lock(sk);
	info->mptcpi_snd_una = msk->snd_una;
	info->mptcpi_rcv_nxt = msk->ack_seq;
	info->mptcpi_bytes_acked = msk->bytes_acked;
	mptcp_data_unlock(sk);

	slow = lock_sock_fast(sk);
	info->mptcpi_csum_enabled = msk->csum_enabled;
	info->mptcpi_token = msk->token;
	info->mptcpi_write_seq = msk->write_seq;
	info->mptcpi_retransmits = inet_csk(sk)->icsk_retransmits;
	info->mptcpi_bytes_sent = msk->bytes_sent;
	info->mptcpi_bytes_received = msk->bytes_received;
	info->mptcpi_bytes_retrans = msk->bytes_retrans;
	unlock_sock_fast(sk, slow);
}
EXPORT_SYMBOL_GPL(mptcp_diag_fill_info);

static int mptcp_getsockopt_info(struct mptcp_sock *msk, char __user *optval, int __user *optlen)
{
	struct mptcp_info m_info;
	int len;

	if (get_user(len, optlen))
		return -EFAULT;

	len = min_t(unsigned int, len, sizeof(struct mptcp_info));

	mptcp_diag_fill_info(msk, &m_info);

	if (put_user(len, optlen))
		return -EFAULT;

	if (copy_to_user(optval, &m_info, len))
		return -EFAULT;

	return 0;
}

static int mptcp_put_subflow_data(struct mptcp_subflow_data *sfd,
				  char __user *optval,
				  u32 copied,
				  int __user *optlen)
{
	u32 copylen = min_t(u32, sfd->size_subflow_data, sizeof(*sfd));

	if (copied)
		copied += sfd->size_subflow_data;
	else
		copied = copylen;

	if (put_user(copied, optlen))
		return -EFAULT;

	if (copy_to_user(optval, sfd, copylen))
		return -EFAULT;

	return 0;
}

static int mptcp_get_subflow_data(struct mptcp_subflow_data *sfd,
				  char __user *optval,
				  int __user *optlen)
{
	int len, copylen;

	if (get_user(len, optlen))
		return -EFAULT;

	/* if mptcp_subflow_data size is changed, need to adjust
	 * this function to deal with programs using old version.
	 */
	BUILD_BUG_ON(sizeof(*sfd) != MIN_INFO_OPTLEN_SIZE);

	if (len < MIN_INFO_OPTLEN_SIZE)
		return -EINVAL;

	memset(sfd, 0, sizeof(*sfd));

	copylen = min_t(unsigned int, len, sizeof(*sfd));
	if (copy_from_user(sfd, optval, copylen))
		return -EFAULT;

	/* size_subflow_data is u32, but len is signed */
	if (sfd->size_subflow_data > INT_MAX ||
	    sfd->size_user > INT_MAX)
		return -EINVAL;

	if (sfd->size_subflow_data < MIN_INFO_OPTLEN_SIZE ||
	    sfd->size_subflow_data > len)
		return -EINVAL;

	if (sfd->num_subflows || sfd->size_kernel)
		return -EINVAL;

	return len - sfd->size_subflow_data;
}

static int mptcp_getsockopt_tcpinfo(struct mptcp_sock *msk, char __user *optval,
				    int __user *optlen)
{
	struct mptcp_subflow_context *subflow;
	struct sock *sk = (struct sock *)msk;
	unsigned int sfcount = 0, copied = 0;
	struct mptcp_subflow_data sfd;
	char __user *infoptr;
	int len;

	len = mptcp_get_subflow_data(&sfd, optval, optlen);
	if (len < 0)
		return len;

	sfd.size_kernel = sizeof(struct tcp_info);
	sfd.size_user = min_t(unsigned int, sfd.size_user,
			      sizeof(struct tcp_info));

	infoptr = optval + sfd.size_subflow_data;

	lock_sock(sk);

	mptcp_for_each_subflow(msk, subflow) {
		struct sock *ssk = mptcp_subflow_tcp_sock(subflow);

		++sfcount;

		if (len && len >= sfd.size_user) {
			struct tcp_info info;

			tcp_get_info(ssk, &info);

			if (copy_to_user(infoptr, &info, sfd.size_user)) {
				release_sock(sk);
				return -EFAULT;
			}

			infoptr += sfd.size_user;
			copied += sfd.size_user;
			len -= sfd.size_user;
		}
	}

	release_sock(sk);

	sfd.num_subflows = sfcount;

	if (mptcp_put_subflow_data(&sfd, optval, copied, optlen))
		return -EFAULT;

	return 0;
}

static void mptcp_get_sub_addrs(const struct sock *sk, struct mptcp_subflow_addrs *a)
{
	const struct inet_sock *inet = inet_sk(sk);

	memset(a, 0, sizeof(*a));

	if (sk->sk_family == AF_INET) {
		a->sin_local.sin_family = AF_INET;
		a->sin_local.sin_port = inet->inet_sport;
		a->sin_local.sin_addr.s_addr = inet->inet_rcv_saddr;

		if (!a->sin_local.sin_addr.s_addr)
			a->sin_local.sin_addr.s_addr = inet->inet_saddr;

		a->sin_remote.sin_family = AF_INET;
		a->sin_remote.sin_port = inet->inet_dport;
		a->sin_remote.sin_addr.s_addr = inet->inet_daddr;
#if IS_ENABLED(CONFIG_IPV6)
	} else if (sk->sk_family == AF_INET6) {
		const struct ipv6_pinfo *np = inet6_sk(sk);

		if (WARN_ON_ONCE(!np))
			return;

		a->sin6_local.sin6_family = AF_INET6;
		a->sin6_local.sin6_port = inet->inet_sport;

		if (ipv6_addr_any(&sk->sk_v6_rcv_saddr))
			a->sin6_local.sin6_addr = np->saddr;
		else
			a->sin6_local.sin6_addr = sk->sk_v6_rcv_saddr;

		a->sin6_remote.sin6_family = AF_INET6;
		a->sin6_remote.sin6_port = inet->inet_dport;
		a->sin6_remote.sin6_addr = sk->sk_v6_daddr;
#endif
	}
}

static int mptcp_getsockopt_subflow_addrs(struct mptcp_sock *msk, char __user *optval,
					  int __user *optlen)
{
	struct mptcp_subflow_context *subflow;
	struct sock *sk = (struct sock *)msk;
	unsigned int sfcount = 0, copied = 0;
	struct mptcp_subflow_data sfd;
	char __user *addrptr;
	int len;

	len = mptcp_get_subflow_data(&sfd, optval, optlen);
	if (len < 0)
		return len;

	sfd.size_kernel = sizeof(struct mptcp_subflow_addrs);
	sfd.size_user = min_t(unsigned int, sfd.size_user,
			      sizeof(struct mptcp_subflow_addrs));

	addrptr = optval + sfd.size_subflow_data;

	lock_sock(sk);

	mptcp_for_each_subflow(msk, subflow) {
		struct sock *ssk = mptcp_subflow_tcp_sock(subflow);

		++sfcount;

		if (len && len >= sfd.size_user) {
			struct mptcp_subflow_addrs a;

			mptcp_get_sub_addrs(ssk, &a);

			if (copy_to_user(addrptr, &a, sfd.size_user)) {
				release_sock(sk);
				return -EFAULT;
			}

			addrptr += sfd.size_user;
			copied += sfd.size_user;
			len -= sfd.size_user;
		}
	}

	release_sock(sk);

	sfd.num_subflows = sfcount;

	if (mptcp_put_subflow_data(&sfd, optval, copied, optlen))
		return -EFAULT;

	return 0;
}

static int mptcp_get_full_info(struct mptcp_full_info *mfi,
			       char __user *optval,
			       int __user *optlen)
{
	int len;

	BUILD_BUG_ON(offsetof(struct mptcp_full_info, mptcp_info) !=
		     MIN_FULL_INFO_OPTLEN_SIZE);

	if (get_user(len, optlen))
		return -EFAULT;

	if (len < MIN_FULL_INFO_OPTLEN_SIZE)
		return -EINVAL;

	memset(mfi, 0, sizeof(*mfi));
	if (copy_from_user(mfi, optval, MIN_FULL_INFO_OPTLEN_SIZE))
		return -EFAULT;

	if (mfi->size_tcpinfo_kernel ||
	    mfi->size_sfinfo_kernel ||
	    mfi->num_subflows)
		return -EINVAL;

	if (mfi->size_sfinfo_user > INT_MAX ||
	    mfi->size_tcpinfo_user > INT_MAX)
		return -EINVAL;

	return len - MIN_FULL_INFO_OPTLEN_SIZE;
}

static int mptcp_put_full_info(struct mptcp_full_info *mfi,
			       char __user *optval,
			       u32 copylen,
			       int __user *optlen)
{
	copylen += MIN_FULL_INFO_OPTLEN_SIZE;
	if (put_user(copylen, optlen))
		return -EFAULT;

	if (copy_to_user(optval, mfi, copylen))
		return -EFAULT;
	return 0;
}

static int mptcp_getsockopt_full_info(struct mptcp_sock *msk, char __user *optval,
				      int __user *optlen)
{
	unsigned int sfcount = 0, copylen = 0;
	struct mptcp_subflow_context *subflow;
	struct sock *sk = (struct sock *)msk;
	void __user *tcpinfoptr, *sfinfoptr;
	struct mptcp_full_info mfi;
	int len;

	len = mptcp_get_full_info(&mfi, optval, optlen);
	if (len < 0)
		return len;

	/* don't bother filling the mptcp info if there is not enough
	 * user-space-provided storage
	 */
	if (len > 0) {
		mptcp_diag_fill_info(msk, &mfi.mptcp_info);
		copylen += min_t(unsigned int, len, sizeof(struct mptcp_info));
	}

	mfi.size_tcpinfo_kernel = sizeof(struct tcp_info);
	mfi.size_tcpinfo_user = min_t(unsigned int, mfi.size_tcpinfo_user,
				      sizeof(struct tcp_info));
	sfinfoptr = u64_to_user_ptr(mfi.subflow_info);
	mfi.size_sfinfo_kernel = sizeof(struct mptcp_subflow_info);
	mfi.size_sfinfo_user = min_t(unsigned int, mfi.size_sfinfo_user,
				     sizeof(struct mptcp_subflow_info));
	tcpinfoptr = u64_to_user_ptr(mfi.tcp_info);

	lock_sock(sk);
	mptcp_for_each_subflow(msk, subflow) {
		struct sock *ssk = mptcp_subflow_tcp_sock(subflow);
		struct mptcp_subflow_info sfinfo;
		struct tcp_info tcp_info;

		if (sfcount++ >= mfi.size_arrays_user)
			continue;

		/* fetch addr/tcp_info only if the user space buffers
		 * are wide enough
		 */
		memset(&sfinfo, 0, sizeof(sfinfo));
		sfinfo.id = subflow->subflow_id;
		if (mfi.size_sfinfo_user >
		    offsetof(struct mptcp_subflow_info, addrs))
			mptcp_get_sub_addrs(ssk, &sfinfo.addrs);
		if (copy_to_user(sfinfoptr, &sfinfo, mfi.size_sfinfo_user))
			goto fail_release;

		if (mfi.size_tcpinfo_user) {
			tcp_get_info(ssk, &tcp_info);
			if (copy_to_user(tcpinfoptr, &tcp_info,
					 mfi.size_tcpinfo_user))
				goto fail_release;
		}

		tcpinfoptr += mfi.size_tcpinfo_user;
		sfinfoptr += mfi.size_sfinfo_user;
	}
	release_sock(sk);

	mfi.num_subflows = sfcount;
	if (mptcp_put_full_info(&mfi, optval, copylen, optlen))
		return -EFAULT;

	return 0;

fail_release:
	release_sock(sk);
	return -EFAULT;
}

static int mptcp_put_int_option(struct mptcp_sock *msk, char __user *optval,
				int __user *optlen, int val)
{
	int len;

	if (get_user(len, optlen))
		return -EFAULT;
	if (len < 0)
		return -EINVAL;

	if (len < sizeof(int) && len > 0 && val >= 0 && val <= 255) {
		unsigned char ucval = (unsigned char)val;

		len = 1;
		if (put_user(len, optlen))
			return -EFAULT;
		if (copy_to_user(optval, &ucval, 1))
			return -EFAULT;
	} else {
		len = min_t(unsigned int, len, sizeof(int));
		if (put_user(len, optlen))
			return -EFAULT;
		if (copy_to_user(optval, &val, len))
			return -EFAULT;
	}

	return 0;
}

static int mptcp_getsockopt_sol_tcp(struct mptcp_sock *msk, int optname,
				    char __user *optval, int __user *optlen)
{
	switch (optname) {
	case TCP_ULP:
	case TCP_CONGESTION:
	case TCP_INFO:
	case TCP_CC_INFO:
	case TCP_DEFER_ACCEPT:
	case TCP_FASTOPEN:
	case TCP_FASTOPEN_CONNECT:
	case TCP_FASTOPEN_KEY:
	case TCP_FASTOPEN_NO_COOKIE:
		return mptcp_getsockopt_first_sf_only(msk, SOL_TCP, optname,
						      optval, optlen);
	case TCP_INQ:
		return mptcp_put_int_option(msk, optval, optlen, msk->recvmsg_inq);
	case TCP_CORK:
		return mptcp_put_int_option(msk, optval, optlen, msk->cork);
	case TCP_NODELAY:
		return mptcp_put_int_option(msk, optval, optlen, msk->nodelay);
	}
	return -EOPNOTSUPP;
}

static int mptcp_getsockopt_v4(struct mptcp_sock *msk, int optname,
			       char __user *optval, int __user *optlen)
{
	struct sock *sk = (void *)msk;

	switch (optname) {
	case IP_TOS:
		return mptcp_put_int_option(msk, optval, optlen, inet_sk(sk)->tos);
	}

	return -EOPNOTSUPP;
}

static int mptcp_getsockopt_sol_mptcp(struct mptcp_sock *msk, int optname,
				      char __user *optval, int __user *optlen)
{
	switch (optname) {
	case MPTCP_INFO:
		return mptcp_getsockopt_info(msk, optval, optlen);
	case MPTCP_FULL_INFO:
		return mptcp_getsockopt_full_info(msk, optval, optlen);
	case MPTCP_TCPINFO:
		return mptcp_getsockopt_tcpinfo(msk, optval, optlen);
	case MPTCP_SUBFLOW_ADDRS:
		return mptcp_getsockopt_subflow_addrs(msk, optval, optlen);
	}

	return -EOPNOTSUPP;
}

int mptcp_getsockopt(struct sock *sk, int level, int optname,
		     char __user *optval, int __user *option)
{
	struct mptcp_sock *msk = mptcp_sk(sk);
	struct sock *ssk;

	pr_debug("msk=%p", msk);

	/* @@ the meaning of setsockopt() when the socket is connected and
	 * there are multiple subflows is not yet defined. It is up to the
	 * MPTCP-level socket to configure the subflows until the subflow
	 * is in TCP fallback, when socket options are passed through
	 * to the one remaining subflow.
	 */
	lock_sock(sk);
	ssk = __mptcp_tcp_fallback(msk);
	release_sock(sk);
	if (ssk)
		return tcp_getsockopt(ssk, level, optname, optval, option);

	if (level == SOL_IP)
		return mptcp_getsockopt_v4(msk, optname, optval, option);
	if (level == SOL_TCP)
		return mptcp_getsockopt_sol_tcp(msk, optname, optval, option);
	if (level == SOL_MPTCP)
		return mptcp_getsockopt_sol_mptcp(msk, optname, optval, option);
	return -EOPNOTSUPP;
}

static void sync_socket_options(struct mptcp_sock *msk, struct sock *ssk)
{
	static const unsigned int tx_rx_locks = SOCK_RCVBUF_LOCK | SOCK_SNDBUF_LOCK;
	struct sock *sk = (struct sock *)msk;

	if (ssk->sk_prot->keepalive) {
		if (sock_flag(sk, SOCK_KEEPOPEN))
			ssk->sk_prot->keepalive(ssk, 1);
		else
			ssk->sk_prot->keepalive(ssk, 0);
	}

	ssk->sk_priority = sk->sk_priority;
	ssk->sk_bound_dev_if = sk->sk_bound_dev_if;
	ssk->sk_incoming_cpu = sk->sk_incoming_cpu;
	ssk->sk_ipv6only = sk->sk_ipv6only;
	__ip_sock_set_tos(ssk, inet_sk(sk)->tos);

	if (sk->sk_userlocks & tx_rx_locks) {
		ssk->sk_userlocks |= sk->sk_userlocks & tx_rx_locks;
		if (sk->sk_userlocks & SOCK_SNDBUF_LOCK) {
			WRITE_ONCE(ssk->sk_sndbuf, sk->sk_sndbuf);
			mptcp_subflow_ctx(ssk)->cached_sndbuf = sk->sk_sndbuf;
		}
		if (sk->sk_userlocks & SOCK_RCVBUF_LOCK)
			WRITE_ONCE(ssk->sk_rcvbuf, sk->sk_rcvbuf);
	}

	if (sock_flag(sk, SOCK_LINGER)) {
		ssk->sk_lingertime = sk->sk_lingertime;
		sock_set_flag(ssk, SOCK_LINGER);
	} else {
		sock_reset_flag(ssk, SOCK_LINGER);
	}

	if (sk->sk_mark != ssk->sk_mark) {
		ssk->sk_mark = sk->sk_mark;
		sk_dst_reset(ssk);
	}

	sock_valbool_flag(ssk, SOCK_DBG, sock_flag(sk, SOCK_DBG));

	if (inet_csk(sk)->icsk_ca_ops != inet_csk(ssk)->icsk_ca_ops)
		tcp_set_congestion_control(ssk, msk->ca_name, false, true);
	__tcp_sock_set_cork(ssk, !!msk->cork);
	__tcp_sock_set_nodelay(ssk, !!msk->nodelay);

	inet_assign_bit(TRANSPARENT, ssk, inet_test_bit(TRANSPARENT, sk));
	inet_assign_bit(FREEBIND, ssk, inet_test_bit(FREEBIND, sk));
}

static void __mptcp_sockopt_sync(struct mptcp_sock *msk, struct sock *ssk)
{
	bool slow = lock_sock_fast(ssk);

	sync_socket_options(msk, ssk);

	unlock_sock_fast(ssk, slow);
}

void mptcp_sockopt_sync(struct mptcp_sock *msk, struct sock *ssk)
{
	struct mptcp_subflow_context *subflow = mptcp_subflow_ctx(ssk);

	msk_owned_by_me(msk);

	if (READ_ONCE(subflow->setsockopt_seq) != msk->setsockopt_seq) {
		__mptcp_sockopt_sync(msk, ssk);

		subflow->setsockopt_seq = msk->setsockopt_seq;
	}
}

void mptcp_sockopt_sync_locked(struct mptcp_sock *msk, struct sock *ssk)
{
	struct mptcp_subflow_context *subflow = mptcp_subflow_ctx(ssk);

	msk_owned_by_me(msk);

	if (READ_ONCE(subflow->setsockopt_seq) != msk->setsockopt_seq) {
		sync_socket_options(msk, ssk);

		subflow->setsockopt_seq = msk->setsockopt_seq;
	}
}<|MERGE_RESOLUTION|>--- conflicted
+++ resolved
@@ -770,23 +770,6 @@
 	struct sock *ssk;
 	int ret;
 
-<<<<<<< HEAD
-static int mptcp_setsockopt_first_sf_only(struct mptcp_sock *msk, int level, int optname,
-					  sockptr_t optval, unsigned int optlen)
-{
-	struct sock *sk = (struct sock *)msk;
-	struct socket *sock;
-	int ret = -EINVAL;
-
-	/* Limit to first subflow, before the connection establishment */
-	lock_sock(sk);
-	sock = __mptcp_nmpc_socket(msk);
-	if (!sock)
-		goto unlock;
-
-	ret = tcp_setsockopt(sock->sk, level, optname, optval, optlen);
-
-=======
 	/* Limit to first subflow, before the connection establishment */
 	lock_sock(sk);
 	ssk = __mptcp_nmpc_sk(msk);
@@ -797,7 +780,6 @@
 
 	ret = tcp_setsockopt(ssk, level, optname, optval, optlen);
 
->>>>>>> 98817289
 unlock:
 	release_sock(sk);
 	return ret;
@@ -835,11 +817,8 @@
 		return 0;
 	case TCP_FASTOPEN:
 	case TCP_FASTOPEN_CONNECT:
-<<<<<<< HEAD
-=======
 	case TCP_FASTOPEN_KEY:
 	case TCP_FASTOPEN_NO_COOKIE:
->>>>>>> 98817289
 		return mptcp_setsockopt_first_sf_only(msk, SOL_TCP, optname,
 						      optval, optlen);
 	}
