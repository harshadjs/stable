--- conflicted
+++ resolved
@@ -2420,10 +2420,6 @@
 	need_push = (flags & MPTCP_CF_PUSH) && __mptcp_retransmit_pending_data(sk);
 	if (!dispose_it) {
 		__mptcp_subflow_disconnect(ssk, subflow, flags);
-<<<<<<< HEAD
-		msk->subflow->state = SS_UNCONNECTED;
-=======
->>>>>>> bd3a9e57
 		release_sock(ssk);
 
 		goto out;
@@ -2793,6 +2789,7 @@
 static int mptcp_init_sock(struct sock *sk)
 {
 	struct net *net = sock_net(sk);
+	int ret;
 
 	__mptcp_init_sock(sk);
 
