// SPDX-License-Identifier: GPL-2.0
/* Multipath TCP
 *
 * Copyright (c) 2017 - 2019, Intel Corporation.
 */

#define pr_fmt(fmt) "MPTCP: " fmt

#include <linux/kernel.h>
#include <linux/module.h>
#include <linux/netdevice.h>
#include <linux/sched/signal.h>
#include <linux/atomic.h>
#include <net/sock.h>
#include <net/inet_common.h>
#include <net/inet_hashtables.h>
#include <net/protocol.h>
#include <net/tcp.h>
#include <net/tcp_states.h>
#if IS_ENABLED(CONFIG_MPTCP_IPV6)
#include <net/transp_v6.h>
#endif
#include <net/mptcp.h>
#include "protocol.h"
#include "mib.h"

#define MPTCP_SAME_STATE TCP_MAX_STATES

#if IS_ENABLED(CONFIG_MPTCP_IPV6)
struct mptcp6_sock {
	struct mptcp_sock msk;
	struct ipv6_pinfo np;
};
#endif

struct mptcp_skb_cb {
	u32 offset;
};

#define MPTCP_SKB_CB(__skb)	((struct mptcp_skb_cb *)&((__skb)->cb[0]))

static struct percpu_counter mptcp_sockets_allocated;

/* If msk has an initial subflow socket, and the MP_CAPABLE handshake has not
 * completed yet or has failed, return the subflow socket.
 * Otherwise return NULL.
 */
static struct socket *__mptcp_nmpc_socket(const struct mptcp_sock *msk)
{
	if (!msk->subflow || READ_ONCE(msk->can_ack))
		return NULL;

	return msk->subflow;
}

static bool mptcp_is_tcpsk(struct sock *sk)
{
	struct socket *sock = sk->sk_socket;

	if (unlikely(sk->sk_prot == &tcp_prot)) {
		/* we are being invoked after mptcp_accept() has
		 * accepted a non-mp-capable flow: sk is a tcp_sk,
		 * not an mptcp one.
		 *
		 * Hand the socket over to tcp so all further socket ops
		 * bypass mptcp.
		 */
		sock->ops = &inet_stream_ops;
		return true;
#if IS_ENABLED(CONFIG_MPTCP_IPV6)
	} else if (unlikely(sk->sk_prot == &tcpv6_prot)) {
		sock->ops = &inet6_stream_ops;
		return true;
#endif
	}

	return false;
}

static struct sock *__mptcp_tcp_fallback(struct mptcp_sock *msk)
{
	sock_owned_by_me((const struct sock *)msk);

	if (likely(!__mptcp_check_fallback(msk)))
		return NULL;

	return msk->first;
}

static int __mptcp_socket_create(struct mptcp_sock *msk)
{
	struct mptcp_subflow_context *subflow;
	struct sock *sk = (struct sock *)msk;
	struct socket *ssock;
	int err;

	err = mptcp_subflow_create_socket(sk, &ssock);
	if (err)
		return err;

	msk->first = ssock->sk;
	msk->subflow = ssock;
	subflow = mptcp_subflow_ctx(ssock->sk);
	list_add(&subflow->node, &msk->conn_list);
	subflow->request_mptcp = 1;

	/* accept() will wait on first subflow sk_wq, and we always wakes up
	 * via msk->sk_socket
	 */
	RCU_INIT_POINTER(msk->first->sk_wq, &sk->sk_socket->wq);

	return 0;
}

static void __mptcp_move_skb(struct mptcp_sock *msk, struct sock *ssk,
			     struct sk_buff *skb,
			     unsigned int offset, size_t copy_len)
{
	struct sock *sk = (struct sock *)msk;
	struct sk_buff *tail;

	__skb_unlink(skb, &ssk->sk_receive_queue);

	skb_ext_reset(skb);
	skb_orphan(skb);
	WRITE_ONCE(msk->ack_seq, msk->ack_seq + copy_len);

	tail = skb_peek_tail(&sk->sk_receive_queue);
	if (offset == 0 && tail) {
		bool fragstolen;
		int delta;

		if (skb_try_coalesce(tail, skb, &fragstolen, &delta)) {
			kfree_skb_partial(skb, fragstolen);
			atomic_add(delta, &sk->sk_rmem_alloc);
			sk_mem_charge(sk, delta);
			return;
		}
	}

	skb_set_owner_r(skb, sk);
	__skb_queue_tail(&sk->sk_receive_queue, skb);
	MPTCP_SKB_CB(skb)->offset = offset;
}

static void mptcp_stop_timer(struct sock *sk)
{
	struct inet_connection_sock *icsk = inet_csk(sk);

	sk_stop_timer(sk, &icsk->icsk_retransmit_timer);
	mptcp_sk(sk)->timer_ival = 0;
}

/* both sockets must be locked */
static bool mptcp_subflow_dsn_valid(const struct mptcp_sock *msk,
				    struct sock *ssk)
{
	struct mptcp_subflow_context *subflow = mptcp_subflow_ctx(ssk);
	u64 dsn = mptcp_subflow_get_mapped_dsn(subflow);

	/* revalidate data sequence number.
	 *
	 * mptcp_subflow_data_available() is usually called
	 * without msk lock.  Its unlikely (but possible)
	 * that msk->ack_seq has been advanced since the last
	 * call found in-sequence data.
	 */
	if (likely(dsn == msk->ack_seq))
		return true;

	subflow->data_avail = 0;
	return mptcp_subflow_data_available(ssk);
}

static void mptcp_check_data_fin_ack(struct sock *sk)
{
	struct mptcp_sock *msk = mptcp_sk(sk);

	if (__mptcp_check_fallback(msk))
		return;

	/* Look for an acknowledged DATA_FIN */
	if (((1 << sk->sk_state) &
	     (TCPF_FIN_WAIT1 | TCPF_CLOSING | TCPF_LAST_ACK)) &&
	    msk->write_seq == atomic64_read(&msk->snd_una)) {
		mptcp_stop_timer(sk);

		WRITE_ONCE(msk->snd_data_fin_enable, 0);

		switch (sk->sk_state) {
		case TCP_FIN_WAIT1:
			inet_sk_state_store(sk, TCP_FIN_WAIT2);
			sk->sk_state_change(sk);
			break;
		case TCP_CLOSING:
		case TCP_LAST_ACK:
			inet_sk_state_store(sk, TCP_CLOSE);
			sk->sk_state_change(sk);
			break;
		}

		if (sk->sk_shutdown == SHUTDOWN_MASK ||
		    sk->sk_state == TCP_CLOSE)
			sk_wake_async(sk, SOCK_WAKE_WAITD, POLL_HUP);
		else
			sk_wake_async(sk, SOCK_WAKE_WAITD, POLL_IN);
	}
}

static bool mptcp_pending_data_fin(struct sock *sk, u64 *seq)
{
	struct mptcp_sock *msk = mptcp_sk(sk);

	if (READ_ONCE(msk->rcv_data_fin) &&
	    ((1 << sk->sk_state) &
	     (TCPF_ESTABLISHED | TCPF_FIN_WAIT1 | TCPF_FIN_WAIT2))) {
		u64 rcv_data_fin_seq = READ_ONCE(msk->rcv_data_fin_seq);

		if (msk->ack_seq == rcv_data_fin_seq) {
			if (seq)
				*seq = rcv_data_fin_seq;

			return true;
		}
	}

	return false;
}

static void mptcp_set_timeout(const struct sock *sk, const struct sock *ssk)
{
	long tout = ssk && inet_csk(ssk)->icsk_pending ?
				      inet_csk(ssk)->icsk_timeout - jiffies : 0;

	if (tout <= 0)
		tout = mptcp_sk(sk)->timer_ival;
	mptcp_sk(sk)->timer_ival = tout > 0 ? tout : TCP_RTO_MIN;
}

static void mptcp_check_data_fin(struct sock *sk)
{
	struct mptcp_sock *msk = mptcp_sk(sk);
	u64 rcv_data_fin_seq;

	if (__mptcp_check_fallback(msk) || !msk->first)
		return;

	/* Need to ack a DATA_FIN received from a peer while this side
	 * of the connection is in ESTABLISHED, FIN_WAIT1, or FIN_WAIT2.
	 * msk->rcv_data_fin was set when parsing the incoming options
	 * at the subflow level and the msk lock was not held, so this
	 * is the first opportunity to act on the DATA_FIN and change
	 * the msk state.
	 *
	 * If we are caught up to the sequence number of the incoming
	 * DATA_FIN, send the DATA_ACK now and do state transition.  If
	 * not caught up, do nothing and let the recv code send DATA_ACK
	 * when catching up.
	 */

	if (mptcp_pending_data_fin(sk, &rcv_data_fin_seq)) {
		struct mptcp_subflow_context *subflow;

		WRITE_ONCE(msk->ack_seq, msk->ack_seq + 1);
		WRITE_ONCE(msk->rcv_data_fin, 0);

		sk->sk_shutdown |= RCV_SHUTDOWN;
		smp_mb__before_atomic(); /* SHUTDOWN must be visible first */
		set_bit(MPTCP_DATA_READY, &msk->flags);

		switch (sk->sk_state) {
		case TCP_ESTABLISHED:
			inet_sk_state_store(sk, TCP_CLOSE_WAIT);
			break;
		case TCP_FIN_WAIT1:
			inet_sk_state_store(sk, TCP_CLOSING);
			break;
		case TCP_FIN_WAIT2:
			inet_sk_state_store(sk, TCP_CLOSE);
			// @@ Close subflows now?
			break;
		default:
			/* Other states not expected */
			WARN_ON_ONCE(1);
			break;
		}

		mptcp_set_timeout(sk, NULL);
		mptcp_for_each_subflow(msk, subflow) {
			struct sock *ssk = mptcp_subflow_tcp_sock(subflow);

			lock_sock(ssk);
			tcp_send_ack(ssk);
			release_sock(ssk);
		}

		sk->sk_state_change(sk);

		if (sk->sk_shutdown == SHUTDOWN_MASK ||
		    sk->sk_state == TCP_CLOSE)
			sk_wake_async(sk, SOCK_WAKE_WAITD, POLL_HUP);
		else
			sk_wake_async(sk, SOCK_WAKE_WAITD, POLL_IN);
	}
}

static bool __mptcp_move_skbs_from_subflow(struct mptcp_sock *msk,
					   struct sock *ssk,
					   unsigned int *bytes)
{
	struct mptcp_subflow_context *subflow = mptcp_subflow_ctx(ssk);
	struct sock *sk = (struct sock *)msk;
	unsigned int moved = 0;
	bool more_data_avail;
	struct tcp_sock *tp;
	bool done = false;

	if (!mptcp_subflow_dsn_valid(msk, ssk)) {
		*bytes = 0;
		return false;
	}

	tp = tcp_sk(ssk);
	do {
		u32 map_remaining, offset;
		u32 seq = tp->copied_seq;
		struct sk_buff *skb;
		bool fin;

		/* try to move as much data as available */
		map_remaining = subflow->map_data_len -
				mptcp_subflow_get_map_offset(subflow);

		skb = skb_peek(&ssk->sk_receive_queue);
		if (!skb)
			break;

		if (__mptcp_check_fallback(msk)) {
			/* if we are running under the workqueue, TCP could have
			 * collapsed skbs between dummy map creation and now
			 * be sure to adjust the size
			 */
			map_remaining = skb->len;
			subflow->map_data_len = skb->len;
		}

		offset = seq - TCP_SKB_CB(skb)->seq;
		fin = TCP_SKB_CB(skb)->tcp_flags & TCPHDR_FIN;
		if (fin) {
			done = true;
			seq++;
		}

		if (offset < skb->len) {
			size_t len = skb->len - offset;

			if (tp->urg_data)
				done = true;

			__mptcp_move_skb(msk, ssk, skb, offset, len);
			seq += len;
			moved += len;

			if (WARN_ON_ONCE(map_remaining < len))
				break;
		} else {
			WARN_ON_ONCE(!fin);
			sk_eat_skb(ssk, skb);
			done = true;
		}

		WRITE_ONCE(tp->copied_seq, seq);
		more_data_avail = mptcp_subflow_data_available(ssk);

		if (atomic_read(&sk->sk_rmem_alloc) > READ_ONCE(sk->sk_rcvbuf)) {
			done = true;
			break;
		}
	} while (more_data_avail);

	*bytes = moved;

	/* If the moves have caught up with the DATA_FIN sequence number
	 * it's time to ack the DATA_FIN and change socket state, but
	 * this is not a good place to change state. Let the workqueue
	 * do it.
	 */
	if (mptcp_pending_data_fin(sk, NULL) &&
	    schedule_work(&msk->work))
		sock_hold(sk);

	return done;
}

/* In most cases we will be able to lock the mptcp socket.  If its already
 * owned, we need to defer to the work queue to avoid ABBA deadlock.
 */
static bool move_skbs_to_msk(struct mptcp_sock *msk, struct sock *ssk)
{
	struct sock *sk = (struct sock *)msk;
	unsigned int moved = 0;

	if (READ_ONCE(sk->sk_lock.owned))
		return false;

	if (unlikely(!spin_trylock_bh(&sk->sk_lock.slock)))
		return false;

	/* must re-check after taking the lock */
	if (!READ_ONCE(sk->sk_lock.owned))
		__mptcp_move_skbs_from_subflow(msk, ssk, &moved);

	spin_unlock_bh(&sk->sk_lock.slock);

	return moved > 0;
}

void mptcp_data_ready(struct sock *sk, struct sock *ssk)
{
	struct mptcp_sock *msk = mptcp_sk(sk);

	set_bit(MPTCP_DATA_READY, &msk->flags);

	if (atomic_read(&sk->sk_rmem_alloc) < READ_ONCE(sk->sk_rcvbuf) &&
	    move_skbs_to_msk(msk, ssk))
		goto wake;

	/* don't schedule if mptcp sk is (still) over limit */
	if (atomic_read(&sk->sk_rmem_alloc) > READ_ONCE(sk->sk_rcvbuf))
		goto wake;

	/* mptcp socket is owned, release_cb should retry */
	if (!test_and_set_bit(TCP_DELACK_TIMER_DEFERRED,
			      &sk->sk_tsq_flags)) {
		sock_hold(sk);

		/* need to try again, its possible release_cb() has already
		 * been called after the test_and_set_bit() above.
		 */
		move_skbs_to_msk(msk, ssk);
	}
wake:
	sk->sk_data_ready(sk);
}

static void __mptcp_flush_join_list(struct mptcp_sock *msk)
{
	if (likely(list_empty(&msk->join_list)))
		return;

	spin_lock_bh(&msk->join_list_lock);
	list_splice_tail_init(&msk->join_list, &msk->conn_list);
	spin_unlock_bh(&msk->join_list_lock);
}

static bool mptcp_timer_pending(struct sock *sk)
{
	return timer_pending(&inet_csk(sk)->icsk_retransmit_timer);
}

static void mptcp_reset_timer(struct sock *sk)
{
	struct inet_connection_sock *icsk = inet_csk(sk);
	unsigned long tout;

	/* should never be called with mptcp level timer cleared */
	tout = READ_ONCE(mptcp_sk(sk)->timer_ival);
	if (WARN_ON_ONCE(!tout))
		tout = TCP_RTO_MIN;
	sk_reset_timer(sk, &icsk->icsk_retransmit_timer, jiffies + tout);
}

void mptcp_data_acked(struct sock *sk)
{
	mptcp_reset_timer(sk);

	if ((!sk_stream_is_writeable(sk) ||
	     (inet_sk_state_load(sk) != TCP_ESTABLISHED)) &&
	    schedule_work(&mptcp_sk(sk)->work))
		sock_hold(sk);
}

void mptcp_subflow_eof(struct sock *sk)
{
	struct mptcp_sock *msk = mptcp_sk(sk);

	if (!test_and_set_bit(MPTCP_WORK_EOF, &msk->flags) &&
	    schedule_work(&msk->work))
		sock_hold(sk);
}

static void mptcp_check_for_eof(struct mptcp_sock *msk)
{
	struct mptcp_subflow_context *subflow;
	struct sock *sk = (struct sock *)msk;
	int receivers = 0;

	mptcp_for_each_subflow(msk, subflow)
		receivers += !subflow->rx_eof;

	if (!receivers && !(sk->sk_shutdown & RCV_SHUTDOWN)) {
		/* hopefully temporary hack: propagate shutdown status
		 * to msk, when all subflows agree on it
		 */
		sk->sk_shutdown |= RCV_SHUTDOWN;

		smp_mb__before_atomic(); /* SHUTDOWN must be visible first */
		set_bit(MPTCP_DATA_READY, &msk->flags);
		sk->sk_data_ready(sk);
	}
}

static bool mptcp_ext_cache_refill(struct mptcp_sock *msk)
{
	const struct sock *sk = (const struct sock *)msk;

	if (!msk->cached_ext)
		msk->cached_ext = __skb_ext_alloc(sk->sk_allocation);

	return !!msk->cached_ext;
}

static struct sock *mptcp_subflow_recv_lookup(const struct mptcp_sock *msk)
{
	struct mptcp_subflow_context *subflow;
	struct sock *sk = (struct sock *)msk;

	sock_owned_by_me(sk);

	mptcp_for_each_subflow(msk, subflow) {
		if (subflow->data_avail)
			return mptcp_subflow_tcp_sock(subflow);
	}

	return NULL;
}

static bool mptcp_skb_can_collapse_to(u64 write_seq,
				      const struct sk_buff *skb,
				      const struct mptcp_ext *mpext)
{
	if (!tcp_skb_can_collapse_to(skb))
		return false;

	/* can collapse only if MPTCP level sequence is in order */
	return mpext && mpext->data_seq + mpext->data_len == write_seq;
}

static bool mptcp_frag_can_collapse_to(const struct mptcp_sock *msk,
				       const struct page_frag *pfrag,
				       const struct mptcp_data_frag *df)
{
	return df && pfrag->page == df->page &&
		df->data_seq + df->data_len == msk->write_seq;
}

static void dfrag_uncharge(struct sock *sk, int len)
{
	sk_mem_uncharge(sk, len);
	sk_wmem_queued_add(sk, -len);
}

static void dfrag_clear(struct sock *sk, struct mptcp_data_frag *dfrag)
{
	int len = dfrag->data_len + dfrag->overhead;

	list_del(&dfrag->list);
	dfrag_uncharge(sk, len);
	put_page(dfrag->page);
}

static void mptcp_clean_una(struct sock *sk)
{
	struct mptcp_sock *msk = mptcp_sk(sk);
	struct mptcp_data_frag *dtmp, *dfrag;
	bool cleaned = false;
	u64 snd_una;

	/* on fallback we just need to ignore snd_una, as this is really
	 * plain TCP
	 */
	if (__mptcp_check_fallback(msk))
		atomic64_set(&msk->snd_una, msk->write_seq);
	snd_una = atomic64_read(&msk->snd_una);

	list_for_each_entry_safe(dfrag, dtmp, &msk->rtx_queue, list) {
		if (after64(dfrag->data_seq + dfrag->data_len, snd_una))
			break;

		dfrag_clear(sk, dfrag);
		cleaned = true;
	}

	dfrag = mptcp_rtx_head(sk);
	if (dfrag && after64(snd_una, dfrag->data_seq)) {
		u64 delta = snd_una - dfrag->data_seq;

		if (WARN_ON_ONCE(delta > dfrag->data_len))
			goto out;

		dfrag->data_seq += delta;
		dfrag->offset += delta;
		dfrag->data_len -= delta;

		dfrag_uncharge(sk, delta);
		cleaned = true;
	}

out:
	if (cleaned) {
		sk_mem_reclaim_partial(sk);

		/* Only wake up writers if a subflow is ready */
		if (test_bit(MPTCP_SEND_SPACE, &msk->flags))
			sk_stream_write_space(sk);
	}
}

/* ensure we get enough memory for the frag hdr, beyond some minimal amount of
 * data
 */
static bool mptcp_page_frag_refill(struct sock *sk, struct page_frag *pfrag)
{
	if (likely(skb_page_frag_refill(32U + sizeof(struct mptcp_data_frag),
					pfrag, sk->sk_allocation)))
		return true;

	sk->sk_prot->enter_memory_pressure(sk);
	sk_stream_moderate_sndbuf(sk);
	return false;
}

static struct mptcp_data_frag *
mptcp_carve_data_frag(const struct mptcp_sock *msk, struct page_frag *pfrag,
		      int orig_offset)
{
	int offset = ALIGN(orig_offset, sizeof(long));
	struct mptcp_data_frag *dfrag;

	dfrag = (struct mptcp_data_frag *)(page_to_virt(pfrag->page) + offset);
	dfrag->data_len = 0;
	dfrag->data_seq = msk->write_seq;
	dfrag->overhead = offset - orig_offset + sizeof(struct mptcp_data_frag);
	dfrag->offset = offset + sizeof(struct mptcp_data_frag);
	dfrag->page = pfrag->page;

	return dfrag;
}

static int mptcp_sendmsg_frag(struct sock *sk, struct sock *ssk,
			      struct msghdr *msg, struct mptcp_data_frag *dfrag,
			      long *timeo, int *pmss_now,
			      int *ps_goal)
{
	int mss_now, avail_size, size_goal, offset, ret, frag_truesize = 0;
	bool dfrag_collapsed, can_collapse = false;
	struct mptcp_sock *msk = mptcp_sk(sk);
	struct mptcp_ext *mpext = NULL;
	bool retransmission = !!dfrag;
	struct sk_buff *skb, *tail;
	struct page_frag *pfrag;
	struct page *page;
	u64 *write_seq;
	size_t psize;

	/* use the mptcp page cache so that we can easily move the data
	 * from one substream to another, but do per subflow memory accounting
	 * Note: pfrag is used only !retransmission, but the compiler if
	 * fooled into a warning if we don't init here
	 */
	pfrag = sk_page_frag(sk);
	if (!retransmission) {
		write_seq = &msk->write_seq;
		page = pfrag->page;
	} else {
		write_seq = &dfrag->data_seq;
		page = dfrag->page;
	}

	/* compute copy limit */
	mss_now = tcp_send_mss(ssk, &size_goal, msg->msg_flags);
	*pmss_now = mss_now;
	*ps_goal = size_goal;
	avail_size = size_goal;
	skb = tcp_write_queue_tail(ssk);
	if (skb) {
		mpext = skb_ext_find(skb, SKB_EXT_MPTCP);

		/* Limit the write to the size available in the
		 * current skb, if any, so that we create at most a new skb.
		 * Explicitly tells TCP internals to avoid collapsing on later
		 * queue management operation, to avoid breaking the ext <->
		 * SSN association set here
		 */
		can_collapse = (size_goal - skb->len > 0) &&
			      mptcp_skb_can_collapse_to(*write_seq, skb, mpext);
		if (!can_collapse)
			TCP_SKB_CB(skb)->eor = 1;
		else
			avail_size = size_goal - skb->len;
	}

	if (!retransmission) {
		/* reuse tail pfrag, if possible, or carve a new one from the
		 * page allocator
		 */
		dfrag = mptcp_rtx_tail(sk);
		offset = pfrag->offset;
		dfrag_collapsed = mptcp_frag_can_collapse_to(msk, pfrag, dfrag);
		if (!dfrag_collapsed) {
			dfrag = mptcp_carve_data_frag(msk, pfrag, offset);
			offset = dfrag->offset;
			frag_truesize = dfrag->overhead;
		}
		psize = min_t(size_t, pfrag->size - offset, avail_size);

		/* Copy to page */
		pr_debug("left=%zu", msg_data_left(msg));
		psize = copy_page_from_iter(pfrag->page, offset,
					    min_t(size_t, msg_data_left(msg),
						  psize),
					    &msg->msg_iter);
		pr_debug("left=%zu", msg_data_left(msg));
		if (!psize)
			return -EINVAL;

		if (!sk_wmem_schedule(sk, psize + dfrag->overhead)) {
			iov_iter_revert(&msg->msg_iter, psize);
			return -ENOMEM;
		}
	} else {
		offset = dfrag->offset;
		psize = min_t(size_t, dfrag->data_len, avail_size);
	}

	/* tell the TCP stack to delay the push so that we can safely
	 * access the skb after the sendpages call
	 */
	ret = do_tcp_sendpages(ssk, page, offset, psize,
			       msg->msg_flags | MSG_SENDPAGE_NOTLAST | MSG_DONTWAIT);
	if (ret <= 0) {
<<<<<<< HEAD
		iov_iter_revert(&msg->msg_iter, psize);
=======
		if (!retransmission)
			iov_iter_revert(&msg->msg_iter, psize);
>>>>>>> 85b047c6
		return ret;
	}

	frag_truesize += ret;
	if (!retransmission) {
		if (unlikely(ret < psize))
			iov_iter_revert(&msg->msg_iter, psize - ret);

		/* send successful, keep track of sent data for mptcp-level
		 * retransmission
		 */
		dfrag->data_len += ret;
		if (!dfrag_collapsed) {
			get_page(dfrag->page);
			list_add_tail(&dfrag->list, &msk->rtx_queue);
			sk_wmem_queued_add(sk, frag_truesize);
		} else {
			sk_wmem_queued_add(sk, ret);
		}

		/* charge data on mptcp rtx queue to the master socket
		 * Note: we charge such data both to sk and ssk
		 */
		sk->sk_forward_alloc -= frag_truesize;
	}

	/* if the tail skb extension is still the cached one, collapsing
	 * really happened. Note: we can't check for 'same skb' as the sk_buff
	 * hdr on tail can be transmitted, freed and re-allocated by the
	 * do_tcp_sendpages() call
	 */
	tail = tcp_write_queue_tail(ssk);
	if (mpext && tail && mpext == skb_ext_find(tail, SKB_EXT_MPTCP)) {
		WARN_ON_ONCE(!can_collapse);
		mpext->data_len += ret;
		goto out;
	}

	skb = tcp_write_queue_tail(ssk);
	mpext = __skb_ext_set(skb, SKB_EXT_MPTCP, msk->cached_ext);
	msk->cached_ext = NULL;

	memset(mpext, 0, sizeof(*mpext));
	mpext->data_seq = *write_seq;
	mpext->subflow_seq = mptcp_subflow_ctx(ssk)->rel_write_seq;
	mpext->data_len = ret;
	mpext->use_map = 1;
	mpext->dsn64 = 1;

	pr_debug("data_seq=%llu subflow_seq=%u data_len=%u dsn64=%d",
		 mpext->data_seq, mpext->subflow_seq, mpext->data_len,
		 mpext->dsn64);

out:
	if (!retransmission)
		pfrag->offset += frag_truesize;
	WRITE_ONCE(*write_seq, *write_seq + ret);
	mptcp_subflow_ctx(ssk)->rel_write_seq += ret;

	return ret;
}

static void mptcp_nospace(struct mptcp_sock *msk, struct socket *sock)
{
	clear_bit(MPTCP_SEND_SPACE, &msk->flags);
	smp_mb__after_atomic(); /* msk->flags is changed by write_space cb */

	/* enables sk->write_space() callbacks */
	set_bit(SOCK_NOSPACE, &sock->flags);
}

static struct sock *mptcp_subflow_get_send(struct mptcp_sock *msk)
{
	struct mptcp_subflow_context *subflow;
	struct sock *backup = NULL;

	sock_owned_by_me((const struct sock *)msk);

	if (!mptcp_ext_cache_refill(msk))
		return NULL;

	mptcp_for_each_subflow(msk, subflow) {
		struct sock *ssk = mptcp_subflow_tcp_sock(subflow);

		if (!sk_stream_memory_free(ssk)) {
			struct socket *sock = ssk->sk_socket;

			if (sock)
				mptcp_nospace(msk, sock);

			return NULL;
		}

		if (subflow->backup) {
			if (!backup)
				backup = ssk;

			continue;
		}

		return ssk;
	}

	return backup;
}

static void ssk_check_wmem(struct mptcp_sock *msk, struct sock *ssk)
{
	struct socket *sock;

	if (likely(sk_stream_is_writeable(ssk)))
		return;

	sock = READ_ONCE(ssk->sk_socket);
	if (sock)
		mptcp_nospace(msk, sock);
}

static int mptcp_sendmsg(struct sock *sk, struct msghdr *msg, size_t len)
{
	int mss_now = 0, size_goal = 0, ret = 0;
	struct mptcp_sock *msk = mptcp_sk(sk);
	struct page_frag *pfrag;
	size_t copied = 0;
	struct sock *ssk;
	bool tx_ok;
	long timeo;

	if (msg->msg_flags & ~(MSG_MORE | MSG_DONTWAIT | MSG_NOSIGNAL))
		return -EOPNOTSUPP;

	lock_sock(sk);

	timeo = sock_sndtimeo(sk, msg->msg_flags & MSG_DONTWAIT);

	if ((1 << sk->sk_state) & ~(TCPF_ESTABLISHED | TCPF_CLOSE_WAIT)) {
		ret = sk_stream_wait_connect(sk, &timeo);
		if (ret)
			goto out;
	}

	pfrag = sk_page_frag(sk);
restart:
	mptcp_clean_una(sk);

<<<<<<< HEAD
=======
	if (sk->sk_err || (sk->sk_shutdown & SEND_SHUTDOWN)) {
		ret = -EPIPE;
		goto out;
	}

>>>>>>> 85b047c6
	__mptcp_flush_join_list(msk);
	ssk = mptcp_subflow_get_send(msk);
	while (!sk_stream_memory_free(sk) ||
	       !ssk ||
	       !mptcp_page_frag_refill(ssk, pfrag)) {
		if (ssk) {
			/* make sure retransmit timer is
			 * running before we wait for memory.
			 *
			 * The retransmit timer might be needed
			 * to make the peer send an up-to-date
			 * MPTCP Ack.
			 */
			mptcp_set_timeout(sk, ssk);
			if (!mptcp_timer_pending(sk))
				mptcp_reset_timer(sk);
		}

		ret = sk_stream_wait_memory(sk, &timeo);
		if (ret)
			goto out;

		mptcp_clean_una(sk);

		ssk = mptcp_subflow_get_send(msk);
		if (list_empty(&msk->conn_list)) {
			ret = -ENOTCONN;
			goto out;
		}
	}

	pr_debug("conn_list->subflow=%p", ssk);

	lock_sock(ssk);
	tx_ok = msg_data_left(msg);
	while (tx_ok) {
		ret = mptcp_sendmsg_frag(sk, ssk, msg, NULL, &timeo, &mss_now,
					 &size_goal);
		if (ret < 0) {
			if (ret == -EAGAIN && timeo > 0) {
				mptcp_set_timeout(sk, ssk);
				release_sock(ssk);
				goto restart;
			}
			break;
		}

		copied += ret;

		tx_ok = msg_data_left(msg);
		if (!tx_ok)
			break;

		if (!sk_stream_memory_free(ssk) ||
		    !mptcp_page_frag_refill(ssk, pfrag) ||
		    !mptcp_ext_cache_refill(msk)) {
			set_bit(SOCK_NOSPACE, &sk->sk_socket->flags);
			tcp_push(ssk, msg->msg_flags, mss_now,
				 tcp_sk(ssk)->nonagle, size_goal);
			mptcp_set_timeout(sk, ssk);
			release_sock(ssk);
			goto restart;
		}

		/* memory is charged to mptcp level socket as well, i.e.
		 * if msg is very large, mptcp socket may run out of buffer
		 * space.  mptcp_clean_una() will release data that has
		 * been acked at mptcp level in the mean time, so there is
		 * a good chance we can continue sending data right away.
		 *
		 * Normally, when the tcp subflow can accept more data, then
		 * so can the MPTCP socket.  However, we need to cope with
		 * peers that might lag behind in their MPTCP-level
		 * acknowledgements, i.e.  data might have been acked at
		 * tcp level only.  So, we must also check the MPTCP socket
		 * limits before we send more data.
		 */
		if (unlikely(!sk_stream_memory_free(sk))) {
			tcp_push(ssk, msg->msg_flags, mss_now,
				 tcp_sk(ssk)->nonagle, size_goal);
			mptcp_clean_una(sk);
			if (!sk_stream_memory_free(sk)) {
				/* can't send more for now, need to wait for
				 * MPTCP-level ACKs from peer.
				 *
				 * Wakeup will happen via mptcp_clean_una().
				 */
				mptcp_set_timeout(sk, ssk);
				release_sock(ssk);
				goto restart;
			}
		}
	}

	mptcp_set_timeout(sk, ssk);
	if (copied) {
		tcp_push(ssk, msg->msg_flags, mss_now, tcp_sk(ssk)->nonagle,
			 size_goal);

		/* start the timer, if it's not pending */
		if (!mptcp_timer_pending(sk))
			mptcp_reset_timer(sk);
	}

	ssk_check_wmem(msk, ssk);
	release_sock(ssk);
out:
	release_sock(sk);
	return copied ? : ret;
}

static void mptcp_wait_data(struct sock *sk, long *timeo)
{
	DEFINE_WAIT_FUNC(wait, woken_wake_function);
	struct mptcp_sock *msk = mptcp_sk(sk);

	add_wait_queue(sk_sleep(sk), &wait);
	sk_set_bit(SOCKWQ_ASYNC_WAITDATA, sk);

	sk_wait_event(sk, timeo,
		      test_and_clear_bit(MPTCP_DATA_READY, &msk->flags), &wait);

	sk_clear_bit(SOCKWQ_ASYNC_WAITDATA, sk);
	remove_wait_queue(sk_sleep(sk), &wait);
}

static int __mptcp_recvmsg_mskq(struct mptcp_sock *msk,
				struct msghdr *msg,
				size_t len)
{
	struct sock *sk = (struct sock *)msk;
	struct sk_buff *skb;
	int copied = 0;

	while ((skb = skb_peek(&sk->sk_receive_queue)) != NULL) {
		u32 offset = MPTCP_SKB_CB(skb)->offset;
		u32 data_len = skb->len - offset;
		u32 count = min_t(size_t, len - copied, data_len);
		int err;

		err = skb_copy_datagram_msg(skb, offset, msg, count);
		if (unlikely(err < 0)) {
			if (!copied)
				return err;
			break;
		}

		copied += count;

		if (count < data_len) {
			MPTCP_SKB_CB(skb)->offset += count;
			break;
		}

		__skb_unlink(skb, &sk->sk_receive_queue);
		__kfree_skb(skb);

		if (copied >= len)
			break;
	}

	return copied;
}

/* receive buffer autotuning.  See tcp_rcv_space_adjust for more information.
 *
 * Only difference: Use highest rtt estimate of the subflows in use.
 */
static void mptcp_rcv_space_adjust(struct mptcp_sock *msk, int copied)
{
	struct mptcp_subflow_context *subflow;
	struct sock *sk = (struct sock *)msk;
	u32 time, advmss = 1;
	u64 rtt_us, mstamp;

	sock_owned_by_me(sk);

	if (copied <= 0)
		return;

	msk->rcvq_space.copied += copied;

	mstamp = div_u64(tcp_clock_ns(), NSEC_PER_USEC);
	time = tcp_stamp_us_delta(mstamp, msk->rcvq_space.time);

	rtt_us = msk->rcvq_space.rtt_us;
	if (rtt_us && time < (rtt_us >> 3))
		return;

	rtt_us = 0;
	mptcp_for_each_subflow(msk, subflow) {
		const struct tcp_sock *tp;
		u64 sf_rtt_us;
		u32 sf_advmss;

		tp = tcp_sk(mptcp_subflow_tcp_sock(subflow));

		sf_rtt_us = READ_ONCE(tp->rcv_rtt_est.rtt_us);
		sf_advmss = READ_ONCE(tp->advmss);

		rtt_us = max(sf_rtt_us, rtt_us);
		advmss = max(sf_advmss, advmss);
	}

	msk->rcvq_space.rtt_us = rtt_us;
	if (time < (rtt_us >> 3) || rtt_us == 0)
		return;

	if (msk->rcvq_space.copied <= msk->rcvq_space.space)
		goto new_measure;

	if (sock_net(sk)->ipv4.sysctl_tcp_moderate_rcvbuf &&
	    !(sk->sk_userlocks & SOCK_RCVBUF_LOCK)) {
		int rcvmem, rcvbuf;
		u64 rcvwin, grow;

		rcvwin = ((u64)msk->rcvq_space.copied << 1) + 16 * advmss;

		grow = rcvwin * (msk->rcvq_space.copied - msk->rcvq_space.space);

		do_div(grow, msk->rcvq_space.space);
		rcvwin += (grow << 1);

		rcvmem = SKB_TRUESIZE(advmss + MAX_TCP_HEADER);
		while (tcp_win_from_space(sk, rcvmem) < advmss)
			rcvmem += 128;

		do_div(rcvwin, advmss);
		rcvbuf = min_t(u64, rcvwin * rcvmem,
			       sock_net(sk)->ipv4.sysctl_tcp_rmem[2]);

		if (rcvbuf > sk->sk_rcvbuf) {
			u32 window_clamp;

			window_clamp = tcp_win_from_space(sk, rcvbuf);
			WRITE_ONCE(sk->sk_rcvbuf, rcvbuf);

			/* Make subflows follow along.  If we do not do this, we
			 * get drops at subflow level if skbs can't be moved to
			 * the mptcp rx queue fast enough (announced rcv_win can
			 * exceed ssk->sk_rcvbuf).
			 */
			mptcp_for_each_subflow(msk, subflow) {
				struct sock *ssk;

				ssk = mptcp_subflow_tcp_sock(subflow);
				WRITE_ONCE(ssk->sk_rcvbuf, rcvbuf);
				tcp_sk(ssk)->window_clamp = window_clamp;
			}
		}
	}

	msk->rcvq_space.space = msk->rcvq_space.copied;
new_measure:
	msk->rcvq_space.copied = 0;
	msk->rcvq_space.time = mstamp;
}

static bool __mptcp_move_skbs(struct mptcp_sock *msk)
{
	unsigned int moved = 0;
	bool done;

	do {
		struct sock *ssk = mptcp_subflow_recv_lookup(msk);

		if (!ssk)
			break;

		lock_sock(ssk);
		done = __mptcp_move_skbs_from_subflow(msk, ssk, &moved);
		release_sock(ssk);
	} while (!done);

	return moved > 0;
}

static int mptcp_recvmsg(struct sock *sk, struct msghdr *msg, size_t len,
			 int nonblock, int flags, int *addr_len)
{
	struct mptcp_sock *msk = mptcp_sk(sk);
	int copied = 0;
	int target;
	long timeo;

	if (msg->msg_flags & ~(MSG_WAITALL | MSG_DONTWAIT))
		return -EOPNOTSUPP;

	lock_sock(sk);
	timeo = sock_rcvtimeo(sk, nonblock);

	len = min_t(size_t, len, INT_MAX);
	target = sock_rcvlowat(sk, flags & MSG_WAITALL, len);
	__mptcp_flush_join_list(msk);

	while (len > (size_t)copied) {
		int bytes_read;

		bytes_read = __mptcp_recvmsg_mskq(msk, msg, len - copied);
		if (unlikely(bytes_read < 0)) {
			if (!copied)
				copied = bytes_read;
			goto out_err;
		}

		copied += bytes_read;

		if (skb_queue_empty(&sk->sk_receive_queue) &&
		    __mptcp_move_skbs(msk))
			continue;

		/* only the master socket status is relevant here. The exit
		 * conditions mirror closely tcp_recvmsg()
		 */
		if (copied >= target)
			break;

		if (copied) {
			if (sk->sk_err ||
			    sk->sk_state == TCP_CLOSE ||
			    (sk->sk_shutdown & RCV_SHUTDOWN) ||
			    !timeo ||
			    signal_pending(current))
				break;
		} else {
			if (sk->sk_err) {
				copied = sock_error(sk);
				break;
			}

			if (test_and_clear_bit(MPTCP_WORK_EOF, &msk->flags))
				mptcp_check_for_eof(msk);

			if (sk->sk_shutdown & RCV_SHUTDOWN)
				break;

			if (sk->sk_state == TCP_CLOSE) {
				copied = -ENOTCONN;
				break;
			}

			if (!timeo) {
				copied = -EAGAIN;
				break;
			}

			if (signal_pending(current)) {
				copied = sock_intr_errno(timeo);
				break;
			}
		}

		pr_debug("block timeout %ld", timeo);
		mptcp_wait_data(sk, &timeo);
	}

	if (skb_queue_empty(&sk->sk_receive_queue)) {
		/* entire backlog drained, clear DATA_READY. */
		clear_bit(MPTCP_DATA_READY, &msk->flags);

		/* .. race-breaker: ssk might have gotten new data
		 * after last __mptcp_move_skbs() returned false.
		 */
		if (unlikely(__mptcp_move_skbs(msk)))
			set_bit(MPTCP_DATA_READY, &msk->flags);
	} else if (unlikely(!test_bit(MPTCP_DATA_READY, &msk->flags))) {
		/* data to read but mptcp_wait_data() cleared DATA_READY */
		set_bit(MPTCP_DATA_READY, &msk->flags);
	}
out_err:
	mptcp_rcv_space_adjust(msk, copied);

	release_sock(sk);
	return copied;
}

static void mptcp_retransmit_handler(struct sock *sk)
{
	struct mptcp_sock *msk = mptcp_sk(sk);

	if (atomic64_read(&msk->snd_una) == READ_ONCE(msk->write_seq)) {
		mptcp_stop_timer(sk);
	} else {
		set_bit(MPTCP_WORK_RTX, &msk->flags);
		if (schedule_work(&msk->work))
			sock_hold(sk);
	}
}

static void mptcp_retransmit_timer(struct timer_list *t)
{
	struct inet_connection_sock *icsk = from_timer(icsk, t,
						       icsk_retransmit_timer);
	struct sock *sk = &icsk->icsk_inet.sk;

	bh_lock_sock(sk);
	if (!sock_owned_by_user(sk)) {
		mptcp_retransmit_handler(sk);
	} else {
		/* delegate our work to tcp_release_cb() */
		if (!test_and_set_bit(TCP_WRITE_TIMER_DEFERRED,
				      &sk->sk_tsq_flags))
			sock_hold(sk);
	}
	bh_unlock_sock(sk);
	sock_put(sk);
}

/* Find an idle subflow.  Return NULL if there is unacked data at tcp
 * level.
 *
 * A backup subflow is returned only if that is the only kind available.
 */
static struct sock *mptcp_subflow_get_retrans(const struct mptcp_sock *msk)
{
	struct mptcp_subflow_context *subflow;
	struct sock *backup = NULL;

	sock_owned_by_me((const struct sock *)msk);

	mptcp_for_each_subflow(msk, subflow) {
		struct sock *ssk = mptcp_subflow_tcp_sock(subflow);

		/* still data outstanding at TCP level?  Don't retransmit. */
		if (!tcp_write_queue_empty(ssk))
			return NULL;

		if (subflow->backup) {
			if (!backup)
				backup = ssk;
			continue;
		}

		return ssk;
	}

	return backup;
}

/* subflow sockets can be either outgoing (connect) or incoming
 * (accept).
 *
 * Outgoing subflows use in-kernel sockets.
 * Incoming subflows do not have their own 'struct socket' allocated,
 * so we need to use tcp_close() after detaching them from the mptcp
 * parent socket.
 */
static void __mptcp_close_ssk(struct sock *sk, struct sock *ssk,
			      struct mptcp_subflow_context *subflow,
			      long timeout)
{
	struct socket *sock = READ_ONCE(ssk->sk_socket);

	list_del(&subflow->node);

	if (sock && sock != sk->sk_socket) {
		/* outgoing subflow */
		sock_release(sock);
	} else {
		/* incoming subflow */
		tcp_close(ssk, timeout);
	}
}

static unsigned int mptcp_sync_mss(struct sock *sk, u32 pmtu)
{
	return 0;
}

static void pm_work(struct mptcp_sock *msk)
{
	struct mptcp_pm_data *pm = &msk->pm;

	spin_lock_bh(&msk->pm.lock);

	pr_debug("msk=%p status=%x", msk, pm->status);
	if (pm->status & BIT(MPTCP_PM_ADD_ADDR_RECEIVED)) {
		pm->status &= ~BIT(MPTCP_PM_ADD_ADDR_RECEIVED);
		mptcp_pm_nl_add_addr_received(msk);
	}
	if (pm->status & BIT(MPTCP_PM_ESTABLISHED)) {
		pm->status &= ~BIT(MPTCP_PM_ESTABLISHED);
		mptcp_pm_nl_fully_established(msk);
	}
	if (pm->status & BIT(MPTCP_PM_SUBFLOW_ESTABLISHED)) {
		pm->status &= ~BIT(MPTCP_PM_SUBFLOW_ESTABLISHED);
		mptcp_pm_nl_subflow_established(msk);
	}

	spin_unlock_bh(&msk->pm.lock);
}

static void __mptcp_close_subflow(struct mptcp_sock *msk)
{
	struct mptcp_subflow_context *subflow, *tmp;

	list_for_each_entry_safe(subflow, tmp, &msk->conn_list, node) {
		struct sock *ssk = mptcp_subflow_tcp_sock(subflow);

		if (inet_sk_state_load(ssk) != TCP_CLOSE)
			continue;

		__mptcp_close_ssk((struct sock *)msk, ssk, subflow, 0);
	}
}

static void mptcp_worker(struct work_struct *work)
{
	struct mptcp_sock *msk = container_of(work, struct mptcp_sock, work);
	struct sock *ssk, *sk = &msk->sk.icsk_inet.sk;
	int orig_len, orig_offset, mss_now = 0, size_goal = 0;
	struct mptcp_data_frag *dfrag;
	u64 orig_write_seq;
	size_t copied = 0;
	struct msghdr msg = {
		.msg_flags = MSG_DONTWAIT,
	};
	long timeo = 0;

	lock_sock(sk);
	mptcp_clean_una(sk);
	mptcp_check_data_fin_ack(sk);
	__mptcp_flush_join_list(msk);
	if (test_and_clear_bit(MPTCP_WORK_CLOSE_SUBFLOW, &msk->flags))
		__mptcp_close_subflow(msk);

	__mptcp_move_skbs(msk);

	if (msk->pm.status)
		pm_work(msk);

	if (test_and_clear_bit(MPTCP_WORK_EOF, &msk->flags))
		mptcp_check_for_eof(msk);

	mptcp_check_data_fin(sk);

	if (!test_and_clear_bit(MPTCP_WORK_RTX, &msk->flags))
		goto unlock;

	dfrag = mptcp_rtx_head(sk);
	if (!dfrag)
		goto unlock;

	if (!mptcp_ext_cache_refill(msk))
		goto reset_unlock;

	ssk = mptcp_subflow_get_retrans(msk);
	if (!ssk)
		goto reset_unlock;

	lock_sock(ssk);

	orig_len = dfrag->data_len;
	orig_offset = dfrag->offset;
	orig_write_seq = dfrag->data_seq;
	while (dfrag->data_len > 0) {
		int ret = mptcp_sendmsg_frag(sk, ssk, &msg, dfrag, &timeo,
					     &mss_now, &size_goal);
		if (ret < 0)
			break;

		MPTCP_INC_STATS(sock_net(sk), MPTCP_MIB_RETRANSSEGS);
		copied += ret;
		dfrag->data_len -= ret;
		dfrag->offset += ret;

		if (!mptcp_ext_cache_refill(msk))
			break;
	}
	if (copied)
		tcp_push(ssk, msg.msg_flags, mss_now, tcp_sk(ssk)->nonagle,
			 size_goal);

	dfrag->data_seq = orig_write_seq;
	dfrag->offset = orig_offset;
	dfrag->data_len = orig_len;

	mptcp_set_timeout(sk, ssk);
	release_sock(ssk);

reset_unlock:
	if (!mptcp_timer_pending(sk))
		mptcp_reset_timer(sk);

unlock:
	release_sock(sk);
	sock_put(sk);
}

static int __mptcp_init_sock(struct sock *sk)
{
	struct mptcp_sock *msk = mptcp_sk(sk);

	spin_lock_init(&msk->join_list_lock);

	INIT_LIST_HEAD(&msk->conn_list);
	INIT_LIST_HEAD(&msk->join_list);
	INIT_LIST_HEAD(&msk->rtx_queue);
	__set_bit(MPTCP_SEND_SPACE, &msk->flags);
	INIT_WORK(&msk->work, mptcp_worker);

	msk->first = NULL;
	inet_csk(sk)->icsk_sync_mss = mptcp_sync_mss;

	mptcp_pm_data_init(msk);

	/* re-use the csk retrans timer for MPTCP-level retrans */
	timer_setup(&msk->sk.icsk_retransmit_timer, mptcp_retransmit_timer, 0);

	return 0;
}

static int mptcp_init_sock(struct sock *sk)
{
	struct net *net = sock_net(sk);
	int ret;

	if (!mptcp_is_enabled(net))
		return -ENOPROTOOPT;

	if (unlikely(!net->mib.mptcp_statistics) && !mptcp_mib_alloc(net))
		return -ENOMEM;

	ret = __mptcp_init_sock(sk);
	if (ret)
		return ret;

	ret = __mptcp_socket_create(mptcp_sk(sk));
	if (ret)
		return ret;

	sk_sockets_allocated_inc(sk);
	sk->sk_rcvbuf = sock_net(sk)->ipv4.sysctl_tcp_rmem[1];
	sk->sk_sndbuf = sock_net(sk)->ipv4.sysctl_tcp_wmem[2];

	return 0;
}

static void __mptcp_clear_xmit(struct sock *sk)
{
	struct mptcp_sock *msk = mptcp_sk(sk);
	struct mptcp_data_frag *dtmp, *dfrag;

	sk_stop_timer(sk, &msk->sk.icsk_retransmit_timer);

	list_for_each_entry_safe(dfrag, dtmp, &msk->rtx_queue, list)
		dfrag_clear(sk, dfrag);
}

static void mptcp_cancel_work(struct sock *sk)
{
	struct mptcp_sock *msk = mptcp_sk(sk);

	if (cancel_work_sync(&msk->work))
		sock_put(sk);
}

static void mptcp_subflow_shutdown(struct sock *sk, struct sock *ssk, int how)
{
	lock_sock(ssk);

	switch (ssk->sk_state) {
	case TCP_LISTEN:
		if (!(how & RCV_SHUTDOWN))
			break;
		fallthrough;
	case TCP_SYN_SENT:
		tcp_disconnect(ssk, O_NONBLOCK);
		break;
	default:
		if (__mptcp_check_fallback(mptcp_sk(sk))) {
			pr_debug("Fallback");
			ssk->sk_shutdown |= how;
			tcp_shutdown(ssk, how);
		} else {
			pr_debug("Sending DATA_FIN on subflow %p", ssk);
			mptcp_set_timeout(sk, ssk);
			tcp_send_ack(ssk);
		}
		break;
	}

	release_sock(ssk);
}

static const unsigned char new_state[16] = {
	/* current state:     new state:      action:	*/
	[0 /* (Invalid) */] = TCP_CLOSE,
	[TCP_ESTABLISHED]   = TCP_FIN_WAIT1 | TCP_ACTION_FIN,
	[TCP_SYN_SENT]      = TCP_CLOSE,
	[TCP_SYN_RECV]      = TCP_FIN_WAIT1 | TCP_ACTION_FIN,
	[TCP_FIN_WAIT1]     = TCP_FIN_WAIT1,
	[TCP_FIN_WAIT2]     = TCP_FIN_WAIT2,
	[TCP_TIME_WAIT]     = TCP_CLOSE,	/* should not happen ! */
	[TCP_CLOSE]         = TCP_CLOSE,
	[TCP_CLOSE_WAIT]    = TCP_LAST_ACK  | TCP_ACTION_FIN,
	[TCP_LAST_ACK]      = TCP_LAST_ACK,
	[TCP_LISTEN]        = TCP_CLOSE,
	[TCP_CLOSING]       = TCP_CLOSING,
	[TCP_NEW_SYN_RECV]  = TCP_CLOSE,	/* should not happen ! */
};

static int mptcp_close_state(struct sock *sk)
{
	int next = (int)new_state[sk->sk_state];
	int ns = next & TCP_STATE_MASK;

	inet_sk_state_store(sk, ns);

	return next & TCP_ACTION_FIN;
}

static void mptcp_close(struct sock *sk, long timeout)
{
	struct mptcp_subflow_context *subflow, *tmp;
	struct mptcp_sock *msk = mptcp_sk(sk);
	LIST_HEAD(conn_list);

	lock_sock(sk);
	sk->sk_shutdown = SHUTDOWN_MASK;

	if (sk->sk_state == TCP_LISTEN) {
		inet_sk_state_store(sk, TCP_CLOSE);
		goto cleanup;
	} else if (sk->sk_state == TCP_CLOSE) {
		goto cleanup;
	}

	if (__mptcp_check_fallback(msk)) {
		goto update_state;
	} else if (mptcp_close_state(sk)) {
		pr_debug("Sending DATA_FIN sk=%p", sk);
		WRITE_ONCE(msk->write_seq, msk->write_seq + 1);
		WRITE_ONCE(msk->snd_data_fin_enable, 1);

		mptcp_for_each_subflow(msk, subflow) {
			struct sock *tcp_sk = mptcp_subflow_tcp_sock(subflow);

			mptcp_subflow_shutdown(sk, tcp_sk, SHUTDOWN_MASK);
		}
	}

	sk_stream_wait_close(sk, timeout);

update_state:
	inet_sk_state_store(sk, TCP_CLOSE);

cleanup:
	/* be sure to always acquire the join list lock, to sync vs
	 * mptcp_finish_join().
	 */
	spin_lock_bh(&msk->join_list_lock);
	list_splice_tail_init(&msk->join_list, &msk->conn_list);
	spin_unlock_bh(&msk->join_list_lock);
	list_splice_init(&msk->conn_list, &conn_list);

	__mptcp_clear_xmit(sk);

	release_sock(sk);

	list_for_each_entry_safe(subflow, tmp, &conn_list, node) {
		struct sock *ssk = mptcp_subflow_tcp_sock(subflow);
		__mptcp_close_ssk(sk, ssk, subflow, timeout);
	}

	mptcp_cancel_work(sk);

	__skb_queue_purge(&sk->sk_receive_queue);

	sk_common_release(sk);
}

static void mptcp_copy_inaddrs(struct sock *msk, const struct sock *ssk)
{
#if IS_ENABLED(CONFIG_MPTCP_IPV6)
	const struct ipv6_pinfo *ssk6 = inet6_sk(ssk);
	struct ipv6_pinfo *msk6 = inet6_sk(msk);

	msk->sk_v6_daddr = ssk->sk_v6_daddr;
	msk->sk_v6_rcv_saddr = ssk->sk_v6_rcv_saddr;

	if (msk6 && ssk6) {
		msk6->saddr = ssk6->saddr;
		msk6->flow_label = ssk6->flow_label;
	}
#endif

	inet_sk(msk)->inet_num = inet_sk(ssk)->inet_num;
	inet_sk(msk)->inet_dport = inet_sk(ssk)->inet_dport;
	inet_sk(msk)->inet_sport = inet_sk(ssk)->inet_sport;
	inet_sk(msk)->inet_daddr = inet_sk(ssk)->inet_daddr;
	inet_sk(msk)->inet_saddr = inet_sk(ssk)->inet_saddr;
	inet_sk(msk)->inet_rcv_saddr = inet_sk(ssk)->inet_rcv_saddr;
}

static int mptcp_disconnect(struct sock *sk, int flags)
{
	/* Should never be called.
	 * inet_stream_connect() calls ->disconnect, but that
	 * refers to the subflow socket, not the mptcp one.
	 */
	WARN_ON_ONCE(1);
	return 0;
}

#if IS_ENABLED(CONFIG_MPTCP_IPV6)
static struct ipv6_pinfo *mptcp_inet6_sk(const struct sock *sk)
{
	unsigned int offset = sizeof(struct mptcp6_sock) - sizeof(struct ipv6_pinfo);

	return (struct ipv6_pinfo *)(((u8 *)sk) + offset);
}
#endif

struct sock *mptcp_sk_clone(const struct sock *sk,
			    const struct mptcp_options_received *mp_opt,
			    struct request_sock *req)
{
	struct mptcp_subflow_request_sock *subflow_req = mptcp_subflow_rsk(req);
	struct sock *nsk = sk_clone_lock(sk, GFP_ATOMIC);
	struct mptcp_sock *msk;
	u64 ack_seq;

	if (!nsk)
		return NULL;

#if IS_ENABLED(CONFIG_MPTCP_IPV6)
	if (nsk->sk_family == AF_INET6)
		inet_sk(nsk)->pinet6 = mptcp_inet6_sk(nsk);
#endif

	__mptcp_init_sock(nsk);

	msk = mptcp_sk(nsk);
	msk->local_key = subflow_req->local_key;
	msk->token = subflow_req->token;
	msk->subflow = NULL;
	WRITE_ONCE(msk->fully_established, false);

	msk->write_seq = subflow_req->idsn + 1;
	atomic64_set(&msk->snd_una, msk->write_seq);
	if (mp_opt->mp_capable) {
		msk->can_ack = true;
		msk->remote_key = mp_opt->sndr_key;
		mptcp_crypto_key_sha(msk->remote_key, NULL, &ack_seq);
		ack_seq++;
		WRITE_ONCE(msk->ack_seq, ack_seq);
	}

	sock_reset_flag(nsk, SOCK_RCU_FREE);
	/* will be fully established after successful MPC subflow creation */
	inet_sk_state_store(nsk, TCP_SYN_RECV);
	bh_unlock_sock(nsk);

	/* keep a single reference */
	__sock_put(nsk);
	return nsk;
}

void mptcp_rcv_space_init(struct mptcp_sock *msk, const struct sock *ssk)
{
	const struct tcp_sock *tp = tcp_sk(ssk);

	msk->rcvq_space.copied = 0;
	msk->rcvq_space.rtt_us = 0;

	msk->rcvq_space.time = tp->tcp_mstamp;

	/* initial rcv_space offering made to peer */
	msk->rcvq_space.space = min_t(u32, tp->rcv_wnd,
				      TCP_INIT_CWND * tp->advmss);
	if (msk->rcvq_space.space == 0)
		msk->rcvq_space.space = TCP_INIT_CWND * TCP_MSS_DEFAULT;
}

static struct sock *mptcp_accept(struct sock *sk, int flags, int *err,
				 bool kern)
{
	struct mptcp_sock *msk = mptcp_sk(sk);
	struct socket *listener;
	struct sock *newsk;

	listener = __mptcp_nmpc_socket(msk);
	if (WARN_ON_ONCE(!listener)) {
		*err = -EINVAL;
		return NULL;
	}

	pr_debug("msk=%p, listener=%p", msk, mptcp_subflow_ctx(listener->sk));
	newsk = inet_csk_accept(listener->sk, flags, err, kern);
	if (!newsk)
		return NULL;

	pr_debug("msk=%p, subflow is mptcp=%d", msk, sk_is_mptcp(newsk));
	if (sk_is_mptcp(newsk)) {
		struct mptcp_subflow_context *subflow;
		struct sock *new_mptcp_sock;
		struct sock *ssk = newsk;

		subflow = mptcp_subflow_ctx(newsk);
		new_mptcp_sock = subflow->conn;

		/* is_mptcp should be false if subflow->conn is missing, see
		 * subflow_syn_recv_sock()
		 */
		if (WARN_ON_ONCE(!new_mptcp_sock)) {
			tcp_sk(newsk)->is_mptcp = 0;
			return newsk;
		}

		/* acquire the 2nd reference for the owning socket */
		sock_hold(new_mptcp_sock);

		local_bh_disable();
		bh_lock_sock(new_mptcp_sock);
		msk = mptcp_sk(new_mptcp_sock);
		msk->first = newsk;

		newsk = new_mptcp_sock;
		mptcp_copy_inaddrs(newsk, ssk);
		list_add(&subflow->node, &msk->conn_list);

		mptcp_rcv_space_init(msk, ssk);
		bh_unlock_sock(new_mptcp_sock);

		__MPTCP_INC_STATS(sock_net(sk), MPTCP_MIB_MPCAPABLEPASSIVEACK);
		local_bh_enable();
	} else {
		MPTCP_INC_STATS(sock_net(sk),
				MPTCP_MIB_MPCAPABLEPASSIVEFALLBACK);
	}

	return newsk;
}

static void mptcp_destroy(struct sock *sk)
{
	struct mptcp_sock *msk = mptcp_sk(sk);

	mptcp_token_destroy(msk);
	if (msk->cached_ext)
		__skb_ext_put(msk->cached_ext);

	sk_sockets_allocated_dec(sk);
}

static int mptcp_setsockopt_sol_socket(struct mptcp_sock *msk, int optname,
				       sockptr_t optval, unsigned int optlen)
{
	struct sock *sk = (struct sock *)msk;
	struct socket *ssock;
	int ret;

	switch (optname) {
	case SO_REUSEPORT:
	case SO_REUSEADDR:
		lock_sock(sk);
		ssock = __mptcp_nmpc_socket(msk);
		if (!ssock) {
			release_sock(sk);
			return -EINVAL;
		}

		ret = sock_setsockopt(ssock, SOL_SOCKET, optname, optval, optlen);
		if (ret == 0) {
			if (optname == SO_REUSEPORT)
				sk->sk_reuseport = ssock->sk->sk_reuseport;
			else if (optname == SO_REUSEADDR)
				sk->sk_reuse = ssock->sk->sk_reuse;
		}
		release_sock(sk);
		return ret;
	}

	return sock_setsockopt(sk->sk_socket, SOL_SOCKET, optname, optval, optlen);
}

static int mptcp_setsockopt_v6(struct mptcp_sock *msk, int optname,
			       sockptr_t optval, unsigned int optlen)
{
	struct sock *sk = (struct sock *)msk;
	int ret = -EOPNOTSUPP;
	struct socket *ssock;

	switch (optname) {
	case IPV6_V6ONLY:
		lock_sock(sk);
		ssock = __mptcp_nmpc_socket(msk);
		if (!ssock) {
			release_sock(sk);
			return -EINVAL;
		}

		ret = tcp_setsockopt(ssock->sk, SOL_IPV6, optname, optval, optlen);
		if (ret == 0)
			sk->sk_ipv6only = ssock->sk->sk_ipv6only;

		release_sock(sk);
		break;
	}

	return ret;
}

static int mptcp_setsockopt(struct sock *sk, int level, int optname,
			    sockptr_t optval, unsigned int optlen)
{
	struct mptcp_sock *msk = mptcp_sk(sk);
	struct sock *ssk;

	pr_debug("msk=%p", msk);

	if (level == SOL_SOCKET)
		return mptcp_setsockopt_sol_socket(msk, optname, optval, optlen);

	/* @@ the meaning of setsockopt() when the socket is connected and
	 * there are multiple subflows is not yet defined. It is up to the
	 * MPTCP-level socket to configure the subflows until the subflow
	 * is in TCP fallback, when TCP socket options are passed through
	 * to the one remaining subflow.
	 */
	lock_sock(sk);
	ssk = __mptcp_tcp_fallback(msk);
	release_sock(sk);
	if (ssk)
		return tcp_setsockopt(ssk, level, optname, optval, optlen);

	if (level == SOL_IPV6)
		return mptcp_setsockopt_v6(msk, optname, optval, optlen);

	return -EOPNOTSUPP;
}

static int mptcp_getsockopt(struct sock *sk, int level, int optname,
			    char __user *optval, int __user *option)
{
	struct mptcp_sock *msk = mptcp_sk(sk);
	struct sock *ssk;

	pr_debug("msk=%p", msk);

	/* @@ the meaning of setsockopt() when the socket is connected and
	 * there are multiple subflows is not yet defined. It is up to the
	 * MPTCP-level socket to configure the subflows until the subflow
	 * is in TCP fallback, when socket options are passed through
	 * to the one remaining subflow.
	 */
	lock_sock(sk);
	ssk = __mptcp_tcp_fallback(msk);
	release_sock(sk);
	if (ssk)
		return tcp_getsockopt(ssk, level, optname, optval, option);

	return -EOPNOTSUPP;
}

#define MPTCP_DEFERRED_ALL (TCPF_DELACK_TIMER_DEFERRED | \
			    TCPF_WRITE_TIMER_DEFERRED)

/* this is very alike tcp_release_cb() but we must handle differently a
 * different set of events
 */
static void mptcp_release_cb(struct sock *sk)
{
	unsigned long flags, nflags;

	do {
		flags = sk->sk_tsq_flags;
		if (!(flags & MPTCP_DEFERRED_ALL))
			return;
		nflags = flags & ~MPTCP_DEFERRED_ALL;
	} while (cmpxchg(&sk->sk_tsq_flags, flags, nflags) != flags);

	sock_release_ownership(sk);

	if (flags & TCPF_DELACK_TIMER_DEFERRED) {
		struct mptcp_sock *msk = mptcp_sk(sk);
		struct sock *ssk;

		ssk = mptcp_subflow_recv_lookup(msk);
		if (!ssk || !schedule_work(&msk->work))
			__sock_put(sk);
	}

	if (flags & TCPF_WRITE_TIMER_DEFERRED) {
		mptcp_retransmit_handler(sk);
		__sock_put(sk);
	}
}

static int mptcp_hash(struct sock *sk)
{
	/* should never be called,
	 * we hash the TCP subflows not the master socket
	 */
	WARN_ON_ONCE(1);
	return 0;
}

static void mptcp_unhash(struct sock *sk)
{
	/* called from sk_common_release(), but nothing to do here */
}

static int mptcp_get_port(struct sock *sk, unsigned short snum)
{
	struct mptcp_sock *msk = mptcp_sk(sk);
	struct socket *ssock;

	ssock = __mptcp_nmpc_socket(msk);
	pr_debug("msk=%p, subflow=%p", msk, ssock);
	if (WARN_ON_ONCE(!ssock))
		return -EINVAL;

	return inet_csk_get_port(ssock->sk, snum);
}

void mptcp_finish_connect(struct sock *ssk)
{
	struct mptcp_subflow_context *subflow;
	struct mptcp_sock *msk;
	struct sock *sk;
	u64 ack_seq;

	subflow = mptcp_subflow_ctx(ssk);
	sk = subflow->conn;
	msk = mptcp_sk(sk);

	pr_debug("msk=%p, token=%u", sk, subflow->token);

	mptcp_crypto_key_sha(subflow->remote_key, NULL, &ack_seq);
	ack_seq++;
	subflow->map_seq = ack_seq;
	subflow->map_subflow_seq = 1;

	/* the socket is not connected yet, no msk/subflow ops can access/race
	 * accessing the field below
	 */
	WRITE_ONCE(msk->remote_key, subflow->remote_key);
	WRITE_ONCE(msk->local_key, subflow->local_key);
	WRITE_ONCE(msk->write_seq, subflow->idsn + 1);
	WRITE_ONCE(msk->ack_seq, ack_seq);
	WRITE_ONCE(msk->can_ack, 1);
	atomic64_set(&msk->snd_una, msk->write_seq);

	mptcp_pm_new_connection(msk, 0);

	mptcp_rcv_space_init(msk, ssk);
}

static void mptcp_sock_graft(struct sock *sk, struct socket *parent)
{
	write_lock_bh(&sk->sk_callback_lock);
	rcu_assign_pointer(sk->sk_wq, &parent->wq);
	sk_set_socket(sk, parent);
	sk->sk_uid = SOCK_INODE(parent)->i_uid;
	write_unlock_bh(&sk->sk_callback_lock);
}

bool mptcp_finish_join(struct sock *sk)
{
	struct mptcp_subflow_context *subflow = mptcp_subflow_ctx(sk);
	struct mptcp_sock *msk = mptcp_sk(subflow->conn);
	struct sock *parent = (void *)msk;
	struct socket *parent_sock;
	bool ret;

	pr_debug("msk=%p, subflow=%p", msk, subflow);

	/* mptcp socket already closing? */
	if (!mptcp_is_fully_established(parent))
		return false;

	if (!msk->pm.server_side)
		return true;

	if (!mptcp_pm_allow_new_subflow(msk))
		return false;

	/* active connections are already on conn_list, and we can't acquire
	 * msk lock here.
	 * use the join list lock as synchronization point and double-check
	 * msk status to avoid racing with mptcp_close()
	 */
	spin_lock_bh(&msk->join_list_lock);
	ret = inet_sk_state_load(parent) == TCP_ESTABLISHED;
	if (ret && !WARN_ON_ONCE(!list_empty(&subflow->node)))
		list_add_tail(&subflow->node, &msk->join_list);
	spin_unlock_bh(&msk->join_list_lock);
	if (!ret)
		return false;

	/* attach to msk socket only after we are sure he will deal with us
	 * at close time
	 */
	parent_sock = READ_ONCE(parent->sk_socket);
	if (parent_sock && !sk->sk_socket)
		mptcp_sock_graft(sk, parent_sock);
	subflow->map_seq = READ_ONCE(msk->ack_seq);
	return true;
}

static bool mptcp_memory_free(const struct sock *sk, int wake)
{
	struct mptcp_sock *msk = mptcp_sk(sk);

	return wake ? test_bit(MPTCP_SEND_SPACE, &msk->flags) : true;
}

static struct proto mptcp_prot = {
	.name		= "MPTCP",
	.owner		= THIS_MODULE,
	.init		= mptcp_init_sock,
	.disconnect	= mptcp_disconnect,
	.close		= mptcp_close,
	.accept		= mptcp_accept,
	.setsockopt	= mptcp_setsockopt,
	.getsockopt	= mptcp_getsockopt,
	.shutdown	= tcp_shutdown,
	.destroy	= mptcp_destroy,
	.sendmsg	= mptcp_sendmsg,
	.recvmsg	= mptcp_recvmsg,
	.release_cb	= mptcp_release_cb,
	.hash		= mptcp_hash,
	.unhash		= mptcp_unhash,
	.get_port	= mptcp_get_port,
	.sockets_allocated	= &mptcp_sockets_allocated,
	.memory_allocated	= &tcp_memory_allocated,
	.memory_pressure	= &tcp_memory_pressure,
	.stream_memory_free	= mptcp_memory_free,
	.sysctl_wmem_offset	= offsetof(struct net, ipv4.sysctl_tcp_wmem),
	.sysctl_mem	= sysctl_tcp_mem,
	.obj_size	= sizeof(struct mptcp_sock),
	.slab_flags	= SLAB_TYPESAFE_BY_RCU,
	.no_autobind	= true,
};

static int mptcp_bind(struct socket *sock, struct sockaddr *uaddr, int addr_len)
{
	struct mptcp_sock *msk = mptcp_sk(sock->sk);
	struct socket *ssock;
	int err;

	lock_sock(sock->sk);
	ssock = __mptcp_nmpc_socket(msk);
	if (!ssock) {
		err = -EINVAL;
		goto unlock;
	}

	err = ssock->ops->bind(ssock, uaddr, addr_len);
	if (!err)
		mptcp_copy_inaddrs(sock->sk, ssock->sk);

unlock:
	release_sock(sock->sk);
	return err;
}

static void mptcp_subflow_early_fallback(struct mptcp_sock *msk,
					 struct mptcp_subflow_context *subflow)
{
	subflow->request_mptcp = 0;
	__mptcp_do_fallback(msk);
}

static int mptcp_stream_connect(struct socket *sock, struct sockaddr *uaddr,
				int addr_len, int flags)
{
	struct mptcp_sock *msk = mptcp_sk(sock->sk);
	struct mptcp_subflow_context *subflow;
	struct socket *ssock;
	int err;

	lock_sock(sock->sk);
	if (sock->state != SS_UNCONNECTED && msk->subflow) {
		/* pending connection or invalid state, let existing subflow
		 * cope with that
		 */
		ssock = msk->subflow;
		goto do_connect;
	}

	ssock = __mptcp_nmpc_socket(msk);
	if (!ssock) {
		err = -EINVAL;
		goto unlock;
	}

	mptcp_token_destroy(msk);
	inet_sk_state_store(sock->sk, TCP_SYN_SENT);
	subflow = mptcp_subflow_ctx(ssock->sk);
#ifdef CONFIG_TCP_MD5SIG
	/* no MPTCP if MD5SIG is enabled on this socket or we may run out of
	 * TCP option space.
	 */
	if (rcu_access_pointer(tcp_sk(ssock->sk)->md5sig_info))
		mptcp_subflow_early_fallback(msk, subflow);
#endif
	if (subflow->request_mptcp && mptcp_token_new_connect(ssock->sk))
		mptcp_subflow_early_fallback(msk, subflow);

do_connect:
	err = ssock->ops->connect(ssock, uaddr, addr_len, flags);
	sock->state = ssock->state;

	/* on successful connect, the msk state will be moved to established by
	 * subflow_finish_connect()
	 */
	if (!err || err == -EINPROGRESS)
		mptcp_copy_inaddrs(sock->sk, ssock->sk);
	else
		inet_sk_state_store(sock->sk, inet_sk_state_load(ssock->sk));

unlock:
	release_sock(sock->sk);
	return err;
}

static int mptcp_listen(struct socket *sock, int backlog)
{
	struct mptcp_sock *msk = mptcp_sk(sock->sk);
	struct socket *ssock;
	int err;

	pr_debug("msk=%p", msk);

	lock_sock(sock->sk);
	ssock = __mptcp_nmpc_socket(msk);
	if (!ssock) {
		err = -EINVAL;
		goto unlock;
	}

	mptcp_token_destroy(msk);
	inet_sk_state_store(sock->sk, TCP_LISTEN);
	sock_set_flag(sock->sk, SOCK_RCU_FREE);

	err = ssock->ops->listen(ssock, backlog);
	inet_sk_state_store(sock->sk, inet_sk_state_load(ssock->sk));
	if (!err)
		mptcp_copy_inaddrs(sock->sk, ssock->sk);

unlock:
	release_sock(sock->sk);
	return err;
}

static int mptcp_stream_accept(struct socket *sock, struct socket *newsock,
			       int flags, bool kern)
{
	struct mptcp_sock *msk = mptcp_sk(sock->sk);
	struct socket *ssock;
	int err;

	pr_debug("msk=%p", msk);

	lock_sock(sock->sk);
	if (sock->sk->sk_state != TCP_LISTEN)
		goto unlock_fail;

	ssock = __mptcp_nmpc_socket(msk);
	if (!ssock)
		goto unlock_fail;

	clear_bit(MPTCP_DATA_READY, &msk->flags);
	sock_hold(ssock->sk);
	release_sock(sock->sk);

	err = ssock->ops->accept(sock, newsock, flags, kern);
	if (err == 0 && !mptcp_is_tcpsk(newsock->sk)) {
		struct mptcp_sock *msk = mptcp_sk(newsock->sk);
		struct mptcp_subflow_context *subflow;

		/* set ssk->sk_socket of accept()ed flows to mptcp socket.
		 * This is needed so NOSPACE flag can be set from tcp stack.
		 */
		__mptcp_flush_join_list(msk);
		mptcp_for_each_subflow(msk, subflow) {
			struct sock *ssk = mptcp_subflow_tcp_sock(subflow);

			if (!ssk->sk_socket)
				mptcp_sock_graft(ssk, newsock);
		}
	}

	if (inet_csk_listen_poll(ssock->sk))
		set_bit(MPTCP_DATA_READY, &msk->flags);
	sock_put(ssock->sk);
	return err;

unlock_fail:
	release_sock(sock->sk);
	return -EINVAL;
}

static __poll_t mptcp_check_readable(struct mptcp_sock *msk)
{
	return test_bit(MPTCP_DATA_READY, &msk->flags) ? EPOLLIN | EPOLLRDNORM :
	       0;
}

static __poll_t mptcp_poll(struct file *file, struct socket *sock,
			   struct poll_table_struct *wait)
{
	struct sock *sk = sock->sk;
	struct mptcp_sock *msk;
	__poll_t mask = 0;
	int state;

	msk = mptcp_sk(sk);
	sock_poll_wait(file, sock, wait);

	state = inet_sk_state_load(sk);
	if (state == TCP_LISTEN)
		return mptcp_check_readable(msk);

	if (state != TCP_SYN_SENT && state != TCP_SYN_RECV) {
		mask |= mptcp_check_readable(msk);
		if (sk_stream_is_writeable(sk) &&
		    test_bit(MPTCP_SEND_SPACE, &msk->flags))
			mask |= EPOLLOUT | EPOLLWRNORM;
	}
	if (sk->sk_shutdown & RCV_SHUTDOWN)
		mask |= EPOLLIN | EPOLLRDNORM | EPOLLRDHUP;

	return mask;
}

static int mptcp_shutdown(struct socket *sock, int how)
{
	struct mptcp_sock *msk = mptcp_sk(sock->sk);
	struct mptcp_subflow_context *subflow;
	int ret = 0;

	pr_debug("sk=%p, how=%d", msk, how);

	lock_sock(sock->sk);

	how++;
	if ((how & ~SHUTDOWN_MASK) || !how) {
		ret = -EINVAL;
		goto out_unlock;
	}

	if (sock->state == SS_CONNECTING) {
		if ((1 << sock->sk->sk_state) &
		    (TCPF_SYN_SENT | TCPF_SYN_RECV | TCPF_CLOSE))
			sock->state = SS_DISCONNECTING;
		else
			sock->state = SS_CONNECTED;
	}

	/* If we've already sent a FIN, or it's a closed state, skip this. */
	if (__mptcp_check_fallback(msk)) {
		if (how == SHUT_WR || how == SHUT_RDWR)
			inet_sk_state_store(sock->sk, TCP_FIN_WAIT1);

		mptcp_for_each_subflow(msk, subflow) {
			struct sock *tcp_sk = mptcp_subflow_tcp_sock(subflow);

			mptcp_subflow_shutdown(sock->sk, tcp_sk, how);
		}
	} else if ((how & SEND_SHUTDOWN) &&
		   ((1 << sock->sk->sk_state) &
		    (TCPF_ESTABLISHED | TCPF_SYN_SENT |
		     TCPF_SYN_RECV | TCPF_CLOSE_WAIT)) &&
		   mptcp_close_state(sock->sk)) {
		__mptcp_flush_join_list(msk);

		WRITE_ONCE(msk->write_seq, msk->write_seq + 1);
		WRITE_ONCE(msk->snd_data_fin_enable, 1);

		mptcp_for_each_subflow(msk, subflow) {
			struct sock *tcp_sk = mptcp_subflow_tcp_sock(subflow);

			mptcp_subflow_shutdown(sock->sk, tcp_sk, how);
		}
	}

	/* Wake up anyone sleeping in poll. */
	sock->sk->sk_state_change(sock->sk);

out_unlock:
	release_sock(sock->sk);

	return ret;
}

static const struct proto_ops mptcp_stream_ops = {
	.family		   = PF_INET,
	.owner		   = THIS_MODULE,
	.release	   = inet_release,
	.bind		   = mptcp_bind,
	.connect	   = mptcp_stream_connect,
	.socketpair	   = sock_no_socketpair,
	.accept		   = mptcp_stream_accept,
	.getname	   = inet_getname,
	.poll		   = mptcp_poll,
	.ioctl		   = inet_ioctl,
	.gettstamp	   = sock_gettstamp,
	.listen		   = mptcp_listen,
	.shutdown	   = mptcp_shutdown,
	.setsockopt	   = sock_common_setsockopt,
	.getsockopt	   = sock_common_getsockopt,
	.sendmsg	   = inet_sendmsg,
	.recvmsg	   = inet_recvmsg,
	.mmap		   = sock_no_mmap,
	.sendpage	   = inet_sendpage,
};

static struct inet_protosw mptcp_protosw = {
	.type		= SOCK_STREAM,
	.protocol	= IPPROTO_MPTCP,
	.prot		= &mptcp_prot,
	.ops		= &mptcp_stream_ops,
	.flags		= INET_PROTOSW_ICSK,
};

void __init mptcp_proto_init(void)
{
	mptcp_prot.h.hashinfo = tcp_prot.h.hashinfo;

	if (percpu_counter_init(&mptcp_sockets_allocated, 0, GFP_KERNEL))
		panic("Failed to allocate MPTCP pcpu counter\n");

	mptcp_subflow_init();
	mptcp_pm_init();
	mptcp_token_init();

	if (proto_register(&mptcp_prot, 1) != 0)
		panic("Failed to register MPTCP proto.\n");

	inet_register_protosw(&mptcp_protosw);

	BUILD_BUG_ON(sizeof(struct mptcp_skb_cb) > sizeof_field(struct sk_buff, cb));
}

#if IS_ENABLED(CONFIG_MPTCP_IPV6)
static const struct proto_ops mptcp_v6_stream_ops = {
	.family		   = PF_INET6,
	.owner		   = THIS_MODULE,
	.release	   = inet6_release,
	.bind		   = mptcp_bind,
	.connect	   = mptcp_stream_connect,
	.socketpair	   = sock_no_socketpair,
	.accept		   = mptcp_stream_accept,
	.getname	   = inet6_getname,
	.poll		   = mptcp_poll,
	.ioctl		   = inet6_ioctl,
	.gettstamp	   = sock_gettstamp,
	.listen		   = mptcp_listen,
	.shutdown	   = mptcp_shutdown,
	.setsockopt	   = sock_common_setsockopt,
	.getsockopt	   = sock_common_getsockopt,
	.sendmsg	   = inet6_sendmsg,
	.recvmsg	   = inet6_recvmsg,
	.mmap		   = sock_no_mmap,
	.sendpage	   = inet_sendpage,
#ifdef CONFIG_COMPAT
	.compat_ioctl	   = inet6_compat_ioctl,
#endif
};

static struct proto mptcp_v6_prot;

static void mptcp_v6_destroy(struct sock *sk)
{
	mptcp_destroy(sk);
	inet6_destroy_sock(sk);
}

static struct inet_protosw mptcp_v6_protosw = {
	.type		= SOCK_STREAM,
	.protocol	= IPPROTO_MPTCP,
	.prot		= &mptcp_v6_prot,
	.ops		= &mptcp_v6_stream_ops,
	.flags		= INET_PROTOSW_ICSK,
};

int __init mptcp_proto_v6_init(void)
{
	int err;

	mptcp_v6_prot = mptcp_prot;
	strcpy(mptcp_v6_prot.name, "MPTCPv6");
	mptcp_v6_prot.slab = NULL;
	mptcp_v6_prot.destroy = mptcp_v6_destroy;
	mptcp_v6_prot.obj_size = sizeof(struct mptcp6_sock);

	err = proto_register(&mptcp_v6_prot, 1);
	if (err)
		return err;

	err = inet6_register_protosw(&mptcp_v6_protosw);
	if (err)
		proto_unregister(&mptcp_v6_prot);

	return err;
}
#endif<|MERGE_RESOLUTION|>--- conflicted
+++ resolved
@@ -739,12 +739,8 @@
 	ret = do_tcp_sendpages(ssk, page, offset, psize,
 			       msg->msg_flags | MSG_SENDPAGE_NOTLAST | MSG_DONTWAIT);
 	if (ret <= 0) {
-<<<<<<< HEAD
-		iov_iter_revert(&msg->msg_iter, psize);
-=======
 		if (!retransmission)
 			iov_iter_revert(&msg->msg_iter, psize);
->>>>>>> 85b047c6
 		return ret;
 	}
 
@@ -890,14 +886,11 @@
 restart:
 	mptcp_clean_una(sk);
 
-<<<<<<< HEAD
-=======
 	if (sk->sk_err || (sk->sk_shutdown & SEND_SHUTDOWN)) {
 		ret = -EPIPE;
 		goto out;
 	}
 
->>>>>>> 85b047c6
 	__mptcp_flush_join_list(msk);
 	ssk = mptcp_subflow_get_send(msk);
 	while (!sk_stream_memory_free(sk) ||
