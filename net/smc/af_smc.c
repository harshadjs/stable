// SPDX-License-Identifier: GPL-2.0-only
/*
 *  Shared Memory Communications over RDMA (SMC-R) and RoCE
 *
 *  AF_SMC protocol family socket handler keeping the AF_INET sock address type
 *  applies to SOCK_STREAM sockets only
 *  offers an alternative communication option for TCP-protocol sockets
 *  applicable with RoCE-cards only
 *
 *  Initial restrictions:
 *    - support for alternate links postponed
 *
 *  Copyright IBM Corp. 2016, 2018
 *
 *  Author(s):  Ursula Braun <ubraun@linux.vnet.ibm.com>
 *              based on prototype from Frank Blaschka
 */

#define KMSG_COMPONENT "smc"
#define pr_fmt(fmt) KMSG_COMPONENT ": " fmt

#include <linux/module.h>
#include <linux/socket.h>
#include <linux/workqueue.h>
#include <linux/in.h>
#include <linux/sched/signal.h>
#include <linux/if_vlan.h>
#include <linux/rcupdate_wait.h>
#include <linux/ctype.h>

#include <net/sock.h>
#include <net/tcp.h>
#include <net/smc.h>
#include <asm/ioctls.h>

#include <net/net_namespace.h>
#include <net/netns/generic.h>
#include "smc_netns.h"

#include "smc.h"
#include "smc_clc.h"
#include "smc_llc.h"
#include "smc_cdc.h"
#include "smc_core.h"
#include "smc_ib.h"
#include "smc_ism.h"
#include "smc_pnet.h"
#include "smc_netlink.h"
#include "smc_tx.h"
#include "smc_rx.h"
#include "smc_close.h"
#include "smc_stats.h"
#include "smc_tracepoint.h"
#include "smc_sysctl.h"

static DEFINE_MUTEX(smc_server_lgr_pending);	/* serialize link group
						 * creation on server
						 */
static DEFINE_MUTEX(smc_client_lgr_pending);	/* serialize link group
						 * creation on client
						 */

static struct workqueue_struct	*smc_tcp_ls_wq;	/* wq for tcp listen work */
struct workqueue_struct	*smc_hs_wq;	/* wq for handshake work */
struct workqueue_struct	*smc_close_wq;	/* wq for close work */

static void smc_tcp_listen_work(struct work_struct *);
static void smc_connect_work(struct work_struct *);

int smc_nl_dump_hs_limitation(struct sk_buff *skb, struct netlink_callback *cb)
{
	struct smc_nl_dmp_ctx *cb_ctx = smc_nl_dmp_ctx(cb);
	void *hdr;

	if (cb_ctx->pos[0])
		goto out;

	hdr = genlmsg_put(skb, NETLINK_CB(cb->skb).portid, cb->nlh->nlmsg_seq,
			  &smc_gen_nl_family, NLM_F_MULTI,
			  SMC_NETLINK_DUMP_HS_LIMITATION);
	if (!hdr)
		return -ENOMEM;

	if (nla_put_u8(skb, SMC_NLA_HS_LIMITATION_ENABLED,
		       sock_net(skb->sk)->smc.limit_smc_hs))
		goto err;

	genlmsg_end(skb, hdr);
	cb_ctx->pos[0] = 1;
out:
	return skb->len;
err:
	genlmsg_cancel(skb, hdr);
	return -EMSGSIZE;
}

int smc_nl_enable_hs_limitation(struct sk_buff *skb, struct genl_info *info)
{
	sock_net(skb->sk)->smc.limit_smc_hs = true;
	return 0;
}

int smc_nl_disable_hs_limitation(struct sk_buff *skb, struct genl_info *info)
{
	sock_net(skb->sk)->smc.limit_smc_hs = false;
	return 0;
}

static void smc_set_keepalive(struct sock *sk, int val)
{
	struct smc_sock *smc = smc_sk(sk);

	smc->clcsock->sk->sk_prot->keepalive(smc->clcsock->sk, val);
}

static struct sock *smc_tcp_syn_recv_sock(const struct sock *sk,
					  struct sk_buff *skb,
					  struct request_sock *req,
					  struct dst_entry *dst,
					  struct request_sock *req_unhash,
					  bool *own_req)
{
	struct smc_sock *smc;
	struct sock *child;

	smc = smc_clcsock_user_data(sk);

	if (READ_ONCE(sk->sk_ack_backlog) + atomic_read(&smc->queued_smc_hs) >
				sk->sk_max_ack_backlog)
		goto drop;

	if (sk_acceptq_is_full(&smc->sk)) {
		NET_INC_STATS(sock_net(sk), LINUX_MIB_LISTENOVERFLOWS);
		goto drop;
	}

	/* passthrough to original syn recv sock fct */
	child = smc->ori_af_ops->syn_recv_sock(sk, skb, req, dst, req_unhash,
					       own_req);
	/* child must not inherit smc or its ops */
	if (child) {
		rcu_assign_sk_user_data(child, NULL);

		/* v4-mapped sockets don't inherit parent ops. Don't restore. */
		if (inet_csk(child)->icsk_af_ops == inet_csk(sk)->icsk_af_ops)
			inet_csk(child)->icsk_af_ops = smc->ori_af_ops;
	}
	return child;

drop:
	dst_release(dst);
	tcp_listendrop(sk);
	return NULL;
}

static bool smc_hs_congested(const struct sock *sk)
{
	const struct smc_sock *smc;

	smc = smc_clcsock_user_data(sk);

	if (!smc)
		return true;

	if (workqueue_congested(WORK_CPU_UNBOUND, smc_hs_wq))
		return true;

	return false;
}

static struct smc_hashinfo smc_v4_hashinfo = {
	.lock = __RW_LOCK_UNLOCKED(smc_v4_hashinfo.lock),
};

static struct smc_hashinfo smc_v6_hashinfo = {
	.lock = __RW_LOCK_UNLOCKED(smc_v6_hashinfo.lock),
};

int smc_hash_sk(struct sock *sk)
{
	struct smc_hashinfo *h = sk->sk_prot->h.smc_hash;
	struct hlist_head *head;

	head = &h->ht;

	write_lock_bh(&h->lock);
	sk_add_node(sk, head);
	write_unlock_bh(&h->lock);
	sock_prot_inuse_add(sock_net(sk), sk->sk_prot, 1);

	return 0;
}
EXPORT_SYMBOL_GPL(smc_hash_sk);

void smc_unhash_sk(struct sock *sk)
{
	struct smc_hashinfo *h = sk->sk_prot->h.smc_hash;

	write_lock_bh(&h->lock);
	if (sk_del_node_init(sk))
		sock_prot_inuse_add(sock_net(sk), sk->sk_prot, -1);
	write_unlock_bh(&h->lock);
}
EXPORT_SYMBOL_GPL(smc_unhash_sk);

/* This will be called before user really release sock_lock. So do the
 * work which we didn't do because of user hold the sock_lock in the
 * BH context
 */
static void smc_release_cb(struct sock *sk)
{
	struct smc_sock *smc = smc_sk(sk);

	if (smc->conn.tx_in_release_sock) {
		smc_tx_pending(&smc->conn);
		smc->conn.tx_in_release_sock = false;
	}
}

struct proto smc_proto = {
	.name		= "SMC",
	.owner		= THIS_MODULE,
	.keepalive	= smc_set_keepalive,
	.hash		= smc_hash_sk,
	.unhash		= smc_unhash_sk,
	.release_cb	= smc_release_cb,
	.obj_size	= sizeof(struct smc_sock),
	.h.smc_hash	= &smc_v4_hashinfo,
	.slab_flags	= SLAB_TYPESAFE_BY_RCU,
};
EXPORT_SYMBOL_GPL(smc_proto);

struct proto smc_proto6 = {
	.name		= "SMC6",
	.owner		= THIS_MODULE,
	.keepalive	= smc_set_keepalive,
	.hash		= smc_hash_sk,
	.unhash		= smc_unhash_sk,
	.release_cb	= smc_release_cb,
	.obj_size	= sizeof(struct smc_sock),
	.h.smc_hash	= &smc_v6_hashinfo,
	.slab_flags	= SLAB_TYPESAFE_BY_RCU,
};
EXPORT_SYMBOL_GPL(smc_proto6);

static void smc_fback_restore_callbacks(struct smc_sock *smc)
{
	struct sock *clcsk = smc->clcsock->sk;

	write_lock_bh(&clcsk->sk_callback_lock);
	clcsk->sk_user_data = NULL;

	smc_clcsock_restore_cb(&clcsk->sk_state_change, &smc->clcsk_state_change);
	smc_clcsock_restore_cb(&clcsk->sk_data_ready, &smc->clcsk_data_ready);
	smc_clcsock_restore_cb(&clcsk->sk_write_space, &smc->clcsk_write_space);
	smc_clcsock_restore_cb(&clcsk->sk_error_report, &smc->clcsk_error_report);

	write_unlock_bh(&clcsk->sk_callback_lock);
}

static void smc_restore_fallback_changes(struct smc_sock *smc)
{
	if (smc->clcsock->file) { /* non-accepted sockets have no file yet */
		smc->clcsock->file->private_data = smc->sk.sk_socket;
		smc->clcsock->file = NULL;
		smc_fback_restore_callbacks(smc);
	}
}

static int __smc_release(struct smc_sock *smc)
{
	struct sock *sk = &smc->sk;
	int rc = 0;

	if (!smc->use_fallback) {
		rc = smc_close_active(smc);
		sock_set_flag(sk, SOCK_DEAD);
		sk->sk_shutdown |= SHUTDOWN_MASK;
	} else {
		if (sk->sk_state != SMC_CLOSED) {
			if (sk->sk_state != SMC_LISTEN &&
			    sk->sk_state != SMC_INIT)
				sock_put(sk); /* passive closing */
			if (sk->sk_state == SMC_LISTEN) {
				/* wake up clcsock accept */
				rc = kernel_sock_shutdown(smc->clcsock,
							  SHUT_RDWR);
			}
			sk->sk_state = SMC_CLOSED;
			sk->sk_state_change(sk);
		}
		smc_restore_fallback_changes(smc);
	}

	sk->sk_prot->unhash(sk);

	if (sk->sk_state == SMC_CLOSED) {
		if (smc->clcsock) {
			release_sock(sk);
			smc_clcsock_release(smc);
			lock_sock(sk);
		}
		if (!smc->use_fallback)
			smc_conn_free(&smc->conn);
	}

	return rc;
}

static int smc_release(struct socket *sock)
{
	struct sock *sk = sock->sk;
	struct smc_sock *smc;
	int old_state, rc = 0;

	if (!sk)
		goto out;

	sock_hold(sk); /* sock_put below */
	smc = smc_sk(sk);

	old_state = sk->sk_state;

	/* cleanup for a dangling non-blocking connect */
	if (smc->connect_nonblock && old_state == SMC_INIT)
		tcp_abort(smc->clcsock->sk, ECONNABORTED);

	if (cancel_work_sync(&smc->connect_work))
		sock_put(&smc->sk); /* sock_hold in smc_connect for passive closing */

	if (sk->sk_state == SMC_LISTEN)
		/* smc_close_non_accepted() is called and acquires
		 * sock lock for child sockets again
		 */
		lock_sock_nested(sk, SINGLE_DEPTH_NESTING);
	else
		lock_sock(sk);

	if (old_state == SMC_INIT && sk->sk_state == SMC_ACTIVE &&
	    !smc->use_fallback)
		smc_close_active_abort(smc);

	rc = __smc_release(smc);

	/* detach socket */
	sock_orphan(sk);
	sock->sk = NULL;
	release_sock(sk);

	sock_put(sk); /* sock_hold above */
	sock_put(sk); /* final sock_put */
out:
	return rc;
}

static void smc_destruct(struct sock *sk)
{
	if (sk->sk_state != SMC_CLOSED)
		return;
	if (!sock_flag(sk, SOCK_DEAD))
		return;

	sk_refcnt_debug_dec(sk);
}

static struct sock *smc_sock_alloc(struct net *net, struct socket *sock,
				   int protocol)
{
	struct smc_sock *smc;
	struct proto *prot;
	struct sock *sk;

	prot = (protocol == SMCPROTO_SMC6) ? &smc_proto6 : &smc_proto;
	sk = sk_alloc(net, PF_SMC, GFP_KERNEL, prot, 0);
	if (!sk)
		return NULL;

	sock_init_data(sock, sk); /* sets sk_refcnt to 1 */
	sk->sk_state = SMC_INIT;
	sk->sk_destruct = smc_destruct;
	sk->sk_protocol = protocol;
	WRITE_ONCE(sk->sk_sndbuf, READ_ONCE(net->smc.sysctl_wmem));
	WRITE_ONCE(sk->sk_rcvbuf, READ_ONCE(net->smc.sysctl_rmem));
	smc = smc_sk(sk);
	INIT_WORK(&smc->tcp_listen_work, smc_tcp_listen_work);
	INIT_WORK(&smc->connect_work, smc_connect_work);
	INIT_DELAYED_WORK(&smc->conn.tx_work, smc_tx_work);
	INIT_LIST_HEAD(&smc->accept_q);
	spin_lock_init(&smc->accept_q_lock);
	spin_lock_init(&smc->conn.send_lock);
	sk->sk_prot->hash(sk);
	sk_refcnt_debug_inc(sk);
	mutex_init(&smc->clcsock_release_lock);
	smc_init_saved_callbacks(smc);

	return sk;
}

static int smc_bind(struct socket *sock, struct sockaddr *uaddr,
		    int addr_len)
{
	struct sockaddr_in *addr = (struct sockaddr_in *)uaddr;
	struct sock *sk = sock->sk;
	struct smc_sock *smc;
	int rc;

	smc = smc_sk(sk);

	/* replicate tests from inet_bind(), to be safe wrt. future changes */
	rc = -EINVAL;
	if (addr_len < sizeof(struct sockaddr_in))
		goto out;

	rc = -EAFNOSUPPORT;
	if (addr->sin_family != AF_INET &&
	    addr->sin_family != AF_INET6 &&
	    addr->sin_family != AF_UNSPEC)
		goto out;
	/* accept AF_UNSPEC (mapped to AF_INET) only if s_addr is INADDR_ANY */
	if (addr->sin_family == AF_UNSPEC &&
	    addr->sin_addr.s_addr != htonl(INADDR_ANY))
		goto out;

	lock_sock(sk);

	/* Check if socket is already active */
	rc = -EINVAL;
	if (sk->sk_state != SMC_INIT || smc->connect_nonblock)
		goto out_rel;

	smc->clcsock->sk->sk_reuse = sk->sk_reuse;
	smc->clcsock->sk->sk_reuseport = sk->sk_reuseport;
	rc = kernel_bind(smc->clcsock, uaddr, addr_len);

out_rel:
	release_sock(sk);
out:
	return rc;
}

static void smc_copy_sock_settings(struct sock *nsk, struct sock *osk,
				   unsigned long mask)
{
	/* options we don't get control via setsockopt for */
	nsk->sk_type = osk->sk_type;
	nsk->sk_sndbuf = osk->sk_sndbuf;
	nsk->sk_rcvbuf = osk->sk_rcvbuf;
	nsk->sk_sndtimeo = osk->sk_sndtimeo;
	nsk->sk_rcvtimeo = osk->sk_rcvtimeo;
	nsk->sk_mark = osk->sk_mark;
	nsk->sk_priority = osk->sk_priority;
	nsk->sk_rcvlowat = osk->sk_rcvlowat;
	nsk->sk_bound_dev_if = osk->sk_bound_dev_if;
	nsk->sk_err = osk->sk_err;

	nsk->sk_flags &= ~mask;
	nsk->sk_flags |= osk->sk_flags & mask;
}

#define SK_FLAGS_SMC_TO_CLC ((1UL << SOCK_URGINLINE) | \
			     (1UL << SOCK_KEEPOPEN) | \
			     (1UL << SOCK_LINGER) | \
			     (1UL << SOCK_BROADCAST) | \
			     (1UL << SOCK_TIMESTAMP) | \
			     (1UL << SOCK_DBG) | \
			     (1UL << SOCK_RCVTSTAMP) | \
			     (1UL << SOCK_RCVTSTAMPNS) | \
			     (1UL << SOCK_LOCALROUTE) | \
			     (1UL << SOCK_TIMESTAMPING_RX_SOFTWARE) | \
			     (1UL << SOCK_RXQ_OVFL) | \
			     (1UL << SOCK_WIFI_STATUS) | \
			     (1UL << SOCK_NOFCS) | \
			     (1UL << SOCK_FILTER_LOCKED) | \
			     (1UL << SOCK_TSTAMP_NEW))
/* copy only relevant settings and flags of SOL_SOCKET level from smc to
 * clc socket (since smc is not called for these options from net/core)
 */
static void smc_copy_sock_settings_to_clc(struct smc_sock *smc)
{
	smc_copy_sock_settings(smc->clcsock->sk, &smc->sk, SK_FLAGS_SMC_TO_CLC);
}

#define SK_FLAGS_CLC_TO_SMC ((1UL << SOCK_URGINLINE) | \
			     (1UL << SOCK_KEEPOPEN) | \
			     (1UL << SOCK_LINGER) | \
			     (1UL << SOCK_DBG))
/* copy only settings and flags relevant for smc from clc to smc socket */
static void smc_copy_sock_settings_to_smc(struct smc_sock *smc)
{
	smc_copy_sock_settings(&smc->sk, smc->clcsock->sk, SK_FLAGS_CLC_TO_SMC);
}

/* register the new vzalloced sndbuf on all links */
static int smcr_lgr_reg_sndbufs(struct smc_link *link,
				struct smc_buf_desc *snd_desc)
{
	struct smc_link_group *lgr = link->lgr;
	int i, rc = 0;

	if (!snd_desc->is_vm)
		return -EINVAL;

	/* protect against parallel smcr_link_reg_buf() */
	mutex_lock(&lgr->llc_conf_mutex);
	for (i = 0; i < SMC_LINKS_PER_LGR_MAX; i++) {
		if (!smc_link_active(&lgr->lnk[i]))
			continue;
		rc = smcr_link_reg_buf(&lgr->lnk[i], snd_desc);
		if (rc)
			break;
	}
	mutex_unlock(&lgr->llc_conf_mutex);
	return rc;
}

/* register the new rmb on all links */
static int smcr_lgr_reg_rmbs(struct smc_link *link,
			     struct smc_buf_desc *rmb_desc)
{
	struct smc_link_group *lgr = link->lgr;
	int i, rc = 0;

	rc = smc_llc_flow_initiate(lgr, SMC_LLC_FLOW_RKEY);
	if (rc)
		return rc;
	/* protect against parallel smc_llc_cli_rkey_exchange() and
	 * parallel smcr_link_reg_buf()
	 */
	mutex_lock(&lgr->llc_conf_mutex);
	for (i = 0; i < SMC_LINKS_PER_LGR_MAX; i++) {
		if (!smc_link_active(&lgr->lnk[i]))
			continue;
		rc = smcr_link_reg_buf(&lgr->lnk[i], rmb_desc);
		if (rc)
			goto out;
	}

	/* exchange confirm_rkey msg with peer */
	rc = smc_llc_do_confirm_rkey(link, rmb_desc);
	if (rc) {
		rc = -EFAULT;
		goto out;
	}
	rmb_desc->is_conf_rkey = true;
out:
	mutex_unlock(&lgr->llc_conf_mutex);
	smc_llc_flow_stop(lgr, &lgr->llc_flow_lcl);
	return rc;
}

static int smcr_clnt_conf_first_link(struct smc_sock *smc)
{
	struct smc_link *link = smc->conn.lnk;
	struct smc_llc_qentry *qentry;
	int rc;

	/* receive CONFIRM LINK request from server over RoCE fabric */
	qentry = smc_llc_wait(link->lgr, NULL, SMC_LLC_WAIT_TIME,
			      SMC_LLC_CONFIRM_LINK);
	if (!qentry) {
		struct smc_clc_msg_decline dclc;

		rc = smc_clc_wait_msg(smc, &dclc, sizeof(dclc),
				      SMC_CLC_DECLINE, CLC_WAIT_TIME_SHORT);
		return rc == -EAGAIN ? SMC_CLC_DECL_TIMEOUT_CL : rc;
	}
	smc_llc_save_peer_uid(qentry);
	rc = smc_llc_eval_conf_link(qentry, SMC_LLC_REQ);
	smc_llc_flow_qentry_del(&link->lgr->llc_flow_lcl);
	if (rc)
		return SMC_CLC_DECL_RMBE_EC;

	rc = smc_ib_modify_qp_rts(link);
	if (rc)
		return SMC_CLC_DECL_ERR_RDYLNK;

	smc_wr_remember_qp_attr(link);

	/* reg the sndbuf if it was vzalloced */
	if (smc->conn.sndbuf_desc->is_vm) {
		if (smcr_link_reg_buf(link, smc->conn.sndbuf_desc))
			return SMC_CLC_DECL_ERR_REGBUF;
	}

	/* reg the rmb */
	if (smcr_link_reg_buf(link, smc->conn.rmb_desc))
		return SMC_CLC_DECL_ERR_REGBUF;

	/* confirm_rkey is implicit on 1st contact */
	smc->conn.rmb_desc->is_conf_rkey = true;

	/* send CONFIRM LINK response over RoCE fabric */
	rc = smc_llc_send_confirm_link(link, SMC_LLC_RESP);
	if (rc < 0)
		return SMC_CLC_DECL_TIMEOUT_CL;

	smc_llc_link_active(link);
	smcr_lgr_set_type(link->lgr, SMC_LGR_SINGLE);

	/* optional 2nd link, receive ADD LINK request from server */
	qentry = smc_llc_wait(link->lgr, NULL, SMC_LLC_WAIT_TIME,
			      SMC_LLC_ADD_LINK);
	if (!qentry) {
		struct smc_clc_msg_decline dclc;

		rc = smc_clc_wait_msg(smc, &dclc, sizeof(dclc),
				      SMC_CLC_DECLINE, CLC_WAIT_TIME_SHORT);
		if (rc == -EAGAIN)
			rc = 0; /* no DECLINE received, go with one link */
		return rc;
	}
	smc_llc_flow_qentry_clr(&link->lgr->llc_flow_lcl);
	smc_llc_cli_add_link(link, qentry);
	return 0;
}

static bool smc_isascii(char *hostname)
{
	int i;

	for (i = 0; i < SMC_MAX_HOSTNAME_LEN; i++)
		if (!isascii(hostname[i]))
			return false;
	return true;
}

static void smc_conn_save_peer_info_fce(struct smc_sock *smc,
					struct smc_clc_msg_accept_confirm *clc)
{
	struct smc_clc_msg_accept_confirm_v2 *clc_v2 =
		(struct smc_clc_msg_accept_confirm_v2 *)clc;
	struct smc_clc_first_contact_ext *fce;
	int clc_v2_len;

	if (clc->hdr.version == SMC_V1 ||
	    !(clc->hdr.typev2 & SMC_FIRST_CONTACT_MASK))
		return;

	if (smc->conn.lgr->is_smcd) {
		memcpy(smc->conn.lgr->negotiated_eid, clc_v2->d1.eid,
		       SMC_MAX_EID_LEN);
		clc_v2_len = offsetofend(struct smc_clc_msg_accept_confirm_v2,
					 d1);
	} else {
		memcpy(smc->conn.lgr->negotiated_eid, clc_v2->r1.eid,
		       SMC_MAX_EID_LEN);
		clc_v2_len = offsetofend(struct smc_clc_msg_accept_confirm_v2,
					 r1);
	}
	fce = (struct smc_clc_first_contact_ext *)(((u8 *)clc_v2) + clc_v2_len);
	smc->conn.lgr->peer_os = fce->os_type;
	smc->conn.lgr->peer_smc_release = fce->release;
	if (smc_isascii(fce->hostname))
		memcpy(smc->conn.lgr->peer_hostname, fce->hostname,
		       SMC_MAX_HOSTNAME_LEN);
}

static void smcr_conn_save_peer_info(struct smc_sock *smc,
				     struct smc_clc_msg_accept_confirm *clc)
{
	int bufsize = smc_uncompress_bufsize(clc->r0.rmbe_size);

	smc->conn.peer_rmbe_idx = clc->r0.rmbe_idx;
	smc->conn.local_tx_ctrl.token = ntohl(clc->r0.rmbe_alert_token);
	smc->conn.peer_rmbe_size = bufsize;
	atomic_set(&smc->conn.peer_rmbe_space, smc->conn.peer_rmbe_size);
	smc->conn.tx_off = bufsize * (smc->conn.peer_rmbe_idx - 1);
}

static void smcd_conn_save_peer_info(struct smc_sock *smc,
				     struct smc_clc_msg_accept_confirm *clc)
{
	int bufsize = smc_uncompress_bufsize(clc->d0.dmbe_size);

	smc->conn.peer_rmbe_idx = clc->d0.dmbe_idx;
	smc->conn.peer_token = clc->d0.token;
	/* msg header takes up space in the buffer */
	smc->conn.peer_rmbe_size = bufsize - sizeof(struct smcd_cdc_msg);
	atomic_set(&smc->conn.peer_rmbe_space, smc->conn.peer_rmbe_size);
	smc->conn.tx_off = bufsize * smc->conn.peer_rmbe_idx;
}

static void smc_conn_save_peer_info(struct smc_sock *smc,
				    struct smc_clc_msg_accept_confirm *clc)
{
	if (smc->conn.lgr->is_smcd)
		smcd_conn_save_peer_info(smc, clc);
	else
		smcr_conn_save_peer_info(smc, clc);
	smc_conn_save_peer_info_fce(smc, clc);
}

static void smc_link_save_peer_info(struct smc_link *link,
				    struct smc_clc_msg_accept_confirm *clc,
				    struct smc_init_info *ini)
{
	link->peer_qpn = ntoh24(clc->r0.qpn);
	memcpy(link->peer_gid, ini->peer_gid, SMC_GID_SIZE);
	memcpy(link->peer_mac, ini->peer_mac, sizeof(link->peer_mac));
	link->peer_psn = ntoh24(clc->r0.psn);
	link->peer_mtu = clc->r0.qp_mtu;
}

static void smc_stat_inc_fback_rsn_cnt(struct smc_sock *smc,
				       struct smc_stats_fback *fback_arr)
{
	int cnt;

	for (cnt = 0; cnt < SMC_MAX_FBACK_RSN_CNT; cnt++) {
		if (fback_arr[cnt].fback_code == smc->fallback_rsn) {
			fback_arr[cnt].count++;
			break;
		}
		if (!fback_arr[cnt].fback_code) {
			fback_arr[cnt].fback_code = smc->fallback_rsn;
			fback_arr[cnt].count++;
			break;
		}
	}
}

static void smc_stat_fallback(struct smc_sock *smc)
{
	struct net *net = sock_net(&smc->sk);

	mutex_lock(&net->smc.mutex_fback_rsn);
	if (smc->listen_smc) {
		smc_stat_inc_fback_rsn_cnt(smc, net->smc.fback_rsn->srv);
		net->smc.fback_rsn->srv_fback_cnt++;
	} else {
		smc_stat_inc_fback_rsn_cnt(smc, net->smc.fback_rsn->clnt);
		net->smc.fback_rsn->clnt_fback_cnt++;
	}
	mutex_unlock(&net->smc.mutex_fback_rsn);
}

/* must be called under rcu read lock */
static void smc_fback_wakeup_waitqueue(struct smc_sock *smc, void *key)
{
	struct socket_wq *wq;
	__poll_t flags;

	wq = rcu_dereference(smc->sk.sk_wq);
	if (!skwq_has_sleeper(wq))
		return;

	/* wake up smc sk->sk_wq */
	if (!key) {
		/* sk_state_change */
		wake_up_interruptible_all(&wq->wait);
	} else {
		flags = key_to_poll(key);
		if (flags & (EPOLLIN | EPOLLOUT))
			/* sk_data_ready or sk_write_space */
			wake_up_interruptible_sync_poll(&wq->wait, flags);
		else if (flags & EPOLLERR)
			/* sk_error_report */
			wake_up_interruptible_poll(&wq->wait, flags);
	}
}

static int smc_fback_mark_woken(wait_queue_entry_t *wait,
				unsigned int mode, int sync, void *key)
{
	struct smc_mark_woken *mark =
		container_of(wait, struct smc_mark_woken, wait_entry);

	mark->woken = true;
	mark->key = key;
	return 0;
}

static void smc_fback_forward_wakeup(struct smc_sock *smc, struct sock *clcsk,
				     void (*clcsock_callback)(struct sock *sk))
{
	struct smc_mark_woken mark = { .woken = false };
	struct socket_wq *wq;

	init_waitqueue_func_entry(&mark.wait_entry,
				  smc_fback_mark_woken);
	rcu_read_lock();
	wq = rcu_dereference(clcsk->sk_wq);
	if (!wq)
		goto out;
	add_wait_queue(sk_sleep(clcsk), &mark.wait_entry);
	clcsock_callback(clcsk);
	remove_wait_queue(sk_sleep(clcsk), &mark.wait_entry);

	if (mark.woken)
		smc_fback_wakeup_waitqueue(smc, mark.key);
out:
	rcu_read_unlock();
}

static void smc_fback_state_change(struct sock *clcsk)
<<<<<<< HEAD
{
	struct smc_sock *smc =
		smc_clcsock_user_data(clcsk);

	if (!smc)
		return;
	smc_fback_forward_wakeup(smc, clcsk, smc->clcsk_state_change);
}

static void smc_fback_data_ready(struct sock *clcsk)
{
	struct smc_sock *smc =
		smc_clcsock_user_data(clcsk);

	if (!smc)
		return;
	smc_fback_forward_wakeup(smc, clcsk, smc->clcsk_data_ready);
}

static void smc_fback_write_space(struct sock *clcsk)
{
	struct smc_sock *smc =
		smc_clcsock_user_data(clcsk);

	if (!smc)
		return;
	smc_fback_forward_wakeup(smc, clcsk, smc->clcsk_write_space);
}

static void smc_fback_error_report(struct sock *clcsk)
{
	struct smc_sock *smc =
		smc_clcsock_user_data(clcsk);

	if (!smc)
		return;
	smc_fback_forward_wakeup(smc, clcsk, smc->clcsk_error_report);
}

static int smc_switch_to_fallback(struct smc_sock *smc, int reason_code)
{
	struct sock *clcsk;
=======
{
	struct smc_sock *smc;

	read_lock_bh(&clcsk->sk_callback_lock);
	smc = smc_clcsock_user_data(clcsk);
	if (smc)
		smc_fback_forward_wakeup(smc, clcsk,
					 smc->clcsk_state_change);
	read_unlock_bh(&clcsk->sk_callback_lock);
}

static void smc_fback_data_ready(struct sock *clcsk)
{
	struct smc_sock *smc;

	read_lock_bh(&clcsk->sk_callback_lock);
	smc = smc_clcsock_user_data(clcsk);
	if (smc)
		smc_fback_forward_wakeup(smc, clcsk,
					 smc->clcsk_data_ready);
	read_unlock_bh(&clcsk->sk_callback_lock);
}

static void smc_fback_write_space(struct sock *clcsk)
{
	struct smc_sock *smc;

	read_lock_bh(&clcsk->sk_callback_lock);
	smc = smc_clcsock_user_data(clcsk);
	if (smc)
		smc_fback_forward_wakeup(smc, clcsk,
					 smc->clcsk_write_space);
	read_unlock_bh(&clcsk->sk_callback_lock);
}

static void smc_fback_error_report(struct sock *clcsk)
{
	struct smc_sock *smc;

	read_lock_bh(&clcsk->sk_callback_lock);
	smc = smc_clcsock_user_data(clcsk);
	if (smc)
		smc_fback_forward_wakeup(smc, clcsk,
					 smc->clcsk_error_report);
	read_unlock_bh(&clcsk->sk_callback_lock);
}

static void smc_fback_replace_callbacks(struct smc_sock *smc)
{
	struct sock *clcsk = smc->clcsock->sk;

	write_lock_bh(&clcsk->sk_callback_lock);
	clcsk->sk_user_data = (void *)((uintptr_t)smc | SK_USER_DATA_NOCOPY);

	smc_clcsock_replace_cb(&clcsk->sk_state_change, smc_fback_state_change,
			       &smc->clcsk_state_change);
	smc_clcsock_replace_cb(&clcsk->sk_data_ready, smc_fback_data_ready,
			       &smc->clcsk_data_ready);
	smc_clcsock_replace_cb(&clcsk->sk_write_space, smc_fback_write_space,
			       &smc->clcsk_write_space);
	smc_clcsock_replace_cb(&clcsk->sk_error_report, smc_fback_error_report,
			       &smc->clcsk_error_report);

	write_unlock_bh(&clcsk->sk_callback_lock);
}

static int smc_switch_to_fallback(struct smc_sock *smc, int reason_code)
{
>>>>>>> d60c95ef
	int rc = 0;

	mutex_lock(&smc->clcsock_release_lock);
	if (!smc->clcsock) {
		rc = -EBADF;
		goto out;
	}
<<<<<<< HEAD
	clcsk = smc->clcsock->sk;

	if (smc->use_fallback)
		goto out;
=======

>>>>>>> d60c95ef
	smc->use_fallback = true;
	smc->fallback_rsn = reason_code;
	smc_stat_fallback(smc);
	trace_smc_switch_to_fallback(smc, reason_code);
	if (smc->sk.sk_socket && smc->sk.sk_socket->file) {
		smc->clcsock->file = smc->sk.sk_socket->file;
		smc->clcsock->file->private_data = smc->clcsock;
		smc->clcsock->wq.fasync_list =
			smc->sk.sk_socket->wq.fasync_list;

		/* There might be some wait entries remaining
		 * in smc sk->sk_wq and they should be woken up
		 * as clcsock's wait queue is woken up.
		 */
<<<<<<< HEAD
		smc->clcsk_state_change = clcsk->sk_state_change;
		smc->clcsk_data_ready = clcsk->sk_data_ready;
		smc->clcsk_write_space = clcsk->sk_write_space;
		smc->clcsk_error_report = clcsk->sk_error_report;

		clcsk->sk_state_change = smc_fback_state_change;
		clcsk->sk_data_ready = smc_fback_data_ready;
		clcsk->sk_write_space = smc_fback_write_space;
		clcsk->sk_error_report = smc_fback_error_report;

		smc->clcsock->sk->sk_user_data =
			(void *)((uintptr_t)smc | SK_USER_DATA_NOCOPY);
=======
		smc_fback_replace_callbacks(smc);
>>>>>>> d60c95ef
	}
out:
	mutex_unlock(&smc->clcsock_release_lock);
	return rc;
}

/* fall back during connect */
static int smc_connect_fallback(struct smc_sock *smc, int reason_code)
{
	struct net *net = sock_net(&smc->sk);
	int rc = 0;

	rc = smc_switch_to_fallback(smc, reason_code);
	if (rc) { /* fallback fails */
		this_cpu_inc(net->smc.smc_stats->clnt_hshake_err_cnt);
		if (smc->sk.sk_state == SMC_INIT)
			sock_put(&smc->sk); /* passive closing */
		return rc;
	}
	smc_copy_sock_settings_to_clc(smc);
	smc->connect_nonblock = 0;
	if (smc->sk.sk_state == SMC_INIT)
		smc->sk.sk_state = SMC_ACTIVE;
	return 0;
}

/* decline and fall back during connect */
static int smc_connect_decline_fallback(struct smc_sock *smc, int reason_code,
					u8 version)
{
	struct net *net = sock_net(&smc->sk);
	int rc;

	if (reason_code < 0) { /* error, fallback is not possible */
		this_cpu_inc(net->smc.smc_stats->clnt_hshake_err_cnt);
		if (smc->sk.sk_state == SMC_INIT)
			sock_put(&smc->sk); /* passive closing */
		return reason_code;
	}
	if (reason_code != SMC_CLC_DECL_PEERDECL) {
		rc = smc_clc_send_decline(smc, reason_code, version);
		if (rc < 0) {
			this_cpu_inc(net->smc.smc_stats->clnt_hshake_err_cnt);
			if (smc->sk.sk_state == SMC_INIT)
				sock_put(&smc->sk); /* passive closing */
			return rc;
		}
	}
	return smc_connect_fallback(smc, reason_code);
}

static void smc_conn_abort(struct smc_sock *smc, int local_first)
{
	struct smc_connection *conn = &smc->conn;
	struct smc_link_group *lgr = conn->lgr;
<<<<<<< HEAD

	smc_conn_free(conn);
	if (local_first)
=======
	bool lgr_valid = false;

	if (smc_conn_lgr_valid(conn))
		lgr_valid = true;

	smc_conn_free(conn);
	if (local_first && lgr_valid)
>>>>>>> d60c95ef
		smc_lgr_cleanup_early(lgr);
}

/* check if there is a rdma device available for this connection. */
/* called for connect and listen */
static int smc_find_rdma_device(struct smc_sock *smc, struct smc_init_info *ini)
{
	/* PNET table look up: search active ib_device and port
	 * within same PNETID that also contains the ethernet device
	 * used for the internal TCP socket
	 */
	smc_pnet_find_roce_resource(smc->clcsock->sk, ini);
	if (!ini->check_smcrv2 && !ini->ib_dev)
		return SMC_CLC_DECL_NOSMCRDEV;
	if (ini->check_smcrv2 && !ini->smcrv2.ib_dev_v2)
		return SMC_CLC_DECL_NOSMCRDEV;
	return 0;
}

/* check if there is an ISM device available for this connection. */
/* called for connect and listen */
static int smc_find_ism_device(struct smc_sock *smc, struct smc_init_info *ini)
{
	/* Find ISM device with same PNETID as connecting interface  */
	smc_pnet_find_ism_resource(smc->clcsock->sk, ini);
	if (!ini->ism_dev[0])
		return SMC_CLC_DECL_NOSMCDDEV;
	else
		ini->ism_chid[0] = smc_ism_get_chid(ini->ism_dev[0]);
	return 0;
}

/* is chid unique for the ism devices that are already determined? */
static bool smc_find_ism_v2_is_unique_chid(u16 chid, struct smc_init_info *ini,
					   int cnt)
{
	int i = (!ini->ism_dev[0]) ? 1 : 0;

	for (; i < cnt; i++)
		if (ini->ism_chid[i] == chid)
			return false;
	return true;
}

/* determine possible V2 ISM devices (either without PNETID or with PNETID plus
 * PNETID matching net_device)
 */
static int smc_find_ism_v2_device_clnt(struct smc_sock *smc,
				       struct smc_init_info *ini)
{
	int rc = SMC_CLC_DECL_NOSMCDDEV;
	struct smcd_dev *smcd;
	int i = 1;
	u16 chid;

	if (smcd_indicated(ini->smc_type_v1))
		rc = 0;		/* already initialized for V1 */
	mutex_lock(&smcd_dev_list.mutex);
	list_for_each_entry(smcd, &smcd_dev_list.list, list) {
		if (smcd->going_away || smcd == ini->ism_dev[0])
			continue;
		chid = smc_ism_get_chid(smcd);
		if (!smc_find_ism_v2_is_unique_chid(chid, ini, i))
			continue;
		if (!smc_pnet_is_pnetid_set(smcd->pnetid) ||
		    smc_pnet_is_ndev_pnetid(sock_net(&smc->sk), smcd->pnetid)) {
			ini->ism_dev[i] = smcd;
			ini->ism_chid[i] = chid;
			ini->is_smcd = true;
			rc = 0;
			i++;
			if (i > SMC_MAX_ISM_DEVS)
				break;
		}
	}
	mutex_unlock(&smcd_dev_list.mutex);
	ini->ism_offered_cnt = i - 1;
	if (!ini->ism_dev[0] && !ini->ism_dev[1])
		ini->smcd_version = 0;

	return rc;
}

/* Check for VLAN ID and register it on ISM device just for CLC handshake */
static int smc_connect_ism_vlan_setup(struct smc_sock *smc,
				      struct smc_init_info *ini)
{
	if (ini->vlan_id && smc_ism_get_vlan(ini->ism_dev[0], ini->vlan_id))
		return SMC_CLC_DECL_ISMVLANERR;
	return 0;
}

static int smc_find_proposal_devices(struct smc_sock *smc,
				     struct smc_init_info *ini)
{
	int rc = 0;

	/* check if there is an ism device available */
	if (!(ini->smcd_version & SMC_V1) ||
	    smc_find_ism_device(smc, ini) ||
	    smc_connect_ism_vlan_setup(smc, ini))
		ini->smcd_version &= ~SMC_V1;
	/* else ISM V1 is supported for this connection */

	/* check if there is an rdma device available */
	if (!(ini->smcr_version & SMC_V1) ||
	    smc_find_rdma_device(smc, ini))
		ini->smcr_version &= ~SMC_V1;
	/* else RDMA is supported for this connection */

	ini->smc_type_v1 = smc_indicated_type(ini->smcd_version & SMC_V1,
					      ini->smcr_version & SMC_V1);

	/* check if there is an ism v2 device available */
	if (!(ini->smcd_version & SMC_V2) ||
	    !smc_ism_is_v2_capable() ||
	    smc_find_ism_v2_device_clnt(smc, ini))
		ini->smcd_version &= ~SMC_V2;

	/* check if there is an rdma v2 device available */
	ini->check_smcrv2 = true;
	ini->smcrv2.saddr = smc->clcsock->sk->sk_rcv_saddr;
	if (!(ini->smcr_version & SMC_V2) ||
	    smc->clcsock->sk->sk_family != AF_INET ||
	    !smc_clc_ueid_count() ||
	    smc_find_rdma_device(smc, ini))
		ini->smcr_version &= ~SMC_V2;
	ini->check_smcrv2 = false;

	ini->smc_type_v2 = smc_indicated_type(ini->smcd_version & SMC_V2,
					      ini->smcr_version & SMC_V2);

	/* if neither ISM nor RDMA are supported, fallback */
	if (ini->smc_type_v1 == SMC_TYPE_N && ini->smc_type_v2 == SMC_TYPE_N)
		rc = SMC_CLC_DECL_NOSMCDEV;

	return rc;
}

/* cleanup temporary VLAN ID registration used for CLC handshake. If ISM is
 * used, the VLAN ID will be registered again during the connection setup.
 */
static int smc_connect_ism_vlan_cleanup(struct smc_sock *smc,
					struct smc_init_info *ini)
{
	if (!smcd_indicated(ini->smc_type_v1))
		return 0;
	if (ini->vlan_id && smc_ism_put_vlan(ini->ism_dev[0], ini->vlan_id))
		return SMC_CLC_DECL_CNFERR;
	return 0;
}

#define SMC_CLC_MAX_ACCEPT_LEN \
	(sizeof(struct smc_clc_msg_accept_confirm_v2) + \
	 sizeof(struct smc_clc_first_contact_ext) + \
	 sizeof(struct smc_clc_msg_trail))

/* CLC handshake during connect */
static int smc_connect_clc(struct smc_sock *smc,
			   struct smc_clc_msg_accept_confirm_v2 *aclc2,
			   struct smc_init_info *ini)
{
	int rc = 0;

	/* do inband token exchange */
	rc = smc_clc_send_proposal(smc, ini);
	if (rc)
		return rc;
	/* receive SMC Accept CLC message */
	return smc_clc_wait_msg(smc, aclc2, SMC_CLC_MAX_ACCEPT_LEN,
				SMC_CLC_ACCEPT, CLC_WAIT_TIME);
}

void smc_fill_gid_list(struct smc_link_group *lgr,
		       struct smc_gidlist *gidlist,
		       struct smc_ib_device *known_dev, u8 *known_gid)
{
	struct smc_init_info *alt_ini = NULL;

	memset(gidlist, 0, sizeof(*gidlist));
	memcpy(gidlist->list[gidlist->len++], known_gid, SMC_GID_SIZE);

	alt_ini = kzalloc(sizeof(*alt_ini), GFP_KERNEL);
	if (!alt_ini)
		goto out;

	alt_ini->vlan_id = lgr->vlan_id;
	alt_ini->check_smcrv2 = true;
	alt_ini->smcrv2.saddr = lgr->saddr;
	smc_pnet_find_alt_roce(lgr, alt_ini, known_dev);

	if (!alt_ini->smcrv2.ib_dev_v2)
		goto out;

	memcpy(gidlist->list[gidlist->len++], alt_ini->smcrv2.ib_gid_v2,
	       SMC_GID_SIZE);

out:
	kfree(alt_ini);
}

static int smc_connect_rdma_v2_prepare(struct smc_sock *smc,
				       struct smc_clc_msg_accept_confirm *aclc,
				       struct smc_init_info *ini)
{
	struct smc_clc_msg_accept_confirm_v2 *clc_v2 =
		(struct smc_clc_msg_accept_confirm_v2 *)aclc;
	struct smc_clc_first_contact_ext *fce =
		(struct smc_clc_first_contact_ext *)
			(((u8 *)clc_v2) + sizeof(*clc_v2));

	if (!ini->first_contact_peer || aclc->hdr.version == SMC_V1)
		return 0;

	if (fce->v2_direct) {
		memcpy(ini->smcrv2.nexthop_mac, &aclc->r0.lcl.mac, ETH_ALEN);
		ini->smcrv2.uses_gateway = false;
	} else {
		if (smc_ib_find_route(smc->clcsock->sk->sk_rcv_saddr,
				      smc_ib_gid_to_ipv4(aclc->r0.lcl.gid),
				      ini->smcrv2.nexthop_mac,
				      &ini->smcrv2.uses_gateway))
			return SMC_CLC_DECL_NOROUTE;
		if (!ini->smcrv2.uses_gateway) {
			/* mismatch: peer claims indirect, but its direct */
			return SMC_CLC_DECL_NOINDIRECT;
		}
	}
	return 0;
}

/* setup for RDMA connection of client */
static int smc_connect_rdma(struct smc_sock *smc,
			    struct smc_clc_msg_accept_confirm *aclc,
			    struct smc_init_info *ini)
{
	int i, reason_code = 0;
	struct smc_link *link;
	u8 *eid = NULL;

	ini->is_smcd = false;
	ini->ib_clcqpn = ntoh24(aclc->r0.qpn);
	ini->first_contact_peer = aclc->hdr.typev2 & SMC_FIRST_CONTACT_MASK;
	memcpy(ini->peer_systemid, aclc->r0.lcl.id_for_peer, SMC_SYSTEMID_LEN);
	memcpy(ini->peer_gid, aclc->r0.lcl.gid, SMC_GID_SIZE);
	memcpy(ini->peer_mac, aclc->r0.lcl.mac, ETH_ALEN);

	reason_code = smc_connect_rdma_v2_prepare(smc, aclc, ini);
	if (reason_code)
		return reason_code;

	mutex_lock(&smc_client_lgr_pending);
	reason_code = smc_conn_create(smc, ini);
	if (reason_code) {
		mutex_unlock(&smc_client_lgr_pending);
		return reason_code;
	}

	smc_conn_save_peer_info(smc, aclc);

	if (ini->first_contact_local) {
		link = smc->conn.lnk;
	} else {
		/* set link that was assigned by server */
		link = NULL;
		for (i = 0; i < SMC_LINKS_PER_LGR_MAX; i++) {
			struct smc_link *l = &smc->conn.lgr->lnk[i];

			if (l->peer_qpn == ntoh24(aclc->r0.qpn) &&
			    !memcmp(l->peer_gid, &aclc->r0.lcl.gid,
				    SMC_GID_SIZE) &&
			    (aclc->hdr.version > SMC_V1 ||
			     !memcmp(l->peer_mac, &aclc->r0.lcl.mac,
				     sizeof(l->peer_mac)))) {
				link = l;
				break;
			}
		}
		if (!link) {
			reason_code = SMC_CLC_DECL_NOSRVLINK;
			goto connect_abort;
		}
		smc_switch_link_and_count(&smc->conn, link);
	}

	/* create send buffer and rmb */
	if (smc_buf_create(smc, false)) {
		reason_code = SMC_CLC_DECL_MEM;
		goto connect_abort;
	}

	if (ini->first_contact_local)
		smc_link_save_peer_info(link, aclc, ini);

	if (smc_rmb_rtoken_handling(&smc->conn, link, aclc)) {
		reason_code = SMC_CLC_DECL_ERR_RTOK;
		goto connect_abort;
	}

	smc_close_init(smc);
	smc_rx_init(smc);

	if (ini->first_contact_local) {
		if (smc_ib_ready_link(link)) {
			reason_code = SMC_CLC_DECL_ERR_RDYLNK;
			goto connect_abort;
		}
	} else {
		/* reg sendbufs if they were vzalloced */
		if (smc->conn.sndbuf_desc->is_vm) {
			if (smcr_lgr_reg_sndbufs(link, smc->conn.sndbuf_desc)) {
				reason_code = SMC_CLC_DECL_ERR_REGBUF;
				goto connect_abort;
			}
		}
		if (smcr_lgr_reg_rmbs(link, smc->conn.rmb_desc)) {
			reason_code = SMC_CLC_DECL_ERR_REGBUF;
			goto connect_abort;
		}
	}

	if (aclc->hdr.version > SMC_V1) {
		struct smc_clc_msg_accept_confirm_v2 *clc_v2 =
			(struct smc_clc_msg_accept_confirm_v2 *)aclc;

		eid = clc_v2->r1.eid;
		if (ini->first_contact_local)
			smc_fill_gid_list(link->lgr, &ini->smcrv2.gidlist,
					  link->smcibdev, link->gid);
	}

	reason_code = smc_clc_send_confirm(smc, ini->first_contact_local,
					   aclc->hdr.version, eid, ini);
	if (reason_code)
		goto connect_abort;

	smc_tx_init(smc);

	if (ini->first_contact_local) {
		/* QP confirmation over RoCE fabric */
		smc_llc_flow_initiate(link->lgr, SMC_LLC_FLOW_ADD_LINK);
		reason_code = smcr_clnt_conf_first_link(smc);
		smc_llc_flow_stop(link->lgr, &link->lgr->llc_flow_lcl);
		if (reason_code)
			goto connect_abort;
	}
	mutex_unlock(&smc_client_lgr_pending);

	smc_copy_sock_settings_to_clc(smc);
	smc->connect_nonblock = 0;
	if (smc->sk.sk_state == SMC_INIT)
		smc->sk.sk_state = SMC_ACTIVE;

	return 0;
connect_abort:
	smc_conn_abort(smc, ini->first_contact_local);
	mutex_unlock(&smc_client_lgr_pending);
	smc->connect_nonblock = 0;

	return reason_code;
}

/* The server has chosen one of the proposed ISM devices for the communication.
 * Determine from the CHID of the received CLC ACCEPT the ISM device chosen.
 */
static int
smc_v2_determine_accepted_chid(struct smc_clc_msg_accept_confirm_v2 *aclc,
			       struct smc_init_info *ini)
{
	int i;

	for (i = 0; i < ini->ism_offered_cnt + 1; i++) {
		if (ini->ism_chid[i] == ntohs(aclc->d1.chid)) {
			ini->ism_selected = i;
			return 0;
		}
	}

	return -EPROTO;
}

/* setup for ISM connection of client */
static int smc_connect_ism(struct smc_sock *smc,
			   struct smc_clc_msg_accept_confirm *aclc,
			   struct smc_init_info *ini)
{
	u8 *eid = NULL;
	int rc = 0;

	ini->is_smcd = true;
	ini->first_contact_peer = aclc->hdr.typev2 & SMC_FIRST_CONTACT_MASK;

	if (aclc->hdr.version == SMC_V2) {
		struct smc_clc_msg_accept_confirm_v2 *aclc_v2 =
			(struct smc_clc_msg_accept_confirm_v2 *)aclc;

		rc = smc_v2_determine_accepted_chid(aclc_v2, ini);
		if (rc)
			return rc;
	}
	ini->ism_peer_gid[ini->ism_selected] = aclc->d0.gid;

	/* there is only one lgr role for SMC-D; use server lock */
	mutex_lock(&smc_server_lgr_pending);
	rc = smc_conn_create(smc, ini);
	if (rc) {
		mutex_unlock(&smc_server_lgr_pending);
		return rc;
	}

	/* Create send and receive buffers */
	rc = smc_buf_create(smc, true);
	if (rc) {
		rc = (rc == -ENOSPC) ? SMC_CLC_DECL_MAX_DMB : SMC_CLC_DECL_MEM;
		goto connect_abort;
	}

	smc_conn_save_peer_info(smc, aclc);
	smc_close_init(smc);
	smc_rx_init(smc);
	smc_tx_init(smc);

	if (aclc->hdr.version > SMC_V1) {
		struct smc_clc_msg_accept_confirm_v2 *clc_v2 =
			(struct smc_clc_msg_accept_confirm_v2 *)aclc;

		eid = clc_v2->d1.eid;
	}

	rc = smc_clc_send_confirm(smc, ini->first_contact_local,
				  aclc->hdr.version, eid, NULL);
	if (rc)
		goto connect_abort;
	mutex_unlock(&smc_server_lgr_pending);

	smc_copy_sock_settings_to_clc(smc);
	smc->connect_nonblock = 0;
	if (smc->sk.sk_state == SMC_INIT)
		smc->sk.sk_state = SMC_ACTIVE;

	return 0;
connect_abort:
	smc_conn_abort(smc, ini->first_contact_local);
	mutex_unlock(&smc_server_lgr_pending);
	smc->connect_nonblock = 0;

	return rc;
}

/* check if received accept type and version matches a proposed one */
static int smc_connect_check_aclc(struct smc_init_info *ini,
				  struct smc_clc_msg_accept_confirm *aclc)
{
	if (aclc->hdr.typev1 != SMC_TYPE_R &&
	    aclc->hdr.typev1 != SMC_TYPE_D)
		return SMC_CLC_DECL_MODEUNSUPP;

	if (aclc->hdr.version >= SMC_V2) {
		if ((aclc->hdr.typev1 == SMC_TYPE_R &&
		     !smcr_indicated(ini->smc_type_v2)) ||
		    (aclc->hdr.typev1 == SMC_TYPE_D &&
		     !smcd_indicated(ini->smc_type_v2)))
			return SMC_CLC_DECL_MODEUNSUPP;
	} else {
		if ((aclc->hdr.typev1 == SMC_TYPE_R &&
		     !smcr_indicated(ini->smc_type_v1)) ||
		    (aclc->hdr.typev1 == SMC_TYPE_D &&
		     !smcd_indicated(ini->smc_type_v1)))
			return SMC_CLC_DECL_MODEUNSUPP;
	}

	return 0;
}

/* perform steps before actually connecting */
static int __smc_connect(struct smc_sock *smc)
{
	u8 version = smc_ism_is_v2_capable() ? SMC_V2 : SMC_V1;
	struct smc_clc_msg_accept_confirm_v2 *aclc2;
	struct smc_clc_msg_accept_confirm *aclc;
	struct smc_init_info *ini = NULL;
	u8 *buf = NULL;
	int rc = 0;

	if (smc->use_fallback)
		return smc_connect_fallback(smc, smc->fallback_rsn);

	/* if peer has not signalled SMC-capability, fall back */
	if (!tcp_sk(smc->clcsock->sk)->syn_smc)
		return smc_connect_fallback(smc, SMC_CLC_DECL_PEERNOSMC);

	/* IPSec connections opt out of SMC optimizations */
	if (using_ipsec(smc))
		return smc_connect_decline_fallback(smc, SMC_CLC_DECL_IPSEC,
						    version);

	ini = kzalloc(sizeof(*ini), GFP_KERNEL);
	if (!ini)
		return smc_connect_decline_fallback(smc, SMC_CLC_DECL_MEM,
						    version);

	ini->smcd_version = SMC_V1 | SMC_V2;
	ini->smcr_version = SMC_V1 | SMC_V2;
	ini->smc_type_v1 = SMC_TYPE_B;
	ini->smc_type_v2 = SMC_TYPE_B;

	/* get vlan id from IP device */
	if (smc_vlan_by_tcpsk(smc->clcsock, ini)) {
		ini->smcd_version &= ~SMC_V1;
		ini->smcr_version = 0;
		ini->smc_type_v1 = SMC_TYPE_N;
		if (!ini->smcd_version) {
			rc = SMC_CLC_DECL_GETVLANERR;
			goto fallback;
		}
	}

	rc = smc_find_proposal_devices(smc, ini);
	if (rc)
		goto fallback;

	buf = kzalloc(SMC_CLC_MAX_ACCEPT_LEN, GFP_KERNEL);
	if (!buf) {
		rc = SMC_CLC_DECL_MEM;
		goto fallback;
	}
	aclc2 = (struct smc_clc_msg_accept_confirm_v2 *)buf;
	aclc = (struct smc_clc_msg_accept_confirm *)aclc2;

	/* perform CLC handshake */
	rc = smc_connect_clc(smc, aclc2, ini);
	if (rc) {
		/* -EAGAIN on timeout, see tcp_recvmsg() */
		if (rc == -EAGAIN) {
			rc = -ETIMEDOUT;
			smc->sk.sk_err = ETIMEDOUT;
		}
		goto vlan_cleanup;
	}

	/* check if smc modes and versions of CLC proposal and accept match */
	rc = smc_connect_check_aclc(ini, aclc);
	version = aclc->hdr.version == SMC_V1 ? SMC_V1 : SMC_V2;
	if (rc)
		goto vlan_cleanup;

	/* depending on previous steps, connect using rdma or ism */
	if (aclc->hdr.typev1 == SMC_TYPE_R) {
		ini->smcr_version = version;
		rc = smc_connect_rdma(smc, aclc, ini);
	} else if (aclc->hdr.typev1 == SMC_TYPE_D) {
		ini->smcd_version = version;
		rc = smc_connect_ism(smc, aclc, ini);
	}
	if (rc)
		goto vlan_cleanup;

	SMC_STAT_CLNT_SUCC_INC(sock_net(smc->clcsock->sk), aclc);
	smc_connect_ism_vlan_cleanup(smc, ini);
	kfree(buf);
	kfree(ini);
	return 0;

vlan_cleanup:
	smc_connect_ism_vlan_cleanup(smc, ini);
	kfree(buf);
fallback:
	kfree(ini);
	return smc_connect_decline_fallback(smc, rc, version);
}

static void smc_connect_work(struct work_struct *work)
{
	struct smc_sock *smc = container_of(work, struct smc_sock,
					    connect_work);
	long timeo = smc->sk.sk_sndtimeo;
	int rc = 0;

	if (!timeo)
		timeo = MAX_SCHEDULE_TIMEOUT;
	lock_sock(smc->clcsock->sk);
	if (smc->clcsock->sk->sk_err) {
		smc->sk.sk_err = smc->clcsock->sk->sk_err;
	} else if ((1 << smc->clcsock->sk->sk_state) &
					(TCPF_SYN_SENT | TCPF_SYN_RECV)) {
		rc = sk_stream_wait_connect(smc->clcsock->sk, &timeo);
		if ((rc == -EPIPE) &&
		    ((1 << smc->clcsock->sk->sk_state) &
					(TCPF_ESTABLISHED | TCPF_CLOSE_WAIT)))
			rc = 0;
	}
	release_sock(smc->clcsock->sk);
	lock_sock(&smc->sk);
	if (rc != 0 || smc->sk.sk_err) {
		smc->sk.sk_state = SMC_CLOSED;
		if (rc == -EPIPE || rc == -EAGAIN)
			smc->sk.sk_err = EPIPE;
		else if (rc == -ECONNREFUSED)
			smc->sk.sk_err = ECONNREFUSED;
		else if (signal_pending(current))
			smc->sk.sk_err = -sock_intr_errno(timeo);
		sock_put(&smc->sk); /* passive closing */
		goto out;
	}

	rc = __smc_connect(smc);
	if (rc < 0)
		smc->sk.sk_err = -rc;

out:
	if (!sock_flag(&smc->sk, SOCK_DEAD)) {
		if (smc->sk.sk_err) {
			smc->sk.sk_state_change(&smc->sk);
		} else { /* allow polling before and after fallback decision */
			smc->clcsock->sk->sk_write_space(smc->clcsock->sk);
			smc->sk.sk_write_space(&smc->sk);
		}
	}
	release_sock(&smc->sk);
}

static int smc_connect(struct socket *sock, struct sockaddr *addr,
		       int alen, int flags)
{
	struct sock *sk = sock->sk;
	struct smc_sock *smc;
	int rc = -EINVAL;

	smc = smc_sk(sk);

	/* separate smc parameter checking to be safe */
	if (alen < sizeof(addr->sa_family))
		goto out_err;
	if (addr->sa_family != AF_INET && addr->sa_family != AF_INET6)
		goto out_err;

	lock_sock(sk);
	switch (sock->state) {
	default:
		rc = -EINVAL;
		goto out;
	case SS_CONNECTED:
		rc = sk->sk_state == SMC_ACTIVE ? -EISCONN : -EINVAL;
		goto out;
	case SS_CONNECTING:
		if (sk->sk_state == SMC_ACTIVE)
			goto connected;
		break;
	case SS_UNCONNECTED:
		sock->state = SS_CONNECTING;
		break;
	}

	switch (sk->sk_state) {
	default:
		goto out;
	case SMC_CLOSED:
		rc = sock_error(sk) ? : -ECONNABORTED;
		sock->state = SS_UNCONNECTED;
		goto out;
	case SMC_ACTIVE:
		rc = -EISCONN;
		goto out;
	case SMC_INIT:
		break;
	}

	smc_copy_sock_settings_to_clc(smc);
	tcp_sk(smc->clcsock->sk)->syn_smc = 1;
	if (smc->connect_nonblock) {
		rc = -EALREADY;
		goto out;
	}
	rc = kernel_connect(smc->clcsock, addr, alen, flags);
	if (rc && rc != -EINPROGRESS)
		goto out;

<<<<<<< HEAD
	if (smc->use_fallback)
		goto out;
=======
	if (smc->use_fallback) {
		sock->state = rc ? SS_CONNECTING : SS_CONNECTED;
		goto out;
	}
>>>>>>> d60c95ef
	sock_hold(&smc->sk); /* sock put in passive closing */
	if (flags & O_NONBLOCK) {
		if (queue_work(smc_hs_wq, &smc->connect_work))
			smc->connect_nonblock = 1;
		rc = -EINPROGRESS;
		goto out;
	} else {
		rc = __smc_connect(smc);
		if (rc < 0)
			goto out;
	}

connected:
	rc = 0;
	sock->state = SS_CONNECTED;
out:
	release_sock(sk);
out_err:
	return rc;
}

static int smc_clcsock_accept(struct smc_sock *lsmc, struct smc_sock **new_smc)
{
	struct socket *new_clcsock = NULL;
	struct sock *lsk = &lsmc->sk;
	struct sock *new_sk;
	int rc = -EINVAL;

	release_sock(lsk);
	new_sk = smc_sock_alloc(sock_net(lsk), NULL, lsk->sk_protocol);
	if (!new_sk) {
		rc = -ENOMEM;
		lsk->sk_err = ENOMEM;
		*new_smc = NULL;
		lock_sock(lsk);
		goto out;
	}
	*new_smc = smc_sk(new_sk);

	mutex_lock(&lsmc->clcsock_release_lock);
	if (lsmc->clcsock)
		rc = kernel_accept(lsmc->clcsock, &new_clcsock, SOCK_NONBLOCK);
	mutex_unlock(&lsmc->clcsock_release_lock);
	lock_sock(lsk);
	if  (rc < 0 && rc != -EAGAIN)
		lsk->sk_err = -rc;
	if (rc < 0 || lsk->sk_state == SMC_CLOSED) {
		new_sk->sk_prot->unhash(new_sk);
		if (new_clcsock)
			sock_release(new_clcsock);
		new_sk->sk_state = SMC_CLOSED;
		sock_set_flag(new_sk, SOCK_DEAD);
		sock_put(new_sk); /* final */
		*new_smc = NULL;
		goto out;
	}

	/* new clcsock has inherited the smc listen-specific sk_data_ready
	 * function; switch it back to the original sk_data_ready function
	 */
	new_clcsock->sk->sk_data_ready = lsmc->clcsk_data_ready;

	/* if new clcsock has also inherited the fallback-specific callback
	 * functions, switch them back to the original ones.
	 */
	if (lsmc->use_fallback) {
		if (lsmc->clcsk_state_change)
			new_clcsock->sk->sk_state_change = lsmc->clcsk_state_change;
		if (lsmc->clcsk_write_space)
			new_clcsock->sk->sk_write_space = lsmc->clcsk_write_space;
		if (lsmc->clcsk_error_report)
			new_clcsock->sk->sk_error_report = lsmc->clcsk_error_report;
	}

	(*new_smc)->clcsock = new_clcsock;
out:
	return rc;
}

/* add a just created sock to the accept queue of the listen sock as
 * candidate for a following socket accept call from user space
 */
static void smc_accept_enqueue(struct sock *parent, struct sock *sk)
{
	struct smc_sock *par = smc_sk(parent);

	sock_hold(sk); /* sock_put in smc_accept_unlink () */
	spin_lock(&par->accept_q_lock);
	list_add_tail(&smc_sk(sk)->accept_q, &par->accept_q);
	spin_unlock(&par->accept_q_lock);
	sk_acceptq_added(parent);
}

/* remove a socket from the accept queue of its parental listening socket */
static void smc_accept_unlink(struct sock *sk)
{
	struct smc_sock *par = smc_sk(sk)->listen_smc;

	spin_lock(&par->accept_q_lock);
	list_del_init(&smc_sk(sk)->accept_q);
	spin_unlock(&par->accept_q_lock);
	sk_acceptq_removed(&smc_sk(sk)->listen_smc->sk);
	sock_put(sk); /* sock_hold in smc_accept_enqueue */
}

/* remove a sock from the accept queue to bind it to a new socket created
 * for a socket accept call from user space
 */
struct sock *smc_accept_dequeue(struct sock *parent,
				struct socket *new_sock)
{
	struct smc_sock *isk, *n;
	struct sock *new_sk;

	list_for_each_entry_safe(isk, n, &smc_sk(parent)->accept_q, accept_q) {
		new_sk = (struct sock *)isk;

		smc_accept_unlink(new_sk);
		if (new_sk->sk_state == SMC_CLOSED) {
			new_sk->sk_prot->unhash(new_sk);
			if (isk->clcsock) {
				sock_release(isk->clcsock);
				isk->clcsock = NULL;
			}
			sock_put(new_sk); /* final */
			continue;
		}
		if (new_sock) {
			sock_graft(new_sk, new_sock);
			new_sock->state = SS_CONNECTED;
			if (isk->use_fallback) {
				smc_sk(new_sk)->clcsock->file = new_sock->file;
				isk->clcsock->file->private_data = isk->clcsock;
			}
		}
		return new_sk;
	}
	return NULL;
}

/* clean up for a created but never accepted sock */
void smc_close_non_accepted(struct sock *sk)
{
	struct smc_sock *smc = smc_sk(sk);

	sock_hold(sk); /* sock_put below */
	lock_sock(sk);
	if (!sk->sk_lingertime)
		/* wait for peer closing */
		sk->sk_lingertime = SMC_MAX_STREAM_WAIT_TIMEOUT;
	__smc_release(smc);
	release_sock(sk);
	sock_put(sk); /* sock_hold above */
	sock_put(sk); /* final sock_put */
}

static int smcr_serv_conf_first_link(struct smc_sock *smc)
{
	struct smc_link *link = smc->conn.lnk;
	struct smc_llc_qentry *qentry;
	int rc;

	/* reg the sndbuf if it was vzalloced*/
	if (smc->conn.sndbuf_desc->is_vm) {
		if (smcr_link_reg_buf(link, smc->conn.sndbuf_desc))
			return SMC_CLC_DECL_ERR_REGBUF;
	}

	/* reg the rmb */
	if (smcr_link_reg_buf(link, smc->conn.rmb_desc))
		return SMC_CLC_DECL_ERR_REGBUF;

	/* send CONFIRM LINK request to client over the RoCE fabric */
	rc = smc_llc_send_confirm_link(link, SMC_LLC_REQ);
	if (rc < 0)
		return SMC_CLC_DECL_TIMEOUT_CL;

	/* receive CONFIRM LINK response from client over the RoCE fabric */
	qentry = smc_llc_wait(link->lgr, link, SMC_LLC_WAIT_TIME,
			      SMC_LLC_CONFIRM_LINK);
	if (!qentry) {
		struct smc_clc_msg_decline dclc;

		rc = smc_clc_wait_msg(smc, &dclc, sizeof(dclc),
				      SMC_CLC_DECLINE, CLC_WAIT_TIME_SHORT);
		return rc == -EAGAIN ? SMC_CLC_DECL_TIMEOUT_CL : rc;
	}
	smc_llc_save_peer_uid(qentry);
	rc = smc_llc_eval_conf_link(qentry, SMC_LLC_RESP);
	smc_llc_flow_qentry_del(&link->lgr->llc_flow_lcl);
	if (rc)
		return SMC_CLC_DECL_RMBE_EC;

	/* confirm_rkey is implicit on 1st contact */
	smc->conn.rmb_desc->is_conf_rkey = true;

	smc_llc_link_active(link);
	smcr_lgr_set_type(link->lgr, SMC_LGR_SINGLE);

	/* initial contact - try to establish second link */
	smc_llc_srv_add_link(link, NULL);
	return 0;
}

/* listen worker: finish */
static void smc_listen_out(struct smc_sock *new_smc)
{
	struct smc_sock *lsmc = new_smc->listen_smc;
	struct sock *newsmcsk = &new_smc->sk;

	if (tcp_sk(new_smc->clcsock->sk)->syn_smc)
		atomic_dec(&lsmc->queued_smc_hs);

	if (lsmc->sk.sk_state == SMC_LISTEN) {
		lock_sock_nested(&lsmc->sk, SINGLE_DEPTH_NESTING);
		smc_accept_enqueue(&lsmc->sk, newsmcsk);
		release_sock(&lsmc->sk);
	} else { /* no longer listening */
		smc_close_non_accepted(newsmcsk);
	}

	/* Wake up accept */
	lsmc->sk.sk_data_ready(&lsmc->sk);
	sock_put(&lsmc->sk); /* sock_hold in smc_tcp_listen_work */
}

/* listen worker: finish in state connected */
static void smc_listen_out_connected(struct smc_sock *new_smc)
{
	struct sock *newsmcsk = &new_smc->sk;

	if (newsmcsk->sk_state == SMC_INIT)
		newsmcsk->sk_state = SMC_ACTIVE;

	smc_listen_out(new_smc);
}

/* listen worker: finish in error state */
static void smc_listen_out_err(struct smc_sock *new_smc)
{
	struct sock *newsmcsk = &new_smc->sk;
	struct net *net = sock_net(newsmcsk);

	this_cpu_inc(net->smc.smc_stats->srv_hshake_err_cnt);
	if (newsmcsk->sk_state == SMC_INIT)
		sock_put(&new_smc->sk); /* passive closing */
	newsmcsk->sk_state = SMC_CLOSED;

	smc_listen_out(new_smc);
}

/* listen worker: decline and fall back if possible */
static void smc_listen_decline(struct smc_sock *new_smc, int reason_code,
			       int local_first, u8 version)
{
	/* RDMA setup failed, switch back to TCP */
	smc_conn_abort(new_smc, local_first);
	if (reason_code < 0 ||
	    smc_switch_to_fallback(new_smc, reason_code)) {
		/* error, no fallback possible */
		smc_listen_out_err(new_smc);
		return;
	}
	if (reason_code && reason_code != SMC_CLC_DECL_PEERDECL) {
		if (smc_clc_send_decline(new_smc, reason_code, version) < 0) {
			smc_listen_out_err(new_smc);
			return;
		}
	}
	smc_listen_out_connected(new_smc);
}

/* listen worker: version checking */
static int smc_listen_v2_check(struct smc_sock *new_smc,
			       struct smc_clc_msg_proposal *pclc,
			       struct smc_init_info *ini)
{
	struct smc_clc_smcd_v2_extension *pclc_smcd_v2_ext;
	struct smc_clc_v2_extension *pclc_v2_ext;
	int rc = SMC_CLC_DECL_PEERNOSMC;

	ini->smc_type_v1 = pclc->hdr.typev1;
	ini->smc_type_v2 = pclc->hdr.typev2;
	ini->smcd_version = smcd_indicated(ini->smc_type_v1) ? SMC_V1 : 0;
	ini->smcr_version = smcr_indicated(ini->smc_type_v1) ? SMC_V1 : 0;
	if (pclc->hdr.version > SMC_V1) {
		if (smcd_indicated(ini->smc_type_v2))
			ini->smcd_version |= SMC_V2;
		if (smcr_indicated(ini->smc_type_v2))
			ini->smcr_version |= SMC_V2;
	}
	if (!(ini->smcd_version & SMC_V2) && !(ini->smcr_version & SMC_V2)) {
		rc = SMC_CLC_DECL_PEERNOSMC;
		goto out;
	}
	pclc_v2_ext = smc_get_clc_v2_ext(pclc);
	if (!pclc_v2_ext) {
		ini->smcd_version &= ~SMC_V2;
		ini->smcr_version &= ~SMC_V2;
		rc = SMC_CLC_DECL_NOV2EXT;
		goto out;
	}
	pclc_smcd_v2_ext = smc_get_clc_smcd_v2_ext(pclc_v2_ext);
	if (ini->smcd_version & SMC_V2) {
		if (!smc_ism_is_v2_capable()) {
			ini->smcd_version &= ~SMC_V2;
			rc = SMC_CLC_DECL_NOISM2SUPP;
		} else if (!pclc_smcd_v2_ext) {
			ini->smcd_version &= ~SMC_V2;
			rc = SMC_CLC_DECL_NOV2DEXT;
		} else if (!pclc_v2_ext->hdr.eid_cnt &&
			   !pclc_v2_ext->hdr.flag.seid) {
			ini->smcd_version &= ~SMC_V2;
			rc = SMC_CLC_DECL_NOUEID;
		}
	}
	if (ini->smcr_version & SMC_V2) {
		if (!pclc_v2_ext->hdr.eid_cnt) {
			ini->smcr_version &= ~SMC_V2;
			rc = SMC_CLC_DECL_NOUEID;
		}
	}

out:
	if (!ini->smcd_version && !ini->smcr_version)
		return rc;

	return 0;
}

/* listen worker: check prefixes */
static int smc_listen_prfx_check(struct smc_sock *new_smc,
				 struct smc_clc_msg_proposal *pclc)
{
	struct smc_clc_msg_proposal_prefix *pclc_prfx;
	struct socket *newclcsock = new_smc->clcsock;

	if (pclc->hdr.typev1 == SMC_TYPE_N)
		return 0;
	pclc_prfx = smc_clc_proposal_get_prefix(pclc);
	if (smc_clc_prfx_match(newclcsock, pclc_prfx))
		return SMC_CLC_DECL_DIFFPREFIX;

	return 0;
}

/* listen worker: initialize connection and buffers */
static int smc_listen_rdma_init(struct smc_sock *new_smc,
				struct smc_init_info *ini)
{
	int rc;

	/* allocate connection / link group */
	rc = smc_conn_create(new_smc, ini);
	if (rc)
		return rc;

	/* create send buffer and rmb */
	if (smc_buf_create(new_smc, false))
		return SMC_CLC_DECL_MEM;

	return 0;
}

/* listen worker: initialize connection and buffers for SMC-D */
static int smc_listen_ism_init(struct smc_sock *new_smc,
			       struct smc_init_info *ini)
{
	int rc;

	rc = smc_conn_create(new_smc, ini);
	if (rc)
		return rc;

	/* Create send and receive buffers */
	rc = smc_buf_create(new_smc, true);
	if (rc) {
		smc_conn_abort(new_smc, ini->first_contact_local);
		return (rc == -ENOSPC) ? SMC_CLC_DECL_MAX_DMB :
					 SMC_CLC_DECL_MEM;
	}

	return 0;
}

static bool smc_is_already_selected(struct smcd_dev *smcd,
				    struct smc_init_info *ini,
				    int matches)
{
	int i;

	for (i = 0; i < matches; i++)
		if (smcd == ini->ism_dev[i])
			return true;

	return false;
}

/* check for ISM devices matching proposed ISM devices */
static void smc_check_ism_v2_match(struct smc_init_info *ini,
				   u16 proposed_chid, u64 proposed_gid,
				   unsigned int *matches)
{
	struct smcd_dev *smcd;

	list_for_each_entry(smcd, &smcd_dev_list.list, list) {
		if (smcd->going_away)
			continue;
		if (smc_is_already_selected(smcd, ini, *matches))
			continue;
		if (smc_ism_get_chid(smcd) == proposed_chid &&
		    !smc_ism_cantalk(proposed_gid, ISM_RESERVED_VLANID, smcd)) {
			ini->ism_peer_gid[*matches] = proposed_gid;
			ini->ism_dev[*matches] = smcd;
			(*matches)++;
			break;
		}
	}
}

static void smc_find_ism_store_rc(u32 rc, struct smc_init_info *ini)
{
	if (!ini->rc)
		ini->rc = rc;
}

static void smc_find_ism_v2_device_serv(struct smc_sock *new_smc,
					struct smc_clc_msg_proposal *pclc,
					struct smc_init_info *ini)
{
	struct smc_clc_smcd_v2_extension *smcd_v2_ext;
	struct smc_clc_v2_extension *smc_v2_ext;
	struct smc_clc_msg_smcd *pclc_smcd;
	unsigned int matches = 0;
	u8 smcd_version;
	u8 *eid = NULL;
	int i, rc;

	if (!(ini->smcd_version & SMC_V2) || !smcd_indicated(ini->smc_type_v2))
		goto not_found;

	pclc_smcd = smc_get_clc_msg_smcd(pclc);
	smc_v2_ext = smc_get_clc_v2_ext(pclc);
	smcd_v2_ext = smc_get_clc_smcd_v2_ext(smc_v2_ext);

	mutex_lock(&smcd_dev_list.mutex);
	if (pclc_smcd->ism.chid)
		/* check for ISM device matching proposed native ISM device */
		smc_check_ism_v2_match(ini, ntohs(pclc_smcd->ism.chid),
				       ntohll(pclc_smcd->ism.gid), &matches);
	for (i = 1; i <= smc_v2_ext->hdr.ism_gid_cnt; i++) {
		/* check for ISM devices matching proposed non-native ISM
		 * devices
		 */
		smc_check_ism_v2_match(ini,
				       ntohs(smcd_v2_ext->gidchid[i - 1].chid),
				       ntohll(smcd_v2_ext->gidchid[i - 1].gid),
				       &matches);
	}
	mutex_unlock(&smcd_dev_list.mutex);

	if (!ini->ism_dev[0]) {
		smc_find_ism_store_rc(SMC_CLC_DECL_NOSMCD2DEV, ini);
		goto not_found;
	}

	smc_ism_get_system_eid(&eid);
	if (!smc_clc_match_eid(ini->negotiated_eid, smc_v2_ext,
			       smcd_v2_ext->system_eid, eid))
		goto not_found;

	/* separate - outside the smcd_dev_list.lock */
	smcd_version = ini->smcd_version;
	for (i = 0; i < matches; i++) {
		ini->smcd_version = SMC_V2;
		ini->is_smcd = true;
		ini->ism_selected = i;
		rc = smc_listen_ism_init(new_smc, ini);
		if (rc) {
			smc_find_ism_store_rc(rc, ini);
			/* try next active ISM device */
			continue;
		}
		return; /* matching and usable V2 ISM device found */
	}
	/* no V2 ISM device could be initialized */
	ini->smcd_version = smcd_version;	/* restore original value */
	ini->negotiated_eid[0] = 0;

not_found:
	ini->smcd_version &= ~SMC_V2;
	ini->ism_dev[0] = NULL;
	ini->is_smcd = false;
}

static void smc_find_ism_v1_device_serv(struct smc_sock *new_smc,
					struct smc_clc_msg_proposal *pclc,
					struct smc_init_info *ini)
{
	struct smc_clc_msg_smcd *pclc_smcd = smc_get_clc_msg_smcd(pclc);
	int rc = 0;

	/* check if ISM V1 is available */
	if (!(ini->smcd_version & SMC_V1) || !smcd_indicated(ini->smc_type_v1))
		goto not_found;
	ini->is_smcd = true; /* prepare ISM check */
	ini->ism_peer_gid[0] = ntohll(pclc_smcd->ism.gid);
	rc = smc_find_ism_device(new_smc, ini);
	if (rc)
		goto not_found;
	ini->ism_selected = 0;
	rc = smc_listen_ism_init(new_smc, ini);
	if (!rc)
		return;		/* V1 ISM device found */

not_found:
	smc_find_ism_store_rc(rc, ini);
	ini->smcd_version &= ~SMC_V1;
	ini->ism_dev[0] = NULL;
	ini->is_smcd = false;
}

/* listen worker: register buffers */
static int smc_listen_rdma_reg(struct smc_sock *new_smc, bool local_first)
{
	struct smc_connection *conn = &new_smc->conn;

	if (!local_first) {
		/* reg sendbufs if they were vzalloced */
		if (conn->sndbuf_desc->is_vm) {
			if (smcr_lgr_reg_sndbufs(conn->lnk,
						 conn->sndbuf_desc))
				return SMC_CLC_DECL_ERR_REGBUF;
		}
		if (smcr_lgr_reg_rmbs(conn->lnk, conn->rmb_desc))
			return SMC_CLC_DECL_ERR_REGBUF;
	}

	return 0;
}

static void smc_find_rdma_v2_device_serv(struct smc_sock *new_smc,
					 struct smc_clc_msg_proposal *pclc,
					 struct smc_init_info *ini)
{
	struct smc_clc_v2_extension *smc_v2_ext;
	u8 smcr_version;
	int rc;

	if (!(ini->smcr_version & SMC_V2) || !smcr_indicated(ini->smc_type_v2))
		goto not_found;

	smc_v2_ext = smc_get_clc_v2_ext(pclc);
	if (!smc_clc_match_eid(ini->negotiated_eid, smc_v2_ext, NULL, NULL))
		goto not_found;

	/* prepare RDMA check */
	memcpy(ini->peer_systemid, pclc->lcl.id_for_peer, SMC_SYSTEMID_LEN);
	memcpy(ini->peer_gid, smc_v2_ext->roce, SMC_GID_SIZE);
	memcpy(ini->peer_mac, pclc->lcl.mac, ETH_ALEN);
	ini->check_smcrv2 = true;
	ini->smcrv2.clc_sk = new_smc->clcsock->sk;
	ini->smcrv2.saddr = new_smc->clcsock->sk->sk_rcv_saddr;
	ini->smcrv2.daddr = smc_ib_gid_to_ipv4(smc_v2_ext->roce);
	rc = smc_find_rdma_device(new_smc, ini);
	if (rc) {
		smc_find_ism_store_rc(rc, ini);
		goto not_found;
	}
	if (!ini->smcrv2.uses_gateway)
		memcpy(ini->smcrv2.nexthop_mac, pclc->lcl.mac, ETH_ALEN);

	smcr_version = ini->smcr_version;
	ini->smcr_version = SMC_V2;
	rc = smc_listen_rdma_init(new_smc, ini);
	if (!rc)
		rc = smc_listen_rdma_reg(new_smc, ini->first_contact_local);
	if (!rc)
		return;
	ini->smcr_version = smcr_version;
	smc_find_ism_store_rc(rc, ini);

not_found:
	ini->smcr_version &= ~SMC_V2;
	ini->smcrv2.ib_dev_v2 = NULL;
	ini->check_smcrv2 = false;
}

static int smc_find_rdma_v1_device_serv(struct smc_sock *new_smc,
					struct smc_clc_msg_proposal *pclc,
					struct smc_init_info *ini)
{
	int rc;

	if (!(ini->smcr_version & SMC_V1) || !smcr_indicated(ini->smc_type_v1))
		return SMC_CLC_DECL_NOSMCDEV;

	/* prepare RDMA check */
	memcpy(ini->peer_systemid, pclc->lcl.id_for_peer, SMC_SYSTEMID_LEN);
	memcpy(ini->peer_gid, pclc->lcl.gid, SMC_GID_SIZE);
	memcpy(ini->peer_mac, pclc->lcl.mac, ETH_ALEN);
	rc = smc_find_rdma_device(new_smc, ini);
	if (rc) {
		/* no RDMA device found */
		return SMC_CLC_DECL_NOSMCDEV;
	}
	rc = smc_listen_rdma_init(new_smc, ini);
	if (rc)
		return rc;
	return smc_listen_rdma_reg(new_smc, ini->first_contact_local);
}

/* determine the local device matching to proposal */
static int smc_listen_find_device(struct smc_sock *new_smc,
				  struct smc_clc_msg_proposal *pclc,
				  struct smc_init_info *ini)
{
	int prfx_rc;

	/* check for ISM device matching V2 proposed device */
	smc_find_ism_v2_device_serv(new_smc, pclc, ini);
	if (ini->ism_dev[0])
		return 0;

	/* check for matching IP prefix and subnet length (V1) */
	prfx_rc = smc_listen_prfx_check(new_smc, pclc);
	if (prfx_rc)
		smc_find_ism_store_rc(prfx_rc, ini);

	/* get vlan id from IP device */
	if (smc_vlan_by_tcpsk(new_smc->clcsock, ini))
		return ini->rc ?: SMC_CLC_DECL_GETVLANERR;

	/* check for ISM device matching V1 proposed device */
	if (!prfx_rc)
		smc_find_ism_v1_device_serv(new_smc, pclc, ini);
	if (ini->ism_dev[0])
		return 0;

	if (!smcr_indicated(pclc->hdr.typev1) &&
	    !smcr_indicated(pclc->hdr.typev2))
		/* skip RDMA and decline */
		return ini->rc ?: SMC_CLC_DECL_NOSMCDDEV;

	/* check if RDMA V2 is available */
	smc_find_rdma_v2_device_serv(new_smc, pclc, ini);
	if (ini->smcrv2.ib_dev_v2)
		return 0;

	/* check if RDMA V1 is available */
	if (!prfx_rc) {
		int rc;

		rc = smc_find_rdma_v1_device_serv(new_smc, pclc, ini);
		smc_find_ism_store_rc(rc, ini);
		return (!rc) ? 0 : ini->rc;
	}
	return SMC_CLC_DECL_NOSMCDEV;
}

/* listen worker: finish RDMA setup */
static int smc_listen_rdma_finish(struct smc_sock *new_smc,
				  struct smc_clc_msg_accept_confirm *cclc,
				  bool local_first,
				  struct smc_init_info *ini)
{
	struct smc_link *link = new_smc->conn.lnk;
	int reason_code = 0;

	if (local_first)
		smc_link_save_peer_info(link, cclc, ini);

	if (smc_rmb_rtoken_handling(&new_smc->conn, link, cclc))
		return SMC_CLC_DECL_ERR_RTOK;

	if (local_first) {
		if (smc_ib_ready_link(link))
			return SMC_CLC_DECL_ERR_RDYLNK;
		/* QP confirmation over RoCE fabric */
		smc_llc_flow_initiate(link->lgr, SMC_LLC_FLOW_ADD_LINK);
		reason_code = smcr_serv_conf_first_link(new_smc);
		smc_llc_flow_stop(link->lgr, &link->lgr->llc_flow_lcl);
	}
	return reason_code;
}

/* setup for connection of server */
static void smc_listen_work(struct work_struct *work)
{
	struct smc_sock *new_smc = container_of(work, struct smc_sock,
						smc_listen_work);
	struct socket *newclcsock = new_smc->clcsock;
	struct smc_clc_msg_accept_confirm *cclc;
	struct smc_clc_msg_proposal_area *buf;
	struct smc_clc_msg_proposal *pclc;
	struct smc_init_info *ini = NULL;
	u8 proposal_version = SMC_V1;
	u8 accept_version;
	int rc = 0;

	if (new_smc->listen_smc->sk.sk_state != SMC_LISTEN)
		return smc_listen_out_err(new_smc);

	if (new_smc->use_fallback) {
		smc_listen_out_connected(new_smc);
		return;
	}

	/* check if peer is smc capable */
	if (!tcp_sk(newclcsock->sk)->syn_smc) {
		rc = smc_switch_to_fallback(new_smc, SMC_CLC_DECL_PEERNOSMC);
		if (rc)
			smc_listen_out_err(new_smc);
		else
			smc_listen_out_connected(new_smc);
		return;
	}

	/* do inband token exchange -
	 * wait for and receive SMC Proposal CLC message
	 */
	buf = kzalloc(sizeof(*buf), GFP_KERNEL);
	if (!buf) {
		rc = SMC_CLC_DECL_MEM;
		goto out_decl;
	}
	pclc = (struct smc_clc_msg_proposal *)buf;
	rc = smc_clc_wait_msg(new_smc, pclc, sizeof(*buf),
			      SMC_CLC_PROPOSAL, CLC_WAIT_TIME);
	if (rc)
		goto out_decl;

	if (pclc->hdr.version > SMC_V1)
		proposal_version = SMC_V2;

	/* IPSec connections opt out of SMC optimizations */
	if (using_ipsec(new_smc)) {
		rc = SMC_CLC_DECL_IPSEC;
		goto out_decl;
	}

	ini = kzalloc(sizeof(*ini), GFP_KERNEL);
	if (!ini) {
		rc = SMC_CLC_DECL_MEM;
		goto out_decl;
	}

	/* initial version checking */
	rc = smc_listen_v2_check(new_smc, pclc, ini);
	if (rc)
		goto out_decl;

	mutex_lock(&smc_server_lgr_pending);
	smc_close_init(new_smc);
	smc_rx_init(new_smc);
	smc_tx_init(new_smc);

	/* determine ISM or RoCE device used for connection */
	rc = smc_listen_find_device(new_smc, pclc, ini);
	if (rc)
		goto out_unlock;

	/* send SMC Accept CLC message */
	accept_version = ini->is_smcd ? ini->smcd_version : ini->smcr_version;
	rc = smc_clc_send_accept(new_smc, ini->first_contact_local,
				 accept_version, ini->negotiated_eid);
	if (rc)
		goto out_unlock;

	/* SMC-D does not need this lock any more */
	if (ini->is_smcd)
		mutex_unlock(&smc_server_lgr_pending);

	/* receive SMC Confirm CLC message */
	memset(buf, 0, sizeof(*buf));
	cclc = (struct smc_clc_msg_accept_confirm *)buf;
	rc = smc_clc_wait_msg(new_smc, cclc, sizeof(*buf),
			      SMC_CLC_CONFIRM, CLC_WAIT_TIME);
	if (rc) {
		if (!ini->is_smcd)
			goto out_unlock;
		goto out_decl;
	}

	/* finish worker */
	if (!ini->is_smcd) {
		rc = smc_listen_rdma_finish(new_smc, cclc,
					    ini->first_contact_local, ini);
		if (rc)
			goto out_unlock;
		mutex_unlock(&smc_server_lgr_pending);
	}
	smc_conn_save_peer_info(new_smc, cclc);
	smc_listen_out_connected(new_smc);
	SMC_STAT_SERV_SUCC_INC(sock_net(newclcsock->sk), ini);
	goto out_free;

out_unlock:
	mutex_unlock(&smc_server_lgr_pending);
out_decl:
	smc_listen_decline(new_smc, rc, ini ? ini->first_contact_local : 0,
			   proposal_version);
out_free:
	kfree(ini);
	kfree(buf);
}

static void smc_tcp_listen_work(struct work_struct *work)
{
	struct smc_sock *lsmc = container_of(work, struct smc_sock,
					     tcp_listen_work);
	struct sock *lsk = &lsmc->sk;
	struct smc_sock *new_smc;
	int rc = 0;

	lock_sock(lsk);
	while (lsk->sk_state == SMC_LISTEN) {
		rc = smc_clcsock_accept(lsmc, &new_smc);
		if (rc) /* clcsock accept queue empty or error */
			goto out;
		if (!new_smc)
			continue;

		if (tcp_sk(new_smc->clcsock->sk)->syn_smc)
			atomic_inc(&lsmc->queued_smc_hs);

		new_smc->listen_smc = lsmc;
		new_smc->use_fallback = lsmc->use_fallback;
		new_smc->fallback_rsn = lsmc->fallback_rsn;
		sock_hold(lsk); /* sock_put in smc_listen_work */
		INIT_WORK(&new_smc->smc_listen_work, smc_listen_work);
		smc_copy_sock_settings_to_smc(new_smc);
		new_smc->sk.sk_sndbuf = lsmc->sk.sk_sndbuf;
		new_smc->sk.sk_rcvbuf = lsmc->sk.sk_rcvbuf;
		sock_hold(&new_smc->sk); /* sock_put in passive closing */
		if (!queue_work(smc_hs_wq, &new_smc->smc_listen_work))
			sock_put(&new_smc->sk);
	}

out:
	release_sock(lsk);
	sock_put(&lsmc->sk); /* sock_hold in smc_clcsock_data_ready() */
}

static void smc_clcsock_data_ready(struct sock *listen_clcsock)
{
	struct smc_sock *lsmc =
		smc_clcsock_user_data(listen_clcsock);

<<<<<<< HEAD
=======
	read_lock_bh(&listen_clcsock->sk_callback_lock);
	lsmc = smc_clcsock_user_data(listen_clcsock);
>>>>>>> d60c95ef
	if (!lsmc)
		goto out;
	lsmc->clcsk_data_ready(listen_clcsock);
	if (lsmc->sk.sk_state == SMC_LISTEN) {
		sock_hold(&lsmc->sk); /* sock_put in smc_tcp_listen_work() */
		if (!queue_work(smc_tcp_ls_wq, &lsmc->tcp_listen_work))
			sock_put(&lsmc->sk);
	}
out:
	read_unlock_bh(&listen_clcsock->sk_callback_lock);
}

static int smc_listen(struct socket *sock, int backlog)
{
	struct sock *sk = sock->sk;
	struct smc_sock *smc;
	int rc;

	smc = smc_sk(sk);
	lock_sock(sk);

	rc = -EINVAL;
	if ((sk->sk_state != SMC_INIT && sk->sk_state != SMC_LISTEN) ||
	    smc->connect_nonblock || sock->state != SS_UNCONNECTED)
		goto out;

	rc = 0;
	if (sk->sk_state == SMC_LISTEN) {
		sk->sk_max_ack_backlog = backlog;
		goto out;
	}
	/* some socket options are handled in core, so we could not apply
	 * them to the clc socket -- copy smc socket options to clc socket
	 */
	smc_copy_sock_settings_to_clc(smc);
	if (!smc->use_fallback)
		tcp_sk(smc->clcsock->sk)->syn_smc = 1;

	/* save original sk_data_ready function and establish
	 * smc-specific sk_data_ready function
	 */
	write_lock_bh(&smc->clcsock->sk->sk_callback_lock);
	smc->clcsock->sk->sk_user_data =
		(void *)((uintptr_t)smc | SK_USER_DATA_NOCOPY);
	smc_clcsock_replace_cb(&smc->clcsock->sk->sk_data_ready,
			       smc_clcsock_data_ready, &smc->clcsk_data_ready);
	write_unlock_bh(&smc->clcsock->sk->sk_callback_lock);

	/* save original ops */
	smc->ori_af_ops = inet_csk(smc->clcsock->sk)->icsk_af_ops;

	smc->af_ops = *smc->ori_af_ops;
	smc->af_ops.syn_recv_sock = smc_tcp_syn_recv_sock;

	inet_csk(smc->clcsock->sk)->icsk_af_ops = &smc->af_ops;

	if (smc->limit_smc_hs)
		tcp_sk(smc->clcsock->sk)->smc_hs_congested = smc_hs_congested;

	rc = kernel_listen(smc->clcsock, backlog);
	if (rc) {
<<<<<<< HEAD
		smc->clcsock->sk->sk_data_ready = smc->clcsk_data_ready;
=======
		write_lock_bh(&smc->clcsock->sk->sk_callback_lock);
		smc_clcsock_restore_cb(&smc->clcsock->sk->sk_data_ready,
				       &smc->clcsk_data_ready);
		smc->clcsock->sk->sk_user_data = NULL;
		write_unlock_bh(&smc->clcsock->sk->sk_callback_lock);
>>>>>>> d60c95ef
		goto out;
	}
	sk->sk_max_ack_backlog = backlog;
	sk->sk_ack_backlog = 0;
	sk->sk_state = SMC_LISTEN;

out:
	release_sock(sk);
	return rc;
}

static int smc_accept(struct socket *sock, struct socket *new_sock,
		      int flags, bool kern)
{
	struct sock *sk = sock->sk, *nsk;
	DECLARE_WAITQUEUE(wait, current);
	struct smc_sock *lsmc;
	long timeo;
	int rc = 0;

	lsmc = smc_sk(sk);
	sock_hold(sk); /* sock_put below */
	lock_sock(sk);

	if (lsmc->sk.sk_state != SMC_LISTEN) {
		rc = -EINVAL;
		release_sock(sk);
		goto out;
	}

	/* Wait for an incoming connection */
	timeo = sock_rcvtimeo(sk, flags & O_NONBLOCK);
	add_wait_queue_exclusive(sk_sleep(sk), &wait);
	while (!(nsk = smc_accept_dequeue(sk, new_sock))) {
		set_current_state(TASK_INTERRUPTIBLE);
		if (!timeo) {
			rc = -EAGAIN;
			break;
		}
		release_sock(sk);
		timeo = schedule_timeout(timeo);
		/* wakeup by sk_data_ready in smc_listen_work() */
		sched_annotate_sleep();
		lock_sock(sk);
		if (signal_pending(current)) {
			rc = sock_intr_errno(timeo);
			break;
		}
	}
	set_current_state(TASK_RUNNING);
	remove_wait_queue(sk_sleep(sk), &wait);

	if (!rc)
		rc = sock_error(nsk);
	release_sock(sk);
	if (rc)
		goto out;

	if (lsmc->sockopt_defer_accept && !(flags & O_NONBLOCK)) {
		/* wait till data arrives on the socket */
		timeo = msecs_to_jiffies(lsmc->sockopt_defer_accept *
								MSEC_PER_SEC);
		if (smc_sk(nsk)->use_fallback) {
			struct sock *clcsk = smc_sk(nsk)->clcsock->sk;

			lock_sock(clcsk);
			if (skb_queue_empty(&clcsk->sk_receive_queue))
				sk_wait_data(clcsk, &timeo, NULL);
			release_sock(clcsk);
		} else if (!atomic_read(&smc_sk(nsk)->conn.bytes_to_rcv)) {
			lock_sock(nsk);
			smc_rx_wait(smc_sk(nsk), &timeo, smc_rx_data_available);
			release_sock(nsk);
		}
	}

out:
	sock_put(sk); /* sock_hold above */
	return rc;
}

static int smc_getname(struct socket *sock, struct sockaddr *addr,
		       int peer)
{
	struct smc_sock *smc;

	if (peer && (sock->sk->sk_state != SMC_ACTIVE) &&
	    (sock->sk->sk_state != SMC_APPCLOSEWAIT1))
		return -ENOTCONN;

	smc = smc_sk(sock->sk);

	return smc->clcsock->ops->getname(smc->clcsock, addr, peer);
}

static int smc_sendmsg(struct socket *sock, struct msghdr *msg, size_t len)
{
	struct sock *sk = sock->sk;
	struct smc_sock *smc;
	int rc = -EPIPE;

	smc = smc_sk(sk);
	lock_sock(sk);
	if ((sk->sk_state != SMC_ACTIVE) &&
	    (sk->sk_state != SMC_APPCLOSEWAIT1) &&
	    (sk->sk_state != SMC_INIT))
		goto out;

	if (msg->msg_flags & MSG_FASTOPEN) {
		if (sk->sk_state == SMC_INIT && !smc->connect_nonblock) {
			rc = smc_switch_to_fallback(smc, SMC_CLC_DECL_OPTUNSUPP);
			if (rc)
				goto out;
		} else {
			rc = -EINVAL;
			goto out;
		}
	}

	if (smc->use_fallback) {
		rc = smc->clcsock->ops->sendmsg(smc->clcsock, msg, len);
	} else {
		rc = smc_tx_sendmsg(smc, msg, len);
		SMC_STAT_TX_PAYLOAD(smc, len, rc);
	}
out:
	release_sock(sk);
	return rc;
}

static int smc_recvmsg(struct socket *sock, struct msghdr *msg, size_t len,
		       int flags)
{
	struct sock *sk = sock->sk;
	struct smc_sock *smc;
	int rc = -ENOTCONN;

	smc = smc_sk(sk);
	lock_sock(sk);
	if (sk->sk_state == SMC_CLOSED && (sk->sk_shutdown & RCV_SHUTDOWN)) {
		/* socket was connected before, no more data to read */
		rc = 0;
		goto out;
	}
	if ((sk->sk_state == SMC_INIT) ||
	    (sk->sk_state == SMC_LISTEN) ||
	    (sk->sk_state == SMC_CLOSED))
		goto out;

	if (sk->sk_state == SMC_PEERFINCLOSEWAIT) {
		rc = 0;
		goto out;
	}

	if (smc->use_fallback) {
		rc = smc->clcsock->ops->recvmsg(smc->clcsock, msg, len, flags);
	} else {
		msg->msg_namelen = 0;
		rc = smc_rx_recvmsg(smc, msg, NULL, len, flags);
		SMC_STAT_RX_PAYLOAD(smc, rc, rc);
	}

out:
	release_sock(sk);
	return rc;
}

static __poll_t smc_accept_poll(struct sock *parent)
{
	struct smc_sock *isk = smc_sk(parent);
	__poll_t mask = 0;

	spin_lock(&isk->accept_q_lock);
	if (!list_empty(&isk->accept_q))
		mask = EPOLLIN | EPOLLRDNORM;
	spin_unlock(&isk->accept_q_lock);

	return mask;
}

static __poll_t smc_poll(struct file *file, struct socket *sock,
			     poll_table *wait)
{
	struct sock *sk = sock->sk;
	struct smc_sock *smc;
	__poll_t mask = 0;

	if (!sk)
		return EPOLLNVAL;

	smc = smc_sk(sock->sk);
	if (smc->use_fallback) {
		/* delegate to CLC child sock */
		mask = smc->clcsock->ops->poll(file, smc->clcsock, wait);
		sk->sk_err = smc->clcsock->sk->sk_err;
	} else {
		if (sk->sk_state != SMC_CLOSED)
			sock_poll_wait(file, sock, wait);
		if (sk->sk_err)
			mask |= EPOLLERR;
		if ((sk->sk_shutdown == SHUTDOWN_MASK) ||
		    (sk->sk_state == SMC_CLOSED))
			mask |= EPOLLHUP;
		if (sk->sk_state == SMC_LISTEN) {
			/* woken up by sk_data_ready in smc_listen_work() */
			mask |= smc_accept_poll(sk);
		} else if (smc->use_fallback) { /* as result of connect_work()*/
			mask |= smc->clcsock->ops->poll(file, smc->clcsock,
							   wait);
			sk->sk_err = smc->clcsock->sk->sk_err;
		} else {
			if ((sk->sk_state != SMC_INIT &&
			     atomic_read(&smc->conn.sndbuf_space)) ||
			    sk->sk_shutdown & SEND_SHUTDOWN) {
				mask |= EPOLLOUT | EPOLLWRNORM;
			} else {
				sk_set_bit(SOCKWQ_ASYNC_NOSPACE, sk);
				set_bit(SOCK_NOSPACE, &sk->sk_socket->flags);
			}
			if (atomic_read(&smc->conn.bytes_to_rcv))
				mask |= EPOLLIN | EPOLLRDNORM;
			if (sk->sk_shutdown & RCV_SHUTDOWN)
				mask |= EPOLLIN | EPOLLRDNORM | EPOLLRDHUP;
			if (sk->sk_state == SMC_APPCLOSEWAIT1)
				mask |= EPOLLIN;
			if (smc->conn.urg_state == SMC_URG_VALID)
				mask |= EPOLLPRI;
		}
	}

	return mask;
}

static int smc_shutdown(struct socket *sock, int how)
{
	struct sock *sk = sock->sk;
	bool do_shutdown = true;
	struct smc_sock *smc;
	int rc = -EINVAL;
	int old_state;
	int rc1 = 0;

	smc = smc_sk(sk);

	if ((how < SHUT_RD) || (how > SHUT_RDWR))
		return rc;

	lock_sock(sk);

	if (sock->state == SS_CONNECTING) {
		if (sk->sk_state == SMC_ACTIVE)
			sock->state = SS_CONNECTED;
		else if (sk->sk_state == SMC_PEERCLOSEWAIT1 ||
			 sk->sk_state == SMC_PEERCLOSEWAIT2 ||
			 sk->sk_state == SMC_APPCLOSEWAIT1 ||
			 sk->sk_state == SMC_APPCLOSEWAIT2 ||
			 sk->sk_state == SMC_APPFINCLOSEWAIT)
			sock->state = SS_DISCONNECTING;
	}

	rc = -ENOTCONN;
	if ((sk->sk_state != SMC_ACTIVE) &&
	    (sk->sk_state != SMC_PEERCLOSEWAIT1) &&
	    (sk->sk_state != SMC_PEERCLOSEWAIT2) &&
	    (sk->sk_state != SMC_APPCLOSEWAIT1) &&
	    (sk->sk_state != SMC_APPCLOSEWAIT2) &&
	    (sk->sk_state != SMC_APPFINCLOSEWAIT))
		goto out;
	if (smc->use_fallback) {
		rc = kernel_sock_shutdown(smc->clcsock, how);
		sk->sk_shutdown = smc->clcsock->sk->sk_shutdown;
		if (sk->sk_shutdown == SHUTDOWN_MASK) {
			sk->sk_state = SMC_CLOSED;
<<<<<<< HEAD
=======
			sk->sk_socket->state = SS_UNCONNECTED;
>>>>>>> d60c95ef
			sock_put(sk);
		}
		goto out;
	}
	switch (how) {
	case SHUT_RDWR:		/* shutdown in both directions */
		old_state = sk->sk_state;
		rc = smc_close_active(smc);
		if (old_state == SMC_ACTIVE &&
		    sk->sk_state == SMC_PEERCLOSEWAIT1)
			do_shutdown = false;
		break;
	case SHUT_WR:
		rc = smc_close_shutdown_write(smc);
		break;
	case SHUT_RD:
		rc = 0;
		/* nothing more to do because peer is not involved */
		break;
	}
	if (do_shutdown && smc->clcsock)
		rc1 = kernel_sock_shutdown(smc->clcsock, how);
	/* map sock_shutdown_cmd constants to sk_shutdown value range */
	sk->sk_shutdown |= how + 1;

	if (sk->sk_state == SMC_CLOSED)
		sock->state = SS_UNCONNECTED;
	else
		sock->state = SS_DISCONNECTING;
out:
	release_sock(sk);
	return rc ? rc : rc1;
}

static int __smc_getsockopt(struct socket *sock, int level, int optname,
			    char __user *optval, int __user *optlen)
{
	struct smc_sock *smc;
	int val, len;

	smc = smc_sk(sock->sk);

	if (get_user(len, optlen))
		return -EFAULT;

	len = min_t(int, len, sizeof(int));

	if (len < 0)
		return -EINVAL;

	switch (optname) {
	case SMC_LIMIT_HS:
		val = smc->limit_smc_hs;
		break;
	default:
		return -EOPNOTSUPP;
	}

	if (put_user(len, optlen))
		return -EFAULT;
	if (copy_to_user(optval, &val, len))
		return -EFAULT;

	return 0;
}

static int __smc_setsockopt(struct socket *sock, int level, int optname,
			    sockptr_t optval, unsigned int optlen)
{
	struct sock *sk = sock->sk;
	struct smc_sock *smc;
	int val, rc;

	smc = smc_sk(sk);

	lock_sock(sk);
	switch (optname) {
	case SMC_LIMIT_HS:
		if (optlen < sizeof(int)) {
			rc = -EINVAL;
			break;
		}
		if (copy_from_sockptr(&val, optval, sizeof(int))) {
			rc = -EFAULT;
			break;
		}

		smc->limit_smc_hs = !!val;
		rc = 0;
		break;
	default:
		rc = -EOPNOTSUPP;
		break;
	}
	release_sock(sk);

	return rc;
}

static int smc_setsockopt(struct socket *sock, int level, int optname,
			  sockptr_t optval, unsigned int optlen)
{
	struct sock *sk = sock->sk;
	struct smc_sock *smc;
	int val, rc;

	if (level == SOL_TCP && optname == TCP_ULP)
		return -EOPNOTSUPP;
	else if (level == SOL_SMC)
		return __smc_setsockopt(sock, level, optname, optval, optlen);

	smc = smc_sk(sk);

	/* generic setsockopts reaching us here always apply to the
	 * CLC socket
	 */
	mutex_lock(&smc->clcsock_release_lock);
	if (!smc->clcsock) {
		mutex_unlock(&smc->clcsock_release_lock);
		return -EBADF;
	}
	if (unlikely(!smc->clcsock->ops->setsockopt))
		rc = -EOPNOTSUPP;
	else
		rc = smc->clcsock->ops->setsockopt(smc->clcsock, level, optname,
						   optval, optlen);
	if (smc->clcsock->sk->sk_err) {
		sk->sk_err = smc->clcsock->sk->sk_err;
		sk_error_report(sk);
	}
	mutex_unlock(&smc->clcsock_release_lock);

	if (optlen < sizeof(int))
		return -EINVAL;
	if (copy_from_sockptr(&val, optval, sizeof(int)))
		return -EFAULT;

	lock_sock(sk);
	if (rc || smc->use_fallback)
		goto out;
	switch (optname) {
	case TCP_FASTOPEN:
	case TCP_FASTOPEN_CONNECT:
	case TCP_FASTOPEN_KEY:
	case TCP_FASTOPEN_NO_COOKIE:
		/* option not supported by SMC */
		if (sk->sk_state == SMC_INIT && !smc->connect_nonblock) {
			rc = smc_switch_to_fallback(smc, SMC_CLC_DECL_OPTUNSUPP);
		} else {
			rc = -EINVAL;
		}
		break;
	case TCP_NODELAY:
		if (sk->sk_state != SMC_INIT &&
		    sk->sk_state != SMC_LISTEN &&
		    sk->sk_state != SMC_CLOSED) {
			if (val) {
				SMC_STAT_INC(smc, ndly_cnt);
				smc_tx_pending(&smc->conn);
				cancel_delayed_work(&smc->conn.tx_work);
			}
		}
		break;
	case TCP_CORK:
		if (sk->sk_state != SMC_INIT &&
		    sk->sk_state != SMC_LISTEN &&
		    sk->sk_state != SMC_CLOSED) {
			if (!val) {
				SMC_STAT_INC(smc, cork_cnt);
				smc_tx_pending(&smc->conn);
				cancel_delayed_work(&smc->conn.tx_work);
			}
		}
		break;
	case TCP_DEFER_ACCEPT:
		smc->sockopt_defer_accept = val;
		break;
	default:
		break;
	}
out:
	release_sock(sk);

	return rc;
}

static int smc_getsockopt(struct socket *sock, int level, int optname,
			  char __user *optval, int __user *optlen)
{
	struct smc_sock *smc;
	int rc;
<<<<<<< HEAD
=======

	if (level == SOL_SMC)
		return __smc_getsockopt(sock, level, optname, optval, optlen);
>>>>>>> d60c95ef

	smc = smc_sk(sock->sk);
	mutex_lock(&smc->clcsock_release_lock);
	if (!smc->clcsock) {
		mutex_unlock(&smc->clcsock_release_lock);
		return -EBADF;
	}
	/* socket options apply to the CLC socket */
	if (unlikely(!smc->clcsock->ops->getsockopt)) {
		mutex_unlock(&smc->clcsock_release_lock);
		return -EOPNOTSUPP;
	}
	rc = smc->clcsock->ops->getsockopt(smc->clcsock, level, optname,
					   optval, optlen);
	mutex_unlock(&smc->clcsock_release_lock);
	return rc;
}

static int smc_ioctl(struct socket *sock, unsigned int cmd,
		     unsigned long arg)
{
	union smc_host_cursor cons, urg;
	struct smc_connection *conn;
	struct smc_sock *smc;
	int answ;

	smc = smc_sk(sock->sk);
	conn = &smc->conn;
	lock_sock(&smc->sk);
	if (smc->use_fallback) {
		if (!smc->clcsock) {
			release_sock(&smc->sk);
			return -EBADF;
		}
		answ = smc->clcsock->ops->ioctl(smc->clcsock, cmd, arg);
		release_sock(&smc->sk);
		return answ;
	}
	switch (cmd) {
	case SIOCINQ: /* same as FIONREAD */
		if (smc->sk.sk_state == SMC_LISTEN) {
			release_sock(&smc->sk);
			return -EINVAL;
		}
		if (smc->sk.sk_state == SMC_INIT ||
		    smc->sk.sk_state == SMC_CLOSED)
			answ = 0;
		else
			answ = atomic_read(&smc->conn.bytes_to_rcv);
		break;
	case SIOCOUTQ:
		/* output queue size (not send + not acked) */
		if (smc->sk.sk_state == SMC_LISTEN) {
			release_sock(&smc->sk);
			return -EINVAL;
		}
		if (smc->sk.sk_state == SMC_INIT ||
		    smc->sk.sk_state == SMC_CLOSED)
			answ = 0;
		else
			answ = smc->conn.sndbuf_desc->len -
					atomic_read(&smc->conn.sndbuf_space);
		break;
	case SIOCOUTQNSD:
		/* output queue size (not send only) */
		if (smc->sk.sk_state == SMC_LISTEN) {
			release_sock(&smc->sk);
			return -EINVAL;
		}
		if (smc->sk.sk_state == SMC_INIT ||
		    smc->sk.sk_state == SMC_CLOSED)
			answ = 0;
		else
			answ = smc_tx_prepared_sends(&smc->conn);
		break;
	case SIOCATMARK:
		if (smc->sk.sk_state == SMC_LISTEN) {
			release_sock(&smc->sk);
			return -EINVAL;
		}
		if (smc->sk.sk_state == SMC_INIT ||
		    smc->sk.sk_state == SMC_CLOSED) {
			answ = 0;
		} else {
			smc_curs_copy(&cons, &conn->local_tx_ctrl.cons, conn);
			smc_curs_copy(&urg, &conn->urg_curs, conn);
			answ = smc_curs_diff(conn->rmb_desc->len,
					     &cons, &urg) == 1;
		}
		break;
	default:
		release_sock(&smc->sk);
		return -ENOIOCTLCMD;
	}
	release_sock(&smc->sk);

	return put_user(answ, (int __user *)arg);
}

static ssize_t smc_sendpage(struct socket *sock, struct page *page,
			    int offset, size_t size, int flags)
{
	struct sock *sk = sock->sk;
	struct smc_sock *smc;
	int rc = -EPIPE;

	smc = smc_sk(sk);
	lock_sock(sk);
	if (sk->sk_state != SMC_ACTIVE) {
		release_sock(sk);
		goto out;
	}
	release_sock(sk);
	if (smc->use_fallback) {
		rc = kernel_sendpage(smc->clcsock, page, offset,
				     size, flags);
	} else {
		lock_sock(sk);
		rc = smc_tx_sendpage(smc, page, offset, size, flags);
		release_sock(sk);
		SMC_STAT_INC(smc, sendpage_cnt);
	}

out:
	return rc;
}

/* Map the affected portions of the rmbe into an spd, note the number of bytes
 * to splice in conn->splice_pending, and press 'go'. Delays consumer cursor
 * updates till whenever a respective page has been fully processed.
 * Note that subsequent recv() calls have to wait till all splice() processing
 * completed.
 */
static ssize_t smc_splice_read(struct socket *sock, loff_t *ppos,
			       struct pipe_inode_info *pipe, size_t len,
			       unsigned int flags)
{
	struct sock *sk = sock->sk;
	struct smc_sock *smc;
	int rc = -ENOTCONN;

	smc = smc_sk(sk);
	lock_sock(sk);
	if (sk->sk_state == SMC_CLOSED && (sk->sk_shutdown & RCV_SHUTDOWN)) {
		/* socket was connected before, no more data to read */
		rc = 0;
		goto out;
	}
	if (sk->sk_state == SMC_INIT ||
	    sk->sk_state == SMC_LISTEN ||
	    sk->sk_state == SMC_CLOSED)
		goto out;

	if (sk->sk_state == SMC_PEERFINCLOSEWAIT) {
		rc = 0;
		goto out;
	}

	if (smc->use_fallback) {
		rc = smc->clcsock->ops->splice_read(smc->clcsock, ppos,
						    pipe, len, flags);
	} else {
		if (*ppos) {
			rc = -ESPIPE;
			goto out;
		}
		if (flags & SPLICE_F_NONBLOCK)
			flags = MSG_DONTWAIT;
		else
			flags = 0;
		SMC_STAT_INC(smc, splice_cnt);
		rc = smc_rx_recvmsg(smc, NULL, pipe, len, flags);
	}
out:
	release_sock(sk);

	return rc;
}

/* must look like tcp */
static const struct proto_ops smc_sock_ops = {
	.family		= PF_SMC,
	.owner		= THIS_MODULE,
	.release	= smc_release,
	.bind		= smc_bind,
	.connect	= smc_connect,
	.socketpair	= sock_no_socketpair,
	.accept		= smc_accept,
	.getname	= smc_getname,
	.poll		= smc_poll,
	.ioctl		= smc_ioctl,
	.listen		= smc_listen,
	.shutdown	= smc_shutdown,
	.setsockopt	= smc_setsockopt,
	.getsockopt	= smc_getsockopt,
	.sendmsg	= smc_sendmsg,
	.recvmsg	= smc_recvmsg,
	.mmap		= sock_no_mmap,
	.sendpage	= smc_sendpage,
	.splice_read	= smc_splice_read,
};

static int __smc_create(struct net *net, struct socket *sock, int protocol,
			int kern, struct socket *clcsock)
{
	int family = (protocol == SMCPROTO_SMC6) ? PF_INET6 : PF_INET;
	struct smc_sock *smc;
	struct sock *sk;
	int rc;

	rc = -ESOCKTNOSUPPORT;
	if (sock->type != SOCK_STREAM)
		goto out;

	rc = -EPROTONOSUPPORT;
	if (protocol != SMCPROTO_SMC && protocol != SMCPROTO_SMC6)
		goto out;

	rc = -ENOBUFS;
	sock->ops = &smc_sock_ops;
	sock->state = SS_UNCONNECTED;
	sk = smc_sock_alloc(net, sock, protocol);
	if (!sk)
		goto out;

	/* create internal TCP socket for CLC handshake and fallback */
	smc = smc_sk(sk);
	smc->use_fallback = false; /* assume rdma capability first */
	smc->fallback_rsn = 0;

	/* default behavior from limit_smc_hs in every net namespace */
	smc->limit_smc_hs = net->smc.limit_smc_hs;

	rc = 0;
	if (!clcsock) {
		rc = sock_create_kern(net, family, SOCK_STREAM, IPPROTO_TCP,
				      &smc->clcsock);
		if (rc) {
			sk_common_release(sk);
			goto out;
		}
	} else {
		smc->clcsock = clcsock;
	}

out:
	return rc;
}

static int smc_create(struct net *net, struct socket *sock, int protocol,
		      int kern)
{
	return __smc_create(net, sock, protocol, kern, NULL);
}

static const struct net_proto_family smc_sock_family_ops = {
	.family	= PF_SMC,
	.owner	= THIS_MODULE,
	.create	= smc_create,
};

static int smc_ulp_init(struct sock *sk)
{
	struct socket *tcp = sk->sk_socket;
	struct net *net = sock_net(sk);
	struct socket *smcsock;
	int protocol, ret;

	/* only TCP can be replaced */
	if (tcp->type != SOCK_STREAM || sk->sk_protocol != IPPROTO_TCP ||
	    (sk->sk_family != AF_INET && sk->sk_family != AF_INET6))
		return -ESOCKTNOSUPPORT;
	/* don't handle wq now */
	if (tcp->state != SS_UNCONNECTED || !tcp->file || tcp->wq.fasync_list)
		return -ENOTCONN;

	if (sk->sk_family == AF_INET)
		protocol = SMCPROTO_SMC;
	else
		protocol = SMCPROTO_SMC6;

	smcsock = sock_alloc();
	if (!smcsock)
		return -ENFILE;

	smcsock->type = SOCK_STREAM;
	__module_get(THIS_MODULE); /* tried in __tcp_ulp_find_autoload */
	ret = __smc_create(net, smcsock, protocol, 1, tcp);
	if (ret) {
		sock_release(smcsock); /* module_put() which ops won't be NULL */
		return ret;
	}

	/* replace tcp socket to smc */
	smcsock->file = tcp->file;
	smcsock->file->private_data = smcsock;
	smcsock->file->f_inode = SOCK_INODE(smcsock); /* replace inode when sock_close */
	smcsock->file->f_path.dentry->d_inode = SOCK_INODE(smcsock); /* dput() in __fput */
	tcp->file = NULL;

	return ret;
}

static void smc_ulp_clone(const struct request_sock *req, struct sock *newsk,
			  const gfp_t priority)
{
	struct inet_connection_sock *icsk = inet_csk(newsk);

	/* don't inherit ulp ops to child when listen */
	icsk->icsk_ulp_ops = NULL;
}

static struct tcp_ulp_ops smc_ulp_ops __read_mostly = {
	.name		= "smc",
	.owner		= THIS_MODULE,
	.init		= smc_ulp_init,
	.clone		= smc_ulp_clone,
};

unsigned int smc_net_id;

static __net_init int smc_net_init(struct net *net)
{
	int rc;

	rc = smc_sysctl_net_init(net);
	if (rc)
		return rc;
	return smc_pnet_net_init(net);
}

static void __net_exit smc_net_exit(struct net *net)
{
	smc_sysctl_net_exit(net);
	smc_pnet_net_exit(net);
}

static __net_init int smc_net_stat_init(struct net *net)
{
	return smc_stats_init(net);
}

static void __net_exit smc_net_stat_exit(struct net *net)
{
	smc_stats_exit(net);
}

static struct pernet_operations smc_net_ops = {
	.init = smc_net_init,
	.exit = smc_net_exit,
	.id   = &smc_net_id,
	.size = sizeof(struct smc_net),
};

static struct pernet_operations smc_net_stat_ops = {
	.init = smc_net_stat_init,
	.exit = smc_net_stat_exit,
};

static int __init smc_init(void)
{
	int rc;

	rc = register_pernet_subsys(&smc_net_ops);
	if (rc)
		return rc;

	rc = register_pernet_subsys(&smc_net_stat_ops);
	if (rc)
		goto out_pernet_subsys;

	smc_ism_init();
	smc_clc_init();

	rc = smc_nl_init();
	if (rc)
		goto out_pernet_subsys_stat;

	rc = smc_pnet_init();
	if (rc)
		goto out_nl;

	rc = -ENOMEM;

	smc_tcp_ls_wq = alloc_workqueue("smc_tcp_ls_wq", 0, 0);
	if (!smc_tcp_ls_wq)
		goto out_pnet;

	smc_hs_wq = alloc_workqueue("smc_hs_wq", 0, 0);
	if (!smc_hs_wq)
		goto out_alloc_tcp_ls_wq;

	smc_close_wq = alloc_workqueue("smc_close_wq", 0, 0);
	if (!smc_close_wq)
		goto out_alloc_hs_wq;

	rc = smc_core_init();
	if (rc) {
		pr_err("%s: smc_core_init fails with %d\n", __func__, rc);
		goto out_alloc_wqs;
	}

	rc = smc_llc_init();
	if (rc) {
		pr_err("%s: smc_llc_init fails with %d\n", __func__, rc);
		goto out_core;
	}

	rc = smc_cdc_init();
	if (rc) {
		pr_err("%s: smc_cdc_init fails with %d\n", __func__, rc);
		goto out_core;
	}

	rc = proto_register(&smc_proto, 1);
	if (rc) {
		pr_err("%s: proto_register(v4) fails with %d\n", __func__, rc);
		goto out_core;
	}

	rc = proto_register(&smc_proto6, 1);
	if (rc) {
		pr_err("%s: proto_register(v6) fails with %d\n", __func__, rc);
		goto out_proto;
	}

	rc = sock_register(&smc_sock_family_ops);
	if (rc) {
		pr_err("%s: sock_register fails with %d\n", __func__, rc);
		goto out_proto6;
	}
	INIT_HLIST_HEAD(&smc_v4_hashinfo.ht);
	INIT_HLIST_HEAD(&smc_v6_hashinfo.ht);

	rc = smc_ib_register_client();
	if (rc) {
		pr_err("%s: ib_register fails with %d\n", __func__, rc);
		goto out_sock;
	}

	rc = tcp_register_ulp(&smc_ulp_ops);
	if (rc) {
		pr_err("%s: tcp_ulp_register fails with %d\n", __func__, rc);
		goto out_ib;
	}

	static_branch_enable(&tcp_have_smc);
	return 0;

out_ib:
	smc_ib_unregister_client();
out_sock:
	sock_unregister(PF_SMC);
out_proto6:
	proto_unregister(&smc_proto6);
out_proto:
	proto_unregister(&smc_proto);
out_core:
	smc_core_exit();
out_alloc_wqs:
	destroy_workqueue(smc_close_wq);
out_alloc_hs_wq:
	destroy_workqueue(smc_hs_wq);
out_alloc_tcp_ls_wq:
	destroy_workqueue(smc_tcp_ls_wq);
out_pnet:
	smc_pnet_exit();
out_nl:
	smc_nl_exit();
out_pernet_subsys_stat:
	unregister_pernet_subsys(&smc_net_stat_ops);
out_pernet_subsys:
	unregister_pernet_subsys(&smc_net_ops);

	return rc;
}

static void __exit smc_exit(void)
{
	static_branch_disable(&tcp_have_smc);
	tcp_unregister_ulp(&smc_ulp_ops);
	sock_unregister(PF_SMC);
	smc_core_exit();
	smc_ib_unregister_client();
	destroy_workqueue(smc_close_wq);
	destroy_workqueue(smc_tcp_ls_wq);
	destroy_workqueue(smc_hs_wq);
	proto_unregister(&smc_proto6);
	proto_unregister(&smc_proto);
	smc_pnet_exit();
	smc_nl_exit();
	smc_clc_exit();
	unregister_pernet_subsys(&smc_net_stat_ops);
	unregister_pernet_subsys(&smc_net_ops);
	rcu_barrier();
}

module_init(smc_init);
module_exit(smc_exit);

MODULE_AUTHOR("Ursula Braun <ubraun@linux.vnet.ibm.com>");
MODULE_DESCRIPTION("smc socket address family");
MODULE_LICENSE("GPL");
MODULE_ALIAS_NETPROTO(PF_SMC);
MODULE_ALIAS_TCP_ULP("smc");
MODULE_ALIAS_GENL_FAMILY(SMC_GENL_FAMILY_NAME);<|MERGE_RESOLUTION|>--- conflicted
+++ resolved
@@ -793,50 +793,6 @@
 }
 
 static void smc_fback_state_change(struct sock *clcsk)
-<<<<<<< HEAD
-{
-	struct smc_sock *smc =
-		smc_clcsock_user_data(clcsk);
-
-	if (!smc)
-		return;
-	smc_fback_forward_wakeup(smc, clcsk, smc->clcsk_state_change);
-}
-
-static void smc_fback_data_ready(struct sock *clcsk)
-{
-	struct smc_sock *smc =
-		smc_clcsock_user_data(clcsk);
-
-	if (!smc)
-		return;
-	smc_fback_forward_wakeup(smc, clcsk, smc->clcsk_data_ready);
-}
-
-static void smc_fback_write_space(struct sock *clcsk)
-{
-	struct smc_sock *smc =
-		smc_clcsock_user_data(clcsk);
-
-	if (!smc)
-		return;
-	smc_fback_forward_wakeup(smc, clcsk, smc->clcsk_write_space);
-}
-
-static void smc_fback_error_report(struct sock *clcsk)
-{
-	struct smc_sock *smc =
-		smc_clcsock_user_data(clcsk);
-
-	if (!smc)
-		return;
-	smc_fback_forward_wakeup(smc, clcsk, smc->clcsk_error_report);
-}
-
-static int smc_switch_to_fallback(struct smc_sock *smc, int reason_code)
-{
-	struct sock *clcsk;
-=======
 {
 	struct smc_sock *smc;
 
@@ -905,7 +861,6 @@
 
 static int smc_switch_to_fallback(struct smc_sock *smc, int reason_code)
 {
->>>>>>> d60c95ef
 	int rc = 0;
 
 	mutex_lock(&smc->clcsock_release_lock);
@@ -913,14 +868,7 @@
 		rc = -EBADF;
 		goto out;
 	}
-<<<<<<< HEAD
-	clcsk = smc->clcsock->sk;
-
-	if (smc->use_fallback)
-		goto out;
-=======
-
->>>>>>> d60c95ef
+
 	smc->use_fallback = true;
 	smc->fallback_rsn = reason_code;
 	smc_stat_fallback(smc);
@@ -935,22 +883,7 @@
 		 * in smc sk->sk_wq and they should be woken up
 		 * as clcsock's wait queue is woken up.
 		 */
-<<<<<<< HEAD
-		smc->clcsk_state_change = clcsk->sk_state_change;
-		smc->clcsk_data_ready = clcsk->sk_data_ready;
-		smc->clcsk_write_space = clcsk->sk_write_space;
-		smc->clcsk_error_report = clcsk->sk_error_report;
-
-		clcsk->sk_state_change = smc_fback_state_change;
-		clcsk->sk_data_ready = smc_fback_data_ready;
-		clcsk->sk_write_space = smc_fback_write_space;
-		clcsk->sk_error_report = smc_fback_error_report;
-
-		smc->clcsock->sk->sk_user_data =
-			(void *)((uintptr_t)smc | SK_USER_DATA_NOCOPY);
-=======
 		smc_fback_replace_callbacks(smc);
->>>>>>> d60c95ef
 	}
 out:
 	mutex_unlock(&smc->clcsock_release_lock);
@@ -1006,11 +939,6 @@
 {
 	struct smc_connection *conn = &smc->conn;
 	struct smc_link_group *lgr = conn->lgr;
-<<<<<<< HEAD
-
-	smc_conn_free(conn);
-	if (local_first)
-=======
 	bool lgr_valid = false;
 
 	if (smc_conn_lgr_valid(conn))
@@ -1018,7 +946,6 @@
 
 	smc_conn_free(conn);
 	if (local_first && lgr_valid)
->>>>>>> d60c95ef
 		smc_lgr_cleanup_early(lgr);
 }
 
@@ -1696,15 +1623,10 @@
 	if (rc && rc != -EINPROGRESS)
 		goto out;
 
-<<<<<<< HEAD
-	if (smc->use_fallback)
-		goto out;
-=======
 	if (smc->use_fallback) {
 		sock->state = rc ? SS_CONNECTING : SS_CONNECTED;
 		goto out;
 	}
->>>>>>> d60c95ef
 	sock_hold(&smc->sk); /* sock put in passive closing */
 	if (flags & O_NONBLOCK) {
 		if (queue_work(smc_hs_wq, &smc->connect_work))
@@ -2551,14 +2473,10 @@
 
 static void smc_clcsock_data_ready(struct sock *listen_clcsock)
 {
-	struct smc_sock *lsmc =
-		smc_clcsock_user_data(listen_clcsock);
-
-<<<<<<< HEAD
-=======
+	struct smc_sock *lsmc;
+
 	read_lock_bh(&listen_clcsock->sk_callback_lock);
 	lsmc = smc_clcsock_user_data(listen_clcsock);
->>>>>>> d60c95ef
 	if (!lsmc)
 		goto out;
 	lsmc->clcsk_data_ready(listen_clcsock);
@@ -2620,15 +2538,11 @@
 
 	rc = kernel_listen(smc->clcsock, backlog);
 	if (rc) {
-<<<<<<< HEAD
-		smc->clcsock->sk->sk_data_ready = smc->clcsk_data_ready;
-=======
 		write_lock_bh(&smc->clcsock->sk->sk_callback_lock);
 		smc_clcsock_restore_cb(&smc->clcsock->sk->sk_data_ready,
 				       &smc->clcsk_data_ready);
 		smc->clcsock->sk->sk_user_data = NULL;
 		write_unlock_bh(&smc->clcsock->sk->sk_callback_lock);
->>>>>>> d60c95ef
 		goto out;
 	}
 	sk->sk_max_ack_backlog = backlog;
@@ -2902,10 +2816,7 @@
 		sk->sk_shutdown = smc->clcsock->sk->sk_shutdown;
 		if (sk->sk_shutdown == SHUTDOWN_MASK) {
 			sk->sk_state = SMC_CLOSED;
-<<<<<<< HEAD
-=======
 			sk->sk_socket->state = SS_UNCONNECTED;
->>>>>>> d60c95ef
 			sock_put(sk);
 		}
 		goto out;
@@ -3097,12 +3008,9 @@
 {
 	struct smc_sock *smc;
 	int rc;
-<<<<<<< HEAD
-=======
 
 	if (level == SOL_SMC)
 		return __smc_getsockopt(sock, level, optname, optval, optlen);
->>>>>>> d60c95ef
 
 	smc = smc_sk(sock->sk);
 	mutex_lock(&smc->clcsock_release_lock);
