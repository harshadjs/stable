--- conflicted
+++ resolved
@@ -297,25 +297,6 @@
 	return rc;
 }
 
-<<<<<<< HEAD
-int smc_tx_sendpage(struct smc_sock *smc, struct page *page, int offset,
-		    size_t size, int flags)
-{
-	struct msghdr msg = {.msg_flags = flags};
-	char *kaddr = kmap(page);
-	struct kvec iov;
-	int rc;
-
-	iov.iov_base = kaddr + offset;
-	iov.iov_len = size;
-	iov_iter_kvec(&msg.msg_iter, ITER_SOURCE, &iov, 1, size);
-	rc = smc_tx_sendmsg(smc, &msg, size);
-	kunmap(page);
-	return rc;
-}
-
-=======
->>>>>>> 98817289
 /***************************** sndbuf consumer *******************************/
 
 /* sndbuf consumer: actual data transfer of one target chunk with ISM write */
