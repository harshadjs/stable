--- conflicted
+++ resolved
@@ -193,10 +193,7 @@
 						 * - dec on polled tx cqe
 						 */
 	wait_queue_head_t	cdc_pend_tx_wq; /* wakeup on no cdc_pend_tx_wr*/
-<<<<<<< HEAD
-=======
 	atomic_t		tx_pushing;     /* nr_threads trying tx push */
->>>>>>> d60c95ef
 	struct delayed_work	tx_work;	/* retry of smc_cdc_msg_send */
 	u32			tx_off;		/* base offset in peer rmb */
 
@@ -291,9 +288,6 @@
 	return (struct smc_sock *)sk;
 }
 
-<<<<<<< HEAD
-static inline struct smc_sock *smc_clcsock_user_data(struct sock *clcsk)
-=======
 static inline void smc_init_saved_callbacks(struct smc_sock *smc)
 {
 	smc->clcsk_state_change	= NULL;
@@ -303,14 +297,11 @@
 }
 
 static inline struct smc_sock *smc_clcsock_user_data(const struct sock *clcsk)
->>>>>>> d60c95ef
 {
 	return (struct smc_sock *)
 	       ((uintptr_t)clcsk->sk_user_data & ~SK_USER_DATA_NOCOPY);
 }
 
-<<<<<<< HEAD
-=======
 /* save target_cb in saved_cb, and replace target_cb with new_cb */
 static inline void smc_clcsock_replace_cb(void (**target_cb)(struct sock *),
 					  void (*new_cb)(struct sock *),
@@ -332,7 +323,6 @@
 	*saved_cb = NULL;
 }
 
->>>>>>> d60c95ef
 extern struct workqueue_struct	*smc_hs_wq;	/* wq for handshake work */
 extern struct workqueue_struct	*smc_close_wq;	/* wq for close work */
 
