--- conflicted
+++ resolved
@@ -1022,13 +1022,8 @@
 		memcpy(clc->hdr.eyecatcher, SMCD_EYECATCHER,
 		       sizeof(SMCD_EYECATCHER));
 		clc->hdr.typev1 = SMC_TYPE_D;
-<<<<<<< HEAD
-		clc->d0.gid = conn->lgr->smcd->local_gid;
-		clc->d0.token = conn->rmb_desc->token;
-=======
 		clc->d0.gid = htonll(smcd->ops->get_local_gid(smcd));
 		clc->d0.token = htonll(conn->rmb_desc->token);
->>>>>>> 98817289
 		clc->d0.dmbe_size = conn->rmbe_size_comp;
 		clc->d0.dmbe_idx = 0;
 		memcpy(&clc->d0.linkid, conn->lgr->id, SMC_LGR_ID_SIZE);
