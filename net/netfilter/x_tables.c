--- conflicted
+++ resolved
@@ -1416,17 +1416,10 @@
 	 */
 	smp_wmb();
 	table->private = newinfo;
-<<<<<<< HEAD
 
 	/* make sure all cpus see new ->private value */
 	smp_mb();
 
-=======
-
-	/* make sure all cpus see new ->private value */
-	smp_mb();
-
->>>>>>> 3b17187f
 	/*
 	 * Even though table entries have now been swapped, other CPU's
 	 * may still be using the old entries...
