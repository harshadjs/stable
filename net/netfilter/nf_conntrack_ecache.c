// SPDX-License-Identifier: GPL-2.0-only
/* Event cache for netfilter. */

/*
 * (C) 2005 Harald Welte <laforge@gnumonks.org>
 * (C) 2005 Patrick McHardy <kaber@trash.net>
 * (C) 2005-2006 Netfilter Core Team <coreteam@netfilter.org>
 * (C) 2005 USAGI/WIDE Project <http://www.linux-ipv6.org>
 */

#define pr_fmt(fmt) KBUILD_MODNAME ": " fmt

#include <linux/types.h>
#include <linux/netfilter.h>
#include <linux/skbuff.h>
#include <linux/vmalloc.h>
#include <linux/stddef.h>
#include <linux/err.h>
#include <linux/kernel.h>
#include <linux/netdevice.h>
#include <linux/slab.h>
#include <linux/export.h>

#include <net/netfilter/nf_conntrack.h>
#include <net/netfilter/nf_conntrack_core.h>
#include <net/netfilter/nf_conntrack_ecache.h>
#include <net/netfilter/nf_conntrack_extend.h>

static DEFINE_MUTEX(nf_ct_ecache_mutex);

#define DYING_NULLS_VAL			((1 << 30) + 1)
#define ECACHE_MAX_JIFFIES		msecs_to_jiffies(10)
#define ECACHE_RETRY_JIFFIES		msecs_to_jiffies(10)

enum retry_state {
	STATE_CONGESTED,
	STATE_RESTART,
	STATE_DONE,
};

struct nf_conntrack_net_ecache *nf_conn_pernet_ecache(const struct net *net)
{
	struct nf_conntrack_net *cnet = nf_ct_pernet(net);

	return &cnet->ecache;
}
#if IS_MODULE(CONFIG_NF_CT_NETLINK)
EXPORT_SYMBOL_GPL(nf_conn_pernet_ecache);
#endif

static enum retry_state ecache_work_evict_list(struct nf_conntrack_net *cnet)
{
	unsigned long stop = jiffies + ECACHE_MAX_JIFFIES;
	struct hlist_nulls_head evicted_list;
	enum retry_state ret = STATE_DONE;
	struct nf_conntrack_tuple_hash *h;
	struct hlist_nulls_node *n;
	unsigned int sent;
<<<<<<< HEAD

	INIT_HLIST_NULLS_HEAD(&evicted_list, DYING_NULLS_VAL);

next:
	sent = 0;
	spin_lock_bh(&cnet->ecache.dying_lock);

=======

	INIT_HLIST_NULLS_HEAD(&evicted_list, DYING_NULLS_VAL);

next:
	sent = 0;
	spin_lock_bh(&cnet->ecache.dying_lock);

>>>>>>> bf44eed7
	hlist_nulls_for_each_entry_safe(h, n, &cnet->ecache.dying_list, hnnode) {
		struct nf_conn *ct = nf_ct_tuplehash_to_ctrack(h);

		/* The worker owns all entries, ct remains valid until nf_ct_put
		 * in the loop below.
		 */
		if (nf_conntrack_event(IPCT_DESTROY, ct)) {
			ret = STATE_CONGESTED;
			break;
		}

		hlist_nulls_del_rcu(&ct->tuplehash[IP_CT_DIR_ORIGINAL].hnnode);
		hlist_nulls_add_head(&ct->tuplehash[IP_CT_DIR_REPLY].hnnode, &evicted_list);

		if (time_after(stop, jiffies)) {
			ret = STATE_RESTART;
			break;
		}

		if (sent++ > 16) {
			spin_unlock_bh(&cnet->ecache.dying_lock);
			cond_resched();
			goto next;
		}
	}

	spin_unlock_bh(&cnet->ecache.dying_lock);
<<<<<<< HEAD

	hlist_nulls_for_each_entry_safe(h, n, &evicted_list, hnnode) {
		struct nf_conn *ct = nf_ct_tuplehash_to_ctrack(h);

		hlist_nulls_del_rcu(&ct->tuplehash[IP_CT_DIR_REPLY].hnnode);
		nf_ct_put(ct);

=======

	hlist_nulls_for_each_entry_safe(h, n, &evicted_list, hnnode) {
		struct nf_conn *ct = nf_ct_tuplehash_to_ctrack(h);

		hlist_nulls_del_rcu(&ct->tuplehash[IP_CT_DIR_REPLY].hnnode);
		nf_ct_put(ct);

>>>>>>> bf44eed7
		cond_resched();
	}

	return ret;
}

static void ecache_work(struct work_struct *work)
{
	struct nf_conntrack_net *cnet = container_of(work, struct nf_conntrack_net, ecache.dwork.work);
	int ret, delay = -1;

	ret = ecache_work_evict_list(cnet);
	switch (ret) {
	case STATE_CONGESTED:
		delay = ECACHE_RETRY_JIFFIES;
		break;
	case STATE_RESTART:
		delay = 0;
		break;
	case STATE_DONE:
		break;
	}

	if (delay >= 0)
		schedule_delayed_work(&cnet->ecache.dwork, delay);
}

static int __nf_conntrack_eventmask_report(struct nf_conntrack_ecache *e,
					   const u32 events,
					   const u32 missed,
					   const struct nf_ct_event *item)
{
	struct net *net = nf_ct_net(item->ct);
	struct nf_ct_event_notifier *notify;
	u32 old, want;
	int ret;

	if (!((events | missed) & e->ctmask))
		return 0;

	rcu_read_lock();

	notify = rcu_dereference(net->ct.nf_conntrack_event_cb);
	if (!notify) {
		rcu_read_unlock();
		return 0;
	}

	ret = notify->ct_event(events | missed, item);
	rcu_read_unlock();

	if (likely(ret >= 0 && missed == 0))
		return 0;

	do {
		old = READ_ONCE(e->missed);
		if (ret < 0)
			want = old | events;
		else
			want = old & ~missed;
	} while (cmpxchg(&e->missed, old, want) != old);

	return ret;
}

int nf_conntrack_eventmask_report(unsigned int events, struct nf_conn *ct,
				  u32 portid, int report)
{
	struct nf_conntrack_ecache *e;
	struct nf_ct_event item;
	unsigned int missed;
	int ret;

	if (!nf_ct_is_confirmed(ct))
		return 0;

	e = nf_ct_ecache_find(ct);
	if (!e)
		return 0;

	memset(&item, 0, sizeof(item));

	item.ct = ct;
	item.portid = e->portid ? e->portid : portid;
	item.report = report;

	/* This is a resent of a destroy event? If so, skip missed */
	missed = e->portid ? 0 : e->missed;

	ret = __nf_conntrack_eventmask_report(e, events, missed, &item);
	if (unlikely(ret < 0 && (events & (1 << IPCT_DESTROY)))) {
		/* This is a destroy event that has been triggered by a process,
		 * we store the PORTID to include it in the retransmission.
		 */
		if (e->portid == 0 && portid != 0)
			e->portid = portid;
	}

	return ret;
}
EXPORT_SYMBOL_GPL(nf_conntrack_eventmask_report);

/* deliver cached events and clear cache entry - must be called with locally
 * disabled softirqs */
void nf_ct_deliver_cached_events(struct nf_conn *ct)
{
	struct nf_conntrack_ecache *e;
	struct nf_ct_event item;
	unsigned int events;

	if (!nf_ct_is_confirmed(ct) || nf_ct_is_dying(ct))
		return;

	e = nf_ct_ecache_find(ct);
	if (e == NULL)
		return;

	events = xchg(&e->cache, 0);

	item.ct = ct;
	item.portid = 0;
	item.report = 0;

	/* We make a copy of the missed event cache without taking
	 * the lock, thus we may send missed events twice. However,
	 * this does not harm and it happens very rarely.
	 */
	__nf_conntrack_eventmask_report(e, events, e->missed, &item);
}
EXPORT_SYMBOL_GPL(nf_ct_deliver_cached_events);

void nf_ct_expect_event_report(enum ip_conntrack_expect_events event,
			       struct nf_conntrack_expect *exp,
			       u32 portid, int report)

{
	struct net *net = nf_ct_exp_net(exp);
	struct nf_ct_event_notifier *notify;
	struct nf_conntrack_ecache *e;

	rcu_read_lock();
	notify = rcu_dereference(net->ct.nf_conntrack_event_cb);
	if (!notify)
		goto out_unlock;

	e = nf_ct_ecache_find(exp->master);
	if (!e)
		goto out_unlock;

	if (e->expmask & (1 << event)) {
		struct nf_exp_event item = {
			.exp	= exp,
			.portid	= portid,
			.report = report
		};
		notify->exp_event(1 << event, &item);
	}
out_unlock:
	rcu_read_unlock();
}

void nf_conntrack_register_notifier(struct net *net,
				    const struct nf_ct_event_notifier *new)
{
	struct nf_ct_event_notifier *notify;

	mutex_lock(&nf_ct_ecache_mutex);
	notify = rcu_dereference_protected(net->ct.nf_conntrack_event_cb,
					   lockdep_is_held(&nf_ct_ecache_mutex));
	WARN_ON_ONCE(notify);
	rcu_assign_pointer(net->ct.nf_conntrack_event_cb, new);
	mutex_unlock(&nf_ct_ecache_mutex);
}
EXPORT_SYMBOL_GPL(nf_conntrack_register_notifier);

void nf_conntrack_unregister_notifier(struct net *net)
{
	mutex_lock(&nf_ct_ecache_mutex);
	RCU_INIT_POINTER(net->ct.nf_conntrack_event_cb, NULL);
	mutex_unlock(&nf_ct_ecache_mutex);
	/* synchronize_rcu() is called after netns pre_exit */
}
EXPORT_SYMBOL_GPL(nf_conntrack_unregister_notifier);

void nf_conntrack_ecache_work(struct net *net, enum nf_ct_ecache_state state)
{
	struct nf_conntrack_net *cnet = nf_ct_pernet(net);

	if (state == NFCT_ECACHE_DESTROY_FAIL &&
	    !delayed_work_pending(&cnet->ecache.dwork)) {
		schedule_delayed_work(&cnet->ecache.dwork, HZ);
		net->ct.ecache_dwork_pending = true;
	} else if (state == NFCT_ECACHE_DESTROY_SENT) {
		if (!hlist_nulls_empty(&cnet->ecache.dying_list))
			mod_delayed_work(system_wq, &cnet->ecache.dwork, 0);
		else
			net->ct.ecache_dwork_pending = false;
	}
}

bool nf_ct_ecache_ext_add(struct nf_conn *ct, u16 ctmask, u16 expmask, gfp_t gfp)
{
	struct net *net = nf_ct_net(ct);
	struct nf_conntrack_ecache *e;

	switch (net->ct.sysctl_events) {
	case 0:
		 /* assignment via template / ruleset? ignore sysctl. */
		if (ctmask || expmask)
			break;
		return true;
	case 2: /* autodetect: no event listener, don't allocate extension. */
		if (!READ_ONCE(net->ct.ctnetlink_has_listener))
			return true;
		fallthrough;
	case 1:
		/* always allocate an extension. */
		if (!ctmask && !expmask) {
			ctmask = ~0;
			expmask = ~0;
		}
		break;
	default:
		WARN_ON_ONCE(1);
		return true;
	}

	e = nf_ct_ext_add(ct, NF_CT_EXT_ECACHE, gfp);
	if (e) {
		e->ctmask  = ctmask;
		e->expmask = expmask;
	}

	return e != NULL;
}
EXPORT_SYMBOL_GPL(nf_ct_ecache_ext_add);

#define NF_CT_EVENTS_DEFAULT 2
static int nf_ct_events __read_mostly = NF_CT_EVENTS_DEFAULT;

void nf_conntrack_ecache_pernet_init(struct net *net)
{
	struct nf_conntrack_net *cnet = nf_ct_pernet(net);

	net->ct.sysctl_events = nf_ct_events;

	INIT_DELAYED_WORK(&cnet->ecache.dwork, ecache_work);
	INIT_HLIST_NULLS_HEAD(&cnet->ecache.dying_list, DYING_NULLS_VAL);
	spin_lock_init(&cnet->ecache.dying_lock);

	BUILD_BUG_ON(__IPCT_MAX >= 16);	/* e->ctmask is u16 */
}

void nf_conntrack_ecache_pernet_fini(struct net *net)
{
	struct nf_conntrack_net *cnet = nf_ct_pernet(net);

	cancel_delayed_work_sync(&cnet->ecache.dwork);
}<|MERGE_RESOLUTION|>--- conflicted
+++ resolved
@@ -56,7 +56,6 @@
 	struct nf_conntrack_tuple_hash *h;
 	struct hlist_nulls_node *n;
 	unsigned int sent;
-<<<<<<< HEAD
 
 	INIT_HLIST_NULLS_HEAD(&evicted_list, DYING_NULLS_VAL);
 
@@ -64,15 +63,6 @@
 	sent = 0;
 	spin_lock_bh(&cnet->ecache.dying_lock);
 
-=======
-
-	INIT_HLIST_NULLS_HEAD(&evicted_list, DYING_NULLS_VAL);
-
-next:
-	sent = 0;
-	spin_lock_bh(&cnet->ecache.dying_lock);
-
->>>>>>> bf44eed7
 	hlist_nulls_for_each_entry_safe(h, n, &cnet->ecache.dying_list, hnnode) {
 		struct nf_conn *ct = nf_ct_tuplehash_to_ctrack(h);
 
@@ -100,7 +90,6 @@
 	}
 
 	spin_unlock_bh(&cnet->ecache.dying_lock);
-<<<<<<< HEAD
 
 	hlist_nulls_for_each_entry_safe(h, n, &evicted_list, hnnode) {
 		struct nf_conn *ct = nf_ct_tuplehash_to_ctrack(h);
@@ -108,15 +97,6 @@
 		hlist_nulls_del_rcu(&ct->tuplehash[IP_CT_DIR_REPLY].hnnode);
 		nf_ct_put(ct);
 
-=======
-
-	hlist_nulls_for_each_entry_safe(h, n, &evicted_list, hnnode) {
-		struct nf_conn *ct = nf_ct_tuplehash_to_ctrack(h);
-
-		hlist_nulls_del_rcu(&ct->tuplehash[IP_CT_DIR_REPLY].hnnode);
-		nf_ct_put(ct);
-
->>>>>>> bf44eed7
 		cond_resched();
 	}
 
