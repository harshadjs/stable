// SPDX-License-Identifier: GPL-2.0-or-later
/*
 * Handling of a single switch port
 *
 * Copyright (c) 2017 Savoir-faire Linux Inc.
 *	Vivien Didelot <vivien.didelot@savoirfairelinux.com>
 */

#include <linux/if_bridge.h>
#include <linux/netdevice.h>
#include <linux/notifier.h>
#include <linux/of_mdio.h>
#include <linux/of_net.h>

#include "dsa_priv.h"

/**
 * dsa_port_notify - Notify the switching fabric of changes to a port
 * @dp: port on which change occurred
 * @e: event, must be of type DSA_NOTIFIER_*
 * @v: event-specific value.
 *
 * Notify all switches in the DSA tree that this port's switch belongs to,
 * including this switch itself, of an event. Allows the other switches to
 * reconfigure themselves for cross-chip operations. Can also be used to
 * reconfigure ports without net_devices (CPU ports, DSA links) whenever
 * a user port's state changes.
 */
static int dsa_port_notify(const struct dsa_port *dp, unsigned long e, void *v)
{
	return dsa_tree_notify(dp->ds->dst, e, v);
}

static void dsa_port_notify_bridge_fdb_flush(const struct dsa_port *dp, u16 vid)
{
	struct net_device *brport_dev = dsa_port_to_bridge_port(dp);
	struct switchdev_notifier_fdb_info info = {
		.vid = vid,
	};

	/* When the port becomes standalone it has already left the bridge.
	 * Don't notify the bridge in that case.
	 */
	if (!brport_dev)
		return;

	call_switchdev_notifiers(SWITCHDEV_FDB_FLUSH_TO_BRIDGE,
				 brport_dev, &info.info, NULL);
}

static void dsa_port_fast_age(const struct dsa_port *dp)
{
	struct dsa_switch *ds = dp->ds;

	if (!ds->ops->port_fast_age)
		return;

	ds->ops->port_fast_age(ds, dp->index);

	/* flush all VLANs */
	dsa_port_notify_bridge_fdb_flush(dp, 0);
}

static int dsa_port_vlan_fast_age(const struct dsa_port *dp, u16 vid)
{
	struct dsa_switch *ds = dp->ds;
	int err;

	if (!ds->ops->port_vlan_fast_age)
		return -EOPNOTSUPP;

	err = ds->ops->port_vlan_fast_age(ds, dp->index, vid);

	if (!err)
		dsa_port_notify_bridge_fdb_flush(dp, vid);

	return err;
}

static int dsa_port_msti_fast_age(const struct dsa_port *dp, u16 msti)
{
	DECLARE_BITMAP(vids, VLAN_N_VID) = { 0 };
	int err, vid;

	err = br_mst_get_info(dsa_port_bridge_dev_get(dp), msti, vids);
	if (err)
		return err;

	for_each_set_bit(vid, vids, VLAN_N_VID) {
		err = dsa_port_vlan_fast_age(dp, vid);
		if (err)
			return err;
	}

	return 0;
}

static bool dsa_port_can_configure_learning(struct dsa_port *dp)
{
	struct switchdev_brport_flags flags = {
		.mask = BR_LEARNING,
	};
	struct dsa_switch *ds = dp->ds;
	int err;

	if (!ds->ops->port_bridge_flags || !ds->ops->port_pre_bridge_flags)
		return false;

	err = ds->ops->port_pre_bridge_flags(ds, dp->index, flags, NULL);
	return !err;
}

bool dsa_port_supports_hwtstamp(struct dsa_port *dp, struct ifreq *ifr)
{
	struct dsa_switch *ds = dp->ds;
	int err;

	if (!ds->ops->port_hwtstamp_get || !ds->ops->port_hwtstamp_set)
		return false;

	/* "See through" shim implementations of the "get" method.
	 * This will clobber the ifreq structure, but we will either return an
	 * error, or the master will overwrite it with proper values.
	 */
	err = ds->ops->port_hwtstamp_get(ds, dp->index, ifr);
	return err != -EOPNOTSUPP;
}

int dsa_port_set_state(struct dsa_port *dp, u8 state, bool do_fast_age)
{
	struct dsa_switch *ds = dp->ds;
	int port = dp->index;

	if (!ds->ops->port_stp_state_set)
		return -EOPNOTSUPP;

	ds->ops->port_stp_state_set(ds, port, state);

	if (!dsa_port_can_configure_learning(dp) ||
	    (do_fast_age && dp->learning)) {
		/* Fast age FDB entries or flush appropriate forwarding database
		 * for the given port, if we are moving it from Learning or
		 * Forwarding state, to Disabled or Blocking or Listening state.
		 * Ports that were standalone before the STP state change don't
		 * need to fast age the FDB, since address learning is off in
		 * standalone mode.
		 */

		if ((dp->stp_state == BR_STATE_LEARNING ||
		     dp->stp_state == BR_STATE_FORWARDING) &&
		    (state == BR_STATE_DISABLED ||
		     state == BR_STATE_BLOCKING ||
		     state == BR_STATE_LISTENING))
			dsa_port_fast_age(dp);
	}

	dp->stp_state = state;

	return 0;
}

static void dsa_port_set_state_now(struct dsa_port *dp, u8 state,
				   bool do_fast_age)
{
	struct dsa_switch *ds = dp->ds;
	int err;

	err = dsa_port_set_state(dp, state, do_fast_age);
	if (err && err != -EOPNOTSUPP) {
		dev_err(ds->dev, "port %d failed to set STP state %u: %pe\n",
			dp->index, state, ERR_PTR(err));
	}
<<<<<<< HEAD
=======
}

int dsa_port_set_mst_state(struct dsa_port *dp,
			   const struct switchdev_mst_state *state,
			   struct netlink_ext_ack *extack)
{
	struct dsa_switch *ds = dp->ds;
	u8 prev_state;
	int err;

	if (!ds->ops->port_mst_state_set)
		return -EOPNOTSUPP;

	err = br_mst_get_state(dsa_port_to_bridge_port(dp), state->msti,
			       &prev_state);
	if (err)
		return err;

	err = ds->ops->port_mst_state_set(ds, dp->index, state);
	if (err)
		return err;

	if (!(dp->learning &&
	      (prev_state == BR_STATE_LEARNING ||
	       prev_state == BR_STATE_FORWARDING) &&
	      (state->state == BR_STATE_DISABLED ||
	       state->state == BR_STATE_BLOCKING ||
	       state->state == BR_STATE_LISTENING)))
		return 0;

	err = dsa_port_msti_fast_age(dp, state->msti);
	if (err)
		NL_SET_ERR_MSG_MOD(extack,
				   "Unable to flush associated VLANs");

	return 0;
>>>>>>> d60c95ef
}

int dsa_port_enable_rt(struct dsa_port *dp, struct phy_device *phy)
{
	struct dsa_switch *ds = dp->ds;
	int port = dp->index;
	int err;

	if (ds->ops->port_enable) {
		err = ds->ops->port_enable(ds, port, phy);
		if (err)
			return err;
	}

	if (!dp->bridge)
		dsa_port_set_state_now(dp, BR_STATE_FORWARDING, false);

	if (dp->pl)
		phylink_start(dp->pl);

	return 0;
}

int dsa_port_enable(struct dsa_port *dp, struct phy_device *phy)
{
	int err;

	rtnl_lock();
	err = dsa_port_enable_rt(dp, phy);
	rtnl_unlock();

	return err;
}

void dsa_port_disable_rt(struct dsa_port *dp)
{
	struct dsa_switch *ds = dp->ds;
	int port = dp->index;

	if (dp->pl)
		phylink_stop(dp->pl);

	if (!dp->bridge)
		dsa_port_set_state_now(dp, BR_STATE_DISABLED, false);

	if (ds->ops->port_disable)
		ds->ops->port_disable(ds, port);
}

void dsa_port_disable(struct dsa_port *dp)
{
	rtnl_lock();
	dsa_port_disable_rt(dp);
	rtnl_unlock();
}

static void dsa_port_reset_vlan_filtering(struct dsa_port *dp,
					  struct dsa_bridge bridge)
{
	struct netlink_ext_ack extack = {0};
	bool change_vlan_filtering = false;
	struct dsa_switch *ds = dp->ds;
	struct dsa_port *other_dp;
	bool vlan_filtering;
	int err;

	if (ds->needs_standalone_vlan_filtering &&
	    !br_vlan_enabled(bridge.dev)) {
		change_vlan_filtering = true;
		vlan_filtering = true;
	} else if (!ds->needs_standalone_vlan_filtering &&
		   br_vlan_enabled(bridge.dev)) {
		change_vlan_filtering = true;
		vlan_filtering = false;
	}

	/* If the bridge was vlan_filtering, the bridge core doesn't trigger an
	 * event for changing vlan_filtering setting upon slave ports leaving
	 * it. That is a good thing, because that lets us handle it and also
	 * handle the case where the switch's vlan_filtering setting is global
	 * (not per port). When that happens, the correct moment to trigger the
	 * vlan_filtering callback is only when the last port leaves the last
	 * VLAN-aware bridge.
	 */
	if (change_vlan_filtering && ds->vlan_filtering_is_global) {
		dsa_switch_for_each_port(other_dp, ds) {
			struct net_device *br = dsa_port_bridge_dev_get(other_dp);

			if (br && br_vlan_enabled(br)) {
				change_vlan_filtering = false;
				break;
			}
		}
	}

	if (!change_vlan_filtering)
		return;

	err = dsa_port_vlan_filtering(dp, vlan_filtering, &extack);
	if (extack._msg) {
		dev_err(ds->dev, "port %d: %s\n", dp->index,
			extack._msg);
	}
	if (err && err != -EOPNOTSUPP) {
		dev_err(ds->dev,
			"port %d failed to reset VLAN filtering to %d: %pe\n",
		       dp->index, vlan_filtering, ERR_PTR(err));
	}
}

static int dsa_port_inherit_brport_flags(struct dsa_port *dp,
					 struct netlink_ext_ack *extack)
{
	const unsigned long mask = BR_LEARNING | BR_FLOOD | BR_MCAST_FLOOD |
				   BR_BCAST_FLOOD | BR_PORT_LOCKED;
	struct net_device *brport_dev = dsa_port_to_bridge_port(dp);
	int flag, err;

	for_each_set_bit(flag, &mask, 32) {
		struct switchdev_brport_flags flags = {0};

		flags.mask = BIT(flag);

		if (br_port_flag_is_set(brport_dev, BIT(flag)))
			flags.val = BIT(flag);

		err = dsa_port_bridge_flags(dp, flags, extack);
		if (err && err != -EOPNOTSUPP)
			return err;
	}

	return 0;
}

static void dsa_port_clear_brport_flags(struct dsa_port *dp)
{
	const unsigned long val = BR_FLOOD | BR_MCAST_FLOOD | BR_BCAST_FLOOD;
	const unsigned long mask = BR_LEARNING | BR_FLOOD | BR_MCAST_FLOOD |
				   BR_BCAST_FLOOD | BR_PORT_LOCKED;
	int flag, err;

	for_each_set_bit(flag, &mask, 32) {
		struct switchdev_brport_flags flags = {0};

		flags.mask = BIT(flag);
		flags.val = val & BIT(flag);

		err = dsa_port_bridge_flags(dp, flags, NULL);
		if (err && err != -EOPNOTSUPP)
			dev_err(dp->ds->dev,
				"failed to clear bridge port flag %lu: %pe\n",
				flags.val, ERR_PTR(err));
	}
}

static int dsa_port_switchdev_sync_attrs(struct dsa_port *dp,
					 struct netlink_ext_ack *extack)
{
	struct net_device *brport_dev = dsa_port_to_bridge_port(dp);
	struct net_device *br = dsa_port_bridge_dev_get(dp);
	int err;

	err = dsa_port_inherit_brport_flags(dp, extack);
	if (err)
		return err;

	err = dsa_port_set_state(dp, br_port_get_stp_state(brport_dev), false);
	if (err && err != -EOPNOTSUPP)
		return err;

	err = dsa_port_vlan_filtering(dp, br_vlan_enabled(br), extack);
	if (err && err != -EOPNOTSUPP)
		return err;

	err = dsa_port_ageing_time(dp, br_get_ageing_time(br));
	if (err && err != -EOPNOTSUPP)
		return err;

	return 0;
}

static void dsa_port_switchdev_unsync_attrs(struct dsa_port *dp,
					    struct dsa_bridge bridge)
{
	/* Configure the port for standalone mode (no address learning,
	 * flood everything).
	 * The bridge only emits SWITCHDEV_ATTR_ID_PORT_BRIDGE_FLAGS events
	 * when the user requests it through netlink or sysfs, but not
	 * automatically at port join or leave, so we need to handle resetting
	 * the brport flags ourselves. But we even prefer it that way, because
	 * otherwise, some setups might never get the notification they need,
	 * for example, when a port leaves a LAG that offloads the bridge,
	 * it becomes standalone, but as far as the bridge is concerned, no
	 * port ever left.
	 */
	dsa_port_clear_brport_flags(dp);

	/* Port left the bridge, put in BR_STATE_DISABLED by the bridge layer,
	 * so allow it to be in BR_STATE_FORWARDING to be kept functional
	 */
	dsa_port_set_state_now(dp, BR_STATE_FORWARDING, true);

	dsa_port_reset_vlan_filtering(dp, bridge);

	/* Ageing time may be global to the switch chip, so don't change it
	 * here because we have no good reason (or value) to change it to.
	 */
}

static int dsa_port_bridge_create(struct dsa_port *dp,
				  struct net_device *br,
				  struct netlink_ext_ack *extack)
{
	struct dsa_switch *ds = dp->ds;
	struct dsa_bridge *bridge;

	bridge = dsa_tree_bridge_find(ds->dst, br);
	if (bridge) {
		refcount_inc(&bridge->refcount);
		dp->bridge = bridge;
		return 0;
	}

	bridge = kzalloc(sizeof(*bridge), GFP_KERNEL);
	if (!bridge)
		return -ENOMEM;

	refcount_set(&bridge->refcount, 1);

	bridge->dev = br;

	bridge->num = dsa_bridge_num_get(br, ds->max_num_bridges);
	if (ds->max_num_bridges && !bridge->num) {
		NL_SET_ERR_MSG_MOD(extack,
				   "Range of offloadable bridges exceeded");
		kfree(bridge);
		return -EOPNOTSUPP;
	}

	dp->bridge = bridge;

	return 0;
}

static void dsa_port_bridge_destroy(struct dsa_port *dp,
				    const struct net_device *br)
{
	struct dsa_bridge *bridge = dp->bridge;

	dp->bridge = NULL;

	if (!refcount_dec_and_test(&bridge->refcount))
		return;

	if (bridge->num)
		dsa_bridge_num_put(br, bridge->num);

	kfree(bridge);
}

static bool dsa_port_supports_mst(struct dsa_port *dp)
{
	struct dsa_switch *ds = dp->ds;

	return ds->ops->vlan_msti_set &&
		ds->ops->port_mst_state_set &&
		ds->ops->port_vlan_fast_age &&
		dsa_port_can_configure_learning(dp);
}

int dsa_port_bridge_join(struct dsa_port *dp, struct net_device *br,
			 struct netlink_ext_ack *extack)
{
	struct dsa_notifier_bridge_info info = {
		.dp = dp,
		.extack = extack,
	};
	struct net_device *dev = dp->slave;
	struct net_device *brport_dev;
	int err;

	if (br_mst_enabled(br) && !dsa_port_supports_mst(dp))
		return -EOPNOTSUPP;

	/* Here the interface is already bridged. Reflect the current
	 * configuration so that drivers can program their chips accordingly.
	 */
	err = dsa_port_bridge_create(dp, br, extack);
	if (err)
		return err;

	brport_dev = dsa_port_to_bridge_port(dp);

	info.bridge = *dp->bridge;
	err = dsa_broadcast(DSA_NOTIFIER_BRIDGE_JOIN, &info);
	if (err)
		goto out_rollback;

	/* Drivers which support bridge TX forwarding should set this */
	dp->bridge->tx_fwd_offload = info.tx_fwd_offload;

	err = switchdev_bridge_port_offload(brport_dev, dev, dp,
					    &dsa_slave_switchdev_notifier,
					    &dsa_slave_switchdev_blocking_notifier,
					    dp->bridge->tx_fwd_offload, extack);
	if (err)
		goto out_rollback_unbridge;

	err = dsa_port_switchdev_sync_attrs(dp, extack);
	if (err)
		goto out_rollback_unoffload;

	return 0;

out_rollback_unoffload:
	switchdev_bridge_port_unoffload(brport_dev, dp,
					&dsa_slave_switchdev_notifier,
					&dsa_slave_switchdev_blocking_notifier);
	dsa_flush_workqueue();
out_rollback_unbridge:
	dsa_broadcast(DSA_NOTIFIER_BRIDGE_LEAVE, &info);
out_rollback:
	dsa_port_bridge_destroy(dp, br);
	return err;
}

void dsa_port_pre_bridge_leave(struct dsa_port *dp, struct net_device *br)
{
	struct net_device *brport_dev = dsa_port_to_bridge_port(dp);

	/* Don't try to unoffload something that is not offloaded */
	if (!brport_dev)
		return;

	switchdev_bridge_port_unoffload(brport_dev, dp,
					&dsa_slave_switchdev_notifier,
					&dsa_slave_switchdev_blocking_notifier);

	dsa_flush_workqueue();
}

void dsa_port_bridge_leave(struct dsa_port *dp, struct net_device *br)
{
	struct dsa_notifier_bridge_info info = {
		.dp = dp,
	};
	int err;

	/* If the port could not be offloaded to begin with, then
	 * there is nothing to do.
	 */
	if (!dp->bridge)
		return;

	info.bridge = *dp->bridge;

	/* Here the port is already unbridged. Reflect the current configuration
	 * so that drivers can program their chips accordingly.
	 */
	dsa_port_bridge_destroy(dp, br);

	err = dsa_broadcast(DSA_NOTIFIER_BRIDGE_LEAVE, &info);
	if (err)
		dev_err(dp->ds->dev,
			"port %d failed to notify DSA_NOTIFIER_BRIDGE_LEAVE: %pe\n",
			dp->index, ERR_PTR(err));

	dsa_port_switchdev_unsync_attrs(dp, info.bridge);
}

int dsa_port_lag_change(struct dsa_port *dp,
			struct netdev_lag_lower_state_info *linfo)
{
	struct dsa_notifier_lag_info info = {
		.dp = dp,
	};
	bool tx_enabled;

	if (!dp->lag)
		return 0;

	/* On statically configured aggregates (e.g. loadbalance
	 * without LACP) ports will always be tx_enabled, even if the
	 * link is down. Thus we require both link_up and tx_enabled
	 * in order to include it in the tx set.
	 */
	tx_enabled = linfo->link_up && linfo->tx_enabled;

	if (tx_enabled == dp->lag_tx_enabled)
		return 0;

	dp->lag_tx_enabled = tx_enabled;

	return dsa_port_notify(dp, DSA_NOTIFIER_LAG_CHANGE, &info);
}

static int dsa_port_lag_create(struct dsa_port *dp,
			       struct net_device *lag_dev)
{
	struct dsa_switch *ds = dp->ds;
	struct dsa_lag *lag;

	lag = dsa_tree_lag_find(ds->dst, lag_dev);
	if (lag) {
		refcount_inc(&lag->refcount);
		dp->lag = lag;
		return 0;
	}

	lag = kzalloc(sizeof(*lag), GFP_KERNEL);
	if (!lag)
		return -ENOMEM;

	refcount_set(&lag->refcount, 1);
	mutex_init(&lag->fdb_lock);
	INIT_LIST_HEAD(&lag->fdbs);
	lag->dev = lag_dev;
	dsa_lag_map(ds->dst, lag);
	dp->lag = lag;

	return 0;
}

static void dsa_port_lag_destroy(struct dsa_port *dp)
{
	struct dsa_lag *lag = dp->lag;

	dp->lag = NULL;
	dp->lag_tx_enabled = false;

	if (!refcount_dec_and_test(&lag->refcount))
		return;

	WARN_ON(!list_empty(&lag->fdbs));
	dsa_lag_unmap(dp->ds->dst, lag);
	kfree(lag);
}

int dsa_port_lag_join(struct dsa_port *dp, struct net_device *lag_dev,
		      struct netdev_lag_upper_info *uinfo,
		      struct netlink_ext_ack *extack)
{
	struct dsa_notifier_lag_info info = {
		.dp = dp,
		.info = uinfo,
		.extack = extack,
	};
	struct net_device *bridge_dev;
	int err;

	err = dsa_port_lag_create(dp, lag_dev);
	if (err)
		goto err_lag_create;

	info.lag = *dp->lag;
	err = dsa_port_notify(dp, DSA_NOTIFIER_LAG_JOIN, &info);
	if (err)
		goto err_lag_join;

	bridge_dev = netdev_master_upper_dev_get(lag_dev);
	if (!bridge_dev || !netif_is_bridge_master(bridge_dev))
		return 0;

	err = dsa_port_bridge_join(dp, bridge_dev, extack);
	if (err)
		goto err_bridge_join;

	return 0;

err_bridge_join:
	dsa_port_notify(dp, DSA_NOTIFIER_LAG_LEAVE, &info);
err_lag_join:
	dsa_port_lag_destroy(dp);
err_lag_create:
	return err;
}

void dsa_port_pre_lag_leave(struct dsa_port *dp, struct net_device *lag_dev)
{
	struct net_device *br = dsa_port_bridge_dev_get(dp);

	if (br)
		dsa_port_pre_bridge_leave(dp, br);
}

void dsa_port_lag_leave(struct dsa_port *dp, struct net_device *lag_dev)
{
	struct net_device *br = dsa_port_bridge_dev_get(dp);
	struct dsa_notifier_lag_info info = {
		.dp = dp,
	};
	int err;

	if (!dp->lag)
		return;

	/* Port might have been part of a LAG that in turn was
	 * attached to a bridge.
	 */
	if (br)
		dsa_port_bridge_leave(dp, br);

	info.lag = *dp->lag;

	dsa_port_lag_destroy(dp);

	err = dsa_port_notify(dp, DSA_NOTIFIER_LAG_LEAVE, &info);
	if (err)
		dev_err(dp->ds->dev,
			"port %d failed to notify DSA_NOTIFIER_LAG_LEAVE: %pe\n",
			dp->index, ERR_PTR(err));
}

/* Must be called under rcu_read_lock() */
static bool dsa_port_can_apply_vlan_filtering(struct dsa_port *dp,
					      bool vlan_filtering,
					      struct netlink_ext_ack *extack)
{
	struct dsa_switch *ds = dp->ds;
	struct dsa_port *other_dp;
	int err;

	/* VLAN awareness was off, so the question is "can we turn it on".
	 * We may have had 8021q uppers, those need to go. Make sure we don't
	 * enter an inconsistent state: deny changing the VLAN awareness state
	 * as long as we have 8021q uppers.
	 */
	if (vlan_filtering && dsa_port_is_user(dp)) {
		struct net_device *br = dsa_port_bridge_dev_get(dp);
		struct net_device *upper_dev, *slave = dp->slave;
		struct list_head *iter;

		netdev_for_each_upper_dev_rcu(slave, upper_dev, iter) {
			struct bridge_vlan_info br_info;
			u16 vid;

			if (!is_vlan_dev(upper_dev))
				continue;

			vid = vlan_dev_vlan_id(upper_dev);

			/* br_vlan_get_info() returns -EINVAL or -ENOENT if the
			 * device, respectively the VID is not found, returning
			 * 0 means success, which is a failure for us here.
			 */
			err = br_vlan_get_info(br, vid, &br_info);
			if (err == 0) {
				NL_SET_ERR_MSG_MOD(extack,
						   "Must first remove VLAN uppers having VIDs also present in bridge");
				return false;
			}
		}
	}

	if (!ds->vlan_filtering_is_global)
		return true;

	/* For cases where enabling/disabling VLAN awareness is global to the
	 * switch, we need to handle the case where multiple bridges span
	 * different ports of the same switch device and one of them has a
	 * different setting than what is being requested.
	 */
	dsa_switch_for_each_port(other_dp, ds) {
		struct net_device *other_br = dsa_port_bridge_dev_get(other_dp);

		/* If it's the same bridge, it also has same
		 * vlan_filtering setting => no need to check
		 */
		if (!other_br || other_br == dsa_port_bridge_dev_get(dp))
			continue;

		if (br_vlan_enabled(other_br) != vlan_filtering) {
			NL_SET_ERR_MSG_MOD(extack,
					   "VLAN filtering is a global setting");
			return false;
		}
	}
	return true;
}

int dsa_port_vlan_filtering(struct dsa_port *dp, bool vlan_filtering,
			    struct netlink_ext_ack *extack)
{
	bool old_vlan_filtering = dsa_port_is_vlan_filtering(dp);
	struct dsa_switch *ds = dp->ds;
	bool apply;
	int err;

	if (!ds->ops->port_vlan_filtering)
		return -EOPNOTSUPP;

	/* We are called from dsa_slave_switchdev_blocking_event(),
	 * which is not under rcu_read_lock(), unlike
	 * dsa_slave_switchdev_event().
	 */
	rcu_read_lock();
	apply = dsa_port_can_apply_vlan_filtering(dp, vlan_filtering, extack);
	rcu_read_unlock();
	if (!apply)
		return -EINVAL;

	if (dsa_port_is_vlan_filtering(dp) == vlan_filtering)
		return 0;

	err = ds->ops->port_vlan_filtering(ds, dp->index, vlan_filtering,
					   extack);
	if (err)
		return err;

	if (ds->vlan_filtering_is_global) {
		struct dsa_port *other_dp;

		ds->vlan_filtering = vlan_filtering;

		dsa_switch_for_each_user_port(other_dp, ds) {
			struct net_device *slave = other_dp->slave;

			/* We might be called in the unbind path, so not
			 * all slave devices might still be registered.
			 */
			if (!slave)
				continue;

			err = dsa_slave_manage_vlan_filtering(slave,
							      vlan_filtering);
			if (err)
				goto restore;
		}
	} else {
		dp->vlan_filtering = vlan_filtering;

		err = dsa_slave_manage_vlan_filtering(dp->slave,
						      vlan_filtering);
		if (err)
			goto restore;
	}

	return 0;

restore:
	ds->ops->port_vlan_filtering(ds, dp->index, old_vlan_filtering, NULL);

	if (ds->vlan_filtering_is_global)
		ds->vlan_filtering = old_vlan_filtering;
	else
		dp->vlan_filtering = old_vlan_filtering;

	return err;
}

/* This enforces legacy behavior for switch drivers which assume they can't
 * receive VLAN configuration when enslaved to a bridge with vlan_filtering=0
 */
bool dsa_port_skip_vlan_configuration(struct dsa_port *dp)
{
	struct net_device *br = dsa_port_bridge_dev_get(dp);
	struct dsa_switch *ds = dp->ds;

	if (!br)
		return false;

	return !ds->configure_vlan_while_not_filtering && !br_vlan_enabled(br);
}

int dsa_port_ageing_time(struct dsa_port *dp, clock_t ageing_clock)
{
	unsigned long ageing_jiffies = clock_t_to_jiffies(ageing_clock);
	unsigned int ageing_time = jiffies_to_msecs(ageing_jiffies);
	struct dsa_notifier_ageing_time_info info;
	int err;

	info.ageing_time = ageing_time;

	err = dsa_port_notify(dp, DSA_NOTIFIER_AGEING_TIME, &info);
	if (err)
		return err;

	dp->ageing_time = ageing_time;

	return 0;
}

int dsa_port_mst_enable(struct dsa_port *dp, bool on,
			struct netlink_ext_ack *extack)
{
	if (on && !dsa_port_supports_mst(dp)) {
		NL_SET_ERR_MSG_MOD(extack, "Hardware does not support MST");
		return -EINVAL;
	}

	return 0;
}

int dsa_port_pre_bridge_flags(const struct dsa_port *dp,
			      struct switchdev_brport_flags flags,
			      struct netlink_ext_ack *extack)
{
	struct dsa_switch *ds = dp->ds;

	if (!ds->ops->port_pre_bridge_flags)
		return -EINVAL;

	return ds->ops->port_pre_bridge_flags(ds, dp->index, flags, extack);
}

int dsa_port_bridge_flags(struct dsa_port *dp,
			  struct switchdev_brport_flags flags,
			  struct netlink_ext_ack *extack)
{
	struct dsa_switch *ds = dp->ds;
	int err;

	if (!ds->ops->port_bridge_flags)
		return -EOPNOTSUPP;

	err = ds->ops->port_bridge_flags(ds, dp->index, flags, extack);
	if (err)
		return err;

	if (flags.mask & BR_LEARNING) {
		bool learning = flags.val & BR_LEARNING;

		if (learning == dp->learning)
			return 0;

		if ((dp->learning && !learning) &&
		    (dp->stp_state == BR_STATE_LEARNING ||
		     dp->stp_state == BR_STATE_FORWARDING))
			dsa_port_fast_age(dp);

		dp->learning = learning;
	}

	return 0;
}

void dsa_port_set_host_flood(struct dsa_port *dp, bool uc, bool mc)
{
	struct dsa_switch *ds = dp->ds;

	if (ds->ops->port_set_host_flood)
		ds->ops->port_set_host_flood(ds, dp->index, uc, mc);
}

int dsa_port_vlan_msti(struct dsa_port *dp,
		       const struct switchdev_vlan_msti *msti)
{
	struct dsa_switch *ds = dp->ds;

	if (!ds->ops->vlan_msti_set)
		return -EOPNOTSUPP;

	return ds->ops->vlan_msti_set(ds, *dp->bridge, msti);
}

int dsa_port_mtu_change(struct dsa_port *dp, int new_mtu)
{
	struct dsa_notifier_mtu_info info = {
		.dp = dp,
		.mtu = new_mtu,
	};

	return dsa_port_notify(dp, DSA_NOTIFIER_MTU, &info);
}

int dsa_port_fdb_add(struct dsa_port *dp, const unsigned char *addr,
		     u16 vid)
{
	struct dsa_notifier_fdb_info info = {
		.dp = dp,
		.addr = addr,
		.vid = vid,
		.db = {
			.type = DSA_DB_BRIDGE,
			.bridge = *dp->bridge,
		},
	};

	/* Refcounting takes bridge.num as a key, and should be global for all
	 * bridges in the absence of FDB isolation, and per bridge otherwise.
	 * Force the bridge.num to zero here in the absence of FDB isolation.
	 */
	if (!dp->ds->fdb_isolation)
		info.db.bridge.num = 0;

	return dsa_port_notify(dp, DSA_NOTIFIER_FDB_ADD, &info);
}

int dsa_port_fdb_del(struct dsa_port *dp, const unsigned char *addr,
		     u16 vid)
{
	struct dsa_notifier_fdb_info info = {
		.dp = dp,
		.addr = addr,
		.vid = vid,
		.db = {
			.type = DSA_DB_BRIDGE,
			.bridge = *dp->bridge,
		},
	};

	if (!dp->ds->fdb_isolation)
		info.db.bridge.num = 0;

	return dsa_port_notify(dp, DSA_NOTIFIER_FDB_DEL, &info);
}

static int dsa_port_host_fdb_add(struct dsa_port *dp,
				 const unsigned char *addr, u16 vid,
				 struct dsa_db db)
{
	struct dsa_notifier_fdb_info info = {
		.dp = dp,
		.addr = addr,
		.vid = vid,
		.db = db,
	};

	if (!dp->ds->fdb_isolation)
		info.db.bridge.num = 0;

	return dsa_port_notify(dp, DSA_NOTIFIER_HOST_FDB_ADD, &info);
}

int dsa_port_standalone_host_fdb_add(struct dsa_port *dp,
				     const unsigned char *addr, u16 vid)
{
	struct dsa_db db = {
		.type = DSA_DB_PORT,
		.dp = dp,
	};

	return dsa_port_host_fdb_add(dp, addr, vid, db);
}

int dsa_port_bridge_host_fdb_add(struct dsa_port *dp,
				 const unsigned char *addr, u16 vid)
{
	struct net_device *master = dsa_port_to_master(dp);
	struct dsa_db db = {
		.type = DSA_DB_BRIDGE,
		.bridge = *dp->bridge,
	};
	int err;

	/* Avoid a call to __dev_set_promiscuity() on the master, which
	 * requires rtnl_lock(), since we can't guarantee that is held here,
	 * and we can't take it either.
	 */
	if (master->priv_flags & IFF_UNICAST_FLT) {
		err = dev_uc_add(master, addr);
		if (err)
			return err;
	}

	return dsa_port_host_fdb_add(dp, addr, vid, db);
}

static int dsa_port_host_fdb_del(struct dsa_port *dp,
				 const unsigned char *addr, u16 vid,
				 struct dsa_db db)
{
	struct dsa_notifier_fdb_info info = {
		.dp = dp,
		.addr = addr,
		.vid = vid,
		.db = db,
	};

	if (!dp->ds->fdb_isolation)
		info.db.bridge.num = 0;

	return dsa_port_notify(dp, DSA_NOTIFIER_HOST_FDB_DEL, &info);
}

int dsa_port_standalone_host_fdb_del(struct dsa_port *dp,
				     const unsigned char *addr, u16 vid)
{
	struct dsa_db db = {
		.type = DSA_DB_PORT,
		.dp = dp,
	};

	return dsa_port_host_fdb_del(dp, addr, vid, db);
}

int dsa_port_bridge_host_fdb_del(struct dsa_port *dp,
				 const unsigned char *addr, u16 vid)
{
	struct net_device *master = dsa_port_to_master(dp);
	struct dsa_db db = {
		.type = DSA_DB_BRIDGE,
		.bridge = *dp->bridge,
	};
	int err;

	if (master->priv_flags & IFF_UNICAST_FLT) {
		err = dev_uc_del(master, addr);
		if (err)
			return err;
	}

	return dsa_port_host_fdb_del(dp, addr, vid, db);
}

int dsa_port_lag_fdb_add(struct dsa_port *dp, const unsigned char *addr,
			 u16 vid)
{
	struct dsa_notifier_lag_fdb_info info = {
		.lag = dp->lag,
		.addr = addr,
		.vid = vid,
		.db = {
			.type = DSA_DB_BRIDGE,
			.bridge = *dp->bridge,
		},
	};

	if (!dp->ds->fdb_isolation)
		info.db.bridge.num = 0;

	return dsa_port_notify(dp, DSA_NOTIFIER_LAG_FDB_ADD, &info);
}

int dsa_port_lag_fdb_del(struct dsa_port *dp, const unsigned char *addr,
			 u16 vid)
{
	struct dsa_notifier_lag_fdb_info info = {
		.lag = dp->lag,
		.addr = addr,
		.vid = vid,
		.db = {
			.type = DSA_DB_BRIDGE,
			.bridge = *dp->bridge,
		},
	};

	if (!dp->ds->fdb_isolation)
		info.db.bridge.num = 0;

	return dsa_port_notify(dp, DSA_NOTIFIER_LAG_FDB_DEL, &info);
}

int dsa_port_fdb_dump(struct dsa_port *dp, dsa_fdb_dump_cb_t *cb, void *data)
{
	struct dsa_switch *ds = dp->ds;
	int port = dp->index;

	if (!ds->ops->port_fdb_dump)
		return -EOPNOTSUPP;

	return ds->ops->port_fdb_dump(ds, port, cb, data);
}

int dsa_port_mdb_add(const struct dsa_port *dp,
		     const struct switchdev_obj_port_mdb *mdb)
{
	struct dsa_notifier_mdb_info info = {
		.dp = dp,
		.mdb = mdb,
		.db = {
			.type = DSA_DB_BRIDGE,
			.bridge = *dp->bridge,
		},
	};

	if (!dp->ds->fdb_isolation)
		info.db.bridge.num = 0;

	return dsa_port_notify(dp, DSA_NOTIFIER_MDB_ADD, &info);
}

int dsa_port_mdb_del(const struct dsa_port *dp,
		     const struct switchdev_obj_port_mdb *mdb)
{
	struct dsa_notifier_mdb_info info = {
		.dp = dp,
		.mdb = mdb,
		.db = {
			.type = DSA_DB_BRIDGE,
			.bridge = *dp->bridge,
		},
	};

	if (!dp->ds->fdb_isolation)
		info.db.bridge.num = 0;

	return dsa_port_notify(dp, DSA_NOTIFIER_MDB_DEL, &info);
}

static int dsa_port_host_mdb_add(const struct dsa_port *dp,
				 const struct switchdev_obj_port_mdb *mdb,
				 struct dsa_db db)
{
	struct dsa_notifier_mdb_info info = {
		.dp = dp,
		.mdb = mdb,
		.db = db,
	};

	if (!dp->ds->fdb_isolation)
		info.db.bridge.num = 0;

	return dsa_port_notify(dp, DSA_NOTIFIER_HOST_MDB_ADD, &info);
}

int dsa_port_standalone_host_mdb_add(const struct dsa_port *dp,
				     const struct switchdev_obj_port_mdb *mdb)
{
	struct dsa_db db = {
		.type = DSA_DB_PORT,
		.dp = dp,
	};

	return dsa_port_host_mdb_add(dp, mdb, db);
}

int dsa_port_bridge_host_mdb_add(const struct dsa_port *dp,
				 const struct switchdev_obj_port_mdb *mdb)
{
	struct net_device *master = dsa_port_to_master(dp);
	struct dsa_db db = {
		.type = DSA_DB_BRIDGE,
		.bridge = *dp->bridge,
	};
	int err;

	err = dev_mc_add(master, mdb->addr);
	if (err)
		return err;

	return dsa_port_host_mdb_add(dp, mdb, db);
}

static int dsa_port_host_mdb_del(const struct dsa_port *dp,
				 const struct switchdev_obj_port_mdb *mdb,
				 struct dsa_db db)
{
	struct dsa_notifier_mdb_info info = {
		.dp = dp,
		.mdb = mdb,
		.db = db,
	};

	if (!dp->ds->fdb_isolation)
		info.db.bridge.num = 0;

	return dsa_port_notify(dp, DSA_NOTIFIER_HOST_MDB_DEL, &info);
}

int dsa_port_standalone_host_mdb_del(const struct dsa_port *dp,
				     const struct switchdev_obj_port_mdb *mdb)
{
	struct dsa_db db = {
		.type = DSA_DB_PORT,
		.dp = dp,
	};

	return dsa_port_host_mdb_del(dp, mdb, db);
}

int dsa_port_bridge_host_mdb_del(const struct dsa_port *dp,
				 const struct switchdev_obj_port_mdb *mdb)
{
	struct net_device *master = dsa_port_to_master(dp);
	struct dsa_db db = {
		.type = DSA_DB_BRIDGE,
		.bridge = *dp->bridge,
	};
	int err;

	err = dev_mc_del(master, mdb->addr);
	if (err)
		return err;

	return dsa_port_host_mdb_del(dp, mdb, db);
}

int dsa_port_vlan_add(struct dsa_port *dp,
		      const struct switchdev_obj_port_vlan *vlan,
		      struct netlink_ext_ack *extack)
{
	struct dsa_notifier_vlan_info info = {
		.dp = dp,
		.vlan = vlan,
		.extack = extack,
	};

	return dsa_port_notify(dp, DSA_NOTIFIER_VLAN_ADD, &info);
}

int dsa_port_vlan_del(struct dsa_port *dp,
		      const struct switchdev_obj_port_vlan *vlan)
{
	struct dsa_notifier_vlan_info info = {
		.dp = dp,
		.vlan = vlan,
	};

	return dsa_port_notify(dp, DSA_NOTIFIER_VLAN_DEL, &info);
}

int dsa_port_host_vlan_add(struct dsa_port *dp,
			   const struct switchdev_obj_port_vlan *vlan,
			   struct netlink_ext_ack *extack)
{
	struct net_device *master = dsa_port_to_master(dp);
	struct dsa_notifier_vlan_info info = {
		.dp = dp,
		.vlan = vlan,
		.extack = extack,
	};
	int err;

	err = dsa_port_notify(dp, DSA_NOTIFIER_HOST_VLAN_ADD, &info);
	if (err && err != -EOPNOTSUPP)
		return err;

	vlan_vid_add(master, htons(ETH_P_8021Q), vlan->vid);

	return err;
}

int dsa_port_host_vlan_del(struct dsa_port *dp,
			   const struct switchdev_obj_port_vlan *vlan)
{
	struct net_device *master = dsa_port_to_master(dp);
	struct dsa_notifier_vlan_info info = {
		.dp = dp,
		.vlan = vlan,
	};
	int err;

	err = dsa_port_notify(dp, DSA_NOTIFIER_HOST_VLAN_DEL, &info);
	if (err && err != -EOPNOTSUPP)
		return err;

	vlan_vid_del(master, htons(ETH_P_8021Q), vlan->vid);

	return err;
}

int dsa_port_mrp_add(const struct dsa_port *dp,
		     const struct switchdev_obj_mrp *mrp)
{
	struct dsa_switch *ds = dp->ds;

	if (!ds->ops->port_mrp_add)
		return -EOPNOTSUPP;

	return ds->ops->port_mrp_add(ds, dp->index, mrp);
}

int dsa_port_mrp_del(const struct dsa_port *dp,
		     const struct switchdev_obj_mrp *mrp)
{
	struct dsa_switch *ds = dp->ds;

	if (!ds->ops->port_mrp_del)
		return -EOPNOTSUPP;

	return ds->ops->port_mrp_del(ds, dp->index, mrp);
}

int dsa_port_mrp_add_ring_role(const struct dsa_port *dp,
			       const struct switchdev_obj_ring_role_mrp *mrp)
{
	struct dsa_switch *ds = dp->ds;

	if (!ds->ops->port_mrp_add_ring_role)
		return -EOPNOTSUPP;

	return ds->ops->port_mrp_add_ring_role(ds, dp->index, mrp);
}

int dsa_port_mrp_del_ring_role(const struct dsa_port *dp,
			       const struct switchdev_obj_ring_role_mrp *mrp)
{
	struct dsa_switch *ds = dp->ds;

	if (!ds->ops->port_mrp_del_ring_role)
		return -EOPNOTSUPP;

	return ds->ops->port_mrp_del_ring_role(ds, dp->index, mrp);
}

static int dsa_port_assign_master(struct dsa_port *dp,
				  struct net_device *master,
				  struct netlink_ext_ack *extack,
				  bool fail_on_err)
{
	struct dsa_switch *ds = dp->ds;
	int port = dp->index, err;

	err = ds->ops->port_change_master(ds, port, master, extack);
	if (err && !fail_on_err)
		dev_err(ds->dev, "port %d failed to assign master %s: %pe\n",
			port, master->name, ERR_PTR(err));

	if (err && fail_on_err)
		return err;

	dp->cpu_dp = master->dsa_ptr;
	dp->cpu_port_in_lag = netif_is_lag_master(master);

	return 0;
}

/* Change the dp->cpu_dp affinity for a user port. Note that both cross-chip
 * notifiers and drivers have implicit assumptions about user-to-CPU-port
 * mappings, so we unfortunately cannot delay the deletion of the objects
 * (switchdev, standalone addresses, standalone VLANs) on the old CPU port
 * until the new CPU port has been set up. So we need to completely tear down
 * the old CPU port before changing it, and restore it on errors during the
 * bringup of the new one.
 */
int dsa_port_change_master(struct dsa_port *dp, struct net_device *master,
			   struct netlink_ext_ack *extack)
{
	struct net_device *bridge_dev = dsa_port_bridge_dev_get(dp);
	struct net_device *old_master = dsa_port_to_master(dp);
	struct net_device *dev = dp->slave;
	struct dsa_switch *ds = dp->ds;
	bool vlan_filtering;
	int err, tmp;

	/* Bridges may hold host FDB, MDB and VLAN objects. These need to be
	 * migrated, so dynamically unoffload and later reoffload the bridge
	 * port.
	 */
	if (bridge_dev) {
		dsa_port_pre_bridge_leave(dp, bridge_dev);
		dsa_port_bridge_leave(dp, bridge_dev);
	}

	/* The port might still be VLAN filtering even if it's no longer
	 * under a bridge, either due to ds->vlan_filtering_is_global or
	 * ds->needs_standalone_vlan_filtering. In turn this means VLANs
	 * on the CPU port.
	 */
	vlan_filtering = dsa_port_is_vlan_filtering(dp);
	if (vlan_filtering) {
		err = dsa_slave_manage_vlan_filtering(dev, false);
		if (err) {
			NL_SET_ERR_MSG_MOD(extack,
					   "Failed to remove standalone VLANs");
			goto rewind_old_bridge;
		}
	}

	/* Standalone addresses, and addresses of upper interfaces like
	 * VLAN, LAG, HSR need to be migrated.
	 */
	dsa_slave_unsync_ha(dev);

	err = dsa_port_assign_master(dp, master, extack, true);
	if (err)
		goto rewind_old_addrs;

	dsa_slave_sync_ha(dev);

	if (vlan_filtering) {
		err = dsa_slave_manage_vlan_filtering(dev, true);
		if (err) {
			NL_SET_ERR_MSG_MOD(extack,
					   "Failed to restore standalone VLANs");
			goto rewind_new_addrs;
		}
	}

	if (bridge_dev) {
		err = dsa_port_bridge_join(dp, bridge_dev, extack);
		if (err && err == -EOPNOTSUPP) {
			NL_SET_ERR_MSG_MOD(extack,
					   "Failed to reoffload bridge");
			goto rewind_new_vlan;
		}
	}

	return 0;

rewind_new_vlan:
	if (vlan_filtering)
		dsa_slave_manage_vlan_filtering(dev, false);

rewind_new_addrs:
	dsa_slave_unsync_ha(dev);

	dsa_port_assign_master(dp, old_master, NULL, false);

/* Restore the objects on the old CPU port */
rewind_old_addrs:
	dsa_slave_sync_ha(dev);

	if (vlan_filtering) {
		tmp = dsa_slave_manage_vlan_filtering(dev, true);
		if (tmp) {
			dev_err(ds->dev,
				"port %d failed to restore standalone VLANs: %pe\n",
				dp->index, ERR_PTR(tmp));
		}
	}

rewind_old_bridge:
	if (bridge_dev) {
		tmp = dsa_port_bridge_join(dp, bridge_dev, extack);
		if (tmp) {
			dev_err(ds->dev,
				"port %d failed to rejoin bridge %s: %pe\n",
				dp->index, bridge_dev->name, ERR_PTR(tmp));
		}
	}

	return err;
}

void dsa_port_set_tag_protocol(struct dsa_port *cpu_dp,
			       const struct dsa_device_ops *tag_ops)
{
	cpu_dp->rcv = tag_ops->rcv;
	cpu_dp->tag_ops = tag_ops;
}

static struct phy_device *dsa_port_get_phy_device(struct dsa_port *dp)
{
	struct device_node *phy_dn;
	struct phy_device *phydev;

	phy_dn = of_parse_phandle(dp->dn, "phy-handle", 0);
	if (!phy_dn)
		return NULL;

	phydev = of_phy_find_device(phy_dn);
	if (!phydev) {
		of_node_put(phy_dn);
		return ERR_PTR(-EPROBE_DEFER);
	}

	of_node_put(phy_dn);
	return phydev;
}

static void dsa_port_phylink_validate(struct phylink_config *config,
				      unsigned long *supported,
				      struct phylink_link_state *state)
{
	struct dsa_port *dp = container_of(config, struct dsa_port, pl_config);
	struct dsa_switch *ds = dp->ds;

	if (!ds->ops->phylink_validate) {
		if (config->mac_capabilities)
			phylink_generic_validate(config, supported, state);
		return;
	}

	ds->ops->phylink_validate(ds, dp->index, supported, state);
}

static void dsa_port_phylink_mac_pcs_get_state(struct phylink_config *config,
					       struct phylink_link_state *state)
{
	struct dsa_port *dp = container_of(config, struct dsa_port, pl_config);
	struct dsa_switch *ds = dp->ds;
	int err;

	/* Only called for inband modes */
	if (!ds->ops->phylink_mac_link_state) {
		state->link = 0;
		return;
	}

	err = ds->ops->phylink_mac_link_state(ds, dp->index, state);
	if (err < 0) {
		dev_err(ds->dev, "p%d: phylink_mac_link_state() failed: %d\n",
			dp->index, err);
		state->link = 0;
	}
}

static struct phylink_pcs *
dsa_port_phylink_mac_select_pcs(struct phylink_config *config,
				phy_interface_t interface)
{
	struct dsa_port *dp = container_of(config, struct dsa_port, pl_config);
	struct phylink_pcs *pcs = ERR_PTR(-EOPNOTSUPP);
	struct dsa_switch *ds = dp->ds;

	if (ds->ops->phylink_mac_select_pcs)
		pcs = ds->ops->phylink_mac_select_pcs(ds, dp->index, interface);

	return pcs;
}

static void dsa_port_phylink_mac_config(struct phylink_config *config,
					unsigned int mode,
					const struct phylink_link_state *state)
{
	struct dsa_port *dp = container_of(config, struct dsa_port, pl_config);
	struct dsa_switch *ds = dp->ds;

	if (!ds->ops->phylink_mac_config)
		return;

	ds->ops->phylink_mac_config(ds, dp->index, mode, state);
}

static void dsa_port_phylink_mac_an_restart(struct phylink_config *config)
{
	struct dsa_port *dp = container_of(config, struct dsa_port, pl_config);
	struct dsa_switch *ds = dp->ds;

	if (!ds->ops->phylink_mac_an_restart)
		return;

	ds->ops->phylink_mac_an_restart(ds, dp->index);
}

static void dsa_port_phylink_mac_link_down(struct phylink_config *config,
					   unsigned int mode,
					   phy_interface_t interface)
{
	struct dsa_port *dp = container_of(config, struct dsa_port, pl_config);
	struct phy_device *phydev = NULL;
	struct dsa_switch *ds = dp->ds;

	if (dsa_port_is_user(dp))
		phydev = dp->slave->phydev;

	if (!ds->ops->phylink_mac_link_down) {
		if (ds->ops->adjust_link && phydev)
			ds->ops->adjust_link(ds, dp->index, phydev);
		return;
	}

	ds->ops->phylink_mac_link_down(ds, dp->index, mode, interface);
}

static void dsa_port_phylink_mac_link_up(struct phylink_config *config,
					 struct phy_device *phydev,
					 unsigned int mode,
					 phy_interface_t interface,
					 int speed, int duplex,
					 bool tx_pause, bool rx_pause)
{
	struct dsa_port *dp = container_of(config, struct dsa_port, pl_config);
	struct dsa_switch *ds = dp->ds;

	if (!ds->ops->phylink_mac_link_up) {
		if (ds->ops->adjust_link && phydev)
			ds->ops->adjust_link(ds, dp->index, phydev);
		return;
	}

	ds->ops->phylink_mac_link_up(ds, dp->index, mode, interface, phydev,
				     speed, duplex, tx_pause, rx_pause);
}

static const struct phylink_mac_ops dsa_port_phylink_mac_ops = {
	.validate = dsa_port_phylink_validate,
	.mac_select_pcs = dsa_port_phylink_mac_select_pcs,
	.mac_pcs_get_state = dsa_port_phylink_mac_pcs_get_state,
	.mac_config = dsa_port_phylink_mac_config,
	.mac_an_restart = dsa_port_phylink_mac_an_restart,
	.mac_link_down = dsa_port_phylink_mac_link_down,
	.mac_link_up = dsa_port_phylink_mac_link_up,
};

int dsa_port_phylink_create(struct dsa_port *dp)
{
	struct dsa_switch *ds = dp->ds;
	phy_interface_t mode;
	struct phylink *pl;
	int err;

	err = of_get_phy_mode(dp->dn, &mode);
	if (err)
		mode = PHY_INTERFACE_MODE_NA;

	/* Presence of phylink_mac_link_state or phylink_mac_an_restart is
	 * an indicator of a legacy phylink driver.
	 */
	if (ds->ops->phylink_mac_link_state ||
	    ds->ops->phylink_mac_an_restart)
		dp->pl_config.legacy_pre_march2020 = true;

	if (ds->ops->phylink_get_caps)
		ds->ops->phylink_get_caps(ds, dp->index, &dp->pl_config);

	pl = phylink_create(&dp->pl_config, of_fwnode_handle(dp->dn),
			    mode, &dsa_port_phylink_mac_ops);
	if (IS_ERR(pl)) {
		pr_err("error creating PHYLINK: %ld\n", PTR_ERR(pl));
		return PTR_ERR(pl);
	}

	dp->pl = pl;

	return 0;
}

void dsa_port_phylink_destroy(struct dsa_port *dp)
{
	phylink_destroy(dp->pl);
	dp->pl = NULL;
}

static int dsa_shared_port_setup_phy_of(struct dsa_port *dp, bool enable)
{
	struct dsa_switch *ds = dp->ds;
	struct phy_device *phydev;
	int port = dp->index;
	int err = 0;

	phydev = dsa_port_get_phy_device(dp);
	if (!phydev)
		return 0;

	if (IS_ERR(phydev))
		return PTR_ERR(phydev);

	if (enable) {
		err = genphy_resume(phydev);
		if (err < 0)
			goto err_put_dev;

		err = genphy_read_status(phydev);
		if (err < 0)
			goto err_put_dev;
	} else {
		err = genphy_suspend(phydev);
		if (err < 0)
			goto err_put_dev;
	}

	if (ds->ops->adjust_link)
		ds->ops->adjust_link(ds, port, phydev);

	dev_dbg(ds->dev, "enabled port's phy: %s", phydev_name(phydev));

err_put_dev:
	put_device(&phydev->mdio.dev);
	return err;
}

static int dsa_shared_port_fixed_link_register_of(struct dsa_port *dp)
{
	struct device_node *dn = dp->dn;
	struct dsa_switch *ds = dp->ds;
	struct phy_device *phydev;
	int port = dp->index;
	phy_interface_t mode;
	int err;

	err = of_phy_register_fixed_link(dn);
	if (err) {
		dev_err(ds->dev,
			"failed to register the fixed PHY of port %d\n",
			port);
		return err;
	}

	phydev = of_phy_find_device(dn);

	err = of_get_phy_mode(dn, &mode);
	if (err)
		mode = PHY_INTERFACE_MODE_NA;
	phydev->interface = mode;

	genphy_read_status(phydev);

	if (ds->ops->adjust_link)
		ds->ops->adjust_link(ds, port, phydev);

	put_device(&phydev->mdio.dev);

	return 0;
}

static int dsa_shared_port_phylink_register(struct dsa_port *dp)
{
	struct dsa_switch *ds = dp->ds;
	struct device_node *port_dn = dp->dn;
	int err;

	dp->pl_config.dev = ds->dev;
	dp->pl_config.type = PHYLINK_DEV;

	err = dsa_port_phylink_create(dp);
	if (err)
		return err;

	err = phylink_of_phy_connect(dp->pl, port_dn, 0);
	if (err && err != -ENODEV) {
		pr_err("could not attach to PHY: %d\n", err);
		goto err_phy_connect;
	}

	return 0;

err_phy_connect:
	dsa_port_phylink_destroy(dp);
	return err;
}

/* During the initial DSA driver migration to OF, port nodes were sometimes
 * added to device trees with no indication of how they should operate from a
 * link management perspective (phy-handle, fixed-link, etc). Additionally, the
 * phy-mode may be absent. The interpretation of these port OF nodes depends on
 * their type.
 *
 * User ports with no phy-handle or fixed-link are expected to connect to an
 * internal PHY located on the ds->slave_mii_bus at an MDIO address equal to
 * the port number. This description is still actively supported.
 *
 * Shared (CPU and DSA) ports with no phy-handle or fixed-link are expected to
 * operate at the maximum speed that their phy-mode is capable of. If the
 * phy-mode is absent, they are expected to operate using the phy-mode
 * supported by the port that gives the highest link speed. It is unspecified
 * if the port should use flow control or not, half duplex or full duplex, or
 * if the phy-mode is a SERDES link, whether in-band autoneg is expected to be
 * enabled or not.
 *
 * In the latter case of shared ports, omitting the link management description
 * from the firmware node is deprecated and strongly discouraged. DSA uses
 * phylink, which rejects the firmware nodes of these ports for lacking
 * required properties.
 *
 * For switches in this table, DSA will skip enforcing validation and will
 * later omit registering a phylink instance for the shared ports, if they lack
 * a fixed-link, a phy-handle, or a managed = "in-band-status" property.
 * It becomes the responsibility of the driver to ensure that these ports
 * operate at the maximum speed (whatever this means) and will interoperate
 * with the DSA master or other cascade port, since phylink methods will not be
 * invoked for them.
 *
 * If you are considering expanding this table for newly introduced switches,
 * think again. It is OK to remove switches from this table if there aren't DT
 * blobs in circulation which rely on defaulting the shared ports.
 */
static const char * const dsa_switches_apply_workarounds[] = {
#if IS_ENABLED(CONFIG_NET_DSA_XRS700X)
	"arrow,xrs7003e",
	"arrow,xrs7003f",
	"arrow,xrs7004e",
	"arrow,xrs7004f",
#endif
#if IS_ENABLED(CONFIG_B53)
	"brcm,bcm5325",
	"brcm,bcm53115",
	"brcm,bcm53125",
	"brcm,bcm53128",
	"brcm,bcm5365",
	"brcm,bcm5389",
	"brcm,bcm5395",
	"brcm,bcm5397",
	"brcm,bcm5398",
	"brcm,bcm53010-srab",
	"brcm,bcm53011-srab",
	"brcm,bcm53012-srab",
	"brcm,bcm53018-srab",
	"brcm,bcm53019-srab",
	"brcm,bcm5301x-srab",
	"brcm,bcm11360-srab",
	"brcm,bcm58522-srab",
	"brcm,bcm58525-srab",
	"brcm,bcm58535-srab",
	"brcm,bcm58622-srab",
	"brcm,bcm58623-srab",
	"brcm,bcm58625-srab",
	"brcm,bcm88312-srab",
	"brcm,cygnus-srab",
	"brcm,nsp-srab",
	"brcm,omega-srab",
	"brcm,bcm3384-switch",
	"brcm,bcm6328-switch",
	"brcm,bcm6368-switch",
	"brcm,bcm63xx-switch",
#endif
#if IS_ENABLED(CONFIG_NET_DSA_BCM_SF2)
	"brcm,bcm7445-switch-v4.0",
	"brcm,bcm7278-switch-v4.0",
	"brcm,bcm7278-switch-v4.8",
#endif
#if IS_ENABLED(CONFIG_NET_DSA_LANTIQ_GSWIP)
	"lantiq,xrx200-gswip",
	"lantiq,xrx300-gswip",
	"lantiq,xrx330-gswip",
#endif
#if IS_ENABLED(CONFIG_NET_DSA_MV88E6060)
	"marvell,mv88e6060",
#endif
#if IS_ENABLED(CONFIG_NET_DSA_MV88E6XXX)
	"marvell,mv88e6085",
	"marvell,mv88e6190",
	"marvell,mv88e6250",
#endif
#if IS_ENABLED(CONFIG_NET_DSA_MICROCHIP_KSZ_COMMON)
	"microchip,ksz8765",
	"microchip,ksz8794",
	"microchip,ksz8795",
	"microchip,ksz8863",
	"microchip,ksz8873",
	"microchip,ksz9477",
	"microchip,ksz9897",
	"microchip,ksz9893",
	"microchip,ksz9563",
	"microchip,ksz8563",
	"microchip,ksz9567",
#endif
#if IS_ENABLED(CONFIG_NET_DSA_SMSC_LAN9303_MDIO)
	"smsc,lan9303-mdio",
#endif
#if IS_ENABLED(CONFIG_NET_DSA_SMSC_LAN9303_I2C)
	"smsc,lan9303-i2c",
#endif
	NULL,
};

static void dsa_shared_port_validate_of(struct dsa_port *dp,
					bool *missing_phy_mode,
					bool *missing_link_description)
{
	struct device_node *dn = dp->dn, *phy_np;
	struct dsa_switch *ds = dp->ds;
	phy_interface_t mode;

	*missing_phy_mode = false;
	*missing_link_description = false;

	if (of_get_phy_mode(dn, &mode)) {
		*missing_phy_mode = true;
		dev_err(ds->dev,
			"OF node %pOF of %s port %d lacks the required \"phy-mode\" property\n",
			dn, dsa_port_is_cpu(dp) ? "CPU" : "DSA", dp->index);
	}

	/* Note: of_phy_is_fixed_link() also returns true for
	 * managed = "in-band-status"
	 */
	if (of_phy_is_fixed_link(dn))
		return;

	phy_np = of_parse_phandle(dn, "phy-handle", 0);
	if (phy_np) {
		of_node_put(phy_np);
		return;
	}

	*missing_link_description = true;

	dev_err(ds->dev,
		"OF node %pOF of %s port %d lacks the required \"phy-handle\", \"fixed-link\" or \"managed\" properties\n",
		dn, dsa_port_is_cpu(dp) ? "CPU" : "DSA", dp->index);
}

int dsa_shared_port_link_register_of(struct dsa_port *dp)
{
	struct dsa_switch *ds = dp->ds;
	bool missing_link_description;
	bool missing_phy_mode;
	int port = dp->index;

	dsa_shared_port_validate_of(dp, &missing_phy_mode,
				    &missing_link_description);

	if ((missing_phy_mode || missing_link_description) &&
	    !of_device_compatible_match(ds->dev->of_node,
					dsa_switches_apply_workarounds))
		return -EINVAL;

	if (!ds->ops->adjust_link) {
		if (missing_link_description) {
			dev_warn(ds->dev,
				 "Skipping phylink registration for %s port %d\n",
				 dsa_port_is_cpu(dp) ? "CPU" : "DSA", dp->index);
		} else {
			if (ds->ops->phylink_mac_link_down)
				ds->ops->phylink_mac_link_down(ds, port,
					MLO_AN_FIXED, PHY_INTERFACE_MODE_NA);
<<<<<<< HEAD
			of_node_put(phy_np);
			return dsa_port_phylink_register(dp);
=======

			return dsa_shared_port_phylink_register(dp);
>>>>>>> d60c95ef
		}
		of_node_put(phy_np);
		return 0;
	}

	dev_warn(ds->dev,
		 "Using legacy PHYLIB callbacks. Please migrate to PHYLINK!\n");

	if (of_phy_is_fixed_link(dp->dn))
		return dsa_shared_port_fixed_link_register_of(dp);
	else
		return dsa_shared_port_setup_phy_of(dp, true);
}

void dsa_shared_port_link_unregister_of(struct dsa_port *dp)
{
	struct dsa_switch *ds = dp->ds;

	if (!ds->ops->adjust_link && dp->pl) {
		rtnl_lock();
		phylink_disconnect_phy(dp->pl);
		rtnl_unlock();
		dsa_port_phylink_destroy(dp);
		return;
	}

	if (of_phy_is_fixed_link(dp->dn))
		of_phy_deregister_fixed_link(dp->dn);
	else
		dsa_shared_port_setup_phy_of(dp, false);
}

int dsa_port_hsr_join(struct dsa_port *dp, struct net_device *hsr)
{
	struct dsa_switch *ds = dp->ds;
	int err;

	if (!ds->ops->port_hsr_join)
		return -EOPNOTSUPP;

	dp->hsr_dev = hsr;

	err = ds->ops->port_hsr_join(ds, dp->index, hsr);
	if (err)
		dp->hsr_dev = NULL;

	return err;
}

void dsa_port_hsr_leave(struct dsa_port *dp, struct net_device *hsr)
{
	struct dsa_switch *ds = dp->ds;
	int err;

	dp->hsr_dev = NULL;

	if (ds->ops->port_hsr_leave) {
		err = ds->ops->port_hsr_leave(ds, dp->index, hsr);
		if (err)
			dev_err(dp->ds->dev,
				"port %d failed to leave HSR %s: %pe\n",
				dp->index, hsr->name, ERR_PTR(err));
	}
}

int dsa_port_tag_8021q_vlan_add(struct dsa_port *dp, u16 vid, bool broadcast)
{
	struct dsa_notifier_tag_8021q_vlan_info info = {
		.dp = dp,
		.vid = vid,
	};

	if (broadcast)
		return dsa_broadcast(DSA_NOTIFIER_TAG_8021Q_VLAN_ADD, &info);

	return dsa_port_notify(dp, DSA_NOTIFIER_TAG_8021Q_VLAN_ADD, &info);
}

void dsa_port_tag_8021q_vlan_del(struct dsa_port *dp, u16 vid, bool broadcast)
{
	struct dsa_notifier_tag_8021q_vlan_info info = {
		.dp = dp,
		.vid = vid,
	};
	int err;

	if (broadcast)
		err = dsa_broadcast(DSA_NOTIFIER_TAG_8021Q_VLAN_DEL, &info);
	else
		err = dsa_port_notify(dp, DSA_NOTIFIER_TAG_8021Q_VLAN_DEL, &info);
	if (err)
		dev_err(dp->ds->dev,
			"port %d failed to notify tag_8021q VLAN %d deletion: %pe\n",
			dp->index, vid, ERR_PTR(err));
}<|MERGE_RESOLUTION|>--- conflicted
+++ resolved
@@ -170,8 +170,6 @@
 		dev_err(ds->dev, "port %d failed to set STP state %u: %pe\n",
 			dp->index, state, ERR_PTR(err));
 	}
-<<<<<<< HEAD
-=======
 }
 
 int dsa_port_set_mst_state(struct dsa_port *dp,
@@ -208,7 +206,6 @@
 				   "Unable to flush associated VLANs");
 
 	return 0;
->>>>>>> d60c95ef
 }
 
 int dsa_port_enable_rt(struct dsa_port *dp, struct phy_device *phy)
@@ -1988,15 +1985,9 @@
 			if (ds->ops->phylink_mac_link_down)
 				ds->ops->phylink_mac_link_down(ds, port,
 					MLO_AN_FIXED, PHY_INTERFACE_MODE_NA);
-<<<<<<< HEAD
-			of_node_put(phy_np);
-			return dsa_port_phylink_register(dp);
-=======
 
 			return dsa_shared_port_phylink_register(dp);
->>>>>>> d60c95ef
 		}
-		of_node_put(phy_np);
 		return 0;
 	}
 
