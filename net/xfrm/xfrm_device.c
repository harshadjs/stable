// SPDX-License-Identifier: GPL-2.0-or-later
/*
 * xfrm_device.c - IPsec device offloading code.
 *
 * Copyright (c) 2015 secunet Security Networks AG
 *
 * Author:
 * Steffen Klassert <steffen.klassert@secunet.com>
 */

#include <linux/errno.h>
#include <linux/module.h>
#include <linux/netdevice.h>
#include <linux/skbuff.h>
#include <linux/slab.h>
#include <linux/spinlock.h>
#include <net/dst.h>
#include <net/xfrm.h>
#include <linux/notifier.h>

#ifdef CONFIG_XFRM_OFFLOAD
static void __xfrm_transport_prep(struct xfrm_state *x, struct sk_buff *skb,
				  unsigned int hsize)
{
	struct xfrm_offload *xo = xfrm_offload(skb);

	skb_reset_mac_len(skb);
	if (xo->flags & XFRM_GSO_SEGMENT)
		skb->transport_header -= x->props.header_len;

	pskb_pull(skb, skb_transport_offset(skb) + x->props.header_len);
}

static void __xfrm_mode_tunnel_prep(struct xfrm_state *x, struct sk_buff *skb,
				    unsigned int hsize)

{
	struct xfrm_offload *xo = xfrm_offload(skb);

	if (xo->flags & XFRM_GSO_SEGMENT)
		skb->transport_header = skb->network_header + hsize;

	skb_reset_mac_len(skb);
	pskb_pull(skb, skb->mac_len + x->props.header_len);
}

static void __xfrm_mode_beet_prep(struct xfrm_state *x, struct sk_buff *skb,
				  unsigned int hsize)
{
	struct xfrm_offload *xo = xfrm_offload(skb);
	int phlen = 0;

	if (xo->flags & XFRM_GSO_SEGMENT)
		skb->transport_header = skb->network_header + hsize;

	skb_reset_mac_len(skb);
	if (x->sel.family != AF_INET6) {
		phlen = IPV4_BEET_PHMAXLEN;
		if (x->outer_mode.family == AF_INET6)
			phlen += sizeof(struct ipv6hdr) - sizeof(struct iphdr);
	}

	pskb_pull(skb, skb->mac_len + hsize + (x->props.header_len - phlen));
}

/* Adjust pointers into the packet when IPsec is done at layer2 */
static void xfrm_outer_mode_prep(struct xfrm_state *x, struct sk_buff *skb)
{
	switch (x->outer_mode.encap) {
	case XFRM_MODE_TUNNEL:
		if (x->outer_mode.family == AF_INET)
			return __xfrm_mode_tunnel_prep(x, skb,
						       sizeof(struct iphdr));
		if (x->outer_mode.family == AF_INET6)
			return __xfrm_mode_tunnel_prep(x, skb,
						       sizeof(struct ipv6hdr));
		break;
	case XFRM_MODE_TRANSPORT:
		if (x->outer_mode.family == AF_INET)
			return __xfrm_transport_prep(x, skb,
						     sizeof(struct iphdr));
		if (x->outer_mode.family == AF_INET6)
			return __xfrm_transport_prep(x, skb,
						     sizeof(struct ipv6hdr));
		break;
	case XFRM_MODE_BEET:
		if (x->outer_mode.family == AF_INET)
			return __xfrm_mode_beet_prep(x, skb,
						     sizeof(struct iphdr));
		if (x->outer_mode.family == AF_INET6)
			return __xfrm_mode_beet_prep(x, skb,
						     sizeof(struct ipv6hdr));
		break;
	case XFRM_MODE_ROUTEOPTIMIZATION:
	case XFRM_MODE_IN_TRIGGER:
		break;
	}
}

static inline bool xmit_xfrm_check_overflow(struct sk_buff *skb)
{
	struct xfrm_offload *xo = xfrm_offload(skb);
	__u32 seq = xo->seq.low;

	seq += skb_shinfo(skb)->gso_segs;
	if (unlikely(seq < xo->seq.low))
		return true;

	return false;
}

struct sk_buff *validate_xmit_xfrm(struct sk_buff *skb, netdev_features_t features, bool *again)
{
	int err;
	unsigned long flags;
	struct xfrm_state *x;
	struct softnet_data *sd;
	struct sk_buff *skb2, *nskb, *pskb = NULL;
	netdev_features_t esp_features = features;
	struct xfrm_offload *xo = xfrm_offload(skb);
	struct net_device *dev = skb->dev;
	struct sec_path *sp;

	if (!xo || (xo->flags & XFRM_XMIT))
		return skb;

	if (!(features & NETIF_F_HW_ESP))
		esp_features = features & ~(NETIF_F_SG | NETIF_F_CSUM_MASK);

	sp = skb_sec_path(skb);
	x = sp->xvec[sp->len - 1];
	if (xo->flags & XFRM_GRO || x->xso.dir == XFRM_DEV_OFFLOAD_IN)
		return skb;

	/* This skb was already validated on the upper/virtual dev */
	if ((x->xso.dev != dev) && (x->xso.real_dev == dev))
		return skb;

	local_irq_save(flags);
	sd = this_cpu_ptr(&softnet_data);
	err = !skb_queue_empty(&sd->xfrm_backlog);
	local_irq_restore(flags);

	if (err) {
		*again = true;
		return skb;
	}

	if (skb_is_gso(skb) && (unlikely(x->xso.dev != dev) ||
				unlikely(xmit_xfrm_check_overflow(skb)))) {
		struct sk_buff *segs;

		/* Packet got rerouted, fixup features and segment it. */
		esp_features = esp_features & ~(NETIF_F_HW_ESP | NETIF_F_GSO_ESP);

		segs = skb_gso_segment(skb, esp_features);
		if (IS_ERR(segs)) {
			kfree_skb(skb);
			dev_core_stats_tx_dropped_inc(dev);
			return NULL;
		} else {
			consume_skb(skb);
			skb = segs;
		}
	}

	if (!skb->next) {
		esp_features |= skb->dev->gso_partial_features;
		xfrm_outer_mode_prep(x, skb);

		xo->flags |= XFRM_DEV_RESUME;

		err = x->type_offload->xmit(x, skb, esp_features);
		if (err) {
			if (err == -EINPROGRESS)
				return NULL;

			XFRM_INC_STATS(xs_net(x), LINUX_MIB_XFRMOUTSTATEPROTOERROR);
			kfree_skb(skb);
			return NULL;
		}

		skb_push(skb, skb->data - skb_mac_header(skb));

		return skb;
	}

	skb_list_walk_safe(skb, skb2, nskb) {
		esp_features |= skb->dev->gso_partial_features;
		skb_mark_not_on_list(skb2);

		xo = xfrm_offload(skb2);
		xo->flags |= XFRM_DEV_RESUME;

		xfrm_outer_mode_prep(x, skb2);

		err = x->type_offload->xmit(x, skb2, esp_features);
		if (!err) {
			skb2->next = nskb;
		} else if (err != -EINPROGRESS) {
			XFRM_INC_STATS(xs_net(x), LINUX_MIB_XFRMOUTSTATEPROTOERROR);
			skb2->next = nskb;
			kfree_skb_list(skb2);
			return NULL;
		} else {
			if (skb == skb2)
				skb = nskb;
			else
				pskb->next = nskb;

			continue;
		}

		skb_push(skb2, skb2->data - skb_mac_header(skb2));
		pskb = skb2;
	}

	return skb;
}
EXPORT_SYMBOL_GPL(validate_xmit_xfrm);

int xfrm_dev_state_add(struct net *net, struct xfrm_state *x,
		       struct xfrm_user_offload *xuo,
		       struct netlink_ext_ack *extack)
{
	int err;
	struct dst_entry *dst;
	struct net_device *dev;
	struct xfrm_dev_offload *xso = &x->xso;
	xfrm_address_t *saddr;
	xfrm_address_t *daddr;

	if (!x->type_offload) {
		NL_SET_ERR_MSG(extack, "Type doesn't support offload");
		return -EINVAL;
	}

	/* We don't yet support UDP encapsulation and TFC padding. */
	if (x->encap || x->tfcpad) {
		NL_SET_ERR_MSG(extack, "Encapsulation and TFC padding can't be offloaded");
		return -EINVAL;
	}

	if (xuo->flags & ~(XFRM_OFFLOAD_IPV6 | XFRM_OFFLOAD_INBOUND)) {
		NL_SET_ERR_MSG(extack, "Unrecognized flags in offload request");
		return -EINVAL;
	}

	if (xuo->flags & ~(XFRM_OFFLOAD_IPV6 | XFRM_OFFLOAD_INBOUND))
		return -EINVAL;

	dev = dev_get_by_index(net, xuo->ifindex);
	if (!dev) {
		if (!(xuo->flags & XFRM_OFFLOAD_INBOUND)) {
			saddr = &x->props.saddr;
			daddr = &x->id.daddr;
		} else {
			saddr = &x->id.daddr;
			daddr = &x->props.saddr;
		}

		dst = __xfrm_dst_lookup(net, 0, 0, saddr, daddr,
					x->props.family,
					xfrm_smark_get(0, x));
		if (IS_ERR(dst))
			return 0;

		dev = dst->dev;

		dev_hold(dev);
		dst_release(dst);
	}

	if (!dev->xfrmdev_ops || !dev->xfrmdev_ops->xdo_dev_state_add) {
		xso->dev = NULL;
		dev_put(dev);
		return 0;
	}

	if (x->props.flags & XFRM_STATE_ESN &&
	    !dev->xfrmdev_ops->xdo_dev_state_advance_esn) {
		NL_SET_ERR_MSG(extack, "Device doesn't support offload with ESN");
		xso->dev = NULL;
		dev_put(dev);
		return -EINVAL;
	}

	xso->dev = dev;
	netdev_tracker_alloc(dev, &xso->dev_tracker, GFP_ATOMIC);
	xso->real_dev = dev;
<<<<<<< HEAD
	xso->num_exthdrs = 1;
	/* Don't forward bit that is not implemented */
	xso->flags = xuo->flags & ~XFRM_OFFLOAD_IPV6;
=======

	if (xuo->flags & XFRM_OFFLOAD_INBOUND)
		xso->dir = XFRM_DEV_OFFLOAD_IN;
	else
		xso->dir = XFRM_DEV_OFFLOAD_OUT;
>>>>>>> d60c95ef

	err = dev->xfrmdev_ops->xdo_dev_state_add(x);
	if (err) {
		xso->dev = NULL;
		xso->dir = 0;
		xso->real_dev = NULL;
		netdev_put(dev, &xso->dev_tracker);

		if (err != -EOPNOTSUPP) {
			NL_SET_ERR_MSG(extack, "Device failed to offload this state");
			return err;
		}
	}

	return 0;
}
EXPORT_SYMBOL_GPL(xfrm_dev_state_add);

bool xfrm_dev_offload_ok(struct sk_buff *skb, struct xfrm_state *x)
{
	int mtu;
	struct dst_entry *dst = skb_dst(skb);
	struct xfrm_dst *xdst = (struct xfrm_dst *)dst;
	struct net_device *dev = x->xso.dev;

	if (!x->type_offload || x->encap)
		return false;

	if ((!dev || (dev == xfrm_dst_path(dst)->dev)) &&
	    (!xdst->child->xfrm)) {
		mtu = xfrm_state_mtu(x, xdst->child_mtu_cached);
		if (skb->len <= mtu)
			goto ok;

		if (skb_is_gso(skb) && skb_gso_validate_network_len(skb, mtu))
			goto ok;
	}

	return false;

ok:
	if (dev && dev->xfrmdev_ops && dev->xfrmdev_ops->xdo_dev_offload_ok)
		return x->xso.dev->xfrmdev_ops->xdo_dev_offload_ok(skb, x);

	return true;
}
EXPORT_SYMBOL_GPL(xfrm_dev_offload_ok);

void xfrm_dev_resume(struct sk_buff *skb)
{
	struct net_device *dev = skb->dev;
	int ret = NETDEV_TX_BUSY;
	struct netdev_queue *txq;
	struct softnet_data *sd;
	unsigned long flags;

	rcu_read_lock();
	txq = netdev_core_pick_tx(dev, skb, NULL);

	HARD_TX_LOCK(dev, txq, smp_processor_id());
	if (!netif_xmit_frozen_or_stopped(txq))
		skb = dev_hard_start_xmit(skb, dev, txq, &ret);
	HARD_TX_UNLOCK(dev, txq);

	if (!dev_xmit_complete(ret)) {
		local_irq_save(flags);
		sd = this_cpu_ptr(&softnet_data);
		skb_queue_tail(&sd->xfrm_backlog, skb);
		raise_softirq_irqoff(NET_TX_SOFTIRQ);
		local_irq_restore(flags);
	}
	rcu_read_unlock();
}
EXPORT_SYMBOL_GPL(xfrm_dev_resume);

void xfrm_dev_backlog(struct softnet_data *sd)
{
	struct sk_buff_head *xfrm_backlog = &sd->xfrm_backlog;
	struct sk_buff_head list;
	struct sk_buff *skb;

	if (skb_queue_empty(xfrm_backlog))
		return;

	__skb_queue_head_init(&list);

	spin_lock(&xfrm_backlog->lock);
	skb_queue_splice_init(xfrm_backlog, &list);
	spin_unlock(&xfrm_backlog->lock);

	while (!skb_queue_empty(&list)) {
		skb = __skb_dequeue(&list);
		xfrm_dev_resume(skb);
	}

}
#endif

static int xfrm_api_check(struct net_device *dev)
{
#ifdef CONFIG_XFRM_OFFLOAD
	if ((dev->features & NETIF_F_HW_ESP_TX_CSUM) &&
	    !(dev->features & NETIF_F_HW_ESP))
		return NOTIFY_BAD;

	if ((dev->features & NETIF_F_HW_ESP) &&
	    (!(dev->xfrmdev_ops &&
	       dev->xfrmdev_ops->xdo_dev_state_add &&
	       dev->xfrmdev_ops->xdo_dev_state_delete)))
		return NOTIFY_BAD;
#else
	if (dev->features & (NETIF_F_HW_ESP | NETIF_F_HW_ESP_TX_CSUM))
		return NOTIFY_BAD;
#endif

	return NOTIFY_DONE;
}

static int xfrm_dev_down(struct net_device *dev)
{
	if (dev->features & NETIF_F_HW_ESP)
		xfrm_dev_state_flush(dev_net(dev), dev, true);

	return NOTIFY_DONE;
}

static int xfrm_dev_event(struct notifier_block *this, unsigned long event, void *ptr)
{
	struct net_device *dev = netdev_notifier_info_to_dev(ptr);

	switch (event) {
	case NETDEV_REGISTER:
		return xfrm_api_check(dev);

	case NETDEV_FEAT_CHANGE:
		return xfrm_api_check(dev);

	case NETDEV_DOWN:
	case NETDEV_UNREGISTER:
		return xfrm_dev_down(dev);
	}
	return NOTIFY_DONE;
}

static struct notifier_block xfrm_dev_notifier = {
	.notifier_call	= xfrm_dev_event,
};

void __init xfrm_dev_init(void)
{
	register_netdevice_notifier(&xfrm_dev_notifier);
}<|MERGE_RESOLUTION|>--- conflicted
+++ resolved
@@ -246,9 +246,6 @@
 		return -EINVAL;
 	}
 
-	if (xuo->flags & ~(XFRM_OFFLOAD_IPV6 | XFRM_OFFLOAD_INBOUND))
-		return -EINVAL;
-
 	dev = dev_get_by_index(net, xuo->ifindex);
 	if (!dev) {
 		if (!(xuo->flags & XFRM_OFFLOAD_INBOUND)) {
@@ -288,17 +285,11 @@
 	xso->dev = dev;
 	netdev_tracker_alloc(dev, &xso->dev_tracker, GFP_ATOMIC);
 	xso->real_dev = dev;
-<<<<<<< HEAD
-	xso->num_exthdrs = 1;
-	/* Don't forward bit that is not implemented */
-	xso->flags = xuo->flags & ~XFRM_OFFLOAD_IPV6;
-=======
 
 	if (xuo->flags & XFRM_OFFLOAD_INBOUND)
 		xso->dir = XFRM_DEV_OFFLOAD_IN;
 	else
 		xso->dir = XFRM_DEV_OFFLOAD_OUT;
->>>>>>> d60c95ef
 
 	err = dev->xfrmdev_ops->xdo_dev_state_add(x);
 	if (err) {
