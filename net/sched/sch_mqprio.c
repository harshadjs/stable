// SPDX-License-Identifier: GPL-2.0-only
/*
 * net/sched/sch_mqprio.c
 *
 * Copyright (c) 2010 John Fastabend <john.r.fastabend@intel.com>
 */

#include <linux/types.h>
#include <linux/slab.h>
#include <linux/kernel.h>
#include <linux/string.h>
#include <linux/errno.h>
#include <linux/skbuff.h>
#include <linux/module.h>
#include <net/netlink.h>
#include <net/pkt_sched.h>
#include <net/sch_generic.h>
#include <net/pkt_cls.h>

struct mqprio_sched {
	struct Qdisc		**qdiscs;
	u16 mode;
	u16 shaper;
	int hw_offload;
	u32 flags;
	u64 min_rate[TC_QOPT_MAX_QUEUE];
	u64 max_rate[TC_QOPT_MAX_QUEUE];
};

static void mqprio_destroy(struct Qdisc *sch)
{
	struct net_device *dev = qdisc_dev(sch);
	struct mqprio_sched *priv = qdisc_priv(sch);
	unsigned int ntx;

	if (priv->qdiscs) {
		for (ntx = 0;
		     ntx < dev->num_tx_queues && priv->qdiscs[ntx];
		     ntx++)
			qdisc_put(priv->qdiscs[ntx]);
		kfree(priv->qdiscs);
	}

	if (priv->hw_offload && dev->netdev_ops->ndo_setup_tc) {
		struct tc_mqprio_qopt_offload mqprio = { { 0 } };

		switch (priv->mode) {
		case TC_MQPRIO_MODE_DCB:
		case TC_MQPRIO_MODE_CHANNEL:
			dev->netdev_ops->ndo_setup_tc(dev,
						      TC_SETUP_QDISC_MQPRIO,
						      &mqprio);
			break;
		default:
			return;
		}
	} else {
		netdev_set_num_tc(dev, 0);
	}
}

static int mqprio_parse_opt(struct net_device *dev, struct tc_mqprio_qopt *qopt)
{
	int i, j;

	/* Verify num_tc is not out of max range */
	if (qopt->num_tc > TC_MAX_QUEUE)
		return -EINVAL;

	/* Verify priority mapping uses valid tcs */
	for (i = 0; i < TC_BITMASK + 1; i++) {
		if (qopt->prio_tc_map[i] >= qopt->num_tc)
			return -EINVAL;
	}

	/* Limit qopt->hw to maximum supported offload value.  Drivers have
	 * the option of overriding this later if they don't support the a
	 * given offload type.
	 */
	if (qopt->hw > TC_MQPRIO_HW_OFFLOAD_MAX)
		qopt->hw = TC_MQPRIO_HW_OFFLOAD_MAX;

	/* If hardware offload is requested we will leave it to the device
	 * to either populate the queue counts itself or to validate the
	 * provided queue counts.  If ndo_setup_tc is not present then
	 * hardware doesn't support offload and we should return an error.
	 */
	if (qopt->hw)
		return dev->netdev_ops->ndo_setup_tc ? 0 : -EINVAL;

	for (i = 0; i < qopt->num_tc; i++) {
		unsigned int last = qopt->offset[i] + qopt->count[i];

		/* Verify the queue count is in tx range being equal to the
		 * real_num_tx_queues indicates the last queue is in use.
		 */
		if (qopt->offset[i] >= dev->real_num_tx_queues ||
		    !qopt->count[i] ||
		    last > dev->real_num_tx_queues)
			return -EINVAL;

		/* Verify that the offset and counts do not overlap */
		for (j = i + 1; j < qopt->num_tc; j++) {
			if (last > qopt->offset[j])
				return -EINVAL;
		}
	}

	return 0;
}

static const struct nla_policy mqprio_policy[TCA_MQPRIO_MAX + 1] = {
	[TCA_MQPRIO_MODE]	= { .len = sizeof(u16) },
	[TCA_MQPRIO_SHAPER]	= { .len = sizeof(u16) },
	[TCA_MQPRIO_MIN_RATE64]	= { .type = NLA_NESTED },
	[TCA_MQPRIO_MAX_RATE64]	= { .type = NLA_NESTED },
};

static int parse_attr(struct nlattr *tb[], int maxtype, struct nlattr *nla,
		      const struct nla_policy *policy, int len)
{
	int nested_len = nla_len(nla) - NLA_ALIGN(len);

	if (nested_len >= nla_attr_size(0))
		return nla_parse_deprecated(tb, maxtype,
					    nla_data(nla) + NLA_ALIGN(len),
					    nested_len, policy, NULL);

	memset(tb, 0, sizeof(struct nlattr *) * (maxtype + 1));
	return 0;
}

static int mqprio_init(struct Qdisc *sch, struct nlattr *opt,
		       struct netlink_ext_ack *extack)
{
	struct net_device *dev = qdisc_dev(sch);
	struct mqprio_sched *priv = qdisc_priv(sch);
	struct netdev_queue *dev_queue;
	struct Qdisc *qdisc;
	int i, err = -EOPNOTSUPP;
	struct tc_mqprio_qopt *qopt = NULL;
	struct nlattr *tb[TCA_MQPRIO_MAX + 1];
	struct nlattr *attr;
	int rem;
	int len;

	BUILD_BUG_ON(TC_MAX_QUEUE != TC_QOPT_MAX_QUEUE);
	BUILD_BUG_ON(TC_BITMASK != TC_QOPT_BITMASK);

	if (sch->parent != TC_H_ROOT)
		return -EOPNOTSUPP;

	if (!netif_is_multiqueue(dev))
		return -EOPNOTSUPP;

	/* make certain can allocate enough classids to handle queues */
	if (dev->num_tx_queues >= TC_H_MIN_PRIORITY)
		return -ENOMEM;

	if (!opt || nla_len(opt) < sizeof(*qopt))
		return -EINVAL;

	qopt = nla_data(opt);
	if (mqprio_parse_opt(dev, qopt))
		return -EINVAL;

	len = nla_len(opt) - NLA_ALIGN(sizeof(*qopt));
	if (len > 0) {
		err = parse_attr(tb, TCA_MQPRIO_MAX, opt, mqprio_policy,
				 sizeof(*qopt));
		if (err < 0)
			return err;

		if (!qopt->hw)
			return -EINVAL;

		if (tb[TCA_MQPRIO_MODE]) {
			priv->flags |= TC_MQPRIO_F_MODE;
			priv->mode = *(u16 *)nla_data(tb[TCA_MQPRIO_MODE]);
		}

		if (tb[TCA_MQPRIO_SHAPER]) {
			priv->flags |= TC_MQPRIO_F_SHAPER;
			priv->shaper = *(u16 *)nla_data(tb[TCA_MQPRIO_SHAPER]);
		}

		if (tb[TCA_MQPRIO_MIN_RATE64]) {
			if (priv->shaper != TC_MQPRIO_SHAPER_BW_RATE)
				return -EINVAL;
			i = 0;
			nla_for_each_nested(attr, tb[TCA_MQPRIO_MIN_RATE64],
					    rem) {
				if (nla_type(attr) != TCA_MQPRIO_MIN_RATE64)
					return -EINVAL;
				if (i >= qopt->num_tc)
					break;
				priv->min_rate[i] = *(u64 *)nla_data(attr);
				i++;
			}
			priv->flags |= TC_MQPRIO_F_MIN_RATE;
		}

		if (tb[TCA_MQPRIO_MAX_RATE64]) {
			if (priv->shaper != TC_MQPRIO_SHAPER_BW_RATE)
				return -EINVAL;
			i = 0;
			nla_for_each_nested(attr, tb[TCA_MQPRIO_MAX_RATE64],
					    rem) {
				if (nla_type(attr) != TCA_MQPRIO_MAX_RATE64)
					return -EINVAL;
				if (i >= qopt->num_tc)
					break;
				priv->max_rate[i] = *(u64 *)nla_data(attr);
				i++;
			}
			priv->flags |= TC_MQPRIO_F_MAX_RATE;
		}
	}

	/* pre-allocate qdisc, attachment can't fail */
	priv->qdiscs = kcalloc(dev->num_tx_queues, sizeof(priv->qdiscs[0]),
			       GFP_KERNEL);
	if (!priv->qdiscs)
		return -ENOMEM;

	for (i = 0; i < dev->num_tx_queues; i++) {
		dev_queue = netdev_get_tx_queue(dev, i);
		qdisc = qdisc_create_dflt(dev_queue,
					  get_default_qdisc_ops(dev, i),
					  TC_H_MAKE(TC_H_MAJ(sch->handle),
						    TC_H_MIN(i + 1)), extack);
		if (!qdisc)
			return -ENOMEM;

		priv->qdiscs[i] = qdisc;
		qdisc->flags |= TCQ_F_ONETXQUEUE | TCQ_F_NOPARENT;
	}

	/* If the mqprio options indicate that hardware should own
	 * the queue mapping then run ndo_setup_tc otherwise use the
	 * supplied and verified mapping
	 */
	if (qopt->hw) {
		struct tc_mqprio_qopt_offload mqprio = {.qopt = *qopt};

		switch (priv->mode) {
		case TC_MQPRIO_MODE_DCB:
			if (priv->shaper != TC_MQPRIO_SHAPER_DCB)
				return -EINVAL;
			break;
		case TC_MQPRIO_MODE_CHANNEL:
			mqprio.flags = priv->flags;
			if (priv->flags & TC_MQPRIO_F_MODE)
				mqprio.mode = priv->mode;
			if (priv->flags & TC_MQPRIO_F_SHAPER)
				mqprio.shaper = priv->shaper;
			if (priv->flags & TC_MQPRIO_F_MIN_RATE)
				for (i = 0; i < mqprio.qopt.num_tc; i++)
					mqprio.min_rate[i] = priv->min_rate[i];
			if (priv->flags & TC_MQPRIO_F_MAX_RATE)
				for (i = 0; i < mqprio.qopt.num_tc; i++)
					mqprio.max_rate[i] = priv->max_rate[i];
			break;
		default:
			return -EINVAL;
		}
		err = dev->netdev_ops->ndo_setup_tc(dev,
						    TC_SETUP_QDISC_MQPRIO,
						    &mqprio);
		if (err)
			return err;

		priv->hw_offload = mqprio.qopt.hw;
	} else {
		netdev_set_num_tc(dev, qopt->num_tc);
		for (i = 0; i < qopt->num_tc; i++)
			netdev_set_tc_queue(dev, i,
					    qopt->count[i], qopt->offset[i]);
	}

	/* Always use supplied priority mappings */
	for (i = 0; i < TC_BITMASK + 1; i++)
		netdev_set_prio_tc_map(dev, i, qopt->prio_tc_map[i]);

	sch->flags |= TCQ_F_MQROOT;
	return 0;
}

static void mqprio_attach(struct Qdisc *sch)
{
	struct net_device *dev = qdisc_dev(sch);
	struct mqprio_sched *priv = qdisc_priv(sch);
	struct Qdisc *qdisc, *old;
	unsigned int ntx;

	/* Attach underlying qdisc */
	for (ntx = 0; ntx < dev->num_tx_queues; ntx++) {
		qdisc = priv->qdiscs[ntx];
		old = dev_graft_qdisc(qdisc->dev_queue, qdisc);
		if (old)
			qdisc_put(old);
		if (ntx < dev->real_num_tx_queues)
			qdisc_hash_add(qdisc, false);
	}
	kfree(priv->qdiscs);
	priv->qdiscs = NULL;
}

static void mqprio_change_real_num_tx(struct Qdisc *sch,
				      unsigned int new_real_tx)
{
	struct net_device *dev = qdisc_dev(sch);
	struct Qdisc *qdisc;
	unsigned int i;

	for (i = new_real_tx; i < dev->real_num_tx_queues; i++) {
		qdisc = netdev_get_tx_queue(dev, i)->qdisc_sleeping;
		/* Only update the default qdiscs we created,
		 * qdiscs with handles are always hashed.
		 */
		if (qdisc != &noop_qdisc && !qdisc->handle)
			qdisc_hash_del(qdisc);
	}
	for (i = dev->real_num_tx_queues; i < new_real_tx; i++) {
		qdisc = netdev_get_tx_queue(dev, i)->qdisc_sleeping;
		if (qdisc != &noop_qdisc && !qdisc->handle)
			qdisc_hash_add(qdisc, false);
	}
}

static struct netdev_queue *mqprio_queue_get(struct Qdisc *sch,
					     unsigned long cl)
{
	struct net_device *dev = qdisc_dev(sch);
	unsigned long ntx = cl - 1;

	if (ntx >= dev->num_tx_queues)
		return NULL;
	return netdev_get_tx_queue(dev, ntx);
}

static int mqprio_graft(struct Qdisc *sch, unsigned long cl, struct Qdisc *new,
			struct Qdisc **old, struct netlink_ext_ack *extack)
{
	struct net_device *dev = qdisc_dev(sch);
	struct netdev_queue *dev_queue = mqprio_queue_get(sch, cl);

	if (!dev_queue)
		return -EINVAL;

	if (dev->flags & IFF_UP)
		dev_deactivate(dev);

	*old = dev_graft_qdisc(dev_queue, new);

	if (new)
		new->flags |= TCQ_F_ONETXQUEUE | TCQ_F_NOPARENT;

	if (dev->flags & IFF_UP)
		dev_activate(dev);

	return 0;
}

static int dump_rates(struct mqprio_sched *priv,
		      struct tc_mqprio_qopt *opt, struct sk_buff *skb)
{
	struct nlattr *nest;
	int i;

	if (priv->flags & TC_MQPRIO_F_MIN_RATE) {
		nest = nla_nest_start_noflag(skb, TCA_MQPRIO_MIN_RATE64);
		if (!nest)
			goto nla_put_failure;

		for (i = 0; i < opt->num_tc; i++) {
			if (nla_put(skb, TCA_MQPRIO_MIN_RATE64,
				    sizeof(priv->min_rate[i]),
				    &priv->min_rate[i]))
				goto nla_put_failure;
		}
		nla_nest_end(skb, nest);
	}

	if (priv->flags & TC_MQPRIO_F_MAX_RATE) {
		nest = nla_nest_start_noflag(skb, TCA_MQPRIO_MAX_RATE64);
		if (!nest)
			goto nla_put_failure;

		for (i = 0; i < opt->num_tc; i++) {
			if (nla_put(skb, TCA_MQPRIO_MAX_RATE64,
				    sizeof(priv->max_rate[i]),
				    &priv->max_rate[i]))
				goto nla_put_failure;
		}
		nla_nest_end(skb, nest);
	}
	return 0;

nla_put_failure:
	nla_nest_cancel(skb, nest);
	return -1;
}

static int mqprio_dump(struct Qdisc *sch, struct sk_buff *skb)
{
	struct net_device *dev = qdisc_dev(sch);
	struct mqprio_sched *priv = qdisc_priv(sch);
	struct nlattr *nla = (struct nlattr *)skb_tail_pointer(skb);
	struct tc_mqprio_qopt opt = { 0 };
	struct Qdisc *qdisc;
	unsigned int ntx, tc;

	sch->q.qlen = 0;
	gnet_stats_basic_sync_init(&sch->bstats);
	memset(&sch->qstats, 0, sizeof(sch->qstats));

	/* MQ supports lockless qdiscs. However, statistics accounting needs
	 * to account for all, none, or a mix of locked and unlocked child
	 * qdiscs. Percpu stats are added to counters in-band and locking
	 * qdisc totals are added at end.
	 */
	for (ntx = 0; ntx < dev->num_tx_queues; ntx++) {
		qdisc = netdev_get_tx_queue(dev, ntx)->qdisc_sleeping;
		spin_lock_bh(qdisc_lock(qdisc));

		gnet_stats_add_basic(&sch->bstats, qdisc->cpu_bstats,
				     &qdisc->bstats, false);
		gnet_stats_add_queue(&sch->qstats, qdisc->cpu_qstats,
				     &qdisc->qstats);
		sch->q.qlen += qdisc_qlen(qdisc);

		spin_unlock_bh(qdisc_lock(qdisc));
	}

	opt.num_tc = netdev_get_num_tc(dev);
	memcpy(opt.prio_tc_map, dev->prio_tc_map, sizeof(opt.prio_tc_map));
	opt.hw = priv->hw_offload;

	for (tc = 0; tc < netdev_get_num_tc(dev); tc++) {
		opt.count[tc] = dev->tc_to_txq[tc].count;
		opt.offset[tc] = dev->tc_to_txq[tc].offset;
	}

	if (nla_put(skb, TCA_OPTIONS, sizeof(opt), &opt))
		goto nla_put_failure;

	if ((priv->flags & TC_MQPRIO_F_MODE) &&
	    nla_put_u16(skb, TCA_MQPRIO_MODE, priv->mode))
		goto nla_put_failure;

	if ((priv->flags & TC_MQPRIO_F_SHAPER) &&
	    nla_put_u16(skb, TCA_MQPRIO_SHAPER, priv->shaper))
		goto nla_put_failure;

	if ((priv->flags & TC_MQPRIO_F_MIN_RATE ||
	     priv->flags & TC_MQPRIO_F_MAX_RATE) &&
	    (dump_rates(priv, &opt, skb) != 0))
		goto nla_put_failure;

	return nla_nest_end(skb, nla);
nla_put_failure:
	nlmsg_trim(skb, nla);
	return -1;
}

static struct Qdisc *mqprio_leaf(struct Qdisc *sch, unsigned long cl)
{
	struct netdev_queue *dev_queue = mqprio_queue_get(sch, cl);

	if (!dev_queue)
		return NULL;

	return dev_queue->qdisc_sleeping;
}

static unsigned long mqprio_find(struct Qdisc *sch, u32 classid)
{
	struct net_device *dev = qdisc_dev(sch);
	unsigned int ntx = TC_H_MIN(classid);

	/* There are essentially two regions here that have valid classid
	 * values. The first region will have a classid value of 1 through
	 * num_tx_queues. All of these are backed by actual Qdiscs.
	 */
	if (ntx < TC_H_MIN_PRIORITY)
		return (ntx <= dev->num_tx_queues) ? ntx : 0;

	/* The second region represents the hardware traffic classes. These
	 * are represented by classid values of TC_H_MIN_PRIORITY through
	 * TC_H_MIN_PRIORITY + netdev_get_num_tc - 1
	 */
	return ((ntx - TC_H_MIN_PRIORITY) < netdev_get_num_tc(dev)) ? ntx : 0;
}

static int mqprio_dump_class(struct Qdisc *sch, unsigned long cl,
			 struct sk_buff *skb, struct tcmsg *tcm)
{
	if (cl < TC_H_MIN_PRIORITY) {
		struct netdev_queue *dev_queue = mqprio_queue_get(sch, cl);
		struct net_device *dev = qdisc_dev(sch);
		int tc = netdev_txq_to_tc(dev, cl - 1);

		tcm->tcm_parent = (tc < 0) ? 0 :
			TC_H_MAKE(TC_H_MAJ(sch->handle),
				  TC_H_MIN(tc + TC_H_MIN_PRIORITY));
		tcm->tcm_info = dev_queue->qdisc_sleeping->handle;
	} else {
		tcm->tcm_parent = TC_H_ROOT;
		tcm->tcm_info = 0;
	}
	tcm->tcm_handle |= TC_H_MIN(cl);
	return 0;
}

static int mqprio_dump_class_stats(struct Qdisc *sch, unsigned long cl,
				   struct gnet_dump *d)
	__releases(d->lock)
	__acquires(d->lock)
{
	if (cl >= TC_H_MIN_PRIORITY) {
		int i;
		__u32 qlen;
		struct gnet_stats_queue qstats = {0};
		struct gnet_stats_basic_sync bstats;
		struct net_device *dev = qdisc_dev(sch);
		struct netdev_tc_txq tc = dev->tc_to_txq[cl & TC_BITMASK];

		gnet_stats_basic_sync_init(&bstats);
		/* Drop lock here it will be reclaimed before touching
		 * statistics this is required because the d->lock we
		 * hold here is the look on dev_queue->qdisc_sleeping
		 * also acquired below.
		 */
		if (d->lock)
			spin_unlock_bh(d->lock);

		for (i = tc.offset; i < tc.offset + tc.count; i++) {
			struct netdev_queue *q = netdev_get_tx_queue(dev, i);
			struct Qdisc *qdisc = rtnl_dereference(q->qdisc);

			spin_lock_bh(qdisc_lock(qdisc));

			gnet_stats_add_basic(&bstats, qdisc->cpu_bstats,
					     &qdisc->bstats, false);
			gnet_stats_add_queue(&qstats, qdisc->cpu_qstats,
					     &qdisc->qstats);
			sch->q.qlen += qdisc_qlen(qdisc);

			spin_unlock_bh(qdisc_lock(qdisc));
		}
		qlen = qdisc_qlen(sch) + qstats.qlen;

		/* Reclaim root sleeping lock before completing stats */
		if (d->lock)
			spin_lock_bh(d->lock);
		if (gnet_stats_copy_basic(d, NULL, &bstats, false) < 0 ||
		    gnet_stats_copy_queue(d, NULL, &qstats, qlen) < 0)
			return -1;
	} else {
		struct netdev_queue *dev_queue = mqprio_queue_get(sch, cl);

		sch = dev_queue->qdisc_sleeping;
		if (gnet_stats_copy_basic(d, sch->cpu_bstats,
					  &sch->bstats, true) < 0 ||
		    qdisc_qstats_copy(d, sch) < 0)
			return -1;
	}
	return 0;
}

static void mqprio_walk(struct Qdisc *sch, struct qdisc_walker *arg)
{
	struct net_device *dev = qdisc_dev(sch);
	unsigned long ntx;

	if (arg->stop)
		return;

	/* Walk hierarchy with a virtual class per tc */
	arg->count = arg->skip;
	for (ntx = arg->skip; ntx < netdev_get_num_tc(dev); ntx++) {
		if (arg->fn(sch, ntx + TC_H_MIN_PRIORITY, arg) < 0) {
			arg->stop = 1;
			return;
		}
		arg->count++;
	}

	/* Pad the values and skip over unused traffic classes */
	if (ntx < TC_MAX_QUEUE) {
		arg->count = TC_MAX_QUEUE;
		ntx = TC_MAX_QUEUE;
	}

	/* Reset offset, sort out remaining per-queue qdiscs */
	for (ntx -= TC_MAX_QUEUE; ntx < dev->num_tx_queues; ntx++) {
		if (arg->fn(sch, ntx + 1, arg) < 0) {
			arg->stop = 1;
			return;
		}
		arg->count++;
	}
}

static struct netdev_queue *mqprio_select_queue(struct Qdisc *sch,
						struct tcmsg *tcm)
{
	return mqprio_queue_get(sch, TC_H_MIN(tcm->tcm_parent));
}

static const struct Qdisc_class_ops mqprio_class_ops = {
	.graft		= mqprio_graft,
	.leaf		= mqprio_leaf,
	.find		= mqprio_find,
	.walk		= mqprio_walk,
	.dump		= mqprio_dump_class,
	.dump_stats	= mqprio_dump_class_stats,
	.select_queue	= mqprio_select_queue,
};

static struct Qdisc_ops mqprio_qdisc_ops __read_mostly = {
	.cl_ops		= &mqprio_class_ops,
	.id		= "mqprio",
	.priv_size	= sizeof(struct mqprio_sched),
	.init		= mqprio_init,
	.destroy	= mqprio_destroy,
	.attach		= mqprio_attach,
<<<<<<< HEAD
	.change_real_num_tx = mqprio_change_real_num_tx,
=======
	.change_real_num_tx = mq_change_real_num_tx,
>>>>>>> 92b4b594
	.dump		= mqprio_dump,
	.owner		= THIS_MODULE,
};

static int __init mqprio_module_init(void)
{
	return register_qdisc(&mqprio_qdisc_ops);
}

static void __exit mqprio_module_exit(void)
{
	unregister_qdisc(&mqprio_qdisc_ops);
}

module_init(mqprio_module_init);
module_exit(mqprio_module_exit);

MODULE_LICENSE("GPL");<|MERGE_RESOLUTION|>--- conflicted
+++ resolved
@@ -306,28 +306,6 @@
 	priv->qdiscs = NULL;
 }
 
-static void mqprio_change_real_num_tx(struct Qdisc *sch,
-				      unsigned int new_real_tx)
-{
-	struct net_device *dev = qdisc_dev(sch);
-	struct Qdisc *qdisc;
-	unsigned int i;
-
-	for (i = new_real_tx; i < dev->real_num_tx_queues; i++) {
-		qdisc = netdev_get_tx_queue(dev, i)->qdisc_sleeping;
-		/* Only update the default qdiscs we created,
-		 * qdiscs with handles are always hashed.
-		 */
-		if (qdisc != &noop_qdisc && !qdisc->handle)
-			qdisc_hash_del(qdisc);
-	}
-	for (i = dev->real_num_tx_queues; i < new_real_tx; i++) {
-		qdisc = netdev_get_tx_queue(dev, i)->qdisc_sleeping;
-		if (qdisc != &noop_qdisc && !qdisc->handle)
-			qdisc_hash_add(qdisc, false);
-	}
-}
-
 static struct netdev_queue *mqprio_queue_get(struct Qdisc *sch,
 					     unsigned long cl)
 {
@@ -626,11 +604,7 @@
 	.init		= mqprio_init,
 	.destroy	= mqprio_destroy,
 	.attach		= mqprio_attach,
-<<<<<<< HEAD
-	.change_real_num_tx = mqprio_change_real_num_tx,
-=======
 	.change_real_num_tx = mq_change_real_num_tx,
->>>>>>> 92b4b594
 	.dump		= mqprio_dump,
 	.owner		= THIS_MODULE,
 };
