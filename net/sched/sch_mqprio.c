// SPDX-License-Identifier: GPL-2.0-only
/*
 * net/sched/sch_mqprio.c
 *
 * Copyright (c) 2010 John Fastabend <john.r.fastabend@intel.com>
 */

#include <linux/ethtool_netlink.h>
#include <linux/types.h>
#include <linux/slab.h>
#include <linux/kernel.h>
#include <linux/string.h>
#include <linux/errno.h>
#include <linux/skbuff.h>
#include <linux/module.h>
#include <net/netlink.h>
#include <net/pkt_sched.h>
#include <net/sch_generic.h>
#include <net/pkt_cls.h>

#include "sch_mqprio_lib.h"

struct mqprio_sched {
	struct Qdisc		**qdiscs;
	u16 mode;
	u16 shaper;
	int hw_offload;
	u32 flags;
	u64 min_rate[TC_QOPT_MAX_QUEUE];
	u64 max_rate[TC_QOPT_MAX_QUEUE];
	u32 fp[TC_QOPT_MAX_QUEUE];
};

static int mqprio_enable_offload(struct Qdisc *sch,
				 const struct tc_mqprio_qopt *qopt,
				 struct netlink_ext_ack *extack)
{
	struct mqprio_sched *priv = qdisc_priv(sch);
	struct net_device *dev = qdisc_dev(sch);
	struct tc_mqprio_qopt_offload mqprio = {
		.qopt = *qopt,
		.extack = extack,
	};
	int err, i;

	switch (priv->mode) {
	case TC_MQPRIO_MODE_DCB:
		if (priv->shaper != TC_MQPRIO_SHAPER_DCB)
			return -EINVAL;
		break;
	case TC_MQPRIO_MODE_CHANNEL:
		mqprio.flags = priv->flags;
		if (priv->flags & TC_MQPRIO_F_MODE)
			mqprio.mode = priv->mode;
		if (priv->flags & TC_MQPRIO_F_SHAPER)
			mqprio.shaper = priv->shaper;
		if (priv->flags & TC_MQPRIO_F_MIN_RATE)
			for (i = 0; i < mqprio.qopt.num_tc; i++)
				mqprio.min_rate[i] = priv->min_rate[i];
		if (priv->flags & TC_MQPRIO_F_MAX_RATE)
			for (i = 0; i < mqprio.qopt.num_tc; i++)
				mqprio.max_rate[i] = priv->max_rate[i];
		break;
	default:
		return -EINVAL;
	}

	mqprio_fp_to_offload(priv->fp, &mqprio);

	err = dev->netdev_ops->ndo_setup_tc(dev, TC_SETUP_QDISC_MQPRIO,
					    &mqprio);
	if (err)
		return err;

	priv->hw_offload = mqprio.qopt.hw;

	return 0;
}

static void mqprio_disable_offload(struct Qdisc *sch)
{
	struct tc_mqprio_qopt_offload mqprio = { { 0 } };
	struct mqprio_sched *priv = qdisc_priv(sch);
	struct net_device *dev = qdisc_dev(sch);

	switch (priv->mode) {
	case TC_MQPRIO_MODE_DCB:
	case TC_MQPRIO_MODE_CHANNEL:
		dev->netdev_ops->ndo_setup_tc(dev, TC_SETUP_QDISC_MQPRIO,
					      &mqprio);
		break;
	}
}

static void mqprio_destroy(struct Qdisc *sch)
{
	struct net_device *dev = qdisc_dev(sch);
	struct mqprio_sched *priv = qdisc_priv(sch);
	unsigned int ntx;

	if (priv->qdiscs) {
		for (ntx = 0;
		     ntx < dev->num_tx_queues && priv->qdiscs[ntx];
		     ntx++)
			qdisc_put(priv->qdiscs[ntx]);
		kfree(priv->qdiscs);
	}

	if (priv->hw_offload && dev->netdev_ops->ndo_setup_tc)
		mqprio_disable_offload(sch);
	else
		netdev_set_num_tc(dev, 0);
}

static int mqprio_parse_opt(struct net_device *dev, struct tc_mqprio_qopt *qopt,
			    const struct tc_mqprio_caps *caps,
			    struct netlink_ext_ack *extack)
{
	int err;

	/* Limit qopt->hw to maximum supported offload value.  Drivers have
	 * the option of overriding this later if they don't support the a
	 * given offload type.
	 */
	if (qopt->hw > TC_MQPRIO_HW_OFFLOAD_MAX)
		qopt->hw = TC_MQPRIO_HW_OFFLOAD_MAX;

	/* If hardware offload is requested, we will leave 3 options to the
	 * device driver:
	 * - populate the queue counts itself (and ignore what was requested)
	 * - validate the provided queue counts by itself (and apply them)
	 * - request queue count validation here (and apply them)
	 */
	err = mqprio_validate_qopt(dev, qopt,
				   !qopt->hw || caps->validate_queue_counts,
				   false, extack);
	if (err)
		return err;

	/* If ndo_setup_tc is not present then hardware doesn't support offload
	 * and we should return an error.
	 */
	if (qopt->hw && !dev->netdev_ops->ndo_setup_tc) {
		NL_SET_ERR_MSG(extack,
			       "Device does not support hardware offload");
		return -EINVAL;
	}

	return 0;
}

static const struct
nla_policy mqprio_tc_entry_policy[TCA_MQPRIO_TC_ENTRY_MAX + 1] = {
	[TCA_MQPRIO_TC_ENTRY_INDEX]	= NLA_POLICY_MAX(NLA_U32,
							 TC_QOPT_MAX_QUEUE),
	[TCA_MQPRIO_TC_ENTRY_FP]	= NLA_POLICY_RANGE(NLA_U32,
							   TC_FP_EXPRESS,
							   TC_FP_PREEMPTIBLE),
};

static const struct nla_policy mqprio_policy[TCA_MQPRIO_MAX + 1] = {
	[TCA_MQPRIO_MODE]	= { .len = sizeof(u16) },
	[TCA_MQPRIO_SHAPER]	= { .len = sizeof(u16) },
	[TCA_MQPRIO_MIN_RATE64]	= { .type = NLA_NESTED },
	[TCA_MQPRIO_MAX_RATE64]	= { .type = NLA_NESTED },
	[TCA_MQPRIO_TC_ENTRY]	= { .type = NLA_NESTED },
};

static int mqprio_parse_tc_entry(u32 fp[TC_QOPT_MAX_QUEUE],
				 struct nlattr *opt,
				 unsigned long *seen_tcs,
				 struct netlink_ext_ack *extack)
{
	struct nlattr *tb[TCA_MQPRIO_TC_ENTRY_MAX + 1];
	int err, tc;

	err = nla_parse_nested(tb, TCA_MQPRIO_TC_ENTRY_MAX, opt,
			       mqprio_tc_entry_policy, extack);
	if (err < 0)
		return err;

	if (NL_REQ_ATTR_CHECK(extack, opt, tb, TCA_MQPRIO_TC_ENTRY_INDEX)) {
		NL_SET_ERR_MSG(extack, "TC entry index missing");
		return -EINVAL;
	}

	tc = nla_get_u32(tb[TCA_MQPRIO_TC_ENTRY_INDEX]);
	if (*seen_tcs & BIT(tc)) {
		NL_SET_ERR_MSG_ATTR(extack, tb[TCA_MQPRIO_TC_ENTRY_INDEX],
				    "Duplicate tc entry");
		return -EINVAL;
	}

	*seen_tcs |= BIT(tc);

	if (tb[TCA_MQPRIO_TC_ENTRY_FP])
		fp[tc] = nla_get_u32(tb[TCA_MQPRIO_TC_ENTRY_FP]);

	return 0;
}

static int mqprio_parse_tc_entries(struct Qdisc *sch, struct nlattr *nlattr_opt,
				   int nlattr_opt_len,
				   struct netlink_ext_ack *extack)
{
	struct mqprio_sched *priv = qdisc_priv(sch);
	struct net_device *dev = qdisc_dev(sch);
	bool have_preemption = false;
	unsigned long seen_tcs = 0;
	u32 fp[TC_QOPT_MAX_QUEUE];
	struct nlattr *n;
	int tc, rem;
	int err = 0;

	for (tc = 0; tc < TC_QOPT_MAX_QUEUE; tc++)
		fp[tc] = priv->fp[tc];

	nla_for_each_attr(n, nlattr_opt, nlattr_opt_len, rem) {
		if (nla_type(n) != TCA_MQPRIO_TC_ENTRY)
			continue;

		err = mqprio_parse_tc_entry(fp, n, &seen_tcs, extack);
		if (err)
			goto out;
	}

	for (tc = 0; tc < TC_QOPT_MAX_QUEUE; tc++) {
		priv->fp[tc] = fp[tc];
		if (fp[tc] == TC_FP_PREEMPTIBLE)
			have_preemption = true;
	}

	if (have_preemption && !ethtool_dev_mm_supported(dev)) {
		NL_SET_ERR_MSG(extack, "Device does not support preemption");
		return -EOPNOTSUPP;
	}
out:
	return err;
}

/* Parse the other netlink attributes that represent the payload of
 * TCA_OPTIONS, which are appended right after struct tc_mqprio_qopt.
 */
static int mqprio_parse_nlattr(struct Qdisc *sch, struct tc_mqprio_qopt *qopt,
			       struct nlattr *opt,
			       struct netlink_ext_ack *extack)
{
	struct nlattr *nlattr_opt = nla_data(opt) + NLA_ALIGN(sizeof(*qopt));
	int nlattr_opt_len = nla_len(opt) - NLA_ALIGN(sizeof(*qopt));
	struct mqprio_sched *priv = qdisc_priv(sch);
	struct nlattr *tb[TCA_MQPRIO_MAX + 1] = {};
	struct nlattr *attr;
	int i, rem, err;

	if (nlattr_opt_len >= nla_attr_size(0)) {
		err = nla_parse_deprecated(tb, TCA_MQPRIO_MAX, nlattr_opt,
					   nlattr_opt_len, mqprio_policy,
					   NULL);
		if (err < 0)
			return err;
	}

	if (!qopt->hw) {
		NL_SET_ERR_MSG(extack,
			       "mqprio TCA_OPTIONS can only contain netlink attributes in hardware mode");
		return -EINVAL;
	}

	if (tb[TCA_MQPRIO_MODE]) {
		priv->flags |= TC_MQPRIO_F_MODE;
		priv->mode = nla_get_u16(tb[TCA_MQPRIO_MODE]);
	}

	if (tb[TCA_MQPRIO_SHAPER]) {
		priv->flags |= TC_MQPRIO_F_SHAPER;
		priv->shaper = nla_get_u16(tb[TCA_MQPRIO_SHAPER]);
	}

	if (tb[TCA_MQPRIO_MIN_RATE64]) {
		if (priv->shaper != TC_MQPRIO_SHAPER_BW_RATE) {
			NL_SET_ERR_MSG_ATTR(extack, tb[TCA_MQPRIO_MIN_RATE64],
					    "min_rate accepted only when shaper is in bw_rlimit mode");
			return -EINVAL;
		}
		i = 0;
		nla_for_each_nested(attr, tb[TCA_MQPRIO_MIN_RATE64],
				    rem) {
			if (nla_type(attr) != TCA_MQPRIO_MIN_RATE64) {
				NL_SET_ERR_MSG_ATTR(extack, attr,
						    "Attribute type expected to be TCA_MQPRIO_MIN_RATE64");
				return -EINVAL;
			}

			if (nla_len(attr) != sizeof(u64)) {
				NL_SET_ERR_MSG_ATTR(extack, attr,
						    "Attribute TCA_MQPRIO_MIN_RATE64 expected to have 8 bytes length");
				return -EINVAL;
			}

			if (i >= qopt->num_tc)
				break;
			priv->min_rate[i] = nla_get_u64(attr);
			i++;
		}
		priv->flags |= TC_MQPRIO_F_MIN_RATE;
	}

	if (tb[TCA_MQPRIO_MAX_RATE64]) {
		if (priv->shaper != TC_MQPRIO_SHAPER_BW_RATE) {
			NL_SET_ERR_MSG_ATTR(extack, tb[TCA_MQPRIO_MAX_RATE64],
					    "max_rate accepted only when shaper is in bw_rlimit mode");
			return -EINVAL;
		}
		i = 0;
		nla_for_each_nested(attr, tb[TCA_MQPRIO_MAX_RATE64],
				    rem) {
			if (nla_type(attr) != TCA_MQPRIO_MAX_RATE64) {
				NL_SET_ERR_MSG_ATTR(extack, attr,
						    "Attribute type expected to be TCA_MQPRIO_MAX_RATE64");
				return -EINVAL;
			}

			if (nla_len(attr) != sizeof(u64)) {
				NL_SET_ERR_MSG_ATTR(extack, attr,
						    "Attribute TCA_MQPRIO_MAX_RATE64 expected to have 8 bytes length");
				return -EINVAL;
			}

			if (i >= qopt->num_tc)
				break;
			priv->max_rate[i] = nla_get_u64(attr);
			i++;
		}
		priv->flags |= TC_MQPRIO_F_MAX_RATE;
	}

	if (tb[TCA_MQPRIO_TC_ENTRY]) {
		err = mqprio_parse_tc_entries(sch, nlattr_opt, nlattr_opt_len,
					      extack);
		if (err)
			return err;
	}

	return 0;
}

static int mqprio_parse_nlattr(struct Qdisc *sch, struct tc_mqprio_qopt *qopt,
			       struct nlattr *opt,
			       struct netlink_ext_ack *extack)
{
	struct mqprio_sched *priv = qdisc_priv(sch);
	struct nlattr *tb[TCA_MQPRIO_MAX + 1];
	struct nlattr *attr;
	int i, rem, err;

	err = parse_attr(tb, TCA_MQPRIO_MAX, opt, mqprio_policy,
			 sizeof(*qopt));
	if (err < 0)
		return err;

	if (!qopt->hw) {
		NL_SET_ERR_MSG(extack,
			       "mqprio TCA_OPTIONS can only contain netlink attributes in hardware mode");
		return -EINVAL;
	}

	if (tb[TCA_MQPRIO_MODE]) {
		priv->flags |= TC_MQPRIO_F_MODE;
		priv->mode = *(u16 *)nla_data(tb[TCA_MQPRIO_MODE]);
	}

	if (tb[TCA_MQPRIO_SHAPER]) {
		priv->flags |= TC_MQPRIO_F_SHAPER;
		priv->shaper = *(u16 *)nla_data(tb[TCA_MQPRIO_SHAPER]);
	}

	if (tb[TCA_MQPRIO_MIN_RATE64]) {
		if (priv->shaper != TC_MQPRIO_SHAPER_BW_RATE) {
			NL_SET_ERR_MSG_ATTR(extack, tb[TCA_MQPRIO_MIN_RATE64],
					    "min_rate accepted only when shaper is in bw_rlimit mode");
			return -EINVAL;
		}
		i = 0;
		nla_for_each_nested(attr, tb[TCA_MQPRIO_MIN_RATE64],
				    rem) {
			if (nla_type(attr) != TCA_MQPRIO_MIN_RATE64) {
				NL_SET_ERR_MSG_ATTR(extack, attr,
						    "Attribute type expected to be TCA_MQPRIO_MIN_RATE64");
				return -EINVAL;
			}

			if (nla_len(attr) != sizeof(u64)) {
				NL_SET_ERR_MSG_ATTR(extack, attr,
						    "Attribute TCA_MQPRIO_MIN_RATE64 expected to have 8 bytes length");
				return -EINVAL;
			}

			if (i >= qopt->num_tc)
				break;
			priv->min_rate[i] = *(u64 *)nla_data(attr);
			i++;
		}
		priv->flags |= TC_MQPRIO_F_MIN_RATE;
	}

	if (tb[TCA_MQPRIO_MAX_RATE64]) {
		if (priv->shaper != TC_MQPRIO_SHAPER_BW_RATE) {
			NL_SET_ERR_MSG_ATTR(extack, tb[TCA_MQPRIO_MAX_RATE64],
					    "max_rate accepted only when shaper is in bw_rlimit mode");
			return -EINVAL;
		}
		i = 0;
		nla_for_each_nested(attr, tb[TCA_MQPRIO_MAX_RATE64],
				    rem) {
			if (nla_type(attr) != TCA_MQPRIO_MAX_RATE64) {
				NL_SET_ERR_MSG_ATTR(extack, attr,
						    "Attribute type expected to be TCA_MQPRIO_MAX_RATE64");
				return -EINVAL;
			}

			if (nla_len(attr) != sizeof(u64)) {
				NL_SET_ERR_MSG_ATTR(extack, attr,
						    "Attribute TCA_MQPRIO_MAX_RATE64 expected to have 8 bytes length");
				return -EINVAL;
			}

			if (i >= qopt->num_tc)
				break;
			priv->max_rate[i] = *(u64 *)nla_data(attr);
			i++;
		}
		priv->flags |= TC_MQPRIO_F_MAX_RATE;
	}

	return 0;
}

static int mqprio_init(struct Qdisc *sch, struct nlattr *opt,
		       struct netlink_ext_ack *extack)
{
	struct net_device *dev = qdisc_dev(sch);
	struct mqprio_sched *priv = qdisc_priv(sch);
	struct netdev_queue *dev_queue;
	struct Qdisc *qdisc;
	int i, err = -EOPNOTSUPP;
	struct tc_mqprio_qopt *qopt = NULL;
<<<<<<< HEAD
	int len;
=======
	struct tc_mqprio_caps caps;
	int len, tc;
>>>>>>> 98817289

	BUILD_BUG_ON(TC_MAX_QUEUE != TC_QOPT_MAX_QUEUE);
	BUILD_BUG_ON(TC_BITMASK != TC_QOPT_BITMASK);

	if (sch->parent != TC_H_ROOT)
		return -EOPNOTSUPP;

	if (!netif_is_multiqueue(dev))
		return -EOPNOTSUPP;

	/* make certain can allocate enough classids to handle queues */
	if (dev->num_tx_queues >= TC_H_MIN_PRIORITY)
		return -ENOMEM;

	if (!opt || nla_len(opt) < sizeof(*qopt))
		return -EINVAL;

	for (tc = 0; tc < TC_QOPT_MAX_QUEUE; tc++)
		priv->fp[tc] = TC_FP_EXPRESS;

	qdisc_offload_query_caps(dev, TC_SETUP_QDISC_MQPRIO,
				 &caps, sizeof(caps));

	qopt = nla_data(opt);
	if (mqprio_parse_opt(dev, qopt, &caps, extack))
		return -EINVAL;

	len = nla_len(opt) - NLA_ALIGN(sizeof(*qopt));
	if (len > 0) {
		err = mqprio_parse_nlattr(sch, qopt, opt, extack);
		if (err)
			return err;
	}

	/* pre-allocate qdisc, attachment can't fail */
	priv->qdiscs = kcalloc(dev->num_tx_queues, sizeof(priv->qdiscs[0]),
			       GFP_KERNEL);
	if (!priv->qdiscs)
		return -ENOMEM;

	for (i = 0; i < dev->num_tx_queues; i++) {
		dev_queue = netdev_get_tx_queue(dev, i);
		qdisc = qdisc_create_dflt(dev_queue,
					  get_default_qdisc_ops(dev, i),
					  TC_H_MAKE(TC_H_MAJ(sch->handle),
						    TC_H_MIN(i + 1)), extack);
		if (!qdisc)
			return -ENOMEM;

		priv->qdiscs[i] = qdisc;
		qdisc->flags |= TCQ_F_ONETXQUEUE | TCQ_F_NOPARENT;
	}

	/* If the mqprio options indicate that hardware should own
	 * the queue mapping then run ndo_setup_tc otherwise use the
	 * supplied and verified mapping
	 */
	if (qopt->hw) {
		err = mqprio_enable_offload(sch, qopt, extack);
		if (err)
			return err;
	} else {
		netdev_set_num_tc(dev, qopt->num_tc);
		for (i = 0; i < qopt->num_tc; i++)
			netdev_set_tc_queue(dev, i,
					    qopt->count[i], qopt->offset[i]);
	}

	/* Always use supplied priority mappings */
	for (i = 0; i < TC_BITMASK + 1; i++)
		netdev_set_prio_tc_map(dev, i, qopt->prio_tc_map[i]);

	sch->flags |= TCQ_F_MQROOT;
	return 0;
}

static void mqprio_attach(struct Qdisc *sch)
{
	struct net_device *dev = qdisc_dev(sch);
	struct mqprio_sched *priv = qdisc_priv(sch);
	struct Qdisc *qdisc, *old;
	unsigned int ntx;

	/* Attach underlying qdisc */
	for (ntx = 0; ntx < dev->num_tx_queues; ntx++) {
		qdisc = priv->qdiscs[ntx];
		old = dev_graft_qdisc(qdisc->dev_queue, qdisc);
		if (old)
			qdisc_put(old);
		if (ntx < dev->real_num_tx_queues)
			qdisc_hash_add(qdisc, false);
	}
	kfree(priv->qdiscs);
	priv->qdiscs = NULL;
}

static struct netdev_queue *mqprio_queue_get(struct Qdisc *sch,
					     unsigned long cl)
{
	struct net_device *dev = qdisc_dev(sch);
	unsigned long ntx = cl - 1;

	if (ntx >= dev->num_tx_queues)
		return NULL;
	return netdev_get_tx_queue(dev, ntx);
}

static int mqprio_graft(struct Qdisc *sch, unsigned long cl, struct Qdisc *new,
			struct Qdisc **old, struct netlink_ext_ack *extack)
{
	struct net_device *dev = qdisc_dev(sch);
	struct netdev_queue *dev_queue = mqprio_queue_get(sch, cl);

	if (!dev_queue)
		return -EINVAL;

	if (dev->flags & IFF_UP)
		dev_deactivate(dev);

	*old = dev_graft_qdisc(dev_queue, new);

	if (new)
		new->flags |= TCQ_F_ONETXQUEUE | TCQ_F_NOPARENT;

	if (dev->flags & IFF_UP)
		dev_activate(dev);

	return 0;
}

static int dump_rates(struct mqprio_sched *priv,
		      struct tc_mqprio_qopt *opt, struct sk_buff *skb)
{
	struct nlattr *nest;
	int i;

	if (priv->flags & TC_MQPRIO_F_MIN_RATE) {
		nest = nla_nest_start_noflag(skb, TCA_MQPRIO_MIN_RATE64);
		if (!nest)
			goto nla_put_failure;

		for (i = 0; i < opt->num_tc; i++) {
			if (nla_put(skb, TCA_MQPRIO_MIN_RATE64,
				    sizeof(priv->min_rate[i]),
				    &priv->min_rate[i]))
				goto nla_put_failure;
		}
		nla_nest_end(skb, nest);
	}

	if (priv->flags & TC_MQPRIO_F_MAX_RATE) {
		nest = nla_nest_start_noflag(skb, TCA_MQPRIO_MAX_RATE64);
		if (!nest)
			goto nla_put_failure;

		for (i = 0; i < opt->num_tc; i++) {
			if (nla_put(skb, TCA_MQPRIO_MAX_RATE64,
				    sizeof(priv->max_rate[i]),
				    &priv->max_rate[i]))
				goto nla_put_failure;
		}
		nla_nest_end(skb, nest);
	}
	return 0;

nla_put_failure:
	nla_nest_cancel(skb, nest);
	return -1;
}

static int mqprio_dump_tc_entries(struct mqprio_sched *priv,
				  struct sk_buff *skb)
{
	struct nlattr *n;
	int tc;

	for (tc = 0; tc < TC_QOPT_MAX_QUEUE; tc++) {
		n = nla_nest_start(skb, TCA_MQPRIO_TC_ENTRY);
		if (!n)
			return -EMSGSIZE;

		if (nla_put_u32(skb, TCA_MQPRIO_TC_ENTRY_INDEX, tc))
			goto nla_put_failure;

		if (nla_put_u32(skb, TCA_MQPRIO_TC_ENTRY_FP, priv->fp[tc]))
			goto nla_put_failure;

		nla_nest_end(skb, n);
	}

	return 0;

nla_put_failure:
	nla_nest_cancel(skb, n);
	return -EMSGSIZE;
}

static int mqprio_dump(struct Qdisc *sch, struct sk_buff *skb)
{
	struct net_device *dev = qdisc_dev(sch);
	struct mqprio_sched *priv = qdisc_priv(sch);
	struct nlattr *nla = (struct nlattr *)skb_tail_pointer(skb);
	struct tc_mqprio_qopt opt = { 0 };
	struct Qdisc *qdisc;
	unsigned int ntx;

	sch->q.qlen = 0;
	gnet_stats_basic_sync_init(&sch->bstats);
	memset(&sch->qstats, 0, sizeof(sch->qstats));

	/* MQ supports lockless qdiscs. However, statistics accounting needs
	 * to account for all, none, or a mix of locked and unlocked child
	 * qdiscs. Percpu stats are added to counters in-band and locking
	 * qdisc totals are added at end.
	 */
	for (ntx = 0; ntx < dev->num_tx_queues; ntx++) {
		qdisc = rtnl_dereference(netdev_get_tx_queue(dev, ntx)->qdisc_sleeping);
		spin_lock_bh(qdisc_lock(qdisc));

		gnet_stats_add_basic(&sch->bstats, qdisc->cpu_bstats,
				     &qdisc->bstats, false);
		gnet_stats_add_queue(&sch->qstats, qdisc->cpu_qstats,
				     &qdisc->qstats);
		sch->q.qlen += qdisc_qlen(qdisc);

		spin_unlock_bh(qdisc_lock(qdisc));
	}

	mqprio_qopt_reconstruct(dev, &opt);
	opt.hw = priv->hw_offload;

	if (nla_put(skb, TCA_OPTIONS, sizeof(opt), &opt))
		goto nla_put_failure;

	if ((priv->flags & TC_MQPRIO_F_MODE) &&
	    nla_put_u16(skb, TCA_MQPRIO_MODE, priv->mode))
		goto nla_put_failure;

	if ((priv->flags & TC_MQPRIO_F_SHAPER) &&
	    nla_put_u16(skb, TCA_MQPRIO_SHAPER, priv->shaper))
		goto nla_put_failure;

	if ((priv->flags & TC_MQPRIO_F_MIN_RATE ||
	     priv->flags & TC_MQPRIO_F_MAX_RATE) &&
	    (dump_rates(priv, &opt, skb) != 0))
		goto nla_put_failure;

	if (mqprio_dump_tc_entries(priv, skb))
		goto nla_put_failure;

	return nla_nest_end(skb, nla);
nla_put_failure:
	nlmsg_trim(skb, nla);
	return -1;
}

static struct Qdisc *mqprio_leaf(struct Qdisc *sch, unsigned long cl)
{
	struct netdev_queue *dev_queue = mqprio_queue_get(sch, cl);

	if (!dev_queue)
		return NULL;

	return rtnl_dereference(dev_queue->qdisc_sleeping);
}

static unsigned long mqprio_find(struct Qdisc *sch, u32 classid)
{
	struct net_device *dev = qdisc_dev(sch);
	unsigned int ntx = TC_H_MIN(classid);

	/* There are essentially two regions here that have valid classid
	 * values. The first region will have a classid value of 1 through
	 * num_tx_queues. All of these are backed by actual Qdiscs.
	 */
	if (ntx < TC_H_MIN_PRIORITY)
		return (ntx <= dev->num_tx_queues) ? ntx : 0;

	/* The second region represents the hardware traffic classes. These
	 * are represented by classid values of TC_H_MIN_PRIORITY through
	 * TC_H_MIN_PRIORITY + netdev_get_num_tc - 1
	 */
	return ((ntx - TC_H_MIN_PRIORITY) < netdev_get_num_tc(dev)) ? ntx : 0;
}

static int mqprio_dump_class(struct Qdisc *sch, unsigned long cl,
			 struct sk_buff *skb, struct tcmsg *tcm)
{
	if (cl < TC_H_MIN_PRIORITY) {
		struct netdev_queue *dev_queue = mqprio_queue_get(sch, cl);
		struct net_device *dev = qdisc_dev(sch);
		int tc = netdev_txq_to_tc(dev, cl - 1);

		tcm->tcm_parent = (tc < 0) ? 0 :
			TC_H_MAKE(TC_H_MAJ(sch->handle),
				  TC_H_MIN(tc + TC_H_MIN_PRIORITY));
		tcm->tcm_info = rtnl_dereference(dev_queue->qdisc_sleeping)->handle;
	} else {
		tcm->tcm_parent = TC_H_ROOT;
		tcm->tcm_info = 0;
	}
	tcm->tcm_handle |= TC_H_MIN(cl);
	return 0;
}

static int mqprio_dump_class_stats(struct Qdisc *sch, unsigned long cl,
				   struct gnet_dump *d)
	__releases(d->lock)
	__acquires(d->lock)
{
	if (cl >= TC_H_MIN_PRIORITY) {
		int i;
		__u32 qlen;
		struct gnet_stats_queue qstats = {0};
		struct gnet_stats_basic_sync bstats;
		struct net_device *dev = qdisc_dev(sch);
		struct netdev_tc_txq tc = dev->tc_to_txq[cl & TC_BITMASK];

		gnet_stats_basic_sync_init(&bstats);
		/* Drop lock here it will be reclaimed before touching
		 * statistics this is required because the d->lock we
		 * hold here is the look on dev_queue->qdisc_sleeping
		 * also acquired below.
		 */
		if (d->lock)
			spin_unlock_bh(d->lock);

		for (i = tc.offset; i < tc.offset + tc.count; i++) {
			struct netdev_queue *q = netdev_get_tx_queue(dev, i);
			struct Qdisc *qdisc = rtnl_dereference(q->qdisc);

			spin_lock_bh(qdisc_lock(qdisc));

			gnet_stats_add_basic(&bstats, qdisc->cpu_bstats,
					     &qdisc->bstats, false);
			gnet_stats_add_queue(&qstats, qdisc->cpu_qstats,
					     &qdisc->qstats);
			sch->q.qlen += qdisc_qlen(qdisc);

			spin_unlock_bh(qdisc_lock(qdisc));
		}
		qlen = qdisc_qlen(sch) + qstats.qlen;

		/* Reclaim root sleeping lock before completing stats */
		if (d->lock)
			spin_lock_bh(d->lock);
		if (gnet_stats_copy_basic(d, NULL, &bstats, false) < 0 ||
		    gnet_stats_copy_queue(d, NULL, &qstats, qlen) < 0)
			return -1;
	} else {
		struct netdev_queue *dev_queue = mqprio_queue_get(sch, cl);

		sch = rtnl_dereference(dev_queue->qdisc_sleeping);
		if (gnet_stats_copy_basic(d, sch->cpu_bstats,
					  &sch->bstats, true) < 0 ||
		    qdisc_qstats_copy(d, sch) < 0)
			return -1;
	}
	return 0;
}

static void mqprio_walk(struct Qdisc *sch, struct qdisc_walker *arg)
{
	struct net_device *dev = qdisc_dev(sch);
	unsigned long ntx;

	if (arg->stop)
		return;

	/* Walk hierarchy with a virtual class per tc */
	arg->count = arg->skip;
	for (ntx = arg->skip; ntx < netdev_get_num_tc(dev); ntx++) {
		if (!tc_qdisc_stats_dump(sch, ntx + TC_H_MIN_PRIORITY, arg))
			return;
	}

	/* Pad the values and skip over unused traffic classes */
	if (ntx < TC_MAX_QUEUE) {
		arg->count = TC_MAX_QUEUE;
		ntx = TC_MAX_QUEUE;
	}

	/* Reset offset, sort out remaining per-queue qdiscs */
	for (ntx -= TC_MAX_QUEUE; ntx < dev->num_tx_queues; ntx++) {
		if (arg->fn(sch, ntx + 1, arg) < 0) {
			arg->stop = 1;
			return;
		}
		arg->count++;
	}
}

static struct netdev_queue *mqprio_select_queue(struct Qdisc *sch,
						struct tcmsg *tcm)
{
	return mqprio_queue_get(sch, TC_H_MIN(tcm->tcm_parent));
}

static const struct Qdisc_class_ops mqprio_class_ops = {
	.graft		= mqprio_graft,
	.leaf		= mqprio_leaf,
	.find		= mqprio_find,
	.walk		= mqprio_walk,
	.dump		= mqprio_dump_class,
	.dump_stats	= mqprio_dump_class_stats,
	.select_queue	= mqprio_select_queue,
};

static struct Qdisc_ops mqprio_qdisc_ops __read_mostly = {
	.cl_ops		= &mqprio_class_ops,
	.id		= "mqprio",
	.priv_size	= sizeof(struct mqprio_sched),
	.init		= mqprio_init,
	.destroy	= mqprio_destroy,
	.attach		= mqprio_attach,
	.change_real_num_tx = mq_change_real_num_tx,
	.dump		= mqprio_dump,
	.owner		= THIS_MODULE,
};

static int __init mqprio_module_init(void)
{
	return register_qdisc(&mqprio_qdisc_ops);
}

static void __exit mqprio_module_exit(void)
{
	unregister_qdisc(&mqprio_qdisc_ops);
}

module_init(mqprio_module_init);
module_exit(mqprio_module_exit);

MODULE_LICENSE("GPL");<|MERGE_RESOLUTION|>--- conflicted
+++ resolved
@@ -344,97 +344,6 @@
 	return 0;
 }
 
-static int mqprio_parse_nlattr(struct Qdisc *sch, struct tc_mqprio_qopt *qopt,
-			       struct nlattr *opt,
-			       struct netlink_ext_ack *extack)
-{
-	struct mqprio_sched *priv = qdisc_priv(sch);
-	struct nlattr *tb[TCA_MQPRIO_MAX + 1];
-	struct nlattr *attr;
-	int i, rem, err;
-
-	err = parse_attr(tb, TCA_MQPRIO_MAX, opt, mqprio_policy,
-			 sizeof(*qopt));
-	if (err < 0)
-		return err;
-
-	if (!qopt->hw) {
-		NL_SET_ERR_MSG(extack,
-			       "mqprio TCA_OPTIONS can only contain netlink attributes in hardware mode");
-		return -EINVAL;
-	}
-
-	if (tb[TCA_MQPRIO_MODE]) {
-		priv->flags |= TC_MQPRIO_F_MODE;
-		priv->mode = *(u16 *)nla_data(tb[TCA_MQPRIO_MODE]);
-	}
-
-	if (tb[TCA_MQPRIO_SHAPER]) {
-		priv->flags |= TC_MQPRIO_F_SHAPER;
-		priv->shaper = *(u16 *)nla_data(tb[TCA_MQPRIO_SHAPER]);
-	}
-
-	if (tb[TCA_MQPRIO_MIN_RATE64]) {
-		if (priv->shaper != TC_MQPRIO_SHAPER_BW_RATE) {
-			NL_SET_ERR_MSG_ATTR(extack, tb[TCA_MQPRIO_MIN_RATE64],
-					    "min_rate accepted only when shaper is in bw_rlimit mode");
-			return -EINVAL;
-		}
-		i = 0;
-		nla_for_each_nested(attr, tb[TCA_MQPRIO_MIN_RATE64],
-				    rem) {
-			if (nla_type(attr) != TCA_MQPRIO_MIN_RATE64) {
-				NL_SET_ERR_MSG_ATTR(extack, attr,
-						    "Attribute type expected to be TCA_MQPRIO_MIN_RATE64");
-				return -EINVAL;
-			}
-
-			if (nla_len(attr) != sizeof(u64)) {
-				NL_SET_ERR_MSG_ATTR(extack, attr,
-						    "Attribute TCA_MQPRIO_MIN_RATE64 expected to have 8 bytes length");
-				return -EINVAL;
-			}
-
-			if (i >= qopt->num_tc)
-				break;
-			priv->min_rate[i] = *(u64 *)nla_data(attr);
-			i++;
-		}
-		priv->flags |= TC_MQPRIO_F_MIN_RATE;
-	}
-
-	if (tb[TCA_MQPRIO_MAX_RATE64]) {
-		if (priv->shaper != TC_MQPRIO_SHAPER_BW_RATE) {
-			NL_SET_ERR_MSG_ATTR(extack, tb[TCA_MQPRIO_MAX_RATE64],
-					    "max_rate accepted only when shaper is in bw_rlimit mode");
-			return -EINVAL;
-		}
-		i = 0;
-		nla_for_each_nested(attr, tb[TCA_MQPRIO_MAX_RATE64],
-				    rem) {
-			if (nla_type(attr) != TCA_MQPRIO_MAX_RATE64) {
-				NL_SET_ERR_MSG_ATTR(extack, attr,
-						    "Attribute type expected to be TCA_MQPRIO_MAX_RATE64");
-				return -EINVAL;
-			}
-
-			if (nla_len(attr) != sizeof(u64)) {
-				NL_SET_ERR_MSG_ATTR(extack, attr,
-						    "Attribute TCA_MQPRIO_MAX_RATE64 expected to have 8 bytes length");
-				return -EINVAL;
-			}
-
-			if (i >= qopt->num_tc)
-				break;
-			priv->max_rate[i] = *(u64 *)nla_data(attr);
-			i++;
-		}
-		priv->flags |= TC_MQPRIO_F_MAX_RATE;
-	}
-
-	return 0;
-}
-
 static int mqprio_init(struct Qdisc *sch, struct nlattr *opt,
 		       struct netlink_ext_ack *extack)
 {
@@ -444,12 +353,8 @@
 	struct Qdisc *qdisc;
 	int i, err = -EOPNOTSUPP;
 	struct tc_mqprio_qopt *qopt = NULL;
-<<<<<<< HEAD
-	int len;
-=======
 	struct tc_mqprio_caps caps;
 	int len, tc;
->>>>>>> 98817289
 
 	BUILD_BUG_ON(TC_MAX_QUEUE != TC_QOPT_MAX_QUEUE);
 	BUILD_BUG_ON(TC_BITMASK != TC_QOPT_BITMASK);
