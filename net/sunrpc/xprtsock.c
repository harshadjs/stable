// SPDX-License-Identifier: GPL-2.0
/*
 * linux/net/sunrpc/xprtsock.c
 *
 * Client-side transport implementation for sockets.
 *
 * TCP callback races fixes (C) 1998 Red Hat
 * TCP send fixes (C) 1998 Red Hat
 * TCP NFS related read + write fixes
 *  (C) 1999 Dave Airlie, University of Limerick, Ireland <airlied@linux.ie>
 *
 * Rewrite of larges part of the code in order to stabilize TCP stuff.
 * Fix behaviour when socket buffer is full.
 *  (C) 1999 Trond Myklebust <trond.myklebust@fys.uio.no>
 *
 * IP socket transport implementation, (C) 2005 Chuck Lever <cel@netapp.com>
 *
 * IPv6 support contributed by Gilles Quillard, Bull Open Source, 2005.
 *   <gilles.quillard@bull.net>
 */

#include <linux/types.h>
#include <linux/string.h>
#include <linux/slab.h>
#include <linux/module.h>
#include <linux/capability.h>
#include <linux/pagemap.h>
#include <linux/errno.h>
#include <linux/socket.h>
#include <linux/in.h>
#include <linux/net.h>
#include <linux/mm.h>
#include <linux/un.h>
#include <linux/udp.h>
#include <linux/tcp.h>
#include <linux/sunrpc/clnt.h>
#include <linux/sunrpc/addr.h>
#include <linux/sunrpc/sched.h>
#include <linux/sunrpc/svcsock.h>
#include <linux/sunrpc/xprtsock.h>
#include <linux/file.h>
#ifdef CONFIG_SUNRPC_BACKCHANNEL
#include <linux/sunrpc/bc_xprt.h>
#endif

#include <net/sock.h>
#include <net/checksum.h>
#include <net/udp.h>
#include <net/tcp.h>
#include <net/tls_prot.h>
#include <net/handshake.h>

#include <linux/bvec.h>
#include <linux/highmem.h>
#include <linux/uio.h>
#include <linux/sched/mm.h>

#include <trace/events/sock.h>
#include <trace/events/sunrpc.h>

#include "socklib.h"
#include "sunrpc.h"

static void xs_close(struct rpc_xprt *xprt);
static void xs_set_srcport(struct sock_xprt *transport, struct socket *sock);
static void xs_tcp_set_socket_timeouts(struct rpc_xprt *xprt,
		struct socket *sock);

/*
 * xprtsock tunables
 */
static unsigned int xprt_udp_slot_table_entries = RPC_DEF_SLOT_TABLE;
static unsigned int xprt_tcp_slot_table_entries = RPC_MIN_SLOT_TABLE;
static unsigned int xprt_max_tcp_slot_table_entries = RPC_MAX_SLOT_TABLE;

static unsigned int xprt_min_resvport = RPC_DEF_MIN_RESVPORT;
static unsigned int xprt_max_resvport = RPC_DEF_MAX_RESVPORT;

#define XS_TCP_LINGER_TO	(15U * HZ)
static unsigned int xs_tcp_fin_timeout __read_mostly = XS_TCP_LINGER_TO;

/*
 * We can register our own files under /proc/sys/sunrpc by
 * calling register_sysctl() again.  The files in that
 * directory become the union of all files registered there.
 *
 * We simply need to make sure that we don't collide with
 * someone else's file names!
 */

static unsigned int min_slot_table_size = RPC_MIN_SLOT_TABLE;
static unsigned int max_slot_table_size = RPC_MAX_SLOT_TABLE;
static unsigned int max_tcp_slot_table_limit = RPC_MAX_SLOT_TABLE_LIMIT;
static unsigned int xprt_min_resvport_limit = RPC_MIN_RESVPORT;
static unsigned int xprt_max_resvport_limit = RPC_MAX_RESVPORT;

static struct ctl_table_header *sunrpc_table_header;

static struct xprt_class xs_local_transport;
static struct xprt_class xs_udp_transport;
static struct xprt_class xs_tcp_transport;
static struct xprt_class xs_tcp_tls_transport;
static struct xprt_class xs_bc_tcp_transport;

/*
 * FIXME: changing the UDP slot table size should also resize the UDP
 *        socket buffers for existing UDP transports
 */
static struct ctl_table xs_tunables_table[] = {
	{
		.procname	= "udp_slot_table_entries",
		.data		= &xprt_udp_slot_table_entries,
		.maxlen		= sizeof(unsigned int),
		.mode		= 0644,
		.proc_handler	= proc_dointvec_minmax,
		.extra1		= &min_slot_table_size,
		.extra2		= &max_slot_table_size
	},
	{
		.procname	= "tcp_slot_table_entries",
		.data		= &xprt_tcp_slot_table_entries,
		.maxlen		= sizeof(unsigned int),
		.mode		= 0644,
		.proc_handler	= proc_dointvec_minmax,
		.extra1		= &min_slot_table_size,
		.extra2		= &max_slot_table_size
	},
	{
		.procname	= "tcp_max_slot_table_entries",
		.data		= &xprt_max_tcp_slot_table_entries,
		.maxlen		= sizeof(unsigned int),
		.mode		= 0644,
		.proc_handler	= proc_dointvec_minmax,
		.extra1		= &min_slot_table_size,
		.extra2		= &max_tcp_slot_table_limit
	},
	{
		.procname	= "min_resvport",
		.data		= &xprt_min_resvport,
		.maxlen		= sizeof(unsigned int),
		.mode		= 0644,
		.proc_handler	= proc_dointvec_minmax,
		.extra1		= &xprt_min_resvport_limit,
		.extra2		= &xprt_max_resvport_limit
	},
	{
		.procname	= "max_resvport",
		.data		= &xprt_max_resvport,
		.maxlen		= sizeof(unsigned int),
		.mode		= 0644,
		.proc_handler	= proc_dointvec_minmax,
		.extra1		= &xprt_min_resvport_limit,
		.extra2		= &xprt_max_resvport_limit
	},
	{
		.procname	= "tcp_fin_timeout",
		.data		= &xs_tcp_fin_timeout,
		.maxlen		= sizeof(xs_tcp_fin_timeout),
		.mode		= 0644,
		.proc_handler	= proc_dointvec_jiffies,
	},
	{ },
};

/*
 * Wait duration for a reply from the RPC portmapper.
 */
#define XS_BIND_TO		(60U * HZ)

/*
 * Delay if a UDP socket connect error occurs.  This is most likely some
 * kind of resource problem on the local host.
 */
#define XS_UDP_REEST_TO		(2U * HZ)

/*
 * The reestablish timeout allows clients to delay for a bit before attempting
 * to reconnect to a server that just dropped our connection.
 *
 * We implement an exponential backoff when trying to reestablish a TCP
 * transport connection with the server.  Some servers like to drop a TCP
 * connection when they are overworked, so we start with a short timeout and
 * increase over time if the server is down or not responding.
 */
#define XS_TCP_INIT_REEST_TO	(3U * HZ)

/*
 * TCP idle timeout; client drops the transport socket if it is idle
 * for this long.  Note that we also timeout UDP sockets to prevent
 * holding port numbers when there is no RPC traffic.
 */
#define XS_IDLE_DISC_TO		(5U * 60 * HZ)

/*
 * TLS handshake timeout.
 */
#define XS_TLS_HANDSHAKE_TO	(10U * HZ)

#if IS_ENABLED(CONFIG_SUNRPC_DEBUG)
# undef  RPC_DEBUG_DATA
# define RPCDBG_FACILITY	RPCDBG_TRANS
#endif

#ifdef RPC_DEBUG_DATA
static void xs_pktdump(char *msg, u32 *packet, unsigned int count)
{
	u8 *buf = (u8 *) packet;
	int j;

	dprintk("RPC:       %s\n", msg);
	for (j = 0; j < count && j < 128; j += 4) {
		if (!(j & 31)) {
			if (j)
				dprintk("\n");
			dprintk("0x%04x ", j);
		}
		dprintk("%02x%02x%02x%02x ",
			buf[j], buf[j+1], buf[j+2], buf[j+3]);
	}
	dprintk("\n");
}
#else
static inline void xs_pktdump(char *msg, u32 *packet, unsigned int count)
{
	/* NOP */
}
#endif

static inline struct rpc_xprt *xprt_from_sock(struct sock *sk)
{
	return (struct rpc_xprt *) sk->sk_user_data;
}

static inline struct sockaddr *xs_addr(struct rpc_xprt *xprt)
{
	return (struct sockaddr *) &xprt->addr;
}

static inline struct sockaddr_un *xs_addr_un(struct rpc_xprt *xprt)
{
	return (struct sockaddr_un *) &xprt->addr;
}

static inline struct sockaddr_in *xs_addr_in(struct rpc_xprt *xprt)
{
	return (struct sockaddr_in *) &xprt->addr;
}

static inline struct sockaddr_in6 *xs_addr_in6(struct rpc_xprt *xprt)
{
	return (struct sockaddr_in6 *) &xprt->addr;
}

static void xs_format_common_peer_addresses(struct rpc_xprt *xprt)
{
	struct sockaddr *sap = xs_addr(xprt);
	struct sockaddr_in6 *sin6;
	struct sockaddr_in *sin;
	struct sockaddr_un *sun;
	char buf[128];

	switch (sap->sa_family) {
	case AF_LOCAL:
		sun = xs_addr_un(xprt);
		if (sun->sun_path[0]) {
			strscpy(buf, sun->sun_path, sizeof(buf));
		} else {
			buf[0] = '@';
			strscpy(buf+1, sun->sun_path+1, sizeof(buf)-1);
		}
		xprt->address_strings[RPC_DISPLAY_ADDR] =
						kstrdup(buf, GFP_KERNEL);
		break;
	case AF_INET:
		(void)rpc_ntop(sap, buf, sizeof(buf));
		xprt->address_strings[RPC_DISPLAY_ADDR] =
						kstrdup(buf, GFP_KERNEL);
		sin = xs_addr_in(xprt);
		snprintf(buf, sizeof(buf), "%08x", ntohl(sin->sin_addr.s_addr));
		break;
	case AF_INET6:
		(void)rpc_ntop(sap, buf, sizeof(buf));
		xprt->address_strings[RPC_DISPLAY_ADDR] =
						kstrdup(buf, GFP_KERNEL);
		sin6 = xs_addr_in6(xprt);
		snprintf(buf, sizeof(buf), "%pi6", &sin6->sin6_addr);
		break;
	default:
		BUG();
	}

	xprt->address_strings[RPC_DISPLAY_HEX_ADDR] = kstrdup(buf, GFP_KERNEL);
}

static void xs_format_common_peer_ports(struct rpc_xprt *xprt)
{
	struct sockaddr *sap = xs_addr(xprt);
	char buf[128];

	snprintf(buf, sizeof(buf), "%u", rpc_get_port(sap));
	xprt->address_strings[RPC_DISPLAY_PORT] = kstrdup(buf, GFP_KERNEL);

	snprintf(buf, sizeof(buf), "%4hx", rpc_get_port(sap));
	xprt->address_strings[RPC_DISPLAY_HEX_PORT] = kstrdup(buf, GFP_KERNEL);
}

static void xs_format_peer_addresses(struct rpc_xprt *xprt,
				     const char *protocol,
				     const char *netid)
{
	xprt->address_strings[RPC_DISPLAY_PROTO] = protocol;
	xprt->address_strings[RPC_DISPLAY_NETID] = netid;
	xs_format_common_peer_addresses(xprt);
	xs_format_common_peer_ports(xprt);
}

static void xs_update_peer_port(struct rpc_xprt *xprt)
{
	kfree(xprt->address_strings[RPC_DISPLAY_HEX_PORT]);
	kfree(xprt->address_strings[RPC_DISPLAY_PORT]);

	xs_format_common_peer_ports(xprt);
}

static void xs_free_peer_addresses(struct rpc_xprt *xprt)
{
	unsigned int i;

	for (i = 0; i < RPC_DISPLAY_MAX; i++)
		switch (i) {
		case RPC_DISPLAY_PROTO:
		case RPC_DISPLAY_NETID:
			continue;
		default:
			kfree(xprt->address_strings[i]);
		}
}

static size_t
xs_alloc_sparse_pages(struct xdr_buf *buf, size_t want, gfp_t gfp)
{
	size_t i,n;

	if (!want || !(buf->flags & XDRBUF_SPARSE_PAGES))
		return want;
	n = (buf->page_base + want + PAGE_SIZE - 1) >> PAGE_SHIFT;
	for (i = 0; i < n; i++) {
		if (buf->pages[i])
			continue;
		buf->bvec[i].bv_page = buf->pages[i] = alloc_page(gfp);
		if (!buf->pages[i]) {
			i *= PAGE_SIZE;
			return i > buf->page_base ? i - buf->page_base : 0;
		}
	}
	return want;
}

static int
xs_sock_process_cmsg(struct socket *sock, struct msghdr *msg,
		     struct cmsghdr *cmsg, int ret)
{
	u8 content_type = tls_get_record_type(sock->sk, cmsg);
	u8 level, description;

	switch (content_type) {
	case 0:
		break;
	case TLS_RECORD_TYPE_DATA:
		/* TLS sets EOR at the end of each application data
		 * record, even though there might be more frames
		 * waiting to be decrypted.
		 */
		msg->msg_flags &= ~MSG_EOR;
		break;
	case TLS_RECORD_TYPE_ALERT:
		tls_alert_recv(sock->sk, msg, &level, &description);
		ret = (level == TLS_ALERT_LEVEL_FATAL) ?
			-EACCES : -EAGAIN;
		break;
	default:
		/* discard this record type */
		ret = -EAGAIN;
	}
	return ret;
}

static int
xs_sock_recv_cmsg(struct socket *sock, struct msghdr *msg, int flags)
{
	union {
		struct cmsghdr	cmsg;
		u8		buf[CMSG_SPACE(sizeof(u8))];
	} u;
	int ret;

	msg->msg_control = &u;
	msg->msg_controllen = sizeof(u);
	ret = sock_recvmsg(sock, msg, flags);
	if (msg->msg_controllen != sizeof(u))
		ret = xs_sock_process_cmsg(sock, msg, &u.cmsg, ret);
	return ret;
}

static ssize_t
xs_sock_recvmsg(struct socket *sock, struct msghdr *msg, int flags, size_t seek)
{
	ssize_t ret;
	if (seek != 0)
		iov_iter_advance(&msg->msg_iter, seek);
	ret = xs_sock_recv_cmsg(sock, msg, flags);
	return ret > 0 ? ret + seek : ret;
}

static ssize_t
xs_read_kvec(struct socket *sock, struct msghdr *msg, int flags,
		struct kvec *kvec, size_t count, size_t seek)
{
	iov_iter_kvec(&msg->msg_iter, ITER_DEST, kvec, 1, count);
	return xs_sock_recvmsg(sock, msg, flags, seek);
}

static ssize_t
xs_read_bvec(struct socket *sock, struct msghdr *msg, int flags,
		struct bio_vec *bvec, unsigned long nr, size_t count,
		size_t seek)
{
	iov_iter_bvec(&msg->msg_iter, ITER_DEST, bvec, nr, count);
	return xs_sock_recvmsg(sock, msg, flags, seek);
}

static ssize_t
xs_read_discard(struct socket *sock, struct msghdr *msg, int flags,
		size_t count)
{
	iov_iter_discard(&msg->msg_iter, ITER_DEST, count);
<<<<<<< HEAD
	return sock_recvmsg(sock, msg, flags);
=======
	return xs_sock_recv_cmsg(sock, msg, flags);
>>>>>>> 98817289
}

#if ARCH_IMPLEMENTS_FLUSH_DCACHE_PAGE
static void
xs_flush_bvec(const struct bio_vec *bvec, size_t count, size_t seek)
{
	struct bvec_iter bi = {
		.bi_size = count,
	};
	struct bio_vec bv;

	bvec_iter_advance(bvec, &bi, seek & PAGE_MASK);
	for_each_bvec(bv, bvec, bi, bi)
		flush_dcache_page(bv.bv_page);
}
#else
static inline void
xs_flush_bvec(const struct bio_vec *bvec, size_t count, size_t seek)
{
}
#endif

static ssize_t
xs_read_xdr_buf(struct socket *sock, struct msghdr *msg, int flags,
		struct xdr_buf *buf, size_t count, size_t seek, size_t *read)
{
	size_t want, seek_init = seek, offset = 0;
	ssize_t ret;

	want = min_t(size_t, count, buf->head[0].iov_len);
	if (seek < want) {
		ret = xs_read_kvec(sock, msg, flags, &buf->head[0], want, seek);
		if (ret <= 0)
			goto sock_err;
		offset += ret;
		if (offset == count || msg->msg_flags & (MSG_EOR|MSG_TRUNC))
			goto out;
		if (ret != want)
			goto out;
		seek = 0;
	} else {
		seek -= want;
		offset += want;
	}

	want = xs_alloc_sparse_pages(
		buf, min_t(size_t, count - offset, buf->page_len),
		GFP_KERNEL | __GFP_NORETRY | __GFP_NOWARN);
	if (seek < want) {
		ret = xs_read_bvec(sock, msg, flags, buf->bvec,
				xdr_buf_pagecount(buf),
				want + buf->page_base,
				seek + buf->page_base);
		if (ret <= 0)
			goto sock_err;
		xs_flush_bvec(buf->bvec, ret, seek + buf->page_base);
		ret -= buf->page_base;
		offset += ret;
		if (offset == count || msg->msg_flags & (MSG_EOR|MSG_TRUNC))
			goto out;
		if (ret != want)
			goto out;
		seek = 0;
	} else {
		seek -= want;
		offset += want;
	}

	want = min_t(size_t, count - offset, buf->tail[0].iov_len);
	if (seek < want) {
		ret = xs_read_kvec(sock, msg, flags, &buf->tail[0], want, seek);
		if (ret <= 0)
			goto sock_err;
		offset += ret;
		if (offset == count || msg->msg_flags & (MSG_EOR|MSG_TRUNC))
			goto out;
		if (ret != want)
			goto out;
	} else if (offset < seek_init)
		offset = seek_init;
	ret = -EMSGSIZE;
out:
	*read = offset - seek_init;
	return ret;
sock_err:
	offset += seek;
	goto out;
}

static void
xs_read_header(struct sock_xprt *transport, struct xdr_buf *buf)
{
	if (!transport->recv.copied) {
		if (buf->head[0].iov_len >= transport->recv.offset)
			memcpy(buf->head[0].iov_base,
					&transport->recv.xid,
					transport->recv.offset);
		transport->recv.copied = transport->recv.offset;
	}
}

static bool
xs_read_stream_request_done(struct sock_xprt *transport)
{
	return transport->recv.fraghdr & cpu_to_be32(RPC_LAST_STREAM_FRAGMENT);
}

static void
xs_read_stream_check_eor(struct sock_xprt *transport,
		struct msghdr *msg)
{
	if (xs_read_stream_request_done(transport))
		msg->msg_flags |= MSG_EOR;
}

static ssize_t
xs_read_stream_request(struct sock_xprt *transport, struct msghdr *msg,
		int flags, struct rpc_rqst *req)
{
	struct xdr_buf *buf = &req->rq_private_buf;
	size_t want, read;
	ssize_t ret;

	xs_read_header(transport, buf);

	want = transport->recv.len - transport->recv.offset;
	if (want != 0) {
		ret = xs_read_xdr_buf(transport->sock, msg, flags, buf,
				transport->recv.copied + want,
				transport->recv.copied,
				&read);
		transport->recv.offset += read;
		transport->recv.copied += read;
	}

	if (transport->recv.offset == transport->recv.len)
		xs_read_stream_check_eor(transport, msg);

	if (want == 0)
		return 0;

	switch (ret) {
	default:
		break;
	case -EFAULT:
	case -EMSGSIZE:
		msg->msg_flags |= MSG_TRUNC;
		return read;
	case 0:
		return -ESHUTDOWN;
	}
	return ret < 0 ? ret : read;
}

static size_t
xs_read_stream_headersize(bool isfrag)
{
	if (isfrag)
		return sizeof(__be32);
	return 3 * sizeof(__be32);
}

static ssize_t
xs_read_stream_header(struct sock_xprt *transport, struct msghdr *msg,
		int flags, size_t want, size_t seek)
{
	struct kvec kvec = {
		.iov_base = &transport->recv.fraghdr,
		.iov_len = want,
	};
	return xs_read_kvec(transport->sock, msg, flags, &kvec, want, seek);
}

#if defined(CONFIG_SUNRPC_BACKCHANNEL)
static ssize_t
xs_read_stream_call(struct sock_xprt *transport, struct msghdr *msg, int flags)
{
	struct rpc_xprt *xprt = &transport->xprt;
	struct rpc_rqst *req;
	ssize_t ret;

	/* Is this transport associated with the backchannel? */
	if (!xprt->bc_serv)
		return -ESHUTDOWN;

	/* Look up and lock the request corresponding to the given XID */
	req = xprt_lookup_bc_request(xprt, transport->recv.xid);
	if (!req) {
		printk(KERN_WARNING "Callback slot table overflowed\n");
		return -ESHUTDOWN;
	}
	if (transport->recv.copied && !req->rq_private_buf.len)
		return -ESHUTDOWN;

	ret = xs_read_stream_request(transport, msg, flags, req);
	if (msg->msg_flags & (MSG_EOR|MSG_TRUNC))
		xprt_complete_bc_request(req, transport->recv.copied);
	else
		req->rq_private_buf.len = transport->recv.copied;

	return ret;
}
#else /* CONFIG_SUNRPC_BACKCHANNEL */
static ssize_t
xs_read_stream_call(struct sock_xprt *transport, struct msghdr *msg, int flags)
{
	return -ESHUTDOWN;
}
#endif /* CONFIG_SUNRPC_BACKCHANNEL */

static ssize_t
xs_read_stream_reply(struct sock_xprt *transport, struct msghdr *msg, int flags)
{
	struct rpc_xprt *xprt = &transport->xprt;
	struct rpc_rqst *req;
	ssize_t ret = 0;

	/* Look up and lock the request corresponding to the given XID */
	spin_lock(&xprt->queue_lock);
	req = xprt_lookup_rqst(xprt, transport->recv.xid);
	if (!req || (transport->recv.copied && !req->rq_private_buf.len)) {
		msg->msg_flags |= MSG_TRUNC;
		goto out;
	}
	xprt_pin_rqst(req);
	spin_unlock(&xprt->queue_lock);

	ret = xs_read_stream_request(transport, msg, flags, req);

	spin_lock(&xprt->queue_lock);
	if (msg->msg_flags & (MSG_EOR|MSG_TRUNC))
		xprt_complete_rqst(req->rq_task, transport->recv.copied);
	else
		req->rq_private_buf.len = transport->recv.copied;
	xprt_unpin_rqst(req);
out:
	spin_unlock(&xprt->queue_lock);
	return ret;
}

static ssize_t
xs_read_stream(struct sock_xprt *transport, int flags)
{
	struct msghdr msg = { 0 };
	size_t want, read = 0;
	ssize_t ret = 0;

	if (transport->recv.len == 0) {
		want = xs_read_stream_headersize(transport->recv.copied != 0);
		ret = xs_read_stream_header(transport, &msg, flags, want,
				transport->recv.offset);
		if (ret <= 0)
			goto out_err;
		transport->recv.offset = ret;
		if (transport->recv.offset != want)
			return transport->recv.offset;
		transport->recv.len = be32_to_cpu(transport->recv.fraghdr) &
			RPC_FRAGMENT_SIZE_MASK;
		transport->recv.offset -= sizeof(transport->recv.fraghdr);
		read = ret;
	}

	switch (be32_to_cpu(transport->recv.calldir)) {
	default:
		msg.msg_flags |= MSG_TRUNC;
		break;
	case RPC_CALL:
		ret = xs_read_stream_call(transport, &msg, flags);
		break;
	case RPC_REPLY:
		ret = xs_read_stream_reply(transport, &msg, flags);
	}
	if (msg.msg_flags & MSG_TRUNC) {
		transport->recv.calldir = cpu_to_be32(-1);
		transport->recv.copied = -1;
	}
	if (ret < 0)
		goto out_err;
	read += ret;
	if (transport->recv.offset < transport->recv.len) {
		if (!(msg.msg_flags & MSG_TRUNC))
			return read;
		msg.msg_flags = 0;
		ret = xs_read_discard(transport->sock, &msg, flags,
				transport->recv.len - transport->recv.offset);
		if (ret <= 0)
			goto out_err;
		transport->recv.offset += ret;
		read += ret;
		if (transport->recv.offset != transport->recv.len)
			return read;
	}
	if (xs_read_stream_request_done(transport)) {
		trace_xs_stream_read_request(transport);
		transport->recv.copied = 0;
	}
	transport->recv.offset = 0;
	transport->recv.len = 0;
	return read;
out_err:
	return ret != 0 ? ret : -ESHUTDOWN;
}

static __poll_t xs_poll_socket(struct sock_xprt *transport)
{
	return transport->sock->ops->poll(transport->file, transport->sock,
			NULL);
}

static bool xs_poll_socket_readable(struct sock_xprt *transport)
{
	__poll_t events = xs_poll_socket(transport);

	return (events & (EPOLLIN | EPOLLRDNORM)) && !(events & EPOLLRDHUP);
}

static void xs_poll_check_readable(struct sock_xprt *transport)
{

	clear_bit(XPRT_SOCK_DATA_READY, &transport->sock_state);
	if (test_bit(XPRT_SOCK_IGNORE_RECV, &transport->sock_state))
		return;
	if (!xs_poll_socket_readable(transport))
		return;
	if (!test_and_set_bit(XPRT_SOCK_DATA_READY, &transport->sock_state))
		queue_work(xprtiod_workqueue, &transport->recv_worker);
}

static void xs_stream_data_receive(struct sock_xprt *transport)
{
	size_t read = 0;
	ssize_t ret = 0;

	mutex_lock(&transport->recv_mutex);
	if (transport->sock == NULL)
		goto out;
	for (;;) {
		ret = xs_read_stream(transport, MSG_DONTWAIT);
		if (ret < 0)
			break;
		read += ret;
		cond_resched();
	}
	if (ret == -ESHUTDOWN)
		kernel_sock_shutdown(transport->sock, SHUT_RDWR);
	else if (ret == -EACCES)
		xprt_wake_pending_tasks(&transport->xprt, -EACCES);
	else
		xs_poll_check_readable(transport);
out:
	mutex_unlock(&transport->recv_mutex);
	trace_xs_stream_read_data(&transport->xprt, ret, read);
}

static void xs_stream_data_receive_workfn(struct work_struct *work)
{
	struct sock_xprt *transport =
		container_of(work, struct sock_xprt, recv_worker);
	unsigned int pflags = memalloc_nofs_save();

	xs_stream_data_receive(transport);
	memalloc_nofs_restore(pflags);
}

static void
xs_stream_reset_connect(struct sock_xprt *transport)
{
	transport->recv.offset = 0;
	transport->recv.len = 0;
	transport->recv.copied = 0;
	transport->xmit.offset = 0;
}

static void
xs_stream_start_connect(struct sock_xprt *transport)
{
	transport->xprt.stat.connect_count++;
	transport->xprt.stat.connect_start = jiffies;
}

#define XS_SENDMSG_FLAGS	(MSG_DONTWAIT | MSG_NOSIGNAL)

/**
 * xs_nospace - handle transmit was incomplete
 * @req: pointer to RPC request
 * @transport: pointer to struct sock_xprt
 *
 */
static int xs_nospace(struct rpc_rqst *req, struct sock_xprt *transport)
{
	struct rpc_xprt *xprt = &transport->xprt;
	struct sock *sk = transport->inet;
	int ret = -EAGAIN;

	trace_rpc_socket_nospace(req, transport);

	/* Protect against races with write_space */
	spin_lock(&xprt->transport_lock);

	/* Don't race with disconnect */
	if (xprt_connected(xprt)) {
		/* wait for more buffer space */
		set_bit(XPRT_SOCK_NOSPACE, &transport->sock_state);
		set_bit(SOCK_NOSPACE, &sk->sk_socket->flags);
		sk->sk_write_pending++;
		xprt_wait_for_buffer_space(xprt);
	} else
		ret = -ENOTCONN;

	spin_unlock(&xprt->transport_lock);
	return ret;
}

static int xs_sock_nospace(struct rpc_rqst *req)
{
	struct sock_xprt *transport =
		container_of(req->rq_xprt, struct sock_xprt, xprt);
	struct sock *sk = transport->inet;
	int ret = -EAGAIN;

	lock_sock(sk);
	if (!sock_writeable(sk))
		ret = xs_nospace(req, transport);
	release_sock(sk);
	return ret;
}

static int xs_stream_nospace(struct rpc_rqst *req, bool vm_wait)
{
	struct sock_xprt *transport =
		container_of(req->rq_xprt, struct sock_xprt, xprt);
	struct sock *sk = transport->inet;
	int ret = -EAGAIN;

	if (vm_wait)
		return -ENOBUFS;
	lock_sock(sk);
	if (!sk_stream_memory_free(sk))
		ret = xs_nospace(req, transport);
	release_sock(sk);
	return ret;
}

static int xs_stream_prepare_request(struct rpc_rqst *req, struct xdr_buf *buf)
{
	return xdr_alloc_bvec(buf, rpc_task_gfp_mask());
}

/*
 * Determine if the previous message in the stream was aborted before it
 * could complete transmission.
 */
static bool
xs_send_request_was_aborted(struct sock_xprt *transport, struct rpc_rqst *req)
{
	return transport->xmit.offset != 0 && req->rq_bytes_sent == 0;
}

/*
 * Return the stream record marker field for a record of length < 2^31-1
 */
static rpc_fraghdr
xs_stream_record_marker(struct xdr_buf *xdr)
{
	if (!xdr->len)
		return 0;
	return cpu_to_be32(RPC_LAST_STREAM_FRAGMENT | (u32)xdr->len);
}

/**
 * xs_local_send_request - write an RPC request to an AF_LOCAL socket
 * @req: pointer to RPC request
 *
 * Return values:
 *        0:	The request has been sent
 *   EAGAIN:	The socket was blocked, please call again later to
 *		complete the request
 * ENOTCONN:	Caller needs to invoke connect logic then call again
 *    other:	Some other error occurred, the request was not sent
 */
static int xs_local_send_request(struct rpc_rqst *req)
{
	struct rpc_xprt *xprt = req->rq_xprt;
	struct sock_xprt *transport =
				container_of(xprt, struct sock_xprt, xprt);
	struct xdr_buf *xdr = &req->rq_snd_buf;
	rpc_fraghdr rm = xs_stream_record_marker(xdr);
	unsigned int msglen = rm ? req->rq_slen + sizeof(rm) : req->rq_slen;
	struct msghdr msg = {
		.msg_flags	= XS_SENDMSG_FLAGS,
	};
	bool vm_wait;
	unsigned int sent;
	int status;

	/* Close the stream if the previous transmission was incomplete */
	if (xs_send_request_was_aborted(transport, req)) {
		xprt_force_disconnect(xprt);
		return -ENOTCONN;
	}

	xs_pktdump("packet data:",
			req->rq_svec->iov_base, req->rq_svec->iov_len);

	vm_wait = sk_stream_is_writeable(transport->inet) ? true : false;

	req->rq_xtime = ktime_get();
	status = xprt_sock_sendmsg(transport->sock, &msg, xdr,
				   transport->xmit.offset, rm, &sent);
	dprintk("RPC:       %s(%u) = %d\n",
			__func__, xdr->len - transport->xmit.offset, status);

	if (likely(sent > 0) || status == 0) {
		transport->xmit.offset += sent;
		req->rq_bytes_sent = transport->xmit.offset;
		if (likely(req->rq_bytes_sent >= msglen)) {
			req->rq_xmit_bytes_sent += transport->xmit.offset;
			transport->xmit.offset = 0;
			return 0;
		}
		status = -EAGAIN;
		vm_wait = false;
	}

	switch (status) {
	case -EAGAIN:
		status = xs_stream_nospace(req, vm_wait);
		break;
	default:
		dprintk("RPC:       sendmsg returned unrecognized error %d\n",
			-status);
		fallthrough;
	case -EPIPE:
		xprt_force_disconnect(xprt);
		status = -ENOTCONN;
	}

	return status;
}

/**
 * xs_udp_send_request - write an RPC request to a UDP socket
 * @req: pointer to RPC request
 *
 * Return values:
 *        0:	The request has been sent
 *   EAGAIN:	The socket was blocked, please call again later to
 *		complete the request
 * ENOTCONN:	Caller needs to invoke connect logic then call again
 *    other:	Some other error occurred, the request was not sent
 */
static int xs_udp_send_request(struct rpc_rqst *req)
{
	struct rpc_xprt *xprt = req->rq_xprt;
	struct sock_xprt *transport = container_of(xprt, struct sock_xprt, xprt);
	struct xdr_buf *xdr = &req->rq_snd_buf;
	struct msghdr msg = {
		.msg_name	= xs_addr(xprt),
		.msg_namelen	= xprt->addrlen,
		.msg_flags	= XS_SENDMSG_FLAGS,
	};
	unsigned int sent;
	int status;

	xs_pktdump("packet data:",
				req->rq_svec->iov_base,
				req->rq_svec->iov_len);

	if (!xprt_bound(xprt))
		return -ENOTCONN;

	if (!xprt_request_get_cong(xprt, req))
		return -EBADSLT;

	status = xdr_alloc_bvec(xdr, rpc_task_gfp_mask());
	if (status < 0)
		return status;
	req->rq_xtime = ktime_get();
	status = xprt_sock_sendmsg(transport->sock, &msg, xdr, 0, 0, &sent);

	dprintk("RPC:       xs_udp_send_request(%u) = %d\n",
			xdr->len, status);

	/* firewall is blocking us, don't return -EAGAIN or we end up looping */
	if (status == -EPERM)
		goto process_status;

	if (status == -EAGAIN && sock_writeable(transport->inet))
		status = -ENOBUFS;

	if (sent > 0 || status == 0) {
		req->rq_xmit_bytes_sent += sent;
		if (sent >= req->rq_slen)
			return 0;
		/* Still some bytes left; set up for a retry later. */
		status = -EAGAIN;
	}

process_status:
	switch (status) {
	case -ENOTSOCK:
		status = -ENOTCONN;
		/* Should we call xs_close() here? */
		break;
	case -EAGAIN:
		status = xs_sock_nospace(req);
		break;
	case -ENETUNREACH:
	case -ENOBUFS:
	case -EPIPE:
	case -ECONNREFUSED:
	case -EPERM:
		/* When the server has died, an ICMP port unreachable message
		 * prompts ECONNREFUSED. */
		break;
	default:
		dprintk("RPC:       sendmsg returned unrecognized error %d\n",
			-status);
	}

	return status;
}

/**
 * xs_tcp_send_request - write an RPC request to a TCP socket
 * @req: pointer to RPC request
 *
 * Return values:
 *        0:	The request has been sent
 *   EAGAIN:	The socket was blocked, please call again later to
 *		complete the request
 * ENOTCONN:	Caller needs to invoke connect logic then call again
 *    other:	Some other error occurred, the request was not sent
 *
 * XXX: In the case of soft timeouts, should we eventually give up
 *	if sendmsg is not able to make progress?
 */
static int xs_tcp_send_request(struct rpc_rqst *req)
{
	struct rpc_xprt *xprt = req->rq_xprt;
	struct sock_xprt *transport = container_of(xprt, struct sock_xprt, xprt);
	struct xdr_buf *xdr = &req->rq_snd_buf;
	rpc_fraghdr rm = xs_stream_record_marker(xdr);
	unsigned int msglen = rm ? req->rq_slen + sizeof(rm) : req->rq_slen;
	struct msghdr msg = {
		.msg_flags	= XS_SENDMSG_FLAGS,
	};
	bool vm_wait;
	unsigned int sent;
	int status;

	/* Close the stream if the previous transmission was incomplete */
	if (xs_send_request_was_aborted(transport, req)) {
		if (transport->sock != NULL)
			kernel_sock_shutdown(transport->sock, SHUT_RDWR);
		return -ENOTCONN;
	}
	if (!transport->inet)
		return -ENOTCONN;

	xs_pktdump("packet data:",
				req->rq_svec->iov_base,
				req->rq_svec->iov_len);

	if (test_bit(XPRT_SOCK_UPD_TIMEOUT, &transport->sock_state))
		xs_tcp_set_socket_timeouts(xprt, transport->sock);

	xs_set_srcport(transport, transport->sock);

	/* Continue transmitting the packet/record. We must be careful
	 * to cope with writespace callbacks arriving _after_ we have
	 * called sendmsg(). */
	req->rq_xtime = ktime_get();
	tcp_sock_set_cork(transport->inet, true);

	vm_wait = sk_stream_is_writeable(transport->inet) ? true : false;

	do {
		status = xprt_sock_sendmsg(transport->sock, &msg, xdr,
					   transport->xmit.offset, rm, &sent);

		dprintk("RPC:       xs_tcp_send_request(%u) = %d\n",
				xdr->len - transport->xmit.offset, status);

		/* If we've sent the entire packet, immediately
		 * reset the count of bytes sent. */
		transport->xmit.offset += sent;
		req->rq_bytes_sent = transport->xmit.offset;
		if (likely(req->rq_bytes_sent >= msglen)) {
			req->rq_xmit_bytes_sent += transport->xmit.offset;
			transport->xmit.offset = 0;
			if (atomic_long_read(&xprt->xmit_queuelen) == 1)
				tcp_sock_set_cork(transport->inet, false);
			return 0;
		}

		WARN_ON_ONCE(sent == 0 && status == 0);

		if (sent > 0)
			vm_wait = false;

	} while (status == 0);

	switch (status) {
	case -ENOTSOCK:
		status = -ENOTCONN;
		/* Should we call xs_close() here? */
		break;
	case -EAGAIN:
		status = xs_stream_nospace(req, vm_wait);
		break;
	case -ECONNRESET:
	case -ECONNREFUSED:
	case -ENOTCONN:
	case -EADDRINUSE:
	case -ENOBUFS:
	case -EPIPE:
		break;
	default:
		dprintk("RPC:       sendmsg returned unrecognized error %d\n",
			-status);
	}

	return status;
}

static void xs_save_old_callbacks(struct sock_xprt *transport, struct sock *sk)
{
	transport->old_data_ready = sk->sk_data_ready;
	transport->old_state_change = sk->sk_state_change;
	transport->old_write_space = sk->sk_write_space;
	transport->old_error_report = sk->sk_error_report;
}

static void xs_restore_old_callbacks(struct sock_xprt *transport, struct sock *sk)
{
	sk->sk_data_ready = transport->old_data_ready;
	sk->sk_state_change = transport->old_state_change;
	sk->sk_write_space = transport->old_write_space;
	sk->sk_error_report = transport->old_error_report;
}

static void xs_sock_reset_state_flags(struct rpc_xprt *xprt)
{
	struct sock_xprt *transport = container_of(xprt, struct sock_xprt, xprt);

	clear_bit(XPRT_SOCK_DATA_READY, &transport->sock_state);
	clear_bit(XPRT_SOCK_WAKE_ERROR, &transport->sock_state);
	clear_bit(XPRT_SOCK_WAKE_WRITE, &transport->sock_state);
	clear_bit(XPRT_SOCK_WAKE_DISCONNECT, &transport->sock_state);
	clear_bit(XPRT_SOCK_NOSPACE, &transport->sock_state);
}

static void xs_run_error_worker(struct sock_xprt *transport, unsigned int nr)
{
	set_bit(nr, &transport->sock_state);
	queue_work(xprtiod_workqueue, &transport->error_worker);
}

static void xs_sock_reset_connection_flags(struct rpc_xprt *xprt)
{
	xprt->connect_cookie++;
	smp_mb__before_atomic();
	clear_bit(XPRT_CLOSE_WAIT, &xprt->state);
	clear_bit(XPRT_CLOSING, &xprt->state);
	xs_sock_reset_state_flags(xprt);
	smp_mb__after_atomic();
}

/**
 * xs_error_report - callback to handle TCP socket state errors
 * @sk: socket
 *
 * Note: we don't call sock_error() since there may be a rpc_task
 * using the socket, and so we don't want to clear sk->sk_err.
 */
static void xs_error_report(struct sock *sk)
{
	struct sock_xprt *transport;
	struct rpc_xprt *xprt;

	if (!(xprt = xprt_from_sock(sk)))
		return;

	transport = container_of(xprt, struct sock_xprt, xprt);
	transport->xprt_err = -sk->sk_err;
	if (transport->xprt_err == 0)
		return;
	dprintk("RPC:       xs_error_report client %p, error=%d...\n",
			xprt, -transport->xprt_err);
	trace_rpc_socket_error(xprt, sk->sk_socket, transport->xprt_err);

	/* barrier ensures xprt_err is set before XPRT_SOCK_WAKE_ERROR */
	smp_mb__before_atomic();
	xs_run_error_worker(transport, XPRT_SOCK_WAKE_ERROR);
}

static void xs_reset_transport(struct sock_xprt *transport)
{
	struct socket *sock = transport->sock;
	struct sock *sk = transport->inet;
	struct rpc_xprt *xprt = &transport->xprt;
	struct file *filp = transport->file;

	if (sk == NULL)
		return;
	/*
	 * Make sure we're calling this in a context from which it is safe
	 * to call __fput_sync(). In practice that means rpciod and the
	 * system workqueue.
	 */
	if (!(current->flags & PF_WQ_WORKER)) {
		WARN_ON_ONCE(1);
		set_bit(XPRT_CLOSE_WAIT, &xprt->state);
		return;
	}

	if (atomic_read(&transport->xprt.swapper))
		sk_clear_memalloc(sk);

	tls_handshake_cancel(sk);

	kernel_sock_shutdown(sock, SHUT_RDWR);

	mutex_lock(&transport->recv_mutex);
	lock_sock(sk);
	transport->inet = NULL;
	transport->sock = NULL;
	transport->file = NULL;

	sk->sk_user_data = NULL;

	xs_restore_old_callbacks(transport, sk);
	xprt_clear_connected(xprt);
	xs_sock_reset_connection_flags(xprt);
	/* Reset stream record info */
	xs_stream_reset_connect(transport);
	release_sock(sk);
	mutex_unlock(&transport->recv_mutex);

	trace_rpc_socket_close(xprt, sock);
	__fput_sync(filp);

	xprt_disconnect_done(xprt);
}

/**
 * xs_close - close a socket
 * @xprt: transport
 *
 * This is used when all requests are complete; ie, no DRC state remains
 * on the server we want to save.
 *
 * The caller _must_ be holding XPRT_LOCKED in order to avoid issues with
 * xs_reset_transport() zeroing the socket from underneath a writer.
 */
static void xs_close(struct rpc_xprt *xprt)
{
	struct sock_xprt *transport = container_of(xprt, struct sock_xprt, xprt);

	dprintk("RPC:       xs_close xprt %p\n", xprt);

	if (transport->sock)
		tls_handshake_close(transport->sock);
	xs_reset_transport(transport);
	xprt->reestablish_timeout = 0;
}

static void xs_inject_disconnect(struct rpc_xprt *xprt)
{
	dprintk("RPC:       injecting transport disconnect on xprt=%p\n",
		xprt);
	xprt_disconnect_done(xprt);
}

static void xs_xprt_free(struct rpc_xprt *xprt)
{
	xs_free_peer_addresses(xprt);
	xprt_free(xprt);
}

/**
 * xs_destroy - prepare to shutdown a transport
 * @xprt: doomed transport
 *
 */
static void xs_destroy(struct rpc_xprt *xprt)
{
	struct sock_xprt *transport = container_of(xprt,
			struct sock_xprt, xprt);
	dprintk("RPC:       xs_destroy xprt %p\n", xprt);

	cancel_delayed_work_sync(&transport->connect_worker);
	xs_close(xprt);
	cancel_work_sync(&transport->recv_worker);
	cancel_work_sync(&transport->error_worker);
	xs_xprt_free(xprt);
	module_put(THIS_MODULE);
}

/**
 * xs_udp_data_read_skb - receive callback for UDP sockets
 * @xprt: transport
 * @sk: socket
 * @skb: skbuff
 *
 */
static void xs_udp_data_read_skb(struct rpc_xprt *xprt,
		struct sock *sk,
		struct sk_buff *skb)
{
	struct rpc_task *task;
	struct rpc_rqst *rovr;
	int repsize, copied;
	u32 _xid;
	__be32 *xp;

	repsize = skb->len;
	if (repsize < 4) {
		dprintk("RPC:       impossible RPC reply size %d!\n", repsize);
		return;
	}

	/* Copy the XID from the skb... */
	xp = skb_header_pointer(skb, 0, sizeof(_xid), &_xid);
	if (xp == NULL)
		return;

	/* Look up and lock the request corresponding to the given XID */
	spin_lock(&xprt->queue_lock);
	rovr = xprt_lookup_rqst(xprt, *xp);
	if (!rovr)
		goto out_unlock;
	xprt_pin_rqst(rovr);
	xprt_update_rtt(rovr->rq_task);
	spin_unlock(&xprt->queue_lock);
	task = rovr->rq_task;

	if ((copied = rovr->rq_private_buf.buflen) > repsize)
		copied = repsize;

	/* Suck it into the iovec, verify checksum if not done by hw. */
	if (csum_partial_copy_to_xdr(&rovr->rq_private_buf, skb)) {
		spin_lock(&xprt->queue_lock);
		__UDPX_INC_STATS(sk, UDP_MIB_INERRORS);
		goto out_unpin;
	}


	spin_lock(&xprt->transport_lock);
	xprt_adjust_cwnd(xprt, task, copied);
	spin_unlock(&xprt->transport_lock);
	spin_lock(&xprt->queue_lock);
	xprt_complete_rqst(task, copied);
	__UDPX_INC_STATS(sk, UDP_MIB_INDATAGRAMS);
out_unpin:
	xprt_unpin_rqst(rovr);
 out_unlock:
	spin_unlock(&xprt->queue_lock);
}

static void xs_udp_data_receive(struct sock_xprt *transport)
{
	struct sk_buff *skb;
	struct sock *sk;
	int err;

	mutex_lock(&transport->recv_mutex);
	sk = transport->inet;
	if (sk == NULL)
		goto out;
	for (;;) {
		skb = skb_recv_udp(sk, MSG_DONTWAIT, &err);
		if (skb == NULL)
			break;
		xs_udp_data_read_skb(&transport->xprt, sk, skb);
		consume_skb(skb);
		cond_resched();
	}
	xs_poll_check_readable(transport);
out:
	mutex_unlock(&transport->recv_mutex);
}

static void xs_udp_data_receive_workfn(struct work_struct *work)
{
	struct sock_xprt *transport =
		container_of(work, struct sock_xprt, recv_worker);
	unsigned int pflags = memalloc_nofs_save();

	xs_udp_data_receive(transport);
	memalloc_nofs_restore(pflags);
}

/**
 * xs_data_ready - "data ready" callback for sockets
 * @sk: socket with data to read
 *
 */
static void xs_data_ready(struct sock *sk)
{
	struct rpc_xprt *xprt;

	trace_sk_data_ready(sk);

	xprt = xprt_from_sock(sk);
	if (xprt != NULL) {
		struct sock_xprt *transport = container_of(xprt,
				struct sock_xprt, xprt);

		trace_xs_data_ready(xprt);

		transport->old_data_ready(sk);

		if (test_bit(XPRT_SOCK_IGNORE_RECV, &transport->sock_state))
			return;

		/* Any data means we had a useful conversation, so
		 * then we don't need to delay the next reconnect
		 */
		if (xprt->reestablish_timeout)
			xprt->reestablish_timeout = 0;
		if (!test_and_set_bit(XPRT_SOCK_DATA_READY, &transport->sock_state))
			queue_work(xprtiod_workqueue, &transport->recv_worker);
	}
}

/*
 * Helper function to force a TCP close if the server is sending
 * junk and/or it has put us in CLOSE_WAIT
 */
static void xs_tcp_force_close(struct rpc_xprt *xprt)
{
	xprt_force_disconnect(xprt);
}

#if defined(CONFIG_SUNRPC_BACKCHANNEL)
static size_t xs_tcp_bc_maxpayload(struct rpc_xprt *xprt)
{
	return PAGE_SIZE;
}
#endif /* CONFIG_SUNRPC_BACKCHANNEL */

/**
 * xs_local_state_change - callback to handle AF_LOCAL socket state changes
 * @sk: socket whose state has changed
 *
 */
static void xs_local_state_change(struct sock *sk)
{
	struct rpc_xprt *xprt;
	struct sock_xprt *transport;

	if (!(xprt = xprt_from_sock(sk)))
		return;
	transport = container_of(xprt, struct sock_xprt, xprt);
	if (sk->sk_shutdown & SHUTDOWN_MASK) {
		clear_bit(XPRT_CONNECTED, &xprt->state);
		/* Trigger the socket release */
		xs_run_error_worker(transport, XPRT_SOCK_WAKE_DISCONNECT);
	}
}

/**
 * xs_tcp_state_change - callback to handle TCP socket state changes
 * @sk: socket whose state has changed
 *
 */
static void xs_tcp_state_change(struct sock *sk)
{
	struct rpc_xprt *xprt;
	struct sock_xprt *transport;

	if (!(xprt = xprt_from_sock(sk)))
		return;
	dprintk("RPC:       xs_tcp_state_change client %p...\n", xprt);
	dprintk("RPC:       state %x conn %d dead %d zapped %d sk_shutdown %d\n",
			sk->sk_state, xprt_connected(xprt),
			sock_flag(sk, SOCK_DEAD),
			sock_flag(sk, SOCK_ZAPPED),
			sk->sk_shutdown);

	transport = container_of(xprt, struct sock_xprt, xprt);
	trace_rpc_socket_state_change(xprt, sk->sk_socket);
	switch (sk->sk_state) {
	case TCP_ESTABLISHED:
		if (!xprt_test_and_set_connected(xprt)) {
			xprt->connect_cookie++;
			clear_bit(XPRT_SOCK_CONNECTING, &transport->sock_state);
			xprt_clear_connecting(xprt);

			xprt->stat.connect_count++;
			xprt->stat.connect_time += (long)jiffies -
						   xprt->stat.connect_start;
			xs_run_error_worker(transport, XPRT_SOCK_WAKE_PENDING);
		}
		break;
	case TCP_FIN_WAIT1:
		/* The client initiated a shutdown of the socket */
		xprt->connect_cookie++;
		xprt->reestablish_timeout = 0;
		set_bit(XPRT_CLOSING, &xprt->state);
		smp_mb__before_atomic();
		clear_bit(XPRT_CONNECTED, &xprt->state);
		clear_bit(XPRT_CLOSE_WAIT, &xprt->state);
		smp_mb__after_atomic();
		break;
	case TCP_CLOSE_WAIT:
		/* The server initiated a shutdown of the socket */
		xprt->connect_cookie++;
		clear_bit(XPRT_CONNECTED, &xprt->state);
		xs_run_error_worker(transport, XPRT_SOCK_WAKE_DISCONNECT);
		fallthrough;
	case TCP_CLOSING:
		/*
		 * If the server closed down the connection, make sure that
		 * we back off before reconnecting
		 */
		if (xprt->reestablish_timeout < XS_TCP_INIT_REEST_TO)
			xprt->reestablish_timeout = XS_TCP_INIT_REEST_TO;
		break;
	case TCP_LAST_ACK:
		set_bit(XPRT_CLOSING, &xprt->state);
		smp_mb__before_atomic();
		clear_bit(XPRT_CONNECTED, &xprt->state);
		smp_mb__after_atomic();
		break;
	case TCP_CLOSE:
		if (test_and_clear_bit(XPRT_SOCK_CONNECTING,
					&transport->sock_state))
			xprt_clear_connecting(xprt);
		clear_bit(XPRT_CLOSING, &xprt->state);
		/* Trigger the socket release */
		xs_run_error_worker(transport, XPRT_SOCK_WAKE_DISCONNECT);
	}
}

static void xs_write_space(struct sock *sk)
{
	struct sock_xprt *transport;
	struct rpc_xprt *xprt;

	if (!sk->sk_socket)
		return;
	clear_bit(SOCK_NOSPACE, &sk->sk_socket->flags);

	if (unlikely(!(xprt = xprt_from_sock(sk))))
		return;
	transport = container_of(xprt, struct sock_xprt, xprt);
	if (!test_and_clear_bit(XPRT_SOCK_NOSPACE, &transport->sock_state))
		return;
	xs_run_error_worker(transport, XPRT_SOCK_WAKE_WRITE);
	sk->sk_write_pending--;
}

/**
 * xs_udp_write_space - callback invoked when socket buffer space
 *                             becomes available
 * @sk: socket whose state has changed
 *
 * Called when more output buffer space is available for this socket.
 * We try not to wake our writers until they can make "significant"
 * progress, otherwise we'll waste resources thrashing kernel_sendmsg
 * with a bunch of small requests.
 */
static void xs_udp_write_space(struct sock *sk)
{
	/* from net/core/sock.c:sock_def_write_space */
	if (sock_writeable(sk))
		xs_write_space(sk);
}

/**
 * xs_tcp_write_space - callback invoked when socket buffer space
 *                             becomes available
 * @sk: socket whose state has changed
 *
 * Called when more output buffer space is available for this socket.
 * We try not to wake our writers until they can make "significant"
 * progress, otherwise we'll waste resources thrashing kernel_sendmsg
 * with a bunch of small requests.
 */
static void xs_tcp_write_space(struct sock *sk)
{
	/* from net/core/stream.c:sk_stream_write_space */
	if (sk_stream_is_writeable(sk))
		xs_write_space(sk);
}

static void xs_udp_do_set_buffer_size(struct rpc_xprt *xprt)
{
	struct sock_xprt *transport = container_of(xprt, struct sock_xprt, xprt);
	struct sock *sk = transport->inet;

	if (transport->rcvsize) {
		sk->sk_userlocks |= SOCK_RCVBUF_LOCK;
		sk->sk_rcvbuf = transport->rcvsize * xprt->max_reqs * 2;
	}
	if (transport->sndsize) {
		sk->sk_userlocks |= SOCK_SNDBUF_LOCK;
		sk->sk_sndbuf = transport->sndsize * xprt->max_reqs * 2;
		sk->sk_write_space(sk);
	}
}

/**
 * xs_udp_set_buffer_size - set send and receive limits
 * @xprt: generic transport
 * @sndsize: requested size of send buffer, in bytes
 * @rcvsize: requested size of receive buffer, in bytes
 *
 * Set socket send and receive buffer size limits.
 */
static void xs_udp_set_buffer_size(struct rpc_xprt *xprt, size_t sndsize, size_t rcvsize)
{
	struct sock_xprt *transport = container_of(xprt, struct sock_xprt, xprt);

	transport->sndsize = 0;
	if (sndsize)
		transport->sndsize = sndsize + 1024;
	transport->rcvsize = 0;
	if (rcvsize)
		transport->rcvsize = rcvsize + 1024;

	xs_udp_do_set_buffer_size(xprt);
}

/**
 * xs_udp_timer - called when a retransmit timeout occurs on a UDP transport
 * @xprt: controlling transport
 * @task: task that timed out
 *
 * Adjust the congestion window after a retransmit timeout has occurred.
 */
static void xs_udp_timer(struct rpc_xprt *xprt, struct rpc_task *task)
{
	spin_lock(&xprt->transport_lock);
	xprt_adjust_cwnd(xprt, task, -ETIMEDOUT);
	spin_unlock(&xprt->transport_lock);
}

static int xs_get_random_port(void)
{
	unsigned short min = xprt_min_resvport, max = xprt_max_resvport;
	unsigned short range;
	unsigned short rand;

	if (max < min)
		return -EADDRINUSE;
	range = max - min + 1;
	rand = get_random_u32_below(range);
	return rand + min;
}

static unsigned short xs_sock_getport(struct socket *sock)
{
	struct sockaddr_storage buf;
	unsigned short port = 0;

	if (kernel_getsockname(sock, (struct sockaddr *)&buf) < 0)
		goto out;
	switch (buf.ss_family) {
	case AF_INET6:
		port = ntohs(((struct sockaddr_in6 *)&buf)->sin6_port);
		break;
	case AF_INET:
		port = ntohs(((struct sockaddr_in *)&buf)->sin_port);
	}
out:
	return port;
}

/**
 * xs_set_port - reset the port number in the remote endpoint address
 * @xprt: generic transport
 * @port: new port number
 *
 */
static void xs_set_port(struct rpc_xprt *xprt, unsigned short port)
{
	dprintk("RPC:       setting port for xprt %p to %u\n", xprt, port);

	rpc_set_port(xs_addr(xprt), port);
	xs_update_peer_port(xprt);
}

static void xs_set_srcport(struct sock_xprt *transport, struct socket *sock)
{
	if (transport->srcport == 0 && transport->xprt.reuseport)
		transport->srcport = xs_sock_getport(sock);
}

static int xs_get_srcport(struct sock_xprt *transport)
{
	int port = transport->srcport;

	if (port == 0 && transport->xprt.resvport)
		port = xs_get_random_port();
	return port;
}

static unsigned short xs_sock_srcport(struct rpc_xprt *xprt)
{
	struct sock_xprt *sock = container_of(xprt, struct sock_xprt, xprt);
	unsigned short ret = 0;
	mutex_lock(&sock->recv_mutex);
	if (sock->sock)
		ret = xs_sock_getport(sock->sock);
	mutex_unlock(&sock->recv_mutex);
	return ret;
}

static int xs_sock_srcaddr(struct rpc_xprt *xprt, char *buf, size_t buflen)
{
	struct sock_xprt *sock = container_of(xprt, struct sock_xprt, xprt);
	union {
		struct sockaddr sa;
		struct sockaddr_storage st;
	} saddr;
	int ret = -ENOTCONN;

	mutex_lock(&sock->recv_mutex);
	if (sock->sock) {
		ret = kernel_getsockname(sock->sock, &saddr.sa);
		if (ret >= 0)
			ret = snprintf(buf, buflen, "%pISc", &saddr.sa);
	}
	mutex_unlock(&sock->recv_mutex);
	return ret;
}

static unsigned short xs_next_srcport(struct sock_xprt *transport, unsigned short port)
{
	if (transport->srcport != 0)
		transport->srcport = 0;
	if (!transport->xprt.resvport)
		return 0;
	if (port <= xprt_min_resvport || port > xprt_max_resvport)
		return xprt_max_resvport;
	return --port;
}
static int xs_bind(struct sock_xprt *transport, struct socket *sock)
{
	struct sockaddr_storage myaddr;
	int err, nloop = 0;
	int port = xs_get_srcport(transport);
	unsigned short last;

	/*
	 * If we are asking for any ephemeral port (i.e. port == 0 &&
	 * transport->xprt.resvport == 0), don't bind.  Let the local
	 * port selection happen implicitly when the socket is used
	 * (for example at connect time).
	 *
	 * This ensures that we can continue to establish TCP
	 * connections even when all local ephemeral ports are already
	 * a part of some TCP connection.  This makes no difference
	 * for UDP sockets, but also doesn't harm them.
	 *
	 * If we're asking for any reserved port (i.e. port == 0 &&
	 * transport->xprt.resvport == 1) xs_get_srcport above will
	 * ensure that port is non-zero and we will bind as needed.
	 */
	if (port <= 0)
		return port;

	memcpy(&myaddr, &transport->srcaddr, transport->xprt.addrlen);
	do {
		rpc_set_port((struct sockaddr *)&myaddr, port);
		err = kernel_bind(sock, (struct sockaddr *)&myaddr,
				transport->xprt.addrlen);
		if (err == 0) {
			if (transport->xprt.reuseport)
				transport->srcport = port;
			break;
		}
		last = port;
		port = xs_next_srcport(transport, port);
		if (port > last)
			nloop++;
	} while (err == -EADDRINUSE && nloop != 2);

	if (myaddr.ss_family == AF_INET)
		dprintk("RPC:       %s %pI4:%u: %s (%d)\n", __func__,
				&((struct sockaddr_in *)&myaddr)->sin_addr,
				port, err ? "failed" : "ok", err);
	else
		dprintk("RPC:       %s %pI6:%u: %s (%d)\n", __func__,
				&((struct sockaddr_in6 *)&myaddr)->sin6_addr,
				port, err ? "failed" : "ok", err);
	return err;
}

/*
 * We don't support autobind on AF_LOCAL sockets
 */
static void xs_local_rpcbind(struct rpc_task *task)
{
	xprt_set_bound(task->tk_xprt);
}

static void xs_local_set_port(struct rpc_xprt *xprt, unsigned short port)
{
}

#ifdef CONFIG_DEBUG_LOCK_ALLOC
static struct lock_class_key xs_key[3];
static struct lock_class_key xs_slock_key[3];

static inline void xs_reclassify_socketu(struct socket *sock)
{
	struct sock *sk = sock->sk;

	sock_lock_init_class_and_name(sk, "slock-AF_LOCAL-RPC",
		&xs_slock_key[0], "sk_lock-AF_LOCAL-RPC", &xs_key[0]);
}

static inline void xs_reclassify_socket4(struct socket *sock)
{
	struct sock *sk = sock->sk;

	sock_lock_init_class_and_name(sk, "slock-AF_INET-RPC",
		&xs_slock_key[1], "sk_lock-AF_INET-RPC", &xs_key[1]);
}

static inline void xs_reclassify_socket6(struct socket *sock)
{
	struct sock *sk = sock->sk;

	sock_lock_init_class_and_name(sk, "slock-AF_INET6-RPC",
		&xs_slock_key[2], "sk_lock-AF_INET6-RPC", &xs_key[2]);
}

static inline void xs_reclassify_socket(int family, struct socket *sock)
{
	if (WARN_ON_ONCE(!sock_allow_reclassification(sock->sk)))
		return;

	switch (family) {
	case AF_LOCAL:
		xs_reclassify_socketu(sock);
		break;
	case AF_INET:
		xs_reclassify_socket4(sock);
		break;
	case AF_INET6:
		xs_reclassify_socket6(sock);
		break;
	}
}
#else
static inline void xs_reclassify_socket(int family, struct socket *sock)
{
}
#endif

static void xs_dummy_setup_socket(struct work_struct *work)
{
}

static struct socket *xs_create_sock(struct rpc_xprt *xprt,
		struct sock_xprt *transport, int family, int type,
		int protocol, bool reuseport)
{
	struct file *filp;
	struct socket *sock;
	int err;

	err = __sock_create(xprt->xprt_net, family, type, protocol, &sock, 1);
	if (err < 0) {
		dprintk("RPC:       can't create %d transport socket (%d).\n",
				protocol, -err);
		goto out;
	}
	xs_reclassify_socket(family, sock);

	if (reuseport)
		sock_set_reuseport(sock->sk);

	err = xs_bind(transport, sock);
	if (err) {
		sock_release(sock);
		goto out;
	}

	filp = sock_alloc_file(sock, O_NONBLOCK, NULL);
	if (IS_ERR(filp))
		return ERR_CAST(filp);
	transport->file = filp;

	return sock;
out:
	return ERR_PTR(err);
}

static int xs_local_finish_connecting(struct rpc_xprt *xprt,
				      struct socket *sock)
{
	struct sock_xprt *transport = container_of(xprt, struct sock_xprt,
									xprt);

	if (!transport->inet) {
		struct sock *sk = sock->sk;

		lock_sock(sk);

		xs_save_old_callbacks(transport, sk);

		sk->sk_user_data = xprt;
		sk->sk_data_ready = xs_data_ready;
		sk->sk_write_space = xs_udp_write_space;
		sk->sk_state_change = xs_local_state_change;
		sk->sk_error_report = xs_error_report;
		sk->sk_use_task_frag = false;

		xprt_clear_connected(xprt);

		/* Reset to new socket */
		transport->sock = sock;
		transport->inet = sk;

		release_sock(sk);
	}

	xs_stream_start_connect(transport);

	return kernel_connect(sock, xs_addr(xprt), xprt->addrlen, 0);
}

/**
 * xs_local_setup_socket - create AF_LOCAL socket, connect to a local endpoint
 * @transport: socket transport to connect
 */
static int xs_local_setup_socket(struct sock_xprt *transport)
{
	struct rpc_xprt *xprt = &transport->xprt;
	struct file *filp;
	struct socket *sock;
	int status;

	status = __sock_create(xprt->xprt_net, AF_LOCAL,
					SOCK_STREAM, 0, &sock, 1);
	if (status < 0) {
		dprintk("RPC:       can't create AF_LOCAL "
			"transport socket (%d).\n", -status);
		goto out;
	}
	xs_reclassify_socket(AF_LOCAL, sock);

	filp = sock_alloc_file(sock, O_NONBLOCK, NULL);
	if (IS_ERR(filp)) {
		status = PTR_ERR(filp);
		goto out;
	}
	transport->file = filp;

	dprintk("RPC:       worker connecting xprt %p via AF_LOCAL to %s\n",
			xprt, xprt->address_strings[RPC_DISPLAY_ADDR]);

	status = xs_local_finish_connecting(xprt, sock);
	trace_rpc_socket_connect(xprt, sock, status);
	switch (status) {
	case 0:
		dprintk("RPC:       xprt %p connected to %s\n",
				xprt, xprt->address_strings[RPC_DISPLAY_ADDR]);
		xprt->stat.connect_count++;
		xprt->stat.connect_time += (long)jiffies -
					   xprt->stat.connect_start;
		xprt_set_connected(xprt);
		break;
	case -ENOBUFS:
		break;
	case -ENOENT:
		dprintk("RPC:       xprt %p: socket %s does not exist\n",
				xprt, xprt->address_strings[RPC_DISPLAY_ADDR]);
		break;
	case -ECONNREFUSED:
		dprintk("RPC:       xprt %p: connection refused for %s\n",
				xprt, xprt->address_strings[RPC_DISPLAY_ADDR]);
		break;
	default:
		printk(KERN_ERR "%s: unhandled error (%d) connecting to %s\n",
				__func__, -status,
				xprt->address_strings[RPC_DISPLAY_ADDR]);
	}

out:
	xprt_clear_connecting(xprt);
	xprt_wake_pending_tasks(xprt, status);
	return status;
}

static void xs_local_connect(struct rpc_xprt *xprt, struct rpc_task *task)
{
	struct sock_xprt *transport = container_of(xprt, struct sock_xprt, xprt);
	int ret;

	if (transport->file)
		goto force_disconnect;

	if (RPC_IS_ASYNC(task)) {
		/*
		 * We want the AF_LOCAL connect to be resolved in the
		 * filesystem namespace of the process making the rpc
		 * call.  Thus we connect synchronously.
		 *
		 * If we want to support asynchronous AF_LOCAL calls,
		 * we'll need to figure out how to pass a namespace to
		 * connect.
		 */
		rpc_task_set_rpc_status(task, -ENOTCONN);
		goto out_wake;
	}
	ret = xs_local_setup_socket(transport);
	if (ret && !RPC_IS_SOFTCONN(task))
		msleep_interruptible(15000);
	return;
force_disconnect:
	xprt_force_disconnect(xprt);
out_wake:
	xprt_clear_connecting(xprt);
	xprt_wake_pending_tasks(xprt, -ENOTCONN);
}

#if IS_ENABLED(CONFIG_SUNRPC_SWAP)
/*
 * Note that this should be called with XPRT_LOCKED held, or recv_mutex
 * held, or when we otherwise know that we have exclusive access to the
 * socket, to guard against races with xs_reset_transport.
 */
static void xs_set_memalloc(struct rpc_xprt *xprt)
{
	struct sock_xprt *transport = container_of(xprt, struct sock_xprt,
			xprt);

	/*
	 * If there's no sock, then we have nothing to set. The
	 * reconnecting process will get it for us.
	 */
	if (!transport->inet)
		return;
	if (atomic_read(&xprt->swapper))
		sk_set_memalloc(transport->inet);
}

/**
 * xs_enable_swap - Tag this transport as being used for swap.
 * @xprt: transport to tag
 *
 * Take a reference to this transport on behalf of the rpc_clnt, and
 * optionally mark it for swapping if it wasn't already.
 */
static int
xs_enable_swap(struct rpc_xprt *xprt)
{
	struct sock_xprt *xs = container_of(xprt, struct sock_xprt, xprt);

	mutex_lock(&xs->recv_mutex);
	if (atomic_inc_return(&xprt->swapper) == 1 &&
	    xs->inet)
		sk_set_memalloc(xs->inet);
	mutex_unlock(&xs->recv_mutex);
	return 0;
}

/**
 * xs_disable_swap - Untag this transport as being used for swap.
 * @xprt: transport to tag
 *
 * Drop a "swapper" reference to this xprt on behalf of the rpc_clnt. If the
 * swapper refcount goes to 0, untag the socket as a memalloc socket.
 */
static void
xs_disable_swap(struct rpc_xprt *xprt)
{
	struct sock_xprt *xs = container_of(xprt, struct sock_xprt, xprt);

	mutex_lock(&xs->recv_mutex);
	if (atomic_dec_and_test(&xprt->swapper) &&
	    xs->inet)
		sk_clear_memalloc(xs->inet);
	mutex_unlock(&xs->recv_mutex);
}
#else
static void xs_set_memalloc(struct rpc_xprt *xprt)
{
}

static int
xs_enable_swap(struct rpc_xprt *xprt)
{
	return -EINVAL;
}

static void
xs_disable_swap(struct rpc_xprt *xprt)
{
}
#endif

static void xs_udp_finish_connecting(struct rpc_xprt *xprt, struct socket *sock)
{
	struct sock_xprt *transport = container_of(xprt, struct sock_xprt, xprt);

	if (!transport->inet) {
		struct sock *sk = sock->sk;

		lock_sock(sk);

		xs_save_old_callbacks(transport, sk);

		sk->sk_user_data = xprt;
		sk->sk_data_ready = xs_data_ready;
		sk->sk_write_space = xs_udp_write_space;
		sk->sk_use_task_frag = false;

		xprt_set_connected(xprt);

		/* Reset to new socket */
		transport->sock = sock;
		transport->inet = sk;

		xs_set_memalloc(xprt);

		release_sock(sk);
	}
	xs_udp_do_set_buffer_size(xprt);

	xprt->stat.connect_start = jiffies;
}

static void xs_udp_setup_socket(struct work_struct *work)
{
	struct sock_xprt *transport =
		container_of(work, struct sock_xprt, connect_worker.work);
	struct rpc_xprt *xprt = &transport->xprt;
	struct socket *sock;
	int status = -EIO;
	unsigned int pflags = current->flags;

	if (atomic_read(&xprt->swapper))
		current->flags |= PF_MEMALLOC;
	sock = xs_create_sock(xprt, transport,
			xs_addr(xprt)->sa_family, SOCK_DGRAM,
			IPPROTO_UDP, false);
	if (IS_ERR(sock))
		goto out;

	dprintk("RPC:       worker connecting xprt %p via %s to "
				"%s (port %s)\n", xprt,
			xprt->address_strings[RPC_DISPLAY_PROTO],
			xprt->address_strings[RPC_DISPLAY_ADDR],
			xprt->address_strings[RPC_DISPLAY_PORT]);

	xs_udp_finish_connecting(xprt, sock);
	trace_rpc_socket_connect(xprt, sock, 0);
	status = 0;
out:
	xprt_clear_connecting(xprt);
	xprt_unlock_connect(xprt, transport);
	xprt_wake_pending_tasks(xprt, status);
	current_restore_flags(pflags, PF_MEMALLOC);
}

/**
 * xs_tcp_shutdown - gracefully shut down a TCP socket
 * @xprt: transport
 *
 * Initiates a graceful shutdown of the TCP socket by calling the
 * equivalent of shutdown(SHUT_RDWR);
 */
static void xs_tcp_shutdown(struct rpc_xprt *xprt)
{
	struct sock_xprt *transport = container_of(xprt, struct sock_xprt, xprt);
	struct socket *sock = transport->sock;
	int skst = transport->inet ? transport->inet->sk_state : TCP_CLOSE;

	if (sock == NULL)
		return;
	if (!xprt->reuseport) {
		xs_close(xprt);
		return;
	}
	switch (skst) {
	case TCP_FIN_WAIT1:
	case TCP_FIN_WAIT2:
	case TCP_LAST_ACK:
		break;
	case TCP_ESTABLISHED:
	case TCP_CLOSE_WAIT:
		kernel_sock_shutdown(sock, SHUT_RDWR);
		trace_rpc_socket_shutdown(xprt, sock);
		break;
	default:
		xs_reset_transport(transport);
	}
}

static void xs_tcp_set_socket_timeouts(struct rpc_xprt *xprt,
		struct socket *sock)
{
	struct sock_xprt *transport = container_of(xprt, struct sock_xprt, xprt);
	struct net *net = sock_net(sock->sk);
	unsigned long connect_timeout;
	unsigned long syn_retries;
	unsigned int keepidle;
	unsigned int keepcnt;
	unsigned int timeo;
	unsigned long t;

	spin_lock(&xprt->transport_lock);
	keepidle = DIV_ROUND_UP(xprt->timeout->to_initval, HZ);
	keepcnt = xprt->timeout->to_retries + 1;
	timeo = jiffies_to_msecs(xprt->timeout->to_initval) *
		(xprt->timeout->to_retries + 1);
	clear_bit(XPRT_SOCK_UPD_TIMEOUT, &transport->sock_state);
	spin_unlock(&xprt->transport_lock);

	/* TCP Keepalive options */
	sock_set_keepalive(sock->sk);
	tcp_sock_set_keepidle(sock->sk, keepidle);
	tcp_sock_set_keepintvl(sock->sk, keepidle);
	tcp_sock_set_keepcnt(sock->sk, keepcnt);

	/* TCP user timeout (see RFC5482) */
	tcp_sock_set_user_timeout(sock->sk, timeo);

	/* Connect timeout */
	connect_timeout = max_t(unsigned long,
				DIV_ROUND_UP(xprt->connect_timeout, HZ), 1);
	syn_retries = max_t(unsigned long,
			    READ_ONCE(net->ipv4.sysctl_tcp_syn_retries), 1);
	for (t = 0; t <= syn_retries && (1UL << t) < connect_timeout; t++)
		;
	if (t <= syn_retries)
		tcp_sock_set_syncnt(sock->sk, t - 1);
}

static void xs_tcp_do_set_connect_timeout(struct rpc_xprt *xprt,
					  unsigned long connect_timeout)
{
	struct sock_xprt *transport =
		container_of(xprt, struct sock_xprt, xprt);
	struct rpc_timeout to;
	unsigned long initval;

	memcpy(&to, xprt->timeout, sizeof(to));
	/* Arbitrary lower limit */
	initval = max_t(unsigned long, connect_timeout, XS_TCP_INIT_REEST_TO);
	to.to_initval = initval;
	to.to_maxval = initval;
	to.to_retries = 0;
	memcpy(&transport->tcp_timeout, &to, sizeof(transport->tcp_timeout));
	xprt->timeout = &transport->tcp_timeout;
	xprt->connect_timeout = connect_timeout;
}

static void xs_tcp_set_connect_timeout(struct rpc_xprt *xprt,
		unsigned long connect_timeout,
		unsigned long reconnect_timeout)
{
	struct sock_xprt *transport = container_of(xprt, struct sock_xprt, xprt);

	spin_lock(&xprt->transport_lock);
	if (reconnect_timeout < xprt->max_reconnect_timeout)
		xprt->max_reconnect_timeout = reconnect_timeout;
	if (connect_timeout < xprt->connect_timeout)
		xs_tcp_do_set_connect_timeout(xprt, connect_timeout);
	set_bit(XPRT_SOCK_UPD_TIMEOUT, &transport->sock_state);
	spin_unlock(&xprt->transport_lock);
}

static int xs_tcp_finish_connecting(struct rpc_xprt *xprt, struct socket *sock)
{
	struct sock_xprt *transport = container_of(xprt, struct sock_xprt, xprt);

	if (!transport->inet) {
		struct sock *sk = sock->sk;

		/* Avoid temporary address, they are bad for long-lived
		 * connections such as NFS mounts.
		 * RFC4941, section 3.6 suggests that:
		 *    Individual applications, which have specific
		 *    knowledge about the normal duration of connections,
		 *    MAY override this as appropriate.
		 */
		if (xs_addr(xprt)->sa_family == PF_INET6) {
			ip6_sock_set_addr_preferences(sk,
				IPV6_PREFER_SRC_PUBLIC);
		}

		xs_tcp_set_socket_timeouts(xprt, sock);
		tcp_sock_set_nodelay(sk);

		lock_sock(sk);

		xs_save_old_callbacks(transport, sk);

		sk->sk_user_data = xprt;
		sk->sk_data_ready = xs_data_ready;
		sk->sk_state_change = xs_tcp_state_change;
		sk->sk_write_space = xs_tcp_write_space;
		sk->sk_error_report = xs_error_report;
		sk->sk_use_task_frag = false;

		/* socket options */
		sock_reset_flag(sk, SOCK_LINGER);

		xprt_clear_connected(xprt);

		/* Reset to new socket */
		transport->sock = sock;
		transport->inet = sk;

		release_sock(sk);
	}

	if (!xprt_bound(xprt))
		return -ENOTCONN;

	xs_set_memalloc(xprt);

	xs_stream_start_connect(transport);

	/* Tell the socket layer to start connecting... */
	set_bit(XPRT_SOCK_CONNECTING, &transport->sock_state);
	return kernel_connect(sock, xs_addr(xprt), xprt->addrlen, O_NONBLOCK);
}

/**
 * xs_tcp_setup_socket - create a TCP socket and connect to a remote endpoint
 * @work: queued work item
 *
 * Invoked by a work queue tasklet.
 */
static void xs_tcp_setup_socket(struct work_struct *work)
{
	struct sock_xprt *transport =
		container_of(work, struct sock_xprt, connect_worker.work);
	struct socket *sock = transport->sock;
	struct rpc_xprt *xprt = &transport->xprt;
	int status;
	unsigned int pflags = current->flags;

	if (atomic_read(&xprt->swapper))
		current->flags |= PF_MEMALLOC;

	if (xprt_connected(xprt))
		goto out;
	if (test_and_clear_bit(XPRT_SOCK_CONNECT_SENT,
			       &transport->sock_state) ||
	    !sock) {
		xs_reset_transport(transport);
		sock = xs_create_sock(xprt, transport, xs_addr(xprt)->sa_family,
				      SOCK_STREAM, IPPROTO_TCP, true);
		if (IS_ERR(sock)) {
			xprt_wake_pending_tasks(xprt, PTR_ERR(sock));
			goto out;
		}
	}

	dprintk("RPC:       worker connecting xprt %p via %s to "
				"%s (port %s)\n", xprt,
			xprt->address_strings[RPC_DISPLAY_PROTO],
			xprt->address_strings[RPC_DISPLAY_ADDR],
			xprt->address_strings[RPC_DISPLAY_PORT]);

	status = xs_tcp_finish_connecting(xprt, sock);
	trace_rpc_socket_connect(xprt, sock, status);
	dprintk("RPC:       %p connect status %d connected %d sock state %d\n",
			xprt, -status, xprt_connected(xprt),
			sock->sk->sk_state);
	switch (status) {
	case 0:
	case -EINPROGRESS:
		/* SYN_SENT! */
		set_bit(XPRT_SOCK_CONNECT_SENT, &transport->sock_state);
		if (xprt->reestablish_timeout < XS_TCP_INIT_REEST_TO)
			xprt->reestablish_timeout = XS_TCP_INIT_REEST_TO;
		fallthrough;
	case -EALREADY:
		goto out_unlock;
	case -EADDRNOTAVAIL:
		/* Source port number is unavailable. Try a new one! */
		transport->srcport = 0;
		status = -EAGAIN;
		break;
	case -EINVAL:
		/* Happens, for instance, if the user specified a link
		 * local IPv6 address without a scope-id.
		 */
	case -ECONNREFUSED:
	case -ECONNRESET:
	case -ENETDOWN:
	case -ENETUNREACH:
	case -EHOSTUNREACH:
	case -EADDRINUSE:
	case -ENOBUFS:
		break;
	default:
		printk("%s: connect returned unhandled error %d\n",
			__func__, status);
		status = -EAGAIN;
	}

	/* xs_tcp_force_close() wakes tasks with a fixed error code.
	 * We need to wake them first to ensure the correct error code.
	 */
	xprt_wake_pending_tasks(xprt, status);
	xs_tcp_force_close(xprt);
out:
	xprt_clear_connecting(xprt);
out_unlock:
	xprt_unlock_connect(xprt, transport);
	current_restore_flags(pflags, PF_MEMALLOC);
}

/*
 * Transfer the connected socket to @upper_transport, then mark that
 * xprt CONNECTED.
 */
static int xs_tcp_tls_finish_connecting(struct rpc_xprt *lower_xprt,
					struct sock_xprt *upper_transport)
{
	struct sock_xprt *lower_transport =
			container_of(lower_xprt, struct sock_xprt, xprt);
	struct rpc_xprt *upper_xprt = &upper_transport->xprt;

	if (!upper_transport->inet) {
		struct socket *sock = lower_transport->sock;
		struct sock *sk = sock->sk;

		/* Avoid temporary address, they are bad for long-lived
		 * connections such as NFS mounts.
		 * RFC4941, section 3.6 suggests that:
		 *    Individual applications, which have specific
		 *    knowledge about the normal duration of connections,
		 *    MAY override this as appropriate.
		 */
		if (xs_addr(upper_xprt)->sa_family == PF_INET6)
			ip6_sock_set_addr_preferences(sk, IPV6_PREFER_SRC_PUBLIC);

		xs_tcp_set_socket_timeouts(upper_xprt, sock);
		tcp_sock_set_nodelay(sk);

		lock_sock(sk);

		/* @sk is already connected, so it now has the RPC callbacks.
		 * Reach into @lower_transport to save the original ones.
		 */
		upper_transport->old_data_ready = lower_transport->old_data_ready;
		upper_transport->old_state_change = lower_transport->old_state_change;
		upper_transport->old_write_space = lower_transport->old_write_space;
		upper_transport->old_error_report = lower_transport->old_error_report;
		sk->sk_user_data = upper_xprt;

		/* socket options */
		sock_reset_flag(sk, SOCK_LINGER);

		xprt_clear_connected(upper_xprt);

		upper_transport->sock = sock;
		upper_transport->inet = sk;
		upper_transport->file = lower_transport->file;

		release_sock(sk);

		/* Reset lower_transport before shutting down its clnt */
		mutex_lock(&lower_transport->recv_mutex);
		lower_transport->inet = NULL;
		lower_transport->sock = NULL;
		lower_transport->file = NULL;

		xprt_clear_connected(lower_xprt);
		xs_sock_reset_connection_flags(lower_xprt);
		xs_stream_reset_connect(lower_transport);
		mutex_unlock(&lower_transport->recv_mutex);
	}

	if (!xprt_bound(upper_xprt))
		return -ENOTCONN;

	xs_set_memalloc(upper_xprt);

	if (!xprt_test_and_set_connected(upper_xprt)) {
		upper_xprt->connect_cookie++;
		clear_bit(XPRT_SOCK_CONNECTING, &upper_transport->sock_state);
		xprt_clear_connecting(upper_xprt);

		upper_xprt->stat.connect_count++;
		upper_xprt->stat.connect_time += (long)jiffies -
					   upper_xprt->stat.connect_start;
		xs_run_error_worker(upper_transport, XPRT_SOCK_WAKE_PENDING);
	}
	return 0;
}

/**
 * xs_tls_handshake_done - TLS handshake completion handler
 * @data: address of xprt to wake
 * @status: status of handshake
 * @peerid: serial number of key containing the remote's identity
 *
 */
static void xs_tls_handshake_done(void *data, int status, key_serial_t peerid)
{
	struct rpc_xprt *lower_xprt = data;
	struct sock_xprt *lower_transport =
				container_of(lower_xprt, struct sock_xprt, xprt);

	lower_transport->xprt_err = status ? -EACCES : 0;
	complete(&lower_transport->handshake_done);
	xprt_put(lower_xprt);
}

static int xs_tls_handshake_sync(struct rpc_xprt *lower_xprt, struct xprtsec_parms *xprtsec)
{
	struct sock_xprt *lower_transport =
				container_of(lower_xprt, struct sock_xprt, xprt);
	struct tls_handshake_args args = {
		.ta_sock	= lower_transport->sock,
		.ta_done	= xs_tls_handshake_done,
		.ta_data	= xprt_get(lower_xprt),
		.ta_peername	= lower_xprt->servername,
	};
	struct sock *sk = lower_transport->inet;
	int rc;

	init_completion(&lower_transport->handshake_done);
	set_bit(XPRT_SOCK_IGNORE_RECV, &lower_transport->sock_state);
	lower_transport->xprt_err = -ETIMEDOUT;
	switch (xprtsec->policy) {
	case RPC_XPRTSEC_TLS_ANON:
		rc = tls_client_hello_anon(&args, GFP_KERNEL);
		if (rc)
			goto out_put_xprt;
		break;
	case RPC_XPRTSEC_TLS_X509:
		args.ta_my_cert = xprtsec->cert_serial;
		args.ta_my_privkey = xprtsec->privkey_serial;
		rc = tls_client_hello_x509(&args, GFP_KERNEL);
		if (rc)
			goto out_put_xprt;
		break;
	default:
		rc = -EACCES;
		goto out_put_xprt;
	}

	rc = wait_for_completion_interruptible_timeout(&lower_transport->handshake_done,
						       XS_TLS_HANDSHAKE_TO);
	if (rc <= 0) {
		if (!tls_handshake_cancel(sk)) {
			if (rc == 0)
				rc = -ETIMEDOUT;
			goto out_put_xprt;
		}
	}

	rc = lower_transport->xprt_err;

out:
	xs_stream_reset_connect(lower_transport);
	clear_bit(XPRT_SOCK_IGNORE_RECV, &lower_transport->sock_state);
	return rc;

out_put_xprt:
	xprt_put(lower_xprt);
	goto out;
}

/**
 * xs_tcp_tls_setup_socket - establish a TLS session on a TCP socket
 * @work: queued work item
 *
 * Invoked by a work queue tasklet.
 *
 * For RPC-with-TLS, there is a two-stage connection process.
 *
 * The "upper-layer xprt" is visible to the RPC consumer. Once it has
 * been marked connected, the consumer knows that a TCP connection and
 * a TLS session have been established.
 *
 * A "lower-layer xprt", created in this function, handles the mechanics
 * of connecting the TCP socket, performing the RPC_AUTH_TLS probe, and
 * then driving the TLS handshake. Once all that is complete, the upper
 * layer xprt is marked connected.
 */
static void xs_tcp_tls_setup_socket(struct work_struct *work)
{
	struct sock_xprt *upper_transport =
		container_of(work, struct sock_xprt, connect_worker.work);
	struct rpc_clnt *upper_clnt = upper_transport->clnt;
	struct rpc_xprt *upper_xprt = &upper_transport->xprt;
	struct rpc_create_args args = {
		.net		= upper_xprt->xprt_net,
		.protocol	= upper_xprt->prot,
		.address	= (struct sockaddr *)&upper_xprt->addr,
		.addrsize	= upper_xprt->addrlen,
		.timeout	= upper_clnt->cl_timeout,
		.servername	= upper_xprt->servername,
		.program	= upper_clnt->cl_program,
		.prognumber	= upper_clnt->cl_prog,
		.version	= upper_clnt->cl_vers,
		.authflavor	= RPC_AUTH_TLS,
		.cred		= upper_clnt->cl_cred,
		.xprtsec	= {
			.policy		= RPC_XPRTSEC_NONE,
		},
	};
	unsigned int pflags = current->flags;
	struct rpc_clnt *lower_clnt;
	struct rpc_xprt *lower_xprt;
	int status;

	if (atomic_read(&upper_xprt->swapper))
		current->flags |= PF_MEMALLOC;

	xs_stream_start_connect(upper_transport);

	/* This implicitly sends an RPC_AUTH_TLS probe */
	lower_clnt = rpc_create(&args);
	if (IS_ERR(lower_clnt)) {
		trace_rpc_tls_unavailable(upper_clnt, upper_xprt);
		clear_bit(XPRT_SOCK_CONNECTING, &upper_transport->sock_state);
		xprt_clear_connecting(upper_xprt);
		xprt_wake_pending_tasks(upper_xprt, PTR_ERR(lower_clnt));
		xs_run_error_worker(upper_transport, XPRT_SOCK_WAKE_PENDING);
		goto out_unlock;
	}

	/* RPC_AUTH_TLS probe was successful. Try a TLS handshake on
	 * the lower xprt.
	 */
	rcu_read_lock();
	lower_xprt = rcu_dereference(lower_clnt->cl_xprt);
	rcu_read_unlock();

	if (wait_on_bit_lock(&lower_xprt->state, XPRT_LOCKED, TASK_KILLABLE))
		goto out_unlock;

	status = xs_tls_handshake_sync(lower_xprt, &upper_xprt->xprtsec);
	if (status) {
		trace_rpc_tls_not_started(upper_clnt, upper_xprt);
		goto out_close;
	}

	status = xs_tcp_tls_finish_connecting(lower_xprt, upper_transport);
	if (status)
		goto out_close;
	xprt_release_write(lower_xprt, NULL);

	trace_rpc_socket_connect(upper_xprt, upper_transport->sock, 0);
	if (!xprt_test_and_set_connected(upper_xprt)) {
		upper_xprt->connect_cookie++;
		clear_bit(XPRT_SOCK_CONNECTING, &upper_transport->sock_state);
		xprt_clear_connecting(upper_xprt);

		upper_xprt->stat.connect_count++;
		upper_xprt->stat.connect_time += (long)jiffies -
					   upper_xprt->stat.connect_start;
		xs_run_error_worker(upper_transport, XPRT_SOCK_WAKE_PENDING);
	}
	rpc_shutdown_client(lower_clnt);

out_unlock:
	current_restore_flags(pflags, PF_MEMALLOC);
	upper_transport->clnt = NULL;
	xprt_unlock_connect(upper_xprt, upper_transport);
	return;

out_close:
	xprt_release_write(lower_xprt, NULL);
	rpc_shutdown_client(lower_clnt);

	/* xprt_force_disconnect() wakes tasks with a fixed tk_status code.
	 * Wake them first here to ensure they get our tk_status code.
	 */
	xprt_wake_pending_tasks(upper_xprt, status);
	xs_tcp_force_close(upper_xprt);
	xprt_clear_connecting(upper_xprt);
	goto out_unlock;
}

/**
 * xs_connect - connect a socket to a remote endpoint
 * @xprt: pointer to transport structure
 * @task: address of RPC task that manages state of connect request
 *
 * TCP: If the remote end dropped the connection, delay reconnecting.
 *
 * UDP socket connects are synchronous, but we use a work queue anyway
 * to guarantee that even unprivileged user processes can set up a
 * socket on a privileged port.
 *
 * If a UDP socket connect fails, the delay behavior here prevents
 * retry floods (hard mounts).
 */
static void xs_connect(struct rpc_xprt *xprt, struct rpc_task *task)
{
	struct sock_xprt *transport = container_of(xprt, struct sock_xprt, xprt);
	unsigned long delay = 0;

	WARN_ON_ONCE(!xprt_lock_connect(xprt, task, transport));

	if (transport->sock != NULL) {
		dprintk("RPC:       xs_connect delayed xprt %p for %lu "
			"seconds\n", xprt, xprt->reestablish_timeout / HZ);

		delay = xprt_reconnect_delay(xprt);
		xprt_reconnect_backoff(xprt, XS_TCP_INIT_REEST_TO);

	} else
		dprintk("RPC:       xs_connect scheduled xprt %p\n", xprt);

	transport->clnt = task->tk_client;
	queue_delayed_work(xprtiod_workqueue,
			&transport->connect_worker,
			delay);
}

static void xs_wake_disconnect(struct sock_xprt *transport)
{
	if (test_and_clear_bit(XPRT_SOCK_WAKE_DISCONNECT, &transport->sock_state))
		xs_tcp_force_close(&transport->xprt);
}

static void xs_wake_write(struct sock_xprt *transport)
{
	if (test_and_clear_bit(XPRT_SOCK_WAKE_WRITE, &transport->sock_state))
		xprt_write_space(&transport->xprt);
}

static void xs_wake_error(struct sock_xprt *transport)
{
	int sockerr;

	if (!test_bit(XPRT_SOCK_WAKE_ERROR, &transport->sock_state))
		return;
	mutex_lock(&transport->recv_mutex);
	if (transport->sock == NULL)
		goto out;
	if (!test_and_clear_bit(XPRT_SOCK_WAKE_ERROR, &transport->sock_state))
		goto out;
	sockerr = xchg(&transport->xprt_err, 0);
	if (sockerr < 0)
		xprt_wake_pending_tasks(&transport->xprt, sockerr);
out:
	mutex_unlock(&transport->recv_mutex);
}

static void xs_wake_pending(struct sock_xprt *transport)
{
	if (test_and_clear_bit(XPRT_SOCK_WAKE_PENDING, &transport->sock_state))
		xprt_wake_pending_tasks(&transport->xprt, -EAGAIN);
}

static void xs_error_handle(struct work_struct *work)
{
	struct sock_xprt *transport = container_of(work,
			struct sock_xprt, error_worker);

	xs_wake_disconnect(transport);
	xs_wake_write(transport);
	xs_wake_error(transport);
	xs_wake_pending(transport);
}

/**
 * xs_local_print_stats - display AF_LOCAL socket-specific stats
 * @xprt: rpc_xprt struct containing statistics
 * @seq: output file
 *
 */
static void xs_local_print_stats(struct rpc_xprt *xprt, struct seq_file *seq)
{
	long idle_time = 0;

	if (xprt_connected(xprt))
		idle_time = (long)(jiffies - xprt->last_used) / HZ;

	seq_printf(seq, "\txprt:\tlocal %lu %lu %lu %ld %lu %lu %lu "
			"%llu %llu %lu %llu %llu\n",
			xprt->stat.bind_count,
			xprt->stat.connect_count,
			xprt->stat.connect_time / HZ,
			idle_time,
			xprt->stat.sends,
			xprt->stat.recvs,
			xprt->stat.bad_xids,
			xprt->stat.req_u,
			xprt->stat.bklog_u,
			xprt->stat.max_slots,
			xprt->stat.sending_u,
			xprt->stat.pending_u);
}

/**
 * xs_udp_print_stats - display UDP socket-specific stats
 * @xprt: rpc_xprt struct containing statistics
 * @seq: output file
 *
 */
static void xs_udp_print_stats(struct rpc_xprt *xprt, struct seq_file *seq)
{
	struct sock_xprt *transport = container_of(xprt, struct sock_xprt, xprt);

	seq_printf(seq, "\txprt:\tudp %u %lu %lu %lu %lu %llu %llu "
			"%lu %llu %llu\n",
			transport->srcport,
			xprt->stat.bind_count,
			xprt->stat.sends,
			xprt->stat.recvs,
			xprt->stat.bad_xids,
			xprt->stat.req_u,
			xprt->stat.bklog_u,
			xprt->stat.max_slots,
			xprt->stat.sending_u,
			xprt->stat.pending_u);
}

/**
 * xs_tcp_print_stats - display TCP socket-specific stats
 * @xprt: rpc_xprt struct containing statistics
 * @seq: output file
 *
 */
static void xs_tcp_print_stats(struct rpc_xprt *xprt, struct seq_file *seq)
{
	struct sock_xprt *transport = container_of(xprt, struct sock_xprt, xprt);
	long idle_time = 0;

	if (xprt_connected(xprt))
		idle_time = (long)(jiffies - xprt->last_used) / HZ;

	seq_printf(seq, "\txprt:\ttcp %u %lu %lu %lu %ld %lu %lu %lu "
			"%llu %llu %lu %llu %llu\n",
			transport->srcport,
			xprt->stat.bind_count,
			xprt->stat.connect_count,
			xprt->stat.connect_time / HZ,
			idle_time,
			xprt->stat.sends,
			xprt->stat.recvs,
			xprt->stat.bad_xids,
			xprt->stat.req_u,
			xprt->stat.bklog_u,
			xprt->stat.max_slots,
			xprt->stat.sending_u,
			xprt->stat.pending_u);
}

/*
 * Allocate a bunch of pages for a scratch buffer for the rpc code. The reason
 * we allocate pages instead doing a kmalloc like rpc_malloc is because we want
 * to use the server side send routines.
 */
static int bc_malloc(struct rpc_task *task)
{
	struct rpc_rqst *rqst = task->tk_rqstp;
	size_t size = rqst->rq_callsize;
	struct page *page;
	struct rpc_buffer *buf;

	if (size > PAGE_SIZE - sizeof(struct rpc_buffer)) {
		WARN_ONCE(1, "xprtsock: large bc buffer request (size %zu)\n",
			  size);
		return -EINVAL;
	}

	page = alloc_page(GFP_KERNEL | __GFP_NORETRY | __GFP_NOWARN);
	if (!page)
		return -ENOMEM;

	buf = page_address(page);
	buf->len = PAGE_SIZE;

	rqst->rq_buffer = buf->data;
	rqst->rq_rbuffer = (char *)rqst->rq_buffer + rqst->rq_callsize;
	return 0;
}

/*
 * Free the space allocated in the bc_alloc routine
 */
static void bc_free(struct rpc_task *task)
{
	void *buffer = task->tk_rqstp->rq_buffer;
	struct rpc_buffer *buf;

	buf = container_of(buffer, struct rpc_buffer, data);
	free_page((unsigned long)buf);
}

static int bc_sendto(struct rpc_rqst *req)
{
	struct xdr_buf *xdr = &req->rq_snd_buf;
	struct sock_xprt *transport =
			container_of(req->rq_xprt, struct sock_xprt, xprt);
	struct msghdr msg = {
		.msg_flags	= 0,
	};
	rpc_fraghdr marker = cpu_to_be32(RPC_LAST_STREAM_FRAGMENT |
					 (u32)xdr->len);
	unsigned int sent = 0;
	int err;

	req->rq_xtime = ktime_get();
	err = xdr_alloc_bvec(xdr, rpc_task_gfp_mask());
	if (err < 0)
		return err;
	err = xprt_sock_sendmsg(transport->sock, &msg, xdr, 0, marker, &sent);
	xdr_free_bvec(xdr);
	if (err < 0 || sent != (xdr->len + sizeof(marker)))
		return -EAGAIN;
	return sent;
}

/**
 * bc_send_request - Send a backchannel Call on a TCP socket
 * @req: rpc_rqst containing Call message to be sent
 *
 * xpt_mutex ensures @rqstp's whole message is written to the socket
 * without interruption.
 *
 * Return values:
 *   %0 if the message was sent successfully
 *   %ENOTCONN if the message was not sent
 */
static int bc_send_request(struct rpc_rqst *req)
{
	struct svc_xprt	*xprt;
	int len;

	/*
	 * Get the server socket associated with this callback xprt
	 */
	xprt = req->rq_xprt->bc_xprt;

	/*
	 * Grab the mutex to serialize data as the connection is shared
	 * with the fore channel
	 */
	mutex_lock(&xprt->xpt_mutex);
	if (test_bit(XPT_DEAD, &xprt->xpt_flags))
		len = -ENOTCONN;
	else
		len = bc_sendto(req);
	mutex_unlock(&xprt->xpt_mutex);

	if (len > 0)
		len = 0;

	return len;
}

/*
 * The close routine. Since this is client initiated, we do nothing
 */

static void bc_close(struct rpc_xprt *xprt)
{
	xprt_disconnect_done(xprt);
}

/*
 * The xprt destroy routine. Again, because this connection is client
 * initiated, we do nothing
 */

static void bc_destroy(struct rpc_xprt *xprt)
{
	dprintk("RPC:       bc_destroy xprt %p\n", xprt);

	xs_xprt_free(xprt);
	module_put(THIS_MODULE);
}

static const struct rpc_xprt_ops xs_local_ops = {
	.reserve_xprt		= xprt_reserve_xprt,
	.release_xprt		= xprt_release_xprt,
	.alloc_slot		= xprt_alloc_slot,
	.free_slot		= xprt_free_slot,
	.rpcbind		= xs_local_rpcbind,
	.set_port		= xs_local_set_port,
	.connect		= xs_local_connect,
	.buf_alloc		= rpc_malloc,
	.buf_free		= rpc_free,
	.prepare_request	= xs_stream_prepare_request,
	.send_request		= xs_local_send_request,
	.wait_for_reply_request	= xprt_wait_for_reply_request_def,
	.close			= xs_close,
	.destroy		= xs_destroy,
	.print_stats		= xs_local_print_stats,
	.enable_swap		= xs_enable_swap,
	.disable_swap		= xs_disable_swap,
};

static const struct rpc_xprt_ops xs_udp_ops = {
	.set_buffer_size	= xs_udp_set_buffer_size,
	.reserve_xprt		= xprt_reserve_xprt_cong,
	.release_xprt		= xprt_release_xprt_cong,
	.alloc_slot		= xprt_alloc_slot,
	.free_slot		= xprt_free_slot,
	.rpcbind		= rpcb_getport_async,
	.set_port		= xs_set_port,
	.connect		= xs_connect,
	.get_srcaddr		= xs_sock_srcaddr,
	.get_srcport		= xs_sock_srcport,
	.buf_alloc		= rpc_malloc,
	.buf_free		= rpc_free,
	.send_request		= xs_udp_send_request,
	.wait_for_reply_request	= xprt_wait_for_reply_request_rtt,
	.timer			= xs_udp_timer,
	.release_request	= xprt_release_rqst_cong,
	.close			= xs_close,
	.destroy		= xs_destroy,
	.print_stats		= xs_udp_print_stats,
	.enable_swap		= xs_enable_swap,
	.disable_swap		= xs_disable_swap,
	.inject_disconnect	= xs_inject_disconnect,
};

static const struct rpc_xprt_ops xs_tcp_ops = {
	.reserve_xprt		= xprt_reserve_xprt,
	.release_xprt		= xprt_release_xprt,
	.alloc_slot		= xprt_alloc_slot,
	.free_slot		= xprt_free_slot,
	.rpcbind		= rpcb_getport_async,
	.set_port		= xs_set_port,
	.connect		= xs_connect,
	.get_srcaddr		= xs_sock_srcaddr,
	.get_srcport		= xs_sock_srcport,
	.buf_alloc		= rpc_malloc,
	.buf_free		= rpc_free,
	.prepare_request	= xs_stream_prepare_request,
	.send_request		= xs_tcp_send_request,
	.wait_for_reply_request	= xprt_wait_for_reply_request_def,
	.close			= xs_tcp_shutdown,
	.destroy		= xs_destroy,
	.set_connect_timeout	= xs_tcp_set_connect_timeout,
	.print_stats		= xs_tcp_print_stats,
	.enable_swap		= xs_enable_swap,
	.disable_swap		= xs_disable_swap,
	.inject_disconnect	= xs_inject_disconnect,
#ifdef CONFIG_SUNRPC_BACKCHANNEL
	.bc_setup		= xprt_setup_bc,
	.bc_maxpayload		= xs_tcp_bc_maxpayload,
	.bc_num_slots		= xprt_bc_max_slots,
	.bc_free_rqst		= xprt_free_bc_rqst,
	.bc_destroy		= xprt_destroy_bc,
#endif
};

/*
 * The rpc_xprt_ops for the server backchannel
 */

static const struct rpc_xprt_ops bc_tcp_ops = {
	.reserve_xprt		= xprt_reserve_xprt,
	.release_xprt		= xprt_release_xprt,
	.alloc_slot		= xprt_alloc_slot,
	.free_slot		= xprt_free_slot,
	.buf_alloc		= bc_malloc,
	.buf_free		= bc_free,
	.send_request		= bc_send_request,
	.wait_for_reply_request	= xprt_wait_for_reply_request_def,
	.close			= bc_close,
	.destroy		= bc_destroy,
	.print_stats		= xs_tcp_print_stats,
	.enable_swap		= xs_enable_swap,
	.disable_swap		= xs_disable_swap,
	.inject_disconnect	= xs_inject_disconnect,
};

static int xs_init_anyaddr(const int family, struct sockaddr *sap)
{
	static const struct sockaddr_in sin = {
		.sin_family		= AF_INET,
		.sin_addr.s_addr	= htonl(INADDR_ANY),
	};
	static const struct sockaddr_in6 sin6 = {
		.sin6_family		= AF_INET6,
		.sin6_addr		= IN6ADDR_ANY_INIT,
	};

	switch (family) {
	case AF_LOCAL:
		break;
	case AF_INET:
		memcpy(sap, &sin, sizeof(sin));
		break;
	case AF_INET6:
		memcpy(sap, &sin6, sizeof(sin6));
		break;
	default:
		dprintk("RPC:       %s: Bad address family\n", __func__);
		return -EAFNOSUPPORT;
	}
	return 0;
}

static struct rpc_xprt *xs_setup_xprt(struct xprt_create *args,
				      unsigned int slot_table_size,
				      unsigned int max_slot_table_size)
{
	struct rpc_xprt *xprt;
	struct sock_xprt *new;

	if (args->addrlen > sizeof(xprt->addr)) {
		dprintk("RPC:       xs_setup_xprt: address too large\n");
		return ERR_PTR(-EBADF);
	}

	xprt = xprt_alloc(args->net, sizeof(*new), slot_table_size,
			max_slot_table_size);
	if (xprt == NULL) {
		dprintk("RPC:       xs_setup_xprt: couldn't allocate "
				"rpc_xprt\n");
		return ERR_PTR(-ENOMEM);
	}

	new = container_of(xprt, struct sock_xprt, xprt);
	mutex_init(&new->recv_mutex);
	memcpy(&xprt->addr, args->dstaddr, args->addrlen);
	xprt->addrlen = args->addrlen;
	if (args->srcaddr)
		memcpy(&new->srcaddr, args->srcaddr, args->addrlen);
	else {
		int err;
		err = xs_init_anyaddr(args->dstaddr->sa_family,
					(struct sockaddr *)&new->srcaddr);
		if (err != 0) {
			xprt_free(xprt);
			return ERR_PTR(err);
		}
	}

	return xprt;
}

static const struct rpc_timeout xs_local_default_timeout = {
	.to_initval = 10 * HZ,
	.to_maxval = 10 * HZ,
	.to_retries = 2,
};

/**
 * xs_setup_local - Set up transport to use an AF_LOCAL socket
 * @args: rpc transport creation arguments
 *
 * AF_LOCAL is a "tpi_cots_ord" transport, just like TCP
 */
static struct rpc_xprt *xs_setup_local(struct xprt_create *args)
{
	struct sockaddr_un *sun = (struct sockaddr_un *)args->dstaddr;
	struct sock_xprt *transport;
	struct rpc_xprt *xprt;
	struct rpc_xprt *ret;

	xprt = xs_setup_xprt(args, xprt_tcp_slot_table_entries,
			xprt_max_tcp_slot_table_entries);
	if (IS_ERR(xprt))
		return xprt;
	transport = container_of(xprt, struct sock_xprt, xprt);

	xprt->prot = 0;
	xprt->xprt_class = &xs_local_transport;
	xprt->max_payload = RPC_MAX_FRAGMENT_SIZE;

	xprt->bind_timeout = XS_BIND_TO;
	xprt->reestablish_timeout = XS_TCP_INIT_REEST_TO;
	xprt->idle_timeout = XS_IDLE_DISC_TO;

	xprt->ops = &xs_local_ops;
	xprt->timeout = &xs_local_default_timeout;

	INIT_WORK(&transport->recv_worker, xs_stream_data_receive_workfn);
	INIT_WORK(&transport->error_worker, xs_error_handle);
	INIT_DELAYED_WORK(&transport->connect_worker, xs_dummy_setup_socket);

	switch (sun->sun_family) {
	case AF_LOCAL:
		if (sun->sun_path[0] != '/' && sun->sun_path[0] != '\0') {
			dprintk("RPC:       bad AF_LOCAL address: %s\n",
					sun->sun_path);
			ret = ERR_PTR(-EINVAL);
			goto out_err;
		}
		xprt_set_bound(xprt);
		xs_format_peer_addresses(xprt, "local", RPCBIND_NETID_LOCAL);
		break;
	default:
		ret = ERR_PTR(-EAFNOSUPPORT);
		goto out_err;
	}

	dprintk("RPC:       set up xprt to %s via AF_LOCAL\n",
			xprt->address_strings[RPC_DISPLAY_ADDR]);

	if (try_module_get(THIS_MODULE))
		return xprt;
	ret = ERR_PTR(-EINVAL);
out_err:
	xs_xprt_free(xprt);
	return ret;
}

static const struct rpc_timeout xs_udp_default_timeout = {
	.to_initval = 5 * HZ,
	.to_maxval = 30 * HZ,
	.to_increment = 5 * HZ,
	.to_retries = 5,
};

/**
 * xs_setup_udp - Set up transport to use a UDP socket
 * @args: rpc transport creation arguments
 *
 */
static struct rpc_xprt *xs_setup_udp(struct xprt_create *args)
{
	struct sockaddr *addr = args->dstaddr;
	struct rpc_xprt *xprt;
	struct sock_xprt *transport;
	struct rpc_xprt *ret;

	xprt = xs_setup_xprt(args, xprt_udp_slot_table_entries,
			xprt_udp_slot_table_entries);
	if (IS_ERR(xprt))
		return xprt;
	transport = container_of(xprt, struct sock_xprt, xprt);

	xprt->prot = IPPROTO_UDP;
	xprt->xprt_class = &xs_udp_transport;
	/* XXX: header size can vary due to auth type, IPv6, etc. */
	xprt->max_payload = (1U << 16) - (MAX_HEADER << 3);

	xprt->bind_timeout = XS_BIND_TO;
	xprt->reestablish_timeout = XS_UDP_REEST_TO;
	xprt->idle_timeout = XS_IDLE_DISC_TO;

	xprt->ops = &xs_udp_ops;

	xprt->timeout = &xs_udp_default_timeout;

	INIT_WORK(&transport->recv_worker, xs_udp_data_receive_workfn);
	INIT_WORK(&transport->error_worker, xs_error_handle);
	INIT_DELAYED_WORK(&transport->connect_worker, xs_udp_setup_socket);

	switch (addr->sa_family) {
	case AF_INET:
		if (((struct sockaddr_in *)addr)->sin_port != htons(0))
			xprt_set_bound(xprt);

		xs_format_peer_addresses(xprt, "udp", RPCBIND_NETID_UDP);
		break;
	case AF_INET6:
		if (((struct sockaddr_in6 *)addr)->sin6_port != htons(0))
			xprt_set_bound(xprt);

		xs_format_peer_addresses(xprt, "udp", RPCBIND_NETID_UDP6);
		break;
	default:
		ret = ERR_PTR(-EAFNOSUPPORT);
		goto out_err;
	}

	if (xprt_bound(xprt))
		dprintk("RPC:       set up xprt to %s (port %s) via %s\n",
				xprt->address_strings[RPC_DISPLAY_ADDR],
				xprt->address_strings[RPC_DISPLAY_PORT],
				xprt->address_strings[RPC_DISPLAY_PROTO]);
	else
		dprintk("RPC:       set up xprt to %s (autobind) via %s\n",
				xprt->address_strings[RPC_DISPLAY_ADDR],
				xprt->address_strings[RPC_DISPLAY_PROTO]);

	if (try_module_get(THIS_MODULE))
		return xprt;
	ret = ERR_PTR(-EINVAL);
out_err:
	xs_xprt_free(xprt);
	return ret;
}

static const struct rpc_timeout xs_tcp_default_timeout = {
	.to_initval = 60 * HZ,
	.to_maxval = 60 * HZ,
	.to_retries = 2,
};

/**
 * xs_setup_tcp - Set up transport to use a TCP socket
 * @args: rpc transport creation arguments
 *
 */
static struct rpc_xprt *xs_setup_tcp(struct xprt_create *args)
{
	struct sockaddr *addr = args->dstaddr;
	struct rpc_xprt *xprt;
	struct sock_xprt *transport;
	struct rpc_xprt *ret;
	unsigned int max_slot_table_size = xprt_max_tcp_slot_table_entries;

	if (args->flags & XPRT_CREATE_INFINITE_SLOTS)
		max_slot_table_size = RPC_MAX_SLOT_TABLE_LIMIT;

	xprt = xs_setup_xprt(args, xprt_tcp_slot_table_entries,
			max_slot_table_size);
	if (IS_ERR(xprt))
		return xprt;
	transport = container_of(xprt, struct sock_xprt, xprt);

	xprt->prot = IPPROTO_TCP;
	xprt->xprt_class = &xs_tcp_transport;
	xprt->max_payload = RPC_MAX_FRAGMENT_SIZE;

	xprt->bind_timeout = XS_BIND_TO;
	xprt->reestablish_timeout = XS_TCP_INIT_REEST_TO;
	xprt->idle_timeout = XS_IDLE_DISC_TO;

	xprt->ops = &xs_tcp_ops;
	xprt->timeout = &xs_tcp_default_timeout;

	xprt->max_reconnect_timeout = xprt->timeout->to_maxval;
	if (args->reconnect_timeout)
		xprt->max_reconnect_timeout = args->reconnect_timeout;

	xprt->connect_timeout = xprt->timeout->to_initval *
		(xprt->timeout->to_retries + 1);
	if (args->connect_timeout)
		xs_tcp_do_set_connect_timeout(xprt, args->connect_timeout);

	INIT_WORK(&transport->recv_worker, xs_stream_data_receive_workfn);
	INIT_WORK(&transport->error_worker, xs_error_handle);
	INIT_DELAYED_WORK(&transport->connect_worker, xs_tcp_setup_socket);

	switch (addr->sa_family) {
	case AF_INET:
		if (((struct sockaddr_in *)addr)->sin_port != htons(0))
			xprt_set_bound(xprt);

		xs_format_peer_addresses(xprt, "tcp", RPCBIND_NETID_TCP);
		break;
	case AF_INET6:
		if (((struct sockaddr_in6 *)addr)->sin6_port != htons(0))
			xprt_set_bound(xprt);

		xs_format_peer_addresses(xprt, "tcp", RPCBIND_NETID_TCP6);
		break;
	default:
		ret = ERR_PTR(-EAFNOSUPPORT);
		goto out_err;
	}

	if (xprt_bound(xprt))
		dprintk("RPC:       set up xprt to %s (port %s) via %s\n",
				xprt->address_strings[RPC_DISPLAY_ADDR],
				xprt->address_strings[RPC_DISPLAY_PORT],
				xprt->address_strings[RPC_DISPLAY_PROTO]);
	else
		dprintk("RPC:       set up xprt to %s (autobind) via %s\n",
				xprt->address_strings[RPC_DISPLAY_ADDR],
				xprt->address_strings[RPC_DISPLAY_PROTO]);

	if (try_module_get(THIS_MODULE))
		return xprt;
	ret = ERR_PTR(-EINVAL);
out_err:
	xs_xprt_free(xprt);
	return ret;
}

/**
 * xs_setup_tcp_tls - Set up transport to use a TCP with TLS
 * @args: rpc transport creation arguments
 *
 */
static struct rpc_xprt *xs_setup_tcp_tls(struct xprt_create *args)
{
	struct sockaddr *addr = args->dstaddr;
	struct rpc_xprt *xprt;
	struct sock_xprt *transport;
	struct rpc_xprt *ret;
	unsigned int max_slot_table_size = xprt_max_tcp_slot_table_entries;

	if (args->flags & XPRT_CREATE_INFINITE_SLOTS)
		max_slot_table_size = RPC_MAX_SLOT_TABLE_LIMIT;

	xprt = xs_setup_xprt(args, xprt_tcp_slot_table_entries,
			     max_slot_table_size);
	if (IS_ERR(xprt))
		return xprt;
	transport = container_of(xprt, struct sock_xprt, xprt);

	xprt->prot = IPPROTO_TCP;
	xprt->xprt_class = &xs_tcp_transport;
	xprt->max_payload = RPC_MAX_FRAGMENT_SIZE;

	xprt->bind_timeout = XS_BIND_TO;
	xprt->reestablish_timeout = XS_TCP_INIT_REEST_TO;
	xprt->idle_timeout = XS_IDLE_DISC_TO;

	xprt->ops = &xs_tcp_ops;
	xprt->timeout = &xs_tcp_default_timeout;

	xprt->max_reconnect_timeout = xprt->timeout->to_maxval;
	xprt->connect_timeout = xprt->timeout->to_initval *
		(xprt->timeout->to_retries + 1);

	INIT_WORK(&transport->recv_worker, xs_stream_data_receive_workfn);
	INIT_WORK(&transport->error_worker, xs_error_handle);

	switch (args->xprtsec.policy) {
	case RPC_XPRTSEC_TLS_ANON:
	case RPC_XPRTSEC_TLS_X509:
		xprt->xprtsec = args->xprtsec;
		INIT_DELAYED_WORK(&transport->connect_worker,
				  xs_tcp_tls_setup_socket);
		break;
	default:
		ret = ERR_PTR(-EACCES);
		goto out_err;
	}

	switch (addr->sa_family) {
	case AF_INET:
		if (((struct sockaddr_in *)addr)->sin_port != htons(0))
			xprt_set_bound(xprt);

		xs_format_peer_addresses(xprt, "tcp", RPCBIND_NETID_TCP);
		break;
	case AF_INET6:
		if (((struct sockaddr_in6 *)addr)->sin6_port != htons(0))
			xprt_set_bound(xprt);

		xs_format_peer_addresses(xprt, "tcp", RPCBIND_NETID_TCP6);
		break;
	default:
		ret = ERR_PTR(-EAFNOSUPPORT);
		goto out_err;
	}

	if (xprt_bound(xprt))
		dprintk("RPC:       set up xprt to %s (port %s) via %s\n",
			xprt->address_strings[RPC_DISPLAY_ADDR],
			xprt->address_strings[RPC_DISPLAY_PORT],
			xprt->address_strings[RPC_DISPLAY_PROTO]);
	else
		dprintk("RPC:       set up xprt to %s (autobind) via %s\n",
			xprt->address_strings[RPC_DISPLAY_ADDR],
			xprt->address_strings[RPC_DISPLAY_PROTO]);

	if (try_module_get(THIS_MODULE))
		return xprt;
	ret = ERR_PTR(-EINVAL);
out_err:
	xs_xprt_free(xprt);
	return ret;
}

/**
 * xs_setup_bc_tcp - Set up transport to use a TCP backchannel socket
 * @args: rpc transport creation arguments
 *
 */
static struct rpc_xprt *xs_setup_bc_tcp(struct xprt_create *args)
{
	struct sockaddr *addr = args->dstaddr;
	struct rpc_xprt *xprt;
	struct sock_xprt *transport;
	struct svc_sock *bc_sock;
	struct rpc_xprt *ret;

	xprt = xs_setup_xprt(args, xprt_tcp_slot_table_entries,
			xprt_tcp_slot_table_entries);
	if (IS_ERR(xprt))
		return xprt;
	transport = container_of(xprt, struct sock_xprt, xprt);

	xprt->prot = IPPROTO_TCP;
	xprt->xprt_class = &xs_bc_tcp_transport;
	xprt->max_payload = RPC_MAX_FRAGMENT_SIZE;
	xprt->timeout = &xs_tcp_default_timeout;

	/* backchannel */
	xprt_set_bound(xprt);
	xprt->bind_timeout = 0;
	xprt->reestablish_timeout = 0;
	xprt->idle_timeout = 0;

	xprt->ops = &bc_tcp_ops;

	switch (addr->sa_family) {
	case AF_INET:
		xs_format_peer_addresses(xprt, "tcp",
					 RPCBIND_NETID_TCP);
		break;
	case AF_INET6:
		xs_format_peer_addresses(xprt, "tcp",
				   RPCBIND_NETID_TCP6);
		break;
	default:
		ret = ERR_PTR(-EAFNOSUPPORT);
		goto out_err;
	}

	dprintk("RPC:       set up xprt to %s (port %s) via %s\n",
			xprt->address_strings[RPC_DISPLAY_ADDR],
			xprt->address_strings[RPC_DISPLAY_PORT],
			xprt->address_strings[RPC_DISPLAY_PROTO]);

	/*
	 * Once we've associated a backchannel xprt with a connection,
	 * we want to keep it around as long as the connection lasts,
	 * in case we need to start using it for a backchannel again;
	 * this reference won't be dropped until bc_xprt is destroyed.
	 */
	xprt_get(xprt);
	args->bc_xprt->xpt_bc_xprt = xprt;
	xprt->bc_xprt = args->bc_xprt;
	bc_sock = container_of(args->bc_xprt, struct svc_sock, sk_xprt);
	transport->sock = bc_sock->sk_sock;
	transport->inet = bc_sock->sk_sk;

	/*
	 * Since we don't want connections for the backchannel, we set
	 * the xprt status to connected
	 */
	xprt_set_connected(xprt);

	if (try_module_get(THIS_MODULE))
		return xprt;

	args->bc_xprt->xpt_bc_xprt = NULL;
	args->bc_xprt->xpt_bc_xps = NULL;
	xprt_put(xprt);
	ret = ERR_PTR(-EINVAL);
out_err:
	xs_xprt_free(xprt);
	return ret;
}

static struct xprt_class	xs_local_transport = {
	.list		= LIST_HEAD_INIT(xs_local_transport.list),
	.name		= "named UNIX socket",
	.owner		= THIS_MODULE,
	.ident		= XPRT_TRANSPORT_LOCAL,
	.setup		= xs_setup_local,
	.netid		= { "" },
};

static struct xprt_class	xs_udp_transport = {
	.list		= LIST_HEAD_INIT(xs_udp_transport.list),
	.name		= "udp",
	.owner		= THIS_MODULE,
	.ident		= XPRT_TRANSPORT_UDP,
	.setup		= xs_setup_udp,
	.netid		= { "udp", "udp6", "" },
};

static struct xprt_class	xs_tcp_transport = {
	.list		= LIST_HEAD_INIT(xs_tcp_transport.list),
	.name		= "tcp",
	.owner		= THIS_MODULE,
	.ident		= XPRT_TRANSPORT_TCP,
	.setup		= xs_setup_tcp,
	.netid		= { "tcp", "tcp6", "" },
};

static struct xprt_class	xs_tcp_tls_transport = {
	.list		= LIST_HEAD_INIT(xs_tcp_tls_transport.list),
	.name		= "tcp-with-tls",
	.owner		= THIS_MODULE,
	.ident		= XPRT_TRANSPORT_TCP_TLS,
	.setup		= xs_setup_tcp_tls,
	.netid		= { "tcp", "tcp6", "" },
};

static struct xprt_class	xs_bc_tcp_transport = {
	.list		= LIST_HEAD_INIT(xs_bc_tcp_transport.list),
	.name		= "tcp NFSv4.1 backchannel",
	.owner		= THIS_MODULE,
	.ident		= XPRT_TRANSPORT_BC_TCP,
	.setup		= xs_setup_bc_tcp,
	.netid		= { "" },
};

/**
 * init_socket_xprt - set up xprtsock's sysctls, register with RPC client
 *
 */
int init_socket_xprt(void)
{
	if (!sunrpc_table_header)
		sunrpc_table_header = register_sysctl("sunrpc", xs_tunables_table);

	xprt_register_transport(&xs_local_transport);
	xprt_register_transport(&xs_udp_transport);
	xprt_register_transport(&xs_tcp_transport);
	xprt_register_transport(&xs_tcp_tls_transport);
	xprt_register_transport(&xs_bc_tcp_transport);

	return 0;
}

/**
 * cleanup_socket_xprt - remove xprtsock's sysctls, unregister
 *
 */
void cleanup_socket_xprt(void)
{
	if (sunrpc_table_header) {
		unregister_sysctl_table(sunrpc_table_header);
		sunrpc_table_header = NULL;
	}

	xprt_unregister_transport(&xs_local_transport);
	xprt_unregister_transport(&xs_udp_transport);
	xprt_unregister_transport(&xs_tcp_transport);
	xprt_unregister_transport(&xs_tcp_tls_transport);
	xprt_unregister_transport(&xs_bc_tcp_transport);
}

static int param_set_portnr(const char *val, const struct kernel_param *kp)
{
	return param_set_uint_minmax(val, kp,
			RPC_MIN_RESVPORT,
			RPC_MAX_RESVPORT);
}

static const struct kernel_param_ops param_ops_portnr = {
	.set = param_set_portnr,
	.get = param_get_uint,
};

#define param_check_portnr(name, p) \
	__param_check(name, p, unsigned int);

module_param_named(min_resvport, xprt_min_resvport, portnr, 0644);
module_param_named(max_resvport, xprt_max_resvport, portnr, 0644);

static int param_set_slot_table_size(const char *val,
				     const struct kernel_param *kp)
{
	return param_set_uint_minmax(val, kp,
			RPC_MIN_SLOT_TABLE,
			RPC_MAX_SLOT_TABLE);
}

static const struct kernel_param_ops param_ops_slot_table_size = {
	.set = param_set_slot_table_size,
	.get = param_get_uint,
};

#define param_check_slot_table_size(name, p) \
	__param_check(name, p, unsigned int);

static int param_set_max_slot_table_size(const char *val,
				     const struct kernel_param *kp)
{
	return param_set_uint_minmax(val, kp,
			RPC_MIN_SLOT_TABLE,
			RPC_MAX_SLOT_TABLE_LIMIT);
}

static const struct kernel_param_ops param_ops_max_slot_table_size = {
	.set = param_set_max_slot_table_size,
	.get = param_get_uint,
};

#define param_check_max_slot_table_size(name, p) \
	__param_check(name, p, unsigned int);

module_param_named(tcp_slot_table_entries, xprt_tcp_slot_table_entries,
		   slot_table_size, 0644);
module_param_named(tcp_max_slot_table_entries, xprt_max_tcp_slot_table_entries,
		   max_slot_table_size, 0644);
module_param_named(udp_slot_table_entries, xprt_udp_slot_table_entries,
		   slot_table_size, 0644);<|MERGE_RESOLUTION|>--- conflicted
+++ resolved
@@ -434,11 +434,7 @@
 		size_t count)
 {
 	iov_iter_discard(&msg->msg_iter, ITER_DEST, count);
-<<<<<<< HEAD
-	return sock_recvmsg(sock, msg, flags);
-=======
 	return xs_sock_recv_cmsg(sock, msg, flags);
->>>>>>> 98817289
 }
 
 #if ARCH_IMPLEMENTS_FLUSH_DCACHE_PAGE
