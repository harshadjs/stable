--- conflicted
+++ resolved
@@ -153,9 +153,34 @@
 
 static void
 xprt_class_release(const struct xprt_class *t)
-<<<<<<< HEAD
 {
 	module_put(t->owner);
+}
+
+static const struct xprt_class *
+xprt_class_find_by_ident_locked(int ident)
+{
+	const struct xprt_class *t;
+
+	list_for_each_entry(t, &xprt_list, list) {
+		if (t->ident != ident)
+			continue;
+		if (!try_module_get(t->owner))
+			continue;
+		return t;
+	}
+	return NULL;
+}
+
+static const struct xprt_class *
+xprt_class_find_by_ident(int ident)
+{
+	const struct xprt_class *t;
+
+	spin_lock(&xprt_list_lock);
+	t = xprt_class_find_by_ident_locked(ident);
+	spin_unlock(&xprt_list_lock);
+	return t;
 }
 
 static const struct xprt_class *
@@ -194,89 +219,6 @@
 }
 
 /**
- * xprt_load_transport - load a transport implementation
- * @netid: transport to load
- *
- * Returns:
- * 0:		transport successfully loaded
- * -ENOENT:	transport module not available
- */
-int xprt_load_transport(const char *netid)
-{
-	const struct xprt_class *t;
-
-	t = xprt_class_find_by_netid(netid);
-	if (!t)
-		return -ENOENT;
-	xprt_class_release(t);
-	return 0;
-=======
-{
-	module_put(t->owner);
-}
-
-static const struct xprt_class *
-xprt_class_find_by_ident_locked(int ident)
-{
-	const struct xprt_class *t;
-
-	list_for_each_entry(t, &xprt_list, list) {
-		if (t->ident != ident)
-			continue;
-		if (!try_module_get(t->owner))
-			continue;
-		return t;
-	}
-	return NULL;
-}
-
-static const struct xprt_class *
-xprt_class_find_by_ident(int ident)
-{
-	const struct xprt_class *t;
-
-	spin_lock(&xprt_list_lock);
-	t = xprt_class_find_by_ident_locked(ident);
-	spin_unlock(&xprt_list_lock);
-	return t;
-}
-
-static const struct xprt_class *
-xprt_class_find_by_netid_locked(const char *netid)
-{
-	const struct xprt_class *t;
-	unsigned int i;
-
-	list_for_each_entry(t, &xprt_list, list) {
-		for (i = 0; t->netid[i][0] != '\0'; i++) {
-			if (strcmp(t->netid[i], netid) != 0)
-				continue;
-			if (!try_module_get(t->owner))
-				continue;
-			return t;
-		}
-	}
-	return NULL;
-}
-
-static const struct xprt_class *
-xprt_class_find_by_netid(const char *netid)
-{
-	const struct xprt_class *t;
-
-	spin_lock(&xprt_list_lock);
-	t = xprt_class_find_by_netid_locked(netid);
-	if (!t) {
-		spin_unlock(&xprt_list_lock);
-		request_module("rpc%s", netid);
-		spin_lock(&xprt_list_lock);
-		t = xprt_class_find_by_netid_locked(netid);
-	}
-	spin_unlock(&xprt_list_lock);
-	return t;
-}
-
-/**
  * xprt_find_transport_ident - convert a netid into a transport identifier
  * @netid: transport to load
  *
@@ -295,7 +237,6 @@
 	ret = t->ident;
 	xprt_class_release(t);
 	return ret;
->>>>>>> e0733463
 }
 EXPORT_SYMBOL_GPL(xprt_find_transport_ident);
 
