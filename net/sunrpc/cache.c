--- conflicted
+++ resolved
@@ -114,20 +114,6 @@
 	spin_lock(&detail->hash_lock);
 
 	/* check if entry appeared while we slept */
-<<<<<<< HEAD
-	hlist_for_each_entry_rcu(tmp, head, cache_list) {
-		if (detail->match(tmp, key)) {
-			if (cache_is_expired(detail, tmp)) {
-				hlist_del_init_rcu(&tmp->cache_list);
-				detail->entries --;
-				freeme = tmp;
-				break;
-			}
-			cache_get(tmp);
-			spin_unlock(&detail->hash_lock);
-			cache_put(new, detail);
-			return tmp;
-=======
 	hlist_for_each_entry_rcu(tmp, head, cache_list,
 				 lockdep_is_held(&detail->hash_lock)) {
 		if (!detail->match(tmp, key))
@@ -138,7 +124,6 @@
 			trace_cache_entry_expired(detail, tmp);
 			freeme = tmp;
 			break;
->>>>>>> d1988041
 		}
 		cache_get(tmp);
 		spin_unlock(&detail->hash_lock);
@@ -1927,18 +1912,9 @@
 {
 	spin_lock(&cd->hash_lock);
 	if (!hlist_unhashed(&h->cache_list)){
-<<<<<<< HEAD
-		hlist_del_init_rcu(&h->cache_list);
-		cd->entries--;
-		set_bit(CACHE_CLEANED, &h->flags);
-		spin_unlock(&cd->hash_lock);
-		cache_fresh_unlocked(h, cd);
-		cache_put(h, cd);
-=======
 		sunrpc_begin_cache_remove_entry(h, cd);
 		spin_unlock(&cd->hash_lock);
 		sunrpc_end_cache_remove_entry(h, cd);
->>>>>>> d1988041
 	} else
 		spin_unlock(&cd->hash_lock);
 }
