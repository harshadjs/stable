// SPDX-License-Identifier: GPL-2.0-or-later
/* RxRPC packet transmission
 *
 * Copyright (C) 2007 Red Hat, Inc. All Rights Reserved.
 * Written by David Howells (dhowells@redhat.com)
 */

#define pr_fmt(fmt) KBUILD_MODNAME ": " fmt

#include <linux/net.h>
#include <linux/gfp.h>
#include <linux/skbuff.h>
#include <linux/export.h>
#include <net/sock.h>
#include <net/af_rxrpc.h>
#include "ar-internal.h"

struct rxrpc_ack_buffer {
	struct rxrpc_wire_header whdr;
	struct rxrpc_ackpacket ack;
	u8 acks[255];
	u8 pad[3];
	struct rxrpc_ackinfo ackinfo;
};

struct rxrpc_abort_buffer {
	struct rxrpc_wire_header whdr;
	__be32 abort_code;
};

static const char rxrpc_keepalive_string[] = "";

/*
 * Increase Tx backoff on transmission failure and clear it on success.
 */
static void rxrpc_tx_backoff(struct rxrpc_call *call, int ret)
{
	if (ret < 0) {
		u16 tx_backoff = READ_ONCE(call->tx_backoff);

		if (tx_backoff < HZ)
			WRITE_ONCE(call->tx_backoff, tx_backoff + 1);
	} else {
		WRITE_ONCE(call->tx_backoff, 0);
	}
}

/*
 * Arrange for a keepalive ping a certain time after we last transmitted.  This
 * lets the far side know we're still interested in this call and helps keep
 * the route through any intervening firewall open.
 *
 * Receiving a response to the ping will prevent the ->expect_rx_by timer from
 * expiring.
 */
static void rxrpc_set_keepalive(struct rxrpc_call *call)
{
	unsigned long now = jiffies, keepalive_at = call->next_rx_timo / 6;

	keepalive_at += now;
	WRITE_ONCE(call->keepalive_at, keepalive_at);
	rxrpc_reduce_call_timer(call, keepalive_at, now,
				rxrpc_timer_set_for_keepalive);
}

/*
 * Fill out an ACK packet.
 */
static size_t rxrpc_fill_out_ack(struct rxrpc_connection *conn,
				 struct rxrpc_call *call,
				 struct rxrpc_ack_buffer *pkt,
				 rxrpc_seq_t *_hard_ack,
				 rxrpc_seq_t *_top,
				 u8 reason)
{
	rxrpc_serial_t serial;
	rxrpc_seq_t hard_ack, top, seq;
	int ix;
	u32 mtu, jmax;
	u8 *ackp = pkt->acks;

	/* Barrier against rxrpc_input_data(). */
	serial = call->ackr_serial;
	hard_ack = READ_ONCE(call->rx_hard_ack);
	top = smp_load_acquire(&call->rx_top);
	*_hard_ack = hard_ack;
	*_top = top;

	pkt->ack.bufferSpace	= htons(8);
	pkt->ack.maxSkew	= htons(0);
	pkt->ack.firstPacket	= htonl(hard_ack + 1);
	pkt->ack.previousPacket	= htonl(call->ackr_prev_seq);
	pkt->ack.serial		= htonl(serial);
	pkt->ack.reason		= reason;
	pkt->ack.nAcks		= top - hard_ack;

	if (reason == RXRPC_ACK_PING)
		pkt->whdr.flags |= RXRPC_REQUEST_ACK;

	if (after(top, hard_ack)) {
		seq = hard_ack + 1;
		do {
			ix = seq & RXRPC_RXTX_BUFF_MASK;
			if (call->rxtx_buffer[ix])
				*ackp++ = RXRPC_ACK_TYPE_ACK;
			else
				*ackp++ = RXRPC_ACK_TYPE_NACK;
			seq++;
		} while (before_eq(seq, top));
	}

	mtu = conn->params.peer->if_mtu;
	mtu -= conn->params.peer->hdrsize;
	jmax = (call->nr_jumbo_bad > 3) ? 1 : rxrpc_rx_jumbo_max;
	pkt->ackinfo.rxMTU	= htonl(rxrpc_rx_mtu);
	pkt->ackinfo.maxMTU	= htonl(mtu);
	pkt->ackinfo.rwind	= htonl(call->rx_winsize);
	pkt->ackinfo.jumbo_max	= htonl(jmax);

	*ackp++ = 0;
	*ackp++ = 0;
	*ackp++ = 0;
	return top - hard_ack + 3;
}

/*
 * Record the beginning of an RTT probe.
 */
static int rxrpc_begin_rtt_probe(struct rxrpc_call *call, rxrpc_serial_t serial,
				 enum rxrpc_rtt_tx_trace why)
{
	unsigned long avail = call->rtt_avail;
	int rtt_slot = 9;

	if (!(avail & RXRPC_CALL_RTT_AVAIL_MASK))
		goto no_slot;

	rtt_slot = __ffs(avail & RXRPC_CALL_RTT_AVAIL_MASK);
	if (!test_and_clear_bit(rtt_slot, &call->rtt_avail))
		goto no_slot;

	call->rtt_serial[rtt_slot] = serial;
	call->rtt_sent_at[rtt_slot] = ktime_get_real();
	smp_wmb(); /* Write data before avail bit */
	set_bit(rtt_slot + RXRPC_CALL_RTT_PEND_SHIFT, &call->rtt_avail);

	trace_rxrpc_rtt_tx(call, why, rtt_slot, serial);
	return rtt_slot;

no_slot:
	trace_rxrpc_rtt_tx(call, rxrpc_rtt_tx_no_slot, rtt_slot, serial);
	return -1;
}

/*
 * Cancel an RTT probe.
 */
static void rxrpc_cancel_rtt_probe(struct rxrpc_call *call,
				   rxrpc_serial_t serial, int rtt_slot)
{
	if (rtt_slot != -1) {
		clear_bit(rtt_slot + RXRPC_CALL_RTT_PEND_SHIFT, &call->rtt_avail);
		smp_wmb(); /* Clear pending bit before setting slot */
		set_bit(rtt_slot, &call->rtt_avail);
		trace_rxrpc_rtt_tx(call, rxrpc_rtt_tx_cancel, rtt_slot, serial);
	}
}

/*
 * Send an ACK call packet.
 */
int rxrpc_send_ack_packet(struct rxrpc_call *call, bool ping,
			  rxrpc_serial_t *_serial)
{
	struct rxrpc_connection *conn;
	struct rxrpc_ack_buffer *pkt;
	struct msghdr msg;
	struct kvec iov[2];
	rxrpc_serial_t serial;
	rxrpc_seq_t hard_ack, top;
	size_t len, n;
	int ret, rtt_slot = -1;
	u8 reason;

	if (test_bit(RXRPC_CALL_DISCONNECTED, &call->flags))
		return -ECONNRESET;

	pkt = kzalloc(sizeof(*pkt), GFP_KERNEL);
	if (!pkt)
		return -ENOMEM;

	conn = call->conn;

	msg.msg_name	= &call->peer->srx.transport;
	msg.msg_namelen	= call->peer->srx.transport_len;
	msg.msg_control	= NULL;
	msg.msg_controllen = 0;
	msg.msg_flags	= 0;

	pkt->whdr.epoch		= htonl(conn->proto.epoch);
	pkt->whdr.cid		= htonl(call->cid);
	pkt->whdr.callNumber	= htonl(call->call_id);
	pkt->whdr.seq		= 0;
	pkt->whdr.type		= RXRPC_PACKET_TYPE_ACK;
	pkt->whdr.flags		= RXRPC_SLOW_START_OK | conn->out_clientflag;
	pkt->whdr.userStatus	= 0;
	pkt->whdr.securityIndex	= call->security_ix;
	pkt->whdr._rsvd		= 0;
	pkt->whdr.serviceId	= htons(call->service_id);

	spin_lock_bh(&call->lock);
	if (ping) {
		reason = RXRPC_ACK_PING;
	} else {
		reason = call->ackr_reason;
		if (!call->ackr_reason) {
			spin_unlock_bh(&call->lock);
			ret = 0;
			goto out;
		}
		call->ackr_reason = 0;
	}
	n = rxrpc_fill_out_ack(conn, call, pkt, &hard_ack, &top, reason);

	spin_unlock_bh(&call->lock);

	iov[0].iov_base	= pkt;
	iov[0].iov_len	= sizeof(pkt->whdr) + sizeof(pkt->ack) + n;
	iov[1].iov_base = &pkt->ackinfo;
	iov[1].iov_len	= sizeof(pkt->ackinfo);
	len = iov[0].iov_len + iov[1].iov_len;

	serial = atomic_inc_return(&conn->serial);
	pkt->whdr.serial = htonl(serial);
	trace_rxrpc_tx_ack(call->debug_id, serial,
			   ntohl(pkt->ack.firstPacket),
			   ntohl(pkt->ack.serial),
			   pkt->ack.reason, pkt->ack.nAcks);
	if (_serial)
		*_serial = serial;

	if (ping)
		rtt_slot = rxrpc_begin_rtt_probe(call, serial, rxrpc_rtt_tx_ping);

	ret = kernel_sendmsg(conn->params.local->socket, &msg, iov, 2, len);
	conn->params.peer->last_tx_at = ktime_get_seconds();
	if (ret < 0)
		trace_rxrpc_tx_fail(call->debug_id, serial, ret,
				    rxrpc_tx_point_call_ack);
	else
		trace_rxrpc_tx_packet(call->debug_id, &pkt->whdr,
				      rxrpc_tx_point_call_ack);
	rxrpc_tx_backoff(call, ret);

	if (call->state < RXRPC_CALL_COMPLETE) {
		if (ret < 0) {
			rxrpc_cancel_rtt_probe(call, serial, rtt_slot);
			rxrpc_propose_ACK(call, pkt->ack.reason,
					  ntohl(pkt->ack.serial),
					  false, true,
					  rxrpc_propose_ack_retry_tx);
		} else {
			spin_lock_bh(&call->lock);
			if (after(hard_ack, call->ackr_consumed))
				call->ackr_consumed = hard_ack;
			if (after(top, call->ackr_seen))
				call->ackr_seen = top;
			spin_unlock_bh(&call->lock);
		}

		rxrpc_set_keepalive(call);
	}

out:
	kfree(pkt);
	return ret;
}

/*
 * Send an ABORT call packet.
 */
int rxrpc_send_abort_packet(struct rxrpc_call *call)
{
	struct rxrpc_connection *conn;
	struct rxrpc_abort_buffer pkt;
	struct msghdr msg;
	struct kvec iov[1];
	rxrpc_serial_t serial;
	int ret;

	/* Don't bother sending aborts for a client call once the server has
	 * hard-ACK'd all of its request data.  After that point, we're not
	 * going to stop the operation proceeding, and whilst we might limit
	 * the reply, it's not worth it if we can send a new call on the same
	 * channel instead, thereby closing off this call.
	 */
	if (rxrpc_is_client_call(call) &&
	    test_bit(RXRPC_CALL_TX_LAST, &call->flags))
		return 0;

	if (test_bit(RXRPC_CALL_DISCONNECTED, &call->flags))
		return -ECONNRESET;

	conn = call->conn;

	msg.msg_name	= &call->peer->srx.transport;
	msg.msg_namelen	= call->peer->srx.transport_len;
	msg.msg_control	= NULL;
	msg.msg_controllen = 0;
	msg.msg_flags	= 0;

	pkt.whdr.epoch		= htonl(conn->proto.epoch);
	pkt.whdr.cid		= htonl(call->cid);
	pkt.whdr.callNumber	= htonl(call->call_id);
	pkt.whdr.seq		= 0;
	pkt.whdr.type		= RXRPC_PACKET_TYPE_ABORT;
	pkt.whdr.flags		= conn->out_clientflag;
	pkt.whdr.userStatus	= 0;
	pkt.whdr.securityIndex	= call->security_ix;
	pkt.whdr._rsvd		= 0;
	pkt.whdr.serviceId	= htons(call->service_id);
	pkt.abort_code		= htonl(call->abort_code);

	iov[0].iov_base	= &pkt;
	iov[0].iov_len	= sizeof(pkt);

	serial = atomic_inc_return(&conn->serial);
	pkt.whdr.serial = htonl(serial);

	ret = kernel_sendmsg(conn->params.local->socket,
			     &msg, iov, 1, sizeof(pkt));
	conn->params.peer->last_tx_at = ktime_get_seconds();
	if (ret < 0)
		trace_rxrpc_tx_fail(call->debug_id, serial, ret,
				    rxrpc_tx_point_call_abort);
	else
		trace_rxrpc_tx_packet(call->debug_id, &pkt.whdr,
				      rxrpc_tx_point_call_abort);
	rxrpc_tx_backoff(call, ret);
	return ret;
}

/*
 * send a packet through the transport endpoint
 */
int rxrpc_send_data_packet(struct rxrpc_call *call, struct sk_buff *skb,
			   bool retrans)
{
	struct rxrpc_connection *conn = call->conn;
	struct rxrpc_wire_header whdr;
	struct rxrpc_skb_priv *sp = rxrpc_skb(skb);
	struct msghdr msg;
	struct kvec iov[2];
	rxrpc_serial_t serial;
	size_t len;
	int ret, rtt_slot = -1;

	_enter(",{%d}", skb->len);

	if (hlist_unhashed(&call->error_link)) {
		spin_lock_bh(&call->peer->lock);
		hlist_add_head_rcu(&call->error_link, &call->peer->error_targets);
		spin_unlock_bh(&call->peer->lock);
	}

	/* Each transmission of a Tx packet needs a new serial number */
	serial = atomic_inc_return(&conn->serial);

	whdr.epoch	= htonl(conn->proto.epoch);
	whdr.cid	= htonl(call->cid);
	whdr.callNumber	= htonl(call->call_id);
	whdr.seq	= htonl(sp->hdr.seq);
	whdr.serial	= htonl(serial);
	whdr.type	= RXRPC_PACKET_TYPE_DATA;
	whdr.flags	= sp->hdr.flags;
	whdr.userStatus	= 0;
	whdr.securityIndex = call->security_ix;
	whdr._rsvd	= htons(sp->hdr._rsvd);
	whdr.serviceId	= htons(call->service_id);

	if (test_bit(RXRPC_CONN_PROBING_FOR_UPGRADE, &conn->flags) &&
	    sp->hdr.seq == 1)
		whdr.userStatus	= RXRPC_USERSTATUS_SERVICE_UPGRADE;

	iov[0].iov_base = &whdr;
	iov[0].iov_len = sizeof(whdr);
	iov[1].iov_base = skb->head;
	iov[1].iov_len = skb->len;
	len = iov[0].iov_len + iov[1].iov_len;

	msg.msg_name = &call->peer->srx.transport;
	msg.msg_namelen = call->peer->srx.transport_len;
	msg.msg_control = NULL;
	msg.msg_controllen = 0;
	msg.msg_flags = 0;

	/* If our RTT cache needs working on, request an ACK.  Also request
	 * ACKs if a DATA packet appears to have been lost.
	 *
	 * However, we mustn't request an ACK on the last reply packet of a
	 * service call, lest OpenAFS incorrectly send us an ACK with some
	 * soft-ACKs in it and then never follow up with a proper hard ACK.
	 */
	if ((!(sp->hdr.flags & RXRPC_LAST_PACKET) ||
	     rxrpc_to_server(sp)
	     ) &&
	    (test_and_clear_bit(RXRPC_CALL_EV_ACK_LOST, &call->events) ||
	     retrans ||
	     call->cong_mode == RXRPC_CALL_SLOW_START ||
	     (call->peer->rtt_count < 3 && sp->hdr.seq & 1) ||
	     ktime_before(ktime_add_ms(call->peer->rtt_last_req, 1000),
			  ktime_get_real())))
		whdr.flags |= RXRPC_REQUEST_ACK;

	if (IS_ENABLED(CONFIG_AF_RXRPC_INJECT_LOSS)) {
		static int lose;
		if ((lose++ & 7) == 7) {
			ret = 0;
			trace_rxrpc_tx_data(call, sp->hdr.seq, serial,
					    whdr.flags, retrans, true);
			goto done;
		}
	}

	trace_rxrpc_tx_data(call, sp->hdr.seq, serial, whdr.flags, retrans,
			    false);

	/* send the packet with the don't fragment bit set if we currently
	 * think it's small enough */
	if (iov[1].iov_len >= call->peer->maxdata)
		goto send_fragmentable;

	down_read(&conn->params.local->defrag_sem);

	sp->hdr.serial = serial;
	smp_wmb(); /* Set serial before timestamp */
	skb->tstamp = ktime_get_real();
	if (whdr.flags & RXRPC_REQUEST_ACK)
		rtt_slot = rxrpc_begin_rtt_probe(call, serial, rxrpc_rtt_tx_data);

	/* send the packet by UDP
	 * - returns -EMSGSIZE if UDP would have to fragment the packet
	 *   to go out of the interface
	 *   - in which case, we'll have processed the ICMP error
	 *     message and update the peer record
	 */
	ret = kernel_sendmsg(conn->params.local->socket, &msg, iov, 2, len);
	conn->params.peer->last_tx_at = ktime_get_seconds();

	up_read(&conn->params.local->defrag_sem);
	if (ret < 0) {
		rxrpc_cancel_rtt_probe(call, serial, rtt_slot);
		trace_rxrpc_tx_fail(call->debug_id, serial, ret,
				    rxrpc_tx_point_call_data_nofrag);
	} else {
		trace_rxrpc_tx_packet(call->debug_id, &whdr,
				      rxrpc_tx_point_call_data_nofrag);
	}

	rxrpc_tx_backoff(call, ret);
	if (ret == -EMSGSIZE)
		goto send_fragmentable;

done:
	if (ret >= 0) {
		if (whdr.flags & RXRPC_REQUEST_ACK) {
			call->peer->rtt_last_req = skb->tstamp;
<<<<<<< HEAD
			trace_rxrpc_rtt_tx(call, rxrpc_rtt_tx_data, serial);
=======
>>>>>>> d1988041
			if (call->peer->rtt_count > 1) {
				unsigned long nowj = jiffies, ack_lost_at;

				ack_lost_at = rxrpc_get_rto_backoff(call->peer, retrans);
				ack_lost_at += nowj;
				WRITE_ONCE(call->ack_lost_at, ack_lost_at);
				rxrpc_reduce_call_timer(call, ack_lost_at, nowj,
							rxrpc_timer_set_for_lost_ack);
			}
		}

		if (sp->hdr.seq == 1 &&
		    !test_and_set_bit(RXRPC_CALL_BEGAN_RX_TIMER,
				      &call->flags)) {
			unsigned long nowj = jiffies, expect_rx_by;

			expect_rx_by = nowj + call->next_rx_timo;
			WRITE_ONCE(call->expect_rx_by, expect_rx_by);
			rxrpc_reduce_call_timer(call, expect_rx_by, nowj,
						rxrpc_timer_set_for_normal);
		}

		rxrpc_set_keepalive(call);
	} else {
		/* Cancel the call if the initial transmission fails,
		 * particularly if that's due to network routing issues that
		 * aren't going away anytime soon.  The layer above can arrange
		 * the retransmission.
		 */
		if (!test_and_set_bit(RXRPC_CALL_BEGAN_RX_TIMER, &call->flags))
			rxrpc_set_call_completion(call, RXRPC_CALL_LOCAL_ERROR,
						  RX_USER_ABORT, ret);
	}

	_leave(" = %d [%u]", ret, call->peer->maxdata);
	return ret;

send_fragmentable:
	/* attempt to send this message with fragmentation enabled */
	_debug("send fragment");

	down_write(&conn->params.local->defrag_sem);

	sp->hdr.serial = serial;
	smp_wmb(); /* Set serial before timestamp */
	skb->tstamp = ktime_get_real();
	if (whdr.flags & RXRPC_REQUEST_ACK)
		rtt_slot = rxrpc_begin_rtt_probe(call, serial, rxrpc_rtt_tx_data);

	switch (conn->params.local->srx.transport.family) {
	case AF_INET6:
	case AF_INET:
<<<<<<< HEAD
		opt = IP_PMTUDISC_DONT;
		kernel_setsockopt(conn->params.local->socket,
				  SOL_IP, IP_MTU_DISCOVER,
				  (char *)&opt, sizeof(opt));
=======
		ip_sock_set_mtu_discover(conn->params.local->socket->sk,
				IP_PMTUDISC_DONT);
>>>>>>> d1988041
		ret = kernel_sendmsg(conn->params.local->socket, &msg,
				     iov, 2, len);
		conn->params.peer->last_tx_at = ktime_get_seconds();

<<<<<<< HEAD
		opt = IP_PMTUDISC_DO;
		kernel_setsockopt(conn->params.local->socket,
				  SOL_IP, IP_MTU_DISCOVER,
				  (char *)&opt, sizeof(opt));
=======
		ip_sock_set_mtu_discover(conn->params.local->socket->sk,
				IP_PMTUDISC_DO);
>>>>>>> d1988041
		break;

	default:
		BUG();
	}

	if (ret < 0) {
		rxrpc_cancel_rtt_probe(call, serial, rtt_slot);
		trace_rxrpc_tx_fail(call->debug_id, serial, ret,
				    rxrpc_tx_point_call_data_frag);
	} else {
		trace_rxrpc_tx_packet(call->debug_id, &whdr,
				      rxrpc_tx_point_call_data_frag);
	}
	rxrpc_tx_backoff(call, ret);

	up_write(&conn->params.local->defrag_sem);
	goto done;
}

/*
 * reject packets through the local endpoint
 */
void rxrpc_reject_packets(struct rxrpc_local *local)
{
	struct sockaddr_rxrpc srx;
	struct rxrpc_skb_priv *sp;
	struct rxrpc_wire_header whdr;
	struct sk_buff *skb;
	struct msghdr msg;
	struct kvec iov[2];
	size_t size;
	__be32 code;
	int ret, ioc;

	_enter("%d", local->debug_id);

	iov[0].iov_base = &whdr;
	iov[0].iov_len = sizeof(whdr);
	iov[1].iov_base = &code;
	iov[1].iov_len = sizeof(code);

	msg.msg_name = &srx.transport;
	msg.msg_control = NULL;
	msg.msg_controllen = 0;
	msg.msg_flags = 0;

	memset(&whdr, 0, sizeof(whdr));

	while ((skb = skb_dequeue(&local->reject_queue))) {
		rxrpc_see_skb(skb, rxrpc_skb_seen);
		sp = rxrpc_skb(skb);

		switch (skb->mark) {
		case RXRPC_SKB_MARK_REJECT_BUSY:
			whdr.type = RXRPC_PACKET_TYPE_BUSY;
			size = sizeof(whdr);
			ioc = 1;
			break;
		case RXRPC_SKB_MARK_REJECT_ABORT:
			whdr.type = RXRPC_PACKET_TYPE_ABORT;
			code = htonl(skb->priority);
			size = sizeof(whdr) + sizeof(code);
			ioc = 2;
			break;
		default:
			rxrpc_free_skb(skb, rxrpc_skb_freed);
			continue;
		}

		if (rxrpc_extract_addr_from_skb(&srx, skb) == 0) {
			msg.msg_namelen = srx.transport_len;

			whdr.epoch	= htonl(sp->hdr.epoch);
			whdr.cid	= htonl(sp->hdr.cid);
			whdr.callNumber	= htonl(sp->hdr.callNumber);
			whdr.serviceId	= htons(sp->hdr.serviceId);
			whdr.flags	= sp->hdr.flags;
			whdr.flags	^= RXRPC_CLIENT_INITIATED;
			whdr.flags	&= RXRPC_CLIENT_INITIATED;

			ret = kernel_sendmsg(local->socket, &msg,
					     iov, ioc, size);
			if (ret < 0)
				trace_rxrpc_tx_fail(local->debug_id, 0, ret,
						    rxrpc_tx_point_reject);
			else
				trace_rxrpc_tx_packet(local->debug_id, &whdr,
						      rxrpc_tx_point_reject);
		}

		rxrpc_free_skb(skb, rxrpc_skb_freed);
	}

	_leave("");
}

/*
 * Send a VERSION reply to a peer as a keepalive.
 */
void rxrpc_send_keepalive(struct rxrpc_peer *peer)
{
	struct rxrpc_wire_header whdr;
	struct msghdr msg;
	struct kvec iov[2];
	size_t len;
	int ret;

	_enter("");

	msg.msg_name	= &peer->srx.transport;
	msg.msg_namelen	= peer->srx.transport_len;
	msg.msg_control	= NULL;
	msg.msg_controllen = 0;
	msg.msg_flags	= 0;

	whdr.epoch	= htonl(peer->local->rxnet->epoch);
	whdr.cid	= 0;
	whdr.callNumber	= 0;
	whdr.seq	= 0;
	whdr.serial	= 0;
	whdr.type	= RXRPC_PACKET_TYPE_VERSION; /* Not client-initiated */
	whdr.flags	= RXRPC_LAST_PACKET;
	whdr.userStatus	= 0;
	whdr.securityIndex = 0;
	whdr._rsvd	= 0;
	whdr.serviceId	= 0;

	iov[0].iov_base	= &whdr;
	iov[0].iov_len	= sizeof(whdr);
	iov[1].iov_base	= (char *)rxrpc_keepalive_string;
	iov[1].iov_len	= sizeof(rxrpc_keepalive_string);

	len = iov[0].iov_len + iov[1].iov_len;

	_proto("Tx VERSION (keepalive)");

	ret = kernel_sendmsg(peer->local->socket, &msg, iov, 2, len);
	if (ret < 0)
		trace_rxrpc_tx_fail(peer->debug_id, 0, ret,
				    rxrpc_tx_point_version_keepalive);
	else
		trace_rxrpc_tx_packet(peer->debug_id, &whdr,
				      rxrpc_tx_point_version_keepalive);

	peer->last_tx_at = ktime_get_seconds();
	_leave("");
}<|MERGE_RESOLUTION|>--- conflicted
+++ resolved
@@ -465,10 +465,6 @@
 	if (ret >= 0) {
 		if (whdr.flags & RXRPC_REQUEST_ACK) {
 			call->peer->rtt_last_req = skb->tstamp;
-<<<<<<< HEAD
-			trace_rxrpc_rtt_tx(call, rxrpc_rtt_tx_data, serial);
-=======
->>>>>>> d1988041
 			if (call->peer->rtt_count > 1) {
 				unsigned long nowj = jiffies, ack_lost_at;
 
@@ -521,28 +517,14 @@
 	switch (conn->params.local->srx.transport.family) {
 	case AF_INET6:
 	case AF_INET:
-<<<<<<< HEAD
-		opt = IP_PMTUDISC_DONT;
-		kernel_setsockopt(conn->params.local->socket,
-				  SOL_IP, IP_MTU_DISCOVER,
-				  (char *)&opt, sizeof(opt));
-=======
 		ip_sock_set_mtu_discover(conn->params.local->socket->sk,
 				IP_PMTUDISC_DONT);
->>>>>>> d1988041
 		ret = kernel_sendmsg(conn->params.local->socket, &msg,
 				     iov, 2, len);
 		conn->params.peer->last_tx_at = ktime_get_seconds();
 
-<<<<<<< HEAD
-		opt = IP_PMTUDISC_DO;
-		kernel_setsockopt(conn->params.local->socket,
-				  SOL_IP, IP_MTU_DISCOVER,
-				  (char *)&opt, sizeof(opt));
-=======
 		ip_sock_set_mtu_discover(conn->params.local->socket->sk,
 				IP_PMTUDISC_DO);
->>>>>>> d1988041
 		break;
 
 	default:
