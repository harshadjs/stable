// SPDX-License-Identifier: GPL-2.0-or-later
/*
 *	common UDP/RAW code
 *	Linux INET6 implementation
 *
 *	Authors:
 *	Pedro Roque		<roque@di.fc.ul.pt>
 */

#include <linux/capability.h>
#include <linux/errno.h>
#include <linux/types.h>
#include <linux/kernel.h>
#include <linux/interrupt.h>
#include <linux/socket.h>
#include <linux/sockios.h>
#include <linux/in6.h>
#include <linux/ipv6.h>
#include <linux/route.h>
#include <linux/slab.h>
#include <linux/export.h>
#include <linux/icmp.h>

#include <net/ipv6.h>
#include <net/ndisc.h>
#include <net/addrconf.h>
#include <net/transp_v6.h>
#include <net/ip6_route.h>
#include <net/tcp_states.h>
#include <net/dsfield.h>
#include <net/sock_reuseport.h>

#include <linux/errqueue.h>
#include <linux/uaccess.h>

static bool ipv6_mapped_addr_any(const struct in6_addr *a)
{
	return ipv6_addr_v4mapped(a) && (a->s6_addr32[3] == 0);
}

static void ip6_datagram_flow_key_init(struct flowi6 *fl6,
				       const struct sock *sk)
{
<<<<<<< HEAD
	struct inet_sock *inet = inet_sk(sk);
	struct ipv6_pinfo *np = inet6_sk(sk);
=======
	const struct inet_sock *inet = inet_sk(sk);
	const struct ipv6_pinfo *np = inet6_sk(sk);
>>>>>>> 98817289
	int oif = sk->sk_bound_dev_if;

	memset(fl6, 0, sizeof(*fl6));
	fl6->flowi6_proto = sk->sk_protocol;
	fl6->daddr = sk->sk_v6_daddr;
	fl6->saddr = np->saddr;
	fl6->flowi6_mark = sk->sk_mark;
	fl6->fl6_dport = inet->inet_dport;
	fl6->fl6_sport = inet->inet_sport;
	fl6->flowlabel = ip6_make_flowinfo(np->tclass, np->flow_label);
	fl6->flowi6_uid = sk->sk_uid;

	if (!oif)
		oif = np->sticky_pktinfo.ipi6_ifindex;

	if (!oif) {
		if (ipv6_addr_is_multicast(&fl6->daddr))
			oif = np->mcast_oif;
		else
			oif = np->ucast_oif;
	}

	fl6->flowi6_oif = oif;
	security_sk_classify_flow(sk, flowi6_to_flowi_common(fl6));
}

int ip6_datagram_dst_update(struct sock *sk, bool fix_sk_saddr)
{
	struct ip6_flowlabel *flowlabel = NULL;
	struct in6_addr *final_p, final;
	struct ipv6_txoptions *opt;
	struct dst_entry *dst;
	struct inet_sock *inet = inet_sk(sk);
	struct ipv6_pinfo *np = inet6_sk(sk);
	struct flowi6 fl6;
	int err = 0;

	if (np->sndflow && (np->flow_label & IPV6_FLOWLABEL_MASK)) {
		flowlabel = fl6_sock_lookup(sk, np->flow_label);
		if (IS_ERR(flowlabel))
			return -EINVAL;
	}
	ip6_datagram_flow_key_init(&fl6, sk);

	rcu_read_lock();
	opt = flowlabel ? flowlabel->opt : rcu_dereference(np->opt);
	final_p = fl6_update_dst(&fl6, opt, &final);
	rcu_read_unlock();

	dst = ip6_dst_lookup_flow(sock_net(sk), sk, &fl6, final_p);
	if (IS_ERR(dst)) {
		err = PTR_ERR(dst);
		goto out;
	}

	if (fix_sk_saddr) {
		if (ipv6_addr_any(&np->saddr))
			np->saddr = fl6.saddr;

		if (ipv6_addr_any(&sk->sk_v6_rcv_saddr)) {
			sk->sk_v6_rcv_saddr = fl6.saddr;
			inet->inet_rcv_saddr = LOOPBACK4_IPV6;
			if (sk->sk_prot->rehash)
				sk->sk_prot->rehash(sk);
		}
	}

	ip6_sk_dst_store_flow(sk, dst, &fl6);

out:
	fl6_sock_release(flowlabel);
	return err;
}

void ip6_datagram_release_cb(struct sock *sk)
{
	struct dst_entry *dst;

	if (ipv6_addr_v4mapped(&sk->sk_v6_daddr))
		return;

	rcu_read_lock();
	dst = __sk_dst_get(sk);
	if (!dst || !dst->obsolete ||
	    dst->ops->check(dst, inet6_sk(sk)->dst_cookie)) {
		rcu_read_unlock();
		return;
	}
	rcu_read_unlock();

	ip6_datagram_dst_update(sk, false);
}
EXPORT_SYMBOL_GPL(ip6_datagram_release_cb);

int __ip6_datagram_connect(struct sock *sk, struct sockaddr *uaddr,
			   int addr_len)
{
	struct sockaddr_in6	*usin = (struct sockaddr_in6 *) uaddr;
	struct inet_sock	*inet = inet_sk(sk);
	struct ipv6_pinfo	*np = inet6_sk(sk);
	struct in6_addr		*daddr, old_daddr;
	__be32			fl6_flowlabel = 0;
	__be32			old_fl6_flowlabel;
	__be16			old_dport;
	int			addr_type;
	int			err;

	if (usin->sin6_family == AF_INET) {
		if (ipv6_only_sock(sk))
			return -EAFNOSUPPORT;
		err = __ip4_datagram_connect(sk, uaddr, addr_len);
		goto ipv4_connected;
	}

	if (addr_len < SIN6_LEN_RFC2133)
		return -EINVAL;

	if (usin->sin6_family != AF_INET6)
		return -EAFNOSUPPORT;

	if (np->sndflow)
		fl6_flowlabel = usin->sin6_flowinfo & IPV6_FLOWINFO_MASK;

	if (ipv6_addr_any(&usin->sin6_addr)) {
		/*
		 *	connect to self
		 */
		if (ipv6_addr_v4mapped(&sk->sk_v6_rcv_saddr))
			ipv6_addr_set_v4mapped(htonl(INADDR_LOOPBACK),
					       &usin->sin6_addr);
		else
			usin->sin6_addr = in6addr_loopback;
	}

	addr_type = ipv6_addr_type(&usin->sin6_addr);

	daddr = &usin->sin6_addr;

	if (addr_type & IPV6_ADDR_MAPPED) {
		struct sockaddr_in sin;

		if (ipv6_only_sock(sk)) {
			err = -ENETUNREACH;
			goto out;
		}
		sin.sin_family = AF_INET;
		sin.sin_addr.s_addr = daddr->s6_addr32[3];
		sin.sin_port = usin->sin6_port;

		err = __ip4_datagram_connect(sk,
					     (struct sockaddr *) &sin,
					     sizeof(sin));

ipv4_connected:
		if (err)
			goto out;

		ipv6_addr_set_v4mapped(inet->inet_daddr, &sk->sk_v6_daddr);

		if (ipv6_addr_any(&np->saddr) ||
		    ipv6_mapped_addr_any(&np->saddr))
			ipv6_addr_set_v4mapped(inet->inet_saddr, &np->saddr);

		if (ipv6_addr_any(&sk->sk_v6_rcv_saddr) ||
		    ipv6_mapped_addr_any(&sk->sk_v6_rcv_saddr)) {
			ipv6_addr_set_v4mapped(inet->inet_rcv_saddr,
					       &sk->sk_v6_rcv_saddr);
			if (sk->sk_prot->rehash)
				sk->sk_prot->rehash(sk);
		}

		goto out;
	}

	if (__ipv6_addr_needs_scope_id(addr_type)) {
		if (addr_len >= sizeof(struct sockaddr_in6) &&
		    usin->sin6_scope_id) {
			if (!sk_dev_equal_l3scope(sk, usin->sin6_scope_id)) {
				err = -EINVAL;
				goto out;
			}
			WRITE_ONCE(sk->sk_bound_dev_if, usin->sin6_scope_id);
		}

		if (!sk->sk_bound_dev_if && (addr_type & IPV6_ADDR_MULTICAST))
			WRITE_ONCE(sk->sk_bound_dev_if, np->mcast_oif);

		/* Connect to link-local address requires an interface */
		if (!sk->sk_bound_dev_if) {
			err = -EINVAL;
			goto out;
		}
	}

	/* save the current peer information before updating it */
	old_daddr = sk->sk_v6_daddr;
	old_fl6_flowlabel = np->flow_label;
	old_dport = inet->inet_dport;

	sk->sk_v6_daddr = *daddr;
	np->flow_label = fl6_flowlabel;
	inet->inet_dport = usin->sin6_port;

	/*
	 *	Check for a route to destination an obtain the
	 *	destination cache for it.
	 */

	err = ip6_datagram_dst_update(sk, true);
	if (err) {
		/* Restore the socket peer info, to keep it consistent with
		 * the old socket state
		 */
		sk->sk_v6_daddr = old_daddr;
		np->flow_label = old_fl6_flowlabel;
		inet->inet_dport = old_dport;
		goto out;
	}

	reuseport_has_conns_set(sk);
	sk->sk_state = TCP_ESTABLISHED;
	sk_set_txhash(sk);
out:
	return err;
}
EXPORT_SYMBOL_GPL(__ip6_datagram_connect);

int ip6_datagram_connect(struct sock *sk, struct sockaddr *uaddr, int addr_len)
{
	int res;

	lock_sock(sk);
	res = __ip6_datagram_connect(sk, uaddr, addr_len);
	release_sock(sk);
	return res;
}
EXPORT_SYMBOL_GPL(ip6_datagram_connect);

int ip6_datagram_connect_v6_only(struct sock *sk, struct sockaddr *uaddr,
				 int addr_len)
{
	DECLARE_SOCKADDR(struct sockaddr_in6 *, sin6, uaddr);
	if (sin6->sin6_family != AF_INET6)
		return -EAFNOSUPPORT;
	return ip6_datagram_connect(sk, uaddr, addr_len);
}
EXPORT_SYMBOL_GPL(ip6_datagram_connect_v6_only);

static void ipv6_icmp_error_rfc4884(const struct sk_buff *skb,
				    struct sock_ee_data_rfc4884 *out)
{
	switch (icmp6_hdr(skb)->icmp6_type) {
	case ICMPV6_TIME_EXCEED:
	case ICMPV6_DEST_UNREACH:
		ip_icmp_error_rfc4884(skb, out, sizeof(struct icmp6hdr),
				      icmp6_hdr(skb)->icmp6_datagram_len * 8);
	}
}

void ipv6_icmp_error(struct sock *sk, struct sk_buff *skb, int err,
		     __be16 port, u32 info, u8 *payload)
{
	struct ipv6_pinfo *np  = inet6_sk(sk);
	struct icmp6hdr *icmph = icmp6_hdr(skb);
	struct sock_exterr_skb *serr;

	if (!np->recverr)
		return;

	skb = skb_clone(skb, GFP_ATOMIC);
	if (!skb)
		return;

	skb->protocol = htons(ETH_P_IPV6);

	serr = SKB_EXT_ERR(skb);
	serr->ee.ee_errno = err;
	serr->ee.ee_origin = SO_EE_ORIGIN_ICMP6;
	serr->ee.ee_type = icmph->icmp6_type;
	serr->ee.ee_code = icmph->icmp6_code;
	serr->ee.ee_pad = 0;
	serr->ee.ee_info = info;
	serr->ee.ee_data = 0;
	serr->addr_offset = (u8 *)&(((struct ipv6hdr *)(icmph + 1))->daddr) -
				  skb_network_header(skb);
	serr->port = port;

	__skb_pull(skb, payload - skb->data);

	if (inet6_sk(sk)->recverr_rfc4884)
		ipv6_icmp_error_rfc4884(skb, &serr->ee.ee_rfc4884);

	skb_reset_transport_header(skb);

	if (sock_queue_err_skb(sk, skb))
		kfree_skb(skb);
}
EXPORT_SYMBOL_GPL(ipv6_icmp_error);

void ipv6_local_error(struct sock *sk, int err, struct flowi6 *fl6, u32 info)
{
	const struct ipv6_pinfo *np = inet6_sk(sk);
	struct sock_exterr_skb *serr;
	struct ipv6hdr *iph;
	struct sk_buff *skb;

	if (!np->recverr)
		return;

	skb = alloc_skb(sizeof(struct ipv6hdr), GFP_ATOMIC);
	if (!skb)
		return;

	skb->protocol = htons(ETH_P_IPV6);

	skb_put(skb, sizeof(struct ipv6hdr));
	skb_reset_network_header(skb);
	iph = ipv6_hdr(skb);
	iph->daddr = fl6->daddr;
	ip6_flow_hdr(iph, 0, 0);

	serr = SKB_EXT_ERR(skb);
	serr->ee.ee_errno = err;
	serr->ee.ee_origin = SO_EE_ORIGIN_LOCAL;
	serr->ee.ee_type = 0;
	serr->ee.ee_code = 0;
	serr->ee.ee_pad = 0;
	serr->ee.ee_info = info;
	serr->ee.ee_data = 0;
	serr->addr_offset = (u8 *)&iph->daddr - skb_network_header(skb);
	serr->port = fl6->fl6_dport;

	__skb_pull(skb, skb_tail_pointer(skb) - skb->data);
	skb_reset_transport_header(skb);

	if (sock_queue_err_skb(sk, skb))
		kfree_skb(skb);
}

void ipv6_local_rxpmtu(struct sock *sk, struct flowi6 *fl6, u32 mtu)
{
	struct ipv6_pinfo *np = inet6_sk(sk);
	struct ipv6hdr *iph;
	struct sk_buff *skb;
	struct ip6_mtuinfo *mtu_info;

	if (!np->rxopt.bits.rxpmtu)
		return;

	skb = alloc_skb(sizeof(struct ipv6hdr), GFP_ATOMIC);
	if (!skb)
		return;

	skb_put(skb, sizeof(struct ipv6hdr));
	skb_reset_network_header(skb);
	iph = ipv6_hdr(skb);
	iph->daddr = fl6->daddr;

	mtu_info = IP6CBMTU(skb);

	mtu_info->ip6m_mtu = mtu;
	mtu_info->ip6m_addr.sin6_family = AF_INET6;
	mtu_info->ip6m_addr.sin6_port = 0;
	mtu_info->ip6m_addr.sin6_flowinfo = 0;
	mtu_info->ip6m_addr.sin6_scope_id = fl6->flowi6_oif;
	mtu_info->ip6m_addr.sin6_addr = ipv6_hdr(skb)->daddr;

	__skb_pull(skb, skb_tail_pointer(skb) - skb->data);
	skb_reset_transport_header(skb);

	skb = xchg(&np->rxpmtu, skb);
	kfree_skb(skb);
}

/* For some errors we have valid addr_offset even with zero payload and
 * zero port. Also, addr_offset should be supported if port is set.
 */
static inline bool ipv6_datagram_support_addr(struct sock_exterr_skb *serr)
{
	return serr->ee.ee_origin == SO_EE_ORIGIN_ICMP6 ||
	       serr->ee.ee_origin == SO_EE_ORIGIN_ICMP ||
	       serr->ee.ee_origin == SO_EE_ORIGIN_LOCAL || serr->port;
}

/* IPv6 supports cmsg on all origins aside from SO_EE_ORIGIN_LOCAL.
 *
 * At one point, excluding local errors was a quick test to identify icmp/icmp6
 * errors. This is no longer true, but the test remained, so the v6 stack,
 * unlike v4, also honors cmsg requests on all wifi and timestamp errors.
 */
static bool ip6_datagram_support_cmsg(struct sk_buff *skb,
				      struct sock_exterr_skb *serr)
{
	if (serr->ee.ee_origin == SO_EE_ORIGIN_ICMP ||
	    serr->ee.ee_origin == SO_EE_ORIGIN_ICMP6)
		return true;

	if (serr->ee.ee_origin == SO_EE_ORIGIN_LOCAL)
		return false;

	if (!IP6CB(skb)->iif)
		return false;

	return true;
}

/*
 *	Handle MSG_ERRQUEUE
 */
int ipv6_recv_error(struct sock *sk, struct msghdr *msg, int len, int *addr_len)
{
	struct ipv6_pinfo *np = inet6_sk(sk);
	struct sock_exterr_skb *serr;
	struct sk_buff *skb;
	DECLARE_SOCKADDR(struct sockaddr_in6 *, sin, msg->msg_name);
	struct {
		struct sock_extended_err ee;
		struct sockaddr_in6	 offender;
	} errhdr;
	int err;
	int copied;

	err = -EAGAIN;
	skb = sock_dequeue_err_skb(sk);
	if (!skb)
		goto out;

	copied = skb->len;
	if (copied > len) {
		msg->msg_flags |= MSG_TRUNC;
		copied = len;
	}
	err = skb_copy_datagram_msg(skb, 0, msg, copied);
	if (unlikely(err)) {
		kfree_skb(skb);
		return err;
	}
	sock_recv_timestamp(msg, sk, skb);

	serr = SKB_EXT_ERR(skb);

	if (sin && ipv6_datagram_support_addr(serr)) {
		const unsigned char *nh = skb_network_header(skb);
		sin->sin6_family = AF_INET6;
		sin->sin6_flowinfo = 0;
		sin->sin6_port = serr->port;
		if (skb->protocol == htons(ETH_P_IPV6)) {
			const struct ipv6hdr *ip6h = container_of((struct in6_addr *)(nh + serr->addr_offset),
								  struct ipv6hdr, daddr);
			sin->sin6_addr = ip6h->daddr;
			if (np->sndflow)
				sin->sin6_flowinfo = ip6_flowinfo(ip6h);
			sin->sin6_scope_id =
				ipv6_iface_scope_id(&sin->sin6_addr,
						    IP6CB(skb)->iif);
		} else {
			ipv6_addr_set_v4mapped(*(__be32 *)(nh + serr->addr_offset),
					       &sin->sin6_addr);
			sin->sin6_scope_id = 0;
		}
		*addr_len = sizeof(*sin);
	}

	memcpy(&errhdr.ee, &serr->ee, sizeof(struct sock_extended_err));
	sin = &errhdr.offender;
	memset(sin, 0, sizeof(*sin));

	if (ip6_datagram_support_cmsg(skb, serr)) {
		sin->sin6_family = AF_INET6;
		if (np->rxopt.all)
			ip6_datagram_recv_common_ctl(sk, msg, skb);
		if (skb->protocol == htons(ETH_P_IPV6)) {
			sin->sin6_addr = ipv6_hdr(skb)->saddr;
			if (np->rxopt.all)
				ip6_datagram_recv_specific_ctl(sk, msg, skb);
			sin->sin6_scope_id =
				ipv6_iface_scope_id(&sin->sin6_addr,
						    IP6CB(skb)->iif);
		} else {
			ipv6_addr_set_v4mapped(ip_hdr(skb)->saddr,
					       &sin->sin6_addr);
			if (inet_cmsg_flags(inet_sk(sk)))
				ip_cmsg_recv(msg, skb);
		}
	}

	put_cmsg(msg, SOL_IPV6, IPV6_RECVERR, sizeof(errhdr), &errhdr);

	/* Now we could try to dump offended packet options */

	msg->msg_flags |= MSG_ERRQUEUE;
	err = copied;

	consume_skb(skb);
out:
	return err;
}
EXPORT_SYMBOL_GPL(ipv6_recv_error);

/*
 *	Handle IPV6_RECVPATHMTU
 */
int ipv6_recv_rxpmtu(struct sock *sk, struct msghdr *msg, int len,
		     int *addr_len)
{
	struct ipv6_pinfo *np = inet6_sk(sk);
	struct sk_buff *skb;
	struct ip6_mtuinfo mtu_info;
	DECLARE_SOCKADDR(struct sockaddr_in6 *, sin, msg->msg_name);
	int err;
	int copied;

	err = -EAGAIN;
	skb = xchg(&np->rxpmtu, NULL);
	if (!skb)
		goto out;

	copied = skb->len;
	if (copied > len) {
		msg->msg_flags |= MSG_TRUNC;
		copied = len;
	}
	err = skb_copy_datagram_msg(skb, 0, msg, copied);
	if (err)
		goto out_free_skb;

	sock_recv_timestamp(msg, sk, skb);

	memcpy(&mtu_info, IP6CBMTU(skb), sizeof(mtu_info));

	if (sin) {
		sin->sin6_family = AF_INET6;
		sin->sin6_flowinfo = 0;
		sin->sin6_port = 0;
		sin->sin6_scope_id = mtu_info.ip6m_addr.sin6_scope_id;
		sin->sin6_addr = mtu_info.ip6m_addr.sin6_addr;
		*addr_len = sizeof(*sin);
	}

	put_cmsg(msg, SOL_IPV6, IPV6_PATHMTU, sizeof(mtu_info), &mtu_info);

	err = copied;

out_free_skb:
	kfree_skb(skb);
out:
	return err;
}


void ip6_datagram_recv_common_ctl(struct sock *sk, struct msghdr *msg,
				 struct sk_buff *skb)
{
	struct ipv6_pinfo *np = inet6_sk(sk);
	bool is_ipv6 = skb->protocol == htons(ETH_P_IPV6);

	if (np->rxopt.bits.rxinfo) {
		struct in6_pktinfo src_info;

		if (is_ipv6) {
			src_info.ipi6_ifindex = IP6CB(skb)->iif;
			src_info.ipi6_addr = ipv6_hdr(skb)->daddr;
		} else {
			src_info.ipi6_ifindex =
				PKTINFO_SKB_CB(skb)->ipi_ifindex;
			ipv6_addr_set_v4mapped(ip_hdr(skb)->daddr,
					       &src_info.ipi6_addr);
		}

		if (src_info.ipi6_ifindex >= 0)
			put_cmsg(msg, SOL_IPV6, IPV6_PKTINFO,
				 sizeof(src_info), &src_info);
	}
}

void ip6_datagram_recv_specific_ctl(struct sock *sk, struct msghdr *msg,
				    struct sk_buff *skb)
{
	struct ipv6_pinfo *np = inet6_sk(sk);
	struct inet6_skb_parm *opt = IP6CB(skb);
	unsigned char *nh = skb_network_header(skb);

	if (np->rxopt.bits.rxhlim) {
		int hlim = ipv6_hdr(skb)->hop_limit;
		put_cmsg(msg, SOL_IPV6, IPV6_HOPLIMIT, sizeof(hlim), &hlim);
	}

	if (np->rxopt.bits.rxtclass) {
		int tclass = ipv6_get_dsfield(ipv6_hdr(skb));
		put_cmsg(msg, SOL_IPV6, IPV6_TCLASS, sizeof(tclass), &tclass);
	}

	if (np->rxopt.bits.rxflow) {
		__be32 flowinfo = ip6_flowinfo((struct ipv6hdr *)nh);
		if (flowinfo)
			put_cmsg(msg, SOL_IPV6, IPV6_FLOWINFO, sizeof(flowinfo), &flowinfo);
	}

	/* HbH is allowed only once */
	if (np->rxopt.bits.hopopts && (opt->flags & IP6SKB_HOPBYHOP)) {
		u8 *ptr = nh + sizeof(struct ipv6hdr);
		put_cmsg(msg, SOL_IPV6, IPV6_HOPOPTS, (ptr[1]+1)<<3, ptr);
	}

	if (opt->lastopt &&
	    (np->rxopt.bits.dstopts || np->rxopt.bits.srcrt)) {
		/*
		 * Silly enough, but we need to reparse in order to
		 * report extension headers (except for HbH)
		 * in order.
		 *
		 * Also note that IPV6_RECVRTHDRDSTOPTS is NOT
		 * (and WILL NOT be) defined because
		 * IPV6_RECVDSTOPTS is more generic. --yoshfuji
		 */
		unsigned int off = sizeof(struct ipv6hdr);
		u8 nexthdr = ipv6_hdr(skb)->nexthdr;

		while (off <= opt->lastopt) {
			unsigned int len;
			u8 *ptr = nh + off;

			switch (nexthdr) {
			case IPPROTO_DSTOPTS:
				nexthdr = ptr[0];
				len = (ptr[1] + 1) << 3;
				if (np->rxopt.bits.dstopts)
					put_cmsg(msg, SOL_IPV6, IPV6_DSTOPTS, len, ptr);
				break;
			case IPPROTO_ROUTING:
				nexthdr = ptr[0];
				len = (ptr[1] + 1) << 3;
				if (np->rxopt.bits.srcrt)
					put_cmsg(msg, SOL_IPV6, IPV6_RTHDR, len, ptr);
				break;
			case IPPROTO_AH:
				nexthdr = ptr[0];
				len = (ptr[1] + 2) << 2;
				break;
			default:
				nexthdr = ptr[0];
				len = (ptr[1] + 1) << 3;
				break;
			}

			off += len;
		}
	}

	/* socket options in old style */
	if (np->rxopt.bits.rxoinfo) {
		struct in6_pktinfo src_info;

		src_info.ipi6_ifindex = opt->iif;
		src_info.ipi6_addr = ipv6_hdr(skb)->daddr;
		put_cmsg(msg, SOL_IPV6, IPV6_2292PKTINFO, sizeof(src_info), &src_info);
	}
	if (np->rxopt.bits.rxohlim) {
		int hlim = ipv6_hdr(skb)->hop_limit;
		put_cmsg(msg, SOL_IPV6, IPV6_2292HOPLIMIT, sizeof(hlim), &hlim);
	}
	if (np->rxopt.bits.ohopopts && (opt->flags & IP6SKB_HOPBYHOP)) {
		u8 *ptr = nh + sizeof(struct ipv6hdr);
		put_cmsg(msg, SOL_IPV6, IPV6_2292HOPOPTS, (ptr[1]+1)<<3, ptr);
	}
	if (np->rxopt.bits.odstopts && opt->dst0) {
		u8 *ptr = nh + opt->dst0;
		put_cmsg(msg, SOL_IPV6, IPV6_2292DSTOPTS, (ptr[1]+1)<<3, ptr);
	}
	if (np->rxopt.bits.osrcrt && opt->srcrt) {
		struct ipv6_rt_hdr *rthdr = (struct ipv6_rt_hdr *)(nh + opt->srcrt);
		put_cmsg(msg, SOL_IPV6, IPV6_2292RTHDR, (rthdr->hdrlen+1) << 3, rthdr);
	}
	if (np->rxopt.bits.odstopts && opt->dst1) {
		u8 *ptr = nh + opt->dst1;
		put_cmsg(msg, SOL_IPV6, IPV6_2292DSTOPTS, (ptr[1]+1)<<3, ptr);
	}
	if (np->rxopt.bits.rxorigdstaddr) {
		struct sockaddr_in6 sin6;
		__be16 _ports[2], *ports;

		ports = skb_header_pointer(skb, skb_transport_offset(skb),
					   sizeof(_ports), &_ports);
		if (ports) {
			/* All current transport protocols have the port numbers in the
			 * first four bytes of the transport header and this function is
			 * written with this assumption in mind.
			 */
			sin6.sin6_family = AF_INET6;
			sin6.sin6_addr = ipv6_hdr(skb)->daddr;
			sin6.sin6_port = ports[1];
			sin6.sin6_flowinfo = 0;
			sin6.sin6_scope_id =
				ipv6_iface_scope_id(&ipv6_hdr(skb)->daddr,
						    opt->iif);

			put_cmsg(msg, SOL_IPV6, IPV6_ORIGDSTADDR, sizeof(sin6), &sin6);
		}
	}
	if (np->rxopt.bits.recvfragsize && opt->frag_max_size) {
		int val = opt->frag_max_size;

		put_cmsg(msg, SOL_IPV6, IPV6_RECVFRAGSIZE, sizeof(val), &val);
	}
}

void ip6_datagram_recv_ctl(struct sock *sk, struct msghdr *msg,
			  struct sk_buff *skb)
{
	ip6_datagram_recv_common_ctl(sk, msg, skb);
	ip6_datagram_recv_specific_ctl(sk, msg, skb);
}
EXPORT_SYMBOL_GPL(ip6_datagram_recv_ctl);

int ip6_datagram_send_ctl(struct net *net, struct sock *sk,
			  struct msghdr *msg, struct flowi6 *fl6,
			  struct ipcm6_cookie *ipc6)
{
	struct in6_pktinfo *src_info;
	struct cmsghdr *cmsg;
	struct ipv6_rt_hdr *rthdr;
	struct ipv6_opt_hdr *hdr;
	struct ipv6_txoptions *opt = ipc6->opt;
	int len;
	int err = 0;

	for_each_cmsghdr(cmsg, msg) {
		int addr_type;

		if (!CMSG_OK(msg, cmsg)) {
			err = -EINVAL;
			goto exit_f;
		}

		if (cmsg->cmsg_level == SOL_SOCKET) {
			err = __sock_cmsg_send(sk, cmsg, &ipc6->sockc);
			if (err)
				return err;
			continue;
		}

		if (cmsg->cmsg_level != SOL_IPV6)
			continue;

		switch (cmsg->cmsg_type) {
		case IPV6_PKTINFO:
		case IPV6_2292PKTINFO:
		    {
			struct net_device *dev = NULL;
			int src_idx;

			if (cmsg->cmsg_len < CMSG_LEN(sizeof(struct in6_pktinfo))) {
				err = -EINVAL;
				goto exit_f;
			}

			src_info = (struct in6_pktinfo *)CMSG_DATA(cmsg);
			src_idx = src_info->ipi6_ifindex;

			if (src_idx) {
				if (fl6->flowi6_oif &&
				    src_idx != fl6->flowi6_oif &&
				    (READ_ONCE(sk->sk_bound_dev_if) != fl6->flowi6_oif ||
				     !sk_dev_equal_l3scope(sk, src_idx)))
					return -EINVAL;
				fl6->flowi6_oif = src_idx;
			}

			addr_type = __ipv6_addr_type(&src_info->ipi6_addr);

			rcu_read_lock();
			if (fl6->flowi6_oif) {
				dev = dev_get_by_index_rcu(net, fl6->flowi6_oif);
				if (!dev) {
					rcu_read_unlock();
					return -ENODEV;
				}
			} else if (addr_type & IPV6_ADDR_LINKLOCAL) {
				rcu_read_unlock();
				return -EINVAL;
			}

			if (addr_type != IPV6_ADDR_ANY) {
				int strict = __ipv6_addr_src_scope(addr_type) <= IPV6_ADDR_SCOPE_LINKLOCAL;
				if (!ipv6_can_nonlocal_bind(net, inet_sk(sk)) &&
				    !ipv6_chk_addr_and_flags(net, &src_info->ipi6_addr,
							     dev, !strict, 0,
							     IFA_F_TENTATIVE) &&
				    !ipv6_chk_acast_addr_src(net, dev,
							     &src_info->ipi6_addr))
					err = -EINVAL;
				else
					fl6->saddr = src_info->ipi6_addr;
			}

			rcu_read_unlock();

			if (err)
				goto exit_f;

			break;
		    }

		case IPV6_FLOWINFO:
			if (cmsg->cmsg_len < CMSG_LEN(4)) {
				err = -EINVAL;
				goto exit_f;
			}

			if (fl6->flowlabel&IPV6_FLOWINFO_MASK) {
				if ((fl6->flowlabel^*(__be32 *)CMSG_DATA(cmsg))&~IPV6_FLOWINFO_MASK) {
					err = -EINVAL;
					goto exit_f;
				}
			}
			fl6->flowlabel = IPV6_FLOWINFO_MASK & *(__be32 *)CMSG_DATA(cmsg);
			break;

		case IPV6_2292HOPOPTS:
		case IPV6_HOPOPTS:
			if (opt->hopopt || cmsg->cmsg_len < CMSG_LEN(sizeof(struct ipv6_opt_hdr))) {
				err = -EINVAL;
				goto exit_f;
			}

			hdr = (struct ipv6_opt_hdr *)CMSG_DATA(cmsg);
			len = ((hdr->hdrlen + 1) << 3);
			if (cmsg->cmsg_len < CMSG_LEN(len)) {
				err = -EINVAL;
				goto exit_f;
			}
			if (!ns_capable(net->user_ns, CAP_NET_RAW)) {
				err = -EPERM;
				goto exit_f;
			}
			opt->opt_nflen += len;
			opt->hopopt = hdr;
			break;

		case IPV6_2292DSTOPTS:
			if (cmsg->cmsg_len < CMSG_LEN(sizeof(struct ipv6_opt_hdr))) {
				err = -EINVAL;
				goto exit_f;
			}

			hdr = (struct ipv6_opt_hdr *)CMSG_DATA(cmsg);
			len = ((hdr->hdrlen + 1) << 3);
			if (cmsg->cmsg_len < CMSG_LEN(len)) {
				err = -EINVAL;
				goto exit_f;
			}
			if (!ns_capable(net->user_ns, CAP_NET_RAW)) {
				err = -EPERM;
				goto exit_f;
			}
			if (opt->dst1opt) {
				err = -EINVAL;
				goto exit_f;
			}
			opt->opt_flen += len;
			opt->dst1opt = hdr;
			break;

		case IPV6_DSTOPTS:
		case IPV6_RTHDRDSTOPTS:
			if (cmsg->cmsg_len < CMSG_LEN(sizeof(struct ipv6_opt_hdr))) {
				err = -EINVAL;
				goto exit_f;
			}

			hdr = (struct ipv6_opt_hdr *)CMSG_DATA(cmsg);
			len = ((hdr->hdrlen + 1) << 3);
			if (cmsg->cmsg_len < CMSG_LEN(len)) {
				err = -EINVAL;
				goto exit_f;
			}
			if (!ns_capable(net->user_ns, CAP_NET_RAW)) {
				err = -EPERM;
				goto exit_f;
			}
			if (cmsg->cmsg_type == IPV6_DSTOPTS) {
				opt->opt_flen += len;
				opt->dst1opt = hdr;
			} else {
				opt->opt_nflen += len;
				opt->dst0opt = hdr;
			}
			break;

		case IPV6_2292RTHDR:
		case IPV6_RTHDR:
			if (cmsg->cmsg_len < CMSG_LEN(sizeof(struct ipv6_rt_hdr))) {
				err = -EINVAL;
				goto exit_f;
			}

			rthdr = (struct ipv6_rt_hdr *)CMSG_DATA(cmsg);

			switch (rthdr->type) {
#if IS_ENABLED(CONFIG_IPV6_MIP6)
			case IPV6_SRCRT_TYPE_2:
				if (rthdr->hdrlen != 2 ||
				    rthdr->segments_left != 1) {
					err = -EINVAL;
					goto exit_f;
				}
				break;
#endif
			default:
				err = -EINVAL;
				goto exit_f;
			}

			len = ((rthdr->hdrlen + 1) << 3);

			if (cmsg->cmsg_len < CMSG_LEN(len)) {
				err = -EINVAL;
				goto exit_f;
			}

			/* segments left must also match */
			if ((rthdr->hdrlen >> 1) != rthdr->segments_left) {
				err = -EINVAL;
				goto exit_f;
			}

			opt->opt_nflen += len;
			opt->srcrt = rthdr;

			if (cmsg->cmsg_type == IPV6_2292RTHDR && opt->dst1opt) {
				int dsthdrlen = ((opt->dst1opt->hdrlen+1)<<3);

				opt->opt_nflen += dsthdrlen;
				opt->dst0opt = opt->dst1opt;
				opt->dst1opt = NULL;
				opt->opt_flen -= dsthdrlen;
			}

			break;

		case IPV6_2292HOPLIMIT:
		case IPV6_HOPLIMIT:
			if (cmsg->cmsg_len != CMSG_LEN(sizeof(int))) {
				err = -EINVAL;
				goto exit_f;
			}

			ipc6->hlimit = *(int *)CMSG_DATA(cmsg);
			if (ipc6->hlimit < -1 || ipc6->hlimit > 0xff) {
				err = -EINVAL;
				goto exit_f;
			}

			break;

		case IPV6_TCLASS:
		    {
			int tc;

			err = -EINVAL;
			if (cmsg->cmsg_len != CMSG_LEN(sizeof(int)))
				goto exit_f;

			tc = *(int *)CMSG_DATA(cmsg);
			if (tc < -1 || tc > 0xff)
				goto exit_f;

			err = 0;
			ipc6->tclass = tc;

			break;
		    }

		case IPV6_DONTFRAG:
		    {
			int df;

			err = -EINVAL;
			if (cmsg->cmsg_len != CMSG_LEN(sizeof(int)))
				goto exit_f;

			df = *(int *)CMSG_DATA(cmsg);
			if (df < 0 || df > 1)
				goto exit_f;

			err = 0;
			ipc6->dontfrag = df;

			break;
		    }
		default:
			net_dbg_ratelimited("invalid cmsg type: %d\n",
					    cmsg->cmsg_type);
			err = -EINVAL;
			goto exit_f;
		}
	}

exit_f:
	return err;
}
EXPORT_SYMBOL_GPL(ip6_datagram_send_ctl);

void __ip6_dgram_sock_seq_show(struct seq_file *seq, struct sock *sp,
			       __u16 srcp, __u16 destp, int rqueue, int bucket)
{
	const struct in6_addr *dest, *src;

	dest  = &sp->sk_v6_daddr;
	src   = &sp->sk_v6_rcv_saddr;
	seq_printf(seq,
		   "%5d: %08X%08X%08X%08X:%04X %08X%08X%08X%08X:%04X "
		   "%02X %08X:%08X %02X:%08lX %08X %5u %8d %lu %d %pK %u\n",
		   bucket,
		   src->s6_addr32[0], src->s6_addr32[1],
		   src->s6_addr32[2], src->s6_addr32[3], srcp,
		   dest->s6_addr32[0], dest->s6_addr32[1],
		   dest->s6_addr32[2], dest->s6_addr32[3], destp,
		   sp->sk_state,
		   sk_wmem_alloc_get(sp),
		   rqueue,
		   0, 0L, 0,
		   from_kuid_munged(seq_user_ns(seq), sock_i_uid(sp)),
		   0,
		   sock_i_ino(sp),
		   refcount_read(&sp->sk_refcnt), sp,
		   atomic_read(&sp->sk_drops));
}<|MERGE_RESOLUTION|>--- conflicted
+++ resolved
@@ -41,13 +41,8 @@
 static void ip6_datagram_flow_key_init(struct flowi6 *fl6,
 				       const struct sock *sk)
 {
-<<<<<<< HEAD
-	struct inet_sock *inet = inet_sk(sk);
-	struct ipv6_pinfo *np = inet6_sk(sk);
-=======
 	const struct inet_sock *inet = inet_sk(sk);
 	const struct ipv6_pinfo *np = inet6_sk(sk);
->>>>>>> 98817289
 	int oif = sk->sk_bound_dev_if;
 
 	memset(fl6, 0, sizeof(*fl6));
