// SPDX-License-Identifier: GPL-2.0-or-later
/*
 *	Linux IPv6 multicast routing support for BSD pim6sd
 *	Based on net/ipv4/ipmr.c.
 *
 *	(c) 2004 Mickael Hoerdt, <hoerdt@clarinet.u-strasbg.fr>
 *		LSIIT Laboratory, Strasbourg, France
 *	(c) 2004 Jean-Philippe Andriot, <jean-philippe.andriot@6WIND.com>
 *		6WIND, Paris, France
 *	Copyright (C)2007,2008 USAGI/WIDE Project
 *		YOSHIFUJI Hideaki <yoshfuji@linux-ipv6.org>
 */

#include <linux/uaccess.h>
#include <linux/types.h>
#include <linux/sched.h>
#include <linux/errno.h>
#include <linux/mm.h>
#include <linux/kernel.h>
#include <linux/fcntl.h>
#include <linux/stat.h>
#include <linux/socket.h>
#include <linux/inet.h>
#include <linux/netdevice.h>
#include <linux/inetdevice.h>
#include <linux/proc_fs.h>
#include <linux/seq_file.h>
#include <linux/init.h>
#include <linux/compat.h>
#include <linux/rhashtable.h>
#include <net/protocol.h>
#include <linux/skbuff.h>
#include <net/raw.h>
#include <linux/notifier.h>
#include <linux/if_arp.h>
#include <net/checksum.h>
#include <net/netlink.h>
#include <net/fib_rules.h>

#include <net/ipv6.h>
#include <net/ip6_route.h>
#include <linux/mroute6.h>
#include <linux/pim.h>
#include <net/addrconf.h>
#include <linux/netfilter_ipv6.h>
#include <linux/export.h>
#include <net/ip6_checksum.h>
#include <linux/netconf.h>
#include <net/ip_tunnels.h>

#include <linux/nospec.h>

struct ip6mr_rule {
	struct fib_rule		common;
};

struct ip6mr_result {
	struct mr_table	*mrt;
};

/* Big lock, protecting vif table, mrt cache and mroute socket state.
   Note that the changes are semaphored via rtnl_lock.
 */

static DEFINE_RWLOCK(mrt_lock);

/* Multicast router control variables */

/* Special spinlock for queue of unresolved entries */
static DEFINE_SPINLOCK(mfc_unres_lock);

/* We return to original Alan's scheme. Hash table of resolved
   entries is changed only in process context and protected
   with weak lock mrt_lock. Queue of unresolved entries is protected
   with strong spinlock mfc_unres_lock.

   In this case data path is free of exclusive locks at all.
 */

static struct kmem_cache *mrt_cachep __read_mostly;

static struct mr_table *ip6mr_new_table(struct net *net, u32 id);
static void ip6mr_free_table(struct mr_table *mrt);

static void ip6_mr_forward(struct net *net, struct mr_table *mrt,
			   struct net_device *dev, struct sk_buff *skb,
			   struct mfc6_cache *cache);
static int ip6mr_cache_report(struct mr_table *mrt, struct sk_buff *pkt,
			      mifi_t mifi, int assert);
static void mr6_netlink_event(struct mr_table *mrt, struct mfc6_cache *mfc,
			      int cmd);
static void mrt6msg_netlink_event(struct mr_table *mrt, struct sk_buff *pkt);
static int ip6mr_rtm_dumproute(struct sk_buff *skb,
			       struct netlink_callback *cb);
static void mroute_clean_tables(struct mr_table *mrt, int flags);
static void ipmr_expire_process(struct timer_list *t);

#ifdef CONFIG_IPV6_MROUTE_MULTIPLE_TABLES
#define ip6mr_for_each_table(mrt, net) \
	list_for_each_entry_rcu(mrt, &net->ipv6.mr6_tables, list, \
				lockdep_rtnl_is_held() || \
				list_empty(&net->ipv6.mr6_tables))

static struct mr_table *ip6mr_mr_table_iter(struct net *net,
					    struct mr_table *mrt)
{
	struct mr_table *ret;

	if (!mrt)
		ret = list_entry_rcu(net->ipv6.mr6_tables.next,
				     struct mr_table, list);
	else
		ret = list_entry_rcu(mrt->list.next,
				     struct mr_table, list);

	if (&ret->list == &net->ipv6.mr6_tables)
		return NULL;
	return ret;
}

static struct mr_table *ip6mr_get_table(struct net *net, u32 id)
{
	struct mr_table *mrt;

	ip6mr_for_each_table(mrt, net) {
		if (mrt->id == id)
			return mrt;
	}
	return NULL;
}

static int ip6mr_fib_lookup(struct net *net, struct flowi6 *flp6,
			    struct mr_table **mrt)
{
	int err;
	struct ip6mr_result res;
	struct fib_lookup_arg arg = {
		.result = &res,
		.flags = FIB_LOOKUP_NOREF,
	};

	/* update flow if oif or iif point to device enslaved to l3mdev */
	l3mdev_update_flow(net, flowi6_to_flowi(flp6));

	err = fib_rules_lookup(net->ipv6.mr6_rules_ops,
			       flowi6_to_flowi(flp6), 0, &arg);
	if (err < 0)
		return err;
	*mrt = res.mrt;
	return 0;
}

static int ip6mr_rule_action(struct fib_rule *rule, struct flowi *flp,
			     int flags, struct fib_lookup_arg *arg)
{
	struct ip6mr_result *res = arg->result;
	struct mr_table *mrt;

	switch (rule->action) {
	case FR_ACT_TO_TBL:
		break;
	case FR_ACT_UNREACHABLE:
		return -ENETUNREACH;
	case FR_ACT_PROHIBIT:
		return -EACCES;
	case FR_ACT_BLACKHOLE:
	default:
		return -EINVAL;
	}

	arg->table = fib_rule_get_table(rule, arg);

	mrt = ip6mr_get_table(rule->fr_net, arg->table);
	if (!mrt)
		return -EAGAIN;
	res->mrt = mrt;
	return 0;
}

static int ip6mr_rule_match(struct fib_rule *rule, struct flowi *flp, int flags)
{
	return 1;
}

static int ip6mr_rule_configure(struct fib_rule *rule, struct sk_buff *skb,
				struct fib_rule_hdr *frh, struct nlattr **tb,
				struct netlink_ext_ack *extack)
{
	return 0;
}

static int ip6mr_rule_compare(struct fib_rule *rule, struct fib_rule_hdr *frh,
			      struct nlattr **tb)
{
	return 1;
}

static int ip6mr_rule_fill(struct fib_rule *rule, struct sk_buff *skb,
			   struct fib_rule_hdr *frh)
{
	frh->dst_len = 0;
	frh->src_len = 0;
	frh->tos     = 0;
	return 0;
}

static const struct fib_rules_ops __net_initconst ip6mr_rules_ops_template = {
	.family		= RTNL_FAMILY_IP6MR,
	.rule_size	= sizeof(struct ip6mr_rule),
	.addr_size	= sizeof(struct in6_addr),
	.action		= ip6mr_rule_action,
	.match		= ip6mr_rule_match,
	.configure	= ip6mr_rule_configure,
	.compare	= ip6mr_rule_compare,
	.fill		= ip6mr_rule_fill,
	.nlgroup	= RTNLGRP_IPV6_RULE,
	.owner		= THIS_MODULE,
};

static int __net_init ip6mr_rules_init(struct net *net)
{
	struct fib_rules_ops *ops;
	struct mr_table *mrt;
	int err;

	ops = fib_rules_register(&ip6mr_rules_ops_template, net);
	if (IS_ERR(ops))
		return PTR_ERR(ops);

	INIT_LIST_HEAD(&net->ipv6.mr6_tables);

	mrt = ip6mr_new_table(net, RT6_TABLE_DFLT);
	if (IS_ERR(mrt)) {
		err = PTR_ERR(mrt);
		goto err1;
	}

	err = fib_default_rule_add(ops, 0x7fff, RT6_TABLE_DFLT, 0);
	if (err < 0)
		goto err2;

	net->ipv6.mr6_rules_ops = ops;
	return 0;

err2:
	rtnl_lock();
	ip6mr_free_table(mrt);
	rtnl_unlock();
err1:
	fib_rules_unregister(ops);
	return err;
}

static void __net_exit ip6mr_rules_exit(struct net *net)
{
	struct mr_table *mrt, *next;

	ASSERT_RTNL();
	list_for_each_entry_safe(mrt, next, &net->ipv6.mr6_tables, list) {
		list_del(&mrt->list);
		ip6mr_free_table(mrt);
	}
	fib_rules_unregister(net->ipv6.mr6_rules_ops);
}

static int ip6mr_rules_dump(struct net *net, struct notifier_block *nb,
			    struct netlink_ext_ack *extack)
{
	return fib_rules_dump(net, nb, RTNL_FAMILY_IP6MR, extack);
}

static unsigned int ip6mr_rules_seq_read(struct net *net)
{
	return fib_rules_seq_read(net, RTNL_FAMILY_IP6MR);
}

bool ip6mr_rule_default(const struct fib_rule *rule)
{
	return fib_rule_matchall(rule) && rule->action == FR_ACT_TO_TBL &&
	       rule->table == RT6_TABLE_DFLT && !rule->l3mdev;
}
EXPORT_SYMBOL(ip6mr_rule_default);
#else
#define ip6mr_for_each_table(mrt, net) \
	for (mrt = net->ipv6.mrt6; mrt; mrt = NULL)

static struct mr_table *ip6mr_mr_table_iter(struct net *net,
					    struct mr_table *mrt)
{
	if (!mrt)
		return net->ipv6.mrt6;
	return NULL;
}

static struct mr_table *ip6mr_get_table(struct net *net, u32 id)
{
	return net->ipv6.mrt6;
}

static int ip6mr_fib_lookup(struct net *net, struct flowi6 *flp6,
			    struct mr_table **mrt)
{
	*mrt = net->ipv6.mrt6;
	return 0;
}

static int __net_init ip6mr_rules_init(struct net *net)
{
	struct mr_table *mrt;

	mrt = ip6mr_new_table(net, RT6_TABLE_DFLT);
	if (IS_ERR(mrt))
		return PTR_ERR(mrt);
	net->ipv6.mrt6 = mrt;
	return 0;
}

static void __net_exit ip6mr_rules_exit(struct net *net)
{
	ASSERT_RTNL();
	ip6mr_free_table(net->ipv6.mrt6);
	net->ipv6.mrt6 = NULL;
}

static int ip6mr_rules_dump(struct net *net, struct notifier_block *nb,
			    struct netlink_ext_ack *extack)
{
	return 0;
}

static unsigned int ip6mr_rules_seq_read(struct net *net)
{
	return 0;
}
#endif

static int ip6mr_hash_cmp(struct rhashtable_compare_arg *arg,
			  const void *ptr)
{
	const struct mfc6_cache_cmp_arg *cmparg = arg->key;
	struct mfc6_cache *c = (struct mfc6_cache *)ptr;

	return !ipv6_addr_equal(&c->mf6c_mcastgrp, &cmparg->mf6c_mcastgrp) ||
	       !ipv6_addr_equal(&c->mf6c_origin, &cmparg->mf6c_origin);
}

static const struct rhashtable_params ip6mr_rht_params = {
	.head_offset = offsetof(struct mr_mfc, mnode),
	.key_offset = offsetof(struct mfc6_cache, cmparg),
	.key_len = sizeof(struct mfc6_cache_cmp_arg),
	.nelem_hint = 3,
	.obj_cmpfn = ip6mr_hash_cmp,
	.automatic_shrinking = true,
};

static void ip6mr_new_table_set(struct mr_table *mrt,
				struct net *net)
{
#ifdef CONFIG_IPV6_MROUTE_MULTIPLE_TABLES
	list_add_tail_rcu(&mrt->list, &net->ipv6.mr6_tables);
#endif
}

static struct mfc6_cache_cmp_arg ip6mr_mr_table_ops_cmparg_any = {
	.mf6c_origin = IN6ADDR_ANY_INIT,
	.mf6c_mcastgrp = IN6ADDR_ANY_INIT,
};

static struct mr_table_ops ip6mr_mr_table_ops = {
	.rht_params = &ip6mr_rht_params,
	.cmparg_any = &ip6mr_mr_table_ops_cmparg_any,
};

static struct mr_table *ip6mr_new_table(struct net *net, u32 id)
{
	struct mr_table *mrt;

	mrt = ip6mr_get_table(net, id);
	if (mrt)
		return mrt;

	return mr_table_alloc(net, id, &ip6mr_mr_table_ops,
			      ipmr_expire_process, ip6mr_new_table_set);
}

static void ip6mr_free_table(struct mr_table *mrt)
{
	del_timer_sync(&mrt->ipmr_expire_timer);
	mroute_clean_tables(mrt, MRT6_FLUSH_MIFS | MRT6_FLUSH_MIFS_STATIC |
				 MRT6_FLUSH_MFC | MRT6_FLUSH_MFC_STATIC);
	rhltable_destroy(&mrt->mfc_hash);
	kfree(mrt);
}

#ifdef CONFIG_PROC_FS
/* The /proc interfaces to multicast routing
 * /proc/ip6_mr_cache /proc/ip6_mr_vif
 */

static void *ip6mr_vif_seq_start(struct seq_file *seq, loff_t *pos)
	__acquires(mrt_lock)
{
	struct mr_vif_iter *iter = seq->private;
	struct net *net = seq_file_net(seq);
	struct mr_table *mrt;

	mrt = ip6mr_get_table(net, RT6_TABLE_DFLT);
	if (!mrt)
		return ERR_PTR(-ENOENT);

	iter->mrt = mrt;

	read_lock(&mrt_lock);
	return mr_vif_seq_start(seq, pos);
}

static void ip6mr_vif_seq_stop(struct seq_file *seq, void *v)
	__releases(mrt_lock)
{
	read_unlock(&mrt_lock);
}

static int ip6mr_vif_seq_show(struct seq_file *seq, void *v)
{
	struct mr_vif_iter *iter = seq->private;
	struct mr_table *mrt = iter->mrt;

	if (v == SEQ_START_TOKEN) {
		seq_puts(seq,
			 "Interface      BytesIn  PktsIn  BytesOut PktsOut Flags\n");
	} else {
		const struct vif_device *vif = v;
		const char *name = vif->dev ? vif->dev->name : "none";

		seq_printf(seq,
			   "%2td %-10s %8ld %7ld  %8ld %7ld %05X\n",
			   vif - mrt->vif_table,
			   name, vif->bytes_in, vif->pkt_in,
			   vif->bytes_out, vif->pkt_out,
			   vif->flags);
	}
	return 0;
}

static const struct seq_operations ip6mr_vif_seq_ops = {
	.start = ip6mr_vif_seq_start,
	.next  = mr_vif_seq_next,
	.stop  = ip6mr_vif_seq_stop,
	.show  = ip6mr_vif_seq_show,
};

static void *ipmr_mfc_seq_start(struct seq_file *seq, loff_t *pos)
{
	struct net *net = seq_file_net(seq);
	struct mr_table *mrt;

	mrt = ip6mr_get_table(net, RT6_TABLE_DFLT);
	if (!mrt)
		return ERR_PTR(-ENOENT);

	return mr_mfc_seq_start(seq, pos, mrt, &mfc_unres_lock);
}

static int ipmr_mfc_seq_show(struct seq_file *seq, void *v)
{
	int n;

	if (v == SEQ_START_TOKEN) {
		seq_puts(seq,
			 "Group                            "
			 "Origin                           "
			 "Iif      Pkts  Bytes     Wrong  Oifs\n");
	} else {
		const struct mfc6_cache *mfc = v;
		const struct mr_mfc_iter *it = seq->private;
		struct mr_table *mrt = it->mrt;

		seq_printf(seq, "%pI6 %pI6 %-3hd",
			   &mfc->mf6c_mcastgrp, &mfc->mf6c_origin,
			   mfc->_c.mfc_parent);

		if (it->cache != &mrt->mfc_unres_queue) {
			seq_printf(seq, " %8lu %8lu %8lu",
				   mfc->_c.mfc_un.res.pkt,
				   mfc->_c.mfc_un.res.bytes,
				   mfc->_c.mfc_un.res.wrong_if);
			for (n = mfc->_c.mfc_un.res.minvif;
			     n < mfc->_c.mfc_un.res.maxvif; n++) {
				if (VIF_EXISTS(mrt, n) &&
				    mfc->_c.mfc_un.res.ttls[n] < 255)
					seq_printf(seq,
						   " %2d:%-3d", n,
						   mfc->_c.mfc_un.res.ttls[n]);
			}
		} else {
			/* unresolved mfc_caches don't contain
			 * pkt, bytes and wrong_if values
			 */
			seq_printf(seq, " %8lu %8lu %8lu", 0ul, 0ul, 0ul);
		}
		seq_putc(seq, '\n');
	}
	return 0;
}

static const struct seq_operations ipmr_mfc_seq_ops = {
	.start = ipmr_mfc_seq_start,
	.next  = mr_mfc_seq_next,
	.stop  = mr_mfc_seq_stop,
	.show  = ipmr_mfc_seq_show,
};
#endif

#ifdef CONFIG_IPV6_PIMSM_V2

static int pim6_rcv(struct sk_buff *skb)
{
	struct pimreghdr *pim;
	struct ipv6hdr   *encap;
	struct net_device  *reg_dev = NULL;
	struct net *net = dev_net(skb->dev);
	struct mr_table *mrt;
	struct flowi6 fl6 = {
		.flowi6_iif	= skb->dev->ifindex,
		.flowi6_mark	= skb->mark,
	};
	int reg_vif_num;

	if (!pskb_may_pull(skb, sizeof(*pim) + sizeof(*encap)))
		goto drop;

	pim = (struct pimreghdr *)skb_transport_header(skb);
	if (pim->type != ((PIM_VERSION << 4) | PIM_TYPE_REGISTER) ||
	    (pim->flags & PIM_NULL_REGISTER) ||
	    (csum_ipv6_magic(&ipv6_hdr(skb)->saddr, &ipv6_hdr(skb)->daddr,
			     sizeof(*pim), IPPROTO_PIM,
			     csum_partial((void *)pim, sizeof(*pim), 0)) &&
	     csum_fold(skb_checksum(skb, 0, skb->len, 0))))
		goto drop;

	/* check if the inner packet is destined to mcast group */
	encap = (struct ipv6hdr *)(skb_transport_header(skb) +
				   sizeof(*pim));

	if (!ipv6_addr_is_multicast(&encap->daddr) ||
	    encap->payload_len == 0 ||
	    ntohs(encap->payload_len) + sizeof(*pim) > skb->len)
		goto drop;

	if (ip6mr_fib_lookup(net, &fl6, &mrt) < 0)
		goto drop;
	reg_vif_num = mrt->mroute_reg_vif_num;

	read_lock(&mrt_lock);
	if (reg_vif_num >= 0)
		reg_dev = mrt->vif_table[reg_vif_num].dev;
	dev_hold(reg_dev);
	read_unlock(&mrt_lock);

	if (!reg_dev)
		goto drop;

	skb->mac_header = skb->network_header;
	skb_pull(skb, (u8 *)encap - skb->data);
	skb_reset_network_header(skb);
	skb->protocol = htons(ETH_P_IPV6);
	skb->ip_summed = CHECKSUM_NONE;

	skb_tunnel_rx(skb, reg_dev, dev_net(reg_dev));

	netif_rx(skb);

	dev_put(reg_dev);
	return 0;
 drop:
	kfree_skb(skb);
	return 0;
}

static const struct inet6_protocol pim6_protocol = {
	.handler	=	pim6_rcv,
};

/* Service routines creating virtual interfaces: PIMREG */

static netdev_tx_t reg_vif_xmit(struct sk_buff *skb,
				      struct net_device *dev)
{
	struct net *net = dev_net(dev);
	struct mr_table *mrt;
	struct flowi6 fl6 = {
		.flowi6_oif	= dev->ifindex,
		.flowi6_iif	= skb->skb_iif ? : LOOPBACK_IFINDEX,
		.flowi6_mark	= skb->mark,
	};

	if (!pskb_inet_may_pull(skb))
		goto tx_err;

	if (ip6mr_fib_lookup(net, &fl6, &mrt) < 0)
		goto tx_err;

	read_lock(&mrt_lock);
	dev->stats.tx_bytes += skb->len;
	dev->stats.tx_packets++;
	ip6mr_cache_report(mrt, skb, mrt->mroute_reg_vif_num, MRT6MSG_WHOLEPKT);
	read_unlock(&mrt_lock);
	kfree_skb(skb);
	return NETDEV_TX_OK;

tx_err:
	dev->stats.tx_errors++;
	kfree_skb(skb);
	return NETDEV_TX_OK;
}

static int reg_vif_get_iflink(const struct net_device *dev)
{
	return 0;
}

static const struct net_device_ops reg_vif_netdev_ops = {
	.ndo_start_xmit	= reg_vif_xmit,
	.ndo_get_iflink = reg_vif_get_iflink,
};

static void reg_vif_setup(struct net_device *dev)
{
	dev->type		= ARPHRD_PIMREG;
	dev->mtu		= 1500 - sizeof(struct ipv6hdr) - 8;
	dev->flags		= IFF_NOARP;
	dev->netdev_ops		= &reg_vif_netdev_ops;
	dev->needs_free_netdev	= true;
	dev->features		|= NETIF_F_NETNS_LOCAL;
}

static struct net_device *ip6mr_reg_vif(struct net *net, struct mr_table *mrt)
{
	struct net_device *dev;
	char name[IFNAMSIZ];

	if (mrt->id == RT6_TABLE_DFLT)
		sprintf(name, "pim6reg");
	else
		sprintf(name, "pim6reg%u", mrt->id);

	dev = alloc_netdev(0, name, NET_NAME_UNKNOWN, reg_vif_setup);
	if (!dev)
		return NULL;

	dev_net_set(dev, net);

	if (register_netdevice(dev)) {
		free_netdev(dev);
		return NULL;
	}

	if (dev_open(dev, NULL))
		goto failure;

	dev_hold(dev);
	return dev;

failure:
	unregister_netdevice(dev);
	return NULL;
}
#endif

static int call_ip6mr_vif_entry_notifiers(struct net *net,
					  enum fib_event_type event_type,
					  struct vif_device *vif,
					  mifi_t vif_index, u32 tb_id)
{
	return mr_call_vif_notifiers(net, RTNL_FAMILY_IP6MR, event_type,
				     vif, vif_index, tb_id,
				     &net->ipv6.ipmr_seq);
}

static int call_ip6mr_mfc_entry_notifiers(struct net *net,
					  enum fib_event_type event_type,
					  struct mfc6_cache *mfc, u32 tb_id)
{
	return mr_call_mfc_notifiers(net, RTNL_FAMILY_IP6MR, event_type,
				     &mfc->_c, tb_id, &net->ipv6.ipmr_seq);
}

/* Delete a VIF entry */
static int mif6_delete(struct mr_table *mrt, int vifi, int notify,
		       struct list_head *head)
{
	struct vif_device *v;
	struct net_device *dev;
	struct inet6_dev *in6_dev;

	if (vifi < 0 || vifi >= mrt->maxvif)
		return -EADDRNOTAVAIL;

	v = &mrt->vif_table[vifi];

	if (VIF_EXISTS(mrt, vifi))
		call_ip6mr_vif_entry_notifiers(read_pnet(&mrt->net),
					       FIB_EVENT_VIF_DEL, v, vifi,
					       mrt->id);

	write_lock_bh(&mrt_lock);
	dev = v->dev;
	v->dev = NULL;

	if (!dev) {
		write_unlock_bh(&mrt_lock);
		return -EADDRNOTAVAIL;
	}

#ifdef CONFIG_IPV6_PIMSM_V2
	if (vifi == mrt->mroute_reg_vif_num)
		mrt->mroute_reg_vif_num = -1;
#endif

	if (vifi + 1 == mrt->maxvif) {
		int tmp;
		for (tmp = vifi - 1; tmp >= 0; tmp--) {
			if (VIF_EXISTS(mrt, tmp))
				break;
		}
		mrt->maxvif = tmp + 1;
	}

	write_unlock_bh(&mrt_lock);

	dev_set_allmulti(dev, -1);

	in6_dev = __in6_dev_get(dev);
	if (in6_dev) {
		atomic_dec(&in6_dev->cnf.mc_forwarding);
		inet6_netconf_notify_devconf(dev_net(dev), RTM_NEWNETCONF,
					     NETCONFA_MC_FORWARDING,
					     dev->ifindex, &in6_dev->cnf);
	}

	if ((v->flags & MIFF_REGISTER) && !notify)
		unregister_netdevice_queue(dev, head);

	dev_put_track(dev, &v->dev_tracker);
	return 0;
}

static inline void ip6mr_cache_free_rcu(struct rcu_head *head)
{
	struct mr_mfc *c = container_of(head, struct mr_mfc, rcu);

	kmem_cache_free(mrt_cachep, (struct mfc6_cache *)c);
}

static inline void ip6mr_cache_free(struct mfc6_cache *c)
{
	call_rcu(&c->_c.rcu, ip6mr_cache_free_rcu);
}

/* Destroy an unresolved cache entry, killing queued skbs
   and reporting error to netlink readers.
 */

static void ip6mr_destroy_unres(struct mr_table *mrt, struct mfc6_cache *c)
{
	struct net *net = read_pnet(&mrt->net);
	struct sk_buff *skb;

	atomic_dec(&mrt->cache_resolve_queue_len);

	while ((skb = skb_dequeue(&c->_c.mfc_un.unres.unresolved)) != NULL) {
		if (ipv6_hdr(skb)->version == 0) {
			struct nlmsghdr *nlh = skb_pull(skb,
							sizeof(struct ipv6hdr));
			nlh->nlmsg_type = NLMSG_ERROR;
			nlh->nlmsg_len = nlmsg_msg_size(sizeof(struct nlmsgerr));
			skb_trim(skb, nlh->nlmsg_len);
			((struct nlmsgerr *)nlmsg_data(nlh))->error = -ETIMEDOUT;
			rtnl_unicast(skb, net, NETLINK_CB(skb).portid);
		} else
			kfree_skb(skb);
	}

	ip6mr_cache_free(c);
}


/* Timer process for all the unresolved queue. */

static void ipmr_do_expire_process(struct mr_table *mrt)
{
	unsigned long now = jiffies;
	unsigned long expires = 10 * HZ;
	struct mr_mfc *c, *next;

	list_for_each_entry_safe(c, next, &mrt->mfc_unres_queue, list) {
		if (time_after(c->mfc_un.unres.expires, now)) {
			/* not yet... */
			unsigned long interval = c->mfc_un.unres.expires - now;
			if (interval < expires)
				expires = interval;
			continue;
		}

		list_del(&c->list);
		mr6_netlink_event(mrt, (struct mfc6_cache *)c, RTM_DELROUTE);
		ip6mr_destroy_unres(mrt, (struct mfc6_cache *)c);
	}

	if (!list_empty(&mrt->mfc_unres_queue))
		mod_timer(&mrt->ipmr_expire_timer, jiffies + expires);
}

static void ipmr_expire_process(struct timer_list *t)
{
	struct mr_table *mrt = from_timer(mrt, t, ipmr_expire_timer);

	if (!spin_trylock(&mfc_unres_lock)) {
		mod_timer(&mrt->ipmr_expire_timer, jiffies + 1);
		return;
	}

	if (!list_empty(&mrt->mfc_unres_queue))
		ipmr_do_expire_process(mrt);

	spin_unlock(&mfc_unres_lock);
}

/* Fill oifs list. It is called under write locked mrt_lock. */

static void ip6mr_update_thresholds(struct mr_table *mrt,
				    struct mr_mfc *cache,
				    unsigned char *ttls)
{
	int vifi;

	cache->mfc_un.res.minvif = MAXMIFS;
	cache->mfc_un.res.maxvif = 0;
	memset(cache->mfc_un.res.ttls, 255, MAXMIFS);

	for (vifi = 0; vifi < mrt->maxvif; vifi++) {
		if (VIF_EXISTS(mrt, vifi) &&
		    ttls[vifi] && ttls[vifi] < 255) {
			cache->mfc_un.res.ttls[vifi] = ttls[vifi];
			if (cache->mfc_un.res.minvif > vifi)
				cache->mfc_un.res.minvif = vifi;
			if (cache->mfc_un.res.maxvif <= vifi)
				cache->mfc_un.res.maxvif = vifi + 1;
		}
	}
	cache->mfc_un.res.lastuse = jiffies;
}

static int mif6_add(struct net *net, struct mr_table *mrt,
		    struct mif6ctl *vifc, int mrtsock)
{
	int vifi = vifc->mif6c_mifi;
	struct vif_device *v = &mrt->vif_table[vifi];
	struct net_device *dev;
	struct inet6_dev *in6_dev;
	int err;

	/* Is vif busy ? */
	if (VIF_EXISTS(mrt, vifi))
		return -EADDRINUSE;

	switch (vifc->mif6c_flags) {
#ifdef CONFIG_IPV6_PIMSM_V2
	case MIFF_REGISTER:
		/*
		 * Special Purpose VIF in PIM
		 * All the packets will be sent to the daemon
		 */
		if (mrt->mroute_reg_vif_num >= 0)
			return -EADDRINUSE;
		dev = ip6mr_reg_vif(net, mrt);
		if (!dev)
			return -ENOBUFS;
		err = dev_set_allmulti(dev, 1);
		if (err) {
			unregister_netdevice(dev);
			dev_put(dev);
			return err;
		}
		break;
#endif
	case 0:
		dev = dev_get_by_index(net, vifc->mif6c_pifi);
		if (!dev)
			return -EADDRNOTAVAIL;
		err = dev_set_allmulti(dev, 1);
		if (err) {
			dev_put(dev);
			return err;
		}
		break;
	default:
		return -EINVAL;
	}

	in6_dev = __in6_dev_get(dev);
	if (in6_dev) {
		atomic_inc(&in6_dev->cnf.mc_forwarding);
		inet6_netconf_notify_devconf(dev_net(dev), RTM_NEWNETCONF,
					     NETCONFA_MC_FORWARDING,
					     dev->ifindex, &in6_dev->cnf);
	}

	/* Fill in the VIF structures */
	vif_device_init(v, dev, vifc->vifc_rate_limit, vifc->vifc_threshold,
			vifc->mif6c_flags | (!mrtsock ? VIFF_STATIC : 0),
			MIFF_REGISTER);

	/* And finish update writing critical data */
	write_lock_bh(&mrt_lock);
	v->dev = dev;
	netdev_tracker_alloc(dev, &v->dev_tracker, GFP_ATOMIC);
#ifdef CONFIG_IPV6_PIMSM_V2
	if (v->flags & MIFF_REGISTER)
		mrt->mroute_reg_vif_num = vifi;
#endif
	if (vifi + 1 > mrt->maxvif)
		mrt->maxvif = vifi + 1;
	write_unlock_bh(&mrt_lock);
	call_ip6mr_vif_entry_notifiers(net, FIB_EVENT_VIF_ADD,
				       v, vifi, mrt->id);
	return 0;
}

static struct mfc6_cache *ip6mr_cache_find(struct mr_table *mrt,
					   const struct in6_addr *origin,
					   const struct in6_addr *mcastgrp)
{
	struct mfc6_cache_cmp_arg arg = {
		.mf6c_origin = *origin,
		.mf6c_mcastgrp = *mcastgrp,
	};

	return mr_mfc_find(mrt, &arg);
}

/* Look for a (*,G) entry */
static struct mfc6_cache *ip6mr_cache_find_any(struct mr_table *mrt,
					       struct in6_addr *mcastgrp,
					       mifi_t mifi)
{
	struct mfc6_cache_cmp_arg arg = {
		.mf6c_origin = in6addr_any,
		.mf6c_mcastgrp = *mcastgrp,
	};

	if (ipv6_addr_any(mcastgrp))
		return mr_mfc_find_any_parent(mrt, mifi);
	return mr_mfc_find_any(mrt, mifi, &arg);
}

/* Look for a (S,G,iif) entry if parent != -1 */
static struct mfc6_cache *
ip6mr_cache_find_parent(struct mr_table *mrt,
			const struct in6_addr *origin,
			const struct in6_addr *mcastgrp,
			int parent)
{
	struct mfc6_cache_cmp_arg arg = {
		.mf6c_origin = *origin,
		.mf6c_mcastgrp = *mcastgrp,
	};

	return mr_mfc_find_parent(mrt, &arg, parent);
}

/* Allocate a multicast cache entry */
static struct mfc6_cache *ip6mr_cache_alloc(void)
{
	struct mfc6_cache *c = kmem_cache_zalloc(mrt_cachep, GFP_KERNEL);
	if (!c)
		return NULL;
	c->_c.mfc_un.res.last_assert = jiffies - MFC_ASSERT_THRESH - 1;
	c->_c.mfc_un.res.minvif = MAXMIFS;
	c->_c.free = ip6mr_cache_free_rcu;
	refcount_set(&c->_c.mfc_un.res.refcount, 1);
	return c;
}

static struct mfc6_cache *ip6mr_cache_alloc_unres(void)
{
	struct mfc6_cache *c = kmem_cache_zalloc(mrt_cachep, GFP_ATOMIC);
	if (!c)
		return NULL;
	skb_queue_head_init(&c->_c.mfc_un.unres.unresolved);
	c->_c.mfc_un.unres.expires = jiffies + 10 * HZ;
	return c;
}

/*
 *	A cache entry has gone into a resolved state from queued
 */

static void ip6mr_cache_resolve(struct net *net, struct mr_table *mrt,
				struct mfc6_cache *uc, struct mfc6_cache *c)
{
	struct sk_buff *skb;

	/*
	 *	Play the pending entries through our router
	 */

	while ((skb = __skb_dequeue(&uc->_c.mfc_un.unres.unresolved))) {
		if (ipv6_hdr(skb)->version == 0) {
			struct nlmsghdr *nlh = skb_pull(skb,
							sizeof(struct ipv6hdr));

			if (mr_fill_mroute(mrt, skb, &c->_c,
					   nlmsg_data(nlh)) > 0) {
				nlh->nlmsg_len = skb_tail_pointer(skb) - (u8 *)nlh;
			} else {
				nlh->nlmsg_type = NLMSG_ERROR;
				nlh->nlmsg_len = nlmsg_msg_size(sizeof(struct nlmsgerr));
				skb_trim(skb, nlh->nlmsg_len);
				((struct nlmsgerr *)nlmsg_data(nlh))->error = -EMSGSIZE;
			}
			rtnl_unicast(skb, net, NETLINK_CB(skb).portid);
		} else
			ip6_mr_forward(net, mrt, skb->dev, skb, c);
	}
}

/*
 *	Bounce a cache query up to pim6sd and netlink.
 *
 *	Called under mrt_lock.
 */

static int ip6mr_cache_report(struct mr_table *mrt, struct sk_buff *pkt,
			      mifi_t mifi, int assert)
{
	struct sock *mroute6_sk;
	struct sk_buff *skb;
	struct mrt6msg *msg;
	int ret;

#ifdef CONFIG_IPV6_PIMSM_V2
	if (assert == MRT6MSG_WHOLEPKT || assert == MRT6MSG_WRMIFWHOLE)
		skb = skb_realloc_headroom(pkt, -skb_network_offset(pkt)
						+sizeof(*msg));
	else
#endif
		skb = alloc_skb(sizeof(struct ipv6hdr) + sizeof(*msg), GFP_ATOMIC);

	if (!skb)
		return -ENOBUFS;

	/* I suppose that internal messages
	 * do not require checksums */

	skb->ip_summed = CHECKSUM_UNNECESSARY;

#ifdef CONFIG_IPV6_PIMSM_V2
	if (assert == MRT6MSG_WHOLEPKT || assert == MRT6MSG_WRMIFWHOLE) {
		/* Ugly, but we have no choice with this interface.
		   Duplicate old header, fix length etc.
		   And all this only to mangle msg->im6_msgtype and
		   to set msg->im6_mbz to "mbz" :-)
		 */
		skb_push(skb, -skb_network_offset(pkt));

		skb_push(skb, sizeof(*msg));
		skb_reset_transport_header(skb);
		msg = (struct mrt6msg *)skb_transport_header(skb);
		msg->im6_mbz = 0;
		msg->im6_msgtype = assert;
		if (assert == MRT6MSG_WRMIFWHOLE)
			msg->im6_mif = mifi;
		else
			msg->im6_mif = mrt->mroute_reg_vif_num;
		msg->im6_pad = 0;
		msg->im6_src = ipv6_hdr(pkt)->saddr;
		msg->im6_dst = ipv6_hdr(pkt)->daddr;

		skb->ip_summed = CHECKSUM_UNNECESSARY;
	} else
#endif
	{
	/*
	 *	Copy the IP header
	 */

	skb_put(skb, sizeof(struct ipv6hdr));
	skb_reset_network_header(skb);
	skb_copy_to_linear_data(skb, ipv6_hdr(pkt), sizeof(struct ipv6hdr));

	/*
	 *	Add our header
	 */
	skb_put(skb, sizeof(*msg));
	skb_reset_transport_header(skb);
	msg = (struct mrt6msg *)skb_transport_header(skb);

	msg->im6_mbz = 0;
	msg->im6_msgtype = assert;
	msg->im6_mif = mifi;
	msg->im6_pad = 0;
	msg->im6_src = ipv6_hdr(pkt)->saddr;
	msg->im6_dst = ipv6_hdr(pkt)->daddr;

	skb_dst_set(skb, dst_clone(skb_dst(pkt)));
	skb->ip_summed = CHECKSUM_UNNECESSARY;
	}

	rcu_read_lock();
	mroute6_sk = rcu_dereference(mrt->mroute_sk);
	if (!mroute6_sk) {
		rcu_read_unlock();
		kfree_skb(skb);
		return -EINVAL;
	}

	mrt6msg_netlink_event(mrt, skb);

	/* Deliver to user space multicast routing algorithms */
	ret = sock_queue_rcv_skb(mroute6_sk, skb);
	rcu_read_unlock();
	if (ret < 0) {
		net_warn_ratelimited("mroute6: pending queue full, dropping entries\n");
		kfree_skb(skb);
	}

	return ret;
}

/* Queue a packet for resolution. It gets locked cache entry! */
static int ip6mr_cache_unresolved(struct mr_table *mrt, mifi_t mifi,
				  struct sk_buff *skb, struct net_device *dev)
{
	struct mfc6_cache *c;
	bool found = false;
	int err;

	spin_lock_bh(&mfc_unres_lock);
	list_for_each_entry(c, &mrt->mfc_unres_queue, _c.list) {
		if (ipv6_addr_equal(&c->mf6c_mcastgrp, &ipv6_hdr(skb)->daddr) &&
		    ipv6_addr_equal(&c->mf6c_origin, &ipv6_hdr(skb)->saddr)) {
			found = true;
			break;
		}
	}

	if (!found) {
		/*
		 *	Create a new entry if allowable
		 */

		c = ip6mr_cache_alloc_unres();
		if (!c) {
			spin_unlock_bh(&mfc_unres_lock);

			kfree_skb(skb);
			return -ENOBUFS;
		}

		/* Fill in the new cache entry */
		c->_c.mfc_parent = -1;
		c->mf6c_origin = ipv6_hdr(skb)->saddr;
		c->mf6c_mcastgrp = ipv6_hdr(skb)->daddr;

		/*
		 *	Reflect first query at pim6sd
		 */
		err = ip6mr_cache_report(mrt, skb, mifi, MRT6MSG_NOCACHE);
		if (err < 0) {
			/* If the report failed throw the cache entry
			   out - Brad Parker
			 */
			spin_unlock_bh(&mfc_unres_lock);

			ip6mr_cache_free(c);
			kfree_skb(skb);
			return err;
		}

		atomic_inc(&mrt->cache_resolve_queue_len);
		list_add(&c->_c.list, &mrt->mfc_unres_queue);
		mr6_netlink_event(mrt, c, RTM_NEWROUTE);

		ipmr_do_expire_process(mrt);
	}

	/* See if we can append the packet */
	if (c->_c.mfc_un.unres.unresolved.qlen > 3) {
		kfree_skb(skb);
		err = -ENOBUFS;
	} else {
		if (dev) {
			skb->dev = dev;
			skb->skb_iif = dev->ifindex;
		}
		skb_queue_tail(&c->_c.mfc_un.unres.unresolved, skb);
		err = 0;
	}

	spin_unlock_bh(&mfc_unres_lock);
	return err;
}

/*
 *	MFC6 cache manipulation by user space
 */

static int ip6mr_mfc_delete(struct mr_table *mrt, struct mf6cctl *mfc,
			    int parent)
{
	struct mfc6_cache *c;

	/* The entries are added/deleted only under RTNL */
	rcu_read_lock();
	c = ip6mr_cache_find_parent(mrt, &mfc->mf6cc_origin.sin6_addr,
				    &mfc->mf6cc_mcastgrp.sin6_addr, parent);
	rcu_read_unlock();
	if (!c)
		return -ENOENT;
	rhltable_remove(&mrt->mfc_hash, &c->_c.mnode, ip6mr_rht_params);
	list_del_rcu(&c->_c.list);

	call_ip6mr_mfc_entry_notifiers(read_pnet(&mrt->net),
				       FIB_EVENT_ENTRY_DEL, c, mrt->id);
	mr6_netlink_event(mrt, c, RTM_DELROUTE);
	mr_cache_put(&c->_c);
	return 0;
}

static int ip6mr_device_event(struct notifier_block *this,
			      unsigned long event, void *ptr)
{
	struct net_device *dev = netdev_notifier_info_to_dev(ptr);
	struct net *net = dev_net(dev);
	struct mr_table *mrt;
	struct vif_device *v;
	int ct;

	if (event != NETDEV_UNREGISTER)
		return NOTIFY_DONE;

	ip6mr_for_each_table(mrt, net) {
		v = &mrt->vif_table[0];
		for (ct = 0; ct < mrt->maxvif; ct++, v++) {
			if (v->dev == dev)
				mif6_delete(mrt, ct, 1, NULL);
		}
	}

	return NOTIFY_DONE;
}

static unsigned int ip6mr_seq_read(struct net *net)
{
	ASSERT_RTNL();

	return net->ipv6.ipmr_seq + ip6mr_rules_seq_read(net);
}

static int ip6mr_dump(struct net *net, struct notifier_block *nb,
		      struct netlink_ext_ack *extack)
{
	return mr_dump(net, nb, RTNL_FAMILY_IP6MR, ip6mr_rules_dump,
		       ip6mr_mr_table_iter, &mrt_lock, extack);
}

static struct notifier_block ip6_mr_notifier = {
	.notifier_call = ip6mr_device_event
};

static const struct fib_notifier_ops ip6mr_notifier_ops_template = {
	.family		= RTNL_FAMILY_IP6MR,
	.fib_seq_read	= ip6mr_seq_read,
	.fib_dump	= ip6mr_dump,
	.owner		= THIS_MODULE,
};

static int __net_init ip6mr_notifier_init(struct net *net)
{
	struct fib_notifier_ops *ops;

	net->ipv6.ipmr_seq = 0;

	ops = fib_notifier_ops_register(&ip6mr_notifier_ops_template, net);
	if (IS_ERR(ops))
		return PTR_ERR(ops);

	net->ipv6.ip6mr_notifier_ops = ops;

	return 0;
}

static void __net_exit ip6mr_notifier_exit(struct net *net)
{
	fib_notifier_ops_unregister(net->ipv6.ip6mr_notifier_ops);
	net->ipv6.ip6mr_notifier_ops = NULL;
}

/* Setup for IP multicast routing */
static int __net_init ip6mr_net_init(struct net *net)
{
	int err;

	err = ip6mr_notifier_init(net);
	if (err)
		return err;

	err = ip6mr_rules_init(net);
	if (err < 0)
		goto ip6mr_rules_fail;

#ifdef CONFIG_PROC_FS
	err = -ENOMEM;
	if (!proc_create_net("ip6_mr_vif", 0, net->proc_net, &ip6mr_vif_seq_ops,
			sizeof(struct mr_vif_iter)))
		goto proc_vif_fail;
	if (!proc_create_net("ip6_mr_cache", 0, net->proc_net, &ipmr_mfc_seq_ops,
			sizeof(struct mr_mfc_iter)))
		goto proc_cache_fail;
#endif

	return 0;

#ifdef CONFIG_PROC_FS
proc_cache_fail:
	remove_proc_entry("ip6_mr_vif", net->proc_net);
proc_vif_fail:
	rtnl_lock();
	ip6mr_rules_exit(net);
	rtnl_unlock();
#endif
ip6mr_rules_fail:
	ip6mr_notifier_exit(net);
	return err;
}

static void __net_exit ip6mr_net_exit(struct net *net)
{
#ifdef CONFIG_PROC_FS
	remove_proc_entry("ip6_mr_cache", net->proc_net);
	remove_proc_entry("ip6_mr_vif", net->proc_net);
#endif
	ip6mr_notifier_exit(net);
}

static void __net_exit ip6mr_net_exit_batch(struct list_head *net_list)
{
	struct net *net;

	rtnl_lock();
	list_for_each_entry(net, net_list, exit_list)
		ip6mr_rules_exit(net);
	rtnl_unlock();
}

static struct pernet_operations ip6mr_net_ops = {
	.init = ip6mr_net_init,
	.exit = ip6mr_net_exit,
	.exit_batch = ip6mr_net_exit_batch,
};

int __init ip6_mr_init(void)
{
	int err;

	mrt_cachep = kmem_cache_create("ip6_mrt_cache",
				       sizeof(struct mfc6_cache),
				       0, SLAB_HWCACHE_ALIGN,
				       NULL);
	if (!mrt_cachep)
		return -ENOMEM;

	err = register_pernet_subsys(&ip6mr_net_ops);
	if (err)
		goto reg_pernet_fail;

	err = register_netdevice_notifier(&ip6_mr_notifier);
	if (err)
		goto reg_notif_fail;
#ifdef CONFIG_IPV6_PIMSM_V2
	if (inet6_add_protocol(&pim6_protocol, IPPROTO_PIM) < 0) {
		pr_err("%s: can't add PIM protocol\n", __func__);
		err = -EAGAIN;
		goto add_proto_fail;
	}
#endif
	err = rtnl_register_module(THIS_MODULE, RTNL_FAMILY_IP6MR, RTM_GETROUTE,
				   NULL, ip6mr_rtm_dumproute, 0);
	if (err == 0)
		return 0;

#ifdef CONFIG_IPV6_PIMSM_V2
	inet6_del_protocol(&pim6_protocol, IPPROTO_PIM);
add_proto_fail:
	unregister_netdevice_notifier(&ip6_mr_notifier);
#endif
reg_notif_fail:
	unregister_pernet_subsys(&ip6mr_net_ops);
reg_pernet_fail:
	kmem_cache_destroy(mrt_cachep);
	return err;
}

void ip6_mr_cleanup(void)
{
	rtnl_unregister(RTNL_FAMILY_IP6MR, RTM_GETROUTE);
#ifdef CONFIG_IPV6_PIMSM_V2
	inet6_del_protocol(&pim6_protocol, IPPROTO_PIM);
#endif
	unregister_netdevice_notifier(&ip6_mr_notifier);
	unregister_pernet_subsys(&ip6mr_net_ops);
	kmem_cache_destroy(mrt_cachep);
}

static int ip6mr_mfc_add(struct net *net, struct mr_table *mrt,
			 struct mf6cctl *mfc, int mrtsock, int parent)
{
	unsigned char ttls[MAXMIFS];
	struct mfc6_cache *uc, *c;
	struct mr_mfc *_uc;
	bool found;
	int i, err;

	if (mfc->mf6cc_parent >= MAXMIFS)
		return -ENFILE;

	memset(ttls, 255, MAXMIFS);
	for (i = 0; i < MAXMIFS; i++) {
		if (IF_ISSET(i, &mfc->mf6cc_ifset))
			ttls[i] = 1;
	}

	/* The entries are added/deleted only under RTNL */
	rcu_read_lock();
	c = ip6mr_cache_find_parent(mrt, &mfc->mf6cc_origin.sin6_addr,
				    &mfc->mf6cc_mcastgrp.sin6_addr, parent);
	rcu_read_unlock();
	if (c) {
		write_lock_bh(&mrt_lock);
		c->_c.mfc_parent = mfc->mf6cc_parent;
		ip6mr_update_thresholds(mrt, &c->_c, ttls);
		if (!mrtsock)
			c->_c.mfc_flags |= MFC_STATIC;
		write_unlock_bh(&mrt_lock);
		call_ip6mr_mfc_entry_notifiers(net, FIB_EVENT_ENTRY_REPLACE,
					       c, mrt->id);
		mr6_netlink_event(mrt, c, RTM_NEWROUTE);
		return 0;
	}

	if (!ipv6_addr_any(&mfc->mf6cc_mcastgrp.sin6_addr) &&
	    !ipv6_addr_is_multicast(&mfc->mf6cc_mcastgrp.sin6_addr))
		return -EINVAL;

	c = ip6mr_cache_alloc();
	if (!c)
		return -ENOMEM;

	c->mf6c_origin = mfc->mf6cc_origin.sin6_addr;
	c->mf6c_mcastgrp = mfc->mf6cc_mcastgrp.sin6_addr;
	c->_c.mfc_parent = mfc->mf6cc_parent;
	ip6mr_update_thresholds(mrt, &c->_c, ttls);
	if (!mrtsock)
		c->_c.mfc_flags |= MFC_STATIC;

	err = rhltable_insert_key(&mrt->mfc_hash, &c->cmparg, &c->_c.mnode,
				  ip6mr_rht_params);
	if (err) {
		pr_err("ip6mr: rhtable insert error %d\n", err);
		ip6mr_cache_free(c);
		return err;
	}
	list_add_tail_rcu(&c->_c.list, &mrt->mfc_cache_list);

	/* Check to see if we resolved a queued list. If so we
	 * need to send on the frames and tidy up.
	 */
	found = false;
	spin_lock_bh(&mfc_unres_lock);
	list_for_each_entry(_uc, &mrt->mfc_unres_queue, list) {
		uc = (struct mfc6_cache *)_uc;
		if (ipv6_addr_equal(&uc->mf6c_origin, &c->mf6c_origin) &&
		    ipv6_addr_equal(&uc->mf6c_mcastgrp, &c->mf6c_mcastgrp)) {
			list_del(&_uc->list);
			atomic_dec(&mrt->cache_resolve_queue_len);
			found = true;
			break;
		}
	}
	if (list_empty(&mrt->mfc_unres_queue))
		del_timer(&mrt->ipmr_expire_timer);
	spin_unlock_bh(&mfc_unres_lock);

	if (found) {
		ip6mr_cache_resolve(net, mrt, uc, c);
		ip6mr_cache_free(uc);
	}
	call_ip6mr_mfc_entry_notifiers(net, FIB_EVENT_ENTRY_ADD,
				       c, mrt->id);
	mr6_netlink_event(mrt, c, RTM_NEWROUTE);
	return 0;
}

/*
 *	Close the multicast socket, and clear the vif tables etc
 */

static void mroute_clean_tables(struct mr_table *mrt, int flags)
{
	struct mr_mfc *c, *tmp;
	LIST_HEAD(list);
	int i;

	/* Shut down all active vif entries */
	if (flags & (MRT6_FLUSH_MIFS | MRT6_FLUSH_MIFS_STATIC)) {
		for (i = 0; i < mrt->maxvif; i++) {
			if (((mrt->vif_table[i].flags & VIFF_STATIC) &&
			     !(flags & MRT6_FLUSH_MIFS_STATIC)) ||
			    (!(mrt->vif_table[i].flags & VIFF_STATIC) && !(flags & MRT6_FLUSH_MIFS)))
				continue;
			mif6_delete(mrt, i, 0, &list);
		}
		unregister_netdevice_many(&list);
	}

	/* Wipe the cache */
	if (flags & (MRT6_FLUSH_MFC | MRT6_FLUSH_MFC_STATIC)) {
		list_for_each_entry_safe(c, tmp, &mrt->mfc_cache_list, list) {
			if (((c->mfc_flags & MFC_STATIC) && !(flags & MRT6_FLUSH_MFC_STATIC)) ||
			    (!(c->mfc_flags & MFC_STATIC) && !(flags & MRT6_FLUSH_MFC)))
				continue;
			rhltable_remove(&mrt->mfc_hash, &c->mnode, ip6mr_rht_params);
			list_del_rcu(&c->list);
			call_ip6mr_mfc_entry_notifiers(read_pnet(&mrt->net),
						       FIB_EVENT_ENTRY_DEL,
						       (struct mfc6_cache *)c, mrt->id);
			mr6_netlink_event(mrt, (struct mfc6_cache *)c, RTM_DELROUTE);
			mr_cache_put(c);
		}
	}

	if (flags & MRT6_FLUSH_MFC) {
		if (atomic_read(&mrt->cache_resolve_queue_len) != 0) {
			spin_lock_bh(&mfc_unres_lock);
			list_for_each_entry_safe(c, tmp, &mrt->mfc_unres_queue, list) {
				list_del(&c->list);
				mr6_netlink_event(mrt, (struct mfc6_cache *)c,
						  RTM_DELROUTE);
				ip6mr_destroy_unres(mrt, (struct mfc6_cache *)c);
			}
			spin_unlock_bh(&mfc_unres_lock);
		}
	}
}

static int ip6mr_sk_init(struct mr_table *mrt, struct sock *sk)
{
	int err = 0;
	struct net *net = sock_net(sk);

	rtnl_lock();
	write_lock_bh(&mrt_lock);
	if (rtnl_dereference(mrt->mroute_sk)) {
		err = -EADDRINUSE;
	} else {
		rcu_assign_pointer(mrt->mroute_sk, sk);
		sock_set_flag(sk, SOCK_RCU_FREE);
		atomic_inc(&net->ipv6.devconf_all->mc_forwarding);
	}
	write_unlock_bh(&mrt_lock);

	if (!err)
		inet6_netconf_notify_devconf(net, RTM_NEWNETCONF,
					     NETCONFA_MC_FORWARDING,
					     NETCONFA_IFINDEX_ALL,
					     net->ipv6.devconf_all);
	rtnl_unlock();

	return err;
}

int ip6mr_sk_done(struct sock *sk)
{
	struct net *net = sock_net(sk);
	struct ipv6_devconf *devconf;
	struct mr_table *mrt;
	int err = -EACCES;

	if (sk->sk_type != SOCK_RAW ||
	    inet_sk(sk)->inet_num != IPPROTO_ICMPV6)
		return err;

	devconf = net->ipv6.devconf_all;
	if (!devconf || !atomic_read(&devconf->mc_forwarding))
		return err;

	rtnl_lock();
	ip6mr_for_each_table(mrt, net) {
		if (sk == rtnl_dereference(mrt->mroute_sk)) {
			write_lock_bh(&mrt_lock);
			RCU_INIT_POINTER(mrt->mroute_sk, NULL);
			/* Note that mroute_sk had SOCK_RCU_FREE set,
			 * so the RCU grace period before sk freeing
			 * is guaranteed by sk_destruct()
			 */
<<<<<<< HEAD
			atomic_dec(&net->ipv6.devconf_all->mc_forwarding);
=======
			atomic_dec(&devconf->mc_forwarding);
>>>>>>> 3a82f341
			write_unlock_bh(&mrt_lock);
			inet6_netconf_notify_devconf(net, RTM_NEWNETCONF,
						     NETCONFA_MC_FORWARDING,
						     NETCONFA_IFINDEX_ALL,
						     net->ipv6.devconf_all);

			mroute_clean_tables(mrt, MRT6_FLUSH_MIFS | MRT6_FLUSH_MFC);
			err = 0;
			break;
		}
	}
	rtnl_unlock();

	return err;
}

bool mroute6_is_socket(struct net *net, struct sk_buff *skb)
{
	struct mr_table *mrt;
	struct flowi6 fl6 = {
		.flowi6_iif	= skb->skb_iif ? : LOOPBACK_IFINDEX,
		.flowi6_oif	= skb->dev->ifindex,
		.flowi6_mark	= skb->mark,
	};

	if (ip6mr_fib_lookup(net, &fl6, &mrt) < 0)
		return NULL;

	return rcu_access_pointer(mrt->mroute_sk);
}
EXPORT_SYMBOL(mroute6_is_socket);

/*
 *	Socket options and virtual interface manipulation. The whole
 *	virtual interface system is a complete heap, but unfortunately
 *	that's how BSD mrouted happens to think. Maybe one day with a proper
 *	MOSPF/PIM router set up we can clean this up.
 */

int ip6_mroute_setsockopt(struct sock *sk, int optname, sockptr_t optval,
			  unsigned int optlen)
{
	int ret, parent = 0;
	struct mif6ctl vif;
	struct mf6cctl mfc;
	mifi_t mifi;
	struct net *net = sock_net(sk);
	struct mr_table *mrt;

	if (sk->sk_type != SOCK_RAW ||
	    inet_sk(sk)->inet_num != IPPROTO_ICMPV6)
		return -EOPNOTSUPP;

	mrt = ip6mr_get_table(net, raw6_sk(sk)->ip6mr_table ? : RT6_TABLE_DFLT);
	if (!mrt)
		return -ENOENT;

	if (optname != MRT6_INIT) {
		if (sk != rcu_access_pointer(mrt->mroute_sk) &&
		    !ns_capable(net->user_ns, CAP_NET_ADMIN))
			return -EACCES;
	}

	switch (optname) {
	case MRT6_INIT:
		if (optlen < sizeof(int))
			return -EINVAL;

		return ip6mr_sk_init(mrt, sk);

	case MRT6_DONE:
		return ip6mr_sk_done(sk);

	case MRT6_ADD_MIF:
		if (optlen < sizeof(vif))
			return -EINVAL;
		if (copy_from_sockptr(&vif, optval, sizeof(vif)))
			return -EFAULT;
		if (vif.mif6c_mifi >= MAXMIFS)
			return -ENFILE;
		rtnl_lock();
		ret = mif6_add(net, mrt, &vif,
			       sk == rtnl_dereference(mrt->mroute_sk));
		rtnl_unlock();
		return ret;

	case MRT6_DEL_MIF:
		if (optlen < sizeof(mifi_t))
			return -EINVAL;
		if (copy_from_sockptr(&mifi, optval, sizeof(mifi_t)))
			return -EFAULT;
		rtnl_lock();
		ret = mif6_delete(mrt, mifi, 0, NULL);
		rtnl_unlock();
		return ret;

	/*
	 *	Manipulate the forwarding caches. These live
	 *	in a sort of kernel/user symbiosis.
	 */
	case MRT6_ADD_MFC:
	case MRT6_DEL_MFC:
		parent = -1;
		fallthrough;
	case MRT6_ADD_MFC_PROXY:
	case MRT6_DEL_MFC_PROXY:
		if (optlen < sizeof(mfc))
			return -EINVAL;
		if (copy_from_sockptr(&mfc, optval, sizeof(mfc)))
			return -EFAULT;
		if (parent == 0)
			parent = mfc.mf6cc_parent;
		rtnl_lock();
		if (optname == MRT6_DEL_MFC || optname == MRT6_DEL_MFC_PROXY)
			ret = ip6mr_mfc_delete(mrt, &mfc, parent);
		else
			ret = ip6mr_mfc_add(net, mrt, &mfc,
					    sk ==
					    rtnl_dereference(mrt->mroute_sk),
					    parent);
		rtnl_unlock();
		return ret;

	case MRT6_FLUSH:
	{
		int flags;

		if (optlen != sizeof(flags))
			return -EINVAL;
		if (copy_from_sockptr(&flags, optval, sizeof(flags)))
			return -EFAULT;
		rtnl_lock();
		mroute_clean_tables(mrt, flags);
		rtnl_unlock();
		return 0;
	}

	/*
	 *	Control PIM assert (to activate pim will activate assert)
	 */
	case MRT6_ASSERT:
	{
		int v;

		if (optlen != sizeof(v))
			return -EINVAL;
		if (copy_from_sockptr(&v, optval, sizeof(v)))
			return -EFAULT;
		mrt->mroute_do_assert = v;
		return 0;
	}

#ifdef CONFIG_IPV6_PIMSM_V2
	case MRT6_PIM:
	{
		bool do_wrmifwhole;
		int v;

		if (optlen != sizeof(v))
			return -EINVAL;
		if (copy_from_sockptr(&v, optval, sizeof(v)))
			return -EFAULT;

		do_wrmifwhole = (v == MRT6MSG_WRMIFWHOLE);
		v = !!v;
		rtnl_lock();
		ret = 0;
		if (v != mrt->mroute_do_pim) {
			mrt->mroute_do_pim = v;
			mrt->mroute_do_assert = v;
			mrt->mroute_do_wrvifwhole = do_wrmifwhole;
		}
		rtnl_unlock();
		return ret;
	}

#endif
#ifdef CONFIG_IPV6_MROUTE_MULTIPLE_TABLES
	case MRT6_TABLE:
	{
		u32 v;

		if (optlen != sizeof(u32))
			return -EINVAL;
		if (copy_from_sockptr(&v, optval, sizeof(v)))
			return -EFAULT;
		/* "pim6reg%u" should not exceed 16 bytes (IFNAMSIZ) */
		if (v != RT_TABLE_DEFAULT && v >= 100000000)
			return -EINVAL;
		if (sk == rcu_access_pointer(mrt->mroute_sk))
			return -EBUSY;

		rtnl_lock();
		ret = 0;
		mrt = ip6mr_new_table(net, v);
		if (IS_ERR(mrt))
			ret = PTR_ERR(mrt);
		else
			raw6_sk(sk)->ip6mr_table = v;
		rtnl_unlock();
		return ret;
	}
#endif
	/*
	 *	Spurious command, or MRT6_VERSION which you cannot
	 *	set.
	 */
	default:
		return -ENOPROTOOPT;
	}
}

/*
 *	Getsock opt support for the multicast routing system.
 */

int ip6_mroute_getsockopt(struct sock *sk, int optname, char __user *optval,
			  int __user *optlen)
{
	int olr;
	int val;
	struct net *net = sock_net(sk);
	struct mr_table *mrt;

	if (sk->sk_type != SOCK_RAW ||
	    inet_sk(sk)->inet_num != IPPROTO_ICMPV6)
		return -EOPNOTSUPP;

	mrt = ip6mr_get_table(net, raw6_sk(sk)->ip6mr_table ? : RT6_TABLE_DFLT);
	if (!mrt)
		return -ENOENT;

	switch (optname) {
	case MRT6_VERSION:
		val = 0x0305;
		break;
#ifdef CONFIG_IPV6_PIMSM_V2
	case MRT6_PIM:
		val = mrt->mroute_do_pim;
		break;
#endif
	case MRT6_ASSERT:
		val = mrt->mroute_do_assert;
		break;
	default:
		return -ENOPROTOOPT;
	}

	if (get_user(olr, optlen))
		return -EFAULT;

	olr = min_t(int, olr, sizeof(int));
	if (olr < 0)
		return -EINVAL;

	if (put_user(olr, optlen))
		return -EFAULT;
	if (copy_to_user(optval, &val, olr))
		return -EFAULT;
	return 0;
}

/*
 *	The IP multicast ioctl support routines.
 */

int ip6mr_ioctl(struct sock *sk, int cmd, void __user *arg)
{
	struct sioc_sg_req6 sr;
	struct sioc_mif_req6 vr;
	struct vif_device *vif;
	struct mfc6_cache *c;
	struct net *net = sock_net(sk);
	struct mr_table *mrt;

	mrt = ip6mr_get_table(net, raw6_sk(sk)->ip6mr_table ? : RT6_TABLE_DFLT);
	if (!mrt)
		return -ENOENT;

	switch (cmd) {
	case SIOCGETMIFCNT_IN6:
		if (copy_from_user(&vr, arg, sizeof(vr)))
			return -EFAULT;
		if (vr.mifi >= mrt->maxvif)
			return -EINVAL;
		vr.mifi = array_index_nospec(vr.mifi, mrt->maxvif);
		read_lock(&mrt_lock);
		vif = &mrt->vif_table[vr.mifi];
		if (VIF_EXISTS(mrt, vr.mifi)) {
			vr.icount = vif->pkt_in;
			vr.ocount = vif->pkt_out;
			vr.ibytes = vif->bytes_in;
			vr.obytes = vif->bytes_out;
			read_unlock(&mrt_lock);

			if (copy_to_user(arg, &vr, sizeof(vr)))
				return -EFAULT;
			return 0;
		}
		read_unlock(&mrt_lock);
		return -EADDRNOTAVAIL;
	case SIOCGETSGCNT_IN6:
		if (copy_from_user(&sr, arg, sizeof(sr)))
			return -EFAULT;

		rcu_read_lock();
		c = ip6mr_cache_find(mrt, &sr.src.sin6_addr, &sr.grp.sin6_addr);
		if (c) {
			sr.pktcnt = c->_c.mfc_un.res.pkt;
			sr.bytecnt = c->_c.mfc_un.res.bytes;
			sr.wrong_if = c->_c.mfc_un.res.wrong_if;
			rcu_read_unlock();

			if (copy_to_user(arg, &sr, sizeof(sr)))
				return -EFAULT;
			return 0;
		}
		rcu_read_unlock();
		return -EADDRNOTAVAIL;
	default:
		return -ENOIOCTLCMD;
	}
}

#ifdef CONFIG_COMPAT
struct compat_sioc_sg_req6 {
	struct sockaddr_in6 src;
	struct sockaddr_in6 grp;
	compat_ulong_t pktcnt;
	compat_ulong_t bytecnt;
	compat_ulong_t wrong_if;
};

struct compat_sioc_mif_req6 {
	mifi_t	mifi;
	compat_ulong_t icount;
	compat_ulong_t ocount;
	compat_ulong_t ibytes;
	compat_ulong_t obytes;
};

int ip6mr_compat_ioctl(struct sock *sk, unsigned int cmd, void __user *arg)
{
	struct compat_sioc_sg_req6 sr;
	struct compat_sioc_mif_req6 vr;
	struct vif_device *vif;
	struct mfc6_cache *c;
	struct net *net = sock_net(sk);
	struct mr_table *mrt;

	mrt = ip6mr_get_table(net, raw6_sk(sk)->ip6mr_table ? : RT6_TABLE_DFLT);
	if (!mrt)
		return -ENOENT;

	switch (cmd) {
	case SIOCGETMIFCNT_IN6:
		if (copy_from_user(&vr, arg, sizeof(vr)))
			return -EFAULT;
		if (vr.mifi >= mrt->maxvif)
			return -EINVAL;
		vr.mifi = array_index_nospec(vr.mifi, mrt->maxvif);
		read_lock(&mrt_lock);
		vif = &mrt->vif_table[vr.mifi];
		if (VIF_EXISTS(mrt, vr.mifi)) {
			vr.icount = vif->pkt_in;
			vr.ocount = vif->pkt_out;
			vr.ibytes = vif->bytes_in;
			vr.obytes = vif->bytes_out;
			read_unlock(&mrt_lock);

			if (copy_to_user(arg, &vr, sizeof(vr)))
				return -EFAULT;
			return 0;
		}
		read_unlock(&mrt_lock);
		return -EADDRNOTAVAIL;
	case SIOCGETSGCNT_IN6:
		if (copy_from_user(&sr, arg, sizeof(sr)))
			return -EFAULT;

		rcu_read_lock();
		c = ip6mr_cache_find(mrt, &sr.src.sin6_addr, &sr.grp.sin6_addr);
		if (c) {
			sr.pktcnt = c->_c.mfc_un.res.pkt;
			sr.bytecnt = c->_c.mfc_un.res.bytes;
			sr.wrong_if = c->_c.mfc_un.res.wrong_if;
			rcu_read_unlock();

			if (copy_to_user(arg, &sr, sizeof(sr)))
				return -EFAULT;
			return 0;
		}
		rcu_read_unlock();
		return -EADDRNOTAVAIL;
	default:
		return -ENOIOCTLCMD;
	}
}
#endif

static inline int ip6mr_forward2_finish(struct net *net, struct sock *sk, struct sk_buff *skb)
{
	IP6_INC_STATS(net, ip6_dst_idev(skb_dst(skb)),
		      IPSTATS_MIB_OUTFORWDATAGRAMS);
	IP6_ADD_STATS(net, ip6_dst_idev(skb_dst(skb)),
		      IPSTATS_MIB_OUTOCTETS, skb->len);
	return dst_output(net, sk, skb);
}

/*
 *	Processing handlers for ip6mr_forward
 */

static int ip6mr_forward2(struct net *net, struct mr_table *mrt,
			  struct sk_buff *skb, int vifi)
{
	struct ipv6hdr *ipv6h;
	struct vif_device *vif = &mrt->vif_table[vifi];
	struct net_device *dev;
	struct dst_entry *dst;
	struct flowi6 fl6;

	if (!vif->dev)
		goto out_free;

#ifdef CONFIG_IPV6_PIMSM_V2
	if (vif->flags & MIFF_REGISTER) {
		vif->pkt_out++;
		vif->bytes_out += skb->len;
		vif->dev->stats.tx_bytes += skb->len;
		vif->dev->stats.tx_packets++;
		ip6mr_cache_report(mrt, skb, vifi, MRT6MSG_WHOLEPKT);
		goto out_free;
	}
#endif

	ipv6h = ipv6_hdr(skb);

	fl6 = (struct flowi6) {
		.flowi6_oif = vif->link,
		.daddr = ipv6h->daddr,
	};

	dst = ip6_route_output(net, NULL, &fl6);
	if (dst->error) {
		dst_release(dst);
		goto out_free;
	}

	skb_dst_drop(skb);
	skb_dst_set(skb, dst);

	/*
	 * RFC1584 teaches, that DVMRP/PIM router must deliver packets locally
	 * not only before forwarding, but after forwarding on all output
	 * interfaces. It is clear, if mrouter runs a multicasting
	 * program, it should receive packets not depending to what interface
	 * program is joined.
	 * If we will not make it, the program will have to join on all
	 * interfaces. On the other hand, multihoming host (or router, but
	 * not mrouter) cannot join to more than one interface - it will
	 * result in receiving multiple packets.
	 */
	dev = vif->dev;
	skb->dev = dev;
	vif->pkt_out++;
	vif->bytes_out += skb->len;

	/* We are about to write */
	/* XXX: extension headers? */
	if (skb_cow(skb, sizeof(*ipv6h) + LL_RESERVED_SPACE(dev)))
		goto out_free;

	ipv6h = ipv6_hdr(skb);
	ipv6h->hop_limit--;

	IP6CB(skb)->flags |= IP6SKB_FORWARDED;

	return NF_HOOK(NFPROTO_IPV6, NF_INET_FORWARD,
		       net, NULL, skb, skb->dev, dev,
		       ip6mr_forward2_finish);

out_free:
	kfree_skb(skb);
	return 0;
}

static int ip6mr_find_vif(struct mr_table *mrt, struct net_device *dev)
{
	int ct;

	for (ct = mrt->maxvif - 1; ct >= 0; ct--) {
		if (mrt->vif_table[ct].dev == dev)
			break;
	}
	return ct;
}

static void ip6_mr_forward(struct net *net, struct mr_table *mrt,
			   struct net_device *dev, struct sk_buff *skb,
			   struct mfc6_cache *c)
{
	int psend = -1;
	int vif, ct;
	int true_vifi = ip6mr_find_vif(mrt, dev);

	vif = c->_c.mfc_parent;
	c->_c.mfc_un.res.pkt++;
	c->_c.mfc_un.res.bytes += skb->len;
	c->_c.mfc_un.res.lastuse = jiffies;

	if (ipv6_addr_any(&c->mf6c_origin) && true_vifi >= 0) {
		struct mfc6_cache *cache_proxy;

		/* For an (*,G) entry, we only check that the incoming
		 * interface is part of the static tree.
		 */
		rcu_read_lock();
		cache_proxy = mr_mfc_find_any_parent(mrt, vif);
		if (cache_proxy &&
		    cache_proxy->_c.mfc_un.res.ttls[true_vifi] < 255) {
			rcu_read_unlock();
			goto forward;
		}
		rcu_read_unlock();
	}

	/*
	 * Wrong interface: drop packet and (maybe) send PIM assert.
	 */
	if (mrt->vif_table[vif].dev != dev) {
		c->_c.mfc_un.res.wrong_if++;

		if (true_vifi >= 0 && mrt->mroute_do_assert &&
		    /* pimsm uses asserts, when switching from RPT to SPT,
		       so that we cannot check that packet arrived on an oif.
		       It is bad, but otherwise we would need to move pretty
		       large chunk of pimd to kernel. Ough... --ANK
		     */
		    (mrt->mroute_do_pim ||
		     c->_c.mfc_un.res.ttls[true_vifi] < 255) &&
		    time_after(jiffies,
			       c->_c.mfc_un.res.last_assert +
			       MFC_ASSERT_THRESH)) {
			c->_c.mfc_un.res.last_assert = jiffies;
			ip6mr_cache_report(mrt, skb, true_vifi, MRT6MSG_WRONGMIF);
			if (mrt->mroute_do_wrvifwhole)
				ip6mr_cache_report(mrt, skb, true_vifi,
						   MRT6MSG_WRMIFWHOLE);
		}
		goto dont_forward;
	}

forward:
	mrt->vif_table[vif].pkt_in++;
	mrt->vif_table[vif].bytes_in += skb->len;

	/*
	 *	Forward the frame
	 */
	if (ipv6_addr_any(&c->mf6c_origin) &&
	    ipv6_addr_any(&c->mf6c_mcastgrp)) {
		if (true_vifi >= 0 &&
		    true_vifi != c->_c.mfc_parent &&
		    ipv6_hdr(skb)->hop_limit >
				c->_c.mfc_un.res.ttls[c->_c.mfc_parent]) {
			/* It's an (*,*) entry and the packet is not coming from
			 * the upstream: forward the packet to the upstream
			 * only.
			 */
			psend = c->_c.mfc_parent;
			goto last_forward;
		}
		goto dont_forward;
	}
	for (ct = c->_c.mfc_un.res.maxvif - 1;
	     ct >= c->_c.mfc_un.res.minvif; ct--) {
		/* For (*,G) entry, don't forward to the incoming interface */
		if ((!ipv6_addr_any(&c->mf6c_origin) || ct != true_vifi) &&
		    ipv6_hdr(skb)->hop_limit > c->_c.mfc_un.res.ttls[ct]) {
			if (psend != -1) {
				struct sk_buff *skb2 = skb_clone(skb, GFP_ATOMIC);
				if (skb2)
					ip6mr_forward2(net, mrt, skb2, psend);
			}
			psend = ct;
		}
	}
last_forward:
	if (psend != -1) {
		ip6mr_forward2(net, mrt, skb, psend);
		return;
	}

dont_forward:
	kfree_skb(skb);
}


/*
 *	Multicast packets for forwarding arrive here
 */

int ip6_mr_input(struct sk_buff *skb)
{
	struct mfc6_cache *cache;
	struct net *net = dev_net(skb->dev);
	struct mr_table *mrt;
	struct flowi6 fl6 = {
		.flowi6_iif	= skb->dev->ifindex,
		.flowi6_mark	= skb->mark,
	};
	int err;
	struct net_device *dev;

	/* skb->dev passed in is the master dev for vrfs.
	 * Get the proper interface that does have a vif associated with it.
	 */
	dev = skb->dev;
	if (netif_is_l3_master(skb->dev)) {
		dev = dev_get_by_index_rcu(net, IPCB(skb)->iif);
		if (!dev) {
			kfree_skb(skb);
			return -ENODEV;
		}
	}

	err = ip6mr_fib_lookup(net, &fl6, &mrt);
	if (err < 0) {
		kfree_skb(skb);
		return err;
	}

	read_lock(&mrt_lock);
	cache = ip6mr_cache_find(mrt,
				 &ipv6_hdr(skb)->saddr, &ipv6_hdr(skb)->daddr);
	if (!cache) {
		int vif = ip6mr_find_vif(mrt, dev);

		if (vif >= 0)
			cache = ip6mr_cache_find_any(mrt,
						     &ipv6_hdr(skb)->daddr,
						     vif);
	}

	/*
	 *	No usable cache entry
	 */
	if (!cache) {
		int vif;

		vif = ip6mr_find_vif(mrt, dev);
		if (vif >= 0) {
			int err = ip6mr_cache_unresolved(mrt, vif, skb, dev);
			read_unlock(&mrt_lock);

			return err;
		}
		read_unlock(&mrt_lock);
		kfree_skb(skb);
		return -ENODEV;
	}

	ip6_mr_forward(net, mrt, dev, skb, cache);

	read_unlock(&mrt_lock);

	return 0;
}

int ip6mr_get_route(struct net *net, struct sk_buff *skb, struct rtmsg *rtm,
		    u32 portid)
{
	int err;
	struct mr_table *mrt;
	struct mfc6_cache *cache;
	struct rt6_info *rt = (struct rt6_info *)skb_dst(skb);

	mrt = ip6mr_get_table(net, RT6_TABLE_DFLT);
	if (!mrt)
		return -ENOENT;

	read_lock(&mrt_lock);
	cache = ip6mr_cache_find(mrt, &rt->rt6i_src.addr, &rt->rt6i_dst.addr);
	if (!cache && skb->dev) {
		int vif = ip6mr_find_vif(mrt, skb->dev);

		if (vif >= 0)
			cache = ip6mr_cache_find_any(mrt, &rt->rt6i_dst.addr,
						     vif);
	}

	if (!cache) {
		struct sk_buff *skb2;
		struct ipv6hdr *iph;
		struct net_device *dev;
		int vif;

		dev = skb->dev;
		if (!dev || (vif = ip6mr_find_vif(mrt, dev)) < 0) {
			read_unlock(&mrt_lock);
			return -ENODEV;
		}

		/* really correct? */
		skb2 = alloc_skb(sizeof(struct ipv6hdr), GFP_ATOMIC);
		if (!skb2) {
			read_unlock(&mrt_lock);
			return -ENOMEM;
		}

		NETLINK_CB(skb2).portid = portid;
		skb_reset_transport_header(skb2);

		skb_put(skb2, sizeof(struct ipv6hdr));
		skb_reset_network_header(skb2);

		iph = ipv6_hdr(skb2);
		iph->version = 0;
		iph->priority = 0;
		iph->flow_lbl[0] = 0;
		iph->flow_lbl[1] = 0;
		iph->flow_lbl[2] = 0;
		iph->payload_len = 0;
		iph->nexthdr = IPPROTO_NONE;
		iph->hop_limit = 0;
		iph->saddr = rt->rt6i_src.addr;
		iph->daddr = rt->rt6i_dst.addr;

		err = ip6mr_cache_unresolved(mrt, vif, skb2, dev);
		read_unlock(&mrt_lock);

		return err;
	}

	err = mr_fill_mroute(mrt, skb, &cache->_c, rtm);
	read_unlock(&mrt_lock);
	return err;
}

static int ip6mr_fill_mroute(struct mr_table *mrt, struct sk_buff *skb,
			     u32 portid, u32 seq, struct mfc6_cache *c, int cmd,
			     int flags)
{
	struct nlmsghdr *nlh;
	struct rtmsg *rtm;
	int err;

	nlh = nlmsg_put(skb, portid, seq, cmd, sizeof(*rtm), flags);
	if (!nlh)
		return -EMSGSIZE;

	rtm = nlmsg_data(nlh);
	rtm->rtm_family   = RTNL_FAMILY_IP6MR;
	rtm->rtm_dst_len  = 128;
	rtm->rtm_src_len  = 128;
	rtm->rtm_tos      = 0;
	rtm->rtm_table    = mrt->id;
	if (nla_put_u32(skb, RTA_TABLE, mrt->id))
		goto nla_put_failure;
	rtm->rtm_type = RTN_MULTICAST;
	rtm->rtm_scope    = RT_SCOPE_UNIVERSE;
	if (c->_c.mfc_flags & MFC_STATIC)
		rtm->rtm_protocol = RTPROT_STATIC;
	else
		rtm->rtm_protocol = RTPROT_MROUTED;
	rtm->rtm_flags    = 0;

	if (nla_put_in6_addr(skb, RTA_SRC, &c->mf6c_origin) ||
	    nla_put_in6_addr(skb, RTA_DST, &c->mf6c_mcastgrp))
		goto nla_put_failure;
	err = mr_fill_mroute(mrt, skb, &c->_c, rtm);
	/* do not break the dump if cache is unresolved */
	if (err < 0 && err != -ENOENT)
		goto nla_put_failure;

	nlmsg_end(skb, nlh);
	return 0;

nla_put_failure:
	nlmsg_cancel(skb, nlh);
	return -EMSGSIZE;
}

static int _ip6mr_fill_mroute(struct mr_table *mrt, struct sk_buff *skb,
			      u32 portid, u32 seq, struct mr_mfc *c,
			      int cmd, int flags)
{
	return ip6mr_fill_mroute(mrt, skb, portid, seq, (struct mfc6_cache *)c,
				 cmd, flags);
}

static int mr6_msgsize(bool unresolved, int maxvif)
{
	size_t len =
		NLMSG_ALIGN(sizeof(struct rtmsg))
		+ nla_total_size(4)	/* RTA_TABLE */
		+ nla_total_size(sizeof(struct in6_addr))	/* RTA_SRC */
		+ nla_total_size(sizeof(struct in6_addr))	/* RTA_DST */
		;

	if (!unresolved)
		len = len
		      + nla_total_size(4)	/* RTA_IIF */
		      + nla_total_size(0)	/* RTA_MULTIPATH */
		      + maxvif * NLA_ALIGN(sizeof(struct rtnexthop))
						/* RTA_MFC_STATS */
		      + nla_total_size_64bit(sizeof(struct rta_mfc_stats))
		;

	return len;
}

static void mr6_netlink_event(struct mr_table *mrt, struct mfc6_cache *mfc,
			      int cmd)
{
	struct net *net = read_pnet(&mrt->net);
	struct sk_buff *skb;
	int err = -ENOBUFS;

	skb = nlmsg_new(mr6_msgsize(mfc->_c.mfc_parent >= MAXMIFS, mrt->maxvif),
			GFP_ATOMIC);
	if (!skb)
		goto errout;

	err = ip6mr_fill_mroute(mrt, skb, 0, 0, mfc, cmd, 0);
	if (err < 0)
		goto errout;

	rtnl_notify(skb, net, 0, RTNLGRP_IPV6_MROUTE, NULL, GFP_ATOMIC);
	return;

errout:
	kfree_skb(skb);
	if (err < 0)
		rtnl_set_sk_err(net, RTNLGRP_IPV6_MROUTE, err);
}

static size_t mrt6msg_netlink_msgsize(size_t payloadlen)
{
	size_t len =
		NLMSG_ALIGN(sizeof(struct rtgenmsg))
		+ nla_total_size(1)	/* IP6MRA_CREPORT_MSGTYPE */
		+ nla_total_size(4)	/* IP6MRA_CREPORT_MIF_ID */
					/* IP6MRA_CREPORT_SRC_ADDR */
		+ nla_total_size(sizeof(struct in6_addr))
					/* IP6MRA_CREPORT_DST_ADDR */
		+ nla_total_size(sizeof(struct in6_addr))
					/* IP6MRA_CREPORT_PKT */
		+ nla_total_size(payloadlen)
		;

	return len;
}

static void mrt6msg_netlink_event(struct mr_table *mrt, struct sk_buff *pkt)
{
	struct net *net = read_pnet(&mrt->net);
	struct nlmsghdr *nlh;
	struct rtgenmsg *rtgenm;
	struct mrt6msg *msg;
	struct sk_buff *skb;
	struct nlattr *nla;
	int payloadlen;

	payloadlen = pkt->len - sizeof(struct mrt6msg);
	msg = (struct mrt6msg *)skb_transport_header(pkt);

	skb = nlmsg_new(mrt6msg_netlink_msgsize(payloadlen), GFP_ATOMIC);
	if (!skb)
		goto errout;

	nlh = nlmsg_put(skb, 0, 0, RTM_NEWCACHEREPORT,
			sizeof(struct rtgenmsg), 0);
	if (!nlh)
		goto errout;
	rtgenm = nlmsg_data(nlh);
	rtgenm->rtgen_family = RTNL_FAMILY_IP6MR;
	if (nla_put_u8(skb, IP6MRA_CREPORT_MSGTYPE, msg->im6_msgtype) ||
	    nla_put_u32(skb, IP6MRA_CREPORT_MIF_ID, msg->im6_mif) ||
	    nla_put_in6_addr(skb, IP6MRA_CREPORT_SRC_ADDR,
			     &msg->im6_src) ||
	    nla_put_in6_addr(skb, IP6MRA_CREPORT_DST_ADDR,
			     &msg->im6_dst))
		goto nla_put_failure;

	nla = nla_reserve(skb, IP6MRA_CREPORT_PKT, payloadlen);
	if (!nla || skb_copy_bits(pkt, sizeof(struct mrt6msg),
				  nla_data(nla), payloadlen))
		goto nla_put_failure;

	nlmsg_end(skb, nlh);

	rtnl_notify(skb, net, 0, RTNLGRP_IPV6_MROUTE_R, NULL, GFP_ATOMIC);
	return;

nla_put_failure:
	nlmsg_cancel(skb, nlh);
errout:
	kfree_skb(skb);
	rtnl_set_sk_err(net, RTNLGRP_IPV6_MROUTE_R, -ENOBUFS);
}

static int ip6mr_rtm_dumproute(struct sk_buff *skb, struct netlink_callback *cb)
{
	const struct nlmsghdr *nlh = cb->nlh;
	struct fib_dump_filter filter = {};
	int err;

	if (cb->strict_check) {
		err = ip_valid_fib_dump_req(sock_net(skb->sk), nlh,
					    &filter, cb);
		if (err < 0)
			return err;
	}

	if (filter.table_id) {
		struct mr_table *mrt;

		mrt = ip6mr_get_table(sock_net(skb->sk), filter.table_id);
		if (!mrt) {
			if (rtnl_msg_family(cb->nlh) != RTNL_FAMILY_IP6MR)
				return skb->len;

			NL_SET_ERR_MSG_MOD(cb->extack, "MR table does not exist");
			return -ENOENT;
		}
		err = mr_table_dump(mrt, skb, cb, _ip6mr_fill_mroute,
				    &mfc_unres_lock, &filter);
		return skb->len ? : err;
	}

	return mr_rtm_dumproute(skb, cb, ip6mr_mr_table_iter,
				_ip6mr_fill_mroute, &mfc_unres_lock, &filter);
}<|MERGE_RESOLUTION|>--- conflicted
+++ resolved
@@ -1604,11 +1604,7 @@
 			 * so the RCU grace period before sk freeing
 			 * is guaranteed by sk_destruct()
 			 */
-<<<<<<< HEAD
-			atomic_dec(&net->ipv6.devconf_all->mc_forwarding);
-=======
 			atomic_dec(&devconf->mc_forwarding);
->>>>>>> 3a82f341
 			write_unlock_bh(&mrt_lock);
 			inet6_netconf_notify_devconf(net, RTM_NEWNETCONF,
 						     NETCONFA_MC_FORWARDING,
