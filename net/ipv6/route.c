--- conflicted
+++ resolved
@@ -2745,12 +2745,8 @@
 	if (confirm_neigh)
 		dst_confirm_neigh(dst, daddr);
 
-<<<<<<< HEAD
-	mtu = max_t(u32, mtu, IPV6_MIN_MTU);
-=======
 	if (mtu < IPV6_MIN_MTU)
 		return;
->>>>>>> d1988041
 	if (mtu >= dst_mtu(dst))
 		return;
 
