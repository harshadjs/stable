--- conflicted
+++ resolved
@@ -519,12 +519,8 @@
 	return PACKET_REJECT;
 }
 
-<<<<<<< HEAD
-static int ip6erspan_rcv(struct sk_buff *skb, struct tnl_ptk_info *tpi,
-=======
 static int ip6erspan_rcv(struct sk_buff *skb,
 			 struct tnl_ptk_info *tpi,
->>>>>>> f7688b48
 			 int gre_hdr_len)
 {
 	struct erspan_base_hdr *ershdr;
