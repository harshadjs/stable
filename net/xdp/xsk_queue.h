/* SPDX-License-Identifier: GPL-2.0 */
/* XDP user-space ring structure
 * Copyright(c) 2018 Intel Corporation.
 */

#ifndef _LINUX_XSK_QUEUE_H
#define _LINUX_XSK_QUEUE_H

#include <linux/types.h>
#include <linux/if_xdp.h>
#include <net/xdp_sock.h>
#include <net/xsk_buff_pool.h>

#include "xsk.h"

struct xdp_ring {
	u32 producer ____cacheline_aligned_in_smp;
	/* Hinder the adjacent cache prefetcher to prefetch the consumer
	 * pointer if the producer pointer is touched and vice versa.
	 */
	u32 pad1 ____cacheline_aligned_in_smp;
	u32 consumer ____cacheline_aligned_in_smp;
	u32 pad2 ____cacheline_aligned_in_smp;
	u32 flags;
	u32 pad3 ____cacheline_aligned_in_smp;
};

/* Used for the RX and TX queues for packets */
struct xdp_rxtx_ring {
	struct xdp_ring ptrs;
	struct xdp_desc desc[] ____cacheline_aligned_in_smp;
};

/* Used for the fill and completion queues for buffers */
struct xdp_umem_ring {
	struct xdp_ring ptrs;
	u64 desc[] ____cacheline_aligned_in_smp;
};

struct xsk_queue {
	u32 ring_mask;
	u32 nentries;
	u32 cached_prod;
	u32 cached_cons;
	struct xdp_ring *ring;
	u64 invalid_descs;
	u64 queue_empty_descs;
};

/* The structure of the shared state of the rings are a simple
 * circular buffer, as outlined in
 * Documentation/core-api/circular-buffers.rst. For the Rx and
 * completion ring, the kernel is the producer and user space is the
 * consumer. For the Tx and fill rings, the kernel is the consumer and
 * user space is the producer.
 *
 * producer                         consumer
 *
 * if (LOAD ->consumer) {  (A)      LOAD.acq ->producer  (C)
 *    STORE $data                   LOAD $data
 *    STORE.rel ->producer (B)      STORE.rel ->consumer (D)
 * }
 *
 * (A) pairs with (D), and (B) pairs with (C).
 *
 * Starting with (B), it protects the data from being written after
 * the producer pointer. If this barrier was missing, the consumer
 * could observe the producer pointer being set and thus load the data
 * before the producer has written the new data. The consumer would in
 * this case load the old data.
 *
 * (C) protects the consumer from speculatively loading the data before
 * the producer pointer actually has been read. If we do not have this
 * barrier, some architectures could load old data as speculative loads
 * are not discarded as the CPU does not know there is a dependency
 * between ->producer and data.
 *
 * (A) is a control dependency that separates the load of ->consumer
 * from the stores of $data. In case ->consumer indicates there is no
 * room in the buffer to store $data we do not. The dependency will
 * order both of the stores after the loads. So no barrier is needed.
 *
 * (D) protects the load of the data to be observed to happen after the
 * store of the consumer pointer. If we did not have this memory
 * barrier, the producer could observe the consumer pointer being set
 * and overwrite the data with a new value before the consumer got the
 * chance to read the old value. The consumer would thus miss reading
 * the old entry and very likely read the new entry twice, once right
 * now and again after circling through the ring.
 */

/* The operations on the rings are the following:
 *
 * producer                           consumer
 *
 * RESERVE entries                    PEEK in the ring for entries
 * WRITE data into the ring           READ data from the ring
 * SUBMIT entries                     RELEASE entries
 *
 * The producer reserves one or more entries in the ring. It can then
 * fill in these entries and finally submit them so that they can be
 * seen and read by the consumer.
 *
 * The consumer peeks into the ring to see if the producer has written
 * any new entries. If so, the consumer can then read these entries
 * and when it is done reading them release them back to the producer
 * so that the producer can use these slots to fill in new entries.
 *
 * The function names below reflect these operations.
 */

/* Functions that read and validate content from consumer rings. */

static inline void __xskq_cons_read_addr_unchecked(struct xsk_queue *q, u32 cached_cons, u64 *addr)
{
	struct xdp_umem_ring *ring = (struct xdp_umem_ring *)q->ring;
	u32 idx = cached_cons & q->ring_mask;

	*addr = ring->desc[idx];
}

static inline bool xskq_cons_read_addr_unchecked(struct xsk_queue *q, u64 *addr)
{
	if (q->cached_cons != q->cached_prod) {
		__xskq_cons_read_addr_unchecked(q, q->cached_cons, addr);
		return true;
	}

	return false;
}

static inline bool xp_aligned_validate_desc(struct xsk_buff_pool *pool,
					    struct xdp_desc *desc)
{
	u64 chunk, chunk_end;

	chunk = xp_aligned_extract_addr(pool, desc->addr);
	if (likely(desc->len)) {
		chunk_end = xp_aligned_extract_addr(pool, desc->addr + desc->len - 1);
		if (chunk != chunk_end)
			return false;
	}

	if (chunk >= pool->addrs_cnt)
		return false;

	if (desc->options)
		return false;
	return true;
}

static inline bool xp_unaligned_validate_desc(struct xsk_buff_pool *pool,
					      struct xdp_desc *desc)
{
	u64 addr, base_addr;

	base_addr = xp_unaligned_extract_addr(desc->addr);
	addr = xp_unaligned_add_offset_to_addr(desc->addr);

	if (desc->len > pool->chunk_size)
		return false;

	if (base_addr >= pool->addrs_cnt || addr >= pool->addrs_cnt ||
	    xp_desc_crosses_non_contig_pg(pool, addr, desc->len))
		return false;

	if (desc->options)
		return false;
	return true;
}

static inline bool xp_validate_desc(struct xsk_buff_pool *pool,
				    struct xdp_desc *desc)
{
	return pool->unaligned ? xp_unaligned_validate_desc(pool, desc) :
		xp_aligned_validate_desc(pool, desc);
}

static inline bool xskq_cons_is_valid_desc(struct xsk_queue *q,
					   struct xdp_desc *d,
					   struct xsk_buff_pool *pool)
{
	if (!xp_validate_desc(pool, d)) {
		q->invalid_descs++;
		return false;
	}
	return true;
}

static inline bool xskq_cons_read_desc(struct xsk_queue *q,
				       struct xdp_desc *desc,
				       struct xsk_buff_pool *pool)
{
	while (q->cached_cons != q->cached_prod) {
		struct xdp_rxtx_ring *ring = (struct xdp_rxtx_ring *)q->ring;
		u32 idx = q->cached_cons & q->ring_mask;

		*desc = ring->desc[idx];
		if (xskq_cons_is_valid_desc(q, desc, pool))
			return true;

		q->cached_cons++;
	}

	return false;
}

static inline void xskq_cons_release_n(struct xsk_queue *q, u32 cnt)
{
	q->cached_cons += cnt;
}

static inline u32 xskq_cons_read_desc_batch(struct xsk_queue *q, struct xsk_buff_pool *pool,
					    u32 max)
{
	u32 cached_cons = q->cached_cons, nb_entries = 0;
	struct xdp_desc *descs = pool->tx_descs;

	while (cached_cons != q->cached_prod && nb_entries < max) {
		struct xdp_rxtx_ring *ring = (struct xdp_rxtx_ring *)q->ring;
		u32 idx = cached_cons & q->ring_mask;

		descs[nb_entries] = ring->desc[idx];
		if (unlikely(!xskq_cons_is_valid_desc(q, &descs[nb_entries], pool))) {
			/* Skip the entry */
			cached_cons++;
			continue;
		}

		nb_entries++;
		cached_cons++;
	}

	/* Release valid plus any invalid entries */
	xskq_cons_release_n(q, cached_cons - q->cached_cons);
	return nb_entries;
}

/* Functions for consumers */

static inline void __xskq_cons_release(struct xsk_queue *q)
{
	smp_store_release(&q->ring->consumer, q->cached_cons); /* D, matchees A */
}

static inline void __xskq_cons_peek(struct xsk_queue *q)
{
	/* Refresh the local pointer */
	q->cached_prod = smp_load_acquire(&q->ring->producer);  /* C, matches B */
}

static inline void xskq_cons_get_entries(struct xsk_queue *q)
{
	__xskq_cons_release(q);
	__xskq_cons_peek(q);
}

static inline u32 xskq_cons_nb_entries(struct xsk_queue *q, u32 max)
{
	u32 entries = q->cached_prod - q->cached_cons;

	if (entries >= max)
		return max;

	__xskq_cons_peek(q);
	entries = q->cached_prod - q->cached_cons;

	return entries >= max ? max : entries;
}

static inline bool xskq_cons_has_entries(struct xsk_queue *q, u32 cnt)
{
	return xskq_cons_nb_entries(q, cnt) >= cnt;
}

static inline bool xskq_cons_peek_addr_unchecked(struct xsk_queue *q, u64 *addr)
{
	if (q->cached_prod == q->cached_cons)
		xskq_cons_get_entries(q);
	return xskq_cons_read_addr_unchecked(q, addr);
}

static inline bool xskq_cons_peek_desc(struct xsk_queue *q,
				       struct xdp_desc *desc,
				       struct xsk_buff_pool *pool)
{
	if (q->cached_prod == q->cached_cons)
		xskq_cons_get_entries(q);
	return xskq_cons_read_desc(q, desc, pool);
}

/* To improve performance in the xskq_cons_release functions, only update local state here.
 * Reflect this to global state when we get new entries from the ring in
 * xskq_cons_get_entries() and whenever Rx or Tx processing are completed in the NAPI loop.
 */
static inline void xskq_cons_release(struct xsk_queue *q)
{
	q->cached_cons++;
}

<<<<<<< HEAD
static inline bool xskq_cons_is_full(struct xsk_queue *q)
{
	/* No barriers needed since data is not accessed */
	return READ_ONCE(q->ring->producer) - READ_ONCE(q->ring->consumer) ==
		q->nentries;
}

=======
>>>>>>> d60c95ef
static inline u32 xskq_cons_present_entries(struct xsk_queue *q)
{
	/* No barriers needed since data is not accessed */
	return READ_ONCE(q->ring->producer) - READ_ONCE(q->ring->consumer);
}

/* Functions for producers */

static inline u32 xskq_prod_nb_free(struct xsk_queue *q, u32 max)
{
	u32 free_entries = q->nentries - (q->cached_prod - q->cached_cons);

	if (free_entries >= max)
		return max;

	/* Refresh the local tail pointer */
	q->cached_cons = READ_ONCE(q->ring->consumer);
	free_entries = q->nentries - (q->cached_prod - q->cached_cons);

	return free_entries >= max ? max : free_entries;
}

static inline bool xskq_prod_is_full(struct xsk_queue *q)
{
	return xskq_prod_nb_free(q, 1) ? false : true;
}

static inline void xskq_prod_cancel(struct xsk_queue *q)
{
	q->cached_prod--;
}

static inline int xskq_prod_reserve(struct xsk_queue *q)
{
	if (xskq_prod_is_full(q))
		return -ENOSPC;

	/* A, matches D */
	q->cached_prod++;
	return 0;
}

static inline int xskq_prod_reserve_addr(struct xsk_queue *q, u64 addr)
{
	struct xdp_umem_ring *ring = (struct xdp_umem_ring *)q->ring;

	if (xskq_prod_is_full(q))
		return -ENOSPC;

	/* A, matches D */
	ring->desc[q->cached_prod++ & q->ring_mask] = addr;
	return 0;
}

static inline void xskq_prod_write_addr_batch(struct xsk_queue *q, struct xdp_desc *descs,
					      u32 nb_entries)
{
	struct xdp_umem_ring *ring = (struct xdp_umem_ring *)q->ring;
	u32 i, cached_prod;

	/* A, matches D */
	cached_prod = q->cached_prod;
	for (i = 0; i < nb_entries; i++)
		ring->desc[cached_prod++ & q->ring_mask] = descs[i].addr;
	q->cached_prod = cached_prod;
}

static inline int xskq_prod_reserve_desc(struct xsk_queue *q,
					 u64 addr, u32 len)
{
	struct xdp_rxtx_ring *ring = (struct xdp_rxtx_ring *)q->ring;
	u32 idx;

	if (xskq_prod_is_full(q))
		return -ENOBUFS;

	/* A, matches D */
	idx = q->cached_prod++ & q->ring_mask;
	ring->desc[idx].addr = addr;
	ring->desc[idx].len = len;

	return 0;
}

static inline void __xskq_prod_submit(struct xsk_queue *q, u32 idx)
{
	smp_store_release(&q->ring->producer, idx); /* B, matches C */
}

static inline void xskq_prod_submit(struct xsk_queue *q)
{
	__xskq_prod_submit(q, q->cached_prod);
}

static inline void xskq_prod_submit_addr(struct xsk_queue *q, u64 addr)
{
	struct xdp_umem_ring *ring = (struct xdp_umem_ring *)q->ring;
	u32 idx = q->ring->producer;

	ring->desc[idx++ & q->ring_mask] = addr;

	__xskq_prod_submit(q, idx);
}

static inline void xskq_prod_submit_n(struct xsk_queue *q, u32 nb_entries)
{
	__xskq_prod_submit(q, q->ring->producer + nb_entries);
}

static inline bool xskq_prod_is_empty(struct xsk_queue *q)
{
	/* No barriers needed since data is not accessed */
	return READ_ONCE(q->ring->consumer) == READ_ONCE(q->ring->producer);
}

/* For both producers and consumers */

static inline u64 xskq_nb_invalid_descs(struct xsk_queue *q)
{
	return q ? q->invalid_descs : 0;
}

static inline u64 xskq_nb_queue_empty_descs(struct xsk_queue *q)
{
	return q ? q->queue_empty_descs : 0;
}

struct xsk_queue *xskq_create(u32 nentries, bool umem_queue);
void xskq_destroy(struct xsk_queue *q_ops);

#endif /* _LINUX_XSK_QUEUE_H */<|MERGE_RESOLUTION|>--- conflicted
+++ resolved
@@ -298,16 +298,6 @@
 	q->cached_cons++;
 }
 
-<<<<<<< HEAD
-static inline bool xskq_cons_is_full(struct xsk_queue *q)
-{
-	/* No barriers needed since data is not accessed */
-	return READ_ONCE(q->ring->producer) - READ_ONCE(q->ring->consumer) ==
-		q->nentries;
-}
-
-=======
->>>>>>> d60c95ef
 static inline u32 xskq_cons_present_entries(struct xsk_queue *q)
 {
 	/* No barriers needed since data is not accessed */
