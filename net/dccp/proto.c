// SPDX-License-Identifier: GPL-2.0-only
/*
 *  net/dccp/proto.c
 *
 *  An implementation of the DCCP protocol
 *  Arnaldo Carvalho de Melo <acme@conectiva.com.br>
 */

#include <linux/dccp.h>
#include <linux/module.h>
#include <linux/types.h>
#include <linux/sched.h>
#include <linux/kernel.h>
#include <linux/skbuff.h>
#include <linux/netdevice.h>
#include <linux/in.h>
#include <linux/if_arp.h>
#include <linux/init.h>
#include <linux/random.h>
#include <linux/slab.h>
#include <net/checksum.h>

#include <net/inet_sock.h>
#include <net/inet_common.h>
#include <net/sock.h>
#include <net/xfrm.h>

#include <asm/ioctls.h>
#include <linux/spinlock.h>
#include <linux/timer.h>
#include <linux/delay.h>
#include <linux/poll.h>

#include "ccid.h"
#include "dccp.h"
#include "feat.h"

#define CREATE_TRACE_POINTS
#include "trace.h"

DEFINE_SNMP_STAT(struct dccp_mib, dccp_statistics) __read_mostly;

EXPORT_SYMBOL_GPL(dccp_statistics);

DEFINE_PER_CPU(unsigned int, dccp_orphan_count);
EXPORT_PER_CPU_SYMBOL_GPL(dccp_orphan_count);

struct inet_hashinfo dccp_hashinfo;
EXPORT_SYMBOL_GPL(dccp_hashinfo);

/* the maximum queue length for tx in packets. 0 is no limit */
int sysctl_dccp_tx_qlen __read_mostly = 5;

#ifdef CONFIG_IP_DCCP_DEBUG
static const char *dccp_state_name(const int state)
{
	static const char *const dccp_state_names[] = {
	[DCCP_OPEN]		= "OPEN",
	[DCCP_REQUESTING]	= "REQUESTING",
	[DCCP_PARTOPEN]		= "PARTOPEN",
	[DCCP_LISTEN]		= "LISTEN",
	[DCCP_RESPOND]		= "RESPOND",
	[DCCP_CLOSING]		= "CLOSING",
	[DCCP_ACTIVE_CLOSEREQ]	= "CLOSEREQ",
	[DCCP_PASSIVE_CLOSE]	= "PASSIVE_CLOSE",
	[DCCP_PASSIVE_CLOSEREQ]	= "PASSIVE_CLOSEREQ",
	[DCCP_TIME_WAIT]	= "TIME_WAIT",
	[DCCP_CLOSED]		= "CLOSED",
	};

	if (state >= DCCP_MAX_STATES)
		return "INVALID STATE!";
	else
		return dccp_state_names[state];
}
#endif

void dccp_set_state(struct sock *sk, const int state)
{
	const int oldstate = sk->sk_state;

	dccp_pr_debug("%s(%p)  %s  -->  %s\n", dccp_role(sk), sk,
		      dccp_state_name(oldstate), dccp_state_name(state));
	WARN_ON(state == oldstate);

	switch (state) {
	case DCCP_OPEN:
		if (oldstate != DCCP_OPEN)
			DCCP_INC_STATS(DCCP_MIB_CURRESTAB);
		/* Client retransmits all Confirm options until entering OPEN */
		if (oldstate == DCCP_PARTOPEN)
			dccp_feat_list_purge(&dccp_sk(sk)->dccps_featneg);
		break;

	case DCCP_CLOSED:
		if (oldstate == DCCP_OPEN || oldstate == DCCP_ACTIVE_CLOSEREQ ||
		    oldstate == DCCP_CLOSING)
			DCCP_INC_STATS(DCCP_MIB_ESTABRESETS);

		sk->sk_prot->unhash(sk);
		if (inet_csk(sk)->icsk_bind_hash != NULL &&
		    !(sk->sk_userlocks & SOCK_BINDPORT_LOCK))
			inet_put_port(sk);
		fallthrough;
	default:
		if (oldstate == DCCP_OPEN)
			DCCP_DEC_STATS(DCCP_MIB_CURRESTAB);
	}

	/* Change state AFTER socket is unhashed to avoid closed
	 * socket sitting in hash tables.
	 */
	inet_sk_set_state(sk, state);
}

EXPORT_SYMBOL_GPL(dccp_set_state);

static void dccp_finish_passive_close(struct sock *sk)
{
	switch (sk->sk_state) {
	case DCCP_PASSIVE_CLOSE:
		/* Node (client or server) has received Close packet. */
		dccp_send_reset(sk, DCCP_RESET_CODE_CLOSED);
		dccp_set_state(sk, DCCP_CLOSED);
		break;
	case DCCP_PASSIVE_CLOSEREQ:
		/*
		 * Client received CloseReq. We set the `active' flag so that
		 * dccp_send_close() retransmits the Close as per RFC 4340, 8.3.
		 */
		dccp_send_close(sk, 1);
		dccp_set_state(sk, DCCP_CLOSING);
	}
}

void dccp_done(struct sock *sk)
{
	dccp_set_state(sk, DCCP_CLOSED);
	dccp_clear_xmit_timers(sk);

	sk->sk_shutdown = SHUTDOWN_MASK;

	if (!sock_flag(sk, SOCK_DEAD))
		sk->sk_state_change(sk);
	else
		inet_csk_destroy_sock(sk);
}

EXPORT_SYMBOL_GPL(dccp_done);

const char *dccp_packet_name(const int type)
{
	static const char *const dccp_packet_names[] = {
		[DCCP_PKT_REQUEST]  = "REQUEST",
		[DCCP_PKT_RESPONSE] = "RESPONSE",
		[DCCP_PKT_DATA]	    = "DATA",
		[DCCP_PKT_ACK]	    = "ACK",
		[DCCP_PKT_DATAACK]  = "DATAACK",
		[DCCP_PKT_CLOSEREQ] = "CLOSEREQ",
		[DCCP_PKT_CLOSE]    = "CLOSE",
		[DCCP_PKT_RESET]    = "RESET",
		[DCCP_PKT_SYNC]	    = "SYNC",
		[DCCP_PKT_SYNCACK]  = "SYNCACK",
	};

	if (type >= DCCP_NR_PKT_TYPES)
		return "INVALID";
	else
		return dccp_packet_names[type];
}

EXPORT_SYMBOL_GPL(dccp_packet_name);

static void dccp_sk_destruct(struct sock *sk)
{
	struct dccp_sock *dp = dccp_sk(sk);

	ccid_hc_tx_delete(dp->dccps_hc_tx_ccid, sk);
	dp->dccps_hc_tx_ccid = NULL;
	inet_sock_destruct(sk);
}

int dccp_init_sock(struct sock *sk, const __u8 ctl_sock_initialized)
{
	struct dccp_sock *dp = dccp_sk(sk);
	struct inet_connection_sock *icsk = inet_csk(sk);

	icsk->icsk_rto		= DCCP_TIMEOUT_INIT;
	icsk->icsk_syn_retries	= sysctl_dccp_request_retries;
	sk->sk_state		= DCCP_CLOSED;
	sk->sk_write_space	= dccp_write_space;
	sk->sk_destruct		= dccp_sk_destruct;
	icsk->icsk_sync_mss	= dccp_sync_mss;
	dp->dccps_mss_cache	= 536;
	dp->dccps_rate_last	= jiffies;
	dp->dccps_role		= DCCP_ROLE_UNDEFINED;
	dp->dccps_service	= DCCP_SERVICE_CODE_IS_ABSENT;
	dp->dccps_tx_qlen	= sysctl_dccp_tx_qlen;

	dccp_init_xmit_timers(sk);

	INIT_LIST_HEAD(&dp->dccps_featneg);
	/* control socket doesn't need feat nego */
	if (likely(ctl_sock_initialized))
		return dccp_feat_init(sk);
	return 0;
}

EXPORT_SYMBOL_GPL(dccp_init_sock);

void dccp_destroy_sock(struct sock *sk)
{
	struct dccp_sock *dp = dccp_sk(sk);

	__skb_queue_purge(&sk->sk_write_queue);
	if (sk->sk_send_head != NULL) {
		kfree_skb(sk->sk_send_head);
		sk->sk_send_head = NULL;
	}

	/* Clean up a referenced DCCP bind bucket. */
	if (inet_csk(sk)->icsk_bind_hash != NULL)
		inet_put_port(sk);

	kfree(dp->dccps_service_list);
	dp->dccps_service_list = NULL;

	if (dp->dccps_hc_rx_ackvec != NULL) {
		dccp_ackvec_free(dp->dccps_hc_rx_ackvec);
		dp->dccps_hc_rx_ackvec = NULL;
	}
	ccid_hc_rx_delete(dp->dccps_hc_rx_ccid, sk);
	dp->dccps_hc_rx_ccid = NULL;

	/* clean up feature negotiation state */
	dccp_feat_list_purge(&dp->dccps_featneg);
}

EXPORT_SYMBOL_GPL(dccp_destroy_sock);

static inline int dccp_need_reset(int state)
{
	return state != DCCP_CLOSED && state != DCCP_LISTEN &&
	       state != DCCP_REQUESTING;
}

int dccp_disconnect(struct sock *sk, int flags)
{
	struct inet_connection_sock *icsk = inet_csk(sk);
	struct inet_sock *inet = inet_sk(sk);
	struct dccp_sock *dp = dccp_sk(sk);
	const int old_state = sk->sk_state;

	if (old_state != DCCP_CLOSED)
		dccp_set_state(sk, DCCP_CLOSED);

	/*
	 * This corresponds to the ABORT function of RFC793, sec. 3.8
	 * TCP uses a RST segment, DCCP a Reset packet with Code 2, "Aborted".
	 */
	if (old_state == DCCP_LISTEN) {
		inet_csk_listen_stop(sk);
	} else if (dccp_need_reset(old_state)) {
		dccp_send_reset(sk, DCCP_RESET_CODE_ABORTED);
		sk->sk_err = ECONNRESET;
	} else if (old_state == DCCP_REQUESTING)
		sk->sk_err = ECONNRESET;

	dccp_clear_xmit_timers(sk);
	ccid_hc_rx_delete(dp->dccps_hc_rx_ccid, sk);
	dp->dccps_hc_rx_ccid = NULL;

	__skb_queue_purge(&sk->sk_receive_queue);
	__skb_queue_purge(&sk->sk_write_queue);
	if (sk->sk_send_head != NULL) {
		__kfree_skb(sk->sk_send_head);
		sk->sk_send_head = NULL;
	}

	inet->inet_dport = 0;

	inet_bhash2_reset_saddr(sk);

	sk->sk_shutdown = 0;
	sock_reset_flag(sk, SOCK_DONE);

	icsk->icsk_backoff = 0;
	inet_csk_delack_init(sk);
	__sk_dst_reset(sk);

	WARN_ON(inet->inet_num && !icsk->icsk_bind_hash);

	sk_error_report(sk);
	return 0;
}

EXPORT_SYMBOL_GPL(dccp_disconnect);

/*
 *	Wait for a DCCP event.
 *
 *	Note that we don't need to lock the socket, as the upper poll layers
 *	take care of normal races (between the test and the event) and we don't
 *	go look at any of the socket buffers directly.
 */
__poll_t dccp_poll(struct file *file, struct socket *sock,
		       poll_table *wait)
{
	__poll_t mask;
	struct sock *sk = sock->sk;

	sock_poll_wait(file, sock, wait);
	if (sk->sk_state == DCCP_LISTEN)
		return inet_csk_listen_poll(sk);

	/* Socket is not locked. We are protected from async events
	   by poll logic and correct handling of state changes
	   made by another threads is impossible in any case.
	 */

	mask = 0;
	if (sk->sk_err)
		mask = EPOLLERR;

	if (sk->sk_shutdown == SHUTDOWN_MASK || sk->sk_state == DCCP_CLOSED)
		mask |= EPOLLHUP;
	if (sk->sk_shutdown & RCV_SHUTDOWN)
		mask |= EPOLLIN | EPOLLRDNORM | EPOLLRDHUP;

	/* Connected? */
	if ((1 << sk->sk_state) & ~(DCCPF_REQUESTING | DCCPF_RESPOND)) {
		if (atomic_read(&sk->sk_rmem_alloc) > 0)
			mask |= EPOLLIN | EPOLLRDNORM;

		if (!(sk->sk_shutdown & SEND_SHUTDOWN)) {
			if (sk_stream_is_writeable(sk)) {
				mask |= EPOLLOUT | EPOLLWRNORM;
			} else {  /* send SIGIO later */
				sk_set_bit(SOCKWQ_ASYNC_NOSPACE, sk);
				set_bit(SOCK_NOSPACE, &sk->sk_socket->flags);

				/* Race breaker. If space is freed after
				 * wspace test but before the flags are set,
				 * IO signal will be lost.
				 */
				if (sk_stream_is_writeable(sk))
					mask |= EPOLLOUT | EPOLLWRNORM;
			}
		}
	}
	return mask;
}

EXPORT_SYMBOL_GPL(dccp_poll);

int dccp_ioctl(struct sock *sk, int cmd, unsigned long arg)
{
	int rc = -ENOTCONN;

	lock_sock(sk);

	if (sk->sk_state == DCCP_LISTEN)
		goto out;

	switch (cmd) {
	case SIOCOUTQ: {
		int amount = sk_wmem_alloc_get(sk);
		/* Using sk_wmem_alloc here because sk_wmem_queued is not used by DCCP and
		 * always 0, comparably to UDP.
		 */

		rc = put_user(amount, (int __user *)arg);
	}
		break;
	case SIOCINQ: {
		struct sk_buff *skb;
		unsigned long amount = 0;

		skb = skb_peek(&sk->sk_receive_queue);
		if (skb != NULL) {
			/*
			 * We will only return the amount of this packet since
			 * that is all that will be read.
			 */
			amount = skb->len;
		}
		rc = put_user(amount, (int __user *)arg);
	}
		break;
	default:
		rc = -ENOIOCTLCMD;
		break;
	}
out:
	release_sock(sk);
	return rc;
}

EXPORT_SYMBOL_GPL(dccp_ioctl);

static int dccp_setsockopt_service(struct sock *sk, const __be32 service,
				   sockptr_t optval, unsigned int optlen)
{
	struct dccp_sock *dp = dccp_sk(sk);
	struct dccp_service_list *sl = NULL;

	if (service == DCCP_SERVICE_INVALID_VALUE ||
	    optlen > DCCP_SERVICE_LIST_MAX_LEN * sizeof(u32))
		return -EINVAL;

	if (optlen > sizeof(service)) {
		sl = kmalloc(optlen, GFP_KERNEL);
		if (sl == NULL)
			return -ENOMEM;

		sl->dccpsl_nr = optlen / sizeof(u32) - 1;
		if (copy_from_sockptr_offset(sl->dccpsl_list, optval,
				sizeof(service), optlen - sizeof(service)) ||
		    dccp_list_has_service(sl, DCCP_SERVICE_INVALID_VALUE)) {
			kfree(sl);
			return -EFAULT;
		}
	}

	lock_sock(sk);
	dp->dccps_service = service;

	kfree(dp->dccps_service_list);

	dp->dccps_service_list = sl;
	release_sock(sk);
	return 0;
}

static int dccp_setsockopt_cscov(struct sock *sk, int cscov, bool rx)
{
	u8 *list, len;
	int i, rc;

	if (cscov < 0 || cscov > 15)
		return -EINVAL;
	/*
	 * Populate a list of permissible values, in the range cscov...15. This
	 * is necessary since feature negotiation of single values only works if
	 * both sides incidentally choose the same value. Since the list starts
	 * lowest-value first, negotiation will pick the smallest shared value.
	 */
	if (cscov == 0)
		return 0;
	len = 16 - cscov;

	list = kmalloc(len, GFP_KERNEL);
	if (list == NULL)
		return -ENOBUFS;

	for (i = 0; i < len; i++)
		list[i] = cscov++;

	rc = dccp_feat_register_sp(sk, DCCPF_MIN_CSUM_COVER, rx, list, len);

	if (rc == 0) {
		if (rx)
			dccp_sk(sk)->dccps_pcrlen = cscov;
		else
			dccp_sk(sk)->dccps_pcslen = cscov;
	}
	kfree(list);
	return rc;
}

static int dccp_setsockopt_ccid(struct sock *sk, int type,
				sockptr_t optval, unsigned int optlen)
{
	u8 *val;
	int rc = 0;

	if (optlen < 1 || optlen > DCCP_FEAT_MAX_SP_VALS)
		return -EINVAL;

	val = memdup_sockptr(optval, optlen);
	if (IS_ERR(val))
		return PTR_ERR(val);

	lock_sock(sk);
	if (type == DCCP_SOCKOPT_TX_CCID || type == DCCP_SOCKOPT_CCID)
		rc = dccp_feat_register_sp(sk, DCCPF_CCID, 1, val, optlen);

	if (!rc && (type == DCCP_SOCKOPT_RX_CCID || type == DCCP_SOCKOPT_CCID))
		rc = dccp_feat_register_sp(sk, DCCPF_CCID, 0, val, optlen);
	release_sock(sk);

	kfree(val);
	return rc;
}

static int do_dccp_setsockopt(struct sock *sk, int level, int optname,
		sockptr_t optval, unsigned int optlen)
{
	struct dccp_sock *dp = dccp_sk(sk);
	int val, err = 0;

	switch (optname) {
	case DCCP_SOCKOPT_PACKET_SIZE:
		DCCP_WARN("sockopt(PACKET_SIZE) is deprecated: fix your app\n");
		return 0;
	case DCCP_SOCKOPT_CHANGE_L:
	case DCCP_SOCKOPT_CHANGE_R:
		DCCP_WARN("sockopt(CHANGE_L/R) is deprecated: fix your app\n");
		return 0;
	case DCCP_SOCKOPT_CCID:
	case DCCP_SOCKOPT_RX_CCID:
	case DCCP_SOCKOPT_TX_CCID:
		return dccp_setsockopt_ccid(sk, optname, optval, optlen);
	}

	if (optlen < (int)sizeof(int))
		return -EINVAL;

	if (copy_from_sockptr(&val, optval, sizeof(int)))
		return -EFAULT;

	if (optname == DCCP_SOCKOPT_SERVICE)
		return dccp_setsockopt_service(sk, val, optval, optlen);

	lock_sock(sk);
	switch (optname) {
	case DCCP_SOCKOPT_SERVER_TIMEWAIT:
		if (dp->dccps_role != DCCP_ROLE_SERVER)
			err = -EOPNOTSUPP;
		else
			dp->dccps_server_timewait = (val != 0);
		break;
	case DCCP_SOCKOPT_SEND_CSCOV:
		err = dccp_setsockopt_cscov(sk, val, false);
		break;
	case DCCP_SOCKOPT_RECV_CSCOV:
		err = dccp_setsockopt_cscov(sk, val, true);
		break;
	case DCCP_SOCKOPT_QPOLICY_ID:
		if (sk->sk_state != DCCP_CLOSED)
			err = -EISCONN;
		else if (val < 0 || val >= DCCPQ_POLICY_MAX)
			err = -EINVAL;
		else
			dp->dccps_qpolicy = val;
		break;
	case DCCP_SOCKOPT_QPOLICY_TXQLEN:
		if (val < 0)
			err = -EINVAL;
		else
			dp->dccps_tx_qlen = val;
		break;
	default:
		err = -ENOPROTOOPT;
		break;
	}
	release_sock(sk);

	return err;
}

int dccp_setsockopt(struct sock *sk, int level, int optname, sockptr_t optval,
		    unsigned int optlen)
{
	if (level != SOL_DCCP)
		return inet_csk(sk)->icsk_af_ops->setsockopt(sk, level,
							     optname, optval,
							     optlen);
	return do_dccp_setsockopt(sk, level, optname, optval, optlen);
}

EXPORT_SYMBOL_GPL(dccp_setsockopt);

static int dccp_getsockopt_service(struct sock *sk, int len,
				   __be32 __user *optval,
				   int __user *optlen)
{
	const struct dccp_sock *dp = dccp_sk(sk);
	const struct dccp_service_list *sl;
	int err = -ENOENT, slen = 0, total_len = sizeof(u32);

	lock_sock(sk);
	if ((sl = dp->dccps_service_list) != NULL) {
		slen = sl->dccpsl_nr * sizeof(u32);
		total_len += slen;
	}

	err = -EINVAL;
	if (total_len > len)
		goto out;

	err = 0;
	if (put_user(total_len, optlen) ||
	    put_user(dp->dccps_service, optval) ||
	    (sl != NULL && copy_to_user(optval + 1, sl->dccpsl_list, slen)))
		err = -EFAULT;
out:
	release_sock(sk);
	return err;
}

static int do_dccp_getsockopt(struct sock *sk, int level, int optname,
		    char __user *optval, int __user *optlen)
{
	struct dccp_sock *dp;
	int val, len;

	if (get_user(len, optlen))
		return -EFAULT;

	if (len < (int)sizeof(int))
		return -EINVAL;

	dp = dccp_sk(sk);

	switch (optname) {
	case DCCP_SOCKOPT_PACKET_SIZE:
		DCCP_WARN("sockopt(PACKET_SIZE) is deprecated: fix your app\n");
		return 0;
	case DCCP_SOCKOPT_SERVICE:
		return dccp_getsockopt_service(sk, len,
					       (__be32 __user *)optval, optlen);
	case DCCP_SOCKOPT_GET_CUR_MPS:
		val = dp->dccps_mss_cache;
		break;
	case DCCP_SOCKOPT_AVAILABLE_CCIDS:
		return ccid_getsockopt_builtin_ccids(sk, len, optval, optlen);
	case DCCP_SOCKOPT_TX_CCID:
		val = ccid_get_current_tx_ccid(dp);
		if (val < 0)
			return -ENOPROTOOPT;
		break;
	case DCCP_SOCKOPT_RX_CCID:
		val = ccid_get_current_rx_ccid(dp);
		if (val < 0)
			return -ENOPROTOOPT;
		break;
	case DCCP_SOCKOPT_SERVER_TIMEWAIT:
		val = dp->dccps_server_timewait;
		break;
	case DCCP_SOCKOPT_SEND_CSCOV:
		val = dp->dccps_pcslen;
		break;
	case DCCP_SOCKOPT_RECV_CSCOV:
		val = dp->dccps_pcrlen;
		break;
	case DCCP_SOCKOPT_QPOLICY_ID:
		val = dp->dccps_qpolicy;
		break;
	case DCCP_SOCKOPT_QPOLICY_TXQLEN:
		val = dp->dccps_tx_qlen;
		break;
	case 128 ... 191:
		return ccid_hc_rx_getsockopt(dp->dccps_hc_rx_ccid, sk, optname,
					     len, (u32 __user *)optval, optlen);
	case 192 ... 255:
		return ccid_hc_tx_getsockopt(dp->dccps_hc_tx_ccid, sk, optname,
					     len, (u32 __user *)optval, optlen);
	default:
		return -ENOPROTOOPT;
	}

	len = sizeof(val);
	if (put_user(len, optlen) || copy_to_user(optval, &val, len))
		return -EFAULT;

	return 0;
}

int dccp_getsockopt(struct sock *sk, int level, int optname,
		    char __user *optval, int __user *optlen)
{
	if (level != SOL_DCCP)
		return inet_csk(sk)->icsk_af_ops->getsockopt(sk, level,
							     optname, optval,
							     optlen);
	return do_dccp_getsockopt(sk, level, optname, optval, optlen);
}

EXPORT_SYMBOL_GPL(dccp_getsockopt);

static int dccp_msghdr_parse(struct msghdr *msg, struct sk_buff *skb)
{
	struct cmsghdr *cmsg;

	/*
	 * Assign an (opaque) qpolicy priority value to skb->priority.
	 *
	 * We are overloading this skb field for use with the qpolicy subystem.
	 * The skb->priority is normally used for the SO_PRIORITY option, which
	 * is initialised from sk_priority. Since the assignment of sk_priority
	 * to skb->priority happens later (on layer 3), we overload this field
	 * for use with queueing priorities as long as the skb is on layer 4.
	 * The default priority value (if nothing is set) is 0.
	 */
	skb->priority = 0;

	for_each_cmsghdr(cmsg, msg) {
		if (!CMSG_OK(msg, cmsg))
			return -EINVAL;

		if (cmsg->cmsg_level != SOL_DCCP)
			continue;

		if (cmsg->cmsg_type <= DCCP_SCM_QPOLICY_MAX &&
		    !dccp_qpolicy_param_ok(skb->sk, cmsg->cmsg_type))
			return -EINVAL;

		switch (cmsg->cmsg_type) {
		case DCCP_SCM_PRIORITY:
			if (cmsg->cmsg_len != CMSG_LEN(sizeof(__u32)))
				return -EINVAL;
			skb->priority = *(__u32 *)CMSG_DATA(cmsg);
			break;
		default:
			return -EINVAL;
		}
	}
	return 0;
}

int dccp_sendmsg(struct sock *sk, struct msghdr *msg, size_t len)
{
	const struct dccp_sock *dp = dccp_sk(sk);
	const int flags = msg->msg_flags;
	const int noblock = flags & MSG_DONTWAIT;
	struct sk_buff *skb;
	int rc, size;
	long timeo;

	trace_dccp_probe(sk, len);

	if (len > dp->dccps_mss_cache)
		return -EMSGSIZE;

	lock_sock(sk);

	timeo = sock_sndtimeo(sk, noblock);

	/*
	 * We have to use sk_stream_wait_connect here to set sk_write_pending,
	 * so that the trick in dccp_rcv_request_sent_state_process.
	 */
	/* Wait for a connection to finish. */
	if ((1 << sk->sk_state) & ~(DCCPF_OPEN | DCCPF_PARTOPEN))
		if ((rc = sk_stream_wait_connect(sk, &timeo)) != 0)
			goto out_release;

	size = sk->sk_prot->max_header + len;
	release_sock(sk);
	skb = sock_alloc_send_skb(sk, size, noblock, &rc);
	lock_sock(sk);
	if (skb == NULL)
		goto out_release;

	if (dccp_qpolicy_full(sk)) {
		rc = -EAGAIN;
		goto out_discard;
	}

	if (sk->sk_state == DCCP_CLOSED) {
		rc = -ENOTCONN;
		goto out_discard;
	}

	skb_reserve(skb, sk->sk_prot->max_header);
	rc = memcpy_from_msg(skb_put(skb, len), msg, len);
	if (rc != 0)
		goto out_discard;

	rc = dccp_msghdr_parse(msg, skb);
	if (rc != 0)
		goto out_discard;

	dccp_qpolicy_push(sk, skb);
	/*
	 * The xmit_timer is set if the TX CCID is rate-based and will expire
	 * when congestion control permits to release further packets into the
	 * network. Window-based CCIDs do not use this timer.
	 */
	if (!timer_pending(&dp->dccps_xmit_timer))
		dccp_write_xmit(sk);
out_release:
	release_sock(sk);
	return rc ? : len;
out_discard:
	kfree_skb(skb);
	goto out_release;
}

EXPORT_SYMBOL_GPL(dccp_sendmsg);

int dccp_recvmsg(struct sock *sk, struct msghdr *msg, size_t len, int flags,
		 int *addr_len)
{
	const struct dccp_hdr *dh;
	long timeo;

	lock_sock(sk);

	if (sk->sk_state == DCCP_LISTEN) {
		len = -ENOTCONN;
		goto out;
	}

	timeo = sock_rcvtimeo(sk, flags & MSG_DONTWAIT);

	do {
		struct sk_buff *skb = skb_peek(&sk->sk_receive_queue);

		if (skb == NULL)
			goto verify_sock_status;

		dh = dccp_hdr(skb);

		switch (dh->dccph_type) {
		case DCCP_PKT_DATA:
		case DCCP_PKT_DATAACK:
			goto found_ok_skb;

		case DCCP_PKT_CLOSE:
		case DCCP_PKT_CLOSEREQ:
			if (!(flags & MSG_PEEK))
				dccp_finish_passive_close(sk);
			fallthrough;
		case DCCP_PKT_RESET:
			dccp_pr_debug("found fin (%s) ok!\n",
				      dccp_packet_name(dh->dccph_type));
			len = 0;
			goto found_fin_ok;
		default:
			dccp_pr_debug("packet_type=%s\n",
				      dccp_packet_name(dh->dccph_type));
			sk_eat_skb(sk, skb);
		}
verify_sock_status:
		if (sock_flag(sk, SOCK_DONE)) {
			len = 0;
			break;
		}

		if (sk->sk_err) {
			len = sock_error(sk);
			break;
		}

		if (sk->sk_shutdown & RCV_SHUTDOWN) {
			len = 0;
			break;
		}

		if (sk->sk_state == DCCP_CLOSED) {
			if (!sock_flag(sk, SOCK_DONE)) {
				/* This occurs when user tries to read
				 * from never connected socket.
				 */
				len = -ENOTCONN;
				break;
			}
			len = 0;
			break;
		}

		if (!timeo) {
			len = -EAGAIN;
			break;
		}

		if (signal_pending(current)) {
			len = sock_intr_errno(timeo);
			break;
		}

		sk_wait_data(sk, &timeo, NULL);
		continue;
	found_ok_skb:
		if (len > skb->len)
			len = skb->len;
		else if (len < skb->len)
			msg->msg_flags |= MSG_TRUNC;

		if (skb_copy_datagram_msg(skb, 0, msg, len)) {
			/* Exception. Bailout! */
			len = -EFAULT;
			break;
		}
		if (flags & MSG_TRUNC)
			len = skb->len;
	found_fin_ok:
		if (!(flags & MSG_PEEK))
			sk_eat_skb(sk, skb);
		break;
	} while (1);
out:
	release_sock(sk);
	return len;
}

EXPORT_SYMBOL_GPL(dccp_recvmsg);

int inet_dccp_listen(struct socket *sock, int backlog)
{
	struct sock *sk = sock->sk;
	unsigned char old_state;
	int err;

	lock_sock(sk);

	err = -EINVAL;
	if (sock->state != SS_UNCONNECTED || sock->type != SOCK_DCCP)
		goto out;

	old_state = sk->sk_state;
	if (!((1 << old_state) & (DCCPF_CLOSED | DCCPF_LISTEN)))
		goto out;

	WRITE_ONCE(sk->sk_max_ack_backlog, backlog);
	/* Really, if the socket is already in listen state
	 * we can only allow the backlog to be adjusted.
	 */
	if (old_state != DCCP_LISTEN) {
		struct dccp_sock *dp = dccp_sk(sk);

		dp->dccps_role = DCCP_ROLE_LISTEN;

		/* do not start to listen if feature negotiation setup fails */
		if (dccp_feat_finalise_settings(dp)) {
			err = -EPROTO;
			goto out;
		}

		err = inet_csk_listen_start(sk);
		if (err)
			goto out;
	}
	err = 0;

out:
	release_sock(sk);
	return err;
}

EXPORT_SYMBOL_GPL(inet_dccp_listen);

static void dccp_terminate_connection(struct sock *sk)
{
	u8 next_state = DCCP_CLOSED;

	switch (sk->sk_state) {
	case DCCP_PASSIVE_CLOSE:
	case DCCP_PASSIVE_CLOSEREQ:
		dccp_finish_passive_close(sk);
		break;
	case DCCP_PARTOPEN:
		dccp_pr_debug("Stop PARTOPEN timer (%p)\n", sk);
		inet_csk_clear_xmit_timer(sk, ICSK_TIME_DACK);
		fallthrough;
	case DCCP_OPEN:
		dccp_send_close(sk, 1);

		if (dccp_sk(sk)->dccps_role == DCCP_ROLE_SERVER &&
		    !dccp_sk(sk)->dccps_server_timewait)
			next_state = DCCP_ACTIVE_CLOSEREQ;
		else
			next_state = DCCP_CLOSING;
		fallthrough;
	default:
		dccp_set_state(sk, next_state);
	}
}

void dccp_close(struct sock *sk, long timeout)
{
	struct dccp_sock *dp = dccp_sk(sk);
	struct sk_buff *skb;
	u32 data_was_unread = 0;
	int state;

	lock_sock(sk);

	sk->sk_shutdown = SHUTDOWN_MASK;

	if (sk->sk_state == DCCP_LISTEN) {
		dccp_set_state(sk, DCCP_CLOSED);

		/* Special case. */
		inet_csk_listen_stop(sk);

		goto adjudge_to_death;
	}

	sk_stop_timer(sk, &dp->dccps_xmit_timer);

	/*
	 * We need to flush the recv. buffs.  We do this only on the
	 * descriptor close, not protocol-sourced closes, because the
	  *reader process may not have drained the data yet!
	 */
	while ((skb = __skb_dequeue(&sk->sk_receive_queue)) != NULL) {
		data_was_unread += skb->len;
		__kfree_skb(skb);
	}

	/* If socket has been already reset kill it. */
	if (sk->sk_state == DCCP_CLOSED)
		goto adjudge_to_death;

	if (data_was_unread) {
		/* Unread data was tossed, send an appropriate Reset Code */
		DCCP_WARN("ABORT with %u bytes unread\n", data_was_unread);
		dccp_send_reset(sk, DCCP_RESET_CODE_ABORTED);
		dccp_set_state(sk, DCCP_CLOSED);
	} else if (sock_flag(sk, SOCK_LINGER) && !sk->sk_lingertime) {
		/* Check zero linger _after_ checking for unread data. */
		sk->sk_prot->disconnect(sk, 0);
	} else if (sk->sk_state != DCCP_CLOSED) {
		/*
		 * Normal connection termination. May need to wait if there are
		 * still packets in the TX queue that are delayed by the CCID.
		 */
		dccp_flush_write_queue(sk, &timeout);
		dccp_terminate_connection(sk);
	}

	/*
	 * Flush write queue. This may be necessary in several cases:
	 * - we have been closed by the peer but still have application data;
	 * - abortive termination (unread data or zero linger time),
	 * - normal termination but queue could not be flushed within time limit
	 */
	__skb_queue_purge(&sk->sk_write_queue);

	sk_stream_wait_close(sk, timeout);

adjudge_to_death:
	state = sk->sk_state;
	sock_hold(sk);
	sock_orphan(sk);

	/*
	 * It is the last release_sock in its life. It will remove backlog.
	 */
	release_sock(sk);
	/*
	 * Now socket is owned by kernel and we acquire BH lock
	 * to finish close. No need to check for user refs.
	 */
	local_bh_disable();
	bh_lock_sock(sk);
	WARN_ON(sock_owned_by_user(sk));

	this_cpu_inc(dccp_orphan_count);

	/* Have we already been destroyed by a softirq or backlog? */
	if (state != DCCP_CLOSED && sk->sk_state == DCCP_CLOSED)
		goto out;

	if (sk->sk_state == DCCP_CLOSED)
		inet_csk_destroy_sock(sk);

	/* Otherwise, socket is reprieved until protocol close. */

out:
	bh_unlock_sock(sk);
	local_bh_enable();
	sock_put(sk);
}

EXPORT_SYMBOL_GPL(dccp_close);

void dccp_shutdown(struct sock *sk, int how)
{
	dccp_pr_debug("called shutdown(%x)\n", how);
}

EXPORT_SYMBOL_GPL(dccp_shutdown);

static inline int __init dccp_mib_init(void)
{
	dccp_statistics = alloc_percpu(struct dccp_mib);
	if (!dccp_statistics)
		return -ENOMEM;
	return 0;
}

static inline void dccp_mib_exit(void)
{
	free_percpu(dccp_statistics);
}

static int thash_entries;
module_param(thash_entries, int, 0444);
MODULE_PARM_DESC(thash_entries, "Number of ehash buckets");

#ifdef CONFIG_IP_DCCP_DEBUG
bool dccp_debug;
module_param(dccp_debug, bool, 0644);
MODULE_PARM_DESC(dccp_debug, "Enable debug messages");

EXPORT_SYMBOL_GPL(dccp_debug);
#endif

static int __init dccp_init(void)
{
	unsigned long goal;
	unsigned long nr_pages = totalram_pages();
	int ehash_order, bhash_order, i;
	int rc;

	BUILD_BUG_ON(sizeof(struct dccp_skb_cb) >
		     sizeof_field(struct sk_buff, cb));
<<<<<<< HEAD
	inet_hashinfo_init(&dccp_hashinfo);
=======
>>>>>>> d60c95ef
	rc = inet_hashinfo2_init_mod(&dccp_hashinfo);
	if (rc)
		goto out_fail;
	rc = -ENOBUFS;
	dccp_hashinfo.bind_bucket_cachep =
		kmem_cache_create("dccp_bind_bucket",
				  sizeof(struct inet_bind_bucket), 0,
				  SLAB_HWCACHE_ALIGN | SLAB_ACCOUNT, NULL);
	if (!dccp_hashinfo.bind_bucket_cachep)
		goto out_free_hashinfo2;
	dccp_hashinfo.bind2_bucket_cachep =
		kmem_cache_create("dccp_bind2_bucket",
				  sizeof(struct inet_bind2_bucket), 0,
				  SLAB_HWCACHE_ALIGN | SLAB_ACCOUNT, NULL);
	if (!dccp_hashinfo.bind2_bucket_cachep)
		goto out_free_bind_bucket_cachep;

	/*
	 * Size and allocate the main established and bind bucket
	 * hash tables.
	 *
	 * The methodology is similar to that of the buffer cache.
	 */
	if (nr_pages >= (128 * 1024))
		goal = nr_pages >> (21 - PAGE_SHIFT);
	else
		goal = nr_pages >> (23 - PAGE_SHIFT);

	if (thash_entries)
		goal = (thash_entries *
			sizeof(struct inet_ehash_bucket)) >> PAGE_SHIFT;
	for (ehash_order = 0; (1UL << ehash_order) < goal; ehash_order++)
		;
	do {
		unsigned long hash_size = (1UL << ehash_order) * PAGE_SIZE /
					sizeof(struct inet_ehash_bucket);

		while (hash_size & (hash_size - 1))
			hash_size--;
		dccp_hashinfo.ehash_mask = hash_size - 1;
		dccp_hashinfo.ehash = (struct inet_ehash_bucket *)
			__get_free_pages(GFP_ATOMIC|__GFP_NOWARN, ehash_order);
	} while (!dccp_hashinfo.ehash && --ehash_order > 0);

	if (!dccp_hashinfo.ehash) {
		DCCP_CRIT("Failed to allocate DCCP established hash table");
		goto out_free_bind2_bucket_cachep;
	}

	for (i = 0; i <= dccp_hashinfo.ehash_mask; i++)
		INIT_HLIST_NULLS_HEAD(&dccp_hashinfo.ehash[i].chain, i);

	if (inet_ehash_locks_alloc(&dccp_hashinfo))
			goto out_free_dccp_ehash;

	bhash_order = ehash_order;

	do {
		dccp_hashinfo.bhash_size = (1UL << bhash_order) * PAGE_SIZE /
					sizeof(struct inet_bind_hashbucket);
		if ((dccp_hashinfo.bhash_size > (64 * 1024)) &&
		    bhash_order > 0)
			continue;
		dccp_hashinfo.bhash = (struct inet_bind_hashbucket *)
			__get_free_pages(GFP_ATOMIC|__GFP_NOWARN, bhash_order);
	} while (!dccp_hashinfo.bhash && --bhash_order >= 0);

	if (!dccp_hashinfo.bhash) {
		DCCP_CRIT("Failed to allocate DCCP bind hash table");
		goto out_free_dccp_locks;
	}

	dccp_hashinfo.bhash2 = (struct inet_bind_hashbucket *)
		__get_free_pages(GFP_ATOMIC | __GFP_NOWARN, bhash_order);

	if (!dccp_hashinfo.bhash2) {
		DCCP_CRIT("Failed to allocate DCCP bind2 hash table");
		goto out_free_dccp_bhash;
	}

	for (i = 0; i < dccp_hashinfo.bhash_size; i++) {
		spin_lock_init(&dccp_hashinfo.bhash[i].lock);
		INIT_HLIST_HEAD(&dccp_hashinfo.bhash[i].chain);
		spin_lock_init(&dccp_hashinfo.bhash2[i].lock);
		INIT_HLIST_HEAD(&dccp_hashinfo.bhash2[i].chain);
	}

	dccp_hashinfo.pernet = false;

	rc = dccp_mib_init();
	if (rc)
		goto out_free_dccp_bhash2;

	rc = dccp_ackvec_init();
	if (rc)
		goto out_free_dccp_mib;

	rc = dccp_sysctl_init();
	if (rc)
		goto out_ackvec_exit;

	rc = ccid_initialize_builtins();
	if (rc)
		goto out_sysctl_exit;

	dccp_timestamping_init();

	return 0;

out_sysctl_exit:
	dccp_sysctl_exit();
out_ackvec_exit:
	dccp_ackvec_exit();
out_free_dccp_mib:
	dccp_mib_exit();
out_free_dccp_bhash2:
	free_pages((unsigned long)dccp_hashinfo.bhash2, bhash_order);
out_free_dccp_bhash:
	free_pages((unsigned long)dccp_hashinfo.bhash, bhash_order);
out_free_dccp_locks:
	inet_ehash_locks_free(&dccp_hashinfo);
out_free_dccp_ehash:
	free_pages((unsigned long)dccp_hashinfo.ehash, ehash_order);
out_free_bind2_bucket_cachep:
	kmem_cache_destroy(dccp_hashinfo.bind2_bucket_cachep);
out_free_bind_bucket_cachep:
	kmem_cache_destroy(dccp_hashinfo.bind_bucket_cachep);
out_free_hashinfo2:
	inet_hashinfo2_free_mod(&dccp_hashinfo);
out_fail:
	dccp_hashinfo.bhash = NULL;
	dccp_hashinfo.bhash2 = NULL;
	dccp_hashinfo.ehash = NULL;
	dccp_hashinfo.bind_bucket_cachep = NULL;
	dccp_hashinfo.bind2_bucket_cachep = NULL;
	return rc;
}

static void __exit dccp_fini(void)
{
	int bhash_order = get_order(dccp_hashinfo.bhash_size *
				    sizeof(struct inet_bind_hashbucket));

	ccid_cleanup_builtins();
	dccp_mib_exit();
	free_pages((unsigned long)dccp_hashinfo.bhash, bhash_order);
	free_pages((unsigned long)dccp_hashinfo.bhash2, bhash_order);
	free_pages((unsigned long)dccp_hashinfo.ehash,
		   get_order((dccp_hashinfo.ehash_mask + 1) *
			     sizeof(struct inet_ehash_bucket)));
	inet_ehash_locks_free(&dccp_hashinfo);
	kmem_cache_destroy(dccp_hashinfo.bind_bucket_cachep);
	dccp_ackvec_exit();
	dccp_sysctl_exit();
	inet_hashinfo2_free_mod(&dccp_hashinfo);
}

module_init(dccp_init);
module_exit(dccp_fini);

MODULE_LICENSE("GPL");
MODULE_AUTHOR("Arnaldo Carvalho de Melo <acme@conectiva.com.br>");
MODULE_DESCRIPTION("DCCP - Datagram Congestion Controlled Protocol");<|MERGE_RESOLUTION|>--- conflicted
+++ resolved
@@ -1109,10 +1109,6 @@
 
 	BUILD_BUG_ON(sizeof(struct dccp_skb_cb) >
 		     sizeof_field(struct sk_buff, cb));
-<<<<<<< HEAD
-	inet_hashinfo_init(&dccp_hashinfo);
-=======
->>>>>>> d60c95ef
 	rc = inet_hashinfo2_init_mod(&dccp_hashinfo);
 	if (rc)
 		goto out_fail;
