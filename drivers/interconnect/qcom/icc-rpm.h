/* SPDX-License-Identifier: GPL-2.0 */
/*
 * Copyright (C) 2020 Linaro Ltd
 */

#ifndef __DRIVERS_INTERCONNECT_QCOM_ICC_RPM_H
#define __DRIVERS_INTERCONNECT_QCOM_ICC_RPM_H

#include <linux/soc/qcom/smd-rpm.h>

#include <dt-bindings/interconnect/qcom,rpm-icc.h>
#include <linux/clk.h>
#include <linux/interconnect-provider.h>
#include <linux/platform_device.h>

#define RPM_BUS_MASTER_REQ	0x73616d62
#define RPM_BUS_SLAVE_REQ	0x766c7362

#define to_qcom_provider(_provider) \
	container_of(_provider, struct qcom_icc_provider, provider)

enum qcom_icc_type {
	QCOM_ICC_NOC,
	QCOM_ICC_BIMC,
	QCOM_ICC_QNOC,
};

/**
 * struct rpm_clk_resource - RPM bus clock resource
 * @resource_type: RPM resource type of the clock resource
 * @clock_id: index of the clock resource of a specific resource type
 * @branch: whether the resource represents a branch clock
*/
struct rpm_clk_resource {
	u32 resource_type;
	u32 clock_id;
	bool branch;
};

/**
 * struct qcom_icc_provider - Qualcomm specific interconnect provider
 * @provider: generic interconnect provider
 * @num_intf_clks: the total number of intf_clks clk_bulk_data entries
 * @type: the ICC provider type
 * @regmap: regmap for QoS registers read/write access
 * @qos_offset: offset to QoS registers
 * @bus_clk_rate: bus clock rate in Hz
 * @bus_clk_desc: a pointer to a rpm_clk_resource description of bus clocks
 * @bus_clk: a pointer to a HLOS-owned bus clock
 * @intf_clks: a clk_bulk_data array of interface clocks
 * @keep_alive: whether to always keep a minimum vote on the bus clocks
 * @is_on: whether the bus is powered on
 */
struct qcom_icc_provider {
	struct icc_provider provider;
	int num_intf_clks;
	enum qcom_icc_type type;
	struct regmap *regmap;
	unsigned int qos_offset;
	u32 bus_clk_rate[QCOM_SMD_RPM_STATE_NUM];
	const struct rpm_clk_resource *bus_clk_desc;
	struct clk *bus_clk;
	struct clk_bulk_data *intf_clks;
	bool keep_alive;
	bool is_on;
};

/**
 * struct qcom_icc_qos - Qualcomm specific interconnect QoS parameters
 * @areq_prio: node requests priority
 * @prio_level: priority level for bus communication
 * @limit_commands: activate/deactivate limiter mode during runtime
 * @ap_owned: indicates if the node is owned by the AP or by the RPM
 * @qos_mode: default qos mode for this node
 * @qos_port: qos port number for finding qos registers of this node
 * @urg_fwd_en: enable urgent forwarding
 */
struct qcom_icc_qos {
	u32 areq_prio;
	u32 prio_level;
	bool limit_commands;
	bool ap_owned;
	int qos_mode;
	int qos_port;
	bool urg_fwd_en;
};

/**
 * struct qcom_icc_node - Qualcomm specific interconnect nodes
 * @name: the node name used in debugfs
 * @id: a unique node identifier
 * @links: an array of nodes where we can go next while traversing
 * @num_links: the total number of @links
 * @channels: number of channels at this node (e.g. DDR channels)
 * @buswidth: width of the interconnect between a node and the bus (bytes)
 * @sum_avg: current sum aggregate value of all avg bw requests
 * @max_peak: current max aggregate value of all peak bw requests
 * @mas_rpm_id:	RPM id for devices that are bus masters
 * @slv_rpm_id:	RPM id for devices that are bus slaves
 * @qos: NoC QoS setting parameters
 */
struct qcom_icc_node {
	unsigned char *name;
	u16 id;
	const u16 *links;
	u16 num_links;
	u16 channels;
	u16 buswidth;
	u64 sum_avg[QCOM_SMD_RPM_STATE_NUM];
	u64 max_peak[QCOM_SMD_RPM_STATE_NUM];
	int mas_rpm_id;
	int slv_rpm_id;
	struct qcom_icc_qos qos;
};

struct qcom_icc_desc {
	struct qcom_icc_node * const *nodes;
	size_t num_nodes;
<<<<<<< HEAD
	const char * const *clocks;
	size_t num_clocks;
=======
	const struct rpm_clk_resource *bus_clk_desc;
	const char * const *intf_clocks;
	size_t num_intf_clocks;
	bool keep_alive;
>>>>>>> 98817289
	enum qcom_icc_type type;
	const struct regmap_config *regmap_cfg;
	unsigned int qos_offset;
};

/* Valid for all bus types */
enum qos_mode {
	NOC_QOS_MODE_INVALID = 0,
	NOC_QOS_MODE_FIXED,
	NOC_QOS_MODE_BYPASS,
};

extern const struct rpm_clk_resource aggre1_clk;
extern const struct rpm_clk_resource aggre2_clk;
extern const struct rpm_clk_resource bimc_clk;
extern const struct rpm_clk_resource bus_0_clk;
extern const struct rpm_clk_resource bus_1_clk;
extern const struct rpm_clk_resource bus_2_clk;
extern const struct rpm_clk_resource mmaxi_0_clk;
extern const struct rpm_clk_resource mmaxi_1_clk;
extern const struct rpm_clk_resource qup_clk;

extern const struct rpm_clk_resource aggre1_branch_clk;
extern const struct rpm_clk_resource aggre2_branch_clk;

int qnoc_probe(struct platform_device *pdev);
int qnoc_remove(struct platform_device *pdev);

bool qcom_icc_rpm_smd_available(void);
int qcom_icc_rpm_smd_send(int ctx, int rsc_type, int id, u32 val);
int qcom_icc_rpm_set_bus_rate(const struct rpm_clk_resource *clk, int ctx, u32 rate);

#endif<|MERGE_RESOLUTION|>--- conflicted
+++ resolved
@@ -116,15 +116,10 @@
 struct qcom_icc_desc {
 	struct qcom_icc_node * const *nodes;
 	size_t num_nodes;
-<<<<<<< HEAD
-	const char * const *clocks;
-	size_t num_clocks;
-=======
 	const struct rpm_clk_resource *bus_clk_desc;
 	const char * const *intf_clocks;
 	size_t num_intf_clocks;
 	bool keep_alive;
->>>>>>> 98817289
 	enum qcom_icc_type type;
 	const struct regmap_config *regmap_cfg;
 	unsigned int qos_offset;
