--- conflicted
+++ resolved
@@ -606,10 +606,6 @@
 	if (!pmem->bb_state)
 		dev_warn(dev, "'badblocks' notification disabled\n");
 	return 0;
-<<<<<<< HEAD
-out:
-	blk_cleanup_disk(pmem->disk);
-=======
 
 out_remove_host:
 	dax_remove_host(pmem->disk);
@@ -618,7 +614,6 @@
 	put_dax(pmem->dax_dev);
 out:
 	put_disk(pmem->disk);
->>>>>>> d60c95ef
 	return rc;
 }
 
