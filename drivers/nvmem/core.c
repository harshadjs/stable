--- conflicted
+++ resolved
@@ -231,26 +231,6 @@
 }
 EXPORT_SYMBOL_GPL(nvmem_unregister_notifier);
 
-<<<<<<< HEAD
-	if (nvmem->read_only) {
-		if (config->root_only)
-			nvmem->eeprom = bin_attr_ro_root_nvmem;
-		else
-			nvmem->eeprom = bin_attr_ro_nvmem;
-	} else {
-		if (config->root_only)
-			nvmem->eeprom = bin_attr_rw_root_nvmem;
-		else
-			nvmem->eeprom = bin_attr_rw_nvmem;
-	}
-	nvmem->eeprom.attr.name = "eeprom";
-	nvmem->eeprom.size = nvmem->size;
-#ifdef CONFIG_DEBUG_LOCK_ALLOC
-	nvmem->eeprom.attr.key = &eeprom_lock_key;
-#endif
-	nvmem->eeprom.private = &nvmem->dev;
-	nvmem->base_dev = config->base_dev;
-=======
 static int nvmem_add_cells_from_table(struct nvmem_device *nvmem)
 {
 	const struct nvmem_cell_info *info;
@@ -282,7 +262,6 @@
 			}
 		}
 	}
->>>>>>> f7688b48
 
 out:
 	mutex_unlock(&nvmem_cell_mutex);
@@ -439,14 +418,6 @@
 		if (rval)
 			goto err_teardown_compat;
 	}
-<<<<<<< HEAD
-
-	return nvmem;
-
-err_teardown_compat:
-	if (config->compat)
-		device_remove_bin_file(nvmem->base_dev, &nvmem->eeprom);
-=======
 
 	rval = nvmem_add_cells_from_table(nvmem);
 	if (rval)
@@ -465,7 +436,6 @@
 err_teardown_compat:
 	if (config->compat)
 		nvmem_sysfs_remove_compat(nvmem, config);
->>>>>>> f7688b48
 err_device_del:
 	device_del(&nvmem->dev);
 err_put_device:
@@ -591,25 +561,7 @@
 {
 	put_device(&nvmem->dev);
 	module_put(nvmem->owner);
-<<<<<<< HEAD
-	mutex_lock(&nvmem_mutex);
-	nvmem->users--;
-	mutex_unlock(&nvmem_mutex);
-}
-
-static struct nvmem_device *nvmem_find(const char *name)
-{
-	struct device *d;
-
-	d = bus_find_device_by_name(&nvmem_bus_type, NULL, name);
-
-	if (!d)
-		return ERR_PTR(-ENOENT);
-
-	return to_nvmem_device(d);
-=======
 	kref_put(&nvmem->refcnt, nvmem_device_release);
->>>>>>> f7688b48
 }
 
 #if IS_ENABLED(CONFIG_OF)
