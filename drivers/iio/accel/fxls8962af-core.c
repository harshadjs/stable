--- conflicted
+++ resolved
@@ -180,29 +180,13 @@
 };
 EXPORT_SYMBOL_NS_GPL(fxls8962af_i2c_regmap_conf, IIO_FXLS8962AF);
 
-<<<<<<< HEAD
-const struct regmap_config fxls8962af_i2c_regmap_conf = {
-=======
-const struct regmap_config fxls8962af_spi_regmap_conf = {
->>>>>>> d60c95ef
-	.reg_bits = 8,
-	.pad_bits = 8,
-	.val_bits = 8,
-	.max_register = FXLS8962AF_MAX_REG,
-};
-<<<<<<< HEAD
-EXPORT_SYMBOL_GPL(fxls8962af_i2c_regmap_conf);
-
 const struct regmap_config fxls8962af_spi_regmap_conf = {
 	.reg_bits = 8,
 	.pad_bits = 8,
 	.val_bits = 8,
 	.max_register = FXLS8962AF_MAX_REG,
 };
-EXPORT_SYMBOL_GPL(fxls8962af_spi_regmap_conf);
-=======
 EXPORT_SYMBOL_NS_GPL(fxls8962af_spi_regmap_conf, IIO_FXLS8962AF);
->>>>>>> d60c95ef
 
 enum {
 	fxls8962af_idx_x,
