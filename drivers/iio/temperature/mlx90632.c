--- conflicted
+++ resolved
@@ -671,11 +671,7 @@
 			"Detected Consumer EEPROM calibration %x\n", read);
 	} else if ((read & MLX90632_DSP_MASK) == MLX90632_DSP_VERSION) {
 		dev_dbg(&client->dev,
-<<<<<<< HEAD
-			"Detected Unknown EEPROM calibration %x\n", read);
-=======
 			"Detected Unknown EEPROM calibration %x\n", read);	
->>>>>>> f7688b48
 	} else {
 		dev_err(&client->dev,
 			"Wrong DSP version %x (expected %x)\n",
