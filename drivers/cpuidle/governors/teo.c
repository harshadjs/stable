// SPDX-License-Identifier: GPL-2.0
/*
 * Timer events oriented CPU idle governor
 *
 * TEO governor:
 * Copyright (C) 2018 - 2021 Intel Corporation
 * Author: Rafael J. Wysocki <rafael.j.wysocki@intel.com>
 *
 * Util-awareness mechanism:
 * Copyright (C) 2022 Arm Ltd.
 * Author: Kajetan Puchalski <kajetan.puchalski@arm.com>
 */

/**
 * DOC: teo-description
 *
 * The idea of this governor is based on the observation that on many systems
 * timer events are two or more orders of magnitude more frequent than any
 * other interrupts, so they are likely to be the most significant cause of CPU
 * wakeups from idle states.  Moreover, information about what happened in the
 * (relatively recent) past can be used to estimate whether or not the deepest
 * idle state with target residency within the (known) time till the closest
 * timer event, referred to as the sleep length, is likely to be suitable for
 * the upcoming CPU idle period and, if not, then which of the shallower idle
 * states to choose instead of it.
 *
 * Of course, non-timer wakeup sources are more important in some use cases
 * which can be covered by taking a few most recent idle time intervals of the
 * CPU into account.  However, even in that context it is not necessary to
 * consider idle duration values greater than the sleep length, because the
 * closest timer will ultimately wake up the CPU anyway unless it is woken up
 * earlier.
 *
 * Thus this governor estimates whether or not the prospective idle duration of
 * a CPU is likely to be significantly shorter than the sleep length and selects
 * an idle state for it accordingly.
 *
 * The computations carried out by this governor are based on using bins whose
 * boundaries are aligned with the target residency parameter values of the CPU
 * idle states provided by the %CPUIdle driver in the ascending order.  That is,
 * the first bin spans from 0 up to, but not including, the target residency of
 * the second idle state (idle state 1), the second bin spans from the target
 * residency of idle state 1 up to, but not including, the target residency of
 * idle state 2, the third bin spans from the target residency of idle state 2
 * up to, but not including, the target residency of idle state 3 and so on.
 * The last bin spans from the target residency of the deepest idle state
 * supplied by the driver to infinity.
 *
 * Two metrics called "hits" and "intercepts" are associated with each bin.
 * They are updated every time before selecting an idle state for the given CPU
 * in accordance with what happened last time.
 *
 * The "hits" metric reflects the relative frequency of situations in which the
 * sleep length and the idle duration measured after CPU wakeup fall into the
 * same bin (that is, the CPU appears to wake up "on time" relative to the sleep
 * length).  In turn, the "intercepts" metric reflects the relative frequency of
 * situations in which the measured idle duration is so much shorter than the
 * sleep length that the bin it falls into corresponds to an idle state
 * shallower than the one whose bin is fallen into by the sleep length (these
 * situations are referred to as "intercepts" below).
 *
 * In addition to the metrics described above, the governor counts recent
 * intercepts (that is, intercepts that have occurred during the last
 * %NR_RECENT invocations of it for the given CPU) for each bin.
 *
 * In order to select an idle state for a CPU, the governor takes the following
 * steps (modulo the possible latency constraint that must be taken into account
 * too):
 *
 * 1. Find the deepest CPU idle state whose target residency does not exceed
 *    the current sleep length (the candidate idle state) and compute 3 sums as
 *    follows:
 *
 *    - The sum of the "hits" and "intercepts" metrics for the candidate state
 *      and all of the deeper idle states (it represents the cases in which the
 *      CPU was idle long enough to avoid being intercepted if the sleep length
 *      had been equal to the current one).
 *
 *    - The sum of the "intercepts" metrics for all of the idle states shallower
 *      than the candidate one (it represents the cases in which the CPU was not
 *      idle long enough to avoid being intercepted if the sleep length had been
 *      equal to the current one).
 *
 *    - The sum of the numbers of recent intercepts for all of the idle states
 *      shallower than the candidate one.
 *
 * 2. If the second sum is greater than the first one or the third sum is
 *    greater than %NR_RECENT / 2, the CPU is likely to wake up early, so look
 *    for an alternative idle state to select.
 *
 *    - Traverse the idle states shallower than the candidate one in the
 *      descending order.
 *
 *    - For each of them compute the sum of the "intercepts" metrics and the sum
 *      of the numbers of recent intercepts over all of the idle states between
 *      it and the candidate one (including the former and excluding the
 *      latter).
 *
 *    - If each of these sums that needs to be taken into account (because the
 *      check related to it has indicated that the CPU is likely to wake up
 *      early) is greater than a half of the corresponding sum computed in step
 *      1 (which means that the target residency of the state in question had
 *      not exceeded the idle duration in over a half of the relevant cases),
 *      select the given idle state instead of the candidate one.
 *
 * 3. By default, select the candidate state.
 *
 * Util-awareness mechanism:
 *
 * The idea behind the util-awareness extension is that there are two distinct
 * scenarios for the CPU which should result in two different approaches to idle
 * state selection - utilized and not utilized.
 *
 * In this case, 'utilized' means that the average runqueue util of the CPU is
 * above a certain threshold.
 *
 * When the CPU is utilized while going into idle, more likely than not it will
 * be woken up to do more work soon and so a shallower idle state should be
 * selected to minimise latency and maximise performance. When the CPU is not
 * being utilized, the usual metrics-based approach to selecting the deepest
 * available idle state should be preferred to take advantage of the power
 * saving.
 *
 * In order to achieve this, the governor uses a utilization threshold.
 * The threshold is computed per-CPU as a percentage of the CPU's capacity
 * by bit shifting the capacity value. Based on testing, the shift of 6 (~1.56%)
 * seems to be getting the best results.
 *
 * Before selecting the next idle state, the governor compares the current CPU
 * util to the precomputed util threshold. If it's below, it defaults to the
 * TEO metrics mechanism. If it's above, the closest shallower idle state will
 * be selected instead, as long as is not a polling state.
 */

#include <linux/cpuidle.h>
#include <linux/jiffies.h>
#include <linux/kernel.h>
#include <linux/sched.h>
#include <linux/sched/clock.h>
#include <linux/sched/topology.h>
#include <linux/tick.h>

#include "gov.h"

/*
 * The number of bits to shift the CPU's capacity by in order to determine
 * the utilized threshold.
 *
 * 6 was chosen based on testing as the number that achieved the best balance
 * of power and performance on average.
 *
 * The resulting threshold is high enough to not be triggered by background
 * noise and low enough to react quickly when activity starts to ramp up.
 */
#define UTIL_THRESHOLD_SHIFT 6

/*
 * The PULSE value is added to metrics when they grow and the DECAY_SHIFT value
 * is used for decreasing metrics on a regular basis.
 */
#define PULSE		1024
#define DECAY_SHIFT	3

/*
 * Number of the most recent idle duration values to take into consideration for
 * the detection of recent early wakeup patterns.
 */
#define NR_RECENT	9

/**
 * struct teo_bin - Metrics used by the TEO cpuidle governor.
 * @intercepts: The "intercepts" metric.
 * @hits: The "hits" metric.
 * @recent: The number of recent "intercepts".
 */
struct teo_bin {
	unsigned int intercepts;
	unsigned int hits;
	unsigned int recent;
};

/**
 * struct teo_cpu - CPU data used by the TEO cpuidle governor.
 * @time_span_ns: Time between idle state selection and post-wakeup update.
 * @sleep_length_ns: Time till the closest timer event (at the selection time).
 * @state_bins: Idle state data bins for this CPU.
 * @total: Grand total of the "intercepts" and "hits" metrics for all bins.
 * @next_recent_idx: Index of the next @recent_idx entry to update.
 * @recent_idx: Indices of bins corresponding to recent "intercepts".
 * @tick_hits: Number of "hits" after TICK_NSEC.
 * @util_threshold: Threshold above which the CPU is considered utilized
 */
struct teo_cpu {
	s64 time_span_ns;
	s64 sleep_length_ns;
	struct teo_bin state_bins[CPUIDLE_STATE_MAX];
	unsigned int total;
	int next_recent_idx;
	int recent_idx[NR_RECENT];
	unsigned int tick_hits;
	unsigned long util_threshold;
};

static DEFINE_PER_CPU(struct teo_cpu, teo_cpus);

/**
 * teo_cpu_is_utilized - Check if the CPU's util is above the threshold
 * @cpu: Target CPU
 * @cpu_data: Governor CPU data for the target CPU
 */
#ifdef CONFIG_SMP
static bool teo_cpu_is_utilized(int cpu, struct teo_cpu *cpu_data)
{
	return sched_cpu_util(cpu) > cpu_data->util_threshold;
}
#else
static bool teo_cpu_is_utilized(int cpu, struct teo_cpu *cpu_data)
{
	return false;
}
#endif

/**
 * teo_update - Update CPU metrics after wakeup.
 * @drv: cpuidle driver containing state data.
 * @dev: Target CPU.
 */
static void teo_update(struct cpuidle_driver *drv, struct cpuidle_device *dev)
{
	struct teo_cpu *cpu_data = per_cpu_ptr(&teo_cpus, dev->cpu);
	int i, idx_timer = 0, idx_duration = 0;
	s64 target_residency_ns;
	u64 measured_ns;

	if (cpu_data->time_span_ns >= cpu_data->sleep_length_ns) {
		/*
		 * One of the safety nets has triggered or the wakeup was close
		 * enough to the closest timer event expected at the idle state
		 * selection time to be discarded.
		 */
		measured_ns = U64_MAX;
	} else {
		u64 lat_ns = drv->states[dev->last_state_idx].exit_latency_ns;

		/*
		 * The computations below are to determine whether or not the
		 * (saved) time till the next timer event and the measured idle
		 * duration fall into the same "bin", so use last_residency_ns
		 * for that instead of time_span_ns which includes the cpuidle
		 * overhead.
		 */
		measured_ns = dev->last_residency_ns;
		/*
		 * The delay between the wakeup and the first instruction
		 * executed by the CPU is not likely to be worst-case every
		 * time, so take 1/2 of the exit latency as a very rough
		 * approximation of the average of it.
		 */
		if (measured_ns >= lat_ns)
			measured_ns -= lat_ns / 2;
		else
			measured_ns /= 2;
	}

	cpu_data->total = 0;

	/*
	 * Decay the "hits" and "intercepts" metrics for all of the bins and
	 * find the bins that the sleep length and the measured idle duration
	 * fall into.
	 */
	for (i = 0; i < drv->state_count; i++) {
		struct teo_bin *bin = &cpu_data->state_bins[i];

		bin->hits -= bin->hits >> DECAY_SHIFT;
		bin->intercepts -= bin->intercepts >> DECAY_SHIFT;

		cpu_data->total += bin->hits + bin->intercepts;

		target_residency_ns = drv->states[i].target_residency_ns;

		if (target_residency_ns <= cpu_data->sleep_length_ns) {
			idx_timer = i;
			if (target_residency_ns <= measured_ns)
				idx_duration = i;
		}
	}

	i = cpu_data->next_recent_idx++;
	if (cpu_data->next_recent_idx >= NR_RECENT)
		cpu_data->next_recent_idx = 0;

	if (cpu_data->recent_idx[i] >= 0)
		cpu_data->state_bins[cpu_data->recent_idx[i]].recent--;

	/*
	 * If the deepest state's target residency is below the tick length,
	 * make a record of it to help teo_select() decide whether or not
	 * to stop the tick.  This effectively adds an extra hits-only bin
	 * beyond the last state-related one.
	 */
	if (target_residency_ns < TICK_NSEC) {
		cpu_data->tick_hits -= cpu_data->tick_hits >> DECAY_SHIFT;

		cpu_data->total += cpu_data->tick_hits;

		if (TICK_NSEC <= cpu_data->sleep_length_ns) {
			idx_timer = drv->state_count;
			if (TICK_NSEC <= measured_ns) {
				cpu_data->tick_hits += PULSE;
				goto end;
			}
		}
	}

	/*
	 * If the measured idle duration falls into the same bin as the sleep
	 * length, this is a "hit", so update the "hits" metric for that bin.
	 * Otherwise, update the "intercepts" metric for the bin fallen into by
	 * the measured idle duration.
	 */
	if (idx_timer == idx_duration) {
		cpu_data->state_bins[idx_timer].hits += PULSE;
		cpu_data->recent_idx[i] = -1;
	} else {
		cpu_data->state_bins[idx_duration].intercepts += PULSE;
		cpu_data->state_bins[idx_duration].recent++;
		cpu_data->recent_idx[i] = idx_duration;
	}

end:
	cpu_data->total += PULSE;
}

static bool teo_state_ok(int i, struct cpuidle_driver *drv)
{
	return !tick_nohz_tick_stopped() ||
		drv->states[i].target_residency_ns >= TICK_NSEC;
}

/**
 * teo_find_shallower_state - Find shallower idle state matching given duration.
 * @drv: cpuidle driver containing state data.
 * @dev: Target CPU.
 * @state_idx: Index of the capping idle state.
 * @duration_ns: Idle duration value to match.
 * @no_poll: Don't consider polling states.
 */
static int teo_find_shallower_state(struct cpuidle_driver *drv,
				    struct cpuidle_device *dev, int state_idx,
				    s64 duration_ns, bool no_poll)
{
	int i;

	for (i = state_idx - 1; i >= 0; i--) {
		if (dev->states_usage[i].disable ||
				(no_poll && drv->states[i].flags & CPUIDLE_FLAG_POLLING))
			continue;

		state_idx = i;
		if (drv->states[i].target_residency_ns <= duration_ns)
			break;
	}
	return state_idx;
}

/**
 * teo_select - Selects the next idle state to enter.
 * @drv: cpuidle driver containing state data.
 * @dev: Target CPU.
 * @stop_tick: Indication on whether or not to stop the scheduler tick.
 */
static int teo_select(struct cpuidle_driver *drv, struct cpuidle_device *dev,
		      bool *stop_tick)
{
	struct teo_cpu *cpu_data = per_cpu_ptr(&teo_cpus, dev->cpu);
	s64 latency_req = cpuidle_governor_latency_req(dev->cpu);
	ktime_t delta_tick = TICK_NSEC / 2;
	unsigned int tick_intercept_sum = 0;
	unsigned int idx_intercept_sum = 0;
	unsigned int intercept_sum = 0;
	unsigned int idx_recent_sum = 0;
	unsigned int recent_sum = 0;
	unsigned int idx_hit_sum = 0;
	unsigned int hit_sum = 0;
	int constraint_idx = 0;
	int idx0 = 0, idx = -1;
	bool alt_intercepts, alt_recent;
	bool cpu_utilized;
	s64 duration_ns;
	int i;

	if (dev->last_state_idx >= 0) {
		teo_update(drv, dev);
		dev->last_state_idx = -1;
	}

	cpu_data->time_span_ns = local_clock();
	/*
	 * Set the expected sleep length to infinity in case of an early
	 * return.
	 */
	cpu_data->sleep_length_ns = KTIME_MAX;

	/* Check if there is any choice in the first place. */
	if (drv->state_count < 2) {
		idx = 0;
		goto out_tick;
	}

	if (!dev->states_usage[0].disable)
		idx = 0;

	cpu_utilized = teo_cpu_is_utilized(dev->cpu, cpu_data);
	/*
	 * If the CPU is being utilized over the threshold and there are only 2
	 * states to choose from, the metrics need not be considered, so choose
	 * the shallowest non-polling state and exit.
	 */
<<<<<<< HEAD
	if (drv->state_count < 3 && cpu_data->utilized) {
		/* The CPU is utilized, so assume a short idle duration. */
		duration_ns = teo_middle_of_bin(0, drv);
=======
	if (drv->state_count < 3 && cpu_utilized) {
>>>>>>> bd3a9e57
		/*
		 * If state 0 is enabled and it is not a polling one, select it
		 * right away unless the scheduler tick has been stopped, in
		 * which case care needs to be taken to leave the CPU in a deep
		 * enough state in case it is not woken up any time soon after
		 * all.  If state 1 is disabled, though, state 0 must be used
		 * anyway.
		 */
		if ((!idx && !(drv->states[0].flags & CPUIDLE_FLAG_POLLING) &&
<<<<<<< HEAD
		    teo_time_ok(duration_ns)) || dev->states_usage[1].disable)
			idx = 0;
		else /* Assume that state 1 is not a polling one and use it. */
			idx = 1;

=======
		    teo_state_ok(0, drv)) || dev->states_usage[1].disable) {
			idx = 0;
			goto out_tick;
		}
		/* Assume that state 1 is not a polling one and use it. */
		idx = 1;
		duration_ns = drv->states[1].target_residency_ns;
>>>>>>> bd3a9e57
		goto end;
	}

	/* Compute the sums of metrics for early wakeup pattern detection. */
	for (i = 1; i < drv->state_count; i++) {
		struct teo_bin *prev_bin = &cpu_data->state_bins[i-1];
		struct cpuidle_state *s = &drv->states[i];

		/*
		 * Update the sums of idle state mertics for all of the states
		 * shallower than the current one.
		 */
		intercept_sum += prev_bin->intercepts;
		hit_sum += prev_bin->hits;
		recent_sum += prev_bin->recent;

		if (dev->states_usage[i].disable)
			continue;

		if (idx < 0)
			idx0 = i; /* first enabled state */

		idx = i;

		if (s->exit_latency_ns <= latency_req)
			constraint_idx = i;

		/* Save the sums for the current state. */
		idx_intercept_sum = intercept_sum;
		idx_hit_sum = hit_sum;
		idx_recent_sum = recent_sum;
	}

	/* Avoid unnecessary overhead. */
	if (idx < 0) {
		idx = 0; /* No states enabled, must use 0. */
		goto out_tick;
	}

	if (idx == idx0) {
		/*
		 * Only one idle state is enabled, so use it, but do not
		 * allow the tick to be stopped it is shallow enough.
		 */
		duration_ns = drv->states[idx].target_residency_ns;
		goto end;
	}

	tick_intercept_sum = intercept_sum +
			cpu_data->state_bins[drv->state_count-1].intercepts;

	/*
	 * If the sum of the intercepts metric for all of the idle states
	 * shallower than the current candidate one (idx) is greater than the
	 * sum of the intercepts and hits metrics for the candidate state and
	 * all of the deeper states, or the sum of the numbers of recent
	 * intercepts over all of the states shallower than the candidate one
	 * is greater than a half of the number of recent events taken into
	 * account, a shallower idle state is likely to be a better choice.
	 */
	alt_intercepts = 2 * idx_intercept_sum > cpu_data->total - idx_hit_sum;
	alt_recent = idx_recent_sum > NR_RECENT / 2;
	if (alt_recent || alt_intercepts) {
		int first_suitable_idx = idx;

		/*
		 * Look for the deepest idle state whose target residency had
		 * not exceeded the idle duration in over a half of the relevant
		 * cases (both with respect to intercepts overall and with
		 * respect to the recent intercepts only) in the past.
		 *
		 * Take the possible duration limitation present if the tick
		 * has been stopped already into account.
		 */
		intercept_sum = 0;
		recent_sum = 0;

		for (i = idx - 1; i >= 0; i--) {
			struct teo_bin *bin = &cpu_data->state_bins[i];

			intercept_sum += bin->intercepts;
			recent_sum += bin->recent;

			if ((!alt_recent || 2 * recent_sum > idx_recent_sum) &&
			    (!alt_intercepts ||
			     2 * intercept_sum > idx_intercept_sum)) {
				/*
				 * Use the current state unless it is too
				 * shallow or disabled, in which case take the
				 * first enabled state that is deep enough.
				 */
				if (teo_state_ok(i, drv) &&
				    !dev->states_usage[i].disable)
					idx = i;
				else
					idx = first_suitable_idx;

				break;
			}

			if (dev->states_usage[i].disable)
				continue;

			if (!teo_state_ok(i, drv)) {
				/*
				 * The current state is too shallow, but if an
				 * alternative candidate state has been found,
				 * it may still turn out to be a better choice.
				 */
				if (first_suitable_idx != idx)
					continue;

				break;
			}

			first_suitable_idx = i;
		}
	}

	/*
	 * If there is a latency constraint, it may be necessary to select an
	 * idle state shallower than the current candidate one.
	 */
	if (idx > constraint_idx)
		idx = constraint_idx;

	/*
	 * If the CPU is being utilized over the threshold, choose a shallower
	 * non-polling state to improve latency, unless the scheduler tick has
	 * been stopped already and the shallower state's target residency is
	 * not sufficiently large.
	 */
<<<<<<< HEAD
	if (cpu_data->utilized) {
		s64 span_ns;

		i = teo_find_shallower_state(drv, dev, idx, duration_ns, true);
		span_ns = teo_middle_of_bin(i, drv);
		if (teo_time_ok(span_ns)) {
			idx = i;
			duration_ns = span_ns;
		}
=======
	if (cpu_utilized) {
		i = teo_find_shallower_state(drv, dev, idx, KTIME_MAX, true);
		if (teo_state_ok(i, drv))
			idx = i;
>>>>>>> bd3a9e57
	}

	/*
	 * Skip the timers check if state 0 is the current candidate one,
	 * because an immediate non-timer wakeup is expected in that case.
	 */
	if (!idx)
		goto out_tick;

	/*
	 * If state 0 is a polling one, check if the target residency of
	 * the current candidate state is low enough and skip the timers
	 * check in that case too.
	 */
	if ((drv->states[0].flags & CPUIDLE_FLAG_POLLING) &&
	    drv->states[idx].target_residency_ns < RESIDENCY_THRESHOLD_NS)
		goto out_tick;

	duration_ns = tick_nohz_get_sleep_length(&delta_tick);
	cpu_data->sleep_length_ns = duration_ns;

	/*
	 * If the closest expected timer is before the terget residency of the
	 * candidate state, a shallower one needs to be found.
	 */
	if (drv->states[idx].target_residency_ns > duration_ns) {
		i = teo_find_shallower_state(drv, dev, idx, duration_ns, false);
		if (teo_state_ok(i, drv))
			idx = i;
	}

	/*
	 * If the selected state's target residency is below the tick length
	 * and intercepts occurring before the tick length are the majority of
	 * total wakeup events, do not stop the tick.
	 */
	if (drv->states[idx].target_residency_ns < TICK_NSEC &&
	    tick_intercept_sum > cpu_data->total / 2 + cpu_data->total / 8)
		duration_ns = TICK_NSEC / 2;

end:
	/*
	 * Allow the tick to be stopped unless the selected state is a polling
	 * one or the expected idle duration is shorter than the tick period
	 * length.
	 */
	if ((!(drv->states[idx].flags & CPUIDLE_FLAG_POLLING) &&
	    duration_ns >= TICK_NSEC) || tick_nohz_tick_stopped())
		return idx;

	/*
	 * The tick is not going to be stopped, so if the target residency of
	 * the state to be returned is not within the time till the closest
	 * timer including the tick, try to correct that.
	 */
	if (idx > idx0 &&
	    drv->states[idx].target_residency_ns > delta_tick)
		idx = teo_find_shallower_state(drv, dev, idx, delta_tick, false);

out_tick:
	*stop_tick = false;
	return idx;
}

/**
 * teo_reflect - Note that governor data for the CPU need to be updated.
 * @dev: Target CPU.
 * @state: Entered state.
 */
static void teo_reflect(struct cpuidle_device *dev, int state)
{
	struct teo_cpu *cpu_data = per_cpu_ptr(&teo_cpus, dev->cpu);

	dev->last_state_idx = state;
	/*
	 * If the wakeup was not "natural", but triggered by one of the safety
	 * nets, assume that the CPU might have been idle for the entire sleep
	 * length time.
	 */
	if (dev->poll_time_limit ||
	    (tick_nohz_idle_got_tick() && cpu_data->sleep_length_ns > TICK_NSEC)) {
		dev->poll_time_limit = false;
		cpu_data->time_span_ns = cpu_data->sleep_length_ns;
	} else {
		cpu_data->time_span_ns = local_clock() - cpu_data->time_span_ns;
	}
}

/**
 * teo_enable_device - Initialize the governor's data for the target CPU.
 * @drv: cpuidle driver (not used).
 * @dev: Target CPU.
 */
static int teo_enable_device(struct cpuidle_driver *drv,
			     struct cpuidle_device *dev)
{
	struct teo_cpu *cpu_data = per_cpu_ptr(&teo_cpus, dev->cpu);
	unsigned long max_capacity = arch_scale_cpu_capacity(dev->cpu);
	int i;

	memset(cpu_data, 0, sizeof(*cpu_data));
	cpu_data->util_threshold = max_capacity >> UTIL_THRESHOLD_SHIFT;

	for (i = 0; i < NR_RECENT; i++)
		cpu_data->recent_idx[i] = -1;

	return 0;
}

static struct cpuidle_governor teo_governor = {
	.name =		"teo",
	.rating =	19,
	.enable =	teo_enable_device,
	.select =	teo_select,
	.reflect =	teo_reflect,
};

static int __init teo_governor_init(void)
{
	return cpuidle_register_governor(&teo_governor);
}

postcore_initcall(teo_governor_init);<|MERGE_RESOLUTION|>--- conflicted
+++ resolved
@@ -417,13 +417,7 @@
 	 * states to choose from, the metrics need not be considered, so choose
 	 * the shallowest non-polling state and exit.
 	 */
-<<<<<<< HEAD
-	if (drv->state_count < 3 && cpu_data->utilized) {
-		/* The CPU is utilized, so assume a short idle duration. */
-		duration_ns = teo_middle_of_bin(0, drv);
-=======
 	if (drv->state_count < 3 && cpu_utilized) {
->>>>>>> bd3a9e57
 		/*
 		 * If state 0 is enabled and it is not a polling one, select it
 		 * right away unless the scheduler tick has been stopped, in
@@ -433,13 +427,6 @@
 		 * anyway.
 		 */
 		if ((!idx && !(drv->states[0].flags & CPUIDLE_FLAG_POLLING) &&
-<<<<<<< HEAD
-		    teo_time_ok(duration_ns)) || dev->states_usage[1].disable)
-			idx = 0;
-		else /* Assume that state 1 is not a polling one and use it. */
-			idx = 1;
-
-=======
 		    teo_state_ok(0, drv)) || dev->states_usage[1].disable) {
 			idx = 0;
 			goto out_tick;
@@ -447,7 +434,6 @@
 		/* Assume that state 1 is not a polling one and use it. */
 		idx = 1;
 		duration_ns = drv->states[1].target_residency_ns;
->>>>>>> bd3a9e57
 		goto end;
 	}
 
@@ -580,22 +566,10 @@
 	 * been stopped already and the shallower state's target residency is
 	 * not sufficiently large.
 	 */
-<<<<<<< HEAD
-	if (cpu_data->utilized) {
-		s64 span_ns;
-
-		i = teo_find_shallower_state(drv, dev, idx, duration_ns, true);
-		span_ns = teo_middle_of_bin(i, drv);
-		if (teo_time_ok(span_ns)) {
-			idx = i;
-			duration_ns = span_ns;
-		}
-=======
 	if (cpu_utilized) {
 		i = teo_find_shallower_state(drv, dev, idx, KTIME_MAX, true);
 		if (teo_state_ok(i, drv))
 			idx = i;
->>>>>>> bd3a9e57
 	}
 
 	/*
