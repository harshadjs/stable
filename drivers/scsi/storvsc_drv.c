// SPDX-License-Identifier: GPL-2.0-only
/*
 * Copyright (c) 2009, Microsoft Corporation.
 *
 * Authors:
 *   Haiyang Zhang <haiyangz@microsoft.com>
 *   Hank Janssen  <hjanssen@microsoft.com>
 *   K. Y. Srinivasan <kys@microsoft.com>
 */

#include <linux/kernel.h>
#include <linux/wait.h>
#include <linux/sched.h>
#include <linux/completion.h>
#include <linux/string.h>
#include <linux/mm.h>
#include <linux/delay.h>
#include <linux/init.h>
#include <linux/slab.h>
#include <linux/module.h>
#include <linux/device.h>
#include <linux/hyperv.h>
#include <linux/blkdev.h>
#include <linux/dma-mapping.h>

#include <scsi/scsi.h>
#include <scsi/scsi_cmnd.h>
#include <scsi/scsi_host.h>
#include <scsi/scsi_device.h>
#include <scsi/scsi_tcq.h>
#include <scsi/scsi_eh.h>
#include <scsi/scsi_devinfo.h>
#include <scsi/scsi_dbg.h>
#include <scsi/scsi_transport_fc.h>
#include <scsi/scsi_transport.h>

/*
 * All wire protocol details (storage protocol between the guest and the host)
 * are consolidated here.
 *
 * Begin protocol definitions.
 */

/*
 * Version history:
 * V1 Beta: 0.1
 * V1 RC < 2008/1/31: 1.0
 * V1 RC > 2008/1/31:  2.0
 * Win7: 4.2
 * Win8: 5.1
 * Win8.1: 6.0
 * Win10: 6.2
 */

#define VMSTOR_PROTO_VERSION(MAJOR_, MINOR_)	((((MAJOR_) & 0xff) << 8) | \
						(((MINOR_) & 0xff)))
#define VMSTOR_PROTO_VERSION_WIN6	VMSTOR_PROTO_VERSION(2, 0)
#define VMSTOR_PROTO_VERSION_WIN7	VMSTOR_PROTO_VERSION(4, 2)
#define VMSTOR_PROTO_VERSION_WIN8	VMSTOR_PROTO_VERSION(5, 1)
#define VMSTOR_PROTO_VERSION_WIN8_1	VMSTOR_PROTO_VERSION(6, 0)
#define VMSTOR_PROTO_VERSION_WIN10	VMSTOR_PROTO_VERSION(6, 2)

/* channel callback timeout in ms */
#define CALLBACK_TIMEOUT               2

/*  Packet structure describing virtual storage requests. */
enum vstor_packet_operation {
	VSTOR_OPERATION_COMPLETE_IO		= 1,
	VSTOR_OPERATION_REMOVE_DEVICE		= 2,
	VSTOR_OPERATION_EXECUTE_SRB		= 3,
	VSTOR_OPERATION_RESET_LUN		= 4,
	VSTOR_OPERATION_RESET_ADAPTER		= 5,
	VSTOR_OPERATION_RESET_BUS		= 6,
	VSTOR_OPERATION_BEGIN_INITIALIZATION	= 7,
	VSTOR_OPERATION_END_INITIALIZATION	= 8,
	VSTOR_OPERATION_QUERY_PROTOCOL_VERSION	= 9,
	VSTOR_OPERATION_QUERY_PROPERTIES	= 10,
	VSTOR_OPERATION_ENUMERATE_BUS		= 11,
	VSTOR_OPERATION_FCHBA_DATA              = 12,
	VSTOR_OPERATION_CREATE_SUB_CHANNELS     = 13,
	VSTOR_OPERATION_MAXIMUM                 = 13
};

/*
 * WWN packet for Fibre Channel HBA
 */

struct hv_fc_wwn_packet {
	u8	primary_active;
	u8	reserved1[3];
	u8	primary_port_wwn[8];
	u8	primary_node_wwn[8];
	u8	secondary_port_wwn[8];
	u8	secondary_node_wwn[8];
};



/*
 * SRB Flag Bits
 */

#define SRB_FLAGS_QUEUE_ACTION_ENABLE		0x00000002
#define SRB_FLAGS_DISABLE_DISCONNECT		0x00000004
#define SRB_FLAGS_DISABLE_SYNCH_TRANSFER	0x00000008
#define SRB_FLAGS_BYPASS_FROZEN_QUEUE		0x00000010
#define SRB_FLAGS_DISABLE_AUTOSENSE		0x00000020
#define SRB_FLAGS_DATA_IN			0x00000040
#define SRB_FLAGS_DATA_OUT			0x00000080
#define SRB_FLAGS_NO_DATA_TRANSFER		0x00000000
#define SRB_FLAGS_UNSPECIFIED_DIRECTION	(SRB_FLAGS_DATA_IN | SRB_FLAGS_DATA_OUT)
#define SRB_FLAGS_NO_QUEUE_FREEZE		0x00000100
#define SRB_FLAGS_ADAPTER_CACHE_ENABLE		0x00000200
#define SRB_FLAGS_FREE_SENSE_BUFFER		0x00000400

/*
 * This flag indicates the request is part of the workflow for processing a D3.
 */
#define SRB_FLAGS_D3_PROCESSING			0x00000800
#define SRB_FLAGS_IS_ACTIVE			0x00010000
#define SRB_FLAGS_ALLOCATED_FROM_ZONE		0x00020000
#define SRB_FLAGS_SGLIST_FROM_POOL		0x00040000
#define SRB_FLAGS_BYPASS_LOCKED_QUEUE		0x00080000
#define SRB_FLAGS_NO_KEEP_AWAKE			0x00100000
#define SRB_FLAGS_PORT_DRIVER_ALLOCSENSE	0x00200000
#define SRB_FLAGS_PORT_DRIVER_SENSEHASPORT	0x00400000
#define SRB_FLAGS_DONT_START_NEXT_PACKET	0x00800000
#define SRB_FLAGS_PORT_DRIVER_RESERVED		0x0F000000
#define SRB_FLAGS_CLASS_DRIVER_RESERVED		0xF0000000

#define SP_UNTAGGED			((unsigned char) ~0)
#define SRB_SIMPLE_TAG_REQUEST		0x20

/*
 * Platform neutral description of a scsi request -
 * this remains the same across the write regardless of 32/64 bit
 * note: it's patterned off the SCSI_PASS_THROUGH structure
 */
#define STORVSC_MAX_CMD_LEN			0x10

/* Sense buffer size is the same for all versions since Windows 8 */
#define STORVSC_SENSE_BUFFER_SIZE		0x14
#define STORVSC_MAX_BUF_LEN_WITH_PADDING	0x14

/*
 * The storage protocol version is determined during the
 * initial exchange with the host.  It will indicate which
 * storage functionality is available in the host.
*/
static int vmstor_proto_version;

#define STORVSC_LOGGING_NONE	0
#define STORVSC_LOGGING_ERROR	1
#define STORVSC_LOGGING_WARN	2

static int logging_level = STORVSC_LOGGING_ERROR;
module_param(logging_level, int, S_IRUGO|S_IWUSR);
MODULE_PARM_DESC(logging_level,
	"Logging level, 0 - None, 1 - Error (default), 2 - Warning.");

static inline bool do_logging(int level)
{
	return logging_level >= level;
}

#define storvsc_log(dev, level, fmt, ...)			\
do {								\
	if (do_logging(level))					\
		dev_warn(&(dev)->device, fmt, ##__VA_ARGS__);	\
} while (0)

struct vmscsi_request {
	u16 length;
	u8 srb_status;
	u8 scsi_status;

	u8  port_number;
	u8  path_id;
	u8  target_id;
	u8  lun;

	u8  cdb_length;
	u8  sense_info_length;
	u8  data_in;
	u8  reserved;

	u32 data_transfer_length;

	union {
		u8 cdb[STORVSC_MAX_CMD_LEN];
		u8 sense_data[STORVSC_SENSE_BUFFER_SIZE];
		u8 reserved_array[STORVSC_MAX_BUF_LEN_WITH_PADDING];
	};
	/*
	 * The following was added in win8.
	 */
	u16 reserve;
	u8  queue_tag;
	u8  queue_action;
	u32 srb_flags;
	u32 time_out_value;
	u32 queue_sort_ey;

} __attribute((packed));

/*
 * The list of windows version in order of preference.
 */

static const int protocol_version[] = {
		VMSTOR_PROTO_VERSION_WIN10,
		VMSTOR_PROTO_VERSION_WIN8_1,
		VMSTOR_PROTO_VERSION_WIN8,
};


/*
 * This structure is sent during the initialization phase to get the different
 * properties of the channel.
 */

#define STORAGE_CHANNEL_SUPPORTS_MULTI_CHANNEL		0x1

struct vmstorage_channel_properties {
	u32 reserved;
	u16 max_channel_cnt;
	u16 reserved1;

	u32 flags;
	u32   max_transfer_bytes;

	u64  reserved2;
} __packed;

/*  This structure is sent during the storage protocol negotiations. */
struct vmstorage_protocol_version {
	/* Major (MSW) and minor (LSW) version numbers. */
	u16 major_minor;

	/*
	 * Revision number is auto-incremented whenever this file is changed
	 * (See FILL_VMSTOR_REVISION macro above).  Mismatch does not
	 * definitely indicate incompatibility--but it does indicate mismatched
	 * builds.
	 * This is only used on the windows side. Just set it to 0.
	 */
	u16 revision;
} __packed;

/* Channel Property Flags */
#define STORAGE_CHANNEL_REMOVABLE_FLAG		0x1
#define STORAGE_CHANNEL_EMULATED_IDE_FLAG	0x2

struct vstor_packet {
	/* Requested operation type */
	enum vstor_packet_operation operation;

	/*  Flags - see below for values */
	u32 flags;

	/* Status of the request returned from the server side. */
	u32 status;

	/* Data payload area */
	union {
		/*
		 * Structure used to forward SCSI commands from the
		 * client to the server.
		 */
		struct vmscsi_request vm_srb;

		/* Structure used to query channel properties. */
		struct vmstorage_channel_properties storage_channel_properties;

		/* Used during version negotiations. */
		struct vmstorage_protocol_version version;

		/* Fibre channel address packet */
		struct hv_fc_wwn_packet wwn_packet;

		/* Number of sub-channels to create */
		u16 sub_channel_count;

		/* This will be the maximum of the union members */
		u8  buffer[0x34];
	};
} __packed;

/*
 * Packet Flags:
 *
 * This flag indicates that the server should send back a completion for this
 * packet.
 */

#define REQUEST_COMPLETION_FLAG	0x1

/* Matches Windows-end */
enum storvsc_request_type {
	WRITE_TYPE = 0,
	READ_TYPE,
	UNKNOWN_TYPE,
};

/*
 * SRB status codes and masks. In the 8-bit field, the two high order bits
 * are flags, while the remaining 6 bits are an integer status code.  The
 * definitions here include only the subset of the integer status codes that
 * are tested for in this driver.
 */
#define SRB_STATUS_AUTOSENSE_VALID	0x80
#define SRB_STATUS_QUEUE_FROZEN		0x40

/* SRB status integer codes */
#define SRB_STATUS_SUCCESS		0x01
#define SRB_STATUS_ABORTED		0x02
#define SRB_STATUS_ERROR		0x04
#define SRB_STATUS_INVALID_REQUEST	0x06
#define SRB_STATUS_DATA_OVERRUN		0x12
#define SRB_STATUS_INVALID_LUN		0x20

#define SRB_STATUS(status) \
	(status & ~(SRB_STATUS_AUTOSENSE_VALID | SRB_STATUS_QUEUE_FROZEN))
/*
 * This is the end of Protocol specific defines.
 */

static int storvsc_ringbuffer_size = (128 * 1024);
static u32 max_outstanding_req_per_channel;
static int storvsc_change_queue_depth(struct scsi_device *sdev, int queue_depth);

static int storvsc_vcpus_per_sub_channel = 4;
static unsigned int storvsc_max_hw_queues;

module_param(storvsc_ringbuffer_size, int, S_IRUGO);
MODULE_PARM_DESC(storvsc_ringbuffer_size, "Ring buffer size (bytes)");

module_param(storvsc_max_hw_queues, uint, 0644);
MODULE_PARM_DESC(storvsc_max_hw_queues, "Maximum number of hardware queues");

module_param(storvsc_vcpus_per_sub_channel, int, S_IRUGO);
MODULE_PARM_DESC(storvsc_vcpus_per_sub_channel, "Ratio of VCPUs to subchannels");

static int ring_avail_percent_lowater = 10;
module_param(ring_avail_percent_lowater, int, S_IRUGO);
MODULE_PARM_DESC(ring_avail_percent_lowater,
		"Select a channel if available ring size > this in percent");

/*
 * Timeout in seconds for all devices managed by this driver.
 */
static int storvsc_timeout = 180;

#if IS_ENABLED(CONFIG_SCSI_FC_ATTRS)
static struct scsi_transport_template *fc_transport_template;
#endif

static struct scsi_host_template scsi_driver;
static void storvsc_on_channel_callback(void *context);

#define STORVSC_MAX_LUNS_PER_TARGET			255
#define STORVSC_MAX_TARGETS				2
#define STORVSC_MAX_CHANNELS				8

#define STORVSC_FC_MAX_LUNS_PER_TARGET			255
#define STORVSC_FC_MAX_TARGETS				128
#define STORVSC_FC_MAX_CHANNELS				8

#define STORVSC_IDE_MAX_LUNS_PER_TARGET			64
#define STORVSC_IDE_MAX_TARGETS				1
#define STORVSC_IDE_MAX_CHANNELS			1

/*
 * Upper bound on the size of a storvsc packet.
 */
#define STORVSC_MAX_PKT_SIZE (sizeof(struct vmpacket_descriptor) +\
			      sizeof(struct vstor_packet))

struct storvsc_cmd_request {
	struct scsi_cmnd *cmd;

	struct hv_device *device;

	/* Synchronize the request/response if needed */
	struct completion wait_event;

	struct vmbus_channel_packet_multipage_buffer mpb;
	struct vmbus_packet_mpb_array *payload;
	u32 payload_sz;

	struct vstor_packet vstor_packet;
};


/* A storvsc device is a device object that contains a vmbus channel */
struct storvsc_device {
	struct hv_device *device;

	bool	 destroy;
	bool	 drain_notify;
	atomic_t num_outstanding_req;
	struct Scsi_Host *host;

	wait_queue_head_t waiting_to_drain;

	/*
	 * Each unique Port/Path/Target represents 1 channel ie scsi
	 * controller. In reality, the pathid, targetid is always 0
	 * and the port is set by us
	 */
	unsigned int port_number;
	unsigned char path_id;
	unsigned char target_id;

	/*
	 * Max I/O, the device can support.
	 */
	u32   max_transfer_bytes;
	/*
	 * Number of sub-channels we will open.
	 */
	u16 num_sc;
	struct vmbus_channel **stor_chns;
	/*
	 * Mask of CPUs bound to subchannels.
	 */
	struct cpumask alloced_cpus;
	/*
	 * Serializes modifications of stor_chns[] from storvsc_do_io()
	 * and storvsc_change_target_cpu().
	 */
	spinlock_t lock;
	/* Used for vsc/vsp channel reset process */
	struct storvsc_cmd_request init_request;
	struct storvsc_cmd_request reset_request;
	/*
	 * Currently active port and node names for FC devices.
	 */
	u64 node_name;
	u64 port_name;
#if IS_ENABLED(CONFIG_SCSI_FC_ATTRS)
	struct fc_rport *rport;
#endif
};

struct hv_host_device {
	struct hv_device *dev;
	unsigned int port;
	unsigned char path;
	unsigned char target;
	struct workqueue_struct *handle_error_wq;
	struct work_struct host_scan_work;
	struct Scsi_Host *host;
};

struct storvsc_scan_work {
	struct work_struct work;
	struct Scsi_Host *host;
	u8 lun;
	u8 tgt_id;
};

static void storvsc_device_scan(struct work_struct *work)
{
	struct storvsc_scan_work *wrk;
	struct scsi_device *sdev;

	wrk = container_of(work, struct storvsc_scan_work, work);

	sdev = scsi_device_lookup(wrk->host, 0, wrk->tgt_id, wrk->lun);
	if (!sdev)
		goto done;
	scsi_rescan_device(&sdev->sdev_gendev);
	scsi_device_put(sdev);

done:
	kfree(wrk);
}

static void storvsc_host_scan(struct work_struct *work)
{
	struct Scsi_Host *host;
	struct scsi_device *sdev;
	struct hv_host_device *host_device =
		container_of(work, struct hv_host_device, host_scan_work);

	host = host_device->host;
	/*
	 * Before scanning the host, first check to see if any of the
	 * currently known devices have been hot removed. We issue a
	 * "unit ready" command against all currently known devices.
	 * This I/O will result in an error for devices that have been
	 * removed. As part of handling the I/O error, we remove the device.
	 *
	 * When a LUN is added or removed, the host sends us a signal to
	 * scan the host. Thus we are forced to discover the LUNs that
	 * may have been removed this way.
	 */
	mutex_lock(&host->scan_mutex);
	shost_for_each_device(sdev, host)
		scsi_test_unit_ready(sdev, 1, 1, NULL);
	mutex_unlock(&host->scan_mutex);
	/*
	 * Now scan the host to discover LUNs that may have been added.
	 */
	scsi_scan_host(host);
}

static void storvsc_remove_lun(struct work_struct *work)
{
	struct storvsc_scan_work *wrk;
	struct scsi_device *sdev;

	wrk = container_of(work, struct storvsc_scan_work, work);
	if (!scsi_host_get(wrk->host))
		goto done;

	sdev = scsi_device_lookup(wrk->host, 0, wrk->tgt_id, wrk->lun);

	if (sdev) {
		scsi_remove_device(sdev);
		scsi_device_put(sdev);
	}
	scsi_host_put(wrk->host);

done:
	kfree(wrk);
}


/*
 * We can get incoming messages from the host that are not in response to
 * messages that we have sent out. An example of this would be messages
 * received by the guest to notify dynamic addition/removal of LUNs. To
 * deal with potential race conditions where the driver may be in the
 * midst of being unloaded when we might receive an unsolicited message
 * from the host, we have implemented a mechanism to gurantee sequential
 * consistency:
 *
 * 1) Once the device is marked as being destroyed, we will fail all
 *    outgoing messages.
 * 2) We permit incoming messages when the device is being destroyed,
 *    only to properly account for messages already sent out.
 */

static inline struct storvsc_device *get_out_stor_device(
					struct hv_device *device)
{
	struct storvsc_device *stor_device;

	stor_device = hv_get_drvdata(device);

	if (stor_device && stor_device->destroy)
		stor_device = NULL;

	return stor_device;
}


static inline void storvsc_wait_to_drain(struct storvsc_device *dev)
{
	dev->drain_notify = true;
	wait_event(dev->waiting_to_drain,
		   atomic_read(&dev->num_outstanding_req) == 0);
	dev->drain_notify = false;
}

static inline struct storvsc_device *get_in_stor_device(
					struct hv_device *device)
{
	struct storvsc_device *stor_device;

	stor_device = hv_get_drvdata(device);

	if (!stor_device)
		goto get_in_err;

	/*
	 * If the device is being destroyed; allow incoming
	 * traffic only to cleanup outstanding requests.
	 */

	if (stor_device->destroy  &&
		(atomic_read(&stor_device->num_outstanding_req) == 0))
		stor_device = NULL;

get_in_err:
	return stor_device;

}

static void storvsc_change_target_cpu(struct vmbus_channel *channel, u32 old,
				      u32 new)
{
	struct storvsc_device *stor_device;
	struct vmbus_channel *cur_chn;
	bool old_is_alloced = false;
	struct hv_device *device;
	unsigned long flags;
	int cpu;

	device = channel->primary_channel ?
			channel->primary_channel->device_obj
				: channel->device_obj;
	stor_device = get_out_stor_device(device);
	if (!stor_device)
		return;

	/* See storvsc_do_io() -> get_og_chn(). */
	spin_lock_irqsave(&stor_device->lock, flags);

	/*
	 * Determines if the storvsc device has other channels assigned to
	 * the "old" CPU to update the alloced_cpus mask and the stor_chns
	 * array.
	 */
	if (device->channel != channel && device->channel->target_cpu == old) {
		cur_chn = device->channel;
		old_is_alloced = true;
		goto old_is_alloced;
	}
	list_for_each_entry(cur_chn, &device->channel->sc_list, sc_list) {
		if (cur_chn == channel)
			continue;
		if (cur_chn->target_cpu == old) {
			old_is_alloced = true;
			goto old_is_alloced;
		}
	}

old_is_alloced:
	if (old_is_alloced)
		WRITE_ONCE(stor_device->stor_chns[old], cur_chn);
	else
		cpumask_clear_cpu(old, &stor_device->alloced_cpus);

	/* "Flush" the stor_chns array. */
	for_each_possible_cpu(cpu) {
		if (stor_device->stor_chns[cpu] && !cpumask_test_cpu(
					cpu, &stor_device->alloced_cpus))
			WRITE_ONCE(stor_device->stor_chns[cpu], NULL);
	}

	WRITE_ONCE(stor_device->stor_chns[new], channel);
	cpumask_set_cpu(new, &stor_device->alloced_cpus);

	spin_unlock_irqrestore(&stor_device->lock, flags);
}

static u64 storvsc_next_request_id(struct vmbus_channel *channel, u64 rqst_addr)
{
	struct storvsc_cmd_request *request =
		(struct storvsc_cmd_request *)(unsigned long)rqst_addr;

	if (rqst_addr == VMBUS_RQST_INIT)
		return VMBUS_RQST_INIT;
	if (rqst_addr == VMBUS_RQST_RESET)
		return VMBUS_RQST_RESET;

	/*
	 * Cannot return an ID of 0, which is reserved for an unsolicited
	 * message from Hyper-V.
	 */
	return (u64)blk_mq_unique_tag(scsi_cmd_to_rq(request->cmd)) + 1;
}

static void handle_sc_creation(struct vmbus_channel *new_sc)
{
	struct hv_device *device = new_sc->primary_channel->device_obj;
	struct device *dev = &device->device;
	struct storvsc_device *stor_device;
	struct vmstorage_channel_properties props;
	int ret;

	stor_device = get_out_stor_device(device);
	if (!stor_device)
		return;

	memset(&props, 0, sizeof(struct vmstorage_channel_properties));
	new_sc->max_pkt_size = STORVSC_MAX_PKT_SIZE;

	new_sc->next_request_id_callback = storvsc_next_request_id;

	ret = vmbus_open(new_sc,
			 storvsc_ringbuffer_size,
			 storvsc_ringbuffer_size,
			 (void *)&props,
			 sizeof(struct vmstorage_channel_properties),
			 storvsc_on_channel_callback, new_sc);

	/* In case vmbus_open() fails, we don't use the sub-channel. */
	if (ret != 0) {
		dev_err(dev, "Failed to open sub-channel: err=%d\n", ret);
		return;
	}

	new_sc->change_target_cpu_callback = storvsc_change_target_cpu;

	/* Add the sub-channel to the array of available channels. */
	stor_device->stor_chns[new_sc->target_cpu] = new_sc;
	cpumask_set_cpu(new_sc->target_cpu, &stor_device->alloced_cpus);
}

static void  handle_multichannel_storage(struct hv_device *device, int max_chns)
{
	struct device *dev = &device->device;
	struct storvsc_device *stor_device;
	int num_sc;
	struct storvsc_cmd_request *request;
	struct vstor_packet *vstor_packet;
	int ret, t;

	/*
	 * If the number of CPUs is artificially restricted, such as
	 * with maxcpus=1 on the kernel boot line, Hyper-V could offer
	 * sub-channels >= the number of CPUs. These sub-channels
	 * should not be created. The primary channel is already created
	 * and assigned to one CPU, so check against # CPUs - 1.
	 */
	num_sc = min((int)(num_online_cpus() - 1), max_chns);
	if (!num_sc)
		return;

	stor_device = get_out_stor_device(device);
	if (!stor_device)
		return;

	stor_device->num_sc = num_sc;
	request = &stor_device->init_request;
	vstor_packet = &request->vstor_packet;

	/*
	 * Establish a handler for dealing with subchannels.
	 */
	vmbus_set_sc_create_callback(device->channel, handle_sc_creation);

	/*
	 * Request the host to create sub-channels.
	 */
	memset(request, 0, sizeof(struct storvsc_cmd_request));
	init_completion(&request->wait_event);
	vstor_packet->operation = VSTOR_OPERATION_CREATE_SUB_CHANNELS;
	vstor_packet->flags = REQUEST_COMPLETION_FLAG;
	vstor_packet->sub_channel_count = num_sc;

	ret = vmbus_sendpacket(device->channel, vstor_packet,
			       sizeof(struct vstor_packet),
			       VMBUS_RQST_INIT,
			       VM_PKT_DATA_INBAND,
			       VMBUS_DATA_PACKET_FLAG_COMPLETION_REQUESTED);

	if (ret != 0) {
		dev_err(dev, "Failed to create sub-channel: err=%d\n", ret);
		return;
	}

	t = wait_for_completion_timeout(&request->wait_event, 10*HZ);
	if (t == 0) {
		dev_err(dev, "Failed to create sub-channel: timed out\n");
		return;
	}

	if (vstor_packet->operation != VSTOR_OPERATION_COMPLETE_IO ||
	    vstor_packet->status != 0) {
		dev_err(dev, "Failed to create sub-channel: op=%d, sts=%d\n",
			vstor_packet->operation, vstor_packet->status);
		return;
	}

	/*
	 * We need to do nothing here, because vmbus_process_offer()
	 * invokes channel->sc_creation_callback, which will open and use
	 * the sub-channel(s).
	 */
}

static void cache_wwn(struct storvsc_device *stor_device,
		      struct vstor_packet *vstor_packet)
{
	/*
	 * Cache the currently active port and node ww names.
	 */
	if (vstor_packet->wwn_packet.primary_active) {
		stor_device->node_name =
			wwn_to_u64(vstor_packet->wwn_packet.primary_node_wwn);
		stor_device->port_name =
			wwn_to_u64(vstor_packet->wwn_packet.primary_port_wwn);
	} else {
		stor_device->node_name =
			wwn_to_u64(vstor_packet->wwn_packet.secondary_node_wwn);
		stor_device->port_name =
			wwn_to_u64(vstor_packet->wwn_packet.secondary_port_wwn);
	}
}


static int storvsc_execute_vstor_op(struct hv_device *device,
				    struct storvsc_cmd_request *request,
				    bool status_check)
{
	struct storvsc_device *stor_device;
	struct vstor_packet *vstor_packet;
	int ret, t;

	stor_device = get_out_stor_device(device);
	if (!stor_device)
		return -ENODEV;

	vstor_packet = &request->vstor_packet;

	init_completion(&request->wait_event);
	vstor_packet->flags = REQUEST_COMPLETION_FLAG;

	ret = vmbus_sendpacket(device->channel, vstor_packet,
			       sizeof(struct vstor_packet),
			       VMBUS_RQST_INIT,
			       VM_PKT_DATA_INBAND,
			       VMBUS_DATA_PACKET_FLAG_COMPLETION_REQUESTED);
	if (ret != 0)
		return ret;

	t = wait_for_completion_timeout(&request->wait_event, 5*HZ);
	if (t == 0)
		return -ETIMEDOUT;

	if (!status_check)
		return ret;

	if (vstor_packet->operation != VSTOR_OPERATION_COMPLETE_IO ||
	    vstor_packet->status != 0)
		return -EINVAL;

	return ret;
}

static int storvsc_channel_init(struct hv_device *device, bool is_fc)
{
	struct storvsc_device *stor_device;
	struct storvsc_cmd_request *request;
	struct vstor_packet *vstor_packet;
	int ret, i;
	int max_chns;
	bool process_sub_channels = false;

	stor_device = get_out_stor_device(device);
	if (!stor_device)
		return -ENODEV;

	request = &stor_device->init_request;
	vstor_packet = &request->vstor_packet;

	/*
	 * Now, initiate the vsc/vsp initialization protocol on the open
	 * channel
	 */
	memset(request, 0, sizeof(struct storvsc_cmd_request));
	vstor_packet->operation = VSTOR_OPERATION_BEGIN_INITIALIZATION;
	ret = storvsc_execute_vstor_op(device, request, true);
	if (ret)
		return ret;
	/*
	 * Query host supported protocol version.
	 */

	for (i = 0; i < ARRAY_SIZE(protocol_version); i++) {
		/* reuse the packet for version range supported */
		memset(vstor_packet, 0, sizeof(struct vstor_packet));
		vstor_packet->operation =
			VSTOR_OPERATION_QUERY_PROTOCOL_VERSION;

		vstor_packet->version.major_minor = protocol_version[i];

		/*
		 * The revision number is only used in Windows; set it to 0.
		 */
		vstor_packet->version.revision = 0;
		ret = storvsc_execute_vstor_op(device, request, false);
		if (ret != 0)
			return ret;

		if (vstor_packet->operation != VSTOR_OPERATION_COMPLETE_IO)
			return -EINVAL;

		if (vstor_packet->status == 0) {
			vmstor_proto_version = protocol_version[i];

			break;
		}
	}

	if (vstor_packet->status != 0) {
		dev_err(&device->device, "Obsolete Hyper-V version\n");
		return -EINVAL;
	}


	memset(vstor_packet, 0, sizeof(struct vstor_packet));
	vstor_packet->operation = VSTOR_OPERATION_QUERY_PROPERTIES;
	ret = storvsc_execute_vstor_op(device, request, true);
	if (ret != 0)
		return ret;

	/*
	 * Check to see if multi-channel support is there.
	 * Hosts that implement protocol version of 5.1 and above
	 * support multi-channel.
	 */
	max_chns = vstor_packet->storage_channel_properties.max_channel_cnt;

	/*
	 * Allocate state to manage the sub-channels.
	 * We allocate an array based on the numbers of possible CPUs
	 * (Hyper-V does not support cpu online/offline).
	 * This Array will be sparseley populated with unique
	 * channels - primary + sub-channels.
	 * We will however populate all the slots to evenly distribute
	 * the load.
	 */
	stor_device->stor_chns = kcalloc(num_possible_cpus(), sizeof(void *),
					 GFP_KERNEL);
	if (stor_device->stor_chns == NULL)
		return -ENOMEM;

	device->channel->change_target_cpu_callback = storvsc_change_target_cpu;

	stor_device->stor_chns[device->channel->target_cpu] = device->channel;
	cpumask_set_cpu(device->channel->target_cpu,
			&stor_device->alloced_cpus);

	if (vstor_packet->storage_channel_properties.flags &
	    STORAGE_CHANNEL_SUPPORTS_MULTI_CHANNEL)
		process_sub_channels = true;

	stor_device->max_transfer_bytes =
		vstor_packet->storage_channel_properties.max_transfer_bytes;

	if (!is_fc)
		goto done;

	/*
	 * For FC devices retrieve FC HBA data.
	 */
	memset(vstor_packet, 0, sizeof(struct vstor_packet));
	vstor_packet->operation = VSTOR_OPERATION_FCHBA_DATA;
	ret = storvsc_execute_vstor_op(device, request, true);
	if (ret != 0)
		return ret;

	/*
	 * Cache the currently active port and node ww names.
	 */
	cache_wwn(stor_device, vstor_packet);

done:

	memset(vstor_packet, 0, sizeof(struct vstor_packet));
	vstor_packet->operation = VSTOR_OPERATION_END_INITIALIZATION;
	ret = storvsc_execute_vstor_op(device, request, true);
	if (ret != 0)
		return ret;

	if (process_sub_channels)
		handle_multichannel_storage(device, max_chns);

	return ret;
}

static void storvsc_handle_error(struct vmscsi_request *vm_srb,
				struct scsi_cmnd *scmnd,
				struct Scsi_Host *host,
				u8 asc, u8 ascq)
{
	struct storvsc_scan_work *wrk;
	void (*process_err_fn)(struct work_struct *work);
	struct hv_host_device *host_dev = shost_priv(host);

	switch (SRB_STATUS(vm_srb->srb_status)) {
	case SRB_STATUS_ERROR:
	case SRB_STATUS_ABORTED:
	case SRB_STATUS_INVALID_REQUEST:
		if (vm_srb->srb_status & SRB_STATUS_AUTOSENSE_VALID) {
			/* Check for capacity change */
			if ((asc == 0x2a) && (ascq == 0x9)) {
				process_err_fn = storvsc_device_scan;
				/* Retry the I/O that triggered this. */
				set_host_byte(scmnd, DID_REQUEUE);
				goto do_work;
			}

			/*
			 * Otherwise, let upper layer deal with the
			 * error when sense message is present
			 */
			return;
		}

		/*
		 * If there is an error; offline the device since all
		 * error recovery strategies would have already been
		 * deployed on the host side. However, if the command
		 * were a pass-through command deal with it appropriately.
		 */
		switch (scmnd->cmnd[0]) {
		case ATA_16:
		case ATA_12:
			set_host_byte(scmnd, DID_PASSTHROUGH);
			break;
		/*
		 * On some Hyper-V hosts TEST_UNIT_READY command can
		 * return SRB_STATUS_ERROR. Let the upper level code
		 * deal with it based on the sense information.
		 */
		case TEST_UNIT_READY:
			break;
		default:
			set_host_byte(scmnd, DID_ERROR);
		}
		return;

	case SRB_STATUS_INVALID_LUN:
		set_host_byte(scmnd, DID_NO_CONNECT);
		process_err_fn = storvsc_remove_lun;
		goto do_work;

	}
	return;

do_work:
	/*
	 * We need to schedule work to process this error; schedule it.
	 */
	wrk = kmalloc(sizeof(struct storvsc_scan_work), GFP_ATOMIC);
	if (!wrk) {
		set_host_byte(scmnd, DID_BAD_TARGET);
		return;
	}

	wrk->host = host;
	wrk->lun = vm_srb->lun;
	wrk->tgt_id = vm_srb->target_id;
	INIT_WORK(&wrk->work, process_err_fn);
	queue_work(host_dev->handle_error_wq, &wrk->work);
}


static void storvsc_command_completion(struct storvsc_cmd_request *cmd_request,
				       struct storvsc_device *stor_dev)
{
	struct scsi_cmnd *scmnd = cmd_request->cmd;
	struct scsi_sense_hdr sense_hdr;
	struct vmscsi_request *vm_srb;
	u32 data_transfer_length;
	struct Scsi_Host *host;
	u32 payload_sz = cmd_request->payload_sz;
	void *payload = cmd_request->payload;
	bool sense_ok;

	host = stor_dev->host;

	vm_srb = &cmd_request->vstor_packet.vm_srb;
	data_transfer_length = vm_srb->data_transfer_length;

	scmnd->result = vm_srb->scsi_status;

	if (scmnd->result) {
		sense_ok = scsi_normalize_sense(scmnd->sense_buffer,
				SCSI_SENSE_BUFFERSIZE, &sense_hdr);

		if (sense_ok && do_logging(STORVSC_LOGGING_WARN))
			scsi_print_sense_hdr(scmnd->device, "storvsc",
					     &sense_hdr);
	}

	if (vm_srb->srb_status != SRB_STATUS_SUCCESS) {
		storvsc_handle_error(vm_srb, scmnd, host, sense_hdr.asc,
					 sense_hdr.ascq);
		/*
		 * The Windows driver set data_transfer_length on
		 * SRB_STATUS_DATA_OVERRUN. On other errors, this value
		 * is untouched.  In these cases we set it to 0.
		 */
		if (vm_srb->srb_status != SRB_STATUS_DATA_OVERRUN)
			data_transfer_length = 0;
	}

	/* Validate data_transfer_length (from Hyper-V) */
	if (data_transfer_length > cmd_request->payload->range.len)
		data_transfer_length = cmd_request->payload->range.len;

	scsi_set_resid(scmnd,
		cmd_request->payload->range.len - data_transfer_length);

	scsi_done(scmnd);

	if (payload_sz >
		sizeof(struct vmbus_channel_packet_multipage_buffer))
		kfree(payload);
}

static void storvsc_on_io_completion(struct storvsc_device *stor_device,
				  struct vstor_packet *vstor_packet,
				  struct storvsc_cmd_request *request)
{
	struct vstor_packet *stor_pkt;
	struct hv_device *device = stor_device->device;

	stor_pkt = &request->vstor_packet;

	/*
	 * The current SCSI handling on the host side does
	 * not correctly handle:
	 * INQUIRY command with page code parameter set to 0x80
	 * MODE_SENSE command with cmd[2] == 0x1c
	 *
	 * Setup srb and scsi status so this won't be fatal.
	 * We do this so we can distinguish truly fatal failues
	 * (srb status == 0x4) and off-line the device in that case.
	 */

	if ((stor_pkt->vm_srb.cdb[0] == INQUIRY) ||
	   (stor_pkt->vm_srb.cdb[0] == MODE_SENSE)) {
		vstor_packet->vm_srb.scsi_status = 0;
		vstor_packet->vm_srb.srb_status = SRB_STATUS_SUCCESS;
	}

	/* Copy over the status...etc */
	stor_pkt->vm_srb.scsi_status = vstor_packet->vm_srb.scsi_status;
	stor_pkt->vm_srb.srb_status = vstor_packet->vm_srb.srb_status;

	/*
	 * Copy over the sense_info_length, but limit to the known max
	 * size if Hyper-V returns a bad value.
	 */
	stor_pkt->vm_srb.sense_info_length = min_t(u8, STORVSC_SENSE_BUFFER_SIZE,
		vstor_packet->vm_srb.sense_info_length);

	if (vstor_packet->vm_srb.scsi_status != 0 ||
	    vstor_packet->vm_srb.srb_status != SRB_STATUS_SUCCESS) {

		/*
		 * Log TEST_UNIT_READY errors only as warnings. Hyper-V can
		 * return errors when detecting devices using TEST_UNIT_READY,
		 * and logging these as errors produces unhelpful noise.
		 */
		int loglevel = (stor_pkt->vm_srb.cdb[0] == TEST_UNIT_READY) ?
			STORVSC_LOGGING_WARN : STORVSC_LOGGING_ERROR;

		storvsc_log(device, loglevel,
			"tag#%d cmd 0x%x status: scsi 0x%x srb 0x%x hv 0x%x\n",
			scsi_cmd_to_rq(request->cmd)->tag,
			stor_pkt->vm_srb.cdb[0],
			vstor_packet->vm_srb.scsi_status,
			vstor_packet->vm_srb.srb_status,
			vstor_packet->status);
	}

	if (vstor_packet->vm_srb.scsi_status == SAM_STAT_CHECK_CONDITION &&
	    (vstor_packet->vm_srb.srb_status & SRB_STATUS_AUTOSENSE_VALID))
		memcpy(request->cmd->sense_buffer,
		       vstor_packet->vm_srb.sense_data,
		       stor_pkt->vm_srb.sense_info_length);

	stor_pkt->vm_srb.data_transfer_length =
		vstor_packet->vm_srb.data_transfer_length;

	storvsc_command_completion(request, stor_device);

	if (atomic_dec_and_test(&stor_device->num_outstanding_req) &&
		stor_device->drain_notify)
		wake_up(&stor_device->waiting_to_drain);
}

static void storvsc_on_receive(struct storvsc_device *stor_device,
			     struct vstor_packet *vstor_packet,
			     struct storvsc_cmd_request *request)
{
	struct hv_host_device *host_dev;
	switch (vstor_packet->operation) {
	case VSTOR_OPERATION_COMPLETE_IO:
		storvsc_on_io_completion(stor_device, vstor_packet, request);
		break;

	case VSTOR_OPERATION_REMOVE_DEVICE:
	case VSTOR_OPERATION_ENUMERATE_BUS:
		host_dev = shost_priv(stor_device->host);
		queue_work(
			host_dev->handle_error_wq, &host_dev->host_scan_work);
		break;

	case VSTOR_OPERATION_FCHBA_DATA:
		cache_wwn(stor_device, vstor_packet);
#if IS_ENABLED(CONFIG_SCSI_FC_ATTRS)
		fc_host_node_name(stor_device->host) = stor_device->node_name;
		fc_host_port_name(stor_device->host) = stor_device->port_name;
#endif
		break;
	default:
		break;
	}
}

static void storvsc_on_channel_callback(void *context)
{
	struct vmbus_channel *channel = (struct vmbus_channel *)context;
	const struct vmpacket_descriptor *desc;
	struct hv_device *device;
	struct storvsc_device *stor_device;
	struct Scsi_Host *shost;
	unsigned long time_limit = jiffies + msecs_to_jiffies(CALLBACK_TIMEOUT);

	if (channel->primary_channel != NULL)
		device = channel->primary_channel->device_obj;
	else
		device = channel->device_obj;

	stor_device = get_in_stor_device(device);
	if (!stor_device)
		return;

	shost = stor_device->host;

	foreach_vmbus_pkt(desc, channel) {
		struct vstor_packet *packet = hv_pkt_data(desc);
		struct storvsc_cmd_request *request = NULL;
		u32 pktlen = hv_pkt_datalen(desc);
		u64 rqst_id = desc->trans_id;
		u32 minlen = rqst_id ? sizeof(struct vstor_packet) :
			sizeof(enum vstor_packet_operation);

		if (unlikely(time_after(jiffies, time_limit))) {
			hv_pkt_iter_close(channel);
			return;
		}

		if (pktlen < minlen) {
			dev_err(&device->device,
				"Invalid pkt: id=%llu, len=%u, minlen=%u\n",
				rqst_id, pktlen, minlen);
			continue;
		}

		if (rqst_id == VMBUS_RQST_INIT) {
			request = &stor_device->init_request;
		} else if (rqst_id == VMBUS_RQST_RESET) {
			request = &stor_device->reset_request;
		} else {
			/* Hyper-V can send an unsolicited message with ID of 0 */
			if (rqst_id == 0) {
				/*
				 * storvsc_on_receive() looks at the vstor_packet in the message
				 * from the ring buffer.
				 *
				 * - If the operation in the vstor_packet is COMPLETE_IO, then
				 *   we call storvsc_on_io_completion(), and dereference the
				 *   guest memory address.  Make sure we don't call
				 *   storvsc_on_io_completion() with a guest memory address
				 *   that is zero if Hyper-V were to construct and send such
				 *   a bogus packet.
				 *
				 * - If the operation in the vstor_packet is FCHBA_DATA, then
				 *   we call cache_wwn(), and access the data payload area of
				 *   the packet (wwn_packet); however, there is no guarantee
				 *   that the packet is big enough to contain such area.
				 *   Future-proof the code by rejecting such a bogus packet.
				 */
				if (packet->operation == VSTOR_OPERATION_COMPLETE_IO ||
				    packet->operation == VSTOR_OPERATION_FCHBA_DATA) {
					dev_err(&device->device, "Invalid packet with ID of 0\n");
					continue;
				}
			} else {
				struct scsi_cmnd *scmnd;

				/* Transaction 'rqst_id' corresponds to tag 'rqst_id - 1' */
				scmnd = scsi_host_find_tag(shost, rqst_id - 1);
				if (scmnd == NULL) {
					dev_err(&device->device, "Incorrect transaction ID\n");
					continue;
				}
				request = (struct storvsc_cmd_request *)scsi_cmd_priv(scmnd);
				scsi_dma_unmap(scmnd);
			}

			storvsc_on_receive(stor_device, packet, request);
			continue;
		}

		memcpy(&request->vstor_packet, packet,
		       sizeof(struct vstor_packet));
		complete(&request->wait_event);
	}
}

static int storvsc_connect_to_vsp(struct hv_device *device, u32 ring_size,
				  bool is_fc)
{
	struct vmstorage_channel_properties props;
	int ret;

	memset(&props, 0, sizeof(struct vmstorage_channel_properties));

	device->channel->max_pkt_size = STORVSC_MAX_PKT_SIZE;
	device->channel->next_request_id_callback = storvsc_next_request_id;

	ret = vmbus_open(device->channel,
			 ring_size,
			 ring_size,
			 (void *)&props,
			 sizeof(struct vmstorage_channel_properties),
			 storvsc_on_channel_callback, device->channel);

	if (ret != 0)
		return ret;

	ret = storvsc_channel_init(device, is_fc);

	return ret;
}

static int storvsc_dev_remove(struct hv_device *device)
{
	struct storvsc_device *stor_device;

	stor_device = hv_get_drvdata(device);

	stor_device->destroy = true;

	/* Make sure flag is set before waiting */
	wmb();

	/*
	 * At this point, all outbound traffic should be disable. We
	 * only allow inbound traffic (responses) to proceed so that
	 * outstanding requests can be completed.
	 */

	storvsc_wait_to_drain(stor_device);

	/*
	 * Since we have already drained, we don't need to busy wait
	 * as was done in final_release_stor_device()
	 * Note that we cannot set the ext pointer to NULL until
	 * we have drained - to drain the outgoing packets, we need to
	 * allow incoming packets.
	 */
	hv_set_drvdata(device, NULL);

	/* Close the channel */
	vmbus_close(device->channel);

	kfree(stor_device->stor_chns);
	kfree(stor_device);
	return 0;
}

static struct vmbus_channel *get_og_chn(struct storvsc_device *stor_device,
					u16 q_num)
{
	u16 slot = 0;
	u16 hash_qnum;
	const struct cpumask *node_mask;
	int num_channels, tgt_cpu;

	if (stor_device->num_sc == 0) {
		stor_device->stor_chns[q_num] = stor_device->device->channel;
		return stor_device->device->channel;
	}

	/*
	 * Our channel array is sparsley populated and we
	 * initiated I/O on a processor/hw-q that does not
	 * currently have a designated channel. Fix this.
	 * The strategy is simple:
	 * I. Ensure NUMA locality
	 * II. Distribute evenly (best effort)
	 */

	node_mask = cpumask_of_node(cpu_to_node(q_num));

	num_channels = 0;
	for_each_cpu(tgt_cpu, &stor_device->alloced_cpus) {
		if (cpumask_test_cpu(tgt_cpu, node_mask))
			num_channels++;
	}
	if (num_channels == 0) {
		stor_device->stor_chns[q_num] = stor_device->device->channel;
		return stor_device->device->channel;
	}

	hash_qnum = q_num;
	while (hash_qnum >= num_channels)
		hash_qnum -= num_channels;

	for_each_cpu(tgt_cpu, &stor_device->alloced_cpus) {
		if (!cpumask_test_cpu(tgt_cpu, node_mask))
			continue;
		if (slot == hash_qnum)
			break;
		slot++;
	}

	stor_device->stor_chns[q_num] = stor_device->stor_chns[tgt_cpu];

	return stor_device->stor_chns[q_num];
}


static int storvsc_do_io(struct hv_device *device,
			 struct storvsc_cmd_request *request, u16 q_num)
{
	struct storvsc_device *stor_device;
	struct vstor_packet *vstor_packet;
	struct vmbus_channel *outgoing_channel, *channel;
	unsigned long flags;
	int ret = 0;
	const struct cpumask *node_mask;
	int tgt_cpu;

	vstor_packet = &request->vstor_packet;
	stor_device = get_out_stor_device(device);

	if (!stor_device)
		return -ENODEV;


	request->device  = device;
	/*
	 * Select an appropriate channel to send the request out.
	 */
	/* See storvsc_change_target_cpu(). */
	outgoing_channel = READ_ONCE(stor_device->stor_chns[q_num]);
	if (outgoing_channel != NULL) {
		if (outgoing_channel->target_cpu == q_num) {
			/*
			 * Ideally, we want to pick a different channel if
			 * available on the same NUMA node.
			 */
			node_mask = cpumask_of_node(cpu_to_node(q_num));
			for_each_cpu_wrap(tgt_cpu,
				 &stor_device->alloced_cpus, q_num + 1) {
				if (!cpumask_test_cpu(tgt_cpu, node_mask))
					continue;
				if (tgt_cpu == q_num)
					continue;
				channel = READ_ONCE(
					stor_device->stor_chns[tgt_cpu]);
				if (channel == NULL)
					continue;
				if (hv_get_avail_to_write_percent(
							&channel->outbound)
						> ring_avail_percent_lowater) {
					outgoing_channel = channel;
					goto found_channel;
				}
			}

			/*
			 * All the other channels on the same NUMA node are
			 * busy. Try to use the channel on the current CPU
			 */
			if (hv_get_avail_to_write_percent(
						&outgoing_channel->outbound)
					> ring_avail_percent_lowater)
				goto found_channel;

			/*
			 * If we reach here, all the channels on the current
			 * NUMA node are busy. Try to find a channel in
			 * other NUMA nodes
			 */
			for_each_cpu(tgt_cpu, &stor_device->alloced_cpus) {
				if (cpumask_test_cpu(tgt_cpu, node_mask))
					continue;
				channel = READ_ONCE(
					stor_device->stor_chns[tgt_cpu]);
				if (channel == NULL)
					continue;
				if (hv_get_avail_to_write_percent(
							&channel->outbound)
						> ring_avail_percent_lowater) {
					outgoing_channel = channel;
					goto found_channel;
				}
			}
		}
	} else {
		spin_lock_irqsave(&stor_device->lock, flags);
		outgoing_channel = stor_device->stor_chns[q_num];
		if (outgoing_channel != NULL) {
			spin_unlock_irqrestore(&stor_device->lock, flags);
			goto found_channel;
		}
		outgoing_channel = get_og_chn(stor_device, q_num);
		spin_unlock_irqrestore(&stor_device->lock, flags);
	}

found_channel:
	vstor_packet->flags |= REQUEST_COMPLETION_FLAG;

	vstor_packet->vm_srb.length = sizeof(struct vmscsi_request);


	vstor_packet->vm_srb.sense_info_length = STORVSC_SENSE_BUFFER_SIZE;


	vstor_packet->vm_srb.data_transfer_length =
	request->payload->range.len;

	vstor_packet->operation = VSTOR_OPERATION_EXECUTE_SRB;

	if (request->payload->range.len) {

		ret = vmbus_sendpacket_mpb_desc(outgoing_channel,
				request->payload, request->payload_sz,
				vstor_packet,
				sizeof(struct vstor_packet),
				(unsigned long)request);
	} else {
		ret = vmbus_sendpacket(outgoing_channel, vstor_packet,
			       sizeof(struct vstor_packet),
			       (unsigned long)request,
			       VM_PKT_DATA_INBAND,
			       VMBUS_DATA_PACKET_FLAG_COMPLETION_REQUESTED);
	}

	if (ret != 0)
		return ret;

	atomic_inc(&stor_device->num_outstanding_req);

	return ret;
}

static int storvsc_device_alloc(struct scsi_device *sdevice)
{
	/*
	 * Set blist flag to permit the reading of the VPD pages even when
	 * the target may claim SPC-2 compliance. MSFT targets currently
	 * claim SPC-2 compliance while they implement post SPC-2 features.
	 * With this flag we can correctly handle WRITE_SAME_16 issues.
	 *
	 * Hypervisor reports SCSI_UNKNOWN type for DVD ROM device but
	 * still supports REPORT LUN.
	 */
	sdevice->sdev_bflags = BLIST_REPORTLUN2 | BLIST_TRY_VPD_PAGES;

	return 0;
}

static int storvsc_device_configure(struct scsi_device *sdevice)
{
	blk_queue_rq_timeout(sdevice->request_queue, (storvsc_timeout * HZ));

	sdevice->no_write_same = 1;

	/*
	 * If the host is WIN8 or WIN8 R2, claim conformance to SPC-3
	 * if the device is a MSFT virtual device.  If the host is
	 * WIN10 or newer, allow write_same.
	 */
	if (!strncmp(sdevice->vendor, "Msft", 4)) {
		switch (vmstor_proto_version) {
		case VMSTOR_PROTO_VERSION_WIN8:
		case VMSTOR_PROTO_VERSION_WIN8_1:
			sdevice->scsi_level = SCSI_SPC_3;
			break;
		}

		if (vmstor_proto_version >= VMSTOR_PROTO_VERSION_WIN10)
			sdevice->no_write_same = 0;
	}

	return 0;
}

static int storvsc_get_chs(struct scsi_device *sdev, struct block_device * bdev,
			   sector_t capacity, int *info)
{
	sector_t nsect = capacity;
	sector_t cylinders = nsect;
	int heads, sectors_pt;

	/*
	 * We are making up these values; let us keep it simple.
	 */
	heads = 0xff;
	sectors_pt = 0x3f;      /* Sectors per track */
	sector_div(cylinders, heads * sectors_pt);
	if ((sector_t)(cylinders + 1) * heads * sectors_pt < nsect)
		cylinders = 0xffff;

	info[0] = heads;
	info[1] = sectors_pt;
	info[2] = (int)cylinders;

	return 0;
}

static int storvsc_host_reset_handler(struct scsi_cmnd *scmnd)
{
	struct hv_host_device *host_dev = shost_priv(scmnd->device->host);
	struct hv_device *device = host_dev->dev;

	struct storvsc_device *stor_device;
	struct storvsc_cmd_request *request;
	struct vstor_packet *vstor_packet;
	int ret, t;

	stor_device = get_out_stor_device(device);
	if (!stor_device)
		return FAILED;

	request = &stor_device->reset_request;
	vstor_packet = &request->vstor_packet;
	memset(vstor_packet, 0, sizeof(struct vstor_packet));

	init_completion(&request->wait_event);

	vstor_packet->operation = VSTOR_OPERATION_RESET_BUS;
	vstor_packet->flags = REQUEST_COMPLETION_FLAG;
	vstor_packet->vm_srb.path_id = stor_device->path_id;

	ret = vmbus_sendpacket(device->channel, vstor_packet,
			       sizeof(struct vstor_packet),
			       VMBUS_RQST_RESET,
			       VM_PKT_DATA_INBAND,
			       VMBUS_DATA_PACKET_FLAG_COMPLETION_REQUESTED);
	if (ret != 0)
		return FAILED;

	t = wait_for_completion_timeout(&request->wait_event, 5*HZ);
	if (t == 0)
		return TIMEOUT_ERROR;


	/*
	 * At this point, all outstanding requests in the adapter
	 * should have been flushed out and return to us
	 * There is a potential race here where the host may be in
	 * the process of responding when we return from here.
	 * Just wait for all in-transit packets to be accounted for
	 * before we return from here.
	 */
	storvsc_wait_to_drain(stor_device);

	return SUCCESS;
}

/*
 * The host guarantees to respond to each command, although I/O latencies might
 * be unbounded on Azure.  Reset the timer unconditionally to give the host a
 * chance to perform EH.
 */
static enum blk_eh_timer_return storvsc_eh_timed_out(struct scsi_cmnd *scmnd)
{
#if IS_ENABLED(CONFIG_SCSI_FC_ATTRS)
	if (scmnd->device->host->transportt == fc_transport_template)
		return fc_eh_timed_out(scmnd);
#endif
	return BLK_EH_RESET_TIMER;
}

static bool storvsc_scsi_cmd_ok(struct scsi_cmnd *scmnd)
{
	bool allowed = true;
	u8 scsi_op = scmnd->cmnd[0];

	switch (scsi_op) {
	/* the host does not handle WRITE_SAME, log accident usage */
	case WRITE_SAME:
	/*
	 * smartd sends this command and the host does not handle
	 * this. So, don't send it.
	 */
	case SET_WINDOW:
		set_host_byte(scmnd, DID_ERROR);
		allowed = false;
		break;
	default:
		break;
	}
	return allowed;
}

static int storvsc_queuecommand(struct Scsi_Host *host, struct scsi_cmnd *scmnd)
{
	int ret;
	struct hv_host_device *host_dev = shost_priv(host);
	struct hv_device *dev = host_dev->dev;
	struct storvsc_cmd_request *cmd_request = scsi_cmd_priv(scmnd);
	struct scatterlist *sgl;
	struct vmscsi_request *vm_srb;
	struct vmbus_packet_mpb_array  *payload;
	u32 payload_sz;
	u32 length;

	if (vmstor_proto_version <= VMSTOR_PROTO_VERSION_WIN8) {
		/*
		 * On legacy hosts filter unimplemented commands.
		 * Future hosts are expected to correctly handle
		 * unsupported commands. Furthermore, it is
		 * possible that some of the currently
		 * unsupported commands maybe supported in
		 * future versions of the host.
		 */
		if (!storvsc_scsi_cmd_ok(scmnd)) {
			scsi_done(scmnd);
			return 0;
		}
	}

	/* Setup the cmd request */
	cmd_request->cmd = scmnd;

	memset(&cmd_request->vstor_packet, 0, sizeof(struct vstor_packet));
	vm_srb = &cmd_request->vstor_packet.vm_srb;
	vm_srb->time_out_value = 60;

	vm_srb->srb_flags |=
		SRB_FLAGS_DISABLE_SYNCH_TRANSFER;

	if (scmnd->device->tagged_supported) {
		vm_srb->srb_flags |=
		(SRB_FLAGS_QUEUE_ACTION_ENABLE | SRB_FLAGS_NO_QUEUE_FREEZE);
		vm_srb->queue_tag = SP_UNTAGGED;
		vm_srb->queue_action = SRB_SIMPLE_TAG_REQUEST;
	}

	/* Build the SRB */
	switch (scmnd->sc_data_direction) {
	case DMA_TO_DEVICE:
		vm_srb->data_in = WRITE_TYPE;
		vm_srb->srb_flags |= SRB_FLAGS_DATA_OUT;
		break;
	case DMA_FROM_DEVICE:
		vm_srb->data_in = READ_TYPE;
		vm_srb->srb_flags |= SRB_FLAGS_DATA_IN;
		break;
	case DMA_NONE:
		vm_srb->data_in = UNKNOWN_TYPE;
		vm_srb->srb_flags |= SRB_FLAGS_NO_DATA_TRANSFER;
		break;
	default:
		/*
		 * This is DMA_BIDIRECTIONAL or something else we are never
		 * supposed to see here.
		 */
		WARN(1, "Unexpected data direction: %d\n",
		     scmnd->sc_data_direction);
		return -EINVAL;
	}


	vm_srb->port_number = host_dev->port;
	vm_srb->path_id = scmnd->device->channel;
	vm_srb->target_id = scmnd->device->id;
	vm_srb->lun = scmnd->device->lun;

	vm_srb->cdb_length = scmnd->cmd_len;

	memcpy(vm_srb->cdb, scmnd->cmnd, vm_srb->cdb_length);

	sgl = (struct scatterlist *)scsi_sglist(scmnd);

	length = scsi_bufflen(scmnd);
	payload = (struct vmbus_packet_mpb_array *)&cmd_request->mpb;
	payload_sz = sizeof(cmd_request->mpb);

	if (scsi_sg_count(scmnd)) {
		unsigned long offset_in_hvpg = offset_in_hvpage(sgl->offset);
		unsigned int hvpg_count = HVPFN_UP(offset_in_hvpg + length);
		struct scatterlist *sg;
		unsigned long hvpfn, hvpfns_to_add;
		int j, i = 0, sg_count;

		if (hvpg_count > MAX_PAGE_BUFFER_COUNT) {

			payload_sz = (hvpg_count * sizeof(u64) +
				      sizeof(struct vmbus_packet_mpb_array));
			payload = kzalloc(payload_sz, GFP_ATOMIC);
			if (!payload)
				return SCSI_MLQUEUE_DEVICE_BUSY;
		}

		payload->range.len = length;
		payload->range.offset = offset_in_hvpg;

		sg_count = scsi_dma_map(scmnd);
		if (sg_count < 0) {
			ret = SCSI_MLQUEUE_DEVICE_BUSY;
			goto err_free_payload;
		}

		for_each_sg(sgl, sg, sg_count, j) {
			/*
			 * Init values for the current sgl entry. hvpfns_to_add
			 * is in units of Hyper-V size pages. Handling the
			 * PAGE_SIZE != HV_HYP_PAGE_SIZE case also handles
			 * values of sgl->offset that are larger than PAGE_SIZE.
			 * Such offsets are handled even on other than the first
			 * sgl entry, provided they are a multiple of PAGE_SIZE.
			 */
			hvpfn = HVPFN_DOWN(sg_dma_address(sg));
			hvpfns_to_add = HVPFN_UP(sg_dma_address(sg) +
						 sg_dma_len(sg)) - hvpfn;

			/*
			 * Fill the next portion of the PFN array with
			 * sequential Hyper-V PFNs for the continguous physical
			 * memory described by the sgl entry. The end of the
			 * last sgl should be reached at the same time that
			 * the PFN array is filled.
			 */
			while (hvpfns_to_add--)
				payload->range.pfn_array[i++] = hvpfn++;
		}
	}

	cmd_request->payload = payload;
	cmd_request->payload_sz = payload_sz;

	/* Invokes the vsc to start an IO */
	ret = storvsc_do_io(dev, cmd_request, get_cpu());
	put_cpu();

	if (ret)
		scsi_dma_unmap(scmnd);

	if (ret == -EAGAIN) {
		/* no more space */
		ret = SCSI_MLQUEUE_DEVICE_BUSY;
		goto err_free_payload;
	}

	return 0;

err_free_payload:
	if (payload_sz > sizeof(cmd_request->mpb))
		kfree(payload);

	return ret;
}

static struct scsi_host_template scsi_driver = {
	.module	=		THIS_MODULE,
	.name =			"storvsc_host_t",
	.cmd_size =             sizeof(struct storvsc_cmd_request),
	.bios_param =		storvsc_get_chs,
	.queuecommand =		storvsc_queuecommand,
	.eh_host_reset_handler =	storvsc_host_reset_handler,
	.proc_name =		"storvsc_host",
	.eh_timed_out =		storvsc_eh_timed_out,
	.slave_alloc =		storvsc_device_alloc,
	.slave_configure =	storvsc_device_configure,
	.cmd_per_lun =		2048,
	.this_id =		-1,
	/* Ensure there are no gaps in presented sgls */
	.virt_boundary_mask =	HV_HYP_PAGE_SIZE - 1,
	.no_write_same =	1,
	.track_queue_depth =	1,
	.change_queue_depth =	storvsc_change_queue_depth,
};

enum {
	SCSI_GUID,
	IDE_GUID,
	SFC_GUID,
};

static const struct hv_vmbus_device_id id_table[] = {
	/* SCSI guid */
	{ HV_SCSI_GUID,
	  .driver_data = SCSI_GUID
	},
	/* IDE guid */
	{ HV_IDE_GUID,
	  .driver_data = IDE_GUID
	},
	/* Fibre Channel GUID */
	{
	  HV_SYNTHFC_GUID,
	  .driver_data = SFC_GUID
	},
	{ },
};

MODULE_DEVICE_TABLE(vmbus, id_table);

static const struct { guid_t guid; } fc_guid = { HV_SYNTHFC_GUID };

static bool hv_dev_is_fc(struct hv_device *hv_dev)
{
	return guid_equal(&fc_guid.guid, &hv_dev->dev_type);
}

static int storvsc_probe(struct hv_device *device,
			const struct hv_vmbus_device_id *dev_id)
{
	int ret;
	int num_cpus = num_online_cpus();
	int num_present_cpus = num_present_cpus();
	struct Scsi_Host *host;
	struct hv_host_device *host_dev;
	bool dev_is_ide = ((dev_id->driver_data == IDE_GUID) ? true : false);
	bool is_fc = ((dev_id->driver_data == SFC_GUID) ? true : false);
	int target = 0;
	struct storvsc_device *stor_device;
	int max_sub_channels = 0;
	u32 max_xfer_bytes;

	/*
	 * We support sub-channels for storage on SCSI and FC controllers.
	 * The number of sub-channels offerred is based on the number of
	 * VCPUs in the guest.
	 */
	if (!dev_is_ide)
		max_sub_channels =
			(num_cpus - 1) / storvsc_vcpus_per_sub_channel;

	scsi_driver.can_queue = max_outstanding_req_per_channel *
				(max_sub_channels + 1) *
				(100 - ring_avail_percent_lowater) / 100;

	host = scsi_host_alloc(&scsi_driver,
			       sizeof(struct hv_host_device));
	if (!host)
		return -ENOMEM;

	host_dev = shost_priv(host);
	memset(host_dev, 0, sizeof(struct hv_host_device));

	host_dev->port = host->host_no;
	host_dev->dev = device;
	host_dev->host = host;


	stor_device = kzalloc(sizeof(struct storvsc_device), GFP_KERNEL);
	if (!stor_device) {
		ret = -ENOMEM;
		goto err_out0;
	}

	stor_device->destroy = false;
	init_waitqueue_head(&stor_device->waiting_to_drain);
	stor_device->device = device;
	stor_device->host = host;
	spin_lock_init(&stor_device->lock);
	hv_set_drvdata(device, stor_device);
	dma_set_min_align_mask(&device->device, HV_HYP_PAGE_SIZE - 1);

	stor_device->port_number = host->host_no;
	ret = storvsc_connect_to_vsp(device, storvsc_ringbuffer_size, is_fc);
	if (ret)
		goto err_out1;

	host_dev->path = stor_device->path_id;
	host_dev->target = stor_device->target_id;

	switch (dev_id->driver_data) {
	case SFC_GUID:
		host->max_lun = STORVSC_FC_MAX_LUNS_PER_TARGET;
		host->max_id = STORVSC_FC_MAX_TARGETS;
		host->max_channel = STORVSC_FC_MAX_CHANNELS - 1;
#if IS_ENABLED(CONFIG_SCSI_FC_ATTRS)
		host->transportt = fc_transport_template;
#endif
		break;

	case SCSI_GUID:
		host->max_lun = STORVSC_MAX_LUNS_PER_TARGET;
		host->max_id = STORVSC_MAX_TARGETS;
		host->max_channel = STORVSC_MAX_CHANNELS - 1;
		break;

	default:
		host->max_lun = STORVSC_IDE_MAX_LUNS_PER_TARGET;
		host->max_id = STORVSC_IDE_MAX_TARGETS;
		host->max_channel = STORVSC_IDE_MAX_CHANNELS - 1;
		break;
	}
	/* max cmd length */
	host->max_cmd_len = STORVSC_MAX_CMD_LEN;
	/*
	 * Any reasonable Hyper-V configuration should provide
	 * max_transfer_bytes value aligning to HV_HYP_PAGE_SIZE,
	 * protecting it from any weird value.
<<<<<<< HEAD
	 */
	max_xfer_bytes = round_down(stor_device->max_transfer_bytes, HV_HYP_PAGE_SIZE);
	/* max_hw_sectors_kb */
	host->max_sectors = max_xfer_bytes >> 9;
	/*
	 * There are 2 requirements for Hyper-V storvsc sgl segments,
	 * based on which the below calculation for max segments is
	 * done:
	 *
	 * 1. Except for the first and last sgl segment, all sgl segments
	 *    should be align to HV_HYP_PAGE_SIZE, that also means the
	 *    maximum number of segments in a sgl can be calculated by
	 *    dividing the total max transfer length by HV_HYP_PAGE_SIZE.
	 *
	 * 2. Except for the first and last, each entry in the SGL must
	 *    have an offset that is a multiple of HV_HYP_PAGE_SIZE.
	 */
=======
	 */
	max_xfer_bytes = round_down(stor_device->max_transfer_bytes, HV_HYP_PAGE_SIZE);
	/* max_hw_sectors_kb */
	host->max_sectors = max_xfer_bytes >> 9;
	/*
	 * There are 2 requirements for Hyper-V storvsc sgl segments,
	 * based on which the below calculation for max segments is
	 * done:
	 *
	 * 1. Except for the first and last sgl segment, all sgl segments
	 *    should be align to HV_HYP_PAGE_SIZE, that also means the
	 *    maximum number of segments in a sgl can be calculated by
	 *    dividing the total max transfer length by HV_HYP_PAGE_SIZE.
	 *
	 * 2. Except for the first and last, each entry in the SGL must
	 *    have an offset that is a multiple of HV_HYP_PAGE_SIZE.
	 */
>>>>>>> d60c95ef
	host->sg_tablesize = (max_xfer_bytes >> HV_HYP_PAGE_SHIFT) + 1;
	/*
	 * For non-IDE disks, the host supports multiple channels.
	 * Set the number of HW queues we are supporting.
	 */
	if (!dev_is_ide) {
		if (storvsc_max_hw_queues > num_present_cpus) {
			storvsc_max_hw_queues = 0;
			storvsc_log(device, STORVSC_LOGGING_WARN,
				"Resetting invalid storvsc_max_hw_queues value to default.\n");
		}
		if (storvsc_max_hw_queues)
			host->nr_hw_queues = storvsc_max_hw_queues;
		else
			host->nr_hw_queues = num_present_cpus;
	}

	/*
	 * Set the error handler work queue.
	 */
	host_dev->handle_error_wq =
			alloc_ordered_workqueue("storvsc_error_wq_%d",
						0,
						host->host_no);
	if (!host_dev->handle_error_wq) {
		ret = -ENOMEM;
		goto err_out2;
	}
	INIT_WORK(&host_dev->host_scan_work, storvsc_host_scan);
	/* Register the HBA and start the scsi bus scan */
	ret = scsi_add_host(host, &device->device);
	if (ret != 0)
		goto err_out3;

	if (!dev_is_ide) {
		scsi_scan_host(host);
	} else {
		target = (device->dev_instance.b[5] << 8 |
			 device->dev_instance.b[4]);
		ret = scsi_add_device(host, 0, target, 0);
		if (ret)
			goto err_out4;
	}
#if IS_ENABLED(CONFIG_SCSI_FC_ATTRS)
	if (host->transportt == fc_transport_template) {
		struct fc_rport_identifiers ids = {
			.roles = FC_PORT_ROLE_FCP_DUMMY_INITIATOR,
		};

		fc_host_node_name(host) = stor_device->node_name;
		fc_host_port_name(host) = stor_device->port_name;
		stor_device->rport = fc_remote_port_add(host, 0, &ids);
		if (!stor_device->rport) {
			ret = -ENOMEM;
			goto err_out4;
		}
	}
#endif
	return 0;

err_out4:
	scsi_remove_host(host);

err_out3:
	destroy_workqueue(host_dev->handle_error_wq);

err_out2:
	/*
	 * Once we have connected with the host, we would need to
	 * invoke storvsc_dev_remove() to rollback this state and
	 * this call also frees up the stor_device; hence the jump around
	 * err_out1 label.
	 */
	storvsc_dev_remove(device);
	goto err_out0;

err_out1:
	kfree(stor_device->stor_chns);
	kfree(stor_device);

err_out0:
	scsi_host_put(host);
	return ret;
}

/* Change a scsi target's queue depth */
static int storvsc_change_queue_depth(struct scsi_device *sdev, int queue_depth)
{
	if (queue_depth > scsi_driver.can_queue)
		queue_depth = scsi_driver.can_queue;

	return scsi_change_queue_depth(sdev, queue_depth);
}

static int storvsc_remove(struct hv_device *dev)
{
	struct storvsc_device *stor_device = hv_get_drvdata(dev);
	struct Scsi_Host *host = stor_device->host;
	struct hv_host_device *host_dev = shost_priv(host);

#if IS_ENABLED(CONFIG_SCSI_FC_ATTRS)
	if (host->transportt == fc_transport_template) {
		fc_remote_port_delete(stor_device->rport);
		fc_remove_host(host);
	}
#endif
	destroy_workqueue(host_dev->handle_error_wq);
	scsi_remove_host(host);
	storvsc_dev_remove(dev);
	scsi_host_put(host);

	return 0;
}

static int storvsc_suspend(struct hv_device *hv_dev)
{
	struct storvsc_device *stor_device = hv_get_drvdata(hv_dev);
	struct Scsi_Host *host = stor_device->host;
	struct hv_host_device *host_dev = shost_priv(host);

	storvsc_wait_to_drain(stor_device);

	drain_workqueue(host_dev->handle_error_wq);

	vmbus_close(hv_dev->channel);

	kfree(stor_device->stor_chns);
	stor_device->stor_chns = NULL;

	cpumask_clear(&stor_device->alloced_cpus);

	return 0;
}

static int storvsc_resume(struct hv_device *hv_dev)
{
	int ret;

	ret = storvsc_connect_to_vsp(hv_dev, storvsc_ringbuffer_size,
				     hv_dev_is_fc(hv_dev));
	return ret;
}

static struct hv_driver storvsc_drv = {
	.name = KBUILD_MODNAME,
	.id_table = id_table,
	.probe = storvsc_probe,
	.remove = storvsc_remove,
	.suspend = storvsc_suspend,
	.resume = storvsc_resume,
	.driver = {
		.probe_type = PROBE_PREFER_ASYNCHRONOUS,
	},
};

#if IS_ENABLED(CONFIG_SCSI_FC_ATTRS)
static struct fc_function_template fc_transport_functions = {
	.show_host_node_name = 1,
	.show_host_port_name = 1,
};
#endif

static int __init storvsc_drv_init(void)
{
	int ret;

	/*
	 * Divide the ring buffer data size (which is 1 page less
	 * than the ring buffer size since that page is reserved for
	 * the ring buffer indices) by the max request size (which is
	 * vmbus_channel_packet_multipage_buffer + struct vstor_packet + u64)
	 */
	max_outstanding_req_per_channel =
		((storvsc_ringbuffer_size - PAGE_SIZE) /
		ALIGN(MAX_MULTIPAGE_BUFFER_PACKET +
		sizeof(struct vstor_packet) + sizeof(u64),
		sizeof(u64)));

#if IS_ENABLED(CONFIG_SCSI_FC_ATTRS)
	fc_transport_template = fc_attach_transport(&fc_transport_functions);
	if (!fc_transport_template)
		return -ENODEV;
#endif

	ret = vmbus_driver_register(&storvsc_drv);

#if IS_ENABLED(CONFIG_SCSI_FC_ATTRS)
	if (ret)
		fc_release_transport(fc_transport_template);
#endif

	return ret;
}

static void __exit storvsc_drv_exit(void)
{
	vmbus_driver_unregister(&storvsc_drv);
#if IS_ENABLED(CONFIG_SCSI_FC_ATTRS)
	fc_release_transport(fc_transport_template);
#endif
}

MODULE_LICENSE("GPL");
MODULE_DESCRIPTION("Microsoft Hyper-V virtual storage driver");
module_init(storvsc_drv_init);
module_exit(storvsc_drv_exit);<|MERGE_RESOLUTION|>--- conflicted
+++ resolved
@@ -1984,7 +1984,6 @@
 	 * Any reasonable Hyper-V configuration should provide
 	 * max_transfer_bytes value aligning to HV_HYP_PAGE_SIZE,
 	 * protecting it from any weird value.
-<<<<<<< HEAD
 	 */
 	max_xfer_bytes = round_down(stor_device->max_transfer_bytes, HV_HYP_PAGE_SIZE);
 	/* max_hw_sectors_kb */
@@ -2002,25 +2001,6 @@
 	 * 2. Except for the first and last, each entry in the SGL must
 	 *    have an offset that is a multiple of HV_HYP_PAGE_SIZE.
 	 */
-=======
-	 */
-	max_xfer_bytes = round_down(stor_device->max_transfer_bytes, HV_HYP_PAGE_SIZE);
-	/* max_hw_sectors_kb */
-	host->max_sectors = max_xfer_bytes >> 9;
-	/*
-	 * There are 2 requirements for Hyper-V storvsc sgl segments,
-	 * based on which the below calculation for max segments is
-	 * done:
-	 *
-	 * 1. Except for the first and last sgl segment, all sgl segments
-	 *    should be align to HV_HYP_PAGE_SIZE, that also means the
-	 *    maximum number of segments in a sgl can be calculated by
-	 *    dividing the total max transfer length by HV_HYP_PAGE_SIZE.
-	 *
-	 * 2. Except for the first and last, each entry in the SGL must
-	 *    have an offset that is a multiple of HV_HYP_PAGE_SIZE.
-	 */
->>>>>>> d60c95ef
 	host->sg_tablesize = (max_xfer_bytes >> HV_HYP_PAGE_SHIFT) + 1;
 	/*
 	 * For non-IDE disks, the host supports multiple channels.
