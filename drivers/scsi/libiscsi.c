--- conflicted
+++ resolved
@@ -83,11 +83,8 @@
 				"%s " dbg_fmt, __func__, ##arg);	\
 	} while (0);
 
-<<<<<<< HEAD
-=======
 #define ISCSI_CMD_COMPL_WAIT 5
 
->>>>>>> d60c95ef
 inline void iscsi_conn_queue_xmit(struct iscsi_conn *conn)
 {
 	struct Scsi_Host *shost = conn->session->host;
@@ -3247,8 +3244,6 @@
 {
 	struct iscsi_conn *conn = cls_conn->dd_data;
 	struct iscsi_session *session = conn->session;
-	char *tmp_persistent_address = conn->persistent_address;
-	char *tmp_local_ipaddr = conn->local_ipaddr;
 
 	iscsi_remove_conn(cls_conn);
 
@@ -3272,6 +3267,8 @@
 	spin_lock_bh(&session->frwd_lock);
 	free_pages((unsigned long) conn->data,
 		   get_order(ISCSI_DEF_MAX_RECV_SEG_LEN));
+	kfree(conn->persistent_address);
+	kfree(conn->local_ipaddr);
 	/* regular RX path uses back_lock */
 	spin_lock_bh(&session->back_lock);
 	kfifo_in(&session->cmdpool.queue, (void*)&conn->login_task,
@@ -3282,13 +3279,7 @@
 	spin_unlock_bh(&session->frwd_lock);
 	mutex_unlock(&session->eh_mutex);
 
-<<<<<<< HEAD
-	iscsi_destroy_conn(cls_conn);
-	kfree(tmp_persistent_address);
-	kfree(tmp_local_ipaddr);
-=======
 	iscsi_put_conn(cls_conn);
->>>>>>> d60c95ef
 }
 EXPORT_SYMBOL_GPL(iscsi_conn_teardown);
 
