--- conflicted
+++ resolved
@@ -2094,12 +2094,6 @@
 	ufshcd_clk_scaling_start_busy(hba);
 	if (unlikely(ufshcd_should_inform_monitor(hba, lrbp)))
 		ufshcd_start_monitor(hba, lrbp);
-<<<<<<< HEAD
-	spin_lock_irqsave(hba->host->host_lock, flags);
-	set_bit(task_tag, &hba->outstanding_reqs);
-	ufshcd_writel(hba, 1 << task_tag, REG_UTP_TRANSFER_REQ_DOOR_BELL);
-	spin_unlock_irqrestore(hba->host->host_lock, flags);
-=======
 
 	spin_lock_irqsave(&hba->outstanding_lock, flags);
 	if (hba->vops && hba->vops->setup_xfer_req)
@@ -2108,7 +2102,6 @@
 	ufshcd_writel(hba, 1 << task_tag, REG_UTP_TRANSFER_REQ_DOOR_BELL);
 	spin_unlock_irqrestore(&hba->outstanding_lock, flags);
 
->>>>>>> 3b17187f
 	/* Make sure that doorbell is committed immediately */
 	wmb();
 }
@@ -5305,12 +5298,6 @@
 	    !(hba->quirks & UFSHCI_QUIRK_SKIP_RESET_INTR_AGGR))
 		ufshcd_reset_intr_aggr(hba);
 
-<<<<<<< HEAD
-	spin_lock_irqsave(hba->host->host_lock, flags);
-	tr_doorbell = ufshcd_readl(hba, REG_UTP_TRANSFER_REQ_DOOR_BELL);
-	completed_reqs = tr_doorbell ^ hba->outstanding_reqs;
-	spin_unlock_irqrestore(hba->host->host_lock, flags);
-=======
 	if (ufs_fail_completion())
 		return IRQ_HANDLED;
 
@@ -5322,7 +5309,6 @@
 		  hba->outstanding_reqs);
 	hba->outstanding_reqs &= ~completed_reqs;
 	spin_unlock_irqrestore(&hba->outstanding_lock, flags);
->>>>>>> 3b17187f
 
 	if (completed_reqs) {
 		__ufshcd_transfer_req_compl(hba, completed_reqs,
@@ -6976,13 +6962,7 @@
 	int tag = scsi_cmd_to_rq(cmd)->tag;
 	struct ufshcd_lrb *lrbp = &hba->lrb[tag];
 	unsigned long flags;
-<<<<<<< HEAD
-	int tag;
 	int err = FAILED;
-	struct ufshcd_lrb *lrbp;
-=======
-	int err = FAILED;
->>>>>>> 3b17187f
 	u32 reg;
 
 	WARN_ONCE(tag < 0, "Invalid tag %d\n", tag);
@@ -9349,10 +9329,6 @@
 	hba->dev = dev;
 	hba->dev_ref_clk_freq = REF_CLK_FREQ_INVAL;
 	hba->nop_out_timeout = NOP_OUT_TIMEOUT;
-<<<<<<< HEAD
-
-=======
->>>>>>> 3b17187f
 	INIT_LIST_HEAD(&hba->clk_list_head);
 	spin_lock_init(&hba->outstanding_lock);
 
