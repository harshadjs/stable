/* SPDX-License-Identifier: GPL-2.0-only */
/*
 * QLogic Fibre Channel HBA Driver
 * Copyright (c)  2003-2014 QLogic Corporation
 */
#ifndef __QLA_DEF_H
#define __QLA_DEF_H

#include <linux/kernel.h>
#include <linux/init.h>
#include <linux/types.h>
#include <linux/module.h>
#include <linux/list.h>
#include <linux/pci.h>
#include <linux/dma-mapping.h>
#include <linux/sched.h>
#include <linux/slab.h>
#include <linux/dmapool.h>
#include <linux/mempool.h>
#include <linux/spinlock.h>
#include <linux/completion.h>
#include <linux/interrupt.h>
#include <linux/workqueue.h>
#include <linux/firmware.h>
#include <linux/mutex.h>
#include <linux/btree.h>

#include <scsi/scsi.h>
#include <scsi/scsi_host.h>
#include <scsi/scsi_device.h>
#include <scsi/scsi_cmnd.h>
#include <scsi/scsi_transport_fc.h>
#include <scsi/scsi_bsg_fc.h>

#include <uapi/scsi/fc/fc_els.h>

#define QLA_DFS_DEFINE_DENTRY(_debugfs_file_name) \
	struct dentry *dfs_##_debugfs_file_name
#define QLA_DFS_ROOT_DEFINE_DENTRY(_debugfs_file_name) \
	struct dentry *qla_dfs_##_debugfs_file_name

/* Big endian Fibre Channel S_ID (source ID) or D_ID (destination ID). */
typedef struct {
	uint8_t domain;
	uint8_t area;
	uint8_t al_pa;
} be_id_t;

/* Little endian Fibre Channel S_ID (source ID) or D_ID (destination ID). */
typedef struct {
	uint8_t al_pa;
	uint8_t area;
	uint8_t domain;
} le_id_t;

/*
 * 24 bit port ID type definition.
 */
typedef union {
	uint32_t b24 : 24;
	struct {
#ifdef __BIG_ENDIAN
		uint8_t domain;
		uint8_t area;
		uint8_t al_pa;
#elif defined(__LITTLE_ENDIAN)
		uint8_t al_pa;
		uint8_t area;
		uint8_t domain;
#else
#error "__BIG_ENDIAN or __LITTLE_ENDIAN must be defined!"
#endif
		uint8_t rsvd_1;
	} b;
} port_id_t;
#define INVALID_PORT_ID	0xFFFFFF

#include "qla_bsg.h"
#include "qla_dsd.h"
#include "qla_nx.h"
#include "qla_nx2.h"
#include "qla_nvme.h"
#define QLA2XXX_DRIVER_NAME	"qla2xxx"
#define QLA2XXX_APIDEV		"ql2xapidev"
#define QLA2XXX_MANUFACTURER	"Marvell Semiconductor, Inc."

/*
 * We have MAILBOX_REGISTER_COUNT sized arrays in a few places,
 * but that's fine as we don't look at the last 24 ones for
 * ISP2100 HBAs.
 */
#define MAILBOX_REGISTER_COUNT_2100	8
#define MAILBOX_REGISTER_COUNT_2200	24
#define MAILBOX_REGISTER_COUNT		32

#define QLA2200A_RISC_ROM_VER	4
#define FPM_2300		6
#define FPM_2310		7

#include "qla_settings.h"

#define MODE_DUAL (MODE_TARGET | MODE_INITIATOR)

/*
 * Data bit definitions
 */
#define BIT_0	0x1
#define BIT_1	0x2
#define BIT_2	0x4
#define BIT_3	0x8
#define BIT_4	0x10
#define BIT_5	0x20
#define BIT_6	0x40
#define BIT_7	0x80
#define BIT_8	0x100
#define BIT_9	0x200
#define BIT_10	0x400
#define BIT_11	0x800
#define BIT_12	0x1000
#define BIT_13	0x2000
#define BIT_14	0x4000
#define BIT_15	0x8000
#define BIT_16	0x10000
#define BIT_17	0x20000
#define BIT_18	0x40000
#define BIT_19	0x80000
#define BIT_20	0x100000
#define BIT_21	0x200000
#define BIT_22	0x400000
#define BIT_23	0x800000
#define BIT_24	0x1000000
#define BIT_25	0x2000000
#define BIT_26	0x4000000
#define BIT_27	0x8000000
#define BIT_28	0x10000000
#define BIT_29	0x20000000
#define BIT_30	0x40000000
#define BIT_31	0x80000000

#define LSB(x)	((uint8_t)(x))
#define MSB(x)	((uint8_t)((uint16_t)(x) >> 8))

#define LSW(x)	((uint16_t)(x))
#define MSW(x)	((uint16_t)((uint32_t)(x) >> 16))

#define LSD(x)	((uint32_t)((uint64_t)(x)))
#define MSD(x)	((uint32_t)((((uint64_t)(x)) >> 16) >> 16))

static inline uint32_t make_handle(uint16_t x, uint16_t y)
{
	return ((uint32_t)x << 16) | y;
}

/*
 * I/O register
*/

static inline u8 rd_reg_byte(const volatile u8 __iomem *addr)
{
	return readb(addr);
}

static inline u16 rd_reg_word(const volatile __le16 __iomem *addr)
{
	return readw(addr);
}

static inline u32 rd_reg_dword(const volatile __le32 __iomem *addr)
{
	return readl(addr);
}

static inline u8 rd_reg_byte_relaxed(const volatile u8 __iomem *addr)
{
	return readb_relaxed(addr);
}

static inline u16 rd_reg_word_relaxed(const volatile __le16 __iomem *addr)
{
	return readw_relaxed(addr);
}

static inline u32 rd_reg_dword_relaxed(const volatile __le32 __iomem *addr)
{
	return readl_relaxed(addr);
}

static inline void wrt_reg_byte(volatile u8 __iomem *addr, u8 data)
{
	return writeb(data, addr);
}

static inline void wrt_reg_word(volatile __le16 __iomem *addr, u16 data)
{
	return writew(data, addr);
}

static inline void wrt_reg_dword(volatile __le32 __iomem *addr, u32 data)
{
	return writel(data, addr);
}

/*
 * ISP83XX specific remote register addresses
 */
#define QLA83XX_LED_PORT0			0x00201320
#define QLA83XX_LED_PORT1			0x00201328
#define QLA83XX_IDC_DEV_STATE		0x22102384
#define QLA83XX_IDC_MAJOR_VERSION	0x22102380
#define QLA83XX_IDC_MINOR_VERSION	0x22102398
#define QLA83XX_IDC_DRV_PRESENCE	0x22102388
#define QLA83XX_IDC_DRIVER_ACK		0x2210238c
#define QLA83XX_IDC_CONTROL			0x22102390
#define QLA83XX_IDC_AUDIT			0x22102394
#define QLA83XX_IDC_LOCK_RECOVERY	0x2210239c
#define QLA83XX_DRIVER_LOCKID		0x22102104
#define QLA83XX_DRIVER_LOCK			0x8111c028
#define QLA83XX_DRIVER_UNLOCK		0x8111c02c
#define QLA83XX_FLASH_LOCKID		0x22102100
#define QLA83XX_FLASH_LOCK			0x8111c010
#define QLA83XX_FLASH_UNLOCK		0x8111c014
#define QLA83XX_DEV_PARTINFO1		0x221023e0
#define QLA83XX_DEV_PARTINFO2		0x221023e4
#define QLA83XX_FW_HEARTBEAT		0x221020b0
#define QLA83XX_PEG_HALT_STATUS1	0x221020a8
#define QLA83XX_PEG_HALT_STATUS2	0x221020ac

/* 83XX: Macros defining 8200 AEN Reason codes */
#define IDC_DEVICE_STATE_CHANGE BIT_0
#define IDC_PEG_HALT_STATUS_CHANGE BIT_1
#define IDC_NIC_FW_REPORTED_FAILURE BIT_2
#define IDC_HEARTBEAT_FAILURE BIT_3

/* 83XX: Macros defining 8200 AEN Error-levels */
#define ERR_LEVEL_NON_FATAL 0x1
#define ERR_LEVEL_RECOVERABLE_FATAL 0x2
#define ERR_LEVEL_UNRECOVERABLE_FATAL 0x4

/* 83XX: Macros for IDC Version */
#define QLA83XX_SUPP_IDC_MAJOR_VERSION 0x01
#define QLA83XX_SUPP_IDC_MINOR_VERSION 0x0

/* 83XX: Macros for scheduling dpc tasks */
#define QLA83XX_NIC_CORE_RESET 0x1
#define QLA83XX_IDC_STATE_HANDLER 0x2
#define QLA83XX_NIC_CORE_UNRECOVERABLE 0x3

/* 83XX: Macros for defining IDC-Control bits */
#define QLA83XX_IDC_RESET_DISABLED BIT_0
#define QLA83XX_IDC_GRACEFUL_RESET BIT_1

/* 83XX: Macros for different timeouts */
#define QLA83XX_IDC_INITIALIZATION_TIMEOUT 30
#define QLA83XX_IDC_RESET_ACK_TIMEOUT 10
#define QLA83XX_MAX_LOCK_RECOVERY_WAIT (2 * HZ)

/* 83XX: Macros for defining class in DEV-Partition Info register */
#define QLA83XX_CLASS_TYPE_NONE		0x0
#define QLA83XX_CLASS_TYPE_NIC		0x1
#define QLA83XX_CLASS_TYPE_FCOE		0x2
#define QLA83XX_CLASS_TYPE_ISCSI	0x3

/* 83XX: Macros for IDC Lock-Recovery stages */
#define IDC_LOCK_RECOVERY_STAGE1	0x1 /* Stage1: Intent for
					     * lock-recovery
					     */
#define IDC_LOCK_RECOVERY_STAGE2	0x2 /* Stage2: Perform lock-recovery */

/* 83XX: Macros for IDC Audit type */
#define IDC_AUDIT_TIMESTAMP		0x0 /* IDC-AUDIT: Record timestamp of
					     * dev-state change to NEED-RESET
					     * or NEED-QUIESCENT
					     */
#define IDC_AUDIT_COMPLETION		0x1 /* IDC-AUDIT: Record duration of
					     * reset-recovery completion is
					     * second
					     */
/* ISP2031: Values for laser on/off */
#define PORT_0_2031	0x00201340
#define PORT_1_2031	0x00201350
#define LASER_ON_2031	0x01800100
#define LASER_OFF_2031	0x01800180

/*
 * The ISP2312 v2 chip cannot access the FLASH/GPIO registers via MMIO in an
 * 133Mhz slot.
 */
#define RD_REG_WORD_PIO(addr)		(inw((unsigned long)addr))
#define WRT_REG_WORD_PIO(addr, data)	(outw(data, (unsigned long)addr))

/*
 * Fibre Channel device definitions.
 */
#define WWN_SIZE		8	/* Size of WWPN, WWN & WWNN */
#define MAX_FIBRE_DEVICES_2100	512
#define MAX_FIBRE_DEVICES_2400	2048
#define MAX_FIBRE_DEVICES_LOOP	128
#define MAX_FIBRE_DEVICES_MAX	MAX_FIBRE_DEVICES_2400
#define LOOPID_MAP_SIZE		(ha->max_fibre_devices)
#define MAX_FIBRE_LUNS  	0xFFFF
#define	MAX_HOST_COUNT		16

/*
 * Host adapter default definitions.
 */
#define MAX_BUSES		1  /* We only have one bus today */
#define MIN_LUNS		8
#define MAX_LUNS		MAX_FIBRE_LUNS
#define MAX_CMDS_PER_LUN	255

/*
 * Fibre Channel device definitions.
 */
#define SNS_LAST_LOOP_ID_2100	0xfe
#define SNS_LAST_LOOP_ID_2300	0x7ff

#define LAST_LOCAL_LOOP_ID	0x7d
#define SNS_FL_PORT		0x7e
#define FABRIC_CONTROLLER	0x7f
#define SIMPLE_NAME_SERVER	0x80
#define SNS_FIRST_LOOP_ID	0x81
#define MANAGEMENT_SERVER	0xfe
#define BROADCAST		0xff

/*
 * There is no correspondence between an N-PORT id and an AL_PA.  Therefore the
 * valid range of an N-PORT id is 0 through 0x7ef.
 */
#define NPH_LAST_HANDLE		0x7ee
#define NPH_MGMT_SERVER		0x7ef		/*  FFFFEF */
#define NPH_SNS			0x7fc		/*  FFFFFC */
#define NPH_FABRIC_CONTROLLER	0x7fd		/*  FFFFFD */
#define NPH_F_PORT		0x7fe		/*  FFFFFE */
#define NPH_IP_BROADCAST	0x7ff		/*  FFFFFF */

#define NPH_SNS_LID(ha)	(IS_FWI2_CAPABLE(ha) ? NPH_SNS : SIMPLE_NAME_SERVER)

#define MAX_CMDSZ	16		/* SCSI maximum CDB size. */
#include "qla_fw.h"

struct name_list_extended {
	struct get_name_list_extended *l;
	dma_addr_t		ldma;
	struct list_head	fcports;
	u32			size;
	u8			sent;
};

struct qla_nvme_fc_rjt {
	struct fcnvme_ls_rjt *c;
	dma_addr_t  cdma;
	u16 size;
};

struct els_reject {
	struct fc_els_ls_rjt *c;
	dma_addr_t  cdma;
	u16 size;
};

/*
 * Timeout timer counts in seconds
 */
#define PORT_RETRY_TIME			1
#define LOOP_DOWN_TIMEOUT		60
#define LOOP_DOWN_TIME			255	/* 240 */
#define	LOOP_DOWN_RESET			(LOOP_DOWN_TIME - 30)

#define DEFAULT_OUTSTANDING_COMMANDS	4096
#define MIN_OUTSTANDING_COMMANDS	128

/* ISP request and response entry counts (37-65535) */
#define REQUEST_ENTRY_CNT_2100		128	/* Number of request entries. */
#define REQUEST_ENTRY_CNT_2200		2048	/* Number of request entries. */
#define REQUEST_ENTRY_CNT_24XX		2048	/* Number of request entries. */
#define REQUEST_ENTRY_CNT_83XX		8192	/* Number of request entries. */
#define RESPONSE_ENTRY_CNT_83XX		4096	/* Number of response entries.*/
#define RESPONSE_ENTRY_CNT_2100		64	/* Number of response entries.*/
#define RESPONSE_ENTRY_CNT_2300		512	/* Number of response entries.*/
#define RESPONSE_ENTRY_CNT_MQ		128	/* Number of response entries.*/
#define ATIO_ENTRY_CNT_24XX		4096	/* Number of ATIO entries. */
#define RESPONSE_ENTRY_CNT_FX00		256     /* Number of response entries.*/
#define FW_DEF_EXCHANGES_CNT 2048
#define FW_MAX_EXCHANGES_CNT (32 * 1024)
#define REDUCE_EXCHANGES_CNT  (8 * 1024)

#define SET_DID_STATUS(stat_var, status) (stat_var = status << 16)

struct req_que;
struct qla_tgt_sess;

struct qla_buf_dsc {
	u16 tag;
#define TAG_FREED 0xffff
	void *buf;
	dma_addr_t buf_dma;
};

/*
 * SCSI Request Block
 */
struct srb_cmd {
	struct scsi_cmnd *cmd;		/* Linux SCSI command pkt */
	uint32_t request_sense_length;
	uint32_t fw_sense_length;
	uint8_t *request_sense_ptr;
	struct crc_context *crc_ctx;
	struct ct6_dsd ct6_ctx;
	struct qla_buf_dsc buf_dsc;
};

/*
 * SRB flag definitions
 */
#define SRB_DMA_VALID			BIT_0	/* Command sent to ISP */
#define SRB_GOT_BUF			BIT_1
#define SRB_FCP_CMND_DMA_VALID		BIT_12	/* DIF: DSD List valid */
#define SRB_CRC_CTX_DMA_VALID		BIT_2	/* DIF: context DMA valid */
#define SRB_CRC_PROT_DMA_VALID		BIT_4	/* DIF: prot DMA valid */
#define SRB_CRC_CTX_DSD_VALID		BIT_5	/* DIF: dsd_list valid */
#define SRB_WAKEUP_ON_COMP		BIT_6
#define SRB_DIF_BUNDL_DMA_VALID		BIT_7   /* DIF: DMA list valid */
#define SRB_EDIF_CLEANUP_DELETE		BIT_9

/* To identify if a srb is of T10-CRC type. @sp => srb_t pointer */
#define IS_PROT_IO(sp)	(sp->flags & SRB_CRC_CTX_DSD_VALID)
#define ISP_REG16_DISCONNECT 0xFFFF

static inline le_id_t be_id_to_le(be_id_t id)
{
	le_id_t res;

	res.domain = id.domain;
	res.area   = id.area;
	res.al_pa  = id.al_pa;

	return res;
}

static inline be_id_t le_id_to_be(le_id_t id)
{
	be_id_t res;

	res.domain = id.domain;
	res.area   = id.area;
	res.al_pa  = id.al_pa;

	return res;
}

static inline port_id_t be_to_port_id(be_id_t id)
{
	port_id_t res;

	res.b.domain = id.domain;
	res.b.area   = id.area;
	res.b.al_pa  = id.al_pa;
	res.b.rsvd_1 = 0;

	return res;
}

static inline be_id_t port_id_to_be_id(port_id_t port_id)
{
	be_id_t res;

	res.domain = port_id.b.domain;
	res.area   = port_id.b.area;
	res.al_pa  = port_id.b.al_pa;

	return res;
}

struct tmf_arg {
	struct list_head tmf_elem;
	struct qla_qpair *qpair;
	struct fc_port *fcport;
	struct scsi_qla_host *vha;
	u64 lun;
	u32 flags;
	uint8_t modifier;
};

struct els_logo_payload {
	uint8_t opcode;
	uint8_t rsvd[3];
	uint8_t s_id[3];
	uint8_t rsvd1[1];
	uint8_t wwpn[WWN_SIZE];
};

struct els_plogi_payload {
	uint8_t opcode;
	uint8_t rsvd[3];
	__be32	data[112 / 4];
};

struct ct_arg {
	void		*iocb;
	u16		nport_handle;
	dma_addr_t	req_dma;
	dma_addr_t	rsp_dma;
	u32		req_size;
	u32		rsp_size;
	u32		req_allocated_size;
	u32		rsp_allocated_size;
	void		*req;
	void		*rsp;
	port_id_t	id;
};

struct qla_nvme_lsrjt_pt_arg {
	struct fc_port *fcport;
	u8 opcode;
	u8 vp_idx;
	u8 reason;
	u8 explanation;
	__le16 nport_handle;
	u16 control_flags;
	__le16 ox_id;
	__le32 xchg_address;
	u32 tx_byte_count, rx_byte_count;
	dma_addr_t tx_addr, rx_addr;
};

/*
 * SRB extensions.
 */
struct srb_iocb {
	union {
		struct {
			uint16_t flags;
#define SRB_LOGIN_RETRIED	BIT_0
#define SRB_LOGIN_COND_PLOGI	BIT_1
#define SRB_LOGIN_SKIP_PRLI	BIT_2
#define SRB_LOGIN_NVME_PRLI	BIT_3
#define SRB_LOGIN_PRLI_ONLY	BIT_4
#define SRB_LOGIN_FCSP		BIT_5
			uint16_t data[2];
			u32 iop[2];
		} logio;
		struct {
#define ELS_DCMD_TIMEOUT 20
#define ELS_DCMD_LOGO 0x5
			uint32_t flags;
			uint32_t els_cmd;
			struct completion comp;
			struct els_logo_payload *els_logo_pyld;
			dma_addr_t els_logo_pyld_dma;
		} els_logo;
		struct els_plogi {
#define ELS_DCMD_PLOGI 0x3
			uint32_t flags;
			uint32_t els_cmd;
			struct completion comp;
			struct els_plogi_payload *els_plogi_pyld;
			struct els_plogi_payload *els_resp_pyld;
			u32 tx_size;
			u32 rx_size;
			dma_addr_t els_plogi_pyld_dma;
			dma_addr_t els_resp_pyld_dma;
			__le32	fw_status[3];
			__le16	comp_status;
			__le16	len;
		} els_plogi;
		struct {
			/*
			 * Values for flags field below are as
			 * defined in tsk_mgmt_entry struct
			 * for control_flags field in qla_fw.h.
			 */
			uint64_t lun;
			uint32_t flags;
			uint32_t data;
			struct completion comp;
			__le16 comp_status;

			uint8_t modifier;
			uint8_t vp_index;
			uint16_t loop_id;
		} tmf;
		struct {
#define SRB_FXDISC_REQ_DMA_VALID	BIT_0
#define SRB_FXDISC_RESP_DMA_VALID	BIT_1
#define SRB_FXDISC_REQ_DWRD_VALID	BIT_2
#define SRB_FXDISC_RSP_DWRD_VALID	BIT_3
#define FXDISC_TIMEOUT 20
			uint8_t flags;
			uint32_t req_len;
			uint32_t rsp_len;
			void *req_addr;
			void *rsp_addr;
			dma_addr_t req_dma_handle;
			dma_addr_t rsp_dma_handle;
			__le32 adapter_id;
			__le32 adapter_id_hi;
			__le16 req_func_type;
			__le32 req_data;
			__le32 req_data_extra;
			__le32 result;
			__le32 seq_number;
			__le16 fw_flags;
			struct completion fxiocb_comp;
			__le32 reserved_0;
			uint8_t reserved_1;
		} fxiocb;
		struct {
			uint32_t cmd_hndl;
			__le16 comp_status;
			__le16 req_que_no;
			struct completion comp;
		} abt;
		struct ct_arg ctarg;
#define MAX_IOCB_MB_REG 28
#define SIZEOF_IOCB_MB_REG (MAX_IOCB_MB_REG * sizeof(uint16_t))
		struct {
			u16 in_mb[MAX_IOCB_MB_REG];	/* from FW */
			u16 out_mb[MAX_IOCB_MB_REG];	/* to FW */
			void *out, *in;
			dma_addr_t out_dma, in_dma;
			struct completion comp;
			int rc;
		} mbx;
		struct {
			struct imm_ntfy_from_isp *ntfy;
		} nack;
		struct {
			__le16 comp_status;
			__le16 rsp_pyld_len;
			uint8_t	aen_op;
			void *desc;

			/* These are only used with ls4 requests */
			__le32 cmd_len;
			__le32 rsp_len;
			dma_addr_t cmd_dma;
			dma_addr_t rsp_dma;
			enum nvmefc_fcp_datadir dir;
			uint32_t dl;
			uint32_t timeout_sec;
			__le32 exchange_address;
			__le16 nport_handle;
			__le16 ox_id;
			struct	list_head   entry;
		} nvme;
		struct {
			u16 cmd;
			u16 vp_index;
		} ctrlvp;
		struct {
			struct edif_sa_ctl	*sa_ctl;
			struct qla_sa_update_frame sa_frame;
		} sa_update;
	} u;

	struct timer_list timer;
	void (*timeout)(void *);
};

/* Values for srb_ctx type */
#define SRB_LOGIN_CMD	1
#define SRB_LOGOUT_CMD	2
#define SRB_ELS_CMD_RPT 3
#define SRB_ELS_CMD_HST 4
#define SRB_CT_CMD	5
#define SRB_ADISC_CMD	6
#define SRB_TM_CMD	7
#define SRB_SCSI_CMD	8
#define SRB_BIDI_CMD	9
#define SRB_FXIOCB_DCMD	10
#define SRB_FXIOCB_BCMD	11
#define SRB_ABT_CMD	12
#define SRB_ELS_DCMD	13
#define SRB_MB_IOCB	14
#define SRB_CT_PTHRU_CMD 15
#define SRB_NACK_PLOGI	16
#define SRB_NACK_PRLI	17
#define SRB_NACK_LOGO	18
#define SRB_NVME_CMD	19
#define SRB_NVME_LS	20
#define SRB_PRLI_CMD	21
#define SRB_CTRL_VP	22
#define SRB_PRLO_CMD	23
#define SRB_SA_UPDATE	25
#define SRB_ELS_CMD_HST_NOLOGIN 26
#define SRB_SA_REPLACE	27
#define SRB_MARKER	28

struct qla_els_pt_arg {
	u8 els_opcode;
	u8 vp_idx;
	__le16 nport_handle;
	u16 control_flags, ox_id;
	__le32 rx_xchg_address;
	port_id_t did, sid;
	u32 tx_len, tx_byte_count, rx_len, rx_byte_count;
	dma_addr_t tx_addr, rx_addr;

};

enum {
	TYPE_SRB,
	TYPE_TGT_CMD,
	TYPE_TGT_TMCMD,		/* task management */
};

struct iocb_resource {
	u8 res_type;
	u8  exch_cnt;
	u16 iocb_cnt;
};

struct bsg_cmd {
	struct bsg_job *bsg_job;
	union {
		struct qla_els_pt_arg els_arg;
	} u;
};

typedef struct srb {
	/*
	 * Do not move cmd_type field, it needs to
	 * line up with qla_tgt_cmd->cmd_type
	 */
	uint8_t cmd_type;
	uint8_t pad[3];
	struct iocb_resource iores;
	struct kref cmd_kref;	/* need to migrate ref_count over to this */
	void *priv;
	struct fc_port *fcport;
	struct scsi_qla_host *vha;
	unsigned int start_timer:1;
	unsigned int abort:1;
	unsigned int aborted:1;
	unsigned int completed:1;
	unsigned int unsol_rsp:1;

	uint32_t handle;
	uint16_t flags;
	uint16_t type;
	const char *name;
	int iocbs;
	struct qla_qpair *qpair;
	struct srb *cmd_sp;
	struct list_head elem;
	u32 gen1;	/* scratch */
	u32 gen2;	/* scratch */
	int rc;
	int retry_count;
	struct completion *comp;
	union {
		struct srb_iocb iocb_cmd;
		struct bsg_job *bsg_job;
		struct srb_cmd scmd;
		struct bsg_cmd bsg_cmd;
	} u;
	struct {
		bool remapped;
		struct {
			dma_addr_t dma;
			void *buf;
			uint len;
		} req;
		struct {
			dma_addr_t dma;
			void *buf;
			uint len;
		} rsp;
	} remap;
	/*
	 * Report completion status @res and call sp_put(@sp). @res is
	 * an NVMe status code, a SCSI result (e.g. DID_OK << 16) or a
	 * QLA_* status value.
	 */
	void (*done)(struct srb *sp, int res);
	/* Stop the timer and free @sp. Only used by the FCP code. */
	void (*free)(struct srb *sp);
	/*
	 * Call nvme_private->fd->done() and free @sp. Only used by the NVMe
	 * code.
	 */
	void (*put_fn)(struct kref *kref);

	/*
	 * Report completion for asynchronous commands.
	 */
	void (*async_done)(struct srb *sp, int res);
} srb_t;

#define GET_CMD_SP(sp) (sp->u.scmd.cmd)

#define GET_CMD_SENSE_LEN(sp) \
	(sp->u.scmd.request_sense_length)
#define SET_CMD_SENSE_LEN(sp, len) \
	(sp->u.scmd.request_sense_length = len)
#define GET_CMD_SENSE_PTR(sp) \
	(sp->u.scmd.request_sense_ptr)
#define SET_CMD_SENSE_PTR(sp, ptr) \
	(sp->u.scmd.request_sense_ptr = ptr)
#define GET_FW_SENSE_LEN(sp) \
	(sp->u.scmd.fw_sense_length)
#define SET_FW_SENSE_LEN(sp, len) \
	(sp->u.scmd.fw_sense_length = len)

struct msg_echo_lb {
	dma_addr_t send_dma;
	dma_addr_t rcv_dma;
	uint16_t req_sg_cnt;
	uint16_t rsp_sg_cnt;
	uint16_t options;
	uint32_t transfer_size;
	uint32_t iteration_count;
};

/*
 * ISP I/O Register Set structure definitions.
 */
struct device_reg_2xxx {
	__le16	flash_address; 	/* Flash BIOS address */
	__le16	flash_data;		/* Flash BIOS data */
	__le16	unused_1[1];		/* Gap */
	__le16	ctrl_status;		/* Control/Status */
#define CSR_FLASH_64K_BANK	BIT_3	/* Flash upper 64K bank select */
#define CSR_FLASH_ENABLE	BIT_1	/* Flash BIOS Read/Write enable */
#define CSR_ISP_SOFT_RESET	BIT_0	/* ISP soft reset */

	__le16	ictrl;			/* Interrupt control */
#define ICR_EN_INT		BIT_15	/* ISP enable interrupts. */
#define ICR_EN_RISC		BIT_3	/* ISP enable RISC interrupts. */

	__le16	istatus;		/* Interrupt status */
#define ISR_RISC_INT		BIT_3	/* RISC interrupt */

	__le16	semaphore;		/* Semaphore */
	__le16	nvram;			/* NVRAM register. */
#define NVR_DESELECT		0
#define NVR_BUSY		BIT_15
#define NVR_WRT_ENABLE		BIT_14	/* Write enable */
#define NVR_PR_ENABLE		BIT_13	/* Protection register enable */
#define NVR_DATA_IN		BIT_3
#define NVR_DATA_OUT		BIT_2
#define NVR_SELECT		BIT_1
#define NVR_CLOCK		BIT_0

#define NVR_WAIT_CNT		20000

	union {
		struct {
			__le16	mailbox0;
			__le16	mailbox1;
			__le16	mailbox2;
			__le16	mailbox3;
			__le16	mailbox4;
			__le16	mailbox5;
			__le16	mailbox6;
			__le16	mailbox7;
			__le16	unused_2[59];	/* Gap */
		} __attribute__((packed)) isp2100;
		struct {
						/* Request Queue */
			__le16	req_q_in;	/*  In-Pointer */
			__le16	req_q_out;	/*  Out-Pointer */
						/* Response Queue */
			__le16	rsp_q_in;	/*  In-Pointer */
			__le16	rsp_q_out;	/*  Out-Pointer */

						/* RISC to Host Status */
			__le32	host_status;
#define HSR_RISC_INT		BIT_15	/* RISC interrupt */
#define HSR_RISC_PAUSED		BIT_8	/* RISC Paused */

					/* Host to Host Semaphore */
			__le16	host_semaphore;
			__le16	unused_3[17];	/* Gap */
			__le16	mailbox0;
			__le16	mailbox1;
			__le16	mailbox2;
			__le16	mailbox3;
			__le16	mailbox4;
			__le16	mailbox5;
			__le16	mailbox6;
			__le16	mailbox7;
			__le16	mailbox8;
			__le16	mailbox9;
			__le16	mailbox10;
			__le16	mailbox11;
			__le16	mailbox12;
			__le16	mailbox13;
			__le16	mailbox14;
			__le16	mailbox15;
			__le16	mailbox16;
			__le16	mailbox17;
			__le16	mailbox18;
			__le16	mailbox19;
			__le16	mailbox20;
			__le16	mailbox21;
			__le16	mailbox22;
			__le16	mailbox23;
			__le16	mailbox24;
			__le16	mailbox25;
			__le16	mailbox26;
			__le16	mailbox27;
			__le16	mailbox28;
			__le16	mailbox29;
			__le16	mailbox30;
			__le16	mailbox31;
			__le16	fb_cmd;
			__le16	unused_4[10];	/* Gap */
		} __attribute__((packed)) isp2300;
	} u;

	__le16	fpm_diag_config;
	__le16	unused_5[0x4];		/* Gap */
	__le16	risc_hw;
	__le16	unused_5_1;		/* Gap */
	__le16	pcr;			/* Processor Control Register. */
	__le16	unused_6[0x5];		/* Gap */
	__le16	mctr;			/* Memory Configuration and Timing. */
	__le16	unused_7[0x3];		/* Gap */
	__le16	fb_cmd_2100;		/* Unused on 23XX */
	__le16	unused_8[0x3];		/* Gap */
	__le16	hccr;			/* Host command & control register. */
#define HCCR_HOST_INT		BIT_7	/* Host interrupt bit */
#define HCCR_RISC_PAUSE		BIT_5	/* Pause mode bit */
					/* HCCR commands */
#define HCCR_RESET_RISC		0x1000	/* Reset RISC */
#define HCCR_PAUSE_RISC		0x2000	/* Pause RISC */
#define HCCR_RELEASE_RISC	0x3000	/* Release RISC from reset. */
#define HCCR_SET_HOST_INT	0x5000	/* Set host interrupt */
#define HCCR_CLR_HOST_INT	0x6000	/* Clear HOST interrupt */
#define HCCR_CLR_RISC_INT	0x7000	/* Clear RISC interrupt */
#define	HCCR_DISABLE_PARITY_PAUSE 0x4001 /* Disable parity error RISC pause. */
#define HCCR_ENABLE_PARITY	0xA000	/* Enable PARITY interrupt */

	__le16	unused_9[5];		/* Gap */
	__le16	gpiod;			/* GPIO Data register. */
	__le16	gpioe;			/* GPIO Enable register. */
#define GPIO_LED_MASK			0x00C0
#define GPIO_LED_GREEN_OFF_AMBER_OFF	0x0000
#define GPIO_LED_GREEN_ON_AMBER_OFF	0x0040
#define GPIO_LED_GREEN_OFF_AMBER_ON	0x0080
#define GPIO_LED_GREEN_ON_AMBER_ON	0x00C0
#define GPIO_LED_ALL_OFF		0x0000
#define GPIO_LED_RED_ON_OTHER_OFF	0x0001	/* isp2322 */
#define GPIO_LED_RGA_ON			0x00C1	/* isp2322: red green amber */

	union {
		struct {
			__le16	unused_10[8];	/* Gap */
			__le16	mailbox8;
			__le16	mailbox9;
			__le16	mailbox10;
			__le16	mailbox11;
			__le16	mailbox12;
			__le16	mailbox13;
			__le16	mailbox14;
			__le16	mailbox15;
			__le16	mailbox16;
			__le16	mailbox17;
			__le16	mailbox18;
			__le16	mailbox19;
			__le16	mailbox20;
			__le16	mailbox21;
			__le16	mailbox22;
			__le16	mailbox23;	/* Also probe reg. */
		} __attribute__((packed)) isp2200;
	} u_end;
};

struct device_reg_25xxmq {
	__le32	req_q_in;
	__le32	req_q_out;
	__le32	rsp_q_in;
	__le32	rsp_q_out;
	__le32	atio_q_in;
	__le32	atio_q_out;
};


struct device_reg_fx00 {
	__le32	mailbox0;		/* 00 */
	__le32	mailbox1;		/* 04 */
	__le32	mailbox2;		/* 08 */
	__le32	mailbox3;		/* 0C */
	__le32	mailbox4;		/* 10 */
	__le32	mailbox5;		/* 14 */
	__le32	mailbox6;		/* 18 */
	__le32	mailbox7;		/* 1C */
	__le32	mailbox8;		/* 20 */
	__le32	mailbox9;		/* 24 */
	__le32	mailbox10;		/* 28 */
	__le32	mailbox11;
	__le32	mailbox12;
	__le32	mailbox13;
	__le32	mailbox14;
	__le32	mailbox15;
	__le32	mailbox16;
	__le32	mailbox17;
	__le32	mailbox18;
	__le32	mailbox19;
	__le32	mailbox20;
	__le32	mailbox21;
	__le32	mailbox22;
	__le32	mailbox23;
	__le32	mailbox24;
	__le32	mailbox25;
	__le32	mailbox26;
	__le32	mailbox27;
	__le32	mailbox28;
	__le32	mailbox29;
	__le32	mailbox30;
	__le32	mailbox31;
	__le32	aenmailbox0;
	__le32	aenmailbox1;
	__le32	aenmailbox2;
	__le32	aenmailbox3;
	__le32	aenmailbox4;
	__le32	aenmailbox5;
	__le32	aenmailbox6;
	__le32	aenmailbox7;
	/* Request Queue. */
	__le32	req_q_in;		/* A0 - Request Queue In-Pointer */
	__le32	req_q_out;		/* A4 - Request Queue Out-Pointer */
	/* Response Queue. */
	__le32	rsp_q_in;		/* A8 - Response Queue In-Pointer */
	__le32	rsp_q_out;		/* AC - Response Queue Out-Pointer */
	/* Init values shadowed on FW Up Event */
	__le32	initval0;		/* B0 */
	__le32	initval1;		/* B4 */
	__le32	initval2;		/* B8 */
	__le32	initval3;		/* BC */
	__le32	initval4;		/* C0 */
	__le32	initval5;		/* C4 */
	__le32	initval6;		/* C8 */
	__le32	initval7;		/* CC */
	__le32	fwheartbeat;		/* D0 */
	__le32	pseudoaen;		/* D4 */
};



typedef union {
		struct device_reg_2xxx isp;
		struct device_reg_24xx isp24;
		struct device_reg_25xxmq isp25mq;
		struct device_reg_82xx isp82;
		struct device_reg_fx00 ispfx00;
} __iomem device_reg_t;

#define ISP_REQ_Q_IN(ha, reg) \
	(IS_QLA2100(ha) || IS_QLA2200(ha) ? \
	 &(reg)->u.isp2100.mailbox4 : \
	 &(reg)->u.isp2300.req_q_in)
#define ISP_REQ_Q_OUT(ha, reg) \
	(IS_QLA2100(ha) || IS_QLA2200(ha) ? \
	 &(reg)->u.isp2100.mailbox4 : \
	 &(reg)->u.isp2300.req_q_out)
#define ISP_RSP_Q_IN(ha, reg) \
	(IS_QLA2100(ha) || IS_QLA2200(ha) ? \
	 &(reg)->u.isp2100.mailbox5 : \
	 &(reg)->u.isp2300.rsp_q_in)
#define ISP_RSP_Q_OUT(ha, reg) \
	(IS_QLA2100(ha) || IS_QLA2200(ha) ? \
	 &(reg)->u.isp2100.mailbox5 : \
	 &(reg)->u.isp2300.rsp_q_out)

#define ISP_ATIO_Q_IN(vha) (vha->hw->tgt.atio_q_in)
#define ISP_ATIO_Q_OUT(vha) (vha->hw->tgt.atio_q_out)

#define MAILBOX_REG(ha, reg, num) \
	(IS_QLA2100(ha) || IS_QLA2200(ha) ? \
	 (num < 8 ? \
	  &(reg)->u.isp2100.mailbox0 + (num) : \
	  &(reg)->u_end.isp2200.mailbox8 + (num) - 8) : \
	 &(reg)->u.isp2300.mailbox0 + (num))
#define RD_MAILBOX_REG(ha, reg, num) \
	rd_reg_word(MAILBOX_REG(ha, reg, num))
#define WRT_MAILBOX_REG(ha, reg, num, data) \
	wrt_reg_word(MAILBOX_REG(ha, reg, num), data)

#define FB_CMD_REG(ha, reg) \
	(IS_QLA2100(ha) || IS_QLA2200(ha) ? \
	 &(reg)->fb_cmd_2100 : \
	 &(reg)->u.isp2300.fb_cmd)
#define RD_FB_CMD_REG(ha, reg) \
	rd_reg_word(FB_CMD_REG(ha, reg))
#define WRT_FB_CMD_REG(ha, reg, data) \
	wrt_reg_word(FB_CMD_REG(ha, reg), data)

typedef struct {
	uint32_t	out_mb;		/* outbound from driver */
	uint32_t	in_mb;			/* Incoming from RISC */
	uint16_t	mb[MAILBOX_REGISTER_COUNT];
	long		buf_size;
	void		*bufp;
	uint32_t	tov;
	uint8_t		flags;
#define MBX_DMA_IN	BIT_0
#define	MBX_DMA_OUT	BIT_1
#define IOCTL_CMD	BIT_2
} mbx_cmd_t;

struct mbx_cmd_32 {
	uint32_t	out_mb;		/* outbound from driver */
	uint32_t	in_mb;			/* Incoming from RISC */
	uint32_t	mb[MAILBOX_REGISTER_COUNT];
	long		buf_size;
	void		*bufp;
	uint32_t	tov;
	uint8_t		flags;
#define MBX_DMA_IN	BIT_0
#define	MBX_DMA_OUT	BIT_1
#define IOCTL_CMD	BIT_2
};


#define	MBX_TOV_SECONDS	30

/*
 *  ISP product identification definitions in mailboxes after reset.
 */
#define PROD_ID_1		0x4953
#define PROD_ID_2		0x0000
#define PROD_ID_2a		0x5020
#define PROD_ID_3		0x2020

/*
 * ISP mailbox Self-Test status codes
 */
#define MBS_FRM_ALIVE		0	/* Firmware Alive. */
#define MBS_CHKSUM_ERR		1	/* Checksum Error. */
#define MBS_BUSY		4	/* Busy. */

/*
 * ISP mailbox command complete status codes
 */
#define MBS_COMMAND_COMPLETE		0x4000
#define MBS_INVALID_COMMAND		0x4001
#define MBS_HOST_INTERFACE_ERROR	0x4002
#define MBS_TEST_FAILED			0x4003
#define MBS_COMMAND_ERROR		0x4005
#define MBS_COMMAND_PARAMETER_ERROR	0x4006
#define MBS_PORT_ID_USED		0x4007
#define MBS_LOOP_ID_USED		0x4008
#define MBS_ALL_IDS_IN_USE		0x4009
#define MBS_NOT_LOGGED_IN		0x400A
#define MBS_LINK_DOWN_ERROR		0x400B
#define MBS_DIAG_ECHO_TEST_ERROR	0x400C

static inline bool qla2xxx_is_valid_mbs(unsigned int mbs)
{
	return MBS_COMMAND_COMPLETE <= mbs && mbs <= MBS_DIAG_ECHO_TEST_ERROR;
}

/*
 * ISP mailbox asynchronous event status codes
 */
#define MBA_ASYNC_EVENT		0x8000	/* Asynchronous event. */
#define MBA_RESET		0x8001	/* Reset Detected. */
#define MBA_SYSTEM_ERR		0x8002	/* System Error. */
#define MBA_REQ_TRANSFER_ERR	0x8003	/* Request Transfer Error. */
#define MBA_RSP_TRANSFER_ERR	0x8004	/* Response Transfer Error. */
#define MBA_WAKEUP_THRES	0x8005	/* Request Queue Wake-up. */
#define MBA_LIP_OCCURRED	0x8010	/* Loop Initialization Procedure */
					/* occurred. */
#define MBA_LOOP_UP		0x8011	/* FC Loop UP. */
#define MBA_LOOP_DOWN		0x8012	/* FC Loop Down. */
#define MBA_LIP_RESET		0x8013	/* LIP reset occurred. */
#define MBA_PORT_UPDATE		0x8014	/* Port Database update. */
#define MBA_RSCN_UPDATE		0x8015	/* Register State Chg Notification. */
#define MBA_LIP_F8		0x8016	/* Received a LIP F8. */
#define MBA_LOOP_INIT_ERR	0x8017	/* Loop Initialization Error. */
#define MBA_FABRIC_AUTH_REQ	0x801b	/* Fabric Authentication Required. */
#define MBA_CONGN_NOTI_RECV	0x801e	/* Congestion Notification Received */
#define MBA_SCSI_COMPLETION	0x8020	/* SCSI Command Complete. */
#define MBA_CTIO_COMPLETION	0x8021	/* CTIO Complete. */
#define MBA_IP_COMPLETION	0x8022	/* IP Transmit Command Complete. */
#define MBA_IP_RECEIVE		0x8023	/* IP Received. */
#define MBA_IP_BROADCAST	0x8024	/* IP Broadcast Received. */
#define MBA_IP_LOW_WATER_MARK	0x8025	/* IP Low Water Mark reached. */
#define MBA_IP_RCV_BUFFER_EMPTY 0x8026	/* IP receive buffer queue empty. */
#define MBA_IP_HDR_DATA_SPLIT	0x8027	/* IP header/data splitting feature */
					/* used. */
#define MBA_TRACE_NOTIFICATION	0x8028	/* Trace/Diagnostic notification. */
#define MBA_POINT_TO_POINT	0x8030	/* Point to point mode. */
#define MBA_CMPLT_1_16BIT	0x8031	/* Completion 1 16bit IOSB. */
#define MBA_CMPLT_2_16BIT	0x8032	/* Completion 2 16bit IOSB. */
#define MBA_CMPLT_3_16BIT	0x8033	/* Completion 3 16bit IOSB. */
#define MBA_CMPLT_4_16BIT	0x8034	/* Completion 4 16bit IOSB. */
#define MBA_CMPLT_5_16BIT	0x8035	/* Completion 5 16bit IOSB. */
#define MBA_CHG_IN_CONNECTION	0x8036	/* Change in connection mode. */
#define MBA_RIO_RESPONSE	0x8040	/* RIO response queue update. */
#define MBA_ZIO_RESPONSE	0x8040	/* ZIO response queue update. */
#define MBA_CMPLT_2_32BIT	0x8042	/* Completion 2 32bit IOSB. */
#define MBA_BYPASS_NOTIFICATION	0x8043	/* Auto bypass notification. */
#define MBA_DISCARD_RND_FRAME	0x8048	/* discard RND frame due to error. */
#define MBA_REJECTED_FCP_CMD	0x8049	/* rejected FCP_CMD. */
#define MBA_FW_NOT_STARTED	0x8050	/* Firmware not started */
#define MBA_FW_STARTING		0x8051	/* Firmware starting */
#define MBA_FW_RESTART_CMPLT	0x8060	/* Firmware restart complete */
#define MBA_INIT_REQUIRED	0x8061	/* Initialization required */
#define MBA_SHUTDOWN_REQUESTED	0x8062	/* Shutdown Requested */
#define MBA_TEMPERATURE_ALERT	0x8070	/* Temperature Alert */
#define MBA_DPORT_DIAGNOSTICS	0x8080	/* D-port Diagnostics */
#define MBA_TRANS_INSERT	0x8130	/* Transceiver Insertion */
#define MBA_TRANS_REMOVE	0x8131	/* Transceiver Removal */
#define MBA_FW_INIT_FAILURE	0x8401	/* Firmware initialization failure */
#define MBA_MIRROR_LUN_CHANGE	0x8402	/* Mirror LUN State Change
					   Notification */
#define MBA_FW_POLL_STATE	0x8600  /* Firmware in poll diagnostic state */
#define MBA_FW_RESET_FCT	0x8502	/* Firmware reset factory defaults */
#define MBA_FW_INIT_INPROGRESS	0x8500	/* Firmware boot in progress */
/* 83XX FCoE specific */
#define MBA_IDC_AEN		0x8200  /* FCoE: NIC Core state change AEN */

/* Interrupt type codes */
#define INTR_ROM_MB_SUCCESS		0x1
#define INTR_ROM_MB_FAILED		0x2
#define INTR_MB_SUCCESS			0x10
#define INTR_MB_FAILED			0x11
#define INTR_ASYNC_EVENT		0x12
#define INTR_RSP_QUE_UPDATE		0x13
#define INTR_RSP_QUE_UPDATE_83XX	0x14
#define INTR_ATIO_QUE_UPDATE		0x1C
#define INTR_ATIO_RSP_QUE_UPDATE	0x1D
#define INTR_ATIO_QUE_UPDATE_27XX	0x1E

/* ISP mailbox loopback echo diagnostic error code */
#define MBS_LB_RESET	0x17

/* AEN mailbox Port Diagnostics test */
#define AEN_START_DIAG_TEST		0x0	/* start the diagnostics */
#define AEN_DONE_DIAG_TEST_WITH_NOERR	0x1	/* Done with no errors */
#define AEN_DONE_DIAG_TEST_WITH_ERR	0x2	/* Done with error.*/

/*
 * Firmware options 1, 2, 3.
 */
#define FO1_AE_ON_LIPF8			BIT_0
#define FO1_AE_ALL_LIP_RESET		BIT_1
#define FO1_CTIO_RETRY			BIT_3
#define FO1_DISABLE_LIP_F7_SW		BIT_4
#define FO1_DISABLE_100MS_LOS_WAIT	BIT_5
#define FO1_DISABLE_GPIO6_7		BIT_6	/* LED bits */
#define FO1_AE_ON_LOOP_INIT_ERR		BIT_7
#define FO1_SET_EMPHASIS_SWING		BIT_8
#define FO1_AE_AUTO_BYPASS		BIT_9
#define FO1_ENABLE_PURE_IOCB		BIT_10
#define FO1_AE_PLOGI_RJT		BIT_11
#define FO1_ENABLE_ABORT_SEQUENCE	BIT_12
#define FO1_AE_QUEUE_FULL		BIT_13

#define FO2_ENABLE_ATIO_TYPE_3		BIT_0
#define FO2_REV_LOOPBACK		BIT_1

#define FO3_ENABLE_EMERG_IOCB		BIT_0
#define FO3_AE_RND_ERROR		BIT_1

/* 24XX additional firmware options */
#define ADD_FO_COUNT			3
#define ADD_FO1_DISABLE_GPIO_LED_CTRL	BIT_6	/* LED bits */
#define ADD_FO1_ENABLE_PUREX_IOCB	BIT_10

#define ADD_FO2_ENABLE_SEL_CLS2		BIT_5

#define ADD_FO3_NO_ABT_ON_LINK_DOWN	BIT_14

/*
 * ISP mailbox commands
 */
#define MBC_LOAD_RAM			1	/* Load RAM. */
#define MBC_EXECUTE_FIRMWARE		2	/* Execute firmware. */
#define MBC_READ_RAM_WORD		5	/* Read RAM word. */
#define MBC_MAILBOX_REGISTER_TEST	6	/* Wrap incoming mailboxes */
#define MBC_VERIFY_CHECKSUM		7	/* Verify checksum. */
#define MBC_GET_FIRMWARE_VERSION	8	/* Get firmware revision. */
#define MBC_LOAD_RISC_RAM		9	/* Load RAM command. */
#define MBC_DUMP_RISC_RAM		0xa	/* Dump RAM command. */
#define MBC_SECURE_FLASH_UPDATE		0xa	/* Secure Flash Update(28xx) */
#define MBC_LOAD_RISC_RAM_EXTENDED	0xb	/* Load RAM extended. */
#define MBC_DUMP_RISC_RAM_EXTENDED	0xc	/* Dump RAM extended. */
#define MBC_WRITE_RAM_WORD_EXTENDED	0xd	/* Write RAM word extended */
#define MBC_READ_RAM_EXTENDED		0xf	/* Read RAM extended. */
#define MBC_IOCB_COMMAND		0x12	/* Execute IOCB command. */
#define MBC_STOP_FIRMWARE		0x14	/* Stop firmware. */
#define MBC_ABORT_COMMAND		0x15	/* Abort IOCB command. */
#define MBC_ABORT_DEVICE		0x16	/* Abort device (ID/LUN). */
#define MBC_ABORT_TARGET		0x17	/* Abort target (ID). */
#define MBC_RESET			0x18	/* Reset. */
#define MBC_GET_ADAPTER_LOOP_ID		0x20	/* Get loop id of ISP2200. */
#define MBC_GET_SET_ZIO_THRESHOLD	0x21	/* Get/SET ZIO THRESHOLD. */
#define MBC_GET_RETRY_COUNT		0x22	/* Get f/w retry cnt/delay. */
#define MBC_DISABLE_VI			0x24	/* Disable VI operation. */
#define MBC_ENABLE_VI			0x25	/* Enable VI operation. */
#define MBC_GET_FIRMWARE_OPTION		0x28	/* Get Firmware Options. */
#define MBC_GET_MEM_OFFLOAD_CNTRL_STAT	0x34	/* Memory Offload ctrl/Stat*/
#define MBC_SET_FIRMWARE_OPTION		0x38	/* Set Firmware Options. */
#define MBC_SET_GET_FC_LED_CONFIG	0x3b	/* Set/Get FC LED config */
#define MBC_LOOP_PORT_BYPASS		0x40	/* Loop Port Bypass. */
#define MBC_LOOP_PORT_ENABLE		0x41	/* Loop Port Enable. */
#define MBC_GET_RESOURCE_COUNTS		0x42	/* Get Resource Counts. */
#define MBC_NON_PARTICIPATE		0x43	/* Non-Participating Mode. */
#define MBC_DIAGNOSTIC_ECHO		0x44	/* Diagnostic echo. */
#define MBC_DIAGNOSTIC_LOOP_BACK	0x45	/* Diagnostic loop back. */
#define MBC_ONLINE_SELF_TEST		0x46	/* Online self-test. */
#define MBC_ENHANCED_GET_PORT_DATABASE	0x47	/* Get port database + login */
#define MBC_CONFIGURE_VF		0x4b	/* Configure VFs */
#define MBC_RESET_LINK_STATUS		0x52	/* Reset Link Error Status */
#define MBC_IOCB_COMMAND_A64		0x54	/* Execute IOCB command (64) */
#define MBC_PORT_LOGOUT			0x56	/* Port Logout request */
#define MBC_SEND_RNID_ELS		0x57	/* Send RNID ELS request */
#define MBC_SET_RNID_PARAMS		0x59	/* Set RNID parameters */
#define MBC_GET_RNID_PARAMS		0x5a	/* Get RNID parameters */
#define MBC_DATA_RATE			0x5d	/* Data Rate */
#define MBC_INITIALIZE_FIRMWARE		0x60	/* Initialize firmware */
#define MBC_INITIATE_LIP		0x62	/* Initiate Loop */
						/* Initialization Procedure */
#define MBC_GET_FC_AL_POSITION_MAP	0x63	/* Get FC_AL Position Map. */
#define MBC_GET_PORT_DATABASE		0x64	/* Get Port Database. */
#define MBC_CLEAR_ACA			0x65	/* Clear ACA. */
#define MBC_TARGET_RESET		0x66	/* Target Reset. */
#define MBC_CLEAR_TASK_SET		0x67	/* Clear Task Set. */
#define MBC_ABORT_TASK_SET		0x68	/* Abort Task Set. */
#define MBC_GET_FIRMWARE_STATE		0x69	/* Get firmware state. */
#define MBC_GET_PORT_NAME		0x6a	/* Get port name. */
#define MBC_GET_LINK_STATUS		0x6b	/* Get port link status. */
#define MBC_LIP_RESET			0x6c	/* LIP reset. */
#define MBC_SEND_SNS_COMMAND		0x6e	/* Send Simple Name Server */
						/* commandd. */
#define MBC_LOGIN_FABRIC_PORT		0x6f	/* Login fabric port. */
#define MBC_SEND_CHANGE_REQUEST		0x70	/* Send Change Request. */
#define MBC_LOGOUT_FABRIC_PORT		0x71	/* Logout fabric port. */
#define MBC_LIP_FULL_LOGIN		0x72	/* Full login LIP. */
#define MBC_LOGIN_LOOP_PORT		0x74	/* Login Loop Port. */
#define MBC_PORT_NODE_NAME_LIST		0x75	/* Get port/node name list. */
#define MBC_INITIALIZE_RECEIVE_QUEUE	0x77	/* Initialize receive queue */
#define MBC_UNLOAD_IP			0x79	/* Shutdown IP */
#define MBC_GET_ID_LIST			0x7C	/* Get Port ID list. */
#define MBC_SEND_LFA_COMMAND		0x7D	/* Send Loop Fabric Address */
#define MBC_LUN_RESET			0x7E	/* Send LUN reset */

/*
 * all the Mt. Rainier mailbox command codes that clash with FC/FCoE ones
 * should be defined with MBC_MR_*
 */
#define MBC_MR_DRV_SHUTDOWN		0x6A

/*
 * ISP24xx mailbox commands
 */
#define MBC_WRITE_SERDES		0x3	/* Write serdes word. */
#define MBC_READ_SERDES			0x4	/* Read serdes word. */
#define MBC_LOAD_DUMP_MPI_RAM		0x5	/* Load/Dump MPI RAM. */
#define MBC_SERDES_PARAMS		0x10	/* Serdes Tx Parameters. */
#define MBC_GET_IOCB_STATUS		0x12	/* Get IOCB status command. */
#define MBC_PORT_PARAMS			0x1A	/* Port iDMA Parameters. */
#define MBC_GET_TIMEOUT_PARAMS		0x22	/* Get FW timeouts. */
#define MBC_TRACE_CONTROL		0x27	/* Trace control command. */
#define MBC_GEN_SYSTEM_ERROR		0x2a	/* Generate System Error. */
#define MBC_WRITE_SFP			0x30	/* Write SFP Data. */
#define MBC_READ_SFP			0x31	/* Read SFP Data. */
#define MBC_SET_TIMEOUT_PARAMS		0x32	/* Set FW timeouts. */
#define MBC_DPORT_DIAGNOSTICS		0x47	/* D-Port Diagnostics */
#define MBC_MID_INITIALIZE_FIRMWARE	0x48	/* MID Initialize firmware. */
#define MBC_MID_GET_VP_DATABASE		0x49	/* MID Get VP Database. */
#define MBC_MID_GET_VP_ENTRY		0x4a	/* MID Get VP Entry. */
#define MBC_HOST_MEMORY_COPY		0x53	/* Host Memory Copy. */
#define MBC_SEND_RNFT_ELS		0x5e	/* Send RNFT ELS request */
#define MBC_GET_LINK_PRIV_STATS		0x6d	/* Get link & private data. */
#define MBC_LINK_INITIALIZATION		0x72	/* Do link initialization. */
#define MBC_SET_VENDOR_ID		0x76	/* Set Vendor ID. */
#define MBC_PORT_RESET			0x120	/* Port Reset */
#define MBC_SET_PORT_CONFIG		0x122	/* Set port configuration */
#define MBC_GET_PORT_CONFIG		0x123	/* Get port configuration */

/*
 * ISP81xx mailbox commands
 */
#define MBC_WRITE_MPI_REGISTER		0x01    /* Write MPI Register. */

/*
 * ISP8044 mailbox commands
 */
#define MBC_SET_GET_ETH_SERDES_REG	0x150
#define HCS_WRITE_SERDES		0x3
#define HCS_READ_SERDES			0x4

/* Firmware return data sizes */
#define FCAL_MAP_SIZE	128

/* Mailbox bit definitions for out_mb and in_mb */
#define	MBX_31		BIT_31
#define	MBX_30		BIT_30
#define	MBX_29		BIT_29
#define	MBX_28		BIT_28
#define	MBX_27		BIT_27
#define	MBX_26		BIT_26
#define	MBX_25		BIT_25
#define	MBX_24		BIT_24
#define	MBX_23		BIT_23
#define	MBX_22		BIT_22
#define	MBX_21		BIT_21
#define	MBX_20		BIT_20
#define	MBX_19		BIT_19
#define	MBX_18		BIT_18
#define	MBX_17		BIT_17
#define	MBX_16		BIT_16
#define	MBX_15		BIT_15
#define	MBX_14		BIT_14
#define	MBX_13		BIT_13
#define	MBX_12		BIT_12
#define	MBX_11		BIT_11
#define	MBX_10		BIT_10
#define	MBX_9		BIT_9
#define	MBX_8		BIT_8
#define	MBX_7		BIT_7
#define	MBX_6		BIT_6
#define	MBX_5		BIT_5
#define	MBX_4		BIT_4
#define	MBX_3		BIT_3
#define	MBX_2		BIT_2
#define	MBX_1		BIT_1
#define	MBX_0		BIT_0

#define RNID_TYPE_ELS_CMD	0x5
#define RNID_TYPE_PORT_LOGIN	0x7
#define RNID_BUFFER_CREDITS	0x8
#define RNID_TYPE_SET_VERSION	0x9
#define RNID_TYPE_ASIC_TEMP	0xC

#define ELS_CMD_MAP_SIZE	32

/*
 * Firmware state codes from get firmware state mailbox command
 */
#define FSTATE_CONFIG_WAIT      0
#define FSTATE_WAIT_AL_PA       1
#define FSTATE_WAIT_LOGIN       2
#define FSTATE_READY            3
#define FSTATE_LOSS_OF_SYNC     4
#define FSTATE_ERROR            5
#define FSTATE_REINIT           6
#define FSTATE_NON_PART         7

#define FSTATE_CONFIG_CORRECT      0
#define FSTATE_P2P_RCV_LIP         1
#define FSTATE_P2P_CHOOSE_LOOP     2
#define FSTATE_P2P_RCV_UNIDEN_LIP  3
#define FSTATE_FATAL_ERROR         4
#define FSTATE_LOOP_BACK_CONN      5

#define QLA27XX_IMG_STATUS_VER_MAJOR   0x01
#define QLA27XX_IMG_STATUS_VER_MINOR    0x00
#define QLA27XX_IMG_STATUS_SIGN   0xFACEFADE
#define QLA28XX_IMG_STATUS_SIGN    0xFACEFADF
#define QLA28XX_IMG_STATUS_SIGN		0xFACEFADF
#define QLA28XX_AUX_IMG_STATUS_SIGN	0xFACEFAED
#define QLA27XX_DEFAULT_IMAGE		0
#define QLA27XX_PRIMARY_IMAGE  1
#define QLA27XX_SECONDARY_IMAGE    2

/*
 * Port Database structure definition
 * Little endian except where noted.
 */
#define	PORT_DATABASE_SIZE	128	/* bytes */
typedef struct {
	uint8_t options;
	uint8_t control;
	uint8_t master_state;
	uint8_t slave_state;
	uint8_t reserved[2];
	uint8_t hard_address;
	uint8_t reserved_1;
	uint8_t port_id[4];
	uint8_t node_name[WWN_SIZE];
	uint8_t port_name[WWN_SIZE];
	__le16	execution_throttle;
	uint16_t execution_count;
	uint8_t reset_count;
	uint8_t reserved_2;
	uint16_t resource_allocation;
	uint16_t current_allocation;
	uint16_t queue_head;
	uint16_t queue_tail;
	uint16_t transmit_execution_list_next;
	uint16_t transmit_execution_list_previous;
	uint16_t common_features;
	uint16_t total_concurrent_sequences;
	uint16_t RO_by_information_category;
	uint8_t recipient;
	uint8_t initiator;
	uint16_t receive_data_size;
	uint16_t concurrent_sequences;
	uint16_t open_sequences_per_exchange;
	uint16_t lun_abort_flags;
	uint16_t lun_stop_flags;
	uint16_t stop_queue_head;
	uint16_t stop_queue_tail;
	uint16_t port_retry_timer;
	uint16_t next_sequence_id;
	uint16_t frame_count;
	uint16_t PRLI_payload_length;
	uint8_t prli_svc_param_word_0[2];	/* Big endian */
						/* Bits 15-0 of word 0 */
	uint8_t prli_svc_param_word_3[2];	/* Big endian */
						/* Bits 15-0 of word 3 */
	uint16_t loop_id;
	uint16_t extended_lun_info_list_pointer;
	uint16_t extended_lun_stop_list_pointer;
} port_database_t;

/*
 * Port database slave/master states
 */
#define PD_STATE_DISCOVERY			0
#define PD_STATE_WAIT_DISCOVERY_ACK		1
#define PD_STATE_PORT_LOGIN			2
#define PD_STATE_WAIT_PORT_LOGIN_ACK		3
#define PD_STATE_PROCESS_LOGIN			4
#define PD_STATE_WAIT_PROCESS_LOGIN_ACK		5
#define PD_STATE_PORT_LOGGED_IN			6
#define PD_STATE_PORT_UNAVAILABLE		7
#define PD_STATE_PROCESS_LOGOUT			8
#define PD_STATE_WAIT_PROCESS_LOGOUT_ACK	9
#define PD_STATE_PORT_LOGOUT			10
#define PD_STATE_WAIT_PORT_LOGOUT_ACK		11


#define QLA_ZIO_MODE_6		(BIT_2 | BIT_1)
#define QLA_ZIO_DISABLED	0
#define QLA_ZIO_DEFAULT_TIMER	2

/*
 * ISP Initialization Control Block.
 * Little endian except where noted.
 */
#define	ICB_VERSION 1
typedef struct {
	uint8_t  version;
	uint8_t  reserved_1;

	/*
	 * LSB BIT 0  = Enable Hard Loop Id
	 * LSB BIT 1  = Enable Fairness
	 * LSB BIT 2  = Enable Full-Duplex
	 * LSB BIT 3  = Enable Fast Posting
	 * LSB BIT 4  = Enable Target Mode
	 * LSB BIT 5  = Disable Initiator Mode
	 * LSB BIT 6  = Enable ADISC
	 * LSB BIT 7  = Enable Target Inquiry Data
	 *
	 * MSB BIT 0  = Enable PDBC Notify
	 * MSB BIT 1  = Non Participating LIP
	 * MSB BIT 2  = Descending Loop ID Search
	 * MSB BIT 3  = Acquire Loop ID in LIPA
	 * MSB BIT 4  = Stop PortQ on Full Status
	 * MSB BIT 5  = Full Login after LIP
	 * MSB BIT 6  = Node Name Option
	 * MSB BIT 7  = Ext IFWCB enable bit
	 */
	uint8_t  firmware_options[2];

	__le16	frame_payload_size;
	__le16	max_iocb_allocation;
	__le16	execution_throttle;
	uint8_t  retry_count;
	uint8_t	 retry_delay;			/* unused */
	uint8_t	 port_name[WWN_SIZE];		/* Big endian. */
	uint16_t hard_address;
	uint8_t	 inquiry_data;
	uint8_t	 login_timeout;
	uint8_t	 node_name[WWN_SIZE];		/* Big endian. */

	__le16	request_q_outpointer;
	__le16	response_q_inpointer;
	__le16	request_q_length;
	__le16	response_q_length;
	__le64  request_q_address __packed;
	__le64  response_q_address __packed;

	__le16	lun_enables;
	uint8_t  command_resource_count;
	uint8_t  immediate_notify_resource_count;
	__le16	timeout;
	uint8_t  reserved_2[2];

	/*
	 * LSB BIT 0 = Timer Operation mode bit 0
	 * LSB BIT 1 = Timer Operation mode bit 1
	 * LSB BIT 2 = Timer Operation mode bit 2
	 * LSB BIT 3 = Timer Operation mode bit 3
	 * LSB BIT 4 = Init Config Mode bit 0
	 * LSB BIT 5 = Init Config Mode bit 1
	 * LSB BIT 6 = Init Config Mode bit 2
	 * LSB BIT 7 = Enable Non part on LIHA failure
	 *
	 * MSB BIT 0 = Enable class 2
	 * MSB BIT 1 = Enable ACK0
	 * MSB BIT 2 =
	 * MSB BIT 3 =
	 * MSB BIT 4 = FC Tape Enable
	 * MSB BIT 5 = Enable FC Confirm
	 * MSB BIT 6 = Enable command queuing in target mode
	 * MSB BIT 7 = No Logo On Link Down
	 */
	uint8_t	 add_firmware_options[2];

	uint8_t	 response_accumulation_timer;
	uint8_t	 interrupt_delay_timer;

	/*
	 * LSB BIT 0 = Enable Read xfr_rdy
	 * LSB BIT 1 = Soft ID only
	 * LSB BIT 2 =
	 * LSB BIT 3 =
	 * LSB BIT 4 = FCP RSP Payload [0]
	 * LSB BIT 5 = FCP RSP Payload [1] / Sbus enable - 2200
	 * LSB BIT 6 = Enable Out-of-Order frame handling
	 * LSB BIT 7 = Disable Automatic PLOGI on Local Loop
	 *
	 * MSB BIT 0 = Sbus enable - 2300
	 * MSB BIT 1 =
	 * MSB BIT 2 =
	 * MSB BIT 3 =
	 * MSB BIT 4 = LED mode
	 * MSB BIT 5 = enable 50 ohm termination
	 * MSB BIT 6 = Data Rate (2300 only)
	 * MSB BIT 7 = Data Rate (2300 only)
	 */
	uint8_t	 special_options[2];

	uint8_t  reserved_3[26];
} init_cb_t;

/* Special Features Control Block */
struct init_sf_cb {
	uint8_t	format;
	uint8_t	reserved0;
	/*
	 * BIT 15-14 = Reserved
	 * BIT_13 = SAN Congestion Management (1 - Enabled, 0 - Disabled)
	 * BIT_12 = Remote Write Optimization (1 - Enabled, 0 - Disabled)
	 * BIT 11-0 = Reserved
	 */
	__le16	flags;
	uint8_t	reserved1[32];
	uint16_t discard_OHRB_timeout_value;
	uint16_t remote_write_opt_queue_num;
	uint8_t	reserved2[40];
	uint8_t scm_related_parameter[16];
	uint8_t reserved3[32];
};

/*
 * Get Link Status mailbox command return buffer.
 */
#define GLSO_SEND_RPS	BIT_0
#define GLSO_USE_DID	BIT_3

struct link_statistics {
	__le32 link_fail_cnt;
	__le32 loss_sync_cnt;
	__le32 loss_sig_cnt;
	__le32 prim_seq_err_cnt;
	__le32 inval_xmit_word_cnt;
	__le32 inval_crc_cnt;
	__le32 lip_cnt;
	__le32 link_up_cnt;
	__le32 link_down_loop_init_tmo;
	__le32 link_down_los;
	__le32 link_down_loss_rcv_clk;
	uint32_t reserved0[5];
	__le32 port_cfg_chg;
	uint32_t reserved1[11];
	__le32 rsp_q_full;
	__le32 atio_q_full;
	__le32 drop_ae;
	__le32 els_proto_err;
	__le32 reserved2;
	__le32 tx_frames;
	__le32 rx_frames;
	__le32 discarded_frames;
	__le32 dropped_frames;
	uint32_t reserved3;
	__le32 nos_rcvd;
	uint32_t reserved4[4];
	__le32 tx_prjt;
	__le32 rcv_exfail;
	__le32 rcv_abts;
	__le32 seq_frm_miss;
	__le32 corr_err;
	__le32 mb_rqst;
	__le32 nport_full;
	__le32 eofa;
	uint32_t reserved5;
	__le64 fpm_recv_word_cnt;
	__le64 fpm_disc_word_cnt;
	__le64 fpm_xmit_word_cnt;
	uint32_t reserved6[70];
};

/*
 * NVRAM Command values.
 */
#define NV_START_BIT            BIT_2
#define NV_WRITE_OP             (BIT_26+BIT_24)
#define NV_READ_OP              (BIT_26+BIT_25)
#define NV_ERASE_OP             (BIT_26+BIT_25+BIT_24)
#define NV_MASK_OP              (BIT_26+BIT_25+BIT_24)
#define NV_DELAY_COUNT          10

/*
 * QLogic ISP2100, ISP2200 and ISP2300 NVRAM structure definition.
 */
typedef struct {
	/*
	 * NVRAM header
	 */
	uint8_t	id[4];
	uint8_t	nvram_version;
	uint8_t	reserved_0;

	/*
	 * NVRAM RISC parameter block
	 */
	uint8_t	parameter_block_version;
	uint8_t	reserved_1;

	/*
	 * LSB BIT 0  = Enable Hard Loop Id
	 * LSB BIT 1  = Enable Fairness
	 * LSB BIT 2  = Enable Full-Duplex
	 * LSB BIT 3  = Enable Fast Posting
	 * LSB BIT 4  = Enable Target Mode
	 * LSB BIT 5  = Disable Initiator Mode
	 * LSB BIT 6  = Enable ADISC
	 * LSB BIT 7  = Enable Target Inquiry Data
	 *
	 * MSB BIT 0  = Enable PDBC Notify
	 * MSB BIT 1  = Non Participating LIP
	 * MSB BIT 2  = Descending Loop ID Search
	 * MSB BIT 3  = Acquire Loop ID in LIPA
	 * MSB BIT 4  = Stop PortQ on Full Status
	 * MSB BIT 5  = Full Login after LIP
	 * MSB BIT 6  = Node Name Option
	 * MSB BIT 7  = Ext IFWCB enable bit
	 */
	uint8_t	 firmware_options[2];

	__le16	frame_payload_size;
	__le16	max_iocb_allocation;
	__le16	execution_throttle;
	uint8_t	 retry_count;
	uint8_t	 retry_delay;			/* unused */
	uint8_t	 port_name[WWN_SIZE];		/* Big endian. */
	uint16_t hard_address;
	uint8_t	 inquiry_data;
	uint8_t	 login_timeout;
	uint8_t	 node_name[WWN_SIZE];		/* Big endian. */

	/*
	 * LSB BIT 0 = Timer Operation mode bit 0
	 * LSB BIT 1 = Timer Operation mode bit 1
	 * LSB BIT 2 = Timer Operation mode bit 2
	 * LSB BIT 3 = Timer Operation mode bit 3
	 * LSB BIT 4 = Init Config Mode bit 0
	 * LSB BIT 5 = Init Config Mode bit 1
	 * LSB BIT 6 = Init Config Mode bit 2
	 * LSB BIT 7 = Enable Non part on LIHA failure
	 *
	 * MSB BIT 0 = Enable class 2
	 * MSB BIT 1 = Enable ACK0
	 * MSB BIT 2 =
	 * MSB BIT 3 =
	 * MSB BIT 4 = FC Tape Enable
	 * MSB BIT 5 = Enable FC Confirm
	 * MSB BIT 6 = Enable command queuing in target mode
	 * MSB BIT 7 = No Logo On Link Down
	 */
	uint8_t	 add_firmware_options[2];

	uint8_t	 response_accumulation_timer;
	uint8_t	 interrupt_delay_timer;

	/*
	 * LSB BIT 0 = Enable Read xfr_rdy
	 * LSB BIT 1 = Soft ID only
	 * LSB BIT 2 =
	 * LSB BIT 3 =
	 * LSB BIT 4 = FCP RSP Payload [0]
	 * LSB BIT 5 = FCP RSP Payload [1] / Sbus enable - 2200
	 * LSB BIT 6 = Enable Out-of-Order frame handling
	 * LSB BIT 7 = Disable Automatic PLOGI on Local Loop
	 *
	 * MSB BIT 0 = Sbus enable - 2300
	 * MSB BIT 1 =
	 * MSB BIT 2 =
	 * MSB BIT 3 =
	 * MSB BIT 4 = LED mode
	 * MSB BIT 5 = enable 50 ohm termination
	 * MSB BIT 6 = Data Rate (2300 only)
	 * MSB BIT 7 = Data Rate (2300 only)
	 */
	uint8_t	 special_options[2];

	/* Reserved for expanded RISC parameter block */
	uint8_t reserved_2[22];

	/*
	 * LSB BIT 0 = Tx Sensitivity 1G bit 0
	 * LSB BIT 1 = Tx Sensitivity 1G bit 1
	 * LSB BIT 2 = Tx Sensitivity 1G bit 2
	 * LSB BIT 3 = Tx Sensitivity 1G bit 3
	 * LSB BIT 4 = Rx Sensitivity 1G bit 0
	 * LSB BIT 5 = Rx Sensitivity 1G bit 1
	 * LSB BIT 6 = Rx Sensitivity 1G bit 2
	 * LSB BIT 7 = Rx Sensitivity 1G bit 3
	 *
	 * MSB BIT 0 = Tx Sensitivity 2G bit 0
	 * MSB BIT 1 = Tx Sensitivity 2G bit 1
	 * MSB BIT 2 = Tx Sensitivity 2G bit 2
	 * MSB BIT 3 = Tx Sensitivity 2G bit 3
	 * MSB BIT 4 = Rx Sensitivity 2G bit 0
	 * MSB BIT 5 = Rx Sensitivity 2G bit 1
	 * MSB BIT 6 = Rx Sensitivity 2G bit 2
	 * MSB BIT 7 = Rx Sensitivity 2G bit 3
	 *
	 * LSB BIT 0 = Output Swing 1G bit 0
	 * LSB BIT 1 = Output Swing 1G bit 1
	 * LSB BIT 2 = Output Swing 1G bit 2
	 * LSB BIT 3 = Output Emphasis 1G bit 0
	 * LSB BIT 4 = Output Emphasis 1G bit 1
	 * LSB BIT 5 = Output Swing 2G bit 0
	 * LSB BIT 6 = Output Swing 2G bit 1
	 * LSB BIT 7 = Output Swing 2G bit 2
	 *
	 * MSB BIT 0 = Output Emphasis 2G bit 0
	 * MSB BIT 1 = Output Emphasis 2G bit 1
	 * MSB BIT 2 = Output Enable
	 * MSB BIT 3 =
	 * MSB BIT 4 =
	 * MSB BIT 5 =
	 * MSB BIT 6 =
	 * MSB BIT 7 =
	 */
	uint8_t seriallink_options[4];

	/*
	 * NVRAM host parameter block
	 *
	 * LSB BIT 0 = Enable spinup delay
	 * LSB BIT 1 = Disable BIOS
	 * LSB BIT 2 = Enable Memory Map BIOS
	 * LSB BIT 3 = Enable Selectable Boot
	 * LSB BIT 4 = Disable RISC code load
	 * LSB BIT 5 = Set cache line size 1
	 * LSB BIT 6 = PCI Parity Disable
	 * LSB BIT 7 = Enable extended logging
	 *
	 * MSB BIT 0 = Enable 64bit addressing
	 * MSB BIT 1 = Enable lip reset
	 * MSB BIT 2 = Enable lip full login
	 * MSB BIT 3 = Enable target reset
	 * MSB BIT 4 = Enable database storage
	 * MSB BIT 5 = Enable cache flush read
	 * MSB BIT 6 = Enable database load
	 * MSB BIT 7 = Enable alternate WWN
	 */
	uint8_t host_p[2];

	uint8_t boot_node_name[WWN_SIZE];
	uint8_t boot_lun_number;
	uint8_t reset_delay;
	uint8_t port_down_retry_count;
	uint8_t boot_id_number;
	__le16	max_luns_per_target;
	uint8_t fcode_boot_port_name[WWN_SIZE];
	uint8_t alternate_port_name[WWN_SIZE];
	uint8_t alternate_node_name[WWN_SIZE];

	/*
	 * BIT 0 = Selective Login
	 * BIT 1 = Alt-Boot Enable
	 * BIT 2 =
	 * BIT 3 = Boot Order List
	 * BIT 4 =
	 * BIT 5 = Selective LUN
	 * BIT 6 =
	 * BIT 7 = unused
	 */
	uint8_t efi_parameters;

	uint8_t link_down_timeout;

	uint8_t adapter_id[16];

	uint8_t alt1_boot_node_name[WWN_SIZE];
	uint16_t alt1_boot_lun_number;
	uint8_t alt2_boot_node_name[WWN_SIZE];
	uint16_t alt2_boot_lun_number;
	uint8_t alt3_boot_node_name[WWN_SIZE];
	uint16_t alt3_boot_lun_number;
	uint8_t alt4_boot_node_name[WWN_SIZE];
	uint16_t alt4_boot_lun_number;
	uint8_t alt5_boot_node_name[WWN_SIZE];
	uint16_t alt5_boot_lun_number;
	uint8_t alt6_boot_node_name[WWN_SIZE];
	uint16_t alt6_boot_lun_number;
	uint8_t alt7_boot_node_name[WWN_SIZE];
	uint16_t alt7_boot_lun_number;

	uint8_t reserved_3[2];

	/* Offset 200-215 : Model Number */
	uint8_t model_number[16];

	/* OEM related items */
	uint8_t oem_specific[16];

	/*
	 * NVRAM Adapter Features offset 232-239
	 *
	 * LSB BIT 0 = External GBIC
	 * LSB BIT 1 = Risc RAM parity
	 * LSB BIT 2 = Buffer Plus Module
	 * LSB BIT 3 = Multi Chip Adapter
	 * LSB BIT 4 = Internal connector
	 * LSB BIT 5 =
	 * LSB BIT 6 =
	 * LSB BIT 7 =
	 *
	 * MSB BIT 0 =
	 * MSB BIT 1 =
	 * MSB BIT 2 =
	 * MSB BIT 3 =
	 * MSB BIT 4 =
	 * MSB BIT 5 =
	 * MSB BIT 6 =
	 * MSB BIT 7 =
	 */
	uint8_t	adapter_features[2];

	uint8_t reserved_4[16];

	/* Subsystem vendor ID for ISP2200 */
	uint16_t subsystem_vendor_id_2200;

	/* Subsystem device ID for ISP2200 */
	uint16_t subsystem_device_id_2200;

	uint8_t	 reserved_5;
	uint8_t	 checksum;
} nvram_t;

/*
 * ISP queue - response queue entry definition.
 */
typedef struct {
	uint8_t		entry_type;		/* Entry type. */
	uint8_t		entry_count;		/* Entry count. */
	uint8_t		sys_define;		/* System defined. */
	uint8_t		entry_status;		/* Entry Status. */
	uint32_t	handle;			/* System defined handle */
	uint8_t		data[52];
	uint32_t	signature;
#define RESPONSE_PROCESSED	0xDEADDEAD	/* Signature */
} response_t;

/*
 * ISP queue - ATIO queue entry definition.
 */
struct atio {
	uint8_t		entry_type;		/* Entry type. */
	uint8_t		entry_count;		/* Entry count. */
	__le16		attr_n_length;
	uint8_t		data[56];
	uint32_t	signature;
#define ATIO_PROCESSED 0xDEADDEAD		/* Signature */
};

typedef union {
	__le16	extended;
	struct {
		uint8_t reserved;
		uint8_t standard;
	} id;
} target_id_t;

#define SET_TARGET_ID(ha, to, from)			\
do {							\
	if (HAS_EXTENDED_IDS(ha))			\
		to.extended = cpu_to_le16(from);	\
	else						\
		to.id.standard = (uint8_t)from;		\
} while (0)

/*
 * ISP queue - command entry structure definition.
 */
#define COMMAND_TYPE	0x11		/* Command entry */
typedef struct {
	uint8_t entry_type;		/* Entry type. */
	uint8_t entry_count;		/* Entry count. */
	uint8_t sys_define;		/* System defined. */
	uint8_t entry_status;		/* Entry Status. */
	uint32_t handle;		/* System handle. */
	target_id_t target;		/* SCSI ID */
	__le16	lun;			/* SCSI LUN */
	__le16	control_flags;		/* Control flags. */
#define CF_WRITE	BIT_6
#define CF_READ		BIT_5
#define CF_SIMPLE_TAG	BIT_3
#define CF_ORDERED_TAG	BIT_2
#define CF_HEAD_TAG	BIT_1
	uint16_t reserved_1;
	__le16	timeout;		/* Command timeout. */
	__le16	dseg_count;		/* Data segment count. */
	uint8_t scsi_cdb[MAX_CMDSZ]; 	/* SCSI command words. */
	__le32	byte_count;		/* Total byte count. */
	union {
		struct dsd32 dsd32[3];
		struct dsd64 dsd64[2];
	};
} cmd_entry_t;

/*
 * ISP queue - 64-Bit addressing, command entry structure definition.
 */
#define COMMAND_A64_TYPE	0x19	/* Command A64 entry */
typedef struct {
	uint8_t entry_type;		/* Entry type. */
	uint8_t entry_count;		/* Entry count. */
	uint8_t sys_define;		/* System defined. */
	uint8_t entry_status;		/* Entry Status. */
	uint32_t handle;		/* System handle. */
	target_id_t target;		/* SCSI ID */
	__le16	lun;			/* SCSI LUN */
	__le16	control_flags;		/* Control flags. */
	uint16_t reserved_1;
	__le16	timeout;		/* Command timeout. */
	__le16	dseg_count;		/* Data segment count. */
	uint8_t scsi_cdb[MAX_CMDSZ];	/* SCSI command words. */
	uint32_t byte_count;		/* Total byte count. */
	struct dsd64 dsd[2];
} cmd_a64_entry_t, request_t;

/*
 * ISP queue - continuation entry structure definition.
 */
#define CONTINUE_TYPE		0x02	/* Continuation entry. */
typedef struct {
	uint8_t entry_type;		/* Entry type. */
	uint8_t entry_count;		/* Entry count. */
	uint8_t sys_define;		/* System defined. */
	uint8_t entry_status;		/* Entry Status. */
	uint32_t reserved;
	struct dsd32 dsd[7];
} cont_entry_t;

/*
 * ISP queue - 64-Bit addressing, continuation entry structure definition.
 */
#define CONTINUE_A64_TYPE	0x0A	/* Continuation A64 entry. */
typedef struct {
	uint8_t entry_type;		/* Entry type. */
	uint8_t entry_count;		/* Entry count. */
	uint8_t sys_define;		/* System defined. */
	uint8_t entry_status;		/* Entry Status. */
	struct dsd64 dsd[5];
} cont_a64_entry_t;

#define PO_MODE_DIF_INSERT	0
#define PO_MODE_DIF_REMOVE	1
#define PO_MODE_DIF_PASS	2
#define PO_MODE_DIF_REPLACE	3
#define PO_MODE_DIF_TCP_CKSUM	6
#define PO_ENABLE_INCR_GUARD_SEED	BIT_3
#define PO_DISABLE_GUARD_CHECK	BIT_4
#define PO_DISABLE_INCR_REF_TAG	BIT_5
#define PO_DIS_HEADER_MODE	BIT_7
#define PO_ENABLE_DIF_BUNDLING	BIT_8
#define PO_DIS_FRAME_MODE	BIT_9
#define PO_DIS_VALD_APP_ESC	BIT_10 /* Dis validation for escape tag/ffffh */
#define PO_DIS_VALD_APP_REF_ESC BIT_11

#define PO_DIS_APP_TAG_REPL	BIT_12 /* disable REG Tag replacement */
#define PO_DIS_REF_TAG_REPL	BIT_13
#define PO_DIS_APP_TAG_VALD	BIT_14 /* disable REF Tag validation */
#define PO_DIS_REF_TAG_VALD	BIT_15

/*
 * ISP queue - 64-Bit addressing, continuation crc entry structure definition.
 */
struct crc_context {
	uint32_t handle;		/* System handle. */
	__le32 ref_tag;
	__le16 app_tag;
	uint8_t ref_tag_mask[4];	/* Validation/Replacement Mask*/
	uint8_t app_tag_mask[2];	/* Validation/Replacement Mask*/
	__le16 guard_seed;		/* Initial Guard Seed */
	__le16 prot_opts;		/* Requested Data Protection Mode */
	__le16 blk_size;		/* Data size in bytes */
	__le16	runt_blk_guard;	/* Guard value for runt block (tape
					 * only) */
	__le32 byte_count;		/* Total byte count/ total data
					 * transfer count */
	union {
		struct {
			uint32_t	reserved_1;
			uint16_t	reserved_2;
			uint16_t	reserved_3;
			uint32_t	reserved_4;
			struct dsd64	data_dsd[1];
			uint32_t	reserved_5[2];
			uint32_t	reserved_6;
		} nobundling;
		struct {
			__le32	dif_byte_count;	/* Total DIF byte
							 * count */
			uint16_t	reserved_1;
			__le16	dseg_count;	/* Data segment count */
			uint32_t	reserved_2;
			struct dsd64	data_dsd[1];
			struct dsd64	dif_dsd;
		} bundling;
	} u;

	struct fcp_cmnd	fcp_cmnd;
	dma_addr_t	crc_ctx_dma;
	/* List of DMA context transfers */
	struct list_head dsd_list;

	/* List of DIF Bundling context DMA address */
	struct list_head ldif_dsd_list;
	u8 no_ldif_dsd;

	struct list_head ldif_dma_hndl_list;
	u32 dif_bundl_len;
	u8 no_dif_bundl;
	/* This structure should not exceed 512 bytes */
};

#define CRC_CONTEXT_LEN_FW	(offsetof(struct crc_context, fcp_cmnd.lun))
#define CRC_CONTEXT_FCPCMND_OFF	(offsetof(struct crc_context, fcp_cmnd.lun))

/*
 * ISP queue - status entry structure definition.
 */
#define	STATUS_TYPE	0x03		/* Status entry. */
typedef struct {
	uint8_t entry_type;		/* Entry type. */
	uint8_t entry_count;		/* Entry count. */
	uint8_t sys_define;		/* System defined. */
	uint8_t entry_status;		/* Entry Status. */
	uint32_t handle;		/* System handle. */
	__le16	scsi_status;		/* SCSI status. */
	__le16	comp_status;		/* Completion status. */
	__le16	state_flags;		/* State flags. */
	__le16	status_flags;		/* Status flags. */
	__le16	rsp_info_len;		/* Response Info Length. */
	__le16	req_sense_length;	/* Request sense data length. */
	__le32	residual_length;	/* Residual transfer length. */
	uint8_t rsp_info[8];		/* FCP response information. */
	uint8_t req_sense_data[32];	/* Request sense data. */
} sts_entry_t;

/*
 * Status entry entry status
 */
#define RF_RQ_DMA_ERROR	BIT_6		/* Request Queue DMA error. */
#define RF_INV_E_ORDER	BIT_5		/* Invalid entry order. */
#define RF_INV_E_COUNT	BIT_4		/* Invalid entry count. */
#define RF_INV_E_PARAM	BIT_3		/* Invalid entry parameter. */
#define RF_INV_E_TYPE	BIT_2		/* Invalid entry type. */
#define RF_BUSY		BIT_1		/* Busy */
#define RF_MASK		(RF_RQ_DMA_ERROR | RF_INV_E_ORDER | RF_INV_E_COUNT | \
			 RF_INV_E_PARAM | RF_INV_E_TYPE | RF_BUSY)
#define RF_MASK_24XX	(RF_INV_E_ORDER | RF_INV_E_COUNT | RF_INV_E_PARAM | \
			 RF_INV_E_TYPE)

/*
 * Status entry SCSI status bit definitions.
 */
#define SS_MASK				0xfff	/* Reserved bits BIT_12-BIT_15*/
#define SS_RESIDUAL_UNDER		BIT_11
#define SS_RESIDUAL_OVER		BIT_10
#define SS_SENSE_LEN_VALID		BIT_9
#define SS_RESPONSE_INFO_LEN_VALID	BIT_8
#define SS_SCSI_STATUS_BYTE	0xff

#define SS_RESERVE_CONFLICT		(BIT_4 | BIT_3)
#define SS_BUSY_CONDITION		BIT_3
#define SS_CONDITION_MET		BIT_2
#define SS_CHECK_CONDITION		BIT_1

/*
 * Status entry completion status
 */
#define CS_COMPLETE		0x0	/* No errors */
#define CS_INCOMPLETE		0x1	/* Incomplete transfer of cmd. */
#define CS_DMA			0x2	/* A DMA direction error. */
#define CS_TRANSPORT		0x3	/* Transport error. */
#define CS_RESET		0x4	/* SCSI bus reset occurred */
#define CS_ABORTED		0x5	/* System aborted command. */
#define CS_TIMEOUT		0x6	/* Timeout error. */
#define CS_DATA_OVERRUN		0x7	/* Data overrun. */
#define CS_DIF_ERROR		0xC	/* DIF error detected  */

#define CS_DATA_UNDERRUN	0x15	/* Data Underrun. */
#define CS_QUEUE_FULL		0x1C	/* Queue Full. */
#define CS_PORT_UNAVAILABLE	0x28	/* Port unavailable */
					/* (selection timeout) */
#define CS_PORT_LOGGED_OUT	0x29	/* Port Logged Out */
#define CS_PORT_CONFIG_CHG	0x2A	/* Port Configuration Changed */
#define CS_PORT_BUSY		0x2B	/* Port Busy */
#define CS_COMPLETE_CHKCOND	0x30	/* Error? */
#define CS_IOCB_ERROR		0x31	/* Generic error for IOCB request
					   failure */
#define CS_REJECT_RECEIVED	0x4E	/* Reject received */
#define CS_EDIF_AUTH_ERROR	0x63	/* decrypt error */
#define CS_EDIF_PAD_LEN_ERROR	0x65	/* pad > frame size, not 4byte align */
#define CS_EDIF_INV_REQ		0x66	/* invalid request */
#define CS_EDIF_SPI_ERROR	0x67	/* rx frame unable to locate sa */
#define CS_EDIF_HDR_ERROR	0x69	/* data frame != expected len */
#define CS_BAD_PAYLOAD		0x80	/* Driver defined */
#define CS_UNKNOWN		0x81	/* Driver defined */
#define CS_RETRY		0x82	/* Driver defined */
#define CS_LOOP_DOWN_ABORT	0x83	/* Driver defined */

#define CS_BIDIR_RD_OVERRUN			0x700
#define CS_BIDIR_RD_WR_OVERRUN			0x707
#define CS_BIDIR_RD_OVERRUN_WR_UNDERRUN		0x715
#define CS_BIDIR_RD_UNDERRUN			0x1500
#define CS_BIDIR_RD_UNDERRUN_WR_OVERRUN		0x1507
#define CS_BIDIR_RD_WR_UNDERRUN			0x1515
#define CS_BIDIR_DMA				0x200
/*
 * Status entry status flags
 */
#define SF_ABTS_TERMINATED	BIT_10
#define SF_LOGOUT_SENT		BIT_13

/*
 * ISP queue - status continuation entry structure definition.
 */
#define	STATUS_CONT_TYPE	0x10	/* Status continuation entry. */
typedef struct {
	uint8_t entry_type;		/* Entry type. */
	uint8_t entry_count;		/* Entry count. */
	uint8_t sys_define;		/* System defined. */
	uint8_t entry_status;		/* Entry Status. */
	uint8_t data[60];		/* data */
} sts_cont_entry_t;

/*
 * ISP queue -	RIO Type 1 status entry (32 bit I/O entry handles)
 *		structure definition.
 */
#define	STATUS_TYPE_21 0x21		/* Status entry. */
typedef struct {
	uint8_t entry_type;		/* Entry type. */
	uint8_t entry_count;		/* Entry count. */
	uint8_t handle_count;		/* Handle count. */
	uint8_t entry_status;		/* Entry Status. */
	uint32_t handle[15];		/* System handles. */
} sts21_entry_t;

/*
 * ISP queue -	RIO Type 2 status entry (16 bit I/O entry handles)
 *		structure definition.
 */
#define	STATUS_TYPE_22	0x22		/* Status entry. */
typedef struct {
	uint8_t entry_type;		/* Entry type. */
	uint8_t entry_count;		/* Entry count. */
	uint8_t handle_count;		/* Handle count. */
	uint8_t entry_status;		/* Entry Status. */
	uint16_t handle[30];		/* System handles. */
} sts22_entry_t;

/*
 * ISP queue - marker entry structure definition.
 */
#define MARKER_TYPE	0x04		/* Marker entry. */
typedef struct {
	uint8_t entry_type;		/* Entry type. */
	uint8_t entry_count;		/* Entry count. */
	uint8_t handle_count;		/* Handle count. */
	uint8_t entry_status;		/* Entry Status. */
	uint32_t sys_define_2;		/* System defined. */
	target_id_t target;		/* SCSI ID */
	uint8_t modifier;		/* Modifier (7-0). */
#define MK_SYNC_ID_LUN	0		/* Synchronize ID/LUN */
#define MK_SYNC_ID	1		/* Synchronize ID */
#define MK_SYNC_ALL	2		/* Synchronize all ID/LUN */
#define MK_SYNC_LIP	3		/* Synchronize all ID/LUN, */
					/* clear port changed, */
					/* use sequence number. */
	uint8_t reserved_1;
	__le16	sequence_number;	/* Sequence number of event */
	__le16	lun;			/* SCSI LUN */
	uint8_t reserved_2[48];
} mrk_entry_t;

/*
 * ISP queue - Management Server entry structure definition.
 */
#define MS_IOCB_TYPE		0x29	/* Management Server IOCB entry */
typedef struct {
	uint8_t entry_type;		/* Entry type. */
	uint8_t entry_count;		/* Entry count. */
	uint8_t handle_count;		/* Handle count. */
	uint8_t entry_status;		/* Entry Status. */
	uint32_t handle1;		/* System handle. */
	target_id_t loop_id;
	__le16	status;
	__le16	control_flags;		/* Control flags. */
	uint16_t reserved2;
	__le16	timeout;
	__le16	cmd_dsd_count;
	__le16	total_dsd_count;
	uint8_t type;
	uint8_t r_ctl;
	__le16	rx_id;
	uint16_t reserved3;
	uint32_t handle2;
	__le32	rsp_bytecount;
	__le32	req_bytecount;
	struct dsd64 req_dsd;
	struct dsd64 rsp_dsd;
} ms_iocb_entry_t;

#define SCM_EDC_ACC_RECEIVED		BIT_6
#define SCM_RDF_ACC_RECEIVED		BIT_7

/*
 * ISP queue - Mailbox Command entry structure definition.
 */
#define MBX_IOCB_TYPE	0x39
struct mbx_entry {
	uint8_t entry_type;
	uint8_t entry_count;
	uint8_t sys_define1;
	/* Use sys_define1 for source type */
#define SOURCE_SCSI	0x00
#define SOURCE_IP	0x01
#define SOURCE_VI	0x02
#define SOURCE_SCTP	0x03
#define SOURCE_MP	0x04
#define SOURCE_MPIOCTL	0x05
#define SOURCE_ASYNC_IOCB 0x07

	uint8_t entry_status;

	uint32_t handle;
	target_id_t loop_id;

	__le16	status;
	__le16	state_flags;
	__le16	status_flags;

	uint32_t sys_define2[2];

	__le16	mb0;
	__le16	mb1;
	__le16	mb2;
	__le16	mb3;
	__le16	mb6;
	__le16	mb7;
	__le16	mb9;
	__le16	mb10;
	uint32_t reserved_2[2];
	uint8_t node_name[WWN_SIZE];
	uint8_t port_name[WWN_SIZE];
};

#ifndef IMMED_NOTIFY_TYPE
#define IMMED_NOTIFY_TYPE 0x0D		/* Immediate notify entry. */
/*
 * ISP queue -	immediate notify entry structure definition.
 *		This is sent by the ISP to the Target driver.
 *		This IOCB would have report of events sent by the
 *		initiator, that needs to be handled by the target
 *		driver immediately.
 */
struct imm_ntfy_from_isp {
	uint8_t	 entry_type;		    /* Entry type. */
	uint8_t	 entry_count;		    /* Entry count. */
	uint8_t	 sys_define;		    /* System defined. */
	uint8_t	 entry_status;		    /* Entry Status. */
	union {
		struct {
			__le32	sys_define_2; /* System defined. */
			target_id_t target;
			__le16	lun;
			uint8_t  target_id;
			uint8_t  reserved_1;
			__le16	status_modifier;
			__le16	status;
			__le16	task_flags;
			__le16	seq_id;
			__le16	srr_rx_id;
			__le32	srr_rel_offs;
			__le16	srr_ui;
#define SRR_IU_DATA_IN	0x1
#define SRR_IU_DATA_OUT	0x5
#define SRR_IU_STATUS	0x7
			__le16	srr_ox_id;
			uint8_t reserved_2[28];
		} isp2x;
		struct {
			uint32_t reserved;
			__le16	nport_handle;
			uint16_t reserved_2;
			__le16	flags;
#define NOTIFY24XX_FLAGS_FCSP		BIT_5
#define NOTIFY24XX_FLAGS_GLOBAL_TPRLO   BIT_1
#define NOTIFY24XX_FLAGS_PUREX_IOCB     BIT_0
			__le16	srr_rx_id;
			__le16	status;
			uint8_t  status_subcode;
			uint8_t  fw_handle;
			__le32	exchange_address;
			__le32	srr_rel_offs;
			__le16	srr_ui;
			__le16	srr_ox_id;
			union {
				struct {
					uint8_t node_name[8];
				} plogi; /* PLOGI/ADISC/PDISC */
				struct {
					/* PRLI word 3 bit 0-15 */
					__le16	wd3_lo;
					uint8_t resv0[6];
				} prli;
				struct {
					uint8_t port_id[3];
					uint8_t resv1;
					__le16	nport_handle;
					uint16_t resv2;
				} req_els;
			} u;
			uint8_t port_name[8];
			uint8_t resv3[3];
			uint8_t  vp_index;
			uint32_t reserved_5;
			uint8_t  port_id[3];
			uint8_t  reserved_6;
		} isp24;
	} u;
	uint16_t reserved_7;
	__le16	ox_id;
} __packed;
#endif

/*
 * ISP request and response queue entry sizes
 */
#define RESPONSE_ENTRY_SIZE	(sizeof(response_t))
#define REQUEST_ENTRY_SIZE	(sizeof(request_t))



/*
 * Switch info gathering structure.
 */
typedef struct {
	port_id_t d_id;
	uint8_t node_name[WWN_SIZE];
	uint8_t port_name[WWN_SIZE];
	uint8_t fabric_port_name[WWN_SIZE];
	uint16_t fp_speed;
	uint8_t fc4_type;
	uint8_t fc4_features;
} sw_info_t;

/* FCP-4 types */
#define FC4_TYPE_FCP_SCSI	0x08
#define FC4_TYPE_NVME		0x28
#define FC4_TYPE_OTHER		0x0
#define FC4_TYPE_UNKNOWN	0xff

/* mailbox command 4G & above */
struct mbx_24xx_entry {
	uint8_t		entry_type;
	uint8_t		entry_count;
	uint8_t		sys_define1;
	uint8_t		entry_status;
	uint32_t	handle;
	uint16_t	mb[28];
};

#define IOCB_SIZE 64

/*
 * Fibre channel port type.
 */
typedef enum {
	FCT_UNKNOWN,
	FCT_BROADCAST = 0x01,
	FCT_INITIATOR = 0x02,
	FCT_TARGET    = 0x04,
	FCT_NVME_INITIATOR = 0x10,
	FCT_NVME_TARGET = 0x20,
	FCT_NVME_DISCOVERY = 0x40,
	FCT_NVME = 0xf0,
} fc_port_type_t;

enum qla_sess_deletion {
	QLA_SESS_DELETION_NONE		= 0,
	QLA_SESS_DELETION_IN_PROGRESS,
	QLA_SESS_DELETED,
};

enum qlt_plogi_link_t {
	QLT_PLOGI_LINK_SAME_WWN,
	QLT_PLOGI_LINK_CONFLICT,
	QLT_PLOGI_LINK_MAX
};

struct qlt_plogi_ack_t {
	struct list_head	list;
	struct imm_ntfy_from_isp iocb;
	port_id_t	id;
	int		ref_count;
	void		*fcport;
};

struct ct_sns_desc {
	struct ct_sns_pkt	*ct_sns;
	dma_addr_t		ct_sns_dma;
};

enum discovery_state {
	DSC_DELETED,
	DSC_GNL,
	DSC_LOGIN_PEND,
	DSC_LOGIN_FAILED,
	DSC_GPDB,
	DSC_UPD_FCPORT,
	DSC_LOGIN_COMPLETE,
	DSC_ADISC,
	DSC_DELETE_PEND,
	DSC_LOGIN_AUTH_PEND,
};

enum login_state {	/* FW control Target side */
	DSC_LS_LLIOCB_SENT = 2,
	DSC_LS_PLOGI_PEND,
	DSC_LS_PLOGI_COMP,
	DSC_LS_PRLI_PEND,
	DSC_LS_PRLI_COMP,
	DSC_LS_PORT_UNAVAIL,
	DSC_LS_PRLO_PEND = 9,
	DSC_LS_LOGO_PEND,
};

enum rscn_addr_format {
	RSCN_PORT_ADDR,
	RSCN_AREA_ADDR,
	RSCN_DOM_ADDR,
	RSCN_FAB_ADDR,
};

/*
 * Fibre channel port structure.
 */
typedef struct fc_port {
	struct list_head list;
	struct scsi_qla_host *vha;
	struct list_head unsol_ctx_head;

	unsigned int conf_compl_supported:1;
	unsigned int deleted:2;
	unsigned int free_pending:1;
	unsigned int local:1;
	unsigned int logout_on_delete:1;
	unsigned int logo_ack_needed:1;
	unsigned int keep_nport_handle:1;
	unsigned int send_els_logo:1;
	unsigned int login_pause:1;
	unsigned int login_succ:1;
	unsigned int query:1;
	unsigned int id_changed:1;
	unsigned int scan_needed:1;
	unsigned int n2n_flag:1;
	unsigned int explicit_logout:1;
	unsigned int prli_pend_timer:1;
	unsigned int do_prli_nvme:1;

	uint8_t nvme_flag;
	uint8_t node_name[WWN_SIZE];
	uint8_t port_name[WWN_SIZE];
	port_id_t d_id;
	uint16_t loop_id;
	uint16_t old_loop_id;

	struct completion nvme_del_done;
	uint32_t nvme_prli_service_param;
#define NVME_PRLI_SP_PI_CTRL	BIT_9
#define NVME_PRLI_SP_SLER	BIT_8
#define NVME_PRLI_SP_CONF       BIT_7
#define NVME_PRLI_SP_INITIATOR  BIT_5
#define NVME_PRLI_SP_TARGET     BIT_4
#define NVME_PRLI_SP_DISCOVERY  BIT_3
#define NVME_PRLI_SP_FIRST_BURST	BIT_0

	uint32_t nvme_first_burst_size;
#define NVME_FLAG_REGISTERED 4
#define NVME_FLAG_DELETING 2
#define NVME_FLAG_RESETTING 1

	struct fc_port *conflict;
	unsigned char logout_completed;
	int generation;

	struct se_session *se_sess;
	struct list_head sess_cmd_list;
	spinlock_t sess_cmd_lock;
	struct kref sess_kref;
	struct qla_tgt *tgt;
	unsigned long expires;
	struct list_head del_list_entry;
	struct work_struct free_work;
	struct work_struct reg_work;
	uint64_t jiffies_at_registration;
	unsigned long prli_expired;
	struct qlt_plogi_ack_t *plogi_link[QLT_PLOGI_LINK_MAX];

	uint16_t tgt_id;
	uint16_t old_tgt_id;
	uint16_t sec_since_registration;

	uint8_t fcp_prio;

	uint8_t fabric_port_name[WWN_SIZE];
	uint16_t fp_speed;

	fc_port_type_t port_type;

	atomic_t state;
	uint32_t flags;

	int login_retry;

	struct fc_rport *rport;
	u32 supported_classes;

	uint8_t fc4_type;
	uint8_t fc4_features;
	uint8_t scan_state;

	unsigned long last_queue_full;
	unsigned long last_ramp_up;

	uint16_t port_id;

	struct nvme_fc_remote_port *nvme_remote_port;

	unsigned long retry_delay_timestamp;
	struct qla_tgt_sess *tgt_session;
	struct ct_sns_desc ct_desc;
	enum discovery_state disc_state;
	atomic_t shadow_disc_state;
	enum discovery_state next_disc_state;
	enum login_state fw_login_state;
	unsigned long dm_login_expire;
	unsigned long plogi_nack_done_deadline;

	u32 login_gen, last_login_gen;
	u32 rscn_gen, last_rscn_gen;
	u32 chip_reset;
	struct list_head gnl_entry;
	struct work_struct del_work;
	u8 iocb[IOCB_SIZE];
	u8 current_login_state;
	u8 last_login_state;
	u16 n2n_link_reset_cnt;
	u16 n2n_chip_reset;

	struct dentry *dfs_rport_dir;

	u64 tgt_short_link_down_cnt;
	u64 tgt_link_down_time;
	u64 dev_loss_tmo;
	/*
	 * EDIF parameters for encryption.
	 */
	struct {
		uint32_t	enable:1;	/* device is edif enabled/req'd */
		uint32_t	app_stop:2;
		uint32_t	aes_gmac:1;
		uint32_t	app_sess_online:1;
		uint32_t	tx_sa_set:1;
		uint32_t	rx_sa_set:1;
		uint32_t	tx_sa_pending:1;
		uint32_t	rx_sa_pending:1;
		uint32_t	tx_rekey_cnt;
		uint32_t	rx_rekey_cnt;
		uint64_t	tx_bytes;
		uint64_t	rx_bytes;
		uint8_t		sess_down_acked;
		uint8_t		auth_state;
		uint16_t	authok:1;
		uint16_t	rekey_cnt;
		struct list_head edif_indx_list;
		spinlock_t  indx_list_lock;

		struct list_head tx_sa_list;
		struct list_head rx_sa_list;
		spinlock_t	sa_list_lock;
	} edif;
} fc_port_t;

enum {
	FC4_PRIORITY_NVME = 1,
	FC4_PRIORITY_FCP  = 2,
};

#define QLA_FCPORT_SCAN		1
#define QLA_FCPORT_FOUND	2

struct event_arg {
	fc_port_t		*fcport;
	srb_t			*sp;
	port_id_t		id;
	u16			data[2], rc;
	u8			port_name[WWN_SIZE];
	u32			iop[2];
};

#include "qla_mr.h"

/*
 * Fibre channel port/lun states.
 */
enum {
	FCS_UNKNOWN,
	FCS_UNCONFIGURED,
	FCS_DEVICE_DEAD,
	FCS_DEVICE_LOST,
	FCS_ONLINE,
};

extern const char *const port_state_str[5];

static const char *const port_dstate_str[] = {
	[DSC_DELETED]		= "DELETED",
	[DSC_GNL]		= "GNL",
	[DSC_LOGIN_PEND]	= "LOGIN_PEND",
	[DSC_LOGIN_FAILED]	= "LOGIN_FAILED",
	[DSC_GPDB]		= "GPDB",
	[DSC_UPD_FCPORT]	= "UPD_FCPORT",
	[DSC_LOGIN_COMPLETE]	= "LOGIN_COMPLETE",
	[DSC_ADISC]		= "ADISC",
	[DSC_DELETE_PEND]	= "DELETE_PEND",
	[DSC_LOGIN_AUTH_PEND]	= "LOGIN_AUTH_PEND",
};

/*
 * FC port flags.
 */
#define FCF_FABRIC_DEVICE	BIT_0
#define FCF_LOGIN_NEEDED	BIT_1
#define FCF_FCP2_DEVICE		BIT_2
#define FCF_ASYNC_SENT		BIT_3
#define FCF_CONF_COMP_SUPPORTED BIT_4
#define FCF_ASYNC_ACTIVE	BIT_5
#define FCF_FCSP_DEVICE		BIT_6
#define FCF_EDIF_DELETE		BIT_7

/* No loop ID flag. */
#define FC_NO_LOOP_ID		0x1000

/*
 * FC-CT interface
 *
 * NOTE: All structures are big-endian in form.
 */

#define CT_REJECT_RESPONSE	0x8001
#define CT_ACCEPT_RESPONSE	0x8002
#define CT_REASON_INVALID_COMMAND_CODE		0x01
#define CT_REASON_CANNOT_PERFORM		0x09
#define CT_REASON_COMMAND_UNSUPPORTED		0x0b
#define CT_EXPL_ALREADY_REGISTERED		0x10
#define CT_EXPL_HBA_ATTR_NOT_REGISTERED		0x11
#define CT_EXPL_MULTIPLE_HBA_ATTR		0x12
#define CT_EXPL_INVALID_HBA_BLOCK_LENGTH	0x13
#define CT_EXPL_MISSING_REQ_HBA_ATTR		0x14
#define CT_EXPL_PORT_NOT_REGISTERED_		0x15
#define CT_EXPL_MISSING_HBA_ID_PORT_LIST	0x16
#define CT_EXPL_HBA_NOT_REGISTERED		0x17
#define CT_EXPL_PORT_ATTR_NOT_REGISTERED	0x20
#define CT_EXPL_PORT_NOT_REGISTERED		0x21
#define CT_EXPL_MULTIPLE_PORT_ATTR		0x22
#define CT_EXPL_INVALID_PORT_BLOCK_LENGTH	0x23

#define NS_N_PORT_TYPE	0x01
#define NS_NL_PORT_TYPE	0x02
#define NS_NX_PORT_TYPE	0x7F

#define	GA_NXT_CMD	0x100
#define	GA_NXT_REQ_SIZE	(16 + 4)
#define	GA_NXT_RSP_SIZE	(16 + 620)

#define	GPN_FT_CMD	0x172
#define	GPN_FT_REQ_SIZE	(16 + 4)
#define	GNN_FT_CMD	0x173
#define	GNN_FT_REQ_SIZE	(16 + 4)

#define	GID_PT_CMD	0x1A1
#define	GID_PT_REQ_SIZE	(16 + 4)

#define	GPN_ID_CMD	0x112
#define	GPN_ID_REQ_SIZE	(16 + 4)
#define	GPN_ID_RSP_SIZE	(16 + 8)

#define	GNN_ID_CMD	0x113
#define	GNN_ID_REQ_SIZE	(16 + 4)
#define	GNN_ID_RSP_SIZE	(16 + 8)

#define	GFT_ID_CMD	0x117
#define	GFT_ID_REQ_SIZE	(16 + 4)
#define	GFT_ID_RSP_SIZE	(16 + 32)

#define GID_PN_CMD 0x121
#define GID_PN_REQ_SIZE (16 + 8)
#define GID_PN_RSP_SIZE (16 + 4)

#define	RFT_ID_CMD	0x217
#define	RFT_ID_REQ_SIZE	(16 + 4 + 32)
#define	RFT_ID_RSP_SIZE	16

#define	RFF_ID_CMD	0x21F
#define	RFF_ID_REQ_SIZE	(16 + 4 + 2 + 1 + 1)
#define	RFF_ID_RSP_SIZE	16

#define	RNN_ID_CMD	0x213
#define	RNN_ID_REQ_SIZE	(16 + 4 + 8)
#define	RNN_ID_RSP_SIZE	16

#define	RSNN_NN_CMD	 0x239
#define	RSNN_NN_REQ_SIZE (16 + 8 + 1 + 255)
#define	RSNN_NN_RSP_SIZE 16

#define	GFPN_ID_CMD	0x11C
#define	GFPN_ID_REQ_SIZE (16 + 4)
#define	GFPN_ID_RSP_SIZE (16 + 8)

#define	GPSC_CMD	0x127
#define	GPSC_REQ_SIZE	(16 + 8)
#define	GPSC_RSP_SIZE	(16 + 2 + 2)

#define GFF_ID_CMD	0x011F
#define GFF_ID_REQ_SIZE	(16 + 4)
#define GFF_ID_RSP_SIZE (16 + 128)

/*
 * FDMI HBA attribute types.
 */
#define FDMI1_HBA_ATTR_COUNT			10
#define FDMI2_HBA_ATTR_COUNT			17

#define FDMI_HBA_NODE_NAME			0x1
#define FDMI_HBA_MANUFACTURER			0x2
#define FDMI_HBA_SERIAL_NUMBER			0x3
#define FDMI_HBA_MODEL				0x4
#define FDMI_HBA_MODEL_DESCRIPTION		0x5
#define FDMI_HBA_HARDWARE_VERSION		0x6
#define FDMI_HBA_DRIVER_VERSION			0x7
#define FDMI_HBA_OPTION_ROM_VERSION		0x8
#define FDMI_HBA_FIRMWARE_VERSION		0x9
#define FDMI_HBA_OS_NAME_AND_VERSION		0xa
#define FDMI_HBA_MAXIMUM_CT_PAYLOAD_LENGTH	0xb

#define FDMI_HBA_NODE_SYMBOLIC_NAME		0xc
#define FDMI_HBA_VENDOR_SPECIFIC_INFO		0xd
#define FDMI_HBA_NUM_PORTS			0xe
#define FDMI_HBA_FABRIC_NAME			0xf
#define FDMI_HBA_BOOT_BIOS_NAME			0x10
#define FDMI_HBA_VENDOR_IDENTIFIER		0xe0

struct ct_fdmi_hba_attr {
	__be16	type;
	__be16	len;
	union {
		uint8_t node_name[WWN_SIZE];
		uint8_t manufacturer[64];
		uint8_t serial_num[32];
		uint8_t model[16+1];
		uint8_t model_desc[80];
		uint8_t hw_version[32];
		uint8_t driver_version[32];
		uint8_t orom_version[16];
		uint8_t fw_version[32];
		uint8_t os_version[128];
		__be32	 max_ct_len;

		uint8_t sym_name[256];
		__be32	 vendor_specific_info;
		__be32	 num_ports;
		uint8_t fabric_name[WWN_SIZE];
		uint8_t bios_name[32];
		uint8_t vendor_identifier[8];
	} a;
};

struct ct_fdmi1_hba_attributes {
	__be32	count;
	struct ct_fdmi_hba_attr entry[FDMI1_HBA_ATTR_COUNT];
};

struct ct_fdmi2_hba_attributes {
	__be32	count;
	struct ct_fdmi_hba_attr entry[FDMI2_HBA_ATTR_COUNT];
};

/*
 * FDMI Port attribute types.
 */
#define FDMI1_PORT_ATTR_COUNT		6
#define FDMI2_PORT_ATTR_COUNT		16
#define FDMI2_SMARTSAN_PORT_ATTR_COUNT	23

#define FDMI_PORT_FC4_TYPES		0x1
#define FDMI_PORT_SUPPORT_SPEED		0x2
#define FDMI_PORT_CURRENT_SPEED		0x3
#define FDMI_PORT_MAX_FRAME_SIZE	0x4
#define FDMI_PORT_OS_DEVICE_NAME	0x5
#define FDMI_PORT_HOST_NAME		0x6

#define FDMI_PORT_NODE_NAME		0x7
#define FDMI_PORT_NAME			0x8
#define FDMI_PORT_SYM_NAME		0x9
#define FDMI_PORT_TYPE			0xa
#define FDMI_PORT_SUPP_COS		0xb
#define FDMI_PORT_FABRIC_NAME		0xc
#define FDMI_PORT_FC4_TYPE		0xd
#define FDMI_PORT_STATE			0x101
#define FDMI_PORT_COUNT			0x102
#define FDMI_PORT_IDENTIFIER		0x103

#define FDMI_SMARTSAN_SERVICE		0xF100
#define FDMI_SMARTSAN_GUID		0xF101
#define FDMI_SMARTSAN_VERSION		0xF102
#define FDMI_SMARTSAN_PROD_NAME		0xF103
#define FDMI_SMARTSAN_PORT_INFO		0xF104
#define FDMI_SMARTSAN_QOS_SUPPORT	0xF105
#define FDMI_SMARTSAN_SECURITY_SUPPORT	0xF106

#define FDMI_PORT_SPEED_1GB		0x1
#define FDMI_PORT_SPEED_2GB		0x2
#define FDMI_PORT_SPEED_10GB		0x4
#define FDMI_PORT_SPEED_4GB		0x8
#define FDMI_PORT_SPEED_8GB		0x10
#define FDMI_PORT_SPEED_16GB		0x20
#define FDMI_PORT_SPEED_32GB		0x40
#define FDMI_PORT_SPEED_20GB		0x80
#define FDMI_PORT_SPEED_40GB		0x100
#define FDMI_PORT_SPEED_128GB		0x200
#define FDMI_PORT_SPEED_64GB		0x400
#define FDMI_PORT_SPEED_256GB		0x800
#define FDMI_PORT_SPEED_UNKNOWN		0x8000

#define FC_CLASS_2	0x04
#define FC_CLASS_3	0x08
#define FC_CLASS_2_3	0x0C

struct ct_fdmi_port_attr {
	__be16	type;
	__be16	len;
	union {
		uint8_t fc4_types[32];
		__be32	sup_speed;
		__be32	cur_speed;
		__be32	max_frame_size;
		uint8_t os_dev_name[32];
		uint8_t host_name[256];

		uint8_t node_name[WWN_SIZE];
		uint8_t port_name[WWN_SIZE];
		uint8_t port_sym_name[128];
		__be32	port_type;
		__be32	port_supported_cos;
		uint8_t fabric_name[WWN_SIZE];
		uint8_t port_fc4_type[32];
		__be32	 port_state;
		__be32	 num_ports;
		__be32	 port_id;

		uint8_t smartsan_service[24];
		uint8_t smartsan_guid[16];
		uint8_t smartsan_version[24];
		uint8_t smartsan_prod_name[16];
		__be32	 smartsan_port_info;
		__be32	 smartsan_qos_support;
		__be32	 smartsan_security_support;
	} a;
};

struct ct_fdmi1_port_attributes {
	__be32	 count;
	struct ct_fdmi_port_attr entry[FDMI1_PORT_ATTR_COUNT];
};

struct ct_fdmi2_port_attributes {
	__be32	count;
	struct ct_fdmi_port_attr entry[FDMI2_PORT_ATTR_COUNT];
};

#define FDMI_ATTR_TYPELEN(obj) \
	(sizeof((obj)->type) + sizeof((obj)->len))

#define FDMI_ATTR_ALIGNMENT(len) \
	(4 - ((len) & 3))

/* FDMI register call options */
#define CALLOPT_FDMI1		0
#define CALLOPT_FDMI2		1
#define CALLOPT_FDMI2_SMARTSAN	2

/* FDMI definitions. */
#define GRHL_CMD	0x100
#define GHAT_CMD	0x101
#define GRPL_CMD	0x102
#define GPAT_CMD	0x110

#define RHBA_CMD	0x200
#define RHBA_RSP_SIZE	16

#define RHAT_CMD	0x201

#define RPRT_CMD	0x210
#define RPRT_RSP_SIZE	24

#define RPA_CMD		0x211
#define RPA_RSP_SIZE	16
#define SMARTSAN_RPA_RSP_SIZE	24

#define DHBA_CMD	0x300
#define DHBA_REQ_SIZE	(16 + 8)
#define DHBA_RSP_SIZE	16

#define DHAT_CMD	0x301
#define DPRT_CMD	0x310
#define DPA_CMD		0x311

/* CT command header -- request/response common fields */
struct ct_cmd_hdr {
	uint8_t revision;
	uint8_t in_id[3];
	uint8_t gs_type;
	uint8_t gs_subtype;
	uint8_t options;
	uint8_t reserved;
};

/* CT command request */
struct ct_sns_req {
	struct ct_cmd_hdr header;
	__be16	command;
	__be16	max_rsp_size;
	uint8_t fragment_id;
	uint8_t reserved[3];

	union {
		/* GA_NXT, GPN_ID, GNN_ID, GFT_ID, GFPN_ID */
		struct {
			uint8_t reserved;
			be_id_t port_id;
		} port_id;

		struct {
			uint8_t reserved;
			uint8_t domain;
			uint8_t area;
			uint8_t port_type;
		} gpn_ft;

		struct {
			uint8_t port_type;
			uint8_t domain;
			uint8_t area;
			uint8_t reserved;
		} gid_pt;

		struct {
			uint8_t reserved;
			be_id_t port_id;
			uint8_t fc4_types[32];
		} rft_id;

		struct {
			uint8_t reserved;
			be_id_t port_id;
			uint16_t reserved2;
			uint8_t fc4_feature;
			uint8_t fc4_type;
		} rff_id;

		struct {
			uint8_t reserved;
			be_id_t port_id;
			uint8_t node_name[8];
		} rnn_id;

		struct {
			uint8_t node_name[8];
			uint8_t name_len;
			uint8_t sym_node_name[255];
		} rsnn_nn;

		struct {
			uint8_t hba_identifier[8];
		} ghat;

		struct {
			uint8_t hba_identifier[8];
			__be32	entry_count;
			uint8_t port_name[8];
			struct ct_fdmi2_hba_attributes attrs;
		} rhba;

		struct {
			uint8_t hba_identifier[8];
			struct ct_fdmi1_hba_attributes attrs;
		} rhat;

		struct {
			uint8_t port_name[8];
			struct ct_fdmi2_port_attributes attrs;
		} rpa;

		struct {
			uint8_t hba_identifier[8];
			uint8_t port_name[8];
			struct ct_fdmi2_port_attributes attrs;
		} rprt;

		struct {
			uint8_t port_name[8];
		} dhba;

		struct {
			uint8_t port_name[8];
		} dhat;

		struct {
			uint8_t port_name[8];
		} dprt;

		struct {
			uint8_t port_name[8];
		} dpa;

		struct {
			uint8_t port_name[8];
		} gpsc;

		struct {
			uint8_t reserved;
			uint8_t port_id[3];
		} gff_id;

		struct {
			uint8_t port_name[8];
		} gid_pn;
	} req;
};

/* CT command response header */
struct ct_rsp_hdr {
	struct ct_cmd_hdr header;
	__be16	response;
	uint16_t residual;
	uint8_t fragment_id;
	uint8_t reason_code;
	uint8_t explanation_code;
	uint8_t vendor_unique;
};

struct ct_sns_gid_pt_data {
	uint8_t control_byte;
	be_id_t port_id;
};

/* It's the same for both GPN_FT and GNN_FT */
struct ct_sns_gpnft_rsp {
	struct {
		struct ct_cmd_hdr header;
		uint16_t response;
		uint16_t residual;
		uint8_t fragment_id;
		uint8_t reason_code;
		uint8_t explanation_code;
		uint8_t vendor_unique;
	};
	/* Assume the largest number of targets for the union */
	DECLARE_FLEX_ARRAY(struct ct_sns_gpn_ft_data {
		u8 control_byte;
		u8 port_id[3];
		u32 reserved;
		u8 port_name[8];
	}, entries);
};

/* CT command response */
struct ct_sns_rsp {
	struct ct_rsp_hdr header;

	union {
		struct {
			uint8_t port_type;
			be_id_t port_id;
			uint8_t port_name[8];
			uint8_t sym_port_name_len;
			uint8_t sym_port_name[255];
			uint8_t node_name[8];
			uint8_t sym_node_name_len;
			uint8_t sym_node_name[255];
			uint8_t init_proc_assoc[8];
			uint8_t node_ip_addr[16];
			uint8_t class_of_service[4];
			uint8_t fc4_types[32];
			uint8_t ip_address[16];
			uint8_t fabric_port_name[8];
			uint8_t reserved;
			uint8_t hard_address[3];
		} ga_nxt;

		struct {
			/* Assume the largest number of targets for the union */
			struct ct_sns_gid_pt_data
			    entries[MAX_FIBRE_DEVICES_MAX];
		} gid_pt;

		struct {
			uint8_t port_name[8];
		} gpn_id;

		struct {
			uint8_t node_name[8];
		} gnn_id;

		struct {
			uint8_t fc4_types[32];
		} gft_id;

		struct {
			uint32_t entry_count;
			uint8_t port_name[8];
			struct ct_fdmi1_hba_attributes attrs;
		} ghat;

		struct {
			uint8_t port_name[8];
		} gfpn_id;

		struct {
			__be16	speeds;
			__be16	speed;
		} gpsc;

#define GFF_FCP_SCSI_OFFSET	7
#define GFF_NVME_OFFSET		23 /* type = 28h */
		struct {
			uint8_t fc4_features[128];
#define FC4_FF_TARGET    BIT_0
#define FC4_FF_INITIATOR BIT_1
		} gff_id;
		struct {
			uint8_t reserved;
			uint8_t port_id[3];
		} gid_pn;
	} rsp;
};

struct ct_sns_pkt {
	union {
		struct ct_sns_req req;
		struct ct_sns_rsp rsp;
	} p;
};

struct ct_sns_gpnft_pkt {
	union {
		struct ct_sns_req req;
		struct ct_sns_gpnft_rsp rsp;
	} p;
};

enum scan_flags_t {
	SF_SCANNING = BIT_0,
	SF_QUEUED = BIT_1,
};

enum fc4type_t {
	FS_FC4TYPE_FCP	= BIT_0,
	FS_FC4TYPE_NVME	= BIT_1,
	FS_FCP_IS_N2N = BIT_7,
};

struct fab_scan_rp {
	port_id_t id;
	enum fc4type_t fc4type;
	u8 port_name[8];
	u8 node_name[8];
};

struct fab_scan {
	struct fab_scan_rp *l;
	u32 size;
	u16 scan_retry;
#define MAX_SCAN_RETRIES 5
	enum scan_flags_t scan_flags;
	struct delayed_work scan_work;
};

/*
 * SNS command structures -- for 2200 compatibility.
 */
#define	RFT_ID_SNS_SCMD_LEN	22
#define	RFT_ID_SNS_CMD_SIZE	60
#define	RFT_ID_SNS_DATA_SIZE	16

#define	RNN_ID_SNS_SCMD_LEN	10
#define	RNN_ID_SNS_CMD_SIZE	36
#define	RNN_ID_SNS_DATA_SIZE	16

#define	GA_NXT_SNS_SCMD_LEN	6
#define	GA_NXT_SNS_CMD_SIZE	28
#define	GA_NXT_SNS_DATA_SIZE	(620 + 16)

#define	GID_PT_SNS_SCMD_LEN	6
#define	GID_PT_SNS_CMD_SIZE	28
/*
 * Assume MAX_FIBRE_DEVICES_2100 as these defines are only used with older
 * adapters.
 */
#define	GID_PT_SNS_DATA_SIZE	(MAX_FIBRE_DEVICES_2100 * 4 + 16)

#define	GPN_ID_SNS_SCMD_LEN	6
#define	GPN_ID_SNS_CMD_SIZE	28
#define	GPN_ID_SNS_DATA_SIZE	(8 + 16)

#define	GNN_ID_SNS_SCMD_LEN	6
#define	GNN_ID_SNS_CMD_SIZE	28
#define	GNN_ID_SNS_DATA_SIZE	(8 + 16)

struct sns_cmd_pkt {
	union {
		struct {
			__le16	buffer_length;
			__le16	reserved_1;
			__le64	buffer_address __packed;
			__le16	subcommand_length;
			__le16	reserved_2;
			__le16	subcommand;
			__le16	size;
			uint32_t reserved_3;
			uint8_t param[36];
		} cmd;

		uint8_t rft_data[RFT_ID_SNS_DATA_SIZE];
		uint8_t rnn_data[RNN_ID_SNS_DATA_SIZE];
		uint8_t gan_data[GA_NXT_SNS_DATA_SIZE];
		uint8_t gid_data[GID_PT_SNS_DATA_SIZE];
		uint8_t gpn_data[GPN_ID_SNS_DATA_SIZE];
		uint8_t gnn_data[GNN_ID_SNS_DATA_SIZE];
	} p;
};

struct fw_blob {
	char *name;
	uint32_t segs[4];
	const struct firmware *fw;
};

/* Return data from MBC_GET_ID_LIST call. */
struct gid_list_info {
	uint8_t	al_pa;
	uint8_t	area;
	uint8_t	domain;
	uint8_t	loop_id_2100;	/* ISP2100/ISP2200 -- 4 bytes. */
	__le16	loop_id;	/* ISP23XX         -- 6 bytes. */
	uint16_t reserved_1;	/* ISP24XX         -- 8 bytes. */
};

/* NPIV */
typedef struct vport_info {
	uint8_t		port_name[WWN_SIZE];
	uint8_t		node_name[WWN_SIZE];
	int		vp_id;
	uint16_t	loop_id;
	unsigned long	host_no;
	uint8_t		port_id[3];
	int		loop_state;
} vport_info_t;

typedef struct vport_params {
	uint8_t 	port_name[WWN_SIZE];
	uint8_t 	node_name[WWN_SIZE];
	uint32_t 	options;
#define	VP_OPTS_RETRY_ENABLE	BIT_0
#define	VP_OPTS_VP_DISABLE	BIT_1
} vport_params_t;

/* NPIV - return codes of VP create and modify */
#define VP_RET_CODE_OK			0
#define VP_RET_CODE_FATAL		1
#define VP_RET_CODE_WRONG_ID		2
#define VP_RET_CODE_WWPN		3
#define VP_RET_CODE_RESOURCES		4
#define VP_RET_CODE_NO_MEM		5
#define VP_RET_CODE_NOT_FOUND		6

struct qla_hw_data;
struct rsp_que;
/*
 * ISP operations
 */
struct isp_operations {

	int (*pci_config) (struct scsi_qla_host *);
	int (*reset_chip)(struct scsi_qla_host *);
	int (*chip_diag) (struct scsi_qla_host *);
	void (*config_rings) (struct scsi_qla_host *);
	int (*reset_adapter)(struct scsi_qla_host *);
	int (*nvram_config) (struct scsi_qla_host *);
	void (*update_fw_options) (struct scsi_qla_host *);
	int (*load_risc) (struct scsi_qla_host *, uint32_t *);

	char * (*pci_info_str)(struct scsi_qla_host *, char *, size_t);
	char * (*fw_version_str)(struct scsi_qla_host *, char *, size_t);

	irq_handler_t intr_handler;
	void (*enable_intrs) (struct qla_hw_data *);
	void (*disable_intrs) (struct qla_hw_data *);

	int (*abort_command) (srb_t *);
	int (*target_reset) (struct fc_port *, uint64_t, int);
	int (*lun_reset) (struct fc_port *, uint64_t, int);
	int (*fabric_login) (struct scsi_qla_host *, uint16_t, uint8_t,
		uint8_t, uint8_t, uint16_t *, uint8_t);
	int (*fabric_logout) (struct scsi_qla_host *, uint16_t, uint8_t,
	    uint8_t, uint8_t);

	uint16_t (*calc_req_entries) (uint16_t);
	void (*build_iocbs) (srb_t *, cmd_entry_t *, uint16_t);
	void *(*prep_ms_iocb) (struct scsi_qla_host *, struct ct_arg *);
	void *(*prep_ms_fdmi_iocb) (struct scsi_qla_host *, uint32_t,
	    uint32_t);

	uint8_t *(*read_nvram)(struct scsi_qla_host *, void *,
		uint32_t, uint32_t);
	int (*write_nvram)(struct scsi_qla_host *, void *, uint32_t,
		uint32_t);

	void (*fw_dump)(struct scsi_qla_host *vha);
	void (*mpi_fw_dump)(struct scsi_qla_host *, int);

	/* Context: task, might sleep */
	int (*beacon_on) (struct scsi_qla_host *);
	int (*beacon_off) (struct scsi_qla_host *);

	void (*beacon_blink) (struct scsi_qla_host *);

	void *(*read_optrom)(struct scsi_qla_host *, void *,
		uint32_t, uint32_t);
	int (*write_optrom)(struct scsi_qla_host *, void *, uint32_t,
		uint32_t);

	int (*get_flash_version) (struct scsi_qla_host *, void *);
	int (*start_scsi) (srb_t *);
	int (*start_scsi_mq) (srb_t *);

	/* Context: task, might sleep */
	int (*abort_isp) (struct scsi_qla_host *);

	int (*iospace_config)(struct qla_hw_data *);
	int (*initialize_adapter)(struct scsi_qla_host *);
};

/* MSI-X Support *************************************************************/

#define QLA_MSIX_CHIP_REV_24XX	3
#define QLA_MSIX_FW_MODE(m)	(((m) & (BIT_7|BIT_8|BIT_9)) >> 7)
#define QLA_MSIX_FW_MODE_1(m)	(QLA_MSIX_FW_MODE(m) == 1)

#define QLA_BASE_VECTORS	2 /* default + RSP */
#define QLA_MSIX_RSP_Q			0x01
#define QLA_ATIO_VECTOR		0x02
#define QLA_MSIX_QPAIR_MULTIQ_RSP_Q	0x03
#define QLA_MSIX_QPAIR_MULTIQ_RSP_Q_HS	0x04

#define QLA_MIDX_DEFAULT	0
#define QLA_MIDX_RSP_Q		1
#define QLA_PCI_MSIX_CONTROL	0xa2
#define QLA_83XX_PCI_MSIX_CONTROL	0x92

struct scsi_qla_host;


#define QLA83XX_RSPQ_MSIX_ENTRY_NUMBER 1 /* refer to qla83xx_msix_entries */

struct qla_msix_entry {
	int have_irq;
	int in_use;
	uint32_t vector;
	uint32_t vector_base0;
	uint16_t entry;
	char name[30];
	void *handle;
	int cpuid;
};

#define	WATCH_INTERVAL		1       /* number of seconds */

/* Work events.  */
enum qla_work_type {
	QLA_EVT_AEN,
	QLA_EVT_IDC_ACK,
	QLA_EVT_ASYNC_LOGIN,
	QLA_EVT_ASYNC_LOGOUT,
	QLA_EVT_ASYNC_ADISC,
	QLA_EVT_UEVENT,
	QLA_EVT_AENFX,
	QLA_EVT_UNMAP,
	QLA_EVT_NEW_SESS,
	QLA_EVT_GPDB,
	QLA_EVT_PRLI,
	QLA_EVT_GPSC,
	QLA_EVT_GNL,
	QLA_EVT_NACK,
	QLA_EVT_RELOGIN,
	QLA_EVT_ASYNC_PRLO,
	QLA_EVT_ASYNC_PRLO_DONE,
	QLA_EVT_GPNFT,
	QLA_EVT_GPNFT_DONE,
	QLA_EVT_GNNFT_DONE,
	QLA_EVT_GFPNID,
	QLA_EVT_SP_RETRY,
	QLA_EVT_IIDMA,
	QLA_EVT_ELS_PLOGI,
	QLA_EVT_SA_REPLACE,
};


struct qla_work_evt {
	struct list_head	list;
	enum qla_work_type	type;
	u32			flags;
#define QLA_EVT_FLAG_FREE	0x1

	union {
		struct {
			enum fc_host_event_code code;
			u32 data;
		} aen;
		struct {
#define QLA_IDC_ACK_REGS	7
			uint16_t mb[QLA_IDC_ACK_REGS];
		} idc_ack;
		struct {
			struct fc_port *fcport;
#define QLA_LOGIO_LOGIN_RETRIED	BIT_0
			u16 data[2];
		} logio;
		struct {
			u32 code;
#define QLA_UEVENT_CODE_FW_DUMP	0
		} uevent;
		struct {
			uint32_t        evtcode;
			uint32_t        mbx[8];
			uint32_t        count;
		} aenfx;
		struct {
			srb_t *sp;
		} iosb;
		struct {
			port_id_t id;
			u8 port_name[8];
			u8 node_name[8];
			void *pla;
			u8 fc4_type;
		} new_sess;
		struct { /*Get PDB, Get Speed, update fcport, gnl */
			fc_port_t *fcport;
			u8 opt;
		} fcport;
		struct {
			fc_port_t *fcport;
			u8 iocb[IOCB_SIZE];
			int type;
		} nack;
		struct {
			u8 fc4_type;
			srb_t *sp;
		} gpnft;
		struct {
			struct edif_sa_ctl	*sa_ctl;
			fc_port_t *fcport;
			uint16_t nport_handle;
		} sa_update;
	 } u;
};

struct qla_chip_state_84xx {
	struct list_head list;
	struct kref kref;

	void *bus;
	spinlock_t access_lock;
	struct mutex fw_update_mutex;
	uint32_t fw_update;
	uint32_t op_fw_version;
	uint32_t op_fw_size;
	uint32_t op_fw_seq_size;
	uint32_t diag_fw_version;
	uint32_t gold_fw_version;
};

struct qla_dif_statistics {
	uint64_t dif_input_bytes;
	uint64_t dif_output_bytes;
	uint64_t dif_input_requests;
	uint64_t dif_output_requests;
	uint32_t dif_guard_err;
	uint32_t dif_ref_tag_err;
	uint32_t dif_app_tag_err;
};

struct qla_statistics {
	uint32_t total_isp_aborts;
	uint64_t input_bytes;
	uint64_t output_bytes;
	uint64_t input_requests;
	uint64_t output_requests;
	uint32_t control_requests;

	uint64_t jiffies_at_last_reset;
	uint32_t stat_max_pend_cmds;
	uint32_t stat_max_qfull_cmds_alloc;
	uint32_t stat_max_qfull_cmds_dropped;

	struct qla_dif_statistics qla_dif_stats;
};

struct bidi_statistics {
	unsigned long long io_count;
	unsigned long long transfer_bytes;
};

struct qla_tc_param {
	struct scsi_qla_host *vha;
	uint32_t blk_sz;
	uint32_t bufflen;
	struct scatterlist *sg;
	struct scatterlist *prot_sg;
	struct crc_context *ctx;
	uint8_t *ctx_dsd_alloced;
};

/* Multi queue support */
#define MBC_INITIALIZE_MULTIQ 0x1f
#define QLA_QUE_PAGE 0X1000
#define QLA_MQ_SIZE 32
#define QLA_MAX_QUEUES 256
#define ISP_QUE_REG(ha, id) \
	((ha->mqenable || IS_QLA83XX(ha) || \
	  IS_QLA27XX(ha) || IS_QLA28XX(ha)) ? \
	 ((void __iomem *)ha->mqiobase + (QLA_QUE_PAGE * id)) :\
	 ((void __iomem *)ha->iobase))
#define QLA_REQ_QUE_ID(tag) \
	((tag < QLA_MAX_QUEUES && tag > 0) ? tag : 0)
#define QLA_DEFAULT_QUE_QOS 5
#define QLA_PRECONFIG_VPORTS 32
#define QLA_MAX_VPORTS_QLA24XX	128
#define QLA_MAX_VPORTS_QLA25XX	256

struct qla_tgt_counters {
	uint64_t qla_core_sbt_cmd;
	uint64_t core_qla_que_buf;
	uint64_t qla_core_ret_ctio;
	uint64_t core_qla_snd_status;
	uint64_t qla_core_ret_sta_ctio;
	uint64_t core_qla_free_cmd;
	uint64_t num_q_full_sent;
	uint64_t num_alloc_iocb_failed;
	uint64_t num_term_xchg_sent;
};

struct qla_counters {
	uint64_t input_bytes;
	uint64_t input_requests;
	uint64_t output_bytes;
	uint64_t output_requests;

};

struct qla_qpair;

/* Response queue data structure */
struct rsp_que {
	dma_addr_t  dma;
	response_t *ring;
	response_t *ring_ptr;
	__le32	__iomem *rsp_q_in;	/* FWI2-capable only. */
	__le32	__iomem *rsp_q_out;
	uint16_t  ring_index;
	uint16_t  out_ptr;
	uint16_t  *in_ptr;		/* queue shadow in index */
	uint16_t  length;
	uint16_t  options;
	uint16_t  rid;
	uint16_t  id;
	uint16_t  vp_idx;
	struct qla_hw_data *hw;
	struct qla_msix_entry *msix;
	struct req_que *req;
	srb_t *status_srb; /* status continuation entry */
	struct qla_qpair *qpair;

	dma_addr_t  dma_fx00;
	response_t *ring_fx00;
	uint16_t  length_fx00;
	uint8_t rsp_pkt[REQUEST_ENTRY_SIZE];
};

/* Request queue data structure */
struct req_que {
	dma_addr_t  dma;
	request_t *ring;
	request_t *ring_ptr;
	__le32	__iomem *req_q_in;	/* FWI2-capable only. */
	__le32	__iomem *req_q_out;
	uint16_t  ring_index;
	uint16_t  in_ptr;
	uint16_t  *out_ptr;		/* queue shadow out index */
	uint16_t  cnt;
	uint16_t  length;
	uint16_t  options;
	uint16_t  rid;
	uint16_t  id;
	uint16_t  qos;
	uint16_t  vp_idx;
	struct rsp_que *rsp;
	srb_t **outstanding_cmds;
	uint32_t current_outstanding_cmd;
	uint16_t num_outstanding_cmds;
	int max_q_depth;

	dma_addr_t  dma_fx00;
	request_t *ring_fx00;
	uint16_t  length_fx00;
	uint8_t req_pkt[REQUEST_ENTRY_SIZE];
};

struct qla_fw_resources {
	u16 iocbs_total;
	u16 iocbs_limit;
	u16 iocbs_qp_limit;
	u16 iocbs_used;
	u16 exch_total;
	u16 exch_limit;
	u16 exch_used;
	u16 pad;
};

struct qla_fw_res {
	u16      iocb_total;
	u16      iocb_limit;
	atomic_t iocb_used;

	u16      exch_total;
	u16      exch_limit;
	atomic_t exch_used;
};

#define QLA_IOCB_PCT_LIMIT 95

struct  qla_buf_pool {
	u16 num_bufs;
	u16 num_active;
	u16 max_used;
	u16 num_alloc;
	u16 prev_max;
	u16 pad;
	uint32_t take_snapshot:1;
	unsigned long *buf_map;
	void **buf_array;
	dma_addr_t *dma_array;
};

/*Queue pair data structure */
struct qla_qpair {
	spinlock_t qp_lock;
	atomic_t ref_count;
	uint32_t lun_cnt;
	/*
	 * For qpair 0, qp_lock_ptr will point at hardware_lock due to
	 * legacy code. For other Qpair(s), it will point at qp_lock.
	 */
	spinlock_t *qp_lock_ptr;
	struct scsi_qla_host *vha;
	u32 chip_reset;

	/* distill these fields down to 'online=0/1'
	 * ha->flags.eeh_busy
	 * ha->flags.pci_channel_io_perm_failure
	 * base_vha->loop_state
	 */
	uint32_t online:1;
	/* move vha->flags.difdix_supported here */
	uint32_t difdix_supported:1;
	uint32_t delete_in_progress:1;
	uint32_t fw_started:1;
	uint32_t enable_class_2:1;
	uint32_t enable_explicit_conf:1;
	uint32_t use_shadow_reg:1;
	uint32_t rcv_intr:1;

	uint16_t id;			/* qp number used with FW */
	uint16_t vp_idx;		/* vport ID */

	uint16_t dsd_inuse;
	uint16_t dsd_avail;
	struct list_head dsd_list;
#define NUM_DSD_CHAIN 4096

	mempool_t *srb_mempool;

	struct pci_dev  *pdev;
	void (*reqq_start_iocbs)(struct qla_qpair *);

	/* to do: New driver: move queues to here instead of pointers */
	struct req_que *req;
	struct rsp_que *rsp;
	struct atio_que *atio;
	struct qla_msix_entry *msix; /* point to &ha->msix_entries[x] */
	struct qla_hw_data *hw;
	struct work_struct q_work;
	struct qla_counters counters;

	struct list_head qp_list_elem; /* vha->qp_list */
	struct list_head hints_list;

	uint16_t retry_term_cnt;
	__le32	retry_term_exchg_addr;
	uint64_t retry_term_jiff;
	struct qla_tgt_counters tgt_counters;
	uint16_t cpuid;
	bool cpu_mapped;
	struct qla_fw_resources fwres ____cacheline_aligned;
	struct  qla_buf_pool buf_pool;
	u32	cmd_cnt;
	u32	cmd_completion_cnt;
	u32	prev_completion_cnt;
};

/* Place holder for FW buffer parameters */
struct qlfc_fw {
	void *fw_buf;
	dma_addr_t fw_dma;
	uint32_t len;
};

struct rdp_req_payload {
	uint32_t	els_request;
	uint32_t	desc_list_len;

	/* NPIV descriptor */
	struct {
		uint32_t desc_tag;
		uint32_t desc_len;
		uint8_t  reserved;
		uint8_t  nport_id[3];
	} npiv_desc;
};

struct rdp_rsp_payload {
	struct {
		__be32	cmd;
		__be32	len;
	} hdr;

	/* LS Request Info descriptor */
	struct {
		__be32	desc_tag;
		__be32	desc_len;
		__be32	req_payload_word_0;
	} ls_req_info_desc;

	/* LS Request Info descriptor */
	struct {
		__be32	desc_tag;
		__be32	desc_len;
		__be32	req_payload_word_0;
	} ls_req_info_desc2;

	/* SFP diagnostic param descriptor */
	struct {
		__be32	desc_tag;
		__be32	desc_len;
		__be16	temperature;
		__be16	vcc;
		__be16	tx_bias;
		__be16	tx_power;
		__be16	rx_power;
		__be16	sfp_flags;
	} sfp_diag_desc;

	/* Port Speed Descriptor */
	struct {
		__be32	desc_tag;
		__be32	desc_len;
		__be16	speed_capab;
		__be16	operating_speed;
	} port_speed_desc;

	/* Link Error Status Descriptor */
	struct {
		__be32	desc_tag;
		__be32	desc_len;
		__be32	link_fail_cnt;
		__be32	loss_sync_cnt;
		__be32	loss_sig_cnt;
		__be32	prim_seq_err_cnt;
		__be32	inval_xmit_word_cnt;
		__be32	inval_crc_cnt;
		uint8_t  pn_port_phy_type;
		uint8_t  reserved[3];
	} ls_err_desc;

	/* Port name description with diag param */
	struct {
		__be32	desc_tag;
		__be32	desc_len;
		uint8_t WWNN[WWN_SIZE];
		uint8_t WWPN[WWN_SIZE];
	} port_name_diag_desc;

	/* Port Name desc for Direct attached Fx_Port or Nx_Port */
	struct {
		__be32	desc_tag;
		__be32	desc_len;
		uint8_t WWNN[WWN_SIZE];
		uint8_t WWPN[WWN_SIZE];
	} port_name_direct_desc;

	/* Buffer Credit descriptor */
	struct {
		__be32	desc_tag;
		__be32	desc_len;
		__be32	fcport_b2b;
		__be32	attached_fcport_b2b;
		__be32	fcport_rtt;
	} buffer_credit_desc;

	/* Optical Element Data Descriptor */
	struct {
		__be32	desc_tag;
		__be32	desc_len;
		__be16	high_alarm;
		__be16	low_alarm;
		__be16	high_warn;
		__be16	low_warn;
		__be32	element_flags;
	} optical_elmt_desc[5];

	/* Optical Product Data Descriptor */
	struct {
		__be32	desc_tag;
		__be32	desc_len;
		uint8_t  vendor_name[16];
		uint8_t  part_number[16];
		uint8_t  serial_number[16];
		uint8_t  revision[4];
		uint8_t  date[8];
	} optical_prod_desc;
};

#define RDP_DESC_LEN(obj) \
	(sizeof(obj) - sizeof((obj).desc_tag) - sizeof((obj).desc_len))

#define RDP_PORT_SPEED_1GB		BIT_15
#define RDP_PORT_SPEED_2GB		BIT_14
#define RDP_PORT_SPEED_4GB		BIT_13
#define RDP_PORT_SPEED_10GB		BIT_12
#define RDP_PORT_SPEED_8GB		BIT_11
#define RDP_PORT_SPEED_16GB		BIT_10
#define RDP_PORT_SPEED_32GB		BIT_9
#define RDP_PORT_SPEED_64GB             BIT_8
#define RDP_PORT_SPEED_UNKNOWN		BIT_0

struct scsi_qlt_host {
	void *target_lport_ptr;
	struct mutex tgt_mutex;
	struct mutex tgt_host_action_mutex;
	struct qla_tgt *qla_tgt;
};

struct qlt_hw_data {
	/* Protected by hw lock */
	uint32_t node_name_set:1;

	dma_addr_t atio_dma;	/* Physical address. */
	struct atio *atio_ring;	/* Base virtual address */
	struct atio *atio_ring_ptr;	/* Current address. */
	uint16_t atio_ring_index; /* Current index. */
	uint16_t atio_q_length;
	__le32 __iomem *atio_q_in;
	__le32 __iomem *atio_q_out;

	const struct qla_tgt_func_tmpl *tgt_ops;

	int saved_set;
	__le16	saved_exchange_count;
	__le32	saved_firmware_options_1;
	__le32	saved_firmware_options_2;
	__le32	saved_firmware_options_3;
	uint8_t saved_firmware_options[2];
	uint8_t saved_add_firmware_options[2];

	uint8_t tgt_node_name[WWN_SIZE];

	struct dentry *dfs_tgt_sess;
	struct dentry *dfs_tgt_port_database;
	struct dentry *dfs_naqp;

	struct list_head q_full_list;
	uint32_t num_pend_cmds;
	uint32_t num_qfull_cmds_alloc;
	uint32_t num_qfull_cmds_dropped;
	spinlock_t q_full_lock;
	uint32_t leak_exchg_thresh_hold;
	spinlock_t sess_lock;
	int num_act_qpairs;
#define DEFAULT_NAQP 2
	spinlock_t atio_lock ____cacheline_aligned;
};

#define MAX_QFULL_CMDS_ALLOC	8192
#define Q_FULL_THRESH_HOLD_PERCENT 90
#define Q_FULL_THRESH_HOLD(ha) \
	((ha->cur_fw_xcb_count/100) * Q_FULL_THRESH_HOLD_PERCENT)

#define LEAK_EXCHG_THRESH_HOLD_PERCENT 75	/* 75 percent */

struct qla_hw_data_stat {
	u32 num_fw_dump;
	u32 num_mpi_reset;
};

/* refer to pcie_do_recovery reference */
typedef enum {
	QLA_PCI_RESUME,
	QLA_PCI_ERR_DETECTED,
	QLA_PCI_MMIO_ENABLED,
	QLA_PCI_SLOT_RESET,
} pci_error_state_t;
/*
 * Qlogic host adapter specific data structure.
*/
struct qla_hw_data {
	struct pci_dev  *pdev;
	/* SRB cache. */
#define SRB_MIN_REQ     128
	mempool_t       *srb_mempool;
	u8 port_name[WWN_SIZE];

	volatile struct {
		uint32_t	mbox_int		:1;
		uint32_t	mbox_busy		:1;
		uint32_t	disable_risc_code_load	:1;
		uint32_t	enable_64bit_addressing	:1;
		uint32_t	enable_lip_reset	:1;
		uint32_t	enable_target_reset	:1;
		uint32_t	enable_lip_full_login	:1;
		uint32_t	enable_led_scheme	:1;

		uint32_t	msi_enabled		:1;
		uint32_t	msix_enabled		:1;
		uint32_t	disable_serdes		:1;
		uint32_t	gpsc_supported		:1;
		uint32_t	npiv_supported		:1;
		uint32_t	pci_channel_io_perm_failure	:1;
		uint32_t	fce_enabled		:1;
		uint32_t	fac_supported		:1;

		uint32_t	chip_reset_done		:1;
		uint32_t	running_gold_fw		:1;
		uint32_t	eeh_busy		:1;
		uint32_t	disable_msix_handshake	:1;
		uint32_t	fcp_prio_enabled	:1;
		uint32_t	isp82xx_fw_hung:1;
		uint32_t	nic_core_hung:1;

		uint32_t	quiesce_owner:1;
		uint32_t	nic_core_reset_hdlr_active:1;
		uint32_t	nic_core_reset_owner:1;
		uint32_t	isp82xx_no_md_cap:1;
		uint32_t	host_shutting_down:1;
		uint32_t	idc_compl_status:1;
		uint32_t        mr_reset_hdlr_active:1;
		uint32_t        mr_intr_valid:1;

		uint32_t        dport_enabled:1;
		uint32_t	fawwpn_enabled:1;
		uint32_t	exlogins_enabled:1;
		uint32_t	exchoffld_enabled:1;

		uint32_t	lip_ae:1;
		uint32_t	n2n_ae:1;
		uint32_t	fw_started:1;
		uint32_t	fw_init_done:1;

		uint32_t	lr_detected:1;

		uint32_t	rida_fmt2:1;
		uint32_t	purge_mbox:1;
		uint32_t        n2n_bigger:1;
		uint32_t	secure_adapter:1;
		uint32_t	secure_fw:1;
				/* Supported by Adapter */
		uint32_t	scm_supported_a:1;
				/* Supported by Firmware */
		uint32_t	scm_supported_f:1;
				/* Enabled in Driver */
		uint32_t	scm_enabled:1;
		uint32_t	edif_hw:1;
		uint32_t	edif_enabled:1;
		uint32_t	n2n_fw_acc_sec:1;
		uint32_t	plogi_template_valid:1;
		uint32_t	port_isolated:1;
		uint32_t	eeh_flush:2;
#define EEH_FLUSH_RDY  1
#define EEH_FLUSH_DONE 2
	} flags;

	uint16_t max_exchg;
	uint16_t lr_distance;	/* 32G & above */
#define LR_DISTANCE_5K  1
#define LR_DISTANCE_10K 0

	/* This spinlock is used to protect "io transactions", you must
	* acquire it before doing any IO to the card, eg with RD_REG*() and
	* WRT_REG*() for the duration of your entire commandtransaction.
	*
	* This spinlock is of lower priority than the io request lock.
	*/

	spinlock_t	hardware_lock ____cacheline_aligned;
	int		bars;
	int		mem_only;
	device_reg_t *iobase;           /* Base I/O address */
	resource_size_t pio_address;

#define MIN_IOBASE_LEN          0x100
	dma_addr_t		bar0_hdl;

	void __iomem *cregbase;
	dma_addr_t		bar2_hdl;
#define BAR0_LEN_FX00			(1024 * 1024)
#define BAR2_LEN_FX00			(128 * 1024)

	uint32_t		rqstq_intr_code;
	uint32_t		mbx_intr_code;
	uint32_t		req_que_len;
	uint32_t		rsp_que_len;
	uint32_t		req_que_off;
	uint32_t		rsp_que_off;
	unsigned long		eeh_jif;

	/* Multi queue data structs */
	device_reg_t *mqiobase;
	device_reg_t *msixbase;
	uint16_t        msix_count;
	uint8_t         mqenable;
	struct req_que **req_q_map;
	struct rsp_que **rsp_q_map;
	struct qla_qpair **queue_pair_map;
	struct qla_qpair **qp_cpu_map;
	unsigned long req_qid_map[(QLA_MAX_QUEUES / 8) / sizeof(unsigned long)];
	unsigned long rsp_qid_map[(QLA_MAX_QUEUES / 8) / sizeof(unsigned long)];
	unsigned long qpair_qid_map[(QLA_MAX_QUEUES / 8)
		/ sizeof(unsigned long)];
	uint8_t 	max_req_queues;
	uint8_t 	max_rsp_queues;
	uint8_t		max_qpairs;
	uint8_t		num_qpairs;
	struct qla_qpair *base_qpair;
	struct qla_npiv_entry *npiv_info;
	uint16_t	nvram_npiv_size;

	uint16_t        switch_cap;
#define FLOGI_SEQ_DEL           BIT_8
#define FLOGI_MID_SUPPORT       BIT_10
#define FLOGI_VSAN_SUPPORT      BIT_12
#define FLOGI_SP_SUPPORT        BIT_13

	uint8_t		port_no;		/* Physical port of adapter */
	uint8_t		exch_starvation;

	/* Timeout timers. */
	uint8_t 	loop_down_abort_time;    /* port down timer */
	atomic_t	loop_down_timer;         /* loop down timer */
	uint8_t		link_down_timeout;       /* link down timeout */
	uint16_t	max_loop_id;
	uint16_t	max_fibre_devices;	/* Maximum number of targets */

	uint16_t	fb_rev;
	uint16_t	min_external_loopid;    /* First external loop Id */

#define PORT_SPEED_UNKNOWN 0xFFFF
#define PORT_SPEED_1GB  0x00
#define PORT_SPEED_2GB  0x01
#define PORT_SPEED_AUTO 0x02
#define PORT_SPEED_4GB  0x03
#define PORT_SPEED_8GB  0x04
#define PORT_SPEED_16GB 0x05
#define PORT_SPEED_32GB 0x06
#define PORT_SPEED_64GB 0x07
#define PORT_SPEED_10GB	0x13
	uint16_t	link_data_rate;         /* F/W operating speed */
	uint16_t	set_data_rate;		/* Set by user */

	uint8_t		current_topology;
	uint8_t		prev_topology;
#define ISP_CFG_NL	1
#define ISP_CFG_N	2
#define ISP_CFG_FL	4
#define ISP_CFG_F	8

	uint8_t		operating_mode;         /* F/W operating mode */
#define LOOP      0
#define P2P       1
#define LOOP_P2P  2
#define P2P_LOOP  3
	uint8_t		interrupts_on;
	uint32_t	isp_abort_cnt;
#define PCI_DEVICE_ID_QLOGIC_ISP2532    0x2532
#define PCI_DEVICE_ID_QLOGIC_ISP8432    0x8432
#define PCI_DEVICE_ID_QLOGIC_ISP8001	0x8001
#define PCI_DEVICE_ID_QLOGIC_ISP8031	0x8031
#define PCI_DEVICE_ID_QLOGIC_ISP2031	0x2031
#define PCI_DEVICE_ID_QLOGIC_ISP2071	0x2071
#define PCI_DEVICE_ID_QLOGIC_ISP2271	0x2271
#define PCI_DEVICE_ID_QLOGIC_ISP2261	0x2261
#define PCI_DEVICE_ID_QLOGIC_ISP2061	0x2061
#define PCI_DEVICE_ID_QLOGIC_ISP2081	0x2081
#define PCI_DEVICE_ID_QLOGIC_ISP2089	0x2089
#define PCI_DEVICE_ID_QLOGIC_ISP2281	0x2281
#define PCI_DEVICE_ID_QLOGIC_ISP2289	0x2289

	uint32_t	isp_type;
#define DT_ISP2100                      BIT_0
#define DT_ISP2200                      BIT_1
#define DT_ISP2300                      BIT_2
#define DT_ISP2312                      BIT_3
#define DT_ISP2322                      BIT_4
#define DT_ISP6312                      BIT_5
#define DT_ISP6322                      BIT_6
#define DT_ISP2422                      BIT_7
#define DT_ISP2432                      BIT_8
#define DT_ISP5422                      BIT_9
#define DT_ISP5432                      BIT_10
#define DT_ISP2532                      BIT_11
#define DT_ISP8432                      BIT_12
#define DT_ISP8001			BIT_13
#define DT_ISP8021			BIT_14
#define DT_ISP2031			BIT_15
#define DT_ISP8031			BIT_16
#define DT_ISPFX00			BIT_17
#define DT_ISP8044			BIT_18
#define DT_ISP2071			BIT_19
#define DT_ISP2271			BIT_20
#define DT_ISP2261			BIT_21
#define DT_ISP2061			BIT_22
#define DT_ISP2081			BIT_23
#define DT_ISP2089			BIT_24
#define DT_ISP2281			BIT_25
#define DT_ISP2289			BIT_26
#define DT_ISP_LAST			(DT_ISP2289 << 1)

	uint32_t	device_type;
#define DT_T10_PI                       BIT_25
#define DT_IIDMA                        BIT_26
#define DT_FWI2                         BIT_27
#define DT_ZIO_SUPPORTED                BIT_28
#define DT_OEM_001                      BIT_29
#define DT_ISP2200A                     BIT_30
#define DT_EXTENDED_IDS                 BIT_31

#define DT_MASK(ha)     ((ha)->isp_type & (DT_ISP_LAST - 1))
#define IS_QLA2100(ha)  (DT_MASK(ha) & DT_ISP2100)
#define IS_QLA2200(ha)  (DT_MASK(ha) & DT_ISP2200)
#define IS_QLA2300(ha)  (DT_MASK(ha) & DT_ISP2300)
#define IS_QLA2312(ha)  (DT_MASK(ha) & DT_ISP2312)
#define IS_QLA2322(ha)  (DT_MASK(ha) & DT_ISP2322)
#define IS_QLA6312(ha)  (DT_MASK(ha) & DT_ISP6312)
#define IS_QLA6322(ha)  (DT_MASK(ha) & DT_ISP6322)
#define IS_QLA2422(ha)  (DT_MASK(ha) & DT_ISP2422)
#define IS_QLA2432(ha)  (DT_MASK(ha) & DT_ISP2432)
#define IS_QLA5422(ha)  (DT_MASK(ha) & DT_ISP5422)
#define IS_QLA5432(ha)  (DT_MASK(ha) & DT_ISP5432)
#define IS_QLA2532(ha)  (DT_MASK(ha) & DT_ISP2532)
#define IS_QLA8432(ha)  (DT_MASK(ha) & DT_ISP8432)
#define IS_QLA8001(ha)	(DT_MASK(ha) & DT_ISP8001)
#define IS_QLA81XX(ha)	(IS_QLA8001(ha))
#define IS_QLA82XX(ha)	(DT_MASK(ha) & DT_ISP8021)
#define IS_QLA8044(ha)  (DT_MASK(ha) & DT_ISP8044)
#define IS_QLA2031(ha)	(DT_MASK(ha) & DT_ISP2031)
#define IS_QLA8031(ha)	(DT_MASK(ha) & DT_ISP8031)
#define IS_QLAFX00(ha)	(DT_MASK(ha) & DT_ISPFX00)
#define IS_QLA2071(ha)	(DT_MASK(ha) & DT_ISP2071)
#define IS_QLA2271(ha)	(DT_MASK(ha) & DT_ISP2271)
#define IS_QLA2261(ha)	(DT_MASK(ha) & DT_ISP2261)
#define IS_QLA2081(ha)	(DT_MASK(ha) & DT_ISP2081)
#define IS_QLA2281(ha)	(DT_MASK(ha) & DT_ISP2281)

#define IS_QLA23XX(ha)  (IS_QLA2300(ha) || IS_QLA2312(ha) || IS_QLA2322(ha) || \
			IS_QLA6312(ha) || IS_QLA6322(ha))
#define IS_QLA24XX(ha)  (IS_QLA2422(ha) || IS_QLA2432(ha))
#define IS_QLA54XX(ha)  (IS_QLA5422(ha) || IS_QLA5432(ha))
#define IS_QLA25XX(ha)  (IS_QLA2532(ha))
#define IS_QLA83XX(ha)	(IS_QLA2031(ha) || IS_QLA8031(ha))
#define IS_QLA84XX(ha)  (IS_QLA8432(ha))
#define IS_QLA27XX(ha)  (IS_QLA2071(ha) || IS_QLA2271(ha) || IS_QLA2261(ha))
#define IS_QLA28XX(ha)	(IS_QLA2081(ha) || IS_QLA2281(ha))
#define IS_QLA24XX_TYPE(ha)     (IS_QLA24XX(ha) || IS_QLA54XX(ha) || \
				IS_QLA84XX(ha))
#define IS_CNA_CAPABLE(ha)	(IS_QLA81XX(ha) || IS_QLA82XX(ha) || \
				IS_QLA8031(ha) || IS_QLA8044(ha))
#define IS_P3P_TYPE(ha)		(IS_QLA82XX(ha) || IS_QLA8044(ha))
#define IS_QLA2XXX_MIDTYPE(ha)	(IS_QLA24XX(ha) || IS_QLA84XX(ha) || \
				IS_QLA25XX(ha) || IS_QLA81XX(ha) || \
				IS_QLA82XX(ha) || IS_QLA83XX(ha) || \
				IS_QLA8044(ha) || IS_QLA27XX(ha) || \
				IS_QLA28XX(ha))
#define IS_MSIX_NACK_CAPABLE(ha) (IS_QLA81XX(ha) || IS_QLA83XX(ha) || \
				IS_QLA27XX(ha) || IS_QLA28XX(ha))
#define IS_NOPOLLING_TYPE(ha)	(IS_QLA81XX(ha) && (ha)->flags.msix_enabled)
#define IS_FAC_REQUIRED(ha)	(IS_QLA81XX(ha) || IS_QLA83XX(ha) || \
				IS_QLA27XX(ha) || IS_QLA28XX(ha))
#define IS_NOCACHE_VPD_TYPE(ha)	(IS_QLA81XX(ha) || IS_QLA83XX(ha) || \
				IS_QLA27XX(ha) || IS_QLA28XX(ha))
#define IS_ALOGIO_CAPABLE(ha)	(IS_QLA23XX(ha) || IS_FWI2_CAPABLE(ha))

#define IS_T10_PI_CAPABLE(ha)   ((ha)->device_type & DT_T10_PI)
#define IS_IIDMA_CAPABLE(ha)    ((ha)->device_type & DT_IIDMA)
#define IS_FWI2_CAPABLE(ha)     ((ha)->device_type & DT_FWI2)
#define IS_ZIO_SUPPORTED(ha)    ((ha)->device_type & DT_ZIO_SUPPORTED)
#define IS_OEM_001(ha)          ((ha)->device_type & DT_OEM_001)
#define HAS_EXTENDED_IDS(ha)    ((ha)->device_type & DT_EXTENDED_IDS)
#define IS_CT6_SUPPORTED(ha)	((ha)->device_type & DT_CT6_SUPPORTED)
#define IS_MQUE_CAPABLE(ha)	(IS_QLA83XX(ha) || IS_QLA27XX(ha) || \
				 IS_QLA28XX(ha))
#define IS_BIDI_CAPABLE(ha) \
    (IS_QLA25XX(ha) || IS_QLA2031(ha) || IS_QLA27XX(ha) || IS_QLA28XX(ha))
/* Bit 21 of fw_attributes decides the MCTP capabilities */
#define IS_MCTP_CAPABLE(ha)	(IS_QLA2031(ha) && \
				((ha)->fw_attributes_ext[0] & BIT_0))
#define QLA_ABTS_FW_ENABLED(_ha)       ((_ha)->fw_attributes_ext[0] & BIT_14)
#define QLA_SRB_NVME_LS(_sp) ((_sp)->type == SRB_NVME_LS)
#define QLA_SRB_NVME_CMD(_sp) ((_sp)->type == SRB_NVME_CMD)
#define QLA_NVME_IOS(_sp) (QLA_SRB_NVME_CMD(_sp) || QLA_SRB_NVME_LS(_sp))
#define QLA_LS_ABTS_WAIT_ENABLED(_sp) \
	(QLA_SRB_NVME_LS(_sp) && QLA_ABTS_FW_ENABLED(_sp->fcport->vha->hw))
#define QLA_CMD_ABTS_WAIT_ENABLED(_sp) \
	(QLA_SRB_NVME_CMD(_sp) && QLA_ABTS_FW_ENABLED(_sp->fcport->vha->hw))
#define QLA_ABTS_WAIT_ENABLED(_sp) \
	(QLA_NVME_IOS(_sp) && QLA_ABTS_FW_ENABLED(_sp->fcport->vha->hw))

#define IS_PI_UNINIT_CAPABLE(ha)	(IS_QLA83XX(ha) || IS_QLA27XX(ha) || \
					 IS_QLA28XX(ha))
#define IS_PI_IPGUARD_CAPABLE(ha)	(IS_QLA83XX(ha) || IS_QLA27XX(ha) || \
					 IS_QLA28XX(ha))
#define IS_PI_DIFB_DIX0_CAPABLE(ha)	(0)
#define IS_PI_SPLIT_DET_CAPABLE_HBA(ha)	(IS_QLA83XX(ha) || IS_QLA27XX(ha) || \
					IS_QLA28XX(ha))
#define IS_PI_SPLIT_DET_CAPABLE(ha)	(IS_PI_SPLIT_DET_CAPABLE_HBA(ha) && \
    (((ha)->fw_attributes_h << 16 | (ha)->fw_attributes) & BIT_22))
#define IS_ATIO_MSIX_CAPABLE(ha) (IS_QLA83XX(ha) || IS_QLA27XX(ha) || \
				IS_QLA28XX(ha))
#define IS_TGT_MODE_CAPABLE(ha)	(ha->tgt.atio_q_length)
#define IS_SHADOW_REG_CAPABLE(ha)  (IS_QLA27XX(ha) || IS_QLA28XX(ha))
#define IS_DPORT_CAPABLE(ha)  (IS_QLA83XX(ha) || IS_QLA27XX(ha) || \
				IS_QLA28XX(ha))
#define IS_FAWWN_CAPABLE(ha)	(IS_QLA83XX(ha) || IS_QLA27XX(ha) || \
				IS_QLA28XX(ha))
#define IS_EXCHG_OFFLD_CAPABLE(ha) \
	(IS_QLA81XX(ha) || IS_QLA83XX(ha) || IS_QLA27XX(ha) || IS_QLA28XX(ha))
#define IS_EXLOGIN_OFFLD_CAPABLE(ha) \
	(IS_QLA25XX(ha) || IS_QLA81XX(ha) || IS_QLA83XX(ha) || \
	 IS_QLA27XX(ha) || IS_QLA28XX(ha))
#define USE_ASYNC_SCAN(ha) (IS_QLA25XX(ha) || IS_QLA81XX(ha) ||\
	IS_QLA83XX(ha) || IS_QLA27XX(ha) || IS_QLA28XX(ha))

#define IS_ZIO_THRESHOLD_CAPABLE(ha) \
	((IS_QLA83XX(ha) || IS_QLA27XX(ha) || IS_QLA28XX(ha)) &&\
	 (ha->zio_mode == QLA_ZIO_MODE_6))

	/* HBA serial number */
	uint8_t		serial0;
	uint8_t		serial1;
	uint8_t		serial2;

	/* NVRAM configuration data */
#define MAX_NVRAM_SIZE  4096
#define VPD_OFFSET      (MAX_NVRAM_SIZE / 2)
	uint16_t	nvram_size;
	uint16_t	nvram_base;
	void		*nvram;
	uint16_t	vpd_size;
	uint16_t	vpd_base;
	void		*vpd;

	uint16_t	loop_reset_delay;
	uint8_t		retry_count;
	uint8_t		login_timeout;
	uint16_t	r_a_tov;
	int		port_down_retry_count;
	uint8_t		mbx_count;
	uint8_t		aen_mbx_count;
	atomic_t	num_pend_mbx_stage1;
	atomic_t	num_pend_mbx_stage2;
	uint16_t	frame_payload_size;

	uint32_t	login_retry_count;
	/* SNS command interfaces. */
	ms_iocb_entry_t		*ms_iocb;
	dma_addr_t		ms_iocb_dma;
	struct ct_sns_pkt	*ct_sns;
	dma_addr_t		ct_sns_dma;
	/* SNS command interfaces for 2200. */
	struct sns_cmd_pkt	*sns_cmd;
	dma_addr_t		sns_cmd_dma;

#define SFP_DEV_SIZE    512
#define SFP_BLOCK_SIZE  64
#define SFP_RTDI_LEN	SFP_BLOCK_SIZE

	void		*sfp_data;
	dma_addr_t	sfp_data_dma;

	struct qla_flt_header *flt;
	dma_addr_t	flt_dma;

#define XGMAC_DATA_SIZE	4096
	void		*xgmac_data;
	dma_addr_t	xgmac_data_dma;

#define DCBX_TLV_DATA_SIZE 4096
	void		*dcbx_tlv;
	dma_addr_t	dcbx_tlv_dma;

	struct task_struct	*dpc_thread;
	uint8_t dpc_active;                  /* DPC routine is active */

	dma_addr_t	gid_list_dma;
	struct gid_list_info *gid_list;
	int		gid_list_info_size;

	/* Small DMA pool allocations -- maximum 256 bytes in length. */
#define DMA_POOL_SIZE   256
	struct dma_pool *s_dma_pool;

	dma_addr_t	init_cb_dma;
	init_cb_t	*init_cb;
	int		init_cb_size;
	dma_addr_t	ex_init_cb_dma;
	struct ex_init_cb_81xx *ex_init_cb;
	dma_addr_t	sf_init_cb_dma;
	struct init_sf_cb *sf_init_cb;

	void		*scm_fpin_els_buff;
	uint64_t	scm_fpin_els_buff_size;
	bool		scm_fpin_valid;
	bool		scm_fpin_payload_size;

	void		*async_pd;
	dma_addr_t	async_pd_dma;

#define ENABLE_EXTENDED_LOGIN	BIT_7

	/* Extended Logins  */
	void		*exlogin_buf;
	dma_addr_t	exlogin_buf_dma;
	uint32_t	exlogin_size;

#define ENABLE_EXCHANGE_OFFLD	BIT_2

	/* Exchange Offload */
	void		*exchoffld_buf;
	dma_addr_t	exchoffld_buf_dma;
	int		exchoffld_size;
	int 		exchoffld_count;

	/* n2n */
	struct fc_els_flogi plogi_els_payld;

	void            *swl;

	/* These are used by mailbox operations. */
	uint16_t mailbox_out[MAILBOX_REGISTER_COUNT];
	uint32_t mailbox_out32[MAILBOX_REGISTER_COUNT];
	uint32_t aenmb[AEN_MAILBOX_REGISTER_COUNT_FX00];

	mbx_cmd_t	*mcp;
	struct mbx_cmd_32	*mcp32;

	unsigned long	mbx_cmd_flags;
#define MBX_INTERRUPT		1
#define MBX_INTR_WAIT		2
#define MBX_UPDATE_FLASH_ACTIVE	3

	struct mutex vport_lock;        /* Virtual port synchronization */
	spinlock_t vport_slock; /* order is hardware_lock, then vport_slock */
	struct mutex mq_lock;        /* multi-queue synchronization */
	struct completion mbx_cmd_comp; /* Serialize mbx access */
	struct completion mbx_intr_comp;  /* Used for completion notification */
	struct completion dcbx_comp;	/* For set port config notification */
	struct completion lb_portup_comp; /* Used to wait for link up during
					   * loopback */
#define DCBX_COMP_TIMEOUT	20
#define LB_PORTUP_COMP_TIMEOUT	10

	int notify_dcbx_comp;
	int notify_lb_portup_comp;
	struct mutex selflogin_lock;

	/* Basic firmware related information. */
	uint16_t	fw_major_version;
	uint16_t	fw_minor_version;
	uint16_t	fw_subminor_version;
	uint16_t	fw_attributes;
	uint16_t	fw_attributes_h;
#define FW_ATTR_H_NVME_FBURST 	BIT_1
#define FW_ATTR_H_NVME		BIT_10
#define FW_ATTR_H_NVME_UPDATED  BIT_14

	/* About firmware SCM support */
#define FW_ATTR_EXT0_SCM_SUPPORTED	BIT_12
	/* Brocade fabric attached */
#define FW_ATTR_EXT0_SCM_BROCADE	0x00001000
	/* Cisco fabric attached */
#define FW_ATTR_EXT0_SCM_CISCO		0x00002000
#define FW_ATTR_EXT0_NVME2	BIT_13
#define FW_ATTR_EXT0_EDIF	BIT_5
	uint16_t	fw_attributes_ext[2];
	uint32_t	fw_memory_size;
	uint32_t	fw_transfer_size;
	uint32_t	fw_srisc_address;
#define RISC_START_ADDRESS_2100 0x1000
#define RISC_START_ADDRESS_2300 0x800
#define RISC_START_ADDRESS_2400 0x100000

	uint16_t	orig_fw_tgt_xcb_count;
	uint16_t	cur_fw_tgt_xcb_count;
	uint16_t	orig_fw_xcb_count;
	uint16_t	cur_fw_xcb_count;
	uint16_t	orig_fw_iocb_count;
	uint16_t	cur_fw_iocb_count;
	uint16_t	fw_max_fcf_count;

	uint32_t	fw_shared_ram_start;
	uint32_t	fw_shared_ram_end;
	uint32_t	fw_ddr_ram_start;
	uint32_t	fw_ddr_ram_end;

	uint16_t	fw_options[16];         /* slots: 1,2,3,10,11 */
	uint8_t		fw_seriallink_options[4];
	__le16		fw_seriallink_options24[4];

	uint8_t		serdes_version[3];
	uint8_t		mpi_version[3];
	uint32_t	mpi_capabilities;
	uint8_t		phy_version[3];
	uint8_t		pep_version[3];

	/* Firmware dump template */
	struct fwdt {
		void *template;
		ulong length;
		ulong dump_size;
	} fwdt[2];
	struct qla2xxx_fw_dump *fw_dump;
	uint32_t	fw_dump_len;
	u32		fw_dump_alloc_len;
	bool		fw_dumped;
	unsigned long	fw_dump_cap_flags;
#define RISC_PAUSE_CMPL		0
#define DMA_SHUTDOWN_CMPL	1
#define ISP_RESET_CMPL		2
#define RISC_RDY_AFT_RESET	3
#define RISC_SRAM_DUMP_CMPL	4
#define RISC_EXT_MEM_DUMP_CMPL	5
#define ISP_MBX_RDY		6
#define ISP_SOFT_RESET_CMPL	7
	int		fw_dump_reading;
	void		*mpi_fw_dump;
	u32		mpi_fw_dump_len;
	unsigned int	mpi_fw_dump_reading:1;
	unsigned int	mpi_fw_dumped:1;
	int		prev_minidump_failed;
	dma_addr_t	eft_dma;
	void		*eft;
/* Current size of mctp dump is 0x086064 bytes */
#define MCTP_DUMP_SIZE  0x086064
	dma_addr_t	mctp_dump_dma;
	void		*mctp_dump;
	int		mctp_dumped;
	int		mctp_dump_reading;
	uint32_t	chain_offset;
	struct dentry *dfs_dir;
	struct dentry *dfs_fce;
	struct dentry *dfs_tgt_counters;
	struct dentry *dfs_fw_resource_cnt;

	dma_addr_t	fce_dma;
	void		*fce;
	uint32_t	fce_bufs;
	uint16_t	fce_mb[8];
	uint64_t	fce_wr, fce_rd;
	struct mutex	fce_mutex;

	uint32_t	pci_attr;
	uint16_t	chip_revision;

	uint16_t	product_id[4];

	uint8_t		model_number[16+1];
	char		model_desc[80];
	uint8_t		adapter_id[16+1];

	/* Option ROM information. */
	char		*optrom_buffer;
	uint32_t	optrom_size;
	int		optrom_state;
#define QLA_SWAITING	0
#define QLA_SREADING	1
#define QLA_SWRITING	2
	uint32_t	optrom_region_start;
	uint32_t	optrom_region_size;
	struct mutex	optrom_mutex;

/* PCI expansion ROM image information. */
#define ROM_CODE_TYPE_BIOS	0
#define ROM_CODE_TYPE_FCODE	1
#define ROM_CODE_TYPE_EFI	3
	uint8_t 	bios_revision[2];
	uint8_t 	efi_revision[2];
	uint8_t 	fcode_revision[16];
	uint32_t	fw_revision[4];

	uint32_t	gold_fw_version[4];

	/* Offsets for flash/nvram access (set to ~0 if not used). */
	uint32_t	flash_conf_off;
	uint32_t	flash_data_off;
	uint32_t	nvram_conf_off;
	uint32_t	nvram_data_off;

	uint32_t	fdt_wrt_disable;
	uint32_t	fdt_wrt_enable;
	uint32_t	fdt_erase_cmd;
	uint32_t	fdt_block_size;
	uint32_t	fdt_unprotect_sec_cmd;
	uint32_t	fdt_protect_sec_cmd;
	uint32_t	fdt_wrt_sts_reg_cmd;

	struct {
		uint32_t	flt_region_flt;
		uint32_t	flt_region_fdt;
		uint32_t	flt_region_boot;
		uint32_t	flt_region_boot_sec;
		uint32_t	flt_region_fw;
		uint32_t	flt_region_fw_sec;
		uint32_t	flt_region_vpd_nvram;
		uint32_t	flt_region_vpd_nvram_sec;
		uint32_t	flt_region_vpd;
		uint32_t	flt_region_vpd_sec;
		uint32_t	flt_region_nvram;
		uint32_t	flt_region_nvram_sec;
		uint32_t	flt_region_npiv_conf;
		uint32_t	flt_region_gold_fw;
		uint32_t	flt_region_fcp_prio;
		uint32_t	flt_region_bootload;
		uint32_t	flt_region_img_status_pri;
		uint32_t	flt_region_img_status_sec;
		uint32_t	flt_region_aux_img_status_pri;
		uint32_t	flt_region_aux_img_status_sec;
	};
	uint8_t         active_image;
	uint8_t active_tmf;
#define MAX_ACTIVE_TMF 8

	/* Needed for BEACON */
	uint16_t        beacon_blink_led;
	uint8_t         beacon_color_state;
#define QLA_LED_GRN_ON		0x01
#define QLA_LED_YLW_ON		0x02
#define QLA_LED_ABR_ON		0x04
#define QLA_LED_ALL_ON		0x07	/* yellow, green, amber. */
					/* ISP2322: red, green, amber. */
	uint16_t        zio_mode;
	uint16_t        zio_timer;

	struct qla_msix_entry *msix_entries;

	struct list_head tmf_pending;
	struct list_head tmf_active;
	struct list_head        vp_list;        /* list of VP */
	unsigned long   vp_idx_map[(MAX_MULTI_ID_FABRIC / 8) /
			sizeof(unsigned long)];
	uint16_t        num_vhosts;     /* number of vports created */
	uint16_t        num_vsans;      /* number of vsan created */
	uint16_t        max_npiv_vports;        /* 63 or 125 per topoloty */
	int             cur_vport_count;

	struct qla_chip_state_84xx *cs84xx;
	struct isp_operations *isp_ops;
	struct workqueue_struct *wq;
	struct work_struct heartbeat_work;
	struct qlfc_fw fw_buf;
	unsigned long last_heartbeat_run_jiffies;

	/* FCP_CMND priority support */
	struct qla_fcp_prio_cfg *fcp_prio_cfg;

	struct dma_pool *dl_dma_pool;
#define DSD_LIST_DMA_POOL_SIZE  512

	struct dma_pool *fcp_cmnd_dma_pool;
	mempool_t       *ctx_mempool;
#define FCP_CMND_DMA_POOL_SIZE 512

	void __iomem	*nx_pcibase;		/* Base I/O address */
	void __iomem	*nxdb_rd_ptr;		/* Doorbell read pointer */
	void __iomem	*nxdb_wr_ptr;		/* Door bell write pointer */

	uint32_t	crb_win;
	uint32_t	curr_window;
	uint32_t	ddr_mn_window;
	unsigned long	mn_win_crb;
	unsigned long	ms_win_crb;
	int		qdr_sn_window;
	uint32_t	fcoe_dev_init_timeout;
	uint32_t	fcoe_reset_timeout;
	rwlock_t	hw_lock;
	uint16_t	portnum;		/* port number */
	int		link_width;
	struct fw_blob	*hablob;
	struct qla82xx_legacy_intr_set nx_legacy_intr;

	uint8_t fw_type;
	uint32_t file_prd_off;	/* File firmware product offset */

	uint32_t	md_template_size;
	void		*md_tmplt_hdr;
	dma_addr_t      md_tmplt_hdr_dma;
	void            *md_dump;
	uint32_t	md_dump_size;

	void		*loop_id_map;

	/* QLA83XX IDC specific fields */
	uint32_t	idc_audit_ts;
	uint32_t	idc_extend_tmo;

	/* DPC low-priority workqueue */
	struct workqueue_struct *dpc_lp_wq;
	struct work_struct idc_aen;
	/* DPC high-priority workqueue */
	struct workqueue_struct *dpc_hp_wq;
	struct work_struct nic_core_reset;
	struct work_struct idc_state_handler;
	struct work_struct nic_core_unrecoverable;
	struct work_struct board_disable;

	struct mr_data_fx00 mr;
	uint32_t chip_reset;

	struct qlt_hw_data tgt;
	int	allow_cna_fw_dump;
	uint32_t fw_ability_mask;
	uint16_t min_supported_speed;
	uint16_t max_supported_speed;

	/* DMA pool for the DIF bundling buffers */
	struct dma_pool *dif_bundl_pool;
	#define DIF_BUNDLING_DMA_POOL_SIZE  1024
	struct {
		struct {
			struct list_head head;
			uint count;
		} good;
		struct {
			struct list_head head;
			uint count;
		} unusable;
	} pool;

	unsigned long long dif_bundle_crossed_pages;
	unsigned long long dif_bundle_reads;
	unsigned long long dif_bundle_writes;
	unsigned long long dif_bundle_kallocs;
	unsigned long long dif_bundle_dma_allocs;

	atomic_t        nvme_active_aen_cnt;
	uint16_t        nvme_last_rptd_aen;             /* Last recorded aen count */

	uint8_t fc4_type_priority;

	atomic_t zio_threshold;
	uint16_t last_zio_threshold;

#define DEFAULT_ZIO_THRESHOLD 5

	struct qla_hw_data_stat stat;
	pci_error_state_t pci_error_state;
	struct dma_pool *purex_dma_pool;
	struct btree_head32 host_map;

#define EDIF_NUM_SA_INDEX	512
#define EDIF_TX_SA_INDEX_BASE	EDIF_NUM_SA_INDEX
	void *edif_rx_sa_id_map;
	void *edif_tx_sa_id_map;
	spinlock_t sadb_fp_lock;

	struct list_head sadb_tx_index_list;
	struct list_head sadb_rx_index_list;
	spinlock_t sadb_lock;	/* protects list */
	struct els_reject elsrej;
	u8 edif_post_stop_cnt_down;
<<<<<<< HEAD
=======
	struct qla_vp_map *vp_map;
	struct qla_nvme_fc_rjt lsrjt;
>>>>>>> 98817289
	struct qla_fw_res fwres ____cacheline_aligned;
};

#define RX_ELS_SIZE (roundup(sizeof(struct enode) + ELS_MAX_PAYLOAD, SMP_CACHE_BYTES))

struct active_regions {
	uint8_t global;
	struct {
		uint8_t board_config;
		uint8_t vpd_nvram;
		uint8_t npiv_config_0_1;
		uint8_t npiv_config_2_3;
		uint8_t nvme_params;
	} aux;
};

#define FW_ABILITY_MAX_SPEED_MASK	0xFUL
#define FW_ABILITY_MAX_SPEED_16G	0x0
#define FW_ABILITY_MAX_SPEED_32G	0x1
#define FW_ABILITY_MAX_SPEED(ha)	\
	(ha->fw_ability_mask & FW_ABILITY_MAX_SPEED_MASK)

#define QLA_GET_DATA_RATE	0
#define QLA_SET_DATA_RATE_NOLR	1
#define QLA_SET_DATA_RATE_LR	2 /* Set speed and initiate LR */

#define QLA_DEFAULT_PAYLOAD_SIZE	64
/*
 * This item might be allocated with a size > sizeof(struct purex_item).
 * The "size" variable gives the size of the payload (which
 * is variable) starting at "iocb".
 */
struct purex_item {
	void *purls_context;
	struct list_head list;
	struct scsi_qla_host *vha;
	void (*process_item)(struct scsi_qla_host *vha,
			     struct purex_item *pkt);
	atomic_t in_use;
	uint16_t size;
	struct {
		uint8_t iocb[64];
	} iocb;
};

#include "qla_edif.h"

#define SCM_FLAG_RDF_REJECT		0x00
#define SCM_FLAG_RDF_COMPLETED		0x01

#define QLA_CON_PRIMITIVE_RECEIVED	0x1
#define QLA_CONGESTION_ARB_WARNING	0x1
#define QLA_CONGESTION_ARB_ALARM	0X2

/*
 * Qlogic scsi host structure
 */
typedef struct scsi_qla_host {
	struct list_head list;
	struct list_head vp_fcports;	/* list of fcports */
	struct list_head work_list;
	spinlock_t work_lock;
	struct work_struct iocb_work;

	/* Commonly used flags and state information. */
	struct Scsi_Host *host;
	unsigned long	host_no;
	uint8_t		host_str[16];

	volatile struct {
		uint32_t	init_done		:1;
		uint32_t	online			:1;
		uint32_t	reset_active		:1;

		uint32_t	management_server_logged_in :1;
		uint32_t	process_response_queue	:1;
		uint32_t	difdix_supported:1;
		uint32_t	delete_progress:1;

		uint32_t	fw_tgt_reported:1;
		uint32_t	bbcr_enable:1;
		uint32_t	qpairs_available:1;
		uint32_t	qpairs_req_created:1;
		uint32_t	qpairs_rsp_created:1;
		uint32_t	nvme_enabled:1;
		uint32_t        nvme_first_burst:1;
		uint32_t        nvme2_enabled:1;
	} flags;

	atomic_t	loop_state;
#define LOOP_TIMEOUT	1
#define LOOP_DOWN	2
#define LOOP_UP		3
#define LOOP_UPDATE	4
#define LOOP_READY	5
#define LOOP_DEAD	6

	unsigned long   buf_expired;
	unsigned long   relogin_jif;
	unsigned long   dpc_flags;
#define RESET_MARKER_NEEDED	0	/* Send marker to ISP. */
#define RESET_ACTIVE		1
#define ISP_ABORT_NEEDED	2	/* Initiate ISP abort. */
#define ABORT_ISP_ACTIVE	3	/* ISP abort in progress. */
#define LOOP_RESYNC_NEEDED	4	/* Device Resync needed. */
#define LOOP_RESYNC_ACTIVE	5
#define LOCAL_LOOP_UPDATE	6	/* Perform a local loop update. */
#define RSCN_UPDATE		7	/* Perform an RSCN update. */
#define RELOGIN_NEEDED		8
#define REGISTER_FC4_NEEDED	9	/* SNS FC4 registration required. */
#define ISP_ABORT_RETRY		10	/* ISP aborted. */
#define BEACON_BLINK_NEEDED	11
#define REGISTER_FDMI_NEEDED	12
#define VP_DPC_NEEDED		14	/* wake up for VP dpc handling */
#define UNLOADING		15
#define NPIV_CONFIG_NEEDED	16
#define ISP_UNRECOVERABLE	17
#define FCOE_CTX_RESET_NEEDED	18	/* Initiate FCoE context reset */
#define MPI_RESET_NEEDED	19	/* Initiate MPI FW reset */
#define ISP_QUIESCE_NEEDED	20	/* Driver need some quiescence */
#define N2N_LINK_RESET		21
#define PORT_UPDATE_NEEDED	22
#define FX00_RESET_RECOVERY	23
#define FX00_TARGET_SCAN	24
#define FX00_CRITEMP_RECOVERY	25
#define FX00_HOST_INFO_RESEND	26
#define QPAIR_ONLINE_CHECK_NEEDED	27
#define DO_EEH_RECOVERY		28
#define DETECT_SFP_CHANGE	29
#define N2N_LOGIN_NEEDED	30
#define IOCB_WORK_ACTIVE	31
#define SET_ZIO_THRESHOLD_NEEDED 32
#define ISP_ABORT_TO_ROM	33
#define VPORT_DELETE		34

#define PROCESS_PUREX_IOCB	63

	unsigned long	pci_flags;
#define PFLG_DISCONNECTED	0	/* PCI device removed */
#define PFLG_DRIVER_REMOVING	1	/* PCI driver .remove */
#define PFLG_DRIVER_PROBING	2	/* PCI driver .probe */

	uint32_t	device_flags;
#define SWITCH_FOUND		BIT_0
#define DFLG_NO_CABLE		BIT_1
#define DFLG_DEV_FAILED		BIT_5

	/* ISP configuration data. */
	uint16_t	loop_id;		/* Host adapter loop id */
	uint16_t        self_login_loop_id;     /* host adapter loop id
						 * get it on self login
						 */
	fc_port_t       bidir_fcport;		/* fcport used for bidir cmnds
						 * no need of allocating it for
						 * each command
						 */

	port_id_t	d_id;			/* Host adapter port id */
	uint8_t		marker_needed;
	uint16_t	mgmt_svr_loop_id;



	/* Timeout timers. */
	uint8_t         loop_down_abort_time;    /* port down timer */
	atomic_t        loop_down_timer;         /* loop down timer */
	uint8_t         link_down_timeout;       /* link down timeout */

	uint32_t        timer_active;
	struct timer_list        timer;

	uint8_t		node_name[WWN_SIZE];
	uint8_t		port_name[WWN_SIZE];
	uint8_t		fabric_node_name[WWN_SIZE];
	uint8_t		fabric_port_name[WWN_SIZE];

	struct		nvme_fc_local_port *nvme_local_port;
	struct completion nvme_del_done;

	uint16_t	fcoe_vlan_id;
	uint16_t	fcoe_fcf_idx;
	uint8_t		fcoe_vn_port_mac[6];

	/* list of commands waiting on workqueue */
	struct list_head	qla_cmd_list;
	struct list_head	unknown_atio_list;
	spinlock_t		cmd_list_lock;
	struct delayed_work	unknown_atio_work;

	/* Counter to detect races between ELS and RSCN events */
	atomic_t		generation_tick;
	/* Time when global fcport update has been scheduled */
	int			total_fcport_update_gen;
	/* List of pending LOGOs, protected by tgt_mutex */
	struct list_head	logo_list;
	/* List of pending PLOGI acks, protected by hw lock */
	struct list_head	plogi_ack_list;

	struct list_head	qp_list;

	uint32_t	vp_abort_cnt;

	struct fc_vport	*fc_vport;	/* holds fc_vport * for each vport */
	uint16_t        vp_idx;		/* vport ID */
	struct qla_qpair *qpair;	/* base qpair */

	unsigned long		vp_flags;
#define VP_IDX_ACQUIRED		0	/* bit no 0 */
#define VP_CREATE_NEEDED	1
#define VP_BIND_NEEDED		2
#define VP_DELETE_NEEDED	3
#define VP_SCR_NEEDED		4	/* State Change Request registration */
#define VP_CONFIG_OK		5	/* Flag to cfg VP, if FW is ready */
	atomic_t 		vp_state;
#define VP_OFFLINE		0
#define VP_ACTIVE		1
#define VP_FAILED		2
// #define VP_DISABLE		3
	uint16_t 	vp_err_state;
	uint16_t	vp_prev_err_state;
#define VP_ERR_UNKWN		0
#define VP_ERR_PORTDWN		1
#define VP_ERR_FAB_UNSUPPORTED	2
#define VP_ERR_FAB_NORESOURCES	3
#define VP_ERR_FAB_LOGOUT	4
#define VP_ERR_ADAP_NORESOURCES	5
	struct qla_hw_data *hw;
	struct scsi_qlt_host vha_tgt;
	struct req_que *req;
	int		fw_heartbeat_counter;
	int		seconds_since_last_heartbeat;
	struct fc_host_statistics fc_host_stat;
	struct qla_statistics qla_stats;
	struct bidi_statistics bidi_stats;
	atomic_t	vref_count;
	struct qla8044_reset_template reset_tmplt;
	uint16_t	bbcr;

	uint16_t u_ql2xexchoffld;
	uint16_t u_ql2xiniexchg;
	uint16_t qlini_mode;
	uint16_t ql2xexchoffld;
	uint16_t ql2xiniexchg;

	struct dentry *dfs_rport_root;

	struct purex_list {
		struct list_head head;
		spinlock_t lock;
	} purex_list;
	struct purex_item default_item;

	struct name_list_extended gnl;
	/* Count of active session/fcport */
	int fcport_count;
	wait_queue_head_t fcport_waitQ;
	wait_queue_head_t vref_waitq;
	uint8_t min_supported_speed;
	uint8_t n2n_node_name[WWN_SIZE];
	uint8_t n2n_port_name[WWN_SIZE];
	uint16_t	n2n_id;
	__le16 dport_data[4];
	struct fab_scan scan;
	uint8_t	scm_fabric_connection_flags;

	unsigned int irq_offset;

	u64 hw_err_cnt;
	u64 interface_err_cnt;
	u64 cmd_timeout_cnt;
	u64 reset_cmd_err_cnt;
	u64 link_down_time;
	u64 short_link_down_cnt;
	struct edif_dbell e_dbell;
	struct pur_core pur_cinfo;

#define DPORT_DIAG_IN_PROGRESS                 BIT_0
#define DPORT_DIAG_CHIP_RESET_IN_PROGRESS      BIT_1
	uint16_t dport_status;
} scsi_qla_host_t;

struct qla27xx_image_status {
	uint8_t image_status_mask;
	__le16	generation;
	uint8_t ver_major;
	uint8_t ver_minor;
	uint8_t bitmap;		/* 28xx only */
	uint8_t reserved[2];
	__le32	checksum;
	__le32	signature;
} __packed;

/* 28xx aux image status bimap values */
#define QLA28XX_AUX_IMG_BOARD_CONFIG		BIT_0
#define QLA28XX_AUX_IMG_VPD_NVRAM		BIT_1
#define QLA28XX_AUX_IMG_NPIV_CONFIG_0_1		BIT_2
#define QLA28XX_AUX_IMG_NPIV_CONFIG_2_3		BIT_3
#define QLA28XX_AUX_IMG_NVME_PARAMS		BIT_4

#define SET_VP_IDX	1
#define SET_AL_PA	2
#define RESET_VP_IDX	3
#define RESET_AL_PA	4
struct qla_vp_map {
	uint8_t	idx;
	scsi_qla_host_t *vha;
};

struct qla2_sgx {
	dma_addr_t		dma_addr;	/* OUT */
	uint32_t		dma_len;	/* OUT */

	uint32_t		tot_bytes;	/* IN */
	struct scatterlist	*cur_sg;	/* IN */

	/* for book keeping, bzero on initial invocation */
	uint32_t		bytes_consumed;
	uint32_t		num_bytes;
	uint32_t		tot_partial;

	/* for debugging */
	uint32_t		num_sg;
	srb_t			*sp;
};

#define QLA_FW_STARTED(_ha) {			\
	int i;					\
	_ha->flags.fw_started = 1;		\
	_ha->base_qpair->fw_started = 1;	\
	for (i = 0; i < _ha->max_qpairs; i++) {	\
	if (_ha->queue_pair_map[i])	\
	_ha->queue_pair_map[i]->fw_started = 1;	\
	}					\
}

#define QLA_FW_STOPPED(_ha) {			\
	int i;					\
	_ha->flags.fw_started = 0;		\
	_ha->base_qpair->fw_started = 0;	\
	for (i = 0; i < _ha->max_qpairs; i++) {	\
	if (_ha->queue_pair_map[i])	\
	_ha->queue_pair_map[i]->fw_started = 0;	\
	}					\
}


#define SFUB_CHECKSUM_SIZE	4

struct secure_flash_update_block {
	uint32_t	block_info;
	uint32_t	signature_lo;
	uint32_t	signature_hi;
	uint32_t	signature_upper[0x3e];
};

struct secure_flash_update_block_pk {
	uint32_t	block_info;
	uint32_t	signature_lo;
	uint32_t	signature_hi;
	uint32_t	signature_upper[0x3e];
	uint32_t	public_key[0x41];
};

/*
 * Macros to help code, maintain, etc.
 */
#define LOOP_TRANSITION(ha) \
	(test_bit(ISP_ABORT_NEEDED, &ha->dpc_flags) || \
	 test_bit(LOOP_RESYNC_NEEDED, &ha->dpc_flags) || \
	 atomic_read(&ha->loop_state) == LOOP_DOWN)

#define STATE_TRANSITION(ha) \
		(test_bit(ISP_ABORT_NEEDED, &ha->dpc_flags) || \
			 test_bit(LOOP_RESYNC_NEEDED, &ha->dpc_flags))

static inline bool qla_vha_mark_busy(scsi_qla_host_t *vha)
{
	atomic_inc(&vha->vref_count);
	mb();
	if (vha->flags.delete_progress) {
		atomic_dec(&vha->vref_count);
		wake_up(&vha->vref_waitq);
		return true;
	}
	return false;
}

#define QLA_VHA_MARK_NOT_BUSY(__vha) do {		\
	atomic_dec(&__vha->vref_count);			\
	wake_up(&__vha->vref_waitq);			\
} while (0)						\

#define QLA_QPAIR_MARK_BUSY(__qpair, __bail) do {	\
	atomic_inc(&__qpair->ref_count);		\
	mb();						\
	if (__qpair->delete_in_progress) {		\
		atomic_dec(&__qpair->ref_count);	\
		__bail = 1;				\
	} else {					\
	       __bail = 0;				\
	}						\
} while (0)

#define QLA_QPAIR_MARK_NOT_BUSY(__qpair)		\
	atomic_dec(&__qpair->ref_count)

#define QLA_ENA_CONF(_ha) {\
    int i;\
    _ha->base_qpair->enable_explicit_conf = 1;	\
    for (i = 0; i < _ha->max_qpairs; i++) {	\
	if (_ha->queue_pair_map[i])		\
	    _ha->queue_pair_map[i]->enable_explicit_conf = 1; \
    }						\
}

#define QLA_DIS_CONF(_ha) {\
    int i;\
    _ha->base_qpair->enable_explicit_conf = 0;	\
    for (i = 0; i < _ha->max_qpairs; i++) {	\
	if (_ha->queue_pair_map[i])		\
	    _ha->queue_pair_map[i]->enable_explicit_conf = 0; \
    }						\
}

/*
 * qla2x00 local function return status codes
 */
#define MBS_MASK		0x3fff

#define QLA_SUCCESS		(MBS_COMMAND_COMPLETE & MBS_MASK)
#define QLA_INVALID_COMMAND	(MBS_INVALID_COMMAND & MBS_MASK)
#define QLA_INTERFACE_ERROR	(MBS_HOST_INTERFACE_ERROR & MBS_MASK)
#define QLA_TEST_FAILED		(MBS_TEST_FAILED & MBS_MASK)
#define QLA_COMMAND_ERROR	(MBS_COMMAND_ERROR & MBS_MASK)
#define QLA_PARAMETER_ERROR	(MBS_COMMAND_PARAMETER_ERROR & MBS_MASK)
#define QLA_PORT_ID_USED	(MBS_PORT_ID_USED & MBS_MASK)
#define QLA_LOOP_ID_USED	(MBS_LOOP_ID_USED & MBS_MASK)
#define QLA_ALL_IDS_IN_USE	(MBS_ALL_IDS_IN_USE & MBS_MASK)
#define QLA_NOT_LOGGED_IN	(MBS_NOT_LOGGED_IN & MBS_MASK)

#define QLA_FUNCTION_TIMEOUT		0x100
#define QLA_FUNCTION_PARAMETER_ERROR	0x101
#define QLA_FUNCTION_FAILED		0x102
#define QLA_MEMORY_ALLOC_FAILED		0x103
#define QLA_LOCK_TIMEOUT		0x104
#define QLA_ABORTED			0x105
#define QLA_SUSPENDED			0x106
#define QLA_BUSY			0x107
#define QLA_ALREADY_REGISTERED		0x109
#define QLA_OS_TIMER_EXPIRED		0x10a
#define QLA_ERR_NO_QPAIR		0x10b
#define QLA_ERR_NOT_FOUND		0x10c
#define QLA_ERR_FROM_FW			0x10d

#define NVRAM_DELAY()		udelay(10)

/*
 * Flash support definitions
 */
#define OPTROM_SIZE_2300	0x20000
#define OPTROM_SIZE_2322	0x100000
#define OPTROM_SIZE_24XX	0x100000
#define OPTROM_SIZE_25XX	0x200000
#define OPTROM_SIZE_81XX	0x400000
#define OPTROM_SIZE_82XX	0x800000
#define OPTROM_SIZE_83XX	0x1000000
#define OPTROM_SIZE_28XX	0x2000000

#define OPTROM_BURST_SIZE	0x1000
#define OPTROM_BURST_DWORDS	(OPTROM_BURST_SIZE / 4)

#define	QLA_DSDS_PER_IOCB	37

#define QLA_SG_ALL	1024

enum nexus_wait_type {
	WAIT_HOST = 0,
	WAIT_TARGET,
	WAIT_LUN,
};

#define INVALID_EDIF_SA_INDEX	0xffff
#define RX_DELETE_NO_EDIF_SA_INDEX	0xfffe

#define QLA_SKIP_HANDLE QLA_TGT_SKIP_HANDLE

/* edif hash element */
struct edif_list_entry {
	uint16_t handle;			/* nport_handle */
	uint32_t update_sa_index;
	uint32_t delete_sa_index;
	uint32_t count;				/* counter for filtering sa_index */
#define EDIF_ENTRY_FLAGS_CLEANUP	0x01	/* this index is being cleaned up */
	uint32_t flags;				/* used by sadb cleanup code */
	fc_port_t *fcport;			/* needed by rx delay timer function */
	struct timer_list timer;		/* rx delay timer */
	struct list_head next;
};

#define EDIF_TX_INDX_BASE 512
#define EDIF_RX_INDX_BASE 0
#define EDIF_RX_DELETE_FILTER_COUNT 3	/* delay queuing rx delete until this many */

/* entry in the sa_index free pool */

struct sa_index_pair {
	uint16_t sa_index;
	uint32_t spi;
};

/* edif sa_index data structure */
struct edif_sa_index_entry {
	struct sa_index_pair sa_pair[2];
	fc_port_t *fcport;
	uint16_t handle;
	struct list_head next;
};

/* Refer to SNIA SFF 8247 */
struct sff_8247_a0 {
	u8 txid;	/* transceiver id */
	u8 ext_txid;
	u8 connector;
	/* compliance code */
	u8 eth_infi_cc3;	/* ethernet, inifiband */
	u8 sonet_cc4[2];
	u8 eth_cc6;
	/* link length */
#define FC_LL_VL BIT_7	/* very long */
#define FC_LL_S  BIT_6	/* Short */
#define FC_LL_I  BIT_5	/* Intermidiate*/
#define FC_LL_L  BIT_4	/* Long */
#define FC_LL_M  BIT_3	/* Medium */
#define FC_LL_SA BIT_2	/* ShortWave laser */
#define FC_LL_LC BIT_1	/* LongWave laser */
#define FC_LL_EL BIT_0	/* Electrical inter enclosure */
	u8 fc_ll_cc7;
	/* FC technology */
#define FC_TEC_EL BIT_7	/* Electrical inter enclosure */
#define FC_TEC_SN BIT_6	/* short wave w/o OFC */
#define FC_TEC_SL BIT_5	/* short wave with OFC */
#define FC_TEC_LL BIT_4	/* Longwave Laser */
#define FC_TEC_ACT BIT_3	/* Active cable */
#define FC_TEC_PAS BIT_2	/* Passive cable */
	u8 fc_tec_cc8;
	/* Transmission Media */
#define FC_MED_TW BIT_7	/* Twin Ax */
#define FC_MED_TP BIT_6	/* Twited Pair */
#define FC_MED_MI BIT_5	/* Min Coax */
#define FC_MED_TV BIT_4	/* Video Coax */
#define FC_MED_M6 BIT_3	/* Multimode, 62.5um */
#define FC_MED_M5 BIT_2	/* Multimode, 50um */
#define FC_MED_SM BIT_0	/* Single Mode */
	u8 fc_med_cc9;
	/* speed FC_SP_12: 12*100M = 1200 MB/s */
#define FC_SP_12 BIT_7
#define FC_SP_8  BIT_6
#define FC_SP_16 BIT_5
#define FC_SP_4  BIT_4
#define FC_SP_32 BIT_3
#define FC_SP_2  BIT_2
#define FC_SP_1  BIT_0
	u8 fc_sp_cc10;
	u8 encode;
	u8 bitrate;
	u8 rate_id;
	u8 length_km;		/* offset 14/eh */
	u8 length_100m;
	u8 length_50um_10m;
	u8 length_62um_10m;
	u8 length_om4_10m;
	u8 length_om3_10m;
#define SFF_VEN_NAME_LEN 16
	u8 vendor_name[SFF_VEN_NAME_LEN];	/* offset 20/14h */
	u8 tx_compat;
	u8 vendor_oui[3];
#define SFF_PART_NAME_LEN 16
	u8 vendor_pn[SFF_PART_NAME_LEN];	/* part number */
	u8 vendor_rev[4];
	u8 wavelength[2];
	u8 resv;
	u8 cc_base;
	u8 options[2];	/* offset 64 */
	u8 br_max;
	u8 br_min;
	u8 vendor_sn[16];
	u8 date_code[8];
	u8 diag;
	u8 enh_options;
	u8 sff_revision;
	u8 cc_ext;
	u8 vendor_specific[32];
	u8 resv2[128];
};

/* BPM -- Buffer Plus Management support. */
#define IS_BPM_CAPABLE(ha) \
	(IS_QLA25XX(ha) || IS_QLA81XX(ha) || IS_QLA83XX(ha) || \
	 IS_QLA27XX(ha) || IS_QLA28XX(ha))
#define IS_BPM_RANGE_CAPABLE(ha) \
	(IS_QLA83XX(ha) || IS_QLA27XX(ha) || IS_QLA28XX(ha))
#define IS_BPM_ENABLED(vha) \
	(ql2xautodetectsfp && !vha->vp_idx && IS_BPM_CAPABLE(vha->hw))

#define FLASH_SEMAPHORE_REGISTER_ADDR   0x00101016

#define USER_CTRL_IRQ(_ha) (ql2xuctrlirq && QLA_TGT_MODE_ENABLED() && \
	(IS_QLA27XX(_ha) || IS_QLA28XX(_ha) || IS_QLA83XX(_ha)))

#define SAVE_TOPO(_ha) { \
	if (_ha->current_topology)				\
		_ha->prev_topology = _ha->current_topology;     \
}

#define N2N_TOPO(ha) \
	((ha->prev_topology == ISP_CFG_N && !ha->current_topology) || \
	 ha->current_topology == ISP_CFG_N || \
	 !ha->current_topology)

#define QLA_N2N_WAIT_TIME	5 /* 2 * ra_tov(n2n) + 1 */

#define NVME_TYPE(fcport) \
	(fcport->fc4_type & FS_FC4TYPE_NVME) \

#define FCP_TYPE(fcport) \
	(fcport->fc4_type & FS_FC4TYPE_FCP) \

#define NVME_ONLY_TARGET(fcport) \
	(NVME_TYPE(fcport) && !FCP_TYPE(fcport))  \

#define NVME_FCP_TARGET(fcport) \
	(FCP_TYPE(fcport) && NVME_TYPE(fcport)) \

#define NVME_PRIORITY(ha, fcport) \
	(NVME_FCP_TARGET(fcport) && \
	 (ha->fc4_type_priority == FC4_PRIORITY_NVME))

#define NVME_TARGET(ha, fcport) \
	(fcport->do_prli_nvme || \
	NVME_ONLY_TARGET(fcport)) \

#define PRLI_PHASE(_cls) \
	((_cls == DSC_LS_PRLI_PEND) || (_cls == DSC_LS_PRLI_COMP))

enum ql_vnd_host_stat_action {
	QLA_STOP = 0,
	QLA_START,
	QLA_CLEAR,
};

struct ql_vnd_mng_host_stats_param {
	u32 stat_type;
	enum ql_vnd_host_stat_action action;
} __packed;

struct ql_vnd_mng_host_stats_resp {
	u32 status;
} __packed;

struct ql_vnd_stats_param {
	u32 stat_type;
} __packed;

struct ql_vnd_tgt_stats_param {
	s32 tgt_id;
	u32 stat_type;
} __packed;

enum ql_vnd_host_port_action {
	QLA_ENABLE = 0,
	QLA_DISABLE,
};

struct ql_vnd_mng_host_port_param {
	enum ql_vnd_host_port_action action;
} __packed;

struct ql_vnd_mng_host_port_resp {
	u32 status;
} __packed;

struct ql_vnd_stat_entry {
	u32 stat_type;	/* Failure type */
	u32 tgt_num;	/* Target Num */
	u64 cnt;	/* Counter value */
} __packed;

struct ql_vnd_stats {
	u64 entry_count; /* Num of entries */
	u64 rservd;
	struct ql_vnd_stat_entry entry[]; /* Place holder of entries */
} __packed;

struct ql_vnd_host_stats_resp {
	u32 status;
	struct ql_vnd_stats stats;
} __packed;

struct ql_vnd_tgt_stats_resp {
	u32 status;
	struct ql_vnd_stats stats;
} __packed;

#include "qla_target.h"
#include "qla_gbl.h"
#include "qla_dbg.h"
#include "qla_inline.h"

#define IS_SESSION_DELETED(_fcport) (_fcport->disc_state == DSC_DELETE_PEND || \
				      _fcport->disc_state == DSC_DELETED)

#define DBG_FCPORT_PRFMT(_fp, _fmt, _args...) \
	"%s: %8phC: " _fmt " (state=%d disc_state=%d scan_state=%d loopid=0x%x deleted=%d flags=0x%x)\n", \
	__func__, _fp->port_name, ##_args, atomic_read(&_fp->state), \
	_fp->disc_state, _fp->scan_state, _fp->loop_id, _fp->deleted, \
	_fp->flags

#define TMF_NOT_READY(_fcport) \
	(!_fcport || IS_SESSION_DELETED(_fcport) || atomic_read(&_fcport->state) != FCS_ONLINE || \
	!_fcport->vha->hw->flags.fw_started)

#endif<|MERGE_RESOLUTION|>--- conflicted
+++ resolved
@@ -4837,11 +4837,8 @@
 	spinlock_t sadb_lock;	/* protects list */
 	struct els_reject elsrej;
 	u8 edif_post_stop_cnt_down;
-<<<<<<< HEAD
-=======
 	struct qla_vp_map *vp_map;
 	struct qla_nvme_fc_rjt lsrjt;
->>>>>>> 98817289
 	struct qla_fw_res fwres ____cacheline_aligned;
 };
 
