--- conflicted
+++ resolved
@@ -812,11 +812,6 @@
 #ifdef CONFIG_SCSI_SAS_ATA
 	if ((phy->attached_tproto & SAS_PROTOCOL_STP) || phy->attached_sata_dev) {
 		if (child->linkrate > parent->min_linkrate) {
-<<<<<<< HEAD
-			struct sas_phy_linkrates rates = {
-				.maximum_linkrate = parent->min_linkrate,
-				.minimum_linkrate = parent->min_linkrate,
-=======
 			struct sas_phy *cphy = child->phy;
 			enum sas_linkrate min_prate = cphy->minimum_linkrate,
 				parent_min_lrate = parent->min_linkrate,
@@ -825,7 +820,6 @@
 			struct sas_phy_linkrates rates = {
 				.maximum_linkrate = parent->min_linkrate,
 				.minimum_linkrate = min_linkrate,
->>>>>>> f7688b48
 			};
 			int ret;
 
@@ -2056,15 +2050,9 @@
 	}
 
 	/* we always have to delete the old device when we went here */
-<<<<<<< HEAD
-	SAS_DPRINTK("ex %016llx phy 0x%x replace %016llx\n",
-		    SAS_ADDR(dev->sas_addr), phy_id,
-		    SAS_ADDR(phy->attached_sas_addr));
-=======
 	pr_info("ex %016llx phy%02d replace %016llx\n",
 		SAS_ADDR(dev->sas_addr), phy_id,
 		SAS_ADDR(phy->attached_sas_addr));
->>>>>>> f7688b48
 	sas_unregister_devs_sas_addr(dev, phy_id, last);
 
 	return sas_discover_new(dev, phy_id);
