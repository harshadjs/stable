// SPDX-License-Identifier: GPL-2.0
/*
 * sdhci_am654.c - SDHCI driver for TI's AM654 SOCs
 *
 * Copyright (C) 2018 Texas Instruments Incorporated - https://www.ti.com
 *
 */
#include <linux/clk.h>
#include <linux/iopoll.h>
#include <linux/of.h>
#include <linux/module.h>
#include <linux/pm_runtime.h>
#include <linux/property.h>
#include <linux/regmap.h>
#include <linux/sys_soc.h>

#include "cqhci.h"
#include "sdhci-cqhci.h"
#include "sdhci-pltfm.h"

/* CTL_CFG Registers */
#define CTL_CFG_2		0x14
#define CTL_CFG_3		0x18

#define SLOTTYPE_MASK		GENMASK(31, 30)
#define SLOTTYPE_EMBEDDED	BIT(30)
#define TUNINGFORSDR50_MASK	BIT(13)

/* PHY Registers */
#define PHY_CTRL1	0x100
#define PHY_CTRL2	0x104
#define PHY_CTRL3	0x108
#define PHY_CTRL4	0x10C
#define PHY_CTRL5	0x110
#define PHY_CTRL6	0x114
#define PHY_STAT1	0x130
#define PHY_STAT2	0x134

#define IOMUX_ENABLE_SHIFT	31
#define IOMUX_ENABLE_MASK	BIT(IOMUX_ENABLE_SHIFT)
#define OTAPDLYENA_SHIFT	20
#define OTAPDLYENA_MASK		BIT(OTAPDLYENA_SHIFT)
#define OTAPDLYSEL_SHIFT	12
#define OTAPDLYSEL_MASK		GENMASK(15, 12)
#define STRBSEL_SHIFT		24
#define STRBSEL_4BIT_MASK	GENMASK(27, 24)
#define STRBSEL_8BIT_MASK	GENMASK(31, 24)
#define SEL50_SHIFT		8
#define SEL50_MASK		BIT(SEL50_SHIFT)
#define SEL100_SHIFT		9
#define SEL100_MASK		BIT(SEL100_SHIFT)
#define FREQSEL_SHIFT		8
#define FREQSEL_MASK		GENMASK(10, 8)
#define CLKBUFSEL_SHIFT		0
#define CLKBUFSEL_MASK		GENMASK(2, 0)
#define DLL_TRIM_ICP_SHIFT	4
#define DLL_TRIM_ICP_MASK	GENMASK(7, 4)
#define DR_TY_SHIFT		20
#define DR_TY_MASK		GENMASK(22, 20)
#define ENDLL_SHIFT		1
#define ENDLL_MASK		BIT(ENDLL_SHIFT)
#define DLLRDY_SHIFT		0
#define DLLRDY_MASK		BIT(DLLRDY_SHIFT)
#define PDB_SHIFT		0
#define PDB_MASK		BIT(PDB_SHIFT)
#define CALDONE_SHIFT		1
#define CALDONE_MASK		BIT(CALDONE_SHIFT)
#define RETRIM_SHIFT		17
#define RETRIM_MASK		BIT(RETRIM_SHIFT)
#define SELDLYTXCLK_SHIFT	17
#define SELDLYTXCLK_MASK	BIT(SELDLYTXCLK_SHIFT)
#define SELDLYRXCLK_SHIFT	16
#define SELDLYRXCLK_MASK	BIT(SELDLYRXCLK_SHIFT)
#define ITAPDLYSEL_SHIFT	0
#define ITAPDLYSEL_MASK		GENMASK(4, 0)
#define ITAPDLYENA_SHIFT	8
#define ITAPDLYENA_MASK		BIT(ITAPDLYENA_SHIFT)
#define ITAPCHGWIN_SHIFT	9
#define ITAPCHGWIN_MASK		BIT(ITAPCHGWIN_SHIFT)

#define DRIVER_STRENGTH_50_OHM	0x0
#define DRIVER_STRENGTH_33_OHM	0x1
#define DRIVER_STRENGTH_66_OHM	0x2
#define DRIVER_STRENGTH_100_OHM	0x3
#define DRIVER_STRENGTH_40_OHM	0x4

#define CLOCK_TOO_SLOW_HZ	50000000

/* Command Queue Host Controller Interface Base address */
#define SDHCI_AM654_CQE_BASE_ADDR 0x200

static struct regmap_config sdhci_am654_regmap_config = {
	.reg_bits = 32,
	.val_bits = 32,
	.reg_stride = 4,
	.fast_io = true,
};

struct timing_data {
	const char *otap_binding;
	const char *itap_binding;
	u32 capability;
};

static const struct timing_data td[] = {
	[MMC_TIMING_LEGACY]	= {"ti,otap-del-sel-legacy",
				   "ti,itap-del-sel-legacy",
				   0},
	[MMC_TIMING_MMC_HS]	= {"ti,otap-del-sel-mmc-hs",
				   "ti,itap-del-sel-mmc-hs",
				   MMC_CAP_MMC_HIGHSPEED},
	[MMC_TIMING_SD_HS]	= {"ti,otap-del-sel-sd-hs",
				   "ti,itap-del-sel-sd-hs",
				   MMC_CAP_SD_HIGHSPEED},
	[MMC_TIMING_UHS_SDR12]	= {"ti,otap-del-sel-sdr12",
				   "ti,itap-del-sel-sdr12",
				   MMC_CAP_UHS_SDR12},
	[MMC_TIMING_UHS_SDR25]	= {"ti,otap-del-sel-sdr25",
				   "ti,itap-del-sel-sdr25",
				   MMC_CAP_UHS_SDR25},
	[MMC_TIMING_UHS_SDR50]	= {"ti,otap-del-sel-sdr50",
				   NULL,
				   MMC_CAP_UHS_SDR50},
	[MMC_TIMING_UHS_SDR104]	= {"ti,otap-del-sel-sdr104",
				   NULL,
				   MMC_CAP_UHS_SDR104},
	[MMC_TIMING_UHS_DDR50]	= {"ti,otap-del-sel-ddr50",
				   NULL,
				   MMC_CAP_UHS_DDR50},
	[MMC_TIMING_MMC_DDR52]	= {"ti,otap-del-sel-ddr52",
				   "ti,itap-del-sel-ddr52",
				   MMC_CAP_DDR},
	[MMC_TIMING_MMC_HS200]	= {"ti,otap-del-sel-hs200",
				   NULL,
				   MMC_CAP2_HS200},
	[MMC_TIMING_MMC_HS400]	= {"ti,otap-del-sel-hs400",
				   NULL,
				   MMC_CAP2_HS400},
};

struct sdhci_am654_data {
	struct regmap *base;
	bool legacy_otapdly;
	int otap_del_sel[ARRAY_SIZE(td)];
	int itap_del_sel[ARRAY_SIZE(td)];
	int clkbuf_sel;
	int trm_icp;
	int drv_strength;
	int strb_sel;
	u32 flags;
	u32 quirks;

#define SDHCI_AM654_QUIRK_FORCE_CDTEST BIT(0)
};

struct sdhci_am654_driver_data {
	const struct sdhci_pltfm_data *pdata;
	u32 flags;
#define IOMUX_PRESENT	(1 << 0)
#define FREQSEL_2_BIT	(1 << 1)
#define STRBSEL_4_BIT	(1 << 2)
#define DLL_PRESENT	(1 << 3)
#define DLL_CALIB	(1 << 4)
};

static void sdhci_am654_setup_dll(struct sdhci_host *host, unsigned int clock)
{
	struct sdhci_pltfm_host *pltfm_host = sdhci_priv(host);
	struct sdhci_am654_data *sdhci_am654 = sdhci_pltfm_priv(pltfm_host);
	int sel50, sel100, freqsel;
	u32 mask, val;
	int ret;

	/* Disable delay chain mode */
	regmap_update_bits(sdhci_am654->base, PHY_CTRL5,
			   SELDLYTXCLK_MASK | SELDLYRXCLK_MASK, 0);

	if (sdhci_am654->flags & FREQSEL_2_BIT) {
		switch (clock) {
		case 200000000:
			sel50 = 0;
			sel100 = 0;
			break;
		case 100000000:
			sel50 = 0;
			sel100 = 1;
			break;
		default:
			sel50 = 1;
			sel100 = 0;
		}

		/* Configure PHY DLL frequency */
		mask = SEL50_MASK | SEL100_MASK;
		val = (sel50 << SEL50_SHIFT) | (sel100 << SEL100_SHIFT);
		regmap_update_bits(sdhci_am654->base, PHY_CTRL5, mask, val);

	} else {
		switch (clock) {
		case 200000000:
			freqsel = 0x0;
			break;
		default:
			freqsel = 0x4;
		}

		regmap_update_bits(sdhci_am654->base, PHY_CTRL5, FREQSEL_MASK,
				   freqsel << FREQSEL_SHIFT);
	}
	/* Configure DLL TRIM */
	mask = DLL_TRIM_ICP_MASK;
	val = sdhci_am654->trm_icp << DLL_TRIM_ICP_SHIFT;

	/* Configure DLL driver strength */
	mask |= DR_TY_MASK;
	val |= sdhci_am654->drv_strength << DR_TY_SHIFT;
	regmap_update_bits(sdhci_am654->base, PHY_CTRL1, mask, val);

	/* Enable DLL */
	regmap_update_bits(sdhci_am654->base, PHY_CTRL1, ENDLL_MASK,
			   0x1 << ENDLL_SHIFT);
	/*
	 * Poll for DLL ready. Use a one second timeout.
	 * Works in all experiments done so far
	 */
	ret = regmap_read_poll_timeout(sdhci_am654->base, PHY_STAT1, val,
				       val & DLLRDY_MASK, 1000, 1000000);
	if (ret) {
		dev_err(mmc_dev(host->mmc), "DLL failed to relock\n");
		return;
	}
}

static void sdhci_am654_write_itapdly(struct sdhci_am654_data *sdhci_am654,
				      u32 itapdly)
{
	/* Set ITAPCHGWIN before writing to ITAPDLY */
	regmap_update_bits(sdhci_am654->base, PHY_CTRL4, ITAPCHGWIN_MASK,
			   1 << ITAPCHGWIN_SHIFT);
	regmap_update_bits(sdhci_am654->base, PHY_CTRL4, ITAPDLYSEL_MASK,
			   itapdly << ITAPDLYSEL_SHIFT);
	regmap_update_bits(sdhci_am654->base, PHY_CTRL4, ITAPCHGWIN_MASK, 0);
}

static void sdhci_am654_setup_delay_chain(struct sdhci_am654_data *sdhci_am654,
					  unsigned char timing)
{
	u32 mask, val;

	regmap_update_bits(sdhci_am654->base, PHY_CTRL1, ENDLL_MASK, 0);

	val = 1 << SELDLYTXCLK_SHIFT | 1 << SELDLYRXCLK_SHIFT;
	mask = SELDLYTXCLK_MASK | SELDLYRXCLK_MASK;
	regmap_update_bits(sdhci_am654->base, PHY_CTRL5, mask, val);

	sdhci_am654_write_itapdly(sdhci_am654,
				  sdhci_am654->itap_del_sel[timing]);
}

static void sdhci_am654_set_clock(struct sdhci_host *host, unsigned int clock)
{
	struct sdhci_pltfm_host *pltfm_host = sdhci_priv(host);
	struct sdhci_am654_data *sdhci_am654 = sdhci_pltfm_priv(pltfm_host);
	unsigned char timing = host->mmc->ios.timing;
	u32 otap_del_sel;
	u32 otap_del_ena;
	u32 mask, val;

	regmap_update_bits(sdhci_am654->base, PHY_CTRL1, ENDLL_MASK, 0);

	sdhci_set_clock(host, clock);

	/* Setup DLL Output TAP delay */
	if (sdhci_am654->legacy_otapdly)
		otap_del_sel = sdhci_am654->otap_del_sel[0];
	else
		otap_del_sel = sdhci_am654->otap_del_sel[timing];

	otap_del_ena = (timing > MMC_TIMING_UHS_SDR25) ? 1 : 0;

	mask = OTAPDLYENA_MASK | OTAPDLYSEL_MASK;
	val = (otap_del_ena << OTAPDLYENA_SHIFT) |
	      (otap_del_sel << OTAPDLYSEL_SHIFT);

	/* Write to STRBSEL for HS400 speed mode */
	if (timing == MMC_TIMING_MMC_HS400) {
		if (sdhci_am654->flags & STRBSEL_4_BIT)
			mask |= STRBSEL_4BIT_MASK;
		else
			mask |= STRBSEL_8BIT_MASK;

		val |= sdhci_am654->strb_sel << STRBSEL_SHIFT;
	}

	regmap_update_bits(sdhci_am654->base, PHY_CTRL4, mask, val);

	if (timing > MMC_TIMING_UHS_SDR25 && clock >= CLOCK_TOO_SLOW_HZ)
		sdhci_am654_setup_dll(host, clock);
	else
		sdhci_am654_setup_delay_chain(sdhci_am654, timing);

	regmap_update_bits(sdhci_am654->base, PHY_CTRL5, CLKBUFSEL_MASK,
			   sdhci_am654->clkbuf_sel);
}

static void sdhci_j721e_4bit_set_clock(struct sdhci_host *host,
				       unsigned int clock)
{
	struct sdhci_pltfm_host *pltfm_host = sdhci_priv(host);
	struct sdhci_am654_data *sdhci_am654 = sdhci_pltfm_priv(pltfm_host);
	unsigned char timing = host->mmc->ios.timing;
	u32 otap_del_sel;
	u32 mask, val;

	/* Setup DLL Output TAP delay */
	if (sdhci_am654->legacy_otapdly)
		otap_del_sel = sdhci_am654->otap_del_sel[0];
	else
		otap_del_sel = sdhci_am654->otap_del_sel[timing];

	mask = OTAPDLYENA_MASK | OTAPDLYSEL_MASK;
	val = (0x1 << OTAPDLYENA_SHIFT) |
	      (otap_del_sel << OTAPDLYSEL_SHIFT);
	regmap_update_bits(sdhci_am654->base, PHY_CTRL4, mask, val);

	regmap_update_bits(sdhci_am654->base, PHY_CTRL5, CLKBUFSEL_MASK,
			   sdhci_am654->clkbuf_sel);

	sdhci_set_clock(host, clock);
}

static u8 sdhci_am654_write_power_on(struct sdhci_host *host, u8 val, int reg)
{
	writeb(val, host->ioaddr + reg);
	usleep_range(1000, 10000);
	return readb(host->ioaddr + reg);
}

#define MAX_POWER_ON_TIMEOUT	1500000 /* us */
static void sdhci_am654_write_b(struct sdhci_host *host, u8 val, int reg)
{
	unsigned char timing = host->mmc->ios.timing;
	u8 pwr;
	int ret;

	if (reg == SDHCI_HOST_CONTROL) {
		switch (timing) {
		/*
		 * According to the data manual, HISPD bit
		 * should not be set in these speed modes.
		 */
		case MMC_TIMING_SD_HS:
		case MMC_TIMING_MMC_HS:
		case MMC_TIMING_UHS_SDR12:
		case MMC_TIMING_UHS_SDR25:
			val &= ~SDHCI_CTRL_HISPD;
		}
	}

	writeb(val, host->ioaddr + reg);
	if (reg == SDHCI_POWER_CONTROL && (val & SDHCI_POWER_ON)) {
		/*
		 * Power on will not happen until the card detect debounce
		 * timer expires. Wait at least 1.5 seconds for the power on
		 * bit to be set
		 */
		ret = read_poll_timeout(sdhci_am654_write_power_on, pwr,
					pwr & SDHCI_POWER_ON, 0,
					MAX_POWER_ON_TIMEOUT, false, host, val,
					reg);
		if (ret)
			dev_warn(mmc_dev(host->mmc), "Power on failed\n");
	}
}

static void sdhci_am654_reset(struct sdhci_host *host, u8 mask)
{
	u8 ctrl;
	struct sdhci_pltfm_host *pltfm_host = sdhci_priv(host);
	struct sdhci_am654_data *sdhci_am654 = sdhci_pltfm_priv(pltfm_host);

	sdhci_and_cqhci_reset(host, mask);

	if (sdhci_am654->quirks & SDHCI_AM654_QUIRK_FORCE_CDTEST) {
		ctrl = sdhci_readb(host, SDHCI_HOST_CONTROL);
		ctrl |= SDHCI_CTRL_CDTEST_INS | SDHCI_CTRL_CDTEST_EN;
		sdhci_writeb(host, ctrl, SDHCI_HOST_CONTROL);
	}
}

static int sdhci_am654_execute_tuning(struct mmc_host *mmc, u32 opcode)
{
	struct sdhci_host *host = mmc_priv(mmc);
	int err = sdhci_execute_tuning(mmc, opcode);

	if (err)
		return err;
	/*
	 * Tuning data remains in the buffer after tuning.
	 * Do a command and data reset to get rid of it
	 */
	sdhci_reset(host, SDHCI_RESET_CMD | SDHCI_RESET_DATA);

	return 0;
}

static u32 sdhci_am654_cqhci_irq(struct sdhci_host *host, u32 intmask)
{
	int cmd_error = 0;
	int data_error = 0;

	if (!sdhci_cqe_irq(host, intmask, &cmd_error, &data_error))
		return intmask;

	cqhci_irq(host->mmc, intmask, cmd_error, data_error);

	return 0;
}

#define ITAP_MAX	32
static int sdhci_am654_platform_execute_tuning(struct sdhci_host *host,
					       u32 opcode)
{
	struct sdhci_pltfm_host *pltfm_host = sdhci_priv(host);
	struct sdhci_am654_data *sdhci_am654 = sdhci_pltfm_priv(pltfm_host);
	int cur_val, prev_val = 1, fail_len = 0, pass_window = 0, pass_len;
	u32 itap;

	/* Enable ITAPDLY */
	regmap_update_bits(sdhci_am654->base, PHY_CTRL4, ITAPDLYENA_MASK,
			   1 << ITAPDLYENA_SHIFT);

	for (itap = 0; itap < ITAP_MAX; itap++) {
		sdhci_am654_write_itapdly(sdhci_am654, itap);

		cur_val = !mmc_send_tuning(host->mmc, opcode, NULL);
		if (cur_val && !prev_val)
			pass_window = itap;

		if (!cur_val)
			fail_len++;

		prev_val = cur_val;
	}
	/*
	 * Having determined the length of the failing window and start of
	 * the passing window calculate the length of the passing window and
	 * set the final value halfway through it considering the range as a
	 * circular buffer
	 */
	pass_len = ITAP_MAX - fail_len;
	itap = (pass_window + (pass_len >> 1)) % ITAP_MAX;
	sdhci_am654_write_itapdly(sdhci_am654, itap);

	return 0;
}

static struct sdhci_ops sdhci_am654_ops = {
	.platform_execute_tuning = sdhci_am654_platform_execute_tuning,
	.get_max_clock = sdhci_pltfm_clk_get_max_clock,
	.get_timeout_clock = sdhci_pltfm_clk_get_max_clock,
	.set_uhs_signaling = sdhci_set_uhs_signaling,
	.set_bus_width = sdhci_set_bus_width,
	.set_power = sdhci_set_power_and_bus_voltage,
	.set_clock = sdhci_am654_set_clock,
	.write_b = sdhci_am654_write_b,
	.irq = sdhci_am654_cqhci_irq,
	.reset = sdhci_and_cqhci_reset,
};

static const struct sdhci_pltfm_data sdhci_am654_pdata = {
	.ops = &sdhci_am654_ops,
	.quirks = SDHCI_QUIRK_MULTIBLOCK_READ_ACMD12,
	.quirks2 = SDHCI_QUIRK2_PRESET_VALUE_BROKEN,
};

static const struct sdhci_am654_driver_data sdhci_am654_sr1_drvdata = {
	.pdata = &sdhci_am654_pdata,
	.flags = IOMUX_PRESENT | FREQSEL_2_BIT | STRBSEL_4_BIT | DLL_PRESENT |
		 DLL_CALIB,
};

static const struct sdhci_am654_driver_data sdhci_am654_drvdata = {
	.pdata = &sdhci_am654_pdata,
	.flags = IOMUX_PRESENT | FREQSEL_2_BIT | STRBSEL_4_BIT | DLL_PRESENT,
};

static struct sdhci_ops sdhci_j721e_8bit_ops = {
	.platform_execute_tuning = sdhci_am654_platform_execute_tuning,
	.get_max_clock = sdhci_pltfm_clk_get_max_clock,
	.get_timeout_clock = sdhci_pltfm_clk_get_max_clock,
	.set_uhs_signaling = sdhci_set_uhs_signaling,
	.set_bus_width = sdhci_set_bus_width,
	.set_power = sdhci_set_power_and_bus_voltage,
	.set_clock = sdhci_am654_set_clock,
	.write_b = sdhci_am654_write_b,
	.irq = sdhci_am654_cqhci_irq,
	.reset = sdhci_and_cqhci_reset,
};

static const struct sdhci_pltfm_data sdhci_j721e_8bit_pdata = {
	.ops = &sdhci_j721e_8bit_ops,
	.quirks = SDHCI_QUIRK_MULTIBLOCK_READ_ACMD12,
	.quirks2 = SDHCI_QUIRK2_PRESET_VALUE_BROKEN,
};

static const struct sdhci_am654_driver_data sdhci_j721e_8bit_drvdata = {
	.pdata = &sdhci_j721e_8bit_pdata,
	.flags = DLL_PRESENT | DLL_CALIB,
};

static struct sdhci_ops sdhci_j721e_4bit_ops = {
	.platform_execute_tuning = sdhci_am654_platform_execute_tuning,
	.get_max_clock = sdhci_pltfm_clk_get_max_clock,
	.get_timeout_clock = sdhci_pltfm_clk_get_max_clock,
	.set_uhs_signaling = sdhci_set_uhs_signaling,
	.set_bus_width = sdhci_set_bus_width,
	.set_power = sdhci_set_power_and_bus_voltage,
	.set_clock = sdhci_j721e_4bit_set_clock,
	.write_b = sdhci_am654_write_b,
	.irq = sdhci_am654_cqhci_irq,
	.reset = sdhci_am654_reset,
};

static const struct sdhci_pltfm_data sdhci_j721e_4bit_pdata = {
	.ops = &sdhci_j721e_4bit_ops,
	.quirks = SDHCI_QUIRK_MULTIBLOCK_READ_ACMD12,
	.quirks2 = SDHCI_QUIRK2_PRESET_VALUE_BROKEN,
};

static const struct sdhci_am654_driver_data sdhci_j721e_4bit_drvdata = {
	.pdata = &sdhci_j721e_4bit_pdata,
	.flags = IOMUX_PRESENT,
};

static const struct soc_device_attribute sdhci_am654_devices[] = {
	{ .family = "AM65X",
	  .revision = "SR1.0",
	  .data = &sdhci_am654_sr1_drvdata
	},
	{/* sentinel */}
};

static void sdhci_am654_dumpregs(struct mmc_host *mmc)
{
	sdhci_dumpregs(mmc_priv(mmc));
}

static const struct cqhci_host_ops sdhci_am654_cqhci_ops = {
	.enable		= sdhci_cqe_enable,
	.disable	= sdhci_cqe_disable,
	.dumpregs	= sdhci_am654_dumpregs,
};

static int sdhci_am654_cqe_add_host(struct sdhci_host *host)
{
	struct cqhci_host *cq_host;

	cq_host = devm_kzalloc(mmc_dev(host->mmc), sizeof(struct cqhci_host),
			       GFP_KERNEL);
	if (!cq_host)
		return -ENOMEM;

	cq_host->mmio = host->ioaddr + SDHCI_AM654_CQE_BASE_ADDR;
	cq_host->quirks |= CQHCI_QUIRK_SHORT_TXFR_DESC_SZ;
	cq_host->caps |= CQHCI_TASK_DESC_SZ_128;
	cq_host->ops = &sdhci_am654_cqhci_ops;

	host->mmc->caps2 |= MMC_CAP2_CQE;

	return cqhci_init(cq_host, host->mmc, 1);
}

static int sdhci_am654_get_otap_delay(struct sdhci_host *host,
				      struct sdhci_am654_data *sdhci_am654)
{
	struct device *dev = mmc_dev(host->mmc);
	int i;
	int ret;

	ret = device_property_read_u32(dev, td[MMC_TIMING_LEGACY].otap_binding,
				 &sdhci_am654->otap_del_sel[MMC_TIMING_LEGACY]);
	if (ret) {
		/*
		 * ti,otap-del-sel-legacy is mandatory, look for old binding
		 * if not found.
		 */
		ret = device_property_read_u32(dev, "ti,otap-del-sel",
					       &sdhci_am654->otap_del_sel[0]);
		if (ret) {
			dev_err(dev, "Couldn't find otap-del-sel\n");

			return ret;
		}

		dev_info(dev, "Using legacy binding ti,otap-del-sel\n");
		sdhci_am654->legacy_otapdly = true;

		return 0;
	}

	for (i = MMC_TIMING_MMC_HS; i <= MMC_TIMING_MMC_HS400; i++) {

		ret = device_property_read_u32(dev, td[i].otap_binding,
					       &sdhci_am654->otap_del_sel[i]);
		if (ret) {
			dev_dbg(dev, "Couldn't find %s\n",
				td[i].otap_binding);
			/*
			 * Remove the corresponding capability
			 * if an otap-del-sel value is not found
			 */
			if (i <= MMC_TIMING_MMC_DDR52)
				host->mmc->caps &= ~td[i].capability;
			else
				host->mmc->caps2 &= ~td[i].capability;
		}

		if (td[i].itap_binding)
			device_property_read_u32(dev, td[i].itap_binding,
						 &sdhci_am654->itap_del_sel[i]);
	}

	return 0;
}

static int sdhci_am654_init(struct sdhci_host *host)
{
	struct sdhci_pltfm_host *pltfm_host = sdhci_priv(host);
	struct sdhci_am654_data *sdhci_am654 = sdhci_pltfm_priv(pltfm_host);
	u32 ctl_cfg_2 = 0;
	u32 mask;
	u32 val;
	int ret;

	/* Reset OTAP to default value */
	mask = OTAPDLYENA_MASK | OTAPDLYSEL_MASK;
	regmap_update_bits(sdhci_am654->base, PHY_CTRL4, mask, 0x0);

	if (sdhci_am654->flags & DLL_CALIB) {
		regmap_read(sdhci_am654->base, PHY_STAT1, &val);
		if (~val & CALDONE_MASK) {
			/* Calibrate IO lines */
			regmap_update_bits(sdhci_am654->base, PHY_CTRL1,
					   PDB_MASK, PDB_MASK);
			ret = regmap_read_poll_timeout(sdhci_am654->base,
						       PHY_STAT1, val,
						       val & CALDONE_MASK,
						       1, 20);
			if (ret)
				return ret;
		}
	}

	/* Enable pins by setting IO mux to 0 */
	if (sdhci_am654->flags & IOMUX_PRESENT)
		regmap_update_bits(sdhci_am654->base, PHY_CTRL1,
				   IOMUX_ENABLE_MASK, 0);

	/* Set slot type based on SD or eMMC */
	if (host->mmc->caps & MMC_CAP_NONREMOVABLE)
		ctl_cfg_2 = SLOTTYPE_EMBEDDED;

	regmap_update_bits(sdhci_am654->base, CTL_CFG_2, SLOTTYPE_MASK,
			   ctl_cfg_2);

	/* Enable tuning for SDR50 */
	regmap_update_bits(sdhci_am654->base, CTL_CFG_3, TUNINGFORSDR50_MASK,
			   TUNINGFORSDR50_MASK);

	ret = sdhci_setup_host(host);
	if (ret)
		return ret;

	ret = sdhci_am654_cqe_add_host(host);
	if (ret)
		goto err_cleanup_host;

	ret = sdhci_am654_get_otap_delay(host, sdhci_am654);
	if (ret)
		goto err_cleanup_host;

	ret = __sdhci_add_host(host);
	if (ret)
		goto err_cleanup_host;

	return 0;

err_cleanup_host:
	sdhci_cleanup_host(host);
	return ret;
}

static int sdhci_am654_get_of_property(struct platform_device *pdev,
					struct sdhci_am654_data *sdhci_am654)
{
	struct device *dev = &pdev->dev;
	int drv_strength;
	int ret;

	if (sdhci_am654->flags & DLL_PRESENT) {
		ret = device_property_read_u32(dev, "ti,trm-icp",
					       &sdhci_am654->trm_icp);
		if (ret)
			return ret;

		ret = device_property_read_u32(dev, "ti,driver-strength-ohm",
					       &drv_strength);
		if (ret)
			return ret;

		switch (drv_strength) {
		case 50:
			sdhci_am654->drv_strength = DRIVER_STRENGTH_50_OHM;
			break;
		case 33:
			sdhci_am654->drv_strength = DRIVER_STRENGTH_33_OHM;
			break;
		case 66:
			sdhci_am654->drv_strength = DRIVER_STRENGTH_66_OHM;
			break;
		case 100:
			sdhci_am654->drv_strength = DRIVER_STRENGTH_100_OHM;
			break;
		case 40:
			sdhci_am654->drv_strength = DRIVER_STRENGTH_40_OHM;
			break;
		default:
			dev_err(dev, "Invalid driver strength\n");
			return -EINVAL;
		}
	}

	device_property_read_u32(dev, "ti,strobe-sel", &sdhci_am654->strb_sel);
	device_property_read_u32(dev, "ti,clkbuf-sel",
				 &sdhci_am654->clkbuf_sel);

	if (device_property_read_bool(dev, "ti,fails-without-test-cd"))
		sdhci_am654->quirks |= SDHCI_AM654_QUIRK_FORCE_CDTEST;

	sdhci_get_of_property(pdev);

	return 0;
}

static const struct of_device_id sdhci_am654_of_match[] = {
	{
		.compatible = "ti,am654-sdhci-5.1",
		.data = &sdhci_am654_drvdata,
	},
	{
		.compatible = "ti,j721e-sdhci-8bit",
		.data = &sdhci_j721e_8bit_drvdata,
	},
	{
		.compatible = "ti,j721e-sdhci-4bit",
		.data = &sdhci_j721e_4bit_drvdata,
	},
	{
		.compatible = "ti,am64-sdhci-8bit",
		.data = &sdhci_j721e_8bit_drvdata,
	},
	{
		.compatible = "ti,am64-sdhci-4bit",
		.data = &sdhci_j721e_4bit_drvdata,
<<<<<<< HEAD
=======
	},
	{
		.compatible = "ti,am62-sdhci",
		.data = &sdhci_j721e_4bit_drvdata,
>>>>>>> d60c95ef
	},
	{ /* sentinel */ }
};
MODULE_DEVICE_TABLE(of, sdhci_am654_of_match);

static int sdhci_am654_probe(struct platform_device *pdev)
{
	const struct sdhci_am654_driver_data *drvdata;
	const struct soc_device_attribute *soc;
	struct sdhci_pltfm_host *pltfm_host;
	struct sdhci_am654_data *sdhci_am654;
	const struct of_device_id *match;
	struct sdhci_host *host;
	struct clk *clk_xin;
	struct device *dev = &pdev->dev;
	void __iomem *base;
	int ret;

	match = of_match_node(sdhci_am654_of_match, pdev->dev.of_node);
	drvdata = match->data;

	/* Update drvdata based on SoC revision */
	soc = soc_device_match(sdhci_am654_devices);
	if (soc && soc->data)
		drvdata = soc->data;

	host = sdhci_pltfm_init(pdev, drvdata->pdata, sizeof(*sdhci_am654));
	if (IS_ERR(host))
		return PTR_ERR(host);

	pltfm_host = sdhci_priv(host);
	sdhci_am654 = sdhci_pltfm_priv(pltfm_host);
	sdhci_am654->flags = drvdata->flags;

	clk_xin = devm_clk_get(dev, "clk_xin");
	if (IS_ERR(clk_xin)) {
		dev_err(dev, "clk_xin clock not found.\n");
		ret = PTR_ERR(clk_xin);
		goto err_pltfm_free;
	}

	pltfm_host->clk = clk_xin;

	/* Clocks are enabled using pm_runtime */
	pm_runtime_enable(dev);
	ret = pm_runtime_resume_and_get(dev);
	if (ret)
		goto pm_runtime_disable;

	base = devm_platform_ioremap_resource(pdev, 1);
	if (IS_ERR(base)) {
		ret = PTR_ERR(base);
		goto pm_runtime_put;
	}

	sdhci_am654->base = devm_regmap_init_mmio(dev, base,
						  &sdhci_am654_regmap_config);
	if (IS_ERR(sdhci_am654->base)) {
		dev_err(dev, "Failed to initialize regmap\n");
		ret = PTR_ERR(sdhci_am654->base);
		goto pm_runtime_put;
	}

	ret = sdhci_am654_get_of_property(pdev, sdhci_am654);
	if (ret)
		goto pm_runtime_put;

	ret = mmc_of_parse(host->mmc);
	if (ret) {
		dev_err(dev, "parsing dt failed (%d)\n", ret);
		goto pm_runtime_put;
	}

	host->mmc_host_ops.execute_tuning = sdhci_am654_execute_tuning;

	ret = sdhci_am654_init(host);
	if (ret)
		goto pm_runtime_put;

	return 0;

pm_runtime_put:
	pm_runtime_put_sync(dev);
pm_runtime_disable:
	pm_runtime_disable(dev);
err_pltfm_free:
	sdhci_pltfm_free(pdev);
	return ret;
}

static int sdhci_am654_remove(struct platform_device *pdev)
{
	struct sdhci_host *host = platform_get_drvdata(pdev);
	int ret;

	sdhci_remove_host(host, true);
	ret = pm_runtime_put_sync(&pdev->dev);
	if (ret < 0)
		return ret;

	pm_runtime_disable(&pdev->dev);
	sdhci_pltfm_free(pdev);

	return 0;
}

static struct platform_driver sdhci_am654_driver = {
	.driver = {
		.name = "sdhci-am654",
		.probe_type = PROBE_PREFER_ASYNCHRONOUS,
		.of_match_table = sdhci_am654_of_match,
	},
	.probe = sdhci_am654_probe,
	.remove = sdhci_am654_remove,
};

module_platform_driver(sdhci_am654_driver);

MODULE_DESCRIPTION("Driver for SDHCI Controller on TI's AM654 devices");
MODULE_AUTHOR("Faiz Abbas <faiz_abbas@ti.com>");
MODULE_LICENSE("GPL");<|MERGE_RESOLUTION|>--- conflicted
+++ resolved
@@ -763,13 +763,10 @@
 	{
 		.compatible = "ti,am64-sdhci-4bit",
 		.data = &sdhci_j721e_4bit_drvdata,
-<<<<<<< HEAD
-=======
 	},
 	{
 		.compatible = "ti,am62-sdhci",
 		.data = &sdhci_j721e_4bit_drvdata,
->>>>>>> d60c95ef
 	},
 	{ /* sentinel */ }
 };
