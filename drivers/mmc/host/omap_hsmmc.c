/*
 * drivers/mmc/host/omap_hsmmc.c
 *
 * Driver for OMAP2430/3430 MMC controller.
 *
 * Copyright (C) 2007 Texas Instruments.
 *
 * Authors:
 *	Syed Mohammed Khasim	<x0khasim@ti.com>
 *	Madhusudhan		<madhu.cr@ti.com>
 *	Mohit Jalori		<mjalori@ti.com>
 *
 * This file is licensed under the terms of the GNU General Public License
 * version 2. This program is licensed "as is" without any warranty of any
 * kind, whether express or implied.
 */

#include <linux/module.h>
#include <linux/init.h>
#include <linux/kernel.h>
#include <linux/debugfs.h>
#include <linux/dmaengine.h>
#include <linux/seq_file.h>
#include <linux/sizes.h>
#include <linux/interrupt.h>
#include <linux/delay.h>
#include <linux/dma-mapping.h>
#include <linux/platform_device.h>
#include <linux/timer.h>
#include <linux/clk.h>
#include <linux/of.h>
#include <linux/of_irq.h>
#include <linux/of_device.h>
#include <linux/mmc/host.h>
#include <linux/mmc/core.h>
#include <linux/mmc/mmc.h>
#include <linux/mmc/slot-gpio.h>
#include <linux/io.h>
#include <linux/irq.h>
#include <linux/regulator/consumer.h>
#include <linux/pinctrl/consumer.h>
#include <linux/pm_runtime.h>
#include <linux/pm_wakeirq.h>
#include <linux/platform_data/hsmmc-omap.h>

/* OMAP HSMMC Host Controller Registers */
#define OMAP_HSMMC_SYSSTATUS	0x0014
#define OMAP_HSMMC_CON		0x002C
#define OMAP_HSMMC_SDMASA	0x0100
#define OMAP_HSMMC_BLK		0x0104
#define OMAP_HSMMC_ARG		0x0108
#define OMAP_HSMMC_CMD		0x010C
#define OMAP_HSMMC_RSP10	0x0110
#define OMAP_HSMMC_RSP32	0x0114
#define OMAP_HSMMC_RSP54	0x0118
#define OMAP_HSMMC_RSP76	0x011C
#define OMAP_HSMMC_DATA		0x0120
#define OMAP_HSMMC_PSTATE	0x0124
#define OMAP_HSMMC_HCTL		0x0128
#define OMAP_HSMMC_SYSCTL	0x012C
#define OMAP_HSMMC_STAT		0x0130
#define OMAP_HSMMC_IE		0x0134
#define OMAP_HSMMC_ISE		0x0138
#define OMAP_HSMMC_AC12		0x013C
#define OMAP_HSMMC_CAPA		0x0140

#define VS18			(1 << 26)
#define VS30			(1 << 25)
#define HSS			(1 << 21)
#define SDVS18			(0x5 << 9)
#define SDVS30			(0x6 << 9)
#define SDVS33			(0x7 << 9)
#define SDVS_MASK		0x00000E00
#define SDVSCLR			0xFFFFF1FF
#define SDVSDET			0x00000400
#define AUTOIDLE		0x1
#define SDBP			(1 << 8)
#define DTO			0xe
#define ICE			0x1
#define ICS			0x2
#define CEN			(1 << 2)
#define CLKD_MAX		0x3FF		/* max clock divisor: 1023 */
#define CLKD_MASK		0x0000FFC0
#define CLKD_SHIFT		6
#define DTO_MASK		0x000F0000
#define DTO_SHIFT		16
#define INIT_STREAM		(1 << 1)
#define ACEN_ACMD23		(2 << 2)
#define DP_SELECT		(1 << 21)
#define DDIR			(1 << 4)
#define DMAE			0x1
#define MSBS			(1 << 5)
#define BCE			(1 << 1)
#define FOUR_BIT		(1 << 1)
#define HSPE			(1 << 2)
#define IWE			(1 << 24)
#define DDR			(1 << 19)
#define CLKEXTFREE		(1 << 16)
#define CTPL			(1 << 11)
#define DW8			(1 << 5)
#define OD			0x1
#define STAT_CLEAR		0xFFFFFFFF
#define INIT_STREAM_CMD		0x00000000
#define DUAL_VOLT_OCR_BIT	7
#define SRC			(1 << 25)
#define SRD			(1 << 26)
#define SOFTRESET		(1 << 1)

/* PSTATE */
#define DLEV_DAT(x)		(1 << (20 + (x)))

/* Interrupt masks for IE and ISE register */
#define CC_EN			(1 << 0)
#define TC_EN			(1 << 1)
#define BWR_EN			(1 << 4)
#define BRR_EN			(1 << 5)
#define CIRQ_EN			(1 << 8)
#define ERR_EN			(1 << 15)
#define CTO_EN			(1 << 16)
#define CCRC_EN			(1 << 17)
#define CEB_EN			(1 << 18)
#define CIE_EN			(1 << 19)
#define DTO_EN			(1 << 20)
#define DCRC_EN			(1 << 21)
#define DEB_EN			(1 << 22)
#define ACE_EN			(1 << 24)
#define CERR_EN			(1 << 28)
#define BADA_EN			(1 << 29)

#define INT_EN_MASK (BADA_EN | CERR_EN | ACE_EN | DEB_EN | DCRC_EN |\
		DTO_EN | CIE_EN | CEB_EN | CCRC_EN | CTO_EN | \
		BRR_EN | BWR_EN | TC_EN | CC_EN)

#define CNI	(1 << 7)
#define ACIE	(1 << 4)
#define ACEB	(1 << 3)
#define ACCE	(1 << 2)
#define ACTO	(1 << 1)
#define ACNE	(1 << 0)

#define MMC_AUTOSUSPEND_DELAY	100
#define MMC_TIMEOUT_MS		20		/* 20 mSec */
#define MMC_TIMEOUT_US		20000		/* 20000 micro Sec */
#define OMAP_MMC_MIN_CLOCK	400000
#define OMAP_MMC_MAX_CLOCK	52000000
#define DRIVER_NAME		"omap_hsmmc"

/*
 * One controller can have multiple slots, like on some omap boards using
 * omap.c controller driver. Luckily this is not currently done on any known
 * omap_hsmmc.c device.
 */
#define mmc_pdata(host)		host->pdata

/*
 * MMC Host controller read/write API's
 */
#define OMAP_HSMMC_READ(base, reg)	\
	__raw_readl((base) + OMAP_HSMMC_##reg)

#define OMAP_HSMMC_WRITE(base, reg, val) \
	__raw_writel((val), (base) + OMAP_HSMMC_##reg)

struct omap_hsmmc_next {
	unsigned int	dma_len;
	s32		cookie;
};

struct omap_hsmmc_host {
	struct	device		*dev;
	struct	mmc_host	*mmc;
	struct	mmc_request	*mrq;
	struct	mmc_command	*cmd;
	struct	mmc_data	*data;
	struct	clk		*fclk;
	struct	clk		*dbclk;
	struct	regulator	*pbias;
	bool			pbias_enabled;
	void	__iomem		*base;
	bool			vqmmc_enabled;
	resource_size_t		mapbase;
	spinlock_t		irq_lock; /* Prevent races with irq handler */
	unsigned int		dma_len;
	unsigned int		dma_sg_idx;
	unsigned char		bus_mode;
	unsigned char		power_mode;
	int			suspended;
	u32			con;
	u32			hctl;
	u32			sysctl;
	u32			capa;
	int			irq;
	int			wake_irq;
	int			use_dma, dma_ch;
	struct dma_chan		*tx_chan;
	struct dma_chan		*rx_chan;
	int			response_busy;
	int			context_loss;
	int			reqs_blocked;
	int			req_in_progress;
	unsigned long		clk_rate;
	unsigned int		flags;
#define AUTO_CMD23		(1 << 0)        /* Auto CMD23 support */
#define HSMMC_SDIO_IRQ_ENABLED	(1 << 1)        /* SDIO irq enabled */
	struct omap_hsmmc_next	next_data;
	struct	omap_hsmmc_platform_data	*pdata;
};

struct omap_mmc_of_data {
	u32 reg_offset;
	u8 controller_flags;
};

static void omap_hsmmc_start_dma_transfer(struct omap_hsmmc_host *host);

static int omap_hsmmc_enable_supply(struct mmc_host *mmc)
{
	int ret;
	struct omap_hsmmc_host *host = mmc_priv(mmc);
	struct mmc_ios *ios = &mmc->ios;

	if (!IS_ERR(mmc->supply.vmmc)) {
		ret = mmc_regulator_set_ocr(mmc, mmc->supply.vmmc, ios->vdd);
		if (ret)
			return ret;
	}

	/* Enable interface voltage rail, if needed */
	if (!IS_ERR(mmc->supply.vqmmc) && !host->vqmmc_enabled) {
		ret = regulator_enable(mmc->supply.vqmmc);
		if (ret) {
			dev_err(mmc_dev(mmc), "vmmc_aux reg enable failed\n");
			goto err_vqmmc;
		}
		host->vqmmc_enabled = true;
	}

	return 0;

err_vqmmc:
	if (!IS_ERR(mmc->supply.vmmc))
		mmc_regulator_set_ocr(mmc, mmc->supply.vmmc, 0);

	return ret;
}

static int omap_hsmmc_disable_supply(struct mmc_host *mmc)
{
	int ret;
	int status;
	struct omap_hsmmc_host *host = mmc_priv(mmc);

	if (!IS_ERR(mmc->supply.vqmmc) && host->vqmmc_enabled) {
		ret = regulator_disable(mmc->supply.vqmmc);
		if (ret) {
			dev_err(mmc_dev(mmc), "vmmc_aux reg disable failed\n");
			return ret;
		}
		host->vqmmc_enabled = false;
	}

	if (!IS_ERR(mmc->supply.vmmc)) {
		ret = mmc_regulator_set_ocr(mmc, mmc->supply.vmmc, 0);
		if (ret)
			goto err_set_ocr;
	}

	return 0;

err_set_ocr:
	if (!IS_ERR(mmc->supply.vqmmc)) {
		status = regulator_enable(mmc->supply.vqmmc);
		if (status)
			dev_err(mmc_dev(mmc), "vmmc_aux re-enable failed\n");
	}

	return ret;
}

static int omap_hsmmc_set_pbias(struct omap_hsmmc_host *host, bool power_on)
{
	int ret;

	if (IS_ERR(host->pbias))
		return 0;

	if (power_on) {
		if (!host->pbias_enabled) {
			ret = regulator_enable(host->pbias);
			if (ret) {
				dev_err(host->dev, "pbias reg enable fail\n");
				return ret;
			}
			host->pbias_enabled = true;
		}
	} else {
		if (host->pbias_enabled) {
			ret = regulator_disable(host->pbias);
			if (ret) {
				dev_err(host->dev, "pbias reg disable fail\n");
				return ret;
			}
			host->pbias_enabled = false;
		}
	}

	return 0;
}

static int omap_hsmmc_set_power(struct omap_hsmmc_host *host, int power_on)
{
	struct mmc_host *mmc = host->mmc;
	int ret = 0;

	/*
	 * If we don't see a Vcc regulator, assume it's a fixed
	 * voltage always-on regulator.
	 */
	if (IS_ERR(mmc->supply.vmmc))
		return 0;

	ret = omap_hsmmc_set_pbias(host, false);
	if (ret)
		return ret;

	/*
	 * Assume Vcc regulator is used only to power the card ... OMAP
	 * VDDS is used to power the pins, optionally with a transceiver to
	 * support cards using voltages other than VDDS (1.8V nominal).  When a
	 * transceiver is used, DAT3..7 are muxed as transceiver control pins.
	 *
	 * In some cases this regulator won't support enable/disable;
	 * e.g. it's a fixed rail for a WLAN chip.
	 *
	 * In other cases vcc_aux switches interface power.  Example, for
	 * eMMC cards it represents VccQ.  Sometimes transceivers or SDIO
	 * chips/cards need an interface voltage rail too.
	 */
	if (power_on) {
		ret = omap_hsmmc_enable_supply(mmc);
		if (ret)
			return ret;

		ret = omap_hsmmc_set_pbias(host, true);
		if (ret)
			goto err_set_voltage;
	} else {
		ret = omap_hsmmc_disable_supply(mmc);
		if (ret)
			return ret;
	}

	return 0;

err_set_voltage:
	omap_hsmmc_disable_supply(mmc);

	return ret;
}

static int omap_hsmmc_disable_boot_regulator(struct regulator *reg)
{
	int ret;

	if (IS_ERR(reg))
		return 0;

	if (regulator_is_enabled(reg)) {
		ret = regulator_enable(reg);
		if (ret)
			return ret;

		ret = regulator_disable(reg);
		if (ret)
			return ret;
	}

	return 0;
}

static int omap_hsmmc_disable_boot_regulators(struct omap_hsmmc_host *host)
{
	struct mmc_host *mmc = host->mmc;
	int ret;

	/*
	 * disable regulators enabled during boot and get the usecount
	 * right so that regulators can be enabled/disabled by checking
	 * the return value of regulator_is_enabled
	 */
	ret = omap_hsmmc_disable_boot_regulator(mmc->supply.vmmc);
	if (ret) {
		dev_err(host->dev, "fail to disable boot enabled vmmc reg\n");
		return ret;
	}

	ret = omap_hsmmc_disable_boot_regulator(mmc->supply.vqmmc);
	if (ret) {
		dev_err(host->dev,
			"fail to disable boot enabled vmmc_aux reg\n");
		return ret;
	}

	ret = omap_hsmmc_disable_boot_regulator(host->pbias);
	if (ret) {
		dev_err(host->dev,
			"failed to disable boot enabled pbias reg\n");
		return ret;
	}

	return 0;
}

static int omap_hsmmc_reg_get(struct omap_hsmmc_host *host)
{
	int ret;
	struct mmc_host *mmc = host->mmc;


	ret = mmc_regulator_get_supply(mmc);
	if (ret)
		return ret;

	/* Allow an aux regulator */
	if (IS_ERR(mmc->supply.vqmmc)) {
		mmc->supply.vqmmc = devm_regulator_get_optional(host->dev,
								"vmmc_aux");
		if (IS_ERR(mmc->supply.vqmmc)) {
			ret = PTR_ERR(mmc->supply.vqmmc);
			if ((ret != -ENODEV) && host->dev->of_node)
				return ret;
			dev_dbg(host->dev, "unable to get vmmc_aux regulator %ld\n",
				PTR_ERR(mmc->supply.vqmmc));
		}
	}

	host->pbias = devm_regulator_get_optional(host->dev, "pbias");
	if (IS_ERR(host->pbias)) {
		ret = PTR_ERR(host->pbias);
		if ((ret != -ENODEV) && host->dev->of_node) {
			dev_err(host->dev,
			"SD card detect fail? enable CONFIG_REGULATOR_PBIAS\n");
			return ret;
		}
		dev_dbg(host->dev, "unable to get pbias regulator %ld\n",
			PTR_ERR(host->pbias));
	}

	/* For eMMC do not power off when not in sleep state */
	if (mmc_pdata(host)->no_regulator_off_init)
		return 0;

	ret = omap_hsmmc_disable_boot_regulators(host);
	if (ret)
		return ret;

	return 0;
}

/*
 * Start clock to the card
 */
static void omap_hsmmc_start_clock(struct omap_hsmmc_host *host)
{
	OMAP_HSMMC_WRITE(host->base, SYSCTL,
		OMAP_HSMMC_READ(host->base, SYSCTL) | CEN);
}

/*
 * Stop clock to the card
 */
static void omap_hsmmc_stop_clock(struct omap_hsmmc_host *host)
{
	OMAP_HSMMC_WRITE(host->base, SYSCTL,
		OMAP_HSMMC_READ(host->base, SYSCTL) & ~CEN);
	if ((OMAP_HSMMC_READ(host->base, SYSCTL) & CEN) != 0x0)
		dev_dbg(mmc_dev(host->mmc), "MMC Clock is not stopped\n");
}

static void omap_hsmmc_enable_irq(struct omap_hsmmc_host *host,
				  struct mmc_command *cmd)
{
	u32 irq_mask = INT_EN_MASK;
	unsigned long flags;

	if (host->use_dma)
		irq_mask &= ~(BRR_EN | BWR_EN);

	/* Disable timeout for erases */
	if (cmd->opcode == MMC_ERASE)
		irq_mask &= ~DTO_EN;

	spin_lock_irqsave(&host->irq_lock, flags);
	OMAP_HSMMC_WRITE(host->base, STAT, STAT_CLEAR);
	OMAP_HSMMC_WRITE(host->base, ISE, irq_mask);

	/* latch pending CIRQ, but don't signal MMC core */
	if (host->flags & HSMMC_SDIO_IRQ_ENABLED)
		irq_mask |= CIRQ_EN;
	OMAP_HSMMC_WRITE(host->base, IE, irq_mask);
	spin_unlock_irqrestore(&host->irq_lock, flags);
}

static void omap_hsmmc_disable_irq(struct omap_hsmmc_host *host)
{
	u32 irq_mask = 0;
	unsigned long flags;

	spin_lock_irqsave(&host->irq_lock, flags);
	/* no transfer running but need to keep cirq if enabled */
	if (host->flags & HSMMC_SDIO_IRQ_ENABLED)
		irq_mask |= CIRQ_EN;
	OMAP_HSMMC_WRITE(host->base, ISE, irq_mask);
	OMAP_HSMMC_WRITE(host->base, IE, irq_mask);
	OMAP_HSMMC_WRITE(host->base, STAT, STAT_CLEAR);
	spin_unlock_irqrestore(&host->irq_lock, flags);
}

/* Calculate divisor for the given clock frequency */
static u16 calc_divisor(struct omap_hsmmc_host *host, struct mmc_ios *ios)
{
	u16 dsor = 0;

	if (ios->clock) {
		dsor = DIV_ROUND_UP(clk_get_rate(host->fclk), ios->clock);
		if (dsor > CLKD_MAX)
			dsor = CLKD_MAX;
	}

	return dsor;
}

static void omap_hsmmc_set_clock(struct omap_hsmmc_host *host)
{
	struct mmc_ios *ios = &host->mmc->ios;
	unsigned long regval;
	unsigned long timeout;
	unsigned long clkdiv;

	dev_vdbg(mmc_dev(host->mmc), "Set clock to %uHz\n", ios->clock);

	omap_hsmmc_stop_clock(host);

	regval = OMAP_HSMMC_READ(host->base, SYSCTL);
	regval = regval & ~(CLKD_MASK | DTO_MASK);
	clkdiv = calc_divisor(host, ios);
	regval = regval | (clkdiv << 6) | (DTO << 16);
	OMAP_HSMMC_WRITE(host->base, SYSCTL, regval);
	OMAP_HSMMC_WRITE(host->base, SYSCTL,
		OMAP_HSMMC_READ(host->base, SYSCTL) | ICE);

	/* Wait till the ICS bit is set */
	timeout = jiffies + msecs_to_jiffies(MMC_TIMEOUT_MS);
	while ((OMAP_HSMMC_READ(host->base, SYSCTL) & ICS) != ICS
		&& time_before(jiffies, timeout))
		cpu_relax();

	/*
	 * Enable High-Speed Support
	 * Pre-Requisites
	 *	- Controller should support High-Speed-Enable Bit
	 *	- Controller should not be using DDR Mode
	 *	- Controller should advertise that it supports High Speed
	 *	  in capabilities register
	 *	- MMC/SD clock coming out of controller > 25MHz
	 */
	if ((mmc_pdata(host)->features & HSMMC_HAS_HSPE_SUPPORT) &&
	    (ios->timing != MMC_TIMING_MMC_DDR52) &&
	    (ios->timing != MMC_TIMING_UHS_DDR50) &&
	    ((OMAP_HSMMC_READ(host->base, CAPA) & HSS) == HSS)) {
		regval = OMAP_HSMMC_READ(host->base, HCTL);
		if (clkdiv && (clk_get_rate(host->fclk)/clkdiv) > 25000000)
			regval |= HSPE;
		else
			regval &= ~HSPE;

		OMAP_HSMMC_WRITE(host->base, HCTL, regval);
	}

	omap_hsmmc_start_clock(host);
}

static void omap_hsmmc_set_bus_width(struct omap_hsmmc_host *host)
{
	struct mmc_ios *ios = &host->mmc->ios;
	u32 con;

	con = OMAP_HSMMC_READ(host->base, CON);
	if (ios->timing == MMC_TIMING_MMC_DDR52 ||
	    ios->timing == MMC_TIMING_UHS_DDR50)
		con |= DDR;	/* configure in DDR mode */
	else
		con &= ~DDR;
	switch (ios->bus_width) {
	case MMC_BUS_WIDTH_8:
		OMAP_HSMMC_WRITE(host->base, CON, con | DW8);
		break;
	case MMC_BUS_WIDTH_4:
		OMAP_HSMMC_WRITE(host->base, CON, con & ~DW8);
		OMAP_HSMMC_WRITE(host->base, HCTL,
			OMAP_HSMMC_READ(host->base, HCTL) | FOUR_BIT);
		break;
	case MMC_BUS_WIDTH_1:
		OMAP_HSMMC_WRITE(host->base, CON, con & ~DW8);
		OMAP_HSMMC_WRITE(host->base, HCTL,
			OMAP_HSMMC_READ(host->base, HCTL) & ~FOUR_BIT);
		break;
	}
}

static void omap_hsmmc_set_bus_mode(struct omap_hsmmc_host *host)
{
	struct mmc_ios *ios = &host->mmc->ios;
	u32 con;

	con = OMAP_HSMMC_READ(host->base, CON);
	if (ios->bus_mode == MMC_BUSMODE_OPENDRAIN)
		OMAP_HSMMC_WRITE(host->base, CON, con | OD);
	else
		OMAP_HSMMC_WRITE(host->base, CON, con & ~OD);
}

#ifdef CONFIG_PM

/*
 * Restore the MMC host context, if it was lost as result of a
 * power state change.
 */
static int omap_hsmmc_context_restore(struct omap_hsmmc_host *host)
{
	struct mmc_ios *ios = &host->mmc->ios;
	u32 hctl, capa;
	unsigned long timeout;

	if (host->con == OMAP_HSMMC_READ(host->base, CON) &&
	    host->hctl == OMAP_HSMMC_READ(host->base, HCTL) &&
	    host->sysctl == OMAP_HSMMC_READ(host->base, SYSCTL) &&
	    host->capa == OMAP_HSMMC_READ(host->base, CAPA))
		return 0;

	host->context_loss++;

	if (host->pdata->controller_flags & OMAP_HSMMC_SUPPORTS_DUAL_VOLT) {
		if (host->power_mode != MMC_POWER_OFF &&
		    (1 << ios->vdd) <= MMC_VDD_23_24)
			hctl = SDVS18;
		else
			hctl = SDVS30;
		capa = VS30 | VS18;
	} else {
		hctl = SDVS18;
		capa = VS18;
	}

	if (host->mmc->caps & MMC_CAP_SDIO_IRQ)
		hctl |= IWE;

	OMAP_HSMMC_WRITE(host->base, HCTL,
			OMAP_HSMMC_READ(host->base, HCTL) | hctl);

	OMAP_HSMMC_WRITE(host->base, CAPA,
			OMAP_HSMMC_READ(host->base, CAPA) | capa);

	OMAP_HSMMC_WRITE(host->base, HCTL,
			OMAP_HSMMC_READ(host->base, HCTL) | SDBP);

	timeout = jiffies + msecs_to_jiffies(MMC_TIMEOUT_MS);
	while ((OMAP_HSMMC_READ(host->base, HCTL) & SDBP) != SDBP
		&& time_before(jiffies, timeout))
		;

	OMAP_HSMMC_WRITE(host->base, ISE, 0);
	OMAP_HSMMC_WRITE(host->base, IE, 0);
	OMAP_HSMMC_WRITE(host->base, STAT, STAT_CLEAR);

	/* Do not initialize card-specific things if the power is off */
	if (host->power_mode == MMC_POWER_OFF)
		goto out;

	omap_hsmmc_set_bus_width(host);

	omap_hsmmc_set_clock(host);

	omap_hsmmc_set_bus_mode(host);

out:
	dev_dbg(mmc_dev(host->mmc), "context is restored: restore count %d\n",
		host->context_loss);
	return 0;
}

/*
 * Save the MMC host context (store the number of power state changes so far).
 */
static void omap_hsmmc_context_save(struct omap_hsmmc_host *host)
{
	host->con =  OMAP_HSMMC_READ(host->base, CON);
	host->hctl = OMAP_HSMMC_READ(host->base, HCTL);
	host->sysctl =  OMAP_HSMMC_READ(host->base, SYSCTL);
	host->capa = OMAP_HSMMC_READ(host->base, CAPA);
}

#else

static void omap_hsmmc_context_save(struct omap_hsmmc_host *host)
{
}

#endif

/*
 * Send init stream sequence to card
 * before sending IDLE command
 */
static void send_init_stream(struct omap_hsmmc_host *host)
{
	int reg = 0;
	unsigned long timeout;

	disable_irq(host->irq);

	OMAP_HSMMC_WRITE(host->base, IE, INT_EN_MASK);
	OMAP_HSMMC_WRITE(host->base, CON,
		OMAP_HSMMC_READ(host->base, CON) | INIT_STREAM);
	OMAP_HSMMC_WRITE(host->base, CMD, INIT_STREAM_CMD);

	timeout = jiffies + msecs_to_jiffies(MMC_TIMEOUT_MS);
	while ((reg != CC_EN) && time_before(jiffies, timeout))
		reg = OMAP_HSMMC_READ(host->base, STAT) & CC_EN;

	OMAP_HSMMC_WRITE(host->base, CON,
		OMAP_HSMMC_READ(host->base, CON) & ~INIT_STREAM);

	OMAP_HSMMC_WRITE(host->base, STAT, STAT_CLEAR);
	OMAP_HSMMC_READ(host->base, STAT);

	enable_irq(host->irq);
}

static ssize_t
omap_hsmmc_show_slot_name(struct device *dev, struct device_attribute *attr,
			char *buf)
{
	struct mmc_host *mmc = container_of(dev, struct mmc_host, class_dev);
	struct omap_hsmmc_host *host = mmc_priv(mmc);

	return sprintf(buf, "%s\n", mmc_pdata(host)->name);
}

static DEVICE_ATTR(slot_name, S_IRUGO, omap_hsmmc_show_slot_name, NULL);

/*
 * Configure the response type and send the cmd.
 */
static void
omap_hsmmc_start_command(struct omap_hsmmc_host *host, struct mmc_command *cmd,
	struct mmc_data *data)
{
	int cmdreg = 0, resptype = 0, cmdtype = 0;

	dev_vdbg(mmc_dev(host->mmc), "%s: CMD%d, argument 0x%08x\n",
		mmc_hostname(host->mmc), cmd->opcode, cmd->arg);
	host->cmd = cmd;

	omap_hsmmc_enable_irq(host, cmd);

	host->response_busy = 0;
	if (cmd->flags & MMC_RSP_PRESENT) {
		if (cmd->flags & MMC_RSP_136)
			resptype = 1;
		else if (cmd->flags & MMC_RSP_BUSY) {
			resptype = 3;
			host->response_busy = 1;
		} else
			resptype = 2;
	}

	/*
	 * Unlike OMAP1 controller, the cmdtype does not seem to be based on
	 * ac, bc, adtc, bcr. Only commands ending an open ended transfer need
	 * a val of 0x3, rest 0x0.
	 */
	if (cmd == host->mrq->stop)
		cmdtype = 0x3;

	cmdreg = (cmd->opcode << 24) | (resptype << 16) | (cmdtype << 22);

	if ((host->flags & AUTO_CMD23) && mmc_op_multi(cmd->opcode) &&
	    host->mrq->sbc) {
		cmdreg |= ACEN_ACMD23;
		OMAP_HSMMC_WRITE(host->base, SDMASA, host->mrq->sbc->arg);
	}
	if (data) {
		cmdreg |= DP_SELECT | MSBS | BCE;
		if (data->flags & MMC_DATA_READ)
			cmdreg |= DDIR;
		else
			cmdreg &= ~(DDIR);
	}

	if (host->use_dma)
		cmdreg |= DMAE;

	host->req_in_progress = 1;

	OMAP_HSMMC_WRITE(host->base, ARG, cmd->arg);
	OMAP_HSMMC_WRITE(host->base, CMD, cmdreg);
}

static struct dma_chan *omap_hsmmc_get_dma_chan(struct omap_hsmmc_host *host,
	struct mmc_data *data)
{
	return data->flags & MMC_DATA_WRITE ? host->tx_chan : host->rx_chan;
}

static void omap_hsmmc_request_done(struct omap_hsmmc_host *host, struct mmc_request *mrq)
{
	int dma_ch;
	unsigned long flags;

	spin_lock_irqsave(&host->irq_lock, flags);
	host->req_in_progress = 0;
	dma_ch = host->dma_ch;
	spin_unlock_irqrestore(&host->irq_lock, flags);

	omap_hsmmc_disable_irq(host);
	/* Do not complete the request if DMA is still in progress */
	if (mrq->data && host->use_dma && dma_ch != -1)
		return;
	host->mrq = NULL;
	mmc_request_done(host->mmc, mrq);
}

/*
 * Notify the transfer complete to MMC core
 */
static void
omap_hsmmc_xfer_done(struct omap_hsmmc_host *host, struct mmc_data *data)
{
	if (!data) {
		struct mmc_request *mrq = host->mrq;

		/* TC before CC from CMD6 - don't know why, but it happens */
		if (host->cmd && host->cmd->opcode == 6 &&
		    host->response_busy) {
			host->response_busy = 0;
			return;
		}

		omap_hsmmc_request_done(host, mrq);
		return;
	}

	host->data = NULL;

	if (!data->error)
		data->bytes_xfered += data->blocks * (data->blksz);
	else
		data->bytes_xfered = 0;

	if (data->stop && (data->error || !host->mrq->sbc))
		omap_hsmmc_start_command(host, data->stop, NULL);
	else
		omap_hsmmc_request_done(host, data->mrq);
}

/*
 * Notify the core about command completion
 */
static void
omap_hsmmc_cmd_done(struct omap_hsmmc_host *host, struct mmc_command *cmd)
{
	if (host->mrq->sbc && (host->cmd == host->mrq->sbc) &&
	    !host->mrq->sbc->error && !(host->flags & AUTO_CMD23)) {
		host->cmd = NULL;
		omap_hsmmc_start_dma_transfer(host);
		omap_hsmmc_start_command(host, host->mrq->cmd,
						host->mrq->data);
		return;
	}

	host->cmd = NULL;

	if (cmd->flags & MMC_RSP_PRESENT) {
		if (cmd->flags & MMC_RSP_136) {
			/* response type 2 */
			cmd->resp[3] = OMAP_HSMMC_READ(host->base, RSP10);
			cmd->resp[2] = OMAP_HSMMC_READ(host->base, RSP32);
			cmd->resp[1] = OMAP_HSMMC_READ(host->base, RSP54);
			cmd->resp[0] = OMAP_HSMMC_READ(host->base, RSP76);
		} else {
			/* response types 1, 1b, 3, 4, 5, 6 */
			cmd->resp[0] = OMAP_HSMMC_READ(host->base, RSP10);
		}
	}
	if ((host->data == NULL && !host->response_busy) || cmd->error)
		omap_hsmmc_request_done(host, host->mrq);
}

/*
 * DMA clean up for command errors
 */
static void omap_hsmmc_dma_cleanup(struct omap_hsmmc_host *host, int errno)
{
	int dma_ch;
	unsigned long flags;

	host->data->error = errno;

	spin_lock_irqsave(&host->irq_lock, flags);
	dma_ch = host->dma_ch;
	host->dma_ch = -1;
	spin_unlock_irqrestore(&host->irq_lock, flags);

	if (host->use_dma && dma_ch != -1) {
		struct dma_chan *chan = omap_hsmmc_get_dma_chan(host, host->data);

		dmaengine_terminate_all(chan);
		dma_unmap_sg(chan->device->dev,
			host->data->sg, host->data->sg_len,
			mmc_get_dma_dir(host->data));

		host->data->host_cookie = 0;
	}
	host->data = NULL;
}

/*
 * Readable error output
 */
#ifdef CONFIG_MMC_DEBUG
static void omap_hsmmc_dbg_report_irq(struct omap_hsmmc_host *host, u32 status)
{
	/* --- means reserved bit without definition at documentation */
	static const char *omap_hsmmc_status_bits[] = {
		"CC"  , "TC"  , "BGE", "---", "BWR" , "BRR" , "---" , "---" ,
		"CIRQ",	"OBI" , "---", "---", "---" , "---" , "---" , "ERRI",
		"CTO" , "CCRC", "CEB", "CIE", "DTO" , "DCRC", "DEB" , "---" ,
		"ACE" , "---" , "---", "---", "CERR", "BADA", "---" , "---"
	};
	char res[256];
	char *buf = res;
	int len, i;

	len = sprintf(buf, "MMC IRQ 0x%x :", status);
	buf += len;

	for (i = 0; i < ARRAY_SIZE(omap_hsmmc_status_bits); i++)
		if (status & (1 << i)) {
			len = sprintf(buf, " %s", omap_hsmmc_status_bits[i]);
			buf += len;
		}

	dev_vdbg(mmc_dev(host->mmc), "%s\n", res);
}
#else
static inline void omap_hsmmc_dbg_report_irq(struct omap_hsmmc_host *host,
					     u32 status)
{
}
#endif  /* CONFIG_MMC_DEBUG */

/*
 * MMC controller internal state machines reset
 *
 * Used to reset command or data internal state machines, using respectively
 *  SRC or SRD bit of SYSCTL register
 * Can be called from interrupt context
 */
static inline void omap_hsmmc_reset_controller_fsm(struct omap_hsmmc_host *host,
						   unsigned long bit)
{
	unsigned long i = 0;
	unsigned long limit = MMC_TIMEOUT_US;

	OMAP_HSMMC_WRITE(host->base, SYSCTL,
			 OMAP_HSMMC_READ(host->base, SYSCTL) | bit);

	/*
	 * OMAP4 ES2 and greater has an updated reset logic.
	 * Monitor a 0->1 transition first
	 */
	if (mmc_pdata(host)->features & HSMMC_HAS_UPDATED_RESET) {
		while ((!(OMAP_HSMMC_READ(host->base, SYSCTL) & bit))
					&& (i++ < limit))
			udelay(1);
	}
	i = 0;

	while ((OMAP_HSMMC_READ(host->base, SYSCTL) & bit) &&
		(i++ < limit))
		udelay(1);

	if (OMAP_HSMMC_READ(host->base, SYSCTL) & bit)
		dev_err(mmc_dev(host->mmc),
			"Timeout waiting on controller reset in %s\n",
			__func__);
}

static void hsmmc_command_incomplete(struct omap_hsmmc_host *host,
					int err, int end_cmd)
{
	if (end_cmd) {
		omap_hsmmc_reset_controller_fsm(host, SRC);
		if (host->cmd)
			host->cmd->error = err;
	}

	if (host->data) {
		omap_hsmmc_reset_controller_fsm(host, SRD);
		omap_hsmmc_dma_cleanup(host, err);
	} else if (host->mrq && host->mrq->cmd)
		host->mrq->cmd->error = err;
}

static void omap_hsmmc_do_irq(struct omap_hsmmc_host *host, int status)
{
	struct mmc_data *data;
	int end_cmd = 0, end_trans = 0;
	int error = 0;

	data = host->data;
	dev_vdbg(mmc_dev(host->mmc), "IRQ Status is %x\n", status);

	if (status & ERR_EN) {
		omap_hsmmc_dbg_report_irq(host, status);

		if (status & (CTO_EN | CCRC_EN | CEB_EN))
			end_cmd = 1;
		if (host->data || host->response_busy) {
			end_trans = !end_cmd;
			host->response_busy = 0;
		}
		if (status & (CTO_EN | DTO_EN))
			hsmmc_command_incomplete(host, -ETIMEDOUT, end_cmd);
		else if (status & (CCRC_EN | DCRC_EN | DEB_EN | CEB_EN |
				   BADA_EN))
			hsmmc_command_incomplete(host, -EILSEQ, end_cmd);

		if (status & ACE_EN) {
			u32 ac12;
			ac12 = OMAP_HSMMC_READ(host->base, AC12);
			if (!(ac12 & ACNE) && host->mrq->sbc) {
				end_cmd = 1;
				if (ac12 & ACTO)
					error =  -ETIMEDOUT;
				else if (ac12 & (ACCE | ACEB | ACIE))
					error = -EILSEQ;
				host->mrq->sbc->error = error;
				hsmmc_command_incomplete(host, error, end_cmd);
			}
			dev_dbg(mmc_dev(host->mmc), "AC12 err: 0x%x\n", ac12);
		}
	}

	OMAP_HSMMC_WRITE(host->base, STAT, status);
	if (end_cmd || ((status & CC_EN) && host->cmd))
		omap_hsmmc_cmd_done(host, host->cmd);
	if ((end_trans || (status & TC_EN)) && host->mrq)
		omap_hsmmc_xfer_done(host, data);
}

/*
 * MMC controller IRQ handler
 */
static irqreturn_t omap_hsmmc_irq(int irq, void *dev_id)
{
	struct omap_hsmmc_host *host = dev_id;
	int status;

	status = OMAP_HSMMC_READ(host->base, STAT);
	while (status & (INT_EN_MASK | CIRQ_EN)) {
		if (host->req_in_progress)
			omap_hsmmc_do_irq(host, status);

		if (status & CIRQ_EN)
			mmc_signal_sdio_irq(host->mmc);

		/* Flush posted write */
		status = OMAP_HSMMC_READ(host->base, STAT);
	}

	return IRQ_HANDLED;
}

static void set_sd_bus_power(struct omap_hsmmc_host *host)
{
	unsigned long i;

	OMAP_HSMMC_WRITE(host->base, HCTL,
			 OMAP_HSMMC_READ(host->base, HCTL) | SDBP);
	for (i = 0; i < loops_per_jiffy; i++) {
		if (OMAP_HSMMC_READ(host->base, HCTL) & SDBP)
			break;
		cpu_relax();
	}
}

/*
 * Switch MMC interface voltage ... only relevant for MMC1.
 *
 * MMC2 and MMC3 use fixed 1.8V levels, and maybe a transceiver.
 * The MMC2 transceiver controls are used instead of DAT4..DAT7.
 * Some chips, like eMMC ones, use internal transceivers.
 */
static int omap_hsmmc_switch_opcond(struct omap_hsmmc_host *host, int vdd)
{
	u32 reg_val = 0;
	int ret;

	/* Disable the clocks */
	clk_disable_unprepare(host->dbclk);

	/* Turn the power off */
	ret = omap_hsmmc_set_power(host, 0);

	/* Turn the power ON with given VDD 1.8 or 3.0v */
	if (!ret)
		ret = omap_hsmmc_set_power(host, 1);
	clk_prepare_enable(host->dbclk);

	if (ret != 0)
		goto err;

	OMAP_HSMMC_WRITE(host->base, HCTL,
		OMAP_HSMMC_READ(host->base, HCTL) & SDVSCLR);
	reg_val = OMAP_HSMMC_READ(host->base, HCTL);

	/*
	 * If a MMC dual voltage card is detected, the set_ios fn calls
	 * this fn with VDD bit set for 1.8V. Upon card removal from the
	 * slot, omap_hsmmc_set_ios sets the VDD back to 3V on MMC_POWER_OFF.
	 *
	 * Cope with a bit of slop in the range ... per data sheets:
	 *  - "1.8V" for vdds_mmc1/vdds_mmc1a can be up to 2.45V max,
	 *    but recommended values are 1.71V to 1.89V
	 *  - "3.0V" for vdds_mmc1/vdds_mmc1a can be up to 3.5V max,
	 *    but recommended values are 2.7V to 3.3V
	 *
	 * Board setup code shouldn't permit anything very out-of-range.
	 * TWL4030-family VMMC1 and VSIM regulators are fine (avoiding the
	 * middle range) but VSIM can't power DAT4..DAT7 at more than 3V.
	 */
	if ((1 << vdd) <= MMC_VDD_23_24)
		reg_val |= SDVS18;
	else
		reg_val |= SDVS30;

	OMAP_HSMMC_WRITE(host->base, HCTL, reg_val);
	set_sd_bus_power(host);

	return 0;
err:
	dev_err(mmc_dev(host->mmc), "Unable to switch operating voltage\n");
	return ret;
}

static void omap_hsmmc_dma_callback(void *param)
{
	struct omap_hsmmc_host *host = param;
	struct dma_chan *chan;
	struct mmc_data *data;
	int req_in_progress;

	spin_lock_irq(&host->irq_lock);
	if (host->dma_ch < 0) {
		spin_unlock_irq(&host->irq_lock);
		return;
	}

	data = host->mrq->data;
	chan = omap_hsmmc_get_dma_chan(host, data);
	if (!data->host_cookie)
		dma_unmap_sg(chan->device->dev,
			     data->sg, data->sg_len,
			     mmc_get_dma_dir(data));

	req_in_progress = host->req_in_progress;
	host->dma_ch = -1;
	spin_unlock_irq(&host->irq_lock);

	/* If DMA has finished after TC, complete the request */
	if (!req_in_progress) {
		struct mmc_request *mrq = host->mrq;

		host->mrq = NULL;
		mmc_request_done(host->mmc, mrq);
	}
}

static int omap_hsmmc_pre_dma_transfer(struct omap_hsmmc_host *host,
				       struct mmc_data *data,
				       struct omap_hsmmc_next *next,
				       struct dma_chan *chan)
{
	int dma_len;

	if (!next && data->host_cookie &&
	    data->host_cookie != host->next_data.cookie) {
		dev_warn(host->dev, "[%s] invalid cookie: data->host_cookie %d"
		       " host->next_data.cookie %d\n",
		       __func__, data->host_cookie, host->next_data.cookie);
		data->host_cookie = 0;
	}

	/* Check if next job is already prepared */
	if (next || data->host_cookie != host->next_data.cookie) {
		dma_len = dma_map_sg(chan->device->dev, data->sg, data->sg_len,
				     mmc_get_dma_dir(data));

	} else {
		dma_len = host->next_data.dma_len;
		host->next_data.dma_len = 0;
	}


	if (dma_len == 0)
		return -EINVAL;

	if (next) {
		next->dma_len = dma_len;
		data->host_cookie = ++next->cookie < 0 ? 1 : next->cookie;
	} else
		host->dma_len = dma_len;

	return 0;
}

/*
 * Routine to configure and start DMA for the MMC card
 */
static int omap_hsmmc_setup_dma_transfer(struct omap_hsmmc_host *host,
					struct mmc_request *req)
{
	struct dma_async_tx_descriptor *tx;
	int ret = 0, i;
	struct mmc_data *data = req->data;
	struct dma_chan *chan;
	struct dma_slave_config cfg = {
		.src_addr = host->mapbase + OMAP_HSMMC_DATA,
		.dst_addr = host->mapbase + OMAP_HSMMC_DATA,
		.src_addr_width = DMA_SLAVE_BUSWIDTH_4_BYTES,
		.dst_addr_width = DMA_SLAVE_BUSWIDTH_4_BYTES,
		.src_maxburst = data->blksz / 4,
		.dst_maxburst = data->blksz / 4,
	};

	/* Sanity check: all the SG entries must be aligned by block size. */
	for (i = 0; i < data->sg_len; i++) {
		struct scatterlist *sgl;

		sgl = data->sg + i;
		if (sgl->length % data->blksz)
			return -EINVAL;
	}
	if ((data->blksz % 4) != 0)
		/* REVISIT: The MMC buffer increments only when MSB is written.
		 * Return error for blksz which is non multiple of four.
		 */
		return -EINVAL;

	BUG_ON(host->dma_ch != -1);

	chan = omap_hsmmc_get_dma_chan(host, data);

	ret = dmaengine_slave_config(chan, &cfg);
	if (ret)
		return ret;

	ret = omap_hsmmc_pre_dma_transfer(host, data, NULL, chan);
	if (ret)
		return ret;

	tx = dmaengine_prep_slave_sg(chan, data->sg, data->sg_len,
		data->flags & MMC_DATA_WRITE ? DMA_MEM_TO_DEV : DMA_DEV_TO_MEM,
		DMA_PREP_INTERRUPT | DMA_CTRL_ACK);
	if (!tx) {
		dev_err(mmc_dev(host->mmc), "prep_slave_sg() failed\n");
		/* FIXME: cleanup */
		return -1;
	}

	tx->callback = omap_hsmmc_dma_callback;
	tx->callback_param = host;

	/* Does not fail */
	dmaengine_submit(tx);

	host->dma_ch = 1;

	return 0;
}

static void set_data_timeout(struct omap_hsmmc_host *host,
			     unsigned long long timeout_ns,
			     unsigned int timeout_clks)
{
	unsigned long long timeout = timeout_ns;
	unsigned int cycle_ns;
	uint32_t reg, clkd, dto = 0;

	reg = OMAP_HSMMC_READ(host->base, SYSCTL);
	clkd = (reg & CLKD_MASK) >> CLKD_SHIFT;
	if (clkd == 0)
		clkd = 1;

	cycle_ns = 1000000000 / (host->clk_rate / clkd);
	do_div(timeout, cycle_ns);
	timeout += timeout_clks;
	if (timeout) {
		while ((timeout & 0x80000000) == 0) {
			dto += 1;
			timeout <<= 1;
		}
		dto = 31 - dto;
		timeout <<= 1;
		if (timeout && dto)
			dto += 1;
		if (dto >= 13)
			dto -= 13;
		else
			dto = 0;
		if (dto > 14)
			dto = 14;
	}

	reg &= ~DTO_MASK;
	reg |= dto << DTO_SHIFT;
	OMAP_HSMMC_WRITE(host->base, SYSCTL, reg);
}

static void omap_hsmmc_start_dma_transfer(struct omap_hsmmc_host *host)
{
	struct mmc_request *req = host->mrq;
	struct dma_chan *chan;

	if (!req->data)
		return;
	OMAP_HSMMC_WRITE(host->base, BLK, (req->data->blksz)
				| (req->data->blocks << 16));
	set_data_timeout(host, req->data->timeout_ns,
				req->data->timeout_clks);
	chan = omap_hsmmc_get_dma_chan(host, req->data);
	dma_async_issue_pending(chan);
}

/*
 * Configure block length for MMC/SD cards and initiate the transfer.
 */
static int
omap_hsmmc_prepare_data(struct omap_hsmmc_host *host, struct mmc_request *req)
{
	int ret;
	unsigned long long timeout;

	host->data = req->data;

	if (req->data == NULL) {
		OMAP_HSMMC_WRITE(host->base, BLK, 0);
		if (req->cmd->flags & MMC_RSP_BUSY) {
			timeout = req->cmd->busy_timeout * NSEC_PER_MSEC;

			/*
			 * Set an arbitrary 100ms data timeout for commands with
			 * busy signal and no indication of busy_timeout.
			 */
			if (!timeout)
				timeout = 100000000U;

			set_data_timeout(host, timeout, 0);
		}
		return 0;
	}

	if (host->use_dma) {
		ret = omap_hsmmc_setup_dma_transfer(host, req);
		if (ret != 0) {
			dev_err(mmc_dev(host->mmc), "MMC start dma failure\n");
			return ret;
		}
	}
	return 0;
}

static void omap_hsmmc_post_req(struct mmc_host *mmc, struct mmc_request *mrq,
				int err)
{
	struct omap_hsmmc_host *host = mmc_priv(mmc);
	struct mmc_data *data = mrq->data;

	if (host->use_dma && data->host_cookie) {
		struct dma_chan *c = omap_hsmmc_get_dma_chan(host, data);

		dma_unmap_sg(c->device->dev, data->sg, data->sg_len,
			     mmc_get_dma_dir(data));
		data->host_cookie = 0;
	}
}

static void omap_hsmmc_pre_req(struct mmc_host *mmc, struct mmc_request *mrq)
{
	struct omap_hsmmc_host *host = mmc_priv(mmc);

	if (mrq->data->host_cookie) {
		mrq->data->host_cookie = 0;
		return ;
	}

	if (host->use_dma) {
		struct dma_chan *c = omap_hsmmc_get_dma_chan(host, mrq->data);

		if (omap_hsmmc_pre_dma_transfer(host, mrq->data,
						&host->next_data, c))
			mrq->data->host_cookie = 0;
	}
}

/*
 * Request function. for read/write operation
 */
static void omap_hsmmc_request(struct mmc_host *mmc, struct mmc_request *req)
{
	struct omap_hsmmc_host *host = mmc_priv(mmc);
	int err;

	BUG_ON(host->req_in_progress);
	BUG_ON(host->dma_ch != -1);
	if (host->reqs_blocked)
		host->reqs_blocked = 0;
	WARN_ON(host->mrq != NULL);
	host->mrq = req;
	host->clk_rate = clk_get_rate(host->fclk);
	err = omap_hsmmc_prepare_data(host, req);
	if (err) {
		req->cmd->error = err;
		if (req->data)
			req->data->error = err;
		host->mrq = NULL;
		mmc_request_done(mmc, req);
		return;
	}
	if (req->sbc && !(host->flags & AUTO_CMD23)) {
		omap_hsmmc_start_command(host, req->sbc, NULL);
		return;
	}

	omap_hsmmc_start_dma_transfer(host);
	omap_hsmmc_start_command(host, req->cmd, req->data);
}

/* Routine to configure clock values. Exposed API to core */
static void omap_hsmmc_set_ios(struct mmc_host *mmc, struct mmc_ios *ios)
{
	struct omap_hsmmc_host *host = mmc_priv(mmc);
	int do_send_init_stream = 0;

	if (ios->power_mode != host->power_mode) {
		switch (ios->power_mode) {
		case MMC_POWER_OFF:
			omap_hsmmc_set_power(host, 0);
			break;
		case MMC_POWER_UP:
			omap_hsmmc_set_power(host, 1);
			break;
		case MMC_POWER_ON:
			do_send_init_stream = 1;
			break;
		}
		host->power_mode = ios->power_mode;
	}

	/* FIXME: set registers based only on changes to ios */

	omap_hsmmc_set_bus_width(host);

	if (host->pdata->controller_flags & OMAP_HSMMC_SUPPORTS_DUAL_VOLT) {
		/* Only MMC1 can interface at 3V without some flavor
		 * of external transceiver; but they all handle 1.8V.
		 */
		if ((OMAP_HSMMC_READ(host->base, HCTL) & SDVSDET) &&
			(ios->vdd == DUAL_VOLT_OCR_BIT)) {
				/*
				 * The mmc_select_voltage fn of the core does
				 * not seem to set the power_mode to
				 * MMC_POWER_UP upon recalculating the voltage.
				 * vdd 1.8v.
				 */
			if (omap_hsmmc_switch_opcond(host, ios->vdd) != 0)
				dev_dbg(mmc_dev(host->mmc),
						"Switch operation failed\n");
		}
	}

	omap_hsmmc_set_clock(host);

	if (do_send_init_stream)
		send_init_stream(host);

	omap_hsmmc_set_bus_mode(host);
}

static void omap_hsmmc_enable_sdio_irq(struct mmc_host *mmc, int enable)
{
	struct omap_hsmmc_host *host = mmc_priv(mmc);
	u32 irq_mask, con;
	unsigned long flags;

	spin_lock_irqsave(&host->irq_lock, flags);

	con = OMAP_HSMMC_READ(host->base, CON);
	irq_mask = OMAP_HSMMC_READ(host->base, ISE);
	if (enable) {
		host->flags |= HSMMC_SDIO_IRQ_ENABLED;
		irq_mask |= CIRQ_EN;
		con |= CTPL | CLKEXTFREE;
	} else {
		host->flags &= ~HSMMC_SDIO_IRQ_ENABLED;
		irq_mask &= ~CIRQ_EN;
		con &= ~(CTPL | CLKEXTFREE);
	}
	OMAP_HSMMC_WRITE(host->base, CON, con);
	OMAP_HSMMC_WRITE(host->base, IE, irq_mask);

	/*
	 * if enable, piggy back detection on current request
	 * but always disable immediately
	 */
	if (!host->req_in_progress || !enable)
		OMAP_HSMMC_WRITE(host->base, ISE, irq_mask);

	/* flush posted write */
	OMAP_HSMMC_READ(host->base, IE);

	spin_unlock_irqrestore(&host->irq_lock, flags);
}

static int omap_hsmmc_configure_wake_irq(struct omap_hsmmc_host *host)
{
	int ret;

	/*
	 * For omaps with wake-up path, wakeirq will be irq from pinctrl and
	 * for other omaps, wakeirq will be from GPIO (dat line remuxed to
	 * gpio). wakeirq is needed to detect sdio irq in runtime suspend state
	 * with functional clock disabled.
	 */
	if (!host->dev->of_node || !host->wake_irq)
		return -ENODEV;

	ret = dev_pm_set_dedicated_wake_irq(host->dev, host->wake_irq);
	if (ret) {
		dev_err(mmc_dev(host->mmc), "Unable to request wake IRQ\n");
		goto err;
	}

	/*
	 * Some omaps don't have wake-up path from deeper idle states
	 * and need to remux SDIO DAT1 to GPIO for wake-up from idle.
	 */
	if (host->pdata->controller_flags & OMAP_HSMMC_SWAKEUP_MISSING) {
		struct pinctrl *p = devm_pinctrl_get(host->dev);
		if (IS_ERR(p)) {
			ret = PTR_ERR(p);
			goto err_free_irq;
		}

		if (IS_ERR(pinctrl_lookup_state(p, PINCTRL_STATE_IDLE))) {
			dev_info(host->dev, "missing idle pinctrl state\n");
			devm_pinctrl_put(p);
			ret = -EINVAL;
			goto err_free_irq;
		}
		devm_pinctrl_put(p);
	}

	OMAP_HSMMC_WRITE(host->base, HCTL,
			 OMAP_HSMMC_READ(host->base, HCTL) | IWE);
	return 0;

err_free_irq:
	dev_pm_clear_wake_irq(host->dev);
err:
	dev_warn(host->dev, "no SDIO IRQ support, falling back to polling\n");
	host->wake_irq = 0;
	return ret;
}

static void omap_hsmmc_conf_bus_power(struct omap_hsmmc_host *host)
{
	u32 hctl, capa, value;

	/* Only MMC1 supports 3.0V */
	if (host->pdata->controller_flags & OMAP_HSMMC_SUPPORTS_DUAL_VOLT) {
		hctl = SDVS30;
		capa = VS30 | VS18;
	} else {
		hctl = SDVS18;
		capa = VS18;
	}

	value = OMAP_HSMMC_READ(host->base, HCTL) & ~SDVS_MASK;
	OMAP_HSMMC_WRITE(host->base, HCTL, value | hctl);

	value = OMAP_HSMMC_READ(host->base, CAPA);
	OMAP_HSMMC_WRITE(host->base, CAPA, value | capa);

	/* Set SD bus power bit */
	set_sd_bus_power(host);
}

static int omap_hsmmc_multi_io_quirk(struct mmc_card *card,
				     unsigned int direction, int blk_size)
{
	/* This controller can't do multiblock reads due to hw bugs */
	if (direction == MMC_DATA_READ)
		return 1;

	return blk_size;
}

static struct mmc_host_ops omap_hsmmc_ops = {
	.post_req = omap_hsmmc_post_req,
	.pre_req = omap_hsmmc_pre_req,
	.request = omap_hsmmc_request,
	.set_ios = omap_hsmmc_set_ios,
	.get_cd = mmc_gpio_get_cd,
	.get_ro = mmc_gpio_get_ro,
	.enable_sdio_irq = omap_hsmmc_enable_sdio_irq,
};

#ifdef CONFIG_DEBUG_FS

static int mmc_regs_show(struct seq_file *s, void *data)
{
	struct mmc_host *mmc = s->private;
	struct omap_hsmmc_host *host = mmc_priv(mmc);

	seq_printf(s, "mmc%d:\n", mmc->index);
	seq_printf(s, "sdio irq mode\t%s\n",
		   (mmc->caps & MMC_CAP_SDIO_IRQ) ? "interrupt" : "polling");

	if (mmc->caps & MMC_CAP_SDIO_IRQ) {
		seq_printf(s, "sdio irq \t%s\n",
			   (host->flags & HSMMC_SDIO_IRQ_ENABLED) ?  "enabled"
			   : "disabled");
	}
	seq_printf(s, "ctx_loss:\t%d\n", host->context_loss);

	pm_runtime_get_sync(host->dev);
	seq_puts(s, "\nregs:\n");
	seq_printf(s, "CON:\t\t0x%08x\n",
			OMAP_HSMMC_READ(host->base, CON));
	seq_printf(s, "PSTATE:\t\t0x%08x\n",
		   OMAP_HSMMC_READ(host->base, PSTATE));
	seq_printf(s, "HCTL:\t\t0x%08x\n",
			OMAP_HSMMC_READ(host->base, HCTL));
	seq_printf(s, "SYSCTL:\t\t0x%08x\n",
			OMAP_HSMMC_READ(host->base, SYSCTL));
	seq_printf(s, "IE:\t\t0x%08x\n",
			OMAP_HSMMC_READ(host->base, IE));
	seq_printf(s, "ISE:\t\t0x%08x\n",
			OMAP_HSMMC_READ(host->base, ISE));
	seq_printf(s, "CAPA:\t\t0x%08x\n",
			OMAP_HSMMC_READ(host->base, CAPA));

	pm_runtime_mark_last_busy(host->dev);
	pm_runtime_put_autosuspend(host->dev);

	return 0;
}

DEFINE_SHOW_ATTRIBUTE(mmc_regs);

static void omap_hsmmc_debugfs(struct mmc_host *mmc)
{
	if (mmc->debugfs_root)
		debugfs_create_file("regs", S_IRUSR, mmc->debugfs_root,
			mmc, &mmc_regs_fops);
}

#else

static void omap_hsmmc_debugfs(struct mmc_host *mmc)
{
}

#endif

#ifdef CONFIG_OF
static const struct omap_mmc_of_data omap3_pre_es3_mmc_of_data = {
	/* See 35xx errata 2.1.1.128 in SPRZ278F */
	.controller_flags = OMAP_HSMMC_BROKEN_MULTIBLOCK_READ,
};

static const struct omap_mmc_of_data omap4_mmc_of_data = {
	.reg_offset = 0x100,
};
static const struct omap_mmc_of_data am33xx_mmc_of_data = {
	.reg_offset = 0x100,
	.controller_flags = OMAP_HSMMC_SWAKEUP_MISSING,
};

static const struct of_device_id omap_mmc_of_match[] = {
	{
		.compatible = "ti,omap2-hsmmc",
	},
	{
		.compatible = "ti,omap3-pre-es3-hsmmc",
		.data = &omap3_pre_es3_mmc_of_data,
	},
	{
		.compatible = "ti,omap3-hsmmc",
	},
	{
		.compatible = "ti,omap4-hsmmc",
		.data = &omap4_mmc_of_data,
	},
	{
		.compatible = "ti,am33xx-hsmmc",
		.data = &am33xx_mmc_of_data,
	},
	{},
};
MODULE_DEVICE_TABLE(of, omap_mmc_of_match);

static struct omap_hsmmc_platform_data *of_get_hsmmc_pdata(struct device *dev)
{
	struct omap_hsmmc_platform_data *pdata, *legacy;
	struct device_node *np = dev->of_node;

	pdata = devm_kzalloc(dev, sizeof(*pdata), GFP_KERNEL);
	if (!pdata)
		return ERR_PTR(-ENOMEM); /* out of memory */

	legacy = dev_get_platdata(dev);
	if (legacy && legacy->name)
		pdata->name = legacy->name;

	if (of_property_read_bool(np, "ti,dual-volt"))
		pdata->controller_flags |= OMAP_HSMMC_SUPPORTS_DUAL_VOLT;

	if (of_property_read_bool(np, "ti,non-removable")) {
		pdata->nonremovable = true;
		pdata->no_regulator_off_init = true;
	}

	if (of_property_read_bool(np, "ti,needs-special-reset"))
		pdata->features |= HSMMC_HAS_UPDATED_RESET;

	if (of_property_read_bool(np, "ti,needs-special-hs-handling"))
		pdata->features |= HSMMC_HAS_HSPE_SUPPORT;

	return pdata;
}
#else
static inline struct omap_hsmmc_platform_data
			*of_get_hsmmc_pdata(struct device *dev)
{
	return ERR_PTR(-EINVAL);
}
#endif

static int omap_hsmmc_probe(struct platform_device *pdev)
{
	struct omap_hsmmc_platform_data *pdata = pdev->dev.platform_data;
	struct mmc_host *mmc;
	struct omap_hsmmc_host *host = NULL;
	struct resource *res;
	int ret, irq;
	const struct of_device_id *match;
	const struct omap_mmc_of_data *data;
	void __iomem *base;

	match = of_match_device(of_match_ptr(omap_mmc_of_match), &pdev->dev);
	if (match) {
		pdata = of_get_hsmmc_pdata(&pdev->dev);

		if (IS_ERR(pdata))
			return PTR_ERR(pdata);

		if (match->data) {
			data = match->data;
			pdata->reg_offset = data->reg_offset;
			pdata->controller_flags |= data->controller_flags;
		}
	}

	if (pdata == NULL) {
		dev_err(&pdev->dev, "Platform Data is missing\n");
		return -ENXIO;
	}

<<<<<<< HEAD
	res = platform_get_resource(pdev, IORESOURCE_MEM, 0);
	if (!res)
		return -ENXIO;
=======
>>>>>>> 98817289
	irq = platform_get_irq(pdev, 0);
	if (irq < 0)
		return irq;

	base = devm_platform_get_and_ioremap_resource(pdev, 0, &res);
	if (IS_ERR(base))
		return PTR_ERR(base);

	mmc = mmc_alloc_host(sizeof(struct omap_hsmmc_host), &pdev->dev);
	if (!mmc) {
		ret = -ENOMEM;
		goto err;
	}

	ret = mmc_of_parse(mmc);
	if (ret)
		goto err1;

	host		= mmc_priv(mmc);
	host->mmc	= mmc;
	host->pdata	= pdata;
	host->dev	= &pdev->dev;
	host->use_dma	= 1;
	host->dma_ch	= -1;
	host->irq	= irq;
	host->mapbase	= res->start + pdata->reg_offset;
	host->base	= base + pdata->reg_offset;
	host->power_mode = MMC_POWER_OFF;
	host->next_data.cookie = 1;
	host->pbias_enabled = false;
	host->vqmmc_enabled = false;

	platform_set_drvdata(pdev, host);

	if (pdev->dev.of_node)
		host->wake_irq = irq_of_parse_and_map(pdev->dev.of_node, 1);

	mmc->ops	= &omap_hsmmc_ops;

	mmc->f_min = OMAP_MMC_MIN_CLOCK;

	if (pdata->max_freq > 0)
		mmc->f_max = pdata->max_freq;
	else if (mmc->f_max == 0)
		mmc->f_max = OMAP_MMC_MAX_CLOCK;

	spin_lock_init(&host->irq_lock);

	host->fclk = devm_clk_get(&pdev->dev, "fck");
	if (IS_ERR(host->fclk)) {
		ret = PTR_ERR(host->fclk);
		host->fclk = NULL;
		goto err1;
	}

	if (host->pdata->controller_flags & OMAP_HSMMC_BROKEN_MULTIBLOCK_READ) {
		dev_info(&pdev->dev, "multiblock reads disabled due to 35xx erratum 2.1.1.128; MMC read performance may suffer\n");
		omap_hsmmc_ops.multi_io_quirk = omap_hsmmc_multi_io_quirk;
	}

	device_init_wakeup(&pdev->dev, true);
	pm_runtime_enable(host->dev);
	pm_runtime_get_sync(host->dev);
	pm_runtime_set_autosuspend_delay(host->dev, MMC_AUTOSUSPEND_DELAY);
	pm_runtime_use_autosuspend(host->dev);

	omap_hsmmc_context_save(host);

	host->dbclk = devm_clk_get(&pdev->dev, "mmchsdb_fck");
	/*
	 * MMC can still work without debounce clock.
	 */
	if (IS_ERR(host->dbclk)) {
		host->dbclk = NULL;
	} else if (clk_prepare_enable(host->dbclk) != 0) {
		dev_warn(mmc_dev(host->mmc), "Failed to enable debounce clk\n");
		host->dbclk = NULL;
	}

	/* Set this to a value that allows allocating an entire descriptor
	 * list within a page (zero order allocation). */
	mmc->max_segs = 64;

	mmc->max_blk_size = 512;       /* Block Length at max can be 1024 */
	mmc->max_blk_count = 0xFFFF;    /* No. of Blocks is 16 bits */
	mmc->max_req_size = mmc->max_blk_size * mmc->max_blk_count;

	mmc->caps |= MMC_CAP_MMC_HIGHSPEED | MMC_CAP_SD_HIGHSPEED |
		     MMC_CAP_WAIT_WHILE_BUSY | MMC_CAP_CMD23;

	mmc->caps |= mmc_pdata(host)->caps;
	if (mmc->caps & MMC_CAP_8_BIT_DATA)
		mmc->caps |= MMC_CAP_4_BIT_DATA;

	if (mmc_pdata(host)->nonremovable)
		mmc->caps |= MMC_CAP_NONREMOVABLE;

	mmc->pm_caps |= mmc_pdata(host)->pm_caps;

	omap_hsmmc_conf_bus_power(host);

	host->rx_chan = dma_request_chan(&pdev->dev, "rx");
	if (IS_ERR(host->rx_chan)) {
		dev_err(mmc_dev(host->mmc), "RX DMA channel request failed\n");
		ret = PTR_ERR(host->rx_chan);
		goto err_irq;
	}

	host->tx_chan = dma_request_chan(&pdev->dev, "tx");
	if (IS_ERR(host->tx_chan)) {
		dev_err(mmc_dev(host->mmc), "TX DMA channel request failed\n");
		ret = PTR_ERR(host->tx_chan);
		goto err_irq;
	}

	/*
	 * Limit the maximum segment size to the lower of the request size
	 * and the DMA engine device segment size limits.  In reality, with
	 * 32-bit transfers, the DMA engine can do longer segments than this
	 * but there is no way to represent that in the DMA model - if we
	 * increase this figure here, we get warnings from the DMA API debug.
	 */
	mmc->max_seg_size = min3(mmc->max_req_size,
			dma_get_max_seg_size(host->rx_chan->device->dev),
			dma_get_max_seg_size(host->tx_chan->device->dev));

	/* Request IRQ for MMC operations */
	ret = devm_request_irq(&pdev->dev, host->irq, omap_hsmmc_irq, 0,
			mmc_hostname(mmc), host);
	if (ret) {
		dev_err(mmc_dev(host->mmc), "Unable to grab HSMMC IRQ\n");
		goto err_irq;
	}

	ret = omap_hsmmc_reg_get(host);
	if (ret)
		goto err_irq;

	if (!mmc->ocr_avail)
		mmc->ocr_avail = mmc_pdata(host)->ocr_mask;

	omap_hsmmc_disable_irq(host);

	/*
	 * For now, only support SDIO interrupt if we have a separate
	 * wake-up interrupt configured from device tree. This is because
	 * the wake-up interrupt is needed for idle state and some
	 * platforms need special quirks. And we don't want to add new
	 * legacy mux platform init code callbacks any longer as we
	 * are moving to DT based booting anyways.
	 */
	ret = omap_hsmmc_configure_wake_irq(host);
	if (!ret)
		mmc->caps |= MMC_CAP_SDIO_IRQ;

	ret = mmc_add_host(mmc);
	if (ret)
		goto err_irq;

	if (mmc_pdata(host)->name != NULL) {
		ret = device_create_file(&mmc->class_dev, &dev_attr_slot_name);
		if (ret < 0)
			goto err_slot_name;
	}

	omap_hsmmc_debugfs(mmc);
	pm_runtime_mark_last_busy(host->dev);
	pm_runtime_put_autosuspend(host->dev);

	return 0;

err_slot_name:
	mmc_remove_host(mmc);
err_irq:
	device_init_wakeup(&pdev->dev, false);
	if (!IS_ERR_OR_NULL(host->tx_chan))
		dma_release_channel(host->tx_chan);
	if (!IS_ERR_OR_NULL(host->rx_chan))
		dma_release_channel(host->rx_chan);
	pm_runtime_dont_use_autosuspend(host->dev);
	pm_runtime_put_sync(host->dev);
	pm_runtime_disable(host->dev);
	clk_disable_unprepare(host->dbclk);
err1:
	mmc_free_host(mmc);
err:
	return ret;
}

static void omap_hsmmc_remove(struct platform_device *pdev)
{
	struct omap_hsmmc_host *host = platform_get_drvdata(pdev);

	pm_runtime_get_sync(host->dev);
	mmc_remove_host(host->mmc);

	dma_release_channel(host->tx_chan);
	dma_release_channel(host->rx_chan);

	dev_pm_clear_wake_irq(host->dev);
	pm_runtime_dont_use_autosuspend(host->dev);
	pm_runtime_put_sync(host->dev);
	pm_runtime_disable(host->dev);
	device_init_wakeup(&pdev->dev, false);
	clk_disable_unprepare(host->dbclk);

	mmc_free_host(host->mmc);
}

#ifdef CONFIG_PM_SLEEP
static int omap_hsmmc_suspend(struct device *dev)
{
	struct omap_hsmmc_host *host = dev_get_drvdata(dev);

	if (!host)
		return 0;

	pm_runtime_get_sync(host->dev);

	if (!(host->mmc->pm_flags & MMC_PM_KEEP_POWER)) {
		OMAP_HSMMC_WRITE(host->base, ISE, 0);
		OMAP_HSMMC_WRITE(host->base, IE, 0);
		OMAP_HSMMC_WRITE(host->base, STAT, STAT_CLEAR);
		OMAP_HSMMC_WRITE(host->base, HCTL,
				OMAP_HSMMC_READ(host->base, HCTL) & ~SDBP);
	}

	clk_disable_unprepare(host->dbclk);

	pm_runtime_put_sync(host->dev);
	return 0;
}

/* Routine to resume the MMC device */
static int omap_hsmmc_resume(struct device *dev)
{
	struct omap_hsmmc_host *host = dev_get_drvdata(dev);

	if (!host)
		return 0;

	pm_runtime_get_sync(host->dev);

	clk_prepare_enable(host->dbclk);

	if (!(host->mmc->pm_flags & MMC_PM_KEEP_POWER))
		omap_hsmmc_conf_bus_power(host);

	pm_runtime_mark_last_busy(host->dev);
	pm_runtime_put_autosuspend(host->dev);
	return 0;
}
#endif

#ifdef CONFIG_PM
static int omap_hsmmc_runtime_suspend(struct device *dev)
{
	struct omap_hsmmc_host *host;
	unsigned long flags;
	int ret = 0;

	host = dev_get_drvdata(dev);
	omap_hsmmc_context_save(host);
	dev_dbg(dev, "disabled\n");

	spin_lock_irqsave(&host->irq_lock, flags);
	if ((host->mmc->caps & MMC_CAP_SDIO_IRQ) &&
	    (host->flags & HSMMC_SDIO_IRQ_ENABLED)) {
		/* disable sdio irq handling to prevent race */
		OMAP_HSMMC_WRITE(host->base, ISE, 0);
		OMAP_HSMMC_WRITE(host->base, IE, 0);

		if (!(OMAP_HSMMC_READ(host->base, PSTATE) & DLEV_DAT(1))) {
			/*
			 * dat1 line low, pending sdio irq
			 * race condition: possible irq handler running on
			 * multi-core, abort
			 */
			dev_dbg(dev, "pending sdio irq, abort suspend\n");
			OMAP_HSMMC_WRITE(host->base, STAT, STAT_CLEAR);
			OMAP_HSMMC_WRITE(host->base, ISE, CIRQ_EN);
			OMAP_HSMMC_WRITE(host->base, IE, CIRQ_EN);
			pm_runtime_mark_last_busy(dev);
			ret = -EBUSY;
			goto abort;
		}

		pinctrl_pm_select_idle_state(dev);
	} else {
		pinctrl_pm_select_idle_state(dev);
	}

abort:
	spin_unlock_irqrestore(&host->irq_lock, flags);
	return ret;
}

static int omap_hsmmc_runtime_resume(struct device *dev)
{
	struct omap_hsmmc_host *host;
	unsigned long flags;

	host = dev_get_drvdata(dev);
	omap_hsmmc_context_restore(host);
	dev_dbg(dev, "enabled\n");

	spin_lock_irqsave(&host->irq_lock, flags);
	if ((host->mmc->caps & MMC_CAP_SDIO_IRQ) &&
	    (host->flags & HSMMC_SDIO_IRQ_ENABLED)) {

		pinctrl_select_default_state(host->dev);

		/* irq lost, if pinmux incorrect */
		OMAP_HSMMC_WRITE(host->base, STAT, STAT_CLEAR);
		OMAP_HSMMC_WRITE(host->base, ISE, CIRQ_EN);
		OMAP_HSMMC_WRITE(host->base, IE, CIRQ_EN);
	} else {
		pinctrl_select_default_state(host->dev);
	}
	spin_unlock_irqrestore(&host->irq_lock, flags);
	return 0;
}
#endif

static const struct dev_pm_ops omap_hsmmc_dev_pm_ops = {
	SET_SYSTEM_SLEEP_PM_OPS(omap_hsmmc_suspend, omap_hsmmc_resume)
	SET_RUNTIME_PM_OPS(omap_hsmmc_runtime_suspend, omap_hsmmc_runtime_resume, NULL)
};

static struct platform_driver omap_hsmmc_driver = {
	.probe		= omap_hsmmc_probe,
	.remove_new	= omap_hsmmc_remove,
	.driver		= {
		.name = DRIVER_NAME,
		.probe_type = PROBE_PREFER_ASYNCHRONOUS,
		.pm = &omap_hsmmc_dev_pm_ops,
		.of_match_table = of_match_ptr(omap_mmc_of_match),
	},
};

module_platform_driver(omap_hsmmc_driver);
MODULE_DESCRIPTION("OMAP High Speed Multimedia Card driver");
MODULE_LICENSE("GPL");
MODULE_ALIAS("platform:" DRIVER_NAME);
MODULE_AUTHOR("Texas Instruments Inc");<|MERGE_RESOLUTION|>--- conflicted
+++ resolved
@@ -1790,12 +1790,6 @@
 		return -ENXIO;
 	}
 
-<<<<<<< HEAD
-	res = platform_get_resource(pdev, IORESOURCE_MEM, 0);
-	if (!res)
-		return -ENXIO;
-=======
->>>>>>> 98817289
 	irq = platform_get_irq(pdev, 0);
 	if (irq < 0)
 		return irq;
