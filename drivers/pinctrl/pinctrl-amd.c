// SPDX-License-Identifier: GPL-2.0-only
/*
 * GPIO driver for AMD
 *
 * Copyright (c) 2014,2015 AMD Corporation.
 * Authors: Ken Xue <Ken.Xue@amd.com>
 *      Wu, Jeff <Jeff.Wu@amd.com>
 *
 */

#include <linux/err.h>
#include <linux/bug.h>
#include <linux/kernel.h>
#include <linux/module.h>
#include <linux/spinlock.h>
#include <linux/compiler.h>
#include <linux/types.h>
#include <linux/errno.h>
#include <linux/log2.h>
#include <linux/io.h>
#include <linux/gpio/driver.h>
#include <linux/slab.h>
#include <linux/platform_device.h>
#include <linux/mutex.h>
#include <linux/acpi.h>
#include <linux/seq_file.h>
#include <linux/interrupt.h>
#include <linux/list.h>
#include <linux/bitops.h>
#include <linux/pinctrl/pinconf.h>
#include <linux/pinctrl/pinconf-generic.h>
#include <linux/pinctrl/pinmux.h>
#include <linux/suspend.h>

#include "core.h"
#include "pinctrl-utils.h"
#include "pinctrl-amd.h"

static int amd_gpio_get_direction(struct gpio_chip *gc, unsigned offset)
{
	unsigned long flags;
	u32 pin_reg;
	struct amd_gpio *gpio_dev = gpiochip_get_data(gc);

	raw_spin_lock_irqsave(&gpio_dev->lock, flags);
	pin_reg = readl(gpio_dev->base + offset * 4);
	raw_spin_unlock_irqrestore(&gpio_dev->lock, flags);

	if (pin_reg & BIT(OUTPUT_ENABLE_OFF))
		return GPIO_LINE_DIRECTION_OUT;

	return GPIO_LINE_DIRECTION_IN;
}

static int amd_gpio_direction_input(struct gpio_chip *gc, unsigned offset)
{
	unsigned long flags;
	u32 pin_reg;
	struct amd_gpio *gpio_dev = gpiochip_get_data(gc);

	raw_spin_lock_irqsave(&gpio_dev->lock, flags);
	pin_reg = readl(gpio_dev->base + offset * 4);
	pin_reg &= ~BIT(OUTPUT_ENABLE_OFF);
	writel(pin_reg, gpio_dev->base + offset * 4);
	raw_spin_unlock_irqrestore(&gpio_dev->lock, flags);

	return 0;
}

static int amd_gpio_direction_output(struct gpio_chip *gc, unsigned offset,
		int value)
{
	u32 pin_reg;
	unsigned long flags;
	struct amd_gpio *gpio_dev = gpiochip_get_data(gc);

	raw_spin_lock_irqsave(&gpio_dev->lock, flags);
	pin_reg = readl(gpio_dev->base + offset * 4);
	pin_reg |= BIT(OUTPUT_ENABLE_OFF);
	if (value)
		pin_reg |= BIT(OUTPUT_VALUE_OFF);
	else
		pin_reg &= ~BIT(OUTPUT_VALUE_OFF);
	writel(pin_reg, gpio_dev->base + offset * 4);
	raw_spin_unlock_irqrestore(&gpio_dev->lock, flags);

	return 0;
}

static int amd_gpio_get_value(struct gpio_chip *gc, unsigned offset)
{
	u32 pin_reg;
	unsigned long flags;
	struct amd_gpio *gpio_dev = gpiochip_get_data(gc);

	raw_spin_lock_irqsave(&gpio_dev->lock, flags);
	pin_reg = readl(gpio_dev->base + offset * 4);
	raw_spin_unlock_irqrestore(&gpio_dev->lock, flags);

	return !!(pin_reg & BIT(PIN_STS_OFF));
}

static void amd_gpio_set_value(struct gpio_chip *gc, unsigned offset, int value)
{
	u32 pin_reg;
	unsigned long flags;
	struct amd_gpio *gpio_dev = gpiochip_get_data(gc);

	raw_spin_lock_irqsave(&gpio_dev->lock, flags);
	pin_reg = readl(gpio_dev->base + offset * 4);
	if (value)
		pin_reg |= BIT(OUTPUT_VALUE_OFF);
	else
		pin_reg &= ~BIT(OUTPUT_VALUE_OFF);
	writel(pin_reg, gpio_dev->base + offset * 4);
	raw_spin_unlock_irqrestore(&gpio_dev->lock, flags);
}

static int amd_gpio_set_debounce(struct amd_gpio *gpio_dev, unsigned int offset,
				 unsigned int debounce)
{
	u32 time;
	u32 pin_reg;
	int ret = 0;

	/* Use special handling for Pin0 debounce */
	if (offset == 0) {
		pin_reg = readl(gpio_dev->base + WAKE_INT_MASTER_REG);
		if (pin_reg & INTERNAL_GPIO0_DEBOUNCE)
			debounce = 0;
	}

	pin_reg = readl(gpio_dev->base + offset * 4);

	if (debounce) {
		pin_reg |= DB_TYPE_REMOVE_GLITCH << DB_CNTRL_OFF;
		pin_reg &= ~DB_TMR_OUT_MASK;
		/*
		Debounce	Debounce	Timer	Max
		TmrLarge	TmrOutUnit	Unit	Debounce
							Time
		0	0	61 usec (2 RtcClk)	976 usec
		0	1	244 usec (8 RtcClk)	3.9 msec
		1	0	15.6 msec (512 RtcClk)	250 msec
		1	1	62.5 msec (2048 RtcClk)	1 sec
		*/

		if (debounce < 61) {
			pin_reg |= 1;
			pin_reg &= ~BIT(DB_TMR_OUT_UNIT_OFF);
			pin_reg &= ~BIT(DB_TMR_LARGE_OFF);
		} else if (debounce < 976) {
			time = debounce / 61;
			pin_reg |= time & DB_TMR_OUT_MASK;
			pin_reg &= ~BIT(DB_TMR_OUT_UNIT_OFF);
			pin_reg &= ~BIT(DB_TMR_LARGE_OFF);
		} else if (debounce < 3900) {
			time = debounce / 244;
			pin_reg |= time & DB_TMR_OUT_MASK;
			pin_reg |= BIT(DB_TMR_OUT_UNIT_OFF);
			pin_reg &= ~BIT(DB_TMR_LARGE_OFF);
		} else if (debounce < 250000) {
			time = debounce / 15625;
			pin_reg |= time & DB_TMR_OUT_MASK;
			pin_reg &= ~BIT(DB_TMR_OUT_UNIT_OFF);
			pin_reg |= BIT(DB_TMR_LARGE_OFF);
		} else if (debounce < 1000000) {
			time = debounce / 62500;
			pin_reg |= time & DB_TMR_OUT_MASK;
			pin_reg |= BIT(DB_TMR_OUT_UNIT_OFF);
			pin_reg |= BIT(DB_TMR_LARGE_OFF);
		} else {
			pin_reg &= ~(DB_CNTRl_MASK << DB_CNTRL_OFF);
			ret = -EINVAL;
		}
	} else {
		pin_reg &= ~BIT(DB_TMR_OUT_UNIT_OFF);
		pin_reg &= ~BIT(DB_TMR_LARGE_OFF);
		pin_reg &= ~DB_TMR_OUT_MASK;
		pin_reg &= ~(DB_CNTRl_MASK << DB_CNTRL_OFF);
	}
	writel(pin_reg, gpio_dev->base + offset * 4);

	return ret;
}

#ifdef CONFIG_DEBUG_FS
static void amd_gpio_dbg_show(struct seq_file *s, struct gpio_chip *gc)
{
	u32 pin_reg;
	u32 db_cntrl;
	unsigned long flags;
	unsigned int bank, i, pin_num;
	struct amd_gpio *gpio_dev = gpiochip_get_data(gc);

	bool tmr_out_unit;
	bool tmr_large;

	char *level_trig;
	char *active_level;
	char *interrupt_mask;
	char *wake_cntrl0;
	char *wake_cntrl1;
	char *wake_cntrl2;
	char *pin_sts;
	char *interrupt_sts;
	char *wake_sts;
	char *orientation;
	char debounce_value[40];
	char *debounce_enable;
	char *wake_cntrlz;

	seq_printf(s, "WAKE_INT_MASTER_REG: 0x%08x\n", readl(gpio_dev->base + WAKE_INT_MASTER_REG));
	for (bank = 0; bank < gpio_dev->hwbank_num; bank++) {
		unsigned int time = 0;
		unsigned int unit = 0;

		switch (bank) {
		case 0:
			i = 0;
			pin_num = AMD_GPIO_PINS_BANK0;
			break;
		case 1:
			i = 64;
			pin_num = AMD_GPIO_PINS_BANK1 + i;
			break;
		case 2:
			i = 128;
			pin_num = AMD_GPIO_PINS_BANK2 + i;
			break;
		case 3:
			i = 192;
			pin_num = AMD_GPIO_PINS_BANK3 + i;
			break;
		default:
			/* Illegal bank number, ignore */
			continue;
		}
		seq_printf(s, "GPIO bank%d\n", bank);
		seq_puts(s, "gpio\t  int|active|trigger|S0i3| S3|S4/S5| Z|wake|pull|  orient|       debounce|reg\n");
		for (; i < pin_num; i++) {
			seq_printf(s, "#%d\t", i);
			raw_spin_lock_irqsave(&gpio_dev->lock, flags);
			pin_reg = readl(gpio_dev->base + i * 4);
			raw_spin_unlock_irqrestore(&gpio_dev->lock, flags);

			if (pin_reg & BIT(INTERRUPT_ENABLE_OFF)) {
				u8 level = (pin_reg >> ACTIVE_LEVEL_OFF) &
						ACTIVE_LEVEL_MASK;

				if (level == ACTIVE_LEVEL_HIGH)
					active_level = "↑";
				else if (level == ACTIVE_LEVEL_LOW)
					active_level = "↓";
				else if (!(pin_reg & BIT(LEVEL_TRIG_OFF)) &&
					 level == ACTIVE_LEVEL_BOTH)
					active_level = "b";
				else
					active_level = "?";

				if (pin_reg & BIT(LEVEL_TRIG_OFF))
					level_trig = "level";
				else
					level_trig = " edge";

				if (pin_reg & BIT(INTERRUPT_MASK_OFF))
					interrupt_mask = "😛";
				else
					interrupt_mask = "😷";

				if (pin_reg & BIT(INTERRUPT_STS_OFF))
					interrupt_sts = "🔥";
				else
					interrupt_sts = "  ";

				seq_printf(s, "%s %s|     %s|  %s|",
				   interrupt_sts,
				   interrupt_mask,
				   active_level,
				   level_trig);
			} else
				seq_puts(s, "    ∅|      |       |");

			if (pin_reg & BIT(WAKE_CNTRL_OFF_S0I3))
				wake_cntrl0 = "⏰";
			else
				wake_cntrl0 = "  ";
			seq_printf(s, "  %s| ", wake_cntrl0);

			if (pin_reg & BIT(WAKE_CNTRL_OFF_S3))
				wake_cntrl1 = "⏰";
			else
				wake_cntrl1 = "  ";
			seq_printf(s, "%s|", wake_cntrl1);

			if (pin_reg & BIT(WAKE_CNTRL_OFF_S4))
				wake_cntrl2 = "⏰";
			else
				wake_cntrl2 = "  ";
			seq_printf(s, "   %s|", wake_cntrl2);

			if (pin_reg & BIT(WAKECNTRL_Z_OFF))
				wake_cntrlz = "⏰";
			else
				wake_cntrlz = "  ";
			seq_printf(s, "%s|", wake_cntrlz);

			if (pin_reg & BIT(WAKE_STS_OFF))
				wake_sts = "🔥";
			else
				wake_sts = " ";
			seq_printf(s, "   %s|", wake_sts);

			if (pin_reg & BIT(PULL_UP_ENABLE_OFF)) {
				seq_puts(s, "  ↑ |");
			} else if (pin_reg & BIT(PULL_DOWN_ENABLE_OFF)) {
				seq_puts(s, "  ↓ |");
			} else  {
				seq_puts(s, "    |");
			}

			if (pin_reg & BIT(OUTPUT_ENABLE_OFF)) {
				pin_sts = "output";
				if (pin_reg & BIT(OUTPUT_VALUE_OFF))
					orientation = "↑";
				else
					orientation = "↓";
			} else {
				pin_sts = "input ";
				if (pin_reg & BIT(PIN_STS_OFF))
					orientation = "↑";
				else
					orientation = "↓";
			}
			seq_printf(s, "%s %s|", pin_sts, orientation);

			db_cntrl = (DB_CNTRl_MASK << DB_CNTRL_OFF) & pin_reg;
			if (db_cntrl) {
				tmr_out_unit = pin_reg & BIT(DB_TMR_OUT_UNIT_OFF);
				tmr_large = pin_reg & BIT(DB_TMR_LARGE_OFF);
				time = pin_reg & DB_TMR_OUT_MASK;
				if (tmr_large) {
					if (tmr_out_unit)
						unit = 62500;
					else
						unit = 15625;
				} else {
					if (tmr_out_unit)
						unit = 244;
					else
						unit = 61;
				}
				if ((DB_TYPE_REMOVE_GLITCH << DB_CNTRL_OFF) == db_cntrl)
					debounce_enable = "b";
				else if ((DB_TYPE_PRESERVE_LOW_GLITCH << DB_CNTRL_OFF) == db_cntrl)
					debounce_enable = "↓";
				else
					debounce_enable = "↑";
				snprintf(debounce_value, sizeof(debounce_value), "%06u", time * unit);
				seq_printf(s, "%s (🕑 %sus)|", debounce_enable, debounce_value);
			} else {
				seq_puts(s, "               |");
			}
			seq_printf(s, "0x%x\n", pin_reg);
		}
	}
}
#else
#define amd_gpio_dbg_show NULL
#endif

static void amd_gpio_irq_enable(struct irq_data *d)
{
	u32 pin_reg;
	unsigned long flags;
	struct gpio_chip *gc = irq_data_get_irq_chip_data(d);
	struct amd_gpio *gpio_dev = gpiochip_get_data(gc);

	gpiochip_enable_irq(gc, d->hwirq);

	raw_spin_lock_irqsave(&gpio_dev->lock, flags);
	pin_reg = readl(gpio_dev->base + (d->hwirq)*4);
	pin_reg |= BIT(INTERRUPT_ENABLE_OFF);
	pin_reg |= BIT(INTERRUPT_MASK_OFF);
	writel(pin_reg, gpio_dev->base + (d->hwirq)*4);
	raw_spin_unlock_irqrestore(&gpio_dev->lock, flags);
}

static void amd_gpio_irq_disable(struct irq_data *d)
{
	u32 pin_reg;
	unsigned long flags;
	struct gpio_chip *gc = irq_data_get_irq_chip_data(d);
	struct amd_gpio *gpio_dev = gpiochip_get_data(gc);

	raw_spin_lock_irqsave(&gpio_dev->lock, flags);
	pin_reg = readl(gpio_dev->base + (d->hwirq)*4);
	pin_reg &= ~BIT(INTERRUPT_ENABLE_OFF);
	pin_reg &= ~BIT(INTERRUPT_MASK_OFF);
	writel(pin_reg, gpio_dev->base + (d->hwirq)*4);
	raw_spin_unlock_irqrestore(&gpio_dev->lock, flags);

	gpiochip_disable_irq(gc, d->hwirq);
}

static void amd_gpio_irq_mask(struct irq_data *d)
{
	u32 pin_reg;
	unsigned long flags;
	struct gpio_chip *gc = irq_data_get_irq_chip_data(d);
	struct amd_gpio *gpio_dev = gpiochip_get_data(gc);

	raw_spin_lock_irqsave(&gpio_dev->lock, flags);
	pin_reg = readl(gpio_dev->base + (d->hwirq)*4);
	pin_reg &= ~BIT(INTERRUPT_MASK_OFF);
	writel(pin_reg, gpio_dev->base + (d->hwirq)*4);
	raw_spin_unlock_irqrestore(&gpio_dev->lock, flags);
}

static void amd_gpio_irq_unmask(struct irq_data *d)
{
	u32 pin_reg;
	unsigned long flags;
	struct gpio_chip *gc = irq_data_get_irq_chip_data(d);
	struct amd_gpio *gpio_dev = gpiochip_get_data(gc);

	raw_spin_lock_irqsave(&gpio_dev->lock, flags);
	pin_reg = readl(gpio_dev->base + (d->hwirq)*4);
	pin_reg |= BIT(INTERRUPT_MASK_OFF);
	writel(pin_reg, gpio_dev->base + (d->hwirq)*4);
	raw_spin_unlock_irqrestore(&gpio_dev->lock, flags);
}

static int amd_gpio_irq_set_wake(struct irq_data *d, unsigned int on)
{
	u32 pin_reg;
	unsigned long flags;
	struct gpio_chip *gc = irq_data_get_irq_chip_data(d);
	struct amd_gpio *gpio_dev = gpiochip_get_data(gc);
	u32 wake_mask = BIT(WAKE_CNTRL_OFF_S0I3) | BIT(WAKE_CNTRL_OFF_S3);
	int err;

	raw_spin_lock_irqsave(&gpio_dev->lock, flags);
	pin_reg = readl(gpio_dev->base + (d->hwirq)*4);

	if (on)
		pin_reg |= wake_mask;
	else
		pin_reg &= ~wake_mask;

	writel(pin_reg, gpio_dev->base + (d->hwirq)*4);
	raw_spin_unlock_irqrestore(&gpio_dev->lock, flags);

	if (on)
		err = enable_irq_wake(gpio_dev->irq);
	else
		err = disable_irq_wake(gpio_dev->irq);

	if (err)
		dev_err(&gpio_dev->pdev->dev, "failed to %s wake-up interrupt\n",
			on ? "enable" : "disable");

	return 0;
}

static void amd_gpio_irq_eoi(struct irq_data *d)
{
	u32 reg;
	unsigned long flags;
	struct gpio_chip *gc = irq_data_get_irq_chip_data(d);
	struct amd_gpio *gpio_dev = gpiochip_get_data(gc);

	raw_spin_lock_irqsave(&gpio_dev->lock, flags);
	reg = readl(gpio_dev->base + WAKE_INT_MASTER_REG);
	reg |= EOI_MASK;
	writel(reg, gpio_dev->base + WAKE_INT_MASTER_REG);
	raw_spin_unlock_irqrestore(&gpio_dev->lock, flags);
}

static int amd_gpio_irq_set_type(struct irq_data *d, unsigned int type)
{
	int ret = 0;
	u32 pin_reg, pin_reg_irq_en, mask;
	unsigned long flags;
	struct gpio_chip *gc = irq_data_get_irq_chip_data(d);
	struct amd_gpio *gpio_dev = gpiochip_get_data(gc);

	raw_spin_lock_irqsave(&gpio_dev->lock, flags);
	pin_reg = readl(gpio_dev->base + (d->hwirq)*4);

	switch (type & IRQ_TYPE_SENSE_MASK) {
	case IRQ_TYPE_EDGE_RISING:
		pin_reg &= ~BIT(LEVEL_TRIG_OFF);
		pin_reg &= ~(ACTIVE_LEVEL_MASK << ACTIVE_LEVEL_OFF);
		pin_reg |= ACTIVE_HIGH << ACTIVE_LEVEL_OFF;
		irq_set_handler_locked(d, handle_edge_irq);
		break;

	case IRQ_TYPE_EDGE_FALLING:
		pin_reg &= ~BIT(LEVEL_TRIG_OFF);
		pin_reg &= ~(ACTIVE_LEVEL_MASK << ACTIVE_LEVEL_OFF);
		pin_reg |= ACTIVE_LOW << ACTIVE_LEVEL_OFF;
		irq_set_handler_locked(d, handle_edge_irq);
		break;

	case IRQ_TYPE_EDGE_BOTH:
		pin_reg &= ~BIT(LEVEL_TRIG_OFF);
		pin_reg &= ~(ACTIVE_LEVEL_MASK << ACTIVE_LEVEL_OFF);
		pin_reg |= BOTH_EADGE << ACTIVE_LEVEL_OFF;
		irq_set_handler_locked(d, handle_edge_irq);
		break;

	case IRQ_TYPE_LEVEL_HIGH:
		pin_reg |= LEVEL_TRIGGER << LEVEL_TRIG_OFF;
		pin_reg &= ~(ACTIVE_LEVEL_MASK << ACTIVE_LEVEL_OFF);
		pin_reg |= ACTIVE_HIGH << ACTIVE_LEVEL_OFF;
		irq_set_handler_locked(d, handle_level_irq);
		break;

	case IRQ_TYPE_LEVEL_LOW:
		pin_reg |= LEVEL_TRIGGER << LEVEL_TRIG_OFF;
		pin_reg &= ~(ACTIVE_LEVEL_MASK << ACTIVE_LEVEL_OFF);
		pin_reg |= ACTIVE_LOW << ACTIVE_LEVEL_OFF;
		irq_set_handler_locked(d, handle_level_irq);
		break;

	case IRQ_TYPE_NONE:
		break;

	default:
		dev_err(&gpio_dev->pdev->dev, "Invalid type value\n");
		ret = -EINVAL;
	}

	pin_reg |= CLR_INTR_STAT << INTERRUPT_STS_OFF;
	/*
	 * If WAKE_INT_MASTER_REG.MaskStsEn is set, a software write to the
	 * debounce registers of any GPIO will block wake/interrupt status
	 * generation for *all* GPIOs for a length of time that depends on
	 * WAKE_INT_MASTER_REG.MaskStsLength[11:0].  During this period the
	 * INTERRUPT_ENABLE bit will read as 0.
	 *
	 * We temporarily enable irq for the GPIO whose configuration is
	 * changing, and then wait for it to read back as 1 to know when
	 * debounce has settled and then disable the irq again.
	 * We do this polling with the spinlock held to ensure other GPIO
	 * access routines do not read an incorrect value for the irq enable
	 * bit of other GPIOs.  We keep the GPIO masked while polling to avoid
	 * spurious irqs, and disable the irq again after polling.
	 */
	mask = BIT(INTERRUPT_ENABLE_OFF);
	pin_reg_irq_en = pin_reg;
	pin_reg_irq_en |= mask;
	pin_reg_irq_en &= ~BIT(INTERRUPT_MASK_OFF);
	writel(pin_reg_irq_en, gpio_dev->base + (d->hwirq)*4);
	while ((readl(gpio_dev->base + (d->hwirq)*4) & mask) != mask)
		continue;
	writel(pin_reg, gpio_dev->base + (d->hwirq)*4);
	raw_spin_unlock_irqrestore(&gpio_dev->lock, flags);

	return ret;
}

static void amd_irq_ack(struct irq_data *d)
{
	/*
	 * based on HW design,there is no need to ack HW
	 * before handle current irq. But this routine is
	 * necessary for handle_edge_irq
	*/
}

static const struct irq_chip amd_gpio_irqchip = {
	.name         = "amd_gpio",
	.irq_ack      = amd_irq_ack,
	.irq_enable   = amd_gpio_irq_enable,
	.irq_disable  = amd_gpio_irq_disable,
	.irq_mask     = amd_gpio_irq_mask,
	.irq_unmask   = amd_gpio_irq_unmask,
	.irq_set_wake = amd_gpio_irq_set_wake,
	.irq_eoi      = amd_gpio_irq_eoi,
	.irq_set_type = amd_gpio_irq_set_type,
	/*
	 * We need to set IRQCHIP_ENABLE_WAKEUP_ON_SUSPEND so that a wake event
	 * also generates an IRQ. We need the IRQ so the irq_handler can clear
	 * the wake event. Otherwise the wake event will never clear and
	 * prevent the system from suspending.
	 */
	.flags        = IRQCHIP_ENABLE_WAKEUP_ON_SUSPEND | IRQCHIP_IMMUTABLE,
	GPIOCHIP_IRQ_RESOURCE_HELPERS,
};

#define PIN_IRQ_PENDING	(BIT(INTERRUPT_STS_OFF) | BIT(WAKE_STS_OFF))

static bool do_amd_gpio_irq_handler(int irq, void *dev_id)
{
	struct amd_gpio *gpio_dev = dev_id;
	struct gpio_chip *gc = &gpio_dev->gc;
	unsigned int i, irqnr;
	unsigned long flags;
	u32 __iomem *regs;
	bool ret = false;
	u32  regval;
	u64 status, mask;

	/* Read the wake status */
	raw_spin_lock_irqsave(&gpio_dev->lock, flags);
	status = readl(gpio_dev->base + WAKE_INT_STATUS_REG1);
	status <<= 32;
	status |= readl(gpio_dev->base + WAKE_INT_STATUS_REG0);
	raw_spin_unlock_irqrestore(&gpio_dev->lock, flags);

	/* Bit 0-45 contain the relevant status bits */
	status &= (1ULL << 46) - 1;
	regs = gpio_dev->base;
	for (mask = 1, irqnr = 0; status; mask <<= 1, regs += 4, irqnr += 4) {
		if (!(status & mask))
			continue;
		status &= ~mask;

		/* Each status bit covers four pins */
		for (i = 0; i < 4; i++) {
			regval = readl(regs + i);

			if (regval & PIN_IRQ_PENDING)
<<<<<<< HEAD
				dev_dbg(&gpio_dev->pdev->dev,
					"GPIO %d is active: 0x%x",
					irqnr + i, regval);
=======
				pm_pr_dbg("GPIO %d is active: 0x%x",
					  irqnr + i, regval);
>>>>>>> 98817289

			/* caused wake on resume context for shared IRQ */
			if (irq < 0 && (regval & BIT(WAKE_STS_OFF)))
				return true;

			if (!(regval & PIN_IRQ_PENDING) ||
			    !(regval & BIT(INTERRUPT_MASK_OFF)))
				continue;
			generic_handle_domain_irq_safe(gc->irq.domain, irqnr + i);

			/* Clear interrupt.
			 * We must read the pin register again, in case the
			 * value was changed while executing
			 * generic_handle_domain_irq() above.
			 * If the line is not an irq, disable it in order to
			 * avoid a system hang caused by an interrupt storm.
			 */
			raw_spin_lock_irqsave(&gpio_dev->lock, flags);
			regval = readl(regs + i);
			if (!gpiochip_line_is_irq(gc, irqnr + i)) {
				regval &= ~BIT(INTERRUPT_MASK_OFF);
				dev_dbg(&gpio_dev->pdev->dev,
					"Disabling spurious GPIO IRQ %d\n",
					irqnr + i);
			} else {
				ret = true;
			}
			writel(regval, regs + i);
			raw_spin_unlock_irqrestore(&gpio_dev->lock, flags);
		}
	}
	/* did not cause wake on resume context for shared IRQ */
	if (irq < 0)
		return false;

	/* Signal EOI to the GPIO unit */
	raw_spin_lock_irqsave(&gpio_dev->lock, flags);
	regval = readl(gpio_dev->base + WAKE_INT_MASTER_REG);
	regval |= EOI_MASK;
	writel(regval, gpio_dev->base + WAKE_INT_MASTER_REG);
	raw_spin_unlock_irqrestore(&gpio_dev->lock, flags);

	return ret;
}

static irqreturn_t amd_gpio_irq_handler(int irq, void *dev_id)
{
	return IRQ_RETVAL(do_amd_gpio_irq_handler(irq, dev_id));
}

static bool __maybe_unused amd_gpio_check_wake(void *dev_id)
{
	return do_amd_gpio_irq_handler(-1, dev_id);
}

static int amd_get_groups_count(struct pinctrl_dev *pctldev)
{
	struct amd_gpio *gpio_dev = pinctrl_dev_get_drvdata(pctldev);

	return gpio_dev->ngroups;
}

static const char *amd_get_group_name(struct pinctrl_dev *pctldev,
				      unsigned group)
{
	struct amd_gpio *gpio_dev = pinctrl_dev_get_drvdata(pctldev);

	return gpio_dev->groups[group].name;
}

static int amd_get_group_pins(struct pinctrl_dev *pctldev,
			      unsigned group,
			      const unsigned **pins,
			      unsigned *num_pins)
{
	struct amd_gpio *gpio_dev = pinctrl_dev_get_drvdata(pctldev);

	*pins = gpio_dev->groups[group].pins;
	*num_pins = gpio_dev->groups[group].npins;
	return 0;
}

static const struct pinctrl_ops amd_pinctrl_ops = {
	.get_groups_count	= amd_get_groups_count,
	.get_group_name		= amd_get_group_name,
	.get_group_pins		= amd_get_group_pins,
#ifdef CONFIG_OF
	.dt_node_to_map		= pinconf_generic_dt_node_to_map_group,
	.dt_free_map		= pinctrl_utils_free_map,
#endif
};

static int amd_pinconf_get(struct pinctrl_dev *pctldev,
			  unsigned int pin,
			  unsigned long *config)
{
	u32 pin_reg;
	unsigned arg;
	unsigned long flags;
	struct amd_gpio *gpio_dev = pinctrl_dev_get_drvdata(pctldev);
	enum pin_config_param param = pinconf_to_config_param(*config);

	raw_spin_lock_irqsave(&gpio_dev->lock, flags);
	pin_reg = readl(gpio_dev->base + pin*4);
	raw_spin_unlock_irqrestore(&gpio_dev->lock, flags);
	switch (param) {
	case PIN_CONFIG_INPUT_DEBOUNCE:
		arg = pin_reg & DB_TMR_OUT_MASK;
		break;

	case PIN_CONFIG_BIAS_PULL_DOWN:
		arg = (pin_reg >> PULL_DOWN_ENABLE_OFF) & BIT(0);
		break;

	case PIN_CONFIG_BIAS_PULL_UP:
		arg = (pin_reg >> PULL_UP_ENABLE_OFF) & BIT(0);
		break;

	case PIN_CONFIG_DRIVE_STRENGTH:
		arg = (pin_reg >> DRV_STRENGTH_SEL_OFF) & DRV_STRENGTH_SEL_MASK;
		break;

	default:
		dev_dbg(&gpio_dev->pdev->dev, "Invalid config param %04x\n",
			param);
		return -ENOTSUPP;
	}

	*config = pinconf_to_config_packed(param, arg);

	return 0;
}

static int amd_pinconf_set(struct pinctrl_dev *pctldev, unsigned int pin,
			   unsigned long *configs, unsigned int num_configs)
{
	int i;
	u32 arg;
	int ret = 0;
	u32 pin_reg;
	unsigned long flags;
	enum pin_config_param param;
	struct amd_gpio *gpio_dev = pinctrl_dev_get_drvdata(pctldev);

	raw_spin_lock_irqsave(&gpio_dev->lock, flags);
	for (i = 0; i < num_configs; i++) {
		param = pinconf_to_config_param(configs[i]);
		arg = pinconf_to_config_argument(configs[i]);
		pin_reg = readl(gpio_dev->base + pin*4);

		switch (param) {
		case PIN_CONFIG_INPUT_DEBOUNCE:
			ret = amd_gpio_set_debounce(gpio_dev, pin, arg);
			goto out_unlock;

		case PIN_CONFIG_BIAS_PULL_DOWN:
			pin_reg &= ~BIT(PULL_DOWN_ENABLE_OFF);
			pin_reg |= (arg & BIT(0)) << PULL_DOWN_ENABLE_OFF;
			break;

		case PIN_CONFIG_BIAS_PULL_UP:
			pin_reg &= ~BIT(PULL_UP_ENABLE_OFF);
			pin_reg |= (arg & BIT(0)) << PULL_UP_ENABLE_OFF;
			break;

		case PIN_CONFIG_DRIVE_STRENGTH:
			pin_reg &= ~(DRV_STRENGTH_SEL_MASK
					<< DRV_STRENGTH_SEL_OFF);
			pin_reg |= (arg & DRV_STRENGTH_SEL_MASK)
					<< DRV_STRENGTH_SEL_OFF;
			break;

		default:
			dev_dbg(&gpio_dev->pdev->dev,
				"Invalid config param %04x\n", param);
			ret = -ENOTSUPP;
		}

		writel(pin_reg, gpio_dev->base + pin*4);
	}
out_unlock:
	raw_spin_unlock_irqrestore(&gpio_dev->lock, flags);

	return ret;
}

static int amd_pinconf_group_get(struct pinctrl_dev *pctldev,
				unsigned int group,
				unsigned long *config)
{
	const unsigned *pins;
	unsigned npins;
	int ret;

	ret = amd_get_group_pins(pctldev, group, &pins, &npins);
	if (ret)
		return ret;

	if (amd_pinconf_get(pctldev, pins[0], config))
			return -ENOTSUPP;

	return 0;
}

static int amd_pinconf_group_set(struct pinctrl_dev *pctldev,
				unsigned group, unsigned long *configs,
				unsigned num_configs)
{
	const unsigned *pins;
	unsigned npins;
	int i, ret;

	ret = amd_get_group_pins(pctldev, group, &pins, &npins);
	if (ret)
		return ret;
	for (i = 0; i < npins; i++) {
		if (amd_pinconf_set(pctldev, pins[i], configs, num_configs))
			return -ENOTSUPP;
	}
	return 0;
}

static int amd_gpio_set_config(struct gpio_chip *gc, unsigned int pin,
			       unsigned long config)
{
	struct amd_gpio *gpio_dev = gpiochip_get_data(gc);

	return amd_pinconf_set(gpio_dev->pctrl, pin, &config, 1);
}

static const struct pinconf_ops amd_pinconf_ops = {
	.pin_config_get		= amd_pinconf_get,
	.pin_config_set		= amd_pinconf_set,
	.pin_config_group_get = amd_pinconf_group_get,
	.pin_config_group_set = amd_pinconf_group_set,
};

static void amd_gpio_irq_init(struct amd_gpio *gpio_dev)
{
	struct pinctrl_desc *desc = gpio_dev->pctrl->desc;
	unsigned long flags;
	u32 pin_reg, mask;
	int i;

	mask = BIT(WAKE_CNTRL_OFF_S0I3) | BIT(WAKE_CNTRL_OFF_S3) |
		BIT(WAKE_CNTRL_OFF_S4);

	for (i = 0; i < desc->npins; i++) {
		int pin = desc->pins[i].number;
		const struct pin_desc *pd = pin_desc_get(gpio_dev->pctrl, pin);

		if (!pd)
			continue;

		raw_spin_lock_irqsave(&gpio_dev->lock, flags);

		pin_reg = readl(gpio_dev->base + pin * 4);
		pin_reg &= ~mask;
		writel(pin_reg, gpio_dev->base + pin * 4);

		raw_spin_unlock_irqrestore(&gpio_dev->lock, flags);
	}
}

#ifdef CONFIG_PM_SLEEP
static bool amd_gpio_should_save(struct amd_gpio *gpio_dev, unsigned int pin)
{
	const struct pin_desc *pd = pin_desc_get(gpio_dev->pctrl, pin);

	if (!pd)
		return false;

	/*
	 * Only restore the pin if it is actually in use by the kernel (or
	 * by userspace).
	 */
	if (pd->mux_owner || pd->gpio_owner ||
	    gpiochip_line_is_irq(&gpio_dev->gc, pin))
		return true;

	return false;
}

static int amd_gpio_suspend(struct device *dev)
{
	struct amd_gpio *gpio_dev = dev_get_drvdata(dev);
	struct pinctrl_desc *desc = gpio_dev->pctrl->desc;
	unsigned long flags;
	int i;

	for (i = 0; i < desc->npins; i++) {
		int pin = desc->pins[i].number;

		if (!amd_gpio_should_save(gpio_dev, pin))
			continue;

		raw_spin_lock_irqsave(&gpio_dev->lock, flags);
		gpio_dev->saved_regs[i] = readl(gpio_dev->base + pin * 4) & ~PIN_IRQ_PENDING;

		/* mask any interrupts not intended to be a wake source */
		if (!(gpio_dev->saved_regs[i] & WAKE_SOURCE)) {
			writel(gpio_dev->saved_regs[i] & ~BIT(INTERRUPT_MASK_OFF),
			       gpio_dev->base + pin * 4);
			pm_pr_dbg("Disabling GPIO #%d interrupt for suspend.\n",
				  pin);
		}

		raw_spin_unlock_irqrestore(&gpio_dev->lock, flags);
	}

	return 0;
}

static int amd_gpio_resume(struct device *dev)
{
	struct amd_gpio *gpio_dev = dev_get_drvdata(dev);
	struct pinctrl_desc *desc = gpio_dev->pctrl->desc;
	unsigned long flags;
	int i;

	for (i = 0; i < desc->npins; i++) {
		int pin = desc->pins[i].number;

		if (!amd_gpio_should_save(gpio_dev, pin))
			continue;

		raw_spin_lock_irqsave(&gpio_dev->lock, flags);
		gpio_dev->saved_regs[i] |= readl(gpio_dev->base + pin * 4) & PIN_IRQ_PENDING;
		writel(gpio_dev->saved_regs[i], gpio_dev->base + pin * 4);
		raw_spin_unlock_irqrestore(&gpio_dev->lock, flags);
	}

	return 0;
}

static const struct dev_pm_ops amd_gpio_pm_ops = {
	SET_LATE_SYSTEM_SLEEP_PM_OPS(amd_gpio_suspend,
				     amd_gpio_resume)
};
#endif

static int amd_get_functions_count(struct pinctrl_dev *pctldev)
{
	return ARRAY_SIZE(pmx_functions);
}

static const char *amd_get_fname(struct pinctrl_dev *pctrldev, unsigned int selector)
{
	return pmx_functions[selector].name;
}

static int amd_get_groups(struct pinctrl_dev *pctrldev, unsigned int selector,
			  const char * const **groups,
			  unsigned int * const num_groups)
{
	struct amd_gpio *gpio_dev = pinctrl_dev_get_drvdata(pctrldev);

	if (!gpio_dev->iomux_base) {
		dev_err(&gpio_dev->pdev->dev, "iomux function %d group not supported\n", selector);
		return -EINVAL;
	}

	*groups = pmx_functions[selector].groups;
	*num_groups = pmx_functions[selector].ngroups;
	return 0;
}

static int amd_set_mux(struct pinctrl_dev *pctrldev, unsigned int function, unsigned int group)
{
	struct amd_gpio *gpio_dev = pinctrl_dev_get_drvdata(pctrldev);
	struct device *dev = &gpio_dev->pdev->dev;
	struct pin_desc *pd;
	int ind, index;

	if (!gpio_dev->iomux_base)
		return -EINVAL;

	for (index = 0; index < NSELECTS; index++) {
		if (strcmp(gpio_dev->groups[group].name,  pmx_functions[function].groups[index]))
			continue;

		if (readb(gpio_dev->iomux_base + pmx_functions[function].index) ==
				FUNCTION_INVALID) {
			dev_err(dev, "IOMUX_GPIO 0x%x not present or supported\n",
				pmx_functions[function].index);
			return -EINVAL;
		}

		writeb(index, gpio_dev->iomux_base + pmx_functions[function].index);

		if (index != (readb(gpio_dev->iomux_base + pmx_functions[function].index) &
					FUNCTION_MASK)) {
			dev_err(dev, "IOMUX_GPIO 0x%x not present or supported\n",
				pmx_functions[function].index);
			return -EINVAL;
		}

		for (ind = 0; ind < gpio_dev->groups[group].npins; ind++) {
			if (strncmp(gpio_dev->groups[group].name, "IMX_F", strlen("IMX_F")))
				continue;

			pd = pin_desc_get(gpio_dev->pctrl, gpio_dev->groups[group].pins[ind]);
			pd->mux_owner = gpio_dev->groups[group].name;
		}
		break;
	}

	return 0;
}

static const struct pinmux_ops amd_pmxops = {
	.get_functions_count = amd_get_functions_count,
	.get_function_name = amd_get_fname,
	.get_function_groups = amd_get_groups,
	.set_mux = amd_set_mux,
};

static struct pinctrl_desc amd_pinctrl_desc = {
	.pins	= kerncz_pins,
	.npins = ARRAY_SIZE(kerncz_pins),
	.pctlops = &amd_pinctrl_ops,
	.pmxops = &amd_pmxops,
	.confops = &amd_pinconf_ops,
	.owner = THIS_MODULE,
};

static void amd_get_iomux_res(struct amd_gpio *gpio_dev)
{
	struct pinctrl_desc *desc = &amd_pinctrl_desc;
	struct device *dev = &gpio_dev->pdev->dev;
	int index;

	index = device_property_match_string(dev, "pinctrl-resource-names",  "iomux");
	if (index < 0) {
		dev_dbg(dev, "iomux not supported\n");
		goto out_no_pinmux;
	}

	gpio_dev->iomux_base = devm_platform_ioremap_resource(gpio_dev->pdev, index);
	if (IS_ERR(gpio_dev->iomux_base)) {
		dev_dbg(dev, "iomux not supported %d io resource\n", index);
		goto out_no_pinmux;
	}

	return;

out_no_pinmux:
	desc->pmxops = NULL;
}

static int amd_gpio_probe(struct platform_device *pdev)
{
	int ret = 0;
	struct resource *res;
	struct amd_gpio *gpio_dev;
	struct gpio_irq_chip *girq;

	gpio_dev = devm_kzalloc(&pdev->dev,
				sizeof(struct amd_gpio), GFP_KERNEL);
	if (!gpio_dev)
		return -ENOMEM;

	raw_spin_lock_init(&gpio_dev->lock);

	gpio_dev->base = devm_platform_get_and_ioremap_resource(pdev, 0, &res);
	if (IS_ERR(gpio_dev->base)) {
		dev_err(&pdev->dev, "Failed to get gpio io resource.\n");
		return PTR_ERR(gpio_dev->base);
	}

	gpio_dev->irq = platform_get_irq(pdev, 0);
	if (gpio_dev->irq < 0)
		return gpio_dev->irq;

#ifdef CONFIG_PM_SLEEP
	gpio_dev->saved_regs = devm_kcalloc(&pdev->dev, amd_pinctrl_desc.npins,
					    sizeof(*gpio_dev->saved_regs),
					    GFP_KERNEL);
	if (!gpio_dev->saved_regs)
		return -ENOMEM;
#endif

	gpio_dev->pdev = pdev;
	gpio_dev->gc.get_direction	= amd_gpio_get_direction;
	gpio_dev->gc.direction_input	= amd_gpio_direction_input;
	gpio_dev->gc.direction_output	= amd_gpio_direction_output;
	gpio_dev->gc.get			= amd_gpio_get_value;
	gpio_dev->gc.set			= amd_gpio_set_value;
	gpio_dev->gc.set_config		= amd_gpio_set_config;
	gpio_dev->gc.dbg_show		= amd_gpio_dbg_show;

	gpio_dev->gc.base		= -1;
	gpio_dev->gc.label			= pdev->name;
	gpio_dev->gc.owner			= THIS_MODULE;
	gpio_dev->gc.parent			= &pdev->dev;
	gpio_dev->gc.ngpio			= resource_size(res) / 4;

	gpio_dev->hwbank_num = gpio_dev->gc.ngpio / 64;
	gpio_dev->groups = kerncz_groups;
	gpio_dev->ngroups = ARRAY_SIZE(kerncz_groups);

	amd_pinctrl_desc.name = dev_name(&pdev->dev);
	amd_get_iomux_res(gpio_dev);
	gpio_dev->pctrl = devm_pinctrl_register(&pdev->dev, &amd_pinctrl_desc,
						gpio_dev);
	if (IS_ERR(gpio_dev->pctrl)) {
		dev_err(&pdev->dev, "Couldn't register pinctrl driver\n");
		return PTR_ERR(gpio_dev->pctrl);
	}

	/* Disable and mask interrupts */
	amd_gpio_irq_init(gpio_dev);

	girq = &gpio_dev->gc.irq;
	gpio_irq_chip_set_chip(girq, &amd_gpio_irqchip);
	/* This will let us handle the parent IRQ in the driver */
	girq->parent_handler = NULL;
	girq->num_parents = 0;
	girq->parents = NULL;
	girq->default_type = IRQ_TYPE_NONE;
	girq->handler = handle_simple_irq;

	ret = gpiochip_add_data(&gpio_dev->gc, gpio_dev);
	if (ret)
		return ret;

	ret = gpiochip_add_pin_range(&gpio_dev->gc, dev_name(&pdev->dev),
				0, 0, gpio_dev->gc.ngpio);
	if (ret) {
		dev_err(&pdev->dev, "Failed to add pin range\n");
		goto out2;
	}

	ret = devm_request_irq(&pdev->dev, gpio_dev->irq, amd_gpio_irq_handler,
			       IRQF_SHARED, KBUILD_MODNAME, gpio_dev);
	if (ret)
		goto out2;

	platform_set_drvdata(pdev, gpio_dev);
	acpi_register_wakeup_handler(gpio_dev->irq, amd_gpio_check_wake, gpio_dev);

	dev_dbg(&pdev->dev, "amd gpio driver loaded\n");
	return ret;

out2:
	gpiochip_remove(&gpio_dev->gc);

	return ret;
}

static int amd_gpio_remove(struct platform_device *pdev)
{
	struct amd_gpio *gpio_dev;

	gpio_dev = platform_get_drvdata(pdev);

	gpiochip_remove(&gpio_dev->gc);
	acpi_unregister_wakeup_handler(amd_gpio_check_wake, gpio_dev);

	return 0;
}

#ifdef CONFIG_ACPI
static const struct acpi_device_id amd_gpio_acpi_match[] = {
	{ "AMD0030", 0 },
	{ "AMDI0030", 0},
	{ "AMDI0031", 0},
	{ },
};
MODULE_DEVICE_TABLE(acpi, amd_gpio_acpi_match);
#endif

static struct platform_driver amd_gpio_driver = {
	.driver		= {
		.name	= "amd_gpio",
		.acpi_match_table = ACPI_PTR(amd_gpio_acpi_match),
#ifdef CONFIG_PM_SLEEP
		.pm	= &amd_gpio_pm_ops,
#endif
	},
	.probe		= amd_gpio_probe,
	.remove		= amd_gpio_remove,
};

module_platform_driver(amd_gpio_driver);

MODULE_AUTHOR("Ken Xue <Ken.Xue@amd.com>, Jeff Wu <Jeff.Wu@amd.com>");
MODULE_DESCRIPTION("AMD GPIO pinctrl driver");<|MERGE_RESOLUTION|>--- conflicted
+++ resolved
@@ -623,14 +623,8 @@
 			regval = readl(regs + i);
 
 			if (regval & PIN_IRQ_PENDING)
-<<<<<<< HEAD
-				dev_dbg(&gpio_dev->pdev->dev,
-					"GPIO %d is active: 0x%x",
-					irqnr + i, regval);
-=======
 				pm_pr_dbg("GPIO %d is active: 0x%x",
 					  irqnr + i, regval);
->>>>>>> 98817289
 
 			/* caused wake on resume context for shared IRQ */
 			if (irq < 0 && (regval & BIT(WAKE_STS_OFF)))
