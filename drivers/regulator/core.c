// SPDX-License-Identifier: GPL-2.0-or-later
//
// core.c  --  Voltage/Current Regulator framework.
//
// Copyright 2007, 2008 Wolfson Microelectronics PLC.
// Copyright 2008 SlimLogic Ltd.
//
// Author: Liam Girdwood <lrg@slimlogic.co.uk>

#include <linux/kernel.h>
#include <linux/init.h>
#include <linux/debugfs.h>
#include <linux/device.h>
#include <linux/slab.h>
#include <linux/async.h>
#include <linux/err.h>
#include <linux/mutex.h>
#include <linux/suspend.h>
#include <linux/delay.h>
#include <linux/gpio/consumer.h>
#include <linux/of.h>
#include <linux/regmap.h>
#include <linux/regulator/of_regulator.h>
#include <linux/regulator/consumer.h>
#include <linux/regulator/coupler.h>
#include <linux/regulator/driver.h>
#include <linux/regulator/machine.h>
#include <linux/module.h>

#define CREATE_TRACE_POINTS
#include <trace/events/regulator.h>

#include "dummy.h"
#include "internal.h"

static DEFINE_WW_CLASS(regulator_ww_class);
static DEFINE_MUTEX(regulator_nesting_mutex);
static DEFINE_MUTEX(regulator_list_mutex);
static LIST_HEAD(regulator_map_list);
static LIST_HEAD(regulator_ena_gpio_list);
static LIST_HEAD(regulator_supply_alias_list);
static LIST_HEAD(regulator_coupler_list);
static bool has_full_constraints;

static struct dentry *debugfs_root;

/*
 * struct regulator_map
 *
 * Used to provide symbolic supply names to devices.
 */
struct regulator_map {
	struct list_head list;
	const char *dev_name;   /* The dev_name() for the consumer */
	const char *supply;
	struct regulator_dev *regulator;
};

/*
 * struct regulator_enable_gpio
 *
 * Management for shared enable GPIO pin
 */
struct regulator_enable_gpio {
	struct list_head list;
	struct gpio_desc *gpiod;
	u32 enable_count;	/* a number of enabled shared GPIO */
	u32 request_count;	/* a number of requested shared GPIO */
};

/*
 * struct regulator_supply_alias
 *
 * Used to map lookups for a supply onto an alternative device.
 */
struct regulator_supply_alias {
	struct list_head list;
	struct device *src_dev;
	const char *src_supply;
	struct device *alias_dev;
	const char *alias_supply;
};

static int _regulator_is_enabled(struct regulator_dev *rdev);
static int _regulator_disable(struct regulator *regulator);
static int _regulator_get_error_flags(struct regulator_dev *rdev, unsigned int *flags);
static int _regulator_get_current_limit(struct regulator_dev *rdev);
static unsigned int _regulator_get_mode(struct regulator_dev *rdev);
static int _notifier_call_chain(struct regulator_dev *rdev,
				  unsigned long event, void *data);
static int _regulator_do_set_voltage(struct regulator_dev *rdev,
				     int min_uV, int max_uV);
static int regulator_balance_voltage(struct regulator_dev *rdev,
				     suspend_state_t state);
static struct regulator *create_regulator(struct regulator_dev *rdev,
					  struct device *dev,
					  const char *supply_name);
static void destroy_regulator(struct regulator *regulator);
static void _regulator_put(struct regulator *regulator);

const char *rdev_get_name(struct regulator_dev *rdev)
{
	if (rdev->constraints && rdev->constraints->name)
		return rdev->constraints->name;
	else if (rdev->desc->name)
		return rdev->desc->name;
	else
		return "";
}
EXPORT_SYMBOL_GPL(rdev_get_name);

static bool have_full_constraints(void)
{
	return has_full_constraints || of_have_populated_dt();
}

static bool regulator_ops_is_valid(struct regulator_dev *rdev, int ops)
{
	if (!rdev->constraints) {
		rdev_err(rdev, "no constraints\n");
		return false;
	}

	if (rdev->constraints->valid_ops_mask & ops)
		return true;

	return false;
}

/**
 * regulator_lock_nested - lock a single regulator
 * @rdev:		regulator source
 * @ww_ctx:		w/w mutex acquire context
 *
 * This function can be called many times by one task on
 * a single regulator and its mutex will be locked only
 * once. If a task, which is calling this function is other
 * than the one, which initially locked the mutex, it will
 * wait on mutex.
 */
static inline int regulator_lock_nested(struct regulator_dev *rdev,
					struct ww_acquire_ctx *ww_ctx)
{
	bool lock = false;
	int ret = 0;

	mutex_lock(&regulator_nesting_mutex);

	if (!ww_mutex_trylock(&rdev->mutex, ww_ctx)) {
		if (rdev->mutex_owner == current)
			rdev->ref_cnt++;
		else
			lock = true;

		if (lock) {
			mutex_unlock(&regulator_nesting_mutex);
			ret = ww_mutex_lock(&rdev->mutex, ww_ctx);
			mutex_lock(&regulator_nesting_mutex);
		}
	} else {
		lock = true;
	}

	if (lock && ret != -EDEADLK) {
		rdev->ref_cnt++;
		rdev->mutex_owner = current;
	}

	mutex_unlock(&regulator_nesting_mutex);

	return ret;
}

/**
 * regulator_lock - lock a single regulator
 * @rdev:		regulator source
 *
 * This function can be called many times by one task on
 * a single regulator and its mutex will be locked only
 * once. If a task, which is calling this function is other
 * than the one, which initially locked the mutex, it will
 * wait on mutex.
 */
static void regulator_lock(struct regulator_dev *rdev)
{
	regulator_lock_nested(rdev, NULL);
}

/**
 * regulator_unlock - unlock a single regulator
 * @rdev:		regulator_source
 *
 * This function unlocks the mutex when the
 * reference counter reaches 0.
 */
static void regulator_unlock(struct regulator_dev *rdev)
{
	mutex_lock(&regulator_nesting_mutex);

	if (--rdev->ref_cnt == 0) {
		rdev->mutex_owner = NULL;
		ww_mutex_unlock(&rdev->mutex);
	}

	WARN_ON_ONCE(rdev->ref_cnt < 0);

	mutex_unlock(&regulator_nesting_mutex);
}

/**
 * regulator_lock_two - lock two regulators
 * @rdev1:		first regulator
 * @rdev2:		second regulator
 * @ww_ctx:		w/w mutex acquire context
 *
 * Locks both rdevs using the regulator_ww_class.
 */
static void regulator_lock_two(struct regulator_dev *rdev1,
			       struct regulator_dev *rdev2,
			       struct ww_acquire_ctx *ww_ctx)
{
<<<<<<< HEAD
	struct regulator_dev *tmp;
=======
	struct regulator_dev *held, *contended;
>>>>>>> 98817289
	int ret;

	ww_acquire_init(ww_ctx, &regulator_ww_class);

	/* Try to just grab both of them */
	ret = regulator_lock_nested(rdev1, ww_ctx);
	WARN_ON(ret);
	ret = regulator_lock_nested(rdev2, ww_ctx);
	if (ret != -EDEADLOCK) {
		WARN_ON(ret);
		goto exit;
	}

<<<<<<< HEAD
	while (true) {
		/*
		 * Start of loop: rdev1 was locked and rdev2 was contended.
		 * Need to unlock rdev1, slowly lock rdev2, then try rdev1
		 * again.
		 */
		regulator_unlock(rdev1);

		ww_mutex_lock_slow(&rdev2->mutex, ww_ctx);
		rdev2->ref_cnt++;
		rdev2->mutex_owner = current;
		ret = regulator_lock_nested(rdev1, ww_ctx);

		if (ret == -EDEADLOCK) {
			/* More contention; swap which needs to be slow */
			tmp = rdev1;
			rdev1 = rdev2;
			rdev2 = tmp;
		} else {
=======
	held = rdev1;
	contended = rdev2;
	while (true) {
		regulator_unlock(held);

		ww_mutex_lock_slow(&contended->mutex, ww_ctx);
		contended->ref_cnt++;
		contended->mutex_owner = current;
		swap(held, contended);
		ret = regulator_lock_nested(contended, ww_ctx);

		if (ret != -EDEADLOCK) {
>>>>>>> 98817289
			WARN_ON(ret);
			break;
		}
	}

exit:
	ww_acquire_done(ww_ctx);
}

/**
 * regulator_unlock_two - unlock two regulators
 * @rdev1:		first regulator
 * @rdev2:		second regulator
 * @ww_ctx:		w/w mutex acquire context
 *
 * The inverse of regulator_lock_two().
 */

static void regulator_unlock_two(struct regulator_dev *rdev1,
				 struct regulator_dev *rdev2,
				 struct ww_acquire_ctx *ww_ctx)
{
	regulator_unlock(rdev2);
	regulator_unlock(rdev1);
	ww_acquire_fini(ww_ctx);
}

static bool regulator_supply_is_couple(struct regulator_dev *rdev)
{
	struct regulator_dev *c_rdev;
	int i;

	for (i = 1; i < rdev->coupling_desc.n_coupled; i++) {
		c_rdev = rdev->coupling_desc.coupled_rdevs[i];

		if (rdev->supply->rdev == c_rdev)
			return true;
	}

	return false;
}

static void regulator_unlock_recursive(struct regulator_dev *rdev,
				       unsigned int n_coupled)
{
	struct regulator_dev *c_rdev, *supply_rdev;
	int i, supply_n_coupled;

	for (i = n_coupled; i > 0; i--) {
		c_rdev = rdev->coupling_desc.coupled_rdevs[i - 1];

		if (!c_rdev)
			continue;

		if (c_rdev->supply && !regulator_supply_is_couple(c_rdev)) {
			supply_rdev = c_rdev->supply->rdev;
			supply_n_coupled = supply_rdev->coupling_desc.n_coupled;

			regulator_unlock_recursive(supply_rdev,
						   supply_n_coupled);
		}

		regulator_unlock(c_rdev);
	}
}

static int regulator_lock_recursive(struct regulator_dev *rdev,
				    struct regulator_dev **new_contended_rdev,
				    struct regulator_dev **old_contended_rdev,
				    struct ww_acquire_ctx *ww_ctx)
{
	struct regulator_dev *c_rdev;
	int i, err;

	for (i = 0; i < rdev->coupling_desc.n_coupled; i++) {
		c_rdev = rdev->coupling_desc.coupled_rdevs[i];

		if (!c_rdev)
			continue;

		if (c_rdev != *old_contended_rdev) {
			err = regulator_lock_nested(c_rdev, ww_ctx);
			if (err) {
				if (err == -EDEADLK) {
					*new_contended_rdev = c_rdev;
					goto err_unlock;
				}

				/* shouldn't happen */
				WARN_ON_ONCE(err != -EALREADY);
			}
		} else {
			*old_contended_rdev = NULL;
		}

		if (c_rdev->supply && !regulator_supply_is_couple(c_rdev)) {
			err = regulator_lock_recursive(c_rdev->supply->rdev,
						       new_contended_rdev,
						       old_contended_rdev,
						       ww_ctx);
			if (err) {
				regulator_unlock(c_rdev);
				goto err_unlock;
			}
		}
	}

	return 0;

err_unlock:
	regulator_unlock_recursive(rdev, i);

	return err;
}

/**
 * regulator_unlock_dependent - unlock regulator's suppliers and coupled
 *				regulators
 * @rdev:			regulator source
 * @ww_ctx:			w/w mutex acquire context
 *
 * Unlock all regulators related with rdev by coupling or supplying.
 */
static void regulator_unlock_dependent(struct regulator_dev *rdev,
				       struct ww_acquire_ctx *ww_ctx)
{
	regulator_unlock_recursive(rdev, rdev->coupling_desc.n_coupled);
	ww_acquire_fini(ww_ctx);
}

/**
 * regulator_lock_dependent - lock regulator's suppliers and coupled regulators
 * @rdev:			regulator source
 * @ww_ctx:			w/w mutex acquire context
 *
 * This function as a wrapper on regulator_lock_recursive(), which locks
 * all regulators related with rdev by coupling or supplying.
 */
static void regulator_lock_dependent(struct regulator_dev *rdev,
				     struct ww_acquire_ctx *ww_ctx)
{
	struct regulator_dev *new_contended_rdev = NULL;
	struct regulator_dev *old_contended_rdev = NULL;
	int err;

	mutex_lock(&regulator_list_mutex);

	ww_acquire_init(ww_ctx, &regulator_ww_class);

	do {
		if (new_contended_rdev) {
			ww_mutex_lock_slow(&new_contended_rdev->mutex, ww_ctx);
			old_contended_rdev = new_contended_rdev;
			old_contended_rdev->ref_cnt++;
			old_contended_rdev->mutex_owner = current;
		}

		err = regulator_lock_recursive(rdev,
					       &new_contended_rdev,
					       &old_contended_rdev,
					       ww_ctx);

		if (old_contended_rdev)
			regulator_unlock(old_contended_rdev);

	} while (err == -EDEADLK);

	ww_acquire_done(ww_ctx);

	mutex_unlock(&regulator_list_mutex);
}

/**
 * of_get_child_regulator - get a child regulator device node
 * based on supply name
 * @parent: Parent device node
 * @prop_name: Combination regulator supply name and "-supply"
 *
 * Traverse all child nodes.
 * Extract the child regulator device node corresponding to the supply name.
 * returns the device node corresponding to the regulator if found, else
 * returns NULL.
 */
static struct device_node *of_get_child_regulator(struct device_node *parent,
						  const char *prop_name)
{
	struct device_node *regnode = NULL;
	struct device_node *child = NULL;

	for_each_child_of_node(parent, child) {
		regnode = of_parse_phandle(child, prop_name, 0);

		if (!regnode) {
			regnode = of_get_child_regulator(child, prop_name);
			if (regnode)
				goto err_node_put;
		} else {
			goto err_node_put;
		}
	}
	return NULL;

err_node_put:
	of_node_put(child);
	return regnode;
}

/**
 * of_get_regulator - get a regulator device node based on supply name
 * @dev: Device pointer for the consumer (of regulator) device
 * @supply: regulator supply name
 *
 * Extract the regulator device node corresponding to the supply name.
 * returns the device node corresponding to the regulator if found, else
 * returns NULL.
 */
static struct device_node *of_get_regulator(struct device *dev, const char *supply)
{
	struct device_node *regnode = NULL;
	char prop_name[64]; /* 64 is max size of property name */

	dev_dbg(dev, "Looking up %s-supply from device tree\n", supply);

	snprintf(prop_name, 64, "%s-supply", supply);
	regnode = of_parse_phandle(dev->of_node, prop_name, 0);

	if (!regnode) {
		regnode = of_get_child_regulator(dev->of_node, prop_name);
		if (regnode)
			return regnode;

		dev_dbg(dev, "Looking up %s property in node %pOF failed\n",
				prop_name, dev->of_node);
		return NULL;
	}
	return regnode;
}

/* Platform voltage constraint check */
int regulator_check_voltage(struct regulator_dev *rdev,
			    int *min_uV, int *max_uV)
{
	BUG_ON(*min_uV > *max_uV);

	if (!regulator_ops_is_valid(rdev, REGULATOR_CHANGE_VOLTAGE)) {
		rdev_err(rdev, "voltage operation not allowed\n");
		return -EPERM;
	}

	if (*max_uV > rdev->constraints->max_uV)
		*max_uV = rdev->constraints->max_uV;
	if (*min_uV < rdev->constraints->min_uV)
		*min_uV = rdev->constraints->min_uV;

	if (*min_uV > *max_uV) {
		rdev_err(rdev, "unsupportable voltage range: %d-%duV\n",
			 *min_uV, *max_uV);
		return -EINVAL;
	}

	return 0;
}

/* return 0 if the state is valid */
static int regulator_check_states(suspend_state_t state)
{
	return (state > PM_SUSPEND_MAX || state == PM_SUSPEND_TO_IDLE);
}

/* Make sure we select a voltage that suits the needs of all
 * regulator consumers
 */
int regulator_check_consumers(struct regulator_dev *rdev,
			      int *min_uV, int *max_uV,
			      suspend_state_t state)
{
	struct regulator *regulator;
	struct regulator_voltage *voltage;

	list_for_each_entry(regulator, &rdev->consumer_list, list) {
		voltage = &regulator->voltage[state];
		/*
		 * Assume consumers that didn't say anything are OK
		 * with anything in the constraint range.
		 */
		if (!voltage->min_uV && !voltage->max_uV)
			continue;

		if (*max_uV > voltage->max_uV)
			*max_uV = voltage->max_uV;
		if (*min_uV < voltage->min_uV)
			*min_uV = voltage->min_uV;
	}

	if (*min_uV > *max_uV) {
		rdev_err(rdev, "Restricting voltage, %u-%uuV\n",
			*min_uV, *max_uV);
		return -EINVAL;
	}

	return 0;
}

/* current constraint check */
static int regulator_check_current_limit(struct regulator_dev *rdev,
					int *min_uA, int *max_uA)
{
	BUG_ON(*min_uA > *max_uA);

	if (!regulator_ops_is_valid(rdev, REGULATOR_CHANGE_CURRENT)) {
		rdev_err(rdev, "current operation not allowed\n");
		return -EPERM;
	}

	if (*max_uA > rdev->constraints->max_uA)
		*max_uA = rdev->constraints->max_uA;
	if (*min_uA < rdev->constraints->min_uA)
		*min_uA = rdev->constraints->min_uA;

	if (*min_uA > *max_uA) {
		rdev_err(rdev, "unsupportable current range: %d-%duA\n",
			 *min_uA, *max_uA);
		return -EINVAL;
	}

	return 0;
}

/* operating mode constraint check */
static int regulator_mode_constrain(struct regulator_dev *rdev,
				    unsigned int *mode)
{
	switch (*mode) {
	case REGULATOR_MODE_FAST:
	case REGULATOR_MODE_NORMAL:
	case REGULATOR_MODE_IDLE:
	case REGULATOR_MODE_STANDBY:
		break;
	default:
		rdev_err(rdev, "invalid mode %x specified\n", *mode);
		return -EINVAL;
	}

	if (!regulator_ops_is_valid(rdev, REGULATOR_CHANGE_MODE)) {
		rdev_err(rdev, "mode operation not allowed\n");
		return -EPERM;
	}

	/* The modes are bitmasks, the most power hungry modes having
	 * the lowest values. If the requested mode isn't supported
	 * try higher modes.
	 */
	while (*mode) {
		if (rdev->constraints->valid_modes_mask & *mode)
			return 0;
		*mode /= 2;
	}

	return -EINVAL;
}

static inline struct regulator_state *
regulator_get_suspend_state(struct regulator_dev *rdev, suspend_state_t state)
{
	if (rdev->constraints == NULL)
		return NULL;

	switch (state) {
	case PM_SUSPEND_STANDBY:
		return &rdev->constraints->state_standby;
	case PM_SUSPEND_MEM:
		return &rdev->constraints->state_mem;
	case PM_SUSPEND_MAX:
		return &rdev->constraints->state_disk;
	default:
		return NULL;
	}
}

static const struct regulator_state *
regulator_get_suspend_state_check(struct regulator_dev *rdev, suspend_state_t state)
{
	const struct regulator_state *rstate;

	rstate = regulator_get_suspend_state(rdev, state);
	if (rstate == NULL)
		return NULL;

	/* If we have no suspend mode configuration don't set anything;
	 * only warn if the driver implements set_suspend_voltage or
	 * set_suspend_mode callback.
	 */
	if (rstate->enabled != ENABLE_IN_SUSPEND &&
	    rstate->enabled != DISABLE_IN_SUSPEND) {
		if (rdev->desc->ops->set_suspend_voltage ||
		    rdev->desc->ops->set_suspend_mode)
			rdev_warn(rdev, "No configuration\n");
		return NULL;
	}

	return rstate;
}

static ssize_t microvolts_show(struct device *dev,
			       struct device_attribute *attr, char *buf)
{
	struct regulator_dev *rdev = dev_get_drvdata(dev);
	int uV;

	regulator_lock(rdev);
	uV = regulator_get_voltage_rdev(rdev);
	regulator_unlock(rdev);

	if (uV < 0)
		return uV;
	return sprintf(buf, "%d\n", uV);
}
static DEVICE_ATTR_RO(microvolts);

static ssize_t microamps_show(struct device *dev,
			      struct device_attribute *attr, char *buf)
{
	struct regulator_dev *rdev = dev_get_drvdata(dev);

	return sprintf(buf, "%d\n", _regulator_get_current_limit(rdev));
}
static DEVICE_ATTR_RO(microamps);

static ssize_t name_show(struct device *dev, struct device_attribute *attr,
			 char *buf)
{
	struct regulator_dev *rdev = dev_get_drvdata(dev);

	return sprintf(buf, "%s\n", rdev_get_name(rdev));
}
static DEVICE_ATTR_RO(name);

static const char *regulator_opmode_to_str(int mode)
{
	switch (mode) {
	case REGULATOR_MODE_FAST:
		return "fast";
	case REGULATOR_MODE_NORMAL:
		return "normal";
	case REGULATOR_MODE_IDLE:
		return "idle";
	case REGULATOR_MODE_STANDBY:
		return "standby";
	}
	return "unknown";
}

static ssize_t regulator_print_opmode(char *buf, int mode)
{
	return sprintf(buf, "%s\n", regulator_opmode_to_str(mode));
}

static ssize_t opmode_show(struct device *dev,
			   struct device_attribute *attr, char *buf)
{
	struct regulator_dev *rdev = dev_get_drvdata(dev);

	return regulator_print_opmode(buf, _regulator_get_mode(rdev));
}
static DEVICE_ATTR_RO(opmode);

static ssize_t regulator_print_state(char *buf, int state)
{
	if (state > 0)
		return sprintf(buf, "enabled\n");
	else if (state == 0)
		return sprintf(buf, "disabled\n");
	else
		return sprintf(buf, "unknown\n");
}

static ssize_t state_show(struct device *dev,
			  struct device_attribute *attr, char *buf)
{
	struct regulator_dev *rdev = dev_get_drvdata(dev);
	ssize_t ret;

	regulator_lock(rdev);
	ret = regulator_print_state(buf, _regulator_is_enabled(rdev));
	regulator_unlock(rdev);

	return ret;
}
static DEVICE_ATTR_RO(state);

static ssize_t status_show(struct device *dev,
			   struct device_attribute *attr, char *buf)
{
	struct regulator_dev *rdev = dev_get_drvdata(dev);
	int status;
	char *label;

	status = rdev->desc->ops->get_status(rdev);
	if (status < 0)
		return status;

	switch (status) {
	case REGULATOR_STATUS_OFF:
		label = "off";
		break;
	case REGULATOR_STATUS_ON:
		label = "on";
		break;
	case REGULATOR_STATUS_ERROR:
		label = "error";
		break;
	case REGULATOR_STATUS_FAST:
		label = "fast";
		break;
	case REGULATOR_STATUS_NORMAL:
		label = "normal";
		break;
	case REGULATOR_STATUS_IDLE:
		label = "idle";
		break;
	case REGULATOR_STATUS_STANDBY:
		label = "standby";
		break;
	case REGULATOR_STATUS_BYPASS:
		label = "bypass";
		break;
	case REGULATOR_STATUS_UNDEFINED:
		label = "undefined";
		break;
	default:
		return -ERANGE;
	}

	return sprintf(buf, "%s\n", label);
}
static DEVICE_ATTR_RO(status);

static ssize_t min_microamps_show(struct device *dev,
				  struct device_attribute *attr, char *buf)
{
	struct regulator_dev *rdev = dev_get_drvdata(dev);

	if (!rdev->constraints)
		return sprintf(buf, "constraint not defined\n");

	return sprintf(buf, "%d\n", rdev->constraints->min_uA);
}
static DEVICE_ATTR_RO(min_microamps);

static ssize_t max_microamps_show(struct device *dev,
				  struct device_attribute *attr, char *buf)
{
	struct regulator_dev *rdev = dev_get_drvdata(dev);

	if (!rdev->constraints)
		return sprintf(buf, "constraint not defined\n");

	return sprintf(buf, "%d\n", rdev->constraints->max_uA);
}
static DEVICE_ATTR_RO(max_microamps);

static ssize_t min_microvolts_show(struct device *dev,
				   struct device_attribute *attr, char *buf)
{
	struct regulator_dev *rdev = dev_get_drvdata(dev);

	if (!rdev->constraints)
		return sprintf(buf, "constraint not defined\n");

	return sprintf(buf, "%d\n", rdev->constraints->min_uV);
}
static DEVICE_ATTR_RO(min_microvolts);

static ssize_t max_microvolts_show(struct device *dev,
				   struct device_attribute *attr, char *buf)
{
	struct regulator_dev *rdev = dev_get_drvdata(dev);

	if (!rdev->constraints)
		return sprintf(buf, "constraint not defined\n");

	return sprintf(buf, "%d\n", rdev->constraints->max_uV);
}
static DEVICE_ATTR_RO(max_microvolts);

static ssize_t requested_microamps_show(struct device *dev,
					struct device_attribute *attr, char *buf)
{
	struct regulator_dev *rdev = dev_get_drvdata(dev);
	struct regulator *regulator;
	int uA = 0;

	regulator_lock(rdev);
	list_for_each_entry(regulator, &rdev->consumer_list, list) {
		if (regulator->enable_count)
			uA += regulator->uA_load;
	}
	regulator_unlock(rdev);
	return sprintf(buf, "%d\n", uA);
}
static DEVICE_ATTR_RO(requested_microamps);

static ssize_t num_users_show(struct device *dev, struct device_attribute *attr,
			      char *buf)
{
	struct regulator_dev *rdev = dev_get_drvdata(dev);
	return sprintf(buf, "%d\n", rdev->use_count);
}
static DEVICE_ATTR_RO(num_users);

static ssize_t type_show(struct device *dev, struct device_attribute *attr,
			 char *buf)
{
	struct regulator_dev *rdev = dev_get_drvdata(dev);

	switch (rdev->desc->type) {
	case REGULATOR_VOLTAGE:
		return sprintf(buf, "voltage\n");
	case REGULATOR_CURRENT:
		return sprintf(buf, "current\n");
	}
	return sprintf(buf, "unknown\n");
}
static DEVICE_ATTR_RO(type);

static ssize_t suspend_mem_microvolts_show(struct device *dev,
					   struct device_attribute *attr, char *buf)
{
	struct regulator_dev *rdev = dev_get_drvdata(dev);

	return sprintf(buf, "%d\n", rdev->constraints->state_mem.uV);
}
static DEVICE_ATTR_RO(suspend_mem_microvolts);

static ssize_t suspend_disk_microvolts_show(struct device *dev,
					    struct device_attribute *attr, char *buf)
{
	struct regulator_dev *rdev = dev_get_drvdata(dev);

	return sprintf(buf, "%d\n", rdev->constraints->state_disk.uV);
}
static DEVICE_ATTR_RO(suspend_disk_microvolts);

static ssize_t suspend_standby_microvolts_show(struct device *dev,
					       struct device_attribute *attr, char *buf)
{
	struct regulator_dev *rdev = dev_get_drvdata(dev);

	return sprintf(buf, "%d\n", rdev->constraints->state_standby.uV);
}
static DEVICE_ATTR_RO(suspend_standby_microvolts);

static ssize_t suspend_mem_mode_show(struct device *dev,
				     struct device_attribute *attr, char *buf)
{
	struct regulator_dev *rdev = dev_get_drvdata(dev);

	return regulator_print_opmode(buf,
		rdev->constraints->state_mem.mode);
}
static DEVICE_ATTR_RO(suspend_mem_mode);

static ssize_t suspend_disk_mode_show(struct device *dev,
				      struct device_attribute *attr, char *buf)
{
	struct regulator_dev *rdev = dev_get_drvdata(dev);

	return regulator_print_opmode(buf,
		rdev->constraints->state_disk.mode);
}
static DEVICE_ATTR_RO(suspend_disk_mode);

static ssize_t suspend_standby_mode_show(struct device *dev,
					 struct device_attribute *attr, char *buf)
{
	struct regulator_dev *rdev = dev_get_drvdata(dev);

	return regulator_print_opmode(buf,
		rdev->constraints->state_standby.mode);
}
static DEVICE_ATTR_RO(suspend_standby_mode);

static ssize_t suspend_mem_state_show(struct device *dev,
				      struct device_attribute *attr, char *buf)
{
	struct regulator_dev *rdev = dev_get_drvdata(dev);

	return regulator_print_state(buf,
			rdev->constraints->state_mem.enabled);
}
static DEVICE_ATTR_RO(suspend_mem_state);

static ssize_t suspend_disk_state_show(struct device *dev,
				       struct device_attribute *attr, char *buf)
{
	struct regulator_dev *rdev = dev_get_drvdata(dev);

	return regulator_print_state(buf,
			rdev->constraints->state_disk.enabled);
}
static DEVICE_ATTR_RO(suspend_disk_state);

static ssize_t suspend_standby_state_show(struct device *dev,
					  struct device_attribute *attr, char *buf)
{
	struct regulator_dev *rdev = dev_get_drvdata(dev);

	return regulator_print_state(buf,
			rdev->constraints->state_standby.enabled);
}
static DEVICE_ATTR_RO(suspend_standby_state);

static ssize_t bypass_show(struct device *dev,
			   struct device_attribute *attr, char *buf)
{
	struct regulator_dev *rdev = dev_get_drvdata(dev);
	const char *report;
	bool bypass;
	int ret;

	ret = rdev->desc->ops->get_bypass(rdev, &bypass);

	if (ret != 0)
		report = "unknown";
	else if (bypass)
		report = "enabled";
	else
		report = "disabled";

	return sprintf(buf, "%s\n", report);
}
static DEVICE_ATTR_RO(bypass);

#define REGULATOR_ERROR_ATTR(name, bit)							\
	static ssize_t name##_show(struct device *dev, struct device_attribute *attr,	\
				   char *buf)						\
	{										\
		int ret;								\
		unsigned int flags;							\
		struct regulator_dev *rdev = dev_get_drvdata(dev);			\
		ret = _regulator_get_error_flags(rdev, &flags);				\
		if (ret)								\
			return ret;							\
		return sysfs_emit(buf, "%d\n", !!(flags & (bit)));			\
	}										\
	static DEVICE_ATTR_RO(name)

REGULATOR_ERROR_ATTR(under_voltage, REGULATOR_ERROR_UNDER_VOLTAGE);
REGULATOR_ERROR_ATTR(over_current, REGULATOR_ERROR_OVER_CURRENT);
REGULATOR_ERROR_ATTR(regulation_out, REGULATOR_ERROR_REGULATION_OUT);
REGULATOR_ERROR_ATTR(fail, REGULATOR_ERROR_FAIL);
REGULATOR_ERROR_ATTR(over_temp, REGULATOR_ERROR_OVER_TEMP);
REGULATOR_ERROR_ATTR(under_voltage_warn, REGULATOR_ERROR_UNDER_VOLTAGE_WARN);
REGULATOR_ERROR_ATTR(over_current_warn, REGULATOR_ERROR_OVER_CURRENT_WARN);
REGULATOR_ERROR_ATTR(over_voltage_warn, REGULATOR_ERROR_OVER_VOLTAGE_WARN);
REGULATOR_ERROR_ATTR(over_temp_warn, REGULATOR_ERROR_OVER_TEMP_WARN);

/* Calculate the new optimum regulator operating mode based on the new total
 * consumer load. All locks held by caller
 */
static int drms_uA_update(struct regulator_dev *rdev)
{
	struct regulator *sibling;
	int current_uA = 0, output_uV, input_uV, err;
	unsigned int mode;

	/*
	 * first check to see if we can set modes at all, otherwise just
	 * tell the consumer everything is OK.
	 */
	if (!regulator_ops_is_valid(rdev, REGULATOR_CHANGE_DRMS)) {
		rdev_dbg(rdev, "DRMS operation not allowed\n");
		return 0;
	}

	if (!rdev->desc->ops->get_optimum_mode &&
	    !rdev->desc->ops->set_load)
		return 0;

	if (!rdev->desc->ops->set_mode &&
	    !rdev->desc->ops->set_load)
		return -EINVAL;

	/* calc total requested load */
	list_for_each_entry(sibling, &rdev->consumer_list, list) {
		if (sibling->enable_count)
			current_uA += sibling->uA_load;
	}

	current_uA += rdev->constraints->system_load;

	if (rdev->desc->ops->set_load) {
		/* set the optimum mode for our new total regulator load */
		err = rdev->desc->ops->set_load(rdev, current_uA);
		if (err < 0)
			rdev_err(rdev, "failed to set load %d: %pe\n",
				 current_uA, ERR_PTR(err));
	} else {
		/*
		 * Unfortunately in some cases the constraints->valid_ops has
		 * REGULATOR_CHANGE_DRMS but there are no valid modes listed.
		 * That's not really legit but we won't consider it a fatal
		 * error here. We'll treat it as if REGULATOR_CHANGE_DRMS
		 * wasn't set.
		 */
		if (!rdev->constraints->valid_modes_mask) {
			rdev_dbg(rdev, "Can change modes; but no valid mode\n");
			return 0;
		}

		/* get output voltage */
		output_uV = regulator_get_voltage_rdev(rdev);

		/*
		 * Don't return an error; if regulator driver cares about
		 * output_uV then it's up to the driver to validate.
		 */
		if (output_uV <= 0)
			rdev_dbg(rdev, "invalid output voltage found\n");

		/* get input voltage */
		input_uV = 0;
		if (rdev->supply)
			input_uV = regulator_get_voltage_rdev(rdev->supply->rdev);
		if (input_uV <= 0)
			input_uV = rdev->constraints->input_uV;

		/*
		 * Don't return an error; if regulator driver cares about
		 * input_uV then it's up to the driver to validate.
		 */
		if (input_uV <= 0)
			rdev_dbg(rdev, "invalid input voltage found\n");

		/* now get the optimum mode for our new total regulator load */
		mode = rdev->desc->ops->get_optimum_mode(rdev, input_uV,
							 output_uV, current_uA);

		/* check the new mode is allowed */
		err = regulator_mode_constrain(rdev, &mode);
		if (err < 0) {
			rdev_err(rdev, "failed to get optimum mode @ %d uA %d -> %d uV: %pe\n",
				 current_uA, input_uV, output_uV, ERR_PTR(err));
			return err;
		}

		err = rdev->desc->ops->set_mode(rdev, mode);
		if (err < 0)
			rdev_err(rdev, "failed to set optimum mode %x: %pe\n",
				 mode, ERR_PTR(err));
	}

	return err;
}

static int __suspend_set_state(struct regulator_dev *rdev,
			       const struct regulator_state *rstate)
{
	int ret = 0;

	if (rstate->enabled == ENABLE_IN_SUSPEND &&
		rdev->desc->ops->set_suspend_enable)
		ret = rdev->desc->ops->set_suspend_enable(rdev);
	else if (rstate->enabled == DISABLE_IN_SUSPEND &&
		rdev->desc->ops->set_suspend_disable)
		ret = rdev->desc->ops->set_suspend_disable(rdev);
	else /* OK if set_suspend_enable or set_suspend_disable is NULL */
		ret = 0;

	if (ret < 0) {
		rdev_err(rdev, "failed to enabled/disable: %pe\n", ERR_PTR(ret));
		return ret;
	}

	if (rdev->desc->ops->set_suspend_voltage && rstate->uV > 0) {
		ret = rdev->desc->ops->set_suspend_voltage(rdev, rstate->uV);
		if (ret < 0) {
			rdev_err(rdev, "failed to set voltage: %pe\n", ERR_PTR(ret));
			return ret;
		}
	}

	if (rdev->desc->ops->set_suspend_mode && rstate->mode > 0) {
		ret = rdev->desc->ops->set_suspend_mode(rdev, rstate->mode);
		if (ret < 0) {
			rdev_err(rdev, "failed to set mode: %pe\n", ERR_PTR(ret));
			return ret;
		}
	}

	return ret;
}

static int suspend_set_initial_state(struct regulator_dev *rdev)
{
	const struct regulator_state *rstate;

	rstate = regulator_get_suspend_state_check(rdev,
			rdev->constraints->initial_state);
	if (!rstate)
		return 0;

	return __suspend_set_state(rdev, rstate);
}

#if defined(DEBUG) || defined(CONFIG_DYNAMIC_DEBUG)
static void print_constraints_debug(struct regulator_dev *rdev)
{
	struct regulation_constraints *constraints = rdev->constraints;
	char buf[160] = "";
	size_t len = sizeof(buf) - 1;
	int count = 0;
	int ret;

	if (constraints->min_uV && constraints->max_uV) {
		if (constraints->min_uV == constraints->max_uV)
			count += scnprintf(buf + count, len - count, "%d mV ",
					   constraints->min_uV / 1000);
		else
			count += scnprintf(buf + count, len - count,
					   "%d <--> %d mV ",
					   constraints->min_uV / 1000,
					   constraints->max_uV / 1000);
	}

	if (!constraints->min_uV ||
	    constraints->min_uV != constraints->max_uV) {
		ret = regulator_get_voltage_rdev(rdev);
		if (ret > 0)
			count += scnprintf(buf + count, len - count,
					   "at %d mV ", ret / 1000);
	}

	if (constraints->uV_offset)
		count += scnprintf(buf + count, len - count, "%dmV offset ",
				   constraints->uV_offset / 1000);

	if (constraints->min_uA && constraints->max_uA) {
		if (constraints->min_uA == constraints->max_uA)
			count += scnprintf(buf + count, len - count, "%d mA ",
					   constraints->min_uA / 1000);
		else
			count += scnprintf(buf + count, len - count,
					   "%d <--> %d mA ",
					   constraints->min_uA / 1000,
					   constraints->max_uA / 1000);
	}

	if (!constraints->min_uA ||
	    constraints->min_uA != constraints->max_uA) {
		ret = _regulator_get_current_limit(rdev);
		if (ret > 0)
			count += scnprintf(buf + count, len - count,
					   "at %d mA ", ret / 1000);
	}

	if (constraints->valid_modes_mask & REGULATOR_MODE_FAST)
		count += scnprintf(buf + count, len - count, "fast ");
	if (constraints->valid_modes_mask & REGULATOR_MODE_NORMAL)
		count += scnprintf(buf + count, len - count, "normal ");
	if (constraints->valid_modes_mask & REGULATOR_MODE_IDLE)
		count += scnprintf(buf + count, len - count, "idle ");
	if (constraints->valid_modes_mask & REGULATOR_MODE_STANDBY)
		count += scnprintf(buf + count, len - count, "standby ");

	if (!count)
		count = scnprintf(buf, len, "no parameters");
	else
		--count;

	count += scnprintf(buf + count, len - count, ", %s",
		_regulator_is_enabled(rdev) ? "enabled" : "disabled");

	rdev_dbg(rdev, "%s\n", buf);
}
#else /* !DEBUG && !CONFIG_DYNAMIC_DEBUG */
static inline void print_constraints_debug(struct regulator_dev *rdev) {}
#endif /* !DEBUG && !CONFIG_DYNAMIC_DEBUG */

static void print_constraints(struct regulator_dev *rdev)
{
	struct regulation_constraints *constraints = rdev->constraints;

	print_constraints_debug(rdev);

	if ((constraints->min_uV != constraints->max_uV) &&
	    !regulator_ops_is_valid(rdev, REGULATOR_CHANGE_VOLTAGE))
		rdev_warn(rdev,
			  "Voltage range but no REGULATOR_CHANGE_VOLTAGE\n");
}

static int machine_constraints_voltage(struct regulator_dev *rdev,
	struct regulation_constraints *constraints)
{
	const struct regulator_ops *ops = rdev->desc->ops;
	int ret;

	/* do we need to apply the constraint voltage */
	if (rdev->constraints->apply_uV &&
	    rdev->constraints->min_uV && rdev->constraints->max_uV) {
		int target_min, target_max;
		int current_uV = regulator_get_voltage_rdev(rdev);

		if (current_uV == -ENOTRECOVERABLE) {
			/* This regulator can't be read and must be initialized */
			rdev_info(rdev, "Setting %d-%duV\n",
				  rdev->constraints->min_uV,
				  rdev->constraints->max_uV);
			_regulator_do_set_voltage(rdev,
						  rdev->constraints->min_uV,
						  rdev->constraints->max_uV);
			current_uV = regulator_get_voltage_rdev(rdev);
		}

		if (current_uV < 0) {
			if (current_uV != -EPROBE_DEFER)
				rdev_err(rdev,
					 "failed to get the current voltage: %pe\n",
					 ERR_PTR(current_uV));
			return current_uV;
		}

		/*
		 * If we're below the minimum voltage move up to the
		 * minimum voltage, if we're above the maximum voltage
		 * then move down to the maximum.
		 */
		target_min = current_uV;
		target_max = current_uV;

		if (current_uV < rdev->constraints->min_uV) {
			target_min = rdev->constraints->min_uV;
			target_max = rdev->constraints->min_uV;
		}

		if (current_uV > rdev->constraints->max_uV) {
			target_min = rdev->constraints->max_uV;
			target_max = rdev->constraints->max_uV;
		}

		if (target_min != current_uV || target_max != current_uV) {
			rdev_info(rdev, "Bringing %duV into %d-%duV\n",
				  current_uV, target_min, target_max);
			ret = _regulator_do_set_voltage(
				rdev, target_min, target_max);
			if (ret < 0) {
				rdev_err(rdev,
					"failed to apply %d-%duV constraint: %pe\n",
					target_min, target_max, ERR_PTR(ret));
				return ret;
			}
		}
	}

	/* constrain machine-level voltage specs to fit
	 * the actual range supported by this regulator.
	 */
	if (ops->list_voltage && rdev->desc->n_voltages) {
		int	count = rdev->desc->n_voltages;
		int	i;
		int	min_uV = INT_MAX;
		int	max_uV = INT_MIN;
		int	cmin = constraints->min_uV;
		int	cmax = constraints->max_uV;

		/* it's safe to autoconfigure fixed-voltage supplies
		 * and the constraints are used by list_voltage.
		 */
		if (count == 1 && !cmin) {
			cmin = 1;
			cmax = INT_MAX;
			constraints->min_uV = cmin;
			constraints->max_uV = cmax;
		}

		/* voltage constraints are optional */
		if ((cmin == 0) && (cmax == 0))
			return 0;

		/* else require explicit machine-level constraints */
		if (cmin <= 0 || cmax <= 0 || cmax < cmin) {
			rdev_err(rdev, "invalid voltage constraints\n");
			return -EINVAL;
		}

		/* no need to loop voltages if range is continuous */
		if (rdev->desc->continuous_voltage_range)
			return 0;

		/* initial: [cmin..cmax] valid, [min_uV..max_uV] not */
		for (i = 0; i < count; i++) {
			int	value;

			value = ops->list_voltage(rdev, i);
			if (value <= 0)
				continue;

			/* maybe adjust [min_uV..max_uV] */
			if (value >= cmin && value < min_uV)
				min_uV = value;
			if (value <= cmax && value > max_uV)
				max_uV = value;
		}

		/* final: [min_uV..max_uV] valid iff constraints valid */
		if (max_uV < min_uV) {
			rdev_err(rdev,
				 "unsupportable voltage constraints %u-%uuV\n",
				 min_uV, max_uV);
			return -EINVAL;
		}

		/* use regulator's subset of machine constraints */
		if (constraints->min_uV < min_uV) {
			rdev_dbg(rdev, "override min_uV, %d -> %d\n",
				 constraints->min_uV, min_uV);
			constraints->min_uV = min_uV;
		}
		if (constraints->max_uV > max_uV) {
			rdev_dbg(rdev, "override max_uV, %d -> %d\n",
				 constraints->max_uV, max_uV);
			constraints->max_uV = max_uV;
		}
	}

	return 0;
}

static int machine_constraints_current(struct regulator_dev *rdev,
	struct regulation_constraints *constraints)
{
	const struct regulator_ops *ops = rdev->desc->ops;
	int ret;

	if (!constraints->min_uA && !constraints->max_uA)
		return 0;

	if (constraints->min_uA > constraints->max_uA) {
		rdev_err(rdev, "Invalid current constraints\n");
		return -EINVAL;
	}

	if (!ops->set_current_limit || !ops->get_current_limit) {
		rdev_warn(rdev, "Operation of current configuration missing\n");
		return 0;
	}

	/* Set regulator current in constraints range */
	ret = ops->set_current_limit(rdev, constraints->min_uA,
			constraints->max_uA);
	if (ret < 0) {
		rdev_err(rdev, "Failed to set current constraint, %d\n", ret);
		return ret;
	}

	return 0;
}

static int _regulator_do_enable(struct regulator_dev *rdev);

static int notif_set_limit(struct regulator_dev *rdev,
			   int (*set)(struct regulator_dev *, int, int, bool),
			   int limit, int severity)
{
	bool enable;

	if (limit == REGULATOR_NOTIF_LIMIT_DISABLE) {
		enable = false;
		limit = 0;
	} else {
		enable = true;
	}

	if (limit == REGULATOR_NOTIF_LIMIT_ENABLE)
		limit = 0;

	return set(rdev, limit, severity, enable);
}

static int handle_notify_limits(struct regulator_dev *rdev,
			int (*set)(struct regulator_dev *, int, int, bool),
			struct notification_limit *limits)
{
	int ret = 0;

	if (!set)
		return -EOPNOTSUPP;

	if (limits->prot)
		ret = notif_set_limit(rdev, set, limits->prot,
				      REGULATOR_SEVERITY_PROT);
	if (ret)
		return ret;

	if (limits->err)
		ret = notif_set_limit(rdev, set, limits->err,
				      REGULATOR_SEVERITY_ERR);
	if (ret)
		return ret;

	if (limits->warn)
		ret = notif_set_limit(rdev, set, limits->warn,
				      REGULATOR_SEVERITY_WARN);

	return ret;
}
/**
 * set_machine_constraints - sets regulator constraints
 * @rdev: regulator source
 *
 * Allows platform initialisation code to define and constrain
 * regulator circuits e.g. valid voltage/current ranges, etc.  NOTE:
 * Constraints *must* be set by platform code in order for some
 * regulator operations to proceed i.e. set_voltage, set_current_limit,
 * set_mode.
 */
static int set_machine_constraints(struct regulator_dev *rdev)
{
	int ret = 0;
	const struct regulator_ops *ops = rdev->desc->ops;

	ret = machine_constraints_voltage(rdev, rdev->constraints);
	if (ret != 0)
		return ret;

	ret = machine_constraints_current(rdev, rdev->constraints);
	if (ret != 0)
		return ret;

	if (rdev->constraints->ilim_uA && ops->set_input_current_limit) {
		ret = ops->set_input_current_limit(rdev,
						   rdev->constraints->ilim_uA);
		if (ret < 0) {
			rdev_err(rdev, "failed to set input limit: %pe\n", ERR_PTR(ret));
			return ret;
		}
	}

	/* do we need to setup our suspend state */
	if (rdev->constraints->initial_state) {
		ret = suspend_set_initial_state(rdev);
		if (ret < 0) {
			rdev_err(rdev, "failed to set suspend state: %pe\n", ERR_PTR(ret));
			return ret;
		}
	}

	if (rdev->constraints->initial_mode) {
		if (!ops->set_mode) {
			rdev_err(rdev, "no set_mode operation\n");
			return -EINVAL;
		}

		ret = ops->set_mode(rdev, rdev->constraints->initial_mode);
		if (ret < 0) {
			rdev_err(rdev, "failed to set initial mode: %pe\n", ERR_PTR(ret));
			return ret;
		}
	} else if (rdev->constraints->system_load) {
		/*
		 * We'll only apply the initial system load if an
		 * initial mode wasn't specified.
		 */
		drms_uA_update(rdev);
	}

	if ((rdev->constraints->ramp_delay || rdev->constraints->ramp_disable)
		&& ops->set_ramp_delay) {
		ret = ops->set_ramp_delay(rdev, rdev->constraints->ramp_delay);
		if (ret < 0) {
			rdev_err(rdev, "failed to set ramp_delay: %pe\n", ERR_PTR(ret));
			return ret;
		}
	}

	if (rdev->constraints->pull_down && ops->set_pull_down) {
		ret = ops->set_pull_down(rdev);
		if (ret < 0) {
			rdev_err(rdev, "failed to set pull down: %pe\n", ERR_PTR(ret));
			return ret;
		}
	}

	if (rdev->constraints->soft_start && ops->set_soft_start) {
		ret = ops->set_soft_start(rdev);
		if (ret < 0) {
			rdev_err(rdev, "failed to set soft start: %pe\n", ERR_PTR(ret));
			return ret;
		}
	}

	/*
	 * Existing logic does not warn if over_current_protection is given as
	 * a constraint but driver does not support that. I think we should
	 * warn about this type of issues as it is possible someone changes
	 * PMIC on board to another type - and the another PMIC's driver does
	 * not support setting protection. Board composer may happily believe
	 * the DT limits are respected - especially if the new PMIC HW also
	 * supports protection but the driver does not. I won't change the logic
	 * without hearing more experienced opinion on this though.
	 *
	 * If warning is seen as a good idea then we can merge handling the
	 * over-curret protection and detection and get rid of this special
	 * handling.
	 */
	if (rdev->constraints->over_current_protection
		&& ops->set_over_current_protection) {
		int lim = rdev->constraints->over_curr_limits.prot;

		ret = ops->set_over_current_protection(rdev, lim,
						       REGULATOR_SEVERITY_PROT,
						       true);
		if (ret < 0) {
			rdev_err(rdev, "failed to set over current protection: %pe\n",
				 ERR_PTR(ret));
			return ret;
		}
	}

	if (rdev->constraints->over_current_detection)
		ret = handle_notify_limits(rdev,
					   ops->set_over_current_protection,
					   &rdev->constraints->over_curr_limits);
	if (ret) {
		if (ret != -EOPNOTSUPP) {
			rdev_err(rdev, "failed to set over current limits: %pe\n",
				 ERR_PTR(ret));
			return ret;
		}
		rdev_warn(rdev,
			  "IC does not support requested over-current limits\n");
	}

	if (rdev->constraints->over_voltage_detection)
		ret = handle_notify_limits(rdev,
					   ops->set_over_voltage_protection,
					   &rdev->constraints->over_voltage_limits);
	if (ret) {
		if (ret != -EOPNOTSUPP) {
			rdev_err(rdev, "failed to set over voltage limits %pe\n",
				 ERR_PTR(ret));
			return ret;
		}
		rdev_warn(rdev,
			  "IC does not support requested over voltage limits\n");
	}

	if (rdev->constraints->under_voltage_detection)
		ret = handle_notify_limits(rdev,
					   ops->set_under_voltage_protection,
					   &rdev->constraints->under_voltage_limits);
	if (ret) {
		if (ret != -EOPNOTSUPP) {
			rdev_err(rdev, "failed to set under voltage limits %pe\n",
				 ERR_PTR(ret));
			return ret;
		}
		rdev_warn(rdev,
			  "IC does not support requested under voltage limits\n");
	}

	if (rdev->constraints->over_temp_detection)
		ret = handle_notify_limits(rdev,
					   ops->set_thermal_protection,
					   &rdev->constraints->temp_limits);
	if (ret) {
		if (ret != -EOPNOTSUPP) {
			rdev_err(rdev, "failed to set temperature limits %pe\n",
				 ERR_PTR(ret));
			return ret;
		}
		rdev_warn(rdev,
			  "IC does not support requested temperature limits\n");
	}

	if (rdev->constraints->active_discharge && ops->set_active_discharge) {
		bool ad_state = (rdev->constraints->active_discharge ==
			      REGULATOR_ACTIVE_DISCHARGE_ENABLE) ? true : false;

		ret = ops->set_active_discharge(rdev, ad_state);
		if (ret < 0) {
			rdev_err(rdev, "failed to set active discharge: %pe\n", ERR_PTR(ret));
			return ret;
		}
	}

	/*
	 * If there is no mechanism for controlling the regulator then
	 * flag it as always_on so we don't end up duplicating checks
	 * for this so much.  Note that we could control the state of
	 * a supply to control the output on a regulator that has no
	 * direct control.
	 */
	if (!rdev->ena_pin && !ops->enable) {
		if (rdev->supply_name && !rdev->supply)
			return -EPROBE_DEFER;

		if (rdev->supply)
			rdev->constraints->always_on =
				rdev->supply->rdev->constraints->always_on;
		else
			rdev->constraints->always_on = true;
	}

	/* If the constraints say the regulator should be on at this point
	 * and we have control then make sure it is enabled.
	 */
	if (rdev->constraints->always_on || rdev->constraints->boot_on) {
		/* If we want to enable this regulator, make sure that we know
		 * the supplying regulator.
		 */
		if (rdev->supply_name && !rdev->supply)
			return -EPROBE_DEFER;

		/* If supplying regulator has already been enabled,
		 * it's not intended to have use_count increment
		 * when rdev is only boot-on.
		 */
		if (rdev->supply &&
		    (rdev->constraints->always_on ||
		     !regulator_is_enabled(rdev->supply))) {
			ret = regulator_enable(rdev->supply);
			if (ret < 0) {
				_regulator_put(rdev->supply);
				rdev->supply = NULL;
				return ret;
			}
		}

		ret = _regulator_do_enable(rdev);
		if (ret < 0 && ret != -EINVAL) {
			rdev_err(rdev, "failed to enable: %pe\n", ERR_PTR(ret));
			return ret;
		}

		if (rdev->constraints->always_on)
			rdev->use_count++;
	} else if (rdev->desc->off_on_delay) {
		rdev->last_off = ktime_get();
	}

	print_constraints(rdev);
	return 0;
}

/**
 * set_supply - set regulator supply regulator
 * @rdev: regulator (locked)
 * @supply_rdev: supply regulator (locked))
 *
 * Called by platform initialisation code to set the supply regulator for this
 * regulator. This ensures that a regulators supply will also be enabled by the
 * core if it's child is enabled.
 */
static int set_supply(struct regulator_dev *rdev,
		      struct regulator_dev *supply_rdev)
{
	int err;

	rdev_dbg(rdev, "supplied by %s\n", rdev_get_name(supply_rdev));

	if (!try_module_get(supply_rdev->owner))
		return -ENODEV;

	rdev->supply = create_regulator(supply_rdev, &rdev->dev, "SUPPLY");
	if (rdev->supply == NULL) {
		module_put(supply_rdev->owner);
		err = -ENOMEM;
		return err;
	}
	supply_rdev->open_count++;

	return 0;
}

/**
 * set_consumer_device_supply - Bind a regulator to a symbolic supply
 * @rdev:         regulator source
 * @consumer_dev_name: dev_name() string for device supply applies to
 * @supply:       symbolic name for supply
 *
 * Allows platform initialisation code to map physical regulator
 * sources to symbolic names for supplies for use by devices.  Devices
 * should use these symbolic names to request regulators, avoiding the
 * need to provide board-specific regulator names as platform data.
 */
static int set_consumer_device_supply(struct regulator_dev *rdev,
				      const char *consumer_dev_name,
				      const char *supply)
{
	struct regulator_map *node, *new_node;
	int has_dev;

	if (supply == NULL)
		return -EINVAL;

	if (consumer_dev_name != NULL)
		has_dev = 1;
	else
		has_dev = 0;

	new_node = kzalloc(sizeof(struct regulator_map), GFP_KERNEL);
	if (new_node == NULL)
		return -ENOMEM;

	new_node->regulator = rdev;
	new_node->supply = supply;

	if (has_dev) {
		new_node->dev_name = kstrdup(consumer_dev_name, GFP_KERNEL);
		if (new_node->dev_name == NULL) {
			kfree(new_node);
			return -ENOMEM;
		}
	}

	mutex_lock(&regulator_list_mutex);
	list_for_each_entry(node, &regulator_map_list, list) {
		if (node->dev_name && consumer_dev_name) {
			if (strcmp(node->dev_name, consumer_dev_name) != 0)
				continue;
		} else if (node->dev_name || consumer_dev_name) {
			continue;
		}

		if (strcmp(node->supply, supply) != 0)
			continue;

		pr_debug("%s: %s/%s is '%s' supply; fail %s/%s\n",
			 consumer_dev_name,
			 dev_name(&node->regulator->dev),
			 node->regulator->desc->name,
			 supply,
			 dev_name(&rdev->dev), rdev_get_name(rdev));
		goto fail;
	}

	list_add(&new_node->list, &regulator_map_list);
	mutex_unlock(&regulator_list_mutex);

	return 0;

fail:
	mutex_unlock(&regulator_list_mutex);
	kfree(new_node->dev_name);
	kfree(new_node);
	return -EBUSY;
}

static void unset_regulator_supplies(struct regulator_dev *rdev)
{
	struct regulator_map *node, *n;

	list_for_each_entry_safe(node, n, &regulator_map_list, list) {
		if (rdev == node->regulator) {
			list_del(&node->list);
			kfree(node->dev_name);
			kfree(node);
		}
	}
}

#ifdef CONFIG_DEBUG_FS
static ssize_t constraint_flags_read_file(struct file *file,
					  char __user *user_buf,
					  size_t count, loff_t *ppos)
{
	const struct regulator *regulator = file->private_data;
	const struct regulation_constraints *c = regulator->rdev->constraints;
	char *buf;
	ssize_t ret;

	if (!c)
		return 0;

	buf = kmalloc(PAGE_SIZE, GFP_KERNEL);
	if (!buf)
		return -ENOMEM;

	ret = snprintf(buf, PAGE_SIZE,
			"always_on: %u\n"
			"boot_on: %u\n"
			"apply_uV: %u\n"
			"ramp_disable: %u\n"
			"soft_start: %u\n"
			"pull_down: %u\n"
			"over_current_protection: %u\n",
			c->always_on,
			c->boot_on,
			c->apply_uV,
			c->ramp_disable,
			c->soft_start,
			c->pull_down,
			c->over_current_protection);

	ret = simple_read_from_buffer(user_buf, count, ppos, buf, ret);
	kfree(buf);

	return ret;
}

#endif

static const struct file_operations constraint_flags_fops = {
#ifdef CONFIG_DEBUG_FS
	.open = simple_open,
	.read = constraint_flags_read_file,
	.llseek = default_llseek,
#endif
};

#define REG_STR_SIZE	64

static struct regulator *create_regulator(struct regulator_dev *rdev,
					  struct device *dev,
					  const char *supply_name)
{
	struct regulator *regulator;
	int err = 0;

	lockdep_assert_held_once(&rdev->mutex.base);

	if (dev) {
		char buf[REG_STR_SIZE];
		int size;

		size = snprintf(buf, REG_STR_SIZE, "%s-%s",
				dev->kobj.name, supply_name);
		if (size >= REG_STR_SIZE)
			return NULL;

		supply_name = kstrdup(buf, GFP_KERNEL);
		if (supply_name == NULL)
			return NULL;
	} else {
		supply_name = kstrdup_const(supply_name, GFP_KERNEL);
		if (supply_name == NULL)
			return NULL;
	}

	regulator = kzalloc(sizeof(*regulator), GFP_KERNEL);
	if (regulator == NULL) {
		kfree_const(supply_name);
		return NULL;
	}

	regulator->rdev = rdev;
	regulator->supply_name = supply_name;

	list_add(&regulator->list, &rdev->consumer_list);

	if (dev) {
		regulator->dev = dev;

		/* Add a link to the device sysfs entry */
		err = sysfs_create_link_nowarn(&rdev->dev.kobj, &dev->kobj,
					       supply_name);
		if (err) {
			rdev_dbg(rdev, "could not add device link %s: %pe\n",
				  dev->kobj.name, ERR_PTR(err));
			/* non-fatal */
		}
	}

	if (err != -EEXIST)
		regulator->debugfs = debugfs_create_dir(supply_name, rdev->debugfs);
	if (IS_ERR(regulator->debugfs))
		rdev_dbg(rdev, "Failed to create debugfs directory\n");

	debugfs_create_u32("uA_load", 0444, regulator->debugfs,
			   &regulator->uA_load);
	debugfs_create_u32("min_uV", 0444, regulator->debugfs,
			   &regulator->voltage[PM_SUSPEND_ON].min_uV);
	debugfs_create_u32("max_uV", 0444, regulator->debugfs,
			   &regulator->voltage[PM_SUSPEND_ON].max_uV);
	debugfs_create_file("constraint_flags", 0444, regulator->debugfs,
			    regulator, &constraint_flags_fops);

	/*
	 * Check now if the regulator is an always on regulator - if
	 * it is then we don't need to do nearly so much work for
	 * enable/disable calls.
	 */
	if (!regulator_ops_is_valid(rdev, REGULATOR_CHANGE_STATUS) &&
	    _regulator_is_enabled(rdev))
		regulator->always_on = true;

	return regulator;
}

static int _regulator_get_enable_time(struct regulator_dev *rdev)
{
	if (rdev->constraints && rdev->constraints->enable_time)
		return rdev->constraints->enable_time;
	if (rdev->desc->ops->enable_time)
		return rdev->desc->ops->enable_time(rdev);
	return rdev->desc->enable_time;
}

static struct regulator_supply_alias *regulator_find_supply_alias(
		struct device *dev, const char *supply)
{
	struct regulator_supply_alias *map;

	list_for_each_entry(map, &regulator_supply_alias_list, list)
		if (map->src_dev == dev && strcmp(map->src_supply, supply) == 0)
			return map;

	return NULL;
}

static void regulator_supply_alias(struct device **dev, const char **supply)
{
	struct regulator_supply_alias *map;

	map = regulator_find_supply_alias(*dev, *supply);
	if (map) {
		dev_dbg(*dev, "Mapping supply %s to %s,%s\n",
				*supply, map->alias_supply,
				dev_name(map->alias_dev));
		*dev = map->alias_dev;
		*supply = map->alias_supply;
	}
}

static int regulator_match(struct device *dev, const void *data)
{
	struct regulator_dev *r = dev_to_rdev(dev);

	return strcmp(rdev_get_name(r), data) == 0;
}

static struct regulator_dev *regulator_lookup_by_name(const char *name)
{
	struct device *dev;

	dev = class_find_device(&regulator_class, NULL, name, regulator_match);

	return dev ? dev_to_rdev(dev) : NULL;
}

/**
 * regulator_dev_lookup - lookup a regulator device.
 * @dev: device for regulator "consumer".
 * @supply: Supply name or regulator ID.
 *
 * If successful, returns a struct regulator_dev that corresponds to the name
 * @supply and with the embedded struct device refcount incremented by one.
 * The refcount must be dropped by calling put_device().
 * On failure one of the following ERR-PTR-encoded values is returned:
 * -ENODEV if lookup fails permanently, -EPROBE_DEFER if lookup could succeed
 * in the future.
 */
static struct regulator_dev *regulator_dev_lookup(struct device *dev,
						  const char *supply)
{
	struct regulator_dev *r = NULL;
	struct device_node *node;
	struct regulator_map *map;
	const char *devname = NULL;

	regulator_supply_alias(&dev, &supply);

	/* first do a dt based lookup */
	if (dev && dev->of_node) {
		node = of_get_regulator(dev, supply);
		if (node) {
			r = of_find_regulator_by_node(node);
			of_node_put(node);
			if (r)
				return r;

			/*
			 * We have a node, but there is no device.
			 * assume it has not registered yet.
			 */
			return ERR_PTR(-EPROBE_DEFER);
		}
	}

	/* if not found, try doing it non-dt way */
	if (dev)
		devname = dev_name(dev);

	mutex_lock(&regulator_list_mutex);
	list_for_each_entry(map, &regulator_map_list, list) {
		/* If the mapping has a device set up it must match */
		if (map->dev_name &&
		    (!devname || strcmp(map->dev_name, devname)))
			continue;

		if (strcmp(map->supply, supply) == 0 &&
		    get_device(&map->regulator->dev)) {
			r = map->regulator;
			break;
		}
	}
	mutex_unlock(&regulator_list_mutex);

	if (r)
		return r;

	r = regulator_lookup_by_name(supply);
	if (r)
		return r;

	return ERR_PTR(-ENODEV);
}

static int regulator_resolve_supply(struct regulator_dev *rdev)
{
	struct regulator_dev *r;
	struct device *dev = rdev->dev.parent;
	struct ww_acquire_ctx ww_ctx;
	int ret = 0;

	/* No supply to resolve? */
	if (!rdev->supply_name)
		return 0;

	/* Supply already resolved? (fast-path without locking contention) */
	if (rdev->supply)
		return 0;

	r = regulator_dev_lookup(dev, rdev->supply_name);
	if (IS_ERR(r)) {
		ret = PTR_ERR(r);

		/* Did the lookup explicitly defer for us? */
		if (ret == -EPROBE_DEFER)
			goto out;

		if (have_full_constraints()) {
			r = dummy_regulator_rdev;
			get_device(&r->dev);
		} else {
			dev_err(dev, "Failed to resolve %s-supply for %s\n",
				rdev->supply_name, rdev->desc->name);
			ret = -EPROBE_DEFER;
			goto out;
		}
	}

	if (r == rdev) {
		dev_err(dev, "Supply for %s (%s) resolved to itself\n",
			rdev->desc->name, rdev->supply_name);
		if (!have_full_constraints()) {
			ret = -EINVAL;
			goto out;
		}
		r = dummy_regulator_rdev;
		get_device(&r->dev);
	}

	/*
	 * If the supply's parent device is not the same as the
	 * regulator's parent device, then ensure the parent device
	 * is bound before we resolve the supply, in case the parent
	 * device get probe deferred and unregisters the supply.
	 */
	if (r->dev.parent && r->dev.parent != rdev->dev.parent) {
		if (!device_is_bound(r->dev.parent)) {
			put_device(&r->dev);
			ret = -EPROBE_DEFER;
			goto out;
		}
	}

	/* Recursively resolve the supply of the supply */
	ret = regulator_resolve_supply(r);
	if (ret < 0) {
		put_device(&r->dev);
		goto out;
	}

	/*
	 * Recheck rdev->supply with rdev->mutex lock held to avoid a race
	 * between rdev->supply null check and setting rdev->supply in
	 * set_supply() from concurrent tasks.
	 */
	regulator_lock_two(rdev, r, &ww_ctx);

	/* Supply just resolved by a concurrent task? */
	if (rdev->supply) {
		regulator_unlock_two(rdev, r, &ww_ctx);
		put_device(&r->dev);
		goto out;
	}

	ret = set_supply(rdev, r);
	if (ret < 0) {
		regulator_unlock_two(rdev, r, &ww_ctx);
		put_device(&r->dev);
		goto out;
	}

	regulator_unlock_two(rdev, r, &ww_ctx);

	/*
	 * In set_machine_constraints() we may have turned this regulator on
	 * but we couldn't propagate to the supply if it hadn't been resolved
	 * yet.  Do it now.
	 */
	if (rdev->use_count) {
		ret = regulator_enable(rdev->supply);
		if (ret < 0) {
			_regulator_put(rdev->supply);
			rdev->supply = NULL;
			goto out;
		}
	}

out:
	return ret;
}

/* Internal regulator request function */
struct regulator *_regulator_get(struct device *dev, const char *id,
				 enum regulator_get_type get_type)
{
	struct regulator_dev *rdev;
	struct regulator *regulator;
	struct device_link *link;
	int ret;

	if (get_type >= MAX_GET_TYPE) {
		dev_err(dev, "invalid type %d in %s\n", get_type, __func__);
		return ERR_PTR(-EINVAL);
	}

	if (id == NULL) {
		pr_err("get() with no identifier\n");
		return ERR_PTR(-EINVAL);
	}

	rdev = regulator_dev_lookup(dev, id);
	if (IS_ERR(rdev)) {
		ret = PTR_ERR(rdev);

		/*
		 * If regulator_dev_lookup() fails with error other
		 * than -ENODEV our job here is done, we simply return it.
		 */
		if (ret != -ENODEV)
			return ERR_PTR(ret);

		if (!have_full_constraints()) {
			dev_warn(dev,
				 "incomplete constraints, dummy supplies not allowed\n");
			return ERR_PTR(-ENODEV);
		}

		switch (get_type) {
		case NORMAL_GET:
			/*
			 * Assume that a regulator is physically present and
			 * enabled, even if it isn't hooked up, and just
			 * provide a dummy.
			 */
			dev_warn(dev, "supply %s not found, using dummy regulator\n", id);
			rdev = dummy_regulator_rdev;
			get_device(&rdev->dev);
			break;

		case EXCLUSIVE_GET:
			dev_warn(dev,
				 "dummy supplies not allowed for exclusive requests\n");
			fallthrough;

		default:
			return ERR_PTR(-ENODEV);
		}
	}

	if (rdev->exclusive) {
		regulator = ERR_PTR(-EPERM);
		put_device(&rdev->dev);
		return regulator;
	}

	if (get_type == EXCLUSIVE_GET && rdev->open_count) {
		regulator = ERR_PTR(-EBUSY);
		put_device(&rdev->dev);
		return regulator;
	}

	mutex_lock(&regulator_list_mutex);
	ret = (rdev->coupling_desc.n_resolved != rdev->coupling_desc.n_coupled);
	mutex_unlock(&regulator_list_mutex);

	if (ret != 0) {
		regulator = ERR_PTR(-EPROBE_DEFER);
		put_device(&rdev->dev);
		return regulator;
	}

	ret = regulator_resolve_supply(rdev);
	if (ret < 0) {
		regulator = ERR_PTR(ret);
		put_device(&rdev->dev);
		return regulator;
	}

	if (!try_module_get(rdev->owner)) {
		regulator = ERR_PTR(-EPROBE_DEFER);
		put_device(&rdev->dev);
		return regulator;
	}

	regulator_lock(rdev);
	regulator = create_regulator(rdev, dev, id);
	regulator_unlock(rdev);
	if (regulator == NULL) {
		regulator = ERR_PTR(-ENOMEM);
		module_put(rdev->owner);
		put_device(&rdev->dev);
		return regulator;
	}

	rdev->open_count++;
	if (get_type == EXCLUSIVE_GET) {
		rdev->exclusive = 1;

		ret = _regulator_is_enabled(rdev);
		if (ret > 0) {
			rdev->use_count = 1;
			regulator->enable_count = 1;
		} else {
			rdev->use_count = 0;
			regulator->enable_count = 0;
		}
	}

	link = device_link_add(dev, &rdev->dev, DL_FLAG_STATELESS);
	if (!IS_ERR_OR_NULL(link))
		regulator->device_link = true;

	return regulator;
}

/**
 * regulator_get - lookup and obtain a reference to a regulator.
 * @dev: device for regulator "consumer"
 * @id: Supply name or regulator ID.
 *
 * Returns a struct regulator corresponding to the regulator producer,
 * or IS_ERR() condition containing errno.
 *
 * Use of supply names configured via set_consumer_device_supply() is
 * strongly encouraged.  It is recommended that the supply name used
 * should match the name used for the supply and/or the relevant
 * device pins in the datasheet.
 */
struct regulator *regulator_get(struct device *dev, const char *id)
{
	return _regulator_get(dev, id, NORMAL_GET);
}
EXPORT_SYMBOL_GPL(regulator_get);

/**
 * regulator_get_exclusive - obtain exclusive access to a regulator.
 * @dev: device for regulator "consumer"
 * @id: Supply name or regulator ID.
 *
 * Returns a struct regulator corresponding to the regulator producer,
 * or IS_ERR() condition containing errno.  Other consumers will be
 * unable to obtain this regulator while this reference is held and the
 * use count for the regulator will be initialised to reflect the current
 * state of the regulator.
 *
 * This is intended for use by consumers which cannot tolerate shared
 * use of the regulator such as those which need to force the
 * regulator off for correct operation of the hardware they are
 * controlling.
 *
 * Use of supply names configured via set_consumer_device_supply() is
 * strongly encouraged.  It is recommended that the supply name used
 * should match the name used for the supply and/or the relevant
 * device pins in the datasheet.
 */
struct regulator *regulator_get_exclusive(struct device *dev, const char *id)
{
	return _regulator_get(dev, id, EXCLUSIVE_GET);
}
EXPORT_SYMBOL_GPL(regulator_get_exclusive);

/**
 * regulator_get_optional - obtain optional access to a regulator.
 * @dev: device for regulator "consumer"
 * @id: Supply name or regulator ID.
 *
 * Returns a struct regulator corresponding to the regulator producer,
 * or IS_ERR() condition containing errno.
 *
 * This is intended for use by consumers for devices which can have
 * some supplies unconnected in normal use, such as some MMC devices.
 * It can allow the regulator core to provide stub supplies for other
 * supplies requested using normal regulator_get() calls without
 * disrupting the operation of drivers that can handle absent
 * supplies.
 *
 * Use of supply names configured via set_consumer_device_supply() is
 * strongly encouraged.  It is recommended that the supply name used
 * should match the name used for the supply and/or the relevant
 * device pins in the datasheet.
 */
struct regulator *regulator_get_optional(struct device *dev, const char *id)
{
	return _regulator_get(dev, id, OPTIONAL_GET);
}
EXPORT_SYMBOL_GPL(regulator_get_optional);

static void destroy_regulator(struct regulator *regulator)
{
	struct regulator_dev *rdev = regulator->rdev;

	debugfs_remove_recursive(regulator->debugfs);

	if (regulator->dev) {
		if (regulator->device_link)
			device_link_remove(regulator->dev, &rdev->dev);

		/* remove any sysfs entries */
		sysfs_remove_link(&rdev->dev.kobj, regulator->supply_name);
	}

	regulator_lock(rdev);
	list_del(&regulator->list);

	rdev->open_count--;
	rdev->exclusive = 0;
	regulator_unlock(rdev);

	kfree_const(regulator->supply_name);
	kfree(regulator);
}

/* regulator_list_mutex lock held by regulator_put() */
static void _regulator_put(struct regulator *regulator)
{
	struct regulator_dev *rdev;

	if (IS_ERR_OR_NULL(regulator))
		return;

	lockdep_assert_held_once(&regulator_list_mutex);

	/* Docs say you must disable before calling regulator_put() */
	WARN_ON(regulator->enable_count);

	rdev = regulator->rdev;

	destroy_regulator(regulator);

	module_put(rdev->owner);
	put_device(&rdev->dev);
}

/**
 * regulator_put - "free" the regulator source
 * @regulator: regulator source
 *
 * Note: drivers must ensure that all regulator_enable calls made on this
 * regulator source are balanced by regulator_disable calls prior to calling
 * this function.
 */
void regulator_put(struct regulator *regulator)
{
	mutex_lock(&regulator_list_mutex);
	_regulator_put(regulator);
	mutex_unlock(&regulator_list_mutex);
}
EXPORT_SYMBOL_GPL(regulator_put);

/**
 * regulator_register_supply_alias - Provide device alias for supply lookup
 *
 * @dev: device that will be given as the regulator "consumer"
 * @id: Supply name or regulator ID
 * @alias_dev: device that should be used to lookup the supply
 * @alias_id: Supply name or regulator ID that should be used to lookup the
 * supply
 *
 * All lookups for id on dev will instead be conducted for alias_id on
 * alias_dev.
 */
int regulator_register_supply_alias(struct device *dev, const char *id,
				    struct device *alias_dev,
				    const char *alias_id)
{
	struct regulator_supply_alias *map;

	map = regulator_find_supply_alias(dev, id);
	if (map)
		return -EEXIST;

	map = kzalloc(sizeof(struct regulator_supply_alias), GFP_KERNEL);
	if (!map)
		return -ENOMEM;

	map->src_dev = dev;
	map->src_supply = id;
	map->alias_dev = alias_dev;
	map->alias_supply = alias_id;

	list_add(&map->list, &regulator_supply_alias_list);

	pr_info("Adding alias for supply %s,%s -> %s,%s\n",
		id, dev_name(dev), alias_id, dev_name(alias_dev));

	return 0;
}
EXPORT_SYMBOL_GPL(regulator_register_supply_alias);

/**
 * regulator_unregister_supply_alias - Remove device alias
 *
 * @dev: device that will be given as the regulator "consumer"
 * @id: Supply name or regulator ID
 *
 * Remove a lookup alias if one exists for id on dev.
 */
void regulator_unregister_supply_alias(struct device *dev, const char *id)
{
	struct regulator_supply_alias *map;

	map = regulator_find_supply_alias(dev, id);
	if (map) {
		list_del(&map->list);
		kfree(map);
	}
}
EXPORT_SYMBOL_GPL(regulator_unregister_supply_alias);

/**
 * regulator_bulk_register_supply_alias - register multiple aliases
 *
 * @dev: device that will be given as the regulator "consumer"
 * @id: List of supply names or regulator IDs
 * @alias_dev: device that should be used to lookup the supply
 * @alias_id: List of supply names or regulator IDs that should be used to
 * lookup the supply
 * @num_id: Number of aliases to register
 *
 * @return 0 on success, an errno on failure.
 *
 * This helper function allows drivers to register several supply
 * aliases in one operation.  If any of the aliases cannot be
 * registered any aliases that were registered will be removed
 * before returning to the caller.
 */
int regulator_bulk_register_supply_alias(struct device *dev,
					 const char *const *id,
					 struct device *alias_dev,
					 const char *const *alias_id,
					 int num_id)
{
	int i;
	int ret;

	for (i = 0; i < num_id; ++i) {
		ret = regulator_register_supply_alias(dev, id[i], alias_dev,
						      alias_id[i]);
		if (ret < 0)
			goto err;
	}

	return 0;

err:
	dev_err(dev,
		"Failed to create supply alias %s,%s -> %s,%s\n",
		id[i], dev_name(dev), alias_id[i], dev_name(alias_dev));

	while (--i >= 0)
		regulator_unregister_supply_alias(dev, id[i]);

	return ret;
}
EXPORT_SYMBOL_GPL(regulator_bulk_register_supply_alias);

/**
 * regulator_bulk_unregister_supply_alias - unregister multiple aliases
 *
 * @dev: device that will be given as the regulator "consumer"
 * @id: List of supply names or regulator IDs
 * @num_id: Number of aliases to unregister
 *
 * This helper function allows drivers to unregister several supply
 * aliases in one operation.
 */
void regulator_bulk_unregister_supply_alias(struct device *dev,
					    const char *const *id,
					    int num_id)
{
	int i;

	for (i = 0; i < num_id; ++i)
		regulator_unregister_supply_alias(dev, id[i]);
}
EXPORT_SYMBOL_GPL(regulator_bulk_unregister_supply_alias);


/* Manage enable GPIO list. Same GPIO pin can be shared among regulators */
static int regulator_ena_gpio_request(struct regulator_dev *rdev,
				const struct regulator_config *config)
{
	struct regulator_enable_gpio *pin, *new_pin;
	struct gpio_desc *gpiod;

	gpiod = config->ena_gpiod;
	new_pin = kzalloc(sizeof(*new_pin), GFP_KERNEL);

	mutex_lock(&regulator_list_mutex);

	list_for_each_entry(pin, &regulator_ena_gpio_list, list) {
		if (pin->gpiod == gpiod) {
			rdev_dbg(rdev, "GPIO is already used\n");
			goto update_ena_gpio_to_rdev;
		}
	}

	if (new_pin == NULL) {
		mutex_unlock(&regulator_list_mutex);
		return -ENOMEM;
	}

	pin = new_pin;
	new_pin = NULL;

	pin->gpiod = gpiod;
	list_add(&pin->list, &regulator_ena_gpio_list);

update_ena_gpio_to_rdev:
	pin->request_count++;
	rdev->ena_pin = pin;

	mutex_unlock(&regulator_list_mutex);
	kfree(new_pin);

	return 0;
}

static void regulator_ena_gpio_free(struct regulator_dev *rdev)
{
	struct regulator_enable_gpio *pin, *n;

	if (!rdev->ena_pin)
		return;

	/* Free the GPIO only in case of no use */
	list_for_each_entry_safe(pin, n, &regulator_ena_gpio_list, list) {
		if (pin != rdev->ena_pin)
			continue;

		if (--pin->request_count)
			break;

		gpiod_put(pin->gpiod);
		list_del(&pin->list);
		kfree(pin);
		break;
	}

	rdev->ena_pin = NULL;
}

/**
 * regulator_ena_gpio_ctrl - balance enable_count of each GPIO and actual GPIO pin control
 * @rdev: regulator_dev structure
 * @enable: enable GPIO at initial use?
 *
 * GPIO is enabled in case of initial use. (enable_count is 0)
 * GPIO is disabled when it is not shared any more. (enable_count <= 1)
 */
static int regulator_ena_gpio_ctrl(struct regulator_dev *rdev, bool enable)
{
	struct regulator_enable_gpio *pin = rdev->ena_pin;

	if (!pin)
		return -EINVAL;

	if (enable) {
		/* Enable GPIO at initial use */
		if (pin->enable_count == 0)
			gpiod_set_value_cansleep(pin->gpiod, 1);

		pin->enable_count++;
	} else {
		if (pin->enable_count > 1) {
			pin->enable_count--;
			return 0;
		}

		/* Disable GPIO if not used */
		if (pin->enable_count <= 1) {
			gpiod_set_value_cansleep(pin->gpiod, 0);
			pin->enable_count = 0;
		}
	}

	return 0;
}

/**
 * _regulator_delay_helper - a delay helper function
 * @delay: time to delay in microseconds
 *
 * Delay for the requested amount of time as per the guidelines in:
 *
 *     Documentation/timers/timers-howto.rst
 *
 * The assumption here is that these regulator operations will never used in
 * atomic context and therefore sleeping functions can be used.
 */
static void _regulator_delay_helper(unsigned int delay)
{
	unsigned int ms = delay / 1000;
	unsigned int us = delay % 1000;

	if (ms > 0) {
		/*
		 * For small enough values, handle super-millisecond
		 * delays in the usleep_range() call below.
		 */
		if (ms < 20)
			us += ms * 1000;
		else
			msleep(ms);
	}

	/*
	 * Give the scheduler some room to coalesce with any other
	 * wakeup sources. For delays shorter than 10 us, don't even
	 * bother setting up high-resolution timers and just busy-
	 * loop.
	 */
	if (us >= 10)
		usleep_range(us, us + 100);
	else
		udelay(us);
}

/**
 * _regulator_check_status_enabled
 *
 * A helper function to check if the regulator status can be interpreted
 * as 'regulator is enabled'.
 * @rdev: the regulator device to check
 *
 * Return:
 * * 1			- if status shows regulator is in enabled state
 * * 0			- if not enabled state
 * * Error Value	- as received from ops->get_status()
 */
static inline int _regulator_check_status_enabled(struct regulator_dev *rdev)
{
	int ret = rdev->desc->ops->get_status(rdev);

	if (ret < 0) {
		rdev_info(rdev, "get_status returned error: %d\n", ret);
		return ret;
	}

	switch (ret) {
	case REGULATOR_STATUS_OFF:
	case REGULATOR_STATUS_ERROR:
	case REGULATOR_STATUS_UNDEFINED:
		return 0;
	default:
		return 1;
	}
}

static int _regulator_do_enable(struct regulator_dev *rdev)
{
	int ret, delay;

	/* Query before enabling in case configuration dependent.  */
	ret = _regulator_get_enable_time(rdev);
	if (ret >= 0) {
		delay = ret;
	} else {
		rdev_warn(rdev, "enable_time() failed: %pe\n", ERR_PTR(ret));
		delay = 0;
	}

	trace_regulator_enable(rdev_get_name(rdev));

	if (rdev->desc->off_on_delay) {
		/* if needed, keep a distance of off_on_delay from last time
		 * this regulator was disabled.
		 */
		ktime_t end = ktime_add_us(rdev->last_off, rdev->desc->off_on_delay);
		s64 remaining = ktime_us_delta(end, ktime_get_boottime());

		if (remaining > 0)
			_regulator_delay_helper(remaining);
	}

	if (rdev->ena_pin) {
		if (!rdev->ena_gpio_state) {
			ret = regulator_ena_gpio_ctrl(rdev, true);
			if (ret < 0)
				return ret;
			rdev->ena_gpio_state = 1;
		}
	} else if (rdev->desc->ops->enable) {
		ret = rdev->desc->ops->enable(rdev);
		if (ret < 0)
			return ret;
	} else {
		return -EINVAL;
	}

	/* Allow the regulator to ramp; it would be useful to extend
	 * this for bulk operations so that the regulators can ramp
	 * together.
	 */
	trace_regulator_enable_delay(rdev_get_name(rdev));

	/* If poll_enabled_time is set, poll upto the delay calculated
	 * above, delaying poll_enabled_time uS to check if the regulator
	 * actually got enabled.
	 * If the regulator isn't enabled after our delay helper has expired,
	 * return -ETIMEDOUT.
	 */
	if (rdev->desc->poll_enabled_time) {
		int time_remaining = delay;

		while (time_remaining > 0) {
			_regulator_delay_helper(rdev->desc->poll_enabled_time);

			if (rdev->desc->ops->get_status) {
				ret = _regulator_check_status_enabled(rdev);
				if (ret < 0)
					return ret;
				else if (ret)
					break;
			} else if (rdev->desc->ops->is_enabled(rdev))
				break;

			time_remaining -= rdev->desc->poll_enabled_time;
		}

		if (time_remaining <= 0) {
			rdev_err(rdev, "Enabled check timed out\n");
			return -ETIMEDOUT;
		}
	} else {
		_regulator_delay_helper(delay);
	}

	trace_regulator_enable_complete(rdev_get_name(rdev));

	return 0;
}

/**
 * _regulator_handle_consumer_enable - handle that a consumer enabled
 * @regulator: regulator source
 *
 * Some things on a regulator consumer (like the contribution towards total
 * load on the regulator) only have an effect when the consumer wants the
 * regulator enabled.  Explained in example with two consumers of the same
 * regulator:
 *   consumer A: set_load(100);       => total load = 0
 *   consumer A: regulator_enable();  => total load = 100
 *   consumer B: set_load(1000);      => total load = 100
 *   consumer B: regulator_enable();  => total load = 1100
 *   consumer A: regulator_disable(); => total_load = 1000
 *
 * This function (together with _regulator_handle_consumer_disable) is
 * responsible for keeping track of the refcount for a given regulator consumer
 * and applying / unapplying these things.
 *
 * Returns 0 upon no error; -error upon error.
 */
static int _regulator_handle_consumer_enable(struct regulator *regulator)
{
	int ret;
	struct regulator_dev *rdev = regulator->rdev;

	lockdep_assert_held_once(&rdev->mutex.base);

	regulator->enable_count++;
	if (regulator->uA_load && regulator->enable_count == 1) {
		ret = drms_uA_update(rdev);
		if (ret)
			regulator->enable_count--;
		return ret;
	}

	return 0;
}

/**
 * _regulator_handle_consumer_disable - handle that a consumer disabled
 * @regulator: regulator source
 *
 * The opposite of _regulator_handle_consumer_enable().
 *
 * Returns 0 upon no error; -error upon error.
 */
static int _regulator_handle_consumer_disable(struct regulator *regulator)
{
	struct regulator_dev *rdev = regulator->rdev;

	lockdep_assert_held_once(&rdev->mutex.base);

	if (!regulator->enable_count) {
		rdev_err(rdev, "Underflow of regulator enable count\n");
		return -EINVAL;
	}

	regulator->enable_count--;
	if (regulator->uA_load && regulator->enable_count == 0)
		return drms_uA_update(rdev);

	return 0;
}

/* locks held by regulator_enable() */
static int _regulator_enable(struct regulator *regulator)
{
	struct regulator_dev *rdev = regulator->rdev;
	int ret;

	lockdep_assert_held_once(&rdev->mutex.base);

	if (rdev->use_count == 0 && rdev->supply) {
		ret = _regulator_enable(rdev->supply);
		if (ret < 0)
			return ret;
	}

	/* balance only if there are regulators coupled */
	if (rdev->coupling_desc.n_coupled > 1) {
		ret = regulator_balance_voltage(rdev, PM_SUSPEND_ON);
		if (ret < 0)
			goto err_disable_supply;
	}

	ret = _regulator_handle_consumer_enable(regulator);
	if (ret < 0)
		goto err_disable_supply;

	if (rdev->use_count == 0) {
		/*
		 * The regulator may already be enabled if it's not switchable
		 * or was left on
		 */
		ret = _regulator_is_enabled(rdev);
		if (ret == -EINVAL || ret == 0) {
			if (!regulator_ops_is_valid(rdev,
					REGULATOR_CHANGE_STATUS)) {
				ret = -EPERM;
				goto err_consumer_disable;
			}

			ret = _regulator_do_enable(rdev);
			if (ret < 0)
				goto err_consumer_disable;

			_notifier_call_chain(rdev, REGULATOR_EVENT_ENABLE,
					     NULL);
		} else if (ret < 0) {
			rdev_err(rdev, "is_enabled() failed: %pe\n", ERR_PTR(ret));
			goto err_consumer_disable;
		}
		/* Fallthrough on positive return values - already enabled */
	}

	rdev->use_count++;

	return 0;

err_consumer_disable:
	_regulator_handle_consumer_disable(regulator);

err_disable_supply:
	if (rdev->use_count == 0 && rdev->supply)
		_regulator_disable(rdev->supply);

	return ret;
}

/**
 * regulator_enable - enable regulator output
 * @regulator: regulator source
 *
 * Request that the regulator be enabled with the regulator output at
 * the predefined voltage or current value.  Calls to regulator_enable()
 * must be balanced with calls to regulator_disable().
 *
 * NOTE: the output value can be set by other drivers, boot loader or may be
 * hardwired in the regulator.
 */
int regulator_enable(struct regulator *regulator)
{
	struct regulator_dev *rdev = regulator->rdev;
	struct ww_acquire_ctx ww_ctx;
	int ret;

	regulator_lock_dependent(rdev, &ww_ctx);
	ret = _regulator_enable(regulator);
	regulator_unlock_dependent(rdev, &ww_ctx);

	return ret;
}
EXPORT_SYMBOL_GPL(regulator_enable);

static int _regulator_do_disable(struct regulator_dev *rdev)
{
	int ret;

	trace_regulator_disable(rdev_get_name(rdev));

	if (rdev->ena_pin) {
		if (rdev->ena_gpio_state) {
			ret = regulator_ena_gpio_ctrl(rdev, false);
			if (ret < 0)
				return ret;
			rdev->ena_gpio_state = 0;
		}

	} else if (rdev->desc->ops->disable) {
		ret = rdev->desc->ops->disable(rdev);
		if (ret != 0)
			return ret;
	}

	if (rdev->desc->off_on_delay)
		rdev->last_off = ktime_get_boottime();

	trace_regulator_disable_complete(rdev_get_name(rdev));

	return 0;
}

/* locks held by regulator_disable() */
static int _regulator_disable(struct regulator *regulator)
{
	struct regulator_dev *rdev = regulator->rdev;
	int ret = 0;

	lockdep_assert_held_once(&rdev->mutex.base);

	if (WARN(rdev->use_count <= 0,
		 "unbalanced disables for %s\n", rdev_get_name(rdev)))
		return -EIO;

	/* are we the last user and permitted to disable ? */
	if (rdev->use_count == 1 &&
	    (rdev->constraints && !rdev->constraints->always_on)) {

		/* we are last user */
		if (regulator_ops_is_valid(rdev, REGULATOR_CHANGE_STATUS)) {
			ret = _notifier_call_chain(rdev,
						   REGULATOR_EVENT_PRE_DISABLE,
						   NULL);
			if (ret & NOTIFY_STOP_MASK)
				return -EINVAL;

			ret = _regulator_do_disable(rdev);
			if (ret < 0) {
				rdev_err(rdev, "failed to disable: %pe\n", ERR_PTR(ret));
				_notifier_call_chain(rdev,
						REGULATOR_EVENT_ABORT_DISABLE,
						NULL);
				return ret;
			}
			_notifier_call_chain(rdev, REGULATOR_EVENT_DISABLE,
					NULL);
		}

		rdev->use_count = 0;
	} else if (rdev->use_count > 1) {
		rdev->use_count--;
	}

	if (ret == 0)
		ret = _regulator_handle_consumer_disable(regulator);

	if (ret == 0 && rdev->coupling_desc.n_coupled > 1)
		ret = regulator_balance_voltage(rdev, PM_SUSPEND_ON);

	if (ret == 0 && rdev->use_count == 0 && rdev->supply)
		ret = _regulator_disable(rdev->supply);

	return ret;
}

/**
 * regulator_disable - disable regulator output
 * @regulator: regulator source
 *
 * Disable the regulator output voltage or current.  Calls to
 * regulator_enable() must be balanced with calls to
 * regulator_disable().
 *
 * NOTE: this will only disable the regulator output if no other consumer
 * devices have it enabled, the regulator device supports disabling and
 * machine constraints permit this operation.
 */
int regulator_disable(struct regulator *regulator)
{
	struct regulator_dev *rdev = regulator->rdev;
	struct ww_acquire_ctx ww_ctx;
	int ret;

	regulator_lock_dependent(rdev, &ww_ctx);
	ret = _regulator_disable(regulator);
	regulator_unlock_dependent(rdev, &ww_ctx);

	return ret;
}
EXPORT_SYMBOL_GPL(regulator_disable);

/* locks held by regulator_force_disable() */
static int _regulator_force_disable(struct regulator_dev *rdev)
{
	int ret = 0;

	lockdep_assert_held_once(&rdev->mutex.base);

	ret = _notifier_call_chain(rdev, REGULATOR_EVENT_FORCE_DISABLE |
			REGULATOR_EVENT_PRE_DISABLE, NULL);
	if (ret & NOTIFY_STOP_MASK)
		return -EINVAL;

	ret = _regulator_do_disable(rdev);
	if (ret < 0) {
		rdev_err(rdev, "failed to force disable: %pe\n", ERR_PTR(ret));
		_notifier_call_chain(rdev, REGULATOR_EVENT_FORCE_DISABLE |
				REGULATOR_EVENT_ABORT_DISABLE, NULL);
		return ret;
	}

	_notifier_call_chain(rdev, REGULATOR_EVENT_FORCE_DISABLE |
			REGULATOR_EVENT_DISABLE, NULL);

	return 0;
}

/**
 * regulator_force_disable - force disable regulator output
 * @regulator: regulator source
 *
 * Forcibly disable the regulator output voltage or current.
 * NOTE: this *will* disable the regulator output even if other consumer
 * devices have it enabled. This should be used for situations when device
 * damage will likely occur if the regulator is not disabled (e.g. over temp).
 */
int regulator_force_disable(struct regulator *regulator)
{
	struct regulator_dev *rdev = regulator->rdev;
	struct ww_acquire_ctx ww_ctx;
	int ret;

	regulator_lock_dependent(rdev, &ww_ctx);

	ret = _regulator_force_disable(regulator->rdev);

	if (rdev->coupling_desc.n_coupled > 1)
		regulator_balance_voltage(rdev, PM_SUSPEND_ON);

	if (regulator->uA_load) {
		regulator->uA_load = 0;
		ret = drms_uA_update(rdev);
	}

	if (rdev->use_count != 0 && rdev->supply)
		_regulator_disable(rdev->supply);

	regulator_unlock_dependent(rdev, &ww_ctx);

	return ret;
}
EXPORT_SYMBOL_GPL(regulator_force_disable);

static void regulator_disable_work(struct work_struct *work)
{
	struct regulator_dev *rdev = container_of(work, struct regulator_dev,
						  disable_work.work);
	struct ww_acquire_ctx ww_ctx;
	int count, i, ret;
	struct regulator *regulator;
	int total_count = 0;

	regulator_lock_dependent(rdev, &ww_ctx);

	/*
	 * Workqueue functions queue the new work instance while the previous
	 * work instance is being processed. Cancel the queued work instance
	 * as the work instance under processing does the job of the queued
	 * work instance.
	 */
	cancel_delayed_work(&rdev->disable_work);

	list_for_each_entry(regulator, &rdev->consumer_list, list) {
		count = regulator->deferred_disables;

		if (!count)
			continue;

		total_count += count;
		regulator->deferred_disables = 0;

		for (i = 0; i < count; i++) {
			ret = _regulator_disable(regulator);
			if (ret != 0)
				rdev_err(rdev, "Deferred disable failed: %pe\n",
					 ERR_PTR(ret));
		}
	}
	WARN_ON(!total_count);

	if (rdev->coupling_desc.n_coupled > 1)
		regulator_balance_voltage(rdev, PM_SUSPEND_ON);

	regulator_unlock_dependent(rdev, &ww_ctx);
}

/**
 * regulator_disable_deferred - disable regulator output with delay
 * @regulator: regulator source
 * @ms: milliseconds until the regulator is disabled
 *
 * Execute regulator_disable() on the regulator after a delay.  This
 * is intended for use with devices that require some time to quiesce.
 *
 * NOTE: this will only disable the regulator output if no other consumer
 * devices have it enabled, the regulator device supports disabling and
 * machine constraints permit this operation.
 */
int regulator_disable_deferred(struct regulator *regulator, int ms)
{
	struct regulator_dev *rdev = regulator->rdev;

	if (!ms)
		return regulator_disable(regulator);

	regulator_lock(rdev);
	regulator->deferred_disables++;
	mod_delayed_work(system_power_efficient_wq, &rdev->disable_work,
			 msecs_to_jiffies(ms));
	regulator_unlock(rdev);

	return 0;
}
EXPORT_SYMBOL_GPL(regulator_disable_deferred);

static int _regulator_is_enabled(struct regulator_dev *rdev)
{
	/* A GPIO control always takes precedence */
	if (rdev->ena_pin)
		return rdev->ena_gpio_state;

	/* If we don't know then assume that the regulator is always on */
	if (!rdev->desc->ops->is_enabled)
		return 1;

	return rdev->desc->ops->is_enabled(rdev);
}

static int _regulator_list_voltage(struct regulator_dev *rdev,
				   unsigned selector, int lock)
{
	const struct regulator_ops *ops = rdev->desc->ops;
	int ret;

	if (rdev->desc->fixed_uV && rdev->desc->n_voltages == 1 && !selector)
		return rdev->desc->fixed_uV;

	if (ops->list_voltage) {
		if (selector >= rdev->desc->n_voltages)
			return -EINVAL;
		if (selector < rdev->desc->linear_min_sel)
			return 0;
		if (lock)
			regulator_lock(rdev);
		ret = ops->list_voltage(rdev, selector);
		if (lock)
			regulator_unlock(rdev);
	} else if (rdev->is_switch && rdev->supply) {
		ret = _regulator_list_voltage(rdev->supply->rdev,
					      selector, lock);
	} else {
		return -EINVAL;
	}

	if (ret > 0) {
		if (ret < rdev->constraints->min_uV)
			ret = 0;
		else if (ret > rdev->constraints->max_uV)
			ret = 0;
	}

	return ret;
}

/**
 * regulator_is_enabled - is the regulator output enabled
 * @regulator: regulator source
 *
 * Returns positive if the regulator driver backing the source/client
 * has requested that the device be enabled, zero if it hasn't, else a
 * negative errno code.
 *
 * Note that the device backing this regulator handle can have multiple
 * users, so it might be enabled even if regulator_enable() was never
 * called for this particular source.
 */
int regulator_is_enabled(struct regulator *regulator)
{
	int ret;

	if (regulator->always_on)
		return 1;

	regulator_lock(regulator->rdev);
	ret = _regulator_is_enabled(regulator->rdev);
	regulator_unlock(regulator->rdev);

	return ret;
}
EXPORT_SYMBOL_GPL(regulator_is_enabled);

/**
 * regulator_count_voltages - count regulator_list_voltage() selectors
 * @regulator: regulator source
 *
 * Returns number of selectors, or negative errno.  Selectors are
 * numbered starting at zero, and typically correspond to bitfields
 * in hardware registers.
 */
int regulator_count_voltages(struct regulator *regulator)
{
	struct regulator_dev	*rdev = regulator->rdev;

	if (rdev->desc->n_voltages)
		return rdev->desc->n_voltages;

	if (!rdev->is_switch || !rdev->supply)
		return -EINVAL;

	return regulator_count_voltages(rdev->supply);
}
EXPORT_SYMBOL_GPL(regulator_count_voltages);

/**
 * regulator_list_voltage - enumerate supported voltages
 * @regulator: regulator source
 * @selector: identify voltage to list
 * Context: can sleep
 *
 * Returns a voltage that can be passed to @regulator_set_voltage(),
 * zero if this selector code can't be used on this system, or a
 * negative errno.
 */
int regulator_list_voltage(struct regulator *regulator, unsigned selector)
{
	return _regulator_list_voltage(regulator->rdev, selector, 1);
}
EXPORT_SYMBOL_GPL(regulator_list_voltage);

/**
 * regulator_get_regmap - get the regulator's register map
 * @regulator: regulator source
 *
 * Returns the register map for the given regulator, or an ERR_PTR value
 * if the regulator doesn't use regmap.
 */
struct regmap *regulator_get_regmap(struct regulator *regulator)
{
	struct regmap *map = regulator->rdev->regmap;

	return map ? map : ERR_PTR(-EOPNOTSUPP);
}

/**
 * regulator_get_hardware_vsel_register - get the HW voltage selector register
 * @regulator: regulator source
 * @vsel_reg: voltage selector register, output parameter
 * @vsel_mask: mask for voltage selector bitfield, output parameter
 *
 * Returns the hardware register offset and bitmask used for setting the
 * regulator voltage. This might be useful when configuring voltage-scaling
 * hardware or firmware that can make I2C requests behind the kernel's back,
 * for example.
 *
 * On success, the output parameters @vsel_reg and @vsel_mask are filled in
 * and 0 is returned, otherwise a negative errno is returned.
 */
int regulator_get_hardware_vsel_register(struct regulator *regulator,
					 unsigned *vsel_reg,
					 unsigned *vsel_mask)
{
	struct regulator_dev *rdev = regulator->rdev;
	const struct regulator_ops *ops = rdev->desc->ops;

	if (ops->set_voltage_sel != regulator_set_voltage_sel_regmap)
		return -EOPNOTSUPP;

	*vsel_reg = rdev->desc->vsel_reg;
	*vsel_mask = rdev->desc->vsel_mask;

	return 0;
}
EXPORT_SYMBOL_GPL(regulator_get_hardware_vsel_register);

/**
 * regulator_list_hardware_vsel - get the HW-specific register value for a selector
 * @regulator: regulator source
 * @selector: identify voltage to list
 *
 * Converts the selector to a hardware-specific voltage selector that can be
 * directly written to the regulator registers. The address of the voltage
 * register can be determined by calling @regulator_get_hardware_vsel_register.
 *
 * On error a negative errno is returned.
 */
int regulator_list_hardware_vsel(struct regulator *regulator,
				 unsigned selector)
{
	struct regulator_dev *rdev = regulator->rdev;
	const struct regulator_ops *ops = rdev->desc->ops;

	if (selector >= rdev->desc->n_voltages)
		return -EINVAL;
	if (selector < rdev->desc->linear_min_sel)
		return 0;
	if (ops->set_voltage_sel != regulator_set_voltage_sel_regmap)
		return -EOPNOTSUPP;

	return selector;
}
EXPORT_SYMBOL_GPL(regulator_list_hardware_vsel);

/**
 * regulator_get_linear_step - return the voltage step size between VSEL values
 * @regulator: regulator source
 *
 * Returns the voltage step size between VSEL values for linear
 * regulators, or return 0 if the regulator isn't a linear regulator.
 */
unsigned int regulator_get_linear_step(struct regulator *regulator)
{
	struct regulator_dev *rdev = regulator->rdev;

	return rdev->desc->uV_step;
}
EXPORT_SYMBOL_GPL(regulator_get_linear_step);

/**
 * regulator_is_supported_voltage - check if a voltage range can be supported
 *
 * @regulator: Regulator to check.
 * @min_uV: Minimum required voltage in uV.
 * @max_uV: Maximum required voltage in uV.
 *
 * Returns a boolean.
 */
int regulator_is_supported_voltage(struct regulator *regulator,
				   int min_uV, int max_uV)
{
	struct regulator_dev *rdev = regulator->rdev;
	int i, voltages, ret;

	/* If we can't change voltage check the current voltage */
	if (!regulator_ops_is_valid(rdev, REGULATOR_CHANGE_VOLTAGE)) {
		ret = regulator_get_voltage(regulator);
		if (ret >= 0)
			return min_uV <= ret && ret <= max_uV;
		else
			return ret;
	}

	/* Any voltage within constrains range is fine? */
	if (rdev->desc->continuous_voltage_range)
		return min_uV >= rdev->constraints->min_uV &&
				max_uV <= rdev->constraints->max_uV;

	ret = regulator_count_voltages(regulator);
	if (ret < 0)
		return 0;
	voltages = ret;

	for (i = 0; i < voltages; i++) {
		ret = regulator_list_voltage(regulator, i);

		if (ret >= min_uV && ret <= max_uV)
			return 1;
	}

	return 0;
}
EXPORT_SYMBOL_GPL(regulator_is_supported_voltage);

static int regulator_map_voltage(struct regulator_dev *rdev, int min_uV,
				 int max_uV)
{
	const struct regulator_desc *desc = rdev->desc;

	if (desc->ops->map_voltage)
		return desc->ops->map_voltage(rdev, min_uV, max_uV);

	if (desc->ops->list_voltage == regulator_list_voltage_linear)
		return regulator_map_voltage_linear(rdev, min_uV, max_uV);

	if (desc->ops->list_voltage == regulator_list_voltage_linear_range)
		return regulator_map_voltage_linear_range(rdev, min_uV, max_uV);

	if (desc->ops->list_voltage ==
		regulator_list_voltage_pickable_linear_range)
		return regulator_map_voltage_pickable_linear_range(rdev,
							min_uV, max_uV);

	return regulator_map_voltage_iterate(rdev, min_uV, max_uV);
}

static int _regulator_call_set_voltage(struct regulator_dev *rdev,
				       int min_uV, int max_uV,
				       unsigned *selector)
{
	struct pre_voltage_change_data data;
	int ret;

	data.old_uV = regulator_get_voltage_rdev(rdev);
	data.min_uV = min_uV;
	data.max_uV = max_uV;
	ret = _notifier_call_chain(rdev, REGULATOR_EVENT_PRE_VOLTAGE_CHANGE,
				   &data);
	if (ret & NOTIFY_STOP_MASK)
		return -EINVAL;

	ret = rdev->desc->ops->set_voltage(rdev, min_uV, max_uV, selector);
	if (ret >= 0)
		return ret;

	_notifier_call_chain(rdev, REGULATOR_EVENT_ABORT_VOLTAGE_CHANGE,
			     (void *)data.old_uV);

	return ret;
}

static int _regulator_call_set_voltage_sel(struct regulator_dev *rdev,
					   int uV, unsigned selector)
{
	struct pre_voltage_change_data data;
	int ret;

	data.old_uV = regulator_get_voltage_rdev(rdev);
	data.min_uV = uV;
	data.max_uV = uV;
	ret = _notifier_call_chain(rdev, REGULATOR_EVENT_PRE_VOLTAGE_CHANGE,
				   &data);
	if (ret & NOTIFY_STOP_MASK)
		return -EINVAL;

	ret = rdev->desc->ops->set_voltage_sel(rdev, selector);
	if (ret >= 0)
		return ret;

	_notifier_call_chain(rdev, REGULATOR_EVENT_ABORT_VOLTAGE_CHANGE,
			     (void *)data.old_uV);

	return ret;
}

static int _regulator_set_voltage_sel_step(struct regulator_dev *rdev,
					   int uV, int new_selector)
{
	const struct regulator_ops *ops = rdev->desc->ops;
	int diff, old_sel, curr_sel, ret;

	/* Stepping is only needed if the regulator is enabled. */
	if (!_regulator_is_enabled(rdev))
		goto final_set;

	if (!ops->get_voltage_sel)
		return -EINVAL;

	old_sel = ops->get_voltage_sel(rdev);
	if (old_sel < 0)
		return old_sel;

	diff = new_selector - old_sel;
	if (diff == 0)
		return 0; /* No change needed. */

	if (diff > 0) {
		/* Stepping up. */
		for (curr_sel = old_sel + rdev->desc->vsel_step;
		     curr_sel < new_selector;
		     curr_sel += rdev->desc->vsel_step) {
			/*
			 * Call the callback directly instead of using
			 * _regulator_call_set_voltage_sel() as we don't
			 * want to notify anyone yet. Same in the branch
			 * below.
			 */
			ret = ops->set_voltage_sel(rdev, curr_sel);
			if (ret)
				goto try_revert;
		}
	} else {
		/* Stepping down. */
		for (curr_sel = old_sel - rdev->desc->vsel_step;
		     curr_sel > new_selector;
		     curr_sel -= rdev->desc->vsel_step) {
			ret = ops->set_voltage_sel(rdev, curr_sel);
			if (ret)
				goto try_revert;
		}
	}

final_set:
	/* The final selector will trigger the notifiers. */
	return _regulator_call_set_voltage_sel(rdev, uV, new_selector);

try_revert:
	/*
	 * At least try to return to the previous voltage if setting a new
	 * one failed.
	 */
	(void)ops->set_voltage_sel(rdev, old_sel);
	return ret;
}

static int _regulator_set_voltage_time(struct regulator_dev *rdev,
				       int old_uV, int new_uV)
{
	unsigned int ramp_delay = 0;

	if (rdev->constraints->ramp_delay)
		ramp_delay = rdev->constraints->ramp_delay;
	else if (rdev->desc->ramp_delay)
		ramp_delay = rdev->desc->ramp_delay;
	else if (rdev->constraints->settling_time)
		return rdev->constraints->settling_time;
	else if (rdev->constraints->settling_time_up &&
		 (new_uV > old_uV))
		return rdev->constraints->settling_time_up;
	else if (rdev->constraints->settling_time_down &&
		 (new_uV < old_uV))
		return rdev->constraints->settling_time_down;

	if (ramp_delay == 0)
		return 0;

	return DIV_ROUND_UP(abs(new_uV - old_uV), ramp_delay);
}

static int _regulator_do_set_voltage(struct regulator_dev *rdev,
				     int min_uV, int max_uV)
{
	int ret;
	int delay = 0;
	int best_val = 0;
	unsigned int selector;
	int old_selector = -1;
	const struct regulator_ops *ops = rdev->desc->ops;
	int old_uV = regulator_get_voltage_rdev(rdev);

	trace_regulator_set_voltage(rdev_get_name(rdev), min_uV, max_uV);

	min_uV += rdev->constraints->uV_offset;
	max_uV += rdev->constraints->uV_offset;

	/*
	 * If we can't obtain the old selector there is not enough
	 * info to call set_voltage_time_sel().
	 */
	if (_regulator_is_enabled(rdev) &&
	    ops->set_voltage_time_sel && ops->get_voltage_sel) {
		old_selector = ops->get_voltage_sel(rdev);
		if (old_selector < 0)
			return old_selector;
	}

	if (ops->set_voltage) {
		ret = _regulator_call_set_voltage(rdev, min_uV, max_uV,
						  &selector);

		if (ret >= 0) {
			if (ops->list_voltage)
				best_val = ops->list_voltage(rdev,
							     selector);
			else
				best_val = regulator_get_voltage_rdev(rdev);
		}

	} else if (ops->set_voltage_sel) {
		ret = regulator_map_voltage(rdev, min_uV, max_uV);
		if (ret >= 0) {
			best_val = ops->list_voltage(rdev, ret);
			if (min_uV <= best_val && max_uV >= best_val) {
				selector = ret;
				if (old_selector == selector)
					ret = 0;
				else if (rdev->desc->vsel_step)
					ret = _regulator_set_voltage_sel_step(
						rdev, best_val, selector);
				else
					ret = _regulator_call_set_voltage_sel(
						rdev, best_val, selector);
			} else {
				ret = -EINVAL;
			}
		}
	} else {
		ret = -EINVAL;
	}

	if (ret)
		goto out;

	if (ops->set_voltage_time_sel) {
		/*
		 * Call set_voltage_time_sel if successfully obtained
		 * old_selector
		 */
		if (old_selector >= 0 && old_selector != selector)
			delay = ops->set_voltage_time_sel(rdev, old_selector,
							  selector);
	} else {
		if (old_uV != best_val) {
			if (ops->set_voltage_time)
				delay = ops->set_voltage_time(rdev, old_uV,
							      best_val);
			else
				delay = _regulator_set_voltage_time(rdev,
								    old_uV,
								    best_val);
		}
	}

	if (delay < 0) {
		rdev_warn(rdev, "failed to get delay: %pe\n", ERR_PTR(delay));
		delay = 0;
	}

	/* Insert any necessary delays */
	_regulator_delay_helper(delay);

	if (best_val >= 0) {
		unsigned long data = best_val;

		_notifier_call_chain(rdev, REGULATOR_EVENT_VOLTAGE_CHANGE,
				     (void *)data);
	}

out:
	trace_regulator_set_voltage_complete(rdev_get_name(rdev), best_val);

	return ret;
}

static int _regulator_do_set_suspend_voltage(struct regulator_dev *rdev,
				  int min_uV, int max_uV, suspend_state_t state)
{
	struct regulator_state *rstate;
	int uV, sel;

	rstate = regulator_get_suspend_state(rdev, state);
	if (rstate == NULL)
		return -EINVAL;

	if (min_uV < rstate->min_uV)
		min_uV = rstate->min_uV;
	if (max_uV > rstate->max_uV)
		max_uV = rstate->max_uV;

	sel = regulator_map_voltage(rdev, min_uV, max_uV);
	if (sel < 0)
		return sel;

	uV = rdev->desc->ops->list_voltage(rdev, sel);
	if (uV >= min_uV && uV <= max_uV)
		rstate->uV = uV;

	return 0;
}

static int regulator_set_voltage_unlocked(struct regulator *regulator,
					  int min_uV, int max_uV,
					  suspend_state_t state)
{
	struct regulator_dev *rdev = regulator->rdev;
	struct regulator_voltage *voltage = &regulator->voltage[state];
	int ret = 0;
	int old_min_uV, old_max_uV;
	int current_uV;

	/* If we're setting the same range as last time the change
	 * should be a noop (some cpufreq implementations use the same
	 * voltage for multiple frequencies, for example).
	 */
	if (voltage->min_uV == min_uV && voltage->max_uV == max_uV)
		goto out;

	/* If we're trying to set a range that overlaps the current voltage,
	 * return successfully even though the regulator does not support
	 * changing the voltage.
	 */
	if (!regulator_ops_is_valid(rdev, REGULATOR_CHANGE_VOLTAGE)) {
		current_uV = regulator_get_voltage_rdev(rdev);
		if (min_uV <= current_uV && current_uV <= max_uV) {
			voltage->min_uV = min_uV;
			voltage->max_uV = max_uV;
			goto out;
		}
	}

	/* sanity check */
	if (!rdev->desc->ops->set_voltage &&
	    !rdev->desc->ops->set_voltage_sel) {
		ret = -EINVAL;
		goto out;
	}

	/* constraints check */
	ret = regulator_check_voltage(rdev, &min_uV, &max_uV);
	if (ret < 0)
		goto out;

	/* restore original values in case of error */
	old_min_uV = voltage->min_uV;
	old_max_uV = voltage->max_uV;
	voltage->min_uV = min_uV;
	voltage->max_uV = max_uV;

	/* for not coupled regulators this will just set the voltage */
	ret = regulator_balance_voltage(rdev, state);
	if (ret < 0) {
		voltage->min_uV = old_min_uV;
		voltage->max_uV = old_max_uV;
	}

out:
	return ret;
}

int regulator_set_voltage_rdev(struct regulator_dev *rdev, int min_uV,
			       int max_uV, suspend_state_t state)
{
	int best_supply_uV = 0;
	int supply_change_uV = 0;
	int ret;

	if (rdev->supply &&
	    regulator_ops_is_valid(rdev->supply->rdev,
				   REGULATOR_CHANGE_VOLTAGE) &&
	    (rdev->desc->min_dropout_uV || !(rdev->desc->ops->get_voltage ||
					   rdev->desc->ops->get_voltage_sel))) {
		int current_supply_uV;
		int selector;

		selector = regulator_map_voltage(rdev, min_uV, max_uV);
		if (selector < 0) {
			ret = selector;
			goto out;
		}

		best_supply_uV = _regulator_list_voltage(rdev, selector, 0);
		if (best_supply_uV < 0) {
			ret = best_supply_uV;
			goto out;
		}

		best_supply_uV += rdev->desc->min_dropout_uV;

		current_supply_uV = regulator_get_voltage_rdev(rdev->supply->rdev);
		if (current_supply_uV < 0) {
			ret = current_supply_uV;
			goto out;
		}

		supply_change_uV = best_supply_uV - current_supply_uV;
	}

	if (supply_change_uV > 0) {
		ret = regulator_set_voltage_unlocked(rdev->supply,
				best_supply_uV, INT_MAX, state);
		if (ret) {
			dev_err(&rdev->dev, "Failed to increase supply voltage: %pe\n",
				ERR_PTR(ret));
			goto out;
		}
	}

	if (state == PM_SUSPEND_ON)
		ret = _regulator_do_set_voltage(rdev, min_uV, max_uV);
	else
		ret = _regulator_do_set_suspend_voltage(rdev, min_uV,
							max_uV, state);
	if (ret < 0)
		goto out;

	if (supply_change_uV < 0) {
		ret = regulator_set_voltage_unlocked(rdev->supply,
				best_supply_uV, INT_MAX, state);
		if (ret)
			dev_warn(&rdev->dev, "Failed to decrease supply voltage: %pe\n",
				 ERR_PTR(ret));
		/* No need to fail here */
		ret = 0;
	}

out:
	return ret;
}
EXPORT_SYMBOL_GPL(regulator_set_voltage_rdev);

static int regulator_limit_voltage_step(struct regulator_dev *rdev,
					int *current_uV, int *min_uV)
{
	struct regulation_constraints *constraints = rdev->constraints;

	/* Limit voltage change only if necessary */
	if (!constraints->max_uV_step || !_regulator_is_enabled(rdev))
		return 1;

	if (*current_uV < 0) {
		*current_uV = regulator_get_voltage_rdev(rdev);

		if (*current_uV < 0)
			return *current_uV;
	}

	if (abs(*current_uV - *min_uV) <= constraints->max_uV_step)
		return 1;

	/* Clamp target voltage within the given step */
	if (*current_uV < *min_uV)
		*min_uV = min(*current_uV + constraints->max_uV_step,
			      *min_uV);
	else
		*min_uV = max(*current_uV - constraints->max_uV_step,
			      *min_uV);

	return 0;
}

static int regulator_get_optimal_voltage(struct regulator_dev *rdev,
					 int *current_uV,
					 int *min_uV, int *max_uV,
					 suspend_state_t state,
					 int n_coupled)
{
	struct coupling_desc *c_desc = &rdev->coupling_desc;
	struct regulator_dev **c_rdevs = c_desc->coupled_rdevs;
	struct regulation_constraints *constraints = rdev->constraints;
	int desired_min_uV = 0, desired_max_uV = INT_MAX;
	int max_current_uV = 0, min_current_uV = INT_MAX;
	int highest_min_uV = 0, target_uV, possible_uV;
	int i, ret, max_spread;
	bool done;

	*current_uV = -1;

	/*
	 * If there are no coupled regulators, simply set the voltage
	 * demanded by consumers.
	 */
	if (n_coupled == 1) {
		/*
		 * If consumers don't provide any demands, set voltage
		 * to min_uV
		 */
		desired_min_uV = constraints->min_uV;
		desired_max_uV = constraints->max_uV;

		ret = regulator_check_consumers(rdev,
						&desired_min_uV,
						&desired_max_uV, state);
		if (ret < 0)
			return ret;

		possible_uV = desired_min_uV;
		done = true;

		goto finish;
	}

	/* Find highest min desired voltage */
	for (i = 0; i < n_coupled; i++) {
		int tmp_min = 0;
		int tmp_max = INT_MAX;

		lockdep_assert_held_once(&c_rdevs[i]->mutex.base);

		ret = regulator_check_consumers(c_rdevs[i],
						&tmp_min,
						&tmp_max, state);
		if (ret < 0)
			return ret;

		ret = regulator_check_voltage(c_rdevs[i], &tmp_min, &tmp_max);
		if (ret < 0)
			return ret;

		highest_min_uV = max(highest_min_uV, tmp_min);

		if (i == 0) {
			desired_min_uV = tmp_min;
			desired_max_uV = tmp_max;
		}
	}

	max_spread = constraints->max_spread[0];

	/*
	 * Let target_uV be equal to the desired one if possible.
	 * If not, set it to minimum voltage, allowed by other coupled
	 * regulators.
	 */
	target_uV = max(desired_min_uV, highest_min_uV - max_spread);

	/*
	 * Find min and max voltages, which currently aren't violating
	 * max_spread.
	 */
	for (i = 1; i < n_coupled; i++) {
		int tmp_act;

		if (!_regulator_is_enabled(c_rdevs[i]))
			continue;

		tmp_act = regulator_get_voltage_rdev(c_rdevs[i]);
		if (tmp_act < 0)
			return tmp_act;

		min_current_uV = min(tmp_act, min_current_uV);
		max_current_uV = max(tmp_act, max_current_uV);
	}

	/* There aren't any other regulators enabled */
	if (max_current_uV == 0) {
		possible_uV = target_uV;
	} else {
		/*
		 * Correct target voltage, so as it currently isn't
		 * violating max_spread
		 */
		possible_uV = max(target_uV, max_current_uV - max_spread);
		possible_uV = min(possible_uV, min_current_uV + max_spread);
	}

	if (possible_uV > desired_max_uV)
		return -EINVAL;

	done = (possible_uV == target_uV);
	desired_min_uV = possible_uV;

finish:
	/* Apply max_uV_step constraint if necessary */
	if (state == PM_SUSPEND_ON) {
		ret = regulator_limit_voltage_step(rdev, current_uV,
						   &desired_min_uV);
		if (ret < 0)
			return ret;

		if (ret == 0)
			done = false;
	}

	/* Set current_uV if wasn't done earlier in the code and if necessary */
	if (n_coupled > 1 && *current_uV == -1) {

		if (_regulator_is_enabled(rdev)) {
			ret = regulator_get_voltage_rdev(rdev);
			if (ret < 0)
				return ret;

			*current_uV = ret;
		} else {
			*current_uV = desired_min_uV;
		}
	}

	*min_uV = desired_min_uV;
	*max_uV = desired_max_uV;

	return done;
}

int regulator_do_balance_voltage(struct regulator_dev *rdev,
				 suspend_state_t state, bool skip_coupled)
{
	struct regulator_dev **c_rdevs;
	struct regulator_dev *best_rdev;
	struct coupling_desc *c_desc = &rdev->coupling_desc;
	int i, ret, n_coupled, best_min_uV, best_max_uV, best_c_rdev;
	unsigned int delta, best_delta;
	unsigned long c_rdev_done = 0;
	bool best_c_rdev_done;

	c_rdevs = c_desc->coupled_rdevs;
	n_coupled = skip_coupled ? 1 : c_desc->n_coupled;

	/*
	 * Find the best possible voltage change on each loop. Leave the loop
	 * if there isn't any possible change.
	 */
	do {
		best_c_rdev_done = false;
		best_delta = 0;
		best_min_uV = 0;
		best_max_uV = 0;
		best_c_rdev = 0;
		best_rdev = NULL;

		/*
		 * Find highest difference between optimal voltage
		 * and current voltage.
		 */
		for (i = 0; i < n_coupled; i++) {
			/*
			 * optimal_uV is the best voltage that can be set for
			 * i-th regulator at the moment without violating
			 * max_spread constraint in order to balance
			 * the coupled voltages.
			 */
			int optimal_uV = 0, optimal_max_uV = 0, current_uV = 0;

			if (test_bit(i, &c_rdev_done))
				continue;

			ret = regulator_get_optimal_voltage(c_rdevs[i],
							    &current_uV,
							    &optimal_uV,
							    &optimal_max_uV,
							    state, n_coupled);
			if (ret < 0)
				goto out;

			delta = abs(optimal_uV - current_uV);

			if (delta && best_delta <= delta) {
				best_c_rdev_done = ret;
				best_delta = delta;
				best_rdev = c_rdevs[i];
				best_min_uV = optimal_uV;
				best_max_uV = optimal_max_uV;
				best_c_rdev = i;
			}
		}

		/* Nothing to change, return successfully */
		if (!best_rdev) {
			ret = 0;
			goto out;
		}

		ret = regulator_set_voltage_rdev(best_rdev, best_min_uV,
						 best_max_uV, state);

		if (ret < 0)
			goto out;

		if (best_c_rdev_done)
			set_bit(best_c_rdev, &c_rdev_done);

	} while (n_coupled > 1);

out:
	return ret;
}

static int regulator_balance_voltage(struct regulator_dev *rdev,
				     suspend_state_t state)
{
	struct coupling_desc *c_desc = &rdev->coupling_desc;
	struct regulator_coupler *coupler = c_desc->coupler;
	bool skip_coupled = false;

	/*
	 * If system is in a state other than PM_SUSPEND_ON, don't check
	 * other coupled regulators.
	 */
	if (state != PM_SUSPEND_ON)
		skip_coupled = true;

	if (c_desc->n_resolved < c_desc->n_coupled) {
		rdev_err(rdev, "Not all coupled regulators registered\n");
		return -EPERM;
	}

	/* Invoke custom balancer for customized couplers */
	if (coupler && coupler->balance_voltage)
		return coupler->balance_voltage(coupler, rdev, state);

	return regulator_do_balance_voltage(rdev, state, skip_coupled);
}

/**
 * regulator_set_voltage - set regulator output voltage
 * @regulator: regulator source
 * @min_uV: Minimum required voltage in uV
 * @max_uV: Maximum acceptable voltage in uV
 *
 * Sets a voltage regulator to the desired output voltage. This can be set
 * during any regulator state. IOW, regulator can be disabled or enabled.
 *
 * If the regulator is enabled then the voltage will change to the new value
 * immediately otherwise if the regulator is disabled the regulator will
 * output at the new voltage when enabled.
 *
 * NOTE: If the regulator is shared between several devices then the lowest
 * request voltage that meets the system constraints will be used.
 * Regulator system constraints must be set for this regulator before
 * calling this function otherwise this call will fail.
 */
int regulator_set_voltage(struct regulator *regulator, int min_uV, int max_uV)
{
	struct ww_acquire_ctx ww_ctx;
	int ret;

	regulator_lock_dependent(regulator->rdev, &ww_ctx);

	ret = regulator_set_voltage_unlocked(regulator, min_uV, max_uV,
					     PM_SUSPEND_ON);

	regulator_unlock_dependent(regulator->rdev, &ww_ctx);

	return ret;
}
EXPORT_SYMBOL_GPL(regulator_set_voltage);

static inline int regulator_suspend_toggle(struct regulator_dev *rdev,
					   suspend_state_t state, bool en)
{
	struct regulator_state *rstate;

	rstate = regulator_get_suspend_state(rdev, state);
	if (rstate == NULL)
		return -EINVAL;

	if (!rstate->changeable)
		return -EPERM;

	rstate->enabled = (en) ? ENABLE_IN_SUSPEND : DISABLE_IN_SUSPEND;

	return 0;
}

int regulator_suspend_enable(struct regulator_dev *rdev,
				    suspend_state_t state)
{
	return regulator_suspend_toggle(rdev, state, true);
}
EXPORT_SYMBOL_GPL(regulator_suspend_enable);

int regulator_suspend_disable(struct regulator_dev *rdev,
				     suspend_state_t state)
{
	struct regulator *regulator;
	struct regulator_voltage *voltage;

	/*
	 * if any consumer wants this regulator device keeping on in
	 * suspend states, don't set it as disabled.
	 */
	list_for_each_entry(regulator, &rdev->consumer_list, list) {
		voltage = &regulator->voltage[state];
		if (voltage->min_uV || voltage->max_uV)
			return 0;
	}

	return regulator_suspend_toggle(rdev, state, false);
}
EXPORT_SYMBOL_GPL(regulator_suspend_disable);

static int _regulator_set_suspend_voltage(struct regulator *regulator,
					  int min_uV, int max_uV,
					  suspend_state_t state)
{
	struct regulator_dev *rdev = regulator->rdev;
	struct regulator_state *rstate;

	rstate = regulator_get_suspend_state(rdev, state);
	if (rstate == NULL)
		return -EINVAL;

	if (rstate->min_uV == rstate->max_uV) {
		rdev_err(rdev, "The suspend voltage can't be changed!\n");
		return -EPERM;
	}

	return regulator_set_voltage_unlocked(regulator, min_uV, max_uV, state);
}

int regulator_set_suspend_voltage(struct regulator *regulator, int min_uV,
				  int max_uV, suspend_state_t state)
{
	struct ww_acquire_ctx ww_ctx;
	int ret;

	/* PM_SUSPEND_ON is handled by regulator_set_voltage() */
	if (regulator_check_states(state) || state == PM_SUSPEND_ON)
		return -EINVAL;

	regulator_lock_dependent(regulator->rdev, &ww_ctx);

	ret = _regulator_set_suspend_voltage(regulator, min_uV,
					     max_uV, state);

	regulator_unlock_dependent(regulator->rdev, &ww_ctx);

	return ret;
}
EXPORT_SYMBOL_GPL(regulator_set_suspend_voltage);

/**
 * regulator_set_voltage_time - get raise/fall time
 * @regulator: regulator source
 * @old_uV: starting voltage in microvolts
 * @new_uV: target voltage in microvolts
 *
 * Provided with the starting and ending voltage, this function attempts to
 * calculate the time in microseconds required to rise or fall to this new
 * voltage.
 */
int regulator_set_voltage_time(struct regulator *regulator,
			       int old_uV, int new_uV)
{
	struct regulator_dev *rdev = regulator->rdev;
	const struct regulator_ops *ops = rdev->desc->ops;
	int old_sel = -1;
	int new_sel = -1;
	int voltage;
	int i;

	if (ops->set_voltage_time)
		return ops->set_voltage_time(rdev, old_uV, new_uV);
	else if (!ops->set_voltage_time_sel)
		return _regulator_set_voltage_time(rdev, old_uV, new_uV);

	/* Currently requires operations to do this */
	if (!ops->list_voltage || !rdev->desc->n_voltages)
		return -EINVAL;

	for (i = 0; i < rdev->desc->n_voltages; i++) {
		/* We only look for exact voltage matches here */
		if (i < rdev->desc->linear_min_sel)
			continue;

		if (old_sel >= 0 && new_sel >= 0)
			break;

		voltage = regulator_list_voltage(regulator, i);
		if (voltage < 0)
			return -EINVAL;
		if (voltage == 0)
			continue;
		if (voltage == old_uV)
			old_sel = i;
		if (voltage == new_uV)
			new_sel = i;
	}

	if (old_sel < 0 || new_sel < 0)
		return -EINVAL;

	return ops->set_voltage_time_sel(rdev, old_sel, new_sel);
}
EXPORT_SYMBOL_GPL(regulator_set_voltage_time);

/**
 * regulator_set_voltage_time_sel - get raise/fall time
 * @rdev: regulator source device
 * @old_selector: selector for starting voltage
 * @new_selector: selector for target voltage
 *
 * Provided with the starting and target voltage selectors, this function
 * returns time in microseconds required to rise or fall to this new voltage
 *
 * Drivers providing ramp_delay in regulation_constraints can use this as their
 * set_voltage_time_sel() operation.
 */
int regulator_set_voltage_time_sel(struct regulator_dev *rdev,
				   unsigned int old_selector,
				   unsigned int new_selector)
{
	int old_volt, new_volt;

	/* sanity check */
	if (!rdev->desc->ops->list_voltage)
		return -EINVAL;

	old_volt = rdev->desc->ops->list_voltage(rdev, old_selector);
	new_volt = rdev->desc->ops->list_voltage(rdev, new_selector);

	if (rdev->desc->ops->set_voltage_time)
		return rdev->desc->ops->set_voltage_time(rdev, old_volt,
							 new_volt);
	else
		return _regulator_set_voltage_time(rdev, old_volt, new_volt);
}
EXPORT_SYMBOL_GPL(regulator_set_voltage_time_sel);

int regulator_sync_voltage_rdev(struct regulator_dev *rdev)
{
	int ret;

	regulator_lock(rdev);

	if (!rdev->desc->ops->set_voltage &&
	    !rdev->desc->ops->set_voltage_sel) {
		ret = -EINVAL;
		goto out;
	}

	/* balance only, if regulator is coupled */
	if (rdev->coupling_desc.n_coupled > 1)
		ret = regulator_balance_voltage(rdev, PM_SUSPEND_ON);
	else
		ret = -EOPNOTSUPP;

out:
	regulator_unlock(rdev);
	return ret;
}

/**
 * regulator_sync_voltage - re-apply last regulator output voltage
 * @regulator: regulator source
 *
 * Re-apply the last configured voltage.  This is intended to be used
 * where some external control source the consumer is cooperating with
 * has caused the configured voltage to change.
 */
int regulator_sync_voltage(struct regulator *regulator)
{
	struct regulator_dev *rdev = regulator->rdev;
	struct regulator_voltage *voltage = &regulator->voltage[PM_SUSPEND_ON];
	int ret, min_uV, max_uV;

	if (!regulator_ops_is_valid(rdev, REGULATOR_CHANGE_VOLTAGE))
		return 0;

	regulator_lock(rdev);

	if (!rdev->desc->ops->set_voltage &&
	    !rdev->desc->ops->set_voltage_sel) {
		ret = -EINVAL;
		goto out;
	}

	/* This is only going to work if we've had a voltage configured. */
	if (!voltage->min_uV && !voltage->max_uV) {
		ret = -EINVAL;
		goto out;
	}

	min_uV = voltage->min_uV;
	max_uV = voltage->max_uV;

	/* This should be a paranoia check... */
	ret = regulator_check_voltage(rdev, &min_uV, &max_uV);
	if (ret < 0)
		goto out;

	ret = regulator_check_consumers(rdev, &min_uV, &max_uV, 0);
	if (ret < 0)
		goto out;

	/* balance only, if regulator is coupled */
	if (rdev->coupling_desc.n_coupled > 1)
		ret = regulator_balance_voltage(rdev, PM_SUSPEND_ON);
	else
		ret = _regulator_do_set_voltage(rdev, min_uV, max_uV);

out:
	regulator_unlock(rdev);
	return ret;
}
EXPORT_SYMBOL_GPL(regulator_sync_voltage);

int regulator_get_voltage_rdev(struct regulator_dev *rdev)
{
	int sel, ret;
	bool bypassed;

	if (rdev->desc->ops->get_bypass) {
		ret = rdev->desc->ops->get_bypass(rdev, &bypassed);
		if (ret < 0)
			return ret;
		if (bypassed) {
			/* if bypassed the regulator must have a supply */
			if (!rdev->supply) {
				rdev_err(rdev,
					 "bypassed regulator has no supply!\n");
				return -EPROBE_DEFER;
			}

			return regulator_get_voltage_rdev(rdev->supply->rdev);
		}
	}

	if (rdev->desc->ops->get_voltage_sel) {
		sel = rdev->desc->ops->get_voltage_sel(rdev);
		if (sel < 0)
			return sel;
		ret = rdev->desc->ops->list_voltage(rdev, sel);
	} else if (rdev->desc->ops->get_voltage) {
		ret = rdev->desc->ops->get_voltage(rdev);
	} else if (rdev->desc->ops->list_voltage) {
		ret = rdev->desc->ops->list_voltage(rdev, 0);
	} else if (rdev->desc->fixed_uV && (rdev->desc->n_voltages == 1)) {
		ret = rdev->desc->fixed_uV;
	} else if (rdev->supply) {
		ret = regulator_get_voltage_rdev(rdev->supply->rdev);
	} else if (rdev->supply_name) {
		return -EPROBE_DEFER;
	} else {
		return -EINVAL;
	}

	if (ret < 0)
		return ret;
	return ret - rdev->constraints->uV_offset;
}
EXPORT_SYMBOL_GPL(regulator_get_voltage_rdev);

/**
 * regulator_get_voltage - get regulator output voltage
 * @regulator: regulator source
 *
 * This returns the current regulator voltage in uV.
 *
 * NOTE: If the regulator is disabled it will return the voltage value. This
 * function should not be used to determine regulator state.
 */
int regulator_get_voltage(struct regulator *regulator)
{
	struct ww_acquire_ctx ww_ctx;
	int ret;

	regulator_lock_dependent(regulator->rdev, &ww_ctx);
	ret = regulator_get_voltage_rdev(regulator->rdev);
	regulator_unlock_dependent(regulator->rdev, &ww_ctx);

	return ret;
}
EXPORT_SYMBOL_GPL(regulator_get_voltage);

/**
 * regulator_set_current_limit - set regulator output current limit
 * @regulator: regulator source
 * @min_uA: Minimum supported current in uA
 * @max_uA: Maximum supported current in uA
 *
 * Sets current sink to the desired output current. This can be set during
 * any regulator state. IOW, regulator can be disabled or enabled.
 *
 * If the regulator is enabled then the current will change to the new value
 * immediately otherwise if the regulator is disabled the regulator will
 * output at the new current when enabled.
 *
 * NOTE: Regulator system constraints must be set for this regulator before
 * calling this function otherwise this call will fail.
 */
int regulator_set_current_limit(struct regulator *regulator,
			       int min_uA, int max_uA)
{
	struct regulator_dev *rdev = regulator->rdev;
	int ret;

	regulator_lock(rdev);

	/* sanity check */
	if (!rdev->desc->ops->set_current_limit) {
		ret = -EINVAL;
		goto out;
	}

	/* constraints check */
	ret = regulator_check_current_limit(rdev, &min_uA, &max_uA);
	if (ret < 0)
		goto out;

	ret = rdev->desc->ops->set_current_limit(rdev, min_uA, max_uA);
out:
	regulator_unlock(rdev);
	return ret;
}
EXPORT_SYMBOL_GPL(regulator_set_current_limit);

static int _regulator_get_current_limit_unlocked(struct regulator_dev *rdev)
{
	/* sanity check */
	if (!rdev->desc->ops->get_current_limit)
		return -EINVAL;

	return rdev->desc->ops->get_current_limit(rdev);
}

static int _regulator_get_current_limit(struct regulator_dev *rdev)
{
	int ret;

	regulator_lock(rdev);
	ret = _regulator_get_current_limit_unlocked(rdev);
	regulator_unlock(rdev);

	return ret;
}

/**
 * regulator_get_current_limit - get regulator output current
 * @regulator: regulator source
 *
 * This returns the current supplied by the specified current sink in uA.
 *
 * NOTE: If the regulator is disabled it will return the current value. This
 * function should not be used to determine regulator state.
 */
int regulator_get_current_limit(struct regulator *regulator)
{
	return _regulator_get_current_limit(regulator->rdev);
}
EXPORT_SYMBOL_GPL(regulator_get_current_limit);

/**
 * regulator_set_mode - set regulator operating mode
 * @regulator: regulator source
 * @mode: operating mode - one of the REGULATOR_MODE constants
 *
 * Set regulator operating mode to increase regulator efficiency or improve
 * regulation performance.
 *
 * NOTE: Regulator system constraints must be set for this regulator before
 * calling this function otherwise this call will fail.
 */
int regulator_set_mode(struct regulator *regulator, unsigned int mode)
{
	struct regulator_dev *rdev = regulator->rdev;
	int ret;
	int regulator_curr_mode;

	regulator_lock(rdev);

	/* sanity check */
	if (!rdev->desc->ops->set_mode) {
		ret = -EINVAL;
		goto out;
	}

	/* return if the same mode is requested */
	if (rdev->desc->ops->get_mode) {
		regulator_curr_mode = rdev->desc->ops->get_mode(rdev);
		if (regulator_curr_mode == mode) {
			ret = 0;
			goto out;
		}
	}

	/* constraints check */
	ret = regulator_mode_constrain(rdev, &mode);
	if (ret < 0)
		goto out;

	ret = rdev->desc->ops->set_mode(rdev, mode);
out:
	regulator_unlock(rdev);
	return ret;
}
EXPORT_SYMBOL_GPL(regulator_set_mode);

static unsigned int _regulator_get_mode_unlocked(struct regulator_dev *rdev)
{
	/* sanity check */
	if (!rdev->desc->ops->get_mode)
		return -EINVAL;

	return rdev->desc->ops->get_mode(rdev);
}

static unsigned int _regulator_get_mode(struct regulator_dev *rdev)
{
	int ret;

	regulator_lock(rdev);
	ret = _regulator_get_mode_unlocked(rdev);
	regulator_unlock(rdev);

	return ret;
}

/**
 * regulator_get_mode - get regulator operating mode
 * @regulator: regulator source
 *
 * Get the current regulator operating mode.
 */
unsigned int regulator_get_mode(struct regulator *regulator)
{
	return _regulator_get_mode(regulator->rdev);
}
EXPORT_SYMBOL_GPL(regulator_get_mode);

static int rdev_get_cached_err_flags(struct regulator_dev *rdev)
{
	int ret = 0;

	if (rdev->use_cached_err) {
		spin_lock(&rdev->err_lock);
		ret = rdev->cached_err;
		spin_unlock(&rdev->err_lock);
	}
	return ret;
}

static int _regulator_get_error_flags(struct regulator_dev *rdev,
					unsigned int *flags)
{
	int cached_flags, ret = 0;

	regulator_lock(rdev);

	cached_flags = rdev_get_cached_err_flags(rdev);

	if (rdev->desc->ops->get_error_flags)
		ret = rdev->desc->ops->get_error_flags(rdev, flags);
	else if (!rdev->use_cached_err)
		ret = -EINVAL;

	*flags |= cached_flags;

	regulator_unlock(rdev);

	return ret;
}

/**
 * regulator_get_error_flags - get regulator error information
 * @regulator: regulator source
 * @flags: pointer to store error flags
 *
 * Get the current regulator error information.
 */
int regulator_get_error_flags(struct regulator *regulator,
				unsigned int *flags)
{
	return _regulator_get_error_flags(regulator->rdev, flags);
}
EXPORT_SYMBOL_GPL(regulator_get_error_flags);

/**
 * regulator_set_load - set regulator load
 * @regulator: regulator source
 * @uA_load: load current
 *
 * Notifies the regulator core of a new device load. This is then used by
 * DRMS (if enabled by constraints) to set the most efficient regulator
 * operating mode for the new regulator loading.
 *
 * Consumer devices notify their supply regulator of the maximum power
 * they will require (can be taken from device datasheet in the power
 * consumption tables) when they change operational status and hence power
 * state. Examples of operational state changes that can affect power
 * consumption are :-
 *
 *    o Device is opened / closed.
 *    o Device I/O is about to begin or has just finished.
 *    o Device is idling in between work.
 *
 * This information is also exported via sysfs to userspace.
 *
 * DRMS will sum the total requested load on the regulator and change
 * to the most efficient operating mode if platform constraints allow.
 *
 * NOTE: when a regulator consumer requests to have a regulator
 * disabled then any load that consumer requested no longer counts
 * toward the total requested load.  If the regulator is re-enabled
 * then the previously requested load will start counting again.
 *
 * If a regulator is an always-on regulator then an individual consumer's
 * load will still be removed if that consumer is fully disabled.
 *
 * On error a negative errno is returned.
 */
int regulator_set_load(struct regulator *regulator, int uA_load)
{
	struct regulator_dev *rdev = regulator->rdev;
	int old_uA_load;
	int ret = 0;

	regulator_lock(rdev);
	old_uA_load = regulator->uA_load;
	regulator->uA_load = uA_load;
	if (regulator->enable_count && old_uA_load != uA_load) {
		ret = drms_uA_update(rdev);
		if (ret < 0)
			regulator->uA_load = old_uA_load;
	}
	regulator_unlock(rdev);

	return ret;
}
EXPORT_SYMBOL_GPL(regulator_set_load);

/**
 * regulator_allow_bypass - allow the regulator to go into bypass mode
 *
 * @regulator: Regulator to configure
 * @enable: enable or disable bypass mode
 *
 * Allow the regulator to go into bypass mode if all other consumers
 * for the regulator also enable bypass mode and the machine
 * constraints allow this.  Bypass mode means that the regulator is
 * simply passing the input directly to the output with no regulation.
 */
int regulator_allow_bypass(struct regulator *regulator, bool enable)
{
	struct regulator_dev *rdev = regulator->rdev;
	const char *name = rdev_get_name(rdev);
	int ret = 0;

	if (!rdev->desc->ops->set_bypass)
		return 0;

	if (!regulator_ops_is_valid(rdev, REGULATOR_CHANGE_BYPASS))
		return 0;

	regulator_lock(rdev);

	if (enable && !regulator->bypass) {
		rdev->bypass_count++;

		if (rdev->bypass_count == rdev->open_count) {
			trace_regulator_bypass_enable(name);

			ret = rdev->desc->ops->set_bypass(rdev, enable);
			if (ret != 0)
				rdev->bypass_count--;
			else
				trace_regulator_bypass_enable_complete(name);
		}

	} else if (!enable && regulator->bypass) {
		rdev->bypass_count--;

		if (rdev->bypass_count != rdev->open_count) {
			trace_regulator_bypass_disable(name);

			ret = rdev->desc->ops->set_bypass(rdev, enable);
			if (ret != 0)
				rdev->bypass_count++;
			else
				trace_regulator_bypass_disable_complete(name);
		}
	}

	if (ret == 0)
		regulator->bypass = enable;

	regulator_unlock(rdev);

	return ret;
}
EXPORT_SYMBOL_GPL(regulator_allow_bypass);

/**
 * regulator_register_notifier - register regulator event notifier
 * @regulator: regulator source
 * @nb: notifier block
 *
 * Register notifier block to receive regulator events.
 */
int regulator_register_notifier(struct regulator *regulator,
			      struct notifier_block *nb)
{
	return blocking_notifier_chain_register(&regulator->rdev->notifier,
						nb);
}
EXPORT_SYMBOL_GPL(regulator_register_notifier);

/**
 * regulator_unregister_notifier - unregister regulator event notifier
 * @regulator: regulator source
 * @nb: notifier block
 *
 * Unregister regulator event notifier block.
 */
int regulator_unregister_notifier(struct regulator *regulator,
				struct notifier_block *nb)
{
	return blocking_notifier_chain_unregister(&regulator->rdev->notifier,
						  nb);
}
EXPORT_SYMBOL_GPL(regulator_unregister_notifier);

/* notify regulator consumers and downstream regulator consumers.
 * Note mutex must be held by caller.
 */
static int _notifier_call_chain(struct regulator_dev *rdev,
				  unsigned long event, void *data)
{
	/* call rdev chain first */
	return blocking_notifier_call_chain(&rdev->notifier, event, data);
}

int _regulator_bulk_get(struct device *dev, int num_consumers,
			struct regulator_bulk_data *consumers, enum regulator_get_type get_type)
{
	int i;
	int ret;

	for (i = 0; i < num_consumers; i++)
		consumers[i].consumer = NULL;

	for (i = 0; i < num_consumers; i++) {
		consumers[i].consumer = _regulator_get(dev,
						       consumers[i].supply, get_type);
		if (IS_ERR(consumers[i].consumer)) {
			ret = dev_err_probe(dev, PTR_ERR(consumers[i].consumer),
					    "Failed to get supply '%s'",
					    consumers[i].supply);
			consumers[i].consumer = NULL;
			goto err;
		}

		if (consumers[i].init_load_uA > 0) {
			ret = regulator_set_load(consumers[i].consumer,
						 consumers[i].init_load_uA);
			if (ret) {
				i++;
				goto err;
			}
		}
	}

	return 0;

err:
	while (--i >= 0)
		regulator_put(consumers[i].consumer);

	return ret;
}

/**
 * regulator_bulk_get - get multiple regulator consumers
 *
 * @dev:           Device to supply
 * @num_consumers: Number of consumers to register
 * @consumers:     Configuration of consumers; clients are stored here.
 *
 * @return 0 on success, an errno on failure.
 *
 * This helper function allows drivers to get several regulator
 * consumers in one operation.  If any of the regulators cannot be
 * acquired then any regulators that were allocated will be freed
 * before returning to the caller.
 */
int regulator_bulk_get(struct device *dev, int num_consumers,
		       struct regulator_bulk_data *consumers)
{
	return _regulator_bulk_get(dev, num_consumers, consumers, NORMAL_GET);
}
EXPORT_SYMBOL_GPL(regulator_bulk_get);

static void regulator_bulk_enable_async(void *data, async_cookie_t cookie)
{
	struct regulator_bulk_data *bulk = data;

	bulk->ret = regulator_enable(bulk->consumer);
}

/**
 * regulator_bulk_enable - enable multiple regulator consumers
 *
 * @num_consumers: Number of consumers
 * @consumers:     Consumer data; clients are stored here.
 * @return         0 on success, an errno on failure
 *
 * This convenience API allows consumers to enable multiple regulator
 * clients in a single API call.  If any consumers cannot be enabled
 * then any others that were enabled will be disabled again prior to
 * return.
 */
int regulator_bulk_enable(int num_consumers,
			  struct regulator_bulk_data *consumers)
{
	ASYNC_DOMAIN_EXCLUSIVE(async_domain);
	int i;
	int ret = 0;

	for (i = 0; i < num_consumers; i++) {
		async_schedule_domain(regulator_bulk_enable_async,
				      &consumers[i], &async_domain);
	}

	async_synchronize_full_domain(&async_domain);

	/* If any consumer failed we need to unwind any that succeeded */
	for (i = 0; i < num_consumers; i++) {
		if (consumers[i].ret != 0) {
			ret = consumers[i].ret;
			goto err;
		}
	}

	return 0;

err:
	for (i = 0; i < num_consumers; i++) {
		if (consumers[i].ret < 0)
			pr_err("Failed to enable %s: %pe\n", consumers[i].supply,
			       ERR_PTR(consumers[i].ret));
		else
			regulator_disable(consumers[i].consumer);
	}

	return ret;
}
EXPORT_SYMBOL_GPL(regulator_bulk_enable);

/**
 * regulator_bulk_disable - disable multiple regulator consumers
 *
 * @num_consumers: Number of consumers
 * @consumers:     Consumer data; clients are stored here.
 * @return         0 on success, an errno on failure
 *
 * This convenience API allows consumers to disable multiple regulator
 * clients in a single API call.  If any consumers cannot be disabled
 * then any others that were disabled will be enabled again prior to
 * return.
 */
int regulator_bulk_disable(int num_consumers,
			   struct regulator_bulk_data *consumers)
{
	int i;
	int ret, r;

	for (i = num_consumers - 1; i >= 0; --i) {
		ret = regulator_disable(consumers[i].consumer);
		if (ret != 0)
			goto err;
	}

	return 0;

err:
	pr_err("Failed to disable %s: %pe\n", consumers[i].supply, ERR_PTR(ret));
	for (++i; i < num_consumers; ++i) {
		r = regulator_enable(consumers[i].consumer);
		if (r != 0)
			pr_err("Failed to re-enable %s: %pe\n",
			       consumers[i].supply, ERR_PTR(r));
	}

	return ret;
}
EXPORT_SYMBOL_GPL(regulator_bulk_disable);

/**
 * regulator_bulk_force_disable - force disable multiple regulator consumers
 *
 * @num_consumers: Number of consumers
 * @consumers:     Consumer data; clients are stored here.
 * @return         0 on success, an errno on failure
 *
 * This convenience API allows consumers to forcibly disable multiple regulator
 * clients in a single API call.
 * NOTE: This should be used for situations when device damage will
 * likely occur if the regulators are not disabled (e.g. over temp).
 * Although regulator_force_disable function call for some consumers can
 * return error numbers, the function is called for all consumers.
 */
int regulator_bulk_force_disable(int num_consumers,
			   struct regulator_bulk_data *consumers)
{
	int i;
	int ret = 0;

	for (i = 0; i < num_consumers; i++) {
		consumers[i].ret =
			    regulator_force_disable(consumers[i].consumer);

		/* Store first error for reporting */
		if (consumers[i].ret && !ret)
			ret = consumers[i].ret;
	}

	return ret;
}
EXPORT_SYMBOL_GPL(regulator_bulk_force_disable);

/**
 * regulator_bulk_free - free multiple regulator consumers
 *
 * @num_consumers: Number of consumers
 * @consumers:     Consumer data; clients are stored here.
 *
 * This convenience API allows consumers to free multiple regulator
 * clients in a single API call.
 */
void regulator_bulk_free(int num_consumers,
			 struct regulator_bulk_data *consumers)
{
	int i;

	for (i = 0; i < num_consumers; i++) {
		regulator_put(consumers[i].consumer);
		consumers[i].consumer = NULL;
	}
}
EXPORT_SYMBOL_GPL(regulator_bulk_free);

/**
 * regulator_notifier_call_chain - call regulator event notifier
 * @rdev: regulator source
 * @event: notifier block
 * @data: callback-specific data.
 *
 * Called by regulator drivers to notify clients a regulator event has
 * occurred.
 */
int regulator_notifier_call_chain(struct regulator_dev *rdev,
				  unsigned long event, void *data)
{
	_notifier_call_chain(rdev, event, data);
	return NOTIFY_DONE;

}
EXPORT_SYMBOL_GPL(regulator_notifier_call_chain);

/**
 * regulator_mode_to_status - convert a regulator mode into a status
 *
 * @mode: Mode to convert
 *
 * Convert a regulator mode into a status.
 */
int regulator_mode_to_status(unsigned int mode)
{
	switch (mode) {
	case REGULATOR_MODE_FAST:
		return REGULATOR_STATUS_FAST;
	case REGULATOR_MODE_NORMAL:
		return REGULATOR_STATUS_NORMAL;
	case REGULATOR_MODE_IDLE:
		return REGULATOR_STATUS_IDLE;
	case REGULATOR_MODE_STANDBY:
		return REGULATOR_STATUS_STANDBY;
	default:
		return REGULATOR_STATUS_UNDEFINED;
	}
}
EXPORT_SYMBOL_GPL(regulator_mode_to_status);

static struct attribute *regulator_dev_attrs[] = {
	&dev_attr_name.attr,
	&dev_attr_num_users.attr,
	&dev_attr_type.attr,
	&dev_attr_microvolts.attr,
	&dev_attr_microamps.attr,
	&dev_attr_opmode.attr,
	&dev_attr_state.attr,
	&dev_attr_status.attr,
	&dev_attr_bypass.attr,
	&dev_attr_requested_microamps.attr,
	&dev_attr_min_microvolts.attr,
	&dev_attr_max_microvolts.attr,
	&dev_attr_min_microamps.attr,
	&dev_attr_max_microamps.attr,
	&dev_attr_under_voltage.attr,
	&dev_attr_over_current.attr,
	&dev_attr_regulation_out.attr,
	&dev_attr_fail.attr,
	&dev_attr_over_temp.attr,
	&dev_attr_under_voltage_warn.attr,
	&dev_attr_over_current_warn.attr,
	&dev_attr_over_voltage_warn.attr,
	&dev_attr_over_temp_warn.attr,
	&dev_attr_suspend_standby_state.attr,
	&dev_attr_suspend_mem_state.attr,
	&dev_attr_suspend_disk_state.attr,
	&dev_attr_suspend_standby_microvolts.attr,
	&dev_attr_suspend_mem_microvolts.attr,
	&dev_attr_suspend_disk_microvolts.attr,
	&dev_attr_suspend_standby_mode.attr,
	&dev_attr_suspend_mem_mode.attr,
	&dev_attr_suspend_disk_mode.attr,
	NULL
};

/*
 * To avoid cluttering sysfs (and memory) with useless state, only
 * create attributes that can be meaningfully displayed.
 */
static umode_t regulator_attr_is_visible(struct kobject *kobj,
					 struct attribute *attr, int idx)
{
	struct device *dev = kobj_to_dev(kobj);
	struct regulator_dev *rdev = dev_to_rdev(dev);
	const struct regulator_ops *ops = rdev->desc->ops;
	umode_t mode = attr->mode;

	/* these three are always present */
	if (attr == &dev_attr_name.attr ||
	    attr == &dev_attr_num_users.attr ||
	    attr == &dev_attr_type.attr)
		return mode;

	/* some attributes need specific methods to be displayed */
	if (attr == &dev_attr_microvolts.attr) {
		if ((ops->get_voltage && ops->get_voltage(rdev) >= 0) ||
		    (ops->get_voltage_sel && ops->get_voltage_sel(rdev) >= 0) ||
		    (ops->list_voltage && ops->list_voltage(rdev, 0) >= 0) ||
		    (rdev->desc->fixed_uV && rdev->desc->n_voltages == 1))
			return mode;
		return 0;
	}

	if (attr == &dev_attr_microamps.attr)
		return ops->get_current_limit ? mode : 0;

	if (attr == &dev_attr_opmode.attr)
		return ops->get_mode ? mode : 0;

	if (attr == &dev_attr_state.attr)
		return (rdev->ena_pin || ops->is_enabled) ? mode : 0;

	if (attr == &dev_attr_status.attr)
		return ops->get_status ? mode : 0;

	if (attr == &dev_attr_bypass.attr)
		return ops->get_bypass ? mode : 0;

	if (attr == &dev_attr_under_voltage.attr ||
	    attr == &dev_attr_over_current.attr ||
	    attr == &dev_attr_regulation_out.attr ||
	    attr == &dev_attr_fail.attr ||
	    attr == &dev_attr_over_temp.attr ||
	    attr == &dev_attr_under_voltage_warn.attr ||
	    attr == &dev_attr_over_current_warn.attr ||
	    attr == &dev_attr_over_voltage_warn.attr ||
	    attr == &dev_attr_over_temp_warn.attr)
		return ops->get_error_flags ? mode : 0;

	/* constraints need specific supporting methods */
	if (attr == &dev_attr_min_microvolts.attr ||
	    attr == &dev_attr_max_microvolts.attr)
		return (ops->set_voltage || ops->set_voltage_sel) ? mode : 0;

	if (attr == &dev_attr_min_microamps.attr ||
	    attr == &dev_attr_max_microamps.attr)
		return ops->set_current_limit ? mode : 0;

	if (attr == &dev_attr_suspend_standby_state.attr ||
	    attr == &dev_attr_suspend_mem_state.attr ||
	    attr == &dev_attr_suspend_disk_state.attr)
		return mode;

	if (attr == &dev_attr_suspend_standby_microvolts.attr ||
	    attr == &dev_attr_suspend_mem_microvolts.attr ||
	    attr == &dev_attr_suspend_disk_microvolts.attr)
		return ops->set_suspend_voltage ? mode : 0;

	if (attr == &dev_attr_suspend_standby_mode.attr ||
	    attr == &dev_attr_suspend_mem_mode.attr ||
	    attr == &dev_attr_suspend_disk_mode.attr)
		return ops->set_suspend_mode ? mode : 0;

	return mode;
}

static const struct attribute_group regulator_dev_group = {
	.attrs = regulator_dev_attrs,
	.is_visible = regulator_attr_is_visible,
};

static const struct attribute_group *regulator_dev_groups[] = {
	&regulator_dev_group,
	NULL
};

static void regulator_dev_release(struct device *dev)
{
	struct regulator_dev *rdev = dev_get_drvdata(dev);

	debugfs_remove_recursive(rdev->debugfs);
	kfree(rdev->constraints);
	of_node_put(rdev->dev.of_node);
	kfree(rdev);
}

static void rdev_init_debugfs(struct regulator_dev *rdev)
{
	struct device *parent = rdev->dev.parent;
	const char *rname = rdev_get_name(rdev);
	char name[NAME_MAX];

	/* Avoid duplicate debugfs directory names */
	if (parent && rname == rdev->desc->name) {
		snprintf(name, sizeof(name), "%s-%s", dev_name(parent),
			 rname);
		rname = name;
	}

	rdev->debugfs = debugfs_create_dir(rname, debugfs_root);
	if (IS_ERR(rdev->debugfs))
		rdev_dbg(rdev, "Failed to create debugfs directory\n");

	debugfs_create_u32("use_count", 0444, rdev->debugfs,
			   &rdev->use_count);
	debugfs_create_u32("open_count", 0444, rdev->debugfs,
			   &rdev->open_count);
	debugfs_create_u32("bypass_count", 0444, rdev->debugfs,
			   &rdev->bypass_count);
}

static int regulator_register_resolve_supply(struct device *dev, void *data)
{
	struct regulator_dev *rdev = dev_to_rdev(dev);

	if (regulator_resolve_supply(rdev))
		rdev_dbg(rdev, "unable to resolve supply\n");

	return 0;
}

int regulator_coupler_register(struct regulator_coupler *coupler)
{
	mutex_lock(&regulator_list_mutex);
	list_add_tail(&coupler->list, &regulator_coupler_list);
	mutex_unlock(&regulator_list_mutex);

	return 0;
}

static struct regulator_coupler *
regulator_find_coupler(struct regulator_dev *rdev)
{
	struct regulator_coupler *coupler;
	int err;

	/*
	 * Note that regulators are appended to the list and the generic
	 * coupler is registered first, hence it will be attached at last
	 * if nobody cared.
	 */
	list_for_each_entry_reverse(coupler, &regulator_coupler_list, list) {
		err = coupler->attach_regulator(coupler, rdev);
		if (!err) {
			if (!coupler->balance_voltage &&
			    rdev->coupling_desc.n_coupled > 2)
				goto err_unsupported;

			return coupler;
		}

		if (err < 0)
			return ERR_PTR(err);

		if (err == 1)
			continue;

		break;
	}

	return ERR_PTR(-EINVAL);

err_unsupported:
	if (coupler->detach_regulator)
		coupler->detach_regulator(coupler, rdev);

	rdev_err(rdev,
		"Voltage balancing for multiple regulator couples is unimplemented\n");

	return ERR_PTR(-EPERM);
}

static void regulator_resolve_coupling(struct regulator_dev *rdev)
{
	struct regulator_coupler *coupler = rdev->coupling_desc.coupler;
	struct coupling_desc *c_desc = &rdev->coupling_desc;
	int n_coupled = c_desc->n_coupled;
	struct regulator_dev *c_rdev;
	int i;

	for (i = 1; i < n_coupled; i++) {
		/* already resolved */
		if (c_desc->coupled_rdevs[i])
			continue;

		c_rdev = of_parse_coupled_regulator(rdev, i - 1);

		if (!c_rdev)
			continue;

		if (c_rdev->coupling_desc.coupler != coupler) {
			rdev_err(rdev, "coupler mismatch with %s\n",
				 rdev_get_name(c_rdev));
			return;
		}

		c_desc->coupled_rdevs[i] = c_rdev;
		c_desc->n_resolved++;

		regulator_resolve_coupling(c_rdev);
	}
}

static void regulator_remove_coupling(struct regulator_dev *rdev)
{
	struct regulator_coupler *coupler = rdev->coupling_desc.coupler;
	struct coupling_desc *__c_desc, *c_desc = &rdev->coupling_desc;
	struct regulator_dev *__c_rdev, *c_rdev;
	unsigned int __n_coupled, n_coupled;
	int i, k;
	int err;

	n_coupled = c_desc->n_coupled;

	for (i = 1; i < n_coupled; i++) {
		c_rdev = c_desc->coupled_rdevs[i];

		if (!c_rdev)
			continue;

		regulator_lock(c_rdev);

		__c_desc = &c_rdev->coupling_desc;
		__n_coupled = __c_desc->n_coupled;

		for (k = 1; k < __n_coupled; k++) {
			__c_rdev = __c_desc->coupled_rdevs[k];

			if (__c_rdev == rdev) {
				__c_desc->coupled_rdevs[k] = NULL;
				__c_desc->n_resolved--;
				break;
			}
		}

		regulator_unlock(c_rdev);

		c_desc->coupled_rdevs[i] = NULL;
		c_desc->n_resolved--;
	}

	if (coupler && coupler->detach_regulator) {
		err = coupler->detach_regulator(coupler, rdev);
		if (err)
			rdev_err(rdev, "failed to detach from coupler: %pe\n",
				 ERR_PTR(err));
	}

	kfree(rdev->coupling_desc.coupled_rdevs);
	rdev->coupling_desc.coupled_rdevs = NULL;
}

static int regulator_init_coupling(struct regulator_dev *rdev)
{
	struct regulator_dev **coupled;
	int err, n_phandles;

	if (!IS_ENABLED(CONFIG_OF))
		n_phandles = 0;
	else
		n_phandles = of_get_n_coupled(rdev);

	coupled = kcalloc(n_phandles + 1, sizeof(*coupled), GFP_KERNEL);
	if (!coupled)
		return -ENOMEM;

	rdev->coupling_desc.coupled_rdevs = coupled;

	/*
	 * Every regulator should always have coupling descriptor filled with
	 * at least pointer to itself.
	 */
	rdev->coupling_desc.coupled_rdevs[0] = rdev;
	rdev->coupling_desc.n_coupled = n_phandles + 1;
	rdev->coupling_desc.n_resolved++;

	/* regulator isn't coupled */
	if (n_phandles == 0)
		return 0;

	if (!of_check_coupling_data(rdev))
		return -EPERM;

	mutex_lock(&regulator_list_mutex);
	rdev->coupling_desc.coupler = regulator_find_coupler(rdev);
	mutex_unlock(&regulator_list_mutex);

	if (IS_ERR(rdev->coupling_desc.coupler)) {
		err = PTR_ERR(rdev->coupling_desc.coupler);
		rdev_err(rdev, "failed to get coupler: %pe\n", ERR_PTR(err));
		return err;
	}

	return 0;
}

static int generic_coupler_attach(struct regulator_coupler *coupler,
				  struct regulator_dev *rdev)
{
	if (rdev->coupling_desc.n_coupled > 2) {
		rdev_err(rdev,
			 "Voltage balancing for multiple regulator couples is unimplemented\n");
		return -EPERM;
	}

	if (!rdev->constraints->always_on) {
		rdev_err(rdev,
			 "Coupling of a non always-on regulator is unimplemented\n");
		return -ENOTSUPP;
	}

	return 0;
}

static struct regulator_coupler generic_regulator_coupler = {
	.attach_regulator = generic_coupler_attach,
};

/**
 * regulator_register - register regulator
 * @dev: the device that drive the regulator
 * @regulator_desc: regulator to register
 * @cfg: runtime configuration for regulator
 *
 * Called by regulator drivers to register a regulator.
 * Returns a valid pointer to struct regulator_dev on success
 * or an ERR_PTR() on error.
 */
struct regulator_dev *
regulator_register(struct device *dev,
		   const struct regulator_desc *regulator_desc,
		   const struct regulator_config *cfg)
{
	const struct regulator_init_data *init_data;
	struct regulator_config *config = NULL;
	static atomic_t regulator_no = ATOMIC_INIT(-1);
	struct regulator_dev *rdev;
	bool dangling_cfg_gpiod = false;
	bool dangling_of_gpiod = false;
	int ret, i;
	bool resolved_early = false;

	if (cfg == NULL)
		return ERR_PTR(-EINVAL);
	if (cfg->ena_gpiod)
		dangling_cfg_gpiod = true;
	if (regulator_desc == NULL) {
		ret = -EINVAL;
		goto rinse;
	}

	WARN_ON(!dev || !cfg->dev);

	if (regulator_desc->name == NULL || regulator_desc->ops == NULL) {
		ret = -EINVAL;
		goto rinse;
	}

	if (regulator_desc->type != REGULATOR_VOLTAGE &&
	    regulator_desc->type != REGULATOR_CURRENT) {
		ret = -EINVAL;
		goto rinse;
	}

	/* Only one of each should be implemented */
	WARN_ON(regulator_desc->ops->get_voltage &&
		regulator_desc->ops->get_voltage_sel);
	WARN_ON(regulator_desc->ops->set_voltage &&
		regulator_desc->ops->set_voltage_sel);

	/* If we're using selectors we must implement list_voltage. */
	if (regulator_desc->ops->get_voltage_sel &&
	    !regulator_desc->ops->list_voltage) {
		ret = -EINVAL;
		goto rinse;
	}
	if (regulator_desc->ops->set_voltage_sel &&
	    !regulator_desc->ops->list_voltage) {
		ret = -EINVAL;
		goto rinse;
	}

	rdev = kzalloc(sizeof(struct regulator_dev), GFP_KERNEL);
	if (rdev == NULL) {
		ret = -ENOMEM;
		goto rinse;
	}
	device_initialize(&rdev->dev);
	dev_set_drvdata(&rdev->dev, rdev);
	rdev->dev.class = &regulator_class;
	spin_lock_init(&rdev->err_lock);

	/*
	 * Duplicate the config so the driver could override it after
	 * parsing init data.
	 */
	config = kmemdup(cfg, sizeof(*cfg), GFP_KERNEL);
	if (config == NULL) {
		ret = -ENOMEM;
		goto clean;
	}

	init_data = regulator_of_get_init_data(dev, regulator_desc, config,
					       &rdev->dev.of_node);

	/*
	 * Sometimes not all resources are probed already so we need to take
	 * that into account. This happens most the time if the ena_gpiod comes
	 * from a gpio extender or something else.
	 */
	if (PTR_ERR(init_data) == -EPROBE_DEFER) {
		ret = -EPROBE_DEFER;
		goto clean;
	}

	/*
	 * We need to keep track of any GPIO descriptor coming from the
	 * device tree until we have handled it over to the core. If the
	 * config that was passed in to this function DOES NOT contain
	 * a descriptor, and the config after this call DOES contain
	 * a descriptor, we definitely got one from parsing the device
	 * tree.
	 */
	if (!cfg->ena_gpiod && config->ena_gpiod)
		dangling_of_gpiod = true;
	if (!init_data) {
		init_data = config->init_data;
		rdev->dev.of_node = of_node_get(config->of_node);
	}

	ww_mutex_init(&rdev->mutex, &regulator_ww_class);
	rdev->reg_data = config->driver_data;
	rdev->owner = regulator_desc->owner;
	rdev->desc = regulator_desc;
	if (config->regmap)
		rdev->regmap = config->regmap;
	else if (dev_get_regmap(dev, NULL))
		rdev->regmap = dev_get_regmap(dev, NULL);
	else if (dev->parent)
		rdev->regmap = dev_get_regmap(dev->parent, NULL);
	INIT_LIST_HEAD(&rdev->consumer_list);
	INIT_LIST_HEAD(&rdev->list);
	BLOCKING_INIT_NOTIFIER_HEAD(&rdev->notifier);
	INIT_DELAYED_WORK(&rdev->disable_work, regulator_disable_work);

	if (init_data && init_data->supply_regulator)
		rdev->supply_name = init_data->supply_regulator;
	else if (regulator_desc->supply_name)
		rdev->supply_name = regulator_desc->supply_name;

	/* register with sysfs */
	rdev->dev.parent = config->dev;
	dev_set_name(&rdev->dev, "regulator.%lu",
		    (unsigned long) atomic_inc_return(&regulator_no));

	/* set regulator constraints */
	if (init_data)
		rdev->constraints = kmemdup(&init_data->constraints,
					    sizeof(*rdev->constraints),
					    GFP_KERNEL);
	else
		rdev->constraints = kzalloc(sizeof(*rdev->constraints),
					    GFP_KERNEL);
	if (!rdev->constraints) {
		ret = -ENOMEM;
		goto wash;
	}

	if ((rdev->supply_name && !rdev->supply) &&
		(rdev->constraints->always_on ||
		 rdev->constraints->boot_on)) {
		ret = regulator_resolve_supply(rdev);
		if (ret)
			rdev_dbg(rdev, "unable to resolve supply early: %pe\n",
					 ERR_PTR(ret));

		resolved_early = true;
	}

	/* perform any regulator specific init */
	if (init_data && init_data->regulator_init) {
		ret = init_data->regulator_init(rdev->reg_data);
		if (ret < 0)
			goto wash;
	}

	if (config->ena_gpiod) {
		ret = regulator_ena_gpio_request(rdev, config);
		if (ret != 0) {
			rdev_err(rdev, "Failed to request enable GPIO: %pe\n",
				 ERR_PTR(ret));
			goto wash;
		}
		/* The regulator core took over the GPIO descriptor */
		dangling_cfg_gpiod = false;
		dangling_of_gpiod = false;
	}

	ret = set_machine_constraints(rdev);
	if (ret == -EPROBE_DEFER && !resolved_early) {
		/* Regulator might be in bypass mode and so needs its supply
		 * to set the constraints
		 */
		/* FIXME: this currently triggers a chicken-and-egg problem
		 * when creating -SUPPLY symlink in sysfs to a regulator
		 * that is just being created
		 */
		rdev_dbg(rdev, "will resolve supply early: %s\n",
			 rdev->supply_name);
		ret = regulator_resolve_supply(rdev);
		if (!ret)
			ret = set_machine_constraints(rdev);
		else
			rdev_dbg(rdev, "unable to resolve supply early: %pe\n",
				 ERR_PTR(ret));
	}
	if (ret < 0)
		goto wash;

	ret = regulator_init_coupling(rdev);
	if (ret < 0)
		goto wash;

	/* add consumers devices */
	if (init_data) {
		for (i = 0; i < init_data->num_consumer_supplies; i++) {
			ret = set_consumer_device_supply(rdev,
				init_data->consumer_supplies[i].dev_name,
				init_data->consumer_supplies[i].supply);
			if (ret < 0) {
				dev_err(dev, "Failed to set supply %s\n",
					init_data->consumer_supplies[i].supply);
				goto unset_supplies;
			}
		}
	}

	if (!rdev->desc->ops->get_voltage &&
	    !rdev->desc->ops->list_voltage &&
	    !rdev->desc->fixed_uV)
		rdev->is_switch = true;

	ret = device_add(&rdev->dev);
	if (ret != 0)
		goto unset_supplies;

	rdev_init_debugfs(rdev);

	/* try to resolve regulators coupling since a new one was registered */
	mutex_lock(&regulator_list_mutex);
	regulator_resolve_coupling(rdev);
	mutex_unlock(&regulator_list_mutex);

	/* try to resolve regulators supply since a new one was registered */
	class_for_each_device(&regulator_class, NULL, NULL,
			      regulator_register_resolve_supply);
	kfree(config);
	return rdev;

unset_supplies:
	mutex_lock(&regulator_list_mutex);
	unset_regulator_supplies(rdev);
	regulator_remove_coupling(rdev);
	mutex_unlock(&regulator_list_mutex);
wash:
	regulator_put(rdev->supply);
	kfree(rdev->coupling_desc.coupled_rdevs);
	mutex_lock(&regulator_list_mutex);
	regulator_ena_gpio_free(rdev);
	mutex_unlock(&regulator_list_mutex);
clean:
	if (dangling_of_gpiod)
		gpiod_put(config->ena_gpiod);
	kfree(config);
	put_device(&rdev->dev);
rinse:
	if (dangling_cfg_gpiod)
		gpiod_put(cfg->ena_gpiod);
	return ERR_PTR(ret);
}
EXPORT_SYMBOL_GPL(regulator_register);

/**
 * regulator_unregister - unregister regulator
 * @rdev: regulator to unregister
 *
 * Called by regulator drivers to unregister a regulator.
 */
void regulator_unregister(struct regulator_dev *rdev)
{
	if (rdev == NULL)
		return;

	if (rdev->supply) {
		while (rdev->use_count--)
			regulator_disable(rdev->supply);
		regulator_put(rdev->supply);
	}

	flush_work(&rdev->disable_work.work);

	mutex_lock(&regulator_list_mutex);

	WARN_ON(rdev->open_count);
	regulator_remove_coupling(rdev);
	unset_regulator_supplies(rdev);
	list_del(&rdev->list);
	regulator_ena_gpio_free(rdev);
	device_unregister(&rdev->dev);

	mutex_unlock(&regulator_list_mutex);
}
EXPORT_SYMBOL_GPL(regulator_unregister);

#ifdef CONFIG_SUSPEND
/**
 * regulator_suspend - prepare regulators for system wide suspend
 * @dev: ``&struct device`` pointer that is passed to _regulator_suspend()
 *
 * Configure each regulator with it's suspend operating parameters for state.
 */
static int regulator_suspend(struct device *dev)
{
	struct regulator_dev *rdev = dev_to_rdev(dev);
	suspend_state_t state = pm_suspend_target_state;
	int ret;
	const struct regulator_state *rstate;

	rstate = regulator_get_suspend_state_check(rdev, state);
	if (!rstate)
		return 0;

	regulator_lock(rdev);
	ret = __suspend_set_state(rdev, rstate);
	regulator_unlock(rdev);

	return ret;
}

static int regulator_resume(struct device *dev)
{
	suspend_state_t state = pm_suspend_target_state;
	struct regulator_dev *rdev = dev_to_rdev(dev);
	struct regulator_state *rstate;
	int ret = 0;

	rstate = regulator_get_suspend_state(rdev, state);
	if (rstate == NULL)
		return 0;

	/* Avoid grabbing the lock if we don't need to */
	if (!rdev->desc->ops->resume)
		return 0;

	regulator_lock(rdev);

	if (rstate->enabled == ENABLE_IN_SUSPEND ||
	    rstate->enabled == DISABLE_IN_SUSPEND)
		ret = rdev->desc->ops->resume(rdev);

	regulator_unlock(rdev);

	return ret;
}
#else /* !CONFIG_SUSPEND */

#define regulator_suspend	NULL
#define regulator_resume	NULL

#endif /* !CONFIG_SUSPEND */

#ifdef CONFIG_PM
static const struct dev_pm_ops __maybe_unused regulator_pm_ops = {
	.suspend	= regulator_suspend,
	.resume		= regulator_resume,
};
#endif

struct class regulator_class = {
	.name = "regulator",
	.dev_release = regulator_dev_release,
	.dev_groups = regulator_dev_groups,
#ifdef CONFIG_PM
	.pm = &regulator_pm_ops,
#endif
};
/**
 * regulator_has_full_constraints - the system has fully specified constraints
 *
 * Calling this function will cause the regulator API to disable all
 * regulators which have a zero use count and don't have an always_on
 * constraint in a late_initcall.
 *
 * The intention is that this will become the default behaviour in a
 * future kernel release so users are encouraged to use this facility
 * now.
 */
void regulator_has_full_constraints(void)
{
	has_full_constraints = 1;
}
EXPORT_SYMBOL_GPL(regulator_has_full_constraints);

/**
 * rdev_get_drvdata - get rdev regulator driver data
 * @rdev: regulator
 *
 * Get rdev regulator driver private data. This call can be used in the
 * regulator driver context.
 */
void *rdev_get_drvdata(struct regulator_dev *rdev)
{
	return rdev->reg_data;
}
EXPORT_SYMBOL_GPL(rdev_get_drvdata);

/**
 * regulator_get_drvdata - get regulator driver data
 * @regulator: regulator
 *
 * Get regulator driver private data. This call can be used in the consumer
 * driver context when non API regulator specific functions need to be called.
 */
void *regulator_get_drvdata(struct regulator *regulator)
{
	return regulator->rdev->reg_data;
}
EXPORT_SYMBOL_GPL(regulator_get_drvdata);

/**
 * regulator_set_drvdata - set regulator driver data
 * @regulator: regulator
 * @data: data
 */
void regulator_set_drvdata(struct regulator *regulator, void *data)
{
	regulator->rdev->reg_data = data;
}
EXPORT_SYMBOL_GPL(regulator_set_drvdata);

/**
 * rdev_get_id - get regulator ID
 * @rdev: regulator
 */
int rdev_get_id(struct regulator_dev *rdev)
{
	return rdev->desc->id;
}
EXPORT_SYMBOL_GPL(rdev_get_id);

struct device *rdev_get_dev(struct regulator_dev *rdev)
{
	return &rdev->dev;
}
EXPORT_SYMBOL_GPL(rdev_get_dev);

struct regmap *rdev_get_regmap(struct regulator_dev *rdev)
{
	return rdev->regmap;
}
EXPORT_SYMBOL_GPL(rdev_get_regmap);

void *regulator_get_init_drvdata(struct regulator_init_data *reg_init_data)
{
	return reg_init_data->driver_data;
}
EXPORT_SYMBOL_GPL(regulator_get_init_drvdata);

#ifdef CONFIG_DEBUG_FS
static int supply_map_show(struct seq_file *sf, void *data)
{
	struct regulator_map *map;

	list_for_each_entry(map, &regulator_map_list, list) {
		seq_printf(sf, "%s -> %s.%s\n",
				rdev_get_name(map->regulator), map->dev_name,
				map->supply);
	}

	return 0;
}
DEFINE_SHOW_ATTRIBUTE(supply_map);

struct summary_data {
	struct seq_file *s;
	struct regulator_dev *parent;
	int level;
};

static void regulator_summary_show_subtree(struct seq_file *s,
					   struct regulator_dev *rdev,
					   int level);

static int regulator_summary_show_children(struct device *dev, void *data)
{
	struct regulator_dev *rdev = dev_to_rdev(dev);
	struct summary_data *summary_data = data;

	if (rdev->supply && rdev->supply->rdev == summary_data->parent)
		regulator_summary_show_subtree(summary_data->s, rdev,
					       summary_data->level + 1);

	return 0;
}

static void regulator_summary_show_subtree(struct seq_file *s,
					   struct regulator_dev *rdev,
					   int level)
{
	struct regulation_constraints *c;
	struct regulator *consumer;
	struct summary_data summary_data;
	unsigned int opmode;

	if (!rdev)
		return;

	opmode = _regulator_get_mode_unlocked(rdev);
	seq_printf(s, "%*s%-*s %3d %4d %6d %7s ",
		   level * 3 + 1, "",
		   30 - level * 3, rdev_get_name(rdev),
		   rdev->use_count, rdev->open_count, rdev->bypass_count,
		   regulator_opmode_to_str(opmode));

	seq_printf(s, "%5dmV ", regulator_get_voltage_rdev(rdev) / 1000);
	seq_printf(s, "%5dmA ",
		   _regulator_get_current_limit_unlocked(rdev) / 1000);

	c = rdev->constraints;
	if (c) {
		switch (rdev->desc->type) {
		case REGULATOR_VOLTAGE:
			seq_printf(s, "%5dmV %5dmV ",
				   c->min_uV / 1000, c->max_uV / 1000);
			break;
		case REGULATOR_CURRENT:
			seq_printf(s, "%5dmA %5dmA ",
				   c->min_uA / 1000, c->max_uA / 1000);
			break;
		}
	}

	seq_puts(s, "\n");

	list_for_each_entry(consumer, &rdev->consumer_list, list) {
		if (consumer->dev && consumer->dev->class == &regulator_class)
			continue;

		seq_printf(s, "%*s%-*s ",
			   (level + 1) * 3 + 1, "",
			   30 - (level + 1) * 3,
			   consumer->supply_name ? consumer->supply_name :
			   consumer->dev ? dev_name(consumer->dev) : "deviceless");

		switch (rdev->desc->type) {
		case REGULATOR_VOLTAGE:
			seq_printf(s, "%3d %33dmA%c%5dmV %5dmV",
				   consumer->enable_count,
				   consumer->uA_load / 1000,
				   consumer->uA_load && !consumer->enable_count ?
				   '*' : ' ',
				   consumer->voltage[PM_SUSPEND_ON].min_uV / 1000,
				   consumer->voltage[PM_SUSPEND_ON].max_uV / 1000);
			break;
		case REGULATOR_CURRENT:
			break;
		}

		seq_puts(s, "\n");
	}

	summary_data.s = s;
	summary_data.level = level;
	summary_data.parent = rdev;

	class_for_each_device(&regulator_class, NULL, &summary_data,
			      regulator_summary_show_children);
}

struct summary_lock_data {
	struct ww_acquire_ctx *ww_ctx;
	struct regulator_dev **new_contended_rdev;
	struct regulator_dev **old_contended_rdev;
};

static int regulator_summary_lock_one(struct device *dev, void *data)
{
	struct regulator_dev *rdev = dev_to_rdev(dev);
	struct summary_lock_data *lock_data = data;
	int ret = 0;

	if (rdev != *lock_data->old_contended_rdev) {
		ret = regulator_lock_nested(rdev, lock_data->ww_ctx);

		if (ret == -EDEADLK)
			*lock_data->new_contended_rdev = rdev;
		else
			WARN_ON_ONCE(ret);
	} else {
		*lock_data->old_contended_rdev = NULL;
	}

	return ret;
}

static int regulator_summary_unlock_one(struct device *dev, void *data)
{
	struct regulator_dev *rdev = dev_to_rdev(dev);
	struct summary_lock_data *lock_data = data;

	if (lock_data) {
		if (rdev == *lock_data->new_contended_rdev)
			return -EDEADLK;
	}

	regulator_unlock(rdev);

	return 0;
}

static int regulator_summary_lock_all(struct ww_acquire_ctx *ww_ctx,
				      struct regulator_dev **new_contended_rdev,
				      struct regulator_dev **old_contended_rdev)
{
	struct summary_lock_data lock_data;
	int ret;

	lock_data.ww_ctx = ww_ctx;
	lock_data.new_contended_rdev = new_contended_rdev;
	lock_data.old_contended_rdev = old_contended_rdev;

	ret = class_for_each_device(&regulator_class, NULL, &lock_data,
				    regulator_summary_lock_one);
	if (ret)
		class_for_each_device(&regulator_class, NULL, &lock_data,
				      regulator_summary_unlock_one);

	return ret;
}

static void regulator_summary_lock(struct ww_acquire_ctx *ww_ctx)
{
	struct regulator_dev *new_contended_rdev = NULL;
	struct regulator_dev *old_contended_rdev = NULL;
	int err;

	mutex_lock(&regulator_list_mutex);

	ww_acquire_init(ww_ctx, &regulator_ww_class);

	do {
		if (new_contended_rdev) {
			ww_mutex_lock_slow(&new_contended_rdev->mutex, ww_ctx);
			old_contended_rdev = new_contended_rdev;
			old_contended_rdev->ref_cnt++;
			old_contended_rdev->mutex_owner = current;
		}

		err = regulator_summary_lock_all(ww_ctx,
						 &new_contended_rdev,
						 &old_contended_rdev);

		if (old_contended_rdev)
			regulator_unlock(old_contended_rdev);

	} while (err == -EDEADLK);

	ww_acquire_done(ww_ctx);
}

static void regulator_summary_unlock(struct ww_acquire_ctx *ww_ctx)
{
	class_for_each_device(&regulator_class, NULL, NULL,
			      regulator_summary_unlock_one);
	ww_acquire_fini(ww_ctx);

	mutex_unlock(&regulator_list_mutex);
}

static int regulator_summary_show_roots(struct device *dev, void *data)
{
	struct regulator_dev *rdev = dev_to_rdev(dev);
	struct seq_file *s = data;

	if (!rdev->supply)
		regulator_summary_show_subtree(s, rdev, 0);

	return 0;
}

static int regulator_summary_show(struct seq_file *s, void *data)
{
	struct ww_acquire_ctx ww_ctx;

	seq_puts(s, " regulator                      use open bypass  opmode voltage current     min     max\n");
	seq_puts(s, "---------------------------------------------------------------------------------------\n");

	regulator_summary_lock(&ww_ctx);

	class_for_each_device(&regulator_class, NULL, s,
			      regulator_summary_show_roots);

	regulator_summary_unlock(&ww_ctx);

	return 0;
}
DEFINE_SHOW_ATTRIBUTE(regulator_summary);
#endif /* CONFIG_DEBUG_FS */

static int __init regulator_init(void)
{
	int ret;

	ret = class_register(&regulator_class);

	debugfs_root = debugfs_create_dir("regulator", NULL);
	if (IS_ERR(debugfs_root))
		pr_debug("regulator: Failed to create debugfs directory\n");

#ifdef CONFIG_DEBUG_FS
	debugfs_create_file("supply_map", 0444, debugfs_root, NULL,
			    &supply_map_fops);

	debugfs_create_file("regulator_summary", 0444, debugfs_root,
			    NULL, &regulator_summary_fops);
#endif
	regulator_dummy_init();

	regulator_coupler_register(&generic_regulator_coupler);

	return ret;
}

/* init early to allow our consumers to complete system booting */
core_initcall(regulator_init);

static int regulator_late_cleanup(struct device *dev, void *data)
{
	struct regulator_dev *rdev = dev_to_rdev(dev);
	struct regulation_constraints *c = rdev->constraints;
	int ret;

	if (c && c->always_on)
		return 0;

	if (!regulator_ops_is_valid(rdev, REGULATOR_CHANGE_STATUS))
		return 0;

	regulator_lock(rdev);

	if (rdev->use_count)
		goto unlock;

	/* If reading the status failed, assume that it's off. */
	if (_regulator_is_enabled(rdev) <= 0)
		goto unlock;

	if (have_full_constraints()) {
		/* We log since this may kill the system if it goes
		 * wrong.
		 */
		rdev_info(rdev, "disabling\n");
		ret = _regulator_do_disable(rdev);
		if (ret != 0)
			rdev_err(rdev, "couldn't disable: %pe\n", ERR_PTR(ret));
	} else {
		/* The intention is that in future we will
		 * assume that full constraints are provided
		 * so warn even if we aren't going to do
		 * anything here.
		 */
		rdev_warn(rdev, "incomplete constraints, leaving on\n");
	}

unlock:
	regulator_unlock(rdev);

	return 0;
}

static void regulator_init_complete_work_function(struct work_struct *work)
{
	/*
	 * Regulators may had failed to resolve their input supplies
	 * when were registered, either because the input supply was
	 * not registered yet or because its parent device was not
	 * bound yet. So attempt to resolve the input supplies for
	 * pending regulators before trying to disable unused ones.
	 */
	class_for_each_device(&regulator_class, NULL, NULL,
			      regulator_register_resolve_supply);

	/* If we have a full configuration then disable any regulators
	 * we have permission to change the status for and which are
	 * not in use or always_on.  This is effectively the default
	 * for DT and ACPI as they have full constraints.
	 */
	class_for_each_device(&regulator_class, NULL, NULL,
			      regulator_late_cleanup);
}

static DECLARE_DELAYED_WORK(regulator_init_complete_work,
			    regulator_init_complete_work_function);

static int __init regulator_init_complete(void)
{
	/*
	 * Since DT doesn't provide an idiomatic mechanism for
	 * enabling full constraints and since it's much more natural
	 * with DT to provide them just assume that a DT enabled
	 * system has full constraints.
	 */
	if (of_have_populated_dt())
		has_full_constraints = true;

	/*
	 * We punt completion for an arbitrary amount of time since
	 * systems like distros will load many drivers from userspace
	 * so consumers might not always be ready yet, this is
	 * particularly an issue with laptops where this might bounce
	 * the display off then on.  Ideally we'd get a notification
	 * from userspace when this happens but we don't so just wait
	 * a bit and hope we waited long enough.  It'd be better if
	 * we'd only do this on systems that need it, and a kernel
	 * command line option might be useful.
	 */
	schedule_delayed_work(&regulator_init_complete_work,
			      msecs_to_jiffies(30000));

	return 0;
}
late_initcall_sync(regulator_init_complete);<|MERGE_RESOLUTION|>--- conflicted
+++ resolved
@@ -219,11 +219,7 @@
 			       struct regulator_dev *rdev2,
 			       struct ww_acquire_ctx *ww_ctx)
 {
-<<<<<<< HEAD
-	struct regulator_dev *tmp;
-=======
 	struct regulator_dev *held, *contended;
->>>>>>> 98817289
 	int ret;
 
 	ww_acquire_init(ww_ctx, &regulator_ww_class);
@@ -237,27 +233,6 @@
 		goto exit;
 	}
 
-<<<<<<< HEAD
-	while (true) {
-		/*
-		 * Start of loop: rdev1 was locked and rdev2 was contended.
-		 * Need to unlock rdev1, slowly lock rdev2, then try rdev1
-		 * again.
-		 */
-		regulator_unlock(rdev1);
-
-		ww_mutex_lock_slow(&rdev2->mutex, ww_ctx);
-		rdev2->ref_cnt++;
-		rdev2->mutex_owner = current;
-		ret = regulator_lock_nested(rdev1, ww_ctx);
-
-		if (ret == -EDEADLOCK) {
-			/* More contention; swap which needs to be slow */
-			tmp = rdev1;
-			rdev1 = rdev2;
-			rdev2 = tmp;
-		} else {
-=======
 	held = rdev1;
 	contended = rdev2;
 	while (true) {
@@ -270,7 +245,6 @@
 		ret = regulator_lock_nested(contended, ww_ctx);
 
 		if (ret != -EDEADLOCK) {
->>>>>>> 98817289
 			WARN_ON(ret);
 			break;
 		}
