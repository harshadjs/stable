--- conflicted
+++ resolved
@@ -8,19 +8,11 @@
 // Copyright (c) 2012 Marvell Technology Ltd.
 // Yunfan Zhang <yfzhang@marvell.com>
 
-<<<<<<< HEAD
-#include <linux/bits.h>
-#include <linux/err.h>
-#include <linux/i2c.h>
-#include <linux/module.h>
-#include <linux/of_device.h>
-=======
 #include <linux/bitops.h>
 #include <linux/err.h>
 #include <linux/i2c.h>
 #include <linux/module.h>
 #include <linux/of.h>
->>>>>>> 98817289
 #include <linux/param.h>
 #include <linux/platform_device.h>
 #include <linux/regmap.h>
@@ -71,10 +63,6 @@
 #define TCS_VSEL0_MODE		BIT(7)
 #define TCS_VSEL1_MODE		BIT(6)
 
-<<<<<<< HEAD
-#define TCS_SLEW_SHIFT		3
-=======
->>>>>>> 98817289
 #define TCS_SLEW_MASK		GENMASK(4, 3)
 
 enum fan53555_vendor {
