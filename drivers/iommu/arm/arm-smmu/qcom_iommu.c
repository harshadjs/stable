--- conflicted
+++ resolved
@@ -273,15 +273,12 @@
 			ctx->secure_init = true;
 		}
 
-<<<<<<< HEAD
-=======
 		/* Secured QSMMU-500/QSMMU-v2 contexts cannot be programmed */
 		if (ctx->secured_ctx) {
 			ctx->domain = domain;
 			continue;
 		}
 
->>>>>>> bd3a9e57
 		/* Disable context bank before programming */
 		iommu_writel(ctx, ARM_SMMU_CB_SCTLR, 0);
 
