/* SPDX-License-Identifier: GPL-2.0-only */
/*
 * IOMMU API for ARM architected SMMU implementations.
 *
 * Copyright (C) 2013 ARM Limited
 *
 * Author: Will Deacon <will.deacon@arm.com>
 */

#ifndef _ARM_SMMU_H
#define _ARM_SMMU_H

#include <linux/atomic.h>
#include <linux/bitfield.h>
#include <linux/bits.h>
#include <linux/clk.h>
#include <linux/device.h>
#include <linux/io-64-nonatomic-hi-lo.h>
#include <linux/io-pgtable.h>
#include <linux/iommu.h>
#include <linux/irqreturn.h>
#include <linux/mutex.h>
#include <linux/spinlock.h>
#include <linux/types.h>

/* Configuration registers */
#define ARM_SMMU_GR0_sCR0		0x0
#define ARM_SMMU_sCR0_VMID16EN		BIT(31)
#define ARM_SMMU_sCR0_BSU		GENMASK(15, 14)
#define ARM_SMMU_sCR0_FB		BIT(13)
#define ARM_SMMU_sCR0_PTM		BIT(12)
#define ARM_SMMU_sCR0_VMIDPNE		BIT(11)
#define ARM_SMMU_sCR0_USFCFG		BIT(10)
#define ARM_SMMU_sCR0_GCFGFIE		BIT(5)
#define ARM_SMMU_sCR0_GCFGFRE		BIT(4)
#define ARM_SMMU_sCR0_EXIDENABLE	BIT(3)
#define ARM_SMMU_sCR0_GFIE		BIT(2)
#define ARM_SMMU_sCR0_GFRE		BIT(1)
#define ARM_SMMU_sCR0_CLIENTPD		BIT(0)

/* Auxiliary Configuration register */
#define ARM_SMMU_GR0_sACR		0x10

/* Identification registers */
#define ARM_SMMU_GR0_ID0		0x20
#define ARM_SMMU_ID0_S1TS		BIT(30)
#define ARM_SMMU_ID0_S2TS		BIT(29)
#define ARM_SMMU_ID0_NTS		BIT(28)
#define ARM_SMMU_ID0_SMS		BIT(27)
#define ARM_SMMU_ID0_ATOSNS		BIT(26)
#define ARM_SMMU_ID0_PTFS_NO_AARCH32	BIT(25)
#define ARM_SMMU_ID0_PTFS_NO_AARCH32S	BIT(24)
#define ARM_SMMU_ID0_NUMIRPT		GENMASK(23, 16)
#define ARM_SMMU_ID0_CTTW		BIT(14)
#define ARM_SMMU_ID0_NUMSIDB		GENMASK(12, 9)
#define ARM_SMMU_ID0_EXIDS		BIT(8)
#define ARM_SMMU_ID0_NUMSMRG		GENMASK(7, 0)

#define ARM_SMMU_GR0_ID1		0x24
#define ARM_SMMU_ID1_PAGESIZE		BIT(31)
#define ARM_SMMU_ID1_NUMPAGENDXB	GENMASK(30, 28)
#define ARM_SMMU_ID1_NUMS2CB		GENMASK(23, 16)
#define ARM_SMMU_ID1_NUMCB		GENMASK(7, 0)

#define ARM_SMMU_GR0_ID2		0x28
#define ARM_SMMU_ID2_VMID16		BIT(15)
#define ARM_SMMU_ID2_PTFS_64K		BIT(14)
#define ARM_SMMU_ID2_PTFS_16K		BIT(13)
#define ARM_SMMU_ID2_PTFS_4K		BIT(12)
#define ARM_SMMU_ID2_UBS		GENMASK(11, 8)
#define ARM_SMMU_ID2_OAS		GENMASK(7, 4)
#define ARM_SMMU_ID2_IAS		GENMASK(3, 0)

#define ARM_SMMU_GR0_ID3		0x2c
#define ARM_SMMU_GR0_ID4		0x30
#define ARM_SMMU_GR0_ID5		0x34
#define ARM_SMMU_GR0_ID6		0x38

#define ARM_SMMU_GR0_ID7		0x3c
#define ARM_SMMU_ID7_MAJOR		GENMASK(7, 4)
#define ARM_SMMU_ID7_MINOR		GENMASK(3, 0)

#define ARM_SMMU_GR0_sGFSR		0x48
#define ARM_SMMU_sGFSR_USF		BIT(1)

#define ARM_SMMU_GR0_sGFSYNR0		0x50
#define ARM_SMMU_GR0_sGFSYNR1		0x54
#define ARM_SMMU_GR0_sGFSYNR2		0x58

/* Global TLB invalidation */
#define ARM_SMMU_GR0_TLBIVMID		0x64
#define ARM_SMMU_GR0_TLBIALLNSNH	0x68
#define ARM_SMMU_GR0_TLBIALLH		0x6c
#define ARM_SMMU_GR0_sTLBGSYNC		0x70

#define ARM_SMMU_GR0_sTLBGSTATUS	0x74
#define ARM_SMMU_sTLBGSTATUS_GSACTIVE	BIT(0)

/* Stream mapping registers */
#define ARM_SMMU_GR0_SMR(n)		(0x800 + ((n) << 2))
#define ARM_SMMU_SMR_VALID		BIT(31)
#define ARM_SMMU_SMR_MASK		GENMASK(31, 16)
#define ARM_SMMU_SMR_ID			GENMASK(15, 0)

#define ARM_SMMU_GR0_S2CR(n)		(0xc00 + ((n) << 2))
#define ARM_SMMU_S2CR_PRIVCFG		GENMASK(25, 24)
enum arm_smmu_s2cr_privcfg {
	S2CR_PRIVCFG_DEFAULT,
	S2CR_PRIVCFG_DIPAN,
	S2CR_PRIVCFG_UNPRIV,
	S2CR_PRIVCFG_PRIV,
};
#define ARM_SMMU_S2CR_TYPE		GENMASK(17, 16)
enum arm_smmu_s2cr_type {
	S2CR_TYPE_TRANS,
	S2CR_TYPE_BYPASS,
	S2CR_TYPE_FAULT,
};
#define ARM_SMMU_S2CR_EXIDVALID		BIT(10)
#define ARM_SMMU_S2CR_CBNDX		GENMASK(7, 0)

/* Context bank attribute registers */
#define ARM_SMMU_GR1_CBAR(n)		(0x0 + ((n) << 2))
#define ARM_SMMU_CBAR_IRPTNDX		GENMASK(31, 24)
#define ARM_SMMU_CBAR_TYPE		GENMASK(17, 16)
enum arm_smmu_cbar_type {
	CBAR_TYPE_S2_TRANS,
	CBAR_TYPE_S1_TRANS_S2_BYPASS,
	CBAR_TYPE_S1_TRANS_S2_FAULT,
	CBAR_TYPE_S1_TRANS_S2_TRANS,
};
#define ARM_SMMU_CBAR_S1_MEMATTR	GENMASK(15, 12)
#define ARM_SMMU_CBAR_S1_MEMATTR_WB	0xf
#define ARM_SMMU_CBAR_S1_BPSHCFG	GENMASK(9, 8)
#define ARM_SMMU_CBAR_S1_BPSHCFG_NSH	3
#define ARM_SMMU_CBAR_VMID		GENMASK(7, 0)

#define ARM_SMMU_GR1_CBFRSYNRA(n)	(0x400 + ((n) << 2))

#define ARM_SMMU_GR1_CBA2R(n)		(0x800 + ((n) << 2))
#define ARM_SMMU_CBA2R_VMID16		GENMASK(31, 16)
#define ARM_SMMU_CBA2R_VA64		BIT(0)

#define ARM_SMMU_CB_SCTLR		0x0
#define ARM_SMMU_SCTLR_S1_ASIDPNE	BIT(12)
#define ARM_SMMU_SCTLR_CFCFG		BIT(7)
#define ARM_SMMU_SCTLR_HUPCF		BIT(8)
#define ARM_SMMU_SCTLR_CFIE		BIT(6)
#define ARM_SMMU_SCTLR_CFRE		BIT(5)
#define ARM_SMMU_SCTLR_E		BIT(4)
#define ARM_SMMU_SCTLR_AFE		BIT(2)
#define ARM_SMMU_SCTLR_TRE		BIT(1)
#define ARM_SMMU_SCTLR_M		BIT(0)

#define ARM_SMMU_CB_ACTLR		0x4

#define ARM_SMMU_CB_RESUME		0x8
#define ARM_SMMU_RESUME_TERMINATE	BIT(0)

#define ARM_SMMU_CB_TCR2		0x10
#define ARM_SMMU_TCR2_SEP		GENMASK(17, 15)
#define ARM_SMMU_TCR2_SEP_UPSTREAM	0x7
#define ARM_SMMU_TCR2_AS		BIT(4)
#define ARM_SMMU_TCR2_PASIZE		GENMASK(3, 0)

#define ARM_SMMU_CB_TTBR0		0x20
#define ARM_SMMU_CB_TTBR1		0x28
#define ARM_SMMU_TTBRn_ASID		GENMASK_ULL(63, 48)

#define ARM_SMMU_CB_TCR			0x30
#define ARM_SMMU_TCR_EAE		BIT(31)
#define ARM_SMMU_TCR_EPD1		BIT(23)
#define ARM_SMMU_TCR_A1			BIT(22)
#define ARM_SMMU_TCR_TG0		GENMASK(15, 14)
#define ARM_SMMU_TCR_SH0		GENMASK(13, 12)
#define ARM_SMMU_TCR_ORGN0		GENMASK(11, 10)
#define ARM_SMMU_TCR_IRGN0		GENMASK(9, 8)
#define ARM_SMMU_TCR_EPD0		BIT(7)
#define ARM_SMMU_TCR_T0SZ		GENMASK(5, 0)

#define ARM_SMMU_VTCR_RES1		BIT(31)
#define ARM_SMMU_VTCR_PS		GENMASK(18, 16)
#define ARM_SMMU_VTCR_TG0		ARM_SMMU_TCR_TG0
#define ARM_SMMU_VTCR_SH0		ARM_SMMU_TCR_SH0
#define ARM_SMMU_VTCR_ORGN0		ARM_SMMU_TCR_ORGN0
#define ARM_SMMU_VTCR_IRGN0		ARM_SMMU_TCR_IRGN0
#define ARM_SMMU_VTCR_SL0		GENMASK(7, 6)
#define ARM_SMMU_VTCR_T0SZ		ARM_SMMU_TCR_T0SZ

#define ARM_SMMU_CB_CONTEXTIDR		0x34
#define ARM_SMMU_CB_S1_MAIR0		0x38
#define ARM_SMMU_CB_S1_MAIR1		0x3c

#define ARM_SMMU_CB_PAR			0x50
#define ARM_SMMU_CB_PAR_F		BIT(0)

#define ARM_SMMU_CB_FSR			0x58
#define ARM_SMMU_FSR_MULTI		BIT(31)
#define ARM_SMMU_FSR_SS			BIT(30)
#define ARM_SMMU_FSR_UUT		BIT(8)
#define ARM_SMMU_FSR_ASF		BIT(7)
#define ARM_SMMU_FSR_TLBLKF		BIT(6)
#define ARM_SMMU_FSR_TLBMCF		BIT(5)
#define ARM_SMMU_FSR_EF			BIT(4)
#define ARM_SMMU_FSR_PF			BIT(3)
#define ARM_SMMU_FSR_AFF		BIT(2)
#define ARM_SMMU_FSR_TF			BIT(1)

#define ARM_SMMU_FSR_IGN		(ARM_SMMU_FSR_AFF |		\
					 ARM_SMMU_FSR_ASF |		\
					 ARM_SMMU_FSR_TLBMCF |		\
					 ARM_SMMU_FSR_TLBLKF)

#define ARM_SMMU_FSR_FAULT		(ARM_SMMU_FSR_MULTI |		\
					 ARM_SMMU_FSR_SS |		\
					 ARM_SMMU_FSR_UUT |		\
					 ARM_SMMU_FSR_EF |		\
					 ARM_SMMU_FSR_PF |		\
					 ARM_SMMU_FSR_TF |		\
					 ARM_SMMU_FSR_IGN)

#define ARM_SMMU_CB_FAR			0x60

#define ARM_SMMU_CB_FSYNR0		0x68
#define ARM_SMMU_FSYNR0_WNR		BIT(4)

#define ARM_SMMU_CB_S1_TLBIVA		0x600
#define ARM_SMMU_CB_S1_TLBIASID		0x610
#define ARM_SMMU_CB_S1_TLBIVAL		0x620
#define ARM_SMMU_CB_S2_TLBIIPAS2	0x630
#define ARM_SMMU_CB_S2_TLBIIPAS2L	0x638
#define ARM_SMMU_CB_TLBSYNC		0x7f0
#define ARM_SMMU_CB_TLBSTATUS		0x7f4
#define ARM_SMMU_CB_ATS1PR		0x800

#define ARM_SMMU_CB_ATSR		0x8f0
#define ARM_SMMU_ATSR_ACTIVE		BIT(0)


/* Maximum number of context banks per SMMU */
#define ARM_SMMU_MAX_CBS		128

#define TLB_LOOP_TIMEOUT		1000000	/* 1s! */
#define TLB_SPIN_COUNT			10

/* Shared driver definitions */
enum arm_smmu_arch_version {
	ARM_SMMU_V1,
	ARM_SMMU_V1_64K,
	ARM_SMMU_V2,
};

enum arm_smmu_implementation {
	GENERIC_SMMU,
	ARM_MMU500,
	CAVIUM_SMMUV2,
	QCOM_SMMUV2,
};

struct arm_smmu_s2cr {
	struct iommu_group		*group;
	int				count;
	enum arm_smmu_s2cr_type		type;
	enum arm_smmu_s2cr_privcfg	privcfg;
	u8				cbndx;
};

struct arm_smmu_smr {
	u16				mask;
	u16				id;
	bool				valid;
	bool				pinned;
};

struct arm_smmu_device {
	struct device			*dev;

	void __iomem			*base;
	unsigned int			numpage;
	unsigned int			pgshift;

#define ARM_SMMU_FEAT_COHERENT_WALK	(1 << 0)
#define ARM_SMMU_FEAT_STREAM_MATCH	(1 << 1)
#define ARM_SMMU_FEAT_TRANS_S1		(1 << 2)
#define ARM_SMMU_FEAT_TRANS_S2		(1 << 3)
#define ARM_SMMU_FEAT_TRANS_NESTED	(1 << 4)
#define ARM_SMMU_FEAT_TRANS_OPS		(1 << 5)
#define ARM_SMMU_FEAT_VMID16		(1 << 6)
#define ARM_SMMU_FEAT_FMT_AARCH64_4K	(1 << 7)
#define ARM_SMMU_FEAT_FMT_AARCH64_16K	(1 << 8)
#define ARM_SMMU_FEAT_FMT_AARCH64_64K	(1 << 9)
#define ARM_SMMU_FEAT_FMT_AARCH32_L	(1 << 10)
#define ARM_SMMU_FEAT_FMT_AARCH32_S	(1 << 11)
#define ARM_SMMU_FEAT_EXIDS		(1 << 12)
	u32				features;

	enum arm_smmu_arch_version	version;
	enum arm_smmu_implementation	model;
	const struct arm_smmu_impl	*impl;

	u32				num_context_banks;
	u32				num_s2_context_banks;
	DECLARE_BITMAP(context_map, ARM_SMMU_MAX_CBS);
	struct arm_smmu_cb		*cbs;
	atomic_t			irptndx;

	u32				num_mapping_groups;
	u16				streamid_mask;
	u16				smr_mask_mask;
	struct arm_smmu_smr		*smrs;
	struct arm_smmu_s2cr		*s2crs;
	struct mutex			stream_map_mutex;

	unsigned long			va_size;
	unsigned long			ipa_size;
	unsigned long			pa_size;
	unsigned long			pgsize_bitmap;

	u32				num_global_irqs;
	u32				num_context_irqs;
	unsigned int			*irqs;
	struct clk_bulk_data		*clks;
	int				num_clks;

	spinlock_t			global_sync_lock;

	/* IOMMU core code handle */
	struct iommu_device		iommu;
};

enum arm_smmu_context_fmt {
	ARM_SMMU_CTX_FMT_NONE,
	ARM_SMMU_CTX_FMT_AARCH64,
	ARM_SMMU_CTX_FMT_AARCH32_L,
	ARM_SMMU_CTX_FMT_AARCH32_S,
};

struct arm_smmu_cfg {
	u8				cbndx;
	u8				irptndx;
	union {
		u16			asid;
		u16			vmid;
	};
	enum arm_smmu_cbar_type		cbar;
	enum arm_smmu_context_fmt	fmt;
};
#define ARM_SMMU_INVALID_IRPTNDX	0xff

struct arm_smmu_cb {
	u64				ttbr[2];
	u32				tcr[2];
	u32				mair[2];
	struct arm_smmu_cfg		*cfg;
};

enum arm_smmu_domain_stage {
	ARM_SMMU_DOMAIN_S1 = 0,
	ARM_SMMU_DOMAIN_S2,
	ARM_SMMU_DOMAIN_NESTED,
	ARM_SMMU_DOMAIN_BYPASS,
};

struct arm_smmu_domain {
	struct arm_smmu_device		*smmu;
	struct io_pgtable_ops		*pgtbl_ops;
	struct io_pgtable_domain_attr	pgtbl_cfg;
	const struct iommu_flush_ops	*flush_ops;
	struct arm_smmu_cfg		cfg;
	enum arm_smmu_domain_stage	stage;
	struct mutex			init_mutex; /* Protects smmu pointer */
	spinlock_t			cb_lock; /* Serialises ATS1* ops and TLB syncs */
	struct iommu_domain		domain;
};

struct arm_smmu_master_cfg {
	struct arm_smmu_device		*smmu;
	s16				smendx[];
};

static inline u32 arm_smmu_lpae_tcr(const struct io_pgtable_cfg *cfg)
{
	u32 tcr = FIELD_PREP(ARM_SMMU_TCR_TG0, cfg->arm_lpae_s1_cfg.tcr.tg) |
		FIELD_PREP(ARM_SMMU_TCR_SH0, cfg->arm_lpae_s1_cfg.tcr.sh) |
		FIELD_PREP(ARM_SMMU_TCR_ORGN0, cfg->arm_lpae_s1_cfg.tcr.orgn) |
		FIELD_PREP(ARM_SMMU_TCR_IRGN0, cfg->arm_lpae_s1_cfg.tcr.irgn) |
		FIELD_PREP(ARM_SMMU_TCR_T0SZ, cfg->arm_lpae_s1_cfg.tcr.tsz);

       /*
	* When TTBR1 is selected shift the TCR fields by 16 bits and disable
	* translation in TTBR0
	*/
	if (cfg->quirks & IO_PGTABLE_QUIRK_ARM_TTBR1) {
		tcr = (tcr << 16) & ~ARM_SMMU_TCR_A1;
		tcr |= ARM_SMMU_TCR_EPD0;
	} else
		tcr |= ARM_SMMU_TCR_EPD1;

	return tcr;
}

static inline u32 arm_smmu_lpae_tcr2(const struct io_pgtable_cfg *cfg)
{
	return FIELD_PREP(ARM_SMMU_TCR2_PASIZE, cfg->arm_lpae_s1_cfg.tcr.ips) |
	       FIELD_PREP(ARM_SMMU_TCR2_SEP, ARM_SMMU_TCR2_SEP_UPSTREAM);
}

static inline u32 arm_smmu_lpae_vtcr(const struct io_pgtable_cfg *cfg)
{
	return ARM_SMMU_VTCR_RES1 |
	       FIELD_PREP(ARM_SMMU_VTCR_PS, cfg->arm_lpae_s2_cfg.vtcr.ps) |
	       FIELD_PREP(ARM_SMMU_VTCR_TG0, cfg->arm_lpae_s2_cfg.vtcr.tg) |
	       FIELD_PREP(ARM_SMMU_VTCR_SH0, cfg->arm_lpae_s2_cfg.vtcr.sh) |
	       FIELD_PREP(ARM_SMMU_VTCR_ORGN0, cfg->arm_lpae_s2_cfg.vtcr.orgn) |
	       FIELD_PREP(ARM_SMMU_VTCR_IRGN0, cfg->arm_lpae_s2_cfg.vtcr.irgn) |
	       FIELD_PREP(ARM_SMMU_VTCR_SL0, cfg->arm_lpae_s2_cfg.vtcr.sl) |
	       FIELD_PREP(ARM_SMMU_VTCR_T0SZ, cfg->arm_lpae_s2_cfg.vtcr.tsz);
}

/* Implementation details, yay! */
struct arm_smmu_impl {
	u32 (*read_reg)(struct arm_smmu_device *smmu, int page, int offset);
	void (*write_reg)(struct arm_smmu_device *smmu, int page, int offset,
			  u32 val);
	u64 (*read_reg64)(struct arm_smmu_device *smmu, int page, int offset);
	void (*write_reg64)(struct arm_smmu_device *smmu, int page, int offset,
			    u64 val);
	int (*cfg_probe)(struct arm_smmu_device *smmu);
	int (*reset)(struct arm_smmu_device *smmu);
	int (*init_context)(struct arm_smmu_domain *smmu_domain,
			struct io_pgtable_cfg *cfg, struct device *dev);
	void (*tlb_sync)(struct arm_smmu_device *smmu, int page, int sync,
			 int status);
	int (*def_domain_type)(struct device *dev);
	irqreturn_t (*global_fault)(int irq, void *dev);
	irqreturn_t (*context_fault)(int irq, void *dev);
	int (*alloc_context_bank)(struct arm_smmu_domain *smmu_domain,
				  struct arm_smmu_device *smmu,
				  struct device *dev, int start);
	void (*write_s2cr)(struct arm_smmu_device *smmu, int idx);
<<<<<<< HEAD
=======
	void (*write_sctlr)(struct arm_smmu_device *smmu, int idx, u32 reg);
>>>>>>> e0733463
};

#define INVALID_SMENDX			-1
#define cfg_smendx(cfg, fw, i) \
	(i >= fw->num_ids ? INVALID_SMENDX : cfg->smendx[i])
#define for_each_cfg_sme(cfg, fw, i, idx) \
	for (i = 0; idx = cfg_smendx(cfg, fw, i), i < fw->num_ids; ++i)

static inline int __arm_smmu_alloc_bitmap(unsigned long *map, int start, int end)
{
	int idx;

	do {
		idx = find_next_zero_bit(map, end, start);
		if (idx == end)
			return -ENOSPC;
	} while (test_and_set_bit(idx, map));

	return idx;
}

static inline void __iomem *arm_smmu_page(struct arm_smmu_device *smmu, int n)
{
	return smmu->base + (n << smmu->pgshift);
}

static inline u32 arm_smmu_readl(struct arm_smmu_device *smmu, int page, int offset)
{
	if (smmu->impl && unlikely(smmu->impl->read_reg))
		return smmu->impl->read_reg(smmu, page, offset);
	return readl_relaxed(arm_smmu_page(smmu, page) + offset);
}

static inline void arm_smmu_writel(struct arm_smmu_device *smmu, int page,
				   int offset, u32 val)
{
	if (smmu->impl && unlikely(smmu->impl->write_reg))
		smmu->impl->write_reg(smmu, page, offset, val);
	else
		writel_relaxed(val, arm_smmu_page(smmu, page) + offset);
}

static inline u64 arm_smmu_readq(struct arm_smmu_device *smmu, int page, int offset)
{
	if (smmu->impl && unlikely(smmu->impl->read_reg64))
		return smmu->impl->read_reg64(smmu, page, offset);
	return readq_relaxed(arm_smmu_page(smmu, page) + offset);
}

static inline void arm_smmu_writeq(struct arm_smmu_device *smmu, int page,
				   int offset, u64 val)
{
	if (smmu->impl && unlikely(smmu->impl->write_reg64))
		smmu->impl->write_reg64(smmu, page, offset, val);
	else
		writeq_relaxed(val, arm_smmu_page(smmu, page) + offset);
}

#define ARM_SMMU_GR0		0
#define ARM_SMMU_GR1		1
#define ARM_SMMU_CB(s, n)	((s)->numpage + (n))

#define arm_smmu_gr0_read(s, o)		\
	arm_smmu_readl((s), ARM_SMMU_GR0, (o))
#define arm_smmu_gr0_write(s, o, v)	\
	arm_smmu_writel((s), ARM_SMMU_GR0, (o), (v))

#define arm_smmu_gr1_read(s, o)		\
	arm_smmu_readl((s), ARM_SMMU_GR1, (o))
#define arm_smmu_gr1_write(s, o, v)	\
	arm_smmu_writel((s), ARM_SMMU_GR1, (o), (v))

#define arm_smmu_cb_read(s, n, o)	\
	arm_smmu_readl((s), ARM_SMMU_CB((s), (n)), (o))
#define arm_smmu_cb_write(s, n, o, v)	\
	arm_smmu_writel((s), ARM_SMMU_CB((s), (n)), (o), (v))
#define arm_smmu_cb_readq(s, n, o)	\
	arm_smmu_readq((s), ARM_SMMU_CB((s), (n)), (o))
#define arm_smmu_cb_writeq(s, n, o, v)	\
	arm_smmu_writeq((s), ARM_SMMU_CB((s), (n)), (o), (v))

struct arm_smmu_device *arm_smmu_impl_init(struct arm_smmu_device *smmu);
struct arm_smmu_device *nvidia_smmu_impl_init(struct arm_smmu_device *smmu);
struct arm_smmu_device *qcom_smmu_impl_init(struct arm_smmu_device *smmu);

void arm_smmu_write_context_bank(struct arm_smmu_device *smmu, int idx);
int arm_mmu500_reset(struct arm_smmu_device *smmu);

#endif /* _ARM_SMMU_H */<|MERGE_RESOLUTION|>--- conflicted
+++ resolved
@@ -438,10 +438,7 @@
 				  struct arm_smmu_device *smmu,
 				  struct device *dev, int start);
 	void (*write_s2cr)(struct arm_smmu_device *smmu, int idx);
-<<<<<<< HEAD
-=======
 	void (*write_sctlr)(struct arm_smmu_device *smmu, int idx, u32 reg);
->>>>>>> e0733463
 };
 
 #define INVALID_SMENDX			-1
