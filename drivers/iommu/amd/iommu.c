--- conflicted
+++ resolved
@@ -1952,28 +1952,6 @@
 	amd_iommu_domain_flush_complete(domain);
 }
 
-<<<<<<< HEAD
-int __init amd_iommu_init_api(void)
-{
-	int err;
-
-	err = bus_set_iommu(&pci_bus_type, &amd_iommu_ops);
-	if (err)
-		return err;
-#ifdef CONFIG_ARM_AMBA
-	err = bus_set_iommu(&amba_bustype, &amd_iommu_ops);
-	if (err)
-		return err;
-#endif
-	err = bus_set_iommu(&platform_bus_type, &amd_iommu_ops);
-	if (err)
-		return err;
-
-	return 0;
-}
-
-=======
->>>>>>> d60c95ef
 /*****************************************************************************
  *
  * The following functions belong to the exported interface of AMD IOMMU
