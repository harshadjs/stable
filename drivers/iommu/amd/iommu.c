// SPDX-License-Identifier: GPL-2.0-only
/*
 * Copyright (C) 2007-2010 Advanced Micro Devices, Inc.
 * Author: Joerg Roedel <jroedel@suse.de>
 *         Leo Duran <leo.duran@amd.com>
 */

#define pr_fmt(fmt)     "AMD-Vi: " fmt
#define dev_fmt(fmt)    pr_fmt(fmt)

#include <linux/ratelimit.h>
#include <linux/pci.h>
#include <linux/acpi.h>
#include <linux/pci-ats.h>
#include <linux/bitmap.h>
#include <linux/slab.h>
#include <linux/debugfs.h>
#include <linux/scatterlist.h>
#include <linux/dma-map-ops.h>
#include <linux/dma-direct.h>
#include <linux/iommu-helper.h>
#include <linux/delay.h>
#include <linux/amd-iommu.h>
#include <linux/notifier.h>
#include <linux/export.h>
#include <linux/irq.h>
#include <linux/msi.h>
#include <linux/irqdomain.h>
#include <linux/percpu.h>
#include <linux/io-pgtable.h>
#include <linux/cc_platform.h>
#include <asm/irq_remapping.h>
#include <asm/io_apic.h>
#include <asm/apic.h>
#include <asm/hw_irq.h>
#include <asm/proto.h>
#include <asm/iommu.h>
#include <asm/gart.h>
#include <asm/dma.h>
#include <uapi/linux/iommufd.h>

#include "amd_iommu.h"
#include "../dma-iommu.h"
#include "../irq_remapping.h"
#include "../iommu-pages.h"

#define CMD_SET_TYPE(cmd, t) ((cmd)->data[1] |= ((t) << 28))

/* Reserved IOVA ranges */
#define MSI_RANGE_START		(0xfee00000)
#define MSI_RANGE_END		(0xfeefffff)
#define HT_RANGE_START		(0xfd00000000ULL)
#define HT_RANGE_END		(0xffffffffffULL)

#define DEFAULT_PGTABLE_LEVEL	PAGE_MODE_3_LEVEL

static DEFINE_SPINLOCK(pd_bitmap_lock);

LIST_HEAD(ioapic_map);
LIST_HEAD(hpet_map);
LIST_HEAD(acpihid_map);

const struct iommu_ops amd_iommu_ops;
static const struct iommu_dirty_ops amd_dirty_ops;

int amd_iommu_max_glx_val = -1;

/*
 * general struct to manage commands send to an IOMMU
 */
struct iommu_cmd {
	u32 data[4];
};

struct kmem_cache *amd_iommu_irq_cache;

static void detach_device(struct device *dev);

static void set_dte_entry(struct amd_iommu *iommu,
			  struct iommu_dev_data *dev_data);

/****************************************************************************
 *
 * Helper functions
 *
 ****************************************************************************/

static inline bool pdom_is_v2_pgtbl_mode(struct protection_domain *pdom)
{
	return (pdom && (pdom->pd_mode == PD_MODE_V2));
}

static inline bool pdom_is_in_pt_mode(struct protection_domain *pdom)
{
	return (pdom->domain.type == IOMMU_DOMAIN_IDENTITY);
}

/*
 * We cannot support PASID w/ existing v1 page table in the same domain
 * since it will be nested. However, existing domain w/ v2 page table
 * or passthrough mode can be used for PASID.
 */
static inline bool pdom_is_sva_capable(struct protection_domain *pdom)
{
	return pdom_is_v2_pgtbl_mode(pdom) || pdom_is_in_pt_mode(pdom);
}

static inline int get_acpihid_device_id(struct device *dev,
					struct acpihid_map_entry **entry)
{
	struct acpi_device *adev = ACPI_COMPANION(dev);
	struct acpihid_map_entry *p;

	if (!adev)
		return -ENODEV;

	list_for_each_entry(p, &acpihid_map, list) {
		if (acpi_dev_hid_uid_match(adev, p->hid,
					   p->uid[0] ? p->uid : NULL)) {
			if (entry)
				*entry = p;
			return p->devid;
		}
	}
	return -EINVAL;
}

static inline int get_device_sbdf_id(struct device *dev)
{
	int sbdf;

	if (dev_is_pci(dev))
		sbdf = get_pci_sbdf_id(to_pci_dev(dev));
	else
		sbdf = get_acpihid_device_id(dev, NULL);

	return sbdf;
}

struct dev_table_entry *get_dev_table(struct amd_iommu *iommu)
{
	struct dev_table_entry *dev_table;
	struct amd_iommu_pci_seg *pci_seg = iommu->pci_seg;

	BUG_ON(pci_seg == NULL);
	dev_table = pci_seg->dev_table;
	BUG_ON(dev_table == NULL);

	return dev_table;
}

static inline u16 get_device_segment(struct device *dev)
{
	u16 seg;

	if (dev_is_pci(dev)) {
		struct pci_dev *pdev = to_pci_dev(dev);

		seg = pci_domain_nr(pdev->bus);
	} else {
		u32 devid = get_acpihid_device_id(dev, NULL);

		seg = PCI_SBDF_TO_SEGID(devid);
	}

	return seg;
}

/* Writes the specific IOMMU for a device into the PCI segment rlookup table */
void amd_iommu_set_rlookup_table(struct amd_iommu *iommu, u16 devid)
{
	struct amd_iommu_pci_seg *pci_seg = iommu->pci_seg;

	pci_seg->rlookup_table[devid] = iommu;
}

static struct amd_iommu *__rlookup_amd_iommu(u16 seg, u16 devid)
{
	struct amd_iommu_pci_seg *pci_seg;

	for_each_pci_segment(pci_seg) {
		if (pci_seg->id == seg)
			return pci_seg->rlookup_table[devid];
	}
	return NULL;
}

static struct amd_iommu *rlookup_amd_iommu(struct device *dev)
{
	u16 seg = get_device_segment(dev);
	int devid = get_device_sbdf_id(dev);

	if (devid < 0)
		return NULL;
	return __rlookup_amd_iommu(seg, PCI_SBDF_TO_DEVID(devid));
}

static struct iommu_dev_data *alloc_dev_data(struct amd_iommu *iommu, u16 devid)
{
	struct iommu_dev_data *dev_data;
	struct amd_iommu_pci_seg *pci_seg = iommu->pci_seg;

	dev_data = kzalloc(sizeof(*dev_data), GFP_KERNEL);
	if (!dev_data)
		return NULL;

	spin_lock_init(&dev_data->lock);
	dev_data->devid = devid;
	ratelimit_default_init(&dev_data->rs);

	llist_add(&dev_data->dev_data_list, &pci_seg->dev_data_list);
	return dev_data;
}

static struct iommu_dev_data *search_dev_data(struct amd_iommu *iommu, u16 devid)
{
	struct iommu_dev_data *dev_data;
	struct llist_node *node;
	struct amd_iommu_pci_seg *pci_seg = iommu->pci_seg;

	if (llist_empty(&pci_seg->dev_data_list))
		return NULL;

	node = pci_seg->dev_data_list.first;
	llist_for_each_entry(dev_data, node, dev_data_list) {
		if (dev_data->devid == devid)
			return dev_data;
	}

	return NULL;
}

static int clone_alias(struct pci_dev *pdev, u16 alias, void *data)
{
	struct amd_iommu *iommu;
	struct dev_table_entry *dev_table;
	u16 devid = pci_dev_id(pdev);

	if (devid == alias)
		return 0;

	iommu = rlookup_amd_iommu(&pdev->dev);
	if (!iommu)
		return 0;

	amd_iommu_set_rlookup_table(iommu, alias);
	dev_table = get_dev_table(iommu);
	memcpy(dev_table[alias].data,
	       dev_table[devid].data,
	       sizeof(dev_table[alias].data));

	return 0;
}

static void clone_aliases(struct amd_iommu *iommu, struct device *dev)
{
	struct pci_dev *pdev;

	if (!dev_is_pci(dev))
		return;
	pdev = to_pci_dev(dev);

	/*
	 * The IVRS alias stored in the alias table may not be
	 * part of the PCI DMA aliases if it's bus differs
	 * from the original device.
	 */
	clone_alias(pdev, iommu->pci_seg->alias_table[pci_dev_id(pdev)], NULL);

	pci_for_each_dma_alias(pdev, clone_alias, NULL);
}

static void setup_aliases(struct amd_iommu *iommu, struct device *dev)
{
	struct pci_dev *pdev = to_pci_dev(dev);
	struct amd_iommu_pci_seg *pci_seg = iommu->pci_seg;
	u16 ivrs_alias;

	/* For ACPI HID devices, there are no aliases */
	if (!dev_is_pci(dev))
		return;

	/*
	 * Add the IVRS alias to the pci aliases if it is on the same
	 * bus. The IVRS table may know about a quirk that we don't.
	 */
	ivrs_alias = pci_seg->alias_table[pci_dev_id(pdev)];
	if (ivrs_alias != pci_dev_id(pdev) &&
	    PCI_BUS_NUM(ivrs_alias) == pdev->bus->number)
		pci_add_dma_alias(pdev, ivrs_alias & 0xff, 1);

	clone_aliases(iommu, dev);
}

static struct iommu_dev_data *find_dev_data(struct amd_iommu *iommu, u16 devid)
{
	struct iommu_dev_data *dev_data;

	dev_data = search_dev_data(iommu, devid);

	if (dev_data == NULL) {
		dev_data = alloc_dev_data(iommu, devid);
		if (!dev_data)
			return NULL;

		if (translation_pre_enabled(iommu))
			dev_data->defer_attach = true;
	}

	return dev_data;
}

/*
* Find or create an IOMMU group for a acpihid device.
*/
static struct iommu_group *acpihid_device_group(struct device *dev)
{
	struct acpihid_map_entry *p, *entry = NULL;
	int devid;

	devid = get_acpihid_device_id(dev, &entry);
	if (devid < 0)
		return ERR_PTR(devid);

	list_for_each_entry(p, &acpihid_map, list) {
		if ((devid == p->devid) && p->group)
			entry->group = p->group;
	}

	if (!entry->group)
		entry->group = generic_device_group(dev);
	else
		iommu_group_ref_get(entry->group);

	return entry->group;
}

static inline bool pdev_pasid_supported(struct iommu_dev_data *dev_data)
{
	return (dev_data->flags & AMD_IOMMU_DEVICE_FLAG_PASID_SUP);
}

static u32 pdev_get_caps(struct pci_dev *pdev)
{
	int features;
	u32 flags = 0;

	if (pci_ats_supported(pdev))
		flags |= AMD_IOMMU_DEVICE_FLAG_ATS_SUP;

	if (pci_pri_supported(pdev))
		flags |= AMD_IOMMU_DEVICE_FLAG_PRI_SUP;

	features = pci_pasid_features(pdev);
	if (features >= 0) {
		flags |= AMD_IOMMU_DEVICE_FLAG_PASID_SUP;

		if (features & PCI_PASID_CAP_EXEC)
			flags |= AMD_IOMMU_DEVICE_FLAG_EXEC_SUP;

		if (features & PCI_PASID_CAP_PRIV)
			flags |= AMD_IOMMU_DEVICE_FLAG_PRIV_SUP;
	}

	return flags;
}

static inline int pdev_enable_cap_ats(struct pci_dev *pdev)
{
	struct iommu_dev_data *dev_data = dev_iommu_priv_get(&pdev->dev);
	int ret = -EINVAL;

	if (dev_data->ats_enabled)
		return 0;

	if (amd_iommu_iotlb_sup &&
	    (dev_data->flags & AMD_IOMMU_DEVICE_FLAG_ATS_SUP)) {
		ret = pci_enable_ats(pdev, PAGE_SHIFT);
		if (!ret) {
			dev_data->ats_enabled = 1;
			dev_data->ats_qdep    = pci_ats_queue_depth(pdev);
		}
	}

	return ret;
}

static inline void pdev_disable_cap_ats(struct pci_dev *pdev)
{
	struct iommu_dev_data *dev_data = dev_iommu_priv_get(&pdev->dev);

	if (dev_data->ats_enabled) {
		pci_disable_ats(pdev);
		dev_data->ats_enabled = 0;
	}
}

static inline int pdev_enable_cap_pri(struct pci_dev *pdev)
{
	struct iommu_dev_data *dev_data = dev_iommu_priv_get(&pdev->dev);
	int ret = -EINVAL;

	if (dev_data->pri_enabled)
		return 0;

	if (!dev_data->ats_enabled)
		return 0;

	if (dev_data->flags & AMD_IOMMU_DEVICE_FLAG_PRI_SUP) {
		/*
		 * First reset the PRI state of the device.
		 * FIXME: Hardcode number of outstanding requests for now
		 */
		if (!pci_reset_pri(pdev) && !pci_enable_pri(pdev, 32)) {
			dev_data->pri_enabled = 1;
			dev_data->pri_tlp     = pci_prg_resp_pasid_required(pdev);

			ret = 0;
		}
	}

	return ret;
}

static inline void pdev_disable_cap_pri(struct pci_dev *pdev)
{
	struct iommu_dev_data *dev_data = dev_iommu_priv_get(&pdev->dev);

	if (dev_data->pri_enabled) {
		pci_disable_pri(pdev);
		dev_data->pri_enabled = 0;
	}
}

static inline int pdev_enable_cap_pasid(struct pci_dev *pdev)
{
	struct iommu_dev_data *dev_data = dev_iommu_priv_get(&pdev->dev);
	int ret = -EINVAL;

	if (dev_data->pasid_enabled)
		return 0;

	if (dev_data->flags & AMD_IOMMU_DEVICE_FLAG_PASID_SUP) {
		/* Only allow access to user-accessible pages */
		ret = pci_enable_pasid(pdev, 0);
		if (!ret)
			dev_data->pasid_enabled = 1;
	}

	return ret;
}

static inline void pdev_disable_cap_pasid(struct pci_dev *pdev)
{
	struct iommu_dev_data *dev_data = dev_iommu_priv_get(&pdev->dev);

	if (dev_data->pasid_enabled) {
		pci_disable_pasid(pdev);
		dev_data->pasid_enabled = 0;
	}
}

static void pdev_enable_caps(struct pci_dev *pdev)
{
	pdev_enable_cap_ats(pdev);
	pdev_enable_cap_pasid(pdev);
	pdev_enable_cap_pri(pdev);
}

static void pdev_disable_caps(struct pci_dev *pdev)
{
	pdev_disable_cap_ats(pdev);
	pdev_disable_cap_pasid(pdev);
	pdev_disable_cap_pri(pdev);
}

/*
 * This function checks if the driver got a valid device from the caller to
 * avoid dereferencing invalid pointers.
 */
static bool check_device(struct device *dev)
{
	struct amd_iommu_pci_seg *pci_seg;
	struct amd_iommu *iommu;
	int devid, sbdf;

	if (!dev)
		return false;

	sbdf = get_device_sbdf_id(dev);
	if (sbdf < 0)
		return false;
	devid = PCI_SBDF_TO_DEVID(sbdf);

	iommu = rlookup_amd_iommu(dev);
	if (!iommu)
		return false;

	/* Out of our scope? */
	pci_seg = iommu->pci_seg;
	if (devid > pci_seg->last_bdf)
		return false;

	return true;
}

static int iommu_init_device(struct amd_iommu *iommu, struct device *dev)
{
	struct iommu_dev_data *dev_data;
	int devid, sbdf;

	if (dev_iommu_priv_get(dev))
		return 0;

	sbdf = get_device_sbdf_id(dev);
	if (sbdf < 0)
		return sbdf;

	devid = PCI_SBDF_TO_DEVID(sbdf);
	dev_data = find_dev_data(iommu, devid);
	if (!dev_data)
		return -ENOMEM;

	dev_data->dev = dev;
	setup_aliases(iommu, dev);

	/*
	 * By default we use passthrough mode for IOMMUv2 capable device.
	 * But if amd_iommu=force_isolation is set (e.g. to debug DMA to
	 * invalid address), we ignore the capability for the device so
	 * it'll be forced to go into translation mode.
	 */
	if ((iommu_default_passthrough() || !amd_iommu_force_isolation) &&
	    dev_is_pci(dev) && amd_iommu_gt_ppr_supported()) {
		dev_data->flags = pdev_get_caps(to_pci_dev(dev));
	}

	dev_iommu_priv_set(dev, dev_data);

	return 0;
}

static void iommu_ignore_device(struct amd_iommu *iommu, struct device *dev)
{
	struct amd_iommu_pci_seg *pci_seg = iommu->pci_seg;
	struct dev_table_entry *dev_table = get_dev_table(iommu);
	int devid, sbdf;

	sbdf = get_device_sbdf_id(dev);
	if (sbdf < 0)
		return;

	devid = PCI_SBDF_TO_DEVID(sbdf);
	pci_seg->rlookup_table[devid] = NULL;
	memset(&dev_table[devid], 0, sizeof(struct dev_table_entry));

	setup_aliases(iommu, dev);
}

static void amd_iommu_uninit_device(struct device *dev)
{
	struct iommu_dev_data *dev_data;

	dev_data = dev_iommu_priv_get(dev);
	if (!dev_data)
		return;

	if (dev_data->domain)
		detach_device(dev);

	/*
	 * We keep dev_data around for unplugged devices and reuse it when the
	 * device is re-plugged - not doing so would introduce a ton of races.
	 */
}

/****************************************************************************
 *
 * Interrupt handling functions
 *
 ****************************************************************************/

static void dump_dte_entry(struct amd_iommu *iommu, u16 devid)
{
	int i;
	struct dev_table_entry *dev_table = get_dev_table(iommu);

	for (i = 0; i < 4; ++i)
		pr_err("DTE[%d]: %016llx\n", i, dev_table[devid].data[i]);
}

static void dump_command(unsigned long phys_addr)
{
	struct iommu_cmd *cmd = iommu_phys_to_virt(phys_addr);
	int i;

	for (i = 0; i < 4; ++i)
		pr_err("CMD[%d]: %08x\n", i, cmd->data[i]);
}

static void amd_iommu_report_rmp_hw_error(struct amd_iommu *iommu, volatile u32 *event)
{
	struct iommu_dev_data *dev_data = NULL;
	int devid, vmg_tag, flags;
	struct pci_dev *pdev;
	u64 spa;

	devid   = (event[0] >> EVENT_DEVID_SHIFT) & EVENT_DEVID_MASK;
	vmg_tag = (event[1]) & 0xFFFF;
	flags   = (event[1] >> EVENT_FLAGS_SHIFT) & EVENT_FLAGS_MASK;
	spa     = ((u64)event[3] << 32) | (event[2] & 0xFFFFFFF8);

	pdev = pci_get_domain_bus_and_slot(iommu->pci_seg->id, PCI_BUS_NUM(devid),
					   devid & 0xff);
	if (pdev)
		dev_data = dev_iommu_priv_get(&pdev->dev);

	if (dev_data) {
		if (__ratelimit(&dev_data->rs)) {
			pci_err(pdev, "Event logged [RMP_HW_ERROR vmg_tag=0x%04x, spa=0x%llx, flags=0x%04x]\n",
				vmg_tag, spa, flags);
		}
	} else {
		pr_err_ratelimited("Event logged [RMP_HW_ERROR device=%04x:%02x:%02x.%x, vmg_tag=0x%04x, spa=0x%llx, flags=0x%04x]\n",
			iommu->pci_seg->id, PCI_BUS_NUM(devid), PCI_SLOT(devid), PCI_FUNC(devid),
			vmg_tag, spa, flags);
	}

	if (pdev)
		pci_dev_put(pdev);
}

static void amd_iommu_report_rmp_fault(struct amd_iommu *iommu, volatile u32 *event)
{
	struct iommu_dev_data *dev_data = NULL;
	int devid, flags_rmp, vmg_tag, flags;
	struct pci_dev *pdev;
	u64 gpa;

	devid     = (event[0] >> EVENT_DEVID_SHIFT) & EVENT_DEVID_MASK;
	flags_rmp = (event[0] >> EVENT_FLAGS_SHIFT) & 0xFF;
	vmg_tag   = (event[1]) & 0xFFFF;
	flags     = (event[1] >> EVENT_FLAGS_SHIFT) & EVENT_FLAGS_MASK;
	gpa       = ((u64)event[3] << 32) | event[2];

	pdev = pci_get_domain_bus_and_slot(iommu->pci_seg->id, PCI_BUS_NUM(devid),
					   devid & 0xff);
	if (pdev)
		dev_data = dev_iommu_priv_get(&pdev->dev);

	if (dev_data) {
		if (__ratelimit(&dev_data->rs)) {
			pci_err(pdev, "Event logged [RMP_PAGE_FAULT vmg_tag=0x%04x, gpa=0x%llx, flags_rmp=0x%04x, flags=0x%04x]\n",
				vmg_tag, gpa, flags_rmp, flags);
		}
	} else {
		pr_err_ratelimited("Event logged [RMP_PAGE_FAULT device=%04x:%02x:%02x.%x, vmg_tag=0x%04x, gpa=0x%llx, flags_rmp=0x%04x, flags=0x%04x]\n",
			iommu->pci_seg->id, PCI_BUS_NUM(devid), PCI_SLOT(devid), PCI_FUNC(devid),
			vmg_tag, gpa, flags_rmp, flags);
	}

	if (pdev)
		pci_dev_put(pdev);
}

#define IS_IOMMU_MEM_TRANSACTION(flags)		\
	(((flags) & EVENT_FLAG_I) == 0)

#define IS_WRITE_REQUEST(flags)			\
	((flags) & EVENT_FLAG_RW)

static void amd_iommu_report_page_fault(struct amd_iommu *iommu,
					u16 devid, u16 domain_id,
					u64 address, int flags)
{
	struct iommu_dev_data *dev_data = NULL;
	struct pci_dev *pdev;

	pdev = pci_get_domain_bus_and_slot(iommu->pci_seg->id, PCI_BUS_NUM(devid),
					   devid & 0xff);
	if (pdev)
		dev_data = dev_iommu_priv_get(&pdev->dev);

	if (dev_data) {
		/*
		 * If this is a DMA fault (for which the I(nterrupt)
		 * bit will be unset), allow report_iommu_fault() to
		 * prevent logging it.
		 */
		if (IS_IOMMU_MEM_TRANSACTION(flags)) {
			/* Device not attached to domain properly */
			if (dev_data->domain == NULL) {
				pr_err_ratelimited("Event logged [Device not attached to domain properly]\n");
				pr_err_ratelimited("  device=%04x:%02x:%02x.%x domain=0x%04x\n",
						   iommu->pci_seg->id, PCI_BUS_NUM(devid), PCI_SLOT(devid),
						   PCI_FUNC(devid), domain_id);
				goto out;
			}

			if (!report_iommu_fault(&dev_data->domain->domain,
						&pdev->dev, address,
						IS_WRITE_REQUEST(flags) ?
							IOMMU_FAULT_WRITE :
							IOMMU_FAULT_READ))
				goto out;
		}

		if (__ratelimit(&dev_data->rs)) {
			pci_err(pdev, "Event logged [IO_PAGE_FAULT domain=0x%04x address=0x%llx flags=0x%04x]\n",
				domain_id, address, flags);
		}
	} else {
		pr_err_ratelimited("Event logged [IO_PAGE_FAULT device=%04x:%02x:%02x.%x domain=0x%04x address=0x%llx flags=0x%04x]\n",
			iommu->pci_seg->id, PCI_BUS_NUM(devid), PCI_SLOT(devid), PCI_FUNC(devid),
			domain_id, address, flags);
	}

out:
	if (pdev)
		pci_dev_put(pdev);
}

static void iommu_print_event(struct amd_iommu *iommu, void *__evt)
{
	struct device *dev = iommu->iommu.dev;
	int type, devid, flags, tag;
	volatile u32 *event = __evt;
	int count = 0;
	u64 address;
	u32 pasid;

retry:
	type    = (event[1] >> EVENT_TYPE_SHIFT)  & EVENT_TYPE_MASK;
	devid   = (event[0] >> EVENT_DEVID_SHIFT) & EVENT_DEVID_MASK;
	pasid   = (event[0] & EVENT_DOMID_MASK_HI) |
		  (event[1] & EVENT_DOMID_MASK_LO);
	flags   = (event[1] >> EVENT_FLAGS_SHIFT) & EVENT_FLAGS_MASK;
	address = (u64)(((u64)event[3]) << 32) | event[2];

	if (type == 0) {
		/* Did we hit the erratum? */
		if (++count == LOOP_TIMEOUT) {
			pr_err("No event written to event log\n");
			return;
		}
		udelay(1);
		goto retry;
	}

	if (type == EVENT_TYPE_IO_FAULT) {
		amd_iommu_report_page_fault(iommu, devid, pasid, address, flags);
		return;
	}

	switch (type) {
	case EVENT_TYPE_ILL_DEV:
		dev_err(dev, "Event logged [ILLEGAL_DEV_TABLE_ENTRY device=%04x:%02x:%02x.%x pasid=0x%05x address=0x%llx flags=0x%04x]\n",
			iommu->pci_seg->id, PCI_BUS_NUM(devid), PCI_SLOT(devid), PCI_FUNC(devid),
			pasid, address, flags);
		dump_dte_entry(iommu, devid);
		break;
	case EVENT_TYPE_DEV_TAB_ERR:
		dev_err(dev, "Event logged [DEV_TAB_HARDWARE_ERROR device=%04x:%02x:%02x.%x "
			"address=0x%llx flags=0x%04x]\n",
			iommu->pci_seg->id, PCI_BUS_NUM(devid), PCI_SLOT(devid), PCI_FUNC(devid),
			address, flags);
		break;
	case EVENT_TYPE_PAGE_TAB_ERR:
		dev_err(dev, "Event logged [PAGE_TAB_HARDWARE_ERROR device=%04x:%02x:%02x.%x pasid=0x%04x address=0x%llx flags=0x%04x]\n",
			iommu->pci_seg->id, PCI_BUS_NUM(devid), PCI_SLOT(devid), PCI_FUNC(devid),
			pasid, address, flags);
		break;
	case EVENT_TYPE_ILL_CMD:
		dev_err(dev, "Event logged [ILLEGAL_COMMAND_ERROR address=0x%llx]\n", address);
		dump_command(address);
		break;
	case EVENT_TYPE_CMD_HARD_ERR:
		dev_err(dev, "Event logged [COMMAND_HARDWARE_ERROR address=0x%llx flags=0x%04x]\n",
			address, flags);
		break;
	case EVENT_TYPE_IOTLB_INV_TO:
		dev_err(dev, "Event logged [IOTLB_INV_TIMEOUT device=%04x:%02x:%02x.%x address=0x%llx]\n",
			iommu->pci_seg->id, PCI_BUS_NUM(devid), PCI_SLOT(devid), PCI_FUNC(devid),
			address);
		break;
	case EVENT_TYPE_INV_DEV_REQ:
		dev_err(dev, "Event logged [INVALID_DEVICE_REQUEST device=%04x:%02x:%02x.%x pasid=0x%05x address=0x%llx flags=0x%04x]\n",
			iommu->pci_seg->id, PCI_BUS_NUM(devid), PCI_SLOT(devid), PCI_FUNC(devid),
			pasid, address, flags);
		break;
	case EVENT_TYPE_RMP_FAULT:
		amd_iommu_report_rmp_fault(iommu, event);
		break;
	case EVENT_TYPE_RMP_HW_ERR:
		amd_iommu_report_rmp_hw_error(iommu, event);
		break;
	case EVENT_TYPE_INV_PPR_REQ:
		pasid = PPR_PASID(*((u64 *)__evt));
		tag = event[1] & 0x03FF;
		dev_err(dev, "Event logged [INVALID_PPR_REQUEST device=%04x:%02x:%02x.%x pasid=0x%05x address=0x%llx flags=0x%04x tag=0x%03x]\n",
			iommu->pci_seg->id, PCI_BUS_NUM(devid), PCI_SLOT(devid), PCI_FUNC(devid),
			pasid, address, flags, tag);
		break;
	default:
		dev_err(dev, "Event logged [UNKNOWN event[0]=0x%08x event[1]=0x%08x event[2]=0x%08x event[3]=0x%08x\n",
			event[0], event[1], event[2], event[3]);
	}

	/*
	 * To detect the hardware errata 732 we need to clear the
	 * entry back to zero. This issue does not exist on SNP
	 * enabled system. Also this buffer is not writeable on
	 * SNP enabled system.
	 */
	if (!amd_iommu_snp_en)
		memset(__evt, 0, 4 * sizeof(u32));
}

static void iommu_poll_events(struct amd_iommu *iommu)
{
	u32 head, tail;

	head = readl(iommu->mmio_base + MMIO_EVT_HEAD_OFFSET);
	tail = readl(iommu->mmio_base + MMIO_EVT_TAIL_OFFSET);

	while (head != tail) {
		iommu_print_event(iommu, iommu->evt_buf + head);
		head = (head + EVENT_ENTRY_SIZE) % EVT_BUFFER_SIZE;
	}

	writel(head, iommu->mmio_base + MMIO_EVT_HEAD_OFFSET);
}

#ifdef CONFIG_IRQ_REMAP
static int (*iommu_ga_log_notifier)(u32);

int amd_iommu_register_ga_log_notifier(int (*notifier)(u32))
{
	iommu_ga_log_notifier = notifier;

	return 0;
}
EXPORT_SYMBOL(amd_iommu_register_ga_log_notifier);

static void iommu_poll_ga_log(struct amd_iommu *iommu)
{
	u32 head, tail;

	if (iommu->ga_log == NULL)
		return;

	head = readl(iommu->mmio_base + MMIO_GA_HEAD_OFFSET);
	tail = readl(iommu->mmio_base + MMIO_GA_TAIL_OFFSET);

	while (head != tail) {
		volatile u64 *raw;
		u64 log_entry;

		raw = (u64 *)(iommu->ga_log + head);

		/* Avoid memcpy function-call overhead */
		log_entry = *raw;

		/* Update head pointer of hardware ring-buffer */
		head = (head + GA_ENTRY_SIZE) % GA_LOG_SIZE;
		writel(head, iommu->mmio_base + MMIO_GA_HEAD_OFFSET);

		/* Handle GA entry */
		switch (GA_REQ_TYPE(log_entry)) {
		case GA_GUEST_NR:
			if (!iommu_ga_log_notifier)
				break;

			pr_debug("%s: devid=%#x, ga_tag=%#x\n",
				 __func__, GA_DEVID(log_entry),
				 GA_TAG(log_entry));

			if (iommu_ga_log_notifier(GA_TAG(log_entry)) != 0)
				pr_err("GA log notifier failed.\n");
			break;
		default:
			break;
		}
	}
}

static void
amd_iommu_set_pci_msi_domain(struct device *dev, struct amd_iommu *iommu)
{
	if (!irq_remapping_enabled || !dev_is_pci(dev) ||
	    !pci_dev_has_default_msi_parent_domain(to_pci_dev(dev)))
		return;

	dev_set_msi_domain(dev, iommu->ir_domain);
}

#else /* CONFIG_IRQ_REMAP */
static inline void
amd_iommu_set_pci_msi_domain(struct device *dev, struct amd_iommu *iommu) { }
#endif /* !CONFIG_IRQ_REMAP */

static void amd_iommu_handle_irq(void *data, const char *evt_type,
				 u32 int_mask, u32 overflow_mask,
				 void (*int_handler)(struct amd_iommu *),
				 void (*overflow_handler)(struct amd_iommu *))
{
	struct amd_iommu *iommu = (struct amd_iommu *) data;
	u32 status = readl(iommu->mmio_base + MMIO_STATUS_OFFSET);
	u32 mask = int_mask | overflow_mask;

	while (status & mask) {
		/* Enable interrupt sources again */
		writel(mask, iommu->mmio_base + MMIO_STATUS_OFFSET);

		if (int_handler) {
			pr_devel("Processing IOMMU (ivhd%d) %s Log\n",
				 iommu->index, evt_type);
			int_handler(iommu);
		}

		if ((status & overflow_mask) && overflow_handler)
			overflow_handler(iommu);

		/*
		 * Hardware bug: ERBT1312
		 * When re-enabling interrupt (by writing 1
		 * to clear the bit), the hardware might also try to set
		 * the interrupt bit in the event status register.
		 * In this scenario, the bit will be set, and disable
		 * subsequent interrupts.
		 *
		 * Workaround: The IOMMU driver should read back the
		 * status register and check if the interrupt bits are cleared.
		 * If not, driver will need to go through the interrupt handler
		 * again and re-clear the bits
		 */
		status = readl(iommu->mmio_base + MMIO_STATUS_OFFSET);
	}
}

irqreturn_t amd_iommu_int_thread_evtlog(int irq, void *data)
{
	amd_iommu_handle_irq(data, "Evt", MMIO_STATUS_EVT_INT_MASK,
			     MMIO_STATUS_EVT_OVERFLOW_MASK,
			     iommu_poll_events, amd_iommu_restart_event_logging);

	return IRQ_HANDLED;
}

irqreturn_t amd_iommu_int_thread_pprlog(int irq, void *data)
{
	amd_iommu_handle_irq(data, "PPR", MMIO_STATUS_PPR_INT_MASK,
			     MMIO_STATUS_PPR_OVERFLOW_MASK,
			     amd_iommu_poll_ppr_log, amd_iommu_restart_ppr_log);

	return IRQ_HANDLED;
}

irqreturn_t amd_iommu_int_thread_galog(int irq, void *data)
{
#ifdef CONFIG_IRQ_REMAP
	amd_iommu_handle_irq(data, "GA", MMIO_STATUS_GALOG_INT_MASK,
			     MMIO_STATUS_GALOG_OVERFLOW_MASK,
			     iommu_poll_ga_log, amd_iommu_restart_ga_log);
#endif

	return IRQ_HANDLED;
}

irqreturn_t amd_iommu_int_thread(int irq, void *data)
{
	amd_iommu_int_thread_evtlog(irq, data);
	amd_iommu_int_thread_pprlog(irq, data);
	amd_iommu_int_thread_galog(irq, data);

	return IRQ_HANDLED;
}

irqreturn_t amd_iommu_int_handler(int irq, void *data)
{
	return IRQ_WAKE_THREAD;
}

/****************************************************************************
 *
 * IOMMU command queuing functions
 *
 ****************************************************************************/

static int wait_on_sem(struct amd_iommu *iommu, u64 data)
{
	int i = 0;

	while (*iommu->cmd_sem != data && i < LOOP_TIMEOUT) {
		udelay(1);
		i += 1;
	}

	if (i == LOOP_TIMEOUT) {
		pr_alert("Completion-Wait loop timed out\n");
		return -EIO;
	}

	return 0;
}

static void copy_cmd_to_buffer(struct amd_iommu *iommu,
			       struct iommu_cmd *cmd)
{
	u8 *target;
	u32 tail;

	/* Copy command to buffer */
	tail = iommu->cmd_buf_tail;
	target = iommu->cmd_buf + tail;
	memcpy(target, cmd, sizeof(*cmd));

	tail = (tail + sizeof(*cmd)) % CMD_BUFFER_SIZE;
	iommu->cmd_buf_tail = tail;

	/* Tell the IOMMU about it */
	writel(tail, iommu->mmio_base + MMIO_CMD_TAIL_OFFSET);
}

static void build_completion_wait(struct iommu_cmd *cmd,
				  struct amd_iommu *iommu,
				  u64 data)
{
	u64 paddr = iommu_virt_to_phys((void *)iommu->cmd_sem);

	memset(cmd, 0, sizeof(*cmd));
	cmd->data[0] = lower_32_bits(paddr) | CMD_COMPL_WAIT_STORE_MASK;
	cmd->data[1] = upper_32_bits(paddr);
	cmd->data[2] = lower_32_bits(data);
	cmd->data[3] = upper_32_bits(data);
	CMD_SET_TYPE(cmd, CMD_COMPL_WAIT);
}

static void build_inv_dte(struct iommu_cmd *cmd, u16 devid)
{
	memset(cmd, 0, sizeof(*cmd));
	cmd->data[0] = devid;
	CMD_SET_TYPE(cmd, CMD_INV_DEV_ENTRY);
}

/*
 * Builds an invalidation address which is suitable for one page or multiple
 * pages. Sets the size bit (S) as needed is more than one page is flushed.
 */
static inline u64 build_inv_address(u64 address, size_t size)
{
	u64 pages, end, msb_diff;

	pages = iommu_num_pages(address, size, PAGE_SIZE);

	if (pages == 1)
		return address & PAGE_MASK;

	end = address + size - 1;

	/*
	 * msb_diff would hold the index of the most significant bit that
	 * flipped between the start and end.
	 */
	msb_diff = fls64(end ^ address) - 1;

	/*
	 * Bits 63:52 are sign extended. If for some reason bit 51 is different
	 * between the start and the end, invalidate everything.
	 */
	if (unlikely(msb_diff > 51)) {
		address = CMD_INV_IOMMU_ALL_PAGES_ADDRESS;
	} else {
		/*
		 * The msb-bit must be clear on the address. Just set all the
		 * lower bits.
		 */
		address |= (1ull << msb_diff) - 1;
	}

	/* Clear bits 11:0 */
	address &= PAGE_MASK;

	/* Set the size bit - we flush more than one 4kb page */
	return address | CMD_INV_IOMMU_PAGES_SIZE_MASK;
}

static void build_inv_iommu_pages(struct iommu_cmd *cmd, u64 address,
				  size_t size, u16 domid,
				  ioasid_t pasid, bool gn)
{
	u64 inv_address = build_inv_address(address, size);

	memset(cmd, 0, sizeof(*cmd));

	cmd->data[1] |= domid;
	cmd->data[2]  = lower_32_bits(inv_address);
	cmd->data[3]  = upper_32_bits(inv_address);
	/* PDE bit - we want to flush everything, not only the PTEs */
	cmd->data[2] |= CMD_INV_IOMMU_PAGES_PDE_MASK;
	if (gn) {
		cmd->data[0] |= pasid;
		cmd->data[2] |= CMD_INV_IOMMU_PAGES_GN_MASK;
	}
	CMD_SET_TYPE(cmd, CMD_INV_IOMMU_PAGES);
}

static void build_inv_iotlb_pages(struct iommu_cmd *cmd, u16 devid, int qdep,
				  u64 address, size_t size,
				  ioasid_t pasid, bool gn)
{
	u64 inv_address = build_inv_address(address, size);

	memset(cmd, 0, sizeof(*cmd));

	cmd->data[0]  = devid;
	cmd->data[0] |= (qdep & 0xff) << 24;
	cmd->data[1]  = devid;
	cmd->data[2]  = lower_32_bits(inv_address);
	cmd->data[3]  = upper_32_bits(inv_address);
	if (gn) {
		cmd->data[0] |= ((pasid >> 8) & 0xff) << 16;
		cmd->data[1] |= (pasid & 0xff) << 16;
		cmd->data[2] |= CMD_INV_IOMMU_PAGES_GN_MASK;
	}

	CMD_SET_TYPE(cmd, CMD_INV_IOTLB_PAGES);
}

static void build_complete_ppr(struct iommu_cmd *cmd, u16 devid, u32 pasid,
			       int status, int tag, u8 gn)
{
	memset(cmd, 0, sizeof(*cmd));

	cmd->data[0]  = devid;
	if (gn) {
		cmd->data[1]  = pasid;
		cmd->data[2]  = CMD_INV_IOMMU_PAGES_GN_MASK;
	}
	cmd->data[3]  = tag & 0x1ff;
	cmd->data[3] |= (status & PPR_STATUS_MASK) << PPR_STATUS_SHIFT;

	CMD_SET_TYPE(cmd, CMD_COMPLETE_PPR);
}

static void build_inv_all(struct iommu_cmd *cmd)
{
	memset(cmd, 0, sizeof(*cmd));
	CMD_SET_TYPE(cmd, CMD_INV_ALL);
}

static void build_inv_irt(struct iommu_cmd *cmd, u16 devid)
{
	memset(cmd, 0, sizeof(*cmd));
	cmd->data[0] = devid;
	CMD_SET_TYPE(cmd, CMD_INV_IRT);
}

/*
 * Writes the command to the IOMMUs command buffer and informs the
 * hardware about the new command.
 */
static int __iommu_queue_command_sync(struct amd_iommu *iommu,
				      struct iommu_cmd *cmd,
				      bool sync)
{
	unsigned int count = 0;
	u32 left, next_tail;

	next_tail = (iommu->cmd_buf_tail + sizeof(*cmd)) % CMD_BUFFER_SIZE;
again:
	left      = (iommu->cmd_buf_head - next_tail) % CMD_BUFFER_SIZE;

	if (left <= 0x20) {
		/* Skip udelay() the first time around */
		if (count++) {
			if (count == LOOP_TIMEOUT) {
				pr_err("Command buffer timeout\n");
				return -EIO;
			}

			udelay(1);
		}

		/* Update head and recheck remaining space */
		iommu->cmd_buf_head = readl(iommu->mmio_base +
					    MMIO_CMD_HEAD_OFFSET);

		goto again;
	}

	copy_cmd_to_buffer(iommu, cmd);

	/* Do we need to make sure all commands are processed? */
	iommu->need_sync = sync;

	return 0;
}

static int iommu_queue_command_sync(struct amd_iommu *iommu,
				    struct iommu_cmd *cmd,
				    bool sync)
{
	unsigned long flags;
	int ret;

	raw_spin_lock_irqsave(&iommu->lock, flags);
	ret = __iommu_queue_command_sync(iommu, cmd, sync);
	raw_spin_unlock_irqrestore(&iommu->lock, flags);

	return ret;
}

static int iommu_queue_command(struct amd_iommu *iommu, struct iommu_cmd *cmd)
{
	return iommu_queue_command_sync(iommu, cmd, true);
}

/*
 * This function queues a completion wait command into the command
 * buffer of an IOMMU
 */
static int iommu_completion_wait(struct amd_iommu *iommu)
{
	struct iommu_cmd cmd;
	unsigned long flags;
	int ret;
	u64 data;

	if (!iommu->need_sync)
		return 0;

	data = atomic64_add_return(1, &iommu->cmd_sem_val);
	build_completion_wait(&cmd, iommu, data);

	raw_spin_lock_irqsave(&iommu->lock, flags);

	ret = __iommu_queue_command_sync(iommu, &cmd, false);
	if (ret)
		goto out_unlock;

	ret = wait_on_sem(iommu, data);

out_unlock:
	raw_spin_unlock_irqrestore(&iommu->lock, flags);

	return ret;
}

static int iommu_flush_dte(struct amd_iommu *iommu, u16 devid)
{
	struct iommu_cmd cmd;

	build_inv_dte(&cmd, devid);

	return iommu_queue_command(iommu, &cmd);
}

static void amd_iommu_flush_dte_all(struct amd_iommu *iommu)
{
	u32 devid;
	u16 last_bdf = iommu->pci_seg->last_bdf;

	for (devid = 0; devid <= last_bdf; ++devid)
		iommu_flush_dte(iommu, devid);

	iommu_completion_wait(iommu);
}

/*
 * This function uses heavy locking and may disable irqs for some time. But
 * this is no issue because it is only called during resume.
 */
static void amd_iommu_flush_tlb_all(struct amd_iommu *iommu)
{
	u32 dom_id;
	u16 last_bdf = iommu->pci_seg->last_bdf;

	for (dom_id = 0; dom_id <= last_bdf; ++dom_id) {
		struct iommu_cmd cmd;
		build_inv_iommu_pages(&cmd, 0, CMD_INV_IOMMU_ALL_PAGES_ADDRESS,
				      dom_id, IOMMU_NO_PASID, false);
		iommu_queue_command(iommu, &cmd);
	}

	iommu_completion_wait(iommu);
}

static void amd_iommu_flush_tlb_domid(struct amd_iommu *iommu, u32 dom_id)
{
	struct iommu_cmd cmd;

	build_inv_iommu_pages(&cmd, 0, CMD_INV_IOMMU_ALL_PAGES_ADDRESS,
			      dom_id, IOMMU_NO_PASID, false);
	iommu_queue_command(iommu, &cmd);

	iommu_completion_wait(iommu);
}

static void amd_iommu_flush_all(struct amd_iommu *iommu)
{
	struct iommu_cmd cmd;

	build_inv_all(&cmd);

	iommu_queue_command(iommu, &cmd);
	iommu_completion_wait(iommu);
}

static void iommu_flush_irt(struct amd_iommu *iommu, u16 devid)
{
	struct iommu_cmd cmd;

	build_inv_irt(&cmd, devid);

	iommu_queue_command(iommu, &cmd);
}

static void amd_iommu_flush_irt_all(struct amd_iommu *iommu)
{
	u32 devid;
	u16 last_bdf = iommu->pci_seg->last_bdf;

	if (iommu->irtcachedis_enabled)
		return;

	for (devid = 0; devid <= last_bdf; devid++)
		iommu_flush_irt(iommu, devid);

	iommu_completion_wait(iommu);
}

void amd_iommu_flush_all_caches(struct amd_iommu *iommu)
{
	if (check_feature(FEATURE_IA)) {
		amd_iommu_flush_all(iommu);
	} else {
		amd_iommu_flush_dte_all(iommu);
		amd_iommu_flush_irt_all(iommu);
		amd_iommu_flush_tlb_all(iommu);
	}
}

/*
 * Command send function for flushing on-device TLB
 */
static int device_flush_iotlb(struct iommu_dev_data *dev_data, u64 address,
			      size_t size, ioasid_t pasid, bool gn)
{
	struct amd_iommu *iommu = get_amd_iommu_from_dev_data(dev_data);
	struct iommu_cmd cmd;
	int qdep = dev_data->ats_qdep;

	build_inv_iotlb_pages(&cmd, dev_data->devid, qdep, address,
			      size, pasid, gn);

	return iommu_queue_command(iommu, &cmd);
}

static int device_flush_dte_alias(struct pci_dev *pdev, u16 alias, void *data)
{
	struct amd_iommu *iommu = data;

	return iommu_flush_dte(iommu, alias);
}

/*
 * Command send function for invalidating a device table entry
 */
static int device_flush_dte(struct iommu_dev_data *dev_data)
{
	struct amd_iommu *iommu = get_amd_iommu_from_dev_data(dev_data);
	struct pci_dev *pdev = NULL;
	struct amd_iommu_pci_seg *pci_seg;
	u16 alias;
	int ret;

	if (dev_is_pci(dev_data->dev))
		pdev = to_pci_dev(dev_data->dev);

	if (pdev)
		ret = pci_for_each_dma_alias(pdev,
					     device_flush_dte_alias, iommu);
	else
		ret = iommu_flush_dte(iommu, dev_data->devid);
	if (ret)
		return ret;

	pci_seg = iommu->pci_seg;
	alias = pci_seg->alias_table[dev_data->devid];
	if (alias != dev_data->devid) {
		ret = iommu_flush_dte(iommu, alias);
		if (ret)
			return ret;
	}

	if (dev_data->ats_enabled) {
		/* Invalidate the entire contents of an IOTLB */
		ret = device_flush_iotlb(dev_data, 0, ~0UL,
					 IOMMU_NO_PASID, false);
	}

	return ret;
}

static int domain_flush_pages_v2(struct protection_domain *pdom,
				 u64 address, size_t size)
{
	struct iommu_dev_data *dev_data;
	struct iommu_cmd cmd;
	int ret = 0;

	list_for_each_entry(dev_data, &pdom->dev_list, list) {
		struct amd_iommu *iommu = get_amd_iommu_from_dev(dev_data->dev);
		u16 domid = dev_data->gcr3_info.domid;

		build_inv_iommu_pages(&cmd, address, size,
				      domid, IOMMU_NO_PASID, true);

		ret |= iommu_queue_command(iommu, &cmd);
	}

	return ret;
}

static int domain_flush_pages_v1(struct protection_domain *pdom,
				 u64 address, size_t size)
{
	struct iommu_cmd cmd;
	int ret = 0, i;

	build_inv_iommu_pages(&cmd, address, size,
			      pdom->id, IOMMU_NO_PASID, false);

	for (i = 0; i < amd_iommu_get_num_iommus(); ++i) {
		if (!pdom->dev_iommu[i])
			continue;

		/*
		 * Devices of this domain are behind this IOMMU
		 * We need a TLB flush
		 */
		ret |= iommu_queue_command(amd_iommus[i], &cmd);
	}

	return ret;
}

/*
 * TLB invalidation function which is called from the mapping functions.
 * It flushes range of PTEs of the domain.
 */
static void __domain_flush_pages(struct protection_domain *domain,
				 u64 address, size_t size)
{
	struct iommu_dev_data *dev_data;
	int ret = 0;
	ioasid_t pasid = IOMMU_NO_PASID;
	bool gn = false;

	if (pdom_is_v2_pgtbl_mode(domain)) {
		gn = true;
		ret = domain_flush_pages_v2(domain, address, size);
	} else {
		ret = domain_flush_pages_v1(domain, address, size);
	}

	list_for_each_entry(dev_data, &domain->dev_list, list) {

		if (!dev_data->ats_enabled)
			continue;

		ret |= device_flush_iotlb(dev_data, address, size, pasid, gn);
	}

	WARN_ON(ret);
}

void amd_iommu_domain_flush_pages(struct protection_domain *domain,
				  u64 address, size_t size)
{
	if (likely(!amd_iommu_np_cache)) {
		__domain_flush_pages(domain, address, size);

		/* Wait until IOMMU TLB and all device IOTLB flushes are complete */
		amd_iommu_domain_flush_complete(domain);

		return;
	}

	/*
	 * When NpCache is on, we infer that we run in a VM and use a vIOMMU.
	 * In such setups it is best to avoid flushes of ranges which are not
	 * naturally aligned, since it would lead to flushes of unmodified
	 * PTEs. Such flushes would require the hypervisor to do more work than
	 * necessary. Therefore, perform repeated flushes of aligned ranges
	 * until you cover the range. Each iteration flushes the smaller
	 * between the natural alignment of the address that we flush and the
	 * greatest naturally aligned region that fits in the range.
	 */
	while (size != 0) {
		int addr_alignment = __ffs(address);
		int size_alignment = __fls(size);
		int min_alignment;
		size_t flush_size;

		/*
		 * size is always non-zero, but address might be zero, causing
		 * addr_alignment to be negative. As the casting of the
		 * argument in __ffs(address) to long might trim the high bits
		 * of the address on x86-32, cast to long when doing the check.
		 */
		if (likely((unsigned long)address != 0))
			min_alignment = min(addr_alignment, size_alignment);
		else
			min_alignment = size_alignment;

		flush_size = 1ul << min_alignment;

		__domain_flush_pages(domain, address, flush_size);
		address += flush_size;
		size -= flush_size;
	}

	/* Wait until IOMMU TLB and all device IOTLB flushes are complete */
	amd_iommu_domain_flush_complete(domain);
}

/* Flush the whole IO/TLB for a given protection domain - including PDE */
static void amd_iommu_domain_flush_all(struct protection_domain *domain)
{
	amd_iommu_domain_flush_pages(domain, 0,
				     CMD_INV_IOMMU_ALL_PAGES_ADDRESS);
}

void amd_iommu_dev_flush_pasid_pages(struct iommu_dev_data *dev_data,
				     ioasid_t pasid, u64 address, size_t size)
{
	struct iommu_cmd cmd;
	struct amd_iommu *iommu = get_amd_iommu_from_dev(dev_data->dev);

	build_inv_iommu_pages(&cmd, address, size,
			      dev_data->gcr3_info.domid, pasid, true);
	iommu_queue_command(iommu, &cmd);

	if (dev_data->ats_enabled)
		device_flush_iotlb(dev_data, address, size, pasid, true);

	iommu_completion_wait(iommu);
}

void amd_iommu_dev_flush_pasid_all(struct iommu_dev_data *dev_data,
				   ioasid_t pasid)
{
	amd_iommu_dev_flush_pasid_pages(dev_data, 0,
					CMD_INV_IOMMU_ALL_PAGES_ADDRESS, pasid);
}

void amd_iommu_domain_flush_complete(struct protection_domain *domain)
{
	int i;

	for (i = 0; i < amd_iommu_get_num_iommus(); ++i) {
		if (domain && !domain->dev_iommu[i])
			continue;

		/*
		 * Devices of this domain are behind this IOMMU
		 * We need to wait for completion of all commands.
		 */
		iommu_completion_wait(amd_iommus[i]);
	}
}

/* Flush the not present cache if it exists */
static void domain_flush_np_cache(struct protection_domain *domain,
		dma_addr_t iova, size_t size)
{
	if (unlikely(amd_iommu_np_cache)) {
		unsigned long flags;

		spin_lock_irqsave(&domain->lock, flags);
		amd_iommu_domain_flush_pages(domain, iova, size);
		spin_unlock_irqrestore(&domain->lock, flags);
	}
}


/*
 * This function flushes the DTEs for all devices in domain
 */
static void domain_flush_devices(struct protection_domain *domain)
{
	struct iommu_dev_data *dev_data;

	list_for_each_entry(dev_data, &domain->dev_list, list)
		device_flush_dte(dev_data);
}

static void update_device_table(struct protection_domain *domain)
{
	struct iommu_dev_data *dev_data;

	list_for_each_entry(dev_data, &domain->dev_list, list) {
		struct amd_iommu *iommu = rlookup_amd_iommu(dev_data->dev);

		set_dte_entry(iommu, dev_data);
		clone_aliases(iommu, dev_data->dev);
	}
}

void amd_iommu_update_and_flush_device_table(struct protection_domain *domain)
{
	update_device_table(domain);
	domain_flush_devices(domain);
}

void amd_iommu_domain_update(struct protection_domain *domain)
{
	/* Update device table */
	amd_iommu_update_and_flush_device_table(domain);

	/* Flush domain TLB(s) and wait for completion */
	amd_iommu_domain_flush_all(domain);
}

int amd_iommu_complete_ppr(struct device *dev, u32 pasid, int status, int tag)
{
	struct iommu_dev_data *dev_data;
	struct amd_iommu *iommu;
	struct iommu_cmd cmd;

	dev_data = dev_iommu_priv_get(dev);
	iommu    = get_amd_iommu_from_dev(dev);

	build_complete_ppr(&cmd, dev_data->devid, pasid, status,
			   tag, dev_data->pri_tlp);

	return iommu_queue_command(iommu, &cmd);
}

/****************************************************************************
 *
 * The next functions belong to the domain allocation. A domain is
 * allocated for every IOMMU as the default domain. If device isolation
 * is enabled, every device get its own domain. The most important thing
 * about domains is the page table mapping the DMA address space they
 * contain.
 *
 ****************************************************************************/

static u16 domain_id_alloc(void)
{
	unsigned long flags;
	int id;

	spin_lock_irqsave(&pd_bitmap_lock, flags);
	id = find_first_zero_bit(amd_iommu_pd_alloc_bitmap, MAX_DOMAIN_ID);
	BUG_ON(id == 0);
	if (id > 0 && id < MAX_DOMAIN_ID)
		__set_bit(id, amd_iommu_pd_alloc_bitmap);
	else
		id = 0;
	spin_unlock_irqrestore(&pd_bitmap_lock, flags);

	return id;
}

static void domain_id_free(int id)
{
	unsigned long flags;

	spin_lock_irqsave(&pd_bitmap_lock, flags);
	if (id > 0 && id < MAX_DOMAIN_ID)
		__clear_bit(id, amd_iommu_pd_alloc_bitmap);
	spin_unlock_irqrestore(&pd_bitmap_lock, flags);
}

static void free_gcr3_tbl_level1(u64 *tbl)
{
	u64 *ptr;
	int i;

	for (i = 0; i < 512; ++i) {
		if (!(tbl[i] & GCR3_VALID))
			continue;

		ptr = iommu_phys_to_virt(tbl[i] & PAGE_MASK);

		iommu_free_page(ptr);
	}
}

static void free_gcr3_tbl_level2(u64 *tbl)
{
	u64 *ptr;
	int i;

	for (i = 0; i < 512; ++i) {
		if (!(tbl[i] & GCR3_VALID))
			continue;

		ptr = iommu_phys_to_virt(tbl[i] & PAGE_MASK);

		free_gcr3_tbl_level1(ptr);
	}
}

static void free_gcr3_table(struct gcr3_tbl_info *gcr3_info)
{
	if (gcr3_info->glx == 2)
		free_gcr3_tbl_level2(gcr3_info->gcr3_tbl);
	else if (gcr3_info->glx == 1)
		free_gcr3_tbl_level1(gcr3_info->gcr3_tbl);
	else
		WARN_ON_ONCE(gcr3_info->glx != 0);

	gcr3_info->glx = 0;

	/* Free per device domain ID */
	domain_id_free(gcr3_info->domid);

	iommu_free_page(gcr3_info->gcr3_tbl);
	gcr3_info->gcr3_tbl = NULL;
}

/*
 * Number of GCR3 table levels required. Level must be 4-Kbyte
 * page and can contain up to 512 entries.
 */
static int get_gcr3_levels(int pasids)
{
	int levels;

	if (pasids == -1)
		return amd_iommu_max_glx_val;

	levels = get_count_order(pasids);

	return levels ? (DIV_ROUND_UP(levels, 9) - 1) : levels;
}

static int setup_gcr3_table(struct gcr3_tbl_info *gcr3_info,
			    struct amd_iommu *iommu, int pasids)
{
	int levels = get_gcr3_levels(pasids);
	int nid = iommu ? dev_to_node(&iommu->dev->dev) : NUMA_NO_NODE;

	if (levels > amd_iommu_max_glx_val)
		return -EINVAL;

	if (gcr3_info->gcr3_tbl)
		return -EBUSY;

	/* Allocate per device domain ID */
	gcr3_info->domid = domain_id_alloc();

	gcr3_info->gcr3_tbl = iommu_alloc_page_node(nid, GFP_ATOMIC);
	if (gcr3_info->gcr3_tbl == NULL) {
		domain_id_free(gcr3_info->domid);
		return -ENOMEM;
	}

	gcr3_info->glx = levels;

	return 0;
}

static u64 *__get_gcr3_pte(struct gcr3_tbl_info *gcr3_info,
			   ioasid_t pasid, bool alloc)
{
	int index;
	u64 *pte;
	u64 *root = gcr3_info->gcr3_tbl;
	int level = gcr3_info->glx;

	while (true) {

		index = (pasid >> (9 * level)) & 0x1ff;
		pte   = &root[index];

		if (level == 0)
			break;

		if (!(*pte & GCR3_VALID)) {
			if (!alloc)
				return NULL;

			root = (void *)get_zeroed_page(GFP_ATOMIC);
			if (root == NULL)
				return NULL;

			*pte = iommu_virt_to_phys(root) | GCR3_VALID;
		}

		root = iommu_phys_to_virt(*pte & PAGE_MASK);

		level -= 1;
	}

	return pte;
}

static int update_gcr3(struct iommu_dev_data *dev_data,
		       ioasid_t pasid, unsigned long gcr3, bool set)
{
	struct gcr3_tbl_info *gcr3_info = &dev_data->gcr3_info;
	u64 *pte;

	pte = __get_gcr3_pte(gcr3_info, pasid, true);
	if (pte == NULL)
		return -ENOMEM;

	if (set)
		*pte = (gcr3 & PAGE_MASK) | GCR3_VALID;
	else
		*pte = 0;

	amd_iommu_dev_flush_pasid_all(dev_data, pasid);
	return 0;
}

int amd_iommu_set_gcr3(struct iommu_dev_data *dev_data, ioasid_t pasid,
		       unsigned long gcr3)
{
	struct gcr3_tbl_info *gcr3_info = &dev_data->gcr3_info;
	int ret;

	iommu_group_mutex_assert(dev_data->dev);

	ret = update_gcr3(dev_data, pasid, gcr3, true);
	if (ret)
		return ret;

	gcr3_info->pasid_cnt++;
	return ret;
}

int amd_iommu_clear_gcr3(struct iommu_dev_data *dev_data, ioasid_t pasid)
{
	struct gcr3_tbl_info *gcr3_info = &dev_data->gcr3_info;
	int ret;

	iommu_group_mutex_assert(dev_data->dev);

	ret = update_gcr3(dev_data, pasid, 0, false);
	if (ret)
		return ret;

	gcr3_info->pasid_cnt--;
	return ret;
}

static void set_dte_entry(struct amd_iommu *iommu,
			  struct iommu_dev_data *dev_data)
{
	u64 pte_root = 0;
	u64 flags = 0;
	u32 old_domid;
	u16 devid = dev_data->devid;
	u16 domid;
	struct protection_domain *domain = dev_data->domain;
	struct dev_table_entry *dev_table = get_dev_table(iommu);
	struct gcr3_tbl_info *gcr3_info = &dev_data->gcr3_info;

	if (gcr3_info && gcr3_info->gcr3_tbl)
		domid = dev_data->gcr3_info.domid;
	else
		domid = domain->id;

	if (domain->iop.mode != PAGE_MODE_NONE)
		pte_root = iommu_virt_to_phys(domain->iop.root);

	pte_root |= (domain->iop.mode & DEV_ENTRY_MODE_MASK)
		    << DEV_ENTRY_MODE_SHIFT;

	pte_root |= DTE_FLAG_IR | DTE_FLAG_IW | DTE_FLAG_V;

	/*
	 * When SNP is enabled, Only set TV bit when IOMMU
	 * page translation is in use.
	 */
	if (!amd_iommu_snp_en || (domid != 0))
		pte_root |= DTE_FLAG_TV;

	flags = dev_table[devid].data[1];

	if (dev_data->ats_enabled)
		flags |= DTE_FLAG_IOTLB;

	if (dev_data->ppr)
		pte_root |= 1ULL << DEV_ENTRY_PPR;

	if (domain->dirty_tracking)
		pte_root |= DTE_FLAG_HAD;

	if (gcr3_info && gcr3_info->gcr3_tbl) {
		u64 gcr3 = iommu_virt_to_phys(gcr3_info->gcr3_tbl);
		u64 glx  = gcr3_info->glx;
		u64 tmp;

		pte_root |= DTE_FLAG_GV;
		pte_root |= (glx & DTE_GLX_MASK) << DTE_GLX_SHIFT;

		/* First mask out possible old values for GCR3 table */
		tmp = DTE_GCR3_VAL_B(~0ULL) << DTE_GCR3_SHIFT_B;
		flags    &= ~tmp;

		tmp = DTE_GCR3_VAL_C(~0ULL) << DTE_GCR3_SHIFT_C;
		flags    &= ~tmp;

		/* Encode GCR3 table into DTE */
		tmp = DTE_GCR3_VAL_A(gcr3) << DTE_GCR3_SHIFT_A;
		pte_root |= tmp;

		tmp = DTE_GCR3_VAL_B(gcr3) << DTE_GCR3_SHIFT_B;
		flags    |= tmp;

		tmp = DTE_GCR3_VAL_C(gcr3) << DTE_GCR3_SHIFT_C;
		flags    |= tmp;

		if (amd_iommu_gpt_level == PAGE_MODE_5_LEVEL) {
			dev_table[devid].data[2] |=
				((u64)GUEST_PGTABLE_5_LEVEL << DTE_GPT_LEVEL_SHIFT);
		}

		/* GIOV is supported with V2 page table mode only */
		if (pdom_is_v2_pgtbl_mode(domain))
			pte_root |= DTE_FLAG_GIOV;
	}

	flags &= ~DEV_DOMID_MASK;
	flags |= domid;

	old_domid = dev_table[devid].data[1] & DEV_DOMID_MASK;
	dev_table[devid].data[1]  = flags;
	dev_table[devid].data[0]  = pte_root;

	/*
	 * A kdump kernel might be replacing a domain ID that was copied from
	 * the previous kernel--if so, it needs to flush the translation cache
	 * entries for the old domain ID that is being overwritten
	 */
	if (old_domid) {
		amd_iommu_flush_tlb_domid(iommu, old_domid);
	}
}

static void clear_dte_entry(struct amd_iommu *iommu, u16 devid)
{
	struct dev_table_entry *dev_table = get_dev_table(iommu);

	/* remove entry from the device table seen by the hardware */
	dev_table[devid].data[0]  = DTE_FLAG_V;

	if (!amd_iommu_snp_en)
		dev_table[devid].data[0] |= DTE_FLAG_TV;

	dev_table[devid].data[1] &= DTE_FLAG_MASK;

	amd_iommu_apply_erratum_63(iommu, devid);
}

/* Update and flush DTE for the given device */
void amd_iommu_dev_update_dte(struct iommu_dev_data *dev_data, bool set)
{
	struct amd_iommu *iommu = get_amd_iommu_from_dev(dev_data->dev);

	if (set)
		set_dte_entry(iommu, dev_data);
	else
		clear_dte_entry(iommu, dev_data->devid);

	clone_aliases(iommu, dev_data->dev);
	device_flush_dte(dev_data);
	iommu_completion_wait(iommu);
}

<<<<<<< HEAD
=======
/*
 * If domain is SVA capable then initialize GCR3 table. Also if domain is
 * in v2 page table mode then update GCR3[0].
 */
static int init_gcr3_table(struct iommu_dev_data *dev_data,
			   struct protection_domain *pdom)
{
	struct amd_iommu *iommu = get_amd_iommu_from_dev_data(dev_data);
	int max_pasids = dev_data->max_pasids;
	int ret = 0;

	 /*
	  * If domain is in pt mode then setup GCR3 table only if device
	  * is PASID capable
	  */
	if (pdom_is_in_pt_mode(pdom) && !pdev_pasid_supported(dev_data))
		return ret;

	/*
	 * By default, setup GCR3 table to support MAX PASIDs
	 * supported by the device/IOMMU.
	 */
	ret = setup_gcr3_table(&dev_data->gcr3_info, iommu,
			       max_pasids > 0 ?  max_pasids : 1);
	if (ret)
		return ret;

	/* Setup GCR3[0] only if domain is setup with v2 page table mode */
	if (!pdom_is_v2_pgtbl_mode(pdom))
		return ret;

	ret = update_gcr3(dev_data, 0, iommu_virt_to_phys(pdom->iop.pgd), true);
	if (ret)
		free_gcr3_table(&dev_data->gcr3_info);

	return ret;
}

static void destroy_gcr3_table(struct iommu_dev_data *dev_data,
			       struct protection_domain *pdom)
{
	struct gcr3_tbl_info *gcr3_info = &dev_data->gcr3_info;

	if (pdom_is_v2_pgtbl_mode(pdom))
		update_gcr3(dev_data, 0, 0, false);

	if (gcr3_info->gcr3_tbl == NULL)
		return;

	free_gcr3_table(gcr3_info);
}

>>>>>>> 2d002356
static int do_attach(struct iommu_dev_data *dev_data,
		     struct protection_domain *domain)
{
	struct amd_iommu *iommu = get_amd_iommu_from_dev_data(dev_data);
	int ret = 0;

	/* Update data structures */
	dev_data->domain = domain;
	list_add(&dev_data->list, &domain->dev_list);

	/* Update NUMA Node ID */
	if (domain->nid == NUMA_NO_NODE)
		domain->nid = dev_to_node(dev_data->dev);

	/* Do reference counting */
	domain->dev_iommu[iommu->index] += 1;
	domain->dev_cnt                 += 1;

	/* Setup GCR3 table */
	if (pdom_is_sva_capable(domain)) {
		ret = init_gcr3_table(dev_data, domain);
		if (ret)
			return ret;
	}

<<<<<<< HEAD
	/* Update device table */
	amd_iommu_dev_update_dte(dev_data, true);

=======
>>>>>>> 2d002356
	return ret;
}

static void do_detach(struct iommu_dev_data *dev_data)
{
	struct protection_domain *domain = dev_data->domain;
	struct amd_iommu *iommu = get_amd_iommu_from_dev_data(dev_data);

	/* Clear DTE and flush the entry */
	amd_iommu_dev_update_dte(dev_data, false);

	/* Flush IOTLB and wait for the flushes to finish */
	amd_iommu_domain_flush_all(domain);

	/* Clear GCR3 table */
	if (pdom_is_sva_capable(domain))
		destroy_gcr3_table(dev_data, domain);

	/* Update data structures */
	dev_data->domain = NULL;
	list_del(&dev_data->list);

	/* decrease reference counters - needs to happen after the flushes */
	domain->dev_iommu[iommu->index] -= 1;
	domain->dev_cnt                 -= 1;
}

/*
 * If a device is not yet associated with a domain, this function makes the
 * device visible in the domain
 */
static int attach_device(struct device *dev,
			 struct protection_domain *domain)
{
	struct iommu_dev_data *dev_data;
	unsigned long flags;
	int ret = 0;

	spin_lock_irqsave(&domain->lock, flags);

	dev_data = dev_iommu_priv_get(dev);

	spin_lock(&dev_data->lock);

	if (dev_data->domain != NULL) {
		ret = -EBUSY;
		goto out;
	}

	ret = do_attach(dev_data, domain);

out:
	spin_unlock(&dev_data->lock);

	spin_unlock_irqrestore(&domain->lock, flags);

	return ret;
}

/*
 * Removes a device from a protection domain (with devtable_lock held)
 */
static void detach_device(struct device *dev)
{
	struct iommu_dev_data *dev_data = dev_iommu_priv_get(dev);
	struct protection_domain *domain = dev_data->domain;
	struct amd_iommu *iommu = get_amd_iommu_from_dev_data(dev_data);
	unsigned long flags;
	bool ppr = dev_data->ppr;

	spin_lock_irqsave(&domain->lock, flags);

	spin_lock(&dev_data->lock);

	/*
	 * First check if the device is still attached. It might already
	 * be detached from its domain because the generic
	 * iommu_detach_group code detached it and we try again here in
	 * our alias handling.
	 */
	if (WARN_ON(!dev_data->domain))
		goto out;

	if (ppr) {
		iopf_queue_flush_dev(dev);

		/* Updated here so that it gets reflected in DTE */
		dev_data->ppr = false;
	}

	do_detach(dev_data);

out:
	spin_unlock(&dev_data->lock);

	spin_unlock_irqrestore(&domain->lock, flags);

	/* Remove IOPF handler */
	if (ppr)
		amd_iommu_iopf_remove_device(iommu, dev_data);

	if (dev_is_pci(dev))
		pdev_disable_caps(to_pci_dev(dev));

}

static struct iommu_device *amd_iommu_probe_device(struct device *dev)
{
	struct iommu_device *iommu_dev;
	struct amd_iommu *iommu;
	struct iommu_dev_data *dev_data;
	int ret;

	if (!check_device(dev))
		return ERR_PTR(-ENODEV);

	iommu = rlookup_amd_iommu(dev);
	if (!iommu)
		return ERR_PTR(-ENODEV);

	/* Not registered yet? */
	if (!iommu->iommu.ops)
		return ERR_PTR(-ENODEV);

	if (dev_iommu_priv_get(dev))
		return &iommu->iommu;

	ret = iommu_init_device(iommu, dev);
	if (ret) {
		dev_err(dev, "Failed to initialize - trying to proceed anyway\n");
		iommu_dev = ERR_PTR(ret);
		iommu_ignore_device(iommu, dev);
	} else {
		amd_iommu_set_pci_msi_domain(dev, iommu);
		iommu_dev = &iommu->iommu;
	}

	/*
	 * If IOMMU and device supports PASID then it will contain max
	 * supported PASIDs, else it will be zero.
	 */
	dev_data = dev_iommu_priv_get(dev);
	if (amd_iommu_pasid_supported() && dev_is_pci(dev) &&
	    pdev_pasid_supported(dev_data)) {
		dev_data->max_pasids = min_t(u32, iommu->iommu.max_pasids,
					     pci_max_pasids(to_pci_dev(dev)));
	}

	iommu_completion_wait(iommu);

	return iommu_dev;
}

static void amd_iommu_release_device(struct device *dev)
{
	struct amd_iommu *iommu;

	if (!check_device(dev))
		return;

	iommu = rlookup_amd_iommu(dev);
	if (!iommu)
		return;

	amd_iommu_uninit_device(dev);
	iommu_completion_wait(iommu);
}

static struct iommu_group *amd_iommu_device_group(struct device *dev)
{
	if (dev_is_pci(dev))
		return pci_device_group(dev);

	return acpihid_device_group(dev);
}

/*****************************************************************************
 *
 * The following functions belong to the exported interface of AMD IOMMU
 *
 * This interface allows access to lower level functions of the IOMMU
 * like protection domain handling and assignement of devices to domains
 * which is not possible with the dma_ops interface.
 *
 *****************************************************************************/

static void cleanup_domain(struct protection_domain *domain)
{
	struct iommu_dev_data *entry;

	lockdep_assert_held(&domain->lock);

	if (!domain->dev_cnt)
		return;

	while (!list_empty(&domain->dev_list)) {
		entry = list_first_entry(&domain->dev_list,
					 struct iommu_dev_data, list);
		BUG_ON(!entry->domain);
		do_detach(entry);
	}
	WARN_ON(domain->dev_cnt != 0);
}

void protection_domain_free(struct protection_domain *domain)
{
	if (!domain)
		return;

	if (domain->iop.pgtbl_cfg.tlb)
		free_io_pgtable_ops(&domain->iop.iop.ops);

	if (domain->iop.root)
		iommu_free_page(domain->iop.root);

	if (domain->id)
		domain_id_free(domain->id);

	kfree(domain);
}

static int protection_domain_init_v1(struct protection_domain *domain, int mode)
{
	u64 *pt_root = NULL;

	BUG_ON(mode < PAGE_MODE_NONE || mode > PAGE_MODE_6_LEVEL);

	if (mode != PAGE_MODE_NONE) {
		pt_root = iommu_alloc_page(GFP_KERNEL);
		if (!pt_root)
			return -ENOMEM;
	}

	domain->pd_mode = PD_MODE_V1;
	amd_iommu_domain_set_pgtable(domain, pt_root, mode);

	return 0;
}

static int protection_domain_init_v2(struct protection_domain *pdom)
{
	pdom->pd_mode = PD_MODE_V2;
	pdom->domain.pgsize_bitmap = AMD_IOMMU_PGSIZES_V2;

	return 0;
}

struct protection_domain *protection_domain_alloc(unsigned int type)
{
	struct io_pgtable_ops *pgtbl_ops;
	struct protection_domain *domain;
	int pgtable;
	int ret;

	domain = kzalloc(sizeof(*domain), GFP_KERNEL);
	if (!domain)
		return NULL;

	domain->id = domain_id_alloc();
	if (!domain->id)
		goto out_err;

	spin_lock_init(&domain->lock);
	INIT_LIST_HEAD(&domain->dev_list);
	INIT_LIST_HEAD(&domain->dev_data_list);
	domain->nid = NUMA_NO_NODE;

	switch (type) {
	/* No need to allocate io pgtable ops in passthrough mode */
	case IOMMU_DOMAIN_IDENTITY:
	case IOMMU_DOMAIN_SVA:
		return domain;
	case IOMMU_DOMAIN_DMA:
		pgtable = amd_iommu_pgtable;
		break;
	/*
	 * Force IOMMU v1 page table when allocating
	 * domain for pass-through devices.
	 */
	case IOMMU_DOMAIN_UNMANAGED:
		pgtable = AMD_IOMMU_V1;
		break;
	default:
		goto out_err;
	}

	switch (pgtable) {
	case AMD_IOMMU_V1:
		ret = protection_domain_init_v1(domain, DEFAULT_PGTABLE_LEVEL);
		break;
	case AMD_IOMMU_V2:
		ret = protection_domain_init_v2(domain);
		break;
	default:
		ret = -EINVAL;
		break;
	}

	if (ret)
		goto out_err;

	pgtbl_ops = alloc_io_pgtable_ops(pgtable, &domain->iop.pgtbl_cfg, domain);
	if (!pgtbl_ops)
		goto out_err;

	return domain;
out_err:
	protection_domain_free(domain);
	return NULL;
}

static inline u64 dma_max_address(void)
{
	if (amd_iommu_pgtable == AMD_IOMMU_V1)
		return ~0ULL;

	/* V2 with 4/5 level page table */
	return ((1ULL << PM_LEVEL_SHIFT(amd_iommu_gpt_level)) - 1);
}

static bool amd_iommu_hd_support(struct amd_iommu *iommu)
{
	return iommu && (iommu->features & FEATURE_HDSUP);
}

static struct iommu_domain *do_iommu_domain_alloc(unsigned int type,
						  struct device *dev, u32 flags)
{
	bool dirty_tracking = flags & IOMMU_HWPT_ALLOC_DIRTY_TRACKING;
	struct protection_domain *domain;
	struct amd_iommu *iommu = NULL;

	if (dev)
		iommu = get_amd_iommu_from_dev(dev);

	/*
	 * Since DTE[Mode]=0 is prohibited on SNP-enabled system,
	 * default to use IOMMU_DOMAIN_DMA[_FQ].
	 */
	if (amd_iommu_snp_en && (type == IOMMU_DOMAIN_IDENTITY))
		return ERR_PTR(-EINVAL);

	if (dirty_tracking && !amd_iommu_hd_support(iommu))
		return ERR_PTR(-EOPNOTSUPP);

	domain = protection_domain_alloc(type);
	if (!domain)
		return ERR_PTR(-ENOMEM);

	domain->domain.geometry.aperture_start = 0;
	domain->domain.geometry.aperture_end   = dma_max_address();
	domain->domain.geometry.force_aperture = true;

	if (iommu) {
		domain->domain.type = type;
		domain->domain.pgsize_bitmap = iommu->iommu.ops->pgsize_bitmap;
		domain->domain.ops = iommu->iommu.ops->default_domain_ops;

		if (dirty_tracking)
			domain->domain.dirty_ops = &amd_dirty_ops;
	}

	return &domain->domain;
}

static struct iommu_domain *amd_iommu_domain_alloc(unsigned int type)
{
	struct iommu_domain *domain;

	domain = do_iommu_domain_alloc(type, NULL, 0);
	if (IS_ERR(domain))
		return NULL;

	return domain;
}

static struct iommu_domain *
amd_iommu_domain_alloc_user(struct device *dev, u32 flags,
			    struct iommu_domain *parent,
			    const struct iommu_user_data *user_data)

{
	unsigned int type = IOMMU_DOMAIN_UNMANAGED;

	if ((flags & ~IOMMU_HWPT_ALLOC_DIRTY_TRACKING) || parent || user_data)
		return ERR_PTR(-EOPNOTSUPP);

	return do_iommu_domain_alloc(type, dev, flags);
}

void amd_iommu_domain_free(struct iommu_domain *dom)
{
	struct protection_domain *domain;
	unsigned long flags;

	if (!dom)
		return;

	domain = to_pdomain(dom);

	spin_lock_irqsave(&domain->lock, flags);

	cleanup_domain(domain);

	spin_unlock_irqrestore(&domain->lock, flags);

	protection_domain_free(domain);
}

static int amd_iommu_attach_device(struct iommu_domain *dom,
				   struct device *dev)
{
	struct iommu_dev_data *dev_data = dev_iommu_priv_get(dev);
	struct protection_domain *domain = to_pdomain(dom);
	struct amd_iommu *iommu = get_amd_iommu_from_dev(dev);
	struct pci_dev *pdev;
	int ret;

	/*
	 * Skip attach device to domain if new domain is same as
	 * devices current domain
	 */
	if (dev_data->domain == domain)
		return 0;

	dev_data->defer_attach = false;

	/*
	 * Restrict to devices with compatible IOMMU hardware support
	 * when enforcement of dirty tracking is enabled.
	 */
	if (dom->dirty_ops && !amd_iommu_hd_support(iommu))
		return -EINVAL;

	if (dev_data->domain)
		detach_device(dev);

	ret = attach_device(dev, domain);

#ifdef CONFIG_IRQ_REMAP
	if (AMD_IOMMU_GUEST_IR_VAPIC(amd_iommu_guest_ir)) {
		if (dom->type == IOMMU_DOMAIN_UNMANAGED)
			dev_data->use_vapic = 1;
		else
			dev_data->use_vapic = 0;
	}
#endif

	pdev = dev_is_pci(dev_data->dev) ? to_pci_dev(dev_data->dev) : NULL;
	if (pdev && pdom_is_sva_capable(domain)) {
		pdev_enable_caps(pdev);

		/*
		 * Device can continue to function even if IOPF
		 * enablement failed. Hence in error path just
		 * disable device PRI support.
		 */
		if (amd_iommu_iopf_add_device(iommu, dev_data))
			pdev_disable_cap_pri(pdev);
	} else if (pdev) {
		pdev_enable_cap_ats(pdev);
	}

	/* Update device table */
	amd_iommu_dev_update_dte(dev_data, true);

	return ret;
}

static int amd_iommu_iotlb_sync_map(struct iommu_domain *dom,
				    unsigned long iova, size_t size)
{
	struct protection_domain *domain = to_pdomain(dom);
	struct io_pgtable_ops *ops = &domain->iop.iop.ops;

	if (ops->map_pages)
		domain_flush_np_cache(domain, iova, size);
	return 0;
}

static int amd_iommu_map_pages(struct iommu_domain *dom, unsigned long iova,
			       phys_addr_t paddr, size_t pgsize, size_t pgcount,
			       int iommu_prot, gfp_t gfp, size_t *mapped)
{
	struct protection_domain *domain = to_pdomain(dom);
	struct io_pgtable_ops *ops = &domain->iop.iop.ops;
	int prot = 0;
	int ret = -EINVAL;

	if ((domain->pd_mode == PD_MODE_V1) &&
	    (domain->iop.mode == PAGE_MODE_NONE))
		return -EINVAL;

	if (iommu_prot & IOMMU_READ)
		prot |= IOMMU_PROT_IR;
	if (iommu_prot & IOMMU_WRITE)
		prot |= IOMMU_PROT_IW;

	if (ops->map_pages) {
		ret = ops->map_pages(ops, iova, paddr, pgsize,
				     pgcount, prot, gfp, mapped);
	}

	return ret;
}

static void amd_iommu_iotlb_gather_add_page(struct iommu_domain *domain,
					    struct iommu_iotlb_gather *gather,
					    unsigned long iova, size_t size)
{
	/*
	 * AMD's IOMMU can flush as many pages as necessary in a single flush.
	 * Unless we run in a virtual machine, which can be inferred according
	 * to whether "non-present cache" is on, it is probably best to prefer
	 * (potentially) too extensive TLB flushing (i.e., more misses) over
	 * mutliple TLB flushes (i.e., more flushes). For virtual machines the
	 * hypervisor needs to synchronize the host IOMMU PTEs with those of
	 * the guest, and the trade-off is different: unnecessary TLB flushes
	 * should be avoided.
	 */
	if (amd_iommu_np_cache &&
	    iommu_iotlb_gather_is_disjoint(gather, iova, size))
		iommu_iotlb_sync(domain, gather);

	iommu_iotlb_gather_add_range(gather, iova, size);
}

static size_t amd_iommu_unmap_pages(struct iommu_domain *dom, unsigned long iova,
				    size_t pgsize, size_t pgcount,
				    struct iommu_iotlb_gather *gather)
{
	struct protection_domain *domain = to_pdomain(dom);
	struct io_pgtable_ops *ops = &domain->iop.iop.ops;
	size_t r;

	if ((domain->pd_mode == PD_MODE_V1) &&
	    (domain->iop.mode == PAGE_MODE_NONE))
		return 0;

	r = (ops->unmap_pages) ? ops->unmap_pages(ops, iova, pgsize, pgcount, NULL) : 0;

	if (r)
		amd_iommu_iotlb_gather_add_page(dom, gather, iova, r);

	return r;
}

static phys_addr_t amd_iommu_iova_to_phys(struct iommu_domain *dom,
					  dma_addr_t iova)
{
	struct protection_domain *domain = to_pdomain(dom);
	struct io_pgtable_ops *ops = &domain->iop.iop.ops;

	return ops->iova_to_phys(ops, iova);
}

static bool amd_iommu_capable(struct device *dev, enum iommu_cap cap)
{
	switch (cap) {
	case IOMMU_CAP_CACHE_COHERENCY:
		return true;
	case IOMMU_CAP_NOEXEC:
		return false;
	case IOMMU_CAP_PRE_BOOT_PROTECTION:
		return amdr_ivrs_remap_support;
	case IOMMU_CAP_ENFORCE_CACHE_COHERENCY:
		return true;
	case IOMMU_CAP_DEFERRED_FLUSH:
		return true;
	case IOMMU_CAP_DIRTY_TRACKING: {
		struct amd_iommu *iommu = get_amd_iommu_from_dev(dev);

		return amd_iommu_hd_support(iommu);
	}
	default:
		break;
	}

	return false;
}

static int amd_iommu_set_dirty_tracking(struct iommu_domain *domain,
					bool enable)
{
	struct protection_domain *pdomain = to_pdomain(domain);
	struct dev_table_entry *dev_table;
	struct iommu_dev_data *dev_data;
	bool domain_flush = false;
	struct amd_iommu *iommu;
	unsigned long flags;
	u64 pte_root;

	spin_lock_irqsave(&pdomain->lock, flags);
	if (!(pdomain->dirty_tracking ^ enable)) {
		spin_unlock_irqrestore(&pdomain->lock, flags);
		return 0;
	}

	list_for_each_entry(dev_data, &pdomain->dev_list, list) {
		iommu = get_amd_iommu_from_dev_data(dev_data);

		dev_table = get_dev_table(iommu);
		pte_root = dev_table[dev_data->devid].data[0];

		pte_root = (enable ? pte_root | DTE_FLAG_HAD :
				     pte_root & ~DTE_FLAG_HAD);

		/* Flush device DTE */
		dev_table[dev_data->devid].data[0] = pte_root;
		device_flush_dte(dev_data);
		domain_flush = true;
	}

	/* Flush IOTLB to mark IOPTE dirty on the next translation(s) */
	if (domain_flush)
		amd_iommu_domain_flush_all(pdomain);

	pdomain->dirty_tracking = enable;
	spin_unlock_irqrestore(&pdomain->lock, flags);

	return 0;
}

static int amd_iommu_read_and_clear_dirty(struct iommu_domain *domain,
					  unsigned long iova, size_t size,
					  unsigned long flags,
					  struct iommu_dirty_bitmap *dirty)
{
	struct protection_domain *pdomain = to_pdomain(domain);
	struct io_pgtable_ops *ops = &pdomain->iop.iop.ops;
	unsigned long lflags;

	if (!ops || !ops->read_and_clear_dirty)
		return -EOPNOTSUPP;

	spin_lock_irqsave(&pdomain->lock, lflags);
	if (!pdomain->dirty_tracking && dirty->bitmap) {
		spin_unlock_irqrestore(&pdomain->lock, lflags);
		return -EINVAL;
	}
	spin_unlock_irqrestore(&pdomain->lock, lflags);

	return ops->read_and_clear_dirty(ops, iova, size, flags, dirty);
}

static void amd_iommu_get_resv_regions(struct device *dev,
				       struct list_head *head)
{
	struct iommu_resv_region *region;
	struct unity_map_entry *entry;
	struct amd_iommu *iommu;
	struct amd_iommu_pci_seg *pci_seg;
	int devid, sbdf;

	sbdf = get_device_sbdf_id(dev);
	if (sbdf < 0)
		return;

	devid = PCI_SBDF_TO_DEVID(sbdf);
	iommu = get_amd_iommu_from_dev(dev);
	pci_seg = iommu->pci_seg;

	list_for_each_entry(entry, &pci_seg->unity_map, list) {
		int type, prot = 0;
		size_t length;

		if (devid < entry->devid_start || devid > entry->devid_end)
			continue;

		type   = IOMMU_RESV_DIRECT;
		length = entry->address_end - entry->address_start;
		if (entry->prot & IOMMU_PROT_IR)
			prot |= IOMMU_READ;
		if (entry->prot & IOMMU_PROT_IW)
			prot |= IOMMU_WRITE;
		if (entry->prot & IOMMU_UNITY_MAP_FLAG_EXCL_RANGE)
			/* Exclusion range */
			type = IOMMU_RESV_RESERVED;

		region = iommu_alloc_resv_region(entry->address_start,
						 length, prot, type,
						 GFP_KERNEL);
		if (!region) {
			dev_err(dev, "Out of memory allocating dm-regions\n");
			return;
		}
		list_add_tail(&region->list, head);
	}

	region = iommu_alloc_resv_region(MSI_RANGE_START,
					 MSI_RANGE_END - MSI_RANGE_START + 1,
					 0, IOMMU_RESV_MSI, GFP_KERNEL);
	if (!region)
		return;
	list_add_tail(&region->list, head);

	region = iommu_alloc_resv_region(HT_RANGE_START,
					 HT_RANGE_END - HT_RANGE_START + 1,
					 0, IOMMU_RESV_RESERVED, GFP_KERNEL);
	if (!region)
		return;
	list_add_tail(&region->list, head);
}

bool amd_iommu_is_attach_deferred(struct device *dev)
{
	struct iommu_dev_data *dev_data = dev_iommu_priv_get(dev);

	return dev_data->defer_attach;
}

static void amd_iommu_flush_iotlb_all(struct iommu_domain *domain)
{
	struct protection_domain *dom = to_pdomain(domain);
	unsigned long flags;

	spin_lock_irqsave(&dom->lock, flags);
	amd_iommu_domain_flush_all(dom);
	spin_unlock_irqrestore(&dom->lock, flags);
}

static void amd_iommu_iotlb_sync(struct iommu_domain *domain,
				 struct iommu_iotlb_gather *gather)
{
	struct protection_domain *dom = to_pdomain(domain);
	unsigned long flags;

	spin_lock_irqsave(&dom->lock, flags);
	amd_iommu_domain_flush_pages(dom, gather->start,
				     gather->end - gather->start + 1);
	spin_unlock_irqrestore(&dom->lock, flags);
}

static int amd_iommu_def_domain_type(struct device *dev)
{
	struct iommu_dev_data *dev_data;

	dev_data = dev_iommu_priv_get(dev);
	if (!dev_data)
		return 0;

	/* Always use DMA domain for untrusted device */
	if (dev_is_pci(dev) && to_pci_dev(dev)->untrusted)
		return IOMMU_DOMAIN_DMA;

	/*
	 * Do not identity map IOMMUv2 capable devices when:
	 *  - memory encryption is active, because some of those devices
	 *    (AMD GPUs) don't have the encryption bit in their DMA-mask
	 *    and require remapping.
	 *  - SNP is enabled, because it prohibits DTE[Mode]=0.
	 */
	if (pdev_pasid_supported(dev_data) &&
	    !cc_platform_has(CC_ATTR_MEM_ENCRYPT) &&
	    !amd_iommu_snp_en) {
		return IOMMU_DOMAIN_IDENTITY;
	}

	return 0;
}

static bool amd_iommu_enforce_cache_coherency(struct iommu_domain *domain)
{
	/* IOMMU_PTE_FC is always set */
	return true;
}

static const struct iommu_dirty_ops amd_dirty_ops = {
	.set_dirty_tracking = amd_iommu_set_dirty_tracking,
	.read_and_clear_dirty = amd_iommu_read_and_clear_dirty,
};

static int amd_iommu_dev_enable_feature(struct device *dev,
					enum iommu_dev_features feat)
{
	int ret = 0;

	switch (feat) {
	case IOMMU_DEV_FEAT_IOPF:
	case IOMMU_DEV_FEAT_SVA:
		break;
	default:
		ret = -EINVAL;
		break;
	}
	return ret;
}

static int amd_iommu_dev_disable_feature(struct device *dev,
					 enum iommu_dev_features feat)
{
	int ret = 0;

	switch (feat) {
	case IOMMU_DEV_FEAT_IOPF:
	case IOMMU_DEV_FEAT_SVA:
		break;
	default:
		ret = -EINVAL;
		break;
	}
	return ret;
}

const struct iommu_ops amd_iommu_ops = {
	.capable = amd_iommu_capable,
	.domain_alloc = amd_iommu_domain_alloc,
	.domain_alloc_user = amd_iommu_domain_alloc_user,
	.domain_alloc_sva = amd_iommu_domain_alloc_sva,
	.probe_device = amd_iommu_probe_device,
	.release_device = amd_iommu_release_device,
	.device_group = amd_iommu_device_group,
	.get_resv_regions = amd_iommu_get_resv_regions,
	.is_attach_deferred = amd_iommu_is_attach_deferred,
	.pgsize_bitmap	= AMD_IOMMU_PGSIZES,
	.def_domain_type = amd_iommu_def_domain_type,
	.dev_enable_feat = amd_iommu_dev_enable_feature,
	.dev_disable_feat = amd_iommu_dev_disable_feature,
	.remove_dev_pasid = amd_iommu_remove_dev_pasid,
	.page_response = amd_iommu_page_response,
	.default_domain_ops = &(const struct iommu_domain_ops) {
		.attach_dev	= amd_iommu_attach_device,
		.map_pages	= amd_iommu_map_pages,
		.unmap_pages	= amd_iommu_unmap_pages,
		.iotlb_sync_map	= amd_iommu_iotlb_sync_map,
		.iova_to_phys	= amd_iommu_iova_to_phys,
		.flush_iotlb_all = amd_iommu_flush_iotlb_all,
		.iotlb_sync	= amd_iommu_iotlb_sync,
		.free		= amd_iommu_domain_free,
		.enforce_cache_coherency = amd_iommu_enforce_cache_coherency,
	}
};

#ifdef CONFIG_IRQ_REMAP

/*****************************************************************************
 *
 * Interrupt Remapping Implementation
 *
 *****************************************************************************/

static struct irq_chip amd_ir_chip;
static DEFINE_SPINLOCK(iommu_table_lock);

static void iommu_flush_irt_and_complete(struct amd_iommu *iommu, u16 devid)
{
	int ret;
	u64 data;
	unsigned long flags;
	struct iommu_cmd cmd, cmd2;

	if (iommu->irtcachedis_enabled)
		return;

	build_inv_irt(&cmd, devid);
	data = atomic64_add_return(1, &iommu->cmd_sem_val);
	build_completion_wait(&cmd2, iommu, data);

	raw_spin_lock_irqsave(&iommu->lock, flags);
	ret = __iommu_queue_command_sync(iommu, &cmd, true);
	if (ret)
		goto out;
	ret = __iommu_queue_command_sync(iommu, &cmd2, false);
	if (ret)
		goto out;
	wait_on_sem(iommu, data);
out:
	raw_spin_unlock_irqrestore(&iommu->lock, flags);
}

static void set_dte_irq_entry(struct amd_iommu *iommu, u16 devid,
			      struct irq_remap_table *table)
{
	u64 dte;
	struct dev_table_entry *dev_table = get_dev_table(iommu);

	dte	= dev_table[devid].data[2];
	dte	&= ~DTE_IRQ_PHYS_ADDR_MASK;
	dte	|= iommu_virt_to_phys(table->table);
	dte	|= DTE_IRQ_REMAP_INTCTL;
	dte	|= DTE_INTTABLEN;
	dte	|= DTE_IRQ_REMAP_ENABLE;

	dev_table[devid].data[2] = dte;
}

static struct irq_remap_table *get_irq_table(struct amd_iommu *iommu, u16 devid)
{
	struct irq_remap_table *table;
	struct amd_iommu_pci_seg *pci_seg = iommu->pci_seg;

	if (WARN_ONCE(!pci_seg->rlookup_table[devid],
		      "%s: no iommu for devid %x:%x\n",
		      __func__, pci_seg->id, devid))
		return NULL;

	table = pci_seg->irq_lookup_table[devid];
	if (WARN_ONCE(!table, "%s: no table for devid %x:%x\n",
		      __func__, pci_seg->id, devid))
		return NULL;

	return table;
}

static struct irq_remap_table *__alloc_irq_table(void)
{
	struct irq_remap_table *table;

	table = kzalloc(sizeof(*table), GFP_KERNEL);
	if (!table)
		return NULL;

	table->table = kmem_cache_alloc(amd_iommu_irq_cache, GFP_KERNEL);
	if (!table->table) {
		kfree(table);
		return NULL;
	}
	raw_spin_lock_init(&table->lock);

	if (!AMD_IOMMU_GUEST_IR_GA(amd_iommu_guest_ir))
		memset(table->table, 0,
		       MAX_IRQS_PER_TABLE * sizeof(u32));
	else
		memset(table->table, 0,
		       (MAX_IRQS_PER_TABLE * (sizeof(u64) * 2)));
	return table;
}

static void set_remap_table_entry(struct amd_iommu *iommu, u16 devid,
				  struct irq_remap_table *table)
{
	struct amd_iommu_pci_seg *pci_seg = iommu->pci_seg;

	pci_seg->irq_lookup_table[devid] = table;
	set_dte_irq_entry(iommu, devid, table);
	iommu_flush_dte(iommu, devid);
}

static int set_remap_table_entry_alias(struct pci_dev *pdev, u16 alias,
				       void *data)
{
	struct irq_remap_table *table = data;
	struct amd_iommu_pci_seg *pci_seg;
	struct amd_iommu *iommu = rlookup_amd_iommu(&pdev->dev);

	if (!iommu)
		return -EINVAL;

	pci_seg = iommu->pci_seg;
	pci_seg->irq_lookup_table[alias] = table;
	set_dte_irq_entry(iommu, alias, table);
	iommu_flush_dte(pci_seg->rlookup_table[alias], alias);

	return 0;
}

static struct irq_remap_table *alloc_irq_table(struct amd_iommu *iommu,
					       u16 devid, struct pci_dev *pdev)
{
	struct irq_remap_table *table = NULL;
	struct irq_remap_table *new_table = NULL;
	struct amd_iommu_pci_seg *pci_seg;
	unsigned long flags;
	u16 alias;

	spin_lock_irqsave(&iommu_table_lock, flags);

	pci_seg = iommu->pci_seg;
	table = pci_seg->irq_lookup_table[devid];
	if (table)
		goto out_unlock;

	alias = pci_seg->alias_table[devid];
	table = pci_seg->irq_lookup_table[alias];
	if (table) {
		set_remap_table_entry(iommu, devid, table);
		goto out_wait;
	}
	spin_unlock_irqrestore(&iommu_table_lock, flags);

	/* Nothing there yet, allocate new irq remapping table */
	new_table = __alloc_irq_table();
	if (!new_table)
		return NULL;

	spin_lock_irqsave(&iommu_table_lock, flags);

	table = pci_seg->irq_lookup_table[devid];
	if (table)
		goto out_unlock;

	table = pci_seg->irq_lookup_table[alias];
	if (table) {
		set_remap_table_entry(iommu, devid, table);
		goto out_wait;
	}

	table = new_table;
	new_table = NULL;

	if (pdev)
		pci_for_each_dma_alias(pdev, set_remap_table_entry_alias,
				       table);
	else
		set_remap_table_entry(iommu, devid, table);

	if (devid != alias)
		set_remap_table_entry(iommu, alias, table);

out_wait:
	iommu_completion_wait(iommu);

out_unlock:
	spin_unlock_irqrestore(&iommu_table_lock, flags);

	if (new_table) {
		kmem_cache_free(amd_iommu_irq_cache, new_table->table);
		kfree(new_table);
	}
	return table;
}

static int alloc_irq_index(struct amd_iommu *iommu, u16 devid, int count,
			   bool align, struct pci_dev *pdev)
{
	struct irq_remap_table *table;
	int index, c, alignment = 1;
	unsigned long flags;

	table = alloc_irq_table(iommu, devid, pdev);
	if (!table)
		return -ENODEV;

	if (align)
		alignment = roundup_pow_of_two(count);

	raw_spin_lock_irqsave(&table->lock, flags);

	/* Scan table for free entries */
	for (index = ALIGN(table->min_index, alignment), c = 0;
	     index < MAX_IRQS_PER_TABLE;) {
		if (!iommu->irte_ops->is_allocated(table, index)) {
			c += 1;
		} else {
			c     = 0;
			index = ALIGN(index + 1, alignment);
			continue;
		}

		if (c == count)	{
			for (; c != 0; --c)
				iommu->irte_ops->set_allocated(table, index - c + 1);

			index -= count - 1;
			goto out;
		}

		index++;
	}

	index = -ENOSPC;

out:
	raw_spin_unlock_irqrestore(&table->lock, flags);

	return index;
}

static int __modify_irte_ga(struct amd_iommu *iommu, u16 devid, int index,
			    struct irte_ga *irte)
{
	struct irq_remap_table *table;
	struct irte_ga *entry;
	unsigned long flags;
	u128 old;

	table = get_irq_table(iommu, devid);
	if (!table)
		return -ENOMEM;

	raw_spin_lock_irqsave(&table->lock, flags);

	entry = (struct irte_ga *)table->table;
	entry = &entry[index];

	/*
	 * We use cmpxchg16 to atomically update the 128-bit IRTE,
	 * and it cannot be updated by the hardware or other processors
	 * behind us, so the return value of cmpxchg16 should be the
	 * same as the old value.
	 */
	old = entry->irte;
	WARN_ON(!try_cmpxchg128(&entry->irte, &old, irte->irte));

	raw_spin_unlock_irqrestore(&table->lock, flags);

	return 0;
}

static int modify_irte_ga(struct amd_iommu *iommu, u16 devid, int index,
			  struct irte_ga *irte)
{
	bool ret;

	ret = __modify_irte_ga(iommu, devid, index, irte);
	if (ret)
		return ret;

	iommu_flush_irt_and_complete(iommu, devid);

	return 0;
}

static int modify_irte(struct amd_iommu *iommu,
		       u16 devid, int index, union irte *irte)
{
	struct irq_remap_table *table;
	unsigned long flags;

	table = get_irq_table(iommu, devid);
	if (!table)
		return -ENOMEM;

	raw_spin_lock_irqsave(&table->lock, flags);
	table->table[index] = irte->val;
	raw_spin_unlock_irqrestore(&table->lock, flags);

	iommu_flush_irt_and_complete(iommu, devid);

	return 0;
}

static void free_irte(struct amd_iommu *iommu, u16 devid, int index)
{
	struct irq_remap_table *table;
	unsigned long flags;

	table = get_irq_table(iommu, devid);
	if (!table)
		return;

	raw_spin_lock_irqsave(&table->lock, flags);
	iommu->irte_ops->clear_allocated(table, index);
	raw_spin_unlock_irqrestore(&table->lock, flags);

	iommu_flush_irt_and_complete(iommu, devid);
}

static void irte_prepare(void *entry,
			 u32 delivery_mode, bool dest_mode,
			 u8 vector, u32 dest_apicid, int devid)
{
	union irte *irte = (union irte *) entry;

	irte->val                = 0;
	irte->fields.vector      = vector;
	irte->fields.int_type    = delivery_mode;
	irte->fields.destination = dest_apicid;
	irte->fields.dm          = dest_mode;
	irte->fields.valid       = 1;
}

static void irte_ga_prepare(void *entry,
			    u32 delivery_mode, bool dest_mode,
			    u8 vector, u32 dest_apicid, int devid)
{
	struct irte_ga *irte = (struct irte_ga *) entry;

	irte->lo.val                      = 0;
	irte->hi.val                      = 0;
	irte->lo.fields_remap.int_type    = delivery_mode;
	irte->lo.fields_remap.dm          = dest_mode;
	irte->hi.fields.vector            = vector;
	irte->lo.fields_remap.destination = APICID_TO_IRTE_DEST_LO(dest_apicid);
	irte->hi.fields.destination       = APICID_TO_IRTE_DEST_HI(dest_apicid);
	irte->lo.fields_remap.valid       = 1;
}

static void irte_activate(struct amd_iommu *iommu, void *entry, u16 devid, u16 index)
{
	union irte *irte = (union irte *) entry;

	irte->fields.valid = 1;
	modify_irte(iommu, devid, index, irte);
}

static void irte_ga_activate(struct amd_iommu *iommu, void *entry, u16 devid, u16 index)
{
	struct irte_ga *irte = (struct irte_ga *) entry;

	irte->lo.fields_remap.valid = 1;
	modify_irte_ga(iommu, devid, index, irte);
}

static void irte_deactivate(struct amd_iommu *iommu, void *entry, u16 devid, u16 index)
{
	union irte *irte = (union irte *) entry;

	irte->fields.valid = 0;
	modify_irte(iommu, devid, index, irte);
}

static void irte_ga_deactivate(struct amd_iommu *iommu, void *entry, u16 devid, u16 index)
{
	struct irte_ga *irte = (struct irte_ga *) entry;

	irte->lo.fields_remap.valid = 0;
	modify_irte_ga(iommu, devid, index, irte);
}

static void irte_set_affinity(struct amd_iommu *iommu, void *entry, u16 devid, u16 index,
			      u8 vector, u32 dest_apicid)
{
	union irte *irte = (union irte *) entry;

	irte->fields.vector = vector;
	irte->fields.destination = dest_apicid;
	modify_irte(iommu, devid, index, irte);
}

static void irte_ga_set_affinity(struct amd_iommu *iommu, void *entry, u16 devid, u16 index,
				 u8 vector, u32 dest_apicid)
{
	struct irte_ga *irte = (struct irte_ga *) entry;

	if (!irte->lo.fields_remap.guest_mode) {
		irte->hi.fields.vector = vector;
		irte->lo.fields_remap.destination =
					APICID_TO_IRTE_DEST_LO(dest_apicid);
		irte->hi.fields.destination =
					APICID_TO_IRTE_DEST_HI(dest_apicid);
		modify_irte_ga(iommu, devid, index, irte);
	}
}

#define IRTE_ALLOCATED (~1U)
static void irte_set_allocated(struct irq_remap_table *table, int index)
{
	table->table[index] = IRTE_ALLOCATED;
}

static void irte_ga_set_allocated(struct irq_remap_table *table, int index)
{
	struct irte_ga *ptr = (struct irte_ga *)table->table;
	struct irte_ga *irte = &ptr[index];

	memset(&irte->lo.val, 0, sizeof(u64));
	memset(&irte->hi.val, 0, sizeof(u64));
	irte->hi.fields.vector = 0xff;
}

static bool irte_is_allocated(struct irq_remap_table *table, int index)
{
	union irte *ptr = (union irte *)table->table;
	union irte *irte = &ptr[index];

	return irte->val != 0;
}

static bool irte_ga_is_allocated(struct irq_remap_table *table, int index)
{
	struct irte_ga *ptr = (struct irte_ga *)table->table;
	struct irte_ga *irte = &ptr[index];

	return irte->hi.fields.vector != 0;
}

static void irte_clear_allocated(struct irq_remap_table *table, int index)
{
	table->table[index] = 0;
}

static void irte_ga_clear_allocated(struct irq_remap_table *table, int index)
{
	struct irte_ga *ptr = (struct irte_ga *)table->table;
	struct irte_ga *irte = &ptr[index];

	memset(&irte->lo.val, 0, sizeof(u64));
	memset(&irte->hi.val, 0, sizeof(u64));
}

static int get_devid(struct irq_alloc_info *info)
{
	switch (info->type) {
	case X86_IRQ_ALLOC_TYPE_IOAPIC:
		return get_ioapic_devid(info->devid);
	case X86_IRQ_ALLOC_TYPE_HPET:
		return get_hpet_devid(info->devid);
	case X86_IRQ_ALLOC_TYPE_PCI_MSI:
	case X86_IRQ_ALLOC_TYPE_PCI_MSIX:
		return get_device_sbdf_id(msi_desc_to_dev(info->desc));
	default:
		WARN_ON_ONCE(1);
		return -1;
	}
}

struct irq_remap_ops amd_iommu_irq_ops = {
	.prepare		= amd_iommu_prepare,
	.enable			= amd_iommu_enable,
	.disable		= amd_iommu_disable,
	.reenable		= amd_iommu_reenable,
	.enable_faulting	= amd_iommu_enable_faulting,
};

static void fill_msi_msg(struct msi_msg *msg, u32 index)
{
	msg->data = index;
	msg->address_lo = 0;
	msg->arch_addr_lo.base_address = X86_MSI_BASE_ADDRESS_LOW;
	msg->address_hi = X86_MSI_BASE_ADDRESS_HIGH;
}

static void irq_remapping_prepare_irte(struct amd_ir_data *data,
				       struct irq_cfg *irq_cfg,
				       struct irq_alloc_info *info,
				       int devid, int index, int sub_handle)
{
	struct irq_2_irte *irte_info = &data->irq_2_irte;
	struct amd_iommu *iommu = data->iommu;

	if (!iommu)
		return;

	data->irq_2_irte.devid = devid;
	data->irq_2_irte.index = index + sub_handle;
	iommu->irte_ops->prepare(data->entry, APIC_DELIVERY_MODE_FIXED,
				 apic->dest_mode_logical, irq_cfg->vector,
				 irq_cfg->dest_apicid, devid);

	switch (info->type) {
	case X86_IRQ_ALLOC_TYPE_IOAPIC:
	case X86_IRQ_ALLOC_TYPE_HPET:
	case X86_IRQ_ALLOC_TYPE_PCI_MSI:
	case X86_IRQ_ALLOC_TYPE_PCI_MSIX:
		fill_msi_msg(&data->msi_entry, irte_info->index);
		break;

	default:
		BUG_ON(1);
		break;
	}
}

struct amd_irte_ops irte_32_ops = {
	.prepare = irte_prepare,
	.activate = irte_activate,
	.deactivate = irte_deactivate,
	.set_affinity = irte_set_affinity,
	.set_allocated = irte_set_allocated,
	.is_allocated = irte_is_allocated,
	.clear_allocated = irte_clear_allocated,
};

struct amd_irte_ops irte_128_ops = {
	.prepare = irte_ga_prepare,
	.activate = irte_ga_activate,
	.deactivate = irte_ga_deactivate,
	.set_affinity = irte_ga_set_affinity,
	.set_allocated = irte_ga_set_allocated,
	.is_allocated = irte_ga_is_allocated,
	.clear_allocated = irte_ga_clear_allocated,
};

static int irq_remapping_alloc(struct irq_domain *domain, unsigned int virq,
			       unsigned int nr_irqs, void *arg)
{
	struct irq_alloc_info *info = arg;
	struct irq_data *irq_data;
	struct amd_ir_data *data = NULL;
	struct amd_iommu *iommu;
	struct irq_cfg *cfg;
	int i, ret, devid, seg, sbdf;
	int index;

	if (!info)
		return -EINVAL;
	if (nr_irqs > 1 && info->type != X86_IRQ_ALLOC_TYPE_PCI_MSI)
		return -EINVAL;

	sbdf = get_devid(info);
	if (sbdf < 0)
		return -EINVAL;

	seg = PCI_SBDF_TO_SEGID(sbdf);
	devid = PCI_SBDF_TO_DEVID(sbdf);
	iommu = __rlookup_amd_iommu(seg, devid);
	if (!iommu)
		return -EINVAL;

	ret = irq_domain_alloc_irqs_parent(domain, virq, nr_irqs, arg);
	if (ret < 0)
		return ret;

	if (info->type == X86_IRQ_ALLOC_TYPE_IOAPIC) {
		struct irq_remap_table *table;

		table = alloc_irq_table(iommu, devid, NULL);
		if (table) {
			if (!table->min_index) {
				/*
				 * Keep the first 32 indexes free for IOAPIC
				 * interrupts.
				 */
				table->min_index = 32;
				for (i = 0; i < 32; ++i)
					iommu->irte_ops->set_allocated(table, i);
			}
			WARN_ON(table->min_index != 32);
			index = info->ioapic.pin;
		} else {
			index = -ENOMEM;
		}
	} else if (info->type == X86_IRQ_ALLOC_TYPE_PCI_MSI ||
		   info->type == X86_IRQ_ALLOC_TYPE_PCI_MSIX) {
		bool align = (info->type == X86_IRQ_ALLOC_TYPE_PCI_MSI);

		index = alloc_irq_index(iommu, devid, nr_irqs, align,
					msi_desc_to_pci_dev(info->desc));
	} else {
		index = alloc_irq_index(iommu, devid, nr_irqs, false, NULL);
	}

	if (index < 0) {
		pr_warn("Failed to allocate IRTE\n");
		ret = index;
		goto out_free_parent;
	}

	for (i = 0; i < nr_irqs; i++) {
		irq_data = irq_domain_get_irq_data(domain, virq + i);
		cfg = irq_data ? irqd_cfg(irq_data) : NULL;
		if (!cfg) {
			ret = -EINVAL;
			goto out_free_data;
		}

		ret = -ENOMEM;
		data = kzalloc(sizeof(*data), GFP_KERNEL);
		if (!data)
			goto out_free_data;

		if (!AMD_IOMMU_GUEST_IR_GA(amd_iommu_guest_ir))
			data->entry = kzalloc(sizeof(union irte), GFP_KERNEL);
		else
			data->entry = kzalloc(sizeof(struct irte_ga),
						     GFP_KERNEL);
		if (!data->entry) {
			kfree(data);
			goto out_free_data;
		}

		data->iommu = iommu;
		irq_data->hwirq = (devid << 16) + i;
		irq_data->chip_data = data;
		irq_data->chip = &amd_ir_chip;
		irq_remapping_prepare_irte(data, cfg, info, devid, index, i);
		irq_set_status_flags(virq + i, IRQ_MOVE_PCNTXT);
	}

	return 0;

out_free_data:
	for (i--; i >= 0; i--) {
		irq_data = irq_domain_get_irq_data(domain, virq + i);
		if (irq_data)
			kfree(irq_data->chip_data);
	}
	for (i = 0; i < nr_irqs; i++)
		free_irte(iommu, devid, index + i);
out_free_parent:
	irq_domain_free_irqs_common(domain, virq, nr_irqs);
	return ret;
}

static void irq_remapping_free(struct irq_domain *domain, unsigned int virq,
			       unsigned int nr_irqs)
{
	struct irq_2_irte *irte_info;
	struct irq_data *irq_data;
	struct amd_ir_data *data;
	int i;

	for (i = 0; i < nr_irqs; i++) {
		irq_data = irq_domain_get_irq_data(domain, virq  + i);
		if (irq_data && irq_data->chip_data) {
			data = irq_data->chip_data;
			irte_info = &data->irq_2_irte;
			free_irte(data->iommu, irte_info->devid, irte_info->index);
			kfree(data->entry);
			kfree(data);
		}
	}
	irq_domain_free_irqs_common(domain, virq, nr_irqs);
}

static void amd_ir_update_irte(struct irq_data *irqd, struct amd_iommu *iommu,
			       struct amd_ir_data *ir_data,
			       struct irq_2_irte *irte_info,
			       struct irq_cfg *cfg);

static int irq_remapping_activate(struct irq_domain *domain,
				  struct irq_data *irq_data, bool reserve)
{
	struct amd_ir_data *data = irq_data->chip_data;
	struct irq_2_irte *irte_info = &data->irq_2_irte;
	struct amd_iommu *iommu = data->iommu;
	struct irq_cfg *cfg = irqd_cfg(irq_data);

	if (!iommu)
		return 0;

	iommu->irte_ops->activate(iommu, data->entry, irte_info->devid,
				  irte_info->index);
	amd_ir_update_irte(irq_data, iommu, data, irte_info, cfg);
	return 0;
}

static void irq_remapping_deactivate(struct irq_domain *domain,
				     struct irq_data *irq_data)
{
	struct amd_ir_data *data = irq_data->chip_data;
	struct irq_2_irte *irte_info = &data->irq_2_irte;
	struct amd_iommu *iommu = data->iommu;

	if (iommu)
		iommu->irte_ops->deactivate(iommu, data->entry, irte_info->devid,
					    irte_info->index);
}

static int irq_remapping_select(struct irq_domain *d, struct irq_fwspec *fwspec,
				enum irq_domain_bus_token bus_token)
{
	struct amd_iommu *iommu;
	int devid = -1;

	if (!amd_iommu_irq_remap)
		return 0;

	if (x86_fwspec_is_ioapic(fwspec))
		devid = get_ioapic_devid(fwspec->param[0]);
	else if (x86_fwspec_is_hpet(fwspec))
		devid = get_hpet_devid(fwspec->param[0]);

	if (devid < 0)
		return 0;
	iommu = __rlookup_amd_iommu((devid >> 16), (devid & 0xffff));

	return iommu && iommu->ir_domain == d;
}

static const struct irq_domain_ops amd_ir_domain_ops = {
	.select = irq_remapping_select,
	.alloc = irq_remapping_alloc,
	.free = irq_remapping_free,
	.activate = irq_remapping_activate,
	.deactivate = irq_remapping_deactivate,
};

int amd_iommu_activate_guest_mode(void *data)
{
	struct amd_ir_data *ir_data = (struct amd_ir_data *)data;
	struct irte_ga *entry = (struct irte_ga *) ir_data->entry;
	u64 valid;

	if (!AMD_IOMMU_GUEST_IR_VAPIC(amd_iommu_guest_ir) || !entry)
		return 0;

	valid = entry->lo.fields_vapic.valid;

	entry->lo.val = 0;
	entry->hi.val = 0;

	entry->lo.fields_vapic.valid       = valid;
	entry->lo.fields_vapic.guest_mode  = 1;
	entry->lo.fields_vapic.ga_log_intr = 1;
	entry->hi.fields.ga_root_ptr       = ir_data->ga_root_ptr;
	entry->hi.fields.vector            = ir_data->ga_vector;
	entry->lo.fields_vapic.ga_tag      = ir_data->ga_tag;

	return modify_irte_ga(ir_data->iommu, ir_data->irq_2_irte.devid,
			      ir_data->irq_2_irte.index, entry);
}
EXPORT_SYMBOL(amd_iommu_activate_guest_mode);

int amd_iommu_deactivate_guest_mode(void *data)
{
	struct amd_ir_data *ir_data = (struct amd_ir_data *)data;
	struct irte_ga *entry = (struct irte_ga *) ir_data->entry;
	struct irq_cfg *cfg = ir_data->cfg;
	u64 valid;

	if (!AMD_IOMMU_GUEST_IR_VAPIC(amd_iommu_guest_ir) ||
	    !entry || !entry->lo.fields_vapic.guest_mode)
		return 0;

	valid = entry->lo.fields_remap.valid;

	entry->lo.val = 0;
	entry->hi.val = 0;

	entry->lo.fields_remap.valid       = valid;
	entry->lo.fields_remap.dm          = apic->dest_mode_logical;
	entry->lo.fields_remap.int_type    = APIC_DELIVERY_MODE_FIXED;
	entry->hi.fields.vector            = cfg->vector;
	entry->lo.fields_remap.destination =
				APICID_TO_IRTE_DEST_LO(cfg->dest_apicid);
	entry->hi.fields.destination =
				APICID_TO_IRTE_DEST_HI(cfg->dest_apicid);

	return modify_irte_ga(ir_data->iommu, ir_data->irq_2_irte.devid,
			      ir_data->irq_2_irte.index, entry);
}
EXPORT_SYMBOL(amd_iommu_deactivate_guest_mode);

static int amd_ir_set_vcpu_affinity(struct irq_data *data, void *vcpu_info)
{
	int ret;
	struct amd_iommu_pi_data *pi_data = vcpu_info;
	struct vcpu_data *vcpu_pi_info = pi_data->vcpu_data;
	struct amd_ir_data *ir_data = data->chip_data;
	struct irq_2_irte *irte_info = &ir_data->irq_2_irte;
	struct iommu_dev_data *dev_data;

	if (ir_data->iommu == NULL)
		return -EINVAL;

	dev_data = search_dev_data(ir_data->iommu, irte_info->devid);

	/* Note:
	 * This device has never been set up for guest mode.
	 * we should not modify the IRTE
	 */
	if (!dev_data || !dev_data->use_vapic)
		return 0;

	ir_data->cfg = irqd_cfg(data);
	pi_data->ir_data = ir_data;

	/* Note:
	 * SVM tries to set up for VAPIC mode, but we are in
	 * legacy mode. So, we force legacy mode instead.
	 */
	if (!AMD_IOMMU_GUEST_IR_VAPIC(amd_iommu_guest_ir)) {
		pr_debug("%s: Fall back to using intr legacy remap\n",
			 __func__);
		pi_data->is_guest_mode = false;
	}

	pi_data->prev_ga_tag = ir_data->cached_ga_tag;
	if (pi_data->is_guest_mode) {
		ir_data->ga_root_ptr = (pi_data->base >> 12);
		ir_data->ga_vector = vcpu_pi_info->vector;
		ir_data->ga_tag = pi_data->ga_tag;
		ret = amd_iommu_activate_guest_mode(ir_data);
		if (!ret)
			ir_data->cached_ga_tag = pi_data->ga_tag;
	} else {
		ret = amd_iommu_deactivate_guest_mode(ir_data);

		/*
		 * This communicates the ga_tag back to the caller
		 * so that it can do all the necessary clean up.
		 */
		if (!ret)
			ir_data->cached_ga_tag = 0;
	}

	return ret;
}


static void amd_ir_update_irte(struct irq_data *irqd, struct amd_iommu *iommu,
			       struct amd_ir_data *ir_data,
			       struct irq_2_irte *irte_info,
			       struct irq_cfg *cfg)
{

	/*
	 * Atomically updates the IRTE with the new destination, vector
	 * and flushes the interrupt entry cache.
	 */
	iommu->irte_ops->set_affinity(iommu, ir_data->entry, irte_info->devid,
				      irte_info->index, cfg->vector,
				      cfg->dest_apicid);
}

static int amd_ir_set_affinity(struct irq_data *data,
			       const struct cpumask *mask, bool force)
{
	struct amd_ir_data *ir_data = data->chip_data;
	struct irq_2_irte *irte_info = &ir_data->irq_2_irte;
	struct irq_cfg *cfg = irqd_cfg(data);
	struct irq_data *parent = data->parent_data;
	struct amd_iommu *iommu = ir_data->iommu;
	int ret;

	if (!iommu)
		return -ENODEV;

	ret = parent->chip->irq_set_affinity(parent, mask, force);
	if (ret < 0 || ret == IRQ_SET_MASK_OK_DONE)
		return ret;

	amd_ir_update_irte(data, iommu, ir_data, irte_info, cfg);
	/*
	 * After this point, all the interrupts will start arriving
	 * at the new destination. So, time to cleanup the previous
	 * vector allocation.
	 */
	vector_schedule_cleanup(cfg);

	return IRQ_SET_MASK_OK_DONE;
}

static void ir_compose_msi_msg(struct irq_data *irq_data, struct msi_msg *msg)
{
	struct amd_ir_data *ir_data = irq_data->chip_data;

	*msg = ir_data->msi_entry;
}

static struct irq_chip amd_ir_chip = {
	.name			= "AMD-IR",
	.irq_ack		= apic_ack_irq,
	.irq_set_affinity	= amd_ir_set_affinity,
	.irq_set_vcpu_affinity	= amd_ir_set_vcpu_affinity,
	.irq_compose_msi_msg	= ir_compose_msi_msg,
};

static const struct msi_parent_ops amdvi_msi_parent_ops = {
	.supported_flags	= X86_VECTOR_MSI_FLAGS_SUPPORTED | MSI_FLAG_MULTI_PCI_MSI,
	.prefix			= "IR-",
	.init_dev_msi_info	= msi_parent_init_dev_msi_info,
};

int amd_iommu_create_irq_domain(struct amd_iommu *iommu)
{
	struct fwnode_handle *fn;

	fn = irq_domain_alloc_named_id_fwnode("AMD-IR", iommu->index);
	if (!fn)
		return -ENOMEM;
	iommu->ir_domain = irq_domain_create_hierarchy(arch_get_ir_parent_domain(), 0, 0,
						       fn, &amd_ir_domain_ops, iommu);
	if (!iommu->ir_domain) {
		irq_domain_free_fwnode(fn);
		return -ENOMEM;
	}

	irq_domain_update_bus_token(iommu->ir_domain,  DOMAIN_BUS_AMDVI);
	iommu->ir_domain->flags |= IRQ_DOMAIN_FLAG_MSI_PARENT |
				   IRQ_DOMAIN_FLAG_ISOLATED_MSI;
	iommu->ir_domain->msi_parent_ops = &amdvi_msi_parent_ops;

	return 0;
}

int amd_iommu_update_ga(int cpu, bool is_run, void *data)
{
	struct amd_ir_data *ir_data = (struct amd_ir_data *)data;
	struct irte_ga *entry = (struct irte_ga *) ir_data->entry;

	if (!AMD_IOMMU_GUEST_IR_VAPIC(amd_iommu_guest_ir) ||
	    !entry || !entry->lo.fields_vapic.guest_mode)
		return 0;

	if (!ir_data->iommu)
		return -ENODEV;

	if (cpu >= 0) {
		entry->lo.fields_vapic.destination =
					APICID_TO_IRTE_DEST_LO(cpu);
		entry->hi.fields.destination =
					APICID_TO_IRTE_DEST_HI(cpu);
	}
	entry->lo.fields_vapic.is_run = is_run;

	return __modify_irte_ga(ir_data->iommu, ir_data->irq_2_irte.devid,
				ir_data->irq_2_irte.index, entry);
}
EXPORT_SYMBOL(amd_iommu_update_ga);
#endif<|MERGE_RESOLUTION|>--- conflicted
+++ resolved
@@ -1976,8 +1976,6 @@
 	iommu_completion_wait(iommu);
 }
 
-<<<<<<< HEAD
-=======
 /*
  * If domain is SVA capable then initialize GCR3 table. Also if domain is
  * in v2 page table mode then update GCR3[0].
@@ -2030,7 +2028,6 @@
 	free_gcr3_table(gcr3_info);
 }
 
->>>>>>> 2d002356
 static int do_attach(struct iommu_dev_data *dev_data,
 		     struct protection_domain *domain)
 {
@@ -2056,12 +2053,6 @@
 			return ret;
 	}
 
-<<<<<<< HEAD
-	/* Update device table */
-	amd_iommu_dev_update_dte(dev_data, true);
-
-=======
->>>>>>> 2d002356
 	return ret;
 }
 
