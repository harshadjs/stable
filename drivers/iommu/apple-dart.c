--- conflicted
+++ resolved
@@ -38,10 +38,7 @@
 #define DART_MAX_TTBR 4
 #define MAX_DARTS_PER_DEVICE 2
 
-<<<<<<< HEAD
-=======
 /* Common registers */
->>>>>>> 98817289
 
 #define DART_PARAMS1 0x00
 #define DART_PARAMS1_PAGE_SHIFT GENMASK(27, 24)
@@ -167,8 +164,6 @@
 	enum io_pgtable_fmt fmt;
 
 	int max_sid_count;
-<<<<<<< HEAD
-=======
 
 	u64 lock;
 	u64 lock_bit;
@@ -187,7 +182,6 @@
 	u64 ttbr_addr_field_shift;
 	u64 ttbr_shift;
 	int ttbr_count;
->>>>>>> 98817289
 };
 
 /*
@@ -315,12 +309,7 @@
 	int sid;
 
 	for_each_set_bit(sid, stream_map->sidmap, dart->num_streams)
-<<<<<<< HEAD
-		writel(DART_TCR_TRANSLATE_ENABLE,
-		       dart->regs + DART_TCR(sid));
-=======
 		writel(dart->hw->tcr_enabled, dart->regs + DART_TCR(dart, sid));
->>>>>>> 98817289
 }
 
 static void apple_dart_hw_disable_dma(struct apple_dart_stream_map *stream_map)
@@ -329,11 +318,7 @@
 	int sid;
 
 	for_each_set_bit(sid, stream_map->sidmap, dart->num_streams)
-<<<<<<< HEAD
-		writel(0, dart->regs + DART_TCR(sid));
-=======
 		writel(dart->hw->tcr_disabled, dart->regs + DART_TCR(dart, sid));
->>>>>>> 98817289
 }
 
 static void
@@ -344,13 +329,8 @@
 
 	WARN_ON(!stream_map->dart->supports_bypass);
 	for_each_set_bit(sid, stream_map->sidmap, dart->num_streams)
-<<<<<<< HEAD
-		writel(DART_TCR_BYPASS0_ENABLE | DART_TCR_BYPASS1_ENABLE,
-		       dart->regs + DART_TCR(sid));
-=======
 		writel(dart->hw->tcr_bypass,
 		       dart->regs + DART_TCR(dart, sid));
->>>>>>> 98817289
 }
 
 static void apple_dart_hw_set_ttbr(struct apple_dart_stream_map *stream_map,
@@ -359,18 +339,11 @@
 	struct apple_dart *dart = stream_map->dart;
 	int sid;
 
-<<<<<<< HEAD
-	WARN_ON(paddr & ((1 << DART_TTBR_SHIFT) - 1));
-	for_each_set_bit(sid, stream_map->sidmap, dart->num_streams)
-		writel(DART_TTBR_VALID | (paddr >> DART_TTBR_SHIFT),
-		       dart->regs + DART_TTBR(sid, idx));
-=======
 	WARN_ON(paddr & ((1 << dart->hw->ttbr_shift) - 1));
 	for_each_set_bit(sid, stream_map->sidmap, dart->num_streams)
 		writel(dart->hw->ttbr_valid |
 		       (paddr >> dart->hw->ttbr_shift) << dart->hw->ttbr_addr_field_shift,
 		       dart->regs + DART_TTBR(dart, sid, idx));
->>>>>>> 98817289
 }
 
 static void apple_dart_hw_clear_ttbr(struct apple_dart_stream_map *stream_map,
@@ -380,11 +353,7 @@
 	int sid;
 
 	for_each_set_bit(sid, stream_map->sidmap, dart->num_streams)
-<<<<<<< HEAD
-		writel(0, dart->regs + DART_TTBR(sid, idx));
-=======
 		writel(0, dart->regs + DART_TTBR(dart, sid, idx));
->>>>>>> 98817289
 }
 
 static void
@@ -406,13 +375,8 @@
 
 	spin_lock_irqsave(&stream_map->dart->lock, flags);
 
-<<<<<<< HEAD
-	writel(stream_map->sidmap[0], stream_map->dart->regs + DART_STREAM_SELECT);
-	writel(command, stream_map->dart->regs + DART_STREAM_COMMAND);
-=======
 	writel(stream_map->sidmap[0], stream_map->dart->regs + DART_T8020_STREAM_SELECT);
 	writel(command, stream_map->dart->regs + DART_T8020_STREAM_COMMAND);
->>>>>>> 98817289
 
 	ret = readl_poll_timeout_atomic(
 		stream_map->dart->regs + DART_T8020_STREAM_COMMAND, command_reg,
@@ -504,11 +468,7 @@
 
 	/* enable all streams globally since TCR is used to control isolation */
 	for (i = 0; i < BITS_TO_U32(dart->num_streams); i++)
-<<<<<<< HEAD
-		writel(U32_MAX, dart->regs + DART_STREAMS_ENABLE + 4 * i);
-=======
 		writel(U32_MAX, dart->regs + dart->hw->enable_streams + 4 * i);
->>>>>>> 98817289
 
 	/* clear any pending errors before the interrupt is unmasked */
 	writel(readl(dart->regs + dart->hw->error), dart->regs + dart->hw->error);
@@ -531,11 +491,7 @@
 		for (j = 0; j < BITS_TO_LONGS(stream_map.dart->num_streams); j++)
 			stream_map.sidmap[j] = atomic_long_read(&domain_stream_map->sidmap[j]);
 
-<<<<<<< HEAD
-		apple_dart_hw_invalidate_tlb(&stream_map);
-=======
 		stream_map.dart->hw->invalidate_tlb(&stream_map);
->>>>>>> 98817289
 	}
 }
 
@@ -922,7 +878,6 @@
 	group_master_cfg = iommu_group_get_iommudata(group);
 	if (group_master_cfg) {
 		int ret;
-<<<<<<< HEAD
 
 		ret = apple_dart_merge_master_cfg(group_master_cfg, cfg);
 		if (ret) {
@@ -939,24 +894,6 @@
 			goto out;
 		}
 
-=======
-
-		ret = apple_dart_merge_master_cfg(group_master_cfg, cfg);
-		if (ret) {
-			dev_err(dev, "Failed to merge DART IOMMU grups.\n");
-			iommu_group_put(group);
-			res = ERR_PTR(ret);
-			goto out;
-		}
-	} else {
-		group_master_cfg = kmemdup(cfg, sizeof(*group_master_cfg),
-					   GFP_KERNEL);
-		if (!group_master_cfg) {
-			iommu_group_put(group);
-			goto out;
-		}
-
->>>>>>> 98817289
 		iommu_group_set_iommudata(group, group_master_cfg,
 			apple_dart_release_group);
 	}
@@ -1147,12 +1084,6 @@
 
 	dart_params[0] = readl(dart->regs + DART_PARAMS1);
 	dart_params[1] = readl(dart->regs + DART_PARAMS2);
-<<<<<<< HEAD
-	dart->pgsize = 1 << FIELD_GET(DART_PARAMS_PAGE_SHIFT, dart_params[0]);
-	dart->supports_bypass = dart_params[1] & DART_PARAMS_BYPASS_SUPPORT;
-
-	dart->num_streams = dart->hw->max_sid_count;
-=======
 	dart->pgsize = 1 << FIELD_GET(DART_PARAMS1_PAGE_SHIFT, dart_params[0]);
 	dart->supports_bypass = dart_params[1] & DART_PARAMS2_BYPASS_SUPPORT;
 
@@ -1172,7 +1103,6 @@
 		dart->num_streams = FIELD_GET(DART_T8110_PARAMS4_NUM_SIDS, dart_params[3]);
 		break;
 	}
->>>>>>> 98817289
 
 	if (dart->num_streams > DART_MAX_STREAMS) {
 		dev_err(&pdev->dev, "Too many streams (%d > %d)\n",
@@ -1187,11 +1117,7 @@
 	if (ret)
 		goto err_clk_disable;
 
-<<<<<<< HEAD
-	ret = request_irq(dart->irq, apple_dart_irq, IRQF_SHARED,
-=======
 	ret = request_irq(dart->irq, dart->hw->irq_handler, IRQF_SHARED,
->>>>>>> 98817289
 			  "apple-dart fault handler", dart);
 	if (ret)
 		goto err_clk_disable;
@@ -1243,8 +1169,6 @@
 	.oas = 36,
 	.fmt = APPLE_DART,
 	.max_sid_count = 16,
-<<<<<<< HEAD
-=======
 
 	.enable_streams = DART_T8020_STREAMS_ENABLE,
 	.lock = DART_T8020_CONFIG,
@@ -1262,7 +1186,6 @@
 	.ttbr_addr_field_shift = DART_T8020_TTBR_ADDR_FIELD_SHIFT,
 	.ttbr_shift = DART_T8020_TTBR_SHIFT,
 	.ttbr_count = 4,
->>>>>>> 98817289
 };
 static const struct apple_dart_hw apple_dart_hw_t6000 = {
 	.type = DART_T6000,
@@ -1271,10 +1194,6 @@
 	.oas = 42,
 	.fmt = APPLE_DART2,
 	.max_sid_count = 16,
-<<<<<<< HEAD
-};
-
-=======
 
 	.enable_streams = DART_T8020_STREAMS_ENABLE,
 	.lock = DART_T8020_CONFIG,
@@ -1319,24 +1238,16 @@
 	.ttbr_count = 1,
 };
 
->>>>>>> 98817289
 static __maybe_unused int apple_dart_suspend(struct device *dev)
 {
 	struct apple_dart *dart = dev_get_drvdata(dev);
 	unsigned int sid, idx;
 
 	for (sid = 0; sid < dart->num_streams; sid++) {
-<<<<<<< HEAD
-		dart->save_tcr[sid] = readl_relaxed(dart->regs + DART_TCR(sid));
-		for (idx = 0; idx < DART_MAX_TTBR; idx++)
-			dart->save_ttbr[sid][idx] =
-				readl(dart->regs + DART_TTBR(sid, idx));
-=======
 		dart->save_tcr[sid] = readl_relaxed(dart->regs + DART_TCR(dart, sid));
 		for (idx = 0; idx < dart->hw->ttbr_count; idx++)
 			dart->save_ttbr[sid][idx] =
 				readl(dart->regs + DART_TTBR(dart, sid, idx));
->>>>>>> 98817289
 	}
 
 	return 0;
@@ -1355,27 +1266,16 @@
 	}
 
 	for (sid = 0; sid < dart->num_streams; sid++) {
-<<<<<<< HEAD
-		for (idx = 0; idx < DART_MAX_TTBR; idx++)
-			writel(dart->save_ttbr[sid][idx],
-			       dart->regs + DART_TTBR(sid, idx));
-		writel(dart->save_tcr[sid], dart->regs + DART_TCR(sid));
-=======
 		for (idx = 0; idx < dart->hw->ttbr_count; idx++)
 			writel(dart->save_ttbr[sid][idx],
 			       dart->regs + DART_TTBR(dart, sid, idx));
 		writel(dart->save_tcr[sid], dart->regs + DART_TCR(dart, sid));
->>>>>>> 98817289
 	}
 
 	return 0;
 }
 
-<<<<<<< HEAD
-DEFINE_SIMPLE_DEV_PM_OPS(apple_dart_pm_ops, apple_dart_suspend, apple_dart_resume);
-=======
 static DEFINE_SIMPLE_DEV_PM_OPS(apple_dart_pm_ops, apple_dart_suspend, apple_dart_resume);
->>>>>>> 98817289
 
 static const struct of_device_id apple_dart_of_match[] = {
 	{ .compatible = "apple,t8103-dart", .data = &apple_dart_hw_t8103 },
