--- conflicted
+++ resolved
@@ -1074,11 +1074,7 @@
 
 config ADVANTECH_EC_WDT
 	tristate "Advantech Embedded Controller Watchdog Timer"
-<<<<<<< HEAD
-	depends on X86
-=======
-	depends on X86 || COMPILE_TEST
->>>>>>> bd3a9e57
+	depends on X86 || COMPILE_TEST
 	select ISA_BUS_API
 	select WATCHDOG_CORE
 	help
