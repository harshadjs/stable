--- conflicted
+++ resolved
@@ -173,8 +173,6 @@
 		       error);
 
 	return error;
-<<<<<<< HEAD
-=======
 }
 
 static int __init riscv_timer_init_dt(struct device_node *n)
@@ -207,7 +205,6 @@
 	}
 
 	return riscv_timer_init_common();
->>>>>>> 98817289
 }
 
 TIMER_OF_DECLARE(riscv_timer, "riscv", riscv_timer_init_dt);
