/* SPDX-License-Identifier: GPL-2.0-only */
/*
 * Copyright (C) 2020-2023 Intel Corporation
 */

#ifndef __IVPU_DRV_H__
#define __IVPU_DRV_H__

#include <drm/drm_device.h>
#include <drm/drm_drv.h>
#include <drm/drm_managed.h>
#include <drm/drm_mm.h>
#include <drm/drm_print.h>

#include <linux/pci.h>
#include <linux/xarray.h>
#include <uapi/drm/ivpu_accel.h>

#include "ivpu_mmu_context.h"

#define DRIVER_NAME "intel_vpu"
#define DRIVER_DESC "Driver for Intel Versatile Processing Unit (VPU)"
#define DRIVER_DATE "20230117"

#define PCI_DEVICE_ID_MTL   0x7d1d
#define PCI_DEVICE_ID_ARL   0xad1d
#define PCI_DEVICE_ID_LNL   0x643e

#define IVPU_HW_37XX	37
#define IVPU_HW_40XX	40

#define IVPU_GLOBAL_CONTEXT_MMU_SSID 0
/* SSID 1 is used by the VPU to represent invalid context */
#define IVPU_USER_CONTEXT_MIN_SSID   2
#define IVPU_USER_CONTEXT_MAX_SSID   (IVPU_USER_CONTEXT_MIN_SSID + 63)

#define IVPU_NUM_ENGINES	     2

#define IVPU_PLATFORM_SILICON 0
#define IVPU_PLATFORM_SIMICS  2
#define IVPU_PLATFORM_FPGA    3
#define IVPU_PLATFORM_INVALID 8

#define IVPU_DBG_REG	 BIT(0)
#define IVPU_DBG_IRQ	 BIT(1)
#define IVPU_DBG_MMU	 BIT(2)
#define IVPU_DBG_FILE	 BIT(3)
#define IVPU_DBG_MISC	 BIT(4)
#define IVPU_DBG_FW_BOOT BIT(5)
#define IVPU_DBG_PM	 BIT(6)
#define IVPU_DBG_IPC	 BIT(7)
#define IVPU_DBG_BO	 BIT(8)
#define IVPU_DBG_JOB	 BIT(9)
#define IVPU_DBG_JSM	 BIT(10)
#define IVPU_DBG_KREF	 BIT(11)
#define IVPU_DBG_RPM	 BIT(12)

#define ivpu_err(vdev, fmt, ...) \
	drm_err(&(vdev)->drm, "%s(): " fmt, __func__, ##__VA_ARGS__)

#define ivpu_err_ratelimited(vdev, fmt, ...) \
	drm_err_ratelimited(&(vdev)->drm, "%s(): " fmt, __func__, ##__VA_ARGS__)

#define ivpu_warn(vdev, fmt, ...) \
	drm_warn(&(vdev)->drm, "%s(): " fmt, __func__, ##__VA_ARGS__)

#define ivpu_warn_ratelimited(vdev, fmt, ...) \
	drm_err_ratelimited(&(vdev)->drm, "%s(): " fmt, __func__, ##__VA_ARGS__)

#define ivpu_info(vdev, fmt, ...) drm_info(&(vdev)->drm, fmt, ##__VA_ARGS__)

#define ivpu_dbg(vdev, type, fmt, args...) do {                                \
	if (unlikely(IVPU_DBG_##type & ivpu_dbg_mask))                         \
		dev_dbg((vdev)->drm.dev, "[%s] " fmt, #type, ##args);          \
} while (0)

#define IVPU_WA(wa_name) (vdev->wa.wa_name)

struct ivpu_wa_table {
	bool punit_disabled;
	bool clear_runtime_mem;
	bool d3hot_after_power_off;
	bool interrupt_clear_with_0;
	bool disable_clock_relinquish;
};

struct ivpu_hw_info;
struct ivpu_mmu_info;
struct ivpu_fw_info;
struct ivpu_ipc_info;
struct ivpu_pm_info;

struct ivpu_device {
	struct drm_device drm;
	void __iomem *regb;
	void __iomem *regv;
	u32 platform;
	u32 irq;

	struct ivpu_wa_table wa;
	struct ivpu_hw_info *hw;
	struct ivpu_mmu_info *mmu;
	struct ivpu_fw_info *fw;
	struct ivpu_ipc_info *ipc;
	struct ivpu_pm_info *pm;

	struct ivpu_mmu_context gctx;
	struct xarray context_xa;
	struct xa_limit context_xa_limit;

	struct xarray submitted_jobs_xa;
	struct task_struct *job_done_thread;

	atomic64_t unique_id_counter;

	struct {
		int boot;
		int jsm;
		int tdr;
		int reschedule_suspend;
	} timeout;
};

/*
 * file_priv has its own refcount (ref) that allows user space to close the fd
 * without blocking even if VPU is still processing some jobs.
 */
struct ivpu_file_priv {
	struct kref ref;
	struct ivpu_device *vdev;
	struct mutex lock; /* Protects cmdq */
	struct ivpu_cmdq *cmdq[IVPU_NUM_ENGINES];
	struct ivpu_mmu_context ctx;
	u32 priority;
	bool has_mmu_faults;
};

extern int ivpu_dbg_mask;
extern u8 ivpu_pll_min_ratio;
extern u8 ivpu_pll_max_ratio;
extern bool ivpu_disable_mmu_cont_pages;

#define IVPU_TEST_MODE_DISABLED  0
#define IVPU_TEST_MODE_FW_TEST   1
#define IVPU_TEST_MODE_NULL_HW   2
extern int ivpu_test_mode;

struct ivpu_file_priv *ivpu_file_priv_get(struct ivpu_file_priv *file_priv);
struct ivpu_file_priv *ivpu_file_priv_get_by_ctx_id(struct ivpu_device *vdev, unsigned long id);
void ivpu_file_priv_put(struct ivpu_file_priv **link);

int ivpu_boot(struct ivpu_device *vdev);
int ivpu_shutdown(struct ivpu_device *vdev);
void ivpu_prepare_for_reset(struct ivpu_device *vdev);
<<<<<<< HEAD

static inline bool ivpu_is_mtl(struct ivpu_device *vdev)
{
	return to_pci_dev(vdev->drm.dev)->device == PCI_DEVICE_ID_MTL;
}
=======
>>>>>>> bd3a9e57

static inline u8 ivpu_revision(struct ivpu_device *vdev)
{
	return to_pci_dev(vdev->drm.dev)->revision;
}

static inline u16 ivpu_device_id(struct ivpu_device *vdev)
{
	return to_pci_dev(vdev->drm.dev)->device;
}

static inline int ivpu_hw_gen(struct ivpu_device *vdev)
{
	switch (ivpu_device_id(vdev)) {
	case PCI_DEVICE_ID_MTL:
	case PCI_DEVICE_ID_ARL:
		return IVPU_HW_37XX;
	case PCI_DEVICE_ID_LNL:
		return IVPU_HW_40XX;
	default:
		ivpu_err(vdev, "Unknown VPU device\n");
		return 0;
	}
}

static inline struct ivpu_device *to_ivpu_device(struct drm_device *dev)
{
	return container_of(dev, struct ivpu_device, drm);
}

static inline u32 ivpu_get_context_count(struct ivpu_device *vdev)
{
	struct xa_limit ctx_limit = vdev->context_xa_limit;

	return (ctx_limit.max - ctx_limit.min + 1);
}

static inline u32 ivpu_get_platform(struct ivpu_device *vdev)
{
	WARN_ON_ONCE(vdev->platform == IVPU_PLATFORM_INVALID);
	return vdev->platform;
}

static inline bool ivpu_is_silicon(struct ivpu_device *vdev)
{
	return ivpu_get_platform(vdev) == IVPU_PLATFORM_SILICON;
}

static inline bool ivpu_is_simics(struct ivpu_device *vdev)
{
	return ivpu_get_platform(vdev) == IVPU_PLATFORM_SIMICS;
}

static inline bool ivpu_is_fpga(struct ivpu_device *vdev)
{
	return ivpu_get_platform(vdev) == IVPU_PLATFORM_FPGA;
}

#endif /* __IVPU_DRV_H__ */<|MERGE_RESOLUTION|>--- conflicted
+++ resolved
@@ -152,14 +152,6 @@
 int ivpu_boot(struct ivpu_device *vdev);
 int ivpu_shutdown(struct ivpu_device *vdev);
 void ivpu_prepare_for_reset(struct ivpu_device *vdev);
-<<<<<<< HEAD
-
-static inline bool ivpu_is_mtl(struct ivpu_device *vdev)
-{
-	return to_pci_dev(vdev->drm.dev)->device == PCI_DEVICE_ID_MTL;
-}
-=======
->>>>>>> bd3a9e57
 
 static inline u8 ivpu_revision(struct ivpu_device *vdev)
 {
