// SPDX-License-Identifier: GPL-2.0
/*
 * Based on m25p80.c, by Mike Lavender (mike@steroidmicros.com), with
 * influence from lart.c (Abraham Van Der Merwe) and mtd_dataflash.c
 *
 * Copyright (C) 2005, Intec Automation Inc.
 * Copyright (C) 2014, Freescale Semiconductor, Inc.
 */

#include <linux/err.h>
#include <linux/errno.h>
#include <linux/delay.h>
#include <linux/device.h>
#include <linux/math64.h>
#include <linux/module.h>
#include <linux/mtd/mtd.h>
#include <linux/mtd/spi-nor.h>
#include <linux/mutex.h>
#include <linux/of_platform.h>
#include <linux/sched/task_stack.h>
#include <linux/sizes.h>
#include <linux/slab.h>
#include <linux/spi/flash.h>

#include "core.h"

/* Define max times to check status register before we give up. */

/*
 * For everything but full-chip erase; probably could be much smaller, but kept
 * around for safety for now
 */
#define DEFAULT_READY_WAIT_JIFFIES		(40UL * HZ)

/*
 * For full-chip erase, calibrated to a 2MB flash (M25P16); should be scaled up
 * for larger flash
 */
#define CHIP_ERASE_2MB_READY_WAIT_JIFFIES	(40UL * HZ)

#define SPI_NOR_MAX_ADDR_NBYTES	4

#define SPI_NOR_SRST_SLEEP_MIN 200
#define SPI_NOR_SRST_SLEEP_MAX 400

/**
 * spi_nor_get_cmd_ext() - Get the command opcode extension based on the
 *			   extension type.
 * @nor:		pointer to a 'struct spi_nor'
 * @op:			pointer to the 'struct spi_mem_op' whose properties
 *			need to be initialized.
 *
 * Right now, only "repeat" and "invert" are supported.
 *
 * Return: The opcode extension.
 */
static u8 spi_nor_get_cmd_ext(const struct spi_nor *nor,
			      const struct spi_mem_op *op)
{
	switch (nor->cmd_ext_type) {
	case SPI_NOR_EXT_INVERT:
		return ~op->cmd.opcode;

	case SPI_NOR_EXT_REPEAT:
		return op->cmd.opcode;

	default:
		dev_err(nor->dev, "Unknown command extension type\n");
		return 0;
	}
}

/**
 * spi_nor_spimem_setup_op() - Set up common properties of a spi-mem op.
 * @nor:		pointer to a 'struct spi_nor'
 * @op:			pointer to the 'struct spi_mem_op' whose properties
 *			need to be initialized.
 * @proto:		the protocol from which the properties need to be set.
 */
void spi_nor_spimem_setup_op(const struct spi_nor *nor,
			     struct spi_mem_op *op,
			     const enum spi_nor_protocol proto)
{
	u8 ext;

	op->cmd.buswidth = spi_nor_get_protocol_inst_nbits(proto);

	if (op->addr.nbytes)
		op->addr.buswidth = spi_nor_get_protocol_addr_nbits(proto);

	if (op->dummy.nbytes)
		op->dummy.buswidth = spi_nor_get_protocol_addr_nbits(proto);

	if (op->data.nbytes)
		op->data.buswidth = spi_nor_get_protocol_data_nbits(proto);

	if (spi_nor_protocol_is_dtr(proto)) {
		/*
		 * SPIMEM supports mixed DTR modes, but right now we can only
		 * have all phases either DTR or STR. IOW, SPIMEM can have
		 * something like 4S-4D-4D, but SPI NOR can't. So, set all 4
		 * phases to either DTR or STR.
		 */
		op->cmd.dtr = true;
		op->addr.dtr = true;
		op->dummy.dtr = true;
		op->data.dtr = true;

		/* 2 bytes per clock cycle in DTR mode. */
		op->dummy.nbytes *= 2;

		ext = spi_nor_get_cmd_ext(nor, op);
		op->cmd.opcode = (op->cmd.opcode << 8) | ext;
		op->cmd.nbytes = 2;
	}
}

/**
 * spi_nor_spimem_bounce() - check if a bounce buffer is needed for the data
 *                           transfer
 * @nor:        pointer to 'struct spi_nor'
 * @op:         pointer to 'struct spi_mem_op' template for transfer
 *
 * If we have to use the bounce buffer, the data field in @op will be updated.
 *
 * Return: true if the bounce buffer is needed, false if not
 */
static bool spi_nor_spimem_bounce(struct spi_nor *nor, struct spi_mem_op *op)
{
	/* op->data.buf.in occupies the same memory as op->data.buf.out */
	if (object_is_on_stack(op->data.buf.in) ||
	    !virt_addr_valid(op->data.buf.in)) {
		if (op->data.nbytes > nor->bouncebuf_size)
			op->data.nbytes = nor->bouncebuf_size;
		op->data.buf.in = nor->bouncebuf;
		return true;
	}

	return false;
}

/**
 * spi_nor_spimem_exec_op() - execute a memory operation
 * @nor:        pointer to 'struct spi_nor'
 * @op:         pointer to 'struct spi_mem_op' template for transfer
 *
 * Return: 0 on success, -error otherwise.
 */
static int spi_nor_spimem_exec_op(struct spi_nor *nor, struct spi_mem_op *op)
{
	int error;

	error = spi_mem_adjust_op_size(nor->spimem, op);
	if (error)
		return error;

	return spi_mem_exec_op(nor->spimem, op);
}

int spi_nor_controller_ops_read_reg(struct spi_nor *nor, u8 opcode,
				    u8 *buf, size_t len)
{
	if (spi_nor_protocol_is_dtr(nor->reg_proto))
		return -EOPNOTSUPP;

	return nor->controller_ops->read_reg(nor, opcode, buf, len);
}

int spi_nor_controller_ops_write_reg(struct spi_nor *nor, u8 opcode,
				     const u8 *buf, size_t len)
{
	if (spi_nor_protocol_is_dtr(nor->reg_proto))
		return -EOPNOTSUPP;

	return nor->controller_ops->write_reg(nor, opcode, buf, len);
}

static int spi_nor_controller_ops_erase(struct spi_nor *nor, loff_t offs)
{
	if (spi_nor_protocol_is_dtr(nor->reg_proto))
		return -EOPNOTSUPP;

	return nor->controller_ops->erase(nor, offs);
}

/**
 * spi_nor_spimem_read_data() - read data from flash's memory region via
 *                              spi-mem
 * @nor:        pointer to 'struct spi_nor'
 * @from:       offset to read from
 * @len:        number of bytes to read
 * @buf:        pointer to dst buffer
 *
 * Return: number of bytes read successfully, -errno otherwise
 */
static ssize_t spi_nor_spimem_read_data(struct spi_nor *nor, loff_t from,
					size_t len, u8 *buf)
{
	struct spi_mem_op op =
		SPI_MEM_OP(SPI_MEM_OP_CMD(nor->read_opcode, 0),
			   SPI_MEM_OP_ADDR(nor->addr_nbytes, from, 0),
			   SPI_MEM_OP_DUMMY(nor->read_dummy, 0),
			   SPI_MEM_OP_DATA_IN(len, buf, 0));
	bool usebouncebuf;
	ssize_t nbytes;
	int error;

	spi_nor_spimem_setup_op(nor, &op, nor->read_proto);

	/* convert the dummy cycles to the number of bytes */
	op.dummy.nbytes = (nor->read_dummy * op.dummy.buswidth) / 8;
	if (spi_nor_protocol_is_dtr(nor->read_proto))
		op.dummy.nbytes *= 2;

	usebouncebuf = spi_nor_spimem_bounce(nor, &op);

	if (nor->dirmap.rdesc) {
		nbytes = spi_mem_dirmap_read(nor->dirmap.rdesc, op.addr.val,
					     op.data.nbytes, op.data.buf.in);
	} else {
		error = spi_nor_spimem_exec_op(nor, &op);
		if (error)
			return error;
		nbytes = op.data.nbytes;
	}

	if (usebouncebuf && nbytes > 0)
		memcpy(buf, op.data.buf.in, nbytes);

	return nbytes;
}

/**
 * spi_nor_read_data() - read data from flash memory
 * @nor:        pointer to 'struct spi_nor'
 * @from:       offset to read from
 * @len:        number of bytes to read
 * @buf:        pointer to dst buffer
 *
 * Return: number of bytes read successfully, -errno otherwise
 */
ssize_t spi_nor_read_data(struct spi_nor *nor, loff_t from, size_t len, u8 *buf)
{
	if (nor->spimem)
		return spi_nor_spimem_read_data(nor, from, len, buf);

	return nor->controller_ops->read(nor, from, len, buf);
}

/**
 * spi_nor_spimem_write_data() - write data to flash memory via
 *                               spi-mem
 * @nor:        pointer to 'struct spi_nor'
 * @to:         offset to write to
 * @len:        number of bytes to write
 * @buf:        pointer to src buffer
 *
 * Return: number of bytes written successfully, -errno otherwise
 */
static ssize_t spi_nor_spimem_write_data(struct spi_nor *nor, loff_t to,
					 size_t len, const u8 *buf)
{
	struct spi_mem_op op =
		SPI_MEM_OP(SPI_MEM_OP_CMD(nor->program_opcode, 0),
			   SPI_MEM_OP_ADDR(nor->addr_nbytes, to, 0),
			   SPI_MEM_OP_NO_DUMMY,
			   SPI_MEM_OP_DATA_OUT(len, buf, 0));
	ssize_t nbytes;
	int error;

	if (nor->program_opcode == SPINOR_OP_AAI_WP && nor->sst_write_second)
		op.addr.nbytes = 0;

	spi_nor_spimem_setup_op(nor, &op, nor->write_proto);

	if (spi_nor_spimem_bounce(nor, &op))
		memcpy(nor->bouncebuf, buf, op.data.nbytes);

	if (nor->dirmap.wdesc) {
		nbytes = spi_mem_dirmap_write(nor->dirmap.wdesc, op.addr.val,
					      op.data.nbytes, op.data.buf.out);
	} else {
		error = spi_nor_spimem_exec_op(nor, &op);
		if (error)
			return error;
		nbytes = op.data.nbytes;
	}

	return nbytes;
}

/**
 * spi_nor_write_data() - write data to flash memory
 * @nor:        pointer to 'struct spi_nor'
 * @to:         offset to write to
 * @len:        number of bytes to write
 * @buf:        pointer to src buffer
 *
 * Return: number of bytes written successfully, -errno otherwise
 */
ssize_t spi_nor_write_data(struct spi_nor *nor, loff_t to, size_t len,
			   const u8 *buf)
{
	if (nor->spimem)
		return spi_nor_spimem_write_data(nor, to, len, buf);

	return nor->controller_ops->write(nor, to, len, buf);
}

/**
 * spi_nor_read_any_reg() - read any register from flash memory, nonvolatile or
 * volatile.
 * @nor:        pointer to 'struct spi_nor'.
 * @op:		SPI memory operation. op->data.buf must be DMA-able.
 * @proto:	SPI protocol to use for the register operation.
 *
 * Return: zero on success, -errno otherwise
 */
int spi_nor_read_any_reg(struct spi_nor *nor, struct spi_mem_op *op,
			 enum spi_nor_protocol proto)
{
	if (!nor->spimem)
		return -EOPNOTSUPP;

	spi_nor_spimem_setup_op(nor, op, proto);
	return spi_nor_spimem_exec_op(nor, op);
}

/**
 * spi_nor_write_any_volatile_reg() - write any volatile register to flash
 * memory.
 * @nor:        pointer to 'struct spi_nor'
 * @op:		SPI memory operation. op->data.buf must be DMA-able.
 * @proto:	SPI protocol to use for the register operation.
 *
 * Writing volatile registers are instant according to some manufacturers
 * (Cypress, Micron) and do not need any status polling.
 *
 * Return: zero on success, -errno otherwise
 */
int spi_nor_write_any_volatile_reg(struct spi_nor *nor, struct spi_mem_op *op,
				   enum spi_nor_protocol proto)
{
	int ret;

	if (!nor->spimem)
		return -EOPNOTSUPP;

	ret = spi_nor_write_enable(nor);
	if (ret)
		return ret;
	spi_nor_spimem_setup_op(nor, op, proto);
	return spi_nor_spimem_exec_op(nor, op);
}

/**
 * spi_nor_write_enable() - Set write enable latch with Write Enable command.
 * @nor:	pointer to 'struct spi_nor'.
 *
 * Return: 0 on success, -errno otherwise.
 */
int spi_nor_write_enable(struct spi_nor *nor)
{
	int ret;

	if (nor->spimem) {
		struct spi_mem_op op = SPI_NOR_WREN_OP;

		spi_nor_spimem_setup_op(nor, &op, nor->reg_proto);

		ret = spi_mem_exec_op(nor->spimem, &op);
	} else {
		ret = spi_nor_controller_ops_write_reg(nor, SPINOR_OP_WREN,
						       NULL, 0);
	}

	if (ret)
		dev_dbg(nor->dev, "error %d on Write Enable\n", ret);

	return ret;
}

/**
 * spi_nor_write_disable() - Send Write Disable instruction to the chip.
 * @nor:	pointer to 'struct spi_nor'.
 *
 * Return: 0 on success, -errno otherwise.
 */
int spi_nor_write_disable(struct spi_nor *nor)
{
	int ret;

	if (nor->spimem) {
		struct spi_mem_op op = SPI_NOR_WRDI_OP;

		spi_nor_spimem_setup_op(nor, &op, nor->reg_proto);

		ret = spi_mem_exec_op(nor->spimem, &op);
	} else {
		ret = spi_nor_controller_ops_write_reg(nor, SPINOR_OP_WRDI,
						       NULL, 0);
	}

	if (ret)
		dev_dbg(nor->dev, "error %d on Write Disable\n", ret);

	return ret;
}

/**
 * spi_nor_read_id() - Read the JEDEC ID.
 * @nor:	pointer to 'struct spi_nor'.
 * @naddr:	number of address bytes to send. Can be zero if the operation
 *		does not need to send an address.
 * @ndummy:	number of dummy bytes to send after an opcode or address. Can
 *		be zero if the operation does not require dummy bytes.
 * @id:		pointer to a DMA-able buffer where the value of the JEDEC ID
 *		will be written.
 * @proto:	the SPI protocol for register operation.
 *
 * Return: 0 on success, -errno otherwise.
 */
int spi_nor_read_id(struct spi_nor *nor, u8 naddr, u8 ndummy, u8 *id,
		    enum spi_nor_protocol proto)
{
	int ret;

	if (nor->spimem) {
		struct spi_mem_op op =
			SPI_NOR_READID_OP(naddr, ndummy, id, SPI_NOR_MAX_ID_LEN);

		spi_nor_spimem_setup_op(nor, &op, proto);
		ret = spi_mem_exec_op(nor->spimem, &op);
	} else {
		ret = nor->controller_ops->read_reg(nor, SPINOR_OP_RDID, id,
						    SPI_NOR_MAX_ID_LEN);
	}
	return ret;
}

/**
 * spi_nor_read_sr() - Read the Status Register.
 * @nor:	pointer to 'struct spi_nor'.
 * @sr:		pointer to a DMA-able buffer where the value of the
 *              Status Register will be written. Should be at least 2 bytes.
 *
 * Return: 0 on success, -errno otherwise.
 */
int spi_nor_read_sr(struct spi_nor *nor, u8 *sr)
{
	int ret;

	if (nor->spimem) {
		struct spi_mem_op op = SPI_NOR_RDSR_OP(sr);

		if (nor->reg_proto == SNOR_PROTO_8_8_8_DTR) {
			op.addr.nbytes = nor->params->rdsr_addr_nbytes;
			op.dummy.nbytes = nor->params->rdsr_dummy;
			/*
			 * We don't want to read only one byte in DTR mode. So,
			 * read 2 and then discard the second byte.
			 */
			op.data.nbytes = 2;
		}

		spi_nor_spimem_setup_op(nor, &op, nor->reg_proto);

		ret = spi_mem_exec_op(nor->spimem, &op);
	} else {
		ret = spi_nor_controller_ops_read_reg(nor, SPINOR_OP_RDSR, sr,
						      1);
	}

	if (ret)
		dev_dbg(nor->dev, "error %d reading SR\n", ret);

	return ret;
}

/**
 * spi_nor_read_cr() - Read the Configuration Register using the
 * SPINOR_OP_RDCR (35h) command.
 * @nor:	pointer to 'struct spi_nor'
 * @cr:		pointer to a DMA-able buffer where the value of the
 *              Configuration Register will be written.
 *
 * Return: 0 on success, -errno otherwise.
 */
int spi_nor_read_cr(struct spi_nor *nor, u8 *cr)
{
	int ret;

	if (nor->spimem) {
		struct spi_mem_op op = SPI_NOR_RDCR_OP(cr);

		spi_nor_spimem_setup_op(nor, &op, nor->reg_proto);

		ret = spi_mem_exec_op(nor->spimem, &op);
	} else {
		ret = spi_nor_controller_ops_read_reg(nor, SPINOR_OP_RDCR, cr,
						      1);
	}

	if (ret)
		dev_dbg(nor->dev, "error %d reading CR\n", ret);

	return ret;
}

/**
 * spi_nor_set_4byte_addr_mode_en4b_ex4b() - Enter/Exit 4-byte address mode
 *			using SPINOR_OP_EN4B/SPINOR_OP_EX4B. Typically used by
 *			Winbond and Macronix.
 * @nor:	pointer to 'struct spi_nor'.
 * @enable:	true to enter the 4-byte address mode, false to exit the 4-byte
 *		address mode.
 *
 * Return: 0 on success, -errno otherwise.
 */
int spi_nor_set_4byte_addr_mode_en4b_ex4b(struct spi_nor *nor, bool enable)
{
	int ret;

	if (nor->spimem) {
		struct spi_mem_op op = SPI_NOR_EN4B_EX4B_OP(enable);

		spi_nor_spimem_setup_op(nor, &op, nor->reg_proto);

		ret = spi_mem_exec_op(nor->spimem, &op);
	} else {
		ret = spi_nor_controller_ops_write_reg(nor,
						       enable ? SPINOR_OP_EN4B :
								SPINOR_OP_EX4B,
						       NULL, 0);
	}

	if (ret)
		dev_dbg(nor->dev, "error %d setting 4-byte mode\n", ret);

	return ret;
}

/**
 * spi_nor_set_4byte_addr_mode_wren_en4b_ex4b() - Set 4-byte address mode using
 * SPINOR_OP_WREN followed by SPINOR_OP_EN4B or SPINOR_OP_EX4B. Typically used
 * by ST and Micron flashes.
 * @nor:	pointer to 'struct spi_nor'.
 * @enable:	true to enter the 4-byte address mode, false to exit the 4-byte
 *		address mode.
 *
 * Return: 0 on success, -errno otherwise.
 */
int spi_nor_set_4byte_addr_mode_wren_en4b_ex4b(struct spi_nor *nor, bool enable)
{
	int ret;

	ret = spi_nor_write_enable(nor);
	if (ret)
		return ret;

	ret = spi_nor_set_4byte_addr_mode_en4b_ex4b(nor, enable);
	if (ret)
		return ret;

	return spi_nor_write_disable(nor);
}

/**
 * spi_nor_set_4byte_addr_mode_brwr() - Set 4-byte address mode using
 *			SPINOR_OP_BRWR. Typically used by Spansion flashes.
 * @nor:	pointer to 'struct spi_nor'.
 * @enable:	true to enter the 4-byte address mode, false to exit the 4-byte
 *		address mode.
 *
 * 8-bit volatile bank register used to define A[30:A24] bits. MSB (bit[7]) is
 * used to enable/disable 4-byte address mode. When MSB is set to ‘1’, 4-byte
 * address mode is active and A[30:24] bits are don’t care. Write instruction is
 * SPINOR_OP_BRWR(17h) with 1 byte of data.
 *
 * Return: 0 on success, -errno otherwise.
 */
int spi_nor_set_4byte_addr_mode_brwr(struct spi_nor *nor, bool enable)
{
	int ret;

	nor->bouncebuf[0] = enable << 7;

	if (nor->spimem) {
		struct spi_mem_op op = SPI_NOR_BRWR_OP(nor->bouncebuf);

		spi_nor_spimem_setup_op(nor, &op, nor->reg_proto);

		ret = spi_mem_exec_op(nor->spimem, &op);
	} else {
		ret = spi_nor_controller_ops_write_reg(nor, SPINOR_OP_BRWR,
						       nor->bouncebuf, 1);
	}

	if (ret)
		dev_dbg(nor->dev, "error %d setting 4-byte mode\n", ret);

	return ret;
}

/**
 * spi_nor_sr_ready() - Query the Status Register to see if the flash is ready
 * for new commands.
 * @nor:	pointer to 'struct spi_nor'.
 *
 * Return: 1 if ready, 0 if not ready, -errno on errors.
 */
int spi_nor_sr_ready(struct spi_nor *nor)
{
	int ret;

	ret = spi_nor_read_sr(nor, nor->bouncebuf);
	if (ret)
		return ret;

	return !(nor->bouncebuf[0] & SR_WIP);
}

/**
 * spi_nor_use_parallel_locking() - Checks if RWW locking scheme shall be used
 * @nor:	pointer to 'struct spi_nor'.
 *
 * Return: true if parallel locking is enabled, false otherwise.
 */
static bool spi_nor_use_parallel_locking(struct spi_nor *nor)
{
	return nor->flags & SNOR_F_RWW;
}

/* Locking helpers for status read operations */
static int spi_nor_rww_start_rdst(struct spi_nor *nor)
{
	struct spi_nor_rww *rww = &nor->rww;
	int ret = -EAGAIN;

	mutex_lock(&nor->lock);

	if (rww->ongoing_io || rww->ongoing_rd)
		goto busy;

	rww->ongoing_io = true;
	rww->ongoing_rd = true;
	ret = 0;

busy:
	mutex_unlock(&nor->lock);
	return ret;
}

static void spi_nor_rww_end_rdst(struct spi_nor *nor)
{
	struct spi_nor_rww *rww = &nor->rww;

	mutex_lock(&nor->lock);

	rww->ongoing_io = false;
	rww->ongoing_rd = false;

	mutex_unlock(&nor->lock);
}

static int spi_nor_lock_rdst(struct spi_nor *nor)
{
	if (spi_nor_use_parallel_locking(nor))
		return spi_nor_rww_start_rdst(nor);

	return 0;
}

static void spi_nor_unlock_rdst(struct spi_nor *nor)
{
	if (spi_nor_use_parallel_locking(nor)) {
		spi_nor_rww_end_rdst(nor);
		wake_up(&nor->rww.wait);
	}
}

/**
 * spi_nor_ready() - Query the flash to see if it is ready for new commands.
 * @nor:	pointer to 'struct spi_nor'.
 *
 * Return: 1 if ready, 0 if not ready, -errno on errors.
 */
static int spi_nor_ready(struct spi_nor *nor)
{
	int ret;

	ret = spi_nor_lock_rdst(nor);
	if (ret)
		return 0;

	/* Flashes might override the standard routine. */
	if (nor->params->ready)
		ret = nor->params->ready(nor);
	else
		ret = spi_nor_sr_ready(nor);

	spi_nor_unlock_rdst(nor);

	return ret;
}

/**
 * spi_nor_wait_till_ready_with_timeout() - Service routine to read the
 * Status Register until ready, or timeout occurs.
 * @nor:		pointer to "struct spi_nor".
 * @timeout_jiffies:	jiffies to wait until timeout.
 *
 * Return: 0 on success, -errno otherwise.
 */
static int spi_nor_wait_till_ready_with_timeout(struct spi_nor *nor,
						unsigned long timeout_jiffies)
{
	unsigned long deadline;
	int timeout = 0, ret;

	deadline = jiffies + timeout_jiffies;

	while (!timeout) {
		if (time_after_eq(jiffies, deadline))
			timeout = 1;

		ret = spi_nor_ready(nor);
		if (ret < 0)
			return ret;
		if (ret)
			return 0;

		cond_resched();
	}

	dev_dbg(nor->dev, "flash operation timed out\n");

	return -ETIMEDOUT;
}

/**
 * spi_nor_wait_till_ready() - Wait for a predefined amount of time for the
 * flash to be ready, or timeout occurs.
 * @nor:	pointer to "struct spi_nor".
 *
 * Return: 0 on success, -errno otherwise.
 */
int spi_nor_wait_till_ready(struct spi_nor *nor)
{
	return spi_nor_wait_till_ready_with_timeout(nor,
						    DEFAULT_READY_WAIT_JIFFIES);
}

/**
 * spi_nor_global_block_unlock() - Unlock Global Block Protection.
 * @nor:	pointer to 'struct spi_nor'.
 *
 * Return: 0 on success, -errno otherwise.
 */
int spi_nor_global_block_unlock(struct spi_nor *nor)
{
	int ret;

	ret = spi_nor_write_enable(nor);
	if (ret)
		return ret;

	if (nor->spimem) {
		struct spi_mem_op op = SPI_NOR_GBULK_OP;

		spi_nor_spimem_setup_op(nor, &op, nor->reg_proto);

		ret = spi_mem_exec_op(nor->spimem, &op);
	} else {
		ret = spi_nor_controller_ops_write_reg(nor, SPINOR_OP_GBULK,
						       NULL, 0);
	}

	if (ret) {
		dev_dbg(nor->dev, "error %d on Global Block Unlock\n", ret);
		return ret;
	}

	return spi_nor_wait_till_ready(nor);
}

/**
 * spi_nor_write_sr() - Write the Status Register.
 * @nor:	pointer to 'struct spi_nor'.
 * @sr:		pointer to DMA-able buffer to write to the Status Register.
 * @len:	number of bytes to write to the Status Register.
 *
 * Return: 0 on success, -errno otherwise.
 */
int spi_nor_write_sr(struct spi_nor *nor, const u8 *sr, size_t len)
{
	int ret;

	ret = spi_nor_write_enable(nor);
	if (ret)
		return ret;

	if (nor->spimem) {
		struct spi_mem_op op = SPI_NOR_WRSR_OP(sr, len);

		spi_nor_spimem_setup_op(nor, &op, nor->reg_proto);

		ret = spi_mem_exec_op(nor->spimem, &op);
	} else {
		ret = spi_nor_controller_ops_write_reg(nor, SPINOR_OP_WRSR, sr,
						       len);
	}

	if (ret) {
		dev_dbg(nor->dev, "error %d writing SR\n", ret);
		return ret;
	}

	return spi_nor_wait_till_ready(nor);
}

/**
 * spi_nor_write_sr1_and_check() - Write one byte to the Status Register 1 and
 * ensure that the byte written match the received value.
 * @nor:	pointer to a 'struct spi_nor'.
 * @sr1:	byte value to be written to the Status Register.
 *
 * Return: 0 on success, -errno otherwise.
 */
static int spi_nor_write_sr1_and_check(struct spi_nor *nor, u8 sr1)
{
	int ret;

	nor->bouncebuf[0] = sr1;

	ret = spi_nor_write_sr(nor, nor->bouncebuf, 1);
	if (ret)
		return ret;

	ret = spi_nor_read_sr(nor, nor->bouncebuf);
	if (ret)
		return ret;

	if (nor->bouncebuf[0] != sr1) {
		dev_dbg(nor->dev, "SR1: read back test failed\n");
		return -EIO;
	}

	return 0;
}

/**
 * spi_nor_write_16bit_sr_and_check() - Write the Status Register 1 and the
 * Status Register 2 in one shot. Ensure that the byte written in the Status
 * Register 1 match the received value, and that the 16-bit Write did not
 * affect what was already in the Status Register 2.
 * @nor:	pointer to a 'struct spi_nor'.
 * @sr1:	byte value to be written to the Status Register 1.
 *
 * Return: 0 on success, -errno otherwise.
 */
static int spi_nor_write_16bit_sr_and_check(struct spi_nor *nor, u8 sr1)
{
	int ret;
	u8 *sr_cr = nor->bouncebuf;
	u8 cr_written;

	/* Make sure we don't overwrite the contents of Status Register 2. */
	if (!(nor->flags & SNOR_F_NO_READ_CR)) {
		ret = spi_nor_read_cr(nor, &sr_cr[1]);
		if (ret)
			return ret;
	} else if (nor->params->quad_enable) {
		/*
		 * If the Status Register 2 Read command (35h) is not
		 * supported, we should at least be sure we don't
		 * change the value of the SR2 Quad Enable bit.
		 *
		 * We can safely assume that when the Quad Enable method is
		 * set, the value of the QE bit is one, as a consequence of the
		 * nor->params->quad_enable() call.
		 *
		 * We can safely assume that the Quad Enable bit is present in
		 * the Status Register 2 at BIT(1). According to the JESD216
		 * revB standard, BFPT DWORDS[15], bits 22:20, the 16-bit
		 * Write Status (01h) command is available just for the cases
		 * in which the QE bit is described in SR2 at BIT(1).
		 */
		sr_cr[1] = SR2_QUAD_EN_BIT1;
	} else {
		sr_cr[1] = 0;
	}

	sr_cr[0] = sr1;

	ret = spi_nor_write_sr(nor, sr_cr, 2);
	if (ret)
		return ret;

	ret = spi_nor_read_sr(nor, sr_cr);
	if (ret)
		return ret;

	if (sr1 != sr_cr[0]) {
		dev_dbg(nor->dev, "SR: Read back test failed\n");
		return -EIO;
	}

	if (nor->flags & SNOR_F_NO_READ_CR)
		return 0;

	cr_written = sr_cr[1];

	ret = spi_nor_read_cr(nor, &sr_cr[1]);
	if (ret)
		return ret;

	if (cr_written != sr_cr[1]) {
		dev_dbg(nor->dev, "CR: read back test failed\n");
		return -EIO;
	}

	return 0;
}

/**
 * spi_nor_write_16bit_cr_and_check() - Write the Status Register 1 and the
 * Configuration Register in one shot. Ensure that the byte written in the
 * Configuration Register match the received value, and that the 16-bit Write
 * did not affect what was already in the Status Register 1.
 * @nor:	pointer to a 'struct spi_nor'.
 * @cr:		byte value to be written to the Configuration Register.
 *
 * Return: 0 on success, -errno otherwise.
 */
int spi_nor_write_16bit_cr_and_check(struct spi_nor *nor, u8 cr)
{
	int ret;
	u8 *sr_cr = nor->bouncebuf;
	u8 sr_written;

	/* Keep the current value of the Status Register 1. */
	ret = spi_nor_read_sr(nor, sr_cr);
	if (ret)
		return ret;

	sr_cr[1] = cr;

	ret = spi_nor_write_sr(nor, sr_cr, 2);
	if (ret)
		return ret;

	sr_written = sr_cr[0];

	ret = spi_nor_read_sr(nor, sr_cr);
	if (ret)
		return ret;

	if (sr_written != sr_cr[0]) {
		dev_dbg(nor->dev, "SR: Read back test failed\n");
		return -EIO;
	}

	if (nor->flags & SNOR_F_NO_READ_CR)
		return 0;

	ret = spi_nor_read_cr(nor, &sr_cr[1]);
	if (ret)
		return ret;

	if (cr != sr_cr[1]) {
		dev_dbg(nor->dev, "CR: read back test failed\n");
		return -EIO;
	}

	return 0;
}

/**
 * spi_nor_write_sr_and_check() - Write the Status Register 1 and ensure that
 * the byte written match the received value without affecting other bits in the
 * Status Register 1 and 2.
 * @nor:	pointer to a 'struct spi_nor'.
 * @sr1:	byte value to be written to the Status Register.
 *
 * Return: 0 on success, -errno otherwise.
 */
int spi_nor_write_sr_and_check(struct spi_nor *nor, u8 sr1)
{
	if (nor->flags & SNOR_F_HAS_16BIT_SR)
		return spi_nor_write_16bit_sr_and_check(nor, sr1);

	return spi_nor_write_sr1_and_check(nor, sr1);
}

/**
 * spi_nor_write_sr2() - Write the Status Register 2 using the
 * SPINOR_OP_WRSR2 (3eh) command.
 * @nor:	pointer to 'struct spi_nor'.
 * @sr2:	pointer to DMA-able buffer to write to the Status Register 2.
 *
 * Return: 0 on success, -errno otherwise.
 */
static int spi_nor_write_sr2(struct spi_nor *nor, const u8 *sr2)
{
	int ret;

	ret = spi_nor_write_enable(nor);
	if (ret)
		return ret;

	if (nor->spimem) {
		struct spi_mem_op op = SPI_NOR_WRSR2_OP(sr2);

		spi_nor_spimem_setup_op(nor, &op, nor->reg_proto);

		ret = spi_mem_exec_op(nor->spimem, &op);
	} else {
		ret = spi_nor_controller_ops_write_reg(nor, SPINOR_OP_WRSR2,
						       sr2, 1);
	}

	if (ret) {
		dev_dbg(nor->dev, "error %d writing SR2\n", ret);
		return ret;
	}

	return spi_nor_wait_till_ready(nor);
}

/**
 * spi_nor_read_sr2() - Read the Status Register 2 using the
 * SPINOR_OP_RDSR2 (3fh) command.
 * @nor:	pointer to 'struct spi_nor'.
 * @sr2:	pointer to DMA-able buffer where the value of the
 *		Status Register 2 will be written.
 *
 * Return: 0 on success, -errno otherwise.
 */
static int spi_nor_read_sr2(struct spi_nor *nor, u8 *sr2)
{
	int ret;

	if (nor->spimem) {
		struct spi_mem_op op = SPI_NOR_RDSR2_OP(sr2);

		spi_nor_spimem_setup_op(nor, &op, nor->reg_proto);

		ret = spi_mem_exec_op(nor->spimem, &op);
	} else {
		ret = spi_nor_controller_ops_read_reg(nor, SPINOR_OP_RDSR2, sr2,
						      1);
	}

	if (ret)
		dev_dbg(nor->dev, "error %d reading SR2\n", ret);

	return ret;
}

/**
 * spi_nor_erase_chip() - Erase the entire flash memory.
 * @nor:	pointer to 'struct spi_nor'.
 *
 * Return: 0 on success, -errno otherwise.
 */
static int spi_nor_erase_chip(struct spi_nor *nor)
{
	int ret;

	dev_dbg(nor->dev, " %lldKiB\n", (long long)(nor->mtd.size >> 10));

	if (nor->spimem) {
		struct spi_mem_op op = SPI_NOR_CHIP_ERASE_OP;

		spi_nor_spimem_setup_op(nor, &op, nor->reg_proto);

		ret = spi_mem_exec_op(nor->spimem, &op);
	} else {
		ret = spi_nor_controller_ops_write_reg(nor,
						       SPINOR_OP_CHIP_ERASE,
						       NULL, 0);
	}

	if (ret)
		dev_dbg(nor->dev, "error %d erasing chip\n", ret);

	return ret;
}

static u8 spi_nor_convert_opcode(u8 opcode, const u8 table[][2], size_t size)
{
	size_t i;

	for (i = 0; i < size; i++)
		if (table[i][0] == opcode)
			return table[i][1];

	/* No conversion found, keep input op code. */
	return opcode;
}

u8 spi_nor_convert_3to4_read(u8 opcode)
{
	static const u8 spi_nor_3to4_read[][2] = {
		{ SPINOR_OP_READ,	SPINOR_OP_READ_4B },
		{ SPINOR_OP_READ_FAST,	SPINOR_OP_READ_FAST_4B },
		{ SPINOR_OP_READ_1_1_2,	SPINOR_OP_READ_1_1_2_4B },
		{ SPINOR_OP_READ_1_2_2,	SPINOR_OP_READ_1_2_2_4B },
		{ SPINOR_OP_READ_1_1_4,	SPINOR_OP_READ_1_1_4_4B },
		{ SPINOR_OP_READ_1_4_4,	SPINOR_OP_READ_1_4_4_4B },
		{ SPINOR_OP_READ_1_1_8,	SPINOR_OP_READ_1_1_8_4B },
		{ SPINOR_OP_READ_1_8_8,	SPINOR_OP_READ_1_8_8_4B },

		{ SPINOR_OP_READ_1_1_1_DTR,	SPINOR_OP_READ_1_1_1_DTR_4B },
		{ SPINOR_OP_READ_1_2_2_DTR,	SPINOR_OP_READ_1_2_2_DTR_4B },
		{ SPINOR_OP_READ_1_4_4_DTR,	SPINOR_OP_READ_1_4_4_DTR_4B },
	};

	return spi_nor_convert_opcode(opcode, spi_nor_3to4_read,
				      ARRAY_SIZE(spi_nor_3to4_read));
}

static u8 spi_nor_convert_3to4_program(u8 opcode)
{
	static const u8 spi_nor_3to4_program[][2] = {
		{ SPINOR_OP_PP,		SPINOR_OP_PP_4B },
		{ SPINOR_OP_PP_1_1_4,	SPINOR_OP_PP_1_1_4_4B },
		{ SPINOR_OP_PP_1_4_4,	SPINOR_OP_PP_1_4_4_4B },
		{ SPINOR_OP_PP_1_1_8,	SPINOR_OP_PP_1_1_8_4B },
		{ SPINOR_OP_PP_1_8_8,	SPINOR_OP_PP_1_8_8_4B },
	};

	return spi_nor_convert_opcode(opcode, spi_nor_3to4_program,
				      ARRAY_SIZE(spi_nor_3to4_program));
}

static u8 spi_nor_convert_3to4_erase(u8 opcode)
{
	static const u8 spi_nor_3to4_erase[][2] = {
		{ SPINOR_OP_BE_4K,	SPINOR_OP_BE_4K_4B },
		{ SPINOR_OP_BE_32K,	SPINOR_OP_BE_32K_4B },
		{ SPINOR_OP_SE,		SPINOR_OP_SE_4B },
	};

	return spi_nor_convert_opcode(opcode, spi_nor_3to4_erase,
				      ARRAY_SIZE(spi_nor_3to4_erase));
}

static bool spi_nor_has_uniform_erase(const struct spi_nor *nor)
{
	return !!nor->params->erase_map.uniform_erase_type;
}

static void spi_nor_set_4byte_opcodes(struct spi_nor *nor)
{
	nor->read_opcode = spi_nor_convert_3to4_read(nor->read_opcode);
	nor->program_opcode = spi_nor_convert_3to4_program(nor->program_opcode);
	nor->erase_opcode = spi_nor_convert_3to4_erase(nor->erase_opcode);

	if (!spi_nor_has_uniform_erase(nor)) {
		struct spi_nor_erase_map *map = &nor->params->erase_map;
		struct spi_nor_erase_type *erase;
		int i;

		for (i = 0; i < SNOR_ERASE_TYPE_MAX; i++) {
			erase = &map->erase_type[i];
			erase->opcode =
				spi_nor_convert_3to4_erase(erase->opcode);
		}
	}
}

static int spi_nor_prep(struct spi_nor *nor)
{
	int ret = 0;

	if (nor->controller_ops && nor->controller_ops->prepare)
		ret = nor->controller_ops->prepare(nor);

	return ret;
}

static void spi_nor_unprep(struct spi_nor *nor)
{
	if (nor->controller_ops && nor->controller_ops->unprepare)
		nor->controller_ops->unprepare(nor);
}

static void spi_nor_offset_to_banks(u64 bank_size, loff_t start, size_t len,
				    u8 *first, u8 *last)
{
	/* This is currently safe, the number of banks being very small */
	*first = DIV_ROUND_DOWN_ULL(start, bank_size);
	*last = DIV_ROUND_DOWN_ULL(start + len - 1, bank_size);
}

/* Generic helpers for internal locking and serialization */
static bool spi_nor_rww_start_io(struct spi_nor *nor)
{
	struct spi_nor_rww *rww = &nor->rww;
	bool start = false;

	mutex_lock(&nor->lock);

	if (rww->ongoing_io)
		goto busy;

	rww->ongoing_io = true;
	start = true;

busy:
	mutex_unlock(&nor->lock);
	return start;
}

static void spi_nor_rww_end_io(struct spi_nor *nor)
{
	mutex_lock(&nor->lock);
	nor->rww.ongoing_io = false;
	mutex_unlock(&nor->lock);
}

static int spi_nor_lock_device(struct spi_nor *nor)
{
	if (!spi_nor_use_parallel_locking(nor))
		return 0;

	return wait_event_killable(nor->rww.wait, spi_nor_rww_start_io(nor));
}

static void spi_nor_unlock_device(struct spi_nor *nor)
{
	if (spi_nor_use_parallel_locking(nor)) {
		spi_nor_rww_end_io(nor);
		wake_up(&nor->rww.wait);
	}
}

/* Generic helpers for internal locking and serialization */
static bool spi_nor_rww_start_exclusive(struct spi_nor *nor)
{
	struct spi_nor_rww *rww = &nor->rww;
	bool start = false;

	mutex_lock(&nor->lock);

	if (rww->ongoing_io || rww->ongoing_rd || rww->ongoing_pe)
		goto busy;

	rww->ongoing_io = true;
	rww->ongoing_rd = true;
	rww->ongoing_pe = true;
	start = true;

busy:
	mutex_unlock(&nor->lock);
	return start;
}

static void spi_nor_rww_end_exclusive(struct spi_nor *nor)
{
	struct spi_nor_rww *rww = &nor->rww;

	mutex_lock(&nor->lock);
	rww->ongoing_io = false;
	rww->ongoing_rd = false;
	rww->ongoing_pe = false;
	mutex_unlock(&nor->lock);
}

int spi_nor_prep_and_lock(struct spi_nor *nor)
{
	int ret;

	ret = spi_nor_prep(nor);
	if (ret)
		return ret;

	if (!spi_nor_use_parallel_locking(nor))
		mutex_lock(&nor->lock);
	else
		ret = wait_event_killable(nor->rww.wait,
					  spi_nor_rww_start_exclusive(nor));

	return ret;
}

void spi_nor_unlock_and_unprep(struct spi_nor *nor)
{
	if (!spi_nor_use_parallel_locking(nor)) {
		mutex_unlock(&nor->lock);
	} else {
		spi_nor_rww_end_exclusive(nor);
		wake_up(&nor->rww.wait);
	}

	spi_nor_unprep(nor);
}

/* Internal locking helpers for program and erase operations */
static bool spi_nor_rww_start_pe(struct spi_nor *nor, loff_t start, size_t len)
{
	struct spi_nor_rww *rww = &nor->rww;
	unsigned int used_banks = 0;
	bool started = false;
	u8 first, last;
	int bank;

	mutex_lock(&nor->lock);

	if (rww->ongoing_io || rww->ongoing_rd || rww->ongoing_pe)
		goto busy;

	spi_nor_offset_to_banks(nor->params->bank_size, start, len, &first, &last);
	for (bank = first; bank <= last; bank++) {
		if (rww->used_banks & BIT(bank))
			goto busy;

		used_banks |= BIT(bank);
	}

	rww->used_banks |= used_banks;
	rww->ongoing_pe = true;
	started = true;

busy:
	mutex_unlock(&nor->lock);
	return started;
}

static void spi_nor_rww_end_pe(struct spi_nor *nor, loff_t start, size_t len)
{
	struct spi_nor_rww *rww = &nor->rww;
	u8 first, last;
	int bank;

	mutex_lock(&nor->lock);

	spi_nor_offset_to_banks(nor->params->bank_size, start, len, &first, &last);
	for (bank = first; bank <= last; bank++)
		rww->used_banks &= ~BIT(bank);

	rww->ongoing_pe = false;

	mutex_unlock(&nor->lock);
}

static int spi_nor_prep_and_lock_pe(struct spi_nor *nor, loff_t start, size_t len)
{
	int ret;

	ret = spi_nor_prep(nor);
	if (ret)
		return ret;

	if (!spi_nor_use_parallel_locking(nor))
		mutex_lock(&nor->lock);
	else
		ret = wait_event_killable(nor->rww.wait,
					  spi_nor_rww_start_pe(nor, start, len));

	return ret;
}

static void spi_nor_unlock_and_unprep_pe(struct spi_nor *nor, loff_t start, size_t len)
{
	if (!spi_nor_use_parallel_locking(nor)) {
		mutex_unlock(&nor->lock);
	} else {
		spi_nor_rww_end_pe(nor, start, len);
		wake_up(&nor->rww.wait);
	}

	spi_nor_unprep(nor);
}

/* Internal locking helpers for read operations */
static bool spi_nor_rww_start_rd(struct spi_nor *nor, loff_t start, size_t len)
{
	struct spi_nor_rww *rww = &nor->rww;
	unsigned int used_banks = 0;
	bool started = false;
	u8 first, last;
	int bank;

	mutex_lock(&nor->lock);

	if (rww->ongoing_io || rww->ongoing_rd)
		goto busy;

	spi_nor_offset_to_banks(nor->params->bank_size, start, len, &first, &last);
	for (bank = first; bank <= last; bank++) {
		if (rww->used_banks & BIT(bank))
			goto busy;

		used_banks |= BIT(bank);
	}

	rww->used_banks |= used_banks;
	rww->ongoing_io = true;
	rww->ongoing_rd = true;
	started = true;

busy:
	mutex_unlock(&nor->lock);
	return started;
}

static void spi_nor_rww_end_rd(struct spi_nor *nor, loff_t start, size_t len)
{
	struct spi_nor_rww *rww = &nor->rww;
	u8 first, last;
	int bank;

	mutex_lock(&nor->lock);

	spi_nor_offset_to_banks(nor->params->bank_size, start, len, &first, &last);
	for (bank = first; bank <= last; bank++)
		nor->rww.used_banks &= ~BIT(bank);

	rww->ongoing_io = false;
	rww->ongoing_rd = false;

	mutex_unlock(&nor->lock);
}

static int spi_nor_prep_and_lock_rd(struct spi_nor *nor, loff_t start, size_t len)
{
	int ret;

	ret = spi_nor_prep(nor);
	if (ret)
		return ret;

	if (!spi_nor_use_parallel_locking(nor))
		mutex_lock(&nor->lock);
	else
		ret = wait_event_killable(nor->rww.wait,
					  spi_nor_rww_start_rd(nor, start, len));

	return ret;
}

static void spi_nor_unlock_and_unprep_rd(struct spi_nor *nor, loff_t start, size_t len)
{
	if (!spi_nor_use_parallel_locking(nor)) {
		mutex_unlock(&nor->lock);
	} else {
		spi_nor_rww_end_rd(nor, start, len);
		wake_up(&nor->rww.wait);
	}

	spi_nor_unprep(nor);
}

static u32 spi_nor_convert_addr(struct spi_nor *nor, loff_t addr)
{
	if (!nor->params->convert_addr)
		return addr;

	return nor->params->convert_addr(nor, addr);
}

/*
 * Initiate the erasure of a single sector
 */
int spi_nor_erase_sector(struct spi_nor *nor, u32 addr)
{
	int i;

	addr = spi_nor_convert_addr(nor, addr);

	if (nor->spimem) {
		struct spi_mem_op op =
			SPI_NOR_SECTOR_ERASE_OP(nor->erase_opcode,
						nor->addr_nbytes, addr);

		spi_nor_spimem_setup_op(nor, &op, nor->reg_proto);

		return spi_mem_exec_op(nor->spimem, &op);
	} else if (nor->controller_ops->erase) {
		return spi_nor_controller_ops_erase(nor, addr);
	}

	/*
	 * Default implementation, if driver doesn't have a specialized HW
	 * control
	 */
	for (i = nor->addr_nbytes - 1; i >= 0; i--) {
		nor->bouncebuf[i] = addr & 0xff;
		addr >>= 8;
	}

	return spi_nor_controller_ops_write_reg(nor, nor->erase_opcode,
						nor->bouncebuf, nor->addr_nbytes);
}

/**
 * spi_nor_div_by_erase_size() - calculate remainder and update new dividend
 * @erase:	pointer to a structure that describes a SPI NOR erase type
 * @dividend:	dividend value
 * @remainder:	pointer to u32 remainder (will be updated)
 *
 * Return: the result of the division
 */
static u64 spi_nor_div_by_erase_size(const struct spi_nor_erase_type *erase,
				     u64 dividend, u32 *remainder)
{
	/* JEDEC JESD216B Standard imposes erase sizes to be power of 2. */
	*remainder = (u32)dividend & erase->size_mask;
	return dividend >> erase->size_shift;
}

/**
 * spi_nor_find_best_erase_type() - find the best erase type for the given
 *				    offset in the serial flash memory and the
 *				    number of bytes to erase. The region in
 *				    which the address fits is expected to be
 *				    provided.
 * @map:	the erase map of the SPI NOR
 * @region:	pointer to a structure that describes a SPI NOR erase region
 * @addr:	offset in the serial flash memory
 * @len:	number of bytes to erase
 *
 * Return: a pointer to the best fitted erase type, NULL otherwise.
 */
static const struct spi_nor_erase_type *
spi_nor_find_best_erase_type(const struct spi_nor_erase_map *map,
			     const struct spi_nor_erase_region *region,
			     u64 addr, u32 len)
{
	const struct spi_nor_erase_type *erase;
	u32 rem;
	int i;
	u8 erase_mask = region->offset & SNOR_ERASE_TYPE_MASK;

	/*
	 * Erase types are ordered by size, with the smallest erase type at
	 * index 0.
	 */
	for (i = SNOR_ERASE_TYPE_MAX - 1; i >= 0; i--) {
		/* Does the erase region support the tested erase type? */
		if (!(erase_mask & BIT(i)))
			continue;

		erase = &map->erase_type[i];
		if (!erase->size)
			continue;

		/* Alignment is not mandatory for overlaid regions */
		if (region->offset & SNOR_OVERLAID_REGION &&
		    region->size <= len)
			return erase;

		/* Don't erase more than what the user has asked for. */
		if (erase->size > len)
			continue;

		spi_nor_div_by_erase_size(erase, addr, &rem);
		if (!rem)
			return erase;
	}

	return NULL;
}

static u64 spi_nor_region_is_last(const struct spi_nor_erase_region *region)
{
	return region->offset & SNOR_LAST_REGION;
}

static u64 spi_nor_region_end(const struct spi_nor_erase_region *region)
{
	return (region->offset & ~SNOR_ERASE_FLAGS_MASK) + region->size;
}

/**
 * spi_nor_region_next() - get the next spi nor region
 * @region:	pointer to a structure that describes a SPI NOR erase region
 *
 * Return: the next spi nor region or NULL if last region.
 */
struct spi_nor_erase_region *
spi_nor_region_next(struct spi_nor_erase_region *region)
{
	if (spi_nor_region_is_last(region))
		return NULL;
	region++;
	return region;
}

/**
 * spi_nor_find_erase_region() - find the region of the serial flash memory in
 *				 which the offset fits
 * @map:	the erase map of the SPI NOR
 * @addr:	offset in the serial flash memory
 *
 * Return: a pointer to the spi_nor_erase_region struct, ERR_PTR(-errno)
 *	   otherwise.
 */
static struct spi_nor_erase_region *
spi_nor_find_erase_region(const struct spi_nor_erase_map *map, u64 addr)
{
	struct spi_nor_erase_region *region = map->regions;
	u64 region_start = region->offset & ~SNOR_ERASE_FLAGS_MASK;
	u64 region_end = region_start + region->size;

	while (addr < region_start || addr >= region_end) {
		region = spi_nor_region_next(region);
		if (!region)
			return ERR_PTR(-EINVAL);

		region_start = region->offset & ~SNOR_ERASE_FLAGS_MASK;
		region_end = region_start + region->size;
	}

	return region;
}

/**
 * spi_nor_init_erase_cmd() - initialize an erase command
 * @region:	pointer to a structure that describes a SPI NOR erase region
 * @erase:	pointer to a structure that describes a SPI NOR erase type
 *
 * Return: the pointer to the allocated erase command, ERR_PTR(-errno)
 *	   otherwise.
 */
static struct spi_nor_erase_command *
spi_nor_init_erase_cmd(const struct spi_nor_erase_region *region,
		       const struct spi_nor_erase_type *erase)
{
	struct spi_nor_erase_command *cmd;

	cmd = kmalloc(sizeof(*cmd), GFP_KERNEL);
	if (!cmd)
		return ERR_PTR(-ENOMEM);

	INIT_LIST_HEAD(&cmd->list);
	cmd->opcode = erase->opcode;
	cmd->count = 1;

	if (region->offset & SNOR_OVERLAID_REGION)
		cmd->size = region->size;
	else
		cmd->size = erase->size;

	return cmd;
}

/**
 * spi_nor_destroy_erase_cmd_list() - destroy erase command list
 * @erase_list:	list of erase commands
 */
static void spi_nor_destroy_erase_cmd_list(struct list_head *erase_list)
{
	struct spi_nor_erase_command *cmd, *next;

	list_for_each_entry_safe(cmd, next, erase_list, list) {
		list_del(&cmd->list);
		kfree(cmd);
	}
}

/**
 * spi_nor_init_erase_cmd_list() - initialize erase command list
 * @nor:	pointer to a 'struct spi_nor'
 * @erase_list:	list of erase commands to be executed once we validate that the
 *		erase can be performed
 * @addr:	offset in the serial flash memory
 * @len:	number of bytes to erase
 *
 * Builds the list of best fitted erase commands and verifies if the erase can
 * be performed.
 *
 * Return: 0 on success, -errno otherwise.
 */
static int spi_nor_init_erase_cmd_list(struct spi_nor *nor,
				       struct list_head *erase_list,
				       u64 addr, u32 len)
{
	const struct spi_nor_erase_map *map = &nor->params->erase_map;
	const struct spi_nor_erase_type *erase, *prev_erase = NULL;
	struct spi_nor_erase_region *region;
	struct spi_nor_erase_command *cmd = NULL;
	u64 region_end;
	int ret = -EINVAL;

	region = spi_nor_find_erase_region(map, addr);
	if (IS_ERR(region))
		return PTR_ERR(region);

	region_end = spi_nor_region_end(region);

	while (len) {
		erase = spi_nor_find_best_erase_type(map, region, addr, len);
		if (!erase)
			goto destroy_erase_cmd_list;

		if (prev_erase != erase ||
		    erase->size != cmd->size ||
		    region->offset & SNOR_OVERLAID_REGION) {
			cmd = spi_nor_init_erase_cmd(region, erase);
			if (IS_ERR(cmd)) {
				ret = PTR_ERR(cmd);
				goto destroy_erase_cmd_list;
			}

			list_add_tail(&cmd->list, erase_list);
		} else {
			cmd->count++;
		}

		addr += cmd->size;
		len -= cmd->size;

		if (len && addr >= region_end) {
			region = spi_nor_region_next(region);
			if (!region)
				goto destroy_erase_cmd_list;
			region_end = spi_nor_region_end(region);
		}

		prev_erase = erase;
	}

	return 0;

destroy_erase_cmd_list:
	spi_nor_destroy_erase_cmd_list(erase_list);
	return ret;
}

/**
 * spi_nor_erase_multi_sectors() - perform a non-uniform erase
 * @nor:	pointer to a 'struct spi_nor'
 * @addr:	offset in the serial flash memory
 * @len:	number of bytes to erase
 *
 * Build a list of best fitted erase commands and execute it once we validate
 * that the erase can be performed.
 *
 * Return: 0 on success, -errno otherwise.
 */
static int spi_nor_erase_multi_sectors(struct spi_nor *nor, u64 addr, u32 len)
{
	LIST_HEAD(erase_list);
	struct spi_nor_erase_command *cmd, *next;
	int ret;

	ret = spi_nor_init_erase_cmd_list(nor, &erase_list, addr, len);
	if (ret)
		return ret;

	list_for_each_entry_safe(cmd, next, &erase_list, list) {
		nor->erase_opcode = cmd->opcode;
		while (cmd->count) {
			dev_vdbg(nor->dev, "erase_cmd->size = 0x%08x, erase_cmd->opcode = 0x%02x, erase_cmd->count = %u\n",
				 cmd->size, cmd->opcode, cmd->count);

			ret = spi_nor_lock_device(nor);
			if (ret)
				goto destroy_erase_cmd_list;

			ret = spi_nor_write_enable(nor);
			if (ret) {
				spi_nor_unlock_device(nor);
				goto destroy_erase_cmd_list;
			}

			ret = spi_nor_erase_sector(nor, addr);
			spi_nor_unlock_device(nor);
			if (ret)
				goto destroy_erase_cmd_list;

			ret = spi_nor_wait_till_ready(nor);
			if (ret)
				goto destroy_erase_cmd_list;

			addr += cmd->size;
			cmd->count--;
		}
		list_del(&cmd->list);
		kfree(cmd);
	}

	return 0;

destroy_erase_cmd_list:
	spi_nor_destroy_erase_cmd_list(&erase_list);
	return ret;
}

/*
 * Erase an address range on the nor chip.  The address range may extend
 * one or more erase sectors. Return an error if there is a problem erasing.
 */
static int spi_nor_erase(struct mtd_info *mtd, struct erase_info *instr)
{
	struct spi_nor *nor = mtd_to_spi_nor(mtd);
	u32 addr, len;
	uint32_t rem;
	int ret;

	dev_dbg(nor->dev, "at 0x%llx, len %lld\n", (long long)instr->addr,
			(long long)instr->len);

	if (spi_nor_has_uniform_erase(nor)) {
		div_u64_rem(instr->len, mtd->erasesize, &rem);
		if (rem)
			return -EINVAL;
	}

	addr = instr->addr;
	len = instr->len;

	ret = spi_nor_prep_and_lock_pe(nor, instr->addr, instr->len);
	if (ret)
		return ret;

	/* whole-chip erase? */
	if (len == mtd->size && !(nor->flags & SNOR_F_NO_OP_CHIP_ERASE)) {
		unsigned long timeout;

		ret = spi_nor_lock_device(nor);
		if (ret)
			goto erase_err;

		ret = spi_nor_write_enable(nor);
		if (ret) {
			spi_nor_unlock_device(nor);
			goto erase_err;
		}

		ret = spi_nor_erase_chip(nor);
		spi_nor_unlock_device(nor);
		if (ret)
			goto erase_err;

		/*
		 * Scale the timeout linearly with the size of the flash, with
		 * a minimum calibrated to an old 2MB flash. We could try to
		 * pull these from CFI/SFDP, but these values should be good
		 * enough for now.
		 */
		timeout = max(CHIP_ERASE_2MB_READY_WAIT_JIFFIES,
			      CHIP_ERASE_2MB_READY_WAIT_JIFFIES *
			      (unsigned long)(mtd->size / SZ_2M));
		ret = spi_nor_wait_till_ready_with_timeout(nor, timeout);
		if (ret)
			goto erase_err;

	/* REVISIT in some cases we could speed up erasing large regions
	 * by using SPINOR_OP_SE instead of SPINOR_OP_BE_4K.  We may have set up
	 * to use "small sector erase", but that's not always optimal.
	 */

	/* "sector"-at-a-time erase */
	} else if (spi_nor_has_uniform_erase(nor)) {
		while (len) {
			ret = spi_nor_lock_device(nor);
			if (ret)
				goto erase_err;

			ret = spi_nor_write_enable(nor);
			if (ret) {
				spi_nor_unlock_device(nor);
				goto erase_err;
			}

			ret = spi_nor_erase_sector(nor, addr);
			spi_nor_unlock_device(nor);
			if (ret)
				goto erase_err;

			ret = spi_nor_wait_till_ready(nor);
			if (ret)
				goto erase_err;

			addr += mtd->erasesize;
			len -= mtd->erasesize;
		}

	/* erase multiple sectors */
	} else {
		ret = spi_nor_erase_multi_sectors(nor, addr, len);
		if (ret)
			goto erase_err;
	}

	ret = spi_nor_write_disable(nor);

erase_err:
	spi_nor_unlock_and_unprep_pe(nor, instr->addr, instr->len);

	return ret;
}

/**
 * spi_nor_sr1_bit6_quad_enable() - Set the Quad Enable BIT(6) in the Status
 * Register 1.
 * @nor:	pointer to a 'struct spi_nor'
 *
 * Bit 6 of the Status Register 1 is the QE bit for Macronix like QSPI memories.
 *
 * Return: 0 on success, -errno otherwise.
 */
int spi_nor_sr1_bit6_quad_enable(struct spi_nor *nor)
{
	int ret;

	ret = spi_nor_read_sr(nor, nor->bouncebuf);
	if (ret)
		return ret;

	if (nor->bouncebuf[0] & SR1_QUAD_EN_BIT6)
		return 0;

	nor->bouncebuf[0] |= SR1_QUAD_EN_BIT6;

	return spi_nor_write_sr1_and_check(nor, nor->bouncebuf[0]);
}

/**
 * spi_nor_sr2_bit1_quad_enable() - set the Quad Enable BIT(1) in the Status
 * Register 2.
 * @nor:       pointer to a 'struct spi_nor'.
 *
 * Bit 1 of the Status Register 2 is the QE bit for Spansion like QSPI memories.
 *
 * Return: 0 on success, -errno otherwise.
 */
int spi_nor_sr2_bit1_quad_enable(struct spi_nor *nor)
{
	int ret;

	if (nor->flags & SNOR_F_NO_READ_CR)
		return spi_nor_write_16bit_cr_and_check(nor, SR2_QUAD_EN_BIT1);

	ret = spi_nor_read_cr(nor, nor->bouncebuf);
	if (ret)
		return ret;

	if (nor->bouncebuf[0] & SR2_QUAD_EN_BIT1)
		return 0;

	nor->bouncebuf[0] |= SR2_QUAD_EN_BIT1;

	return spi_nor_write_16bit_cr_and_check(nor, nor->bouncebuf[0]);
}

/**
 * spi_nor_sr2_bit7_quad_enable() - set QE bit in Status Register 2.
 * @nor:	pointer to a 'struct spi_nor'
 *
 * Set the Quad Enable (QE) bit in the Status Register 2.
 *
 * This is one of the procedures to set the QE bit described in the SFDP
 * (JESD216 rev B) specification but no manufacturer using this procedure has
 * been identified yet, hence the name of the function.
 *
 * Return: 0 on success, -errno otherwise.
 */
int spi_nor_sr2_bit7_quad_enable(struct spi_nor *nor)
{
	u8 *sr2 = nor->bouncebuf;
	int ret;
	u8 sr2_written;

	/* Check current Quad Enable bit value. */
	ret = spi_nor_read_sr2(nor, sr2);
	if (ret)
		return ret;
	if (*sr2 & SR2_QUAD_EN_BIT7)
		return 0;

	/* Update the Quad Enable bit. */
	*sr2 |= SR2_QUAD_EN_BIT7;

	ret = spi_nor_write_sr2(nor, sr2);
	if (ret)
		return ret;

	sr2_written = *sr2;

	/* Read back and check it. */
	ret = spi_nor_read_sr2(nor, sr2);
	if (ret)
		return ret;

	if (*sr2 != sr2_written) {
		dev_dbg(nor->dev, "SR2: Read back test failed\n");
		return -EIO;
	}

	return 0;
}

static const struct spi_nor_manufacturer *manufacturers[] = {
	&spi_nor_atmel,
	&spi_nor_catalyst,
	&spi_nor_eon,
	&spi_nor_esmt,
	&spi_nor_everspin,
	&spi_nor_fujitsu,
	&spi_nor_gigadevice,
	&spi_nor_intel,
	&spi_nor_issi,
	&spi_nor_macronix,
	&spi_nor_micron,
	&spi_nor_st,
	&spi_nor_spansion,
	&spi_nor_sst,
	&spi_nor_winbond,
	&spi_nor_xilinx,
	&spi_nor_xmc,
};

static const struct flash_info spi_nor_generic_flash = {
	.name = "spi-nor-generic",
	.n_banks = 1,
	/*
	 * JESD216 rev A doesn't specify the page size, therefore we need a
	 * sane default.
	 */
	.page_size = 256,
	.parse_sfdp = true,
};

static const struct flash_info *spi_nor_match_id(struct spi_nor *nor,
						 const u8 *id)
{
	const struct flash_info *part;
	unsigned int i, j;

	for (i = 0; i < ARRAY_SIZE(manufacturers); i++) {
		for (j = 0; j < manufacturers[i]->nparts; j++) {
			part = &manufacturers[i]->parts[j];
			if (part->id_len &&
			    !memcmp(part->id, id, part->id_len)) {
				nor->manufacturer = manufacturers[i];
				return part;
			}
		}
	}

	return NULL;
}

static const struct flash_info *spi_nor_detect(struct spi_nor *nor)
{
	const struct flash_info *info;
	u8 *id = nor->bouncebuf;
	int ret;

	ret = spi_nor_read_id(nor, 0, 0, id, nor->reg_proto);
	if (ret) {
		dev_dbg(nor->dev, "error %d reading JEDEC ID\n", ret);
		return ERR_PTR(ret);
	}

	/* Cache the complete flash ID. */
	nor->id = devm_kmemdup(nor->dev, id, SPI_NOR_MAX_ID_LEN, GFP_KERNEL);
	if (!nor->id)
		return ERR_PTR(-ENOMEM);

	info = spi_nor_match_id(nor, id);

	/* Fallback to a generic flash described only by its SFDP data. */
	if (!info) {
		ret = spi_nor_check_sfdp_signature(nor);
		if (!ret)
			info = &spi_nor_generic_flash;
	}

	if (!info) {
		dev_err(nor->dev, "unrecognized JEDEC id bytes: %*ph\n",
			SPI_NOR_MAX_ID_LEN, id);
		return ERR_PTR(-ENODEV);
	}
	return info;
}

static int spi_nor_read(struct mtd_info *mtd, loff_t from, size_t len,
			size_t *retlen, u_char *buf)
{
	struct spi_nor *nor = mtd_to_spi_nor(mtd);
	loff_t from_lock = from;
	size_t len_lock = len;
	ssize_t ret;

	dev_dbg(nor->dev, "from 0x%08x, len %zd\n", (u32)from, len);

	ret = spi_nor_prep_and_lock_rd(nor, from_lock, len_lock);
	if (ret)
		return ret;

	while (len) {
		loff_t addr = from;

		addr = spi_nor_convert_addr(nor, addr);

		ret = spi_nor_read_data(nor, addr, len, buf);
		if (ret == 0) {
			/* We shouldn't see 0-length reads */
			ret = -EIO;
			goto read_err;
		}
		if (ret < 0)
			goto read_err;

		WARN_ON(ret > len);
		*retlen += ret;
		buf += ret;
		from += ret;
		len -= ret;
	}
	ret = 0;

read_err:
	spi_nor_unlock_and_unprep_rd(nor, from_lock, len_lock);

	return ret;
}

/*
 * Write an address range to the nor chip.  Data must be written in
 * FLASH_PAGESIZE chunks.  The address range may be any size provided
 * it is within the physical boundaries.
 */
static int spi_nor_write(struct mtd_info *mtd, loff_t to, size_t len,
	size_t *retlen, const u_char *buf)
{
	struct spi_nor *nor = mtd_to_spi_nor(mtd);
	size_t page_offset, page_remain, i;
	ssize_t ret;
	u32 page_size = nor->params->page_size;

	dev_dbg(nor->dev, "to 0x%08x, len %zd\n", (u32)to, len);

	ret = spi_nor_prep_and_lock_pe(nor, to, len);
	if (ret)
		return ret;

	for (i = 0; i < len; ) {
		ssize_t written;
		loff_t addr = to + i;

		/*
		 * If page_size is a power of two, the offset can be quickly
		 * calculated with an AND operation. On the other cases we
		 * need to do a modulus operation (more expensive).
		 */
		if (is_power_of_2(page_size)) {
			page_offset = addr & (page_size - 1);
		} else {
			uint64_t aux = addr;

			page_offset = do_div(aux, page_size);
		}
		/* the size of data remaining on the first page */
		page_remain = min_t(size_t, page_size - page_offset, len - i);

		addr = spi_nor_convert_addr(nor, addr);

		ret = spi_nor_lock_device(nor);
		if (ret)
			goto write_err;

		ret = spi_nor_write_enable(nor);
		if (ret) {
			spi_nor_unlock_device(nor);
			goto write_err;
		}

		ret = spi_nor_write_data(nor, addr, page_remain, buf + i);
		spi_nor_unlock_device(nor);
		if (ret < 0)
			goto write_err;
		written = ret;

		ret = spi_nor_wait_till_ready(nor);
		if (ret)
			goto write_err;
		*retlen += written;
		i += written;
	}

write_err:
	spi_nor_unlock_and_unprep_pe(nor, to, len);

	return ret;
}

static int spi_nor_check(struct spi_nor *nor)
{
	if (!nor->dev ||
	    (!nor->spimem && !nor->controller_ops) ||
	    (!nor->spimem && nor->controller_ops &&
	    (!nor->controller_ops->read ||
	     !nor->controller_ops->write ||
	     !nor->controller_ops->read_reg ||
	     !nor->controller_ops->write_reg))) {
		pr_err("spi-nor: please fill all the necessary fields!\n");
		return -EINVAL;
	}

	if (nor->spimem && nor->controller_ops) {
		dev_err(nor->dev, "nor->spimem and nor->controller_ops are mutually exclusive, please set just one of them.\n");
		return -EINVAL;
	}

	return 0;
}

void
spi_nor_set_read_settings(struct spi_nor_read_command *read,
			  u8 num_mode_clocks,
			  u8 num_wait_states,
			  u8 opcode,
			  enum spi_nor_protocol proto)
{
	read->num_mode_clocks = num_mode_clocks;
	read->num_wait_states = num_wait_states;
	read->opcode = opcode;
	read->proto = proto;
}

void spi_nor_set_pp_settings(struct spi_nor_pp_command *pp, u8 opcode,
			     enum spi_nor_protocol proto)
{
	pp->opcode = opcode;
	pp->proto = proto;
}

static int spi_nor_hwcaps2cmd(u32 hwcaps, const int table[][2], size_t size)
{
	size_t i;

	for (i = 0; i < size; i++)
		if (table[i][0] == (int)hwcaps)
			return table[i][1];

	return -EINVAL;
}

int spi_nor_hwcaps_read2cmd(u32 hwcaps)
{
	static const int hwcaps_read2cmd[][2] = {
		{ SNOR_HWCAPS_READ,		SNOR_CMD_READ },
		{ SNOR_HWCAPS_READ_FAST,	SNOR_CMD_READ_FAST },
		{ SNOR_HWCAPS_READ_1_1_1_DTR,	SNOR_CMD_READ_1_1_1_DTR },
		{ SNOR_HWCAPS_READ_1_1_2,	SNOR_CMD_READ_1_1_2 },
		{ SNOR_HWCAPS_READ_1_2_2,	SNOR_CMD_READ_1_2_2 },
		{ SNOR_HWCAPS_READ_2_2_2,	SNOR_CMD_READ_2_2_2 },
		{ SNOR_HWCAPS_READ_1_2_2_DTR,	SNOR_CMD_READ_1_2_2_DTR },
		{ SNOR_HWCAPS_READ_1_1_4,	SNOR_CMD_READ_1_1_4 },
		{ SNOR_HWCAPS_READ_1_4_4,	SNOR_CMD_READ_1_4_4 },
		{ SNOR_HWCAPS_READ_4_4_4,	SNOR_CMD_READ_4_4_4 },
		{ SNOR_HWCAPS_READ_1_4_4_DTR,	SNOR_CMD_READ_1_4_4_DTR },
		{ SNOR_HWCAPS_READ_1_1_8,	SNOR_CMD_READ_1_1_8 },
		{ SNOR_HWCAPS_READ_1_8_8,	SNOR_CMD_READ_1_8_8 },
		{ SNOR_HWCAPS_READ_8_8_8,	SNOR_CMD_READ_8_8_8 },
		{ SNOR_HWCAPS_READ_1_8_8_DTR,	SNOR_CMD_READ_1_8_8_DTR },
		{ SNOR_HWCAPS_READ_8_8_8_DTR,	SNOR_CMD_READ_8_8_8_DTR },
	};

	return spi_nor_hwcaps2cmd(hwcaps, hwcaps_read2cmd,
				  ARRAY_SIZE(hwcaps_read2cmd));
}

int spi_nor_hwcaps_pp2cmd(u32 hwcaps)
{
	static const int hwcaps_pp2cmd[][2] = {
		{ SNOR_HWCAPS_PP,		SNOR_CMD_PP },
		{ SNOR_HWCAPS_PP_1_1_4,		SNOR_CMD_PP_1_1_4 },
		{ SNOR_HWCAPS_PP_1_4_4,		SNOR_CMD_PP_1_4_4 },
		{ SNOR_HWCAPS_PP_4_4_4,		SNOR_CMD_PP_4_4_4 },
		{ SNOR_HWCAPS_PP_1_1_8,		SNOR_CMD_PP_1_1_8 },
		{ SNOR_HWCAPS_PP_1_8_8,		SNOR_CMD_PP_1_8_8 },
		{ SNOR_HWCAPS_PP_8_8_8,		SNOR_CMD_PP_8_8_8 },
		{ SNOR_HWCAPS_PP_8_8_8_DTR,	SNOR_CMD_PP_8_8_8_DTR },
	};

	return spi_nor_hwcaps2cmd(hwcaps, hwcaps_pp2cmd,
				  ARRAY_SIZE(hwcaps_pp2cmd));
}

/**
 * spi_nor_spimem_check_op - check if the operation is supported
 *                           by controller
 *@nor:        pointer to a 'struct spi_nor'
 *@op:         pointer to op template to be checked
 *
 * Returns 0 if operation is supported, -EOPNOTSUPP otherwise.
 */
static int spi_nor_spimem_check_op(struct spi_nor *nor,
				   struct spi_mem_op *op)
{
	/*
	 * First test with 4 address bytes. The opcode itself might
	 * be a 3B addressing opcode but we don't care, because
	 * SPI controller implementation should not check the opcode,
	 * but just the sequence.
	 */
	op->addr.nbytes = 4;
	if (!spi_mem_supports_op(nor->spimem, op)) {
		if (nor->params->size > SZ_16M)
			return -EOPNOTSUPP;

		/* If flash size <= 16MB, 3 address bytes are sufficient */
		op->addr.nbytes = 3;
		if (!spi_mem_supports_op(nor->spimem, op))
			return -EOPNOTSUPP;
	}

	return 0;
}

/**
 * spi_nor_spimem_check_readop - check if the read op is supported
 *                               by controller
 *@nor:         pointer to a 'struct spi_nor'
 *@read:        pointer to op template to be checked
 *
 * Returns 0 if operation is supported, -EOPNOTSUPP otherwise.
 */
static int spi_nor_spimem_check_readop(struct spi_nor *nor,
				       const struct spi_nor_read_command *read)
{
	struct spi_mem_op op = SPI_NOR_READ_OP(read->opcode);

	spi_nor_spimem_setup_op(nor, &op, read->proto);

	/* convert the dummy cycles to the number of bytes */
	op.dummy.nbytes = (read->num_mode_clocks + read->num_wait_states) *
			  op.dummy.buswidth / 8;
	if (spi_nor_protocol_is_dtr(nor->read_proto))
		op.dummy.nbytes *= 2;

	return spi_nor_spimem_check_op(nor, &op);
}

/**
 * spi_nor_spimem_check_pp - check if the page program op is supported
 *                           by controller
 *@nor:         pointer to a 'struct spi_nor'
 *@pp:          pointer to op template to be checked
 *
 * Returns 0 if operation is supported, -EOPNOTSUPP otherwise.
 */
static int spi_nor_spimem_check_pp(struct spi_nor *nor,
				   const struct spi_nor_pp_command *pp)
{
	struct spi_mem_op op = SPI_NOR_PP_OP(pp->opcode);

	spi_nor_spimem_setup_op(nor, &op, pp->proto);

	return spi_nor_spimem_check_op(nor, &op);
}

/**
 * spi_nor_spimem_adjust_hwcaps - Find optimal Read/Write protocol
 *                                based on SPI controller capabilities
 * @nor:        pointer to a 'struct spi_nor'
 * @hwcaps:     pointer to resulting capabilities after adjusting
 *              according to controller and flash's capability
 */
static void
spi_nor_spimem_adjust_hwcaps(struct spi_nor *nor, u32 *hwcaps)
{
	struct spi_nor_flash_parameter *params = nor->params;
	unsigned int cap;

	/* X-X-X modes are not supported yet, mask them all. */
	*hwcaps &= ~SNOR_HWCAPS_X_X_X;

	/*
	 * If the reset line is broken, we do not want to enter a stateful
	 * mode.
	 */
	if (nor->flags & SNOR_F_BROKEN_RESET)
		*hwcaps &= ~(SNOR_HWCAPS_X_X_X | SNOR_HWCAPS_X_X_X_DTR);

	for (cap = 0; cap < sizeof(*hwcaps) * BITS_PER_BYTE; cap++) {
		int rdidx, ppidx;

		if (!(*hwcaps & BIT(cap)))
			continue;

		rdidx = spi_nor_hwcaps_read2cmd(BIT(cap));
		if (rdidx >= 0 &&
		    spi_nor_spimem_check_readop(nor, &params->reads[rdidx]))
			*hwcaps &= ~BIT(cap);

		ppidx = spi_nor_hwcaps_pp2cmd(BIT(cap));
		if (ppidx < 0)
			continue;

		if (spi_nor_spimem_check_pp(nor,
					    &params->page_programs[ppidx]))
			*hwcaps &= ~BIT(cap);
	}
}

/**
 * spi_nor_set_erase_type() - set a SPI NOR erase type
 * @erase:	pointer to a structure that describes a SPI NOR erase type
 * @size:	the size of the sector/block erased by the erase type
 * @opcode:	the SPI command op code to erase the sector/block
 */
void spi_nor_set_erase_type(struct spi_nor_erase_type *erase, u32 size,
			    u8 opcode)
{
	erase->size = size;
	erase->opcode = opcode;
	/* JEDEC JESD216B Standard imposes erase sizes to be power of 2. */
	erase->size_shift = ffs(erase->size) - 1;
	erase->size_mask = (1 << erase->size_shift) - 1;
}

/**
 * spi_nor_mask_erase_type() - mask out a SPI NOR erase type
 * @erase:	pointer to a structure that describes a SPI NOR erase type
 */
void spi_nor_mask_erase_type(struct spi_nor_erase_type *erase)
{
	erase->size = 0;
}

/**
 * spi_nor_init_uniform_erase_map() - Initialize uniform erase map
 * @map:		the erase map of the SPI NOR
 * @erase_mask:		bitmask encoding erase types that can erase the entire
 *			flash memory
 * @flash_size:		the spi nor flash memory size
 */
void spi_nor_init_uniform_erase_map(struct spi_nor_erase_map *map,
				    u8 erase_mask, u64 flash_size)
{
	/* Offset 0 with erase_mask and SNOR_LAST_REGION bit set */
	map->uniform_region.offset = (erase_mask & SNOR_ERASE_TYPE_MASK) |
				     SNOR_LAST_REGION;
	map->uniform_region.size = flash_size;
	map->regions = &map->uniform_region;
	map->uniform_erase_type = erase_mask;
}

int spi_nor_post_bfpt_fixups(struct spi_nor *nor,
			     const struct sfdp_parameter_header *bfpt_header,
			     const struct sfdp_bfpt *bfpt)
{
	int ret;

	if (nor->manufacturer && nor->manufacturer->fixups &&
	    nor->manufacturer->fixups->post_bfpt) {
		ret = nor->manufacturer->fixups->post_bfpt(nor, bfpt_header,
							   bfpt);
		if (ret)
			return ret;
	}

	if (nor->info->fixups && nor->info->fixups->post_bfpt)
		return nor->info->fixups->post_bfpt(nor, bfpt_header, bfpt);

	return 0;
}

static int spi_nor_select_read(struct spi_nor *nor,
			       u32 shared_hwcaps)
{
	int cmd, best_match = fls(shared_hwcaps & SNOR_HWCAPS_READ_MASK) - 1;
	const struct spi_nor_read_command *read;

	if (best_match < 0)
		return -EINVAL;

	cmd = spi_nor_hwcaps_read2cmd(BIT(best_match));
	if (cmd < 0)
		return -EINVAL;

	read = &nor->params->reads[cmd];
	nor->read_opcode = read->opcode;
	nor->read_proto = read->proto;

	/*
	 * In the SPI NOR framework, we don't need to make the difference
	 * between mode clock cycles and wait state clock cycles.
	 * Indeed, the value of the mode clock cycles is used by a QSPI
	 * flash memory to know whether it should enter or leave its 0-4-4
	 * (Continuous Read / XIP) mode.
	 * eXecution In Place is out of the scope of the mtd sub-system.
	 * Hence we choose to merge both mode and wait state clock cycles
	 * into the so called dummy clock cycles.
	 */
	nor->read_dummy = read->num_mode_clocks + read->num_wait_states;
	return 0;
}

static int spi_nor_select_pp(struct spi_nor *nor,
			     u32 shared_hwcaps)
{
	int cmd, best_match = fls(shared_hwcaps & SNOR_HWCAPS_PP_MASK) - 1;
	const struct spi_nor_pp_command *pp;

	if (best_match < 0)
		return -EINVAL;

	cmd = spi_nor_hwcaps_pp2cmd(BIT(best_match));
	if (cmd < 0)
		return -EINVAL;

	pp = &nor->params->page_programs[cmd];
	nor->program_opcode = pp->opcode;
	nor->write_proto = pp->proto;
	return 0;
}

/**
 * spi_nor_select_uniform_erase() - select optimum uniform erase type
 * @map:		the erase map of the SPI NOR
 * @wanted_size:	the erase type size to search for. Contains the value of
 *			info->sector_size, the "small sector" size in case
 *			CONFIG_MTD_SPI_NOR_USE_4K_SECTORS is defined or 0 if
 *			there is no information about the sector size. The
 *			latter is the case if the flash parameters are parsed
 *			solely by SFDP, then the largest supported erase type
 *			is selected.
 *
 * Once the optimum uniform sector erase command is found, disable all the
 * other.
 *
 * Return: pointer to erase type on success, NULL otherwise.
 */
static const struct spi_nor_erase_type *
spi_nor_select_uniform_erase(struct spi_nor_erase_map *map,
			     const u32 wanted_size)
{
	const struct spi_nor_erase_type *tested_erase, *erase = NULL;
	int i;
	u8 uniform_erase_type = map->uniform_erase_type;

	for (i = SNOR_ERASE_TYPE_MAX - 1; i >= 0; i--) {
		if (!(uniform_erase_type & BIT(i)))
			continue;

		tested_erase = &map->erase_type[i];

		/* Skip masked erase types. */
		if (!tested_erase->size)
			continue;

		/*
		 * If the current erase size is the one, stop here:
		 * we have found the right uniform Sector Erase command.
		 */
		if (tested_erase->size == wanted_size) {
			erase = tested_erase;
			break;
		}

		/*
		 * Otherwise, the current erase size is still a valid candidate.
		 * Select the biggest valid candidate.
		 */
		if (!erase && tested_erase->size)
			erase = tested_erase;
			/* keep iterating to find the wanted_size */
	}

	if (!erase)
		return NULL;

	/* Disable all other Sector Erase commands. */
	map->uniform_erase_type &= ~SNOR_ERASE_TYPE_MASK;
	map->uniform_erase_type |= BIT(erase - map->erase_type);
	return erase;
}

static int spi_nor_select_erase(struct spi_nor *nor)
{
	struct spi_nor_erase_map *map = &nor->params->erase_map;
	const struct spi_nor_erase_type *erase = NULL;
	struct mtd_info *mtd = &nor->mtd;
	u32 wanted_size = nor->info->sector_size;
	int i;

	/*
	 * The previous implementation handling Sector Erase commands assumed
	 * that the SPI flash memory has an uniform layout then used only one
	 * of the supported erase sizes for all Sector Erase commands.
	 * So to be backward compatible, the new implementation also tries to
	 * manage the SPI flash memory as uniform with a single erase sector
	 * size, when possible.
	 */
#ifdef CONFIG_MTD_SPI_NOR_USE_4K_SECTORS
	/* prefer "small sector" erase if possible */
	wanted_size = 4096u;
#endif

	if (spi_nor_has_uniform_erase(nor)) {
		erase = spi_nor_select_uniform_erase(map, wanted_size);
		if (!erase)
			return -EINVAL;
		nor->erase_opcode = erase->opcode;
		mtd->erasesize = erase->size;
		return 0;
	}

	/*
	 * For non-uniform SPI flash memory, set mtd->erasesize to the
	 * maximum erase sector size. No need to set nor->erase_opcode.
	 */
	for (i = SNOR_ERASE_TYPE_MAX - 1; i >= 0; i--) {
		if (map->erase_type[i].size) {
			erase = &map->erase_type[i];
			break;
		}
	}

	if (!erase)
		return -EINVAL;

	mtd->erasesize = erase->size;
	return 0;
}

static int spi_nor_default_setup(struct spi_nor *nor,
				 const struct spi_nor_hwcaps *hwcaps)
{
	struct spi_nor_flash_parameter *params = nor->params;
	u32 ignored_mask, shared_mask;
	int err;

	/*
	 * Keep only the hardware capabilities supported by both the SPI
	 * controller and the SPI flash memory.
	 */
	shared_mask = hwcaps->mask & params->hwcaps.mask;

	if (nor->spimem) {
		/*
		 * When called from spi_nor_probe(), all caps are set and we
		 * need to discard some of them based on what the SPI
		 * controller actually supports (using spi_mem_supports_op()).
		 */
		spi_nor_spimem_adjust_hwcaps(nor, &shared_mask);
	} else {
		/*
		 * SPI n-n-n protocols are not supported when the SPI
		 * controller directly implements the spi_nor interface.
		 * Yet another reason to switch to spi-mem.
		 */
		ignored_mask = SNOR_HWCAPS_X_X_X | SNOR_HWCAPS_X_X_X_DTR;
		if (shared_mask & ignored_mask) {
			dev_dbg(nor->dev,
				"SPI n-n-n protocols are not supported.\n");
			shared_mask &= ~ignored_mask;
		}
	}

	/* Select the (Fast) Read command. */
	err = spi_nor_select_read(nor, shared_mask);
	if (err) {
		dev_dbg(nor->dev,
			"can't select read settings supported by both the SPI controller and memory.\n");
		return err;
	}

	/* Select the Page Program command. */
	err = spi_nor_select_pp(nor, shared_mask);
	if (err) {
		dev_dbg(nor->dev,
			"can't select write settings supported by both the SPI controller and memory.\n");
		return err;
	}

	/* Select the Sector Erase command. */
	err = spi_nor_select_erase(nor);
	if (err) {
		dev_dbg(nor->dev,
			"can't select erase settings supported by both the SPI controller and memory.\n");
		return err;
	}

	return 0;
}

static int spi_nor_set_addr_nbytes(struct spi_nor *nor)
{
	if (nor->params->addr_nbytes) {
		nor->addr_nbytes = nor->params->addr_nbytes;
	} else if (nor->read_proto == SNOR_PROTO_8_8_8_DTR) {
		/*
		 * In 8D-8D-8D mode, one byte takes half a cycle to transfer. So
		 * in this protocol an odd addr_nbytes cannot be used because
		 * then the address phase would only span a cycle and a half.
		 * Half a cycle would be left over. We would then have to start
		 * the dummy phase in the middle of a cycle and so too the data
		 * phase, and we will end the transaction with half a cycle left
		 * over.
		 *
		 * Force all 8D-8D-8D flashes to use an addr_nbytes of 4 to
		 * avoid this situation.
		 */
		nor->addr_nbytes = 4;
	} else if (nor->info->addr_nbytes) {
		nor->addr_nbytes = nor->info->addr_nbytes;
	} else {
		nor->addr_nbytes = 3;
	}

	if (nor->addr_nbytes == 3 && nor->params->size > 0x1000000) {
		/* enable 4-byte addressing if the device exceeds 16MiB */
		nor->addr_nbytes = 4;
	}

	if (nor->addr_nbytes > SPI_NOR_MAX_ADDR_NBYTES) {
		dev_dbg(nor->dev, "The number of address bytes is too large: %u\n",
			nor->addr_nbytes);
		return -EINVAL;
	}

	/* Set 4byte opcodes when possible. */
	if (nor->addr_nbytes == 4 && nor->flags & SNOR_F_4B_OPCODES &&
	    !(nor->flags & SNOR_F_HAS_4BAIT))
		spi_nor_set_4byte_opcodes(nor);

	return 0;
}

static int spi_nor_setup(struct spi_nor *nor,
			 const struct spi_nor_hwcaps *hwcaps)
{
	int ret;

	if (nor->params->setup)
		ret = nor->params->setup(nor, hwcaps);
	else
		ret = spi_nor_default_setup(nor, hwcaps);
	if (ret)
		return ret;

	return spi_nor_set_addr_nbytes(nor);
}

/**
 * spi_nor_manufacturer_init_params() - Initialize the flash's parameters and
 * settings based on MFR register and ->default_init() hook.
 * @nor:	pointer to a 'struct spi_nor'.
 */
static void spi_nor_manufacturer_init_params(struct spi_nor *nor)
{
	if (nor->manufacturer && nor->manufacturer->fixups &&
	    nor->manufacturer->fixups->default_init)
		nor->manufacturer->fixups->default_init(nor);

	if (nor->info->fixups && nor->info->fixups->default_init)
		nor->info->fixups->default_init(nor);
}

/**
 * spi_nor_no_sfdp_init_params() - Initialize the flash's parameters and
 * settings based on nor->info->sfdp_flags. This method should be called only by
 * flashes that do not define SFDP tables. If the flash supports SFDP but the
 * information is wrong and the settings from this function can not be retrieved
 * by parsing SFDP, one should instead use the fixup hooks and update the wrong
 * bits.
 * @nor:	pointer to a 'struct spi_nor'.
 */
static void spi_nor_no_sfdp_init_params(struct spi_nor *nor)
{
	struct spi_nor_flash_parameter *params = nor->params;
	struct spi_nor_erase_map *map = &params->erase_map;
	const u8 no_sfdp_flags = nor->info->no_sfdp_flags;
	u8 i, erase_mask;

	if (no_sfdp_flags & SPI_NOR_DUAL_READ) {
		params->hwcaps.mask |= SNOR_HWCAPS_READ_1_1_2;
		spi_nor_set_read_settings(&params->reads[SNOR_CMD_READ_1_1_2],
					  0, 8, SPINOR_OP_READ_1_1_2,
					  SNOR_PROTO_1_1_2);
	}

	if (no_sfdp_flags & SPI_NOR_QUAD_READ) {
		params->hwcaps.mask |= SNOR_HWCAPS_READ_1_1_4;
		spi_nor_set_read_settings(&params->reads[SNOR_CMD_READ_1_1_4],
					  0, 8, SPINOR_OP_READ_1_1_4,
					  SNOR_PROTO_1_1_4);
	}

	if (no_sfdp_flags & SPI_NOR_OCTAL_READ) {
		params->hwcaps.mask |= SNOR_HWCAPS_READ_1_1_8;
		spi_nor_set_read_settings(&params->reads[SNOR_CMD_READ_1_1_8],
					  0, 8, SPINOR_OP_READ_1_1_8,
					  SNOR_PROTO_1_1_8);
	}

	if (no_sfdp_flags & SPI_NOR_OCTAL_DTR_READ) {
		params->hwcaps.mask |= SNOR_HWCAPS_READ_8_8_8_DTR;
		spi_nor_set_read_settings(&params->reads[SNOR_CMD_READ_8_8_8_DTR],
					  0, 20, SPINOR_OP_READ_FAST,
					  SNOR_PROTO_8_8_8_DTR);
	}

	if (no_sfdp_flags & SPI_NOR_OCTAL_DTR_PP) {
		params->hwcaps.mask |= SNOR_HWCAPS_PP_8_8_8_DTR;
		/*
		 * Since xSPI Page Program opcode is backward compatible with
		 * Legacy SPI, use Legacy SPI opcode there as well.
		 */
		spi_nor_set_pp_settings(&params->page_programs[SNOR_CMD_PP_8_8_8_DTR],
					SPINOR_OP_PP, SNOR_PROTO_8_8_8_DTR);
	}

	/*
	 * Sector Erase settings. Sort Erase Types in ascending order, with the
	 * smallest erase size starting at BIT(0).
	 */
	erase_mask = 0;
	i = 0;
	if (no_sfdp_flags & SECT_4K) {
		erase_mask |= BIT(i);
		spi_nor_set_erase_type(&map->erase_type[i], 4096u,
				       SPINOR_OP_BE_4K);
		i++;
	}
	erase_mask |= BIT(i);
	spi_nor_set_erase_type(&map->erase_type[i], nor->info->sector_size,
			       SPINOR_OP_SE);
	spi_nor_init_uniform_erase_map(map, erase_mask, params->size);
}

/**
 * spi_nor_init_flags() - Initialize NOR flags for settings that are not defined
 * in the JESD216 SFDP standard, thus can not be retrieved when parsing SFDP.
 * @nor:	pointer to a 'struct spi_nor'
 */
static void spi_nor_init_flags(struct spi_nor *nor)
{
	struct device_node *np = spi_nor_get_flash_node(nor);
	const u16 flags = nor->info->flags;

	if (of_property_read_bool(np, "broken-flash-reset"))
		nor->flags |= SNOR_F_BROKEN_RESET;

	if (flags & SPI_NOR_SWP_IS_VOLATILE)
		nor->flags |= SNOR_F_SWP_IS_VOLATILE;

	if (flags & SPI_NOR_HAS_LOCK)
		nor->flags |= SNOR_F_HAS_LOCK;

	if (flags & SPI_NOR_HAS_TB) {
		nor->flags |= SNOR_F_HAS_SR_TB;
		if (flags & SPI_NOR_TB_SR_BIT6)
			nor->flags |= SNOR_F_HAS_SR_TB_BIT6;
	}

	if (flags & SPI_NOR_4BIT_BP) {
		nor->flags |= SNOR_F_HAS_4BIT_BP;
		if (flags & SPI_NOR_BP3_SR_BIT6)
			nor->flags |= SNOR_F_HAS_SR_BP3_BIT6;
	}

	if (flags & NO_CHIP_ERASE)
		nor->flags |= SNOR_F_NO_OP_CHIP_ERASE;

<<<<<<< HEAD
	if (flags & SPI_NOR_RWW)
=======
	if (flags & SPI_NOR_RWW && nor->info->n_banks > 1 &&
	    !nor->controller_ops)
>>>>>>> 160f4124
		nor->flags |= SNOR_F_RWW;
}

/**
 * spi_nor_init_fixup_flags() - Initialize NOR flags for settings that can not
 * be discovered by SFDP for this particular flash because the SFDP table that
 * indicates this support is not defined in the flash. In case the table for
 * this support is defined but has wrong values, one should instead use a
 * post_sfdp() hook to set the SNOR_F equivalent flag.
 * @nor:       pointer to a 'struct spi_nor'
 */
static void spi_nor_init_fixup_flags(struct spi_nor *nor)
{
	const u8 fixup_flags = nor->info->fixup_flags;

	if (fixup_flags & SPI_NOR_4B_OPCODES)
		nor->flags |= SNOR_F_4B_OPCODES;

	if (fixup_flags & SPI_NOR_IO_MODE_EN_VOLATILE)
		nor->flags |= SNOR_F_IO_MODE_EN_VOLATILE;
}

/**
 * spi_nor_late_init_params() - Late initialization of default flash parameters.
 * @nor:	pointer to a 'struct spi_nor'
 *
 * Used to initialize flash parameters that are not declared in the JESD216
 * SFDP standard, or where SFDP tables are not defined at all.
 * Will replace the spi_nor_manufacturer_init_params() method.
 */
static void spi_nor_late_init_params(struct spi_nor *nor)
{
	struct spi_nor_flash_parameter *params = nor->params;

	if (nor->manufacturer && nor->manufacturer->fixups &&
	    nor->manufacturer->fixups->late_init)
		nor->manufacturer->fixups->late_init(nor);

	if (nor->info->fixups && nor->info->fixups->late_init)
		nor->info->fixups->late_init(nor);

	/* Default method kept for backward compatibility. */
	if (!params->set_4byte_addr_mode)
		params->set_4byte_addr_mode = spi_nor_set_4byte_addr_mode_brwr;

	spi_nor_init_flags(nor);
	spi_nor_init_fixup_flags(nor);

	/*
	 * NOR protection support. When locking_ops are not provided, we pick
	 * the default ones.
	 */
	if (nor->flags & SNOR_F_HAS_LOCK && !nor->params->locking_ops)
		spi_nor_init_default_locking_ops(nor);

	if (nor->info->n_banks > 1)
		params->bank_size = div64_u64(params->size, nor->info->n_banks);
}

/**
 * spi_nor_sfdp_init_params_deprecated() - Deprecated way of initializing flash
 * parameters and settings based on JESD216 SFDP standard.
 * @nor:	pointer to a 'struct spi_nor'.
 *
 * The method has a roll-back mechanism: in case the SFDP parsing fails, the
 * legacy flash parameters and settings will be restored.
 */
static void spi_nor_sfdp_init_params_deprecated(struct spi_nor *nor)
{
	struct spi_nor_flash_parameter sfdp_params;

	memcpy(&sfdp_params, nor->params, sizeof(sfdp_params));

	if (spi_nor_parse_sfdp(nor)) {
		memcpy(nor->params, &sfdp_params, sizeof(*nor->params));
		nor->flags &= ~SNOR_F_4B_OPCODES;
	}
}

/**
 * spi_nor_init_params_deprecated() - Deprecated way of initializing flash
 * parameters and settings.
 * @nor:	pointer to a 'struct spi_nor'.
 *
 * The method assumes that flash doesn't support SFDP so it initializes flash
 * parameters in spi_nor_no_sfdp_init_params() which later on can be overwritten
 * when parsing SFDP, if supported.
 */
static void spi_nor_init_params_deprecated(struct spi_nor *nor)
{
	spi_nor_no_sfdp_init_params(nor);

	spi_nor_manufacturer_init_params(nor);

	if (nor->info->no_sfdp_flags & (SPI_NOR_DUAL_READ |
					SPI_NOR_QUAD_READ |
					SPI_NOR_OCTAL_READ |
					SPI_NOR_OCTAL_DTR_READ))
		spi_nor_sfdp_init_params_deprecated(nor);
}

/**
 * spi_nor_init_default_params() - Default initialization of flash parameters
 * and settings. Done for all flashes, regardless is they define SFDP tables
 * or not.
 * @nor:	pointer to a 'struct spi_nor'.
 */
static void spi_nor_init_default_params(struct spi_nor *nor)
{
	struct spi_nor_flash_parameter *params = nor->params;
	const struct flash_info *info = nor->info;
	struct device_node *np = spi_nor_get_flash_node(nor);

	params->quad_enable = spi_nor_sr2_bit1_quad_enable;
	params->otp.org = &info->otp_org;

	/* Default to 16-bit Write Status (01h) Command */
	nor->flags |= SNOR_F_HAS_16BIT_SR;

	/* Set SPI NOR sizes. */
	params->writesize = 1;
	params->size = (u64)info->sector_size * info->n_sectors;
	params->bank_size = params->size;
	params->page_size = info->page_size;

	if (!(info->flags & SPI_NOR_NO_FR)) {
		/* Default to Fast Read for DT and non-DT platform devices. */
		params->hwcaps.mask |= SNOR_HWCAPS_READ_FAST;

		/* Mask out Fast Read if not requested at DT instantiation. */
		if (np && !of_property_read_bool(np, "m25p,fast-read"))
			params->hwcaps.mask &= ~SNOR_HWCAPS_READ_FAST;
	}

	/* (Fast) Read settings. */
	params->hwcaps.mask |= SNOR_HWCAPS_READ;
	spi_nor_set_read_settings(&params->reads[SNOR_CMD_READ],
				  0, 0, SPINOR_OP_READ,
				  SNOR_PROTO_1_1_1);

	if (params->hwcaps.mask & SNOR_HWCAPS_READ_FAST)
		spi_nor_set_read_settings(&params->reads[SNOR_CMD_READ_FAST],
					  0, 8, SPINOR_OP_READ_FAST,
					  SNOR_PROTO_1_1_1);
	/* Page Program settings. */
	params->hwcaps.mask |= SNOR_HWCAPS_PP;
	spi_nor_set_pp_settings(&params->page_programs[SNOR_CMD_PP],
				SPINOR_OP_PP, SNOR_PROTO_1_1_1);

	if (info->flags & SPI_NOR_QUAD_PP) {
		params->hwcaps.mask |= SNOR_HWCAPS_PP_1_1_4;
		spi_nor_set_pp_settings(&params->page_programs[SNOR_CMD_PP_1_1_4],
					SPINOR_OP_PP_1_1_4, SNOR_PROTO_1_1_4);
	}
}

/**
 * spi_nor_init_params() - Initialize the flash's parameters and settings.
 * @nor:	pointer to a 'struct spi_nor'.
 *
 * The flash parameters and settings are initialized based on a sequence of
 * calls that are ordered by priority:
 *
 * 1/ Default flash parameters initialization. The initializations are done
 *    based on nor->info data:
 *		spi_nor_info_init_params()
 *
 * which can be overwritten by:
 * 2/ Manufacturer flash parameters initialization. The initializations are
 *    done based on MFR register, or when the decisions can not be done solely
 *    based on MFR, by using specific flash_info tweeks, ->default_init():
 *		spi_nor_manufacturer_init_params()
 *
 * which can be overwritten by:
 * 3/ SFDP flash parameters initialization. JESD216 SFDP is a standard and
 *    should be more accurate that the above.
 *		spi_nor_parse_sfdp() or spi_nor_no_sfdp_init_params()
 *
 *    Please note that there is a ->post_bfpt() fixup hook that can overwrite
 *    the flash parameters and settings immediately after parsing the Basic
 *    Flash Parameter Table.
 *    spi_nor_post_sfdp_fixups() is called after the SFDP tables are parsed.
 *    It is used to tweak various flash parameters when information provided
 *    by the SFDP tables are wrong.
 *
 * which can be overwritten by:
 * 4/ Late flash parameters initialization, used to initialize flash
 * parameters that are not declared in the JESD216 SFDP standard, or where SFDP
 * tables are not defined at all.
 *		spi_nor_late_init_params()
 *
 * Return: 0 on success, -errno otherwise.
 */
static int spi_nor_init_params(struct spi_nor *nor)
{
	int ret;

	nor->params = devm_kzalloc(nor->dev, sizeof(*nor->params), GFP_KERNEL);
	if (!nor->params)
		return -ENOMEM;

	spi_nor_init_default_params(nor);

	if (nor->info->parse_sfdp) {
		ret = spi_nor_parse_sfdp(nor);
		if (ret) {
			dev_err(nor->dev, "BFPT parsing failed. Please consider using SPI_NOR_SKIP_SFDP when declaring the flash\n");
			return ret;
		}
	} else if (nor->info->no_sfdp_flags & SPI_NOR_SKIP_SFDP) {
		spi_nor_no_sfdp_init_params(nor);
	} else {
		spi_nor_init_params_deprecated(nor);
	}

	spi_nor_late_init_params(nor);

	return 0;
}

/** spi_nor_octal_dtr_enable() - enable Octal DTR I/O if needed
 * @nor:                 pointer to a 'struct spi_nor'
 * @enable:              whether to enable or disable Octal DTR
 *
 * Return: 0 on success, -errno otherwise.
 */
static int spi_nor_octal_dtr_enable(struct spi_nor *nor, bool enable)
{
	int ret;

	if (!nor->params->octal_dtr_enable)
		return 0;

	if (!(nor->read_proto == SNOR_PROTO_8_8_8_DTR &&
	      nor->write_proto == SNOR_PROTO_8_8_8_DTR))
		return 0;

	if (!(nor->flags & SNOR_F_IO_MODE_EN_VOLATILE))
		return 0;

	ret = nor->params->octal_dtr_enable(nor, enable);
	if (ret)
		return ret;

	if (enable)
		nor->reg_proto = SNOR_PROTO_8_8_8_DTR;
	else
		nor->reg_proto = SNOR_PROTO_1_1_1;

	return 0;
}

/**
 * spi_nor_quad_enable() - enable Quad I/O if needed.
 * @nor:                pointer to a 'struct spi_nor'
 *
 * Return: 0 on success, -errno otherwise.
 */
static int spi_nor_quad_enable(struct spi_nor *nor)
{
	if (!nor->params->quad_enable)
		return 0;

	if (!(spi_nor_get_protocol_width(nor->read_proto) == 4 ||
	      spi_nor_get_protocol_width(nor->write_proto) == 4))
		return 0;

	return nor->params->quad_enable(nor);
}

/**
 * spi_nor_set_4byte_addr_mode() - Set address mode.
 * @nor:                pointer to a 'struct spi_nor'.
 * @enable:             enable/disable 4 byte address mode.
 *
 * Return: 0 on success, -errno otherwise.
 */
int spi_nor_set_4byte_addr_mode(struct spi_nor *nor, bool enable)
{
	struct spi_nor_flash_parameter *params = nor->params;
	int ret;

	ret = params->set_4byte_addr_mode(nor, enable);
	if (ret && ret != -ENOTSUPP)
		return ret;

	if (enable) {
		params->addr_nbytes = 4;
		params->addr_mode_nbytes = 4;
	} else {
		params->addr_nbytes = 3;
		params->addr_mode_nbytes = 3;
	}

	return 0;
}

static int spi_nor_init(struct spi_nor *nor)
{
	struct spi_nor_flash_parameter *params = nor->params;
	int err;

	err = spi_nor_octal_dtr_enable(nor, true);
	if (err) {
		dev_dbg(nor->dev, "octal mode not supported\n");
		return err;
	}

	err = spi_nor_quad_enable(nor);
	if (err) {
		dev_dbg(nor->dev, "quad mode not supported\n");
		return err;
	}

	/*
	 * Some SPI NOR flashes are write protected by default after a power-on
	 * reset cycle, in order to avoid inadvertent writes during power-up.
	 * Backward compatibility imposes to unlock the entire flash memory
	 * array at power-up by default. Depending on the kernel configuration
	 * (1) do nothing, (2) always unlock the entire flash array or (3)
	 * unlock the entire flash array only when the software write
	 * protection bits are volatile. The latter is indicated by
	 * SNOR_F_SWP_IS_VOLATILE.
	 */
	if (IS_ENABLED(CONFIG_MTD_SPI_NOR_SWP_DISABLE) ||
	    (IS_ENABLED(CONFIG_MTD_SPI_NOR_SWP_DISABLE_ON_VOLATILE) &&
	     nor->flags & SNOR_F_SWP_IS_VOLATILE))
		spi_nor_try_unlock_all(nor);

	if (nor->addr_nbytes == 4 &&
	    nor->read_proto != SNOR_PROTO_8_8_8_DTR &&
	    !(nor->flags & SNOR_F_4B_OPCODES)) {
		/*
		 * If the RESET# pin isn't hooked up properly, or the system
		 * otherwise doesn't perform a reset command in the boot
		 * sequence, it's impossible to 100% protect against unexpected
		 * reboots (e.g., crashes). Warn the user (or hopefully, system
		 * designer) that this is bad.
		 */
		WARN_ONCE(nor->flags & SNOR_F_BROKEN_RESET,
			  "enabling reset hack; may not recover from unexpected reboots\n");
<<<<<<< HEAD
		err = params->set_4byte_addr_mode(nor, true);
		if (err && err != -ENOTSUPP)
=======
		err = spi_nor_set_4byte_addr_mode(nor, true);
		if (err)
>>>>>>> 160f4124
			return err;
		params->addr_mode_nbytes = 4;
	}

	return 0;
}

/**
 * spi_nor_soft_reset() - Perform a software reset
 * @nor:	pointer to 'struct spi_nor'
 *
 * Performs a "Soft Reset and Enter Default Protocol Mode" sequence which resets
 * the device to its power-on-reset state. This is useful when the software has
 * made some changes to device (volatile) registers and needs to reset it before
 * shutting down, for example.
 *
 * Not every flash supports this sequence. The same set of opcodes might be used
 * for some other operation on a flash that does not support this. Support for
 * this sequence can be discovered via SFDP in the BFPT table.
 *
 * Return: 0 on success, -errno otherwise.
 */
static void spi_nor_soft_reset(struct spi_nor *nor)
{
	struct spi_mem_op op;
	int ret;

	op = (struct spi_mem_op)SPINOR_SRSTEN_OP;

	spi_nor_spimem_setup_op(nor, &op, nor->reg_proto);

	ret = spi_mem_exec_op(nor->spimem, &op);
	if (ret) {
		dev_warn(nor->dev, "Software reset failed: %d\n", ret);
		return;
	}

	op = (struct spi_mem_op)SPINOR_SRST_OP;

	spi_nor_spimem_setup_op(nor, &op, nor->reg_proto);

	ret = spi_mem_exec_op(nor->spimem, &op);
	if (ret) {
		dev_warn(nor->dev, "Software reset failed: %d\n", ret);
		return;
	}

	/*
	 * Software Reset is not instant, and the delay varies from flash to
	 * flash. Looking at a few flashes, most range somewhere below 100
	 * microseconds. So, sleep for a range of 200-400 us.
	 */
	usleep_range(SPI_NOR_SRST_SLEEP_MIN, SPI_NOR_SRST_SLEEP_MAX);
}

/* mtd suspend handler */
static int spi_nor_suspend(struct mtd_info *mtd)
{
	struct spi_nor *nor = mtd_to_spi_nor(mtd);
	int ret;

	/* Disable octal DTR mode if we enabled it. */
	ret = spi_nor_octal_dtr_enable(nor, false);
	if (ret)
		dev_err(nor->dev, "suspend() failed\n");

	return ret;
}

/* mtd resume handler */
static void spi_nor_resume(struct mtd_info *mtd)
{
	struct spi_nor *nor = mtd_to_spi_nor(mtd);
	struct device *dev = nor->dev;
	int ret;

	/* re-initialize the nor chip */
	ret = spi_nor_init(nor);
	if (ret)
		dev_err(dev, "resume() failed\n");
}

static int spi_nor_get_device(struct mtd_info *mtd)
{
	struct mtd_info *master = mtd_get_master(mtd);
	struct spi_nor *nor = mtd_to_spi_nor(master);
	struct device *dev;

	if (nor->spimem)
		dev = nor->spimem->spi->controller->dev.parent;
	else
		dev = nor->dev;

	if (!try_module_get(dev->driver->owner))
		return -ENODEV;

	return 0;
}

static void spi_nor_put_device(struct mtd_info *mtd)
{
	struct mtd_info *master = mtd_get_master(mtd);
	struct spi_nor *nor = mtd_to_spi_nor(master);
	struct device *dev;

	if (nor->spimem)
		dev = nor->spimem->spi->controller->dev.parent;
	else
		dev = nor->dev;

	module_put(dev->driver->owner);
}

static void spi_nor_restore(struct spi_nor *nor)
{
	int ret;

	/* restore the addressing mode */
	if (nor->addr_nbytes == 4 && !(nor->flags & SNOR_F_4B_OPCODES) &&
	    nor->flags & SNOR_F_BROKEN_RESET) {
		ret = spi_nor_set_4byte_addr_mode(nor, false);
		if (ret)
			/*
			 * Do not stop the execution in the hope that the flash
			 * will default to the 3-byte address mode after the
			 * software reset.
			 */
			dev_err(nor->dev, "Failed to exit 4-byte address mode, err = %d\n", ret);
	}

	if (nor->flags & SNOR_F_SOFT_RESET)
		spi_nor_soft_reset(nor);
}

static const struct flash_info *spi_nor_match_name(struct spi_nor *nor,
						   const char *name)
{
	unsigned int i, j;

	for (i = 0; i < ARRAY_SIZE(manufacturers); i++) {
		for (j = 0; j < manufacturers[i]->nparts; j++) {
			if (!strcmp(name, manufacturers[i]->parts[j].name)) {
				nor->manufacturer = manufacturers[i];
				return &manufacturers[i]->parts[j];
			}
		}
	}

	return NULL;
}

static const struct flash_info *spi_nor_get_flash_info(struct spi_nor *nor,
						       const char *name)
{
	const struct flash_info *info = NULL;

	if (name)
		info = spi_nor_match_name(nor, name);
	/* Try to auto-detect if chip name wasn't specified or not found */
	if (!info)
		return spi_nor_detect(nor);

	/*
	 * If caller has specified name of flash model that can normally be
	 * detected using JEDEC, let's verify it.
	 */
	if (name && info->id_len) {
		const struct flash_info *jinfo;

		jinfo = spi_nor_detect(nor);
		if (IS_ERR(jinfo)) {
			return jinfo;
		} else if (jinfo != info) {
			/*
			 * JEDEC knows better, so overwrite platform ID. We
			 * can't trust partitions any longer, but we'll let
			 * mtd apply them anyway, since some partitions may be
			 * marked read-only, and we don't want to loose that
			 * information, even if it's not 100% accurate.
			 */
			dev_warn(nor->dev, "found %s, expected %s\n",
				 jinfo->name, info->name);
			info = jinfo;
		}
	}

	return info;
}

static void spi_nor_set_mtd_info(struct spi_nor *nor)
{
	struct mtd_info *mtd = &nor->mtd;
	struct device *dev = nor->dev;

	spi_nor_set_mtd_locking_ops(nor);
	spi_nor_set_mtd_otp_ops(nor);

	mtd->dev.parent = dev;
	if (!mtd->name)
		mtd->name = dev_name(dev);
	mtd->type = MTD_NORFLASH;
	mtd->flags = MTD_CAP_NORFLASH;
	/* Unset BIT_WRITEABLE to enable JFFS2 write buffer for ECC'd NOR */
	if (nor->flags & SNOR_F_ECC)
		mtd->flags &= ~MTD_BIT_WRITEABLE;
	if (nor->info->flags & SPI_NOR_NO_ERASE)
		mtd->flags |= MTD_NO_ERASE;
	else
		mtd->_erase = spi_nor_erase;
	mtd->writesize = nor->params->writesize;
	mtd->writebufsize = nor->params->page_size;
	mtd->size = nor->params->size;
	mtd->_read = spi_nor_read;
	/* Might be already set by some SST flashes. */
	if (!mtd->_write)
		mtd->_write = spi_nor_write;
	mtd->_suspend = spi_nor_suspend;
	mtd->_resume = spi_nor_resume;
	mtd->_get_device = spi_nor_get_device;
	mtd->_put_device = spi_nor_put_device;
}

static int spi_nor_hw_reset(struct spi_nor *nor)
{
	struct gpio_desc *reset;

	reset = devm_gpiod_get_optional(nor->dev, "reset", GPIOD_OUT_LOW);
	if (IS_ERR_OR_NULL(reset))
		return PTR_ERR_OR_ZERO(reset);

	/*
	 * Experimental delay values by looking at different flash device
	 * vendors datasheets.
	 */
	usleep_range(1, 5);
	gpiod_set_value_cansleep(reset, 1);
	usleep_range(100, 150);
	gpiod_set_value_cansleep(reset, 0);
	usleep_range(1000, 1200);

	return 0;
}

int spi_nor_scan(struct spi_nor *nor, const char *name,
		 const struct spi_nor_hwcaps *hwcaps)
{
	const struct flash_info *info;
	struct device *dev = nor->dev;
	struct mtd_info *mtd = &nor->mtd;
	int ret;
	int i;

	ret = spi_nor_check(nor);
	if (ret)
		return ret;

	/* Reset SPI protocol for all commands. */
	nor->reg_proto = SNOR_PROTO_1_1_1;
	nor->read_proto = SNOR_PROTO_1_1_1;
	nor->write_proto = SNOR_PROTO_1_1_1;

	/*
	 * We need the bounce buffer early to read/write registers when going
	 * through the spi-mem layer (buffers have to be DMA-able).
	 * For spi-mem drivers, we'll reallocate a new buffer if
	 * nor->params->page_size turns out to be greater than PAGE_SIZE (which
	 * shouldn't happen before long since NOR pages are usually less
	 * than 1KB) after spi_nor_scan() returns.
	 */
	nor->bouncebuf_size = PAGE_SIZE;
	nor->bouncebuf = devm_kmalloc(dev, nor->bouncebuf_size,
				      GFP_KERNEL);
	if (!nor->bouncebuf)
		return -ENOMEM;

	ret = spi_nor_hw_reset(nor);
	if (ret)
		return ret;

	info = spi_nor_get_flash_info(nor, name);
	if (IS_ERR(info))
		return PTR_ERR(info);

	nor->info = info;

	mutex_init(&nor->lock);

	/* Init flash parameters based on flash_info struct and SFDP */
	ret = spi_nor_init_params(nor);
	if (ret)
		return ret;

	if (spi_nor_use_parallel_locking(nor))
		init_waitqueue_head(&nor->rww.wait);

	/*
	 * Configure the SPI memory:
	 * - select op codes for (Fast) Read, Page Program and Sector Erase.
	 * - set the number of dummy cycles (mode cycles + wait states).
	 * - set the SPI protocols for register and memory accesses.
	 * - set the number of address bytes.
	 */
	ret = spi_nor_setup(nor, hwcaps);
	if (ret)
		return ret;

	/* Send all the required SPI flash commands to initialize device */
	ret = spi_nor_init(nor);
	if (ret)
		return ret;

	/* No mtd_info fields should be used up to this point. */
	spi_nor_set_mtd_info(nor);

	dev_info(dev, "%s (%lld Kbytes)\n", info->name,
			(long long)mtd->size >> 10);

	dev_dbg(dev,
		"mtd .name = %s, .size = 0x%llx (%lldMiB), "
		".erasesize = 0x%.8x (%uKiB) .numeraseregions = %d\n",
		mtd->name, (long long)mtd->size, (long long)(mtd->size >> 20),
		mtd->erasesize, mtd->erasesize / 1024, mtd->numeraseregions);

	if (mtd->numeraseregions)
		for (i = 0; i < mtd->numeraseregions; i++)
			dev_dbg(dev,
				"mtd.eraseregions[%d] = { .offset = 0x%llx, "
				".erasesize = 0x%.8x (%uKiB), "
				".numblocks = %d }\n",
				i, (long long)mtd->eraseregions[i].offset,
				mtd->eraseregions[i].erasesize,
				mtd->eraseregions[i].erasesize / 1024,
				mtd->eraseregions[i].numblocks);
	return 0;
}
EXPORT_SYMBOL_GPL(spi_nor_scan);

static int spi_nor_create_read_dirmap(struct spi_nor *nor)
{
	struct spi_mem_dirmap_info info = {
		.op_tmpl = SPI_MEM_OP(SPI_MEM_OP_CMD(nor->read_opcode, 0),
				      SPI_MEM_OP_ADDR(nor->addr_nbytes, 0, 0),
				      SPI_MEM_OP_DUMMY(nor->read_dummy, 0),
				      SPI_MEM_OP_DATA_IN(0, NULL, 0)),
		.offset = 0,
		.length = nor->params->size,
	};
	struct spi_mem_op *op = &info.op_tmpl;

	spi_nor_spimem_setup_op(nor, op, nor->read_proto);

	/* convert the dummy cycles to the number of bytes */
	op->dummy.nbytes = (nor->read_dummy * op->dummy.buswidth) / 8;
	if (spi_nor_protocol_is_dtr(nor->read_proto))
		op->dummy.nbytes *= 2;

	/*
	 * Since spi_nor_spimem_setup_op() only sets buswidth when the number
	 * of data bytes is non-zero, the data buswidth won't be set here. So,
	 * do it explicitly.
	 */
	op->data.buswidth = spi_nor_get_protocol_data_nbits(nor->read_proto);

	nor->dirmap.rdesc = devm_spi_mem_dirmap_create(nor->dev, nor->spimem,
						       &info);
	return PTR_ERR_OR_ZERO(nor->dirmap.rdesc);
}

static int spi_nor_create_write_dirmap(struct spi_nor *nor)
{
	struct spi_mem_dirmap_info info = {
		.op_tmpl = SPI_MEM_OP(SPI_MEM_OP_CMD(nor->program_opcode, 0),
				      SPI_MEM_OP_ADDR(nor->addr_nbytes, 0, 0),
				      SPI_MEM_OP_NO_DUMMY,
				      SPI_MEM_OP_DATA_OUT(0, NULL, 0)),
		.offset = 0,
		.length = nor->params->size,
	};
	struct spi_mem_op *op = &info.op_tmpl;

	if (nor->program_opcode == SPINOR_OP_AAI_WP && nor->sst_write_second)
		op->addr.nbytes = 0;

	spi_nor_spimem_setup_op(nor, op, nor->write_proto);

	/*
	 * Since spi_nor_spimem_setup_op() only sets buswidth when the number
	 * of data bytes is non-zero, the data buswidth won't be set here. So,
	 * do it explicitly.
	 */
	op->data.buswidth = spi_nor_get_protocol_data_nbits(nor->write_proto);

	nor->dirmap.wdesc = devm_spi_mem_dirmap_create(nor->dev, nor->spimem,
						       &info);
	return PTR_ERR_OR_ZERO(nor->dirmap.wdesc);
}

static int spi_nor_probe(struct spi_mem *spimem)
{
	struct spi_device *spi = spimem->spi;
	struct flash_platform_data *data = dev_get_platdata(&spi->dev);
	struct spi_nor *nor;
	/*
	 * Enable all caps by default. The core will mask them after
	 * checking what's really supported using spi_mem_supports_op().
	 */
	const struct spi_nor_hwcaps hwcaps = { .mask = SNOR_HWCAPS_ALL };
	char *flash_name;
	int ret;

	nor = devm_kzalloc(&spi->dev, sizeof(*nor), GFP_KERNEL);
	if (!nor)
		return -ENOMEM;

	nor->spimem = spimem;
	nor->dev = &spi->dev;
	spi_nor_set_flash_node(nor, spi->dev.of_node);

	spi_mem_set_drvdata(spimem, nor);

	if (data && data->name)
		nor->mtd.name = data->name;

	if (!nor->mtd.name)
		nor->mtd.name = spi_mem_get_name(spimem);

	/*
	 * For some (historical?) reason many platforms provide two different
	 * names in flash_platform_data: "name" and "type". Quite often name is
	 * set to "m25p80" and then "type" provides a real chip name.
	 * If that's the case, respect "type" and ignore a "name".
	 */
	if (data && data->type)
		flash_name = data->type;
	else if (!strcmp(spi->modalias, "spi-nor"))
		flash_name = NULL; /* auto-detect */
	else
		flash_name = spi->modalias;

	ret = spi_nor_scan(nor, flash_name, &hwcaps);
	if (ret)
		return ret;

	spi_nor_debugfs_register(nor);

	/*
	 * None of the existing parts have > 512B pages, but let's play safe
	 * and add this logic so that if anyone ever adds support for such
	 * a NOR we don't end up with buffer overflows.
	 */
	if (nor->params->page_size > PAGE_SIZE) {
		nor->bouncebuf_size = nor->params->page_size;
		devm_kfree(nor->dev, nor->bouncebuf);
		nor->bouncebuf = devm_kmalloc(nor->dev,
					      nor->bouncebuf_size,
					      GFP_KERNEL);
		if (!nor->bouncebuf)
			return -ENOMEM;
	}

	ret = spi_nor_create_read_dirmap(nor);
	if (ret)
		return ret;

	ret = spi_nor_create_write_dirmap(nor);
	if (ret)
		return ret;

	return mtd_device_register(&nor->mtd, data ? data->parts : NULL,
				   data ? data->nr_parts : 0);
}

static int spi_nor_remove(struct spi_mem *spimem)
{
	struct spi_nor *nor = spi_mem_get_drvdata(spimem);

	spi_nor_restore(nor);

	/* Clean up MTD stuff. */
	return mtd_device_unregister(&nor->mtd);
}

static void spi_nor_shutdown(struct spi_mem *spimem)
{
	struct spi_nor *nor = spi_mem_get_drvdata(spimem);

	spi_nor_restore(nor);
}

/*
 * Do NOT add to this array without reading the following:
 *
 * Historically, many flash devices are bound to this driver by their name. But
 * since most of these flash are compatible to some extent, and their
 * differences can often be differentiated by the JEDEC read-ID command, we
 * encourage new users to add support to the spi-nor library, and simply bind
 * against a generic string here (e.g., "jedec,spi-nor").
 *
 * Many flash names are kept here in this list to keep them available
 * as module aliases for existing platforms.
 */
static const struct spi_device_id spi_nor_dev_ids[] = {
	/*
	 * Allow non-DT platform devices to bind to the "spi-nor" modalias, and
	 * hack around the fact that the SPI core does not provide uevent
	 * matching for .of_match_table
	 */
	{"spi-nor"},

	/*
	 * Entries not used in DTs that should be safe to drop after replacing
	 * them with "spi-nor" in platform data.
	 */
	{"s25sl064a"},	{"w25x16"},	{"m25p10"},	{"m25px64"},

	/*
	 * Entries that were used in DTs without "jedec,spi-nor" fallback and
	 * should be kept for backward compatibility.
	 */
	{"at25df321a"},	{"at25df641"},	{"at26df081a"},
	{"mx25l4005a"},	{"mx25l1606e"},	{"mx25l6405d"},	{"mx25l12805d"},
	{"mx25l25635e"},{"mx66l51235l"},
	{"n25q064"},	{"n25q128a11"},	{"n25q128a13"},	{"n25q512a"},
	{"s25fl256s1"},	{"s25fl512s"},	{"s25sl12801"},	{"s25fl008k"},
	{"s25fl064k"},
	{"sst25vf040b"},{"sst25vf016b"},{"sst25vf032b"},{"sst25wf040"},
	{"m25p40"},	{"m25p80"},	{"m25p16"},	{"m25p32"},
	{"m25p64"},	{"m25p128"},
	{"w25x80"},	{"w25x32"},	{"w25q32"},	{"w25q32dw"},
	{"w25q80bl"},	{"w25q128"},	{"w25q256"},

	/* Flashes that can't be detected using JEDEC */
	{"m25p05-nonjedec"},	{"m25p10-nonjedec"},	{"m25p20-nonjedec"},
	{"m25p40-nonjedec"},	{"m25p80-nonjedec"},	{"m25p16-nonjedec"},
	{"m25p32-nonjedec"},	{"m25p64-nonjedec"},	{"m25p128-nonjedec"},

	/* Everspin MRAMs (non-JEDEC) */
	{ "mr25h128" }, /* 128 Kib, 40 MHz */
	{ "mr25h256" }, /* 256 Kib, 40 MHz */
	{ "mr25h10" },  /*   1 Mib, 40 MHz */
	{ "mr25h40" },  /*   4 Mib, 40 MHz */

	{ },
};
MODULE_DEVICE_TABLE(spi, spi_nor_dev_ids);

static const struct of_device_id spi_nor_of_table[] = {
	/*
	 * Generic compatibility for SPI NOR that can be identified by the
	 * JEDEC READ ID opcode (0x9F). Use this, if possible.
	 */
	{ .compatible = "jedec,spi-nor" },
	{ /* sentinel */ },
};
MODULE_DEVICE_TABLE(of, spi_nor_of_table);

/*
 * REVISIT: many of these chips have deep power-down modes, which
 * should clearly be entered on suspend() to minimize power use.
 * And also when they're otherwise idle...
 */
static struct spi_mem_driver spi_nor_driver = {
	.spidrv = {
		.driver = {
			.name = "spi-nor",
			.of_match_table = spi_nor_of_table,
			.dev_groups = spi_nor_sysfs_groups,
		},
		.id_table = spi_nor_dev_ids,
	},
	.probe = spi_nor_probe,
	.remove = spi_nor_remove,
	.shutdown = spi_nor_shutdown,
};

static int __init spi_nor_module_init(void)
{
	return spi_mem_driver_register(&spi_nor_driver);
}
module_init(spi_nor_module_init);

static void __exit spi_nor_module_exit(void)
{
	spi_mem_driver_unregister(&spi_nor_driver);
	spi_nor_debugfs_shutdown();
}
module_exit(spi_nor_module_exit);

MODULE_LICENSE("GPL v2");
MODULE_AUTHOR("Huang Shijie <shijie8@gmail.com>");
MODULE_AUTHOR("Mike Lavender");
MODULE_DESCRIPTION("framework for SPI NOR");<|MERGE_RESOLUTION|>--- conflicted
+++ resolved
@@ -2865,12 +2865,8 @@
 	if (flags & NO_CHIP_ERASE)
 		nor->flags |= SNOR_F_NO_OP_CHIP_ERASE;
 
-<<<<<<< HEAD
-	if (flags & SPI_NOR_RWW)
-=======
 	if (flags & SPI_NOR_RWW && nor->info->n_banks > 1 &&
 	    !nor->controller_ops)
->>>>>>> 160f4124
 		nor->flags |= SNOR_F_RWW;
 }
 
@@ -3170,7 +3166,6 @@
 
 static int spi_nor_init(struct spi_nor *nor)
 {
-	struct spi_nor_flash_parameter *params = nor->params;
 	int err;
 
 	err = spi_nor_octal_dtr_enable(nor, true);
@@ -3212,15 +3207,9 @@
 		 */
 		WARN_ONCE(nor->flags & SNOR_F_BROKEN_RESET,
 			  "enabling reset hack; may not recover from unexpected reboots\n");
-<<<<<<< HEAD
-		err = params->set_4byte_addr_mode(nor, true);
-		if (err && err != -ENOTSUPP)
-=======
 		err = spi_nor_set_4byte_addr_mode(nor, true);
 		if (err)
->>>>>>> 160f4124
 			return err;
-		params->addr_mode_nbytes = 4;
 	}
 
 	return 0;
