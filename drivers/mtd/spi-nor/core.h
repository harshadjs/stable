--- conflicted
+++ resolved
@@ -132,10 +132,7 @@
 	SNOR_F_SWP_IS_VOLATILE	= BIT(13),
 	SNOR_F_RWW		= BIT(14),
 	SNOR_F_ECC		= BIT(15),
-<<<<<<< HEAD
-=======
 	SNOR_F_NO_WP		= BIT(16),
->>>>>>> 98817289
 };
 
 struct spi_nor_read_command {
