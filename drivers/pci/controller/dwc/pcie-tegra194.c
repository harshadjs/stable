--- conflicted
+++ resolved
@@ -347,11 +347,7 @@
 {
 	struct tegra_pcie_dw *pcie = arg;
 	struct dw_pcie *pci = &pcie->pci;
-<<<<<<< HEAD
-	struct pcie_port *pp = &pci->pp;
-=======
 	struct dw_pcie_rp *pp = &pci->pp;
->>>>>>> e6f4ff3f
 	u32 val, status_l0, status_l1;
 	u16 val_w;
 
@@ -359,12 +355,8 @@
 	if (status_l0 & APPL_INTR_STATUS_L0_LINK_STATE_INT) {
 		status_l1 = appl_readl(pcie, APPL_INTR_STATUS_L1_0_0);
 		appl_writel(pcie, status_l1, APPL_INTR_STATUS_L1_0_0);
-<<<<<<< HEAD
-		if (status_l1 & APPL_INTR_STATUS_L1_0_0_LINK_REQ_RST_NOT_CHGED) {
-=======
 		if (!pcie->of_data->has_sbr_reset_fix &&
 		    status_l1 & APPL_INTR_STATUS_L1_0_0_LINK_REQ_RST_NOT_CHGED) {
->>>>>>> e6f4ff3f
 			/* SBR & Surprise Link Down WAR */
 			val = appl_readl(pcie, APPL_CAR_RESET_OVRD);
 			val &= ~APPL_CAR_RESET_OVRD_CYA_OVERRIDE_CORE_RST_N;
@@ -389,15 +381,12 @@
 			apply_bad_link_workaround(pp);
 		}
 		if (status_l1 & APPL_INTR_STATUS_L1_8_0_BW_MGT_INT_STS) {
-<<<<<<< HEAD
-=======
 			val_w = dw_pcie_readw_dbi(pci, pcie->pcie_cap_base +
 						  PCI_EXP_LNKSTA);
 			val_w |= PCI_EXP_LNKSTA_LBMS;
 			dw_pcie_writew_dbi(pci, pcie->pcie_cap_base +
 					   PCI_EXP_LNKSTA, val_w);
 
->>>>>>> e6f4ff3f
 			appl_writel(pcie,
 				    APPL_INTR_STATUS_L1_8_0_BW_MGT_INT_STS,
 				    APPL_INTR_STATUS_L1_8_0);
