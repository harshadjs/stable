// SPDX-License-Identifier: GPL-2.0
/*
 * Synopsys DesignWare PCIe host controller driver
 *
 * Copyright (C) 2013 Samsung Electronics Co., Ltd.
 *		https://www.samsung.com
 *
 * Author: Jingoo Han <jg1.han@samsung.com>
 */

#include <linux/align.h>
#include <linux/bitops.h>
#include <linux/clk.h>
#include <linux/delay.h>
#include <linux/dma/edma.h>
#include <linux/gpio/consumer.h>
#include <linux/ioport.h>
#include <linux/of.h>
#include <linux/platform_device.h>
#include <linux/sizes.h>
#include <linux/types.h>

#include "../../pci.h"
#include "pcie-designware.h"

static const char * const dw_pcie_app_clks[DW_PCIE_NUM_APP_CLKS] = {
	[DW_PCIE_DBI_CLK] = "dbi",
	[DW_PCIE_MSTR_CLK] = "mstr",
	[DW_PCIE_SLV_CLK] = "slv",
};

static const char * const dw_pcie_core_clks[DW_PCIE_NUM_CORE_CLKS] = {
	[DW_PCIE_PIPE_CLK] = "pipe",
	[DW_PCIE_CORE_CLK] = "core",
	[DW_PCIE_AUX_CLK] = "aux",
	[DW_PCIE_REF_CLK] = "ref",
};

static const char * const dw_pcie_app_rsts[DW_PCIE_NUM_APP_RSTS] = {
	[DW_PCIE_DBI_RST] = "dbi",
	[DW_PCIE_MSTR_RST] = "mstr",
	[DW_PCIE_SLV_RST] = "slv",
};

static const char * const dw_pcie_core_rsts[DW_PCIE_NUM_CORE_RSTS] = {
	[DW_PCIE_NON_STICKY_RST] = "non-sticky",
	[DW_PCIE_STICKY_RST] = "sticky",
	[DW_PCIE_CORE_RST] = "core",
	[DW_PCIE_PIPE_RST] = "pipe",
	[DW_PCIE_PHY_RST] = "phy",
	[DW_PCIE_HOT_RST] = "hot",
	[DW_PCIE_PWR_RST] = "pwr",
};

static int dw_pcie_get_clocks(struct dw_pcie *pci)
{
	int i, ret;

	for (i = 0; i < DW_PCIE_NUM_APP_CLKS; i++)
		pci->app_clks[i].id = dw_pcie_app_clks[i];

	for (i = 0; i < DW_PCIE_NUM_CORE_CLKS; i++)
		pci->core_clks[i].id = dw_pcie_core_clks[i];

	ret = devm_clk_bulk_get_optional(pci->dev, DW_PCIE_NUM_APP_CLKS,
					 pci->app_clks);
	if (ret)
		return ret;

	return devm_clk_bulk_get_optional(pci->dev, DW_PCIE_NUM_CORE_CLKS,
					  pci->core_clks);
}

static int dw_pcie_get_resets(struct dw_pcie *pci)
{
	int i, ret;

	for (i = 0; i < DW_PCIE_NUM_APP_RSTS; i++)
		pci->app_rsts[i].id = dw_pcie_app_rsts[i];

	for (i = 0; i < DW_PCIE_NUM_CORE_RSTS; i++)
		pci->core_rsts[i].id = dw_pcie_core_rsts[i];

	ret = devm_reset_control_bulk_get_optional_shared(pci->dev,
							  DW_PCIE_NUM_APP_RSTS,
							  pci->app_rsts);
	if (ret)
		return ret;

	ret = devm_reset_control_bulk_get_optional_exclusive(pci->dev,
							     DW_PCIE_NUM_CORE_RSTS,
							     pci->core_rsts);
	if (ret)
		return ret;

	pci->pe_rst = devm_gpiod_get_optional(pci->dev, "reset", GPIOD_OUT_HIGH);
	if (IS_ERR(pci->pe_rst))
		return PTR_ERR(pci->pe_rst);

	return 0;
}

int dw_pcie_get_resources(struct dw_pcie *pci)
{
	struct platform_device *pdev = to_platform_device(pci->dev);
	struct device_node *np = dev_of_node(pci->dev);
	struct resource *res;
	int ret;

	if (!pci->dbi_base) {
		res = platform_get_resource_byname(pdev, IORESOURCE_MEM, "dbi");
		pci->dbi_base = devm_pci_remap_cfg_resource(pci->dev, res);
		if (IS_ERR(pci->dbi_base))
			return PTR_ERR(pci->dbi_base);
	}

	/* DBI2 is mainly useful for the endpoint controller */
	if (!pci->dbi_base2) {
		res = platform_get_resource_byname(pdev, IORESOURCE_MEM, "dbi2");
		if (res) {
			pci->dbi_base2 = devm_pci_remap_cfg_resource(pci->dev, res);
			if (IS_ERR(pci->dbi_base2))
				return PTR_ERR(pci->dbi_base2);
		} else {
			pci->dbi_base2 = pci->dbi_base + SZ_4K;
		}
	}

	/* For non-unrolled iATU/eDMA platforms this range will be ignored */
	if (!pci->atu_base) {
		res = platform_get_resource_byname(pdev, IORESOURCE_MEM, "atu");
		if (res) {
			pci->atu_size = resource_size(res);
			pci->atu_base = devm_ioremap_resource(pci->dev, res);
			if (IS_ERR(pci->atu_base))
				return PTR_ERR(pci->atu_base);
		} else {
			pci->atu_base = pci->dbi_base + DEFAULT_DBI_ATU_OFFSET;
		}
	}

	/* Set a default value suitable for at most 8 in and 8 out windows */
	if (!pci->atu_size)
		pci->atu_size = SZ_4K;

	/* eDMA region can be mapped to a custom base address */
	if (!pci->edma.reg_base) {
		res = platform_get_resource_byname(pdev, IORESOURCE_MEM, "dma");
		if (res) {
			pci->edma.reg_base = devm_ioremap_resource(pci->dev, res);
			if (IS_ERR(pci->edma.reg_base))
				return PTR_ERR(pci->edma.reg_base);
		} else if (pci->atu_size >= 2 * DEFAULT_DBI_DMA_OFFSET) {
			pci->edma.reg_base = pci->atu_base + DEFAULT_DBI_DMA_OFFSET;
		}
	}

	/* LLDD is supposed to manually switch the clocks and resets state */
	if (dw_pcie_cap_is(pci, REQ_RES)) {
		ret = dw_pcie_get_clocks(pci);
		if (ret)
			return ret;

		ret = dw_pcie_get_resets(pci);
		if (ret)
			return ret;
	}

	if (pci->link_gen < 1)
		pci->link_gen = of_pci_get_max_link_speed(np);

	of_property_read_u32(np, "num-lanes", &pci->num_lanes);

	if (of_property_read_bool(np, "snps,enable-cdm-check"))
		dw_pcie_cap_set(pci, CDM_CHECK);

	return 0;
}

void dw_pcie_version_detect(struct dw_pcie *pci)
{
	u32 ver;

	/* The content of the CSR is zero on DWC PCIe older than v4.70a */
	ver = dw_pcie_readl_dbi(pci, PCIE_VERSION_NUMBER);
	if (!ver)
		return;

	if (pci->version && pci->version != ver)
		dev_warn(pci->dev, "Versions don't match (%08x != %08x)\n",
			 pci->version, ver);
	else
		pci->version = ver;

	ver = dw_pcie_readl_dbi(pci, PCIE_VERSION_TYPE);

	if (pci->type && pci->type != ver)
		dev_warn(pci->dev, "Types don't match (%08x != %08x)\n",
			 pci->type, ver);
	else
		pci->type = ver;
}

/*
 * These interfaces resemble the pci_find_*capability() interfaces, but these
 * are for configuring host controllers, which are bridges *to* PCI devices but
 * are not PCI devices themselves.
 */
static u8 __dw_pcie_find_next_cap(struct dw_pcie *pci, u8 cap_ptr,
				  u8 cap)
{
	u8 cap_id, next_cap_ptr;
	u16 reg;

	if (!cap_ptr)
		return 0;

	reg = dw_pcie_readw_dbi(pci, cap_ptr);
	cap_id = (reg & 0x00ff);

	if (cap_id > PCI_CAP_ID_MAX)
		return 0;

	if (cap_id == cap)
		return cap_ptr;

	next_cap_ptr = (reg & 0xff00) >> 8;
	return __dw_pcie_find_next_cap(pci, next_cap_ptr, cap);
}

u8 dw_pcie_find_capability(struct dw_pcie *pci, u8 cap)
{
	u8 next_cap_ptr;
	u16 reg;

	reg = dw_pcie_readw_dbi(pci, PCI_CAPABILITY_LIST);
	next_cap_ptr = (reg & 0x00ff);

	return __dw_pcie_find_next_cap(pci, next_cap_ptr, cap);
}
EXPORT_SYMBOL_GPL(dw_pcie_find_capability);

static u16 dw_pcie_find_next_ext_capability(struct dw_pcie *pci, u16 start,
					    u8 cap)
{
	u32 header;
	int ttl;
	int pos = PCI_CFG_SPACE_SIZE;

	/* minimum 8 bytes per capability */
	ttl = (PCI_CFG_SPACE_EXP_SIZE - PCI_CFG_SPACE_SIZE) / 8;

	if (start)
		pos = start;

	header = dw_pcie_readl_dbi(pci, pos);
	/*
	 * If we have no capabilities, this is indicated by cap ID,
	 * cap version and next pointer all being 0.
	 */
	if (header == 0)
		return 0;

	while (ttl-- > 0) {
		if (PCI_EXT_CAP_ID(header) == cap && pos != start)
			return pos;

		pos = PCI_EXT_CAP_NEXT(header);
		if (pos < PCI_CFG_SPACE_SIZE)
			break;

		header = dw_pcie_readl_dbi(pci, pos);
	}

	return 0;
}

u16 dw_pcie_find_ext_capability(struct dw_pcie *pci, u8 cap)
{
	return dw_pcie_find_next_ext_capability(pci, 0, cap);
}
EXPORT_SYMBOL_GPL(dw_pcie_find_ext_capability);

int dw_pcie_read(void __iomem *addr, int size, u32 *val)
{
	if (!IS_ALIGNED((uintptr_t)addr, size)) {
		*val = 0;
		return PCIBIOS_BAD_REGISTER_NUMBER;
	}

	if (size == 4) {
		*val = readl(addr);
	} else if (size == 2) {
		*val = readw(addr);
	} else if (size == 1) {
		*val = readb(addr);
	} else {
		*val = 0;
		return PCIBIOS_BAD_REGISTER_NUMBER;
	}

	return PCIBIOS_SUCCESSFUL;
}
EXPORT_SYMBOL_GPL(dw_pcie_read);

int dw_pcie_write(void __iomem *addr, int size, u32 val)
{
	if (!IS_ALIGNED((uintptr_t)addr, size))
		return PCIBIOS_BAD_REGISTER_NUMBER;

	if (size == 4)
		writel(val, addr);
	else if (size == 2)
		writew(val, addr);
	else if (size == 1)
		writeb(val, addr);
	else
		return PCIBIOS_BAD_REGISTER_NUMBER;

	return PCIBIOS_SUCCESSFUL;
}
EXPORT_SYMBOL_GPL(dw_pcie_write);

u32 dw_pcie_read_dbi(struct dw_pcie *pci, u32 reg, size_t size)
{
	int ret;
	u32 val;

	if (pci->ops && pci->ops->read_dbi)
		return pci->ops->read_dbi(pci, pci->dbi_base, reg, size);

	ret = dw_pcie_read(pci->dbi_base + reg, size, &val);
	if (ret)
		dev_err(pci->dev, "Read DBI address failed\n");

	return val;
}
EXPORT_SYMBOL_GPL(dw_pcie_read_dbi);

void dw_pcie_write_dbi(struct dw_pcie *pci, u32 reg, size_t size, u32 val)
{
	int ret;

	if (pci->ops && pci->ops->write_dbi) {
		pci->ops->write_dbi(pci, pci->dbi_base, reg, size, val);
		return;
	}

	ret = dw_pcie_write(pci->dbi_base + reg, size, val);
	if (ret)
		dev_err(pci->dev, "Write DBI address failed\n");
}
EXPORT_SYMBOL_GPL(dw_pcie_write_dbi);

void dw_pcie_write_dbi2(struct dw_pcie *pci, u32 reg, size_t size, u32 val)
{
	int ret;

	if (pci->ops && pci->ops->write_dbi2) {
		pci->ops->write_dbi2(pci, pci->dbi_base2, reg, size, val);
		return;
	}

	ret = dw_pcie_write(pci->dbi_base2 + reg, size, val);
	if (ret)
		dev_err(pci->dev, "write DBI address failed\n");
}

static inline void __iomem *dw_pcie_select_atu(struct dw_pcie *pci, u32 dir,
					       u32 index)
{
	if (dw_pcie_cap_is(pci, IATU_UNROLL))
		return pci->atu_base + PCIE_ATU_UNROLL_BASE(dir, index);

	dw_pcie_writel_dbi(pci, PCIE_ATU_VIEWPORT, dir | index);
	return pci->atu_base;
}

static u32 dw_pcie_readl_atu(struct dw_pcie *pci, u32 dir, u32 index, u32 reg)
{
	void __iomem *base;
	int ret;
	u32 val;

	base = dw_pcie_select_atu(pci, dir, index);

	if (pci->ops && pci->ops->read_dbi)
		return pci->ops->read_dbi(pci, base, reg, 4);

	ret = dw_pcie_read(base + reg, 4, &val);
	if (ret)
		dev_err(pci->dev, "Read ATU address failed\n");

	return val;
}

static void dw_pcie_writel_atu(struct dw_pcie *pci, u32 dir, u32 index,
			       u32 reg, u32 val)
{
	void __iomem *base;
	int ret;

	base = dw_pcie_select_atu(pci, dir, index);

	if (pci->ops && pci->ops->write_dbi) {
		pci->ops->write_dbi(pci, base, reg, 4, val);
		return;
	}

	ret = dw_pcie_write(base + reg, 4, val);
	if (ret)
		dev_err(pci->dev, "Write ATU address failed\n");
}

static inline u32 dw_pcie_readl_atu_ob(struct dw_pcie *pci, u32 index, u32 reg)
{
	return dw_pcie_readl_atu(pci, PCIE_ATU_REGION_DIR_OB, index, reg);
}

static inline void dw_pcie_writel_atu_ob(struct dw_pcie *pci, u32 index, u32 reg,
					 u32 val)
{
	dw_pcie_writel_atu(pci, PCIE_ATU_REGION_DIR_OB, index, reg, val);
}

static inline u32 dw_pcie_enable_ecrc(u32 val)
{
	/*
	 * DesignWare core version 4.90A has a design issue where the 'TD'
	 * bit in the Control register-1 of the ATU outbound region acts
	 * like an override for the ECRC setting, i.e., the presence of TLP
	 * Digest (ECRC) in the outgoing TLPs is solely determined by this
	 * bit. This is contrary to the PCIe spec which says that the
	 * enablement of the ECRC is solely determined by the AER
	 * registers.
	 *
	 * Because of this, even when the ECRC is enabled through AER
	 * registers, the transactions going through ATU won't have TLP
	 * Digest as there is no way the PCI core AER code could program
	 * the TD bit which is specific to the DesignWare core.
	 *
	 * The best way to handle this scenario is to program the TD bit
	 * always. It affects only the traffic from root port to downstream
	 * devices.
	 *
	 * At this point,
	 * When ECRC is enabled in AER registers, everything works normally
	 * When ECRC is NOT enabled in AER registers, then,
	 * on Root Port:- TLP Digest (DWord size) gets appended to each packet
	 *                even through it is not required. Since downstream
	 *                TLPs are mostly for configuration accesses and BAR
	 *                accesses, they are not in critical path and won't
	 *                have much negative effect on the performance.
	 * on End Point:- TLP Digest is received for some/all the packets coming
	 *                from the root port. TLP Digest is ignored because,
	 *                as per the PCIe Spec r5.0 v1.0 section 2.2.3
	 *                "TLP Digest Rules", when an endpoint receives TLP
	 *                Digest when its ECRC check functionality is disabled
	 *                in AER registers, received TLP Digest is just ignored.
	 * Since there is no issue or error reported either side, best way to
	 * handle the scenario is to program TD bit by default.
	 */

	return val | PCIE_ATU_TD;
}

static int __dw_pcie_prog_outbound_atu(struct dw_pcie *pci, u8 func_no,
				       int index, int type, u64 cpu_addr,
				       u64 pci_addr, u64 size)
{
	u32 retries, val;
	u64 limit_addr;

	if (pci->ops && pci->ops->cpu_addr_fixup)
		cpu_addr = pci->ops->cpu_addr_fixup(pci, cpu_addr);

	limit_addr = cpu_addr + size - 1;

	if ((limit_addr & ~pci->region_limit) != (cpu_addr & ~pci->region_limit) ||
	    !IS_ALIGNED(cpu_addr, pci->region_align) ||
	    !IS_ALIGNED(pci_addr, pci->region_align) || !size) {
		return -EINVAL;
	}

	dw_pcie_writel_atu_ob(pci, index, PCIE_ATU_LOWER_BASE,
			      lower_32_bits(cpu_addr));
	dw_pcie_writel_atu_ob(pci, index, PCIE_ATU_UPPER_BASE,
			      upper_32_bits(cpu_addr));

	dw_pcie_writel_atu_ob(pci, index, PCIE_ATU_LIMIT,
			      lower_32_bits(limit_addr));
	if (dw_pcie_ver_is_ge(pci, 460A))
		dw_pcie_writel_atu_ob(pci, index, PCIE_ATU_UPPER_LIMIT,
				      upper_32_bits(limit_addr));

	dw_pcie_writel_atu_ob(pci, index, PCIE_ATU_LOWER_TARGET,
			      lower_32_bits(pci_addr));
	dw_pcie_writel_atu_ob(pci, index, PCIE_ATU_UPPER_TARGET,
			      upper_32_bits(pci_addr));

	val = type | PCIE_ATU_FUNC_NUM(func_no);
	if (upper_32_bits(limit_addr) > upper_32_bits(cpu_addr) &&
	    dw_pcie_ver_is_ge(pci, 460A))
		val |= PCIE_ATU_INCREASE_REGION_SIZE;
	if (dw_pcie_ver_is(pci, 490A))
		val = dw_pcie_enable_ecrc(val);
	dw_pcie_writel_atu_ob(pci, index, PCIE_ATU_REGION_CTRL1, val);

	dw_pcie_writel_atu_ob(pci, index, PCIE_ATU_REGION_CTRL2, PCIE_ATU_ENABLE);

	/*
	 * Make sure ATU enable takes effect before any subsequent config
	 * and I/O accesses.
	 */
	for (retries = 0; retries < LINK_WAIT_MAX_IATU_RETRIES; retries++) {
		val = dw_pcie_readl_atu_ob(pci, index, PCIE_ATU_REGION_CTRL2);
		if (val & PCIE_ATU_ENABLE)
			return 0;

		mdelay(LINK_WAIT_IATU);
	}

	dev_err(pci->dev, "Outbound iATU is not being enabled\n");

	return -ETIMEDOUT;
}

int dw_pcie_prog_outbound_atu(struct dw_pcie *pci, int index, int type,
			      u64 cpu_addr, u64 pci_addr, u64 size)
{
	return __dw_pcie_prog_outbound_atu(pci, 0, index, type,
					   cpu_addr, pci_addr, size);
}

int dw_pcie_prog_ep_outbound_atu(struct dw_pcie *pci, u8 func_no, int index,
				 int type, u64 cpu_addr, u64 pci_addr,
				 u64 size)
{
	return __dw_pcie_prog_outbound_atu(pci, func_no, index, type,
					   cpu_addr, pci_addr, size);
}

static inline u32 dw_pcie_readl_atu_ib(struct dw_pcie *pci, u32 index, u32 reg)
{
	return dw_pcie_readl_atu(pci, PCIE_ATU_REGION_DIR_IB, index, reg);
}

static inline void dw_pcie_writel_atu_ib(struct dw_pcie *pci, u32 index, u32 reg,
					 u32 val)
{
	dw_pcie_writel_atu(pci, PCIE_ATU_REGION_DIR_IB, index, reg, val);
}

int dw_pcie_prog_inbound_atu(struct dw_pcie *pci, int index, int type,
			     u64 cpu_addr, u64 pci_addr, u64 size)
{
	u64 limit_addr = pci_addr + size - 1;
	u32 retries, val;

	if ((limit_addr & ~pci->region_limit) != (pci_addr & ~pci->region_limit) ||
	    !IS_ALIGNED(cpu_addr, pci->region_align) ||
	    !IS_ALIGNED(pci_addr, pci->region_align) || !size) {
		return -EINVAL;
	}

	dw_pcie_writel_atu_ib(pci, index, PCIE_ATU_LOWER_BASE,
			      lower_32_bits(pci_addr));
	dw_pcie_writel_atu_ib(pci, index, PCIE_ATU_UPPER_BASE,
			      upper_32_bits(pci_addr));

	dw_pcie_writel_atu_ib(pci, index, PCIE_ATU_LIMIT,
			      lower_32_bits(limit_addr));
	if (dw_pcie_ver_is_ge(pci, 460A))
		dw_pcie_writel_atu_ib(pci, index, PCIE_ATU_UPPER_LIMIT,
				      upper_32_bits(limit_addr));

	dw_pcie_writel_atu_ib(pci, index, PCIE_ATU_LOWER_TARGET,
			      lower_32_bits(cpu_addr));
	dw_pcie_writel_atu_ib(pci, index, PCIE_ATU_UPPER_TARGET,
			      upper_32_bits(cpu_addr));

	val = type;
	if (upper_32_bits(limit_addr) > upper_32_bits(pci_addr) &&
	    dw_pcie_ver_is_ge(pci, 460A))
		val |= PCIE_ATU_INCREASE_REGION_SIZE;
	dw_pcie_writel_atu_ib(pci, index, PCIE_ATU_REGION_CTRL1, val);
	dw_pcie_writel_atu_ib(pci, index, PCIE_ATU_REGION_CTRL2, PCIE_ATU_ENABLE);

	/*
	 * Make sure ATU enable takes effect before any subsequent config
	 * and I/O accesses.
	 */
	for (retries = 0; retries < LINK_WAIT_MAX_IATU_RETRIES; retries++) {
		val = dw_pcie_readl_atu_ib(pci, index, PCIE_ATU_REGION_CTRL2);
		if (val & PCIE_ATU_ENABLE)
			return 0;

		mdelay(LINK_WAIT_IATU);
	}

	dev_err(pci->dev, "Inbound iATU is not being enabled\n");

	return -ETIMEDOUT;
}

int dw_pcie_prog_ep_inbound_atu(struct dw_pcie *pci, u8 func_no, int index,
				int type, u64 cpu_addr, u8 bar)
{
	u32 retries, val;

	if (!IS_ALIGNED(cpu_addr, pci->region_align))
		return -EINVAL;

	dw_pcie_writel_atu_ib(pci, index, PCIE_ATU_LOWER_TARGET,
			      lower_32_bits(cpu_addr));
	dw_pcie_writel_atu_ib(pci, index, PCIE_ATU_UPPER_TARGET,
			      upper_32_bits(cpu_addr));

	dw_pcie_writel_atu_ib(pci, index, PCIE_ATU_REGION_CTRL1, type |
			      PCIE_ATU_FUNC_NUM(func_no));
	dw_pcie_writel_atu_ib(pci, index, PCIE_ATU_REGION_CTRL2,
			      PCIE_ATU_ENABLE | PCIE_ATU_FUNC_NUM_MATCH_EN |
			      PCIE_ATU_BAR_MODE_ENABLE | (bar << 8));

	/*
	 * Make sure ATU enable takes effect before any subsequent config
	 * and I/O accesses.
	 */
	for (retries = 0; retries < LINK_WAIT_MAX_IATU_RETRIES; retries++) {
		val = dw_pcie_readl_atu_ib(pci, index, PCIE_ATU_REGION_CTRL2);
		if (val & PCIE_ATU_ENABLE)
			return 0;

		mdelay(LINK_WAIT_IATU);
	}

	dev_err(pci->dev, "Inbound iATU is not being enabled\n");

	return -ETIMEDOUT;
}

void dw_pcie_disable_atu(struct dw_pcie *pci, u32 dir, int index)
{
	dw_pcie_writel_atu(pci, dir, index, PCIE_ATU_REGION_CTRL2, 0);
}

int dw_pcie_wait_for_link(struct dw_pcie *pci)
{
	u32 offset, val;
	int retries;

	/* Check if the link is up or not */
	for (retries = 0; retries < LINK_WAIT_MAX_RETRIES; retries++) {
		if (dw_pcie_link_up(pci))
			break;

		usleep_range(LINK_WAIT_USLEEP_MIN, LINK_WAIT_USLEEP_MAX);
	}

	if (retries >= LINK_WAIT_MAX_RETRIES) {
		dev_info(pci->dev, "Phy link never came up\n");
		return -ETIMEDOUT;
	}

	offset = dw_pcie_find_capability(pci, PCI_CAP_ID_EXP);
	val = dw_pcie_readw_dbi(pci, offset + PCI_EXP_LNKSTA);

	dev_info(pci->dev, "PCIe Gen.%u x%u link up\n",
		 FIELD_GET(PCI_EXP_LNKSTA_CLS, val),
		 FIELD_GET(PCI_EXP_LNKSTA_NLW, val));

	return 0;
}
EXPORT_SYMBOL_GPL(dw_pcie_wait_for_link);

int dw_pcie_link_up(struct dw_pcie *pci)
{
	u32 val;

	if (pci->ops && pci->ops->link_up)
		return pci->ops->link_up(pci);

	val = dw_pcie_readl_dbi(pci, PCIE_PORT_DEBUG1);
	return ((val & PCIE_PORT_DEBUG1_LINK_UP) &&
		(!(val & PCIE_PORT_DEBUG1_LINK_IN_TRAINING)));
}
EXPORT_SYMBOL_GPL(dw_pcie_link_up);

void dw_pcie_upconfig_setup(struct dw_pcie *pci)
{
	u32 val;

	val = dw_pcie_readl_dbi(pci, PCIE_PORT_MULTI_LANE_CTRL);
	val |= PORT_MLTI_UPCFG_SUPPORT;
	dw_pcie_writel_dbi(pci, PCIE_PORT_MULTI_LANE_CTRL, val);
}
EXPORT_SYMBOL_GPL(dw_pcie_upconfig_setup);

static void dw_pcie_link_set_max_speed(struct dw_pcie *pci, u32 link_gen)
{
	u32 cap, ctrl2, link_speed;
	u8 offset = dw_pcie_find_capability(pci, PCI_CAP_ID_EXP);

	cap = dw_pcie_readl_dbi(pci, offset + PCI_EXP_LNKCAP);
	ctrl2 = dw_pcie_readl_dbi(pci, offset + PCI_EXP_LNKCTL2);
	ctrl2 &= ~PCI_EXP_LNKCTL2_TLS;

	switch (pcie_link_speed[link_gen]) {
	case PCIE_SPEED_2_5GT:
		link_speed = PCI_EXP_LNKCTL2_TLS_2_5GT;
		break;
	case PCIE_SPEED_5_0GT:
		link_speed = PCI_EXP_LNKCTL2_TLS_5_0GT;
		break;
	case PCIE_SPEED_8_0GT:
		link_speed = PCI_EXP_LNKCTL2_TLS_8_0GT;
		break;
	case PCIE_SPEED_16_0GT:
		link_speed = PCI_EXP_LNKCTL2_TLS_16_0GT;
		break;
	default:
		/* Use hardware capability */
		link_speed = FIELD_GET(PCI_EXP_LNKCAP_SLS, cap);
		ctrl2 &= ~PCI_EXP_LNKCTL2_HASD;
		break;
	}

	dw_pcie_writel_dbi(pci, offset + PCI_EXP_LNKCTL2, ctrl2 | link_speed);

	cap &= ~((u32)PCI_EXP_LNKCAP_SLS);
	dw_pcie_writel_dbi(pci, offset + PCI_EXP_LNKCAP, cap | link_speed);

}

static void dw_pcie_link_set_max_link_width(struct dw_pcie *pci, u32 num_lanes)
{
	u32 lnkcap, lwsc, plc;
	u8 cap;

	if (!num_lanes)
		return;

	/* Set the number of lanes */
	plc = dw_pcie_readl_dbi(pci, PCIE_PORT_LINK_CONTROL);
	plc &= ~PORT_LINK_FAST_LINK_MODE;
	plc &= ~PORT_LINK_MODE_MASK;

	/* Set link width speed control register */
	lwsc = dw_pcie_readl_dbi(pci, PCIE_LINK_WIDTH_SPEED_CONTROL);
	lwsc &= ~PORT_LOGIC_LINK_WIDTH_MASK;
	switch (num_lanes) {
	case 1:
		plc |= PORT_LINK_MODE_1_LANES;
		lwsc |= PORT_LOGIC_LINK_WIDTH_1_LANES;
		break;
	case 2:
		plc |= PORT_LINK_MODE_2_LANES;
		lwsc |= PORT_LOGIC_LINK_WIDTH_2_LANES;
		break;
	case 4:
		plc |= PORT_LINK_MODE_4_LANES;
		lwsc |= PORT_LOGIC_LINK_WIDTH_4_LANES;
		break;
	case 8:
		plc |= PORT_LINK_MODE_8_LANES;
		lwsc |= PORT_LOGIC_LINK_WIDTH_8_LANES;
		break;
	default:
		dev_err(pci->dev, "num-lanes %u: invalid value\n", num_lanes);
		return;
	}
	dw_pcie_writel_dbi(pci, PCIE_PORT_LINK_CONTROL, plc);
	dw_pcie_writel_dbi(pci, PCIE_LINK_WIDTH_SPEED_CONTROL, lwsc);

	cap = dw_pcie_find_capability(pci, PCI_CAP_ID_EXP);
	lnkcap = dw_pcie_readl_dbi(pci, cap + PCI_EXP_LNKCAP);
	lnkcap &= ~PCI_EXP_LNKCAP_MLW;
	lnkcap |= FIELD_PREP(PCI_EXP_LNKCAP_MLW, num_lanes);
	dw_pcie_writel_dbi(pci, cap + PCI_EXP_LNKCAP, lnkcap);
}

void dw_pcie_iatu_detect(struct dw_pcie *pci)
{
	int max_region, ob, ib;
	u32 val, min, dir;
	u64 max;

	val = dw_pcie_readl_dbi(pci, PCIE_ATU_VIEWPORT);
	if (val == 0xFFFFFFFF) {
		dw_pcie_cap_set(pci, IATU_UNROLL);

		max_region = min((int)pci->atu_size / 512, 256);
	} else {
		pci->atu_base = pci->dbi_base + PCIE_ATU_VIEWPORT_BASE;
		pci->atu_size = PCIE_ATU_VIEWPORT_SIZE;

		dw_pcie_writel_dbi(pci, PCIE_ATU_VIEWPORT, 0xFF);
		max_region = dw_pcie_readl_dbi(pci, PCIE_ATU_VIEWPORT) + 1;
	}

	for (ob = 0; ob < max_region; ob++) {
		dw_pcie_writel_atu_ob(pci, ob, PCIE_ATU_LOWER_TARGET, 0x11110000);
		val = dw_pcie_readl_atu_ob(pci, ob, PCIE_ATU_LOWER_TARGET);
		if (val != 0x11110000)
			break;
	}

	for (ib = 0; ib < max_region; ib++) {
		dw_pcie_writel_atu_ib(pci, ib, PCIE_ATU_LOWER_TARGET, 0x11110000);
		val = dw_pcie_readl_atu_ib(pci, ib, PCIE_ATU_LOWER_TARGET);
		if (val != 0x11110000)
			break;
	}

	if (ob) {
		dir = PCIE_ATU_REGION_DIR_OB;
	} else if (ib) {
		dir = PCIE_ATU_REGION_DIR_IB;
	} else {
		dev_err(pci->dev, "No iATU regions found\n");
		return;
	}

	dw_pcie_writel_atu(pci, dir, 0, PCIE_ATU_LIMIT, 0x0);
	min = dw_pcie_readl_atu(pci, dir, 0, PCIE_ATU_LIMIT);

	if (dw_pcie_ver_is_ge(pci, 460A)) {
		dw_pcie_writel_atu(pci, dir, 0, PCIE_ATU_UPPER_LIMIT, 0xFFFFFFFF);
		max = dw_pcie_readl_atu(pci, dir, 0, PCIE_ATU_UPPER_LIMIT);
	} else {
		max = 0;
	}

	pci->num_ob_windows = ob;
	pci->num_ib_windows = ib;
	pci->region_align = 1 << fls(min);
	pci->region_limit = (max << 32) | (SZ_4G - 1);

	dev_info(pci->dev, "iATU: unroll %s, %u ob, %u ib, align %uK, limit %lluG\n",
		 dw_pcie_cap_is(pci, IATU_UNROLL) ? "T" : "F",
		 pci->num_ob_windows, pci->num_ib_windows,
		 pci->region_align / SZ_1K, (pci->region_limit + 1) / SZ_1G);
}

static u32 dw_pcie_readl_dma(struct dw_pcie *pci, u32 reg)
{
	u32 val = 0;
	int ret;

	if (pci->ops && pci->ops->read_dbi)
		return pci->ops->read_dbi(pci, pci->edma.reg_base, reg, 4);

	ret = dw_pcie_read(pci->edma.reg_base + reg, 4, &val);
	if (ret)
		dev_err(pci->dev, "Read DMA address failed\n");

	return val;
}

static int dw_pcie_edma_irq_vector(struct device *dev, unsigned int nr)
{
	struct platform_device *pdev = to_platform_device(dev);
	char name[6];
	int ret;

	if (nr >= EDMA_MAX_WR_CH + EDMA_MAX_RD_CH)
		return -EINVAL;

	ret = platform_get_irq_byname_optional(pdev, "dma");
	if (ret > 0)
		return ret;

	snprintf(name, sizeof(name), "dma%u", nr);

	return platform_get_irq_byname_optional(pdev, name);
}

static struct dw_edma_plat_ops dw_pcie_edma_ops = {
	.irq_vector = dw_pcie_edma_irq_vector,
};

static int dw_pcie_edma_find_chip(struct dw_pcie *pci)
{
	u32 val;

	/*
	 * Indirect eDMA CSRs access has been completely removed since v5.40a
	 * thus no space is now reserved for the eDMA channels viewport and
	 * former DMA CTRL register is no longer fixed to FFs.
	 */
	if (dw_pcie_ver_is_ge(pci, 540A))
		val = 0xFFFFFFFF;
	else
		val = dw_pcie_readl_dbi(pci, PCIE_DMA_VIEWPORT_BASE + PCIE_DMA_CTRL);

	if (val == 0xFFFFFFFF && pci->edma.reg_base) {
		pci->edma.mf = EDMA_MF_EDMA_UNROLL;

		val = dw_pcie_readl_dma(pci, PCIE_DMA_CTRL);
	} else if (val != 0xFFFFFFFF) {
		pci->edma.mf = EDMA_MF_EDMA_LEGACY;

		pci->edma.reg_base = pci->dbi_base + PCIE_DMA_VIEWPORT_BASE;
	} else {
		return -ENODEV;
	}

	pci->edma.dev = pci->dev;

	if (!pci->edma.ops)
		pci->edma.ops = &dw_pcie_edma_ops;

	pci->edma.flags |= DW_EDMA_CHIP_LOCAL;

	pci->edma.ll_wr_cnt = FIELD_GET(PCIE_DMA_NUM_WR_CHAN, val);
	pci->edma.ll_rd_cnt = FIELD_GET(PCIE_DMA_NUM_RD_CHAN, val);

	/* Sanity check the channels count if the mapping was incorrect */
	if (!pci->edma.ll_wr_cnt || pci->edma.ll_wr_cnt > EDMA_MAX_WR_CH ||
	    !pci->edma.ll_rd_cnt || pci->edma.ll_rd_cnt > EDMA_MAX_RD_CH)
		return -EINVAL;

	return 0;
}

static int dw_pcie_edma_irq_verify(struct dw_pcie *pci)
{
	struct platform_device *pdev = to_platform_device(pci->dev);
	u16 ch_cnt = pci->edma.ll_wr_cnt + pci->edma.ll_rd_cnt;
	char name[6];
	int ret;

	if (pci->edma.nr_irqs == 1)
		return 0;
	else if (pci->edma.nr_irqs > 1)
		return pci->edma.nr_irqs != ch_cnt ? -EINVAL : 0;

	ret = platform_get_irq_byname_optional(pdev, "dma");
	if (ret > 0) {
		pci->edma.nr_irqs = 1;
		return 0;
	}

	for (; pci->edma.nr_irqs < ch_cnt; pci->edma.nr_irqs++) {
		snprintf(name, sizeof(name), "dma%d", pci->edma.nr_irqs);

		ret = platform_get_irq_byname_optional(pdev, name);
		if (ret <= 0)
			return -EINVAL;
	}

	return 0;
}

static int dw_pcie_edma_ll_alloc(struct dw_pcie *pci)
{
	struct dw_edma_region *ll;
	dma_addr_t paddr;
	int i;

	for (i = 0; i < pci->edma.ll_wr_cnt; i++) {
		ll = &pci->edma.ll_region_wr[i];
		ll->sz = DMA_LLP_MEM_SIZE;
		ll->vaddr.mem = dmam_alloc_coherent(pci->dev, ll->sz,
						    &paddr, GFP_KERNEL);
		if (!ll->vaddr.mem)
			return -ENOMEM;

		ll->paddr = paddr;
	}

	for (i = 0; i < pci->edma.ll_rd_cnt; i++) {
		ll = &pci->edma.ll_region_rd[i];
		ll->sz = DMA_LLP_MEM_SIZE;
		ll->vaddr.mem = dmam_alloc_coherent(pci->dev, ll->sz,
						    &paddr, GFP_KERNEL);
		if (!ll->vaddr.mem)
			return -ENOMEM;

		ll->paddr = paddr;
	}

	return 0;
}

int dw_pcie_edma_detect(struct dw_pcie *pci)
{
	int ret;

	/* Don't fail if no eDMA was found (for the backward compatibility) */
	ret = dw_pcie_edma_find_chip(pci);
	if (ret)
		return 0;

	/* Don't fail on the IRQs verification (for the backward compatibility) */
	ret = dw_pcie_edma_irq_verify(pci);
	if (ret) {
		dev_err(pci->dev, "Invalid eDMA IRQs found\n");
		return 0;
	}

	ret = dw_pcie_edma_ll_alloc(pci);
	if (ret) {
		dev_err(pci->dev, "Couldn't allocate LLP memory\n");
		return ret;
	}

	/* Don't fail if the DW eDMA driver can't find the device */
	ret = dw_edma_probe(&pci->edma);
	if (ret && ret != -ENODEV) {
		dev_err(pci->dev, "Couldn't register eDMA device\n");
		return ret;
	}

	dev_info(pci->dev, "eDMA: unroll %s, %hu wr, %hu rd\n",
		 pci->edma.mf == EDMA_MF_EDMA_UNROLL ? "T" : "F",
		 pci->edma.ll_wr_cnt, pci->edma.ll_rd_cnt);

	return 0;
}

void dw_pcie_edma_remove(struct dw_pcie *pci)
{
	dw_edma_remove(&pci->edma);
}

void dw_pcie_setup(struct dw_pcie *pci)
{
	u32 val;

	if (pci->link_gen > 0)
		dw_pcie_link_set_max_speed(pci, pci->link_gen);

	/* Configure Gen1 N_FTS */
	if (pci->n_fts[0]) {
		val = dw_pcie_readl_dbi(pci, PCIE_PORT_AFR);
		val &= ~(PORT_AFR_N_FTS_MASK | PORT_AFR_CC_N_FTS_MASK);
		val |= PORT_AFR_N_FTS(pci->n_fts[0]);
		val |= PORT_AFR_CC_N_FTS(pci->n_fts[0]);
		dw_pcie_writel_dbi(pci, PCIE_PORT_AFR, val);
	}

	/* Configure Gen2+ N_FTS */
	if (pci->n_fts[1]) {
		val = dw_pcie_readl_dbi(pci, PCIE_LINK_WIDTH_SPEED_CONTROL);
		val &= ~PORT_LOGIC_N_FTS_MASK;
		val |= pci->n_fts[1];
		dw_pcie_writel_dbi(pci, PCIE_LINK_WIDTH_SPEED_CONTROL, val);
	}

<<<<<<< HEAD
	if (of_property_read_bool(np, "snps,enable-cdm-check")) {
=======
	if (dw_pcie_cap_is(pci, CDM_CHECK)) {
>>>>>>> 98817289
		val = dw_pcie_readl_dbi(pci, PCIE_PL_CHK_REG_CONTROL_STATUS);
		val |= PCIE_PL_CHK_REG_CHK_REG_CONTINUOUS |
		       PCIE_PL_CHK_REG_CHK_REG_START;
		dw_pcie_writel_dbi(pci, PCIE_PL_CHK_REG_CONTROL_STATUS, val);
	}

	val = dw_pcie_readl_dbi(pci, PCIE_PORT_LINK_CONTROL);
<<<<<<< HEAD
	val &= ~PORT_LINK_FAST_LINK_MODE;
	val |= PORT_LINK_DLL_LINK_EN;
	dw_pcie_writel_dbi(pci, PCIE_PORT_LINK_CONTROL, val);

	of_property_read_u32(np, "num-lanes", &pci->num_lanes);
	if (!pci->num_lanes) {
		dev_dbg(pci->dev, "Using h/w default number of lanes\n");
		return;
	}

	/* Set the number of lanes */
=======
>>>>>>> 98817289
	val &= ~PORT_LINK_FAST_LINK_MODE;
	val |= PORT_LINK_DLL_LINK_EN;
	dw_pcie_writel_dbi(pci, PCIE_PORT_LINK_CONTROL, val);

	dw_pcie_link_set_max_link_width(pci, pci->num_lanes);
}<|MERGE_RESOLUTION|>--- conflicted
+++ resolved
@@ -1048,11 +1048,7 @@
 		dw_pcie_writel_dbi(pci, PCIE_LINK_WIDTH_SPEED_CONTROL, val);
 	}
 
-<<<<<<< HEAD
-	if (of_property_read_bool(np, "snps,enable-cdm-check")) {
-=======
 	if (dw_pcie_cap_is(pci, CDM_CHECK)) {
->>>>>>> 98817289
 		val = dw_pcie_readl_dbi(pci, PCIE_PL_CHK_REG_CONTROL_STATUS);
 		val |= PCIE_PL_CHK_REG_CHK_REG_CONTINUOUS |
 		       PCIE_PL_CHK_REG_CHK_REG_START;
@@ -1060,23 +1056,9 @@
 	}
 
 	val = dw_pcie_readl_dbi(pci, PCIE_PORT_LINK_CONTROL);
-<<<<<<< HEAD
 	val &= ~PORT_LINK_FAST_LINK_MODE;
 	val |= PORT_LINK_DLL_LINK_EN;
 	dw_pcie_writel_dbi(pci, PCIE_PORT_LINK_CONTROL, val);
 
-	of_property_read_u32(np, "num-lanes", &pci->num_lanes);
-	if (!pci->num_lanes) {
-		dev_dbg(pci->dev, "Using h/w default number of lanes\n");
-		return;
-	}
-
-	/* Set the number of lanes */
-=======
->>>>>>> 98817289
-	val &= ~PORT_LINK_FAST_LINK_MODE;
-	val |= PORT_LINK_DLL_LINK_EN;
-	dw_pcie_writel_dbi(pci, PCIE_PORT_LINK_CONTROL, val);
-
 	dw_pcie_link_set_max_link_width(pci, pci->num_lanes);
 }