// SPDX-License-Identifier: GPL-2.0
/*
 * PCI Bus Services, see include/linux/pci.h for further explanation.
 *
 * Copyright 1993 -- 1997 Drew Eckhardt, Frederic Potter,
 * David Mosberger-Tang
 *
 * Copyright 1997 -- 2000 Martin Mares <mj@ucw.cz>
 */

#include <linux/acpi.h>
#include <linux/kernel.h>
#include <linux/delay.h>
#include <linux/dmi.h>
#include <linux/init.h>
#include <linux/msi.h>
#include <linux/of.h>
#include <linux/pci.h>
#include <linux/pm.h>
#include <linux/slab.h>
#include <linux/module.h>
#include <linux/spinlock.h>
#include <linux/string.h>
#include <linux/log2.h>
#include <linux/logic_pio.h>
#include <linux/pm_wakeup.h>
#include <linux/interrupt.h>
#include <linux/device.h>
#include <linux/pm_runtime.h>
#include <linux/pci_hotplug.h>
#include <linux/vmalloc.h>
#include <asm/dma.h>
#include <linux/aer.h>
#include <linux/bitfield.h>
#include "pci.h"

DEFINE_MUTEX(pci_slot_mutex);

const char *pci_power_names[] = {
	"error", "D0", "D1", "D2", "D3hot", "D3cold", "unknown",
};
EXPORT_SYMBOL_GPL(pci_power_names);

#ifdef CONFIG_X86_32
int isa_dma_bridge_buggy;
EXPORT_SYMBOL(isa_dma_bridge_buggy);
#endif

int pci_pci_problems;
EXPORT_SYMBOL(pci_pci_problems);

unsigned int pci_pm_d3hot_delay;

static void pci_pme_list_scan(struct work_struct *work);

static LIST_HEAD(pci_pme_list);
static DEFINE_MUTEX(pci_pme_list_mutex);
static DECLARE_DELAYED_WORK(pci_pme_work, pci_pme_list_scan);

struct pci_pme_device {
	struct list_head list;
	struct pci_dev *dev;
};

#define PME_TIMEOUT 1000 /* How long between PME checks */

/*
 * Following exit from Conventional Reset, devices must be ready within 1 sec
 * (PCIe r6.0 sec 6.6.1).  A D3cold to D0 transition implies a Conventional
 * Reset (PCIe r6.0 sec 5.8).
 */
#define PCI_RESET_WAIT 1000 /* msec */

/*
 * Devices may extend the 1 sec period through Request Retry Status
 * completions (PCIe r6.0 sec 2.3.1).  The spec does not provide an upper
 * limit, but 60 sec ought to be enough for any device to become
 * responsive.
 */
#define PCIE_RESET_READY_POLL_MS 60000 /* msec */

static void pci_dev_d3_sleep(struct pci_dev *dev)
{
	unsigned int delay_ms = max(dev->d3hot_delay, pci_pm_d3hot_delay);
	unsigned int upper;

	if (delay_ms) {
		/* Use a 20% upper bound, 1ms minimum */
		upper = max(DIV_ROUND_CLOSEST(delay_ms, 5), 1U);
		usleep_range(delay_ms * USEC_PER_MSEC,
			     (delay_ms + upper) * USEC_PER_MSEC);
	}
}

bool pci_reset_supported(struct pci_dev *dev)
{
	return dev->reset_methods[0] != 0;
}

#ifdef CONFIG_PCI_DOMAINS
int pci_domains_supported = 1;
#endif

#define DEFAULT_CARDBUS_IO_SIZE		(256)
#define DEFAULT_CARDBUS_MEM_SIZE	(64*1024*1024)
/* pci=cbmemsize=nnM,cbiosize=nn can override this */
unsigned long pci_cardbus_io_size = DEFAULT_CARDBUS_IO_SIZE;
unsigned long pci_cardbus_mem_size = DEFAULT_CARDBUS_MEM_SIZE;

#define DEFAULT_HOTPLUG_IO_SIZE		(256)
#define DEFAULT_HOTPLUG_MMIO_SIZE	(2*1024*1024)
#define DEFAULT_HOTPLUG_MMIO_PREF_SIZE	(2*1024*1024)
/* hpiosize=nn can override this */
unsigned long pci_hotplug_io_size  = DEFAULT_HOTPLUG_IO_SIZE;
/*
 * pci=hpmmiosize=nnM overrides non-prefetchable MMIO size,
 * pci=hpmmioprefsize=nnM overrides prefetchable MMIO size;
 * pci=hpmemsize=nnM overrides both
 */
unsigned long pci_hotplug_mmio_size = DEFAULT_HOTPLUG_MMIO_SIZE;
unsigned long pci_hotplug_mmio_pref_size = DEFAULT_HOTPLUG_MMIO_PREF_SIZE;

#define DEFAULT_HOTPLUG_BUS_SIZE	1
unsigned long pci_hotplug_bus_size = DEFAULT_HOTPLUG_BUS_SIZE;


/* PCIe MPS/MRRS strategy; can be overridden by kernel command-line param */
#ifdef CONFIG_PCIE_BUS_TUNE_OFF
enum pcie_bus_config_types pcie_bus_config = PCIE_BUS_TUNE_OFF;
#elif defined CONFIG_PCIE_BUS_SAFE
enum pcie_bus_config_types pcie_bus_config = PCIE_BUS_SAFE;
#elif defined CONFIG_PCIE_BUS_PERFORMANCE
enum pcie_bus_config_types pcie_bus_config = PCIE_BUS_PERFORMANCE;
#elif defined CONFIG_PCIE_BUS_PEER2PEER
enum pcie_bus_config_types pcie_bus_config = PCIE_BUS_PEER2PEER;
#else
enum pcie_bus_config_types pcie_bus_config = PCIE_BUS_DEFAULT;
#endif

/*
 * The default CLS is used if arch didn't set CLS explicitly and not
 * all pci devices agree on the same value.  Arch can override either
 * the dfl or actual value as it sees fit.  Don't forget this is
 * measured in 32-bit words, not bytes.
 */
u8 pci_dfl_cache_line_size = L1_CACHE_BYTES >> 2;
u8 pci_cache_line_size;

/*
 * If we set up a device for bus mastering, we need to check the latency
 * timer as certain BIOSes forget to set it properly.
 */
unsigned int pcibios_max_latency = 255;

/* If set, the PCIe ARI capability will not be used. */
static bool pcie_ari_disabled;

/* If set, the PCIe ATS capability will not be used. */
static bool pcie_ats_disabled;

/* If set, the PCI config space of each device is printed during boot. */
bool pci_early_dump;

bool pci_ats_disabled(void)
{
	return pcie_ats_disabled;
}
EXPORT_SYMBOL_GPL(pci_ats_disabled);

/* Disable bridge_d3 for all PCIe ports */
static bool pci_bridge_d3_disable;
/* Force bridge_d3 for all PCIe ports */
static bool pci_bridge_d3_force;

static int __init pcie_port_pm_setup(char *str)
{
	if (!strcmp(str, "off"))
		pci_bridge_d3_disable = true;
	else if (!strcmp(str, "force"))
		pci_bridge_d3_force = true;
	return 1;
}
__setup("pcie_port_pm=", pcie_port_pm_setup);

/**
 * pci_bus_max_busnr - returns maximum PCI bus number of given bus' children
 * @bus: pointer to PCI bus structure to search
 *
 * Given a PCI bus, returns the highest PCI bus number present in the set
 * including the given PCI bus and its list of child PCI buses.
 */
unsigned char pci_bus_max_busnr(struct pci_bus *bus)
{
	struct pci_bus *tmp;
	unsigned char max, n;

	max = bus->busn_res.end;
	list_for_each_entry(tmp, &bus->children, node) {
		n = pci_bus_max_busnr(tmp);
		if (n > max)
			max = n;
	}
	return max;
}
EXPORT_SYMBOL_GPL(pci_bus_max_busnr);

/**
 * pci_status_get_and_clear_errors - return and clear error bits in PCI_STATUS
 * @pdev: the PCI device
 *
 * Returns error bits set in PCI_STATUS and clears them.
 */
int pci_status_get_and_clear_errors(struct pci_dev *pdev)
{
	u16 status;
	int ret;

	ret = pci_read_config_word(pdev, PCI_STATUS, &status);
	if (ret != PCIBIOS_SUCCESSFUL)
		return -EIO;

	status &= PCI_STATUS_ERROR_BITS;
	if (status)
		pci_write_config_word(pdev, PCI_STATUS, status);

	return status;
}
EXPORT_SYMBOL_GPL(pci_status_get_and_clear_errors);

#ifdef CONFIG_HAS_IOMEM
static void __iomem *__pci_ioremap_resource(struct pci_dev *pdev, int bar,
					    bool write_combine)
{
	struct resource *res = &pdev->resource[bar];
	resource_size_t start = res->start;
	resource_size_t size = resource_size(res);

	/*
	 * Make sure the BAR is actually a memory resource, not an IO resource
	 */
	if (res->flags & IORESOURCE_UNSET || !(res->flags & IORESOURCE_MEM)) {
		pci_err(pdev, "can't ioremap BAR %d: %pR\n", bar, res);
		return NULL;
	}

	if (write_combine)
		return ioremap_wc(start, size);

	return ioremap(start, size);
}

void __iomem *pci_ioremap_bar(struct pci_dev *pdev, int bar)
{
	return __pci_ioremap_resource(pdev, bar, false);
}
EXPORT_SYMBOL_GPL(pci_ioremap_bar);

void __iomem *pci_ioremap_wc_bar(struct pci_dev *pdev, int bar)
{
	return __pci_ioremap_resource(pdev, bar, true);
}
EXPORT_SYMBOL_GPL(pci_ioremap_wc_bar);
#endif

/**
 * pci_dev_str_match_path - test if a path string matches a device
 * @dev: the PCI device to test
 * @path: string to match the device against
 * @endptr: pointer to the string after the match
 *
 * Test if a string (typically from a kernel parameter) formatted as a
 * path of device/function addresses matches a PCI device. The string must
 * be of the form:
 *
 *   [<domain>:]<bus>:<device>.<func>[/<device>.<func>]*
 *
 * A path for a device can be obtained using 'lspci -t'.  Using a path
 * is more robust against bus renumbering than using only a single bus,
 * device and function address.
 *
 * Returns 1 if the string matches the device, 0 if it does not and
 * a negative error code if it fails to parse the string.
 */
static int pci_dev_str_match_path(struct pci_dev *dev, const char *path,
				  const char **endptr)
{
	int ret;
	unsigned int seg, bus, slot, func;
	char *wpath, *p;
	char end;

	*endptr = strchrnul(path, ';');

	wpath = kmemdup_nul(path, *endptr - path, GFP_ATOMIC);
	if (!wpath)
		return -ENOMEM;

	while (1) {
		p = strrchr(wpath, '/');
		if (!p)
			break;
		ret = sscanf(p, "/%x.%x%c", &slot, &func, &end);
		if (ret != 2) {
			ret = -EINVAL;
			goto free_and_exit;
		}

		if (dev->devfn != PCI_DEVFN(slot, func)) {
			ret = 0;
			goto free_and_exit;
		}

		/*
		 * Note: we don't need to get a reference to the upstream
		 * bridge because we hold a reference to the top level
		 * device which should hold a reference to the bridge,
		 * and so on.
		 */
		dev = pci_upstream_bridge(dev);
		if (!dev) {
			ret = 0;
			goto free_and_exit;
		}

		*p = 0;
	}

	ret = sscanf(wpath, "%x:%x:%x.%x%c", &seg, &bus, &slot,
		     &func, &end);
	if (ret != 4) {
		seg = 0;
		ret = sscanf(wpath, "%x:%x.%x%c", &bus, &slot, &func, &end);
		if (ret != 3) {
			ret = -EINVAL;
			goto free_and_exit;
		}
	}

	ret = (seg == pci_domain_nr(dev->bus) &&
	       bus == dev->bus->number &&
	       dev->devfn == PCI_DEVFN(slot, func));

free_and_exit:
	kfree(wpath);
	return ret;
}

/**
 * pci_dev_str_match - test if a string matches a device
 * @dev: the PCI device to test
 * @p: string to match the device against
 * @endptr: pointer to the string after the match
 *
 * Test if a string (typically from a kernel parameter) matches a specified
 * PCI device. The string may be of one of the following formats:
 *
 *   [<domain>:]<bus>:<device>.<func>[/<device>.<func>]*
 *   pci:<vendor>:<device>[:<subvendor>:<subdevice>]
 *
 * The first format specifies a PCI bus/device/function address which
 * may change if new hardware is inserted, if motherboard firmware changes,
 * or due to changes caused in kernel parameters. If the domain is
 * left unspecified, it is taken to be 0.  In order to be robust against
 * bus renumbering issues, a path of PCI device/function numbers may be used
 * to address the specific device.  The path for a device can be determined
 * through the use of 'lspci -t'.
 *
 * The second format matches devices using IDs in the configuration
 * space which may match multiple devices in the system. A value of 0
 * for any field will match all devices. (Note: this differs from
 * in-kernel code that uses PCI_ANY_ID which is ~0; this is for
 * legacy reasons and convenience so users don't have to specify
 * FFFFFFFFs on the command line.)
 *
 * Returns 1 if the string matches the device, 0 if it does not and
 * a negative error code if the string cannot be parsed.
 */
static int pci_dev_str_match(struct pci_dev *dev, const char *p,
			     const char **endptr)
{
	int ret;
	int count;
	unsigned short vendor, device, subsystem_vendor, subsystem_device;

	if (strncmp(p, "pci:", 4) == 0) {
		/* PCI vendor/device (subvendor/subdevice) IDs are specified */
		p += 4;
		ret = sscanf(p, "%hx:%hx:%hx:%hx%n", &vendor, &device,
			     &subsystem_vendor, &subsystem_device, &count);
		if (ret != 4) {
			ret = sscanf(p, "%hx:%hx%n", &vendor, &device, &count);
			if (ret != 2)
				return -EINVAL;

			subsystem_vendor = 0;
			subsystem_device = 0;
		}

		p += count;

		if ((!vendor || vendor == dev->vendor) &&
		    (!device || device == dev->device) &&
		    (!subsystem_vendor ||
			    subsystem_vendor == dev->subsystem_vendor) &&
		    (!subsystem_device ||
			    subsystem_device == dev->subsystem_device))
			goto found;
	} else {
		/*
		 * PCI Bus, Device, Function IDs are specified
		 * (optionally, may include a path of devfns following it)
		 */
		ret = pci_dev_str_match_path(dev, p, &p);
		if (ret < 0)
			return ret;
		else if (ret)
			goto found;
	}

	*endptr = p;
	return 0;

found:
	*endptr = p;
	return 1;
}

static u8 __pci_find_next_cap_ttl(struct pci_bus *bus, unsigned int devfn,
				  u8 pos, int cap, int *ttl)
{
	u8 id;
	u16 ent;

	pci_bus_read_config_byte(bus, devfn, pos, &pos);

	while ((*ttl)--) {
		if (pos < 0x40)
			break;
		pos &= ~3;
		pci_bus_read_config_word(bus, devfn, pos, &ent);

		id = ent & 0xff;
		if (id == 0xff)
			break;
		if (id == cap)
			return pos;
		pos = (ent >> 8);
	}
	return 0;
}

static u8 __pci_find_next_cap(struct pci_bus *bus, unsigned int devfn,
			      u8 pos, int cap)
{
	int ttl = PCI_FIND_CAP_TTL;

	return __pci_find_next_cap_ttl(bus, devfn, pos, cap, &ttl);
}

u8 pci_find_next_capability(struct pci_dev *dev, u8 pos, int cap)
{
	return __pci_find_next_cap(dev->bus, dev->devfn,
				   pos + PCI_CAP_LIST_NEXT, cap);
}
EXPORT_SYMBOL_GPL(pci_find_next_capability);

static u8 __pci_bus_find_cap_start(struct pci_bus *bus,
				    unsigned int devfn, u8 hdr_type)
{
	u16 status;

	pci_bus_read_config_word(bus, devfn, PCI_STATUS, &status);
	if (!(status & PCI_STATUS_CAP_LIST))
		return 0;

	switch (hdr_type) {
	case PCI_HEADER_TYPE_NORMAL:
	case PCI_HEADER_TYPE_BRIDGE:
		return PCI_CAPABILITY_LIST;
	case PCI_HEADER_TYPE_CARDBUS:
		return PCI_CB_CAPABILITY_LIST;
	}

	return 0;
}

/**
 * pci_find_capability - query for devices' capabilities
 * @dev: PCI device to query
 * @cap: capability code
 *
 * Tell if a device supports a given PCI capability.
 * Returns the address of the requested capability structure within the
 * device's PCI configuration space or 0 in case the device does not
 * support it.  Possible values for @cap include:
 *
 *  %PCI_CAP_ID_PM           Power Management
 *  %PCI_CAP_ID_AGP          Accelerated Graphics Port
 *  %PCI_CAP_ID_VPD          Vital Product Data
 *  %PCI_CAP_ID_SLOTID       Slot Identification
 *  %PCI_CAP_ID_MSI          Message Signalled Interrupts
 *  %PCI_CAP_ID_CHSWP        CompactPCI HotSwap
 *  %PCI_CAP_ID_PCIX         PCI-X
 *  %PCI_CAP_ID_EXP          PCI Express
 */
u8 pci_find_capability(struct pci_dev *dev, int cap)
{
	u8 pos;

	pos = __pci_bus_find_cap_start(dev->bus, dev->devfn, dev->hdr_type);
	if (pos)
		pos = __pci_find_next_cap(dev->bus, dev->devfn, pos, cap);

	return pos;
}
EXPORT_SYMBOL(pci_find_capability);

/**
 * pci_bus_find_capability - query for devices' capabilities
 * @bus: the PCI bus to query
 * @devfn: PCI device to query
 * @cap: capability code
 *
 * Like pci_find_capability() but works for PCI devices that do not have a
 * pci_dev structure set up yet.
 *
 * Returns the address of the requested capability structure within the
 * device's PCI configuration space or 0 in case the device does not
 * support it.
 */
u8 pci_bus_find_capability(struct pci_bus *bus, unsigned int devfn, int cap)
{
	u8 hdr_type, pos;

	pci_bus_read_config_byte(bus, devfn, PCI_HEADER_TYPE, &hdr_type);

	pos = __pci_bus_find_cap_start(bus, devfn, hdr_type & 0x7f);
	if (pos)
		pos = __pci_find_next_cap(bus, devfn, pos, cap);

	return pos;
}
EXPORT_SYMBOL(pci_bus_find_capability);

/**
 * pci_find_next_ext_capability - Find an extended capability
 * @dev: PCI device to query
 * @start: address at which to start looking (0 to start at beginning of list)
 * @cap: capability code
 *
 * Returns the address of the next matching extended capability structure
 * within the device's PCI configuration space or 0 if the device does
 * not support it.  Some capabilities can occur several times, e.g., the
 * vendor-specific capability, and this provides a way to find them all.
 */
u16 pci_find_next_ext_capability(struct pci_dev *dev, u16 start, int cap)
{
	u32 header;
	int ttl;
	u16 pos = PCI_CFG_SPACE_SIZE;

	/* minimum 8 bytes per capability */
	ttl = (PCI_CFG_SPACE_EXP_SIZE - PCI_CFG_SPACE_SIZE) / 8;

	if (dev->cfg_size <= PCI_CFG_SPACE_SIZE)
		return 0;

	if (start)
		pos = start;

	if (pci_read_config_dword(dev, pos, &header) != PCIBIOS_SUCCESSFUL)
		return 0;

	/*
	 * If we have no capabilities, this is indicated by cap ID,
	 * cap version and next pointer all being 0.
	 */
	if (header == 0)
		return 0;

	while (ttl-- > 0) {
		if (PCI_EXT_CAP_ID(header) == cap && pos != start)
			return pos;

		pos = PCI_EXT_CAP_NEXT(header);
		if (pos < PCI_CFG_SPACE_SIZE)
			break;

		if (pci_read_config_dword(dev, pos, &header) != PCIBIOS_SUCCESSFUL)
			break;
	}

	return 0;
}
EXPORT_SYMBOL_GPL(pci_find_next_ext_capability);

/**
 * pci_find_ext_capability - Find an extended capability
 * @dev: PCI device to query
 * @cap: capability code
 *
 * Returns the address of the requested extended capability structure
 * within the device's PCI configuration space or 0 if the device does
 * not support it.  Possible values for @cap include:
 *
 *  %PCI_EXT_CAP_ID_ERR		Advanced Error Reporting
 *  %PCI_EXT_CAP_ID_VC		Virtual Channel
 *  %PCI_EXT_CAP_ID_DSN		Device Serial Number
 *  %PCI_EXT_CAP_ID_PWR		Power Budgeting
 */
u16 pci_find_ext_capability(struct pci_dev *dev, int cap)
{
	return pci_find_next_ext_capability(dev, 0, cap);
}
EXPORT_SYMBOL_GPL(pci_find_ext_capability);

/**
 * pci_get_dsn - Read and return the 8-byte Device Serial Number
 * @dev: PCI device to query
 *
 * Looks up the PCI_EXT_CAP_ID_DSN and reads the 8 bytes of the Device Serial
 * Number.
 *
 * Returns the DSN, or zero if the capability does not exist.
 */
u64 pci_get_dsn(struct pci_dev *dev)
{
	u32 dword;
	u64 dsn;
	int pos;

	pos = pci_find_ext_capability(dev, PCI_EXT_CAP_ID_DSN);
	if (!pos)
		return 0;

	/*
	 * The Device Serial Number is two dwords offset 4 bytes from the
	 * capability position. The specification says that the first dword is
	 * the lower half, and the second dword is the upper half.
	 */
	pos += 4;
	pci_read_config_dword(dev, pos, &dword);
	dsn = (u64)dword;
	pci_read_config_dword(dev, pos + 4, &dword);
	dsn |= ((u64)dword) << 32;

	return dsn;
}
EXPORT_SYMBOL_GPL(pci_get_dsn);

static u8 __pci_find_next_ht_cap(struct pci_dev *dev, u8 pos, int ht_cap)
{
	int rc, ttl = PCI_FIND_CAP_TTL;
	u8 cap, mask;

	if (ht_cap == HT_CAPTYPE_SLAVE || ht_cap == HT_CAPTYPE_HOST)
		mask = HT_3BIT_CAP_MASK;
	else
		mask = HT_5BIT_CAP_MASK;

	pos = __pci_find_next_cap_ttl(dev->bus, dev->devfn, pos,
				      PCI_CAP_ID_HT, &ttl);
	while (pos) {
		rc = pci_read_config_byte(dev, pos + 3, &cap);
		if (rc != PCIBIOS_SUCCESSFUL)
			return 0;

		if ((cap & mask) == ht_cap)
			return pos;

		pos = __pci_find_next_cap_ttl(dev->bus, dev->devfn,
					      pos + PCI_CAP_LIST_NEXT,
					      PCI_CAP_ID_HT, &ttl);
	}

	return 0;
}

/**
 * pci_find_next_ht_capability - query a device's HyperTransport capabilities
 * @dev: PCI device to query
 * @pos: Position from which to continue searching
 * @ht_cap: HyperTransport capability code
 *
 * To be used in conjunction with pci_find_ht_capability() to search for
 * all capabilities matching @ht_cap. @pos should always be a value returned
 * from pci_find_ht_capability().
 *
 * NB. To be 100% safe against broken PCI devices, the caller should take
 * steps to avoid an infinite loop.
 */
u8 pci_find_next_ht_capability(struct pci_dev *dev, u8 pos, int ht_cap)
{
	return __pci_find_next_ht_cap(dev, pos + PCI_CAP_LIST_NEXT, ht_cap);
}
EXPORT_SYMBOL_GPL(pci_find_next_ht_capability);

/**
 * pci_find_ht_capability - query a device's HyperTransport capabilities
 * @dev: PCI device to query
 * @ht_cap: HyperTransport capability code
 *
 * Tell if a device supports a given HyperTransport capability.
 * Returns an address within the device's PCI configuration space
 * or 0 in case the device does not support the request capability.
 * The address points to the PCI capability, of type PCI_CAP_ID_HT,
 * which has a HyperTransport capability matching @ht_cap.
 */
u8 pci_find_ht_capability(struct pci_dev *dev, int ht_cap)
{
	u8 pos;

	pos = __pci_bus_find_cap_start(dev->bus, dev->devfn, dev->hdr_type);
	if (pos)
		pos = __pci_find_next_ht_cap(dev, pos, ht_cap);

	return pos;
}
EXPORT_SYMBOL_GPL(pci_find_ht_capability);

/**
 * pci_find_vsec_capability - Find a vendor-specific extended capability
 * @dev: PCI device to query
 * @vendor: Vendor ID for which capability is defined
 * @cap: Vendor-specific capability ID
 *
 * If @dev has Vendor ID @vendor, search for a VSEC capability with
 * VSEC ID @cap. If found, return the capability offset in
 * config space; otherwise return 0.
 */
u16 pci_find_vsec_capability(struct pci_dev *dev, u16 vendor, int cap)
{
	u16 vsec = 0;
	u32 header;
	int ret;

	if (vendor != dev->vendor)
		return 0;

	while ((vsec = pci_find_next_ext_capability(dev, vsec,
						     PCI_EXT_CAP_ID_VNDR))) {
		ret = pci_read_config_dword(dev, vsec + PCI_VNDR_HEADER, &header);
		if (ret != PCIBIOS_SUCCESSFUL)
			continue;

		if (PCI_VNDR_HEADER_ID(header) == cap)
			return vsec;
	}

	return 0;
}
EXPORT_SYMBOL_GPL(pci_find_vsec_capability);

/**
 * pci_find_dvsec_capability - Find DVSEC for vendor
 * @dev: PCI device to query
 * @vendor: Vendor ID to match for the DVSEC
 * @dvsec: Designated Vendor-specific capability ID
 *
 * If DVSEC has Vendor ID @vendor and DVSEC ID @dvsec return the capability
 * offset in config space; otherwise return 0.
 */
u16 pci_find_dvsec_capability(struct pci_dev *dev, u16 vendor, u16 dvsec)
{
	int pos;

	pos = pci_find_ext_capability(dev, PCI_EXT_CAP_ID_DVSEC);
	if (!pos)
		return 0;

	while (pos) {
		u16 v, id;

		pci_read_config_word(dev, pos + PCI_DVSEC_HEADER1, &v);
		pci_read_config_word(dev, pos + PCI_DVSEC_HEADER2, &id);
		if (vendor == v && dvsec == id)
			return pos;

		pos = pci_find_next_ext_capability(dev, pos, PCI_EXT_CAP_ID_DVSEC);
	}

	return 0;
}
EXPORT_SYMBOL_GPL(pci_find_dvsec_capability);

/**
 * pci_find_parent_resource - return resource region of parent bus of given
 *			      region
 * @dev: PCI device structure contains resources to be searched
 * @res: child resource record for which parent is sought
 *
 * For given resource region of given device, return the resource region of
 * parent bus the given region is contained in.
 */
struct resource *pci_find_parent_resource(const struct pci_dev *dev,
					  struct resource *res)
{
	const struct pci_bus *bus = dev->bus;
	struct resource *r;

	pci_bus_for_each_resource(bus, r) {
		if (!r)
			continue;
		if (resource_contains(r, res)) {

			/*
			 * If the window is prefetchable but the BAR is
			 * not, the allocator made a mistake.
			 */
			if (r->flags & IORESOURCE_PREFETCH &&
			    !(res->flags & IORESOURCE_PREFETCH))
				return NULL;

			/*
			 * If we're below a transparent bridge, there may
			 * be both a positively-decoded aperture and a
			 * subtractively-decoded region that contain the BAR.
			 * We want the positively-decoded one, so this depends
			 * on pci_bus_for_each_resource() giving us those
			 * first.
			 */
			return r;
		}
	}
	return NULL;
}
EXPORT_SYMBOL(pci_find_parent_resource);

/**
 * pci_find_resource - Return matching PCI device resource
 * @dev: PCI device to query
 * @res: Resource to look for
 *
 * Goes over standard PCI resources (BARs) and checks if the given resource
 * is partially or fully contained in any of them. In that case the
 * matching resource is returned, %NULL otherwise.
 */
struct resource *pci_find_resource(struct pci_dev *dev, struct resource *res)
{
	int i;

	for (i = 0; i < PCI_STD_NUM_BARS; i++) {
		struct resource *r = &dev->resource[i];

		if (r->start && resource_contains(r, res))
			return r;
	}

	return NULL;
}
EXPORT_SYMBOL(pci_find_resource);

/**
 * pci_wait_for_pending - wait for @mask bit(s) to clear in status word @pos
 * @dev: the PCI device to operate on
 * @pos: config space offset of status word
 * @mask: mask of bit(s) to care about in status word
 *
 * Return 1 when mask bit(s) in status word clear, 0 otherwise.
 */
int pci_wait_for_pending(struct pci_dev *dev, int pos, u16 mask)
{
	int i;

	/* Wait for Transaction Pending bit clean */
	for (i = 0; i < 4; i++) {
		u16 status;
		if (i)
			msleep((1 << (i - 1)) * 100);

		pci_read_config_word(dev, pos, &status);
		if (!(status & mask))
			return 1;
	}

	return 0;
}

static int pci_acs_enable;

/**
 * pci_request_acs - ask for ACS to be enabled if supported
 */
void pci_request_acs(void)
{
	pci_acs_enable = 1;
}

static const char *disable_acs_redir_param;

/**
 * pci_disable_acs_redir - disable ACS redirect capabilities
 * @dev: the PCI device
 *
 * For only devices specified in the disable_acs_redir parameter.
 */
static void pci_disable_acs_redir(struct pci_dev *dev)
{
	int ret = 0;
	const char *p;
	int pos;
	u16 ctrl;

	if (!disable_acs_redir_param)
		return;

	p = disable_acs_redir_param;
	while (*p) {
		ret = pci_dev_str_match(dev, p, &p);
		if (ret < 0) {
			pr_info_once("PCI: Can't parse disable_acs_redir parameter: %s\n",
				     disable_acs_redir_param);

			break;
		} else if (ret == 1) {
			/* Found a match */
			break;
		}

		if (*p != ';' && *p != ',') {
			/* End of param or invalid format */
			break;
		}
		p++;
	}

	if (ret != 1)
		return;

	if (!pci_dev_specific_disable_acs_redir(dev))
		return;

	pos = dev->acs_cap;
	if (!pos) {
		pci_warn(dev, "cannot disable ACS redirect for this hardware as it does not have ACS capabilities\n");
		return;
	}

	pci_read_config_word(dev, pos + PCI_ACS_CTRL, &ctrl);

	/* P2P Request & Completion Redirect */
	ctrl &= ~(PCI_ACS_RR | PCI_ACS_CR | PCI_ACS_EC);

	pci_write_config_word(dev, pos + PCI_ACS_CTRL, ctrl);

	pci_info(dev, "disabled ACS redirect\n");
}

/**
 * pci_std_enable_acs - enable ACS on devices using standard ACS capabilities
 * @dev: the PCI device
 */
static void pci_std_enable_acs(struct pci_dev *dev)
{
	int pos;
	u16 cap;
	u16 ctrl;

	pos = dev->acs_cap;
	if (!pos)
		return;

	pci_read_config_word(dev, pos + PCI_ACS_CAP, &cap);
	pci_read_config_word(dev, pos + PCI_ACS_CTRL, &ctrl);

	/* Source Validation */
	ctrl |= (cap & PCI_ACS_SV);

	/* P2P Request Redirect */
	ctrl |= (cap & PCI_ACS_RR);

	/* P2P Completion Redirect */
	ctrl |= (cap & PCI_ACS_CR);

	/* Upstream Forwarding */
	ctrl |= (cap & PCI_ACS_UF);

	/* Enable Translation Blocking for external devices and noats */
	if (pci_ats_disabled() || dev->external_facing || dev->untrusted)
		ctrl |= (cap & PCI_ACS_TB);

	pci_write_config_word(dev, pos + PCI_ACS_CTRL, ctrl);
}

/**
 * pci_enable_acs - enable ACS if hardware support it
 * @dev: the PCI device
 */
static void pci_enable_acs(struct pci_dev *dev)
{
	if (!pci_acs_enable)
		goto disable_acs_redir;

	if (!pci_dev_specific_enable_acs(dev))
		goto disable_acs_redir;

	pci_std_enable_acs(dev);

disable_acs_redir:
	/*
	 * Note: pci_disable_acs_redir() must be called even if ACS was not
	 * enabled by the kernel because it may have been enabled by
	 * platform firmware.  So if we are told to disable it, we should
	 * always disable it after setting the kernel's default
	 * preferences.
	 */
	pci_disable_acs_redir(dev);
}

/**
 * pci_restore_bars - restore a device's BAR values (e.g. after wake-up)
 * @dev: PCI device to have its BARs restored
 *
 * Restore the BAR values for a given device, so as to make it
 * accessible by its driver.
 */
static void pci_restore_bars(struct pci_dev *dev)
{
	int i;

	for (i = 0; i < PCI_BRIDGE_RESOURCES; i++)
		pci_update_resource(dev, i);
}

static inline bool platform_pci_power_manageable(struct pci_dev *dev)
{
	if (pci_use_mid_pm())
		return true;

	return acpi_pci_power_manageable(dev);
}

static inline int platform_pci_set_power_state(struct pci_dev *dev,
					       pci_power_t t)
{
	if (pci_use_mid_pm())
		return mid_pci_set_power_state(dev, t);

	return acpi_pci_set_power_state(dev, t);
}

static inline pci_power_t platform_pci_get_power_state(struct pci_dev *dev)
{
	if (pci_use_mid_pm())
		return mid_pci_get_power_state(dev);

	return acpi_pci_get_power_state(dev);
}

static inline void platform_pci_refresh_power_state(struct pci_dev *dev)
{
	if (!pci_use_mid_pm())
		acpi_pci_refresh_power_state(dev);
}

static inline pci_power_t platform_pci_choose_state(struct pci_dev *dev)
{
	if (pci_use_mid_pm())
		return PCI_POWER_ERROR;

	return acpi_pci_choose_state(dev);
}

static inline int platform_pci_set_wakeup(struct pci_dev *dev, bool enable)
{
	if (pci_use_mid_pm())
		return PCI_POWER_ERROR;

	return acpi_pci_wakeup(dev, enable);
}

static inline bool platform_pci_need_resume(struct pci_dev *dev)
{
	if (pci_use_mid_pm())
		return false;

	return acpi_pci_need_resume(dev);
}

static inline bool platform_pci_bridge_d3(struct pci_dev *dev)
{
	if (pci_use_mid_pm())
		return false;

	return acpi_pci_bridge_d3(dev);
}

/**
 * pci_update_current_state - Read power state of given device and cache it
 * @dev: PCI device to handle.
 * @state: State to cache in case the device doesn't have the PM capability
 *
 * The power state is read from the PMCSR register, which however is
 * inaccessible in D3cold.  The platform firmware is therefore queried first
 * to detect accessibility of the register.  In case the platform firmware
 * reports an incorrect state or the device isn't power manageable by the
 * platform at all, we try to detect D3cold by testing accessibility of the
 * vendor ID in config space.
 */
void pci_update_current_state(struct pci_dev *dev, pci_power_t state)
{
	if (platform_pci_get_power_state(dev) == PCI_D3cold) {
		dev->current_state = PCI_D3cold;
	} else if (dev->pm_cap) {
		u16 pmcsr;

		pci_read_config_word(dev, dev->pm_cap + PCI_PM_CTRL, &pmcsr);
		if (PCI_POSSIBLE_ERROR(pmcsr)) {
			dev->current_state = PCI_D3cold;
			return;
		}
		dev->current_state = pmcsr & PCI_PM_CTRL_STATE_MASK;
	} else {
		dev->current_state = state;
	}
}

/**
 * pci_refresh_power_state - Refresh the given device's power state data
 * @dev: Target PCI device.
 *
 * Ask the platform to refresh the devices power state information and invoke
 * pci_update_current_state() to update its current PCI power state.
 */
void pci_refresh_power_state(struct pci_dev *dev)
{
	platform_pci_refresh_power_state(dev);
	pci_update_current_state(dev, dev->current_state);
}

/**
 * pci_platform_power_transition - Use platform to change device power state
 * @dev: PCI device to handle.
 * @state: State to put the device into.
 */
int pci_platform_power_transition(struct pci_dev *dev, pci_power_t state)
{
	int error;

	error = platform_pci_set_power_state(dev, state);
	if (!error)
		pci_update_current_state(dev, state);
	else if (!dev->pm_cap) /* Fall back to PCI_D0 */
		dev->current_state = PCI_D0;

	return error;
}
EXPORT_SYMBOL_GPL(pci_platform_power_transition);

static int pci_resume_one(struct pci_dev *pci_dev, void *ign)
{
	pm_request_resume(&pci_dev->dev);
	return 0;
}

/**
 * pci_resume_bus - Walk given bus and runtime resume devices on it
 * @bus: Top bus of the subtree to walk.
 */
void pci_resume_bus(struct pci_bus *bus)
{
	if (bus)
		pci_walk_bus(bus, pci_resume_one, NULL);
}

static int pci_dev_wait(struct pci_dev *dev, char *reset_type, int timeout)
{
	int delay = 1;
	bool retrain = false;
	struct pci_dev *bridge;

	if (pci_is_pcie(dev)) {
		bridge = pci_upstream_bridge(dev);
		if (bridge)
			retrain = true;
	}

	/*
	 * After reset, the device should not silently discard config
	 * requests, but it may still indicate that it needs more time by
	 * responding to them with CRS completions.  The Root Port will
	 * generally synthesize ~0 (PCI_ERROR_RESPONSE) data to complete
	 * the read (except when CRS SV is enabled and the read was for the
	 * Vendor ID; in that case it synthesizes 0x0001 data).
	 *
	 * Wait for the device to return a non-CRS completion.  Read the
	 * Command register instead of Vendor ID so we don't have to
	 * contend with the CRS SV value.
	 */
	for (;;) {
		u32 id;

		pci_read_config_dword(dev, PCI_COMMAND, &id);
		if (!PCI_POSSIBLE_ERROR(id))
			break;

		if (delay > timeout) {
			pci_warn(dev, "not ready %dms after %s; giving up\n",
				 delay - 1, reset_type);
			return -ENOTTY;
		}

<<<<<<< HEAD
		if (delay > PCI_RESET_WAIT)
=======
		if (delay > PCI_RESET_WAIT) {
			if (retrain) {
				retrain = false;
				if (pcie_failed_link_retrain(bridge)) {
					delay = 1;
					continue;
				}
			}
>>>>>>> 98817289
			pci_info(dev, "not ready %dms after %s; waiting\n",
				 delay - 1, reset_type);
		}

		msleep(delay);
		delay *= 2;
	}

	if (delay > PCI_RESET_WAIT)
		pci_info(dev, "ready %dms after %s\n", delay - 1,
			 reset_type);

	return 0;
}

/**
 * pci_power_up - Put the given device into D0
 * @dev: PCI device to power up
 *
 * On success, return 0 or 1, depending on whether or not it is necessary to
 * restore the device's BARs subsequently (1 is returned in that case).
 *
 * On failure, return a negative error code.  Always return failure if @dev
 * lacks a Power Management Capability, even if the platform was able to
 * put the device in D0 via non-PCI means.
 */
int pci_power_up(struct pci_dev *dev)
{
	bool need_restore;
	pci_power_t state;
	u16 pmcsr;

	platform_pci_set_power_state(dev, PCI_D0);

	if (!dev->pm_cap) {
		state = platform_pci_get_power_state(dev);
		if (state == PCI_UNKNOWN)
			dev->current_state = PCI_D0;
		else
			dev->current_state = state;

		return -EIO;
	}

	pci_read_config_word(dev, dev->pm_cap + PCI_PM_CTRL, &pmcsr);
	if (PCI_POSSIBLE_ERROR(pmcsr)) {
		pci_err(dev, "Unable to change power state from %s to D0, device inaccessible\n",
			pci_power_name(dev->current_state));
		dev->current_state = PCI_D3cold;
		return -EIO;
	}

	state = pmcsr & PCI_PM_CTRL_STATE_MASK;

	need_restore = (state == PCI_D3hot || dev->current_state >= PCI_D3hot) &&
			!(pmcsr & PCI_PM_CTRL_NO_SOFT_RESET);

	if (state == PCI_D0)
		goto end;

	/*
	 * Force the entire word to 0. This doesn't affect PME_Status, disables
	 * PME_En, and sets PowerState to 0.
	 */
	pci_write_config_word(dev, dev->pm_cap + PCI_PM_CTRL, 0);

	/* Mandatory transition delays; see PCI PM 1.2. */
	if (state == PCI_D3hot)
		pci_dev_d3_sleep(dev);
	else if (state == PCI_D2)
		udelay(PCI_PM_D2_DELAY);

end:
	dev->current_state = PCI_D0;
	if (need_restore)
		return 1;

	return 0;
}

/**
 * pci_set_full_power_state - Put a PCI device into D0 and update its state
 * @dev: PCI device to power up
 *
 * Call pci_power_up() to put @dev into D0, read from its PCI_PM_CTRL register
 * to confirm the state change, restore its BARs if they might be lost and
 * reconfigure ASPM in accordance with the new power state.
 *
 * If pci_restore_state() is going to be called right after a power state change
 * to D0, it is more efficient to use pci_power_up() directly instead of this
 * function.
 */
static int pci_set_full_power_state(struct pci_dev *dev)
{
	u16 pmcsr;
	int ret;

	ret = pci_power_up(dev);
	if (ret < 0) {
		if (dev->current_state == PCI_D0)
			return 0;

		return ret;
	}

	pci_read_config_word(dev, dev->pm_cap + PCI_PM_CTRL, &pmcsr);
	dev->current_state = pmcsr & PCI_PM_CTRL_STATE_MASK;
	if (dev->current_state != PCI_D0) {
		pci_info_ratelimited(dev, "Refused to change power state from %s to D0\n",
				     pci_power_name(dev->current_state));
	} else if (ret > 0) {
		/*
		 * According to section 5.4.1 of the "PCI BUS POWER MANAGEMENT
		 * INTERFACE SPECIFICATION, REV. 1.2", a device transitioning
		 * from D3hot to D0 _may_ perform an internal reset, thereby
		 * going to "D0 Uninitialized" rather than "D0 Initialized".
		 * For example, at least some versions of the 3c905B and the
		 * 3c556B exhibit this behaviour.
		 *
		 * At least some laptop BIOSen (e.g. the Thinkpad T21) leave
		 * devices in a D3hot state at boot.  Consequently, we need to
		 * restore at least the BARs so that the device will be
		 * accessible to its driver.
		 */
		pci_restore_bars(dev);
	}

	if (dev->bus->self)
		pcie_aspm_pm_state_change(dev->bus->self);

	return 0;
}

/**
 * __pci_dev_set_current_state - Set current state of a PCI device
 * @dev: Device to handle
 * @data: pointer to state to be set
 */
static int __pci_dev_set_current_state(struct pci_dev *dev, void *data)
{
	pci_power_t state = *(pci_power_t *)data;

	dev->current_state = state;
	return 0;
}

/**
 * pci_bus_set_current_state - Walk given bus and set current state of devices
 * @bus: Top bus of the subtree to walk.
 * @state: state to be set
 */
void pci_bus_set_current_state(struct pci_bus *bus, pci_power_t state)
{
	if (bus)
		pci_walk_bus(bus, __pci_dev_set_current_state, &state);
}

/**
 * pci_set_low_power_state - Put a PCI device into a low-power state.
 * @dev: PCI device to handle.
 * @state: PCI power state (D1, D2, D3hot) to put the device into.
 *
 * Use the device's PCI_PM_CTRL register to put it into a low-power state.
 *
 * RETURN VALUE:
 * -EINVAL if the requested state is invalid.
 * -EIO if device does not support PCI PM or its PM capabilities register has a
 * wrong version, or device doesn't support the requested state.
 * 0 if device already is in the requested state.
 * 0 if device's power state has been successfully changed.
 */
static int pci_set_low_power_state(struct pci_dev *dev, pci_power_t state)
{
	u16 pmcsr;

	if (!dev->pm_cap)
		return -EIO;

	/*
	 * Validate transition: We can enter D0 from any state, but if
	 * we're already in a low-power state, we can only go deeper.  E.g.,
	 * we can go from D1 to D3, but we can't go directly from D3 to D1;
	 * we'd have to go from D3 to D0, then to D1.
	 */
	if (dev->current_state <= PCI_D3cold && dev->current_state > state) {
		pci_dbg(dev, "Invalid power transition (from %s to %s)\n",
			pci_power_name(dev->current_state),
			pci_power_name(state));
		return -EINVAL;
	}

	/* Check if this device supports the desired state */
	if ((state == PCI_D1 && !dev->d1_support)
	   || (state == PCI_D2 && !dev->d2_support))
		return -EIO;

	pci_read_config_word(dev, dev->pm_cap + PCI_PM_CTRL, &pmcsr);
	if (PCI_POSSIBLE_ERROR(pmcsr)) {
		pci_err(dev, "Unable to change power state from %s to %s, device inaccessible\n",
			pci_power_name(dev->current_state),
			pci_power_name(state));
		dev->current_state = PCI_D3cold;
		return -EIO;
	}

	pmcsr &= ~PCI_PM_CTRL_STATE_MASK;
	pmcsr |= state;

	/* Enter specified state */
	pci_write_config_word(dev, dev->pm_cap + PCI_PM_CTRL, pmcsr);

	/* Mandatory power management transition delays; see PCI PM 1.2. */
	if (state == PCI_D3hot)
		pci_dev_d3_sleep(dev);
	else if (state == PCI_D2)
		udelay(PCI_PM_D2_DELAY);

	pci_read_config_word(dev, dev->pm_cap + PCI_PM_CTRL, &pmcsr);
	dev->current_state = pmcsr & PCI_PM_CTRL_STATE_MASK;
	if (dev->current_state != state)
		pci_info_ratelimited(dev, "Refused to change power state from %s to %s\n",
				     pci_power_name(dev->current_state),
				     pci_power_name(state));

	if (dev->bus->self)
		pcie_aspm_pm_state_change(dev->bus->self);

	return 0;
}

/**
 * pci_set_power_state - Set the power state of a PCI device
 * @dev: PCI device to handle.
 * @state: PCI power state (D0, D1, D2, D3hot) to put the device into.
 *
 * Transition a device to a new power state, using the platform firmware and/or
 * the device's PCI PM registers.
 *
 * RETURN VALUE:
 * -EINVAL if the requested state is invalid.
 * -EIO if device does not support PCI PM or its PM capabilities register has a
 * wrong version, or device doesn't support the requested state.
 * 0 if the transition is to D1 or D2 but D1 and D2 are not supported.
 * 0 if device already is in the requested state.
 * 0 if the transition is to D3 but D3 is not supported.
 * 0 if device's power state has been successfully changed.
 */
int pci_set_power_state(struct pci_dev *dev, pci_power_t state)
{
	int error;

	/* Bound the state we're entering */
	if (state > PCI_D3cold)
		state = PCI_D3cold;
	else if (state < PCI_D0)
		state = PCI_D0;
	else if ((state == PCI_D1 || state == PCI_D2) && pci_no_d1d2(dev))

		/*
		 * If the device or the parent bridge do not support PCI
		 * PM, ignore the request if we're doing anything other
		 * than putting it into D0 (which would only happen on
		 * boot).
		 */
		return 0;

	/* Check if we're already there */
	if (dev->current_state == state)
		return 0;

	if (state == PCI_D0)
		return pci_set_full_power_state(dev);

	/*
	 * This device is quirked not to be put into D3, so don't put it in
	 * D3
	 */
	if (state >= PCI_D3hot && (dev->dev_flags & PCI_DEV_FLAGS_NO_D3))
		return 0;

	if (state == PCI_D3cold) {
		/*
		 * To put the device in D3cold, put it into D3hot in the native
		 * way, then put it into D3cold using platform ops.
		 */
		error = pci_set_low_power_state(dev, PCI_D3hot);

		if (pci_platform_power_transition(dev, PCI_D3cold))
			return error;

		/* Powering off a bridge may power off the whole hierarchy */
		if (dev->current_state == PCI_D3cold)
			pci_bus_set_current_state(dev->subordinate, PCI_D3cold);
	} else {
		error = pci_set_low_power_state(dev, state);

		if (pci_platform_power_transition(dev, state))
			return error;
	}

	return 0;
}
EXPORT_SYMBOL(pci_set_power_state);

#define PCI_EXP_SAVE_REGS	7

static struct pci_cap_saved_state *_pci_find_saved_cap(struct pci_dev *pci_dev,
						       u16 cap, bool extended)
{
	struct pci_cap_saved_state *tmp;

	hlist_for_each_entry(tmp, &pci_dev->saved_cap_space, next) {
		if (tmp->cap.cap_extended == extended && tmp->cap.cap_nr == cap)
			return tmp;
	}
	return NULL;
}

struct pci_cap_saved_state *pci_find_saved_cap(struct pci_dev *dev, char cap)
{
	return _pci_find_saved_cap(dev, cap, false);
}

struct pci_cap_saved_state *pci_find_saved_ext_cap(struct pci_dev *dev, u16 cap)
{
	return _pci_find_saved_cap(dev, cap, true);
}

static int pci_save_pcie_state(struct pci_dev *dev)
{
	int i = 0;
	struct pci_cap_saved_state *save_state;
	u16 *cap;

	if (!pci_is_pcie(dev))
		return 0;

	save_state = pci_find_saved_cap(dev, PCI_CAP_ID_EXP);
	if (!save_state) {
		pci_err(dev, "buffer not found in %s\n", __func__);
		return -ENOMEM;
	}

	cap = (u16 *)&save_state->cap.data[0];
	pcie_capability_read_word(dev, PCI_EXP_DEVCTL, &cap[i++]);
	pcie_capability_read_word(dev, PCI_EXP_LNKCTL, &cap[i++]);
	pcie_capability_read_word(dev, PCI_EXP_SLTCTL, &cap[i++]);
	pcie_capability_read_word(dev, PCI_EXP_RTCTL,  &cap[i++]);
	pcie_capability_read_word(dev, PCI_EXP_DEVCTL2, &cap[i++]);
	pcie_capability_read_word(dev, PCI_EXP_LNKCTL2, &cap[i++]);
	pcie_capability_read_word(dev, PCI_EXP_SLTCTL2, &cap[i++]);

	return 0;
}

void pci_bridge_reconfigure_ltr(struct pci_dev *dev)
{
#ifdef CONFIG_PCIEASPM
	struct pci_dev *bridge;
	u32 ctl;

	bridge = pci_upstream_bridge(dev);
	if (bridge && bridge->ltr_path) {
		pcie_capability_read_dword(bridge, PCI_EXP_DEVCTL2, &ctl);
		if (!(ctl & PCI_EXP_DEVCTL2_LTR_EN)) {
			pci_dbg(bridge, "re-enabling LTR\n");
			pcie_capability_set_word(bridge, PCI_EXP_DEVCTL2,
						 PCI_EXP_DEVCTL2_LTR_EN);
		}
	}
#endif
}

static void pci_restore_pcie_state(struct pci_dev *dev)
{
	int i = 0;
	struct pci_cap_saved_state *save_state;
	u16 *cap;

	save_state = pci_find_saved_cap(dev, PCI_CAP_ID_EXP);
	if (!save_state)
		return;

	/*
	 * Downstream ports reset the LTR enable bit when link goes down.
	 * Check and re-configure the bit here before restoring device.
	 * PCIe r5.0, sec 7.5.3.16.
	 */
	pci_bridge_reconfigure_ltr(dev);

	cap = (u16 *)&save_state->cap.data[0];
	pcie_capability_write_word(dev, PCI_EXP_DEVCTL, cap[i++]);
	pcie_capability_write_word(dev, PCI_EXP_LNKCTL, cap[i++]);
	pcie_capability_write_word(dev, PCI_EXP_SLTCTL, cap[i++]);
	pcie_capability_write_word(dev, PCI_EXP_RTCTL, cap[i++]);
	pcie_capability_write_word(dev, PCI_EXP_DEVCTL2, cap[i++]);
	pcie_capability_write_word(dev, PCI_EXP_LNKCTL2, cap[i++]);
	pcie_capability_write_word(dev, PCI_EXP_SLTCTL2, cap[i++]);
}

static int pci_save_pcix_state(struct pci_dev *dev)
{
	int pos;
	struct pci_cap_saved_state *save_state;

	pos = pci_find_capability(dev, PCI_CAP_ID_PCIX);
	if (!pos)
		return 0;

	save_state = pci_find_saved_cap(dev, PCI_CAP_ID_PCIX);
	if (!save_state) {
		pci_err(dev, "buffer not found in %s\n", __func__);
		return -ENOMEM;
	}

	pci_read_config_word(dev, pos + PCI_X_CMD,
			     (u16 *)save_state->cap.data);

	return 0;
}

static void pci_restore_pcix_state(struct pci_dev *dev)
{
	int i = 0, pos;
	struct pci_cap_saved_state *save_state;
	u16 *cap;

	save_state = pci_find_saved_cap(dev, PCI_CAP_ID_PCIX);
	pos = pci_find_capability(dev, PCI_CAP_ID_PCIX);
	if (!save_state || !pos)
		return;
	cap = (u16 *)&save_state->cap.data[0];

	pci_write_config_word(dev, pos + PCI_X_CMD, cap[i++]);
}

static void pci_save_ltr_state(struct pci_dev *dev)
{
	int ltr;
	struct pci_cap_saved_state *save_state;
	u32 *cap;

	if (!pci_is_pcie(dev))
		return;

	ltr = pci_find_ext_capability(dev, PCI_EXT_CAP_ID_LTR);
	if (!ltr)
		return;

	save_state = pci_find_saved_ext_cap(dev, PCI_EXT_CAP_ID_LTR);
	if (!save_state) {
		pci_err(dev, "no suspend buffer for LTR; ASPM issues possible after resume\n");
		return;
	}

	/* Some broken devices only support dword access to LTR */
	cap = &save_state->cap.data[0];
	pci_read_config_dword(dev, ltr + PCI_LTR_MAX_SNOOP_LAT, cap);
}

static void pci_restore_ltr_state(struct pci_dev *dev)
{
	struct pci_cap_saved_state *save_state;
	int ltr;
	u32 *cap;

	save_state = pci_find_saved_ext_cap(dev, PCI_EXT_CAP_ID_LTR);
	ltr = pci_find_ext_capability(dev, PCI_EXT_CAP_ID_LTR);
	if (!save_state || !ltr)
		return;

	/* Some broken devices only support dword access to LTR */
	cap = &save_state->cap.data[0];
	pci_write_config_dword(dev, ltr + PCI_LTR_MAX_SNOOP_LAT, *cap);
}

/**
 * pci_save_state - save the PCI configuration space of a device before
 *		    suspending
 * @dev: PCI device that we're dealing with
 */
int pci_save_state(struct pci_dev *dev)
{
	int i;
	/* XXX: 100% dword access ok here? */
	for (i = 0; i < 16; i++) {
		pci_read_config_dword(dev, i * 4, &dev->saved_config_space[i]);
		pci_dbg(dev, "save config %#04x: %#010x\n",
			i * 4, dev->saved_config_space[i]);
	}
	dev->state_saved = true;

	i = pci_save_pcie_state(dev);
	if (i != 0)
		return i;

	i = pci_save_pcix_state(dev);
	if (i != 0)
		return i;

	pci_save_ltr_state(dev);
	pci_save_dpc_state(dev);
	pci_save_aer_state(dev);
	pci_save_ptm_state(dev);
	return pci_save_vc_state(dev);
}
EXPORT_SYMBOL(pci_save_state);

static void pci_restore_config_dword(struct pci_dev *pdev, int offset,
				     u32 saved_val, int retry, bool force)
{
	u32 val;

	pci_read_config_dword(pdev, offset, &val);
	if (!force && val == saved_val)
		return;

	for (;;) {
		pci_dbg(pdev, "restore config %#04x: %#010x -> %#010x\n",
			offset, val, saved_val);
		pci_write_config_dword(pdev, offset, saved_val);
		if (retry-- <= 0)
			return;

		pci_read_config_dword(pdev, offset, &val);
		if (val == saved_val)
			return;

		mdelay(1);
	}
}

static void pci_restore_config_space_range(struct pci_dev *pdev,
					   int start, int end, int retry,
					   bool force)
{
	int index;

	for (index = end; index >= start; index--)
		pci_restore_config_dword(pdev, 4 * index,
					 pdev->saved_config_space[index],
					 retry, force);
}

static void pci_restore_config_space(struct pci_dev *pdev)
{
	if (pdev->hdr_type == PCI_HEADER_TYPE_NORMAL) {
		pci_restore_config_space_range(pdev, 10, 15, 0, false);
		/* Restore BARs before the command register. */
		pci_restore_config_space_range(pdev, 4, 9, 10, false);
		pci_restore_config_space_range(pdev, 0, 3, 0, false);
	} else if (pdev->hdr_type == PCI_HEADER_TYPE_BRIDGE) {
		pci_restore_config_space_range(pdev, 12, 15, 0, false);

		/*
		 * Force rewriting of prefetch registers to avoid S3 resume
		 * issues on Intel PCI bridges that occur when these
		 * registers are not explicitly written.
		 */
		pci_restore_config_space_range(pdev, 9, 11, 0, true);
		pci_restore_config_space_range(pdev, 0, 8, 0, false);
	} else {
		pci_restore_config_space_range(pdev, 0, 15, 0, false);
	}
}

static void pci_restore_rebar_state(struct pci_dev *pdev)
{
	unsigned int pos, nbars, i;
	u32 ctrl;

	pos = pci_find_ext_capability(pdev, PCI_EXT_CAP_ID_REBAR);
	if (!pos)
		return;

	pci_read_config_dword(pdev, pos + PCI_REBAR_CTRL, &ctrl);
	nbars = (ctrl & PCI_REBAR_CTRL_NBAR_MASK) >>
		    PCI_REBAR_CTRL_NBAR_SHIFT;

	for (i = 0; i < nbars; i++, pos += 8) {
		struct resource *res;
		int bar_idx, size;

		pci_read_config_dword(pdev, pos + PCI_REBAR_CTRL, &ctrl);
		bar_idx = ctrl & PCI_REBAR_CTRL_BAR_IDX;
		res = pdev->resource + bar_idx;
		size = pci_rebar_bytes_to_size(resource_size(res));
		ctrl &= ~PCI_REBAR_CTRL_BAR_SIZE;
		ctrl |= size << PCI_REBAR_CTRL_BAR_SHIFT;
		pci_write_config_dword(pdev, pos + PCI_REBAR_CTRL, ctrl);
	}
}

/**
 * pci_restore_state - Restore the saved state of a PCI device
 * @dev: PCI device that we're dealing with
 */
void pci_restore_state(struct pci_dev *dev)
{
	if (!dev->state_saved)
		return;

	/*
	 * Restore max latencies (in the LTR capability) before enabling
	 * LTR itself (in the PCIe capability).
	 */
	pci_restore_ltr_state(dev);

	pci_restore_pcie_state(dev);
	pci_restore_pasid_state(dev);
	pci_restore_pri_state(dev);
	pci_restore_ats_state(dev);
	pci_restore_vc_state(dev);
	pci_restore_rebar_state(dev);
	pci_restore_dpc_state(dev);
	pci_restore_ptm_state(dev);

	pci_aer_clear_status(dev);
	pci_restore_aer_state(dev);

	pci_restore_config_space(dev);

	pci_restore_pcix_state(dev);
	pci_restore_msi_state(dev);

	/* Restore ACS and IOV configuration state */
	pci_enable_acs(dev);
	pci_restore_iov_state(dev);

	dev->state_saved = false;
}
EXPORT_SYMBOL(pci_restore_state);

struct pci_saved_state {
	u32 config_space[16];
	struct pci_cap_saved_data cap[];
};

/**
 * pci_store_saved_state - Allocate and return an opaque struct containing
 *			   the device saved state.
 * @dev: PCI device that we're dealing with
 *
 * Return NULL if no state or error.
 */
struct pci_saved_state *pci_store_saved_state(struct pci_dev *dev)
{
	struct pci_saved_state *state;
	struct pci_cap_saved_state *tmp;
	struct pci_cap_saved_data *cap;
	size_t size;

	if (!dev->state_saved)
		return NULL;

	size = sizeof(*state) + sizeof(struct pci_cap_saved_data);

	hlist_for_each_entry(tmp, &dev->saved_cap_space, next)
		size += sizeof(struct pci_cap_saved_data) + tmp->cap.size;

	state = kzalloc(size, GFP_KERNEL);
	if (!state)
		return NULL;

	memcpy(state->config_space, dev->saved_config_space,
	       sizeof(state->config_space));

	cap = state->cap;
	hlist_for_each_entry(tmp, &dev->saved_cap_space, next) {
		size_t len = sizeof(struct pci_cap_saved_data) + tmp->cap.size;
		memcpy(cap, &tmp->cap, len);
		cap = (struct pci_cap_saved_data *)((u8 *)cap + len);
	}
	/* Empty cap_save terminates list */

	return state;
}
EXPORT_SYMBOL_GPL(pci_store_saved_state);

/**
 * pci_load_saved_state - Reload the provided save state into struct pci_dev.
 * @dev: PCI device that we're dealing with
 * @state: Saved state returned from pci_store_saved_state()
 */
int pci_load_saved_state(struct pci_dev *dev,
			 struct pci_saved_state *state)
{
	struct pci_cap_saved_data *cap;

	dev->state_saved = false;

	if (!state)
		return 0;

	memcpy(dev->saved_config_space, state->config_space,
	       sizeof(state->config_space));

	cap = state->cap;
	while (cap->size) {
		struct pci_cap_saved_state *tmp;

		tmp = _pci_find_saved_cap(dev, cap->cap_nr, cap->cap_extended);
		if (!tmp || tmp->cap.size != cap->size)
			return -EINVAL;

		memcpy(tmp->cap.data, cap->data, tmp->cap.size);
		cap = (struct pci_cap_saved_data *)((u8 *)cap +
		       sizeof(struct pci_cap_saved_data) + cap->size);
	}

	dev->state_saved = true;
	return 0;
}
EXPORT_SYMBOL_GPL(pci_load_saved_state);

/**
 * pci_load_and_free_saved_state - Reload the save state pointed to by state,
 *				   and free the memory allocated for it.
 * @dev: PCI device that we're dealing with
 * @state: Pointer to saved state returned from pci_store_saved_state()
 */
int pci_load_and_free_saved_state(struct pci_dev *dev,
				  struct pci_saved_state **state)
{
	int ret = pci_load_saved_state(dev, *state);
	kfree(*state);
	*state = NULL;
	return ret;
}
EXPORT_SYMBOL_GPL(pci_load_and_free_saved_state);

int __weak pcibios_enable_device(struct pci_dev *dev, int bars)
{
	return pci_enable_resources(dev, bars);
}

static int do_pci_enable_device(struct pci_dev *dev, int bars)
{
	int err;
	struct pci_dev *bridge;
	u16 cmd;
	u8 pin;

	err = pci_set_power_state(dev, PCI_D0);
	if (err < 0 && err != -EIO)
		return err;

	bridge = pci_upstream_bridge(dev);
	if (bridge)
		pcie_aspm_powersave_config_link(bridge);

	err = pcibios_enable_device(dev, bars);
	if (err < 0)
		return err;
	pci_fixup_device(pci_fixup_enable, dev);

	if (dev->msi_enabled || dev->msix_enabled)
		return 0;

	pci_read_config_byte(dev, PCI_INTERRUPT_PIN, &pin);
	if (pin) {
		pci_read_config_word(dev, PCI_COMMAND, &cmd);
		if (cmd & PCI_COMMAND_INTX_DISABLE)
			pci_write_config_word(dev, PCI_COMMAND,
					      cmd & ~PCI_COMMAND_INTX_DISABLE);
	}

	return 0;
}

/**
 * pci_reenable_device - Resume abandoned device
 * @dev: PCI device to be resumed
 *
 * NOTE: This function is a backend of pci_default_resume() and is not supposed
 * to be called by normal code, write proper resume handler and use it instead.
 */
int pci_reenable_device(struct pci_dev *dev)
{
	if (pci_is_enabled(dev))
		return do_pci_enable_device(dev, (1 << PCI_NUM_RESOURCES) - 1);
	return 0;
}
EXPORT_SYMBOL(pci_reenable_device);

static void pci_enable_bridge(struct pci_dev *dev)
{
	struct pci_dev *bridge;
	int retval;

	bridge = pci_upstream_bridge(dev);
	if (bridge)
		pci_enable_bridge(bridge);

	if (pci_is_enabled(dev)) {
		if (!dev->is_busmaster)
			pci_set_master(dev);
		return;
	}

	retval = pci_enable_device(dev);
	if (retval)
		pci_err(dev, "Error enabling bridge (%d), continuing\n",
			retval);
	pci_set_master(dev);
}

static int pci_enable_device_flags(struct pci_dev *dev, unsigned long flags)
{
	struct pci_dev *bridge;
	int err;
	int i, bars = 0;

	/*
	 * Power state could be unknown at this point, either due to a fresh
	 * boot or a device removal call.  So get the current power state
	 * so that things like MSI message writing will behave as expected
	 * (e.g. if the device really is in D0 at enable time).
	 */
	pci_update_current_state(dev, dev->current_state);

	if (atomic_inc_return(&dev->enable_cnt) > 1)
		return 0;		/* already enabled */

	bridge = pci_upstream_bridge(dev);
	if (bridge)
		pci_enable_bridge(bridge);

	/* only skip sriov related */
	for (i = 0; i <= PCI_ROM_RESOURCE; i++)
		if (dev->resource[i].flags & flags)
			bars |= (1 << i);
	for (i = PCI_BRIDGE_RESOURCES; i < DEVICE_COUNT_RESOURCE; i++)
		if (dev->resource[i].flags & flags)
			bars |= (1 << i);

	err = do_pci_enable_device(dev, bars);
	if (err < 0)
		atomic_dec(&dev->enable_cnt);
	return err;
}

/**
 * pci_enable_device_io - Initialize a device for use with IO space
 * @dev: PCI device to be initialized
 *
 * Initialize device before it's used by a driver. Ask low-level code
 * to enable I/O resources. Wake up the device if it was suspended.
 * Beware, this function can fail.
 */
int pci_enable_device_io(struct pci_dev *dev)
{
	return pci_enable_device_flags(dev, IORESOURCE_IO);
}
EXPORT_SYMBOL(pci_enable_device_io);

/**
 * pci_enable_device_mem - Initialize a device for use with Memory space
 * @dev: PCI device to be initialized
 *
 * Initialize device before it's used by a driver. Ask low-level code
 * to enable Memory resources. Wake up the device if it was suspended.
 * Beware, this function can fail.
 */
int pci_enable_device_mem(struct pci_dev *dev)
{
	return pci_enable_device_flags(dev, IORESOURCE_MEM);
}
EXPORT_SYMBOL(pci_enable_device_mem);

/**
 * pci_enable_device - Initialize device before it's used by a driver.
 * @dev: PCI device to be initialized
 *
 * Initialize device before it's used by a driver. Ask low-level code
 * to enable I/O and memory. Wake up the device if it was suspended.
 * Beware, this function can fail.
 *
 * Note we don't actually enable the device many times if we call
 * this function repeatedly (we just increment the count).
 */
int pci_enable_device(struct pci_dev *dev)
{
	return pci_enable_device_flags(dev, IORESOURCE_MEM | IORESOURCE_IO);
}
EXPORT_SYMBOL(pci_enable_device);

/*
 * Managed PCI resources.  This manages device on/off, INTx/MSI/MSI-X
 * on/off and BAR regions.  pci_dev itself records MSI/MSI-X status, so
 * there's no need to track it separately.  pci_devres is initialized
 * when a device is enabled using managed PCI device enable interface.
 */
struct pci_devres {
	unsigned int enabled:1;
	unsigned int pinned:1;
	unsigned int orig_intx:1;
	unsigned int restore_intx:1;
	unsigned int mwi:1;
	u32 region_mask;
};

static void pcim_release(struct device *gendev, void *res)
{
	struct pci_dev *dev = to_pci_dev(gendev);
	struct pci_devres *this = res;
	int i;

	for (i = 0; i < DEVICE_COUNT_RESOURCE; i++)
		if (this->region_mask & (1 << i))
			pci_release_region(dev, i);

	if (this->mwi)
		pci_clear_mwi(dev);

	if (this->restore_intx)
		pci_intx(dev, this->orig_intx);

	if (this->enabled && !this->pinned)
		pci_disable_device(dev);
}

static struct pci_devres *get_pci_dr(struct pci_dev *pdev)
{
	struct pci_devres *dr, *new_dr;

	dr = devres_find(&pdev->dev, pcim_release, NULL, NULL);
	if (dr)
		return dr;

	new_dr = devres_alloc(pcim_release, sizeof(*new_dr), GFP_KERNEL);
	if (!new_dr)
		return NULL;
	return devres_get(&pdev->dev, new_dr, NULL, NULL);
}

static struct pci_devres *find_pci_dr(struct pci_dev *pdev)
{
	if (pci_is_managed(pdev))
		return devres_find(&pdev->dev, pcim_release, NULL, NULL);
	return NULL;
}

/**
 * pcim_enable_device - Managed pci_enable_device()
 * @pdev: PCI device to be initialized
 *
 * Managed pci_enable_device().
 */
int pcim_enable_device(struct pci_dev *pdev)
{
	struct pci_devres *dr;
	int rc;

	dr = get_pci_dr(pdev);
	if (unlikely(!dr))
		return -ENOMEM;
	if (dr->enabled)
		return 0;

	rc = pci_enable_device(pdev);
	if (!rc) {
		pdev->is_managed = 1;
		dr->enabled = 1;
	}
	return rc;
}
EXPORT_SYMBOL(pcim_enable_device);

/**
 * pcim_pin_device - Pin managed PCI device
 * @pdev: PCI device to pin
 *
 * Pin managed PCI device @pdev.  Pinned device won't be disabled on
 * driver detach.  @pdev must have been enabled with
 * pcim_enable_device().
 */
void pcim_pin_device(struct pci_dev *pdev)
{
	struct pci_devres *dr;

	dr = find_pci_dr(pdev);
	WARN_ON(!dr || !dr->enabled);
	if (dr)
		dr->pinned = 1;
}
EXPORT_SYMBOL(pcim_pin_device);

/*
 * pcibios_device_add - provide arch specific hooks when adding device dev
 * @dev: the PCI device being added
 *
 * Permits the platform to provide architecture specific functionality when
 * devices are added. This is the default implementation. Architecture
 * implementations can override this.
 */
int __weak pcibios_device_add(struct pci_dev *dev)
{
	return 0;
}

/**
 * pcibios_release_device - provide arch specific hooks when releasing
 *			    device dev
 * @dev: the PCI device being released
 *
 * Permits the platform to provide architecture specific functionality when
 * devices are released. This is the default implementation. Architecture
 * implementations can override this.
 */
void __weak pcibios_release_device(struct pci_dev *dev) {}

/**
 * pcibios_disable_device - disable arch specific PCI resources for device dev
 * @dev: the PCI device to disable
 *
 * Disables architecture specific PCI resources for the device. This
 * is the default implementation. Architecture implementations can
 * override this.
 */
void __weak pcibios_disable_device(struct pci_dev *dev) {}

/**
 * pcibios_penalize_isa_irq - penalize an ISA IRQ
 * @irq: ISA IRQ to penalize
 * @active: IRQ active or not
 *
 * Permits the platform to provide architecture-specific functionality when
 * penalizing ISA IRQs. This is the default implementation. Architecture
 * implementations can override this.
 */
void __weak pcibios_penalize_isa_irq(int irq, int active) {}

static void do_pci_disable_device(struct pci_dev *dev)
{
	u16 pci_command;

	pci_read_config_word(dev, PCI_COMMAND, &pci_command);
	if (pci_command & PCI_COMMAND_MASTER) {
		pci_command &= ~PCI_COMMAND_MASTER;
		pci_write_config_word(dev, PCI_COMMAND, pci_command);
	}

	pcibios_disable_device(dev);
}

/**
 * pci_disable_enabled_device - Disable device without updating enable_cnt
 * @dev: PCI device to disable
 *
 * NOTE: This function is a backend of PCI power management routines and is
 * not supposed to be called drivers.
 */
void pci_disable_enabled_device(struct pci_dev *dev)
{
	if (pci_is_enabled(dev))
		do_pci_disable_device(dev);
}

/**
 * pci_disable_device - Disable PCI device after use
 * @dev: PCI device to be disabled
 *
 * Signal to the system that the PCI device is not in use by the system
 * anymore.  This only involves disabling PCI bus-mastering, if active.
 *
 * Note we don't actually disable the device until all callers of
 * pci_enable_device() have called pci_disable_device().
 */
void pci_disable_device(struct pci_dev *dev)
{
	struct pci_devres *dr;

	dr = find_pci_dr(dev);
	if (dr)
		dr->enabled = 0;

	dev_WARN_ONCE(&dev->dev, atomic_read(&dev->enable_cnt) <= 0,
		      "disabling already-disabled device");

	if (atomic_dec_return(&dev->enable_cnt) != 0)
		return;

	do_pci_disable_device(dev);

	dev->is_busmaster = 0;
}
EXPORT_SYMBOL(pci_disable_device);

/**
 * pcibios_set_pcie_reset_state - set reset state for device dev
 * @dev: the PCIe device reset
 * @state: Reset state to enter into
 *
 * Set the PCIe reset state for the device. This is the default
 * implementation. Architecture implementations can override this.
 */
int __weak pcibios_set_pcie_reset_state(struct pci_dev *dev,
					enum pcie_reset_state state)
{
	return -EINVAL;
}

/**
 * pci_set_pcie_reset_state - set reset state for device dev
 * @dev: the PCIe device reset
 * @state: Reset state to enter into
 *
 * Sets the PCI reset state for the device.
 */
int pci_set_pcie_reset_state(struct pci_dev *dev, enum pcie_reset_state state)
{
	return pcibios_set_pcie_reset_state(dev, state);
}
EXPORT_SYMBOL_GPL(pci_set_pcie_reset_state);

#ifdef CONFIG_PCIEAER
void pcie_clear_device_status(struct pci_dev *dev)
{
	u16 sta;

	pcie_capability_read_word(dev, PCI_EXP_DEVSTA, &sta);
	pcie_capability_write_word(dev, PCI_EXP_DEVSTA, sta);
}
#endif

/**
 * pcie_clear_root_pme_status - Clear root port PME interrupt status.
 * @dev: PCIe root port or event collector.
 */
void pcie_clear_root_pme_status(struct pci_dev *dev)
{
	pcie_capability_set_dword(dev, PCI_EXP_RTSTA, PCI_EXP_RTSTA_PME);
}

/**
 * pci_check_pme_status - Check if given device has generated PME.
 * @dev: Device to check.
 *
 * Check the PME status of the device and if set, clear it and clear PME enable
 * (if set).  Return 'true' if PME status and PME enable were both set or
 * 'false' otherwise.
 */
bool pci_check_pme_status(struct pci_dev *dev)
{
	int pmcsr_pos;
	u16 pmcsr;
	bool ret = false;

	if (!dev->pm_cap)
		return false;

	pmcsr_pos = dev->pm_cap + PCI_PM_CTRL;
	pci_read_config_word(dev, pmcsr_pos, &pmcsr);
	if (!(pmcsr & PCI_PM_CTRL_PME_STATUS))
		return false;

	/* Clear PME status. */
	pmcsr |= PCI_PM_CTRL_PME_STATUS;
	if (pmcsr & PCI_PM_CTRL_PME_ENABLE) {
		/* Disable PME to avoid interrupt flood. */
		pmcsr &= ~PCI_PM_CTRL_PME_ENABLE;
		ret = true;
	}

	pci_write_config_word(dev, pmcsr_pos, pmcsr);

	return ret;
}

/**
 * pci_pme_wakeup - Wake up a PCI device if its PME Status bit is set.
 * @dev: Device to handle.
 * @pme_poll_reset: Whether or not to reset the device's pme_poll flag.
 *
 * Check if @dev has generated PME and queue a resume request for it in that
 * case.
 */
static int pci_pme_wakeup(struct pci_dev *dev, void *pme_poll_reset)
{
	if (pme_poll_reset && dev->pme_poll)
		dev->pme_poll = false;

	if (pci_check_pme_status(dev)) {
		pci_wakeup_event(dev);
		pm_request_resume(&dev->dev);
	}
	return 0;
}

/**
 * pci_pme_wakeup_bus - Walk given bus and wake up devices on it, if necessary.
 * @bus: Top bus of the subtree to walk.
 */
void pci_pme_wakeup_bus(struct pci_bus *bus)
{
	if (bus)
		pci_walk_bus(bus, pci_pme_wakeup, (void *)true);
}


/**
 * pci_pme_capable - check the capability of PCI device to generate PME#
 * @dev: PCI device to handle.
 * @state: PCI state from which device will issue PME#.
 */
bool pci_pme_capable(struct pci_dev *dev, pci_power_t state)
{
	if (!dev->pm_cap)
		return false;

	return !!(dev->pme_support & (1 << state));
}
EXPORT_SYMBOL(pci_pme_capable);

static void pci_pme_list_scan(struct work_struct *work)
{
	struct pci_pme_device *pme_dev, *n;

	mutex_lock(&pci_pme_list_mutex);
	list_for_each_entry_safe(pme_dev, n, &pci_pme_list, list) {
		struct pci_dev *pdev = pme_dev->dev;

		if (pdev->pme_poll) {
			struct pci_dev *bridge = pdev->bus->self;
			struct device *dev = &pdev->dev;
			int pm_status;

			/*
			 * If bridge is in low power state, the
			 * configuration space of subordinate devices
			 * may be not accessible
			 */
			if (bridge && bridge->current_state != PCI_D0)
				continue;

			/*
			 * If the device is in a low power state it
			 * should not be polled either.
			 */
			pm_status = pm_runtime_get_if_active(dev, true);
			if (!pm_status)
				continue;

			if (pdev->current_state != PCI_D3cold)
				pci_pme_wakeup(pdev, NULL);

			if (pm_status > 0)
				pm_runtime_put(dev);
		} else {
			list_del(&pme_dev->list);
			kfree(pme_dev);
		}
	}
	if (!list_empty(&pci_pme_list))
		queue_delayed_work(system_freezable_wq, &pci_pme_work,
				   msecs_to_jiffies(PME_TIMEOUT));
	mutex_unlock(&pci_pme_list_mutex);
}

static void __pci_pme_active(struct pci_dev *dev, bool enable)
{
	u16 pmcsr;

	if (!dev->pme_support)
		return;

	pci_read_config_word(dev, dev->pm_cap + PCI_PM_CTRL, &pmcsr);
	/* Clear PME_Status by writing 1 to it and enable PME# */
	pmcsr |= PCI_PM_CTRL_PME_STATUS | PCI_PM_CTRL_PME_ENABLE;
	if (!enable)
		pmcsr &= ~PCI_PM_CTRL_PME_ENABLE;

	pci_write_config_word(dev, dev->pm_cap + PCI_PM_CTRL, pmcsr);
}

/**
 * pci_pme_restore - Restore PME configuration after config space restore.
 * @dev: PCI device to update.
 */
void pci_pme_restore(struct pci_dev *dev)
{
	u16 pmcsr;

	if (!dev->pme_support)
		return;

	pci_read_config_word(dev, dev->pm_cap + PCI_PM_CTRL, &pmcsr);
	if (dev->wakeup_prepared) {
		pmcsr |= PCI_PM_CTRL_PME_ENABLE;
		pmcsr &= ~PCI_PM_CTRL_PME_STATUS;
	} else {
		pmcsr &= ~PCI_PM_CTRL_PME_ENABLE;
		pmcsr |= PCI_PM_CTRL_PME_STATUS;
	}
	pci_write_config_word(dev, dev->pm_cap + PCI_PM_CTRL, pmcsr);
}

/**
 * pci_pme_active - enable or disable PCI device's PME# function
 * @dev: PCI device to handle.
 * @enable: 'true' to enable PME# generation; 'false' to disable it.
 *
 * The caller must verify that the device is capable of generating PME# before
 * calling this function with @enable equal to 'true'.
 */
void pci_pme_active(struct pci_dev *dev, bool enable)
{
	__pci_pme_active(dev, enable);

	/*
	 * PCI (as opposed to PCIe) PME requires that the device have
	 * its PME# line hooked up correctly. Not all hardware vendors
	 * do this, so the PME never gets delivered and the device
	 * remains asleep. The easiest way around this is to
	 * periodically walk the list of suspended devices and check
	 * whether any have their PME flag set. The assumption is that
	 * we'll wake up often enough anyway that this won't be a huge
	 * hit, and the power savings from the devices will still be a
	 * win.
	 *
	 * Although PCIe uses in-band PME message instead of PME# line
	 * to report PME, PME does not work for some PCIe devices in
	 * reality.  For example, there are devices that set their PME
	 * status bits, but don't really bother to send a PME message;
	 * there are PCI Express Root Ports that don't bother to
	 * trigger interrupts when they receive PME messages from the
	 * devices below.  So PME poll is used for PCIe devices too.
	 */

	if (dev->pme_poll) {
		struct pci_pme_device *pme_dev;
		if (enable) {
			pme_dev = kmalloc(sizeof(struct pci_pme_device),
					  GFP_KERNEL);
			if (!pme_dev) {
				pci_warn(dev, "can't enable PME#\n");
				return;
			}
			pme_dev->dev = dev;
			mutex_lock(&pci_pme_list_mutex);
			list_add(&pme_dev->list, &pci_pme_list);
			if (list_is_singular(&pci_pme_list))
				queue_delayed_work(system_freezable_wq,
						   &pci_pme_work,
						   msecs_to_jiffies(PME_TIMEOUT));
			mutex_unlock(&pci_pme_list_mutex);
		} else {
			mutex_lock(&pci_pme_list_mutex);
			list_for_each_entry(pme_dev, &pci_pme_list, list) {
				if (pme_dev->dev == dev) {
					list_del(&pme_dev->list);
					kfree(pme_dev);
					break;
				}
			}
			mutex_unlock(&pci_pme_list_mutex);
		}
	}

	pci_dbg(dev, "PME# %s\n", enable ? "enabled" : "disabled");
}
EXPORT_SYMBOL(pci_pme_active);

/**
 * __pci_enable_wake - enable PCI device as wakeup event source
 * @dev: PCI device affected
 * @state: PCI state from which device will issue wakeup events
 * @enable: True to enable event generation; false to disable
 *
 * This enables the device as a wakeup event source, or disables it.
 * When such events involves platform-specific hooks, those hooks are
 * called automatically by this routine.
 *
 * Devices with legacy power management (no standard PCI PM capabilities)
 * always require such platform hooks.
 *
 * RETURN VALUE:
 * 0 is returned on success
 * -EINVAL is returned if device is not supposed to wake up the system
 * Error code depending on the platform is returned if both the platform and
 * the native mechanism fail to enable the generation of wake-up events
 */
static int __pci_enable_wake(struct pci_dev *dev, pci_power_t state, bool enable)
{
	int ret = 0;

	/*
	 * Bridges that are not power-manageable directly only signal
	 * wakeup on behalf of subordinate devices which is set up
	 * elsewhere, so skip them. However, bridges that are
	 * power-manageable may signal wakeup for themselves (for example,
	 * on a hotplug event) and they need to be covered here.
	 */
	if (!pci_power_manageable(dev))
		return 0;

	/* Don't do the same thing twice in a row for one device. */
	if (!!enable == !!dev->wakeup_prepared)
		return 0;

	/*
	 * According to "PCI System Architecture" 4th ed. by Tom Shanley & Don
	 * Anderson we should be doing PME# wake enable followed by ACPI wake
	 * enable.  To disable wake-up we call the platform first, for symmetry.
	 */

	if (enable) {
		int error;

		/*
		 * Enable PME signaling if the device can signal PME from
		 * D3cold regardless of whether or not it can signal PME from
		 * the current target state, because that will allow it to
		 * signal PME when the hierarchy above it goes into D3cold and
		 * the device itself ends up in D3cold as a result of that.
		 */
		if (pci_pme_capable(dev, state) || pci_pme_capable(dev, PCI_D3cold))
			pci_pme_active(dev, true);
		else
			ret = 1;
		error = platform_pci_set_wakeup(dev, true);
		if (ret)
			ret = error;
		if (!ret)
			dev->wakeup_prepared = true;
	} else {
		platform_pci_set_wakeup(dev, false);
		pci_pme_active(dev, false);
		dev->wakeup_prepared = false;
	}

	return ret;
}

/**
 * pci_enable_wake - change wakeup settings for a PCI device
 * @pci_dev: Target device
 * @state: PCI state from which device will issue wakeup events
 * @enable: Whether or not to enable event generation
 *
 * If @enable is set, check device_may_wakeup() for the device before calling
 * __pci_enable_wake() for it.
 */
int pci_enable_wake(struct pci_dev *pci_dev, pci_power_t state, bool enable)
{
	if (enable && !device_may_wakeup(&pci_dev->dev))
		return -EINVAL;

	return __pci_enable_wake(pci_dev, state, enable);
}
EXPORT_SYMBOL(pci_enable_wake);

/**
 * pci_wake_from_d3 - enable/disable device to wake up from D3_hot or D3_cold
 * @dev: PCI device to prepare
 * @enable: True to enable wake-up event generation; false to disable
 *
 * Many drivers want the device to wake up the system from D3_hot or D3_cold
 * and this function allows them to set that up cleanly - pci_enable_wake()
 * should not be called twice in a row to enable wake-up due to PCI PM vs ACPI
 * ordering constraints.
 *
 * This function only returns error code if the device is not allowed to wake
 * up the system from sleep or it is not capable of generating PME# from both
 * D3_hot and D3_cold and the platform is unable to enable wake-up power for it.
 */
int pci_wake_from_d3(struct pci_dev *dev, bool enable)
{
	return pci_pme_capable(dev, PCI_D3cold) ?
			pci_enable_wake(dev, PCI_D3cold, enable) :
			pci_enable_wake(dev, PCI_D3hot, enable);
}
EXPORT_SYMBOL(pci_wake_from_d3);

/**
 * pci_target_state - find an appropriate low power state for a given PCI dev
 * @dev: PCI device
 * @wakeup: Whether or not wakeup functionality will be enabled for the device.
 *
 * Use underlying platform code to find a supported low power state for @dev.
 * If the platform can't manage @dev, return the deepest state from which it
 * can generate wake events, based on any available PME info.
 */
static pci_power_t pci_target_state(struct pci_dev *dev, bool wakeup)
{
	if (platform_pci_power_manageable(dev)) {
		/*
		 * Call the platform to find the target state for the device.
		 */
		pci_power_t state = platform_pci_choose_state(dev);

		switch (state) {
		case PCI_POWER_ERROR:
		case PCI_UNKNOWN:
			return PCI_D3hot;

		case PCI_D1:
		case PCI_D2:
			if (pci_no_d1d2(dev))
				return PCI_D3hot;
		}

		return state;
	}

	/*
	 * If the device is in D3cold even though it's not power-manageable by
	 * the platform, it may have been powered down by non-standard means.
	 * Best to let it slumber.
	 */
	if (dev->current_state == PCI_D3cold)
		return PCI_D3cold;
	else if (!dev->pm_cap)
		return PCI_D0;

	if (wakeup && dev->pme_support) {
		pci_power_t state = PCI_D3hot;

		/*
		 * Find the deepest state from which the device can generate
		 * PME#.
		 */
		while (state && !(dev->pme_support & (1 << state)))
			state--;

		if (state)
			return state;
		else if (dev->pme_support & 1)
			return PCI_D0;
	}

	return PCI_D3hot;
}

/**
 * pci_prepare_to_sleep - prepare PCI device for system-wide transition
 *			  into a sleep state
 * @dev: Device to handle.
 *
 * Choose the power state appropriate for the device depending on whether
 * it can wake up the system and/or is power manageable by the platform
 * (PCI_D3hot is the default) and put the device into that state.
 */
int pci_prepare_to_sleep(struct pci_dev *dev)
{
	bool wakeup = device_may_wakeup(&dev->dev);
	pci_power_t target_state = pci_target_state(dev, wakeup);
	int error;

	if (target_state == PCI_POWER_ERROR)
		return -EIO;

	pci_enable_wake(dev, target_state, wakeup);

	error = pci_set_power_state(dev, target_state);

	if (error)
		pci_enable_wake(dev, target_state, false);

	return error;
}
EXPORT_SYMBOL(pci_prepare_to_sleep);

/**
 * pci_back_from_sleep - turn PCI device on during system-wide transition
 *			 into working state
 * @dev: Device to handle.
 *
 * Disable device's system wake-up capability and put it into D0.
 */
int pci_back_from_sleep(struct pci_dev *dev)
{
	int ret = pci_set_power_state(dev, PCI_D0);

	if (ret)
		return ret;

	pci_enable_wake(dev, PCI_D0, false);
	return 0;
}
EXPORT_SYMBOL(pci_back_from_sleep);

/**
 * pci_finish_runtime_suspend - Carry out PCI-specific part of runtime suspend.
 * @dev: PCI device being suspended.
 *
 * Prepare @dev to generate wake-up events at run time and put it into a low
 * power state.
 */
int pci_finish_runtime_suspend(struct pci_dev *dev)
{
	pci_power_t target_state;
	int error;

	target_state = pci_target_state(dev, device_can_wakeup(&dev->dev));
	if (target_state == PCI_POWER_ERROR)
		return -EIO;

	__pci_enable_wake(dev, target_state, pci_dev_run_wake(dev));

	error = pci_set_power_state(dev, target_state);

	if (error)
		pci_enable_wake(dev, target_state, false);

	return error;
}

/**
 * pci_dev_run_wake - Check if device can generate run-time wake-up events.
 * @dev: Device to check.
 *
 * Return true if the device itself is capable of generating wake-up events
 * (through the platform or using the native PCIe PME) or if the device supports
 * PME and one of its upstream bridges can generate wake-up events.
 */
bool pci_dev_run_wake(struct pci_dev *dev)
{
	struct pci_bus *bus = dev->bus;

	if (!dev->pme_support)
		return false;

	/* PME-capable in principle, but not from the target power state */
	if (!pci_pme_capable(dev, pci_target_state(dev, true)))
		return false;

	if (device_can_wakeup(&dev->dev))
		return true;

	while (bus->parent) {
		struct pci_dev *bridge = bus->self;

		if (device_can_wakeup(&bridge->dev))
			return true;

		bus = bus->parent;
	}

	/* We have reached the root bus. */
	if (bus->bridge)
		return device_can_wakeup(bus->bridge);

	return false;
}
EXPORT_SYMBOL_GPL(pci_dev_run_wake);

/**
 * pci_dev_need_resume - Check if it is necessary to resume the device.
 * @pci_dev: Device to check.
 *
 * Return 'true' if the device is not runtime-suspended or it has to be
 * reconfigured due to wakeup settings difference between system and runtime
 * suspend, or the current power state of it is not suitable for the upcoming
 * (system-wide) transition.
 */
bool pci_dev_need_resume(struct pci_dev *pci_dev)
{
	struct device *dev = &pci_dev->dev;
	pci_power_t target_state;

	if (!pm_runtime_suspended(dev) || platform_pci_need_resume(pci_dev))
		return true;

	target_state = pci_target_state(pci_dev, device_may_wakeup(dev));

	/*
	 * If the earlier platform check has not triggered, D3cold is just power
	 * removal on top of D3hot, so no need to resume the device in that
	 * case.
	 */
	return target_state != pci_dev->current_state &&
		target_state != PCI_D3cold &&
		pci_dev->current_state != PCI_D3hot;
}

/**
 * pci_dev_adjust_pme - Adjust PME setting for a suspended device.
 * @pci_dev: Device to check.
 *
 * If the device is suspended and it is not configured for system wakeup,
 * disable PME for it to prevent it from waking up the system unnecessarily.
 *
 * Note that if the device's power state is D3cold and the platform check in
 * pci_dev_need_resume() has not triggered, the device's configuration need not
 * be changed.
 */
void pci_dev_adjust_pme(struct pci_dev *pci_dev)
{
	struct device *dev = &pci_dev->dev;

	spin_lock_irq(&dev->power.lock);

	if (pm_runtime_suspended(dev) && !device_may_wakeup(dev) &&
	    pci_dev->current_state < PCI_D3cold)
		__pci_pme_active(pci_dev, false);

	spin_unlock_irq(&dev->power.lock);
}

/**
 * pci_dev_complete_resume - Finalize resume from system sleep for a device.
 * @pci_dev: Device to handle.
 *
 * If the device is runtime suspended and wakeup-capable, enable PME for it as
 * it might have been disabled during the prepare phase of system suspend if
 * the device was not configured for system wakeup.
 */
void pci_dev_complete_resume(struct pci_dev *pci_dev)
{
	struct device *dev = &pci_dev->dev;

	if (!pci_dev_run_wake(pci_dev))
		return;

	spin_lock_irq(&dev->power.lock);

	if (pm_runtime_suspended(dev) && pci_dev->current_state < PCI_D3cold)
		__pci_pme_active(pci_dev, true);

	spin_unlock_irq(&dev->power.lock);
}

/**
 * pci_choose_state - Choose the power state of a PCI device.
 * @dev: Target PCI device.
 * @state: Target state for the whole system.
 *
 * Returns PCI power state suitable for @dev and @state.
 */
pci_power_t pci_choose_state(struct pci_dev *dev, pm_message_t state)
{
	if (state.event == PM_EVENT_ON)
		return PCI_D0;

	return pci_target_state(dev, false);
}
EXPORT_SYMBOL(pci_choose_state);

void pci_config_pm_runtime_get(struct pci_dev *pdev)
{
	struct device *dev = &pdev->dev;
	struct device *parent = dev->parent;

	if (parent)
		pm_runtime_get_sync(parent);
	pm_runtime_get_noresume(dev);
	/*
	 * pdev->current_state is set to PCI_D3cold during suspending,
	 * so wait until suspending completes
	 */
	pm_runtime_barrier(dev);
	/*
	 * Only need to resume devices in D3cold, because config
	 * registers are still accessible for devices suspended but
	 * not in D3cold.
	 */
	if (pdev->current_state == PCI_D3cold)
		pm_runtime_resume(dev);
}

void pci_config_pm_runtime_put(struct pci_dev *pdev)
{
	struct device *dev = &pdev->dev;
	struct device *parent = dev->parent;

	pm_runtime_put(dev);
	if (parent)
		pm_runtime_put_sync(parent);
}

static const struct dmi_system_id bridge_d3_blacklist[] = {
#ifdef CONFIG_X86
	{
		/*
		 * Gigabyte X299 root port is not marked as hotplug capable
		 * which allows Linux to power manage it.  However, this
		 * confuses the BIOS SMI handler so don't power manage root
		 * ports on that system.
		 */
		.ident = "X299 DESIGNARE EX-CF",
		.matches = {
			DMI_MATCH(DMI_BOARD_VENDOR, "Gigabyte Technology Co., Ltd."),
			DMI_MATCH(DMI_BOARD_NAME, "X299 DESIGNARE EX-CF"),
		},
	},
	{
		/*
		 * Downstream device is not accessible after putting a root port
		 * into D3cold and back into D0 on Elo Continental Z2 board
		 */
		.ident = "Elo Continental Z2",
		.matches = {
			DMI_MATCH(DMI_BOARD_VENDOR, "Elo Touch Solutions"),
			DMI_MATCH(DMI_BOARD_NAME, "Geminilake"),
			DMI_MATCH(DMI_BOARD_VERSION, "Continental Z2"),
		},
	},
#endif
	{ }
};

/**
 * pci_bridge_d3_possible - Is it possible to put the bridge into D3
 * @bridge: Bridge to check
 *
 * This function checks if it is possible to move the bridge to D3.
 * Currently we only allow D3 for recent enough PCIe ports and Thunderbolt.
 */
bool pci_bridge_d3_possible(struct pci_dev *bridge)
{
	if (!pci_is_pcie(bridge))
		return false;

	switch (pci_pcie_type(bridge)) {
	case PCI_EXP_TYPE_ROOT_PORT:
	case PCI_EXP_TYPE_UPSTREAM:
	case PCI_EXP_TYPE_DOWNSTREAM:
		if (pci_bridge_d3_disable)
			return false;

		/*
		 * Hotplug ports handled by firmware in System Management Mode
		 * may not be put into D3 by the OS (Thunderbolt on non-Macs).
		 */
		if (bridge->is_hotplug_bridge && !pciehp_is_native(bridge))
			return false;

		if (pci_bridge_d3_force)
			return true;

		/* Even the oldest 2010 Thunderbolt controller supports D3. */
		if (bridge->is_thunderbolt)
			return true;

		/* Platform might know better if the bridge supports D3 */
		if (platform_pci_bridge_d3(bridge))
			return true;

		/*
		 * Hotplug ports handled natively by the OS were not validated
		 * by vendors for runtime D3 at least until 2018 because there
		 * was no OS support.
		 */
		if (bridge->is_hotplug_bridge)
			return false;

		if (dmi_check_system(bridge_d3_blacklist))
			return false;

		/*
		 * It should be safe to put PCIe ports from 2015 or newer
		 * to D3.
		 */
		if (dmi_get_bios_year() >= 2015)
			return true;
		break;
	}

	return false;
}

static int pci_dev_check_d3cold(struct pci_dev *dev, void *data)
{
	bool *d3cold_ok = data;

	if (/* The device needs to be allowed to go D3cold ... */
	    dev->no_d3cold || !dev->d3cold_allowed ||

	    /* ... and if it is wakeup capable to do so from D3cold. */
	    (device_may_wakeup(&dev->dev) &&
	     !pci_pme_capable(dev, PCI_D3cold)) ||

	    /* If it is a bridge it must be allowed to go to D3. */
	    !pci_power_manageable(dev))

		*d3cold_ok = false;

	return !*d3cold_ok;
}

/*
 * pci_bridge_d3_update - Update bridge D3 capabilities
 * @dev: PCI device which is changed
 *
 * Update upstream bridge PM capabilities accordingly depending on if the
 * device PM configuration was changed or the device is being removed.  The
 * change is also propagated upstream.
 */
void pci_bridge_d3_update(struct pci_dev *dev)
{
	bool remove = !device_is_registered(&dev->dev);
	struct pci_dev *bridge;
	bool d3cold_ok = true;

	bridge = pci_upstream_bridge(dev);
	if (!bridge || !pci_bridge_d3_possible(bridge))
		return;

	/*
	 * If D3 is currently allowed for the bridge, removing one of its
	 * children won't change that.
	 */
	if (remove && bridge->bridge_d3)
		return;

	/*
	 * If D3 is currently allowed for the bridge and a child is added or
	 * changed, disallowance of D3 can only be caused by that child, so
	 * we only need to check that single device, not any of its siblings.
	 *
	 * If D3 is currently not allowed for the bridge, checking the device
	 * first may allow us to skip checking its siblings.
	 */
	if (!remove)
		pci_dev_check_d3cold(dev, &d3cold_ok);

	/*
	 * If D3 is currently not allowed for the bridge, this may be caused
	 * either by the device being changed/removed or any of its siblings,
	 * so we need to go through all children to find out if one of them
	 * continues to block D3.
	 */
	if (d3cold_ok && !bridge->bridge_d3)
		pci_walk_bus(bridge->subordinate, pci_dev_check_d3cold,
			     &d3cold_ok);

	if (bridge->bridge_d3 != d3cold_ok) {
		bridge->bridge_d3 = d3cold_ok;
		/* Propagate change to upstream bridges */
		pci_bridge_d3_update(bridge);
	}
}

/**
 * pci_d3cold_enable - Enable D3cold for device
 * @dev: PCI device to handle
 *
 * This function can be used in drivers to enable D3cold from the device
 * they handle.  It also updates upstream PCI bridge PM capabilities
 * accordingly.
 */
void pci_d3cold_enable(struct pci_dev *dev)
{
	if (dev->no_d3cold) {
		dev->no_d3cold = false;
		pci_bridge_d3_update(dev);
	}
}
EXPORT_SYMBOL_GPL(pci_d3cold_enable);

/**
 * pci_d3cold_disable - Disable D3cold for device
 * @dev: PCI device to handle
 *
 * This function can be used in drivers to disable D3cold from the device
 * they handle.  It also updates upstream PCI bridge PM capabilities
 * accordingly.
 */
void pci_d3cold_disable(struct pci_dev *dev)
{
	if (!dev->no_d3cold) {
		dev->no_d3cold = true;
		pci_bridge_d3_update(dev);
	}
}
EXPORT_SYMBOL_GPL(pci_d3cold_disable);

/**
 * pci_pm_init - Initialize PM functions of given PCI device
 * @dev: PCI device to handle.
 */
void pci_pm_init(struct pci_dev *dev)
{
	int pm;
	u16 status;
	u16 pmc;

	pm_runtime_forbid(&dev->dev);
	pm_runtime_set_active(&dev->dev);
	pm_runtime_enable(&dev->dev);
	device_enable_async_suspend(&dev->dev);
	dev->wakeup_prepared = false;

	dev->pm_cap = 0;
	dev->pme_support = 0;

	/* find PCI PM capability in list */
	pm = pci_find_capability(dev, PCI_CAP_ID_PM);
	if (!pm)
		return;
	/* Check device's ability to generate PME# */
	pci_read_config_word(dev, pm + PCI_PM_PMC, &pmc);

	if ((pmc & PCI_PM_CAP_VER_MASK) > 3) {
		pci_err(dev, "unsupported PM cap regs version (%u)\n",
			pmc & PCI_PM_CAP_VER_MASK);
		return;
	}

	dev->pm_cap = pm;
	dev->d3hot_delay = PCI_PM_D3HOT_WAIT;
	dev->d3cold_delay = PCI_PM_D3COLD_WAIT;
	dev->bridge_d3 = pci_bridge_d3_possible(dev);
	dev->d3cold_allowed = true;

	dev->d1_support = false;
	dev->d2_support = false;
	if (!pci_no_d1d2(dev)) {
		if (pmc & PCI_PM_CAP_D1)
			dev->d1_support = true;
		if (pmc & PCI_PM_CAP_D2)
			dev->d2_support = true;

		if (dev->d1_support || dev->d2_support)
			pci_info(dev, "supports%s%s\n",
				   dev->d1_support ? " D1" : "",
				   dev->d2_support ? " D2" : "");
	}

	pmc &= PCI_PM_CAP_PME_MASK;
	if (pmc) {
		pci_info(dev, "PME# supported from%s%s%s%s%s\n",
			 (pmc & PCI_PM_CAP_PME_D0) ? " D0" : "",
			 (pmc & PCI_PM_CAP_PME_D1) ? " D1" : "",
			 (pmc & PCI_PM_CAP_PME_D2) ? " D2" : "",
			 (pmc & PCI_PM_CAP_PME_D3hot) ? " D3hot" : "",
			 (pmc & PCI_PM_CAP_PME_D3cold) ? " D3cold" : "");
		dev->pme_support = pmc >> PCI_PM_CAP_PME_SHIFT;
		dev->pme_poll = true;
		/*
		 * Make device's PM flags reflect the wake-up capability, but
		 * let the user space enable it to wake up the system as needed.
		 */
		device_set_wakeup_capable(&dev->dev, true);
		/* Disable the PME# generation functionality */
		pci_pme_active(dev, false);
	}

	pci_read_config_word(dev, PCI_STATUS, &status);
	if (status & PCI_STATUS_IMM_READY)
		dev->imm_ready = 1;
}

static unsigned long pci_ea_flags(struct pci_dev *dev, u8 prop)
{
	unsigned long flags = IORESOURCE_PCI_FIXED | IORESOURCE_PCI_EA_BEI;

	switch (prop) {
	case PCI_EA_P_MEM:
	case PCI_EA_P_VF_MEM:
		flags |= IORESOURCE_MEM;
		break;
	case PCI_EA_P_MEM_PREFETCH:
	case PCI_EA_P_VF_MEM_PREFETCH:
		flags |= IORESOURCE_MEM | IORESOURCE_PREFETCH;
		break;
	case PCI_EA_P_IO:
		flags |= IORESOURCE_IO;
		break;
	default:
		return 0;
	}

	return flags;
}

static struct resource *pci_ea_get_resource(struct pci_dev *dev, u8 bei,
					    u8 prop)
{
	if (bei <= PCI_EA_BEI_BAR5 && prop <= PCI_EA_P_IO)
		return &dev->resource[bei];
#ifdef CONFIG_PCI_IOV
	else if (bei >= PCI_EA_BEI_VF_BAR0 && bei <= PCI_EA_BEI_VF_BAR5 &&
		 (prop == PCI_EA_P_VF_MEM || prop == PCI_EA_P_VF_MEM_PREFETCH))
		return &dev->resource[PCI_IOV_RESOURCES +
				      bei - PCI_EA_BEI_VF_BAR0];
#endif
	else if (bei == PCI_EA_BEI_ROM)
		return &dev->resource[PCI_ROM_RESOURCE];
	else
		return NULL;
}

/* Read an Enhanced Allocation (EA) entry */
static int pci_ea_read(struct pci_dev *dev, int offset)
{
	struct resource *res;
	int ent_size, ent_offset = offset;
	resource_size_t start, end;
	unsigned long flags;
	u32 dw0, bei, base, max_offset;
	u8 prop;
	bool support_64 = (sizeof(resource_size_t) >= 8);

	pci_read_config_dword(dev, ent_offset, &dw0);
	ent_offset += 4;

	/* Entry size field indicates DWORDs after 1st */
	ent_size = ((dw0 & PCI_EA_ES) + 1) << 2;

	if (!(dw0 & PCI_EA_ENABLE)) /* Entry not enabled */
		goto out;

	bei = (dw0 & PCI_EA_BEI) >> 4;
	prop = (dw0 & PCI_EA_PP) >> 8;

	/*
	 * If the Property is in the reserved range, try the Secondary
	 * Property instead.
	 */
	if (prop > PCI_EA_P_BRIDGE_IO && prop < PCI_EA_P_MEM_RESERVED)
		prop = (dw0 & PCI_EA_SP) >> 16;
	if (prop > PCI_EA_P_BRIDGE_IO)
		goto out;

	res = pci_ea_get_resource(dev, bei, prop);
	if (!res) {
		pci_err(dev, "Unsupported EA entry BEI: %u\n", bei);
		goto out;
	}

	flags = pci_ea_flags(dev, prop);
	if (!flags) {
		pci_err(dev, "Unsupported EA properties: %#x\n", prop);
		goto out;
	}

	/* Read Base */
	pci_read_config_dword(dev, ent_offset, &base);
	start = (base & PCI_EA_FIELD_MASK);
	ent_offset += 4;

	/* Read MaxOffset */
	pci_read_config_dword(dev, ent_offset, &max_offset);
	ent_offset += 4;

	/* Read Base MSBs (if 64-bit entry) */
	if (base & PCI_EA_IS_64) {
		u32 base_upper;

		pci_read_config_dword(dev, ent_offset, &base_upper);
		ent_offset += 4;

		flags |= IORESOURCE_MEM_64;

		/* entry starts above 32-bit boundary, can't use */
		if (!support_64 && base_upper)
			goto out;

		if (support_64)
			start |= ((u64)base_upper << 32);
	}

	end = start + (max_offset | 0x03);

	/* Read MaxOffset MSBs (if 64-bit entry) */
	if (max_offset & PCI_EA_IS_64) {
		u32 max_offset_upper;

		pci_read_config_dword(dev, ent_offset, &max_offset_upper);
		ent_offset += 4;

		flags |= IORESOURCE_MEM_64;

		/* entry too big, can't use */
		if (!support_64 && max_offset_upper)
			goto out;

		if (support_64)
			end += ((u64)max_offset_upper << 32);
	}

	if (end < start) {
		pci_err(dev, "EA Entry crosses address boundary\n");
		goto out;
	}

	if (ent_size != ent_offset - offset) {
		pci_err(dev, "EA Entry Size (%d) does not match length read (%d)\n",
			ent_size, ent_offset - offset);
		goto out;
	}

	res->name = pci_name(dev);
	res->start = start;
	res->end = end;
	res->flags = flags;

	if (bei <= PCI_EA_BEI_BAR5)
		pci_info(dev, "BAR %d: %pR (from Enhanced Allocation, properties %#02x)\n",
			   bei, res, prop);
	else if (bei == PCI_EA_BEI_ROM)
		pci_info(dev, "ROM: %pR (from Enhanced Allocation, properties %#02x)\n",
			   res, prop);
	else if (bei >= PCI_EA_BEI_VF_BAR0 && bei <= PCI_EA_BEI_VF_BAR5)
		pci_info(dev, "VF BAR %d: %pR (from Enhanced Allocation, properties %#02x)\n",
			   bei - PCI_EA_BEI_VF_BAR0, res, prop);
	else
		pci_info(dev, "BEI %d res: %pR (from Enhanced Allocation, properties %#02x)\n",
			   bei, res, prop);

out:
	return offset + ent_size;
}

/* Enhanced Allocation Initialization */
void pci_ea_init(struct pci_dev *dev)
{
	int ea;
	u8 num_ent;
	int offset;
	int i;

	/* find PCI EA capability in list */
	ea = pci_find_capability(dev, PCI_CAP_ID_EA);
	if (!ea)
		return;

	/* determine the number of entries */
	pci_bus_read_config_byte(dev->bus, dev->devfn, ea + PCI_EA_NUM_ENT,
					&num_ent);
	num_ent &= PCI_EA_NUM_ENT_MASK;

	offset = ea + PCI_EA_FIRST_ENT;

	/* Skip DWORD 2 for type 1 functions */
	if (dev->hdr_type == PCI_HEADER_TYPE_BRIDGE)
		offset += 4;

	/* parse each EA entry */
	for (i = 0; i < num_ent; ++i)
		offset = pci_ea_read(dev, offset);
}

static void pci_add_saved_cap(struct pci_dev *pci_dev,
	struct pci_cap_saved_state *new_cap)
{
	hlist_add_head(&new_cap->next, &pci_dev->saved_cap_space);
}

/**
 * _pci_add_cap_save_buffer - allocate buffer for saving given
 *			      capability registers
 * @dev: the PCI device
 * @cap: the capability to allocate the buffer for
 * @extended: Standard or Extended capability ID
 * @size: requested size of the buffer
 */
static int _pci_add_cap_save_buffer(struct pci_dev *dev, u16 cap,
				    bool extended, unsigned int size)
{
	int pos;
	struct pci_cap_saved_state *save_state;

	if (extended)
		pos = pci_find_ext_capability(dev, cap);
	else
		pos = pci_find_capability(dev, cap);

	if (!pos)
		return 0;

	save_state = kzalloc(sizeof(*save_state) + size, GFP_KERNEL);
	if (!save_state)
		return -ENOMEM;

	save_state->cap.cap_nr = cap;
	save_state->cap.cap_extended = extended;
	save_state->cap.size = size;
	pci_add_saved_cap(dev, save_state);

	return 0;
}

int pci_add_cap_save_buffer(struct pci_dev *dev, char cap, unsigned int size)
{
	return _pci_add_cap_save_buffer(dev, cap, false, size);
}

int pci_add_ext_cap_save_buffer(struct pci_dev *dev, u16 cap, unsigned int size)
{
	return _pci_add_cap_save_buffer(dev, cap, true, size);
}

/**
 * pci_allocate_cap_save_buffers - allocate buffers for saving capabilities
 * @dev: the PCI device
 */
void pci_allocate_cap_save_buffers(struct pci_dev *dev)
{
	int error;

	error = pci_add_cap_save_buffer(dev, PCI_CAP_ID_EXP,
					PCI_EXP_SAVE_REGS * sizeof(u16));
	if (error)
		pci_err(dev, "unable to preallocate PCI Express save buffer\n");

	error = pci_add_cap_save_buffer(dev, PCI_CAP_ID_PCIX, sizeof(u16));
	if (error)
		pci_err(dev, "unable to preallocate PCI-X save buffer\n");

	error = pci_add_ext_cap_save_buffer(dev, PCI_EXT_CAP_ID_LTR,
					    2 * sizeof(u16));
	if (error)
		pci_err(dev, "unable to allocate suspend buffer for LTR\n");

	pci_allocate_vc_save_buffers(dev);
}

void pci_free_cap_save_buffers(struct pci_dev *dev)
{
	struct pci_cap_saved_state *tmp;
	struct hlist_node *n;

	hlist_for_each_entry_safe(tmp, n, &dev->saved_cap_space, next)
		kfree(tmp);
}

/**
 * pci_configure_ari - enable or disable ARI forwarding
 * @dev: the PCI device
 *
 * If @dev and its upstream bridge both support ARI, enable ARI in the
 * bridge.  Otherwise, disable ARI in the bridge.
 */
void pci_configure_ari(struct pci_dev *dev)
{
	u32 cap;
	struct pci_dev *bridge;

	if (pcie_ari_disabled || !pci_is_pcie(dev) || dev->devfn)
		return;

	bridge = dev->bus->self;
	if (!bridge)
		return;

	pcie_capability_read_dword(bridge, PCI_EXP_DEVCAP2, &cap);
	if (!(cap & PCI_EXP_DEVCAP2_ARI))
		return;

	if (pci_find_ext_capability(dev, PCI_EXT_CAP_ID_ARI)) {
		pcie_capability_set_word(bridge, PCI_EXP_DEVCTL2,
					 PCI_EXP_DEVCTL2_ARI);
		bridge->ari_enabled = 1;
	} else {
		pcie_capability_clear_word(bridge, PCI_EXP_DEVCTL2,
					   PCI_EXP_DEVCTL2_ARI);
		bridge->ari_enabled = 0;
	}
}

static bool pci_acs_flags_enabled(struct pci_dev *pdev, u16 acs_flags)
{
	int pos;
	u16 cap, ctrl;

	pos = pdev->acs_cap;
	if (!pos)
		return false;

	/*
	 * Except for egress control, capabilities are either required
	 * or only required if controllable.  Features missing from the
	 * capability field can therefore be assumed as hard-wired enabled.
	 */
	pci_read_config_word(pdev, pos + PCI_ACS_CAP, &cap);
	acs_flags &= (cap | PCI_ACS_EC);

	pci_read_config_word(pdev, pos + PCI_ACS_CTRL, &ctrl);
	return (ctrl & acs_flags) == acs_flags;
}

/**
 * pci_acs_enabled - test ACS against required flags for a given device
 * @pdev: device to test
 * @acs_flags: required PCI ACS flags
 *
 * Return true if the device supports the provided flags.  Automatically
 * filters out flags that are not implemented on multifunction devices.
 *
 * Note that this interface checks the effective ACS capabilities of the
 * device rather than the actual capabilities.  For instance, most single
 * function endpoints are not required to support ACS because they have no
 * opportunity for peer-to-peer access.  We therefore return 'true'
 * regardless of whether the device exposes an ACS capability.  This makes
 * it much easier for callers of this function to ignore the actual type
 * or topology of the device when testing ACS support.
 */
bool pci_acs_enabled(struct pci_dev *pdev, u16 acs_flags)
{
	int ret;

	ret = pci_dev_specific_acs_enabled(pdev, acs_flags);
	if (ret >= 0)
		return ret > 0;

	/*
	 * Conventional PCI and PCI-X devices never support ACS, either
	 * effectively or actually.  The shared bus topology implies that
	 * any device on the bus can receive or snoop DMA.
	 */
	if (!pci_is_pcie(pdev))
		return false;

	switch (pci_pcie_type(pdev)) {
	/*
	 * PCI/X-to-PCIe bridges are not specifically mentioned by the spec,
	 * but since their primary interface is PCI/X, we conservatively
	 * handle them as we would a non-PCIe device.
	 */
	case PCI_EXP_TYPE_PCIE_BRIDGE:
	/*
	 * PCIe 3.0, 6.12.1 excludes ACS on these devices.  "ACS is never
	 * applicable... must never implement an ACS Extended Capability...".
	 * This seems arbitrary, but we take a conservative interpretation
	 * of this statement.
	 */
	case PCI_EXP_TYPE_PCI_BRIDGE:
	case PCI_EXP_TYPE_RC_EC:
		return false;
	/*
	 * PCIe 3.0, 6.12.1.1 specifies that downstream and root ports should
	 * implement ACS in order to indicate their peer-to-peer capabilities,
	 * regardless of whether they are single- or multi-function devices.
	 */
	case PCI_EXP_TYPE_DOWNSTREAM:
	case PCI_EXP_TYPE_ROOT_PORT:
		return pci_acs_flags_enabled(pdev, acs_flags);
	/*
	 * PCIe 3.0, 6.12.1.2 specifies ACS capabilities that should be
	 * implemented by the remaining PCIe types to indicate peer-to-peer
	 * capabilities, but only when they are part of a multifunction
	 * device.  The footnote for section 6.12 indicates the specific
	 * PCIe types included here.
	 */
	case PCI_EXP_TYPE_ENDPOINT:
	case PCI_EXP_TYPE_UPSTREAM:
	case PCI_EXP_TYPE_LEG_END:
	case PCI_EXP_TYPE_RC_END:
		if (!pdev->multifunction)
			break;

		return pci_acs_flags_enabled(pdev, acs_flags);
	}

	/*
	 * PCIe 3.0, 6.12.1.3 specifies no ACS capabilities are applicable
	 * to single function devices with the exception of downstream ports.
	 */
	return true;
}

/**
 * pci_acs_path_enabled - test ACS flags from start to end in a hierarchy
 * @start: starting downstream device
 * @end: ending upstream device or NULL to search to the root bus
 * @acs_flags: required flags
 *
 * Walk up a device tree from start to end testing PCI ACS support.  If
 * any step along the way does not support the required flags, return false.
 */
bool pci_acs_path_enabled(struct pci_dev *start,
			  struct pci_dev *end, u16 acs_flags)
{
	struct pci_dev *pdev, *parent = start;

	do {
		pdev = parent;

		if (!pci_acs_enabled(pdev, acs_flags))
			return false;

		if (pci_is_root_bus(pdev->bus))
			return (end == NULL);

		parent = pdev->bus->self;
	} while (pdev != end);

	return true;
}

/**
 * pci_acs_init - Initialize ACS if hardware supports it
 * @dev: the PCI device
 */
void pci_acs_init(struct pci_dev *dev)
{
	dev->acs_cap = pci_find_ext_capability(dev, PCI_EXT_CAP_ID_ACS);

	/*
	 * Attempt to enable ACS regardless of capability because some Root
	 * Ports (e.g. those quirked with *_intel_pch_acs_*) do not have
	 * the standard ACS capability but still support ACS via those
	 * quirks.
	 */
	pci_enable_acs(dev);
}

/**
 * pci_rebar_find_pos - find position of resize ctrl reg for BAR
 * @pdev: PCI device
 * @bar: BAR to find
 *
 * Helper to find the position of the ctrl register for a BAR.
 * Returns -ENOTSUPP if resizable BARs are not supported at all.
 * Returns -ENOENT if no ctrl register for the BAR could be found.
 */
static int pci_rebar_find_pos(struct pci_dev *pdev, int bar)
{
	unsigned int pos, nbars, i;
	u32 ctrl;

	pos = pci_find_ext_capability(pdev, PCI_EXT_CAP_ID_REBAR);
	if (!pos)
		return -ENOTSUPP;

	pci_read_config_dword(pdev, pos + PCI_REBAR_CTRL, &ctrl);
	nbars = (ctrl & PCI_REBAR_CTRL_NBAR_MASK) >>
		    PCI_REBAR_CTRL_NBAR_SHIFT;

	for (i = 0; i < nbars; i++, pos += 8) {
		int bar_idx;

		pci_read_config_dword(pdev, pos + PCI_REBAR_CTRL, &ctrl);
		bar_idx = ctrl & PCI_REBAR_CTRL_BAR_IDX;
		if (bar_idx == bar)
			return pos;
	}

	return -ENOENT;
}

/**
 * pci_rebar_get_possible_sizes - get possible sizes for BAR
 * @pdev: PCI device
 * @bar: BAR to query
 *
 * Get the possible sizes of a resizable BAR as bitmask defined in the spec
 * (bit 0=1MB, bit 19=512GB). Returns 0 if BAR isn't resizable.
 */
u32 pci_rebar_get_possible_sizes(struct pci_dev *pdev, int bar)
{
	int pos;
	u32 cap;

	pos = pci_rebar_find_pos(pdev, bar);
	if (pos < 0)
		return 0;

	pci_read_config_dword(pdev, pos + PCI_REBAR_CAP, &cap);
	cap = FIELD_GET(PCI_REBAR_CAP_SIZES, cap);

	/* Sapphire RX 5600 XT Pulse has an invalid cap dword for BAR 0 */
	if (pdev->vendor == PCI_VENDOR_ID_ATI && pdev->device == 0x731f &&
	    bar == 0 && cap == 0x700)
		return 0x3f00;

	return cap;
}
EXPORT_SYMBOL(pci_rebar_get_possible_sizes);

/**
 * pci_rebar_get_current_size - get the current size of a BAR
 * @pdev: PCI device
 * @bar: BAR to set size to
 *
 * Read the size of a BAR from the resizable BAR config.
 * Returns size if found or negative error code.
 */
int pci_rebar_get_current_size(struct pci_dev *pdev, int bar)
{
	int pos;
	u32 ctrl;

	pos = pci_rebar_find_pos(pdev, bar);
	if (pos < 0)
		return pos;

	pci_read_config_dword(pdev, pos + PCI_REBAR_CTRL, &ctrl);
	return (ctrl & PCI_REBAR_CTRL_BAR_SIZE) >> PCI_REBAR_CTRL_BAR_SHIFT;
}

/**
 * pci_rebar_set_size - set a new size for a BAR
 * @pdev: PCI device
 * @bar: BAR to set size to
 * @size: new size as defined in the spec (0=1MB, 19=512GB)
 *
 * Set the new size of a BAR as defined in the spec.
 * Returns zero if resizing was successful, error code otherwise.
 */
int pci_rebar_set_size(struct pci_dev *pdev, int bar, int size)
{
	int pos;
	u32 ctrl;

	pos = pci_rebar_find_pos(pdev, bar);
	if (pos < 0)
		return pos;

	pci_read_config_dword(pdev, pos + PCI_REBAR_CTRL, &ctrl);
	ctrl &= ~PCI_REBAR_CTRL_BAR_SIZE;
	ctrl |= size << PCI_REBAR_CTRL_BAR_SHIFT;
	pci_write_config_dword(pdev, pos + PCI_REBAR_CTRL, ctrl);
	return 0;
}

/**
 * pci_enable_atomic_ops_to_root - enable AtomicOp requests to root port
 * @dev: the PCI device
 * @cap_mask: mask of desired AtomicOp sizes, including one or more of:
 *	PCI_EXP_DEVCAP2_ATOMIC_COMP32
 *	PCI_EXP_DEVCAP2_ATOMIC_COMP64
 *	PCI_EXP_DEVCAP2_ATOMIC_COMP128
 *
 * Return 0 if all upstream bridges support AtomicOp routing, egress
 * blocking is disabled on all upstream ports, and the root port supports
 * the requested completion capabilities (32-bit, 64-bit and/or 128-bit
 * AtomicOp completion), or negative otherwise.
 */
int pci_enable_atomic_ops_to_root(struct pci_dev *dev, u32 cap_mask)
{
	struct pci_bus *bus = dev->bus;
	struct pci_dev *bridge;
	u32 cap, ctl2;

	/*
	 * Per PCIe r5.0, sec 9.3.5.10, the AtomicOp Requester Enable bit
	 * in Device Control 2 is reserved in VFs and the PF value applies
	 * to all associated VFs.
	 */
	if (dev->is_virtfn)
		return -EINVAL;

	if (!pci_is_pcie(dev))
		return -EINVAL;

	/*
	 * Per PCIe r4.0, sec 6.15, endpoints and root ports may be
	 * AtomicOp requesters.  For now, we only support endpoints as
	 * requesters and root ports as completers.  No endpoints as
	 * completers, and no peer-to-peer.
	 */

	switch (pci_pcie_type(dev)) {
	case PCI_EXP_TYPE_ENDPOINT:
	case PCI_EXP_TYPE_LEG_END:
	case PCI_EXP_TYPE_RC_END:
		break;
	default:
		return -EINVAL;
	}

	while (bus->parent) {
		bridge = bus->self;

		pcie_capability_read_dword(bridge, PCI_EXP_DEVCAP2, &cap);

		switch (pci_pcie_type(bridge)) {
		/* Ensure switch ports support AtomicOp routing */
		case PCI_EXP_TYPE_UPSTREAM:
		case PCI_EXP_TYPE_DOWNSTREAM:
			if (!(cap & PCI_EXP_DEVCAP2_ATOMIC_ROUTE))
				return -EINVAL;
			break;

		/* Ensure root port supports all the sizes we care about */
		case PCI_EXP_TYPE_ROOT_PORT:
			if ((cap & cap_mask) != cap_mask)
				return -EINVAL;
			break;
		}

		/* Ensure upstream ports don't block AtomicOps on egress */
		if (pci_pcie_type(bridge) == PCI_EXP_TYPE_UPSTREAM) {
			pcie_capability_read_dword(bridge, PCI_EXP_DEVCTL2,
						   &ctl2);
			if (ctl2 & PCI_EXP_DEVCTL2_ATOMIC_EGRESS_BLOCK)
				return -EINVAL;
		}

		bus = bus->parent;
	}

	pcie_capability_set_word(dev, PCI_EXP_DEVCTL2,
				 PCI_EXP_DEVCTL2_ATOMIC_REQ);
	return 0;
}
EXPORT_SYMBOL(pci_enable_atomic_ops_to_root);

/**
 * pci_swizzle_interrupt_pin - swizzle INTx for device behind bridge
 * @dev: the PCI device
 * @pin: the INTx pin (1=INTA, 2=INTB, 3=INTC, 4=INTD)
 *
 * Perform INTx swizzling for a device behind one level of bridge.  This is
 * required by section 9.1 of the PCI-to-PCI bridge specification for devices
 * behind bridges on add-in cards.  For devices with ARI enabled, the slot
 * number is always 0 (see the Implementation Note in section 2.2.8.1 of
 * the PCI Express Base Specification, Revision 2.1)
 */
u8 pci_swizzle_interrupt_pin(const struct pci_dev *dev, u8 pin)
{
	int slot;

	if (pci_ari_enabled(dev->bus))
		slot = 0;
	else
		slot = PCI_SLOT(dev->devfn);

	return (((pin - 1) + slot) % 4) + 1;
}

int pci_get_interrupt_pin(struct pci_dev *dev, struct pci_dev **bridge)
{
	u8 pin;

	pin = dev->pin;
	if (!pin)
		return -1;

	while (!pci_is_root_bus(dev->bus)) {
		pin = pci_swizzle_interrupt_pin(dev, pin);
		dev = dev->bus->self;
	}
	*bridge = dev;
	return pin;
}

/**
 * pci_common_swizzle - swizzle INTx all the way to root bridge
 * @dev: the PCI device
 * @pinp: pointer to the INTx pin value (1=INTA, 2=INTB, 3=INTD, 4=INTD)
 *
 * Perform INTx swizzling for a device.  This traverses through all PCI-to-PCI
 * bridges all the way up to a PCI root bus.
 */
u8 pci_common_swizzle(struct pci_dev *dev, u8 *pinp)
{
	u8 pin = *pinp;

	while (!pci_is_root_bus(dev->bus)) {
		pin = pci_swizzle_interrupt_pin(dev, pin);
		dev = dev->bus->self;
	}
	*pinp = pin;
	return PCI_SLOT(dev->devfn);
}
EXPORT_SYMBOL_GPL(pci_common_swizzle);

/**
 * pci_release_region - Release a PCI bar
 * @pdev: PCI device whose resources were previously reserved by
 *	  pci_request_region()
 * @bar: BAR to release
 *
 * Releases the PCI I/O and memory resources previously reserved by a
 * successful call to pci_request_region().  Call this function only
 * after all use of the PCI regions has ceased.
 */
void pci_release_region(struct pci_dev *pdev, int bar)
{
	struct pci_devres *dr;

	if (pci_resource_len(pdev, bar) == 0)
		return;
	if (pci_resource_flags(pdev, bar) & IORESOURCE_IO)
		release_region(pci_resource_start(pdev, bar),
				pci_resource_len(pdev, bar));
	else if (pci_resource_flags(pdev, bar) & IORESOURCE_MEM)
		release_mem_region(pci_resource_start(pdev, bar),
				pci_resource_len(pdev, bar));

	dr = find_pci_dr(pdev);
	if (dr)
		dr->region_mask &= ~(1 << bar);
}
EXPORT_SYMBOL(pci_release_region);

/**
 * __pci_request_region - Reserved PCI I/O and memory resource
 * @pdev: PCI device whose resources are to be reserved
 * @bar: BAR to be reserved
 * @res_name: Name to be associated with resource.
 * @exclusive: whether the region access is exclusive or not
 *
 * Mark the PCI region associated with PCI device @pdev BAR @bar as
 * being reserved by owner @res_name.  Do not access any
 * address inside the PCI regions unless this call returns
 * successfully.
 *
 * If @exclusive is set, then the region is marked so that userspace
 * is explicitly not allowed to map the resource via /dev/mem or
 * sysfs MMIO access.
 *
 * Returns 0 on success, or %EBUSY on error.  A warning
 * message is also printed on failure.
 */
static int __pci_request_region(struct pci_dev *pdev, int bar,
				const char *res_name, int exclusive)
{
	struct pci_devres *dr;

	if (pci_resource_len(pdev, bar) == 0)
		return 0;

	if (pci_resource_flags(pdev, bar) & IORESOURCE_IO) {
		if (!request_region(pci_resource_start(pdev, bar),
			    pci_resource_len(pdev, bar), res_name))
			goto err_out;
	} else if (pci_resource_flags(pdev, bar) & IORESOURCE_MEM) {
		if (!__request_mem_region(pci_resource_start(pdev, bar),
					pci_resource_len(pdev, bar), res_name,
					exclusive))
			goto err_out;
	}

	dr = find_pci_dr(pdev);
	if (dr)
		dr->region_mask |= 1 << bar;

	return 0;

err_out:
	pci_warn(pdev, "BAR %d: can't reserve %pR\n", bar,
		 &pdev->resource[bar]);
	return -EBUSY;
}

/**
 * pci_request_region - Reserve PCI I/O and memory resource
 * @pdev: PCI device whose resources are to be reserved
 * @bar: BAR to be reserved
 * @res_name: Name to be associated with resource
 *
 * Mark the PCI region associated with PCI device @pdev BAR @bar as
 * being reserved by owner @res_name.  Do not access any
 * address inside the PCI regions unless this call returns
 * successfully.
 *
 * Returns 0 on success, or %EBUSY on error.  A warning
 * message is also printed on failure.
 */
int pci_request_region(struct pci_dev *pdev, int bar, const char *res_name)
{
	return __pci_request_region(pdev, bar, res_name, 0);
}
EXPORT_SYMBOL(pci_request_region);

/**
 * pci_release_selected_regions - Release selected PCI I/O and memory resources
 * @pdev: PCI device whose resources were previously reserved
 * @bars: Bitmask of BARs to be released
 *
 * Release selected PCI I/O and memory resources previously reserved.
 * Call this function only after all use of the PCI regions has ceased.
 */
void pci_release_selected_regions(struct pci_dev *pdev, int bars)
{
	int i;

	for (i = 0; i < PCI_STD_NUM_BARS; i++)
		if (bars & (1 << i))
			pci_release_region(pdev, i);
}
EXPORT_SYMBOL(pci_release_selected_regions);

static int __pci_request_selected_regions(struct pci_dev *pdev, int bars,
					  const char *res_name, int excl)
{
	int i;

	for (i = 0; i < PCI_STD_NUM_BARS; i++)
		if (bars & (1 << i))
			if (__pci_request_region(pdev, i, res_name, excl))
				goto err_out;
	return 0;

err_out:
	while (--i >= 0)
		if (bars & (1 << i))
			pci_release_region(pdev, i);

	return -EBUSY;
}


/**
 * pci_request_selected_regions - Reserve selected PCI I/O and memory resources
 * @pdev: PCI device whose resources are to be reserved
 * @bars: Bitmask of BARs to be requested
 * @res_name: Name to be associated with resource
 */
int pci_request_selected_regions(struct pci_dev *pdev, int bars,
				 const char *res_name)
{
	return __pci_request_selected_regions(pdev, bars, res_name, 0);
}
EXPORT_SYMBOL(pci_request_selected_regions);

int pci_request_selected_regions_exclusive(struct pci_dev *pdev, int bars,
					   const char *res_name)
{
	return __pci_request_selected_regions(pdev, bars, res_name,
			IORESOURCE_EXCLUSIVE);
}
EXPORT_SYMBOL(pci_request_selected_regions_exclusive);

/**
 * pci_release_regions - Release reserved PCI I/O and memory resources
 * @pdev: PCI device whose resources were previously reserved by
 *	  pci_request_regions()
 *
 * Releases all PCI I/O and memory resources previously reserved by a
 * successful call to pci_request_regions().  Call this function only
 * after all use of the PCI regions has ceased.
 */

void pci_release_regions(struct pci_dev *pdev)
{
	pci_release_selected_regions(pdev, (1 << PCI_STD_NUM_BARS) - 1);
}
EXPORT_SYMBOL(pci_release_regions);

/**
 * pci_request_regions - Reserve PCI I/O and memory resources
 * @pdev: PCI device whose resources are to be reserved
 * @res_name: Name to be associated with resource.
 *
 * Mark all PCI regions associated with PCI device @pdev as
 * being reserved by owner @res_name.  Do not access any
 * address inside the PCI regions unless this call returns
 * successfully.
 *
 * Returns 0 on success, or %EBUSY on error.  A warning
 * message is also printed on failure.
 */
int pci_request_regions(struct pci_dev *pdev, const char *res_name)
{
	return pci_request_selected_regions(pdev,
			((1 << PCI_STD_NUM_BARS) - 1), res_name);
}
EXPORT_SYMBOL(pci_request_regions);

/**
 * pci_request_regions_exclusive - Reserve PCI I/O and memory resources
 * @pdev: PCI device whose resources are to be reserved
 * @res_name: Name to be associated with resource.
 *
 * Mark all PCI regions associated with PCI device @pdev as being reserved
 * by owner @res_name.  Do not access any address inside the PCI regions
 * unless this call returns successfully.
 *
 * pci_request_regions_exclusive() will mark the region so that /dev/mem
 * and the sysfs MMIO access will not be allowed.
 *
 * Returns 0 on success, or %EBUSY on error.  A warning message is also
 * printed on failure.
 */
int pci_request_regions_exclusive(struct pci_dev *pdev, const char *res_name)
{
	return pci_request_selected_regions_exclusive(pdev,
				((1 << PCI_STD_NUM_BARS) - 1), res_name);
}
EXPORT_SYMBOL(pci_request_regions_exclusive);

/*
 * Record the PCI IO range (expressed as CPU physical address + size).
 * Return a negative value if an error has occurred, zero otherwise
 */
int pci_register_io_range(struct fwnode_handle *fwnode, phys_addr_t addr,
			resource_size_t	size)
{
	int ret = 0;
#ifdef PCI_IOBASE
	struct logic_pio_hwaddr *range;

	if (!size || addr + size < addr)
		return -EINVAL;

	range = kzalloc(sizeof(*range), GFP_ATOMIC);
	if (!range)
		return -ENOMEM;

	range->fwnode = fwnode;
	range->size = size;
	range->hw_start = addr;
	range->flags = LOGIC_PIO_CPU_MMIO;

	ret = logic_pio_register_range(range);
	if (ret)
		kfree(range);

	/* Ignore duplicates due to deferred probing */
	if (ret == -EEXIST)
		ret = 0;
#endif

	return ret;
}

phys_addr_t pci_pio_to_address(unsigned long pio)
{
#ifdef PCI_IOBASE
	if (pio < MMIO_UPPER_LIMIT)
		return logic_pio_to_hwaddr(pio);
#endif

	return (phys_addr_t) OF_BAD_ADDR;
}
EXPORT_SYMBOL_GPL(pci_pio_to_address);

unsigned long __weak pci_address_to_pio(phys_addr_t address)
{
#ifdef PCI_IOBASE
	return logic_pio_trans_cpuaddr(address);
#else
	if (address > IO_SPACE_LIMIT)
		return (unsigned long)-1;

	return (unsigned long) address;
#endif
}

/**
 * pci_remap_iospace - Remap the memory mapped I/O space
 * @res: Resource describing the I/O space
 * @phys_addr: physical address of range to be mapped
 *
 * Remap the memory mapped I/O space described by the @res and the CPU
 * physical address @phys_addr into virtual address space.  Only
 * architectures that have memory mapped IO functions defined (and the
 * PCI_IOBASE value defined) should call this function.
 */
#ifndef pci_remap_iospace
int pci_remap_iospace(const struct resource *res, phys_addr_t phys_addr)
{
#if defined(PCI_IOBASE) && defined(CONFIG_MMU)
	unsigned long vaddr = (unsigned long)PCI_IOBASE + res->start;

	if (!(res->flags & IORESOURCE_IO))
		return -EINVAL;

	if (res->end > IO_SPACE_LIMIT)
		return -EINVAL;

	return ioremap_page_range(vaddr, vaddr + resource_size(res), phys_addr,
				  pgprot_device(PAGE_KERNEL));
#else
	/*
	 * This architecture does not have memory mapped I/O space,
	 * so this function should never be called
	 */
	WARN_ONCE(1, "This architecture does not support memory mapped I/O\n");
	return -ENODEV;
#endif
}
EXPORT_SYMBOL(pci_remap_iospace);
#endif

/**
 * pci_unmap_iospace - Unmap the memory mapped I/O space
 * @res: resource to be unmapped
 *
 * Unmap the CPU virtual address @res from virtual address space.  Only
 * architectures that have memory mapped IO functions defined (and the
 * PCI_IOBASE value defined) should call this function.
 */
void pci_unmap_iospace(struct resource *res)
{
#if defined(PCI_IOBASE) && defined(CONFIG_MMU)
	unsigned long vaddr = (unsigned long)PCI_IOBASE + res->start;

	vunmap_range(vaddr, vaddr + resource_size(res));
#endif
}
EXPORT_SYMBOL(pci_unmap_iospace);

static void devm_pci_unmap_iospace(struct device *dev, void *ptr)
{
	struct resource **res = ptr;

	pci_unmap_iospace(*res);
}

/**
 * devm_pci_remap_iospace - Managed pci_remap_iospace()
 * @dev: Generic device to remap IO address for
 * @res: Resource describing the I/O space
 * @phys_addr: physical address of range to be mapped
 *
 * Managed pci_remap_iospace().  Map is automatically unmapped on driver
 * detach.
 */
int devm_pci_remap_iospace(struct device *dev, const struct resource *res,
			   phys_addr_t phys_addr)
{
	const struct resource **ptr;
	int error;

	ptr = devres_alloc(devm_pci_unmap_iospace, sizeof(*ptr), GFP_KERNEL);
	if (!ptr)
		return -ENOMEM;

	error = pci_remap_iospace(res, phys_addr);
	if (error) {
		devres_free(ptr);
	} else	{
		*ptr = res;
		devres_add(dev, ptr);
	}

	return error;
}
EXPORT_SYMBOL(devm_pci_remap_iospace);

/**
 * devm_pci_remap_cfgspace - Managed pci_remap_cfgspace()
 * @dev: Generic device to remap IO address for
 * @offset: Resource address to map
 * @size: Size of map
 *
 * Managed pci_remap_cfgspace().  Map is automatically unmapped on driver
 * detach.
 */
void __iomem *devm_pci_remap_cfgspace(struct device *dev,
				      resource_size_t offset,
				      resource_size_t size)
{
	void __iomem **ptr, *addr;

	ptr = devres_alloc(devm_ioremap_release, sizeof(*ptr), GFP_KERNEL);
	if (!ptr)
		return NULL;

	addr = pci_remap_cfgspace(offset, size);
	if (addr) {
		*ptr = addr;
		devres_add(dev, ptr);
	} else
		devres_free(ptr);

	return addr;
}
EXPORT_SYMBOL(devm_pci_remap_cfgspace);

/**
 * devm_pci_remap_cfg_resource - check, request region and ioremap cfg resource
 * @dev: generic device to handle the resource for
 * @res: configuration space resource to be handled
 *
 * Checks that a resource is a valid memory region, requests the memory
 * region and ioremaps with pci_remap_cfgspace() API that ensures the
 * proper PCI configuration space memory attributes are guaranteed.
 *
 * All operations are managed and will be undone on driver detach.
 *
 * Returns a pointer to the remapped memory or an ERR_PTR() encoded error code
 * on failure. Usage example::
 *
 *	res = platform_get_resource(pdev, IORESOURCE_MEM, 0);
 *	base = devm_pci_remap_cfg_resource(&pdev->dev, res);
 *	if (IS_ERR(base))
 *		return PTR_ERR(base);
 */
void __iomem *devm_pci_remap_cfg_resource(struct device *dev,
					  struct resource *res)
{
	resource_size_t size;
	const char *name;
	void __iomem *dest_ptr;

	BUG_ON(!dev);

	if (!res || resource_type(res) != IORESOURCE_MEM) {
		dev_err(dev, "invalid resource\n");
		return IOMEM_ERR_PTR(-EINVAL);
	}

	size = resource_size(res);

	if (res->name)
		name = devm_kasprintf(dev, GFP_KERNEL, "%s %s", dev_name(dev),
				      res->name);
	else
		name = devm_kstrdup(dev, dev_name(dev), GFP_KERNEL);
	if (!name)
		return IOMEM_ERR_PTR(-ENOMEM);

	if (!devm_request_mem_region(dev, res->start, size, name)) {
		dev_err(dev, "can't request region for resource %pR\n", res);
		return IOMEM_ERR_PTR(-EBUSY);
	}

	dest_ptr = devm_pci_remap_cfgspace(dev, res->start, size);
	if (!dest_ptr) {
		dev_err(dev, "ioremap failed for resource %pR\n", res);
		devm_release_mem_region(dev, res->start, size);
		dest_ptr = IOMEM_ERR_PTR(-ENOMEM);
	}

	return dest_ptr;
}
EXPORT_SYMBOL(devm_pci_remap_cfg_resource);

static void __pci_set_master(struct pci_dev *dev, bool enable)
{
	u16 old_cmd, cmd;

	pci_read_config_word(dev, PCI_COMMAND, &old_cmd);
	if (enable)
		cmd = old_cmd | PCI_COMMAND_MASTER;
	else
		cmd = old_cmd & ~PCI_COMMAND_MASTER;
	if (cmd != old_cmd) {
		pci_dbg(dev, "%s bus mastering\n",
			enable ? "enabling" : "disabling");
		pci_write_config_word(dev, PCI_COMMAND, cmd);
	}
	dev->is_busmaster = enable;
}

/**
 * pcibios_setup - process "pci=" kernel boot arguments
 * @str: string used to pass in "pci=" kernel boot arguments
 *
 * Process kernel boot arguments.  This is the default implementation.
 * Architecture specific implementations can override this as necessary.
 */
char * __weak __init pcibios_setup(char *str)
{
	return str;
}

/**
 * pcibios_set_master - enable PCI bus-mastering for device dev
 * @dev: the PCI device to enable
 *
 * Enables PCI bus-mastering for the device.  This is the default
 * implementation.  Architecture specific implementations can override
 * this if necessary.
 */
void __weak pcibios_set_master(struct pci_dev *dev)
{
	u8 lat;

	/* The latency timer doesn't apply to PCIe (either Type 0 or Type 1) */
	if (pci_is_pcie(dev))
		return;

	pci_read_config_byte(dev, PCI_LATENCY_TIMER, &lat);
	if (lat < 16)
		lat = (64 <= pcibios_max_latency) ? 64 : pcibios_max_latency;
	else if (lat > pcibios_max_latency)
		lat = pcibios_max_latency;
	else
		return;

	pci_write_config_byte(dev, PCI_LATENCY_TIMER, lat);
}

/**
 * pci_set_master - enables bus-mastering for device dev
 * @dev: the PCI device to enable
 *
 * Enables bus-mastering on the device and calls pcibios_set_master()
 * to do the needed arch specific settings.
 */
void pci_set_master(struct pci_dev *dev)
{
	__pci_set_master(dev, true);
	pcibios_set_master(dev);
}
EXPORT_SYMBOL(pci_set_master);

/**
 * pci_clear_master - disables bus-mastering for device dev
 * @dev: the PCI device to disable
 */
void pci_clear_master(struct pci_dev *dev)
{
	__pci_set_master(dev, false);
}
EXPORT_SYMBOL(pci_clear_master);

/**
 * pci_set_cacheline_size - ensure the CACHE_LINE_SIZE register is programmed
 * @dev: the PCI device for which MWI is to be enabled
 *
 * Helper function for pci_set_mwi.
 * Originally copied from drivers/net/acenic.c.
 * Copyright 1998-2001 by Jes Sorensen, <jes@trained-monkey.org>.
 *
 * RETURNS: An appropriate -ERRNO error value on error, or zero for success.
 */
int pci_set_cacheline_size(struct pci_dev *dev)
{
	u8 cacheline_size;

	if (!pci_cache_line_size)
		return -EINVAL;

	/* Validate current setting: the PCI_CACHE_LINE_SIZE must be
	   equal to or multiple of the right value. */
	pci_read_config_byte(dev, PCI_CACHE_LINE_SIZE, &cacheline_size);
	if (cacheline_size >= pci_cache_line_size &&
	    (cacheline_size % pci_cache_line_size) == 0)
		return 0;

	/* Write the correct value. */
	pci_write_config_byte(dev, PCI_CACHE_LINE_SIZE, pci_cache_line_size);
	/* Read it back. */
	pci_read_config_byte(dev, PCI_CACHE_LINE_SIZE, &cacheline_size);
	if (cacheline_size == pci_cache_line_size)
		return 0;

	pci_dbg(dev, "cache line size of %d is not supported\n",
		   pci_cache_line_size << 2);

	return -EINVAL;
}
EXPORT_SYMBOL_GPL(pci_set_cacheline_size);

/**
 * pci_set_mwi - enables memory-write-invalidate PCI transaction
 * @dev: the PCI device for which MWI is enabled
 *
 * Enables the Memory-Write-Invalidate transaction in %PCI_COMMAND.
 *
 * RETURNS: An appropriate -ERRNO error value on error, or zero for success.
 */
int pci_set_mwi(struct pci_dev *dev)
{
#ifdef PCI_DISABLE_MWI
	return 0;
#else
	int rc;
	u16 cmd;

	rc = pci_set_cacheline_size(dev);
	if (rc)
		return rc;

	pci_read_config_word(dev, PCI_COMMAND, &cmd);
	if (!(cmd & PCI_COMMAND_INVALIDATE)) {
		pci_dbg(dev, "enabling Mem-Wr-Inval\n");
		cmd |= PCI_COMMAND_INVALIDATE;
		pci_write_config_word(dev, PCI_COMMAND, cmd);
	}
	return 0;
#endif
}
EXPORT_SYMBOL(pci_set_mwi);

/**
 * pcim_set_mwi - a device-managed pci_set_mwi()
 * @dev: the PCI device for which MWI is enabled
 *
 * Managed pci_set_mwi().
 *
 * RETURNS: An appropriate -ERRNO error value on error, or zero for success.
 */
int pcim_set_mwi(struct pci_dev *dev)
{
	struct pci_devres *dr;

	dr = find_pci_dr(dev);
	if (!dr)
		return -ENOMEM;

	dr->mwi = 1;
	return pci_set_mwi(dev);
}
EXPORT_SYMBOL(pcim_set_mwi);

/**
 * pci_try_set_mwi - enables memory-write-invalidate PCI transaction
 * @dev: the PCI device for which MWI is enabled
 *
 * Enables the Memory-Write-Invalidate transaction in %PCI_COMMAND.
 * Callers are not required to check the return value.
 *
 * RETURNS: An appropriate -ERRNO error value on error, or zero for success.
 */
int pci_try_set_mwi(struct pci_dev *dev)
{
#ifdef PCI_DISABLE_MWI
	return 0;
#else
	return pci_set_mwi(dev);
#endif
}
EXPORT_SYMBOL(pci_try_set_mwi);

/**
 * pci_clear_mwi - disables Memory-Write-Invalidate for device dev
 * @dev: the PCI device to disable
 *
 * Disables PCI Memory-Write-Invalidate transaction on the device
 */
void pci_clear_mwi(struct pci_dev *dev)
{
#ifndef PCI_DISABLE_MWI
	u16 cmd;

	pci_read_config_word(dev, PCI_COMMAND, &cmd);
	if (cmd & PCI_COMMAND_INVALIDATE) {
		cmd &= ~PCI_COMMAND_INVALIDATE;
		pci_write_config_word(dev, PCI_COMMAND, cmd);
	}
#endif
}
EXPORT_SYMBOL(pci_clear_mwi);

/**
 * pci_disable_parity - disable parity checking for device
 * @dev: the PCI device to operate on
 *
 * Disable parity checking for device @dev
 */
void pci_disable_parity(struct pci_dev *dev)
{
	u16 cmd;

	pci_read_config_word(dev, PCI_COMMAND, &cmd);
	if (cmd & PCI_COMMAND_PARITY) {
		cmd &= ~PCI_COMMAND_PARITY;
		pci_write_config_word(dev, PCI_COMMAND, cmd);
	}
}

/**
 * pci_intx - enables/disables PCI INTx for device dev
 * @pdev: the PCI device to operate on
 * @enable: boolean: whether to enable or disable PCI INTx
 *
 * Enables/disables PCI INTx for device @pdev
 */
void pci_intx(struct pci_dev *pdev, int enable)
{
	u16 pci_command, new;

	pci_read_config_word(pdev, PCI_COMMAND, &pci_command);

	if (enable)
		new = pci_command & ~PCI_COMMAND_INTX_DISABLE;
	else
		new = pci_command | PCI_COMMAND_INTX_DISABLE;

	if (new != pci_command) {
		struct pci_devres *dr;

		pci_write_config_word(pdev, PCI_COMMAND, new);

		dr = find_pci_dr(pdev);
		if (dr && !dr->restore_intx) {
			dr->restore_intx = 1;
			dr->orig_intx = !enable;
		}
	}
}
EXPORT_SYMBOL_GPL(pci_intx);

static bool pci_check_and_set_intx_mask(struct pci_dev *dev, bool mask)
{
	struct pci_bus *bus = dev->bus;
	bool mask_updated = true;
	u32 cmd_status_dword;
	u16 origcmd, newcmd;
	unsigned long flags;
	bool irq_pending;

	/*
	 * We do a single dword read to retrieve both command and status.
	 * Document assumptions that make this possible.
	 */
	BUILD_BUG_ON(PCI_COMMAND % 4);
	BUILD_BUG_ON(PCI_COMMAND + 2 != PCI_STATUS);

	raw_spin_lock_irqsave(&pci_lock, flags);

	bus->ops->read(bus, dev->devfn, PCI_COMMAND, 4, &cmd_status_dword);

	irq_pending = (cmd_status_dword >> 16) & PCI_STATUS_INTERRUPT;

	/*
	 * Check interrupt status register to see whether our device
	 * triggered the interrupt (when masking) or the next IRQ is
	 * already pending (when unmasking).
	 */
	if (mask != irq_pending) {
		mask_updated = false;
		goto done;
	}

	origcmd = cmd_status_dword;
	newcmd = origcmd & ~PCI_COMMAND_INTX_DISABLE;
	if (mask)
		newcmd |= PCI_COMMAND_INTX_DISABLE;
	if (newcmd != origcmd)
		bus->ops->write(bus, dev->devfn, PCI_COMMAND, 2, newcmd);

done:
	raw_spin_unlock_irqrestore(&pci_lock, flags);

	return mask_updated;
}

/**
 * pci_check_and_mask_intx - mask INTx on pending interrupt
 * @dev: the PCI device to operate on
 *
 * Check if the device dev has its INTx line asserted, mask it and return
 * true in that case. False is returned if no interrupt was pending.
 */
bool pci_check_and_mask_intx(struct pci_dev *dev)
{
	return pci_check_and_set_intx_mask(dev, true);
}
EXPORT_SYMBOL_GPL(pci_check_and_mask_intx);

/**
 * pci_check_and_unmask_intx - unmask INTx if no interrupt is pending
 * @dev: the PCI device to operate on
 *
 * Check if the device dev has its INTx line asserted, unmask it if not and
 * return true. False is returned and the mask remains active if there was
 * still an interrupt pending.
 */
bool pci_check_and_unmask_intx(struct pci_dev *dev)
{
	return pci_check_and_set_intx_mask(dev, false);
}
EXPORT_SYMBOL_GPL(pci_check_and_unmask_intx);

/**
 * pci_wait_for_pending_transaction - wait for pending transaction
 * @dev: the PCI device to operate on
 *
 * Return 0 if transaction is pending 1 otherwise.
 */
int pci_wait_for_pending_transaction(struct pci_dev *dev)
{
	if (!pci_is_pcie(dev))
		return 1;

	return pci_wait_for_pending(dev, pci_pcie_cap(dev) + PCI_EXP_DEVSTA,
				    PCI_EXP_DEVSTA_TRPND);
}
EXPORT_SYMBOL(pci_wait_for_pending_transaction);

/**
 * pcie_flr - initiate a PCIe function level reset
 * @dev: device to reset
 *
 * Initiate a function level reset unconditionally on @dev without
 * checking any flags and DEVCAP
 */
int pcie_flr(struct pci_dev *dev)
{
	if (!pci_wait_for_pending_transaction(dev))
		pci_err(dev, "timed out waiting for pending transaction; performing function level reset anyway\n");

	pcie_capability_set_word(dev, PCI_EXP_DEVCTL, PCI_EXP_DEVCTL_BCR_FLR);

	if (dev->imm_ready)
		return 0;

	/*
	 * Per PCIe r4.0, sec 6.6.2, a device must complete an FLR within
	 * 100ms, but may silently discard requests while the FLR is in
	 * progress.  Wait 100ms before trying to access the device.
	 */
	msleep(100);

	return pci_dev_wait(dev, "FLR", PCIE_RESET_READY_POLL_MS);
}
EXPORT_SYMBOL_GPL(pcie_flr);

/**
 * pcie_reset_flr - initiate a PCIe function level reset
 * @dev: device to reset
 * @probe: if true, return 0 if device can be reset this way
 *
 * Initiate a function level reset on @dev.
 */
int pcie_reset_flr(struct pci_dev *dev, bool probe)
{
	if (dev->dev_flags & PCI_DEV_FLAGS_NO_FLR_RESET)
		return -ENOTTY;

	if (!(dev->devcap & PCI_EXP_DEVCAP_FLR))
		return -ENOTTY;

	if (probe)
		return 0;

	return pcie_flr(dev);
}
EXPORT_SYMBOL_GPL(pcie_reset_flr);

static int pci_af_flr(struct pci_dev *dev, bool probe)
{
	int pos;
	u8 cap;

	pos = pci_find_capability(dev, PCI_CAP_ID_AF);
	if (!pos)
		return -ENOTTY;

	if (dev->dev_flags & PCI_DEV_FLAGS_NO_FLR_RESET)
		return -ENOTTY;

	pci_read_config_byte(dev, pos + PCI_AF_CAP, &cap);
	if (!(cap & PCI_AF_CAP_TP) || !(cap & PCI_AF_CAP_FLR))
		return -ENOTTY;

	if (probe)
		return 0;

	/*
	 * Wait for Transaction Pending bit to clear.  A word-aligned test
	 * is used, so we use the control offset rather than status and shift
	 * the test bit to match.
	 */
	if (!pci_wait_for_pending(dev, pos + PCI_AF_CTRL,
				 PCI_AF_STATUS_TP << 8))
		pci_err(dev, "timed out waiting for pending transaction; performing AF function level reset anyway\n");

	pci_write_config_byte(dev, pos + PCI_AF_CTRL, PCI_AF_CTRL_FLR);

	if (dev->imm_ready)
		return 0;

	/*
	 * Per Advanced Capabilities for Conventional PCI ECN, 13 April 2006,
	 * updated 27 July 2006; a device must complete an FLR within
	 * 100ms, but may silently discard requests while the FLR is in
	 * progress.  Wait 100ms before trying to access the device.
	 */
	msleep(100);

	return pci_dev_wait(dev, "AF_FLR", PCIE_RESET_READY_POLL_MS);
}

/**
 * pci_pm_reset - Put device into PCI_D3 and back into PCI_D0.
 * @dev: Device to reset.
 * @probe: if true, return 0 if the device can be reset this way.
 *
 * If @dev supports native PCI PM and its PCI_PM_CTRL_NO_SOFT_RESET flag is
 * unset, it will be reinitialized internally when going from PCI_D3hot to
 * PCI_D0.  If that's the case and the device is not in a low-power state
 * already, force it into PCI_D3hot and back to PCI_D0, causing it to be reset.
 *
 * NOTE: This causes the caller to sleep for twice the device power transition
 * cooldown period, which for the D0->D3hot and D3hot->D0 transitions is 10 ms
 * by default (i.e. unless the @dev's d3hot_delay field has a different value).
 * Moreover, only devices in D0 can be reset by this function.
 */
static int pci_pm_reset(struct pci_dev *dev, bool probe)
{
	u16 csr;

	if (!dev->pm_cap || dev->dev_flags & PCI_DEV_FLAGS_NO_PM_RESET)
		return -ENOTTY;

	pci_read_config_word(dev, dev->pm_cap + PCI_PM_CTRL, &csr);
	if (csr & PCI_PM_CTRL_NO_SOFT_RESET)
		return -ENOTTY;

	if (probe)
		return 0;

	if (dev->current_state != PCI_D0)
		return -EINVAL;

	csr &= ~PCI_PM_CTRL_STATE_MASK;
	csr |= PCI_D3hot;
	pci_write_config_word(dev, dev->pm_cap + PCI_PM_CTRL, csr);
	pci_dev_d3_sleep(dev);

	csr &= ~PCI_PM_CTRL_STATE_MASK;
	csr |= PCI_D0;
	pci_write_config_word(dev, dev->pm_cap + PCI_PM_CTRL, csr);
	pci_dev_d3_sleep(dev);

	return pci_dev_wait(dev, "PM D3hot->D0", PCIE_RESET_READY_POLL_MS);
}

/**
 * pcie_wait_for_link_status - Wait for link status change
 * @pdev: Device whose link to wait for.
 * @use_lt: Use the LT bit if TRUE, or the DLLLA bit if FALSE.
 * @active: Waiting for active or inactive?
 *
 * Return 0 if successful, or -ETIMEDOUT if status has not changed within
 * PCIE_LINK_RETRAIN_TIMEOUT_MS milliseconds.
 */
static int pcie_wait_for_link_status(struct pci_dev *pdev,
				     bool use_lt, bool active)
{
	u16 lnksta_mask, lnksta_match;
	unsigned long end_jiffies;
	u16 lnksta;

	lnksta_mask = use_lt ? PCI_EXP_LNKSTA_LT : PCI_EXP_LNKSTA_DLLLA;
	lnksta_match = active ? lnksta_mask : 0;

	end_jiffies = jiffies + msecs_to_jiffies(PCIE_LINK_RETRAIN_TIMEOUT_MS);
	do {
		pcie_capability_read_word(pdev, PCI_EXP_LNKSTA, &lnksta);
		if ((lnksta & lnksta_mask) == lnksta_match)
			return 0;
		msleep(1);
	} while (time_before(jiffies, end_jiffies));

	return -ETIMEDOUT;
}

/**
 * pcie_retrain_link - Request a link retrain and wait for it to complete
 * @pdev: Device whose link to retrain.
 * @use_lt: Use the LT bit if TRUE, or the DLLLA bit if FALSE, for status.
 *
 * Retrain completion status is retrieved from the Link Status Register
 * according to @use_lt.  It is not verified whether the use of the DLLLA
 * bit is valid.
 *
 * Return 0 if successful, or -ETIMEDOUT if training has not completed
 * within PCIE_LINK_RETRAIN_TIMEOUT_MS milliseconds.
 */
int pcie_retrain_link(struct pci_dev *pdev, bool use_lt)
{
	int rc;

	/*
	 * Ensure the updated LNKCTL parameters are used during link
	 * training by checking that there is no ongoing link training to
	 * avoid LTSSM race as recommended in Implementation Note at the
	 * end of PCIe r6.0.1 sec 7.5.3.7.
	 */
	rc = pcie_wait_for_link_status(pdev, use_lt, !use_lt);
	if (rc)
		return rc;

	pcie_capability_set_word(pdev, PCI_EXP_LNKCTL, PCI_EXP_LNKCTL_RL);
	if (pdev->clear_retrain_link) {
		/*
		 * Due to an erratum in some devices the Retrain Link bit
		 * needs to be cleared again manually to allow the link
		 * training to succeed.
		 */
		pcie_capability_clear_word(pdev, PCI_EXP_LNKCTL, PCI_EXP_LNKCTL_RL);
	}

	return pcie_wait_for_link_status(pdev, use_lt, !use_lt);
}

/**
 * pcie_wait_for_link_delay - Wait until link is active or inactive
 * @pdev: Bridge device
 * @active: waiting for active or inactive?
 * @delay: Delay to wait after link has become active (in ms)
 *
 * Use this to wait till link becomes active or inactive.
 */
static bool pcie_wait_for_link_delay(struct pci_dev *pdev, bool active,
				     int delay)
{
	int rc;

	/*
	 * Some controllers might not implement link active reporting. In this
	 * case, we wait for 1000 ms + any delay requested by the caller.
	 */
	if (!pdev->link_active_reporting) {
		msleep(PCIE_LINK_RETRAIN_TIMEOUT_MS + delay);
		return true;
	}

	/*
	 * PCIe r4.0 sec 6.6.1, a component must enter LTSSM Detect within 20ms,
	 * after which we should expect an link active if the reset was
	 * successful. If so, software must wait a minimum 100ms before sending
	 * configuration requests to devices downstream this port.
	 *
	 * If the link fails to activate, either the device was physically
	 * removed or the link is permanently failed.
	 */
	if (active)
		msleep(20);
	rc = pcie_wait_for_link_status(pdev, false, active);
	if (active) {
		if (rc)
			rc = pcie_failed_link_retrain(pdev);
		if (rc)
			return false;

		msleep(delay);
		return true;
	}

	if (rc)
		return false;

	return true;
}

/**
 * pcie_wait_for_link - Wait until link is active or inactive
 * @pdev: Bridge device
 * @active: waiting for active or inactive?
 *
 * Use this to wait till link becomes active or inactive.
 */
bool pcie_wait_for_link(struct pci_dev *pdev, bool active)
{
	return pcie_wait_for_link_delay(pdev, active, 100);
}

/*
 * Find maximum D3cold delay required by all the devices on the bus.  The
 * spec says 100 ms, but firmware can lower it and we allow drivers to
 * increase it as well.
 *
 * Called with @pci_bus_sem locked for reading.
 */
static int pci_bus_max_d3cold_delay(const struct pci_bus *bus)
{
	const struct pci_dev *pdev;
	int min_delay = 100;
	int max_delay = 0;

	list_for_each_entry(pdev, &bus->devices, bus_list) {
		if (pdev->d3cold_delay < min_delay)
			min_delay = pdev->d3cold_delay;
		if (pdev->d3cold_delay > max_delay)
			max_delay = pdev->d3cold_delay;
	}

	return max(min_delay, max_delay);
}

/**
 * pci_bridge_wait_for_secondary_bus - Wait for secondary bus to be accessible
 * @dev: PCI bridge
 * @reset_type: reset type in human-readable form
<<<<<<< HEAD
 * @timeout: maximum time to wait for devices on secondary bus (milliseconds)
=======
>>>>>>> 98817289
 *
 * Handle necessary delays before access to the devices on the secondary
 * side of the bridge are permitted after D3cold to D0 transition
 * or Conventional Reset.
 *
 * For PCIe this means the delays in PCIe 5.0 section 6.6.1. For
 * conventional PCI it means Tpvrh + Trhfa specified in PCI 3.0 section
 * 4.3.2.
 *
 * Return 0 on success or -ENOTTY if the first device on the secondary bus
 * failed to become accessible.
 */
<<<<<<< HEAD
int pci_bridge_wait_for_secondary_bus(struct pci_dev *dev, char *reset_type,
				      int timeout)
=======
int pci_bridge_wait_for_secondary_bus(struct pci_dev *dev, char *reset_type)
>>>>>>> 98817289
{
	struct pci_dev *child;
	int delay;

	if (pci_dev_is_disconnected(dev))
		return 0;

	if (!pci_is_bridge(dev))
		return 0;

	down_read(&pci_bus_sem);

	/*
	 * We only deal with devices that are present currently on the bus.
	 * For any hot-added devices the access delay is handled in pciehp
	 * board_added(). In case of ACPI hotplug the firmware is expected
	 * to configure the devices before OS is notified.
	 */
	if (!dev->subordinate || list_empty(&dev->subordinate->devices)) {
		up_read(&pci_bus_sem);
		return 0;
	}

	/* Take d3cold_delay requirements into account */
	delay = pci_bus_max_d3cold_delay(dev->subordinate);
	if (!delay) {
		up_read(&pci_bus_sem);
		return 0;
	}

	child = list_first_entry(&dev->subordinate->devices, struct pci_dev,
				 bus_list);
	up_read(&pci_bus_sem);

	/*
	 * Conventional PCI and PCI-X we need to wait Tpvrh + Trhfa before
	 * accessing the device after reset (that is 1000 ms + 100 ms).
	 */
	if (!pci_is_pcie(dev)) {
		pci_dbg(dev, "waiting %d ms for secondary bus\n", 1000 + delay);
		msleep(1000 + delay);
		return 0;
	}

	/*
	 * For PCIe downstream and root ports that do not support speeds
	 * greater than 5 GT/s need to wait minimum 100 ms. For higher
	 * speeds (gen3) we need to wait first for the data link layer to
	 * become active.
	 *
	 * However, 100 ms is the minimum and the PCIe spec says the
	 * software must allow at least 1s before it can determine that the
	 * device that did not respond is a broken device. Also device can
	 * take longer than that to respond if it indicates so through Request
	 * Retry Status completions.
	 *
	 * Therefore we wait for 100 ms and check for the device presence
	 * until the timeout expires.
	 */
	if (!pcie_downstream_port(dev))
		return 0;

	if (pcie_get_speed_cap(dev) <= PCIE_SPEED_5_0GT) {
		u16 status;

		pci_dbg(dev, "waiting %d ms for downstream link\n", delay);
		msleep(delay);
<<<<<<< HEAD
	} else {
		pci_dbg(dev, "waiting %d ms for downstream link, after activation\n",
			delay);
		if (!pcie_wait_for_link_delay(dev, true, delay)) {
			/* Did not train, no need to wait any further */
			pci_info(dev, "Data Link Layer Link Active not set in 1000 msec\n");
			return -ENOTTY;
		}
	}

	return pci_dev_wait(child, reset_type, timeout - delay);
=======

		if (!pci_dev_wait(child, reset_type, PCI_RESET_WAIT - delay))
			return 0;

		/*
		 * If the port supports active link reporting we now check
		 * whether the link is active and if not bail out early with
		 * the assumption that the device is not present anymore.
		 */
		if (!dev->link_active_reporting)
			return -ENOTTY;

		pcie_capability_read_word(dev, PCI_EXP_LNKSTA, &status);
		if (!(status & PCI_EXP_LNKSTA_DLLLA))
			return -ENOTTY;

		return pci_dev_wait(child, reset_type,
				    PCIE_RESET_READY_POLL_MS - PCI_RESET_WAIT);
	}

	pci_dbg(dev, "waiting %d ms for downstream link, after activation\n",
		delay);
	if (!pcie_wait_for_link_delay(dev, true, delay)) {
		/* Did not train, no need to wait any further */
		pci_info(dev, "Data Link Layer Link Active not set in 1000 msec\n");
		return -ENOTTY;
	}

	return pci_dev_wait(child, reset_type,
			    PCIE_RESET_READY_POLL_MS - delay);
>>>>>>> 98817289
}

void pci_reset_secondary_bus(struct pci_dev *dev)
{
	u16 ctrl;

	pci_read_config_word(dev, PCI_BRIDGE_CONTROL, &ctrl);
	ctrl |= PCI_BRIDGE_CTL_BUS_RESET;
	pci_write_config_word(dev, PCI_BRIDGE_CONTROL, ctrl);

	/*
	 * PCI spec v3.0 7.6.4.2 requires minimum Trst of 1ms.  Double
	 * this to 2ms to ensure that we meet the minimum requirement.
	 */
	msleep(2);

	ctrl &= ~PCI_BRIDGE_CTL_BUS_RESET;
	pci_write_config_word(dev, PCI_BRIDGE_CONTROL, ctrl);
}

void __weak pcibios_reset_secondary_bus(struct pci_dev *dev)
{
	pci_reset_secondary_bus(dev);
}

/**
 * pci_bridge_secondary_bus_reset - Reset the secondary bus on a PCI bridge.
 * @dev: Bridge device
 *
 * Use the bridge control register to assert reset on the secondary bus.
 * Devices on the secondary bus are left in power-on state.
 */
int pci_bridge_secondary_bus_reset(struct pci_dev *dev)
{
	pcibios_reset_secondary_bus(dev);

<<<<<<< HEAD
	return pci_bridge_wait_for_secondary_bus(dev, "bus reset",
						 PCIE_RESET_READY_POLL_MS);
=======
	return pci_bridge_wait_for_secondary_bus(dev, "bus reset");
>>>>>>> 98817289
}
EXPORT_SYMBOL_GPL(pci_bridge_secondary_bus_reset);

static int pci_parent_bus_reset(struct pci_dev *dev, bool probe)
{
	struct pci_dev *pdev;

	if (pci_is_root_bus(dev->bus) || dev->subordinate ||
	    !dev->bus->self || dev->dev_flags & PCI_DEV_FLAGS_NO_BUS_RESET)
		return -ENOTTY;

	list_for_each_entry(pdev, &dev->bus->devices, bus_list)
		if (pdev != dev)
			return -ENOTTY;

	if (probe)
		return 0;

	return pci_bridge_secondary_bus_reset(dev->bus->self);
}

static int pci_reset_hotplug_slot(struct hotplug_slot *hotplug, bool probe)
{
	int rc = -ENOTTY;

	if (!hotplug || !try_module_get(hotplug->owner))
		return rc;

	if (hotplug->ops->reset_slot)
		rc = hotplug->ops->reset_slot(hotplug, probe);

	module_put(hotplug->owner);

	return rc;
}

static int pci_dev_reset_slot_function(struct pci_dev *dev, bool probe)
{
	if (dev->multifunction || dev->subordinate || !dev->slot ||
	    dev->dev_flags & PCI_DEV_FLAGS_NO_BUS_RESET)
		return -ENOTTY;

	return pci_reset_hotplug_slot(dev->slot->hotplug, probe);
}

static int pci_reset_bus_function(struct pci_dev *dev, bool probe)
{
	int rc;

	rc = pci_dev_reset_slot_function(dev, probe);
	if (rc != -ENOTTY)
		return rc;
	return pci_parent_bus_reset(dev, probe);
}

void pci_dev_lock(struct pci_dev *dev)
{
	/* block PM suspend, driver probe, etc. */
	device_lock(&dev->dev);
	pci_cfg_access_lock(dev);
}
EXPORT_SYMBOL_GPL(pci_dev_lock);

/* Return 1 on successful lock, 0 on contention */
int pci_dev_trylock(struct pci_dev *dev)
{
	if (device_trylock(&dev->dev)) {
		if (pci_cfg_access_trylock(dev))
			return 1;
		device_unlock(&dev->dev);
	}

	return 0;
}
EXPORT_SYMBOL_GPL(pci_dev_trylock);

void pci_dev_unlock(struct pci_dev *dev)
{
	pci_cfg_access_unlock(dev);
	device_unlock(&dev->dev);
}
EXPORT_SYMBOL_GPL(pci_dev_unlock);

static void pci_dev_save_and_disable(struct pci_dev *dev)
{
	const struct pci_error_handlers *err_handler =
			dev->driver ? dev->driver->err_handler : NULL;

	/*
	 * dev->driver->err_handler->reset_prepare() is protected against
	 * races with ->remove() by the device lock, which must be held by
	 * the caller.
	 */
	if (err_handler && err_handler->reset_prepare)
		err_handler->reset_prepare(dev);

	/*
	 * Wake-up device prior to save.  PM registers default to D0 after
	 * reset and a simple register restore doesn't reliably return
	 * to a non-D0 state anyway.
	 */
	pci_set_power_state(dev, PCI_D0);

	pci_save_state(dev);
	/*
	 * Disable the device by clearing the Command register, except for
	 * INTx-disable which is set.  This not only disables MMIO and I/O port
	 * BARs, but also prevents the device from being Bus Master, preventing
	 * DMA from the device including MSI/MSI-X interrupts.  For PCI 2.3
	 * compliant devices, INTx-disable prevents legacy interrupts.
	 */
	pci_write_config_word(dev, PCI_COMMAND, PCI_COMMAND_INTX_DISABLE);
}

static void pci_dev_restore(struct pci_dev *dev)
{
	const struct pci_error_handlers *err_handler =
			dev->driver ? dev->driver->err_handler : NULL;

	pci_restore_state(dev);

	/*
	 * dev->driver->err_handler->reset_done() is protected against
	 * races with ->remove() by the device lock, which must be held by
	 * the caller.
	 */
	if (err_handler && err_handler->reset_done)
		err_handler->reset_done(dev);
}

/* dev->reset_methods[] is a 0-terminated list of indices into this array */
static const struct pci_reset_fn_method pci_reset_fn_methods[] = {
	{ },
	{ pci_dev_specific_reset, .name = "device_specific" },
	{ pci_dev_acpi_reset, .name = "acpi" },
	{ pcie_reset_flr, .name = "flr" },
	{ pci_af_flr, .name = "af_flr" },
	{ pci_pm_reset, .name = "pm" },
	{ pci_reset_bus_function, .name = "bus" },
};

static ssize_t reset_method_show(struct device *dev,
				 struct device_attribute *attr, char *buf)
{
	struct pci_dev *pdev = to_pci_dev(dev);
	ssize_t len = 0;
	int i, m;

	for (i = 0; i < PCI_NUM_RESET_METHODS; i++) {
		m = pdev->reset_methods[i];
		if (!m)
			break;

		len += sysfs_emit_at(buf, len, "%s%s", len ? " " : "",
				     pci_reset_fn_methods[m].name);
	}

	if (len)
		len += sysfs_emit_at(buf, len, "\n");

	return len;
}

static int reset_method_lookup(const char *name)
{
	int m;

	for (m = 1; m < PCI_NUM_RESET_METHODS; m++) {
		if (sysfs_streq(name, pci_reset_fn_methods[m].name))
			return m;
	}

	return 0;	/* not found */
}

static ssize_t reset_method_store(struct device *dev,
				  struct device_attribute *attr,
				  const char *buf, size_t count)
{
	struct pci_dev *pdev = to_pci_dev(dev);
	char *options, *name;
	int m, n;
	u8 reset_methods[PCI_NUM_RESET_METHODS] = { 0 };

	if (sysfs_streq(buf, "")) {
		pdev->reset_methods[0] = 0;
		pci_warn(pdev, "All device reset methods disabled by user");
		return count;
	}

	if (sysfs_streq(buf, "default")) {
		pci_init_reset_methods(pdev);
		return count;
	}

	options = kstrndup(buf, count, GFP_KERNEL);
	if (!options)
		return -ENOMEM;

	n = 0;
	while ((name = strsep(&options, " ")) != NULL) {
		if (sysfs_streq(name, ""))
			continue;

		name = strim(name);

		m = reset_method_lookup(name);
		if (!m) {
			pci_err(pdev, "Invalid reset method '%s'", name);
			goto error;
		}

		if (pci_reset_fn_methods[m].reset_fn(pdev, PCI_RESET_PROBE)) {
			pci_err(pdev, "Unsupported reset method '%s'", name);
			goto error;
		}

		if (n == PCI_NUM_RESET_METHODS - 1) {
			pci_err(pdev, "Too many reset methods\n");
			goto error;
		}

		reset_methods[n++] = m;
	}

	reset_methods[n] = 0;

	/* Warn if dev-specific supported but not highest priority */
	if (pci_reset_fn_methods[1].reset_fn(pdev, PCI_RESET_PROBE) == 0 &&
	    reset_methods[0] != 1)
		pci_warn(pdev, "Device-specific reset disabled/de-prioritized by user");
	memcpy(pdev->reset_methods, reset_methods, sizeof(pdev->reset_methods));
	kfree(options);
	return count;

error:
	/* Leave previous methods unchanged */
	kfree(options);
	return -EINVAL;
}
static DEVICE_ATTR_RW(reset_method);

static struct attribute *pci_dev_reset_method_attrs[] = {
	&dev_attr_reset_method.attr,
	NULL,
};

static umode_t pci_dev_reset_method_attr_is_visible(struct kobject *kobj,
						    struct attribute *a, int n)
{
	struct pci_dev *pdev = to_pci_dev(kobj_to_dev(kobj));

	if (!pci_reset_supported(pdev))
		return 0;

	return a->mode;
}

const struct attribute_group pci_dev_reset_method_attr_group = {
	.attrs = pci_dev_reset_method_attrs,
	.is_visible = pci_dev_reset_method_attr_is_visible,
};

/**
 * __pci_reset_function_locked - reset a PCI device function while holding
 * the @dev mutex lock.
 * @dev: PCI device to reset
 *
 * Some devices allow an individual function to be reset without affecting
 * other functions in the same device.  The PCI device must be responsive
 * to PCI config space in order to use this function.
 *
 * The device function is presumed to be unused and the caller is holding
 * the device mutex lock when this function is called.
 *
 * Resetting the device will make the contents of PCI configuration space
 * random, so any caller of this must be prepared to reinitialise the
 * device including MSI, bus mastering, BARs, decoding IO and memory spaces,
 * etc.
 *
 * Returns 0 if the device function was successfully reset or negative if the
 * device doesn't support resetting a single function.
 */
int __pci_reset_function_locked(struct pci_dev *dev)
{
	int i, m, rc;

	might_sleep();

	/*
	 * A reset method returns -ENOTTY if it doesn't support this device and
	 * we should try the next method.
	 *
	 * If it returns 0 (success), we're finished.  If it returns any other
	 * error, we're also finished: this indicates that further reset
	 * mechanisms might be broken on the device.
	 */
	for (i = 0; i < PCI_NUM_RESET_METHODS; i++) {
		m = dev->reset_methods[i];
		if (!m)
			return -ENOTTY;

		rc = pci_reset_fn_methods[m].reset_fn(dev, PCI_RESET_DO_RESET);
		if (!rc)
			return 0;
		if (rc != -ENOTTY)
			return rc;
	}

	return -ENOTTY;
}
EXPORT_SYMBOL_GPL(__pci_reset_function_locked);

/**
 * pci_init_reset_methods - check whether device can be safely reset
 * and store supported reset mechanisms.
 * @dev: PCI device to check for reset mechanisms
 *
 * Some devices allow an individual function to be reset without affecting
 * other functions in the same device.  The PCI device must be in D0-D3hot
 * state.
 *
 * Stores reset mechanisms supported by device in reset_methods byte array
 * which is a member of struct pci_dev.
 */
void pci_init_reset_methods(struct pci_dev *dev)
{
	int m, i, rc;

	BUILD_BUG_ON(ARRAY_SIZE(pci_reset_fn_methods) != PCI_NUM_RESET_METHODS);

	might_sleep();

	i = 0;
	for (m = 1; m < PCI_NUM_RESET_METHODS; m++) {
		rc = pci_reset_fn_methods[m].reset_fn(dev, PCI_RESET_PROBE);
		if (!rc)
			dev->reset_methods[i++] = m;
		else if (rc != -ENOTTY)
			break;
	}

	dev->reset_methods[i] = 0;
}

/**
 * pci_reset_function - quiesce and reset a PCI device function
 * @dev: PCI device to reset
 *
 * Some devices allow an individual function to be reset without affecting
 * other functions in the same device.  The PCI device must be responsive
 * to PCI config space in order to use this function.
 *
 * This function does not just reset the PCI portion of a device, but
 * clears all the state associated with the device.  This function differs
 * from __pci_reset_function_locked() in that it saves and restores device state
 * over the reset and takes the PCI device lock.
 *
 * Returns 0 if the device function was successfully reset or negative if the
 * device doesn't support resetting a single function.
 */
int pci_reset_function(struct pci_dev *dev)
{
	int rc;

	if (!pci_reset_supported(dev))
		return -ENOTTY;

	pci_dev_lock(dev);
	pci_dev_save_and_disable(dev);

	rc = __pci_reset_function_locked(dev);

	pci_dev_restore(dev);
	pci_dev_unlock(dev);

	return rc;
}
EXPORT_SYMBOL_GPL(pci_reset_function);

/**
 * pci_reset_function_locked - quiesce and reset a PCI device function
 * @dev: PCI device to reset
 *
 * Some devices allow an individual function to be reset without affecting
 * other functions in the same device.  The PCI device must be responsive
 * to PCI config space in order to use this function.
 *
 * This function does not just reset the PCI portion of a device, but
 * clears all the state associated with the device.  This function differs
 * from __pci_reset_function_locked() in that it saves and restores device state
 * over the reset.  It also differs from pci_reset_function() in that it
 * requires the PCI device lock to be held.
 *
 * Returns 0 if the device function was successfully reset or negative if the
 * device doesn't support resetting a single function.
 */
int pci_reset_function_locked(struct pci_dev *dev)
{
	int rc;

	if (!pci_reset_supported(dev))
		return -ENOTTY;

	pci_dev_save_and_disable(dev);

	rc = __pci_reset_function_locked(dev);

	pci_dev_restore(dev);

	return rc;
}
EXPORT_SYMBOL_GPL(pci_reset_function_locked);

/**
 * pci_try_reset_function - quiesce and reset a PCI device function
 * @dev: PCI device to reset
 *
 * Same as above, except return -EAGAIN if unable to lock device.
 */
int pci_try_reset_function(struct pci_dev *dev)
{
	int rc;

	if (!pci_reset_supported(dev))
		return -ENOTTY;

	if (!pci_dev_trylock(dev))
		return -EAGAIN;

	pci_dev_save_and_disable(dev);
	rc = __pci_reset_function_locked(dev);
	pci_dev_restore(dev);
	pci_dev_unlock(dev);

	return rc;
}
EXPORT_SYMBOL_GPL(pci_try_reset_function);

/* Do any devices on or below this bus prevent a bus reset? */
static bool pci_bus_resettable(struct pci_bus *bus)
{
	struct pci_dev *dev;


	if (bus->self && (bus->self->dev_flags & PCI_DEV_FLAGS_NO_BUS_RESET))
		return false;

	list_for_each_entry(dev, &bus->devices, bus_list) {
		if (dev->dev_flags & PCI_DEV_FLAGS_NO_BUS_RESET ||
		    (dev->subordinate && !pci_bus_resettable(dev->subordinate)))
			return false;
	}

	return true;
}

/* Lock devices from the top of the tree down */
static void pci_bus_lock(struct pci_bus *bus)
{
	struct pci_dev *dev;

	list_for_each_entry(dev, &bus->devices, bus_list) {
		pci_dev_lock(dev);
		if (dev->subordinate)
			pci_bus_lock(dev->subordinate);
	}
}

/* Unlock devices from the bottom of the tree up */
static void pci_bus_unlock(struct pci_bus *bus)
{
	struct pci_dev *dev;

	list_for_each_entry(dev, &bus->devices, bus_list) {
		if (dev->subordinate)
			pci_bus_unlock(dev->subordinate);
		pci_dev_unlock(dev);
	}
}

/* Return 1 on successful lock, 0 on contention */
static int pci_bus_trylock(struct pci_bus *bus)
{
	struct pci_dev *dev;

	list_for_each_entry(dev, &bus->devices, bus_list) {
		if (!pci_dev_trylock(dev))
			goto unlock;
		if (dev->subordinate) {
			if (!pci_bus_trylock(dev->subordinate)) {
				pci_dev_unlock(dev);
				goto unlock;
			}
		}
	}
	return 1;

unlock:
	list_for_each_entry_continue_reverse(dev, &bus->devices, bus_list) {
		if (dev->subordinate)
			pci_bus_unlock(dev->subordinate);
		pci_dev_unlock(dev);
	}
	return 0;
}

/* Do any devices on or below this slot prevent a bus reset? */
static bool pci_slot_resettable(struct pci_slot *slot)
{
	struct pci_dev *dev;

	if (slot->bus->self &&
	    (slot->bus->self->dev_flags & PCI_DEV_FLAGS_NO_BUS_RESET))
		return false;

	list_for_each_entry(dev, &slot->bus->devices, bus_list) {
		if (!dev->slot || dev->slot != slot)
			continue;
		if (dev->dev_flags & PCI_DEV_FLAGS_NO_BUS_RESET ||
		    (dev->subordinate && !pci_bus_resettable(dev->subordinate)))
			return false;
	}

	return true;
}

/* Lock devices from the top of the tree down */
static void pci_slot_lock(struct pci_slot *slot)
{
	struct pci_dev *dev;

	list_for_each_entry(dev, &slot->bus->devices, bus_list) {
		if (!dev->slot || dev->slot != slot)
			continue;
		pci_dev_lock(dev);
		if (dev->subordinate)
			pci_bus_lock(dev->subordinate);
	}
}

/* Unlock devices from the bottom of the tree up */
static void pci_slot_unlock(struct pci_slot *slot)
{
	struct pci_dev *dev;

	list_for_each_entry(dev, &slot->bus->devices, bus_list) {
		if (!dev->slot || dev->slot != slot)
			continue;
		if (dev->subordinate)
			pci_bus_unlock(dev->subordinate);
		pci_dev_unlock(dev);
	}
}

/* Return 1 on successful lock, 0 on contention */
static int pci_slot_trylock(struct pci_slot *slot)
{
	struct pci_dev *dev;

	list_for_each_entry(dev, &slot->bus->devices, bus_list) {
		if (!dev->slot || dev->slot != slot)
			continue;
		if (!pci_dev_trylock(dev))
			goto unlock;
		if (dev->subordinate) {
			if (!pci_bus_trylock(dev->subordinate)) {
				pci_dev_unlock(dev);
				goto unlock;
			}
		}
	}
	return 1;

unlock:
	list_for_each_entry_continue_reverse(dev,
					     &slot->bus->devices, bus_list) {
		if (!dev->slot || dev->slot != slot)
			continue;
		if (dev->subordinate)
			pci_bus_unlock(dev->subordinate);
		pci_dev_unlock(dev);
	}
	return 0;
}

/*
 * Save and disable devices from the top of the tree down while holding
 * the @dev mutex lock for the entire tree.
 */
static void pci_bus_save_and_disable_locked(struct pci_bus *bus)
{
	struct pci_dev *dev;

	list_for_each_entry(dev, &bus->devices, bus_list) {
		pci_dev_save_and_disable(dev);
		if (dev->subordinate)
			pci_bus_save_and_disable_locked(dev->subordinate);
	}
}

/*
 * Restore devices from top of the tree down while holding @dev mutex lock
 * for the entire tree.  Parent bridges need to be restored before we can
 * get to subordinate devices.
 */
static void pci_bus_restore_locked(struct pci_bus *bus)
{
	struct pci_dev *dev;

	list_for_each_entry(dev, &bus->devices, bus_list) {
		pci_dev_restore(dev);
		if (dev->subordinate)
			pci_bus_restore_locked(dev->subordinate);
	}
}

/*
 * Save and disable devices from the top of the tree down while holding
 * the @dev mutex lock for the entire tree.
 */
static void pci_slot_save_and_disable_locked(struct pci_slot *slot)
{
	struct pci_dev *dev;

	list_for_each_entry(dev, &slot->bus->devices, bus_list) {
		if (!dev->slot || dev->slot != slot)
			continue;
		pci_dev_save_and_disable(dev);
		if (dev->subordinate)
			pci_bus_save_and_disable_locked(dev->subordinate);
	}
}

/*
 * Restore devices from top of the tree down while holding @dev mutex lock
 * for the entire tree.  Parent bridges need to be restored before we can
 * get to subordinate devices.
 */
static void pci_slot_restore_locked(struct pci_slot *slot)
{
	struct pci_dev *dev;

	list_for_each_entry(dev, &slot->bus->devices, bus_list) {
		if (!dev->slot || dev->slot != slot)
			continue;
		pci_dev_restore(dev);
		if (dev->subordinate)
			pci_bus_restore_locked(dev->subordinate);
	}
}

static int pci_slot_reset(struct pci_slot *slot, bool probe)
{
	int rc;

	if (!slot || !pci_slot_resettable(slot))
		return -ENOTTY;

	if (!probe)
		pci_slot_lock(slot);

	might_sleep();

	rc = pci_reset_hotplug_slot(slot->hotplug, probe);

	if (!probe)
		pci_slot_unlock(slot);

	return rc;
}

/**
 * pci_probe_reset_slot - probe whether a PCI slot can be reset
 * @slot: PCI slot to probe
 *
 * Return 0 if slot can be reset, negative if a slot reset is not supported.
 */
int pci_probe_reset_slot(struct pci_slot *slot)
{
	return pci_slot_reset(slot, PCI_RESET_PROBE);
}
EXPORT_SYMBOL_GPL(pci_probe_reset_slot);

/**
 * __pci_reset_slot - Try to reset a PCI slot
 * @slot: PCI slot to reset
 *
 * A PCI bus may host multiple slots, each slot may support a reset mechanism
 * independent of other slots.  For instance, some slots may support slot power
 * control.  In the case of a 1:1 bus to slot architecture, this function may
 * wrap the bus reset to avoid spurious slot related events such as hotplug.
 * Generally a slot reset should be attempted before a bus reset.  All of the
 * function of the slot and any subordinate buses behind the slot are reset
 * through this function.  PCI config space of all devices in the slot and
 * behind the slot is saved before and restored after reset.
 *
 * Same as above except return -EAGAIN if the slot cannot be locked
 */
static int __pci_reset_slot(struct pci_slot *slot)
{
	int rc;

	rc = pci_slot_reset(slot, PCI_RESET_PROBE);
	if (rc)
		return rc;

	if (pci_slot_trylock(slot)) {
		pci_slot_save_and_disable_locked(slot);
		might_sleep();
		rc = pci_reset_hotplug_slot(slot->hotplug, PCI_RESET_DO_RESET);
		pci_slot_restore_locked(slot);
		pci_slot_unlock(slot);
	} else
		rc = -EAGAIN;

	return rc;
}

static int pci_bus_reset(struct pci_bus *bus, bool probe)
{
	int ret;

	if (!bus->self || !pci_bus_resettable(bus))
		return -ENOTTY;

	if (probe)
		return 0;

	pci_bus_lock(bus);

	might_sleep();

	ret = pci_bridge_secondary_bus_reset(bus->self);

	pci_bus_unlock(bus);

	return ret;
}

/**
 * pci_bus_error_reset - reset the bridge's subordinate bus
 * @bridge: The parent device that connects to the bus to reset
 *
 * This function will first try to reset the slots on this bus if the method is
 * available. If slot reset fails or is not available, this will fall back to a
 * secondary bus reset.
 */
int pci_bus_error_reset(struct pci_dev *bridge)
{
	struct pci_bus *bus = bridge->subordinate;
	struct pci_slot *slot;

	if (!bus)
		return -ENOTTY;

	mutex_lock(&pci_slot_mutex);
	if (list_empty(&bus->slots))
		goto bus_reset;

	list_for_each_entry(slot, &bus->slots, list)
		if (pci_probe_reset_slot(slot))
			goto bus_reset;

	list_for_each_entry(slot, &bus->slots, list)
		if (pci_slot_reset(slot, PCI_RESET_DO_RESET))
			goto bus_reset;

	mutex_unlock(&pci_slot_mutex);
	return 0;
bus_reset:
	mutex_unlock(&pci_slot_mutex);
	return pci_bus_reset(bridge->subordinate, PCI_RESET_DO_RESET);
}

/**
 * pci_probe_reset_bus - probe whether a PCI bus can be reset
 * @bus: PCI bus to probe
 *
 * Return 0 if bus can be reset, negative if a bus reset is not supported.
 */
int pci_probe_reset_bus(struct pci_bus *bus)
{
	return pci_bus_reset(bus, PCI_RESET_PROBE);
}
EXPORT_SYMBOL_GPL(pci_probe_reset_bus);

/**
 * __pci_reset_bus - Try to reset a PCI bus
 * @bus: top level PCI bus to reset
 *
 * Same as above except return -EAGAIN if the bus cannot be locked
 */
static int __pci_reset_bus(struct pci_bus *bus)
{
	int rc;

	rc = pci_bus_reset(bus, PCI_RESET_PROBE);
	if (rc)
		return rc;

	if (pci_bus_trylock(bus)) {
		pci_bus_save_and_disable_locked(bus);
		might_sleep();
		rc = pci_bridge_secondary_bus_reset(bus->self);
		pci_bus_restore_locked(bus);
		pci_bus_unlock(bus);
	} else
		rc = -EAGAIN;

	return rc;
}

/**
 * pci_reset_bus - Try to reset a PCI bus
 * @pdev: top level PCI device to reset via slot/bus
 *
 * Same as above except return -EAGAIN if the bus cannot be locked
 */
int pci_reset_bus(struct pci_dev *pdev)
{
	return (!pci_probe_reset_slot(pdev->slot)) ?
	    __pci_reset_slot(pdev->slot) : __pci_reset_bus(pdev->bus);
}
EXPORT_SYMBOL_GPL(pci_reset_bus);

/**
 * pcix_get_max_mmrbc - get PCI-X maximum designed memory read byte count
 * @dev: PCI device to query
 *
 * Returns mmrbc: maximum designed memory read count in bytes or
 * appropriate error value.
 */
int pcix_get_max_mmrbc(struct pci_dev *dev)
{
	int cap;
	u32 stat;

	cap = pci_find_capability(dev, PCI_CAP_ID_PCIX);
	if (!cap)
		return -EINVAL;

	if (pci_read_config_dword(dev, cap + PCI_X_STATUS, &stat))
		return -EINVAL;

	return 512 << ((stat & PCI_X_STATUS_MAX_READ) >> 21);
}
EXPORT_SYMBOL(pcix_get_max_mmrbc);

/**
 * pcix_get_mmrbc - get PCI-X maximum memory read byte count
 * @dev: PCI device to query
 *
 * Returns mmrbc: maximum memory read count in bytes or appropriate error
 * value.
 */
int pcix_get_mmrbc(struct pci_dev *dev)
{
	int cap;
	u16 cmd;

	cap = pci_find_capability(dev, PCI_CAP_ID_PCIX);
	if (!cap)
		return -EINVAL;

	if (pci_read_config_word(dev, cap + PCI_X_CMD, &cmd))
		return -EINVAL;

	return 512 << ((cmd & PCI_X_CMD_MAX_READ) >> 2);
}
EXPORT_SYMBOL(pcix_get_mmrbc);

/**
 * pcix_set_mmrbc - set PCI-X maximum memory read byte count
 * @dev: PCI device to query
 * @mmrbc: maximum memory read count in bytes
 *    valid values are 512, 1024, 2048, 4096
 *
 * If possible sets maximum memory read byte count, some bridges have errata
 * that prevent this.
 */
int pcix_set_mmrbc(struct pci_dev *dev, int mmrbc)
{
	int cap;
	u32 stat, v, o;
	u16 cmd;

	if (mmrbc < 512 || mmrbc > 4096 || !is_power_of_2(mmrbc))
		return -EINVAL;

	v = ffs(mmrbc) - 10;

	cap = pci_find_capability(dev, PCI_CAP_ID_PCIX);
	if (!cap)
		return -EINVAL;

	if (pci_read_config_dword(dev, cap + PCI_X_STATUS, &stat))
		return -EINVAL;

	if (v > (stat & PCI_X_STATUS_MAX_READ) >> 21)
		return -E2BIG;

	if (pci_read_config_word(dev, cap + PCI_X_CMD, &cmd))
		return -EINVAL;

	o = (cmd & PCI_X_CMD_MAX_READ) >> 2;
	if (o != v) {
		if (v > o && (dev->bus->bus_flags & PCI_BUS_FLAGS_NO_MMRBC))
			return -EIO;

		cmd &= ~PCI_X_CMD_MAX_READ;
		cmd |= v << 2;
		if (pci_write_config_word(dev, cap + PCI_X_CMD, cmd))
			return -EIO;
	}
	return 0;
}
EXPORT_SYMBOL(pcix_set_mmrbc);

/**
 * pcie_get_readrq - get PCI Express read request size
 * @dev: PCI device to query
 *
 * Returns maximum memory read request in bytes or appropriate error value.
 */
int pcie_get_readrq(struct pci_dev *dev)
{
	u16 ctl;

	pcie_capability_read_word(dev, PCI_EXP_DEVCTL, &ctl);

	return 128 << ((ctl & PCI_EXP_DEVCTL_READRQ) >> 12);
}
EXPORT_SYMBOL(pcie_get_readrq);

/**
 * pcie_set_readrq - set PCI Express maximum memory read request
 * @dev: PCI device to query
 * @rq: maximum memory read count in bytes
 *    valid values are 128, 256, 512, 1024, 2048, 4096
 *
 * If possible sets maximum memory read request in bytes
 */
int pcie_set_readrq(struct pci_dev *dev, int rq)
{
	u16 v;
	int ret;
	struct pci_host_bridge *bridge = pci_find_host_bridge(dev->bus);

	if (rq < 128 || rq > 4096 || !is_power_of_2(rq))
		return -EINVAL;

	/*
	 * If using the "performance" PCIe config, we clamp the read rq
	 * size to the max packet size to keep the host bridge from
	 * generating requests larger than we can cope with.
	 */
	if (pcie_bus_config == PCIE_BUS_PERFORMANCE) {
		int mps = pcie_get_mps(dev);

		if (mps < rq)
			rq = mps;
	}

	v = (ffs(rq) - 8) << 12;

	if (bridge->no_inc_mrrs) {
		int max_mrrs = pcie_get_readrq(dev);

		if (rq > max_mrrs) {
			pci_info(dev, "can't set Max_Read_Request_Size to %d; max is %d\n", rq, max_mrrs);
			return -EINVAL;
		}
	}

	ret = pcie_capability_clear_and_set_word(dev, PCI_EXP_DEVCTL,
						  PCI_EXP_DEVCTL_READRQ, v);

	return pcibios_err_to_errno(ret);
}
EXPORT_SYMBOL(pcie_set_readrq);

/**
 * pcie_get_mps - get PCI Express maximum payload size
 * @dev: PCI device to query
 *
 * Returns maximum payload size in bytes
 */
int pcie_get_mps(struct pci_dev *dev)
{
	u16 ctl;

	pcie_capability_read_word(dev, PCI_EXP_DEVCTL, &ctl);

	return 128 << ((ctl & PCI_EXP_DEVCTL_PAYLOAD) >> 5);
}
EXPORT_SYMBOL(pcie_get_mps);

/**
 * pcie_set_mps - set PCI Express maximum payload size
 * @dev: PCI device to query
 * @mps: maximum payload size in bytes
 *    valid values are 128, 256, 512, 1024, 2048, 4096
 *
 * If possible sets maximum payload size
 */
int pcie_set_mps(struct pci_dev *dev, int mps)
{
	u16 v;
	int ret;

	if (mps < 128 || mps > 4096 || !is_power_of_2(mps))
		return -EINVAL;

	v = ffs(mps) - 8;
	if (v > dev->pcie_mpss)
		return -EINVAL;
	v <<= 5;

	ret = pcie_capability_clear_and_set_word(dev, PCI_EXP_DEVCTL,
						  PCI_EXP_DEVCTL_PAYLOAD, v);

	return pcibios_err_to_errno(ret);
}
EXPORT_SYMBOL(pcie_set_mps);

/**
 * pcie_bandwidth_available - determine minimum link settings of a PCIe
 *			      device and its bandwidth limitation
 * @dev: PCI device to query
 * @limiting_dev: storage for device causing the bandwidth limitation
 * @speed: storage for speed of limiting device
 * @width: storage for width of limiting device
 *
 * Walk up the PCI device chain and find the point where the minimum
 * bandwidth is available.  Return the bandwidth available there and (if
 * limiting_dev, speed, and width pointers are supplied) information about
 * that point.  The bandwidth returned is in Mb/s, i.e., megabits/second of
 * raw bandwidth.
 */
u32 pcie_bandwidth_available(struct pci_dev *dev, struct pci_dev **limiting_dev,
			     enum pci_bus_speed *speed,
			     enum pcie_link_width *width)
{
	u16 lnksta;
	enum pci_bus_speed next_speed;
	enum pcie_link_width next_width;
	u32 bw, next_bw;

	if (speed)
		*speed = PCI_SPEED_UNKNOWN;
	if (width)
		*width = PCIE_LNK_WIDTH_UNKNOWN;

	bw = 0;

	while (dev) {
		pcie_capability_read_word(dev, PCI_EXP_LNKSTA, &lnksta);

		next_speed = pcie_link_speed[lnksta & PCI_EXP_LNKSTA_CLS];
		next_width = FIELD_GET(PCI_EXP_LNKSTA_NLW, lnksta);

		next_bw = next_width * PCIE_SPEED2MBS_ENC(next_speed);

		/* Check if current device limits the total bandwidth */
		if (!bw || next_bw <= bw) {
			bw = next_bw;

			if (limiting_dev)
				*limiting_dev = dev;
			if (speed)
				*speed = next_speed;
			if (width)
				*width = next_width;
		}

		dev = pci_upstream_bridge(dev);
	}

	return bw;
}
EXPORT_SYMBOL(pcie_bandwidth_available);

/**
 * pcie_get_speed_cap - query for the PCI device's link speed capability
 * @dev: PCI device to query
 *
 * Query the PCI device speed capability.  Return the maximum link speed
 * supported by the device.
 */
enum pci_bus_speed pcie_get_speed_cap(struct pci_dev *dev)
{
	u32 lnkcap2, lnkcap;

	/*
	 * Link Capabilities 2 was added in PCIe r3.0, sec 7.8.18.  The
	 * implementation note there recommends using the Supported Link
	 * Speeds Vector in Link Capabilities 2 when supported.
	 *
	 * Without Link Capabilities 2, i.e., prior to PCIe r3.0, software
	 * should use the Supported Link Speeds field in Link Capabilities,
	 * where only 2.5 GT/s and 5.0 GT/s speeds were defined.
	 */
	pcie_capability_read_dword(dev, PCI_EXP_LNKCAP2, &lnkcap2);

	/* PCIe r3.0-compliant */
	if (lnkcap2)
		return PCIE_LNKCAP2_SLS2SPEED(lnkcap2);

	pcie_capability_read_dword(dev, PCI_EXP_LNKCAP, &lnkcap);
	if ((lnkcap & PCI_EXP_LNKCAP_SLS) == PCI_EXP_LNKCAP_SLS_5_0GB)
		return PCIE_SPEED_5_0GT;
	else if ((lnkcap & PCI_EXP_LNKCAP_SLS) == PCI_EXP_LNKCAP_SLS_2_5GB)
		return PCIE_SPEED_2_5GT;

	return PCI_SPEED_UNKNOWN;
}
EXPORT_SYMBOL(pcie_get_speed_cap);

/**
 * pcie_get_width_cap - query for the PCI device's link width capability
 * @dev: PCI device to query
 *
 * Query the PCI device width capability.  Return the maximum link width
 * supported by the device.
 */
enum pcie_link_width pcie_get_width_cap(struct pci_dev *dev)
{
	u32 lnkcap;

	pcie_capability_read_dword(dev, PCI_EXP_LNKCAP, &lnkcap);
	if (lnkcap)
		return FIELD_GET(PCI_EXP_LNKCAP_MLW, lnkcap);

	return PCIE_LNK_WIDTH_UNKNOWN;
}
EXPORT_SYMBOL(pcie_get_width_cap);

/**
 * pcie_bandwidth_capable - calculate a PCI device's link bandwidth capability
 * @dev: PCI device
 * @speed: storage for link speed
 * @width: storage for link width
 *
 * Calculate a PCI device's link bandwidth by querying for its link speed
 * and width, multiplying them, and applying encoding overhead.  The result
 * is in Mb/s, i.e., megabits/second of raw bandwidth.
 */
u32 pcie_bandwidth_capable(struct pci_dev *dev, enum pci_bus_speed *speed,
			   enum pcie_link_width *width)
{
	*speed = pcie_get_speed_cap(dev);
	*width = pcie_get_width_cap(dev);

	if (*speed == PCI_SPEED_UNKNOWN || *width == PCIE_LNK_WIDTH_UNKNOWN)
		return 0;

	return *width * PCIE_SPEED2MBS_ENC(*speed);
}

/**
 * __pcie_print_link_status - Report the PCI device's link speed and width
 * @dev: PCI device to query
 * @verbose: Print info even when enough bandwidth is available
 *
 * If the available bandwidth at the device is less than the device is
 * capable of, report the device's maximum possible bandwidth and the
 * upstream link that limits its performance.  If @verbose, always print
 * the available bandwidth, even if the device isn't constrained.
 */
void __pcie_print_link_status(struct pci_dev *dev, bool verbose)
{
	enum pcie_link_width width, width_cap;
	enum pci_bus_speed speed, speed_cap;
	struct pci_dev *limiting_dev = NULL;
	u32 bw_avail, bw_cap;

	bw_cap = pcie_bandwidth_capable(dev, &speed_cap, &width_cap);
	bw_avail = pcie_bandwidth_available(dev, &limiting_dev, &speed, &width);

	if (bw_avail >= bw_cap && verbose)
		pci_info(dev, "%u.%03u Gb/s available PCIe bandwidth (%s x%d link)\n",
			 bw_cap / 1000, bw_cap % 1000,
			 pci_speed_string(speed_cap), width_cap);
	else if (bw_avail < bw_cap)
		pci_info(dev, "%u.%03u Gb/s available PCIe bandwidth, limited by %s x%d link at %s (capable of %u.%03u Gb/s with %s x%d link)\n",
			 bw_avail / 1000, bw_avail % 1000,
			 pci_speed_string(speed), width,
			 limiting_dev ? pci_name(limiting_dev) : "<unknown>",
			 bw_cap / 1000, bw_cap % 1000,
			 pci_speed_string(speed_cap), width_cap);
}

/**
 * pcie_print_link_status - Report the PCI device's link speed and width
 * @dev: PCI device to query
 *
 * Report the available bandwidth at the device.
 */
void pcie_print_link_status(struct pci_dev *dev)
{
	__pcie_print_link_status(dev, true);
}
EXPORT_SYMBOL(pcie_print_link_status);

/**
 * pci_select_bars - Make BAR mask from the type of resource
 * @dev: the PCI device for which BAR mask is made
 * @flags: resource type mask to be selected
 *
 * This helper routine makes bar mask from the type of resource.
 */
int pci_select_bars(struct pci_dev *dev, unsigned long flags)
{
	int i, bars = 0;
	for (i = 0; i < PCI_NUM_RESOURCES; i++)
		if (pci_resource_flags(dev, i) & flags)
			bars |= (1 << i);
	return bars;
}
EXPORT_SYMBOL(pci_select_bars);

/* Some architectures require additional programming to enable VGA */
static arch_set_vga_state_t arch_set_vga_state;

void __init pci_register_set_vga_state(arch_set_vga_state_t func)
{
	arch_set_vga_state = func;	/* NULL disables */
}

static int pci_set_vga_state_arch(struct pci_dev *dev, bool decode,
				  unsigned int command_bits, u32 flags)
{
	if (arch_set_vga_state)
		return arch_set_vga_state(dev, decode, command_bits,
						flags);
	return 0;
}

/**
 * pci_set_vga_state - set VGA decode state on device and parents if requested
 * @dev: the PCI device
 * @decode: true = enable decoding, false = disable decoding
 * @command_bits: PCI_COMMAND_IO and/or PCI_COMMAND_MEMORY
 * @flags: traverse ancestors and change bridges
 * CHANGE_BRIDGE_ONLY / CHANGE_BRIDGE
 */
int pci_set_vga_state(struct pci_dev *dev, bool decode,
		      unsigned int command_bits, u32 flags)
{
	struct pci_bus *bus;
	struct pci_dev *bridge;
	u16 cmd;
	int rc;

	WARN_ON((flags & PCI_VGA_STATE_CHANGE_DECODES) && (command_bits & ~(PCI_COMMAND_IO|PCI_COMMAND_MEMORY)));

	/* ARCH specific VGA enables */
	rc = pci_set_vga_state_arch(dev, decode, command_bits, flags);
	if (rc)
		return rc;

	if (flags & PCI_VGA_STATE_CHANGE_DECODES) {
		pci_read_config_word(dev, PCI_COMMAND, &cmd);
		if (decode)
			cmd |= command_bits;
		else
			cmd &= ~command_bits;
		pci_write_config_word(dev, PCI_COMMAND, cmd);
	}

	if (!(flags & PCI_VGA_STATE_CHANGE_BRIDGE))
		return 0;

	bus = dev->bus;
	while (bus) {
		bridge = bus->self;
		if (bridge) {
			pci_read_config_word(bridge, PCI_BRIDGE_CONTROL,
					     &cmd);
			if (decode)
				cmd |= PCI_BRIDGE_CTL_VGA;
			else
				cmd &= ~PCI_BRIDGE_CTL_VGA;
			pci_write_config_word(bridge, PCI_BRIDGE_CONTROL,
					      cmd);
		}
		bus = bus->parent;
	}
	return 0;
}

#ifdef CONFIG_ACPI
bool pci_pr3_present(struct pci_dev *pdev)
{
	struct acpi_device *adev;

	if (acpi_disabled)
		return false;

	adev = ACPI_COMPANION(&pdev->dev);
	if (!adev)
		return false;

	return adev->power.flags.power_resources &&
		acpi_has_method(adev->handle, "_PR3");
}
EXPORT_SYMBOL_GPL(pci_pr3_present);
#endif

/**
 * pci_add_dma_alias - Add a DMA devfn alias for a device
 * @dev: the PCI device for which alias is added
 * @devfn_from: alias slot and function
 * @nr_devfns: number of subsequent devfns to alias
 *
 * This helper encodes an 8-bit devfn as a bit number in dma_alias_mask
 * which is used to program permissible bus-devfn source addresses for DMA
 * requests in an IOMMU.  These aliases factor into IOMMU group creation
 * and are useful for devices generating DMA requests beyond or different
 * from their logical bus-devfn.  Examples include device quirks where the
 * device simply uses the wrong devfn, as well as non-transparent bridges
 * where the alias may be a proxy for devices in another domain.
 *
 * IOMMU group creation is performed during device discovery or addition,
 * prior to any potential DMA mapping and therefore prior to driver probing
 * (especially for userspace assigned devices where IOMMU group definition
 * cannot be left as a userspace activity).  DMA aliases should therefore
 * be configured via quirks, such as the PCI fixup header quirk.
 */
void pci_add_dma_alias(struct pci_dev *dev, u8 devfn_from,
		       unsigned int nr_devfns)
{
	int devfn_to;

	nr_devfns = min(nr_devfns, (unsigned int)MAX_NR_DEVFNS - devfn_from);
	devfn_to = devfn_from + nr_devfns - 1;

	if (!dev->dma_alias_mask)
		dev->dma_alias_mask = bitmap_zalloc(MAX_NR_DEVFNS, GFP_KERNEL);
	if (!dev->dma_alias_mask) {
		pci_warn(dev, "Unable to allocate DMA alias mask\n");
		return;
	}

	bitmap_set(dev->dma_alias_mask, devfn_from, nr_devfns);

	if (nr_devfns == 1)
		pci_info(dev, "Enabling fixed DMA alias to %02x.%d\n",
				PCI_SLOT(devfn_from), PCI_FUNC(devfn_from));
	else if (nr_devfns > 1)
		pci_info(dev, "Enabling fixed DMA alias for devfn range from %02x.%d to %02x.%d\n",
				PCI_SLOT(devfn_from), PCI_FUNC(devfn_from),
				PCI_SLOT(devfn_to), PCI_FUNC(devfn_to));
}

bool pci_devs_are_dma_aliases(struct pci_dev *dev1, struct pci_dev *dev2)
{
	return (dev1->dma_alias_mask &&
		test_bit(dev2->devfn, dev1->dma_alias_mask)) ||
	       (dev2->dma_alias_mask &&
		test_bit(dev1->devfn, dev2->dma_alias_mask)) ||
	       pci_real_dma_dev(dev1) == dev2 ||
	       pci_real_dma_dev(dev2) == dev1;
}

bool pci_device_is_present(struct pci_dev *pdev)
{
	u32 v;

	/* Check PF if pdev is a VF, since VF Vendor/Device IDs are 0xffff */
	pdev = pci_physfn(pdev);
	if (pci_dev_is_disconnected(pdev))
		return false;
	return pci_bus_read_dev_vendor_id(pdev->bus, pdev->devfn, &v, 0);
}
EXPORT_SYMBOL_GPL(pci_device_is_present);

void pci_ignore_hotplug(struct pci_dev *dev)
{
	struct pci_dev *bridge = dev->bus->self;

	dev->ignore_hotplug = 1;
	/* Propagate the "ignore hotplug" setting to the parent bridge. */
	if (bridge)
		bridge->ignore_hotplug = 1;
}
EXPORT_SYMBOL_GPL(pci_ignore_hotplug);

/**
 * pci_real_dma_dev - Get PCI DMA device for PCI device
 * @dev: the PCI device that may have a PCI DMA alias
 *
 * Permits the platform to provide architecture-specific functionality to
 * devices needing to alias DMA to another PCI device on another PCI bus. If
 * the PCI device is on the same bus, it is recommended to use
 * pci_add_dma_alias(). This is the default implementation. Architecture
 * implementations can override this.
 */
struct pci_dev __weak *pci_real_dma_dev(struct pci_dev *dev)
{
	return dev;
}

resource_size_t __weak pcibios_default_alignment(void)
{
	return 0;
}

/*
 * Arches that don't want to expose struct resource to userland as-is in
 * sysfs and /proc can implement their own pci_resource_to_user().
 */
void __weak pci_resource_to_user(const struct pci_dev *dev, int bar,
				 const struct resource *rsrc,
				 resource_size_t *start, resource_size_t *end)
{
	*start = rsrc->start;
	*end = rsrc->end;
}

static char *resource_alignment_param;
static DEFINE_SPINLOCK(resource_alignment_lock);

/**
 * pci_specified_resource_alignment - get resource alignment specified by user.
 * @dev: the PCI device to get
 * @resize: whether or not to change resources' size when reassigning alignment
 *
 * RETURNS: Resource alignment if it is specified.
 *          Zero if it is not specified.
 */
static resource_size_t pci_specified_resource_alignment(struct pci_dev *dev,
							bool *resize)
{
	int align_order, count;
	resource_size_t align = pcibios_default_alignment();
	const char *p;
	int ret;

	spin_lock(&resource_alignment_lock);
	p = resource_alignment_param;
	if (!p || !*p)
		goto out;
	if (pci_has_flag(PCI_PROBE_ONLY)) {
		align = 0;
		pr_info_once("PCI: Ignoring requested alignments (PCI_PROBE_ONLY)\n");
		goto out;
	}

	while (*p) {
		count = 0;
		if (sscanf(p, "%d%n", &align_order, &count) == 1 &&
		    p[count] == '@') {
			p += count + 1;
			if (align_order > 63) {
				pr_err("PCI: Invalid requested alignment (order %d)\n",
				       align_order);
				align_order = PAGE_SHIFT;
			}
		} else {
			align_order = PAGE_SHIFT;
		}

		ret = pci_dev_str_match(dev, p, &p);
		if (ret == 1) {
			*resize = true;
			align = 1ULL << align_order;
			break;
		} else if (ret < 0) {
			pr_err("PCI: Can't parse resource_alignment parameter: %s\n",
			       p);
			break;
		}

		if (*p != ';' && *p != ',') {
			/* End of param or invalid format */
			break;
		}
		p++;
	}
out:
	spin_unlock(&resource_alignment_lock);
	return align;
}

static void pci_request_resource_alignment(struct pci_dev *dev, int bar,
					   resource_size_t align, bool resize)
{
	struct resource *r = &dev->resource[bar];
	resource_size_t size;

	if (!(r->flags & IORESOURCE_MEM))
		return;

	if (r->flags & IORESOURCE_PCI_FIXED) {
		pci_info(dev, "BAR%d %pR: ignoring requested alignment %#llx\n",
			 bar, r, (unsigned long long)align);
		return;
	}

	size = resource_size(r);
	if (size >= align)
		return;

	/*
	 * Increase the alignment of the resource.  There are two ways we
	 * can do this:
	 *
	 * 1) Increase the size of the resource.  BARs are aligned on their
	 *    size, so when we reallocate space for this resource, we'll
	 *    allocate it with the larger alignment.  This also prevents
	 *    assignment of any other BARs inside the alignment region, so
	 *    if we're requesting page alignment, this means no other BARs
	 *    will share the page.
	 *
	 *    The disadvantage is that this makes the resource larger than
	 *    the hardware BAR, which may break drivers that compute things
	 *    based on the resource size, e.g., to find registers at a
	 *    fixed offset before the end of the BAR.
	 *
	 * 2) Retain the resource size, but use IORESOURCE_STARTALIGN and
	 *    set r->start to the desired alignment.  By itself this
	 *    doesn't prevent other BARs being put inside the alignment
	 *    region, but if we realign *every* resource of every device in
	 *    the system, none of them will share an alignment region.
	 *
	 * When the user has requested alignment for only some devices via
	 * the "pci=resource_alignment" argument, "resize" is true and we
	 * use the first method.  Otherwise we assume we're aligning all
	 * devices and we use the second.
	 */

	pci_info(dev, "BAR%d %pR: requesting alignment to %#llx\n",
		 bar, r, (unsigned long long)align);

	if (resize) {
		r->start = 0;
		r->end = align - 1;
	} else {
		r->flags &= ~IORESOURCE_SIZEALIGN;
		r->flags |= IORESOURCE_STARTALIGN;
		r->start = align;
		r->end = r->start + size - 1;
	}
	r->flags |= IORESOURCE_UNSET;
}

/*
 * This function disables memory decoding and releases memory resources
 * of the device specified by kernel's boot parameter 'pci=resource_alignment='.
 * It also rounds up size to specified alignment.
 * Later on, the kernel will assign page-aligned memory resource back
 * to the device.
 */
void pci_reassigndev_resource_alignment(struct pci_dev *dev)
{
	int i;
	struct resource *r;
	resource_size_t align;
	u16 command;
	bool resize = false;

	/*
	 * VF BARs are read-only zero according to SR-IOV spec r1.1, sec
	 * 3.4.1.11.  Their resources are allocated from the space
	 * described by the VF BARx register in the PF's SR-IOV capability.
	 * We can't influence their alignment here.
	 */
	if (dev->is_virtfn)
		return;

	/* check if specified PCI is target device to reassign */
	align = pci_specified_resource_alignment(dev, &resize);
	if (!align)
		return;

	if (dev->hdr_type == PCI_HEADER_TYPE_NORMAL &&
	    (dev->class >> 8) == PCI_CLASS_BRIDGE_HOST) {
		pci_warn(dev, "Can't reassign resources to host bridge\n");
		return;
	}

	pci_read_config_word(dev, PCI_COMMAND, &command);
	command &= ~PCI_COMMAND_MEMORY;
	pci_write_config_word(dev, PCI_COMMAND, command);

	for (i = 0; i <= PCI_ROM_RESOURCE; i++)
		pci_request_resource_alignment(dev, i, align, resize);

	/*
	 * Need to disable bridge's resource window,
	 * to enable the kernel to reassign new resource
	 * window later on.
	 */
	if (dev->hdr_type == PCI_HEADER_TYPE_BRIDGE) {
		for (i = PCI_BRIDGE_RESOURCES; i < PCI_NUM_RESOURCES; i++) {
			r = &dev->resource[i];
			if (!(r->flags & IORESOURCE_MEM))
				continue;
			r->flags |= IORESOURCE_UNSET;
			r->end = resource_size(r) - 1;
			r->start = 0;
		}
		pci_disable_bridge_window(dev);
	}
}

static ssize_t resource_alignment_show(const struct bus_type *bus, char *buf)
{
	size_t count = 0;

	spin_lock(&resource_alignment_lock);
	if (resource_alignment_param)
		count = sysfs_emit(buf, "%s\n", resource_alignment_param);
	spin_unlock(&resource_alignment_lock);

	return count;
}

static ssize_t resource_alignment_store(const struct bus_type *bus,
					const char *buf, size_t count)
{
	char *param, *old, *end;

	if (count >= (PAGE_SIZE - 1))
		return -EINVAL;

	param = kstrndup(buf, count, GFP_KERNEL);
	if (!param)
		return -ENOMEM;

	end = strchr(param, '\n');
	if (end)
		*end = '\0';

	spin_lock(&resource_alignment_lock);
	old = resource_alignment_param;
	if (strlen(param)) {
		resource_alignment_param = param;
	} else {
		kfree(param);
		resource_alignment_param = NULL;
	}
	spin_unlock(&resource_alignment_lock);

	kfree(old);

	return count;
}

static BUS_ATTR_RW(resource_alignment);

static int __init pci_resource_alignment_sysfs_init(void)
{
	return bus_create_file(&pci_bus_type,
					&bus_attr_resource_alignment);
}
late_initcall(pci_resource_alignment_sysfs_init);

static void pci_no_domains(void)
{
#ifdef CONFIG_PCI_DOMAINS
	pci_domains_supported = 0;
#endif
}

#ifdef CONFIG_PCI_DOMAINS_GENERIC
static DEFINE_IDA(pci_domain_nr_static_ida);
static DEFINE_IDA(pci_domain_nr_dynamic_ida);

static void of_pci_reserve_static_domain_nr(void)
{
	struct device_node *np;
	int domain_nr;

	for_each_node_by_type(np, "pci") {
		domain_nr = of_get_pci_domain_nr(np);
		if (domain_nr < 0)
			continue;
		/*
		 * Permanently allocate domain_nr in dynamic_ida
		 * to prevent it from dynamic allocation.
		 */
		ida_alloc_range(&pci_domain_nr_dynamic_ida,
				domain_nr, domain_nr, GFP_KERNEL);
	}
}

static int of_pci_bus_find_domain_nr(struct device *parent)
{
	static bool static_domains_reserved = false;
	int domain_nr;

	/* On the first call scan device tree for static allocations. */
	if (!static_domains_reserved) {
		of_pci_reserve_static_domain_nr();
		static_domains_reserved = true;
	}

	if (parent) {
		/*
		 * If domain is in DT, allocate it in static IDA.  This
		 * prevents duplicate static allocations in case of errors
		 * in DT.
		 */
		domain_nr = of_get_pci_domain_nr(parent->of_node);
		if (domain_nr >= 0)
			return ida_alloc_range(&pci_domain_nr_static_ida,
					       domain_nr, domain_nr,
					       GFP_KERNEL);
	}

	/*
	 * If domain was not specified in DT, choose a free ID from dynamic
	 * allocations. All domain numbers from DT are permanently in
	 * dynamic allocations to prevent assigning them to other DT nodes
	 * without static domain.
	 */
	return ida_alloc(&pci_domain_nr_dynamic_ida, GFP_KERNEL);
}

static void of_pci_bus_release_domain_nr(struct pci_bus *bus, struct device *parent)
{
	if (bus->domain_nr < 0)
		return;

	/* Release domain from IDA where it was allocated. */
	if (of_get_pci_domain_nr(parent->of_node) == bus->domain_nr)
		ida_free(&pci_domain_nr_static_ida, bus->domain_nr);
	else
		ida_free(&pci_domain_nr_dynamic_ida, bus->domain_nr);
}

int pci_bus_find_domain_nr(struct pci_bus *bus, struct device *parent)
{
	return acpi_disabled ? of_pci_bus_find_domain_nr(parent) :
			       acpi_pci_bus_find_domain_nr(bus);
}

void pci_bus_release_domain_nr(struct pci_bus *bus, struct device *parent)
{
	if (!acpi_disabled)
		return;
	of_pci_bus_release_domain_nr(bus, parent);
}
#endif

/**
 * pci_ext_cfg_avail - can we access extended PCI config space?
 *
 * Returns 1 if we can access PCI extended config space (offsets
 * greater than 0xff). This is the default implementation. Architecture
 * implementations can override this.
 */
int __weak pci_ext_cfg_avail(void)
{
	return 1;
}

void __weak pci_fixup_cardbus(struct pci_bus *bus)
{
}
EXPORT_SYMBOL(pci_fixup_cardbus);

static int __init pci_setup(char *str)
{
	while (str) {
		char *k = strchr(str, ',');
		if (k)
			*k++ = 0;
		if (*str && (str = pcibios_setup(str)) && *str) {
			if (!strcmp(str, "nomsi")) {
				pci_no_msi();
			} else if (!strncmp(str, "noats", 5)) {
				pr_info("PCIe: ATS is disabled\n");
				pcie_ats_disabled = true;
			} else if (!strcmp(str, "noaer")) {
				pci_no_aer();
			} else if (!strcmp(str, "earlydump")) {
				pci_early_dump = true;
			} else if (!strncmp(str, "realloc=", 8)) {
				pci_realloc_get_opt(str + 8);
			} else if (!strncmp(str, "realloc", 7)) {
				pci_realloc_get_opt("on");
			} else if (!strcmp(str, "nodomains")) {
				pci_no_domains();
			} else if (!strncmp(str, "noari", 5)) {
				pcie_ari_disabled = true;
			} else if (!strncmp(str, "cbiosize=", 9)) {
				pci_cardbus_io_size = memparse(str + 9, &str);
			} else if (!strncmp(str, "cbmemsize=", 10)) {
				pci_cardbus_mem_size = memparse(str + 10, &str);
			} else if (!strncmp(str, "resource_alignment=", 19)) {
				resource_alignment_param = str + 19;
			} else if (!strncmp(str, "ecrc=", 5)) {
				pcie_ecrc_get_policy(str + 5);
			} else if (!strncmp(str, "hpiosize=", 9)) {
				pci_hotplug_io_size = memparse(str + 9, &str);
			} else if (!strncmp(str, "hpmmiosize=", 11)) {
				pci_hotplug_mmio_size = memparse(str + 11, &str);
			} else if (!strncmp(str, "hpmmioprefsize=", 15)) {
				pci_hotplug_mmio_pref_size = memparse(str + 15, &str);
			} else if (!strncmp(str, "hpmemsize=", 10)) {
				pci_hotplug_mmio_size = memparse(str + 10, &str);
				pci_hotplug_mmio_pref_size = pci_hotplug_mmio_size;
			} else if (!strncmp(str, "hpbussize=", 10)) {
				pci_hotplug_bus_size =
					simple_strtoul(str + 10, &str, 0);
				if (pci_hotplug_bus_size > 0xff)
					pci_hotplug_bus_size = DEFAULT_HOTPLUG_BUS_SIZE;
			} else if (!strncmp(str, "pcie_bus_tune_off", 17)) {
				pcie_bus_config = PCIE_BUS_TUNE_OFF;
			} else if (!strncmp(str, "pcie_bus_safe", 13)) {
				pcie_bus_config = PCIE_BUS_SAFE;
			} else if (!strncmp(str, "pcie_bus_perf", 13)) {
				pcie_bus_config = PCIE_BUS_PERFORMANCE;
			} else if (!strncmp(str, "pcie_bus_peer2peer", 18)) {
				pcie_bus_config = PCIE_BUS_PEER2PEER;
			} else if (!strncmp(str, "pcie_scan_all", 13)) {
				pci_add_flags(PCI_SCAN_ALL_PCIE_DEVS);
			} else if (!strncmp(str, "disable_acs_redir=", 18)) {
				disable_acs_redir_param = str + 18;
			} else {
				pr_err("PCI: Unknown option `%s'\n", str);
			}
		}
		str = k;
	}
	return 0;
}
early_param("pci", pci_setup);

/*
 * 'resource_alignment_param' and 'disable_acs_redir_param' are initialized
 * in pci_setup(), above, to point to data in the __initdata section which
 * will be freed after the init sequence is complete. We can't allocate memory
 * in pci_setup() because some architectures do not have any memory allocation
 * service available during an early_param() call. So we allocate memory and
 * copy the variable here before the init section is freed.
 *
 */
static int __init pci_realloc_setup_params(void)
{
	resource_alignment_param = kstrdup(resource_alignment_param,
					   GFP_KERNEL);
	disable_acs_redir_param = kstrdup(disable_acs_redir_param, GFP_KERNEL);

	return 0;
}
pure_initcall(pci_realloc_setup_params);<|MERGE_RESOLUTION|>--- conflicted
+++ resolved
@@ -1200,9 +1200,6 @@
 			return -ENOTTY;
 		}
 
-<<<<<<< HEAD
-		if (delay > PCI_RESET_WAIT)
-=======
 		if (delay > PCI_RESET_WAIT) {
 			if (retrain) {
 				retrain = false;
@@ -1211,7 +1208,6 @@
 					continue;
 				}
 			}
->>>>>>> 98817289
 			pci_info(dev, "not ready %dms after %s; waiting\n",
 				 delay - 1, reset_type);
 		}
@@ -5063,10 +5059,6 @@
  * pci_bridge_wait_for_secondary_bus - Wait for secondary bus to be accessible
  * @dev: PCI bridge
  * @reset_type: reset type in human-readable form
-<<<<<<< HEAD
- * @timeout: maximum time to wait for devices on secondary bus (milliseconds)
-=======
->>>>>>> 98817289
  *
  * Handle necessary delays before access to the devices on the secondary
  * side of the bridge are permitted after D3cold to D0 transition
@@ -5079,12 +5071,7 @@
  * Return 0 on success or -ENOTTY if the first device on the secondary bus
  * failed to become accessible.
  */
-<<<<<<< HEAD
-int pci_bridge_wait_for_secondary_bus(struct pci_dev *dev, char *reset_type,
-				      int timeout)
-=======
 int pci_bridge_wait_for_secondary_bus(struct pci_dev *dev, char *reset_type)
->>>>>>> 98817289
 {
 	struct pci_dev *child;
 	int delay;
@@ -5152,19 +5139,6 @@
 
 		pci_dbg(dev, "waiting %d ms for downstream link\n", delay);
 		msleep(delay);
-<<<<<<< HEAD
-	} else {
-		pci_dbg(dev, "waiting %d ms for downstream link, after activation\n",
-			delay);
-		if (!pcie_wait_for_link_delay(dev, true, delay)) {
-			/* Did not train, no need to wait any further */
-			pci_info(dev, "Data Link Layer Link Active not set in 1000 msec\n");
-			return -ENOTTY;
-		}
-	}
-
-	return pci_dev_wait(child, reset_type, timeout - delay);
-=======
 
 		if (!pci_dev_wait(child, reset_type, PCI_RESET_WAIT - delay))
 			return 0;
@@ -5195,7 +5169,6 @@
 
 	return pci_dev_wait(child, reset_type,
 			    PCIE_RESET_READY_POLL_MS - delay);
->>>>>>> 98817289
 }
 
 void pci_reset_secondary_bus(struct pci_dev *dev)
@@ -5232,12 +5205,7 @@
 {
 	pcibios_reset_secondary_bus(dev);
 
-<<<<<<< HEAD
-	return pci_bridge_wait_for_secondary_bus(dev, "bus reset",
-						 PCIE_RESET_READY_POLL_MS);
-=======
 	return pci_bridge_wait_for_secondary_bus(dev, "bus reset");
->>>>>>> 98817289
 }
 EXPORT_SYMBOL_GPL(pci_bridge_secondary_bus_reset);
 
