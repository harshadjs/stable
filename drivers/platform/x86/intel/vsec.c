// SPDX-License-Identifier: GPL-2.0
/*
 * Intel Vendor Specific Extended Capabilities auxiliary bus driver
 *
 * Copyright (c) 2021, Intel Corporation.
 * All Rights Reserved.
 *
 * Author: David E. Box <david.e.box@linux.intel.com>
 *
 * This driver discovers and creates auxiliary devices for Intel defined PCIe
 * "Vendor Specific" and "Designated Vendor Specific" Extended Capabilities,
 * VSEC and DVSEC respectively. The driver supports features on specific PCIe
 * endpoints that exist primarily to expose them.
 */

#include <linux/auxiliary_bus.h>
#include <linux/bits.h>
#include <linux/delay.h>
#include <linux/kernel.h>
#include <linux/idr.h>
#include <linux/module.h>
#include <linux/pci.h>
#include <linux/types.h>

#include "vsec.h"

/* Intel DVSEC offsets */
#define INTEL_DVSEC_ENTRIES		0xA
#define INTEL_DVSEC_SIZE		0xB
#define INTEL_DVSEC_TABLE		0xC
#define INTEL_DVSEC_TABLE_BAR(x)	((x) & GENMASK(2, 0))
#define INTEL_DVSEC_TABLE_OFFSET(x)	((x) & GENMASK(31, 3))
#define TABLE_OFFSET_SHIFT		3
#define PMT_XA_START			0
#define PMT_XA_MAX			INT_MAX
#define PMT_XA_LIMIT			XA_LIMIT(PMT_XA_START, PMT_XA_MAX)

static DEFINE_IDA(intel_vsec_ida);
static DEFINE_IDA(intel_vsec_sdsi_ida);
static DEFINE_XARRAY_ALLOC(auxdev_array);

/**
 * struct intel_vsec_header - Common fields of Intel VSEC and DVSEC registers.
 * @rev:         Revision ID of the VSEC/DVSEC register space
 * @length:      Length of the VSEC/DVSEC register space
 * @id:          ID of the feature
 * @num_entries: Number of instances of the feature
 * @entry_size:  Size of the discovery table for each feature
 * @tbir:        BAR containing the discovery tables
 * @offset:      BAR offset of start of the first discovery table
 */
struct intel_vsec_header {
	u8	rev;
	u16	length;
	u16	id;
	u8	num_entries;
	u8	entry_size;
	u8	tbir;
	u32	offset;
};

enum intel_vsec_id {
	VSEC_ID_TELEMETRY	= 2,
	VSEC_ID_WATCHER		= 3,
	VSEC_ID_CRASHLOG	= 4,
	VSEC_ID_SDSI		= 65,
	VSEC_ID_TPMI		= 66,
};

static const char *intel_vsec_name(enum intel_vsec_id id)
{
	switch (id) {
	case VSEC_ID_TELEMETRY:
		return "telemetry";

	case VSEC_ID_WATCHER:
		return "watcher";

	case VSEC_ID_CRASHLOG:
		return "crashlog";

	case VSEC_ID_SDSI:
		return "sdsi";

	case VSEC_ID_TPMI:
		return "tpmi";

	default:
		return NULL;
	}
}

static bool intel_vsec_supported(u16 id, unsigned long caps)
{
	switch (id) {
	case VSEC_ID_TELEMETRY:
		return !!(caps & VSEC_CAP_TELEMETRY);
	case VSEC_ID_WATCHER:
		return !!(caps & VSEC_CAP_WATCHER);
	case VSEC_ID_CRASHLOG:
		return !!(caps & VSEC_CAP_CRASHLOG);
	case VSEC_ID_SDSI:
		return !!(caps & VSEC_CAP_SDSI);
	case VSEC_ID_TPMI:
		return !!(caps & VSEC_CAP_TPMI);
	default:
		return false;
	}
}

static void intel_vsec_remove_aux(void *data)
{
	auxiliary_device_delete(data);
	auxiliary_device_uninit(data);
}

static DEFINE_MUTEX(vsec_ida_lock);

static void intel_vsec_dev_release(struct device *dev)
{
	struct intel_vsec_device *intel_vsec_dev = dev_to_ivdev(dev);

	xa_erase(&auxdev_array, intel_vsec_dev->id);

	mutex_lock(&vsec_ida_lock);
	ida_free(intel_vsec_dev->ida, intel_vsec_dev->auxdev.id);
	mutex_unlock(&vsec_ida_lock);

	kfree(intel_vsec_dev->resource);
	kfree(intel_vsec_dev);
}

int intel_vsec_add_aux(struct pci_dev *pdev, struct device *parent,
		       struct intel_vsec_device *intel_vsec_dev,
		       const char *name)
{
	struct auxiliary_device *auxdev = &intel_vsec_dev->auxdev;
	int ret, id;

	ret = xa_alloc(&auxdev_array, &intel_vsec_dev->id, intel_vsec_dev,
		       PMT_XA_LIMIT, GFP_KERNEL);
	if (ret < 0) {
		kfree(intel_vsec_dev->resource);
		kfree(intel_vsec_dev);
		return ret;
	}

	mutex_lock(&vsec_ida_lock);
	id = ida_alloc(intel_vsec_dev->ida, GFP_KERNEL);
	mutex_unlock(&vsec_ida_lock);
	if (id < 0) {
		xa_erase(&auxdev_array, intel_vsec_dev->id);
		kfree(intel_vsec_dev->resource);
		kfree(intel_vsec_dev);
		return id;
	}

	if (!parent)
		parent = &pdev->dev;

	auxdev->id = id;
	auxdev->name = name;
	auxdev->dev.parent = parent;
	auxdev->dev.release = intel_vsec_dev_release;

	ret = auxiliary_device_init(auxdev);
	if (ret < 0) {
<<<<<<< HEAD
		mutex_lock(&vsec_ida_lock);
		ida_free(intel_vsec_dev->ida, auxdev->id);
		mutex_unlock(&vsec_ida_lock);
		kfree(intel_vsec_dev->resource);
		kfree(intel_vsec_dev);
=======
		intel_vsec_dev_release(&auxdev->dev);
>>>>>>> 98817289
		return ret;
	}

	ret = auxiliary_device_add(auxdev);
	if (ret < 0) {
		auxiliary_device_uninit(auxdev);
		return ret;
	}

	ret = devm_add_action_or_reset(parent, intel_vsec_remove_aux,
				       auxdev);
	if (ret < 0)
		return ret;

	return 0;
}
EXPORT_SYMBOL_NS_GPL(intel_vsec_add_aux, INTEL_VSEC);

static int intel_vsec_add_dev(struct pci_dev *pdev, struct intel_vsec_header *header,
			      struct intel_vsec_platform_info *info)
{
	struct intel_vsec_device *intel_vsec_dev;
	struct resource *res, *tmp;
	unsigned long quirks = info->quirks;
	int i;

	if (!intel_vsec_supported(header->id, info->caps))
		return -EINVAL;

	if (!header->num_entries) {
		dev_dbg(&pdev->dev, "Invalid 0 entry count for header id %d\n", header->id);
		return -EINVAL;
	}

	if (!header->entry_size) {
		dev_dbg(&pdev->dev, "Invalid 0 entry size for header id %d\n", header->id);
		return -EINVAL;
	}

	intel_vsec_dev = kzalloc(sizeof(*intel_vsec_dev), GFP_KERNEL);
	if (!intel_vsec_dev)
		return -ENOMEM;

	res = kcalloc(header->num_entries, sizeof(*res), GFP_KERNEL);
	if (!res) {
		kfree(intel_vsec_dev);
		return -ENOMEM;
	}

	if (quirks & VSEC_QUIRK_TABLE_SHIFT)
		header->offset >>= TABLE_OFFSET_SHIFT;

	/*
	 * The DVSEC/VSEC contains the starting offset and count for a block of
	 * discovery tables. Create a resource array of these tables to the
	 * auxiliary device driver.
	 */
	for (i = 0, tmp = res; i < header->num_entries; i++, tmp++) {
		tmp->start = pdev->resource[header->tbir].start +
			     header->offset + i * (header->entry_size * sizeof(u32));
		tmp->end = tmp->start + (header->entry_size * sizeof(u32)) - 1;
		tmp->flags = IORESOURCE_MEM;
	}

	intel_vsec_dev->pcidev = pdev;
	intel_vsec_dev->resource = res;
	intel_vsec_dev->num_resources = header->num_entries;
	intel_vsec_dev->info = info;

	if (header->id == VSEC_ID_SDSI)
		intel_vsec_dev->ida = &intel_vsec_sdsi_ida;
	else
		intel_vsec_dev->ida = &intel_vsec_ida;

	return intel_vsec_add_aux(pdev, NULL, intel_vsec_dev,
				  intel_vsec_name(header->id));
}

static bool intel_vsec_walk_header(struct pci_dev *pdev,
				   struct intel_vsec_platform_info *info)
{
	struct intel_vsec_header **header = info->headers;
	bool have_devices = false;
	int ret;

	for ( ; *header; header++) {
		ret = intel_vsec_add_dev(pdev, *header, info);
		if (ret)
			dev_info(&pdev->dev, "Could not add device for VSEC id %d\n",
				 (*header)->id);
		else
			have_devices = true;
	}

	return have_devices;
}

static bool intel_vsec_walk_dvsec(struct pci_dev *pdev,
				  struct intel_vsec_platform_info *info)
{
	bool have_devices = false;
	int pos = 0;

	do {
		struct intel_vsec_header header;
		u32 table, hdr;
		u16 vid;
		int ret;

		pos = pci_find_next_ext_capability(pdev, pos, PCI_EXT_CAP_ID_DVSEC);
		if (!pos)
			break;

		pci_read_config_dword(pdev, pos + PCI_DVSEC_HEADER1, &hdr);
		vid = PCI_DVSEC_HEADER1_VID(hdr);
		if (vid != PCI_VENDOR_ID_INTEL)
			continue;

		/* Support only revision 1 */
		header.rev = PCI_DVSEC_HEADER1_REV(hdr);
		if (header.rev != 1) {
			dev_info(&pdev->dev, "Unsupported DVSEC revision %d\n", header.rev);
			continue;
		}

		header.length = PCI_DVSEC_HEADER1_LEN(hdr);

		pci_read_config_byte(pdev, pos + INTEL_DVSEC_ENTRIES, &header.num_entries);
		pci_read_config_byte(pdev, pos + INTEL_DVSEC_SIZE, &header.entry_size);
		pci_read_config_dword(pdev, pos + INTEL_DVSEC_TABLE, &table);

		header.tbir = INTEL_DVSEC_TABLE_BAR(table);
		header.offset = INTEL_DVSEC_TABLE_OFFSET(table);

		pci_read_config_dword(pdev, pos + PCI_DVSEC_HEADER2, &hdr);
		header.id = PCI_DVSEC_HEADER2_ID(hdr);

		ret = intel_vsec_add_dev(pdev, &header, info);
		if (ret)
			continue;

		have_devices = true;
	} while (true);

	return have_devices;
}

static bool intel_vsec_walk_vsec(struct pci_dev *pdev,
				 struct intel_vsec_platform_info *info)
{
	bool have_devices = false;
	int pos = 0;

	do {
		struct intel_vsec_header header;
		u32 table, hdr;
		int ret;

		pos = pci_find_next_ext_capability(pdev, pos, PCI_EXT_CAP_ID_VNDR);
		if (!pos)
			break;

		pci_read_config_dword(pdev, pos + PCI_VNDR_HEADER, &hdr);

		/* Support only revision 1 */
		header.rev = PCI_VNDR_HEADER_REV(hdr);
		if (header.rev != 1) {
			dev_info(&pdev->dev, "Unsupported VSEC revision %d\n", header.rev);
			continue;
		}

		header.id = PCI_VNDR_HEADER_ID(hdr);
		header.length = PCI_VNDR_HEADER_LEN(hdr);

		/* entry, size, and table offset are the same as DVSEC */
		pci_read_config_byte(pdev, pos + INTEL_DVSEC_ENTRIES, &header.num_entries);
		pci_read_config_byte(pdev, pos + INTEL_DVSEC_SIZE, &header.entry_size);
		pci_read_config_dword(pdev, pos + INTEL_DVSEC_TABLE, &table);

		header.tbir = INTEL_DVSEC_TABLE_BAR(table);
		header.offset = INTEL_DVSEC_TABLE_OFFSET(table);

		ret = intel_vsec_add_dev(pdev, &header, info);
		if (ret)
			continue;

		have_devices = true;
	} while (true);

	return have_devices;
}

static int intel_vsec_pci_probe(struct pci_dev *pdev, const struct pci_device_id *id)
{
	struct intel_vsec_platform_info *info;
	bool have_devices = false;
	int ret;

	ret = pcim_enable_device(pdev);
	if (ret)
		return ret;

	pci_save_state(pdev);
	info = (struct intel_vsec_platform_info *)id->driver_data;
	if (!info)
		return -EINVAL;

	if (intel_vsec_walk_dvsec(pdev, info))
		have_devices = true;

	if (intel_vsec_walk_vsec(pdev, info))
		have_devices = true;

	if (info && (info->quirks & VSEC_QUIRK_NO_DVSEC) &&
	    intel_vsec_walk_header(pdev, info))
		have_devices = true;

	if (!have_devices)
		return -ENODEV;

	return 0;
}

/* DG1 info */
static struct intel_vsec_header dg1_header = {
	.length = 0x10,
	.id = 2,
	.num_entries = 1,
	.entry_size = 3,
	.tbir = 0,
	.offset = 0x466000,
};

static struct intel_vsec_header *dg1_headers[] = {
	&dg1_header,
	NULL
};

static const struct intel_vsec_platform_info dg1_info = {
	.caps = VSEC_CAP_TELEMETRY,
	.headers = dg1_headers,
	.quirks = VSEC_QUIRK_NO_DVSEC | VSEC_QUIRK_EARLY_HW,
};

/* MTL info */
static const struct intel_vsec_platform_info mtl_info = {
	.caps = VSEC_CAP_TELEMETRY,
};

/* OOBMSM info */
static const struct intel_vsec_platform_info oobmsm_info = {
	.caps = VSEC_CAP_TELEMETRY | VSEC_CAP_SDSI | VSEC_CAP_TPMI,
};

/* TGL info */
static const struct intel_vsec_platform_info tgl_info = {
	.caps = VSEC_CAP_TELEMETRY,
	.quirks = VSEC_QUIRK_TABLE_SHIFT | VSEC_QUIRK_EARLY_HW,
};

#define PCI_DEVICE_ID_INTEL_VSEC_ADL		0x467d
#define PCI_DEVICE_ID_INTEL_VSEC_DG1		0x490e
#define PCI_DEVICE_ID_INTEL_VSEC_MTL_M		0x7d0d
#define PCI_DEVICE_ID_INTEL_VSEC_MTL_S		0xad0d
#define PCI_DEVICE_ID_INTEL_VSEC_OOBMSM		0x09a7
#define PCI_DEVICE_ID_INTEL_VSEC_RPL		0xa77d
#define PCI_DEVICE_ID_INTEL_VSEC_TGL		0x9a0d
static const struct pci_device_id intel_vsec_pci_ids[] = {
	{ PCI_DEVICE_DATA(INTEL, VSEC_ADL, &tgl_info) },
	{ PCI_DEVICE_DATA(INTEL, VSEC_DG1, &dg1_info) },
	{ PCI_DEVICE_DATA(INTEL, VSEC_MTL_M, &mtl_info) },
	{ PCI_DEVICE_DATA(INTEL, VSEC_MTL_S, &mtl_info) },
	{ PCI_DEVICE_DATA(INTEL, VSEC_OOBMSM, &oobmsm_info) },
	{ PCI_DEVICE_DATA(INTEL, VSEC_RPL, &tgl_info) },
	{ PCI_DEVICE_DATA(INTEL, VSEC_TGL, &tgl_info) },
	{ }
};
MODULE_DEVICE_TABLE(pci, intel_vsec_pci_ids);

static pci_ers_result_t intel_vsec_pci_error_detected(struct pci_dev *pdev,
						      pci_channel_state_t state)
{
	pci_ers_result_t status = PCI_ERS_RESULT_NEED_RESET;

	dev_info(&pdev->dev, "PCI error detected, state %d", state);

	if (state == pci_channel_io_perm_failure)
		status = PCI_ERS_RESULT_DISCONNECT;
	else
		pci_disable_device(pdev);

	return status;
}

static pci_ers_result_t intel_vsec_pci_slot_reset(struct pci_dev *pdev)
{
	struct intel_vsec_device *intel_vsec_dev;
	pci_ers_result_t status = PCI_ERS_RESULT_DISCONNECT;
	const struct pci_device_id *pci_dev_id;
	unsigned long index;

	dev_info(&pdev->dev, "Resetting PCI slot\n");

	msleep(2000);
	if (pci_enable_device(pdev)) {
		dev_info(&pdev->dev,
			 "Failed to re-enable PCI device after reset.\n");
		goto out;
	}

	status = PCI_ERS_RESULT_RECOVERED;

	xa_for_each(&auxdev_array, index, intel_vsec_dev) {
		/* check if pdev doesn't match */
		if (pdev != intel_vsec_dev->pcidev)
			continue;
		devm_release_action(&pdev->dev, intel_vsec_remove_aux,
				    &intel_vsec_dev->auxdev);
	}
	pci_disable_device(pdev);
	pci_restore_state(pdev);
	pci_dev_id = pci_match_id(intel_vsec_pci_ids, pdev);
	intel_vsec_pci_probe(pdev, pci_dev_id);

out:
	return status;
}

static void intel_vsec_pci_resume(struct pci_dev *pdev)
{
	dev_info(&pdev->dev, "Done resuming PCI device\n");
}

static const struct pci_error_handlers intel_vsec_pci_err_handlers = {
	.error_detected = intel_vsec_pci_error_detected,
	.slot_reset = intel_vsec_pci_slot_reset,
	.resume = intel_vsec_pci_resume,
};

static struct pci_driver intel_vsec_pci_driver = {
	.name = "intel_vsec",
	.id_table = intel_vsec_pci_ids,
	.probe = intel_vsec_pci_probe,
	.err_handler = &intel_vsec_pci_err_handlers,
};
module_pci_driver(intel_vsec_pci_driver);

MODULE_AUTHOR("David E. Box <david.e.box@linux.intel.com>");
MODULE_DESCRIPTION("Intel Extended Capabilities auxiliary bus driver");
MODULE_LICENSE("GPL v2");<|MERGE_RESOLUTION|>--- conflicted
+++ resolved
@@ -165,15 +165,7 @@
 
 	ret = auxiliary_device_init(auxdev);
 	if (ret < 0) {
-<<<<<<< HEAD
-		mutex_lock(&vsec_ida_lock);
-		ida_free(intel_vsec_dev->ida, auxdev->id);
-		mutex_unlock(&vsec_ida_lock);
-		kfree(intel_vsec_dev->resource);
-		kfree(intel_vsec_dev);
-=======
 		intel_vsec_dev_release(&auxdev->dev);
->>>>>>> 98817289
 		return ret;
 	}
 
