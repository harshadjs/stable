--- conflicted
+++ resolved
@@ -90,10 +90,7 @@
 	HPWMI_PEAKSHIFT_PERIOD		= 0x0F,
 	HPWMI_BATTERY_CHARGE_PERIOD	= 0x10,
 	HPWMI_SANITIZATION_MODE		= 0x17,
-<<<<<<< HEAD
-=======
 	HPWMI_OMEN_KEY			= 0x1D,
->>>>>>> d60c95ef
 	HPWMI_SMART_EXPERIENCE_APP	= 0x21,
 };
 
@@ -1320,14 +1317,11 @@
 		if (hp_wmi_rfkill_setup(device))
 			hp_wmi_rfkill2_setup(device);
 	}
-<<<<<<< HEAD
-=======
 
 	err = hp_wmi_hwmon_init();
 
 	if (err < 0)
 		return err;
->>>>>>> d60c95ef
 
 	thermal_profile_setup();
 
