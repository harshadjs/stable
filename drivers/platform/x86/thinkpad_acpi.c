--- conflicted
+++ resolved
@@ -312,23 +312,17 @@
 /* DMI Quirks */
 struct quirk_entry {
 	bool btusb_bug;
-<<<<<<< HEAD
-=======
 	u32 s2idle_bug_mmio;
->>>>>>> 3a82f341
 };
 
 static struct quirk_entry quirk_btusb_bug = {
 	.btusb_bug = true,
 };
 
-<<<<<<< HEAD
-=======
 static struct quirk_entry quirk_s2idle_bug = {
 	.s2idle_bug_mmio = 0xfed80380,
 };
 
->>>>>>> 3a82f341
 static struct {
 	u32 bluetooth:1;
 	u32 hotkey:1;
