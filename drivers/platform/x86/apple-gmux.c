--- conflicted
+++ resolved
@@ -82,8 +82,6 @@
 
 static struct apple_gmux_data *apple_gmux_data;
 
-<<<<<<< HEAD
-=======
 struct apple_gmux_config {
 	u8 (*read8)(struct apple_gmux_data *gmux_data, int port);
 	void (*write8)(struct apple_gmux_data *gmux_data, int port, u8 val);
@@ -96,7 +94,6 @@
 	char *name;
 };
 
->>>>>>> 98817289
 #define GMUX_INTERRUPT_ENABLE		0xff
 #define GMUX_INTERRUPT_DISABLE		0x00
 
@@ -289,8 +286,6 @@
 	return val;
 }
 
-<<<<<<< HEAD
-=======
 static void gmux_mmio_write32(struct apple_gmux_data *gmux_data, int port,
 			       u32 val)
 {
@@ -324,7 +319,6 @@
 	return gmux_data->config->write32(gmux_data, port, val);
 }
 
->>>>>>> 98817289
 /**
  * DOC: Backlight control
  *
@@ -794,21 +788,13 @@
 	int ret = -ENXIO;
 	acpi_status status;
 	unsigned long long gpe;
-<<<<<<< HEAD
-	bool indexed = false;
-=======
 	enum apple_gmux_type type;
->>>>>>> 98817289
 	u32 version;
 
 	if (apple_gmux_data)
 		return -EBUSY;
 
-<<<<<<< HEAD
-	if (!apple_gmux_detect(pnp, &indexed)) {
-=======
 	if (!apple_gmux_detect(pnp, &type)) {
->>>>>>> 98817289
 		pr_info("gmux device not present\n");
 		return -ENODEV;
 	}
@@ -818,8 +804,6 @@
 		return -ENOMEM;
 	pnp_set_drvdata(pnp, gmux_data);
 
-<<<<<<< HEAD
-=======
 	switch (type) {
 	case APPLE_GMUX_TYPE_MMIO:
 		gmux_data->config = &apple_gmux_mmio;
@@ -849,7 +833,6 @@
 		break;
 	}
 
->>>>>>> 98817289
 	res = pnp_get_resource(pnp, IORESOURCE_IO, 0);
 	gmux_data->iostart = res->start;
 	gmux_data->iolen = resource_size(res);
@@ -860,14 +843,8 @@
 		goto err_free;
 	}
 
-<<<<<<< HEAD
-	if (indexed) {
-		mutex_init(&gmux_data->index_lock);
-		gmux_data->indexed = true;
-=======
 get_version:
 	if (gmux_data->config->read_version_as_u32) {
->>>>>>> 98817289
 		version = gmux_read32(gmux_data, GMUX_PORT_VERSION_MAJOR);
 		ver_major = (version >> 24) & 0xff;
 		ver_minor = (version >> 16) & 0xff;
