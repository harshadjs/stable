// SPDX-License-Identifier: GPL-2.0-only
/*
 * APEI Generic Hardware Error Source support
 *
 * Generic Hardware Error Source provides a way to report platform
 * hardware errors (such as that from chipset). It works in so called
 * "Firmware First" mode, that is, hardware errors are reported to
 * firmware firstly, then reported to Linux by firmware. This way,
 * some non-standard hardware error registers or non-standard hardware
 * link can be checked by firmware to produce more hardware error
 * information for Linux.
 *
 * For more information about Generic Hardware Error Source, please
 * refer to ACPI Specification version 4.0, section 17.3.2.6
 *
 * Copyright 2010,2011 Intel Corp.
 *   Author: Huang Ying <ying.huang@intel.com>
 */

#include <linux/arm_sdei.h>
#include <linux/kernel.h>
#include <linux/moduleparam.h>
#include <linux/init.h>
#include <linux/acpi.h>
#include <linux/io.h>
#include <linux/interrupt.h>
#include <linux/timer.h>
#include <linux/cper.h>
#include <linux/platform_device.h>
#include <linux/mutex.h>
#include <linux/ratelimit.h>
#include <linux/vmalloc.h>
#include <linux/irq_work.h>
#include <linux/llist.h>
#include <linux/genalloc.h>
#include <linux/pci.h>
#include <linux/pfn.h>
#include <linux/aer.h>
#include <linux/nmi.h>
#include <linux/sched/clock.h>
#include <linux/uuid.h>
#include <linux/ras.h>

#include <acpi/actbl1.h>
#include <acpi/ghes.h>
#include <acpi/apei.h>
#include <asm/fixmap.h>
#include <asm/tlbflush.h>
#include <ras/ras_event.h>

#include "apei-internal.h"

#define GHES_PFX	"GHES: "

#define GHES_ESTATUS_MAX_SIZE		65536
#define GHES_ESOURCE_PREALLOC_MAX_SIZE	65536

#define GHES_ESTATUS_POOL_MIN_ALLOC_ORDER 3

/* This is just an estimation for memory pool allocation */
#define GHES_ESTATUS_CACHE_AVG_SIZE	512

#define GHES_ESTATUS_CACHES_SIZE	4

#define GHES_ESTATUS_IN_CACHE_MAX_NSEC	10000000000ULL
/* Prevent too many caches are allocated because of RCU */
#define GHES_ESTATUS_CACHE_ALLOCED_MAX	(GHES_ESTATUS_CACHES_SIZE * 3 / 2)

#define GHES_ESTATUS_CACHE_LEN(estatus_len)			\
	(sizeof(struct ghes_estatus_cache) + (estatus_len))
#define GHES_ESTATUS_FROM_CACHE(estatus_cache)			\
	((struct acpi_hest_generic_status *)				\
	 ((struct ghes_estatus_cache *)(estatus_cache) + 1))

#define GHES_ESTATUS_NODE_LEN(estatus_len)			\
	(sizeof(struct ghes_estatus_node) + (estatus_len))
#define GHES_ESTATUS_FROM_NODE(estatus_node)			\
	((struct acpi_hest_generic_status *)				\
	 ((struct ghes_estatus_node *)(estatus_node) + 1))

/*
 *  NMI-like notifications vary by architecture, before the compiler can prune
 *  unused static functions it needs a value for these enums.
 */
#ifndef CONFIG_ARM_SDE_INTERFACE
#define FIX_APEI_GHES_SDEI_NORMAL	__end_of_fixed_addresses
#define FIX_APEI_GHES_SDEI_CRITICAL	__end_of_fixed_addresses
#endif

static inline bool is_hest_type_generic_v2(struct ghes *ghes)
{
	return ghes->generic->header.type == ACPI_HEST_TYPE_GENERIC_ERROR_V2;
}

/*
 * This driver isn't really modular, however for the time being,
 * continuing to use module_param is the easiest way to remain
 * compatible with existing boot arg use cases.
 */
bool ghes_disable;
module_param_named(disable, ghes_disable, bool, 0);

/*
 * All error sources notified with HED (Hardware Error Device) share a
 * single notifier callback, so they need to be linked and checked one
 * by one. This holds true for NMI too.
 *
 * RCU is used for these lists, so ghes_list_mutex is only used for
 * list changing, not for traversing.
 */
static LIST_HEAD(ghes_hed);
static DEFINE_MUTEX(ghes_list_mutex);

/*
 * Because the memory area used to transfer hardware error information
 * from BIOS to Linux can be determined only in NMI, IRQ or timer
 * handler, but general ioremap can not be used in atomic context, so
 * the fixmap is used instead.
 *
 * This spinlock is used to prevent the fixmap entry from being used
 * simultaneously.
 */
static DEFINE_SPINLOCK(ghes_notify_lock_irq);

static struct gen_pool *ghes_estatus_pool;
static unsigned long ghes_estatus_pool_size_request;

static struct ghes_estatus_cache *ghes_estatus_caches[GHES_ESTATUS_CACHES_SIZE];
static atomic_t ghes_estatus_cache_alloced;

static int ghes_panic_timeout __read_mostly = 30;

static void __iomem *ghes_map(u64 pfn, enum fixed_addresses fixmap_idx)
{
	phys_addr_t paddr;
	pgprot_t prot;

	paddr = PFN_PHYS(pfn);
	prot = arch_apei_get_mem_attribute(paddr);
	__set_fixmap(fixmap_idx, paddr, prot);

	return (void __iomem *) __fix_to_virt(fixmap_idx);
}

static void ghes_unmap(void __iomem *vaddr, enum fixed_addresses fixmap_idx)
{
	int _idx = virt_to_fix((unsigned long)vaddr);

	WARN_ON_ONCE(fixmap_idx != _idx);
	clear_fixmap(fixmap_idx);
}

int ghes_estatus_pool_init(int num_ghes)
{
	unsigned long addr, len;
	int rc;

	ghes_estatus_pool = gen_pool_create(GHES_ESTATUS_POOL_MIN_ALLOC_ORDER, -1);
	if (!ghes_estatus_pool)
		return -ENOMEM;

<<<<<<< HEAD
static void ghes_estatus_pool_free_chunk(struct gen_pool *pool,
					      struct gen_pool_chunk *chunk,
					      void *data)
{
	vfree((void *)chunk->start_addr);
}

static void ghes_estatus_pool_exit(void)
{
	gen_pool_for_each_chunk(ghes_estatus_pool,
				ghes_estatus_pool_free_chunk, NULL);
	gen_pool_destroy(ghes_estatus_pool);
}

static int ghes_estatus_pool_expand(unsigned long len)
{
	unsigned long size, addr;

	ghes_estatus_pool_size_request += PAGE_ALIGN(len);
	size = gen_pool_size(ghes_estatus_pool);
	if (size >= ghes_estatus_pool_size_request)
		return 0;

	addr = (unsigned long)vmalloc(PAGE_ALIGN(len));
	if (!addr)
		return -ENOMEM;

	/*
	 * New allocation must be visible in all pgd before it can be found by
	 * an NMI allocating from the pool.
	 */
	vmalloc_sync_all();

	return gen_pool_add(ghes_estatus_pool, addr, PAGE_ALIGN(len), -1);
=======
	len = GHES_ESTATUS_CACHE_AVG_SIZE * GHES_ESTATUS_CACHE_ALLOCED_MAX;
	len += (num_ghes * GHES_ESOURCE_PREALLOC_MAX_SIZE);

	ghes_estatus_pool_size_request = PAGE_ALIGN(len);
	addr = (unsigned long)vmalloc(PAGE_ALIGN(len));
	if (!addr)
		goto err_pool_alloc;

	/*
	 * New allocation must be visible in all pgd before it can be found by
	 * an NMI allocating from the pool.
	 */
	vmalloc_sync_all();

	rc = gen_pool_add(ghes_estatus_pool, addr, PAGE_ALIGN(len), -1);
	if (rc)
		goto err_pool_add;

	return 0;

err_pool_add:
	vfree((void *)addr);

err_pool_alloc:
	gen_pool_destroy(ghes_estatus_pool);

	return -ENOMEM;
>>>>>>> f7688b48
}

static int map_gen_v2(struct ghes *ghes)
{
	return apei_map_generic_address(&ghes->generic_v2->read_ack_register);
}

static void unmap_gen_v2(struct ghes *ghes)
{
	apei_unmap_generic_address(&ghes->generic_v2->read_ack_register);
}

static void ghes_ack_error(struct acpi_hest_generic_v2 *gv2)
{
	int rc;
	u64 val = 0;

	rc = apei_read(&val, &gv2->read_ack_register);
	if (rc)
		return;

	val &= gv2->read_ack_preserve << gv2->read_ack_register.bit_offset;
	val |= gv2->read_ack_write    << gv2->read_ack_register.bit_offset;

	apei_write(val, &gv2->read_ack_register);
}

static struct ghes *ghes_new(struct acpi_hest_generic *generic)
{
	struct ghes *ghes;
	unsigned int error_block_length;
	int rc;

	ghes = kzalloc(sizeof(*ghes), GFP_KERNEL);
	if (!ghes)
		return ERR_PTR(-ENOMEM);

	ghes->generic = generic;
	if (is_hest_type_generic_v2(ghes)) {
		rc = map_gen_v2(ghes);
		if (rc)
			goto err_free;
	}

	rc = apei_map_generic_address(&generic->error_status_address);
	if (rc)
		goto err_unmap_read_ack_addr;
	error_block_length = generic->error_block_length;
	if (error_block_length > GHES_ESTATUS_MAX_SIZE) {
		pr_warning(FW_WARN GHES_PFX
			   "Error status block length is too long: %u for "
			   "generic hardware error source: %d.\n",
			   error_block_length, generic->header.source_id);
		error_block_length = GHES_ESTATUS_MAX_SIZE;
	}
	ghes->estatus = kmalloc(error_block_length, GFP_KERNEL);
	if (!ghes->estatus) {
		rc = -ENOMEM;
		goto err_unmap_status_addr;
	}

	return ghes;

err_unmap_status_addr:
	apei_unmap_generic_address(&generic->error_status_address);
err_unmap_read_ack_addr:
	if (is_hest_type_generic_v2(ghes))
		unmap_gen_v2(ghes);
err_free:
	kfree(ghes);
	return ERR_PTR(rc);
}

static void ghes_fini(struct ghes *ghes)
{
	kfree(ghes->estatus);
	apei_unmap_generic_address(&ghes->generic->error_status_address);
	if (is_hest_type_generic_v2(ghes))
		unmap_gen_v2(ghes);
}

static inline int ghes_severity(int severity)
{
	switch (severity) {
	case CPER_SEV_INFORMATIONAL:
		return GHES_SEV_NO;
	case CPER_SEV_CORRECTED:
		return GHES_SEV_CORRECTED;
	case CPER_SEV_RECOVERABLE:
		return GHES_SEV_RECOVERABLE;
	case CPER_SEV_FATAL:
		return GHES_SEV_PANIC;
	default:
		/* Unknown, go panic */
		return GHES_SEV_PANIC;
	}
}

static void ghes_copy_tofrom_phys(void *buffer, u64 paddr, u32 len,
				  int from_phys,
				  enum fixed_addresses fixmap_idx)
{
	void __iomem *vaddr;
	u64 offset;
	u32 trunk;

	while (len > 0) {
		offset = paddr - (paddr & PAGE_MASK);
		vaddr = ghes_map(PHYS_PFN(paddr), fixmap_idx);
		trunk = PAGE_SIZE - offset;
		trunk = min(trunk, len);
		if (from_phys)
			memcpy_fromio(buffer, vaddr + offset, trunk);
		else
			memcpy_toio(vaddr + offset, buffer, trunk);
		len -= trunk;
		paddr += trunk;
		buffer += trunk;
		ghes_unmap(vaddr, fixmap_idx);
	}
}

/* Check the top-level record header has an appropriate size. */
static int __ghes_check_estatus(struct ghes *ghes,
				struct acpi_hest_generic_status *estatus)
{
	u32 len = cper_estatus_len(estatus);

	if (len < sizeof(*estatus)) {
		pr_warn_ratelimited(FW_WARN GHES_PFX "Truncated error status block!\n");
		return -EIO;
	}

	if (len > ghes->generic->error_block_length) {
		pr_warn_ratelimited(FW_WARN GHES_PFX "Invalid error status block length!\n");
		return -EIO;
	}

	if (cper_estatus_check_header(estatus)) {
		pr_warn_ratelimited(FW_WARN GHES_PFX "Invalid CPER header!\n");
		return -EIO;
	}

	return 0;
}

/* Read the CPER block, returning its address, and header in estatus. */
static int __ghes_peek_estatus(struct ghes *ghes,
			       struct acpi_hest_generic_status *estatus,
			       u64 *buf_paddr, enum fixed_addresses fixmap_idx)
{
	struct acpi_hest_generic *g = ghes->generic;
	int rc;

	rc = apei_read(buf_paddr, &g->error_status_address);
	if (rc) {
		*buf_paddr = 0;
		pr_warn_ratelimited(FW_WARN GHES_PFX
"Failed to read error status block address for hardware error source: %d.\n",
				   g->header.source_id);
		return -EIO;
	}
	if (!*buf_paddr)
		return -ENOENT;

	ghes_copy_tofrom_phys(estatus, *buf_paddr, sizeof(*estatus), 1,
			      fixmap_idx);
	if (!estatus->block_status) {
		*buf_paddr = 0;
		return -ENOENT;
	}

	return 0;
}

static int __ghes_read_estatus(struct acpi_hest_generic_status *estatus,
			       u64 buf_paddr, enum fixed_addresses fixmap_idx,
			       size_t buf_len)
{
	ghes_copy_tofrom_phys(estatus, buf_paddr, buf_len, 1, fixmap_idx);
	if (cper_estatus_check(estatus)) {
		pr_warn_ratelimited(FW_WARN GHES_PFX
				    "Failed to read error status block!\n");
		return -EIO;
	}

	return 0;
}

static int ghes_read_estatus(struct ghes *ghes,
			     struct acpi_hest_generic_status *estatus,
			     u64 *buf_paddr, enum fixed_addresses fixmap_idx)
{
	int rc;

	rc = __ghes_peek_estatus(ghes, estatus, buf_paddr, fixmap_idx);
	if (rc)
		return rc;

	rc = __ghes_check_estatus(ghes, estatus);
	if (rc)
		return rc;

	return __ghes_read_estatus(estatus, *buf_paddr, fixmap_idx,
				   cper_estatus_len(estatus));
}

static void ghes_clear_estatus(struct ghes *ghes,
			       struct acpi_hest_generic_status *estatus,
			       u64 buf_paddr, enum fixed_addresses fixmap_idx)
{
	estatus->block_status = 0;

	if (!buf_paddr)
		return;

	ghes_copy_tofrom_phys(estatus, buf_paddr,
			      sizeof(estatus->block_status), 0,
			      fixmap_idx);

	/*
	 * GHESv2 type HEST entries introduce support for error acknowledgment,
	 * so only acknowledge the error if this support is present.
	 */
	if (is_hest_type_generic_v2(ghes))
		ghes_ack_error(ghes->generic_v2);
}

static void ghes_handle_memory_failure(struct acpi_hest_generic_data *gdata, int sev)
{
#ifdef CONFIG_ACPI_APEI_MEMORY_FAILURE
	unsigned long pfn;
	int flags = -1;
	int sec_sev = ghes_severity(gdata->error_severity);
	struct cper_sec_mem_err *mem_err = acpi_hest_get_payload(gdata);

	if (!(mem_err->validation_bits & CPER_MEM_VALID_PA))
		return;

	pfn = mem_err->physical_addr >> PAGE_SHIFT;
	if (!pfn_valid(pfn)) {
		pr_warn_ratelimited(FW_WARN GHES_PFX
		"Invalid address in generic error data: %#llx\n",
		mem_err->physical_addr);
		return;
	}

	/* iff following two events can be handled properly by now */
	if (sec_sev == GHES_SEV_CORRECTED &&
	    (gdata->flags & CPER_SEC_ERROR_THRESHOLD_EXCEEDED))
		flags = MF_SOFT_OFFLINE;
	if (sev == GHES_SEV_RECOVERABLE && sec_sev == GHES_SEV_RECOVERABLE)
		flags = 0;

	if (flags != -1)
		memory_failure_queue(pfn, flags);
#endif
}

/*
 * PCIe AER errors need to be sent to the AER driver for reporting and
 * recovery. The GHES severities map to the following AER severities and
 * require the following handling:
 *
 * GHES_SEV_CORRECTABLE -> AER_CORRECTABLE
 *     These need to be reported by the AER driver but no recovery is
 *     necessary.
 * GHES_SEV_RECOVERABLE -> AER_NONFATAL
 * GHES_SEV_RECOVERABLE && CPER_SEC_RESET -> AER_FATAL
 *     These both need to be reported and recovered from by the AER driver.
 * GHES_SEV_PANIC does not make it to this handling since the kernel must
 *     panic.
 */
static void ghes_handle_aer(struct acpi_hest_generic_data *gdata)
{
#ifdef CONFIG_ACPI_APEI_PCIEAER
	struct cper_sec_pcie *pcie_err = acpi_hest_get_payload(gdata);

	if (pcie_err->validation_bits & CPER_PCIE_VALID_DEVICE_ID &&
	    pcie_err->validation_bits & CPER_PCIE_VALID_AER_INFO) {
		unsigned int devfn;
		int aer_severity;

		devfn = PCI_DEVFN(pcie_err->device_id.device,
				  pcie_err->device_id.function);
		aer_severity = cper_severity_to_aer(gdata->error_severity);

		/*
		 * If firmware reset the component to contain
		 * the error, we must reinitialize it before
		 * use, so treat it as a fatal AER error.
		 */
		if (gdata->flags & CPER_SEC_RESET)
			aer_severity = AER_FATAL;

		aer_recover_queue(pcie_err->device_id.segment,
				  pcie_err->device_id.bus,
				  devfn, aer_severity,
				  (struct aer_capability_regs *)
				  pcie_err->aer_info);
	}
#endif
}

static void ghes_do_proc(struct ghes *ghes,
			 const struct acpi_hest_generic_status *estatus)
{
	int sev, sec_sev;
	struct acpi_hest_generic_data *gdata;
	guid_t *sec_type;
	const guid_t *fru_id = &guid_null;
	char *fru_text = "";

	sev = ghes_severity(estatus->error_severity);
	apei_estatus_for_each_section(estatus, gdata) {
		sec_type = (guid_t *)gdata->section_type;
		sec_sev = ghes_severity(gdata->error_severity);
		if (gdata->validation_bits & CPER_SEC_VALID_FRU_ID)
			fru_id = (guid_t *)gdata->fru_id;

		if (gdata->validation_bits & CPER_SEC_VALID_FRU_TEXT)
			fru_text = gdata->fru_text;

		if (guid_equal(sec_type, &CPER_SEC_PLATFORM_MEM)) {
			struct cper_sec_mem_err *mem_err = acpi_hest_get_payload(gdata);

			ghes_edac_report_mem_error(sev, mem_err);

			arch_apei_report_mem_error(sev, mem_err);
			ghes_handle_memory_failure(gdata, sev);
		}
		else if (guid_equal(sec_type, &CPER_SEC_PCIE)) {
			ghes_handle_aer(gdata);
		}
		else if (guid_equal(sec_type, &CPER_SEC_PROC_ARM)) {
			struct cper_sec_proc_arm *err = acpi_hest_get_payload(gdata);

			log_arm_hw_error(err);
		} else {
			void *err = acpi_hest_get_payload(gdata);

			log_non_standard_event(sec_type, fru_id, fru_text,
					       sec_sev, err,
					       gdata->error_data_length);
		}
	}
}

static void __ghes_print_estatus(const char *pfx,
				 const struct acpi_hest_generic *generic,
				 const struct acpi_hest_generic_status *estatus)
{
	static atomic_t seqno;
	unsigned int curr_seqno;
	char pfx_seq[64];

	if (pfx == NULL) {
		if (ghes_severity(estatus->error_severity) <=
		    GHES_SEV_CORRECTED)
			pfx = KERN_WARNING;
		else
			pfx = KERN_ERR;
	}
	curr_seqno = atomic_inc_return(&seqno);
	snprintf(pfx_seq, sizeof(pfx_seq), "%s{%u}" HW_ERR, pfx, curr_seqno);
	printk("%s""Hardware error from APEI Generic Hardware Error Source: %d\n",
	       pfx_seq, generic->header.source_id);
	cper_estatus_print(pfx_seq, estatus);
}

static int ghes_print_estatus(const char *pfx,
			      const struct acpi_hest_generic *generic,
			      const struct acpi_hest_generic_status *estatus)
{
	/* Not more than 2 messages every 5 seconds */
	static DEFINE_RATELIMIT_STATE(ratelimit_corrected, 5*HZ, 2);
	static DEFINE_RATELIMIT_STATE(ratelimit_uncorrected, 5*HZ, 2);
	struct ratelimit_state *ratelimit;

	if (ghes_severity(estatus->error_severity) <= GHES_SEV_CORRECTED)
		ratelimit = &ratelimit_corrected;
	else
		ratelimit = &ratelimit_uncorrected;
	if (__ratelimit(ratelimit)) {
		__ghes_print_estatus(pfx, generic, estatus);
		return 1;
	}
	return 0;
}

/*
 * GHES error status reporting throttle, to report more kinds of
 * errors, instead of just most frequently occurred errors.
 */
static int ghes_estatus_cached(struct acpi_hest_generic_status *estatus)
{
	u32 len;
	int i, cached = 0;
	unsigned long long now;
	struct ghes_estatus_cache *cache;
	struct acpi_hest_generic_status *cache_estatus;

	len = cper_estatus_len(estatus);
	rcu_read_lock();
	for (i = 0; i < GHES_ESTATUS_CACHES_SIZE; i++) {
		cache = rcu_dereference(ghes_estatus_caches[i]);
		if (cache == NULL)
			continue;
		if (len != cache->estatus_len)
			continue;
		cache_estatus = GHES_ESTATUS_FROM_CACHE(cache);
		if (memcmp(estatus, cache_estatus, len))
			continue;
		atomic_inc(&cache->count);
		now = sched_clock();
		if (now - cache->time_in < GHES_ESTATUS_IN_CACHE_MAX_NSEC)
			cached = 1;
		break;
	}
	rcu_read_unlock();
	return cached;
}

static struct ghes_estatus_cache *ghes_estatus_cache_alloc(
	struct acpi_hest_generic *generic,
	struct acpi_hest_generic_status *estatus)
{
	int alloced;
	u32 len, cache_len;
	struct ghes_estatus_cache *cache;
	struct acpi_hest_generic_status *cache_estatus;

	alloced = atomic_add_return(1, &ghes_estatus_cache_alloced);
	if (alloced > GHES_ESTATUS_CACHE_ALLOCED_MAX) {
		atomic_dec(&ghes_estatus_cache_alloced);
		return NULL;
	}
	len = cper_estatus_len(estatus);
	cache_len = GHES_ESTATUS_CACHE_LEN(len);
	cache = (void *)gen_pool_alloc(ghes_estatus_pool, cache_len);
	if (!cache) {
		atomic_dec(&ghes_estatus_cache_alloced);
		return NULL;
	}
	cache_estatus = GHES_ESTATUS_FROM_CACHE(cache);
	memcpy(cache_estatus, estatus, len);
	cache->estatus_len = len;
	atomic_set(&cache->count, 0);
	cache->generic = generic;
	cache->time_in = sched_clock();
	return cache;
}

static void ghes_estatus_cache_free(struct ghes_estatus_cache *cache)
{
	u32 len;

	len = cper_estatus_len(GHES_ESTATUS_FROM_CACHE(cache));
	len = GHES_ESTATUS_CACHE_LEN(len);
	gen_pool_free(ghes_estatus_pool, (unsigned long)cache, len);
	atomic_dec(&ghes_estatus_cache_alloced);
}

static void ghes_estatus_cache_rcu_free(struct rcu_head *head)
{
	struct ghes_estatus_cache *cache;

	cache = container_of(head, struct ghes_estatus_cache, rcu);
	ghes_estatus_cache_free(cache);
}

static void ghes_estatus_cache_add(
	struct acpi_hest_generic *generic,
	struct acpi_hest_generic_status *estatus)
{
	int i, slot = -1, count;
	unsigned long long now, duration, period, max_period = 0;
	struct ghes_estatus_cache *cache, *slot_cache = NULL, *new_cache;

	new_cache = ghes_estatus_cache_alloc(generic, estatus);
	if (new_cache == NULL)
		return;
	rcu_read_lock();
	now = sched_clock();
	for (i = 0; i < GHES_ESTATUS_CACHES_SIZE; i++) {
		cache = rcu_dereference(ghes_estatus_caches[i]);
		if (cache == NULL) {
			slot = i;
			slot_cache = NULL;
			break;
		}
		duration = now - cache->time_in;
		if (duration >= GHES_ESTATUS_IN_CACHE_MAX_NSEC) {
			slot = i;
			slot_cache = cache;
			break;
		}
		count = atomic_read(&cache->count);
		period = duration;
		do_div(period, (count + 1));
		if (period > max_period) {
			max_period = period;
			slot = i;
			slot_cache = cache;
		}
	}
	/* new_cache must be put into array after its contents are written */
	smp_wmb();
	if (slot != -1 && cmpxchg(ghes_estatus_caches + slot,
				  slot_cache, new_cache) == slot_cache) {
		if (slot_cache)
			call_rcu(&slot_cache->rcu, ghes_estatus_cache_rcu_free);
	} else
		ghes_estatus_cache_free(new_cache);
	rcu_read_unlock();
}

static void __ghes_panic(struct ghes *ghes,
			 struct acpi_hest_generic_status *estatus,
			 u64 buf_paddr, enum fixed_addresses fixmap_idx)
{
	__ghes_print_estatus(KERN_EMERG, ghes->generic, estatus);

	ghes_clear_estatus(ghes, estatus, buf_paddr, fixmap_idx);

	ghes_clear_estatus(ghes);

	/* reboot to log the error! */
	if (!panic_timeout)
		panic_timeout = ghes_panic_timeout;
	panic("Fatal hardware error!");
}

static int ghes_proc(struct ghes *ghes)
{
	struct acpi_hest_generic_status *estatus = ghes->estatus;
	u64 buf_paddr;
	int rc;

	rc = ghes_read_estatus(ghes, estatus, &buf_paddr, FIX_APEI_GHES_IRQ);
	if (rc)
		goto out;

	if (ghes_severity(estatus->error_severity) >= GHES_SEV_PANIC)
		__ghes_panic(ghes, estatus, buf_paddr, FIX_APEI_GHES_IRQ);

	if (!ghes_estatus_cached(estatus)) {
		if (ghes_print_estatus(NULL, ghes->generic, estatus))
			ghes_estatus_cache_add(ghes->generic, estatus);
	}
	ghes_do_proc(ghes, estatus);

out:
	ghes_clear_estatus(ghes, estatus, buf_paddr, FIX_APEI_GHES_IRQ);

	return rc;
}

static void ghes_add_timer(struct ghes *ghes)
{
	struct acpi_hest_generic *g = ghes->generic;
	unsigned long expire;

	if (!g->notify.poll_interval) {
		pr_warning(FW_WARN GHES_PFX "Poll interval is 0 for generic hardware error source: %d, disabled.\n",
			   g->header.source_id);
		return;
	}
	expire = jiffies + msecs_to_jiffies(g->notify.poll_interval);
	ghes->timer.expires = round_jiffies_relative(expire);
	add_timer(&ghes->timer);
}

static void ghes_poll_func(struct timer_list *t)
{
	struct ghes *ghes = from_timer(ghes, t, timer);
	unsigned long flags;

	spin_lock_irqsave(&ghes_notify_lock_irq, flags);
	ghes_proc(ghes);
	spin_unlock_irqrestore(&ghes_notify_lock_irq, flags);
	if (!(ghes->flags & GHES_EXITING))
		ghes_add_timer(ghes);
}

static irqreturn_t ghes_irq_func(int irq, void *data)
{
	struct ghes *ghes = data;
	unsigned long flags;
	int rc;

	spin_lock_irqsave(&ghes_notify_lock_irq, flags);
	rc = ghes_proc(ghes);
	spin_unlock_irqrestore(&ghes_notify_lock_irq, flags);
	if (rc)
		return IRQ_NONE;

	return IRQ_HANDLED;
}

static int ghes_notify_hed(struct notifier_block *this, unsigned long event,
			   void *data)
{
	struct ghes *ghes;
	unsigned long flags;
	int ret = NOTIFY_DONE;

	spin_lock_irqsave(&ghes_notify_lock_irq, flags);
	rcu_read_lock();
	list_for_each_entry_rcu(ghes, &ghes_hed, list) {
		if (!ghes_proc(ghes))
			ret = NOTIFY_OK;
	}
	rcu_read_unlock();
	spin_unlock_irqrestore(&ghes_notify_lock_irq, flags);

	return ret;
}

static struct notifier_block ghes_notifier_hed = {
	.notifier_call = ghes_notify_hed,
};

/*
 * Handlers for CPER records may not be NMI safe. For example,
 * memory_failure_queue() takes spinlocks and calls schedule_work_on().
 * In any NMI-like handler, memory from ghes_estatus_pool is used to save
 * estatus, and added to the ghes_estatus_llist. irq_work_queue() causes
 * ghes_proc_in_irq() to run in IRQ context where each estatus in
 * ghes_estatus_llist is processed.
 *
 * Memory from the ghes_estatus_pool is also used with the ghes_estatus_cache
 * to suppress frequent messages.
 */
static struct llist_head ghes_estatus_llist;
static struct irq_work ghes_proc_irq_work;

static void ghes_proc_in_irq(struct irq_work *irq_work)
{
	struct llist_node *llnode, *next;
	struct ghes_estatus_node *estatus_node;
	struct acpi_hest_generic *generic;
	struct acpi_hest_generic_status *estatus;
	u32 len, node_len;

	llnode = llist_del_all(&ghes_estatus_llist);
	/*
	 * Because the time order of estatus in list is reversed,
	 * revert it back to proper order.
	 */
	llnode = llist_reverse_order(llnode);
	while (llnode) {
		next = llnode->next;
		estatus_node = llist_entry(llnode, struct ghes_estatus_node,
					   llnode);
		estatus = GHES_ESTATUS_FROM_NODE(estatus_node);
		len = cper_estatus_len(estatus);
		node_len = GHES_ESTATUS_NODE_LEN(len);
		ghes_do_proc(estatus_node->ghes, estatus);
		if (!ghes_estatus_cached(estatus)) {
			generic = estatus_node->generic;
			if (ghes_print_estatus(NULL, generic, estatus))
				ghes_estatus_cache_add(generic, estatus);
		}
		gen_pool_free(ghes_estatus_pool, (unsigned long)estatus_node,
			      node_len);
		llnode = next;
	}
}

static void ghes_print_queued_estatus(void)
{
	struct llist_node *llnode;
	struct ghes_estatus_node *estatus_node;
	struct acpi_hest_generic *generic;
	struct acpi_hest_generic_status *estatus;

	llnode = llist_del_all(&ghes_estatus_llist);
	/*
	 * Because the time order of estatus in list is reversed,
	 * revert it back to proper order.
	 */
	llnode = llist_reverse_order(llnode);
	while (llnode) {
		estatus_node = llist_entry(llnode, struct ghes_estatus_node,
					   llnode);
		estatus = GHES_ESTATUS_FROM_NODE(estatus_node);
		generic = estatus_node->generic;
		ghes_print_estatus(NULL, generic, estatus);
		llnode = llnode->next;
	}
}

static int ghes_in_nmi_queue_one_entry(struct ghes *ghes,
				       enum fixed_addresses fixmap_idx)
{
	struct acpi_hest_generic_status *estatus, tmp_header;
	struct ghes_estatus_node *estatus_node;
	u32 len, node_len;
	u64 buf_paddr;
	int sev, rc;

	if (!IS_ENABLED(CONFIG_ARCH_HAVE_NMI_SAFE_CMPXCHG))
		return -EOPNOTSUPP;

	rc = __ghes_peek_estatus(ghes, &tmp_header, &buf_paddr, fixmap_idx);
	if (rc) {
		ghes_clear_estatus(ghes, &tmp_header, buf_paddr, fixmap_idx);
		return rc;
	}

	rc = __ghes_check_estatus(ghes, &tmp_header);
	if (rc) {
		ghes_clear_estatus(ghes, &tmp_header, buf_paddr, fixmap_idx);
		return rc;
	}

	len = cper_estatus_len(&tmp_header);
	node_len = GHES_ESTATUS_NODE_LEN(len);
	estatus_node = (void *)gen_pool_alloc(ghes_estatus_pool, node_len);
	if (!estatus_node)
		return -ENOMEM;

	estatus_node->ghes = ghes;
	estatus_node->generic = ghes->generic;
	estatus = GHES_ESTATUS_FROM_NODE(estatus_node);

	if (__ghes_read_estatus(estatus, buf_paddr, fixmap_idx, len)) {
		ghes_clear_estatus(ghes, estatus, buf_paddr, fixmap_idx);
		rc = -ENOENT;
		goto no_work;
	}

	sev = ghes_severity(estatus->error_severity);
	if (sev >= GHES_SEV_PANIC) {
		ghes_print_queued_estatus();
		__ghes_panic(ghes, estatus, buf_paddr, fixmap_idx);
	}

	ghes_clear_estatus(ghes, &tmp_header, buf_paddr, fixmap_idx);

<<<<<<< HEAD
		sev = ghes_severity(ghes->estatus->error_severity);
		if (sev >= GHES_SEV_PANIC) {
			ghes_print_queued_estatus();
			__ghes_panic(ghes);
		}
=======
	/* This error has been reported before, don't process it again. */
	if (ghes_estatus_cached(estatus))
		goto no_work;
>>>>>>> f7688b48

	llist_add(&estatus_node->llnode, &ghes_estatus_llist);

	return rc;

no_work:
	gen_pool_free(ghes_estatus_pool, (unsigned long)estatus_node,
		      node_len);

	return rc;
}

static int ghes_in_nmi_spool_from_list(struct list_head *rcu_list,
				       enum fixed_addresses fixmap_idx)
{
	int ret = -ENOENT;
	struct ghes *ghes;

	rcu_read_lock();
	list_for_each_entry_rcu(ghes, rcu_list, list) {
		if (!ghes_in_nmi_queue_one_entry(ghes, fixmap_idx))
			ret = 0;
	}
	rcu_read_unlock();

	if (IS_ENABLED(CONFIG_ARCH_HAVE_NMI_SAFE_CMPXCHG) && !ret)
		irq_work_queue(&ghes_proc_irq_work);

	return ret;
}

#ifdef CONFIG_ACPI_APEI_SEA
static LIST_HEAD(ghes_sea);

/*
 * Return 0 only if one of the SEA error sources successfully reported an error
 * record sent from the firmware.
 */
int ghes_notify_sea(void)
{
	static DEFINE_RAW_SPINLOCK(ghes_notify_lock_sea);
	int rv;

	raw_spin_lock(&ghes_notify_lock_sea);
	rv = ghes_in_nmi_spool_from_list(&ghes_sea, FIX_APEI_GHES_SEA);
	raw_spin_unlock(&ghes_notify_lock_sea);

	return rv;
}

static void ghes_sea_add(struct ghes *ghes)
{
	mutex_lock(&ghes_list_mutex);
	list_add_rcu(&ghes->list, &ghes_sea);
	mutex_unlock(&ghes_list_mutex);
}

static void ghes_sea_remove(struct ghes *ghes)
{
	mutex_lock(&ghes_list_mutex);
	list_del_rcu(&ghes->list);
	mutex_unlock(&ghes_list_mutex);
	synchronize_rcu();
}
#else /* CONFIG_ACPI_APEI_SEA */
static inline void ghes_sea_add(struct ghes *ghes) { }
static inline void ghes_sea_remove(struct ghes *ghes) { }
#endif /* CONFIG_ACPI_APEI_SEA */

#ifdef CONFIG_HAVE_ACPI_APEI_NMI
/*
 * NMI may be triggered on any CPU, so ghes_in_nmi is used for
 * having only one concurrent reader.
 */
static atomic_t ghes_in_nmi = ATOMIC_INIT(0);

static LIST_HEAD(ghes_nmi);

static int ghes_notify_nmi(unsigned int cmd, struct pt_regs *regs)
{
	static DEFINE_RAW_SPINLOCK(ghes_notify_lock_nmi);
	int ret = NMI_DONE;

	if (!atomic_add_unless(&ghes_in_nmi, 1, 1))
		return ret;

	raw_spin_lock(&ghes_notify_lock_nmi);
	if (!ghes_in_nmi_spool_from_list(&ghes_nmi, FIX_APEI_GHES_NMI))
		ret = NMI_HANDLED;
	raw_spin_unlock(&ghes_notify_lock_nmi);

	atomic_dec(&ghes_in_nmi);
	return ret;
}

static void ghes_nmi_add(struct ghes *ghes)
{
	mutex_lock(&ghes_list_mutex);
	if (list_empty(&ghes_nmi))
		register_nmi_handler(NMI_LOCAL, ghes_notify_nmi, 0, "ghes");
	list_add_rcu(&ghes->list, &ghes_nmi);
	mutex_unlock(&ghes_list_mutex);
}

static void ghes_nmi_remove(struct ghes *ghes)
{
	mutex_lock(&ghes_list_mutex);
	list_del_rcu(&ghes->list);
	if (list_empty(&ghes_nmi))
		unregister_nmi_handler(NMI_LOCAL, "ghes");
	mutex_unlock(&ghes_list_mutex);
	/*
	 * To synchronize with NMI handler, ghes can only be
	 * freed after NMI handler finishes.
	 */
	synchronize_rcu();
}
#else /* CONFIG_HAVE_ACPI_APEI_NMI */
static inline void ghes_nmi_add(struct ghes *ghes) { }
static inline void ghes_nmi_remove(struct ghes *ghes) { }
#endif /* CONFIG_HAVE_ACPI_APEI_NMI */

static void ghes_nmi_init_cxt(void)
{
	init_irq_work(&ghes_proc_irq_work, ghes_proc_in_irq);
}

static int __ghes_sdei_callback(struct ghes *ghes,
				enum fixed_addresses fixmap_idx)
{
	if (!ghes_in_nmi_queue_one_entry(ghes, fixmap_idx)) {
		irq_work_queue(&ghes_proc_irq_work);

		return 0;
	}

	return -ENOENT;
}

static int ghes_sdei_normal_callback(u32 event_num, struct pt_regs *regs,
				      void *arg)
{
	static DEFINE_RAW_SPINLOCK(ghes_notify_lock_sdei_normal);
	struct ghes *ghes = arg;
	int err;

	raw_spin_lock(&ghes_notify_lock_sdei_normal);
	err = __ghes_sdei_callback(ghes, FIX_APEI_GHES_SDEI_NORMAL);
	raw_spin_unlock(&ghes_notify_lock_sdei_normal);

	return err;
}

static int ghes_sdei_critical_callback(u32 event_num, struct pt_regs *regs,
				       void *arg)
{
	static DEFINE_RAW_SPINLOCK(ghes_notify_lock_sdei_critical);
	struct ghes *ghes = arg;
	int err;

	raw_spin_lock(&ghes_notify_lock_sdei_critical);
	err = __ghes_sdei_callback(ghes, FIX_APEI_GHES_SDEI_CRITICAL);
	raw_spin_unlock(&ghes_notify_lock_sdei_critical);

	return err;
}

static int apei_sdei_register_ghes(struct ghes *ghes)
{
	if (!IS_ENABLED(CONFIG_ARM_SDE_INTERFACE))
		return -EOPNOTSUPP;

	return sdei_register_ghes(ghes, ghes_sdei_normal_callback,
				 ghes_sdei_critical_callback);
}

static int apei_sdei_unregister_ghes(struct ghes *ghes)
{
	if (!IS_ENABLED(CONFIG_ARM_SDE_INTERFACE))
		return -EOPNOTSUPP;

	return sdei_unregister_ghes(ghes);
}

static int ghes_probe(struct platform_device *ghes_dev)
{
	struct acpi_hest_generic *generic;
	struct ghes *ghes = NULL;
	unsigned long flags;

	int rc = -EINVAL;

	generic = *(struct acpi_hest_generic **)ghes_dev->dev.platform_data;
	if (!generic->enabled)
		return -ENODEV;

	switch (generic->notify.type) {
	case ACPI_HEST_NOTIFY_POLLED:
	case ACPI_HEST_NOTIFY_EXTERNAL:
	case ACPI_HEST_NOTIFY_SCI:
	case ACPI_HEST_NOTIFY_GSIV:
	case ACPI_HEST_NOTIFY_GPIO:
		break;

	case ACPI_HEST_NOTIFY_SEA:
		if (!IS_ENABLED(CONFIG_ACPI_APEI_SEA)) {
			pr_warn(GHES_PFX "Generic hardware error source: %d notified via SEA is not supported\n",
				generic->header.source_id);
			rc = -ENOTSUPP;
			goto err;
		}
		break;
	case ACPI_HEST_NOTIFY_NMI:
		if (!IS_ENABLED(CONFIG_HAVE_ACPI_APEI_NMI)) {
			pr_warn(GHES_PFX "Generic hardware error source: %d notified via NMI interrupt is not supported!\n",
				generic->header.source_id);
			goto err;
		}
		break;
	case ACPI_HEST_NOTIFY_SOFTWARE_DELEGATED:
		if (!IS_ENABLED(CONFIG_ARM_SDE_INTERFACE)) {
			pr_warn(GHES_PFX "Generic hardware error source: %d notified via SDE Interface is not supported!\n",
				generic->header.source_id);
			goto err;
		}
		break;
	case ACPI_HEST_NOTIFY_LOCAL:
		pr_warning(GHES_PFX "Generic hardware error source: %d notified via local interrupt is not supported!\n",
			   generic->header.source_id);
		goto err;
	default:
		pr_warning(FW_WARN GHES_PFX "Unknown notification type: %u for generic hardware error source: %d\n",
			   generic->notify.type, generic->header.source_id);
		goto err;
	}

	rc = -EIO;
	if (generic->error_block_length <
	    sizeof(struct acpi_hest_generic_status)) {
		pr_warning(FW_BUG GHES_PFX "Invalid error block length: %u for generic hardware error source: %d\n",
			   generic->error_block_length,
			   generic->header.source_id);
		goto err;
	}
	ghes = ghes_new(generic);
	if (IS_ERR(ghes)) {
		rc = PTR_ERR(ghes);
		ghes = NULL;
		goto err;
	}

	switch (generic->notify.type) {
	case ACPI_HEST_NOTIFY_POLLED:
		timer_setup(&ghes->timer, ghes_poll_func, TIMER_DEFERRABLE);
		ghes_add_timer(ghes);
		break;
	case ACPI_HEST_NOTIFY_EXTERNAL:
		/* External interrupt vector is GSI */
		rc = acpi_gsi_to_irq(generic->notify.vector, &ghes->irq);
		if (rc) {
			pr_err(GHES_PFX "Failed to map GSI to IRQ for generic hardware error source: %d\n",
			       generic->header.source_id);
			goto err;
		}
		rc = request_irq(ghes->irq, ghes_irq_func, IRQF_SHARED,
				 "GHES IRQ", ghes);
		if (rc) {
			pr_err(GHES_PFX "Failed to register IRQ for generic hardware error source: %d\n",
			       generic->header.source_id);
			goto err;
		}
		break;

	case ACPI_HEST_NOTIFY_SCI:
	case ACPI_HEST_NOTIFY_GSIV:
	case ACPI_HEST_NOTIFY_GPIO:
		mutex_lock(&ghes_list_mutex);
		if (list_empty(&ghes_hed))
			register_acpi_hed_notifier(&ghes_notifier_hed);
		list_add_rcu(&ghes->list, &ghes_hed);
		mutex_unlock(&ghes_list_mutex);
		break;

	case ACPI_HEST_NOTIFY_SEA:
		ghes_sea_add(ghes);
		break;
	case ACPI_HEST_NOTIFY_NMI:
		ghes_nmi_add(ghes);
		break;
	case ACPI_HEST_NOTIFY_SOFTWARE_DELEGATED:
		rc = apei_sdei_register_ghes(ghes);
		if (rc)
			goto err;
		break;
	default:
		BUG();
	}

	platform_set_drvdata(ghes_dev, ghes);

	ghes_edac_register(ghes, &ghes_dev->dev);

	/* Handle any pending errors right away */
	spin_lock_irqsave(&ghes_notify_lock_irq, flags);
	ghes_proc(ghes);
	spin_unlock_irqrestore(&ghes_notify_lock_irq, flags);

	return 0;

err:
	if (ghes) {
		ghes_fini(ghes);
		kfree(ghes);
	}
	return rc;
}

static int ghes_remove(struct platform_device *ghes_dev)
{
	int rc;
	struct ghes *ghes;
	struct acpi_hest_generic *generic;

	ghes = platform_get_drvdata(ghes_dev);
	generic = ghes->generic;

	ghes->flags |= GHES_EXITING;
	switch (generic->notify.type) {
	case ACPI_HEST_NOTIFY_POLLED:
		del_timer_sync(&ghes->timer);
		break;
	case ACPI_HEST_NOTIFY_EXTERNAL:
		free_irq(ghes->irq, ghes);
		break;

	case ACPI_HEST_NOTIFY_SCI:
	case ACPI_HEST_NOTIFY_GSIV:
	case ACPI_HEST_NOTIFY_GPIO:
		mutex_lock(&ghes_list_mutex);
		list_del_rcu(&ghes->list);
		if (list_empty(&ghes_hed))
			unregister_acpi_hed_notifier(&ghes_notifier_hed);
		mutex_unlock(&ghes_list_mutex);
		synchronize_rcu();
		break;

	case ACPI_HEST_NOTIFY_SEA:
		ghes_sea_remove(ghes);
		break;
	case ACPI_HEST_NOTIFY_NMI:
		ghes_nmi_remove(ghes);
		break;
	case ACPI_HEST_NOTIFY_SOFTWARE_DELEGATED:
		rc = apei_sdei_unregister_ghes(ghes);
		if (rc)
			return rc;
		break;
	default:
		BUG();
		break;
	}

	ghes_fini(ghes);

	ghes_edac_unregister(ghes);

	kfree(ghes);

	platform_set_drvdata(ghes_dev, NULL);

	return 0;
}

static struct platform_driver ghes_platform_driver = {
	.driver		= {
		.name	= "GHES",
	},
	.probe		= ghes_probe,
	.remove		= ghes_remove,
};

static int __init ghes_init(void)
{
	int rc;

	if (acpi_disabled)
		return -ENODEV;

	switch (hest_disable) {
	case HEST_NOT_FOUND:
		return -ENODEV;
	case HEST_DISABLED:
		pr_info(GHES_PFX "HEST is not enabled!\n");
		return -EINVAL;
	default:
		break;
	}

	if (ghes_disable) {
		pr_info(GHES_PFX "GHES is not enabled!\n");
		return -EINVAL;
	}

	ghes_nmi_init_cxt();

	rc = platform_driver_register(&ghes_platform_driver);
	if (rc)
		goto err;

	rc = apei_osc_setup();
	if (rc == 0 && osc_sb_apei_support_acked)
		pr_info(GHES_PFX "APEI firmware first mode is enabled by APEI bit and WHEA _OSC.\n");
	else if (rc == 0 && !osc_sb_apei_support_acked)
		pr_info(GHES_PFX "APEI firmware first mode is enabled by WHEA _OSC.\n");
	else if (rc && osc_sb_apei_support_acked)
		pr_info(GHES_PFX "APEI firmware first mode is enabled by APEI bit.\n");
	else
		pr_info(GHES_PFX "Failed to enable APEI firmware first mode.\n");

	return 0;
err:
	return rc;
}
device_initcall(ghes_init);<|MERGE_RESOLUTION|>--- conflicted
+++ resolved
@@ -159,33 +159,13 @@
 	if (!ghes_estatus_pool)
 		return -ENOMEM;
 
-<<<<<<< HEAD
-static void ghes_estatus_pool_free_chunk(struct gen_pool *pool,
-					      struct gen_pool_chunk *chunk,
-					      void *data)
-{
-	vfree((void *)chunk->start_addr);
-}
-
-static void ghes_estatus_pool_exit(void)
-{
-	gen_pool_for_each_chunk(ghes_estatus_pool,
-				ghes_estatus_pool_free_chunk, NULL);
-	gen_pool_destroy(ghes_estatus_pool);
-}
-
-static int ghes_estatus_pool_expand(unsigned long len)
-{
-	unsigned long size, addr;
-
-	ghes_estatus_pool_size_request += PAGE_ALIGN(len);
-	size = gen_pool_size(ghes_estatus_pool);
-	if (size >= ghes_estatus_pool_size_request)
-		return 0;
-
+	len = GHES_ESTATUS_CACHE_AVG_SIZE * GHES_ESTATUS_CACHE_ALLOCED_MAX;
+	len += (num_ghes * GHES_ESOURCE_PREALLOC_MAX_SIZE);
+
+	ghes_estatus_pool_size_request = PAGE_ALIGN(len);
 	addr = (unsigned long)vmalloc(PAGE_ALIGN(len));
 	if (!addr)
-		return -ENOMEM;
+		goto err_pool_alloc;
 
 	/*
 	 * New allocation must be visible in all pgd before it can be found by
@@ -193,22 +173,6 @@
 	 */
 	vmalloc_sync_all();
 
-	return gen_pool_add(ghes_estatus_pool, addr, PAGE_ALIGN(len), -1);
-=======
-	len = GHES_ESTATUS_CACHE_AVG_SIZE * GHES_ESTATUS_CACHE_ALLOCED_MAX;
-	len += (num_ghes * GHES_ESOURCE_PREALLOC_MAX_SIZE);
-
-	ghes_estatus_pool_size_request = PAGE_ALIGN(len);
-	addr = (unsigned long)vmalloc(PAGE_ALIGN(len));
-	if (!addr)
-		goto err_pool_alloc;
-
-	/*
-	 * New allocation must be visible in all pgd before it can be found by
-	 * an NMI allocating from the pool.
-	 */
-	vmalloc_sync_all();
-
 	rc = gen_pool_add(ghes_estatus_pool, addr, PAGE_ALIGN(len), -1);
 	if (rc)
 		goto err_pool_add;
@@ -222,7 +186,6 @@
 	gen_pool_destroy(ghes_estatus_pool);
 
 	return -ENOMEM;
->>>>>>> f7688b48
 }
 
 static int map_gen_v2(struct ghes *ghes)
@@ -748,8 +711,6 @@
 
 	ghes_clear_estatus(ghes, estatus, buf_paddr, fixmap_idx);
 
-	ghes_clear_estatus(ghes);
-
 	/* reboot to log the error! */
 	if (!panic_timeout)
 		panic_timeout = ghes_panic_timeout;
@@ -964,17 +925,9 @@
 
 	ghes_clear_estatus(ghes, &tmp_header, buf_paddr, fixmap_idx);
 
-<<<<<<< HEAD
-		sev = ghes_severity(ghes->estatus->error_severity);
-		if (sev >= GHES_SEV_PANIC) {
-			ghes_print_queued_estatus();
-			__ghes_panic(ghes);
-		}
-=======
 	/* This error has been reported before, don't process it again. */
 	if (ghes_estatus_cached(estatus))
 		goto no_work;
->>>>>>> f7688b48
 
 	llist_add(&estatus_node->llnode, &ghes_estatus_llist);
 
