--- conflicted
+++ resolved
@@ -1112,8 +1112,6 @@
 {
 	nvmet_fc_tgtport_get(assoc->tgtport);
 	queue_work(nvmet_wq, &assoc->del_work);
-<<<<<<< HEAD
-=======
 }
 
 static bool
@@ -1127,7 +1125,6 @@
 	}
 
 	return false;
->>>>>>> 03a22b59
 }
 
 static struct nvmet_fc_tgt_assoc *
@@ -1138,9 +1135,6 @@
 	bool done;
 	u64 ran;
 	int idx;
-
-	if (!tgtport->pe)
-		return NULL;
 
 	if (!tgtport->pe)
 		return NULL;
@@ -1218,10 +1212,6 @@
 	dev_info(tgtport->dev,
 		"{%d:%d} Association freed\n",
 		tgtport->fc_target_port.port_num, assoc->a_id);
-<<<<<<< HEAD
-	nvmet_fc_tgtport_put(tgtport);
-=======
->>>>>>> 03a22b59
 	kfree(assoc);
 }
 
