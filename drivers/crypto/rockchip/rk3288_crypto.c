--- conflicted
+++ resolved
@@ -43,9 +43,6 @@
 	return first;
 }
 
-<<<<<<< HEAD
-static irqreturn_t rk_crypto_irq_handle(int irq, void *dev_id)
-=======
 static const struct rk_variant rk3288_variant = {
 	.num_clks = 4,
 	.rkclks = {
@@ -109,26 +106,10 @@
 }
 
 static void rk_crypto_disable_clk(struct rk_crypto_info *dev)
->>>>>>> 98817289
 {
 	clk_bulk_disable_unprepare(dev->num_clks, dev->clks);
 }
 
-<<<<<<< HEAD
-	interrupt_status = CRYPTO_READ(dev, RK_CRYPTO_INTSTS);
-	CRYPTO_WRITE(dev, RK_CRYPTO_INTSTS, interrupt_status);
-
-	dev->status = 1;
-	if (interrupt_status & 0x0a) {
-		dev_warn(dev->dev, "DMA Error\n");
-		dev->status = 0;
-	}
-	complete(&dev->complete);
-
-	return IRQ_HANDLED;
-}
-
-=======
 /*
  * Power management strategy: The device is suspended until a request
  * is handled. For avoiding suspend/resume yoyo, the autosuspend is set to 2s.
@@ -198,7 +179,6 @@
 	return IRQ_HANDLED;
 }
 
->>>>>>> 98817289
 static struct rk_crypto_tmp *rk_cipher_algs[] = {
 	&rk_ecb_aes_alg,
 	&rk_cbc_aes_alg,
@@ -365,13 +345,6 @@
 	usleep_range(10, 20);
 	reset_control_deassert(crypto_info->rst);
 
-<<<<<<< HEAD
-	err = devm_add_action_or_reset(dev, rk_crypto_action, crypto_info);
-	if (err)
-		goto err_crypto;
-
-=======
->>>>>>> 98817289
 	crypto_info->reg = devm_platform_ioremap_resource(pdev, 0);
 	if (IS_ERR(crypto_info->reg)) {
 		err = PTR_ERR(crypto_info->reg);
@@ -401,13 +374,6 @@
 	crypto_engine_start(crypto_info->engine);
 	init_completion(&crypto_info->complete);
 
-<<<<<<< HEAD
-	crypto_info->engine = crypto_engine_alloc_init(&pdev->dev, true);
-	crypto_engine_start(crypto_info->engine);
-	init_completion(&crypto_info->complete);
-
-	rk_crypto_enable_clk(crypto_info);
-=======
 	err = rk_crypto_pm_init(crypto_info);
 	if (err)
 		goto err_pm;
@@ -424,7 +390,6 @@
 			dev_err(dev, "Fail to register crypto algorithms");
 			goto err_register_alg;
 		}
->>>>>>> 98817289
 
 		register_debugfs(crypto_info);
 	}
@@ -432,11 +397,8 @@
 	return 0;
 
 err_register_alg:
-<<<<<<< HEAD
-=======
 	rk_crypto_pm_exit(crypto_info);
 err_pm:
->>>>>>> 98817289
 	crypto_engine_exit(crypto_info->engine);
 err_crypto:
 	dev_err(dev, "Crypto Accelerator not successfully registered\n");
@@ -446,11 +408,6 @@
 static int rk_crypto_remove(struct platform_device *pdev)
 {
 	struct rk_crypto_info *crypto_tmp = platform_get_drvdata(pdev);
-<<<<<<< HEAD
-
-	rk_crypto_unregister();
-	rk_crypto_disable_clk(crypto_tmp);
-=======
 	struct rk_crypto_info *first;
 
 	spin_lock_bh(&rocklist.lock);
@@ -466,7 +423,6 @@
 		rk_crypto_unregister();
 	}
 	rk_crypto_pm_exit(crypto_tmp);
->>>>>>> 98817289
 	crypto_engine_exit(crypto_tmp->engine);
 	return 0;
 }
