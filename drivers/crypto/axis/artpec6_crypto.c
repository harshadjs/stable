--- conflicted
+++ resolved
@@ -2142,26 +2142,10 @@
 		artpec6_crypto_dma_unmap_all(req);
 		artpec6_crypto_copy_bounce_buffers(req);
 		artpec6_crypto_common_destroy(req);
-<<<<<<< HEAD
-	}
-
-	artpec6_crypto_process_queue(ac, &complete_in_progress);
-
-	spin_unlock_bh(&ac->queue_lock);
-
-	/* Perform the completion callbacks without holding the queue lock
-	 * to allow new request submissions from the callbacks.
-	 */
-	list_for_each_entry_safe(req, n, &complete_done, list) {
+
 		req->complete(req->req);
 	}
 
-=======
-
-		req->complete(req->req);
-	}
-
->>>>>>> f7688b48
 	list_for_each_entry_safe(req, n, &complete_in_progress,
 				 complete_in_progress) {
 		req->req->complete(req->req, -EINPROGRESS);
