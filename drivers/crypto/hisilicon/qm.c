--- conflicted
+++ resolved
@@ -237,18 +237,6 @@
 #define QM_QOS_MIN_CIR_B		100
 #define QM_QOS_MAX_CIR_U		6
 #define QM_QOS_MAX_CIR_S		11
-<<<<<<< HEAD
-#define QM_DFX_BASE		0x0100000
-#define QM_DFX_STATE1		0x0104000
-#define QM_DFX_STATE2		0x01040C8
-#define QM_DFX_COMMON		0x0000
-#define QM_DFX_BASE_LEN		0x5A
-#define QM_DFX_STATE1_LEN		0x2E
-#define QM_DFX_STATE2_LEN		0x11
-#define QM_DFX_COMMON_LEN		0xC3
-#define QM_DFX_REGS_LEN		4UL
-=======
->>>>>>> 6ab3eda1
 #define QM_AUTOSUSPEND_DELAY		3000
 
 #define QM_MK_CQC_DW3_V1(hop_num, pg_sz, buf_sz, cqe_sz) \
@@ -3586,14 +3574,9 @@
 	struct bus_type *bus_type = qm->pdev->dev.bus;
 	char tbuf_bdf[QM_DBG_READ_LEN] = {0};
 	char val_buf[QM_DBG_READ_LEN] = {0};
-<<<<<<< HEAD
-	u32 tmp1, device, function;
-	int ret, bus;
-=======
 	struct pci_dev *pdev;
 	struct device *dev;
 	int ret;
->>>>>>> 6ab3eda1
 
 	ret = sscanf(buf, "%s %s", tbuf_bdf, val_buf);
 	if (ret != QM_QOS_PARAM_NUM)
