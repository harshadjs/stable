--- conflicted
+++ resolved
@@ -165,10 +165,7 @@
 		pded = nubus_proc_alloc_pde_data(nubus_dirptr(ent), size);
 	else
 		pded = NULL;
-<<<<<<< HEAD
-=======
 	remove_proc_subtree(name, procdir);
->>>>>>> 238589d0
 	proc_create_data(name, S_IFREG | 0444, procdir,
 			 &nubus_rsrc_proc_ops, pded);
 }
@@ -183,10 +180,7 @@
 		return;
 
 	snprintf(name, sizeof(name), "%x", ent->type);
-<<<<<<< HEAD
-=======
 	remove_proc_subtree(name, procdir);
->>>>>>> 238589d0
 	proc_create_data(name, S_IFREG | 0444, procdir,
 			 &nubus_rsrc_proc_ops,
 			 nubus_proc_alloc_pde_data(data, 0));
