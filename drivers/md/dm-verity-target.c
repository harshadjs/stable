// SPDX-License-Identifier: GPL-2.0-only
/*
 * Copyright (C) 2012 Red Hat, Inc.
 *
 * Author: Mikulas Patocka <mpatocka@redhat.com>
 *
 * Based on Chromium dm-verity driver (C) 2011 The Chromium OS Authors
 *
 * In the file "/sys/module/dm_verity/parameters/prefetch_cluster" you can set
 * default prefetch value. Data are read in "prefetch_cluster" chunks from the
 * hash device. Setting this greatly improves performance when data and hash
 * are on the same disk on different partitions on devices with poor random
 * access behavior.
 */

#include "dm-verity.h"
#include "dm-verity-fec.h"
#include "dm-verity-verify-sig.h"
#include <linux/module.h>
#include <linux/reboot.h>
#include <linux/scatterlist.h>
#include <linux/string.h>
#include <linux/jump_label.h>

#define DM_MSG_PREFIX			"verity"

#define DM_VERITY_ENV_LENGTH		42
#define DM_VERITY_ENV_VAR_NAME		"DM_VERITY_ERR_BLOCK_NR"

#define DM_VERITY_DEFAULT_PREFETCH_SIZE	262144

#define DM_VERITY_MAX_CORRUPTED_ERRS	100

#define DM_VERITY_OPT_LOGGING		"ignore_corruption"
#define DM_VERITY_OPT_RESTART		"restart_on_corruption"
#define DM_VERITY_OPT_PANIC		"panic_on_corruption"
#define DM_VERITY_OPT_IGN_ZEROES	"ignore_zero_blocks"
#define DM_VERITY_OPT_AT_MOST_ONCE	"check_at_most_once"
#define DM_VERITY_OPT_TASKLET_VERIFY	"try_verify_in_tasklet"

#define DM_VERITY_OPTS_MAX		(4 + DM_VERITY_OPTS_FEC + \
					 DM_VERITY_ROOT_HASH_VERIFICATION_OPTS)

static unsigned dm_verity_prefetch_cluster = DM_VERITY_DEFAULT_PREFETCH_SIZE;

module_param_named(prefetch_cluster, dm_verity_prefetch_cluster, uint, S_IRUGO | S_IWUSR);

static DEFINE_STATIC_KEY_FALSE(use_tasklet_enabled);

struct dm_verity_prefetch_work {
	struct work_struct work;
	struct dm_verity *v;
	sector_t block;
	unsigned n_blocks;
};

/*
 * Auxiliary structure appended to each dm-bufio buffer. If the value
 * hash_verified is nonzero, hash of the block has been verified.
 *
 * The variable hash_verified is set to 0 when allocating the buffer, then
 * it can be changed to 1 and it is never reset to 0 again.
 *
 * There is no lock around this value, a race condition can at worst cause
 * that multiple processes verify the hash of the same buffer simultaneously
 * and write 1 to hash_verified simultaneously.
 * This condition is harmless, so we don't need locking.
 */
struct buffer_aux {
	int hash_verified;
};

/*
 * Initialize struct buffer_aux for a freshly created buffer.
 */
static void dm_bufio_alloc_callback(struct dm_buffer *buf)
{
	struct buffer_aux *aux = dm_bufio_get_aux_data(buf);

	aux->hash_verified = 0;
}

/*
 * Translate input sector number to the sector number on the target device.
 */
static sector_t verity_map_sector(struct dm_verity *v, sector_t bi_sector)
{
	return v->data_start + dm_target_offset(v->ti, bi_sector);
}

/*
 * Return hash position of a specified block at a specified tree level
 * (0 is the lowest level).
 * The lowest "hash_per_block_bits"-bits of the result denote hash position
 * inside a hash block. The remaining bits denote location of the hash block.
 */
static sector_t verity_position_at_level(struct dm_verity *v, sector_t block,
					 int level)
{
	return block >> (level * v->hash_per_block_bits);
}

static int verity_hash_update(struct dm_verity *v, struct ahash_request *req,
				const u8 *data, size_t len,
				struct crypto_wait *wait)
{
	struct scatterlist sg;

	if (likely(!is_vmalloc_addr(data))) {
		sg_init_one(&sg, data, len);
		ahash_request_set_crypt(req, &sg, NULL, len);
		return crypto_wait_req(crypto_ahash_update(req), wait);
	} else {
		do {
			int r;
			size_t this_step = min_t(size_t, len, PAGE_SIZE - offset_in_page(data));
			flush_kernel_vmap_range((void *)data, this_step);
			sg_init_table(&sg, 1);
			sg_set_page(&sg, vmalloc_to_page(data), this_step, offset_in_page(data));
			ahash_request_set_crypt(req, &sg, NULL, this_step);
			r = crypto_wait_req(crypto_ahash_update(req), wait);
			if (unlikely(r))
				return r;
			data += this_step;
			len -= this_step;
		} while (len);
		return 0;
	}
}

/*
 * Wrapper for crypto_ahash_init, which handles verity salting.
 */
static int verity_hash_init(struct dm_verity *v, struct ahash_request *req,
				struct crypto_wait *wait)
{
	int r;

	ahash_request_set_tfm(req, v->tfm);
	ahash_request_set_callback(req, CRYPTO_TFM_REQ_MAY_SLEEP |
					CRYPTO_TFM_REQ_MAY_BACKLOG,
					crypto_req_done, (void *)wait);
	crypto_init_wait(wait);

	r = crypto_wait_req(crypto_ahash_init(req), wait);

	if (unlikely(r < 0)) {
		DMERR("crypto_ahash_init failed: %d", r);
		return r;
	}

	if (likely(v->salt_size && (v->version >= 1)))
		r = verity_hash_update(v, req, v->salt, v->salt_size, wait);

	return r;
}

static int verity_hash_final(struct dm_verity *v, struct ahash_request *req,
			     u8 *digest, struct crypto_wait *wait)
{
	int r;

	if (unlikely(v->salt_size && (!v->version))) {
		r = verity_hash_update(v, req, v->salt, v->salt_size, wait);

		if (r < 0) {
			DMERR("verity_hash_final failed updating salt: %d", r);
			goto out;
		}
	}

	ahash_request_set_crypt(req, NULL, digest, 0);
	r = crypto_wait_req(crypto_ahash_final(req), wait);
out:
	return r;
}

int verity_hash(struct dm_verity *v, struct ahash_request *req,
		const u8 *data, size_t len, u8 *digest)
{
	int r;
	struct crypto_wait wait;

	r = verity_hash_init(v, req, &wait);
	if (unlikely(r < 0))
		goto out;

	r = verity_hash_update(v, req, data, len, &wait);
	if (unlikely(r < 0))
		goto out;

	r = verity_hash_final(v, req, digest, &wait);

out:
	return r;
}

static void verity_hash_at_level(struct dm_verity *v, sector_t block, int level,
				 sector_t *hash_block, unsigned *offset)
{
	sector_t position = verity_position_at_level(v, block, level);
	unsigned idx;

	*hash_block = v->hash_level_block[level] + (position >> v->hash_per_block_bits);

	if (!offset)
		return;

	idx = position & ((1 << v->hash_per_block_bits) - 1);
	if (!v->version)
		*offset = idx * v->digest_size;
	else
		*offset = idx << (v->hash_dev_block_bits - v->hash_per_block_bits);
}

/*
 * Handle verification errors.
 */
static int verity_handle_err(struct dm_verity *v, enum verity_block_type type,
			     unsigned long long block)
{
	char verity_env[DM_VERITY_ENV_LENGTH];
	char *envp[] = { verity_env, NULL };
	const char *type_str = "";
	struct mapped_device *md = dm_table_get_md(v->ti->table);

	/* Corruption should be visible in device status in all modes */
	v->hash_failed = true;

	if (v->corrupted_errs >= DM_VERITY_MAX_CORRUPTED_ERRS)
		goto out;

	v->corrupted_errs++;

	switch (type) {
	case DM_VERITY_BLOCK_TYPE_DATA:
		type_str = "data";
		break;
	case DM_VERITY_BLOCK_TYPE_METADATA:
		type_str = "metadata";
		break;
	default:
		BUG();
	}

	DMERR_LIMIT("%s: %s block %llu is corrupted", v->data_dev->name,
		    type_str, block);

	if (v->corrupted_errs == DM_VERITY_MAX_CORRUPTED_ERRS)
		DMERR("%s: reached maximum errors", v->data_dev->name);

	snprintf(verity_env, DM_VERITY_ENV_LENGTH, "%s=%d,%llu",
		DM_VERITY_ENV_VAR_NAME, type, block);

	kobject_uevent_env(&disk_to_dev(dm_disk(md))->kobj, KOBJ_CHANGE, envp);

out:
	if (v->mode == DM_VERITY_MODE_LOGGING)
		return 0;

	if (v->mode == DM_VERITY_MODE_RESTART)
		kernel_restart("dm-verity device corrupted");

	if (v->mode == DM_VERITY_MODE_PANIC)
		panic("dm-verity device corrupted");

	return 1;
}

/*
 * Verify hash of a metadata block pertaining to the specified data block
 * ("block" argument) at a specified level ("level" argument).
 *
 * On successful return, verity_io_want_digest(v, io) contains the hash value
 * for a lower tree level or for the data block (if we're at the lowest level).
 *
 * If "skip_unverified" is true, unverified buffer is skipped and 1 is returned.
 * If "skip_unverified" is false, unverified buffer is hashed and verified
 * against current value of verity_io_want_digest(v, io).
 */
static int verity_verify_level(struct dm_verity *v, struct dm_verity_io *io,
			       sector_t block, int level, bool skip_unverified,
			       u8 *want_digest)
{
	struct dm_buffer *buf;
	struct buffer_aux *aux;
	u8 *data;
	int r;
	sector_t hash_block;
	unsigned offset;

	verity_hash_at_level(v, block, level, &hash_block, &offset);

	if (static_branch_unlikely(&use_tasklet_enabled) && io->in_tasklet) {
		data = dm_bufio_get(v->bufio, hash_block, &buf);
		if (data == NULL) {
			/*
			 * In tasklet and the hash was not in the bufio cache.
			 * Return early and resume execution from a work-queue
			 * to read the hash from disk.
			 */
			return -EAGAIN;
		}
	} else
		data = dm_bufio_read(v->bufio, hash_block, &buf);

	if (IS_ERR(data))
		return PTR_ERR(data);

	aux = dm_bufio_get_aux_data(buf);

	if (!aux->hash_verified) {
		if (skip_unverified) {
			r = 1;
			goto release_ret_r;
		}

		r = verity_hash(v, verity_io_hash_req(v, io),
				data, 1 << v->hash_dev_block_bits,
				verity_io_real_digest(v, io));
		if (unlikely(r < 0))
			goto release_ret_r;

		if (likely(memcmp(verity_io_real_digest(v, io), want_digest,
				  v->digest_size) == 0))
			aux->hash_verified = 1;
		else if (static_branch_unlikely(&use_tasklet_enabled) &&
			 io->in_tasklet) {
			/*
			 * Error handling code (FEC included) cannot be run in a
			 * tasklet since it may sleep, so fallback to work-queue.
			 */
			r = -EAGAIN;
			goto release_ret_r;
		}
		else if (verity_fec_decode(v, io,
					   DM_VERITY_BLOCK_TYPE_METADATA,
					   hash_block, data, NULL) == 0)
			aux->hash_verified = 1;
		else if (verity_handle_err(v,
					   DM_VERITY_BLOCK_TYPE_METADATA,
					   hash_block)) {
			r = -EIO;
			goto release_ret_r;
		}
	}

	data += offset;
	memcpy(want_digest, data, v->digest_size);
	r = 0;

release_ret_r:
	dm_bufio_release(buf);
	return r;
}

/*
 * Find a hash for a given block, write it to digest and verify the integrity
 * of the hash tree if necessary.
 */
int verity_hash_for_block(struct dm_verity *v, struct dm_verity_io *io,
			  sector_t block, u8 *digest, bool *is_zero)
{
	int r = 0, i;

	if (likely(v->levels)) {
		/*
		 * First, we try to get the requested hash for
		 * the current block. If the hash block itself is
		 * verified, zero is returned. If it isn't, this
		 * function returns 1 and we fall back to whole
		 * chain verification.
		 */
		r = verity_verify_level(v, io, block, 0, true, digest);
		if (likely(r <= 0))
			goto out;
	}

	memcpy(digest, v->root_digest, v->digest_size);

	for (i = v->levels - 1; i >= 0; i--) {
		r = verity_verify_level(v, io, block, i, false, digest);
		if (unlikely(r))
			goto out;
	}
out:
	if (!r && v->zero_digest)
		*is_zero = !memcmp(v->zero_digest, digest, v->digest_size);
	else
		*is_zero = false;

	return r;
}

/*
 * Calculates the digest for the given bio
 */
static int verity_for_io_block(struct dm_verity *v, struct dm_verity_io *io,
			       struct bvec_iter *iter, struct crypto_wait *wait)
{
	unsigned int todo = 1 << v->data_dev_block_bits;
	struct bio *bio = dm_bio_from_per_bio_data(io, v->ti->per_io_data_size);
	struct scatterlist sg;
	struct ahash_request *req = verity_io_hash_req(v, io);

	do {
		int r;
		unsigned int len;
		struct bio_vec bv = bio_iter_iovec(bio, *iter);

		sg_init_table(&sg, 1);

		len = bv.bv_len;

		if (likely(len >= todo))
			len = todo;
		/*
		 * Operating on a single page at a time looks suboptimal
		 * until you consider the typical block size is 4,096B.
		 * Going through this loops twice should be very rare.
		 */
		sg_set_page(&sg, bv.bv_page, len, bv.bv_offset);
		ahash_request_set_crypt(req, &sg, NULL, len);
		r = crypto_wait_req(crypto_ahash_update(req), wait);

		if (unlikely(r < 0)) {
			DMERR("verity_for_io_block crypto op failed: %d", r);
			return r;
		}

		bio_advance_iter(bio, iter, len);
		todo -= len;
	} while (todo);

	return 0;
}

/*
 * Calls function process for 1 << v->data_dev_block_bits bytes in the bio_vec
 * starting from iter.
 */
int verity_for_bv_block(struct dm_verity *v, struct dm_verity_io *io,
			struct bvec_iter *iter,
			int (*process)(struct dm_verity *v,
				       struct dm_verity_io *io, u8 *data,
				       size_t len))
{
	unsigned todo = 1 << v->data_dev_block_bits;
	struct bio *bio = dm_bio_from_per_bio_data(io, v->ti->per_io_data_size);

	do {
		int r;
		u8 *page;
		unsigned len;
		struct bio_vec bv = bio_iter_iovec(bio, *iter);

		page = bvec_kmap_local(&bv);
		len = bv.bv_len;

		if (likely(len >= todo))
			len = todo;

		r = process(v, io, page, len);
		kunmap_local(page);

		if (r < 0)
			return r;

		bio_advance_iter(bio, iter, len);
		todo -= len;
	} while (todo);

	return 0;
}

static int verity_bv_zero(struct dm_verity *v, struct dm_verity_io *io,
			  u8 *data, size_t len)
{
	memset(data, 0, len);
	return 0;
}

/*
 * Moves the bio iter one data block forward.
 */
static inline void verity_bv_skip_block(struct dm_verity *v,
					struct dm_verity_io *io,
					struct bvec_iter *iter)
{
	struct bio *bio = dm_bio_from_per_bio_data(io, v->ti->per_io_data_size);

	bio_advance_iter(bio, iter, 1 << v->data_dev_block_bits);
}

/*
 * Verify one "dm_verity_io" structure.
 */
static int verity_verify_io(struct dm_verity_io *io)
{
	bool is_zero;
	struct dm_verity *v = io->v;
#if defined(CONFIG_DM_VERITY_FEC)
	struct bvec_iter start;
#endif
	struct bvec_iter iter_copy;
	struct bvec_iter *iter;
	struct crypto_wait wait;
	struct bio *bio = dm_bio_from_per_bio_data(io, v->ti->per_io_data_size);
	unsigned int b;

	if (static_branch_unlikely(&use_tasklet_enabled) && io->in_tasklet) {
		/*
		 * Copy the iterator in case we need to restart
		 * verification in a work-queue.
		 */
		iter_copy = io->iter;
		iter = &iter_copy;
	} else
		iter = &io->iter;

	for (b = 0; b < io->n_blocks; b++) {
		int r;
		sector_t cur_block = io->block + b;
		struct ahash_request *req = verity_io_hash_req(v, io);

		if (v->validated_blocks &&
		    likely(test_bit(cur_block, v->validated_blocks))) {
			verity_bv_skip_block(v, io, iter);
			continue;
		}

		r = verity_hash_for_block(v, io, cur_block,
					  verity_io_want_digest(v, io),
					  &is_zero);
		if (unlikely(r < 0))
			return r;

		if (is_zero) {
			/*
			 * If we expect a zero block, don't validate, just
			 * return zeros.
			 */
			r = verity_for_bv_block(v, io, iter,
						verity_bv_zero);
			if (unlikely(r < 0))
				return r;

			continue;
		}

		r = verity_hash_init(v, req, &wait);
		if (unlikely(r < 0))
			return r;

#if defined(CONFIG_DM_VERITY_FEC)
		if (verity_fec_is_enabled(v))
			start = *iter;
#endif
		r = verity_for_io_block(v, io, iter, &wait);
		if (unlikely(r < 0))
			return r;

		r = verity_hash_final(v, req, verity_io_real_digest(v, io),
					&wait);
		if (unlikely(r < 0))
			return r;

		if (likely(memcmp(verity_io_real_digest(v, io),
				  verity_io_want_digest(v, io), v->digest_size) == 0)) {
			if (v->validated_blocks)
				set_bit(cur_block, v->validated_blocks);
			continue;
		} else if (static_branch_unlikely(&use_tasklet_enabled) &&
			   io->in_tasklet) {
			/*
			 * Error handling code (FEC included) cannot be run in a
			 * tasklet since it may sleep, so fallback to work-queue.
			 */
			return -EAGAIN;
#if defined(CONFIG_DM_VERITY_FEC)
		} else if (verity_fec_decode(v, io, DM_VERITY_BLOCK_TYPE_DATA,
					     cur_block, NULL, &start) == 0) {
			continue;
#endif
		} else {
			if (bio->bi_status) {
				/*
				 * Error correction failed; Just return error
				 */
				return -EIO;
			}
			if (verity_handle_err(v, DM_VERITY_BLOCK_TYPE_DATA,
					      cur_block))
				return -EIO;
		}
	}

	return 0;
}

/*
 * Skip verity work in response to I/O error when system is shutting down.
 */
static inline bool verity_is_system_shutting_down(void)
{
	return system_state == SYSTEM_HALT || system_state == SYSTEM_POWER_OFF
		|| system_state == SYSTEM_RESTART;
}

/*
 * End one "io" structure with a given error.
 */
static void verity_finish_io(struct dm_verity_io *io, blk_status_t status)
{
	struct dm_verity *v = io->v;
	struct bio *bio = dm_bio_from_per_bio_data(io, v->ti->per_io_data_size);

	bio->bi_end_io = io->orig_bi_end_io;
	bio->bi_status = status;

	if (!static_branch_unlikely(&use_tasklet_enabled) || !io->in_tasklet)
		verity_fec_finish_io(io);

	bio_endio(bio);
}

static void verity_work(struct work_struct *w)
{
	struct dm_verity_io *io = container_of(w, struct dm_verity_io, work);

	io->in_tasklet = false;

	verity_fec_init_io(io);
	verity_finish_io(io, errno_to_blk_status(verity_verify_io(io)));
}

static void verity_tasklet(unsigned long data)
{
	struct dm_verity_io *io = (struct dm_verity_io *)data;
	int err;

	io->in_tasklet = true;
	err = verity_verify_io(io);
	if (err == -EAGAIN) {
		/* fallback to retrying with work-queue */
		INIT_WORK(&io->work, verity_work);
		queue_work(io->v->verify_wq, &io->work);
		return;
	}

	verity_finish_io(io, errno_to_blk_status(err));
}

static void verity_end_io(struct bio *bio)
{
	struct dm_verity_io *io = bio->bi_private;

	if (bio->bi_status &&
	    (!verity_fec_is_enabled(io->v) || verity_is_system_shutting_down())) {
		verity_finish_io(io, bio->bi_status);
		return;
	}

	if (static_branch_unlikely(&use_tasklet_enabled) && io->v->use_tasklet) {
		tasklet_init(&io->tasklet, verity_tasklet, (unsigned long)io);
		tasklet_schedule(&io->tasklet);
	} else {
		INIT_WORK(&io->work, verity_work);
		queue_work(io->v->verify_wq, &io->work);
	}
}

/*
 * Prefetch buffers for the specified io.
 * The root buffer is not prefetched, it is assumed that it will be cached
 * all the time.
 */
static void verity_prefetch_io(struct work_struct *work)
{
	struct dm_verity_prefetch_work *pw =
		container_of(work, struct dm_verity_prefetch_work, work);
	struct dm_verity *v = pw->v;
	int i;

	for (i = v->levels - 2; i >= 0; i--) {
		sector_t hash_block_start;
		sector_t hash_block_end;
		verity_hash_at_level(v, pw->block, i, &hash_block_start, NULL);
		verity_hash_at_level(v, pw->block + pw->n_blocks - 1, i, &hash_block_end, NULL);
		if (!i) {
			unsigned cluster = READ_ONCE(dm_verity_prefetch_cluster);

			cluster >>= v->data_dev_block_bits;
			if (unlikely(!cluster))
				goto no_prefetch_cluster;

			if (unlikely(cluster & (cluster - 1)))
				cluster = 1 << __fls(cluster);

			hash_block_start &= ~(sector_t)(cluster - 1);
			hash_block_end |= cluster - 1;
			if (unlikely(hash_block_end >= v->hash_blocks))
				hash_block_end = v->hash_blocks - 1;
		}
no_prefetch_cluster:
		dm_bufio_prefetch(v->bufio, hash_block_start,
				  hash_block_end - hash_block_start + 1);
	}

	kfree(pw);
}

static void verity_submit_prefetch(struct dm_verity *v, struct dm_verity_io *io)
{
	sector_t block = io->block;
	unsigned int n_blocks = io->n_blocks;
	struct dm_verity_prefetch_work *pw;

	if (v->validated_blocks) {
		while (n_blocks && test_bit(block, v->validated_blocks)) {
			block++;
			n_blocks--;
		}
		while (n_blocks && test_bit(block + n_blocks - 1,
					    v->validated_blocks))
			n_blocks--;
		if (!n_blocks)
			return;
	}

	pw = kmalloc(sizeof(struct dm_verity_prefetch_work),
		GFP_NOIO | __GFP_NORETRY | __GFP_NOMEMALLOC | __GFP_NOWARN);

	if (!pw)
		return;

	INIT_WORK(&pw->work, verity_prefetch_io);
	pw->v = v;
	pw->block = block;
	pw->n_blocks = n_blocks;
	queue_work(v->verify_wq, &pw->work);
}

/*
 * Bio map function. It allocates dm_verity_io structure and bio vector and
 * fills them. Then it issues prefetches and the I/O.
 */
static int verity_map(struct dm_target *ti, struct bio *bio)
{
	struct dm_verity *v = ti->private;
	struct dm_verity_io *io;

	bio_set_dev(bio, v->data_dev->bdev);
	bio->bi_iter.bi_sector = verity_map_sector(v, bio->bi_iter.bi_sector);

	if (((unsigned)bio->bi_iter.bi_sector | bio_sectors(bio)) &
	    ((1 << (v->data_dev_block_bits - SECTOR_SHIFT)) - 1)) {
		DMERR_LIMIT("unaligned io");
		return DM_MAPIO_KILL;
	}

	if (bio_end_sector(bio) >>
	    (v->data_dev_block_bits - SECTOR_SHIFT) > v->data_blocks) {
		DMERR_LIMIT("io out of range");
		return DM_MAPIO_KILL;
	}

	if (bio_data_dir(bio) == WRITE)
		return DM_MAPIO_KILL;

	io = dm_per_bio_data(bio, ti->per_io_data_size);
	io->v = v;
	io->orig_bi_end_io = bio->bi_end_io;
	io->block = bio->bi_iter.bi_sector >> (v->data_dev_block_bits - SECTOR_SHIFT);
	io->n_blocks = bio->bi_iter.bi_size >> v->data_dev_block_bits;

	bio->bi_end_io = verity_end_io;
	bio->bi_private = io;
	io->iter = bio->bi_iter;

	verity_submit_prefetch(v, io);

	submit_bio_noacct(bio);

	return DM_MAPIO_SUBMITTED;
}

/*
 * Status: V (valid) or C (corruption found)
 */
static void verity_status(struct dm_target *ti, status_type_t type,
			  unsigned status_flags, char *result, unsigned maxlen)
{
	struct dm_verity *v = ti->private;
	unsigned args = 0;
	unsigned sz = 0;
	unsigned x;

	switch (type) {
	case STATUSTYPE_INFO:
		DMEMIT("%c", v->hash_failed ? 'C' : 'V');
		break;
	case STATUSTYPE_TABLE:
		DMEMIT("%u %s %s %u %u %llu %llu %s ",
			v->version,
			v->data_dev->name,
			v->hash_dev->name,
			1 << v->data_dev_block_bits,
			1 << v->hash_dev_block_bits,
			(unsigned long long)v->data_blocks,
			(unsigned long long)v->hash_start,
			v->alg_name
			);
		for (x = 0; x < v->digest_size; x++)
			DMEMIT("%02x", v->root_digest[x]);
		DMEMIT(" ");
		if (!v->salt_size)
			DMEMIT("-");
		else
			for (x = 0; x < v->salt_size; x++)
				DMEMIT("%02x", v->salt[x]);
		if (v->mode != DM_VERITY_MODE_EIO)
			args++;
		if (verity_fec_is_enabled(v))
			args += DM_VERITY_OPTS_FEC;
		if (v->zero_digest)
			args++;
		if (v->validated_blocks)
			args++;
		if (v->use_tasklet)
			args++;
		if (v->signature_key_desc)
			args += DM_VERITY_ROOT_HASH_VERIFICATION_OPTS;
		if (!args)
			return;
		DMEMIT(" %u", args);
		if (v->mode != DM_VERITY_MODE_EIO) {
			DMEMIT(" ");
			switch (v->mode) {
			case DM_VERITY_MODE_LOGGING:
				DMEMIT(DM_VERITY_OPT_LOGGING);
				break;
			case DM_VERITY_MODE_RESTART:
				DMEMIT(DM_VERITY_OPT_RESTART);
				break;
			case DM_VERITY_MODE_PANIC:
				DMEMIT(DM_VERITY_OPT_PANIC);
				break;
			default:
				BUG();
			}
		}
		if (v->zero_digest)
			DMEMIT(" " DM_VERITY_OPT_IGN_ZEROES);
		if (v->validated_blocks)
			DMEMIT(" " DM_VERITY_OPT_AT_MOST_ONCE);
		if (v->use_tasklet)
			DMEMIT(" " DM_VERITY_OPT_TASKLET_VERIFY);
		sz = verity_fec_status_table(v, sz, result, maxlen);
		if (v->signature_key_desc)
			DMEMIT(" " DM_VERITY_ROOT_HASH_VERIFICATION_OPT_SIG_KEY
				" %s", v->signature_key_desc);
		break;

	case STATUSTYPE_IMA:
		DMEMIT_TARGET_NAME_VERSION(ti->type);
		DMEMIT(",hash_failed=%c", v->hash_failed ? 'C' : 'V');
		DMEMIT(",verity_version=%u", v->version);
		DMEMIT(",data_device_name=%s", v->data_dev->name);
		DMEMIT(",hash_device_name=%s", v->hash_dev->name);
		DMEMIT(",verity_algorithm=%s", v->alg_name);

		DMEMIT(",root_digest=");
		for (x = 0; x < v->digest_size; x++)
			DMEMIT("%02x", v->root_digest[x]);

		DMEMIT(",salt=");
		if (!v->salt_size)
			DMEMIT("-");
		else
			for (x = 0; x < v->salt_size; x++)
				DMEMIT("%02x", v->salt[x]);

		DMEMIT(",ignore_zero_blocks=%c", v->zero_digest ? 'y' : 'n');
		DMEMIT(",check_at_most_once=%c", v->validated_blocks ? 'y' : 'n');
		if (v->signature_key_desc)
			DMEMIT(",root_hash_sig_key_desc=%s", v->signature_key_desc);

		if (v->mode != DM_VERITY_MODE_EIO) {
			DMEMIT(",verity_mode=");
			switch (v->mode) {
			case DM_VERITY_MODE_LOGGING:
				DMEMIT(DM_VERITY_OPT_LOGGING);
				break;
			case DM_VERITY_MODE_RESTART:
				DMEMIT(DM_VERITY_OPT_RESTART);
				break;
			case DM_VERITY_MODE_PANIC:
				DMEMIT(DM_VERITY_OPT_PANIC);
				break;
			default:
				DMEMIT("invalid");
			}
		}
		DMEMIT(";");
		break;
	}
}

static int verity_prepare_ioctl(struct dm_target *ti, struct block_device **bdev)
{
	struct dm_verity *v = ti->private;

	*bdev = v->data_dev->bdev;

	if (v->data_start || ti->len != bdev_nr_sectors(v->data_dev->bdev))
		return 1;
	return 0;
}

static int verity_iterate_devices(struct dm_target *ti,
				  iterate_devices_callout_fn fn, void *data)
{
	struct dm_verity *v = ti->private;

	return fn(ti, v->data_dev, v->data_start, ti->len, data);
}

static void verity_io_hints(struct dm_target *ti, struct queue_limits *limits)
{
	struct dm_verity *v = ti->private;

	if (limits->logical_block_size < 1 << v->data_dev_block_bits)
		limits->logical_block_size = 1 << v->data_dev_block_bits;

	if (limits->physical_block_size < 1 << v->data_dev_block_bits)
		limits->physical_block_size = 1 << v->data_dev_block_bits;

	blk_limits_io_min(limits, limits->logical_block_size);
}

static void verity_dtr(struct dm_target *ti)
{
	struct dm_verity *v = ti->private;

	if (v->verify_wq)
		destroy_workqueue(v->verify_wq);

	if (v->bufio)
		dm_bufio_client_destroy(v->bufio);

	kvfree(v->validated_blocks);
	kfree(v->salt);
	kfree(v->root_digest);
	kfree(v->zero_digest);

	if (v->tfm)
		crypto_free_ahash(v->tfm);

	kfree(v->alg_name);

	if (v->hash_dev)
		dm_put_device(ti, v->hash_dev);

	if (v->data_dev)
		dm_put_device(ti, v->data_dev);

	verity_fec_dtr(v);

	kfree(v->signature_key_desc);

	if (v->use_tasklet)
		static_branch_dec(&use_tasklet_enabled);

	kfree(v);
}

static int verity_alloc_most_once(struct dm_verity *v)
{
	struct dm_target *ti = v->ti;

	/* the bitset can only handle INT_MAX blocks */
	if (v->data_blocks > INT_MAX) {
		ti->error = "device too large to use check_at_most_once";
		return -E2BIG;
	}

	v->validated_blocks = kvcalloc(BITS_TO_LONGS(v->data_blocks),
				       sizeof(unsigned long),
				       GFP_KERNEL);
	if (!v->validated_blocks) {
		ti->error = "failed to allocate bitset for check_at_most_once";
		return -ENOMEM;
	}

	return 0;
}

static int verity_alloc_zero_digest(struct dm_verity *v)
{
	int r = -ENOMEM;
	struct ahash_request *req;
	u8 *zero_data;

	v->zero_digest = kmalloc(v->digest_size, GFP_KERNEL);

	if (!v->zero_digest)
		return r;

	req = kmalloc(v->ahash_reqsize, GFP_KERNEL);

	if (!req)
		return r; /* verity_dtr will free zero_digest */

	zero_data = kzalloc(1 << v->data_dev_block_bits, GFP_KERNEL);

	if (!zero_data)
		goto out;

	r = verity_hash(v, req, zero_data, 1 << v->data_dev_block_bits,
			v->zero_digest);

out:
	kfree(req);
	kfree(zero_data);

	return r;
}

static inline bool verity_is_verity_mode(const char *arg_name)
{
	return (!strcasecmp(arg_name, DM_VERITY_OPT_LOGGING) ||
		!strcasecmp(arg_name, DM_VERITY_OPT_RESTART) ||
		!strcasecmp(arg_name, DM_VERITY_OPT_PANIC));
}

static int verity_parse_verity_mode(struct dm_verity *v, const char *arg_name)
{
	if (v->mode)
		return -EINVAL;

	if (!strcasecmp(arg_name, DM_VERITY_OPT_LOGGING))
		v->mode = DM_VERITY_MODE_LOGGING;
	else if (!strcasecmp(arg_name, DM_VERITY_OPT_RESTART))
		v->mode = DM_VERITY_MODE_RESTART;
	else if (!strcasecmp(arg_name, DM_VERITY_OPT_PANIC))
		v->mode = DM_VERITY_MODE_PANIC;

	return 0;
}

static int verity_parse_opt_args(struct dm_arg_set *as, struct dm_verity *v,
				 struct dm_verity_sig_opts *verify_args,
				 bool only_modifier_opts)
{
	int r = 0;
	unsigned argc;
	struct dm_target *ti = v->ti;
	const char *arg_name;

	static const struct dm_arg _args[] = {
		{0, DM_VERITY_OPTS_MAX, "Invalid number of feature args"},
	};

	r = dm_read_arg_group(_args, as, &argc, &ti->error);
	if (r)
		return -EINVAL;

	if (!argc)
		return 0;

	do {
		arg_name = dm_shift_arg(as);
		argc--;

		if (verity_is_verity_mode(arg_name)) {
			if (only_modifier_opts)
				continue;
			r = verity_parse_verity_mode(v, arg_name);
			if (r) {
				ti->error = "Conflicting error handling parameters";
				return r;
			}
			continue;

		} else if (!strcasecmp(arg_name, DM_VERITY_OPT_IGN_ZEROES)) {
			if (only_modifier_opts)
				continue;
			r = verity_alloc_zero_digest(v);
			if (r) {
				ti->error = "Cannot allocate zero digest";
				return r;
			}
			continue;

		} else if (!strcasecmp(arg_name, DM_VERITY_OPT_AT_MOST_ONCE)) {
			if (only_modifier_opts)
				continue;
			r = verity_alloc_most_once(v);
			if (r)
				return r;
			continue;

		} else if (!strcasecmp(arg_name, DM_VERITY_OPT_TASKLET_VERIFY)) {
			v->use_tasklet = true;
			static_branch_inc(&use_tasklet_enabled);
			continue;

		} else if (verity_is_fec_opt_arg(arg_name)) {
			if (only_modifier_opts)
				continue;
			r = verity_fec_parse_opt_args(as, v, &argc, arg_name);
			if (r)
				return r;
			continue;

		} else if (verity_verify_is_sig_opt_arg(arg_name)) {
			if (only_modifier_opts)
				continue;
			r = verity_verify_sig_parse_opt_args(as, v,
							     verify_args,
							     &argc, arg_name);
			if (r)
				return r;
			continue;

		} else if (only_modifier_opts) {
			/*
			 * Ignore unrecognized opt, could easily be an extra
			 * argument to an option whose parsing was skipped.
			 * Normal parsing (@only_modifier_opts=false) will
			 * properly parse all options (and their extra args).
			 */
			continue;
		}

		DMERR("Unrecognized verity feature request: %s", arg_name);
		ti->error = "Unrecognized verity feature request";
		return -EINVAL;
	} while (argc && !r);

	return r;
}

/*
 * Target parameters:
 *	<version>	The current format is version 1.
 *			Vsn 0 is compatible with original Chromium OS releases.
 *	<data device>
 *	<hash device>
 *	<data block size>
 *	<hash block size>
 *	<the number of data blocks>
 *	<hash start block>
 *	<algorithm>
 *	<digest>
 *	<salt>		Hex string or "-" if no salt.
 */
static int verity_ctr(struct dm_target *ti, unsigned argc, char **argv)
{
	struct dm_verity *v;
	struct dm_verity_sig_opts verify_args = {0};
	struct dm_arg_set as;
	unsigned int num;
	unsigned int wq_flags;
	unsigned long long num_ll;
	int r;
	int i;
	sector_t hash_position;
	char dummy;
	char *root_hash_digest_to_validate;

	v = kzalloc(sizeof(struct dm_verity), GFP_KERNEL);
	if (!v) {
		ti->error = "Cannot allocate verity structure";
		return -ENOMEM;
	}
	ti->private = v;
	v->ti = ti;

	r = verity_fec_ctr_alloc(v);
	if (r)
		goto bad;

	if ((dm_table_get_mode(ti->table) & ~FMODE_READ)) {
		ti->error = "Device must be readonly";
		r = -EINVAL;
		goto bad;
	}

	if (argc < 10) {
		ti->error = "Not enough arguments";
		r = -EINVAL;
		goto bad;
	}

	/* Parse optional parameters that modify primary args */
	if (argc > 10) {
		as.argc = argc - 10;
		as.argv = argv + 10;
		r = verity_parse_opt_args(&as, v, &verify_args, true);
		if (r < 0)
			goto bad;
	}

	if (sscanf(argv[0], "%u%c", &num, &dummy) != 1 ||
	    num > 1) {
		ti->error = "Invalid version";
		r = -EINVAL;
		goto bad;
	}
	v->version = num;

	r = dm_get_device(ti, argv[1], FMODE_READ, &v->data_dev);
	if (r) {
		ti->error = "Data device lookup failed";
		goto bad;
	}

	r = dm_get_device(ti, argv[2], FMODE_READ, &v->hash_dev);
	if (r) {
		ti->error = "Hash device lookup failed";
		goto bad;
	}

	if (sscanf(argv[3], "%u%c", &num, &dummy) != 1 ||
	    !num || (num & (num - 1)) ||
	    num < bdev_logical_block_size(v->data_dev->bdev) ||
	    num > PAGE_SIZE) {
		ti->error = "Invalid data device block size";
		r = -EINVAL;
		goto bad;
	}
	v->data_dev_block_bits = __ffs(num);

	if (sscanf(argv[4], "%u%c", &num, &dummy) != 1 ||
	    !num || (num & (num - 1)) ||
	    num < bdev_logical_block_size(v->hash_dev->bdev) ||
	    num > INT_MAX) {
		ti->error = "Invalid hash device block size";
		r = -EINVAL;
		goto bad;
	}
	v->hash_dev_block_bits = __ffs(num);

	if (sscanf(argv[5], "%llu%c", &num_ll, &dummy) != 1 ||
	    (sector_t)(num_ll << (v->data_dev_block_bits - SECTOR_SHIFT))
	    >> (v->data_dev_block_bits - SECTOR_SHIFT) != num_ll) {
		ti->error = "Invalid data blocks";
		r = -EINVAL;
		goto bad;
	}
	v->data_blocks = num_ll;

	if (ti->len > (v->data_blocks << (v->data_dev_block_bits - SECTOR_SHIFT))) {
		ti->error = "Data device is too small";
		r = -EINVAL;
		goto bad;
	}

	if (sscanf(argv[6], "%llu%c", &num_ll, &dummy) != 1 ||
	    (sector_t)(num_ll << (v->hash_dev_block_bits - SECTOR_SHIFT))
	    >> (v->hash_dev_block_bits - SECTOR_SHIFT) != num_ll) {
		ti->error = "Invalid hash start";
		r = -EINVAL;
		goto bad;
	}
	v->hash_start = num_ll;

	v->alg_name = kstrdup(argv[7], GFP_KERNEL);
	if (!v->alg_name) {
		ti->error = "Cannot allocate algorithm name";
		r = -ENOMEM;
		goto bad;
	}

	v->tfm = crypto_alloc_ahash(v->alg_name, 0,
				    v->use_tasklet ? CRYPTO_ALG_ASYNC : 0);
	if (IS_ERR(v->tfm)) {
		ti->error = "Cannot initialize hash function";
		r = PTR_ERR(v->tfm);
		v->tfm = NULL;
		goto bad;
	}

	/*
	 * dm-verity performance can vary greatly depending on which hash
	 * algorithm implementation is used.  Help people debug performance
	 * problems by logging the ->cra_driver_name.
	 */
	DMINFO("%s using implementation \"%s\"", v->alg_name,
	       crypto_hash_alg_common(v->tfm)->base.cra_driver_name);

	v->digest_size = crypto_ahash_digestsize(v->tfm);
	if ((1 << v->hash_dev_block_bits) < v->digest_size * 2) {
		ti->error = "Digest size too big";
		r = -EINVAL;
		goto bad;
	}
	v->ahash_reqsize = sizeof(struct ahash_request) +
		crypto_ahash_reqsize(v->tfm);

	v->root_digest = kmalloc(v->digest_size, GFP_KERNEL);
	if (!v->root_digest) {
		ti->error = "Cannot allocate root digest";
		r = -ENOMEM;
		goto bad;
	}
	if (strlen(argv[8]) != v->digest_size * 2 ||
	    hex2bin(v->root_digest, argv[8], v->digest_size)) {
		ti->error = "Invalid root digest";
		r = -EINVAL;
		goto bad;
	}
	root_hash_digest_to_validate = argv[8];

	if (strcmp(argv[9], "-")) {
		v->salt_size = strlen(argv[9]) / 2;
		v->salt = kmalloc(v->salt_size, GFP_KERNEL);
		if (!v->salt) {
			ti->error = "Cannot allocate salt";
			r = -ENOMEM;
			goto bad;
		}
		if (strlen(argv[9]) != v->salt_size * 2 ||
		    hex2bin(v->salt, argv[9], v->salt_size)) {
			ti->error = "Invalid salt";
			r = -EINVAL;
			goto bad;
		}
	}

	argv += 10;
	argc -= 10;

	/* Optional parameters */
	if (argc) {
		as.argc = argc;
		as.argv = argv;
		r = verity_parse_opt_args(&as, v, &verify_args, false);
		if (r < 0)
			goto bad;
	}

	/* Root hash signature is  a optional parameter*/
	r = verity_verify_root_hash(root_hash_digest_to_validate,
				    strlen(root_hash_digest_to_validate),
				    verify_args.sig,
				    verify_args.sig_size);
	if (r < 0) {
		ti->error = "Root hash verification failed";
		goto bad;
	}
	v->hash_per_block_bits =
		__fls((1 << v->hash_dev_block_bits) / v->digest_size);

	v->levels = 0;
	if (v->data_blocks)
		while (v->hash_per_block_bits * v->levels < 64 &&
		       (unsigned long long)(v->data_blocks - 1) >>
		       (v->hash_per_block_bits * v->levels))
			v->levels++;

	if (v->levels > DM_VERITY_MAX_LEVELS) {
		ti->error = "Too many tree levels";
		r = -E2BIG;
		goto bad;
	}

	hash_position = v->hash_start;
	for (i = v->levels - 1; i >= 0; i--) {
		sector_t s;
		v->hash_level_block[i] = hash_position;
		s = (v->data_blocks + ((sector_t)1 << ((i + 1) * v->hash_per_block_bits)) - 1)
					>> ((i + 1) * v->hash_per_block_bits);
		if (hash_position + s < hash_position) {
			ti->error = "Hash device offset overflow";
			r = -E2BIG;
			goto bad;
		}
		hash_position += s;
	}
	v->hash_blocks = hash_position;

	v->bufio = dm_bufio_client_create(v->hash_dev->bdev,
		1 << v->hash_dev_block_bits, 1, sizeof(struct buffer_aux),
		dm_bufio_alloc_callback, NULL,
		v->use_tasklet ? DM_BUFIO_CLIENT_NO_SLEEP : 0);
	if (IS_ERR(v->bufio)) {
		ti->error = "Cannot initialize dm-bufio";
		r = PTR_ERR(v->bufio);
		v->bufio = NULL;
		goto bad;
	}

	if (dm_bufio_get_device_size(v->bufio) < v->hash_blocks) {
		ti->error = "Hash device is too small";
		r = -E2BIG;
		goto bad;
	}

	/* WQ_UNBOUND greatly improves performance when running on ramdisk */
	wq_flags = WQ_MEM_RECLAIM | WQ_UNBOUND;
	/*
	 * Using WQ_HIGHPRI improves throughput and completion latency by
	 * reducing wait times when reading from a dm-verity device.
	 *
	 * Also as required for the "try_verify_in_tasklet" feature: WQ_HIGHPRI
	 * allows verify_wq to preempt softirq since verification in tasklet
	 * will fall-back to using it for error handling (or if the bufio cache
	 * doesn't have required hashes).
	 */
	wq_flags |= WQ_HIGHPRI;
	v->verify_wq = alloc_workqueue("kverityd", wq_flags, num_online_cpus());
	if (!v->verify_wq) {
		ti->error = "Cannot allocate workqueue";
		r = -ENOMEM;
		goto bad;
	}

	ti->per_io_data_size = sizeof(struct dm_verity_io) +
				v->ahash_reqsize + v->digest_size * 2;

	r = verity_fec_ctr(v);
	if (r)
		goto bad;

	ti->per_io_data_size = roundup(ti->per_io_data_size,
				       __alignof__(struct dm_verity_io));

	verity_verify_sig_opts_cleanup(&verify_args);

	return 0;

bad:

	verity_verify_sig_opts_cleanup(&verify_args);
	verity_dtr(ti);

	return r;
}

/*
 * Check whether a DM target is a verity target.
 */
bool dm_is_verity_target(struct dm_target *ti)
{
	return ti->type->module == THIS_MODULE;
}

/*
 * Get the verity mode (error behavior) of a verity target.
 *
 * Returns the verity mode of the target, or -EINVAL if 'ti' is not a verity
 * target.
 */
int dm_verity_get_mode(struct dm_target *ti)
{
	struct dm_verity *v = ti->private;

	if (!dm_is_verity_target(ti))
		return -EINVAL;

	return v->mode;
}

/*
 * Get the root digest of a verity target.
 *
 * Returns a copy of the root digest, the caller is responsible for
 * freeing the memory of the digest.
 */
int dm_verity_get_root_digest(struct dm_target *ti, u8 **root_digest, unsigned int *digest_size)
{
	struct dm_verity *v = ti->private;

	if (!dm_is_verity_target(ti))
		return -EINVAL;

	*root_digest = kmemdup(v->root_digest, v->digest_size, GFP_KERNEL);
	if (*root_digest == NULL)
		return -ENOMEM;

	*digest_size = v->digest_size;

	return 0;
}

static struct target_type verity_target = {
	.name		= "verity",
	.features	= DM_TARGET_IMMUTABLE,
<<<<<<< HEAD
	.version	= {1, 8, 0},
=======
	.version	= {1, 9, 0},
>>>>>>> d60c95ef
	.module		= THIS_MODULE,
	.ctr		= verity_ctr,
	.dtr		= verity_dtr,
	.map		= verity_map,
	.status		= verity_status,
	.prepare_ioctl	= verity_prepare_ioctl,
	.iterate_devices = verity_iterate_devices,
	.io_hints	= verity_io_hints,
};

static int __init dm_verity_init(void)
{
	int r;

	r = dm_register_target(&verity_target);
	if (r < 0)
		DMERR("register failed %d", r);

	return r;
}

static void __exit dm_verity_exit(void)
{
	dm_unregister_target(&verity_target);
}

module_init(dm_verity_init);
module_exit(dm_verity_exit);

MODULE_AUTHOR("Mikulas Patocka <mpatocka@redhat.com>");
MODULE_AUTHOR("Mandeep Baines <msb@chromium.org>");
MODULE_AUTHOR("Will Drewry <wad@chromium.org>");
MODULE_DESCRIPTION(DM_NAME " target for transparent disk integrity checking");
MODULE_LICENSE("GPL");<|MERGE_RESOLUTION|>--- conflicted
+++ resolved
@@ -1489,11 +1489,7 @@
 static struct target_type verity_target = {
 	.name		= "verity",
 	.features	= DM_TARGET_IMMUTABLE,
-<<<<<<< HEAD
-	.version	= {1, 8, 0},
-=======
 	.version	= {1, 9, 0},
->>>>>>> d60c95ef
 	.module		= THIS_MODULE,
 	.ctr		= verity_ctr,
 	.dtr		= verity_dtr,
