--- conflicted
+++ resolved
@@ -187,11 +187,7 @@
 		  struct page **p, unsigned long *len, unsigned int *offset)
 {
 	unsigned int o = dp->context_u;
-<<<<<<< HEAD
-	struct page_list *pl = (struct page_list *) dp->context_ptr;
-=======
 	struct page_list *pl = dp->context_ptr;
->>>>>>> 98817289
 
 	*p = pl->page;
 	*len = PAGE_SIZE - o;
@@ -305,12 +301,8 @@
 /*
  *---------------------------------------------------------------
  * IO routines that accept a list of pages.
-<<<<<<< HEAD
- *---------------------------------------------------------------*/
-=======
  *---------------------------------------------------------------
  */
->>>>>>> 98817289
 static void do_region(const blk_opf_t opf, unsigned int region,
 		      struct dm_io_region *where, struct dpages *dp,
 		      struct io *io)
