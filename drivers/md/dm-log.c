// SPDX-License-Identifier: GPL-2.0-only
/*
 * Copyright (C) 2003 Sistina Software
 * Copyright (C) 2004-2008 Red Hat, Inc. All rights reserved.
 *
 * This file is released under the LGPL.
 */

#include <linux/init.h>
#include <linux/slab.h>
#include <linux/module.h>
#include <linux/vmalloc.h>
#include <linux/dm-io.h>
#include <linux/dm-dirty-log.h>

#include <linux/device-mapper.h>

#define DM_MSG_PREFIX "dirty region log"

static LIST_HEAD(_log_types);
static DEFINE_SPINLOCK(_lock);

static struct dm_dirty_log_type *__find_dirty_log_type(const char *name)
{
	struct dm_dirty_log_type *log_type;

	list_for_each_entry(log_type, &_log_types, list)
		if (!strcmp(name, log_type->name))
			return log_type;

	return NULL;
}

static struct dm_dirty_log_type *_get_dirty_log_type(const char *name)
{
	struct dm_dirty_log_type *log_type;

	spin_lock(&_lock);

	log_type = __find_dirty_log_type(name);
	if (log_type && !try_module_get(log_type->module))
		log_type = NULL;

	spin_unlock(&_lock);

	return log_type;
}

/*
 * get_type
 * @type_name
 *
 * Attempt to retrieve the dm_dirty_log_type by name.  If not already
 * available, attempt to load the appropriate module.
 *
 * Log modules are named "dm-log-" followed by the 'type_name'.
 * Modules may contain multiple types.
 * This function will first try the module "dm-log-<type_name>",
 * then truncate 'type_name' on the last '-' and try again.
 *
 * For example, if type_name was "clustered-disk", it would search
 * 'dm-log-clustered-disk' then 'dm-log-clustered'.
 *
 * Returns: dirty_log_type* on success, NULL on failure
 */
static struct dm_dirty_log_type *get_type(const char *type_name)
{
	char *p, *type_name_dup;
	struct dm_dirty_log_type *log_type;

	if (!type_name)
		return NULL;

	log_type = _get_dirty_log_type(type_name);
	if (log_type)
		return log_type;

	type_name_dup = kstrdup(type_name, GFP_KERNEL);
	if (!type_name_dup) {
		DMWARN("No memory left to attempt log module load for \"%s\"",
		       type_name);
		return NULL;
	}

	while (request_module("dm-log-%s", type_name_dup) ||
	       !(log_type = _get_dirty_log_type(type_name))) {
		p = strrchr(type_name_dup, '-');
		if (!p)
			break;
		p[0] = '\0';
	}

	if (!log_type)
		DMWARN("Module for logging type \"%s\" not found.", type_name);

	kfree(type_name_dup);

	return log_type;
}

static void put_type(struct dm_dirty_log_type *type)
{
	if (!type)
		return;

	spin_lock(&_lock);
	if (!__find_dirty_log_type(type->name))
		goto out;

	module_put(type->module);

out:
	spin_unlock(&_lock);
}

int dm_dirty_log_type_register(struct dm_dirty_log_type *type)
{
	int r = 0;

	spin_lock(&_lock);
	if (!__find_dirty_log_type(type->name))
		list_add(&type->list, &_log_types);
	else
		r = -EEXIST;
	spin_unlock(&_lock);

	return r;
}
EXPORT_SYMBOL(dm_dirty_log_type_register);

int dm_dirty_log_type_unregister(struct dm_dirty_log_type *type)
{
	spin_lock(&_lock);

	if (!__find_dirty_log_type(type->name)) {
		spin_unlock(&_lock);
		return -EINVAL;
	}

	list_del(&type->list);

	spin_unlock(&_lock);

	return 0;
}
EXPORT_SYMBOL(dm_dirty_log_type_unregister);

struct dm_dirty_log *dm_dirty_log_create(const char *type_name,
			struct dm_target *ti,
			int (*flush_callback_fn)(struct dm_target *ti),
			unsigned int argc, char **argv)
{
	struct dm_dirty_log_type *type;
	struct dm_dirty_log *log;

	log = kmalloc(sizeof(*log), GFP_KERNEL);
	if (!log)
		return NULL;

	type = get_type(type_name);
	if (!type) {
		kfree(log);
		return NULL;
	}

	log->flush_callback_fn = flush_callback_fn;
	log->type = type;
	if (type->ctr(log, ti, argc, argv)) {
		kfree(log);
		put_type(type);
		return NULL;
	}

	return log;
}
EXPORT_SYMBOL(dm_dirty_log_create);

void dm_dirty_log_destroy(struct dm_dirty_log *log)
{
	log->type->dtr(log);
	put_type(log->type);
	kfree(log);
}
EXPORT_SYMBOL(dm_dirty_log_destroy);

/*
 *---------------------------------------------------------------
 * Persistent and core logs share a lot of their implementation.
 * FIXME: need a reload method to be called from a resume
 *---------------------------------------------------------------
 */
/*
 * Magic for persistent mirrors: "MiRr"
 */
#define MIRROR_MAGIC 0x4D695272

/*
 * The on-disk version of the metadata.
 */
#define MIRROR_DISK_VERSION 2
#define LOG_OFFSET 2

struct log_header_disk {
	__le32 magic;

	/*
	 * Simple, incrementing version. no backward
	 * compatibility.
	 */
	__le32 version;
	__le64 nr_regions;
} __packed;

struct log_header_core {
	uint32_t magic;
	uint32_t version;
	uint64_t nr_regions;
};

struct log_c {
	struct dm_target *ti;
	int touched_dirtied;
	int touched_cleaned;
	int flush_failed;
	uint32_t region_size;
	unsigned int region_count;
	region_t sync_count;

	unsigned int bitset_uint32_count;
	uint32_t *clean_bits;
	uint32_t *sync_bits;
	uint32_t *recovering_bits;	/* FIXME: this seems excessive */

	int sync_search;

	/* Resync flag */
	enum sync {
		DEFAULTSYNC,	/* Synchronize if necessary */
		NOSYNC,		/* Devices known to be already in sync */
		FORCESYNC,	/* Force a sync to happen */
	} sync;

	struct dm_io_request io_req;

	/*
	 * Disk log fields
	 */
	int log_dev_failed;
	int log_dev_flush_failed;
	struct dm_dev *log_dev;
	struct log_header_core header;

	struct dm_io_region header_location;
	struct log_header_disk *disk_header;
};

/*
 * The touched member needs to be updated every time we access
 * one of the bitsets.
 */
static inline int log_test_bit(uint32_t *bs, unsigned int bit)
{
	return test_bit_le(bit, bs) ? 1 : 0;
}

static inline void log_set_bit(struct log_c *l,
			       uint32_t *bs, unsigned int bit)
{
	__set_bit_le(bit, bs);
	l->touched_cleaned = 1;
}

static inline void log_clear_bit(struct log_c *l,
				 uint32_t *bs, unsigned int bit)
{
	__clear_bit_le(bit, bs);
	l->touched_dirtied = 1;
}

/*
 *---------------------------------------------------------------
 * Header IO
 *--------------------------------------------------------------
 */
static void header_to_disk(struct log_header_core *core, struct log_header_disk *disk)
{
	disk->magic = cpu_to_le32(core->magic);
	disk->version = cpu_to_le32(core->version);
	disk->nr_regions = cpu_to_le64(core->nr_regions);
}

static void header_from_disk(struct log_header_core *core, struct log_header_disk *disk)
{
	core->magic = le32_to_cpu(disk->magic);
	core->version = le32_to_cpu(disk->version);
	core->nr_regions = le64_to_cpu(disk->nr_regions);
}

static int rw_header(struct log_c *lc, enum req_op op)
{
	lc->io_req.bi_opf = op;

	return dm_io(&lc->io_req, 1, &lc->header_location, NULL);
}

static int flush_header(struct log_c *lc)
{
	struct dm_io_region null_location = {
		.bdev = lc->header_location.bdev,
		.sector = 0,
		.count = 0,
	};

	lc->io_req.bi_opf = REQ_OP_WRITE | REQ_PREFLUSH;

	return dm_io(&lc->io_req, 1, &null_location, NULL);
}

static int read_header(struct log_c *log)
{
	int r;

	r = rw_header(log, REQ_OP_READ);
	if (r)
		return r;

	header_from_disk(&log->header, log->disk_header);

	/* New log required? */
	if (log->sync != DEFAULTSYNC || log->header.magic != MIRROR_MAGIC) {
		log->header.magic = MIRROR_MAGIC;
		log->header.version = MIRROR_DISK_VERSION;
		log->header.nr_regions = 0;
	}

#ifdef __LITTLE_ENDIAN
	if (log->header.version == 1)
		log->header.version = 2;
#endif

	if (log->header.version != MIRROR_DISK_VERSION) {
		DMWARN("incompatible disk log version");
		return -EINVAL;
	}

	return 0;
}

static int _check_region_size(struct dm_target *ti, uint32_t region_size)
{
	if (region_size < 2 || region_size > ti->len)
		return 0;

	if (!is_power_of_2(region_size))
		return 0;

	return 1;
}

/*
 *--------------------------------------------------------------
 * core log constructor/destructor
 *
 * argv contains region_size followed optionally by [no]sync
 *--------------------------------------------------------------
 */
#define BYTE_SHIFT 3
static int create_log_context(struct dm_dirty_log *log, struct dm_target *ti,
			      unsigned int argc, char **argv,
			      struct dm_dev *dev)
{
	enum sync sync = DEFAULTSYNC;

	struct log_c *lc;
	uint32_t region_size;
	unsigned int region_count;
	size_t bitset_size, buf_size;
	int r;
	char dummy;

	if (argc < 1 || argc > 2) {
		DMWARN("wrong number of arguments to dirty region log");
		return -EINVAL;
	}

	if (argc > 1) {
		if (!strcmp(argv[1], "sync"))
			sync = FORCESYNC;
		else if (!strcmp(argv[1], "nosync"))
			sync = NOSYNC;
		else {
			DMWARN("unrecognised sync argument to dirty region log: %s", argv[1]);
			return -EINVAL;
		}
	}

	if (sscanf(argv[0], "%u%c", &region_size, &dummy) != 1 ||
	    !_check_region_size(ti, region_size)) {
		DMWARN("invalid region size %s", argv[0]);
		return -EINVAL;
	}

	region_count = dm_sector_div_up(ti->len, region_size);

	lc = kmalloc(sizeof(*lc), GFP_KERNEL);
	if (!lc) {
		DMWARN("couldn't allocate core log");
		return -ENOMEM;
	}

	lc->ti = ti;
	lc->touched_dirtied = 0;
	lc->touched_cleaned = 0;
	lc->flush_failed = 0;
	lc->region_size = region_size;
	lc->region_count = region_count;
	lc->sync = sync;

	/*
	 * Work out how many "unsigned long"s we need to hold the bitset.
	 */
	bitset_size = dm_round_up(region_count, BITS_PER_LONG);
	bitset_size >>= BYTE_SHIFT;

	lc->bitset_uint32_count = bitset_size / sizeof(*lc->clean_bits);

	/*
	 * Disk log?
	 */
	if (!dev) {
		lc->clean_bits = vmalloc(bitset_size);
		if (!lc->clean_bits) {
			DMWARN("couldn't allocate clean bitset");
			kfree(lc);
			return -ENOMEM;
		}
		lc->disk_header = NULL;
	} else {
		lc->log_dev = dev;
		lc->log_dev_failed = 0;
		lc->log_dev_flush_failed = 0;
		lc->header_location.bdev = lc->log_dev->bdev;
		lc->header_location.sector = 0;

		/*
		 * Buffer holds both header and bitset.
		 */
		buf_size =
		    dm_round_up((LOG_OFFSET << SECTOR_SHIFT) + bitset_size,
				bdev_logical_block_size(lc->header_location.bdev));

		if (buf_size > bdev_nr_bytes(dev->bdev)) {
			DMWARN("log device %s too small: need %llu bytes",
				dev->name, (unsigned long long)buf_size);
			kfree(lc);
			return -EINVAL;
		}

		lc->header_location.count = buf_size >> SECTOR_SHIFT;

		lc->io_req.mem.type = DM_IO_VMA;
		lc->io_req.notify.fn = NULL;
		lc->io_req.client = dm_io_client_create();
		if (IS_ERR(lc->io_req.client)) {
			r = PTR_ERR(lc->io_req.client);
			DMWARN("couldn't allocate disk io client");
			kfree(lc);
			return r;
		}

		lc->disk_header = vmalloc(buf_size);
		if (!lc->disk_header) {
			DMWARN("couldn't allocate disk log buffer");
			dm_io_client_destroy(lc->io_req.client);
			kfree(lc);
			return -ENOMEM;
		}

		lc->io_req.mem.ptr.vma = lc->disk_header;
		lc->clean_bits = (void *)lc->disk_header +
				 (LOG_OFFSET << SECTOR_SHIFT);
	}

	memset(lc->clean_bits, -1, bitset_size);

	lc->sync_bits = vmalloc(bitset_size);
	if (!lc->sync_bits) {
		DMWARN("couldn't allocate sync bitset");
		if (!dev)
			vfree(lc->clean_bits);
		else
			dm_io_client_destroy(lc->io_req.client);
		vfree(lc->disk_header);
		kfree(lc);
		return -ENOMEM;
	}
	memset(lc->sync_bits, (sync == NOSYNC) ? -1 : 0, bitset_size);
	lc->sync_count = (sync == NOSYNC) ? region_count : 0;

	lc->recovering_bits = vzalloc(bitset_size);
	if (!lc->recovering_bits) {
		DMWARN("couldn't allocate sync bitset");
		vfree(lc->sync_bits);
		if (!dev)
			vfree(lc->clean_bits);
		else
			dm_io_client_destroy(lc->io_req.client);
		vfree(lc->disk_header);
		kfree(lc);
		return -ENOMEM;
	}
	lc->sync_search = 0;
	log->context = lc;

	return 0;
}

static int core_ctr(struct dm_dirty_log *log, struct dm_target *ti,
		    unsigned int argc, char **argv)
{
	return create_log_context(log, ti, argc, argv, NULL);
}

static void destroy_log_context(struct log_c *lc)
{
	vfree(lc->sync_bits);
	vfree(lc->recovering_bits);
	kfree(lc);
}

static void core_dtr(struct dm_dirty_log *log)
{
	struct log_c *lc = log->context;

	vfree(lc->clean_bits);
	destroy_log_context(lc);
}

/*
 *---------------------------------------------------------------------
 * disk log constructor/destructor
 *
 * argv contains log_device region_size followed optionally by [no]sync
 *---------------------------------------------------------------------
 */
static int disk_ctr(struct dm_dirty_log *log, struct dm_target *ti,
		    unsigned int argc, char **argv)
{
	int r;
	struct dm_dev *dev;

	if (argc < 2 || argc > 3) {
		DMWARN("wrong number of arguments to disk dirty region log");
		return -EINVAL;
	}

	r = dm_get_device(ti, argv[0], dm_table_get_mode(ti->table), &dev);
	if (r)
		return r;

	r = create_log_context(log, ti, argc - 1, argv + 1, dev);
	if (r) {
		dm_put_device(ti, dev);
		return r;
	}

	return 0;
}

static void disk_dtr(struct dm_dirty_log *log)
{
	struct log_c *lc = log->context;

	dm_put_device(lc->ti, lc->log_dev);
	vfree(lc->disk_header);
	dm_io_client_destroy(lc->io_req.client);
	destroy_log_context(lc);
}

static void fail_log_device(struct log_c *lc)
{
	if (lc->log_dev_failed)
		return;

	lc->log_dev_failed = 1;
	dm_table_event(lc->ti->table);
}

static int disk_resume(struct dm_dirty_log *log)
{
	int r;
	unsigned int i;
<<<<<<< HEAD
	struct log_c *lc = (struct log_c *) log->context;
=======
	struct log_c *lc = log->context;
>>>>>>> 98817289
	size_t size = lc->bitset_uint32_count * sizeof(uint32_t);

	/* read the disk header */
	r = read_header(lc);
	if (r) {
		DMWARN("%s: Failed to read header on dirty region log device",
		       lc->log_dev->name);
		fail_log_device(lc);
		/*
		 * If the log device cannot be read, we must assume
		 * all regions are out-of-sync.  If we simply return
		 * here, the state will be uninitialized and could
		 * lead us to return 'in-sync' status for regions
		 * that are actually 'out-of-sync'.
		 */
		lc->header.nr_regions = 0;
	}

	/* set or clear any new bits -- device has grown */
	if (lc->sync == NOSYNC)
		for (i = lc->header.nr_regions; i < lc->region_count; i++)
			/* FIXME: amazingly inefficient */
			log_set_bit(lc, lc->clean_bits, i);
	else
		for (i = lc->header.nr_regions; i < lc->region_count; i++)
			/* FIXME: amazingly inefficient */
			log_clear_bit(lc, lc->clean_bits, i);

	/* clear any old bits -- device has shrunk */
	for (i = lc->region_count; i % BITS_PER_LONG; i++)
		log_clear_bit(lc, lc->clean_bits, i);

	/* copy clean across to sync */
	memcpy(lc->sync_bits, lc->clean_bits, size);
	lc->sync_count = memweight(lc->clean_bits,
				lc->bitset_uint32_count * sizeof(uint32_t));
	lc->sync_search = 0;

	/* set the correct number of regions in the header */
	lc->header.nr_regions = lc->region_count;

	header_to_disk(&lc->header, lc->disk_header);

	/* write the new header */
	r = rw_header(lc, REQ_OP_WRITE);
	if (!r) {
		r = flush_header(lc);
		if (r)
			lc->log_dev_flush_failed = 1;
	}
	if (r) {
		DMWARN("%s: Failed to write header on dirty region log device",
		       lc->log_dev->name);
		fail_log_device(lc);
	}

	return r;
}

static uint32_t core_get_region_size(struct dm_dirty_log *log)
{
	struct log_c *lc = log->context;

	return lc->region_size;
}

static int core_resume(struct dm_dirty_log *log)
{
	struct log_c *lc = log->context;

	lc->sync_search = 0;
	return 0;
}

static int core_is_clean(struct dm_dirty_log *log, region_t region)
{
	struct log_c *lc = log->context;

	return log_test_bit(lc->clean_bits, region);
}

static int core_in_sync(struct dm_dirty_log *log, region_t region, int block)
{
	struct log_c *lc = log->context;

	return log_test_bit(lc->sync_bits, region);
}

static int core_flush(struct dm_dirty_log *log)
{
	/* no op */
	return 0;
}

static int disk_flush(struct dm_dirty_log *log)
{
	int r, i;
	struct log_c *lc = log->context;

	/* only write if the log has changed */
	if (!lc->touched_cleaned && !lc->touched_dirtied)
		return 0;

	if (lc->touched_cleaned && log->flush_callback_fn &&
	    log->flush_callback_fn(lc->ti)) {
		/*
		 * At this point it is impossible to determine which
		 * regions are clean and which are dirty (without
		 * re-reading the log off disk). So mark all of them
		 * dirty.
		 */
		lc->flush_failed = 1;
		for (i = 0; i < lc->region_count; i++)
			log_clear_bit(lc, lc->clean_bits, i);
	}

	r = rw_header(lc, REQ_OP_WRITE);
	if (r)
		fail_log_device(lc);
	else {
		if (lc->touched_dirtied) {
			r = flush_header(lc);
			if (r) {
				lc->log_dev_flush_failed = 1;
				fail_log_device(lc);
			} else
				lc->touched_dirtied = 0;
		}
		lc->touched_cleaned = 0;
	}

	return r;
}

static void core_mark_region(struct dm_dirty_log *log, region_t region)
{
	struct log_c *lc = log->context;

	log_clear_bit(lc, lc->clean_bits, region);
}

static void core_clear_region(struct dm_dirty_log *log, region_t region)
{
	struct log_c *lc = log->context;

	if (likely(!lc->flush_failed))
		log_set_bit(lc, lc->clean_bits, region);
}

static int core_get_resync_work(struct dm_dirty_log *log, region_t *region)
{
	struct log_c *lc = log->context;

	if (lc->sync_search >= lc->region_count)
		return 0;

	do {
		*region = find_next_zero_bit_le(lc->sync_bits,
					     lc->region_count,
					     lc->sync_search);
		lc->sync_search = *region + 1;

		if (*region >= lc->region_count)
			return 0;

	} while (log_test_bit(lc->recovering_bits, *region));

	log_set_bit(lc, lc->recovering_bits, *region);
	return 1;
}

static void core_set_region_sync(struct dm_dirty_log *log, region_t region,
				 int in_sync)
{
	struct log_c *lc = log->context;

	log_clear_bit(lc, lc->recovering_bits, region);
	if (in_sync) {
		log_set_bit(lc, lc->sync_bits, region);
		lc->sync_count++;
	} else if (log_test_bit(lc->sync_bits, region)) {
		lc->sync_count--;
		log_clear_bit(lc, lc->sync_bits, region);
	}
}

static region_t core_get_sync_count(struct dm_dirty_log *log)
{
	struct log_c *lc = log->context;

	return lc->sync_count;
}

#define	DMEMIT_SYNC \
	do { \
		if (lc->sync != DEFAULTSYNC) \
			DMEMIT("%ssync ", lc->sync == NOSYNC ? "no" : ""); \
	} while (0)

static int core_status(struct dm_dirty_log *log, status_type_t status,
		       char *result, unsigned int maxlen)
{
	int sz = 0;
	struct log_c *lc = log->context;

	switch (status) {
	case STATUSTYPE_INFO:
		DMEMIT("1 %s", log->type->name);
		break;

	case STATUSTYPE_TABLE:
		DMEMIT("%s %u %u ", log->type->name,
		       lc->sync == DEFAULTSYNC ? 1 : 2, lc->region_size);
		DMEMIT_SYNC;
		break;

	case STATUSTYPE_IMA:
		*result = '\0';
		break;
	}

	return sz;
}

static int disk_status(struct dm_dirty_log *log, status_type_t status,
		       char *result, unsigned int maxlen)
{
	int sz = 0;
	struct log_c *lc = log->context;

	switch (status) {
	case STATUSTYPE_INFO:
		DMEMIT("3 %s %s %c", log->type->name, lc->log_dev->name,
		       lc->log_dev_flush_failed ? 'F' :
		       lc->log_dev_failed ? 'D' :
		       'A');
		break;

	case STATUSTYPE_TABLE:
		DMEMIT("%s %u %s %u ", log->type->name,
		       lc->sync == DEFAULTSYNC ? 2 : 3, lc->log_dev->name,
		       lc->region_size);
		DMEMIT_SYNC;
		break;

	case STATUSTYPE_IMA:
		*result = '\0';
		break;
	}

	return sz;
}

static struct dm_dirty_log_type _core_type = {
	.name = "core",
	.module = THIS_MODULE,
	.ctr = core_ctr,
	.dtr = core_dtr,
	.resume = core_resume,
	.get_region_size = core_get_region_size,
	.is_clean = core_is_clean,
	.in_sync = core_in_sync,
	.flush = core_flush,
	.mark_region = core_mark_region,
	.clear_region = core_clear_region,
	.get_resync_work = core_get_resync_work,
	.set_region_sync = core_set_region_sync,
	.get_sync_count = core_get_sync_count,
	.status = core_status,
};

static struct dm_dirty_log_type _disk_type = {
	.name = "disk",
	.module = THIS_MODULE,
	.ctr = disk_ctr,
	.dtr = disk_dtr,
	.postsuspend = disk_flush,
	.resume = disk_resume,
	.get_region_size = core_get_region_size,
	.is_clean = core_is_clean,
	.in_sync = core_in_sync,
	.flush = disk_flush,
	.mark_region = core_mark_region,
	.clear_region = core_clear_region,
	.get_resync_work = core_get_resync_work,
	.set_region_sync = core_set_region_sync,
	.get_sync_count = core_get_sync_count,
	.status = disk_status,
};

static int __init dm_dirty_log_init(void)
{
	int r;

	r = dm_dirty_log_type_register(&_core_type);
	if (r)
		DMWARN("couldn't register core log");

	r = dm_dirty_log_type_register(&_disk_type);
	if (r) {
		DMWARN("couldn't register disk type");
		dm_dirty_log_type_unregister(&_core_type);
	}

	return r;
}

static void __exit dm_dirty_log_exit(void)
{
	dm_dirty_log_type_unregister(&_disk_type);
	dm_dirty_log_type_unregister(&_core_type);
}

module_init(dm_dirty_log_init);
module_exit(dm_dirty_log_exit);

MODULE_DESCRIPTION(DM_NAME " dirty region log");
MODULE_AUTHOR("Joe Thornber, Heinz Mauelshagen <dm-devel@redhat.com>");
MODULE_LICENSE("GPL");<|MERGE_RESOLUTION|>--- conflicted
+++ resolved
@@ -590,11 +590,7 @@
 {
 	int r;
 	unsigned int i;
-<<<<<<< HEAD
-	struct log_c *lc = (struct log_c *) log->context;
-=======
-	struct log_c *lc = log->context;
->>>>>>> 98817289
+	struct log_c *lc = log->context;
 	size_t size = lc->bitset_uint32_count * sizeof(uint32_t);
 
 	/* read the disk header */
