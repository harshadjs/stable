// SPDX-License-Identifier: GPL-2.0-only
/*
 * Copyright (C) 2001, 2002 Sistina Software (UK) Limited.
 * Copyright (C) 2004-2008 Red Hat, Inc. All rights reserved.
 *
 * This file is released under the GPL.
 */

#include "dm-core.h"
#include "dm-rq.h"
#include "dm-uevent.h"
#include "dm-ima.h"

#include <linux/init.h>
#include <linux/module.h>
#include <linux/mutex.h>
#include <linux/sched/mm.h>
#include <linux/sched/signal.h>
#include <linux/blkpg.h>
#include <linux/bio.h>
#include <linux/mempool.h>
#include <linux/dax.h>
#include <linux/slab.h>
#include <linux/idr.h>
#include <linux/uio.h>
#include <linux/hdreg.h>
#include <linux/delay.h>
#include <linux/wait.h>
#include <linux/pr.h>
#include <linux/refcount.h>
#include <linux/part_stat.h>
#include <linux/blk-crypto.h>
#include <linux/blk-crypto-profile.h>

#define DM_MSG_PREFIX "core"

/*
 * Cookies are numeric values sent with CHANGE and REMOVE
 * uevents while resuming, removing or renaming the device.
 */
#define DM_COOKIE_ENV_VAR_NAME "DM_COOKIE"
#define DM_COOKIE_LENGTH 24

/*
 * For REQ_POLLED fs bio, this flag is set if we link mapped underlying
 * dm_io into one list, and reuse bio->bi_private as the list head. Before
 * ending this fs bio, we will recover its ->bi_private.
 */
#define REQ_DM_POLL_LIST	REQ_DRV

static const char *_name = DM_NAME;

static unsigned int major;
static unsigned int _major;

static DEFINE_IDR(_minor_idr);

static DEFINE_SPINLOCK(_minor_lock);

static void do_deferred_remove(struct work_struct *w);

static DECLARE_WORK(deferred_remove_work, do_deferred_remove);

static struct workqueue_struct *deferred_remove_workqueue;

atomic_t dm_global_event_nr = ATOMIC_INIT(0);
DECLARE_WAIT_QUEUE_HEAD(dm_global_eventq);

void dm_issue_global_event(void)
{
	atomic_inc(&dm_global_event_nr);
	wake_up(&dm_global_eventq);
}

DEFINE_STATIC_KEY_FALSE(stats_enabled);
DEFINE_STATIC_KEY_FALSE(swap_bios_enabled);
DEFINE_STATIC_KEY_FALSE(zoned_enabled);

/*
 * One of these is allocated (on-stack) per original bio.
 */
struct clone_info {
	struct dm_table *map;
	struct bio *bio;
	struct dm_io *io;
	sector_t sector;
	unsigned int sector_count;
	bool is_abnormal_io:1;
	bool submit_as_polled:1;
};

static inline struct dm_target_io *clone_to_tio(struct bio *clone)
{
	return container_of(clone, struct dm_target_io, clone);
}

void *dm_per_bio_data(struct bio *bio, size_t data_size)
{
	if (!dm_tio_flagged(clone_to_tio(bio), DM_TIO_INSIDE_DM_IO))
		return (char *)bio - DM_TARGET_IO_BIO_OFFSET - data_size;
	return (char *)bio - DM_IO_BIO_OFFSET - data_size;
}
EXPORT_SYMBOL_GPL(dm_per_bio_data);

struct bio *dm_bio_from_per_bio_data(void *data, size_t data_size)
{
	struct dm_io *io = (struct dm_io *)((char *)data + data_size);

	if (io->magic == DM_IO_MAGIC)
		return (struct bio *)((char *)io + DM_IO_BIO_OFFSET);
	BUG_ON(io->magic != DM_TIO_MAGIC);
	return (struct bio *)((char *)io + DM_TARGET_IO_BIO_OFFSET);
}
EXPORT_SYMBOL_GPL(dm_bio_from_per_bio_data);

unsigned int dm_bio_get_target_bio_nr(const struct bio *bio)
{
	return container_of(bio, struct dm_target_io, clone)->target_bio_nr;
}
EXPORT_SYMBOL_GPL(dm_bio_get_target_bio_nr);

#define MINOR_ALLOCED ((void *)-1)

#define DM_NUMA_NODE NUMA_NO_NODE
static int dm_numa_node = DM_NUMA_NODE;

#define DEFAULT_SWAP_BIOS	(8 * 1048576 / PAGE_SIZE)
static int swap_bios = DEFAULT_SWAP_BIOS;
static int get_swap_bios(void)
{
	int latch = READ_ONCE(swap_bios);

	if (unlikely(latch <= 0))
		latch = DEFAULT_SWAP_BIOS;
	return latch;
}

struct table_device {
	struct list_head list;
	refcount_t count;
	struct dm_dev dm_dev;
};

/*
 * Bio-based DM's mempools' reserved IOs set by the user.
 */
#define RESERVED_BIO_BASED_IOS		16
static unsigned int reserved_bio_based_ios = RESERVED_BIO_BASED_IOS;

static int __dm_get_module_param_int(int *module_param, int min, int max)
{
	int param = READ_ONCE(*module_param);
	int modified_param = 0;
	bool modified = true;

	if (param < min)
		modified_param = min;
	else if (param > max)
		modified_param = max;
	else
		modified = false;

	if (modified) {
		(void)cmpxchg(module_param, param, modified_param);
		param = modified_param;
	}

	return param;
}

unsigned int __dm_get_module_param(unsigned int *module_param, unsigned int def, unsigned int max)
{
	unsigned int param = READ_ONCE(*module_param);
	unsigned int modified_param = 0;

	if (!param)
		modified_param = def;
	else if (param > max)
		modified_param = max;

	if (modified_param) {
		(void)cmpxchg(module_param, param, modified_param);
		param = modified_param;
	}

	return param;
}

unsigned int dm_get_reserved_bio_based_ios(void)
{
	return __dm_get_module_param(&reserved_bio_based_ios,
				     RESERVED_BIO_BASED_IOS, DM_RESERVED_MAX_IOS);
}
EXPORT_SYMBOL_GPL(dm_get_reserved_bio_based_ios);

static unsigned int dm_get_numa_node(void)
{
	return __dm_get_module_param_int(&dm_numa_node,
					 DM_NUMA_NODE, num_online_nodes() - 1);
}

static int __init local_init(void)
{
	int r;

	r = dm_uevent_init();
	if (r)
		return r;

	deferred_remove_workqueue = alloc_ordered_workqueue("kdmremove", 0);
	if (!deferred_remove_workqueue) {
		r = -ENOMEM;
		goto out_uevent_exit;
	}

	_major = major;
	r = register_blkdev(_major, _name);
	if (r < 0)
		goto out_free_workqueue;

	if (!_major)
		_major = r;

	return 0;

out_free_workqueue:
	destroy_workqueue(deferred_remove_workqueue);
out_uevent_exit:
	dm_uevent_exit();

	return r;
}

static void local_exit(void)
{
	destroy_workqueue(deferred_remove_workqueue);

	unregister_blkdev(_major, _name);
	dm_uevent_exit();

	_major = 0;

	DMINFO("cleaned up");
}

static int (*_inits[])(void) __initdata = {
	local_init,
	dm_target_init,
	dm_linear_init,
	dm_stripe_init,
	dm_io_init,
	dm_kcopyd_init,
	dm_interface_init,
	dm_statistics_init,
};

static void (*_exits[])(void) = {
	local_exit,
	dm_target_exit,
	dm_linear_exit,
	dm_stripe_exit,
	dm_io_exit,
	dm_kcopyd_exit,
	dm_interface_exit,
	dm_statistics_exit,
};

static int __init dm_init(void)
{
	const int count = ARRAY_SIZE(_inits);
	int r, i;

#if (IS_ENABLED(CONFIG_IMA) && !IS_ENABLED(CONFIG_IMA_DISABLE_HTABLE))
	DMWARN("CONFIG_IMA_DISABLE_HTABLE is disabled."
	       " Duplicate IMA measurements will not be recorded in the IMA log.");
#endif

	for (i = 0; i < count; i++) {
		r = _inits[i]();
		if (r)
			goto bad;
	}

	return 0;
bad:
	while (i--)
		_exits[i]();

	return r;
}

static void __exit dm_exit(void)
{
	int i = ARRAY_SIZE(_exits);

	while (i--)
		_exits[i]();

	/*
	 * Should be empty by this point.
	 */
	idr_destroy(&_minor_idr);
}

/*
 * Block device functions
 */
int dm_deleting_md(struct mapped_device *md)
{
	return test_bit(DMF_DELETING, &md->flags);
}

static int dm_blk_open(struct gendisk *disk, blk_mode_t mode)
{
	struct mapped_device *md;

	spin_lock(&_minor_lock);

	md = disk->private_data;
	if (!md)
		goto out;

	if (test_bit(DMF_FREEING, &md->flags) ||
	    dm_deleting_md(md)) {
		md = NULL;
		goto out;
	}

	dm_get(md);
	atomic_inc(&md->open_count);
out:
	spin_unlock(&_minor_lock);

	return md ? 0 : -ENXIO;
}

static void dm_blk_close(struct gendisk *disk)
{
	struct mapped_device *md;

	spin_lock(&_minor_lock);

	md = disk->private_data;
	if (WARN_ON(!md))
		goto out;

	if (atomic_dec_and_test(&md->open_count) &&
	    (test_bit(DMF_DEFERRED_REMOVE, &md->flags)))
		queue_work(deferred_remove_workqueue, &deferred_remove_work);

	dm_put(md);
out:
	spin_unlock(&_minor_lock);
}

int dm_open_count(struct mapped_device *md)
{
	return atomic_read(&md->open_count);
}

/*
 * Guarantees nothing is using the device before it's deleted.
 */
int dm_lock_for_deletion(struct mapped_device *md, bool mark_deferred, bool only_deferred)
{
	int r = 0;

	spin_lock(&_minor_lock);

	if (dm_open_count(md)) {
		r = -EBUSY;
		if (mark_deferred)
			set_bit(DMF_DEFERRED_REMOVE, &md->flags);
	} else if (only_deferred && !test_bit(DMF_DEFERRED_REMOVE, &md->flags))
		r = -EEXIST;
	else
		set_bit(DMF_DELETING, &md->flags);

	spin_unlock(&_minor_lock);

	return r;
}

int dm_cancel_deferred_remove(struct mapped_device *md)
{
	int r = 0;

	spin_lock(&_minor_lock);

	if (test_bit(DMF_DELETING, &md->flags))
		r = -EBUSY;
	else
		clear_bit(DMF_DEFERRED_REMOVE, &md->flags);

	spin_unlock(&_minor_lock);

	return r;
}

static void do_deferred_remove(struct work_struct *w)
{
	dm_deferred_remove();
}

static int dm_blk_getgeo(struct block_device *bdev, struct hd_geometry *geo)
{
	struct mapped_device *md = bdev->bd_disk->private_data;

	return dm_get_geometry(md, geo);
}

static int dm_prepare_ioctl(struct mapped_device *md, int *srcu_idx,
			    struct block_device **bdev)
{
	struct dm_target *ti;
	struct dm_table *map;
	int r;

retry:
	r = -ENOTTY;
	map = dm_get_live_table(md, srcu_idx);
	if (!map || !dm_table_get_size(map))
		return r;

	/* We only support devices that have a single target */
	if (map->num_targets != 1)
		return r;

	ti = dm_table_get_target(map, 0);
	if (!ti->type->prepare_ioctl)
		return r;

	if (dm_suspended_md(md))
		return -EAGAIN;

	r = ti->type->prepare_ioctl(ti, bdev);
	if (r == -ENOTCONN && !fatal_signal_pending(current)) {
		dm_put_live_table(md, *srcu_idx);
		fsleep(10000);
		goto retry;
	}

	return r;
}

static void dm_unprepare_ioctl(struct mapped_device *md, int srcu_idx)
{
	dm_put_live_table(md, srcu_idx);
}

static int dm_blk_ioctl(struct block_device *bdev, blk_mode_t mode,
			unsigned int cmd, unsigned long arg)
{
	struct mapped_device *md = bdev->bd_disk->private_data;
	int r, srcu_idx;

	r = dm_prepare_ioctl(md, &srcu_idx, &bdev);
	if (r < 0)
		goto out;

	if (r > 0) {
		/*
		 * Target determined this ioctl is being issued against a
		 * subset of the parent bdev; require extra privileges.
		 */
		if (!capable(CAP_SYS_RAWIO)) {
			DMDEBUG_LIMIT(
	"%s: sending ioctl %x to DM device without required privilege.",
				current->comm, cmd);
			r = -ENOIOCTLCMD;
			goto out;
		}
	}

	if (!bdev->bd_disk->fops->ioctl)
		r = -ENOTTY;
	else
		r = bdev->bd_disk->fops->ioctl(bdev, mode, cmd, arg);
out:
	dm_unprepare_ioctl(md, srcu_idx);
	return r;
}

u64 dm_start_time_ns_from_clone(struct bio *bio)
{
	return jiffies_to_nsecs(clone_to_tio(bio)->io->start_time);
}
EXPORT_SYMBOL_GPL(dm_start_time_ns_from_clone);

static inline bool bio_is_flush_with_data(struct bio *bio)
{
	return ((bio->bi_opf & REQ_PREFLUSH) && bio->bi_iter.bi_size);
}

static inline unsigned int dm_io_sectors(struct dm_io *io, struct bio *bio)
{
	/*
	 * If REQ_PREFLUSH set, don't account payload, it will be
	 * submitted (and accounted) after this flush completes.
	 */
	if (bio_is_flush_with_data(bio))
		return 0;
	if (unlikely(dm_io_flagged(io, DM_IO_WAS_SPLIT)))
		return io->sectors;
	return bio_sectors(bio);
}

static void dm_io_acct(struct dm_io *io, bool end)
{
	struct bio *bio = io->orig_bio;

	if (dm_io_flagged(io, DM_IO_BLK_STAT)) {
		if (!end)
			bdev_start_io_acct(bio->bi_bdev, bio_op(bio),
					   io->start_time);
		else
			bdev_end_io_acct(bio->bi_bdev, bio_op(bio),
					 dm_io_sectors(io, bio),
					 io->start_time);
	}

	if (static_branch_unlikely(&stats_enabled) &&
	    unlikely(dm_stats_used(&io->md->stats))) {
		sector_t sector;

		if (unlikely(dm_io_flagged(io, DM_IO_WAS_SPLIT)))
			sector = bio_end_sector(bio) - io->sector_offset;
		else
			sector = bio->bi_iter.bi_sector;

		dm_stats_account_io(&io->md->stats, bio_data_dir(bio),
				    sector, dm_io_sectors(io, bio),
				    end, io->start_time, &io->stats_aux);
	}
}

static void __dm_start_io_acct(struct dm_io *io)
{
	dm_io_acct(io, false);
}

static void dm_start_io_acct(struct dm_io *io, struct bio *clone)
{
	/*
	 * Ensure IO accounting is only ever started once.
	 */
	if (dm_io_flagged(io, DM_IO_ACCOUNTED))
		return;

	/* Expect no possibility for race unless DM_TIO_IS_DUPLICATE_BIO. */
	if (!clone || likely(dm_tio_is_normal(clone_to_tio(clone)))) {
		dm_io_set_flag(io, DM_IO_ACCOUNTED);
	} else {
		unsigned long flags;
		/* Can afford locking given DM_TIO_IS_DUPLICATE_BIO */
		spin_lock_irqsave(&io->lock, flags);
		if (dm_io_flagged(io, DM_IO_ACCOUNTED)) {
			spin_unlock_irqrestore(&io->lock, flags);
			return;
		}
		dm_io_set_flag(io, DM_IO_ACCOUNTED);
		spin_unlock_irqrestore(&io->lock, flags);
	}

	__dm_start_io_acct(io);
}

static void dm_end_io_acct(struct dm_io *io)
{
	dm_io_acct(io, true);
}

static struct dm_io *alloc_io(struct mapped_device *md, struct bio *bio)
{
	struct dm_io *io;
	struct dm_target_io *tio;
	struct bio *clone;

	clone = bio_alloc_clone(NULL, bio, GFP_NOIO, &md->mempools->io_bs);
	tio = clone_to_tio(clone);
	tio->flags = 0;
	dm_tio_set_flag(tio, DM_TIO_INSIDE_DM_IO);
	tio->io = NULL;

	io = container_of(tio, struct dm_io, tio);
	io->magic = DM_IO_MAGIC;
	io->status = BLK_STS_OK;

	/* one ref is for submission, the other is for completion */
	atomic_set(&io->io_count, 2);
	this_cpu_inc(*md->pending_io);
	io->orig_bio = bio;
	io->md = md;
	spin_lock_init(&io->lock);
	io->start_time = jiffies;
	io->flags = 0;
	if (blk_queue_io_stat(md->queue))
		dm_io_set_flag(io, DM_IO_BLK_STAT);

	if (static_branch_unlikely(&stats_enabled) &&
	    unlikely(dm_stats_used(&md->stats)))
		dm_stats_record_start(&md->stats, &io->stats_aux);

	return io;
}

static void free_io(struct dm_io *io)
{
	bio_put(&io->tio.clone);
}

static struct bio *alloc_tio(struct clone_info *ci, struct dm_target *ti,
			     unsigned int target_bio_nr, unsigned int *len, gfp_t gfp_mask)
{
	struct mapped_device *md = ci->io->md;
	struct dm_target_io *tio;
	struct bio *clone;

	if (!ci->io->tio.io) {
		/* the dm_target_io embedded in ci->io is available */
		tio = &ci->io->tio;
		/* alloc_io() already initialized embedded clone */
		clone = &tio->clone;
	} else {
		clone = bio_alloc_clone(NULL, ci->bio, gfp_mask,
					&md->mempools->bs);
		if (!clone)
			return NULL;

		/* REQ_DM_POLL_LIST shouldn't be inherited */
		clone->bi_opf &= ~REQ_DM_POLL_LIST;

		tio = clone_to_tio(clone);
		tio->flags = 0; /* also clears DM_TIO_INSIDE_DM_IO */
	}

	tio->magic = DM_TIO_MAGIC;
	tio->io = ci->io;
	tio->ti = ti;
	tio->target_bio_nr = target_bio_nr;
	tio->len_ptr = len;
	tio->old_sector = 0;

	/* Set default bdev, but target must bio_set_dev() before issuing IO */
	clone->bi_bdev = md->disk->part0;
	if (unlikely(ti->needs_bio_set_dev))
		bio_set_dev(clone, md->disk->part0);

	if (len) {
		clone->bi_iter.bi_size = to_bytes(*len);
		if (bio_integrity(clone))
			bio_integrity_trim(clone);
	}

	return clone;
}

static void free_tio(struct bio *clone)
{
	if (dm_tio_flagged(clone_to_tio(clone), DM_TIO_INSIDE_DM_IO))
		return;
	bio_put(clone);
}

/*
 * Add the bio to the list of deferred io.
 */
static void queue_io(struct mapped_device *md, struct bio *bio)
{
	unsigned long flags;

	spin_lock_irqsave(&md->deferred_lock, flags);
	bio_list_add(&md->deferred, bio);
	spin_unlock_irqrestore(&md->deferred_lock, flags);
	queue_work(md->wq, &md->work);
}

/*
 * Everyone (including functions in this file), should use this
 * function to access the md->map field, and make sure they call
 * dm_put_live_table() when finished.
 */
struct dm_table *dm_get_live_table(struct mapped_device *md,
				   int *srcu_idx) __acquires(md->io_barrier)
{
	*srcu_idx = srcu_read_lock(&md->io_barrier);

	return srcu_dereference(md->map, &md->io_barrier);
}

void dm_put_live_table(struct mapped_device *md,
		       int srcu_idx) __releases(md->io_barrier)
{
	srcu_read_unlock(&md->io_barrier, srcu_idx);
}

void dm_sync_table(struct mapped_device *md)
{
	synchronize_srcu(&md->io_barrier);
	synchronize_rcu_expedited();
}

/*
 * A fast alternative to dm_get_live_table/dm_put_live_table.
 * The caller must not block between these two functions.
 */
static struct dm_table *dm_get_live_table_fast(struct mapped_device *md) __acquires(RCU)
{
	rcu_read_lock();
	return rcu_dereference(md->map);
}

static void dm_put_live_table_fast(struct mapped_device *md) __releases(RCU)
{
	rcu_read_unlock();
}

static char *_dm_claim_ptr = "I belong to device-mapper";

/*
 * Open a table device so we can use it as a map destination.
 */
static struct table_device *open_table_device(struct mapped_device *md,
<<<<<<< HEAD
		dev_t dev, fmode_t mode)
=======
		dev_t dev, blk_mode_t mode)
>>>>>>> 98817289
{
	struct table_device *td;
	struct block_device *bdev;
	u64 part_off;
	int r;

	td = kmalloc_node(sizeof(*td), GFP_KERNEL, md->numa_node_id);
	if (!td)
		return ERR_PTR(-ENOMEM);
	refcount_set(&td->count, 1);

<<<<<<< HEAD
	bdev = blkdev_get_by_dev(dev, mode | FMODE_EXCL, _dm_claim_ptr);
=======
	bdev = blkdev_get_by_dev(dev, mode, _dm_claim_ptr, NULL);
>>>>>>> 98817289
	if (IS_ERR(bdev)) {
		r = PTR_ERR(bdev);
		goto out_free_td;
	}

	/*
	 * We can be called before the dm disk is added.  In that case we can't
	 * register the holder relation here.  It will be done once add_disk was
	 * called.
	 */
	if (md->disk->slave_dir) {
		r = bd_link_disk_holder(bdev, md->disk);
		if (r)
			goto out_blkdev_put;
	}

	td->dm_dev.mode = mode;
	td->dm_dev.bdev = bdev;
	td->dm_dev.dax_dev = fs_dax_get_by_bdev(bdev, &part_off, NULL, NULL);
	format_dev_t(td->dm_dev.name, dev);
	list_add(&td->list, &md->table_devices);
	return td;

out_blkdev_put:
<<<<<<< HEAD
	blkdev_put(bdev, mode | FMODE_EXCL);
=======
	blkdev_put(bdev, _dm_claim_ptr);
>>>>>>> 98817289
out_free_td:
	kfree(td);
	return ERR_PTR(r);
}

/*
 * Close a table device that we've been using.
 */
static void close_table_device(struct table_device *td, struct mapped_device *md)
{
	if (md->disk->slave_dir)
		bd_unlink_disk_holder(td->dm_dev.bdev, md->disk);
<<<<<<< HEAD
	blkdev_put(td->dm_dev.bdev, td->dm_dev.mode | FMODE_EXCL);
=======
	blkdev_put(td->dm_dev.bdev, _dm_claim_ptr);
>>>>>>> 98817289
	put_dax(td->dm_dev.dax_dev);
	list_del(&td->list);
	kfree(td);
}

static struct table_device *find_table_device(struct list_head *l, dev_t dev,
					      blk_mode_t mode)
{
	struct table_device *td;

	list_for_each_entry(td, l, list)
		if (td->dm_dev.bdev->bd_dev == dev && td->dm_dev.mode == mode)
			return td;

	return NULL;
}

int dm_get_table_device(struct mapped_device *md, dev_t dev, blk_mode_t mode,
			struct dm_dev **result)
{
	struct table_device *td;

	mutex_lock(&md->table_devices_lock);
	td = find_table_device(&md->table_devices, dev, mode);
	if (!td) {
		td = open_table_device(md, dev, mode);
		if (IS_ERR(td)) {
			mutex_unlock(&md->table_devices_lock);
			return PTR_ERR(td);
		}
	} else {
		refcount_inc(&td->count);
	}
	mutex_unlock(&md->table_devices_lock);

	*result = &td->dm_dev;
	return 0;
}

void dm_put_table_device(struct mapped_device *md, struct dm_dev *d)
{
	struct table_device *td = container_of(d, struct table_device, dm_dev);

	mutex_lock(&md->table_devices_lock);
	if (refcount_dec_and_test(&td->count))
		close_table_device(td, md);
	mutex_unlock(&md->table_devices_lock);
}

/*
 * Get the geometry associated with a dm device
 */
int dm_get_geometry(struct mapped_device *md, struct hd_geometry *geo)
{
	*geo = md->geometry;

	return 0;
}

/*
 * Set the geometry of a device.
 */
int dm_set_geometry(struct mapped_device *md, struct hd_geometry *geo)
{
	sector_t sz = (sector_t)geo->cylinders * geo->heads * geo->sectors;

	if (geo->start > sz) {
		DMERR("Start sector is beyond the geometry limits.");
		return -EINVAL;
	}

	md->geometry = *geo;

	return 0;
}

static int __noflush_suspending(struct mapped_device *md)
{
	return test_bit(DMF_NOFLUSH_SUSPENDING, &md->flags);
}

static void dm_requeue_add_io(struct dm_io *io, bool first_stage)
{
	struct mapped_device *md = io->md;

	if (first_stage) {
		struct dm_io *next = md->requeue_list;

		md->requeue_list = io;
		io->next = next;
	} else {
		bio_list_add_head(&md->deferred, io->orig_bio);
	}
}

static void dm_kick_requeue(struct mapped_device *md, bool first_stage)
{
	if (first_stage)
		queue_work(md->wq, &md->requeue_work);
	else
		queue_work(md->wq, &md->work);
}

/*
 * Return true if the dm_io's original bio is requeued.
 * io->status is updated with error if requeue disallowed.
 */
static bool dm_handle_requeue(struct dm_io *io, bool first_stage)
{
	struct bio *bio = io->orig_bio;
	bool handle_requeue = (io->status == BLK_STS_DM_REQUEUE);
	bool handle_polled_eagain = ((io->status == BLK_STS_AGAIN) &&
				     (bio->bi_opf & REQ_POLLED));
	struct mapped_device *md = io->md;
	bool requeued = false;

	if (handle_requeue || handle_polled_eagain) {
		unsigned long flags;

		if (bio->bi_opf & REQ_POLLED) {
			/*
			 * Upper layer won't help us poll split bio
			 * (io->orig_bio may only reflect a subset of the
			 * pre-split original) so clear REQ_POLLED.
			 */
			bio_clear_polled(bio);
		}

		/*
		 * Target requested pushing back the I/O or
		 * polled IO hit BLK_STS_AGAIN.
		 */
		spin_lock_irqsave(&md->deferred_lock, flags);
		if ((__noflush_suspending(md) &&
		     !WARN_ON_ONCE(dm_is_zone_write(md, bio))) ||
		    handle_polled_eagain || first_stage) {
			dm_requeue_add_io(io, first_stage);
			requeued = true;
		} else {
			/*
			 * noflush suspend was interrupted or this is
			 * a write to a zoned target.
			 */
			io->status = BLK_STS_IOERR;
		}
		spin_unlock_irqrestore(&md->deferred_lock, flags);
	}

	if (requeued)
		dm_kick_requeue(md, first_stage);

	return requeued;
}

static void __dm_io_complete(struct dm_io *io, bool first_stage)
{
	struct bio *bio = io->orig_bio;
	struct mapped_device *md = io->md;
	blk_status_t io_error;
	bool requeued;

	requeued = dm_handle_requeue(io, first_stage);
	if (requeued && first_stage)
		return;

	io_error = io->status;
	if (dm_io_flagged(io, DM_IO_ACCOUNTED))
		dm_end_io_acct(io);
	else if (!io_error) {
		/*
		 * Must handle target that DM_MAPIO_SUBMITTED only to
		 * then bio_endio() rather than dm_submit_bio_remap()
		 */
		__dm_start_io_acct(io);
		dm_end_io_acct(io);
	}
	free_io(io);
	smp_wmb();
	this_cpu_dec(*md->pending_io);

	/* nudge anyone waiting on suspend queue */
	if (unlikely(wq_has_sleeper(&md->wait)))
		wake_up(&md->wait);

	/* Return early if the original bio was requeued */
	if (requeued)
		return;

	if (bio_is_flush_with_data(bio)) {
		/*
		 * Preflush done for flush with data, reissue
		 * without REQ_PREFLUSH.
		 */
		bio->bi_opf &= ~REQ_PREFLUSH;
		queue_io(md, bio);
	} else {
		/* done with normal IO or empty flush */
		if (io_error)
			bio->bi_status = io_error;
		bio_endio(bio);
	}
}

static void dm_wq_requeue_work(struct work_struct *work)
{
	struct mapped_device *md = container_of(work, struct mapped_device,
						requeue_work);
	unsigned long flags;
	struct dm_io *io;

	/* reuse deferred lock to simplify dm_handle_requeue */
	spin_lock_irqsave(&md->deferred_lock, flags);
	io = md->requeue_list;
	md->requeue_list = NULL;
	spin_unlock_irqrestore(&md->deferred_lock, flags);

	while (io) {
		struct dm_io *next = io->next;

		dm_io_rewind(io, &md->disk->bio_split);

		io->next = NULL;
		__dm_io_complete(io, false);
		io = next;
		cond_resched();
	}
}

/*
 * Two staged requeue:
 *
 * 1) io->orig_bio points to the real original bio, and the part mapped to
 *    this io must be requeued, instead of other parts of the original bio.
 *
 * 2) io->orig_bio points to new cloned bio which matches the requeued dm_io.
 */
static void dm_io_complete(struct dm_io *io)
{
	bool first_requeue;

	/*
	 * Only dm_io that has been split needs two stage requeue, otherwise
	 * we may run into long bio clone chain during suspend and OOM could
	 * be triggered.
	 *
	 * Also flush data dm_io won't be marked as DM_IO_WAS_SPLIT, so they
	 * also aren't handled via the first stage requeue.
	 */
	if (dm_io_flagged(io, DM_IO_WAS_SPLIT))
		first_requeue = true;
	else
		first_requeue = false;

	__dm_io_complete(io, first_requeue);
}

/*
 * Decrements the number of outstanding ios that a bio has been
 * cloned into, completing the original io if necc.
 */
static inline void __dm_io_dec_pending(struct dm_io *io)
{
	if (atomic_dec_and_test(&io->io_count))
		dm_io_complete(io);
}

static void dm_io_set_error(struct dm_io *io, blk_status_t error)
{
	unsigned long flags;

	/* Push-back supersedes any I/O errors */
	spin_lock_irqsave(&io->lock, flags);
	if (!(io->status == BLK_STS_DM_REQUEUE &&
	      __noflush_suspending(io->md))) {
		io->status = error;
	}
	spin_unlock_irqrestore(&io->lock, flags);
}

static void dm_io_dec_pending(struct dm_io *io, blk_status_t error)
{
	if (unlikely(error))
		dm_io_set_error(io, error);

	__dm_io_dec_pending(io);
}

/*
 * The queue_limits are only valid as long as you have a reference
 * count on 'md'. But _not_ imposing verification to avoid atomic_read(),
 */
static inline struct queue_limits *dm_get_queue_limits(struct mapped_device *md)
{
	return &md->queue->limits;
}

void disable_discard(struct mapped_device *md)
{
	struct queue_limits *limits = dm_get_queue_limits(md);

	/* device doesn't really support DISCARD, disable it */
	limits->max_discard_sectors = 0;
}

void disable_write_zeroes(struct mapped_device *md)
{
	struct queue_limits *limits = dm_get_queue_limits(md);

	/* device doesn't really support WRITE ZEROES, disable it */
	limits->max_write_zeroes_sectors = 0;
}

static bool swap_bios_limit(struct dm_target *ti, struct bio *bio)
{
	return unlikely((bio->bi_opf & REQ_SWAP) != 0) && unlikely(ti->limit_swap_bios);
}

static void clone_endio(struct bio *bio)
{
	blk_status_t error = bio->bi_status;
	struct dm_target_io *tio = clone_to_tio(bio);
	struct dm_target *ti = tio->ti;
	dm_endio_fn endio = ti->type->end_io;
	struct dm_io *io = tio->io;
	struct mapped_device *md = io->md;

	if (unlikely(error == BLK_STS_TARGET)) {
		if (bio_op(bio) == REQ_OP_DISCARD &&
		    !bdev_max_discard_sectors(bio->bi_bdev))
			disable_discard(md);
		else if (bio_op(bio) == REQ_OP_WRITE_ZEROES &&
			 !bdev_write_zeroes_sectors(bio->bi_bdev))
			disable_write_zeroes(md);
	}

	if (static_branch_unlikely(&zoned_enabled) &&
	    unlikely(bdev_is_zoned(bio->bi_bdev)))
		dm_zone_endio(io, bio);

	if (endio) {
		int r = endio(ti, bio, &error);

		switch (r) {
		case DM_ENDIO_REQUEUE:
			if (static_branch_unlikely(&zoned_enabled)) {
				/*
				 * Requeuing writes to a sequential zone of a zoned
				 * target will break the sequential write pattern:
				 * fail such IO.
				 */
				if (WARN_ON_ONCE(dm_is_zone_write(md, bio)))
					error = BLK_STS_IOERR;
				else
					error = BLK_STS_DM_REQUEUE;
			} else
				error = BLK_STS_DM_REQUEUE;
			fallthrough;
		case DM_ENDIO_DONE:
			break;
		case DM_ENDIO_INCOMPLETE:
			/* The target will handle the io */
			return;
		default:
			DMCRIT("unimplemented target endio return value: %d", r);
			BUG();
		}
	}

	if (static_branch_unlikely(&swap_bios_enabled) &&
	    unlikely(swap_bios_limit(ti, bio)))
		up(&md->swap_bios_semaphore);

	free_tio(bio);
	dm_io_dec_pending(io, error);
}

/*
 * Return maximum size of I/O possible at the supplied sector up to the current
 * target boundary.
 */
static inline sector_t max_io_len_target_boundary(struct dm_target *ti,
						  sector_t target_offset)
{
	return ti->len - target_offset;
}

static sector_t __max_io_len(struct dm_target *ti, sector_t sector,
			     unsigned int max_granularity,
			     unsigned int max_sectors)
{
	sector_t target_offset = dm_target_offset(ti, sector);
	sector_t len = max_io_len_target_boundary(ti, target_offset);

	/*
	 * Does the target need to split IO even further?
	 * - varied (per target) IO splitting is a tenet of DM; this
	 *   explains why stacked chunk_sectors based splitting via
	 *   bio_split_to_limits() isn't possible here.
	 */
	if (!max_granularity)
		return len;
	return min_t(sector_t, len,
		min(max_sectors ? : queue_max_sectors(ti->table->md->queue),
		    blk_chunk_sectors_left(target_offset, max_granularity)));
}

static inline sector_t max_io_len(struct dm_target *ti, sector_t sector)
{
	return __max_io_len(ti, sector, ti->max_io_len, 0);
}

int dm_set_target_max_io_len(struct dm_target *ti, sector_t len)
{
	if (len > UINT_MAX) {
		DMERR("Specified maximum size of target IO (%llu) exceeds limit (%u)",
		      (unsigned long long)len, UINT_MAX);
		ti->error = "Maximum size of target IO is too large";
		return -EINVAL;
	}

	ti->max_io_len = (uint32_t) len;

	return 0;
}
EXPORT_SYMBOL_GPL(dm_set_target_max_io_len);

static struct dm_target *dm_dax_get_live_target(struct mapped_device *md,
						sector_t sector, int *srcu_idx)
	__acquires(md->io_barrier)
{
	struct dm_table *map;
	struct dm_target *ti;

	map = dm_get_live_table(md, srcu_idx);
	if (!map)
		return NULL;

	ti = dm_table_find_target(map, sector);
	if (!ti)
		return NULL;

	return ti;
}

static long dm_dax_direct_access(struct dax_device *dax_dev, pgoff_t pgoff,
		long nr_pages, enum dax_access_mode mode, void **kaddr,
		pfn_t *pfn)
{
	struct mapped_device *md = dax_get_private(dax_dev);
	sector_t sector = pgoff * PAGE_SECTORS;
	struct dm_target *ti;
	long len, ret = -EIO;
	int srcu_idx;

	ti = dm_dax_get_live_target(md, sector, &srcu_idx);

	if (!ti)
		goto out;
	if (!ti->type->direct_access)
		goto out;
	len = max_io_len(ti, sector) / PAGE_SECTORS;
	if (len < 1)
		goto out;
	nr_pages = min(len, nr_pages);
	ret = ti->type->direct_access(ti, pgoff, nr_pages, mode, kaddr, pfn);

 out:
	dm_put_live_table(md, srcu_idx);

	return ret;
}

static int dm_dax_zero_page_range(struct dax_device *dax_dev, pgoff_t pgoff,
				  size_t nr_pages)
{
	struct mapped_device *md = dax_get_private(dax_dev);
	sector_t sector = pgoff * PAGE_SECTORS;
	struct dm_target *ti;
	int ret = -EIO;
	int srcu_idx;

	ti = dm_dax_get_live_target(md, sector, &srcu_idx);

	if (!ti)
		goto out;
	if (WARN_ON(!ti->type->dax_zero_page_range)) {
		/*
		 * ->zero_page_range() is mandatory dax operation. If we are
		 *  here, something is wrong.
		 */
		goto out;
	}
	ret = ti->type->dax_zero_page_range(ti, pgoff, nr_pages);
 out:
	dm_put_live_table(md, srcu_idx);

	return ret;
}

static size_t dm_dax_recovery_write(struct dax_device *dax_dev, pgoff_t pgoff,
		void *addr, size_t bytes, struct iov_iter *i)
{
	struct mapped_device *md = dax_get_private(dax_dev);
	sector_t sector = pgoff * PAGE_SECTORS;
	struct dm_target *ti;
	int srcu_idx;
	long ret = 0;

	ti = dm_dax_get_live_target(md, sector, &srcu_idx);
	if (!ti || !ti->type->dax_recovery_write)
		goto out;

	ret = ti->type->dax_recovery_write(ti, pgoff, addr, bytes, i);
out:
	dm_put_live_table(md, srcu_idx);
	return ret;
}

/*
 * A target may call dm_accept_partial_bio only from the map routine.  It is
 * allowed for all bio types except REQ_PREFLUSH, REQ_OP_ZONE_* zone management
 * operations, REQ_OP_ZONE_APPEND (zone append writes) and any bio serviced by
 * __send_duplicate_bios().
 *
 * dm_accept_partial_bio informs the dm that the target only wants to process
 * additional n_sectors sectors of the bio and the rest of the data should be
 * sent in a next bio.
 *
 * A diagram that explains the arithmetics:
 * +--------------------+---------------+-------+
 * |         1          |       2       |   3   |
 * +--------------------+---------------+-------+
 *
 * <-------------- *tio->len_ptr --------------->
 *                      <----- bio_sectors ----->
 *                      <-- n_sectors -->
 *
 * Region 1 was already iterated over with bio_advance or similar function.
 *	(it may be empty if the target doesn't use bio_advance)
 * Region 2 is the remaining bio size that the target wants to process.
 *	(it may be empty if region 1 is non-empty, although there is no reason
 *	 to make it empty)
 * The target requires that region 3 is to be sent in the next bio.
 *
 * If the target wants to receive multiple copies of the bio (via num_*bios, etc),
 * the partially processed part (the sum of regions 1+2) must be the same for all
 * copies of the bio.
 */
void dm_accept_partial_bio(struct bio *bio, unsigned int n_sectors)
{
	struct dm_target_io *tio = clone_to_tio(bio);
	struct dm_io *io = tio->io;
	unsigned int bio_sectors = bio_sectors(bio);

	BUG_ON(dm_tio_flagged(tio, DM_TIO_IS_DUPLICATE_BIO));
	BUG_ON(op_is_zone_mgmt(bio_op(bio)));
	BUG_ON(bio_op(bio) == REQ_OP_ZONE_APPEND);
	BUG_ON(bio_sectors > *tio->len_ptr);
	BUG_ON(n_sectors > bio_sectors);

	*tio->len_ptr -= bio_sectors - n_sectors;
	bio->bi_iter.bi_size = n_sectors << SECTOR_SHIFT;

	/*
	 * __split_and_process_bio() may have already saved mapped part
	 * for accounting but it is being reduced so update accordingly.
	 */
	dm_io_set_flag(io, DM_IO_WAS_SPLIT);
	io->sectors = n_sectors;
	io->sector_offset = bio_sectors(io->orig_bio);
}
EXPORT_SYMBOL_GPL(dm_accept_partial_bio);

/*
 * @clone: clone bio that DM core passed to target's .map function
 * @tgt_clone: clone of @clone bio that target needs submitted
 *
 * Targets should use this interface to submit bios they take
 * ownership of when returning DM_MAPIO_SUBMITTED.
 *
 * Target should also enable ti->accounts_remapped_io
 */
void dm_submit_bio_remap(struct bio *clone, struct bio *tgt_clone)
{
	struct dm_target_io *tio = clone_to_tio(clone);
	struct dm_io *io = tio->io;

	/* establish bio that will get submitted */
	if (!tgt_clone)
		tgt_clone = clone;

	/*
	 * Account io->origin_bio to DM dev on behalf of target
	 * that took ownership of IO with DM_MAPIO_SUBMITTED.
	 */
	dm_start_io_acct(io, clone);

	trace_block_bio_remap(tgt_clone, disk_devt(io->md->disk),
			      tio->old_sector);
	submit_bio_noacct(tgt_clone);
}
EXPORT_SYMBOL_GPL(dm_submit_bio_remap);

static noinline void __set_swap_bios_limit(struct mapped_device *md, int latch)
{
	mutex_lock(&md->swap_bios_lock);
	while (latch < md->swap_bios) {
		cond_resched();
		down(&md->swap_bios_semaphore);
		md->swap_bios--;
	}
	while (latch > md->swap_bios) {
		cond_resched();
		up(&md->swap_bios_semaphore);
		md->swap_bios++;
	}
	mutex_unlock(&md->swap_bios_lock);
}

static void __map_bio(struct bio *clone)
{
	struct dm_target_io *tio = clone_to_tio(clone);
	struct dm_target *ti = tio->ti;
	struct dm_io *io = tio->io;
	struct mapped_device *md = io->md;
	int r;

	clone->bi_end_io = clone_endio;

	/*
	 * Map the clone.
	 */
	tio->old_sector = clone->bi_iter.bi_sector;

	if (static_branch_unlikely(&swap_bios_enabled) &&
	    unlikely(swap_bios_limit(ti, clone))) {
		int latch = get_swap_bios();

		if (unlikely(latch != md->swap_bios))
			__set_swap_bios_limit(md, latch);
		down(&md->swap_bios_semaphore);
	}

	if (static_branch_unlikely(&zoned_enabled)) {
		/*
		 * Check if the IO needs a special mapping due to zone append
		 * emulation on zoned target. In this case, dm_zone_map_bio()
		 * calls the target map operation.
		 */
		if (unlikely(dm_emulate_zone_append(md)))
			r = dm_zone_map_bio(tio);
		else
			r = ti->type->map(ti, clone);
	} else
		r = ti->type->map(ti, clone);

	switch (r) {
	case DM_MAPIO_SUBMITTED:
		/* target has assumed ownership of this io */
		if (!ti->accounts_remapped_io)
			dm_start_io_acct(io, clone);
		break;
	case DM_MAPIO_REMAPPED:
		dm_submit_bio_remap(clone, NULL);
		break;
	case DM_MAPIO_KILL:
	case DM_MAPIO_REQUEUE:
		if (static_branch_unlikely(&swap_bios_enabled) &&
		    unlikely(swap_bios_limit(ti, clone)))
			up(&md->swap_bios_semaphore);
		free_tio(clone);
		if (r == DM_MAPIO_KILL)
			dm_io_dec_pending(io, BLK_STS_IOERR);
		else
			dm_io_dec_pending(io, BLK_STS_DM_REQUEUE);
		break;
	default:
		DMCRIT("unimplemented target map return value: %d", r);
		BUG();
	}
}

static void setup_split_accounting(struct clone_info *ci, unsigned int len)
{
	struct dm_io *io = ci->io;

	if (ci->sector_count > len) {
		/*
		 * Split needed, save the mapped part for accounting.
		 * NOTE: dm_accept_partial_bio() will update accordingly.
		 */
		dm_io_set_flag(io, DM_IO_WAS_SPLIT);
		io->sectors = len;
		io->sector_offset = bio_sectors(ci->bio);
	}
}

static void alloc_multiple_bios(struct bio_list *blist, struct clone_info *ci,
				struct dm_target *ti, unsigned int num_bios,
				unsigned *len)
{
	struct bio *bio;
	int try;

	for (try = 0; try < 2; try++) {
		int bio_nr;

		if (try)
			mutex_lock(&ci->io->md->table_devices_lock);
		for (bio_nr = 0; bio_nr < num_bios; bio_nr++) {
			bio = alloc_tio(ci, ti, bio_nr, len,
					try ? GFP_NOIO : GFP_NOWAIT);
			if (!bio)
				break;

			bio_list_add(blist, bio);
		}
		if (try)
			mutex_unlock(&ci->io->md->table_devices_lock);
		if (bio_nr == num_bios)
			return;

		while ((bio = bio_list_pop(blist)))
			free_tio(bio);
	}
}

static int __send_duplicate_bios(struct clone_info *ci, struct dm_target *ti,
				 unsigned int num_bios, unsigned int *len)
{
	struct bio_list blist = BIO_EMPTY_LIST;
	struct bio *clone;
	unsigned int ret = 0;

	switch (num_bios) {
	case 0:
		break;
	case 1:
		if (len)
			setup_split_accounting(ci, *len);
		clone = alloc_tio(ci, ti, 0, len, GFP_NOIO);
		__map_bio(clone);
		ret = 1;
		break;
	default:
		if (len)
			setup_split_accounting(ci, *len);
		/* dm_accept_partial_bio() is not supported with shared tio->len_ptr */
		alloc_multiple_bios(&blist, ci, ti, num_bios, len);
		while ((clone = bio_list_pop(&blist))) {
			dm_tio_set_flag(clone_to_tio(clone), DM_TIO_IS_DUPLICATE_BIO);
			__map_bio(clone);
			ret += 1;
		}
		break;
	}

	return ret;
}

static void __send_empty_flush(struct clone_info *ci)
{
	struct dm_table *t = ci->map;
	struct bio flush_bio;

	/*
	 * Use an on-stack bio for this, it's safe since we don't
	 * need to reference it after submit. It's just used as
	 * the basis for the clone(s).
	 */
	bio_init(&flush_bio, ci->io->md->disk->part0, NULL, 0,
		 REQ_OP_WRITE | REQ_PREFLUSH | REQ_SYNC);

	ci->bio = &flush_bio;
	ci->sector_count = 0;
	ci->io->tio.clone.bi_iter.bi_size = 0;

	for (unsigned int i = 0; i < t->num_targets; i++) {
		unsigned int bios;
		struct dm_target *ti = dm_table_get_target(t, i);

		atomic_add(ti->num_flush_bios, &ci->io->io_count);
		bios = __send_duplicate_bios(ci, ti, ti->num_flush_bios, NULL);
		atomic_sub(ti->num_flush_bios - bios, &ci->io->io_count);
	}

	/*
	 * alloc_io() takes one extra reference for submission, so the
	 * reference won't reach 0 without the following subtraction
	 */
	atomic_sub(1, &ci->io->io_count);

	bio_uninit(ci->bio);
}

static void __send_changing_extent_only(struct clone_info *ci, struct dm_target *ti,
<<<<<<< HEAD
					unsigned int num_bios)
=======
					unsigned int num_bios,
					unsigned int max_granularity,
					unsigned int max_sectors)
>>>>>>> 98817289
{
	unsigned int len, bios;

	len = min_t(sector_t, ci->sector_count,
		    __max_io_len(ti, ci->sector, max_granularity, max_sectors));

	atomic_add(num_bios, &ci->io->io_count);
	bios = __send_duplicate_bios(ci, ti, num_bios, &len);
	/*
	 * alloc_io() takes one extra reference for submission, so the
	 * reference won't reach 0 without the following (+1) subtraction
	 */
	atomic_sub(num_bios - bios + 1, &ci->io->io_count);

	ci->sector += len;
	ci->sector_count -= len;
}

static bool is_abnormal_io(struct bio *bio)
{
	enum req_op op = bio_op(bio);

	if (op != REQ_OP_READ && op != REQ_OP_WRITE && op != REQ_OP_FLUSH) {
		switch (op) {
		case REQ_OP_DISCARD:
		case REQ_OP_SECURE_ERASE:
		case REQ_OP_WRITE_ZEROES:
			return true;
		default:
			break;
		}
	}

	return false;
}

static blk_status_t __process_abnormal_io(struct clone_info *ci,
					  struct dm_target *ti)
{
	unsigned int num_bios = 0;
<<<<<<< HEAD
=======
	unsigned int max_granularity = 0;
	unsigned int max_sectors = 0;
	struct queue_limits *limits = dm_get_queue_limits(ti->table->md);
>>>>>>> 98817289

	switch (bio_op(ci->bio)) {
	case REQ_OP_DISCARD:
		num_bios = ti->num_discard_bios;
		max_sectors = limits->max_discard_sectors;
		if (ti->max_discard_granularity)
			max_granularity = max_sectors;
		break;
	case REQ_OP_SECURE_ERASE:
		num_bios = ti->num_secure_erase_bios;
		max_sectors = limits->max_secure_erase_sectors;
		if (ti->max_secure_erase_granularity)
			max_granularity = max_sectors;
		break;
	case REQ_OP_WRITE_ZEROES:
		num_bios = ti->num_write_zeroes_bios;
		max_sectors = limits->max_write_zeroes_sectors;
		if (ti->max_write_zeroes_granularity)
			max_granularity = max_sectors;
		break;
	default:
		break;
	}

	/*
	 * Even though the device advertised support for this type of
	 * request, that does not mean every target supports it, and
	 * reconfiguration might also have changed that since the
	 * check was performed.
	 */
	if (unlikely(!num_bios))
		return BLK_STS_NOTSUPP;

	__send_changing_extent_only(ci, ti, num_bios,
				    max_granularity, max_sectors);
	return BLK_STS_OK;
}

/*
 * Reuse ->bi_private as dm_io list head for storing all dm_io instances
 * associated with this bio, and this bio's bi_private needs to be
 * stored in dm_io->data before the reuse.
 *
 * bio->bi_private is owned by fs or upper layer, so block layer won't
 * touch it after splitting. Meantime it won't be changed by anyone after
 * bio is submitted. So this reuse is safe.
 */
static inline struct dm_io **dm_poll_list_head(struct bio *bio)
{
	return (struct dm_io **)&bio->bi_private;
}

static void dm_queue_poll_io(struct bio *bio, struct dm_io *io)
{
	struct dm_io **head = dm_poll_list_head(bio);

	if (!(bio->bi_opf & REQ_DM_POLL_LIST)) {
		bio->bi_opf |= REQ_DM_POLL_LIST;
		/*
		 * Save .bi_private into dm_io, so that we can reuse
		 * .bi_private as dm_io list head for storing dm_io list
		 */
		io->data = bio->bi_private;

		/* tell block layer to poll for completion */
		bio->bi_cookie = ~BLK_QC_T_NONE;

		io->next = NULL;
	} else {
		/*
		 * bio recursed due to split, reuse original poll list,
		 * and save bio->bi_private too.
		 */
		io->data = (*head)->data;
		io->next = *head;
	}

	*head = io;
}

/*
 * Select the correct strategy for processing a non-flush bio.
 */
static blk_status_t __split_and_process_bio(struct clone_info *ci)
{
	struct bio *clone;
	struct dm_target *ti;
	unsigned int len;

	ti = dm_table_find_target(ci->map, ci->sector);
	if (unlikely(!ti))
		return BLK_STS_IOERR;

	if (unlikely((ci->bio->bi_opf & REQ_NOWAIT) != 0) &&
	    unlikely(!dm_target_supports_nowait(ti->type)))
		return BLK_STS_NOTSUPP;

	if (unlikely(ci->is_abnormal_io))
		return __process_abnormal_io(ci, ti);

	/*
	 * Only support bio polling for normal IO, and the target io is
	 * exactly inside the dm_io instance (verified in dm_poll_dm_io)
	 */
	ci->submit_as_polled = !!(ci->bio->bi_opf & REQ_POLLED);

	len = min_t(sector_t, max_io_len(ti, ci->sector), ci->sector_count);
	setup_split_accounting(ci, len);
	clone = alloc_tio(ci, ti, 0, &len, GFP_NOIO);
	__map_bio(clone);

	ci->sector += len;
	ci->sector_count -= len;

	return BLK_STS_OK;
}

static void init_clone_info(struct clone_info *ci, struct mapped_device *md,
			    struct dm_table *map, struct bio *bio, bool is_abnormal)
{
	ci->map = map;
	ci->io = alloc_io(md, bio);
	ci->bio = bio;
	ci->is_abnormal_io = is_abnormal;
	ci->submit_as_polled = false;
	ci->sector = bio->bi_iter.bi_sector;
	ci->sector_count = bio_sectors(bio);

	/* Shouldn't happen but sector_count was being set to 0 so... */
	if (static_branch_unlikely(&zoned_enabled) &&
	    WARN_ON_ONCE(op_is_zone_mgmt(bio_op(bio)) && ci->sector_count))
		ci->sector_count = 0;
}

/*
 * Entry point to split a bio into clones and submit them to the targets.
 */
static void dm_split_and_process_bio(struct mapped_device *md,
				     struct dm_table *map, struct bio *bio)
{
	struct clone_info ci;
	struct dm_io *io;
	blk_status_t error = BLK_STS_OK;
	bool is_abnormal;

	is_abnormal = is_abnormal_io(bio);
	if (unlikely(is_abnormal)) {
		/*
		 * Use bio_split_to_limits() for abnormal IO (e.g. discard, etc)
		 * otherwise associated queue_limits won't be imposed.
		 */
		bio = bio_split_to_limits(bio);
		if (!bio)
			return;
	}

	init_clone_info(&ci, md, map, bio, is_abnormal);
	io = ci.io;

	if (bio->bi_opf & REQ_PREFLUSH) {
		__send_empty_flush(&ci);
		/* dm_io_complete submits any data associated with flush */
		goto out;
	}

	error = __split_and_process_bio(&ci);
	if (error || !ci.sector_count)
		goto out;
	/*
	 * Remainder must be passed to submit_bio_noacct() so it gets handled
	 * *after* bios already submitted have been completely processed.
	 */
	bio_trim(bio, io->sectors, ci.sector_count);
	trace_block_split(bio, bio->bi_iter.bi_sector);
	bio_inc_remaining(bio);
	submit_bio_noacct(bio);
out:
	/*
	 * Drop the extra reference count for non-POLLED bio, and hold one
	 * reference for POLLED bio, which will be released in dm_poll_bio
	 *
	 * Add every dm_io instance into the dm_io list head which is stored
	 * in bio->bi_private, so that dm_poll_bio can poll them all.
	 */
	if (error || !ci.submit_as_polled) {
		/*
		 * In case of submission failure, the extra reference for
		 * submitting io isn't consumed yet
		 */
		if (error)
			atomic_dec(&io->io_count);
		dm_io_dec_pending(io, error);
	} else
		dm_queue_poll_io(bio, io);
}

static void dm_submit_bio(struct bio *bio)
{
	struct mapped_device *md = bio->bi_bdev->bd_disk->private_data;
	int srcu_idx;
	struct dm_table *map;

	map = dm_get_live_table(md, &srcu_idx);

	/* If suspended, or map not yet available, queue this IO for later */
	if (unlikely(test_bit(DMF_BLOCK_IO_FOR_SUSPEND, &md->flags)) ||
	    unlikely(!map)) {
		if (bio->bi_opf & REQ_NOWAIT)
			bio_wouldblock_error(bio);
		else if (bio->bi_opf & REQ_RAHEAD)
			bio_io_error(bio);
		else
			queue_io(md, bio);
		goto out;
	}

	dm_split_and_process_bio(md, map, bio);
out:
	dm_put_live_table(md, srcu_idx);
}

static bool dm_poll_dm_io(struct dm_io *io, struct io_comp_batch *iob,
			  unsigned int flags)
{
	WARN_ON_ONCE(!dm_tio_is_normal(&io->tio));

	/* don't poll if the mapped io is done */
	if (atomic_read(&io->io_count) > 1)
		bio_poll(&io->tio.clone, iob, flags);

	/* bio_poll holds the last reference */
	return atomic_read(&io->io_count) == 1;
}

static int dm_poll_bio(struct bio *bio, struct io_comp_batch *iob,
		       unsigned int flags)
{
	struct dm_io **head = dm_poll_list_head(bio);
	struct dm_io *list = *head;
	struct dm_io *tmp = NULL;
	struct dm_io *curr, *next;

	/* Only poll normal bio which was marked as REQ_DM_POLL_LIST */
	if (!(bio->bi_opf & REQ_DM_POLL_LIST))
		return 0;

	WARN_ON_ONCE(!list);

	/*
	 * Restore .bi_private before possibly completing dm_io.
	 *
	 * bio_poll() is only possible once @bio has been completely
	 * submitted via submit_bio_noacct()'s depth-first submission.
	 * So there is no dm_queue_poll_io() race associated with
	 * clearing REQ_DM_POLL_LIST here.
	 */
	bio->bi_opf &= ~REQ_DM_POLL_LIST;
	bio->bi_private = list->data;

	for (curr = list, next = curr->next; curr; curr = next, next =
			curr ? curr->next : NULL) {
		if (dm_poll_dm_io(curr, iob, flags)) {
			/*
			 * clone_endio() has already occurred, so no
			 * error handling is needed here.
			 */
			__dm_io_dec_pending(curr);
		} else {
			curr->next = tmp;
			tmp = curr;
		}
	}

	/* Not done? */
	if (tmp) {
		bio->bi_opf |= REQ_DM_POLL_LIST;
		/* Reset bio->bi_private to dm_io list head */
		*head = tmp;
		return 0;
	}
	return 1;
}

/*
 *---------------------------------------------------------------
 * An IDR is used to keep track of allocated minor numbers.
 *---------------------------------------------------------------
 */
static void free_minor(int minor)
{
	spin_lock(&_minor_lock);
	idr_remove(&_minor_idr, minor);
	spin_unlock(&_minor_lock);
}

/*
 * See if the device with a specific minor # is free.
 */
static int specific_minor(int minor)
{
	int r;

	if (minor >= (1 << MINORBITS))
		return -EINVAL;

	idr_preload(GFP_KERNEL);
	spin_lock(&_minor_lock);

	r = idr_alloc(&_minor_idr, MINOR_ALLOCED, minor, minor + 1, GFP_NOWAIT);

	spin_unlock(&_minor_lock);
	idr_preload_end();
	if (r < 0)
		return r == -ENOSPC ? -EBUSY : r;
	return 0;
}

static int next_free_minor(int *minor)
{
	int r;

	idr_preload(GFP_KERNEL);
	spin_lock(&_minor_lock);

	r = idr_alloc(&_minor_idr, MINOR_ALLOCED, 0, 1 << MINORBITS, GFP_NOWAIT);

	spin_unlock(&_minor_lock);
	idr_preload_end();
	if (r < 0)
		return r;
	*minor = r;
	return 0;
}

static const struct block_device_operations dm_blk_dops;
static const struct block_device_operations dm_rq_blk_dops;
static const struct dax_operations dm_dax_ops;

static void dm_wq_work(struct work_struct *work);

#ifdef CONFIG_BLK_INLINE_ENCRYPTION
static void dm_queue_destroy_crypto_profile(struct request_queue *q)
{
	dm_destroy_crypto_profile(q->crypto_profile);
}

#else /* CONFIG_BLK_INLINE_ENCRYPTION */

static inline void dm_queue_destroy_crypto_profile(struct request_queue *q)
{
}
#endif /* !CONFIG_BLK_INLINE_ENCRYPTION */

static void cleanup_mapped_device(struct mapped_device *md)
{
	if (md->wq)
		destroy_workqueue(md->wq);
	dm_free_md_mempools(md->mempools);

	if (md->dax_dev) {
		dax_remove_host(md->disk);
		kill_dax(md->dax_dev);
		put_dax(md->dax_dev);
		md->dax_dev = NULL;
	}

	dm_cleanup_zoned_dev(md);
	if (md->disk) {
		spin_lock(&_minor_lock);
		md->disk->private_data = NULL;
		spin_unlock(&_minor_lock);
		if (dm_get_md_type(md) != DM_TYPE_NONE) {
			struct table_device *td;

			dm_sysfs_exit(md);
			list_for_each_entry(td, &md->table_devices, list) {
				bd_unlink_disk_holder(td->dm_dev.bdev,
						      md->disk);
			}

			/*
			 * Hold lock to make sure del_gendisk() won't concurrent
			 * with open/close_table_device().
			 */
			mutex_lock(&md->table_devices_lock);
			del_gendisk(md->disk);
			mutex_unlock(&md->table_devices_lock);
		}
		dm_queue_destroy_crypto_profile(md->queue);
		put_disk(md->disk);
	}

	if (md->pending_io) {
		free_percpu(md->pending_io);
		md->pending_io = NULL;
	}

	cleanup_srcu_struct(&md->io_barrier);

	mutex_destroy(&md->suspend_lock);
	mutex_destroy(&md->type_lock);
	mutex_destroy(&md->table_devices_lock);
	mutex_destroy(&md->swap_bios_lock);

	dm_mq_cleanup_mapped_device(md);
}

/*
 * Allocate and initialise a blank device with a given minor.
 */
static struct mapped_device *alloc_dev(int minor)
{
	int r, numa_node_id = dm_get_numa_node();
	struct mapped_device *md;
	void *old_md;

	md = kvzalloc_node(sizeof(*md), GFP_KERNEL, numa_node_id);
	if (!md) {
		DMERR("unable to allocate device, out of memory.");
		return NULL;
	}

	if (!try_module_get(THIS_MODULE))
		goto bad_module_get;

	/* get a minor number for the dev */
	if (minor == DM_ANY_MINOR)
		r = next_free_minor(&minor);
	else
		r = specific_minor(minor);
	if (r < 0)
		goto bad_minor;

	r = init_srcu_struct(&md->io_barrier);
	if (r < 0)
		goto bad_io_barrier;

	md->numa_node_id = numa_node_id;
	md->init_tio_pdu = false;
	md->type = DM_TYPE_NONE;
	mutex_init(&md->suspend_lock);
	mutex_init(&md->type_lock);
	mutex_init(&md->table_devices_lock);
	spin_lock_init(&md->deferred_lock);
	atomic_set(&md->holders, 1);
	atomic_set(&md->open_count, 0);
	atomic_set(&md->event_nr, 0);
	atomic_set(&md->uevent_seq, 0);
	INIT_LIST_HEAD(&md->uevent_list);
	INIT_LIST_HEAD(&md->table_devices);
	spin_lock_init(&md->uevent_lock);

	/*
	 * default to bio-based until DM table is loaded and md->type
	 * established. If request-based table is loaded: blk-mq will
	 * override accordingly.
	 */
	md->disk = blk_alloc_disk(md->numa_node_id);
	if (!md->disk)
		goto bad;
	md->queue = md->disk->queue;

	init_waitqueue_head(&md->wait);
	INIT_WORK(&md->work, dm_wq_work);
	INIT_WORK(&md->requeue_work, dm_wq_requeue_work);
	init_waitqueue_head(&md->eventq);
	init_completion(&md->kobj_holder.completion);

	md->requeue_list = NULL;
	md->swap_bios = get_swap_bios();
	sema_init(&md->swap_bios_semaphore, md->swap_bios);
	mutex_init(&md->swap_bios_lock);

	md->disk->major = _major;
	md->disk->first_minor = minor;
	md->disk->minors = 1;
	md->disk->flags |= GENHD_FL_NO_PART;
	md->disk->fops = &dm_blk_dops;
	md->disk->private_data = md;
	sprintf(md->disk->disk_name, "dm-%d", minor);

	if (IS_ENABLED(CONFIG_FS_DAX)) {
		md->dax_dev = alloc_dax(md, &dm_dax_ops);
		if (IS_ERR(md->dax_dev)) {
			md->dax_dev = NULL;
			goto bad;
		}
		set_dax_nocache(md->dax_dev);
		set_dax_nomc(md->dax_dev);
		if (dax_add_host(md->dax_dev, md->disk))
			goto bad;
	}

	format_dev_t(md->name, MKDEV(_major, minor));

	md->wq = alloc_workqueue("kdmflush/%s", WQ_MEM_RECLAIM, 0, md->name);
	if (!md->wq)
		goto bad;

	md->pending_io = alloc_percpu(unsigned long);
	if (!md->pending_io)
		goto bad;

	r = dm_stats_init(&md->stats);
	if (r < 0)
		goto bad;

	/* Populate the mapping, nobody knows we exist yet */
	spin_lock(&_minor_lock);
	old_md = idr_replace(&_minor_idr, md, minor);
	spin_unlock(&_minor_lock);

	BUG_ON(old_md != MINOR_ALLOCED);

	return md;

bad:
	cleanup_mapped_device(md);
bad_io_barrier:
	free_minor(minor);
bad_minor:
	module_put(THIS_MODULE);
bad_module_get:
	kvfree(md);
	return NULL;
}

static void unlock_fs(struct mapped_device *md);

static void free_dev(struct mapped_device *md)
{
	int minor = MINOR(disk_devt(md->disk));

	unlock_fs(md);

	cleanup_mapped_device(md);

	WARN_ON_ONCE(!list_empty(&md->table_devices));
	dm_stats_cleanup(&md->stats);
	free_minor(minor);

	module_put(THIS_MODULE);
	kvfree(md);
}

/*
 * Bind a table to the device.
 */
static void event_callback(void *context)
{
	unsigned long flags;
	LIST_HEAD(uevents);
	struct mapped_device *md = context;

	spin_lock_irqsave(&md->uevent_lock, flags);
	list_splice_init(&md->uevent_list, &uevents);
	spin_unlock_irqrestore(&md->uevent_lock, flags);

	dm_send_uevents(&uevents, &disk_to_dev(md->disk)->kobj);

	atomic_inc(&md->event_nr);
	wake_up(&md->eventq);
	dm_issue_global_event();
}

/*
 * Returns old map, which caller must destroy.
 */
static struct dm_table *__bind(struct mapped_device *md, struct dm_table *t,
			       struct queue_limits *limits)
{
	struct dm_table *old_map;
	sector_t size;
	int ret;

	lockdep_assert_held(&md->suspend_lock);

	size = dm_table_get_size(t);

	/*
	 * Wipe any geometry if the size of the table changed.
	 */
	if (size != dm_get_size(md))
		memset(&md->geometry, 0, sizeof(md->geometry));

	set_capacity(md->disk, size);

	dm_table_event_callback(t, event_callback, md);

	if (dm_table_request_based(t)) {
		/*
		 * Leverage the fact that request-based DM targets are
		 * immutable singletons - used to optimize dm_mq_queue_rq.
		 */
		md->immutable_target = dm_table_get_immutable_target(t);

		/*
		 * There is no need to reload with request-based dm because the
		 * size of front_pad doesn't change.
		 *
		 * Note for future: If you are to reload bioset, prep-ed
		 * requests in the queue may refer to bio from the old bioset,
		 * so you must walk through the queue to unprep.
		 */
		if (!md->mempools) {
			md->mempools = t->mempools;
			t->mempools = NULL;
		}
	} else {
		/*
		 * The md may already have mempools that need changing.
		 * If so, reload bioset because front_pad may have changed
		 * because a different table was loaded.
		 */
		dm_free_md_mempools(md->mempools);
		md->mempools = t->mempools;
		t->mempools = NULL;
	}

	ret = dm_table_set_restrictions(t, md->queue, limits);
	if (ret) {
		old_map = ERR_PTR(ret);
		goto out;
	}

	old_map = rcu_dereference_protected(md->map, lockdep_is_held(&md->suspend_lock));
	rcu_assign_pointer(md->map, (void *)t);
	md->immutable_target_type = dm_table_get_immutable_target_type(t);

	if (old_map)
		dm_sync_table(md);
out:
	return old_map;
}

/*
 * Returns unbound table for the caller to free.
 */
static struct dm_table *__unbind(struct mapped_device *md)
{
	struct dm_table *map = rcu_dereference_protected(md->map, 1);

	if (!map)
		return NULL;

	dm_table_event_callback(map, NULL, NULL);
	RCU_INIT_POINTER(md->map, NULL);
	dm_sync_table(md);

	return map;
}

/*
 * Constructor for a new device.
 */
int dm_create(int minor, struct mapped_device **result)
{
	struct mapped_device *md;

	md = alloc_dev(minor);
	if (!md)
		return -ENXIO;

	dm_ima_reset_data(md);

	*result = md;
	return 0;
}

/*
 * Functions to manage md->type.
 * All are required to hold md->type_lock.
 */
void dm_lock_md_type(struct mapped_device *md)
{
	mutex_lock(&md->type_lock);
}

void dm_unlock_md_type(struct mapped_device *md)
{
	mutex_unlock(&md->type_lock);
}

void dm_set_md_type(struct mapped_device *md, enum dm_queue_mode type)
{
	BUG_ON(!mutex_is_locked(&md->type_lock));
	md->type = type;
}

enum dm_queue_mode dm_get_md_type(struct mapped_device *md)
{
	return md->type;
}

struct target_type *dm_get_immutable_target_type(struct mapped_device *md)
{
	return md->immutable_target_type;
}

/*
 * Setup the DM device's queue based on md's type
 */
int dm_setup_md_queue(struct mapped_device *md, struct dm_table *t)
{
	enum dm_queue_mode type = dm_table_get_type(t);
	struct queue_limits limits;
	struct table_device *td;
	int r;

	switch (type) {
	case DM_TYPE_REQUEST_BASED:
		md->disk->fops = &dm_rq_blk_dops;
		r = dm_mq_init_request_queue(md, t);
		if (r) {
			DMERR("Cannot initialize queue for request-based dm mapped device");
			return r;
		}
		break;
	case DM_TYPE_BIO_BASED:
	case DM_TYPE_DAX_BIO_BASED:
		blk_queue_flag_set(QUEUE_FLAG_IO_STAT, md->queue);
		break;
	case DM_TYPE_NONE:
		WARN_ON_ONCE(true);
		break;
	}

	r = dm_calculate_queue_limits(t, &limits);
	if (r) {
		DMERR("Cannot calculate initial queue limits");
		return r;
	}
	r = dm_table_set_restrictions(t, md->queue, &limits);
	if (r)
		return r;

	/*
	 * Hold lock to make sure add_disk() and del_gendisk() won't concurrent
	 * with open_table_device() and close_table_device().
	 */
	mutex_lock(&md->table_devices_lock);
	r = add_disk(md->disk);
	mutex_unlock(&md->table_devices_lock);
	if (r)
		return r;

	/*
	 * Register the holder relationship for devices added before the disk
	 * was live.
	 */
	list_for_each_entry(td, &md->table_devices, list) {
		r = bd_link_disk_holder(td->dm_dev.bdev, md->disk);
		if (r)
			goto out_undo_holders;
	}

	r = dm_sysfs_init(md);
	if (r)
		goto out_undo_holders;

	md->type = type;
	return 0;

out_undo_holders:
	list_for_each_entry_continue_reverse(td, &md->table_devices, list)
		bd_unlink_disk_holder(td->dm_dev.bdev, md->disk);
	mutex_lock(&md->table_devices_lock);
	del_gendisk(md->disk);
	mutex_unlock(&md->table_devices_lock);
	return r;
}

struct mapped_device *dm_get_md(dev_t dev)
{
	struct mapped_device *md;
	unsigned int minor = MINOR(dev);

	if (MAJOR(dev) != _major || minor >= (1 << MINORBITS))
		return NULL;

	spin_lock(&_minor_lock);

	md = idr_find(&_minor_idr, minor);
	if (!md || md == MINOR_ALLOCED || (MINOR(disk_devt(dm_disk(md))) != minor) ||
	    test_bit(DMF_FREEING, &md->flags) || dm_deleting_md(md)) {
		md = NULL;
		goto out;
	}
	dm_get(md);
out:
	spin_unlock(&_minor_lock);

	return md;
}
EXPORT_SYMBOL_GPL(dm_get_md);

void *dm_get_mdptr(struct mapped_device *md)
{
	return md->interface_ptr;
}

void dm_set_mdptr(struct mapped_device *md, void *ptr)
{
	md->interface_ptr = ptr;
}

void dm_get(struct mapped_device *md)
{
	atomic_inc(&md->holders);
	BUG_ON(test_bit(DMF_FREEING, &md->flags));
}

int dm_hold(struct mapped_device *md)
{
	spin_lock(&_minor_lock);
	if (test_bit(DMF_FREEING, &md->flags)) {
		spin_unlock(&_minor_lock);
		return -EBUSY;
	}
	dm_get(md);
	spin_unlock(&_minor_lock);
	return 0;
}
EXPORT_SYMBOL_GPL(dm_hold);

const char *dm_device_name(struct mapped_device *md)
{
	return md->name;
}
EXPORT_SYMBOL_GPL(dm_device_name);

static void __dm_destroy(struct mapped_device *md, bool wait)
{
	struct dm_table *map;
	int srcu_idx;

	might_sleep();

	spin_lock(&_minor_lock);
	idr_replace(&_minor_idr, MINOR_ALLOCED, MINOR(disk_devt(dm_disk(md))));
	set_bit(DMF_FREEING, &md->flags);
	spin_unlock(&_minor_lock);

	blk_mark_disk_dead(md->disk);

	/*
	 * Take suspend_lock so that presuspend and postsuspend methods
	 * do not race with internal suspend.
	 */
	mutex_lock(&md->suspend_lock);
	map = dm_get_live_table(md, &srcu_idx);
	if (!dm_suspended_md(md)) {
		dm_table_presuspend_targets(map);
		set_bit(DMF_SUSPENDED, &md->flags);
		set_bit(DMF_POST_SUSPENDING, &md->flags);
		dm_table_postsuspend_targets(map);
	}
	/* dm_put_live_table must be before fsleep, otherwise deadlock is possible */
	dm_put_live_table(md, srcu_idx);
	mutex_unlock(&md->suspend_lock);

	/*
	 * Rare, but there may be I/O requests still going to complete,
	 * for example.  Wait for all references to disappear.
	 * No one should increment the reference count of the mapped_device,
	 * after the mapped_device state becomes DMF_FREEING.
	 */
	if (wait)
		while (atomic_read(&md->holders))
			fsleep(1000);
	else if (atomic_read(&md->holders))
		DMWARN("%s: Forcibly removing mapped_device still in use! (%d users)",
		       dm_device_name(md), atomic_read(&md->holders));

	dm_table_destroy(__unbind(md));
	free_dev(md);
}

void dm_destroy(struct mapped_device *md)
{
	__dm_destroy(md, true);
}

void dm_destroy_immediate(struct mapped_device *md)
{
	__dm_destroy(md, false);
}

void dm_put(struct mapped_device *md)
{
	atomic_dec(&md->holders);
}
EXPORT_SYMBOL_GPL(dm_put);

static bool dm_in_flight_bios(struct mapped_device *md)
{
	int cpu;
	unsigned long sum = 0;

	for_each_possible_cpu(cpu)
		sum += *per_cpu_ptr(md->pending_io, cpu);

	return sum != 0;
}

static int dm_wait_for_bios_completion(struct mapped_device *md, unsigned int task_state)
{
	int r = 0;
	DEFINE_WAIT(wait);

	while (true) {
		prepare_to_wait(&md->wait, &wait, task_state);

		if (!dm_in_flight_bios(md))
			break;

		if (signal_pending_state(task_state, current)) {
			r = -EINTR;
			break;
		}

		io_schedule();
	}
	finish_wait(&md->wait, &wait);

	smp_rmb();

	return r;
}

static int dm_wait_for_completion(struct mapped_device *md, unsigned int task_state)
{
	int r = 0;

	if (!queue_is_mq(md->queue))
		return dm_wait_for_bios_completion(md, task_state);

	while (true) {
		if (!blk_mq_queue_inflight(md->queue))
			break;

		if (signal_pending_state(task_state, current)) {
			r = -EINTR;
			break;
		}

		fsleep(5000);
	}

	return r;
}

/*
 * Process the deferred bios
 */
static void dm_wq_work(struct work_struct *work)
{
	struct mapped_device *md = container_of(work, struct mapped_device, work);
	struct bio *bio;

	while (!test_bit(DMF_BLOCK_IO_FOR_SUSPEND, &md->flags)) {
		spin_lock_irq(&md->deferred_lock);
		bio = bio_list_pop(&md->deferred);
		spin_unlock_irq(&md->deferred_lock);

		if (!bio)
			break;

		submit_bio_noacct(bio);
		cond_resched();
	}
}

static void dm_queue_flush(struct mapped_device *md)
{
	clear_bit(DMF_BLOCK_IO_FOR_SUSPEND, &md->flags);
	smp_mb__after_atomic();
	queue_work(md->wq, &md->work);
}

/*
 * Swap in a new table, returning the old one for the caller to destroy.
 */
struct dm_table *dm_swap_table(struct mapped_device *md, struct dm_table *table)
{
	struct dm_table *live_map = NULL, *map = ERR_PTR(-EINVAL);
	struct queue_limits limits;
	int r;

	mutex_lock(&md->suspend_lock);

	/* device must be suspended */
	if (!dm_suspended_md(md))
		goto out;

	/*
	 * If the new table has no data devices, retain the existing limits.
	 * This helps multipath with queue_if_no_path if all paths disappear,
	 * then new I/O is queued based on these limits, and then some paths
	 * reappear.
	 */
	if (dm_table_has_no_data_devices(table)) {
		live_map = dm_get_live_table_fast(md);
		if (live_map)
			limits = md->queue->limits;
		dm_put_live_table_fast(md);
	}

	if (!live_map) {
		r = dm_calculate_queue_limits(table, &limits);
		if (r) {
			map = ERR_PTR(r);
			goto out;
		}
	}

	map = __bind(md, table, &limits);
	dm_issue_global_event();

out:
	mutex_unlock(&md->suspend_lock);
	return map;
}

/*
 * Functions to lock and unlock any filesystem running on the
 * device.
 */
static int lock_fs(struct mapped_device *md)
{
	int r;

	WARN_ON(test_bit(DMF_FROZEN, &md->flags));

	r = freeze_bdev(md->disk->part0);
	if (!r)
		set_bit(DMF_FROZEN, &md->flags);
	return r;
}

static void unlock_fs(struct mapped_device *md)
{
	if (!test_bit(DMF_FROZEN, &md->flags))
		return;
	thaw_bdev(md->disk->part0);
	clear_bit(DMF_FROZEN, &md->flags);
}

/*
 * @suspend_flags: DM_SUSPEND_LOCKFS_FLAG and/or DM_SUSPEND_NOFLUSH_FLAG
 * @task_state: e.g. TASK_INTERRUPTIBLE or TASK_UNINTERRUPTIBLE
 * @dmf_suspended_flag: DMF_SUSPENDED or DMF_SUSPENDED_INTERNALLY
 *
 * If __dm_suspend returns 0, the device is completely quiescent
 * now. There is no request-processing activity. All new requests
 * are being added to md->deferred list.
 */
static int __dm_suspend(struct mapped_device *md, struct dm_table *map,
			unsigned int suspend_flags, unsigned int task_state,
			int dmf_suspended_flag)
{
	bool do_lockfs = suspend_flags & DM_SUSPEND_LOCKFS_FLAG;
	bool noflush = suspend_flags & DM_SUSPEND_NOFLUSH_FLAG;
	int r;

	lockdep_assert_held(&md->suspend_lock);

	/*
	 * DMF_NOFLUSH_SUSPENDING must be set before presuspend.
	 * This flag is cleared before dm_suspend returns.
	 */
	if (noflush)
		set_bit(DMF_NOFLUSH_SUSPENDING, &md->flags);
	else
		DMDEBUG("%s: suspending with flush", dm_device_name(md));

	/*
	 * This gets reverted if there's an error later and the targets
	 * provide the .presuspend_undo hook.
	 */
	dm_table_presuspend_targets(map);

	/*
	 * Flush I/O to the device.
	 * Any I/O submitted after lock_fs() may not be flushed.
	 * noflush takes precedence over do_lockfs.
	 * (lock_fs() flushes I/Os and waits for them to complete.)
	 */
	if (!noflush && do_lockfs) {
		r = lock_fs(md);
		if (r) {
			dm_table_presuspend_undo_targets(map);
			return r;
		}
	}

	/*
	 * Here we must make sure that no processes are submitting requests
	 * to target drivers i.e. no one may be executing
	 * dm_split_and_process_bio from dm_submit_bio.
	 *
	 * To get all processes out of dm_split_and_process_bio in dm_submit_bio,
	 * we take the write lock. To prevent any process from reentering
	 * dm_split_and_process_bio from dm_submit_bio and quiesce the thread
	 * (dm_wq_work), we set DMF_BLOCK_IO_FOR_SUSPEND and call
	 * flush_workqueue(md->wq).
	 */
	set_bit(DMF_BLOCK_IO_FOR_SUSPEND, &md->flags);
	if (map)
		synchronize_srcu(&md->io_barrier);

	/*
	 * Stop md->queue before flushing md->wq in case request-based
	 * dm defers requests to md->wq from md->queue.
	 */
	if (dm_request_based(md))
		dm_stop_queue(md->queue);

	flush_workqueue(md->wq);

	/*
	 * At this point no more requests are entering target request routines.
	 * We call dm_wait_for_completion to wait for all existing requests
	 * to finish.
	 */
	r = dm_wait_for_completion(md, task_state);
	if (!r)
		set_bit(dmf_suspended_flag, &md->flags);

	if (noflush)
		clear_bit(DMF_NOFLUSH_SUSPENDING, &md->flags);
	if (map)
		synchronize_srcu(&md->io_barrier);

	/* were we interrupted ? */
	if (r < 0) {
		dm_queue_flush(md);

		if (dm_request_based(md))
			dm_start_queue(md->queue);

		unlock_fs(md);
		dm_table_presuspend_undo_targets(map);
		/* pushback list is already flushed, so skip flush */
	}

	return r;
}

/*
 * We need to be able to change a mapping table under a mounted
 * filesystem.  For example we might want to move some data in
 * the background.  Before the table can be swapped with
 * dm_bind_table, dm_suspend must be called to flush any in
 * flight bios and ensure that any further io gets deferred.
 */
/*
 * Suspend mechanism in request-based dm.
 *
 * 1. Flush all I/Os by lock_fs() if needed.
 * 2. Stop dispatching any I/O by stopping the request_queue.
 * 3. Wait for all in-flight I/Os to be completed or requeued.
 *
 * To abort suspend, start the request_queue.
 */
int dm_suspend(struct mapped_device *md, unsigned int suspend_flags)
{
	struct dm_table *map = NULL;
	int r = 0;

retry:
	mutex_lock_nested(&md->suspend_lock, SINGLE_DEPTH_NESTING);

	if (dm_suspended_md(md)) {
		r = -EINVAL;
		goto out_unlock;
	}

	if (dm_suspended_internally_md(md)) {
		/* already internally suspended, wait for internal resume */
		mutex_unlock(&md->suspend_lock);
		r = wait_on_bit(&md->flags, DMF_SUSPENDED_INTERNALLY, TASK_INTERRUPTIBLE);
		if (r)
			return r;
		goto retry;
	}

	map = rcu_dereference_protected(md->map, lockdep_is_held(&md->suspend_lock));
	if (!map) {
		/* avoid deadlock with fs/namespace.c:do_mount() */
		suspend_flags &= ~DM_SUSPEND_LOCKFS_FLAG;
	}

	r = __dm_suspend(md, map, suspend_flags, TASK_INTERRUPTIBLE, DMF_SUSPENDED);
	if (r)
		goto out_unlock;

	set_bit(DMF_POST_SUSPENDING, &md->flags);
	dm_table_postsuspend_targets(map);
	clear_bit(DMF_POST_SUSPENDING, &md->flags);

out_unlock:
	mutex_unlock(&md->suspend_lock);
	return r;
}

static int __dm_resume(struct mapped_device *md, struct dm_table *map)
{
	if (map) {
		int r = dm_table_resume_targets(map);

		if (r)
			return r;
	}

	dm_queue_flush(md);

	/*
	 * Flushing deferred I/Os must be done after targets are resumed
	 * so that mapping of targets can work correctly.
	 * Request-based dm is queueing the deferred I/Os in its request_queue.
	 */
	if (dm_request_based(md))
		dm_start_queue(md->queue);

	unlock_fs(md);

	return 0;
}

int dm_resume(struct mapped_device *md)
{
	int r;
	struct dm_table *map = NULL;

retry:
	r = -EINVAL;
	mutex_lock_nested(&md->suspend_lock, SINGLE_DEPTH_NESTING);

	if (!dm_suspended_md(md))
		goto out;

	if (dm_suspended_internally_md(md)) {
		/* already internally suspended, wait for internal resume */
		mutex_unlock(&md->suspend_lock);
		r = wait_on_bit(&md->flags, DMF_SUSPENDED_INTERNALLY, TASK_INTERRUPTIBLE);
		if (r)
			return r;
		goto retry;
	}

	map = rcu_dereference_protected(md->map, lockdep_is_held(&md->suspend_lock));
	if (!map || !dm_table_get_size(map))
		goto out;

	r = __dm_resume(md, map);
	if (r)
		goto out;

	clear_bit(DMF_SUSPENDED, &md->flags);
out:
	mutex_unlock(&md->suspend_lock);

	return r;
}

/*
 * Internal suspend/resume works like userspace-driven suspend. It waits
 * until all bios finish and prevents issuing new bios to the target drivers.
 * It may be used only from the kernel.
 */

static void __dm_internal_suspend(struct mapped_device *md, unsigned int suspend_flags)
{
	struct dm_table *map = NULL;

	lockdep_assert_held(&md->suspend_lock);

	if (md->internal_suspend_count++)
		return; /* nested internal suspend */

	if (dm_suspended_md(md)) {
		set_bit(DMF_SUSPENDED_INTERNALLY, &md->flags);
		return; /* nest suspend */
	}

	map = rcu_dereference_protected(md->map, lockdep_is_held(&md->suspend_lock));

	/*
	 * Using TASK_UNINTERRUPTIBLE because only NOFLUSH internal suspend is
	 * supported.  Properly supporting a TASK_INTERRUPTIBLE internal suspend
	 * would require changing .presuspend to return an error -- avoid this
	 * until there is a need for more elaborate variants of internal suspend.
	 */
	(void) __dm_suspend(md, map, suspend_flags, TASK_UNINTERRUPTIBLE,
			    DMF_SUSPENDED_INTERNALLY);

	set_bit(DMF_POST_SUSPENDING, &md->flags);
	dm_table_postsuspend_targets(map);
	clear_bit(DMF_POST_SUSPENDING, &md->flags);
}

static void __dm_internal_resume(struct mapped_device *md)
{
	BUG_ON(!md->internal_suspend_count);

	if (--md->internal_suspend_count)
		return; /* resume from nested internal suspend */

	if (dm_suspended_md(md))
		goto done; /* resume from nested suspend */

	/*
	 * NOTE: existing callers don't need to call dm_table_resume_targets
	 * (which may fail -- so best to avoid it for now by passing NULL map)
	 */
	(void) __dm_resume(md, NULL);

done:
	clear_bit(DMF_SUSPENDED_INTERNALLY, &md->flags);
	smp_mb__after_atomic();
	wake_up_bit(&md->flags, DMF_SUSPENDED_INTERNALLY);
}

void dm_internal_suspend_noflush(struct mapped_device *md)
{
	mutex_lock(&md->suspend_lock);
	__dm_internal_suspend(md, DM_SUSPEND_NOFLUSH_FLAG);
	mutex_unlock(&md->suspend_lock);
}
EXPORT_SYMBOL_GPL(dm_internal_suspend_noflush);

void dm_internal_resume(struct mapped_device *md)
{
	mutex_lock(&md->suspend_lock);
	__dm_internal_resume(md);
	mutex_unlock(&md->suspend_lock);
}
EXPORT_SYMBOL_GPL(dm_internal_resume);

/*
 * Fast variants of internal suspend/resume hold md->suspend_lock,
 * which prevents interaction with userspace-driven suspend.
 */

void dm_internal_suspend_fast(struct mapped_device *md)
{
	mutex_lock(&md->suspend_lock);
	if (dm_suspended_md(md) || dm_suspended_internally_md(md))
		return;

	set_bit(DMF_BLOCK_IO_FOR_SUSPEND, &md->flags);
	synchronize_srcu(&md->io_barrier);
	flush_workqueue(md->wq);
	dm_wait_for_completion(md, TASK_UNINTERRUPTIBLE);
}
EXPORT_SYMBOL_GPL(dm_internal_suspend_fast);

void dm_internal_resume_fast(struct mapped_device *md)
{
	if (dm_suspended_md(md) || dm_suspended_internally_md(md))
		goto done;

	dm_queue_flush(md);

done:
	mutex_unlock(&md->suspend_lock);
}
EXPORT_SYMBOL_GPL(dm_internal_resume_fast);

/*
 *---------------------------------------------------------------
 * Event notification.
 *---------------------------------------------------------------
 */
int dm_kobject_uevent(struct mapped_device *md, enum kobject_action action,
		      unsigned int cookie, bool need_resize_uevent)
{
	int r;
	unsigned int noio_flag;
	char udev_cookie[DM_COOKIE_LENGTH];
	char *envp[3] = { NULL, NULL, NULL };
	char **envpp = envp;
	if (cookie) {
		snprintf(udev_cookie, DM_COOKIE_LENGTH, "%s=%u",
			 DM_COOKIE_ENV_VAR_NAME, cookie);
		*envpp++ = udev_cookie;
	}
	if (need_resize_uevent) {
		*envpp++ = "RESIZE=1";
	}

	noio_flag = memalloc_noio_save();

	r = kobject_uevent_env(&disk_to_dev(md->disk)->kobj, action, envp);

	memalloc_noio_restore(noio_flag);

	return r;
}

uint32_t dm_next_uevent_seq(struct mapped_device *md)
{
	return atomic_add_return(1, &md->uevent_seq);
}

uint32_t dm_get_event_nr(struct mapped_device *md)
{
	return atomic_read(&md->event_nr);
}

int dm_wait_event(struct mapped_device *md, int event_nr)
{
	return wait_event_interruptible(md->eventq,
			(event_nr != atomic_read(&md->event_nr)));
}

void dm_uevent_add(struct mapped_device *md, struct list_head *elist)
{
	unsigned long flags;

	spin_lock_irqsave(&md->uevent_lock, flags);
	list_add(elist, &md->uevent_list);
	spin_unlock_irqrestore(&md->uevent_lock, flags);
}

/*
 * The gendisk is only valid as long as you have a reference
 * count on 'md'.
 */
struct gendisk *dm_disk(struct mapped_device *md)
{
	return md->disk;
}
EXPORT_SYMBOL_GPL(dm_disk);

struct kobject *dm_kobject(struct mapped_device *md)
{
	return &md->kobj_holder.kobj;
}

struct mapped_device *dm_get_from_kobject(struct kobject *kobj)
{
	struct mapped_device *md;

	md = container_of(kobj, struct mapped_device, kobj_holder.kobj);

	spin_lock(&_minor_lock);
	if (test_bit(DMF_FREEING, &md->flags) || dm_deleting_md(md)) {
		md = NULL;
		goto out;
	}
	dm_get(md);
out:
	spin_unlock(&_minor_lock);

	return md;
}

int dm_suspended_md(struct mapped_device *md)
{
	return test_bit(DMF_SUSPENDED, &md->flags);
}

static int dm_post_suspending_md(struct mapped_device *md)
{
	return test_bit(DMF_POST_SUSPENDING, &md->flags);
}

int dm_suspended_internally_md(struct mapped_device *md)
{
	return test_bit(DMF_SUSPENDED_INTERNALLY, &md->flags);
}

int dm_test_deferred_remove_flag(struct mapped_device *md)
{
	return test_bit(DMF_DEFERRED_REMOVE, &md->flags);
}

int dm_suspended(struct dm_target *ti)
{
	return dm_suspended_md(ti->table->md);
}
EXPORT_SYMBOL_GPL(dm_suspended);

int dm_post_suspending(struct dm_target *ti)
{
	return dm_post_suspending_md(ti->table->md);
}
EXPORT_SYMBOL_GPL(dm_post_suspending);

int dm_noflush_suspending(struct dm_target *ti)
{
	return __noflush_suspending(ti->table->md);
}
EXPORT_SYMBOL_GPL(dm_noflush_suspending);

void dm_free_md_mempools(struct dm_md_mempools *pools)
{
	if (!pools)
		return;

	bioset_exit(&pools->bs);
	bioset_exit(&pools->io_bs);

	kfree(pools);
}

struct dm_pr {
	u64	old_key;
	u64	new_key;
	u32	flags;
	bool	abort;
	bool	fail_early;
	int	ret;
	enum pr_type type;
	struct pr_keys *read_keys;
	struct pr_held_reservation *rsv;
};

static int dm_call_pr(struct block_device *bdev, iterate_devices_callout_fn fn,
		      struct dm_pr *pr)
{
	struct mapped_device *md = bdev->bd_disk->private_data;
	struct dm_table *table;
	struct dm_target *ti;
	int ret = -ENOTTY, srcu_idx;

	table = dm_get_live_table(md, &srcu_idx);
	if (!table || !dm_table_get_size(table))
		goto out;

	/* We only support devices that have a single target */
	if (table->num_targets != 1)
		goto out;
	ti = dm_table_get_target(table, 0);

	if (dm_suspended_md(md)) {
		ret = -EAGAIN;
		goto out;
	}

	ret = -EINVAL;
	if (!ti->type->iterate_devices)
		goto out;

	ti->type->iterate_devices(ti, fn, pr);
	ret = 0;
out:
	dm_put_live_table(md, srcu_idx);
	return ret;
}

/*
 * For register / unregister we need to manually call out to every path.
 */
static int __dm_pr_register(struct dm_target *ti, struct dm_dev *dev,
			    sector_t start, sector_t len, void *data)
{
	struct dm_pr *pr = data;
	const struct pr_ops *ops = dev->bdev->bd_disk->fops->pr_ops;
	int ret;

	if (!ops || !ops->pr_register) {
		pr->ret = -EOPNOTSUPP;
		return -1;
	}

	ret = ops->pr_register(dev->bdev, pr->old_key, pr->new_key, pr->flags);
	if (!ret)
		return 0;

	if (!pr->ret)
		pr->ret = ret;

	if (pr->fail_early)
		return -1;

	return 0;
}

static int dm_pr_register(struct block_device *bdev, u64 old_key, u64 new_key,
			  u32 flags)
{
	struct dm_pr pr = {
		.old_key	= old_key,
		.new_key	= new_key,
		.flags		= flags,
		.fail_early	= true,
		.ret		= 0,
	};
	int ret;

	ret = dm_call_pr(bdev, __dm_pr_register, &pr);
	if (ret) {
		/* Didn't even get to register a path */
		return ret;
	}

	if (!pr.ret)
		return 0;
	ret = pr.ret;

	if (!new_key)
		return ret;

	/* unregister all paths if we failed to register any path */
	pr.old_key = new_key;
	pr.new_key = 0;
	pr.flags = 0;
	pr.fail_early = false;
	(void) dm_call_pr(bdev, __dm_pr_register, &pr);
	return ret;
}


static int __dm_pr_reserve(struct dm_target *ti, struct dm_dev *dev,
			   sector_t start, sector_t len, void *data)
{
	struct dm_pr *pr = data;
	const struct pr_ops *ops = dev->bdev->bd_disk->fops->pr_ops;

	if (!ops || !ops->pr_reserve) {
		pr->ret = -EOPNOTSUPP;
		return -1;
	}

	pr->ret = ops->pr_reserve(dev->bdev, pr->old_key, pr->type, pr->flags);
	if (!pr->ret)
		return -1;

	return 0;
}

static int dm_pr_reserve(struct block_device *bdev, u64 key, enum pr_type type,
			 u32 flags)
{
	struct dm_pr pr = {
		.old_key	= key,
		.flags		= flags,
		.type		= type,
		.fail_early	= false,
		.ret		= 0,
	};
	int ret;

	ret = dm_call_pr(bdev, __dm_pr_reserve, &pr);
	if (ret)
		return ret;

	return pr.ret;
}

/*
 * If there is a non-All Registrants type of reservation, the release must be
 * sent down the holding path. For the cases where there is no reservation or
 * the path is not the holder the device will also return success, so we must
 * try each path to make sure we got the correct path.
 */
static int __dm_pr_release(struct dm_target *ti, struct dm_dev *dev,
			   sector_t start, sector_t len, void *data)
{
	struct dm_pr *pr = data;
	const struct pr_ops *ops = dev->bdev->bd_disk->fops->pr_ops;

	if (!ops || !ops->pr_release) {
		pr->ret = -EOPNOTSUPP;
		return -1;
	}

	pr->ret = ops->pr_release(dev->bdev, pr->old_key, pr->type);
	if (pr->ret)
		return -1;

	return 0;
}

static int dm_pr_release(struct block_device *bdev, u64 key, enum pr_type type)
{
	struct dm_pr pr = {
		.old_key	= key,
		.type		= type,
		.fail_early	= false,
	};
	int ret;

	ret = dm_call_pr(bdev, __dm_pr_release, &pr);
	if (ret)
		return ret;

	return pr.ret;
}

static int __dm_pr_preempt(struct dm_target *ti, struct dm_dev *dev,
			   sector_t start, sector_t len, void *data)
{
	struct dm_pr *pr = data;
	const struct pr_ops *ops = dev->bdev->bd_disk->fops->pr_ops;

	if (!ops || !ops->pr_preempt) {
		pr->ret = -EOPNOTSUPP;
		return -1;
	}

	pr->ret = ops->pr_preempt(dev->bdev, pr->old_key, pr->new_key, pr->type,
				  pr->abort);
	if (!pr->ret)
		return -1;

	return 0;
}

static int dm_pr_preempt(struct block_device *bdev, u64 old_key, u64 new_key,
			 enum pr_type type, bool abort)
{
	struct dm_pr pr = {
		.new_key	= new_key,
		.old_key	= old_key,
		.type		= type,
		.fail_early	= false,
	};
	int ret;

	ret = dm_call_pr(bdev, __dm_pr_preempt, &pr);
	if (ret)
		return ret;

	return pr.ret;
}

static int dm_pr_clear(struct block_device *bdev, u64 key)
{
	struct mapped_device *md = bdev->bd_disk->private_data;
	const struct pr_ops *ops;
	int r, srcu_idx;

	r = dm_prepare_ioctl(md, &srcu_idx, &bdev);
	if (r < 0)
		goto out;

	ops = bdev->bd_disk->fops->pr_ops;
	if (ops && ops->pr_clear)
		r = ops->pr_clear(bdev, key);
	else
		r = -EOPNOTSUPP;
out:
	dm_unprepare_ioctl(md, srcu_idx);
	return r;
}

static int __dm_pr_read_keys(struct dm_target *ti, struct dm_dev *dev,
			     sector_t start, sector_t len, void *data)
{
	struct dm_pr *pr = data;
	const struct pr_ops *ops = dev->bdev->bd_disk->fops->pr_ops;

	if (!ops || !ops->pr_read_keys) {
		pr->ret = -EOPNOTSUPP;
		return -1;
	}

	pr->ret = ops->pr_read_keys(dev->bdev, pr->read_keys);
	if (!pr->ret)
		return -1;

	return 0;
}

static int dm_pr_read_keys(struct block_device *bdev, struct pr_keys *keys)
{
	struct dm_pr pr = {
		.read_keys = keys,
	};
	int ret;

	ret = dm_call_pr(bdev, __dm_pr_read_keys, &pr);
	if (ret)
		return ret;

	return pr.ret;
}

static int __dm_pr_read_reservation(struct dm_target *ti, struct dm_dev *dev,
				    sector_t start, sector_t len, void *data)
{
	struct dm_pr *pr = data;
	const struct pr_ops *ops = dev->bdev->bd_disk->fops->pr_ops;

	if (!ops || !ops->pr_read_reservation) {
		pr->ret = -EOPNOTSUPP;
		return -1;
	}

	pr->ret = ops->pr_read_reservation(dev->bdev, pr->rsv);
	if (!pr->ret)
		return -1;

	return 0;
}

static int dm_pr_read_reservation(struct block_device *bdev,
				  struct pr_held_reservation *rsv)
{
	struct dm_pr pr = {
		.rsv = rsv,
	};
	int ret;

	ret = dm_call_pr(bdev, __dm_pr_read_reservation, &pr);
	if (ret)
		return ret;

	return pr.ret;
}

static const struct pr_ops dm_pr_ops = {
	.pr_register	= dm_pr_register,
	.pr_reserve	= dm_pr_reserve,
	.pr_release	= dm_pr_release,
	.pr_preempt	= dm_pr_preempt,
	.pr_clear	= dm_pr_clear,
	.pr_read_keys	= dm_pr_read_keys,
	.pr_read_reservation = dm_pr_read_reservation,
};

static const struct block_device_operations dm_blk_dops = {
	.submit_bio = dm_submit_bio,
	.poll_bio = dm_poll_bio,
	.open = dm_blk_open,
	.release = dm_blk_close,
	.ioctl = dm_blk_ioctl,
	.getgeo = dm_blk_getgeo,
	.report_zones = dm_blk_report_zones,
	.pr_ops = &dm_pr_ops,
	.owner = THIS_MODULE
};

static const struct block_device_operations dm_rq_blk_dops = {
	.open = dm_blk_open,
	.release = dm_blk_close,
	.ioctl = dm_blk_ioctl,
	.getgeo = dm_blk_getgeo,
	.pr_ops = &dm_pr_ops,
	.owner = THIS_MODULE
};

static const struct dax_operations dm_dax_ops = {
	.direct_access = dm_dax_direct_access,
	.zero_page_range = dm_dax_zero_page_range,
	.recovery_write = dm_dax_recovery_write,
};

/*
 * module hooks
 */
module_init(dm_init);
module_exit(dm_exit);

module_param(major, uint, 0);
MODULE_PARM_DESC(major, "The major number of the device mapper");

module_param(reserved_bio_based_ios, uint, 0644);
MODULE_PARM_DESC(reserved_bio_based_ios, "Reserved IOs in bio-based mempools");

module_param(dm_numa_node, int, 0644);
MODULE_PARM_DESC(dm_numa_node, "NUMA node for DM device memory allocations");

module_param(swap_bios, int, 0644);
MODULE_PARM_DESC(swap_bios, "Maximum allowed inflight swap IOs");

MODULE_DESCRIPTION(DM_NAME " driver");
MODULE_AUTHOR("Joe Thornber <dm-devel@redhat.com>");
MODULE_LICENSE("GPL");<|MERGE_RESOLUTION|>--- conflicted
+++ resolved
@@ -721,11 +721,7 @@
  * Open a table device so we can use it as a map destination.
  */
 static struct table_device *open_table_device(struct mapped_device *md,
-<<<<<<< HEAD
-		dev_t dev, fmode_t mode)
-=======
 		dev_t dev, blk_mode_t mode)
->>>>>>> 98817289
 {
 	struct table_device *td;
 	struct block_device *bdev;
@@ -737,11 +733,7 @@
 		return ERR_PTR(-ENOMEM);
 	refcount_set(&td->count, 1);
 
-<<<<<<< HEAD
-	bdev = blkdev_get_by_dev(dev, mode | FMODE_EXCL, _dm_claim_ptr);
-=======
 	bdev = blkdev_get_by_dev(dev, mode, _dm_claim_ptr, NULL);
->>>>>>> 98817289
 	if (IS_ERR(bdev)) {
 		r = PTR_ERR(bdev);
 		goto out_free_td;
@@ -766,11 +758,7 @@
 	return td;
 
 out_blkdev_put:
-<<<<<<< HEAD
-	blkdev_put(bdev, mode | FMODE_EXCL);
-=======
 	blkdev_put(bdev, _dm_claim_ptr);
->>>>>>> 98817289
 out_free_td:
 	kfree(td);
 	return ERR_PTR(r);
@@ -783,11 +771,7 @@
 {
 	if (md->disk->slave_dir)
 		bd_unlink_disk_holder(td->dm_dev.bdev, md->disk);
-<<<<<<< HEAD
-	blkdev_put(td->dm_dev.bdev, td->dm_dev.mode | FMODE_EXCL);
-=======
 	blkdev_put(td->dm_dev.bdev, _dm_claim_ptr);
->>>>>>> 98817289
 	put_dax(td->dm_dev.dax_dev);
 	list_del(&td->list);
 	kfree(td);
@@ -1584,13 +1568,9 @@
 }
 
 static void __send_changing_extent_only(struct clone_info *ci, struct dm_target *ti,
-<<<<<<< HEAD
-					unsigned int num_bios)
-=======
 					unsigned int num_bios,
 					unsigned int max_granularity,
 					unsigned int max_sectors)
->>>>>>> 98817289
 {
 	unsigned int len, bios;
 
@@ -1631,12 +1611,9 @@
 					  struct dm_target *ti)
 {
 	unsigned int num_bios = 0;
-<<<<<<< HEAD
-=======
 	unsigned int max_granularity = 0;
 	unsigned int max_sectors = 0;
 	struct queue_limits *limits = dm_get_queue_limits(ti->table->md);
->>>>>>> 98817289
 
 	switch (bio_op(ci->bio)) {
 	case REQ_OP_DISCARD:
