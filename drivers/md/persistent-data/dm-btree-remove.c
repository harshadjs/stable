// SPDX-License-Identifier: GPL-2.0-only
/*
 * Copyright (C) 2011 Red Hat, Inc.
 *
 * This file is released under the GPL.
 */

#include "dm-btree.h"
#include "dm-btree-internal.h"
#include "dm-transaction-manager.h"

#include <linux/export.h>
#include <linux/device-mapper.h>

#define DM_MSG_PREFIX "btree"

/*
 * Removing an entry from a btree
 * ==============================
 *
 * A very important constraint for our btree is that no node, except the
 * root, may have fewer than a certain number of entries.
 * (MIN_ENTRIES <= nr_entries <= MAX_ENTRIES).
 *
 * Ensuring this is complicated by the way we want to only ever hold the
 * locks on 2 nodes concurrently, and only change nodes in a top to bottom
 * fashion.
 *
 * Each node may have a left or right sibling.  When decending the spine,
 * if a node contains only MIN_ENTRIES then we try and increase this to at
 * least MIN_ENTRIES + 1.  We do this in the following ways:
 *
 * [A] No siblings => this can only happen if the node is the root, in which
 *     case we copy the childs contents over the root.
 *
 * [B] No left sibling
 *     ==> rebalance(node, right sibling)
 *
 * [C] No right sibling
 *     ==> rebalance(left sibling, node)
 *
 * [D] Both siblings, total_entries(left, node, right) <= DEL_THRESHOLD
 *     ==> delete node adding it's contents to left and right
 *
 * [E] Both siblings, total_entries(left, node, right) > DEL_THRESHOLD
 *     ==> rebalance(left, node, right)
 *
 * After these operations it's possible that the our original node no
 * longer contains the desired sub tree.  For this reason this rebalancing
 * is performed on the children of the current node.  This also avoids
 * having a special case for the root.
 *
 * Once this rebalancing has occurred we can then step into the child node
 * for internal nodes.  Or delete the entry for leaf nodes.
 */

/*
 * Some little utilities for moving node data around.
 */
static void node_shift(struct btree_node *n, int shift)
{
	uint32_t nr_entries = le32_to_cpu(n->header.nr_entries);
	uint32_t value_size = le32_to_cpu(n->header.value_size);

	if (shift < 0) {
		shift = -shift;
		BUG_ON(shift > nr_entries);
		BUG_ON((void *) key_ptr(n, shift) >= value_ptr(n, shift));
		memmove(key_ptr(n, 0),
			key_ptr(n, shift),
			(nr_entries - shift) * sizeof(__le64));
		memmove(value_ptr(n, 0),
			value_ptr(n, shift),
			(nr_entries - shift) * value_size);
	} else {
		BUG_ON(nr_entries + shift > le32_to_cpu(n->header.max_entries));
		memmove(key_ptr(n, shift),
			key_ptr(n, 0),
			nr_entries * sizeof(__le64));
		memmove(value_ptr(n, shift),
			value_ptr(n, 0),
			nr_entries * value_size);
	}
}

static int node_copy(struct btree_node *left, struct btree_node *right, int shift)
{
	uint32_t nr_left = le32_to_cpu(left->header.nr_entries);
	uint32_t value_size = le32_to_cpu(left->header.value_size);

	if (value_size != le32_to_cpu(right->header.value_size)) {
		DMERR("mismatched value size");
		return -EILSEQ;
	}

	if (shift < 0) {
		shift = -shift;

		if (nr_left + shift > le32_to_cpu(left->header.max_entries)) {
			DMERR("bad shift");
			return -EINVAL;
		}

		memcpy(key_ptr(left, nr_left),
		       key_ptr(right, 0),
		       shift * sizeof(__le64));
		memcpy(value_ptr(left, nr_left),
		       value_ptr(right, 0),
		       shift * value_size);
	} else {
		if (shift > le32_to_cpu(right->header.max_entries)) {
			DMERR("bad shift");
			return -EINVAL;
		}

		memcpy(key_ptr(right, 0),
		       key_ptr(left, nr_left - shift),
		       shift * sizeof(__le64));
		memcpy(value_ptr(right, 0),
		       value_ptr(left, nr_left - shift),
		       shift * value_size);
	}
	return 0;
}

/*
 * Delete a specific entry from a leaf node.
 */
static void delete_at(struct btree_node *n, unsigned int index)
{
	unsigned int nr_entries = le32_to_cpu(n->header.nr_entries);
	unsigned int nr_to_copy = nr_entries - (index + 1);
	uint32_t value_size = le32_to_cpu(n->header.value_size);

	BUG_ON(index >= nr_entries);

	if (nr_to_copy) {
		memmove(key_ptr(n, index),
			key_ptr(n, index + 1),
			nr_to_copy * sizeof(__le64));

		memmove(value_ptr(n, index),
			value_ptr(n, index + 1),
			nr_to_copy * value_size);
	}

	n->header.nr_entries = cpu_to_le32(nr_entries - 1);
}

static unsigned int merge_threshold(struct btree_node *n)
{
	return le32_to_cpu(n->header.max_entries) / 3;
}

struct child {
	unsigned int index;
	struct dm_block *block;
	struct btree_node *n;
};

static int init_child(struct dm_btree_info *info, struct dm_btree_value_type *vt,
		      struct btree_node *parent,
		      unsigned int index, struct child *result)
{
	int r, inc;
	dm_block_t root;

	result->index = index;
	root = value64(parent, index);

	r = dm_tm_shadow_block(info->tm, root, &btree_node_validator,
			       &result->block, &inc);
	if (r)
		return r;

	result->n = dm_block_data(result->block);

	if (inc)
		inc_children(info->tm, result->n, vt);

	*((__le64 *) value_ptr(parent, index)) =
		cpu_to_le64(dm_block_location(result->block));

	return 0;
}

static void exit_child(struct dm_btree_info *info, struct child *c)
{
	dm_tm_unlock(info->tm, c->block);
}

static int shift(struct btree_node *left, struct btree_node *right, int count)
{
	int r;
	uint32_t nr_left = le32_to_cpu(left->header.nr_entries);
	uint32_t nr_right = le32_to_cpu(right->header.nr_entries);
	uint32_t max_entries = le32_to_cpu(left->header.max_entries);
	uint32_t r_max_entries = le32_to_cpu(right->header.max_entries);

	if (max_entries != r_max_entries) {
		DMERR("node max_entries mismatch");
		return -EILSEQ;
	}

	if (nr_left - count > max_entries) {
		DMERR("node shift out of bounds");
		return -EINVAL;
	}

	if (nr_right + count > max_entries) {
		DMERR("node shift out of bounds");
		return -EINVAL;
	}

	if (!count)
		return 0;

	if (count > 0) {
		node_shift(right, count);
		r = node_copy(left, right, count);
		if (r)
			return r;
	} else {
		r = node_copy(left, right, count);
		if (r)
			return r;
		node_shift(right, count);
	}

	left->header.nr_entries = cpu_to_le32(nr_left - count);
	right->header.nr_entries = cpu_to_le32(nr_right + count);

	return 0;
}

static int __rebalance2(struct dm_btree_info *info, struct btree_node *parent,
			struct child *l, struct child *r)
{
	int ret;
	struct btree_node *left = l->n;
	struct btree_node *right = r->n;
	uint32_t nr_left = le32_to_cpu(left->header.nr_entries);
	uint32_t nr_right = le32_to_cpu(right->header.nr_entries);
	/*
	 * Ensure the number of entries in each child will be greater
	 * than or equal to (max_entries / 3 + 1), so no matter which
	 * child is used for removal, the number will still be not
	 * less than (max_entries / 3).
	 */
	unsigned int threshold = 2 * (merge_threshold(left) + 1);

	if (nr_left + nr_right < threshold) {
		/*
		 * Merge
		 */
		node_copy(left, right, -nr_right);
		left->header.nr_entries = cpu_to_le32(nr_left + nr_right);
		delete_at(parent, r->index);

		/*
		 * We need to decrement the right block, but not it's
		 * children, since they're still referenced by left.
		 */
		dm_tm_dec(info->tm, dm_block_location(r->block));
	} else {
		/*
		 * Rebalance.
		 */
		unsigned int target_left = (nr_left + nr_right) / 2;
<<<<<<< HEAD
=======

>>>>>>> 98817289
		ret = shift(left, right, nr_left - target_left);
		if (ret)
			return ret;
		*key_ptr(parent, r->index) = right->keys[0];
	}
	return 0;
}

static int rebalance2(struct shadow_spine *s, struct dm_btree_info *info,
		      struct dm_btree_value_type *vt, unsigned int left_index)
{
	int r;
	struct btree_node *parent;
	struct child left, right;

	parent = dm_block_data(shadow_current(s));

	r = init_child(info, vt, parent, left_index, &left);
	if (r)
		return r;

	r = init_child(info, vt, parent, left_index + 1, &right);
	if (r) {
		exit_child(info, &left);
		return r;
	}

	r = __rebalance2(info, parent, &left, &right);

	exit_child(info, &left);
	exit_child(info, &right);

	return r;
}

/*
 * We dump as many entries from center as possible into left, then the rest
 * in right, then rebalance2.  This wastes some cpu, but I want something
 * simple atm.
 */
static int delete_center_node(struct dm_btree_info *info, struct btree_node *parent,
			      struct child *l, struct child *c, struct child *r,
			      struct btree_node *left, struct btree_node *center, struct btree_node *right,
			      uint32_t nr_left, uint32_t nr_center, uint32_t nr_right)
{
	uint32_t max_entries = le32_to_cpu(left->header.max_entries);
	unsigned int shift = min(max_entries - nr_left, nr_center);

	if (nr_left + shift > max_entries) {
		DMERR("node shift out of bounds");
		return -EINVAL;
	}

	node_copy(left, center, -shift);
	left->header.nr_entries = cpu_to_le32(nr_left + shift);

	if (shift != nr_center) {
		shift = nr_center - shift;

		if ((nr_right + shift) > max_entries) {
			DMERR("node shift out of bounds");
			return -EINVAL;
		}

		node_shift(right, shift);
		node_copy(center, right, shift);
		right->header.nr_entries = cpu_to_le32(nr_right + shift);
	}
	*key_ptr(parent, r->index) = right->keys[0];

	delete_at(parent, c->index);
	r->index--;

	dm_tm_dec(info->tm, dm_block_location(c->block));
	return __rebalance2(info, parent, l, r);
}

/*
 * Redistributes entries among 3 sibling nodes.
 */
static int redistribute3(struct dm_btree_info *info, struct btree_node *parent,
			 struct child *l, struct child *c, struct child *r,
			 struct btree_node *left, struct btree_node *center, struct btree_node *right,
			 uint32_t nr_left, uint32_t nr_center, uint32_t nr_right)
{
	int s, ret;
	uint32_t max_entries = le32_to_cpu(left->header.max_entries);
	unsigned int total = nr_left + nr_center + nr_right;
	unsigned int target_right = total / 3;
	unsigned int remainder = (target_right * 3) != total;
	unsigned int target_left = target_right + remainder;

	BUG_ON(target_left > max_entries);
	BUG_ON(target_right > max_entries);

	if (nr_left < nr_right) {
		s = nr_left - target_left;

		if (s < 0 && nr_center < -s) {
			/* not enough in central node */
			ret = shift(left, center, -nr_center);
			if (ret)
				return ret;

			s += nr_center;
			ret = shift(left, right, s);
			if (ret)
				return ret;

			nr_right += s;
		} else {
			ret = shift(left, center, s);
			if (ret)
				return ret;
		}

		ret = shift(center, right, target_right - nr_right);
		if (ret)
			return ret;
	} else {
		s = target_right - nr_right;
		if (s > 0 && nr_center < s) {
			/* not enough in central node */
			ret = shift(center, right, nr_center);
			if (ret)
				return ret;
			s -= nr_center;
			ret = shift(left, right, s);
			if (ret)
				return ret;
			nr_left -= s;
		} else {
			ret = shift(center, right, s);
			if (ret)
				return ret;
		}

		ret = shift(left, center, nr_left - target_left);
		if (ret)
			return ret;
	}

	*key_ptr(parent, c->index) = center->keys[0];
	*key_ptr(parent, r->index) = right->keys[0];
	return 0;
}

static int __rebalance3(struct dm_btree_info *info, struct btree_node *parent,
			struct child *l, struct child *c, struct child *r)
{
	struct btree_node *left = l->n;
	struct btree_node *center = c->n;
	struct btree_node *right = r->n;

	uint32_t nr_left = le32_to_cpu(left->header.nr_entries);
	uint32_t nr_center = le32_to_cpu(center->header.nr_entries);
	uint32_t nr_right = le32_to_cpu(right->header.nr_entries);

	unsigned int threshold = merge_threshold(left) * 4 + 1;

	if ((left->header.max_entries != center->header.max_entries) ||
	    (center->header.max_entries != right->header.max_entries)) {
		DMERR("bad btree metadata, max_entries differ");
		return -EILSEQ;
	}

	if ((nr_left + nr_center + nr_right) < threshold) {
		return delete_center_node(info, parent, l, c, r, left, center, right,
					  nr_left, nr_center, nr_right);
	}

	return redistribute3(info, parent, l, c, r, left, center, right,
			     nr_left, nr_center, nr_right);
}

static int rebalance3(struct shadow_spine *s, struct dm_btree_info *info,
		      struct dm_btree_value_type *vt, unsigned int left_index)
{
	int r;
	struct btree_node *parent = dm_block_data(shadow_current(s));
	struct child left, center, right;

	/*
	 * FIXME: fill out an array?
	 */
	r = init_child(info, vt, parent, left_index, &left);
	if (r)
		return r;

	r = init_child(info, vt, parent, left_index + 1, &center);
	if (r) {
		exit_child(info, &left);
		return r;
	}

	r = init_child(info, vt, parent, left_index + 2, &right);
	if (r) {
		exit_child(info, &left);
		exit_child(info, &center);
		return r;
	}

	r = __rebalance3(info, parent, &left, &center, &right);

	exit_child(info, &left);
	exit_child(info, &center);
	exit_child(info, &right);

	return r;
}

static int rebalance_children(struct shadow_spine *s,
			      struct dm_btree_info *info,
			      struct dm_btree_value_type *vt, uint64_t key)
{
	int i, r, has_left_sibling, has_right_sibling;
	struct btree_node *n;

	n = dm_block_data(shadow_current(s));

	if (le32_to_cpu(n->header.nr_entries) == 1) {
		struct dm_block *child;
		dm_block_t b = value64(n, 0);

		r = dm_tm_read_lock(info->tm, b, &btree_node_validator, &child);
		if (r)
			return r;

		memcpy(n, dm_block_data(child),
		       dm_bm_block_size(dm_tm_get_bm(info->tm)));

		dm_tm_dec(info->tm, dm_block_location(child));
		dm_tm_unlock(info->tm, child);
		return 0;
	}

	i = lower_bound(n, key);
	if (i < 0)
		return -ENODATA;

	has_left_sibling = i > 0;
	has_right_sibling = i < (le32_to_cpu(n->header.nr_entries) - 1);

	if (!has_left_sibling)
		r = rebalance2(s, info, vt, i);

	else if (!has_right_sibling)
		r = rebalance2(s, info, vt, i - 1);

	else
		r = rebalance3(s, info, vt, i - 1);

	return r;
}

static int do_leaf(struct btree_node *n, uint64_t key, unsigned int *index)
{
	int i = lower_bound(n, key);

	if ((i < 0) ||
	    (i >= le32_to_cpu(n->header.nr_entries)) ||
	    (le64_to_cpu(n->keys[i]) != key))
		return -ENODATA;

	*index = i;

	return 0;
}

/*
 * Prepares for removal from one level of the hierarchy.  The caller must
 * call delete_at() to remove the entry at index.
 */
static int remove_raw(struct shadow_spine *s, struct dm_btree_info *info,
		      struct dm_btree_value_type *vt, dm_block_t root,
		      uint64_t key, unsigned int *index)
{
	int i = *index, r;
	struct btree_node *n;

	for (;;) {
		r = shadow_step(s, root, vt);
		if (r < 0)
			break;

		/*
		 * We have to patch up the parent node, ugly, but I don't
		 * see a way to do this automatically as part of the spine
		 * op.
		 */
		if (shadow_has_parent(s)) {
			__le64 location = cpu_to_le64(dm_block_location(shadow_current(s)));

			memcpy(value_ptr(dm_block_data(shadow_parent(s)), i),
			       &location, sizeof(__le64));
		}

		n = dm_block_data(shadow_current(s));

		if (le32_to_cpu(n->header.flags) & LEAF_NODE)
			return do_leaf(n, key, index);

		r = rebalance_children(s, info, vt, key);
		if (r)
			break;

		n = dm_block_data(shadow_current(s));
		if (le32_to_cpu(n->header.flags) & LEAF_NODE)
			return do_leaf(n, key, index);

		i = lower_bound(n, key);

		/*
		 * We know the key is present, or else
		 * rebalance_children would have returned
		 * -ENODATA
		 */
		root = value64(n, i);
	}

	return r;
}

int dm_btree_remove(struct dm_btree_info *info, dm_block_t root,
		    uint64_t *keys, dm_block_t *new_root)
{
	unsigned int level, last_level = info->levels - 1;
	int index = 0, r = 0;
	struct shadow_spine spine;
	struct btree_node *n;
	struct dm_btree_value_type le64_vt;

	init_le64_type(info->tm, &le64_vt);
	init_shadow_spine(&spine, info);
	for (level = 0; level < info->levels; level++) {
		r = remove_raw(&spine, info,
			       (level == last_level ?
				&info->value_type : &le64_vt),
			       root, keys[level], (unsigned int *)&index);
		if (r < 0)
			break;

		n = dm_block_data(shadow_current(&spine));
		if (level != last_level) {
			root = value64(n, index);
			continue;
		}

		BUG_ON(index < 0 || index >= le32_to_cpu(n->header.nr_entries));

		if (info->value_type.dec)
			info->value_type.dec(info->value_type.context,
					     value_ptr(n, index), 1);

		delete_at(n, index);
	}

	if (!r)
		*new_root = shadow_root(&spine);
	exit_shadow_spine(&spine);

	return r;
}
EXPORT_SYMBOL_GPL(dm_btree_remove);

/*----------------------------------------------------------------*/

static int remove_nearest(struct shadow_spine *s, struct dm_btree_info *info,
			  struct dm_btree_value_type *vt, dm_block_t root,
			  uint64_t key, int *index)
{
	int i = *index, r;
	struct btree_node *n;

	for (;;) {
		r = shadow_step(s, root, vt);
		if (r < 0)
			break;

		/*
		 * We have to patch up the parent node, ugly, but I don't
		 * see a way to do this automatically as part of the spine
		 * op.
		 */
		if (shadow_has_parent(s)) {
			__le64 location = cpu_to_le64(dm_block_location(shadow_current(s)));

			memcpy(value_ptr(dm_block_data(shadow_parent(s)), i),
			       &location, sizeof(__le64));
		}

		n = dm_block_data(shadow_current(s));

		if (le32_to_cpu(n->header.flags) & LEAF_NODE) {
			*index = lower_bound(n, key);
			return 0;
		}

		r = rebalance_children(s, info, vt, key);
		if (r)
			break;

		n = dm_block_data(shadow_current(s));
		if (le32_to_cpu(n->header.flags) & LEAF_NODE) {
			*index = lower_bound(n, key);
			return 0;
		}

		i = lower_bound(n, key);

		/*
		 * We know the key is present, or else
		 * rebalance_children would have returned
		 * -ENODATA
		 */
		root = value64(n, i);
	}

	return r;
}

static int remove_one(struct dm_btree_info *info, dm_block_t root,
		      uint64_t *keys, uint64_t end_key,
		      dm_block_t *new_root, unsigned int *nr_removed)
{
	unsigned int level, last_level = info->levels - 1;
	int index = 0, r = 0;
	struct shadow_spine spine;
	struct btree_node *n;
	struct dm_btree_value_type le64_vt;
	uint64_t k;

	init_le64_type(info->tm, &le64_vt);
	init_shadow_spine(&spine, info);
	for (level = 0; level < last_level; level++) {
		r = remove_raw(&spine, info, &le64_vt,
			       root, keys[level], (unsigned int *) &index);
		if (r < 0)
			goto out;

		n = dm_block_data(shadow_current(&spine));
		root = value64(n, index);
	}

	r = remove_nearest(&spine, info, &info->value_type,
			   root, keys[last_level], &index);
	if (r < 0)
		goto out;

	n = dm_block_data(shadow_current(&spine));

	if (index < 0)
		index = 0;

	if (index >= le32_to_cpu(n->header.nr_entries)) {
		r = -ENODATA;
		goto out;
	}

	k = le64_to_cpu(n->keys[index]);
	if (k >= keys[last_level] && k < end_key) {
		if (info->value_type.dec)
			info->value_type.dec(info->value_type.context,
					     value_ptr(n, index), 1);

		delete_at(n, index);
		keys[last_level] = k + 1ull;

	} else
		r = -ENODATA;

out:
	*new_root = shadow_root(&spine);
	exit_shadow_spine(&spine);

	return r;
}

int dm_btree_remove_leaves(struct dm_btree_info *info, dm_block_t root,
			   uint64_t *first_key, uint64_t end_key,
			   dm_block_t *new_root, unsigned int *nr_removed)
{
	int r;

	*nr_removed = 0;
	do {
		r = remove_one(info, root, first_key, end_key, &root, nr_removed);
		if (!r)
			(*nr_removed)++;
	} while (!r);

	*new_root = root;
	return r == -ENODATA ? 0 : r;
}
EXPORT_SYMBOL_GPL(dm_btree_remove_leaves);<|MERGE_RESOLUTION|>--- conflicted
+++ resolved
@@ -267,10 +267,7 @@
 		 * Rebalance.
 		 */
 		unsigned int target_left = (nr_left + nr_right) / 2;
-<<<<<<< HEAD
-=======
-
->>>>>>> 98817289
+
 		ret = shift(left, right, nr_left - target_left);
 		if (ret)
 			return ret;
