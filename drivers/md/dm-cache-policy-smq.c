// SPDX-License-Identifier: GPL-2.0-only
/*
 * Copyright (C) 2015 Red Hat. All rights reserved.
 *
 * This file is released under the GPL.
 */

#include "dm-cache-background-tracker.h"
#include "dm-cache-policy-internal.h"
#include "dm-cache-policy.h"
#include "dm.h"

#include <linux/hash.h>
#include <linux/jiffies.h>
#include <linux/module.h>
#include <linux/mutex.h>
#include <linux/vmalloc.h>
#include <linux/math64.h>

#define DM_MSG_PREFIX "cache-policy-smq"

/*----------------------------------------------------------------*/

/*
 * Safe division functions that return zero on divide by zero.
 */
static unsigned int safe_div(unsigned int n, unsigned int d)
{
	return d ? n / d : 0u;
}

static unsigned int safe_mod(unsigned int n, unsigned int d)
{
	return d ? n % d : 0u;
}

/*----------------------------------------------------------------*/

struct entry {
	unsigned int hash_next:28;
	unsigned int prev:28;
	unsigned int next:28;
	unsigned int level:6;
	bool dirty:1;
	bool allocated:1;
	bool sentinel:1;
	bool pending_work:1;

	dm_oblock_t oblock;
};

/*----------------------------------------------------------------*/

#define INDEXER_NULL ((1u << 28u) - 1u)

/*
 * An entry_space manages a set of entries that we use for the queues.
 * The clean and dirty queues share entries, so this object is separate
 * from the queue itself.
 */
struct entry_space {
	struct entry *begin;
	struct entry *end;
};

static int space_init(struct entry_space *es, unsigned int nr_entries)
{
	if (!nr_entries) {
		es->begin = es->end = NULL;
		return 0;
	}

	es->begin = vzalloc(array_size(nr_entries, sizeof(struct entry)));
	if (!es->begin)
		return -ENOMEM;

	es->end = es->begin + nr_entries;
	return 0;
}

static void space_exit(struct entry_space *es)
{
	vfree(es->begin);
}

static struct entry *__get_entry(struct entry_space *es, unsigned int block)
{
	struct entry *e;

	e = es->begin + block;
	BUG_ON(e >= es->end);

	return e;
}

static unsigned int to_index(struct entry_space *es, struct entry *e)
{
	BUG_ON(e < es->begin || e >= es->end);
	return e - es->begin;
}

static struct entry *to_entry(struct entry_space *es, unsigned int block)
{
	if (block == INDEXER_NULL)
		return NULL;

	return __get_entry(es, block);
}

/*----------------------------------------------------------------*/

struct ilist {
	unsigned int nr_elts;	/* excluding sentinel entries */
	unsigned int head, tail;
};

static void l_init(struct ilist *l)
{
	l->nr_elts = 0;
	l->head = l->tail = INDEXER_NULL;
}

static struct entry *l_head(struct entry_space *es, struct ilist *l)
{
	return to_entry(es, l->head);
}

static struct entry *l_tail(struct entry_space *es, struct ilist *l)
{
	return to_entry(es, l->tail);
}

static struct entry *l_next(struct entry_space *es, struct entry *e)
{
	return to_entry(es, e->next);
}

static struct entry *l_prev(struct entry_space *es, struct entry *e)
{
	return to_entry(es, e->prev);
}

static bool l_empty(struct ilist *l)
{
	return l->head == INDEXER_NULL;
}

static void l_add_head(struct entry_space *es, struct ilist *l, struct entry *e)
{
	struct entry *head = l_head(es, l);

	e->next = l->head;
	e->prev = INDEXER_NULL;

	if (head)
		head->prev = l->head = to_index(es, e);
	else
		l->head = l->tail = to_index(es, e);

	if (!e->sentinel)
		l->nr_elts++;
}

static void l_add_tail(struct entry_space *es, struct ilist *l, struct entry *e)
{
	struct entry *tail = l_tail(es, l);

	e->next = INDEXER_NULL;
	e->prev = l->tail;

	if (tail)
		tail->next = l->tail = to_index(es, e);
	else
		l->head = l->tail = to_index(es, e);

	if (!e->sentinel)
		l->nr_elts++;
}

static void l_add_before(struct entry_space *es, struct ilist *l,
			 struct entry *old, struct entry *e)
{
	struct entry *prev = l_prev(es, old);

	if (!prev)
		l_add_head(es, l, e);

	else {
		e->prev = old->prev;
		e->next = to_index(es, old);
		prev->next = old->prev = to_index(es, e);

		if (!e->sentinel)
			l->nr_elts++;
	}
}

static void l_del(struct entry_space *es, struct ilist *l, struct entry *e)
{
	struct entry *prev = l_prev(es, e);
	struct entry *next = l_next(es, e);

	if (prev)
		prev->next = e->next;
	else
		l->head = e->next;

	if (next)
		next->prev = e->prev;
	else
		l->tail = e->prev;

	if (!e->sentinel)
		l->nr_elts--;
}

static struct entry *l_pop_head(struct entry_space *es, struct ilist *l)
{
	struct entry *e;

	for (e = l_head(es, l); e; e = l_next(es, e))
		if (!e->sentinel) {
			l_del(es, l, e);
			return e;
		}

	return NULL;
}

static struct entry *l_pop_tail(struct entry_space *es, struct ilist *l)
{
	struct entry *e;

	for (e = l_tail(es, l); e; e = l_prev(es, e))
		if (!e->sentinel) {
			l_del(es, l, e);
			return e;
		}

	return NULL;
}

/*----------------------------------------------------------------*/

/*
 * The stochastic-multi-queue is a set of lru lists stacked into levels.
 * Entries are moved up levels when they are used, which loosely orders the
 * most accessed entries in the top levels and least in the bottom.  This
 * structure is *much* better than a single lru list.
 */
#define MAX_LEVELS 64u

struct queue {
	struct entry_space *es;

	unsigned int nr_elts;
	unsigned int nr_levels;
	struct ilist qs[MAX_LEVELS];

	/*
	 * We maintain a count of the number of entries we would like in each
	 * level.
	 */
	unsigned int last_target_nr_elts;
	unsigned int nr_top_levels;
	unsigned int nr_in_top_levels;
	unsigned int target_count[MAX_LEVELS];
};

static void q_init(struct queue *q, struct entry_space *es, unsigned int nr_levels)
{
	unsigned int i;

	q->es = es;
	q->nr_elts = 0;
	q->nr_levels = nr_levels;

	for (i = 0; i < q->nr_levels; i++) {
		l_init(q->qs + i);
		q->target_count[i] = 0u;
	}

	q->last_target_nr_elts = 0u;
	q->nr_top_levels = 0u;
	q->nr_in_top_levels = 0u;
}

static unsigned int q_size(struct queue *q)
{
	return q->nr_elts;
}

/*
 * Insert an entry to the back of the given level.
 */
static void q_push(struct queue *q, struct entry *e)
{
	BUG_ON(e->pending_work);

	if (!e->sentinel)
		q->nr_elts++;

	l_add_tail(q->es, q->qs + e->level, e);
}

static void q_push_front(struct queue *q, struct entry *e)
{
	BUG_ON(e->pending_work);

	if (!e->sentinel)
		q->nr_elts++;

	l_add_head(q->es, q->qs + e->level, e);
}

static void q_push_before(struct queue *q, struct entry *old, struct entry *e)
{
	BUG_ON(e->pending_work);

	if (!e->sentinel)
		q->nr_elts++;

	l_add_before(q->es, q->qs + e->level, old, e);
}

static void q_del(struct queue *q, struct entry *e)
{
	l_del(q->es, q->qs + e->level, e);
	if (!e->sentinel)
		q->nr_elts--;
}

/*
 * Return the oldest entry of the lowest populated level.
 */
static struct entry *q_peek(struct queue *q, unsigned int max_level, bool can_cross_sentinel)
{
	unsigned int level;
	struct entry *e;

	max_level = min(max_level, q->nr_levels);

	for (level = 0; level < max_level; level++)
		for (e = l_head(q->es, q->qs + level); e; e = l_next(q->es, e)) {
			if (e->sentinel) {
				if (can_cross_sentinel)
					continue;
				else
					break;
			}

			return e;
		}

	return NULL;
}

static struct entry *q_pop(struct queue *q)
{
	struct entry *e = q_peek(q, q->nr_levels, true);

	if (e)
		q_del(q, e);

	return e;
}

/*
 * This function assumes there is a non-sentinel entry to pop.  It's only
 * used by redistribute, so we know this is true.  It also doesn't adjust
 * the q->nr_elts count.
 */
static struct entry *__redist_pop_from(struct queue *q, unsigned int level)
{
	struct entry *e;

	for (; level < q->nr_levels; level++)
		for (e = l_head(q->es, q->qs + level); e; e = l_next(q->es, e))
			if (!e->sentinel) {
				l_del(q->es, q->qs + e->level, e);
				return e;
			}

	return NULL;
}

static void q_set_targets_subrange_(struct queue *q, unsigned int nr_elts,
				    unsigned int lbegin, unsigned int lend)
{
	unsigned int level, nr_levels, entries_per_level, remainder;

	BUG_ON(lbegin > lend);
	BUG_ON(lend > q->nr_levels);
	nr_levels = lend - lbegin;
	entries_per_level = safe_div(nr_elts, nr_levels);
	remainder = safe_mod(nr_elts, nr_levels);

	for (level = lbegin; level < lend; level++)
		q->target_count[level] =
			(level < (lbegin + remainder)) ? entries_per_level + 1u : entries_per_level;
}

/*
 * Typically we have fewer elements in the top few levels which allows us
 * to adjust the promote threshold nicely.
 */
static void q_set_targets(struct queue *q)
{
	if (q->last_target_nr_elts == q->nr_elts)
		return;

	q->last_target_nr_elts = q->nr_elts;

	if (q->nr_top_levels > q->nr_levels)
		q_set_targets_subrange_(q, q->nr_elts, 0, q->nr_levels);

	else {
		q_set_targets_subrange_(q, q->nr_in_top_levels,
					q->nr_levels - q->nr_top_levels, q->nr_levels);

		if (q->nr_in_top_levels < q->nr_elts)
			q_set_targets_subrange_(q, q->nr_elts - q->nr_in_top_levels,
						0, q->nr_levels - q->nr_top_levels);
		else
			q_set_targets_subrange_(q, 0, 0, q->nr_levels - q->nr_top_levels);
	}
}

static void q_redistribute(struct queue *q)
{
	unsigned int target, level;
	struct ilist *l, *l_above;
	struct entry *e;

	q_set_targets(q);

	for (level = 0u; level < q->nr_levels - 1u; level++) {
		l = q->qs + level;
		target = q->target_count[level];

		/*
		 * Pull down some entries from the level above.
		 */
		while (l->nr_elts < target) {
			e = __redist_pop_from(q, level + 1u);
			if (!e) {
				/* bug in nr_elts */
				break;
			}

			e->level = level;
			l_add_tail(q->es, l, e);
		}

		/*
		 * Push some entries up.
		 */
		l_above = q->qs + level + 1u;
		while (l->nr_elts > target) {
			e = l_pop_tail(q->es, l);

			if (!e)
				/* bug in nr_elts */
				break;

			e->level = level + 1u;
			l_add_tail(q->es, l_above, e);
		}
	}
}

static void q_requeue(struct queue *q, struct entry *e, unsigned int extra_levels,
		      struct entry *s1, struct entry *s2)
{
	struct entry *de;
	unsigned int sentinels_passed = 0;
	unsigned int new_level = min(q->nr_levels - 1u, e->level + extra_levels);

	/* try and find an entry to swap with */
	if (extra_levels && (e->level < q->nr_levels - 1u)) {
		for (de = l_head(q->es, q->qs + new_level); de && de->sentinel; de = l_next(q->es, de))
			sentinels_passed++;

		if (de) {
			q_del(q, de);
			de->level = e->level;
			if (s1) {
				switch (sentinels_passed) {
				case 0:
					q_push_before(q, s1, de);
					break;

				case 1:
					q_push_before(q, s2, de);
					break;

				default:
					q_push(q, de);
				}
			} else
				q_push(q, de);
		}
	}

	q_del(q, e);
	e->level = new_level;
	q_push(q, e);
}

/*----------------------------------------------------------------*/

#define FP_SHIFT 8
#define SIXTEENTH (1u << (FP_SHIFT - 4u))
#define EIGHTH (1u << (FP_SHIFT - 3u))

struct stats {
	unsigned int hit_threshold;
	unsigned int hits;
	unsigned int misses;
};

enum performance {
	Q_POOR,
	Q_FAIR,
	Q_WELL
};

static void stats_init(struct stats *s, unsigned int nr_levels)
{
	s->hit_threshold = (nr_levels * 3u) / 4u;
	s->hits = 0u;
	s->misses = 0u;
}

static void stats_reset(struct stats *s)
{
	s->hits = s->misses = 0u;
}

static void stats_level_accessed(struct stats *s, unsigned int level)
{
	if (level >= s->hit_threshold)
		s->hits++;
	else
		s->misses++;
}

static void stats_miss(struct stats *s)
{
	s->misses++;
}

/*
 * There are times when we don't have any confidence in the hotspot queue.
 * Such as when a fresh cache is created and the blocks have been spread
 * out across the levels, or if an io load changes.  We detect this by
 * seeing how often a lookup is in the top levels of the hotspot queue.
 */
static enum performance stats_assess(struct stats *s)
{
	unsigned int confidence = safe_div(s->hits << FP_SHIFT, s->hits + s->misses);

	if (confidence < SIXTEENTH)
		return Q_POOR;

	else if (confidence < EIGHTH)
		return Q_FAIR;

	else
		return Q_WELL;
}

/*----------------------------------------------------------------*/

struct smq_hash_table {
	struct entry_space *es;
	unsigned long long hash_bits;
	unsigned int *buckets;
};

/*
 * All cache entries are stored in a chained hash table.  To save space we
 * use indexing again, and only store indexes to the next entry.
 */
static int h_init(struct smq_hash_table *ht, struct entry_space *es, unsigned int nr_entries)
{
	unsigned int i, nr_buckets;

	ht->es = es;
	nr_buckets = roundup_pow_of_two(max(nr_entries / 4u, 16u));
	ht->hash_bits = __ffs(nr_buckets);

	ht->buckets = vmalloc(array_size(nr_buckets, sizeof(*ht->buckets)));
	if (!ht->buckets)
		return -ENOMEM;

	for (i = 0; i < nr_buckets; i++)
		ht->buckets[i] = INDEXER_NULL;

	return 0;
}

static void h_exit(struct smq_hash_table *ht)
{
	vfree(ht->buckets);
}

static struct entry *h_head(struct smq_hash_table *ht, unsigned int bucket)
{
	return to_entry(ht->es, ht->buckets[bucket]);
}

static struct entry *h_next(struct smq_hash_table *ht, struct entry *e)
{
	return to_entry(ht->es, e->hash_next);
}

static void __h_insert(struct smq_hash_table *ht, unsigned int bucket, struct entry *e)
{
	e->hash_next = ht->buckets[bucket];
	ht->buckets[bucket] = to_index(ht->es, e);
}

static void h_insert(struct smq_hash_table *ht, struct entry *e)
{
	unsigned int h = hash_64(from_oblock(e->oblock), ht->hash_bits);
<<<<<<< HEAD
=======

>>>>>>> 5729a900
	__h_insert(ht, h, e);
}

static struct entry *__h_lookup(struct smq_hash_table *ht, unsigned int h, dm_oblock_t oblock,
				struct entry **prev)
{
	struct entry *e;

	*prev = NULL;
	for (e = h_head(ht, h); e; e = h_next(ht, e)) {
		if (e->oblock == oblock)
			return e;

		*prev = e;
	}

	return NULL;
}

static void __h_unlink(struct smq_hash_table *ht, unsigned int h,
		       struct entry *e, struct entry *prev)
{
	if (prev)
		prev->hash_next = e->hash_next;
	else
		ht->buckets[h] = e->hash_next;
}

/*
 * Also moves each entry to the front of the bucket.
 */
static struct entry *h_lookup(struct smq_hash_table *ht, dm_oblock_t oblock)
{
	struct entry *e, *prev;
	unsigned int h = hash_64(from_oblock(oblock), ht->hash_bits);

	e = __h_lookup(ht, h, oblock, &prev);
	if (e && prev) {
		/*
		 * Move to the front because this entry is likely
		 * to be hit again.
		 */
		__h_unlink(ht, h, e, prev);
		__h_insert(ht, h, e);
	}

	return e;
}

static void h_remove(struct smq_hash_table *ht, struct entry *e)
{
	unsigned int h = hash_64(from_oblock(e->oblock), ht->hash_bits);
	struct entry *prev;

	/*
	 * The down side of using a singly linked list is we have to
	 * iterate the bucket to remove an item.
	 */
	e = __h_lookup(ht, h, e->oblock, &prev);
	if (e)
		__h_unlink(ht, h, e, prev);
}

/*----------------------------------------------------------------*/

struct entry_alloc {
	struct entry_space *es;
	unsigned int begin;

	unsigned int nr_allocated;
	struct ilist free;
};

static void init_allocator(struct entry_alloc *ea, struct entry_space *es,
			   unsigned int begin, unsigned int end)
{
	unsigned int i;

	ea->es = es;
	ea->nr_allocated = 0u;
	ea->begin = begin;

	l_init(&ea->free);
	for (i = begin; i != end; i++)
		l_add_tail(ea->es, &ea->free, __get_entry(ea->es, i));
}

static void init_entry(struct entry *e)
{
	/*
	 * We can't memset because that would clear the hotspot and
	 * sentinel bits which remain constant.
	 */
	e->hash_next = INDEXER_NULL;
	e->next = INDEXER_NULL;
	e->prev = INDEXER_NULL;
	e->level = 0u;
	e->dirty = true;	/* FIXME: audit */
	e->allocated = true;
	e->sentinel = false;
	e->pending_work = false;
}

static struct entry *alloc_entry(struct entry_alloc *ea)
{
	struct entry *e;

	if (l_empty(&ea->free))
		return NULL;

	e = l_pop_head(ea->es, &ea->free);
	init_entry(e);
	ea->nr_allocated++;

	return e;
}

/*
 * This assumes the cblock hasn't already been allocated.
 */
static struct entry *alloc_particular_entry(struct entry_alloc *ea, unsigned int i)
{
	struct entry *e = __get_entry(ea->es, ea->begin + i);

	BUG_ON(e->allocated);

	l_del(ea->es, &ea->free, e);
	init_entry(e);
	ea->nr_allocated++;

	return e;
}

static void free_entry(struct entry_alloc *ea, struct entry *e)
{
	BUG_ON(!ea->nr_allocated);
	BUG_ON(!e->allocated);

	ea->nr_allocated--;
	e->allocated = false;
	l_add_tail(ea->es, &ea->free, e);
}

static bool allocator_empty(struct entry_alloc *ea)
{
	return l_empty(&ea->free);
}

static unsigned int get_index(struct entry_alloc *ea, struct entry *e)
{
	return to_index(ea->es, e) - ea->begin;
}

static struct entry *get_entry(struct entry_alloc *ea, unsigned int index)
{
	return __get_entry(ea->es, ea->begin + index);
}

/*----------------------------------------------------------------*/

#define NR_HOTSPOT_LEVELS 64u
#define NR_CACHE_LEVELS 64u

#define WRITEBACK_PERIOD (10ul * HZ)
#define DEMOTE_PERIOD (60ul * HZ)

#define HOTSPOT_UPDATE_PERIOD (HZ)
#define CACHE_UPDATE_PERIOD (60ul * HZ)

struct smq_policy {
	struct dm_cache_policy policy;

	/* protects everything */
	spinlock_t lock;
	dm_cblock_t cache_size;
	sector_t cache_block_size;

	sector_t hotspot_block_size;
	unsigned int nr_hotspot_blocks;
	unsigned int cache_blocks_per_hotspot_block;
	unsigned int hotspot_level_jump;

	struct entry_space es;
	struct entry_alloc writeback_sentinel_alloc;
	struct entry_alloc demote_sentinel_alloc;
	struct entry_alloc hotspot_alloc;
	struct entry_alloc cache_alloc;

	unsigned long *hotspot_hit_bits;
	unsigned long *cache_hit_bits;

	/*
	 * We maintain three queues of entries.  The cache proper,
	 * consisting of a clean and dirty queue, containing the currently
	 * active mappings.  The hotspot queue uses a larger block size to
	 * track blocks that are being hit frequently and potential
	 * candidates for promotion to the cache.
	 */
	struct queue hotspot;
	struct queue clean;
	struct queue dirty;

	struct stats hotspot_stats;
	struct stats cache_stats;

	/*
	 * Keeps track of time, incremented by the core.  We use this to
	 * avoid attributing multiple hits within the same tick.
	 */
	unsigned int tick;

	/*
	 * The hash tables allows us to quickly find an entry by origin
	 * block.
	 */
	struct smq_hash_table table;
	struct smq_hash_table hotspot_table;

	bool current_writeback_sentinels;
	unsigned long next_writeback_period;

	bool current_demote_sentinels;
	unsigned long next_demote_period;

	unsigned int write_promote_level;
	unsigned int read_promote_level;

	unsigned long next_hotspot_period;
	unsigned long next_cache_period;

	struct background_tracker *bg_work;

	bool migrations_allowed;
};

/*----------------------------------------------------------------*/

static struct entry *get_sentinel(struct entry_alloc *ea, unsigned int level, bool which)
{
	return get_entry(ea, which ? level : NR_CACHE_LEVELS + level);
}

static struct entry *writeback_sentinel(struct smq_policy *mq, unsigned int level)
{
	return get_sentinel(&mq->writeback_sentinel_alloc, level, mq->current_writeback_sentinels);
}

static struct entry *demote_sentinel(struct smq_policy *mq, unsigned int level)
{
	return get_sentinel(&mq->demote_sentinel_alloc, level, mq->current_demote_sentinels);
}

static void __update_writeback_sentinels(struct smq_policy *mq)
{
	unsigned int level;
	struct queue *q = &mq->dirty;
	struct entry *sentinel;

	for (level = 0; level < q->nr_levels; level++) {
		sentinel = writeback_sentinel(mq, level);
		q_del(q, sentinel);
		q_push(q, sentinel);
	}
}

static void __update_demote_sentinels(struct smq_policy *mq)
{
	unsigned int level;
	struct queue *q = &mq->clean;
	struct entry *sentinel;

	for (level = 0; level < q->nr_levels; level++) {
		sentinel = demote_sentinel(mq, level);
		q_del(q, sentinel);
		q_push(q, sentinel);
	}
}

static void update_sentinels(struct smq_policy *mq)
{
	if (time_after(jiffies, mq->next_writeback_period)) {
		mq->next_writeback_period = jiffies + WRITEBACK_PERIOD;
		mq->current_writeback_sentinels = !mq->current_writeback_sentinels;
		__update_writeback_sentinels(mq);
	}

	if (time_after(jiffies, mq->next_demote_period)) {
		mq->next_demote_period = jiffies + DEMOTE_PERIOD;
		mq->current_demote_sentinels = !mq->current_demote_sentinels;
		__update_demote_sentinels(mq);
	}
}

static void __sentinels_init(struct smq_policy *mq)
{
	unsigned int level;
	struct entry *sentinel;

	for (level = 0; level < NR_CACHE_LEVELS; level++) {
		sentinel = writeback_sentinel(mq, level);
		sentinel->level = level;
		q_push(&mq->dirty, sentinel);

		sentinel = demote_sentinel(mq, level);
		sentinel->level = level;
		q_push(&mq->clean, sentinel);
	}
}

static void sentinels_init(struct smq_policy *mq)
{
	mq->next_writeback_period = jiffies + WRITEBACK_PERIOD;
	mq->next_demote_period = jiffies + DEMOTE_PERIOD;

	mq->current_writeback_sentinels = false;
	mq->current_demote_sentinels = false;
	__sentinels_init(mq);

	mq->current_writeback_sentinels = !mq->current_writeback_sentinels;
	mq->current_demote_sentinels = !mq->current_demote_sentinels;
	__sentinels_init(mq);
}

/*----------------------------------------------------------------*/

static void del_queue(struct smq_policy *mq, struct entry *e)
{
	q_del(e->dirty ? &mq->dirty : &mq->clean, e);
}

static void push_queue(struct smq_policy *mq, struct entry *e)
{
	if (e->dirty)
		q_push(&mq->dirty, e);
	else
		q_push(&mq->clean, e);
}

// !h, !q, a -> h, q, a
static void push(struct smq_policy *mq, struct entry *e)
{
	h_insert(&mq->table, e);
	if (!e->pending_work)
		push_queue(mq, e);
}

static void push_queue_front(struct smq_policy *mq, struct entry *e)
{
	if (e->dirty)
		q_push_front(&mq->dirty, e);
	else
		q_push_front(&mq->clean, e);
}

static void push_front(struct smq_policy *mq, struct entry *e)
{
	h_insert(&mq->table, e);
	if (!e->pending_work)
		push_queue_front(mq, e);
}

static dm_cblock_t infer_cblock(struct smq_policy *mq, struct entry *e)
{
	return to_cblock(get_index(&mq->cache_alloc, e));
}

static void requeue(struct smq_policy *mq, struct entry *e)
{
	/*
	 * Pending work has temporarily been taken out of the queues.
	 */
	if (e->pending_work)
		return;

	if (!test_and_set_bit(from_cblock(infer_cblock(mq, e)), mq->cache_hit_bits)) {
		if (!e->dirty) {
			q_requeue(&mq->clean, e, 1u, NULL, NULL);
			return;
		}

		q_requeue(&mq->dirty, e, 1u,
			  get_sentinel(&mq->writeback_sentinel_alloc, e->level, !mq->current_writeback_sentinels),
			  get_sentinel(&mq->writeback_sentinel_alloc, e->level, mq->current_writeback_sentinels));
	}
}

static unsigned int default_promote_level(struct smq_policy *mq)
{
	/*
	 * The promote level depends on the current performance of the
	 * cache.
	 *
	 * If the cache is performing badly, then we can't afford
	 * to promote much without causing performance to drop below that
	 * of the origin device.
	 *
	 * If the cache is performing well, then we don't need to promote
	 * much.  If it isn't broken, don't fix it.
	 *
	 * If the cache is middling then we promote more.
	 *
	 * This scheme reminds me of a graph of entropy vs probability of a
	 * binary variable.
	 */
	static const unsigned int table[] = {
		1, 1, 1, 2, 4, 6, 7, 8, 7, 6, 4, 4, 3, 3, 2, 2, 1
	};

	unsigned int hits = mq->cache_stats.hits;
	unsigned int misses = mq->cache_stats.misses;
	unsigned int index = safe_div(hits << 4u, hits + misses);
	return table[index];
}

static void update_promote_levels(struct smq_policy *mq)
{
	/*
	 * If there are unused cache entries then we want to be really
	 * eager to promote.
	 */
	unsigned int threshold_level = allocator_empty(&mq->cache_alloc) ?
		default_promote_level(mq) : (NR_HOTSPOT_LEVELS / 2u);

	threshold_level = max(threshold_level, NR_HOTSPOT_LEVELS);

	/*
	 * If the hotspot queue is performing badly then we have little
	 * confidence that we know which blocks to promote.  So we cut down
	 * the amount of promotions.
	 */
	switch (stats_assess(&mq->hotspot_stats)) {
	case Q_POOR:
		threshold_level /= 4u;
		break;

	case Q_FAIR:
		threshold_level /= 2u;
		break;

	case Q_WELL:
		break;
	}

	mq->read_promote_level = NR_HOTSPOT_LEVELS - threshold_level;
	mq->write_promote_level = (NR_HOTSPOT_LEVELS - threshold_level);
}

/*
 * If the hotspot queue is performing badly, then we try and move entries
 * around more quickly.
 */
static void update_level_jump(struct smq_policy *mq)
{
	switch (stats_assess(&mq->hotspot_stats)) {
	case Q_POOR:
		mq->hotspot_level_jump = 4u;
		break;

	case Q_FAIR:
		mq->hotspot_level_jump = 2u;
		break;

	case Q_WELL:
		mq->hotspot_level_jump = 1u;
		break;
	}
}

static void end_hotspot_period(struct smq_policy *mq)
{
	clear_bitset(mq->hotspot_hit_bits, mq->nr_hotspot_blocks);
	update_promote_levels(mq);

	if (time_after(jiffies, mq->next_hotspot_period)) {
		update_level_jump(mq);
		q_redistribute(&mq->hotspot);
		stats_reset(&mq->hotspot_stats);
		mq->next_hotspot_period = jiffies + HOTSPOT_UPDATE_PERIOD;
	}
}

static void end_cache_period(struct smq_policy *mq)
{
	if (time_after(jiffies, mq->next_cache_period)) {
		clear_bitset(mq->cache_hit_bits, from_cblock(mq->cache_size));

		q_redistribute(&mq->dirty);
		q_redistribute(&mq->clean);
		stats_reset(&mq->cache_stats);

		mq->next_cache_period = jiffies + CACHE_UPDATE_PERIOD;
	}
}

/*----------------------------------------------------------------*/

/*
 * Targets are given as a percentage.
 */
#define CLEAN_TARGET 25u
#define FREE_TARGET 25u

static unsigned int percent_to_target(struct smq_policy *mq, unsigned int p)
{
	return from_cblock(mq->cache_size) * p / 100u;
}

static bool clean_target_met(struct smq_policy *mq, bool idle)
{
	/*
	 * Cache entries may not be populated.  So we cannot rely on the
	 * size of the clean queue.
	 */
	if (idle) {
		/*
		 * We'd like to clean everything.
		 */
		return q_size(&mq->dirty) == 0u;
	}

	/*
	 * If we're busy we don't worry about cleaning at all.
	 */
	return true;
}

static bool free_target_met(struct smq_policy *mq)
{
	unsigned int nr_free;

	nr_free = from_cblock(mq->cache_size) - mq->cache_alloc.nr_allocated;
	return (nr_free + btracker_nr_demotions_queued(mq->bg_work)) >=
		percent_to_target(mq, FREE_TARGET);
}

/*----------------------------------------------------------------*/

static void mark_pending(struct smq_policy *mq, struct entry *e)
{
	BUG_ON(e->sentinel);
	BUG_ON(!e->allocated);
	BUG_ON(e->pending_work);
	e->pending_work = true;
}

static void clear_pending(struct smq_policy *mq, struct entry *e)
{
	BUG_ON(!e->pending_work);
	e->pending_work = false;
}

static void queue_writeback(struct smq_policy *mq, bool idle)
{
	int r;
	struct policy_work work;
	struct entry *e;

	e = q_peek(&mq->dirty, mq->dirty.nr_levels, idle);
	if (e) {
		mark_pending(mq, e);
		q_del(&mq->dirty, e);

		work.op = POLICY_WRITEBACK;
		work.oblock = e->oblock;
		work.cblock = infer_cblock(mq, e);

		r = btracker_queue(mq->bg_work, &work, NULL);
		if (r) {
			clear_pending(mq, e);
			q_push_front(&mq->dirty, e);
		}
	}
}

static void queue_demotion(struct smq_policy *mq)
{
	int r;
	struct policy_work work;
	struct entry *e;

	if (WARN_ON_ONCE(!mq->migrations_allowed))
		return;

	e = q_peek(&mq->clean, mq->clean.nr_levels / 2, true);
	if (!e) {
		if (!clean_target_met(mq, true))
			queue_writeback(mq, false);
		return;
	}

	mark_pending(mq, e);
	q_del(&mq->clean, e);

	work.op = POLICY_DEMOTE;
	work.oblock = e->oblock;
	work.cblock = infer_cblock(mq, e);
	r = btracker_queue(mq->bg_work, &work, NULL);
	if (r) {
		clear_pending(mq, e);
		q_push_front(&mq->clean, e);
	}
}

static void queue_promotion(struct smq_policy *mq, dm_oblock_t oblock,
			    struct policy_work **workp)
{
	int r;
	struct entry *e;
	struct policy_work work;

	if (!mq->migrations_allowed)
		return;

	if (allocator_empty(&mq->cache_alloc)) {
		/*
		 * We always claim to be 'idle' to ensure some demotions happen
		 * with continuous loads.
		 */
		if (!free_target_met(mq))
			queue_demotion(mq);
		return;
	}

	if (btracker_promotion_already_present(mq->bg_work, oblock))
		return;

	/*
	 * We allocate the entry now to reserve the cblock.  If the
	 * background work is aborted we must remember to free it.
	 */
	e = alloc_entry(&mq->cache_alloc);
	BUG_ON(!e);
	e->pending_work = true;
	work.op = POLICY_PROMOTE;
	work.oblock = oblock;
	work.cblock = infer_cblock(mq, e);
	r = btracker_queue(mq->bg_work, &work, workp);
	if (r)
		free_entry(&mq->cache_alloc, e);
}

/*----------------------------------------------------------------*/

enum promote_result {
	PROMOTE_NOT,
	PROMOTE_TEMPORARY,
	PROMOTE_PERMANENT
};

/*
 * Converts a boolean into a promote result.
 */
static enum promote_result maybe_promote(bool promote)
{
	return promote ? PROMOTE_PERMANENT : PROMOTE_NOT;
}

static enum promote_result should_promote(struct smq_policy *mq, struct entry *hs_e,
					  int data_dir, bool fast_promote)
{
	if (data_dir == WRITE) {
		if (!allocator_empty(&mq->cache_alloc) && fast_promote)
			return PROMOTE_TEMPORARY;

		return maybe_promote(hs_e->level >= mq->write_promote_level);
	} else
		return maybe_promote(hs_e->level >= mq->read_promote_level);
}

static dm_oblock_t to_hblock(struct smq_policy *mq, dm_oblock_t b)
{
	sector_t r = from_oblock(b);
	(void) sector_div(r, mq->cache_blocks_per_hotspot_block);
	return to_oblock(r);
}

static struct entry *update_hotspot_queue(struct smq_policy *mq, dm_oblock_t b)
{
	unsigned int hi;
	dm_oblock_t hb = to_hblock(mq, b);
	struct entry *e = h_lookup(&mq->hotspot_table, hb);

	if (e) {
		stats_level_accessed(&mq->hotspot_stats, e->level);

		hi = get_index(&mq->hotspot_alloc, e);
		q_requeue(&mq->hotspot, e,
			  test_and_set_bit(hi, mq->hotspot_hit_bits) ?
			  0u : mq->hotspot_level_jump,
			  NULL, NULL);

	} else {
		stats_miss(&mq->hotspot_stats);

		e = alloc_entry(&mq->hotspot_alloc);
		if (!e) {
			e = q_pop(&mq->hotspot);
			if (e) {
				h_remove(&mq->hotspot_table, e);
				hi = get_index(&mq->hotspot_alloc, e);
				clear_bit(hi, mq->hotspot_hit_bits);
			}

		}

		if (e) {
			e->oblock = hb;
			q_push(&mq->hotspot, e);
			h_insert(&mq->hotspot_table, e);
		}
	}

	return e;
}

/*----------------------------------------------------------------*/

/*
 * Public interface, via the policy struct.  See dm-cache-policy.h for a
 * description of these.
 */

static struct smq_policy *to_smq_policy(struct dm_cache_policy *p)
{
	return container_of(p, struct smq_policy, policy);
}

static void smq_destroy(struct dm_cache_policy *p)
{
	struct smq_policy *mq = to_smq_policy(p);

	btracker_destroy(mq->bg_work);
	h_exit(&mq->hotspot_table);
	h_exit(&mq->table);
	free_bitset(mq->hotspot_hit_bits);
	free_bitset(mq->cache_hit_bits);
	space_exit(&mq->es);
	kfree(mq);
}

/*----------------------------------------------------------------*/

static int __lookup(struct smq_policy *mq, dm_oblock_t oblock, dm_cblock_t *cblock,
		    int data_dir, bool fast_copy,
		    struct policy_work **work, bool *background_work)
{
	struct entry *e, *hs_e;
	enum promote_result pr;

	*background_work = false;

	e = h_lookup(&mq->table, oblock);
	if (e) {
		stats_level_accessed(&mq->cache_stats, e->level);

		requeue(mq, e);
		*cblock = infer_cblock(mq, e);
		return 0;

	} else {
		stats_miss(&mq->cache_stats);

		/*
		 * The hotspot queue only gets updated with misses.
		 */
		hs_e = update_hotspot_queue(mq, oblock);

		pr = should_promote(mq, hs_e, data_dir, fast_copy);
		if (pr != PROMOTE_NOT) {
			queue_promotion(mq, oblock, work);
			*background_work = true;
		}

		return -ENOENT;
	}
}

static int smq_lookup(struct dm_cache_policy *p, dm_oblock_t oblock, dm_cblock_t *cblock,
		      int data_dir, bool fast_copy,
		      bool *background_work)
{
	int r;
	unsigned long flags;
	struct smq_policy *mq = to_smq_policy(p);

	spin_lock_irqsave(&mq->lock, flags);
	r = __lookup(mq, oblock, cblock,
		     data_dir, fast_copy,
		     NULL, background_work);
	spin_unlock_irqrestore(&mq->lock, flags);

	return r;
}

static int smq_lookup_with_work(struct dm_cache_policy *p,
				dm_oblock_t oblock, dm_cblock_t *cblock,
				int data_dir, bool fast_copy,
				struct policy_work **work)
{
	int r;
	bool background_queued;
	unsigned long flags;
	struct smq_policy *mq = to_smq_policy(p);

	spin_lock_irqsave(&mq->lock, flags);
	r = __lookup(mq, oblock, cblock, data_dir, fast_copy, work, &background_queued);
	spin_unlock_irqrestore(&mq->lock, flags);

	return r;
}

static int smq_get_background_work(struct dm_cache_policy *p, bool idle,
				   struct policy_work **result)
{
	int r;
	unsigned long flags;
	struct smq_policy *mq = to_smq_policy(p);

	spin_lock_irqsave(&mq->lock, flags);
	r = btracker_issue(mq->bg_work, result);
	if (r == -ENODATA) {
		if (!clean_target_met(mq, idle)) {
			queue_writeback(mq, idle);
			r = btracker_issue(mq->bg_work, result);
		}
	}
	spin_unlock_irqrestore(&mq->lock, flags);

	return r;
}

/*
 * We need to clear any pending work flags that have been set, and in the
 * case of promotion free the entry for the destination cblock.
 */
static void __complete_background_work(struct smq_policy *mq,
				       struct policy_work *work,
				       bool success)
{
	struct entry *e = get_entry(&mq->cache_alloc,
				    from_cblock(work->cblock));

	switch (work->op) {
	case POLICY_PROMOTE:
		// !h, !q, a
		clear_pending(mq, e);
		if (success) {
			e->oblock = work->oblock;
			e->level = NR_CACHE_LEVELS - 1;
			push(mq, e);
			// h, q, a
		} else {
			free_entry(&mq->cache_alloc, e);
			// !h, !q, !a
		}
		break;

	case POLICY_DEMOTE:
		// h, !q, a
		if (success) {
			h_remove(&mq->table, e);
			free_entry(&mq->cache_alloc, e);
			// !h, !q, !a
		} else {
			clear_pending(mq, e);
			push_queue(mq, e);
			// h, q, a
		}
		break;

	case POLICY_WRITEBACK:
		// h, !q, a
		clear_pending(mq, e);
		push_queue(mq, e);
		// h, q, a
		break;
	}

	btracker_complete(mq->bg_work, work);
}

static void smq_complete_background_work(struct dm_cache_policy *p,
					 struct policy_work *work,
					 bool success)
{
	unsigned long flags;
	struct smq_policy *mq = to_smq_policy(p);

	spin_lock_irqsave(&mq->lock, flags);
	__complete_background_work(mq, work, success);
	spin_unlock_irqrestore(&mq->lock, flags);
}

// in_hash(oblock) -> in_hash(oblock)
static void __smq_set_clear_dirty(struct smq_policy *mq, dm_cblock_t cblock, bool set)
{
	struct entry *e = get_entry(&mq->cache_alloc, from_cblock(cblock));

	if (e->pending_work)
		e->dirty = set;
	else {
		del_queue(mq, e);
		e->dirty = set;
		push_queue(mq, e);
	}
}

static void smq_set_dirty(struct dm_cache_policy *p, dm_cblock_t cblock)
{
	unsigned long flags;
	struct smq_policy *mq = to_smq_policy(p);

	spin_lock_irqsave(&mq->lock, flags);
	__smq_set_clear_dirty(mq, cblock, true);
	spin_unlock_irqrestore(&mq->lock, flags);
}

static void smq_clear_dirty(struct dm_cache_policy *p, dm_cblock_t cblock)
{
	struct smq_policy *mq = to_smq_policy(p);
	unsigned long flags;

	spin_lock_irqsave(&mq->lock, flags);
	__smq_set_clear_dirty(mq, cblock, false);
	spin_unlock_irqrestore(&mq->lock, flags);
}

static unsigned int random_level(dm_cblock_t cblock)
{
	return hash_32(from_cblock(cblock), 9) & (NR_CACHE_LEVELS - 1);
}

static int smq_load_mapping(struct dm_cache_policy *p,
			    dm_oblock_t oblock, dm_cblock_t cblock,
			    bool dirty, uint32_t hint, bool hint_valid)
{
	struct smq_policy *mq = to_smq_policy(p);
	struct entry *e;

	e = alloc_particular_entry(&mq->cache_alloc, from_cblock(cblock));
	e->oblock = oblock;
	e->dirty = dirty;
	e->level = hint_valid ? min(hint, NR_CACHE_LEVELS - 1) : random_level(cblock);
	e->pending_work = false;

	/*
	 * When we load mappings we push ahead of both sentinels in order to
	 * allow demotions and cleaning to occur immediately.
	 */
	push_front(mq, e);

	return 0;
}

static int smq_invalidate_mapping(struct dm_cache_policy *p, dm_cblock_t cblock)
{
	struct smq_policy *mq = to_smq_policy(p);
	struct entry *e = get_entry(&mq->cache_alloc, from_cblock(cblock));

	if (!e->allocated)
		return -ENODATA;

	// FIXME: what if this block has pending background work?
	del_queue(mq, e);
	h_remove(&mq->table, e);
	free_entry(&mq->cache_alloc, e);
	return 0;
}

static uint32_t smq_get_hint(struct dm_cache_policy *p, dm_cblock_t cblock)
{
	struct smq_policy *mq = to_smq_policy(p);
	struct entry *e = get_entry(&mq->cache_alloc, from_cblock(cblock));

	if (!e->allocated)
		return 0;

	return e->level;
}

static dm_cblock_t smq_residency(struct dm_cache_policy *p)
{
	dm_cblock_t r;
	unsigned long flags;
	struct smq_policy *mq = to_smq_policy(p);

	spin_lock_irqsave(&mq->lock, flags);
	r = to_cblock(mq->cache_alloc.nr_allocated);
	spin_unlock_irqrestore(&mq->lock, flags);

	return r;
}

static void smq_tick(struct dm_cache_policy *p, bool can_block)
{
	struct smq_policy *mq = to_smq_policy(p);
	unsigned long flags;

	spin_lock_irqsave(&mq->lock, flags);
	mq->tick++;
	update_sentinels(mq);
	end_hotspot_period(mq);
	end_cache_period(mq);
	spin_unlock_irqrestore(&mq->lock, flags);
}

static void smq_allow_migrations(struct dm_cache_policy *p, bool allow)
{
	struct smq_policy *mq = to_smq_policy(p);

	mq->migrations_allowed = allow;
}

/*
 * smq has no config values, but the old mq policy did.  To avoid breaking
 * software we continue to accept these configurables for the mq policy,
 * but they have no effect.
 */
static int mq_set_config_value(struct dm_cache_policy *p,
			       const char *key, const char *value)
{
	unsigned long tmp;

	if (kstrtoul(value, 10, &tmp))
		return -EINVAL;

	if (!strcasecmp(key, "random_threshold") ||
	    !strcasecmp(key, "sequential_threshold") ||
	    !strcasecmp(key, "discard_promote_adjustment") ||
	    !strcasecmp(key, "read_promote_adjustment") ||
	    !strcasecmp(key, "write_promote_adjustment")) {
		DMWARN("tunable '%s' no longer has any effect, mq policy is now an alias for smq", key);
		return 0;
	}

	return -EINVAL;
}

static int mq_emit_config_values(struct dm_cache_policy *p, char *result,
				 unsigned int maxlen, ssize_t *sz_ptr)
{
	ssize_t sz = *sz_ptr;

	DMEMIT("10 random_threshold 0 "
	       "sequential_threshold 0 "
	       "discard_promote_adjustment 0 "
	       "read_promote_adjustment 0 "
	       "write_promote_adjustment 0 ");

	*sz_ptr = sz;
	return 0;
}

/* Init the policy plugin interface function pointers. */
static void init_policy_functions(struct smq_policy *mq, bool mimic_mq)
{
	mq->policy.destroy = smq_destroy;
	mq->policy.lookup = smq_lookup;
	mq->policy.lookup_with_work = smq_lookup_with_work;
	mq->policy.get_background_work = smq_get_background_work;
	mq->policy.complete_background_work = smq_complete_background_work;
	mq->policy.set_dirty = smq_set_dirty;
	mq->policy.clear_dirty = smq_clear_dirty;
	mq->policy.load_mapping = smq_load_mapping;
	mq->policy.invalidate_mapping = smq_invalidate_mapping;
	mq->policy.get_hint = smq_get_hint;
	mq->policy.residency = smq_residency;
	mq->policy.tick = smq_tick;
	mq->policy.allow_migrations = smq_allow_migrations;

	if (mimic_mq) {
		mq->policy.set_config_value = mq_set_config_value;
		mq->policy.emit_config_values = mq_emit_config_values;
	}
}

static bool too_many_hotspot_blocks(sector_t origin_size,
				    sector_t hotspot_block_size,
				    unsigned int nr_hotspot_blocks)
{
	return (hotspot_block_size * nr_hotspot_blocks) > origin_size;
}

static void calc_hotspot_params(sector_t origin_size,
				sector_t cache_block_size,
				unsigned int nr_cache_blocks,
				sector_t *hotspot_block_size,
				unsigned int *nr_hotspot_blocks)
{
	*hotspot_block_size = cache_block_size * 16u;
	*nr_hotspot_blocks = max(nr_cache_blocks / 4u, 1024u);

	while ((*hotspot_block_size > cache_block_size) &&
	       too_many_hotspot_blocks(origin_size, *hotspot_block_size, *nr_hotspot_blocks))
		*hotspot_block_size /= 2u;
}

static struct dm_cache_policy *__smq_create(dm_cblock_t cache_size,
					    sector_t origin_size,
					    sector_t cache_block_size,
					    bool mimic_mq,
					    bool migrations_allowed)
{
	unsigned int i;
	unsigned int nr_sentinels_per_queue = 2u * NR_CACHE_LEVELS;
	unsigned int total_sentinels = 2u * nr_sentinels_per_queue;
	struct smq_policy *mq = kzalloc(sizeof(*mq), GFP_KERNEL);

	if (!mq)
		return NULL;

	init_policy_functions(mq, mimic_mq);
	mq->cache_size = cache_size;
	mq->cache_block_size = cache_block_size;

	calc_hotspot_params(origin_size, cache_block_size, from_cblock(cache_size),
			    &mq->hotspot_block_size, &mq->nr_hotspot_blocks);

	mq->cache_blocks_per_hotspot_block = div64_u64(mq->hotspot_block_size, mq->cache_block_size);
	mq->hotspot_level_jump = 1u;
	if (space_init(&mq->es, total_sentinels + mq->nr_hotspot_blocks + from_cblock(cache_size))) {
		DMERR("couldn't initialize entry space");
		goto bad_pool_init;
	}

	init_allocator(&mq->writeback_sentinel_alloc, &mq->es, 0, nr_sentinels_per_queue);
	for (i = 0; i < nr_sentinels_per_queue; i++)
		get_entry(&mq->writeback_sentinel_alloc, i)->sentinel = true;

	init_allocator(&mq->demote_sentinel_alloc, &mq->es, nr_sentinels_per_queue, total_sentinels);
	for (i = 0; i < nr_sentinels_per_queue; i++)
		get_entry(&mq->demote_sentinel_alloc, i)->sentinel = true;

	init_allocator(&mq->hotspot_alloc, &mq->es, total_sentinels,
		       total_sentinels + mq->nr_hotspot_blocks);

	init_allocator(&mq->cache_alloc, &mq->es,
		       total_sentinels + mq->nr_hotspot_blocks,
		       total_sentinels + mq->nr_hotspot_blocks + from_cblock(cache_size));

	mq->hotspot_hit_bits = alloc_bitset(mq->nr_hotspot_blocks);
	if (!mq->hotspot_hit_bits) {
		DMERR("couldn't allocate hotspot hit bitset");
		goto bad_hotspot_hit_bits;
	}
	clear_bitset(mq->hotspot_hit_bits, mq->nr_hotspot_blocks);

	if (from_cblock(cache_size)) {
		mq->cache_hit_bits = alloc_bitset(from_cblock(cache_size));
		if (!mq->cache_hit_bits) {
			DMERR("couldn't allocate cache hit bitset");
			goto bad_cache_hit_bits;
		}
		clear_bitset(mq->cache_hit_bits, from_cblock(mq->cache_size));
	} else
		mq->cache_hit_bits = NULL;

	mq->tick = 0;
	spin_lock_init(&mq->lock);

	q_init(&mq->hotspot, &mq->es, NR_HOTSPOT_LEVELS);
	mq->hotspot.nr_top_levels = 8;
	mq->hotspot.nr_in_top_levels = min(mq->nr_hotspot_blocks / NR_HOTSPOT_LEVELS,
					   from_cblock(mq->cache_size) / mq->cache_blocks_per_hotspot_block);

	q_init(&mq->clean, &mq->es, NR_CACHE_LEVELS);
	q_init(&mq->dirty, &mq->es, NR_CACHE_LEVELS);

	stats_init(&mq->hotspot_stats, NR_HOTSPOT_LEVELS);
	stats_init(&mq->cache_stats, NR_CACHE_LEVELS);

	if (h_init(&mq->table, &mq->es, from_cblock(cache_size)))
		goto bad_alloc_table;

	if (h_init(&mq->hotspot_table, &mq->es, mq->nr_hotspot_blocks))
		goto bad_alloc_hotspot_table;

	sentinels_init(mq);
	mq->write_promote_level = mq->read_promote_level = NR_HOTSPOT_LEVELS;

	mq->next_hotspot_period = jiffies;
	mq->next_cache_period = jiffies;

	mq->bg_work = btracker_create(4096); /* FIXME: hard coded value */
	if (!mq->bg_work)
		goto bad_btracker;

	mq->migrations_allowed = migrations_allowed;

	return &mq->policy;

bad_btracker:
	h_exit(&mq->hotspot_table);
bad_alloc_hotspot_table:
	h_exit(&mq->table);
bad_alloc_table:
	free_bitset(mq->cache_hit_bits);
bad_cache_hit_bits:
	free_bitset(mq->hotspot_hit_bits);
bad_hotspot_hit_bits:
	space_exit(&mq->es);
bad_pool_init:
	kfree(mq);

	return NULL;
}

static struct dm_cache_policy *smq_create(dm_cblock_t cache_size,
					  sector_t origin_size,
					  sector_t cache_block_size)
{
	return __smq_create(cache_size, origin_size, cache_block_size, false, true);
}

static struct dm_cache_policy *mq_create(dm_cblock_t cache_size,
					 sector_t origin_size,
					 sector_t cache_block_size)
{
	return __smq_create(cache_size, origin_size, cache_block_size, true, true);
}

static struct dm_cache_policy *cleaner_create(dm_cblock_t cache_size,
					      sector_t origin_size,
					      sector_t cache_block_size)
{
	return __smq_create(cache_size, origin_size, cache_block_size, false, false);
}

/*----------------------------------------------------------------*/

static struct dm_cache_policy_type smq_policy_type = {
	.name = "smq",
	.version = {2, 0, 0},
	.hint_size = 4,
	.owner = THIS_MODULE,
	.create = smq_create
};

static struct dm_cache_policy_type mq_policy_type = {
	.name = "mq",
	.version = {2, 0, 0},
	.hint_size = 4,
	.owner = THIS_MODULE,
	.create = mq_create,
};

static struct dm_cache_policy_type cleaner_policy_type = {
	.name = "cleaner",
	.version = {2, 0, 0},
	.hint_size = 4,
	.owner = THIS_MODULE,
	.create = cleaner_create,
};

static struct dm_cache_policy_type default_policy_type = {
	.name = "default",
	.version = {2, 0, 0},
	.hint_size = 4,
	.owner = THIS_MODULE,
	.create = smq_create,
	.real = &smq_policy_type
};

static int __init smq_init(void)
{
	int r;

	r = dm_cache_policy_register(&smq_policy_type);
	if (r) {
		DMERR("register failed %d", r);
		return -ENOMEM;
	}

	r = dm_cache_policy_register(&mq_policy_type);
	if (r) {
		DMERR("register failed (as mq) %d", r);
		goto out_mq;
	}

	r = dm_cache_policy_register(&cleaner_policy_type);
	if (r) {
		DMERR("register failed (as cleaner) %d", r);
		goto out_cleaner;
	}

	r = dm_cache_policy_register(&default_policy_type);
	if (r) {
		DMERR("register failed (as default) %d", r);
		goto out_default;
	}

	return 0;

out_default:
	dm_cache_policy_unregister(&cleaner_policy_type);
out_cleaner:
	dm_cache_policy_unregister(&mq_policy_type);
out_mq:
	dm_cache_policy_unregister(&smq_policy_type);

	return -ENOMEM;
}

static void __exit smq_exit(void)
{
	dm_cache_policy_unregister(&cleaner_policy_type);
	dm_cache_policy_unregister(&smq_policy_type);
	dm_cache_policy_unregister(&mq_policy_type);
	dm_cache_policy_unregister(&default_policy_type);
}

module_init(smq_init);
module_exit(smq_exit);

MODULE_AUTHOR("Joe Thornber <dm-devel@redhat.com>");
MODULE_LICENSE("GPL");
MODULE_DESCRIPTION("smq cache policy");

MODULE_ALIAS("dm-cache-default");
MODULE_ALIAS("dm-cache-mq");
MODULE_ALIAS("dm-cache-cleaner");<|MERGE_RESOLUTION|>--- conflicted
+++ resolved
@@ -624,10 +624,7 @@
 static void h_insert(struct smq_hash_table *ht, struct entry *e)
 {
 	unsigned int h = hash_64(from_oblock(e->oblock), ht->hash_bits);
-<<<<<<< HEAD
-=======
-
->>>>>>> 5729a900
+
 	__h_insert(ht, h, e);
 }
 
