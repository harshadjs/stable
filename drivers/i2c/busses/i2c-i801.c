--- conflicted
+++ resolved
@@ -64,11 +64,8 @@
  * Cedar Fork (PCH)		0x18df	32	hard	yes	yes	yes
  * Ice Lake-LP (PCH)		0x34a3	32	hard	yes	yes	yes
  * Comet Lake (PCH)		0x02a3	32	hard	yes	yes	yes
-<<<<<<< HEAD
-=======
  * Elkhart Lake (PCH)		0x4b23	32	hard	yes	yes	yes
  * Tiger Lake-LP (PCH)		0xa0a3	32	hard	yes	yes	yes
->>>>>>> f7688b48
  *
  * Features supported by this driver:
  * Software PEC				no
@@ -243,7 +240,6 @@
 #define PCI_DEVICE_ID_INTEL_LEWISBURG_SSKU_SMBUS	0xa223
 #define PCI_DEVICE_ID_INTEL_KABYLAKE_PCH_H_SMBUS	0xa2a3
 #define PCI_DEVICE_ID_INTEL_CANNONLAKE_H_SMBUS		0xa323
-#define PCI_DEVICE_ID_INTEL_COMETLAKE_SMBUS		0x02a3
 
 struct i801_mux_config {
 	char *gpio_chip;
@@ -1073,11 +1069,8 @@
 	{ PCI_DEVICE(PCI_VENDOR_ID_INTEL, PCI_DEVICE_ID_INTEL_CANNONLAKE_LP_SMBUS) },
 	{ PCI_DEVICE(PCI_VENDOR_ID_INTEL, PCI_DEVICE_ID_INTEL_ICELAKE_LP_SMBUS) },
 	{ PCI_DEVICE(PCI_VENDOR_ID_INTEL, PCI_DEVICE_ID_INTEL_COMETLAKE_SMBUS) },
-<<<<<<< HEAD
-=======
 	{ PCI_DEVICE(PCI_VENDOR_ID_INTEL, PCI_DEVICE_ID_INTEL_ELKHART_LAKE_SMBUS) },
 	{ PCI_DEVICE(PCI_VENDOR_ID_INTEL, PCI_DEVICE_ID_INTEL_TIGERLAKE_LP_SMBUS) },
->>>>>>> f7688b48
 	{ 0, }
 };
 
@@ -1757,12 +1750,9 @@
 	case PCI_DEVICE_ID_INTEL_CDF_SMBUS:
 	case PCI_DEVICE_ID_INTEL_ICELAKE_LP_SMBUS:
 	case PCI_DEVICE_ID_INTEL_COMETLAKE_SMBUS:
-<<<<<<< HEAD
-=======
 	case PCI_DEVICE_ID_INTEL_ELKHART_LAKE_SMBUS:
 	case PCI_DEVICE_ID_INTEL_TIGERLAKE_LP_SMBUS:
 		priv->features |= FEATURE_BLOCK_PROC;
->>>>>>> f7688b48
 		priv->features |= FEATURE_I2C_BLOCK_READ;
 		priv->features |= FEATURE_IRQ;
 		priv->features |= FEATURE_SMBUS_PEC;
