--- conflicted
+++ resolved
@@ -533,8 +533,6 @@
 
 	mtk_i2c_writew(i2c, control_reg, OFFSET_CONTROL);
 	mtk_i2c_writew(i2c, I2C_DELAY_LEN, OFFSET_DELAY_LEN);
-<<<<<<< HEAD
-=======
 }
 
 static const struct i2c_spec_values *mtk_i2c_get_spec(unsigned int speed)
@@ -655,7 +653,6 @@
 	}
 
 	return 0;
->>>>>>> d1988041
 }
 
 /*
