// SPDX-License-Identifier: GPL-2.0-or-later
/*
 * Synopsys DesignWare I2C adapter driver.
 *
 * Based on the TI DAVINCI I2C adapter driver.
 *
 * Copyright (C) 2006 Texas Instruments.
 * Copyright (C) 2007 MontaVista Software Inc.
 * Copyright (C) 2009 Provigent Ltd.
 */
#include <linux/acpi.h>
#include <linux/clk-provider.h>
#include <linux/clk.h>
#include <linux/delay.h>
#include <linux/dmi.h>
#include <linux/err.h>
#include <linux/errno.h>
#include <linux/i2c.h>
#include <linux/interrupt.h>
#include <linux/io.h>
#include <linux/kernel.h>
#include <linux/mfd/syscon.h>
#include <linux/module.h>
#include <linux/of.h>
#include <linux/platform_device.h>
#include <linux/pm.h>
#include <linux/pm_runtime.h>
#include <linux/property.h>
#include <linux/regmap.h>
#include <linux/reset.h>
#include <linux/sched.h>
#include <linux/slab.h>
#include <linux/suspend.h>
#include <linux/units.h>

#include "i2c-designware-core.h"

static u32 i2c_dw_get_clk_rate_khz(struct dw_i2c_dev *dev)
{
	return clk_get_rate(dev->clk) / KILO;
}

#ifdef CONFIG_ACPI
static const struct acpi_device_id dw_i2c_acpi_match[] = {
	{ "INT33C2", 0 },
	{ "INT33C3", 0 },
	{ "INT3432", 0 },
	{ "INT3433", 0 },
	{ "80860F41", ACCESS_NO_IRQ_SUSPEND },
	{ "808622C1", ACCESS_NO_IRQ_SUSPEND },
	{ "AMD0010", ACCESS_INTR_MASK },
	{ "AMDI0010", ACCESS_INTR_MASK },
	{ "AMDI0019", ACCESS_INTR_MASK | ARBITRATION_SEMAPHORE },
	{ "AMDI0510", 0 },
	{ "APMC0D0F", 0 },
	{ "HISI02A1", 0 },
	{ "HISI02A2", 0 },
	{ "HISI02A3", 0 },
	{ "HYGO0010", ACCESS_INTR_MASK },
	{ }
};
MODULE_DEVICE_TABLE(acpi, dw_i2c_acpi_match);
#endif

#ifdef CONFIG_OF
#define BT1_I2C_CTL			0x100
#define BT1_I2C_CTL_ADDR_MASK		GENMASK(7, 0)
#define BT1_I2C_CTL_WR			BIT(8)
#define BT1_I2C_CTL_GO			BIT(31)
#define BT1_I2C_DI			0x104
#define BT1_I2C_DO			0x108

static int bt1_i2c_read(void *context, unsigned int reg, unsigned int *val)
{
	struct dw_i2c_dev *dev = context;
	int ret;

	/*
	 * Note these methods shouldn't ever fail because the system controller
	 * registers are memory mapped. We check the return value just in case.
	 */
	ret = regmap_write(dev->sysmap, BT1_I2C_CTL,
			   BT1_I2C_CTL_GO | (reg & BT1_I2C_CTL_ADDR_MASK));
	if (ret)
		return ret;

	return regmap_read(dev->sysmap, BT1_I2C_DO, val);
}

static int bt1_i2c_write(void *context, unsigned int reg, unsigned int val)
{
	struct dw_i2c_dev *dev = context;
	int ret;

	ret = regmap_write(dev->sysmap, BT1_I2C_DI, val);
	if (ret)
		return ret;

	return regmap_write(dev->sysmap, BT1_I2C_CTL,
		BT1_I2C_CTL_GO | BT1_I2C_CTL_WR | (reg & BT1_I2C_CTL_ADDR_MASK));
}

static struct regmap_config bt1_i2c_cfg = {
	.reg_bits = 32,
	.val_bits = 32,
	.reg_stride = 4,
	.fast_io = true,
	.reg_read = bt1_i2c_read,
	.reg_write = bt1_i2c_write,
	.max_register = DW_IC_COMP_TYPE,
};

static int bt1_i2c_request_regs(struct dw_i2c_dev *dev)
{
	dev->sysmap = syscon_node_to_regmap(dev->dev->of_node->parent);
	if (IS_ERR(dev->sysmap))
		return PTR_ERR(dev->sysmap);

	dev->map = devm_regmap_init(dev->dev, NULL, dev, &bt1_i2c_cfg);
	return PTR_ERR_OR_ZERO(dev->map);
}

#define MSCC_ICPU_CFG_TWI_DELAY		0x0
#define MSCC_ICPU_CFG_TWI_DELAY_ENABLE	BIT(0)
#define MSCC_ICPU_CFG_TWI_SPIKE_FILTER	0x4

static int mscc_twi_set_sda_hold_time(struct dw_i2c_dev *dev)
{
	writel((dev->sda_hold_time << 1) | MSCC_ICPU_CFG_TWI_DELAY_ENABLE,
	       dev->ext + MSCC_ICPU_CFG_TWI_DELAY);

	return 0;
}

static int dw_i2c_of_configure(struct platform_device *pdev)
{
	struct dw_i2c_dev *dev = platform_get_drvdata(pdev);

	switch (dev->flags & MODEL_MASK) {
	case MODEL_MSCC_OCELOT:
		dev->ext = devm_platform_ioremap_resource(pdev, 1);
		if (!IS_ERR(dev->ext))
			dev->set_sda_hold_time = mscc_twi_set_sda_hold_time;
		break;
	default:
		break;
	}

	return 0;
}

static const struct of_device_id dw_i2c_of_match[] = {
	{ .compatible = "snps,designware-i2c", },
	{ .compatible = "mscc,ocelot-i2c", .data = (void *)MODEL_MSCC_OCELOT },
	{ .compatible = "baikal,bt1-sys-i2c", .data = (void *)MODEL_BAIKAL_BT1 },
	{},
};
MODULE_DEVICE_TABLE(of, dw_i2c_of_match);
#else
static int bt1_i2c_request_regs(struct dw_i2c_dev *dev)
{
	return -ENODEV;
}

static inline int dw_i2c_of_configure(struct platform_device *pdev)
{
	return -ENODEV;
}
#endif

static int txgbe_i2c_request_regs(struct dw_i2c_dev *dev)
{
	dev->map = dev_get_regmap(dev->dev->parent, NULL);
	if (!dev->map)
		return -ENODEV;

	return 0;
}

static void dw_i2c_plat_pm_cleanup(struct dw_i2c_dev *dev)
{
	pm_runtime_disable(dev->dev);

	if (dev->shared_with_punit)
		pm_runtime_put_noidle(dev->dev);
}

static int dw_i2c_plat_request_regs(struct dw_i2c_dev *dev)
{
	struct platform_device *pdev = to_platform_device(dev->dev);
	int ret;

	switch (dev->flags & MODEL_MASK) {
	case MODEL_BAIKAL_BT1:
		ret = bt1_i2c_request_regs(dev);
		break;
	case MODEL_WANGXUN_SP:
		ret = txgbe_i2c_request_regs(dev);
		break;
	default:
		dev->base = devm_platform_ioremap_resource(pdev, 0);
		ret = PTR_ERR_OR_ZERO(dev->base);
		break;
	}

	return ret;
}

static const struct dmi_system_id dw_i2c_hwmon_class_dmi[] = {
	{
		.ident = "Qtechnology QT5222",
		.matches = {
			DMI_MATCH(DMI_SYS_VENDOR, "Qtechnology"),
			DMI_MATCH(DMI_PRODUCT_NAME, "QT5222"),
		},
	},
	{ } /* terminate list */
};

static const struct i2c_dw_semaphore_callbacks i2c_dw_semaphore_cb_table[] = {
#ifdef CONFIG_I2C_DESIGNWARE_BAYTRAIL
	{
		.probe = i2c_dw_baytrail_probe_lock_support,
	},
#endif
#ifdef CONFIG_I2C_DESIGNWARE_AMDPSP
	{
		.probe = i2c_dw_amdpsp_probe_lock_support,
	},
#endif
	{}
};

static int i2c_dw_probe_lock_support(struct dw_i2c_dev *dev)
{
	const struct i2c_dw_semaphore_callbacks *ptr;
	int i = 0;
	int ret;

	ptr = i2c_dw_semaphore_cb_table;

	dev->semaphore_idx = -1;

	while (ptr->probe) {
		ret = ptr->probe(dev);
		if (ret) {
			/*
			 * If there is no semaphore device attached to this
			 * controller, we shouldn't abort general i2c_controller
			 * probe.
			 */
			if (ret != -ENODEV)
				return ret;

			i++;
			ptr++;
			continue;
		}

		dev->semaphore_idx = i;
		break;
	}

	return 0;
}

static void i2c_dw_remove_lock_support(struct dw_i2c_dev *dev)
{
	if (dev->semaphore_idx < 0)
		return;

	if (i2c_dw_semaphore_cb_table[dev->semaphore_idx].remove)
		i2c_dw_semaphore_cb_table[dev->semaphore_idx].remove(dev);
}

static int dw_i2c_plat_probe(struct platform_device *pdev)
{
	struct i2c_adapter *adap;
	struct dw_i2c_dev *dev;
	struct i2c_timings *t;
	int irq, ret;

	irq = platform_get_irq(pdev, 0);
	if (irq < 0)
		return irq;

	dev = devm_kzalloc(&pdev->dev, sizeof(struct dw_i2c_dev), GFP_KERNEL);
	if (!dev)
		return -ENOMEM;

	dev->flags = (uintptr_t)device_get_match_data(&pdev->dev);
	if (device_property_present(&pdev->dev, "wx,i2c-snps-model"))
		dev->flags = MODEL_WANGXUN_SP;

	dev->dev = &pdev->dev;
	dev->irq = irq;
	platform_set_drvdata(pdev, dev);

	ret = dw_i2c_plat_request_regs(dev);
	if (ret)
		return ret;

	dev->rst = devm_reset_control_get_optional_exclusive(&pdev->dev, NULL);
	if (IS_ERR(dev->rst))
		return PTR_ERR(dev->rst);

	reset_control_deassert(dev->rst);

	t = &dev->timings;
	i2c_parse_fw_timings(&pdev->dev, t, false);

	i2c_dw_adjust_bus_speed(dev);

	if (pdev->dev.of_node)
		dw_i2c_of_configure(pdev);

	if (has_acpi_companion(&pdev->dev))
		i2c_dw_acpi_configure(&pdev->dev);

	ret = i2c_dw_validate_speed(dev);
	if (ret)
		goto exit_reset;

	ret = i2c_dw_probe_lock_support(dev);
	if (ret)
		goto exit_reset;

	i2c_dw_configure(dev);

	/* Optional interface clock */
	dev->pclk = devm_clk_get_optional(&pdev->dev, "pclk");
	if (IS_ERR(dev->pclk)) {
		ret = PTR_ERR(dev->pclk);
		goto exit_reset;
	}

	dev->clk = devm_clk_get_optional(&pdev->dev, NULL);
	if (IS_ERR(dev->clk)) {
		ret = PTR_ERR(dev->clk);
		goto exit_reset;
	}

	ret = i2c_dw_prepare_clk(dev, true);
	if (ret)
		goto exit_reset;

	if (dev->clk) {
		u64 clk_khz;

		dev->get_clk_rate_khz = i2c_dw_get_clk_rate_khz;
		clk_khz = dev->get_clk_rate_khz(dev);

		if (!dev->sda_hold_time && t->sda_hold_ns)
			dev->sda_hold_time =
				DIV_S64_ROUND_CLOSEST(clk_khz * t->sda_hold_ns, MICRO);
	}

	adap = &dev->adapter;
	adap->owner = THIS_MODULE;
	adap->class = dmi_check_system(dw_i2c_hwmon_class_dmi) ?
					I2C_CLASS_HWMON : I2C_CLASS_DEPRECATED;
	ACPI_COMPANION_SET(&adap->dev, ACPI_COMPANION(&pdev->dev));
	adap->dev.of_node = pdev->dev.of_node;
	adap->nr = -1;

	if (dev->flags & ACCESS_NO_IRQ_SUSPEND) {
		dev_pm_set_driver_flags(&pdev->dev,
					DPM_FLAG_SMART_PREPARE);
	} else {
		dev_pm_set_driver_flags(&pdev->dev,
					DPM_FLAG_SMART_PREPARE |
					DPM_FLAG_SMART_SUSPEND);
	}

	device_enable_async_suspend(&pdev->dev);

	/* The code below assumes runtime PM to be disabled. */
	WARN_ON(pm_runtime_enabled(&pdev->dev));

	pm_runtime_set_autosuspend_delay(&pdev->dev, 1000);
	pm_runtime_use_autosuspend(&pdev->dev);
	pm_runtime_set_active(&pdev->dev);

	if (dev->shared_with_punit)
		pm_runtime_get_noresume(&pdev->dev);

	pm_runtime_enable(&pdev->dev);

	ret = i2c_dw_probe(dev);
	if (ret)
		goto exit_probe;

	return ret;

exit_probe:
	dw_i2c_plat_pm_cleanup(dev);
exit_reset:
	reset_control_assert(dev->rst);
	return ret;
}

static void dw_i2c_plat_remove(struct platform_device *pdev)
{
	struct dw_i2c_dev *dev = platform_get_drvdata(pdev);

	pm_runtime_get_sync(&pdev->dev);

	i2c_del_adapter(&dev->adapter);

	dev->disable(dev);

	pm_runtime_dont_use_autosuspend(&pdev->dev);
	pm_runtime_put_sync(&pdev->dev);
	dw_i2c_plat_pm_cleanup(dev);

	i2c_dw_remove_lock_support(dev);

	reset_control_assert(dev->rst);
}

static int dw_i2c_plat_prepare(struct device *dev)
{
	/*
	 * If the ACPI companion device object is present for this device, it
	 * may be accessed during suspend and resume of other devices via I2C
	 * operation regions, so tell the PM core and middle layers to avoid
	 * skipping system suspend/resume callbacks for it in that case.
	 */
	return !has_acpi_companion(dev);
}
<<<<<<< HEAD
#else
#define dw_i2c_plat_prepare	NULL
#endif

#ifdef CONFIG_PM
=======

>>>>>>> 98817289
static int dw_i2c_plat_runtime_suspend(struct device *dev)
{
	struct dw_i2c_dev *i_dev = dev_get_drvdata(dev);

	if (i_dev->shared_with_punit)
		return 0;

	i_dev->disable(i_dev);
	i2c_dw_prepare_clk(i_dev, false);

	return 0;
}

static int dw_i2c_plat_suspend(struct device *dev)
{
	struct dw_i2c_dev *i_dev = dev_get_drvdata(dev);

	i2c_mark_adapter_suspended(&i_dev->adapter);

	return dw_i2c_plat_runtime_suspend(dev);
}

static int dw_i2c_plat_runtime_resume(struct device *dev)
{
	struct dw_i2c_dev *i_dev = dev_get_drvdata(dev);

	if (!i_dev->shared_with_punit)
		i2c_dw_prepare_clk(i_dev, true);

	i_dev->init(i_dev);

	return 0;
}

static int dw_i2c_plat_resume(struct device *dev)
{
	struct dw_i2c_dev *i_dev = dev_get_drvdata(dev);

	dw_i2c_plat_runtime_resume(dev);
	i2c_mark_adapter_resumed(&i_dev->adapter);

	return 0;
}

static const struct dev_pm_ops dw_i2c_dev_pm_ops = {
<<<<<<< HEAD
	.prepare = dw_i2c_plat_prepare,
	SET_LATE_SYSTEM_SLEEP_PM_OPS(dw_i2c_plat_suspend, dw_i2c_plat_resume)
	SET_RUNTIME_PM_OPS(dw_i2c_plat_runtime_suspend, dw_i2c_plat_runtime_resume, NULL)
=======
	.prepare = pm_sleep_ptr(dw_i2c_plat_prepare),
	LATE_SYSTEM_SLEEP_PM_OPS(dw_i2c_plat_suspend, dw_i2c_plat_resume)
	RUNTIME_PM_OPS(dw_i2c_plat_runtime_suspend, dw_i2c_plat_runtime_resume, NULL)
>>>>>>> 98817289
};

/* Work with hotplug and coldplug */
MODULE_ALIAS("platform:i2c_designware");

static struct platform_driver dw_i2c_driver = {
	.probe = dw_i2c_plat_probe,
	.remove_new = dw_i2c_plat_remove,
	.driver		= {
		.name	= "i2c_designware",
		.of_match_table = of_match_ptr(dw_i2c_of_match),
		.acpi_match_table = ACPI_PTR(dw_i2c_acpi_match),
		.pm	= pm_ptr(&dw_i2c_dev_pm_ops),
	},
};

static int __init dw_i2c_init_driver(void)
{
	return platform_driver_register(&dw_i2c_driver);
}
subsys_initcall(dw_i2c_init_driver);

static void __exit dw_i2c_exit_driver(void)
{
	platform_driver_unregister(&dw_i2c_driver);
}
module_exit(dw_i2c_exit_driver);

MODULE_AUTHOR("Baruch Siach <baruch@tkos.co.il>");
MODULE_DESCRIPTION("Synopsys DesignWare I2C bus adapter");
MODULE_LICENSE("GPL");<|MERGE_RESOLUTION|>--- conflicted
+++ resolved
@@ -428,15 +428,7 @@
 	 */
 	return !has_acpi_companion(dev);
 }
-<<<<<<< HEAD
-#else
-#define dw_i2c_plat_prepare	NULL
-#endif
-
-#ifdef CONFIG_PM
-=======
-
->>>>>>> 98817289
+
 static int dw_i2c_plat_runtime_suspend(struct device *dev)
 {
 	struct dw_i2c_dev *i_dev = dev_get_drvdata(dev);
@@ -482,15 +474,9 @@
 }
 
 static const struct dev_pm_ops dw_i2c_dev_pm_ops = {
-<<<<<<< HEAD
-	.prepare = dw_i2c_plat_prepare,
-	SET_LATE_SYSTEM_SLEEP_PM_OPS(dw_i2c_plat_suspend, dw_i2c_plat_resume)
-	SET_RUNTIME_PM_OPS(dw_i2c_plat_runtime_suspend, dw_i2c_plat_runtime_resume, NULL)
-=======
 	.prepare = pm_sleep_ptr(dw_i2c_plat_prepare),
 	LATE_SYSTEM_SLEEP_PM_OPS(dw_i2c_plat_suspend, dw_i2c_plat_resume)
 	RUNTIME_PM_OPS(dw_i2c_plat_runtime_suspend, dw_i2c_plat_runtime_resume, NULL)
->>>>>>> 98817289
 };
 
 /* Work with hotplug and coldplug */
