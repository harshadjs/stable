--- conflicted
+++ resolved
@@ -143,11 +143,8 @@
 	    Cedar Fork (PCH)
 	    Ice Lake (PCH)
 	    Comet Lake (PCH)
-<<<<<<< HEAD
-=======
 	    Elkhart Lake (PCH)
 	    Tiger Lake (PCH)
->>>>>>> f7688b48
 
 	  This driver can also be built as a module.  If so, the module
 	  will be called i2c-i801.
