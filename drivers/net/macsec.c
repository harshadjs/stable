--- conflicted
+++ resolved
@@ -2590,62 +2590,17 @@
 	struct macsec_context ctx;
 	struct macsec_dev *macsec;
 	int ret = 0;
-<<<<<<< HEAD
-
-	if (!attrs[MACSEC_ATTR_IFINDEX])
-		return -EINVAL;
-
-	if (!attrs[MACSEC_ATTR_OFFLOAD])
-		return -EINVAL;
-
-	if (nla_parse_nested_deprecated(tb_offload, MACSEC_OFFLOAD_ATTR_MAX,
-					attrs[MACSEC_ATTR_OFFLOAD],
-					macsec_genl_offload_policy, NULL))
-		return -EINVAL;
-
-	rtnl_lock();
-
-	dev = get_dev_from_nl(genl_info_net(info), attrs);
-	if (IS_ERR(dev)) {
-		ret = PTR_ERR(dev);
-		goto out;
-	}
+
 	macsec = macsec_priv(dev);
 
-	if (!tb_offload[MACSEC_OFFLOAD_ATTR_TYPE]) {
-		ret = -EINVAL;
-		goto out;
-	}
-
-	offload = nla_get_u8(tb_offload[MACSEC_OFFLOAD_ATTR_TYPE]);
-	if (macsec->offload == offload)
-		goto out;
-
-=======
-
-	macsec = macsec_priv(dev);
-
->>>>>>> 98817289
 	/* Check if the offloading mode is supported by the underlying layers */
 	if (offload != MACSEC_OFFLOAD_OFF &&
-	    !macsec_check_offload(offload, macsec)) {
-		ret = -EOPNOTSUPP;
-		goto out;
-	}
+	    !macsec_check_offload(offload, macsec))
+		return -EOPNOTSUPP;
 
 	/* Check if the net device is busy. */
-<<<<<<< HEAD
-	if (netif_running(dev)) {
-		ret = -EBUSY;
-		goto out;
-	}
-
-	prev_offload = macsec->offload;
-	macsec->offload = offload;
-=======
 	if (netif_running(dev))
 		return -EBUSY;
->>>>>>> 98817289
 
 	/* Check if the device already has rules configured: we do not support
 	 * rules migration.
@@ -2671,10 +2626,6 @@
 	return ret;
 }
 
-<<<<<<< HEAD
-rollback:
-	macsec->offload = prev_offload;
-=======
 static int macsec_upd_offload(struct sk_buff *skb, struct genl_info *info)
 {
 	struct nlattr *tb_offload[MACSEC_OFFLOAD_ATTR_MAX + 1];
@@ -2713,7 +2664,6 @@
 
 	if (macsec->offload != offload)
 		ret = macsec_update_offload(dev, offload);
->>>>>>> 98817289
 out:
 	rtnl_unlock();
 	return ret;
