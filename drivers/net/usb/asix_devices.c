// SPDX-License-Identifier: GPL-2.0-or-later
/*
 * ASIX AX8817X based USB 2.0 Ethernet Devices
 * Copyright (C) 2003-2006 David Hollis <dhollis@davehollis.com>
 * Copyright (C) 2005 Phil Chang <pchang23@sbcglobal.net>
 * Copyright (C) 2006 James Painter <jamie.painter@iname.com>
 * Copyright (c) 2002-2003 TiVo Inc.
 */

#include "asix.h"

#define PHY_MODE_MARVELL	0x0000
#define MII_MARVELL_LED_CTRL	0x0018
#define MII_MARVELL_STATUS	0x001b
#define MII_MARVELL_CTRL	0x0014

#define MARVELL_LED_MANUAL	0x0019

#define MARVELL_STATUS_HWCFG	0x0004

#define MARVELL_CTRL_TXDELAY	0x0002
#define MARVELL_CTRL_RXDELAY	0x0080

#define	PHY_MODE_RTL8211CL	0x000C

#define AX88772A_PHY14H		0x14
#define AX88772A_PHY14H_DEFAULT 0x442C

#define AX88772A_PHY15H		0x15
#define AX88772A_PHY15H_DEFAULT 0x03C8

#define AX88772A_PHY16H		0x16
#define AX88772A_PHY16H_DEFAULT 0x4044

struct ax88172_int_data {
	__le16 res1;
	u8 link;
	__le16 res2;
	u8 status;
	__le16 res3;
} __packed;

static void asix_status(struct usbnet *dev, struct urb *urb)
{
	struct ax88172_int_data *event;
	int link;

	if (urb->actual_length < 8)
		return;

	event = urb->transfer_buffer;
	link = event->link & 0x01;
	if (netif_carrier_ok(dev->net) != link) {
		usbnet_link_change(dev, link, 1);
		netdev_dbg(dev->net, "Link Status is: %d\n", link);
	}
}

static void asix_set_netdev_dev_addr(struct usbnet *dev, u8 *addr)
{
	if (is_valid_ether_addr(addr)) {
		eth_hw_addr_set(dev->net, addr);
	} else {
		netdev_info(dev->net, "invalid hw address, using random\n");
		eth_hw_addr_random(dev->net);
	}
}

/* Get the PHY Identifier from the PHYSID1 & PHYSID2 MII registers */
static u32 asix_get_phyid(struct usbnet *dev)
{
	int phy_reg;
	u32 phy_id;
	int i;

	/* Poll for the rare case the FW or phy isn't ready yet.  */
	for (i = 0; i < 100; i++) {
		phy_reg = asix_mdio_read(dev->net, dev->mii.phy_id, MII_PHYSID1);
		if (phy_reg < 0)
			return 0;
		if (phy_reg != 0 && phy_reg != 0xFFFF)
			break;
		mdelay(1);
	}

	if (phy_reg <= 0 || phy_reg == 0xFFFF)
		return 0;

	phy_id = (phy_reg & 0xffff) << 16;

	phy_reg = asix_mdio_read(dev->net, dev->mii.phy_id, MII_PHYSID2);
	if (phy_reg < 0)
		return 0;

	phy_id |= (phy_reg & 0xffff);

	return phy_id;
}

static u32 asix_get_link(struct net_device *net)
{
	struct usbnet *dev = netdev_priv(net);

	return mii_link_ok(&dev->mii);
}

static int asix_ioctl (struct net_device *net, struct ifreq *rq, int cmd)
{
	struct usbnet *dev = netdev_priv(net);

	return generic_mii_ioctl(&dev->mii, if_mii(rq), cmd, NULL);
}

/* We need to override some ethtool_ops so we require our
   own structure so we don't interfere with other usbnet
   devices that may be connected at the same time. */
static const struct ethtool_ops ax88172_ethtool_ops = {
	.get_drvinfo		= asix_get_drvinfo,
	.get_link		= asix_get_link,
	.get_msglevel		= usbnet_get_msglevel,
	.set_msglevel		= usbnet_set_msglevel,
	.get_wol		= asix_get_wol,
	.set_wol		= asix_set_wol,
	.get_eeprom_len		= asix_get_eeprom_len,
	.get_eeprom		= asix_get_eeprom,
	.set_eeprom		= asix_set_eeprom,
	.nway_reset		= usbnet_nway_reset,
	.get_link_ksettings	= usbnet_get_link_ksettings_mii,
	.set_link_ksettings	= usbnet_set_link_ksettings_mii,
};

static void ax88172_set_multicast(struct net_device *net)
{
	struct usbnet *dev = netdev_priv(net);
	struct asix_data *data = (struct asix_data *)&dev->data;
	u8 rx_ctl = 0x8c;

	if (net->flags & IFF_PROMISC) {
		rx_ctl |= 0x01;
	} else if (net->flags & IFF_ALLMULTI ||
		   netdev_mc_count(net) > AX_MAX_MCAST) {
		rx_ctl |= 0x02;
	} else if (netdev_mc_empty(net)) {
		/* just broadcast and directed */
	} else {
		/* We use the 20 byte dev->data
		 * for our 8 byte filter buffer
		 * to avoid allocating memory that
		 * is tricky to free later */
		struct netdev_hw_addr *ha;
		u32 crc_bits;

		memset(data->multi_filter, 0, AX_MCAST_FILTER_SIZE);

		/* Build the multicast hash filter. */
		netdev_for_each_mc_addr(ha, net) {
			crc_bits = ether_crc(ETH_ALEN, ha->addr) >> 26;
			data->multi_filter[crc_bits >> 3] |=
			    1 << (crc_bits & 7);
		}

		asix_write_cmd_async(dev, AX_CMD_WRITE_MULTI_FILTER, 0, 0,
				   AX_MCAST_FILTER_SIZE, data->multi_filter);

		rx_ctl |= 0x10;
	}

	asix_write_cmd_async(dev, AX_CMD_WRITE_RX_CTL, rx_ctl, 0, 0, NULL);
}

static int ax88172_link_reset(struct usbnet *dev)
{
	u8 mode;
	struct ethtool_cmd ecmd = { .cmd = ETHTOOL_GSET };

	mii_check_media(&dev->mii, 1, 1);
	mii_ethtool_gset(&dev->mii, &ecmd);
	mode = AX88172_MEDIUM_DEFAULT;

	if (ecmd.duplex != DUPLEX_FULL)
		mode |= ~AX88172_MEDIUM_FD;

	netdev_dbg(dev->net, "ax88172_link_reset() speed: %u duplex: %d setting mode to 0x%04x\n",
		   ethtool_cmd_speed(&ecmd), ecmd.duplex, mode);

	asix_write_medium_mode(dev, mode, 0);

	return 0;
}

static const struct net_device_ops ax88172_netdev_ops = {
	.ndo_open		= usbnet_open,
	.ndo_stop		= usbnet_stop,
	.ndo_start_xmit		= usbnet_start_xmit,
	.ndo_tx_timeout		= usbnet_tx_timeout,
	.ndo_change_mtu		= usbnet_change_mtu,
	.ndo_get_stats64	= dev_get_tstats64,
	.ndo_set_mac_address 	= eth_mac_addr,
	.ndo_validate_addr	= eth_validate_addr,
	.ndo_eth_ioctl		= asix_ioctl,
	.ndo_set_rx_mode	= ax88172_set_multicast,
};

static void asix_phy_reset(struct usbnet *dev, unsigned int reset_bits)
{
	unsigned int timeout = 5000;

	asix_mdio_write(dev->net, dev->mii.phy_id, MII_BMCR, reset_bits);

	/* give phy_id a chance to process reset */
	udelay(500);

	/* See IEEE 802.3 "22.2.4.1.1 Reset": 500ms max */
	while (timeout--) {
		if (asix_mdio_read(dev->net, dev->mii.phy_id, MII_BMCR)
							& BMCR_RESET)
			udelay(100);
		else
			return;
	}

	netdev_err(dev->net, "BMCR_RESET timeout on phy_id %d\n",
		   dev->mii.phy_id);
}

static int ax88172_bind(struct usbnet *dev, struct usb_interface *intf)
{
	int ret = 0;
	u8 buf[ETH_ALEN] = {0};
	int i;
	unsigned long gpio_bits = dev->driver_info->data;

	usbnet_get_endpoints(dev,intf);

	/* Toggle the GPIOs in a manufacturer/model specific way */
	for (i = 2; i >= 0; i--) {
		ret = asix_write_cmd(dev, AX_CMD_WRITE_GPIOS,
				(gpio_bits >> (i * 8)) & 0xff, 0, 0, NULL, 0);
		if (ret < 0)
			goto out;
		msleep(5);
	}

	ret = asix_write_rx_ctl(dev, 0x80, 0);
	if (ret < 0)
		goto out;

	/* Get the MAC address */
	ret = asix_read_cmd(dev, AX88172_CMD_READ_NODE_ID,
			    0, 0, ETH_ALEN, buf, 0);
	if (ret < 0) {
		netdev_dbg(dev->net, "read AX_CMD_READ_NODE_ID failed: %d\n",
			   ret);
		goto out;
	}

	asix_set_netdev_dev_addr(dev, buf);

	/* Initialize MII structure */
	dev->mii.dev = dev->net;
	dev->mii.mdio_read = asix_mdio_read;
	dev->mii.mdio_write = asix_mdio_write;
	dev->mii.phy_id_mask = 0x3f;
	dev->mii.reg_num_mask = 0x1f;

	dev->mii.phy_id = asix_read_phy_addr(dev, true);
	if (dev->mii.phy_id < 0)
		return dev->mii.phy_id;

	dev->net->netdev_ops = &ax88172_netdev_ops;
	dev->net->ethtool_ops = &ax88172_ethtool_ops;
	dev->net->needed_headroom = 4; /* cf asix_tx_fixup() */
	dev->net->needed_tailroom = 4; /* cf asix_tx_fixup() */

	asix_phy_reset(dev, BMCR_RESET);
	asix_mdio_write(dev->net, dev->mii.phy_id, MII_ADVERTISE,
		ADVERTISE_ALL | ADVERTISE_CSMA | ADVERTISE_PAUSE_CAP);
	mii_nway_restart(&dev->mii);

	return 0;

out:
	return ret;
}

static void ax88772_ethtool_get_strings(struct net_device *netdev, u32 sset,
					u8 *data)
{
	switch (sset) {
	case ETH_SS_TEST:
		net_selftest_get_strings(data);
		break;
	}
}

static int ax88772_ethtool_get_sset_count(struct net_device *ndev, int sset)
{
	switch (sset) {
	case ETH_SS_TEST:
		return net_selftest_get_count();
	default:
		return -EOPNOTSUPP;
	}
}

static const struct ethtool_ops ax88772_ethtool_ops = {
	.get_drvinfo		= asix_get_drvinfo,
	.get_link		= usbnet_get_link,
	.get_msglevel		= usbnet_get_msglevel,
	.set_msglevel		= usbnet_set_msglevel,
	.get_wol		= asix_get_wol,
	.set_wol		= asix_set_wol,
	.get_eeprom_len		= asix_get_eeprom_len,
	.get_eeprom		= asix_get_eeprom,
	.set_eeprom		= asix_set_eeprom,
	.nway_reset		= phy_ethtool_nway_reset,
	.get_link_ksettings	= phy_ethtool_get_link_ksettings,
	.set_link_ksettings	= phy_ethtool_set_link_ksettings,
	.self_test		= net_selftest,
	.get_strings		= ax88772_ethtool_get_strings,
	.get_sset_count		= ax88772_ethtool_get_sset_count,
};

static int ax88772_reset(struct usbnet *dev)
{
	struct asix_data *data = (struct asix_data *)&dev->data;
	struct asix_common_private *priv = dev->driver_priv;
	int ret;

	/* Rewrite MAC address */
	ether_addr_copy(data->mac_addr, dev->net->dev_addr);
	ret = asix_write_cmd(dev, AX_CMD_WRITE_NODE_ID, 0, 0,
			     ETH_ALEN, data->mac_addr, 0);
	if (ret < 0)
		goto out;

	/* Set RX_CTL to default values with 2k buffer, and enable cactus */
	ret = asix_write_rx_ctl(dev, AX_DEFAULT_RX_CTL, 0);
	if (ret < 0)
		goto out;

	ret = asix_write_medium_mode(dev, AX88772_MEDIUM_DEFAULT, 0);
	if (ret < 0)
		goto out;

	phy_start(priv->phydev);

	return 0;

out:
	return ret;
}

static int ax88772_hw_reset(struct usbnet *dev, int in_pm)
{
	struct asix_data *data = (struct asix_data *)&dev->data;
	struct asix_common_private *priv = dev->driver_priv;
	u16 rx_ctl;
	int ret;

	ret = asix_write_gpio(dev, AX_GPIO_RSE | AX_GPIO_GPO_2 |
			      AX_GPIO_GPO2EN, 5, in_pm);
	if (ret < 0)
		goto out;

	ret = asix_write_cmd(dev, AX_CMD_SW_PHY_SELECT, priv->embd_phy,
			     0, 0, NULL, in_pm);
	if (ret < 0) {
		netdev_dbg(dev->net, "Select PHY #1 failed: %d\n", ret);
		goto out;
	}

	if (priv->embd_phy) {
		ret = asix_sw_reset(dev, AX_SWRESET_IPPD, in_pm);
		if (ret < 0)
			goto out;

		usleep_range(10000, 11000);

		ret = asix_sw_reset(dev, AX_SWRESET_CLEAR, in_pm);
		if (ret < 0)
			goto out;

		msleep(60);

		ret = asix_sw_reset(dev, AX_SWRESET_IPRL | AX_SWRESET_PRL,
				    in_pm);
		if (ret < 0)
			goto out;
	} else {
		ret = asix_sw_reset(dev, AX_SWRESET_IPPD | AX_SWRESET_PRL,
				    in_pm);
		if (ret < 0)
			goto out;
	}

	msleep(150);

	if (in_pm && (!asix_mdio_read_nopm(dev->net, dev->mii.phy_id,
					   MII_PHYSID1))){
		ret = -EIO;
		goto out;
	}

	ret = asix_write_rx_ctl(dev, AX_DEFAULT_RX_CTL, in_pm);
	if (ret < 0)
		goto out;

	ret = asix_write_medium_mode(dev, AX88772_MEDIUM_DEFAULT, in_pm);
	if (ret < 0)
		goto out;

	ret = asix_write_cmd(dev, AX_CMD_WRITE_IPG0,
			     AX88772_IPG0_DEFAULT | AX88772_IPG1_DEFAULT,
			     AX88772_IPG2_DEFAULT, 0, NULL, in_pm);
	if (ret < 0) {
		netdev_dbg(dev->net, "Write IPG,IPG1,IPG2 failed: %d\n", ret);
		goto out;
	}

	/* Rewrite MAC address */
	ether_addr_copy(data->mac_addr, dev->net->dev_addr);
	ret = asix_write_cmd(dev, AX_CMD_WRITE_NODE_ID, 0, 0,
			     ETH_ALEN, data->mac_addr, in_pm);
	if (ret < 0)
		goto out;

	/* Set RX_CTL to default values with 2k buffer, and enable cactus */
	ret = asix_write_rx_ctl(dev, AX_DEFAULT_RX_CTL, in_pm);
	if (ret < 0)
		goto out;

	rx_ctl = asix_read_rx_ctl(dev, in_pm);
	netdev_dbg(dev->net, "RX_CTL is 0x%04x after all initializations\n",
		   rx_ctl);

	rx_ctl = asix_read_medium_status(dev, in_pm);
	netdev_dbg(dev->net,
		   "Medium Status is 0x%04x after all initializations\n",
		   rx_ctl);

	return 0;

out:
	return ret;
}

static int ax88772a_hw_reset(struct usbnet *dev, int in_pm)
{
	struct asix_data *data = (struct asix_data *)&dev->data;
	struct asix_common_private *priv = dev->driver_priv;
	u16 rx_ctl, phy14h, phy15h, phy16h;
	int ret;

	ret = asix_write_gpio(dev, AX_GPIO_RSE, 5, in_pm);
	if (ret < 0)
		goto out;

	ret = asix_write_cmd(dev, AX_CMD_SW_PHY_SELECT, priv->embd_phy |
			     AX_PHYSEL_SSEN, 0, 0, NULL, in_pm);
	if (ret < 0) {
		netdev_dbg(dev->net, "Select PHY #1 failed: %d\n", ret);
		goto out;
	}
	usleep_range(10000, 11000);

	ret = asix_sw_reset(dev, AX_SWRESET_IPPD | AX_SWRESET_IPRL, in_pm);
	if (ret < 0)
		goto out;

	usleep_range(10000, 11000);

	ret = asix_sw_reset(dev, AX_SWRESET_IPRL, in_pm);
	if (ret < 0)
		goto out;

	msleep(160);

	ret = asix_sw_reset(dev, AX_SWRESET_CLEAR, in_pm);
	if (ret < 0)
		goto out;

	ret = asix_sw_reset(dev, AX_SWRESET_IPRL, in_pm);
	if (ret < 0)
		goto out;

	msleep(200);

	if (in_pm && (!asix_mdio_read_nopm(dev->net, dev->mii.phy_id,
					   MII_PHYSID1))) {
		ret = -1;
		goto out;
	}

	if (priv->chipcode == AX_AX88772B_CHIPCODE) {
		ret = asix_write_cmd(dev, AX_QCTCTRL, 0x8000, 0x8001,
				     0, NULL, in_pm);
		if (ret < 0) {
			netdev_dbg(dev->net, "Write BQ setting failed: %d\n",
				   ret);
			goto out;
		}
	} else if (priv->chipcode == AX_AX88772A_CHIPCODE) {
		/* Check if the PHY registers have default settings */
		phy14h = asix_mdio_read_nopm(dev->net, dev->mii.phy_id,
					     AX88772A_PHY14H);
		phy15h = asix_mdio_read_nopm(dev->net, dev->mii.phy_id,
					     AX88772A_PHY15H);
		phy16h = asix_mdio_read_nopm(dev->net, dev->mii.phy_id,
					     AX88772A_PHY16H);

		netdev_dbg(dev->net,
			   "772a_hw_reset: MR20=0x%x MR21=0x%x MR22=0x%x\n",
			   phy14h, phy15h, phy16h);

		/* Restore PHY registers default setting if not */
		if (phy14h != AX88772A_PHY14H_DEFAULT)
			asix_mdio_write_nopm(dev->net, dev->mii.phy_id,
					     AX88772A_PHY14H,
					     AX88772A_PHY14H_DEFAULT);
		if (phy15h != AX88772A_PHY15H_DEFAULT)
			asix_mdio_write_nopm(dev->net, dev->mii.phy_id,
					     AX88772A_PHY15H,
					     AX88772A_PHY15H_DEFAULT);
		if (phy16h != AX88772A_PHY16H_DEFAULT)
			asix_mdio_write_nopm(dev->net, dev->mii.phy_id,
					     AX88772A_PHY16H,
					     AX88772A_PHY16H_DEFAULT);
	}

	ret = asix_write_cmd(dev, AX_CMD_WRITE_IPG0,
				AX88772_IPG0_DEFAULT | AX88772_IPG1_DEFAULT,
				AX88772_IPG2_DEFAULT, 0, NULL, in_pm);
	if (ret < 0) {
		netdev_dbg(dev->net, "Write IPG,IPG1,IPG2 failed: %d\n", ret);
		goto out;
	}

	/* Rewrite MAC address */
	memcpy(data->mac_addr, dev->net->dev_addr, ETH_ALEN);
	ret = asix_write_cmd(dev, AX_CMD_WRITE_NODE_ID, 0, 0, ETH_ALEN,
							data->mac_addr, in_pm);
	if (ret < 0)
		goto out;

	/* Set RX_CTL to default values with 2k buffer, and enable cactus */
	ret = asix_write_rx_ctl(dev, AX_DEFAULT_RX_CTL, in_pm);
	if (ret < 0)
		goto out;

	ret = asix_write_medium_mode(dev, AX88772_MEDIUM_DEFAULT, in_pm);
	if (ret < 0)
		return ret;

	/* Set RX_CTL to default values with 2k buffer, and enable cactus */
	ret = asix_write_rx_ctl(dev, AX_DEFAULT_RX_CTL, in_pm);
	if (ret < 0)
		goto out;

	rx_ctl = asix_read_rx_ctl(dev, in_pm);
	netdev_dbg(dev->net, "RX_CTL is 0x%04x after all initializations\n",
		   rx_ctl);

	rx_ctl = asix_read_medium_status(dev, in_pm);
	netdev_dbg(dev->net,
		   "Medium Status is 0x%04x after all initializations\n",
		   rx_ctl);

	return 0;

out:
	return ret;
}

static const struct net_device_ops ax88772_netdev_ops = {
	.ndo_open		= usbnet_open,
	.ndo_stop		= usbnet_stop,
	.ndo_start_xmit		= usbnet_start_xmit,
	.ndo_tx_timeout		= usbnet_tx_timeout,
	.ndo_change_mtu		= usbnet_change_mtu,
	.ndo_get_stats64	= dev_get_tstats64,
	.ndo_set_mac_address 	= asix_set_mac_address,
	.ndo_validate_addr	= eth_validate_addr,
	.ndo_eth_ioctl		= phy_do_ioctl_running,
	.ndo_set_rx_mode        = asix_set_multicast,
};

static void ax88772_suspend(struct usbnet *dev)
{
	struct asix_common_private *priv = dev->driver_priv;
	u16 medium;

	if (netif_running(dev->net))
		phy_stop(priv->phydev);

	/* Stop MAC operation */
	medium = asix_read_medium_status(dev, 1);
	medium &= ~AX_MEDIUM_RE;
	asix_write_medium_mode(dev, medium, 1);

	netdev_dbg(dev->net, "ax88772_suspend: medium=0x%04x\n",
		   asix_read_medium_status(dev, 1));
}

static int asix_suspend(struct usb_interface *intf, pm_message_t message)
{
	struct usbnet *dev = usb_get_intfdata(intf);
	struct asix_common_private *priv = dev->driver_priv;

	if (priv && priv->suspend)
		priv->suspend(dev);

	return usbnet_suspend(intf, message);
}

static void ax88772_resume(struct usbnet *dev)
{
	struct asix_common_private *priv = dev->driver_priv;
	int i;

	for (i = 0; i < 3; i++)
		if (!priv->reset(dev, 1))
			break;

	if (netif_running(dev->net))
		phy_start(priv->phydev);
}

static int asix_resume(struct usb_interface *intf)
{
	struct usbnet *dev = usb_get_intfdata(intf);
	struct asix_common_private *priv = dev->driver_priv;

	if (priv && priv->resume)
		priv->resume(dev);

	return usbnet_resume(intf);
}

static int ax88772_init_mdio(struct usbnet *dev)
{
	struct asix_common_private *priv = dev->driver_priv;

	priv->mdio = devm_mdiobus_alloc(&dev->udev->dev);
	if (!priv->mdio)
		return -ENOMEM;

	priv->mdio->priv = dev;
	priv->mdio->read = &asix_mdio_bus_read;
	priv->mdio->write = &asix_mdio_bus_write;
	priv->mdio->name = "Asix MDIO Bus";
	/* mii bus name is usb-<usb bus number>-<usb device number> */
	snprintf(priv->mdio->id, MII_BUS_ID_SIZE, "usb-%03d:%03d",
		 dev->udev->bus->busnum, dev->udev->devnum);

	return devm_mdiobus_register(&dev->udev->dev, priv->mdio);
}

static int ax88772_init_phy(struct usbnet *dev)
{
	struct asix_common_private *priv = dev->driver_priv;
	int ret;

	priv->phydev = mdiobus_get_phy(priv->mdio, priv->phy_addr);
	if (!priv->phydev) {
		netdev_err(dev->net, "Could not find PHY\n");
		return -ENODEV;
	}

	ret = phy_connect_direct(dev->net, priv->phydev, &asix_adjust_link,
				 PHY_INTERFACE_MODE_INTERNAL);
	if (ret) {
		netdev_err(dev->net, "Could not connect PHY\n");
		return ret;
	}

	phy_suspend(priv->phydev);
	priv->phydev->mac_managed_pm = 1;

	phy_attached_info(priv->phydev);

	if (priv->embd_phy)
		return 0;

	/* In case main PHY is not the embedded PHY and MAC is RMII clock
	 * provider, we need to suspend embedded PHY by keeping PLL enabled
	 * (AX_SWRESET_IPPD == 0).
	 */
	priv->phydev_int = mdiobus_get_phy(priv->mdio, AX_EMBD_PHY_ADDR);
	if (!priv->phydev_int) {
		netdev_err(dev->net, "Could not find internal PHY\n");
		return -ENODEV;
	}

	priv->phydev_int->mac_managed_pm = 1;
	phy_suspend(priv->phydev_int);

	return 0;
}

static int ax88772_bind(struct usbnet *dev, struct usb_interface *intf)
{
	struct asix_common_private *priv;
	u8 buf[ETH_ALEN] = {0};
	int ret, i;

	priv = devm_kzalloc(&dev->udev->dev, sizeof(*priv), GFP_KERNEL);
	if (!priv)
		return -ENOMEM;

	dev->driver_priv = priv;

	usbnet_get_endpoints(dev, intf);

	/* Maybe the boot loader passed the MAC address via device tree */
	if (!eth_platform_get_mac_address(&dev->udev->dev, buf)) {
		netif_dbg(dev, ifup, dev->net,
			  "MAC address read from device tree");
	} else {
		/* Try getting the MAC address from EEPROM */
		if (dev->driver_info->data & FLAG_EEPROM_MAC) {
			for (i = 0; i < (ETH_ALEN >> 1); i++) {
				ret = asix_read_cmd(dev, AX_CMD_READ_EEPROM,
						    0x04 + i, 0, 2, buf + i * 2,
						    0);
				if (ret < 0)
					break;
			}
		} else {
			ret = asix_read_cmd(dev, AX_CMD_READ_NODE_ID,
					    0, 0, ETH_ALEN, buf, 0);
		}

		if (ret < 0) {
			netdev_dbg(dev->net, "Failed to read MAC address: %d\n",
				   ret);
			return ret;
		}
	}

	asix_set_netdev_dev_addr(dev, buf);

	dev->net->netdev_ops = &ax88772_netdev_ops;
	dev->net->ethtool_ops = &ax88772_ethtool_ops;
	dev->net->needed_headroom = 4; /* cf asix_tx_fixup() */
	dev->net->needed_tailroom = 4; /* cf asix_tx_fixup() */

	ret = asix_read_phy_addr(dev, true);
	if (ret < 0)
		return ret;

	priv->phy_addr = ret;
	priv->embd_phy = ((priv->phy_addr & 0x1f) == AX_EMBD_PHY_ADDR);

	ret = asix_read_cmd(dev, AX_CMD_STATMNGSTS_REG, 0, 0, 1,
			    &priv->chipcode, 0);
	if (ret < 0) {
		netdev_dbg(dev->net, "Failed to read STATMNGSTS_REG: %d\n", ret);
		return ret;
	}

<<<<<<< HEAD
	ret = asix_read_cmd(dev, AX_CMD_STATMNGSTS_REG, 0, 0, 1, &chipcode, 0);
	if (ret < 0) {
		netdev_dbg(dev->net, "Failed to read STATMNGSTS_REG: %d\n", ret);
		return ret;
	}

	chipcode &= AX_CHIPCODE_MASK;
=======
	priv->chipcode &= AX_CHIPCODE_MASK;
>>>>>>> 3a82f341

	priv->resume = ax88772_resume;
	priv->suspend = ax88772_suspend;
	if (priv->chipcode == AX_AX88772_CHIPCODE)
		priv->reset = ax88772_hw_reset;
	else
		priv->reset = ax88772a_hw_reset;

	ret = priv->reset(dev, 0);
	if (ret < 0) {
		netdev_dbg(dev->net, "Failed to reset AX88772: %d\n", ret);
		return ret;
	}

	/* Asix framing packs multiple eth frames into a 2K usb bulk transfer */
	if (dev->driver_info->flags & FLAG_FRAMING_AX) {
		/* hard_mtu  is still the default - the device does not support
		   jumbo eth frames */
		dev->rx_urb_size = 2048;
	}

	priv->presvd_phy_bmcr = 0;
	priv->presvd_phy_advertise = 0;

	ret = ax88772_init_mdio(dev);
	if (ret)
		return ret;

	return ax88772_init_phy(dev);
}

static int ax88772_stop(struct usbnet *dev)
{
	struct asix_common_private *priv = dev->driver_priv;

	phy_stop(priv->phydev);

	return 0;
}

static void ax88772_unbind(struct usbnet *dev, struct usb_interface *intf)
{
	struct asix_common_private *priv = dev->driver_priv;

	phy_disconnect(priv->phydev);
	asix_rx_fixup_common_free(dev->driver_priv);
}

static void ax88178_unbind(struct usbnet *dev, struct usb_interface *intf)
{
	asix_rx_fixup_common_free(dev->driver_priv);
	kfree(dev->driver_priv);
}

static const struct ethtool_ops ax88178_ethtool_ops = {
	.get_drvinfo		= asix_get_drvinfo,
	.get_link		= asix_get_link,
	.get_msglevel		= usbnet_get_msglevel,
	.set_msglevel		= usbnet_set_msglevel,
	.get_wol		= asix_get_wol,
	.set_wol		= asix_set_wol,
	.get_eeprom_len		= asix_get_eeprom_len,
	.get_eeprom		= asix_get_eeprom,
	.set_eeprom		= asix_set_eeprom,
	.nway_reset		= usbnet_nway_reset,
	.get_link_ksettings	= usbnet_get_link_ksettings_mii,
	.set_link_ksettings	= usbnet_set_link_ksettings_mii,
};

static int marvell_phy_init(struct usbnet *dev)
{
	struct asix_data *data = (struct asix_data *)&dev->data;
	u16 reg;

	netdev_dbg(dev->net, "marvell_phy_init()\n");

	reg = asix_mdio_read(dev->net, dev->mii.phy_id, MII_MARVELL_STATUS);
	netdev_dbg(dev->net, "MII_MARVELL_STATUS = 0x%04x\n", reg);

	asix_mdio_write(dev->net, dev->mii.phy_id, MII_MARVELL_CTRL,
			MARVELL_CTRL_RXDELAY | MARVELL_CTRL_TXDELAY);

	if (data->ledmode) {
		reg = asix_mdio_read(dev->net, dev->mii.phy_id,
			MII_MARVELL_LED_CTRL);
		netdev_dbg(dev->net, "MII_MARVELL_LED_CTRL (1) = 0x%04x\n", reg);

		reg &= 0xf8ff;
		reg |= (1 + 0x0100);
		asix_mdio_write(dev->net, dev->mii.phy_id,
			MII_MARVELL_LED_CTRL, reg);

		reg = asix_mdio_read(dev->net, dev->mii.phy_id,
			MII_MARVELL_LED_CTRL);
		netdev_dbg(dev->net, "MII_MARVELL_LED_CTRL (2) = 0x%04x\n", reg);
	}

	return 0;
}

static int rtl8211cl_phy_init(struct usbnet *dev)
{
	struct asix_data *data = (struct asix_data *)&dev->data;

	netdev_dbg(dev->net, "rtl8211cl_phy_init()\n");

	asix_mdio_write (dev->net, dev->mii.phy_id, 0x1f, 0x0005);
	asix_mdio_write (dev->net, dev->mii.phy_id, 0x0c, 0);
	asix_mdio_write (dev->net, dev->mii.phy_id, 0x01,
		asix_mdio_read (dev->net, dev->mii.phy_id, 0x01) | 0x0080);
	asix_mdio_write (dev->net, dev->mii.phy_id, 0x1f, 0);

	if (data->ledmode == 12) {
		asix_mdio_write (dev->net, dev->mii.phy_id, 0x1f, 0x0002);
		asix_mdio_write (dev->net, dev->mii.phy_id, 0x1a, 0x00cb);
		asix_mdio_write (dev->net, dev->mii.phy_id, 0x1f, 0);
	}

	return 0;
}

static int marvell_led_status(struct usbnet *dev, u16 speed)
{
	u16 reg = asix_mdio_read(dev->net, dev->mii.phy_id, MARVELL_LED_MANUAL);

	netdev_dbg(dev->net, "marvell_led_status() read 0x%04x\n", reg);

	/* Clear out the center LED bits - 0x03F0 */
	reg &= 0xfc0f;

	switch (speed) {
		case SPEED_1000:
			reg |= 0x03e0;
			break;
		case SPEED_100:
			reg |= 0x03b0;
			break;
		default:
			reg |= 0x02f0;
	}

	netdev_dbg(dev->net, "marvell_led_status() writing 0x%04x\n", reg);
	asix_mdio_write(dev->net, dev->mii.phy_id, MARVELL_LED_MANUAL, reg);

	return 0;
}

static int ax88178_reset(struct usbnet *dev)
{
	struct asix_data *data = (struct asix_data *)&dev->data;
	int ret;
	__le16 eeprom;
	u8 status;
	int gpio0 = 0;
	u32 phyid;

	ret = asix_read_cmd(dev, AX_CMD_READ_GPIOS, 0, 0, 1, &status, 0);
	if (ret < 0) {
		netdev_dbg(dev->net, "Failed to read GPIOS: %d\n", ret);
		return ret;
	}

	netdev_dbg(dev->net, "GPIO Status: 0x%04x\n", status);

	asix_write_cmd(dev, AX_CMD_WRITE_ENABLE, 0, 0, 0, NULL, 0);
	ret = asix_read_cmd(dev, AX_CMD_READ_EEPROM, 0x0017, 0, 2, &eeprom, 0);
	if (ret < 0) {
		netdev_dbg(dev->net, "Failed to read EEPROM: %d\n", ret);
		return ret;
	}

	asix_write_cmd(dev, AX_CMD_WRITE_DISABLE, 0, 0, 0, NULL, 0);

	netdev_dbg(dev->net, "EEPROM index 0x17 is 0x%04x\n", eeprom);

	if (eeprom == cpu_to_le16(0xffff)) {
		data->phymode = PHY_MODE_MARVELL;
		data->ledmode = 0;
		gpio0 = 1;
	} else {
		data->phymode = le16_to_cpu(eeprom) & 0x7F;
		data->ledmode = le16_to_cpu(eeprom) >> 8;
		gpio0 = (le16_to_cpu(eeprom) & 0x80) ? 0 : 1;
	}
	netdev_dbg(dev->net, "GPIO0: %d, PhyMode: %d\n", gpio0, data->phymode);

	/* Power up external GigaPHY through AX88178 GPIO pin */
	asix_write_gpio(dev, AX_GPIO_RSE | AX_GPIO_GPO_1 |
			AX_GPIO_GPO1EN, 40, 0);
	if ((le16_to_cpu(eeprom) >> 8) != 1) {
		asix_write_gpio(dev, 0x003c, 30, 0);
		asix_write_gpio(dev, 0x001c, 300, 0);
		asix_write_gpio(dev, 0x003c, 30, 0);
	} else {
		netdev_dbg(dev->net, "gpio phymode == 1 path\n");
		asix_write_gpio(dev, AX_GPIO_GPO1EN, 30, 0);
		asix_write_gpio(dev, AX_GPIO_GPO1EN | AX_GPIO_GPO_1, 30, 0);
	}

	/* Read PHYID register *AFTER* powering up PHY */
	phyid = asix_get_phyid(dev);
	netdev_dbg(dev->net, "PHYID=0x%08x\n", phyid);

	/* Set AX88178 to enable MII/GMII/RGMII interface for external PHY */
	asix_write_cmd(dev, AX_CMD_SW_PHY_SELECT, 0, 0, 0, NULL, 0);

	asix_sw_reset(dev, 0, 0);
	msleep(150);

	asix_sw_reset(dev, AX_SWRESET_PRL | AX_SWRESET_IPPD, 0);
	msleep(150);

	asix_write_rx_ctl(dev, 0, 0);

	if (data->phymode == PHY_MODE_MARVELL) {
		marvell_phy_init(dev);
		msleep(60);
	} else if (data->phymode == PHY_MODE_RTL8211CL)
		rtl8211cl_phy_init(dev);

	asix_phy_reset(dev, BMCR_RESET | BMCR_ANENABLE);
	asix_mdio_write(dev->net, dev->mii.phy_id, MII_ADVERTISE,
			ADVERTISE_ALL | ADVERTISE_CSMA | ADVERTISE_PAUSE_CAP);
	asix_mdio_write(dev->net, dev->mii.phy_id, MII_CTRL1000,
			ADVERTISE_1000FULL);

	asix_write_medium_mode(dev, AX88178_MEDIUM_DEFAULT, 0);
	mii_nway_restart(&dev->mii);

	/* Rewrite MAC address */
	memcpy(data->mac_addr, dev->net->dev_addr, ETH_ALEN);
	ret = asix_write_cmd(dev, AX_CMD_WRITE_NODE_ID, 0, 0, ETH_ALEN,
							data->mac_addr, 0);
	if (ret < 0)
		return ret;

	ret = asix_write_rx_ctl(dev, AX_DEFAULT_RX_CTL, 0);
	if (ret < 0)
		return ret;

	return 0;
}

static int ax88178_link_reset(struct usbnet *dev)
{
	u16 mode;
	struct ethtool_cmd ecmd = { .cmd = ETHTOOL_GSET };
	struct asix_data *data = (struct asix_data *)&dev->data;
	u32 speed;

	netdev_dbg(dev->net, "ax88178_link_reset()\n");

	mii_check_media(&dev->mii, 1, 1);
	mii_ethtool_gset(&dev->mii, &ecmd);
	mode = AX88178_MEDIUM_DEFAULT;
	speed = ethtool_cmd_speed(&ecmd);

	if (speed == SPEED_1000)
		mode |= AX_MEDIUM_GM;
	else if (speed == SPEED_100)
		mode |= AX_MEDIUM_PS;
	else
		mode &= ~(AX_MEDIUM_PS | AX_MEDIUM_GM);

	mode |= AX_MEDIUM_ENCK;

	if (ecmd.duplex == DUPLEX_FULL)
		mode |= AX_MEDIUM_FD;
	else
		mode &= ~AX_MEDIUM_FD;

	netdev_dbg(dev->net, "ax88178_link_reset() speed: %u duplex: %d setting mode to 0x%04x\n",
		   speed, ecmd.duplex, mode);

	asix_write_medium_mode(dev, mode, 0);

	if (data->phymode == PHY_MODE_MARVELL && data->ledmode)
		marvell_led_status(dev, speed);

	return 0;
}

static void ax88178_set_mfb(struct usbnet *dev)
{
	u16 mfb = AX_RX_CTL_MFB_16384;
	u16 rxctl;
	u16 medium;
	int old_rx_urb_size = dev->rx_urb_size;

	if (dev->hard_mtu < 2048) {
		dev->rx_urb_size = 2048;
		mfb = AX_RX_CTL_MFB_2048;
	} else if (dev->hard_mtu < 4096) {
		dev->rx_urb_size = 4096;
		mfb = AX_RX_CTL_MFB_4096;
	} else if (dev->hard_mtu < 8192) {
		dev->rx_urb_size = 8192;
		mfb = AX_RX_CTL_MFB_8192;
	} else if (dev->hard_mtu < 16384) {
		dev->rx_urb_size = 16384;
		mfb = AX_RX_CTL_MFB_16384;
	}

	rxctl = asix_read_rx_ctl(dev, 0);
	asix_write_rx_ctl(dev, (rxctl & ~AX_RX_CTL_MFB_16384) | mfb, 0);

	medium = asix_read_medium_status(dev, 0);
	if (dev->net->mtu > 1500)
		medium |= AX_MEDIUM_JFE;
	else
		medium &= ~AX_MEDIUM_JFE;
	asix_write_medium_mode(dev, medium, 0);

	if (dev->rx_urb_size > old_rx_urb_size)
		usbnet_unlink_rx_urbs(dev);
}

static int ax88178_change_mtu(struct net_device *net, int new_mtu)
{
	struct usbnet *dev = netdev_priv(net);
	int ll_mtu = new_mtu + net->hard_header_len + 4;

	netdev_dbg(dev->net, "ax88178_change_mtu() new_mtu=%d\n", new_mtu);

	if ((ll_mtu % dev->maxpacket) == 0)
		return -EDOM;

	net->mtu = new_mtu;
	dev->hard_mtu = net->mtu + net->hard_header_len;
	ax88178_set_mfb(dev);

	/* max qlen depend on hard_mtu and rx_urb_size */
	usbnet_update_max_qlen(dev);

	return 0;
}

static const struct net_device_ops ax88178_netdev_ops = {
	.ndo_open		= usbnet_open,
	.ndo_stop		= usbnet_stop,
	.ndo_start_xmit		= usbnet_start_xmit,
	.ndo_tx_timeout		= usbnet_tx_timeout,
	.ndo_get_stats64	= dev_get_tstats64,
	.ndo_set_mac_address 	= asix_set_mac_address,
	.ndo_validate_addr	= eth_validate_addr,
	.ndo_set_rx_mode	= asix_set_multicast,
	.ndo_eth_ioctl		= asix_ioctl,
	.ndo_change_mtu 	= ax88178_change_mtu,
};

static int ax88178_bind(struct usbnet *dev, struct usb_interface *intf)
{
	int ret;
	u8 buf[ETH_ALEN] = {0};

	usbnet_get_endpoints(dev,intf);

	/* Get the MAC address */
	ret = asix_read_cmd(dev, AX_CMD_READ_NODE_ID, 0, 0, ETH_ALEN, buf, 0);
	if (ret < 0) {
		netdev_dbg(dev->net, "Failed to read MAC address: %d\n", ret);
		return ret;
	}

	asix_set_netdev_dev_addr(dev, buf);

	/* Initialize MII structure */
	dev->mii.dev = dev->net;
	dev->mii.mdio_read = asix_mdio_read;
	dev->mii.mdio_write = asix_mdio_write;
	dev->mii.phy_id_mask = 0x1f;
	dev->mii.reg_num_mask = 0xff;
	dev->mii.supports_gmii = 1;

	dev->mii.phy_id = asix_read_phy_addr(dev, true);
	if (dev->mii.phy_id < 0)
		return dev->mii.phy_id;

	dev->net->netdev_ops = &ax88178_netdev_ops;
	dev->net->ethtool_ops = &ax88178_ethtool_ops;
	dev->net->max_mtu = 16384 - (dev->net->hard_header_len + 4);

	/* Blink LEDS so users know driver saw dongle */
	asix_sw_reset(dev, 0, 0);
	msleep(150);

	asix_sw_reset(dev, AX_SWRESET_PRL | AX_SWRESET_IPPD, 0);
	msleep(150);

	/* Asix framing packs multiple eth frames into a 2K usb bulk transfer */
	if (dev->driver_info->flags & FLAG_FRAMING_AX) {
		/* hard_mtu  is still the default - the device does not support
		   jumbo eth frames */
		dev->rx_urb_size = 2048;
	}

	dev->driver_priv = kzalloc(sizeof(struct asix_common_private), GFP_KERNEL);
	if (!dev->driver_priv)
			return -ENOMEM;

	return 0;
}

static const struct driver_info ax8817x_info = {
	.description = "ASIX AX8817x USB 2.0 Ethernet",
	.bind = ax88172_bind,
	.status = asix_status,
	.link_reset = ax88172_link_reset,
	.reset = ax88172_link_reset,
	.flags =  FLAG_ETHER | FLAG_LINK_INTR,
	.data = 0x00130103,
};

static const struct driver_info dlink_dub_e100_info = {
	.description = "DLink DUB-E100 USB Ethernet",
	.bind = ax88172_bind,
	.status = asix_status,
	.link_reset = ax88172_link_reset,
	.reset = ax88172_link_reset,
	.flags =  FLAG_ETHER | FLAG_LINK_INTR,
	.data = 0x009f9d9f,
};

static const struct driver_info netgear_fa120_info = {
	.description = "Netgear FA-120 USB Ethernet",
	.bind = ax88172_bind,
	.status = asix_status,
	.link_reset = ax88172_link_reset,
	.reset = ax88172_link_reset,
	.flags =  FLAG_ETHER | FLAG_LINK_INTR,
	.data = 0x00130103,
};

static const struct driver_info hawking_uf200_info = {
	.description = "Hawking UF200 USB Ethernet",
	.bind = ax88172_bind,
	.status = asix_status,
	.link_reset = ax88172_link_reset,
	.reset = ax88172_link_reset,
	.flags =  FLAG_ETHER | FLAG_LINK_INTR,
	.data = 0x001f1d1f,
};

static const struct driver_info ax88772_info = {
	.description = "ASIX AX88772 USB 2.0 Ethernet",
	.bind = ax88772_bind,
	.unbind = ax88772_unbind,
	.status = asix_status,
	.reset = ax88772_reset,
	.stop = ax88772_stop,
	.flags = FLAG_ETHER | FLAG_FRAMING_AX | FLAG_LINK_INTR | FLAG_MULTI_PACKET,
	.rx_fixup = asix_rx_fixup_common,
	.tx_fixup = asix_tx_fixup,
};

static const struct driver_info ax88772b_info = {
	.description = "ASIX AX88772B USB 2.0 Ethernet",
	.bind = ax88772_bind,
	.unbind = ax88772_unbind,
	.status = asix_status,
	.reset = ax88772_reset,
	.stop = ax88772_stop,
	.flags = FLAG_ETHER | FLAG_FRAMING_AX | FLAG_LINK_INTR |
	         FLAG_MULTI_PACKET,
	.rx_fixup = asix_rx_fixup_common,
	.tx_fixup = asix_tx_fixup,
	.data = FLAG_EEPROM_MAC,
};

static const struct driver_info ax88178_info = {
	.description = "ASIX AX88178 USB 2.0 Ethernet",
	.bind = ax88178_bind,
	.unbind = ax88178_unbind,
	.status = asix_status,
	.link_reset = ax88178_link_reset,
	.reset = ax88178_reset,
	.flags = FLAG_ETHER | FLAG_FRAMING_AX | FLAG_LINK_INTR |
		 FLAG_MULTI_PACKET,
	.rx_fixup = asix_rx_fixup_common,
	.tx_fixup = asix_tx_fixup,
};

/*
 * USBLINK 20F9 "USB 2.0 LAN" USB ethernet adapter, typically found in
 * no-name packaging.
 * USB device strings are:
 *   1: Manufacturer: USBLINK
 *   2: Product: HG20F9 USB2.0
 *   3: Serial: 000003
 * Appears to be compatible with Asix 88772B.
 */
static const struct driver_info hg20f9_info = {
	.description = "HG20F9 USB 2.0 Ethernet",
	.bind = ax88772_bind,
	.unbind = ax88772_unbind,
	.status = asix_status,
	.reset = ax88772_reset,
	.flags = FLAG_ETHER | FLAG_FRAMING_AX | FLAG_LINK_INTR |
	         FLAG_MULTI_PACKET,
	.rx_fixup = asix_rx_fixup_common,
	.tx_fixup = asix_tx_fixup,
	.data = FLAG_EEPROM_MAC,
};

static const struct usb_device_id	products [] = {
{
	// Linksys USB200M
	USB_DEVICE (0x077b, 0x2226),
	.driver_info =	(unsigned long) &ax8817x_info,
}, {
	// Netgear FA120
	USB_DEVICE (0x0846, 0x1040),
	.driver_info =  (unsigned long) &netgear_fa120_info,
}, {
	// DLink DUB-E100
	USB_DEVICE (0x2001, 0x1a00),
	.driver_info =  (unsigned long) &dlink_dub_e100_info,
}, {
	// Intellinet, ST Lab USB Ethernet
	USB_DEVICE (0x0b95, 0x1720),
	.driver_info =  (unsigned long) &ax8817x_info,
}, {
	// Hawking UF200, TrendNet TU2-ET100
	USB_DEVICE (0x07b8, 0x420a),
	.driver_info =  (unsigned long) &hawking_uf200_info,
}, {
	// Billionton Systems, USB2AR
	USB_DEVICE (0x08dd, 0x90ff),
	.driver_info =  (unsigned long) &ax8817x_info,
}, {
	// Billionton Systems, GUSB2AM-1G-B
	USB_DEVICE(0x08dd, 0x0114),
	.driver_info =  (unsigned long) &ax88178_info,
}, {
	// ATEN UC210T
	USB_DEVICE (0x0557, 0x2009),
	.driver_info =  (unsigned long) &ax8817x_info,
}, {
	// Buffalo LUA-U2-KTX
	USB_DEVICE (0x0411, 0x003d),
	.driver_info =  (unsigned long) &ax8817x_info,
}, {
	// Buffalo LUA-U2-GT 10/100/1000
	USB_DEVICE (0x0411, 0x006e),
	.driver_info =  (unsigned long) &ax88178_info,
}, {
	// Sitecom LN-029 "USB 2.0 10/100 Ethernet adapter"
	USB_DEVICE (0x6189, 0x182d),
	.driver_info =  (unsigned long) &ax8817x_info,
}, {
	// Sitecom LN-031 "USB 2.0 10/100/1000 Ethernet adapter"
	USB_DEVICE (0x0df6, 0x0056),
	.driver_info =  (unsigned long) &ax88178_info,
}, {
	// Sitecom LN-028 "USB 2.0 10/100/1000 Ethernet adapter"
	USB_DEVICE (0x0df6, 0x061c),
	.driver_info =  (unsigned long) &ax88178_info,
}, {
	// corega FEther USB2-TX
	USB_DEVICE (0x07aa, 0x0017),
	.driver_info =  (unsigned long) &ax8817x_info,
}, {
	// Surecom EP-1427X-2
	USB_DEVICE (0x1189, 0x0893),
	.driver_info = (unsigned long) &ax8817x_info,
}, {
	// goodway corp usb gwusb2e
	USB_DEVICE (0x1631, 0x6200),
	.driver_info = (unsigned long) &ax8817x_info,
}, {
	// JVC MP-PRX1 Port Replicator
	USB_DEVICE (0x04f1, 0x3008),
	.driver_info = (unsigned long) &ax8817x_info,
}, {
	// Lenovo U2L100P 10/100
	USB_DEVICE (0x17ef, 0x7203),
	.driver_info = (unsigned long)&ax88772b_info,
}, {
	// ASIX AX88772B 10/100
	USB_DEVICE (0x0b95, 0x772b),
	.driver_info = (unsigned long) &ax88772b_info,
}, {
	// ASIX AX88772 10/100
	USB_DEVICE (0x0b95, 0x7720),
	.driver_info = (unsigned long) &ax88772_info,
}, {
	// ASIX AX88178 10/100/1000
	USB_DEVICE (0x0b95, 0x1780),
	.driver_info = (unsigned long) &ax88178_info,
}, {
	// Logitec LAN-GTJ/U2A
	USB_DEVICE (0x0789, 0x0160),
	.driver_info = (unsigned long) &ax88178_info,
}, {
	// Linksys USB200M Rev 2
	USB_DEVICE (0x13b1, 0x0018),
	.driver_info = (unsigned long) &ax88772_info,
}, {
	// 0Q0 cable ethernet
	USB_DEVICE (0x1557, 0x7720),
	.driver_info = (unsigned long) &ax88772_info,
}, {
	// DLink DUB-E100 H/W Ver B1
	USB_DEVICE (0x07d1, 0x3c05),
	.driver_info = (unsigned long) &ax88772_info,
}, {
	// DLink DUB-E100 H/W Ver B1 Alternate
	USB_DEVICE (0x2001, 0x3c05),
	.driver_info = (unsigned long) &ax88772_info,
}, {
       // DLink DUB-E100 H/W Ver C1
       USB_DEVICE (0x2001, 0x1a02),
       .driver_info = (unsigned long) &ax88772_info,
}, {
	// Linksys USB1000
	USB_DEVICE (0x1737, 0x0039),
	.driver_info = (unsigned long) &ax88178_info,
}, {
	// IO-DATA ETG-US2
	USB_DEVICE (0x04bb, 0x0930),
	.driver_info = (unsigned long) &ax88178_info,
}, {
	// Belkin F5D5055
	USB_DEVICE(0x050d, 0x5055),
	.driver_info = (unsigned long) &ax88178_info,
}, {
	// Apple USB Ethernet Adapter
	USB_DEVICE(0x05ac, 0x1402),
	.driver_info = (unsigned long) &ax88772_info,
}, {
	// Cables-to-Go USB Ethernet Adapter
	USB_DEVICE(0x0b95, 0x772a),
	.driver_info = (unsigned long) &ax88772_info,
}, {
	// ABOCOM for pci
	USB_DEVICE(0x14ea, 0xab11),
	.driver_info = (unsigned long) &ax88178_info,
}, {
	// ASIX 88772a
	USB_DEVICE(0x0db0, 0xa877),
	.driver_info = (unsigned long) &ax88772_info,
}, {
	// Asus USB Ethernet Adapter
	USB_DEVICE (0x0b95, 0x7e2b),
	.driver_info = (unsigned long)&ax88772b_info,
}, {
	/* ASIX 88172a demo board */
	USB_DEVICE(0x0b95, 0x172a),
	.driver_info = (unsigned long) &ax88172a_info,
}, {
	/*
	 * USBLINK HG20F9 "USB 2.0 LAN"
	 * Appears to have gazumped Linksys's manufacturer ID but
	 * doesn't (yet) conflict with any known Linksys product.
	 */
	USB_DEVICE(0x066b, 0x20f9),
	.driver_info = (unsigned long) &hg20f9_info,
},
	{ },		// END
};
MODULE_DEVICE_TABLE(usb, products);

static struct usb_driver asix_driver = {
	.name =		DRIVER_NAME,
	.id_table =	products,
	.probe =	usbnet_probe,
	.suspend =	asix_suspend,
	.resume =	asix_resume,
	.reset_resume =	asix_resume,
	.disconnect =	usbnet_disconnect,
	.supports_autosuspend = 1,
	.disable_hub_initiated_lpm = 1,
};

module_usb_driver(asix_driver);

MODULE_AUTHOR("David Hollis");
MODULE_VERSION(DRIVER_VERSION);
MODULE_DESCRIPTION("ASIX AX8817X based USB 2.0 Ethernet Devices");
MODULE_LICENSE("GPL");
<|MERGE_RESOLUTION|>--- conflicted
+++ resolved
@@ -759,17 +759,7 @@
 		return ret;
 	}
 
-<<<<<<< HEAD
-	ret = asix_read_cmd(dev, AX_CMD_STATMNGSTS_REG, 0, 0, 1, &chipcode, 0);
-	if (ret < 0) {
-		netdev_dbg(dev->net, "Failed to read STATMNGSTS_REG: %d\n", ret);
-		return ret;
-	}
-
-	chipcode &= AX_CHIPCODE_MASK;
-=======
 	priv->chipcode &= AX_CHIPCODE_MASK;
->>>>>>> 3a82f341
 
 	priv->resume = ax88772_resume;
 	priv->suspend = ax88772_suspend;
