// SPDX-License-Identifier: GPL-2.0-or-later
 /***************************************************************************
 *
 * Copyright (C) 2007-2008 SMSC
 *
 *****************************************************************************/

#include <linux/module.h>
#include <linux/kmod.h>
#include <linux/netdevice.h>
#include <linux/etherdevice.h>
#include <linux/ethtool.h>
#include <linux/mii.h>
#include <linux/usb.h>
#include <linux/bitrev.h>
#include <linux/crc16.h>
#include <linux/crc32.h>
#include <linux/usb/usbnet.h>
#include <linux/slab.h>
#include <linux/of_net.h>
#include <linux/irq.h>
#include <linux/irqdomain.h>
#include <linux/mdio.h>
#include <linux/phy.h>
#include <net/selftests.h>

#include "smsc95xx.h"

#define SMSC_CHIPNAME			"smsc95xx"
#define SMSC_DRIVER_VERSION		"2.0.0"
#define HS_USB_PKT_SIZE			(512)
#define FS_USB_PKT_SIZE			(64)
#define DEFAULT_HS_BURST_CAP_SIZE	(16 * 1024 + 5 * HS_USB_PKT_SIZE)
#define DEFAULT_FS_BURST_CAP_SIZE	(6 * 1024 + 33 * FS_USB_PKT_SIZE)
#define DEFAULT_BULK_IN_DELAY		(0x00002000)
#define MAX_SINGLE_PACKET_SIZE		(2048)
#define LAN95XX_EEPROM_MAGIC		(0x9500)
#define EEPROM_MAC_OFFSET		(0x01)
#define DEFAULT_TX_CSUM_ENABLE		(true)
#define DEFAULT_RX_CSUM_ENABLE		(true)
#define SMSC95XX_INTERNAL_PHY_ID	(1)
#define SMSC95XX_TX_OVERHEAD		(8)
#define SMSC95XX_TX_OVERHEAD_CSUM	(12)
#define SUPPORTED_WAKE			(WAKE_PHY | WAKE_UCAST | WAKE_BCAST | \
					 WAKE_MCAST | WAKE_ARP | WAKE_MAGIC)

#define FEATURE_8_WAKEUP_FILTERS	(0x01)
#define FEATURE_PHY_NLP_CROSSOVER	(0x02)
#define FEATURE_REMOTE_WAKEUP		(0x04)

#define SUSPEND_SUSPEND0		(0x01)
#define SUSPEND_SUSPEND1		(0x02)
#define SUSPEND_SUSPEND2		(0x04)
#define SUSPEND_SUSPEND3		(0x08)
#define SUSPEND_ALLMODES		(SUSPEND_SUSPEND0 | SUSPEND_SUSPEND1 | \
					 SUSPEND_SUSPEND2 | SUSPEND_SUSPEND3)

#define SMSC95XX_NR_IRQS		(1) /* raise to 12 for GPIOs */
#define PHY_HWIRQ			(SMSC95XX_NR_IRQS - 1)

struct smsc95xx_priv {
	u32 mac_cr;
	u32 hash_hi;
	u32 hash_lo;
	u32 wolopts;
	spinlock_t mac_cr_lock;
	u8 features;
	u8 suspend_flags;
	bool is_internal_phy;
	struct irq_chip irqchip;
	struct irq_domain *irqdomain;
	struct fwnode_handle *irqfwnode;
	struct mii_bus *mdiobus;
	struct phy_device *phydev;
	struct task_struct *pm_task;
};

static bool turbo_mode = true;
module_param(turbo_mode, bool, 0644);
MODULE_PARM_DESC(turbo_mode, "Enable multiple frames per Rx transaction");

static int __must_check smsc95xx_read_reg(struct usbnet *dev, u32 index,
					  u32 *data)
{
	struct smsc95xx_priv *pdata = dev->driver_priv;
	u32 buf;
	int ret;
	int (*fn)(struct usbnet *, u8, u8, u16, u16, void *, u16);

	if (current != pdata->pm_task)
		fn = usbnet_read_cmd;
	else
		fn = usbnet_read_cmd_nopm;

	ret = fn(dev, USB_VENDOR_REQUEST_READ_REGISTER, USB_DIR_IN
		 | USB_TYPE_VENDOR | USB_RECIP_DEVICE,
		 0, index, &buf, 4);
	if (ret < 0) {
		if (ret != -ENODEV)
			netdev_warn(dev->net, "Failed to read reg index 0x%08x: %d\n",
				    index, ret);
		return ret;
	}

	le32_to_cpus(&buf);
	*data = buf;

	return ret;
}

static int __must_check smsc95xx_write_reg(struct usbnet *dev, u32 index,
					   u32 data)
{
	struct smsc95xx_priv *pdata = dev->driver_priv;
	u32 buf;
	int ret;
	int (*fn)(struct usbnet *, u8, u8, u16, u16, const void *, u16);

	if (current != pdata->pm_task)
		fn = usbnet_write_cmd;
	else
		fn = usbnet_write_cmd_nopm;

	buf = data;
	cpu_to_le32s(&buf);

	ret = fn(dev, USB_VENDOR_REQUEST_WRITE_REGISTER, USB_DIR_OUT
		 | USB_TYPE_VENDOR | USB_RECIP_DEVICE,
		 0, index, &buf, 4);
	if (ret < 0 && ret != -ENODEV)
		netdev_warn(dev->net, "Failed to write reg index 0x%08x: %d\n",
			    index, ret);

	return ret;
}

/* Loop until the read is completed with timeout
 * called with phy_mutex held */
static int __must_check smsc95xx_phy_wait_not_busy(struct usbnet *dev)
{
	unsigned long start_time = jiffies;
	u32 val;
	int ret;

	do {
		ret = smsc95xx_read_reg(dev, MII_ADDR, &val);
		if (ret < 0) {
			/* Ignore -ENODEV error during disconnect() */
			if (ret == -ENODEV)
				return 0;
			netdev_warn(dev->net, "Error reading MII_ACCESS\n");
			return ret;
		}

		if (!(val & MII_BUSY_))
			return 0;
	} while (!time_after(jiffies, start_time + HZ));

	return -EIO;
}

static u32 mii_address_cmd(int phy_id, int idx, u16 op)
{
	return (phy_id & 0x1f) << 11 | (idx & 0x1f) << 6 | op;
}

static int smsc95xx_mdio_read(struct usbnet *dev, int phy_id, int idx)
{
	u32 val, addr;
	int ret;

	mutex_lock(&dev->phy_mutex);

	/* confirm MII not busy */
	ret = smsc95xx_phy_wait_not_busy(dev);
	if (ret < 0) {
		netdev_warn(dev->net, "%s: MII is busy\n", __func__);
		goto done;
	}

	/* set the address, index & direction (read from PHY) */
	addr = mii_address_cmd(phy_id, idx, MII_READ_ | MII_BUSY_);
	ret = smsc95xx_write_reg(dev, MII_ADDR, addr);
	if (ret < 0) {
		if (ret != -ENODEV)
			netdev_warn(dev->net, "Error writing MII_ADDR\n");
		goto done;
	}

	ret = smsc95xx_phy_wait_not_busy(dev);
	if (ret < 0) {
		netdev_warn(dev->net, "Timed out reading MII reg %02X\n", idx);
		goto done;
	}

	ret = smsc95xx_read_reg(dev, MII_DATA, &val);
	if (ret < 0) {
		if (ret != -ENODEV)
			netdev_warn(dev->net, "Error reading MII_DATA\n");
		goto done;
	}

	ret = (u16)(val & 0xFFFF);

done:
	mutex_unlock(&dev->phy_mutex);

	/* Ignore -ENODEV error during disconnect() */
	if (ret == -ENODEV)
		return 0;
	return ret;
}

static void smsc95xx_mdio_write(struct usbnet *dev, int phy_id, int idx,
				int regval)
{
	u32 val, addr;
	int ret;

	mutex_lock(&dev->phy_mutex);

	/* confirm MII not busy */
	ret = smsc95xx_phy_wait_not_busy(dev);
	if (ret < 0) {
		netdev_warn(dev->net, "%s: MII is busy\n", __func__);
		goto done;
	}

	val = regval;
	ret = smsc95xx_write_reg(dev, MII_DATA, val);
	if (ret < 0) {
		if (ret != -ENODEV)
			netdev_warn(dev->net, "Error writing MII_DATA\n");
		goto done;
	}

	/* set the address, index & direction (write to PHY) */
	addr = mii_address_cmd(phy_id, idx, MII_WRITE_ | MII_BUSY_);
	ret = smsc95xx_write_reg(dev, MII_ADDR, addr);
	if (ret < 0) {
		if (ret != -ENODEV)
			netdev_warn(dev->net, "Error writing MII_ADDR\n");
		goto done;
	}

	ret = smsc95xx_phy_wait_not_busy(dev);
	if (ret < 0) {
		netdev_warn(dev->net, "Timed out writing MII reg %02X\n", idx);
		goto done;
	}

done:
	mutex_unlock(&dev->phy_mutex);
}

static int smsc95xx_mdiobus_reset(struct mii_bus *bus)
{
	struct smsc95xx_priv *pdata;
	struct usbnet *dev;
	u32 val;
	int ret;

	dev = bus->priv;
	pdata = dev->driver_priv;

	if (pdata->is_internal_phy)
		return 0;

	mutex_lock(&dev->phy_mutex);

	ret = smsc95xx_read_reg(dev, PM_CTRL, &val);
	if (ret < 0)
		goto reset_out;

	val |= PM_CTL_PHY_RST_;

	ret = smsc95xx_write_reg(dev, PM_CTRL, val);
	if (ret < 0)
		goto reset_out;

	/* Driver has no knowledge at this point about the external PHY.
	 * The 802.3 specifies that the reset process shall
	 * be completed within 0.5 s.
	 */
	fsleep(500000);

reset_out:
	mutex_unlock(&dev->phy_mutex);

	return 0;
}

static int smsc95xx_mdiobus_read(struct mii_bus *bus, int phy_id, int idx)
{
	struct usbnet *dev = bus->priv;

	return smsc95xx_mdio_read(dev, phy_id, idx);
}

static int smsc95xx_mdiobus_write(struct mii_bus *bus, int phy_id, int idx,
				  u16 regval)
{
	struct usbnet *dev = bus->priv;

	smsc95xx_mdio_write(dev, phy_id, idx, regval);
	return 0;
}

static int __must_check smsc95xx_wait_eeprom(struct usbnet *dev)
{
	unsigned long start_time = jiffies;
	u32 val;
	int ret;

	do {
		ret = smsc95xx_read_reg(dev, E2P_CMD, &val);
		if (ret < 0) {
			netdev_warn(dev->net, "Error reading E2P_CMD\n");
			return ret;
		}

		if (!(val & E2P_CMD_BUSY_) || (val & E2P_CMD_TIMEOUT_))
			break;
		udelay(40);
	} while (!time_after(jiffies, start_time + HZ));

	if (val & (E2P_CMD_TIMEOUT_ | E2P_CMD_BUSY_)) {
		netdev_warn(dev->net, "EEPROM read operation timeout\n");
		return -EIO;
	}

	return 0;
}

static int __must_check smsc95xx_eeprom_confirm_not_busy(struct usbnet *dev)
{
	unsigned long start_time = jiffies;
	u32 val;
	int ret;

	do {
		ret = smsc95xx_read_reg(dev, E2P_CMD, &val);
		if (ret < 0) {
			netdev_warn(dev->net, "Error reading E2P_CMD\n");
			return ret;
		}

		if (!(val & E2P_CMD_BUSY_))
			return 0;

		udelay(40);
	} while (!time_after(jiffies, start_time + HZ));

	netdev_warn(dev->net, "EEPROM is busy\n");
	return -EIO;
}

static int smsc95xx_read_eeprom(struct usbnet *dev, u32 offset, u32 length,
				u8 *data)
{
	u32 val;
	int i, ret;

	BUG_ON(!dev);
	BUG_ON(!data);

	ret = smsc95xx_eeprom_confirm_not_busy(dev);
	if (ret)
		return ret;

	for (i = 0; i < length; i++) {
		val = E2P_CMD_BUSY_ | E2P_CMD_READ_ | (offset & E2P_CMD_ADDR_);
		ret = smsc95xx_write_reg(dev, E2P_CMD, val);
		if (ret < 0) {
			netdev_warn(dev->net, "Error writing E2P_CMD\n");
			return ret;
		}

		ret = smsc95xx_wait_eeprom(dev);
		if (ret < 0)
			return ret;

		ret = smsc95xx_read_reg(dev, E2P_DATA, &val);
		if (ret < 0) {
			netdev_warn(dev->net, "Error reading E2P_DATA\n");
			return ret;
		}

		data[i] = val & 0xFF;
		offset++;
	}

	return 0;
}

static int smsc95xx_write_eeprom(struct usbnet *dev, u32 offset, u32 length,
				 u8 *data)
{
	u32 val;
	int i, ret;

	BUG_ON(!dev);
	BUG_ON(!data);

	ret = smsc95xx_eeprom_confirm_not_busy(dev);
	if (ret)
		return ret;

	/* Issue write/erase enable command */
	val = E2P_CMD_BUSY_ | E2P_CMD_EWEN_;
	ret = smsc95xx_write_reg(dev, E2P_CMD, val);
	if (ret < 0) {
		netdev_warn(dev->net, "Error writing E2P_DATA\n");
		return ret;
	}

	ret = smsc95xx_wait_eeprom(dev);
	if (ret < 0)
		return ret;

	for (i = 0; i < length; i++) {

		/* Fill data register */
		val = data[i];
		ret = smsc95xx_write_reg(dev, E2P_DATA, val);
		if (ret < 0) {
			netdev_warn(dev->net, "Error writing E2P_DATA\n");
			return ret;
		}

		/* Send "write" command */
		val = E2P_CMD_BUSY_ | E2P_CMD_WRITE_ | (offset & E2P_CMD_ADDR_);
		ret = smsc95xx_write_reg(dev, E2P_CMD, val);
		if (ret < 0) {
			netdev_warn(dev->net, "Error writing E2P_CMD\n");
			return ret;
		}

		ret = smsc95xx_wait_eeprom(dev);
		if (ret < 0)
			return ret;

		offset++;
	}

	return 0;
}

static int __must_check smsc95xx_write_reg_async(struct usbnet *dev, u16 index,
						 u32 data)
{
	const u16 size = 4;
	u32 buf;
	int ret;

	buf = data;
	cpu_to_le32s(&buf);

	ret = usbnet_write_cmd_async(dev, USB_VENDOR_REQUEST_WRITE_REGISTER,
				     USB_DIR_OUT | USB_TYPE_VENDOR |
				     USB_RECIP_DEVICE,
				     0, index, &buf, size);
	if (ret < 0)
		netdev_warn(dev->net, "Error write async cmd, sts=%d\n",
			    ret);
	return ret;
}

/* returns hash bit number for given MAC address
 * example:
 * 01 00 5E 00 00 01 -> returns bit number 31 */
static unsigned int smsc95xx_hash(char addr[ETH_ALEN])
{
	return (ether_crc(ETH_ALEN, addr) >> 26) & 0x3f;
}

static void smsc95xx_set_multicast(struct net_device *netdev)
{
	struct usbnet *dev = netdev_priv(netdev);
	struct smsc95xx_priv *pdata = dev->driver_priv;
	unsigned long flags;
	int ret;

	pdata->hash_hi = 0;
	pdata->hash_lo = 0;

	spin_lock_irqsave(&pdata->mac_cr_lock, flags);

	if (dev->net->flags & IFF_PROMISC) {
		netif_dbg(dev, drv, dev->net, "promiscuous mode enabled\n");
		pdata->mac_cr |= MAC_CR_PRMS_;
		pdata->mac_cr &= ~(MAC_CR_MCPAS_ | MAC_CR_HPFILT_);
	} else if (dev->net->flags & IFF_ALLMULTI) {
		netif_dbg(dev, drv, dev->net, "receive all multicast enabled\n");
		pdata->mac_cr |= MAC_CR_MCPAS_;
		pdata->mac_cr &= ~(MAC_CR_PRMS_ | MAC_CR_HPFILT_);
	} else if (!netdev_mc_empty(dev->net)) {
		struct netdev_hw_addr *ha;

		pdata->mac_cr |= MAC_CR_HPFILT_;
		pdata->mac_cr &= ~(MAC_CR_PRMS_ | MAC_CR_MCPAS_);

		netdev_for_each_mc_addr(ha, netdev) {
			u32 bitnum = smsc95xx_hash(ha->addr);
			u32 mask = 0x01 << (bitnum & 0x1F);
			if (bitnum & 0x20)
				pdata->hash_hi |= mask;
			else
				pdata->hash_lo |= mask;
		}

		netif_dbg(dev, drv, dev->net, "HASHH=0x%08X, HASHL=0x%08X\n",
				   pdata->hash_hi, pdata->hash_lo);
	} else {
		netif_dbg(dev, drv, dev->net, "receive own packets only\n");
		pdata->mac_cr &=
			~(MAC_CR_PRMS_ | MAC_CR_MCPAS_ | MAC_CR_HPFILT_);
	}

	spin_unlock_irqrestore(&pdata->mac_cr_lock, flags);

	/* Initiate async writes, as we can't wait for completion here */
	ret = smsc95xx_write_reg_async(dev, HASHH, pdata->hash_hi);
	if (ret < 0)
		netdev_warn(dev->net, "failed to initiate async write to HASHH\n");

	ret = smsc95xx_write_reg_async(dev, HASHL, pdata->hash_lo);
	if (ret < 0)
		netdev_warn(dev->net, "failed to initiate async write to HASHL\n");

	ret = smsc95xx_write_reg_async(dev, MAC_CR, pdata->mac_cr);
	if (ret < 0)
		netdev_warn(dev->net, "failed to initiate async write to MAC_CR\n");
}

static int smsc95xx_phy_update_flowcontrol(struct usbnet *dev)
{
	u32 flow = 0, afc_cfg;
	struct smsc95xx_priv *pdata = dev->driver_priv;
	bool tx_pause, rx_pause;

	int ret = smsc95xx_read_reg(dev, AFC_CFG, &afc_cfg);
	if (ret < 0)
		return ret;

	if (pdata->phydev->duplex == DUPLEX_FULL) {
		phy_get_pause(pdata->phydev, &tx_pause, &rx_pause);

		if (rx_pause)
			flow = 0xFFFF0002;

		if (tx_pause) {
			afc_cfg |= 0xF;
			flow |= 0xFFFF0000;
		} else {
			afc_cfg &= ~0xF;
		}

		netif_dbg(dev, link, dev->net, "rx pause %s, tx pause %s\n",
			  rx_pause ? "enabled" : "disabled",
			  tx_pause ? "enabled" : "disabled");
	} else {
		netif_dbg(dev, link, dev->net, "half duplex\n");
		afc_cfg |= 0xF;
	}

	ret = smsc95xx_write_reg(dev, FLOW, flow);
	if (ret < 0)
		return ret;

	return smsc95xx_write_reg(dev, AFC_CFG, afc_cfg);
}

static void smsc95xx_mac_update_fullduplex(struct usbnet *dev)
{
	struct smsc95xx_priv *pdata = dev->driver_priv;
	unsigned long flags;
	int ret;

	spin_lock_irqsave(&pdata->mac_cr_lock, flags);
	if (pdata->phydev->duplex != DUPLEX_FULL) {
		pdata->mac_cr &= ~MAC_CR_FDPX_;
		pdata->mac_cr |= MAC_CR_RCVOWN_;
	} else {
		pdata->mac_cr &= ~MAC_CR_RCVOWN_;
		pdata->mac_cr |= MAC_CR_FDPX_;
	}
	spin_unlock_irqrestore(&pdata->mac_cr_lock, flags);

	ret = smsc95xx_write_reg(dev, MAC_CR, pdata->mac_cr);
	if (ret < 0) {
		if (ret != -ENODEV)
			netdev_warn(dev->net,
				    "Error updating MAC full duplex mode\n");
		return;
	}

	ret = smsc95xx_phy_update_flowcontrol(dev);
	if (ret < 0)
		netdev_warn(dev->net, "Error updating PHY flow control\n");
}

static void smsc95xx_status(struct usbnet *dev, struct urb *urb)
{
	struct smsc95xx_priv *pdata = dev->driver_priv;
	unsigned long flags;
	u32 intdata;

	if (urb->actual_length != 4) {
		netdev_warn(dev->net, "unexpected urb length %d\n",
			    urb->actual_length);
		return;
	}

	intdata = get_unaligned_le32(urb->transfer_buffer);
	netif_dbg(dev, link, dev->net, "intdata: 0x%08X\n", intdata);

	local_irq_save(flags);

	if (intdata & INT_ENP_PHY_INT_)
<<<<<<< HEAD
		;
=======
		generic_handle_domain_irq(pdata->irqdomain, PHY_HWIRQ);
>>>>>>> d60c95ef
	else
		netdev_warn(dev->net, "unexpected interrupt, intdata=0x%08X\n",
			    intdata);

	local_irq_restore(flags);
}

/* Enable or disable Tx & Rx checksum offload engines */
static int smsc95xx_set_features(struct net_device *netdev,
	netdev_features_t features)
{
	struct usbnet *dev = netdev_priv(netdev);
	u32 read_buf;
	int ret;

	ret = smsc95xx_read_reg(dev, COE_CR, &read_buf);
	if (ret < 0)
		return ret;

	if (features & NETIF_F_IP_CSUM)
		read_buf |= Tx_COE_EN_;
	else
		read_buf &= ~Tx_COE_EN_;

	if (features & NETIF_F_RXCSUM)
		read_buf |= Rx_COE_EN_;
	else
		read_buf &= ~Rx_COE_EN_;

	ret = smsc95xx_write_reg(dev, COE_CR, read_buf);
	if (ret < 0)
		return ret;

	netif_dbg(dev, hw, dev->net, "COE_CR = 0x%08x\n", read_buf);
	return 0;
}

static int smsc95xx_ethtool_get_eeprom_len(struct net_device *net)
{
	return MAX_EEPROM_SIZE;
}

static int smsc95xx_ethtool_get_eeprom(struct net_device *netdev,
				       struct ethtool_eeprom *ee, u8 *data)
{
	struct usbnet *dev = netdev_priv(netdev);

	ee->magic = LAN95XX_EEPROM_MAGIC;

	return smsc95xx_read_eeprom(dev, ee->offset, ee->len, data);
}

static int smsc95xx_ethtool_set_eeprom(struct net_device *netdev,
				       struct ethtool_eeprom *ee, u8 *data)
{
	struct usbnet *dev = netdev_priv(netdev);

	if (ee->magic != LAN95XX_EEPROM_MAGIC) {
		netdev_warn(dev->net, "EEPROM: magic value mismatch, magic = 0x%x\n",
			    ee->magic);
		return -EINVAL;
	}

	return smsc95xx_write_eeprom(dev, ee->offset, ee->len, data);
}

static int smsc95xx_ethtool_getregslen(struct net_device *netdev)
{
	/* all smsc95xx registers */
	return COE_CR - ID_REV + sizeof(u32);
}

static void
smsc95xx_ethtool_getregs(struct net_device *netdev, struct ethtool_regs *regs,
			 void *buf)
{
	struct usbnet *dev = netdev_priv(netdev);
	unsigned int i, j;
	int retval;
	u32 *data = buf;

	retval = smsc95xx_read_reg(dev, ID_REV, &regs->version);
	if (retval < 0) {
		netdev_warn(netdev, "REGS: cannot read ID_REV\n");
		return;
	}

	for (i = ID_REV, j = 0; i <= COE_CR; i += (sizeof(u32)), j++) {
		retval = smsc95xx_read_reg(dev, i, &data[j]);
		if (retval < 0) {
			netdev_warn(netdev, "REGS: cannot read reg[%x]\n", i);
			return;
		}
	}
}

static void smsc95xx_ethtool_get_wol(struct net_device *net,
				     struct ethtool_wolinfo *wolinfo)
{
	struct usbnet *dev = netdev_priv(net);
	struct smsc95xx_priv *pdata = dev->driver_priv;

	wolinfo->supported = SUPPORTED_WAKE;
	wolinfo->wolopts = pdata->wolopts;
}

static int smsc95xx_ethtool_set_wol(struct net_device *net,
				    struct ethtool_wolinfo *wolinfo)
{
	struct usbnet *dev = netdev_priv(net);
	struct smsc95xx_priv *pdata = dev->driver_priv;
	int ret;

	if (wolinfo->wolopts & ~SUPPORTED_WAKE)
		return -EINVAL;

	pdata->wolopts = wolinfo->wolopts & SUPPORTED_WAKE;

	ret = device_set_wakeup_enable(&dev->udev->dev, pdata->wolopts);
	if (ret < 0)
		netdev_warn(dev->net, "device_set_wakeup_enable error %d\n", ret);

	return ret;
}

static u32 smsc95xx_get_link(struct net_device *net)
{
	phy_read_status(net->phydev);
	return net->phydev->link;
}

static void smsc95xx_ethtool_get_strings(struct net_device *netdev, u32 sset,
					u8 *data)
{
	switch (sset) {
	case ETH_SS_TEST:
		net_selftest_get_strings(data);
		break;
	}
}

static int smsc95xx_ethtool_get_sset_count(struct net_device *ndev, int sset)
{
	switch (sset) {
	case ETH_SS_TEST:
		return net_selftest_get_count();
	default:
		return -EOPNOTSUPP;
	}
}

static const struct ethtool_ops smsc95xx_ethtool_ops = {
	.get_link	= smsc95xx_get_link,
	.nway_reset	= phy_ethtool_nway_reset,
	.get_drvinfo	= usbnet_get_drvinfo,
	.get_msglevel	= usbnet_get_msglevel,
	.set_msglevel	= usbnet_set_msglevel,
	.get_eeprom_len	= smsc95xx_ethtool_get_eeprom_len,
	.get_eeprom	= smsc95xx_ethtool_get_eeprom,
	.set_eeprom	= smsc95xx_ethtool_set_eeprom,
	.get_regs_len	= smsc95xx_ethtool_getregslen,
	.get_regs	= smsc95xx_ethtool_getregs,
	.get_wol	= smsc95xx_ethtool_get_wol,
	.set_wol	= smsc95xx_ethtool_set_wol,
	.get_link_ksettings	= phy_ethtool_get_link_ksettings,
	.set_link_ksettings	= phy_ethtool_set_link_ksettings,
	.get_ts_info	= ethtool_op_get_ts_info,
	.self_test	= net_selftest,
	.get_strings	= smsc95xx_ethtool_get_strings,
	.get_sset_count	= smsc95xx_ethtool_get_sset_count,
};

static int smsc95xx_ioctl(struct net_device *netdev, struct ifreq *rq, int cmd)
{
	if (!netif_running(netdev))
		return -EINVAL;

	return phy_mii_ioctl(netdev->phydev, rq, cmd);
}

static void smsc95xx_init_mac_address(struct usbnet *dev)
{
	u8 addr[ETH_ALEN];

	/* maybe the boot loader passed the MAC address in devicetree */
	if (!platform_get_ethdev_address(&dev->udev->dev, dev->net)) {
		if (is_valid_ether_addr(dev->net->dev_addr)) {
			/* device tree values are valid so use them */
			netif_dbg(dev, ifup, dev->net, "MAC address read from the device tree\n");
			return;
		}
	}

	/* try reading mac address from EEPROM */
	if (smsc95xx_read_eeprom(dev, EEPROM_MAC_OFFSET, ETH_ALEN, addr) == 0) {
		eth_hw_addr_set(dev->net, addr);
		if (is_valid_ether_addr(dev->net->dev_addr)) {
			/* eeprom values are valid so use them */
			netif_dbg(dev, ifup, dev->net, "MAC address read from EEPROM\n");
			return;
		}
	}

	/* no useful static MAC address found. generate a random one */
	eth_hw_addr_random(dev->net);
	netif_dbg(dev, ifup, dev->net, "MAC address set to eth_random_addr\n");
}

static int smsc95xx_set_mac_address(struct usbnet *dev)
{
	u32 addr_lo = dev->net->dev_addr[0] | dev->net->dev_addr[1] << 8 |
		dev->net->dev_addr[2] << 16 | dev->net->dev_addr[3] << 24;
	u32 addr_hi = dev->net->dev_addr[4] | dev->net->dev_addr[5] << 8;
	int ret;

	ret = smsc95xx_write_reg(dev, ADDRL, addr_lo);
	if (ret < 0)
		return ret;

	return smsc95xx_write_reg(dev, ADDRH, addr_hi);
}

/* starts the TX path */
static int smsc95xx_start_tx_path(struct usbnet *dev)
{
	struct smsc95xx_priv *pdata = dev->driver_priv;
	unsigned long flags;
	int ret;

	/* Enable Tx at MAC */
	spin_lock_irqsave(&pdata->mac_cr_lock, flags);
	pdata->mac_cr |= MAC_CR_TXEN_;
	spin_unlock_irqrestore(&pdata->mac_cr_lock, flags);

	ret = smsc95xx_write_reg(dev, MAC_CR, pdata->mac_cr);
	if (ret < 0)
		return ret;

	/* Enable Tx at SCSRs */
	return smsc95xx_write_reg(dev, TX_CFG, TX_CFG_ON_);
}

/* Starts the Receive path */
static int smsc95xx_start_rx_path(struct usbnet *dev)
{
	struct smsc95xx_priv *pdata = dev->driver_priv;
	unsigned long flags;

	spin_lock_irqsave(&pdata->mac_cr_lock, flags);
	pdata->mac_cr |= MAC_CR_RXEN_;
	spin_unlock_irqrestore(&pdata->mac_cr_lock, flags);

	return smsc95xx_write_reg(dev, MAC_CR, pdata->mac_cr);
}

static int smsc95xx_reset(struct usbnet *dev)
{
	struct smsc95xx_priv *pdata = dev->driver_priv;
	u32 read_buf, write_buf, burst_cap;
	int ret = 0, timeout;

	netif_dbg(dev, ifup, dev->net, "entering smsc95xx_reset\n");

	ret = smsc95xx_write_reg(dev, HW_CFG, HW_CFG_LRST_);
	if (ret < 0)
		return ret;

	timeout = 0;
	do {
		msleep(10);
		ret = smsc95xx_read_reg(dev, HW_CFG, &read_buf);
		if (ret < 0)
			return ret;
		timeout++;
	} while ((read_buf & HW_CFG_LRST_) && (timeout < 100));

	if (timeout >= 100) {
		netdev_warn(dev->net, "timeout waiting for completion of Lite Reset\n");
		return ret;
	}

	ret = smsc95xx_set_mac_address(dev);
	if (ret < 0)
		return ret;

	netif_dbg(dev, ifup, dev->net, "MAC Address: %pM\n",
		  dev->net->dev_addr);

	ret = smsc95xx_read_reg(dev, HW_CFG, &read_buf);
	if (ret < 0)
		return ret;

	netif_dbg(dev, ifup, dev->net, "Read Value from HW_CFG : 0x%08x\n",
		  read_buf);

	read_buf |= HW_CFG_BIR_;

	ret = smsc95xx_write_reg(dev, HW_CFG, read_buf);
	if (ret < 0)
		return ret;

	ret = smsc95xx_read_reg(dev, HW_CFG, &read_buf);
	if (ret < 0)
		return ret;

	netif_dbg(dev, ifup, dev->net,
		  "Read Value from HW_CFG after writing HW_CFG_BIR_: 0x%08x\n",
		  read_buf);

	if (!turbo_mode) {
		burst_cap = 0;
		dev->rx_urb_size = MAX_SINGLE_PACKET_SIZE;
	} else if (dev->udev->speed == USB_SPEED_HIGH) {
		burst_cap = DEFAULT_HS_BURST_CAP_SIZE / HS_USB_PKT_SIZE;
		dev->rx_urb_size = DEFAULT_HS_BURST_CAP_SIZE;
	} else {
		burst_cap = DEFAULT_FS_BURST_CAP_SIZE / FS_USB_PKT_SIZE;
		dev->rx_urb_size = DEFAULT_FS_BURST_CAP_SIZE;
	}

	netif_dbg(dev, ifup, dev->net, "rx_urb_size=%ld\n",
		  (ulong)dev->rx_urb_size);

	ret = smsc95xx_write_reg(dev, BURST_CAP, burst_cap);
	if (ret < 0)
		return ret;

	ret = smsc95xx_read_reg(dev, BURST_CAP, &read_buf);
	if (ret < 0)
		return ret;

	netif_dbg(dev, ifup, dev->net,
		  "Read Value from BURST_CAP after writing: 0x%08x\n",
		  read_buf);

	ret = smsc95xx_write_reg(dev, BULK_IN_DLY, DEFAULT_BULK_IN_DELAY);
	if (ret < 0)
		return ret;

	ret = smsc95xx_read_reg(dev, BULK_IN_DLY, &read_buf);
	if (ret < 0)
		return ret;

	netif_dbg(dev, ifup, dev->net,
		  "Read Value from BULK_IN_DLY after writing: 0x%08x\n",
		  read_buf);

	ret = smsc95xx_read_reg(dev, HW_CFG, &read_buf);
	if (ret < 0)
		return ret;

	netif_dbg(dev, ifup, dev->net, "Read Value from HW_CFG: 0x%08x\n",
		  read_buf);

	if (turbo_mode)
		read_buf |= (HW_CFG_MEF_ | HW_CFG_BCE_);

	read_buf &= ~HW_CFG_RXDOFF_;

	/* set Rx data offset=2, Make IP header aligns on word boundary. */
	read_buf |= NET_IP_ALIGN << 9;

	ret = smsc95xx_write_reg(dev, HW_CFG, read_buf);
	if (ret < 0)
		return ret;

	ret = smsc95xx_read_reg(dev, HW_CFG, &read_buf);
	if (ret < 0)
		return ret;

	netif_dbg(dev, ifup, dev->net,
		  "Read Value from HW_CFG after writing: 0x%08x\n", read_buf);

	ret = smsc95xx_write_reg(dev, INT_STS, INT_STS_CLEAR_ALL_);
	if (ret < 0)
		return ret;

	ret = smsc95xx_read_reg(dev, ID_REV, &read_buf);
	if (ret < 0)
		return ret;
	netif_dbg(dev, ifup, dev->net, "ID_REV = 0x%08x\n", read_buf);

	/* Configure GPIO pins as LED outputs */
	write_buf = LED_GPIO_CFG_SPD_LED | LED_GPIO_CFG_LNK_LED |
		LED_GPIO_CFG_FDX_LED;
	ret = smsc95xx_write_reg(dev, LED_GPIO_CFG, write_buf);
	if (ret < 0)
		return ret;

	/* Init Tx */
	ret = smsc95xx_write_reg(dev, FLOW, 0);
	if (ret < 0)
		return ret;

	ret = smsc95xx_write_reg(dev, AFC_CFG, AFC_CFG_DEFAULT);
	if (ret < 0)
		return ret;

	/* Don't need mac_cr_lock during initialisation */
	ret = smsc95xx_read_reg(dev, MAC_CR, &pdata->mac_cr);
	if (ret < 0)
		return ret;

	/* Init Rx */
	/* Set Vlan */
	ret = smsc95xx_write_reg(dev, VLAN1, (u32)ETH_P_8021Q);
	if (ret < 0)
		return ret;

	/* Enable or disable checksum offload engines */
	ret = smsc95xx_set_features(dev->net, dev->net->features);
	if (ret < 0) {
		netdev_warn(dev->net, "Failed to set checksum offload features\n");
		return ret;
	}

	smsc95xx_set_multicast(dev->net);

	ret = smsc95xx_read_reg(dev, INT_EP_CTL, &read_buf);
	if (ret < 0)
		return ret;

	/* enable PHY interrupts */
	read_buf |= INT_EP_CTL_PHY_INT_;

	ret = smsc95xx_write_reg(dev, INT_EP_CTL, read_buf);
	if (ret < 0)
		return ret;

	ret = smsc95xx_start_tx_path(dev);
	if (ret < 0) {
		netdev_warn(dev->net, "Failed to start TX path\n");
		return ret;
	}

	ret = smsc95xx_start_rx_path(dev);
	if (ret < 0) {
		netdev_warn(dev->net, "Failed to start RX path\n");
		return ret;
	}

	netif_dbg(dev, ifup, dev->net, "smsc95xx_reset, return 0\n");
	return 0;
}

static const struct net_device_ops smsc95xx_netdev_ops = {
	.ndo_open		= usbnet_open,
	.ndo_stop		= usbnet_stop,
	.ndo_start_xmit		= usbnet_start_xmit,
	.ndo_tx_timeout		= usbnet_tx_timeout,
	.ndo_change_mtu		= usbnet_change_mtu,
	.ndo_get_stats64	= dev_get_tstats64,
	.ndo_set_mac_address 	= eth_mac_addr,
	.ndo_validate_addr	= eth_validate_addr,
	.ndo_eth_ioctl		= smsc95xx_ioctl,
	.ndo_set_rx_mode	= smsc95xx_set_multicast,
	.ndo_set_features	= smsc95xx_set_features,
};

static void smsc95xx_handle_link_change(struct net_device *net)
{
	struct usbnet *dev = netdev_priv(net);

	phy_print_status(net->phydev);
	smsc95xx_mac_update_fullduplex(dev);
	usbnet_defer_kevent(dev, EVENT_LINK_CHANGE);
}

static int smsc95xx_bind(struct usbnet *dev, struct usb_interface *intf)
{
	struct smsc95xx_priv *pdata;
	char usb_path[64];
	int ret, phy_irq;
	u32 val;

	printk(KERN_INFO SMSC_CHIPNAME " v" SMSC_DRIVER_VERSION "\n");

	ret = usbnet_get_endpoints(dev, intf);
	if (ret < 0) {
		netdev_warn(dev->net, "usbnet_get_endpoints failed: %d\n", ret);
		return ret;
	}

	pdata = kzalloc(sizeof(*pdata), GFP_KERNEL);
	if (!pdata)
		return -ENOMEM;

	dev->driver_priv = pdata;

	spin_lock_init(&pdata->mac_cr_lock);

	/* LAN95xx devices do not alter the computed checksum of 0 to 0xffff.
	 * RFC 2460, ipv6 UDP calculated checksum yields a result of zero must
	 * be changed to 0xffff. RFC 768, ipv4 UDP computed checksum is zero,
	 * it is transmitted as all ones. The zero transmitted checksum means
	 * transmitter generated no checksum. Hence, enable csum offload only
	 * for ipv4 packets.
	 */
	if (DEFAULT_TX_CSUM_ENABLE)
		dev->net->features |= NETIF_F_IP_CSUM;
	if (DEFAULT_RX_CSUM_ENABLE)
		dev->net->features |= NETIF_F_RXCSUM;

	dev->net->hw_features = NETIF_F_IP_CSUM | NETIF_F_RXCSUM;
	set_bit(EVENT_NO_IP_ALIGN, &dev->flags);

	smsc95xx_init_mac_address(dev);

	/* Init all registers */
	ret = smsc95xx_reset(dev);
	if (ret)
		goto free_pdata;

	/* create irq domain for use by PHY driver and GPIO consumers */
	usb_make_path(dev->udev, usb_path, sizeof(usb_path));
	pdata->irqfwnode = irq_domain_alloc_named_fwnode(usb_path);
	if (!pdata->irqfwnode) {
		ret = -ENOMEM;
		goto free_pdata;
	}

	pdata->irqdomain = irq_domain_create_linear(pdata->irqfwnode,
						    SMSC95XX_NR_IRQS,
						    &irq_domain_simple_ops,
						    pdata);
	if (!pdata->irqdomain) {
		ret = -ENOMEM;
		goto free_irqfwnode;
	}

	phy_irq = irq_create_mapping(pdata->irqdomain, PHY_HWIRQ);
	if (!phy_irq) {
		ret = -ENOENT;
		goto remove_irqdomain;
	}

	pdata->irqchip = dummy_irq_chip;
	pdata->irqchip.name = SMSC_CHIPNAME;
	irq_set_chip_and_handler_name(phy_irq, &pdata->irqchip,
				      handle_simple_irq, "phy");

	pdata->mdiobus = mdiobus_alloc();
	if (!pdata->mdiobus) {
		ret = -ENOMEM;
		goto dispose_irq;
	}

	ret = smsc95xx_read_reg(dev, HW_CFG, &val);
	if (ret < 0)
		goto free_mdio;

	pdata->is_internal_phy = !(val & HW_CFG_PSEL_);
	if (pdata->is_internal_phy)
		pdata->mdiobus->phy_mask = ~(1u << SMSC95XX_INTERNAL_PHY_ID);

	pdata->mdiobus->priv = dev;
	pdata->mdiobus->read = smsc95xx_mdiobus_read;
	pdata->mdiobus->write = smsc95xx_mdiobus_write;
	pdata->mdiobus->reset = smsc95xx_mdiobus_reset;
	pdata->mdiobus->name = "smsc95xx-mdiobus";
	pdata->mdiobus->parent = &dev->udev->dev;

	snprintf(pdata->mdiobus->id, ARRAY_SIZE(pdata->mdiobus->id),
		 "usb-%03d:%03d", dev->udev->bus->busnum, dev->udev->devnum);

	ret = mdiobus_register(pdata->mdiobus);
	if (ret) {
		netdev_err(dev->net, "Could not register MDIO bus\n");
		goto free_mdio;
	}

	pdata->phydev = phy_find_first(pdata->mdiobus);
	if (!pdata->phydev) {
		netdev_err(dev->net, "no PHY found\n");
		ret = -ENODEV;
		goto unregister_mdio;
	}

	pdata->phydev->irq = phy_irq;
	pdata->phydev->is_internal = pdata->is_internal_phy;

	/* detect device revision as different features may be available */
	ret = smsc95xx_read_reg(dev, ID_REV, &val);
	if (ret < 0)
		goto unregister_mdio;

	val >>= 16;
	if ((val == ID_REV_CHIP_ID_9500A_) || (val == ID_REV_CHIP_ID_9530_) ||
	    (val == ID_REV_CHIP_ID_89530_) || (val == ID_REV_CHIP_ID_9730_))
		pdata->features = (FEATURE_8_WAKEUP_FILTERS |
			FEATURE_PHY_NLP_CROSSOVER |
			FEATURE_REMOTE_WAKEUP);
	else if (val == ID_REV_CHIP_ID_9512_)
		pdata->features = FEATURE_8_WAKEUP_FILTERS;

	dev->net->netdev_ops = &smsc95xx_netdev_ops;
	dev->net->ethtool_ops = &smsc95xx_ethtool_ops;
	dev->net->flags |= IFF_MULTICAST;
	dev->net->hard_header_len += SMSC95XX_TX_OVERHEAD_CSUM;
	dev->net->min_mtu = ETH_MIN_MTU;
	dev->net->max_mtu = ETH_DATA_LEN;
	dev->hard_mtu = dev->net->mtu + dev->net->hard_header_len;

	ret = phy_connect_direct(dev->net, pdata->phydev,
				 &smsc95xx_handle_link_change,
				 PHY_INTERFACE_MODE_MII);
	if (ret) {
		netdev_err(dev->net, "can't attach PHY to %s\n", pdata->mdiobus->id);
		goto unregister_mdio;
	}

	phy_attached_info(dev->net->phydev);

	return 0;

unregister_mdio:
	mdiobus_unregister(pdata->mdiobus);

free_mdio:
	mdiobus_free(pdata->mdiobus);

dispose_irq:
	irq_dispose_mapping(phy_irq);

remove_irqdomain:
	irq_domain_remove(pdata->irqdomain);

free_irqfwnode:
	irq_domain_free_fwnode(pdata->irqfwnode);

free_pdata:
	kfree(pdata);
	return ret;
}

static void smsc95xx_unbind(struct usbnet *dev, struct usb_interface *intf)
{
	struct smsc95xx_priv *pdata = dev->driver_priv;

	phy_disconnect(dev->net->phydev);
	mdiobus_unregister(pdata->mdiobus);
	mdiobus_free(pdata->mdiobus);
	irq_dispose_mapping(irq_find_mapping(pdata->irqdomain, PHY_HWIRQ));
	irq_domain_remove(pdata->irqdomain);
	irq_domain_free_fwnode(pdata->irqfwnode);
	netif_dbg(dev, ifdown, dev->net, "free pdata\n");
	kfree(pdata);
}

static int smsc95xx_start_phy(struct usbnet *dev)
{
	phy_start(dev->net->phydev);

	return 0;
}

static int smsc95xx_stop(struct usbnet *dev)
{
	phy_stop(dev->net->phydev);

	return 0;
}

static u32 smsc_crc(const u8 *buffer, size_t len, int filter)
{
	u32 crc = bitrev16(crc16(0xFFFF, buffer, len));
	return crc << ((filter % 2) * 16);
}

static int smsc95xx_link_ok(struct usbnet *dev)
{
	struct smsc95xx_priv *pdata = dev->driver_priv;
	int ret;

	/* first, a dummy read, needed to latch some MII phys */
	ret = smsc95xx_mdio_read(dev, pdata->phydev->mdio.addr, MII_BMSR);
	if (ret < 0)
		return ret;

	ret = smsc95xx_mdio_read(dev, pdata->phydev->mdio.addr, MII_BMSR);
	if (ret < 0)
		return ret;

	return !!(ret & BMSR_LSTATUS);
}

static int smsc95xx_enter_suspend0(struct usbnet *dev)
{
	struct smsc95xx_priv *pdata = dev->driver_priv;
	u32 val;
	int ret;

	ret = smsc95xx_read_reg(dev, PM_CTRL, &val);
	if (ret < 0)
		return ret;

	val &= (~(PM_CTL_SUS_MODE_ | PM_CTL_WUPS_ | PM_CTL_PHY_RST_));
	val |= PM_CTL_SUS_MODE_0;

	ret = smsc95xx_write_reg(dev, PM_CTRL, val);
	if (ret < 0)
		return ret;

	/* clear wol status */
	val &= ~PM_CTL_WUPS_;
	val |= PM_CTL_WUPS_WOL_;

	/* enable energy detection */
	if (pdata->wolopts & WAKE_PHY)
		val |= PM_CTL_WUPS_ED_;

	ret = smsc95xx_write_reg(dev, PM_CTRL, val);
	if (ret < 0)
		return ret;

	/* read back PM_CTRL */
	ret = smsc95xx_read_reg(dev, PM_CTRL, &val);
	if (ret < 0)
		return ret;

	pdata->suspend_flags |= SUSPEND_SUSPEND0;

	return 0;
}

static int smsc95xx_enter_suspend1(struct usbnet *dev)
{
	struct smsc95xx_priv *pdata = dev->driver_priv;
	int ret, phy_id = pdata->phydev->mdio.addr;
	u32 val;

	/* reconfigure link pulse detection timing for
	 * compatibility with non-standard link partners
	 */
	if (pdata->features & FEATURE_PHY_NLP_CROSSOVER)
		smsc95xx_mdio_write(dev, phy_id, PHY_EDPD_CONFIG,
				    PHY_EDPD_CONFIG_DEFAULT);

	/* enable energy detect power-down mode */
	ret = smsc95xx_mdio_read(dev, phy_id, PHY_MODE_CTRL_STS);
	if (ret < 0)
		return ret;

	ret |= MODE_CTRL_STS_EDPWRDOWN_;

	smsc95xx_mdio_write(dev, phy_id, PHY_MODE_CTRL_STS, ret);

	/* enter SUSPEND1 mode */
	ret = smsc95xx_read_reg(dev, PM_CTRL, &val);
	if (ret < 0)
		return ret;

	val &= ~(PM_CTL_SUS_MODE_ | PM_CTL_WUPS_ | PM_CTL_PHY_RST_);
	val |= PM_CTL_SUS_MODE_1;

	ret = smsc95xx_write_reg(dev, PM_CTRL, val);
	if (ret < 0)
		return ret;

	/* clear wol status, enable energy detection */
	val &= ~PM_CTL_WUPS_;
	val |= (PM_CTL_WUPS_ED_ | PM_CTL_ED_EN_);

	ret = smsc95xx_write_reg(dev, PM_CTRL, val);
	if (ret < 0)
		return ret;

	pdata->suspend_flags |= SUSPEND_SUSPEND1;

	return 0;
}

static int smsc95xx_enter_suspend2(struct usbnet *dev)
{
	struct smsc95xx_priv *pdata = dev->driver_priv;
	u32 val;
	int ret;

	ret = smsc95xx_read_reg(dev, PM_CTRL, &val);
	if (ret < 0)
		return ret;

	val &= ~(PM_CTL_SUS_MODE_ | PM_CTL_WUPS_ | PM_CTL_PHY_RST_);
	val |= PM_CTL_SUS_MODE_2;

	ret = smsc95xx_write_reg(dev, PM_CTRL, val);
	if (ret < 0)
		return ret;

	pdata->suspend_flags |= SUSPEND_SUSPEND2;

	return 0;
}

static int smsc95xx_enter_suspend3(struct usbnet *dev)
{
	struct smsc95xx_priv *pdata = dev->driver_priv;
	u32 val;
	int ret;

	ret = smsc95xx_read_reg(dev, RX_FIFO_INF, &val);
	if (ret < 0)
		return ret;

	if (val & RX_FIFO_INF_USED_) {
		netdev_info(dev->net, "rx fifo not empty in autosuspend\n");
		return -EBUSY;
	}

	ret = smsc95xx_read_reg(dev, PM_CTRL, &val);
	if (ret < 0)
		return ret;

	val &= ~(PM_CTL_SUS_MODE_ | PM_CTL_WUPS_ | PM_CTL_PHY_RST_);
	val |= PM_CTL_SUS_MODE_3 | PM_CTL_RES_CLR_WKP_STS;

	ret = smsc95xx_write_reg(dev, PM_CTRL, val);
	if (ret < 0)
		return ret;

	/* clear wol status */
	val &= ~PM_CTL_WUPS_;
	val |= PM_CTL_WUPS_WOL_;

	ret = smsc95xx_write_reg(dev, PM_CTRL, val);
	if (ret < 0)
		return ret;

	pdata->suspend_flags |= SUSPEND_SUSPEND3;

	return 0;
}

static int smsc95xx_autosuspend(struct usbnet *dev, u32 link_up)
{
	struct smsc95xx_priv *pdata = dev->driver_priv;

	if (!netif_running(dev->net)) {
		/* interface is ifconfig down so fully power down hw */
		netdev_dbg(dev->net, "autosuspend entering SUSPEND2\n");
		return smsc95xx_enter_suspend2(dev);
	}

	if (!link_up) {
		/* link is down so enter EDPD mode, but only if device can
		 * reliably resume from it.  This check should be redundant
		 * as current FEATURE_REMOTE_WAKEUP parts also support
		 * FEATURE_PHY_NLP_CROSSOVER but it's included for clarity */
		if (!(pdata->features & FEATURE_PHY_NLP_CROSSOVER)) {
			netdev_warn(dev->net, "EDPD not supported\n");
			return -EBUSY;
		}

		netdev_dbg(dev->net, "autosuspend entering SUSPEND1\n");
		netdev_info(dev->net, "entering SUSPEND1 mode\n");
		return smsc95xx_enter_suspend1(dev);
	}

	netdev_dbg(dev->net, "autosuspend entering SUSPEND3\n");
	return smsc95xx_enter_suspend3(dev);
}

static int smsc95xx_suspend(struct usb_interface *intf, pm_message_t message)
{
	struct usbnet *dev = usb_get_intfdata(intf);
	struct smsc95xx_priv *pdata = dev->driver_priv;
	u32 val, link_up;
	int ret;

	pdata->pm_task = current;

	ret = usbnet_suspend(intf, message);
	if (ret < 0) {
		netdev_warn(dev->net, "usbnet_suspend error\n");
		pdata->pm_task = NULL;
		return ret;
	}

	if (pdata->suspend_flags) {
		netdev_warn(dev->net, "error during last resume\n");
		pdata->suspend_flags = 0;
	}

	link_up = smsc95xx_link_ok(dev);

	if (message.event == PM_EVENT_AUTO_SUSPEND &&
	    (pdata->features & FEATURE_REMOTE_WAKEUP)) {
		ret = smsc95xx_autosuspend(dev, link_up);
		goto done;
	}

	/* if we get this far we're not autosuspending */
	/* if no wol options set, or if link is down and we're not waking on
	 * PHY activity, enter lowest power SUSPEND2 mode
	 */
	if (!(pdata->wolopts & SUPPORTED_WAKE) ||
		!(link_up || (pdata->wolopts & WAKE_PHY))) {
		netdev_info(dev->net, "entering SUSPEND2 mode\n");

		/* disable energy detect (link up) & wake up events */
		ret = smsc95xx_read_reg(dev, WUCSR, &val);
		if (ret < 0)
			goto done;

		val &= ~(WUCSR_MPEN_ | WUCSR_WAKE_EN_);

		ret = smsc95xx_write_reg(dev, WUCSR, val);
		if (ret < 0)
			goto done;

		ret = smsc95xx_read_reg(dev, PM_CTRL, &val);
		if (ret < 0)
			goto done;

		val &= ~(PM_CTL_ED_EN_ | PM_CTL_WOL_EN_);

		ret = smsc95xx_write_reg(dev, PM_CTRL, val);
		if (ret < 0)
			goto done;

		ret = smsc95xx_enter_suspend2(dev);
		goto done;
	}

	if (pdata->wolopts & WAKE_PHY) {
		/* if link is down then configure EDPD and enter SUSPEND1,
		 * otherwise enter SUSPEND0 below
		 */
		if (!link_up) {
			netdev_info(dev->net, "entering SUSPEND1 mode\n");
			ret = smsc95xx_enter_suspend1(dev);
			goto done;
		}
	}

	if (pdata->wolopts & (WAKE_BCAST | WAKE_MCAST | WAKE_ARP | WAKE_UCAST)) {
		u32 *filter_mask = kcalloc(32, sizeof(u32), GFP_KERNEL);
		u32 command[2];
		u32 offset[2];
		u32 crc[4];
		int wuff_filter_count =
			(pdata->features & FEATURE_8_WAKEUP_FILTERS) ?
			LAN9500A_WUFF_NUM : LAN9500_WUFF_NUM;
		int i, filter = 0;

		if (!filter_mask) {
			netdev_warn(dev->net, "Unable to allocate filter_mask\n");
			ret = -ENOMEM;
			goto done;
		}

		memset(command, 0, sizeof(command));
		memset(offset, 0, sizeof(offset));
		memset(crc, 0, sizeof(crc));

		if (pdata->wolopts & WAKE_BCAST) {
			const u8 bcast[] = {0xFF, 0xFF, 0xFF, 0xFF, 0xFF, 0xFF};
			netdev_info(dev->net, "enabling broadcast detection\n");
			filter_mask[filter * 4] = 0x003F;
			filter_mask[filter * 4 + 1] = 0x00;
			filter_mask[filter * 4 + 2] = 0x00;
			filter_mask[filter * 4 + 3] = 0x00;
			command[filter/4] |= 0x05UL << ((filter % 4) * 8);
			offset[filter/4] |= 0x00 << ((filter % 4) * 8);
			crc[filter/2] |= smsc_crc(bcast, 6, filter);
			filter++;
		}

		if (pdata->wolopts & WAKE_MCAST) {
			const u8 mcast[] = {0x01, 0x00, 0x5E};
			netdev_info(dev->net, "enabling multicast detection\n");
			filter_mask[filter * 4] = 0x0007;
			filter_mask[filter * 4 + 1] = 0x00;
			filter_mask[filter * 4 + 2] = 0x00;
			filter_mask[filter * 4 + 3] = 0x00;
			command[filter/4] |= 0x09UL << ((filter % 4) * 8);
			offset[filter/4] |= 0x00  << ((filter % 4) * 8);
			crc[filter/2] |= smsc_crc(mcast, 3, filter);
			filter++;
		}

		if (pdata->wolopts & WAKE_ARP) {
			const u8 arp[] = {0x08, 0x06};
			netdev_info(dev->net, "enabling ARP detection\n");
			filter_mask[filter * 4] = 0x0003;
			filter_mask[filter * 4 + 1] = 0x00;
			filter_mask[filter * 4 + 2] = 0x00;
			filter_mask[filter * 4 + 3] = 0x00;
			command[filter/4] |= 0x05UL << ((filter % 4) * 8);
			offset[filter/4] |= 0x0C << ((filter % 4) * 8);
			crc[filter/2] |= smsc_crc(arp, 2, filter);
			filter++;
		}

		if (pdata->wolopts & WAKE_UCAST) {
			netdev_info(dev->net, "enabling unicast detection\n");
			filter_mask[filter * 4] = 0x003F;
			filter_mask[filter * 4 + 1] = 0x00;
			filter_mask[filter * 4 + 2] = 0x00;
			filter_mask[filter * 4 + 3] = 0x00;
			command[filter/4] |= 0x01UL << ((filter % 4) * 8);
			offset[filter/4] |= 0x00 << ((filter % 4) * 8);
			crc[filter/2] |= smsc_crc(dev->net->dev_addr, ETH_ALEN, filter);
			filter++;
		}

		for (i = 0; i < (wuff_filter_count * 4); i++) {
			ret = smsc95xx_write_reg(dev, WUFF, filter_mask[i]);
			if (ret < 0) {
				kfree(filter_mask);
				goto done;
			}
		}
		kfree(filter_mask);

		for (i = 0; i < (wuff_filter_count / 4); i++) {
			ret = smsc95xx_write_reg(dev, WUFF, command[i]);
			if (ret < 0)
				goto done;
		}

		for (i = 0; i < (wuff_filter_count / 4); i++) {
			ret = smsc95xx_write_reg(dev, WUFF, offset[i]);
			if (ret < 0)
				goto done;
		}

		for (i = 0; i < (wuff_filter_count / 2); i++) {
			ret = smsc95xx_write_reg(dev, WUFF, crc[i]);
			if (ret < 0)
				goto done;
		}

		/* clear any pending pattern match packet status */
		ret = smsc95xx_read_reg(dev, WUCSR, &val);
		if (ret < 0)
			goto done;

		val |= WUCSR_WUFR_;

		ret = smsc95xx_write_reg(dev, WUCSR, val);
		if (ret < 0)
			goto done;
	}

	if (pdata->wolopts & WAKE_MAGIC) {
		/* clear any pending magic packet status */
		ret = smsc95xx_read_reg(dev, WUCSR, &val);
		if (ret < 0)
			goto done;

		val |= WUCSR_MPR_;

		ret = smsc95xx_write_reg(dev, WUCSR, val);
		if (ret < 0)
			goto done;
	}

	/* enable/disable wakeup sources */
	ret = smsc95xx_read_reg(dev, WUCSR, &val);
	if (ret < 0)
		goto done;

	if (pdata->wolopts & (WAKE_BCAST | WAKE_MCAST | WAKE_ARP | WAKE_UCAST)) {
		netdev_info(dev->net, "enabling pattern match wakeup\n");
		val |= WUCSR_WAKE_EN_;
	} else {
		netdev_info(dev->net, "disabling pattern match wakeup\n");
		val &= ~WUCSR_WAKE_EN_;
	}

	if (pdata->wolopts & WAKE_MAGIC) {
		netdev_info(dev->net, "enabling magic packet wakeup\n");
		val |= WUCSR_MPEN_;
	} else {
		netdev_info(dev->net, "disabling magic packet wakeup\n");
		val &= ~WUCSR_MPEN_;
	}

	ret = smsc95xx_write_reg(dev, WUCSR, val);
	if (ret < 0)
		goto done;

	/* enable wol wakeup source */
	ret = smsc95xx_read_reg(dev, PM_CTRL, &val);
	if (ret < 0)
		goto done;

	val |= PM_CTL_WOL_EN_;

	/* phy energy detect wakeup source */
	if (pdata->wolopts & WAKE_PHY)
		val |= PM_CTL_ED_EN_;

	ret = smsc95xx_write_reg(dev, PM_CTRL, val);
	if (ret < 0)
		goto done;

	/* enable receiver to enable frame reception */
	smsc95xx_start_rx_path(dev);

	/* some wol options are enabled, so enter SUSPEND0 */
	netdev_info(dev->net, "entering SUSPEND0 mode\n");
	ret = smsc95xx_enter_suspend0(dev);

done:
	/*
	 * TODO: resume() might need to handle the suspend failure
	 * in system sleep
	 */
	if (ret && PMSG_IS_AUTO(message))
		usbnet_resume(intf);

	pdata->pm_task = NULL;
	return ret;
}

static int smsc95xx_resume(struct usb_interface *intf)
{
	struct usbnet *dev = usb_get_intfdata(intf);
	struct smsc95xx_priv *pdata;
	u8 suspend_flags;
	int ret;
	u32 val;

	BUG_ON(!dev);
	pdata = dev->driver_priv;
	suspend_flags = pdata->suspend_flags;

	netdev_dbg(dev->net, "resume suspend_flags=0x%02x\n", suspend_flags);

	/* do this first to ensure it's cleared even in error case */
	pdata->suspend_flags = 0;

	pdata->pm_task = current;

	if (suspend_flags & SUSPEND_ALLMODES) {
		/* clear wake-up sources */
		ret = smsc95xx_read_reg(dev, WUCSR, &val);
		if (ret < 0)
			goto done;

		val &= ~(WUCSR_WAKE_EN_ | WUCSR_MPEN_);

		ret = smsc95xx_write_reg(dev, WUCSR, val);
		if (ret < 0)
			goto done;

		/* clear wake-up status */
		ret = smsc95xx_read_reg(dev, PM_CTRL, &val);
		if (ret < 0)
			goto done;

		val &= ~PM_CTL_WOL_EN_;
		val |= PM_CTL_WUPS_;

		ret = smsc95xx_write_reg(dev, PM_CTRL, val);
		if (ret < 0)
			goto done;
	}

	phy_init_hw(pdata->phydev);

	ret = usbnet_resume(intf);
	if (ret < 0)
		netdev_warn(dev->net, "usbnet_resume error\n");

done:
	pdata->pm_task = NULL;
	return ret;
}

static int smsc95xx_reset_resume(struct usb_interface *intf)
{
	struct usbnet *dev = usb_get_intfdata(intf);
	struct smsc95xx_priv *pdata = dev->driver_priv;
	int ret;

	pdata->pm_task = current;
	ret = smsc95xx_reset(dev);
	pdata->pm_task = NULL;
	if (ret < 0)
		return ret;

	return smsc95xx_resume(intf);
}

static void smsc95xx_rx_csum_offload(struct sk_buff *skb)
{
	skb->csum = *(u16 *)(skb_tail_pointer(skb) - 2);
	skb->ip_summed = CHECKSUM_COMPLETE;
	skb_trim(skb, skb->len - 2);
}

static int smsc95xx_rx_fixup(struct usbnet *dev, struct sk_buff *skb)
{
	/* This check is no longer done by usbnet */
	if (skb->len < dev->net->hard_header_len)
		return 0;

	while (skb->len > 0) {
		u32 header, align_count;
		struct sk_buff *ax_skb;
		unsigned char *packet;
		u16 size;

		header = get_unaligned_le32(skb->data);
		skb_pull(skb, 4 + NET_IP_ALIGN);
		packet = skb->data;

		/* get the packet length */
		size = (u16)((header & RX_STS_FL_) >> 16);
		align_count = (4 - ((size + NET_IP_ALIGN) % 4)) % 4;

		if (unlikely(header & RX_STS_ES_)) {
			netif_dbg(dev, rx_err, dev->net,
				  "Error header=0x%08x\n", header);
			dev->net->stats.rx_errors++;
			dev->net->stats.rx_dropped++;

			if (header & RX_STS_CRC_) {
				dev->net->stats.rx_crc_errors++;
			} else {
				if (header & (RX_STS_TL_ | RX_STS_RF_))
					dev->net->stats.rx_frame_errors++;

				if ((header & RX_STS_LE_) &&
					(!(header & RX_STS_FT_)))
					dev->net->stats.rx_length_errors++;
			}
		} else {
			/* ETH_FRAME_LEN + 4(CRC) + 2(COE) + 4(Vlan) */
			if (unlikely(size > (ETH_FRAME_LEN + 12))) {
				netif_dbg(dev, rx_err, dev->net,
					  "size err header=0x%08x\n", header);
				return 0;
			}

			/* last frame in this batch */
			if (skb->len == size) {
				if (dev->net->features & NETIF_F_RXCSUM)
					smsc95xx_rx_csum_offload(skb);
				skb_trim(skb, skb->len - 4); /* remove fcs */
				skb->truesize = size + sizeof(struct sk_buff);

				return 1;
			}

			ax_skb = skb_clone(skb, GFP_ATOMIC);
			if (unlikely(!ax_skb)) {
				netdev_warn(dev->net, "Error allocating skb\n");
				return 0;
			}

			ax_skb->len = size;
			ax_skb->data = packet;
			skb_set_tail_pointer(ax_skb, size);

			if (dev->net->features & NETIF_F_RXCSUM)
				smsc95xx_rx_csum_offload(ax_skb);
			skb_trim(ax_skb, ax_skb->len - 4); /* remove fcs */
			ax_skb->truesize = size + sizeof(struct sk_buff);

			usbnet_skb_return(dev, ax_skb);
		}

		skb_pull(skb, size);

		/* padding bytes before the next frame starts */
		if (skb->len)
			skb_pull(skb, align_count);
	}

	return 1;
}

static u32 smsc95xx_calc_csum_preamble(struct sk_buff *skb)
{
	u16 low_16 = (u16)skb_checksum_start_offset(skb);
	u16 high_16 = low_16 + skb->csum_offset;
	return (high_16 << 16) | low_16;
}

/* The TX CSUM won't work if the checksum lies in the last 4 bytes of the
 * transmission. This is fairly unlikely, only seems to trigger with some
 * short TCP ACK packets sent.
 *
 * Note, this calculation should probably check for the alignment of the
 * data as well, but a straight check for csum being in the last four bytes
 * of the packet should be ok for now.
 */
static bool smsc95xx_can_tx_checksum(struct sk_buff *skb)
{
       unsigned int len = skb->len - skb_checksum_start_offset(skb);

       if (skb->len <= 45)
	       return false;
       return skb->csum_offset < (len - (4 + 1));
}

static struct sk_buff *smsc95xx_tx_fixup(struct usbnet *dev,
					 struct sk_buff *skb, gfp_t flags)
{
	bool csum = skb->ip_summed == CHECKSUM_PARTIAL;
	int overhead = csum ? SMSC95XX_TX_OVERHEAD_CSUM : SMSC95XX_TX_OVERHEAD;
	u32 tx_cmd_a, tx_cmd_b;
	void *ptr;

	/* We do not advertise SG, so skbs should be already linearized */
	BUG_ON(skb_shinfo(skb)->nr_frags);

	/* Make writable and expand header space by overhead if required */
	if (skb_cow_head(skb, overhead)) {
		/* Must deallocate here as returning NULL to indicate error
		 * means the skb won't be deallocated in the caller.
		 */
		dev_kfree_skb_any(skb);
		return NULL;
	}

	tx_cmd_b = (u32)skb->len;
	tx_cmd_a = tx_cmd_b | TX_CMD_A_FIRST_SEG_ | TX_CMD_A_LAST_SEG_;

	if (csum) {
		if (!smsc95xx_can_tx_checksum(skb)) {
			/* workaround - hardware tx checksum does not work
			 * properly with extremely small packets */
			long csstart = skb_checksum_start_offset(skb);
			__wsum calc = csum_partial(skb->data + csstart,
				skb->len - csstart, 0);
			*((__sum16 *)(skb->data + csstart
				+ skb->csum_offset)) = csum_fold(calc);

			csum = false;
		} else {
			u32 csum_preamble = smsc95xx_calc_csum_preamble(skb);
			ptr = skb_push(skb, 4);
			put_unaligned_le32(csum_preamble, ptr);

			tx_cmd_a += 4;
			tx_cmd_b += 4;
			tx_cmd_b |= TX_CMD_B_CSUM_ENABLE;
		}
	}

	ptr = skb_push(skb, 8);
	put_unaligned_le32(tx_cmd_a, ptr);
	put_unaligned_le32(tx_cmd_b, ptr+4);

	return skb;
}

static int smsc95xx_manage_power(struct usbnet *dev, int on)
{
	struct smsc95xx_priv *pdata = dev->driver_priv;

	dev->intf->needs_remote_wakeup = on;

	if (pdata->features & FEATURE_REMOTE_WAKEUP)
		return 0;

	/* this chip revision isn't capable of remote wakeup */
	netdev_info(dev->net, "hardware isn't capable of remote wakeup\n");

	if (on)
		usb_autopm_get_interface_no_resume(dev->intf);
	else
		usb_autopm_put_interface(dev->intf);

	return 0;
}

static const struct driver_info smsc95xx_info = {
	.description	= "smsc95xx USB 2.0 Ethernet",
	.bind		= smsc95xx_bind,
	.unbind		= smsc95xx_unbind,
	.reset		= smsc95xx_reset,
	.check_connect	= smsc95xx_start_phy,
	.stop		= smsc95xx_stop,
	.rx_fixup	= smsc95xx_rx_fixup,
	.tx_fixup	= smsc95xx_tx_fixup,
	.status		= smsc95xx_status,
	.manage_power	= smsc95xx_manage_power,
	.flags		= FLAG_ETHER | FLAG_SEND_ZLP | FLAG_LINK_INTR,
};

static const struct usb_device_id products[] = {
	{
		/* SMSC9500 USB Ethernet Device */
		USB_DEVICE(0x0424, 0x9500),
		.driver_info = (unsigned long) &smsc95xx_info,
	},
	{
		/* SMSC9505 USB Ethernet Device */
		USB_DEVICE(0x0424, 0x9505),
		.driver_info = (unsigned long) &smsc95xx_info,
	},
	{
		/* SMSC9500A USB Ethernet Device */
		USB_DEVICE(0x0424, 0x9E00),
		.driver_info = (unsigned long) &smsc95xx_info,
	},
	{
		/* SMSC9505A USB Ethernet Device */
		USB_DEVICE(0x0424, 0x9E01),
		.driver_info = (unsigned long) &smsc95xx_info,
	},
	{
		/* SMSC9512/9514 USB Hub & Ethernet Device */
		USB_DEVICE(0x0424, 0xec00),
		.driver_info = (unsigned long) &smsc95xx_info,
	},
	{
		/* SMSC9500 USB Ethernet Device (SAL10) */
		USB_DEVICE(0x0424, 0x9900),
		.driver_info = (unsigned long) &smsc95xx_info,
	},
	{
		/* SMSC9505 USB Ethernet Device (SAL10) */
		USB_DEVICE(0x0424, 0x9901),
		.driver_info = (unsigned long) &smsc95xx_info,
	},
	{
		/* SMSC9500A USB Ethernet Device (SAL10) */
		USB_DEVICE(0x0424, 0x9902),
		.driver_info = (unsigned long) &smsc95xx_info,
	},
	{
		/* SMSC9505A USB Ethernet Device (SAL10) */
		USB_DEVICE(0x0424, 0x9903),
		.driver_info = (unsigned long) &smsc95xx_info,
	},
	{
		/* SMSC9512/9514 USB Hub & Ethernet Device (SAL10) */
		USB_DEVICE(0x0424, 0x9904),
		.driver_info = (unsigned long) &smsc95xx_info,
	},
	{
		/* SMSC9500A USB Ethernet Device (HAL) */
		USB_DEVICE(0x0424, 0x9905),
		.driver_info = (unsigned long) &smsc95xx_info,
	},
	{
		/* SMSC9505A USB Ethernet Device (HAL) */
		USB_DEVICE(0x0424, 0x9906),
		.driver_info = (unsigned long) &smsc95xx_info,
	},
	{
		/* SMSC9500 USB Ethernet Device (Alternate ID) */
		USB_DEVICE(0x0424, 0x9907),
		.driver_info = (unsigned long) &smsc95xx_info,
	},
	{
		/* SMSC9500A USB Ethernet Device (Alternate ID) */
		USB_DEVICE(0x0424, 0x9908),
		.driver_info = (unsigned long) &smsc95xx_info,
	},
	{
		/* SMSC9512/9514 USB Hub & Ethernet Device (Alternate ID) */
		USB_DEVICE(0x0424, 0x9909),
		.driver_info = (unsigned long) &smsc95xx_info,
	},
	{
		/* SMSC LAN9530 USB Ethernet Device */
		USB_DEVICE(0x0424, 0x9530),
		.driver_info = (unsigned long) &smsc95xx_info,
	},
	{
		/* SMSC LAN9730 USB Ethernet Device */
		USB_DEVICE(0x0424, 0x9730),
		.driver_info = (unsigned long) &smsc95xx_info,
	},
	{
		/* SMSC LAN89530 USB Ethernet Device */
		USB_DEVICE(0x0424, 0x9E08),
		.driver_info = (unsigned long) &smsc95xx_info,
	},
	{
		/* Microchip's EVB-LAN8670-USB 10BASE-T1S Ethernet Device */
		USB_DEVICE(0x184F, 0x0051),
		.driver_info = (unsigned long)&smsc95xx_info,
	},
	{ },		/* END */
};
MODULE_DEVICE_TABLE(usb, products);

static struct usb_driver smsc95xx_driver = {
	.name		= "smsc95xx",
	.id_table	= products,
	.probe		= usbnet_probe,
	.suspend	= smsc95xx_suspend,
	.resume		= smsc95xx_resume,
	.reset_resume	= smsc95xx_reset_resume,
	.disconnect	= usbnet_disconnect,
	.disable_hub_initiated_lpm = 1,
	.supports_autosuspend = 1,
};

module_usb_driver(smsc95xx_driver);

MODULE_AUTHOR("Nancy Lin");
MODULE_AUTHOR("Steve Glendinning <steve.glendinning@shawell.net>");
MODULE_DESCRIPTION("SMSC95XX USB 2.0 Ethernet Devices");
MODULE_LICENSE("GPL");<|MERGE_RESOLUTION|>--- conflicted
+++ resolved
@@ -618,11 +618,7 @@
 	local_irq_save(flags);
 
 	if (intdata & INT_ENP_PHY_INT_)
-<<<<<<< HEAD
-		;
-=======
 		generic_handle_domain_irq(pdata->irqdomain, PHY_HWIRQ);
->>>>>>> d60c95ef
 	else
 		netdev_warn(dev->net, "unexpected interrupt, intdata=0x%08X\n",
 			    intdata);
