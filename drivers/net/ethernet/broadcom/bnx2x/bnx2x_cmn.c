/* bnx2x_cmn.c: QLogic Everest network driver.
 *
 * Copyright (c) 2007-2013 Broadcom Corporation
 * Copyright (c) 2014 QLogic Corporation
 * All rights reserved
 *
 * This program is free software; you can redistribute it and/or modify
 * it under the terms of the GNU General Public License as published by
 * the Free Software Foundation.
 *
 * Maintained by: Ariel Elior <ariel.elior@qlogic.com>
 * Written by: Eliezer Tamir
 * Based on code from Michael Chan's bnx2 driver
 * UDP CSUM errata workaround by Arik Gendelman
 * Slowpath and fastpath rework by Vladislav Zolotarov
 * Statistics and Link management by Yitchak Gertner
 *
 */

#define pr_fmt(fmt) KBUILD_MODNAME ": " fmt

#include <linux/etherdevice.h>
#include <linux/if_vlan.h>
#include <linux/interrupt.h>
#include <linux/ip.h>
#include <linux/crash_dump.h>
#include <net/tcp.h>
#include <net/ipv6.h>
#include <net/ip6_checksum.h>
#include <linux/prefetch.h>
#include "bnx2x_cmn.h"
#include "bnx2x_init.h"
#include "bnx2x_sp.h"

static void bnx2x_free_fp_mem_cnic(struct bnx2x *bp);
static int bnx2x_alloc_fp_mem_cnic(struct bnx2x *bp);
static int bnx2x_alloc_fp_mem(struct bnx2x *bp);
static int bnx2x_poll(struct napi_struct *napi, int budget);

static void bnx2x_add_all_napi_cnic(struct bnx2x *bp)
{
	int i;

	/* Add NAPI objects */
	for_each_rx_queue_cnic(bp, i) {
		netif_napi_add(bp->dev, &bnx2x_fp(bp, i, napi),
			       bnx2x_poll, NAPI_POLL_WEIGHT);
	}
}

static void bnx2x_add_all_napi(struct bnx2x *bp)
{
	int i;

	/* Add NAPI objects */
	for_each_eth_queue(bp, i) {
		netif_napi_add(bp->dev, &bnx2x_fp(bp, i, napi),
			       bnx2x_poll, NAPI_POLL_WEIGHT);
	}
}

static int bnx2x_calc_num_queues(struct bnx2x *bp)
{
	int nq = bnx2x_num_queues ? : netif_get_num_default_rss_queues();

	/* Reduce memory usage in kdump environment by using only one queue */
	if (is_kdump_kernel())
		nq = 1;

	nq = clamp(nq, 1, BNX2X_MAX_QUEUES(bp));
	return nq;
}

/**
 * bnx2x_move_fp - move content of the fastpath structure.
 *
 * @bp:		driver handle
 * @from:	source FP index
 * @to:		destination FP index
 *
 * Makes sure the contents of the bp->fp[to].napi is kept
 * intact. This is done by first copying the napi struct from
 * the target to the source, and then mem copying the entire
 * source onto the target. Update txdata pointers and related
 * content.
 */
static inline void bnx2x_move_fp(struct bnx2x *bp, int from, int to)
{
	struct bnx2x_fastpath *from_fp = &bp->fp[from];
	struct bnx2x_fastpath *to_fp = &bp->fp[to];
	struct bnx2x_sp_objs *from_sp_objs = &bp->sp_objs[from];
	struct bnx2x_sp_objs *to_sp_objs = &bp->sp_objs[to];
	struct bnx2x_fp_stats *from_fp_stats = &bp->fp_stats[from];
	struct bnx2x_fp_stats *to_fp_stats = &bp->fp_stats[to];
	int old_max_eth_txqs, new_max_eth_txqs;
	int old_txdata_index = 0, new_txdata_index = 0;
	struct bnx2x_agg_info *old_tpa_info = to_fp->tpa_info;

	/* Copy the NAPI object as it has been already initialized */
	from_fp->napi = to_fp->napi;

	/* Move bnx2x_fastpath contents */
	memcpy(to_fp, from_fp, sizeof(*to_fp));
	to_fp->index = to;

	/* Retain the tpa_info of the original `to' version as we don't want
	 * 2 FPs to contain the same tpa_info pointer.
	 */
	to_fp->tpa_info = old_tpa_info;

	/* move sp_objs contents as well, as their indices match fp ones */
	memcpy(to_sp_objs, from_sp_objs, sizeof(*to_sp_objs));

	/* move fp_stats contents as well, as their indices match fp ones */
	memcpy(to_fp_stats, from_fp_stats, sizeof(*to_fp_stats));

	/* Update txdata pointers in fp and move txdata content accordingly:
	 * Each fp consumes 'max_cos' txdata structures, so the index should be
	 * decremented by max_cos x delta.
	 */

	old_max_eth_txqs = BNX2X_NUM_ETH_QUEUES(bp) * (bp)->max_cos;
	new_max_eth_txqs = (BNX2X_NUM_ETH_QUEUES(bp) - from + to) *
				(bp)->max_cos;
	if (from == FCOE_IDX(bp)) {
		old_txdata_index = old_max_eth_txqs + FCOE_TXQ_IDX_OFFSET;
		new_txdata_index = new_max_eth_txqs + FCOE_TXQ_IDX_OFFSET;
	}

	memcpy(&bp->bnx2x_txq[new_txdata_index],
	       &bp->bnx2x_txq[old_txdata_index],
	       sizeof(struct bnx2x_fp_txdata));
	to_fp->txdata_ptr[0] = &bp->bnx2x_txq[new_txdata_index];
}

/**
 * bnx2x_fill_fw_str - Fill buffer with FW version string.
 *
 * @bp:        driver handle
 * @buf:       character buffer to fill with the fw name
 * @buf_len:   length of the above buffer
 *
 */
void bnx2x_fill_fw_str(struct bnx2x *bp, char *buf, size_t buf_len)
{
	if (IS_PF(bp)) {
		u8 phy_fw_ver[PHY_FW_VER_LEN];

		phy_fw_ver[0] = '\0';
		bnx2x_get_ext_phy_fw_version(&bp->link_params,
					     phy_fw_ver, PHY_FW_VER_LEN);
		strlcpy(buf, bp->fw_ver, buf_len);
		snprintf(buf + strlen(bp->fw_ver), 32 - strlen(bp->fw_ver),
			 "bc %d.%d.%d%s%s",
			 (bp->common.bc_ver & 0xff0000) >> 16,
			 (bp->common.bc_ver & 0xff00) >> 8,
			 (bp->common.bc_ver & 0xff),
			 ((phy_fw_ver[0] != '\0') ? " phy " : ""), phy_fw_ver);
	} else {
		bnx2x_vf_fill_fw_str(bp, buf, buf_len);
	}
}

/**
 * bnx2x_shrink_eth_fp - guarantees fastpath structures stay intact
 *
 * @bp:	driver handle
 * @delta:	number of eth queues which were not allocated
 */
static void bnx2x_shrink_eth_fp(struct bnx2x *bp, int delta)
{
	int i, cos, old_eth_num = BNX2X_NUM_ETH_QUEUES(bp);

	/* Queue pointer cannot be re-set on an fp-basis, as moving pointer
	 * backward along the array could cause memory to be overridden
	 */
	for (cos = 1; cos < bp->max_cos; cos++) {
		for (i = 0; i < old_eth_num - delta; i++) {
			struct bnx2x_fastpath *fp = &bp->fp[i];
			int new_idx = cos * (old_eth_num - delta) + i;

			memcpy(&bp->bnx2x_txq[new_idx], fp->txdata_ptr[cos],
			       sizeof(struct bnx2x_fp_txdata));
			fp->txdata_ptr[cos] = &bp->bnx2x_txq[new_idx];
		}
	}
}

int bnx2x_load_count[2][3] = { {0} }; /* per-path: 0-common, 1-port0, 2-port1 */

/* free skb in the packet ring at pos idx
 * return idx of last bd freed
 */
static u16 bnx2x_free_tx_pkt(struct bnx2x *bp, struct bnx2x_fp_txdata *txdata,
			     u16 idx, unsigned int *pkts_compl,
			     unsigned int *bytes_compl)
{
	struct sw_tx_bd *tx_buf = &txdata->tx_buf_ring[idx];
	struct eth_tx_start_bd *tx_start_bd;
	struct eth_tx_bd *tx_data_bd;
	struct sk_buff *skb = tx_buf->skb;
	u16 bd_idx = TX_BD(tx_buf->first_bd), new_cons;
	int nbd;
	u16 split_bd_len = 0;

	/* prefetch skb end pointer to speedup dev_kfree_skb() */
	prefetch(&skb->end);

	DP(NETIF_MSG_TX_DONE, "fp[%d]: pkt_idx %d  buff @(%p)->skb %p\n",
	   txdata->txq_index, idx, tx_buf, skb);

	tx_start_bd = &txdata->tx_desc_ring[bd_idx].start_bd;

	nbd = le16_to_cpu(tx_start_bd->nbd) - 1;
#ifdef BNX2X_STOP_ON_ERROR
	if ((nbd - 1) > (MAX_SKB_FRAGS + 2)) {
		BNX2X_ERR("BAD nbd!\n");
		bnx2x_panic();
	}
#endif
	new_cons = nbd + tx_buf->first_bd;

	/* Get the next bd */
	bd_idx = TX_BD(NEXT_TX_IDX(bd_idx));

	/* Skip a parse bd... */
	--nbd;
	bd_idx = TX_BD(NEXT_TX_IDX(bd_idx));

	if (tx_buf->flags & BNX2X_HAS_SECOND_PBD) {
		/* Skip second parse bd... */
		--nbd;
		bd_idx = TX_BD(NEXT_TX_IDX(bd_idx));
	}

	/* TSO headers+data bds share a common mapping. See bnx2x_tx_split() */
	if (tx_buf->flags & BNX2X_TSO_SPLIT_BD) {
		tx_data_bd = &txdata->tx_desc_ring[bd_idx].reg_bd;
		split_bd_len = BD_UNMAP_LEN(tx_data_bd);
		--nbd;
		bd_idx = TX_BD(NEXT_TX_IDX(bd_idx));
	}

	/* unmap first bd */
	dma_unmap_single(&bp->pdev->dev, BD_UNMAP_ADDR(tx_start_bd),
			 BD_UNMAP_LEN(tx_start_bd) + split_bd_len,
			 DMA_TO_DEVICE);

	/* now free frags */
	while (nbd > 0) {

		tx_data_bd = &txdata->tx_desc_ring[bd_idx].reg_bd;
		dma_unmap_page(&bp->pdev->dev, BD_UNMAP_ADDR(tx_data_bd),
			       BD_UNMAP_LEN(tx_data_bd), DMA_TO_DEVICE);
		if (--nbd)
			bd_idx = TX_BD(NEXT_TX_IDX(bd_idx));
	}

	/* release skb */
	WARN_ON(!skb);
	if (likely(skb)) {
		(*pkts_compl)++;
		(*bytes_compl) += skb->len;
		dev_kfree_skb_any(skb);
	}

	tx_buf->first_bd = 0;
	tx_buf->skb = NULL;

	return new_cons;
}

int bnx2x_tx_int(struct bnx2x *bp, struct bnx2x_fp_txdata *txdata)
{
	struct netdev_queue *txq;
	u16 hw_cons, sw_cons, bd_cons = txdata->tx_bd_cons;
	unsigned int pkts_compl = 0, bytes_compl = 0;

#ifdef BNX2X_STOP_ON_ERROR
	if (unlikely(bp->panic))
		return -1;
#endif

	txq = netdev_get_tx_queue(bp->dev, txdata->txq_index);
	hw_cons = le16_to_cpu(*txdata->tx_cons_sb);
	sw_cons = txdata->tx_pkt_cons;

	/* Ensure subsequent loads occur after hw_cons */
	smp_rmb();

	while (sw_cons != hw_cons) {
		u16 pkt_cons;

		pkt_cons = TX_BD(sw_cons);

		DP(NETIF_MSG_TX_DONE,
		   "queue[%d]: hw_cons %u  sw_cons %u  pkt_cons %u\n",
		   txdata->txq_index, hw_cons, sw_cons, pkt_cons);

		bd_cons = bnx2x_free_tx_pkt(bp, txdata, pkt_cons,
					    &pkts_compl, &bytes_compl);

		sw_cons++;
	}

	netdev_tx_completed_queue(txq, pkts_compl, bytes_compl);

	txdata->tx_pkt_cons = sw_cons;
	txdata->tx_bd_cons = bd_cons;

	/* Need to make the tx_bd_cons update visible to start_xmit()
	 * before checking for netif_tx_queue_stopped().  Without the
	 * memory barrier, there is a small possibility that
	 * start_xmit() will miss it and cause the queue to be stopped
	 * forever.
	 * On the other hand we need an rmb() here to ensure the proper
	 * ordering of bit testing in the following
	 * netif_tx_queue_stopped(txq) call.
	 */
	smp_mb();

	if (unlikely(netif_tx_queue_stopped(txq))) {
		/* Taking tx_lock() is needed to prevent re-enabling the queue
		 * while it's empty. This could have happen if rx_action() gets
		 * suspended in bnx2x_tx_int() after the condition before
		 * netif_tx_wake_queue(), while tx_action (bnx2x_start_xmit()):
		 *
		 * stops the queue->sees fresh tx_bd_cons->releases the queue->
		 * sends some packets consuming the whole queue again->
		 * stops the queue
		 */

		__netif_tx_lock(txq, smp_processor_id());

		if ((netif_tx_queue_stopped(txq)) &&
		    (bp->state == BNX2X_STATE_OPEN) &&
		    (bnx2x_tx_avail(bp, txdata) >= MAX_DESC_PER_TX_PKT))
			netif_tx_wake_queue(txq);

		__netif_tx_unlock(txq);
	}
	return 0;
}

static inline void bnx2x_update_last_max_sge(struct bnx2x_fastpath *fp,
					     u16 idx)
{
	u16 last_max = fp->last_max_sge;

	if (SUB_S16(idx, last_max) > 0)
		fp->last_max_sge = idx;
}

static inline void bnx2x_update_sge_prod(struct bnx2x_fastpath *fp,
					 u16 sge_len,
					 struct eth_end_agg_rx_cqe *cqe)
{
	struct bnx2x *bp = fp->bp;
	u16 last_max, last_elem, first_elem;
	u16 delta = 0;
	u16 i;

	if (!sge_len)
		return;

	/* First mark all used pages */
	for (i = 0; i < sge_len; i++)
		BIT_VEC64_CLEAR_BIT(fp->sge_mask,
			RX_SGE(le16_to_cpu(cqe->sgl_or_raw_data.sgl[i])));

	DP(NETIF_MSG_RX_STATUS, "fp_cqe->sgl[%d] = %d\n",
	   sge_len - 1, le16_to_cpu(cqe->sgl_or_raw_data.sgl[sge_len - 1]));

	/* Here we assume that the last SGE index is the biggest */
	prefetch((void *)(fp->sge_mask));
	bnx2x_update_last_max_sge(fp,
		le16_to_cpu(cqe->sgl_or_raw_data.sgl[sge_len - 1]));

	last_max = RX_SGE(fp->last_max_sge);
	last_elem = last_max >> BIT_VEC64_ELEM_SHIFT;
	first_elem = RX_SGE(fp->rx_sge_prod) >> BIT_VEC64_ELEM_SHIFT;

	/* If ring is not full */
	if (last_elem + 1 != first_elem)
		last_elem++;

	/* Now update the prod */
	for (i = first_elem; i != last_elem; i = NEXT_SGE_MASK_ELEM(i)) {
		if (likely(fp->sge_mask[i]))
			break;

		fp->sge_mask[i] = BIT_VEC64_ELEM_ONE_MASK;
		delta += BIT_VEC64_ELEM_SZ;
	}

	if (delta > 0) {
		fp->rx_sge_prod += delta;
		/* clear page-end entries */
		bnx2x_clear_sge_mask_next_elems(fp);
	}

	DP(NETIF_MSG_RX_STATUS,
	   "fp->last_max_sge = %d  fp->rx_sge_prod = %d\n",
	   fp->last_max_sge, fp->rx_sge_prod);
}

/* Get Toeplitz hash value in the skb using the value from the
 * CQE (calculated by HW).
 */
static u32 bnx2x_get_rxhash(const struct bnx2x *bp,
			    const struct eth_fast_path_rx_cqe *cqe,
			    enum pkt_hash_types *rxhash_type)
{
	/* Get Toeplitz hash from CQE */
	if ((bp->dev->features & NETIF_F_RXHASH) &&
	    (cqe->status_flags & ETH_FAST_PATH_RX_CQE_RSS_HASH_FLG)) {
		enum eth_rss_hash_type htype;

		htype = cqe->status_flags & ETH_FAST_PATH_RX_CQE_RSS_HASH_TYPE;
		*rxhash_type = ((htype == TCP_IPV4_HASH_TYPE) ||
				(htype == TCP_IPV6_HASH_TYPE)) ?
			       PKT_HASH_TYPE_L4 : PKT_HASH_TYPE_L3;

		return le32_to_cpu(cqe->rss_hash_result);
	}
	*rxhash_type = PKT_HASH_TYPE_NONE;
	return 0;
}

static void bnx2x_tpa_start(struct bnx2x_fastpath *fp, u16 queue,
			    u16 cons, u16 prod,
			    struct eth_fast_path_rx_cqe *cqe)
{
	struct bnx2x *bp = fp->bp;
	struct sw_rx_bd *cons_rx_buf = &fp->rx_buf_ring[cons];
	struct sw_rx_bd *prod_rx_buf = &fp->rx_buf_ring[prod];
	struct eth_rx_bd *prod_bd = &fp->rx_desc_ring[prod];
	dma_addr_t mapping;
	struct bnx2x_agg_info *tpa_info = &fp->tpa_info[queue];
	struct sw_rx_bd *first_buf = &tpa_info->first_buf;

	/* print error if current state != stop */
	if (tpa_info->tpa_state != BNX2X_TPA_STOP)
		BNX2X_ERR("start of bin not in stop [%d]\n", queue);

	/* Try to map an empty data buffer from the aggregation info  */
	mapping = dma_map_single(&bp->pdev->dev,
				 first_buf->data + NET_SKB_PAD,
				 fp->rx_buf_size, DMA_FROM_DEVICE);
	/*
	 *  ...if it fails - move the skb from the consumer to the producer
	 *  and set the current aggregation state as ERROR to drop it
	 *  when TPA_STOP arrives.
	 */

	if (unlikely(dma_mapping_error(&bp->pdev->dev, mapping))) {
		/* Move the BD from the consumer to the producer */
		bnx2x_reuse_rx_data(fp, cons, prod);
		tpa_info->tpa_state = BNX2X_TPA_ERROR;
		return;
	}

	/* move empty data from pool to prod */
	prod_rx_buf->data = first_buf->data;
	dma_unmap_addr_set(prod_rx_buf, mapping, mapping);
	/* point prod_bd to new data */
	prod_bd->addr_hi = cpu_to_le32(U64_HI(mapping));
	prod_bd->addr_lo = cpu_to_le32(U64_LO(mapping));

	/* move partial skb from cons to pool (don't unmap yet) */
	*first_buf = *cons_rx_buf;

	/* mark bin state as START */
	tpa_info->parsing_flags =
		le16_to_cpu(cqe->pars_flags.flags);
	tpa_info->vlan_tag = le16_to_cpu(cqe->vlan_tag);
	tpa_info->tpa_state = BNX2X_TPA_START;
	tpa_info->len_on_bd = le16_to_cpu(cqe->len_on_bd);
	tpa_info->placement_offset = cqe->placement_offset;
	tpa_info->rxhash = bnx2x_get_rxhash(bp, cqe, &tpa_info->rxhash_type);
	if (fp->mode == TPA_MODE_GRO) {
		u16 gro_size = le16_to_cpu(cqe->pkt_len_or_gro_seg_len);
		tpa_info->full_page = SGE_PAGES / gro_size * gro_size;
		tpa_info->gro_size = gro_size;
	}

#ifdef BNX2X_STOP_ON_ERROR
	fp->tpa_queue_used |= (1 << queue);
	DP(NETIF_MSG_RX_STATUS, "fp->tpa_queue_used = 0x%llx\n",
	   fp->tpa_queue_used);
#endif
}

/* Timestamp option length allowed for TPA aggregation:
 *
 *		nop nop kind length echo val
 */
#define TPA_TSTAMP_OPT_LEN	12
/**
 * bnx2x_set_gro_params - compute GRO values
 *
 * @skb:		packet skb
 * @parsing_flags:	parsing flags from the START CQE
 * @len_on_bd:		total length of the first packet for the
 *			aggregation.
 * @pkt_len:		length of all segments
 *
 * Approximate value of the MSS for this aggregation calculated using
 * the first packet of it.
 * Compute number of aggregated segments, and gso_type.
 */
static void bnx2x_set_gro_params(struct sk_buff *skb, u16 parsing_flags,
				 u16 len_on_bd, unsigned int pkt_len,
				 u16 num_of_coalesced_segs)
{
	/* TPA aggregation won't have either IP options or TCP options
	 * other than timestamp or IPv6 extension headers.
	 */
	u16 hdrs_len = ETH_HLEN + sizeof(struct tcphdr);

	if (GET_FLAG(parsing_flags, PARSING_FLAGS_OVER_ETHERNET_PROTOCOL) ==
	    PRS_FLAG_OVERETH_IPV6) {
		hdrs_len += sizeof(struct ipv6hdr);
		skb_shinfo(skb)->gso_type = SKB_GSO_TCPV6;
	} else {
		hdrs_len += sizeof(struct iphdr);
		skb_shinfo(skb)->gso_type = SKB_GSO_TCPV4;
	}

	/* Check if there was a TCP timestamp, if there is it's will
	 * always be 12 bytes length: nop nop kind length echo val.
	 *
	 * Otherwise FW would close the aggregation.
	 */
	if (parsing_flags & PARSING_FLAGS_TIME_STAMP_EXIST_FLAG)
		hdrs_len += TPA_TSTAMP_OPT_LEN;

	skb_shinfo(skb)->gso_size = len_on_bd - hdrs_len;

	/* tcp_gro_complete() will copy NAPI_GRO_CB(skb)->count
	 * to skb_shinfo(skb)->gso_segs
	 */
	NAPI_GRO_CB(skb)->count = num_of_coalesced_segs;
}

static int bnx2x_alloc_rx_sge(struct bnx2x *bp, struct bnx2x_fastpath *fp,
			      u16 index, gfp_t gfp_mask)
{
	struct sw_rx_page *sw_buf = &fp->rx_page_ring[index];
	struct eth_rx_sge *sge = &fp->rx_sge_ring[index];
	struct bnx2x_alloc_pool *pool = &fp->page_pool;
	dma_addr_t mapping;

	if (!pool->page) {
		pool->page = alloc_pages(gfp_mask, PAGES_PER_SGE_SHIFT);
		if (unlikely(!pool->page))
			return -ENOMEM;

		pool->offset = 0;
	}

	mapping = dma_map_page(&bp->pdev->dev, pool->page,
			       pool->offset, SGE_PAGE_SIZE, DMA_FROM_DEVICE);
	if (unlikely(dma_mapping_error(&bp->pdev->dev, mapping))) {
		BNX2X_ERR("Can't map sge\n");
		return -ENOMEM;
	}

	sw_buf->page = pool->page;
	sw_buf->offset = pool->offset;

	dma_unmap_addr_set(sw_buf, mapping, mapping);

	sge->addr_hi = cpu_to_le32(U64_HI(mapping));
	sge->addr_lo = cpu_to_le32(U64_LO(mapping));

	pool->offset += SGE_PAGE_SIZE;
	if (PAGE_SIZE - pool->offset >= SGE_PAGE_SIZE)
		get_page(pool->page);
	else
		pool->page = NULL;
	return 0;
}

static int bnx2x_fill_frag_skb(struct bnx2x *bp, struct bnx2x_fastpath *fp,
			       struct bnx2x_agg_info *tpa_info,
			       u16 pages,
			       struct sk_buff *skb,
			       struct eth_end_agg_rx_cqe *cqe,
			       u16 cqe_idx)
{
	struct sw_rx_page *rx_pg, old_rx_pg;
	u32 i, frag_len, frag_size;
	int err, j, frag_id = 0;
	u16 len_on_bd = tpa_info->len_on_bd;
	u16 full_page = 0, gro_size = 0;

	frag_size = le16_to_cpu(cqe->pkt_len) - len_on_bd;

	if (fp->mode == TPA_MODE_GRO) {
		gro_size = tpa_info->gro_size;
		full_page = tpa_info->full_page;
	}

	/* This is needed in order to enable forwarding support */
	if (frag_size)
		bnx2x_set_gro_params(skb, tpa_info->parsing_flags, len_on_bd,
				     le16_to_cpu(cqe->pkt_len),
				     le16_to_cpu(cqe->num_of_coalesced_segs));

#ifdef BNX2X_STOP_ON_ERROR
	if (pages > min_t(u32, 8, MAX_SKB_FRAGS) * SGE_PAGES) {
		BNX2X_ERR("SGL length is too long: %d. CQE index is %d\n",
			  pages, cqe_idx);
		BNX2X_ERR("cqe->pkt_len = %d\n", cqe->pkt_len);
		bnx2x_panic();
		return -EINVAL;
	}
#endif

	/* Run through the SGL and compose the fragmented skb */
	for (i = 0, j = 0; i < pages; i += PAGES_PER_SGE, j++) {
		u16 sge_idx = RX_SGE(le16_to_cpu(cqe->sgl_or_raw_data.sgl[j]));

		/* FW gives the indices of the SGE as if the ring is an array
		   (meaning that "next" element will consume 2 indices) */
		if (fp->mode == TPA_MODE_GRO)
			frag_len = min_t(u32, frag_size, (u32)full_page);
		else /* LRO */
			frag_len = min_t(u32, frag_size, (u32)SGE_PAGES);

		rx_pg = &fp->rx_page_ring[sge_idx];
		old_rx_pg = *rx_pg;

		/* If we fail to allocate a substitute page, we simply stop
		   where we are and drop the whole packet */
		err = bnx2x_alloc_rx_sge(bp, fp, sge_idx, GFP_ATOMIC);
		if (unlikely(err)) {
			bnx2x_fp_qstats(bp, fp)->rx_skb_alloc_failed++;
			return err;
		}

		dma_unmap_page(&bp->pdev->dev,
			       dma_unmap_addr(&old_rx_pg, mapping),
			       SGE_PAGE_SIZE, DMA_FROM_DEVICE);
		/* Add one frag and update the appropriate fields in the skb */
		if (fp->mode == TPA_MODE_LRO)
			skb_fill_page_desc(skb, j, old_rx_pg.page,
					   old_rx_pg.offset, frag_len);
		else { /* GRO */
			int rem;
			int offset = 0;
			for (rem = frag_len; rem > 0; rem -= gro_size) {
				int len = rem > gro_size ? gro_size : rem;
				skb_fill_page_desc(skb, frag_id++,
						   old_rx_pg.page,
						   old_rx_pg.offset + offset,
						   len);
				if (offset)
					get_page(old_rx_pg.page);
				offset += len;
			}
		}

		skb->data_len += frag_len;
		skb->truesize += SGE_PAGES;
		skb->len += frag_len;

		frag_size -= frag_len;
	}

	return 0;
}

static void bnx2x_frag_free(const struct bnx2x_fastpath *fp, void *data)
{
	if (fp->rx_frag_size)
		skb_free_frag(data);
	else
		kfree(data);
}

static void *bnx2x_frag_alloc(const struct bnx2x_fastpath *fp, gfp_t gfp_mask)
{
	if (fp->rx_frag_size) {
		/* GFP_KERNEL allocations are used only during initialization */
		if (unlikely(gfpflags_allow_blocking(gfp_mask)))
			return (void *)__get_free_page(gfp_mask);

		return napi_alloc_frag(fp->rx_frag_size);
	}

	return kmalloc(fp->rx_buf_size + NET_SKB_PAD, gfp_mask);
}

#ifdef CONFIG_INET
static void bnx2x_gro_ip_csum(struct bnx2x *bp, struct sk_buff *skb)
{
	const struct iphdr *iph = ip_hdr(skb);
	struct tcphdr *th;

	skb_set_transport_header(skb, sizeof(struct iphdr));
	th = tcp_hdr(skb);

	th->check = ~tcp_v4_check(skb->len - skb_transport_offset(skb),
				  iph->saddr, iph->daddr, 0);
}

static void bnx2x_gro_ipv6_csum(struct bnx2x *bp, struct sk_buff *skb)
{
	struct ipv6hdr *iph = ipv6_hdr(skb);
	struct tcphdr *th;

	skb_set_transport_header(skb, sizeof(struct ipv6hdr));
	th = tcp_hdr(skb);

	th->check = ~tcp_v6_check(skb->len - skb_transport_offset(skb),
				  &iph->saddr, &iph->daddr, 0);
}

static void bnx2x_gro_csum(struct bnx2x *bp, struct sk_buff *skb,
			    void (*gro_func)(struct bnx2x*, struct sk_buff*))
{
	skb_reset_network_header(skb);
	gro_func(bp, skb);
	tcp_gro_complete(skb);
}
#endif

static void bnx2x_gro_receive(struct bnx2x *bp, struct bnx2x_fastpath *fp,
			       struct sk_buff *skb)
{
#ifdef CONFIG_INET
	if (skb_shinfo(skb)->gso_size) {
		switch (be16_to_cpu(skb->protocol)) {
		case ETH_P_IP:
			bnx2x_gro_csum(bp, skb, bnx2x_gro_ip_csum);
			break;
		case ETH_P_IPV6:
			bnx2x_gro_csum(bp, skb, bnx2x_gro_ipv6_csum);
			break;
		default:
			netdev_WARN_ONCE(bp->dev,
					 "Error: FW GRO supports only IPv4/IPv6, not 0x%04x\n",
					 be16_to_cpu(skb->protocol));
		}
	}
#endif
	skb_record_rx_queue(skb, fp->rx_queue);
	napi_gro_receive(&fp->napi, skb);
}

static void bnx2x_tpa_stop(struct bnx2x *bp, struct bnx2x_fastpath *fp,
			   struct bnx2x_agg_info *tpa_info,
			   u16 pages,
			   struct eth_end_agg_rx_cqe *cqe,
			   u16 cqe_idx)
{
	struct sw_rx_bd *rx_buf = &tpa_info->first_buf;
	u8 pad = tpa_info->placement_offset;
	u16 len = tpa_info->len_on_bd;
	struct sk_buff *skb = NULL;
	u8 *new_data, *data = rx_buf->data;
	u8 old_tpa_state = tpa_info->tpa_state;

	tpa_info->tpa_state = BNX2X_TPA_STOP;

	/* If we there was an error during the handling of the TPA_START -
	 * drop this aggregation.
	 */
	if (old_tpa_state == BNX2X_TPA_ERROR)
		goto drop;

	/* Try to allocate the new data */
	new_data = bnx2x_frag_alloc(fp, GFP_ATOMIC);
	/* Unmap skb in the pool anyway, as we are going to change
	   pool entry status to BNX2X_TPA_STOP even if new skb allocation
	   fails. */
	dma_unmap_single(&bp->pdev->dev, dma_unmap_addr(rx_buf, mapping),
			 fp->rx_buf_size, DMA_FROM_DEVICE);
	if (likely(new_data))
		skb = build_skb(data, fp->rx_frag_size);

	if (likely(skb)) {
#ifdef BNX2X_STOP_ON_ERROR
		if (pad + len > fp->rx_buf_size) {
			BNX2X_ERR("skb_put is about to fail...  pad %d  len %d  rx_buf_size %d\n",
				  pad, len, fp->rx_buf_size);
			bnx2x_panic();
			return;
		}
#endif

		skb_reserve(skb, pad + NET_SKB_PAD);
		skb_put(skb, len);
		skb_set_hash(skb, tpa_info->rxhash, tpa_info->rxhash_type);

		skb->protocol = eth_type_trans(skb, bp->dev);
		skb->ip_summed = CHECKSUM_UNNECESSARY;

		if (!bnx2x_fill_frag_skb(bp, fp, tpa_info, pages,
					 skb, cqe, cqe_idx)) {
			if (tpa_info->parsing_flags & PARSING_FLAGS_VLAN)
				__vlan_hwaccel_put_tag(skb, htons(ETH_P_8021Q), tpa_info->vlan_tag);
			bnx2x_gro_receive(bp, fp, skb);
		} else {
			DP(NETIF_MSG_RX_STATUS,
			   "Failed to allocate new pages - dropping packet!\n");
			dev_kfree_skb_any(skb);
		}

		/* put new data in bin */
		rx_buf->data = new_data;

		return;
	}
	if (new_data)
		bnx2x_frag_free(fp, new_data);
drop:
	/* drop the packet and keep the buffer in the bin */
	DP(NETIF_MSG_RX_STATUS,
	   "Failed to allocate or map a new skb - dropping packet!\n");
	bnx2x_fp_stats(bp, fp)->eth_q_stats.rx_skb_alloc_failed++;
}

static int bnx2x_alloc_rx_data(struct bnx2x *bp, struct bnx2x_fastpath *fp,
			       u16 index, gfp_t gfp_mask)
{
	u8 *data;
	struct sw_rx_bd *rx_buf = &fp->rx_buf_ring[index];
	struct eth_rx_bd *rx_bd = &fp->rx_desc_ring[index];
	dma_addr_t mapping;

	data = bnx2x_frag_alloc(fp, gfp_mask);
	if (unlikely(data == NULL))
		return -ENOMEM;

	mapping = dma_map_single(&bp->pdev->dev, data + NET_SKB_PAD,
				 fp->rx_buf_size,
				 DMA_FROM_DEVICE);
	if (unlikely(dma_mapping_error(&bp->pdev->dev, mapping))) {
		bnx2x_frag_free(fp, data);
		BNX2X_ERR("Can't map rx data\n");
		return -ENOMEM;
	}

	rx_buf->data = data;
	dma_unmap_addr_set(rx_buf, mapping, mapping);

	rx_bd->addr_hi = cpu_to_le32(U64_HI(mapping));
	rx_bd->addr_lo = cpu_to_le32(U64_LO(mapping));

	return 0;
}

static
void bnx2x_csum_validate(struct sk_buff *skb, union eth_rx_cqe *cqe,
				 struct bnx2x_fastpath *fp,
				 struct bnx2x_eth_q_stats *qstats)
{
	/* Do nothing if no L4 csum validation was done.
	 * We do not check whether IP csum was validated. For IPv4 we assume
	 * that if the card got as far as validating the L4 csum, it also
	 * validated the IP csum. IPv6 has no IP csum.
	 */
	if (cqe->fast_path_cqe.status_flags &
	    ETH_FAST_PATH_RX_CQE_L4_XSUM_NO_VALIDATION_FLG)
		return;

	/* If L4 validation was done, check if an error was found. */

	if (cqe->fast_path_cqe.type_error_flags &
	    (ETH_FAST_PATH_RX_CQE_IP_BAD_XSUM_FLG |
	     ETH_FAST_PATH_RX_CQE_L4_BAD_XSUM_FLG))
		qstats->hw_csum_err++;
	else
		skb->ip_summed = CHECKSUM_UNNECESSARY;
}

static int bnx2x_rx_int(struct bnx2x_fastpath *fp, int budget)
{
	struct bnx2x *bp = fp->bp;
	u16 bd_cons, bd_prod, bd_prod_fw, comp_ring_cons;
	u16 sw_comp_cons, sw_comp_prod;
	int rx_pkt = 0;
	union eth_rx_cqe *cqe;
	struct eth_fast_path_rx_cqe *cqe_fp;

#ifdef BNX2X_STOP_ON_ERROR
	if (unlikely(bp->panic))
		return 0;
#endif
	if (budget <= 0)
		return rx_pkt;

	bd_cons = fp->rx_bd_cons;
	bd_prod = fp->rx_bd_prod;
	bd_prod_fw = bd_prod;
	sw_comp_cons = fp->rx_comp_cons;
	sw_comp_prod = fp->rx_comp_prod;

	comp_ring_cons = RCQ_BD(sw_comp_cons);
	cqe = &fp->rx_comp_ring[comp_ring_cons];
	cqe_fp = &cqe->fast_path_cqe;

	DP(NETIF_MSG_RX_STATUS,
	   "queue[%d]: sw_comp_cons %u\n", fp->index, sw_comp_cons);

	while (BNX2X_IS_CQE_COMPLETED(cqe_fp)) {
		struct sw_rx_bd *rx_buf = NULL;
		struct sk_buff *skb;
		u8 cqe_fp_flags;
		enum eth_rx_cqe_type cqe_fp_type;
		u16 len, pad, queue;
		u8 *data;
		u32 rxhash;
		enum pkt_hash_types rxhash_type;

#ifdef BNX2X_STOP_ON_ERROR
		if (unlikely(bp->panic))
			return 0;
#endif

		bd_prod = RX_BD(bd_prod);
		bd_cons = RX_BD(bd_cons);

		/* A rmb() is required to ensure that the CQE is not read
		 * before it is written by the adapter DMA.  PCI ordering
		 * rules will make sure the other fields are written before
		 * the marker at the end of struct eth_fast_path_rx_cqe
		 * but without rmb() a weakly ordered processor can process
		 * stale data.  Without the barrier TPA state-machine might
		 * enter inconsistent state and kernel stack might be
		 * provided with incorrect packet description - these lead
		 * to various kernel crashed.
		 */
		rmb();

		cqe_fp_flags = cqe_fp->type_error_flags;
		cqe_fp_type = cqe_fp_flags & ETH_FAST_PATH_RX_CQE_TYPE;

		DP(NETIF_MSG_RX_STATUS,
		   "CQE type %x  err %x  status %x  queue %x  vlan %x  len %u\n",
		   CQE_TYPE(cqe_fp_flags),
		   cqe_fp_flags, cqe_fp->status_flags,
		   le32_to_cpu(cqe_fp->rss_hash_result),
		   le16_to_cpu(cqe_fp->vlan_tag),
		   le16_to_cpu(cqe_fp->pkt_len_or_gro_seg_len));

		/* is this a slowpath msg? */
		if (unlikely(CQE_TYPE_SLOW(cqe_fp_type))) {
			bnx2x_sp_event(fp, cqe);
			goto next_cqe;
		}

		rx_buf = &fp->rx_buf_ring[bd_cons];
		data = rx_buf->data;

		if (!CQE_TYPE_FAST(cqe_fp_type)) {
			struct bnx2x_agg_info *tpa_info;
			u16 frag_size, pages;
#ifdef BNX2X_STOP_ON_ERROR
			/* sanity check */
			if (fp->mode == TPA_MODE_DISABLED &&
			    (CQE_TYPE_START(cqe_fp_type) ||
			     CQE_TYPE_STOP(cqe_fp_type)))
				BNX2X_ERR("START/STOP packet while TPA disabled, type %x\n",
					  CQE_TYPE(cqe_fp_type));
#endif

			if (CQE_TYPE_START(cqe_fp_type)) {
				u16 queue = cqe_fp->queue_index;
				DP(NETIF_MSG_RX_STATUS,
				   "calling tpa_start on queue %d\n",
				   queue);

				bnx2x_tpa_start(fp, queue,
						bd_cons, bd_prod,
						cqe_fp);

				goto next_rx;
			}
			queue = cqe->end_agg_cqe.queue_index;
			tpa_info = &fp->tpa_info[queue];
			DP(NETIF_MSG_RX_STATUS,
			   "calling tpa_stop on queue %d\n",
			   queue);

			frag_size = le16_to_cpu(cqe->end_agg_cqe.pkt_len) -
				    tpa_info->len_on_bd;

			if (fp->mode == TPA_MODE_GRO)
				pages = (frag_size + tpa_info->full_page - 1) /
					 tpa_info->full_page;
			else
				pages = SGE_PAGE_ALIGN(frag_size) >>
					SGE_PAGE_SHIFT;

			bnx2x_tpa_stop(bp, fp, tpa_info, pages,
				       &cqe->end_agg_cqe, comp_ring_cons);
#ifdef BNX2X_STOP_ON_ERROR
			if (bp->panic)
				return 0;
#endif

			bnx2x_update_sge_prod(fp, pages, &cqe->end_agg_cqe);
			goto next_cqe;
		}
		/* non TPA */
		len = le16_to_cpu(cqe_fp->pkt_len_or_gro_seg_len);
		pad = cqe_fp->placement_offset;
		dma_sync_single_for_cpu(&bp->pdev->dev,
					dma_unmap_addr(rx_buf, mapping),
					pad + RX_COPY_THRESH,
					DMA_FROM_DEVICE);
		pad += NET_SKB_PAD;
		prefetch(data + pad); /* speedup eth_type_trans() */
		/* is this an error packet? */
		if (unlikely(cqe_fp_flags & ETH_RX_ERROR_FALGS)) {
			DP(NETIF_MSG_RX_ERR | NETIF_MSG_RX_STATUS,
			   "ERROR  flags %x  rx packet %u\n",
			   cqe_fp_flags, sw_comp_cons);
			bnx2x_fp_qstats(bp, fp)->rx_err_discard_pkt++;
			goto reuse_rx;
		}

		/* Since we don't have a jumbo ring
		 * copy small packets if mtu > 1500
		 */
		if ((bp->dev->mtu > ETH_MAX_PACKET_SIZE) &&
		    (len <= RX_COPY_THRESH)) {
			skb = napi_alloc_skb(&fp->napi, len);
			if (skb == NULL) {
				DP(NETIF_MSG_RX_ERR | NETIF_MSG_RX_STATUS,
				   "ERROR  packet dropped because of alloc failure\n");
				bnx2x_fp_qstats(bp, fp)->rx_skb_alloc_failed++;
				goto reuse_rx;
			}
			memcpy(skb->data, data + pad, len);
			bnx2x_reuse_rx_data(fp, bd_cons, bd_prod);
		} else {
			if (likely(bnx2x_alloc_rx_data(bp, fp, bd_prod,
						       GFP_ATOMIC) == 0)) {
				dma_unmap_single(&bp->pdev->dev,
						 dma_unmap_addr(rx_buf, mapping),
						 fp->rx_buf_size,
						 DMA_FROM_DEVICE);
				skb = build_skb(data, fp->rx_frag_size);
				if (unlikely(!skb)) {
					bnx2x_frag_free(fp, data);
					bnx2x_fp_qstats(bp, fp)->
							rx_skb_alloc_failed++;
					goto next_rx;
				}
				skb_reserve(skb, pad);
			} else {
				DP(NETIF_MSG_RX_ERR | NETIF_MSG_RX_STATUS,
				   "ERROR  packet dropped because of alloc failure\n");
				bnx2x_fp_qstats(bp, fp)->rx_skb_alloc_failed++;
reuse_rx:
				bnx2x_reuse_rx_data(fp, bd_cons, bd_prod);
				goto next_rx;
			}
		}

		skb_put(skb, len);
		skb->protocol = eth_type_trans(skb, bp->dev);

		/* Set Toeplitz hash for a none-LRO skb */
		rxhash = bnx2x_get_rxhash(bp, cqe_fp, &rxhash_type);
		skb_set_hash(skb, rxhash, rxhash_type);

		skb_checksum_none_assert(skb);

		if (bp->dev->features & NETIF_F_RXCSUM)
			bnx2x_csum_validate(skb, cqe, fp,
					    bnx2x_fp_qstats(bp, fp));

		skb_record_rx_queue(skb, fp->rx_queue);

		/* Check if this packet was timestamped */
		if (unlikely(cqe->fast_path_cqe.type_error_flags &
			     (1 << ETH_FAST_PATH_RX_CQE_PTP_PKT_SHIFT)))
			bnx2x_set_rx_ts(bp, skb);

		if (le16_to_cpu(cqe_fp->pars_flags.flags) &
		    PARSING_FLAGS_VLAN)
			__vlan_hwaccel_put_tag(skb, htons(ETH_P_8021Q),
					       le16_to_cpu(cqe_fp->vlan_tag));

		napi_gro_receive(&fp->napi, skb);
next_rx:
		rx_buf->data = NULL;

		bd_cons = NEXT_RX_IDX(bd_cons);
		bd_prod = NEXT_RX_IDX(bd_prod);
		bd_prod_fw = NEXT_RX_IDX(bd_prod_fw);
		rx_pkt++;
next_cqe:
		sw_comp_prod = NEXT_RCQ_IDX(sw_comp_prod);
		sw_comp_cons = NEXT_RCQ_IDX(sw_comp_cons);

		/* mark CQE as free */
		BNX2X_SEED_CQE(cqe_fp);

		if (rx_pkt == budget)
			break;

		comp_ring_cons = RCQ_BD(sw_comp_cons);
		cqe = &fp->rx_comp_ring[comp_ring_cons];
		cqe_fp = &cqe->fast_path_cqe;
	} /* while */

	fp->rx_bd_cons = bd_cons;
	fp->rx_bd_prod = bd_prod_fw;
	fp->rx_comp_cons = sw_comp_cons;
	fp->rx_comp_prod = sw_comp_prod;

	/* Update producers */
	bnx2x_update_rx_prod(bp, fp, bd_prod_fw, sw_comp_prod,
			     fp->rx_sge_prod);

	return rx_pkt;
}

static irqreturn_t bnx2x_msix_fp_int(int irq, void *fp_cookie)
{
	struct bnx2x_fastpath *fp = fp_cookie;
	struct bnx2x *bp = fp->bp;
	u8 cos;

	DP(NETIF_MSG_INTR,
	   "got an MSI-X interrupt on IDX:SB [fp %d fw_sd %d igusb %d]\n",
	   fp->index, fp->fw_sb_id, fp->igu_sb_id);

	bnx2x_ack_sb(bp, fp->igu_sb_id, USTORM_ID, 0, IGU_INT_DISABLE, 0);

#ifdef BNX2X_STOP_ON_ERROR
	if (unlikely(bp->panic))
		return IRQ_HANDLED;
#endif

	/* Handle Rx and Tx according to MSI-X vector */
	for_each_cos_in_tx_queue(fp, cos)
		prefetch(fp->txdata_ptr[cos]->tx_cons_sb);

	prefetch(&fp->sb_running_index[SM_RX_ID]);
	napi_schedule_irqoff(&bnx2x_fp(bp, fp->index, napi));

	return IRQ_HANDLED;
}

/* HW Lock for shared dual port PHYs */
void bnx2x_acquire_phy_lock(struct bnx2x *bp)
{
	mutex_lock(&bp->port.phy_mutex);

	bnx2x_acquire_hw_lock(bp, HW_LOCK_RESOURCE_MDIO);
}

void bnx2x_release_phy_lock(struct bnx2x *bp)
{
	bnx2x_release_hw_lock(bp, HW_LOCK_RESOURCE_MDIO);

	mutex_unlock(&bp->port.phy_mutex);
}

/* calculates MF speed according to current linespeed and MF configuration */
u16 bnx2x_get_mf_speed(struct bnx2x *bp)
{
	u16 line_speed = bp->link_vars.line_speed;
	if (IS_MF(bp)) {
		u16 maxCfg = bnx2x_extract_max_cfg(bp,
						   bp->mf_config[BP_VN(bp)]);

		/* Calculate the current MAX line speed limit for the MF
		 * devices
		 */
		if (IS_MF_PERCENT_BW(bp))
			line_speed = (line_speed * maxCfg) / 100;
		else { /* SD mode */
			u16 vn_max_rate = maxCfg * 100;

			if (vn_max_rate < line_speed)
				line_speed = vn_max_rate;
		}
	}

	return line_speed;
}

/**
 * bnx2x_fill_report_data - fill link report data to report
 *
 * @bp:		driver handle
 * @data:	link state to update
 *
 * It uses a none-atomic bit operations because is called under the mutex.
 */
static void bnx2x_fill_report_data(struct bnx2x *bp,
				   struct bnx2x_link_report_data *data)
{
	memset(data, 0, sizeof(*data));

	if (IS_PF(bp)) {
		/* Fill the report data: effective line speed */
		data->line_speed = bnx2x_get_mf_speed(bp);

		/* Link is down */
		if (!bp->link_vars.link_up || (bp->flags & MF_FUNC_DIS))
			__set_bit(BNX2X_LINK_REPORT_LINK_DOWN,
				  &data->link_report_flags);

		if (!BNX2X_NUM_ETH_QUEUES(bp))
			__set_bit(BNX2X_LINK_REPORT_LINK_DOWN,
				  &data->link_report_flags);

		/* Full DUPLEX */
		if (bp->link_vars.duplex == DUPLEX_FULL)
			__set_bit(BNX2X_LINK_REPORT_FD,
				  &data->link_report_flags);

		/* Rx Flow Control is ON */
		if (bp->link_vars.flow_ctrl & BNX2X_FLOW_CTRL_RX)
			__set_bit(BNX2X_LINK_REPORT_RX_FC_ON,
				  &data->link_report_flags);

		/* Tx Flow Control is ON */
		if (bp->link_vars.flow_ctrl & BNX2X_FLOW_CTRL_TX)
			__set_bit(BNX2X_LINK_REPORT_TX_FC_ON,
				  &data->link_report_flags);
	} else { /* VF */
		*data = bp->vf_link_vars;
	}
}

/**
 * bnx2x_link_report - report link status to OS.
 *
 * @bp:		driver handle
 *
 * Calls the __bnx2x_link_report() under the same locking scheme
 * as a link/PHY state managing code to ensure a consistent link
 * reporting.
 */

void bnx2x_link_report(struct bnx2x *bp)
{
	bnx2x_acquire_phy_lock(bp);
	__bnx2x_link_report(bp);
	bnx2x_release_phy_lock(bp);
}

/**
 * __bnx2x_link_report - report link status to OS.
 *
 * @bp:		driver handle
 *
 * None atomic implementation.
 * Should be called under the phy_lock.
 */
void __bnx2x_link_report(struct bnx2x *bp)
{
	struct bnx2x_link_report_data cur_data;

	if (bp->force_link_down) {
		bp->link_vars.link_up = 0;
		return;
	}

	/* reread mf_cfg */
	if (IS_PF(bp) && !CHIP_IS_E1(bp))
		bnx2x_read_mf_cfg(bp);

	/* Read the current link report info */
	bnx2x_fill_report_data(bp, &cur_data);

	/* Don't report link down or exactly the same link status twice */
	if (!memcmp(&cur_data, &bp->last_reported_link, sizeof(cur_data)) ||
	    (test_bit(BNX2X_LINK_REPORT_LINK_DOWN,
		      &bp->last_reported_link.link_report_flags) &&
	     test_bit(BNX2X_LINK_REPORT_LINK_DOWN,
		      &cur_data.link_report_flags)))
		return;

	bp->link_cnt++;

	/* We are going to report a new link parameters now -
	 * remember the current data for the next time.
	 */
	memcpy(&bp->last_reported_link, &cur_data, sizeof(cur_data));

	/* propagate status to VFs */
	if (IS_PF(bp))
		bnx2x_iov_link_update(bp);

	if (test_bit(BNX2X_LINK_REPORT_LINK_DOWN,
		     &cur_data.link_report_flags)) {
		netif_carrier_off(bp->dev);
		netdev_err(bp->dev, "NIC Link is Down\n");
		return;
	} else {
		const char *duplex;
		const char *flow;

		netif_carrier_on(bp->dev);

		if (test_and_clear_bit(BNX2X_LINK_REPORT_FD,
				       &cur_data.link_report_flags))
			duplex = "full";
		else
			duplex = "half";

		/* Handle the FC at the end so that only these flags would be
		 * possibly set. This way we may easily check if there is no FC
		 * enabled.
		 */
		if (cur_data.link_report_flags) {
			if (test_bit(BNX2X_LINK_REPORT_RX_FC_ON,
				     &cur_data.link_report_flags)) {
				if (test_bit(BNX2X_LINK_REPORT_TX_FC_ON,
				     &cur_data.link_report_flags))
					flow = "ON - receive & transmit";
				else
					flow = "ON - receive";
			} else {
				flow = "ON - transmit";
			}
		} else {
			flow = "none";
		}
		netdev_info(bp->dev, "NIC Link is Up, %d Mbps %s duplex, Flow control: %s\n",
			    cur_data.line_speed, duplex, flow);
	}
}

static void bnx2x_set_next_page_sgl(struct bnx2x_fastpath *fp)
{
	int i;

	for (i = 1; i <= NUM_RX_SGE_PAGES; i++) {
		struct eth_rx_sge *sge;

		sge = &fp->rx_sge_ring[RX_SGE_CNT * i - 2];
		sge->addr_hi =
			cpu_to_le32(U64_HI(fp->rx_sge_mapping +
			BCM_PAGE_SIZE*(i % NUM_RX_SGE_PAGES)));

		sge->addr_lo =
			cpu_to_le32(U64_LO(fp->rx_sge_mapping +
			BCM_PAGE_SIZE*(i % NUM_RX_SGE_PAGES)));
	}
}

static void bnx2x_free_tpa_pool(struct bnx2x *bp,
				struct bnx2x_fastpath *fp, int last)
{
	int i;

	for (i = 0; i < last; i++) {
		struct bnx2x_agg_info *tpa_info = &fp->tpa_info[i];
		struct sw_rx_bd *first_buf = &tpa_info->first_buf;
		u8 *data = first_buf->data;

		if (data == NULL) {
			DP(NETIF_MSG_IFDOWN, "tpa bin %d empty on free\n", i);
			continue;
		}
		if (tpa_info->tpa_state == BNX2X_TPA_START)
			dma_unmap_single(&bp->pdev->dev,
					 dma_unmap_addr(first_buf, mapping),
					 fp->rx_buf_size, DMA_FROM_DEVICE);
		bnx2x_frag_free(fp, data);
		first_buf->data = NULL;
	}
}

void bnx2x_init_rx_rings_cnic(struct bnx2x *bp)
{
	int j;

	for_each_rx_queue_cnic(bp, j) {
		struct bnx2x_fastpath *fp = &bp->fp[j];

		fp->rx_bd_cons = 0;

		/* Activate BD ring */
		/* Warning!
		 * this will generate an interrupt (to the TSTORM)
		 * must only be done after chip is initialized
		 */
		bnx2x_update_rx_prod(bp, fp, fp->rx_bd_prod, fp->rx_comp_prod,
				     fp->rx_sge_prod);
	}
}

void bnx2x_init_rx_rings(struct bnx2x *bp)
{
	int func = BP_FUNC(bp);
	u16 ring_prod;
	int i, j;

	/* Allocate TPA resources */
	for_each_eth_queue(bp, j) {
		struct bnx2x_fastpath *fp = &bp->fp[j];

		DP(NETIF_MSG_IFUP,
		   "mtu %d  rx_buf_size %d\n", bp->dev->mtu, fp->rx_buf_size);

		if (fp->mode != TPA_MODE_DISABLED) {
			/* Fill the per-aggregation pool */
			for (i = 0; i < MAX_AGG_QS(bp); i++) {
				struct bnx2x_agg_info *tpa_info =
					&fp->tpa_info[i];
				struct sw_rx_bd *first_buf =
					&tpa_info->first_buf;

				first_buf->data =
					bnx2x_frag_alloc(fp, GFP_KERNEL);
				if (!first_buf->data) {
					BNX2X_ERR("Failed to allocate TPA skb pool for queue[%d] - disabling TPA on this queue!\n",
						  j);
					bnx2x_free_tpa_pool(bp, fp, i);
					fp->mode = TPA_MODE_DISABLED;
					break;
				}
				dma_unmap_addr_set(first_buf, mapping, 0);
				tpa_info->tpa_state = BNX2X_TPA_STOP;
			}

			/* "next page" elements initialization */
			bnx2x_set_next_page_sgl(fp);

			/* set SGEs bit mask */
			bnx2x_init_sge_ring_bit_mask(fp);

			/* Allocate SGEs and initialize the ring elements */
			for (i = 0, ring_prod = 0;
			     i < MAX_RX_SGE_CNT*NUM_RX_SGE_PAGES; i++) {

				if (bnx2x_alloc_rx_sge(bp, fp, ring_prod,
						       GFP_KERNEL) < 0) {
					BNX2X_ERR("was only able to allocate %d rx sges\n",
						  i);
					BNX2X_ERR("disabling TPA for queue[%d]\n",
						  j);
					/* Cleanup already allocated elements */
					bnx2x_free_rx_sge_range(bp, fp,
								ring_prod);
					bnx2x_free_tpa_pool(bp, fp,
							    MAX_AGG_QS(bp));
					fp->mode = TPA_MODE_DISABLED;
					ring_prod = 0;
					break;
				}
				ring_prod = NEXT_SGE_IDX(ring_prod);
			}

			fp->rx_sge_prod = ring_prod;
		}
	}

	for_each_eth_queue(bp, j) {
		struct bnx2x_fastpath *fp = &bp->fp[j];

		fp->rx_bd_cons = 0;

		/* Activate BD ring */
		/* Warning!
		 * this will generate an interrupt (to the TSTORM)
		 * must only be done after chip is initialized
		 */
		bnx2x_update_rx_prod(bp, fp, fp->rx_bd_prod, fp->rx_comp_prod,
				     fp->rx_sge_prod);

		if (j != 0)
			continue;

		if (CHIP_IS_E1(bp)) {
			REG_WR(bp, BAR_USTRORM_INTMEM +
			       USTORM_MEM_WORKAROUND_ADDRESS_OFFSET(func),
			       U64_LO(fp->rx_comp_mapping));
			REG_WR(bp, BAR_USTRORM_INTMEM +
			       USTORM_MEM_WORKAROUND_ADDRESS_OFFSET(func) + 4,
			       U64_HI(fp->rx_comp_mapping));
		}
	}
}

static void bnx2x_free_tx_skbs_queue(struct bnx2x_fastpath *fp)
{
	u8 cos;
	struct bnx2x *bp = fp->bp;

	for_each_cos_in_tx_queue(fp, cos) {
		struct bnx2x_fp_txdata *txdata = fp->txdata_ptr[cos];
		unsigned pkts_compl = 0, bytes_compl = 0;

		u16 sw_prod = txdata->tx_pkt_prod;
		u16 sw_cons = txdata->tx_pkt_cons;

		while (sw_cons != sw_prod) {
			bnx2x_free_tx_pkt(bp, txdata, TX_BD(sw_cons),
					  &pkts_compl, &bytes_compl);
			sw_cons++;
		}

		netdev_tx_reset_queue(
			netdev_get_tx_queue(bp->dev,
					    txdata->txq_index));
	}
}

static void bnx2x_free_tx_skbs_cnic(struct bnx2x *bp)
{
	int i;

	for_each_tx_queue_cnic(bp, i) {
		bnx2x_free_tx_skbs_queue(&bp->fp[i]);
	}
}

static void bnx2x_free_tx_skbs(struct bnx2x *bp)
{
	int i;

	for_each_eth_queue(bp, i) {
		bnx2x_free_tx_skbs_queue(&bp->fp[i]);
	}
}

static void bnx2x_free_rx_bds(struct bnx2x_fastpath *fp)
{
	struct bnx2x *bp = fp->bp;
	int i;

	/* ring wasn't allocated */
	if (fp->rx_buf_ring == NULL)
		return;

	for (i = 0; i < NUM_RX_BD; i++) {
		struct sw_rx_bd *rx_buf = &fp->rx_buf_ring[i];
		u8 *data = rx_buf->data;

		if (data == NULL)
			continue;
		dma_unmap_single(&bp->pdev->dev,
				 dma_unmap_addr(rx_buf, mapping),
				 fp->rx_buf_size, DMA_FROM_DEVICE);

		rx_buf->data = NULL;
		bnx2x_frag_free(fp, data);
	}
}

static void bnx2x_free_rx_skbs_cnic(struct bnx2x *bp)
{
	int j;

	for_each_rx_queue_cnic(bp, j) {
		bnx2x_free_rx_bds(&bp->fp[j]);
	}
}

static void bnx2x_free_rx_skbs(struct bnx2x *bp)
{
	int j;

	for_each_eth_queue(bp, j) {
		struct bnx2x_fastpath *fp = &bp->fp[j];

		bnx2x_free_rx_bds(fp);

		if (fp->mode != TPA_MODE_DISABLED)
			bnx2x_free_tpa_pool(bp, fp, MAX_AGG_QS(bp));
	}
}

static void bnx2x_free_skbs_cnic(struct bnx2x *bp)
{
	bnx2x_free_tx_skbs_cnic(bp);
	bnx2x_free_rx_skbs_cnic(bp);
}

void bnx2x_free_skbs(struct bnx2x *bp)
{
	bnx2x_free_tx_skbs(bp);
	bnx2x_free_rx_skbs(bp);
}

void bnx2x_update_max_mf_config(struct bnx2x *bp, u32 value)
{
	/* load old values */
	u32 mf_cfg = bp->mf_config[BP_VN(bp)];

	if (value != bnx2x_extract_max_cfg(bp, mf_cfg)) {
		/* leave all but MAX value */
		mf_cfg &= ~FUNC_MF_CFG_MAX_BW_MASK;

		/* set new MAX value */
		mf_cfg |= (value << FUNC_MF_CFG_MAX_BW_SHIFT)
				& FUNC_MF_CFG_MAX_BW_MASK;

		bnx2x_fw_command(bp, DRV_MSG_CODE_SET_MF_BW, mf_cfg);
	}
}

/**
 * bnx2x_free_msix_irqs - free previously requested MSI-X IRQ vectors
 *
 * @bp:		driver handle
 * @nvecs:	number of vectors to be released
 */
static void bnx2x_free_msix_irqs(struct bnx2x *bp, int nvecs)
{
	int i, offset = 0;

	if (nvecs == offset)
		return;

	/* VFs don't have a default SB */
	if (IS_PF(bp)) {
		free_irq(bp->msix_table[offset].vector, bp->dev);
		DP(NETIF_MSG_IFDOWN, "released sp irq (%d)\n",
		   bp->msix_table[offset].vector);
		offset++;
	}

	if (CNIC_SUPPORT(bp)) {
		if (nvecs == offset)
			return;
		offset++;
	}

	for_each_eth_queue(bp, i) {
		if (nvecs == offset)
			return;
		DP(NETIF_MSG_IFDOWN, "about to release fp #%d->%d irq\n",
		   i, bp->msix_table[offset].vector);

		free_irq(bp->msix_table[offset++].vector, &bp->fp[i]);
	}
}

void bnx2x_free_irq(struct bnx2x *bp)
{
	if (bp->flags & USING_MSIX_FLAG &&
	    !(bp->flags & USING_SINGLE_MSIX_FLAG)) {
		int nvecs = BNX2X_NUM_ETH_QUEUES(bp) + CNIC_SUPPORT(bp);

		/* vfs don't have a default status block */
		if (IS_PF(bp))
			nvecs++;

		bnx2x_free_msix_irqs(bp, nvecs);
	} else {
		free_irq(bp->dev->irq, bp->dev);
	}
}

int bnx2x_enable_msix(struct bnx2x *bp)
{
	int msix_vec = 0, i, rc;

	/* VFs don't have a default status block */
	if (IS_PF(bp)) {
		bp->msix_table[msix_vec].entry = msix_vec;
		BNX2X_DEV_INFO("msix_table[0].entry = %d (slowpath)\n",
			       bp->msix_table[0].entry);
		msix_vec++;
	}

	/* Cnic requires an msix vector for itself */
	if (CNIC_SUPPORT(bp)) {
		bp->msix_table[msix_vec].entry = msix_vec;
		BNX2X_DEV_INFO("msix_table[%d].entry = %d (CNIC)\n",
			       msix_vec, bp->msix_table[msix_vec].entry);
		msix_vec++;
	}

	/* We need separate vectors for ETH queues only (not FCoE) */
	for_each_eth_queue(bp, i) {
		bp->msix_table[msix_vec].entry = msix_vec;
		BNX2X_DEV_INFO("msix_table[%d].entry = %d (fastpath #%u)\n",
			       msix_vec, msix_vec, i);
		msix_vec++;
	}

	DP(BNX2X_MSG_SP, "about to request enable msix with %d vectors\n",
	   msix_vec);

	rc = pci_enable_msix_range(bp->pdev, &bp->msix_table[0],
				   BNX2X_MIN_MSIX_VEC_CNT(bp), msix_vec);
	/*
	 * reconfigure number of tx/rx queues according to available
	 * MSI-X vectors
	 */
	if (rc == -ENOSPC) {
		/* Get by with single vector */
		rc = pci_enable_msix_range(bp->pdev, &bp->msix_table[0], 1, 1);
		if (rc < 0) {
			BNX2X_DEV_INFO("Single MSI-X is not attainable rc %d\n",
				       rc);
			goto no_msix;
		}

		BNX2X_DEV_INFO("Using single MSI-X vector\n");
		bp->flags |= USING_SINGLE_MSIX_FLAG;

		BNX2X_DEV_INFO("set number of queues to 1\n");
		bp->num_ethernet_queues = 1;
		bp->num_queues = bp->num_ethernet_queues + bp->num_cnic_queues;
	} else if (rc < 0) {
		BNX2X_DEV_INFO("MSI-X is not attainable rc %d\n", rc);
		goto no_msix;
	} else if (rc < msix_vec) {
		/* how less vectors we will have? */
		int diff = msix_vec - rc;

		BNX2X_DEV_INFO("Trying to use less MSI-X vectors: %d\n", rc);

		/*
		 * decrease number of queues by number of unallocated entries
		 */
		bp->num_ethernet_queues -= diff;
		bp->num_queues = bp->num_ethernet_queues + bp->num_cnic_queues;

		BNX2X_DEV_INFO("New queue configuration set: %d\n",
			       bp->num_queues);
	}

	bp->flags |= USING_MSIX_FLAG;

	return 0;

no_msix:
	/* fall to INTx if not enough memory */
	if (rc == -ENOMEM)
		bp->flags |= DISABLE_MSI_FLAG;

	return rc;
}

static int bnx2x_req_msix_irqs(struct bnx2x *bp)
{
	int i, rc, offset = 0;

	/* no default status block for vf */
	if (IS_PF(bp)) {
		rc = request_irq(bp->msix_table[offset++].vector,
				 bnx2x_msix_sp_int, 0,
				 bp->dev->name, bp->dev);
		if (rc) {
			BNX2X_ERR("request sp irq failed\n");
			return -EBUSY;
		}
	}

	if (CNIC_SUPPORT(bp))
		offset++;

	for_each_eth_queue(bp, i) {
		struct bnx2x_fastpath *fp = &bp->fp[i];
		snprintf(fp->name, sizeof(fp->name), "%s-fp-%d",
			 bp->dev->name, i);

		rc = request_irq(bp->msix_table[offset].vector,
				 bnx2x_msix_fp_int, 0, fp->name, fp);
		if (rc) {
			BNX2X_ERR("request fp #%d irq (%d) failed  rc %d\n", i,
			      bp->msix_table[offset].vector, rc);
			bnx2x_free_msix_irqs(bp, offset);
			return -EBUSY;
		}

		offset++;
	}

	i = BNX2X_NUM_ETH_QUEUES(bp);
	if (IS_PF(bp)) {
		offset = 1 + CNIC_SUPPORT(bp);
		netdev_info(bp->dev,
			    "using MSI-X  IRQs: sp %d  fp[%d] %d ... fp[%d] %d\n",
			    bp->msix_table[0].vector,
			    0, bp->msix_table[offset].vector,
			    i - 1, bp->msix_table[offset + i - 1].vector);
	} else {
		offset = CNIC_SUPPORT(bp);
		netdev_info(bp->dev,
			    "using MSI-X  IRQs: fp[%d] %d ... fp[%d] %d\n",
			    0, bp->msix_table[offset].vector,
			    i - 1, bp->msix_table[offset + i - 1].vector);
	}
	return 0;
}

int bnx2x_enable_msi(struct bnx2x *bp)
{
	int rc;

	rc = pci_enable_msi(bp->pdev);
	if (rc) {
		BNX2X_DEV_INFO("MSI is not attainable\n");
		return -1;
	}
	bp->flags |= USING_MSI_FLAG;

	return 0;
}

static int bnx2x_req_irq(struct bnx2x *bp)
{
	unsigned long flags;
	unsigned int irq;

	if (bp->flags & (USING_MSI_FLAG | USING_MSIX_FLAG))
		flags = 0;
	else
		flags = IRQF_SHARED;

	if (bp->flags & USING_MSIX_FLAG)
		irq = bp->msix_table[0].vector;
	else
		irq = bp->pdev->irq;

	return request_irq(irq, bnx2x_interrupt, flags, bp->dev->name, bp->dev);
}

static int bnx2x_setup_irqs(struct bnx2x *bp)
{
	int rc = 0;
	if (bp->flags & USING_MSIX_FLAG &&
	    !(bp->flags & USING_SINGLE_MSIX_FLAG)) {
		rc = bnx2x_req_msix_irqs(bp);
		if (rc)
			return rc;
	} else {
		rc = bnx2x_req_irq(bp);
		if (rc) {
			BNX2X_ERR("IRQ request failed  rc %d, aborting\n", rc);
			return rc;
		}
		if (bp->flags & USING_MSI_FLAG) {
			bp->dev->irq = bp->pdev->irq;
			netdev_info(bp->dev, "using MSI IRQ %d\n",
				    bp->dev->irq);
		}
		if (bp->flags & USING_MSIX_FLAG) {
			bp->dev->irq = bp->msix_table[0].vector;
			netdev_info(bp->dev, "using MSIX IRQ %d\n",
				    bp->dev->irq);
		}
	}

	return 0;
}

static void bnx2x_napi_enable_cnic(struct bnx2x *bp)
{
	int i;

	for_each_rx_queue_cnic(bp, i) {
		napi_enable(&bnx2x_fp(bp, i, napi));
	}
}

static void bnx2x_napi_enable(struct bnx2x *bp)
{
	int i;

	for_each_eth_queue(bp, i) {
		napi_enable(&bnx2x_fp(bp, i, napi));
	}
}

static void bnx2x_napi_disable_cnic(struct bnx2x *bp)
{
	int i;

	for_each_rx_queue_cnic(bp, i) {
		napi_disable(&bnx2x_fp(bp, i, napi));
	}
}

static void bnx2x_napi_disable(struct bnx2x *bp)
{
	int i;

	for_each_eth_queue(bp, i) {
		napi_disable(&bnx2x_fp(bp, i, napi));
	}
}

void bnx2x_netif_start(struct bnx2x *bp)
{
	if (netif_running(bp->dev)) {
		bnx2x_napi_enable(bp);
		if (CNIC_LOADED(bp))
			bnx2x_napi_enable_cnic(bp);
		bnx2x_int_enable(bp);
		if (bp->state == BNX2X_STATE_OPEN)
			netif_tx_wake_all_queues(bp->dev);
	}
}

void bnx2x_netif_stop(struct bnx2x *bp, int disable_hw)
{
	bnx2x_int_disable_sync(bp, disable_hw);
	bnx2x_napi_disable(bp);
	if (CNIC_LOADED(bp))
		bnx2x_napi_disable_cnic(bp);
}

u16 bnx2x_select_queue(struct net_device *dev, struct sk_buff *skb,
		       struct net_device *sb_dev)
{
	struct bnx2x *bp = netdev_priv(dev);

	if (CNIC_LOADED(bp) && !NO_FCOE(bp)) {
		struct ethhdr *hdr = (struct ethhdr *)skb->data;
		u16 ether_type = ntohs(hdr->h_proto);

		/* Skip VLAN tag if present */
		if (ether_type == ETH_P_8021Q) {
			struct vlan_ethhdr *vhdr =
				(struct vlan_ethhdr *)skb->data;

			ether_type = ntohs(vhdr->h_vlan_encapsulated_proto);
		}

		/* If ethertype is FCoE or FIP - use FCoE ring */
		if ((ether_type == ETH_P_FCOE) || (ether_type == ETH_P_FIP))
			return bnx2x_fcoe_tx(bp, txq_index);
	}

	/* select a non-FCoE queue */
<<<<<<< HEAD
	return fallback(dev, skb, NULL) % (BNX2X_NUM_ETH_QUEUES(bp));
=======
	return netdev_pick_tx(dev, skb, NULL) % (BNX2X_NUM_ETH_QUEUES(bp));
>>>>>>> f7688b48
}

void bnx2x_set_num_queues(struct bnx2x *bp)
{
	/* RSS queues */
	bp->num_ethernet_queues = bnx2x_calc_num_queues(bp);

	/* override in STORAGE SD modes */
	if (IS_MF_STORAGE_ONLY(bp))
		bp->num_ethernet_queues = 1;

	/* Add special queues */
	bp->num_cnic_queues = CNIC_SUPPORT(bp); /* For FCOE */
	bp->num_queues = bp->num_ethernet_queues + bp->num_cnic_queues;

	BNX2X_DEV_INFO("set number of queues to %d\n", bp->num_queues);
}

/**
 * bnx2x_set_real_num_queues - configure netdev->real_num_[tx,rx]_queues
 *
 * @bp:		Driver handle
 *
 * We currently support for at most 16 Tx queues for each CoS thus we will
 * allocate a multiple of 16 for ETH L2 rings according to the value of the
 * bp->max_cos.
 *
 * If there is an FCoE L2 queue the appropriate Tx queue will have the next
 * index after all ETH L2 indices.
 *
 * If the actual number of Tx queues (for each CoS) is less than 16 then there
 * will be the holes at the end of each group of 16 ETh L2 indices (0..15,
 * 16..31,...) with indices that are not coupled with any real Tx queue.
 *
 * The proper configuration of skb->queue_mapping is handled by
 * bnx2x_select_queue() and __skb_tx_hash().
 *
 * bnx2x_setup_tc() takes care of the proper TC mappings so that __skb_tx_hash()
 * will return a proper Tx index if TC is enabled (netdev->num_tc > 0).
 */
static int bnx2x_set_real_num_queues(struct bnx2x *bp, int include_cnic)
{
	int rc, tx, rx;

	tx = BNX2X_NUM_ETH_QUEUES(bp) * bp->max_cos;
	rx = BNX2X_NUM_ETH_QUEUES(bp);

/* account for fcoe queue */
	if (include_cnic && !NO_FCOE(bp)) {
		rx++;
		tx++;
	}

	rc = netif_set_real_num_tx_queues(bp->dev, tx);
	if (rc) {
		BNX2X_ERR("Failed to set real number of Tx queues: %d\n", rc);
		return rc;
	}
	rc = netif_set_real_num_rx_queues(bp->dev, rx);
	if (rc) {
		BNX2X_ERR("Failed to set real number of Rx queues: %d\n", rc);
		return rc;
	}

	DP(NETIF_MSG_IFUP, "Setting real num queues to (tx, rx) (%d, %d)\n",
			  tx, rx);

	return rc;
}

static void bnx2x_set_rx_buf_size(struct bnx2x *bp)
{
	int i;

	for_each_queue(bp, i) {
		struct bnx2x_fastpath *fp = &bp->fp[i];
		u32 mtu;

		/* Always use a mini-jumbo MTU for the FCoE L2 ring */
		if (IS_FCOE_IDX(i))
			/*
			 * Although there are no IP frames expected to arrive to
			 * this ring we still want to add an
			 * IP_HEADER_ALIGNMENT_PADDING to prevent a buffer
			 * overrun attack.
			 */
			mtu = BNX2X_FCOE_MINI_JUMBO_MTU;
		else
			mtu = bp->dev->mtu;
		fp->rx_buf_size = BNX2X_FW_RX_ALIGN_START +
				  IP_HEADER_ALIGNMENT_PADDING +
				  ETH_OVERHEAD +
				  mtu +
				  BNX2X_FW_RX_ALIGN_END;
		fp->rx_buf_size = SKB_DATA_ALIGN(fp->rx_buf_size);
		/* Note : rx_buf_size doesn't take into account NET_SKB_PAD */
		if (fp->rx_buf_size + NET_SKB_PAD <= PAGE_SIZE)
			fp->rx_frag_size = fp->rx_buf_size + NET_SKB_PAD;
		else
			fp->rx_frag_size = 0;
	}
}

static int bnx2x_init_rss(struct bnx2x *bp)
{
	int i;
	u8 num_eth_queues = BNX2X_NUM_ETH_QUEUES(bp);

	/* Prepare the initial contents for the indirection table if RSS is
	 * enabled
	 */
	for (i = 0; i < sizeof(bp->rss_conf_obj.ind_table); i++)
		bp->rss_conf_obj.ind_table[i] =
			bp->fp->cl_id +
			ethtool_rxfh_indir_default(i, num_eth_queues);

	/*
	 * For 57710 and 57711 SEARCHER configuration (rss_keys) is
	 * per-port, so if explicit configuration is needed , do it only
	 * for a PMF.
	 *
	 * For 57712 and newer on the other hand it's a per-function
	 * configuration.
	 */
	return bnx2x_config_rss_eth(bp, bp->port.pmf || !CHIP_IS_E1x(bp));
}

int bnx2x_rss(struct bnx2x *bp, struct bnx2x_rss_config_obj *rss_obj,
	      bool config_hash, bool enable)
{
	struct bnx2x_config_rss_params params = {NULL};

	/* Although RSS is meaningless when there is a single HW queue we
	 * still need it enabled in order to have HW Rx hash generated.
	 *
	 * if (!is_eth_multi(bp))
	 *      bp->multi_mode = ETH_RSS_MODE_DISABLED;
	 */

	params.rss_obj = rss_obj;

	__set_bit(RAMROD_COMP_WAIT, &params.ramrod_flags);

	if (enable) {
		__set_bit(BNX2X_RSS_MODE_REGULAR, &params.rss_flags);

		/* RSS configuration */
		__set_bit(BNX2X_RSS_IPV4, &params.rss_flags);
		__set_bit(BNX2X_RSS_IPV4_TCP, &params.rss_flags);
		__set_bit(BNX2X_RSS_IPV6, &params.rss_flags);
		__set_bit(BNX2X_RSS_IPV6_TCP, &params.rss_flags);
		if (rss_obj->udp_rss_v4)
			__set_bit(BNX2X_RSS_IPV4_UDP, &params.rss_flags);
		if (rss_obj->udp_rss_v6)
			__set_bit(BNX2X_RSS_IPV6_UDP, &params.rss_flags);

		if (!CHIP_IS_E1x(bp)) {
			/* valid only for TUNN_MODE_VXLAN tunnel mode */
			__set_bit(BNX2X_RSS_IPV4_VXLAN, &params.rss_flags);
			__set_bit(BNX2X_RSS_IPV6_VXLAN, &params.rss_flags);

			/* valid only for TUNN_MODE_GRE tunnel mode */
			__set_bit(BNX2X_RSS_TUNN_INNER_HDRS, &params.rss_flags);
		}
	} else {
		__set_bit(BNX2X_RSS_MODE_DISABLED, &params.rss_flags);
	}

	/* Hash bits */
	params.rss_result_mask = MULTI_MASK;

	memcpy(params.ind_table, rss_obj->ind_table, sizeof(params.ind_table));

	if (config_hash) {
		/* RSS keys */
		netdev_rss_key_fill(params.rss_key, T_ETH_RSS_KEY * 4);
		__set_bit(BNX2X_RSS_SET_SRCH, &params.rss_flags);
	}

	if (IS_PF(bp))
		return bnx2x_config_rss(bp, &params);
	else
		return bnx2x_vfpf_config_rss(bp, &params);
}

static int bnx2x_init_hw(struct bnx2x *bp, u32 load_code)
{
	struct bnx2x_func_state_params func_params = {NULL};

	/* Prepare parameters for function state transitions */
	__set_bit(RAMROD_COMP_WAIT, &func_params.ramrod_flags);

	func_params.f_obj = &bp->func_obj;
	func_params.cmd = BNX2X_F_CMD_HW_INIT;

	func_params.params.hw_init.load_phase = load_code;

	return bnx2x_func_state_change(bp, &func_params);
}

/*
 * Cleans the object that have internal lists without sending
 * ramrods. Should be run when interrupts are disabled.
 */
void bnx2x_squeeze_objects(struct bnx2x *bp)
{
	int rc;
	unsigned long ramrod_flags = 0, vlan_mac_flags = 0;
	struct bnx2x_mcast_ramrod_params rparam = {NULL};
	struct bnx2x_vlan_mac_obj *mac_obj = &bp->sp_objs->mac_obj;

	/***************** Cleanup MACs' object first *************************/

	/* Wait for completion of requested */
	__set_bit(RAMROD_COMP_WAIT, &ramrod_flags);
	/* Perform a dry cleanup */
	__set_bit(RAMROD_DRV_CLR_ONLY, &ramrod_flags);

	/* Clean ETH primary MAC */
	__set_bit(BNX2X_ETH_MAC, &vlan_mac_flags);
	rc = mac_obj->delete_all(bp, &bp->sp_objs->mac_obj, &vlan_mac_flags,
				 &ramrod_flags);
	if (rc != 0)
		BNX2X_ERR("Failed to clean ETH MACs: %d\n", rc);

	/* Cleanup UC list */
	vlan_mac_flags = 0;
	__set_bit(BNX2X_UC_LIST_MAC, &vlan_mac_flags);
	rc = mac_obj->delete_all(bp, mac_obj, &vlan_mac_flags,
				 &ramrod_flags);
	if (rc != 0)
		BNX2X_ERR("Failed to clean UC list MACs: %d\n", rc);

	/***************** Now clean mcast object *****************************/
	rparam.mcast_obj = &bp->mcast_obj;
	__set_bit(RAMROD_DRV_CLR_ONLY, &rparam.ramrod_flags);

	/* Add a DEL command... - Since we're doing a driver cleanup only,
	 * we take a lock surrounding both the initial send and the CONTs,
	 * as we don't want a true completion to disrupt us in the middle.
	 */
	netif_addr_lock_bh(bp->dev);
	rc = bnx2x_config_mcast(bp, &rparam, BNX2X_MCAST_CMD_DEL);
	if (rc < 0)
		BNX2X_ERR("Failed to add a new DEL command to a multi-cast object: %d\n",
			  rc);

	/* ...and wait until all pending commands are cleared */
	rc = bnx2x_config_mcast(bp, &rparam, BNX2X_MCAST_CMD_CONT);
	while (rc != 0) {
		if (rc < 0) {
			BNX2X_ERR("Failed to clean multi-cast object: %d\n",
				  rc);
			netif_addr_unlock_bh(bp->dev);
			return;
		}

		rc = bnx2x_config_mcast(bp, &rparam, BNX2X_MCAST_CMD_CONT);
	}
	netif_addr_unlock_bh(bp->dev);
}

#ifndef BNX2X_STOP_ON_ERROR
#define LOAD_ERROR_EXIT(bp, label) \
	do { \
		(bp)->state = BNX2X_STATE_ERROR; \
		goto label; \
	} while (0)

#define LOAD_ERROR_EXIT_CNIC(bp, label) \
	do { \
		bp->cnic_loaded = false; \
		goto label; \
	} while (0)
#else /*BNX2X_STOP_ON_ERROR*/
#define LOAD_ERROR_EXIT(bp, label) \
	do { \
		(bp)->state = BNX2X_STATE_ERROR; \
		(bp)->panic = 1; \
		return -EBUSY; \
	} while (0)
#define LOAD_ERROR_EXIT_CNIC(bp, label) \
	do { \
		bp->cnic_loaded = false; \
		(bp)->panic = 1; \
		return -EBUSY; \
	} while (0)
#endif /*BNX2X_STOP_ON_ERROR*/

static void bnx2x_free_fw_stats_mem(struct bnx2x *bp)
{
	BNX2X_PCI_FREE(bp->fw_stats, bp->fw_stats_mapping,
		       bp->fw_stats_data_sz + bp->fw_stats_req_sz);
	return;
}

static int bnx2x_alloc_fw_stats_mem(struct bnx2x *bp)
{
	int num_groups, vf_headroom = 0;
	int is_fcoe_stats = NO_FCOE(bp) ? 0 : 1;

	/* number of queues for statistics is number of eth queues + FCoE */
	u8 num_queue_stats = BNX2X_NUM_ETH_QUEUES(bp) + is_fcoe_stats;

	/* Total number of FW statistics requests =
	 * 1 for port stats + 1 for PF stats + potential 2 for FCoE (fcoe proper
	 * and fcoe l2 queue) stats + num of queues (which includes another 1
	 * for fcoe l2 queue if applicable)
	 */
	bp->fw_stats_num = 2 + is_fcoe_stats + num_queue_stats;

	/* vf stats appear in the request list, but their data is allocated by
	 * the VFs themselves. We don't include them in the bp->fw_stats_num as
	 * it is used to determine where to place the vf stats queries in the
	 * request struct
	 */
	if (IS_SRIOV(bp))
		vf_headroom = bnx2x_vf_headroom(bp);

	/* Request is built from stats_query_header and an array of
	 * stats_query_cmd_group each of which contains
	 * STATS_QUERY_CMD_COUNT rules. The real number or requests is
	 * configured in the stats_query_header.
	 */
	num_groups =
		(((bp->fw_stats_num + vf_headroom) / STATS_QUERY_CMD_COUNT) +
		 (((bp->fw_stats_num + vf_headroom) % STATS_QUERY_CMD_COUNT) ?
		 1 : 0));

	DP(BNX2X_MSG_SP, "stats fw_stats_num %d, vf headroom %d, num_groups %d\n",
	   bp->fw_stats_num, vf_headroom, num_groups);
	bp->fw_stats_req_sz = sizeof(struct stats_query_header) +
		num_groups * sizeof(struct stats_query_cmd_group);

	/* Data for statistics requests + stats_counter
	 * stats_counter holds per-STORM counters that are incremented
	 * when STORM has finished with the current request.
	 * memory for FCoE offloaded statistics are counted anyway,
	 * even if they will not be sent.
	 * VF stats are not accounted for here as the data of VF stats is stored
	 * in memory allocated by the VF, not here.
	 */
	bp->fw_stats_data_sz = sizeof(struct per_port_stats) +
		sizeof(struct per_pf_stats) +
		sizeof(struct fcoe_statistics_params) +
		sizeof(struct per_queue_stats) * num_queue_stats +
		sizeof(struct stats_counter);

	bp->fw_stats = BNX2X_PCI_ALLOC(&bp->fw_stats_mapping,
				       bp->fw_stats_data_sz + bp->fw_stats_req_sz);
	if (!bp->fw_stats)
		goto alloc_mem_err;

	/* Set shortcuts */
	bp->fw_stats_req = (struct bnx2x_fw_stats_req *)bp->fw_stats;
	bp->fw_stats_req_mapping = bp->fw_stats_mapping;
	bp->fw_stats_data = (struct bnx2x_fw_stats_data *)
		((u8 *)bp->fw_stats + bp->fw_stats_req_sz);
	bp->fw_stats_data_mapping = bp->fw_stats_mapping +
		bp->fw_stats_req_sz;

	DP(BNX2X_MSG_SP, "statistics request base address set to %x %x\n",
	   U64_HI(bp->fw_stats_req_mapping),
	   U64_LO(bp->fw_stats_req_mapping));
	DP(BNX2X_MSG_SP, "statistics data base address set to %x %x\n",
	   U64_HI(bp->fw_stats_data_mapping),
	   U64_LO(bp->fw_stats_data_mapping));
	return 0;

alloc_mem_err:
	bnx2x_free_fw_stats_mem(bp);
	BNX2X_ERR("Can't allocate FW stats memory\n");
	return -ENOMEM;
}

/* send load request to mcp and analyze response */
static int bnx2x_nic_load_request(struct bnx2x *bp, u32 *load_code)
{
	u32 param;

	/* init fw_seq */
	bp->fw_seq =
		(SHMEM_RD(bp, func_mb[BP_FW_MB_IDX(bp)].drv_mb_header) &
		 DRV_MSG_SEQ_NUMBER_MASK);
	BNX2X_DEV_INFO("fw_seq 0x%08x\n", bp->fw_seq);

	/* Get current FW pulse sequence */
	bp->fw_drv_pulse_wr_seq =
		(SHMEM_RD(bp, func_mb[BP_FW_MB_IDX(bp)].drv_pulse_mb) &
		 DRV_PULSE_SEQ_MASK);
	BNX2X_DEV_INFO("drv_pulse 0x%x\n", bp->fw_drv_pulse_wr_seq);

	param = DRV_MSG_CODE_LOAD_REQ_WITH_LFA;

	if (IS_MF_SD(bp) && bnx2x_port_after_undi(bp))
		param |= DRV_MSG_CODE_LOAD_REQ_FORCE_LFA;

	/* load request */
	(*load_code) = bnx2x_fw_command(bp, DRV_MSG_CODE_LOAD_REQ, param);

	/* if mcp fails to respond we must abort */
	if (!(*load_code)) {
		BNX2X_ERR("MCP response failure, aborting\n");
		return -EBUSY;
	}

	/* If mcp refused (e.g. other port is in diagnostic mode) we
	 * must abort
	 */
	if ((*load_code) == FW_MSG_CODE_DRV_LOAD_REFUSED) {
		BNX2X_ERR("MCP refused load request, aborting\n");
		return -EBUSY;
	}
	return 0;
}

/* check whether another PF has already loaded FW to chip. In
 * virtualized environments a pf from another VM may have already
 * initialized the device including loading FW
 */
int bnx2x_compare_fw_ver(struct bnx2x *bp, u32 load_code, bool print_err)
{
	/* is another pf loaded on this engine? */
	if (load_code != FW_MSG_CODE_DRV_LOAD_COMMON_CHIP &&
	    load_code != FW_MSG_CODE_DRV_LOAD_COMMON) {
		/* build my FW version dword */
		u32 my_fw = (BCM_5710_FW_MAJOR_VERSION) +
			(BCM_5710_FW_MINOR_VERSION << 8) +
			(BCM_5710_FW_REVISION_VERSION << 16) +
			(BCM_5710_FW_ENGINEERING_VERSION << 24);

		/* read loaded FW from chip */
		u32 loaded_fw = REG_RD(bp, XSEM_REG_PRAM);

		DP(BNX2X_MSG_SP, "loaded fw %x, my fw %x\n",
		   loaded_fw, my_fw);

		/* abort nic load if version mismatch */
		if (my_fw != loaded_fw) {
			if (print_err)
				BNX2X_ERR("bnx2x with FW %x was already loaded which mismatches my %x FW. Aborting\n",
					  loaded_fw, my_fw);
			else
				BNX2X_DEV_INFO("bnx2x with FW %x was already loaded which mismatches my %x FW, possibly due to MF UNDI\n",
					       loaded_fw, my_fw);
			return -EBUSY;
		}
	}
	return 0;
}

/* returns the "mcp load_code" according to global load_count array */
static int bnx2x_nic_load_no_mcp(struct bnx2x *bp, int port)
{
	int path = BP_PATH(bp);

	DP(NETIF_MSG_IFUP, "NO MCP - load counts[%d]      %d, %d, %d\n",
	   path, bnx2x_load_count[path][0], bnx2x_load_count[path][1],
	   bnx2x_load_count[path][2]);
	bnx2x_load_count[path][0]++;
	bnx2x_load_count[path][1 + port]++;
	DP(NETIF_MSG_IFUP, "NO MCP - new load counts[%d]  %d, %d, %d\n",
	   path, bnx2x_load_count[path][0], bnx2x_load_count[path][1],
	   bnx2x_load_count[path][2]);
	if (bnx2x_load_count[path][0] == 1)
		return FW_MSG_CODE_DRV_LOAD_COMMON;
	else if (bnx2x_load_count[path][1 + port] == 1)
		return FW_MSG_CODE_DRV_LOAD_PORT;
	else
		return FW_MSG_CODE_DRV_LOAD_FUNCTION;
}

/* mark PMF if applicable */
static void bnx2x_nic_load_pmf(struct bnx2x *bp, u32 load_code)
{
	if ((load_code == FW_MSG_CODE_DRV_LOAD_COMMON) ||
	    (load_code == FW_MSG_CODE_DRV_LOAD_COMMON_CHIP) ||
	    (load_code == FW_MSG_CODE_DRV_LOAD_PORT)) {
		bp->port.pmf = 1;
		/* We need the barrier to ensure the ordering between the
		 * writing to bp->port.pmf here and reading it from the
		 * bnx2x_periodic_task().
		 */
		smp_mb();
	} else {
		bp->port.pmf = 0;
	}

	DP(NETIF_MSG_LINK, "pmf %d\n", bp->port.pmf);
}

static void bnx2x_nic_load_afex_dcc(struct bnx2x *bp, int load_code)
{
	if (((load_code == FW_MSG_CODE_DRV_LOAD_COMMON) ||
	     (load_code == FW_MSG_CODE_DRV_LOAD_COMMON_CHIP)) &&
	    (bp->common.shmem2_base)) {
		if (SHMEM2_HAS(bp, dcc_support))
			SHMEM2_WR(bp, dcc_support,
				  (SHMEM_DCC_SUPPORT_DISABLE_ENABLE_PF_TLV |
				   SHMEM_DCC_SUPPORT_BANDWIDTH_ALLOCATION_TLV));
		if (SHMEM2_HAS(bp, afex_driver_support))
			SHMEM2_WR(bp, afex_driver_support,
				  SHMEM_AFEX_SUPPORTED_VERSION_ONE);
	}

	/* Set AFEX default VLAN tag to an invalid value */
	bp->afex_def_vlan_tag = -1;
}

/**
 * bnx2x_bz_fp - zero content of the fastpath structure.
 *
 * @bp:		driver handle
 * @index:	fastpath index to be zeroed
 *
 * Makes sure the contents of the bp->fp[index].napi is kept
 * intact.
 */
static void bnx2x_bz_fp(struct bnx2x *bp, int index)
{
	struct bnx2x_fastpath *fp = &bp->fp[index];
	int cos;
	struct napi_struct orig_napi = fp->napi;
	struct bnx2x_agg_info *orig_tpa_info = fp->tpa_info;

	/* bzero bnx2x_fastpath contents */
	if (fp->tpa_info)
		memset(fp->tpa_info, 0, ETH_MAX_AGGREGATION_QUEUES_E1H_E2 *
		       sizeof(struct bnx2x_agg_info));
	memset(fp, 0, sizeof(*fp));

	/* Restore the NAPI object as it has been already initialized */
	fp->napi = orig_napi;
	fp->tpa_info = orig_tpa_info;
	fp->bp = bp;
	fp->index = index;
	if (IS_ETH_FP(fp))
		fp->max_cos = bp->max_cos;
	else
		/* Special queues support only one CoS */
		fp->max_cos = 1;

	/* Init txdata pointers */
	if (IS_FCOE_FP(fp))
		fp->txdata_ptr[0] = &bp->bnx2x_txq[FCOE_TXQ_IDX(bp)];
	if (IS_ETH_FP(fp))
		for_each_cos_in_tx_queue(fp, cos)
			fp->txdata_ptr[cos] = &bp->bnx2x_txq[cos *
				BNX2X_NUM_ETH_QUEUES(bp) + index];

	/* set the tpa flag for each queue. The tpa flag determines the queue
	 * minimal size so it must be set prior to queue memory allocation
	 */
	if (bp->dev->features & NETIF_F_LRO)
		fp->mode = TPA_MODE_LRO;
	else if (bp->dev->features & NETIF_F_GRO_HW)
		fp->mode = TPA_MODE_GRO;
	else
		fp->mode = TPA_MODE_DISABLED;

	/* We don't want TPA if it's disabled in bp
	 * or if this is an FCoE L2 ring.
	 */
	if (bp->disable_tpa || IS_FCOE_FP(fp))
		fp->mode = TPA_MODE_DISABLED;
}

void bnx2x_set_os_driver_state(struct bnx2x *bp, u32 state)
{
	u32 cur;

	if (!IS_MF_BD(bp) || !SHMEM2_HAS(bp, os_driver_state) || IS_VF(bp))
		return;

	cur = SHMEM2_RD(bp, os_driver_state[BP_FW_MB_IDX(bp)]);
	DP(NETIF_MSG_IFUP, "Driver state %08x-->%08x\n",
	   cur, state);

	SHMEM2_WR(bp, os_driver_state[BP_FW_MB_IDX(bp)], state);
}

int bnx2x_load_cnic(struct bnx2x *bp)
{
	int i, rc, port = BP_PORT(bp);

	DP(NETIF_MSG_IFUP, "Starting CNIC-related load\n");

	mutex_init(&bp->cnic_mutex);

	if (IS_PF(bp)) {
		rc = bnx2x_alloc_mem_cnic(bp);
		if (rc) {
			BNX2X_ERR("Unable to allocate bp memory for cnic\n");
			LOAD_ERROR_EXIT_CNIC(bp, load_error_cnic0);
		}
	}

	rc = bnx2x_alloc_fp_mem_cnic(bp);
	if (rc) {
		BNX2X_ERR("Unable to allocate memory for cnic fps\n");
		LOAD_ERROR_EXIT_CNIC(bp, load_error_cnic0);
	}

	/* Update the number of queues with the cnic queues */
	rc = bnx2x_set_real_num_queues(bp, 1);
	if (rc) {
		BNX2X_ERR("Unable to set real_num_queues including cnic\n");
		LOAD_ERROR_EXIT_CNIC(bp, load_error_cnic0);
	}

	/* Add all CNIC NAPI objects */
	bnx2x_add_all_napi_cnic(bp);
	DP(NETIF_MSG_IFUP, "cnic napi added\n");
	bnx2x_napi_enable_cnic(bp);

	rc = bnx2x_init_hw_func_cnic(bp);
	if (rc)
		LOAD_ERROR_EXIT_CNIC(bp, load_error_cnic1);

	bnx2x_nic_init_cnic(bp);

	if (IS_PF(bp)) {
		/* Enable Timer scan */
		REG_WR(bp, TM_REG_EN_LINEAR0_TIMER + port*4, 1);

		/* setup cnic queues */
		for_each_cnic_queue(bp, i) {
			rc = bnx2x_setup_queue(bp, &bp->fp[i], 0);
			if (rc) {
				BNX2X_ERR("Queue setup failed\n");
				LOAD_ERROR_EXIT(bp, load_error_cnic2);
			}
		}
	}

	/* Initialize Rx filter. */
	bnx2x_set_rx_mode_inner(bp);

	/* re-read iscsi info */
	bnx2x_get_iscsi_info(bp);
	bnx2x_setup_cnic_irq_info(bp);
	bnx2x_setup_cnic_info(bp);
	bp->cnic_loaded = true;
	if (bp->state == BNX2X_STATE_OPEN)
		bnx2x_cnic_notify(bp, CNIC_CTL_START_CMD);

	DP(NETIF_MSG_IFUP, "Ending successfully CNIC-related load\n");

	return 0;

#ifndef BNX2X_STOP_ON_ERROR
load_error_cnic2:
	/* Disable Timer scan */
	REG_WR(bp, TM_REG_EN_LINEAR0_TIMER + port*4, 0);

load_error_cnic1:
	bnx2x_napi_disable_cnic(bp);
	/* Update the number of queues without the cnic queues */
	if (bnx2x_set_real_num_queues(bp, 0))
		BNX2X_ERR("Unable to set real_num_queues not including cnic\n");
load_error_cnic0:
	BNX2X_ERR("CNIC-related load failed\n");
	bnx2x_free_fp_mem_cnic(bp);
	bnx2x_free_mem_cnic(bp);
	return rc;
#endif /* ! BNX2X_STOP_ON_ERROR */
}

/* must be called with rtnl_lock */
int bnx2x_nic_load(struct bnx2x *bp, int load_mode)
{
	int port = BP_PORT(bp);
	int i, rc = 0, load_code = 0;

	DP(NETIF_MSG_IFUP, "Starting NIC load\n");
	DP(NETIF_MSG_IFUP,
	   "CNIC is %s\n", CNIC_ENABLED(bp) ? "enabled" : "disabled");

#ifdef BNX2X_STOP_ON_ERROR
	if (unlikely(bp->panic)) {
		BNX2X_ERR("Can't load NIC when there is panic\n");
		return -EPERM;
	}
#endif

	bp->state = BNX2X_STATE_OPENING_WAIT4_LOAD;

	/* zero the structure w/o any lock, before SP handler is initialized */
	memset(&bp->last_reported_link, 0, sizeof(bp->last_reported_link));
	__set_bit(BNX2X_LINK_REPORT_LINK_DOWN,
		&bp->last_reported_link.link_report_flags);

	if (IS_PF(bp))
		/* must be called before memory allocation and HW init */
		bnx2x_ilt_set_info(bp);

	/*
	 * Zero fastpath structures preserving invariants like napi, which are
	 * allocated only once, fp index, max_cos, bp pointer.
	 * Also set fp->mode and txdata_ptr.
	 */
	DP(NETIF_MSG_IFUP, "num queues: %d", bp->num_queues);
	for_each_queue(bp, i)
		bnx2x_bz_fp(bp, i);
	memset(bp->bnx2x_txq, 0, (BNX2X_MAX_RSS_COUNT(bp) * BNX2X_MULTI_TX_COS +
				  bp->num_cnic_queues) *
				  sizeof(struct bnx2x_fp_txdata));

	bp->fcoe_init = false;

	/* Set the receive queues buffer size */
	bnx2x_set_rx_buf_size(bp);

	if (IS_PF(bp)) {
		rc = bnx2x_alloc_mem(bp);
		if (rc) {
			BNX2X_ERR("Unable to allocate bp memory\n");
			return rc;
		}
	}

	/* need to be done after alloc mem, since it's self adjusting to amount
	 * of memory available for RSS queues
	 */
	rc = bnx2x_alloc_fp_mem(bp);
	if (rc) {
		BNX2X_ERR("Unable to allocate memory for fps\n");
		LOAD_ERROR_EXIT(bp, load_error0);
	}

	/* Allocated memory for FW statistics  */
	if (bnx2x_alloc_fw_stats_mem(bp))
		LOAD_ERROR_EXIT(bp, load_error0);

	/* request pf to initialize status blocks */
	if (IS_VF(bp)) {
		rc = bnx2x_vfpf_init(bp);
		if (rc)
			LOAD_ERROR_EXIT(bp, load_error0);
	}

	/* As long as bnx2x_alloc_mem() may possibly update
	 * bp->num_queues, bnx2x_set_real_num_queues() should always
	 * come after it. At this stage cnic queues are not counted.
	 */
	rc = bnx2x_set_real_num_queues(bp, 0);
	if (rc) {
		BNX2X_ERR("Unable to set real_num_queues\n");
		LOAD_ERROR_EXIT(bp, load_error0);
	}

	/* configure multi cos mappings in kernel.
	 * this configuration may be overridden by a multi class queue
	 * discipline or by a dcbx negotiation result.
	 */
	bnx2x_setup_tc(bp->dev, bp->max_cos);

	/* Add all NAPI objects */
	bnx2x_add_all_napi(bp);
	DP(NETIF_MSG_IFUP, "napi added\n");
	bnx2x_napi_enable(bp);

	if (IS_PF(bp)) {
		/* set pf load just before approaching the MCP */
		bnx2x_set_pf_load(bp);

		/* if mcp exists send load request and analyze response */
		if (!BP_NOMCP(bp)) {
			/* attempt to load pf */
			rc = bnx2x_nic_load_request(bp, &load_code);
			if (rc)
				LOAD_ERROR_EXIT(bp, load_error1);

			/* what did mcp say? */
			rc = bnx2x_compare_fw_ver(bp, load_code, true);
			if (rc) {
				bnx2x_fw_command(bp, DRV_MSG_CODE_LOAD_DONE, 0);
				LOAD_ERROR_EXIT(bp, load_error2);
			}
		} else {
			load_code = bnx2x_nic_load_no_mcp(bp, port);
		}

		/* mark pmf if applicable */
		bnx2x_nic_load_pmf(bp, load_code);

		/* Init Function state controlling object */
		bnx2x__init_func_obj(bp);

		/* Initialize HW */
		rc = bnx2x_init_hw(bp, load_code);
		if (rc) {
			BNX2X_ERR("HW init failed, aborting\n");
			bnx2x_fw_command(bp, DRV_MSG_CODE_LOAD_DONE, 0);
			LOAD_ERROR_EXIT(bp, load_error2);
		}
	}

	bnx2x_pre_irq_nic_init(bp);

	/* Connect to IRQs */
	rc = bnx2x_setup_irqs(bp);
	if (rc) {
		BNX2X_ERR("setup irqs failed\n");
		if (IS_PF(bp))
			bnx2x_fw_command(bp, DRV_MSG_CODE_LOAD_DONE, 0);
		LOAD_ERROR_EXIT(bp, load_error2);
	}

	/* Init per-function objects */
	if (IS_PF(bp)) {
		/* Setup NIC internals and enable interrupts */
		bnx2x_post_irq_nic_init(bp, load_code);

		bnx2x_init_bp_objs(bp);
		bnx2x_iov_nic_init(bp);

		/* Set AFEX default VLAN tag to an invalid value */
		bp->afex_def_vlan_tag = -1;
		bnx2x_nic_load_afex_dcc(bp, load_code);
		bp->state = BNX2X_STATE_OPENING_WAIT4_PORT;
		rc = bnx2x_func_start(bp);
		if (rc) {
			BNX2X_ERR("Function start failed!\n");
			bnx2x_fw_command(bp, DRV_MSG_CODE_LOAD_DONE, 0);

			LOAD_ERROR_EXIT(bp, load_error3);
		}

		/* Send LOAD_DONE command to MCP */
		if (!BP_NOMCP(bp)) {
			load_code = bnx2x_fw_command(bp,
						     DRV_MSG_CODE_LOAD_DONE, 0);
			if (!load_code) {
				BNX2X_ERR("MCP response failure, aborting\n");
				rc = -EBUSY;
				LOAD_ERROR_EXIT(bp, load_error3);
			}
		}

		/* initialize FW coalescing state machines in RAM */
		bnx2x_update_coalesce(bp);
	}

	/* setup the leading queue */
	rc = bnx2x_setup_leading(bp);
	if (rc) {
		BNX2X_ERR("Setup leading failed!\n");
		LOAD_ERROR_EXIT(bp, load_error3);
	}

	/* set up the rest of the queues */
	for_each_nondefault_eth_queue(bp, i) {
		if (IS_PF(bp))
			rc = bnx2x_setup_queue(bp, &bp->fp[i], false);
		else /* VF */
			rc = bnx2x_vfpf_setup_q(bp, &bp->fp[i], false);
		if (rc) {
			BNX2X_ERR("Queue %d setup failed\n", i);
			LOAD_ERROR_EXIT(bp, load_error3);
		}
	}

	/* setup rss */
	rc = bnx2x_init_rss(bp);
	if (rc) {
		BNX2X_ERR("PF RSS init failed\n");
		LOAD_ERROR_EXIT(bp, load_error3);
	}

	/* Now when Clients are configured we are ready to work */
	bp->state = BNX2X_STATE_OPEN;

	/* Configure a ucast MAC */
	if (IS_PF(bp))
		rc = bnx2x_set_eth_mac(bp, true);
	else /* vf */
		rc = bnx2x_vfpf_config_mac(bp, bp->dev->dev_addr, bp->fp->index,
					   true);
	if (rc) {
		BNX2X_ERR("Setting Ethernet MAC failed\n");
		LOAD_ERROR_EXIT(bp, load_error3);
	}

	if (IS_PF(bp) && bp->pending_max) {
		bnx2x_update_max_mf_config(bp, bp->pending_max);
		bp->pending_max = 0;
	}

	bp->force_link_down = false;
	if (bp->port.pmf) {
		rc = bnx2x_initial_phy_init(bp, load_mode);
		if (rc)
			LOAD_ERROR_EXIT(bp, load_error3);
	}
	bp->link_params.feature_config_flags &= ~FEATURE_CONFIG_BOOT_FROM_SAN;

	/* Start fast path */

	/* Re-configure vlan filters */
	rc = bnx2x_vlan_reconfigure_vid(bp);
	if (rc)
		LOAD_ERROR_EXIT(bp, load_error3);

	/* Initialize Rx filter. */
	bnx2x_set_rx_mode_inner(bp);

	if (bp->flags & PTP_SUPPORTED) {
		bnx2x_register_phc(bp);
		bnx2x_init_ptp(bp);
		bnx2x_configure_ptp_filters(bp);
	}
	/* Start Tx */
	switch (load_mode) {
	case LOAD_NORMAL:
		/* Tx queue should be only re-enabled */
		netif_tx_wake_all_queues(bp->dev);
		break;

	case LOAD_OPEN:
		netif_tx_start_all_queues(bp->dev);
		smp_mb__after_atomic();
		break;

	case LOAD_DIAG:
	case LOAD_LOOPBACK_EXT:
		bp->state = BNX2X_STATE_DIAG;
		break;

	default:
		break;
	}

	if (bp->port.pmf)
		bnx2x_update_drv_flags(bp, 1 << DRV_FLAGS_PORT_MASK, 0);
	else
		bnx2x__link_status_update(bp);

	/* start the timer */
	mod_timer(&bp->timer, jiffies + bp->current_interval);

	if (CNIC_ENABLED(bp))
		bnx2x_load_cnic(bp);

	if (IS_PF(bp))
		bnx2x_schedule_sp_rtnl(bp, BNX2X_SP_RTNL_GET_DRV_VERSION, 0);

	if (IS_PF(bp) && SHMEM2_HAS(bp, drv_capabilities_flag)) {
		/* mark driver is loaded in shmem2 */
		u32 val;
		val = SHMEM2_RD(bp, drv_capabilities_flag[BP_FW_MB_IDX(bp)]);
		val &= ~DRV_FLAGS_MTU_MASK;
		val |= (bp->dev->mtu << DRV_FLAGS_MTU_SHIFT);
		SHMEM2_WR(bp, drv_capabilities_flag[BP_FW_MB_IDX(bp)],
			  val | DRV_FLAGS_CAPABILITIES_LOADED_SUPPORTED |
			  DRV_FLAGS_CAPABILITIES_LOADED_L2);
	}

	/* Wait for all pending SP commands to complete */
	if (IS_PF(bp) && !bnx2x_wait_sp_comp(bp, ~0x0UL)) {
		BNX2X_ERR("Timeout waiting for SP elements to complete\n");
		bnx2x_nic_unload(bp, UNLOAD_CLOSE, false);
		return -EBUSY;
	}

	/* Update driver data for On-Chip MFW dump. */
	if (IS_PF(bp))
		bnx2x_update_mfw_dump(bp);

	/* If PMF - send ADMIN DCBX msg to MFW to initiate DCBX FSM */
	if (bp->port.pmf && (bp->state != BNX2X_STATE_DIAG))
		bnx2x_dcbx_init(bp, false);

	if (!IS_MF_SD_STORAGE_PERSONALITY_ONLY(bp))
		bnx2x_set_os_driver_state(bp, OS_DRIVER_STATE_ACTIVE);

	DP(NETIF_MSG_IFUP, "Ending successfully NIC load\n");

	return 0;

#ifndef BNX2X_STOP_ON_ERROR
load_error3:
	if (IS_PF(bp)) {
		bnx2x_int_disable_sync(bp, 1);

		/* Clean queueable objects */
		bnx2x_squeeze_objects(bp);
	}

	/* Free SKBs, SGEs, TPA pool and driver internals */
	bnx2x_free_skbs(bp);
	for_each_rx_queue(bp, i)
		bnx2x_free_rx_sge_range(bp, bp->fp + i, NUM_RX_SGE);

	/* Release IRQs */
	bnx2x_free_irq(bp);
load_error2:
	if (IS_PF(bp) && !BP_NOMCP(bp)) {
		bnx2x_fw_command(bp, DRV_MSG_CODE_UNLOAD_REQ_WOL_MCP, 0);
		bnx2x_fw_command(bp, DRV_MSG_CODE_UNLOAD_DONE, 0);
	}

	bp->port.pmf = 0;
load_error1:
	bnx2x_napi_disable(bp);
	bnx2x_del_all_napi(bp);

	/* clear pf_load status, as it was already set */
	if (IS_PF(bp))
		bnx2x_clear_pf_load(bp);
load_error0:
	bnx2x_free_fw_stats_mem(bp);
	bnx2x_free_fp_mem(bp);
	bnx2x_free_mem(bp);

	return rc;
#endif /* ! BNX2X_STOP_ON_ERROR */
}

int bnx2x_drain_tx_queues(struct bnx2x *bp)
{
	u8 rc = 0, cos, i;

	/* Wait until tx fastpath tasks complete */
	for_each_tx_queue(bp, i) {
		struct bnx2x_fastpath *fp = &bp->fp[i];

		for_each_cos_in_tx_queue(fp, cos)
			rc = bnx2x_clean_tx_queue(bp, fp->txdata_ptr[cos]);
		if (rc)
			return rc;
	}
	return 0;
}

/* must be called with rtnl_lock */
int bnx2x_nic_unload(struct bnx2x *bp, int unload_mode, bool keep_link)
{
	int i;
	bool global = false;

	DP(NETIF_MSG_IFUP, "Starting NIC unload\n");

	if (!IS_MF_SD_STORAGE_PERSONALITY_ONLY(bp))
		bnx2x_set_os_driver_state(bp, OS_DRIVER_STATE_DISABLED);

	/* mark driver is unloaded in shmem2 */
	if (IS_PF(bp) && SHMEM2_HAS(bp, drv_capabilities_flag)) {
		u32 val;
		val = SHMEM2_RD(bp, drv_capabilities_flag[BP_FW_MB_IDX(bp)]);
		SHMEM2_WR(bp, drv_capabilities_flag[BP_FW_MB_IDX(bp)],
			  val & ~DRV_FLAGS_CAPABILITIES_LOADED_L2);
	}

	if (IS_PF(bp) && bp->recovery_state != BNX2X_RECOVERY_DONE &&
	    (bp->state == BNX2X_STATE_CLOSED ||
	     bp->state == BNX2X_STATE_ERROR)) {
		/* We can get here if the driver has been unloaded
		 * during parity error recovery and is either waiting for a
		 * leader to complete or for other functions to unload and
		 * then ifdown has been issued. In this case we want to
		 * unload and let other functions to complete a recovery
		 * process.
		 */
		bp->recovery_state = BNX2X_RECOVERY_DONE;
		bp->is_leader = 0;
		bnx2x_release_leader_lock(bp);
		smp_mb();

		DP(NETIF_MSG_IFDOWN, "Releasing a leadership...\n");
		BNX2X_ERR("Can't unload in closed or error state\n");
		return -EINVAL;
	}

	/* Nothing to do during unload if previous bnx2x_nic_load()
	 * have not completed successfully - all resources are released.
	 *
	 * we can get here only after unsuccessful ndo_* callback, during which
	 * dev->IFF_UP flag is still on.
	 */
	if (bp->state == BNX2X_STATE_CLOSED || bp->state == BNX2X_STATE_ERROR)
		return 0;

	/* It's important to set the bp->state to the value different from
	 * BNX2X_STATE_OPEN and only then stop the Tx. Otherwise bnx2x_tx_int()
	 * may restart the Tx from the NAPI context (see bnx2x_tx_int()).
	 */
	bp->state = BNX2X_STATE_CLOSING_WAIT4_HALT;
	smp_mb();

	/* indicate to VFs that the PF is going down */
	bnx2x_iov_channel_down(bp);

	if (CNIC_LOADED(bp))
		bnx2x_cnic_notify(bp, CNIC_CTL_STOP_CMD);

	/* Stop Tx */
	bnx2x_tx_disable(bp);
	netdev_reset_tc(bp->dev);

	bp->rx_mode = BNX2X_RX_MODE_NONE;

	del_timer_sync(&bp->timer);

	if (IS_PF(bp) && !BP_NOMCP(bp)) {
		/* Set ALWAYS_ALIVE bit in shmem */
		bp->fw_drv_pulse_wr_seq |= DRV_PULSE_ALWAYS_ALIVE;
		bnx2x_drv_pulse(bp);
		bnx2x_stats_handle(bp, STATS_EVENT_STOP);
		bnx2x_save_statistics(bp);
	}

	/* wait till consumers catch up with producers in all queues.
	 * If we're recovering, FW can't write to host so no reason
	 * to wait for the queues to complete all Tx.
	 */
	if (unload_mode != UNLOAD_RECOVERY)
		bnx2x_drain_tx_queues(bp);

	/* if VF indicate to PF this function is going down (PF will delete sp
	 * elements and clear initializations
	 */
	if (IS_VF(bp)) {
		bnx2x_clear_vlan_info(bp);
		bnx2x_vfpf_close_vf(bp);
	} else if (unload_mode != UNLOAD_RECOVERY) {
		/* if this is a normal/close unload need to clean up chip*/
		bnx2x_chip_cleanup(bp, unload_mode, keep_link);
	} else {
		/* Send the UNLOAD_REQUEST to the MCP */
		bnx2x_send_unload_req(bp, unload_mode);

		/* Prevent transactions to host from the functions on the
		 * engine that doesn't reset global blocks in case of global
		 * attention once global blocks are reset and gates are opened
		 * (the engine which leader will perform the recovery
		 * last).
		 */
		if (!CHIP_IS_E1x(bp))
			bnx2x_pf_disable(bp);

		/* Disable HW interrupts, NAPI */
		bnx2x_netif_stop(bp, 1);
		/* Delete all NAPI objects */
		bnx2x_del_all_napi(bp);
		if (CNIC_LOADED(bp))
			bnx2x_del_all_napi_cnic(bp);
		/* Release IRQs */
		bnx2x_free_irq(bp);

		/* Report UNLOAD_DONE to MCP */
		bnx2x_send_unload_done(bp, false);
	}

	/*
	 * At this stage no more interrupts will arrive so we may safely clean
	 * the queueable objects here in case they failed to get cleaned so far.
	 */
	if (IS_PF(bp))
		bnx2x_squeeze_objects(bp);

	/* There should be no more pending SP commands at this stage */
	bp->sp_state = 0;

	bp->port.pmf = 0;

	/* clear pending work in rtnl task */
	bp->sp_rtnl_state = 0;
	smp_mb();

	/* Free SKBs, SGEs, TPA pool and driver internals */
	bnx2x_free_skbs(bp);
	if (CNIC_LOADED(bp))
		bnx2x_free_skbs_cnic(bp);
	for_each_rx_queue(bp, i)
		bnx2x_free_rx_sge_range(bp, bp->fp + i, NUM_RX_SGE);

	bnx2x_free_fp_mem(bp);
	if (CNIC_LOADED(bp))
		bnx2x_free_fp_mem_cnic(bp);

	if (IS_PF(bp)) {
		if (CNIC_LOADED(bp))
			bnx2x_free_mem_cnic(bp);
	}
	bnx2x_free_mem(bp);

	bp->state = BNX2X_STATE_CLOSED;
	bp->cnic_loaded = false;

	/* Clear driver version indication in shmem */
	if (IS_PF(bp) && !BP_NOMCP(bp))
		bnx2x_update_mng_version(bp);

	/* Check if there are pending parity attentions. If there are - set
	 * RECOVERY_IN_PROGRESS.
	 */
	if (IS_PF(bp) && bnx2x_chk_parity_attn(bp, &global, false)) {
		bnx2x_set_reset_in_progress(bp);

		/* Set RESET_IS_GLOBAL if needed */
		if (global)
			bnx2x_set_reset_global(bp);
	}

	/* The last driver must disable a "close the gate" if there is no
	 * parity attention or "process kill" pending.
	 */
	if (IS_PF(bp) &&
	    !bnx2x_clear_pf_load(bp) &&
	    bnx2x_reset_is_done(bp, BP_PATH(bp)))
		bnx2x_disable_close_the_gate(bp);

	DP(NETIF_MSG_IFUP, "Ending NIC unload\n");

	return 0;
}

int bnx2x_set_power_state(struct bnx2x *bp, pci_power_t state)
{
	u16 pmcsr;

	/* If there is no power capability, silently succeed */
	if (!bp->pdev->pm_cap) {
		BNX2X_DEV_INFO("No power capability. Breaking.\n");
		return 0;
	}

	pci_read_config_word(bp->pdev, bp->pdev->pm_cap + PCI_PM_CTRL, &pmcsr);

	switch (state) {
	case PCI_D0:
		pci_write_config_word(bp->pdev, bp->pdev->pm_cap + PCI_PM_CTRL,
				      ((pmcsr & ~PCI_PM_CTRL_STATE_MASK) |
				       PCI_PM_CTRL_PME_STATUS));

		if (pmcsr & PCI_PM_CTRL_STATE_MASK)
			/* delay required during transition out of D3hot */
			msleep(20);
		break;

	case PCI_D3hot:
		/* If there are other clients above don't
		   shut down the power */
		if (atomic_read(&bp->pdev->enable_cnt) != 1)
			return 0;
		/* Don't shut down the power for emulation and FPGA */
		if (CHIP_REV_IS_SLOW(bp))
			return 0;

		pmcsr &= ~PCI_PM_CTRL_STATE_MASK;
		pmcsr |= 3;

		if (bp->wol)
			pmcsr |= PCI_PM_CTRL_PME_ENABLE;

		pci_write_config_word(bp->pdev, bp->pdev->pm_cap + PCI_PM_CTRL,
				      pmcsr);

		/* No more memory access after this point until
		* device is brought back to D0.
		*/
		break;

	default:
		dev_err(&bp->pdev->dev, "Can't support state = %d\n", state);
		return -EINVAL;
	}
	return 0;
}

/*
 * net_device service functions
 */
static int bnx2x_poll(struct napi_struct *napi, int budget)
{
	struct bnx2x_fastpath *fp = container_of(napi, struct bnx2x_fastpath,
						 napi);
	struct bnx2x *bp = fp->bp;
	int rx_work_done;
	u8 cos;

#ifdef BNX2X_STOP_ON_ERROR
	if (unlikely(bp->panic)) {
		napi_complete(napi);
		return 0;
	}
#endif
	for_each_cos_in_tx_queue(fp, cos)
		if (bnx2x_tx_queue_has_work(fp->txdata_ptr[cos]))
			bnx2x_tx_int(bp, fp->txdata_ptr[cos]);

	rx_work_done = (bnx2x_has_rx_work(fp)) ? bnx2x_rx_int(fp, budget) : 0;

	if (rx_work_done < budget) {
		/* No need to update SB for FCoE L2 ring as long as
		 * it's connected to the default SB and the SB
		 * has been updated when NAPI was scheduled.
		 */
		if (IS_FCOE_FP(fp)) {
			napi_complete_done(napi, rx_work_done);
		} else {
			bnx2x_update_fpsb_idx(fp);
			/* bnx2x_has_rx_work() reads the status block,
			 * thus we need to ensure that status block indices
			 * have been actually read (bnx2x_update_fpsb_idx)
			 * prior to this check (bnx2x_has_rx_work) so that
			 * we won't write the "newer" value of the status block
			 * to IGU (if there was a DMA right after
			 * bnx2x_has_rx_work and if there is no rmb, the memory
			 * reading (bnx2x_update_fpsb_idx) may be postponed
			 * to right before bnx2x_ack_sb). In this case there
			 * will never be another interrupt until there is
			 * another update of the status block, while there
			 * is still unhandled work.
			 */
			rmb();

			if (!(bnx2x_has_rx_work(fp) || bnx2x_has_tx_work(fp))) {
				if (napi_complete_done(napi, rx_work_done)) {
					/* Re-enable interrupts */
					DP(NETIF_MSG_RX_STATUS,
					   "Update index to %d\n", fp->fp_hc_idx);
					bnx2x_ack_sb(bp, fp->igu_sb_id, USTORM_ID,
						     le16_to_cpu(fp->fp_hc_idx),
						     IGU_INT_ENABLE, 1);
				}
			} else {
				rx_work_done = budget;
			}
		}
	}

	return rx_work_done;
}

/* we split the first BD into headers and data BDs
 * to ease the pain of our fellow microcode engineers
 * we use one mapping for both BDs
 */
static u16 bnx2x_tx_split(struct bnx2x *bp,
			  struct bnx2x_fp_txdata *txdata,
			  struct sw_tx_bd *tx_buf,
			  struct eth_tx_start_bd **tx_bd, u16 hlen,
			  u16 bd_prod)
{
	struct eth_tx_start_bd *h_tx_bd = *tx_bd;
	struct eth_tx_bd *d_tx_bd;
	dma_addr_t mapping;
	int old_len = le16_to_cpu(h_tx_bd->nbytes);

	/* first fix first BD */
	h_tx_bd->nbytes = cpu_to_le16(hlen);

	DP(NETIF_MSG_TX_QUEUED,	"TSO split header size is %d (%x:%x)\n",
	   h_tx_bd->nbytes, h_tx_bd->addr_hi, h_tx_bd->addr_lo);

	/* now get a new data BD
	 * (after the pbd) and fill it */
	bd_prod = TX_BD(NEXT_TX_IDX(bd_prod));
	d_tx_bd = &txdata->tx_desc_ring[bd_prod].reg_bd;

	mapping = HILO_U64(le32_to_cpu(h_tx_bd->addr_hi),
			   le32_to_cpu(h_tx_bd->addr_lo)) + hlen;

	d_tx_bd->addr_hi = cpu_to_le32(U64_HI(mapping));
	d_tx_bd->addr_lo = cpu_to_le32(U64_LO(mapping));
	d_tx_bd->nbytes = cpu_to_le16(old_len - hlen);

	/* this marks the BD as one that has no individual mapping */
	tx_buf->flags |= BNX2X_TSO_SPLIT_BD;

	DP(NETIF_MSG_TX_QUEUED,
	   "TSO split data size is %d (%x:%x)\n",
	   d_tx_bd->nbytes, d_tx_bd->addr_hi, d_tx_bd->addr_lo);

	/* update tx_bd */
	*tx_bd = (struct eth_tx_start_bd *)d_tx_bd;

	return bd_prod;
}

#define bswab32(b32) ((__force __le32) swab32((__force __u32) (b32)))
#define bswab16(b16) ((__force __le16) swab16((__force __u16) (b16)))
static __le16 bnx2x_csum_fix(unsigned char *t_header, u16 csum, s8 fix)
{
	__sum16 tsum = (__force __sum16) csum;

	if (fix > 0)
		tsum = ~csum_fold(csum_sub((__force __wsum) csum,
				  csum_partial(t_header - fix, fix, 0)));

	else if (fix < 0)
		tsum = ~csum_fold(csum_add((__force __wsum) csum,
				  csum_partial(t_header, -fix, 0)));

	return bswab16(tsum);
}

static u32 bnx2x_xmit_type(struct bnx2x *bp, struct sk_buff *skb)
{
	u32 rc;
	__u8 prot = 0;
	__be16 protocol;

	if (skb->ip_summed != CHECKSUM_PARTIAL)
		return XMIT_PLAIN;

	protocol = vlan_get_protocol(skb);
	if (protocol == htons(ETH_P_IPV6)) {
		rc = XMIT_CSUM_V6;
		prot = ipv6_hdr(skb)->nexthdr;
	} else {
		rc = XMIT_CSUM_V4;
		prot = ip_hdr(skb)->protocol;
	}

	if (!CHIP_IS_E1x(bp) && skb->encapsulation) {
		if (inner_ip_hdr(skb)->version == 6) {
			rc |= XMIT_CSUM_ENC_V6;
			if (inner_ipv6_hdr(skb)->nexthdr == IPPROTO_TCP)
				rc |= XMIT_CSUM_TCP;
		} else {
			rc |= XMIT_CSUM_ENC_V4;
			if (inner_ip_hdr(skb)->protocol == IPPROTO_TCP)
				rc |= XMIT_CSUM_TCP;
		}
	}
	if (prot == IPPROTO_TCP)
		rc |= XMIT_CSUM_TCP;

	if (skb_is_gso(skb)) {
		if (skb_is_gso_v6(skb)) {
			rc |= (XMIT_GSO_V6 | XMIT_CSUM_TCP);
			if (rc & XMIT_CSUM_ENC)
				rc |= XMIT_GSO_ENC_V6;
		} else {
			rc |= (XMIT_GSO_V4 | XMIT_CSUM_TCP);
			if (rc & XMIT_CSUM_ENC)
				rc |= XMIT_GSO_ENC_V4;
		}
	}

	return rc;
}

/* VXLAN: 4 = 1 (for linear data BD) + 3 (2 for PBD and last BD) */
#define BNX2X_NUM_VXLAN_TSO_WIN_SUB_BDS         4

/* Regular: 3 = 1 (for linear data BD) + 2 (for PBD and last BD) */
#define BNX2X_NUM_TSO_WIN_SUB_BDS               3

#if (MAX_SKB_FRAGS >= MAX_FETCH_BD - BDS_PER_TX_PKT)
/* check if packet requires linearization (packet is too fragmented)
   no need to check fragmentation if page size > 8K (there will be no
   violation to FW restrictions) */
static int bnx2x_pkt_req_lin(struct bnx2x *bp, struct sk_buff *skb,
			     u32 xmit_type)
{
	int first_bd_sz = 0, num_tso_win_sub = BNX2X_NUM_TSO_WIN_SUB_BDS;
	int to_copy = 0, hlen = 0;

	if (xmit_type & XMIT_GSO_ENC)
		num_tso_win_sub = BNX2X_NUM_VXLAN_TSO_WIN_SUB_BDS;

	if (skb_shinfo(skb)->nr_frags >= (MAX_FETCH_BD - num_tso_win_sub)) {
		if (xmit_type & XMIT_GSO) {
			unsigned short lso_mss = skb_shinfo(skb)->gso_size;
			int wnd_size = MAX_FETCH_BD - num_tso_win_sub;
			/* Number of windows to check */
			int num_wnds = skb_shinfo(skb)->nr_frags - wnd_size;
			int wnd_idx = 0;
			int frag_idx = 0;
			u32 wnd_sum = 0;

			/* Headers length */
			if (xmit_type & XMIT_GSO_ENC)
				hlen = (int)(skb_inner_transport_header(skb) -
					     skb->data) +
					     inner_tcp_hdrlen(skb);
			else
				hlen = (int)(skb_transport_header(skb) -
					     skb->data) + tcp_hdrlen(skb);

			/* Amount of data (w/o headers) on linear part of SKB*/
			first_bd_sz = skb_headlen(skb) - hlen;

			wnd_sum  = first_bd_sz;

			/* Calculate the first sum - it's special */
			for (frag_idx = 0; frag_idx < wnd_size - 1; frag_idx++)
				wnd_sum +=
					skb_frag_size(&skb_shinfo(skb)->frags[frag_idx]);

			/* If there was data on linear skb data - check it */
			if (first_bd_sz > 0) {
				if (unlikely(wnd_sum < lso_mss)) {
					to_copy = 1;
					goto exit_lbl;
				}

				wnd_sum -= first_bd_sz;
			}

			/* Others are easier: run through the frag list and
			   check all windows */
			for (wnd_idx = 0; wnd_idx <= num_wnds; wnd_idx++) {
				wnd_sum +=
			  skb_frag_size(&skb_shinfo(skb)->frags[wnd_idx + wnd_size - 1]);

				if (unlikely(wnd_sum < lso_mss)) {
					to_copy = 1;
					break;
				}
				wnd_sum -=
					skb_frag_size(&skb_shinfo(skb)->frags[wnd_idx]);
			}
		} else {
			/* in non-LSO too fragmented packet should always
			   be linearized */
			to_copy = 1;
		}
	}

exit_lbl:
	if (unlikely(to_copy))
		DP(NETIF_MSG_TX_QUEUED,
		   "Linearization IS REQUIRED for %s packet. num_frags %d  hlen %d  first_bd_sz %d\n",
		   (xmit_type & XMIT_GSO) ? "LSO" : "non-LSO",
		   skb_shinfo(skb)->nr_frags, hlen, first_bd_sz);

	return to_copy;
}
#endif

/**
 * bnx2x_set_pbd_gso - update PBD in GSO case.
 *
 * @skb:	packet skb
 * @pbd:	parse BD
 * @xmit_type:	xmit flags
 */
static void bnx2x_set_pbd_gso(struct sk_buff *skb,
			      struct eth_tx_parse_bd_e1x *pbd,
			      u32 xmit_type)
{
	pbd->lso_mss = cpu_to_le16(skb_shinfo(skb)->gso_size);
	pbd->tcp_send_seq = bswab32(tcp_hdr(skb)->seq);
	pbd->tcp_flags = pbd_tcp_flags(tcp_hdr(skb));

	if (xmit_type & XMIT_GSO_V4) {
		pbd->ip_id = bswab16(ip_hdr(skb)->id);
		pbd->tcp_pseudo_csum =
			bswab16(~csum_tcpudp_magic(ip_hdr(skb)->saddr,
						   ip_hdr(skb)->daddr,
						   0, IPPROTO_TCP, 0));
	} else {
		pbd->tcp_pseudo_csum =
			bswab16(~csum_ipv6_magic(&ipv6_hdr(skb)->saddr,
						 &ipv6_hdr(skb)->daddr,
						 0, IPPROTO_TCP, 0));
	}

	pbd->global_data |=
		cpu_to_le16(ETH_TX_PARSE_BD_E1X_PSEUDO_CS_WITHOUT_LEN);
}

/**
 * bnx2x_set_pbd_csum_enc - update PBD with checksum and return header length
 *
 * @bp:			driver handle
 * @skb:		packet skb
 * @parsing_data:	data to be updated
 * @xmit_type:		xmit flags
 *
 * 57712/578xx related, when skb has encapsulation
 */
static u8 bnx2x_set_pbd_csum_enc(struct bnx2x *bp, struct sk_buff *skb,
				 u32 *parsing_data, u32 xmit_type)
{
	*parsing_data |=
		((((u8 *)skb_inner_transport_header(skb) - skb->data) >> 1) <<
		ETH_TX_PARSE_BD_E2_L4_HDR_START_OFFSET_W_SHIFT) &
		ETH_TX_PARSE_BD_E2_L4_HDR_START_OFFSET_W;

	if (xmit_type & XMIT_CSUM_TCP) {
		*parsing_data |= ((inner_tcp_hdrlen(skb) / 4) <<
			ETH_TX_PARSE_BD_E2_TCP_HDR_LENGTH_DW_SHIFT) &
			ETH_TX_PARSE_BD_E2_TCP_HDR_LENGTH_DW;

		return skb_inner_transport_header(skb) +
			inner_tcp_hdrlen(skb) - skb->data;
	}

	/* We support checksum offload for TCP and UDP only.
	 * No need to pass the UDP header length - it's a constant.
	 */
	return skb_inner_transport_header(skb) +
		sizeof(struct udphdr) - skb->data;
}

/**
 * bnx2x_set_pbd_csum_e2 - update PBD with checksum and return header length
 *
 * @bp:			driver handle
 * @skb:		packet skb
 * @parsing_data:	data to be updated
 * @xmit_type:		xmit flags
 *
 * 57712/578xx related
 */
static u8 bnx2x_set_pbd_csum_e2(struct bnx2x *bp, struct sk_buff *skb,
				u32 *parsing_data, u32 xmit_type)
{
	*parsing_data |=
		((((u8 *)skb_transport_header(skb) - skb->data) >> 1) <<
		ETH_TX_PARSE_BD_E2_L4_HDR_START_OFFSET_W_SHIFT) &
		ETH_TX_PARSE_BD_E2_L4_HDR_START_OFFSET_W;

	if (xmit_type & XMIT_CSUM_TCP) {
		*parsing_data |= ((tcp_hdrlen(skb) / 4) <<
			ETH_TX_PARSE_BD_E2_TCP_HDR_LENGTH_DW_SHIFT) &
			ETH_TX_PARSE_BD_E2_TCP_HDR_LENGTH_DW;

		return skb_transport_header(skb) + tcp_hdrlen(skb) - skb->data;
	}
	/* We support checksum offload for TCP and UDP only.
	 * No need to pass the UDP header length - it's a constant.
	 */
	return skb_transport_header(skb) + sizeof(struct udphdr) - skb->data;
}

/* set FW indication according to inner or outer protocols if tunneled */
static void bnx2x_set_sbd_csum(struct bnx2x *bp, struct sk_buff *skb,
			       struct eth_tx_start_bd *tx_start_bd,
			       u32 xmit_type)
{
	tx_start_bd->bd_flags.as_bitfield |= ETH_TX_BD_FLAGS_L4_CSUM;

	if (xmit_type & (XMIT_CSUM_ENC_V6 | XMIT_CSUM_V6))
		tx_start_bd->bd_flags.as_bitfield |= ETH_TX_BD_FLAGS_IPV6;

	if (!(xmit_type & XMIT_CSUM_TCP))
		tx_start_bd->bd_flags.as_bitfield |= ETH_TX_BD_FLAGS_IS_UDP;
}

/**
 * bnx2x_set_pbd_csum - update PBD with checksum and return header length
 *
 * @bp:		driver handle
 * @skb:	packet skb
 * @pbd:	parse BD to be updated
 * @xmit_type:	xmit flags
 */
static u8 bnx2x_set_pbd_csum(struct bnx2x *bp, struct sk_buff *skb,
			     struct eth_tx_parse_bd_e1x *pbd,
			     u32 xmit_type)
{
	u8 hlen = (skb_network_header(skb) - skb->data) >> 1;

	/* for now NS flag is not used in Linux */
	pbd->global_data =
		cpu_to_le16(hlen |
			    ((skb->protocol == cpu_to_be16(ETH_P_8021Q)) <<
			     ETH_TX_PARSE_BD_E1X_LLC_SNAP_EN_SHIFT));

	pbd->ip_hlen_w = (skb_transport_header(skb) -
			skb_network_header(skb)) >> 1;

	hlen += pbd->ip_hlen_w;

	/* We support checksum offload for TCP and UDP only */
	if (xmit_type & XMIT_CSUM_TCP)
		hlen += tcp_hdrlen(skb) / 2;
	else
		hlen += sizeof(struct udphdr) / 2;

	pbd->total_hlen_w = cpu_to_le16(hlen);
	hlen = hlen*2;

	if (xmit_type & XMIT_CSUM_TCP) {
		pbd->tcp_pseudo_csum = bswab16(tcp_hdr(skb)->check);

	} else {
		s8 fix = SKB_CS_OFF(skb); /* signed! */

		DP(NETIF_MSG_TX_QUEUED,
		   "hlen %d  fix %d  csum before fix %x\n",
		   le16_to_cpu(pbd->total_hlen_w), fix, SKB_CS(skb));

		/* HW bug: fixup the CSUM */
		pbd->tcp_pseudo_csum =
			bnx2x_csum_fix(skb_transport_header(skb),
				       SKB_CS(skb), fix);

		DP(NETIF_MSG_TX_QUEUED, "csum after fix %x\n",
		   pbd->tcp_pseudo_csum);
	}

	return hlen;
}

static void bnx2x_update_pbds_gso_enc(struct sk_buff *skb,
				      struct eth_tx_parse_bd_e2 *pbd_e2,
				      struct eth_tx_parse_2nd_bd *pbd2,
				      u16 *global_data,
				      u32 xmit_type)
{
	u16 hlen_w = 0;
	u8 outerip_off, outerip_len = 0;

	/* from outer IP to transport */
	hlen_w = (skb_inner_transport_header(skb) -
		  skb_network_header(skb)) >> 1;

	/* transport len */
	hlen_w += inner_tcp_hdrlen(skb) >> 1;

	pbd2->fw_ip_hdr_to_payload_w = hlen_w;

	/* outer IP header info */
	if (xmit_type & XMIT_CSUM_V4) {
		struct iphdr *iph = ip_hdr(skb);
		u32 csum = (__force u32)(~iph->check) -
			   (__force u32)iph->tot_len -
			   (__force u32)iph->frag_off;

		outerip_len = iph->ihl << 1;

		pbd2->fw_ip_csum_wo_len_flags_frag =
			bswab16(csum_fold((__force __wsum)csum));
	} else {
		pbd2->fw_ip_hdr_to_payload_w =
			hlen_w - ((sizeof(struct ipv6hdr)) >> 1);
		pbd_e2->data.tunnel_data.flags |=
			ETH_TUNNEL_DATA_IPV6_OUTER;
	}

	pbd2->tcp_send_seq = bswab32(inner_tcp_hdr(skb)->seq);

	pbd2->tcp_flags = pbd_tcp_flags(inner_tcp_hdr(skb));

	/* inner IP header info */
	if (xmit_type & XMIT_CSUM_ENC_V4) {
		pbd2->hw_ip_id = bswab16(inner_ip_hdr(skb)->id);

		pbd_e2->data.tunnel_data.pseudo_csum =
			bswab16(~csum_tcpudp_magic(
					inner_ip_hdr(skb)->saddr,
					inner_ip_hdr(skb)->daddr,
					0, IPPROTO_TCP, 0));
	} else {
		pbd_e2->data.tunnel_data.pseudo_csum =
			bswab16(~csum_ipv6_magic(
					&inner_ipv6_hdr(skb)->saddr,
					&inner_ipv6_hdr(skb)->daddr,
					0, IPPROTO_TCP, 0));
	}

	outerip_off = (skb_network_header(skb) - skb->data) >> 1;

	*global_data |=
		outerip_off |
		(outerip_len <<
			ETH_TX_PARSE_2ND_BD_IP_HDR_LEN_OUTER_W_SHIFT) |
		((skb->protocol == cpu_to_be16(ETH_P_8021Q)) <<
			ETH_TX_PARSE_2ND_BD_LLC_SNAP_EN_SHIFT);

	if (ip_hdr(skb)->protocol == IPPROTO_UDP) {
		SET_FLAG(*global_data, ETH_TX_PARSE_2ND_BD_TUNNEL_UDP_EXIST, 1);
		pbd2->tunnel_udp_hdr_start_w = skb_transport_offset(skb) >> 1;
	}
}

static inline void bnx2x_set_ipv6_ext_e2(struct sk_buff *skb, u32 *parsing_data,
					 u32 xmit_type)
{
	struct ipv6hdr *ipv6;

	if (!(xmit_type & (XMIT_GSO_ENC_V6 | XMIT_GSO_V6)))
		return;

	if (xmit_type & XMIT_GSO_ENC_V6)
		ipv6 = inner_ipv6_hdr(skb);
	else /* XMIT_GSO_V6 */
		ipv6 = ipv6_hdr(skb);

	if (ipv6->nexthdr == NEXTHDR_IPV6)
		*parsing_data |= ETH_TX_PARSE_BD_E2_IPV6_WITH_EXT_HDR;
}

/* called with netif_tx_lock
 * bnx2x_tx_int() runs without netif_tx_lock unless it needs to call
 * netif_wake_queue()
 */
netdev_tx_t bnx2x_start_xmit(struct sk_buff *skb, struct net_device *dev)
{
	struct bnx2x *bp = netdev_priv(dev);

	struct netdev_queue *txq;
	struct bnx2x_fp_txdata *txdata;
	struct sw_tx_bd *tx_buf;
	struct eth_tx_start_bd *tx_start_bd, *first_bd;
	struct eth_tx_bd *tx_data_bd, *total_pkt_bd = NULL;
	struct eth_tx_parse_bd_e1x *pbd_e1x = NULL;
	struct eth_tx_parse_bd_e2 *pbd_e2 = NULL;
	struct eth_tx_parse_2nd_bd *pbd2 = NULL;
	u32 pbd_e2_parsing_data = 0;
	u16 pkt_prod, bd_prod;
	int nbd, txq_index;
	dma_addr_t mapping;
	u32 xmit_type = bnx2x_xmit_type(bp, skb);
	int i;
	u8 hlen = 0;
	__le16 pkt_size = 0;
	struct ethhdr *eth;
	u8 mac_type = UNICAST_ADDRESS;

#ifdef BNX2X_STOP_ON_ERROR
	if (unlikely(bp->panic))
		return NETDEV_TX_BUSY;
#endif

	txq_index = skb_get_queue_mapping(skb);
	txq = netdev_get_tx_queue(dev, txq_index);

	BUG_ON(txq_index >= MAX_ETH_TXQ_IDX(bp) + (CNIC_LOADED(bp) ? 1 : 0));

	txdata = &bp->bnx2x_txq[txq_index];

	/* enable this debug print to view the transmission queue being used
	DP(NETIF_MSG_TX_QUEUED, "indices: txq %d, fp %d, txdata %d\n",
	   txq_index, fp_index, txdata_index); */

	/* enable this debug print to view the transmission details
	DP(NETIF_MSG_TX_QUEUED,
	   "transmitting packet cid %d fp index %d txdata_index %d tx_data ptr %p fp pointer %p\n",
	   txdata->cid, fp_index, txdata_index, txdata, fp); */

	if (unlikely(bnx2x_tx_avail(bp, txdata) <
			skb_shinfo(skb)->nr_frags +
			BDS_PER_TX_PKT +
			NEXT_CNT_PER_TX_PKT(MAX_BDS_PER_TX_PKT))) {
		/* Handle special storage cases separately */
		if (txdata->tx_ring_size == 0) {
			struct bnx2x_eth_q_stats *q_stats =
				bnx2x_fp_qstats(bp, txdata->parent_fp);
			q_stats->driver_filtered_tx_pkt++;
			dev_kfree_skb(skb);
			return NETDEV_TX_OK;
		}
		bnx2x_fp_qstats(bp, txdata->parent_fp)->driver_xoff++;
		netif_tx_stop_queue(txq);
		BNX2X_ERR("BUG! Tx ring full when queue awake!\n");

		return NETDEV_TX_BUSY;
	}

	DP(NETIF_MSG_TX_QUEUED,
	   "queue[%d]: SKB: summed %x  protocol %x protocol(%x,%x) gso type %x  xmit_type %x len %d\n",
	   txq_index, skb->ip_summed, skb->protocol, ipv6_hdr(skb)->nexthdr,
	   ip_hdr(skb)->protocol, skb_shinfo(skb)->gso_type, xmit_type,
	   skb->len);

	eth = (struct ethhdr *)skb->data;

	/* set flag according to packet type (UNICAST_ADDRESS is default)*/
	if (unlikely(is_multicast_ether_addr(eth->h_dest))) {
		if (is_broadcast_ether_addr(eth->h_dest))
			mac_type = BROADCAST_ADDRESS;
		else
			mac_type = MULTICAST_ADDRESS;
	}

#if (MAX_SKB_FRAGS >= MAX_FETCH_BD - BDS_PER_TX_PKT)
	/* First, check if we need to linearize the skb (due to FW
	   restrictions). No need to check fragmentation if page size > 8K
	   (there will be no violation to FW restrictions) */
	if (bnx2x_pkt_req_lin(bp, skb, xmit_type)) {
		/* Statistics of linearization */
		bp->lin_cnt++;
		if (skb_linearize(skb) != 0) {
			DP(NETIF_MSG_TX_QUEUED,
			   "SKB linearization failed - silently dropping this SKB\n");
			dev_kfree_skb_any(skb);
			return NETDEV_TX_OK;
		}
	}
#endif
	/* Map skb linear data for DMA */
	mapping = dma_map_single(&bp->pdev->dev, skb->data,
				 skb_headlen(skb), DMA_TO_DEVICE);
	if (unlikely(dma_mapping_error(&bp->pdev->dev, mapping))) {
		DP(NETIF_MSG_TX_QUEUED,
		   "SKB mapping failed - silently dropping this SKB\n");
		dev_kfree_skb_any(skb);
		return NETDEV_TX_OK;
	}
	/*
	Please read carefully. First we use one BD which we mark as start,
	then we have a parsing info BD (used for TSO or xsum),
	and only then we have the rest of the TSO BDs.
	(don't forget to mark the last one as last,
	and to unmap only AFTER you write to the BD ...)
	And above all, all pdb sizes are in words - NOT DWORDS!
	*/

	/* get current pkt produced now - advance it just before sending packet
	 * since mapping of pages may fail and cause packet to be dropped
	 */
	pkt_prod = txdata->tx_pkt_prod;
	bd_prod = TX_BD(txdata->tx_bd_prod);

	/* get a tx_buf and first BD
	 * tx_start_bd may be changed during SPLIT,
	 * but first_bd will always stay first
	 */
	tx_buf = &txdata->tx_buf_ring[TX_BD(pkt_prod)];
	tx_start_bd = &txdata->tx_desc_ring[bd_prod].start_bd;
	first_bd = tx_start_bd;

	tx_start_bd->bd_flags.as_bitfield = ETH_TX_BD_FLAGS_START_BD;

	if (unlikely(skb_shinfo(skb)->tx_flags & SKBTX_HW_TSTAMP)) {
		if (!(bp->flags & TX_TIMESTAMPING_EN)) {
			bp->eth_stats.ptp_skip_tx_ts++;
			BNX2X_ERR("Tx timestamping was not enabled, this packet will not be timestamped\n");
		} else if (bp->ptp_tx_skb) {
			bp->eth_stats.ptp_skip_tx_ts++;
			netdev_err_once(bp->dev,
					"Device supports only a single outstanding packet to timestamp, this packet won't be timestamped\n");
		} else {
			skb_shinfo(skb)->tx_flags |= SKBTX_IN_PROGRESS;
			/* schedule check for Tx timestamp */
			bp->ptp_tx_skb = skb_get(skb);
			bp->ptp_tx_start = jiffies;
			schedule_work(&bp->ptp_task);
		}
	}

	/* header nbd: indirectly zero other flags! */
	tx_start_bd->general_data = 1 << ETH_TX_START_BD_HDR_NBDS_SHIFT;

	/* remember the first BD of the packet */
	tx_buf->first_bd = txdata->tx_bd_prod;
	tx_buf->skb = skb;
	tx_buf->flags = 0;

	DP(NETIF_MSG_TX_QUEUED,
	   "sending pkt %u @%p  next_idx %u  bd %u @%p\n",
	   pkt_prod, tx_buf, txdata->tx_pkt_prod, bd_prod, tx_start_bd);

	if (skb_vlan_tag_present(skb)) {
		tx_start_bd->vlan_or_ethertype =
		    cpu_to_le16(skb_vlan_tag_get(skb));
		tx_start_bd->bd_flags.as_bitfield |=
		    (X_ETH_OUTBAND_VLAN << ETH_TX_BD_FLAGS_VLAN_MODE_SHIFT);
	} else {
		/* when transmitting in a vf, start bd must hold the ethertype
		 * for fw to enforce it
		 */
		u16 vlan_tci = 0;
#ifndef BNX2X_STOP_ON_ERROR
		if (IS_VF(bp)) {
#endif
			/* Still need to consider inband vlan for enforced */
			if (__vlan_get_tag(skb, &vlan_tci)) {
				tx_start_bd->vlan_or_ethertype =
					cpu_to_le16(ntohs(eth->h_proto));
			} else {
				tx_start_bd->bd_flags.as_bitfield |=
					(X_ETH_INBAND_VLAN <<
					 ETH_TX_BD_FLAGS_VLAN_MODE_SHIFT);
				tx_start_bd->vlan_or_ethertype =
					cpu_to_le16(vlan_tci);
			}
#ifndef BNX2X_STOP_ON_ERROR
		} else {
			/* used by FW for packet accounting */
			tx_start_bd->vlan_or_ethertype = cpu_to_le16(pkt_prod);
		}
#endif
	}

	nbd = 2; /* start_bd + pbd + frags (updated when pages are mapped) */

	/* turn on parsing and get a BD */
	bd_prod = TX_BD(NEXT_TX_IDX(bd_prod));

	if (xmit_type & XMIT_CSUM)
		bnx2x_set_sbd_csum(bp, skb, tx_start_bd, xmit_type);

	if (!CHIP_IS_E1x(bp)) {
		pbd_e2 = &txdata->tx_desc_ring[bd_prod].parse_bd_e2;
		memset(pbd_e2, 0, sizeof(struct eth_tx_parse_bd_e2));

		if (xmit_type & XMIT_CSUM_ENC) {
			u16 global_data = 0;

			/* Set PBD in enc checksum offload case */
			hlen = bnx2x_set_pbd_csum_enc(bp, skb,
						      &pbd_e2_parsing_data,
						      xmit_type);

			/* turn on 2nd parsing and get a BD */
			bd_prod = TX_BD(NEXT_TX_IDX(bd_prod));

			pbd2 = &txdata->tx_desc_ring[bd_prod].parse_2nd_bd;

			memset(pbd2, 0, sizeof(*pbd2));

			pbd_e2->data.tunnel_data.ip_hdr_start_inner_w =
				(skb_inner_network_header(skb) -
				 skb->data) >> 1;

			if (xmit_type & XMIT_GSO_ENC)
				bnx2x_update_pbds_gso_enc(skb, pbd_e2, pbd2,
							  &global_data,
							  xmit_type);

			pbd2->global_data = cpu_to_le16(global_data);

			/* add addition parse BD indication to start BD */
			SET_FLAG(tx_start_bd->general_data,
				 ETH_TX_START_BD_PARSE_NBDS, 1);
			/* set encapsulation flag in start BD */
			SET_FLAG(tx_start_bd->general_data,
				 ETH_TX_START_BD_TUNNEL_EXIST, 1);

			tx_buf->flags |= BNX2X_HAS_SECOND_PBD;

			nbd++;
		} else if (xmit_type & XMIT_CSUM) {
			/* Set PBD in checksum offload case w/o encapsulation */
			hlen = bnx2x_set_pbd_csum_e2(bp, skb,
						     &pbd_e2_parsing_data,
						     xmit_type);
		}

		bnx2x_set_ipv6_ext_e2(skb, &pbd_e2_parsing_data, xmit_type);
		/* Add the macs to the parsing BD if this is a vf or if
		 * Tx Switching is enabled.
		 */
		if (IS_VF(bp)) {
			/* override GRE parameters in BD */
			bnx2x_set_fw_mac_addr(&pbd_e2->data.mac_addr.src_hi,
					      &pbd_e2->data.mac_addr.src_mid,
					      &pbd_e2->data.mac_addr.src_lo,
					      eth->h_source);

			bnx2x_set_fw_mac_addr(&pbd_e2->data.mac_addr.dst_hi,
					      &pbd_e2->data.mac_addr.dst_mid,
					      &pbd_e2->data.mac_addr.dst_lo,
					      eth->h_dest);
		} else {
			if (bp->flags & TX_SWITCHING)
				bnx2x_set_fw_mac_addr(
						&pbd_e2->data.mac_addr.dst_hi,
						&pbd_e2->data.mac_addr.dst_mid,
						&pbd_e2->data.mac_addr.dst_lo,
						eth->h_dest);
#ifdef BNX2X_STOP_ON_ERROR
			/* Enforce security is always set in Stop on Error -
			 * source mac should be present in the parsing BD
			 */
			bnx2x_set_fw_mac_addr(&pbd_e2->data.mac_addr.src_hi,
					      &pbd_e2->data.mac_addr.src_mid,
					      &pbd_e2->data.mac_addr.src_lo,
					      eth->h_source);
#endif
		}

		SET_FLAG(pbd_e2_parsing_data,
			 ETH_TX_PARSE_BD_E2_ETH_ADDR_TYPE, mac_type);
	} else {
		u16 global_data = 0;
		pbd_e1x = &txdata->tx_desc_ring[bd_prod].parse_bd_e1x;
		memset(pbd_e1x, 0, sizeof(struct eth_tx_parse_bd_e1x));
		/* Set PBD in checksum offload case */
		if (xmit_type & XMIT_CSUM)
			hlen = bnx2x_set_pbd_csum(bp, skb, pbd_e1x, xmit_type);

		SET_FLAG(global_data,
			 ETH_TX_PARSE_BD_E1X_ETH_ADDR_TYPE, mac_type);
		pbd_e1x->global_data |= cpu_to_le16(global_data);
	}

	/* Setup the data pointer of the first BD of the packet */
	tx_start_bd->addr_hi = cpu_to_le32(U64_HI(mapping));
	tx_start_bd->addr_lo = cpu_to_le32(U64_LO(mapping));
	tx_start_bd->nbytes = cpu_to_le16(skb_headlen(skb));
	pkt_size = tx_start_bd->nbytes;

	DP(NETIF_MSG_TX_QUEUED,
	   "first bd @%p  addr (%x:%x)  nbytes %d  flags %x  vlan %x\n",
	   tx_start_bd, tx_start_bd->addr_hi, tx_start_bd->addr_lo,
	   le16_to_cpu(tx_start_bd->nbytes),
	   tx_start_bd->bd_flags.as_bitfield,
	   le16_to_cpu(tx_start_bd->vlan_or_ethertype));

	if (xmit_type & XMIT_GSO) {

		DP(NETIF_MSG_TX_QUEUED,
		   "TSO packet len %d  hlen %d  total len %d  tso size %d\n",
		   skb->len, hlen, skb_headlen(skb),
		   skb_shinfo(skb)->gso_size);

		tx_start_bd->bd_flags.as_bitfield |= ETH_TX_BD_FLAGS_SW_LSO;

		if (unlikely(skb_headlen(skb) > hlen)) {
			nbd++;
			bd_prod = bnx2x_tx_split(bp, txdata, tx_buf,
						 &tx_start_bd, hlen,
						 bd_prod);
		}
		if (!CHIP_IS_E1x(bp))
			pbd_e2_parsing_data |=
				(skb_shinfo(skb)->gso_size <<
				 ETH_TX_PARSE_BD_E2_LSO_MSS_SHIFT) &
				 ETH_TX_PARSE_BD_E2_LSO_MSS;
		else
			bnx2x_set_pbd_gso(skb, pbd_e1x, xmit_type);
	}

	/* Set the PBD's parsing_data field if not zero
	 * (for the chips newer than 57711).
	 */
	if (pbd_e2_parsing_data)
		pbd_e2->parsing_data = cpu_to_le32(pbd_e2_parsing_data);

	tx_data_bd = (struct eth_tx_bd *)tx_start_bd;

	/* Handle fragmented skb */
	for (i = 0; i < skb_shinfo(skb)->nr_frags; i++) {
		skb_frag_t *frag = &skb_shinfo(skb)->frags[i];

		mapping = skb_frag_dma_map(&bp->pdev->dev, frag, 0,
					   skb_frag_size(frag), DMA_TO_DEVICE);
		if (unlikely(dma_mapping_error(&bp->pdev->dev, mapping))) {
			unsigned int pkts_compl = 0, bytes_compl = 0;

			DP(NETIF_MSG_TX_QUEUED,
			   "Unable to map page - dropping packet...\n");

			/* we need unmap all buffers already mapped
			 * for this SKB;
			 * first_bd->nbd need to be properly updated
			 * before call to bnx2x_free_tx_pkt
			 */
			first_bd->nbd = cpu_to_le16(nbd);
			bnx2x_free_tx_pkt(bp, txdata,
					  TX_BD(txdata->tx_pkt_prod),
					  &pkts_compl, &bytes_compl);
			return NETDEV_TX_OK;
		}

		bd_prod = TX_BD(NEXT_TX_IDX(bd_prod));
		tx_data_bd = &txdata->tx_desc_ring[bd_prod].reg_bd;
		if (total_pkt_bd == NULL)
			total_pkt_bd = &txdata->tx_desc_ring[bd_prod].reg_bd;

		tx_data_bd->addr_hi = cpu_to_le32(U64_HI(mapping));
		tx_data_bd->addr_lo = cpu_to_le32(U64_LO(mapping));
		tx_data_bd->nbytes = cpu_to_le16(skb_frag_size(frag));
		le16_add_cpu(&pkt_size, skb_frag_size(frag));
		nbd++;

		DP(NETIF_MSG_TX_QUEUED,
		   "frag %d  bd @%p  addr (%x:%x)  nbytes %d\n",
		   i, tx_data_bd, tx_data_bd->addr_hi, tx_data_bd->addr_lo,
		   le16_to_cpu(tx_data_bd->nbytes));
	}

	DP(NETIF_MSG_TX_QUEUED, "last bd @%p\n", tx_data_bd);

	/* update with actual num BDs */
	first_bd->nbd = cpu_to_le16(nbd);

	bd_prod = TX_BD(NEXT_TX_IDX(bd_prod));

	/* now send a tx doorbell, counting the next BD
	 * if the packet contains or ends with it
	 */
	if (TX_BD_POFF(bd_prod) < nbd)
		nbd++;

	/* total_pkt_bytes should be set on the first data BD if
	 * it's not an LSO packet and there is more than one
	 * data BD. In this case pkt_size is limited by an MTU value.
	 * However we prefer to set it for an LSO packet (while we don't
	 * have to) in order to save some CPU cycles in a none-LSO
	 * case, when we much more care about them.
	 */
	if (total_pkt_bd != NULL)
		total_pkt_bd->total_pkt_bytes = pkt_size;

	if (pbd_e1x)
		DP(NETIF_MSG_TX_QUEUED,
		   "PBD (E1X) @%p  ip_data %x  ip_hlen %u  ip_id %u  lso_mss %u  tcp_flags %x  xsum %x  seq %u  hlen %u\n",
		   pbd_e1x, pbd_e1x->global_data, pbd_e1x->ip_hlen_w,
		   pbd_e1x->ip_id, pbd_e1x->lso_mss, pbd_e1x->tcp_flags,
		   pbd_e1x->tcp_pseudo_csum, pbd_e1x->tcp_send_seq,
		    le16_to_cpu(pbd_e1x->total_hlen_w));
	if (pbd_e2)
		DP(NETIF_MSG_TX_QUEUED,
		   "PBD (E2) @%p  dst %x %x %x src %x %x %x parsing_data %x\n",
		   pbd_e2,
		   pbd_e2->data.mac_addr.dst_hi,
		   pbd_e2->data.mac_addr.dst_mid,
		   pbd_e2->data.mac_addr.dst_lo,
		   pbd_e2->data.mac_addr.src_hi,
		   pbd_e2->data.mac_addr.src_mid,
		   pbd_e2->data.mac_addr.src_lo,
		   pbd_e2->parsing_data);
	DP(NETIF_MSG_TX_QUEUED, "doorbell: nbd %d  bd %u\n", nbd, bd_prod);

	netdev_tx_sent_queue(txq, skb->len);

	skb_tx_timestamp(skb);

	txdata->tx_pkt_prod++;
	/*
	 * Make sure that the BD data is updated before updating the producer
	 * since FW might read the BD right after the producer is updated.
	 * This is only applicable for weak-ordered memory model archs such
	 * as IA-64. The following barrier is also mandatory since FW will
	 * assumes packets must have BDs.
	 */
	wmb();

	txdata->tx_db.data.prod += nbd;
	/* make sure descriptor update is observed by HW */
	wmb();

	DOORBELL_RELAXED(bp, txdata->cid, txdata->tx_db.raw);

	txdata->tx_bd_prod += nbd;

	if (unlikely(bnx2x_tx_avail(bp, txdata) < MAX_DESC_PER_TX_PKT)) {
		netif_tx_stop_queue(txq);

		/* paired memory barrier is in bnx2x_tx_int(), we have to keep
		 * ordering of set_bit() in netif_tx_stop_queue() and read of
		 * fp->bd_tx_cons */
		smp_mb();

		bnx2x_fp_qstats(bp, txdata->parent_fp)->driver_xoff++;
		if (bnx2x_tx_avail(bp, txdata) >= MAX_DESC_PER_TX_PKT)
			netif_tx_wake_queue(txq);
	}
	txdata->tx_pkt++;

	return NETDEV_TX_OK;
}

void bnx2x_get_c2s_mapping(struct bnx2x *bp, u8 *c2s_map, u8 *c2s_default)
{
	int mfw_vn = BP_FW_MB_IDX(bp);
	u32 tmp;

	/* If the shmem shouldn't affect configuration, reflect */
	if (!IS_MF_BD(bp)) {
		int i;

		for (i = 0; i < BNX2X_MAX_PRIORITY; i++)
			c2s_map[i] = i;
		*c2s_default = 0;

		return;
	}

	tmp = SHMEM2_RD(bp, c2s_pcp_map_lower[mfw_vn]);
	tmp = (__force u32)be32_to_cpu((__force __be32)tmp);
	c2s_map[0] = tmp & 0xff;
	c2s_map[1] = (tmp >> 8) & 0xff;
	c2s_map[2] = (tmp >> 16) & 0xff;
	c2s_map[3] = (tmp >> 24) & 0xff;

	tmp = SHMEM2_RD(bp, c2s_pcp_map_upper[mfw_vn]);
	tmp = (__force u32)be32_to_cpu((__force __be32)tmp);
	c2s_map[4] = tmp & 0xff;
	c2s_map[5] = (tmp >> 8) & 0xff;
	c2s_map[6] = (tmp >> 16) & 0xff;
	c2s_map[7] = (tmp >> 24) & 0xff;

	tmp = SHMEM2_RD(bp, c2s_pcp_map_default[mfw_vn]);
	tmp = (__force u32)be32_to_cpu((__force __be32)tmp);
	*c2s_default = (tmp >> (8 * mfw_vn)) & 0xff;
}

/**
 * bnx2x_setup_tc - routine to configure net_device for multi tc
 *
 * @netdev: net device to configure
 * @tc: number of traffic classes to enable
 *
 * callback connected to the ndo_setup_tc function pointer
 */
int bnx2x_setup_tc(struct net_device *dev, u8 num_tc)
{
	struct bnx2x *bp = netdev_priv(dev);
	u8 c2s_map[BNX2X_MAX_PRIORITY], c2s_def;
	int cos, prio, count, offset;

	/* setup tc must be called under rtnl lock */
	ASSERT_RTNL();

	/* no traffic classes requested. Aborting */
	if (!num_tc) {
		netdev_reset_tc(dev);
		return 0;
	}

	/* requested to support too many traffic classes */
	if (num_tc > bp->max_cos) {
		BNX2X_ERR("support for too many traffic classes requested: %d. Max supported is %d\n",
			  num_tc, bp->max_cos);
		return -EINVAL;
	}

	/* declare amount of supported traffic classes */
	if (netdev_set_num_tc(dev, num_tc)) {
		BNX2X_ERR("failed to declare %d traffic classes\n", num_tc);
		return -EINVAL;
	}

	bnx2x_get_c2s_mapping(bp, c2s_map, &c2s_def);

	/* configure priority to traffic class mapping */
	for (prio = 0; prio < BNX2X_MAX_PRIORITY; prio++) {
		int outer_prio = c2s_map[prio];

		netdev_set_prio_tc_map(dev, prio, bp->prio_to_cos[outer_prio]);
		DP(BNX2X_MSG_SP | NETIF_MSG_IFUP,
		   "mapping priority %d to tc %d\n",
		   outer_prio, bp->prio_to_cos[outer_prio]);
	}

	/* Use this configuration to differentiate tc0 from other COSes
	   This can be used for ets or pfc, and save the effort of setting
	   up a multio class queue disc or negotiating DCBX with a switch
	netdev_set_prio_tc_map(dev, 0, 0);
	DP(BNX2X_MSG_SP, "mapping priority %d to tc %d\n", 0, 0);
	for (prio = 1; prio < 16; prio++) {
		netdev_set_prio_tc_map(dev, prio, 1);
		DP(BNX2X_MSG_SP, "mapping priority %d to tc %d\n", prio, 1);
	} */

	/* configure traffic class to transmission queue mapping */
	for (cos = 0; cos < bp->max_cos; cos++) {
		count = BNX2X_NUM_ETH_QUEUES(bp);
		offset = cos * BNX2X_NUM_NON_CNIC_QUEUES(bp);
		netdev_set_tc_queue(dev, cos, count, offset);
		DP(BNX2X_MSG_SP | NETIF_MSG_IFUP,
		   "mapping tc %d to offset %d count %d\n",
		   cos, offset, count);
	}

	return 0;
}

int __bnx2x_setup_tc(struct net_device *dev, enum tc_setup_type type,
		     void *type_data)
{
	struct tc_mqprio_qopt *mqprio = type_data;

	if (type != TC_SETUP_QDISC_MQPRIO)
		return -EOPNOTSUPP;

	mqprio->hw = TC_MQPRIO_HW_OFFLOAD_TCS;

	return bnx2x_setup_tc(dev, mqprio->num_tc);
}

/* called with rtnl_lock */
int bnx2x_change_mac_addr(struct net_device *dev, void *p)
{
	struct sockaddr *addr = p;
	struct bnx2x *bp = netdev_priv(dev);
	int rc = 0;

	if (!is_valid_ether_addr(addr->sa_data)) {
		BNX2X_ERR("Requested MAC address is not valid\n");
		return -EINVAL;
	}

	if (IS_MF_STORAGE_ONLY(bp)) {
		BNX2X_ERR("Can't change address on STORAGE ONLY function\n");
		return -EINVAL;
	}

	if (netif_running(dev))  {
		rc = bnx2x_set_eth_mac(bp, false);
		if (rc)
			return rc;
	}

	memcpy(dev->dev_addr, addr->sa_data, dev->addr_len);

	if (netif_running(dev))
		rc = bnx2x_set_eth_mac(bp, true);

	if (IS_PF(bp) && SHMEM2_HAS(bp, curr_cfg))
		SHMEM2_WR(bp, curr_cfg, CURR_CFG_MET_OS);

	return rc;
}

static void bnx2x_free_fp_mem_at(struct bnx2x *bp, int fp_index)
{
	union host_hc_status_block *sb = &bnx2x_fp(bp, fp_index, status_blk);
	struct bnx2x_fastpath *fp = &bp->fp[fp_index];
	u8 cos;

	/* Common */

	if (IS_FCOE_IDX(fp_index)) {
		memset(sb, 0, sizeof(union host_hc_status_block));
		fp->status_blk_mapping = 0;
	} else {
		/* status blocks */
		if (!CHIP_IS_E1x(bp))
			BNX2X_PCI_FREE(sb->e2_sb,
				       bnx2x_fp(bp, fp_index,
						status_blk_mapping),
				       sizeof(struct host_hc_status_block_e2));
		else
			BNX2X_PCI_FREE(sb->e1x_sb,
				       bnx2x_fp(bp, fp_index,
						status_blk_mapping),
				       sizeof(struct host_hc_status_block_e1x));
	}

	/* Rx */
	if (!skip_rx_queue(bp, fp_index)) {
		bnx2x_free_rx_bds(fp);

		/* fastpath rx rings: rx_buf rx_desc rx_comp */
		BNX2X_FREE(bnx2x_fp(bp, fp_index, rx_buf_ring));
		BNX2X_PCI_FREE(bnx2x_fp(bp, fp_index, rx_desc_ring),
			       bnx2x_fp(bp, fp_index, rx_desc_mapping),
			       sizeof(struct eth_rx_bd) * NUM_RX_BD);

		BNX2X_PCI_FREE(bnx2x_fp(bp, fp_index, rx_comp_ring),
			       bnx2x_fp(bp, fp_index, rx_comp_mapping),
			       sizeof(struct eth_fast_path_rx_cqe) *
			       NUM_RCQ_BD);

		/* SGE ring */
		BNX2X_FREE(bnx2x_fp(bp, fp_index, rx_page_ring));
		BNX2X_PCI_FREE(bnx2x_fp(bp, fp_index, rx_sge_ring),
			       bnx2x_fp(bp, fp_index, rx_sge_mapping),
			       BCM_PAGE_SIZE * NUM_RX_SGE_PAGES);
	}

	/* Tx */
	if (!skip_tx_queue(bp, fp_index)) {
		/* fastpath tx rings: tx_buf tx_desc */
		for_each_cos_in_tx_queue(fp, cos) {
			struct bnx2x_fp_txdata *txdata = fp->txdata_ptr[cos];

			DP(NETIF_MSG_IFDOWN,
			   "freeing tx memory of fp %d cos %d cid %d\n",
			   fp_index, cos, txdata->cid);

			BNX2X_FREE(txdata->tx_buf_ring);
			BNX2X_PCI_FREE(txdata->tx_desc_ring,
				txdata->tx_desc_mapping,
				sizeof(union eth_tx_bd_types) * NUM_TX_BD);
		}
	}
	/* end of fastpath */
}

static void bnx2x_free_fp_mem_cnic(struct bnx2x *bp)
{
	int i;
	for_each_cnic_queue(bp, i)
		bnx2x_free_fp_mem_at(bp, i);
}

void bnx2x_free_fp_mem(struct bnx2x *bp)
{
	int i;
	for_each_eth_queue(bp, i)
		bnx2x_free_fp_mem_at(bp, i);
}

static void set_sb_shortcuts(struct bnx2x *bp, int index)
{
	union host_hc_status_block status_blk = bnx2x_fp(bp, index, status_blk);
	if (!CHIP_IS_E1x(bp)) {
		bnx2x_fp(bp, index, sb_index_values) =
			(__le16 *)status_blk.e2_sb->sb.index_values;
		bnx2x_fp(bp, index, sb_running_index) =
			(__le16 *)status_blk.e2_sb->sb.running_index;
	} else {
		bnx2x_fp(bp, index, sb_index_values) =
			(__le16 *)status_blk.e1x_sb->sb.index_values;
		bnx2x_fp(bp, index, sb_running_index) =
			(__le16 *)status_blk.e1x_sb->sb.running_index;
	}
}

/* Returns the number of actually allocated BDs */
static int bnx2x_alloc_rx_bds(struct bnx2x_fastpath *fp,
			      int rx_ring_size)
{
	struct bnx2x *bp = fp->bp;
	u16 ring_prod, cqe_ring_prod;
	int i, failure_cnt = 0;

	fp->rx_comp_cons = 0;
	cqe_ring_prod = ring_prod = 0;

	/* This routine is called only during fo init so
	 * fp->eth_q_stats.rx_skb_alloc_failed = 0
	 */
	for (i = 0; i < rx_ring_size; i++) {
		if (bnx2x_alloc_rx_data(bp, fp, ring_prod, GFP_KERNEL) < 0) {
			failure_cnt++;
			continue;
		}
		ring_prod = NEXT_RX_IDX(ring_prod);
		cqe_ring_prod = NEXT_RCQ_IDX(cqe_ring_prod);
		WARN_ON(ring_prod <= (i - failure_cnt));
	}

	if (failure_cnt)
		BNX2X_ERR("was only able to allocate %d rx skbs on queue[%d]\n",
			  i - failure_cnt, fp->index);

	fp->rx_bd_prod = ring_prod;
	/* Limit the CQE producer by the CQE ring size */
	fp->rx_comp_prod = min_t(u16, NUM_RCQ_RINGS*RCQ_DESC_CNT,
			       cqe_ring_prod);

	bnx2x_fp_stats(bp, fp)->eth_q_stats.rx_skb_alloc_failed += failure_cnt;

	return i - failure_cnt;
}

static void bnx2x_set_next_page_rx_cq(struct bnx2x_fastpath *fp)
{
	int i;

	for (i = 1; i <= NUM_RCQ_RINGS; i++) {
		struct eth_rx_cqe_next_page *nextpg;

		nextpg = (struct eth_rx_cqe_next_page *)
			&fp->rx_comp_ring[RCQ_DESC_CNT * i - 1];
		nextpg->addr_hi =
			cpu_to_le32(U64_HI(fp->rx_comp_mapping +
				   BCM_PAGE_SIZE*(i % NUM_RCQ_RINGS)));
		nextpg->addr_lo =
			cpu_to_le32(U64_LO(fp->rx_comp_mapping +
				   BCM_PAGE_SIZE*(i % NUM_RCQ_RINGS)));
	}
}

static int bnx2x_alloc_fp_mem_at(struct bnx2x *bp, int index)
{
	union host_hc_status_block *sb;
	struct bnx2x_fastpath *fp = &bp->fp[index];
	int ring_size = 0;
	u8 cos;
	int rx_ring_size = 0;

	if (!bp->rx_ring_size && IS_MF_STORAGE_ONLY(bp)) {
		rx_ring_size = MIN_RX_SIZE_NONTPA;
		bp->rx_ring_size = rx_ring_size;
	} else if (!bp->rx_ring_size) {
		rx_ring_size = MAX_RX_AVAIL/BNX2X_NUM_RX_QUEUES(bp);

		if (CHIP_IS_E3(bp)) {
			u32 cfg = SHMEM_RD(bp,
					   dev_info.port_hw_config[BP_PORT(bp)].
					   default_cfg);

			/* Decrease ring size for 1G functions */
			if ((cfg & PORT_HW_CFG_NET_SERDES_IF_MASK) ==
			    PORT_HW_CFG_NET_SERDES_IF_SGMII)
				rx_ring_size /= 10;
		}

		/* allocate at least number of buffers required by FW */
		rx_ring_size = max_t(int, bp->disable_tpa ? MIN_RX_SIZE_NONTPA :
				     MIN_RX_SIZE_TPA, rx_ring_size);

		bp->rx_ring_size = rx_ring_size;
	} else /* if rx_ring_size specified - use it */
		rx_ring_size = bp->rx_ring_size;

	DP(BNX2X_MSG_SP, "calculated rx_ring_size %d\n", rx_ring_size);

	/* Common */
	sb = &bnx2x_fp(bp, index, status_blk);

	if (!IS_FCOE_IDX(index)) {
		/* status blocks */
		if (!CHIP_IS_E1x(bp)) {
			sb->e2_sb = BNX2X_PCI_ALLOC(&bnx2x_fp(bp, index, status_blk_mapping),
						    sizeof(struct host_hc_status_block_e2));
			if (!sb->e2_sb)
				goto alloc_mem_err;
		} else {
			sb->e1x_sb = BNX2X_PCI_ALLOC(&bnx2x_fp(bp, index, status_blk_mapping),
						     sizeof(struct host_hc_status_block_e1x));
			if (!sb->e1x_sb)
				goto alloc_mem_err;
		}
	}

	/* FCoE Queue uses Default SB and doesn't ACK the SB, thus no need to
	 * set shortcuts for it.
	 */
	if (!IS_FCOE_IDX(index))
		set_sb_shortcuts(bp, index);

	/* Tx */
	if (!skip_tx_queue(bp, index)) {
		/* fastpath tx rings: tx_buf tx_desc */
		for_each_cos_in_tx_queue(fp, cos) {
			struct bnx2x_fp_txdata *txdata = fp->txdata_ptr[cos];

			DP(NETIF_MSG_IFUP,
			   "allocating tx memory of fp %d cos %d\n",
			   index, cos);

			txdata->tx_buf_ring = kcalloc(NUM_TX_BD,
						      sizeof(struct sw_tx_bd),
						      GFP_KERNEL);
			if (!txdata->tx_buf_ring)
				goto alloc_mem_err;
			txdata->tx_desc_ring = BNX2X_PCI_ALLOC(&txdata->tx_desc_mapping,
							       sizeof(union eth_tx_bd_types) * NUM_TX_BD);
			if (!txdata->tx_desc_ring)
				goto alloc_mem_err;
		}
	}

	/* Rx */
	if (!skip_rx_queue(bp, index)) {
		/* fastpath rx rings: rx_buf rx_desc rx_comp */
		bnx2x_fp(bp, index, rx_buf_ring) =
			kcalloc(NUM_RX_BD, sizeof(struct sw_rx_bd), GFP_KERNEL);
		if (!bnx2x_fp(bp, index, rx_buf_ring))
			goto alloc_mem_err;
		bnx2x_fp(bp, index, rx_desc_ring) =
			BNX2X_PCI_ALLOC(&bnx2x_fp(bp, index, rx_desc_mapping),
					sizeof(struct eth_rx_bd) * NUM_RX_BD);
		if (!bnx2x_fp(bp, index, rx_desc_ring))
			goto alloc_mem_err;

		/* Seed all CQEs by 1s */
		bnx2x_fp(bp, index, rx_comp_ring) =
			BNX2X_PCI_FALLOC(&bnx2x_fp(bp, index, rx_comp_mapping),
					 sizeof(struct eth_fast_path_rx_cqe) * NUM_RCQ_BD);
		if (!bnx2x_fp(bp, index, rx_comp_ring))
			goto alloc_mem_err;

		/* SGE ring */
		bnx2x_fp(bp, index, rx_page_ring) =
			kcalloc(NUM_RX_SGE, sizeof(struct sw_rx_page),
				GFP_KERNEL);
		if (!bnx2x_fp(bp, index, rx_page_ring))
			goto alloc_mem_err;
		bnx2x_fp(bp, index, rx_sge_ring) =
			BNX2X_PCI_ALLOC(&bnx2x_fp(bp, index, rx_sge_mapping),
					BCM_PAGE_SIZE * NUM_RX_SGE_PAGES);
		if (!bnx2x_fp(bp, index, rx_sge_ring))
			goto alloc_mem_err;
		/* RX BD ring */
		bnx2x_set_next_page_rx_bd(fp);

		/* CQ ring */
		bnx2x_set_next_page_rx_cq(fp);

		/* BDs */
		ring_size = bnx2x_alloc_rx_bds(fp, rx_ring_size);
		if (ring_size < rx_ring_size)
			goto alloc_mem_err;
	}

	return 0;

/* handles low memory cases */
alloc_mem_err:
	BNX2X_ERR("Unable to allocate full memory for queue %d (size %d)\n",
						index, ring_size);
	/* FW will drop all packets if queue is not big enough,
	 * In these cases we disable the queue
	 * Min size is different for OOO, TPA and non-TPA queues
	 */
	if (ring_size < (fp->mode == TPA_MODE_DISABLED ?
				MIN_RX_SIZE_NONTPA : MIN_RX_SIZE_TPA)) {
			/* release memory allocated for this queue */
			bnx2x_free_fp_mem_at(bp, index);
			return -ENOMEM;
	}
	return 0;
}

static int bnx2x_alloc_fp_mem_cnic(struct bnx2x *bp)
{
	if (!NO_FCOE(bp))
		/* FCoE */
		if (bnx2x_alloc_fp_mem_at(bp, FCOE_IDX(bp)))
			/* we will fail load process instead of mark
			 * NO_FCOE_FLAG
			 */
			return -ENOMEM;

	return 0;
}

static int bnx2x_alloc_fp_mem(struct bnx2x *bp)
{
	int i;

	/* 1. Allocate FP for leading - fatal if error
	 * 2. Allocate RSS - fix number of queues if error
	 */

	/* leading */
	if (bnx2x_alloc_fp_mem_at(bp, 0))
		return -ENOMEM;

	/* RSS */
	for_each_nondefault_eth_queue(bp, i)
		if (bnx2x_alloc_fp_mem_at(bp, i))
			break;

	/* handle memory failures */
	if (i != BNX2X_NUM_ETH_QUEUES(bp)) {
		int delta = BNX2X_NUM_ETH_QUEUES(bp) - i;

		WARN_ON(delta < 0);
		bnx2x_shrink_eth_fp(bp, delta);
		if (CNIC_SUPPORT(bp))
			/* move non eth FPs next to last eth FP
			 * must be done in that order
			 * FCOE_IDX < FWD_IDX < OOO_IDX
			 */

			/* move FCoE fp even NO_FCOE_FLAG is on */
			bnx2x_move_fp(bp, FCOE_IDX(bp), FCOE_IDX(bp) - delta);
		bp->num_ethernet_queues -= delta;
		bp->num_queues = bp->num_ethernet_queues +
				 bp->num_cnic_queues;
		BNX2X_ERR("Adjusted num of queues from %d to %d\n",
			  bp->num_queues + delta, bp->num_queues);
	}

	return 0;
}

void bnx2x_free_mem_bp(struct bnx2x *bp)
{
	int i;

	for (i = 0; i < bp->fp_array_size; i++)
		kfree(bp->fp[i].tpa_info);
	kfree(bp->fp);
	kfree(bp->sp_objs);
	kfree(bp->fp_stats);
	kfree(bp->bnx2x_txq);
	kfree(bp->msix_table);
	kfree(bp->ilt);
}

int bnx2x_alloc_mem_bp(struct bnx2x *bp)
{
	struct bnx2x_fastpath *fp;
	struct msix_entry *tbl;
	struct bnx2x_ilt *ilt;
	int msix_table_size = 0;
	int fp_array_size, txq_array_size;
	int i;

	/*
	 * The biggest MSI-X table we might need is as a maximum number of fast
	 * path IGU SBs plus default SB (for PF only).
	 */
	msix_table_size = bp->igu_sb_cnt;
	if (IS_PF(bp))
		msix_table_size++;
	BNX2X_DEV_INFO("msix_table_size %d\n", msix_table_size);

	/* fp array: RSS plus CNIC related L2 queues */
	fp_array_size = BNX2X_MAX_RSS_COUNT(bp) + CNIC_SUPPORT(bp);
	bp->fp_array_size = fp_array_size;
	BNX2X_DEV_INFO("fp_array_size %d\n", bp->fp_array_size);

	fp = kcalloc(bp->fp_array_size, sizeof(*fp), GFP_KERNEL);
	if (!fp)
		goto alloc_err;
	for (i = 0; i < bp->fp_array_size; i++) {
		fp[i].tpa_info =
			kcalloc(ETH_MAX_AGGREGATION_QUEUES_E1H_E2,
				sizeof(struct bnx2x_agg_info), GFP_KERNEL);
		if (!(fp[i].tpa_info))
			goto alloc_err;
	}

	bp->fp = fp;

	/* allocate sp objs */
	bp->sp_objs = kcalloc(bp->fp_array_size, sizeof(struct bnx2x_sp_objs),
			      GFP_KERNEL);
	if (!bp->sp_objs)
		goto alloc_err;

	/* allocate fp_stats */
	bp->fp_stats = kcalloc(bp->fp_array_size, sizeof(struct bnx2x_fp_stats),
			       GFP_KERNEL);
	if (!bp->fp_stats)
		goto alloc_err;

	/* Allocate memory for the transmission queues array */
	txq_array_size =
		BNX2X_MAX_RSS_COUNT(bp) * BNX2X_MULTI_TX_COS + CNIC_SUPPORT(bp);
	BNX2X_DEV_INFO("txq_array_size %d", txq_array_size);

	bp->bnx2x_txq = kcalloc(txq_array_size, sizeof(struct bnx2x_fp_txdata),
				GFP_KERNEL);
	if (!bp->bnx2x_txq)
		goto alloc_err;

	/* msix table */
	tbl = kcalloc(msix_table_size, sizeof(*tbl), GFP_KERNEL);
	if (!tbl)
		goto alloc_err;
	bp->msix_table = tbl;

	/* ilt */
	ilt = kzalloc(sizeof(*ilt), GFP_KERNEL);
	if (!ilt)
		goto alloc_err;
	bp->ilt = ilt;

	return 0;
alloc_err:
	bnx2x_free_mem_bp(bp);
	return -ENOMEM;
}

int bnx2x_reload_if_running(struct net_device *dev)
{
	struct bnx2x *bp = netdev_priv(dev);

	if (unlikely(!netif_running(dev)))
		return 0;

	bnx2x_nic_unload(bp, UNLOAD_NORMAL, true);
	return bnx2x_nic_load(bp, LOAD_NORMAL);
}

int bnx2x_get_cur_phy_idx(struct bnx2x *bp)
{
	u32 sel_phy_idx = 0;
	if (bp->link_params.num_phys <= 1)
		return INT_PHY;

	if (bp->link_vars.link_up) {
		sel_phy_idx = EXT_PHY1;
		/* In case link is SERDES, check if the EXT_PHY2 is the one */
		if ((bp->link_vars.link_status & LINK_STATUS_SERDES_LINK) &&
		    (bp->link_params.phy[EXT_PHY2].supported & SUPPORTED_FIBRE))
			sel_phy_idx = EXT_PHY2;
	} else {

		switch (bnx2x_phy_selection(&bp->link_params)) {
		case PORT_HW_CFG_PHY_SELECTION_HARDWARE_DEFAULT:
		case PORT_HW_CFG_PHY_SELECTION_FIRST_PHY:
		case PORT_HW_CFG_PHY_SELECTION_FIRST_PHY_PRIORITY:
		       sel_phy_idx = EXT_PHY1;
		       break;
		case PORT_HW_CFG_PHY_SELECTION_SECOND_PHY:
		case PORT_HW_CFG_PHY_SELECTION_SECOND_PHY_PRIORITY:
		       sel_phy_idx = EXT_PHY2;
		       break;
		}
	}

	return sel_phy_idx;
}
int bnx2x_get_link_cfg_idx(struct bnx2x *bp)
{
	u32 sel_phy_idx = bnx2x_get_cur_phy_idx(bp);
	/*
	 * The selected activated PHY is always after swapping (in case PHY
	 * swapping is enabled). So when swapping is enabled, we need to reverse
	 * the configuration
	 */

	if (bp->link_params.multi_phy_config &
	    PORT_HW_CFG_PHY_SWAPPED_ENABLED) {
		if (sel_phy_idx == EXT_PHY1)
			sel_phy_idx = EXT_PHY2;
		else if (sel_phy_idx == EXT_PHY2)
			sel_phy_idx = EXT_PHY1;
	}
	return LINK_CONFIG_IDX(sel_phy_idx);
}

#ifdef NETDEV_FCOE_WWNN
int bnx2x_fcoe_get_wwn(struct net_device *dev, u64 *wwn, int type)
{
	struct bnx2x *bp = netdev_priv(dev);
	struct cnic_eth_dev *cp = &bp->cnic_eth_dev;

	switch (type) {
	case NETDEV_FCOE_WWNN:
		*wwn = HILO_U64(cp->fcoe_wwn_node_name_hi,
				cp->fcoe_wwn_node_name_lo);
		break;
	case NETDEV_FCOE_WWPN:
		*wwn = HILO_U64(cp->fcoe_wwn_port_name_hi,
				cp->fcoe_wwn_port_name_lo);
		break;
	default:
		BNX2X_ERR("Wrong WWN type requested - %d\n", type);
		return -EINVAL;
	}

	return 0;
}
#endif

/* called with rtnl_lock */
int bnx2x_change_mtu(struct net_device *dev, int new_mtu)
{
	struct bnx2x *bp = netdev_priv(dev);

	if (pci_num_vf(bp->pdev)) {
		DP(BNX2X_MSG_IOV, "VFs are enabled, can not change MTU\n");
		return -EPERM;
	}

	if (bp->recovery_state != BNX2X_RECOVERY_DONE) {
		BNX2X_ERR("Can't perform change MTU during parity recovery\n");
		return -EAGAIN;
	}

	/* This does not race with packet allocation
	 * because the actual alloc size is
	 * only updated as part of load
	 */
	dev->mtu = new_mtu;

	if (!bnx2x_mtu_allows_gro(new_mtu))
		dev->features &= ~NETIF_F_GRO_HW;

	if (IS_PF(bp) && SHMEM2_HAS(bp, curr_cfg))
		SHMEM2_WR(bp, curr_cfg, CURR_CFG_MET_OS);

	return bnx2x_reload_if_running(dev);
}

netdev_features_t bnx2x_fix_features(struct net_device *dev,
				     netdev_features_t features)
{
	struct bnx2x *bp = netdev_priv(dev);

	if (pci_num_vf(bp->pdev)) {
		netdev_features_t changed = dev->features ^ features;

		/* Revert the requested changes in features if they
		 * would require internal reload of PF in bnx2x_set_features().
		 */
		if (!(features & NETIF_F_RXCSUM) && !bp->disable_tpa) {
			features &= ~NETIF_F_RXCSUM;
			features |= dev->features & NETIF_F_RXCSUM;
		}

		if (changed & NETIF_F_LOOPBACK) {
			features &= ~NETIF_F_LOOPBACK;
			features |= dev->features & NETIF_F_LOOPBACK;
		}
	}

	/* TPA requires Rx CSUM offloading */
	if (!(features & NETIF_F_RXCSUM))
		features &= ~NETIF_F_LRO;

	if (!(features & NETIF_F_GRO) || !bnx2x_mtu_allows_gro(dev->mtu))
		features &= ~NETIF_F_GRO_HW;
	if (features & NETIF_F_GRO_HW)
		features &= ~NETIF_F_LRO;

	return features;
}

int bnx2x_set_features(struct net_device *dev, netdev_features_t features)
{
	struct bnx2x *bp = netdev_priv(dev);
	netdev_features_t changes = features ^ dev->features;
	bool bnx2x_reload = false;
	int rc;

	/* VFs or non SRIOV PFs should be able to change loopback feature */
	if (!pci_num_vf(bp->pdev)) {
		if (features & NETIF_F_LOOPBACK) {
			if (bp->link_params.loopback_mode != LOOPBACK_BMAC) {
				bp->link_params.loopback_mode = LOOPBACK_BMAC;
				bnx2x_reload = true;
			}
		} else {
			if (bp->link_params.loopback_mode != LOOPBACK_NONE) {
				bp->link_params.loopback_mode = LOOPBACK_NONE;
				bnx2x_reload = true;
			}
		}
	}

	/* Don't care about GRO changes */
	changes &= ~NETIF_F_GRO;

	if (changes)
		bnx2x_reload = true;

	if (bnx2x_reload) {
		if (bp->recovery_state == BNX2X_RECOVERY_DONE) {
			dev->features = features;
			rc = bnx2x_reload_if_running(dev);
			return rc ? rc : 1;
		}
		/* else: bnx2x_nic_load() will be called at end of recovery */
	}

	return 0;
}

void bnx2x_tx_timeout(struct net_device *dev)
{
	struct bnx2x *bp = netdev_priv(dev);

	/* We want the information of the dump logged,
	 * but calling bnx2x_panic() would kill all chances of recovery.
	 */
	if (!bp->panic)
#ifndef BNX2X_STOP_ON_ERROR
		bnx2x_panic_dump(bp, false);
#else
		bnx2x_panic();
#endif

	/* This allows the netif to be shutdown gracefully before resetting */
	bnx2x_schedule_sp_rtnl(bp, BNX2X_SP_RTNL_TX_TIMEOUT, 0);
}

int bnx2x_suspend(struct pci_dev *pdev, pm_message_t state)
{
	struct net_device *dev = pci_get_drvdata(pdev);
	struct bnx2x *bp;

	if (!dev) {
		dev_err(&pdev->dev, "BAD net device from bnx2x_init_one\n");
		return -ENODEV;
	}
	bp = netdev_priv(dev);

	rtnl_lock();

	pci_save_state(pdev);

	if (!netif_running(dev)) {
		rtnl_unlock();
		return 0;
	}

	netif_device_detach(dev);

	bnx2x_nic_unload(bp, UNLOAD_CLOSE, false);

	bnx2x_set_power_state(bp, pci_choose_state(pdev, state));

	rtnl_unlock();

	return 0;
}

int bnx2x_resume(struct pci_dev *pdev)
{
	struct net_device *dev = pci_get_drvdata(pdev);
	struct bnx2x *bp;
	int rc;

	if (!dev) {
		dev_err(&pdev->dev, "BAD net device from bnx2x_init_one\n");
		return -ENODEV;
	}
	bp = netdev_priv(dev);

	if (bp->recovery_state != BNX2X_RECOVERY_DONE) {
		BNX2X_ERR("Handling parity error recovery. Try again later\n");
		return -EAGAIN;
	}

	rtnl_lock();

	pci_restore_state(pdev);

	if (!netif_running(dev)) {
		rtnl_unlock();
		return 0;
	}

	bnx2x_set_power_state(bp, PCI_D0);
	netif_device_attach(dev);

	rc = bnx2x_nic_load(bp, LOAD_OPEN);

	rtnl_unlock();

	return rc;
}

void bnx2x_set_ctx_validation(struct bnx2x *bp, struct eth_context *cxt,
			      u32 cid)
{
	if (!cxt) {
		BNX2X_ERR("bad context pointer %p\n", cxt);
		return;
	}

	/* ustorm cxt validation */
	cxt->ustorm_ag_context.cdu_usage =
		CDU_RSRVD_VALUE_TYPE_A(HW_CID(bp, cid),
			CDU_REGION_NUMBER_UCM_AG, ETH_CONNECTION_TYPE);
	/* xcontext validation */
	cxt->xstorm_ag_context.cdu_reserved =
		CDU_RSRVD_VALUE_TYPE_A(HW_CID(bp, cid),
			CDU_REGION_NUMBER_XCM_AG, ETH_CONNECTION_TYPE);
}

static void storm_memset_hc_timeout(struct bnx2x *bp, u8 port,
				    u8 fw_sb_id, u8 sb_index,
				    u8 ticks)
{
	u32 addr = BAR_CSTRORM_INTMEM +
		   CSTORM_STATUS_BLOCK_DATA_TIMEOUT_OFFSET(fw_sb_id, sb_index);
	REG_WR8(bp, addr, ticks);
	DP(NETIF_MSG_IFUP,
	   "port %x fw_sb_id %d sb_index %d ticks %d\n",
	   port, fw_sb_id, sb_index, ticks);
}

static void storm_memset_hc_disable(struct bnx2x *bp, u8 port,
				    u16 fw_sb_id, u8 sb_index,
				    u8 disable)
{
	u32 enable_flag = disable ? 0 : (1 << HC_INDEX_DATA_HC_ENABLED_SHIFT);
	u32 addr = BAR_CSTRORM_INTMEM +
		   CSTORM_STATUS_BLOCK_DATA_FLAGS_OFFSET(fw_sb_id, sb_index);
	u8 flags = REG_RD8(bp, addr);
	/* clear and set */
	flags &= ~HC_INDEX_DATA_HC_ENABLED;
	flags |= enable_flag;
	REG_WR8(bp, addr, flags);
	DP(NETIF_MSG_IFUP,
	   "port %x fw_sb_id %d sb_index %d disable %d\n",
	   port, fw_sb_id, sb_index, disable);
}

void bnx2x_update_coalesce_sb_index(struct bnx2x *bp, u8 fw_sb_id,
				    u8 sb_index, u8 disable, u16 usec)
{
	int port = BP_PORT(bp);
	u8 ticks = usec / BNX2X_BTR;

	storm_memset_hc_timeout(bp, port, fw_sb_id, sb_index, ticks);

	disable = disable ? 1 : (usec ? 0 : 1);
	storm_memset_hc_disable(bp, port, fw_sb_id, sb_index, disable);
}

void bnx2x_schedule_sp_rtnl(struct bnx2x *bp, enum sp_rtnl_flag flag,
			    u32 verbose)
{
	smp_mb__before_atomic();
	set_bit(flag, &bp->sp_rtnl_state);
	smp_mb__after_atomic();
	DP((BNX2X_MSG_SP | verbose), "Scheduling sp_rtnl task [Flag: %d]\n",
	   flag);
	schedule_delayed_work(&bp->sp_rtnl_task, 0);
}<|MERGE_RESOLUTION|>--- conflicted
+++ resolved
@@ -1934,11 +1934,7 @@
 	}
 
 	/* select a non-FCoE queue */
-<<<<<<< HEAD
-	return fallback(dev, skb, NULL) % (BNX2X_NUM_ETH_QUEUES(bp));
-=======
 	return netdev_pick_tx(dev, skb, NULL) % (BNX2X_NUM_ETH_QUEUES(bp));
->>>>>>> f7688b48
 }
 
 void bnx2x_set_num_queues(struct bnx2x *bp)
