/* Broadcom NetXtreme-C/E network driver.
 *
 * Copyright (c) 2017 Broadcom Limited
 *
 * This program is free software; you can redistribute it and/or modify
 * it under the terms of the GNU General Public License as published by
 * the Free Software Foundation.
 */

#include <linux/pci.h>
#include <linux/netdevice.h>
#include <linux/vmalloc.h>
#include <net/devlink.h>
#include "bnxt_hsi.h"
#include "bnxt.h"
#include "bnxt_hwrm.h"
#include "bnxt_vfr.h"
#include "bnxt_devlink.h"
#include "bnxt_ethtool.h"
#include "bnxt_ulp.h"
#include "bnxt_ptp.h"
#include "bnxt_coredump.h"
#include "bnxt_nvm_defs.h"

static void __bnxt_fw_recover(struct bnxt *bp)
{
	if (test_bit(BNXT_STATE_FW_FATAL_COND, &bp->state) ||
	    test_bit(BNXT_STATE_FW_NON_FATAL_COND, &bp->state))
		bnxt_fw_reset(bp);
	else
		bnxt_fw_exception(bp);
}

static int
bnxt_dl_flash_update(struct devlink *dl,
		     struct devlink_flash_update_params *params,
		     struct netlink_ext_ack *extack)
{
	struct bnxt *bp = bnxt_get_bp_from_dl(dl);
	int rc;

	if (!BNXT_PF(bp)) {
		NL_SET_ERR_MSG_MOD(extack,
				   "flash update not supported from a VF");
		return -EPERM;
	}

	devlink_flash_update_status_notify(dl, "Preparing to flash", NULL, 0, 0);
	rc = bnxt_flash_package_from_fw_obj(bp->dev, params->fw, 0, extack);
	if (!rc)
		devlink_flash_update_status_notify(dl, "Flashing done", NULL, 0, 0);
	else
		devlink_flash_update_status_notify(dl, "Flashing failed", NULL, 0, 0);
	return rc;
}

static int bnxt_hwrm_remote_dev_reset_set(struct bnxt *bp, bool remote_reset)
{
	struct hwrm_func_cfg_input *req;
	int rc;

	if (~bp->fw_cap & BNXT_FW_CAP_HOT_RESET_IF)
		return -EOPNOTSUPP;

	rc = hwrm_req_init(bp, req, HWRM_FUNC_CFG);
	if (rc)
		return rc;

	req->fid = cpu_to_le16(0xffff);
	req->enables = cpu_to_le32(FUNC_CFG_REQ_ENABLES_HOT_RESET_IF_SUPPORT);
	if (remote_reset)
		req->flags = cpu_to_le32(FUNC_CFG_REQ_FLAGS_HOT_RESET_IF_EN_DIS);

	return hwrm_req_send(bp, req);
}

static char *bnxt_health_severity_str(enum bnxt_health_severity severity)
{
	switch (severity) {
	case SEVERITY_NORMAL: return "normal";
	case SEVERITY_WARNING: return "warning";
	case SEVERITY_RECOVERABLE: return "recoverable";
	case SEVERITY_FATAL: return "fatal";
	default: return "unknown";
	}
}

static char *bnxt_health_remedy_str(enum bnxt_health_remedy remedy)
{
	switch (remedy) {
	case REMEDY_DEVLINK_RECOVER: return "devlink recover";
	case REMEDY_POWER_CYCLE_DEVICE: return "device power cycle";
	case REMEDY_POWER_CYCLE_HOST: return "host power cycle";
	case REMEDY_FW_UPDATE: return "update firmware";
	case REMEDY_HW_REPLACE: return "replace hardware";
	default: return "unknown";
	}
}

static int bnxt_fw_diagnose(struct devlink_health_reporter *reporter,
			    struct devlink_fmsg *fmsg,
			    struct netlink_ext_ack *extack)
{
	struct bnxt *bp = devlink_health_reporter_priv(reporter);
	struct bnxt_fw_health *h = bp->fw_health;
	u32 fw_status, fw_resets;
	int rc;

	if (test_bit(BNXT_STATE_IN_FW_RESET, &bp->state))
		return devlink_fmsg_string_pair_put(fmsg, "Status", "recovering");

	if (!h->status_reliable)
		return devlink_fmsg_string_pair_put(fmsg, "Status", "unknown");

	mutex_lock(&h->lock);
	fw_status = bnxt_fw_health_readl(bp, BNXT_FW_HEALTH_REG);
	if (BNXT_FW_IS_BOOTING(fw_status)) {
		rc = devlink_fmsg_string_pair_put(fmsg, "Status", "initializing");
		if (rc)
			goto unlock;
	} else if (h->severity || fw_status != BNXT_FW_STATUS_HEALTHY) {
		if (!h->severity) {
			h->severity = SEVERITY_FATAL;
			h->remedy = REMEDY_POWER_CYCLE_DEVICE;
			h->diagnoses++;
			devlink_health_report(h->fw_reporter,
					      "FW error diagnosed", h);
		}
		rc = devlink_fmsg_string_pair_put(fmsg, "Status", "error");
		if (rc)
			goto unlock;
		rc = devlink_fmsg_u32_pair_put(fmsg, "Syndrome", fw_status);
		if (rc)
			goto unlock;
	} else {
		rc = devlink_fmsg_string_pair_put(fmsg, "Status", "healthy");
		if (rc)
			goto unlock;
	}

	rc = devlink_fmsg_string_pair_put(fmsg, "Severity",
					  bnxt_health_severity_str(h->severity));
	if (rc)
		goto unlock;

	if (h->severity) {
		rc = devlink_fmsg_string_pair_put(fmsg, "Remedy",
						  bnxt_health_remedy_str(h->remedy));
		if (rc)
			goto unlock;
		if (h->remedy == REMEDY_DEVLINK_RECOVER) {
			rc = devlink_fmsg_string_pair_put(fmsg, "Impact",
							  "traffic+ntuple_cfg");
			if (rc)
				goto unlock;
		}
	}

unlock:
	mutex_unlock(&h->lock);
	if (rc || !h->resets_reliable)
		return rc;

	fw_resets = bnxt_fw_health_readl(bp, BNXT_FW_RESET_CNT_REG);
	rc = devlink_fmsg_u32_pair_put(fmsg, "Resets", fw_resets);
	if (rc)
		return rc;
	rc = devlink_fmsg_u32_pair_put(fmsg, "Arrests", h->arrests);
	if (rc)
		return rc;
	rc = devlink_fmsg_u32_pair_put(fmsg, "Survivals", h->survivals);
	if (rc)
		return rc;
	rc = devlink_fmsg_u32_pair_put(fmsg, "Discoveries", h->discoveries);
	if (rc)
		return rc;
	rc = devlink_fmsg_u32_pair_put(fmsg, "Fatalities", h->fatalities);
	if (rc)
		return rc;
	return devlink_fmsg_u32_pair_put(fmsg, "Diagnoses", h->diagnoses);
}

static int bnxt_fw_dump(struct devlink_health_reporter *reporter,
			struct devlink_fmsg *fmsg, void *priv_ctx,
			struct netlink_ext_ack *extack)
{
	struct bnxt *bp = devlink_health_reporter_priv(reporter);
	u32 dump_len;
	void *data;
	int rc;

	/* TODO: no firmware dump support in devlink_health_report() context */
	if (priv_ctx)
		return -EOPNOTSUPP;

	dump_len = bnxt_get_coredump_length(bp, BNXT_DUMP_LIVE);
	if (!dump_len)
		return -EIO;

	data = vmalloc(dump_len);
	if (!data)
		return -ENOMEM;

	rc = bnxt_get_coredump(bp, BNXT_DUMP_LIVE, data, &dump_len);
	if (!rc) {
		rc = devlink_fmsg_pair_nest_start(fmsg, "core");
		if (rc)
			goto exit;
		rc = devlink_fmsg_binary_pair_put(fmsg, "data", data, dump_len);
		if (rc)
			goto exit;
		rc = devlink_fmsg_u32_pair_put(fmsg, "size", dump_len);
		if (rc)
			goto exit;
		rc = devlink_fmsg_pair_nest_end(fmsg);
	}

exit:
	vfree(data);
	return rc;
}

static int bnxt_fw_recover(struct devlink_health_reporter *reporter,
			   void *priv_ctx,
			   struct netlink_ext_ack *extack)
{
	struct bnxt *bp = devlink_health_reporter_priv(reporter);

	if (bp->fw_health->severity == SEVERITY_FATAL)
		return -ENODEV;

	set_bit(BNXT_STATE_RECOVER, &bp->state);
	__bnxt_fw_recover(bp);

	return -EINPROGRESS;
}

static const struct devlink_health_reporter_ops bnxt_dl_fw_reporter_ops = {
	.name = "fw",
	.diagnose = bnxt_fw_diagnose,
	.dump = bnxt_fw_dump,
	.recover = bnxt_fw_recover,
};

static struct devlink_health_reporter *
__bnxt_dl_reporter_create(struct bnxt *bp,
			  const struct devlink_health_reporter_ops *ops)
{
	struct devlink_health_reporter *reporter;

	reporter = devlink_health_reporter_create(bp->dl, ops, 0, bp);
	if (IS_ERR(reporter)) {
		netdev_warn(bp->dev, "Failed to create %s health reporter, rc = %ld\n",
			    ops->name, PTR_ERR(reporter));
		return NULL;
	}

	return reporter;
}

void bnxt_dl_fw_reporters_create(struct bnxt *bp)
{
	struct bnxt_fw_health *fw_health = bp->fw_health;

<<<<<<< HEAD
	if (!health)
		return;
=======
	if (fw_health && !fw_health->fw_reporter)
		fw_health->fw_reporter = __bnxt_dl_reporter_create(bp, &bnxt_dl_fw_reporter_ops);
}
>>>>>>> d60c95ef

void bnxt_dl_fw_reporters_destroy(struct bnxt *bp)
{
	struct bnxt_fw_health *fw_health = bp->fw_health;

	if (fw_health && fw_health->fw_reporter) {
		devlink_health_reporter_destroy(fw_health->fw_reporter);
		fw_health->fw_reporter = NULL;
	}
}

void bnxt_devlink_health_fw_report(struct bnxt *bp)
{
	struct bnxt_fw_health *fw_health = bp->fw_health;
	int rc;

	if (!fw_health)
		return;

	if (!fw_health->fw_reporter) {
		__bnxt_fw_recover(bp);
		return;
	}

	mutex_lock(&fw_health->lock);
	fw_health->severity = SEVERITY_RECOVERABLE;
	fw_health->remedy = REMEDY_DEVLINK_RECOVER;
	mutex_unlock(&fw_health->lock);
	rc = devlink_health_report(fw_health->fw_reporter, "FW error reported",
				   fw_health);
	if (rc == -ECANCELED)
		__bnxt_fw_recover(bp);
}

void bnxt_dl_health_fw_status_update(struct bnxt *bp, bool healthy)
{
	struct bnxt_fw_health *fw_health = bp->fw_health;
	u8 state;

	mutex_lock(&fw_health->lock);
	if (healthy) {
		fw_health->severity = SEVERITY_NORMAL;
		state = DEVLINK_HEALTH_REPORTER_STATE_HEALTHY;
	} else {
		fw_health->severity = SEVERITY_FATAL;
		fw_health->remedy = REMEDY_POWER_CYCLE_DEVICE;
		state = DEVLINK_HEALTH_REPORTER_STATE_ERROR;
	}
	mutex_unlock(&fw_health->lock);
	devlink_health_reporter_state_update(fw_health->fw_reporter, state);
}

void bnxt_dl_health_fw_recovery_done(struct bnxt *bp)
{
	struct bnxt_dl *dl = devlink_priv(bp->dl);

	devlink_health_reporter_recovery_done(bp->fw_health->fw_reporter);
	bnxt_hwrm_remote_dev_reset_set(bp, dl->remote_reset);
}

static int bnxt_dl_info_get(struct devlink *dl, struct devlink_info_req *req,
			    struct netlink_ext_ack *extack);

static void
bnxt_dl_livepatch_report_err(struct bnxt *bp, struct netlink_ext_ack *extack,
			     struct hwrm_fw_livepatch_output *resp)
{
	int err = ((struct hwrm_err_output *)resp)->cmd_err;

	switch (err) {
	case FW_LIVEPATCH_CMD_ERR_CODE_INVALID_OPCODE:
		netdev_err(bp->dev, "Illegal live patch opcode");
		NL_SET_ERR_MSG_MOD(extack, "Invalid opcode");
		break;
	case FW_LIVEPATCH_CMD_ERR_CODE_NOT_SUPPORTED:
		NL_SET_ERR_MSG_MOD(extack, "Live patch operation not supported");
		break;
	case FW_LIVEPATCH_CMD_ERR_CODE_NOT_INSTALLED:
		NL_SET_ERR_MSG_MOD(extack, "Live patch not found");
		break;
	case FW_LIVEPATCH_CMD_ERR_CODE_NOT_PATCHED:
		NL_SET_ERR_MSG_MOD(extack,
				   "Live patch deactivation failed. Firmware not patched.");
		break;
	case FW_LIVEPATCH_CMD_ERR_CODE_AUTH_FAIL:
		NL_SET_ERR_MSG_MOD(extack, "Live patch not authenticated");
		break;
	case FW_LIVEPATCH_CMD_ERR_CODE_INVALID_HEADER:
		NL_SET_ERR_MSG_MOD(extack, "Incompatible live patch");
		break;
	case FW_LIVEPATCH_CMD_ERR_CODE_INVALID_SIZE:
		NL_SET_ERR_MSG_MOD(extack, "Live patch has invalid size");
		break;
	case FW_LIVEPATCH_CMD_ERR_CODE_ALREADY_PATCHED:
		NL_SET_ERR_MSG_MOD(extack, "Live patch already applied");
		break;
	default:
		netdev_err(bp->dev, "Unexpected live patch error: %d\n", err);
		NL_SET_ERR_MSG_MOD(extack, "Failed to activate live patch");
		break;
	}
}

/* Live patch status in NVM */
#define BNXT_LIVEPATCH_NOT_INSTALLED	0
#define BNXT_LIVEPATCH_INSTALLED	FW_LIVEPATCH_QUERY_RESP_STATUS_FLAGS_INSTALL
#define BNXT_LIVEPATCH_REMOVED		FW_LIVEPATCH_QUERY_RESP_STATUS_FLAGS_ACTIVE
#define BNXT_LIVEPATCH_MASK		(FW_LIVEPATCH_QUERY_RESP_STATUS_FLAGS_INSTALL | \
					 FW_LIVEPATCH_QUERY_RESP_STATUS_FLAGS_ACTIVE)
#define BNXT_LIVEPATCH_ACTIVATED	BNXT_LIVEPATCH_MASK

#define BNXT_LIVEPATCH_STATE(flags)	((flags) & BNXT_LIVEPATCH_MASK)

static int
bnxt_dl_livepatch_activate(struct bnxt *bp, struct netlink_ext_ack *extack)
{
	struct hwrm_fw_livepatch_query_output *query_resp;
	struct hwrm_fw_livepatch_query_input *query_req;
	struct hwrm_fw_livepatch_output *patch_resp;
	struct hwrm_fw_livepatch_input *patch_req;
	u16 flags, live_patch_state;
	bool activated = false;
	u32 installed = 0;
	u8 target;
	int rc;

<<<<<<< HEAD
	if (!health)
		return;
=======
	if (~bp->fw_cap & BNXT_FW_CAP_LIVEPATCH) {
		NL_SET_ERR_MSG_MOD(extack, "Device does not support live patch");
		return -EOPNOTSUPP;
	}
>>>>>>> d60c95ef

	rc = hwrm_req_init(bp, query_req, HWRM_FW_LIVEPATCH_QUERY);
	if (rc)
		return rc;
	query_resp = hwrm_req_hold(bp, query_req);

	rc = hwrm_req_init(bp, patch_req, HWRM_FW_LIVEPATCH);
	if (rc) {
		hwrm_req_drop(bp, query_req);
		return rc;
	}
	patch_req->loadtype = FW_LIVEPATCH_REQ_LOADTYPE_NVM_INSTALL;
	patch_resp = hwrm_req_hold(bp, patch_req);

	for (target = 1; target <= FW_LIVEPATCH_REQ_FW_TARGET_LAST; target++) {
		query_req->fw_target = target;
		rc = hwrm_req_send(bp, query_req);
		if (rc) {
			NL_SET_ERR_MSG_MOD(extack, "Failed to query packages");
			break;
		}

		flags = le16_to_cpu(query_resp->status_flags);
		live_patch_state = BNXT_LIVEPATCH_STATE(flags);

		if (live_patch_state == BNXT_LIVEPATCH_NOT_INSTALLED)
			continue;

		if (live_patch_state == BNXT_LIVEPATCH_ACTIVATED) {
			activated = true;
			continue;
		}

		if (live_patch_state == BNXT_LIVEPATCH_INSTALLED)
			patch_req->opcode = FW_LIVEPATCH_REQ_OPCODE_ACTIVATE;
		else if (live_patch_state == BNXT_LIVEPATCH_REMOVED)
			patch_req->opcode = FW_LIVEPATCH_REQ_OPCODE_DEACTIVATE;

		patch_req->fw_target = target;
		rc = hwrm_req_send(bp, patch_req);
		if (rc) {
			bnxt_dl_livepatch_report_err(bp, extack, patch_resp);
			break;
		}
		installed++;
	}

	if (!rc && !installed) {
		if (activated) {
			NL_SET_ERR_MSG_MOD(extack, "Live patch already activated");
			rc = -EEXIST;
		} else {
			NL_SET_ERR_MSG_MOD(extack, "No live patches found");
			rc = -ENOENT;
		}
	}
	hwrm_req_drop(bp, query_req);
	hwrm_req_drop(bp, patch_req);
	return rc;
}

static int bnxt_dl_reload_down(struct devlink *dl, bool netns_change,
			       enum devlink_reload_action action,
			       enum devlink_reload_limit limit,
			       struct netlink_ext_ack *extack)
{
	struct bnxt *bp = bnxt_get_bp_from_dl(dl);
	int rc = 0;

	switch (action) {
	case DEVLINK_RELOAD_ACTION_DRIVER_REINIT: {
		rtnl_lock();
		if (bnxt_sriov_cfg(bp)) {
			NL_SET_ERR_MSG_MOD(extack,
					   "reload is unsupported while VFs are allocated or being configured");
			rtnl_unlock();
			return -EOPNOTSUPP;
		}
		if (bp->dev->reg_state == NETREG_UNREGISTERED) {
			rtnl_unlock();
			return -ENODEV;
		}
		bnxt_ulp_stop(bp);
		if (netif_running(bp->dev)) {
			rc = bnxt_close_nic(bp, true, true);
			if (rc) {
				NL_SET_ERR_MSG_MOD(extack, "Failed to close");
				dev_close(bp->dev);
				rtnl_unlock();
				break;
			}
		}
		bnxt_vf_reps_free(bp);
		rc = bnxt_hwrm_func_drv_unrgtr(bp);
		if (rc) {
			NL_SET_ERR_MSG_MOD(extack, "Failed to deregister");
			if (netif_running(bp->dev))
				dev_close(bp->dev);
			rtnl_unlock();
			break;
		}
		bnxt_cancel_reservations(bp, false);
		bnxt_free_ctx_mem(bp);
		kfree(bp->ctx);
		bp->ctx = NULL;
		break;
	}
	case DEVLINK_RELOAD_ACTION_FW_ACTIVATE: {
		if (limit == DEVLINK_RELOAD_LIMIT_NO_RESET)
			return bnxt_dl_livepatch_activate(bp, extack);
		if (~bp->fw_cap & BNXT_FW_CAP_HOT_RESET) {
			NL_SET_ERR_MSG_MOD(extack, "Device not capable, requires reboot");
			return -EOPNOTSUPP;
		}
		if (!bnxt_hwrm_reset_permitted(bp)) {
			NL_SET_ERR_MSG_MOD(extack,
					   "Reset denied by firmware, it may be inhibited by remote driver");
			return -EPERM;
		}
		rtnl_lock();
		if (bp->dev->reg_state == NETREG_UNREGISTERED) {
			rtnl_unlock();
			return -ENODEV;
		}
		if (netif_running(bp->dev))
			set_bit(BNXT_STATE_FW_ACTIVATE, &bp->state);
		rc = bnxt_hwrm_firmware_reset(bp->dev,
					      FW_RESET_REQ_EMBEDDED_PROC_TYPE_CHIP,
					      FW_RESET_REQ_SELFRST_STATUS_SELFRSTASAP,
					      FW_RESET_REQ_FLAGS_RESET_GRACEFUL |
					      FW_RESET_REQ_FLAGS_FW_ACTIVATION);
		if (rc) {
			NL_SET_ERR_MSG_MOD(extack, "Failed to activate firmware");
			clear_bit(BNXT_STATE_FW_ACTIVATE, &bp->state);
			rtnl_unlock();
		}
		break;
	}
	default:
		rc = -EOPNOTSUPP;
	}

	return rc;
}

static int bnxt_dl_reload_up(struct devlink *dl, enum devlink_reload_action action,
			     enum devlink_reload_limit limit, u32 *actions_performed,
			     struct netlink_ext_ack *extack)
{
	struct bnxt *bp = bnxt_get_bp_from_dl(dl);
	int rc = 0;

	*actions_performed = 0;
	switch (action) {
	case DEVLINK_RELOAD_ACTION_DRIVER_REINIT: {
		bnxt_fw_init_one(bp);
		bnxt_vf_reps_alloc(bp);
		if (netif_running(bp->dev))
			rc = bnxt_open_nic(bp, true, true);
		bnxt_ulp_start(bp, rc);
		if (!rc) {
			bnxt_reenable_sriov(bp);
			bnxt_ptp_reapply_pps(bp);
		}
		break;
	}
	case DEVLINK_RELOAD_ACTION_FW_ACTIVATE: {
		unsigned long start = jiffies;
		unsigned long timeout = start + BNXT_DFLT_FW_RST_MAX_DSECS * HZ / 10;

		if (limit == DEVLINK_RELOAD_LIMIT_NO_RESET)
			break;
		if (bp->fw_cap & BNXT_FW_CAP_ERROR_RECOVERY)
			timeout = start + bp->fw_health->normal_func_wait_dsecs * HZ / 10;
		if (!netif_running(bp->dev))
			NL_SET_ERR_MSG_MOD(extack,
					   "Device is closed, not waiting for reset notice that will never come");
		rtnl_unlock();
		while (test_bit(BNXT_STATE_FW_ACTIVATE, &bp->state)) {
			if (time_after(jiffies, timeout)) {
				NL_SET_ERR_MSG_MOD(extack, "Activation incomplete");
				rc = -ETIMEDOUT;
				break;
			}
			if (test_bit(BNXT_STATE_ABORT_ERR, &bp->state)) {
				NL_SET_ERR_MSG_MOD(extack, "Activation aborted");
				rc = -ENODEV;
				break;
			}
			msleep(50);
		}
		rtnl_lock();
		if (!rc)
			*actions_performed |= BIT(DEVLINK_RELOAD_ACTION_DRIVER_REINIT);
		clear_bit(BNXT_STATE_FW_ACTIVATE, &bp->state);
		break;
	}
	default:
		return -EOPNOTSUPP;
	}

	if (!rc) {
		bnxt_print_device_info(bp);
		if (netif_running(bp->dev)) {
			mutex_lock(&bp->link_lock);
			bnxt_report_link(bp);
			mutex_unlock(&bp->link_lock);
		}
		*actions_performed |= BIT(action);
	} else if (netif_running(bp->dev)) {
		dev_close(bp->dev);
	}
	rtnl_unlock();
	return rc;
}

static bool bnxt_nvm_test(struct bnxt *bp, struct netlink_ext_ack *extack)
{
	bool rc = false;
	u32 datalen;
	u16 index;
	u8 *buf;

	if (bnxt_find_nvram_item(bp->dev, BNX_DIR_TYPE_VPD,
				 BNX_DIR_ORDINAL_FIRST, BNX_DIR_EXT_NONE,
				 &index, NULL, &datalen) || !datalen) {
		NL_SET_ERR_MSG_MOD(extack, "nvm test vpd entry error");
		return false;
	}

	buf = kzalloc(datalen, GFP_KERNEL);
	if (!buf) {
		NL_SET_ERR_MSG_MOD(extack, "insufficient memory for nvm test");
		return false;
	}

	if (bnxt_get_nvram_item(bp->dev, index, 0, datalen, buf)) {
		NL_SET_ERR_MSG_MOD(extack, "nvm test vpd read error");
		goto done;
	}

	if (bnxt_flash_nvram(bp->dev, BNX_DIR_TYPE_VPD, BNX_DIR_ORDINAL_FIRST,
			     BNX_DIR_EXT_NONE, 0, 0, buf, datalen)) {
		NL_SET_ERR_MSG_MOD(extack, "nvm test vpd write error");
		goto done;
	}

	rc = true;

done:
	kfree(buf);
	return rc;
}

static bool bnxt_dl_selftest_check(struct devlink *dl, unsigned int id,
				   struct netlink_ext_ack *extack)
{
	return id == DEVLINK_ATTR_SELFTEST_ID_FLASH;
}

static enum devlink_selftest_status bnxt_dl_selftest_run(struct devlink *dl,
							 unsigned int id,
							 struct netlink_ext_ack *extack)
{
	struct bnxt *bp = bnxt_get_bp_from_dl(dl);

	if (id == DEVLINK_ATTR_SELFTEST_ID_FLASH)
		return bnxt_nvm_test(bp, extack) ?
				DEVLINK_SELFTEST_STATUS_PASS :
				DEVLINK_SELFTEST_STATUS_FAIL;

	return DEVLINK_SELFTEST_STATUS_SKIP;
}

static const struct devlink_ops bnxt_dl_ops = {
#ifdef CONFIG_BNXT_SRIOV
	.eswitch_mode_set = bnxt_dl_eswitch_mode_set,
	.eswitch_mode_get = bnxt_dl_eswitch_mode_get,
#endif /* CONFIG_BNXT_SRIOV */
	.info_get	  = bnxt_dl_info_get,
	.flash_update	  = bnxt_dl_flash_update,
	.reload_actions	  = BIT(DEVLINK_RELOAD_ACTION_DRIVER_REINIT) |
			    BIT(DEVLINK_RELOAD_ACTION_FW_ACTIVATE),
	.reload_limits	  = BIT(DEVLINK_RELOAD_LIMIT_NO_RESET),
	.reload_down	  = bnxt_dl_reload_down,
	.reload_up	  = bnxt_dl_reload_up,
	.selftest_check	  = bnxt_dl_selftest_check,
	.selftest_run	  = bnxt_dl_selftest_run,
};

static const struct devlink_ops bnxt_vf_dl_ops;

enum bnxt_dl_param_id {
	BNXT_DEVLINK_PARAM_ID_BASE = DEVLINK_PARAM_GENERIC_ID_MAX,
	BNXT_DEVLINK_PARAM_ID_GRE_VER_CHECK,
};

static const struct bnxt_dl_nvm_param nvm_params[] = {
	{DEVLINK_PARAM_GENERIC_ID_ENABLE_SRIOV, NVM_OFF_ENABLE_SRIOV,
	 BNXT_NVM_SHARED_CFG, 1, 1},
	{DEVLINK_PARAM_GENERIC_ID_IGNORE_ARI, NVM_OFF_IGNORE_ARI,
	 BNXT_NVM_SHARED_CFG, 1, 1},
	{DEVLINK_PARAM_GENERIC_ID_MSIX_VEC_PER_PF_MAX,
	 NVM_OFF_MSIX_VEC_PER_PF_MAX, BNXT_NVM_SHARED_CFG, 10, 4},
	{DEVLINK_PARAM_GENERIC_ID_MSIX_VEC_PER_PF_MIN,
	 NVM_OFF_MSIX_VEC_PER_PF_MIN, BNXT_NVM_SHARED_CFG, 7, 4},
	{BNXT_DEVLINK_PARAM_ID_GRE_VER_CHECK, NVM_OFF_DIS_GRE_VER_CHECK,
	 BNXT_NVM_SHARED_CFG, 1, 1},
};

union bnxt_nvm_data {
	u8	val8;
	__le32	val32;
};

static void bnxt_copy_to_nvm_data(union bnxt_nvm_data *dst,
				  union devlink_param_value *src,
				  int nvm_num_bits, int dl_num_bytes)
{
	u32 val32 = 0;

	if (nvm_num_bits == 1) {
		dst->val8 = src->vbool;
		return;
	}
	if (dl_num_bytes == 4)
		val32 = src->vu32;
	else if (dl_num_bytes == 2)
		val32 = (u32)src->vu16;
	else if (dl_num_bytes == 1)
		val32 = (u32)src->vu8;
	dst->val32 = cpu_to_le32(val32);
}

static void bnxt_copy_from_nvm_data(union devlink_param_value *dst,
				    union bnxt_nvm_data *src,
				    int nvm_num_bits, int dl_num_bytes)
{
	u32 val32;

	if (nvm_num_bits == 1) {
		dst->vbool = src->val8;
		return;
	}
	val32 = le32_to_cpu(src->val32);
	if (dl_num_bytes == 4)
		dst->vu32 = val32;
	else if (dl_num_bytes == 2)
		dst->vu16 = (u16)val32;
	else if (dl_num_bytes == 1)
		dst->vu8 = (u8)val32;
}

static int bnxt_hwrm_get_nvm_cfg_ver(struct bnxt *bp, u32 *nvm_cfg_ver)
{
	struct hwrm_nvm_get_variable_input *req;
	u16 bytes = BNXT_NVM_CFG_VER_BYTES;
	u16 bits = BNXT_NVM_CFG_VER_BITS;
	union devlink_param_value ver;
	union bnxt_nvm_data *data;
	dma_addr_t data_dma_addr;
	int rc, i = 2;
	u16 dim = 1;

	rc = hwrm_req_init(bp, req, HWRM_NVM_GET_VARIABLE);
	if (rc)
		return rc;

	data = hwrm_req_dma_slice(bp, req, sizeof(*data), &data_dma_addr);
	if (!data) {
		rc = -ENOMEM;
		goto exit;
	}

	/* earlier devices present as an array of raw bytes */
	if (!BNXT_CHIP_P5(bp)) {
		dim = 0;
		i = 0;
		bits *= 3;  /* array of 3 version components */
		bytes *= 4; /* copy whole word */
	}

	hwrm_req_hold(bp, req);
	req->dest_data_addr = cpu_to_le64(data_dma_addr);
	req->data_len = cpu_to_le16(bits);
	req->option_num = cpu_to_le16(NVM_OFF_NVM_CFG_VER);
	req->dimensions = cpu_to_le16(dim);

	while (i >= 0) {
		req->index_0 = cpu_to_le16(i--);
		rc = hwrm_req_send_silent(bp, req);
		if (rc)
			goto exit;
		bnxt_copy_from_nvm_data(&ver, data, bits, bytes);

		if (BNXT_CHIP_P5(bp)) {
			*nvm_cfg_ver <<= 8;
			*nvm_cfg_ver |= ver.vu8;
		} else {
			*nvm_cfg_ver = ver.vu32;
		}
	}

exit:
	hwrm_req_drop(bp, req);
	return rc;
}

static int bnxt_dl_info_put(struct bnxt *bp, struct devlink_info_req *req,
			    enum bnxt_dl_version_type type, const char *key,
			    char *buf)
{
	if (!strlen(buf))
		return 0;

	if ((bp->flags & BNXT_FLAG_CHIP_P5) &&
	    (!strcmp(key, DEVLINK_INFO_VERSION_GENERIC_FW_NCSI) ||
	     !strcmp(key, DEVLINK_INFO_VERSION_GENERIC_FW_ROCE)))
		return 0;

	switch (type) {
	case BNXT_VERSION_FIXED:
		return devlink_info_version_fixed_put(req, key, buf);
	case BNXT_VERSION_RUNNING:
		return devlink_info_version_running_put(req, key, buf);
	case BNXT_VERSION_STORED:
		return devlink_info_version_stored_put(req, key, buf);
	}
	return 0;
}

#define BNXT_FW_SRT_PATCH	"fw.srt.patch"
#define BNXT_FW_CRT_PATCH	"fw.crt.patch"

static int bnxt_dl_livepatch_info_put(struct bnxt *bp,
				      struct devlink_info_req *req,
				      const char *key)
{
	struct hwrm_fw_livepatch_query_input *query;
	struct hwrm_fw_livepatch_query_output *resp;
	u16 flags;
	int rc;

	if (~bp->fw_cap & BNXT_FW_CAP_LIVEPATCH)
		return 0;

	rc = hwrm_req_init(bp, query, HWRM_FW_LIVEPATCH_QUERY);
	if (rc)
		return rc;

	if (!strcmp(key, BNXT_FW_SRT_PATCH))
		query->fw_target = FW_LIVEPATCH_QUERY_REQ_FW_TARGET_SECURE_FW;
	else if (!strcmp(key, BNXT_FW_CRT_PATCH))
		query->fw_target = FW_LIVEPATCH_QUERY_REQ_FW_TARGET_COMMON_FW;
	else
		goto exit;

	resp = hwrm_req_hold(bp, query);
	rc = hwrm_req_send(bp, query);
	if (rc)
		goto exit;

	flags = le16_to_cpu(resp->status_flags);
	if (flags & FW_LIVEPATCH_QUERY_RESP_STATUS_FLAGS_ACTIVE) {
		resp->active_ver[sizeof(resp->active_ver) - 1] = '\0';
		rc = devlink_info_version_running_put(req, key, resp->active_ver);
		if (rc)
			goto exit;
	}

	if (flags & FW_LIVEPATCH_QUERY_RESP_STATUS_FLAGS_INSTALL) {
		resp->install_ver[sizeof(resp->install_ver) - 1] = '\0';
		rc = devlink_info_version_stored_put(req, key, resp->install_ver);
		if (rc)
			goto exit;
	}

exit:
	hwrm_req_drop(bp, query);
	return rc;
}

#define HWRM_FW_VER_STR_LEN	16

static int bnxt_dl_info_get(struct devlink *dl, struct devlink_info_req *req,
			    struct netlink_ext_ack *extack)
{
	struct hwrm_nvm_get_dev_info_output nvm_dev_info;
	struct bnxt *bp = bnxt_get_bp_from_dl(dl);
	struct hwrm_ver_get_output *ver_resp;
	char mgmt_ver[FW_VER_STR_LEN];
	char roce_ver[FW_VER_STR_LEN];
	char ncsi_ver[FW_VER_STR_LEN];
	char buf[32];
	u32 ver = 0;
	int rc;

	rc = devlink_info_driver_name_put(req, DRV_MODULE_NAME);
	if (rc)
		return rc;

	if (BNXT_PF(bp) && (bp->flags & BNXT_FLAG_DSN_VALID)) {
		sprintf(buf, "%02X-%02X-%02X-%02X-%02X-%02X-%02X-%02X",
			bp->dsn[7], bp->dsn[6], bp->dsn[5], bp->dsn[4],
			bp->dsn[3], bp->dsn[2], bp->dsn[1], bp->dsn[0]);
		rc = devlink_info_serial_number_put(req, buf);
		if (rc)
			return rc;
	}

	if (strlen(bp->board_serialno)) {
		rc = devlink_info_board_serial_number_put(req, bp->board_serialno);
		if (rc)
			return rc;
	}

	rc = bnxt_dl_info_put(bp, req, BNXT_VERSION_FIXED,
			      DEVLINK_INFO_VERSION_GENERIC_BOARD_ID,
			      bp->board_partno);
	if (rc)
		return rc;

	sprintf(buf, "%X", bp->chip_num);
	rc = bnxt_dl_info_put(bp, req, BNXT_VERSION_FIXED,
			      DEVLINK_INFO_VERSION_GENERIC_ASIC_ID, buf);
	if (rc)
		return rc;

	ver_resp = &bp->ver_resp;
	sprintf(buf, "%c%d", 'A' + ver_resp->chip_rev, ver_resp->chip_metal);
	rc = bnxt_dl_info_put(bp, req, BNXT_VERSION_FIXED,
			      DEVLINK_INFO_VERSION_GENERIC_ASIC_REV, buf);
	if (rc)
		return rc;

	rc = bnxt_dl_info_put(bp, req, BNXT_VERSION_RUNNING,
			      DEVLINK_INFO_VERSION_GENERIC_FW_PSID,
			      bp->nvm_cfg_ver);
	if (rc)
		return rc;

	buf[0] = 0;
	strncat(buf, ver_resp->active_pkg_name, HWRM_FW_VER_STR_LEN);
	rc = bnxt_dl_info_put(bp, req, BNXT_VERSION_RUNNING,
			      DEVLINK_INFO_VERSION_GENERIC_FW, buf);
	if (rc)
		return rc;

	if (BNXT_PF(bp) && !bnxt_hwrm_get_nvm_cfg_ver(bp, &ver)) {
		sprintf(buf, "%d.%d.%d", (ver >> 16) & 0xff, (ver >> 8) & 0xff,
			ver & 0xff);
		rc = bnxt_dl_info_put(bp, req, BNXT_VERSION_STORED,
				      DEVLINK_INFO_VERSION_GENERIC_FW_PSID,
				      buf);
		if (rc)
			return rc;
	}

	if (ver_resp->flags & VER_GET_RESP_FLAGS_EXT_VER_AVAIL) {
		snprintf(mgmt_ver, FW_VER_STR_LEN, "%d.%d.%d.%d",
			 ver_resp->hwrm_fw_major, ver_resp->hwrm_fw_minor,
			 ver_resp->hwrm_fw_build, ver_resp->hwrm_fw_patch);

		snprintf(ncsi_ver, FW_VER_STR_LEN, "%d.%d.%d.%d",
			 ver_resp->mgmt_fw_major, ver_resp->mgmt_fw_minor,
			 ver_resp->mgmt_fw_build, ver_resp->mgmt_fw_patch);

		snprintf(roce_ver, FW_VER_STR_LEN, "%d.%d.%d.%d",
			 ver_resp->roce_fw_major, ver_resp->roce_fw_minor,
			 ver_resp->roce_fw_build, ver_resp->roce_fw_patch);
	} else {
		snprintf(mgmt_ver, FW_VER_STR_LEN, "%d.%d.%d.%d",
			 ver_resp->hwrm_fw_maj_8b, ver_resp->hwrm_fw_min_8b,
			 ver_resp->hwrm_fw_bld_8b, ver_resp->hwrm_fw_rsvd_8b);

		snprintf(ncsi_ver, FW_VER_STR_LEN, "%d.%d.%d.%d",
			 ver_resp->mgmt_fw_maj_8b, ver_resp->mgmt_fw_min_8b,
			 ver_resp->mgmt_fw_bld_8b, ver_resp->mgmt_fw_rsvd_8b);

		snprintf(roce_ver, FW_VER_STR_LEN, "%d.%d.%d.%d",
			 ver_resp->roce_fw_maj_8b, ver_resp->roce_fw_min_8b,
			 ver_resp->roce_fw_bld_8b, ver_resp->roce_fw_rsvd_8b);
	}
	rc = bnxt_dl_info_put(bp, req, BNXT_VERSION_RUNNING,
			      DEVLINK_INFO_VERSION_GENERIC_FW_MGMT, mgmt_ver);
	if (rc)
		return rc;

	rc = bnxt_dl_info_put(bp, req, BNXT_VERSION_RUNNING,
			      DEVLINK_INFO_VERSION_GENERIC_FW_MGMT_API,
			      bp->hwrm_ver_supp);
	if (rc)
		return rc;

	rc = bnxt_dl_info_put(bp, req, BNXT_VERSION_RUNNING,
			      DEVLINK_INFO_VERSION_GENERIC_FW_NCSI, ncsi_ver);
	if (rc)
		return rc;

	rc = bnxt_dl_info_put(bp, req, BNXT_VERSION_RUNNING,
			      DEVLINK_INFO_VERSION_GENERIC_FW_ROCE, roce_ver);
	if (rc)
		return rc;

	rc = bnxt_hwrm_nvm_get_dev_info(bp, &nvm_dev_info);
	if (rc ||
	    !(nvm_dev_info.flags & NVM_GET_DEV_INFO_RESP_FLAGS_FW_VER_VALID)) {
		if (!bnxt_get_pkginfo(bp->dev, buf, sizeof(buf)))
			return bnxt_dl_info_put(bp, req, BNXT_VERSION_STORED,
						DEVLINK_INFO_VERSION_GENERIC_FW,
						buf);
		return 0;
	}

	buf[0] = 0;
	strncat(buf, nvm_dev_info.pkg_name, HWRM_FW_VER_STR_LEN);
	rc = bnxt_dl_info_put(bp, req, BNXT_VERSION_STORED,
			      DEVLINK_INFO_VERSION_GENERIC_FW, buf);
	if (rc)
		return rc;

	snprintf(mgmt_ver, FW_VER_STR_LEN, "%d.%d.%d.%d",
		 nvm_dev_info.hwrm_fw_major, nvm_dev_info.hwrm_fw_minor,
		 nvm_dev_info.hwrm_fw_build, nvm_dev_info.hwrm_fw_patch);
	rc = bnxt_dl_info_put(bp, req, BNXT_VERSION_STORED,
			      DEVLINK_INFO_VERSION_GENERIC_FW_MGMT, mgmt_ver);
	if (rc)
		return rc;

	snprintf(ncsi_ver, FW_VER_STR_LEN, "%d.%d.%d.%d",
		 nvm_dev_info.mgmt_fw_major, nvm_dev_info.mgmt_fw_minor,
		 nvm_dev_info.mgmt_fw_build, nvm_dev_info.mgmt_fw_patch);
	rc = bnxt_dl_info_put(bp, req, BNXT_VERSION_STORED,
			      DEVLINK_INFO_VERSION_GENERIC_FW_NCSI, ncsi_ver);
	if (rc)
		return rc;

	snprintf(roce_ver, FW_VER_STR_LEN, "%d.%d.%d.%d",
		 nvm_dev_info.roce_fw_major, nvm_dev_info.roce_fw_minor,
		 nvm_dev_info.roce_fw_build, nvm_dev_info.roce_fw_patch);
	rc = bnxt_dl_info_put(bp, req, BNXT_VERSION_STORED,
			      DEVLINK_INFO_VERSION_GENERIC_FW_ROCE, roce_ver);
	if (rc)
		return rc;

	if (BNXT_CHIP_P5(bp)) {
		rc = bnxt_dl_livepatch_info_put(bp, req, BNXT_FW_SRT_PATCH);
		if (rc)
			return rc;
	}
	return bnxt_dl_livepatch_info_put(bp, req, BNXT_FW_CRT_PATCH);

}

static int bnxt_hwrm_nvm_req(struct bnxt *bp, u32 param_id, void *msg,
			     union devlink_param_value *val)
{
	struct hwrm_nvm_get_variable_input *req = msg;
	struct bnxt_dl_nvm_param nvm_param;
	struct hwrm_err_output *resp;
	union bnxt_nvm_data *data;
	dma_addr_t data_dma_addr;
	int idx = 0, rc, i;

	/* Get/Set NVM CFG parameter is supported only on PFs */
	if (BNXT_VF(bp)) {
		hwrm_req_drop(bp, req);
		return -EPERM;
	}

	for (i = 0; i < ARRAY_SIZE(nvm_params); i++) {
		if (nvm_params[i].id == param_id) {
			nvm_param = nvm_params[i];
			break;
		}
	}

	if (i == ARRAY_SIZE(nvm_params)) {
		hwrm_req_drop(bp, req);
		return -EOPNOTSUPP;
	}

	if (nvm_param.dir_type == BNXT_NVM_PORT_CFG)
		idx = bp->pf.port_id;
	else if (nvm_param.dir_type == BNXT_NVM_FUNC_CFG)
		idx = bp->pf.fw_fid - BNXT_FIRST_PF_FID;

	data = hwrm_req_dma_slice(bp, req, sizeof(*data), &data_dma_addr);

	if (!data) {
		hwrm_req_drop(bp, req);
		return -ENOMEM;
	}

	req->dest_data_addr = cpu_to_le64(data_dma_addr);
	req->data_len = cpu_to_le16(nvm_param.nvm_num_bits);
	req->option_num = cpu_to_le16(nvm_param.offset);
	req->index_0 = cpu_to_le16(idx);
	if (idx)
		req->dimensions = cpu_to_le16(1);

	resp = hwrm_req_hold(bp, req);
	if (req->req_type == cpu_to_le16(HWRM_NVM_SET_VARIABLE)) {
		bnxt_copy_to_nvm_data(data, val, nvm_param.nvm_num_bits,
				      nvm_param.dl_num_bytes);
		rc = hwrm_req_send(bp, msg);
	} else {
		rc = hwrm_req_send_silent(bp, msg);
		if (!rc) {
			bnxt_copy_from_nvm_data(val, data,
						nvm_param.nvm_num_bits,
						nvm_param.dl_num_bytes);
		} else {
			if (resp->cmd_err ==
				NVM_GET_VARIABLE_CMD_ERR_CODE_VAR_NOT_EXIST)
				rc = -EOPNOTSUPP;
		}
	}
	hwrm_req_drop(bp, req);
	if (rc == -EACCES)
		netdev_err(bp->dev, "PF does not have admin privileges to modify NVM config\n");
	return rc;
}

static int bnxt_dl_nvm_param_get(struct devlink *dl, u32 id,
				 struct devlink_param_gset_ctx *ctx)
{
	struct bnxt *bp = bnxt_get_bp_from_dl(dl);
	struct hwrm_nvm_get_variable_input *req;
	int rc;

	rc = hwrm_req_init(bp, req, HWRM_NVM_GET_VARIABLE);
	if (rc)
		return rc;

	rc = bnxt_hwrm_nvm_req(bp, id, req, &ctx->val);
	if (!rc && id == BNXT_DEVLINK_PARAM_ID_GRE_VER_CHECK)
		ctx->val.vbool = !ctx->val.vbool;

	return rc;
}

static int bnxt_dl_nvm_param_set(struct devlink *dl, u32 id,
				 struct devlink_param_gset_ctx *ctx)
{
	struct bnxt *bp = bnxt_get_bp_from_dl(dl);
	struct hwrm_nvm_set_variable_input *req;
	int rc;

	rc = hwrm_req_init(bp, req, HWRM_NVM_SET_VARIABLE);
	if (rc)
		return rc;

	if (id == BNXT_DEVLINK_PARAM_ID_GRE_VER_CHECK)
		ctx->val.vbool = !ctx->val.vbool;

	return bnxt_hwrm_nvm_req(bp, id, req, &ctx->val);
}

static int bnxt_dl_msix_validate(struct devlink *dl, u32 id,
				 union devlink_param_value val,
				 struct netlink_ext_ack *extack)
{
	int max_val = -1;

	if (id == DEVLINK_PARAM_GENERIC_ID_MSIX_VEC_PER_PF_MAX)
		max_val = BNXT_MSIX_VEC_MAX;

	if (id == DEVLINK_PARAM_GENERIC_ID_MSIX_VEC_PER_PF_MIN)
		max_val = BNXT_MSIX_VEC_MIN_MAX;

	if (val.vu32 > max_val) {
		NL_SET_ERR_MSG_MOD(extack, "MSIX value is exceeding the range");
		return -EINVAL;
	}

	return 0;
}

static int bnxt_remote_dev_reset_get(struct devlink *dl, u32 id,
				     struct devlink_param_gset_ctx *ctx)
{
	struct bnxt *bp = bnxt_get_bp_from_dl(dl);

	if (~bp->fw_cap & BNXT_FW_CAP_HOT_RESET_IF)
		return -EOPNOTSUPP;

	ctx->val.vbool = bnxt_dl_get_remote_reset(dl);
	return 0;
}

static int bnxt_remote_dev_reset_set(struct devlink *dl, u32 id,
				     struct devlink_param_gset_ctx *ctx)
{
	struct bnxt *bp = bnxt_get_bp_from_dl(dl);
	int rc;

	rc = bnxt_hwrm_remote_dev_reset_set(bp, ctx->val.vbool);
	if (rc)
		return rc;

	bnxt_dl_set_remote_reset(dl, ctx->val.vbool);
	return rc;
}

static const struct devlink_param bnxt_dl_params[] = {
	DEVLINK_PARAM_GENERIC(ENABLE_SRIOV,
			      BIT(DEVLINK_PARAM_CMODE_PERMANENT),
			      bnxt_dl_nvm_param_get, bnxt_dl_nvm_param_set,
			      NULL),
	DEVLINK_PARAM_GENERIC(IGNORE_ARI,
			      BIT(DEVLINK_PARAM_CMODE_PERMANENT),
			      bnxt_dl_nvm_param_get, bnxt_dl_nvm_param_set,
			      NULL),
	DEVLINK_PARAM_GENERIC(MSIX_VEC_PER_PF_MAX,
			      BIT(DEVLINK_PARAM_CMODE_PERMANENT),
			      bnxt_dl_nvm_param_get, bnxt_dl_nvm_param_set,
			      bnxt_dl_msix_validate),
	DEVLINK_PARAM_GENERIC(MSIX_VEC_PER_PF_MIN,
			      BIT(DEVLINK_PARAM_CMODE_PERMANENT),
			      bnxt_dl_nvm_param_get, bnxt_dl_nvm_param_set,
			      bnxt_dl_msix_validate),
	DEVLINK_PARAM_DRIVER(BNXT_DEVLINK_PARAM_ID_GRE_VER_CHECK,
			     "gre_ver_check", DEVLINK_PARAM_TYPE_BOOL,
			     BIT(DEVLINK_PARAM_CMODE_PERMANENT),
			     bnxt_dl_nvm_param_get, bnxt_dl_nvm_param_set,
			     NULL),
	/* keep REMOTE_DEV_RESET last, it is excluded based on caps */
	DEVLINK_PARAM_GENERIC(ENABLE_REMOTE_DEV_RESET,
			      BIT(DEVLINK_PARAM_CMODE_RUNTIME),
			      bnxt_remote_dev_reset_get,
			      bnxt_remote_dev_reset_set, NULL),
};

static int bnxt_dl_params_register(struct bnxt *bp)
{
	int num_params = ARRAY_SIZE(bnxt_dl_params);
	int rc;

	if (bp->hwrm_spec_code < 0x10600)
		return 0;

	if (~bp->fw_cap & BNXT_FW_CAP_HOT_RESET_IF)
		num_params--;

	rc = devlink_params_register(bp->dl, bnxt_dl_params, num_params);
	if (rc)
		netdev_warn(bp->dev, "devlink_params_register failed. rc=%d\n",
			    rc);
	return rc;
}

static void bnxt_dl_params_unregister(struct bnxt *bp)
{
	int num_params = ARRAY_SIZE(bnxt_dl_params);

	if (bp->hwrm_spec_code < 0x10600)
		return;

	if (~bp->fw_cap & BNXT_FW_CAP_HOT_RESET_IF)
		num_params--;

	devlink_params_unregister(bp->dl, bnxt_dl_params, num_params);
}

int bnxt_dl_register(struct bnxt *bp)
{
	const struct devlink_ops *devlink_ops;
	struct devlink_port_attrs attrs = {};
	struct bnxt_dl *bp_dl;
	struct devlink *dl;
	int rc;

	if (BNXT_PF(bp))
		devlink_ops = &bnxt_dl_ops;
	else
		devlink_ops = &bnxt_vf_dl_ops;

	dl = devlink_alloc(devlink_ops, sizeof(struct bnxt_dl), &bp->pdev->dev);
	if (!dl) {
		netdev_warn(bp->dev, "devlink_alloc failed\n");
		return -ENOMEM;
	}

	bp->dl = dl;
	bp_dl = devlink_priv(dl);
	bp_dl->bp = bp;
<<<<<<< HEAD
=======
	bnxt_dl_set_remote_reset(dl, true);
>>>>>>> d60c95ef

	/* Add switchdev eswitch mode setting, if SRIOV supported */
	if (pci_find_ext_capability(bp->pdev, PCI_EXT_CAP_ID_SRIOV) &&
	    bp->hwrm_spec_code > 0x10803)
		bp->eswitch_mode = DEVLINK_ESWITCH_MODE_LEGACY;

	if (!BNXT_PF(bp))
		goto out;

	attrs.flavour = DEVLINK_PORT_FLAVOUR_PHYSICAL;
	attrs.phys.port_number = bp->pf.port_id;
	memcpy(attrs.switch_id.id, bp->dsn, sizeof(bp->dsn));
	attrs.switch_id.id_len = sizeof(bp->dsn);
	devlink_port_attrs_set(&bp->dl_port, &attrs);
	rc = devlink_port_register(dl, &bp->dl_port, bp->pf.port_id);
	if (rc) {
		netdev_err(bp->dev, "devlink_port_register failed\n");
		goto err_dl_free;
	}

	rc = bnxt_dl_params_register(bp);
	if (rc)
		goto err_dl_port_unreg;

	devlink_set_features(dl, DEVLINK_F_RELOAD);
out:
	devlink_register(dl);
	return 0;

err_dl_port_unreg:
	devlink_port_unregister(&bp->dl_port);
err_dl_free:
	devlink_free(dl);
	return rc;
}

void bnxt_dl_unregister(struct bnxt *bp)
{
	struct devlink *dl = bp->dl;

<<<<<<< HEAD
=======
	devlink_unregister(dl);
>>>>>>> d60c95ef
	if (BNXT_PF(bp)) {
		bnxt_dl_params_unregister(bp);
		devlink_port_unregister(&bp->dl_port);
	}
	devlink_free(dl);
}<|MERGE_RESOLUTION|>--- conflicted
+++ resolved
@@ -262,14 +262,9 @@
 {
 	struct bnxt_fw_health *fw_health = bp->fw_health;
 
-<<<<<<< HEAD
-	if (!health)
-		return;
-=======
 	if (fw_health && !fw_health->fw_reporter)
 		fw_health->fw_reporter = __bnxt_dl_reporter_create(bp, &bnxt_dl_fw_reporter_ops);
 }
->>>>>>> d60c95ef
 
 void bnxt_dl_fw_reporters_destroy(struct bnxt *bp)
 {
@@ -396,15 +391,10 @@
 	u8 target;
 	int rc;
 
-<<<<<<< HEAD
-	if (!health)
-		return;
-=======
 	if (~bp->fw_cap & BNXT_FW_CAP_LIVEPATCH) {
 		NL_SET_ERR_MSG_MOD(extack, "Device does not support live patch");
 		return -EOPNOTSUPP;
 	}
->>>>>>> d60c95ef
 
 	rc = hwrm_req_init(bp, query_req, HWRM_FW_LIVEPATCH_QUERY);
 	if (rc)
@@ -1292,10 +1282,7 @@
 	bp->dl = dl;
 	bp_dl = devlink_priv(dl);
 	bp_dl->bp = bp;
-<<<<<<< HEAD
-=======
 	bnxt_dl_set_remote_reset(dl, true);
->>>>>>> d60c95ef
 
 	/* Add switchdev eswitch mode setting, if SRIOV supported */
 	if (pci_find_ext_capability(bp->pdev, PCI_EXT_CAP_ID_SRIOV) &&
@@ -1336,10 +1323,7 @@
 {
 	struct devlink *dl = bp->dl;
 
-<<<<<<< HEAD
-=======
 	devlink_unregister(dl);
->>>>>>> d60c95ef
 	if (BNXT_PF(bp)) {
 		bnxt_dl_params_unregister(bp);
 		devlink_port_unregister(&bp->dl_port);
