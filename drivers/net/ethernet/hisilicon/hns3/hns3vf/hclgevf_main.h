--- conflicted
+++ resolved
@@ -128,11 +128,8 @@
 #define HCLGEVF_V_TAG_BIT		BIT(4)
 #define HCLGEVF_RSS_INPUT_TUPLE_SCTP_NO_PORT	\
 	(HCLGEVF_D_IP_BIT | HCLGEVF_S_IP_BIT | HCLGEVF_V_TAG_BIT)
-<<<<<<< HEAD
-=======
 
 #define HCLGEVF_MAC_MAX_FRAME		9728
->>>>>>> 3b17187f
 
 #define HCLGEVF_STATS_TIMER_INTERVAL	36U
 
