// SPDX-License-Identifier: GPL-2.0-or-later
/**************************************************************************/
/*                                                                        */
/*  IBM System i and System p Virtual NIC Device Driver                   */
/*  Copyright (C) 2014 IBM Corp.                                          */
/*  Santiago Leon (santi_leon@yahoo.com)                                  */
/*  Thomas Falcon (tlfalcon@linux.vnet.ibm.com)                           */
/*  John Allen (jallen@linux.vnet.ibm.com)                                */
/*                                                                        */
/*                                                                        */
/* This module contains the implementation of a virtual ethernet device   */
/* for use with IBM i/p Series LPAR Linux. It utilizes the logical LAN    */
/* option of the RS/6000 Platform Architecture to interface with virtual  */
/* ethernet NICs that are presented to the partition by the hypervisor.   */
/*									   */
/* Messages are passed between the VNIC driver and the VNIC server using  */
/* Command/Response Queues (CRQs) and sub CRQs (sCRQs). CRQs are used to  */
/* issue and receive commands that initiate communication with the server */
/* on driver initialization. Sub CRQs (sCRQs) are similar to CRQs, but    */
/* are used by the driver to notify the server that a packet is           */
/* ready for transmission or that a buffer has been added to receive a    */
/* packet. Subsequently, sCRQs are used by the server to notify the       */
/* driver that a packet transmission has been completed or that a packet  */
/* has been received and placed in a waiting buffer.                      */
/*                                                                        */
/* In lieu of a more conventional "on-the-fly" DMA mapping strategy in    */
/* which skbs are DMA mapped and immediately unmapped when the transmit   */
/* or receive has been completed, the VNIC driver is required to use      */
/* "long term mapping". This entails that large, continuous DMA mapped    */
/* buffers are allocated on driver initialization and these buffers are   */
/* then continuously reused to pass skbs to and from the VNIC server.     */
/*                                                                        */
/**************************************************************************/

#include <linux/module.h>
#include <linux/moduleparam.h>
#include <linux/types.h>
#include <linux/errno.h>
#include <linux/completion.h>
#include <linux/ioport.h>
#include <linux/dma-mapping.h>
#include <linux/kernel.h>
#include <linux/netdevice.h>
#include <linux/etherdevice.h>
#include <linux/skbuff.h>
#include <linux/init.h>
#include <linux/delay.h>
#include <linux/mm.h>
#include <linux/ethtool.h>
#include <linux/proc_fs.h>
#include <linux/if_arp.h>
#include <linux/in.h>
#include <linux/ip.h>
#include <linux/ipv6.h>
#include <linux/irq.h>
#include <linux/kthread.h>
#include <linux/seq_file.h>
#include <linux/interrupt.h>
#include <net/net_namespace.h>
#include <asm/hvcall.h>
#include <linux/atomic.h>
#include <asm/vio.h>
#include <asm/iommu.h>
#include <linux/uaccess.h>
#include <asm/firmware.h>
#include <linux/workqueue.h>
#include <linux/if_vlan.h>
#include <linux/utsname.h>

#include "ibmvnic.h"

static const char ibmvnic_driver_name[] = "ibmvnic";
static const char ibmvnic_driver_string[] = "IBM System i/p Virtual NIC Driver";

MODULE_AUTHOR("Santiago Leon");
MODULE_DESCRIPTION("IBM System i/p Virtual NIC Driver");
MODULE_LICENSE("GPL");
MODULE_VERSION(IBMVNIC_DRIVER_VERSION);

static int ibmvnic_version = IBMVNIC_INITIAL_VERSION;
static int ibmvnic_remove(struct vio_dev *);
static void release_sub_crqs(struct ibmvnic_adapter *, bool);
static int ibmvnic_reset_crq(struct ibmvnic_adapter *);
static int ibmvnic_send_crq_init(struct ibmvnic_adapter *);
static int ibmvnic_reenable_crq_queue(struct ibmvnic_adapter *);
static int ibmvnic_send_crq(struct ibmvnic_adapter *, union ibmvnic_crq *);
static int send_subcrq(struct ibmvnic_adapter *adapter, u64 remote_handle,
		       union sub_crq *sub_crq);
static int send_subcrq_indirect(struct ibmvnic_adapter *, u64, u64, u64);
static irqreturn_t ibmvnic_interrupt_rx(int irq, void *instance);
static int enable_scrq_irq(struct ibmvnic_adapter *,
			   struct ibmvnic_sub_crq_queue *);
static int disable_scrq_irq(struct ibmvnic_adapter *,
			    struct ibmvnic_sub_crq_queue *);
static int pending_scrq(struct ibmvnic_adapter *,
			struct ibmvnic_sub_crq_queue *);
static union sub_crq *ibmvnic_next_scrq(struct ibmvnic_adapter *,
					struct ibmvnic_sub_crq_queue *);
static int ibmvnic_poll(struct napi_struct *napi, int data);
static void send_query_map(struct ibmvnic_adapter *adapter);
static int send_request_map(struct ibmvnic_adapter *, dma_addr_t, __be32, u8);
static int send_request_unmap(struct ibmvnic_adapter *, u8);
static int send_login(struct ibmvnic_adapter *adapter);
static void send_query_cap(struct ibmvnic_adapter *adapter);
static int init_sub_crqs(struct ibmvnic_adapter *);
static int init_sub_crq_irqs(struct ibmvnic_adapter *adapter);
static int ibmvnic_reset_init(struct ibmvnic_adapter *, bool reset);
static void release_crq_queue(struct ibmvnic_adapter *);
static int __ibmvnic_set_mac(struct net_device *, u8 *);
static int init_crq_queue(struct ibmvnic_adapter *adapter);
static int send_query_phys_parms(struct ibmvnic_adapter *adapter);

struct ibmvnic_stat {
	char name[ETH_GSTRING_LEN];
	int offset;
};

#define IBMVNIC_STAT_OFF(stat) (offsetof(struct ibmvnic_adapter, stats) + \
			     offsetof(struct ibmvnic_statistics, stat))
#define IBMVNIC_GET_STAT(a, off) (*((u64 *)(((unsigned long)(a)) + off)))

static const struct ibmvnic_stat ibmvnic_stats[] = {
	{"rx_packets", IBMVNIC_STAT_OFF(rx_packets)},
	{"rx_bytes", IBMVNIC_STAT_OFF(rx_bytes)},
	{"tx_packets", IBMVNIC_STAT_OFF(tx_packets)},
	{"tx_bytes", IBMVNIC_STAT_OFF(tx_bytes)},
	{"ucast_tx_packets", IBMVNIC_STAT_OFF(ucast_tx_packets)},
	{"ucast_rx_packets", IBMVNIC_STAT_OFF(ucast_rx_packets)},
	{"mcast_tx_packets", IBMVNIC_STAT_OFF(mcast_tx_packets)},
	{"mcast_rx_packets", IBMVNIC_STAT_OFF(mcast_rx_packets)},
	{"bcast_tx_packets", IBMVNIC_STAT_OFF(bcast_tx_packets)},
	{"bcast_rx_packets", IBMVNIC_STAT_OFF(bcast_rx_packets)},
	{"align_errors", IBMVNIC_STAT_OFF(align_errors)},
	{"fcs_errors", IBMVNIC_STAT_OFF(fcs_errors)},
	{"single_collision_frames", IBMVNIC_STAT_OFF(single_collision_frames)},
	{"multi_collision_frames", IBMVNIC_STAT_OFF(multi_collision_frames)},
	{"sqe_test_errors", IBMVNIC_STAT_OFF(sqe_test_errors)},
	{"deferred_tx", IBMVNIC_STAT_OFF(deferred_tx)},
	{"late_collisions", IBMVNIC_STAT_OFF(late_collisions)},
	{"excess_collisions", IBMVNIC_STAT_OFF(excess_collisions)},
	{"internal_mac_tx_errors", IBMVNIC_STAT_OFF(internal_mac_tx_errors)},
	{"carrier_sense", IBMVNIC_STAT_OFF(carrier_sense)},
	{"too_long_frames", IBMVNIC_STAT_OFF(too_long_frames)},
	{"internal_mac_rx_errors", IBMVNIC_STAT_OFF(internal_mac_rx_errors)},
};

static long h_reg_sub_crq(unsigned long unit_address, unsigned long token,
			  unsigned long length, unsigned long *number,
			  unsigned long *irq)
{
	unsigned long retbuf[PLPAR_HCALL_BUFSIZE];
	long rc;

	rc = plpar_hcall(H_REG_SUB_CRQ, retbuf, unit_address, token, length);
	*number = retbuf[0];
	*irq = retbuf[1];

	return rc;
}

/**
 * ibmvnic_wait_for_completion - Check device state and wait for completion
 * @adapter: private device data
 * @comp_done: completion structure to wait for
 * @timeout: time to wait in milliseconds
 *
 * Wait for a completion signal or until the timeout limit is reached
 * while checking that the device is still active.
 */
static int ibmvnic_wait_for_completion(struct ibmvnic_adapter *adapter,
				       struct completion *comp_done,
				       unsigned long timeout)
{
	struct net_device *netdev;
	unsigned long div_timeout;
	u8 retry;

	netdev = adapter->netdev;
	retry = 5;
	div_timeout = msecs_to_jiffies(timeout / retry);
	while (true) {
		if (!adapter->crq.active) {
			netdev_err(netdev, "Device down!\n");
			return -ENODEV;
		}
		if (!retry--)
			break;
		if (wait_for_completion_timeout(comp_done, div_timeout))
			return 0;
	}
	netdev_err(netdev, "Operation timed out.\n");
	return -ETIMEDOUT;
}

static int alloc_long_term_buff(struct ibmvnic_adapter *adapter,
				struct ibmvnic_long_term_buff *ltb, int size)
{
	struct device *dev = &adapter->vdev->dev;
	int rc;

	ltb->size = size;
	ltb->buff = dma_alloc_coherent(dev, ltb->size, &ltb->addr,
				       GFP_KERNEL);

	if (!ltb->buff) {
		dev_err(dev, "Couldn't alloc long term buffer\n");
		return -ENOMEM;
	}
	ltb->map_id = adapter->map_id;
	adapter->map_id++;

<<<<<<< HEAD
=======
	mutex_lock(&adapter->fw_lock);
	adapter->fw_done_rc = 0;
>>>>>>> d1988041
	reinit_completion(&adapter->fw_done);
	rc = send_request_map(adapter, ltb->addr,
			      ltb->size, ltb->map_id);
	if (rc) {
		dma_free_coherent(dev, ltb->size, ltb->buff, ltb->addr);
		mutex_unlock(&adapter->fw_lock);
		return rc;
	}

	rc = ibmvnic_wait_for_completion(adapter, &adapter->fw_done, 10000);
	if (rc) {
		dev_err(dev,
			"Long term map request aborted or timed out,rc = %d\n",
			rc);
		dma_free_coherent(dev, ltb->size, ltb->buff, ltb->addr);
		mutex_unlock(&adapter->fw_lock);
		return rc;
	}

	if (adapter->fw_done_rc) {
		dev_err(dev, "Couldn't map long term buffer,rc = %d\n",
			adapter->fw_done_rc);
		dma_free_coherent(dev, ltb->size, ltb->buff, ltb->addr);
		mutex_unlock(&adapter->fw_lock);
		return -1;
	}
	mutex_unlock(&adapter->fw_lock);
	return 0;
}

static void free_long_term_buff(struct ibmvnic_adapter *adapter,
				struct ibmvnic_long_term_buff *ltb)
{
	struct device *dev = &adapter->vdev->dev;

	if (!ltb->buff)
		return;

	if (adapter->reset_reason != VNIC_RESET_FAILOVER &&
	    adapter->reset_reason != VNIC_RESET_MOBILITY)
		send_request_unmap(adapter, ltb->map_id);
	dma_free_coherent(dev, ltb->size, ltb->buff, ltb->addr);
}

static int reset_long_term_buff(struct ibmvnic_adapter *adapter,
				struct ibmvnic_long_term_buff *ltb)
{
	struct device *dev = &adapter->vdev->dev;
	int rc;

	memset(ltb->buff, 0, ltb->size);

<<<<<<< HEAD
=======
	mutex_lock(&adapter->fw_lock);
	adapter->fw_done_rc = 0;

>>>>>>> d1988041
	reinit_completion(&adapter->fw_done);
	rc = send_request_map(adapter, ltb->addr, ltb->size, ltb->map_id);
	if (rc) {
		mutex_unlock(&adapter->fw_lock);
		return rc;
	}

	rc = ibmvnic_wait_for_completion(adapter, &adapter->fw_done, 10000);
	if (rc) {
		dev_info(dev,
			 "Reset failed, long term map request timed out or aborted\n");
		mutex_unlock(&adapter->fw_lock);
		return rc;
	}

	if (adapter->fw_done_rc) {
		dev_info(dev,
			 "Reset failed, attempting to free and reallocate buffer\n");
		free_long_term_buff(adapter, ltb);
		mutex_unlock(&adapter->fw_lock);
		return alloc_long_term_buff(adapter, ltb, ltb->size);
	}
	mutex_unlock(&adapter->fw_lock);
	return 0;
}

static void deactivate_rx_pools(struct ibmvnic_adapter *adapter)
{
	int i;

	for (i = 0; i < adapter->num_active_rx_pools; i++)
		adapter->rx_pool[i].active = 0;
}

static void replenish_rx_pool(struct ibmvnic_adapter *adapter,
			      struct ibmvnic_rx_pool *pool)
{
	int count = pool->size - atomic_read(&pool->available);
	u64 handle = adapter->rx_scrq[pool->index]->handle;
	struct device *dev = &adapter->vdev->dev;
	int buffers_added = 0;
	unsigned long lpar_rc;
	union sub_crq sub_crq;
	struct sk_buff *skb;
	unsigned int offset;
	dma_addr_t dma_addr;
	unsigned char *dst;
	int shift = 0;
	int index;
	int i;

	if (!pool->active)
		return;

	for (i = 0; i < count; ++i) {
		skb = alloc_skb(pool->buff_size, GFP_ATOMIC);
		if (!skb) {
			dev_err(dev, "Couldn't replenish rx buff\n");
			adapter->replenish_no_mem++;
			break;
		}

		index = pool->free_map[pool->next_free];

		if (pool->rx_buff[index].skb)
			dev_err(dev, "Inconsistent free_map!\n");

		/* Copy the skb to the long term mapped DMA buffer */
		offset = index * pool->buff_size;
		dst = pool->long_term_buff.buff + offset;
		memset(dst, 0, pool->buff_size);
		dma_addr = pool->long_term_buff.addr + offset;
		pool->rx_buff[index].data = dst;

		pool->free_map[pool->next_free] = IBMVNIC_INVALID_MAP;
		pool->rx_buff[index].dma = dma_addr;
		pool->rx_buff[index].skb = skb;
		pool->rx_buff[index].pool_index = pool->index;
		pool->rx_buff[index].size = pool->buff_size;

		memset(&sub_crq, 0, sizeof(sub_crq));
		sub_crq.rx_add.first = IBMVNIC_CRQ_CMD;
		sub_crq.rx_add.correlator =
		    cpu_to_be64((u64)&pool->rx_buff[index]);
		sub_crq.rx_add.ioba = cpu_to_be32(dma_addr);
		sub_crq.rx_add.map_id = pool->long_term_buff.map_id;

		/* The length field of the sCRQ is defined to be 24 bits so the
		 * buffer size needs to be left shifted by a byte before it is
		 * converted to big endian to prevent the last byte from being
		 * truncated.
		 */
#ifdef __LITTLE_ENDIAN__
		shift = 8;
#endif
		sub_crq.rx_add.len = cpu_to_be32(pool->buff_size << shift);

		lpar_rc = send_subcrq(adapter, handle, &sub_crq);
		if (lpar_rc != H_SUCCESS)
			goto failure;

		buffers_added++;
		adapter->replenish_add_buff_success++;
		pool->next_free = (pool->next_free + 1) % pool->size;
	}
	atomic_add(buffers_added, &pool->available);
	return;

failure:
	if (lpar_rc != H_PARAMETER && lpar_rc != H_CLOSED)
		dev_err_ratelimited(dev, "rx: replenish packet buffer failed\n");
	pool->free_map[pool->next_free] = index;
	pool->rx_buff[index].skb = NULL;

	dev_kfree_skb_any(skb);
	adapter->replenish_add_buff_failure++;
	atomic_add(buffers_added, &pool->available);

	if (lpar_rc == H_CLOSED || adapter->failover_pending) {
		/* Disable buffer pool replenishment and report carrier off if
		 * queue is closed or pending failover.
		 * Firmware guarantees that a signal will be sent to the
		 * driver, triggering a reset.
		 */
		deactivate_rx_pools(adapter);
		netif_carrier_off(adapter->netdev);
	}
}

static void replenish_pools(struct ibmvnic_adapter *adapter)
{
	int i;

	adapter->replenish_task_cycles++;
	for (i = 0; i < adapter->num_active_rx_pools; i++) {
		if (adapter->rx_pool[i].active)
			replenish_rx_pool(adapter, &adapter->rx_pool[i]);
	}
}

static void release_stats_buffers(struct ibmvnic_adapter *adapter)
{
	kfree(adapter->tx_stats_buffers);
	kfree(adapter->rx_stats_buffers);
	adapter->tx_stats_buffers = NULL;
	adapter->rx_stats_buffers = NULL;
}

static int init_stats_buffers(struct ibmvnic_adapter *adapter)
{
	adapter->tx_stats_buffers =
				kcalloc(IBMVNIC_MAX_QUEUES,
					sizeof(struct ibmvnic_tx_queue_stats),
					GFP_KERNEL);
	if (!adapter->tx_stats_buffers)
		return -ENOMEM;

	adapter->rx_stats_buffers =
				kcalloc(IBMVNIC_MAX_QUEUES,
					sizeof(struct ibmvnic_rx_queue_stats),
					GFP_KERNEL);
	if (!adapter->rx_stats_buffers)
		return -ENOMEM;

	return 0;
}

static void release_stats_token(struct ibmvnic_adapter *adapter)
{
	struct device *dev = &adapter->vdev->dev;

	if (!adapter->stats_token)
		return;

	dma_unmap_single(dev, adapter->stats_token,
			 sizeof(struct ibmvnic_statistics),
			 DMA_FROM_DEVICE);
	adapter->stats_token = 0;
}

static int init_stats_token(struct ibmvnic_adapter *adapter)
{
	struct device *dev = &adapter->vdev->dev;
	dma_addr_t stok;

	stok = dma_map_single(dev, &adapter->stats,
			      sizeof(struct ibmvnic_statistics),
			      DMA_FROM_DEVICE);
	if (dma_mapping_error(dev, stok)) {
		dev_err(dev, "Couldn't map stats buffer\n");
		return -1;
	}

	adapter->stats_token = stok;
	netdev_dbg(adapter->netdev, "Stats token initialized (%llx)\n", stok);
	return 0;
}

static int reset_rx_pools(struct ibmvnic_adapter *adapter)
{
	struct ibmvnic_rx_pool *rx_pool;
	u64 buff_size;
	int rx_scrqs;
	int i, j, rc;

	if (!adapter->rx_pool)
		return -1;
<<<<<<< HEAD

	size_array = (u64 *)((u8 *)(adapter->login_rsp_buf) +
		be32_to_cpu(adapter->login_rsp_buf->off_rxadd_buff_size));
=======
>>>>>>> d1988041

	buff_size = adapter->cur_rx_buf_sz;
	rx_scrqs = adapter->num_active_rx_pools;
	for (i = 0; i < rx_scrqs; i++) {
		rx_pool = &adapter->rx_pool[i];

		netdev_dbg(adapter->netdev, "Re-setting rx_pool[%d]\n", i);

		if (rx_pool->buff_size != buff_size) {
			free_long_term_buff(adapter, &rx_pool->long_term_buff);
			rx_pool->buff_size = buff_size;
			rc = alloc_long_term_buff(adapter,
						  &rx_pool->long_term_buff,
						  rx_pool->size *
						  rx_pool->buff_size);
		} else {
			rc = reset_long_term_buff(adapter,
						  &rx_pool->long_term_buff);
		}

		if (rc)
			return rc;

		for (j = 0; j < rx_pool->size; j++)
			rx_pool->free_map[j] = j;

		memset(rx_pool->rx_buff, 0,
		       rx_pool->size * sizeof(struct ibmvnic_rx_buff));

		atomic_set(&rx_pool->available, 0);
		rx_pool->next_alloc = 0;
		rx_pool->next_free = 0;
		rx_pool->active = 1;
	}

	return 0;
}

static void release_rx_pools(struct ibmvnic_adapter *adapter)
{
	struct ibmvnic_rx_pool *rx_pool;
	int i, j;

	if (!adapter->rx_pool)
		return;

	for (i = 0; i < adapter->num_active_rx_pools; i++) {
		rx_pool = &adapter->rx_pool[i];

		netdev_dbg(adapter->netdev, "Releasing rx_pool[%d]\n", i);

		kfree(rx_pool->free_map);
		free_long_term_buff(adapter, &rx_pool->long_term_buff);

		if (!rx_pool->rx_buff)
			continue;

		for (j = 0; j < rx_pool->size; j++) {
			if (rx_pool->rx_buff[j].skb) {
				dev_kfree_skb_any(rx_pool->rx_buff[j].skb);
				rx_pool->rx_buff[j].skb = NULL;
			}
		}

		kfree(rx_pool->rx_buff);
	}

	kfree(adapter->rx_pool);
	adapter->rx_pool = NULL;
	adapter->num_active_rx_pools = 0;
}

static int init_rx_pools(struct net_device *netdev)
{
	struct ibmvnic_adapter *adapter = netdev_priv(netdev);
	struct device *dev = &adapter->vdev->dev;
	struct ibmvnic_rx_pool *rx_pool;
	int rxadd_subcrqs;
	u64 buff_size;
	int i, j;

	rxadd_subcrqs = adapter->num_active_rx_scrqs;
	buff_size = adapter->cur_rx_buf_sz;

	adapter->rx_pool = kcalloc(rxadd_subcrqs,
				   sizeof(struct ibmvnic_rx_pool),
				   GFP_KERNEL);
	if (!adapter->rx_pool) {
		dev_err(dev, "Failed to allocate rx pools\n");
		return -1;
	}

	adapter->num_active_rx_pools = rxadd_subcrqs;

	for (i = 0; i < rxadd_subcrqs; i++) {
		rx_pool = &adapter->rx_pool[i];

		netdev_dbg(adapter->netdev,
			   "Initializing rx_pool[%d], %lld buffs, %lld bytes each\n",
			   i, adapter->req_rx_add_entries_per_subcrq,
			   buff_size);

		rx_pool->size = adapter->req_rx_add_entries_per_subcrq;
		rx_pool->index = i;
		rx_pool->buff_size = buff_size;
		rx_pool->active = 1;

		rx_pool->free_map = kcalloc(rx_pool->size, sizeof(int),
					    GFP_KERNEL);
		if (!rx_pool->free_map) {
			release_rx_pools(adapter);
			return -1;
		}

		rx_pool->rx_buff = kcalloc(rx_pool->size,
					   sizeof(struct ibmvnic_rx_buff),
					   GFP_KERNEL);
		if (!rx_pool->rx_buff) {
			dev_err(dev, "Couldn't alloc rx buffers\n");
			release_rx_pools(adapter);
			return -1;
		}

		if (alloc_long_term_buff(adapter, &rx_pool->long_term_buff,
					 rx_pool->size * rx_pool->buff_size)) {
			release_rx_pools(adapter);
			return -1;
		}

		for (j = 0; j < rx_pool->size; ++j)
			rx_pool->free_map[j] = j;

		atomic_set(&rx_pool->available, 0);
		rx_pool->next_alloc = 0;
		rx_pool->next_free = 0;
	}

	return 0;
}

static int reset_one_tx_pool(struct ibmvnic_adapter *adapter,
			     struct ibmvnic_tx_pool *tx_pool)
{
	int rc, i;

	rc = reset_long_term_buff(adapter, &tx_pool->long_term_buff);
	if (rc)
		return rc;

	memset(tx_pool->tx_buff, 0,
	       tx_pool->num_buffers *
	       sizeof(struct ibmvnic_tx_buff));

	for (i = 0; i < tx_pool->num_buffers; i++)
		tx_pool->free_map[i] = i;

	tx_pool->consumer_index = 0;
	tx_pool->producer_index = 0;

	return 0;
}

static int reset_tx_pools(struct ibmvnic_adapter *adapter)
{
	int tx_scrqs;
	int i, rc;

	if (!adapter->tx_pool)
		return -1;

<<<<<<< HEAD
	tx_scrqs = be32_to_cpu(adapter->login_rsp_buf->num_txsubm_subcrqs);
=======
	tx_scrqs = adapter->num_active_tx_pools;
>>>>>>> d1988041
	for (i = 0; i < tx_scrqs; i++) {
		rc = reset_one_tx_pool(adapter, &adapter->tso_pool[i]);
		if (rc)
			return rc;
		rc = reset_one_tx_pool(adapter, &adapter->tx_pool[i]);
		if (rc)
			return rc;
	}

	return 0;
}

static void release_vpd_data(struct ibmvnic_adapter *adapter)
{
	if (!adapter->vpd)
		return;

	kfree(adapter->vpd->buff);
	kfree(adapter->vpd);

	adapter->vpd = NULL;
}

static void release_one_tx_pool(struct ibmvnic_adapter *adapter,
				struct ibmvnic_tx_pool *tx_pool)
{
	kfree(tx_pool->tx_buff);
	kfree(tx_pool->free_map);
	free_long_term_buff(adapter, &tx_pool->long_term_buff);
}

static void release_tx_pools(struct ibmvnic_adapter *adapter)
{
	int i;

	if (!adapter->tx_pool)
		return;

	for (i = 0; i < adapter->num_active_tx_pools; i++) {
		release_one_tx_pool(adapter, &adapter->tx_pool[i]);
		release_one_tx_pool(adapter, &adapter->tso_pool[i]);
	}

	kfree(adapter->tx_pool);
	adapter->tx_pool = NULL;
	kfree(adapter->tso_pool);
	adapter->tso_pool = NULL;
	adapter->num_active_tx_pools = 0;
}

static int init_one_tx_pool(struct net_device *netdev,
			    struct ibmvnic_tx_pool *tx_pool,
			    int num_entries, int buf_size)
{
	struct ibmvnic_adapter *adapter = netdev_priv(netdev);
	int i;

	tx_pool->tx_buff = kcalloc(num_entries,
				   sizeof(struct ibmvnic_tx_buff),
				   GFP_KERNEL);
	if (!tx_pool->tx_buff)
		return -1;

	if (alloc_long_term_buff(adapter, &tx_pool->long_term_buff,
				 num_entries * buf_size))
		return -1;

	tx_pool->free_map = kcalloc(num_entries, sizeof(int), GFP_KERNEL);
	if (!tx_pool->free_map)
		return -1;

	for (i = 0; i < num_entries; i++)
		tx_pool->free_map[i] = i;

	tx_pool->consumer_index = 0;
	tx_pool->producer_index = 0;
	tx_pool->num_buffers = num_entries;
	tx_pool->buf_size = buf_size;

	return 0;
}

static int init_tx_pools(struct net_device *netdev)
{
	struct ibmvnic_adapter *adapter = netdev_priv(netdev);
	int tx_subcrqs;
	int i, rc;

	tx_subcrqs = adapter->num_active_tx_scrqs;
	adapter->tx_pool = kcalloc(tx_subcrqs,
				   sizeof(struct ibmvnic_tx_pool), GFP_KERNEL);
	if (!adapter->tx_pool)
		return -1;

	adapter->tso_pool = kcalloc(tx_subcrqs,
				    sizeof(struct ibmvnic_tx_pool), GFP_KERNEL);
	if (!adapter->tso_pool)
		return -1;

	adapter->num_active_tx_pools = tx_subcrqs;

	for (i = 0; i < tx_subcrqs; i++) {
		rc = init_one_tx_pool(netdev, &adapter->tx_pool[i],
				      adapter->req_tx_entries_per_subcrq,
				      adapter->req_mtu + VLAN_HLEN);
		if (rc) {
			release_tx_pools(adapter);
			return rc;
		}

		rc = init_one_tx_pool(netdev, &adapter->tso_pool[i],
				      IBMVNIC_TSO_BUFS,
				      IBMVNIC_TSO_BUF_SZ);
		if (rc) {
			release_tx_pools(adapter);
			return rc;
		}
	}

	return 0;
}

static void ibmvnic_napi_enable(struct ibmvnic_adapter *adapter)
{
	int i;

	if (adapter->napi_enabled)
		return;

	for (i = 0; i < adapter->req_rx_queues; i++)
		napi_enable(&adapter->napi[i]);

	adapter->napi_enabled = true;
}

static void ibmvnic_napi_disable(struct ibmvnic_adapter *adapter)
{
	int i;

	if (!adapter->napi_enabled)
		return;

	for (i = 0; i < adapter->req_rx_queues; i++) {
		netdev_dbg(adapter->netdev, "Disabling napi[%d]\n", i);
		napi_disable(&adapter->napi[i]);
	}

	adapter->napi_enabled = false;
}

static int init_napi(struct ibmvnic_adapter *adapter)
{
	int i;

	adapter->napi = kcalloc(adapter->req_rx_queues,
				sizeof(struct napi_struct), GFP_KERNEL);
	if (!adapter->napi)
		return -ENOMEM;

	for (i = 0; i < adapter->req_rx_queues; i++) {
		netdev_dbg(adapter->netdev, "Adding napi[%d]\n", i);
		netif_napi_add(adapter->netdev, &adapter->napi[i],
			       ibmvnic_poll, NAPI_POLL_WEIGHT);
	}

	adapter->num_active_rx_napi = adapter->req_rx_queues;
	return 0;
}

static void release_napi(struct ibmvnic_adapter *adapter)
{
	int i;

	if (!adapter->napi)
		return;

	for (i = 0; i < adapter->num_active_rx_napi; i++) {
		netdev_dbg(adapter->netdev, "Releasing napi[%d]\n", i);
		netif_napi_del(&adapter->napi[i]);
	}

	kfree(adapter->napi);
	adapter->napi = NULL;
	adapter->num_active_rx_napi = 0;
	adapter->napi_enabled = false;
}

static int ibmvnic_login(struct net_device *netdev)
{
	struct ibmvnic_adapter *adapter = netdev_priv(netdev);
	unsigned long timeout = msecs_to_jiffies(20000);
	int retry_count = 0;
	int retries = 10;
	bool retry;
	int rc;

	do {
		retry = false;
		if (retry_count > retries) {
			netdev_warn(netdev, "Login attempts exceeded\n");
			return -1;
		}

		adapter->init_done_rc = 0;
		reinit_completion(&adapter->init_done);
		rc = send_login(adapter);
		if (rc)
			return rc;

		if (!wait_for_completion_timeout(&adapter->init_done,
						 timeout)) {
			netdev_warn(netdev, "Login timed out, retrying...\n");
			retry = true;
			adapter->init_done_rc = 0;
			retry_count++;
			continue;
		}

		if (adapter->init_done_rc == ABORTED) {
			netdev_warn(netdev, "Login aborted, retrying...\n");
			retry = true;
			adapter->init_done_rc = 0;
			retry_count++;
			/* FW or device may be busy, so
			 * wait a bit before retrying login
			 */
			msleep(500);
		} else if (adapter->init_done_rc == PARTIALSUCCESS) {
			retry_count++;
			release_sub_crqs(adapter, 1);

			retry = true;
			netdev_dbg(netdev,
				   "Received partial success, retrying...\n");
			adapter->init_done_rc = 0;
			reinit_completion(&adapter->init_done);
			send_query_cap(adapter);
			if (!wait_for_completion_timeout(&adapter->init_done,
							 timeout)) {
				netdev_warn(netdev,
					    "Capabilities query timed out\n");
				return -1;
			}

			rc = init_sub_crqs(adapter);
			if (rc) {
				netdev_warn(netdev,
					    "SCRQ initialization failed\n");
				return -1;
			}

			rc = init_sub_crq_irqs(adapter);
			if (rc) {
				netdev_warn(netdev,
					    "SCRQ irq initialization failed\n");
				return -1;
			}
		} else if (adapter->init_done_rc) {
			netdev_warn(netdev, "Adapter login failed\n");
			return -1;
		}
	} while (retry);

	__ibmvnic_set_mac(netdev, adapter->mac_addr);

	return 0;
}

static void release_login_buffer(struct ibmvnic_adapter *adapter)
{
	kfree(adapter->login_buf);
	adapter->login_buf = NULL;
}

static void release_login_rsp_buffer(struct ibmvnic_adapter *adapter)
{
	kfree(adapter->login_rsp_buf);
	adapter->login_rsp_buf = NULL;
}

static void release_resources(struct ibmvnic_adapter *adapter)
{
	release_vpd_data(adapter);

	release_tx_pools(adapter);
	release_rx_pools(adapter);

	release_napi(adapter);
	release_login_rsp_buffer(adapter);
}

static int set_link_state(struct ibmvnic_adapter *adapter, u8 link_state)
{
	struct net_device *netdev = adapter->netdev;
	unsigned long timeout = msecs_to_jiffies(20000);
	union ibmvnic_crq crq;
	bool resend;
	int rc;

	netdev_dbg(netdev, "setting link state %d\n", link_state);

	memset(&crq, 0, sizeof(crq));
	crq.logical_link_state.first = IBMVNIC_CRQ_CMD;
	crq.logical_link_state.cmd = LOGICAL_LINK_STATE;
	crq.logical_link_state.link_state = link_state;

	do {
		resend = false;

		reinit_completion(&adapter->init_done);
		rc = ibmvnic_send_crq(adapter, &crq);
		if (rc) {
			netdev_err(netdev, "Failed to set link state\n");
			return rc;
		}

		if (!wait_for_completion_timeout(&adapter->init_done,
						 timeout)) {
			netdev_err(netdev, "timeout setting link state\n");
			return -1;
		}

		if (adapter->init_done_rc == PARTIALSUCCESS) {
			/* Partuial success, delay and re-send */
			mdelay(1000);
			resend = true;
		} else if (adapter->init_done_rc) {
			netdev_warn(netdev, "Unable to set link state, rc=%d\n",
				    adapter->init_done_rc);
			return adapter->init_done_rc;
		}
	} while (resend);

	return 0;
}

static int set_real_num_queues(struct net_device *netdev)
{
	struct ibmvnic_adapter *adapter = netdev_priv(netdev);
	int rc;

	netdev_dbg(netdev, "Setting real tx/rx queues (%llx/%llx)\n",
		   adapter->req_tx_queues, adapter->req_rx_queues);

	rc = netif_set_real_num_tx_queues(netdev, adapter->req_tx_queues);
	if (rc) {
		netdev_err(netdev, "failed to set the number of tx queues\n");
		return rc;
	}

	rc = netif_set_real_num_rx_queues(netdev, adapter->req_rx_queues);
	if (rc)
		netdev_err(netdev, "failed to set the number of rx queues\n");

	return rc;
}

static int ibmvnic_get_vpd(struct ibmvnic_adapter *adapter)
{
	struct device *dev = &adapter->vdev->dev;
	union ibmvnic_crq crq;
	int len = 0;
	int rc;

	if (adapter->vpd->buff)
		len = adapter->vpd->len;

<<<<<<< HEAD
	reinit_completion(&adapter->fw_done);
=======
	mutex_lock(&adapter->fw_lock);
	adapter->fw_done_rc = 0;
	reinit_completion(&adapter->fw_done);

>>>>>>> d1988041
	crq.get_vpd_size.first = IBMVNIC_CRQ_CMD;
	crq.get_vpd_size.cmd = GET_VPD_SIZE;
	rc = ibmvnic_send_crq(adapter, &crq);
	if (rc) {
		mutex_unlock(&adapter->fw_lock);
		return rc;
	}

	rc = ibmvnic_wait_for_completion(adapter, &adapter->fw_done, 10000);
	if (rc) {
		dev_err(dev, "Could not retrieve VPD size, rc = %d\n", rc);
		mutex_unlock(&adapter->fw_lock);
		return rc;
	}
	mutex_unlock(&adapter->fw_lock);

	if (!adapter->vpd->len)
		return -ENODATA;

	if (!adapter->vpd->buff)
		adapter->vpd->buff = kzalloc(adapter->vpd->len, GFP_KERNEL);
	else if (adapter->vpd->len != len)
		adapter->vpd->buff =
			krealloc(adapter->vpd->buff,
				 adapter->vpd->len, GFP_KERNEL);

	if (!adapter->vpd->buff) {
		dev_err(dev, "Could allocate VPD buffer\n");
		return -ENOMEM;
	}

	adapter->vpd->dma_addr =
		dma_map_single(dev, adapter->vpd->buff, adapter->vpd->len,
			       DMA_FROM_DEVICE);
	if (dma_mapping_error(dev, adapter->vpd->dma_addr)) {
		dev_err(dev, "Could not map VPD buffer\n");
		kfree(adapter->vpd->buff);
		adapter->vpd->buff = NULL;
		return -ENOMEM;
	}

	mutex_lock(&adapter->fw_lock);
	adapter->fw_done_rc = 0;
	reinit_completion(&adapter->fw_done);

	crq.get_vpd.first = IBMVNIC_CRQ_CMD;
	crq.get_vpd.cmd = GET_VPD;
	crq.get_vpd.ioba = cpu_to_be32(adapter->vpd->dma_addr);
	crq.get_vpd.len = cpu_to_be32((u32)adapter->vpd->len);
	rc = ibmvnic_send_crq(adapter, &crq);
	if (rc) {
		kfree(adapter->vpd->buff);
		adapter->vpd->buff = NULL;
		mutex_unlock(&adapter->fw_lock);
		return rc;
	}

	rc = ibmvnic_wait_for_completion(adapter, &adapter->fw_done, 10000);
	if (rc) {
		dev_err(dev, "Unable to retrieve VPD, rc = %d\n", rc);
		kfree(adapter->vpd->buff);
		adapter->vpd->buff = NULL;
		mutex_unlock(&adapter->fw_lock);
		return rc;
	}

	mutex_unlock(&adapter->fw_lock);
	return 0;
}

static int init_resources(struct ibmvnic_adapter *adapter)
{
	struct net_device *netdev = adapter->netdev;
	int rc;

	rc = set_real_num_queues(netdev);
	if (rc)
		return rc;

	adapter->vpd = kzalloc(sizeof(*adapter->vpd), GFP_KERNEL);
	if (!adapter->vpd)
		return -ENOMEM;

	/* Vital Product Data (VPD) */
	rc = ibmvnic_get_vpd(adapter);
	if (rc) {
		netdev_err(netdev, "failed to initialize Vital Product Data (VPD)\n");
		return rc;
	}

	adapter->map_id = 1;

	rc = init_napi(adapter);
	if (rc)
		return rc;

	send_query_map(adapter);

	rc = init_rx_pools(netdev);
	if (rc)
		return rc;

	rc = init_tx_pools(netdev);
	return rc;
}

static int __ibmvnic_open(struct net_device *netdev)
{
	struct ibmvnic_adapter *adapter = netdev_priv(netdev);
	enum vnic_state prev_state = adapter->state;
	int i, rc;

	adapter->state = VNIC_OPENING;
	replenish_pools(adapter);
	ibmvnic_napi_enable(adapter);

	/* We're ready to receive frames, enable the sub-crq interrupts and
	 * set the logical link state to up
	 */
	for (i = 0; i < adapter->req_rx_queues; i++) {
		netdev_dbg(netdev, "Enabling rx_scrq[%d] irq\n", i);
		if (prev_state == VNIC_CLOSED)
			enable_irq(adapter->rx_scrq[i]->irq);
		enable_scrq_irq(adapter, adapter->rx_scrq[i]);
	}

	for (i = 0; i < adapter->req_tx_queues; i++) {
		netdev_dbg(netdev, "Enabling tx_scrq[%d] irq\n", i);
		if (prev_state == VNIC_CLOSED)
			enable_irq(adapter->tx_scrq[i]->irq);
		enable_scrq_irq(adapter, adapter->tx_scrq[i]);
	}

	rc = set_link_state(adapter, IBMVNIC_LOGICAL_LNK_UP);
	if (rc) {
		for (i = 0; i < adapter->req_rx_queues; i++)
			napi_disable(&adapter->napi[i]);
		release_resources(adapter);
		return rc;
	}

	netif_tx_start_all_queues(netdev);

	if (prev_state == VNIC_CLOSED) {
		for (i = 0; i < adapter->req_rx_queues; i++)
			napi_schedule(&adapter->napi[i]);
	}

	adapter->state = VNIC_OPEN;
	return rc;
}

static int ibmvnic_open(struct net_device *netdev)
{
	struct ibmvnic_adapter *adapter = netdev_priv(netdev);
	int rc;

	/* If device failover is pending, just set device state and return.
	 * Device operation will be handled by reset routine.
	 */
	if (adapter->failover_pending) {
		adapter->state = VNIC_OPEN;
		return 0;
	}

	if (adapter->state != VNIC_CLOSED) {
		rc = ibmvnic_login(netdev);
		if (rc)
			goto out;

		rc = init_resources(adapter);
		if (rc) {
			netdev_err(netdev, "failed to initialize resources\n");
			release_resources(adapter);
			goto out;
		}
	}

	rc = __ibmvnic_open(netdev);

out:
	/*
	 * If open fails due to a pending failover, set device state and
	 * return. Device operation will be handled by reset routine.
	 */
	if (rc && adapter->failover_pending) {
		adapter->state = VNIC_OPEN;
		rc = 0;
	}
	return rc;
}

static void clean_rx_pools(struct ibmvnic_adapter *adapter)
{
	struct ibmvnic_rx_pool *rx_pool;
	struct ibmvnic_rx_buff *rx_buff;
	u64 rx_entries;
	int rx_scrqs;
	int i, j;

	if (!adapter->rx_pool)
		return;

	rx_scrqs = adapter->num_active_rx_pools;
	rx_entries = adapter->req_rx_add_entries_per_subcrq;

	/* Free any remaining skbs in the rx buffer pools */
	for (i = 0; i < rx_scrqs; i++) {
		rx_pool = &adapter->rx_pool[i];
		if (!rx_pool || !rx_pool->rx_buff)
			continue;

		netdev_dbg(adapter->netdev, "Cleaning rx_pool[%d]\n", i);
		for (j = 0; j < rx_entries; j++) {
			rx_buff = &rx_pool->rx_buff[j];
			if (rx_buff && rx_buff->skb) {
				dev_kfree_skb_any(rx_buff->skb);
				rx_buff->skb = NULL;
			}
		}
	}
}

static void clean_one_tx_pool(struct ibmvnic_adapter *adapter,
			      struct ibmvnic_tx_pool *tx_pool)
{
	struct ibmvnic_tx_buff *tx_buff;
	u64 tx_entries;
	int i;

	if (!tx_pool || !tx_pool->tx_buff)
		return;

	tx_entries = tx_pool->num_buffers;

	for (i = 0; i < tx_entries; i++) {
		tx_buff = &tx_pool->tx_buff[i];
		if (tx_buff && tx_buff->skb) {
			dev_kfree_skb_any(tx_buff->skb);
			tx_buff->skb = NULL;
		}
	}
}

static void clean_tx_pools(struct ibmvnic_adapter *adapter)
{
	int tx_scrqs;
	int i;

	if (!adapter->tx_pool || !adapter->tso_pool)
		return;

	tx_scrqs = adapter->num_active_tx_pools;

	/* Free any remaining skbs in the tx buffer pools */
	for (i = 0; i < tx_scrqs; i++) {
		netdev_dbg(adapter->netdev, "Cleaning tx_pool[%d]\n", i);
		clean_one_tx_pool(adapter, &adapter->tx_pool[i]);
		clean_one_tx_pool(adapter, &adapter->tso_pool[i]);
	}
}

static void ibmvnic_disable_irqs(struct ibmvnic_adapter *adapter)
{
	struct net_device *netdev = adapter->netdev;
	int i;

	if (adapter->tx_scrq) {
		for (i = 0; i < adapter->req_tx_queues; i++)
			if (adapter->tx_scrq[i]->irq) {
				netdev_dbg(netdev,
					   "Disabling tx_scrq[%d] irq\n", i);
				disable_scrq_irq(adapter, adapter->tx_scrq[i]);
				disable_irq(adapter->tx_scrq[i]->irq);
			}
	}

	if (adapter->rx_scrq) {
		for (i = 0; i < adapter->req_rx_queues; i++) {
			if (adapter->rx_scrq[i]->irq) {
				netdev_dbg(netdev,
					   "Disabling rx_scrq[%d] irq\n", i);
				disable_scrq_irq(adapter, adapter->rx_scrq[i]);
				disable_irq(adapter->rx_scrq[i]->irq);
			}
		}
	}
}

static void ibmvnic_cleanup(struct net_device *netdev)
{
	struct ibmvnic_adapter *adapter = netdev_priv(netdev);

	/* ensure that transmissions are stopped if called by do_reset */
	if (test_bit(0, &adapter->resetting))
		netif_tx_disable(netdev);
	else
		netif_tx_stop_all_queues(netdev);

	ibmvnic_napi_disable(adapter);
	ibmvnic_disable_irqs(adapter);

	clean_rx_pools(adapter);
	clean_tx_pools(adapter);
}

static int __ibmvnic_close(struct net_device *netdev)
{
	struct ibmvnic_adapter *adapter = netdev_priv(netdev);
	int rc = 0;

	adapter->state = VNIC_CLOSING;
	rc = set_link_state(adapter, IBMVNIC_LOGICAL_LNK_DN);
	if (rc)
		return rc;
	adapter->state = VNIC_CLOSED;
	return 0;
}

static int ibmvnic_close(struct net_device *netdev)
{
	struct ibmvnic_adapter *adapter = netdev_priv(netdev);
	int rc;

	/* If device failover is pending, just set device state and return.
	 * Device operation will be handled by reset routine.
	 */
	if (adapter->failover_pending) {
		adapter->state = VNIC_CLOSED;
		return 0;
	}

	rc = __ibmvnic_close(netdev);
	ibmvnic_cleanup(netdev);

	return rc;
}

/**
 * build_hdr_data - creates L2/L3/L4 header data buffer
 * @hdr_field - bitfield determining needed headers
 * @skb - socket buffer
 * @hdr_len - array of header lengths
 * @tot_len - total length of data
 *
 * Reads hdr_field to determine which headers are needed by firmware.
 * Builds a buffer containing these headers.  Saves individual header
 * lengths and total buffer length to be used to build descriptors.
 */
static int build_hdr_data(u8 hdr_field, struct sk_buff *skb,
			  int *hdr_len, u8 *hdr_data)
{
	int len = 0;
	u8 *hdr;

	if (skb_vlan_tagged(skb) && !skb_vlan_tag_present(skb))
		hdr_len[0] = sizeof(struct vlan_ethhdr);
	else
		hdr_len[0] = sizeof(struct ethhdr);

	if (skb->protocol == htons(ETH_P_IP)) {
		hdr_len[1] = ip_hdr(skb)->ihl * 4;
		if (ip_hdr(skb)->protocol == IPPROTO_TCP)
			hdr_len[2] = tcp_hdrlen(skb);
		else if (ip_hdr(skb)->protocol == IPPROTO_UDP)
			hdr_len[2] = sizeof(struct udphdr);
	} else if (skb->protocol == htons(ETH_P_IPV6)) {
		hdr_len[1] = sizeof(struct ipv6hdr);
		if (ipv6_hdr(skb)->nexthdr == IPPROTO_TCP)
			hdr_len[2] = tcp_hdrlen(skb);
		else if (ipv6_hdr(skb)->nexthdr == IPPROTO_UDP)
			hdr_len[2] = sizeof(struct udphdr);
	} else if (skb->protocol == htons(ETH_P_ARP)) {
		hdr_len[1] = arp_hdr_len(skb->dev);
		hdr_len[2] = 0;
	}

	memset(hdr_data, 0, 120);
	if ((hdr_field >> 6) & 1) {
		hdr = skb_mac_header(skb);
		memcpy(hdr_data, hdr, hdr_len[0]);
		len += hdr_len[0];
	}

	if ((hdr_field >> 5) & 1) {
		hdr = skb_network_header(skb);
		memcpy(hdr_data + len, hdr, hdr_len[1]);
		len += hdr_len[1];
	}

	if ((hdr_field >> 4) & 1) {
		hdr = skb_transport_header(skb);
		memcpy(hdr_data + len, hdr, hdr_len[2]);
		len += hdr_len[2];
	}
	return len;
}

/**
 * create_hdr_descs - create header and header extension descriptors
 * @hdr_field - bitfield determining needed headers
 * @data - buffer containing header data
 * @len - length of data buffer
 * @hdr_len - array of individual header lengths
 * @scrq_arr - descriptor array
 *
 * Creates header and, if needed, header extension descriptors and
 * places them in a descriptor array, scrq_arr
 */

static int create_hdr_descs(u8 hdr_field, u8 *hdr_data, int len, int *hdr_len,
			    union sub_crq *scrq_arr)
{
	union sub_crq hdr_desc;
	int tmp_len = len;
	int num_descs = 0;
	u8 *data, *cur;
	int tmp;

	while (tmp_len > 0) {
		cur = hdr_data + len - tmp_len;

		memset(&hdr_desc, 0, sizeof(hdr_desc));
		if (cur != hdr_data) {
			data = hdr_desc.hdr_ext.data;
			tmp = tmp_len > 29 ? 29 : tmp_len;
			hdr_desc.hdr_ext.first = IBMVNIC_CRQ_CMD;
			hdr_desc.hdr_ext.type = IBMVNIC_HDR_EXT_DESC;
			hdr_desc.hdr_ext.len = tmp;
		} else {
			data = hdr_desc.hdr.data;
			tmp = tmp_len > 24 ? 24 : tmp_len;
			hdr_desc.hdr.first = IBMVNIC_CRQ_CMD;
			hdr_desc.hdr.type = IBMVNIC_HDR_DESC;
			hdr_desc.hdr.len = tmp;
			hdr_desc.hdr.l2_len = (u8)hdr_len[0];
			hdr_desc.hdr.l3_len = cpu_to_be16((u16)hdr_len[1]);
			hdr_desc.hdr.l4_len = (u8)hdr_len[2];
			hdr_desc.hdr.flag = hdr_field << 1;
		}
		memcpy(data, cur, tmp);
		tmp_len -= tmp;
		*scrq_arr = hdr_desc;
		scrq_arr++;
		num_descs++;
	}

	return num_descs;
}

/**
 * build_hdr_descs_arr - build a header descriptor array
 * @skb - socket buffer
 * @num_entries - number of descriptors to be sent
 * @subcrq - first TX descriptor
 * @hdr_field - bit field determining which headers will be sent
 *
 * This function will build a TX descriptor array with applicable
 * L2/L3/L4 packet header descriptors to be sent by send_subcrq_indirect.
 */

static void build_hdr_descs_arr(struct ibmvnic_tx_buff *txbuff,
				int *num_entries, u8 hdr_field)
{
	int hdr_len[3] = {0, 0, 0};
	int tot_len;
	u8 *hdr_data = txbuff->hdr_data;

	tot_len = build_hdr_data(hdr_field, txbuff->skb, hdr_len,
				 txbuff->hdr_data);
	*num_entries += create_hdr_descs(hdr_field, hdr_data, tot_len, hdr_len,
			 txbuff->indir_arr + 1);
}

static int ibmvnic_xmit_workarounds(struct sk_buff *skb,
				    struct net_device *netdev)
{
	/* For some backing devices, mishandling of small packets
	 * can result in a loss of connection or TX stall. Device
	 * architects recommend that no packet should be smaller
	 * than the minimum MTU value provided to the driver, so
	 * pad any packets to that length
	 */
	if (skb->len < netdev->min_mtu)
		return skb_put_padto(skb, netdev->min_mtu);

	return 0;
}

static netdev_tx_t ibmvnic_xmit(struct sk_buff *skb, struct net_device *netdev)
{
	struct ibmvnic_adapter *adapter = netdev_priv(netdev);
	int queue_num = skb_get_queue_mapping(skb);
	u8 *hdrs = (u8 *)&adapter->tx_rx_desc_req;
	struct device *dev = &adapter->vdev->dev;
	struct ibmvnic_tx_buff *tx_buff = NULL;
	struct ibmvnic_sub_crq_queue *tx_scrq;
	struct ibmvnic_tx_pool *tx_pool;
	unsigned int tx_send_failed = 0;
	unsigned int tx_map_failed = 0;
	unsigned int tx_dropped = 0;
	unsigned int tx_packets = 0;
	unsigned int tx_bytes = 0;
	dma_addr_t data_dma_addr;
	struct netdev_queue *txq;
	unsigned long lpar_rc;
	union sub_crq tx_crq;
	unsigned int offset;
	int num_entries = 1;
	unsigned char *dst;
	int index = 0;
	u8 proto = 0;
	u64 handle;
	netdev_tx_t ret = NETDEV_TX_OK;

	if (test_bit(0, &adapter->resetting)) {
		if (!netif_subqueue_stopped(netdev, skb))
			netif_stop_subqueue(netdev, queue_num);
		dev_kfree_skb_any(skb);

		tx_send_failed++;
		tx_dropped++;
		ret = NETDEV_TX_OK;
		goto out;
	}

	if (ibmvnic_xmit_workarounds(skb, netdev)) {
		tx_dropped++;
		tx_send_failed++;
		ret = NETDEV_TX_OK;
		goto out;
	}
	if (skb_is_gso(skb))
		tx_pool = &adapter->tso_pool[queue_num];
	else
		tx_pool = &adapter->tx_pool[queue_num];

	tx_scrq = adapter->tx_scrq[queue_num];
	txq = netdev_get_tx_queue(netdev, skb_get_queue_mapping(skb));
	handle = tx_scrq->handle;

	index = tx_pool->free_map[tx_pool->consumer_index];

	if (index == IBMVNIC_INVALID_MAP) {
		dev_kfree_skb_any(skb);
		tx_send_failed++;
		tx_dropped++;
		ret = NETDEV_TX_OK;
		goto out;
	}

	tx_pool->free_map[tx_pool->consumer_index] = IBMVNIC_INVALID_MAP;

	offset = index * tx_pool->buf_size;
	dst = tx_pool->long_term_buff.buff + offset;
	memset(dst, 0, tx_pool->buf_size);
	data_dma_addr = tx_pool->long_term_buff.addr + offset;

	if (skb_shinfo(skb)->nr_frags) {
		int cur, i;

		/* Copy the head */
		skb_copy_from_linear_data(skb, dst, skb_headlen(skb));
		cur = skb_headlen(skb);

		/* Copy the frags */
		for (i = 0; i < skb_shinfo(skb)->nr_frags; i++) {
			const skb_frag_t *frag = &skb_shinfo(skb)->frags[i];

			memcpy(dst + cur,
			       page_address(skb_frag_page(frag)) +
			       skb_frag_off(frag), skb_frag_size(frag));
			cur += skb_frag_size(frag);
		}
	} else {
		skb_copy_from_linear_data(skb, dst, skb->len);
	}

	tx_pool->consumer_index =
	    (tx_pool->consumer_index + 1) % tx_pool->num_buffers;

	tx_buff = &tx_pool->tx_buff[index];
	tx_buff->skb = skb;
	tx_buff->data_dma[0] = data_dma_addr;
	tx_buff->data_len[0] = skb->len;
	tx_buff->index = index;
	tx_buff->pool_index = queue_num;
	tx_buff->last_frag = true;

	memset(&tx_crq, 0, sizeof(tx_crq));
	tx_crq.v1.first = IBMVNIC_CRQ_CMD;
	tx_crq.v1.type = IBMVNIC_TX_DESC;
	tx_crq.v1.n_crq_elem = 1;
	tx_crq.v1.n_sge = 1;
	tx_crq.v1.flags1 = IBMVNIC_TX_COMP_NEEDED;

	if (skb_is_gso(skb))
		tx_crq.v1.correlator =
			cpu_to_be32(index | IBMVNIC_TSO_POOL_MASK);
	else
		tx_crq.v1.correlator = cpu_to_be32(index);
	tx_crq.v1.dma_reg = cpu_to_be16(tx_pool->long_term_buff.map_id);
	tx_crq.v1.sge_len = cpu_to_be32(skb->len);
	tx_crq.v1.ioba = cpu_to_be64(data_dma_addr);

	if (adapter->vlan_header_insertion && skb_vlan_tag_present(skb)) {
		tx_crq.v1.flags2 |= IBMVNIC_TX_VLAN_INSERT;
		tx_crq.v1.vlan_id = cpu_to_be16(skb->vlan_tci);
	}

	if (skb->protocol == htons(ETH_P_IP)) {
		tx_crq.v1.flags1 |= IBMVNIC_TX_PROT_IPV4;
		proto = ip_hdr(skb)->protocol;
	} else if (skb->protocol == htons(ETH_P_IPV6)) {
		tx_crq.v1.flags1 |= IBMVNIC_TX_PROT_IPV6;
		proto = ipv6_hdr(skb)->nexthdr;
	}

	if (proto == IPPROTO_TCP)
		tx_crq.v1.flags1 |= IBMVNIC_TX_PROT_TCP;
	else if (proto == IPPROTO_UDP)
		tx_crq.v1.flags1 |= IBMVNIC_TX_PROT_UDP;

	if (skb->ip_summed == CHECKSUM_PARTIAL) {
		tx_crq.v1.flags1 |= IBMVNIC_TX_CHKSUM_OFFLOAD;
		hdrs += 2;
	}
	if (skb_is_gso(skb)) {
		tx_crq.v1.flags1 |= IBMVNIC_TX_LSO;
		tx_crq.v1.mss = cpu_to_be16(skb_shinfo(skb)->gso_size);
		hdrs += 2;
	}
	/* determine if l2/3/4 headers are sent to firmware */
	if ((*hdrs >> 7) & 1) {
		build_hdr_descs_arr(tx_buff, &num_entries, *hdrs);
		tx_crq.v1.n_crq_elem = num_entries;
		tx_buff->num_entries = num_entries;
		tx_buff->indir_arr[0] = tx_crq;
		tx_buff->indir_dma = dma_map_single(dev, tx_buff->indir_arr,
						    sizeof(tx_buff->indir_arr),
						    DMA_TO_DEVICE);
		if (dma_mapping_error(dev, tx_buff->indir_dma)) {
			dev_kfree_skb_any(skb);
			tx_buff->skb = NULL;
			if (!firmware_has_feature(FW_FEATURE_CMO))
				dev_err(dev, "tx: unable to map descriptor array\n");
			tx_map_failed++;
			tx_dropped++;
			ret = NETDEV_TX_OK;
			goto tx_err_out;
		}
		lpar_rc = send_subcrq_indirect(adapter, handle,
					       (u64)tx_buff->indir_dma,
					       (u64)num_entries);
		dma_unmap_single(dev, tx_buff->indir_dma,
				 sizeof(tx_buff->indir_arr), DMA_TO_DEVICE);
	} else {
		tx_buff->num_entries = num_entries;
		lpar_rc = send_subcrq(adapter, handle,
				      &tx_crq);
	}
	if (lpar_rc != H_SUCCESS) {
		if (lpar_rc != H_CLOSED && lpar_rc != H_PARAMETER)
			dev_err_ratelimited(dev, "tx: send failed\n");
		dev_kfree_skb_any(skb);
		tx_buff->skb = NULL;

		if (lpar_rc == H_CLOSED || adapter->failover_pending) {
			/* Disable TX and report carrier off if queue is closed
			 * or pending failover.
			 * Firmware guarantees that a signal will be sent to the
			 * driver, triggering a reset or some other action.
			 */
			netif_tx_stop_all_queues(netdev);
			netif_carrier_off(netdev);
		}

		tx_send_failed++;
		tx_dropped++;
		ret = NETDEV_TX_OK;
		goto tx_err_out;
	}

	if (atomic_add_return(num_entries, &tx_scrq->used)
					>= adapter->req_tx_entries_per_subcrq) {
		netdev_dbg(netdev, "Stopping queue %d\n", queue_num);
		netif_stop_subqueue(netdev, queue_num);
	}

	tx_packets++;
	tx_bytes += skb->len;
	txq->trans_start = jiffies;
	ret = NETDEV_TX_OK;
	goto out;

tx_err_out:
	/* roll back consumer index and map array*/
	if (tx_pool->consumer_index == 0)
		tx_pool->consumer_index =
			tx_pool->num_buffers - 1;
	else
		tx_pool->consumer_index--;
	tx_pool->free_map[tx_pool->consumer_index] = index;
out:
	netdev->stats.tx_dropped += tx_dropped;
	netdev->stats.tx_bytes += tx_bytes;
	netdev->stats.tx_packets += tx_packets;
	adapter->tx_send_failed += tx_send_failed;
	adapter->tx_map_failed += tx_map_failed;
	adapter->tx_stats_buffers[queue_num].packets += tx_packets;
	adapter->tx_stats_buffers[queue_num].bytes += tx_bytes;
	adapter->tx_stats_buffers[queue_num].dropped_packets += tx_dropped;

	return ret;
}

static void ibmvnic_set_multi(struct net_device *netdev)
{
	struct ibmvnic_adapter *adapter = netdev_priv(netdev);
	struct netdev_hw_addr *ha;
	union ibmvnic_crq crq;

	memset(&crq, 0, sizeof(crq));
	crq.request_capability.first = IBMVNIC_CRQ_CMD;
	crq.request_capability.cmd = REQUEST_CAPABILITY;

	if (netdev->flags & IFF_PROMISC) {
		if (!adapter->promisc_supported)
			return;
	} else {
		if (netdev->flags & IFF_ALLMULTI) {
			/* Accept all multicast */
			memset(&crq, 0, sizeof(crq));
			crq.multicast_ctrl.first = IBMVNIC_CRQ_CMD;
			crq.multicast_ctrl.cmd = MULTICAST_CTRL;
			crq.multicast_ctrl.flags = IBMVNIC_ENABLE_ALL;
			ibmvnic_send_crq(adapter, &crq);
		} else if (netdev_mc_empty(netdev)) {
			/* Reject all multicast */
			memset(&crq, 0, sizeof(crq));
			crq.multicast_ctrl.first = IBMVNIC_CRQ_CMD;
			crq.multicast_ctrl.cmd = MULTICAST_CTRL;
			crq.multicast_ctrl.flags = IBMVNIC_DISABLE_ALL;
			ibmvnic_send_crq(adapter, &crq);
		} else {
			/* Accept one or more multicast(s) */
			netdev_for_each_mc_addr(ha, netdev) {
				memset(&crq, 0, sizeof(crq));
				crq.multicast_ctrl.first = IBMVNIC_CRQ_CMD;
				crq.multicast_ctrl.cmd = MULTICAST_CTRL;
				crq.multicast_ctrl.flags = IBMVNIC_ENABLE_MC;
				ether_addr_copy(&crq.multicast_ctrl.mac_addr[0],
						ha->addr);
				ibmvnic_send_crq(adapter, &crq);
			}
		}
	}
}

static int __ibmvnic_set_mac(struct net_device *netdev, u8 *dev_addr)
{
	struct ibmvnic_adapter *adapter = netdev_priv(netdev);
	union ibmvnic_crq crq;
	int rc;

	if (!is_valid_ether_addr(dev_addr)) {
		rc = -EADDRNOTAVAIL;
		goto err;
	}

	memset(&crq, 0, sizeof(crq));
	crq.change_mac_addr.first = IBMVNIC_CRQ_CMD;
	crq.change_mac_addr.cmd = CHANGE_MAC_ADDR;
	ether_addr_copy(&crq.change_mac_addr.mac_addr[0], dev_addr);

<<<<<<< HEAD
	reinit_completion(&adapter->fw_done);
=======
	mutex_lock(&adapter->fw_lock);
	adapter->fw_done_rc = 0;
	reinit_completion(&adapter->fw_done);

>>>>>>> d1988041
	rc = ibmvnic_send_crq(adapter, &crq);
	if (rc) {
		rc = -EIO;
		mutex_unlock(&adapter->fw_lock);
		goto err;
	}

	rc = ibmvnic_wait_for_completion(adapter, &adapter->fw_done, 10000);
	/* netdev->dev_addr is changed in handle_change_mac_rsp function */
	if (rc || adapter->fw_done_rc) {
		rc = -EIO;
		mutex_unlock(&adapter->fw_lock);
		goto err;
	}
	mutex_unlock(&adapter->fw_lock);
	return 0;
err:
	ether_addr_copy(adapter->mac_addr, netdev->dev_addr);
	return rc;
}

static int ibmvnic_set_mac(struct net_device *netdev, void *p)
{
	struct ibmvnic_adapter *adapter = netdev_priv(netdev);
	struct sockaddr *addr = p;
	int rc;

	rc = 0;
	if (!is_valid_ether_addr(addr->sa_data))
		return -EADDRNOTAVAIL;

	if (adapter->state != VNIC_PROBED) {
		ether_addr_copy(adapter->mac_addr, addr->sa_data);
		rc = __ibmvnic_set_mac(netdev, addr->sa_data);
	}

	return rc;
}

/**
 * do_change_param_reset returns zero if we are able to keep processing reset
 * events, or non-zero if we hit a fatal error and must halt.
 */
static int do_change_param_reset(struct ibmvnic_adapter *adapter,
				 struct ibmvnic_rwi *rwi,
				 u32 reset_state)
{
	struct net_device *netdev = adapter->netdev;
	int i, rc;

	netdev_dbg(adapter->netdev, "Change param resetting driver (%d)\n",
		   rwi->reset_reason);

	netif_carrier_off(netdev);
	adapter->reset_reason = rwi->reset_reason;

	ibmvnic_cleanup(netdev);

	if (reset_state == VNIC_OPEN) {
		rc = __ibmvnic_close(netdev);
		if (rc)
			goto out;
	}

	release_resources(adapter);
	release_sub_crqs(adapter, 1);
	release_crq_queue(adapter);

	adapter->state = VNIC_PROBED;

	rc = init_crq_queue(adapter);

	if (rc) {
		netdev_err(adapter->netdev,
			   "Couldn't initialize crq. rc=%d\n", rc);
		return rc;
	}

	rc = ibmvnic_reset_init(adapter, true);
	if (rc) {
		rc = IBMVNIC_INIT_FAILED;
		goto out;
	}

	/* If the adapter was in PROBE state prior to the reset,
	 * exit here.
	 */
	if (reset_state == VNIC_PROBED)
		goto out;

	rc = ibmvnic_login(netdev);
	if (rc) {
		goto out;
	}

	rc = init_resources(adapter);
	if (rc)
		goto out;

	ibmvnic_disable_irqs(adapter);

	adapter->state = VNIC_CLOSED;

	if (reset_state == VNIC_CLOSED)
		return 0;

	rc = __ibmvnic_open(netdev);
	if (rc) {
		rc = IBMVNIC_OPEN_FAILED;
		goto out;
	}

	/* refresh device's multicast list */
	ibmvnic_set_multi(netdev);

	/* kick napi */
	for (i = 0; i < adapter->req_rx_queues; i++)
		napi_schedule(&adapter->napi[i]);

out:
	if (rc)
		adapter->state = reset_state;
	return rc;
}

/**
 * do_reset returns zero if we are able to keep processing reset events, or
 * non-zero if we hit a fatal error and must halt.
 */
static int do_reset(struct ibmvnic_adapter *adapter,
		    struct ibmvnic_rwi *rwi, u32 reset_state)
{
	u64 old_num_rx_queues, old_num_tx_queues;
	u64 old_num_rx_slots, old_num_tx_slots;
	struct net_device *netdev = adapter->netdev;
	int i, rc;

	netdev_dbg(adapter->netdev, "Re-setting driver (%d)\n",
		   rwi->reset_reason);

	rtnl_lock();
	/*
	 * Now that we have the rtnl lock, clear any pending failover.
	 * This will ensure ibmvnic_open() has either completed or will
	 * block until failover is complete.
	 */
	if (rwi->reset_reason == VNIC_RESET_FAILOVER)
		adapter->failover_pending = false;

	netif_carrier_off(netdev);
	adapter->reset_reason = rwi->reset_reason;

	old_num_rx_queues = adapter->req_rx_queues;
	old_num_tx_queues = adapter->req_tx_queues;
	old_num_rx_slots = adapter->req_rx_add_entries_per_subcrq;
	old_num_tx_slots = adapter->req_tx_entries_per_subcrq;

	ibmvnic_cleanup(netdev);

	if (reset_state == VNIC_OPEN &&
	    adapter->reset_reason != VNIC_RESET_MOBILITY &&
	    adapter->reset_reason != VNIC_RESET_FAILOVER) {
		adapter->state = VNIC_CLOSING;

		/* Release the RTNL lock before link state change and
		 * re-acquire after the link state change to allow
		 * linkwatch_event to grab the RTNL lock and run during
		 * a reset.
		 */
		rtnl_unlock();
		rc = set_link_state(adapter, IBMVNIC_LOGICAL_LNK_DN);
		rtnl_lock();
		if (rc)
			goto out;

		if (adapter->state != VNIC_CLOSING) {
			rc = -1;
			goto out;
		}

		adapter->state = VNIC_CLOSED;
	}

	if (adapter->reset_reason != VNIC_RESET_NON_FATAL) {
		/* remove the closed state so when we call open it appears
		 * we are coming from the probed state.
		 */
		adapter->state = VNIC_PROBED;

		if (adapter->reset_reason == VNIC_RESET_MOBILITY) {
			rc = ibmvnic_reenable_crq_queue(adapter);
			release_sub_crqs(adapter, 1);
		} else {
			rc = ibmvnic_reset_crq(adapter);
			if (rc == H_CLOSED || rc == H_SUCCESS) {
				rc = vio_enable_interrupts(adapter->vdev);
				if (rc)
					netdev_err(adapter->netdev,
						   "Reset failed to enable interrupts. rc=%d\n",
						   rc);
			}
		}

		if (rc) {
			netdev_err(adapter->netdev,
				   "Reset couldn't initialize crq. rc=%d\n", rc);
			goto out;
		}

		rc = ibmvnic_reset_init(adapter, true);
		if (rc) {
			rc = IBMVNIC_INIT_FAILED;
			goto out;
		}

		/* If the adapter was in PROBE state prior to the reset,
		 * exit here.
		 */
		if (reset_state == VNIC_PROBED) {
			rc = 0;
			goto out;
		}

		rc = ibmvnic_login(netdev);
		if (rc) {
			goto out;
		}

		if (adapter->req_rx_queues != old_num_rx_queues ||
		    adapter->req_tx_queues != old_num_tx_queues ||
		    adapter->req_rx_add_entries_per_subcrq !=
		    old_num_rx_slots ||
		    adapter->req_tx_entries_per_subcrq !=
		    old_num_tx_slots ||
		    !adapter->rx_pool ||
		    !adapter->tso_pool ||
		    !adapter->tx_pool) {
			release_rx_pools(adapter);
			release_tx_pools(adapter);
			release_napi(adapter);
			release_vpd_data(adapter);

			rc = init_resources(adapter);
			if (rc)
				goto out;

		} else {
			rc = reset_tx_pools(adapter);
			if (rc) {
				netdev_dbg(adapter->netdev, "reset tx pools failed (%d)\n",
						rc);
				goto out;
			}

			rc = reset_rx_pools(adapter);
			if (rc) {
				netdev_dbg(adapter->netdev, "reset rx pools failed (%d)\n",
						rc);
				goto out;
			}
		}
		ibmvnic_disable_irqs(adapter);
	}
	adapter->state = VNIC_CLOSED;

	if (reset_state == VNIC_CLOSED) {
		rc = 0;
		goto out;
	}

	rc = __ibmvnic_open(netdev);
	if (rc) {
		rc = IBMVNIC_OPEN_FAILED;
		goto out;
	}

	/* refresh device's multicast list */
	ibmvnic_set_multi(netdev);

	/* kick napi */
	for (i = 0; i < adapter->req_rx_queues; i++)
		napi_schedule(&adapter->napi[i]);

	if (adapter->reset_reason == VNIC_RESET_FAILOVER ||
	    adapter->reset_reason == VNIC_RESET_MOBILITY) {
		call_netdevice_notifiers(NETDEV_NOTIFY_PEERS, netdev);
		call_netdevice_notifiers(NETDEV_RESEND_IGMP, netdev);
	}

	rc = 0;

out:
	/* restore the adapter state if reset failed */
	if (rc)
		adapter->state = reset_state;
	rtnl_unlock();

	return rc;
}

static int do_hard_reset(struct ibmvnic_adapter *adapter,
			 struct ibmvnic_rwi *rwi, u32 reset_state)
{
	struct net_device *netdev = adapter->netdev;
	int rc;

	netdev_dbg(adapter->netdev, "Hard resetting driver (%d)\n",
		   rwi->reset_reason);

	netif_carrier_off(netdev);
	adapter->reset_reason = rwi->reset_reason;

	ibmvnic_cleanup(netdev);
	release_resources(adapter);
	release_sub_crqs(adapter, 0);
	release_crq_queue(adapter);

	/* remove the closed state so when we call open it appears
	 * we are coming from the probed state.
	 */
	adapter->state = VNIC_PROBED;

	reinit_completion(&adapter->init_done);
	rc = init_crq_queue(adapter);
	if (rc) {
		netdev_err(adapter->netdev,
			   "Couldn't initialize crq. rc=%d\n", rc);
		goto out;
	}

	rc = ibmvnic_reset_init(adapter, false);
	if (rc)
		goto out;

	/* If the adapter was in PROBE state prior to the reset,
	 * exit here.
	 */
	if (reset_state == VNIC_PROBED)
		goto out;

	rc = ibmvnic_login(netdev);
	if (rc)
		goto out;

	rc = init_resources(adapter);
	if (rc)
		goto out;

	ibmvnic_disable_irqs(adapter);
	adapter->state = VNIC_CLOSED;

	if (reset_state == VNIC_CLOSED)
		goto out;

	rc = __ibmvnic_open(netdev);
	if (rc) {
		rc = IBMVNIC_OPEN_FAILED;
		goto out;
	}

	call_netdevice_notifiers(NETDEV_NOTIFY_PEERS, netdev);
	call_netdevice_notifiers(NETDEV_RESEND_IGMP, netdev);
<<<<<<< HEAD

	return 0;
=======
out:
	/* restore adapter state if reset failed */
	if (rc)
		adapter->state = reset_state;
	return rc;
>>>>>>> d1988041
}

static struct ibmvnic_rwi *get_next_rwi(struct ibmvnic_adapter *adapter)
{
	struct ibmvnic_rwi *rwi;
	unsigned long flags;

	spin_lock_irqsave(&adapter->rwi_lock, flags);

	if (!list_empty(&adapter->rwi_list)) {
		rwi = list_first_entry(&adapter->rwi_list, struct ibmvnic_rwi,
				       list);
		list_del(&rwi->list);
	} else {
		rwi = NULL;
	}

	spin_unlock_irqrestore(&adapter->rwi_lock, flags);
	return rwi;
}

static void __ibmvnic_reset(struct work_struct *work)
{
	struct ibmvnic_rwi *rwi;
	struct ibmvnic_adapter *adapter;
	bool saved_state = false;
	unsigned long flags;
	u32 reset_state;
	int rc = 0;

	adapter = container_of(work, struct ibmvnic_adapter, ibmvnic_reset);

	if (test_and_set_bit_lock(0, &adapter->resetting)) {
		schedule_delayed_work(&adapter->ibmvnic_delayed_reset,
				      IBMVNIC_RESET_DELAY);
		return;
	}

	rwi = get_next_rwi(adapter);
	while (rwi) {
		spin_lock_irqsave(&adapter->state_lock, flags);

		if (adapter->state == VNIC_REMOVING ||
		    adapter->state == VNIC_REMOVED) {
			spin_unlock_irqrestore(&adapter->state_lock, flags);
			kfree(rwi);
			rc = EBUSY;
			break;
		}

		if (!saved_state) {
			reset_state = adapter->state;
			saved_state = true;
		}
		spin_unlock_irqrestore(&adapter->state_lock, flags);

		if (rwi->reset_reason == VNIC_RESET_CHANGE_PARAM) {
			/* CHANGE_PARAM requestor holds rtnl_lock */
			rc = do_change_param_reset(adapter, rwi, reset_state);
		} else if (adapter->force_reset_recovery) {
			/*
			 * Since we are doing a hard reset now, clear the
			 * failover_pending flag so we don't ignore any
			 * future MOBILITY or other resets.
			 */
			adapter->failover_pending = false;

			/* Transport event occurred during previous reset */
			if (adapter->wait_for_reset) {
				/* Previous was CHANGE_PARAM; caller locked */
				adapter->force_reset_recovery = false;
				rc = do_hard_reset(adapter, rwi, reset_state);
			} else {
				rtnl_lock();
				adapter->force_reset_recovery = false;
				rc = do_hard_reset(adapter, rwi, reset_state);
				rtnl_unlock();
			}
<<<<<<< HEAD
=======
			if (rc) {
				/* give backing device time to settle down */
				netdev_dbg(adapter->netdev,
					   "[S:%d] Hard reset failed, waiting 60 secs\n",
					   adapter->state);
				set_current_state(TASK_UNINTERRUPTIBLE);
				schedule_timeout(60 * HZ);
			}
>>>>>>> d1988041
		} else if (!(rwi->reset_reason == VNIC_RESET_FATAL &&
				adapter->from_passive_init)) {
			rc = do_reset(adapter, rwi, reset_state);
		}
		kfree(rwi);
		adapter->last_reset_time = jiffies;

		if (rc)
			netdev_dbg(adapter->netdev, "Reset failed, rc=%d\n", rc);

		rwi = get_next_rwi(adapter);

		if (rwi && (rwi->reset_reason == VNIC_RESET_FAILOVER ||
			    rwi->reset_reason == VNIC_RESET_MOBILITY))
			adapter->force_reset_recovery = true;
	}

	if (adapter->wait_for_reset) {
		adapter->reset_done_rc = rc;
		complete(&adapter->reset_done);
	}

	clear_bit_unlock(0, &adapter->resetting);
}

static void __ibmvnic_delayed_reset(struct work_struct *work)
{
	struct ibmvnic_adapter *adapter;

	adapter = container_of(work, struct ibmvnic_adapter,
			       ibmvnic_delayed_reset.work);
	__ibmvnic_reset(&adapter->ibmvnic_reset);
}

static int ibmvnic_reset(struct ibmvnic_adapter *adapter,
			 enum ibmvnic_reset_reason reason)
{
	struct list_head *entry, *tmp_entry;
	struct ibmvnic_rwi *rwi, *tmp;
	struct net_device *netdev = adapter->netdev;
	unsigned long flags;
	int ret;

	/*
	 * If failover is pending don't schedule any other reset.
	 * Instead let the failover complete. If there is already a
	 * a failover reset scheduled, we will detect and drop the
	 * duplicate reset when walking the ->rwi_list below.
	 */
	if (adapter->state == VNIC_REMOVING ||
	    adapter->state == VNIC_REMOVED ||
	    (adapter->failover_pending && reason != VNIC_RESET_FAILOVER)) {
		ret = EBUSY;
		netdev_dbg(netdev, "Adapter removing or pending failover, skipping reset\n");
		goto err;
	}

	if (adapter->state == VNIC_PROBING) {
		netdev_warn(netdev, "Adapter reset during probe\n");
		ret = adapter->init_done_rc = EAGAIN;
		goto err;
	}

	spin_lock_irqsave(&adapter->rwi_lock, flags);

	list_for_each(entry, &adapter->rwi_list) {
		tmp = list_entry(entry, struct ibmvnic_rwi, list);
		if (tmp->reset_reason == reason) {
			netdev_dbg(netdev, "Skipping matching reset\n");
			spin_unlock_irqrestore(&adapter->rwi_lock, flags);
			ret = EBUSY;
			goto err;
		}
	}

	rwi = kzalloc(sizeof(*rwi), GFP_ATOMIC);
	if (!rwi) {
		spin_unlock_irqrestore(&adapter->rwi_lock, flags);
		ibmvnic_close(netdev);
		ret = ENOMEM;
		goto err;
	}
	/* if we just received a transport event,
	 * flush reset queue and process this reset
	 */
	if (adapter->force_reset_recovery && !list_empty(&adapter->rwi_list)) {
		list_for_each_safe(entry, tmp_entry, &adapter->rwi_list)
			list_del(entry);
	}
	rwi->reset_reason = reason;
	list_add_tail(&rwi->list, &adapter->rwi_list);
	spin_unlock_irqrestore(&adapter->rwi_lock, flags);
	netdev_dbg(adapter->netdev, "Scheduling reset (reason %d)\n", reason);
	schedule_work(&adapter->ibmvnic_reset);

	return 0;
err:
	return -ret;
}

static void ibmvnic_tx_timeout(struct net_device *dev, unsigned int txqueue)
{
	struct ibmvnic_adapter *adapter = netdev_priv(dev);

	if (test_bit(0, &adapter->resetting)) {
		netdev_err(adapter->netdev,
			   "Adapter is resetting, skip timeout reset\n");
		return;
	}
<<<<<<< HEAD

=======
	/* No queuing up reset until at least 5 seconds (default watchdog val)
	 * after last reset
	 */
	if (time_before(jiffies, (adapter->last_reset_time + dev->watchdog_timeo))) {
		netdev_dbg(dev, "Not yet time to tx timeout.\n");
		return;
	}
>>>>>>> d1988041
	ibmvnic_reset(adapter, VNIC_RESET_TIMEOUT);
}

static void remove_buff_from_pool(struct ibmvnic_adapter *adapter,
				  struct ibmvnic_rx_buff *rx_buff)
{
	struct ibmvnic_rx_pool *pool = &adapter->rx_pool[rx_buff->pool_index];

	rx_buff->skb = NULL;

	pool->free_map[pool->next_alloc] = (int)(rx_buff - pool->rx_buff);
	pool->next_alloc = (pool->next_alloc + 1) % pool->size;

	atomic_dec(&pool->available);
}

static int ibmvnic_poll(struct napi_struct *napi, int budget)
{
	struct net_device *netdev = napi->dev;
	struct ibmvnic_adapter *adapter = netdev_priv(netdev);
	int scrq_num = (int)(napi - adapter->napi);
	int frames_processed = 0;

restart_poll:
	while (frames_processed < budget) {
		struct sk_buff *skb;
		struct ibmvnic_rx_buff *rx_buff;
		union sub_crq *next;
		u32 length;
		u16 offset;
		u8 flags = 0;

		if (unlikely(test_bit(0, &adapter->resetting) &&
			     adapter->reset_reason != VNIC_RESET_NON_FATAL)) {
			enable_scrq_irq(adapter, adapter->rx_scrq[scrq_num]);
			napi_complete_done(napi, frames_processed);
			return frames_processed;
		}

		if (!pending_scrq(adapter, adapter->rx_scrq[scrq_num]))
			break;
		/* The queue entry at the current index is peeked at above
		 * to determine that there is a valid descriptor awaiting
		 * processing. We want to be sure that the current slot
		 * holds a valid descriptor before reading its contents.
		 */
		dma_rmb();
		next = ibmvnic_next_scrq(adapter, adapter->rx_scrq[scrq_num]);
		rx_buff =
		    (struct ibmvnic_rx_buff *)be64_to_cpu(next->
							  rx_comp.correlator);
		/* do error checking */
		if (next->rx_comp.rc) {
			netdev_dbg(netdev, "rx buffer returned with rc %x\n",
				   be16_to_cpu(next->rx_comp.rc));
			/* free the entry */
			next->rx_comp.first = 0;
			dev_kfree_skb_any(rx_buff->skb);
			remove_buff_from_pool(adapter, rx_buff);
			continue;
		} else if (!rx_buff->skb) {
			/* free the entry */
			next->rx_comp.first = 0;
			remove_buff_from_pool(adapter, rx_buff);
			continue;
		}

		length = be32_to_cpu(next->rx_comp.len);
		offset = be16_to_cpu(next->rx_comp.off_frame_data);
		flags = next->rx_comp.flags;
		skb = rx_buff->skb;
		skb_copy_to_linear_data(skb, rx_buff->data + offset,
					length);

		/* VLAN Header has been stripped by the system firmware and
		 * needs to be inserted by the driver
		 */
		if (adapter->rx_vlan_header_insertion &&
		    (flags & IBMVNIC_VLAN_STRIPPED))
			__vlan_hwaccel_put_tag(skb, htons(ETH_P_8021Q),
					       ntohs(next->rx_comp.vlan_tci));

		/* free the entry */
		next->rx_comp.first = 0;
		remove_buff_from_pool(adapter, rx_buff);

		skb_put(skb, length);
		skb->protocol = eth_type_trans(skb, netdev);
		skb_record_rx_queue(skb, scrq_num);

		if (flags & IBMVNIC_IP_CHKSUM_GOOD &&
		    flags & IBMVNIC_TCP_UDP_CHKSUM_GOOD) {
			skb->ip_summed = CHECKSUM_UNNECESSARY;
		}

		length = skb->len;
		napi_gro_receive(napi, skb); /* send it up */
		netdev->stats.rx_packets++;
		netdev->stats.rx_bytes += length;
		adapter->rx_stats_buffers[scrq_num].packets++;
		adapter->rx_stats_buffers[scrq_num].bytes += length;
		frames_processed++;
	}

	if (adapter->state != VNIC_CLOSING)
		replenish_rx_pool(adapter, &adapter->rx_pool[scrq_num]);

	if (frames_processed < budget) {
		enable_scrq_irq(adapter, adapter->rx_scrq[scrq_num]);
		napi_complete_done(napi, frames_processed);
		if (pending_scrq(adapter, adapter->rx_scrq[scrq_num]) &&
		    napi_reschedule(napi)) {
			disable_scrq_irq(adapter, adapter->rx_scrq[scrq_num]);
			goto restart_poll;
		}
	}
	return frames_processed;
}

static int wait_for_reset(struct ibmvnic_adapter *adapter)
{
	int rc, ret;

	adapter->fallback.mtu = adapter->req_mtu;
	adapter->fallback.rx_queues = adapter->req_rx_queues;
	adapter->fallback.tx_queues = adapter->req_tx_queues;
	adapter->fallback.rx_entries = adapter->req_rx_add_entries_per_subcrq;
	adapter->fallback.tx_entries = adapter->req_tx_entries_per_subcrq;

	reinit_completion(&adapter->reset_done);
	adapter->wait_for_reset = true;
	rc = ibmvnic_reset(adapter, VNIC_RESET_CHANGE_PARAM);

	if (rc) {
		ret = rc;
		goto out;
	}
	rc = ibmvnic_wait_for_completion(adapter, &adapter->reset_done, 60000);
	if (rc) {
		ret = -ENODEV;
		goto out;
	}

	ret = 0;
	if (adapter->reset_done_rc) {
		ret = -EIO;
		adapter->desired.mtu = adapter->fallback.mtu;
		adapter->desired.rx_queues = adapter->fallback.rx_queues;
		adapter->desired.tx_queues = adapter->fallback.tx_queues;
		adapter->desired.rx_entries = adapter->fallback.rx_entries;
		adapter->desired.tx_entries = adapter->fallback.tx_entries;

		reinit_completion(&adapter->reset_done);
		adapter->wait_for_reset = true;
		rc = ibmvnic_reset(adapter, VNIC_RESET_CHANGE_PARAM);
		if (rc) {
			ret = rc;
			goto out;
		}
		rc = ibmvnic_wait_for_completion(adapter, &adapter->reset_done,
						 60000);
		if (rc) {
			ret = -ENODEV;
			goto out;
		}
	}
out:
	adapter->wait_for_reset = false;

	return ret;
}

static int ibmvnic_change_mtu(struct net_device *netdev, int new_mtu)
{
	struct ibmvnic_adapter *adapter = netdev_priv(netdev);

	adapter->desired.mtu = new_mtu + ETH_HLEN;

	return wait_for_reset(adapter);
}

static netdev_features_t ibmvnic_features_check(struct sk_buff *skb,
						struct net_device *dev,
						netdev_features_t features)
{
	/* Some backing hardware adapters can not
	 * handle packets with a MSS less than 224
	 * or with only one segment.
	 */
	if (skb_is_gso(skb)) {
		if (skb_shinfo(skb)->gso_size < 224 ||
		    skb_shinfo(skb)->gso_segs == 1)
			features &= ~NETIF_F_GSO_MASK;
	}

	return features;
}

static const struct net_device_ops ibmvnic_netdev_ops = {
	.ndo_open		= ibmvnic_open,
	.ndo_stop		= ibmvnic_close,
	.ndo_start_xmit		= ibmvnic_xmit,
	.ndo_set_rx_mode	= ibmvnic_set_multi,
	.ndo_set_mac_address	= ibmvnic_set_mac,
	.ndo_validate_addr	= eth_validate_addr,
	.ndo_tx_timeout		= ibmvnic_tx_timeout,
	.ndo_change_mtu		= ibmvnic_change_mtu,
	.ndo_features_check     = ibmvnic_features_check,
};

/* ethtool functions */

static int ibmvnic_get_link_ksettings(struct net_device *netdev,
				      struct ethtool_link_ksettings *cmd)
{
	struct ibmvnic_adapter *adapter = netdev_priv(netdev);
	int rc;

	rc = send_query_phys_parms(adapter);
	if (rc) {
		adapter->speed = SPEED_UNKNOWN;
		adapter->duplex = DUPLEX_UNKNOWN;
	}
	cmd->base.speed = adapter->speed;
	cmd->base.duplex = adapter->duplex;
	cmd->base.port = PORT_FIBRE;
	cmd->base.phy_address = 0;
	cmd->base.autoneg = AUTONEG_ENABLE;

	return 0;
}

static void ibmvnic_get_drvinfo(struct net_device *netdev,
				struct ethtool_drvinfo *info)
{
	struct ibmvnic_adapter *adapter = netdev_priv(netdev);

	strlcpy(info->driver, ibmvnic_driver_name, sizeof(info->driver));
	strlcpy(info->version, IBMVNIC_DRIVER_VERSION, sizeof(info->version));
	strlcpy(info->fw_version, adapter->fw_version,
		sizeof(info->fw_version));
}

static u32 ibmvnic_get_msglevel(struct net_device *netdev)
{
	struct ibmvnic_adapter *adapter = netdev_priv(netdev);

	return adapter->msg_enable;
}

static void ibmvnic_set_msglevel(struct net_device *netdev, u32 data)
{
	struct ibmvnic_adapter *adapter = netdev_priv(netdev);

	adapter->msg_enable = data;
}

static u32 ibmvnic_get_link(struct net_device *netdev)
{
	struct ibmvnic_adapter *adapter = netdev_priv(netdev);

	/* Don't need to send a query because we request a logical link up at
	 * init and then we wait for link state indications
	 */
	return adapter->logical_link_state;
}

static void ibmvnic_get_ringparam(struct net_device *netdev,
				  struct ethtool_ringparam *ring)
{
	struct ibmvnic_adapter *adapter = netdev_priv(netdev);

	if (adapter->priv_flags & IBMVNIC_USE_SERVER_MAXES) {
		ring->rx_max_pending = adapter->max_rx_add_entries_per_subcrq;
		ring->tx_max_pending = adapter->max_tx_entries_per_subcrq;
	} else {
		ring->rx_max_pending = IBMVNIC_MAX_QUEUE_SZ;
		ring->tx_max_pending = IBMVNIC_MAX_QUEUE_SZ;
	}
	ring->rx_mini_max_pending = 0;
	ring->rx_jumbo_max_pending = 0;
	ring->rx_pending = adapter->req_rx_add_entries_per_subcrq;
	ring->tx_pending = adapter->req_tx_entries_per_subcrq;
	ring->rx_mini_pending = 0;
	ring->rx_jumbo_pending = 0;
}

static int ibmvnic_set_ringparam(struct net_device *netdev,
				 struct ethtool_ringparam *ring)
{
	struct ibmvnic_adapter *adapter = netdev_priv(netdev);
	int ret;

	ret = 0;
	adapter->desired.rx_entries = ring->rx_pending;
	adapter->desired.tx_entries = ring->tx_pending;

	ret = wait_for_reset(adapter);

	if (!ret &&
	    (adapter->req_rx_add_entries_per_subcrq != ring->rx_pending ||
	     adapter->req_tx_entries_per_subcrq != ring->tx_pending))
		netdev_info(netdev,
			    "Could not match full ringsize request. Requested: RX %d, TX %d; Allowed: RX %llu, TX %llu\n",
			    ring->rx_pending, ring->tx_pending,
			    adapter->req_rx_add_entries_per_subcrq,
			    adapter->req_tx_entries_per_subcrq);
	return ret;
}

static void ibmvnic_get_channels(struct net_device *netdev,
				 struct ethtool_channels *channels)
{
	struct ibmvnic_adapter *adapter = netdev_priv(netdev);

	if (adapter->priv_flags & IBMVNIC_USE_SERVER_MAXES) {
		channels->max_rx = adapter->max_rx_queues;
		channels->max_tx = adapter->max_tx_queues;
	} else {
		channels->max_rx = IBMVNIC_MAX_QUEUES;
		channels->max_tx = IBMVNIC_MAX_QUEUES;
	}

	channels->max_other = 0;
	channels->max_combined = 0;
	channels->rx_count = adapter->req_rx_queues;
	channels->tx_count = adapter->req_tx_queues;
	channels->other_count = 0;
	channels->combined_count = 0;
}

static int ibmvnic_set_channels(struct net_device *netdev,
				struct ethtool_channels *channels)
{
	struct ibmvnic_adapter *adapter = netdev_priv(netdev);
	int ret;

	ret = 0;
	adapter->desired.rx_queues = channels->rx_count;
	adapter->desired.tx_queues = channels->tx_count;

	ret = wait_for_reset(adapter);

	if (!ret &&
	    (adapter->req_rx_queues != channels->rx_count ||
	     adapter->req_tx_queues != channels->tx_count))
		netdev_info(netdev,
			    "Could not match full channels request. Requested: RX %d, TX %d; Allowed: RX %llu, TX %llu\n",
			    channels->rx_count, channels->tx_count,
			    adapter->req_rx_queues, adapter->req_tx_queues);
	return ret;

}

static void ibmvnic_get_strings(struct net_device *dev, u32 stringset, u8 *data)
{
	struct ibmvnic_adapter *adapter = netdev_priv(dev);
	int i;

	switch (stringset) {
	case ETH_SS_STATS:
		for (i = 0; i < ARRAY_SIZE(ibmvnic_stats);
				i++, data += ETH_GSTRING_LEN)
			memcpy(data, ibmvnic_stats[i].name, ETH_GSTRING_LEN);

		for (i = 0; i < adapter->req_tx_queues; i++) {
			snprintf(data, ETH_GSTRING_LEN, "tx%d_packets", i);
			data += ETH_GSTRING_LEN;

			snprintf(data, ETH_GSTRING_LEN, "tx%d_bytes", i);
			data += ETH_GSTRING_LEN;

			snprintf(data, ETH_GSTRING_LEN,
				 "tx%d_dropped_packets", i);
			data += ETH_GSTRING_LEN;
		}

		for (i = 0; i < adapter->req_rx_queues; i++) {
			snprintf(data, ETH_GSTRING_LEN, "rx%d_packets", i);
			data += ETH_GSTRING_LEN;

			snprintf(data, ETH_GSTRING_LEN, "rx%d_bytes", i);
			data += ETH_GSTRING_LEN;

			snprintf(data, ETH_GSTRING_LEN, "rx%d_interrupts", i);
			data += ETH_GSTRING_LEN;
		}
		break;

	case ETH_SS_PRIV_FLAGS:
		for (i = 0; i < ARRAY_SIZE(ibmvnic_priv_flags); i++)
			strcpy(data + i * ETH_GSTRING_LEN,
			       ibmvnic_priv_flags[i]);
		break;
	default:
		return;
	}
}

static int ibmvnic_get_sset_count(struct net_device *dev, int sset)
{
	struct ibmvnic_adapter *adapter = netdev_priv(dev);

	switch (sset) {
	case ETH_SS_STATS:
		return ARRAY_SIZE(ibmvnic_stats) +
		       adapter->req_tx_queues * NUM_TX_STATS +
		       adapter->req_rx_queues * NUM_RX_STATS;
	case ETH_SS_PRIV_FLAGS:
		return ARRAY_SIZE(ibmvnic_priv_flags);
	default:
		return -EOPNOTSUPP;
	}
}

static void ibmvnic_get_ethtool_stats(struct net_device *dev,
				      struct ethtool_stats *stats, u64 *data)
{
	struct ibmvnic_adapter *adapter = netdev_priv(dev);
	union ibmvnic_crq crq;
	int i, j;
	int rc;

	memset(&crq, 0, sizeof(crq));
	crq.request_statistics.first = IBMVNIC_CRQ_CMD;
	crq.request_statistics.cmd = REQUEST_STATISTICS;
	crq.request_statistics.ioba = cpu_to_be32(adapter->stats_token);
	crq.request_statistics.len =
	    cpu_to_be32(sizeof(struct ibmvnic_statistics));

	/* Wait for data to be written */
	reinit_completion(&adapter->stats_done);
	rc = ibmvnic_send_crq(adapter, &crq);
	if (rc)
		return;
	rc = ibmvnic_wait_for_completion(adapter, &adapter->stats_done, 10000);
	if (rc)
		return;

	for (i = 0; i < ARRAY_SIZE(ibmvnic_stats); i++)
		data[i] = be64_to_cpu(IBMVNIC_GET_STAT(adapter,
						ibmvnic_stats[i].offset));

	for (j = 0; j < adapter->req_tx_queues; j++) {
		data[i] = adapter->tx_stats_buffers[j].packets;
		i++;
		data[i] = adapter->tx_stats_buffers[j].bytes;
		i++;
		data[i] = adapter->tx_stats_buffers[j].dropped_packets;
		i++;
	}

	for (j = 0; j < adapter->req_rx_queues; j++) {
		data[i] = adapter->rx_stats_buffers[j].packets;
		i++;
		data[i] = adapter->rx_stats_buffers[j].bytes;
		i++;
		data[i] = adapter->rx_stats_buffers[j].interrupts;
		i++;
	}
}

static u32 ibmvnic_get_priv_flags(struct net_device *netdev)
{
	struct ibmvnic_adapter *adapter = netdev_priv(netdev);

	return adapter->priv_flags;
}

static int ibmvnic_set_priv_flags(struct net_device *netdev, u32 flags)
{
	struct ibmvnic_adapter *adapter = netdev_priv(netdev);
	bool which_maxes = !!(flags & IBMVNIC_USE_SERVER_MAXES);

	if (which_maxes)
		adapter->priv_flags |= IBMVNIC_USE_SERVER_MAXES;
	else
		adapter->priv_flags &= ~IBMVNIC_USE_SERVER_MAXES;

	return 0;
}
static const struct ethtool_ops ibmvnic_ethtool_ops = {
	.get_drvinfo		= ibmvnic_get_drvinfo,
	.get_msglevel		= ibmvnic_get_msglevel,
	.set_msglevel		= ibmvnic_set_msglevel,
	.get_link		= ibmvnic_get_link,
	.get_ringparam		= ibmvnic_get_ringparam,
	.set_ringparam		= ibmvnic_set_ringparam,
	.get_channels		= ibmvnic_get_channels,
	.set_channels		= ibmvnic_set_channels,
	.get_strings            = ibmvnic_get_strings,
	.get_sset_count         = ibmvnic_get_sset_count,
	.get_ethtool_stats	= ibmvnic_get_ethtool_stats,
	.get_link_ksettings	= ibmvnic_get_link_ksettings,
	.get_priv_flags		= ibmvnic_get_priv_flags,
	.set_priv_flags		= ibmvnic_set_priv_flags,
};

/* Routines for managing CRQs/sCRQs  */

static int reset_one_sub_crq_queue(struct ibmvnic_adapter *adapter,
				   struct ibmvnic_sub_crq_queue *scrq)
{
	int rc;

	if (!scrq) {
		netdev_dbg(adapter->netdev,
			   "Invalid scrq reset. irq (%d) or msgs (%p).\n",
			   scrq->irq, scrq->msgs);
		return -EINVAL;
	}

	if (scrq->irq) {
		free_irq(scrq->irq, scrq);
		irq_dispose_mapping(scrq->irq);
		scrq->irq = 0;
	}
	if (scrq->msgs) {
		memset(scrq->msgs, 0, 4 * PAGE_SIZE);
		atomic_set(&scrq->used, 0);
		scrq->cur = 0;
	} else {
		netdev_dbg(adapter->netdev, "Invalid scrq reset\n");
		return -EINVAL;
	}

	rc = h_reg_sub_crq(adapter->vdev->unit_address, scrq->msg_token,
			   4 * PAGE_SIZE, &scrq->crq_num, &scrq->hw_irq);
	return rc;
}

static int reset_sub_crq_queues(struct ibmvnic_adapter *adapter)
{
	int i, rc;

	if (!adapter->tx_scrq || !adapter->rx_scrq)
		return -EINVAL;

	for (i = 0; i < adapter->req_tx_queues; i++) {
		netdev_dbg(adapter->netdev, "Re-setting tx_scrq[%d]\n", i);
		rc = reset_one_sub_crq_queue(adapter, adapter->tx_scrq[i]);
		if (rc)
			return rc;
	}

	for (i = 0; i < adapter->req_rx_queues; i++) {
		netdev_dbg(adapter->netdev, "Re-setting rx_scrq[%d]\n", i);
		rc = reset_one_sub_crq_queue(adapter, adapter->rx_scrq[i]);
		if (rc)
			return rc;
	}

	return rc;
}

static void release_sub_crq_queue(struct ibmvnic_adapter *adapter,
				  struct ibmvnic_sub_crq_queue *scrq,
				  bool do_h_free)
{
	struct device *dev = &adapter->vdev->dev;
	long rc;

	netdev_dbg(adapter->netdev, "Releasing sub-CRQ\n");

	if (do_h_free) {
		/* Close the sub-crqs */
		do {
			rc = plpar_hcall_norets(H_FREE_SUB_CRQ,
						adapter->vdev->unit_address,
						scrq->crq_num);
		} while (rc == H_BUSY || H_IS_LONG_BUSY(rc));

		if (rc) {
			netdev_err(adapter->netdev,
				   "Failed to release sub-CRQ %16lx, rc = %ld\n",
				   scrq->crq_num, rc);
		}
	}

	dma_unmap_single(dev, scrq->msg_token, 4 * PAGE_SIZE,
			 DMA_BIDIRECTIONAL);
	free_pages((unsigned long)scrq->msgs, 2);
	kfree(scrq);
}

static struct ibmvnic_sub_crq_queue *init_sub_crq_queue(struct ibmvnic_adapter
							*adapter)
{
	struct device *dev = &adapter->vdev->dev;
	struct ibmvnic_sub_crq_queue *scrq;
	int rc;

	scrq = kzalloc(sizeof(*scrq), GFP_KERNEL);
	if (!scrq)
		return NULL;

	scrq->msgs =
		(union sub_crq *)__get_free_pages(GFP_KERNEL | __GFP_ZERO, 2);
	if (!scrq->msgs) {
		dev_warn(dev, "Couldn't allocate crq queue messages page\n");
		goto zero_page_failed;
	}

	scrq->msg_token = dma_map_single(dev, scrq->msgs, 4 * PAGE_SIZE,
					 DMA_BIDIRECTIONAL);
	if (dma_mapping_error(dev, scrq->msg_token)) {
		dev_warn(dev, "Couldn't map crq queue messages page\n");
		goto map_failed;
	}

	rc = h_reg_sub_crq(adapter->vdev->unit_address, scrq->msg_token,
			   4 * PAGE_SIZE, &scrq->crq_num, &scrq->hw_irq);

	if (rc == H_RESOURCE)
		rc = ibmvnic_reset_crq(adapter);

	if (rc == H_CLOSED) {
		dev_warn(dev, "Partner adapter not ready, waiting.\n");
	} else if (rc) {
		dev_warn(dev, "Error %d registering sub-crq\n", rc);
		goto reg_failed;
	}

	scrq->adapter = adapter;
	scrq->size = 4 * PAGE_SIZE / sizeof(*scrq->msgs);
	spin_lock_init(&scrq->lock);

	netdev_dbg(adapter->netdev,
		   "sub-crq initialized, num %lx, hw_irq=%lx, irq=%x\n",
		   scrq->crq_num, scrq->hw_irq, scrq->irq);

	return scrq;

reg_failed:
	dma_unmap_single(dev, scrq->msg_token, 4 * PAGE_SIZE,
			 DMA_BIDIRECTIONAL);
map_failed:
	free_pages((unsigned long)scrq->msgs, 2);
zero_page_failed:
	kfree(scrq);

	return NULL;
}

static void release_sub_crqs(struct ibmvnic_adapter *adapter, bool do_h_free)
{
	int i;

	if (adapter->tx_scrq) {
		for (i = 0; i < adapter->num_active_tx_scrqs; i++) {
			if (!adapter->tx_scrq[i])
				continue;

			netdev_dbg(adapter->netdev, "Releasing tx_scrq[%d]\n",
				   i);
			if (adapter->tx_scrq[i]->irq) {
				free_irq(adapter->tx_scrq[i]->irq,
					 adapter->tx_scrq[i]);
				irq_dispose_mapping(adapter->tx_scrq[i]->irq);
				adapter->tx_scrq[i]->irq = 0;
			}

			release_sub_crq_queue(adapter, adapter->tx_scrq[i],
					      do_h_free);
		}

		kfree(adapter->tx_scrq);
		adapter->tx_scrq = NULL;
		adapter->num_active_tx_scrqs = 0;
	}

	if (adapter->rx_scrq) {
		for (i = 0; i < adapter->num_active_rx_scrqs; i++) {
			if (!adapter->rx_scrq[i])
				continue;

			netdev_dbg(adapter->netdev, "Releasing rx_scrq[%d]\n",
				   i);
			if (adapter->rx_scrq[i]->irq) {
				free_irq(adapter->rx_scrq[i]->irq,
					 adapter->rx_scrq[i]);
				irq_dispose_mapping(adapter->rx_scrq[i]->irq);
				adapter->rx_scrq[i]->irq = 0;
			}

			release_sub_crq_queue(adapter, adapter->rx_scrq[i],
					      do_h_free);
		}

		kfree(adapter->rx_scrq);
		adapter->rx_scrq = NULL;
		adapter->num_active_rx_scrqs = 0;
	}
}

static int disable_scrq_irq(struct ibmvnic_adapter *adapter,
			    struct ibmvnic_sub_crq_queue *scrq)
{
	struct device *dev = &adapter->vdev->dev;
	unsigned long rc;

	rc = plpar_hcall_norets(H_VIOCTL, adapter->vdev->unit_address,
				H_DISABLE_VIO_INTERRUPT, scrq->hw_irq, 0, 0);
	if (rc)
		dev_err(dev, "Couldn't disable scrq irq 0x%lx. rc=%ld\n",
			scrq->hw_irq, rc);
	return rc;
}

static int enable_scrq_irq(struct ibmvnic_adapter *adapter,
			   struct ibmvnic_sub_crq_queue *scrq)
{
	struct device *dev = &adapter->vdev->dev;
	unsigned long rc;

	if (scrq->hw_irq > 0x100000000ULL) {
		dev_err(dev, "bad hw_irq = %lx\n", scrq->hw_irq);
		return 1;
	}

	if (test_bit(0, &adapter->resetting) &&
	    adapter->reset_reason == VNIC_RESET_MOBILITY) {
		u64 val = (0xff000000) | scrq->hw_irq;

		rc = plpar_hcall_norets(H_EOI, val);
		/* H_EOI would fail with rc = H_FUNCTION when running
		 * in XIVE mode which is expected, but not an error.
		 */
		if (rc && (rc != H_FUNCTION))
			dev_err(dev, "H_EOI FAILED irq 0x%llx. rc=%ld\n",
				val, rc);
	}

	rc = plpar_hcall_norets(H_VIOCTL, adapter->vdev->unit_address,
				H_ENABLE_VIO_INTERRUPT, scrq->hw_irq, 0, 0);
	if (rc)
		dev_err(dev, "Couldn't enable scrq irq 0x%lx. rc=%ld\n",
			scrq->hw_irq, rc);
	return rc;
}

static int ibmvnic_complete_tx(struct ibmvnic_adapter *adapter,
			       struct ibmvnic_sub_crq_queue *scrq)
{
	struct device *dev = &adapter->vdev->dev;
	struct ibmvnic_tx_pool *tx_pool;
	struct ibmvnic_tx_buff *txbuff;
	union sub_crq *next;
	int index;
	int i, j;

restart_loop:
	while (pending_scrq(adapter, scrq)) {
		unsigned int pool = scrq->pool_index;
		int num_entries = 0;

		/* The queue entry at the current index is peeked at above
		 * to determine that there is a valid descriptor awaiting
		 * processing. We want to be sure that the current slot
		 * holds a valid descriptor before reading its contents.
		 */
		dma_rmb();

		next = ibmvnic_next_scrq(adapter, scrq);
		for (i = 0; i < next->tx_comp.num_comps; i++) {
			if (next->tx_comp.rcs[i])
				dev_err(dev, "tx error %x\n",
					next->tx_comp.rcs[i]);
			index = be32_to_cpu(next->tx_comp.correlators[i]);
			if (index & IBMVNIC_TSO_POOL_MASK) {
				tx_pool = &adapter->tso_pool[pool];
				index &= ~IBMVNIC_TSO_POOL_MASK;
			} else {
				tx_pool = &adapter->tx_pool[pool];
			}

			txbuff = &tx_pool->tx_buff[index];

			for (j = 0; j < IBMVNIC_MAX_FRAGS_PER_CRQ; j++) {
				if (!txbuff->data_dma[j])
					continue;

				txbuff->data_dma[j] = 0;
			}

			if (txbuff->last_frag) {
				dev_kfree_skb_any(txbuff->skb);
				txbuff->skb = NULL;
			}

			num_entries += txbuff->num_entries;

			tx_pool->free_map[tx_pool->producer_index] = index;
			tx_pool->producer_index =
				(tx_pool->producer_index + 1) %
					tx_pool->num_buffers;
		}
		/* remove tx_comp scrq*/
		next->tx_comp.first = 0;

		if (atomic_sub_return(num_entries, &scrq->used) <=
		    (adapter->req_tx_entries_per_subcrq / 2) &&
		    __netif_subqueue_stopped(adapter->netdev,
					     scrq->pool_index)) {
			netif_wake_subqueue(adapter->netdev, scrq->pool_index);
			netdev_dbg(adapter->netdev, "Started queue %d\n",
				   scrq->pool_index);
		}
	}

	enable_scrq_irq(adapter, scrq);

	if (pending_scrq(adapter, scrq)) {
		disable_scrq_irq(adapter, scrq);
		goto restart_loop;
	}

	return 0;
}

static irqreturn_t ibmvnic_interrupt_tx(int irq, void *instance)
{
	struct ibmvnic_sub_crq_queue *scrq = instance;
	struct ibmvnic_adapter *adapter = scrq->adapter;

	disable_scrq_irq(adapter, scrq);
	ibmvnic_complete_tx(adapter, scrq);

	return IRQ_HANDLED;
}

static irqreturn_t ibmvnic_interrupt_rx(int irq, void *instance)
{
	struct ibmvnic_sub_crq_queue *scrq = instance;
	struct ibmvnic_adapter *adapter = scrq->adapter;

	/* When booting a kdump kernel we can hit pending interrupts
	 * prior to completing driver initialization.
	 */
	if (unlikely(adapter->state != VNIC_OPEN))
		return IRQ_NONE;

	adapter->rx_stats_buffers[scrq->scrq_num].interrupts++;

	if (napi_schedule_prep(&adapter->napi[scrq->scrq_num])) {
		disable_scrq_irq(adapter, scrq);
		__napi_schedule(&adapter->napi[scrq->scrq_num]);
	}

	return IRQ_HANDLED;
}

static int init_sub_crq_irqs(struct ibmvnic_adapter *adapter)
{
	struct device *dev = &adapter->vdev->dev;
	struct ibmvnic_sub_crq_queue *scrq;
	int i = 0, j = 0;
	int rc = 0;

	for (i = 0; i < adapter->req_tx_queues; i++) {
		netdev_dbg(adapter->netdev, "Initializing tx_scrq[%d] irq\n",
			   i);
		scrq = adapter->tx_scrq[i];
		scrq->irq = irq_create_mapping(NULL, scrq->hw_irq);

		if (!scrq->irq) {
			rc = -EINVAL;
			dev_err(dev, "Error mapping irq\n");
			goto req_tx_irq_failed;
		}

		snprintf(scrq->name, sizeof(scrq->name), "ibmvnic-%x-tx%d",
			 adapter->vdev->unit_address, i);
		rc = request_irq(scrq->irq, ibmvnic_interrupt_tx,
				 0, scrq->name, scrq);

		if (rc) {
			dev_err(dev, "Couldn't register tx irq 0x%x. rc=%d\n",
				scrq->irq, rc);
			irq_dispose_mapping(scrq->irq);
			goto req_tx_irq_failed;
		}
	}

	for (i = 0; i < adapter->req_rx_queues; i++) {
		netdev_dbg(adapter->netdev, "Initializing rx_scrq[%d] irq\n",
			   i);
		scrq = adapter->rx_scrq[i];
		scrq->irq = irq_create_mapping(NULL, scrq->hw_irq);
		if (!scrq->irq) {
			rc = -EINVAL;
			dev_err(dev, "Error mapping irq\n");
			goto req_rx_irq_failed;
		}
		snprintf(scrq->name, sizeof(scrq->name), "ibmvnic-%x-rx%d",
			 adapter->vdev->unit_address, i);
		rc = request_irq(scrq->irq, ibmvnic_interrupt_rx,
				 0, scrq->name, scrq);
		if (rc) {
			dev_err(dev, "Couldn't register rx irq 0x%x. rc=%d\n",
				scrq->irq, rc);
			irq_dispose_mapping(scrq->irq);
			goto req_rx_irq_failed;
		}
	}
	return rc;

req_rx_irq_failed:
	for (j = 0; j < i; j++) {
		free_irq(adapter->rx_scrq[j]->irq, adapter->rx_scrq[j]);
		irq_dispose_mapping(adapter->rx_scrq[j]->irq);
	}
	i = adapter->req_tx_queues;
req_tx_irq_failed:
	for (j = 0; j < i; j++) {
		free_irq(adapter->tx_scrq[j]->irq, adapter->tx_scrq[j]);
		irq_dispose_mapping(adapter->tx_scrq[j]->irq);
	}
	release_sub_crqs(adapter, 1);
	return rc;
}

static int init_sub_crqs(struct ibmvnic_adapter *adapter)
{
	struct device *dev = &adapter->vdev->dev;
	struct ibmvnic_sub_crq_queue **allqueues;
	int registered_queues = 0;
	int total_queues;
	int more = 0;
	int i;

	total_queues = adapter->req_tx_queues + adapter->req_rx_queues;

	allqueues = kcalloc(total_queues, sizeof(*allqueues), GFP_KERNEL);
	if (!allqueues)
		return -1;

	for (i = 0; i < total_queues; i++) {
		allqueues[i] = init_sub_crq_queue(adapter);
		if (!allqueues[i]) {
			dev_warn(dev, "Couldn't allocate all sub-crqs\n");
			break;
		}
		registered_queues++;
	}

	/* Make sure we were able to register the minimum number of queues */
	if (registered_queues <
	    adapter->min_tx_queues + adapter->min_rx_queues) {
		dev_err(dev, "Fatal: Couldn't init  min number of sub-crqs\n");
		goto tx_failed;
	}

	/* Distribute the failed allocated queues*/
	for (i = 0; i < total_queues - registered_queues + more ; i++) {
		netdev_dbg(adapter->netdev, "Reducing number of queues\n");
		switch (i % 3) {
		case 0:
			if (adapter->req_rx_queues > adapter->min_rx_queues)
				adapter->req_rx_queues--;
			else
				more++;
			break;
		case 1:
			if (adapter->req_tx_queues > adapter->min_tx_queues)
				adapter->req_tx_queues--;
			else
				more++;
			break;
		}
	}

	adapter->tx_scrq = kcalloc(adapter->req_tx_queues,
				   sizeof(*adapter->tx_scrq), GFP_KERNEL);
	if (!adapter->tx_scrq)
		goto tx_failed;

	for (i = 0; i < adapter->req_tx_queues; i++) {
		adapter->tx_scrq[i] = allqueues[i];
		adapter->tx_scrq[i]->pool_index = i;
		adapter->num_active_tx_scrqs++;
	}

	adapter->rx_scrq = kcalloc(adapter->req_rx_queues,
				   sizeof(*adapter->rx_scrq), GFP_KERNEL);
	if (!adapter->rx_scrq)
		goto rx_failed;

	for (i = 0; i < adapter->req_rx_queues; i++) {
		adapter->rx_scrq[i] = allqueues[i + adapter->req_tx_queues];
		adapter->rx_scrq[i]->scrq_num = i;
		adapter->num_active_rx_scrqs++;
	}

	kfree(allqueues);
	return 0;

rx_failed:
	kfree(adapter->tx_scrq);
	adapter->tx_scrq = NULL;
tx_failed:
	for (i = 0; i < registered_queues; i++)
		release_sub_crq_queue(adapter, allqueues[i], 1);
	kfree(allqueues);
	return -1;
}

static void send_request_cap(struct ibmvnic_adapter *adapter, int retry)
{
	struct device *dev = &adapter->vdev->dev;
	union ibmvnic_crq crq;
	int max_entries;

	if (!retry) {
		/* Sub-CRQ entries are 32 byte long */
		int entries_page = 4 * PAGE_SIZE / (sizeof(u64) * 4);

		if (adapter->min_tx_entries_per_subcrq > entries_page ||
		    adapter->min_rx_add_entries_per_subcrq > entries_page) {
			dev_err(dev, "Fatal, invalid entries per sub-crq\n");
			return;
		}

		if (adapter->desired.mtu)
			adapter->req_mtu = adapter->desired.mtu;
		else
			adapter->req_mtu = adapter->netdev->mtu + ETH_HLEN;

		if (!adapter->desired.tx_entries)
			adapter->desired.tx_entries =
					adapter->max_tx_entries_per_subcrq;
		if (!adapter->desired.rx_entries)
			adapter->desired.rx_entries =
					adapter->max_rx_add_entries_per_subcrq;

		max_entries = IBMVNIC_MAX_LTB_SIZE /
			      (adapter->req_mtu + IBMVNIC_BUFFER_HLEN);

		if ((adapter->req_mtu + IBMVNIC_BUFFER_HLEN) *
			adapter->desired.tx_entries > IBMVNIC_MAX_LTB_SIZE) {
			adapter->desired.tx_entries = max_entries;
		}

		if ((adapter->req_mtu + IBMVNIC_BUFFER_HLEN) *
			adapter->desired.rx_entries > IBMVNIC_MAX_LTB_SIZE) {
			adapter->desired.rx_entries = max_entries;
		}

		if (adapter->desired.tx_entries)
			adapter->req_tx_entries_per_subcrq =
					adapter->desired.tx_entries;
		else
			adapter->req_tx_entries_per_subcrq =
					adapter->max_tx_entries_per_subcrq;

		if (adapter->desired.rx_entries)
			adapter->req_rx_add_entries_per_subcrq =
					adapter->desired.rx_entries;
		else
			adapter->req_rx_add_entries_per_subcrq =
					adapter->max_rx_add_entries_per_subcrq;

		if (adapter->desired.tx_queues)
			adapter->req_tx_queues =
					adapter->desired.tx_queues;
		else
			adapter->req_tx_queues =
					adapter->opt_tx_comp_sub_queues;

		if (adapter->desired.rx_queues)
			adapter->req_rx_queues =
					adapter->desired.rx_queues;
		else
			adapter->req_rx_queues =
					adapter->opt_rx_comp_queues;

		adapter->req_rx_add_queues = adapter->max_rx_add_queues;
	}

	memset(&crq, 0, sizeof(crq));
	crq.request_capability.first = IBMVNIC_CRQ_CMD;
	crq.request_capability.cmd = REQUEST_CAPABILITY;

	crq.request_capability.capability = cpu_to_be16(REQ_TX_QUEUES);
	crq.request_capability.number = cpu_to_be64(adapter->req_tx_queues);
	atomic_inc(&adapter->running_cap_crqs);
	ibmvnic_send_crq(adapter, &crq);

	crq.request_capability.capability = cpu_to_be16(REQ_RX_QUEUES);
	crq.request_capability.number = cpu_to_be64(adapter->req_rx_queues);
	atomic_inc(&adapter->running_cap_crqs);
	ibmvnic_send_crq(adapter, &crq);

	crq.request_capability.capability = cpu_to_be16(REQ_RX_ADD_QUEUES);
	crq.request_capability.number = cpu_to_be64(adapter->req_rx_add_queues);
	atomic_inc(&adapter->running_cap_crqs);
	ibmvnic_send_crq(adapter, &crq);

	crq.request_capability.capability =
	    cpu_to_be16(REQ_TX_ENTRIES_PER_SUBCRQ);
	crq.request_capability.number =
	    cpu_to_be64(adapter->req_tx_entries_per_subcrq);
	atomic_inc(&adapter->running_cap_crqs);
	ibmvnic_send_crq(adapter, &crq);

	crq.request_capability.capability =
	    cpu_to_be16(REQ_RX_ADD_ENTRIES_PER_SUBCRQ);
	crq.request_capability.number =
	    cpu_to_be64(adapter->req_rx_add_entries_per_subcrq);
	atomic_inc(&adapter->running_cap_crqs);
	ibmvnic_send_crq(adapter, &crq);

	crq.request_capability.capability = cpu_to_be16(REQ_MTU);
	crq.request_capability.number = cpu_to_be64(adapter->req_mtu);
	atomic_inc(&adapter->running_cap_crqs);
	ibmvnic_send_crq(adapter, &crq);

	if (adapter->netdev->flags & IFF_PROMISC) {
		if (adapter->promisc_supported) {
			crq.request_capability.capability =
			    cpu_to_be16(PROMISC_REQUESTED);
			crq.request_capability.number = cpu_to_be64(1);
			atomic_inc(&adapter->running_cap_crqs);
			ibmvnic_send_crq(adapter, &crq);
		}
	} else {
		crq.request_capability.capability =
		    cpu_to_be16(PROMISC_REQUESTED);
		crq.request_capability.number = cpu_to_be64(0);
		atomic_inc(&adapter->running_cap_crqs);
		ibmvnic_send_crq(adapter, &crq);
	}
}

static int pending_scrq(struct ibmvnic_adapter *adapter,
			struct ibmvnic_sub_crq_queue *scrq)
{
	union sub_crq *entry = &scrq->msgs[scrq->cur];

	if (entry->generic.first & IBMVNIC_CRQ_CMD_RSP)
		return 1;
	else
		return 0;
}

static union sub_crq *ibmvnic_next_scrq(struct ibmvnic_adapter *adapter,
					struct ibmvnic_sub_crq_queue *scrq)
{
	union sub_crq *entry;
	unsigned long flags;

	spin_lock_irqsave(&scrq->lock, flags);
	entry = &scrq->msgs[scrq->cur];
	if (entry->generic.first & IBMVNIC_CRQ_CMD_RSP) {
		if (++scrq->cur == scrq->size)
			scrq->cur = 0;
	} else {
		entry = NULL;
	}
	spin_unlock_irqrestore(&scrq->lock, flags);

	/* Ensure that the entire buffer descriptor has been
	 * loaded before reading its contents
	 */
	dma_rmb();

	return entry;
}

static union ibmvnic_crq *ibmvnic_next_crq(struct ibmvnic_adapter *adapter)
{
	struct ibmvnic_crq_queue *queue = &adapter->crq;
	union ibmvnic_crq *crq;

	crq = &queue->msgs[queue->cur];
	if (crq->generic.first & IBMVNIC_CRQ_CMD_RSP) {
		if (++queue->cur == queue->size)
			queue->cur = 0;
	} else {
		crq = NULL;
	}

	return crq;
}

static void print_subcrq_error(struct device *dev, int rc, const char *func)
{
	switch (rc) {
	case H_PARAMETER:
		dev_warn_ratelimited(dev,
				     "%s failed: Send request is malformed or adapter failover pending. (rc=%d)\n",
				     func, rc);
		break;
	case H_CLOSED:
		dev_warn_ratelimited(dev,
				     "%s failed: Backing queue closed. Adapter is down or failover pending. (rc=%d)\n",
				     func, rc);
		break;
	default:
		dev_err_ratelimited(dev, "%s failed: (rc=%d)\n", func, rc);
		break;
	}
}

static int send_subcrq(struct ibmvnic_adapter *adapter, u64 remote_handle,
		       union sub_crq *sub_crq)
{
	unsigned int ua = adapter->vdev->unit_address;
	struct device *dev = &adapter->vdev->dev;
	u64 *u64_crq = (u64 *)sub_crq;
	int rc;

	netdev_dbg(adapter->netdev,
		   "Sending sCRQ %016lx: %016lx %016lx %016lx %016lx\n",
		   (unsigned long int)cpu_to_be64(remote_handle),
		   (unsigned long int)cpu_to_be64(u64_crq[0]),
		   (unsigned long int)cpu_to_be64(u64_crq[1]),
		   (unsigned long int)cpu_to_be64(u64_crq[2]),
		   (unsigned long int)cpu_to_be64(u64_crq[3]));

	/* Make sure the hypervisor sees the complete request */
	mb();

	rc = plpar_hcall_norets(H_SEND_SUB_CRQ, ua,
				cpu_to_be64(remote_handle),
				cpu_to_be64(u64_crq[0]),
				cpu_to_be64(u64_crq[1]),
				cpu_to_be64(u64_crq[2]),
				cpu_to_be64(u64_crq[3]));

	if (rc)
		print_subcrq_error(dev, rc, __func__);

	return rc;
}

static int send_subcrq_indirect(struct ibmvnic_adapter *adapter,
				u64 remote_handle, u64 ioba, u64 num_entries)
{
	unsigned int ua = adapter->vdev->unit_address;
	struct device *dev = &adapter->vdev->dev;
	int rc;

	/* Make sure the hypervisor sees the complete request */
	mb();
	rc = plpar_hcall_norets(H_SEND_SUB_CRQ_INDIRECT, ua,
				cpu_to_be64(remote_handle),
				ioba, num_entries);

	if (rc)
		print_subcrq_error(dev, rc, __func__);

	return rc;
}

static int ibmvnic_send_crq(struct ibmvnic_adapter *adapter,
			    union ibmvnic_crq *crq)
{
	unsigned int ua = adapter->vdev->unit_address;
	struct device *dev = &adapter->vdev->dev;
	u64 *u64_crq = (u64 *)crq;
	int rc;

	netdev_dbg(adapter->netdev, "Sending CRQ: %016lx %016lx\n",
		   (unsigned long int)cpu_to_be64(u64_crq[0]),
		   (unsigned long int)cpu_to_be64(u64_crq[1]));

	if (!adapter->crq.active &&
	    crq->generic.first != IBMVNIC_CRQ_INIT_CMD) {
		dev_warn(dev, "Invalid request detected while CRQ is inactive, possible device state change during reset\n");
		return -EINVAL;
	}

	/* Make sure the hypervisor sees the complete request */
	mb();

	rc = plpar_hcall_norets(H_SEND_CRQ, ua,
				cpu_to_be64(u64_crq[0]),
				cpu_to_be64(u64_crq[1]));

	if (rc) {
		if (rc == H_CLOSED) {
			dev_warn(dev, "CRQ Queue closed\n");
			/* do not reset, report the fail, wait for passive init from server */
		}

		dev_warn(dev, "Send error (rc=%d)\n", rc);
	}

	return rc;
}

static int ibmvnic_send_crq_init(struct ibmvnic_adapter *adapter)
{
	struct device *dev = &adapter->vdev->dev;
	union ibmvnic_crq crq;
	int retries = 100;
	int rc;

	memset(&crq, 0, sizeof(crq));
	crq.generic.first = IBMVNIC_CRQ_INIT_CMD;
	crq.generic.cmd = IBMVNIC_CRQ_INIT;
	netdev_dbg(adapter->netdev, "Sending CRQ init\n");

	do {
		rc = ibmvnic_send_crq(adapter, &crq);
		if (rc != H_CLOSED)
			break;
		retries--;
		msleep(50);

	} while (retries > 0);

	if (rc) {
		dev_err(dev, "Failed to send init request, rc = %d\n", rc);
		return rc;
	}

	return 0;
}

static int send_version_xchg(struct ibmvnic_adapter *adapter)
{
	union ibmvnic_crq crq;

	memset(&crq, 0, sizeof(crq));
	crq.version_exchange.first = IBMVNIC_CRQ_CMD;
	crq.version_exchange.cmd = VERSION_EXCHANGE;
	crq.version_exchange.version = cpu_to_be16(ibmvnic_version);

	return ibmvnic_send_crq(adapter, &crq);
}

struct vnic_login_client_data {
	u8	type;
	__be16	len;
	char	name[];
} __packed;

static int vnic_client_data_len(struct ibmvnic_adapter *adapter)
{
	int len;

	/* Calculate the amount of buffer space needed for the
	 * vnic client data in the login buffer. There are four entries,
	 * OS name, LPAR name, device name, and a null last entry.
	 */
	len = 4 * sizeof(struct vnic_login_client_data);
	len += 6; /* "Linux" plus NULL */
	len += strlen(utsname()->nodename) + 1;
	len += strlen(adapter->netdev->name) + 1;

	return len;
}

static void vnic_add_client_data(struct ibmvnic_adapter *adapter,
				 struct vnic_login_client_data *vlcd)
{
	const char *os_name = "Linux";
	int len;

	/* Type 1 - LPAR OS */
	vlcd->type = 1;
	len = strlen(os_name) + 1;
	vlcd->len = cpu_to_be16(len);
	strncpy(vlcd->name, os_name, len);
	vlcd = (struct vnic_login_client_data *)(vlcd->name + len);

	/* Type 2 - LPAR name */
	vlcd->type = 2;
	len = strlen(utsname()->nodename) + 1;
	vlcd->len = cpu_to_be16(len);
	strncpy(vlcd->name, utsname()->nodename, len);
	vlcd = (struct vnic_login_client_data *)(vlcd->name + len);

	/* Type 3 - device name */
	vlcd->type = 3;
	len = strlen(adapter->netdev->name) + 1;
	vlcd->len = cpu_to_be16(len);
	strncpy(vlcd->name, adapter->netdev->name, len);
}

static int send_login(struct ibmvnic_adapter *adapter)
{
	struct ibmvnic_login_rsp_buffer *login_rsp_buffer;
	struct ibmvnic_login_buffer *login_buffer;
	struct device *dev = &adapter->vdev->dev;
	struct vnic_login_client_data *vlcd;
	dma_addr_t rsp_buffer_token;
	dma_addr_t buffer_token;
	size_t rsp_buffer_size;
	union ibmvnic_crq crq;
	int client_data_len;
	size_t buffer_size;
	__be64 *tx_list_p;
	__be64 *rx_list_p;
	int rc;
	int i;

	if (!adapter->tx_scrq || !adapter->rx_scrq) {
		netdev_err(adapter->netdev,
			   "RX or TX queues are not allocated, device login failed\n");
		return -1;
	}

	release_login_rsp_buffer(adapter);
	client_data_len = vnic_client_data_len(adapter);

	buffer_size =
	    sizeof(struct ibmvnic_login_buffer) +
	    sizeof(u64) * (adapter->req_tx_queues + adapter->req_rx_queues) +
	    client_data_len;

	login_buffer = kzalloc(buffer_size, GFP_ATOMIC);
	if (!login_buffer)
		goto buf_alloc_failed;

	buffer_token = dma_map_single(dev, login_buffer, buffer_size,
				      DMA_TO_DEVICE);
	if (dma_mapping_error(dev, buffer_token)) {
		dev_err(dev, "Couldn't map login buffer\n");
		goto buf_map_failed;
	}

	rsp_buffer_size = sizeof(struct ibmvnic_login_rsp_buffer) +
			  sizeof(u64) * adapter->req_tx_queues +
			  sizeof(u64) * adapter->req_rx_queues +
			  sizeof(u64) * adapter->req_rx_queues +
			  sizeof(u8) * IBMVNIC_TX_DESC_VERSIONS;

	login_rsp_buffer = kmalloc(rsp_buffer_size, GFP_ATOMIC);
	if (!login_rsp_buffer)
		goto buf_rsp_alloc_failed;

	rsp_buffer_token = dma_map_single(dev, login_rsp_buffer,
					  rsp_buffer_size, DMA_FROM_DEVICE);
	if (dma_mapping_error(dev, rsp_buffer_token)) {
		dev_err(dev, "Couldn't map login rsp buffer\n");
		goto buf_rsp_map_failed;
	}

	adapter->login_buf = login_buffer;
	adapter->login_buf_token = buffer_token;
	adapter->login_buf_sz = buffer_size;
	adapter->login_rsp_buf = login_rsp_buffer;
	adapter->login_rsp_buf_token = rsp_buffer_token;
	adapter->login_rsp_buf_sz = rsp_buffer_size;

	login_buffer->len = cpu_to_be32(buffer_size);
	login_buffer->version = cpu_to_be32(INITIAL_VERSION_LB);
	login_buffer->num_txcomp_subcrqs = cpu_to_be32(adapter->req_tx_queues);
	login_buffer->off_txcomp_subcrqs =
	    cpu_to_be32(sizeof(struct ibmvnic_login_buffer));
	login_buffer->num_rxcomp_subcrqs = cpu_to_be32(adapter->req_rx_queues);
	login_buffer->off_rxcomp_subcrqs =
	    cpu_to_be32(sizeof(struct ibmvnic_login_buffer) +
			sizeof(u64) * adapter->req_tx_queues);
	login_buffer->login_rsp_ioba = cpu_to_be32(rsp_buffer_token);
	login_buffer->login_rsp_len = cpu_to_be32(rsp_buffer_size);

	tx_list_p = (__be64 *)((char *)login_buffer +
				      sizeof(struct ibmvnic_login_buffer));
	rx_list_p = (__be64 *)((char *)login_buffer +
				      sizeof(struct ibmvnic_login_buffer) +
				      sizeof(u64) * adapter->req_tx_queues);

	for (i = 0; i < adapter->req_tx_queues; i++) {
		if (adapter->tx_scrq[i]) {
			tx_list_p[i] = cpu_to_be64(adapter->tx_scrq[i]->
						   crq_num);
		}
	}

	for (i = 0; i < adapter->req_rx_queues; i++) {
		if (adapter->rx_scrq[i]) {
			rx_list_p[i] = cpu_to_be64(adapter->rx_scrq[i]->
						   crq_num);
		}
	}

	/* Insert vNIC login client data */
	vlcd = (struct vnic_login_client_data *)
		((char *)rx_list_p + (sizeof(u64) * adapter->req_rx_queues));
	login_buffer->client_data_offset =
			cpu_to_be32((char *)vlcd - (char *)login_buffer);
	login_buffer->client_data_len = cpu_to_be32(client_data_len);

	vnic_add_client_data(adapter, vlcd);

	netdev_dbg(adapter->netdev, "Login Buffer:\n");
	for (i = 0; i < (adapter->login_buf_sz - 1) / 8 + 1; i++) {
		netdev_dbg(adapter->netdev, "%016lx\n",
			   ((unsigned long int *)(adapter->login_buf))[i]);
	}

	memset(&crq, 0, sizeof(crq));
	crq.login.first = IBMVNIC_CRQ_CMD;
	crq.login.cmd = LOGIN;
	crq.login.ioba = cpu_to_be32(buffer_token);
	crq.login.len = cpu_to_be32(buffer_size);

	adapter->login_pending = true;
	rc = ibmvnic_send_crq(adapter, &crq);
	if (rc) {
		adapter->login_pending = false;
		netdev_err(adapter->netdev, "Failed to send login, rc=%d\n", rc);
		goto buf_rsp_map_failed;
	}

	return 0;

buf_rsp_map_failed:
	kfree(login_rsp_buffer);
	adapter->login_rsp_buf = NULL;
buf_rsp_alloc_failed:
	dma_unmap_single(dev, buffer_token, buffer_size, DMA_TO_DEVICE);
buf_map_failed:
	kfree(login_buffer);
	adapter->login_buf = NULL;
buf_alloc_failed:
	return -1;
}

static int send_request_map(struct ibmvnic_adapter *adapter, dma_addr_t addr,
			    u32 len, u8 map_id)
{
	union ibmvnic_crq crq;

	memset(&crq, 0, sizeof(crq));
	crq.request_map.first = IBMVNIC_CRQ_CMD;
	crq.request_map.cmd = REQUEST_MAP;
	crq.request_map.map_id = map_id;
	crq.request_map.ioba = cpu_to_be32(addr);
	crq.request_map.len = cpu_to_be32(len);
	return ibmvnic_send_crq(adapter, &crq);
}

static int send_request_unmap(struct ibmvnic_adapter *adapter, u8 map_id)
{
	union ibmvnic_crq crq;

	memset(&crq, 0, sizeof(crq));
	crq.request_unmap.first = IBMVNIC_CRQ_CMD;
	crq.request_unmap.cmd = REQUEST_UNMAP;
	crq.request_unmap.map_id = map_id;
	return ibmvnic_send_crq(adapter, &crq);
}

static void send_query_map(struct ibmvnic_adapter *adapter)
{
	union ibmvnic_crq crq;

	memset(&crq, 0, sizeof(crq));
	crq.query_map.first = IBMVNIC_CRQ_CMD;
	crq.query_map.cmd = QUERY_MAP;
	ibmvnic_send_crq(adapter, &crq);
}

/* Send a series of CRQs requesting various capabilities of the VNIC server */
static void send_query_cap(struct ibmvnic_adapter *adapter)
{
	union ibmvnic_crq crq;

	atomic_set(&adapter->running_cap_crqs, 0);
	memset(&crq, 0, sizeof(crq));
	crq.query_capability.first = IBMVNIC_CRQ_CMD;
	crq.query_capability.cmd = QUERY_CAPABILITY;

	crq.query_capability.capability = cpu_to_be16(MIN_TX_QUEUES);
	atomic_inc(&adapter->running_cap_crqs);
	ibmvnic_send_crq(adapter, &crq);

	crq.query_capability.capability = cpu_to_be16(MIN_RX_QUEUES);
	atomic_inc(&adapter->running_cap_crqs);
	ibmvnic_send_crq(adapter, &crq);

	crq.query_capability.capability = cpu_to_be16(MIN_RX_ADD_QUEUES);
	atomic_inc(&adapter->running_cap_crqs);
	ibmvnic_send_crq(adapter, &crq);

	crq.query_capability.capability = cpu_to_be16(MAX_TX_QUEUES);
	atomic_inc(&adapter->running_cap_crqs);
	ibmvnic_send_crq(adapter, &crq);

	crq.query_capability.capability = cpu_to_be16(MAX_RX_QUEUES);
	atomic_inc(&adapter->running_cap_crqs);
	ibmvnic_send_crq(adapter, &crq);

	crq.query_capability.capability = cpu_to_be16(MAX_RX_ADD_QUEUES);
	atomic_inc(&adapter->running_cap_crqs);
	ibmvnic_send_crq(adapter, &crq);

	crq.query_capability.capability =
	    cpu_to_be16(MIN_TX_ENTRIES_PER_SUBCRQ);
	atomic_inc(&adapter->running_cap_crqs);
	ibmvnic_send_crq(adapter, &crq);

	crq.query_capability.capability =
	    cpu_to_be16(MIN_RX_ADD_ENTRIES_PER_SUBCRQ);
	atomic_inc(&adapter->running_cap_crqs);
	ibmvnic_send_crq(adapter, &crq);

	crq.query_capability.capability =
	    cpu_to_be16(MAX_TX_ENTRIES_PER_SUBCRQ);
	atomic_inc(&adapter->running_cap_crqs);
	ibmvnic_send_crq(adapter, &crq);

	crq.query_capability.capability =
	    cpu_to_be16(MAX_RX_ADD_ENTRIES_PER_SUBCRQ);
	atomic_inc(&adapter->running_cap_crqs);
	ibmvnic_send_crq(adapter, &crq);

	crq.query_capability.capability = cpu_to_be16(TCP_IP_OFFLOAD);
	atomic_inc(&adapter->running_cap_crqs);
	ibmvnic_send_crq(adapter, &crq);

	crq.query_capability.capability = cpu_to_be16(PROMISC_SUPPORTED);
	atomic_inc(&adapter->running_cap_crqs);
	ibmvnic_send_crq(adapter, &crq);

	crq.query_capability.capability = cpu_to_be16(MIN_MTU);
	atomic_inc(&adapter->running_cap_crqs);
	ibmvnic_send_crq(adapter, &crq);

	crq.query_capability.capability = cpu_to_be16(MAX_MTU);
	atomic_inc(&adapter->running_cap_crqs);
	ibmvnic_send_crq(adapter, &crq);

	crq.query_capability.capability = cpu_to_be16(MAX_MULTICAST_FILTERS);
	atomic_inc(&adapter->running_cap_crqs);
	ibmvnic_send_crq(adapter, &crq);

	crq.query_capability.capability = cpu_to_be16(VLAN_HEADER_INSERTION);
	atomic_inc(&adapter->running_cap_crqs);
	ibmvnic_send_crq(adapter, &crq);

	crq.query_capability.capability = cpu_to_be16(RX_VLAN_HEADER_INSERTION);
	atomic_inc(&adapter->running_cap_crqs);
	ibmvnic_send_crq(adapter, &crq);

	crq.query_capability.capability = cpu_to_be16(MAX_TX_SG_ENTRIES);
	atomic_inc(&adapter->running_cap_crqs);
	ibmvnic_send_crq(adapter, &crq);

	crq.query_capability.capability = cpu_to_be16(RX_SG_SUPPORTED);
	atomic_inc(&adapter->running_cap_crqs);
	ibmvnic_send_crq(adapter, &crq);

	crq.query_capability.capability = cpu_to_be16(OPT_TX_COMP_SUB_QUEUES);
	atomic_inc(&adapter->running_cap_crqs);
	ibmvnic_send_crq(adapter, &crq);

	crq.query_capability.capability = cpu_to_be16(OPT_RX_COMP_QUEUES);
	atomic_inc(&adapter->running_cap_crqs);
	ibmvnic_send_crq(adapter, &crq);

	crq.query_capability.capability =
			cpu_to_be16(OPT_RX_BUFADD_Q_PER_RX_COMP_Q);
	atomic_inc(&adapter->running_cap_crqs);
	ibmvnic_send_crq(adapter, &crq);

	crq.query_capability.capability =
			cpu_to_be16(OPT_TX_ENTRIES_PER_SUBCRQ);
	atomic_inc(&adapter->running_cap_crqs);
	ibmvnic_send_crq(adapter, &crq);

	crq.query_capability.capability =
			cpu_to_be16(OPT_RXBA_ENTRIES_PER_SUBCRQ);
	atomic_inc(&adapter->running_cap_crqs);
	ibmvnic_send_crq(adapter, &crq);

	crq.query_capability.capability = cpu_to_be16(TX_RX_DESC_REQ);
	atomic_inc(&adapter->running_cap_crqs);
	ibmvnic_send_crq(adapter, &crq);
}

static void send_query_ip_offload(struct ibmvnic_adapter *adapter)
{
	int buf_sz = sizeof(struct ibmvnic_query_ip_offload_buffer);
	struct device *dev = &adapter->vdev->dev;
	union ibmvnic_crq crq;

	adapter->ip_offload_tok =
		dma_map_single(dev,
			       &adapter->ip_offload_buf,
			       buf_sz,
			       DMA_FROM_DEVICE);

	if (dma_mapping_error(dev, adapter->ip_offload_tok)) {
		if (!firmware_has_feature(FW_FEATURE_CMO))
			dev_err(dev, "Couldn't map offload buffer\n");
		return;
	}

	memset(&crq, 0, sizeof(crq));
	crq.query_ip_offload.first = IBMVNIC_CRQ_CMD;
	crq.query_ip_offload.cmd = QUERY_IP_OFFLOAD;
	crq.query_ip_offload.len = cpu_to_be32(buf_sz);
	crq.query_ip_offload.ioba =
	    cpu_to_be32(adapter->ip_offload_tok);

	ibmvnic_send_crq(adapter, &crq);
}

static void send_control_ip_offload(struct ibmvnic_adapter *adapter)
{
	struct ibmvnic_control_ip_offload_buffer *ctrl_buf = &adapter->ip_offload_ctrl;
	struct ibmvnic_query_ip_offload_buffer *buf = &adapter->ip_offload_buf;
	struct device *dev = &adapter->vdev->dev;
	netdev_features_t old_hw_features = 0;
	union ibmvnic_crq crq;

	adapter->ip_offload_ctrl_tok =
		dma_map_single(dev,
			       ctrl_buf,
			       sizeof(adapter->ip_offload_ctrl),
			       DMA_TO_DEVICE);

	if (dma_mapping_error(dev, adapter->ip_offload_ctrl_tok)) {
		dev_err(dev, "Couldn't map ip offload control buffer\n");
		return;
	}

	ctrl_buf->len = cpu_to_be32(sizeof(adapter->ip_offload_ctrl));
	ctrl_buf->version = cpu_to_be32(INITIAL_VERSION_IOB);
	ctrl_buf->ipv4_chksum = buf->ipv4_chksum;
	ctrl_buf->ipv6_chksum = buf->ipv6_chksum;
	ctrl_buf->tcp_ipv4_chksum = buf->tcp_ipv4_chksum;
	ctrl_buf->udp_ipv4_chksum = buf->udp_ipv4_chksum;
	ctrl_buf->tcp_ipv6_chksum = buf->tcp_ipv6_chksum;
	ctrl_buf->udp_ipv6_chksum = buf->udp_ipv6_chksum;
	ctrl_buf->large_tx_ipv4 = buf->large_tx_ipv4;
	ctrl_buf->large_tx_ipv6 = buf->large_tx_ipv6;

	/* large_rx disabled for now, additional features needed */
	ctrl_buf->large_rx_ipv4 = 0;
	ctrl_buf->large_rx_ipv6 = 0;

	if (adapter->state != VNIC_PROBING) {
		old_hw_features = adapter->netdev->hw_features;
		adapter->netdev->hw_features = 0;
	}

	adapter->netdev->hw_features = NETIF_F_SG | NETIF_F_GSO | NETIF_F_GRO;

	if (buf->tcp_ipv4_chksum || buf->udp_ipv4_chksum)
		adapter->netdev->hw_features |= NETIF_F_IP_CSUM;

	if (buf->tcp_ipv6_chksum || buf->udp_ipv6_chksum)
		adapter->netdev->hw_features |= NETIF_F_IPV6_CSUM;

	if ((adapter->netdev->features &
	    (NETIF_F_IP_CSUM | NETIF_F_IPV6_CSUM)))
		adapter->netdev->hw_features |= NETIF_F_RXCSUM;

	if (buf->large_tx_ipv4)
		adapter->netdev->hw_features |= NETIF_F_TSO;
	if (buf->large_tx_ipv6)
		adapter->netdev->hw_features |= NETIF_F_TSO6;

	if (adapter->state == VNIC_PROBING) {
		adapter->netdev->features |= adapter->netdev->hw_features;
	} else if (old_hw_features != adapter->netdev->hw_features) {
		netdev_features_t tmp = 0;

		/* disable features no longer supported */
		adapter->netdev->features &= adapter->netdev->hw_features;
		/* turn on features now supported if previously enabled */
		tmp = (old_hw_features ^ adapter->netdev->hw_features) &
			adapter->netdev->hw_features;
		adapter->netdev->features |=
				tmp & adapter->netdev->wanted_features;
	}

	memset(&crq, 0, sizeof(crq));
	crq.control_ip_offload.first = IBMVNIC_CRQ_CMD;
	crq.control_ip_offload.cmd = CONTROL_IP_OFFLOAD;
	crq.control_ip_offload.len =
	    cpu_to_be32(sizeof(adapter->ip_offload_ctrl));
	crq.control_ip_offload.ioba = cpu_to_be32(adapter->ip_offload_ctrl_tok);
	ibmvnic_send_crq(adapter, &crq);
}

static void handle_vpd_size_rsp(union ibmvnic_crq *crq,
				struct ibmvnic_adapter *adapter)
{
	struct device *dev = &adapter->vdev->dev;

	if (crq->get_vpd_size_rsp.rc.code) {
		dev_err(dev, "Error retrieving VPD size, rc=%x\n",
			crq->get_vpd_size_rsp.rc.code);
		complete(&adapter->fw_done);
		return;
	}

	adapter->vpd->len = be64_to_cpu(crq->get_vpd_size_rsp.len);
	complete(&adapter->fw_done);
}

static void handle_vpd_rsp(union ibmvnic_crq *crq,
			   struct ibmvnic_adapter *adapter)
{
	struct device *dev = &adapter->vdev->dev;
	unsigned char *substr = NULL;
	u8 fw_level_len = 0;

	memset(adapter->fw_version, 0, 32);

	dma_unmap_single(dev, adapter->vpd->dma_addr, adapter->vpd->len,
			 DMA_FROM_DEVICE);

	if (crq->get_vpd_rsp.rc.code) {
		dev_err(dev, "Error retrieving VPD from device, rc=%x\n",
			crq->get_vpd_rsp.rc.code);
		goto complete;
	}

	/* get the position of the firmware version info
	 * located after the ASCII 'RM' substring in the buffer
	 */
	substr = strnstr(adapter->vpd->buff, "RM", adapter->vpd->len);
	if (!substr) {
		dev_info(dev, "Warning - No FW level has been provided in the VPD buffer by the VIOS Server\n");
		goto complete;
	}

	/* get length of firmware level ASCII substring */
	if ((substr + 2) < (adapter->vpd->buff + adapter->vpd->len)) {
		fw_level_len = *(substr + 2);
	} else {
		dev_info(dev, "Length of FW substr extrapolated VDP buff\n");
		goto complete;
	}

	/* copy firmware version string from vpd into adapter */
	if ((substr + 3 + fw_level_len) <
	    (adapter->vpd->buff + adapter->vpd->len)) {
		strncpy((char *)adapter->fw_version, substr + 3, fw_level_len);
	} else {
		dev_info(dev, "FW substr extrapolated VPD buff\n");
	}

complete:
	if (adapter->fw_version[0] == '\0')
		strncpy((char *)adapter->fw_version, "N/A", 3 * sizeof(char));
	complete(&adapter->fw_done);
}

static void handle_query_ip_offload_rsp(struct ibmvnic_adapter *adapter)
{
	struct device *dev = &adapter->vdev->dev;
	struct ibmvnic_query_ip_offload_buffer *buf = &adapter->ip_offload_buf;
	int i;

	dma_unmap_single(dev, adapter->ip_offload_tok,
			 sizeof(adapter->ip_offload_buf), DMA_FROM_DEVICE);

	netdev_dbg(adapter->netdev, "Query IP Offload Buffer:\n");
	for (i = 0; i < (sizeof(adapter->ip_offload_buf) - 1) / 8 + 1; i++)
		netdev_dbg(adapter->netdev, "%016lx\n",
			   ((unsigned long int *)(buf))[i]);

	netdev_dbg(adapter->netdev, "ipv4_chksum = %d\n", buf->ipv4_chksum);
	netdev_dbg(adapter->netdev, "ipv6_chksum = %d\n", buf->ipv6_chksum);
	netdev_dbg(adapter->netdev, "tcp_ipv4_chksum = %d\n",
		   buf->tcp_ipv4_chksum);
	netdev_dbg(adapter->netdev, "tcp_ipv6_chksum = %d\n",
		   buf->tcp_ipv6_chksum);
	netdev_dbg(adapter->netdev, "udp_ipv4_chksum = %d\n",
		   buf->udp_ipv4_chksum);
	netdev_dbg(adapter->netdev, "udp_ipv6_chksum = %d\n",
		   buf->udp_ipv6_chksum);
	netdev_dbg(adapter->netdev, "large_tx_ipv4 = %d\n",
		   buf->large_tx_ipv4);
	netdev_dbg(adapter->netdev, "large_tx_ipv6 = %d\n",
		   buf->large_tx_ipv6);
	netdev_dbg(adapter->netdev, "large_rx_ipv4 = %d\n",
		   buf->large_rx_ipv4);
	netdev_dbg(adapter->netdev, "large_rx_ipv6 = %d\n",
		   buf->large_rx_ipv6);
	netdev_dbg(adapter->netdev, "max_ipv4_hdr_sz = %d\n",
		   buf->max_ipv4_header_size);
	netdev_dbg(adapter->netdev, "max_ipv6_hdr_sz = %d\n",
		   buf->max_ipv6_header_size);
	netdev_dbg(adapter->netdev, "max_tcp_hdr_size = %d\n",
		   buf->max_tcp_header_size);
	netdev_dbg(adapter->netdev, "max_udp_hdr_size = %d\n",
		   buf->max_udp_header_size);
	netdev_dbg(adapter->netdev, "max_large_tx_size = %d\n",
		   buf->max_large_tx_size);
	netdev_dbg(adapter->netdev, "max_large_rx_size = %d\n",
		   buf->max_large_rx_size);
	netdev_dbg(adapter->netdev, "ipv6_ext_hdr = %d\n",
		   buf->ipv6_extension_header);
	netdev_dbg(adapter->netdev, "tcp_pseudosum_req = %d\n",
		   buf->tcp_pseudosum_req);
	netdev_dbg(adapter->netdev, "num_ipv6_ext_hd = %d\n",
		   buf->num_ipv6_ext_headers);
	netdev_dbg(adapter->netdev, "off_ipv6_ext_hd = %d\n",
		   buf->off_ipv6_ext_headers);

	send_control_ip_offload(adapter);
}

static const char *ibmvnic_fw_err_cause(u16 cause)
{
	switch (cause) {
	case ADAPTER_PROBLEM:
		return "adapter problem";
	case BUS_PROBLEM:
		return "bus problem";
	case FW_PROBLEM:
		return "firmware problem";
	case DD_PROBLEM:
		return "device driver problem";
	case EEH_RECOVERY:
		return "EEH recovery";
	case FW_UPDATED:
		return "firmware updated";
	case LOW_MEMORY:
		return "low Memory";
	default:
		return "unknown";
	}
}

static void handle_error_indication(union ibmvnic_crq *crq,
				    struct ibmvnic_adapter *adapter)
{
	struct device *dev = &adapter->vdev->dev;
	u16 cause;

	cause = be16_to_cpu(crq->error_indication.error_cause);

	dev_warn_ratelimited(dev,
			     "Firmware reports %serror, cause: %s. Starting recovery...\n",
			     crq->error_indication.flags
				& IBMVNIC_FATAL_ERROR ? "FATAL " : "",
			     ibmvnic_fw_err_cause(cause));

	if (crq->error_indication.flags & IBMVNIC_FATAL_ERROR)
		ibmvnic_reset(adapter, VNIC_RESET_FATAL);
	else
		ibmvnic_reset(adapter, VNIC_RESET_NON_FATAL);
}

static int handle_change_mac_rsp(union ibmvnic_crq *crq,
				 struct ibmvnic_adapter *adapter)
{
	struct net_device *netdev = adapter->netdev;
	struct device *dev = &adapter->vdev->dev;
	long rc;

	rc = crq->change_mac_addr_rsp.rc.code;
	if (rc) {
		dev_err(dev, "Error %ld in CHANGE_MAC_ADDR_RSP\n", rc);
		goto out;
	}
	/* crq->change_mac_addr.mac_addr is the requested one
	 * crq->change_mac_addr_rsp.mac_addr is the returned valid one.
	 */
	ether_addr_copy(netdev->dev_addr,
			&crq->change_mac_addr_rsp.mac_addr[0]);
	ether_addr_copy(adapter->mac_addr,
			&crq->change_mac_addr_rsp.mac_addr[0]);
out:
	complete(&adapter->fw_done);
	return rc;
}

static void handle_request_cap_rsp(union ibmvnic_crq *crq,
				   struct ibmvnic_adapter *adapter)
{
	struct device *dev = &adapter->vdev->dev;
	u64 *req_value;
	char *name;

	atomic_dec(&adapter->running_cap_crqs);
	switch (be16_to_cpu(crq->request_capability_rsp.capability)) {
	case REQ_TX_QUEUES:
		req_value = &adapter->req_tx_queues;
		name = "tx";
		break;
	case REQ_RX_QUEUES:
		req_value = &adapter->req_rx_queues;
		name = "rx";
		break;
	case REQ_RX_ADD_QUEUES:
		req_value = &adapter->req_rx_add_queues;
		name = "rx_add";
		break;
	case REQ_TX_ENTRIES_PER_SUBCRQ:
		req_value = &adapter->req_tx_entries_per_subcrq;
		name = "tx_entries_per_subcrq";
		break;
	case REQ_RX_ADD_ENTRIES_PER_SUBCRQ:
		req_value = &adapter->req_rx_add_entries_per_subcrq;
		name = "rx_add_entries_per_subcrq";
		break;
	case REQ_MTU:
		req_value = &adapter->req_mtu;
		name = "mtu";
		break;
	case PROMISC_REQUESTED:
		req_value = &adapter->promisc;
		name = "promisc";
		break;
	default:
		dev_err(dev, "Got invalid cap request rsp %d\n",
			crq->request_capability.capability);
		return;
	}

	switch (crq->request_capability_rsp.rc.code) {
	case SUCCESS:
		break;
	case PARTIALSUCCESS:
		dev_info(dev, "req=%lld, rsp=%ld in %s queue, retrying.\n",
			 *req_value,
			 (long int)be64_to_cpu(crq->request_capability_rsp.
					       number), name);

		if (be16_to_cpu(crq->request_capability_rsp.capability) ==
		    REQ_MTU) {
			pr_err("mtu of %llu is not supported. Reverting.\n",
			       *req_value);
			*req_value = adapter->fallback.mtu;
		} else {
			*req_value =
				be64_to_cpu(crq->request_capability_rsp.number);
		}

		send_request_cap(adapter, 1);
		return;
	default:
		dev_err(dev, "Error %d in request cap rsp\n",
			crq->request_capability_rsp.rc.code);
		return;
	}

	/* Done receiving requested capabilities, query IP offload support */
	if (atomic_read(&adapter->running_cap_crqs) == 0) {
		adapter->wait_capability = false;
		send_query_ip_offload(adapter);
	}
}

static int handle_login_rsp(union ibmvnic_crq *login_rsp_crq,
			    struct ibmvnic_adapter *adapter)
{
	struct device *dev = &adapter->vdev->dev;
	struct net_device *netdev = adapter->netdev;
	struct ibmvnic_login_rsp_buffer *login_rsp = adapter->login_rsp_buf;
	struct ibmvnic_login_buffer *login = adapter->login_buf;
	u64 *tx_handle_array;
	u64 *rx_handle_array;
	int num_tx_pools;
	int num_rx_pools;
	u64 *size_array;
	int i;

	/* CHECK: Test/set of login_pending does not need to be atomic
	 * because only ibmvnic_tasklet tests/clears this.
	 */
	if (!adapter->login_pending) {
		netdev_warn(netdev, "Ignoring unexpected login response\n");
		return 0;
	}
	adapter->login_pending = false;

	dma_unmap_single(dev, adapter->login_buf_token, adapter->login_buf_sz,
			 DMA_TO_DEVICE);
	dma_unmap_single(dev, adapter->login_rsp_buf_token,
			 adapter->login_rsp_buf_sz, DMA_FROM_DEVICE);

	/* If the number of queues requested can't be allocated by the
	 * server, the login response will return with code 1. We will need
	 * to resend the login buffer with fewer queues requested.
	 */
	if (login_rsp_crq->generic.rc.code) {
		adapter->init_done_rc = login_rsp_crq->generic.rc.code;
		complete(&adapter->init_done);
		return 0;
	}

	netdev->mtu = adapter->req_mtu - ETH_HLEN;

	netdev_dbg(adapter->netdev, "Login Response Buffer:\n");
	for (i = 0; i < (adapter->login_rsp_buf_sz - 1) / 8 + 1; i++) {
		netdev_dbg(adapter->netdev, "%016lx\n",
			   ((unsigned long int *)(adapter->login_rsp_buf))[i]);
	}

	/* Sanity checks */
	if (login->num_txcomp_subcrqs != login_rsp->num_txsubm_subcrqs ||
	    (be32_to_cpu(login->num_rxcomp_subcrqs) *
	     adapter->req_rx_add_queues !=
	     be32_to_cpu(login_rsp->num_rxadd_subcrqs))) {
		dev_err(dev, "FATAL: Inconsistent login and login rsp\n");
		ibmvnic_reset(adapter, VNIC_RESET_FATAL);
		return -EIO;
	}
	size_array = (u64 *)((u8 *)(adapter->login_rsp_buf) +
		be32_to_cpu(adapter->login_rsp_buf->off_rxadd_buff_size));
	/* variable buffer sizes are not supported, so just read the
	 * first entry.
	 */
	adapter->cur_rx_buf_sz = be64_to_cpu(size_array[0]);

	num_tx_pools = be32_to_cpu(adapter->login_rsp_buf->num_txsubm_subcrqs);
	num_rx_pools = be32_to_cpu(adapter->login_rsp_buf->num_rxadd_subcrqs);

	tx_handle_array = (u64 *)((u8 *)(adapter->login_rsp_buf) +
				  be32_to_cpu(adapter->login_rsp_buf->off_txsubm_subcrqs));
	rx_handle_array = (u64 *)((u8 *)(adapter->login_rsp_buf) +
				  be32_to_cpu(adapter->login_rsp_buf->off_rxadd_subcrqs));

	for (i = 0; i < num_tx_pools; i++)
		adapter->tx_scrq[i]->handle = tx_handle_array[i];

	for (i = 0; i < num_rx_pools; i++)
		adapter->rx_scrq[i]->handle = rx_handle_array[i];

	adapter->num_active_tx_scrqs = num_tx_pools;
	adapter->num_active_rx_scrqs = num_rx_pools;
	release_login_rsp_buffer(adapter);
	release_login_buffer(adapter);
	complete(&adapter->init_done);

	return 0;
}

static void handle_request_unmap_rsp(union ibmvnic_crq *crq,
				     struct ibmvnic_adapter *adapter)
{
	struct device *dev = &adapter->vdev->dev;
	long rc;

	rc = crq->request_unmap_rsp.rc.code;
	if (rc)
		dev_err(dev, "Error %ld in REQUEST_UNMAP_RSP\n", rc);
}

static void handle_query_map_rsp(union ibmvnic_crq *crq,
				 struct ibmvnic_adapter *adapter)
{
	struct net_device *netdev = adapter->netdev;
	struct device *dev = &adapter->vdev->dev;
	long rc;

	rc = crq->query_map_rsp.rc.code;
	if (rc) {
		dev_err(dev, "Error %ld in QUERY_MAP_RSP\n", rc);
		return;
	}
	netdev_dbg(netdev, "page_size = %d\ntot_pages = %d\nfree_pages = %d\n",
		   crq->query_map_rsp.page_size, crq->query_map_rsp.tot_pages,
		   crq->query_map_rsp.free_pages);
}

static void handle_query_cap_rsp(union ibmvnic_crq *crq,
				 struct ibmvnic_adapter *adapter)
{
	struct net_device *netdev = adapter->netdev;
	struct device *dev = &adapter->vdev->dev;
	long rc;

	atomic_dec(&adapter->running_cap_crqs);
	netdev_dbg(netdev, "Outstanding queries: %d\n",
		   atomic_read(&adapter->running_cap_crqs));
	rc = crq->query_capability.rc.code;
	if (rc) {
		dev_err(dev, "Error %ld in QUERY_CAP_RSP\n", rc);
		goto out;
	}

	switch (be16_to_cpu(crq->query_capability.capability)) {
	case MIN_TX_QUEUES:
		adapter->min_tx_queues =
		    be64_to_cpu(crq->query_capability.number);
		netdev_dbg(netdev, "min_tx_queues = %lld\n",
			   adapter->min_tx_queues);
		break;
	case MIN_RX_QUEUES:
		adapter->min_rx_queues =
		    be64_to_cpu(crq->query_capability.number);
		netdev_dbg(netdev, "min_rx_queues = %lld\n",
			   adapter->min_rx_queues);
		break;
	case MIN_RX_ADD_QUEUES:
		adapter->min_rx_add_queues =
		    be64_to_cpu(crq->query_capability.number);
		netdev_dbg(netdev, "min_rx_add_queues = %lld\n",
			   adapter->min_rx_add_queues);
		break;
	case MAX_TX_QUEUES:
		adapter->max_tx_queues =
		    be64_to_cpu(crq->query_capability.number);
		netdev_dbg(netdev, "max_tx_queues = %lld\n",
			   adapter->max_tx_queues);
		break;
	case MAX_RX_QUEUES:
		adapter->max_rx_queues =
		    be64_to_cpu(crq->query_capability.number);
		netdev_dbg(netdev, "max_rx_queues = %lld\n",
			   adapter->max_rx_queues);
		break;
	case MAX_RX_ADD_QUEUES:
		adapter->max_rx_add_queues =
		    be64_to_cpu(crq->query_capability.number);
		netdev_dbg(netdev, "max_rx_add_queues = %lld\n",
			   adapter->max_rx_add_queues);
		break;
	case MIN_TX_ENTRIES_PER_SUBCRQ:
		adapter->min_tx_entries_per_subcrq =
		    be64_to_cpu(crq->query_capability.number);
		netdev_dbg(netdev, "min_tx_entries_per_subcrq = %lld\n",
			   adapter->min_tx_entries_per_subcrq);
		break;
	case MIN_RX_ADD_ENTRIES_PER_SUBCRQ:
		adapter->min_rx_add_entries_per_subcrq =
		    be64_to_cpu(crq->query_capability.number);
		netdev_dbg(netdev, "min_rx_add_entrs_per_subcrq = %lld\n",
			   adapter->min_rx_add_entries_per_subcrq);
		break;
	case MAX_TX_ENTRIES_PER_SUBCRQ:
		adapter->max_tx_entries_per_subcrq =
		    be64_to_cpu(crq->query_capability.number);
		netdev_dbg(netdev, "max_tx_entries_per_subcrq = %lld\n",
			   adapter->max_tx_entries_per_subcrq);
		break;
	case MAX_RX_ADD_ENTRIES_PER_SUBCRQ:
		adapter->max_rx_add_entries_per_subcrq =
		    be64_to_cpu(crq->query_capability.number);
		netdev_dbg(netdev, "max_rx_add_entrs_per_subcrq = %lld\n",
			   adapter->max_rx_add_entries_per_subcrq);
		break;
	case TCP_IP_OFFLOAD:
		adapter->tcp_ip_offload =
		    be64_to_cpu(crq->query_capability.number);
		netdev_dbg(netdev, "tcp_ip_offload = %lld\n",
			   adapter->tcp_ip_offload);
		break;
	case PROMISC_SUPPORTED:
		adapter->promisc_supported =
		    be64_to_cpu(crq->query_capability.number);
		netdev_dbg(netdev, "promisc_supported = %lld\n",
			   adapter->promisc_supported);
		break;
	case MIN_MTU:
		adapter->min_mtu = be64_to_cpu(crq->query_capability.number);
		netdev->min_mtu = adapter->min_mtu - ETH_HLEN;
		netdev_dbg(netdev, "min_mtu = %lld\n", adapter->min_mtu);
		break;
	case MAX_MTU:
		adapter->max_mtu = be64_to_cpu(crq->query_capability.number);
		netdev->max_mtu = adapter->max_mtu - ETH_HLEN;
		netdev_dbg(netdev, "max_mtu = %lld\n", adapter->max_mtu);
		break;
	case MAX_MULTICAST_FILTERS:
		adapter->max_multicast_filters =
		    be64_to_cpu(crq->query_capability.number);
		netdev_dbg(netdev, "max_multicast_filters = %lld\n",
			   adapter->max_multicast_filters);
		break;
	case VLAN_HEADER_INSERTION:
		adapter->vlan_header_insertion =
		    be64_to_cpu(crq->query_capability.number);
		if (adapter->vlan_header_insertion)
			netdev->features |= NETIF_F_HW_VLAN_STAG_TX;
		netdev_dbg(netdev, "vlan_header_insertion = %lld\n",
			   adapter->vlan_header_insertion);
		break;
	case RX_VLAN_HEADER_INSERTION:
		adapter->rx_vlan_header_insertion =
		    be64_to_cpu(crq->query_capability.number);
		netdev_dbg(netdev, "rx_vlan_header_insertion = %lld\n",
			   adapter->rx_vlan_header_insertion);
		break;
	case MAX_TX_SG_ENTRIES:
		adapter->max_tx_sg_entries =
		    be64_to_cpu(crq->query_capability.number);
		netdev_dbg(netdev, "max_tx_sg_entries = %lld\n",
			   adapter->max_tx_sg_entries);
		break;
	case RX_SG_SUPPORTED:
		adapter->rx_sg_supported =
		    be64_to_cpu(crq->query_capability.number);
		netdev_dbg(netdev, "rx_sg_supported = %lld\n",
			   adapter->rx_sg_supported);
		break;
	case OPT_TX_COMP_SUB_QUEUES:
		adapter->opt_tx_comp_sub_queues =
		    be64_to_cpu(crq->query_capability.number);
		netdev_dbg(netdev, "opt_tx_comp_sub_queues = %lld\n",
			   adapter->opt_tx_comp_sub_queues);
		break;
	case OPT_RX_COMP_QUEUES:
		adapter->opt_rx_comp_queues =
		    be64_to_cpu(crq->query_capability.number);
		netdev_dbg(netdev, "opt_rx_comp_queues = %lld\n",
			   adapter->opt_rx_comp_queues);
		break;
	case OPT_RX_BUFADD_Q_PER_RX_COMP_Q:
		adapter->opt_rx_bufadd_q_per_rx_comp_q =
		    be64_to_cpu(crq->query_capability.number);
		netdev_dbg(netdev, "opt_rx_bufadd_q_per_rx_comp_q = %lld\n",
			   adapter->opt_rx_bufadd_q_per_rx_comp_q);
		break;
	case OPT_TX_ENTRIES_PER_SUBCRQ:
		adapter->opt_tx_entries_per_subcrq =
		    be64_to_cpu(crq->query_capability.number);
		netdev_dbg(netdev, "opt_tx_entries_per_subcrq = %lld\n",
			   adapter->opt_tx_entries_per_subcrq);
		break;
	case OPT_RXBA_ENTRIES_PER_SUBCRQ:
		adapter->opt_rxba_entries_per_subcrq =
		    be64_to_cpu(crq->query_capability.number);
		netdev_dbg(netdev, "opt_rxba_entries_per_subcrq = %lld\n",
			   adapter->opt_rxba_entries_per_subcrq);
		break;
	case TX_RX_DESC_REQ:
		adapter->tx_rx_desc_req = crq->query_capability.number;
		netdev_dbg(netdev, "tx_rx_desc_req = %llx\n",
			   adapter->tx_rx_desc_req);
		break;

	default:
		netdev_err(netdev, "Got invalid cap rsp %d\n",
			   crq->query_capability.capability);
	}

out:
	if (atomic_read(&adapter->running_cap_crqs) == 0) {
		adapter->wait_capability = false;
		send_request_cap(adapter, 0);
	}
}

static int send_query_phys_parms(struct ibmvnic_adapter *adapter)
{
	union ibmvnic_crq crq;
	int rc;

	memset(&crq, 0, sizeof(crq));
	crq.query_phys_parms.first = IBMVNIC_CRQ_CMD;
	crq.query_phys_parms.cmd = QUERY_PHYS_PARMS;
<<<<<<< HEAD
	reinit_completion(&adapter->fw_done);
=======

	mutex_lock(&adapter->fw_lock);
	adapter->fw_done_rc = 0;
	reinit_completion(&adapter->fw_done);

>>>>>>> d1988041
	rc = ibmvnic_send_crq(adapter, &crq);
	if (rc) {
		mutex_unlock(&adapter->fw_lock);
		return rc;
	}

	rc = ibmvnic_wait_for_completion(adapter, &adapter->fw_done, 10000);
	if (rc) {
		mutex_unlock(&adapter->fw_lock);
		return rc;
	}

	mutex_unlock(&adapter->fw_lock);
	return adapter->fw_done_rc ? -EIO : 0;
}

static int handle_query_phys_parms_rsp(union ibmvnic_crq *crq,
				       struct ibmvnic_adapter *adapter)
{
	struct net_device *netdev = adapter->netdev;
	int rc;
	__be32 rspeed = cpu_to_be32(crq->query_phys_parms_rsp.speed);

	rc = crq->query_phys_parms_rsp.rc.code;
	if (rc) {
		netdev_err(netdev, "Error %d in QUERY_PHYS_PARMS\n", rc);
		return rc;
	}
	switch (rspeed) {
	case IBMVNIC_10MBPS:
		adapter->speed = SPEED_10;
		break;
	case IBMVNIC_100MBPS:
		adapter->speed = SPEED_100;
		break;
	case IBMVNIC_1GBPS:
		adapter->speed = SPEED_1000;
		break;
	case IBMVNIC_10GBPS:
		adapter->speed = SPEED_10000;
		break;
	case IBMVNIC_25GBPS:
		adapter->speed = SPEED_25000;
		break;
	case IBMVNIC_40GBPS:
		adapter->speed = SPEED_40000;
		break;
	case IBMVNIC_50GBPS:
		adapter->speed = SPEED_50000;
		break;
	case IBMVNIC_100GBPS:
		adapter->speed = SPEED_100000;
		break;
	case IBMVNIC_200GBPS:
		adapter->speed = SPEED_200000;
		break;
	default:
		if (netif_carrier_ok(netdev))
			netdev_warn(netdev, "Unknown speed 0x%08x\n", rspeed);
		adapter->speed = SPEED_UNKNOWN;
	}
	if (crq->query_phys_parms_rsp.flags1 & IBMVNIC_FULL_DUPLEX)
		adapter->duplex = DUPLEX_FULL;
	else if (crq->query_phys_parms_rsp.flags1 & IBMVNIC_HALF_DUPLEX)
		adapter->duplex = DUPLEX_HALF;
	else
		adapter->duplex = DUPLEX_UNKNOWN;

	return rc;
}

static void ibmvnic_handle_crq(union ibmvnic_crq *crq,
			       struct ibmvnic_adapter *adapter)
{
	struct ibmvnic_generic_crq *gen_crq = &crq->generic;
	struct net_device *netdev = adapter->netdev;
	struct device *dev = &adapter->vdev->dev;
	u64 *u64_crq = (u64 *)crq;
	long rc;

	netdev_dbg(netdev, "Handling CRQ: %016lx %016lx\n",
		   (unsigned long int)cpu_to_be64(u64_crq[0]),
		   (unsigned long int)cpu_to_be64(u64_crq[1]));
	switch (gen_crq->first) {
	case IBMVNIC_CRQ_INIT_RSP:
		switch (gen_crq->cmd) {
		case IBMVNIC_CRQ_INIT:
			dev_info(dev, "Partner initialized\n");
			adapter->from_passive_init = true;
<<<<<<< HEAD
=======
			/* Discard any stale login responses from prev reset.
			 * CHECK: should we clear even on INIT_COMPLETE?
			 */
			adapter->login_pending = false;

>>>>>>> d1988041
			if (!completion_done(&adapter->init_done)) {
				complete(&adapter->init_done);
				adapter->init_done_rc = -EIO;
			}
			ibmvnic_reset(adapter, VNIC_RESET_FAILOVER);
			break;
		case IBMVNIC_CRQ_INIT_COMPLETE:
			dev_info(dev, "Partner initialization complete\n");
			adapter->crq.active = true;
			send_version_xchg(adapter);
			break;
		default:
			dev_err(dev, "Unknown crq cmd: %d\n", gen_crq->cmd);
		}
		return;
	case IBMVNIC_CRQ_XPORT_EVENT:
		netif_carrier_off(netdev);
		adapter->crq.active = false;
		/* terminate any thread waiting for a response
		 * from the device
		 */
		if (!completion_done(&adapter->fw_done)) {
			adapter->fw_done_rc = -EIO;
			complete(&adapter->fw_done);
		}
		if (!completion_done(&adapter->stats_done))
			complete(&adapter->stats_done);
		if (test_bit(0, &adapter->resetting))
			adapter->force_reset_recovery = true;
		if (gen_crq->cmd == IBMVNIC_PARTITION_MIGRATED) {
			dev_info(dev, "Migrated, re-enabling adapter\n");
			ibmvnic_reset(adapter, VNIC_RESET_MOBILITY);
		} else if (gen_crq->cmd == IBMVNIC_DEVICE_FAILOVER) {
			dev_info(dev, "Backing device failover detected\n");
			adapter->failover_pending = true;
		} else {
			/* The adapter lost the connection */
			dev_err(dev, "Virtual Adapter failed (rc=%d)\n",
				gen_crq->cmd);
			ibmvnic_reset(adapter, VNIC_RESET_FATAL);
		}
		return;
	case IBMVNIC_CRQ_CMD_RSP:
		break;
	default:
		dev_err(dev, "Got an invalid msg type 0x%02x\n",
			gen_crq->first);
		return;
	}

	switch (gen_crq->cmd) {
	case VERSION_EXCHANGE_RSP:
		rc = crq->version_exchange_rsp.rc.code;
		if (rc) {
			dev_err(dev, "Error %ld in VERSION_EXCHG_RSP\n", rc);
			break;
		}
		ibmvnic_version =
			    be16_to_cpu(crq->version_exchange_rsp.version);
		dev_info(dev, "Partner protocol version is %d\n",
			 ibmvnic_version);
<<<<<<< HEAD
		send_cap_queries(adapter);
=======
		send_query_cap(adapter);
>>>>>>> d1988041
		break;
	case QUERY_CAPABILITY_RSP:
		handle_query_cap_rsp(crq, adapter);
		break;
	case QUERY_MAP_RSP:
		handle_query_map_rsp(crq, adapter);
		break;
	case REQUEST_MAP_RSP:
		adapter->fw_done_rc = crq->request_map_rsp.rc.code;
		complete(&adapter->fw_done);
		break;
	case REQUEST_UNMAP_RSP:
		handle_request_unmap_rsp(crq, adapter);
		break;
	case REQUEST_CAPABILITY_RSP:
		handle_request_cap_rsp(crq, adapter);
		break;
	case LOGIN_RSP:
		netdev_dbg(netdev, "Got Login Response\n");
		handle_login_rsp(crq, adapter);
		break;
	case LOGICAL_LINK_STATE_RSP:
		netdev_dbg(netdev,
			   "Got Logical Link State Response, state: %d rc: %d\n",
			   crq->logical_link_state_rsp.link_state,
			   crq->logical_link_state_rsp.rc.code);
		adapter->logical_link_state =
		    crq->logical_link_state_rsp.link_state;
		adapter->init_done_rc = crq->logical_link_state_rsp.rc.code;
		complete(&adapter->init_done);
		break;
	case LINK_STATE_INDICATION:
		netdev_dbg(netdev, "Got Logical Link State Indication\n");
		adapter->phys_link_state =
		    crq->link_state_indication.phys_link_state;
		adapter->logical_link_state =
		    crq->link_state_indication.logical_link_state;
		if (adapter->phys_link_state && adapter->logical_link_state)
			netif_carrier_on(netdev);
		else
			netif_carrier_off(netdev);
		break;
	case CHANGE_MAC_ADDR_RSP:
		netdev_dbg(netdev, "Got MAC address change Response\n");
		adapter->fw_done_rc = handle_change_mac_rsp(crq, adapter);
		break;
	case ERROR_INDICATION:
		netdev_dbg(netdev, "Got Error Indication\n");
		handle_error_indication(crq, adapter);
		break;
	case REQUEST_STATISTICS_RSP:
		netdev_dbg(netdev, "Got Statistics Response\n");
		complete(&adapter->stats_done);
		break;
	case QUERY_IP_OFFLOAD_RSP:
		netdev_dbg(netdev, "Got Query IP offload Response\n");
		handle_query_ip_offload_rsp(adapter);
		break;
	case MULTICAST_CTRL_RSP:
		netdev_dbg(netdev, "Got multicast control Response\n");
		break;
	case CONTROL_IP_OFFLOAD_RSP:
		netdev_dbg(netdev, "Got Control IP offload Response\n");
		dma_unmap_single(dev, adapter->ip_offload_ctrl_tok,
				 sizeof(adapter->ip_offload_ctrl),
				 DMA_TO_DEVICE);
		complete(&adapter->init_done);
		break;
	case COLLECT_FW_TRACE_RSP:
		netdev_dbg(netdev, "Got Collect firmware trace Response\n");
		complete(&adapter->fw_done);
		break;
	case GET_VPD_SIZE_RSP:
		handle_vpd_size_rsp(crq, adapter);
		break;
	case GET_VPD_RSP:
		handle_vpd_rsp(crq, adapter);
		break;
	case QUERY_PHYS_PARMS_RSP:
		adapter->fw_done_rc = handle_query_phys_parms_rsp(crq, adapter);
		complete(&adapter->fw_done);
		break;
	default:
		netdev_err(netdev, "Got an invalid cmd type 0x%02x\n",
			   gen_crq->cmd);
	}
}

static irqreturn_t ibmvnic_interrupt(int irq, void *instance)
{
	struct ibmvnic_adapter *adapter = instance;

	tasklet_schedule(&adapter->tasklet);
	return IRQ_HANDLED;
}

static void ibmvnic_tasklet(struct tasklet_struct *t)
{
	struct ibmvnic_adapter *adapter = from_tasklet(adapter, t, tasklet);
	struct ibmvnic_crq_queue *queue = &adapter->crq;
	union ibmvnic_crq *crq;
	unsigned long flags;
	bool done = false;

	spin_lock_irqsave(&queue->lock, flags);
	while (!done) {
		/* Pull all the valid messages off the CRQ */
		while ((crq = ibmvnic_next_crq(adapter)) != NULL) {
			ibmvnic_handle_crq(crq, adapter);
			crq->generic.first = 0;
		}

		/* remain in tasklet until all
		 * capabilities responses are received
		 */
		if (!adapter->wait_capability)
			done = true;
	}
	/* if capabilities CRQ's were sent in this tasklet, the following
	 * tasklet must wait until all responses are received
	 */
	if (atomic_read(&adapter->running_cap_crqs) != 0)
		adapter->wait_capability = true;
	spin_unlock_irqrestore(&queue->lock, flags);
}

static int ibmvnic_reenable_crq_queue(struct ibmvnic_adapter *adapter)
{
	struct vio_dev *vdev = adapter->vdev;
	int rc;

	do {
		rc = plpar_hcall_norets(H_ENABLE_CRQ, vdev->unit_address);
	} while (rc == H_IN_PROGRESS || rc == H_BUSY || H_IS_LONG_BUSY(rc));

	if (rc)
		dev_err(&vdev->dev, "Error enabling adapter (rc=%d)\n", rc);

	return rc;
}

static int ibmvnic_reset_crq(struct ibmvnic_adapter *adapter)
{
	struct ibmvnic_crq_queue *crq = &adapter->crq;
	struct device *dev = &adapter->vdev->dev;
	struct vio_dev *vdev = adapter->vdev;
	int rc;

	/* Close the CRQ */
	do {
		rc = plpar_hcall_norets(H_FREE_CRQ, vdev->unit_address);
	} while (rc == H_BUSY || H_IS_LONG_BUSY(rc));

	/* Clean out the queue */
	if (!crq->msgs)
		return -EINVAL;

	memset(crq->msgs, 0, PAGE_SIZE);
	crq->cur = 0;
	crq->active = false;

	/* And re-open it again */
	rc = plpar_hcall_norets(H_REG_CRQ, vdev->unit_address,
				crq->msg_token, PAGE_SIZE);

	if (rc == H_CLOSED)
		/* Adapter is good, but other end is not ready */
		dev_warn(dev, "Partner adapter not ready\n");
	else if (rc != 0)
		dev_warn(dev, "Couldn't register crq (rc=%d)\n", rc);

	return rc;
}

static void release_crq_queue(struct ibmvnic_adapter *adapter)
{
	struct ibmvnic_crq_queue *crq = &adapter->crq;
	struct vio_dev *vdev = adapter->vdev;
	long rc;

	if (!crq->msgs)
		return;

	netdev_dbg(adapter->netdev, "Releasing CRQ\n");
	free_irq(vdev->irq, adapter);
	tasklet_kill(&adapter->tasklet);
	do {
		rc = plpar_hcall_norets(H_FREE_CRQ, vdev->unit_address);
	} while (rc == H_BUSY || H_IS_LONG_BUSY(rc));

	dma_unmap_single(&vdev->dev, crq->msg_token, PAGE_SIZE,
			 DMA_BIDIRECTIONAL);
	free_page((unsigned long)crq->msgs);
	crq->msgs = NULL;
	crq->active = false;
}

static int init_crq_queue(struct ibmvnic_adapter *adapter)
{
	struct ibmvnic_crq_queue *crq = &adapter->crq;
	struct device *dev = &adapter->vdev->dev;
	struct vio_dev *vdev = adapter->vdev;
	int rc, retrc = -ENOMEM;

	if (crq->msgs)
		return 0;

	crq->msgs = (union ibmvnic_crq *)get_zeroed_page(GFP_KERNEL);
	/* Should we allocate more than one page? */

	if (!crq->msgs)
		return -ENOMEM;

	crq->size = PAGE_SIZE / sizeof(*crq->msgs);
	crq->msg_token = dma_map_single(dev, crq->msgs, PAGE_SIZE,
					DMA_BIDIRECTIONAL);
	if (dma_mapping_error(dev, crq->msg_token))
		goto map_failed;

	rc = plpar_hcall_norets(H_REG_CRQ, vdev->unit_address,
				crq->msg_token, PAGE_SIZE);

	if (rc == H_RESOURCE)
		/* maybe kexecing and resource is busy. try a reset */
		rc = ibmvnic_reset_crq(adapter);
	retrc = rc;

	if (rc == H_CLOSED) {
		dev_warn(dev, "Partner adapter not ready\n");
	} else if (rc) {
		dev_warn(dev, "Error %d opening adapter\n", rc);
		goto reg_crq_failed;
	}

	retrc = 0;

	tasklet_setup(&adapter->tasklet, (void *)ibmvnic_tasklet);

	netdev_dbg(adapter->netdev, "registering irq 0x%x\n", vdev->irq);
	snprintf(crq->name, sizeof(crq->name), "ibmvnic-%x",
		 adapter->vdev->unit_address);
	rc = request_irq(vdev->irq, ibmvnic_interrupt, 0, crq->name, adapter);
	if (rc) {
		dev_err(dev, "Couldn't register irq 0x%x. rc=%d\n",
			vdev->irq, rc);
		goto req_irq_failed;
	}

	rc = vio_enable_interrupts(vdev);
	if (rc) {
		dev_err(dev, "Error %d enabling interrupts\n", rc);
		goto req_irq_failed;
	}

	crq->cur = 0;
	spin_lock_init(&crq->lock);

	return retrc;

req_irq_failed:
	tasklet_kill(&adapter->tasklet);
	do {
		rc = plpar_hcall_norets(H_FREE_CRQ, vdev->unit_address);
	} while (rc == H_BUSY || H_IS_LONG_BUSY(rc));
reg_crq_failed:
	dma_unmap_single(dev, crq->msg_token, PAGE_SIZE, DMA_BIDIRECTIONAL);
map_failed:
	free_page((unsigned long)crq->msgs);
	crq->msgs = NULL;
	return retrc;
}

static int ibmvnic_reset_init(struct ibmvnic_adapter *adapter, bool reset)
{
	struct device *dev = &adapter->vdev->dev;
	unsigned long timeout = msecs_to_jiffies(20000);
	u64 old_num_rx_queues, old_num_tx_queues;
	int rc;

	adapter->from_passive_init = false;

	if (reset) {
		old_num_rx_queues = adapter->req_rx_queues;
		old_num_tx_queues = adapter->req_tx_queues;
		reinit_completion(&adapter->init_done);
	}

	adapter->init_done_rc = 0;
	rc = ibmvnic_send_crq_init(adapter);
	if (rc) {
		dev_err(dev, "Send crq init failed with error %d\n", rc);
		return rc;
	}

	if (!wait_for_completion_timeout(&adapter->init_done, timeout)) {
		dev_err(dev, "Initialization sequence timed out\n");
		return -1;
	}

	if (adapter->init_done_rc) {
		release_crq_queue(adapter);
		return adapter->init_done_rc;
	}

	if (adapter->from_passive_init) {
		adapter->state = VNIC_OPEN;
		adapter->from_passive_init = false;
		return -1;
	}

	if (reset &&
	    test_bit(0, &adapter->resetting) && !adapter->wait_for_reset &&
	    adapter->reset_reason != VNIC_RESET_MOBILITY) {
		if (adapter->req_rx_queues != old_num_rx_queues ||
		    adapter->req_tx_queues != old_num_tx_queues) {
			release_sub_crqs(adapter, 0);
			rc = init_sub_crqs(adapter);
		} else {
			rc = reset_sub_crq_queues(adapter);
		}
	} else {
		rc = init_sub_crqs(adapter);
	}

	if (rc) {
		dev_err(dev, "Initialization of sub crqs failed\n");
		release_crq_queue(adapter);
		return rc;
	}

	rc = init_sub_crq_irqs(adapter);
	if (rc) {
		dev_err(dev, "Failed to initialize sub crq irqs\n");
		release_crq_queue(adapter);
	}

	return rc;
}

static struct device_attribute dev_attr_failover;

static int ibmvnic_probe(struct vio_dev *dev, const struct vio_device_id *id)
{
	struct ibmvnic_adapter *adapter;
	struct net_device *netdev;
	unsigned char *mac_addr_p;
	int rc;

	dev_dbg(&dev->dev, "entering ibmvnic_probe for UA 0x%x\n",
		dev->unit_address);

	mac_addr_p = (unsigned char *)vio_get_attribute(dev,
							VETH_MAC_ADDR, NULL);
	if (!mac_addr_p) {
		dev_err(&dev->dev,
			"(%s:%3.3d) ERROR: Can't find MAC_ADDR attribute\n",
			__FILE__, __LINE__);
		return 0;
	}

	netdev = alloc_etherdev_mq(sizeof(struct ibmvnic_adapter),
				   IBMVNIC_MAX_QUEUES);
	if (!netdev)
		return -ENOMEM;

	adapter = netdev_priv(netdev);
	adapter->state = VNIC_PROBING;
	dev_set_drvdata(&dev->dev, netdev);
	adapter->vdev = dev;
	adapter->netdev = netdev;
	adapter->login_pending = false;

	ether_addr_copy(adapter->mac_addr, mac_addr_p);
	ether_addr_copy(netdev->dev_addr, adapter->mac_addr);
	netdev->irq = dev->irq;
	netdev->netdev_ops = &ibmvnic_netdev_ops;
	netdev->ethtool_ops = &ibmvnic_ethtool_ops;
	SET_NETDEV_DEV(netdev, &dev->dev);

	spin_lock_init(&adapter->stats_lock);

	INIT_WORK(&adapter->ibmvnic_reset, __ibmvnic_reset);
	INIT_DELAYED_WORK(&adapter->ibmvnic_delayed_reset,
			  __ibmvnic_delayed_reset);
	INIT_LIST_HEAD(&adapter->rwi_list);
	spin_lock_init(&adapter->rwi_lock);
	spin_lock_init(&adapter->state_lock);
	mutex_init(&adapter->fw_lock);
	init_completion(&adapter->init_done);
	init_completion(&adapter->fw_done);
	init_completion(&adapter->reset_done);
	init_completion(&adapter->stats_done);
	clear_bit(0, &adapter->resetting);

	do {
		rc = init_crq_queue(adapter);
		if (rc) {
			dev_err(&dev->dev, "Couldn't initialize crq. rc=%d\n",
				rc);
			goto ibmvnic_init_fail;
		}

		rc = ibmvnic_reset_init(adapter, false);
		if (rc && rc != EAGAIN)
			goto ibmvnic_init_fail;
	} while (rc == EAGAIN);

	rc = init_stats_buffers(adapter);
	if (rc)
		goto ibmvnic_init_fail;

	rc = init_stats_token(adapter);
	if (rc)
		goto ibmvnic_stats_fail;

	netdev->mtu = adapter->req_mtu - ETH_HLEN;
	netdev->min_mtu = adapter->min_mtu - ETH_HLEN;
	netdev->max_mtu = adapter->max_mtu - ETH_HLEN;

	rc = device_create_file(&dev->dev, &dev_attr_failover);
	if (rc)
		goto ibmvnic_dev_file_err;

	netif_carrier_off(netdev);
	rc = register_netdev(netdev);
	if (rc) {
		dev_err(&dev->dev, "failed to register netdev rc=%d\n", rc);
		goto ibmvnic_register_fail;
	}
	dev_info(&dev->dev, "ibmvnic registered\n");

	adapter->state = VNIC_PROBED;

	adapter->wait_for_reset = false;
	adapter->last_reset_time = jiffies;
	return 0;

ibmvnic_register_fail:
	device_remove_file(&dev->dev, &dev_attr_failover);

ibmvnic_dev_file_err:
	release_stats_token(adapter);

ibmvnic_stats_fail:
	release_stats_buffers(adapter);

ibmvnic_init_fail:
	release_sub_crqs(adapter, 1);
	release_crq_queue(adapter);
	mutex_destroy(&adapter->fw_lock);
	free_netdev(netdev);

	return rc;
}

static int ibmvnic_remove(struct vio_dev *dev)
{
	struct net_device *netdev = dev_get_drvdata(&dev->dev);
	struct ibmvnic_adapter *adapter = netdev_priv(netdev);
	unsigned long flags;

	spin_lock_irqsave(&adapter->state_lock, flags);
	if (test_bit(0, &adapter->resetting)) {
		spin_unlock_irqrestore(&adapter->state_lock, flags);
		return -EBUSY;
	}

	adapter->state = VNIC_REMOVING;
	spin_unlock_irqrestore(&adapter->state_lock, flags);

	flush_work(&adapter->ibmvnic_reset);
	flush_delayed_work(&adapter->ibmvnic_delayed_reset);

	rtnl_lock();
	unregister_netdevice(netdev);

	release_resources(adapter);
	release_sub_crqs(adapter, 1);
	release_crq_queue(adapter);

	release_stats_token(adapter);
	release_stats_buffers(adapter);

	adapter->state = VNIC_REMOVED;

	rtnl_unlock();
	mutex_destroy(&adapter->fw_lock);
	device_remove_file(&dev->dev, &dev_attr_failover);
	free_netdev(netdev);
	dev_set_drvdata(&dev->dev, NULL);

	return 0;
}

static ssize_t failover_store(struct device *dev, struct device_attribute *attr,
			      const char *buf, size_t count)
{
	struct net_device *netdev = dev_get_drvdata(dev);
	struct ibmvnic_adapter *adapter = netdev_priv(netdev);
	unsigned long retbuf[PLPAR_HCALL_BUFSIZE];
	__be64 session_token;
	long rc;

	if (!sysfs_streq(buf, "1"))
		return -EINVAL;

	rc = plpar_hcall(H_VIOCTL, retbuf, adapter->vdev->unit_address,
			 H_GET_SESSION_TOKEN, 0, 0, 0);
	if (rc) {
		netdev_err(netdev, "Couldn't retrieve session token, rc %ld\n",
			   rc);
		return -EINVAL;
	}

	session_token = (__be64)retbuf[0];
	netdev_dbg(netdev, "Initiating client failover, session id %llx\n",
		   be64_to_cpu(session_token));
	rc = plpar_hcall_norets(H_VIOCTL, adapter->vdev->unit_address,
				H_SESSION_ERR_DETECTED, session_token, 0, 0);
	if (rc) {
		netdev_err(netdev, "Client initiated failover failed, rc %ld\n",
			   rc);
		return -EINVAL;
	}

	return count;
}

static DEVICE_ATTR_WO(failover);

static unsigned long ibmvnic_get_desired_dma(struct vio_dev *vdev)
{
	struct net_device *netdev = dev_get_drvdata(&vdev->dev);
	struct ibmvnic_adapter *adapter;
	struct iommu_table *tbl;
	unsigned long ret = 0;
	int i;

	tbl = get_iommu_table_base(&vdev->dev);

	/* netdev inits at probe time along with the structures we need below*/
	if (!netdev)
		return IOMMU_PAGE_ALIGN(IBMVNIC_IO_ENTITLEMENT_DEFAULT, tbl);

	adapter = netdev_priv(netdev);

	ret += PAGE_SIZE; /* the crq message queue */
	ret += IOMMU_PAGE_ALIGN(sizeof(struct ibmvnic_statistics), tbl);

	for (i = 0; i < adapter->req_tx_queues + adapter->req_rx_queues; i++)
		ret += 4 * PAGE_SIZE; /* the scrq message queue */

	for (i = 0; i < adapter->num_active_rx_pools; i++)
		ret += adapter->rx_pool[i].size *
		    IOMMU_PAGE_ALIGN(adapter->rx_pool[i].buff_size, tbl);

	return ret;
}

static int ibmvnic_resume(struct device *dev)
{
	struct net_device *netdev = dev_get_drvdata(dev);
	struct ibmvnic_adapter *adapter = netdev_priv(netdev);

	if (adapter->state != VNIC_OPEN)
		return 0;

	tasklet_schedule(&adapter->tasklet);

	return 0;
}

static const struct vio_device_id ibmvnic_device_table[] = {
	{"network", "IBM,vnic"},
	{"", "" }
};
MODULE_DEVICE_TABLE(vio, ibmvnic_device_table);

static const struct dev_pm_ops ibmvnic_pm_ops = {
	.resume = ibmvnic_resume
};

static struct vio_driver ibmvnic_driver = {
	.id_table       = ibmvnic_device_table,
	.probe          = ibmvnic_probe,
	.remove         = ibmvnic_remove,
	.get_desired_dma = ibmvnic_get_desired_dma,
	.name		= ibmvnic_driver_name,
	.pm		= &ibmvnic_pm_ops,
};

/* module functions */
static int __init ibmvnic_module_init(void)
{
	pr_info("%s: %s %s\n", ibmvnic_driver_name, ibmvnic_driver_string,
		IBMVNIC_DRIVER_VERSION);

	return vio_register_driver(&ibmvnic_driver);
}

static void __exit ibmvnic_module_exit(void)
{
	vio_unregister_driver(&ibmvnic_driver);
}

module_init(ibmvnic_module_init);
module_exit(ibmvnic_module_exit);<|MERGE_RESOLUTION|>--- conflicted
+++ resolved
@@ -209,11 +209,8 @@
 	ltb->map_id = adapter->map_id;
 	adapter->map_id++;
 
-<<<<<<< HEAD
-=======
 	mutex_lock(&adapter->fw_lock);
 	adapter->fw_done_rc = 0;
->>>>>>> d1988041
 	reinit_completion(&adapter->fw_done);
 	rc = send_request_map(adapter, ltb->addr,
 			      ltb->size, ltb->map_id);
@@ -266,12 +263,9 @@
 
 	memset(ltb->buff, 0, ltb->size);
 
-<<<<<<< HEAD
-=======
 	mutex_lock(&adapter->fw_lock);
 	adapter->fw_done_rc = 0;
 
->>>>>>> d1988041
 	reinit_completion(&adapter->fw_done);
 	rc = send_request_map(adapter, ltb->addr, ltb->size, ltb->map_id);
 	if (rc) {
@@ -479,12 +473,6 @@
 
 	if (!adapter->rx_pool)
 		return -1;
-<<<<<<< HEAD
-
-	size_array = (u64 *)((u8 *)(adapter->login_rsp_buf) +
-		be32_to_cpu(adapter->login_rsp_buf->off_rxadd_buff_size));
-=======
->>>>>>> d1988041
 
 	buff_size = adapter->cur_rx_buf_sz;
 	rx_scrqs = adapter->num_active_rx_pools;
@@ -655,11 +643,7 @@
 	if (!adapter->tx_pool)
 		return -1;
 
-<<<<<<< HEAD
-	tx_scrqs = be32_to_cpu(adapter->login_rsp_buf->num_txsubm_subcrqs);
-=======
 	tx_scrqs = adapter->num_active_tx_pools;
->>>>>>> d1988041
 	for (i = 0; i < tx_scrqs; i++) {
 		rc = reset_one_tx_pool(adapter, &adapter->tso_pool[i]);
 		if (rc)
@@ -1027,14 +1011,10 @@
 	if (adapter->vpd->buff)
 		len = adapter->vpd->len;
 
-<<<<<<< HEAD
-	reinit_completion(&adapter->fw_done);
-=======
 	mutex_lock(&adapter->fw_lock);
 	adapter->fw_done_rc = 0;
 	reinit_completion(&adapter->fw_done);
 
->>>>>>> d1988041
 	crq.get_vpd_size.first = IBMVNIC_CRQ_CMD;
 	crq.get_vpd_size.cmd = GET_VPD_SIZE;
 	rc = ibmvnic_send_crq(adapter, &crq);
@@ -1810,14 +1790,10 @@
 	crq.change_mac_addr.cmd = CHANGE_MAC_ADDR;
 	ether_addr_copy(&crq.change_mac_addr.mac_addr[0], dev_addr);
 
-<<<<<<< HEAD
-	reinit_completion(&adapter->fw_done);
-=======
 	mutex_lock(&adapter->fw_lock);
 	adapter->fw_done_rc = 0;
 	reinit_completion(&adapter->fw_done);
 
->>>>>>> d1988041
 	rc = ibmvnic_send_crq(adapter, &crq);
 	if (rc) {
 		rc = -EIO;
@@ -2180,16 +2156,11 @@
 
 	call_netdevice_notifiers(NETDEV_NOTIFY_PEERS, netdev);
 	call_netdevice_notifiers(NETDEV_RESEND_IGMP, netdev);
-<<<<<<< HEAD
-
-	return 0;
-=======
 out:
 	/* restore adapter state if reset failed */
 	if (rc)
 		adapter->state = reset_state;
 	return rc;
->>>>>>> d1988041
 }
 
 static struct ibmvnic_rwi *get_next_rwi(struct ibmvnic_adapter *adapter)
@@ -2268,8 +2239,6 @@
 				rc = do_hard_reset(adapter, rwi, reset_state);
 				rtnl_unlock();
 			}
-<<<<<<< HEAD
-=======
 			if (rc) {
 				/* give backing device time to settle down */
 				netdev_dbg(adapter->netdev,
@@ -2278,7 +2247,6 @@
 				set_current_state(TASK_UNINTERRUPTIBLE);
 				schedule_timeout(60 * HZ);
 			}
->>>>>>> d1988041
 		} else if (!(rwi->reset_reason == VNIC_RESET_FATAL &&
 				adapter->from_passive_init)) {
 			rc = do_reset(adapter, rwi, reset_state);
@@ -2388,9 +2356,6 @@
 			   "Adapter is resetting, skip timeout reset\n");
 		return;
 	}
-<<<<<<< HEAD
-
-=======
 	/* No queuing up reset until at least 5 seconds (default watchdog val)
 	 * after last reset
 	 */
@@ -2398,7 +2363,6 @@
 		netdev_dbg(dev, "Not yet time to tx timeout.\n");
 		return;
 	}
->>>>>>> d1988041
 	ibmvnic_reset(adapter, VNIC_RESET_TIMEOUT);
 }
 
@@ -4746,15 +4710,11 @@
 	memset(&crq, 0, sizeof(crq));
 	crq.query_phys_parms.first = IBMVNIC_CRQ_CMD;
 	crq.query_phys_parms.cmd = QUERY_PHYS_PARMS;
-<<<<<<< HEAD
-	reinit_completion(&adapter->fw_done);
-=======
 
 	mutex_lock(&adapter->fw_lock);
 	adapter->fw_done_rc = 0;
 	reinit_completion(&adapter->fw_done);
 
->>>>>>> d1988041
 	rc = ibmvnic_send_crq(adapter, &crq);
 	if (rc) {
 		mutex_unlock(&adapter->fw_lock);
@@ -4844,14 +4804,11 @@
 		case IBMVNIC_CRQ_INIT:
 			dev_info(dev, "Partner initialized\n");
 			adapter->from_passive_init = true;
-<<<<<<< HEAD
-=======
 			/* Discard any stale login responses from prev reset.
 			 * CHECK: should we clear even on INIT_COMPLETE?
 			 */
 			adapter->login_pending = false;
 
->>>>>>> d1988041
 			if (!completion_done(&adapter->init_done)) {
 				complete(&adapter->init_done);
 				adapter->init_done_rc = -EIO;
@@ -4913,11 +4870,7 @@
 			    be16_to_cpu(crq->version_exchange_rsp.version);
 		dev_info(dev, "Partner protocol version is %d\n",
 			 ibmvnic_version);
-<<<<<<< HEAD
-		send_cap_queries(adapter);
-=======
 		send_query_cap(adapter);
->>>>>>> d1988041
 		break;
 	case QUERY_CAPABILITY_RSP:
 		handle_query_cap_rsp(crq, adapter);
