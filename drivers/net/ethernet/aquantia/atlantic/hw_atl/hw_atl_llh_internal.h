/* SPDX-License-Identifier: GPL-2.0-only */
/*
 * aQuantia Corporation Network Driver
 * Copyright (C) 2014-2017 aQuantia Corporation. All rights reserved
 */

/* File hw_atl_llh_internal.h: Preprocessor definitions
 * for Atlantic registers.
 */

#ifndef HW_ATL_LLH_INTERNAL_H
#define HW_ATL_LLH_INTERNAL_H

/* global microprocessor semaphore  definitions
 * base address: 0x000003a0
 * parameter: semaphore {s} | stride size 0x4 | range [0, 15]
 */
#define HW_ATL_GLB_CPU_SEM_ADR(semaphore)  (0x000003a0u + (semaphore) * 0x4)
/* register address for bitfield rx dma good octet counter lsw [1f:0] */
#define HW_ATL_STATS_RX_DMA_GOOD_OCTET_COUNTERLSW 0x00006808
/* register address for bitfield rx dma good packet counter lsw [1f:0] */
#define HW_ATL_STATS_RX_DMA_GOOD_PKT_COUNTERLSW 0x00006800
/* register address for bitfield tx dma good octet counter lsw [1f:0] */
#define HW_ATL_STATS_TX_DMA_GOOD_OCTET_COUNTERLSW 0x00008808
/* register address for bitfield tx dma good packet counter lsw [1f:0] */
#define HW_ATL_STATS_TX_DMA_GOOD_PKT_COUNTERLSW 0x00008800

/* register address for bitfield rx dma good octet counter msw [3f:20] */
#define HW_ATL_STATS_RX_DMA_GOOD_OCTET_COUNTERMSW 0x0000680c
/* register address for bitfield rx dma good packet counter msw [3f:20] */
#define HW_ATL_STATS_RX_DMA_GOOD_PKT_COUNTERMSW 0x00006804
/* register address for bitfield tx dma good octet counter msw [3f:20] */
#define HW_ATL_STATS_TX_DMA_GOOD_OCTET_COUNTERMSW 0x0000880c
/* register address for bitfield tx dma good packet counter msw [3f:20] */
#define HW_ATL_STATS_TX_DMA_GOOD_PKT_COUNTERMSW 0x00008804

/* preprocessor definitions for msm rx errors counter register */
#define HW_ATL_MAC_MSM_RX_ERRS_CNT_ADR 0x00000120u

/* preprocessor definitions for msm rx unicast frames counter register */
#define HW_ATL_MAC_MSM_RX_UCST_FRM_CNT_ADR 0x000000e0u

/* preprocessor definitions for msm rx multicast frames counter register */
#define HW_ATL_MAC_MSM_RX_MCST_FRM_CNT_ADR 0x000000e8u

/* preprocessor definitions for msm rx broadcast frames counter register */
#define HW_ATL_MAC_MSM_RX_BCST_FRM_CNT_ADR 0x000000f0u

/* preprocessor definitions for msm rx broadcast octets counter register 1 */
#define HW_ATL_MAC_MSM_RX_BCST_OCTETS_COUNTER1_ADR 0x000001b0u

/* preprocessor definitions for msm rx broadcast octets counter register 2 */
#define HW_ATL_MAC_MSM_RX_BCST_OCTETS_COUNTER2_ADR 0x000001b4u

/* preprocessor definitions for msm rx unicast octets counter register 0 */
#define HW_ATL_MAC_MSM_RX_UCST_OCTETS_COUNTER0_ADR 0x000001b8u

/* preprocessor definitions for msm tx unicast frames counter register */
#define HW_ATL_MAC_MSM_TX_UCST_FRM_CNT_ADR 0x00000108u

/* preprocessor definitions for msm tx multicast frames counter register */
#define HW_ATL_MAC_MSM_TX_MCST_FRM_CNT_ADR 0x00000110u

/* preprocessor definitions for global mif identification */
#define HW_ATL_GLB_MIF_ID_ADR 0x0000001cu

/* register address for bitfield iamr_lsw[1f:0] */
#define HW_ATL_ITR_IAMRLSW_ADR 0x00002090
/* register address for bitfield rx dma drop packet counter [1f:0] */
#define HW_ATL_RPB_RX_DMA_DROP_PKT_CNT_ADR 0x00006818

/* register address for bitfield imcr_lsw[1f:0] */
#define HW_ATL_ITR_IMCRLSW_ADR 0x00002070
/* register address for bitfield imsr_lsw[1f:0] */
#define HW_ATL_ITR_IMSRLSW_ADR 0x00002060
/* register address for bitfield itr_reg_res_dsbl */
#define HW_ATL_ITR_REG_RES_DSBL_ADR 0x00002300
/* bitmask for bitfield itr_reg_res_dsbl */
#define HW_ATL_ITR_REG_RES_DSBL_MSK 0x20000000
/* lower bit position of bitfield itr_reg_res_dsbl */
#define HW_ATL_ITR_REG_RES_DSBL_SHIFT 29
/* register address for bitfield iscr_lsw[1f:0] */
#define HW_ATL_ITR_ISCRLSW_ADR 0x00002050
/* register address for bitfield isr_lsw[1f:0] */
#define HW_ATL_ITR_ISRLSW_ADR 0x00002000
/* register address for bitfield itr_reset */
#define HW_ATL_ITR_RES_ADR 0x00002300
/* bitmask for bitfield itr_reset */
#define HW_ATL_ITR_RES_MSK 0x80000000
/* lower bit position of bitfield itr_reset */
#define HW_ATL_ITR_RES_SHIFT 31

/* register address for bitfield  rsc_en */
#define HW_ATL_ITR_RSC_EN_ADR 0x00002200

/* register address for bitfield  rsc_delay */
#define HW_ATL_ITR_RSC_DELAY_ADR 0x00002204
/* bitmask for bitfield  rsc_delay */
#define HW_ATL_ITR_RSC_DELAY_MSK 0x0000000f
/* width of bitfield  rsc_delay */
#define HW_ATL_ITR_RSC_DELAY_WIDTH 4
/* lower bit position of bitfield  rsc_delay */
#define HW_ATL_ITR_RSC_DELAY_SHIFT 0

/* register address for bitfield dca{d}_cpuid[7:0] */
#define HW_ATL_RDM_DCADCPUID_ADR(dca) (0x00006100 + (dca) * 0x4)
/* bitmask for bitfield dca{d}_cpuid[7:0] */
#define HW_ATL_RDM_DCADCPUID_MSK 0x000000ff
/* lower bit position of bitfield dca{d}_cpuid[7:0] */
#define HW_ATL_RDM_DCADCPUID_SHIFT 0
/* register address for bitfield dca_en */
#define HW_ATL_RDM_DCA_EN_ADR 0x00006180

/* rx dca_en bitfield definitions
 * preprocessor definitions for the bitfield "dca_en".
 * port="pif_rdm_dca_en_i"
 */

/* register address for bitfield dca_en */
#define HW_ATL_RDM_DCA_EN_ADR 0x00006180
/* bitmask for bitfield dca_en */
#define HW_ATL_RDM_DCA_EN_MSK 0x80000000
/* inverted bitmask for bitfield dca_en */
#define HW_ATL_RDM_DCA_EN_MSKN 0x7fffffff
/* lower bit position of bitfield dca_en */
#define HW_ATL_RDM_DCA_EN_SHIFT 31
/* width of bitfield dca_en */
#define HW_ATL_RDM_DCA_EN_WIDTH 1
/* default value of bitfield dca_en */
#define HW_ATL_RDM_DCA_EN_DEFAULT 0x1

/* rx dca_mode[3:0] bitfield definitions
 * preprocessor definitions for the bitfield "dca_mode[3:0]".
 * port="pif_rdm_dca_mode_i[3:0]"
 */

/* register address for bitfield dca_mode[3:0] */
#define HW_ATL_RDM_DCA_MODE_ADR 0x00006180
/* bitmask for bitfield dca_mode[3:0] */
#define HW_ATL_RDM_DCA_MODE_MSK 0x0000000f
/* inverted bitmask for bitfield dca_mode[3:0] */
#define HW_ATL_RDM_DCA_MODE_MSKN 0xfffffff0
/* lower bit position of bitfield dca_mode[3:0] */
#define HW_ATL_RDM_DCA_MODE_SHIFT 0
/* width of bitfield dca_mode[3:0] */
#define HW_ATL_RDM_DCA_MODE_WIDTH 4
/* default value of bitfield dca_mode[3:0] */
#define HW_ATL_RDM_DCA_MODE_DEFAULT 0x0

/* rx desc{d}_data_size[4:0] bitfield definitions
 * preprocessor definitions for the bitfield "desc{d}_data_size[4:0]".
 * parameter: descriptor {d} | stride size 0x20 | range [0, 31]
 * port="pif_rdm_desc0_data_size_i[4:0]"
 */

/* register address for bitfield desc{d}_data_size[4:0] */
#define HW_ATL_RDM_DESCDDATA_SIZE_ADR(descriptor) \
	(0x00005b18 + (descriptor) * 0x20)
/* bitmask for bitfield desc{d}_data_size[4:0] */
#define HW_ATL_RDM_DESCDDATA_SIZE_MSK 0x0000001f
/* inverted bitmask for bitfield desc{d}_data_size[4:0] */
#define HW_ATL_RDM_DESCDDATA_SIZE_MSKN 0xffffffe0
/* lower bit position of bitfield desc{d}_data_size[4:0] */
#define HW_ATL_RDM_DESCDDATA_SIZE_SHIFT 0
/* width of bitfield desc{d}_data_size[4:0] */
#define HW_ATL_RDM_DESCDDATA_SIZE_WIDTH 5
/* default value of bitfield desc{d}_data_size[4:0] */
#define HW_ATL_RDM_DESCDDATA_SIZE_DEFAULT 0x0

/* rx dca{d}_desc_en bitfield definitions
 * preprocessor definitions for the bitfield "dca{d}_desc_en".
 * parameter: dca {d} | stride size 0x4 | range [0, 31]
 * port="pif_rdm_dca_desc_en_i[0]"
 */

/* register address for bitfield dca{d}_desc_en */
#define HW_ATL_RDM_DCADDESC_EN_ADR(dca) (0x00006100 + (dca) * 0x4)
/* bitmask for bitfield dca{d}_desc_en */
#define HW_ATL_RDM_DCADDESC_EN_MSK 0x80000000
/* inverted bitmask for bitfield dca{d}_desc_en */
#define HW_ATL_RDM_DCADDESC_EN_MSKN 0x7fffffff
/* lower bit position of bitfield dca{d}_desc_en */
#define HW_ATL_RDM_DCADDESC_EN_SHIFT 31
/* width of bitfield dca{d}_desc_en */
#define HW_ATL_RDM_DCADDESC_EN_WIDTH 1
/* default value of bitfield dca{d}_desc_en */
#define HW_ATL_RDM_DCADDESC_EN_DEFAULT 0x0

/* rx desc{d}_en bitfield definitions
 * preprocessor definitions for the bitfield "desc{d}_en".
 * parameter: descriptor {d} | stride size 0x20 | range [0, 31]
 * port="pif_rdm_desc_en_i[0]"
 */

/* register address for bitfield desc{d}_en */
#define HW_ATL_RDM_DESCDEN_ADR(descriptor) (0x00005b08 + (descriptor) * 0x20)
/* bitmask for bitfield desc{d}_en */
#define HW_ATL_RDM_DESCDEN_MSK 0x80000000
/* inverted bitmask for bitfield desc{d}_en */
#define HW_ATL_RDM_DESCDEN_MSKN 0x7fffffff
/* lower bit position of bitfield desc{d}_en */
#define HW_ATL_RDM_DESCDEN_SHIFT 31
/* width of bitfield desc{d}_en */
#define HW_ATL_RDM_DESCDEN_WIDTH 1
/* default value of bitfield desc{d}_en */
#define HW_ATL_RDM_DESCDEN_DEFAULT 0x0

/* rx desc{d}_hdr_size[4:0] bitfield definitions
 * preprocessor definitions for the bitfield "desc{d}_hdr_size[4:0]".
 * parameter: descriptor {d} | stride size 0x20 | range [0, 31]
 * port="pif_rdm_desc0_hdr_size_i[4:0]"
 */

/* register address for bitfield desc{d}_hdr_size[4:0] */
#define HW_ATL_RDM_DESCDHDR_SIZE_ADR(descriptor) \
	(0x00005b18 + (descriptor) * 0x20)
/* bitmask for bitfield desc{d}_hdr_size[4:0] */
#define HW_ATL_RDM_DESCDHDR_SIZE_MSK 0x00001f00
/* inverted bitmask for bitfield desc{d}_hdr_size[4:0] */
#define HW_ATL_RDM_DESCDHDR_SIZE_MSKN 0xffffe0ff
/* lower bit position of bitfield desc{d}_hdr_size[4:0] */
#define HW_ATL_RDM_DESCDHDR_SIZE_SHIFT 8
/* width of bitfield desc{d}_hdr_size[4:0] */
#define HW_ATL_RDM_DESCDHDR_SIZE_WIDTH 5
/* default value of bitfield desc{d}_hdr_size[4:0] */
#define HW_ATL_RDM_DESCDHDR_SIZE_DEFAULT 0x0

/* rx desc{d}_hdr_split bitfield definitions
 * preprocessor definitions for the bitfield "desc{d}_hdr_split".
 * parameter: descriptor {d} | stride size 0x20 | range [0, 31]
 * port="pif_rdm_desc_hdr_split_i[0]"
 */

/* register address for bitfield desc{d}_hdr_split */
#define HW_ATL_RDM_DESCDHDR_SPLIT_ADR(descriptor) \
	(0x00005b08 + (descriptor) * 0x20)
/* bitmask for bitfield desc{d}_hdr_split */
#define HW_ATL_RDM_DESCDHDR_SPLIT_MSK 0x10000000
/* inverted bitmask for bitfield desc{d}_hdr_split */
#define HW_ATL_RDM_DESCDHDR_SPLIT_MSKN 0xefffffff
/* lower bit position of bitfield desc{d}_hdr_split */
#define HW_ATL_RDM_DESCDHDR_SPLIT_SHIFT 28
/* width of bitfield desc{d}_hdr_split */
#define HW_ATL_RDM_DESCDHDR_SPLIT_WIDTH 1
/* default value of bitfield desc{d}_hdr_split */
#define HW_ATL_RDM_DESCDHDR_SPLIT_DEFAULT 0x0

/* rx desc{d}_hd[c:0] bitfield definitions
 * preprocessor definitions for the bitfield "desc{d}_hd[c:0]".
 * parameter: descriptor {d} | stride size 0x20 | range [0, 31]
 * port="rdm_pif_desc0_hd_o[12:0]"
 */

/* register address for bitfield desc{d}_hd[c:0] */
#define HW_ATL_RDM_DESCDHD_ADR(descriptor) (0x00005b0c + (descriptor) * 0x20)
/* bitmask for bitfield desc{d}_hd[c:0] */
#define HW_ATL_RDM_DESCDHD_MSK 0x00001fff
/* inverted bitmask for bitfield desc{d}_hd[c:0] */
#define HW_ATL_RDM_DESCDHD_MSKN 0xffffe000
/* lower bit position of bitfield desc{d}_hd[c:0] */
#define HW_ATL_RDM_DESCDHD_SHIFT 0
/* width of bitfield desc{d}_hd[c:0] */
#define HW_ATL_RDM_DESCDHD_WIDTH 13

/* rx desc{d}_len[9:0] bitfield definitions
 * preprocessor definitions for the bitfield "desc{d}_len[9:0]".
 * parameter: descriptor {d} | stride size 0x20 | range [0, 31]
 * port="pif_rdm_desc0_len_i[9:0]"
 */

/* register address for bitfield desc{d}_len[9:0] */
#define HW_ATL_RDM_DESCDLEN_ADR(descriptor) (0x00005b08 + (descriptor) * 0x20)
/* bitmask for bitfield desc{d}_len[9:0] */
#define HW_ATL_RDM_DESCDLEN_MSK 0x00001ff8
/* inverted bitmask for bitfield desc{d}_len[9:0] */
#define HW_ATL_RDM_DESCDLEN_MSKN 0xffffe007
/* lower bit position of bitfield desc{d}_len[9:0] */
#define HW_ATL_RDM_DESCDLEN_SHIFT 3
/* width of bitfield desc{d}_len[9:0] */
#define HW_ATL_RDM_DESCDLEN_WIDTH 10
/* default value of bitfield desc{d}_len[9:0] */
#define HW_ATL_RDM_DESCDLEN_DEFAULT 0x0

/* rx desc{d}_reset bitfield definitions
 * preprocessor definitions for the bitfield "desc{d}_reset".
 * parameter: descriptor {d} | stride size 0x20 | range [0, 31]
 * port="pif_rdm_q_pf_res_i[0]"
 */

/* register address for bitfield desc{d}_reset */
#define HW_ATL_RDM_DESCDRESET_ADR(descriptor) (0x00005b08 + (descriptor) * 0x20)
/* bitmask for bitfield desc{d}_reset */
#define HW_ATL_RDM_DESCDRESET_MSK 0x02000000
/* inverted bitmask for bitfield desc{d}_reset */
#define HW_ATL_RDM_DESCDRESET_MSKN 0xfdffffff
/* lower bit position of bitfield desc{d}_reset */
#define HW_ATL_RDM_DESCDRESET_SHIFT 25
/* width of bitfield desc{d}_reset */
#define HW_ATL_RDM_DESCDRESET_WIDTH 1
/* default value of bitfield desc{d}_reset */
#define HW_ATL_RDM_DESCDRESET_DEFAULT 0x0

/* rdm_desc_init_i bitfield definitions
 * preprocessor definitions for the bitfield rdm_desc_init_i.
 * port="pif_rdm_desc_init_i"
 */

/* register address for bitfield rdm_desc_init_i */
#define HW_ATL_RDM_RX_DMA_DESC_CACHE_INIT_ADR 0x00005a00
/* bitmask for bitfield rdm_desc_init_i */
#define HW_ATL_RDM_RX_DMA_DESC_CACHE_INIT_MSK 0xffffffff
/* inverted bitmask for bitfield rdm_desc_init_i */
#define HW_ATL_RDM_RX_DMA_DESC_CACHE_INIT_MSKN 0x00000000
/* lower bit position of bitfield  rdm_desc_init_i */
#define HW_ATL_RDM_RX_DMA_DESC_CACHE_INIT_SHIFT 0
/* width of bitfield rdm_desc_init_i */
#define HW_ATL_RDM_RX_DMA_DESC_CACHE_INIT_WIDTH 32
/* default value of bitfield rdm_desc_init_i */
#define HW_ATL_RDM_RX_DMA_DESC_CACHE_INIT_DEFAULT 0x0

<<<<<<< HEAD
=======
/* rdm_desc_init_done_i bitfield definitions
 * preprocessor definitions for the bitfield rdm_desc_init_done_i.
 * port="pif_rdm_desc_init_done_i"
 */

/* register address for bitfield rdm_desc_init_done_i */
#define RDM_RX_DMA_DESC_CACHE_INIT_DONE_ADR 0x00005a10
/* bitmask for bitfield rdm_desc_init_done_i */
#define RDM_RX_DMA_DESC_CACHE_INIT_DONE_MSK 0x00000001U
/* inverted bitmask for bitfield rdm_desc_init_done_i */
#define RDM_RX_DMA_DESC_CACHE_INIT_DONE_MSKN 0xfffffffe
/* lower bit position of bitfield  rdm_desc_init_done_i */
#define RDM_RX_DMA_DESC_CACHE_INIT_DONE_SHIFT 0U
/* width of bitfield rdm_desc_init_done_i */
#define RDM_RX_DMA_DESC_CACHE_INIT_DONE_WIDTH 1
/* default value of bitfield rdm_desc_init_done_i */
#define RDM_RX_DMA_DESC_CACHE_INIT_DONE_DEFAULT 0x0


>>>>>>> f7688b48
/* rx int_desc_wrb_en bitfield definitions
 * preprocessor definitions for the bitfield "int_desc_wrb_en".
 * port="pif_rdm_int_desc_wrb_en_i"
 */

/* register address for bitfield int_desc_wrb_en */
#define HW_ATL_RDM_INT_DESC_WRB_EN_ADR 0x00005a30
/* bitmask for bitfield int_desc_wrb_en */
#define HW_ATL_RDM_INT_DESC_WRB_EN_MSK 0x00000004
/* inverted bitmask for bitfield int_desc_wrb_en */
#define HW_ATL_RDM_INT_DESC_WRB_EN_MSKN 0xfffffffb
/* lower bit position of bitfield int_desc_wrb_en */
#define HW_ATL_RDM_INT_DESC_WRB_EN_SHIFT 2
/* width of bitfield int_desc_wrb_en */
#define HW_ATL_RDM_INT_DESC_WRB_EN_WIDTH 1
/* default value of bitfield int_desc_wrb_en */
#define HW_ATL_RDM_INT_DESC_WRB_EN_DEFAULT 0x0

/* rx dca{d}_hdr_en bitfield definitions
 * preprocessor definitions for the bitfield "dca{d}_hdr_en".
 * parameter: dca {d} | stride size 0x4 | range [0, 31]
 * port="pif_rdm_dca_hdr_en_i[0]"
 */

/* register address for bitfield dca{d}_hdr_en */
#define HW_ATL_RDM_DCADHDR_EN_ADR(dca) (0x00006100 + (dca) * 0x4)
/* bitmask for bitfield dca{d}_hdr_en */
#define HW_ATL_RDM_DCADHDR_EN_MSK 0x40000000
/* inverted bitmask for bitfield dca{d}_hdr_en */
#define HW_ATL_RDM_DCADHDR_EN_MSKN 0xbfffffff
/* lower bit position of bitfield dca{d}_hdr_en */
#define HW_ATL_RDM_DCADHDR_EN_SHIFT 30
/* width of bitfield dca{d}_hdr_en */
#define HW_ATL_RDM_DCADHDR_EN_WIDTH 1
/* default value of bitfield dca{d}_hdr_en */
#define HW_ATL_RDM_DCADHDR_EN_DEFAULT 0x0

/* rx dca{d}_pay_en bitfield definitions
 * preprocessor definitions for the bitfield "dca{d}_pay_en".
 * parameter: dca {d} | stride size 0x4 | range [0, 31]
 * port="pif_rdm_dca_pay_en_i[0]"
 */

/* register address for bitfield dca{d}_pay_en */
#define HW_ATL_RDM_DCADPAY_EN_ADR(dca) (0x00006100 + (dca) * 0x4)
/* bitmask for bitfield dca{d}_pay_en */
#define HW_ATL_RDM_DCADPAY_EN_MSK 0x20000000
/* inverted bitmask for bitfield dca{d}_pay_en */
#define HW_ATL_RDM_DCADPAY_EN_MSKN 0xdfffffff
/* lower bit position of bitfield dca{d}_pay_en */
#define HW_ATL_RDM_DCADPAY_EN_SHIFT 29
/* width of bitfield dca{d}_pay_en */
#define HW_ATL_RDM_DCADPAY_EN_WIDTH 1
/* default value of bitfield dca{d}_pay_en */
#define HW_ATL_RDM_DCADPAY_EN_DEFAULT 0x0

/* RX rdm_int_rim_en Bitfield Definitions
 * Preprocessor definitions for the bitfield "rdm_int_rim_en".
 * PORT="pif_rdm_int_rim_en_i"
 */

/* Register address for bitfield rdm_int_rim_en */
#define HW_ATL_RDM_INT_RIM_EN_ADR 0x00005A30
/* Bitmask for bitfield rdm_int_rim_en */
#define HW_ATL_RDM_INT_RIM_EN_MSK 0x00000008
/* Inverted bitmask for bitfield rdm_int_rim_en */
#define HW_ATL_RDM_INT_RIM_EN_MSKN 0xFFFFFFF7
/* Lower bit position of bitfield rdm_int_rim_en */
#define HW_ATL_RDM_INT_RIM_EN_SHIFT 3
/* Width of bitfield rdm_int_rim_en */
#define HW_ATL_RDM_INT_RIM_EN_WIDTH 1
/* Default value of bitfield rdm_int_rim_en */
#define HW_ATL_RDM_INT_RIM_EN_DEFAULT 0x0

/* general interrupt mapping register definitions
 * preprocessor definitions for general interrupt mapping register
 * base address: 0x00002180
 * parameter: regidx {f} | stride size 0x4 | range [0, 3]
 */
#define HW_ATL_GEN_INTR_MAP_ADR(regidx) (0x00002180u + (regidx) * 0x4)

/* general interrupt status register definitions
 * preprocessor definitions for general interrupt status register
 * address: 0x000021A0
 */

#define HW_ATL_GEN_INTR_STAT_ADR 0x000021A4U

/* interrupt global control register  definitions
 * preprocessor definitions for interrupt global control register
 * address: 0x00002300
 */
#define HW_ATL_INTR_GLB_CTL_ADR 0x00002300u

/* interrupt throttle register definitions
 * preprocessor definitions for interrupt throttle register
 * base address: 0x00002800
 * parameter: throttle {t} | stride size 0x4 | range [0, 31]
 */
#define HW_ATL_INTR_THR_ADR(throttle) (0x00002800u + (throttle) * 0x4)

/* rx dma descriptor base address lsw definitions
 * preprocessor definitions for rx dma descriptor base address lsw
 * base address: 0x00005b00
 * parameter: descriptor {d} | stride size 0x20 | range [0, 31]
 */
#define HW_ATL_RX_DMA_DESC_BASE_ADDRLSW_ADR(descriptor) \
(0x00005b00u + (descriptor) * 0x20)

/* rx dma descriptor base address msw definitions
 * preprocessor definitions for rx dma descriptor base address msw
 * base address: 0x00005b04
 * parameter: descriptor {d} | stride size 0x20 | range [0, 31]
 */
#define HW_ATL_RX_DMA_DESC_BASE_ADDRMSW_ADR(descriptor) \
(0x00005b04u + (descriptor) * 0x20)

/* rx dma descriptor status register definitions
 * preprocessor definitions for rx dma descriptor status register
 * base address: 0x00005b14
 * parameter: descriptor {d} | stride size 0x20 | range [0, 31]
 */
#define HW_ATL_RX_DMA_DESC_STAT_ADR(descriptor) \
	(0x00005b14u + (descriptor) * 0x20)

/* rx dma descriptor tail pointer register definitions
 * preprocessor definitions for rx dma descriptor tail pointer register
 * base address: 0x00005b10
 * parameter: descriptor {d} | stride size 0x20 | range [0, 31]
 */
#define HW_ATL_RX_DMA_DESC_TAIL_PTR_ADR(descriptor) \
	(0x00005b10u + (descriptor) * 0x20)

/* rx interrupt moderation control register definitions
 * Preprocessor definitions for RX Interrupt Moderation Control Register
 * Base Address: 0x00005A40
 * Parameter: RIM {R} | stride size 0x4 | range [0, 31]
 */
#define HW_ATL_RX_INTR_MODERATION_CTL_ADR(rim) (0x00005A40u + (rim) * 0x4)

/* rx filter multicast filter mask register definitions
 * preprocessor definitions for rx filter multicast filter mask register
 * address: 0x00005270
 */
#define HW_ATL_RX_FLR_MCST_FLR_MSK_ADR 0x00005270u

/* rx filter multicast filter register definitions
 * preprocessor definitions for rx filter multicast filter register
 * base address: 0x00005250
 * parameter: filter {f} | stride size 0x4 | range [0, 7]
 */
#define HW_ATL_RX_FLR_MCST_FLR_ADR(filter) (0x00005250u + (filter) * 0x4)

/* RX Filter RSS Control Register 1 Definitions
 * Preprocessor definitions for RX Filter RSS Control Register 1
 * Address: 0x000054C0
 */
#define HW_ATL_RX_FLR_RSS_CONTROL1_ADR 0x000054C0u

/* RX Filter Control Register 2 Definitions
 * Preprocessor definitions for RX Filter Control Register 2
 * Address: 0x00005104
 */
#define HW_ATL_RX_FLR_CONTROL2_ADR 0x00005104u

/* tx tx dma debug control [1f:0] bitfield definitions
 * preprocessor definitions for the bitfield "tx dma debug control [1f:0]".
 * port="pif_tdm_debug_cntl_i[31:0]"
 */

/* register address for bitfield tx dma debug control [1f:0] */
#define HW_ATL_TDM_TX_DMA_DEBUG_CTL_ADR 0x00008920
/* bitmask for bitfield tx dma debug control [1f:0] */
#define HW_ATL_TDM_TX_DMA_DEBUG_CTL_MSK 0xffffffff
/* inverted bitmask for bitfield tx dma debug control [1f:0] */
#define HW_ATL_TDM_TX_DMA_DEBUG_CTL_MSKN 0x00000000
/* lower bit position of bitfield tx dma debug control [1f:0] */
#define HW_ATL_TDM_TX_DMA_DEBUG_CTL_SHIFT 0
/* width of bitfield tx dma debug control [1f:0] */
#define HW_ATL_TDM_TX_DMA_DEBUG_CTL_WIDTH 32
/* default value of bitfield tx dma debug control [1f:0] */
#define HW_ATL_TDM_TX_DMA_DEBUG_CTL_DEFAULT 0x0

/* tx dma descriptor base address lsw definitions
 * preprocessor definitions for tx dma descriptor base address lsw
 * base address: 0x00007c00
 * parameter: descriptor {d} | stride size 0x40 | range [0, 31]
 */
#define HW_ATL_TX_DMA_DESC_BASE_ADDRLSW_ADR(descriptor) \
	(0x00007c00u + (descriptor) * 0x40)

/* tx dma descriptor tail pointer register definitions
 * preprocessor definitions for tx dma descriptor tail pointer register
 * base address: 0x00007c10
 *  parameter: descriptor {d} | stride size 0x40 | range [0, 31]
 */
#define HW_ATL_TX_DMA_DESC_TAIL_PTR_ADR(descriptor) \
	(0x00007c10u + (descriptor) * 0x40)

/* rx dma_sys_loopback bitfield definitions
 * preprocessor definitions for the bitfield "dma_sys_loopback".
 * port="pif_rpb_dma_sys_lbk_i"
 */

/* register address for bitfield dma_sys_loopback */
#define HW_ATL_RPB_DMA_SYS_LBK_ADR 0x00005000
/* bitmask for bitfield dma_sys_loopback */
#define HW_ATL_RPB_DMA_SYS_LBK_MSK 0x00000040
/* inverted bitmask for bitfield dma_sys_loopback */
#define HW_ATL_RPB_DMA_SYS_LBK_MSKN 0xffffffbf
/* lower bit position of bitfield dma_sys_loopback */
#define HW_ATL_RPB_DMA_SYS_LBK_SHIFT 6
/* width of bitfield dma_sys_loopback */
#define HW_ATL_RPB_DMA_SYS_LBK_WIDTH 1
/* default value of bitfield dma_sys_loopback */
#define HW_ATL_RPB_DMA_SYS_LBK_DEFAULT 0x0

/* rx rx_tc_mode bitfield definitions
 * preprocessor definitions for the bitfield "rx_tc_mode".
 * port="pif_rpb_rx_tc_mode_i,pif_rpf_rx_tc_mode_i"
 */

/* register address for bitfield rx_tc_mode */
#define HW_ATL_RPB_RPF_RX_TC_MODE_ADR 0x00005700
/* bitmask for bitfield rx_tc_mode */
#define HW_ATL_RPB_RPF_RX_TC_MODE_MSK 0x00000100
/* inverted bitmask for bitfield rx_tc_mode */
#define HW_ATL_RPB_RPF_RX_TC_MODE_MSKN 0xfffffeff
/* lower bit position of bitfield rx_tc_mode */
#define HW_ATL_RPB_RPF_RX_TC_MODE_SHIFT 8
/* width of bitfield rx_tc_mode */
#define HW_ATL_RPB_RPF_RX_TC_MODE_WIDTH 1
/* default value of bitfield rx_tc_mode */
#define HW_ATL_RPB_RPF_RX_TC_MODE_DEFAULT 0x0

/* rx rx_buf_en bitfield definitions
 * preprocessor definitions for the bitfield "rx_buf_en".
 * port="pif_rpb_rx_buf_en_i"
 */

/* register address for bitfield rx_buf_en */
#define HW_ATL_RPB_RX_BUF_EN_ADR 0x00005700
/* bitmask for bitfield rx_buf_en */
#define HW_ATL_RPB_RX_BUF_EN_MSK 0x00000001
/* inverted bitmask for bitfield rx_buf_en */
#define HW_ATL_RPB_RX_BUF_EN_MSKN 0xfffffffe
/* lower bit position of bitfield rx_buf_en */
#define HW_ATL_RPB_RX_BUF_EN_SHIFT 0
/* width of bitfield rx_buf_en */
#define HW_ATL_RPB_RX_BUF_EN_WIDTH 1
/* default value of bitfield rx_buf_en */
#define HW_ATL_RPB_RX_BUF_EN_DEFAULT 0x0

/* rx rx{b}_hi_thresh[d:0] bitfield definitions
 * preprocessor definitions for the bitfield "rx{b}_hi_thresh[d:0]".
 * parameter: buffer {b} | stride size 0x10 | range [0, 7]
 * port="pif_rpb_rx0_hi_thresh_i[13:0]"
 */

/* register address for bitfield rx{b}_hi_thresh[d:0] */
#define HW_ATL_RPB_RXBHI_THRESH_ADR(buffer) (0x00005714 + (buffer) * 0x10)
/* bitmask for bitfield rx{b}_hi_thresh[d:0] */
#define HW_ATL_RPB_RXBHI_THRESH_MSK 0x3fff0000
/* inverted bitmask for bitfield rx{b}_hi_thresh[d:0] */
#define HW_ATL_RPB_RXBHI_THRESH_MSKN 0xc000ffff
/* lower bit position of bitfield rx{b}_hi_thresh[d:0] */
#define HW_ATL_RPB_RXBHI_THRESH_SHIFT 16
/* width of bitfield rx{b}_hi_thresh[d:0] */
#define HW_ATL_RPB_RXBHI_THRESH_WIDTH 14
/* default value of bitfield rx{b}_hi_thresh[d:0] */
#define HW_ATL_RPB_RXBHI_THRESH_DEFAULT 0x0

/* rx rx{b}_lo_thresh[d:0] bitfield definitions
 * preprocessor definitions for the bitfield "rx{b}_lo_thresh[d:0]".
 * parameter: buffer {b} | stride size 0x10 | range [0, 7]
 * port="pif_rpb_rx0_lo_thresh_i[13:0]"
 */

/* register address for bitfield rx{b}_lo_thresh[d:0] */
#define HW_ATL_RPB_RXBLO_THRESH_ADR(buffer) (0x00005714 + (buffer) * 0x10)
/* bitmask for bitfield rx{b}_lo_thresh[d:0] */
#define HW_ATL_RPB_RXBLO_THRESH_MSK 0x00003fff
/* inverted bitmask for bitfield rx{b}_lo_thresh[d:0] */
#define HW_ATL_RPB_RXBLO_THRESH_MSKN 0xffffc000
/* lower bit position of bitfield rx{b}_lo_thresh[d:0] */
#define HW_ATL_RPB_RXBLO_THRESH_SHIFT 0
/* width of bitfield rx{b}_lo_thresh[d:0] */
#define HW_ATL_RPB_RXBLO_THRESH_WIDTH 14
/* default value of bitfield rx{b}_lo_thresh[d:0] */
#define HW_ATL_RPB_RXBLO_THRESH_DEFAULT 0x0

/* rx rx_fc_mode[1:0] bitfield definitions
 * preprocessor definitions for the bitfield "rx_fc_mode[1:0]".
 * port="pif_rpb_rx_fc_mode_i[1:0]"
 */

/* register address for bitfield rx_fc_mode[1:0] */
#define HW_ATL_RPB_RX_FC_MODE_ADR 0x00005700
/* bitmask for bitfield rx_fc_mode[1:0] */
#define HW_ATL_RPB_RX_FC_MODE_MSK 0x00000030
/* inverted bitmask for bitfield rx_fc_mode[1:0] */
#define HW_ATL_RPB_RX_FC_MODE_MSKN 0xffffffcf
/* lower bit position of bitfield rx_fc_mode[1:0] */
#define HW_ATL_RPB_RX_FC_MODE_SHIFT 4
/* width of bitfield rx_fc_mode[1:0] */
#define HW_ATL_RPB_RX_FC_MODE_WIDTH 2
/* default value of bitfield rx_fc_mode[1:0] */
#define HW_ATL_RPB_RX_FC_MODE_DEFAULT 0x0

/* rx rx{b}_buf_size[8:0] bitfield definitions
 * preprocessor definitions for the bitfield "rx{b}_buf_size[8:0]".
 * parameter: buffer {b} | stride size 0x10 | range [0, 7]
 * port="pif_rpb_rx0_buf_size_i[8:0]"
 */

/* register address for bitfield rx{b}_buf_size[8:0] */
#define HW_ATL_RPB_RXBBUF_SIZE_ADR(buffer) (0x00005710 + (buffer) * 0x10)
/* bitmask for bitfield rx{b}_buf_size[8:0] */
#define HW_ATL_RPB_RXBBUF_SIZE_MSK 0x000001ff
/* inverted bitmask for bitfield rx{b}_buf_size[8:0] */
#define HW_ATL_RPB_RXBBUF_SIZE_MSKN 0xfffffe00
/* lower bit position of bitfield rx{b}_buf_size[8:0] */
#define HW_ATL_RPB_RXBBUF_SIZE_SHIFT 0
/* width of bitfield rx{b}_buf_size[8:0] */
#define HW_ATL_RPB_RXBBUF_SIZE_WIDTH 9
/* default value of bitfield rx{b}_buf_size[8:0] */
#define HW_ATL_RPB_RXBBUF_SIZE_DEFAULT 0x0

/* rx rx{b}_xoff_en bitfield definitions
 * preprocessor definitions for the bitfield "rx{b}_xoff_en".
 * parameter: buffer {b} | stride size 0x10 | range [0, 7]
 * port="pif_rpb_rx_xoff_en_i[0]"
 */

/* register address for bitfield rx{b}_xoff_en */
#define HW_ATL_RPB_RXBXOFF_EN_ADR(buffer) (0x00005714 + (buffer) * 0x10)
/* bitmask for bitfield rx{b}_xoff_en */
#define HW_ATL_RPB_RXBXOFF_EN_MSK 0x80000000
/* inverted bitmask for bitfield rx{b}_xoff_en */
#define HW_ATL_RPB_RXBXOFF_EN_MSKN 0x7fffffff
/* lower bit position of bitfield rx{b}_xoff_en */
#define HW_ATL_RPB_RXBXOFF_EN_SHIFT 31
/* width of bitfield rx{b}_xoff_en */
#define HW_ATL_RPB_RXBXOFF_EN_WIDTH 1
/* default value of bitfield rx{b}_xoff_en */
#define HW_ATL_RPB_RXBXOFF_EN_DEFAULT 0x0

/* rx l2_bc_thresh[f:0] bitfield definitions
 * preprocessor definitions for the bitfield "l2_bc_thresh[f:0]".
 * port="pif_rpf_l2_bc_thresh_i[15:0]"
 */

/* register address for bitfield l2_bc_thresh[f:0] */
#define HW_ATL_RPFL2BC_THRESH_ADR 0x00005100
/* bitmask for bitfield l2_bc_thresh[f:0] */
#define HW_ATL_RPFL2BC_THRESH_MSK 0xffff0000
/* inverted bitmask for bitfield l2_bc_thresh[f:0] */
#define HW_ATL_RPFL2BC_THRESH_MSKN 0x0000ffff
/* lower bit position of bitfield l2_bc_thresh[f:0] */
#define HW_ATL_RPFL2BC_THRESH_SHIFT 16
/* width of bitfield l2_bc_thresh[f:0] */
#define HW_ATL_RPFL2BC_THRESH_WIDTH 16
/* default value of bitfield l2_bc_thresh[f:0] */
#define HW_ATL_RPFL2BC_THRESH_DEFAULT 0x0

/* rx l2_bc_en bitfield definitions
 * preprocessor definitions for the bitfield "l2_bc_en".
 * port="pif_rpf_l2_bc_en_i"
 */

/* register address for bitfield l2_bc_en */
#define HW_ATL_RPFL2BC_EN_ADR 0x00005100
/* bitmask for bitfield l2_bc_en */
#define HW_ATL_RPFL2BC_EN_MSK 0x00000001
/* inverted bitmask for bitfield l2_bc_en */
#define HW_ATL_RPFL2BC_EN_MSKN 0xfffffffe
/* lower bit position of bitfield l2_bc_en */
#define HW_ATL_RPFL2BC_EN_SHIFT 0
/* width of bitfield l2_bc_en */
#define HW_ATL_RPFL2BC_EN_WIDTH 1
/* default value of bitfield l2_bc_en */
#define HW_ATL_RPFL2BC_EN_DEFAULT 0x0

/* rx l2_bc_act[2:0] bitfield definitions
 * preprocessor definitions for the bitfield "l2_bc_act[2:0]".
 * port="pif_rpf_l2_bc_act_i[2:0]"
 */

/* register address for bitfield l2_bc_act[2:0] */
#define HW_ATL_RPFL2BC_ACT_ADR 0x00005100
/* bitmask for bitfield l2_bc_act[2:0] */
#define HW_ATL_RPFL2BC_ACT_MSK 0x00007000
/* inverted bitmask for bitfield l2_bc_act[2:0] */
#define HW_ATL_RPFL2BC_ACT_MSKN 0xffff8fff
/* lower bit position of bitfield l2_bc_act[2:0] */
#define HW_ATL_RPFL2BC_ACT_SHIFT 12
/* width of bitfield l2_bc_act[2:0] */
#define HW_ATL_RPFL2BC_ACT_WIDTH 3
/* default value of bitfield l2_bc_act[2:0] */
#define HW_ATL_RPFL2BC_ACT_DEFAULT 0x0

/* rx l2_mc_en{f} bitfield definitions
 * preprocessor definitions for the bitfield "l2_mc_en{f}".
 * parameter: filter {f} | stride size 0x4 | range [0, 7]
 * port="pif_rpf_l2_mc_en_i[0]"
 */

/* register address for bitfield l2_mc_en{f} */
#define HW_ATL_RPFL2MC_ENF_ADR(filter) (0x00005250 + (filter) * 0x4)
/* bitmask for bitfield l2_mc_en{f} */
#define HW_ATL_RPFL2MC_ENF_MSK 0x80000000
/* inverted bitmask for bitfield l2_mc_en{f} */
#define HW_ATL_RPFL2MC_ENF_MSKN 0x7fffffff
/* lower bit position of bitfield l2_mc_en{f} */
#define HW_ATL_RPFL2MC_ENF_SHIFT 31
/* width of bitfield l2_mc_en{f} */
#define HW_ATL_RPFL2MC_ENF_WIDTH 1
/* default value of bitfield l2_mc_en{f} */
#define HW_ATL_RPFL2MC_ENF_DEFAULT 0x0

/* rx l2_promis_mode bitfield definitions
 * preprocessor definitions for the bitfield "l2_promis_mode".
 * port="pif_rpf_l2_promis_mode_i"
 */

/* register address for bitfield l2_promis_mode */
#define HW_ATL_RPFL2PROMIS_MODE_ADR 0x00005100
/* bitmask for bitfield l2_promis_mode */
#define HW_ATL_RPFL2PROMIS_MODE_MSK 0x00000008
/* inverted bitmask for bitfield l2_promis_mode */
#define HW_ATL_RPFL2PROMIS_MODE_MSKN 0xfffffff7
/* lower bit position of bitfield l2_promis_mode */
#define HW_ATL_RPFL2PROMIS_MODE_SHIFT 3
/* width of bitfield l2_promis_mode */
#define HW_ATL_RPFL2PROMIS_MODE_WIDTH 1
/* default value of bitfield l2_promis_mode */
#define HW_ATL_RPFL2PROMIS_MODE_DEFAULT 0x0

/* rx l2_uc_act{f}[2:0] bitfield definitions
 * preprocessor definitions for the bitfield "l2_uc_act{f}[2:0]".
 * parameter: filter {f} | stride size 0x8 | range [0, 37]
 * port="pif_rpf_l2_uc_act0_i[2:0]"
 */

/* register address for bitfield l2_uc_act{f}[2:0] */
#define HW_ATL_RPFL2UC_ACTF_ADR(filter) (0x00005114 + (filter) * 0x8)
/* bitmask for bitfield l2_uc_act{f}[2:0] */
#define HW_ATL_RPFL2UC_ACTF_MSK 0x00070000
/* inverted bitmask for bitfield l2_uc_act{f}[2:0] */
#define HW_ATL_RPFL2UC_ACTF_MSKN 0xfff8ffff
/* lower bit position of bitfield l2_uc_act{f}[2:0] */
#define HW_ATL_RPFL2UC_ACTF_SHIFT 16
/* width of bitfield l2_uc_act{f}[2:0] */
#define HW_ATL_RPFL2UC_ACTF_WIDTH 3
/* default value of bitfield l2_uc_act{f}[2:0] */
#define HW_ATL_RPFL2UC_ACTF_DEFAULT 0x0

/* rx l2_uc_en{f} bitfield definitions
 * preprocessor definitions for the bitfield "l2_uc_en{f}".
 * parameter: filter {f} | stride size 0x8 | range [0, 37]
 * port="pif_rpf_l2_uc_en_i[0]"
 */

/* register address for bitfield l2_uc_en{f} */
#define HW_ATL_RPFL2UC_ENF_ADR(filter) (0x00005114 + (filter) * 0x8)
/* bitmask for bitfield l2_uc_en{f} */
#define HW_ATL_RPFL2UC_ENF_MSK 0x80000000
/* inverted bitmask for bitfield l2_uc_en{f} */
#define HW_ATL_RPFL2UC_ENF_MSKN 0x7fffffff
/* lower bit position of bitfield l2_uc_en{f} */
#define HW_ATL_RPFL2UC_ENF_SHIFT 31
/* width of bitfield l2_uc_en{f} */
#define HW_ATL_RPFL2UC_ENF_WIDTH 1
/* default value of bitfield l2_uc_en{f} */
#define HW_ATL_RPFL2UC_ENF_DEFAULT 0x0

/* register address for bitfield l2_uc_da{f}_lsw[1f:0] */
#define HW_ATL_RPFL2UC_DAFLSW_ADR(filter) (0x00005110 + (filter) * 0x8)
/* register address for bitfield l2_uc_da{f}_msw[f:0] */
#define HW_ATL_RPFL2UC_DAFMSW_ADR(filter) (0x00005114 + (filter) * 0x8)
/* bitmask for bitfield l2_uc_da{f}_msw[f:0] */
#define HW_ATL_RPFL2UC_DAFMSW_MSK 0x0000ffff
/* lower bit position of bitfield l2_uc_da{f}_msw[f:0] */
#define HW_ATL_RPFL2UC_DAFMSW_SHIFT 0

/* rx l2_mc_accept_all bitfield definitions
 * Preprocessor definitions for the bitfield "l2_mc_accept_all".
 * PORT="pif_rpf_l2_mc_all_accept_i"
 */

/* Register address for bitfield l2_mc_accept_all */
#define HW_ATL_RPFL2MC_ACCEPT_ALL_ADR 0x00005270
/* Bitmask for bitfield l2_mc_accept_all */
#define HW_ATL_RPFL2MC_ACCEPT_ALL_MSK 0x00004000
/* Inverted bitmask for bitfield l2_mc_accept_all */
#define HW_ATL_RPFL2MC_ACCEPT_ALL_MSKN 0xFFFFBFFF
/* Lower bit position of bitfield l2_mc_accept_all */
#define HW_ATL_RPFL2MC_ACCEPT_ALL_SHIFT 14
/* Width of bitfield l2_mc_accept_all */
#define HW_ATL_RPFL2MC_ACCEPT_ALL_WIDTH 1
/* Default value of bitfield l2_mc_accept_all */
#define HW_ATL_RPFL2MC_ACCEPT_ALL_DEFAULT 0x0

/* width of bitfield rx_tc_up{t}[2:0] */
#define HW_ATL_RPF_RPB_RX_TC_UPT_WIDTH 3
/* default value of bitfield rx_tc_up{t}[2:0] */
#define HW_ATL_RPF_RPB_RX_TC_UPT_DEFAULT 0x0

/* rx rss_key_addr[4:0] bitfield definitions
 * preprocessor definitions for the bitfield "rss_key_addr[4:0]".
 * port="pif_rpf_rss_key_addr_i[4:0]"
 */

/* register address for bitfield rss_key_addr[4:0] */
#define HW_ATL_RPF_RSS_KEY_ADDR_ADR 0x000054d0
/* bitmask for bitfield rss_key_addr[4:0] */
#define HW_ATL_RPF_RSS_KEY_ADDR_MSK 0x0000001f
/* inverted bitmask for bitfield rss_key_addr[4:0] */
#define HW_ATL_RPF_RSS_KEY_ADDR_MSKN 0xffffffe0
/* lower bit position of bitfield rss_key_addr[4:0] */
#define HW_ATL_RPF_RSS_KEY_ADDR_SHIFT 0
/* width of bitfield rss_key_addr[4:0] */
#define HW_ATL_RPF_RSS_KEY_ADDR_WIDTH 5
/* default value of bitfield rss_key_addr[4:0] */
#define HW_ATL_RPF_RSS_KEY_ADDR_DEFAULT 0x0

/* rx rss_key_wr_data[1f:0] bitfield definitions
 * preprocessor definitions for the bitfield "rss_key_wr_data[1f:0]".
 * port="pif_rpf_rss_key_wr_data_i[31:0]"
 */

/* register address for bitfield rss_key_wr_data[1f:0] */
#define HW_ATL_RPF_RSS_KEY_WR_DATA_ADR 0x000054d4
/* bitmask for bitfield rss_key_wr_data[1f:0] */
#define HW_ATL_RPF_RSS_KEY_WR_DATA_MSK 0xffffffff
/* inverted bitmask for bitfield rss_key_wr_data[1f:0] */
#define HW_ATL_RPF_RSS_KEY_WR_DATA_MSKN 0x00000000
/* lower bit position of bitfield rss_key_wr_data[1f:0] */
#define HW_ATL_RPF_RSS_KEY_WR_DATA_SHIFT 0
/* width of bitfield rss_key_wr_data[1f:0] */
#define HW_ATL_RPF_RSS_KEY_WR_DATA_WIDTH 32
/* default value of bitfield rss_key_wr_data[1f:0] */
#define HW_ATL_RPF_RSS_KEY_WR_DATA_DEFAULT 0x0

/* rx rss_key_wr_en_i bitfield definitions
 * preprocessor definitions for the bitfield "rss_key_wr_en_i".
 * port="pif_rpf_rss_key_wr_en_i"
 */

/* register address for bitfield rss_key_wr_en_i */
#define HW_ATL_RPF_RSS_KEY_WR_ENI_ADR 0x000054d0
/* bitmask for bitfield rss_key_wr_en_i */
#define HW_ATL_RPF_RSS_KEY_WR_ENI_MSK 0x00000020
/* inverted bitmask for bitfield rss_key_wr_en_i */
#define HW_ATL_RPF_RSS_KEY_WR_ENI_MSKN 0xffffffdf
/* lower bit position of bitfield rss_key_wr_en_i */
#define HW_ATL_RPF_RSS_KEY_WR_ENI_SHIFT 5
/* width of bitfield rss_key_wr_en_i */
#define HW_ATL_RPF_RSS_KEY_WR_ENI_WIDTH 1
/* default value of bitfield rss_key_wr_en_i */
#define HW_ATL_RPF_RSS_KEY_WR_ENI_DEFAULT 0x0

/* rx rss_redir_addr[3:0] bitfield definitions
 * preprocessor definitions for the bitfield "rss_redir_addr[3:0]".
 * port="pif_rpf_rss_redir_addr_i[3:0]"
 */

/* register address for bitfield rss_redir_addr[3:0] */
#define HW_ATL_RPF_RSS_REDIR_ADDR_ADR 0x000054e0
/* bitmask for bitfield rss_redir_addr[3:0] */
#define HW_ATL_RPF_RSS_REDIR_ADDR_MSK 0x0000000f
/* inverted bitmask for bitfield rss_redir_addr[3:0] */
#define HW_ATL_RPF_RSS_REDIR_ADDR_MSKN 0xfffffff0
/* lower bit position of bitfield rss_redir_addr[3:0] */
#define HW_ATL_RPF_RSS_REDIR_ADDR_SHIFT 0
/* width of bitfield rss_redir_addr[3:0] */
#define HW_ATL_RPF_RSS_REDIR_ADDR_WIDTH 4
/* default value of bitfield rss_redir_addr[3:0] */
#define HW_ATL_RPF_RSS_REDIR_ADDR_DEFAULT 0x0

/* rx rss_redir_wr_data[f:0] bitfield definitions
 * preprocessor definitions for the bitfield "rss_redir_wr_data[f:0]".
 * port="pif_rpf_rss_redir_wr_data_i[15:0]"
 */

/* register address for bitfield rss_redir_wr_data[f:0] */
#define HW_ATL_RPF_RSS_REDIR_WR_DATA_ADR 0x000054e4
/* bitmask for bitfield rss_redir_wr_data[f:0] */
#define HW_ATL_RPF_RSS_REDIR_WR_DATA_MSK 0x0000ffff
/* inverted bitmask for bitfield rss_redir_wr_data[f:0] */
#define HW_ATL_RPF_RSS_REDIR_WR_DATA_MSKN 0xffff0000
/* lower bit position of bitfield rss_redir_wr_data[f:0] */
#define HW_ATL_RPF_RSS_REDIR_WR_DATA_SHIFT 0
/* width of bitfield rss_redir_wr_data[f:0] */
#define HW_ATL_RPF_RSS_REDIR_WR_DATA_WIDTH 16
/* default value of bitfield rss_redir_wr_data[f:0] */
#define HW_ATL_RPF_RSS_REDIR_WR_DATA_DEFAULT 0x0

/* rx rss_redir_wr_en_i bitfield definitions
 * preprocessor definitions for the bitfield "rss_redir_wr_en_i".
 * port="pif_rpf_rss_redir_wr_en_i"
 */

/* register address for bitfield rss_redir_wr_en_i */
#define HW_ATL_RPF_RSS_REDIR_WR_ENI_ADR 0x000054e0
/* bitmask for bitfield rss_redir_wr_en_i */
#define HW_ATL_RPF_RSS_REDIR_WR_ENI_MSK 0x00000010
/* inverted bitmask for bitfield rss_redir_wr_en_i */
#define HW_ATL_RPF_RSS_REDIR_WR_ENI_MSKN 0xffffffef
/* lower bit position of bitfield rss_redir_wr_en_i */
#define HW_ATL_RPF_RSS_REDIR_WR_ENI_SHIFT 4
/* width of bitfield rss_redir_wr_en_i */
#define HW_ATL_RPF_RSS_REDIR_WR_ENI_WIDTH 1
/* default value of bitfield rss_redir_wr_en_i */
#define HW_ATL_RPF_RSS_REDIR_WR_ENI_DEFAULT 0x0

/* rx tpo_rpf_sys_loopback bitfield definitions
 * preprocessor definitions for the bitfield "tpo_rpf_sys_loopback".
 * port="pif_rpf_tpo_pkt_sys_lbk_i"
 */

/* register address for bitfield tpo_rpf_sys_loopback */
#define HW_ATL_RPF_TPO_RPF_SYS_LBK_ADR 0x00005000
/* bitmask for bitfield tpo_rpf_sys_loopback */
#define HW_ATL_RPF_TPO_RPF_SYS_LBK_MSK 0x00000100
/* inverted bitmask for bitfield tpo_rpf_sys_loopback */
#define HW_ATL_RPF_TPO_RPF_SYS_LBK_MSKN 0xfffffeff
/* lower bit position of bitfield tpo_rpf_sys_loopback */
#define HW_ATL_RPF_TPO_RPF_SYS_LBK_SHIFT 8
/* width of bitfield tpo_rpf_sys_loopback */
#define HW_ATL_RPF_TPO_RPF_SYS_LBK_WIDTH 1
/* default value of bitfield tpo_rpf_sys_loopback */
#define HW_ATL_RPF_TPO_RPF_SYS_LBK_DEFAULT 0x0

/* rx vl_inner_tpid[f:0] bitfield definitions
 * preprocessor definitions for the bitfield "vl_inner_tpid[f:0]".
 * port="pif_rpf_vl_inner_tpid_i[15:0]"
 */

/* register address for bitfield vl_inner_tpid[f:0] */
#define HW_ATL_RPF_VL_INNER_TPID_ADR 0x00005284
/* bitmask for bitfield vl_inner_tpid[f:0] */
#define HW_ATL_RPF_VL_INNER_TPID_MSK 0x0000ffff
/* inverted bitmask for bitfield vl_inner_tpid[f:0] */
#define HW_ATL_RPF_VL_INNER_TPID_MSKN 0xffff0000
/* lower bit position of bitfield vl_inner_tpid[f:0] */
#define HW_ATL_RPF_VL_INNER_TPID_SHIFT 0
/* width of bitfield vl_inner_tpid[f:0] */
#define HW_ATL_RPF_VL_INNER_TPID_WIDTH 16
/* default value of bitfield vl_inner_tpid[f:0] */
#define HW_ATL_RPF_VL_INNER_TPID_DEFAULT 0x8100

/* rx vl_outer_tpid[f:0] bitfield definitions
 * preprocessor definitions for the bitfield "vl_outer_tpid[f:0]".
 * port="pif_rpf_vl_outer_tpid_i[15:0]"
 */

/* register address for bitfield vl_outer_tpid[f:0] */
#define HW_ATL_RPF_VL_OUTER_TPID_ADR 0x00005284
/* bitmask for bitfield vl_outer_tpid[f:0] */
#define HW_ATL_RPF_VL_OUTER_TPID_MSK 0xffff0000
/* inverted bitmask for bitfield vl_outer_tpid[f:0] */
#define HW_ATL_RPF_VL_OUTER_TPID_MSKN 0x0000ffff
/* lower bit position of bitfield vl_outer_tpid[f:0] */
#define HW_ATL_RPF_VL_OUTER_TPID_SHIFT 16
/* width of bitfield vl_outer_tpid[f:0] */
#define HW_ATL_RPF_VL_OUTER_TPID_WIDTH 16
/* default value of bitfield vl_outer_tpid[f:0] */
#define HW_ATL_RPF_VL_OUTER_TPID_DEFAULT 0x88a8

/* rx vl_promis_mode bitfield definitions
 * preprocessor definitions for the bitfield "vl_promis_mode".
 * port="pif_rpf_vl_promis_mode_i"
 */

/* register address for bitfield vl_promis_mode */
#define HW_ATL_RPF_VL_PROMIS_MODE_ADR 0x00005280
/* bitmask for bitfield vl_promis_mode */
#define HW_ATL_RPF_VL_PROMIS_MODE_MSK 0x00000002
/* inverted bitmask for bitfield vl_promis_mode */
#define HW_ATL_RPF_VL_PROMIS_MODE_MSKN 0xfffffffd
/* lower bit position of bitfield vl_promis_mode */
#define HW_ATL_RPF_VL_PROMIS_MODE_SHIFT 1
/* width of bitfield vl_promis_mode */
#define HW_ATL_RPF_VL_PROMIS_MODE_WIDTH 1
/* default value of bitfield vl_promis_mode */
#define HW_ATL_RPF_VL_PROMIS_MODE_DEFAULT 0x0

/* RX vl_accept_untagged_mode Bitfield Definitions
 * Preprocessor definitions for the bitfield "vl_accept_untagged_mode".
 * PORT="pif_rpf_vl_accept_untagged_i"
 */

/* Register address for bitfield vl_accept_untagged_mode */
#define HW_ATL_RPF_VL_ACCEPT_UNTAGGED_MODE_ADR 0x00005280
/* Bitmask for bitfield vl_accept_untagged_mode */
#define HW_ATL_RPF_VL_ACCEPT_UNTAGGED_MODE_MSK 0x00000004
/* Inverted bitmask for bitfield vl_accept_untagged_mode */
#define HW_ATL_RPF_VL_ACCEPT_UNTAGGED_MODE_MSKN 0xFFFFFFFB
/* Lower bit position of bitfield vl_accept_untagged_mode */
#define HW_ATL_RPF_VL_ACCEPT_UNTAGGED_MODE_SHIFT 2
/* Width of bitfield vl_accept_untagged_mode */
#define HW_ATL_RPF_VL_ACCEPT_UNTAGGED_MODE_WIDTH 1
/* Default value of bitfield vl_accept_untagged_mode */
#define HW_ATL_RPF_VL_ACCEPT_UNTAGGED_MODE_DEFAULT 0x0

/* rX vl_untagged_act[2:0] Bitfield Definitions
 * Preprocessor definitions for the bitfield "vl_untagged_act[2:0]".
 * PORT="pif_rpf_vl_untagged_act_i[2:0]"
 */

/* Register address for bitfield vl_untagged_act[2:0] */
#define HW_ATL_RPF_VL_UNTAGGED_ACT_ADR 0x00005280
/* Bitmask for bitfield vl_untagged_act[2:0] */
#define HW_ATL_RPF_VL_UNTAGGED_ACT_MSK 0x00000038
/* Inverted bitmask for bitfield vl_untagged_act[2:0] */
#define HW_ATL_RPF_VL_UNTAGGED_ACT_MSKN 0xFFFFFFC7
/* Lower bit position of bitfield vl_untagged_act[2:0] */
#define HW_ATL_RPF_VL_UNTAGGED_ACT_SHIFT 3
/* Width of bitfield vl_untagged_act[2:0] */
#define HW_ATL_RPF_VL_UNTAGGED_ACT_WIDTH 3
/* Default value of bitfield vl_untagged_act[2:0] */
#define HW_ATL_RPF_VL_UNTAGGED_ACT_DEFAULT 0x0

/* RX vl_en{F} Bitfield Definitions
 * Preprocessor definitions for the bitfield "vl_en{F}".
 * Parameter: filter {F} | stride size 0x4 | range [0, 15]
 * PORT="pif_rpf_vl_en_i[0]"
 */

/* Register address for bitfield vl_en{F} */
#define HW_ATL_RPF_VL_EN_F_ADR(filter) (0x00005290 + (filter) * 0x4)
/* Bitmask for bitfield vl_en{F} */
#define HW_ATL_RPF_VL_EN_F_MSK 0x80000000
/* Inverted bitmask for bitfield vl_en{F} */
#define HW_ATL_RPF_VL_EN_F_MSKN 0x7FFFFFFF
/* Lower bit position of bitfield vl_en{F} */
#define HW_ATL_RPF_VL_EN_F_SHIFT 31
/* Width of bitfield vl_en{F} */
#define HW_ATL_RPF_VL_EN_F_WIDTH 1
/* Default value of bitfield vl_en{F} */
#define HW_ATL_RPF_VL_EN_F_DEFAULT 0x0

/* RX vl_act{F}[2:0] Bitfield Definitions
 * Preprocessor definitions for the bitfield "vl_act{F}[2:0]".
 * Parameter: filter {F} | stride size 0x4 | range [0, 15]
 * PORT="pif_rpf_vl_act0_i[2:0]"
 */

/* Register address for bitfield vl_act{F}[2:0] */
#define HW_ATL_RPF_VL_ACT_F_ADR(filter) (0x00005290 + (filter) * 0x4)
/* Bitmask for bitfield vl_act{F}[2:0] */
#define HW_ATL_RPF_VL_ACT_F_MSK 0x00070000
/* Inverted bitmask for bitfield vl_act{F}[2:0] */
#define HW_ATL_RPF_VL_ACT_F_MSKN 0xFFF8FFFF
/* Lower bit position of bitfield vl_act{F}[2:0] */
#define HW_ATL_RPF_VL_ACT_F_SHIFT 16
/* Width of bitfield vl_act{F}[2:0] */
#define HW_ATL_RPF_VL_ACT_F_WIDTH 3
/* Default value of bitfield vl_act{F}[2:0] */
#define HW_ATL_RPF_VL_ACT_F_DEFAULT 0x0

/* RX vl_id{F}[B:0] Bitfield Definitions
 * Preprocessor definitions for the bitfield "vl_id{F}[B:0]".
 * Parameter: filter {F} | stride size 0x4 | range [0, 15]
 * PORT="pif_rpf_vl_id0_i[11:0]"
 */

/* Register address for bitfield vl_id{F}[B:0] */
#define HW_ATL_RPF_VL_ID_F_ADR(filter) (0x00005290 + (filter) * 0x4)
/* Bitmask for bitfield vl_id{F}[B:0] */
#define HW_ATL_RPF_VL_ID_F_MSK 0x00000FFF
/* Inverted bitmask for bitfield vl_id{F}[B:0] */
#define HW_ATL_RPF_VL_ID_F_MSKN 0xFFFFF000
/* Lower bit position of bitfield vl_id{F}[B:0] */
#define HW_ATL_RPF_VL_ID_F_SHIFT 0
/* Width of bitfield vl_id{F}[B:0] */
#define HW_ATL_RPF_VL_ID_F_WIDTH 12
/* Default value of bitfield vl_id{F}[B:0] */
#define HW_ATL_RPF_VL_ID_F_DEFAULT 0x0

/* RX vl_rxq_en{F} Bitfield Definitions
 * Preprocessor definitions for the bitfield "vl_rxq{F}".
 * Parameter: filter {F} | stride size 0x4 | range [0, 15]
 * PORT="pif_rpf_vl_rxq_en_i"
 */

/* Register address for bitfield vl_rxq_en{F} */
#define HW_ATL_RPF_VL_RXQ_EN_F_ADR(filter) (0x00005290 + (filter) * 0x4)
/* Bitmask for bitfield vl_rxq_en{F} */
#define HW_ATL_RPF_VL_RXQ_EN_F_MSK 0x10000000
/* Inverted bitmask for bitfield vl_rxq_en{F}[ */
#define HW_ATL_RPF_VL_RXQ_EN_F_MSKN 0xEFFFFFFF
/* Lower bit position of bitfield vl_rxq_en{F} */
#define HW_ATL_RPF_VL_RXQ_EN_F_SHIFT 28
/* Width of bitfield vl_rxq_en{F} */
#define HW_ATL_RPF_VL_RXQ_EN_F_WIDTH 1
/* Default value of bitfield vl_rxq_en{F} */
#define HW_ATL_RPF_VL_RXQ_EN_F_DEFAULT 0x0

/* RX vl_rxq{F}[4:0] Bitfield Definitions
 * Preprocessor definitions for the bitfield "vl_rxq{F}[4:0]".
 * Parameter: filter {F} | stride size 0x4 | range [0, 15]
 * PORT="pif_rpf_vl_rxq0_i[4:0]"
 */

/* Register address for bitfield vl_rxq{F}[4:0] */
#define HW_ATL_RPF_VL_RXQ_F_ADR(filter) (0x00005290 + (filter) * 0x4)
/* Bitmask for bitfield vl_rxq{F}[4:0] */
#define HW_ATL_RPF_VL_RXQ_F_MSK 0x01F00000
/* Inverted bitmask for bitfield vl_rxq{F}[4:0] */
#define HW_ATL_RPF_VL_RXQ_F_MSKN 0xFE0FFFFF
/* Lower bit position of bitfield vl_rxq{F}[4:0] */
#define HW_ATL_RPF_VL_RXQ_F_SHIFT 20
/* Width of bitfield vl_rxw{F}[4:0] */
#define HW_ATL_RPF_VL_RXQ_F_WIDTH 5
/* Default value of bitfield vl_rxq{F}[4:0] */
#define HW_ATL_RPF_VL_RXQ_F_DEFAULT 0x0

/* rx et_en{f} bitfield definitions
 * preprocessor definitions for the bitfield "et_en{f}".
 * parameter: filter {f} | stride size 0x4 | range [0, 15]
 * port="pif_rpf_et_en_i[0]"
 */

/* register address for bitfield et_en{f} */
#define HW_ATL_RPF_ET_ENF_ADR(filter) (0x00005300 + (filter) * 0x4)
/* bitmask for bitfield et_en{f} */
#define HW_ATL_RPF_ET_ENF_MSK 0x80000000
/* inverted bitmask for bitfield et_en{f} */
#define HW_ATL_RPF_ET_ENF_MSKN 0x7fffffff
/* lower bit position of bitfield et_en{f} */
#define HW_ATL_RPF_ET_ENF_SHIFT 31
/* width of bitfield et_en{f} */
#define HW_ATL_RPF_ET_ENF_WIDTH 1
/* default value of bitfield et_en{f} */
#define HW_ATL_RPF_ET_ENF_DEFAULT 0x0

/* rx et_up{f}_en bitfield definitions
 * preprocessor definitions for the bitfield "et_up{f}_en".
 * parameter: filter {f} | stride size 0x4 | range [0, 15]
 * port="pif_rpf_et_up_en_i[0]"
 */

/* register address for bitfield et_up{f}_en */
#define HW_ATL_RPF_ET_UPFEN_ADR(filter) (0x00005300 + (filter) * 0x4)
/* bitmask for bitfield et_up{f}_en */
#define HW_ATL_RPF_ET_UPFEN_MSK 0x40000000
/* inverted bitmask for bitfield et_up{f}_en */
#define HW_ATL_RPF_ET_UPFEN_MSKN 0xbfffffff
/* lower bit position of bitfield et_up{f}_en */
#define HW_ATL_RPF_ET_UPFEN_SHIFT 30
/* width of bitfield et_up{f}_en */
#define HW_ATL_RPF_ET_UPFEN_WIDTH 1
/* default value of bitfield et_up{f}_en */
#define HW_ATL_RPF_ET_UPFEN_DEFAULT 0x0

/* rx et_rxq{f}_en bitfield definitions
 * preprocessor definitions for the bitfield "et_rxq{f}_en".
 * parameter: filter {f} | stride size 0x4 | range [0, 15]
 * port="pif_rpf_et_rxq_en_i[0]"
 */

/* register address for bitfield et_rxq{f}_en */
#define HW_ATL_RPF_ET_RXQFEN_ADR(filter) (0x00005300 + (filter) * 0x4)
/* bitmask for bitfield et_rxq{f}_en */
#define HW_ATL_RPF_ET_RXQFEN_MSK 0x20000000
/* inverted bitmask for bitfield et_rxq{f}_en */
#define HW_ATL_RPF_ET_RXQFEN_MSKN 0xdfffffff
/* lower bit position of bitfield et_rxq{f}_en */
#define HW_ATL_RPF_ET_RXQFEN_SHIFT 29
/* width of bitfield et_rxq{f}_en */
#define HW_ATL_RPF_ET_RXQFEN_WIDTH 1
/* default value of bitfield et_rxq{f}_en */
#define HW_ATL_RPF_ET_RXQFEN_DEFAULT 0x0

/* rx et_up{f}[2:0] bitfield definitions
 * preprocessor definitions for the bitfield "et_up{f}[2:0]".
 * parameter: filter {f} | stride size 0x4 | range [0, 15]
 * port="pif_rpf_et_up0_i[2:0]"
 */

/* register address for bitfield et_up{f}[2:0] */
#define HW_ATL_RPF_ET_UPF_ADR(filter) (0x00005300 + (filter) * 0x4)
/* bitmask for bitfield et_up{f}[2:0] */
#define HW_ATL_RPF_ET_UPF_MSK 0x1c000000
/* inverted bitmask for bitfield et_up{f}[2:0] */
#define HW_ATL_RPF_ET_UPF_MSKN 0xe3ffffff
/* lower bit position of bitfield et_up{f}[2:0] */
#define HW_ATL_RPF_ET_UPF_SHIFT 26
/* width of bitfield et_up{f}[2:0] */
#define HW_ATL_RPF_ET_UPF_WIDTH 3
/* default value of bitfield et_up{f}[2:0] */
#define HW_ATL_RPF_ET_UPF_DEFAULT 0x0

/* rx et_rxq{f}[4:0] bitfield definitions
 * preprocessor definitions for the bitfield "et_rxq{f}[4:0]".
 * parameter: filter {f} | stride size 0x4 | range [0, 15]
 * port="pif_rpf_et_rxq0_i[4:0]"
 */

/* register address for bitfield et_rxq{f}[4:0] */
#define HW_ATL_RPF_ET_RXQF_ADR(filter) (0x00005300 + (filter) * 0x4)
/* bitmask for bitfield et_rxq{f}[4:0] */
#define HW_ATL_RPF_ET_RXQF_MSK 0x01f00000
/* inverted bitmask for bitfield et_rxq{f}[4:0] */
#define HW_ATL_RPF_ET_RXQF_MSKN 0xfe0fffff
/* lower bit position of bitfield et_rxq{f}[4:0] */
#define HW_ATL_RPF_ET_RXQF_SHIFT 20
/* width of bitfield et_rxq{f}[4:0] */
#define HW_ATL_RPF_ET_RXQF_WIDTH 5
/* default value of bitfield et_rxq{f}[4:0] */
#define HW_ATL_RPF_ET_RXQF_DEFAULT 0x0

/* rx et_mng_rxq{f} bitfield definitions
 * preprocessor definitions for the bitfield "et_mng_rxq{f}".
 * parameter: filter {f} | stride size 0x4 | range [0, 15]
 * port="pif_rpf_et_mng_rxq_i[0]"
 */

/* register address for bitfield et_mng_rxq{f} */
#define HW_ATL_RPF_ET_MNG_RXQF_ADR(filter) (0x00005300 + (filter) * 0x4)
/* bitmask for bitfield et_mng_rxq{f} */
#define HW_ATL_RPF_ET_MNG_RXQF_MSK 0x00080000
/* inverted bitmask for bitfield et_mng_rxq{f} */
#define HW_ATL_RPF_ET_MNG_RXQF_MSKN 0xfff7ffff
/* lower bit position of bitfield et_mng_rxq{f} */
#define HW_ATL_RPF_ET_MNG_RXQF_SHIFT 19
/* width of bitfield et_mng_rxq{f} */
#define HW_ATL_RPF_ET_MNG_RXQF_WIDTH 1
/* default value of bitfield et_mng_rxq{f} */
#define HW_ATL_RPF_ET_MNG_RXQF_DEFAULT 0x0

/* rx et_act{f}[2:0] bitfield definitions
 * preprocessor definitions for the bitfield "et_act{f}[2:0]".
 * parameter: filter {f} | stride size 0x4 | range [0, 15]
 * port="pif_rpf_et_act0_i[2:0]"
 */

/* register address for bitfield et_act{f}[2:0] */
#define HW_ATL_RPF_ET_ACTF_ADR(filter) (0x00005300 + (filter) * 0x4)
/* bitmask for bitfield et_act{f}[2:0] */
#define HW_ATL_RPF_ET_ACTF_MSK 0x00070000
/* inverted bitmask for bitfield et_act{f}[2:0] */
#define HW_ATL_RPF_ET_ACTF_MSKN 0xfff8ffff
/* lower bit position of bitfield et_act{f}[2:0] */
#define HW_ATL_RPF_ET_ACTF_SHIFT 16
/* width of bitfield et_act{f}[2:0] */
#define HW_ATL_RPF_ET_ACTF_WIDTH 3
/* default value of bitfield et_act{f}[2:0] */
#define HW_ATL_RPF_ET_ACTF_DEFAULT 0x0

/* rx et_val{f}[f:0] bitfield definitions
 * preprocessor definitions for the bitfield "et_val{f}[f:0]".
 * parameter: filter {f} | stride size 0x4 | range [0, 15]
 * port="pif_rpf_et_val0_i[15:0]"
 */

/* register address for bitfield et_val{f}[f:0] */
#define HW_ATL_RPF_ET_VALF_ADR(filter) (0x00005300 + (filter) * 0x4)
/* bitmask for bitfield et_val{f}[f:0] */
#define HW_ATL_RPF_ET_VALF_MSK 0x0000ffff
/* inverted bitmask for bitfield et_val{f}[f:0] */
#define HW_ATL_RPF_ET_VALF_MSKN 0xffff0000
/* lower bit position of bitfield et_val{f}[f:0] */
#define HW_ATL_RPF_ET_VALF_SHIFT 0
/* width of bitfield et_val{f}[f:0] */
#define HW_ATL_RPF_ET_VALF_WIDTH 16
/* default value of bitfield et_val{f}[f:0] */
#define HW_ATL_RPF_ET_VALF_DEFAULT 0x0

/* RX l4_sp{D}[F:0] Bitfield Definitions
 * Preprocessor definitions for the bitfield "l4_sp{D}[F:0]".
 * Parameter: srcport {D} | stride size 0x4 | range [0, 7]
 * PORT="pif_rpf_l4_sp0_i[15:0]"
 */

/* Register address for bitfield l4_sp{D}[F:0] */
#define HW_ATL_RPF_L4_SPD_ADR(srcport) (0x00005400u + (srcport) * 0x4)
/* Bitmask for bitfield l4_sp{D}[F:0] */
#define HW_ATL_RPF_L4_SPD_MSK 0x0000FFFFu
/* Inverted bitmask for bitfield l4_sp{D}[F:0] */
#define HW_ATL_RPF_L4_SPD_MSKN 0xFFFF0000u
/* Lower bit position of bitfield l4_sp{D}[F:0] */
#define HW_ATL_RPF_L4_SPD_SHIFT 0
/* Width of bitfield l4_sp{D}[F:0] */
#define HW_ATL_RPF_L4_SPD_WIDTH 16
/* Default value of bitfield l4_sp{D}[F:0] */
#define HW_ATL_RPF_L4_SPD_DEFAULT 0x0

/* RX l4_dp{D}[F:0] Bitfield Definitions
 * Preprocessor definitions for the bitfield "l4_dp{D}[F:0]".
 * Parameter: destport {D} | stride size 0x4 | range [0, 7]
 * PORT="pif_rpf_l4_dp0_i[15:0]"
 */

/* Register address for bitfield l4_dp{D}[F:0] */
#define HW_ATL_RPF_L4_DPD_ADR(destport) (0x00005420u + (destport) * 0x4)
/* Bitmask for bitfield l4_dp{D}[F:0] */
#define HW_ATL_RPF_L4_DPD_MSK 0x0000FFFFu
/* Inverted bitmask for bitfield l4_dp{D}[F:0] */
#define HW_ATL_RPF_L4_DPD_MSKN 0xFFFF0000u
/* Lower bit position of bitfield l4_dp{D}[F:0] */
#define HW_ATL_RPF_L4_DPD_SHIFT 0
/* Width of bitfield l4_dp{D}[F:0] */
#define HW_ATL_RPF_L4_DPD_WIDTH 16
/* Default value of bitfield l4_dp{D}[F:0] */
#define HW_ATL_RPF_L4_DPD_DEFAULT 0x0

/* rx ipv4_chk_en bitfield definitions
 * preprocessor definitions for the bitfield "ipv4_chk_en".
 * port="pif_rpo_ipv4_chk_en_i"
 */

/* register address for bitfield ipv4_chk_en */
#define HW_ATL_RPO_IPV4CHK_EN_ADR 0x00005580
/* bitmask for bitfield ipv4_chk_en */
#define HW_ATL_RPO_IPV4CHK_EN_MSK 0x00000002
/* inverted bitmask for bitfield ipv4_chk_en */
#define HW_ATL_RPO_IPV4CHK_EN_MSKN 0xfffffffd
/* lower bit position of bitfield ipv4_chk_en */
#define HW_ATL_RPO_IPV4CHK_EN_SHIFT 1
/* width of bitfield ipv4_chk_en */
#define HW_ATL_RPO_IPV4CHK_EN_WIDTH 1
/* default value of bitfield ipv4_chk_en */
#define HW_ATL_RPO_IPV4CHK_EN_DEFAULT 0x0

/* rx desc{d}_vl_strip bitfield definitions
 * preprocessor definitions for the bitfield "desc{d}_vl_strip".
 * parameter: descriptor {d} | stride size 0x20 | range [0, 31]
 * port="pif_rpo_desc_vl_strip_i[0]"
 */

/* register address for bitfield desc{d}_vl_strip */
#define HW_ATL_RPO_DESCDVL_STRIP_ADR(descriptor) \
	(0x00005b08 + (descriptor) * 0x20)
/* bitmask for bitfield desc{d}_vl_strip */
#define HW_ATL_RPO_DESCDVL_STRIP_MSK 0x20000000
/* inverted bitmask for bitfield desc{d}_vl_strip */
#define HW_ATL_RPO_DESCDVL_STRIP_MSKN 0xdfffffff
/* lower bit position of bitfield desc{d}_vl_strip */
#define HW_ATL_RPO_DESCDVL_STRIP_SHIFT 29
/* width of bitfield desc{d}_vl_strip */
#define HW_ATL_RPO_DESCDVL_STRIP_WIDTH 1
/* default value of bitfield desc{d}_vl_strip */
#define HW_ATL_RPO_DESCDVL_STRIP_DEFAULT 0x0

/* rx l4_chk_en bitfield definitions
 * preprocessor definitions for the bitfield "l4_chk_en".
 * port="pif_rpo_l4_chk_en_i"
 */

/* register address for bitfield l4_chk_en */
#define HW_ATL_RPOL4CHK_EN_ADR 0x00005580
/* bitmask for bitfield l4_chk_en */
#define HW_ATL_RPOL4CHK_EN_MSK 0x00000001
/* inverted bitmask for bitfield l4_chk_en */
#define HW_ATL_RPOL4CHK_EN_MSKN 0xfffffffe
/* lower bit position of bitfield l4_chk_en */
#define HW_ATL_RPOL4CHK_EN_SHIFT 0
/* width of bitfield l4_chk_en */
#define HW_ATL_RPOL4CHK_EN_WIDTH 1
/* default value of bitfield l4_chk_en */
#define HW_ATL_RPOL4CHK_EN_DEFAULT 0x0

/* RX outer_vl_ins_mode Bitfield Definitions
 * Preprocessor definitions for the bitfield "outer_vl_ins_mode".
 * PORT="pif_rpo_outer_vl_mode_i"
 */

/* Register address for bitfield outer_vl_ins_mode */
#define HW_ATL_RPO_OUTER_VL_INS_MODE_ADR 0x00005580
/* Bitmask for bitfield outer_vl_ins_mode */
#define HW_ATL_RPO_OUTER_VL_INS_MODE_MSK 0x00000004
/* Inverted bitmask for bitfield outer_vl_ins_mode */
#define HW_ATL_RPO_OUTER_VL_INS_MODE_MSKN 0xFFFFFFFB
/* Lower bit position of bitfield outer_vl_ins_mode */
#define HW_ATL_RPO_OUTER_VL_INS_MODE_SHIFT 2
/* Width of bitfield outer_vl_ins_mode */
#define HW_ATL_RPO_OUTER_VL_INS_MODE_WIDTH 1
/* Default value of bitfield outer_vl_ins_mode */
#define HW_ATL_RPO_OUTER_VL_INS_MODE_DEFAULT 0x0

/* rx reg_res_dsbl bitfield definitions
 * preprocessor definitions for the bitfield "reg_res_dsbl".
 * port="pif_rx_reg_res_dsbl_i"
 */

/* register address for bitfield reg_res_dsbl */
#define HW_ATL_RX_REG_RES_DSBL_ADR 0x00005000
/* bitmask for bitfield reg_res_dsbl */
#define HW_ATL_RX_REG_RES_DSBL_MSK 0x20000000
/* inverted bitmask for bitfield reg_res_dsbl */
#define HW_ATL_RX_REG_RES_DSBL_MSKN 0xdfffffff
/* lower bit position of bitfield reg_res_dsbl */
#define HW_ATL_RX_REG_RES_DSBL_SHIFT 29
/* width of bitfield reg_res_dsbl */
#define HW_ATL_RX_REG_RES_DSBL_WIDTH 1
/* default value of bitfield reg_res_dsbl */
#define HW_ATL_RX_REG_RES_DSBL_DEFAULT 0x1

/* tx dca{d}_cpuid[7:0] bitfield definitions
 * preprocessor definitions for the bitfield "dca{d}_cpuid[7:0]".
 * parameter: dca {d} | stride size 0x4 | range [0, 31]
 * port="pif_tdm_dca0_cpuid_i[7:0]"
 */

/* register address for bitfield dca{d}_cpuid[7:0] */
#define HW_ATL_TDM_DCADCPUID_ADR(dca) (0x00008400 + (dca) * 0x4)
/* bitmask for bitfield dca{d}_cpuid[7:0] */
#define HW_ATL_TDM_DCADCPUID_MSK 0x000000ff
/* inverted bitmask for bitfield dca{d}_cpuid[7:0] */
#define HW_ATL_TDM_DCADCPUID_MSKN 0xffffff00
/* lower bit position of bitfield dca{d}_cpuid[7:0] */
#define HW_ATL_TDM_DCADCPUID_SHIFT 0
/* width of bitfield dca{d}_cpuid[7:0] */
#define HW_ATL_TDM_DCADCPUID_WIDTH 8
/* default value of bitfield dca{d}_cpuid[7:0] */
#define HW_ATL_TDM_DCADCPUID_DEFAULT 0x0

/* tx lso_en[1f:0] bitfield definitions
 * preprocessor definitions for the bitfield "lso_en[1f:0]".
 * port="pif_tdm_lso_en_i[31:0]"
 */

/* register address for bitfield lso_en[1f:0] */
#define HW_ATL_TDM_LSO_EN_ADR 0x00007810
/* bitmask for bitfield lso_en[1f:0] */
#define HW_ATL_TDM_LSO_EN_MSK 0xffffffff
/* inverted bitmask for bitfield lso_en[1f:0] */
#define HW_ATL_TDM_LSO_EN_MSKN 0x00000000
/* lower bit position of bitfield lso_en[1f:0] */
#define HW_ATL_TDM_LSO_EN_SHIFT 0
/* width of bitfield lso_en[1f:0] */
#define HW_ATL_TDM_LSO_EN_WIDTH 32
/* default value of bitfield lso_en[1f:0] */
#define HW_ATL_TDM_LSO_EN_DEFAULT 0x0

/* tx dca_en bitfield definitions
 * preprocessor definitions for the bitfield "dca_en".
 * port="pif_tdm_dca_en_i"
 */

/* register address for bitfield dca_en */
#define HW_ATL_TDM_DCA_EN_ADR 0x00008480
/* bitmask for bitfield dca_en */
#define HW_ATL_TDM_DCA_EN_MSK 0x80000000
/* inverted bitmask for bitfield dca_en */
#define HW_ATL_TDM_DCA_EN_MSKN 0x7fffffff
/* lower bit position of bitfield dca_en */
#define HW_ATL_TDM_DCA_EN_SHIFT 31
/* width of bitfield dca_en */
#define HW_ATL_TDM_DCA_EN_WIDTH 1
/* default value of bitfield dca_en */
#define HW_ATL_TDM_DCA_EN_DEFAULT 0x1

/* tx dca_mode[3:0] bitfield definitions
 * preprocessor definitions for the bitfield "dca_mode[3:0]".
 * port="pif_tdm_dca_mode_i[3:0]"
 */

/* register address for bitfield dca_mode[3:0] */
#define HW_ATL_TDM_DCA_MODE_ADR 0x00008480
/* bitmask for bitfield dca_mode[3:0] */
#define HW_ATL_TDM_DCA_MODE_MSK 0x0000000f
/* inverted bitmask for bitfield dca_mode[3:0] */
#define HW_ATL_TDM_DCA_MODE_MSKN 0xfffffff0
/* lower bit position of bitfield dca_mode[3:0] */
#define HW_ATL_TDM_DCA_MODE_SHIFT 0
/* width of bitfield dca_mode[3:0] */
#define HW_ATL_TDM_DCA_MODE_WIDTH 4
/* default value of bitfield dca_mode[3:0] */
#define HW_ATL_TDM_DCA_MODE_DEFAULT 0x0

/* tx dca{d}_desc_en bitfield definitions
 * preprocessor definitions for the bitfield "dca{d}_desc_en".
 * parameter: dca {d} | stride size 0x4 | range [0, 31]
 * port="pif_tdm_dca_desc_en_i[0]"
 */

/* register address for bitfield dca{d}_desc_en */
#define HW_ATL_TDM_DCADDESC_EN_ADR(dca) (0x00008400 + (dca) * 0x4)
/* bitmask for bitfield dca{d}_desc_en */
#define HW_ATL_TDM_DCADDESC_EN_MSK 0x80000000
/* inverted bitmask for bitfield dca{d}_desc_en */
#define HW_ATL_TDM_DCADDESC_EN_MSKN 0x7fffffff
/* lower bit position of bitfield dca{d}_desc_en */
#define HW_ATL_TDM_DCADDESC_EN_SHIFT 31
/* width of bitfield dca{d}_desc_en */
#define HW_ATL_TDM_DCADDESC_EN_WIDTH 1
/* default value of bitfield dca{d}_desc_en */
#define HW_ATL_TDM_DCADDESC_EN_DEFAULT 0x0

/* tx desc{d}_en bitfield definitions
 * preprocessor definitions for the bitfield "desc{d}_en".
 * parameter: descriptor {d} | stride size 0x40 | range [0, 31]
 * port="pif_tdm_desc_en_i[0]"
 */

/* register address for bitfield desc{d}_en */
#define HW_ATL_TDM_DESCDEN_ADR(descriptor) (0x00007c08 + (descriptor) * 0x40)
/* bitmask for bitfield desc{d}_en */
#define HW_ATL_TDM_DESCDEN_MSK 0x80000000
/* inverted bitmask for bitfield desc{d}_en */
#define HW_ATL_TDM_DESCDEN_MSKN 0x7fffffff
/* lower bit position of bitfield desc{d}_en */
#define HW_ATL_TDM_DESCDEN_SHIFT 31
/* width of bitfield desc{d}_en */
#define HW_ATL_TDM_DESCDEN_WIDTH 1
/* default value of bitfield desc{d}_en */
#define HW_ATL_TDM_DESCDEN_DEFAULT 0x0

/* tx desc{d}_hd[c:0] bitfield definitions
 * preprocessor definitions for the bitfield "desc{d}_hd[c:0]".
 * parameter: descriptor {d} | stride size 0x40 | range [0, 31]
 * port="tdm_pif_desc0_hd_o[12:0]"
 */

/* register address for bitfield desc{d}_hd[c:0] */
#define HW_ATL_TDM_DESCDHD_ADR(descriptor) (0x00007c0c + (descriptor) * 0x40)
/* bitmask for bitfield desc{d}_hd[c:0] */
#define HW_ATL_TDM_DESCDHD_MSK 0x00001fff
/* inverted bitmask for bitfield desc{d}_hd[c:0] */
#define HW_ATL_TDM_DESCDHD_MSKN 0xffffe000
/* lower bit position of bitfield desc{d}_hd[c:0] */
#define HW_ATL_TDM_DESCDHD_SHIFT 0
/* width of bitfield desc{d}_hd[c:0] */
#define HW_ATL_TDM_DESCDHD_WIDTH 13

/* tx desc{d}_len[9:0] bitfield definitions
 * preprocessor definitions for the bitfield "desc{d}_len[9:0]".
 * parameter: descriptor {d} | stride size 0x40 | range [0, 31]
 * port="pif_tdm_desc0_len_i[9:0]"
 */

/* register address for bitfield desc{d}_len[9:0] */
#define HW_ATL_TDM_DESCDLEN_ADR(descriptor) (0x00007c08 + (descriptor) * 0x40)
/* bitmask for bitfield desc{d}_len[9:0] */
#define HW_ATL_TDM_DESCDLEN_MSK 0x00001ff8
/* inverted bitmask for bitfield desc{d}_len[9:0] */
#define HW_ATL_TDM_DESCDLEN_MSKN 0xffffe007
/* lower bit position of bitfield desc{d}_len[9:0] */
#define HW_ATL_TDM_DESCDLEN_SHIFT 3
/* width of bitfield desc{d}_len[9:0] */
#define HW_ATL_TDM_DESCDLEN_WIDTH 10
/* default value of bitfield desc{d}_len[9:0] */
#define HW_ATL_TDM_DESCDLEN_DEFAULT 0x0

/* tx int_desc_wrb_en bitfield definitions
 * preprocessor definitions for the bitfield "int_desc_wrb_en".
 * port="pif_tdm_int_desc_wrb_en_i"
 */

/* register address for bitfield int_desc_wrb_en */
#define HW_ATL_TDM_INT_DESC_WRB_EN_ADR 0x00007b40
/* bitmask for bitfield int_desc_wrb_en */
#define HW_ATL_TDM_INT_DESC_WRB_EN_MSK 0x00000002
/* inverted bitmask for bitfield int_desc_wrb_en */
#define HW_ATL_TDM_INT_DESC_WRB_EN_MSKN 0xfffffffd
/* lower bit position of bitfield int_desc_wrb_en */
#define HW_ATL_TDM_INT_DESC_WRB_EN_SHIFT 1
/* width of bitfield int_desc_wrb_en */
#define HW_ATL_TDM_INT_DESC_WRB_EN_WIDTH 1
/* default value of bitfield int_desc_wrb_en */
#define HW_ATL_TDM_INT_DESC_WRB_EN_DEFAULT 0x0

/* tx desc{d}_wrb_thresh[6:0] bitfield definitions
 * preprocessor definitions for the bitfield "desc{d}_wrb_thresh[6:0]".
 * parameter: descriptor {d} | stride size 0x40 | range [0, 31]
 * port="pif_tdm_desc0_wrb_thresh_i[6:0]"
 */

/* register address for bitfield desc{d}_wrb_thresh[6:0] */
#define HW_ATL_TDM_DESCDWRB_THRESH_ADR(descriptor) \
	(0x00007c18 + (descriptor) * 0x40)
/* bitmask for bitfield desc{d}_wrb_thresh[6:0] */
#define HW_ATL_TDM_DESCDWRB_THRESH_MSK 0x00007f00
/* inverted bitmask for bitfield desc{d}_wrb_thresh[6:0] */
#define HW_ATL_TDM_DESCDWRB_THRESH_MSKN 0xffff80ff
/* lower bit position of bitfield desc{d}_wrb_thresh[6:0] */
#define HW_ATL_TDM_DESCDWRB_THRESH_SHIFT 8
/* width of bitfield desc{d}_wrb_thresh[6:0] */
#define HW_ATL_TDM_DESCDWRB_THRESH_WIDTH 7
/* default value of bitfield desc{d}_wrb_thresh[6:0] */
#define HW_ATL_TDM_DESCDWRB_THRESH_DEFAULT 0x0

/* tx lso_tcp_flag_first[b:0] bitfield definitions
 * preprocessor definitions for the bitfield "lso_tcp_flag_first[b:0]".
 * port="pif_thm_lso_tcp_flag_first_i[11:0]"
 */

/* register address for bitfield lso_tcp_flag_first[b:0] */
#define HW_ATL_THM_LSO_TCP_FLAG_FIRST_ADR 0x00007820
/* bitmask for bitfield lso_tcp_flag_first[b:0] */
#define HW_ATL_THM_LSO_TCP_FLAG_FIRST_MSK 0x00000fff
/* inverted bitmask for bitfield lso_tcp_flag_first[b:0] */
#define HW_ATL_THM_LSO_TCP_FLAG_FIRST_MSKN 0xfffff000
/* lower bit position of bitfield lso_tcp_flag_first[b:0] */
#define HW_ATL_THM_LSO_TCP_FLAG_FIRST_SHIFT 0
/* width of bitfield lso_tcp_flag_first[b:0] */
#define HW_ATL_THM_LSO_TCP_FLAG_FIRST_WIDTH 12
/* default value of bitfield lso_tcp_flag_first[b:0] */
#define HW_ATL_THM_LSO_TCP_FLAG_FIRST_DEFAULT 0x0

/* tx lso_tcp_flag_last[b:0] bitfield definitions
 * preprocessor definitions for the bitfield "lso_tcp_flag_last[b:0]".
 * port="pif_thm_lso_tcp_flag_last_i[11:0]"
 */

/* register address for bitfield lso_tcp_flag_last[b:0] */
#define HW_ATL_THM_LSO_TCP_FLAG_LAST_ADR 0x00007824
/* bitmask for bitfield lso_tcp_flag_last[b:0] */
#define HW_ATL_THM_LSO_TCP_FLAG_LAST_MSK 0x00000fff
/* inverted bitmask for bitfield lso_tcp_flag_last[b:0] */
#define HW_ATL_THM_LSO_TCP_FLAG_LAST_MSKN 0xfffff000
/* lower bit position of bitfield lso_tcp_flag_last[b:0] */
#define HW_ATL_THM_LSO_TCP_FLAG_LAST_SHIFT 0
/* width of bitfield lso_tcp_flag_last[b:0] */
#define HW_ATL_THM_LSO_TCP_FLAG_LAST_WIDTH 12
/* default value of bitfield lso_tcp_flag_last[b:0] */
#define HW_ATL_THM_LSO_TCP_FLAG_LAST_DEFAULT 0x0

/* tx lso_tcp_flag_mid[b:0] bitfield definitions
 * preprocessor definitions for the bitfield "lso_tcp_flag_mid[b:0]".
 * port="pif_thm_lso_tcp_flag_mid_i[11:0]"
 */

/* Register address for bitfield lro_rsc_max[1F:0] */
#define HW_ATL_RPO_LRO_RSC_MAX_ADR 0x00005598
/* Bitmask for bitfield lro_rsc_max[1F:0] */
#define HW_ATL_RPO_LRO_RSC_MAX_MSK 0xFFFFFFFF
/* Inverted bitmask for bitfield lro_rsc_max[1F:0] */
#define HW_ATL_RPO_LRO_RSC_MAX_MSKN 0x00000000
/* Lower bit position of bitfield lro_rsc_max[1F:0] */
#define HW_ATL_RPO_LRO_RSC_MAX_SHIFT 0
/* Width of bitfield lro_rsc_max[1F:0] */
#define HW_ATL_RPO_LRO_RSC_MAX_WIDTH 32
/* Default value of bitfield lro_rsc_max[1F:0] */
#define HW_ATL_RPO_LRO_RSC_MAX_DEFAULT 0x0

/* RX lro_en[1F:0] Bitfield Definitions
 * Preprocessor definitions for the bitfield "lro_en[1F:0]".
 * PORT="pif_rpo_lro_en_i[31:0]"
 */

/* Register address for bitfield lro_en[1F:0] */
#define HW_ATL_RPO_LRO_EN_ADR 0x00005590
/* Bitmask for bitfield lro_en[1F:0] */
#define HW_ATL_RPO_LRO_EN_MSK 0xFFFFFFFF
/* Inverted bitmask for bitfield lro_en[1F:0] */
#define HW_ATL_RPO_LRO_EN_MSKN 0x00000000
/* Lower bit position of bitfield lro_en[1F:0] */
#define HW_ATL_RPO_LRO_EN_SHIFT 0
/* Width of bitfield lro_en[1F:0] */
#define HW_ATL_RPO_LRO_EN_WIDTH 32
/* Default value of bitfield lro_en[1F:0] */
#define HW_ATL_RPO_LRO_EN_DEFAULT 0x0

/* RX lro_ptopt_en Bitfield Definitions
 * Preprocessor definitions for the bitfield "lro_ptopt_en".
 * PORT="pif_rpo_lro_ptopt_en_i"
 */

/* Register address for bitfield lro_ptopt_en */
#define HW_ATL_RPO_LRO_PTOPT_EN_ADR 0x00005594
/* Bitmask for bitfield lro_ptopt_en */
#define HW_ATL_RPO_LRO_PTOPT_EN_MSK 0x00008000
/* Inverted bitmask for bitfield lro_ptopt_en */
#define HW_ATL_RPO_LRO_PTOPT_EN_MSKN 0xFFFF7FFF
/* Lower bit position of bitfield lro_ptopt_en */
#define HW_ATL_RPO_LRO_PTOPT_EN_SHIFT 15
/* Width of bitfield lro_ptopt_en */
#define HW_ATL_RPO_LRO_PTOPT_EN_WIDTH 1
/* Default value of bitfield lro_ptopt_en */
#define HW_ATL_RPO_LRO_PTOPT_EN_DEFALT 0x1

/* RX lro_q_ses_lmt Bitfield Definitions
 * Preprocessor definitions for the bitfield "lro_q_ses_lmt".
 * PORT="pif_rpo_lro_q_ses_lmt_i[1:0]"
 */

/* Register address for bitfield lro_q_ses_lmt */
#define HW_ATL_RPO_LRO_QSES_LMT_ADR 0x00005594
/* Bitmask for bitfield lro_q_ses_lmt */
#define HW_ATL_RPO_LRO_QSES_LMT_MSK 0x00003000
/* Inverted bitmask for bitfield lro_q_ses_lmt */
#define HW_ATL_RPO_LRO_QSES_LMT_MSKN 0xFFFFCFFF
/* Lower bit position of bitfield lro_q_ses_lmt */
#define HW_ATL_RPO_LRO_QSES_LMT_SHIFT 12
/* Width of bitfield lro_q_ses_lmt */
#define HW_ATL_RPO_LRO_QSES_LMT_WIDTH 2
/* Default value of bitfield lro_q_ses_lmt */
#define HW_ATL_RPO_LRO_QSES_LMT_DEFAULT 0x1

/* RX lro_tot_dsc_lmt[1:0] Bitfield Definitions
 * Preprocessor definitions for the bitfield "lro_tot_dsc_lmt[1:0]".
 * PORT="pif_rpo_lro_tot_dsc_lmt_i[1:0]"
 */

/* Register address for bitfield lro_tot_dsc_lmt[1:0] */
#define HW_ATL_RPO_LRO_TOT_DSC_LMT_ADR 0x00005594
/* Bitmask for bitfield lro_tot_dsc_lmt[1:0] */
#define HW_ATL_RPO_LRO_TOT_DSC_LMT_MSK 0x00000060
/* Inverted bitmask for bitfield lro_tot_dsc_lmt[1:0] */
#define HW_ATL_RPO_LRO_TOT_DSC_LMT_MSKN 0xFFFFFF9F
/* Lower bit position of bitfield lro_tot_dsc_lmt[1:0] */
#define HW_ATL_RPO_LRO_TOT_DSC_LMT_SHIFT 5
/* Width of bitfield lro_tot_dsc_lmt[1:0] */
#define HW_ATL_RPO_LRO_TOT_DSC_LMT_WIDTH 2
/* Default value of bitfield lro_tot_dsc_lmt[1:0] */
#define HW_ATL_RPO_LRO_TOT_DSC_LMT_DEFALT 0x1

/* RX lro_pkt_min[4:0] Bitfield Definitions
 * Preprocessor definitions for the bitfield "lro_pkt_min[4:0]".
 * PORT="pif_rpo_lro_pkt_min_i[4:0]"
 */

/* Register address for bitfield lro_pkt_min[4:0] */
#define HW_ATL_RPO_LRO_PKT_MIN_ADR 0x00005594
/* Bitmask for bitfield lro_pkt_min[4:0] */
#define HW_ATL_RPO_LRO_PKT_MIN_MSK 0x0000001F
/* Inverted bitmask for bitfield lro_pkt_min[4:0] */
#define HW_ATL_RPO_LRO_PKT_MIN_MSKN 0xFFFFFFE0
/* Lower bit position of bitfield lro_pkt_min[4:0] */
#define HW_ATL_RPO_LRO_PKT_MIN_SHIFT 0
/* Width of bitfield lro_pkt_min[4:0] */
#define HW_ATL_RPO_LRO_PKT_MIN_WIDTH 5
/* Default value of bitfield lro_pkt_min[4:0] */
#define HW_ATL_RPO_LRO_PKT_MIN_DEFAULT 0x8

/* Width of bitfield lro{L}_des_max[1:0] */
#define HW_ATL_RPO_LRO_LDES_MAX_WIDTH 2
/* Default value of bitfield lro{L}_des_max[1:0] */
#define HW_ATL_RPO_LRO_LDES_MAX_DEFAULT 0x0

/* RX lro_tb_div[11:0] Bitfield Definitions
 * Preprocessor definitions for the bitfield "lro_tb_div[11:0]".
 * PORT="pif_rpo_lro_tb_div_i[11:0]"
 */

/* Register address for bitfield lro_tb_div[11:0] */
#define HW_ATL_RPO_LRO_TB_DIV_ADR 0x00005620
/* Bitmask for bitfield lro_tb_div[11:0] */
#define HW_ATL_RPO_LRO_TB_DIV_MSK 0xFFF00000
/* Inverted bitmask for bitfield lro_tb_div[11:0] */
#define HW_ATL_RPO_LRO_TB_DIV_MSKN 0x000FFFFF
/* Lower bit position of bitfield lro_tb_div[11:0] */
#define HW_ATL_RPO_LRO_TB_DIV_SHIFT 20
/* Width of bitfield lro_tb_div[11:0] */
#define HW_ATL_RPO_LRO_TB_DIV_WIDTH 12
/* Default value of bitfield lro_tb_div[11:0] */
#define HW_ATL_RPO_LRO_TB_DIV_DEFAULT 0xC35

/* RX lro_ina_ival[9:0] Bitfield Definitions
 *   Preprocessor definitions for the bitfield "lro_ina_ival[9:0]".
 *   PORT="pif_rpo_lro_ina_ival_i[9:0]"
 */

/* Register address for bitfield lro_ina_ival[9:0] */
#define HW_ATL_RPO_LRO_INA_IVAL_ADR 0x00005620
/* Bitmask for bitfield lro_ina_ival[9:0] */
#define HW_ATL_RPO_LRO_INA_IVAL_MSK 0x000FFC00
/* Inverted bitmask for bitfield lro_ina_ival[9:0] */
#define HW_ATL_RPO_LRO_INA_IVAL_MSKN 0xFFF003FF
/* Lower bit position of bitfield lro_ina_ival[9:0] */
#define HW_ATL_RPO_LRO_INA_IVAL_SHIFT 10
/* Width of bitfield lro_ina_ival[9:0] */
#define HW_ATL_RPO_LRO_INA_IVAL_WIDTH 10
/* Default value of bitfield lro_ina_ival[9:0] */
#define HW_ATL_RPO_LRO_INA_IVAL_DEFAULT 0xA

/* RX lro_max_ival[9:0] Bitfield Definitions
 * Preprocessor definitions for the bitfield "lro_max_ival[9:0]".
 * PORT="pif_rpo_lro_max_ival_i[9:0]"
 */

/* Register address for bitfield lro_max_ival[9:0] */
#define HW_ATL_RPO_LRO_MAX_IVAL_ADR 0x00005620
/* Bitmask for bitfield lro_max_ival[9:0] */
#define HW_ATL_RPO_LRO_MAX_IVAL_MSK 0x000003FF
/* Inverted bitmask for bitfield lro_max_ival[9:0] */
#define HW_ATL_RPO_LRO_MAX_IVAL_MSKN 0xFFFFFC00
/* Lower bit position of bitfield lro_max_ival[9:0] */
#define HW_ATL_RPO_LRO_MAX_IVAL_SHIFT 0
/* Width of bitfield lro_max_ival[9:0] */
#define HW_ATL_RPO_LRO_MAX_IVAL_WIDTH 10
/* Default value of bitfield lro_max_ival[9:0] */
#define HW_ATL_RPO_LRO_MAX_IVAL_DEFAULT 0x19

/* TX dca{D}_cpuid[7:0] Bitfield Definitions
 * Preprocessor definitions for the bitfield "dca{D}_cpuid[7:0]".
 * Parameter: DCA {D} | stride size 0x4 | range [0, 31]
 * PORT="pif_tdm_dca0_cpuid_i[7:0]"
 */

/* Register address for bitfield dca{D}_cpuid[7:0] */
#define HW_ATL_TDM_DCA_DCPUID_ADR(dca) (0x00008400 + (dca) * 0x4)
/* Bitmask for bitfield dca{D}_cpuid[7:0] */
#define HW_ATL_TDM_DCA_DCPUID_MSK 0x000000FF
/* Inverted bitmask for bitfield dca{D}_cpuid[7:0] */
#define HW_ATL_TDM_DCA_DCPUID_MSKN 0xFFFFFF00
/* Lower bit position of bitfield dca{D}_cpuid[7:0] */
#define HW_ATL_TDM_DCA_DCPUID_SHIFT 0
/* Width of bitfield dca{D}_cpuid[7:0] */
#define HW_ATL_TDM_DCA_DCPUID_WIDTH 8
/* Default value of bitfield dca{D}_cpuid[7:0] */
#define HW_ATL_TDM_DCA_DCPUID_DEFAULT 0x0

/* TX dca{D}_desc_en Bitfield Definitions
 * Preprocessor definitions for the bitfield "dca{D}_desc_en".
 * Parameter: DCA {D} | stride size 0x4 | range [0, 31]
 * PORT="pif_tdm_dca_desc_en_i[0]"
 */

/* Register address for bitfield dca{D}_desc_en */
#define HW_ATL_TDM_DCA_DDESC_EN_ADR(dca) (0x00008400 + (dca) * 0x4)
/* Bitmask for bitfield dca{D}_desc_en */
#define HW_ATL_TDM_DCA_DDESC_EN_MSK 0x80000000
/* Inverted bitmask for bitfield dca{D}_desc_en */
#define HW_ATL_TDM_DCA_DDESC_EN_MSKN 0x7FFFFFFF
/* Lower bit position of bitfield dca{D}_desc_en */
#define HW_ATL_TDM_DCA_DDESC_EN_SHIFT 31
/* Width of bitfield dca{D}_desc_en */
#define HW_ATL_TDM_DCA_DDESC_EN_WIDTH 1
/* Default value of bitfield dca{D}_desc_en */
#define HW_ATL_TDM_DCA_DDESC_EN_DEFAULT 0x0

/* TX desc{D}_en Bitfield Definitions
 * Preprocessor definitions for the bitfield "desc{D}_en".
 * Parameter: descriptor {D} | stride size 0x40 | range [0, 31]
 * PORT="pif_tdm_desc_en_i[0]"
 */

/* Register address for bitfield desc{D}_en */
#define HW_ATL_TDM_DESC_DEN_ADR(descriptor) (0x00007C08 + (descriptor) * 0x40)
/* Bitmask for bitfield desc{D}_en */
#define HW_ATL_TDM_DESC_DEN_MSK 0x80000000
/* Inverted bitmask for bitfield desc{D}_en */
#define HW_ATL_TDM_DESC_DEN_MSKN 0x7FFFFFFF
/* Lower bit position of bitfield desc{D}_en */
#define HW_ATL_TDM_DESC_DEN_SHIFT 31
/* Width of bitfield desc{D}_en */
#define HW_ATL_TDM_DESC_DEN_WIDTH 1
/* Default value of bitfield desc{D}_en */
#define HW_ATL_TDM_DESC_DEN_DEFAULT 0x0

/* TX desc{D}_hd[C:0] Bitfield Definitions
 * Preprocessor definitions for the bitfield "desc{D}_hd[C:0]".
 * Parameter: descriptor {D} | stride size 0x40 | range [0, 31]
 * PORT="tdm_pif_desc0_hd_o[12:0]"
 */

/* Register address for bitfield desc{D}_hd[C:0] */
#define HW_ATL_TDM_DESC_DHD_ADR(descriptor) (0x00007C0C + (descriptor) * 0x40)
/* Bitmask for bitfield desc{D}_hd[C:0] */
#define HW_ATL_TDM_DESC_DHD_MSK 0x00001FFF
/* Inverted bitmask for bitfield desc{D}_hd[C:0] */
#define HW_ATL_TDM_DESC_DHD_MSKN 0xFFFFE000
/* Lower bit position of bitfield desc{D}_hd[C:0] */
#define HW_ATL_TDM_DESC_DHD_SHIFT 0
/* Width of bitfield desc{D}_hd[C:0] */
#define HW_ATL_TDM_DESC_DHD_WIDTH 13

/* TX desc{D}_len[9:0] Bitfield Definitions
 * Preprocessor definitions for the bitfield "desc{D}_len[9:0]".
 * Parameter: descriptor {D} | stride size 0x40 | range [0, 31]
 * PORT="pif_tdm_desc0_len_i[9:0]"
 */

/* Register address for bitfield desc{D}_len[9:0] */
#define HW_ATL_TDM_DESC_DLEN_ADR(descriptor) (0x00007C08 + (descriptor) * 0x40)
/* Bitmask for bitfield desc{D}_len[9:0] */
#define HW_ATL_TDM_DESC_DLEN_MSK 0x00001FF8
/* Inverted bitmask for bitfield desc{D}_len[9:0] */
#define HW_ATL_TDM_DESC_DLEN_MSKN 0xFFFFE007
/* Lower bit position of bitfield desc{D}_len[9:0] */
#define HW_ATL_TDM_DESC_DLEN_SHIFT 3
/* Width of bitfield desc{D}_len[9:0] */
#define HW_ATL_TDM_DESC_DLEN_WIDTH 10
/* Default value of bitfield desc{D}_len[9:0] */
#define HW_ATL_TDM_DESC_DLEN_DEFAULT 0x0

/* TX desc{D}_wrb_thresh[6:0] Bitfield Definitions
 * Preprocessor definitions for the bitfield "desc{D}_wrb_thresh[6:0]".
 * Parameter: descriptor {D} | stride size 0x40 | range [0, 31]
 * PORT="pif_tdm_desc0_wrb_thresh_i[6:0]"
 */

/* Register address for bitfield desc{D}_wrb_thresh[6:0] */
#define HW_ATL_TDM_DESC_DWRB_THRESH_ADR(descriptor) \
	(0x00007C18 + (descriptor) * 0x40)
/* Bitmask for bitfield desc{D}_wrb_thresh[6:0] */
#define HW_ATL_TDM_DESC_DWRB_THRESH_MSK 0x00007F00
/* Inverted bitmask for bitfield desc{D}_wrb_thresh[6:0] */
#define HW_ATL_TDM_DESC_DWRB_THRESH_MSKN 0xFFFF80FF
/* Lower bit position of bitfield desc{D}_wrb_thresh[6:0] */
#define HW_ATL_TDM_DESC_DWRB_THRESH_SHIFT 8
/* Width of bitfield desc{D}_wrb_thresh[6:0] */
#define HW_ATL_TDM_DESC_DWRB_THRESH_WIDTH 7
/* Default value of bitfield desc{D}_wrb_thresh[6:0] */
#define HW_ATL_TDM_DESC_DWRB_THRESH_DEFAULT 0x0

/* TX tdm_int_mod_en Bitfield Definitions
 * Preprocessor definitions for the bitfield "tdm_int_mod_en".
 * PORT="pif_tdm_int_mod_en_i"
 */

/* Register address for bitfield tdm_int_mod_en */
#define HW_ATL_TDM_INT_MOD_EN_ADR 0x00007B40
/* Bitmask for bitfield tdm_int_mod_en */
#define HW_ATL_TDM_INT_MOD_EN_MSK 0x00000010
/* Inverted bitmask for bitfield tdm_int_mod_en */
#define HW_ATL_TDM_INT_MOD_EN_MSKN 0xFFFFFFEF
/* Lower bit position of bitfield tdm_int_mod_en */
#define HW_ATL_TDM_INT_MOD_EN_SHIFT 4
/* Width of bitfield tdm_int_mod_en */
#define HW_ATL_TDM_INT_MOD_EN_WIDTH 1
/* Default value of bitfield tdm_int_mod_en */
#define HW_ATL_TDM_INT_MOD_EN_DEFAULT 0x0

/* TX lso_tcp_flag_mid[B:0] Bitfield Definitions
 * Preprocessor definitions for the bitfield "lso_tcp_flag_mid[B:0]".
 * PORT="pif_thm_lso_tcp_flag_mid_i[11:0]"
 */
/* register address for bitfield lso_tcp_flag_mid[b:0] */
#define HW_ATL_THM_LSO_TCP_FLAG_MID_ADR 0x00007820
/* bitmask for bitfield lso_tcp_flag_mid[b:0] */
#define HW_ATL_THM_LSO_TCP_FLAG_MID_MSK 0x0fff0000
/* inverted bitmask for bitfield lso_tcp_flag_mid[b:0] */
#define HW_ATL_THM_LSO_TCP_FLAG_MID_MSKN 0xf000ffff
/* lower bit position of bitfield lso_tcp_flag_mid[b:0] */
#define HW_ATL_THM_LSO_TCP_FLAG_MID_SHIFT 16
/* width of bitfield lso_tcp_flag_mid[b:0] */
#define HW_ATL_THM_LSO_TCP_FLAG_MID_WIDTH 12
/* default value of bitfield lso_tcp_flag_mid[b:0] */
#define HW_ATL_THM_LSO_TCP_FLAG_MID_DEFAULT 0x0

/* tx tx_buf_en bitfield definitions
 * preprocessor definitions for the bitfield "tx_buf_en".
 * port="pif_tpb_tx_buf_en_i"
 */

/* register address for bitfield tx_buf_en */
#define HW_ATL_TPB_TX_BUF_EN_ADR 0x00007900
/* bitmask for bitfield tx_buf_en */
#define HW_ATL_TPB_TX_BUF_EN_MSK 0x00000001
/* inverted bitmask for bitfield tx_buf_en */
#define HW_ATL_TPB_TX_BUF_EN_MSKN 0xfffffffe
/* lower bit position of bitfield tx_buf_en */
#define HW_ATL_TPB_TX_BUF_EN_SHIFT 0
/* width of bitfield tx_buf_en */
#define HW_ATL_TPB_TX_BUF_EN_WIDTH 1
/* default value of bitfield tx_buf_en */
#define HW_ATL_TPB_TX_BUF_EN_DEFAULT 0x0

/* register address for bitfield tx_tc_mode */
#define HW_ATL_TPB_TX_TC_MODE_ADDR 0x00007900
/* bitmask for bitfield tx_tc_mode */
#define HW_ATL_TPB_TX_TC_MODE_MSK 0x00000100
/* inverted bitmask for bitfield tx_tc_mode */
#define HW_ATL_TPB_TX_TC_MODE_MSKN 0xFFFFFEFF
/* lower bit position of bitfield tx_tc_mode */
#define HW_ATL_TPB_TX_TC_MODE_SHIFT 8
/* width of bitfield tx_tc_mode */
#define HW_ATL_TPB_TX_TC_MODE_WIDTH 1
/* default value of bitfield tx_tc_mode */
#define HW_ATL_TPB_TX_TC_MODE_DEFAULT 0x0

/* tx tx{b}_hi_thresh[c:0] bitfield definitions
 * preprocessor definitions for the bitfield "tx{b}_hi_thresh[c:0]".
 * parameter: buffer {b} | stride size 0x10 | range [0, 7]
 * port="pif_tpb_tx0_hi_thresh_i[12:0]"
 */

/* register address for bitfield tx{b}_hi_thresh[c:0] */
#define HW_ATL_TPB_TXBHI_THRESH_ADR(buffer) (0x00007914 + (buffer) * 0x10)
/* bitmask for bitfield tx{b}_hi_thresh[c:0] */
#define HW_ATL_TPB_TXBHI_THRESH_MSK 0x1fff0000
/* inverted bitmask for bitfield tx{b}_hi_thresh[c:0] */
#define HW_ATL_TPB_TXBHI_THRESH_MSKN 0xe000ffff
/* lower bit position of bitfield tx{b}_hi_thresh[c:0] */
#define HW_ATL_TPB_TXBHI_THRESH_SHIFT 16
/* width of bitfield tx{b}_hi_thresh[c:0] */
#define HW_ATL_TPB_TXBHI_THRESH_WIDTH 13
/* default value of bitfield tx{b}_hi_thresh[c:0] */
#define HW_ATL_TPB_TXBHI_THRESH_DEFAULT 0x0

/* tx tx{b}_lo_thresh[c:0] bitfield definitions
 * preprocessor definitions for the bitfield "tx{b}_lo_thresh[c:0]".
 * parameter: buffer {b} | stride size 0x10 | range [0, 7]
 * port="pif_tpb_tx0_lo_thresh_i[12:0]"
 */

/* register address for bitfield tx{b}_lo_thresh[c:0] */
#define HW_ATL_TPB_TXBLO_THRESH_ADR(buffer) (0x00007914 + (buffer) * 0x10)
/* bitmask for bitfield tx{b}_lo_thresh[c:0] */
#define HW_ATL_TPB_TXBLO_THRESH_MSK 0x00001fff
/* inverted bitmask for bitfield tx{b}_lo_thresh[c:0] */
#define HW_ATL_TPB_TXBLO_THRESH_MSKN 0xffffe000
/* lower bit position of bitfield tx{b}_lo_thresh[c:0] */
#define HW_ATL_TPB_TXBLO_THRESH_SHIFT 0
/* width of bitfield tx{b}_lo_thresh[c:0] */
#define HW_ATL_TPB_TXBLO_THRESH_WIDTH 13
/* default value of bitfield tx{b}_lo_thresh[c:0] */
#define HW_ATL_TPB_TXBLO_THRESH_DEFAULT 0x0

/* tx dma_sys_loopback bitfield definitions
 * preprocessor definitions for the bitfield "dma_sys_loopback".
 * port="pif_tpb_dma_sys_lbk_i"
 */

/* register address for bitfield dma_sys_loopback */
#define HW_ATL_TPB_DMA_SYS_LBK_ADR 0x00007000
/* bitmask for bitfield dma_sys_loopback */
#define HW_ATL_TPB_DMA_SYS_LBK_MSK 0x00000040
/* inverted bitmask for bitfield dma_sys_loopback */
#define HW_ATL_TPB_DMA_SYS_LBK_MSKN 0xffffffbf
/* lower bit position of bitfield dma_sys_loopback */
#define HW_ATL_TPB_DMA_SYS_LBK_SHIFT 6
/* width of bitfield dma_sys_loopback */
#define HW_ATL_TPB_DMA_SYS_LBK_WIDTH 1
/* default value of bitfield dma_sys_loopback */
#define HW_ATL_TPB_DMA_SYS_LBK_DEFAULT 0x0

/* tx tx{b}_buf_size[7:0] bitfield definitions
 * preprocessor definitions for the bitfield "tx{b}_buf_size[7:0]".
 * parameter: buffer {b} | stride size 0x10 | range [0, 7]
 * port="pif_tpb_tx0_buf_size_i[7:0]"
 */

/* register address for bitfield tx{b}_buf_size[7:0] */
#define HW_ATL_TPB_TXBBUF_SIZE_ADR(buffer) (0x00007910 + (buffer) * 0x10)
/* bitmask for bitfield tx{b}_buf_size[7:0] */
#define HW_ATL_TPB_TXBBUF_SIZE_MSK 0x000000ff
/* inverted bitmask for bitfield tx{b}_buf_size[7:0] */
#define HW_ATL_TPB_TXBBUF_SIZE_MSKN 0xffffff00
/* lower bit position of bitfield tx{b}_buf_size[7:0] */
#define HW_ATL_TPB_TXBBUF_SIZE_SHIFT 0
/* width of bitfield tx{b}_buf_size[7:0] */
#define HW_ATL_TPB_TXBBUF_SIZE_WIDTH 8
/* default value of bitfield tx{b}_buf_size[7:0] */
#define HW_ATL_TPB_TXBBUF_SIZE_DEFAULT 0x0

/* tx tx_scp_ins_en bitfield definitions
 * preprocessor definitions for the bitfield "tx_scp_ins_en".
 * port="pif_tpb_scp_ins_en_i"
 */

/* register address for bitfield tx_scp_ins_en */
#define HW_ATL_TPB_TX_SCP_INS_EN_ADR 0x00007900
/* bitmask for bitfield tx_scp_ins_en */
#define HW_ATL_TPB_TX_SCP_INS_EN_MSK 0x00000004
/* inverted bitmask for bitfield tx_scp_ins_en */
#define HW_ATL_TPB_TX_SCP_INS_EN_MSKN 0xfffffffb
/* lower bit position of bitfield tx_scp_ins_en */
#define HW_ATL_TPB_TX_SCP_INS_EN_SHIFT 2
/* width of bitfield tx_scp_ins_en */
#define HW_ATL_TPB_TX_SCP_INS_EN_WIDTH 1
/* default value of bitfield tx_scp_ins_en */
#define HW_ATL_TPB_TX_SCP_INS_EN_DEFAULT 0x0

/* tx ipv4_chk_en bitfield definitions
 * preprocessor definitions for the bitfield "ipv4_chk_en".
 * port="pif_tpo_ipv4_chk_en_i"
 */

/* register address for bitfield ipv4_chk_en */
#define HW_ATL_TPO_IPV4CHK_EN_ADR 0x00007800
/* bitmask for bitfield ipv4_chk_en */
#define HW_ATL_TPO_IPV4CHK_EN_MSK 0x00000002
/* inverted bitmask for bitfield ipv4_chk_en */
#define HW_ATL_TPO_IPV4CHK_EN_MSKN 0xfffffffd
/* lower bit position of bitfield ipv4_chk_en */
#define HW_ATL_TPO_IPV4CHK_EN_SHIFT 1
/* width of bitfield ipv4_chk_en */
#define HW_ATL_TPO_IPV4CHK_EN_WIDTH 1
/* default value of bitfield ipv4_chk_en */
#define HW_ATL_TPO_IPV4CHK_EN_DEFAULT 0x0

/* tx l4_chk_en bitfield definitions
 * preprocessor definitions for the bitfield "l4_chk_en".
 * port="pif_tpo_l4_chk_en_i"
 */

/* register address for bitfield l4_chk_en */
#define HW_ATL_TPOL4CHK_EN_ADR 0x00007800
/* bitmask for bitfield l4_chk_en */
#define HW_ATL_TPOL4CHK_EN_MSK 0x00000001
/* inverted bitmask for bitfield l4_chk_en */
#define HW_ATL_TPOL4CHK_EN_MSKN 0xfffffffe
/* lower bit position of bitfield l4_chk_en */
#define HW_ATL_TPOL4CHK_EN_SHIFT 0
/* width of bitfield l4_chk_en */
#define HW_ATL_TPOL4CHK_EN_WIDTH 1
/* default value of bitfield l4_chk_en */
#define HW_ATL_TPOL4CHK_EN_DEFAULT 0x0

/* tx pkt_sys_loopback bitfield definitions
 * preprocessor definitions for the bitfield "pkt_sys_loopback".
 * port="pif_tpo_pkt_sys_lbk_i"
 */

/* register address for bitfield pkt_sys_loopback */
#define HW_ATL_TPO_PKT_SYS_LBK_ADR 0x00007000
/* bitmask for bitfield pkt_sys_loopback */
#define HW_ATL_TPO_PKT_SYS_LBK_MSK 0x00000080
/* inverted bitmask for bitfield pkt_sys_loopback */
#define HW_ATL_TPO_PKT_SYS_LBK_MSKN 0xffffff7f
/* lower bit position of bitfield pkt_sys_loopback */
#define HW_ATL_TPO_PKT_SYS_LBK_SHIFT 7
/* width of bitfield pkt_sys_loopback */
#define HW_ATL_TPO_PKT_SYS_LBK_WIDTH 1
/* default value of bitfield pkt_sys_loopback */
#define HW_ATL_TPO_PKT_SYS_LBK_DEFAULT 0x0

/* tx data_tc_arb_mode bitfield definitions
 * preprocessor definitions for the bitfield "data_tc_arb_mode".
 * port="pif_tps_data_tc_arb_mode_i"
 */

/* register address for bitfield data_tc_arb_mode */
#define HW_ATL_TPS_DATA_TC_ARB_MODE_ADR 0x00007100
/* bitmask for bitfield data_tc_arb_mode */
#define HW_ATL_TPS_DATA_TC_ARB_MODE_MSK 0x00000001
/* inverted bitmask for bitfield data_tc_arb_mode */
#define HW_ATL_TPS_DATA_TC_ARB_MODE_MSKN 0xfffffffe
/* lower bit position of bitfield data_tc_arb_mode */
#define HW_ATL_TPS_DATA_TC_ARB_MODE_SHIFT 0
/* width of bitfield data_tc_arb_mode */
#define HW_ATL_TPS_DATA_TC_ARB_MODE_WIDTH 1
/* default value of bitfield data_tc_arb_mode */
#define HW_ATL_TPS_DATA_TC_ARB_MODE_DEFAULT 0x0

/* tx desc_rate_ta_rst bitfield definitions
 * preprocessor definitions for the bitfield "desc_rate_ta_rst".
 * port="pif_tps_desc_rate_ta_rst_i"
 */

/* register address for bitfield desc_rate_ta_rst */
#define HW_ATL_TPS_DESC_RATE_TA_RST_ADR 0x00007310
/* bitmask for bitfield desc_rate_ta_rst */
#define HW_ATL_TPS_DESC_RATE_TA_RST_MSK 0x80000000
/* inverted bitmask for bitfield desc_rate_ta_rst */
#define HW_ATL_TPS_DESC_RATE_TA_RST_MSKN 0x7fffffff
/* lower bit position of bitfield desc_rate_ta_rst */
#define HW_ATL_TPS_DESC_RATE_TA_RST_SHIFT 31
/* width of bitfield desc_rate_ta_rst */
#define HW_ATL_TPS_DESC_RATE_TA_RST_WIDTH 1
/* default value of bitfield desc_rate_ta_rst */
#define HW_ATL_TPS_DESC_RATE_TA_RST_DEFAULT 0x0

/* tx desc_rate_limit[a:0] bitfield definitions
 * preprocessor definitions for the bitfield "desc_rate_limit[a:0]".
 * port="pif_tps_desc_rate_lim_i[10:0]"
 */

/* register address for bitfield desc_rate_limit[a:0] */
#define HW_ATL_TPS_DESC_RATE_LIM_ADR 0x00007310
/* bitmask for bitfield desc_rate_limit[a:0] */
#define HW_ATL_TPS_DESC_RATE_LIM_MSK 0x000007ff
/* inverted bitmask for bitfield desc_rate_limit[a:0] */
#define HW_ATL_TPS_DESC_RATE_LIM_MSKN 0xfffff800
/* lower bit position of bitfield desc_rate_limit[a:0] */
#define HW_ATL_TPS_DESC_RATE_LIM_SHIFT 0
/* width of bitfield desc_rate_limit[a:0] */
#define HW_ATL_TPS_DESC_RATE_LIM_WIDTH 11
/* default value of bitfield desc_rate_limit[a:0] */
#define HW_ATL_TPS_DESC_RATE_LIM_DEFAULT 0x0

/* tx desc_tc_arb_mode[1:0] bitfield definitions
 * preprocessor definitions for the bitfield "desc_tc_arb_mode[1:0]".
 * port="pif_tps_desc_tc_arb_mode_i[1:0]"
 */

/* register address for bitfield desc_tc_arb_mode[1:0] */
#define HW_ATL_TPS_DESC_TC_ARB_MODE_ADR 0x00007200
/* bitmask for bitfield desc_tc_arb_mode[1:0] */
#define HW_ATL_TPS_DESC_TC_ARB_MODE_MSK 0x00000003
/* inverted bitmask for bitfield desc_tc_arb_mode[1:0] */
#define HW_ATL_TPS_DESC_TC_ARB_MODE_MSKN 0xfffffffc
/* lower bit position of bitfield desc_tc_arb_mode[1:0] */
#define HW_ATL_TPS_DESC_TC_ARB_MODE_SHIFT 0
/* width of bitfield desc_tc_arb_mode[1:0] */
#define HW_ATL_TPS_DESC_TC_ARB_MODE_WIDTH 2
/* default value of bitfield desc_tc_arb_mode[1:0] */
#define HW_ATL_TPS_DESC_TC_ARB_MODE_DEFAULT 0x0

/* tx desc_tc{t}_credit_max[b:0] bitfield definitions
 * preprocessor definitions for the bitfield "desc_tc{t}_credit_max[b:0]".
 * parameter: tc {t} | stride size 0x4 | range [0, 7]
 * port="pif_tps_desc_tc0_credit_max_i[11:0]"
 */

/* register address for bitfield desc_tc{t}_credit_max[b:0] */
#define HW_ATL_TPS_DESC_TCTCREDIT_MAX_ADR(tc) (0x00007210 + (tc) * 0x4)
/* bitmask for bitfield desc_tc{t}_credit_max[b:0] */
#define HW_ATL_TPS_DESC_TCTCREDIT_MAX_MSK 0x0fff0000
/* inverted bitmask for bitfield desc_tc{t}_credit_max[b:0] */
#define HW_ATL_TPS_DESC_TCTCREDIT_MAX_MSKN 0xf000ffff
/* lower bit position of bitfield desc_tc{t}_credit_max[b:0] */
#define HW_ATL_TPS_DESC_TCTCREDIT_MAX_SHIFT 16
/* width of bitfield desc_tc{t}_credit_max[b:0] */
#define HW_ATL_TPS_DESC_TCTCREDIT_MAX_WIDTH 12
/* default value of bitfield desc_tc{t}_credit_max[b:0] */
#define HW_ATL_TPS_DESC_TCTCREDIT_MAX_DEFAULT 0x0

/* tx desc_tc{t}_weight[8:0] bitfield definitions
 * preprocessor definitions for the bitfield "desc_tc{t}_weight[8:0]".
 * parameter: tc {t} | stride size 0x4 | range [0, 7]
 * port="pif_tps_desc_tc0_weight_i[8:0]"
 */

/* register address for bitfield desc_tc{t}_weight[8:0] */
#define HW_ATL_TPS_DESC_TCTWEIGHT_ADR(tc) (0x00007210 + (tc) * 0x4)
/* bitmask for bitfield desc_tc{t}_weight[8:0] */
#define HW_ATL_TPS_DESC_TCTWEIGHT_MSK 0x000001ff
/* inverted bitmask for bitfield desc_tc{t}_weight[8:0] */
#define HW_ATL_TPS_DESC_TCTWEIGHT_MSKN 0xfffffe00
/* lower bit position of bitfield desc_tc{t}_weight[8:0] */
#define HW_ATL_TPS_DESC_TCTWEIGHT_SHIFT 0
/* width of bitfield desc_tc{t}_weight[8:0] */
#define HW_ATL_TPS_DESC_TCTWEIGHT_WIDTH 9
/* default value of bitfield desc_tc{t}_weight[8:0] */
#define HW_ATL_TPS_DESC_TCTWEIGHT_DEFAULT 0x0

/* tx desc_vm_arb_mode bitfield definitions
 * preprocessor definitions for the bitfield "desc_vm_arb_mode".
 * port="pif_tps_desc_vm_arb_mode_i"
 */

/* register address for bitfield desc_vm_arb_mode */
#define HW_ATL_TPS_DESC_VM_ARB_MODE_ADR 0x00007300
/* bitmask for bitfield desc_vm_arb_mode */
#define HW_ATL_TPS_DESC_VM_ARB_MODE_MSK 0x00000001
/* inverted bitmask for bitfield desc_vm_arb_mode */
#define HW_ATL_TPS_DESC_VM_ARB_MODE_MSKN 0xfffffffe
/* lower bit position of bitfield desc_vm_arb_mode */
#define HW_ATL_TPS_DESC_VM_ARB_MODE_SHIFT 0
/* width of bitfield desc_vm_arb_mode */
#define HW_ATL_TPS_DESC_VM_ARB_MODE_WIDTH 1
/* default value of bitfield desc_vm_arb_mode */
#define HW_ATL_TPS_DESC_VM_ARB_MODE_DEFAULT 0x0

/* tx data_tc{t}_credit_max[b:0] bitfield definitions
 * preprocessor definitions for the bitfield "data_tc{t}_credit_max[b:0]".
 * parameter: tc {t} | stride size 0x4 | range [0, 7]
 * port="pif_tps_data_tc0_credit_max_i[11:0]"
 */

/* register address for bitfield data_tc{t}_credit_max[b:0] */
#define HW_ATL_TPS_DATA_TCTCREDIT_MAX_ADR(tc) (0x00007110 + (tc) * 0x4)
/* bitmask for bitfield data_tc{t}_credit_max[b:0] */
#define HW_ATL_TPS_DATA_TCTCREDIT_MAX_MSK 0x0fff0000
/* inverted bitmask for bitfield data_tc{t}_credit_max[b:0] */
#define HW_ATL_TPS_DATA_TCTCREDIT_MAX_MSKN 0xf000ffff
/* lower bit position of bitfield data_tc{t}_credit_max[b:0] */
#define HW_ATL_TPS_DATA_TCTCREDIT_MAX_SHIFT 16
/* width of bitfield data_tc{t}_credit_max[b:0] */
#define HW_ATL_TPS_DATA_TCTCREDIT_MAX_WIDTH 12
/* default value of bitfield data_tc{t}_credit_max[b:0] */
#define HW_ATL_TPS_DATA_TCTCREDIT_MAX_DEFAULT 0x0

/* tx data_tc{t}_weight[8:0] bitfield definitions
 * preprocessor definitions for the bitfield "data_tc{t}_weight[8:0]".
 * parameter: tc {t} | stride size 0x4 | range [0, 7]
 * port="pif_tps_data_tc0_weight_i[8:0]"
 */

/* register address for bitfield data_tc{t}_weight[8:0] */
#define HW_ATL_TPS_DATA_TCTWEIGHT_ADR(tc) (0x00007110 + (tc) * 0x4)
/* bitmask for bitfield data_tc{t}_weight[8:0] */
#define HW_ATL_TPS_DATA_TCTWEIGHT_MSK 0x000001ff
/* inverted bitmask for bitfield data_tc{t}_weight[8:0] */
#define HW_ATL_TPS_DATA_TCTWEIGHT_MSKN 0xfffffe00
/* lower bit position of bitfield data_tc{t}_weight[8:0] */
#define HW_ATL_TPS_DATA_TCTWEIGHT_SHIFT 0
/* width of bitfield data_tc{t}_weight[8:0] */
#define HW_ATL_TPS_DATA_TCTWEIGHT_WIDTH 9
/* default value of bitfield data_tc{t}_weight[8:0] */
#define HW_ATL_TPS_DATA_TCTWEIGHT_DEFAULT 0x0

/* tx reg_res_dsbl bitfield definitions
 * preprocessor definitions for the bitfield "reg_res_dsbl".
 * port="pif_tx_reg_res_dsbl_i"
 */

/* register address for bitfield reg_res_dsbl */
#define HW_ATL_TX_REG_RES_DSBL_ADR 0x00007000
/* bitmask for bitfield reg_res_dsbl */
#define HW_ATL_TX_REG_RES_DSBL_MSK 0x20000000
/* inverted bitmask for bitfield reg_res_dsbl */
#define HW_ATL_TX_REG_RES_DSBL_MSKN 0xdfffffff
/* lower bit position of bitfield reg_res_dsbl */
#define HW_ATL_TX_REG_RES_DSBL_SHIFT 29
/* width of bitfield reg_res_dsbl */
#define HW_ATL_TX_REG_RES_DSBL_WIDTH 1
/* default value of bitfield reg_res_dsbl */
#define HW_ATL_TX_REG_RES_DSBL_DEFAULT 0x1

/* mac_phy register access busy bitfield definitions
 * preprocessor definitions for the bitfield "register access busy".
 * port="msm_pif_reg_busy_o"
 */

/* register address for bitfield register access busy */
#define HW_ATL_MSM_REG_ACCESS_BUSY_ADR 0x00004400
/* bitmask for bitfield register access busy */
#define HW_ATL_MSM_REG_ACCESS_BUSY_MSK 0x00001000
/* inverted bitmask for bitfield register access busy */
#define HW_ATL_MSM_REG_ACCESS_BUSY_MSKN 0xffffefff
/* lower bit position of bitfield register access busy */
#define HW_ATL_MSM_REG_ACCESS_BUSY_SHIFT 12
/* width of bitfield register access busy */
#define HW_ATL_MSM_REG_ACCESS_BUSY_WIDTH 1

/* mac_phy msm register address[7:0] bitfield definitions
 * preprocessor definitions for the bitfield "msm register address[7:0]".
 * port="pif_msm_reg_addr_i[7:0]"
 */

/* register address for bitfield msm register address[7:0] */
#define HW_ATL_MSM_REG_ADDR_ADR 0x00004400
/* bitmask for bitfield msm register address[7:0] */
#define HW_ATL_MSM_REG_ADDR_MSK 0x000000ff
/* inverted bitmask for bitfield msm register address[7:0] */
#define HW_ATL_MSM_REG_ADDR_MSKN 0xffffff00
/* lower bit position of bitfield msm register address[7:0] */
#define HW_ATL_MSM_REG_ADDR_SHIFT 0
/* width of bitfield msm register address[7:0] */
#define HW_ATL_MSM_REG_ADDR_WIDTH 8
/* default value of bitfield msm register address[7:0] */
#define HW_ATL_MSM_REG_ADDR_DEFAULT 0x0

/* mac_phy register read strobe bitfield definitions
 * preprocessor definitions for the bitfield "register read strobe".
 * port="pif_msm_reg_rden_i"
 */

/* register address for bitfield register read strobe */
#define HW_ATL_MSM_REG_RD_STROBE_ADR 0x00004400
/* bitmask for bitfield register read strobe */
#define HW_ATL_MSM_REG_RD_STROBE_MSK 0x00000200
/* inverted bitmask for bitfield register read strobe */
#define HW_ATL_MSM_REG_RD_STROBE_MSKN 0xfffffdff
/* lower bit position of bitfield register read strobe */
#define HW_ATL_MSM_REG_RD_STROBE_SHIFT 9
/* width of bitfield register read strobe */
#define HW_ATL_MSM_REG_RD_STROBE_WIDTH 1
/* default value of bitfield register read strobe */
#define HW_ATL_MSM_REG_RD_STROBE_DEFAULT 0x0

/* mac_phy msm register read data[31:0] bitfield definitions
 * preprocessor definitions for the bitfield "msm register read data[31:0]".
 * port="msm_pif_reg_rd_data_o[31:0]"
 */

/* register address for bitfield msm register read data[31:0] */
#define HW_ATL_MSM_REG_RD_DATA_ADR 0x00004408
/* bitmask for bitfield msm register read data[31:0] */
#define HW_ATL_MSM_REG_RD_DATA_MSK 0xffffffff
/* inverted bitmask for bitfield msm register read data[31:0] */
#define HW_ATL_MSM_REG_RD_DATA_MSKN 0x00000000
/* lower bit position of bitfield msm register read data[31:0] */
#define HW_ATL_MSM_REG_RD_DATA_SHIFT 0
/* width of bitfield msm register read data[31:0] */
#define HW_ATL_MSM_REG_RD_DATA_WIDTH 32

/* mac_phy msm register write data[31:0] bitfield definitions
 * preprocessor definitions for the bitfield "msm register write data[31:0]".
 * port="pif_msm_reg_wr_data_i[31:0]"
 */

/* register address for bitfield msm register write data[31:0] */
#define HW_ATL_MSM_REG_WR_DATA_ADR 0x00004404
/* bitmask for bitfield msm register write data[31:0] */
#define HW_ATL_MSM_REG_WR_DATA_MSK 0xffffffff
/* inverted bitmask for bitfield msm register write data[31:0] */
#define HW_ATL_MSM_REG_WR_DATA_MSKN 0x00000000
/* lower bit position of bitfield msm register write data[31:0] */
#define HW_ATL_MSM_REG_WR_DATA_SHIFT 0
/* width of bitfield msm register write data[31:0] */
#define HW_ATL_MSM_REG_WR_DATA_WIDTH 32
/* default value of bitfield msm register write data[31:0] */
#define HW_ATL_MSM_REG_WR_DATA_DEFAULT 0x0

/* mac_phy register write strobe bitfield definitions
 * preprocessor definitions for the bitfield "register write strobe".
 * port="pif_msm_reg_wren_i"
 */

/* register address for bitfield register write strobe */
#define HW_ATL_MSM_REG_WR_STROBE_ADR 0x00004400
/* bitmask for bitfield register write strobe */
#define HW_ATL_MSM_REG_WR_STROBE_MSK 0x00000100
/* inverted bitmask for bitfield register write strobe */
#define HW_ATL_MSM_REG_WR_STROBE_MSKN 0xfffffeff
/* lower bit position of bitfield register write strobe */
#define HW_ATL_MSM_REG_WR_STROBE_SHIFT 8
/* width of bitfield register write strobe */
#define HW_ATL_MSM_REG_WR_STROBE_WIDTH 1
/* default value of bitfield register write strobe */
#define HW_ATL_MSM_REG_WR_STROBE_DEFAULT 0x0

/* mif soft reset bitfield definitions
 * preprocessor definitions for the bitfield "soft reset".
 * port="pif_glb_res_i"
 */

/* register address for bitfield soft reset */
#define HW_ATL_GLB_SOFT_RES_ADR 0x00000000
/* bitmask for bitfield soft reset */
#define HW_ATL_GLB_SOFT_RES_MSK 0x00008000
/* inverted bitmask for bitfield soft reset */
#define HW_ATL_GLB_SOFT_RES_MSKN 0xffff7fff
/* lower bit position of bitfield soft reset */
#define HW_ATL_GLB_SOFT_RES_SHIFT 15
/* width of bitfield soft reset */
#define HW_ATL_GLB_SOFT_RES_WIDTH 1
/* default value of bitfield soft reset */
#define HW_ATL_GLB_SOFT_RES_DEFAULT 0x0

/* mif register reset disable bitfield definitions
 * preprocessor definitions for the bitfield "register reset disable".
 * port="pif_glb_reg_res_dsbl_i"
 */

/* register address for bitfield register reset disable */
#define HW_ATL_GLB_REG_RES_DIS_ADR 0x00000000
/* bitmask for bitfield register reset disable */
#define HW_ATL_GLB_REG_RES_DIS_MSK 0x00004000
/* inverted bitmask for bitfield register reset disable */
#define HW_ATL_GLB_REG_RES_DIS_MSKN 0xffffbfff
/* lower bit position of bitfield register reset disable */
#define HW_ATL_GLB_REG_RES_DIS_SHIFT 14
/* width of bitfield register reset disable */
#define HW_ATL_GLB_REG_RES_DIS_WIDTH 1
/* default value of bitfield register reset disable */
#define HW_ATL_GLB_REG_RES_DIS_DEFAULT 0x1

/* tx dma debug control definitions */
#define HW_ATL_TX_DMA_DEBUG_CTL_ADR 0x00008920u

/* tx dma descriptor base address msw definitions */
#define HW_ATL_TX_DMA_DESC_BASE_ADDRMSW_ADR(descriptor) \
			(0x00007c04u + (descriptor) * 0x40)

/* tx dma total request limit */
#define HW_ATL_TX_DMA_TOTAL_REQ_LIMIT_ADR 0x00007b20u

/* tx interrupt moderation control register definitions
 * Preprocessor definitions for TX Interrupt Moderation Control Register
 * Base Address: 0x00008980
 * Parameter: queue {Q} | stride size 0x4 | range [0, 31]
 */

#define HW_ATL_TX_INTR_MODERATION_CTL_ADR(queue) (0x00008980u + (queue) * 0x4)

/* pcie reg_res_dsbl bitfield definitions
 * preprocessor definitions for the bitfield "reg_res_dsbl".
 * port="pif_pci_reg_res_dsbl_i"
 */

/* register address for bitfield reg_res_dsbl */
#define HW_ATL_PCI_REG_RES_DSBL_ADR 0x00001000
/* bitmask for bitfield reg_res_dsbl */
#define HW_ATL_PCI_REG_RES_DSBL_MSK 0x20000000
/* inverted bitmask for bitfield reg_res_dsbl */
#define HW_ATL_PCI_REG_RES_DSBL_MSKN 0xdfffffff
/* lower bit position of bitfield reg_res_dsbl */
#define HW_ATL_PCI_REG_RES_DSBL_SHIFT 29
/* width of bitfield reg_res_dsbl */
#define HW_ATL_PCI_REG_RES_DSBL_WIDTH 1
/* default value of bitfield reg_res_dsbl */
#define HW_ATL_PCI_REG_RES_DSBL_DEFAULT 0x1

/* PCI core control register */
#define HW_ATL_PCI_REG_CONTROL6_ADR 0x1014u

/* global microprocessor scratch pad definitions */
#define HW_ATL_GLB_CPU_SCRATCH_SCP_ADR(scratch_scp) \
	(0x00000300u + (scratch_scp) * 0x4)

/* register address for bitfield uP Force Interrupt */
#define HW_ATL_MCP_UP_FORCE_INTERRUPT_ADR 0x00000404
/* bitmask for bitfield uP Force Interrupt */
#define HW_ATL_MCP_UP_FORCE_INTERRUPT_MSK 0x00000002
/* inverted bitmask for bitfield uP Force Interrupt */
#define HW_ATL_MCP_UP_FORCE_INTERRUPT_MSKN 0xFFFFFFFD
/* lower bit position of bitfield uP Force Interrupt */
#define HW_ATL_MCP_UP_FORCE_INTERRUPT_SHIFT 1
/* width of bitfield uP Force Interrupt */
#define HW_ATL_MCP_UP_FORCE_INTERRUPT_WIDTH 1
/* default value of bitfield uP Force Interrupt */
#define HW_ATL_MCP_UP_FORCE_INTERRUPT_DEFAULT 0x0

<<<<<<< HEAD
=======
#define HW_ATL_RX_CTRL_ADDR_BEGIN_FL3L4   0x00005380
#define HW_ATL_RX_SRCA_ADDR_BEGIN_FL3L4   0x000053B0
#define HW_ATL_RX_DESTA_ADDR_BEGIN_FL3L4  0x000053D0

#define HW_ATL_RPF_L3_REG_CTRL_ADR(location) (0x00005380 + (location) * 0x4)

/* RX rpf_l3_sa{D}[1F:0] Bitfield Definitions
 * Preprocessor definitions for the bitfield "l3_sa{D}[1F:0]".
 * Parameter: location {D} | stride size 0x4 | range [0, 7]
 * PORT="pif_rpf_l3_sa0_i[31:0]"
 */

/* Register address for bitfield pif_rpf_l3_sa0_i[31:0] */
#define HW_ATL_RPF_L3_SRCA_ADR(location) (0x000053B0 + (location) * 0x4)
/* Bitmask for bitfield l3_sa0[1F:0] */
#define HW_ATL_RPF_L3_SRCA_MSK 0xFFFFFFFFu
/* Inverted bitmask for bitfield l3_sa0[1F:0] */
#define HW_ATL_RPF_L3_SRCA_MSKN 0xFFFFFFFFu
/* Lower bit position of bitfield l3_sa0[1F:0] */
#define HW_ATL_RPF_L3_SRCA_SHIFT 0
/* Width of bitfield l3_sa0[1F:0] */
#define HW_ATL_RPF_L3_SRCA_WIDTH 32
/* Default value of bitfield l3_sa0[1F:0] */
#define HW_ATL_RPF_L3_SRCA_DEFAULT 0x0

/* RX rpf_l3_da{D}[1F:0] Bitfield Definitions
 * Preprocessor definitions for the bitfield "l3_da{D}[1F:0]".
 * Parameter: location {D} | stride size 0x4 | range [0, 7]
 * PORT="pif_rpf_l3_da0_i[31:0]"
 */

 /* Register address for bitfield pif_rpf_l3_da0_i[31:0] */
#define HW_ATL_RPF_L3_DSTA_ADR(location) (0x000053B0 + (location) * 0x4)
/* Bitmask for bitfield l3_da0[1F:0] */
#define HW_ATL_RPF_L3_DSTA_MSK 0xFFFFFFFFu
/* Inverted bitmask for bitfield l3_da0[1F:0] */
#define HW_ATL_RPF_L3_DSTA_MSKN 0xFFFFFFFFu
/* Lower bit position of bitfield l3_da0[1F:0] */
#define HW_ATL_RPF_L3_DSTA_SHIFT 0
/* Width of bitfield l3_da0[1F:0] */
#define HW_ATL_RPF_L3_DSTA_WIDTH 32
/* Default value of bitfield l3_da0[1F:0] */
#define HW_ATL_RPF_L3_DSTA_DEFAULT 0x0

#define HW_ATL_FW_SM_RAM        0x2U

>>>>>>> f7688b48
#endif /* HW_ATL_LLH_INTERNAL_H */<|MERGE_RESOLUTION|>--- conflicted
+++ resolved
@@ -318,8 +318,6 @@
 /* default value of bitfield rdm_desc_init_i */
 #define HW_ATL_RDM_RX_DMA_DESC_CACHE_INIT_DEFAULT 0x0
 
-<<<<<<< HEAD
-=======
 /* rdm_desc_init_done_i bitfield definitions
  * preprocessor definitions for the bitfield rdm_desc_init_done_i.
  * port="pif_rdm_desc_init_done_i"
@@ -339,7 +337,6 @@
 #define RDM_RX_DMA_DESC_CACHE_INIT_DONE_DEFAULT 0x0
 
 
->>>>>>> f7688b48
 /* rx int_desc_wrb_en bitfield definitions
  * preprocessor definitions for the bitfield "int_desc_wrb_en".
  * port="pif_rdm_int_desc_wrb_en_i"
@@ -2535,8 +2532,6 @@
 /* default value of bitfield uP Force Interrupt */
 #define HW_ATL_MCP_UP_FORCE_INTERRUPT_DEFAULT 0x0
 
-<<<<<<< HEAD
-=======
 #define HW_ATL_RX_CTRL_ADDR_BEGIN_FL3L4   0x00005380
 #define HW_ATL_RX_SRCA_ADDR_BEGIN_FL3L4   0x000053B0
 #define HW_ATL_RX_DESTA_ADDR_BEGIN_FL3L4  0x000053D0
@@ -2583,5 +2578,4 @@
 
 #define HW_ATL_FW_SM_RAM        0x2U
 
->>>>>>> f7688b48
 #endif /* HW_ATL_LLH_INTERNAL_H */