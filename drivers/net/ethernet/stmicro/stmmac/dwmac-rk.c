// SPDX-License-Identifier: GPL-2.0-or-later
/**
 * DOC: dwmac-rk.c - Rockchip RK3288 DWMAC specific glue layer
 *
 * Copyright (C) 2014 Chen-Zhi (Roger Chen)
 *
 * Chen-Zhi (Roger Chen)  <roger.chen@rock-chips.com>
 */

#include <linux/stmmac.h>
#include <linux/bitops.h>
#include <linux/clk.h>
#include <linux/phy.h>
#include <linux/of_net.h>
#include <linux/gpio.h>
#include <linux/module.h>
#include <linux/of.h>
#include <linux/of_gpio.h>
#include <linux/platform_device.h>
#include <linux/regulator/consumer.h>
#include <linux/delay.h>
#include <linux/mfd/syscon.h>
#include <linux/regmap.h>
#include <linux/pm_runtime.h>

#include "stmmac_platform.h"

struct rk_priv_data;
struct rk_gmac_ops {
	void (*set_to_rgmii)(struct rk_priv_data *bsp_priv,
			     int tx_delay, int rx_delay);
	void (*set_to_rmii)(struct rk_priv_data *bsp_priv);
	void (*set_rgmii_speed)(struct rk_priv_data *bsp_priv, int speed);
	void (*set_rmii_speed)(struct rk_priv_data *bsp_priv, int speed);
	void (*set_clock_selection)(struct rk_priv_data *bsp_priv, bool input,
				    bool enable);
	void (*integrated_phy_powerup)(struct rk_priv_data *bsp_priv);
	bool regs_valid;
	u32 regs[];
};

static const char * const rk_clocks[] = {
	"aclk_mac", "pclk_mac", "mac_clk_tx", "clk_mac_speed",
};

static const char * const rk_rmii_clocks[] = {
	"mac_clk_rx", "clk_mac_ref", "clk_mac_refout",
};

enum rk_clocks_index {
	RK_ACLK_MAC = 0,
	RK_PCLK_MAC,
	RK_MAC_CLK_TX,
	RK_CLK_MAC_SPEED,
	RK_MAC_CLK_RX,
	RK_CLK_MAC_REF,
	RK_CLK_MAC_REFOUT,
};

struct rk_priv_data {
	struct platform_device *pdev;
	phy_interface_t phy_iface;
	int id;
	struct regulator *regulator;
	bool suspended;
	const struct rk_gmac_ops *ops;

	bool clk_enabled;
	bool clock_input;
	bool integrated_phy;

	struct clk_bulk_data *clks;
	int num_clks;
	struct clk *clk_mac;
	struct clk *clk_phy;

	struct reset_control *phy_reset;

	int tx_delay;
	int rx_delay;

	struct regmap *grf;
	struct regmap *php_grf;
};

#define HIWORD_UPDATE(val, mask, shift) \
		((val) << (shift) | (mask) << ((shift) + 16))

#define GRF_BIT(nr)	(BIT(nr) | BIT(nr+16))
#define GRF_CLR_BIT(nr)	(BIT(nr+16))

#define DELAY_ENABLE(soc, tx, rx) \
	(((tx) ? soc##_GMAC_TXCLK_DLY_ENABLE : soc##_GMAC_TXCLK_DLY_DISABLE) | \
	 ((rx) ? soc##_GMAC_RXCLK_DLY_ENABLE : soc##_GMAC_RXCLK_DLY_DISABLE))

#define PX30_GRF_GMAC_CON1		0x0904

/* PX30_GRF_GMAC_CON1 */
#define PX30_GMAC_PHY_INTF_SEL_RMII	(GRF_CLR_BIT(4) | GRF_CLR_BIT(5) | \
					 GRF_BIT(6))
#define PX30_GMAC_SPEED_10M		GRF_CLR_BIT(2)
#define PX30_GMAC_SPEED_100M		GRF_BIT(2)

static void px30_set_to_rmii(struct rk_priv_data *bsp_priv)
{
	struct device *dev = &bsp_priv->pdev->dev;

	if (IS_ERR(bsp_priv->grf)) {
		dev_err(dev, "%s: Missing rockchip,grf property\n", __func__);
		return;
	}

	regmap_write(bsp_priv->grf, PX30_GRF_GMAC_CON1,
		     PX30_GMAC_PHY_INTF_SEL_RMII);
}

static void px30_set_rmii_speed(struct rk_priv_data *bsp_priv, int speed)
{
	struct clk *clk_mac_speed = bsp_priv->clks[RK_CLK_MAC_SPEED].clk;
	struct device *dev = &bsp_priv->pdev->dev;
	int ret;

	if (!clk_mac_speed) {
		dev_err(dev, "%s: Missing clk_mac_speed clock\n", __func__);
		return;
	}

	if (speed == 10) {
		regmap_write(bsp_priv->grf, PX30_GRF_GMAC_CON1,
			     PX30_GMAC_SPEED_10M);

		ret = clk_set_rate(clk_mac_speed, 2500000);
		if (ret)
			dev_err(dev, "%s: set clk_mac_speed rate 2500000 failed: %d\n",
				__func__, ret);
	} else if (speed == 100) {
		regmap_write(bsp_priv->grf, PX30_GRF_GMAC_CON1,
			     PX30_GMAC_SPEED_100M);

		ret = clk_set_rate(clk_mac_speed, 25000000);
		if (ret)
			dev_err(dev, "%s: set clk_mac_speed rate 25000000 failed: %d\n",
				__func__, ret);

	} else {
		dev_err(dev, "unknown speed value for RMII! speed=%d", speed);
	}
}

static const struct rk_gmac_ops px30_ops = {
	.set_to_rmii = px30_set_to_rmii,
	.set_rmii_speed = px30_set_rmii_speed,
};

#define RK3128_GRF_MAC_CON0	0x0168
#define RK3128_GRF_MAC_CON1	0x016c

/* RK3128_GRF_MAC_CON0 */
#define RK3128_GMAC_TXCLK_DLY_ENABLE   GRF_BIT(14)
#define RK3128_GMAC_TXCLK_DLY_DISABLE  GRF_CLR_BIT(14)
#define RK3128_GMAC_RXCLK_DLY_ENABLE   GRF_BIT(15)
#define RK3128_GMAC_RXCLK_DLY_DISABLE  GRF_CLR_BIT(15)
#define RK3128_GMAC_CLK_RX_DL_CFG(val) HIWORD_UPDATE(val, 0x7F, 7)
#define RK3128_GMAC_CLK_TX_DL_CFG(val) HIWORD_UPDATE(val, 0x7F, 0)

/* RK3128_GRF_MAC_CON1 */
#define RK3128_GMAC_PHY_INTF_SEL_RGMII	\
		(GRF_BIT(6) | GRF_CLR_BIT(7) | GRF_CLR_BIT(8))
#define RK3128_GMAC_PHY_INTF_SEL_RMII	\
		(GRF_CLR_BIT(6) | GRF_CLR_BIT(7) | GRF_BIT(8))
#define RK3128_GMAC_FLOW_CTRL          GRF_BIT(9)
#define RK3128_GMAC_FLOW_CTRL_CLR      GRF_CLR_BIT(9)
#define RK3128_GMAC_SPEED_10M          GRF_CLR_BIT(10)
#define RK3128_GMAC_SPEED_100M         GRF_BIT(10)
#define RK3128_GMAC_RMII_CLK_25M       GRF_BIT(11)
#define RK3128_GMAC_RMII_CLK_2_5M      GRF_CLR_BIT(11)
#define RK3128_GMAC_CLK_125M           (GRF_CLR_BIT(12) | GRF_CLR_BIT(13))
#define RK3128_GMAC_CLK_25M            (GRF_BIT(12) | GRF_BIT(13))
#define RK3128_GMAC_CLK_2_5M           (GRF_CLR_BIT(12) | GRF_BIT(13))
#define RK3128_GMAC_RMII_MODE          GRF_BIT(14)
#define RK3128_GMAC_RMII_MODE_CLR      GRF_CLR_BIT(14)

static void rk3128_set_to_rgmii(struct rk_priv_data *bsp_priv,
				int tx_delay, int rx_delay)
{
	struct device *dev = &bsp_priv->pdev->dev;

	if (IS_ERR(bsp_priv->grf)) {
		dev_err(dev, "Missing rockchip,grf property\n");
		return;
	}

	regmap_write(bsp_priv->grf, RK3128_GRF_MAC_CON1,
		     RK3128_GMAC_PHY_INTF_SEL_RGMII |
		     RK3128_GMAC_RMII_MODE_CLR);
	regmap_write(bsp_priv->grf, RK3128_GRF_MAC_CON0,
		     DELAY_ENABLE(RK3128, tx_delay, rx_delay) |
		     RK3128_GMAC_CLK_RX_DL_CFG(rx_delay) |
		     RK3128_GMAC_CLK_TX_DL_CFG(tx_delay));
}

static void rk3128_set_to_rmii(struct rk_priv_data *bsp_priv)
{
	struct device *dev = &bsp_priv->pdev->dev;

	if (IS_ERR(bsp_priv->grf)) {
		dev_err(dev, "Missing rockchip,grf property\n");
		return;
	}

	regmap_write(bsp_priv->grf, RK3128_GRF_MAC_CON1,
		     RK3128_GMAC_PHY_INTF_SEL_RMII | RK3128_GMAC_RMII_MODE);
}

static void rk3128_set_rgmii_speed(struct rk_priv_data *bsp_priv, int speed)
{
	struct device *dev = &bsp_priv->pdev->dev;

	if (IS_ERR(bsp_priv->grf)) {
		dev_err(dev, "Missing rockchip,grf property\n");
		return;
	}

	if (speed == 10)
		regmap_write(bsp_priv->grf, RK3128_GRF_MAC_CON1,
			     RK3128_GMAC_CLK_2_5M);
	else if (speed == 100)
		regmap_write(bsp_priv->grf, RK3128_GRF_MAC_CON1,
			     RK3128_GMAC_CLK_25M);
	else if (speed == 1000)
		regmap_write(bsp_priv->grf, RK3128_GRF_MAC_CON1,
			     RK3128_GMAC_CLK_125M);
	else
		dev_err(dev, "unknown speed value for RGMII! speed=%d", speed);
}

static void rk3128_set_rmii_speed(struct rk_priv_data *bsp_priv, int speed)
{
	struct device *dev = &bsp_priv->pdev->dev;

	if (IS_ERR(bsp_priv->grf)) {
		dev_err(dev, "Missing rockchip,grf property\n");
		return;
	}

	if (speed == 10) {
		regmap_write(bsp_priv->grf, RK3128_GRF_MAC_CON1,
			     RK3128_GMAC_RMII_CLK_2_5M |
			     RK3128_GMAC_SPEED_10M);
	} else if (speed == 100) {
		regmap_write(bsp_priv->grf, RK3128_GRF_MAC_CON1,
			     RK3128_GMAC_RMII_CLK_25M |
			     RK3128_GMAC_SPEED_100M);
	} else {
		dev_err(dev, "unknown speed value for RMII! speed=%d", speed);
	}
}

static const struct rk_gmac_ops rk3128_ops = {
	.set_to_rgmii = rk3128_set_to_rgmii,
	.set_to_rmii = rk3128_set_to_rmii,
	.set_rgmii_speed = rk3128_set_rgmii_speed,
	.set_rmii_speed = rk3128_set_rmii_speed,
};

#define RK3228_GRF_MAC_CON0	0x0900
#define RK3228_GRF_MAC_CON1	0x0904

#define RK3228_GRF_CON_MUX	0x50

/* RK3228_GRF_MAC_CON0 */
#define RK3228_GMAC_CLK_RX_DL_CFG(val)	HIWORD_UPDATE(val, 0x7F, 7)
#define RK3228_GMAC_CLK_TX_DL_CFG(val)	HIWORD_UPDATE(val, 0x7F, 0)

/* RK3228_GRF_MAC_CON1 */
#define RK3228_GMAC_PHY_INTF_SEL_RGMII	\
		(GRF_BIT(4) | GRF_CLR_BIT(5) | GRF_CLR_BIT(6))
#define RK3228_GMAC_PHY_INTF_SEL_RMII	\
		(GRF_CLR_BIT(4) | GRF_CLR_BIT(5) | GRF_BIT(6))
#define RK3228_GMAC_FLOW_CTRL		GRF_BIT(3)
#define RK3228_GMAC_FLOW_CTRL_CLR	GRF_CLR_BIT(3)
#define RK3228_GMAC_SPEED_10M		GRF_CLR_BIT(2)
#define RK3228_GMAC_SPEED_100M		GRF_BIT(2)
#define RK3228_GMAC_RMII_CLK_25M	GRF_BIT(7)
#define RK3228_GMAC_RMII_CLK_2_5M	GRF_CLR_BIT(7)
#define RK3228_GMAC_CLK_125M		(GRF_CLR_BIT(8) | GRF_CLR_BIT(9))
#define RK3228_GMAC_CLK_25M		(GRF_BIT(8) | GRF_BIT(9))
#define RK3228_GMAC_CLK_2_5M		(GRF_CLR_BIT(8) | GRF_BIT(9))
#define RK3228_GMAC_RMII_MODE		GRF_BIT(10)
#define RK3228_GMAC_RMII_MODE_CLR	GRF_CLR_BIT(10)
#define RK3228_GMAC_TXCLK_DLY_ENABLE	GRF_BIT(0)
#define RK3228_GMAC_TXCLK_DLY_DISABLE	GRF_CLR_BIT(0)
#define RK3228_GMAC_RXCLK_DLY_ENABLE	GRF_BIT(1)
#define RK3228_GMAC_RXCLK_DLY_DISABLE	GRF_CLR_BIT(1)

/* RK3228_GRF_COM_MUX */
#define RK3228_GRF_CON_MUX_GMAC_INTEGRATED_PHY	GRF_BIT(15)

static void rk3228_set_to_rgmii(struct rk_priv_data *bsp_priv,
				int tx_delay, int rx_delay)
{
	struct device *dev = &bsp_priv->pdev->dev;

	if (IS_ERR(bsp_priv->grf)) {
		dev_err(dev, "Missing rockchip,grf property\n");
		return;
	}

	regmap_write(bsp_priv->grf, RK3228_GRF_MAC_CON1,
		     RK3228_GMAC_PHY_INTF_SEL_RGMII |
		     RK3228_GMAC_RMII_MODE_CLR |
		     DELAY_ENABLE(RK3228, tx_delay, rx_delay));

	regmap_write(bsp_priv->grf, RK3228_GRF_MAC_CON0,
		     RK3228_GMAC_CLK_RX_DL_CFG(rx_delay) |
		     RK3228_GMAC_CLK_TX_DL_CFG(tx_delay));
}

static void rk3228_set_to_rmii(struct rk_priv_data *bsp_priv)
{
	struct device *dev = &bsp_priv->pdev->dev;

	if (IS_ERR(bsp_priv->grf)) {
		dev_err(dev, "Missing rockchip,grf property\n");
		return;
	}

	regmap_write(bsp_priv->grf, RK3228_GRF_MAC_CON1,
		     RK3228_GMAC_PHY_INTF_SEL_RMII |
		     RK3228_GMAC_RMII_MODE);

	/* set MAC to RMII mode */
	regmap_write(bsp_priv->grf, RK3228_GRF_MAC_CON1, GRF_BIT(11));
}

static void rk3228_set_rgmii_speed(struct rk_priv_data *bsp_priv, int speed)
{
	struct device *dev = &bsp_priv->pdev->dev;

	if (IS_ERR(bsp_priv->grf)) {
		dev_err(dev, "Missing rockchip,grf property\n");
		return;
	}

	if (speed == 10)
		regmap_write(bsp_priv->grf, RK3228_GRF_MAC_CON1,
			     RK3228_GMAC_CLK_2_5M);
	else if (speed == 100)
		regmap_write(bsp_priv->grf, RK3228_GRF_MAC_CON1,
			     RK3228_GMAC_CLK_25M);
	else if (speed == 1000)
		regmap_write(bsp_priv->grf, RK3228_GRF_MAC_CON1,
			     RK3228_GMAC_CLK_125M);
	else
		dev_err(dev, "unknown speed value for RGMII! speed=%d", speed);
}

static void rk3228_set_rmii_speed(struct rk_priv_data *bsp_priv, int speed)
{
	struct device *dev = &bsp_priv->pdev->dev;

	if (IS_ERR(bsp_priv->grf)) {
		dev_err(dev, "Missing rockchip,grf property\n");
		return;
	}

	if (speed == 10)
		regmap_write(bsp_priv->grf, RK3228_GRF_MAC_CON1,
			     RK3228_GMAC_RMII_CLK_2_5M |
			     RK3228_GMAC_SPEED_10M);
	else if (speed == 100)
		regmap_write(bsp_priv->grf, RK3228_GRF_MAC_CON1,
			     RK3228_GMAC_RMII_CLK_25M |
			     RK3228_GMAC_SPEED_100M);
	else
		dev_err(dev, "unknown speed value for RMII! speed=%d", speed);
}

static void rk3228_integrated_phy_powerup(struct rk_priv_data *priv)
{
	regmap_write(priv->grf, RK3228_GRF_CON_MUX,
		     RK3228_GRF_CON_MUX_GMAC_INTEGRATED_PHY);
}

static const struct rk_gmac_ops rk3228_ops = {
	.set_to_rgmii = rk3228_set_to_rgmii,
	.set_to_rmii = rk3228_set_to_rmii,
	.set_rgmii_speed = rk3228_set_rgmii_speed,
	.set_rmii_speed = rk3228_set_rmii_speed,
	.integrated_phy_powerup =  rk3228_integrated_phy_powerup,
};

#define RK3288_GRF_SOC_CON1	0x0248
#define RK3288_GRF_SOC_CON3	0x0250

/*RK3288_GRF_SOC_CON1*/
#define RK3288_GMAC_PHY_INTF_SEL_RGMII	(GRF_BIT(6) | GRF_CLR_BIT(7) | \
					 GRF_CLR_BIT(8))
#define RK3288_GMAC_PHY_INTF_SEL_RMII	(GRF_CLR_BIT(6) | GRF_CLR_BIT(7) | \
					 GRF_BIT(8))
#define RK3288_GMAC_FLOW_CTRL		GRF_BIT(9)
#define RK3288_GMAC_FLOW_CTRL_CLR	GRF_CLR_BIT(9)
#define RK3288_GMAC_SPEED_10M		GRF_CLR_BIT(10)
#define RK3288_GMAC_SPEED_100M		GRF_BIT(10)
#define RK3288_GMAC_RMII_CLK_25M	GRF_BIT(11)
#define RK3288_GMAC_RMII_CLK_2_5M	GRF_CLR_BIT(11)
#define RK3288_GMAC_CLK_125M		(GRF_CLR_BIT(12) | GRF_CLR_BIT(13))
#define RK3288_GMAC_CLK_25M		(GRF_BIT(12) | GRF_BIT(13))
#define RK3288_GMAC_CLK_2_5M		(GRF_CLR_BIT(12) | GRF_BIT(13))
#define RK3288_GMAC_RMII_MODE		GRF_BIT(14)
#define RK3288_GMAC_RMII_MODE_CLR	GRF_CLR_BIT(14)

/*RK3288_GRF_SOC_CON3*/
#define RK3288_GMAC_TXCLK_DLY_ENABLE	GRF_BIT(14)
#define RK3288_GMAC_TXCLK_DLY_DISABLE	GRF_CLR_BIT(14)
#define RK3288_GMAC_RXCLK_DLY_ENABLE	GRF_BIT(15)
#define RK3288_GMAC_RXCLK_DLY_DISABLE	GRF_CLR_BIT(15)
#define RK3288_GMAC_CLK_RX_DL_CFG(val)	HIWORD_UPDATE(val, 0x7F, 7)
#define RK3288_GMAC_CLK_TX_DL_CFG(val)	HIWORD_UPDATE(val, 0x7F, 0)

static void rk3288_set_to_rgmii(struct rk_priv_data *bsp_priv,
				int tx_delay, int rx_delay)
{
	struct device *dev = &bsp_priv->pdev->dev;

	if (IS_ERR(bsp_priv->grf)) {
		dev_err(dev, "Missing rockchip,grf property\n");
		return;
	}

	regmap_write(bsp_priv->grf, RK3288_GRF_SOC_CON1,
		     RK3288_GMAC_PHY_INTF_SEL_RGMII |
		     RK3288_GMAC_RMII_MODE_CLR);
	regmap_write(bsp_priv->grf, RK3288_GRF_SOC_CON3,
		     DELAY_ENABLE(RK3288, tx_delay, rx_delay) |
		     RK3288_GMAC_CLK_RX_DL_CFG(rx_delay) |
		     RK3288_GMAC_CLK_TX_DL_CFG(tx_delay));
}

static void rk3288_set_to_rmii(struct rk_priv_data *bsp_priv)
{
	struct device *dev = &bsp_priv->pdev->dev;

	if (IS_ERR(bsp_priv->grf)) {
		dev_err(dev, "Missing rockchip,grf property\n");
		return;
	}

	regmap_write(bsp_priv->grf, RK3288_GRF_SOC_CON1,
		     RK3288_GMAC_PHY_INTF_SEL_RMII | RK3288_GMAC_RMII_MODE);
}

static void rk3288_set_rgmii_speed(struct rk_priv_data *bsp_priv, int speed)
{
	struct device *dev = &bsp_priv->pdev->dev;

	if (IS_ERR(bsp_priv->grf)) {
		dev_err(dev, "Missing rockchip,grf property\n");
		return;
	}

	if (speed == 10)
		regmap_write(bsp_priv->grf, RK3288_GRF_SOC_CON1,
			     RK3288_GMAC_CLK_2_5M);
	else if (speed == 100)
		regmap_write(bsp_priv->grf, RK3288_GRF_SOC_CON1,
			     RK3288_GMAC_CLK_25M);
	else if (speed == 1000)
		regmap_write(bsp_priv->grf, RK3288_GRF_SOC_CON1,
			     RK3288_GMAC_CLK_125M);
	else
		dev_err(dev, "unknown speed value for RGMII! speed=%d", speed);
}

static void rk3288_set_rmii_speed(struct rk_priv_data *bsp_priv, int speed)
{
	struct device *dev = &bsp_priv->pdev->dev;

	if (IS_ERR(bsp_priv->grf)) {
		dev_err(dev, "Missing rockchip,grf property\n");
		return;
	}

	if (speed == 10) {
		regmap_write(bsp_priv->grf, RK3288_GRF_SOC_CON1,
			     RK3288_GMAC_RMII_CLK_2_5M |
			     RK3288_GMAC_SPEED_10M);
	} else if (speed == 100) {
		regmap_write(bsp_priv->grf, RK3288_GRF_SOC_CON1,
			     RK3288_GMAC_RMII_CLK_25M |
			     RK3288_GMAC_SPEED_100M);
	} else {
		dev_err(dev, "unknown speed value for RMII! speed=%d", speed);
	}
}

static const struct rk_gmac_ops rk3288_ops = {
	.set_to_rgmii = rk3288_set_to_rgmii,
	.set_to_rmii = rk3288_set_to_rmii,
	.set_rgmii_speed = rk3288_set_rgmii_speed,
	.set_rmii_speed = rk3288_set_rmii_speed,
};

#define RK3308_GRF_MAC_CON0		0x04a0

/* RK3308_GRF_MAC_CON0 */
#define RK3308_GMAC_PHY_INTF_SEL_RMII	(GRF_CLR_BIT(2) | GRF_CLR_BIT(3) | \
					GRF_BIT(4))
#define RK3308_GMAC_FLOW_CTRL		GRF_BIT(3)
#define RK3308_GMAC_FLOW_CTRL_CLR	GRF_CLR_BIT(3)
#define RK3308_GMAC_SPEED_10M		GRF_CLR_BIT(0)
#define RK3308_GMAC_SPEED_100M		GRF_BIT(0)

static void rk3308_set_to_rmii(struct rk_priv_data *bsp_priv)
{
	struct device *dev = &bsp_priv->pdev->dev;

	if (IS_ERR(bsp_priv->grf)) {
		dev_err(dev, "Missing rockchip,grf property\n");
		return;
	}

	regmap_write(bsp_priv->grf, RK3308_GRF_MAC_CON0,
		     RK3308_GMAC_PHY_INTF_SEL_RMII);
}

static void rk3308_set_rmii_speed(struct rk_priv_data *bsp_priv, int speed)
{
	struct device *dev = &bsp_priv->pdev->dev;

	if (IS_ERR(bsp_priv->grf)) {
		dev_err(dev, "Missing rockchip,grf property\n");
		return;
	}

	if (speed == 10) {
		regmap_write(bsp_priv->grf, RK3308_GRF_MAC_CON0,
			     RK3308_GMAC_SPEED_10M);
	} else if (speed == 100) {
		regmap_write(bsp_priv->grf, RK3308_GRF_MAC_CON0,
			     RK3308_GMAC_SPEED_100M);
	} else {
		dev_err(dev, "unknown speed value for RMII! speed=%d", speed);
	}
}

static const struct rk_gmac_ops rk3308_ops = {
	.set_to_rmii = rk3308_set_to_rmii,
	.set_rmii_speed = rk3308_set_rmii_speed,
};

#define RK3328_GRF_MAC_CON0	0x0900
#define RK3328_GRF_MAC_CON1	0x0904
#define RK3328_GRF_MAC_CON2	0x0908
#define RK3328_GRF_MACPHY_CON1	0xb04

/* RK3328_GRF_MAC_CON0 */
#define RK3328_GMAC_CLK_RX_DL_CFG(val)	HIWORD_UPDATE(val, 0x7F, 7)
#define RK3328_GMAC_CLK_TX_DL_CFG(val)	HIWORD_UPDATE(val, 0x7F, 0)

/* RK3328_GRF_MAC_CON1 */
#define RK3328_GMAC_PHY_INTF_SEL_RGMII	\
		(GRF_BIT(4) | GRF_CLR_BIT(5) | GRF_CLR_BIT(6))
#define RK3328_GMAC_PHY_INTF_SEL_RMII	\
		(GRF_CLR_BIT(4) | GRF_CLR_BIT(5) | GRF_BIT(6))
#define RK3328_GMAC_FLOW_CTRL		GRF_BIT(3)
#define RK3328_GMAC_FLOW_CTRL_CLR	GRF_CLR_BIT(3)
#define RK3328_GMAC_SPEED_10M		GRF_CLR_BIT(2)
#define RK3328_GMAC_SPEED_100M		GRF_BIT(2)
#define RK3328_GMAC_RMII_CLK_25M	GRF_BIT(7)
#define RK3328_GMAC_RMII_CLK_2_5M	GRF_CLR_BIT(7)
#define RK3328_GMAC_CLK_125M		(GRF_CLR_BIT(11) | GRF_CLR_BIT(12))
#define RK3328_GMAC_CLK_25M		(GRF_BIT(11) | GRF_BIT(12))
#define RK3328_GMAC_CLK_2_5M		(GRF_CLR_BIT(11) | GRF_BIT(12))
#define RK3328_GMAC_RMII_MODE		GRF_BIT(9)
#define RK3328_GMAC_RMII_MODE_CLR	GRF_CLR_BIT(9)
#define RK3328_GMAC_TXCLK_DLY_ENABLE	GRF_BIT(0)
#define RK3328_GMAC_TXCLK_DLY_DISABLE	GRF_CLR_BIT(0)
#define RK3328_GMAC_RXCLK_DLY_ENABLE	GRF_BIT(1)
#define RK3328_GMAC_RXCLK_DLY_DISABLE	GRF_CLR_BIT(0)

/* RK3328_GRF_MACPHY_CON1 */
#define RK3328_MACPHY_RMII_MODE		GRF_BIT(9)

static void rk3328_set_to_rgmii(struct rk_priv_data *bsp_priv,
				int tx_delay, int rx_delay)
{
	struct device *dev = &bsp_priv->pdev->dev;

	if (IS_ERR(bsp_priv->grf)) {
		dev_err(dev, "Missing rockchip,grf property\n");
		return;
	}

	regmap_write(bsp_priv->grf, RK3328_GRF_MAC_CON1,
		     RK3328_GMAC_PHY_INTF_SEL_RGMII |
		     RK3328_GMAC_RMII_MODE_CLR |
		     RK3328_GMAC_RXCLK_DLY_ENABLE |
		     RK3328_GMAC_TXCLK_DLY_ENABLE);

	regmap_write(bsp_priv->grf, RK3328_GRF_MAC_CON0,
		     RK3328_GMAC_CLK_RX_DL_CFG(rx_delay) |
		     RK3328_GMAC_CLK_TX_DL_CFG(tx_delay));
}

static void rk3328_set_to_rmii(struct rk_priv_data *bsp_priv)
{
	struct device *dev = &bsp_priv->pdev->dev;
	unsigned int reg;

	if (IS_ERR(bsp_priv->grf)) {
		dev_err(dev, "Missing rockchip,grf property\n");
		return;
	}

	reg = bsp_priv->integrated_phy ? RK3328_GRF_MAC_CON2 :
		  RK3328_GRF_MAC_CON1;

	regmap_write(bsp_priv->grf, reg,
		     RK3328_GMAC_PHY_INTF_SEL_RMII |
		     RK3328_GMAC_RMII_MODE);
}

static void rk3328_set_rgmii_speed(struct rk_priv_data *bsp_priv, int speed)
{
	struct device *dev = &bsp_priv->pdev->dev;

	if (IS_ERR(bsp_priv->grf)) {
		dev_err(dev, "Missing rockchip,grf property\n");
		return;
	}

	if (speed == 10)
		regmap_write(bsp_priv->grf, RK3328_GRF_MAC_CON1,
			     RK3328_GMAC_CLK_2_5M);
	else if (speed == 100)
		regmap_write(bsp_priv->grf, RK3328_GRF_MAC_CON1,
			     RK3328_GMAC_CLK_25M);
	else if (speed == 1000)
		regmap_write(bsp_priv->grf, RK3328_GRF_MAC_CON1,
			     RK3328_GMAC_CLK_125M);
	else
		dev_err(dev, "unknown speed value for RGMII! speed=%d", speed);
}

static void rk3328_set_rmii_speed(struct rk_priv_data *bsp_priv, int speed)
{
	struct device *dev = &bsp_priv->pdev->dev;
	unsigned int reg;

	if (IS_ERR(bsp_priv->grf)) {
		dev_err(dev, "Missing rockchip,grf property\n");
		return;
	}

	reg = bsp_priv->integrated_phy ? RK3328_GRF_MAC_CON2 :
		  RK3328_GRF_MAC_CON1;

	if (speed == 10)
		regmap_write(bsp_priv->grf, reg,
			     RK3328_GMAC_RMII_CLK_2_5M |
			     RK3328_GMAC_SPEED_10M);
	else if (speed == 100)
		regmap_write(bsp_priv->grf, reg,
			     RK3328_GMAC_RMII_CLK_25M |
			     RK3328_GMAC_SPEED_100M);
	else
		dev_err(dev, "unknown speed value for RMII! speed=%d", speed);
}

static void rk3328_integrated_phy_powerup(struct rk_priv_data *priv)
{
	regmap_write(priv->grf, RK3328_GRF_MACPHY_CON1,
		     RK3328_MACPHY_RMII_MODE);
}

static const struct rk_gmac_ops rk3328_ops = {
	.set_to_rgmii = rk3328_set_to_rgmii,
	.set_to_rmii = rk3328_set_to_rmii,
	.set_rgmii_speed = rk3328_set_rgmii_speed,
	.set_rmii_speed = rk3328_set_rmii_speed,
	.integrated_phy_powerup =  rk3328_integrated_phy_powerup,
};

#define RK3366_GRF_SOC_CON6	0x0418
#define RK3366_GRF_SOC_CON7	0x041c

/* RK3366_GRF_SOC_CON6 */
#define RK3366_GMAC_PHY_INTF_SEL_RGMII	(GRF_BIT(9) | GRF_CLR_BIT(10) | \
					 GRF_CLR_BIT(11))
#define RK3366_GMAC_PHY_INTF_SEL_RMII	(GRF_CLR_BIT(9) | GRF_CLR_BIT(10) | \
					 GRF_BIT(11))
#define RK3366_GMAC_FLOW_CTRL		GRF_BIT(8)
#define RK3366_GMAC_FLOW_CTRL_CLR	GRF_CLR_BIT(8)
#define RK3366_GMAC_SPEED_10M		GRF_CLR_BIT(7)
#define RK3366_GMAC_SPEED_100M		GRF_BIT(7)
#define RK3366_GMAC_RMII_CLK_25M	GRF_BIT(3)
#define RK3366_GMAC_RMII_CLK_2_5M	GRF_CLR_BIT(3)
#define RK3366_GMAC_CLK_125M		(GRF_CLR_BIT(4) | GRF_CLR_BIT(5))
#define RK3366_GMAC_CLK_25M		(GRF_BIT(4) | GRF_BIT(5))
#define RK3366_GMAC_CLK_2_5M		(GRF_CLR_BIT(4) | GRF_BIT(5))
#define RK3366_GMAC_RMII_MODE		GRF_BIT(6)
#define RK3366_GMAC_RMII_MODE_CLR	GRF_CLR_BIT(6)

/* RK3366_GRF_SOC_CON7 */
#define RK3366_GMAC_TXCLK_DLY_ENABLE	GRF_BIT(7)
#define RK3366_GMAC_TXCLK_DLY_DISABLE	GRF_CLR_BIT(7)
#define RK3366_GMAC_RXCLK_DLY_ENABLE	GRF_BIT(15)
#define RK3366_GMAC_RXCLK_DLY_DISABLE	GRF_CLR_BIT(15)
#define RK3366_GMAC_CLK_RX_DL_CFG(val)	HIWORD_UPDATE(val, 0x7F, 8)
#define RK3366_GMAC_CLK_TX_DL_CFG(val)	HIWORD_UPDATE(val, 0x7F, 0)

static void rk3366_set_to_rgmii(struct rk_priv_data *bsp_priv,
				int tx_delay, int rx_delay)
{
	struct device *dev = &bsp_priv->pdev->dev;

	if (IS_ERR(bsp_priv->grf)) {
		dev_err(dev, "%s: Missing rockchip,grf property\n", __func__);
		return;
	}

	regmap_write(bsp_priv->grf, RK3366_GRF_SOC_CON6,
		     RK3366_GMAC_PHY_INTF_SEL_RGMII |
		     RK3366_GMAC_RMII_MODE_CLR);
	regmap_write(bsp_priv->grf, RK3366_GRF_SOC_CON7,
		     DELAY_ENABLE(RK3366, tx_delay, rx_delay) |
		     RK3366_GMAC_CLK_RX_DL_CFG(rx_delay) |
		     RK3366_GMAC_CLK_TX_DL_CFG(tx_delay));
}

static void rk3366_set_to_rmii(struct rk_priv_data *bsp_priv)
{
	struct device *dev = &bsp_priv->pdev->dev;

	if (IS_ERR(bsp_priv->grf)) {
		dev_err(dev, "%s: Missing rockchip,grf property\n", __func__);
		return;
	}

	regmap_write(bsp_priv->grf, RK3366_GRF_SOC_CON6,
		     RK3366_GMAC_PHY_INTF_SEL_RMII | RK3366_GMAC_RMII_MODE);
}

static void rk3366_set_rgmii_speed(struct rk_priv_data *bsp_priv, int speed)
{
	struct device *dev = &bsp_priv->pdev->dev;

	if (IS_ERR(bsp_priv->grf)) {
		dev_err(dev, "%s: Missing rockchip,grf property\n", __func__);
		return;
	}

	if (speed == 10)
		regmap_write(bsp_priv->grf, RK3366_GRF_SOC_CON6,
			     RK3366_GMAC_CLK_2_5M);
	else if (speed == 100)
		regmap_write(bsp_priv->grf, RK3366_GRF_SOC_CON6,
			     RK3366_GMAC_CLK_25M);
	else if (speed == 1000)
		regmap_write(bsp_priv->grf, RK3366_GRF_SOC_CON6,
			     RK3366_GMAC_CLK_125M);
	else
		dev_err(dev, "unknown speed value for RGMII! speed=%d", speed);
}

static void rk3366_set_rmii_speed(struct rk_priv_data *bsp_priv, int speed)
{
	struct device *dev = &bsp_priv->pdev->dev;

	if (IS_ERR(bsp_priv->grf)) {
		dev_err(dev, "%s: Missing rockchip,grf property\n", __func__);
		return;
	}

	if (speed == 10) {
		regmap_write(bsp_priv->grf, RK3366_GRF_SOC_CON6,
			     RK3366_GMAC_RMII_CLK_2_5M |
			     RK3366_GMAC_SPEED_10M);
	} else if (speed == 100) {
		regmap_write(bsp_priv->grf, RK3366_GRF_SOC_CON6,
			     RK3366_GMAC_RMII_CLK_25M |
			     RK3366_GMAC_SPEED_100M);
	} else {
		dev_err(dev, "unknown speed value for RMII! speed=%d", speed);
	}
}

static const struct rk_gmac_ops rk3366_ops = {
	.set_to_rgmii = rk3366_set_to_rgmii,
	.set_to_rmii = rk3366_set_to_rmii,
	.set_rgmii_speed = rk3366_set_rgmii_speed,
	.set_rmii_speed = rk3366_set_rmii_speed,
};

#define RK3368_GRF_SOC_CON15	0x043c
#define RK3368_GRF_SOC_CON16	0x0440

/* RK3368_GRF_SOC_CON15 */
#define RK3368_GMAC_PHY_INTF_SEL_RGMII	(GRF_BIT(9) | GRF_CLR_BIT(10) | \
					 GRF_CLR_BIT(11))
#define RK3368_GMAC_PHY_INTF_SEL_RMII	(GRF_CLR_BIT(9) | GRF_CLR_BIT(10) | \
					 GRF_BIT(11))
#define RK3368_GMAC_FLOW_CTRL		GRF_BIT(8)
#define RK3368_GMAC_FLOW_CTRL_CLR	GRF_CLR_BIT(8)
#define RK3368_GMAC_SPEED_10M		GRF_CLR_BIT(7)
#define RK3368_GMAC_SPEED_100M		GRF_BIT(7)
#define RK3368_GMAC_RMII_CLK_25M	GRF_BIT(3)
#define RK3368_GMAC_RMII_CLK_2_5M	GRF_CLR_BIT(3)
#define RK3368_GMAC_CLK_125M		(GRF_CLR_BIT(4) | GRF_CLR_BIT(5))
#define RK3368_GMAC_CLK_25M		(GRF_BIT(4) | GRF_BIT(5))
#define RK3368_GMAC_CLK_2_5M		(GRF_CLR_BIT(4) | GRF_BIT(5))
#define RK3368_GMAC_RMII_MODE		GRF_BIT(6)
#define RK3368_GMAC_RMII_MODE_CLR	GRF_CLR_BIT(6)

/* RK3368_GRF_SOC_CON16 */
#define RK3368_GMAC_TXCLK_DLY_ENABLE	GRF_BIT(7)
#define RK3368_GMAC_TXCLK_DLY_DISABLE	GRF_CLR_BIT(7)
#define RK3368_GMAC_RXCLK_DLY_ENABLE	GRF_BIT(15)
#define RK3368_GMAC_RXCLK_DLY_DISABLE	GRF_CLR_BIT(15)
#define RK3368_GMAC_CLK_RX_DL_CFG(val)	HIWORD_UPDATE(val, 0x7F, 8)
#define RK3368_GMAC_CLK_TX_DL_CFG(val)	HIWORD_UPDATE(val, 0x7F, 0)

static void rk3368_set_to_rgmii(struct rk_priv_data *bsp_priv,
				int tx_delay, int rx_delay)
{
	struct device *dev = &bsp_priv->pdev->dev;

	if (IS_ERR(bsp_priv->grf)) {
		dev_err(dev, "%s: Missing rockchip,grf property\n", __func__);
		return;
	}

	regmap_write(bsp_priv->grf, RK3368_GRF_SOC_CON15,
		     RK3368_GMAC_PHY_INTF_SEL_RGMII |
		     RK3368_GMAC_RMII_MODE_CLR);
	regmap_write(bsp_priv->grf, RK3368_GRF_SOC_CON16,
		     DELAY_ENABLE(RK3368, tx_delay, rx_delay) |
		     RK3368_GMAC_CLK_RX_DL_CFG(rx_delay) |
		     RK3368_GMAC_CLK_TX_DL_CFG(tx_delay));
}

static void rk3368_set_to_rmii(struct rk_priv_data *bsp_priv)
{
	struct device *dev = &bsp_priv->pdev->dev;

	if (IS_ERR(bsp_priv->grf)) {
		dev_err(dev, "%s: Missing rockchip,grf property\n", __func__);
		return;
	}

	regmap_write(bsp_priv->grf, RK3368_GRF_SOC_CON15,
		     RK3368_GMAC_PHY_INTF_SEL_RMII | RK3368_GMAC_RMII_MODE);
}

static void rk3368_set_rgmii_speed(struct rk_priv_data *bsp_priv, int speed)
{
	struct device *dev = &bsp_priv->pdev->dev;

	if (IS_ERR(bsp_priv->grf)) {
		dev_err(dev, "%s: Missing rockchip,grf property\n", __func__);
		return;
	}

	if (speed == 10)
		regmap_write(bsp_priv->grf, RK3368_GRF_SOC_CON15,
			     RK3368_GMAC_CLK_2_5M);
	else if (speed == 100)
		regmap_write(bsp_priv->grf, RK3368_GRF_SOC_CON15,
			     RK3368_GMAC_CLK_25M);
	else if (speed == 1000)
		regmap_write(bsp_priv->grf, RK3368_GRF_SOC_CON15,
			     RK3368_GMAC_CLK_125M);
	else
		dev_err(dev, "unknown speed value for RGMII! speed=%d", speed);
}

static void rk3368_set_rmii_speed(struct rk_priv_data *bsp_priv, int speed)
{
	struct device *dev = &bsp_priv->pdev->dev;

	if (IS_ERR(bsp_priv->grf)) {
		dev_err(dev, "%s: Missing rockchip,grf property\n", __func__);
		return;
	}

	if (speed == 10) {
		regmap_write(bsp_priv->grf, RK3368_GRF_SOC_CON15,
			     RK3368_GMAC_RMII_CLK_2_5M |
			     RK3368_GMAC_SPEED_10M);
	} else if (speed == 100) {
		regmap_write(bsp_priv->grf, RK3368_GRF_SOC_CON15,
			     RK3368_GMAC_RMII_CLK_25M |
			     RK3368_GMAC_SPEED_100M);
	} else {
		dev_err(dev, "unknown speed value for RMII! speed=%d", speed);
	}
}

static const struct rk_gmac_ops rk3368_ops = {
	.set_to_rgmii = rk3368_set_to_rgmii,
	.set_to_rmii = rk3368_set_to_rmii,
	.set_rgmii_speed = rk3368_set_rgmii_speed,
	.set_rmii_speed = rk3368_set_rmii_speed,
};

#define RK3399_GRF_SOC_CON5	0xc214
#define RK3399_GRF_SOC_CON6	0xc218

/* RK3399_GRF_SOC_CON5 */
#define RK3399_GMAC_PHY_INTF_SEL_RGMII	(GRF_BIT(9) | GRF_CLR_BIT(10) | \
					 GRF_CLR_BIT(11))
#define RK3399_GMAC_PHY_INTF_SEL_RMII	(GRF_CLR_BIT(9) | GRF_CLR_BIT(10) | \
					 GRF_BIT(11))
#define RK3399_GMAC_FLOW_CTRL		GRF_BIT(8)
#define RK3399_GMAC_FLOW_CTRL_CLR	GRF_CLR_BIT(8)
#define RK3399_GMAC_SPEED_10M		GRF_CLR_BIT(7)
#define RK3399_GMAC_SPEED_100M		GRF_BIT(7)
#define RK3399_GMAC_RMII_CLK_25M	GRF_BIT(3)
#define RK3399_GMAC_RMII_CLK_2_5M	GRF_CLR_BIT(3)
#define RK3399_GMAC_CLK_125M		(GRF_CLR_BIT(4) | GRF_CLR_BIT(5))
#define RK3399_GMAC_CLK_25M		(GRF_BIT(4) | GRF_BIT(5))
#define RK3399_GMAC_CLK_2_5M		(GRF_CLR_BIT(4) | GRF_BIT(5))
#define RK3399_GMAC_RMII_MODE		GRF_BIT(6)
#define RK3399_GMAC_RMII_MODE_CLR	GRF_CLR_BIT(6)

/* RK3399_GRF_SOC_CON6 */
#define RK3399_GMAC_TXCLK_DLY_ENABLE	GRF_BIT(7)
#define RK3399_GMAC_TXCLK_DLY_DISABLE	GRF_CLR_BIT(7)
#define RK3399_GMAC_RXCLK_DLY_ENABLE	GRF_BIT(15)
#define RK3399_GMAC_RXCLK_DLY_DISABLE	GRF_CLR_BIT(15)
#define RK3399_GMAC_CLK_RX_DL_CFG(val)	HIWORD_UPDATE(val, 0x7F, 8)
#define RK3399_GMAC_CLK_TX_DL_CFG(val)	HIWORD_UPDATE(val, 0x7F, 0)

static void rk3399_set_to_rgmii(struct rk_priv_data *bsp_priv,
				int tx_delay, int rx_delay)
{
	struct device *dev = &bsp_priv->pdev->dev;

	if (IS_ERR(bsp_priv->grf)) {
		dev_err(dev, "%s: Missing rockchip,grf property\n", __func__);
		return;
	}

	regmap_write(bsp_priv->grf, RK3399_GRF_SOC_CON5,
		     RK3399_GMAC_PHY_INTF_SEL_RGMII |
		     RK3399_GMAC_RMII_MODE_CLR);
	regmap_write(bsp_priv->grf, RK3399_GRF_SOC_CON6,
		     DELAY_ENABLE(RK3399, tx_delay, rx_delay) |
		     RK3399_GMAC_CLK_RX_DL_CFG(rx_delay) |
		     RK3399_GMAC_CLK_TX_DL_CFG(tx_delay));
}

static void rk3399_set_to_rmii(struct rk_priv_data *bsp_priv)
{
	struct device *dev = &bsp_priv->pdev->dev;

	if (IS_ERR(bsp_priv->grf)) {
		dev_err(dev, "%s: Missing rockchip,grf property\n", __func__);
		return;
	}

	regmap_write(bsp_priv->grf, RK3399_GRF_SOC_CON5,
		     RK3399_GMAC_PHY_INTF_SEL_RMII | RK3399_GMAC_RMII_MODE);
}

static void rk3399_set_rgmii_speed(struct rk_priv_data *bsp_priv, int speed)
{
	struct device *dev = &bsp_priv->pdev->dev;

	if (IS_ERR(bsp_priv->grf)) {
		dev_err(dev, "%s: Missing rockchip,grf property\n", __func__);
		return;
	}

	if (speed == 10)
		regmap_write(bsp_priv->grf, RK3399_GRF_SOC_CON5,
			     RK3399_GMAC_CLK_2_5M);
	else if (speed == 100)
		regmap_write(bsp_priv->grf, RK3399_GRF_SOC_CON5,
			     RK3399_GMAC_CLK_25M);
	else if (speed == 1000)
		regmap_write(bsp_priv->grf, RK3399_GRF_SOC_CON5,
			     RK3399_GMAC_CLK_125M);
	else
		dev_err(dev, "unknown speed value for RGMII! speed=%d", speed);
}

static void rk3399_set_rmii_speed(struct rk_priv_data *bsp_priv, int speed)
{
	struct device *dev = &bsp_priv->pdev->dev;

	if (IS_ERR(bsp_priv->grf)) {
		dev_err(dev, "%s: Missing rockchip,grf property\n", __func__);
		return;
	}

	if (speed == 10) {
		regmap_write(bsp_priv->grf, RK3399_GRF_SOC_CON5,
			     RK3399_GMAC_RMII_CLK_2_5M |
			     RK3399_GMAC_SPEED_10M);
	} else if (speed == 100) {
		regmap_write(bsp_priv->grf, RK3399_GRF_SOC_CON5,
			     RK3399_GMAC_RMII_CLK_25M |
			     RK3399_GMAC_SPEED_100M);
	} else {
		dev_err(dev, "unknown speed value for RMII! speed=%d", speed);
	}
}

static const struct rk_gmac_ops rk3399_ops = {
	.set_to_rgmii = rk3399_set_to_rgmii,
	.set_to_rmii = rk3399_set_to_rmii,
	.set_rgmii_speed = rk3399_set_rgmii_speed,
	.set_rmii_speed = rk3399_set_rmii_speed,
};

#define RK3568_GRF_GMAC0_CON0		0x0380
#define RK3568_GRF_GMAC0_CON1		0x0384
#define RK3568_GRF_GMAC1_CON0		0x0388
#define RK3568_GRF_GMAC1_CON1		0x038c

/* RK3568_GRF_GMAC0_CON1 && RK3568_GRF_GMAC1_CON1 */
#define RK3568_GMAC_PHY_INTF_SEL_RGMII	\
		(GRF_BIT(4) | GRF_CLR_BIT(5) | GRF_CLR_BIT(6))
#define RK3568_GMAC_PHY_INTF_SEL_RMII	\
		(GRF_CLR_BIT(4) | GRF_CLR_BIT(5) | GRF_BIT(6))
#define RK3568_GMAC_FLOW_CTRL			GRF_BIT(3)
#define RK3568_GMAC_FLOW_CTRL_CLR		GRF_CLR_BIT(3)
#define RK3568_GMAC_RXCLK_DLY_ENABLE		GRF_BIT(1)
#define RK3568_GMAC_RXCLK_DLY_DISABLE		GRF_CLR_BIT(1)
#define RK3568_GMAC_TXCLK_DLY_ENABLE		GRF_BIT(0)
#define RK3568_GMAC_TXCLK_DLY_DISABLE		GRF_CLR_BIT(0)

/* RK3568_GRF_GMAC0_CON0 && RK3568_GRF_GMAC1_CON0 */
#define RK3568_GMAC_CLK_RX_DL_CFG(val)	HIWORD_UPDATE(val, 0x7F, 8)
#define RK3568_GMAC_CLK_TX_DL_CFG(val)	HIWORD_UPDATE(val, 0x7F, 0)

static void rk3568_set_to_rgmii(struct rk_priv_data *bsp_priv,
				int tx_delay, int rx_delay)
{
	struct device *dev = &bsp_priv->pdev->dev;
	u32 con0, con1;

	if (IS_ERR(bsp_priv->grf)) {
		dev_err(dev, "Missing rockchip,grf property\n");
		return;
	}

	con0 = (bsp_priv->id == 1) ? RK3568_GRF_GMAC1_CON0 :
				     RK3568_GRF_GMAC0_CON0;
	con1 = (bsp_priv->id == 1) ? RK3568_GRF_GMAC1_CON1 :
				     RK3568_GRF_GMAC0_CON1;

	regmap_write(bsp_priv->grf, con0,
		     RK3568_GMAC_CLK_RX_DL_CFG(rx_delay) |
		     RK3568_GMAC_CLK_TX_DL_CFG(tx_delay));

	regmap_write(bsp_priv->grf, con1,
		     RK3568_GMAC_PHY_INTF_SEL_RGMII |
		     RK3568_GMAC_RXCLK_DLY_ENABLE |
		     RK3568_GMAC_TXCLK_DLY_ENABLE);
}

static void rk3568_set_to_rmii(struct rk_priv_data *bsp_priv)
{
	struct device *dev = &bsp_priv->pdev->dev;
	u32 con1;

	if (IS_ERR(bsp_priv->grf)) {
		dev_err(dev, "%s: Missing rockchip,grf property\n", __func__);
		return;
	}

	con1 = (bsp_priv->id == 1) ? RK3568_GRF_GMAC1_CON1 :
				     RK3568_GRF_GMAC0_CON1;
	regmap_write(bsp_priv->grf, con1, RK3568_GMAC_PHY_INTF_SEL_RMII);
}

static void rk3568_set_gmac_speed(struct rk_priv_data *bsp_priv, int speed)
{
	struct clk *clk_mac_speed = bsp_priv->clks[RK_CLK_MAC_SPEED].clk;
	struct device *dev = &bsp_priv->pdev->dev;
	unsigned long rate;
	int ret;

	switch (speed) {
	case 10:
		rate = 2500000;
		break;
	case 100:
		rate = 25000000;
		break;
	case 1000:
		rate = 125000000;
		break;
	default:
		dev_err(dev, "unknown speed value for GMAC speed=%d", speed);
		return;
	}

	ret = clk_set_rate(clk_mac_speed, rate);
	if (ret)
		dev_err(dev, "%s: set clk_mac_speed rate %ld failed %d\n",
			__func__, rate, ret);
}

static const struct rk_gmac_ops rk3568_ops = {
	.set_to_rgmii = rk3568_set_to_rgmii,
	.set_to_rmii = rk3568_set_to_rmii,
	.set_rgmii_speed = rk3568_set_gmac_speed,
	.set_rmii_speed = rk3568_set_gmac_speed,
	.regs_valid = true,
	.regs = {
		0xfe2a0000, /* gmac0 */
		0xfe010000, /* gmac1 */
		0x0, /* sentinel */
	},
};

/* sys_grf */
#define RK3588_GRF_GMAC_CON7			0X031c
#define RK3588_GRF_GMAC_CON8			0X0320
#define RK3588_GRF_GMAC_CON9			0X0324

#define RK3588_GMAC_RXCLK_DLY_ENABLE(id)	GRF_BIT(2 * (id) + 3)
#define RK3588_GMAC_RXCLK_DLY_DISABLE(id)	GRF_CLR_BIT(2 * (id) + 3)
#define RK3588_GMAC_TXCLK_DLY_ENABLE(id)	GRF_BIT(2 * (id) + 2)
#define RK3588_GMAC_TXCLK_DLY_DISABLE(id)	GRF_CLR_BIT(2 * (id) + 2)

#define RK3588_GMAC_CLK_RX_DL_CFG(val)		HIWORD_UPDATE(val, 0xFF, 8)
#define RK3588_GMAC_CLK_TX_DL_CFG(val)		HIWORD_UPDATE(val, 0xFF, 0)

/* php_grf */
#define RK3588_GRF_GMAC_CON0			0X0008
#define RK3588_GRF_CLK_CON1			0X0070

#define RK3588_GMAC_PHY_INTF_SEL_RGMII(id)	\
	(GRF_BIT(3 + (id) * 6) | GRF_CLR_BIT(4 + (id) * 6) | GRF_CLR_BIT(5 + (id) * 6))
#define RK3588_GMAC_PHY_INTF_SEL_RMII(id)	\
	(GRF_CLR_BIT(3 + (id) * 6) | GRF_CLR_BIT(4 + (id) * 6) | GRF_BIT(5 + (id) * 6))

#define RK3588_GMAC_CLK_RMII_MODE(id)		GRF_BIT(5 * (id))
#define RK3588_GMAC_CLK_RGMII_MODE(id)		GRF_CLR_BIT(5 * (id))

#define RK3588_GMAC_CLK_SELET_CRU(id)		GRF_BIT(5 * (id) + 4)
#define RK3588_GMAC_CLK_SELET_IO(id)		GRF_CLR_BIT(5 * (id) + 4)

#define RK3588_GMA_CLK_RMII_DIV2(id)		GRF_BIT(5 * (id) + 2)
#define RK3588_GMA_CLK_RMII_DIV20(id)		GRF_CLR_BIT(5 * (id) + 2)

#define RK3588_GMAC_CLK_RGMII_DIV1(id)		\
			(GRF_CLR_BIT(5 * (id) + 2) | GRF_CLR_BIT(5 * (id) + 3))
#define RK3588_GMAC_CLK_RGMII_DIV5(id)		\
			(GRF_BIT(5 * (id) + 2) | GRF_BIT(5 * (id) + 3))
#define RK3588_GMAC_CLK_RGMII_DIV50(id)		\
			(GRF_CLR_BIT(5 * (id) + 2) | GRF_BIT(5 * (id) + 3))

#define RK3588_GMAC_CLK_RMII_GATE(id)		GRF_BIT(5 * (id) + 1)
#define RK3588_GMAC_CLK_RMII_NOGATE(id)		GRF_CLR_BIT(5 * (id) + 1)

static void rk3588_set_to_rgmii(struct rk_priv_data *bsp_priv,
				int tx_delay, int rx_delay)
{
	struct device *dev = &bsp_priv->pdev->dev;
	u32 offset_con, id = bsp_priv->id;

	if (IS_ERR(bsp_priv->grf) || IS_ERR(bsp_priv->php_grf)) {
		dev_err(dev, "Missing rockchip,grf or rockchip,php_grf property\n");
		return;
	}

	offset_con = bsp_priv->id == 1 ? RK3588_GRF_GMAC_CON9 :
					 RK3588_GRF_GMAC_CON8;

	regmap_write(bsp_priv->php_grf, RK3588_GRF_GMAC_CON0,
		     RK3588_GMAC_PHY_INTF_SEL_RGMII(id));

	regmap_write(bsp_priv->php_grf, RK3588_GRF_CLK_CON1,
		     RK3588_GMAC_CLK_RGMII_MODE(id));

	regmap_write(bsp_priv->grf, RK3588_GRF_GMAC_CON7,
		     RK3588_GMAC_RXCLK_DLY_ENABLE(id) |
		     RK3588_GMAC_TXCLK_DLY_ENABLE(id));

	regmap_write(bsp_priv->grf, offset_con,
		     RK3588_GMAC_CLK_RX_DL_CFG(rx_delay) |
		     RK3588_GMAC_CLK_TX_DL_CFG(tx_delay));
}

static void rk3588_set_to_rmii(struct rk_priv_data *bsp_priv)
{
	struct device *dev = &bsp_priv->pdev->dev;

	if (IS_ERR(bsp_priv->php_grf)) {
		dev_err(dev, "%s: Missing rockchip,php_grf property\n", __func__);
		return;
	}

	regmap_write(bsp_priv->php_grf, RK3588_GRF_GMAC_CON0,
		     RK3588_GMAC_PHY_INTF_SEL_RMII(bsp_priv->id));

	regmap_write(bsp_priv->php_grf, RK3588_GRF_CLK_CON1,
		     RK3588_GMAC_CLK_RMII_MODE(bsp_priv->id));
}

static void rk3588_set_gmac_speed(struct rk_priv_data *bsp_priv, int speed)
{
	struct device *dev = &bsp_priv->pdev->dev;
	unsigned int val = 0, id = bsp_priv->id;

	switch (speed) {
	case 10:
		if (bsp_priv->phy_iface == PHY_INTERFACE_MODE_RMII)
			val = RK3588_GMA_CLK_RMII_DIV20(id);
		else
			val = RK3588_GMAC_CLK_RGMII_DIV50(id);
		break;
	case 100:
		if (bsp_priv->phy_iface == PHY_INTERFACE_MODE_RMII)
			val = RK3588_GMA_CLK_RMII_DIV2(id);
		else
			val = RK3588_GMAC_CLK_RGMII_DIV5(id);
		break;
	case 1000:
		if (bsp_priv->phy_iface != PHY_INTERFACE_MODE_RMII)
			val = RK3588_GMAC_CLK_RGMII_DIV1(id);
		else
			goto err;
		break;
	default:
		goto err;
	}

	regmap_write(bsp_priv->php_grf, RK3588_GRF_CLK_CON1, val);

	return;
err:
	dev_err(dev, "unknown speed value for GMAC speed=%d", speed);
}

static void rk3588_set_clock_selection(struct rk_priv_data *bsp_priv, bool input,
				       bool enable)
{
	unsigned int val = input ? RK3588_GMAC_CLK_SELET_IO(bsp_priv->id) :
				   RK3588_GMAC_CLK_SELET_CRU(bsp_priv->id);

	val |= enable ? RK3588_GMAC_CLK_RMII_NOGATE(bsp_priv->id) :
			RK3588_GMAC_CLK_RMII_GATE(bsp_priv->id);

	regmap_write(bsp_priv->php_grf, RK3588_GRF_CLK_CON1, val);
}

static const struct rk_gmac_ops rk3588_ops = {
	.set_to_rgmii = rk3588_set_to_rgmii,
	.set_to_rmii = rk3588_set_to_rmii,
	.set_rgmii_speed = rk3588_set_gmac_speed,
	.set_rmii_speed = rk3588_set_gmac_speed,
	.set_clock_selection = rk3588_set_clock_selection,
	.regs_valid = true,
	.regs = {
		0xfe1b0000, /* gmac0 */
		0xfe1c0000, /* gmac1 */
		0x0, /* sentinel */
	},
};

#define RV1108_GRF_GMAC_CON0		0X0900

/* RV1108_GRF_GMAC_CON0 */
#define RV1108_GMAC_PHY_INTF_SEL_RMII	(GRF_CLR_BIT(4) | GRF_CLR_BIT(5) | \
					GRF_BIT(6))
#define RV1108_GMAC_FLOW_CTRL		GRF_BIT(3)
#define RV1108_GMAC_FLOW_CTRL_CLR	GRF_CLR_BIT(3)
#define RV1108_GMAC_SPEED_10M		GRF_CLR_BIT(2)
#define RV1108_GMAC_SPEED_100M		GRF_BIT(2)
#define RV1108_GMAC_RMII_CLK_25M	GRF_BIT(7)
#define RV1108_GMAC_RMII_CLK_2_5M	GRF_CLR_BIT(7)

static void rv1108_set_to_rmii(struct rk_priv_data *bsp_priv)
{
	struct device *dev = &bsp_priv->pdev->dev;

	if (IS_ERR(bsp_priv->grf)) {
		dev_err(dev, "%s: Missing rockchip,grf property\n", __func__);
		return;
	}

	regmap_write(bsp_priv->grf, RV1108_GRF_GMAC_CON0,
		     RV1108_GMAC_PHY_INTF_SEL_RMII);
}

static void rv1108_set_rmii_speed(struct rk_priv_data *bsp_priv, int speed)
{
	struct device *dev = &bsp_priv->pdev->dev;

	if (IS_ERR(bsp_priv->grf)) {
		dev_err(dev, "%s: Missing rockchip,grf property\n", __func__);
		return;
	}

	if (speed == 10) {
		regmap_write(bsp_priv->grf, RV1108_GRF_GMAC_CON0,
			     RV1108_GMAC_RMII_CLK_2_5M |
			     RV1108_GMAC_SPEED_10M);
	} else if (speed == 100) {
		regmap_write(bsp_priv->grf, RV1108_GRF_GMAC_CON0,
			     RV1108_GMAC_RMII_CLK_25M |
			     RV1108_GMAC_SPEED_100M);
	} else {
		dev_err(dev, "unknown speed value for RMII! speed=%d", speed);
	}
}

static const struct rk_gmac_ops rv1108_ops = {
	.set_to_rmii = rv1108_set_to_rmii,
	.set_rmii_speed = rv1108_set_rmii_speed,
};

#define RV1126_GRF_GMAC_CON0		0X0070
#define RV1126_GRF_GMAC_CON1		0X0074
#define RV1126_GRF_GMAC_CON2		0X0078

/* RV1126_GRF_GMAC_CON0 */
#define RV1126_GMAC_PHY_INTF_SEL_RGMII	\
		(GRF_BIT(4) | GRF_CLR_BIT(5) | GRF_CLR_BIT(6))
#define RV1126_GMAC_PHY_INTF_SEL_RMII	\
		(GRF_CLR_BIT(4) | GRF_CLR_BIT(5) | GRF_BIT(6))
#define RV1126_GMAC_FLOW_CTRL			GRF_BIT(7)
#define RV1126_GMAC_FLOW_CTRL_CLR		GRF_CLR_BIT(7)
#define RV1126_GMAC_M0_RXCLK_DLY_ENABLE		GRF_BIT(1)
#define RV1126_GMAC_M0_RXCLK_DLY_DISABLE	GRF_CLR_BIT(1)
#define RV1126_GMAC_M0_TXCLK_DLY_ENABLE		GRF_BIT(0)
#define RV1126_GMAC_M0_TXCLK_DLY_DISABLE	GRF_CLR_BIT(0)
#define RV1126_GMAC_M1_RXCLK_DLY_ENABLE		GRF_BIT(3)
#define RV1126_GMAC_M1_RXCLK_DLY_DISABLE	GRF_CLR_BIT(3)
#define RV1126_GMAC_M1_TXCLK_DLY_ENABLE		GRF_BIT(2)
#define RV1126_GMAC_M1_TXCLK_DLY_DISABLE	GRF_CLR_BIT(2)

/* RV1126_GRF_GMAC_CON1 */
#define RV1126_GMAC_M0_CLK_RX_DL_CFG(val)	HIWORD_UPDATE(val, 0x7F, 8)
#define RV1126_GMAC_M0_CLK_TX_DL_CFG(val)	HIWORD_UPDATE(val, 0x7F, 0)
/* RV1126_GRF_GMAC_CON2 */
#define RV1126_GMAC_M1_CLK_RX_DL_CFG(val)	HIWORD_UPDATE(val, 0x7F, 8)
#define RV1126_GMAC_M1_CLK_TX_DL_CFG(val)	HIWORD_UPDATE(val, 0x7F, 0)

static void rv1126_set_to_rgmii(struct rk_priv_data *bsp_priv,
				int tx_delay, int rx_delay)
{
	struct device *dev = &bsp_priv->pdev->dev;

	if (IS_ERR(bsp_priv->grf)) {
		dev_err(dev, "Missing rockchip,grf property\n");
		return;
	}

	regmap_write(bsp_priv->grf, RV1126_GRF_GMAC_CON0,
		     RV1126_GMAC_PHY_INTF_SEL_RGMII |
		     RV1126_GMAC_M0_RXCLK_DLY_ENABLE |
		     RV1126_GMAC_M0_TXCLK_DLY_ENABLE |
		     RV1126_GMAC_M1_RXCLK_DLY_ENABLE |
		     RV1126_GMAC_M1_TXCLK_DLY_ENABLE);

	regmap_write(bsp_priv->grf, RV1126_GRF_GMAC_CON1,
		     RV1126_GMAC_M0_CLK_RX_DL_CFG(rx_delay) |
		     RV1126_GMAC_M0_CLK_TX_DL_CFG(tx_delay));

	regmap_write(bsp_priv->grf, RV1126_GRF_GMAC_CON2,
		     RV1126_GMAC_M1_CLK_RX_DL_CFG(rx_delay) |
		     RV1126_GMAC_M1_CLK_TX_DL_CFG(tx_delay));
}

static void rv1126_set_to_rmii(struct rk_priv_data *bsp_priv)
{
	struct device *dev = &bsp_priv->pdev->dev;

	if (IS_ERR(bsp_priv->grf)) {
		dev_err(dev, "%s: Missing rockchip,grf property\n", __func__);
		return;
	}

	regmap_write(bsp_priv->grf, RV1126_GRF_GMAC_CON0,
		     RV1126_GMAC_PHY_INTF_SEL_RMII);
}

static void rv1126_set_rgmii_speed(struct rk_priv_data *bsp_priv, int speed)
{
	struct clk *clk_mac_speed = bsp_priv->clks[RK_CLK_MAC_SPEED].clk;
	struct device *dev = &bsp_priv->pdev->dev;
	unsigned long rate;
	int ret;

	switch (speed) {
	case 10:
		rate = 2500000;
		break;
	case 100:
		rate = 25000000;
		break;
	case 1000:
		rate = 125000000;
		break;
	default:
		dev_err(dev, "unknown speed value for RGMII speed=%d", speed);
		return;
	}

	ret = clk_set_rate(clk_mac_speed, rate);
	if (ret)
		dev_err(dev, "%s: set clk_mac_speed rate %ld failed %d\n",
			__func__, rate, ret);
}

static void rv1126_set_rmii_speed(struct rk_priv_data *bsp_priv, int speed)
{
	struct clk *clk_mac_speed = bsp_priv->clks[RK_CLK_MAC_SPEED].clk;
	struct device *dev = &bsp_priv->pdev->dev;
	unsigned long rate;
	int ret;

	switch (speed) {
	case 10:
		rate = 2500000;
		break;
	case 100:
		rate = 25000000;
		break;
	default:
		dev_err(dev, "unknown speed value for RGMII speed=%d", speed);
		return;
	}

	ret = clk_set_rate(clk_mac_speed, rate);
	if (ret)
		dev_err(dev, "%s: set clk_mac_speed rate %ld failed %d\n",
			__func__, rate, ret);
}

static const struct rk_gmac_ops rv1126_ops = {
	.set_to_rgmii = rv1126_set_to_rgmii,
	.set_to_rmii = rv1126_set_to_rmii,
	.set_rgmii_speed = rv1126_set_rgmii_speed,
	.set_rmii_speed = rv1126_set_rmii_speed,
};

#define RK_GRF_MACPHY_CON0		0xb00
#define RK_GRF_MACPHY_CON1		0xb04
#define RK_GRF_MACPHY_CON2		0xb08
#define RK_GRF_MACPHY_CON3		0xb0c

#define RK_MACPHY_ENABLE		GRF_BIT(0)
#define RK_MACPHY_DISABLE		GRF_CLR_BIT(0)
#define RK_MACPHY_CFG_CLK_50M		GRF_BIT(14)
#define RK_GMAC2PHY_RMII_MODE		(GRF_BIT(6) | GRF_CLR_BIT(7))
#define RK_GRF_CON2_MACPHY_ID		HIWORD_UPDATE(0x1234, 0xffff, 0)
#define RK_GRF_CON3_MACPHY_ID		HIWORD_UPDATE(0x35, 0x3f, 0)

static void rk_gmac_integrated_phy_powerup(struct rk_priv_data *priv)
{
	if (priv->ops->integrated_phy_powerup)
		priv->ops->integrated_phy_powerup(priv);

	regmap_write(priv->grf, RK_GRF_MACPHY_CON0, RK_MACPHY_CFG_CLK_50M);
	regmap_write(priv->grf, RK_GRF_MACPHY_CON0, RK_GMAC2PHY_RMII_MODE);

	regmap_write(priv->grf, RK_GRF_MACPHY_CON2, RK_GRF_CON2_MACPHY_ID);
	regmap_write(priv->grf, RK_GRF_MACPHY_CON3, RK_GRF_CON3_MACPHY_ID);

	if (priv->phy_reset) {
		/* PHY needs to be disabled before trying to reset it */
		regmap_write(priv->grf, RK_GRF_MACPHY_CON0, RK_MACPHY_DISABLE);
		if (priv->phy_reset)
			reset_control_assert(priv->phy_reset);
		usleep_range(10, 20);
		if (priv->phy_reset)
			reset_control_deassert(priv->phy_reset);
		usleep_range(10, 20);
		regmap_write(priv->grf, RK_GRF_MACPHY_CON0, RK_MACPHY_ENABLE);
		msleep(30);
	}
}

static void rk_gmac_integrated_phy_powerdown(struct rk_priv_data *priv)
{
	regmap_write(priv->grf, RK_GRF_MACPHY_CON0, RK_MACPHY_DISABLE);
	if (priv->phy_reset)
		reset_control_assert(priv->phy_reset);
}

static int rk_gmac_clk_init(struct plat_stmmacenet_data *plat)
{
	struct rk_priv_data *bsp_priv = plat->bsp_priv;
	struct device *dev = &bsp_priv->pdev->dev;
	int phy_iface = bsp_priv->phy_iface;
	int i, j, ret;

	bsp_priv->clk_enabled = false;

	bsp_priv->num_clks = ARRAY_SIZE(rk_clocks);
	if (phy_iface == PHY_INTERFACE_MODE_RMII)
		bsp_priv->num_clks += ARRAY_SIZE(rk_rmii_clocks);
<<<<<<< HEAD

	bsp_priv->clks = devm_kcalloc(dev, bsp_priv->num_clks,
				      sizeof(*bsp_priv->clks), GFP_KERNEL);
	if (!bsp_priv->clks)
		return -ENOMEM;

	for (i = 0; i < ARRAY_SIZE(rk_clocks); i++)
		bsp_priv->clks[i].id = rk_clocks[i];

=======

	bsp_priv->clks = devm_kcalloc(dev, bsp_priv->num_clks,
				      sizeof(*bsp_priv->clks), GFP_KERNEL);
	if (!bsp_priv->clks)
		return -ENOMEM;

	for (i = 0; i < ARRAY_SIZE(rk_clocks); i++)
		bsp_priv->clks[i].id = rk_clocks[i];

>>>>>>> 98817289
	if (phy_iface == PHY_INTERFACE_MODE_RMII) {
		for (j = 0; j < ARRAY_SIZE(rk_rmii_clocks); j++)
			bsp_priv->clks[i++].id = rk_rmii_clocks[j];
	}

	ret = devm_clk_bulk_get_optional(dev, bsp_priv->num_clks,
					 bsp_priv->clks);
	if (ret)
		return dev_err_probe(dev, ret, "Failed to get clocks\n");

	/* "stmmaceth" will be enabled by the core */
	bsp_priv->clk_mac = devm_clk_get(dev, "stmmaceth");
	ret = PTR_ERR_OR_ZERO(bsp_priv->clk_mac);
	if (ret)
		return dev_err_probe(dev, ret, "Cannot get stmmaceth clock\n");

	if (bsp_priv->clock_input) {
		dev_info(dev, "clock input from PHY\n");
	} else if (phy_iface == PHY_INTERFACE_MODE_RMII) {
		clk_set_rate(bsp_priv->clk_mac, 50000000);
	}

	if (plat->phy_node && bsp_priv->integrated_phy) {
		bsp_priv->clk_phy = of_clk_get(plat->phy_node, 0);
		ret = PTR_ERR_OR_ZERO(bsp_priv->clk_phy);
		if (ret)
			return dev_err_probe(dev, ret, "Cannot get PHY clock\n");
		clk_set_rate(bsp_priv->clk_phy, 50000000);
	}

	return 0;
}

static int gmac_clk_enable(struct rk_priv_data *bsp_priv, bool enable)
{
	int ret;

	if (enable) {
		if (!bsp_priv->clk_enabled) {
			ret = clk_bulk_prepare_enable(bsp_priv->num_clks,
						      bsp_priv->clks);
			if (ret)
				return ret;

			ret = clk_prepare_enable(bsp_priv->clk_phy);
			if (ret)
				return ret;

			if (bsp_priv->ops && bsp_priv->ops->set_clock_selection)
				bsp_priv->ops->set_clock_selection(bsp_priv,
					       bsp_priv->clock_input, true);

			mdelay(5);
			bsp_priv->clk_enabled = true;
		}
	} else {
		if (bsp_priv->clk_enabled) {
			clk_bulk_disable_unprepare(bsp_priv->num_clks,
						   bsp_priv->clks);
			clk_disable_unprepare(bsp_priv->clk_phy);

			if (bsp_priv->ops && bsp_priv->ops->set_clock_selection)
				bsp_priv->ops->set_clock_selection(bsp_priv,
					      bsp_priv->clock_input, false);

			bsp_priv->clk_enabled = false;
		}
	}

	return 0;
}

static int phy_power_on(struct rk_priv_data *bsp_priv, bool enable)
{
	struct regulator *ldo = bsp_priv->regulator;
	int ret;
	struct device *dev = &bsp_priv->pdev->dev;

	if (enable) {
		ret = regulator_enable(ldo);
		if (ret)
			dev_err(dev, "fail to enable phy-supply\n");
	} else {
		ret = regulator_disable(ldo);
		if (ret)
			dev_err(dev, "fail to disable phy-supply\n");
	}

	return 0;
}

static struct rk_priv_data *rk_gmac_setup(struct platform_device *pdev,
					  struct plat_stmmacenet_data *plat,
					  const struct rk_gmac_ops *ops)
{
	struct rk_priv_data *bsp_priv;
	struct device *dev = &pdev->dev;
	struct resource *res;
	int ret;
	const char *strings = NULL;
	int value;

	bsp_priv = devm_kzalloc(dev, sizeof(*bsp_priv), GFP_KERNEL);
	if (!bsp_priv)
		return ERR_PTR(-ENOMEM);

	of_get_phy_mode(dev->of_node, &bsp_priv->phy_iface);
	bsp_priv->ops = ops;

	/* Some SoCs have multiple MAC controllers, which need
	 * to be distinguished.
	 */
	res = platform_get_resource(pdev, IORESOURCE_MEM, 0);
	if (res && ops->regs_valid) {
		int i = 0;

		while (ops->regs[i]) {
			if (ops->regs[i] == res->start) {
				bsp_priv->id = i;
				break;
			}
			i++;
		}
	}

	bsp_priv->regulator = devm_regulator_get(dev, "phy");
	if (IS_ERR(bsp_priv->regulator)) {
		ret = PTR_ERR(bsp_priv->regulator);
		dev_err_probe(dev, ret, "failed to get phy regulator\n");
		return ERR_PTR(ret);
	}

	ret = of_property_read_string(dev->of_node, "clock_in_out", &strings);
	if (ret) {
		dev_err(dev, "Can not read property: clock_in_out.\n");
		bsp_priv->clock_input = true;
	} else {
		dev_info(dev, "clock input or output? (%s).\n",
			 strings);
		if (!strcmp(strings, "input"))
			bsp_priv->clock_input = true;
		else
			bsp_priv->clock_input = false;
	}

	ret = of_property_read_u32(dev->of_node, "tx_delay", &value);
	if (ret) {
		bsp_priv->tx_delay = 0x30;
		dev_err(dev, "Can not read property: tx_delay.");
		dev_err(dev, "set tx_delay to 0x%x\n",
			bsp_priv->tx_delay);
	} else {
		dev_info(dev, "TX delay(0x%x).\n", value);
		bsp_priv->tx_delay = value;
	}

	ret = of_property_read_u32(dev->of_node, "rx_delay", &value);
	if (ret) {
		bsp_priv->rx_delay = 0x10;
		dev_err(dev, "Can not read property: rx_delay.");
		dev_err(dev, "set rx_delay to 0x%x\n",
			bsp_priv->rx_delay);
	} else {
		dev_info(dev, "RX delay(0x%x).\n", value);
		bsp_priv->rx_delay = value;
	}

	bsp_priv->grf = syscon_regmap_lookup_by_phandle(dev->of_node,
							"rockchip,grf");
	bsp_priv->php_grf = syscon_regmap_lookup_by_phandle(dev->of_node,
							    "rockchip,php-grf");

	if (plat->phy_node) {
		bsp_priv->integrated_phy = of_property_read_bool(plat->phy_node,
								 "phy-is-integrated");
		if (bsp_priv->integrated_phy) {
			bsp_priv->phy_reset = of_reset_control_get(plat->phy_node, NULL);
			if (IS_ERR(bsp_priv->phy_reset)) {
				dev_err(&pdev->dev, "No PHY reset control found.\n");
				bsp_priv->phy_reset = NULL;
			}
		}
	}
	dev_info(dev, "integrated PHY? (%s).\n",
		 bsp_priv->integrated_phy ? "yes" : "no");

	bsp_priv->pdev = pdev;

	return bsp_priv;
}

static int rk_gmac_check_ops(struct rk_priv_data *bsp_priv)
{
	switch (bsp_priv->phy_iface) {
	case PHY_INTERFACE_MODE_RGMII:
	case PHY_INTERFACE_MODE_RGMII_ID:
	case PHY_INTERFACE_MODE_RGMII_RXID:
	case PHY_INTERFACE_MODE_RGMII_TXID:
		if (!bsp_priv->ops->set_to_rgmii)
			return -EINVAL;
		break;
	case PHY_INTERFACE_MODE_RMII:
		if (!bsp_priv->ops->set_to_rmii)
			return -EINVAL;
		break;
	default:
		dev_err(&bsp_priv->pdev->dev,
			"unsupported interface %d", bsp_priv->phy_iface);
	}
	return 0;
}

static int rk_gmac_powerup(struct rk_priv_data *bsp_priv)
{
	int ret;
	struct device *dev = &bsp_priv->pdev->dev;

	ret = rk_gmac_check_ops(bsp_priv);
	if (ret)
		return ret;

	ret = gmac_clk_enable(bsp_priv, true);
	if (ret)
		return ret;

	/*rmii or rgmii*/
	switch (bsp_priv->phy_iface) {
	case PHY_INTERFACE_MODE_RGMII:
		dev_info(dev, "init for RGMII\n");
		bsp_priv->ops->set_to_rgmii(bsp_priv, bsp_priv->tx_delay,
					    bsp_priv->rx_delay);
		break;
	case PHY_INTERFACE_MODE_RGMII_ID:
		dev_info(dev, "init for RGMII_ID\n");
		bsp_priv->ops->set_to_rgmii(bsp_priv, 0, 0);
		break;
	case PHY_INTERFACE_MODE_RGMII_RXID:
		dev_info(dev, "init for RGMII_RXID\n");
		bsp_priv->ops->set_to_rgmii(bsp_priv, bsp_priv->tx_delay, 0);
		break;
	case PHY_INTERFACE_MODE_RGMII_TXID:
		dev_info(dev, "init for RGMII_TXID\n");
		bsp_priv->ops->set_to_rgmii(bsp_priv, 0, bsp_priv->rx_delay);
		break;
	case PHY_INTERFACE_MODE_RMII:
		dev_info(dev, "init for RMII\n");
		bsp_priv->ops->set_to_rmii(bsp_priv);
		break;
	default:
		dev_err(dev, "NO interface defined!\n");
	}

	ret = phy_power_on(bsp_priv, true);
	if (ret) {
		gmac_clk_enable(bsp_priv, false);
		return ret;
	}

	pm_runtime_get_sync(dev);

	if (bsp_priv->integrated_phy)
		rk_gmac_integrated_phy_powerup(bsp_priv);

	return 0;
}

static void rk_gmac_powerdown(struct rk_priv_data *gmac)
{
	if (gmac->integrated_phy)
		rk_gmac_integrated_phy_powerdown(gmac);

	pm_runtime_put_sync(&gmac->pdev->dev);

	phy_power_on(gmac, false);
	gmac_clk_enable(gmac, false);
}

static void rk_fix_speed(void *priv, unsigned int speed, unsigned int mode)
{
	struct rk_priv_data *bsp_priv = priv;
	struct device *dev = &bsp_priv->pdev->dev;

	switch (bsp_priv->phy_iface) {
	case PHY_INTERFACE_MODE_RGMII:
	case PHY_INTERFACE_MODE_RGMII_ID:
	case PHY_INTERFACE_MODE_RGMII_RXID:
	case PHY_INTERFACE_MODE_RGMII_TXID:
		if (bsp_priv->ops->set_rgmii_speed)
			bsp_priv->ops->set_rgmii_speed(bsp_priv, speed);
		break;
	case PHY_INTERFACE_MODE_RMII:
		if (bsp_priv->ops->set_rmii_speed)
			bsp_priv->ops->set_rmii_speed(bsp_priv, speed);
		break;
	default:
		dev_err(dev, "unsupported interface %d", bsp_priv->phy_iface);
	}
}

static int rk_gmac_probe(struct platform_device *pdev)
{
	struct plat_stmmacenet_data *plat_dat;
	struct stmmac_resources stmmac_res;
	const struct rk_gmac_ops *data;
	int ret;

	data = of_device_get_match_data(&pdev->dev);
	if (!data) {
		dev_err(&pdev->dev, "no of match data provided\n");
		return -EINVAL;
	}

	ret = stmmac_get_platform_resources(pdev, &stmmac_res);
	if (ret)
		return ret;

	plat_dat = stmmac_probe_config_dt(pdev, stmmac_res.mac);
	if (IS_ERR(plat_dat))
		return PTR_ERR(plat_dat);

	/* If the stmmac is not already selected as gmac4,
	 * then make sure we fallback to gmac.
	 */
	if (!plat_dat->has_gmac4)
		plat_dat->has_gmac = true;
	plat_dat->fix_mac_speed = rk_fix_speed;

	plat_dat->bsp_priv = rk_gmac_setup(pdev, plat_dat, data);
	if (IS_ERR(plat_dat->bsp_priv)) {
		ret = PTR_ERR(plat_dat->bsp_priv);
		goto err_remove_config_dt;
	}

	ret = rk_gmac_clk_init(plat_dat);
	if (ret)
		goto err_remove_config_dt;

	ret = rk_gmac_powerup(plat_dat->bsp_priv);
	if (ret)
		goto err_remove_config_dt;

	ret = stmmac_dvr_probe(&pdev->dev, plat_dat, &stmmac_res);
	if (ret)
		goto err_gmac_powerdown;

	return 0;

err_gmac_powerdown:
	rk_gmac_powerdown(plat_dat->bsp_priv);
err_remove_config_dt:
	stmmac_remove_config_dt(pdev, plat_dat);

	return ret;
}

static void rk_gmac_remove(struct platform_device *pdev)
{
	struct rk_priv_data *bsp_priv = get_stmmac_bsp_priv(&pdev->dev);

	stmmac_dvr_remove(&pdev->dev);

	rk_gmac_powerdown(bsp_priv);
}

#ifdef CONFIG_PM_SLEEP
static int rk_gmac_suspend(struct device *dev)
{
	struct rk_priv_data *bsp_priv = get_stmmac_bsp_priv(dev);
	int ret = stmmac_suspend(dev);

	/* Keep the PHY up if we use Wake-on-Lan. */
	if (!device_may_wakeup(dev)) {
		rk_gmac_powerdown(bsp_priv);
		bsp_priv->suspended = true;
	}

	return ret;
}

static int rk_gmac_resume(struct device *dev)
{
	struct rk_priv_data *bsp_priv = get_stmmac_bsp_priv(dev);

	/* The PHY was up for Wake-on-Lan. */
	if (bsp_priv->suspended) {
		rk_gmac_powerup(bsp_priv);
		bsp_priv->suspended = false;
	}

	return stmmac_resume(dev);
}
#endif /* CONFIG_PM_SLEEP */

static SIMPLE_DEV_PM_OPS(rk_gmac_pm_ops, rk_gmac_suspend, rk_gmac_resume);

static const struct of_device_id rk_gmac_dwmac_match[] = {
	{ .compatible = "rockchip,px30-gmac",	.data = &px30_ops   },
	{ .compatible = "rockchip,rk3128-gmac", .data = &rk3128_ops },
	{ .compatible = "rockchip,rk3228-gmac", .data = &rk3228_ops },
	{ .compatible = "rockchip,rk3288-gmac", .data = &rk3288_ops },
	{ .compatible = "rockchip,rk3308-gmac", .data = &rk3308_ops },
	{ .compatible = "rockchip,rk3328-gmac", .data = &rk3328_ops },
	{ .compatible = "rockchip,rk3366-gmac", .data = &rk3366_ops },
	{ .compatible = "rockchip,rk3368-gmac", .data = &rk3368_ops },
	{ .compatible = "rockchip,rk3399-gmac", .data = &rk3399_ops },
	{ .compatible = "rockchip,rk3568-gmac", .data = &rk3568_ops },
	{ .compatible = "rockchip,rk3588-gmac", .data = &rk3588_ops },
	{ .compatible = "rockchip,rv1108-gmac", .data = &rv1108_ops },
	{ .compatible = "rockchip,rv1126-gmac", .data = &rv1126_ops },
	{ }
};
MODULE_DEVICE_TABLE(of, rk_gmac_dwmac_match);

static struct platform_driver rk_gmac_dwmac_driver = {
	.probe  = rk_gmac_probe,
	.remove_new = rk_gmac_remove,
	.driver = {
		.name           = "rk_gmac-dwmac",
		.pm		= &rk_gmac_pm_ops,
		.of_match_table = rk_gmac_dwmac_match,
	},
};
module_platform_driver(rk_gmac_dwmac_driver);

MODULE_AUTHOR("Chen-Zhi (Roger Chen) <roger.chen@rock-chips.com>");
MODULE_DESCRIPTION("Rockchip RK3288 DWMAC specific glue layer");
MODULE_LICENSE("GPL");<|MERGE_RESOLUTION|>--- conflicted
+++ resolved
@@ -1499,7 +1499,6 @@
 	bsp_priv->num_clks = ARRAY_SIZE(rk_clocks);
 	if (phy_iface == PHY_INTERFACE_MODE_RMII)
 		bsp_priv->num_clks += ARRAY_SIZE(rk_rmii_clocks);
-<<<<<<< HEAD
 
 	bsp_priv->clks = devm_kcalloc(dev, bsp_priv->num_clks,
 				      sizeof(*bsp_priv->clks), GFP_KERNEL);
@@ -1509,17 +1508,6 @@
 	for (i = 0; i < ARRAY_SIZE(rk_clocks); i++)
 		bsp_priv->clks[i].id = rk_clocks[i];
 
-=======
-
-	bsp_priv->clks = devm_kcalloc(dev, bsp_priv->num_clks,
-				      sizeof(*bsp_priv->clks), GFP_KERNEL);
-	if (!bsp_priv->clks)
-		return -ENOMEM;
-
-	for (i = 0; i < ARRAY_SIZE(rk_clocks); i++)
-		bsp_priv->clks[i].id = rk_clocks[i];
-
->>>>>>> 98817289
 	if (phy_iface == PHY_INTERFACE_MODE_RMII) {
 		for (j = 0; j < ARRAY_SIZE(rk_rmii_clocks); j++)
 			bsp_priv->clks[i++].id = rk_rmii_clocks[j];
