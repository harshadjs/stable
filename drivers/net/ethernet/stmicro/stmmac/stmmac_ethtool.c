// SPDX-License-Identifier: GPL-2.0-only
/*******************************************************************************
  STMMAC Ethtool support

  Copyright (C) 2007-2009  STMicroelectronics Ltd


  Author: Giuseppe Cavallaro <peppe.cavallaro@st.com>
*******************************************************************************/

#include <linux/etherdevice.h>
#include <linux/ethtool.h>
#include <linux/interrupt.h>
#include <linux/mii.h>
#include <linux/phylink.h>
#include <linux/net_tstamp.h>
#include <asm/io.h>

#include "stmmac.h"
#include "dwmac_dma.h"
#include "dwxgmac2.h"

#define REG_SPACE_SIZE	0x1060
#define MAC100_ETHTOOL_NAME	"st_mac100"
#define GMAC_ETHTOOL_NAME	"st_gmac"
#define XGMAC_ETHTOOL_NAME	"st_xgmac"

#define ETHTOOL_DMA_OFFSET	55

struct stmmac_stats {
	char stat_string[ETH_GSTRING_LEN];
	int sizeof_stat;
	int stat_offset;
};

#define STMMAC_STAT(m)	\
	{ #m, sizeof_field(struct stmmac_extra_stats, m),	\
	offsetof(struct stmmac_priv, xstats.m)}

static const struct stmmac_stats stmmac_gstrings_stats[] = {
	/* Transmit errors */
	STMMAC_STAT(tx_underflow),
	STMMAC_STAT(tx_carrier),
	STMMAC_STAT(tx_losscarrier),
	STMMAC_STAT(vlan_tag),
	STMMAC_STAT(tx_deferred),
	STMMAC_STAT(tx_vlan),
	STMMAC_STAT(tx_jabber),
	STMMAC_STAT(tx_frame_flushed),
	STMMAC_STAT(tx_payload_error),
	STMMAC_STAT(tx_ip_header_error),
	/* Receive errors */
	STMMAC_STAT(rx_desc),
	STMMAC_STAT(sa_filter_fail),
	STMMAC_STAT(overflow_error),
	STMMAC_STAT(ipc_csum_error),
	STMMAC_STAT(rx_collision),
	STMMAC_STAT(rx_crc_errors),
	STMMAC_STAT(dribbling_bit),
	STMMAC_STAT(rx_length),
	STMMAC_STAT(rx_mii),
	STMMAC_STAT(rx_multicast),
	STMMAC_STAT(rx_gmac_overflow),
	STMMAC_STAT(rx_watchdog),
	STMMAC_STAT(da_rx_filter_fail),
	STMMAC_STAT(sa_rx_filter_fail),
	STMMAC_STAT(rx_missed_cntr),
	STMMAC_STAT(rx_overflow_cntr),
	STMMAC_STAT(rx_vlan),
	STMMAC_STAT(rx_split_hdr_pkt_n),
	/* Tx/Rx IRQ error info */
	STMMAC_STAT(tx_undeflow_irq),
	STMMAC_STAT(tx_process_stopped_irq),
	STMMAC_STAT(tx_jabber_irq),
	STMMAC_STAT(rx_overflow_irq),
	STMMAC_STAT(rx_buf_unav_irq),
	STMMAC_STAT(rx_process_stopped_irq),
	STMMAC_STAT(rx_watchdog_irq),
	STMMAC_STAT(tx_early_irq),
	STMMAC_STAT(fatal_bus_error_irq),
	/* Tx/Rx IRQ Events */
	STMMAC_STAT(rx_early_irq),
	STMMAC_STAT(threshold),
	STMMAC_STAT(tx_pkt_n),
	STMMAC_STAT(rx_pkt_n),
	STMMAC_STAT(normal_irq_n),
	STMMAC_STAT(rx_normal_irq_n),
	STMMAC_STAT(napi_poll),
	STMMAC_STAT(tx_normal_irq_n),
	STMMAC_STAT(tx_clean),
	STMMAC_STAT(tx_set_ic_bit),
	STMMAC_STAT(irq_receive_pmt_irq_n),
	/* MMC info */
	STMMAC_STAT(mmc_tx_irq_n),
	STMMAC_STAT(mmc_rx_irq_n),
	STMMAC_STAT(mmc_rx_csum_offload_irq_n),
	/* EEE */
	STMMAC_STAT(irq_tx_path_in_lpi_mode_n),
	STMMAC_STAT(irq_tx_path_exit_lpi_mode_n),
	STMMAC_STAT(irq_rx_path_in_lpi_mode_n),
	STMMAC_STAT(irq_rx_path_exit_lpi_mode_n),
	STMMAC_STAT(phy_eee_wakeup_error_n),
	/* Extended RDES status */
	STMMAC_STAT(ip_hdr_err),
	STMMAC_STAT(ip_payload_err),
	STMMAC_STAT(ip_csum_bypassed),
	STMMAC_STAT(ipv4_pkt_rcvd),
	STMMAC_STAT(ipv6_pkt_rcvd),
	STMMAC_STAT(no_ptp_rx_msg_type_ext),
	STMMAC_STAT(ptp_rx_msg_type_sync),
	STMMAC_STAT(ptp_rx_msg_type_follow_up),
	STMMAC_STAT(ptp_rx_msg_type_delay_req),
	STMMAC_STAT(ptp_rx_msg_type_delay_resp),
	STMMAC_STAT(ptp_rx_msg_type_pdelay_req),
	STMMAC_STAT(ptp_rx_msg_type_pdelay_resp),
	STMMAC_STAT(ptp_rx_msg_type_pdelay_follow_up),
	STMMAC_STAT(ptp_rx_msg_type_announce),
	STMMAC_STAT(ptp_rx_msg_type_management),
	STMMAC_STAT(ptp_rx_msg_pkt_reserved_type),
	STMMAC_STAT(ptp_frame_type),
	STMMAC_STAT(ptp_ver),
	STMMAC_STAT(timestamp_dropped),
	STMMAC_STAT(av_pkt_rcvd),
	STMMAC_STAT(av_tagged_pkt_rcvd),
	STMMAC_STAT(vlan_tag_priority_val),
	STMMAC_STAT(l3_filter_match),
	STMMAC_STAT(l4_filter_match),
	STMMAC_STAT(l3_l4_filter_no_match),
	/* PCS */
	STMMAC_STAT(irq_pcs_ane_n),
	STMMAC_STAT(irq_pcs_link_n),
	STMMAC_STAT(irq_rgmii_n),
	/* DEBUG */
	STMMAC_STAT(mtl_tx_status_fifo_full),
	STMMAC_STAT(mtl_tx_fifo_not_empty),
	STMMAC_STAT(mmtl_fifo_ctrl),
	STMMAC_STAT(mtl_tx_fifo_read_ctrl_write),
	STMMAC_STAT(mtl_tx_fifo_read_ctrl_wait),
	STMMAC_STAT(mtl_tx_fifo_read_ctrl_read),
	STMMAC_STAT(mtl_tx_fifo_read_ctrl_idle),
	STMMAC_STAT(mac_tx_in_pause),
	STMMAC_STAT(mac_tx_frame_ctrl_xfer),
	STMMAC_STAT(mac_tx_frame_ctrl_idle),
	STMMAC_STAT(mac_tx_frame_ctrl_wait),
	STMMAC_STAT(mac_tx_frame_ctrl_pause),
	STMMAC_STAT(mac_gmii_tx_proto_engine),
	STMMAC_STAT(mtl_rx_fifo_fill_level_full),
	STMMAC_STAT(mtl_rx_fifo_fill_above_thresh),
	STMMAC_STAT(mtl_rx_fifo_fill_below_thresh),
	STMMAC_STAT(mtl_rx_fifo_fill_level_empty),
	STMMAC_STAT(mtl_rx_fifo_read_ctrl_flush),
	STMMAC_STAT(mtl_rx_fifo_read_ctrl_read_data),
	STMMAC_STAT(mtl_rx_fifo_read_ctrl_status),
	STMMAC_STAT(mtl_rx_fifo_read_ctrl_idle),
	STMMAC_STAT(mtl_rx_fifo_ctrl_active),
	STMMAC_STAT(mac_rx_frame_ctrl_fifo),
	STMMAC_STAT(mac_gmii_rx_proto_engine),
	/* TSO */
	STMMAC_STAT(tx_tso_frames),
	STMMAC_STAT(tx_tso_nfrags),
};
#define STMMAC_STATS_LEN ARRAY_SIZE(stmmac_gstrings_stats)

/* HW MAC Management counters (if supported) */
#define STMMAC_MMC_STAT(m)	\
	{ #m, sizeof_field(struct stmmac_counters, m),	\
	offsetof(struct stmmac_priv, mmc.m)}

static const struct stmmac_stats stmmac_mmc[] = {
	STMMAC_MMC_STAT(mmc_tx_octetcount_gb),
	STMMAC_MMC_STAT(mmc_tx_framecount_gb),
	STMMAC_MMC_STAT(mmc_tx_broadcastframe_g),
	STMMAC_MMC_STAT(mmc_tx_multicastframe_g),
	STMMAC_MMC_STAT(mmc_tx_64_octets_gb),
	STMMAC_MMC_STAT(mmc_tx_65_to_127_octets_gb),
	STMMAC_MMC_STAT(mmc_tx_128_to_255_octets_gb),
	STMMAC_MMC_STAT(mmc_tx_256_to_511_octets_gb),
	STMMAC_MMC_STAT(mmc_tx_512_to_1023_octets_gb),
	STMMAC_MMC_STAT(mmc_tx_1024_to_max_octets_gb),
	STMMAC_MMC_STAT(mmc_tx_unicast_gb),
	STMMAC_MMC_STAT(mmc_tx_multicast_gb),
	STMMAC_MMC_STAT(mmc_tx_broadcast_gb),
	STMMAC_MMC_STAT(mmc_tx_underflow_error),
	STMMAC_MMC_STAT(mmc_tx_singlecol_g),
	STMMAC_MMC_STAT(mmc_tx_multicol_g),
	STMMAC_MMC_STAT(mmc_tx_deferred),
	STMMAC_MMC_STAT(mmc_tx_latecol),
	STMMAC_MMC_STAT(mmc_tx_exesscol),
	STMMAC_MMC_STAT(mmc_tx_carrier_error),
	STMMAC_MMC_STAT(mmc_tx_octetcount_g),
	STMMAC_MMC_STAT(mmc_tx_framecount_g),
	STMMAC_MMC_STAT(mmc_tx_excessdef),
	STMMAC_MMC_STAT(mmc_tx_pause_frame),
	STMMAC_MMC_STAT(mmc_tx_vlan_frame_g),
	STMMAC_MMC_STAT(mmc_rx_framecount_gb),
	STMMAC_MMC_STAT(mmc_rx_octetcount_gb),
	STMMAC_MMC_STAT(mmc_rx_octetcount_g),
	STMMAC_MMC_STAT(mmc_rx_broadcastframe_g),
	STMMAC_MMC_STAT(mmc_rx_multicastframe_g),
	STMMAC_MMC_STAT(mmc_rx_crc_error),
	STMMAC_MMC_STAT(mmc_rx_align_error),
	STMMAC_MMC_STAT(mmc_rx_run_error),
	STMMAC_MMC_STAT(mmc_rx_jabber_error),
	STMMAC_MMC_STAT(mmc_rx_undersize_g),
	STMMAC_MMC_STAT(mmc_rx_oversize_g),
	STMMAC_MMC_STAT(mmc_rx_64_octets_gb),
	STMMAC_MMC_STAT(mmc_rx_65_to_127_octets_gb),
	STMMAC_MMC_STAT(mmc_rx_128_to_255_octets_gb),
	STMMAC_MMC_STAT(mmc_rx_256_to_511_octets_gb),
	STMMAC_MMC_STAT(mmc_rx_512_to_1023_octets_gb),
	STMMAC_MMC_STAT(mmc_rx_1024_to_max_octets_gb),
	STMMAC_MMC_STAT(mmc_rx_unicast_g),
	STMMAC_MMC_STAT(mmc_rx_length_error),
	STMMAC_MMC_STAT(mmc_rx_autofrangetype),
	STMMAC_MMC_STAT(mmc_rx_pause_frames),
	STMMAC_MMC_STAT(mmc_rx_fifo_overflow),
	STMMAC_MMC_STAT(mmc_rx_vlan_frames_gb),
	STMMAC_MMC_STAT(mmc_rx_watchdog_error),
	STMMAC_MMC_STAT(mmc_rx_ipc_intr_mask),
	STMMAC_MMC_STAT(mmc_rx_ipc_intr),
	STMMAC_MMC_STAT(mmc_rx_ipv4_gd),
	STMMAC_MMC_STAT(mmc_rx_ipv4_hderr),
	STMMAC_MMC_STAT(mmc_rx_ipv4_nopay),
	STMMAC_MMC_STAT(mmc_rx_ipv4_frag),
	STMMAC_MMC_STAT(mmc_rx_ipv4_udsbl),
	STMMAC_MMC_STAT(mmc_rx_ipv4_gd_octets),
	STMMAC_MMC_STAT(mmc_rx_ipv4_hderr_octets),
	STMMAC_MMC_STAT(mmc_rx_ipv4_nopay_octets),
	STMMAC_MMC_STAT(mmc_rx_ipv4_frag_octets),
	STMMAC_MMC_STAT(mmc_rx_ipv4_udsbl_octets),
	STMMAC_MMC_STAT(mmc_rx_ipv6_gd_octets),
	STMMAC_MMC_STAT(mmc_rx_ipv6_hderr_octets),
	STMMAC_MMC_STAT(mmc_rx_ipv6_nopay_octets),
	STMMAC_MMC_STAT(mmc_rx_ipv6_gd),
	STMMAC_MMC_STAT(mmc_rx_ipv6_hderr),
	STMMAC_MMC_STAT(mmc_rx_ipv6_nopay),
	STMMAC_MMC_STAT(mmc_rx_udp_gd),
	STMMAC_MMC_STAT(mmc_rx_udp_err),
	STMMAC_MMC_STAT(mmc_rx_tcp_gd),
	STMMAC_MMC_STAT(mmc_rx_tcp_err),
	STMMAC_MMC_STAT(mmc_rx_icmp_gd),
	STMMAC_MMC_STAT(mmc_rx_icmp_err),
	STMMAC_MMC_STAT(mmc_rx_udp_gd_octets),
	STMMAC_MMC_STAT(mmc_rx_udp_err_octets),
	STMMAC_MMC_STAT(mmc_rx_tcp_gd_octets),
	STMMAC_MMC_STAT(mmc_rx_tcp_err_octets),
	STMMAC_MMC_STAT(mmc_rx_icmp_gd_octets),
	STMMAC_MMC_STAT(mmc_rx_icmp_err_octets),
	STMMAC_MMC_STAT(mmc_tx_fpe_fragment_cntr),
	STMMAC_MMC_STAT(mmc_tx_hold_req_cntr),
	STMMAC_MMC_STAT(mmc_rx_packet_assembly_err_cntr),
	STMMAC_MMC_STAT(mmc_rx_packet_smd_err_cntr),
	STMMAC_MMC_STAT(mmc_rx_packet_assembly_ok_cntr),
	STMMAC_MMC_STAT(mmc_rx_fpe_fragment_cntr),
};
#define STMMAC_MMC_STATS_LEN ARRAY_SIZE(stmmac_mmc)

static void stmmac_ethtool_getdrvinfo(struct net_device *dev,
				      struct ethtool_drvinfo *info)
{
	struct stmmac_priv *priv = netdev_priv(dev);

	if (priv->plat->has_gmac || priv->plat->has_gmac4)
		strlcpy(info->driver, GMAC_ETHTOOL_NAME, sizeof(info->driver));
	else if (priv->plat->has_xgmac)
		strlcpy(info->driver, XGMAC_ETHTOOL_NAME, sizeof(info->driver));
	else
		strlcpy(info->driver, MAC100_ETHTOOL_NAME,
			sizeof(info->driver));

	strlcpy(info->version, DRV_MODULE_VERSION, sizeof(info->version));
}

static int stmmac_ethtool_get_link_ksettings(struct net_device *dev,
					     struct ethtool_link_ksettings *cmd)
{
	struct stmmac_priv *priv = netdev_priv(dev);

	if (priv->hw->pcs & STMMAC_PCS_RGMII ||
	    priv->hw->pcs & STMMAC_PCS_SGMII) {
		struct rgmii_adv adv;
		u32 supported, advertising, lp_advertising;

		if (!priv->xstats.pcs_link) {
			cmd->base.speed = SPEED_UNKNOWN;
			cmd->base.duplex = DUPLEX_UNKNOWN;
			return 0;
		}
		cmd->base.duplex = priv->xstats.pcs_duplex;

		cmd->base.speed = priv->xstats.pcs_speed;

		/* Get and convert ADV/LP_ADV from the HW AN registers */
		if (stmmac_pcs_get_adv_lp(priv, priv->ioaddr, &adv))
			return -EOPNOTSUPP;	/* should never happen indeed */

		/* Encoding of PSE bits is defined in 802.3z, 37.2.1.4 */

		ethtool_convert_link_mode_to_legacy_u32(
			&supported, cmd->link_modes.supported);
		ethtool_convert_link_mode_to_legacy_u32(
			&advertising, cmd->link_modes.advertising);
		ethtool_convert_link_mode_to_legacy_u32(
			&lp_advertising, cmd->link_modes.lp_advertising);

		if (adv.pause & STMMAC_PCS_PAUSE)
			advertising |= ADVERTISED_Pause;
		if (adv.pause & STMMAC_PCS_ASYM_PAUSE)
			advertising |= ADVERTISED_Asym_Pause;
		if (adv.lp_pause & STMMAC_PCS_PAUSE)
			lp_advertising |= ADVERTISED_Pause;
		if (adv.lp_pause & STMMAC_PCS_ASYM_PAUSE)
			lp_advertising |= ADVERTISED_Asym_Pause;

		/* Reg49[3] always set because ANE is always supported */
		cmd->base.autoneg = ADVERTISED_Autoneg;
		supported |= SUPPORTED_Autoneg;
		advertising |= ADVERTISED_Autoneg;
		lp_advertising |= ADVERTISED_Autoneg;

		if (adv.duplex) {
			supported |= (SUPPORTED_1000baseT_Full |
				      SUPPORTED_100baseT_Full |
				      SUPPORTED_10baseT_Full);
			advertising |= (ADVERTISED_1000baseT_Full |
					ADVERTISED_100baseT_Full |
					ADVERTISED_10baseT_Full);
		} else {
			supported |= (SUPPORTED_1000baseT_Half |
				      SUPPORTED_100baseT_Half |
				      SUPPORTED_10baseT_Half);
			advertising |= (ADVERTISED_1000baseT_Half |
					ADVERTISED_100baseT_Half |
					ADVERTISED_10baseT_Half);
		}
		if (adv.lp_duplex)
			lp_advertising |= (ADVERTISED_1000baseT_Full |
					   ADVERTISED_100baseT_Full |
					   ADVERTISED_10baseT_Full);
		else
			lp_advertising |= (ADVERTISED_1000baseT_Half |
					   ADVERTISED_100baseT_Half |
					   ADVERTISED_10baseT_Half);
		cmd->base.port = PORT_OTHER;

		ethtool_convert_legacy_u32_to_link_mode(
			cmd->link_modes.supported, supported);
		ethtool_convert_legacy_u32_to_link_mode(
			cmd->link_modes.advertising, advertising);
		ethtool_convert_legacy_u32_to_link_mode(
			cmd->link_modes.lp_advertising, lp_advertising);

		return 0;
	}

	return phylink_ethtool_ksettings_get(priv->phylink, cmd);
}

static int
stmmac_ethtool_set_link_ksettings(struct net_device *dev,
				  const struct ethtool_link_ksettings *cmd)
{
	struct stmmac_priv *priv = netdev_priv(dev);

	if (priv->hw->pcs & STMMAC_PCS_RGMII ||
	    priv->hw->pcs & STMMAC_PCS_SGMII) {
		u32 mask = ADVERTISED_Autoneg | ADVERTISED_Pause;

		/* Only support ANE */
		if (cmd->base.autoneg != AUTONEG_ENABLE)
			return -EINVAL;

		mask &= (ADVERTISED_1000baseT_Half |
			ADVERTISED_1000baseT_Full |
			ADVERTISED_100baseT_Half |
			ADVERTISED_100baseT_Full |
			ADVERTISED_10baseT_Half |
			ADVERTISED_10baseT_Full);

		mutex_lock(&priv->lock);
		stmmac_pcs_ctrl_ane(priv, priv->ioaddr, 1, priv->hw->ps, 0);
		mutex_unlock(&priv->lock);

		return 0;
	}

	return phylink_ethtool_ksettings_set(priv->phylink, cmd);
}

static u32 stmmac_ethtool_getmsglevel(struct net_device *dev)
{
	struct stmmac_priv *priv = netdev_priv(dev);
	return priv->msg_enable;
}

static void stmmac_ethtool_setmsglevel(struct net_device *dev, u32 level)
{
	struct stmmac_priv *priv = netdev_priv(dev);
	priv->msg_enable = level;

}

static int stmmac_check_if_running(struct net_device *dev)
{
	if (!netif_running(dev))
		return -EBUSY;
	return 0;
}

static int stmmac_ethtool_get_regs_len(struct net_device *dev)
{
	struct stmmac_priv *priv = netdev_priv(dev);

	if (priv->plat->has_xgmac)
		return XGMAC_REGSIZE * 4;
	return REG_SPACE_SIZE;
}

static void stmmac_ethtool_gregs(struct net_device *dev,
			  struct ethtool_regs *regs, void *space)
{
	struct stmmac_priv *priv = netdev_priv(dev);
	u32 *reg_space = (u32 *) space;

	stmmac_dump_mac_regs(priv, priv->hw, reg_space);
	stmmac_dump_dma_regs(priv, priv->ioaddr, reg_space);

	if (!priv->plat->has_xgmac) {
		/* Copy DMA registers to where ethtool expects them */
		memcpy(&reg_space[ETHTOOL_DMA_OFFSET],
		       &reg_space[DMA_BUS_MODE / 4],
		       NUM_DWMAC1000_DMA_REGS * 4);
	}
}

static int stmmac_nway_reset(struct net_device *dev)
{
	struct stmmac_priv *priv = netdev_priv(dev);

	return phylink_ethtool_nway_reset(priv->phylink);
}

static void stmmac_get_ringparam(struct net_device *netdev,
				 struct ethtool_ringparam *ring)
{
	struct stmmac_priv *priv = netdev_priv(netdev);

	ring->rx_max_pending = DMA_MAX_RX_SIZE;
	ring->tx_max_pending = DMA_MAX_TX_SIZE;
	ring->rx_pending = priv->dma_rx_size;
	ring->tx_pending = priv->dma_tx_size;
}

static int stmmac_set_ringparam(struct net_device *netdev,
				struct ethtool_ringparam *ring)
{
	if (ring->rx_mini_pending || ring->rx_jumbo_pending ||
	    ring->rx_pending < DMA_MIN_RX_SIZE ||
	    ring->rx_pending > DMA_MAX_RX_SIZE ||
	    !is_power_of_2(ring->rx_pending) ||
	    ring->tx_pending < DMA_MIN_TX_SIZE ||
	    ring->tx_pending > DMA_MAX_TX_SIZE ||
	    !is_power_of_2(ring->tx_pending))
		return -EINVAL;

	return stmmac_reinit_ringparam(netdev, ring->rx_pending,
				       ring->tx_pending);
}

static void
stmmac_get_pauseparam(struct net_device *netdev,
		      struct ethtool_pauseparam *pause)
{
	struct stmmac_priv *priv = netdev_priv(netdev);
	struct rgmii_adv adv_lp;

	if (priv->hw->pcs && !stmmac_pcs_get_adv_lp(priv, priv->ioaddr, &adv_lp)) {
		pause->autoneg = 1;
		if (!adv_lp.pause)
			return;
	} else {
		phylink_ethtool_get_pauseparam(priv->phylink, pause);
	}
}

static int
stmmac_set_pauseparam(struct net_device *netdev,
		      struct ethtool_pauseparam *pause)
{
	struct stmmac_priv *priv = netdev_priv(netdev);
	struct rgmii_adv adv_lp;

	if (priv->hw->pcs && !stmmac_pcs_get_adv_lp(priv, priv->ioaddr, &adv_lp)) {
		pause->autoneg = 1;
		if (!adv_lp.pause)
			return -EOPNOTSUPP;
		return 0;
	} else {
		return phylink_ethtool_set_pauseparam(priv->phylink, pause);
	}
}

static void stmmac_get_ethtool_stats(struct net_device *dev,
				 struct ethtool_stats *dummy, u64 *data)
{
	struct stmmac_priv *priv = netdev_priv(dev);
	u32 rx_queues_count = priv->plat->rx_queues_to_use;
	u32 tx_queues_count = priv->plat->tx_queues_to_use;
	unsigned long count;
	int i, j = 0, ret;

	if (priv->dma_cap.asp) {
		for (i = 0; i < STMMAC_SAFETY_FEAT_SIZE; i++) {
			if (!stmmac_safety_feat_dump(priv, &priv->sstats, i,
						&count, NULL))
				data[j++] = count;
		}
	}

	/* Update the DMA HW counters for dwmac10/100 */
	ret = stmmac_dma_diagnostic_fr(priv, &dev->stats, (void *) &priv->xstats,
			priv->ioaddr);
	if (ret) {
		/* If supported, for new GMAC chips expose the MMC counters */
		if (priv->dma_cap.rmon) {
			stmmac_mmc_read(priv, priv->mmcaddr, &priv->mmc);

			for (i = 0; i < STMMAC_MMC_STATS_LEN; i++) {
				char *p;
				p = (char *)priv + stmmac_mmc[i].stat_offset;

				data[j++] = (stmmac_mmc[i].sizeof_stat ==
					     sizeof(u64)) ? (*(u64 *)p) :
					     (*(u32 *)p);
			}
		}
		if (priv->eee_enabled) {
			int val = phylink_get_eee_err(priv->phylink);
			if (val)
				priv->xstats.phy_eee_wakeup_error_n = val;
		}

		if (priv->synopsys_id >= DWMAC_CORE_3_50)
			stmmac_mac_debug(priv, priv->ioaddr,
					(void *)&priv->xstats,
					rx_queues_count, tx_queues_count);
	}
	for (i = 0; i < STMMAC_STATS_LEN; i++) {
		char *p = (char *)priv + stmmac_gstrings_stats[i].stat_offset;
		data[j++] = (stmmac_gstrings_stats[i].sizeof_stat ==
			     sizeof(u64)) ? (*(u64 *)p) : (*(u32 *)p);
	}
}

static int stmmac_get_sset_count(struct net_device *netdev, int sset)
{
	struct stmmac_priv *priv = netdev_priv(netdev);
	int i, len, safety_len = 0;

	switch (sset) {
	case ETH_SS_STATS:
		len = STMMAC_STATS_LEN;

		if (priv->dma_cap.rmon)
			len += STMMAC_MMC_STATS_LEN;
		if (priv->dma_cap.asp) {
			for (i = 0; i < STMMAC_SAFETY_FEAT_SIZE; i++) {
				if (!stmmac_safety_feat_dump(priv,
							&priv->sstats, i,
							NULL, NULL))
					safety_len++;
			}

			len += safety_len;
		}

		return len;
	case ETH_SS_TEST:
		return stmmac_selftest_get_count(priv);
	default:
		return -EOPNOTSUPP;
	}
}

static void stmmac_get_strings(struct net_device *dev, u32 stringset, u8 *data)
{
	int i;
	u8 *p = data;
	struct stmmac_priv *priv = netdev_priv(dev);

	switch (stringset) {
	case ETH_SS_STATS:
		if (priv->dma_cap.asp) {
			for (i = 0; i < STMMAC_SAFETY_FEAT_SIZE; i++) {
				const char *desc;
				if (!stmmac_safety_feat_dump(priv,
							&priv->sstats, i,
							NULL, &desc)) {
					memcpy(p, desc, ETH_GSTRING_LEN);
					p += ETH_GSTRING_LEN;
				}
			}
		}
		if (priv->dma_cap.rmon)
			for (i = 0; i < STMMAC_MMC_STATS_LEN; i++) {
				memcpy(p, stmmac_mmc[i].stat_string,
				       ETH_GSTRING_LEN);
				p += ETH_GSTRING_LEN;
			}
		for (i = 0; i < STMMAC_STATS_LEN; i++) {
			memcpy(p, stmmac_gstrings_stats[i].stat_string,
				ETH_GSTRING_LEN);
			p += ETH_GSTRING_LEN;
		}
		break;
	case ETH_SS_TEST:
		stmmac_selftest_get_strings(priv, p);
		break;
	default:
		WARN_ON(1);
		break;
	}
}

/* Currently only support WOL through Magic packet. */
static void stmmac_get_wol(struct net_device *dev, struct ethtool_wolinfo *wol)
{
	struct stmmac_priv *priv = netdev_priv(dev);

	if (!priv->plat->pmt)
		return phylink_ethtool_get_wol(priv->phylink, wol);

	mutex_lock(&priv->lock);
	if (device_can_wakeup(priv->device)) {
		wol->supported = WAKE_MAGIC | WAKE_UCAST;
		if (priv->hw_cap_support && !priv->dma_cap.pmt_magic_frame)
			wol->supported &= ~WAKE_MAGIC;
		wol->wolopts = priv->wolopts;
	}
	mutex_unlock(&priv->lock);
}

static int stmmac_set_wol(struct net_device *dev, struct ethtool_wolinfo *wol)
{
	struct stmmac_priv *priv = netdev_priv(dev);
	u32 support = WAKE_MAGIC | WAKE_UCAST;

	if (!device_can_wakeup(priv->device))
		return -EOPNOTSUPP;

	if (!priv->plat->pmt) {
		int ret = phylink_ethtool_set_wol(priv->phylink, wol);

		if (!ret)
			device_set_wakeup_enable(priv->device, !!wol->wolopts);
		return ret;
	}

	/* By default almost all GMAC devices support the WoL via
	 * magic frame but we can disable it if the HW capability
	 * register shows no support for pmt_magic_frame. */
	if ((priv->hw_cap_support) && (!priv->dma_cap.pmt_magic_frame))
		wol->wolopts &= ~WAKE_MAGIC;

	if (wol->wolopts & ~support)
		return -EINVAL;

	if (wol->wolopts) {
		pr_info("stmmac: wakeup enable\n");
		device_set_wakeup_enable(priv->device, 1);
		enable_irq_wake(priv->wol_irq);
	} else {
		device_set_wakeup_enable(priv->device, 0);
		disable_irq_wake(priv->wol_irq);
	}

	mutex_lock(&priv->lock);
	priv->wolopts = wol->wolopts;
	mutex_unlock(&priv->lock);

	return 0;
}

static int stmmac_ethtool_op_get_eee(struct net_device *dev,
				     struct ethtool_eee *edata)
{
	struct stmmac_priv *priv = netdev_priv(dev);

	if (!priv->dma_cap.eee)
		return -EOPNOTSUPP;

	edata->eee_enabled = priv->eee_enabled;
	edata->eee_active = priv->eee_active;
	edata->tx_lpi_timer = priv->tx_lpi_timer;
	edata->tx_lpi_enabled = priv->tx_lpi_enabled;

	return phylink_ethtool_get_eee(priv->phylink, edata);
}

static int stmmac_ethtool_op_set_eee(struct net_device *dev,
				     struct ethtool_eee *edata)
{
	struct stmmac_priv *priv = netdev_priv(dev);
	int ret;

	if (!priv->dma_cap.eee)
		return -EOPNOTSUPP;

<<<<<<< HEAD
=======
	if (priv->tx_lpi_enabled != edata->tx_lpi_enabled)
		netdev_warn(priv->dev,
			    "Setting EEE tx-lpi is not supported\n");

>>>>>>> d1988041
	if (!edata->eee_enabled)
		stmmac_disable_eee_mode(priv);

	ret = phylink_ethtool_set_eee(priv->phylink, edata);
	if (ret)
		return ret;

<<<<<<< HEAD
	priv->tx_lpi_timer = edata->tx_lpi_timer;
=======
	if (edata->eee_enabled &&
	    priv->tx_lpi_timer != edata->tx_lpi_timer) {
		priv->tx_lpi_timer = edata->tx_lpi_timer;
		stmmac_eee_init(priv);
	}

>>>>>>> d1988041
	return 0;
}

static u32 stmmac_usec2riwt(u32 usec, struct stmmac_priv *priv)
{
	unsigned long clk = clk_get_rate(priv->plat->stmmac_clk);

	if (!clk) {
		clk = priv->plat->clk_ref_rate;
		if (!clk)
			return 0;
	}

	return (usec * (clk / 1000000)) / 256;
}

static u32 stmmac_riwt2usec(u32 riwt, struct stmmac_priv *priv)
{
	unsigned long clk = clk_get_rate(priv->plat->stmmac_clk);

	if (!clk) {
		clk = priv->plat->clk_ref_rate;
		if (!clk)
			return 0;
	}

	return (riwt * 256) / (clk / 1000000);
}

static int stmmac_get_coalesce(struct net_device *dev,
			       struct ethtool_coalesce *ec)
{
	struct stmmac_priv *priv = netdev_priv(dev);

	ec->tx_coalesce_usecs = priv->tx_coal_timer;
	ec->tx_max_coalesced_frames = priv->tx_coal_frames;

	if (priv->use_riwt) {
		ec->rx_max_coalesced_frames = priv->rx_coal_frames;
		ec->rx_coalesce_usecs = stmmac_riwt2usec(priv->rx_riwt, priv);
	}

	return 0;
}

static int stmmac_set_coalesce(struct net_device *dev,
			       struct ethtool_coalesce *ec)
{
	struct stmmac_priv *priv = netdev_priv(dev);
	u32 rx_cnt = priv->plat->rx_queues_to_use;
	unsigned int rx_riwt;

	if (priv->use_riwt && (ec->rx_coalesce_usecs > 0)) {
		rx_riwt = stmmac_usec2riwt(ec->rx_coalesce_usecs, priv);

		if ((rx_riwt > MAX_DMA_RIWT) || (rx_riwt < MIN_DMA_RIWT))
			return -EINVAL;

		priv->rx_riwt = rx_riwt;
		stmmac_rx_watchdog(priv, priv->ioaddr, priv->rx_riwt, rx_cnt);
	}

	if ((ec->tx_coalesce_usecs == 0) &&
	    (ec->tx_max_coalesced_frames == 0))
		return -EINVAL;

	if ((ec->tx_coalesce_usecs > STMMAC_MAX_COAL_TX_TICK) ||
	    (ec->tx_max_coalesced_frames > STMMAC_TX_MAX_FRAMES))
		return -EINVAL;

	/* Only copy relevant parameters, ignore all others. */
	priv->tx_coal_frames = ec->tx_max_coalesced_frames;
	priv->tx_coal_timer = ec->tx_coalesce_usecs;
	priv->rx_coal_frames = ec->rx_max_coalesced_frames;
	return 0;
}

static int stmmac_get_rxnfc(struct net_device *dev,
			    struct ethtool_rxnfc *rxnfc, u32 *rule_locs)
{
	struct stmmac_priv *priv = netdev_priv(dev);

	switch (rxnfc->cmd) {
	case ETHTOOL_GRXRINGS:
		rxnfc->data = priv->plat->rx_queues_to_use;
		break;
	default:
		return -EOPNOTSUPP;
	}

	return 0;
}

static u32 stmmac_get_rxfh_key_size(struct net_device *dev)
{
	struct stmmac_priv *priv = netdev_priv(dev);

	return sizeof(priv->rss.key);
}

static u32 stmmac_get_rxfh_indir_size(struct net_device *dev)
{
	struct stmmac_priv *priv = netdev_priv(dev);

	return ARRAY_SIZE(priv->rss.table);
}

static int stmmac_get_rxfh(struct net_device *dev, u32 *indir, u8 *key,
			   u8 *hfunc)
{
	struct stmmac_priv *priv = netdev_priv(dev);
	int i;

	if (indir) {
		for (i = 0; i < ARRAY_SIZE(priv->rss.table); i++)
			indir[i] = priv->rss.table[i];
	}

	if (key)
		memcpy(key, priv->rss.key, sizeof(priv->rss.key));
	if (hfunc)
		*hfunc = ETH_RSS_HASH_TOP;

	return 0;
}

static int stmmac_set_rxfh(struct net_device *dev, const u32 *indir,
			   const u8 *key, const u8 hfunc)
{
	struct stmmac_priv *priv = netdev_priv(dev);
	int i;

	if ((hfunc != ETH_RSS_HASH_NO_CHANGE) && (hfunc != ETH_RSS_HASH_TOP))
		return -EOPNOTSUPP;

	if (indir) {
		for (i = 0; i < ARRAY_SIZE(priv->rss.table); i++)
			priv->rss.table[i] = indir[i];
	}

	if (key)
		memcpy(priv->rss.key, key, sizeof(priv->rss.key));

	return stmmac_rss_configure(priv, priv->hw, &priv->rss,
				    priv->plat->rx_queues_to_use);
}

static void stmmac_get_channels(struct net_device *dev,
				struct ethtool_channels *chan)
{
	struct stmmac_priv *priv = netdev_priv(dev);

	chan->rx_count = priv->plat->rx_queues_to_use;
	chan->tx_count = priv->plat->tx_queues_to_use;
	chan->max_rx = priv->dma_cap.number_rx_queues;
	chan->max_tx = priv->dma_cap.number_tx_queues;
}

static int stmmac_set_channels(struct net_device *dev,
			       struct ethtool_channels *chan)
{
	struct stmmac_priv *priv = netdev_priv(dev);

	if (chan->rx_count > priv->dma_cap.number_rx_queues ||
	    chan->tx_count > priv->dma_cap.number_tx_queues ||
	    !chan->rx_count || !chan->tx_count)
		return -EINVAL;

	return stmmac_reinit_queues(dev, chan->rx_count, chan->tx_count);
}

static int stmmac_get_ts_info(struct net_device *dev,
			      struct ethtool_ts_info *info)
{
	struct stmmac_priv *priv = netdev_priv(dev);

	if ((priv->dma_cap.time_stamp || priv->dma_cap.atime_stamp)) {

		info->so_timestamping = SOF_TIMESTAMPING_TX_SOFTWARE |
					SOF_TIMESTAMPING_TX_HARDWARE |
					SOF_TIMESTAMPING_RX_SOFTWARE |
					SOF_TIMESTAMPING_RX_HARDWARE |
					SOF_TIMESTAMPING_SOFTWARE |
					SOF_TIMESTAMPING_RAW_HARDWARE;

		if (priv->ptp_clock)
			info->phc_index = ptp_clock_index(priv->ptp_clock);

		info->tx_types = (1 << HWTSTAMP_TX_OFF) | (1 << HWTSTAMP_TX_ON);

		info->rx_filters = ((1 << HWTSTAMP_FILTER_NONE) |
				    (1 << HWTSTAMP_FILTER_PTP_V1_L4_EVENT) |
				    (1 << HWTSTAMP_FILTER_PTP_V1_L4_SYNC) |
				    (1 << HWTSTAMP_FILTER_PTP_V1_L4_DELAY_REQ) |
				    (1 << HWTSTAMP_FILTER_PTP_V2_L4_EVENT) |
				    (1 << HWTSTAMP_FILTER_PTP_V2_L4_SYNC) |
				    (1 << HWTSTAMP_FILTER_PTP_V2_L4_DELAY_REQ) |
				    (1 << HWTSTAMP_FILTER_PTP_V2_EVENT) |
				    (1 << HWTSTAMP_FILTER_PTP_V2_SYNC) |
				    (1 << HWTSTAMP_FILTER_PTP_V2_DELAY_REQ) |
				    (1 << HWTSTAMP_FILTER_ALL));
		return 0;
	} else
		return ethtool_op_get_ts_info(dev, info);
}

static int stmmac_get_tunable(struct net_device *dev,
			      const struct ethtool_tunable *tuna, void *data)
{
	struct stmmac_priv *priv = netdev_priv(dev);
	int ret = 0;

	switch (tuna->id) {
	case ETHTOOL_RX_COPYBREAK:
		*(u32 *)data = priv->rx_copybreak;
		break;
	default:
		ret = -EINVAL;
		break;
	}

	return ret;
}

static int stmmac_set_tunable(struct net_device *dev,
			      const struct ethtool_tunable *tuna,
			      const void *data)
{
	struct stmmac_priv *priv = netdev_priv(dev);
	int ret = 0;

	switch (tuna->id) {
	case ETHTOOL_RX_COPYBREAK:
		priv->rx_copybreak = *(u32 *)data;
		break;
	default:
		ret = -EINVAL;
		break;
	}

	return ret;
}

static const struct ethtool_ops stmmac_ethtool_ops = {
	.supported_coalesce_params = ETHTOOL_COALESCE_USECS |
				     ETHTOOL_COALESCE_MAX_FRAMES,
	.begin = stmmac_check_if_running,
	.get_drvinfo = stmmac_ethtool_getdrvinfo,
	.get_msglevel = stmmac_ethtool_getmsglevel,
	.set_msglevel = stmmac_ethtool_setmsglevel,
	.get_regs = stmmac_ethtool_gregs,
	.get_regs_len = stmmac_ethtool_get_regs_len,
	.get_link = ethtool_op_get_link,
	.nway_reset = stmmac_nway_reset,
	.get_ringparam = stmmac_get_ringparam,
	.set_ringparam = stmmac_set_ringparam,
	.get_pauseparam = stmmac_get_pauseparam,
	.set_pauseparam = stmmac_set_pauseparam,
	.self_test = stmmac_selftest_run,
	.get_ethtool_stats = stmmac_get_ethtool_stats,
	.get_strings = stmmac_get_strings,
	.get_wol = stmmac_get_wol,
	.set_wol = stmmac_set_wol,
	.get_eee = stmmac_ethtool_op_get_eee,
	.set_eee = stmmac_ethtool_op_set_eee,
	.get_sset_count	= stmmac_get_sset_count,
	.get_rxnfc = stmmac_get_rxnfc,
	.get_rxfh_key_size = stmmac_get_rxfh_key_size,
	.get_rxfh_indir_size = stmmac_get_rxfh_indir_size,
	.get_rxfh = stmmac_get_rxfh,
	.set_rxfh = stmmac_set_rxfh,
	.get_ts_info = stmmac_get_ts_info,
	.get_coalesce = stmmac_get_coalesce,
	.set_coalesce = stmmac_set_coalesce,
	.get_channels = stmmac_get_channels,
	.set_channels = stmmac_set_channels,
	.get_tunable = stmmac_get_tunable,
	.set_tunable = stmmac_set_tunable,
	.get_link_ksettings = stmmac_ethtool_get_link_ksettings,
	.set_link_ksettings = stmmac_ethtool_set_link_ksettings,
};

void stmmac_set_ethtool_ops(struct net_device *netdev)
{
	netdev->ethtool_ops = &stmmac_ethtool_ops;
}<|MERGE_RESOLUTION|>--- conflicted
+++ resolved
@@ -706,13 +706,10 @@
 	if (!priv->dma_cap.eee)
 		return -EOPNOTSUPP;
 
-<<<<<<< HEAD
-=======
 	if (priv->tx_lpi_enabled != edata->tx_lpi_enabled)
 		netdev_warn(priv->dev,
 			    "Setting EEE tx-lpi is not supported\n");
 
->>>>>>> d1988041
 	if (!edata->eee_enabled)
 		stmmac_disable_eee_mode(priv);
 
@@ -720,16 +717,12 @@
 	if (ret)
 		return ret;
 
-<<<<<<< HEAD
-	priv->tx_lpi_timer = edata->tx_lpi_timer;
-=======
 	if (edata->eee_enabled &&
 	    priv->tx_lpi_timer != edata->tx_lpi_timer) {
 		priv->tx_lpi_timer = edata->tx_lpi_timer;
 		stmmac_eee_init(priv);
 	}
 
->>>>>>> d1988041
 	return 0;
 }
 
