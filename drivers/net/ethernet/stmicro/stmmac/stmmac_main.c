--- conflicted
+++ resolved
@@ -2712,11 +2712,7 @@
 			spin_lock_irqsave(&ch->lock, flags);
 			stmmac_disable_dma_irq(priv, priv->ioaddr, chan, 1, 0);
 			spin_unlock_irqrestore(&ch->lock, flags);
-<<<<<<< HEAD
-			__napi_schedule(&ch->rx_napi);
-=======
 			__napi_schedule(rx_napi);
->>>>>>> 3b17187f
 		}
 	}
 
@@ -2725,11 +2721,7 @@
 			spin_lock_irqsave(&ch->lock, flags);
 			stmmac_disable_dma_irq(priv, priv->ioaddr, chan, 0, 1);
 			spin_unlock_irqrestore(&ch->lock, flags);
-<<<<<<< HEAD
-			__napi_schedule(&ch->tx_napi);
-=======
 			__napi_schedule(tx_napi);
->>>>>>> 3b17187f
 		}
 	}
 
@@ -4948,21 +4940,12 @@
 				priv->dev->stats.rx_errors++;
 		}
 
-<<<<<<< HEAD
-		stmmac_set_desc_addr(priv, p, buf->addr);
-		if (priv->sph)
-			stmmac_set_desc_sec_addr(priv, p, buf->sec_addr, true);
-		else
-			stmmac_set_desc_sec_addr(priv, p, buf->sec_addr, false);
-		stmmac_refill_desc3(priv, rx_q, p);
-=======
 		if (unlikely(error && (status & rx_not_ls)))
 			goto read_again;
 		if (unlikely(error)) {
 			count++;
 			continue;
 		}
->>>>>>> 3b17187f
 
 		/* XSK pool expects RX frame 1:1 mapped to XSK buffer */
 		if (likely(status & rx_not_ls)) {
@@ -5056,10 +5039,7 @@
 	unsigned int count = 0, error = 0, len = 0;
 	int status = 0, coe = priv->hw->rx_csum;
 	unsigned int next_entry = rx_q->cur_rx;
-<<<<<<< HEAD
-=======
 	enum dma_data_direction dma_dir;
->>>>>>> 3b17187f
 	unsigned int desc_size;
 	struct sk_buff *skb = NULL;
 	struct xdp_buff xdp;
@@ -5706,14 +5686,8 @@
 	/* Check if a fatal error happened */
 	stmmac_safety_feat_interrupt(priv);
 
-<<<<<<< HEAD
-	/* To handle GMAC own interrupts */
-	if ((priv->plat->has_gmac) || xmac) {
-		int status = stmmac_host_irq_status(priv, priv->hw, &priv->xstats);
-=======
 	return IRQ_HANDLED;
 }
->>>>>>> 3b17187f
 
 static irqreturn_t stmmac_msi_intr_tx(int irq, void *data)
 {
@@ -5722,12 +5696,6 @@
 	struct stmmac_priv *priv;
 	int status;
 
-<<<<<<< HEAD
-		for (queue = 0; queue < queues_count; queue++) {
-			status = stmmac_host_mtl_irq_status(priv, priv->hw,
-							    queue);
-		}
-=======
 	priv = container_of(tx_q, struct stmmac_priv, tx_queue[chan]);
 
 	if (unlikely(!data)) {
@@ -5738,7 +5706,6 @@
 	/* Check if adapter is up */
 	if (test_bit(STMMAC_DOWN, &priv->state))
 		return IRQ_HANDLED;
->>>>>>> 3b17187f
 
 	status = stmmac_napi_check(priv, chan, DMA_DIR_TX);
 
