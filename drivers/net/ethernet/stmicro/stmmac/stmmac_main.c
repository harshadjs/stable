// SPDX-License-Identifier: GPL-2.0-only
/*******************************************************************************
  This is the driver for the ST MAC 10/100/1000 on-chip Ethernet controllers.
  ST Ethernet IPs are built around a Synopsys IP Core.

	Copyright(C) 2007-2011 STMicroelectronics Ltd


  Author: Giuseppe Cavallaro <peppe.cavallaro@st.com>

  Documentation available at:
	http://www.stlinux.com
  Support available at:
	https://bugzilla.stlinux.com/
*******************************************************************************/

#include <linux/clk.h>
#include <linux/kernel.h>
#include <linux/interrupt.h>
#include <linux/ip.h>
#include <linux/tcp.h>
#include <linux/skbuff.h>
#include <linux/ethtool.h>
#include <linux/if_ether.h>
#include <linux/crc32.h>
#include <linux/mii.h>
#include <linux/if.h>
#include <linux/if_vlan.h>
#include <linux/dma-mapping.h>
#include <linux/slab.h>
#include <linux/pm_runtime.h>
#include <linux/prefetch.h>
#include <linux/pinctrl/consumer.h>
#ifdef CONFIG_DEBUG_FS
#include <linux/debugfs.h>
#include <linux/seq_file.h>
#endif /* CONFIG_DEBUG_FS */
#include <linux/net_tstamp.h>
#include <linux/phylink.h>
#include <linux/udp.h>
#include <linux/bpf_trace.h>
#include <net/page_pool/helpers.h>
#include <net/pkt_cls.h>
#include <net/xdp_sock_drv.h>
#include "stmmac_ptp.h"
#include "stmmac.h"
#include "stmmac_xdp.h"
#include <linux/reset.h>
#include <linux/of_mdio.h>
#include "dwmac1000.h"
#include "dwxgmac2.h"
#include "hwif.h"

/* As long as the interface is active, we keep the timestamping counter enabled
 * with fine resolution and binary rollover. This avoid non-monotonic behavior
 * (clock jumps) when changing timestamping settings at runtime.
 */
#define STMMAC_HWTS_ACTIVE	(PTP_TCR_TSENA | PTP_TCR_TSCFUPDT | \
				 PTP_TCR_TSCTRLSSR)

#define	STMMAC_ALIGN(x)		ALIGN(ALIGN(x, SMP_CACHE_BYTES), 16)
#define	TSO_MAX_BUFF_SIZE	(SZ_16K - 1)

/* Module parameters */
#define TX_TIMEO	5000
static int watchdog = TX_TIMEO;
module_param(watchdog, int, 0644);
MODULE_PARM_DESC(watchdog, "Transmit timeout in milliseconds (default 5s)");

static int debug = -1;
module_param(debug, int, 0644);
MODULE_PARM_DESC(debug, "Message Level (-1: default, 0: no output, 16: all)");

static int phyaddr = -1;
module_param(phyaddr, int, 0444);
MODULE_PARM_DESC(phyaddr, "Physical device address");

#define STMMAC_TX_THRESH(x)	((x)->dma_conf.dma_tx_size / 4)
#define STMMAC_RX_THRESH(x)	((x)->dma_conf.dma_rx_size / 4)

/* Limit to make sure XDP TX and slow path can coexist */
#define STMMAC_XSK_TX_BUDGET_MAX	256
#define STMMAC_TX_XSK_AVAIL		16
#define STMMAC_RX_FILL_BATCH		16

#define STMMAC_XDP_PASS		0
#define STMMAC_XDP_CONSUMED	BIT(0)
#define STMMAC_XDP_TX		BIT(1)
#define STMMAC_XDP_REDIRECT	BIT(2)

static int flow_ctrl = FLOW_AUTO;
module_param(flow_ctrl, int, 0644);
MODULE_PARM_DESC(flow_ctrl, "Flow control ability [on/off]");

static int pause = PAUSE_TIME;
module_param(pause, int, 0644);
MODULE_PARM_DESC(pause, "Flow Control Pause Time");

#define TC_DEFAULT 64
static int tc = TC_DEFAULT;
module_param(tc, int, 0644);
MODULE_PARM_DESC(tc, "DMA threshold control value");

#define	DEFAULT_BUFSIZE	1536
static int buf_sz = DEFAULT_BUFSIZE;
module_param(buf_sz, int, 0644);
MODULE_PARM_DESC(buf_sz, "DMA buffer size");

#define	STMMAC_RX_COPYBREAK	256

static const u32 default_msg_level = (NETIF_MSG_DRV | NETIF_MSG_PROBE |
				      NETIF_MSG_LINK | NETIF_MSG_IFUP |
				      NETIF_MSG_IFDOWN | NETIF_MSG_TIMER);

#define STMMAC_DEFAULT_LPI_TIMER	1000
static int eee_timer = STMMAC_DEFAULT_LPI_TIMER;
module_param(eee_timer, int, 0644);
MODULE_PARM_DESC(eee_timer, "LPI tx expiration time in msec");
#define STMMAC_LPI_T(x) (jiffies + usecs_to_jiffies(x))

/* By default the driver will use the ring mode to manage tx and rx descriptors,
 * but allow user to force to use the chain instead of the ring
 */
static unsigned int chain_mode;
module_param(chain_mode, int, 0444);
MODULE_PARM_DESC(chain_mode, "To use chain instead of ring mode");

static irqreturn_t stmmac_interrupt(int irq, void *dev_id);
/* For MSI interrupts handling */
static irqreturn_t stmmac_mac_interrupt(int irq, void *dev_id);
static irqreturn_t stmmac_safety_interrupt(int irq, void *dev_id);
static irqreturn_t stmmac_msi_intr_tx(int irq, void *data);
static irqreturn_t stmmac_msi_intr_rx(int irq, void *data);
static void stmmac_reset_rx_queue(struct stmmac_priv *priv, u32 queue);
static void stmmac_reset_tx_queue(struct stmmac_priv *priv, u32 queue);
static void stmmac_reset_queues_param(struct stmmac_priv *priv);
static void stmmac_tx_timer_arm(struct stmmac_priv *priv, u32 queue);
static void stmmac_flush_tx_descriptors(struct stmmac_priv *priv, int queue);
static void stmmac_set_dma_operation_mode(struct stmmac_priv *priv, u32 txmode,
					  u32 rxmode, u32 chan);

#ifdef CONFIG_DEBUG_FS
static const struct net_device_ops stmmac_netdev_ops;
static void stmmac_init_fs(struct net_device *dev);
static void stmmac_exit_fs(struct net_device *dev);
#endif

#define STMMAC_COAL_TIMER(x) (ns_to_ktime((x) * NSEC_PER_USEC))

int stmmac_bus_clks_config(struct stmmac_priv *priv, bool enabled)
{
	int ret = 0;

	if (enabled) {
		ret = clk_prepare_enable(priv->plat->stmmac_clk);
		if (ret)
			return ret;
		ret = clk_prepare_enable(priv->plat->pclk);
		if (ret) {
			clk_disable_unprepare(priv->plat->stmmac_clk);
			return ret;
		}
		if (priv->plat->clks_config) {
			ret = priv->plat->clks_config(priv->plat->bsp_priv, enabled);
			if (ret) {
				clk_disable_unprepare(priv->plat->stmmac_clk);
				clk_disable_unprepare(priv->plat->pclk);
				return ret;
			}
		}
	} else {
		clk_disable_unprepare(priv->plat->stmmac_clk);
		clk_disable_unprepare(priv->plat->pclk);
		if (priv->plat->clks_config)
			priv->plat->clks_config(priv->plat->bsp_priv, enabled);
	}

	return ret;
}
EXPORT_SYMBOL_GPL(stmmac_bus_clks_config);

/**
 * stmmac_verify_args - verify the driver parameters.
 * Description: it checks the driver parameters and set a default in case of
 * errors.
 */
static void stmmac_verify_args(void)
{
	if (unlikely(watchdog < 0))
		watchdog = TX_TIMEO;
	if (unlikely((buf_sz < DEFAULT_BUFSIZE) || (buf_sz > BUF_SIZE_16KiB)))
		buf_sz = DEFAULT_BUFSIZE;
	if (unlikely(flow_ctrl > 1))
		flow_ctrl = FLOW_AUTO;
	else if (likely(flow_ctrl < 0))
		flow_ctrl = FLOW_OFF;
	if (unlikely((pause < 0) || (pause > 0xffff)))
		pause = PAUSE_TIME;
	if (eee_timer < 0)
		eee_timer = STMMAC_DEFAULT_LPI_TIMER;
}

static void __stmmac_disable_all_queues(struct stmmac_priv *priv)
{
	u32 rx_queues_cnt = priv->plat->rx_queues_to_use;
	u32 tx_queues_cnt = priv->plat->tx_queues_to_use;
	u32 maxq = max(rx_queues_cnt, tx_queues_cnt);
	u32 queue;

	for (queue = 0; queue < maxq; queue++) {
		struct stmmac_channel *ch = &priv->channel[queue];

		if (stmmac_xdp_is_enabled(priv) &&
		    test_bit(queue, priv->af_xdp_zc_qps)) {
			napi_disable(&ch->rxtx_napi);
			continue;
		}

		if (queue < rx_queues_cnt)
			napi_disable(&ch->rx_napi);
		if (queue < tx_queues_cnt)
			napi_disable(&ch->tx_napi);
	}
}

/**
 * stmmac_disable_all_queues - Disable all queues
 * @priv: driver private structure
 */
static void stmmac_disable_all_queues(struct stmmac_priv *priv)
{
	u32 rx_queues_cnt = priv->plat->rx_queues_to_use;
	struct stmmac_rx_queue *rx_q;
	u32 queue;

	/* synchronize_rcu() needed for pending XDP buffers to drain */
	for (queue = 0; queue < rx_queues_cnt; queue++) {
		rx_q = &priv->dma_conf.rx_queue[queue];
		if (rx_q->xsk_pool) {
			synchronize_rcu();
			break;
		}
	}

	__stmmac_disable_all_queues(priv);
}

/**
 * stmmac_enable_all_queues - Enable all queues
 * @priv: driver private structure
 */
static void stmmac_enable_all_queues(struct stmmac_priv *priv)
{
	u32 rx_queues_cnt = priv->plat->rx_queues_to_use;
	u32 tx_queues_cnt = priv->plat->tx_queues_to_use;
	u32 maxq = max(rx_queues_cnt, tx_queues_cnt);
	u32 queue;

	for (queue = 0; queue < maxq; queue++) {
		struct stmmac_channel *ch = &priv->channel[queue];

		if (stmmac_xdp_is_enabled(priv) &&
		    test_bit(queue, priv->af_xdp_zc_qps)) {
			napi_enable(&ch->rxtx_napi);
			continue;
		}

		if (queue < rx_queues_cnt)
			napi_enable(&ch->rx_napi);
		if (queue < tx_queues_cnt)
			napi_enable(&ch->tx_napi);
	}
}

static void stmmac_service_event_schedule(struct stmmac_priv *priv)
{
	if (!test_bit(STMMAC_DOWN, &priv->state) &&
	    !test_and_set_bit(STMMAC_SERVICE_SCHED, &priv->state))
		queue_work(priv->wq, &priv->service_task);
}

static void stmmac_global_err(struct stmmac_priv *priv)
{
	netif_carrier_off(priv->dev);
	set_bit(STMMAC_RESET_REQUESTED, &priv->state);
	stmmac_service_event_schedule(priv);
}

/**
 * stmmac_clk_csr_set - dynamically set the MDC clock
 * @priv: driver private structure
 * Description: this is to dynamically set the MDC clock according to the csr
 * clock input.
 * Note:
 *	If a specific clk_csr value is passed from the platform
 *	this means that the CSR Clock Range selection cannot be
 *	changed at run-time and it is fixed (as reported in the driver
 *	documentation). Viceversa the driver will try to set the MDC
 *	clock dynamically according to the actual clock input.
 */
static void stmmac_clk_csr_set(struct stmmac_priv *priv)
{
	u32 clk_rate;

	clk_rate = clk_get_rate(priv->plat->stmmac_clk);

	/* Platform provided default clk_csr would be assumed valid
	 * for all other cases except for the below mentioned ones.
	 * For values higher than the IEEE 802.3 specified frequency
	 * we can not estimate the proper divider as it is not known
	 * the frequency of clk_csr_i. So we do not change the default
	 * divider.
	 */
	if (!(priv->clk_csr & MAC_CSR_H_FRQ_MASK)) {
		if (clk_rate < CSR_F_35M)
			priv->clk_csr = STMMAC_CSR_20_35M;
		else if ((clk_rate >= CSR_F_35M) && (clk_rate < CSR_F_60M))
			priv->clk_csr = STMMAC_CSR_35_60M;
		else if ((clk_rate >= CSR_F_60M) && (clk_rate < CSR_F_100M))
			priv->clk_csr = STMMAC_CSR_60_100M;
		else if ((clk_rate >= CSR_F_100M) && (clk_rate < CSR_F_150M))
			priv->clk_csr = STMMAC_CSR_100_150M;
		else if ((clk_rate >= CSR_F_150M) && (clk_rate < CSR_F_250M))
			priv->clk_csr = STMMAC_CSR_150_250M;
		else if ((clk_rate >= CSR_F_250M) && (clk_rate <= CSR_F_300M))
			priv->clk_csr = STMMAC_CSR_250_300M;
	}

	if (priv->plat->flags & STMMAC_FLAG_HAS_SUN8I) {
		if (clk_rate > 160000000)
			priv->clk_csr = 0x03;
		else if (clk_rate > 80000000)
			priv->clk_csr = 0x02;
		else if (clk_rate > 40000000)
			priv->clk_csr = 0x01;
		else
			priv->clk_csr = 0;
	}

	if (priv->plat->has_xgmac) {
		if (clk_rate > 400000000)
			priv->clk_csr = 0x5;
		else if (clk_rate > 350000000)
			priv->clk_csr = 0x4;
		else if (clk_rate > 300000000)
			priv->clk_csr = 0x3;
		else if (clk_rate > 250000000)
			priv->clk_csr = 0x2;
		else if (clk_rate > 150000000)
			priv->clk_csr = 0x1;
		else
			priv->clk_csr = 0x0;
	}
}

static void print_pkt(unsigned char *buf, int len)
{
	pr_debug("len = %d byte, buf addr: 0x%p\n", len, buf);
	print_hex_dump_bytes("", DUMP_PREFIX_OFFSET, buf, len);
}

static inline u32 stmmac_tx_avail(struct stmmac_priv *priv, u32 queue)
{
	struct stmmac_tx_queue *tx_q = &priv->dma_conf.tx_queue[queue];
	u32 avail;

	if (tx_q->dirty_tx > tx_q->cur_tx)
		avail = tx_q->dirty_tx - tx_q->cur_tx - 1;
	else
		avail = priv->dma_conf.dma_tx_size - tx_q->cur_tx + tx_q->dirty_tx - 1;

	return avail;
}

/**
 * stmmac_rx_dirty - Get RX queue dirty
 * @priv: driver private structure
 * @queue: RX queue index
 */
static inline u32 stmmac_rx_dirty(struct stmmac_priv *priv, u32 queue)
{
	struct stmmac_rx_queue *rx_q = &priv->dma_conf.rx_queue[queue];
	u32 dirty;

	if (rx_q->dirty_rx <= rx_q->cur_rx)
		dirty = rx_q->cur_rx - rx_q->dirty_rx;
	else
		dirty = priv->dma_conf.dma_rx_size - rx_q->dirty_rx + rx_q->cur_rx;

	return dirty;
}

static void stmmac_lpi_entry_timer_config(struct stmmac_priv *priv, bool en)
{
	int tx_lpi_timer;

	/* Clear/set the SW EEE timer flag based on LPI ET enablement */
	priv->eee_sw_timer_en = en ? 0 : 1;
	tx_lpi_timer  = en ? priv->tx_lpi_timer : 0;
	stmmac_set_eee_lpi_timer(priv, priv->hw, tx_lpi_timer);
}

/**
 * stmmac_enable_eee_mode - check and enter in LPI mode
 * @priv: driver private structure
 * Description: this function is to verify and enter in LPI mode in case of
 * EEE.
 */
static int stmmac_enable_eee_mode(struct stmmac_priv *priv)
{
	u32 tx_cnt = priv->plat->tx_queues_to_use;
	u32 queue;

	/* check if all TX queues have the work finished */
	for (queue = 0; queue < tx_cnt; queue++) {
		struct stmmac_tx_queue *tx_q = &priv->dma_conf.tx_queue[queue];

		if (tx_q->dirty_tx != tx_q->cur_tx)
			return -EBUSY; /* still unfinished work */
	}

	/* Check and enter in LPI mode */
	if (!priv->tx_path_in_lpi_mode)
		stmmac_set_eee_mode(priv, priv->hw,
			priv->plat->flags & STMMAC_FLAG_EN_TX_LPI_CLOCKGATING);
	return 0;
}

/**
 * stmmac_disable_eee_mode - disable and exit from LPI mode
 * @priv: driver private structure
 * Description: this function is to exit and disable EEE in case of
 * LPI state is true. This is called by the xmit.
 */
void stmmac_disable_eee_mode(struct stmmac_priv *priv)
{
	if (!priv->eee_sw_timer_en) {
		stmmac_lpi_entry_timer_config(priv, 0);
		return;
	}

	stmmac_reset_eee_mode(priv, priv->hw);
	del_timer_sync(&priv->eee_ctrl_timer);
	priv->tx_path_in_lpi_mode = false;
}

/**
 * stmmac_eee_ctrl_timer - EEE TX SW timer.
 * @t:  timer_list struct containing private info
 * Description:
 *  if there is no data transfer and if we are not in LPI state,
 *  then MAC Transmitter can be moved to LPI state.
 */
static void stmmac_eee_ctrl_timer(struct timer_list *t)
{
	struct stmmac_priv *priv = from_timer(priv, t, eee_ctrl_timer);

	if (stmmac_enable_eee_mode(priv))
		mod_timer(&priv->eee_ctrl_timer, STMMAC_LPI_T(priv->tx_lpi_timer));
}

/**
 * stmmac_eee_init - init EEE
 * @priv: driver private structure
 * Description:
 *  if the GMAC supports the EEE (from the HW cap reg) and the phy device
 *  can also manage EEE, this function enable the LPI state and start related
 *  timer.
 */
bool stmmac_eee_init(struct stmmac_priv *priv)
{
	int eee_tw_timer = priv->eee_tw_timer;

	/* Using PCS we cannot dial with the phy registers at this stage
	 * so we do not support extra feature like EEE.
	 */
	if (priv->hw->pcs == STMMAC_PCS_TBI ||
	    priv->hw->pcs == STMMAC_PCS_RTBI)
		return false;

	/* Check if MAC core supports the EEE feature. */
	if (!priv->dma_cap.eee)
		return false;

	mutex_lock(&priv->lock);

	/* Check if it needs to be deactivated */
	if (!priv->eee_active) {
		if (priv->eee_enabled) {
			netdev_dbg(priv->dev, "disable EEE\n");
			stmmac_lpi_entry_timer_config(priv, 0);
			del_timer_sync(&priv->eee_ctrl_timer);
			stmmac_set_eee_timer(priv, priv->hw, 0, eee_tw_timer);
			if (priv->hw->xpcs)
				xpcs_config_eee(priv->hw->xpcs,
						priv->plat->mult_fact_100ns,
						false);
		}
		mutex_unlock(&priv->lock);
		return false;
	}

	if (priv->eee_active && !priv->eee_enabled) {
		timer_setup(&priv->eee_ctrl_timer, stmmac_eee_ctrl_timer, 0);
		stmmac_set_eee_timer(priv, priv->hw, STMMAC_DEFAULT_LIT_LS,
				     eee_tw_timer);
		if (priv->hw->xpcs)
			xpcs_config_eee(priv->hw->xpcs,
					priv->plat->mult_fact_100ns,
					true);
	}

	if (priv->plat->has_gmac4 && priv->tx_lpi_timer <= STMMAC_ET_MAX) {
		del_timer_sync(&priv->eee_ctrl_timer);
		priv->tx_path_in_lpi_mode = false;
		stmmac_lpi_entry_timer_config(priv, 1);
	} else {
		stmmac_lpi_entry_timer_config(priv, 0);
		mod_timer(&priv->eee_ctrl_timer,
			  STMMAC_LPI_T(priv->tx_lpi_timer));
	}

	mutex_unlock(&priv->lock);
	netdev_dbg(priv->dev, "Energy-Efficient Ethernet initialized\n");
	return true;
}

/* stmmac_get_tx_hwtstamp - get HW TX timestamps
 * @priv: driver private structure
 * @p : descriptor pointer
 * @skb : the socket buffer
 * Description :
 * This function will read timestamp from the descriptor & pass it to stack.
 * and also perform some sanity checks.
 */
static void stmmac_get_tx_hwtstamp(struct stmmac_priv *priv,
				   struct dma_desc *p, struct sk_buff *skb)
{
	struct skb_shared_hwtstamps shhwtstamp;
	bool found = false;
	u64 ns = 0;

	if (!priv->hwts_tx_en)
		return;

	/* exit if skb doesn't support hw tstamp */
	if (likely(!skb || !(skb_shinfo(skb)->tx_flags & SKBTX_IN_PROGRESS)))
		return;

	/* check tx tstamp status */
	if (stmmac_get_tx_timestamp_status(priv, p)) {
		stmmac_get_timestamp(priv, p, priv->adv_ts, &ns);
		found = true;
	} else if (!stmmac_get_mac_tx_timestamp(priv, priv->hw, &ns)) {
		found = true;
	}

	if (found) {
		ns -= priv->plat->cdc_error_adj;

		memset(&shhwtstamp, 0, sizeof(struct skb_shared_hwtstamps));
		shhwtstamp.hwtstamp = ns_to_ktime(ns);

		netdev_dbg(priv->dev, "get valid TX hw timestamp %llu\n", ns);
		/* pass tstamp to stack */
		skb_tstamp_tx(skb, &shhwtstamp);
	}
}

/* stmmac_get_rx_hwtstamp - get HW RX timestamps
 * @priv: driver private structure
 * @p : descriptor pointer
 * @np : next descriptor pointer
 * @skb : the socket buffer
 * Description :
 * This function will read received packet's timestamp from the descriptor
 * and pass it to stack. It also perform some sanity checks.
 */
static void stmmac_get_rx_hwtstamp(struct stmmac_priv *priv, struct dma_desc *p,
				   struct dma_desc *np, struct sk_buff *skb)
{
	struct skb_shared_hwtstamps *shhwtstamp = NULL;
	struct dma_desc *desc = p;
	u64 ns = 0;

	if (!priv->hwts_rx_en)
		return;
	/* For GMAC4, the valid timestamp is from CTX next desc. */
	if (priv->plat->has_gmac4 || priv->plat->has_xgmac)
		desc = np;

	/* Check if timestamp is available */
	if (stmmac_get_rx_timestamp_status(priv, p, np, priv->adv_ts)) {
		stmmac_get_timestamp(priv, desc, priv->adv_ts, &ns);

		ns -= priv->plat->cdc_error_adj;

		netdev_dbg(priv->dev, "get valid RX hw timestamp %llu\n", ns);
		shhwtstamp = skb_hwtstamps(skb);
		memset(shhwtstamp, 0, sizeof(struct skb_shared_hwtstamps));
		shhwtstamp->hwtstamp = ns_to_ktime(ns);
	} else  {
		netdev_dbg(priv->dev, "cannot get RX hw timestamp\n");
	}
}

/**
 *  stmmac_hwtstamp_set - control hardware timestamping.
 *  @dev: device pointer.
 *  @ifr: An IOCTL specific structure, that can contain a pointer to
 *  a proprietary structure used to pass information to the driver.
 *  Description:
 *  This function configures the MAC to enable/disable both outgoing(TX)
 *  and incoming(RX) packets time stamping based on user input.
 *  Return Value:
 *  0 on success and an appropriate -ve integer on failure.
 */
static int stmmac_hwtstamp_set(struct net_device *dev, struct ifreq *ifr)
{
	struct stmmac_priv *priv = netdev_priv(dev);
	struct hwtstamp_config config;
	u32 ptp_v2 = 0;
	u32 tstamp_all = 0;
	u32 ptp_over_ipv4_udp = 0;
	u32 ptp_over_ipv6_udp = 0;
	u32 ptp_over_ethernet = 0;
	u32 snap_type_sel = 0;
	u32 ts_master_en = 0;
	u32 ts_event_en = 0;

	if (!(priv->dma_cap.time_stamp || priv->adv_ts)) {
		netdev_alert(priv->dev, "No support for HW time stamping\n");
		priv->hwts_tx_en = 0;
		priv->hwts_rx_en = 0;

		return -EOPNOTSUPP;
	}

	if (copy_from_user(&config, ifr->ifr_data,
			   sizeof(config)))
		return -EFAULT;

	netdev_dbg(priv->dev, "%s config flags:0x%x, tx_type:0x%x, rx_filter:0x%x\n",
		   __func__, config.flags, config.tx_type, config.rx_filter);

	if (config.tx_type != HWTSTAMP_TX_OFF &&
	    config.tx_type != HWTSTAMP_TX_ON)
		return -ERANGE;

	if (priv->adv_ts) {
		switch (config.rx_filter) {
		case HWTSTAMP_FILTER_NONE:
			/* time stamp no incoming packet at all */
			config.rx_filter = HWTSTAMP_FILTER_NONE;
			break;

		case HWTSTAMP_FILTER_PTP_V1_L4_EVENT:
			/* PTP v1, UDP, any kind of event packet */
			config.rx_filter = HWTSTAMP_FILTER_PTP_V1_L4_EVENT;
			/* 'xmac' hardware can support Sync, Pdelay_Req and
			 * Pdelay_resp by setting bit14 and bits17/16 to 01
			 * This leaves Delay_Req timestamps out.
			 * Enable all events *and* general purpose message
			 * timestamping
			 */
			snap_type_sel = PTP_TCR_SNAPTYPSEL_1;
			ptp_over_ipv4_udp = PTP_TCR_TSIPV4ENA;
			ptp_over_ipv6_udp = PTP_TCR_TSIPV6ENA;
			break;

		case HWTSTAMP_FILTER_PTP_V1_L4_SYNC:
			/* PTP v1, UDP, Sync packet */
			config.rx_filter = HWTSTAMP_FILTER_PTP_V1_L4_SYNC;
			/* take time stamp for SYNC messages only */
			ts_event_en = PTP_TCR_TSEVNTENA;

			ptp_over_ipv4_udp = PTP_TCR_TSIPV4ENA;
			ptp_over_ipv6_udp = PTP_TCR_TSIPV6ENA;
			break;

		case HWTSTAMP_FILTER_PTP_V1_L4_DELAY_REQ:
			/* PTP v1, UDP, Delay_req packet */
			config.rx_filter = HWTSTAMP_FILTER_PTP_V1_L4_DELAY_REQ;
			/* take time stamp for Delay_Req messages only */
			ts_master_en = PTP_TCR_TSMSTRENA;
			ts_event_en = PTP_TCR_TSEVNTENA;

			ptp_over_ipv4_udp = PTP_TCR_TSIPV4ENA;
			ptp_over_ipv6_udp = PTP_TCR_TSIPV6ENA;
			break;

		case HWTSTAMP_FILTER_PTP_V2_L4_EVENT:
			/* PTP v2, UDP, any kind of event packet */
			config.rx_filter = HWTSTAMP_FILTER_PTP_V2_L4_EVENT;
			ptp_v2 = PTP_TCR_TSVER2ENA;
			/* take time stamp for all event messages */
			snap_type_sel = PTP_TCR_SNAPTYPSEL_1;

			ptp_over_ipv4_udp = PTP_TCR_TSIPV4ENA;
			ptp_over_ipv6_udp = PTP_TCR_TSIPV6ENA;
			break;

		case HWTSTAMP_FILTER_PTP_V2_L4_SYNC:
			/* PTP v2, UDP, Sync packet */
			config.rx_filter = HWTSTAMP_FILTER_PTP_V2_L4_SYNC;
			ptp_v2 = PTP_TCR_TSVER2ENA;
			/* take time stamp for SYNC messages only */
			ts_event_en = PTP_TCR_TSEVNTENA;

			ptp_over_ipv4_udp = PTP_TCR_TSIPV4ENA;
			ptp_over_ipv6_udp = PTP_TCR_TSIPV6ENA;
			break;

		case HWTSTAMP_FILTER_PTP_V2_L4_DELAY_REQ:
			/* PTP v2, UDP, Delay_req packet */
			config.rx_filter = HWTSTAMP_FILTER_PTP_V2_L4_DELAY_REQ;
			ptp_v2 = PTP_TCR_TSVER2ENA;
			/* take time stamp for Delay_Req messages only */
			ts_master_en = PTP_TCR_TSMSTRENA;
			ts_event_en = PTP_TCR_TSEVNTENA;

			ptp_over_ipv4_udp = PTP_TCR_TSIPV4ENA;
			ptp_over_ipv6_udp = PTP_TCR_TSIPV6ENA;
			break;

		case HWTSTAMP_FILTER_PTP_V2_EVENT:
			/* PTP v2/802.AS1 any layer, any kind of event packet */
			config.rx_filter = HWTSTAMP_FILTER_PTP_V2_EVENT;
			ptp_v2 = PTP_TCR_TSVER2ENA;
			snap_type_sel = PTP_TCR_SNAPTYPSEL_1;
			if (priv->synopsys_id < DWMAC_CORE_4_10)
				ts_event_en = PTP_TCR_TSEVNTENA;
			ptp_over_ipv4_udp = PTP_TCR_TSIPV4ENA;
			ptp_over_ipv6_udp = PTP_TCR_TSIPV6ENA;
			ptp_over_ethernet = PTP_TCR_TSIPENA;
			break;

		case HWTSTAMP_FILTER_PTP_V2_SYNC:
			/* PTP v2/802.AS1, any layer, Sync packet */
			config.rx_filter = HWTSTAMP_FILTER_PTP_V2_SYNC;
			ptp_v2 = PTP_TCR_TSVER2ENA;
			/* take time stamp for SYNC messages only */
			ts_event_en = PTP_TCR_TSEVNTENA;

			ptp_over_ipv4_udp = PTP_TCR_TSIPV4ENA;
			ptp_over_ipv6_udp = PTP_TCR_TSIPV6ENA;
			ptp_over_ethernet = PTP_TCR_TSIPENA;
			break;

		case HWTSTAMP_FILTER_PTP_V2_DELAY_REQ:
			/* PTP v2/802.AS1, any layer, Delay_req packet */
			config.rx_filter = HWTSTAMP_FILTER_PTP_V2_DELAY_REQ;
			ptp_v2 = PTP_TCR_TSVER2ENA;
			/* take time stamp for Delay_Req messages only */
			ts_master_en = PTP_TCR_TSMSTRENA;
			ts_event_en = PTP_TCR_TSEVNTENA;

			ptp_over_ipv4_udp = PTP_TCR_TSIPV4ENA;
			ptp_over_ipv6_udp = PTP_TCR_TSIPV6ENA;
			ptp_over_ethernet = PTP_TCR_TSIPENA;
			break;

		case HWTSTAMP_FILTER_NTP_ALL:
		case HWTSTAMP_FILTER_ALL:
			/* time stamp any incoming packet */
			config.rx_filter = HWTSTAMP_FILTER_ALL;
			tstamp_all = PTP_TCR_TSENALL;
			break;

		default:
			return -ERANGE;
		}
	} else {
		switch (config.rx_filter) {
		case HWTSTAMP_FILTER_NONE:
			config.rx_filter = HWTSTAMP_FILTER_NONE;
			break;
		default:
			/* PTP v1, UDP, any kind of event packet */
			config.rx_filter = HWTSTAMP_FILTER_PTP_V1_L4_EVENT;
			break;
		}
	}
	priv->hwts_rx_en = ((config.rx_filter == HWTSTAMP_FILTER_NONE) ? 0 : 1);
	priv->hwts_tx_en = config.tx_type == HWTSTAMP_TX_ON;

	priv->systime_flags = STMMAC_HWTS_ACTIVE;

	if (priv->hwts_tx_en || priv->hwts_rx_en) {
		priv->systime_flags |= tstamp_all | ptp_v2 |
				       ptp_over_ethernet | ptp_over_ipv6_udp |
				       ptp_over_ipv4_udp | ts_event_en |
				       ts_master_en | snap_type_sel;
	}

	stmmac_config_hw_tstamping(priv, priv->ptpaddr, priv->systime_flags);

	memcpy(&priv->tstamp_config, &config, sizeof(config));

	return copy_to_user(ifr->ifr_data, &config,
			    sizeof(config)) ? -EFAULT : 0;
}

/**
 *  stmmac_hwtstamp_get - read hardware timestamping.
 *  @dev: device pointer.
 *  @ifr: An IOCTL specific structure, that can contain a pointer to
 *  a proprietary structure used to pass information to the driver.
 *  Description:
 *  This function obtain the current hardware timestamping settings
 *  as requested.
 */
static int stmmac_hwtstamp_get(struct net_device *dev, struct ifreq *ifr)
{
	struct stmmac_priv *priv = netdev_priv(dev);
	struct hwtstamp_config *config = &priv->tstamp_config;

	if (!(priv->dma_cap.time_stamp || priv->dma_cap.atime_stamp))
		return -EOPNOTSUPP;

	return copy_to_user(ifr->ifr_data, config,
			    sizeof(*config)) ? -EFAULT : 0;
}

/**
 * stmmac_init_tstamp_counter - init hardware timestamping counter
 * @priv: driver private structure
 * @systime_flags: timestamping flags
 * Description:
 * Initialize hardware counter for packet timestamping.
 * This is valid as long as the interface is open and not suspended.
 * Will be rerun after resuming from suspend, case in which the timestamping
 * flags updated by stmmac_hwtstamp_set() also need to be restored.
 */
int stmmac_init_tstamp_counter(struct stmmac_priv *priv, u32 systime_flags)
{
	bool xmac = priv->plat->has_gmac4 || priv->plat->has_xgmac;
	struct timespec64 now;
	u32 sec_inc = 0;
	u64 temp = 0;

	if (!(priv->dma_cap.time_stamp || priv->dma_cap.atime_stamp))
		return -EOPNOTSUPP;

	stmmac_config_hw_tstamping(priv, priv->ptpaddr, systime_flags);
	priv->systime_flags = systime_flags;

	/* program Sub Second Increment reg */
	stmmac_config_sub_second_increment(priv, priv->ptpaddr,
					   priv->plat->clk_ptp_rate,
					   xmac, &sec_inc);
	temp = div_u64(1000000000ULL, sec_inc);

	/* Store sub second increment for later use */
	priv->sub_second_inc = sec_inc;

	/* calculate default added value:
	 * formula is :
	 * addend = (2^32)/freq_div_ratio;
	 * where, freq_div_ratio = 1e9ns/sec_inc
	 */
	temp = (u64)(temp << 32);
	priv->default_addend = div_u64(temp, priv->plat->clk_ptp_rate);
	stmmac_config_addend(priv, priv->ptpaddr, priv->default_addend);

	/* initialize system time */
	ktime_get_real_ts64(&now);

	/* lower 32 bits of tv_sec are safe until y2106 */
	stmmac_init_systime(priv, priv->ptpaddr, (u32)now.tv_sec, now.tv_nsec);

	return 0;
}
EXPORT_SYMBOL_GPL(stmmac_init_tstamp_counter);

/**
 * stmmac_init_ptp - init PTP
 * @priv: driver private structure
 * Description: this is to verify if the HW supports the PTPv1 or PTPv2.
 * This is done by looking at the HW cap. register.
 * This function also registers the ptp driver.
 */
static int stmmac_init_ptp(struct stmmac_priv *priv)
{
	bool xmac = priv->plat->has_gmac4 || priv->plat->has_xgmac;
	int ret;

	if (priv->plat->ptp_clk_freq_config)
		priv->plat->ptp_clk_freq_config(priv);

	ret = stmmac_init_tstamp_counter(priv, STMMAC_HWTS_ACTIVE);
	if (ret)
		return ret;

	priv->adv_ts = 0;
	/* Check if adv_ts can be enabled for dwmac 4.x / xgmac core */
	if (xmac && priv->dma_cap.atime_stamp)
		priv->adv_ts = 1;
	/* Dwmac 3.x core with extend_desc can support adv_ts */
	else if (priv->extend_desc && priv->dma_cap.atime_stamp)
		priv->adv_ts = 1;

	if (priv->dma_cap.time_stamp)
		netdev_info(priv->dev, "IEEE 1588-2002 Timestamp supported\n");

	if (priv->adv_ts)
		netdev_info(priv->dev,
			    "IEEE 1588-2008 Advanced Timestamp supported\n");

	priv->hwts_tx_en = 0;
	priv->hwts_rx_en = 0;

	if (priv->plat->flags & STMMAC_FLAG_HWTSTAMP_CORRECT_LATENCY)
		stmmac_hwtstamp_correct_latency(priv, priv);

	return 0;
}

static void stmmac_release_ptp(struct stmmac_priv *priv)
{
	clk_disable_unprepare(priv->plat->clk_ptp_ref);
	stmmac_ptp_unregister(priv);
}

/**
 *  stmmac_mac_flow_ctrl - Configure flow control in all queues
 *  @priv: driver private structure
 *  @duplex: duplex passed to the next function
 *  Description: It is used for configuring the flow control in all queues
 */
static void stmmac_mac_flow_ctrl(struct stmmac_priv *priv, u32 duplex)
{
	u32 tx_cnt = priv->plat->tx_queues_to_use;

	stmmac_flow_ctrl(priv, priv->hw, duplex, priv->flow_ctrl,
			priv->pause, tx_cnt);
}

static struct phylink_pcs *stmmac_mac_select_pcs(struct phylink_config *config,
						 phy_interface_t interface)
{
	struct stmmac_priv *priv = netdev_priv(to_net_dev(config->dev));

	if (priv->hw->xpcs)
		return &priv->hw->xpcs->pcs;

	if (priv->hw->lynx_pcs)
		return priv->hw->lynx_pcs;

	return NULL;
}

static void stmmac_mac_config(struct phylink_config *config, unsigned int mode,
			      const struct phylink_link_state *state)
{
	/* Nothing to do, xpcs_config() handles everything */
}

static void stmmac_fpe_link_state_handle(struct stmmac_priv *priv, bool is_up)
{
	struct stmmac_fpe_cfg *fpe_cfg = priv->plat->fpe_cfg;
	enum stmmac_fpe_state *lo_state = &fpe_cfg->lo_fpe_state;
	enum stmmac_fpe_state *lp_state = &fpe_cfg->lp_fpe_state;
	bool *hs_enable = &fpe_cfg->hs_enable;

	if (is_up && *hs_enable) {
		stmmac_fpe_send_mpacket(priv, priv->ioaddr, MPACKET_VERIFY);
	} else {
		*lo_state = FPE_STATE_OFF;
		*lp_state = FPE_STATE_OFF;
	}
}

static void stmmac_mac_link_down(struct phylink_config *config,
				 unsigned int mode, phy_interface_t interface)
{
	struct stmmac_priv *priv = netdev_priv(to_net_dev(config->dev));

	stmmac_mac_set(priv, priv->ioaddr, false);
	priv->eee_active = false;
	priv->tx_lpi_enabled = false;
	priv->eee_enabled = stmmac_eee_init(priv);
	stmmac_set_eee_pls(priv, priv->hw, false);

	if (priv->dma_cap.fpesel)
		stmmac_fpe_link_state_handle(priv, false);
}

static void stmmac_mac_link_up(struct phylink_config *config,
			       struct phy_device *phy,
			       unsigned int mode, phy_interface_t interface,
			       int speed, int duplex,
			       bool tx_pause, bool rx_pause)
{
	struct stmmac_priv *priv = netdev_priv(to_net_dev(config->dev));
	u32 old_ctrl, ctrl;

	if ((priv->plat->flags & STMMAC_FLAG_SERDES_UP_AFTER_PHY_LINKUP) &&
	    priv->plat->serdes_powerup)
		priv->plat->serdes_powerup(priv->dev, priv->plat->bsp_priv);

	old_ctrl = readl(priv->ioaddr + MAC_CTRL_REG);
	ctrl = old_ctrl & ~priv->hw->link.speed_mask;

	if (interface == PHY_INTERFACE_MODE_USXGMII) {
		switch (speed) {
		case SPEED_10000:
			ctrl |= priv->hw->link.xgmii.speed10000;
			break;
		case SPEED_5000:
			ctrl |= priv->hw->link.xgmii.speed5000;
			break;
		case SPEED_2500:
			ctrl |= priv->hw->link.xgmii.speed2500;
			break;
		default:
			return;
		}
	} else if (interface == PHY_INTERFACE_MODE_XLGMII) {
		switch (speed) {
		case SPEED_100000:
			ctrl |= priv->hw->link.xlgmii.speed100000;
			break;
		case SPEED_50000:
			ctrl |= priv->hw->link.xlgmii.speed50000;
			break;
		case SPEED_40000:
			ctrl |= priv->hw->link.xlgmii.speed40000;
			break;
		case SPEED_25000:
			ctrl |= priv->hw->link.xlgmii.speed25000;
			break;
		case SPEED_10000:
			ctrl |= priv->hw->link.xgmii.speed10000;
			break;
		case SPEED_2500:
			ctrl |= priv->hw->link.speed2500;
			break;
		case SPEED_1000:
			ctrl |= priv->hw->link.speed1000;
			break;
		default:
			return;
		}
	} else {
		switch (speed) {
		case SPEED_2500:
			ctrl |= priv->hw->link.speed2500;
			break;
		case SPEED_1000:
			ctrl |= priv->hw->link.speed1000;
			break;
		case SPEED_100:
			ctrl |= priv->hw->link.speed100;
			break;
		case SPEED_10:
			ctrl |= priv->hw->link.speed10;
			break;
		default:
			return;
		}
	}

	priv->speed = speed;

	if (priv->plat->fix_mac_speed)
		priv->plat->fix_mac_speed(priv->plat->bsp_priv, speed, mode);

	if (!duplex)
		ctrl &= ~priv->hw->link.duplex;
	else
		ctrl |= priv->hw->link.duplex;

	/* Flow Control operation */
	if (rx_pause && tx_pause)
		priv->flow_ctrl = FLOW_AUTO;
	else if (rx_pause && !tx_pause)
		priv->flow_ctrl = FLOW_RX;
	else if (!rx_pause && tx_pause)
		priv->flow_ctrl = FLOW_TX;
	else
		priv->flow_ctrl = FLOW_OFF;

	stmmac_mac_flow_ctrl(priv, duplex);

	if (ctrl != old_ctrl)
		writel(ctrl, priv->ioaddr + MAC_CTRL_REG);

	stmmac_mac_set(priv, priv->ioaddr, true);
	if (phy && priv->dma_cap.eee) {
		priv->eee_active =
			phy_init_eee(phy, !(priv->plat->flags &
				STMMAC_FLAG_RX_CLK_RUNS_IN_LPI)) >= 0;
		priv->eee_enabled = stmmac_eee_init(priv);
		priv->tx_lpi_enabled = priv->eee_enabled;
		stmmac_set_eee_pls(priv, priv->hw, true);
	}

	if (priv->dma_cap.fpesel)
		stmmac_fpe_link_state_handle(priv, true);

	if (priv->plat->flags & STMMAC_FLAG_HWTSTAMP_CORRECT_LATENCY)
		stmmac_hwtstamp_correct_latency(priv, priv);
}

static const struct phylink_mac_ops stmmac_phylink_mac_ops = {
	.mac_select_pcs = stmmac_mac_select_pcs,
	.mac_config = stmmac_mac_config,
	.mac_link_down = stmmac_mac_link_down,
	.mac_link_up = stmmac_mac_link_up,
};

/**
 * stmmac_check_pcs_mode - verify if RGMII/SGMII is supported
 * @priv: driver private structure
 * Description: this is to verify if the HW supports the PCS.
 * Physical Coding Sublayer (PCS) interface that can be used when the MAC is
 * configured for the TBI, RTBI, or SGMII PHY interface.
 */
static void stmmac_check_pcs_mode(struct stmmac_priv *priv)
{
	int interface = priv->plat->mac_interface;

	if (priv->dma_cap.pcs) {
		if ((interface == PHY_INTERFACE_MODE_RGMII) ||
		    (interface == PHY_INTERFACE_MODE_RGMII_ID) ||
		    (interface == PHY_INTERFACE_MODE_RGMII_RXID) ||
		    (interface == PHY_INTERFACE_MODE_RGMII_TXID)) {
			netdev_dbg(priv->dev, "PCS RGMII support enabled\n");
			priv->hw->pcs = STMMAC_PCS_RGMII;
		} else if (interface == PHY_INTERFACE_MODE_SGMII) {
			netdev_dbg(priv->dev, "PCS SGMII support enabled\n");
			priv->hw->pcs = STMMAC_PCS_SGMII;
		}
	}
}

/**
 * stmmac_init_phy - PHY initialization
 * @dev: net device structure
 * Description: it initializes the driver's PHY state, and attaches the PHY
 * to the mac driver.
 *  Return value:
 *  0 on success
 */
static int stmmac_init_phy(struct net_device *dev)
{
	struct stmmac_priv *priv = netdev_priv(dev);
	struct fwnode_handle *phy_fwnode;
	struct fwnode_handle *fwnode;
	int ret;

	if (!phylink_expects_phy(priv->phylink))
		return 0;

	fwnode = priv->plat->port_node;
	if (!fwnode)
		fwnode = dev_fwnode(priv->device);

	if (fwnode)
		phy_fwnode = fwnode_get_phy_node(fwnode);
	else
		phy_fwnode = NULL;

	/* Some DT bindings do not set-up the PHY handle. Let's try to
	 * manually parse it
	 */
	if (!phy_fwnode || IS_ERR(phy_fwnode)) {
		int addr = priv->plat->phy_addr;
		struct phy_device *phydev;

		if (addr < 0) {
			netdev_err(priv->dev, "no phy found\n");
			return -ENODEV;
		}

		phydev = mdiobus_get_phy(priv->mii, addr);
		if (!phydev) {
			netdev_err(priv->dev, "no phy at addr %d\n", addr);
			return -ENODEV;
		}

		ret = phylink_connect_phy(priv->phylink, phydev);
	} else {
		fwnode_handle_put(phy_fwnode);
		ret = phylink_fwnode_phy_connect(priv->phylink, fwnode, 0);
	}

	if (!priv->plat->pmt) {
		struct ethtool_wolinfo wol = { .cmd = ETHTOOL_GWOL };

		phylink_ethtool_get_wol(priv->phylink, &wol);
		device_set_wakeup_capable(priv->device, !!wol.supported);
		device_set_wakeup_enable(priv->device, !!wol.wolopts);
	}

	return ret;
}

static void stmmac_set_half_duplex(struct stmmac_priv *priv)
{
	/* Half-Duplex can only work with single tx queue */
	if (priv->plat->tx_queues_to_use > 1)
		priv->phylink_config.mac_capabilities &=
			~(MAC_10HD | MAC_100HD | MAC_1000HD);
	else
		priv->phylink_config.mac_capabilities |=
			(MAC_10HD | MAC_100HD | MAC_1000HD);
}

static int stmmac_phy_setup(struct stmmac_priv *priv)
{
	struct stmmac_mdio_bus_data *mdio_bus_data;
	int mode = priv->plat->phy_interface;
	struct fwnode_handle *fwnode;
	struct phylink *phylink;
	int max_speed;

	priv->phylink_config.dev = &priv->dev->dev;
	priv->phylink_config.type = PHYLINK_NETDEV;
	priv->phylink_config.mac_managed_pm = true;

	mdio_bus_data = priv->plat->mdio_bus_data;
	if (mdio_bus_data)
		priv->phylink_config.ovr_an_inband =
			mdio_bus_data->xpcs_an_inband;

	/* Set the platform/firmware specified interface mode. Note, phylink
	 * deals with the PHY interface mode, not the MAC interface mode.
	 */
	__set_bit(mode, priv->phylink_config.supported_interfaces);

	/* If we have an xpcs, it defines which PHY interfaces are supported. */
	if (priv->hw->xpcs)
		xpcs_get_interfaces(priv->hw->xpcs,
				    priv->phylink_config.supported_interfaces);

	priv->phylink_config.mac_capabilities = MAC_ASYM_PAUSE | MAC_SYM_PAUSE |
						MAC_10FD | MAC_100FD |
						MAC_1000FD;

	stmmac_set_half_duplex(priv);

	/* Get the MAC specific capabilities */
	stmmac_mac_phylink_get_caps(priv);

	max_speed = priv->plat->max_speed;
	if (max_speed)
		phylink_limit_mac_speed(&priv->phylink_config, max_speed);

	fwnode = priv->plat->port_node;
	if (!fwnode)
		fwnode = dev_fwnode(priv->device);

	phylink = phylink_create(&priv->phylink_config, fwnode,
				 mode, &stmmac_phylink_mac_ops);
	if (IS_ERR(phylink))
		return PTR_ERR(phylink);

	priv->phylink = phylink;
	return 0;
}

static void stmmac_display_rx_rings(struct stmmac_priv *priv,
				    struct stmmac_dma_conf *dma_conf)
{
	u32 rx_cnt = priv->plat->rx_queues_to_use;
	unsigned int desc_size;
	void *head_rx;
	u32 queue;

	/* Display RX rings */
	for (queue = 0; queue < rx_cnt; queue++) {
		struct stmmac_rx_queue *rx_q = &dma_conf->rx_queue[queue];

		pr_info("\tRX Queue %u rings\n", queue);

		if (priv->extend_desc) {
			head_rx = (void *)rx_q->dma_erx;
			desc_size = sizeof(struct dma_extended_desc);
		} else {
			head_rx = (void *)rx_q->dma_rx;
			desc_size = sizeof(struct dma_desc);
		}

		/* Display RX ring */
		stmmac_display_ring(priv, head_rx, dma_conf->dma_rx_size, true,
				    rx_q->dma_rx_phy, desc_size);
	}
}

static void stmmac_display_tx_rings(struct stmmac_priv *priv,
				    struct stmmac_dma_conf *dma_conf)
{
	u32 tx_cnt = priv->plat->tx_queues_to_use;
	unsigned int desc_size;
	void *head_tx;
	u32 queue;

	/* Display TX rings */
	for (queue = 0; queue < tx_cnt; queue++) {
		struct stmmac_tx_queue *tx_q = &dma_conf->tx_queue[queue];

		pr_info("\tTX Queue %d rings\n", queue);

		if (priv->extend_desc) {
			head_tx = (void *)tx_q->dma_etx;
			desc_size = sizeof(struct dma_extended_desc);
		} else if (tx_q->tbs & STMMAC_TBS_AVAIL) {
			head_tx = (void *)tx_q->dma_entx;
			desc_size = sizeof(struct dma_edesc);
		} else {
			head_tx = (void *)tx_q->dma_tx;
			desc_size = sizeof(struct dma_desc);
		}

		stmmac_display_ring(priv, head_tx, dma_conf->dma_tx_size, false,
				    tx_q->dma_tx_phy, desc_size);
	}
}

static void stmmac_display_rings(struct stmmac_priv *priv,
				 struct stmmac_dma_conf *dma_conf)
{
	/* Display RX ring */
	stmmac_display_rx_rings(priv, dma_conf);

	/* Display TX ring */
	stmmac_display_tx_rings(priv, dma_conf);
}

static int stmmac_set_bfsize(int mtu, int bufsize)
{
	int ret = bufsize;

	if (mtu >= BUF_SIZE_8KiB)
		ret = BUF_SIZE_16KiB;
	else if (mtu >= BUF_SIZE_4KiB)
		ret = BUF_SIZE_8KiB;
	else if (mtu >= BUF_SIZE_2KiB)
		ret = BUF_SIZE_4KiB;
	else if (mtu > DEFAULT_BUFSIZE)
		ret = BUF_SIZE_2KiB;
	else
		ret = DEFAULT_BUFSIZE;

	return ret;
}

/**
 * stmmac_clear_rx_descriptors - clear RX descriptors
 * @priv: driver private structure
 * @dma_conf: structure to take the dma data
 * @queue: RX queue index
 * Description: this function is called to clear the RX descriptors
 * in case of both basic and extended descriptors are used.
 */
static void stmmac_clear_rx_descriptors(struct stmmac_priv *priv,
					struct stmmac_dma_conf *dma_conf,
					u32 queue)
{
	struct stmmac_rx_queue *rx_q = &dma_conf->rx_queue[queue];
	int i;

	/* Clear the RX descriptors */
	for (i = 0; i < dma_conf->dma_rx_size; i++)
		if (priv->extend_desc)
			stmmac_init_rx_desc(priv, &rx_q->dma_erx[i].basic,
					priv->use_riwt, priv->mode,
					(i == dma_conf->dma_rx_size - 1),
					dma_conf->dma_buf_sz);
		else
			stmmac_init_rx_desc(priv, &rx_q->dma_rx[i],
					priv->use_riwt, priv->mode,
					(i == dma_conf->dma_rx_size - 1),
					dma_conf->dma_buf_sz);
}

/**
 * stmmac_clear_tx_descriptors - clear tx descriptors
 * @priv: driver private structure
 * @dma_conf: structure to take the dma data
 * @queue: TX queue index.
 * Description: this function is called to clear the TX descriptors
 * in case of both basic and extended descriptors are used.
 */
static void stmmac_clear_tx_descriptors(struct stmmac_priv *priv,
					struct stmmac_dma_conf *dma_conf,
					u32 queue)
{
	struct stmmac_tx_queue *tx_q = &dma_conf->tx_queue[queue];
	int i;

	/* Clear the TX descriptors */
	for (i = 0; i < dma_conf->dma_tx_size; i++) {
		int last = (i == (dma_conf->dma_tx_size - 1));
		struct dma_desc *p;

		if (priv->extend_desc)
			p = &tx_q->dma_etx[i].basic;
		else if (tx_q->tbs & STMMAC_TBS_AVAIL)
			p = &tx_q->dma_entx[i].basic;
		else
			p = &tx_q->dma_tx[i];

		stmmac_init_tx_desc(priv, p, priv->mode, last);
	}
}

/**
 * stmmac_clear_descriptors - clear descriptors
 * @priv: driver private structure
 * @dma_conf: structure to take the dma data
 * Description: this function is called to clear the TX and RX descriptors
 * in case of both basic and extended descriptors are used.
 */
static void stmmac_clear_descriptors(struct stmmac_priv *priv,
				     struct stmmac_dma_conf *dma_conf)
{
	u32 rx_queue_cnt = priv->plat->rx_queues_to_use;
	u32 tx_queue_cnt = priv->plat->tx_queues_to_use;
	u32 queue;

	/* Clear the RX descriptors */
	for (queue = 0; queue < rx_queue_cnt; queue++)
		stmmac_clear_rx_descriptors(priv, dma_conf, queue);

	/* Clear the TX descriptors */
	for (queue = 0; queue < tx_queue_cnt; queue++)
		stmmac_clear_tx_descriptors(priv, dma_conf, queue);
}

/**
 * stmmac_init_rx_buffers - init the RX descriptor buffer.
 * @priv: driver private structure
 * @dma_conf: structure to take the dma data
 * @p: descriptor pointer
 * @i: descriptor index
 * @flags: gfp flag
 * @queue: RX queue index
 * Description: this function is called to allocate a receive buffer, perform
 * the DMA mapping and init the descriptor.
 */
static int stmmac_init_rx_buffers(struct stmmac_priv *priv,
				  struct stmmac_dma_conf *dma_conf,
				  struct dma_desc *p,
				  int i, gfp_t flags, u32 queue)
{
	struct stmmac_rx_queue *rx_q = &dma_conf->rx_queue[queue];
	struct stmmac_rx_buffer *buf = &rx_q->buf_pool[i];
	gfp_t gfp = (GFP_ATOMIC | __GFP_NOWARN);

	if (priv->dma_cap.host_dma_width <= 32)
		gfp |= GFP_DMA32;

	if (!buf->page) {
		buf->page = page_pool_alloc_pages(rx_q->page_pool, gfp);
		if (!buf->page)
			return -ENOMEM;
		buf->page_offset = stmmac_rx_offset(priv);
	}

	if (priv->sph && !buf->sec_page) {
		buf->sec_page = page_pool_alloc_pages(rx_q->page_pool, gfp);
		if (!buf->sec_page)
			return -ENOMEM;

		buf->sec_addr = page_pool_get_dma_addr(buf->sec_page);
		stmmac_set_desc_sec_addr(priv, p, buf->sec_addr, true);
	} else {
		buf->sec_page = NULL;
		stmmac_set_desc_sec_addr(priv, p, buf->sec_addr, false);
	}

	buf->addr = page_pool_get_dma_addr(buf->page) + buf->page_offset;

	stmmac_set_desc_addr(priv, p, buf->addr);
	if (dma_conf->dma_buf_sz == BUF_SIZE_16KiB)
		stmmac_init_desc3(priv, p);

	return 0;
}

/**
 * stmmac_free_rx_buffer - free RX dma buffers
 * @priv: private structure
 * @rx_q: RX queue
 * @i: buffer index.
 */
static void stmmac_free_rx_buffer(struct stmmac_priv *priv,
				  struct stmmac_rx_queue *rx_q,
				  int i)
{
	struct stmmac_rx_buffer *buf = &rx_q->buf_pool[i];

	if (buf->page)
		page_pool_put_full_page(rx_q->page_pool, buf->page, false);
	buf->page = NULL;

	if (buf->sec_page)
		page_pool_put_full_page(rx_q->page_pool, buf->sec_page, false);
	buf->sec_page = NULL;
}

/**
 * stmmac_free_tx_buffer - free RX dma buffers
 * @priv: private structure
 * @dma_conf: structure to take the dma data
 * @queue: RX queue index
 * @i: buffer index.
 */
static void stmmac_free_tx_buffer(struct stmmac_priv *priv,
				  struct stmmac_dma_conf *dma_conf,
				  u32 queue, int i)
{
	struct stmmac_tx_queue *tx_q = &dma_conf->tx_queue[queue];

	if (tx_q->tx_skbuff_dma[i].buf &&
	    tx_q->tx_skbuff_dma[i].buf_type != STMMAC_TXBUF_T_XDP_TX) {
		if (tx_q->tx_skbuff_dma[i].map_as_page)
			dma_unmap_page(priv->device,
				       tx_q->tx_skbuff_dma[i].buf,
				       tx_q->tx_skbuff_dma[i].len,
				       DMA_TO_DEVICE);
		else
			dma_unmap_single(priv->device,
					 tx_q->tx_skbuff_dma[i].buf,
					 tx_q->tx_skbuff_dma[i].len,
					 DMA_TO_DEVICE);
	}

	if (tx_q->xdpf[i] &&
	    (tx_q->tx_skbuff_dma[i].buf_type == STMMAC_TXBUF_T_XDP_TX ||
	     tx_q->tx_skbuff_dma[i].buf_type == STMMAC_TXBUF_T_XDP_NDO)) {
		xdp_return_frame(tx_q->xdpf[i]);
		tx_q->xdpf[i] = NULL;
	}

	if (tx_q->tx_skbuff_dma[i].buf_type == STMMAC_TXBUF_T_XSK_TX)
		tx_q->xsk_frames_done++;

	if (tx_q->tx_skbuff[i] &&
	    tx_q->tx_skbuff_dma[i].buf_type == STMMAC_TXBUF_T_SKB) {
		dev_kfree_skb_any(tx_q->tx_skbuff[i]);
		tx_q->tx_skbuff[i] = NULL;
	}

	tx_q->tx_skbuff_dma[i].buf = 0;
	tx_q->tx_skbuff_dma[i].map_as_page = false;
}

/**
 * dma_free_rx_skbufs - free RX dma buffers
 * @priv: private structure
 * @dma_conf: structure to take the dma data
 * @queue: RX queue index
 */
static void dma_free_rx_skbufs(struct stmmac_priv *priv,
			       struct stmmac_dma_conf *dma_conf,
			       u32 queue)
{
	struct stmmac_rx_queue *rx_q = &dma_conf->rx_queue[queue];
	int i;

	for (i = 0; i < dma_conf->dma_rx_size; i++)
		stmmac_free_rx_buffer(priv, rx_q, i);
}

static int stmmac_alloc_rx_buffers(struct stmmac_priv *priv,
				   struct stmmac_dma_conf *dma_conf,
				   u32 queue, gfp_t flags)
{
	struct stmmac_rx_queue *rx_q = &dma_conf->rx_queue[queue];
	int i;

	for (i = 0; i < dma_conf->dma_rx_size; i++) {
		struct dma_desc *p;
		int ret;

		if (priv->extend_desc)
			p = &((rx_q->dma_erx + i)->basic);
		else
			p = rx_q->dma_rx + i;

		ret = stmmac_init_rx_buffers(priv, dma_conf, p, i, flags,
					     queue);
		if (ret)
			return ret;

		rx_q->buf_alloc_num++;
	}

	return 0;
}

/**
 * dma_free_rx_xskbufs - free RX dma buffers from XSK pool
 * @priv: private structure
 * @dma_conf: structure to take the dma data
 * @queue: RX queue index
 */
static void dma_free_rx_xskbufs(struct stmmac_priv *priv,
				struct stmmac_dma_conf *dma_conf,
				u32 queue)
{
	struct stmmac_rx_queue *rx_q = &dma_conf->rx_queue[queue];
	int i;

	for (i = 0; i < dma_conf->dma_rx_size; i++) {
		struct stmmac_rx_buffer *buf = &rx_q->buf_pool[i];

		if (!buf->xdp)
			continue;

		xsk_buff_free(buf->xdp);
		buf->xdp = NULL;
	}
}

static int stmmac_alloc_rx_buffers_zc(struct stmmac_priv *priv,
				      struct stmmac_dma_conf *dma_conf,
				      u32 queue)
{
	struct stmmac_rx_queue *rx_q = &dma_conf->rx_queue[queue];
	int i;

	/* struct stmmac_xdp_buff is using cb field (maximum size of 24 bytes)
	 * in struct xdp_buff_xsk to stash driver specific information. Thus,
	 * use this macro to make sure no size violations.
	 */
	XSK_CHECK_PRIV_TYPE(struct stmmac_xdp_buff);

	for (i = 0; i < dma_conf->dma_rx_size; i++) {
		struct stmmac_rx_buffer *buf;
		dma_addr_t dma_addr;
		struct dma_desc *p;

		if (priv->extend_desc)
			p = (struct dma_desc *)(rx_q->dma_erx + i);
		else
			p = rx_q->dma_rx + i;

		buf = &rx_q->buf_pool[i];

		buf->xdp = xsk_buff_alloc(rx_q->xsk_pool);
		if (!buf->xdp)
			return -ENOMEM;

		dma_addr = xsk_buff_xdp_get_dma(buf->xdp);
		stmmac_set_desc_addr(priv, p, dma_addr);
		rx_q->buf_alloc_num++;
	}

	return 0;
}

static struct xsk_buff_pool *stmmac_get_xsk_pool(struct stmmac_priv *priv, u32 queue)
{
	if (!stmmac_xdp_is_enabled(priv) || !test_bit(queue, priv->af_xdp_zc_qps))
		return NULL;

	return xsk_get_pool_from_qid(priv->dev, queue);
}

/**
 * __init_dma_rx_desc_rings - init the RX descriptor ring (per queue)
 * @priv: driver private structure
 * @dma_conf: structure to take the dma data
 * @queue: RX queue index
 * @flags: gfp flag.
 * Description: this function initializes the DMA RX descriptors
 * and allocates the socket buffers. It supports the chained and ring
 * modes.
 */
static int __init_dma_rx_desc_rings(struct stmmac_priv *priv,
				    struct stmmac_dma_conf *dma_conf,
				    u32 queue, gfp_t flags)
{
	struct stmmac_rx_queue *rx_q = &dma_conf->rx_queue[queue];
	int ret;

	netif_dbg(priv, probe, priv->dev,
		  "(%s) dma_rx_phy=0x%08x\n", __func__,
		  (u32)rx_q->dma_rx_phy);

	stmmac_clear_rx_descriptors(priv, dma_conf, queue);

	xdp_rxq_info_unreg_mem_model(&rx_q->xdp_rxq);

	rx_q->xsk_pool = stmmac_get_xsk_pool(priv, queue);

	if (rx_q->xsk_pool) {
		WARN_ON(xdp_rxq_info_reg_mem_model(&rx_q->xdp_rxq,
						   MEM_TYPE_XSK_BUFF_POOL,
						   NULL));
		netdev_info(priv->dev,
			    "Register MEM_TYPE_XSK_BUFF_POOL RxQ-%d\n",
			    rx_q->queue_index);
		xsk_pool_set_rxq_info(rx_q->xsk_pool, &rx_q->xdp_rxq);
	} else {
		WARN_ON(xdp_rxq_info_reg_mem_model(&rx_q->xdp_rxq,
						   MEM_TYPE_PAGE_POOL,
						   rx_q->page_pool));
		netdev_info(priv->dev,
			    "Register MEM_TYPE_PAGE_POOL RxQ-%d\n",
			    rx_q->queue_index);
	}

	if (rx_q->xsk_pool) {
		/* RX XDP ZC buffer pool may not be populated, e.g.
		 * xdpsock TX-only.
		 */
		stmmac_alloc_rx_buffers_zc(priv, dma_conf, queue);
	} else {
		ret = stmmac_alloc_rx_buffers(priv, dma_conf, queue, flags);
		if (ret < 0)
			return -ENOMEM;
	}

	/* Setup the chained descriptor addresses */
	if (priv->mode == STMMAC_CHAIN_MODE) {
		if (priv->extend_desc)
			stmmac_mode_init(priv, rx_q->dma_erx,
					 rx_q->dma_rx_phy,
					 dma_conf->dma_rx_size, 1);
		else
			stmmac_mode_init(priv, rx_q->dma_rx,
					 rx_q->dma_rx_phy,
					 dma_conf->dma_rx_size, 0);
	}

	return 0;
}

static int init_dma_rx_desc_rings(struct net_device *dev,
				  struct stmmac_dma_conf *dma_conf,
				  gfp_t flags)
{
	struct stmmac_priv *priv = netdev_priv(dev);
	u32 rx_count = priv->plat->rx_queues_to_use;
	int queue;
	int ret;

	/* RX INITIALIZATION */
	netif_dbg(priv, probe, priv->dev,
		  "SKB addresses:\nskb\t\tskb data\tdma data\n");

	for (queue = 0; queue < rx_count; queue++) {
		ret = __init_dma_rx_desc_rings(priv, dma_conf, queue, flags);
		if (ret)
			goto err_init_rx_buffers;
	}

	return 0;

err_init_rx_buffers:
	while (queue >= 0) {
		struct stmmac_rx_queue *rx_q = &dma_conf->rx_queue[queue];

		if (rx_q->xsk_pool)
			dma_free_rx_xskbufs(priv, dma_conf, queue);
		else
			dma_free_rx_skbufs(priv, dma_conf, queue);

		rx_q->buf_alloc_num = 0;
		rx_q->xsk_pool = NULL;

		queue--;
	}

	return ret;
}

/**
 * __init_dma_tx_desc_rings - init the TX descriptor ring (per queue)
 * @priv: driver private structure
 * @dma_conf: structure to take the dma data
 * @queue: TX queue index
 * Description: this function initializes the DMA TX descriptors
 * and allocates the socket buffers. It supports the chained and ring
 * modes.
 */
static int __init_dma_tx_desc_rings(struct stmmac_priv *priv,
				    struct stmmac_dma_conf *dma_conf,
				    u32 queue)
{
	struct stmmac_tx_queue *tx_q = &dma_conf->tx_queue[queue];
	int i;

	netif_dbg(priv, probe, priv->dev,
		  "(%s) dma_tx_phy=0x%08x\n", __func__,
		  (u32)tx_q->dma_tx_phy);

	/* Setup the chained descriptor addresses */
	if (priv->mode == STMMAC_CHAIN_MODE) {
		if (priv->extend_desc)
			stmmac_mode_init(priv, tx_q->dma_etx,
					 tx_q->dma_tx_phy,
					 dma_conf->dma_tx_size, 1);
		else if (!(tx_q->tbs & STMMAC_TBS_AVAIL))
			stmmac_mode_init(priv, tx_q->dma_tx,
					 tx_q->dma_tx_phy,
					 dma_conf->dma_tx_size, 0);
	}

	tx_q->xsk_pool = stmmac_get_xsk_pool(priv, queue);

	for (i = 0; i < dma_conf->dma_tx_size; i++) {
		struct dma_desc *p;

		if (priv->extend_desc)
			p = &((tx_q->dma_etx + i)->basic);
		else if (tx_q->tbs & STMMAC_TBS_AVAIL)
			p = &((tx_q->dma_entx + i)->basic);
		else
			p = tx_q->dma_tx + i;

		stmmac_clear_desc(priv, p);

		tx_q->tx_skbuff_dma[i].buf = 0;
		tx_q->tx_skbuff_dma[i].map_as_page = false;
		tx_q->tx_skbuff_dma[i].len = 0;
		tx_q->tx_skbuff_dma[i].last_segment = false;
		tx_q->tx_skbuff[i] = NULL;
	}

	return 0;
}

static int init_dma_tx_desc_rings(struct net_device *dev,
				  struct stmmac_dma_conf *dma_conf)
{
	struct stmmac_priv *priv = netdev_priv(dev);
	u32 tx_queue_cnt;
	u32 queue;

	tx_queue_cnt = priv->plat->tx_queues_to_use;

	for (queue = 0; queue < tx_queue_cnt; queue++)
		__init_dma_tx_desc_rings(priv, dma_conf, queue);

	return 0;
}

/**
 * init_dma_desc_rings - init the RX/TX descriptor rings
 * @dev: net device structure
 * @dma_conf: structure to take the dma data
 * @flags: gfp flag.
 * Description: this function initializes the DMA RX/TX descriptors
 * and allocates the socket buffers. It supports the chained and ring
 * modes.
 */
static int init_dma_desc_rings(struct net_device *dev,
			       struct stmmac_dma_conf *dma_conf,
			       gfp_t flags)
{
	struct stmmac_priv *priv = netdev_priv(dev);
	int ret;

	ret = init_dma_rx_desc_rings(dev, dma_conf, flags);
	if (ret)
		return ret;

	ret = init_dma_tx_desc_rings(dev, dma_conf);

	stmmac_clear_descriptors(priv, dma_conf);

	if (netif_msg_hw(priv))
		stmmac_display_rings(priv, dma_conf);

	return ret;
}

/**
 * dma_free_tx_skbufs - free TX dma buffers
 * @priv: private structure
 * @dma_conf: structure to take the dma data
 * @queue: TX queue index
 */
static void dma_free_tx_skbufs(struct stmmac_priv *priv,
			       struct stmmac_dma_conf *dma_conf,
			       u32 queue)
{
	struct stmmac_tx_queue *tx_q = &dma_conf->tx_queue[queue];
	int i;

	tx_q->xsk_frames_done = 0;

	for (i = 0; i < dma_conf->dma_tx_size; i++)
		stmmac_free_tx_buffer(priv, dma_conf, queue, i);

	if (tx_q->xsk_pool && tx_q->xsk_frames_done) {
		xsk_tx_completed(tx_q->xsk_pool, tx_q->xsk_frames_done);
		tx_q->xsk_frames_done = 0;
		tx_q->xsk_pool = NULL;
	}
}

/**
 * stmmac_free_tx_skbufs - free TX skb buffers
 * @priv: private structure
 */
static void stmmac_free_tx_skbufs(struct stmmac_priv *priv)
{
	u32 tx_queue_cnt = priv->plat->tx_queues_to_use;
	u32 queue;

	for (queue = 0; queue < tx_queue_cnt; queue++)
		dma_free_tx_skbufs(priv, &priv->dma_conf, queue);
}

/**
 * __free_dma_rx_desc_resources - free RX dma desc resources (per queue)
 * @priv: private structure
 * @dma_conf: structure to take the dma data
 * @queue: RX queue index
 */
static void __free_dma_rx_desc_resources(struct stmmac_priv *priv,
					 struct stmmac_dma_conf *dma_conf,
					 u32 queue)
{
	struct stmmac_rx_queue *rx_q = &dma_conf->rx_queue[queue];

	/* Release the DMA RX socket buffers */
	if (rx_q->xsk_pool)
		dma_free_rx_xskbufs(priv, dma_conf, queue);
	else
		dma_free_rx_skbufs(priv, dma_conf, queue);

	rx_q->buf_alloc_num = 0;
	rx_q->xsk_pool = NULL;

	/* Free DMA regions of consistent memory previously allocated */
	if (!priv->extend_desc)
		dma_free_coherent(priv->device, dma_conf->dma_rx_size *
				  sizeof(struct dma_desc),
				  rx_q->dma_rx, rx_q->dma_rx_phy);
	else
		dma_free_coherent(priv->device, dma_conf->dma_rx_size *
				  sizeof(struct dma_extended_desc),
				  rx_q->dma_erx, rx_q->dma_rx_phy);

	if (xdp_rxq_info_is_reg(&rx_q->xdp_rxq))
		xdp_rxq_info_unreg(&rx_q->xdp_rxq);

	kfree(rx_q->buf_pool);
	if (rx_q->page_pool)
		page_pool_destroy(rx_q->page_pool);
}

static void free_dma_rx_desc_resources(struct stmmac_priv *priv,
				       struct stmmac_dma_conf *dma_conf)
{
	u32 rx_count = priv->plat->rx_queues_to_use;
	u32 queue;

	/* Free RX queue resources */
	for (queue = 0; queue < rx_count; queue++)
		__free_dma_rx_desc_resources(priv, dma_conf, queue);
}

/**
 * __free_dma_tx_desc_resources - free TX dma desc resources (per queue)
 * @priv: private structure
 * @dma_conf: structure to take the dma data
 * @queue: TX queue index
 */
static void __free_dma_tx_desc_resources(struct stmmac_priv *priv,
					 struct stmmac_dma_conf *dma_conf,
					 u32 queue)
{
	struct stmmac_tx_queue *tx_q = &dma_conf->tx_queue[queue];
	size_t size;
	void *addr;

	/* Release the DMA TX socket buffers */
	dma_free_tx_skbufs(priv, dma_conf, queue);

	if (priv->extend_desc) {
		size = sizeof(struct dma_extended_desc);
		addr = tx_q->dma_etx;
	} else if (tx_q->tbs & STMMAC_TBS_AVAIL) {
		size = sizeof(struct dma_edesc);
		addr = tx_q->dma_entx;
	} else {
		size = sizeof(struct dma_desc);
		addr = tx_q->dma_tx;
	}

	size *= dma_conf->dma_tx_size;

	dma_free_coherent(priv->device, size, addr, tx_q->dma_tx_phy);

	kfree(tx_q->tx_skbuff_dma);
	kfree(tx_q->tx_skbuff);
}

static void free_dma_tx_desc_resources(struct stmmac_priv *priv,
				       struct stmmac_dma_conf *dma_conf)
{
	u32 tx_count = priv->plat->tx_queues_to_use;
	u32 queue;

	/* Free TX queue resources */
	for (queue = 0; queue < tx_count; queue++)
		__free_dma_tx_desc_resources(priv, dma_conf, queue);
}

/**
 * __alloc_dma_rx_desc_resources - alloc RX resources (per queue).
 * @priv: private structure
 * @dma_conf: structure to take the dma data
 * @queue: RX queue index
 * Description: according to which descriptor can be used (extend or basic)
 * this function allocates the resources for TX and RX paths. In case of
 * reception, for example, it pre-allocated the RX socket buffer in order to
 * allow zero-copy mechanism.
 */
static int __alloc_dma_rx_desc_resources(struct stmmac_priv *priv,
					 struct stmmac_dma_conf *dma_conf,
					 u32 queue)
{
	struct stmmac_rx_queue *rx_q = &dma_conf->rx_queue[queue];
	struct stmmac_channel *ch = &priv->channel[queue];
	bool xdp_prog = stmmac_xdp_is_enabled(priv);
	struct page_pool_params pp_params = { 0 };
	unsigned int num_pages;
	unsigned int napi_id;
	int ret;

	rx_q->queue_index = queue;
	rx_q->priv_data = priv;

	pp_params.flags = PP_FLAG_DMA_MAP | PP_FLAG_DMA_SYNC_DEV;
	pp_params.pool_size = dma_conf->dma_rx_size;
	num_pages = DIV_ROUND_UP(dma_conf->dma_buf_sz, PAGE_SIZE);
	pp_params.order = ilog2(num_pages);
	pp_params.nid = dev_to_node(priv->device);
	pp_params.dev = priv->device;
	pp_params.dma_dir = xdp_prog ? DMA_BIDIRECTIONAL : DMA_FROM_DEVICE;
	pp_params.offset = stmmac_rx_offset(priv);
	pp_params.max_len = STMMAC_MAX_RX_BUF_SIZE(num_pages);

	rx_q->page_pool = page_pool_create(&pp_params);
	if (IS_ERR(rx_q->page_pool)) {
		ret = PTR_ERR(rx_q->page_pool);
		rx_q->page_pool = NULL;
		return ret;
	}

	rx_q->buf_pool = kcalloc(dma_conf->dma_rx_size,
				 sizeof(*rx_q->buf_pool),
				 GFP_KERNEL);
	if (!rx_q->buf_pool)
		return -ENOMEM;

	if (priv->extend_desc) {
		rx_q->dma_erx = dma_alloc_coherent(priv->device,
						   dma_conf->dma_rx_size *
						   sizeof(struct dma_extended_desc),
						   &rx_q->dma_rx_phy,
						   GFP_KERNEL);
		if (!rx_q->dma_erx)
			return -ENOMEM;

	} else {
		rx_q->dma_rx = dma_alloc_coherent(priv->device,
						  dma_conf->dma_rx_size *
						  sizeof(struct dma_desc),
						  &rx_q->dma_rx_phy,
						  GFP_KERNEL);
		if (!rx_q->dma_rx)
			return -ENOMEM;
	}

	if (stmmac_xdp_is_enabled(priv) &&
	    test_bit(queue, priv->af_xdp_zc_qps))
		napi_id = ch->rxtx_napi.napi_id;
	else
		napi_id = ch->rx_napi.napi_id;

	ret = xdp_rxq_info_reg(&rx_q->xdp_rxq, priv->dev,
			       rx_q->queue_index,
			       napi_id);
	if (ret) {
		netdev_err(priv->dev, "Failed to register xdp rxq info\n");
		return -EINVAL;
	}

	return 0;
}

static int alloc_dma_rx_desc_resources(struct stmmac_priv *priv,
				       struct stmmac_dma_conf *dma_conf)
{
	u32 rx_count = priv->plat->rx_queues_to_use;
	u32 queue;
	int ret;

	/* RX queues buffers and DMA */
	for (queue = 0; queue < rx_count; queue++) {
		ret = __alloc_dma_rx_desc_resources(priv, dma_conf, queue);
		if (ret)
			goto err_dma;
	}

	return 0;

err_dma:
	free_dma_rx_desc_resources(priv, dma_conf);

	return ret;
}

/**
 * __alloc_dma_tx_desc_resources - alloc TX resources (per queue).
 * @priv: private structure
 * @dma_conf: structure to take the dma data
 * @queue: TX queue index
 * Description: according to which descriptor can be used (extend or basic)
 * this function allocates the resources for TX and RX paths. In case of
 * reception, for example, it pre-allocated the RX socket buffer in order to
 * allow zero-copy mechanism.
 */
static int __alloc_dma_tx_desc_resources(struct stmmac_priv *priv,
					 struct stmmac_dma_conf *dma_conf,
					 u32 queue)
{
	struct stmmac_tx_queue *tx_q = &dma_conf->tx_queue[queue];
	size_t size;
	void *addr;

	tx_q->queue_index = queue;
	tx_q->priv_data = priv;

	tx_q->tx_skbuff_dma = kcalloc(dma_conf->dma_tx_size,
				      sizeof(*tx_q->tx_skbuff_dma),
				      GFP_KERNEL);
	if (!tx_q->tx_skbuff_dma)
		return -ENOMEM;

	tx_q->tx_skbuff = kcalloc(dma_conf->dma_tx_size,
				  sizeof(struct sk_buff *),
				  GFP_KERNEL);
	if (!tx_q->tx_skbuff)
		return -ENOMEM;

	if (priv->extend_desc)
		size = sizeof(struct dma_extended_desc);
	else if (tx_q->tbs & STMMAC_TBS_AVAIL)
		size = sizeof(struct dma_edesc);
	else
		size = sizeof(struct dma_desc);

	size *= dma_conf->dma_tx_size;

	addr = dma_alloc_coherent(priv->device, size,
				  &tx_q->dma_tx_phy, GFP_KERNEL);
	if (!addr)
		return -ENOMEM;

	if (priv->extend_desc)
		tx_q->dma_etx = addr;
	else if (tx_q->tbs & STMMAC_TBS_AVAIL)
		tx_q->dma_entx = addr;
	else
		tx_q->dma_tx = addr;

	return 0;
}

static int alloc_dma_tx_desc_resources(struct stmmac_priv *priv,
				       struct stmmac_dma_conf *dma_conf)
{
	u32 tx_count = priv->plat->tx_queues_to_use;
	u32 queue;
	int ret;

	/* TX queues buffers and DMA */
	for (queue = 0; queue < tx_count; queue++) {
		ret = __alloc_dma_tx_desc_resources(priv, dma_conf, queue);
		if (ret)
			goto err_dma;
	}

	return 0;

err_dma:
	free_dma_tx_desc_resources(priv, dma_conf);
	return ret;
}

/**
 * alloc_dma_desc_resources - alloc TX/RX resources.
 * @priv: private structure
 * @dma_conf: structure to take the dma data
 * Description: according to which descriptor can be used (extend or basic)
 * this function allocates the resources for TX and RX paths. In case of
 * reception, for example, it pre-allocated the RX socket buffer in order to
 * allow zero-copy mechanism.
 */
static int alloc_dma_desc_resources(struct stmmac_priv *priv,
				    struct stmmac_dma_conf *dma_conf)
{
	/* RX Allocation */
	int ret = alloc_dma_rx_desc_resources(priv, dma_conf);

	if (ret)
		return ret;

	ret = alloc_dma_tx_desc_resources(priv, dma_conf);

	return ret;
}

/**
 * free_dma_desc_resources - free dma desc resources
 * @priv: private structure
 * @dma_conf: structure to take the dma data
 */
static void free_dma_desc_resources(struct stmmac_priv *priv,
				    struct stmmac_dma_conf *dma_conf)
{
	/* Release the DMA TX socket buffers */
	free_dma_tx_desc_resources(priv, dma_conf);

	/* Release the DMA RX socket buffers later
	 * to ensure all pending XDP_TX buffers are returned.
	 */
	free_dma_rx_desc_resources(priv, dma_conf);
}

/**
 *  stmmac_mac_enable_rx_queues - Enable MAC rx queues
 *  @priv: driver private structure
 *  Description: It is used for enabling the rx queues in the MAC
 */
static void stmmac_mac_enable_rx_queues(struct stmmac_priv *priv)
{
	u32 rx_queues_count = priv->plat->rx_queues_to_use;
	int queue;
	u8 mode;

	for (queue = 0; queue < rx_queues_count; queue++) {
		mode = priv->plat->rx_queues_cfg[queue].mode_to_use;
		stmmac_rx_queue_enable(priv, priv->hw, mode, queue);
	}
}

/**
 * stmmac_start_rx_dma - start RX DMA channel
 * @priv: driver private structure
 * @chan: RX channel index
 * Description:
 * This starts a RX DMA channel
 */
static void stmmac_start_rx_dma(struct stmmac_priv *priv, u32 chan)
{
	netdev_dbg(priv->dev, "DMA RX processes started in channel %d\n", chan);
	stmmac_start_rx(priv, priv->ioaddr, chan);
}

/**
 * stmmac_start_tx_dma - start TX DMA channel
 * @priv: driver private structure
 * @chan: TX channel index
 * Description:
 * This starts a TX DMA channel
 */
static void stmmac_start_tx_dma(struct stmmac_priv *priv, u32 chan)
{
	netdev_dbg(priv->dev, "DMA TX processes started in channel %d\n", chan);
	stmmac_start_tx(priv, priv->ioaddr, chan);
}

/**
 * stmmac_stop_rx_dma - stop RX DMA channel
 * @priv: driver private structure
 * @chan: RX channel index
 * Description:
 * This stops a RX DMA channel
 */
static void stmmac_stop_rx_dma(struct stmmac_priv *priv, u32 chan)
{
	netdev_dbg(priv->dev, "DMA RX processes stopped in channel %d\n", chan);
	stmmac_stop_rx(priv, priv->ioaddr, chan);
}

/**
 * stmmac_stop_tx_dma - stop TX DMA channel
 * @priv: driver private structure
 * @chan: TX channel index
 * Description:
 * This stops a TX DMA channel
 */
static void stmmac_stop_tx_dma(struct stmmac_priv *priv, u32 chan)
{
	netdev_dbg(priv->dev, "DMA TX processes stopped in channel %d\n", chan);
	stmmac_stop_tx(priv, priv->ioaddr, chan);
}

static void stmmac_enable_all_dma_irq(struct stmmac_priv *priv)
{
	u32 rx_channels_count = priv->plat->rx_queues_to_use;
	u32 tx_channels_count = priv->plat->tx_queues_to_use;
	u32 dma_csr_ch = max(rx_channels_count, tx_channels_count);
	u32 chan;

	for (chan = 0; chan < dma_csr_ch; chan++) {
		struct stmmac_channel *ch = &priv->channel[chan];
		unsigned long flags;

		spin_lock_irqsave(&ch->lock, flags);
		stmmac_enable_dma_irq(priv, priv->ioaddr, chan, 1, 1);
		spin_unlock_irqrestore(&ch->lock, flags);
	}
}

/**
 * stmmac_start_all_dma - start all RX and TX DMA channels
 * @priv: driver private structure
 * Description:
 * This starts all the RX and TX DMA channels
 */
static void stmmac_start_all_dma(struct stmmac_priv *priv)
{
	u32 rx_channels_count = priv->plat->rx_queues_to_use;
	u32 tx_channels_count = priv->plat->tx_queues_to_use;
	u32 chan = 0;

	for (chan = 0; chan < rx_channels_count; chan++)
		stmmac_start_rx_dma(priv, chan);

	for (chan = 0; chan < tx_channels_count; chan++)
		stmmac_start_tx_dma(priv, chan);
}

/**
 * stmmac_stop_all_dma - stop all RX and TX DMA channels
 * @priv: driver private structure
 * Description:
 * This stops the RX and TX DMA channels
 */
static void stmmac_stop_all_dma(struct stmmac_priv *priv)
{
	u32 rx_channels_count = priv->plat->rx_queues_to_use;
	u32 tx_channels_count = priv->plat->tx_queues_to_use;
	u32 chan = 0;

	for (chan = 0; chan < rx_channels_count; chan++)
		stmmac_stop_rx_dma(priv, chan);

	for (chan = 0; chan < tx_channels_count; chan++)
		stmmac_stop_tx_dma(priv, chan);
}

/**
 *  stmmac_dma_operation_mode - HW DMA operation mode
 *  @priv: driver private structure
 *  Description: it is used for configuring the DMA operation mode register in
 *  order to program the tx/rx DMA thresholds or Store-And-Forward mode.
 */
static void stmmac_dma_operation_mode(struct stmmac_priv *priv)
{
	u32 rx_channels_count = priv->plat->rx_queues_to_use;
	u32 tx_channels_count = priv->plat->tx_queues_to_use;
	int rxfifosz = priv->plat->rx_fifo_size;
	int txfifosz = priv->plat->tx_fifo_size;
	u32 txmode = 0;
	u32 rxmode = 0;
	u32 chan = 0;
	u8 qmode = 0;

	if (rxfifosz == 0)
		rxfifosz = priv->dma_cap.rx_fifo_size;
	if (txfifosz == 0)
		txfifosz = priv->dma_cap.tx_fifo_size;

	/* Adjust for real per queue fifo size */
	rxfifosz /= rx_channels_count;
	txfifosz /= tx_channels_count;

	if (priv->plat->force_thresh_dma_mode) {
		txmode = tc;
		rxmode = tc;
	} else if (priv->plat->force_sf_dma_mode || priv->plat->tx_coe) {
		/*
		 * In case of GMAC, SF mode can be enabled
		 * to perform the TX COE in HW. This depends on:
		 * 1) TX COE if actually supported
		 * 2) There is no bugged Jumbo frame support
		 *    that needs to not insert csum in the TDES.
		 */
		txmode = SF_DMA_MODE;
		rxmode = SF_DMA_MODE;
		priv->xstats.threshold = SF_DMA_MODE;
	} else {
		txmode = tc;
		rxmode = SF_DMA_MODE;
	}

	/* configure all channels */
	for (chan = 0; chan < rx_channels_count; chan++) {
		struct stmmac_rx_queue *rx_q = &priv->dma_conf.rx_queue[chan];
		u32 buf_size;

		qmode = priv->plat->rx_queues_cfg[chan].mode_to_use;

		stmmac_dma_rx_mode(priv, priv->ioaddr, rxmode, chan,
				rxfifosz, qmode);

		if (rx_q->xsk_pool) {
			buf_size = xsk_pool_get_rx_frame_size(rx_q->xsk_pool);
			stmmac_set_dma_bfsize(priv, priv->ioaddr,
					      buf_size,
					      chan);
		} else {
			stmmac_set_dma_bfsize(priv, priv->ioaddr,
					      priv->dma_conf.dma_buf_sz,
					      chan);
		}
	}

	for (chan = 0; chan < tx_channels_count; chan++) {
		qmode = priv->plat->tx_queues_cfg[chan].mode_to_use;

		stmmac_dma_tx_mode(priv, priv->ioaddr, txmode, chan,
				txfifosz, qmode);
	}
}

static bool stmmac_xdp_xmit_zc(struct stmmac_priv *priv, u32 queue, u32 budget)
{
	struct netdev_queue *nq = netdev_get_tx_queue(priv->dev, queue);
	struct stmmac_tx_queue *tx_q = &priv->dma_conf.tx_queue[queue];
	struct stmmac_txq_stats *txq_stats = &priv->xstats.txq_stats[queue];
	struct xsk_buff_pool *pool = tx_q->xsk_pool;
	unsigned int entry = tx_q->cur_tx;
	struct dma_desc *tx_desc = NULL;
	struct xdp_desc xdp_desc;
	bool work_done = true;
	u32 tx_set_ic_bit = 0;
	unsigned long flags;

	/* Avoids TX time-out as we are sharing with slow path */
	txq_trans_cond_update(nq);

	budget = min(budget, stmmac_tx_avail(priv, queue));

	while (budget-- > 0) {
		dma_addr_t dma_addr;
		bool set_ic;

		/* We are sharing with slow path and stop XSK TX desc submission when
		 * available TX ring is less than threshold.
		 */
		if (unlikely(stmmac_tx_avail(priv, queue) < STMMAC_TX_XSK_AVAIL) ||
		    !netif_carrier_ok(priv->dev)) {
			work_done = false;
			break;
		}

		if (!xsk_tx_peek_desc(pool, &xdp_desc))
			break;

		if (likely(priv->extend_desc))
			tx_desc = (struct dma_desc *)(tx_q->dma_etx + entry);
		else if (tx_q->tbs & STMMAC_TBS_AVAIL)
			tx_desc = &tx_q->dma_entx[entry].basic;
		else
			tx_desc = tx_q->dma_tx + entry;

		dma_addr = xsk_buff_raw_get_dma(pool, xdp_desc.addr);
		xsk_buff_raw_dma_sync_for_device(pool, dma_addr, xdp_desc.len);

		tx_q->tx_skbuff_dma[entry].buf_type = STMMAC_TXBUF_T_XSK_TX;

		/* To return XDP buffer to XSK pool, we simple call
		 * xsk_tx_completed(), so we don't need to fill up
		 * 'buf' and 'xdpf'.
		 */
		tx_q->tx_skbuff_dma[entry].buf = 0;
		tx_q->xdpf[entry] = NULL;

		tx_q->tx_skbuff_dma[entry].map_as_page = false;
		tx_q->tx_skbuff_dma[entry].len = xdp_desc.len;
		tx_q->tx_skbuff_dma[entry].last_segment = true;
		tx_q->tx_skbuff_dma[entry].is_jumbo = false;

		stmmac_set_desc_addr(priv, tx_desc, dma_addr);

		tx_q->tx_count_frames++;

		if (!priv->tx_coal_frames[queue])
			set_ic = false;
		else if (tx_q->tx_count_frames % priv->tx_coal_frames[queue] == 0)
			set_ic = true;
		else
			set_ic = false;

		if (set_ic) {
			tx_q->tx_count_frames = 0;
			stmmac_set_tx_ic(priv, tx_desc);
			tx_set_ic_bit++;
		}

		stmmac_prepare_tx_desc(priv, tx_desc, 1, xdp_desc.len,
				       true, priv->mode, true, true,
				       xdp_desc.len);

		stmmac_enable_dma_transmission(priv, priv->ioaddr);

		tx_q->cur_tx = STMMAC_GET_ENTRY(tx_q->cur_tx, priv->dma_conf.dma_tx_size);
		entry = tx_q->cur_tx;
	}
	flags = u64_stats_update_begin_irqsave(&txq_stats->syncp);
	txq_stats->tx_set_ic_bit += tx_set_ic_bit;
	u64_stats_update_end_irqrestore(&txq_stats->syncp, flags);

	if (tx_desc) {
		stmmac_flush_tx_descriptors(priv, queue);
		xsk_tx_release(pool);
	}

	/* Return true if all of the 3 conditions are met
	 *  a) TX Budget is still available
	 *  b) work_done = true when XSK TX desc peek is empty (no more
	 *     pending XSK TX for transmission)
	 */
	return !!budget && work_done;
}

static void stmmac_bump_dma_threshold(struct stmmac_priv *priv, u32 chan)
{
	if (unlikely(priv->xstats.threshold != SF_DMA_MODE) && tc <= 256) {
		tc += 64;

		if (priv->plat->force_thresh_dma_mode)
			stmmac_set_dma_operation_mode(priv, tc, tc, chan);
		else
			stmmac_set_dma_operation_mode(priv, tc, SF_DMA_MODE,
						      chan);

		priv->xstats.threshold = tc;
	}
}

/**
 * stmmac_tx_clean - to manage the transmission completion
 * @priv: driver private structure
 * @budget: napi budget limiting this functions packet handling
 * @queue: TX queue index
 * Description: it reclaims the transmit resources after transmission completes.
 */
static int stmmac_tx_clean(struct stmmac_priv *priv, int budget, u32 queue)
{
	struct stmmac_tx_queue *tx_q = &priv->dma_conf.tx_queue[queue];
	struct stmmac_txq_stats *txq_stats = &priv->xstats.txq_stats[queue];
	unsigned int bytes_compl = 0, pkts_compl = 0;
	unsigned int entry, xmits = 0, count = 0;
	u32 tx_packets = 0, tx_errors = 0;
	unsigned long flags;

	__netif_tx_lock_bh(netdev_get_tx_queue(priv->dev, queue));

	tx_q->xsk_frames_done = 0;

	entry = tx_q->dirty_tx;

	/* Try to clean all TX complete frame in 1 shot */
	while ((entry != tx_q->cur_tx) && count < priv->dma_conf.dma_tx_size) {
		struct xdp_frame *xdpf;
		struct sk_buff *skb;
		struct dma_desc *p;
		int status;

		if (tx_q->tx_skbuff_dma[entry].buf_type == STMMAC_TXBUF_T_XDP_TX ||
		    tx_q->tx_skbuff_dma[entry].buf_type == STMMAC_TXBUF_T_XDP_NDO) {
			xdpf = tx_q->xdpf[entry];
			skb = NULL;
		} else if (tx_q->tx_skbuff_dma[entry].buf_type == STMMAC_TXBUF_T_SKB) {
			xdpf = NULL;
			skb = tx_q->tx_skbuff[entry];
		} else {
			xdpf = NULL;
			skb = NULL;
		}

		if (priv->extend_desc)
			p = (struct dma_desc *)(tx_q->dma_etx + entry);
		else if (tx_q->tbs & STMMAC_TBS_AVAIL)
			p = &tx_q->dma_entx[entry].basic;
		else
			p = tx_q->dma_tx + entry;

		status = stmmac_tx_status(priv,	&priv->xstats, p, priv->ioaddr);
		/* Check if the descriptor is owned by the DMA */
		if (unlikely(status & tx_dma_own))
			break;

		count++;

		/* Make sure descriptor fields are read after reading
		 * the own bit.
		 */
		dma_rmb();

		/* Just consider the last segment and ...*/
		if (likely(!(status & tx_not_ls))) {
			/* ... verify the status error condition */
			if (unlikely(status & tx_err)) {
				tx_errors++;
				if (unlikely(status & tx_err_bump_tc))
					stmmac_bump_dma_threshold(priv, queue);
			} else {
				tx_packets++;
			}
			if (skb)
				stmmac_get_tx_hwtstamp(priv, p, skb);
		}

		if (likely(tx_q->tx_skbuff_dma[entry].buf &&
			   tx_q->tx_skbuff_dma[entry].buf_type != STMMAC_TXBUF_T_XDP_TX)) {
			if (tx_q->tx_skbuff_dma[entry].map_as_page)
				dma_unmap_page(priv->device,
					       tx_q->tx_skbuff_dma[entry].buf,
					       tx_q->tx_skbuff_dma[entry].len,
					       DMA_TO_DEVICE);
			else
				dma_unmap_single(priv->device,
						 tx_q->tx_skbuff_dma[entry].buf,
						 tx_q->tx_skbuff_dma[entry].len,
						 DMA_TO_DEVICE);
			tx_q->tx_skbuff_dma[entry].buf = 0;
			tx_q->tx_skbuff_dma[entry].len = 0;
			tx_q->tx_skbuff_dma[entry].map_as_page = false;
		}

		stmmac_clean_desc3(priv, tx_q, p);

		tx_q->tx_skbuff_dma[entry].last_segment = false;
		tx_q->tx_skbuff_dma[entry].is_jumbo = false;

		if (xdpf &&
		    tx_q->tx_skbuff_dma[entry].buf_type == STMMAC_TXBUF_T_XDP_TX) {
			xdp_return_frame_rx_napi(xdpf);
			tx_q->xdpf[entry] = NULL;
		}

		if (xdpf &&
		    tx_q->tx_skbuff_dma[entry].buf_type == STMMAC_TXBUF_T_XDP_NDO) {
			xdp_return_frame(xdpf);
			tx_q->xdpf[entry] = NULL;
		}

		if (tx_q->tx_skbuff_dma[entry].buf_type == STMMAC_TXBUF_T_XSK_TX)
			tx_q->xsk_frames_done++;

		if (tx_q->tx_skbuff_dma[entry].buf_type == STMMAC_TXBUF_T_SKB) {
			if (likely(skb)) {
				pkts_compl++;
				bytes_compl += skb->len;
				dev_consume_skb_any(skb);
				tx_q->tx_skbuff[entry] = NULL;
			}
		}

		stmmac_release_tx_desc(priv, p, priv->mode);

		entry = STMMAC_GET_ENTRY(entry, priv->dma_conf.dma_tx_size);
	}
	tx_q->dirty_tx = entry;

	netdev_tx_completed_queue(netdev_get_tx_queue(priv->dev, queue),
				  pkts_compl, bytes_compl);

	if (unlikely(netif_tx_queue_stopped(netdev_get_tx_queue(priv->dev,
								queue))) &&
	    stmmac_tx_avail(priv, queue) > STMMAC_TX_THRESH(priv)) {

		netif_dbg(priv, tx_done, priv->dev,
			  "%s: restart transmit\n", __func__);
		netif_tx_wake_queue(netdev_get_tx_queue(priv->dev, queue));
	}

	if (tx_q->xsk_pool) {
		bool work_done;

		if (tx_q->xsk_frames_done)
			xsk_tx_completed(tx_q->xsk_pool, tx_q->xsk_frames_done);

		if (xsk_uses_need_wakeup(tx_q->xsk_pool))
			xsk_set_tx_need_wakeup(tx_q->xsk_pool);

		/* For XSK TX, we try to send as many as possible.
		 * If XSK work done (XSK TX desc empty and budget still
		 * available), return "budget - 1" to reenable TX IRQ.
		 * Else, return "budget" to make NAPI continue polling.
		 */
		work_done = stmmac_xdp_xmit_zc(priv, queue,
					       STMMAC_XSK_TX_BUDGET_MAX);
		if (work_done)
			xmits = budget - 1;
		else
			xmits = budget;
	}

	if (priv->eee_enabled && !priv->tx_path_in_lpi_mode &&
	    priv->eee_sw_timer_en) {
		if (stmmac_enable_eee_mode(priv))
			mod_timer(&priv->eee_ctrl_timer, STMMAC_LPI_T(priv->tx_lpi_timer));
	}

	/* We still have pending packets, let's call for a new scheduling */
	if (tx_q->dirty_tx != tx_q->cur_tx)
		stmmac_tx_timer_arm(priv, queue);
<<<<<<< HEAD
=======

	flags = u64_stats_update_begin_irqsave(&txq_stats->syncp);
	txq_stats->tx_packets += tx_packets;
	txq_stats->tx_pkt_n += tx_packets;
	txq_stats->tx_clean++;
	u64_stats_update_end_irqrestore(&txq_stats->syncp, flags);

	priv->xstats.tx_errors += tx_errors;
>>>>>>> bd3a9e57

	__netif_tx_unlock_bh(netdev_get_tx_queue(priv->dev, queue));

	/* Combine decisions from TX clean and XSK TX */
	return max(count, xmits);
}

/**
 * stmmac_tx_err - to manage the tx error
 * @priv: driver private structure
 * @chan: channel index
 * Description: it cleans the descriptors and restarts the transmission
 * in case of transmission errors.
 */
static void stmmac_tx_err(struct stmmac_priv *priv, u32 chan)
{
	struct stmmac_tx_queue *tx_q = &priv->dma_conf.tx_queue[chan];

	netif_tx_stop_queue(netdev_get_tx_queue(priv->dev, chan));

	stmmac_stop_tx_dma(priv, chan);
	dma_free_tx_skbufs(priv, &priv->dma_conf, chan);
	stmmac_clear_tx_descriptors(priv, &priv->dma_conf, chan);
	stmmac_reset_tx_queue(priv, chan);
	stmmac_init_tx_chan(priv, priv->ioaddr, priv->plat->dma_cfg,
			    tx_q->dma_tx_phy, chan);
	stmmac_start_tx_dma(priv, chan);

	priv->xstats.tx_errors++;
	netif_tx_wake_queue(netdev_get_tx_queue(priv->dev, chan));
}

/**
 *  stmmac_set_dma_operation_mode - Set DMA operation mode by channel
 *  @priv: driver private structure
 *  @txmode: TX operating mode
 *  @rxmode: RX operating mode
 *  @chan: channel index
 *  Description: it is used for configuring of the DMA operation mode in
 *  runtime in order to program the tx/rx DMA thresholds or Store-And-Forward
 *  mode.
 */
static void stmmac_set_dma_operation_mode(struct stmmac_priv *priv, u32 txmode,
					  u32 rxmode, u32 chan)
{
	u8 rxqmode = priv->plat->rx_queues_cfg[chan].mode_to_use;
	u8 txqmode = priv->plat->tx_queues_cfg[chan].mode_to_use;
	u32 rx_channels_count = priv->plat->rx_queues_to_use;
	u32 tx_channels_count = priv->plat->tx_queues_to_use;
	int rxfifosz = priv->plat->rx_fifo_size;
	int txfifosz = priv->plat->tx_fifo_size;

	if (rxfifosz == 0)
		rxfifosz = priv->dma_cap.rx_fifo_size;
	if (txfifosz == 0)
		txfifosz = priv->dma_cap.tx_fifo_size;

	/* Adjust for real per queue fifo size */
	rxfifosz /= rx_channels_count;
	txfifosz /= tx_channels_count;

	stmmac_dma_rx_mode(priv, priv->ioaddr, rxmode, chan, rxfifosz, rxqmode);
	stmmac_dma_tx_mode(priv, priv->ioaddr, txmode, chan, txfifosz, txqmode);
}

static bool stmmac_safety_feat_interrupt(struct stmmac_priv *priv)
{
	int ret;

	ret = stmmac_safety_feat_irq_status(priv, priv->dev,
			priv->ioaddr, priv->dma_cap.asp, &priv->sstats);
	if (ret && (ret != -EINVAL)) {
		stmmac_global_err(priv);
		return true;
	}

	return false;
}

static int stmmac_napi_check(struct stmmac_priv *priv, u32 chan, u32 dir)
{
	int status = stmmac_dma_interrupt_status(priv, priv->ioaddr,
						 &priv->xstats, chan, dir);
	struct stmmac_rx_queue *rx_q = &priv->dma_conf.rx_queue[chan];
	struct stmmac_tx_queue *tx_q = &priv->dma_conf.tx_queue[chan];
	struct stmmac_channel *ch = &priv->channel[chan];
	struct napi_struct *rx_napi;
	struct napi_struct *tx_napi;
	unsigned long flags;

	rx_napi = rx_q->xsk_pool ? &ch->rxtx_napi : &ch->rx_napi;
	tx_napi = tx_q->xsk_pool ? &ch->rxtx_napi : &ch->tx_napi;

	if ((status & handle_rx) && (chan < priv->plat->rx_queues_to_use)) {
		if (napi_schedule_prep(rx_napi)) {
			spin_lock_irqsave(&ch->lock, flags);
			stmmac_disable_dma_irq(priv, priv->ioaddr, chan, 1, 0);
			spin_unlock_irqrestore(&ch->lock, flags);
			__napi_schedule(rx_napi);
		}
	}

	if ((status & handle_tx) && (chan < priv->plat->tx_queues_to_use)) {
		if (napi_schedule_prep(tx_napi)) {
			spin_lock_irqsave(&ch->lock, flags);
			stmmac_disable_dma_irq(priv, priv->ioaddr, chan, 0, 1);
			spin_unlock_irqrestore(&ch->lock, flags);
			__napi_schedule(tx_napi);
		}
	}

	return status;
}

/**
 * stmmac_dma_interrupt - DMA ISR
 * @priv: driver private structure
 * Description: this is the DMA ISR. It is called by the main ISR.
 * It calls the dwmac dma routine and schedule poll method in case of some
 * work can be done.
 */
static void stmmac_dma_interrupt(struct stmmac_priv *priv)
{
	u32 tx_channel_count = priv->plat->tx_queues_to_use;
	u32 rx_channel_count = priv->plat->rx_queues_to_use;
	u32 channels_to_check = tx_channel_count > rx_channel_count ?
				tx_channel_count : rx_channel_count;
	u32 chan;
	int status[max_t(u32, MTL_MAX_TX_QUEUES, MTL_MAX_RX_QUEUES)];

	/* Make sure we never check beyond our status buffer. */
	if (WARN_ON_ONCE(channels_to_check > ARRAY_SIZE(status)))
		channels_to_check = ARRAY_SIZE(status);

	for (chan = 0; chan < channels_to_check; chan++)
		status[chan] = stmmac_napi_check(priv, chan,
						 DMA_DIR_RXTX);

	for (chan = 0; chan < tx_channel_count; chan++) {
		if (unlikely(status[chan] & tx_hard_error_bump_tc)) {
			/* Try to bump up the dma threshold on this failure */
			stmmac_bump_dma_threshold(priv, chan);
		} else if (unlikely(status[chan] == tx_hard_error)) {
			stmmac_tx_err(priv, chan);
		}
	}
}

/**
 * stmmac_mmc_setup: setup the Mac Management Counters (MMC)
 * @priv: driver private structure
 * Description: this masks the MMC irq, in fact, the counters are managed in SW.
 */
static void stmmac_mmc_setup(struct stmmac_priv *priv)
{
	unsigned int mode = MMC_CNTRL_RESET_ON_READ | MMC_CNTRL_COUNTER_RESET |
			    MMC_CNTRL_PRESET | MMC_CNTRL_FULL_HALF_PRESET;

	stmmac_mmc_intr_all_mask(priv, priv->mmcaddr);

	if (priv->dma_cap.rmon) {
		stmmac_mmc_ctrl(priv, priv->mmcaddr, mode);
		memset(&priv->mmc, 0, sizeof(struct stmmac_counters));
	} else
		netdev_info(priv->dev, "No MAC Management Counters available\n");
}

/**
 * stmmac_get_hw_features - get MAC capabilities from the HW cap. register.
 * @priv: driver private structure
 * Description:
 *  new GMAC chip generations have a new register to indicate the
 *  presence of the optional feature/functions.
 *  This can be also used to override the value passed through the
 *  platform and necessary for old MAC10/100 and GMAC chips.
 */
static int stmmac_get_hw_features(struct stmmac_priv *priv)
{
	return stmmac_get_hw_feature(priv, priv->ioaddr, &priv->dma_cap) == 0;
}

/**
 * stmmac_check_ether_addr - check if the MAC addr is valid
 * @priv: driver private structure
 * Description:
 * it is to verify if the MAC address is valid, in case of failures it
 * generates a random MAC address
 */
static void stmmac_check_ether_addr(struct stmmac_priv *priv)
{
	u8 addr[ETH_ALEN];

	if (!is_valid_ether_addr(priv->dev->dev_addr)) {
		stmmac_get_umac_addr(priv, priv->hw, addr, 0);
		if (is_valid_ether_addr(addr))
			eth_hw_addr_set(priv->dev, addr);
		else
			eth_hw_addr_random(priv->dev);
		dev_info(priv->device, "device MAC address %pM\n",
			 priv->dev->dev_addr);
	}
}

/**
 * stmmac_init_dma_engine - DMA init.
 * @priv: driver private structure
 * Description:
 * It inits the DMA invoking the specific MAC/GMAC callback.
 * Some DMA parameters can be passed from the platform;
 * in case of these are not passed a default is kept for the MAC or GMAC.
 */
static int stmmac_init_dma_engine(struct stmmac_priv *priv)
{
	u32 rx_channels_count = priv->plat->rx_queues_to_use;
	u32 tx_channels_count = priv->plat->tx_queues_to_use;
	u32 dma_csr_ch = max(rx_channels_count, tx_channels_count);
	struct stmmac_rx_queue *rx_q;
	struct stmmac_tx_queue *tx_q;
	u32 chan = 0;
	int atds = 0;
	int ret = 0;

	if (!priv->plat->dma_cfg || !priv->plat->dma_cfg->pbl) {
		dev_err(priv->device, "Invalid DMA configuration\n");
		return -EINVAL;
	}

	if (priv->extend_desc && (priv->mode == STMMAC_RING_MODE))
		atds = 1;

	ret = stmmac_reset(priv, priv->ioaddr);
	if (ret) {
		dev_err(priv->device, "Failed to reset the dma\n");
		return ret;
	}

	/* DMA Configuration */
	stmmac_dma_init(priv, priv->ioaddr, priv->plat->dma_cfg, atds);

	if (priv->plat->axi)
		stmmac_axi(priv, priv->ioaddr, priv->plat->axi);

	/* DMA CSR Channel configuration */
	for (chan = 0; chan < dma_csr_ch; chan++) {
		stmmac_init_chan(priv, priv->ioaddr, priv->plat->dma_cfg, chan);
		stmmac_disable_dma_irq(priv, priv->ioaddr, chan, 1, 1);
	}

	/* DMA RX Channel Configuration */
	for (chan = 0; chan < rx_channels_count; chan++) {
		rx_q = &priv->dma_conf.rx_queue[chan];

		stmmac_init_rx_chan(priv, priv->ioaddr, priv->plat->dma_cfg,
				    rx_q->dma_rx_phy, chan);

		rx_q->rx_tail_addr = rx_q->dma_rx_phy +
				     (rx_q->buf_alloc_num *
				      sizeof(struct dma_desc));
		stmmac_set_rx_tail_ptr(priv, priv->ioaddr,
				       rx_q->rx_tail_addr, chan);
	}

	/* DMA TX Channel Configuration */
	for (chan = 0; chan < tx_channels_count; chan++) {
		tx_q = &priv->dma_conf.tx_queue[chan];

		stmmac_init_tx_chan(priv, priv->ioaddr, priv->plat->dma_cfg,
				    tx_q->dma_tx_phy, chan);

		tx_q->tx_tail_addr = tx_q->dma_tx_phy;
		stmmac_set_tx_tail_ptr(priv, priv->ioaddr,
				       tx_q->tx_tail_addr, chan);
	}

	return ret;
}

static void stmmac_tx_timer_arm(struct stmmac_priv *priv, u32 queue)
{
	struct stmmac_tx_queue *tx_q = &priv->dma_conf.tx_queue[queue];
	u32 tx_coal_timer = priv->tx_coal_timer[queue];

	if (!tx_coal_timer)
		return;

	hrtimer_start(&tx_q->txtimer,
		      STMMAC_COAL_TIMER(tx_coal_timer),
		      HRTIMER_MODE_REL);
}

/**
 * stmmac_tx_timer - mitigation sw timer for tx.
 * @t: data pointer
 * Description:
 * This is the timer handler to directly invoke the stmmac_tx_clean.
 */
static enum hrtimer_restart stmmac_tx_timer(struct hrtimer *t)
{
	struct stmmac_tx_queue *tx_q = container_of(t, struct stmmac_tx_queue, txtimer);
	struct stmmac_priv *priv = tx_q->priv_data;
	struct stmmac_channel *ch;
	struct napi_struct *napi;

	ch = &priv->channel[tx_q->queue_index];
	napi = tx_q->xsk_pool ? &ch->rxtx_napi : &ch->tx_napi;

	if (likely(napi_schedule_prep(napi))) {
		unsigned long flags;

		spin_lock_irqsave(&ch->lock, flags);
		stmmac_disable_dma_irq(priv, priv->ioaddr, ch->index, 0, 1);
		spin_unlock_irqrestore(&ch->lock, flags);
		__napi_schedule(napi);
	}

	return HRTIMER_NORESTART;
}

/**
 * stmmac_init_coalesce - init mitigation options.
 * @priv: driver private structure
 * Description:
 * This inits the coalesce parameters: i.e. timer rate,
 * timer handler and default threshold used for enabling the
 * interrupt on completion bit.
 */
static void stmmac_init_coalesce(struct stmmac_priv *priv)
{
	u32 tx_channel_count = priv->plat->tx_queues_to_use;
	u32 rx_channel_count = priv->plat->rx_queues_to_use;
	u32 chan;

	for (chan = 0; chan < tx_channel_count; chan++) {
		struct stmmac_tx_queue *tx_q = &priv->dma_conf.tx_queue[chan];

		priv->tx_coal_frames[chan] = STMMAC_TX_FRAMES;
		priv->tx_coal_timer[chan] = STMMAC_COAL_TX_TIMER;

		hrtimer_init(&tx_q->txtimer, CLOCK_MONOTONIC, HRTIMER_MODE_REL);
		tx_q->txtimer.function = stmmac_tx_timer;
	}

	for (chan = 0; chan < rx_channel_count; chan++)
		priv->rx_coal_frames[chan] = STMMAC_RX_FRAMES;
}

static void stmmac_set_rings_length(struct stmmac_priv *priv)
{
	u32 rx_channels_count = priv->plat->rx_queues_to_use;
	u32 tx_channels_count = priv->plat->tx_queues_to_use;
	u32 chan;

	/* set TX ring length */
	for (chan = 0; chan < tx_channels_count; chan++)
		stmmac_set_tx_ring_len(priv, priv->ioaddr,
				       (priv->dma_conf.dma_tx_size - 1), chan);

	/* set RX ring length */
	for (chan = 0; chan < rx_channels_count; chan++)
		stmmac_set_rx_ring_len(priv, priv->ioaddr,
				       (priv->dma_conf.dma_rx_size - 1), chan);
}

/**
 *  stmmac_set_tx_queue_weight - Set TX queue weight
 *  @priv: driver private structure
 *  Description: It is used for setting TX queues weight
 */
static void stmmac_set_tx_queue_weight(struct stmmac_priv *priv)
{
	u32 tx_queues_count = priv->plat->tx_queues_to_use;
	u32 weight;
	u32 queue;

	for (queue = 0; queue < tx_queues_count; queue++) {
		weight = priv->plat->tx_queues_cfg[queue].weight;
		stmmac_set_mtl_tx_queue_weight(priv, priv->hw, weight, queue);
	}
}

/**
 *  stmmac_configure_cbs - Configure CBS in TX queue
 *  @priv: driver private structure
 *  Description: It is used for configuring CBS in AVB TX queues
 */
static void stmmac_configure_cbs(struct stmmac_priv *priv)
{
	u32 tx_queues_count = priv->plat->tx_queues_to_use;
	u32 mode_to_use;
	u32 queue;

	/* queue 0 is reserved for legacy traffic */
	for (queue = 1; queue < tx_queues_count; queue++) {
		mode_to_use = priv->plat->tx_queues_cfg[queue].mode_to_use;
		if (mode_to_use == MTL_QUEUE_DCB)
			continue;

		stmmac_config_cbs(priv, priv->hw,
				priv->plat->tx_queues_cfg[queue].send_slope,
				priv->plat->tx_queues_cfg[queue].idle_slope,
				priv->plat->tx_queues_cfg[queue].high_credit,
				priv->plat->tx_queues_cfg[queue].low_credit,
				queue);
	}
}

/**
 *  stmmac_rx_queue_dma_chan_map - Map RX queue to RX dma channel
 *  @priv: driver private structure
 *  Description: It is used for mapping RX queues to RX dma channels
 */
static void stmmac_rx_queue_dma_chan_map(struct stmmac_priv *priv)
{
	u32 rx_queues_count = priv->plat->rx_queues_to_use;
	u32 queue;
	u32 chan;

	for (queue = 0; queue < rx_queues_count; queue++) {
		chan = priv->plat->rx_queues_cfg[queue].chan;
		stmmac_map_mtl_to_dma(priv, priv->hw, queue, chan);
	}
}

/**
 *  stmmac_mac_config_rx_queues_prio - Configure RX Queue priority
 *  @priv: driver private structure
 *  Description: It is used for configuring the RX Queue Priority
 */
static void stmmac_mac_config_rx_queues_prio(struct stmmac_priv *priv)
{
	u32 rx_queues_count = priv->plat->rx_queues_to_use;
	u32 queue;
	u32 prio;

	for (queue = 0; queue < rx_queues_count; queue++) {
		if (!priv->plat->rx_queues_cfg[queue].use_prio)
			continue;

		prio = priv->plat->rx_queues_cfg[queue].prio;
		stmmac_rx_queue_prio(priv, priv->hw, prio, queue);
	}
}

/**
 *  stmmac_mac_config_tx_queues_prio - Configure TX Queue priority
 *  @priv: driver private structure
 *  Description: It is used for configuring the TX Queue Priority
 */
static void stmmac_mac_config_tx_queues_prio(struct stmmac_priv *priv)
{
	u32 tx_queues_count = priv->plat->tx_queues_to_use;
	u32 queue;
	u32 prio;

	for (queue = 0; queue < tx_queues_count; queue++) {
		if (!priv->plat->tx_queues_cfg[queue].use_prio)
			continue;

		prio = priv->plat->tx_queues_cfg[queue].prio;
		stmmac_tx_queue_prio(priv, priv->hw, prio, queue);
	}
}

/**
 *  stmmac_mac_config_rx_queues_routing - Configure RX Queue Routing
 *  @priv: driver private structure
 *  Description: It is used for configuring the RX queue routing
 */
static void stmmac_mac_config_rx_queues_routing(struct stmmac_priv *priv)
{
	u32 rx_queues_count = priv->plat->rx_queues_to_use;
	u32 queue;
	u8 packet;

	for (queue = 0; queue < rx_queues_count; queue++) {
		/* no specific packet type routing specified for the queue */
		if (priv->plat->rx_queues_cfg[queue].pkt_route == 0x0)
			continue;

		packet = priv->plat->rx_queues_cfg[queue].pkt_route;
		stmmac_rx_queue_routing(priv, priv->hw, packet, queue);
	}
}

static void stmmac_mac_config_rss(struct stmmac_priv *priv)
{
	if (!priv->dma_cap.rssen || !priv->plat->rss_en) {
		priv->rss.enable = false;
		return;
	}

	if (priv->dev->features & NETIF_F_RXHASH)
		priv->rss.enable = true;
	else
		priv->rss.enable = false;

	stmmac_rss_configure(priv, priv->hw, &priv->rss,
			     priv->plat->rx_queues_to_use);
}

/**
 *  stmmac_mtl_configuration - Configure MTL
 *  @priv: driver private structure
 *  Description: It is used for configurring MTL
 */
static void stmmac_mtl_configuration(struct stmmac_priv *priv)
{
	u32 rx_queues_count = priv->plat->rx_queues_to_use;
	u32 tx_queues_count = priv->plat->tx_queues_to_use;

	if (tx_queues_count > 1)
		stmmac_set_tx_queue_weight(priv);

	/* Configure MTL RX algorithms */
	if (rx_queues_count > 1)
		stmmac_prog_mtl_rx_algorithms(priv, priv->hw,
				priv->plat->rx_sched_algorithm);

	/* Configure MTL TX algorithms */
	if (tx_queues_count > 1)
		stmmac_prog_mtl_tx_algorithms(priv, priv->hw,
				priv->plat->tx_sched_algorithm);

	/* Configure CBS in AVB TX queues */
	if (tx_queues_count > 1)
		stmmac_configure_cbs(priv);

	/* Map RX MTL to DMA channels */
	stmmac_rx_queue_dma_chan_map(priv);

	/* Enable MAC RX Queues */
	stmmac_mac_enable_rx_queues(priv);

	/* Set RX priorities */
	if (rx_queues_count > 1)
		stmmac_mac_config_rx_queues_prio(priv);

	/* Set TX priorities */
	if (tx_queues_count > 1)
		stmmac_mac_config_tx_queues_prio(priv);

	/* Set RX routing */
	if (rx_queues_count > 1)
		stmmac_mac_config_rx_queues_routing(priv);

	/* Receive Side Scaling */
	if (rx_queues_count > 1)
		stmmac_mac_config_rss(priv);
}

static void stmmac_safety_feat_configuration(struct stmmac_priv *priv)
{
	if (priv->dma_cap.asp) {
		netdev_info(priv->dev, "Enabling Safety Features\n");
		stmmac_safety_feat_config(priv, priv->ioaddr, priv->dma_cap.asp,
					  priv->plat->safety_feat_cfg);
	} else {
		netdev_info(priv->dev, "No Safety Features support found\n");
	}
}

static int stmmac_fpe_start_wq(struct stmmac_priv *priv)
{
	char *name;

	clear_bit(__FPE_TASK_SCHED, &priv->fpe_task_state);
	clear_bit(__FPE_REMOVING,  &priv->fpe_task_state);

	name = priv->wq_name;
	sprintf(name, "%s-fpe", priv->dev->name);

	priv->fpe_wq = create_singlethread_workqueue(name);
	if (!priv->fpe_wq) {
		netdev_err(priv->dev, "%s: Failed to create workqueue\n", name);

		return -ENOMEM;
	}
	netdev_info(priv->dev, "FPE workqueue start");

	return 0;
}

/**
 * stmmac_hw_setup - setup mac in a usable state.
 *  @dev : pointer to the device structure.
 *  @ptp_register: register PTP if set
 *  Description:
 *  this is the main function to setup the HW in a usable state because the
 *  dma engine is reset, the core registers are configured (e.g. AXI,
 *  Checksum features, timers). The DMA is ready to start receiving and
 *  transmitting.
 *  Return value:
 *  0 on success and an appropriate (-)ve integer as defined in errno.h
 *  file on failure.
 */
static int stmmac_hw_setup(struct net_device *dev, bool ptp_register)
{
	struct stmmac_priv *priv = netdev_priv(dev);
	u32 rx_cnt = priv->plat->rx_queues_to_use;
	u32 tx_cnt = priv->plat->tx_queues_to_use;
	bool sph_en;
	u32 chan;
	int ret;

	/* DMA initialization and SW reset */
	ret = stmmac_init_dma_engine(priv);
	if (ret < 0) {
		netdev_err(priv->dev, "%s: DMA engine initialization failed\n",
			   __func__);
		return ret;
	}

	/* Copy the MAC addr into the HW  */
	stmmac_set_umac_addr(priv, priv->hw, dev->dev_addr, 0);

	/* PS and related bits will be programmed according to the speed */
	if (priv->hw->pcs) {
		int speed = priv->plat->mac_port_sel_speed;

		if ((speed == SPEED_10) || (speed == SPEED_100) ||
		    (speed == SPEED_1000)) {
			priv->hw->ps = speed;
		} else {
			dev_warn(priv->device, "invalid port speed\n");
			priv->hw->ps = 0;
		}
	}

	/* Initialize the MAC Core */
	stmmac_core_init(priv, priv->hw, dev);

	/* Initialize MTL*/
	stmmac_mtl_configuration(priv);

	/* Initialize Safety Features */
	stmmac_safety_feat_configuration(priv);

	ret = stmmac_rx_ipc(priv, priv->hw);
	if (!ret) {
		netdev_warn(priv->dev, "RX IPC Checksum Offload disabled\n");
		priv->plat->rx_coe = STMMAC_RX_COE_NONE;
		priv->hw->rx_csum = 0;
	}

	/* Enable the MAC Rx/Tx */
	stmmac_mac_set(priv, priv->ioaddr, true);

	/* Set the HW DMA mode and the COE */
	stmmac_dma_operation_mode(priv);

	stmmac_mmc_setup(priv);

	if (ptp_register) {
		ret = clk_prepare_enable(priv->plat->clk_ptp_ref);
		if (ret < 0)
			netdev_warn(priv->dev,
				    "failed to enable PTP reference clock: %pe\n",
				    ERR_PTR(ret));
	}

	ret = stmmac_init_ptp(priv);
	if (ret == -EOPNOTSUPP)
		netdev_info(priv->dev, "PTP not supported by HW\n");
	else if (ret)
		netdev_warn(priv->dev, "PTP init failed\n");
	else if (ptp_register)
		stmmac_ptp_register(priv);

	priv->eee_tw_timer = STMMAC_DEFAULT_TWT_LS;

	/* Convert the timer from msec to usec */
	if (!priv->tx_lpi_timer)
		priv->tx_lpi_timer = eee_timer * 1000;

	if (priv->use_riwt) {
		u32 queue;

		for (queue = 0; queue < rx_cnt; queue++) {
			if (!priv->rx_riwt[queue])
				priv->rx_riwt[queue] = DEF_DMA_RIWT;

			stmmac_rx_watchdog(priv, priv->ioaddr,
					   priv->rx_riwt[queue], queue);
		}
	}

	if (priv->hw->pcs)
		stmmac_pcs_ctrl_ane(priv, priv->ioaddr, 1, priv->hw->ps, 0);

	/* set TX and RX rings length */
	stmmac_set_rings_length(priv);

	/* Enable TSO */
	if (priv->tso) {
		for (chan = 0; chan < tx_cnt; chan++) {
			struct stmmac_tx_queue *tx_q = &priv->dma_conf.tx_queue[chan];

			/* TSO and TBS cannot co-exist */
			if (tx_q->tbs & STMMAC_TBS_AVAIL)
				continue;

			stmmac_enable_tso(priv, priv->ioaddr, 1, chan);
		}
	}

	/* Enable Split Header */
	sph_en = (priv->hw->rx_csum > 0) && priv->sph;
	for (chan = 0; chan < rx_cnt; chan++)
		stmmac_enable_sph(priv, priv->ioaddr, sph_en, chan);


	/* VLAN Tag Insertion */
	if (priv->dma_cap.vlins)
		stmmac_enable_vlan(priv, priv->hw, STMMAC_VLAN_INSERT);

	/* TBS */
	for (chan = 0; chan < tx_cnt; chan++) {
		struct stmmac_tx_queue *tx_q = &priv->dma_conf.tx_queue[chan];
		int enable = tx_q->tbs & STMMAC_TBS_AVAIL;

		stmmac_enable_tbs(priv, priv->ioaddr, enable, chan);
	}

	/* Configure real RX and TX queues */
	netif_set_real_num_rx_queues(dev, priv->plat->rx_queues_to_use);
	netif_set_real_num_tx_queues(dev, priv->plat->tx_queues_to_use);

	/* Start the ball rolling... */
	stmmac_start_all_dma(priv);

	if (priv->dma_cap.fpesel) {
		stmmac_fpe_start_wq(priv);

		if (priv->plat->fpe_cfg->enable)
			stmmac_fpe_handshake(priv, true);
	}

	return 0;
}

static void stmmac_hw_teardown(struct net_device *dev)
{
	struct stmmac_priv *priv = netdev_priv(dev);

	clk_disable_unprepare(priv->plat->clk_ptp_ref);
}

static void stmmac_free_irq(struct net_device *dev,
			    enum request_irq_err irq_err, int irq_idx)
{
	struct stmmac_priv *priv = netdev_priv(dev);
	int j;

	switch (irq_err) {
	case REQ_IRQ_ERR_ALL:
		irq_idx = priv->plat->tx_queues_to_use;
		fallthrough;
	case REQ_IRQ_ERR_TX:
		for (j = irq_idx - 1; j >= 0; j--) {
			if (priv->tx_irq[j] > 0) {
				irq_set_affinity_hint(priv->tx_irq[j], NULL);
				free_irq(priv->tx_irq[j], &priv->dma_conf.tx_queue[j]);
			}
		}
		irq_idx = priv->plat->rx_queues_to_use;
		fallthrough;
	case REQ_IRQ_ERR_RX:
		for (j = irq_idx - 1; j >= 0; j--) {
			if (priv->rx_irq[j] > 0) {
				irq_set_affinity_hint(priv->rx_irq[j], NULL);
				free_irq(priv->rx_irq[j], &priv->dma_conf.rx_queue[j]);
			}
		}

		if (priv->sfty_ue_irq > 0 && priv->sfty_ue_irq != dev->irq)
			free_irq(priv->sfty_ue_irq, dev);
		fallthrough;
	case REQ_IRQ_ERR_SFTY_UE:
		if (priv->sfty_ce_irq > 0 && priv->sfty_ce_irq != dev->irq)
			free_irq(priv->sfty_ce_irq, dev);
		fallthrough;
	case REQ_IRQ_ERR_SFTY_CE:
		if (priv->lpi_irq > 0 && priv->lpi_irq != dev->irq)
			free_irq(priv->lpi_irq, dev);
		fallthrough;
	case REQ_IRQ_ERR_LPI:
		if (priv->wol_irq > 0 && priv->wol_irq != dev->irq)
			free_irq(priv->wol_irq, dev);
		fallthrough;
	case REQ_IRQ_ERR_WOL:
		free_irq(dev->irq, dev);
		fallthrough;
	case REQ_IRQ_ERR_MAC:
	case REQ_IRQ_ERR_NO:
		/* If MAC IRQ request error, no more IRQ to free */
		break;
	}
}

static int stmmac_request_irq_multi_msi(struct net_device *dev)
{
	struct stmmac_priv *priv = netdev_priv(dev);
	enum request_irq_err irq_err;
	cpumask_t cpu_mask;
	int irq_idx = 0;
	char *int_name;
	int ret;
	int i;

	/* For common interrupt */
	int_name = priv->int_name_mac;
	sprintf(int_name, "%s:%s", dev->name, "mac");
	ret = request_irq(dev->irq, stmmac_mac_interrupt,
			  0, int_name, dev);
	if (unlikely(ret < 0)) {
		netdev_err(priv->dev,
			   "%s: alloc mac MSI %d (error: %d)\n",
			   __func__, dev->irq, ret);
		irq_err = REQ_IRQ_ERR_MAC;
		goto irq_error;
	}

	/* Request the Wake IRQ in case of another line
	 * is used for WoL
	 */
	if (priv->wol_irq > 0 && priv->wol_irq != dev->irq) {
		int_name = priv->int_name_wol;
		sprintf(int_name, "%s:%s", dev->name, "wol");
		ret = request_irq(priv->wol_irq,
				  stmmac_mac_interrupt,
				  0, int_name, dev);
		if (unlikely(ret < 0)) {
			netdev_err(priv->dev,
				   "%s: alloc wol MSI %d (error: %d)\n",
				   __func__, priv->wol_irq, ret);
			irq_err = REQ_IRQ_ERR_WOL;
			goto irq_error;
		}
	}

	/* Request the LPI IRQ in case of another line
	 * is used for LPI
	 */
	if (priv->lpi_irq > 0 && priv->lpi_irq != dev->irq) {
		int_name = priv->int_name_lpi;
		sprintf(int_name, "%s:%s", dev->name, "lpi");
		ret = request_irq(priv->lpi_irq,
				  stmmac_mac_interrupt,
				  0, int_name, dev);
		if (unlikely(ret < 0)) {
			netdev_err(priv->dev,
				   "%s: alloc lpi MSI %d (error: %d)\n",
				   __func__, priv->lpi_irq, ret);
			irq_err = REQ_IRQ_ERR_LPI;
			goto irq_error;
		}
	}

	/* Request the Safety Feature Correctible Error line in
	 * case of another line is used
	 */
	if (priv->sfty_ce_irq > 0 && priv->sfty_ce_irq != dev->irq) {
		int_name = priv->int_name_sfty_ce;
		sprintf(int_name, "%s:%s", dev->name, "safety-ce");
		ret = request_irq(priv->sfty_ce_irq,
				  stmmac_safety_interrupt,
				  0, int_name, dev);
		if (unlikely(ret < 0)) {
			netdev_err(priv->dev,
				   "%s: alloc sfty ce MSI %d (error: %d)\n",
				   __func__, priv->sfty_ce_irq, ret);
			irq_err = REQ_IRQ_ERR_SFTY_CE;
			goto irq_error;
		}
	}

	/* Request the Safety Feature Uncorrectible Error line in
	 * case of another line is used
	 */
	if (priv->sfty_ue_irq > 0 && priv->sfty_ue_irq != dev->irq) {
		int_name = priv->int_name_sfty_ue;
		sprintf(int_name, "%s:%s", dev->name, "safety-ue");
		ret = request_irq(priv->sfty_ue_irq,
				  stmmac_safety_interrupt,
				  0, int_name, dev);
		if (unlikely(ret < 0)) {
			netdev_err(priv->dev,
				   "%s: alloc sfty ue MSI %d (error: %d)\n",
				   __func__, priv->sfty_ue_irq, ret);
			irq_err = REQ_IRQ_ERR_SFTY_UE;
			goto irq_error;
		}
	}

	/* Request Rx MSI irq */
	for (i = 0; i < priv->plat->rx_queues_to_use; i++) {
		if (i >= MTL_MAX_RX_QUEUES)
			break;
		if (priv->rx_irq[i] == 0)
			continue;

		int_name = priv->int_name_rx_irq[i];
		sprintf(int_name, "%s:%s-%d", dev->name, "rx", i);
		ret = request_irq(priv->rx_irq[i],
				  stmmac_msi_intr_rx,
				  0, int_name, &priv->dma_conf.rx_queue[i]);
		if (unlikely(ret < 0)) {
			netdev_err(priv->dev,
				   "%s: alloc rx-%d  MSI %d (error: %d)\n",
				   __func__, i, priv->rx_irq[i], ret);
			irq_err = REQ_IRQ_ERR_RX;
			irq_idx = i;
			goto irq_error;
		}
		cpumask_clear(&cpu_mask);
		cpumask_set_cpu(i % num_online_cpus(), &cpu_mask);
		irq_set_affinity_hint(priv->rx_irq[i], &cpu_mask);
	}

	/* Request Tx MSI irq */
	for (i = 0; i < priv->plat->tx_queues_to_use; i++) {
		if (i >= MTL_MAX_TX_QUEUES)
			break;
		if (priv->tx_irq[i] == 0)
			continue;

		int_name = priv->int_name_tx_irq[i];
		sprintf(int_name, "%s:%s-%d", dev->name, "tx", i);
		ret = request_irq(priv->tx_irq[i],
				  stmmac_msi_intr_tx,
				  0, int_name, &priv->dma_conf.tx_queue[i]);
		if (unlikely(ret < 0)) {
			netdev_err(priv->dev,
				   "%s: alloc tx-%d  MSI %d (error: %d)\n",
				   __func__, i, priv->tx_irq[i], ret);
			irq_err = REQ_IRQ_ERR_TX;
			irq_idx = i;
			goto irq_error;
		}
		cpumask_clear(&cpu_mask);
		cpumask_set_cpu(i % num_online_cpus(), &cpu_mask);
		irq_set_affinity_hint(priv->tx_irq[i], &cpu_mask);
	}

	return 0;

irq_error:
	stmmac_free_irq(dev, irq_err, irq_idx);
	return ret;
}

static int stmmac_request_irq_single(struct net_device *dev)
{
	struct stmmac_priv *priv = netdev_priv(dev);
	enum request_irq_err irq_err;
	int ret;

	ret = request_irq(dev->irq, stmmac_interrupt,
			  IRQF_SHARED, dev->name, dev);
	if (unlikely(ret < 0)) {
		netdev_err(priv->dev,
			   "%s: ERROR: allocating the IRQ %d (error: %d)\n",
			   __func__, dev->irq, ret);
		irq_err = REQ_IRQ_ERR_MAC;
		goto irq_error;
	}

	/* Request the Wake IRQ in case of another line
	 * is used for WoL
	 */
	if (priv->wol_irq > 0 && priv->wol_irq != dev->irq) {
		ret = request_irq(priv->wol_irq, stmmac_interrupt,
				  IRQF_SHARED, dev->name, dev);
		if (unlikely(ret < 0)) {
			netdev_err(priv->dev,
				   "%s: ERROR: allocating the WoL IRQ %d (%d)\n",
				   __func__, priv->wol_irq, ret);
			irq_err = REQ_IRQ_ERR_WOL;
			goto irq_error;
		}
	}

	/* Request the IRQ lines */
	if (priv->lpi_irq > 0 && priv->lpi_irq != dev->irq) {
		ret = request_irq(priv->lpi_irq, stmmac_interrupt,
				  IRQF_SHARED, dev->name, dev);
		if (unlikely(ret < 0)) {
			netdev_err(priv->dev,
				   "%s: ERROR: allocating the LPI IRQ %d (%d)\n",
				   __func__, priv->lpi_irq, ret);
			irq_err = REQ_IRQ_ERR_LPI;
			goto irq_error;
		}
	}

	return 0;

irq_error:
	stmmac_free_irq(dev, irq_err, 0);
	return ret;
}

static int stmmac_request_irq(struct net_device *dev)
{
	struct stmmac_priv *priv = netdev_priv(dev);
	int ret;

	/* Request the IRQ lines */
	if (priv->plat->flags & STMMAC_FLAG_MULTI_MSI_EN)
		ret = stmmac_request_irq_multi_msi(dev);
	else
		ret = stmmac_request_irq_single(dev);

	return ret;
}

/**
 *  stmmac_setup_dma_desc - Generate a dma_conf and allocate DMA queue
 *  @priv: driver private structure
 *  @mtu: MTU to setup the dma queue and buf with
 *  Description: Allocate and generate a dma_conf based on the provided MTU.
 *  Allocate the Tx/Rx DMA queue and init them.
 *  Return value:
 *  the dma_conf allocated struct on success and an appropriate ERR_PTR on failure.
 */
static struct stmmac_dma_conf *
stmmac_setup_dma_desc(struct stmmac_priv *priv, unsigned int mtu)
{
	struct stmmac_dma_conf *dma_conf;
	int chan, bfsize, ret;

	dma_conf = kzalloc(sizeof(*dma_conf), GFP_KERNEL);
	if (!dma_conf) {
		netdev_err(priv->dev, "%s: DMA conf allocation failed\n",
			   __func__);
		return ERR_PTR(-ENOMEM);
	}

	bfsize = stmmac_set_16kib_bfsize(priv, mtu);
	if (bfsize < 0)
		bfsize = 0;

	if (bfsize < BUF_SIZE_16KiB)
		bfsize = stmmac_set_bfsize(mtu, 0);

	dma_conf->dma_buf_sz = bfsize;
	/* Chose the tx/rx size from the already defined one in the
	 * priv struct. (if defined)
	 */
	dma_conf->dma_tx_size = priv->dma_conf.dma_tx_size;
	dma_conf->dma_rx_size = priv->dma_conf.dma_rx_size;

	if (!dma_conf->dma_tx_size)
		dma_conf->dma_tx_size = DMA_DEFAULT_TX_SIZE;
	if (!dma_conf->dma_rx_size)
		dma_conf->dma_rx_size = DMA_DEFAULT_RX_SIZE;

	/* Earlier check for TBS */
	for (chan = 0; chan < priv->plat->tx_queues_to_use; chan++) {
		struct stmmac_tx_queue *tx_q = &dma_conf->tx_queue[chan];
		int tbs_en = priv->plat->tx_queues_cfg[chan].tbs_en;

		/* Setup per-TXQ tbs flag before TX descriptor alloc */
		tx_q->tbs |= tbs_en ? STMMAC_TBS_AVAIL : 0;
	}

	ret = alloc_dma_desc_resources(priv, dma_conf);
	if (ret < 0) {
		netdev_err(priv->dev, "%s: DMA descriptors allocation failed\n",
			   __func__);
		goto alloc_error;
	}

	ret = init_dma_desc_rings(priv->dev, dma_conf, GFP_KERNEL);
	if (ret < 0) {
		netdev_err(priv->dev, "%s: DMA descriptors initialization failed\n",
			   __func__);
		goto init_error;
	}

	return dma_conf;

init_error:
	free_dma_desc_resources(priv, dma_conf);
alloc_error:
	kfree(dma_conf);
	return ERR_PTR(ret);
}

/**
 *  __stmmac_open - open entry point of the driver
 *  @dev : pointer to the device structure.
 *  @dma_conf :  structure to take the dma data
 *  Description:
 *  This function is the open entry point of the driver.
 *  Return value:
 *  0 on success and an appropriate (-)ve integer as defined in errno.h
 *  file on failure.
 */
static int __stmmac_open(struct net_device *dev,
			 struct stmmac_dma_conf *dma_conf)
{
	struct stmmac_priv *priv = netdev_priv(dev);
	int mode = priv->plat->phy_interface;
	u32 chan;
	int ret;

	ret = pm_runtime_resume_and_get(priv->device);
	if (ret < 0)
		return ret;

	if (priv->hw->pcs != STMMAC_PCS_TBI &&
	    priv->hw->pcs != STMMAC_PCS_RTBI &&
	    (!priv->hw->xpcs ||
	     xpcs_get_an_mode(priv->hw->xpcs, mode) != DW_AN_C73) &&
	    !priv->hw->lynx_pcs) {
		ret = stmmac_init_phy(dev);
		if (ret) {
			netdev_err(priv->dev,
				   "%s: Cannot attach to PHY (error: %d)\n",
				   __func__, ret);
			goto init_phy_error;
		}
	}

	priv->rx_copybreak = STMMAC_RX_COPYBREAK;

	buf_sz = dma_conf->dma_buf_sz;
	memcpy(&priv->dma_conf, dma_conf, sizeof(*dma_conf));

	stmmac_reset_queues_param(priv);

	if (!(priv->plat->flags & STMMAC_FLAG_SERDES_UP_AFTER_PHY_LINKUP) &&
	    priv->plat->serdes_powerup) {
		ret = priv->plat->serdes_powerup(dev, priv->plat->bsp_priv);
		if (ret < 0) {
			netdev_err(priv->dev, "%s: Serdes powerup failed\n",
				   __func__);
			goto init_error;
		}
	}

	ret = stmmac_hw_setup(dev, true);
	if (ret < 0) {
		netdev_err(priv->dev, "%s: Hw setup failed\n", __func__);
		goto init_error;
	}

	stmmac_init_coalesce(priv);

	phylink_start(priv->phylink);
	/* We may have called phylink_speed_down before */
	phylink_speed_up(priv->phylink);

	ret = stmmac_request_irq(dev);
	if (ret)
		goto irq_error;

	stmmac_enable_all_queues(priv);
	netif_tx_start_all_queues(priv->dev);
	stmmac_enable_all_dma_irq(priv);

	return 0;

irq_error:
	phylink_stop(priv->phylink);

	for (chan = 0; chan < priv->plat->tx_queues_to_use; chan++)
		hrtimer_cancel(&priv->dma_conf.tx_queue[chan].txtimer);

	stmmac_hw_teardown(dev);
init_error:
	phylink_disconnect_phy(priv->phylink);
init_phy_error:
	pm_runtime_put(priv->device);
	return ret;
}

static int stmmac_open(struct net_device *dev)
{
	struct stmmac_priv *priv = netdev_priv(dev);
	struct stmmac_dma_conf *dma_conf;
	int ret;

	dma_conf = stmmac_setup_dma_desc(priv, dev->mtu);
	if (IS_ERR(dma_conf))
		return PTR_ERR(dma_conf);

	ret = __stmmac_open(dev, dma_conf);
	if (ret)
		free_dma_desc_resources(priv, dma_conf);

	kfree(dma_conf);
	return ret;
}

static void stmmac_fpe_stop_wq(struct stmmac_priv *priv)
{
	set_bit(__FPE_REMOVING, &priv->fpe_task_state);

	if (priv->fpe_wq)
		destroy_workqueue(priv->fpe_wq);

	netdev_info(priv->dev, "FPE workqueue stop");
}

/**
 *  stmmac_release - close entry point of the driver
 *  @dev : device pointer.
 *  Description:
 *  This is the stop entry point of the driver.
 */
static int stmmac_release(struct net_device *dev)
{
	struct stmmac_priv *priv = netdev_priv(dev);
	u32 chan;

	if (device_may_wakeup(priv->device))
		phylink_speed_down(priv->phylink, false);
	/* Stop and disconnect the PHY */
	phylink_stop(priv->phylink);
	phylink_disconnect_phy(priv->phylink);

	stmmac_disable_all_queues(priv);

	for (chan = 0; chan < priv->plat->tx_queues_to_use; chan++)
		hrtimer_cancel(&priv->dma_conf.tx_queue[chan].txtimer);

	netif_tx_disable(dev);

	/* Free the IRQ lines */
	stmmac_free_irq(dev, REQ_IRQ_ERR_ALL, 0);

	if (priv->eee_enabled) {
		priv->tx_path_in_lpi_mode = false;
		del_timer_sync(&priv->eee_ctrl_timer);
	}

	/* Stop TX/RX DMA and clear the descriptors */
	stmmac_stop_all_dma(priv);

	/* Release and free the Rx/Tx resources */
	free_dma_desc_resources(priv, &priv->dma_conf);

	/* Disable the MAC Rx/Tx */
	stmmac_mac_set(priv, priv->ioaddr, false);

	/* Powerdown Serdes if there is */
	if (priv->plat->serdes_powerdown)
		priv->plat->serdes_powerdown(dev, priv->plat->bsp_priv);

	netif_carrier_off(dev);

	stmmac_release_ptp(priv);

	pm_runtime_put(priv->device);

	if (priv->dma_cap.fpesel)
		stmmac_fpe_stop_wq(priv);

	return 0;
}

static bool stmmac_vlan_insert(struct stmmac_priv *priv, struct sk_buff *skb,
			       struct stmmac_tx_queue *tx_q)
{
	u16 tag = 0x0, inner_tag = 0x0;
	u32 inner_type = 0x0;
	struct dma_desc *p;

	if (!priv->dma_cap.vlins)
		return false;
	if (!skb_vlan_tag_present(skb))
		return false;
	if (skb->vlan_proto == htons(ETH_P_8021AD)) {
		inner_tag = skb_vlan_tag_get(skb);
		inner_type = STMMAC_VLAN_INSERT;
	}

	tag = skb_vlan_tag_get(skb);

	if (tx_q->tbs & STMMAC_TBS_AVAIL)
		p = &tx_q->dma_entx[tx_q->cur_tx].basic;
	else
		p = &tx_q->dma_tx[tx_q->cur_tx];

	if (stmmac_set_desc_vlan_tag(priv, p, tag, inner_tag, inner_type))
		return false;

	stmmac_set_tx_owner(priv, p);
	tx_q->cur_tx = STMMAC_GET_ENTRY(tx_q->cur_tx, priv->dma_conf.dma_tx_size);
	return true;
}

/**
 *  stmmac_tso_allocator - close entry point of the driver
 *  @priv: driver private structure
 *  @des: buffer start address
 *  @total_len: total length to fill in descriptors
 *  @last_segment: condition for the last descriptor
 *  @queue: TX queue index
 *  Description:
 *  This function fills descriptor and request new descriptors according to
 *  buffer length to fill
 */
static void stmmac_tso_allocator(struct stmmac_priv *priv, dma_addr_t des,
				 int total_len, bool last_segment, u32 queue)
{
	struct stmmac_tx_queue *tx_q = &priv->dma_conf.tx_queue[queue];
	struct dma_desc *desc;
	u32 buff_size;
	int tmp_len;

	tmp_len = total_len;

	while (tmp_len > 0) {
		dma_addr_t curr_addr;

		tx_q->cur_tx = STMMAC_GET_ENTRY(tx_q->cur_tx,
						priv->dma_conf.dma_tx_size);
		WARN_ON(tx_q->tx_skbuff[tx_q->cur_tx]);

		if (tx_q->tbs & STMMAC_TBS_AVAIL)
			desc = &tx_q->dma_entx[tx_q->cur_tx].basic;
		else
			desc = &tx_q->dma_tx[tx_q->cur_tx];

		curr_addr = des + (total_len - tmp_len);
		if (priv->dma_cap.addr64 <= 32)
			desc->des0 = cpu_to_le32(curr_addr);
		else
			stmmac_set_desc_addr(priv, desc, curr_addr);

		buff_size = tmp_len >= TSO_MAX_BUFF_SIZE ?
			    TSO_MAX_BUFF_SIZE : tmp_len;

		stmmac_prepare_tso_tx_desc(priv, desc, 0, buff_size,
				0, 1,
				(last_segment) && (tmp_len <= TSO_MAX_BUFF_SIZE),
				0, 0);

		tmp_len -= TSO_MAX_BUFF_SIZE;
	}
}

static void stmmac_flush_tx_descriptors(struct stmmac_priv *priv, int queue)
{
	struct stmmac_tx_queue *tx_q = &priv->dma_conf.tx_queue[queue];
	int desc_size;

	if (likely(priv->extend_desc))
		desc_size = sizeof(struct dma_extended_desc);
	else if (tx_q->tbs & STMMAC_TBS_AVAIL)
		desc_size = sizeof(struct dma_edesc);
	else
		desc_size = sizeof(struct dma_desc);

	/* The own bit must be the latest setting done when prepare the
	 * descriptor and then barrier is needed to make sure that
	 * all is coherent before granting the DMA engine.
	 */
	wmb();

	tx_q->tx_tail_addr = tx_q->dma_tx_phy + (tx_q->cur_tx * desc_size);
	stmmac_set_tx_tail_ptr(priv, priv->ioaddr, tx_q->tx_tail_addr, queue);
}

/**
 *  stmmac_tso_xmit - Tx entry point of the driver for oversized frames (TSO)
 *  @skb : the socket buffer
 *  @dev : device pointer
 *  Description: this is the transmit function that is called on TSO frames
 *  (support available on GMAC4 and newer chips).
 *  Diagram below show the ring programming in case of TSO frames:
 *
 *  First Descriptor
 *   --------
 *   | DES0 |---> buffer1 = L2/L3/L4 header
 *   | DES1 |---> TCP Payload (can continue on next descr...)
 *   | DES2 |---> buffer 1 and 2 len
 *   | DES3 |---> must set TSE, TCP hdr len-> [22:19]. TCP payload len [17:0]
 *   --------
 *	|
 *     ...
 *	|
 *   --------
 *   | DES0 | --| Split TCP Payload on Buffers 1 and 2
 *   | DES1 | --|
 *   | DES2 | --> buffer 1 and 2 len
 *   | DES3 |
 *   --------
 *
 * mss is fixed when enable tso, so w/o programming the TDES3 ctx field.
 */
static netdev_tx_t stmmac_tso_xmit(struct sk_buff *skb, struct net_device *dev)
{
	struct dma_desc *desc, *first, *mss_desc = NULL;
	struct stmmac_priv *priv = netdev_priv(dev);
	int nfrags = skb_shinfo(skb)->nr_frags;
	u32 queue = skb_get_queue_mapping(skb);
	unsigned int first_entry, tx_packets;
	struct stmmac_txq_stats *txq_stats;
	int tmp_pay_len = 0, first_tx;
	struct stmmac_tx_queue *tx_q;
	bool has_vlan, set_ic;
	u8 proto_hdr_len, hdr;
	unsigned long flags;
	u32 pay_len, mss;
	dma_addr_t des;
	int i;

	tx_q = &priv->dma_conf.tx_queue[queue];
	txq_stats = &priv->xstats.txq_stats[queue];
	first_tx = tx_q->cur_tx;

	/* Compute header lengths */
	if (skb_shinfo(skb)->gso_type & SKB_GSO_UDP_L4) {
		proto_hdr_len = skb_transport_offset(skb) + sizeof(struct udphdr);
		hdr = sizeof(struct udphdr);
	} else {
		proto_hdr_len = skb_tcp_all_headers(skb);
		hdr = tcp_hdrlen(skb);
	}

	/* Desc availability based on threshold should be enough safe */
	if (unlikely(stmmac_tx_avail(priv, queue) <
		(((skb->len - proto_hdr_len) / TSO_MAX_BUFF_SIZE + 1)))) {
		if (!netif_tx_queue_stopped(netdev_get_tx_queue(dev, queue))) {
			netif_tx_stop_queue(netdev_get_tx_queue(priv->dev,
								queue));
			/* This is a hard error, log it. */
			netdev_err(priv->dev,
				   "%s: Tx Ring full when queue awake\n",
				   __func__);
		}
		return NETDEV_TX_BUSY;
	}

	pay_len = skb_headlen(skb) - proto_hdr_len; /* no frags */

	mss = skb_shinfo(skb)->gso_size;

	/* set new MSS value if needed */
	if (mss != tx_q->mss) {
		if (tx_q->tbs & STMMAC_TBS_AVAIL)
			mss_desc = &tx_q->dma_entx[tx_q->cur_tx].basic;
		else
			mss_desc = &tx_q->dma_tx[tx_q->cur_tx];

		stmmac_set_mss(priv, mss_desc, mss);
		tx_q->mss = mss;
		tx_q->cur_tx = STMMAC_GET_ENTRY(tx_q->cur_tx,
						priv->dma_conf.dma_tx_size);
		WARN_ON(tx_q->tx_skbuff[tx_q->cur_tx]);
	}

	if (netif_msg_tx_queued(priv)) {
		pr_info("%s: hdrlen %d, hdr_len %d, pay_len %d, mss %d\n",
			__func__, hdr, proto_hdr_len, pay_len, mss);
		pr_info("\tskb->len %d, skb->data_len %d\n", skb->len,
			skb->data_len);
	}

	/* Check if VLAN can be inserted by HW */
	has_vlan = stmmac_vlan_insert(priv, skb, tx_q);

	first_entry = tx_q->cur_tx;
	WARN_ON(tx_q->tx_skbuff[first_entry]);

	if (tx_q->tbs & STMMAC_TBS_AVAIL)
		desc = &tx_q->dma_entx[first_entry].basic;
	else
		desc = &tx_q->dma_tx[first_entry];
	first = desc;

	if (has_vlan)
		stmmac_set_desc_vlan(priv, first, STMMAC_VLAN_INSERT);

	/* first descriptor: fill Headers on Buf1 */
	des = dma_map_single(priv->device, skb->data, skb_headlen(skb),
			     DMA_TO_DEVICE);
	if (dma_mapping_error(priv->device, des))
		goto dma_map_err;

	tx_q->tx_skbuff_dma[first_entry].buf = des;
	tx_q->tx_skbuff_dma[first_entry].len = skb_headlen(skb);
	tx_q->tx_skbuff_dma[first_entry].map_as_page = false;
	tx_q->tx_skbuff_dma[first_entry].buf_type = STMMAC_TXBUF_T_SKB;

	if (priv->dma_cap.addr64 <= 32) {
		first->des0 = cpu_to_le32(des);

		/* Fill start of payload in buff2 of first descriptor */
		if (pay_len)
			first->des1 = cpu_to_le32(des + proto_hdr_len);

		/* If needed take extra descriptors to fill the remaining payload */
		tmp_pay_len = pay_len - TSO_MAX_BUFF_SIZE;
	} else {
		stmmac_set_desc_addr(priv, first, des);
		tmp_pay_len = pay_len;
		des += proto_hdr_len;
		pay_len = 0;
	}

	stmmac_tso_allocator(priv, des, tmp_pay_len, (nfrags == 0), queue);

	/* Prepare fragments */
	for (i = 0; i < nfrags; i++) {
		const skb_frag_t *frag = &skb_shinfo(skb)->frags[i];

		des = skb_frag_dma_map(priv->device, frag, 0,
				       skb_frag_size(frag),
				       DMA_TO_DEVICE);
		if (dma_mapping_error(priv->device, des))
			goto dma_map_err;

		stmmac_tso_allocator(priv, des, skb_frag_size(frag),
				     (i == nfrags - 1), queue);

		tx_q->tx_skbuff_dma[tx_q->cur_tx].buf = des;
		tx_q->tx_skbuff_dma[tx_q->cur_tx].len = skb_frag_size(frag);
		tx_q->tx_skbuff_dma[tx_q->cur_tx].map_as_page = true;
		tx_q->tx_skbuff_dma[tx_q->cur_tx].buf_type = STMMAC_TXBUF_T_SKB;
	}

	tx_q->tx_skbuff_dma[tx_q->cur_tx].last_segment = true;

	/* Only the last descriptor gets to point to the skb. */
	tx_q->tx_skbuff[tx_q->cur_tx] = skb;
	tx_q->tx_skbuff_dma[tx_q->cur_tx].buf_type = STMMAC_TXBUF_T_SKB;

	/* Manage tx mitigation */
	tx_packets = (tx_q->cur_tx + 1) - first_tx;
	tx_q->tx_count_frames += tx_packets;

	if ((skb_shinfo(skb)->tx_flags & SKBTX_HW_TSTAMP) && priv->hwts_tx_en)
		set_ic = true;
	else if (!priv->tx_coal_frames[queue])
		set_ic = false;
	else if (tx_packets > priv->tx_coal_frames[queue])
		set_ic = true;
	else if ((tx_q->tx_count_frames %
		  priv->tx_coal_frames[queue]) < tx_packets)
		set_ic = true;
	else
		set_ic = false;

	if (set_ic) {
		if (tx_q->tbs & STMMAC_TBS_AVAIL)
			desc = &tx_q->dma_entx[tx_q->cur_tx].basic;
		else
			desc = &tx_q->dma_tx[tx_q->cur_tx];

		tx_q->tx_count_frames = 0;
		stmmac_set_tx_ic(priv, desc);
	}

	/* We've used all descriptors we need for this skb, however,
	 * advance cur_tx so that it references a fresh descriptor.
	 * ndo_start_xmit will fill this descriptor the next time it's
	 * called and stmmac_tx_clean may clean up to this descriptor.
	 */
	tx_q->cur_tx = STMMAC_GET_ENTRY(tx_q->cur_tx, priv->dma_conf.dma_tx_size);

	if (unlikely(stmmac_tx_avail(priv, queue) <= (MAX_SKB_FRAGS + 1))) {
		netif_dbg(priv, hw, priv->dev, "%s: stop transmitted packets\n",
			  __func__);
		netif_tx_stop_queue(netdev_get_tx_queue(priv->dev, queue));
	}

	flags = u64_stats_update_begin_irqsave(&txq_stats->syncp);
	txq_stats->tx_bytes += skb->len;
	txq_stats->tx_tso_frames++;
	txq_stats->tx_tso_nfrags += nfrags;
	if (set_ic)
		txq_stats->tx_set_ic_bit++;
	u64_stats_update_end_irqrestore(&txq_stats->syncp, flags);

	if (priv->sarc_type)
		stmmac_set_desc_sarc(priv, first, priv->sarc_type);

	skb_tx_timestamp(skb);

	if (unlikely((skb_shinfo(skb)->tx_flags & SKBTX_HW_TSTAMP) &&
		     priv->hwts_tx_en)) {
		/* declare that device is doing timestamping */
		skb_shinfo(skb)->tx_flags |= SKBTX_IN_PROGRESS;
		stmmac_enable_tx_timestamp(priv, first);
	}

	/* Complete the first descriptor before granting the DMA */
	stmmac_prepare_tso_tx_desc(priv, first, 1,
			proto_hdr_len,
			pay_len,
			1, tx_q->tx_skbuff_dma[first_entry].last_segment,
			hdr / 4, (skb->len - proto_hdr_len));

	/* If context desc is used to change MSS */
	if (mss_desc) {
		/* Make sure that first descriptor has been completely
		 * written, including its own bit. This is because MSS is
		 * actually before first descriptor, so we need to make
		 * sure that MSS's own bit is the last thing written.
		 */
		dma_wmb();
		stmmac_set_tx_owner(priv, mss_desc);
	}

	if (netif_msg_pktdata(priv)) {
		pr_info("%s: curr=%d dirty=%d f=%d, e=%d, f_p=%p, nfrags %d\n",
			__func__, tx_q->cur_tx, tx_q->dirty_tx, first_entry,
			tx_q->cur_tx, first, nfrags);
		pr_info(">>> frame to be transmitted: ");
		print_pkt(skb->data, skb_headlen(skb));
	}

	netdev_tx_sent_queue(netdev_get_tx_queue(dev, queue), skb->len);

	stmmac_flush_tx_descriptors(priv, queue);
	stmmac_tx_timer_arm(priv, queue);

	return NETDEV_TX_OK;

dma_map_err:
	dev_err(priv->device, "Tx dma map failed\n");
	dev_kfree_skb(skb);
	priv->xstats.tx_dropped++;
	return NETDEV_TX_OK;
}

/**
 *  stmmac_xmit - Tx entry point of the driver
 *  @skb : the socket buffer
 *  @dev : device pointer
 *  Description : this is the tx entry point of the driver.
 *  It programs the chain or the ring and supports oversized frames
 *  and SG feature.
 */
static netdev_tx_t stmmac_xmit(struct sk_buff *skb, struct net_device *dev)
{
	unsigned int first_entry, tx_packets, enh_desc;
	struct stmmac_priv *priv = netdev_priv(dev);
	unsigned int nopaged_len = skb_headlen(skb);
	int i, csum_insertion = 0, is_jumbo = 0;
	u32 queue = skb_get_queue_mapping(skb);
	int nfrags = skb_shinfo(skb)->nr_frags;
	int gso = skb_shinfo(skb)->gso_type;
	struct stmmac_txq_stats *txq_stats;
	struct dma_edesc *tbs_desc = NULL;
	struct dma_desc *desc, *first;
	struct stmmac_tx_queue *tx_q;
	bool has_vlan, set_ic;
	int entry, first_tx;
	unsigned long flags;
	dma_addr_t des;

	tx_q = &priv->dma_conf.tx_queue[queue];
	txq_stats = &priv->xstats.txq_stats[queue];
	first_tx = tx_q->cur_tx;

	if (priv->tx_path_in_lpi_mode && priv->eee_sw_timer_en)
		stmmac_disable_eee_mode(priv);

	/* Manage oversized TCP frames for GMAC4 device */
	if (skb_is_gso(skb) && priv->tso) {
		if (gso & (SKB_GSO_TCPV4 | SKB_GSO_TCPV6))
			return stmmac_tso_xmit(skb, dev);
		if (priv->plat->has_gmac4 && (gso & SKB_GSO_UDP_L4))
			return stmmac_tso_xmit(skb, dev);
	}

	if (unlikely(stmmac_tx_avail(priv, queue) < nfrags + 1)) {
		if (!netif_tx_queue_stopped(netdev_get_tx_queue(dev, queue))) {
			netif_tx_stop_queue(netdev_get_tx_queue(priv->dev,
								queue));
			/* This is a hard error, log it. */
			netdev_err(priv->dev,
				   "%s: Tx Ring full when queue awake\n",
				   __func__);
		}
		return NETDEV_TX_BUSY;
	}

	/* Check if VLAN can be inserted by HW */
	has_vlan = stmmac_vlan_insert(priv, skb, tx_q);

	entry = tx_q->cur_tx;
	first_entry = entry;
	WARN_ON(tx_q->tx_skbuff[first_entry]);

	csum_insertion = (skb->ip_summed == CHECKSUM_PARTIAL);

	if (likely(priv->extend_desc))
		desc = (struct dma_desc *)(tx_q->dma_etx + entry);
	else if (tx_q->tbs & STMMAC_TBS_AVAIL)
		desc = &tx_q->dma_entx[entry].basic;
	else
		desc = tx_q->dma_tx + entry;

	first = desc;

	if (has_vlan)
		stmmac_set_desc_vlan(priv, first, STMMAC_VLAN_INSERT);

	enh_desc = priv->plat->enh_desc;
	/* To program the descriptors according to the size of the frame */
	if (enh_desc)
		is_jumbo = stmmac_is_jumbo_frm(priv, skb->len, enh_desc);

	if (unlikely(is_jumbo)) {
		entry = stmmac_jumbo_frm(priv, tx_q, skb, csum_insertion);
		if (unlikely(entry < 0) && (entry != -EINVAL))
			goto dma_map_err;
	}

	for (i = 0; i < nfrags; i++) {
		const skb_frag_t *frag = &skb_shinfo(skb)->frags[i];
		int len = skb_frag_size(frag);
		bool last_segment = (i == (nfrags - 1));

		entry = STMMAC_GET_ENTRY(entry, priv->dma_conf.dma_tx_size);
		WARN_ON(tx_q->tx_skbuff[entry]);

		if (likely(priv->extend_desc))
			desc = (struct dma_desc *)(tx_q->dma_etx + entry);
		else if (tx_q->tbs & STMMAC_TBS_AVAIL)
			desc = &tx_q->dma_entx[entry].basic;
		else
			desc = tx_q->dma_tx + entry;

		des = skb_frag_dma_map(priv->device, frag, 0, len,
				       DMA_TO_DEVICE);
		if (dma_mapping_error(priv->device, des))
			goto dma_map_err; /* should reuse desc w/o issues */

		tx_q->tx_skbuff_dma[entry].buf = des;

		stmmac_set_desc_addr(priv, desc, des);

		tx_q->tx_skbuff_dma[entry].map_as_page = true;
		tx_q->tx_skbuff_dma[entry].len = len;
		tx_q->tx_skbuff_dma[entry].last_segment = last_segment;
		tx_q->tx_skbuff_dma[entry].buf_type = STMMAC_TXBUF_T_SKB;

		/* Prepare the descriptor and set the own bit too */
		stmmac_prepare_tx_desc(priv, desc, 0, len, csum_insertion,
				priv->mode, 1, last_segment, skb->len);
	}

	/* Only the last descriptor gets to point to the skb. */
	tx_q->tx_skbuff[entry] = skb;
	tx_q->tx_skbuff_dma[entry].buf_type = STMMAC_TXBUF_T_SKB;

	/* According to the coalesce parameter the IC bit for the latest
	 * segment is reset and the timer re-started to clean the tx status.
	 * This approach takes care about the fragments: desc is the first
	 * element in case of no SG.
	 */
	tx_packets = (entry + 1) - first_tx;
	tx_q->tx_count_frames += tx_packets;

	if ((skb_shinfo(skb)->tx_flags & SKBTX_HW_TSTAMP) && priv->hwts_tx_en)
		set_ic = true;
	else if (!priv->tx_coal_frames[queue])
		set_ic = false;
	else if (tx_packets > priv->tx_coal_frames[queue])
		set_ic = true;
	else if ((tx_q->tx_count_frames %
		  priv->tx_coal_frames[queue]) < tx_packets)
		set_ic = true;
	else
		set_ic = false;

	if (set_ic) {
		if (likely(priv->extend_desc))
			desc = &tx_q->dma_etx[entry].basic;
		else if (tx_q->tbs & STMMAC_TBS_AVAIL)
			desc = &tx_q->dma_entx[entry].basic;
		else
			desc = &tx_q->dma_tx[entry];

		tx_q->tx_count_frames = 0;
		stmmac_set_tx_ic(priv, desc);
	}

	/* We've used all descriptors we need for this skb, however,
	 * advance cur_tx so that it references a fresh descriptor.
	 * ndo_start_xmit will fill this descriptor the next time it's
	 * called and stmmac_tx_clean may clean up to this descriptor.
	 */
	entry = STMMAC_GET_ENTRY(entry, priv->dma_conf.dma_tx_size);
	tx_q->cur_tx = entry;

	if (netif_msg_pktdata(priv)) {
		netdev_dbg(priv->dev,
			   "%s: curr=%d dirty=%d f=%d, e=%d, first=%p, nfrags=%d",
			   __func__, tx_q->cur_tx, tx_q->dirty_tx, first_entry,
			   entry, first, nfrags);

		netdev_dbg(priv->dev, ">>> frame to be transmitted: ");
		print_pkt(skb->data, skb->len);
	}

	if (unlikely(stmmac_tx_avail(priv, queue) <= (MAX_SKB_FRAGS + 1))) {
		netif_dbg(priv, hw, priv->dev, "%s: stop transmitted packets\n",
			  __func__);
		netif_tx_stop_queue(netdev_get_tx_queue(priv->dev, queue));
	}

	flags = u64_stats_update_begin_irqsave(&txq_stats->syncp);
	txq_stats->tx_bytes += skb->len;
	if (set_ic)
		txq_stats->tx_set_ic_bit++;
	u64_stats_update_end_irqrestore(&txq_stats->syncp, flags);

	if (priv->sarc_type)
		stmmac_set_desc_sarc(priv, first, priv->sarc_type);

	skb_tx_timestamp(skb);

	/* Ready to fill the first descriptor and set the OWN bit w/o any
	 * problems because all the descriptors are actually ready to be
	 * passed to the DMA engine.
	 */
	if (likely(!is_jumbo)) {
		bool last_segment = (nfrags == 0);

		des = dma_map_single(priv->device, skb->data,
				     nopaged_len, DMA_TO_DEVICE);
		if (dma_mapping_error(priv->device, des))
			goto dma_map_err;

		tx_q->tx_skbuff_dma[first_entry].buf = des;
		tx_q->tx_skbuff_dma[first_entry].buf_type = STMMAC_TXBUF_T_SKB;
		tx_q->tx_skbuff_dma[first_entry].map_as_page = false;

		stmmac_set_desc_addr(priv, first, des);

		tx_q->tx_skbuff_dma[first_entry].len = nopaged_len;
		tx_q->tx_skbuff_dma[first_entry].last_segment = last_segment;

		if (unlikely((skb_shinfo(skb)->tx_flags & SKBTX_HW_TSTAMP) &&
			     priv->hwts_tx_en)) {
			/* declare that device is doing timestamping */
			skb_shinfo(skb)->tx_flags |= SKBTX_IN_PROGRESS;
			stmmac_enable_tx_timestamp(priv, first);
		}

		/* Prepare the first descriptor setting the OWN bit too */
		stmmac_prepare_tx_desc(priv, first, 1, nopaged_len,
				csum_insertion, priv->mode, 0, last_segment,
				skb->len);
	}

	if (tx_q->tbs & STMMAC_TBS_EN) {
		struct timespec64 ts = ns_to_timespec64(skb->tstamp);

		tbs_desc = &tx_q->dma_entx[first_entry];
		stmmac_set_desc_tbs(priv, tbs_desc, ts.tv_sec, ts.tv_nsec);
	}

	stmmac_set_tx_owner(priv, first);

	netdev_tx_sent_queue(netdev_get_tx_queue(dev, queue), skb->len);

	stmmac_enable_dma_transmission(priv, priv->ioaddr);

	stmmac_flush_tx_descriptors(priv, queue);
	stmmac_tx_timer_arm(priv, queue);

	return NETDEV_TX_OK;

dma_map_err:
	netdev_err(priv->dev, "Tx DMA map failed\n");
	dev_kfree_skb(skb);
	priv->xstats.tx_dropped++;
	return NETDEV_TX_OK;
}

static void stmmac_rx_vlan(struct net_device *dev, struct sk_buff *skb)
{
	struct vlan_ethhdr *veth = skb_vlan_eth_hdr(skb);
	__be16 vlan_proto = veth->h_vlan_proto;
	u16 vlanid;

	if ((vlan_proto == htons(ETH_P_8021Q) &&
	     dev->features & NETIF_F_HW_VLAN_CTAG_RX) ||
	    (vlan_proto == htons(ETH_P_8021AD) &&
	     dev->features & NETIF_F_HW_VLAN_STAG_RX)) {
		/* pop the vlan tag */
		vlanid = ntohs(veth->h_vlan_TCI);
		memmove(skb->data + VLAN_HLEN, veth, ETH_ALEN * 2);
		skb_pull(skb, VLAN_HLEN);
		__vlan_hwaccel_put_tag(skb, vlan_proto, vlanid);
	}
}

/**
 * stmmac_rx_refill - refill used skb preallocated buffers
 * @priv: driver private structure
 * @queue: RX queue index
 * Description : this is to reallocate the skb for the reception process
 * that is based on zero-copy.
 */
static inline void stmmac_rx_refill(struct stmmac_priv *priv, u32 queue)
{
	struct stmmac_rx_queue *rx_q = &priv->dma_conf.rx_queue[queue];
	int dirty = stmmac_rx_dirty(priv, queue);
	unsigned int entry = rx_q->dirty_rx;
	gfp_t gfp = (GFP_ATOMIC | __GFP_NOWARN);

	if (priv->dma_cap.host_dma_width <= 32)
		gfp |= GFP_DMA32;

	while (dirty-- > 0) {
		struct stmmac_rx_buffer *buf = &rx_q->buf_pool[entry];
		struct dma_desc *p;
		bool use_rx_wd;

		if (priv->extend_desc)
			p = (struct dma_desc *)(rx_q->dma_erx + entry);
		else
			p = rx_q->dma_rx + entry;

		if (!buf->page) {
			buf->page = page_pool_alloc_pages(rx_q->page_pool, gfp);
			if (!buf->page)
				break;
		}

		if (priv->sph && !buf->sec_page) {
			buf->sec_page = page_pool_alloc_pages(rx_q->page_pool, gfp);
			if (!buf->sec_page)
				break;

			buf->sec_addr = page_pool_get_dma_addr(buf->sec_page);
		}

		buf->addr = page_pool_get_dma_addr(buf->page) + buf->page_offset;

		stmmac_set_desc_addr(priv, p, buf->addr);
		if (priv->sph)
			stmmac_set_desc_sec_addr(priv, p, buf->sec_addr, true);
		else
			stmmac_set_desc_sec_addr(priv, p, buf->sec_addr, false);
		stmmac_refill_desc3(priv, rx_q, p);

		rx_q->rx_count_frames++;
		rx_q->rx_count_frames += priv->rx_coal_frames[queue];
		if (rx_q->rx_count_frames > priv->rx_coal_frames[queue])
			rx_q->rx_count_frames = 0;

		use_rx_wd = !priv->rx_coal_frames[queue];
		use_rx_wd |= rx_q->rx_count_frames > 0;
		if (!priv->use_riwt)
			use_rx_wd = false;

		dma_wmb();
		stmmac_set_rx_owner(priv, p, use_rx_wd);

		entry = STMMAC_GET_ENTRY(entry, priv->dma_conf.dma_rx_size);
	}
	rx_q->dirty_rx = entry;
	rx_q->rx_tail_addr = rx_q->dma_rx_phy +
			    (rx_q->dirty_rx * sizeof(struct dma_desc));
	stmmac_set_rx_tail_ptr(priv, priv->ioaddr, rx_q->rx_tail_addr, queue);
}

static unsigned int stmmac_rx_buf1_len(struct stmmac_priv *priv,
				       struct dma_desc *p,
				       int status, unsigned int len)
{
	unsigned int plen = 0, hlen = 0;
	int coe = priv->hw->rx_csum;

	/* Not first descriptor, buffer is always zero */
	if (priv->sph && len)
		return 0;

	/* First descriptor, get split header length */
	stmmac_get_rx_header_len(priv, p, &hlen);
	if (priv->sph && hlen) {
		priv->xstats.rx_split_hdr_pkt_n++;
		return hlen;
	}

	/* First descriptor, not last descriptor and not split header */
	if (status & rx_not_ls)
		return priv->dma_conf.dma_buf_sz;

	plen = stmmac_get_rx_frame_len(priv, p, coe);

	/* First descriptor and last descriptor and not split header */
	return min_t(unsigned int, priv->dma_conf.dma_buf_sz, plen);
}

static unsigned int stmmac_rx_buf2_len(struct stmmac_priv *priv,
				       struct dma_desc *p,
				       int status, unsigned int len)
{
	int coe = priv->hw->rx_csum;
	unsigned int plen = 0;

	/* Not split header, buffer is not available */
	if (!priv->sph)
		return 0;

	/* Not last descriptor */
	if (status & rx_not_ls)
		return priv->dma_conf.dma_buf_sz;

	plen = stmmac_get_rx_frame_len(priv, p, coe);

	/* Last descriptor */
	return plen - len;
}

static int stmmac_xdp_xmit_xdpf(struct stmmac_priv *priv, int queue,
				struct xdp_frame *xdpf, bool dma_map)
{
	struct stmmac_txq_stats *txq_stats = &priv->xstats.txq_stats[queue];
	struct stmmac_tx_queue *tx_q = &priv->dma_conf.tx_queue[queue];
	unsigned int entry = tx_q->cur_tx;
	struct dma_desc *tx_desc;
	dma_addr_t dma_addr;
	bool set_ic;

	if (stmmac_tx_avail(priv, queue) < STMMAC_TX_THRESH(priv))
		return STMMAC_XDP_CONSUMED;

	if (likely(priv->extend_desc))
		tx_desc = (struct dma_desc *)(tx_q->dma_etx + entry);
	else if (tx_q->tbs & STMMAC_TBS_AVAIL)
		tx_desc = &tx_q->dma_entx[entry].basic;
	else
		tx_desc = tx_q->dma_tx + entry;

	if (dma_map) {
		dma_addr = dma_map_single(priv->device, xdpf->data,
					  xdpf->len, DMA_TO_DEVICE);
		if (dma_mapping_error(priv->device, dma_addr))
			return STMMAC_XDP_CONSUMED;

		tx_q->tx_skbuff_dma[entry].buf_type = STMMAC_TXBUF_T_XDP_NDO;
	} else {
		struct page *page = virt_to_page(xdpf->data);

		dma_addr = page_pool_get_dma_addr(page) + sizeof(*xdpf) +
			   xdpf->headroom;
		dma_sync_single_for_device(priv->device, dma_addr,
					   xdpf->len, DMA_BIDIRECTIONAL);

		tx_q->tx_skbuff_dma[entry].buf_type = STMMAC_TXBUF_T_XDP_TX;
	}

	tx_q->tx_skbuff_dma[entry].buf = dma_addr;
	tx_q->tx_skbuff_dma[entry].map_as_page = false;
	tx_q->tx_skbuff_dma[entry].len = xdpf->len;
	tx_q->tx_skbuff_dma[entry].last_segment = true;
	tx_q->tx_skbuff_dma[entry].is_jumbo = false;

	tx_q->xdpf[entry] = xdpf;

	stmmac_set_desc_addr(priv, tx_desc, dma_addr);

	stmmac_prepare_tx_desc(priv, tx_desc, 1, xdpf->len,
			       true, priv->mode, true, true,
			       xdpf->len);

	tx_q->tx_count_frames++;

	if (tx_q->tx_count_frames % priv->tx_coal_frames[queue] == 0)
		set_ic = true;
	else
		set_ic = false;

	if (set_ic) {
		unsigned long flags;
		tx_q->tx_count_frames = 0;
		stmmac_set_tx_ic(priv, tx_desc);
		flags = u64_stats_update_begin_irqsave(&txq_stats->syncp);
		txq_stats->tx_set_ic_bit++;
		u64_stats_update_end_irqrestore(&txq_stats->syncp, flags);
	}

	stmmac_enable_dma_transmission(priv, priv->ioaddr);

	entry = STMMAC_GET_ENTRY(entry, priv->dma_conf.dma_tx_size);
	tx_q->cur_tx = entry;

	return STMMAC_XDP_TX;
}

static int stmmac_xdp_get_tx_queue(struct stmmac_priv *priv,
				   int cpu)
{
	int index = cpu;

	if (unlikely(index < 0))
		index = 0;

	while (index >= priv->plat->tx_queues_to_use)
		index -= priv->plat->tx_queues_to_use;

	return index;
}

static int stmmac_xdp_xmit_back(struct stmmac_priv *priv,
				struct xdp_buff *xdp)
{
	struct xdp_frame *xdpf = xdp_convert_buff_to_frame(xdp);
	int cpu = smp_processor_id();
	struct netdev_queue *nq;
	int queue;
	int res;

	if (unlikely(!xdpf))
		return STMMAC_XDP_CONSUMED;

	queue = stmmac_xdp_get_tx_queue(priv, cpu);
	nq = netdev_get_tx_queue(priv->dev, queue);

	__netif_tx_lock(nq, cpu);
	/* Avoids TX time-out as we are sharing with slow path */
	txq_trans_cond_update(nq);

	res = stmmac_xdp_xmit_xdpf(priv, queue, xdpf, false);
	if (res == STMMAC_XDP_TX)
		stmmac_flush_tx_descriptors(priv, queue);

	__netif_tx_unlock(nq);

	return res;
}

static int __stmmac_xdp_run_prog(struct stmmac_priv *priv,
				 struct bpf_prog *prog,
				 struct xdp_buff *xdp)
{
	u32 act;
	int res;

	act = bpf_prog_run_xdp(prog, xdp);
	switch (act) {
	case XDP_PASS:
		res = STMMAC_XDP_PASS;
		break;
	case XDP_TX:
		res = stmmac_xdp_xmit_back(priv, xdp);
		break;
	case XDP_REDIRECT:
		if (xdp_do_redirect(priv->dev, xdp, prog) < 0)
			res = STMMAC_XDP_CONSUMED;
		else
			res = STMMAC_XDP_REDIRECT;
		break;
	default:
		bpf_warn_invalid_xdp_action(priv->dev, prog, act);
		fallthrough;
	case XDP_ABORTED:
		trace_xdp_exception(priv->dev, prog, act);
		fallthrough;
	case XDP_DROP:
		res = STMMAC_XDP_CONSUMED;
		break;
	}

	return res;
}

static struct sk_buff *stmmac_xdp_run_prog(struct stmmac_priv *priv,
					   struct xdp_buff *xdp)
{
	struct bpf_prog *prog;
	int res;

	prog = READ_ONCE(priv->xdp_prog);
	if (!prog) {
		res = STMMAC_XDP_PASS;
		goto out;
	}

	res = __stmmac_xdp_run_prog(priv, prog, xdp);
out:
	return ERR_PTR(-res);
}

static void stmmac_finalize_xdp_rx(struct stmmac_priv *priv,
				   int xdp_status)
{
	int cpu = smp_processor_id();
	int queue;

	queue = stmmac_xdp_get_tx_queue(priv, cpu);

	if (xdp_status & STMMAC_XDP_TX)
		stmmac_tx_timer_arm(priv, queue);

	if (xdp_status & STMMAC_XDP_REDIRECT)
		xdp_do_flush();
}

static struct sk_buff *stmmac_construct_skb_zc(struct stmmac_channel *ch,
					       struct xdp_buff *xdp)
{
	unsigned int metasize = xdp->data - xdp->data_meta;
	unsigned int datasize = xdp->data_end - xdp->data;
	struct sk_buff *skb;

	skb = __napi_alloc_skb(&ch->rxtx_napi,
			       xdp->data_end - xdp->data_hard_start,
			       GFP_ATOMIC | __GFP_NOWARN);
	if (unlikely(!skb))
		return NULL;

	skb_reserve(skb, xdp->data - xdp->data_hard_start);
	memcpy(__skb_put(skb, datasize), xdp->data, datasize);
	if (metasize)
		skb_metadata_set(skb, metasize);

	return skb;
}

static void stmmac_dispatch_skb_zc(struct stmmac_priv *priv, u32 queue,
				   struct dma_desc *p, struct dma_desc *np,
				   struct xdp_buff *xdp)
{
	struct stmmac_rxq_stats *rxq_stats = &priv->xstats.rxq_stats[queue];
	struct stmmac_channel *ch = &priv->channel[queue];
	unsigned int len = xdp->data_end - xdp->data;
	enum pkt_hash_types hash_type;
	int coe = priv->hw->rx_csum;
	unsigned long flags;
	struct sk_buff *skb;
	u32 hash;

	skb = stmmac_construct_skb_zc(ch, xdp);
	if (!skb) {
		priv->xstats.rx_dropped++;
		return;
	}

	stmmac_get_rx_hwtstamp(priv, p, np, skb);
	stmmac_rx_vlan(priv->dev, skb);
	skb->protocol = eth_type_trans(skb, priv->dev);

	if (unlikely(!coe))
		skb_checksum_none_assert(skb);
	else
		skb->ip_summed = CHECKSUM_UNNECESSARY;

	if (!stmmac_get_rx_hash(priv, p, &hash, &hash_type))
		skb_set_hash(skb, hash, hash_type);

	skb_record_rx_queue(skb, queue);
	napi_gro_receive(&ch->rxtx_napi, skb);

	flags = u64_stats_update_begin_irqsave(&rxq_stats->syncp);
	rxq_stats->rx_pkt_n++;
	rxq_stats->rx_bytes += len;
	u64_stats_update_end_irqrestore(&rxq_stats->syncp, flags);
}

static bool stmmac_rx_refill_zc(struct stmmac_priv *priv, u32 queue, u32 budget)
{
	struct stmmac_rx_queue *rx_q = &priv->dma_conf.rx_queue[queue];
	unsigned int entry = rx_q->dirty_rx;
	struct dma_desc *rx_desc = NULL;
	bool ret = true;

	budget = min(budget, stmmac_rx_dirty(priv, queue));

	while (budget-- > 0 && entry != rx_q->cur_rx) {
		struct stmmac_rx_buffer *buf = &rx_q->buf_pool[entry];
		dma_addr_t dma_addr;
		bool use_rx_wd;

		if (!buf->xdp) {
			buf->xdp = xsk_buff_alloc(rx_q->xsk_pool);
			if (!buf->xdp) {
				ret = false;
				break;
			}
		}

		if (priv->extend_desc)
			rx_desc = (struct dma_desc *)(rx_q->dma_erx + entry);
		else
			rx_desc = rx_q->dma_rx + entry;

		dma_addr = xsk_buff_xdp_get_dma(buf->xdp);
		stmmac_set_desc_addr(priv, rx_desc, dma_addr);
		stmmac_set_desc_sec_addr(priv, rx_desc, 0, false);
		stmmac_refill_desc3(priv, rx_q, rx_desc);

		rx_q->rx_count_frames++;
		rx_q->rx_count_frames += priv->rx_coal_frames[queue];
		if (rx_q->rx_count_frames > priv->rx_coal_frames[queue])
			rx_q->rx_count_frames = 0;

		use_rx_wd = !priv->rx_coal_frames[queue];
		use_rx_wd |= rx_q->rx_count_frames > 0;
		if (!priv->use_riwt)
			use_rx_wd = false;

		dma_wmb();
		stmmac_set_rx_owner(priv, rx_desc, use_rx_wd);

		entry = STMMAC_GET_ENTRY(entry, priv->dma_conf.dma_rx_size);
	}

	if (rx_desc) {
		rx_q->dirty_rx = entry;
		rx_q->rx_tail_addr = rx_q->dma_rx_phy +
				     (rx_q->dirty_rx * sizeof(struct dma_desc));
		stmmac_set_rx_tail_ptr(priv, priv->ioaddr, rx_q->rx_tail_addr, queue);
	}

	return ret;
}

static struct stmmac_xdp_buff *xsk_buff_to_stmmac_ctx(struct xdp_buff *xdp)
{
	/* In XDP zero copy data path, xdp field in struct xdp_buff_xsk is used
	 * to represent incoming packet, whereas cb field in the same structure
	 * is used to store driver specific info. Thus, struct stmmac_xdp_buff
	 * is laid on top of xdp and cb fields of struct xdp_buff_xsk.
	 */
	return (struct stmmac_xdp_buff *)xdp;
}

static int stmmac_rx_zc(struct stmmac_priv *priv, int limit, u32 queue)
{
	struct stmmac_rxq_stats *rxq_stats = &priv->xstats.rxq_stats[queue];
	struct stmmac_rx_queue *rx_q = &priv->dma_conf.rx_queue[queue];
	unsigned int count = 0, error = 0, len = 0;
	int dirty = stmmac_rx_dirty(priv, queue);
	unsigned int next_entry = rx_q->cur_rx;
	u32 rx_errors = 0, rx_dropped = 0;
	unsigned int desc_size;
	struct bpf_prog *prog;
	bool failure = false;
	unsigned long flags;
	int xdp_status = 0;
	int status = 0;

	if (netif_msg_rx_status(priv)) {
		void *rx_head;

		netdev_dbg(priv->dev, "%s: descriptor ring:\n", __func__);
		if (priv->extend_desc) {
			rx_head = (void *)rx_q->dma_erx;
			desc_size = sizeof(struct dma_extended_desc);
		} else {
			rx_head = (void *)rx_q->dma_rx;
			desc_size = sizeof(struct dma_desc);
		}

		stmmac_display_ring(priv, rx_head, priv->dma_conf.dma_rx_size, true,
				    rx_q->dma_rx_phy, desc_size);
	}
	while (count < limit) {
		struct stmmac_rx_buffer *buf;
		struct stmmac_xdp_buff *ctx;
		unsigned int buf1_len = 0;
		struct dma_desc *np, *p;
		int entry;
		int res;

		if (!count && rx_q->state_saved) {
			error = rx_q->state.error;
			len = rx_q->state.len;
		} else {
			rx_q->state_saved = false;
			error = 0;
			len = 0;
		}

		if (count >= limit)
			break;

read_again:
		buf1_len = 0;
		entry = next_entry;
		buf = &rx_q->buf_pool[entry];

		if (dirty >= STMMAC_RX_FILL_BATCH) {
			failure = failure ||
				  !stmmac_rx_refill_zc(priv, queue, dirty);
			dirty = 0;
		}

		if (priv->extend_desc)
			p = (struct dma_desc *)(rx_q->dma_erx + entry);
		else
			p = rx_q->dma_rx + entry;

		/* read the status of the incoming frame */
		status = stmmac_rx_status(priv, &priv->xstats, p);
		/* check if managed by the DMA otherwise go ahead */
		if (unlikely(status & dma_own))
			break;

		/* Prefetch the next RX descriptor */
		rx_q->cur_rx = STMMAC_GET_ENTRY(rx_q->cur_rx,
						priv->dma_conf.dma_rx_size);
		next_entry = rx_q->cur_rx;

		if (priv->extend_desc)
			np = (struct dma_desc *)(rx_q->dma_erx + next_entry);
		else
			np = rx_q->dma_rx + next_entry;

		prefetch(np);

		/* Ensure a valid XSK buffer before proceed */
		if (!buf->xdp)
			break;

		if (priv->extend_desc)
			stmmac_rx_extended_status(priv, &priv->xstats,
						  rx_q->dma_erx + entry);
		if (unlikely(status == discard_frame)) {
			xsk_buff_free(buf->xdp);
			buf->xdp = NULL;
			dirty++;
			error = 1;
			if (!priv->hwts_rx_en)
				rx_errors++;
		}

		if (unlikely(error && (status & rx_not_ls)))
			goto read_again;
		if (unlikely(error)) {
			count++;
			continue;
		}

		/* XSK pool expects RX frame 1:1 mapped to XSK buffer */
		if (likely(status & rx_not_ls)) {
			xsk_buff_free(buf->xdp);
			buf->xdp = NULL;
			dirty++;
			count++;
			goto read_again;
		}

		ctx = xsk_buff_to_stmmac_ctx(buf->xdp);
		ctx->priv = priv;
		ctx->desc = p;
		ctx->ndesc = np;

		/* XDP ZC Frame only support primary buffers for now */
		buf1_len = stmmac_rx_buf1_len(priv, p, status, len);
		len += buf1_len;

		/* ACS is disabled; strip manually. */
		if (likely(!(status & rx_not_ls))) {
			buf1_len -= ETH_FCS_LEN;
			len -= ETH_FCS_LEN;
		}

		/* RX buffer is good and fit into a XSK pool buffer */
		buf->xdp->data_end = buf->xdp->data + buf1_len;
		xsk_buff_dma_sync_for_cpu(buf->xdp, rx_q->xsk_pool);

		prog = READ_ONCE(priv->xdp_prog);
		res = __stmmac_xdp_run_prog(priv, prog, buf->xdp);

		switch (res) {
		case STMMAC_XDP_PASS:
			stmmac_dispatch_skb_zc(priv, queue, p, np, buf->xdp);
			xsk_buff_free(buf->xdp);
			break;
		case STMMAC_XDP_CONSUMED:
			xsk_buff_free(buf->xdp);
			rx_dropped++;
			break;
		case STMMAC_XDP_TX:
		case STMMAC_XDP_REDIRECT:
			xdp_status |= res;
			break;
		}

		buf->xdp = NULL;
		dirty++;
		count++;
	}

	if (status & rx_not_ls) {
		rx_q->state_saved = true;
		rx_q->state.error = error;
		rx_q->state.len = len;
	}

	stmmac_finalize_xdp_rx(priv, xdp_status);

	flags = u64_stats_update_begin_irqsave(&rxq_stats->syncp);
	rxq_stats->rx_pkt_n += count;
	u64_stats_update_end_irqrestore(&rxq_stats->syncp, flags);

	priv->xstats.rx_dropped += rx_dropped;
	priv->xstats.rx_errors += rx_errors;

	if (xsk_uses_need_wakeup(rx_q->xsk_pool)) {
		if (failure || stmmac_rx_dirty(priv, queue) > 0)
			xsk_set_rx_need_wakeup(rx_q->xsk_pool);
		else
			xsk_clear_rx_need_wakeup(rx_q->xsk_pool);

		return (int)count;
	}

	return failure ? limit : (int)count;
}

/**
 * stmmac_rx - manage the receive process
 * @priv: driver private structure
 * @limit: napi bugget
 * @queue: RX queue index.
 * Description :  this the function called by the napi poll method.
 * It gets all the frames inside the ring.
 */
static int stmmac_rx(struct stmmac_priv *priv, int limit, u32 queue)
{
	u32 rx_errors = 0, rx_dropped = 0, rx_bytes = 0, rx_packets = 0;
	struct stmmac_rxq_stats *rxq_stats = &priv->xstats.rxq_stats[queue];
	struct stmmac_rx_queue *rx_q = &priv->dma_conf.rx_queue[queue];
	struct stmmac_channel *ch = &priv->channel[queue];
	unsigned int count = 0, error = 0, len = 0;
	int status = 0, coe = priv->hw->rx_csum;
	unsigned int next_entry = rx_q->cur_rx;
	enum dma_data_direction dma_dir;
	unsigned int desc_size;
	struct sk_buff *skb = NULL;
	struct stmmac_xdp_buff ctx;
	unsigned long flags;
	int xdp_status = 0;
	int buf_sz;

	dma_dir = page_pool_get_dma_dir(rx_q->page_pool);
	buf_sz = DIV_ROUND_UP(priv->dma_conf.dma_buf_sz, PAGE_SIZE) * PAGE_SIZE;
	limit = min(priv->dma_conf.dma_rx_size - 1, (unsigned int)limit);

	if (netif_msg_rx_status(priv)) {
		void *rx_head;

		netdev_dbg(priv->dev, "%s: descriptor ring:\n", __func__);
		if (priv->extend_desc) {
			rx_head = (void *)rx_q->dma_erx;
			desc_size = sizeof(struct dma_extended_desc);
		} else {
			rx_head = (void *)rx_q->dma_rx;
			desc_size = sizeof(struct dma_desc);
		}

		stmmac_display_ring(priv, rx_head, priv->dma_conf.dma_rx_size, true,
				    rx_q->dma_rx_phy, desc_size);
	}
	while (count < limit) {
		unsigned int buf1_len = 0, buf2_len = 0;
		enum pkt_hash_types hash_type;
		struct stmmac_rx_buffer *buf;
		struct dma_desc *np, *p;
		int entry;
		u32 hash;

		if (!count && rx_q->state_saved) {
			skb = rx_q->state.skb;
			error = rx_q->state.error;
			len = rx_q->state.len;
		} else {
			rx_q->state_saved = false;
			skb = NULL;
			error = 0;
			len = 0;
		}

read_again:
		if (count >= limit)
			break;

		buf1_len = 0;
		buf2_len = 0;
		entry = next_entry;
		buf = &rx_q->buf_pool[entry];

		if (priv->extend_desc)
			p = (struct dma_desc *)(rx_q->dma_erx + entry);
		else
			p = rx_q->dma_rx + entry;

		/* read the status of the incoming frame */
		status = stmmac_rx_status(priv, &priv->xstats, p);
		/* check if managed by the DMA otherwise go ahead */
		if (unlikely(status & dma_own))
			break;

		rx_q->cur_rx = STMMAC_GET_ENTRY(rx_q->cur_rx,
						priv->dma_conf.dma_rx_size);
		next_entry = rx_q->cur_rx;

		if (priv->extend_desc)
			np = (struct dma_desc *)(rx_q->dma_erx + next_entry);
		else
			np = rx_q->dma_rx + next_entry;

		prefetch(np);

		if (priv->extend_desc)
			stmmac_rx_extended_status(priv, &priv->xstats, rx_q->dma_erx + entry);
		if (unlikely(status == discard_frame)) {
			page_pool_recycle_direct(rx_q->page_pool, buf->page);
			buf->page = NULL;
			error = 1;
			if (!priv->hwts_rx_en)
				rx_errors++;
		}

		if (unlikely(error && (status & rx_not_ls)))
			goto read_again;
		if (unlikely(error)) {
			dev_kfree_skb(skb);
			skb = NULL;
			count++;
			continue;
		}

		/* Buffer is good. Go on. */

		prefetch(page_address(buf->page) + buf->page_offset);
		if (buf->sec_page)
			prefetch(page_address(buf->sec_page));

		buf1_len = stmmac_rx_buf1_len(priv, p, status, len);
		len += buf1_len;
		buf2_len = stmmac_rx_buf2_len(priv, p, status, len);
		len += buf2_len;

		/* ACS is disabled; strip manually. */
		if (likely(!(status & rx_not_ls))) {
			if (buf2_len) {
				buf2_len -= ETH_FCS_LEN;
				len -= ETH_FCS_LEN;
			} else if (buf1_len) {
				buf1_len -= ETH_FCS_LEN;
				len -= ETH_FCS_LEN;
			}
		}

		if (!skb) {
			unsigned int pre_len, sync_len;

			dma_sync_single_for_cpu(priv->device, buf->addr,
						buf1_len, dma_dir);

			xdp_init_buff(&ctx.xdp, buf_sz, &rx_q->xdp_rxq);
			xdp_prepare_buff(&ctx.xdp, page_address(buf->page),
					 buf->page_offset, buf1_len, true);

			pre_len = ctx.xdp.data_end - ctx.xdp.data_hard_start -
				  buf->page_offset;

			ctx.priv = priv;
			ctx.desc = p;
			ctx.ndesc = np;

			skb = stmmac_xdp_run_prog(priv, &ctx.xdp);
			/* Due xdp_adjust_tail: DMA sync for_device
			 * cover max len CPU touch
			 */
			sync_len = ctx.xdp.data_end - ctx.xdp.data_hard_start -
				   buf->page_offset;
			sync_len = max(sync_len, pre_len);

			/* For Not XDP_PASS verdict */
			if (IS_ERR(skb)) {
				unsigned int xdp_res = -PTR_ERR(skb);

				if (xdp_res & STMMAC_XDP_CONSUMED) {
					page_pool_put_page(rx_q->page_pool,
							   virt_to_head_page(ctx.xdp.data),
							   sync_len, true);
					buf->page = NULL;
					rx_dropped++;

					/* Clear skb as it was set as
					 * status by XDP program.
					 */
					skb = NULL;

					if (unlikely((status & rx_not_ls)))
						goto read_again;

					count++;
					continue;
				} else if (xdp_res & (STMMAC_XDP_TX |
						      STMMAC_XDP_REDIRECT)) {
					xdp_status |= xdp_res;
					buf->page = NULL;
					skb = NULL;
					count++;
					continue;
				}
			}
		}

		if (!skb) {
			/* XDP program may expand or reduce tail */
			buf1_len = ctx.xdp.data_end - ctx.xdp.data;

			skb = napi_alloc_skb(&ch->rx_napi, buf1_len);
			if (!skb) {
				rx_dropped++;
				count++;
				goto drain_data;
			}

			/* XDP program may adjust header */
			skb_copy_to_linear_data(skb, ctx.xdp.data, buf1_len);
			skb_put(skb, buf1_len);

			/* Data payload copied into SKB, page ready for recycle */
			page_pool_recycle_direct(rx_q->page_pool, buf->page);
			buf->page = NULL;
		} else if (buf1_len) {
			dma_sync_single_for_cpu(priv->device, buf->addr,
						buf1_len, dma_dir);
			skb_add_rx_frag(skb, skb_shinfo(skb)->nr_frags,
					buf->page, buf->page_offset, buf1_len,
					priv->dma_conf.dma_buf_sz);

			/* Data payload appended into SKB */
			skb_mark_for_recycle(skb);
			buf->page = NULL;
		}

		if (buf2_len) {
			dma_sync_single_for_cpu(priv->device, buf->sec_addr,
						buf2_len, dma_dir);
			skb_add_rx_frag(skb, skb_shinfo(skb)->nr_frags,
					buf->sec_page, 0, buf2_len,
					priv->dma_conf.dma_buf_sz);

			/* Data payload appended into SKB */
			skb_mark_for_recycle(skb);
			buf->sec_page = NULL;
		}

drain_data:
		if (likely(status & rx_not_ls))
			goto read_again;
		if (!skb)
			continue;

		/* Got entire packet into SKB. Finish it. */

		stmmac_get_rx_hwtstamp(priv, p, np, skb);
		stmmac_rx_vlan(priv->dev, skb);
		skb->protocol = eth_type_trans(skb, priv->dev);

		if (unlikely(!coe))
			skb_checksum_none_assert(skb);
		else
			skb->ip_summed = CHECKSUM_UNNECESSARY;

		if (!stmmac_get_rx_hash(priv, p, &hash, &hash_type))
			skb_set_hash(skb, hash, hash_type);

		skb_record_rx_queue(skb, queue);
		napi_gro_receive(&ch->rx_napi, skb);
		skb = NULL;

		rx_packets++;
		rx_bytes += len;
		count++;
	}

	if (status & rx_not_ls || skb) {
		rx_q->state_saved = true;
		rx_q->state.skb = skb;
		rx_q->state.error = error;
		rx_q->state.len = len;
	}

	stmmac_finalize_xdp_rx(priv, xdp_status);

	stmmac_rx_refill(priv, queue);

	flags = u64_stats_update_begin_irqsave(&rxq_stats->syncp);
	rxq_stats->rx_packets += rx_packets;
	rxq_stats->rx_bytes += rx_bytes;
	rxq_stats->rx_pkt_n += count;
	u64_stats_update_end_irqrestore(&rxq_stats->syncp, flags);

	priv->xstats.rx_dropped += rx_dropped;
	priv->xstats.rx_errors += rx_errors;

	return count;
}

static int stmmac_napi_poll_rx(struct napi_struct *napi, int budget)
{
	struct stmmac_channel *ch =
		container_of(napi, struct stmmac_channel, rx_napi);
	struct stmmac_priv *priv = ch->priv_data;
	struct stmmac_rxq_stats *rxq_stats;
	u32 chan = ch->index;
	unsigned long flags;
	int work_done;

	rxq_stats = &priv->xstats.rxq_stats[chan];
	flags = u64_stats_update_begin_irqsave(&rxq_stats->syncp);
	rxq_stats->napi_poll++;
	u64_stats_update_end_irqrestore(&rxq_stats->syncp, flags);

	work_done = stmmac_rx(priv, budget, chan);
	if (work_done < budget && napi_complete_done(napi, work_done)) {
		unsigned long flags;

		spin_lock_irqsave(&ch->lock, flags);
		stmmac_enable_dma_irq(priv, priv->ioaddr, chan, 1, 0);
		spin_unlock_irqrestore(&ch->lock, flags);
	}

	return work_done;
}

static int stmmac_napi_poll_tx(struct napi_struct *napi, int budget)
{
	struct stmmac_channel *ch =
		container_of(napi, struct stmmac_channel, tx_napi);
	struct stmmac_priv *priv = ch->priv_data;
	struct stmmac_txq_stats *txq_stats;
	u32 chan = ch->index;
	unsigned long flags;
	int work_done;

	txq_stats = &priv->xstats.txq_stats[chan];
	flags = u64_stats_update_begin_irqsave(&txq_stats->syncp);
	txq_stats->napi_poll++;
	u64_stats_update_end_irqrestore(&txq_stats->syncp, flags);

	work_done = stmmac_tx_clean(priv, budget, chan);
	work_done = min(work_done, budget);

	if (work_done < budget && napi_complete_done(napi, work_done)) {
		unsigned long flags;

		spin_lock_irqsave(&ch->lock, flags);
		stmmac_enable_dma_irq(priv, priv->ioaddr, chan, 0, 1);
		spin_unlock_irqrestore(&ch->lock, flags);
	}

	return work_done;
}

static int stmmac_napi_poll_rxtx(struct napi_struct *napi, int budget)
{
	struct stmmac_channel *ch =
		container_of(napi, struct stmmac_channel, rxtx_napi);
	struct stmmac_priv *priv = ch->priv_data;
	int rx_done, tx_done, rxtx_done;
	struct stmmac_rxq_stats *rxq_stats;
	struct stmmac_txq_stats *txq_stats;
	u32 chan = ch->index;
	unsigned long flags;

	rxq_stats = &priv->xstats.rxq_stats[chan];
	flags = u64_stats_update_begin_irqsave(&rxq_stats->syncp);
	rxq_stats->napi_poll++;
	u64_stats_update_end_irqrestore(&rxq_stats->syncp, flags);

	txq_stats = &priv->xstats.txq_stats[chan];
	flags = u64_stats_update_begin_irqsave(&txq_stats->syncp);
	txq_stats->napi_poll++;
	u64_stats_update_end_irqrestore(&txq_stats->syncp, flags);

	tx_done = stmmac_tx_clean(priv, budget, chan);
	tx_done = min(tx_done, budget);

	rx_done = stmmac_rx_zc(priv, budget, chan);

	rxtx_done = max(tx_done, rx_done);

	/* If either TX or RX work is not complete, return budget
	 * and keep pooling
	 */
	if (rxtx_done >= budget)
		return budget;

	/* all work done, exit the polling mode */
	if (napi_complete_done(napi, rxtx_done)) {
		unsigned long flags;

		spin_lock_irqsave(&ch->lock, flags);
		/* Both RX and TX work done are compelte,
		 * so enable both RX & TX IRQs.
		 */
		stmmac_enable_dma_irq(priv, priv->ioaddr, chan, 1, 1);
		spin_unlock_irqrestore(&ch->lock, flags);
	}

	return min(rxtx_done, budget - 1);
}

/**
 *  stmmac_tx_timeout
 *  @dev : Pointer to net device structure
 *  @txqueue: the index of the hanging transmit queue
 *  Description: this function is called when a packet transmission fails to
 *   complete within a reasonable time. The driver will mark the error in the
 *   netdev structure and arrange for the device to be reset to a sane state
 *   in order to transmit a new packet.
 */
static void stmmac_tx_timeout(struct net_device *dev, unsigned int txqueue)
{
	struct stmmac_priv *priv = netdev_priv(dev);

	stmmac_global_err(priv);
}

/**
 *  stmmac_set_rx_mode - entry point for multicast addressing
 *  @dev : pointer to the device structure
 *  Description:
 *  This function is a driver entry point which gets called by the kernel
 *  whenever multicast addresses must be enabled/disabled.
 *  Return value:
 *  void.
 */
static void stmmac_set_rx_mode(struct net_device *dev)
{
	struct stmmac_priv *priv = netdev_priv(dev);

	stmmac_set_filter(priv, priv->hw, dev);
}

/**
 *  stmmac_change_mtu - entry point to change MTU size for the device.
 *  @dev : device pointer.
 *  @new_mtu : the new MTU size for the device.
 *  Description: the Maximum Transfer Unit (MTU) is used by the network layer
 *  to drive packet transmission. Ethernet has an MTU of 1500 octets
 *  (ETH_DATA_LEN). This value can be changed with ifconfig.
 *  Return value:
 *  0 on success and an appropriate (-)ve integer as defined in errno.h
 *  file on failure.
 */
static int stmmac_change_mtu(struct net_device *dev, int new_mtu)
{
	struct stmmac_priv *priv = netdev_priv(dev);
	int txfifosz = priv->plat->tx_fifo_size;
	struct stmmac_dma_conf *dma_conf;
	const int mtu = new_mtu;
	int ret;

	if (txfifosz == 0)
		txfifosz = priv->dma_cap.tx_fifo_size;

	txfifosz /= priv->plat->tx_queues_to_use;

	if (stmmac_xdp_is_enabled(priv) && new_mtu > ETH_DATA_LEN) {
		netdev_dbg(priv->dev, "Jumbo frames not supported for XDP\n");
		return -EINVAL;
	}

	new_mtu = STMMAC_ALIGN(new_mtu);

	/* If condition true, FIFO is too small or MTU too large */
	if ((txfifosz < new_mtu) || (new_mtu > BUF_SIZE_16KiB))
		return -EINVAL;

	if (netif_running(dev)) {
		netdev_dbg(priv->dev, "restarting interface to change its MTU\n");
		/* Try to allocate the new DMA conf with the new mtu */
		dma_conf = stmmac_setup_dma_desc(priv, mtu);
		if (IS_ERR(dma_conf)) {
			netdev_err(priv->dev, "failed allocating new dma conf for new MTU %d\n",
				   mtu);
			return PTR_ERR(dma_conf);
		}

		stmmac_release(dev);

		ret = __stmmac_open(dev, dma_conf);
		if (ret) {
			free_dma_desc_resources(priv, dma_conf);
			kfree(dma_conf);
			netdev_err(priv->dev, "failed reopening the interface after MTU change\n");
			return ret;
		}

		kfree(dma_conf);

		stmmac_set_rx_mode(dev);
	}

	dev->mtu = mtu;
	netdev_update_features(dev);

	return 0;
}

static netdev_features_t stmmac_fix_features(struct net_device *dev,
					     netdev_features_t features)
{
	struct stmmac_priv *priv = netdev_priv(dev);

	if (priv->plat->rx_coe == STMMAC_RX_COE_NONE)
		features &= ~NETIF_F_RXCSUM;

	if (!priv->plat->tx_coe)
		features &= ~NETIF_F_CSUM_MASK;

	/* Some GMAC devices have a bugged Jumbo frame support that
	 * needs to have the Tx COE disabled for oversized frames
	 * (due to limited buffer sizes). In this case we disable
	 * the TX csum insertion in the TDES and not use SF.
	 */
	if (priv->plat->bugged_jumbo && (dev->mtu > ETH_DATA_LEN))
		features &= ~NETIF_F_CSUM_MASK;

	/* Disable tso if asked by ethtool */
	if ((priv->plat->flags & STMMAC_FLAG_TSO_EN) && (priv->dma_cap.tsoen)) {
		if (features & NETIF_F_TSO)
			priv->tso = true;
		else
			priv->tso = false;
	}

	return features;
}

static int stmmac_set_features(struct net_device *netdev,
			       netdev_features_t features)
{
	struct stmmac_priv *priv = netdev_priv(netdev);

	/* Keep the COE Type in case of csum is supporting */
	if (features & NETIF_F_RXCSUM)
		priv->hw->rx_csum = priv->plat->rx_coe;
	else
		priv->hw->rx_csum = 0;
	/* No check needed because rx_coe has been set before and it will be
	 * fixed in case of issue.
	 */
	stmmac_rx_ipc(priv, priv->hw);

	if (priv->sph_cap) {
		bool sph_en = (priv->hw->rx_csum > 0) && priv->sph;
		u32 chan;

		for (chan = 0; chan < priv->plat->rx_queues_to_use; chan++)
			stmmac_enable_sph(priv, priv->ioaddr, sph_en, chan);
	}

	return 0;
}

static void stmmac_fpe_event_status(struct stmmac_priv *priv, int status)
{
	struct stmmac_fpe_cfg *fpe_cfg = priv->plat->fpe_cfg;
	enum stmmac_fpe_state *lo_state = &fpe_cfg->lo_fpe_state;
	enum stmmac_fpe_state *lp_state = &fpe_cfg->lp_fpe_state;
	bool *hs_enable = &fpe_cfg->hs_enable;

	if (status == FPE_EVENT_UNKNOWN || !*hs_enable)
		return;

	/* If LP has sent verify mPacket, LP is FPE capable */
	if ((status & FPE_EVENT_RVER) == FPE_EVENT_RVER) {
		if (*lp_state < FPE_STATE_CAPABLE)
			*lp_state = FPE_STATE_CAPABLE;

		/* If user has requested FPE enable, quickly response */
		if (*hs_enable)
			stmmac_fpe_send_mpacket(priv, priv->ioaddr,
						MPACKET_RESPONSE);
	}

	/* If Local has sent verify mPacket, Local is FPE capable */
	if ((status & FPE_EVENT_TVER) == FPE_EVENT_TVER) {
		if (*lo_state < FPE_STATE_CAPABLE)
			*lo_state = FPE_STATE_CAPABLE;
	}

	/* If LP has sent response mPacket, LP is entering FPE ON */
	if ((status & FPE_EVENT_RRSP) == FPE_EVENT_RRSP)
		*lp_state = FPE_STATE_ENTERING_ON;

	/* If Local has sent response mPacket, Local is entering FPE ON */
	if ((status & FPE_EVENT_TRSP) == FPE_EVENT_TRSP)
		*lo_state = FPE_STATE_ENTERING_ON;

	if (!test_bit(__FPE_REMOVING, &priv->fpe_task_state) &&
	    !test_and_set_bit(__FPE_TASK_SCHED, &priv->fpe_task_state) &&
	    priv->fpe_wq) {
		queue_work(priv->fpe_wq, &priv->fpe_task);
	}
}

static void stmmac_common_interrupt(struct stmmac_priv *priv)
{
	u32 rx_cnt = priv->plat->rx_queues_to_use;
	u32 tx_cnt = priv->plat->tx_queues_to_use;
	u32 queues_count;
	u32 queue;
	bool xmac;

	xmac = priv->plat->has_gmac4 || priv->plat->has_xgmac;
	queues_count = (rx_cnt > tx_cnt) ? rx_cnt : tx_cnt;

	if (priv->irq_wake)
		pm_wakeup_event(priv->device, 0);

	if (priv->dma_cap.estsel)
		stmmac_est_irq_status(priv, priv->ioaddr, priv->dev,
				      &priv->xstats, tx_cnt);

	if (priv->dma_cap.fpesel) {
		int status = stmmac_fpe_irq_status(priv, priv->ioaddr,
						   priv->dev);

		stmmac_fpe_event_status(priv, status);
	}

	/* To handle GMAC own interrupts */
	if ((priv->plat->has_gmac) || xmac) {
		int status = stmmac_host_irq_status(priv, priv->hw, &priv->xstats);

		if (unlikely(status)) {
			/* For LPI we need to save the tx status */
			if (status & CORE_IRQ_TX_PATH_IN_LPI_MODE)
				priv->tx_path_in_lpi_mode = true;
			if (status & CORE_IRQ_TX_PATH_EXIT_LPI_MODE)
				priv->tx_path_in_lpi_mode = false;
		}

		for (queue = 0; queue < queues_count; queue++) {
			status = stmmac_host_mtl_irq_status(priv, priv->hw,
							    queue);
		}

		/* PCS link status */
		if (priv->hw->pcs &&
		    !(priv->plat->flags & STMMAC_FLAG_HAS_INTEGRATED_PCS)) {
			if (priv->xstats.pcs_link)
				netif_carrier_on(priv->dev);
			else
				netif_carrier_off(priv->dev);
		}

		stmmac_timestamp_interrupt(priv, priv);
	}
}

/**
 *  stmmac_interrupt - main ISR
 *  @irq: interrupt number.
 *  @dev_id: to pass the net device pointer.
 *  Description: this is the main driver interrupt service routine.
 *  It can call:
 *  o DMA service routine (to manage incoming frame reception and transmission
 *    status)
 *  o Core interrupts to manage: remote wake-up, management counter, LPI
 *    interrupts.
 */
static irqreturn_t stmmac_interrupt(int irq, void *dev_id)
{
	struct net_device *dev = (struct net_device *)dev_id;
	struct stmmac_priv *priv = netdev_priv(dev);

	/* Check if adapter is up */
	if (test_bit(STMMAC_DOWN, &priv->state))
		return IRQ_HANDLED;

	/* Check if a fatal error happened */
	if (stmmac_safety_feat_interrupt(priv))
		return IRQ_HANDLED;

	/* To handle Common interrupts */
	stmmac_common_interrupt(priv);

	/* To handle DMA interrupts */
	stmmac_dma_interrupt(priv);

	return IRQ_HANDLED;
}

static irqreturn_t stmmac_mac_interrupt(int irq, void *dev_id)
{
	struct net_device *dev = (struct net_device *)dev_id;
	struct stmmac_priv *priv = netdev_priv(dev);

	if (unlikely(!dev)) {
		netdev_err(priv->dev, "%s: invalid dev pointer\n", __func__);
		return IRQ_NONE;
	}

	/* Check if adapter is up */
	if (test_bit(STMMAC_DOWN, &priv->state))
		return IRQ_HANDLED;

	/* To handle Common interrupts */
	stmmac_common_interrupt(priv);

	return IRQ_HANDLED;
}

static irqreturn_t stmmac_safety_interrupt(int irq, void *dev_id)
{
	struct net_device *dev = (struct net_device *)dev_id;
	struct stmmac_priv *priv = netdev_priv(dev);

	if (unlikely(!dev)) {
		netdev_err(priv->dev, "%s: invalid dev pointer\n", __func__);
		return IRQ_NONE;
	}

	/* Check if adapter is up */
	if (test_bit(STMMAC_DOWN, &priv->state))
		return IRQ_HANDLED;

	/* Check if a fatal error happened */
	stmmac_safety_feat_interrupt(priv);

	return IRQ_HANDLED;
}

static irqreturn_t stmmac_msi_intr_tx(int irq, void *data)
{
	struct stmmac_tx_queue *tx_q = (struct stmmac_tx_queue *)data;
	struct stmmac_dma_conf *dma_conf;
	int chan = tx_q->queue_index;
	struct stmmac_priv *priv;
	int status;

	dma_conf = container_of(tx_q, struct stmmac_dma_conf, tx_queue[chan]);
	priv = container_of(dma_conf, struct stmmac_priv, dma_conf);

	if (unlikely(!data)) {
		netdev_err(priv->dev, "%s: invalid dev pointer\n", __func__);
		return IRQ_NONE;
	}

	/* Check if adapter is up */
	if (test_bit(STMMAC_DOWN, &priv->state))
		return IRQ_HANDLED;

	status = stmmac_napi_check(priv, chan, DMA_DIR_TX);

	if (unlikely(status & tx_hard_error_bump_tc)) {
		/* Try to bump up the dma threshold on this failure */
		stmmac_bump_dma_threshold(priv, chan);
	} else if (unlikely(status == tx_hard_error)) {
		stmmac_tx_err(priv, chan);
	}

	return IRQ_HANDLED;
}

static irqreturn_t stmmac_msi_intr_rx(int irq, void *data)
{
	struct stmmac_rx_queue *rx_q = (struct stmmac_rx_queue *)data;
	struct stmmac_dma_conf *dma_conf;
	int chan = rx_q->queue_index;
	struct stmmac_priv *priv;

	dma_conf = container_of(rx_q, struct stmmac_dma_conf, rx_queue[chan]);
	priv = container_of(dma_conf, struct stmmac_priv, dma_conf);

	if (unlikely(!data)) {
		netdev_err(priv->dev, "%s: invalid dev pointer\n", __func__);
		return IRQ_NONE;
	}

	/* Check if adapter is up */
	if (test_bit(STMMAC_DOWN, &priv->state))
		return IRQ_HANDLED;

	stmmac_napi_check(priv, chan, DMA_DIR_RX);

	return IRQ_HANDLED;
}

/**
 *  stmmac_ioctl - Entry point for the Ioctl
 *  @dev: Device pointer.
 *  @rq: An IOCTL specefic structure, that can contain a pointer to
 *  a proprietary structure used to pass information to the driver.
 *  @cmd: IOCTL command
 *  Description:
 *  Currently it supports the phy_mii_ioctl(...) and HW time stamping.
 */
static int stmmac_ioctl(struct net_device *dev, struct ifreq *rq, int cmd)
{
	struct stmmac_priv *priv = netdev_priv (dev);
	int ret = -EOPNOTSUPP;

	if (!netif_running(dev))
		return -EINVAL;

	switch (cmd) {
	case SIOCGMIIPHY:
	case SIOCGMIIREG:
	case SIOCSMIIREG:
		ret = phylink_mii_ioctl(priv->phylink, rq, cmd);
		break;
	case SIOCSHWTSTAMP:
		ret = stmmac_hwtstamp_set(dev, rq);
		break;
	case SIOCGHWTSTAMP:
		ret = stmmac_hwtstamp_get(dev, rq);
		break;
	default:
		break;
	}

	return ret;
}

static int stmmac_setup_tc_block_cb(enum tc_setup_type type, void *type_data,
				    void *cb_priv)
{
	struct stmmac_priv *priv = cb_priv;
	int ret = -EOPNOTSUPP;

	if (!tc_cls_can_offload_and_chain0(priv->dev, type_data))
		return ret;

	__stmmac_disable_all_queues(priv);

	switch (type) {
	case TC_SETUP_CLSU32:
		ret = stmmac_tc_setup_cls_u32(priv, priv, type_data);
		break;
	case TC_SETUP_CLSFLOWER:
		ret = stmmac_tc_setup_cls(priv, priv, type_data);
		break;
	default:
		break;
	}

	stmmac_enable_all_queues(priv);
	return ret;
}

static LIST_HEAD(stmmac_block_cb_list);

static int stmmac_setup_tc(struct net_device *ndev, enum tc_setup_type type,
			   void *type_data)
{
	struct stmmac_priv *priv = netdev_priv(ndev);

	switch (type) {
	case TC_QUERY_CAPS:
		return stmmac_tc_query_caps(priv, priv, type_data);
	case TC_SETUP_BLOCK:
		return flow_block_cb_setup_simple(type_data,
						  &stmmac_block_cb_list,
						  stmmac_setup_tc_block_cb,
						  priv, priv, true);
	case TC_SETUP_QDISC_CBS:
		return stmmac_tc_setup_cbs(priv, priv, type_data);
	case TC_SETUP_QDISC_TAPRIO:
		return stmmac_tc_setup_taprio(priv, priv, type_data);
	case TC_SETUP_QDISC_ETF:
		return stmmac_tc_setup_etf(priv, priv, type_data);
	default:
		return -EOPNOTSUPP;
	}
}

static u16 stmmac_select_queue(struct net_device *dev, struct sk_buff *skb,
			       struct net_device *sb_dev)
{
	int gso = skb_shinfo(skb)->gso_type;

	if (gso & (SKB_GSO_TCPV4 | SKB_GSO_TCPV6 | SKB_GSO_UDP_L4)) {
		/*
		 * There is no way to determine the number of TSO/USO
		 * capable Queues. Let's use always the Queue 0
		 * because if TSO/USO is supported then at least this
		 * one will be capable.
		 */
		return 0;
	}

	return netdev_pick_tx(dev, skb, NULL) % dev->real_num_tx_queues;
}

static int stmmac_set_mac_address(struct net_device *ndev, void *addr)
{
	struct stmmac_priv *priv = netdev_priv(ndev);
	int ret = 0;

	ret = pm_runtime_resume_and_get(priv->device);
	if (ret < 0)
		return ret;

	ret = eth_mac_addr(ndev, addr);
	if (ret)
		goto set_mac_error;

	stmmac_set_umac_addr(priv, priv->hw, ndev->dev_addr, 0);

set_mac_error:
	pm_runtime_put(priv->device);

	return ret;
}

#ifdef CONFIG_DEBUG_FS
static struct dentry *stmmac_fs_dir;

static void sysfs_display_ring(void *head, int size, int extend_desc,
			       struct seq_file *seq, dma_addr_t dma_phy_addr)
{
	int i;
	struct dma_extended_desc *ep = (struct dma_extended_desc *)head;
	struct dma_desc *p = (struct dma_desc *)head;
	dma_addr_t dma_addr;

	for (i = 0; i < size; i++) {
		if (extend_desc) {
			dma_addr = dma_phy_addr + i * sizeof(*ep);
			seq_printf(seq, "%d [%pad]: 0x%x 0x%x 0x%x 0x%x\n",
				   i, &dma_addr,
				   le32_to_cpu(ep->basic.des0),
				   le32_to_cpu(ep->basic.des1),
				   le32_to_cpu(ep->basic.des2),
				   le32_to_cpu(ep->basic.des3));
			ep++;
		} else {
			dma_addr = dma_phy_addr + i * sizeof(*p);
			seq_printf(seq, "%d [%pad]: 0x%x 0x%x 0x%x 0x%x\n",
				   i, &dma_addr,
				   le32_to_cpu(p->des0), le32_to_cpu(p->des1),
				   le32_to_cpu(p->des2), le32_to_cpu(p->des3));
			p++;
		}
		seq_printf(seq, "\n");
	}
}

static int stmmac_rings_status_show(struct seq_file *seq, void *v)
{
	struct net_device *dev = seq->private;
	struct stmmac_priv *priv = netdev_priv(dev);
	u32 rx_count = priv->plat->rx_queues_to_use;
	u32 tx_count = priv->plat->tx_queues_to_use;
	u32 queue;

	if ((dev->flags & IFF_UP) == 0)
		return 0;

	for (queue = 0; queue < rx_count; queue++) {
		struct stmmac_rx_queue *rx_q = &priv->dma_conf.rx_queue[queue];

		seq_printf(seq, "RX Queue %d:\n", queue);

		if (priv->extend_desc) {
			seq_printf(seq, "Extended descriptor ring:\n");
			sysfs_display_ring((void *)rx_q->dma_erx,
					   priv->dma_conf.dma_rx_size, 1, seq, rx_q->dma_rx_phy);
		} else {
			seq_printf(seq, "Descriptor ring:\n");
			sysfs_display_ring((void *)rx_q->dma_rx,
					   priv->dma_conf.dma_rx_size, 0, seq, rx_q->dma_rx_phy);
		}
	}

	for (queue = 0; queue < tx_count; queue++) {
		struct stmmac_tx_queue *tx_q = &priv->dma_conf.tx_queue[queue];

		seq_printf(seq, "TX Queue %d:\n", queue);

		if (priv->extend_desc) {
			seq_printf(seq, "Extended descriptor ring:\n");
			sysfs_display_ring((void *)tx_q->dma_etx,
					   priv->dma_conf.dma_tx_size, 1, seq, tx_q->dma_tx_phy);
		} else if (!(tx_q->tbs & STMMAC_TBS_AVAIL)) {
			seq_printf(seq, "Descriptor ring:\n");
			sysfs_display_ring((void *)tx_q->dma_tx,
					   priv->dma_conf.dma_tx_size, 0, seq, tx_q->dma_tx_phy);
		}
	}

	return 0;
}
DEFINE_SHOW_ATTRIBUTE(stmmac_rings_status);

static int stmmac_dma_cap_show(struct seq_file *seq, void *v)
{
	static const char * const dwxgmac_timestamp_source[] = {
		"None",
		"Internal",
		"External",
		"Both",
	};
	static const char * const dwxgmac_safety_feature_desc[] = {
		"No",
		"All Safety Features with ECC and Parity",
		"All Safety Features without ECC or Parity",
		"All Safety Features with Parity Only",
		"ECC Only",
		"UNDEFINED",
		"UNDEFINED",
		"UNDEFINED",
	};
	struct net_device *dev = seq->private;
	struct stmmac_priv *priv = netdev_priv(dev);

	if (!priv->hw_cap_support) {
		seq_printf(seq, "DMA HW features not supported\n");
		return 0;
	}

	seq_printf(seq, "==============================\n");
	seq_printf(seq, "\tDMA HW features\n");
	seq_printf(seq, "==============================\n");

	seq_printf(seq, "\t10/100 Mbps: %s\n",
		   (priv->dma_cap.mbps_10_100) ? "Y" : "N");
	seq_printf(seq, "\t1000 Mbps: %s\n",
		   (priv->dma_cap.mbps_1000) ? "Y" : "N");
	seq_printf(seq, "\tHalf duplex: %s\n",
		   (priv->dma_cap.half_duplex) ? "Y" : "N");
	if (priv->plat->has_xgmac) {
		seq_printf(seq,
			   "\tNumber of Additional MAC address registers: %d\n",
			   priv->dma_cap.multi_addr);
	} else {
		seq_printf(seq, "\tHash Filter: %s\n",
			   (priv->dma_cap.hash_filter) ? "Y" : "N");
		seq_printf(seq, "\tMultiple MAC address registers: %s\n",
			   (priv->dma_cap.multi_addr) ? "Y" : "N");
	}
	seq_printf(seq, "\tPCS (TBI/SGMII/RTBI PHY interfaces): %s\n",
		   (priv->dma_cap.pcs) ? "Y" : "N");
	seq_printf(seq, "\tSMA (MDIO) Interface: %s\n",
		   (priv->dma_cap.sma_mdio) ? "Y" : "N");
	seq_printf(seq, "\tPMT Remote wake up: %s\n",
		   (priv->dma_cap.pmt_remote_wake_up) ? "Y" : "N");
	seq_printf(seq, "\tPMT Magic Frame: %s\n",
		   (priv->dma_cap.pmt_magic_frame) ? "Y" : "N");
	seq_printf(seq, "\tRMON module: %s\n",
		   (priv->dma_cap.rmon) ? "Y" : "N");
	seq_printf(seq, "\tIEEE 1588-2002 Time Stamp: %s\n",
		   (priv->dma_cap.time_stamp) ? "Y" : "N");
	seq_printf(seq, "\tIEEE 1588-2008 Advanced Time Stamp: %s\n",
		   (priv->dma_cap.atime_stamp) ? "Y" : "N");
	if (priv->plat->has_xgmac)
		seq_printf(seq, "\tTimestamp System Time Source: %s\n",
			   dwxgmac_timestamp_source[priv->dma_cap.tssrc]);
	seq_printf(seq, "\t802.3az - Energy-Efficient Ethernet (EEE): %s\n",
		   (priv->dma_cap.eee) ? "Y" : "N");
	seq_printf(seq, "\tAV features: %s\n", (priv->dma_cap.av) ? "Y" : "N");
	seq_printf(seq, "\tChecksum Offload in TX: %s\n",
		   (priv->dma_cap.tx_coe) ? "Y" : "N");
	if (priv->synopsys_id >= DWMAC_CORE_4_00 ||
	    priv->plat->has_xgmac) {
		seq_printf(seq, "\tIP Checksum Offload in RX: %s\n",
			   (priv->dma_cap.rx_coe) ? "Y" : "N");
	} else {
		seq_printf(seq, "\tIP Checksum Offload (type1) in RX: %s\n",
			   (priv->dma_cap.rx_coe_type1) ? "Y" : "N");
		seq_printf(seq, "\tIP Checksum Offload (type2) in RX: %s\n",
			   (priv->dma_cap.rx_coe_type2) ? "Y" : "N");
		seq_printf(seq, "\tRXFIFO > 2048bytes: %s\n",
			   (priv->dma_cap.rxfifo_over_2048) ? "Y" : "N");
	}
	seq_printf(seq, "\tNumber of Additional RX channel: %d\n",
		   priv->dma_cap.number_rx_channel);
	seq_printf(seq, "\tNumber of Additional TX channel: %d\n",
		   priv->dma_cap.number_tx_channel);
	seq_printf(seq, "\tNumber of Additional RX queues: %d\n",
		   priv->dma_cap.number_rx_queues);
	seq_printf(seq, "\tNumber of Additional TX queues: %d\n",
		   priv->dma_cap.number_tx_queues);
	seq_printf(seq, "\tEnhanced descriptors: %s\n",
		   (priv->dma_cap.enh_desc) ? "Y" : "N");
	seq_printf(seq, "\tTX Fifo Size: %d\n", priv->dma_cap.tx_fifo_size);
	seq_printf(seq, "\tRX Fifo Size: %d\n", priv->dma_cap.rx_fifo_size);
	seq_printf(seq, "\tHash Table Size: %lu\n", priv->dma_cap.hash_tb_sz ?
		   (BIT(priv->dma_cap.hash_tb_sz) << 5) : 0);
	seq_printf(seq, "\tTSO: %s\n", priv->dma_cap.tsoen ? "Y" : "N");
	seq_printf(seq, "\tNumber of PPS Outputs: %d\n",
		   priv->dma_cap.pps_out_num);
	seq_printf(seq, "\tSafety Features: %s\n",
		   dwxgmac_safety_feature_desc[priv->dma_cap.asp]);
	seq_printf(seq, "\tFlexible RX Parser: %s\n",
		   priv->dma_cap.frpsel ? "Y" : "N");
	seq_printf(seq, "\tEnhanced Addressing: %d\n",
		   priv->dma_cap.host_dma_width);
	seq_printf(seq, "\tReceive Side Scaling: %s\n",
		   priv->dma_cap.rssen ? "Y" : "N");
	seq_printf(seq, "\tVLAN Hash Filtering: %s\n",
		   priv->dma_cap.vlhash ? "Y" : "N");
	seq_printf(seq, "\tSplit Header: %s\n",
		   priv->dma_cap.sphen ? "Y" : "N");
	seq_printf(seq, "\tVLAN TX Insertion: %s\n",
		   priv->dma_cap.vlins ? "Y" : "N");
	seq_printf(seq, "\tDouble VLAN: %s\n",
		   priv->dma_cap.dvlan ? "Y" : "N");
	seq_printf(seq, "\tNumber of L3/L4 Filters: %d\n",
		   priv->dma_cap.l3l4fnum);
	seq_printf(seq, "\tARP Offloading: %s\n",
		   priv->dma_cap.arpoffsel ? "Y" : "N");
	seq_printf(seq, "\tEnhancements to Scheduled Traffic (EST): %s\n",
		   priv->dma_cap.estsel ? "Y" : "N");
	seq_printf(seq, "\tFrame Preemption (FPE): %s\n",
		   priv->dma_cap.fpesel ? "Y" : "N");
	seq_printf(seq, "\tTime-Based Scheduling (TBS): %s\n",
		   priv->dma_cap.tbssel ? "Y" : "N");
	seq_printf(seq, "\tNumber of DMA Channels Enabled for TBS: %d\n",
		   priv->dma_cap.tbs_ch_num);
	seq_printf(seq, "\tPer-Stream Filtering: %s\n",
		   priv->dma_cap.sgfsel ? "Y" : "N");
	seq_printf(seq, "\tTX Timestamp FIFO Depth: %lu\n",
		   BIT(priv->dma_cap.ttsfd) >> 1);
	seq_printf(seq, "\tNumber of Traffic Classes: %d\n",
		   priv->dma_cap.numtc);
	seq_printf(seq, "\tDCB Feature: %s\n",
		   priv->dma_cap.dcben ? "Y" : "N");
	seq_printf(seq, "\tIEEE 1588 High Word Register: %s\n",
		   priv->dma_cap.advthword ? "Y" : "N");
	seq_printf(seq, "\tPTP Offload: %s\n",
		   priv->dma_cap.ptoen ? "Y" : "N");
	seq_printf(seq, "\tOne-Step Timestamping: %s\n",
		   priv->dma_cap.osten ? "Y" : "N");
	seq_printf(seq, "\tPriority-Based Flow Control: %s\n",
		   priv->dma_cap.pfcen ? "Y" : "N");
	seq_printf(seq, "\tNumber of Flexible RX Parser Instructions: %lu\n",
		   BIT(priv->dma_cap.frpes) << 6);
	seq_printf(seq, "\tNumber of Flexible RX Parser Parsable Bytes: %lu\n",
		   BIT(priv->dma_cap.frpbs) << 6);
	seq_printf(seq, "\tParallel Instruction Processor Engines: %d\n",
		   priv->dma_cap.frppipe_num);
	seq_printf(seq, "\tNumber of Extended VLAN Tag Filters: %lu\n",
		   priv->dma_cap.nrvf_num ?
		   (BIT(priv->dma_cap.nrvf_num) << 1) : 0);
	seq_printf(seq, "\tWidth of the Time Interval Field in GCL: %d\n",
		   priv->dma_cap.estwid ? 4 * priv->dma_cap.estwid + 12 : 0);
	seq_printf(seq, "\tDepth of GCL: %lu\n",
		   priv->dma_cap.estdep ? (BIT(priv->dma_cap.estdep) << 5) : 0);
	seq_printf(seq, "\tQueue/Channel-Based VLAN Tag Insertion on TX: %s\n",
		   priv->dma_cap.cbtisel ? "Y" : "N");
	seq_printf(seq, "\tNumber of Auxiliary Snapshot Inputs: %d\n",
		   priv->dma_cap.aux_snapshot_n);
	seq_printf(seq, "\tOne-Step Timestamping for PTP over UDP/IP: %s\n",
		   priv->dma_cap.pou_ost_en ? "Y" : "N");
	seq_printf(seq, "\tEnhanced DMA: %s\n",
		   priv->dma_cap.edma ? "Y" : "N");
	seq_printf(seq, "\tDifferent Descriptor Cache: %s\n",
		   priv->dma_cap.ediffc ? "Y" : "N");
	seq_printf(seq, "\tVxLAN/NVGRE: %s\n",
		   priv->dma_cap.vxn ? "Y" : "N");
	seq_printf(seq, "\tDebug Memory Interface: %s\n",
		   priv->dma_cap.dbgmem ? "Y" : "N");
	seq_printf(seq, "\tNumber of Policing Counters: %lu\n",
		   priv->dma_cap.pcsel ? BIT(priv->dma_cap.pcsel + 3) : 0);
	return 0;
}
DEFINE_SHOW_ATTRIBUTE(stmmac_dma_cap);

/* Use network device events to rename debugfs file entries.
 */
static int stmmac_device_event(struct notifier_block *unused,
			       unsigned long event, void *ptr)
{
	struct net_device *dev = netdev_notifier_info_to_dev(ptr);
	struct stmmac_priv *priv = netdev_priv(dev);

	if (dev->netdev_ops != &stmmac_netdev_ops)
		goto done;

	switch (event) {
	case NETDEV_CHANGENAME:
		if (priv->dbgfs_dir)
			priv->dbgfs_dir = debugfs_rename(stmmac_fs_dir,
							 priv->dbgfs_dir,
							 stmmac_fs_dir,
							 dev->name);
		break;
	}
done:
	return NOTIFY_DONE;
}

static struct notifier_block stmmac_notifier = {
	.notifier_call = stmmac_device_event,
};

static void stmmac_init_fs(struct net_device *dev)
{
	struct stmmac_priv *priv = netdev_priv(dev);

	rtnl_lock();

	/* Create per netdev entries */
	priv->dbgfs_dir = debugfs_create_dir(dev->name, stmmac_fs_dir);

	/* Entry to report DMA RX/TX rings */
	debugfs_create_file("descriptors_status", 0444, priv->dbgfs_dir, dev,
			    &stmmac_rings_status_fops);

	/* Entry to report the DMA HW features */
	debugfs_create_file("dma_cap", 0444, priv->dbgfs_dir, dev,
			    &stmmac_dma_cap_fops);

	rtnl_unlock();
}

static void stmmac_exit_fs(struct net_device *dev)
{
	struct stmmac_priv *priv = netdev_priv(dev);

	debugfs_remove_recursive(priv->dbgfs_dir);
}
#endif /* CONFIG_DEBUG_FS */

static u32 stmmac_vid_crc32_le(__le16 vid_le)
{
	unsigned char *data = (unsigned char *)&vid_le;
	unsigned char data_byte = 0;
	u32 crc = ~0x0;
	u32 temp = 0;
	int i, bits;

	bits = get_bitmask_order(VLAN_VID_MASK);
	for (i = 0; i < bits; i++) {
		if ((i % 8) == 0)
			data_byte = data[i / 8];

		temp = ((crc & 1) ^ data_byte) & 1;
		crc >>= 1;
		data_byte >>= 1;

		if (temp)
			crc ^= 0xedb88320;
	}

	return crc;
}

static int stmmac_vlan_update(struct stmmac_priv *priv, bool is_double)
{
	u32 crc, hash = 0;
	__le16 pmatch = 0;
	int count = 0;
	u16 vid = 0;

	for_each_set_bit(vid, priv->active_vlans, VLAN_N_VID) {
		__le16 vid_le = cpu_to_le16(vid);
		crc = bitrev32(~stmmac_vid_crc32_le(vid_le)) >> 28;
		hash |= (1 << crc);
		count++;
	}

	if (!priv->dma_cap.vlhash) {
		if (count > 2) /* VID = 0 always passes filter */
			return -EOPNOTSUPP;

		pmatch = cpu_to_le16(vid);
		hash = 0;
	}

	return stmmac_update_vlan_hash(priv, priv->hw, hash, pmatch, is_double);
}

static int stmmac_vlan_rx_add_vid(struct net_device *ndev, __be16 proto, u16 vid)
{
	struct stmmac_priv *priv = netdev_priv(ndev);
	bool is_double = false;
	int ret;

	ret = pm_runtime_resume_and_get(priv->device);
	if (ret < 0)
		return ret;

	if (be16_to_cpu(proto) == ETH_P_8021AD)
		is_double = true;

	set_bit(vid, priv->active_vlans);
	ret = stmmac_vlan_update(priv, is_double);
	if (ret) {
		clear_bit(vid, priv->active_vlans);
		goto err_pm_put;
	}

	if (priv->hw->num_vlan) {
		ret = stmmac_add_hw_vlan_rx_fltr(priv, ndev, priv->hw, proto, vid);
		if (ret)
			goto err_pm_put;
	}
err_pm_put:
	pm_runtime_put(priv->device);

	return ret;
}

static int stmmac_vlan_rx_kill_vid(struct net_device *ndev, __be16 proto, u16 vid)
{
	struct stmmac_priv *priv = netdev_priv(ndev);
	bool is_double = false;
	int ret;

	ret = pm_runtime_resume_and_get(priv->device);
	if (ret < 0)
		return ret;

	if (be16_to_cpu(proto) == ETH_P_8021AD)
		is_double = true;

	clear_bit(vid, priv->active_vlans);

	if (priv->hw->num_vlan) {
		ret = stmmac_del_hw_vlan_rx_fltr(priv, ndev, priv->hw, proto, vid);
		if (ret)
			goto del_vlan_error;
	}

	ret = stmmac_vlan_update(priv, is_double);

del_vlan_error:
	pm_runtime_put(priv->device);

	return ret;
}

static int stmmac_bpf(struct net_device *dev, struct netdev_bpf *bpf)
{
	struct stmmac_priv *priv = netdev_priv(dev);

	switch (bpf->command) {
	case XDP_SETUP_PROG:
		return stmmac_xdp_set_prog(priv, bpf->prog, bpf->extack);
	case XDP_SETUP_XSK_POOL:
		return stmmac_xdp_setup_pool(priv, bpf->xsk.pool,
					     bpf->xsk.queue_id);
	default:
		return -EOPNOTSUPP;
	}
}

static int stmmac_xdp_xmit(struct net_device *dev, int num_frames,
			   struct xdp_frame **frames, u32 flags)
{
	struct stmmac_priv *priv = netdev_priv(dev);
	int cpu = smp_processor_id();
	struct netdev_queue *nq;
	int i, nxmit = 0;
	int queue;

	if (unlikely(test_bit(STMMAC_DOWN, &priv->state)))
		return -ENETDOWN;

	if (unlikely(flags & ~XDP_XMIT_FLAGS_MASK))
		return -EINVAL;

	queue = stmmac_xdp_get_tx_queue(priv, cpu);
	nq = netdev_get_tx_queue(priv->dev, queue);

	__netif_tx_lock(nq, cpu);
	/* Avoids TX time-out as we are sharing with slow path */
	txq_trans_cond_update(nq);

	for (i = 0; i < num_frames; i++) {
		int res;

		res = stmmac_xdp_xmit_xdpf(priv, queue, frames[i], true);
		if (res == STMMAC_XDP_CONSUMED)
			break;

		nxmit++;
	}

	if (flags & XDP_XMIT_FLUSH) {
		stmmac_flush_tx_descriptors(priv, queue);
		stmmac_tx_timer_arm(priv, queue);
	}

	__netif_tx_unlock(nq);

	return nxmit;
}

void stmmac_disable_rx_queue(struct stmmac_priv *priv, u32 queue)
{
	struct stmmac_channel *ch = &priv->channel[queue];
	unsigned long flags;

	spin_lock_irqsave(&ch->lock, flags);
	stmmac_disable_dma_irq(priv, priv->ioaddr, queue, 1, 0);
	spin_unlock_irqrestore(&ch->lock, flags);

	stmmac_stop_rx_dma(priv, queue);
	__free_dma_rx_desc_resources(priv, &priv->dma_conf, queue);
}

void stmmac_enable_rx_queue(struct stmmac_priv *priv, u32 queue)
{
	struct stmmac_rx_queue *rx_q = &priv->dma_conf.rx_queue[queue];
	struct stmmac_channel *ch = &priv->channel[queue];
	unsigned long flags;
	u32 buf_size;
	int ret;

	ret = __alloc_dma_rx_desc_resources(priv, &priv->dma_conf, queue);
	if (ret) {
		netdev_err(priv->dev, "Failed to alloc RX desc.\n");
		return;
	}

	ret = __init_dma_rx_desc_rings(priv, &priv->dma_conf, queue, GFP_KERNEL);
	if (ret) {
		__free_dma_rx_desc_resources(priv, &priv->dma_conf, queue);
		netdev_err(priv->dev, "Failed to init RX desc.\n");
		return;
	}

	stmmac_reset_rx_queue(priv, queue);
	stmmac_clear_rx_descriptors(priv, &priv->dma_conf, queue);

	stmmac_init_rx_chan(priv, priv->ioaddr, priv->plat->dma_cfg,
			    rx_q->dma_rx_phy, rx_q->queue_index);

	rx_q->rx_tail_addr = rx_q->dma_rx_phy + (rx_q->buf_alloc_num *
			     sizeof(struct dma_desc));
	stmmac_set_rx_tail_ptr(priv, priv->ioaddr,
			       rx_q->rx_tail_addr, rx_q->queue_index);

	if (rx_q->xsk_pool && rx_q->buf_alloc_num) {
		buf_size = xsk_pool_get_rx_frame_size(rx_q->xsk_pool);
		stmmac_set_dma_bfsize(priv, priv->ioaddr,
				      buf_size,
				      rx_q->queue_index);
	} else {
		stmmac_set_dma_bfsize(priv, priv->ioaddr,
				      priv->dma_conf.dma_buf_sz,
				      rx_q->queue_index);
	}

	stmmac_start_rx_dma(priv, queue);

	spin_lock_irqsave(&ch->lock, flags);
	stmmac_enable_dma_irq(priv, priv->ioaddr, queue, 1, 0);
	spin_unlock_irqrestore(&ch->lock, flags);
}

void stmmac_disable_tx_queue(struct stmmac_priv *priv, u32 queue)
{
	struct stmmac_channel *ch = &priv->channel[queue];
	unsigned long flags;

	spin_lock_irqsave(&ch->lock, flags);
	stmmac_disable_dma_irq(priv, priv->ioaddr, queue, 0, 1);
	spin_unlock_irqrestore(&ch->lock, flags);

	stmmac_stop_tx_dma(priv, queue);
	__free_dma_tx_desc_resources(priv, &priv->dma_conf, queue);
}

void stmmac_enable_tx_queue(struct stmmac_priv *priv, u32 queue)
{
	struct stmmac_tx_queue *tx_q = &priv->dma_conf.tx_queue[queue];
	struct stmmac_channel *ch = &priv->channel[queue];
	unsigned long flags;
	int ret;

	ret = __alloc_dma_tx_desc_resources(priv, &priv->dma_conf, queue);
	if (ret) {
		netdev_err(priv->dev, "Failed to alloc TX desc.\n");
		return;
	}

	ret = __init_dma_tx_desc_rings(priv,  &priv->dma_conf, queue);
	if (ret) {
		__free_dma_tx_desc_resources(priv, &priv->dma_conf, queue);
		netdev_err(priv->dev, "Failed to init TX desc.\n");
		return;
	}

	stmmac_reset_tx_queue(priv, queue);
	stmmac_clear_tx_descriptors(priv, &priv->dma_conf, queue);

	stmmac_init_tx_chan(priv, priv->ioaddr, priv->plat->dma_cfg,
			    tx_q->dma_tx_phy, tx_q->queue_index);

	if (tx_q->tbs & STMMAC_TBS_AVAIL)
		stmmac_enable_tbs(priv, priv->ioaddr, 1, tx_q->queue_index);

	tx_q->tx_tail_addr = tx_q->dma_tx_phy;
	stmmac_set_tx_tail_ptr(priv, priv->ioaddr,
			       tx_q->tx_tail_addr, tx_q->queue_index);

	stmmac_start_tx_dma(priv, queue);

	spin_lock_irqsave(&ch->lock, flags);
	stmmac_enable_dma_irq(priv, priv->ioaddr, queue, 0, 1);
	spin_unlock_irqrestore(&ch->lock, flags);
}

void stmmac_xdp_release(struct net_device *dev)
{
	struct stmmac_priv *priv = netdev_priv(dev);
	u32 chan;

	/* Ensure tx function is not running */
	netif_tx_disable(dev);

	/* Disable NAPI process */
	stmmac_disable_all_queues(priv);

	for (chan = 0; chan < priv->plat->tx_queues_to_use; chan++)
		hrtimer_cancel(&priv->dma_conf.tx_queue[chan].txtimer);

	/* Free the IRQ lines */
	stmmac_free_irq(dev, REQ_IRQ_ERR_ALL, 0);

	/* Stop TX/RX DMA channels */
	stmmac_stop_all_dma(priv);

	/* Release and free the Rx/Tx resources */
	free_dma_desc_resources(priv, &priv->dma_conf);

	/* Disable the MAC Rx/Tx */
	stmmac_mac_set(priv, priv->ioaddr, false);

	/* set trans_start so we don't get spurious
	 * watchdogs during reset
	 */
	netif_trans_update(dev);
	netif_carrier_off(dev);
}

int stmmac_xdp_open(struct net_device *dev)
{
	struct stmmac_priv *priv = netdev_priv(dev);
	u32 rx_cnt = priv->plat->rx_queues_to_use;
	u32 tx_cnt = priv->plat->tx_queues_to_use;
	u32 dma_csr_ch = max(rx_cnt, tx_cnt);
	struct stmmac_rx_queue *rx_q;
	struct stmmac_tx_queue *tx_q;
	u32 buf_size;
	bool sph_en;
	u32 chan;
	int ret;

	ret = alloc_dma_desc_resources(priv, &priv->dma_conf);
	if (ret < 0) {
		netdev_err(dev, "%s: DMA descriptors allocation failed\n",
			   __func__);
		goto dma_desc_error;
	}

	ret = init_dma_desc_rings(dev, &priv->dma_conf, GFP_KERNEL);
	if (ret < 0) {
		netdev_err(dev, "%s: DMA descriptors initialization failed\n",
			   __func__);
		goto init_error;
	}

	stmmac_reset_queues_param(priv);

	/* DMA CSR Channel configuration */
	for (chan = 0; chan < dma_csr_ch; chan++) {
		stmmac_init_chan(priv, priv->ioaddr, priv->plat->dma_cfg, chan);
		stmmac_disable_dma_irq(priv, priv->ioaddr, chan, 1, 1);
	}

	/* Adjust Split header */
	sph_en = (priv->hw->rx_csum > 0) && priv->sph;

	/* DMA RX Channel Configuration */
	for (chan = 0; chan < rx_cnt; chan++) {
		rx_q = &priv->dma_conf.rx_queue[chan];

		stmmac_init_rx_chan(priv, priv->ioaddr, priv->plat->dma_cfg,
				    rx_q->dma_rx_phy, chan);

		rx_q->rx_tail_addr = rx_q->dma_rx_phy +
				     (rx_q->buf_alloc_num *
				      sizeof(struct dma_desc));
		stmmac_set_rx_tail_ptr(priv, priv->ioaddr,
				       rx_q->rx_tail_addr, chan);

		if (rx_q->xsk_pool && rx_q->buf_alloc_num) {
			buf_size = xsk_pool_get_rx_frame_size(rx_q->xsk_pool);
			stmmac_set_dma_bfsize(priv, priv->ioaddr,
					      buf_size,
					      rx_q->queue_index);
		} else {
			stmmac_set_dma_bfsize(priv, priv->ioaddr,
					      priv->dma_conf.dma_buf_sz,
					      rx_q->queue_index);
		}

		stmmac_enable_sph(priv, priv->ioaddr, sph_en, chan);
	}

	/* DMA TX Channel Configuration */
	for (chan = 0; chan < tx_cnt; chan++) {
		tx_q = &priv->dma_conf.tx_queue[chan];

		stmmac_init_tx_chan(priv, priv->ioaddr, priv->plat->dma_cfg,
				    tx_q->dma_tx_phy, chan);

		tx_q->tx_tail_addr = tx_q->dma_tx_phy;
		stmmac_set_tx_tail_ptr(priv, priv->ioaddr,
				       tx_q->tx_tail_addr, chan);

		hrtimer_init(&tx_q->txtimer, CLOCK_MONOTONIC, HRTIMER_MODE_REL);
		tx_q->txtimer.function = stmmac_tx_timer;
	}

	/* Enable the MAC Rx/Tx */
	stmmac_mac_set(priv, priv->ioaddr, true);

	/* Start Rx & Tx DMA Channels */
	stmmac_start_all_dma(priv);

	ret = stmmac_request_irq(dev);
	if (ret)
		goto irq_error;

	/* Enable NAPI process*/
	stmmac_enable_all_queues(priv);
	netif_carrier_on(dev);
	netif_tx_start_all_queues(dev);
	stmmac_enable_all_dma_irq(priv);

	return 0;

irq_error:
	for (chan = 0; chan < priv->plat->tx_queues_to_use; chan++)
		hrtimer_cancel(&priv->dma_conf.tx_queue[chan].txtimer);

	stmmac_hw_teardown(dev);
init_error:
	free_dma_desc_resources(priv, &priv->dma_conf);
dma_desc_error:
	return ret;
}

int stmmac_xsk_wakeup(struct net_device *dev, u32 queue, u32 flags)
{
	struct stmmac_priv *priv = netdev_priv(dev);
	struct stmmac_rx_queue *rx_q;
	struct stmmac_tx_queue *tx_q;
	struct stmmac_channel *ch;

	if (test_bit(STMMAC_DOWN, &priv->state) ||
	    !netif_carrier_ok(priv->dev))
		return -ENETDOWN;

	if (!stmmac_xdp_is_enabled(priv))
		return -EINVAL;

	if (queue >= priv->plat->rx_queues_to_use ||
	    queue >= priv->plat->tx_queues_to_use)
		return -EINVAL;

	rx_q = &priv->dma_conf.rx_queue[queue];
	tx_q = &priv->dma_conf.tx_queue[queue];
	ch = &priv->channel[queue];

	if (!rx_q->xsk_pool && !tx_q->xsk_pool)
		return -EINVAL;

	if (!napi_if_scheduled_mark_missed(&ch->rxtx_napi)) {
		/* EQoS does not have per-DMA channel SW interrupt,
		 * so we schedule RX Napi straight-away.
		 */
		if (likely(napi_schedule_prep(&ch->rxtx_napi)))
			__napi_schedule(&ch->rxtx_napi);
	}

	return 0;
}

static void stmmac_get_stats64(struct net_device *dev, struct rtnl_link_stats64 *stats)
{
	struct stmmac_priv *priv = netdev_priv(dev);
	u32 tx_cnt = priv->plat->tx_queues_to_use;
	u32 rx_cnt = priv->plat->rx_queues_to_use;
	unsigned int start;
	int q;

	for (q = 0; q < tx_cnt; q++) {
		struct stmmac_txq_stats *txq_stats = &priv->xstats.txq_stats[q];
		u64 tx_packets;
		u64 tx_bytes;

		do {
			start = u64_stats_fetch_begin(&txq_stats->syncp);
			tx_packets = txq_stats->tx_packets;
			tx_bytes   = txq_stats->tx_bytes;
		} while (u64_stats_fetch_retry(&txq_stats->syncp, start));

		stats->tx_packets += tx_packets;
		stats->tx_bytes += tx_bytes;
	}

	for (q = 0; q < rx_cnt; q++) {
		struct stmmac_rxq_stats *rxq_stats = &priv->xstats.rxq_stats[q];
		u64 rx_packets;
		u64 rx_bytes;

		do {
			start = u64_stats_fetch_begin(&rxq_stats->syncp);
			rx_packets = rxq_stats->rx_packets;
			rx_bytes   = rxq_stats->rx_bytes;
		} while (u64_stats_fetch_retry(&rxq_stats->syncp, start));

		stats->rx_packets += rx_packets;
		stats->rx_bytes += rx_bytes;
	}

	stats->rx_dropped = priv->xstats.rx_dropped;
	stats->rx_errors = priv->xstats.rx_errors;
	stats->tx_dropped = priv->xstats.tx_dropped;
	stats->tx_errors = priv->xstats.tx_errors;
	stats->tx_carrier_errors = priv->xstats.tx_losscarrier + priv->xstats.tx_carrier;
	stats->collisions = priv->xstats.tx_collision + priv->xstats.rx_collision;
	stats->rx_length_errors = priv->xstats.rx_length;
	stats->rx_crc_errors = priv->xstats.rx_crc_errors;
	stats->rx_over_errors = priv->xstats.rx_overflow_cntr;
	stats->rx_missed_errors = priv->xstats.rx_missed_cntr;
}

static const struct net_device_ops stmmac_netdev_ops = {
	.ndo_open = stmmac_open,
	.ndo_start_xmit = stmmac_xmit,
	.ndo_stop = stmmac_release,
	.ndo_change_mtu = stmmac_change_mtu,
	.ndo_fix_features = stmmac_fix_features,
	.ndo_set_features = stmmac_set_features,
	.ndo_set_rx_mode = stmmac_set_rx_mode,
	.ndo_tx_timeout = stmmac_tx_timeout,
	.ndo_eth_ioctl = stmmac_ioctl,
	.ndo_get_stats64 = stmmac_get_stats64,
	.ndo_setup_tc = stmmac_setup_tc,
	.ndo_select_queue = stmmac_select_queue,
	.ndo_set_mac_address = stmmac_set_mac_address,
	.ndo_vlan_rx_add_vid = stmmac_vlan_rx_add_vid,
	.ndo_vlan_rx_kill_vid = stmmac_vlan_rx_kill_vid,
	.ndo_bpf = stmmac_bpf,
	.ndo_xdp_xmit = stmmac_xdp_xmit,
	.ndo_xsk_wakeup = stmmac_xsk_wakeup,
};

static void stmmac_reset_subtask(struct stmmac_priv *priv)
{
	if (!test_and_clear_bit(STMMAC_RESET_REQUESTED, &priv->state))
		return;
	if (test_bit(STMMAC_DOWN, &priv->state))
		return;

	netdev_err(priv->dev, "Reset adapter.\n");

	rtnl_lock();
	netif_trans_update(priv->dev);
	while (test_and_set_bit(STMMAC_RESETING, &priv->state))
		usleep_range(1000, 2000);

	set_bit(STMMAC_DOWN, &priv->state);
	dev_close(priv->dev);
	dev_open(priv->dev, NULL);
	clear_bit(STMMAC_DOWN, &priv->state);
	clear_bit(STMMAC_RESETING, &priv->state);
	rtnl_unlock();
}

static void stmmac_service_task(struct work_struct *work)
{
	struct stmmac_priv *priv = container_of(work, struct stmmac_priv,
			service_task);

	stmmac_reset_subtask(priv);
	clear_bit(STMMAC_SERVICE_SCHED, &priv->state);
}

/**
 *  stmmac_hw_init - Init the MAC device
 *  @priv: driver private structure
 *  Description: this function is to configure the MAC device according to
 *  some platform parameters or the HW capability register. It prepares the
 *  driver to use either ring or chain modes and to setup either enhanced or
 *  normal descriptors.
 */
static int stmmac_hw_init(struct stmmac_priv *priv)
{
	int ret;

	/* dwmac-sun8i only work in chain mode */
	if (priv->plat->flags & STMMAC_FLAG_HAS_SUN8I)
		chain_mode = 1;
	priv->chain_mode = chain_mode;

	/* Initialize HW Interface */
	ret = stmmac_hwif_init(priv);
	if (ret)
		return ret;

	/* Get the HW capability (new GMAC newer than 3.50a) */
	priv->hw_cap_support = stmmac_get_hw_features(priv);
	if (priv->hw_cap_support) {
		dev_info(priv->device, "DMA HW capability register supported\n");

		/* We can override some gmac/dma configuration fields: e.g.
		 * enh_desc, tx_coe (e.g. that are passed through the
		 * platform) with the values from the HW capability
		 * register (if supported).
		 */
		priv->plat->enh_desc = priv->dma_cap.enh_desc;
		priv->plat->pmt = priv->dma_cap.pmt_remote_wake_up &&
				!(priv->plat->flags & STMMAC_FLAG_USE_PHY_WOL);
		priv->hw->pmt = priv->plat->pmt;
		if (priv->dma_cap.hash_tb_sz) {
			priv->hw->multicast_filter_bins =
					(BIT(priv->dma_cap.hash_tb_sz) << 5);
			priv->hw->mcast_bits_log2 =
					ilog2(priv->hw->multicast_filter_bins);
		}

		/* TXCOE doesn't work in thresh DMA mode */
		if (priv->plat->force_thresh_dma_mode)
			priv->plat->tx_coe = 0;
		else
			priv->plat->tx_coe = priv->dma_cap.tx_coe;

		/* In case of GMAC4 rx_coe is from HW cap register. */
		priv->plat->rx_coe = priv->dma_cap.rx_coe;

		if (priv->dma_cap.rx_coe_type2)
			priv->plat->rx_coe = STMMAC_RX_COE_TYPE2;
		else if (priv->dma_cap.rx_coe_type1)
			priv->plat->rx_coe = STMMAC_RX_COE_TYPE1;

	} else {
		dev_info(priv->device, "No HW DMA feature register supported\n");
	}

	if (priv->plat->rx_coe) {
		priv->hw->rx_csum = priv->plat->rx_coe;
		dev_info(priv->device, "RX Checksum Offload Engine supported\n");
		if (priv->synopsys_id < DWMAC_CORE_4_00)
			dev_info(priv->device, "COE Type %d\n", priv->hw->rx_csum);
	}
	if (priv->plat->tx_coe)
		dev_info(priv->device, "TX Checksum insertion supported\n");

	if (priv->plat->pmt) {
		dev_info(priv->device, "Wake-Up On Lan supported\n");
		device_set_wakeup_capable(priv->device, 1);
	}

	if (priv->dma_cap.tsoen)
		dev_info(priv->device, "TSO supported\n");

	priv->hw->vlan_fail_q_en =
		(priv->plat->flags & STMMAC_FLAG_VLAN_FAIL_Q_EN);
	priv->hw->vlan_fail_q = priv->plat->vlan_fail_q;

	/* Run HW quirks, if any */
	if (priv->hwif_quirks) {
		ret = priv->hwif_quirks(priv);
		if (ret)
			return ret;
	}

	/* Rx Watchdog is available in the COREs newer than the 3.40.
	 * In some case, for example on bugged HW this feature
	 * has to be disable and this can be done by passing the
	 * riwt_off field from the platform.
	 */
	if (((priv->synopsys_id >= DWMAC_CORE_3_50) ||
	    (priv->plat->has_xgmac)) && (!priv->plat->riwt_off)) {
		priv->use_riwt = 1;
		dev_info(priv->device,
			 "Enable RX Mitigation via HW Watchdog Timer\n");
	}

	return 0;
}

static void stmmac_napi_add(struct net_device *dev)
{
	struct stmmac_priv *priv = netdev_priv(dev);
	u32 queue, maxq;

	maxq = max(priv->plat->rx_queues_to_use, priv->plat->tx_queues_to_use);

	for (queue = 0; queue < maxq; queue++) {
		struct stmmac_channel *ch = &priv->channel[queue];

		ch->priv_data = priv;
		ch->index = queue;
		spin_lock_init(&ch->lock);

		if (queue < priv->plat->rx_queues_to_use) {
			netif_napi_add(dev, &ch->rx_napi, stmmac_napi_poll_rx);
		}
		if (queue < priv->plat->tx_queues_to_use) {
			netif_napi_add_tx(dev, &ch->tx_napi,
					  stmmac_napi_poll_tx);
		}
		if (queue < priv->plat->rx_queues_to_use &&
		    queue < priv->plat->tx_queues_to_use) {
			netif_napi_add(dev, &ch->rxtx_napi,
				       stmmac_napi_poll_rxtx);
		}
	}
}

static void stmmac_napi_del(struct net_device *dev)
{
	struct stmmac_priv *priv = netdev_priv(dev);
	u32 queue, maxq;

	maxq = max(priv->plat->rx_queues_to_use, priv->plat->tx_queues_to_use);

	for (queue = 0; queue < maxq; queue++) {
		struct stmmac_channel *ch = &priv->channel[queue];

		if (queue < priv->plat->rx_queues_to_use)
			netif_napi_del(&ch->rx_napi);
		if (queue < priv->plat->tx_queues_to_use)
			netif_napi_del(&ch->tx_napi);
		if (queue < priv->plat->rx_queues_to_use &&
		    queue < priv->plat->tx_queues_to_use) {
			netif_napi_del(&ch->rxtx_napi);
		}
	}
}

int stmmac_reinit_queues(struct net_device *dev, u32 rx_cnt, u32 tx_cnt)
{
	struct stmmac_priv *priv = netdev_priv(dev);
	int ret = 0, i;

	if (netif_running(dev))
		stmmac_release(dev);

	stmmac_napi_del(dev);

	priv->plat->rx_queues_to_use = rx_cnt;
	priv->plat->tx_queues_to_use = tx_cnt;
	if (!netif_is_rxfh_configured(dev))
		for (i = 0; i < ARRAY_SIZE(priv->rss.table); i++)
			priv->rss.table[i] = ethtool_rxfh_indir_default(i,
									rx_cnt);

	stmmac_set_half_duplex(priv);
	stmmac_napi_add(dev);

	if (netif_running(dev))
		ret = stmmac_open(dev);

	return ret;
}

int stmmac_reinit_ringparam(struct net_device *dev, u32 rx_size, u32 tx_size)
{
	struct stmmac_priv *priv = netdev_priv(dev);
	int ret = 0;

	if (netif_running(dev))
		stmmac_release(dev);

	priv->dma_conf.dma_rx_size = rx_size;
	priv->dma_conf.dma_tx_size = tx_size;

	if (netif_running(dev))
		ret = stmmac_open(dev);

	return ret;
}

#define SEND_VERIFY_MPAKCET_FMT "Send Verify mPacket lo_state=%d lp_state=%d\n"
static void stmmac_fpe_lp_task(struct work_struct *work)
{
	struct stmmac_priv *priv = container_of(work, struct stmmac_priv,
						fpe_task);
	struct stmmac_fpe_cfg *fpe_cfg = priv->plat->fpe_cfg;
	enum stmmac_fpe_state *lo_state = &fpe_cfg->lo_fpe_state;
	enum stmmac_fpe_state *lp_state = &fpe_cfg->lp_fpe_state;
	bool *hs_enable = &fpe_cfg->hs_enable;
	bool *enable = &fpe_cfg->enable;
	int retries = 20;

	while (retries-- > 0) {
		/* Bail out immediately if FPE handshake is OFF */
		if (*lo_state == FPE_STATE_OFF || !*hs_enable)
			break;

		if (*lo_state == FPE_STATE_ENTERING_ON &&
		    *lp_state == FPE_STATE_ENTERING_ON) {
			stmmac_fpe_configure(priv, priv->ioaddr,
					     priv->plat->tx_queues_to_use,
					     priv->plat->rx_queues_to_use,
					     *enable);

			netdev_info(priv->dev, "configured FPE\n");

			*lo_state = FPE_STATE_ON;
			*lp_state = FPE_STATE_ON;
			netdev_info(priv->dev, "!!! BOTH FPE stations ON\n");
			break;
		}

		if ((*lo_state == FPE_STATE_CAPABLE ||
		     *lo_state == FPE_STATE_ENTERING_ON) &&
		     *lp_state != FPE_STATE_ON) {
			netdev_info(priv->dev, SEND_VERIFY_MPAKCET_FMT,
				    *lo_state, *lp_state);
			stmmac_fpe_send_mpacket(priv, priv->ioaddr,
						MPACKET_VERIFY);
		}
		/* Sleep then retry */
		msleep(500);
	}

	clear_bit(__FPE_TASK_SCHED, &priv->fpe_task_state);
}

void stmmac_fpe_handshake(struct stmmac_priv *priv, bool enable)
{
	if (priv->plat->fpe_cfg->hs_enable != enable) {
		if (enable) {
			stmmac_fpe_send_mpacket(priv, priv->ioaddr,
						MPACKET_VERIFY);
		} else {
			priv->plat->fpe_cfg->lo_fpe_state = FPE_STATE_OFF;
			priv->plat->fpe_cfg->lp_fpe_state = FPE_STATE_OFF;
		}

		priv->plat->fpe_cfg->hs_enable = enable;
	}
}

static int stmmac_xdp_rx_timestamp(const struct xdp_md *_ctx, u64 *timestamp)
{
	const struct stmmac_xdp_buff *ctx = (void *)_ctx;
	struct dma_desc *desc_contains_ts = ctx->desc;
	struct stmmac_priv *priv = ctx->priv;
	struct dma_desc *ndesc = ctx->ndesc;
	struct dma_desc *desc = ctx->desc;
	u64 ns = 0;

	if (!priv->hwts_rx_en)
		return -ENODATA;

	/* For GMAC4, the valid timestamp is from CTX next desc. */
	if (priv->plat->has_gmac4 || priv->plat->has_xgmac)
		desc_contains_ts = ndesc;

	/* Check if timestamp is available */
	if (stmmac_get_rx_timestamp_status(priv, desc, ndesc, priv->adv_ts)) {
		stmmac_get_timestamp(priv, desc_contains_ts, priv->adv_ts, &ns);
		ns -= priv->plat->cdc_error_adj;
		*timestamp = ns_to_ktime(ns);
		return 0;
	}

	return -ENODATA;
}

static const struct xdp_metadata_ops stmmac_xdp_metadata_ops = {
	.xmo_rx_timestamp		= stmmac_xdp_rx_timestamp,
};

/**
 * stmmac_dvr_probe
 * @device: device pointer
 * @plat_dat: platform data pointer
 * @res: stmmac resource pointer
 * Description: this is the main probe function used to
 * call the alloc_etherdev, allocate the priv structure.
 * Return:
 * returns 0 on success, otherwise errno.
 */
int stmmac_dvr_probe(struct device *device,
		     struct plat_stmmacenet_data *plat_dat,
		     struct stmmac_resources *res)
{
	struct net_device *ndev = NULL;
	struct stmmac_priv *priv;
	u32 rxq;
	int i, ret = 0;

	ndev = devm_alloc_etherdev_mqs(device, sizeof(struct stmmac_priv),
				       MTL_MAX_TX_QUEUES, MTL_MAX_RX_QUEUES);
	if (!ndev)
		return -ENOMEM;

	SET_NETDEV_DEV(ndev, device);

	priv = netdev_priv(ndev);
	priv->device = device;
	priv->dev = ndev;

	for (i = 0; i < MTL_MAX_RX_QUEUES; i++)
		u64_stats_init(&priv->xstats.rxq_stats[i].syncp);
	for (i = 0; i < MTL_MAX_TX_QUEUES; i++)
		u64_stats_init(&priv->xstats.txq_stats[i].syncp);

	stmmac_set_ethtool_ops(ndev);
	priv->pause = pause;
	priv->plat = plat_dat;
	priv->ioaddr = res->addr;
	priv->dev->base_addr = (unsigned long)res->addr;
	priv->plat->dma_cfg->multi_msi_en =
		(priv->plat->flags & STMMAC_FLAG_MULTI_MSI_EN);

	priv->dev->irq = res->irq;
	priv->wol_irq = res->wol_irq;
	priv->lpi_irq = res->lpi_irq;
	priv->sfty_ce_irq = res->sfty_ce_irq;
	priv->sfty_ue_irq = res->sfty_ue_irq;
	for (i = 0; i < MTL_MAX_RX_QUEUES; i++)
		priv->rx_irq[i] = res->rx_irq[i];
	for (i = 0; i < MTL_MAX_TX_QUEUES; i++)
		priv->tx_irq[i] = res->tx_irq[i];

	if (!is_zero_ether_addr(res->mac))
		eth_hw_addr_set(priv->dev, res->mac);

	dev_set_drvdata(device, priv->dev);

	/* Verify driver arguments */
	stmmac_verify_args();

	priv->af_xdp_zc_qps = bitmap_zalloc(MTL_MAX_TX_QUEUES, GFP_KERNEL);
	if (!priv->af_xdp_zc_qps)
		return -ENOMEM;

	/* Allocate workqueue */
	priv->wq = create_singlethread_workqueue("stmmac_wq");
	if (!priv->wq) {
		dev_err(priv->device, "failed to create workqueue\n");
		ret = -ENOMEM;
		goto error_wq_init;
	}

	INIT_WORK(&priv->service_task, stmmac_service_task);

	/* Initialize Link Partner FPE workqueue */
	INIT_WORK(&priv->fpe_task, stmmac_fpe_lp_task);

	/* Override with kernel parameters if supplied XXX CRS XXX
	 * this needs to have multiple instances
	 */
	if ((phyaddr >= 0) && (phyaddr <= 31))
		priv->plat->phy_addr = phyaddr;

	if (priv->plat->stmmac_rst) {
		ret = reset_control_assert(priv->plat->stmmac_rst);
		reset_control_deassert(priv->plat->stmmac_rst);
		/* Some reset controllers have only reset callback instead of
		 * assert + deassert callbacks pair.
		 */
		if (ret == -ENOTSUPP)
			reset_control_reset(priv->plat->stmmac_rst);
	}

	ret = reset_control_deassert(priv->plat->stmmac_ahb_rst);
	if (ret == -ENOTSUPP)
		dev_err(priv->device, "unable to bring out of ahb reset: %pe\n",
			ERR_PTR(ret));

	/* Init MAC and get the capabilities */
	ret = stmmac_hw_init(priv);
	if (ret)
		goto error_hw_init;

	/* Only DWMAC core version 5.20 onwards supports HW descriptor prefetch.
	 */
	if (priv->synopsys_id < DWMAC_CORE_5_20)
		priv->plat->dma_cfg->dche = false;

	stmmac_check_ether_addr(priv);

	ndev->netdev_ops = &stmmac_netdev_ops;

	ndev->xdp_metadata_ops = &stmmac_xdp_metadata_ops;

	ndev->hw_features = NETIF_F_SG | NETIF_F_IP_CSUM | NETIF_F_IPV6_CSUM |
			    NETIF_F_RXCSUM;
	ndev->xdp_features = NETDEV_XDP_ACT_BASIC | NETDEV_XDP_ACT_REDIRECT |
			     NETDEV_XDP_ACT_XSK_ZEROCOPY;

	ret = stmmac_tc_init(priv, priv);
	if (!ret) {
		ndev->hw_features |= NETIF_F_HW_TC;
	}

	if ((priv->plat->flags & STMMAC_FLAG_TSO_EN) && (priv->dma_cap.tsoen)) {
		ndev->hw_features |= NETIF_F_TSO | NETIF_F_TSO6;
		if (priv->plat->has_gmac4)
			ndev->hw_features |= NETIF_F_GSO_UDP_L4;
		priv->tso = true;
		dev_info(priv->device, "TSO feature enabled\n");
	}

	if (priv->dma_cap.sphen &&
	    !(priv->plat->flags & STMMAC_FLAG_SPH_DISABLE)) {
		ndev->hw_features |= NETIF_F_GRO;
		priv->sph_cap = true;
		priv->sph = priv->sph_cap;
		dev_info(priv->device, "SPH feature enabled\n");
	}

	/* Ideally our host DMA address width is the same as for the
	 * device. However, it may differ and then we have to use our
	 * host DMA width for allocation and the device DMA width for
	 * register handling.
	 */
	if (priv->plat->host_dma_width)
		priv->dma_cap.host_dma_width = priv->plat->host_dma_width;
	else
		priv->dma_cap.host_dma_width = priv->dma_cap.addr64;

	if (priv->dma_cap.host_dma_width) {
		ret = dma_set_mask_and_coherent(device,
				DMA_BIT_MASK(priv->dma_cap.host_dma_width));
		if (!ret) {
			dev_info(priv->device, "Using %d/%d bits DMA host/device width\n",
				 priv->dma_cap.host_dma_width, priv->dma_cap.addr64);

			/*
			 * If more than 32 bits can be addressed, make sure to
			 * enable enhanced addressing mode.
			 */
			if (IS_ENABLED(CONFIG_ARCH_DMA_ADDR_T_64BIT))
				priv->plat->dma_cfg->eame = true;
		} else {
			ret = dma_set_mask_and_coherent(device, DMA_BIT_MASK(32));
			if (ret) {
				dev_err(priv->device, "Failed to set DMA Mask\n");
				goto error_hw_init;
			}

			priv->dma_cap.host_dma_width = 32;
		}
	}

	ndev->features |= ndev->hw_features | NETIF_F_HIGHDMA;
	ndev->watchdog_timeo = msecs_to_jiffies(watchdog);
#ifdef STMMAC_VLAN_TAG_USED
	/* Both mac100 and gmac support receive VLAN tag detection */
	ndev->features |= NETIF_F_HW_VLAN_CTAG_RX | NETIF_F_HW_VLAN_STAG_RX;
	if (priv->dma_cap.vlhash) {
		ndev->features |= NETIF_F_HW_VLAN_CTAG_FILTER;
		ndev->features |= NETIF_F_HW_VLAN_STAG_FILTER;
	}
	if (priv->dma_cap.vlins) {
		ndev->features |= NETIF_F_HW_VLAN_CTAG_TX;
		if (priv->dma_cap.dvlan)
			ndev->features |= NETIF_F_HW_VLAN_STAG_TX;
	}
#endif
	priv->msg_enable = netif_msg_init(debug, default_msg_level);

	priv->xstats.threshold = tc;

	/* Initialize RSS */
	rxq = priv->plat->rx_queues_to_use;
	netdev_rss_key_fill(priv->rss.key, sizeof(priv->rss.key));
	for (i = 0; i < ARRAY_SIZE(priv->rss.table); i++)
		priv->rss.table[i] = ethtool_rxfh_indir_default(i, rxq);

	if (priv->dma_cap.rssen && priv->plat->rss_en)
		ndev->features |= NETIF_F_RXHASH;

	ndev->vlan_features |= ndev->features;
	/* TSO doesn't work on VLANs yet */
	ndev->vlan_features &= ~NETIF_F_TSO;

	/* MTU range: 46 - hw-specific max */
	ndev->min_mtu = ETH_ZLEN - ETH_HLEN;
	if (priv->plat->has_xgmac)
		ndev->max_mtu = XGMAC_JUMBO_LEN;
	else if ((priv->plat->enh_desc) || (priv->synopsys_id >= DWMAC_CORE_4_00))
		ndev->max_mtu = JUMBO_LEN;
	else
		ndev->max_mtu = SKB_MAX_HEAD(NET_SKB_PAD + NET_IP_ALIGN);
	/* Will not overwrite ndev->max_mtu if plat->maxmtu > ndev->max_mtu
	 * as well as plat->maxmtu < ndev->min_mtu which is a invalid range.
	 */
	if ((priv->plat->maxmtu < ndev->max_mtu) &&
	    (priv->plat->maxmtu >= ndev->min_mtu))
		ndev->max_mtu = priv->plat->maxmtu;
	else if (priv->plat->maxmtu < ndev->min_mtu)
		dev_warn(priv->device,
			 "%s: warning: maxmtu having invalid value (%d)\n",
			 __func__, priv->plat->maxmtu);

	if (flow_ctrl)
		priv->flow_ctrl = FLOW_AUTO;	/* RX/TX pause on */

	ndev->priv_flags |= IFF_LIVE_ADDR_CHANGE;

	/* Setup channels NAPI */
	stmmac_napi_add(ndev);

	mutex_init(&priv->lock);

	/* If a specific clk_csr value is passed from the platform
	 * this means that the CSR Clock Range selection cannot be
	 * changed at run-time and it is fixed. Viceversa the driver'll try to
	 * set the MDC clock dynamically according to the csr actual
	 * clock input.
	 */
	if (priv->plat->clk_csr >= 0)
		priv->clk_csr = priv->plat->clk_csr;
	else
		stmmac_clk_csr_set(priv);

	stmmac_check_pcs_mode(priv);

	pm_runtime_get_noresume(device);
	pm_runtime_set_active(device);
	if (!pm_runtime_enabled(device))
		pm_runtime_enable(device);

	if (priv->hw->pcs != STMMAC_PCS_TBI &&
	    priv->hw->pcs != STMMAC_PCS_RTBI) {
		/* MDIO bus Registration */
		ret = stmmac_mdio_register(ndev);
		if (ret < 0) {
			dev_err_probe(priv->device, ret,
				      "%s: MDIO bus (id: %d) registration failed\n",
				      __func__, priv->plat->bus_id);
			goto error_mdio_register;
		}
	}

	if (priv->plat->speed_mode_2500)
		priv->plat->speed_mode_2500(ndev, priv->plat->bsp_priv);

	if (priv->plat->mdio_bus_data && priv->plat->mdio_bus_data->has_xpcs) {
		ret = stmmac_xpcs_setup(priv->mii);
		if (ret)
			goto error_xpcs_setup;
	}

	ret = stmmac_phy_setup(priv);
	if (ret) {
		netdev_err(ndev, "failed to setup phy (%d)\n", ret);
		goto error_phy_setup;
	}

	ret = register_netdev(ndev);
	if (ret) {
		dev_err(priv->device, "%s: ERROR %i registering the device\n",
			__func__, ret);
		goto error_netdev_register;
	}

#ifdef CONFIG_DEBUG_FS
	stmmac_init_fs(ndev);
#endif

	if (priv->plat->dump_debug_regs)
		priv->plat->dump_debug_regs(priv->plat->bsp_priv);

	/* Let pm_runtime_put() disable the clocks.
	 * If CONFIG_PM is not enabled, the clocks will stay powered.
	 */
	pm_runtime_put(device);

	return ret;

error_netdev_register:
	phylink_destroy(priv->phylink);
error_xpcs_setup:
error_phy_setup:
	if (priv->hw->pcs != STMMAC_PCS_TBI &&
	    priv->hw->pcs != STMMAC_PCS_RTBI)
		stmmac_mdio_unregister(ndev);
error_mdio_register:
	stmmac_napi_del(ndev);
error_hw_init:
	destroy_workqueue(priv->wq);
error_wq_init:
	bitmap_free(priv->af_xdp_zc_qps);

	return ret;
}
EXPORT_SYMBOL_GPL(stmmac_dvr_probe);

/**
 * stmmac_dvr_remove
 * @dev: device pointer
 * Description: this function resets the TX/RX processes, disables the MAC RX/TX
 * changes the link status, releases the DMA descriptor rings.
 */
void stmmac_dvr_remove(struct device *dev)
{
	struct net_device *ndev = dev_get_drvdata(dev);
	struct stmmac_priv *priv = netdev_priv(ndev);

	netdev_info(priv->dev, "%s: removing driver", __func__);

	pm_runtime_get_sync(dev);

	stmmac_stop_all_dma(priv);
	stmmac_mac_set(priv, priv->ioaddr, false);
	netif_carrier_off(ndev);
	unregister_netdev(ndev);

#ifdef CONFIG_DEBUG_FS
	stmmac_exit_fs(ndev);
#endif
	phylink_destroy(priv->phylink);
	if (priv->plat->stmmac_rst)
		reset_control_assert(priv->plat->stmmac_rst);
	reset_control_assert(priv->plat->stmmac_ahb_rst);
	if (priv->hw->pcs != STMMAC_PCS_TBI &&
	    priv->hw->pcs != STMMAC_PCS_RTBI)
		stmmac_mdio_unregister(ndev);
	destroy_workqueue(priv->wq);
	mutex_destroy(&priv->lock);
	bitmap_free(priv->af_xdp_zc_qps);

	pm_runtime_disable(dev);
	pm_runtime_put_noidle(dev);
}
EXPORT_SYMBOL_GPL(stmmac_dvr_remove);

/**
 * stmmac_suspend - suspend callback
 * @dev: device pointer
 * Description: this is the function to suspend the device and it is called
 * by the platform driver to stop the network queue, release the resources,
 * program the PMT register (for WoL), clean and release driver resources.
 */
int stmmac_suspend(struct device *dev)
{
	struct net_device *ndev = dev_get_drvdata(dev);
	struct stmmac_priv *priv = netdev_priv(ndev);
	u32 chan;

	if (!ndev || !netif_running(ndev))
		return 0;

	mutex_lock(&priv->lock);

	netif_device_detach(ndev);

	stmmac_disable_all_queues(priv);

	for (chan = 0; chan < priv->plat->tx_queues_to_use; chan++)
		hrtimer_cancel(&priv->dma_conf.tx_queue[chan].txtimer);

	if (priv->eee_enabled) {
		priv->tx_path_in_lpi_mode = false;
		del_timer_sync(&priv->eee_ctrl_timer);
	}

	/* Stop TX/RX DMA */
	stmmac_stop_all_dma(priv);

	if (priv->plat->serdes_powerdown)
		priv->plat->serdes_powerdown(ndev, priv->plat->bsp_priv);

	/* Enable Power down mode by programming the PMT regs */
	if (device_may_wakeup(priv->device) && priv->plat->pmt) {
		stmmac_pmt(priv, priv->hw, priv->wolopts);
		priv->irq_wake = 1;
	} else {
		stmmac_mac_set(priv, priv->ioaddr, false);
		pinctrl_pm_select_sleep_state(priv->device);
	}

	mutex_unlock(&priv->lock);

	rtnl_lock();
	if (device_may_wakeup(priv->device) && priv->plat->pmt) {
		phylink_suspend(priv->phylink, true);
	} else {
		if (device_may_wakeup(priv->device))
			phylink_speed_down(priv->phylink, false);
		phylink_suspend(priv->phylink, false);
	}
	rtnl_unlock();

	if (priv->dma_cap.fpesel) {
		/* Disable FPE */
		stmmac_fpe_configure(priv, priv->ioaddr,
				     priv->plat->tx_queues_to_use,
				     priv->plat->rx_queues_to_use, false);

		stmmac_fpe_handshake(priv, false);
		stmmac_fpe_stop_wq(priv);
	}

	priv->speed = SPEED_UNKNOWN;
	return 0;
}
EXPORT_SYMBOL_GPL(stmmac_suspend);

static void stmmac_reset_rx_queue(struct stmmac_priv *priv, u32 queue)
{
	struct stmmac_rx_queue *rx_q = &priv->dma_conf.rx_queue[queue];

	rx_q->cur_rx = 0;
	rx_q->dirty_rx = 0;
}

static void stmmac_reset_tx_queue(struct stmmac_priv *priv, u32 queue)
{
	struct stmmac_tx_queue *tx_q = &priv->dma_conf.tx_queue[queue];

	tx_q->cur_tx = 0;
	tx_q->dirty_tx = 0;
	tx_q->mss = 0;

	netdev_tx_reset_queue(netdev_get_tx_queue(priv->dev, queue));
}

/**
 * stmmac_reset_queues_param - reset queue parameters
 * @priv: device pointer
 */
static void stmmac_reset_queues_param(struct stmmac_priv *priv)
{
	u32 rx_cnt = priv->plat->rx_queues_to_use;
	u32 tx_cnt = priv->plat->tx_queues_to_use;
	u32 queue;

	for (queue = 0; queue < rx_cnt; queue++)
		stmmac_reset_rx_queue(priv, queue);

	for (queue = 0; queue < tx_cnt; queue++)
		stmmac_reset_tx_queue(priv, queue);
}

/**
 * stmmac_resume - resume callback
 * @dev: device pointer
 * Description: when resume this function is invoked to setup the DMA and CORE
 * in a usable state.
 */
int stmmac_resume(struct device *dev)
{
	struct net_device *ndev = dev_get_drvdata(dev);
	struct stmmac_priv *priv = netdev_priv(ndev);
	int ret;

	if (!netif_running(ndev))
		return 0;

	/* Power Down bit, into the PM register, is cleared
	 * automatically as soon as a magic packet or a Wake-up frame
	 * is received. Anyway, it's better to manually clear
	 * this bit because it can generate problems while resuming
	 * from another devices (e.g. serial console).
	 */
	if (device_may_wakeup(priv->device) && priv->plat->pmt) {
		mutex_lock(&priv->lock);
		stmmac_pmt(priv, priv->hw, 0);
		mutex_unlock(&priv->lock);
		priv->irq_wake = 0;
	} else {
		pinctrl_pm_select_default_state(priv->device);
		/* reset the phy so that it's ready */
		if (priv->mii)
			stmmac_mdio_reset(priv->mii);
	}

	if (!(priv->plat->flags & STMMAC_FLAG_SERDES_UP_AFTER_PHY_LINKUP) &&
	    priv->plat->serdes_powerup) {
		ret = priv->plat->serdes_powerup(ndev,
						 priv->plat->bsp_priv);

		if (ret < 0)
			return ret;
	}

	rtnl_lock();
	if (device_may_wakeup(priv->device) && priv->plat->pmt) {
		phylink_resume(priv->phylink);
	} else {
		phylink_resume(priv->phylink);
		if (device_may_wakeup(priv->device))
			phylink_speed_up(priv->phylink);
	}
	rtnl_unlock();

	rtnl_lock();
	mutex_lock(&priv->lock);

	stmmac_reset_queues_param(priv);

	stmmac_free_tx_skbufs(priv);
	stmmac_clear_descriptors(priv, &priv->dma_conf);

	stmmac_hw_setup(ndev, false);
	stmmac_init_coalesce(priv);
	stmmac_set_rx_mode(ndev);

	stmmac_restore_hw_vlan_rx_fltr(priv, ndev, priv->hw);

	stmmac_enable_all_queues(priv);
	stmmac_enable_all_dma_irq(priv);

	mutex_unlock(&priv->lock);
	rtnl_unlock();

	netif_device_attach(ndev);

	return 0;
}
EXPORT_SYMBOL_GPL(stmmac_resume);

#ifndef MODULE
static int __init stmmac_cmdline_opt(char *str)
{
	char *opt;

	if (!str || !*str)
		return 1;
	while ((opt = strsep(&str, ",")) != NULL) {
		if (!strncmp(opt, "debug:", 6)) {
			if (kstrtoint(opt + 6, 0, &debug))
				goto err;
		} else if (!strncmp(opt, "phyaddr:", 8)) {
			if (kstrtoint(opt + 8, 0, &phyaddr))
				goto err;
		} else if (!strncmp(opt, "buf_sz:", 7)) {
			if (kstrtoint(opt + 7, 0, &buf_sz))
				goto err;
		} else if (!strncmp(opt, "tc:", 3)) {
			if (kstrtoint(opt + 3, 0, &tc))
				goto err;
		} else if (!strncmp(opt, "watchdog:", 9)) {
			if (kstrtoint(opt + 9, 0, &watchdog))
				goto err;
		} else if (!strncmp(opt, "flow_ctrl:", 10)) {
			if (kstrtoint(opt + 10, 0, &flow_ctrl))
				goto err;
		} else if (!strncmp(opt, "pause:", 6)) {
			if (kstrtoint(opt + 6, 0, &pause))
				goto err;
		} else if (!strncmp(opt, "eee_timer:", 10)) {
			if (kstrtoint(opt + 10, 0, &eee_timer))
				goto err;
		} else if (!strncmp(opt, "chain_mode:", 11)) {
			if (kstrtoint(opt + 11, 0, &chain_mode))
				goto err;
		}
	}
	return 1;

err:
	pr_err("%s: ERROR broken module parameter conversion", __func__);
	return 1;
}

__setup("stmmaceth=", stmmac_cmdline_opt);
#endif /* MODULE */

static int __init stmmac_init(void)
{
#ifdef CONFIG_DEBUG_FS
	/* Create debugfs main directory if it doesn't exist yet */
	if (!stmmac_fs_dir)
		stmmac_fs_dir = debugfs_create_dir(STMMAC_RESOURCE_NAME, NULL);
	register_netdevice_notifier(&stmmac_notifier);
#endif

	return 0;
}

static void __exit stmmac_exit(void)
{
#ifdef CONFIG_DEBUG_FS
	unregister_netdevice_notifier(&stmmac_notifier);
	debugfs_remove_recursive(stmmac_fs_dir);
#endif
}

module_init(stmmac_init)
module_exit(stmmac_exit)

MODULE_DESCRIPTION("STMMAC 10/100/1000 Ethernet device driver");
MODULE_AUTHOR("Giuseppe Cavallaro <peppe.cavallaro@st.com>");
MODULE_LICENSE("GPL");<|MERGE_RESOLUTION|>--- conflicted
+++ resolved
@@ -2715,8 +2715,6 @@
 	/* We still have pending packets, let's call for a new scheduling */
 	if (tx_q->dirty_tx != tx_q->cur_tx)
 		stmmac_tx_timer_arm(priv, queue);
-<<<<<<< HEAD
-=======
 
 	flags = u64_stats_update_begin_irqsave(&txq_stats->syncp);
 	txq_stats->tx_packets += tx_packets;
@@ -2725,7 +2723,6 @@
 	u64_stats_update_end_irqrestore(&txq_stats->syncp, flags);
 
 	priv->xstats.tx_errors += tx_errors;
->>>>>>> bd3a9e57
 
 	__netif_tx_unlock_bh(netdev_get_tx_queue(priv->dev, queue));
 
