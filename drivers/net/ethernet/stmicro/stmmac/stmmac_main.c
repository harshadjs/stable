// SPDX-License-Identifier: GPL-2.0-only
/*******************************************************************************
  This is the driver for the ST MAC 10/100/1000 on-chip Ethernet controllers.
  ST Ethernet IPs are built around a Synopsys IP Core.

	Copyright(C) 2007-2011 STMicroelectronics Ltd


  Author: Giuseppe Cavallaro <peppe.cavallaro@st.com>

  Documentation available at:
	http://www.stlinux.com
  Support available at:
	https://bugzilla.stlinux.com/
*******************************************************************************/

#include <linux/clk.h>
#include <linux/kernel.h>
#include <linux/interrupt.h>
#include <linux/ip.h>
#include <linux/tcp.h>
#include <linux/skbuff.h>
#include <linux/ethtool.h>
#include <linux/if_ether.h>
#include <linux/crc32.h>
#include <linux/mii.h>
#include <linux/if.h>
#include <linux/if_vlan.h>
#include <linux/dma-mapping.h>
#include <linux/slab.h>
#include <linux/pm_runtime.h>
#include <linux/prefetch.h>
#include <linux/pinctrl/consumer.h>
#ifdef CONFIG_DEBUG_FS
#include <linux/debugfs.h>
#include <linux/seq_file.h>
#endif /* CONFIG_DEBUG_FS */
#include <linux/net_tstamp.h>
#include <linux/phylink.h>
#include <linux/udp.h>
#include <linux/bpf_trace.h>
#include <net/page_pool/helpers.h>
#include <net/pkt_cls.h>
#include <net/xdp_sock_drv.h>
#include "stmmac_ptp.h"
#include "stmmac.h"
#include "stmmac_xdp.h"
#include <linux/reset.h>
#include <linux/of_mdio.h>
#include "dwmac1000.h"
#include "dwxgmac2.h"
#include "hwif.h"

/* As long as the interface is active, we keep the timestamping counter enabled
 * with fine resolution and binary rollover. This avoid non-monotonic behavior
 * (clock jumps) when changing timestamping settings at runtime.
 */
#define STMMAC_HWTS_ACTIVE	(PTP_TCR_TSENA | PTP_TCR_TSCFUPDT | \
				 PTP_TCR_TSCTRLSSR)

#define	STMMAC_ALIGN(x)		ALIGN(ALIGN(x, SMP_CACHE_BYTES), 16)
#define	TSO_MAX_BUFF_SIZE	(SZ_16K - 1)

/* Module parameters */
#define TX_TIMEO	5000
static int watchdog = TX_TIMEO;
module_param(watchdog, int, 0644);
MODULE_PARM_DESC(watchdog, "Transmit timeout in milliseconds (default 5s)");

static int debug = -1;
module_param(debug, int, 0644);
MODULE_PARM_DESC(debug, "Message Level (-1: default, 0: no output, 16: all)");

static int phyaddr = -1;
module_param(phyaddr, int, 0444);
MODULE_PARM_DESC(phyaddr, "Physical device address");

#define STMMAC_TX_THRESH(x)	((x)->dma_conf.dma_tx_size / 4)
#define STMMAC_RX_THRESH(x)	((x)->dma_conf.dma_rx_size / 4)

/* Limit to make sure XDP TX and slow path can coexist */
#define STMMAC_XSK_TX_BUDGET_MAX	256
#define STMMAC_TX_XSK_AVAIL		16
#define STMMAC_RX_FILL_BATCH		16

#define STMMAC_XDP_PASS		0
#define STMMAC_XDP_CONSUMED	BIT(0)
#define STMMAC_XDP_TX		BIT(1)
#define STMMAC_XDP_REDIRECT	BIT(2)

static int flow_ctrl = FLOW_AUTO;
module_param(flow_ctrl, int, 0644);
MODULE_PARM_DESC(flow_ctrl, "Flow control ability [on/off]");

static int pause = PAUSE_TIME;
module_param(pause, int, 0644);
MODULE_PARM_DESC(pause, "Flow Control Pause Time");

#define TC_DEFAULT 64
static int tc = TC_DEFAULT;
module_param(tc, int, 0644);
MODULE_PARM_DESC(tc, "DMA threshold control value");

#define	DEFAULT_BUFSIZE	1536
static int buf_sz = DEFAULT_BUFSIZE;
module_param(buf_sz, int, 0644);
MODULE_PARM_DESC(buf_sz, "DMA buffer size");

#define	STMMAC_RX_COPYBREAK	256

static const u32 default_msg_level = (NETIF_MSG_DRV | NETIF_MSG_PROBE |
				      NETIF_MSG_LINK | NETIF_MSG_IFUP |
				      NETIF_MSG_IFDOWN | NETIF_MSG_TIMER);

#define STMMAC_DEFAULT_LPI_TIMER	1000
static int eee_timer = STMMAC_DEFAULT_LPI_TIMER;
module_param(eee_timer, int, 0644);
MODULE_PARM_DESC(eee_timer, "LPI tx expiration time in msec");
#define STMMAC_LPI_T(x) (jiffies + usecs_to_jiffies(x))

/* By default the driver will use the ring mode to manage tx and rx descriptors,
 * but allow user to force to use the chain instead of the ring
 */
static unsigned int chain_mode;
module_param(chain_mode, int, 0444);
MODULE_PARM_DESC(chain_mode, "To use chain instead of ring mode");

static irqreturn_t stmmac_interrupt(int irq, void *dev_id);
/* For MSI interrupts handling */
static irqreturn_t stmmac_mac_interrupt(int irq, void *dev_id);
static irqreturn_t stmmac_safety_interrupt(int irq, void *dev_id);
static irqreturn_t stmmac_msi_intr_tx(int irq, void *data);
static irqreturn_t stmmac_msi_intr_rx(int irq, void *data);
static void stmmac_reset_rx_queue(struct stmmac_priv *priv, u32 queue);
static void stmmac_reset_tx_queue(struct stmmac_priv *priv, u32 queue);
static void stmmac_reset_queues_param(struct stmmac_priv *priv);
static void stmmac_tx_timer_arm(struct stmmac_priv *priv, u32 queue);
static void stmmac_flush_tx_descriptors(struct stmmac_priv *priv, int queue);
static void stmmac_set_dma_operation_mode(struct stmmac_priv *priv, u32 txmode,
					  u32 rxmode, u32 chan);

#ifdef CONFIG_DEBUG_FS
static const struct net_device_ops stmmac_netdev_ops;
static void stmmac_init_fs(struct net_device *dev);
static void stmmac_exit_fs(struct net_device *dev);
#endif

#define STMMAC_COAL_TIMER(x) (ns_to_ktime((x) * NSEC_PER_USEC))

int stmmac_bus_clks_config(struct stmmac_priv *priv, bool enabled)
{
	int ret = 0;

	if (enabled) {
		ret = clk_prepare_enable(priv->plat->stmmac_clk);
		if (ret)
			return ret;
		ret = clk_prepare_enable(priv->plat->pclk);
		if (ret) {
			clk_disable_unprepare(priv->plat->stmmac_clk);
			return ret;
		}
		if (priv->plat->clks_config) {
			ret = priv->plat->clks_config(priv->plat->bsp_priv, enabled);
			if (ret) {
				clk_disable_unprepare(priv->plat->stmmac_clk);
				clk_disable_unprepare(priv->plat->pclk);
				return ret;
			}
		}
	} else {
		clk_disable_unprepare(priv->plat->stmmac_clk);
		clk_disable_unprepare(priv->plat->pclk);
		if (priv->plat->clks_config)
			priv->plat->clks_config(priv->plat->bsp_priv, enabled);
	}

	return ret;
}
EXPORT_SYMBOL_GPL(stmmac_bus_clks_config);

/**
 * stmmac_verify_args - verify the driver parameters.
 * Description: it checks the driver parameters and set a default in case of
 * errors.
 */
static void stmmac_verify_args(void)
{
	if (unlikely(watchdog < 0))
		watchdog = TX_TIMEO;
	if (unlikely((buf_sz < DEFAULT_BUFSIZE) || (buf_sz > BUF_SIZE_16KiB)))
		buf_sz = DEFAULT_BUFSIZE;
	if (unlikely(flow_ctrl > 1))
		flow_ctrl = FLOW_AUTO;
	else if (likely(flow_ctrl < 0))
		flow_ctrl = FLOW_OFF;
	if (unlikely((pause < 0) || (pause > 0xffff)))
		pause = PAUSE_TIME;
	if (eee_timer < 0)
		eee_timer = STMMAC_DEFAULT_LPI_TIMER;
}

static void __stmmac_disable_all_queues(struct stmmac_priv *priv)
{
	u32 rx_queues_cnt = priv->plat->rx_queues_to_use;
	u32 tx_queues_cnt = priv->plat->tx_queues_to_use;
	u32 maxq = max(rx_queues_cnt, tx_queues_cnt);
	u32 queue;

	for (queue = 0; queue < maxq; queue++) {
		struct stmmac_channel *ch = &priv->channel[queue];

		if (stmmac_xdp_is_enabled(priv) &&
		    test_bit(queue, priv->af_xdp_zc_qps)) {
			napi_disable(&ch->rxtx_napi);
			continue;
		}

		if (queue < rx_queues_cnt)
			napi_disable(&ch->rx_napi);
		if (queue < tx_queues_cnt)
			napi_disable(&ch->tx_napi);
	}
}

/**
 * stmmac_disable_all_queues - Disable all queues
 * @priv: driver private structure
 */
static void stmmac_disable_all_queues(struct stmmac_priv *priv)
{
	u32 rx_queues_cnt = priv->plat->rx_queues_to_use;
	struct stmmac_rx_queue *rx_q;
	u32 queue;

	/* synchronize_rcu() needed for pending XDP buffers to drain */
	for (queue = 0; queue < rx_queues_cnt; queue++) {
		rx_q = &priv->dma_conf.rx_queue[queue];
		if (rx_q->xsk_pool) {
			synchronize_rcu();
			break;
		}
	}

	__stmmac_disable_all_queues(priv);
}

/**
 * stmmac_enable_all_queues - Enable all queues
 * @priv: driver private structure
 */
static void stmmac_enable_all_queues(struct stmmac_priv *priv)
{
	u32 rx_queues_cnt = priv->plat->rx_queues_to_use;
	u32 tx_queues_cnt = priv->plat->tx_queues_to_use;
	u32 maxq = max(rx_queues_cnt, tx_queues_cnt);
	u32 queue;

	for (queue = 0; queue < maxq; queue++) {
		struct stmmac_channel *ch = &priv->channel[queue];

		if (stmmac_xdp_is_enabled(priv) &&
		    test_bit(queue, priv->af_xdp_zc_qps)) {
			napi_enable(&ch->rxtx_napi);
			continue;
		}

		if (queue < rx_queues_cnt)
			napi_enable(&ch->rx_napi);
		if (queue < tx_queues_cnt)
			napi_enable(&ch->tx_napi);
	}
}

static void stmmac_service_event_schedule(struct stmmac_priv *priv)
{
	if (!test_bit(STMMAC_DOWN, &priv->state) &&
	    !test_and_set_bit(STMMAC_SERVICE_SCHED, &priv->state))
		queue_work(priv->wq, &priv->service_task);
}

static void stmmac_global_err(struct stmmac_priv *priv)
{
	netif_carrier_off(priv->dev);
	set_bit(STMMAC_RESET_REQUESTED, &priv->state);
	stmmac_service_event_schedule(priv);
}

/**
 * stmmac_clk_csr_set - dynamically set the MDC clock
 * @priv: driver private structure
 * Description: this is to dynamically set the MDC clock according to the csr
 * clock input.
 * Note:
 *	If a specific clk_csr value is passed from the platform
 *	this means that the CSR Clock Range selection cannot be
 *	changed at run-time and it is fixed (as reported in the driver
 *	documentation). Viceversa the driver will try to set the MDC
 *	clock dynamically according to the actual clock input.
 */
static void stmmac_clk_csr_set(struct stmmac_priv *priv)
{
	u32 clk_rate;

	clk_rate = clk_get_rate(priv->plat->stmmac_clk);

	/* Platform provided default clk_csr would be assumed valid
	 * for all other cases except for the below mentioned ones.
	 * For values higher than the IEEE 802.3 specified frequency
	 * we can not estimate the proper divider as it is not known
	 * the frequency of clk_csr_i. So we do not change the default
	 * divider.
	 */
	if (!(priv->clk_csr & MAC_CSR_H_FRQ_MASK)) {
		if (clk_rate < CSR_F_35M)
			priv->clk_csr = STMMAC_CSR_20_35M;
		else if ((clk_rate >= CSR_F_35M) && (clk_rate < CSR_F_60M))
			priv->clk_csr = STMMAC_CSR_35_60M;
		else if ((clk_rate >= CSR_F_60M) && (clk_rate < CSR_F_100M))
			priv->clk_csr = STMMAC_CSR_60_100M;
		else if ((clk_rate >= CSR_F_100M) && (clk_rate < CSR_F_150M))
			priv->clk_csr = STMMAC_CSR_100_150M;
		else if ((clk_rate >= CSR_F_150M) && (clk_rate < CSR_F_250M))
			priv->clk_csr = STMMAC_CSR_150_250M;
		else if ((clk_rate >= CSR_F_250M) && (clk_rate <= CSR_F_300M))
			priv->clk_csr = STMMAC_CSR_250_300M;
	}

	if (priv->plat->flags & STMMAC_FLAG_HAS_SUN8I) {
		if (clk_rate > 160000000)
			priv->clk_csr = 0x03;
		else if (clk_rate > 80000000)
			priv->clk_csr = 0x02;
		else if (clk_rate > 40000000)
			priv->clk_csr = 0x01;
		else
			priv->clk_csr = 0;
	}

	if (priv->plat->has_xgmac) {
		if (clk_rate > 400000000)
			priv->clk_csr = 0x5;
		else if (clk_rate > 350000000)
			priv->clk_csr = 0x4;
		else if (clk_rate > 300000000)
			priv->clk_csr = 0x3;
		else if (clk_rate > 250000000)
			priv->clk_csr = 0x2;
		else if (clk_rate > 150000000)
			priv->clk_csr = 0x1;
		else
			priv->clk_csr = 0x0;
	}
}

static void print_pkt(unsigned char *buf, int len)
{
	pr_debug("len = %d byte, buf addr: 0x%p\n", len, buf);
	print_hex_dump_bytes("", DUMP_PREFIX_OFFSET, buf, len);
}

static inline u32 stmmac_tx_avail(struct stmmac_priv *priv, u32 queue)
{
	struct stmmac_tx_queue *tx_q = &priv->dma_conf.tx_queue[queue];
	u32 avail;

	if (tx_q->dirty_tx > tx_q->cur_tx)
		avail = tx_q->dirty_tx - tx_q->cur_tx - 1;
	else
		avail = priv->dma_conf.dma_tx_size - tx_q->cur_tx + tx_q->dirty_tx - 1;

	return avail;
}

/**
 * stmmac_rx_dirty - Get RX queue dirty
 * @priv: driver private structure
 * @queue: RX queue index
 */
static inline u32 stmmac_rx_dirty(struct stmmac_priv *priv, u32 queue)
{
	struct stmmac_rx_queue *rx_q = &priv->dma_conf.rx_queue[queue];
	u32 dirty;

	if (rx_q->dirty_rx <= rx_q->cur_rx)
		dirty = rx_q->cur_rx - rx_q->dirty_rx;
	else
		dirty = priv->dma_conf.dma_rx_size - rx_q->dirty_rx + rx_q->cur_rx;

	return dirty;
}

static void stmmac_lpi_entry_timer_config(struct stmmac_priv *priv, bool en)
{
	int tx_lpi_timer;

	/* Clear/set the SW EEE timer flag based on LPI ET enablement */
	priv->eee_sw_timer_en = en ? 0 : 1;
	tx_lpi_timer  = en ? priv->tx_lpi_timer : 0;
	stmmac_set_eee_lpi_timer(priv, priv->hw, tx_lpi_timer);
}

/**
 * stmmac_enable_eee_mode - check and enter in LPI mode
 * @priv: driver private structure
 * Description: this function is to verify and enter in LPI mode in case of
 * EEE.
 */
static int stmmac_enable_eee_mode(struct stmmac_priv *priv)
{
	u32 tx_cnt = priv->plat->tx_queues_to_use;
	u32 queue;

	/* check if all TX queues have the work finished */
	for (queue = 0; queue < tx_cnt; queue++) {
		struct stmmac_tx_queue *tx_q = &priv->dma_conf.tx_queue[queue];

		if (tx_q->dirty_tx != tx_q->cur_tx)
			return -EBUSY; /* still unfinished work */
	}

	/* Check and enter in LPI mode */
	if (!priv->tx_path_in_lpi_mode)
		stmmac_set_eee_mode(priv, priv->hw,
			priv->plat->flags & STMMAC_FLAG_EN_TX_LPI_CLOCKGATING);
	return 0;
}

/**
 * stmmac_disable_eee_mode - disable and exit from LPI mode
 * @priv: driver private structure
 * Description: this function is to exit and disable EEE in case of
 * LPI state is true. This is called by the xmit.
 */
void stmmac_disable_eee_mode(struct stmmac_priv *priv)
{
	if (!priv->eee_sw_timer_en) {
		stmmac_lpi_entry_timer_config(priv, 0);
		return;
	}

	stmmac_reset_eee_mode(priv, priv->hw);
	del_timer_sync(&priv->eee_ctrl_timer);
	priv->tx_path_in_lpi_mode = false;
}

/**
 * stmmac_eee_ctrl_timer - EEE TX SW timer.
 * @t:  timer_list struct containing private info
 * Description:
 *  if there is no data transfer and if we are not in LPI state,
 *  then MAC Transmitter can be moved to LPI state.
 */
static void stmmac_eee_ctrl_timer(struct timer_list *t)
{
	struct stmmac_priv *priv = from_timer(priv, t, eee_ctrl_timer);

	if (stmmac_enable_eee_mode(priv))
		mod_timer(&priv->eee_ctrl_timer, STMMAC_LPI_T(priv->tx_lpi_timer));
}

/**
 * stmmac_eee_init - init EEE
 * @priv: driver private structure
 * Description:
 *  if the GMAC supports the EEE (from the HW cap reg) and the phy device
 *  can also manage EEE, this function enable the LPI state and start related
 *  timer.
 */
bool stmmac_eee_init(struct stmmac_priv *priv)
{
	int eee_tw_timer = priv->eee_tw_timer;

	/* Using PCS we cannot dial with the phy registers at this stage
	 * so we do not support extra feature like EEE.
	 */
	if (priv->hw->pcs == STMMAC_PCS_TBI ||
	    priv->hw->pcs == STMMAC_PCS_RTBI)
		return false;

	/* Check if MAC core supports the EEE feature. */
	if (!priv->dma_cap.eee)
		return false;

	mutex_lock(&priv->lock);

	/* Check if it needs to be deactivated */
	if (!priv->eee_active) {
		if (priv->eee_enabled) {
			netdev_dbg(priv->dev, "disable EEE\n");
			stmmac_lpi_entry_timer_config(priv, 0);
			del_timer_sync(&priv->eee_ctrl_timer);
			stmmac_set_eee_timer(priv, priv->hw, 0, eee_tw_timer);
			if (priv->hw->xpcs)
				xpcs_config_eee(priv->hw->xpcs,
						priv->plat->mult_fact_100ns,
						false);
		}
		mutex_unlock(&priv->lock);
		return false;
	}

	if (priv->eee_active && !priv->eee_enabled) {
		timer_setup(&priv->eee_ctrl_timer, stmmac_eee_ctrl_timer, 0);
		stmmac_set_eee_timer(priv, priv->hw, STMMAC_DEFAULT_LIT_LS,
				     eee_tw_timer);
		if (priv->hw->xpcs)
			xpcs_config_eee(priv->hw->xpcs,
					priv->plat->mult_fact_100ns,
					true);
	}

	if (priv->plat->has_gmac4 && priv->tx_lpi_timer <= STMMAC_ET_MAX) {
		del_timer_sync(&priv->eee_ctrl_timer);
		priv->tx_path_in_lpi_mode = false;
		stmmac_lpi_entry_timer_config(priv, 1);
	} else {
		stmmac_lpi_entry_timer_config(priv, 0);
		mod_timer(&priv->eee_ctrl_timer,
			  STMMAC_LPI_T(priv->tx_lpi_timer));
	}

	mutex_unlock(&priv->lock);
	netdev_dbg(priv->dev, "Energy-Efficient Ethernet initialized\n");
	return true;
}

/* stmmac_get_tx_hwtstamp - get HW TX timestamps
 * @priv: driver private structure
 * @p : descriptor pointer
 * @skb : the socket buffer
 * Description :
 * This function will read timestamp from the descriptor & pass it to stack.
 * and also perform some sanity checks.
 */
static void stmmac_get_tx_hwtstamp(struct stmmac_priv *priv,
				   struct dma_desc *p, struct sk_buff *skb)
{
	struct skb_shared_hwtstamps shhwtstamp;
	bool found = false;
	u64 ns = 0;

	if (!priv->hwts_tx_en)
		return;

	/* exit if skb doesn't support hw tstamp */
	if (likely(!skb || !(skb_shinfo(skb)->tx_flags & SKBTX_IN_PROGRESS)))
		return;

	/* check tx tstamp status */
	if (stmmac_get_tx_timestamp_status(priv, p)) {
		stmmac_get_timestamp(priv, p, priv->adv_ts, &ns);
		found = true;
	} else if (!stmmac_get_mac_tx_timestamp(priv, priv->hw, &ns)) {
		found = true;
	}

	if (found) {
		ns -= priv->plat->cdc_error_adj;

		memset(&shhwtstamp, 0, sizeof(struct skb_shared_hwtstamps));
		shhwtstamp.hwtstamp = ns_to_ktime(ns);

		netdev_dbg(priv->dev, "get valid TX hw timestamp %llu\n", ns);
		/* pass tstamp to stack */
		skb_tstamp_tx(skb, &shhwtstamp);
	}
}

/* stmmac_get_rx_hwtstamp - get HW RX timestamps
 * @priv: driver private structure
 * @p : descriptor pointer
 * @np : next descriptor pointer
 * @skb : the socket buffer
 * Description :
 * This function will read received packet's timestamp from the descriptor
 * and pass it to stack. It also perform some sanity checks.
 */
static void stmmac_get_rx_hwtstamp(struct stmmac_priv *priv, struct dma_desc *p,
				   struct dma_desc *np, struct sk_buff *skb)
{
	struct skb_shared_hwtstamps *shhwtstamp = NULL;
	struct dma_desc *desc = p;
	u64 ns = 0;

	if (!priv->hwts_rx_en)
		return;
	/* For GMAC4, the valid timestamp is from CTX next desc. */
	if (priv->plat->has_gmac4 || priv->plat->has_xgmac)
		desc = np;

	/* Check if timestamp is available */
	if (stmmac_get_rx_timestamp_status(priv, p, np, priv->adv_ts)) {
		stmmac_get_timestamp(priv, desc, priv->adv_ts, &ns);

		ns -= priv->plat->cdc_error_adj;

		netdev_dbg(priv->dev, "get valid RX hw timestamp %llu\n", ns);
		shhwtstamp = skb_hwtstamps(skb);
		memset(shhwtstamp, 0, sizeof(struct skb_shared_hwtstamps));
		shhwtstamp->hwtstamp = ns_to_ktime(ns);
	} else  {
		netdev_dbg(priv->dev, "cannot get RX hw timestamp\n");
	}
}

/**
 *  stmmac_hwtstamp_set - control hardware timestamping.
 *  @dev: device pointer.
 *  @ifr: An IOCTL specific structure, that can contain a pointer to
 *  a proprietary structure used to pass information to the driver.
 *  Description:
 *  This function configures the MAC to enable/disable both outgoing(TX)
 *  and incoming(RX) packets time stamping based on user input.
 *  Return Value:
 *  0 on success and an appropriate -ve integer on failure.
 */
static int stmmac_hwtstamp_set(struct net_device *dev, struct ifreq *ifr)
{
	struct stmmac_priv *priv = netdev_priv(dev);
	struct hwtstamp_config config;
	u32 ptp_v2 = 0;
	u32 tstamp_all = 0;
	u32 ptp_over_ipv4_udp = 0;
	u32 ptp_over_ipv6_udp = 0;
	u32 ptp_over_ethernet = 0;
	u32 snap_type_sel = 0;
	u32 ts_master_en = 0;
	u32 ts_event_en = 0;

	if (!(priv->dma_cap.time_stamp || priv->adv_ts)) {
		netdev_alert(priv->dev, "No support for HW time stamping\n");
		priv->hwts_tx_en = 0;
		priv->hwts_rx_en = 0;

		return -EOPNOTSUPP;
	}

	if (copy_from_user(&config, ifr->ifr_data,
			   sizeof(config)))
		return -EFAULT;

	netdev_dbg(priv->dev, "%s config flags:0x%x, tx_type:0x%x, rx_filter:0x%x\n",
		   __func__, config.flags, config.tx_type, config.rx_filter);

	if (config.tx_type != HWTSTAMP_TX_OFF &&
	    config.tx_type != HWTSTAMP_TX_ON)
		return -ERANGE;

	if (priv->adv_ts) {
		switch (config.rx_filter) {
		case HWTSTAMP_FILTER_NONE:
			/* time stamp no incoming packet at all */
			config.rx_filter = HWTSTAMP_FILTER_NONE;
			break;

		case HWTSTAMP_FILTER_PTP_V1_L4_EVENT:
			/* PTP v1, UDP, any kind of event packet */
			config.rx_filter = HWTSTAMP_FILTER_PTP_V1_L4_EVENT;
			/* 'xmac' hardware can support Sync, Pdelay_Req and
			 * Pdelay_resp by setting bit14 and bits17/16 to 01
			 * This leaves Delay_Req timestamps out.
			 * Enable all events *and* general purpose message
			 * timestamping
			 */
			snap_type_sel = PTP_TCR_SNAPTYPSEL_1;
			ptp_over_ipv4_udp = PTP_TCR_TSIPV4ENA;
			ptp_over_ipv6_udp = PTP_TCR_TSIPV6ENA;
			break;

		case HWTSTAMP_FILTER_PTP_V1_L4_SYNC:
			/* PTP v1, UDP, Sync packet */
			config.rx_filter = HWTSTAMP_FILTER_PTP_V1_L4_SYNC;
			/* take time stamp for SYNC messages only */
			ts_event_en = PTP_TCR_TSEVNTENA;

			ptp_over_ipv4_udp = PTP_TCR_TSIPV4ENA;
			ptp_over_ipv6_udp = PTP_TCR_TSIPV6ENA;
			break;

		case HWTSTAMP_FILTER_PTP_V1_L4_DELAY_REQ:
			/* PTP v1, UDP, Delay_req packet */
			config.rx_filter = HWTSTAMP_FILTER_PTP_V1_L4_DELAY_REQ;
			/* take time stamp for Delay_Req messages only */
			ts_master_en = PTP_TCR_TSMSTRENA;
			ts_event_en = PTP_TCR_TSEVNTENA;

			ptp_over_ipv4_udp = PTP_TCR_TSIPV4ENA;
			ptp_over_ipv6_udp = PTP_TCR_TSIPV6ENA;
			break;

		case HWTSTAMP_FILTER_PTP_V2_L4_EVENT:
			/* PTP v2, UDP, any kind of event packet */
			config.rx_filter = HWTSTAMP_FILTER_PTP_V2_L4_EVENT;
			ptp_v2 = PTP_TCR_TSVER2ENA;
			/* take time stamp for all event messages */
			snap_type_sel = PTP_TCR_SNAPTYPSEL_1;

			ptp_over_ipv4_udp = PTP_TCR_TSIPV4ENA;
			ptp_over_ipv6_udp = PTP_TCR_TSIPV6ENA;
			break;

		case HWTSTAMP_FILTER_PTP_V2_L4_SYNC:
			/* PTP v2, UDP, Sync packet */
			config.rx_filter = HWTSTAMP_FILTER_PTP_V2_L4_SYNC;
			ptp_v2 = PTP_TCR_TSVER2ENA;
			/* take time stamp for SYNC messages only */
			ts_event_en = PTP_TCR_TSEVNTENA;

			ptp_over_ipv4_udp = PTP_TCR_TSIPV4ENA;
			ptp_over_ipv6_udp = PTP_TCR_TSIPV6ENA;
			break;

		case HWTSTAMP_FILTER_PTP_V2_L4_DELAY_REQ:
			/* PTP v2, UDP, Delay_req packet */
			config.rx_filter = HWTSTAMP_FILTER_PTP_V2_L4_DELAY_REQ;
			ptp_v2 = PTP_TCR_TSVER2ENA;
			/* take time stamp for Delay_Req messages only */
			ts_master_en = PTP_TCR_TSMSTRENA;
			ts_event_en = PTP_TCR_TSEVNTENA;

			ptp_over_ipv4_udp = PTP_TCR_TSIPV4ENA;
			ptp_over_ipv6_udp = PTP_TCR_TSIPV6ENA;
			break;

		case HWTSTAMP_FILTER_PTP_V2_EVENT:
			/* PTP v2/802.AS1 any layer, any kind of event packet */
			config.rx_filter = HWTSTAMP_FILTER_PTP_V2_EVENT;
			ptp_v2 = PTP_TCR_TSVER2ENA;
			snap_type_sel = PTP_TCR_SNAPTYPSEL_1;
			if (priv->synopsys_id < DWMAC_CORE_4_10)
				ts_event_en = PTP_TCR_TSEVNTENA;
			ptp_over_ipv4_udp = PTP_TCR_TSIPV4ENA;
			ptp_over_ipv6_udp = PTP_TCR_TSIPV6ENA;
			ptp_over_ethernet = PTP_TCR_TSIPENA;
			break;

		case HWTSTAMP_FILTER_PTP_V2_SYNC:
			/* PTP v2/802.AS1, any layer, Sync packet */
			config.rx_filter = HWTSTAMP_FILTER_PTP_V2_SYNC;
			ptp_v2 = PTP_TCR_TSVER2ENA;
			/* take time stamp for SYNC messages only */
			ts_event_en = PTP_TCR_TSEVNTENA;

			ptp_over_ipv4_udp = PTP_TCR_TSIPV4ENA;
			ptp_over_ipv6_udp = PTP_TCR_TSIPV6ENA;
			ptp_over_ethernet = PTP_TCR_TSIPENA;
			break;

		case HWTSTAMP_FILTER_PTP_V2_DELAY_REQ:
			/* PTP v2/802.AS1, any layer, Delay_req packet */
			config.rx_filter = HWTSTAMP_FILTER_PTP_V2_DELAY_REQ;
			ptp_v2 = PTP_TCR_TSVER2ENA;
			/* take time stamp for Delay_Req messages only */
			ts_master_en = PTP_TCR_TSMSTRENA;
			ts_event_en = PTP_TCR_TSEVNTENA;

			ptp_over_ipv4_udp = PTP_TCR_TSIPV4ENA;
			ptp_over_ipv6_udp = PTP_TCR_TSIPV6ENA;
			ptp_over_ethernet = PTP_TCR_TSIPENA;
			break;

		case HWTSTAMP_FILTER_NTP_ALL:
		case HWTSTAMP_FILTER_ALL:
			/* time stamp any incoming packet */
			config.rx_filter = HWTSTAMP_FILTER_ALL;
			tstamp_all = PTP_TCR_TSENALL;
			break;

		default:
			return -ERANGE;
		}
	} else {
		switch (config.rx_filter) {
		case HWTSTAMP_FILTER_NONE:
			config.rx_filter = HWTSTAMP_FILTER_NONE;
			break;
		default:
			/* PTP v1, UDP, any kind of event packet */
			config.rx_filter = HWTSTAMP_FILTER_PTP_V1_L4_EVENT;
			break;
		}
	}
	priv->hwts_rx_en = ((config.rx_filter == HWTSTAMP_FILTER_NONE) ? 0 : 1);
	priv->hwts_tx_en = config.tx_type == HWTSTAMP_TX_ON;

	priv->systime_flags = STMMAC_HWTS_ACTIVE;

	if (priv->hwts_tx_en || priv->hwts_rx_en) {
		priv->systime_flags |= tstamp_all | ptp_v2 |
				       ptp_over_ethernet | ptp_over_ipv6_udp |
				       ptp_over_ipv4_udp | ts_event_en |
				       ts_master_en | snap_type_sel;
	}

	stmmac_config_hw_tstamping(priv, priv->ptpaddr, priv->systime_flags);

	memcpy(&priv->tstamp_config, &config, sizeof(config));

	return copy_to_user(ifr->ifr_data, &config,
			    sizeof(config)) ? -EFAULT : 0;
}

/**
 *  stmmac_hwtstamp_get - read hardware timestamping.
 *  @dev: device pointer.
 *  @ifr: An IOCTL specific structure, that can contain a pointer to
 *  a proprietary structure used to pass information to the driver.
 *  Description:
 *  This function obtain the current hardware timestamping settings
 *  as requested.
 */
static int stmmac_hwtstamp_get(struct net_device *dev, struct ifreq *ifr)
{
	struct stmmac_priv *priv = netdev_priv(dev);
	struct hwtstamp_config *config = &priv->tstamp_config;

	if (!(priv->dma_cap.time_stamp || priv->dma_cap.atime_stamp))
		return -EOPNOTSUPP;

	return copy_to_user(ifr->ifr_data, config,
			    sizeof(*config)) ? -EFAULT : 0;
}

/**
 * stmmac_init_tstamp_counter - init hardware timestamping counter
 * @priv: driver private structure
 * @systime_flags: timestamping flags
 * Description:
 * Initialize hardware counter for packet timestamping.
 * This is valid as long as the interface is open and not suspended.
 * Will be rerun after resuming from suspend, case in which the timestamping
 * flags updated by stmmac_hwtstamp_set() also need to be restored.
 */
int stmmac_init_tstamp_counter(struct stmmac_priv *priv, u32 systime_flags)
{
	bool xmac = priv->plat->has_gmac4 || priv->plat->has_xgmac;
	struct timespec64 now;
	u32 sec_inc = 0;
	u64 temp = 0;

	if (!(priv->dma_cap.time_stamp || priv->dma_cap.atime_stamp))
		return -EOPNOTSUPP;

	stmmac_config_hw_tstamping(priv, priv->ptpaddr, systime_flags);
	priv->systime_flags = systime_flags;

	/* program Sub Second Increment reg */
	stmmac_config_sub_second_increment(priv, priv->ptpaddr,
					   priv->plat->clk_ptp_rate,
					   xmac, &sec_inc);
	temp = div_u64(1000000000ULL, sec_inc);

	/* Store sub second increment for later use */
	priv->sub_second_inc = sec_inc;

	/* calculate default added value:
	 * formula is :
	 * addend = (2^32)/freq_div_ratio;
	 * where, freq_div_ratio = 1e9ns/sec_inc
	 */
	temp = (u64)(temp << 32);
	priv->default_addend = div_u64(temp, priv->plat->clk_ptp_rate);
	stmmac_config_addend(priv, priv->ptpaddr, priv->default_addend);

	/* initialize system time */
	ktime_get_real_ts64(&now);

	/* lower 32 bits of tv_sec are safe until y2106 */
	stmmac_init_systime(priv, priv->ptpaddr, (u32)now.tv_sec, now.tv_nsec);

	return 0;
}
EXPORT_SYMBOL_GPL(stmmac_init_tstamp_counter);

/**
 * stmmac_init_ptp - init PTP
 * @priv: driver private structure
 * Description: this is to verify if the HW supports the PTPv1 or PTPv2.
 * This is done by looking at the HW cap. register.
 * This function also registers the ptp driver.
 */
static int stmmac_init_ptp(struct stmmac_priv *priv)
{
	bool xmac = priv->plat->has_gmac4 || priv->plat->has_xgmac;
	int ret;

	if (priv->plat->ptp_clk_freq_config)
		priv->plat->ptp_clk_freq_config(priv);

	ret = stmmac_init_tstamp_counter(priv, STMMAC_HWTS_ACTIVE);
	if (ret)
		return ret;

	priv->adv_ts = 0;
	/* Check if adv_ts can be enabled for dwmac 4.x / xgmac core */
	if (xmac && priv->dma_cap.atime_stamp)
		priv->adv_ts = 1;
	/* Dwmac 3.x core with extend_desc can support adv_ts */
	else if (priv->extend_desc && priv->dma_cap.atime_stamp)
		priv->adv_ts = 1;

	if (priv->dma_cap.time_stamp)
		netdev_info(priv->dev, "IEEE 1588-2002 Timestamp supported\n");

	if (priv->adv_ts)
		netdev_info(priv->dev,
			    "IEEE 1588-2008 Advanced Timestamp supported\n");

	priv->hwts_tx_en = 0;
	priv->hwts_rx_en = 0;

	if (priv->plat->flags & STMMAC_FLAG_HWTSTAMP_CORRECT_LATENCY)
		stmmac_hwtstamp_correct_latency(priv, priv);

	return 0;
}

static void stmmac_release_ptp(struct stmmac_priv *priv)
{
	clk_disable_unprepare(priv->plat->clk_ptp_ref);
	stmmac_ptp_unregister(priv);
}

/**
 *  stmmac_mac_flow_ctrl - Configure flow control in all queues
 *  @priv: driver private structure
 *  @duplex: duplex passed to the next function
 *  Description: It is used for configuring the flow control in all queues
 */
static void stmmac_mac_flow_ctrl(struct stmmac_priv *priv, u32 duplex)
{
	u32 tx_cnt = priv->plat->tx_queues_to_use;

	stmmac_flow_ctrl(priv, priv->hw, duplex, priv->flow_ctrl,
			priv->pause, tx_cnt);
}

static struct phylink_pcs *stmmac_mac_select_pcs(struct phylink_config *config,
						 phy_interface_t interface)
{
	struct stmmac_priv *priv = netdev_priv(to_net_dev(config->dev));

	if (priv->hw->xpcs)
		return &priv->hw->xpcs->pcs;

	if (priv->hw->lynx_pcs)
		return priv->hw->lynx_pcs;

	return NULL;
}

static void stmmac_mac_config(struct phylink_config *config, unsigned int mode,
			      const struct phylink_link_state *state)
{
	/* Nothing to do, xpcs_config() handles everything */
}

static void stmmac_fpe_link_state_handle(struct stmmac_priv *priv, bool is_up)
{
	struct stmmac_fpe_cfg *fpe_cfg = priv->plat->fpe_cfg;
	enum stmmac_fpe_state *lo_state = &fpe_cfg->lo_fpe_state;
	enum stmmac_fpe_state *lp_state = &fpe_cfg->lp_fpe_state;
	bool *hs_enable = &fpe_cfg->hs_enable;

	if (is_up && *hs_enable) {
		stmmac_fpe_send_mpacket(priv, priv->ioaddr, fpe_cfg,
					MPACKET_VERIFY);
	} else {
		*lo_state = FPE_STATE_OFF;
		*lp_state = FPE_STATE_OFF;
	}
}

static void stmmac_mac_link_down(struct phylink_config *config,
				 unsigned int mode, phy_interface_t interface)
{
	struct stmmac_priv *priv = netdev_priv(to_net_dev(config->dev));

	stmmac_mac_set(priv, priv->ioaddr, false);
	priv->eee_active = false;
	priv->tx_lpi_enabled = false;
	priv->eee_enabled = stmmac_eee_init(priv);
	stmmac_set_eee_pls(priv, priv->hw, false);

	if (priv->dma_cap.fpesel)
		stmmac_fpe_link_state_handle(priv, false);
}

static void stmmac_mac_link_up(struct phylink_config *config,
			       struct phy_device *phy,
			       unsigned int mode, phy_interface_t interface,
			       int speed, int duplex,
			       bool tx_pause, bool rx_pause)
{
	struct stmmac_priv *priv = netdev_priv(to_net_dev(config->dev));
	u32 old_ctrl, ctrl;

	if ((priv->plat->flags & STMMAC_FLAG_SERDES_UP_AFTER_PHY_LINKUP) &&
	    priv->plat->serdes_powerup)
		priv->plat->serdes_powerup(priv->dev, priv->plat->bsp_priv);

	old_ctrl = readl(priv->ioaddr + MAC_CTRL_REG);
	ctrl = old_ctrl & ~priv->hw->link.speed_mask;

	if (interface == PHY_INTERFACE_MODE_USXGMII) {
		switch (speed) {
		case SPEED_10000:
			ctrl |= priv->hw->link.xgmii.speed10000;
			break;
		case SPEED_5000:
			ctrl |= priv->hw->link.xgmii.speed5000;
			break;
		case SPEED_2500:
			ctrl |= priv->hw->link.xgmii.speed2500;
			break;
		default:
			return;
		}
	} else if (interface == PHY_INTERFACE_MODE_XLGMII) {
		switch (speed) {
		case SPEED_100000:
			ctrl |= priv->hw->link.xlgmii.speed100000;
			break;
		case SPEED_50000:
			ctrl |= priv->hw->link.xlgmii.speed50000;
			break;
		case SPEED_40000:
			ctrl |= priv->hw->link.xlgmii.speed40000;
			break;
		case SPEED_25000:
			ctrl |= priv->hw->link.xlgmii.speed25000;
			break;
		case SPEED_10000:
			ctrl |= priv->hw->link.xgmii.speed10000;
			break;
		case SPEED_2500:
			ctrl |= priv->hw->link.speed2500;
			break;
		case SPEED_1000:
			ctrl |= priv->hw->link.speed1000;
			break;
		default:
			return;
		}
	} else {
		switch (speed) {
		case SPEED_2500:
			ctrl |= priv->hw->link.speed2500;
			break;
		case SPEED_1000:
			ctrl |= priv->hw->link.speed1000;
			break;
		case SPEED_100:
			ctrl |= priv->hw->link.speed100;
			break;
		case SPEED_10:
			ctrl |= priv->hw->link.speed10;
			break;
		default:
			return;
		}
	}

	priv->speed = speed;

	if (priv->plat->fix_mac_speed)
		priv->plat->fix_mac_speed(priv->plat->bsp_priv, speed, mode);

	if (!duplex)
		ctrl &= ~priv->hw->link.duplex;
	else
		ctrl |= priv->hw->link.duplex;

	/* Flow Control operation */
	if (rx_pause && tx_pause)
		priv->flow_ctrl = FLOW_AUTO;
	else if (rx_pause && !tx_pause)
		priv->flow_ctrl = FLOW_RX;
	else if (!rx_pause && tx_pause)
		priv->flow_ctrl = FLOW_TX;
	else
		priv->flow_ctrl = FLOW_OFF;

	stmmac_mac_flow_ctrl(priv, duplex);

	if (ctrl != old_ctrl)
		writel(ctrl, priv->ioaddr + MAC_CTRL_REG);

	stmmac_mac_set(priv, priv->ioaddr, true);
	if (phy && priv->dma_cap.eee) {
		priv->eee_active =
<<<<<<< HEAD
			phy_init_eee(phy, !priv->plat->rx_clk_runs_in_lpi) >= 0;
=======
			phy_init_eee(phy, !(priv->plat->flags &
				STMMAC_FLAG_RX_CLK_RUNS_IN_LPI)) >= 0;
>>>>>>> 98817289
		priv->eee_enabled = stmmac_eee_init(priv);
		priv->tx_lpi_enabled = priv->eee_enabled;
		stmmac_set_eee_pls(priv, priv->hw, true);
	}

	if (priv->dma_cap.fpesel)
		stmmac_fpe_link_state_handle(priv, true);

	if (priv->plat->flags & STMMAC_FLAG_HWTSTAMP_CORRECT_LATENCY)
		stmmac_hwtstamp_correct_latency(priv, priv);
}

static const struct phylink_mac_ops stmmac_phylink_mac_ops = {
	.mac_select_pcs = stmmac_mac_select_pcs,
	.mac_config = stmmac_mac_config,
	.mac_link_down = stmmac_mac_link_down,
	.mac_link_up = stmmac_mac_link_up,
};

/**
 * stmmac_check_pcs_mode - verify if RGMII/SGMII is supported
 * @priv: driver private structure
 * Description: this is to verify if the HW supports the PCS.
 * Physical Coding Sublayer (PCS) interface that can be used when the MAC is
 * configured for the TBI, RTBI, or SGMII PHY interface.
 */
static void stmmac_check_pcs_mode(struct stmmac_priv *priv)
{
	int interface = priv->plat->mac_interface;

	if (priv->dma_cap.pcs) {
		if ((interface == PHY_INTERFACE_MODE_RGMII) ||
		    (interface == PHY_INTERFACE_MODE_RGMII_ID) ||
		    (interface == PHY_INTERFACE_MODE_RGMII_RXID) ||
		    (interface == PHY_INTERFACE_MODE_RGMII_TXID)) {
			netdev_dbg(priv->dev, "PCS RGMII support enabled\n");
			priv->hw->pcs = STMMAC_PCS_RGMII;
		} else if (interface == PHY_INTERFACE_MODE_SGMII) {
			netdev_dbg(priv->dev, "PCS SGMII support enabled\n");
			priv->hw->pcs = STMMAC_PCS_SGMII;
		}
	}
}

/**
 * stmmac_init_phy - PHY initialization
 * @dev: net device structure
 * Description: it initializes the driver's PHY state, and attaches the PHY
 * to the mac driver.
 *  Return value:
 *  0 on success
 */
static int stmmac_init_phy(struct net_device *dev)
{
	struct stmmac_priv *priv = netdev_priv(dev);
	struct fwnode_handle *phy_fwnode;
	struct fwnode_handle *fwnode;
	int ret;

	if (!phylink_expects_phy(priv->phylink))
		return 0;

<<<<<<< HEAD
	fwnode = of_fwnode_handle(priv->plat->phylink_node);
=======
	fwnode = priv->plat->port_node;
>>>>>>> 98817289
	if (!fwnode)
		fwnode = dev_fwnode(priv->device);

	if (fwnode)
		phy_fwnode = fwnode_get_phy_node(fwnode);
	else
		phy_fwnode = NULL;

	/* Some DT bindings do not set-up the PHY handle. Let's try to
	 * manually parse it
	 */
	if (!phy_fwnode || IS_ERR(phy_fwnode)) {
		int addr = priv->plat->phy_addr;
		struct phy_device *phydev;

		if (addr < 0) {
			netdev_err(priv->dev, "no phy found\n");
			return -ENODEV;
		}

		phydev = mdiobus_get_phy(priv->mii, addr);
		if (!phydev) {
			netdev_err(priv->dev, "no phy at addr %d\n", addr);
			return -ENODEV;
		}

		ret = phylink_connect_phy(priv->phylink, phydev);
	} else {
		fwnode_handle_put(phy_fwnode);
		ret = phylink_fwnode_phy_connect(priv->phylink, fwnode, 0);
	}

	if (!priv->plat->pmt) {
		struct ethtool_wolinfo wol = { .cmd = ETHTOOL_GWOL };

		phylink_ethtool_get_wol(priv->phylink, &wol);
		device_set_wakeup_capable(priv->device, !!wol.supported);
		device_set_wakeup_enable(priv->device, !!wol.wolopts);
	}

	return ret;
}

static void stmmac_set_half_duplex(struct stmmac_priv *priv)
{
	/* Half-Duplex can only work with single tx queue */
	if (priv->plat->tx_queues_to_use > 1)
		priv->phylink_config.mac_capabilities &=
			~(MAC_10HD | MAC_100HD | MAC_1000HD);
	else
		priv->phylink_config.mac_capabilities |=
			(MAC_10HD | MAC_100HD | MAC_1000HD);
}

static int stmmac_phy_setup(struct stmmac_priv *priv)
{
	struct stmmac_mdio_bus_data *mdio_bus_data;
	int mode = priv->plat->phy_interface;
	struct fwnode_handle *fwnode;
	struct phylink *phylink;
	int max_speed;

	priv->phylink_config.dev = &priv->dev->dev;
	priv->phylink_config.type = PHYLINK_NETDEV;
	priv->phylink_config.mac_managed_pm = true;

	mdio_bus_data = priv->plat->mdio_bus_data;
	if (mdio_bus_data)
		priv->phylink_config.ovr_an_inband =
			mdio_bus_data->xpcs_an_inband;

	/* Set the platform/firmware specified interface mode. Note, phylink
	 * deals with the PHY interface mode, not the MAC interface mode.
	 */
	__set_bit(mode, priv->phylink_config.supported_interfaces);

	/* If we have an xpcs, it defines which PHY interfaces are supported. */
	if (priv->hw->xpcs)
		xpcs_get_interfaces(priv->hw->xpcs,
				    priv->phylink_config.supported_interfaces);

	priv->phylink_config.mac_capabilities = MAC_ASYM_PAUSE | MAC_SYM_PAUSE |
						MAC_10FD | MAC_100FD |
						MAC_1000FD;

	stmmac_set_half_duplex(priv);

	/* Get the MAC specific capabilities */
	stmmac_mac_phylink_get_caps(priv);

	max_speed = priv->plat->max_speed;
	if (max_speed)
		phylink_limit_mac_speed(&priv->phylink_config, max_speed);

	fwnode = priv->plat->port_node;
	if (!fwnode)
		fwnode = dev_fwnode(priv->device);

	phylink = phylink_create(&priv->phylink_config, fwnode,
				 mode, &stmmac_phylink_mac_ops);
	if (IS_ERR(phylink))
		return PTR_ERR(phylink);

	priv->phylink = phylink;
	return 0;
}

static void stmmac_display_rx_rings(struct stmmac_priv *priv,
				    struct stmmac_dma_conf *dma_conf)
{
	u32 rx_cnt = priv->plat->rx_queues_to_use;
	unsigned int desc_size;
	void *head_rx;
	u32 queue;

	/* Display RX rings */
	for (queue = 0; queue < rx_cnt; queue++) {
		struct stmmac_rx_queue *rx_q = &dma_conf->rx_queue[queue];

		pr_info("\tRX Queue %u rings\n", queue);

		if (priv->extend_desc) {
			head_rx = (void *)rx_q->dma_erx;
			desc_size = sizeof(struct dma_extended_desc);
		} else {
			head_rx = (void *)rx_q->dma_rx;
			desc_size = sizeof(struct dma_desc);
		}

		/* Display RX ring */
		stmmac_display_ring(priv, head_rx, dma_conf->dma_rx_size, true,
				    rx_q->dma_rx_phy, desc_size);
	}
}

static void stmmac_display_tx_rings(struct stmmac_priv *priv,
				    struct stmmac_dma_conf *dma_conf)
{
	u32 tx_cnt = priv->plat->tx_queues_to_use;
	unsigned int desc_size;
	void *head_tx;
	u32 queue;

	/* Display TX rings */
	for (queue = 0; queue < tx_cnt; queue++) {
		struct stmmac_tx_queue *tx_q = &dma_conf->tx_queue[queue];

		pr_info("\tTX Queue %d rings\n", queue);

		if (priv->extend_desc) {
			head_tx = (void *)tx_q->dma_etx;
			desc_size = sizeof(struct dma_extended_desc);
		} else if (tx_q->tbs & STMMAC_TBS_AVAIL) {
			head_tx = (void *)tx_q->dma_entx;
			desc_size = sizeof(struct dma_edesc);
		} else {
			head_tx = (void *)tx_q->dma_tx;
			desc_size = sizeof(struct dma_desc);
		}

		stmmac_display_ring(priv, head_tx, dma_conf->dma_tx_size, false,
				    tx_q->dma_tx_phy, desc_size);
	}
}

static void stmmac_display_rings(struct stmmac_priv *priv,
				 struct stmmac_dma_conf *dma_conf)
{
	/* Display RX ring */
	stmmac_display_rx_rings(priv, dma_conf);

	/* Display TX ring */
	stmmac_display_tx_rings(priv, dma_conf);
}

static int stmmac_set_bfsize(int mtu, int bufsize)
{
	int ret = bufsize;

	if (mtu >= BUF_SIZE_8KiB)
		ret = BUF_SIZE_16KiB;
	else if (mtu >= BUF_SIZE_4KiB)
		ret = BUF_SIZE_8KiB;
	else if (mtu >= BUF_SIZE_2KiB)
		ret = BUF_SIZE_4KiB;
	else if (mtu > DEFAULT_BUFSIZE)
		ret = BUF_SIZE_2KiB;
	else
		ret = DEFAULT_BUFSIZE;

	return ret;
}

/**
 * stmmac_clear_rx_descriptors - clear RX descriptors
 * @priv: driver private structure
 * @dma_conf: structure to take the dma data
 * @queue: RX queue index
 * Description: this function is called to clear the RX descriptors
 * in case of both basic and extended descriptors are used.
 */
static void stmmac_clear_rx_descriptors(struct stmmac_priv *priv,
					struct stmmac_dma_conf *dma_conf,
					u32 queue)
{
	struct stmmac_rx_queue *rx_q = &dma_conf->rx_queue[queue];
	int i;

	/* Clear the RX descriptors */
	for (i = 0; i < dma_conf->dma_rx_size; i++)
		if (priv->extend_desc)
			stmmac_init_rx_desc(priv, &rx_q->dma_erx[i].basic,
					priv->use_riwt, priv->mode,
					(i == dma_conf->dma_rx_size - 1),
					dma_conf->dma_buf_sz);
		else
			stmmac_init_rx_desc(priv, &rx_q->dma_rx[i],
					priv->use_riwt, priv->mode,
					(i == dma_conf->dma_rx_size - 1),
					dma_conf->dma_buf_sz);
}

/**
 * stmmac_clear_tx_descriptors - clear tx descriptors
 * @priv: driver private structure
 * @dma_conf: structure to take the dma data
 * @queue: TX queue index.
 * Description: this function is called to clear the TX descriptors
 * in case of both basic and extended descriptors are used.
 */
static void stmmac_clear_tx_descriptors(struct stmmac_priv *priv,
					struct stmmac_dma_conf *dma_conf,
					u32 queue)
{
	struct stmmac_tx_queue *tx_q = &dma_conf->tx_queue[queue];
	int i;

	/* Clear the TX descriptors */
	for (i = 0; i < dma_conf->dma_tx_size; i++) {
		int last = (i == (dma_conf->dma_tx_size - 1));
		struct dma_desc *p;

		if (priv->extend_desc)
			p = &tx_q->dma_etx[i].basic;
		else if (tx_q->tbs & STMMAC_TBS_AVAIL)
			p = &tx_q->dma_entx[i].basic;
		else
			p = &tx_q->dma_tx[i];

		stmmac_init_tx_desc(priv, p, priv->mode, last);
	}
}

/**
 * stmmac_clear_descriptors - clear descriptors
 * @priv: driver private structure
 * @dma_conf: structure to take the dma data
 * Description: this function is called to clear the TX and RX descriptors
 * in case of both basic and extended descriptors are used.
 */
static void stmmac_clear_descriptors(struct stmmac_priv *priv,
				     struct stmmac_dma_conf *dma_conf)
{
	u32 rx_queue_cnt = priv->plat->rx_queues_to_use;
	u32 tx_queue_cnt = priv->plat->tx_queues_to_use;
	u32 queue;

	/* Clear the RX descriptors */
	for (queue = 0; queue < rx_queue_cnt; queue++)
		stmmac_clear_rx_descriptors(priv, dma_conf, queue);

	/* Clear the TX descriptors */
	for (queue = 0; queue < tx_queue_cnt; queue++)
		stmmac_clear_tx_descriptors(priv, dma_conf, queue);
}

/**
 * stmmac_init_rx_buffers - init the RX descriptor buffer.
 * @priv: driver private structure
 * @dma_conf: structure to take the dma data
 * @p: descriptor pointer
 * @i: descriptor index
 * @flags: gfp flag
 * @queue: RX queue index
 * Description: this function is called to allocate a receive buffer, perform
 * the DMA mapping and init the descriptor.
 */
static int stmmac_init_rx_buffers(struct stmmac_priv *priv,
				  struct stmmac_dma_conf *dma_conf,
				  struct dma_desc *p,
				  int i, gfp_t flags, u32 queue)
{
	struct stmmac_rx_queue *rx_q = &dma_conf->rx_queue[queue];
	struct stmmac_rx_buffer *buf = &rx_q->buf_pool[i];
	gfp_t gfp = (GFP_ATOMIC | __GFP_NOWARN);

	if (priv->dma_cap.host_dma_width <= 32)
		gfp |= GFP_DMA32;

	if (!buf->page) {
		buf->page = page_pool_alloc_pages(rx_q->page_pool, gfp);
		if (!buf->page)
			return -ENOMEM;
		buf->page_offset = stmmac_rx_offset(priv);
	}

	if (priv->sph && !buf->sec_page) {
		buf->sec_page = page_pool_alloc_pages(rx_q->page_pool, gfp);
		if (!buf->sec_page)
			return -ENOMEM;

		buf->sec_addr = page_pool_get_dma_addr(buf->sec_page);
		stmmac_set_desc_sec_addr(priv, p, buf->sec_addr, true);
	} else {
		buf->sec_page = NULL;
		stmmac_set_desc_sec_addr(priv, p, buf->sec_addr, false);
	}

	buf->addr = page_pool_get_dma_addr(buf->page) + buf->page_offset;

	stmmac_set_desc_addr(priv, p, buf->addr);
	if (dma_conf->dma_buf_sz == BUF_SIZE_16KiB)
		stmmac_init_desc3(priv, p);

	return 0;
}

/**
 * stmmac_free_rx_buffer - free RX dma buffers
 * @priv: private structure
 * @rx_q: RX queue
 * @i: buffer index.
 */
static void stmmac_free_rx_buffer(struct stmmac_priv *priv,
				  struct stmmac_rx_queue *rx_q,
				  int i)
{
	struct stmmac_rx_buffer *buf = &rx_q->buf_pool[i];

	if (buf->page)
		page_pool_put_full_page(rx_q->page_pool, buf->page, false);
	buf->page = NULL;

	if (buf->sec_page)
		page_pool_put_full_page(rx_q->page_pool, buf->sec_page, false);
	buf->sec_page = NULL;
}

/**
 * stmmac_free_tx_buffer - free RX dma buffers
 * @priv: private structure
 * @dma_conf: structure to take the dma data
 * @queue: RX queue index
 * @i: buffer index.
 */
static void stmmac_free_tx_buffer(struct stmmac_priv *priv,
				  struct stmmac_dma_conf *dma_conf,
				  u32 queue, int i)
{
	struct stmmac_tx_queue *tx_q = &dma_conf->tx_queue[queue];

	if (tx_q->tx_skbuff_dma[i].buf &&
	    tx_q->tx_skbuff_dma[i].buf_type != STMMAC_TXBUF_T_XDP_TX) {
		if (tx_q->tx_skbuff_dma[i].map_as_page)
			dma_unmap_page(priv->device,
				       tx_q->tx_skbuff_dma[i].buf,
				       tx_q->tx_skbuff_dma[i].len,
				       DMA_TO_DEVICE);
		else
			dma_unmap_single(priv->device,
					 tx_q->tx_skbuff_dma[i].buf,
					 tx_q->tx_skbuff_dma[i].len,
					 DMA_TO_DEVICE);
	}

	if (tx_q->xdpf[i] &&
	    (tx_q->tx_skbuff_dma[i].buf_type == STMMAC_TXBUF_T_XDP_TX ||
	     tx_q->tx_skbuff_dma[i].buf_type == STMMAC_TXBUF_T_XDP_NDO)) {
		xdp_return_frame(tx_q->xdpf[i]);
		tx_q->xdpf[i] = NULL;
	}

	if (tx_q->tx_skbuff_dma[i].buf_type == STMMAC_TXBUF_T_XSK_TX)
		tx_q->xsk_frames_done++;

	if (tx_q->tx_skbuff[i] &&
	    tx_q->tx_skbuff_dma[i].buf_type == STMMAC_TXBUF_T_SKB) {
		dev_kfree_skb_any(tx_q->tx_skbuff[i]);
		tx_q->tx_skbuff[i] = NULL;
	}

	tx_q->tx_skbuff_dma[i].buf = 0;
	tx_q->tx_skbuff_dma[i].map_as_page = false;
}

/**
 * dma_free_rx_skbufs - free RX dma buffers
 * @priv: private structure
 * @dma_conf: structure to take the dma data
 * @queue: RX queue index
 */
static void dma_free_rx_skbufs(struct stmmac_priv *priv,
			       struct stmmac_dma_conf *dma_conf,
			       u32 queue)
{
	struct stmmac_rx_queue *rx_q = &dma_conf->rx_queue[queue];
	int i;

	for (i = 0; i < dma_conf->dma_rx_size; i++)
		stmmac_free_rx_buffer(priv, rx_q, i);
}

static int stmmac_alloc_rx_buffers(struct stmmac_priv *priv,
				   struct stmmac_dma_conf *dma_conf,
				   u32 queue, gfp_t flags)
{
	struct stmmac_rx_queue *rx_q = &dma_conf->rx_queue[queue];
	int i;

	for (i = 0; i < dma_conf->dma_rx_size; i++) {
		struct dma_desc *p;
		int ret;

		if (priv->extend_desc)
			p = &((rx_q->dma_erx + i)->basic);
		else
			p = rx_q->dma_rx + i;

		ret = stmmac_init_rx_buffers(priv, dma_conf, p, i, flags,
					     queue);
		if (ret)
			return ret;

		rx_q->buf_alloc_num++;
	}

	return 0;
}

/**
 * dma_free_rx_xskbufs - free RX dma buffers from XSK pool
 * @priv: private structure
 * @dma_conf: structure to take the dma data
 * @queue: RX queue index
 */
static void dma_free_rx_xskbufs(struct stmmac_priv *priv,
				struct stmmac_dma_conf *dma_conf,
				u32 queue)
{
	struct stmmac_rx_queue *rx_q = &dma_conf->rx_queue[queue];
	int i;

	for (i = 0; i < dma_conf->dma_rx_size; i++) {
		struct stmmac_rx_buffer *buf = &rx_q->buf_pool[i];

		if (!buf->xdp)
			continue;

		xsk_buff_free(buf->xdp);
		buf->xdp = NULL;
	}
}

static int stmmac_alloc_rx_buffers_zc(struct stmmac_priv *priv,
				      struct stmmac_dma_conf *dma_conf,
				      u32 queue)
{
	struct stmmac_rx_queue *rx_q = &dma_conf->rx_queue[queue];
	int i;

	/* struct stmmac_xdp_buff is using cb field (maximum size of 24 bytes)
	 * in struct xdp_buff_xsk to stash driver specific information. Thus,
	 * use this macro to make sure no size violations.
	 */
	XSK_CHECK_PRIV_TYPE(struct stmmac_xdp_buff);

	for (i = 0; i < dma_conf->dma_rx_size; i++) {
		struct stmmac_rx_buffer *buf;
		dma_addr_t dma_addr;
		struct dma_desc *p;

		if (priv->extend_desc)
			p = (struct dma_desc *)(rx_q->dma_erx + i);
		else
			p = rx_q->dma_rx + i;

		buf = &rx_q->buf_pool[i];

		buf->xdp = xsk_buff_alloc(rx_q->xsk_pool);
		if (!buf->xdp)
			return -ENOMEM;

		dma_addr = xsk_buff_xdp_get_dma(buf->xdp);
		stmmac_set_desc_addr(priv, p, dma_addr);
		rx_q->buf_alloc_num++;
	}

	return 0;
}

static struct xsk_buff_pool *stmmac_get_xsk_pool(struct stmmac_priv *priv, u32 queue)
{
	if (!stmmac_xdp_is_enabled(priv) || !test_bit(queue, priv->af_xdp_zc_qps))
		return NULL;

	return xsk_get_pool_from_qid(priv->dev, queue);
}

/**
 * __init_dma_rx_desc_rings - init the RX descriptor ring (per queue)
 * @priv: driver private structure
 * @dma_conf: structure to take the dma data
 * @queue: RX queue index
 * @flags: gfp flag.
 * Description: this function initializes the DMA RX descriptors
 * and allocates the socket buffers. It supports the chained and ring
 * modes.
 */
static int __init_dma_rx_desc_rings(struct stmmac_priv *priv,
				    struct stmmac_dma_conf *dma_conf,
				    u32 queue, gfp_t flags)
{
	struct stmmac_rx_queue *rx_q = &dma_conf->rx_queue[queue];
	int ret;

	netif_dbg(priv, probe, priv->dev,
		  "(%s) dma_rx_phy=0x%08x\n", __func__,
		  (u32)rx_q->dma_rx_phy);

	stmmac_clear_rx_descriptors(priv, dma_conf, queue);

	xdp_rxq_info_unreg_mem_model(&rx_q->xdp_rxq);

	rx_q->xsk_pool = stmmac_get_xsk_pool(priv, queue);

	if (rx_q->xsk_pool) {
		WARN_ON(xdp_rxq_info_reg_mem_model(&rx_q->xdp_rxq,
						   MEM_TYPE_XSK_BUFF_POOL,
						   NULL));
		netdev_info(priv->dev,
			    "Register MEM_TYPE_XSK_BUFF_POOL RxQ-%d\n",
			    rx_q->queue_index);
		xsk_pool_set_rxq_info(rx_q->xsk_pool, &rx_q->xdp_rxq);
	} else {
		WARN_ON(xdp_rxq_info_reg_mem_model(&rx_q->xdp_rxq,
						   MEM_TYPE_PAGE_POOL,
						   rx_q->page_pool));
		netdev_info(priv->dev,
			    "Register MEM_TYPE_PAGE_POOL RxQ-%d\n",
			    rx_q->queue_index);
	}

	if (rx_q->xsk_pool) {
		/* RX XDP ZC buffer pool may not be populated, e.g.
		 * xdpsock TX-only.
		 */
		stmmac_alloc_rx_buffers_zc(priv, dma_conf, queue);
	} else {
		ret = stmmac_alloc_rx_buffers(priv, dma_conf, queue, flags);
		if (ret < 0)
			return -ENOMEM;
	}

	/* Setup the chained descriptor addresses */
	if (priv->mode == STMMAC_CHAIN_MODE) {
		if (priv->extend_desc)
			stmmac_mode_init(priv, rx_q->dma_erx,
					 rx_q->dma_rx_phy,
					 dma_conf->dma_rx_size, 1);
		else
			stmmac_mode_init(priv, rx_q->dma_rx,
					 rx_q->dma_rx_phy,
					 dma_conf->dma_rx_size, 0);
	}

	return 0;
}

static int init_dma_rx_desc_rings(struct net_device *dev,
				  struct stmmac_dma_conf *dma_conf,
				  gfp_t flags)
{
	struct stmmac_priv *priv = netdev_priv(dev);
	u32 rx_count = priv->plat->rx_queues_to_use;
	int queue;
	int ret;

	/* RX INITIALIZATION */
	netif_dbg(priv, probe, priv->dev,
		  "SKB addresses:\nskb\t\tskb data\tdma data\n");

	for (queue = 0; queue < rx_count; queue++) {
		ret = __init_dma_rx_desc_rings(priv, dma_conf, queue, flags);
		if (ret)
			goto err_init_rx_buffers;
	}

	return 0;

err_init_rx_buffers:
	while (queue >= 0) {
		struct stmmac_rx_queue *rx_q = &dma_conf->rx_queue[queue];

		if (rx_q->xsk_pool)
			dma_free_rx_xskbufs(priv, dma_conf, queue);
		else
			dma_free_rx_skbufs(priv, dma_conf, queue);

		rx_q->buf_alloc_num = 0;
		rx_q->xsk_pool = NULL;

		queue--;
	}

	return ret;
}

/**
 * __init_dma_tx_desc_rings - init the TX descriptor ring (per queue)
 * @priv: driver private structure
 * @dma_conf: structure to take the dma data
 * @queue: TX queue index
 * Description: this function initializes the DMA TX descriptors
 * and allocates the socket buffers. It supports the chained and ring
 * modes.
 */
static int __init_dma_tx_desc_rings(struct stmmac_priv *priv,
				    struct stmmac_dma_conf *dma_conf,
				    u32 queue)
{
	struct stmmac_tx_queue *tx_q = &dma_conf->tx_queue[queue];
	int i;

	netif_dbg(priv, probe, priv->dev,
		  "(%s) dma_tx_phy=0x%08x\n", __func__,
		  (u32)tx_q->dma_tx_phy);

	/* Setup the chained descriptor addresses */
	if (priv->mode == STMMAC_CHAIN_MODE) {
		if (priv->extend_desc)
			stmmac_mode_init(priv, tx_q->dma_etx,
					 tx_q->dma_tx_phy,
					 dma_conf->dma_tx_size, 1);
		else if (!(tx_q->tbs & STMMAC_TBS_AVAIL))
			stmmac_mode_init(priv, tx_q->dma_tx,
					 tx_q->dma_tx_phy,
					 dma_conf->dma_tx_size, 0);
	}

	tx_q->xsk_pool = stmmac_get_xsk_pool(priv, queue);

	for (i = 0; i < dma_conf->dma_tx_size; i++) {
		struct dma_desc *p;

		if (priv->extend_desc)
			p = &((tx_q->dma_etx + i)->basic);
		else if (tx_q->tbs & STMMAC_TBS_AVAIL)
			p = &((tx_q->dma_entx + i)->basic);
		else
			p = tx_q->dma_tx + i;

		stmmac_clear_desc(priv, p);

		tx_q->tx_skbuff_dma[i].buf = 0;
		tx_q->tx_skbuff_dma[i].map_as_page = false;
		tx_q->tx_skbuff_dma[i].len = 0;
		tx_q->tx_skbuff_dma[i].last_segment = false;
		tx_q->tx_skbuff[i] = NULL;
	}

	return 0;
}

static int init_dma_tx_desc_rings(struct net_device *dev,
				  struct stmmac_dma_conf *dma_conf)
{
	struct stmmac_priv *priv = netdev_priv(dev);
	u32 tx_queue_cnt;
	u32 queue;

	tx_queue_cnt = priv->plat->tx_queues_to_use;

	for (queue = 0; queue < tx_queue_cnt; queue++)
		__init_dma_tx_desc_rings(priv, dma_conf, queue);

	return 0;
}

/**
 * init_dma_desc_rings - init the RX/TX descriptor rings
 * @dev: net device structure
 * @dma_conf: structure to take the dma data
 * @flags: gfp flag.
 * Description: this function initializes the DMA RX/TX descriptors
 * and allocates the socket buffers. It supports the chained and ring
 * modes.
 */
static int init_dma_desc_rings(struct net_device *dev,
			       struct stmmac_dma_conf *dma_conf,
			       gfp_t flags)
{
	struct stmmac_priv *priv = netdev_priv(dev);
	int ret;

	ret = init_dma_rx_desc_rings(dev, dma_conf, flags);
	if (ret)
		return ret;

	ret = init_dma_tx_desc_rings(dev, dma_conf);

	stmmac_clear_descriptors(priv, dma_conf);

	if (netif_msg_hw(priv))
		stmmac_display_rings(priv, dma_conf);

	return ret;
}

/**
 * dma_free_tx_skbufs - free TX dma buffers
 * @priv: private structure
 * @dma_conf: structure to take the dma data
 * @queue: TX queue index
 */
static void dma_free_tx_skbufs(struct stmmac_priv *priv,
			       struct stmmac_dma_conf *dma_conf,
			       u32 queue)
{
	struct stmmac_tx_queue *tx_q = &dma_conf->tx_queue[queue];
	int i;

	tx_q->xsk_frames_done = 0;

	for (i = 0; i < dma_conf->dma_tx_size; i++)
		stmmac_free_tx_buffer(priv, dma_conf, queue, i);

	if (tx_q->xsk_pool && tx_q->xsk_frames_done) {
		xsk_tx_completed(tx_q->xsk_pool, tx_q->xsk_frames_done);
		tx_q->xsk_frames_done = 0;
		tx_q->xsk_pool = NULL;
	}
}

/**
 * stmmac_free_tx_skbufs - free TX skb buffers
 * @priv: private structure
 */
static void stmmac_free_tx_skbufs(struct stmmac_priv *priv)
{
	u32 tx_queue_cnt = priv->plat->tx_queues_to_use;
	u32 queue;

	for (queue = 0; queue < tx_queue_cnt; queue++)
		dma_free_tx_skbufs(priv, &priv->dma_conf, queue);
}

/**
 * __free_dma_rx_desc_resources - free RX dma desc resources (per queue)
 * @priv: private structure
 * @dma_conf: structure to take the dma data
 * @queue: RX queue index
 */
static void __free_dma_rx_desc_resources(struct stmmac_priv *priv,
					 struct stmmac_dma_conf *dma_conf,
					 u32 queue)
{
	struct stmmac_rx_queue *rx_q = &dma_conf->rx_queue[queue];

	/* Release the DMA RX socket buffers */
	if (rx_q->xsk_pool)
		dma_free_rx_xskbufs(priv, dma_conf, queue);
	else
		dma_free_rx_skbufs(priv, dma_conf, queue);

	rx_q->buf_alloc_num = 0;
	rx_q->xsk_pool = NULL;

	/* Free DMA regions of consistent memory previously allocated */
	if (!priv->extend_desc)
		dma_free_coherent(priv->device, dma_conf->dma_rx_size *
				  sizeof(struct dma_desc),
				  rx_q->dma_rx, rx_q->dma_rx_phy);
	else
		dma_free_coherent(priv->device, dma_conf->dma_rx_size *
				  sizeof(struct dma_extended_desc),
				  rx_q->dma_erx, rx_q->dma_rx_phy);

	if (xdp_rxq_info_is_reg(&rx_q->xdp_rxq))
		xdp_rxq_info_unreg(&rx_q->xdp_rxq);

	kfree(rx_q->buf_pool);
	if (rx_q->page_pool)
		page_pool_destroy(rx_q->page_pool);
}

static void free_dma_rx_desc_resources(struct stmmac_priv *priv,
				       struct stmmac_dma_conf *dma_conf)
{
	u32 rx_count = priv->plat->rx_queues_to_use;
	u32 queue;

	/* Free RX queue resources */
	for (queue = 0; queue < rx_count; queue++)
		__free_dma_rx_desc_resources(priv, dma_conf, queue);
}

/**
 * __free_dma_tx_desc_resources - free TX dma desc resources (per queue)
 * @priv: private structure
 * @dma_conf: structure to take the dma data
 * @queue: TX queue index
 */
static void __free_dma_tx_desc_resources(struct stmmac_priv *priv,
					 struct stmmac_dma_conf *dma_conf,
					 u32 queue)
{
	struct stmmac_tx_queue *tx_q = &dma_conf->tx_queue[queue];
	size_t size;
	void *addr;

	/* Release the DMA TX socket buffers */
	dma_free_tx_skbufs(priv, dma_conf, queue);

	if (priv->extend_desc) {
		size = sizeof(struct dma_extended_desc);
		addr = tx_q->dma_etx;
	} else if (tx_q->tbs & STMMAC_TBS_AVAIL) {
		size = sizeof(struct dma_edesc);
		addr = tx_q->dma_entx;
	} else {
		size = sizeof(struct dma_desc);
		addr = tx_q->dma_tx;
	}

	size *= dma_conf->dma_tx_size;

	dma_free_coherent(priv->device, size, addr, tx_q->dma_tx_phy);

	kfree(tx_q->tx_skbuff_dma);
	kfree(tx_q->tx_skbuff);
}

static void free_dma_tx_desc_resources(struct stmmac_priv *priv,
				       struct stmmac_dma_conf *dma_conf)
{
	u32 tx_count = priv->plat->tx_queues_to_use;
	u32 queue;

	/* Free TX queue resources */
	for (queue = 0; queue < tx_count; queue++)
		__free_dma_tx_desc_resources(priv, dma_conf, queue);
}

/**
 * __alloc_dma_rx_desc_resources - alloc RX resources (per queue).
 * @priv: private structure
 * @dma_conf: structure to take the dma data
 * @queue: RX queue index
 * Description: according to which descriptor can be used (extend or basic)
 * this function allocates the resources for TX and RX paths. In case of
 * reception, for example, it pre-allocated the RX socket buffer in order to
 * allow zero-copy mechanism.
 */
static int __alloc_dma_rx_desc_resources(struct stmmac_priv *priv,
					 struct stmmac_dma_conf *dma_conf,
					 u32 queue)
{
	struct stmmac_rx_queue *rx_q = &dma_conf->rx_queue[queue];
	struct stmmac_channel *ch = &priv->channel[queue];
	bool xdp_prog = stmmac_xdp_is_enabled(priv);
	struct page_pool_params pp_params = { 0 };
	unsigned int num_pages;
	unsigned int napi_id;
	int ret;

	rx_q->queue_index = queue;
	rx_q->priv_data = priv;

	pp_params.flags = PP_FLAG_DMA_MAP | PP_FLAG_DMA_SYNC_DEV;
	pp_params.pool_size = dma_conf->dma_rx_size;
	num_pages = DIV_ROUND_UP(dma_conf->dma_buf_sz, PAGE_SIZE);
	pp_params.order = ilog2(num_pages);
	pp_params.nid = dev_to_node(priv->device);
	pp_params.dev = priv->device;
	pp_params.dma_dir = xdp_prog ? DMA_BIDIRECTIONAL : DMA_FROM_DEVICE;
	pp_params.offset = stmmac_rx_offset(priv);
	pp_params.max_len = STMMAC_MAX_RX_BUF_SIZE(num_pages);

	rx_q->page_pool = page_pool_create(&pp_params);
	if (IS_ERR(rx_q->page_pool)) {
		ret = PTR_ERR(rx_q->page_pool);
		rx_q->page_pool = NULL;
		return ret;
	}

	rx_q->buf_pool = kcalloc(dma_conf->dma_rx_size,
				 sizeof(*rx_q->buf_pool),
				 GFP_KERNEL);
	if (!rx_q->buf_pool)
		return -ENOMEM;

	if (priv->extend_desc) {
		rx_q->dma_erx = dma_alloc_coherent(priv->device,
						   dma_conf->dma_rx_size *
						   sizeof(struct dma_extended_desc),
						   &rx_q->dma_rx_phy,
						   GFP_KERNEL);
		if (!rx_q->dma_erx)
			return -ENOMEM;

	} else {
		rx_q->dma_rx = dma_alloc_coherent(priv->device,
						  dma_conf->dma_rx_size *
						  sizeof(struct dma_desc),
						  &rx_q->dma_rx_phy,
						  GFP_KERNEL);
		if (!rx_q->dma_rx)
			return -ENOMEM;
	}

	if (stmmac_xdp_is_enabled(priv) &&
	    test_bit(queue, priv->af_xdp_zc_qps))
		napi_id = ch->rxtx_napi.napi_id;
	else
		napi_id = ch->rx_napi.napi_id;

	ret = xdp_rxq_info_reg(&rx_q->xdp_rxq, priv->dev,
			       rx_q->queue_index,
			       napi_id);
	if (ret) {
		netdev_err(priv->dev, "Failed to register xdp rxq info\n");
		return -EINVAL;
	}

	return 0;
}

static int alloc_dma_rx_desc_resources(struct stmmac_priv *priv,
				       struct stmmac_dma_conf *dma_conf)
{
	u32 rx_count = priv->plat->rx_queues_to_use;
	u32 queue;
	int ret;

	/* RX queues buffers and DMA */
	for (queue = 0; queue < rx_count; queue++) {
		ret = __alloc_dma_rx_desc_resources(priv, dma_conf, queue);
		if (ret)
			goto err_dma;
	}

	return 0;

err_dma:
	free_dma_rx_desc_resources(priv, dma_conf);

	return ret;
}

/**
 * __alloc_dma_tx_desc_resources - alloc TX resources (per queue).
 * @priv: private structure
 * @dma_conf: structure to take the dma data
 * @queue: TX queue index
 * Description: according to which descriptor can be used (extend or basic)
 * this function allocates the resources for TX and RX paths. In case of
 * reception, for example, it pre-allocated the RX socket buffer in order to
 * allow zero-copy mechanism.
 */
static int __alloc_dma_tx_desc_resources(struct stmmac_priv *priv,
					 struct stmmac_dma_conf *dma_conf,
					 u32 queue)
{
	struct stmmac_tx_queue *tx_q = &dma_conf->tx_queue[queue];
	size_t size;
	void *addr;

	tx_q->queue_index = queue;
	tx_q->priv_data = priv;

	tx_q->tx_skbuff_dma = kcalloc(dma_conf->dma_tx_size,
				      sizeof(*tx_q->tx_skbuff_dma),
				      GFP_KERNEL);
	if (!tx_q->tx_skbuff_dma)
		return -ENOMEM;

	tx_q->tx_skbuff = kcalloc(dma_conf->dma_tx_size,
				  sizeof(struct sk_buff *),
				  GFP_KERNEL);
	if (!tx_q->tx_skbuff)
		return -ENOMEM;

	if (priv->extend_desc)
		size = sizeof(struct dma_extended_desc);
	else if (tx_q->tbs & STMMAC_TBS_AVAIL)
		size = sizeof(struct dma_edesc);
	else
		size = sizeof(struct dma_desc);

	size *= dma_conf->dma_tx_size;

	addr = dma_alloc_coherent(priv->device, size,
				  &tx_q->dma_tx_phy, GFP_KERNEL);
	if (!addr)
		return -ENOMEM;

	if (priv->extend_desc)
		tx_q->dma_etx = addr;
	else if (tx_q->tbs & STMMAC_TBS_AVAIL)
		tx_q->dma_entx = addr;
	else
		tx_q->dma_tx = addr;

	return 0;
}

static int alloc_dma_tx_desc_resources(struct stmmac_priv *priv,
				       struct stmmac_dma_conf *dma_conf)
{
	u32 tx_count = priv->plat->tx_queues_to_use;
	u32 queue;
	int ret;

	/* TX queues buffers and DMA */
	for (queue = 0; queue < tx_count; queue++) {
		ret = __alloc_dma_tx_desc_resources(priv, dma_conf, queue);
		if (ret)
			goto err_dma;
	}

	return 0;

err_dma:
	free_dma_tx_desc_resources(priv, dma_conf);
	return ret;
}

/**
 * alloc_dma_desc_resources - alloc TX/RX resources.
 * @priv: private structure
 * @dma_conf: structure to take the dma data
 * Description: according to which descriptor can be used (extend or basic)
 * this function allocates the resources for TX and RX paths. In case of
 * reception, for example, it pre-allocated the RX socket buffer in order to
 * allow zero-copy mechanism.
 */
static int alloc_dma_desc_resources(struct stmmac_priv *priv,
				    struct stmmac_dma_conf *dma_conf)
{
	/* RX Allocation */
	int ret = alloc_dma_rx_desc_resources(priv, dma_conf);

	if (ret)
		return ret;

	ret = alloc_dma_tx_desc_resources(priv, dma_conf);

	return ret;
}

/**
 * free_dma_desc_resources - free dma desc resources
 * @priv: private structure
 * @dma_conf: structure to take the dma data
 */
static void free_dma_desc_resources(struct stmmac_priv *priv,
				    struct stmmac_dma_conf *dma_conf)
{
	/* Release the DMA TX socket buffers */
	free_dma_tx_desc_resources(priv, dma_conf);

	/* Release the DMA RX socket buffers later
	 * to ensure all pending XDP_TX buffers are returned.
	 */
	free_dma_rx_desc_resources(priv, dma_conf);
}

/**
 *  stmmac_mac_enable_rx_queues - Enable MAC rx queues
 *  @priv: driver private structure
 *  Description: It is used for enabling the rx queues in the MAC
 */
static void stmmac_mac_enable_rx_queues(struct stmmac_priv *priv)
{
	u32 rx_queues_count = priv->plat->rx_queues_to_use;
	int queue;
	u8 mode;

	for (queue = 0; queue < rx_queues_count; queue++) {
		mode = priv->plat->rx_queues_cfg[queue].mode_to_use;
		stmmac_rx_queue_enable(priv, priv->hw, mode, queue);
	}
}

/**
 * stmmac_start_rx_dma - start RX DMA channel
 * @priv: driver private structure
 * @chan: RX channel index
 * Description:
 * This starts a RX DMA channel
 */
static void stmmac_start_rx_dma(struct stmmac_priv *priv, u32 chan)
{
	netdev_dbg(priv->dev, "DMA RX processes started in channel %d\n", chan);
	stmmac_start_rx(priv, priv->ioaddr, chan);
}

/**
 * stmmac_start_tx_dma - start TX DMA channel
 * @priv: driver private structure
 * @chan: TX channel index
 * Description:
 * This starts a TX DMA channel
 */
static void stmmac_start_tx_dma(struct stmmac_priv *priv, u32 chan)
{
	netdev_dbg(priv->dev, "DMA TX processes started in channel %d\n", chan);
	stmmac_start_tx(priv, priv->ioaddr, chan);
}

/**
 * stmmac_stop_rx_dma - stop RX DMA channel
 * @priv: driver private structure
 * @chan: RX channel index
 * Description:
 * This stops a RX DMA channel
 */
static void stmmac_stop_rx_dma(struct stmmac_priv *priv, u32 chan)
{
	netdev_dbg(priv->dev, "DMA RX processes stopped in channel %d\n", chan);
	stmmac_stop_rx(priv, priv->ioaddr, chan);
}

/**
 * stmmac_stop_tx_dma - stop TX DMA channel
 * @priv: driver private structure
 * @chan: TX channel index
 * Description:
 * This stops a TX DMA channel
 */
static void stmmac_stop_tx_dma(struct stmmac_priv *priv, u32 chan)
{
	netdev_dbg(priv->dev, "DMA TX processes stopped in channel %d\n", chan);
	stmmac_stop_tx(priv, priv->ioaddr, chan);
}

static void stmmac_enable_all_dma_irq(struct stmmac_priv *priv)
{
	u32 rx_channels_count = priv->plat->rx_queues_to_use;
	u32 tx_channels_count = priv->plat->tx_queues_to_use;
	u32 dma_csr_ch = max(rx_channels_count, tx_channels_count);
	u32 chan;

	for (chan = 0; chan < dma_csr_ch; chan++) {
		struct stmmac_channel *ch = &priv->channel[chan];
		unsigned long flags;

		spin_lock_irqsave(&ch->lock, flags);
		stmmac_enable_dma_irq(priv, priv->ioaddr, chan, 1, 1);
		spin_unlock_irqrestore(&ch->lock, flags);
	}
}

/**
 * stmmac_start_all_dma - start all RX and TX DMA channels
 * @priv: driver private structure
 * Description:
 * This starts all the RX and TX DMA channels
 */
static void stmmac_start_all_dma(struct stmmac_priv *priv)
{
	u32 rx_channels_count = priv->plat->rx_queues_to_use;
	u32 tx_channels_count = priv->plat->tx_queues_to_use;
	u32 chan = 0;

	for (chan = 0; chan < rx_channels_count; chan++)
		stmmac_start_rx_dma(priv, chan);

	for (chan = 0; chan < tx_channels_count; chan++)
		stmmac_start_tx_dma(priv, chan);
}

/**
 * stmmac_stop_all_dma - stop all RX and TX DMA channels
 * @priv: driver private structure
 * Description:
 * This stops the RX and TX DMA channels
 */
static void stmmac_stop_all_dma(struct stmmac_priv *priv)
{
	u32 rx_channels_count = priv->plat->rx_queues_to_use;
	u32 tx_channels_count = priv->plat->tx_queues_to_use;
	u32 chan = 0;

	for (chan = 0; chan < rx_channels_count; chan++)
		stmmac_stop_rx_dma(priv, chan);

	for (chan = 0; chan < tx_channels_count; chan++)
		stmmac_stop_tx_dma(priv, chan);
}

/**
 *  stmmac_dma_operation_mode - HW DMA operation mode
 *  @priv: driver private structure
 *  Description: it is used for configuring the DMA operation mode register in
 *  order to program the tx/rx DMA thresholds or Store-And-Forward mode.
 */
static void stmmac_dma_operation_mode(struct stmmac_priv *priv)
{
	u32 rx_channels_count = priv->plat->rx_queues_to_use;
	u32 tx_channels_count = priv->plat->tx_queues_to_use;
	int rxfifosz = priv->plat->rx_fifo_size;
	int txfifosz = priv->plat->tx_fifo_size;
	u32 txmode = 0;
	u32 rxmode = 0;
	u32 chan = 0;
	u8 qmode = 0;

	if (rxfifosz == 0)
		rxfifosz = priv->dma_cap.rx_fifo_size;
	if (txfifosz == 0)
		txfifosz = priv->dma_cap.tx_fifo_size;

	/* Adjust for real per queue fifo size */
	rxfifosz /= rx_channels_count;
	txfifosz /= tx_channels_count;

	if (priv->plat->force_thresh_dma_mode) {
		txmode = tc;
		rxmode = tc;
	} else if (priv->plat->force_sf_dma_mode || priv->plat->tx_coe) {
		/*
		 * In case of GMAC, SF mode can be enabled
		 * to perform the TX COE in HW. This depends on:
		 * 1) TX COE if actually supported
		 * 2) There is no bugged Jumbo frame support
		 *    that needs to not insert csum in the TDES.
		 */
		txmode = SF_DMA_MODE;
		rxmode = SF_DMA_MODE;
		priv->xstats.threshold = SF_DMA_MODE;
	} else {
		txmode = tc;
		rxmode = SF_DMA_MODE;
	}

	/* configure all channels */
	for (chan = 0; chan < rx_channels_count; chan++) {
		struct stmmac_rx_queue *rx_q = &priv->dma_conf.rx_queue[chan];
		u32 buf_size;

		qmode = priv->plat->rx_queues_cfg[chan].mode_to_use;

		stmmac_dma_rx_mode(priv, priv->ioaddr, rxmode, chan,
				rxfifosz, qmode);

		if (rx_q->xsk_pool) {
			buf_size = xsk_pool_get_rx_frame_size(rx_q->xsk_pool);
			stmmac_set_dma_bfsize(priv, priv->ioaddr,
					      buf_size,
					      chan);
		} else {
			stmmac_set_dma_bfsize(priv, priv->ioaddr,
					      priv->dma_conf.dma_buf_sz,
					      chan);
		}
	}

	for (chan = 0; chan < tx_channels_count; chan++) {
		qmode = priv->plat->tx_queues_cfg[chan].mode_to_use;

		stmmac_dma_tx_mode(priv, priv->ioaddr, txmode, chan,
				txfifosz, qmode);
	}
}

static bool stmmac_xdp_xmit_zc(struct stmmac_priv *priv, u32 queue, u32 budget)
{
	struct netdev_queue *nq = netdev_get_tx_queue(priv->dev, queue);
	struct stmmac_tx_queue *tx_q = &priv->dma_conf.tx_queue[queue];
	struct stmmac_txq_stats *txq_stats = &priv->xstats.txq_stats[queue];
	struct xsk_buff_pool *pool = tx_q->xsk_pool;
	unsigned int entry = tx_q->cur_tx;
	struct dma_desc *tx_desc = NULL;
	struct xdp_desc xdp_desc;
	bool work_done = true;
	u32 tx_set_ic_bit = 0;
	unsigned long flags;

	/* Avoids TX time-out as we are sharing with slow path */
	txq_trans_cond_update(nq);

	budget = min(budget, stmmac_tx_avail(priv, queue));

	while (budget-- > 0) {
		dma_addr_t dma_addr;
		bool set_ic;

		/* We are sharing with slow path and stop XSK TX desc submission when
		 * available TX ring is less than threshold.
		 */
		if (unlikely(stmmac_tx_avail(priv, queue) < STMMAC_TX_XSK_AVAIL) ||
		    !netif_carrier_ok(priv->dev)) {
			work_done = false;
			break;
		}

		if (!xsk_tx_peek_desc(pool, &xdp_desc))
			break;

		if (likely(priv->extend_desc))
			tx_desc = (struct dma_desc *)(tx_q->dma_etx + entry);
		else if (tx_q->tbs & STMMAC_TBS_AVAIL)
			tx_desc = &tx_q->dma_entx[entry].basic;
		else
			tx_desc = tx_q->dma_tx + entry;

		dma_addr = xsk_buff_raw_get_dma(pool, xdp_desc.addr);
		xsk_buff_raw_dma_sync_for_device(pool, dma_addr, xdp_desc.len);

		tx_q->tx_skbuff_dma[entry].buf_type = STMMAC_TXBUF_T_XSK_TX;

		/* To return XDP buffer to XSK pool, we simple call
		 * xsk_tx_completed(), so we don't need to fill up
		 * 'buf' and 'xdpf'.
		 */
		tx_q->tx_skbuff_dma[entry].buf = 0;
		tx_q->xdpf[entry] = NULL;

		tx_q->tx_skbuff_dma[entry].map_as_page = false;
		tx_q->tx_skbuff_dma[entry].len = xdp_desc.len;
		tx_q->tx_skbuff_dma[entry].last_segment = true;
		tx_q->tx_skbuff_dma[entry].is_jumbo = false;

		stmmac_set_desc_addr(priv, tx_desc, dma_addr);

		tx_q->tx_count_frames++;

		if (!priv->tx_coal_frames[queue])
			set_ic = false;
		else if (tx_q->tx_count_frames % priv->tx_coal_frames[queue] == 0)
			set_ic = true;
		else
			set_ic = false;

		if (set_ic) {
			tx_q->tx_count_frames = 0;
			stmmac_set_tx_ic(priv, tx_desc);
			tx_set_ic_bit++;
		}

		stmmac_prepare_tx_desc(priv, tx_desc, 1, xdp_desc.len,
				       true, priv->mode, true, true,
				       xdp_desc.len);

		stmmac_enable_dma_transmission(priv, priv->ioaddr);

		tx_q->cur_tx = STMMAC_GET_ENTRY(tx_q->cur_tx, priv->dma_conf.dma_tx_size);
		entry = tx_q->cur_tx;
	}
	flags = u64_stats_update_begin_irqsave(&txq_stats->syncp);
	txq_stats->tx_set_ic_bit += tx_set_ic_bit;
	u64_stats_update_end_irqrestore(&txq_stats->syncp, flags);

	if (tx_desc) {
		stmmac_flush_tx_descriptors(priv, queue);
		xsk_tx_release(pool);
	}

	/* Return true if all of the 3 conditions are met
	 *  a) TX Budget is still available
	 *  b) work_done = true when XSK TX desc peek is empty (no more
	 *     pending XSK TX for transmission)
	 */
	return !!budget && work_done;
}

static void stmmac_bump_dma_threshold(struct stmmac_priv *priv, u32 chan)
{
	if (unlikely(priv->xstats.threshold != SF_DMA_MODE) && tc <= 256) {
		tc += 64;

		if (priv->plat->force_thresh_dma_mode)
			stmmac_set_dma_operation_mode(priv, tc, tc, chan);
		else
			stmmac_set_dma_operation_mode(priv, tc, SF_DMA_MODE,
						      chan);

		priv->xstats.threshold = tc;
	}
}

/**
 * stmmac_tx_clean - to manage the transmission completion
 * @priv: driver private structure
 * @budget: napi budget limiting this functions packet handling
 * @queue: TX queue index
 * Description: it reclaims the transmit resources after transmission completes.
 */
static int stmmac_tx_clean(struct stmmac_priv *priv, int budget, u32 queue)
{
	struct stmmac_tx_queue *tx_q = &priv->dma_conf.tx_queue[queue];
	struct stmmac_txq_stats *txq_stats = &priv->xstats.txq_stats[queue];
	unsigned int bytes_compl = 0, pkts_compl = 0;
	unsigned int entry, xmits = 0, count = 0;
	u32 tx_packets = 0, tx_errors = 0;
	unsigned long flags;

	__netif_tx_lock_bh(netdev_get_tx_queue(priv->dev, queue));

	tx_q->xsk_frames_done = 0;

	entry = tx_q->dirty_tx;

	/* Try to clean all TX complete frame in 1 shot */
	while ((entry != tx_q->cur_tx) && count < priv->dma_conf.dma_tx_size) {
		struct xdp_frame *xdpf;
		struct sk_buff *skb;
		struct dma_desc *p;
		int status;

		if (tx_q->tx_skbuff_dma[entry].buf_type == STMMAC_TXBUF_T_XDP_TX ||
		    tx_q->tx_skbuff_dma[entry].buf_type == STMMAC_TXBUF_T_XDP_NDO) {
			xdpf = tx_q->xdpf[entry];
			skb = NULL;
		} else if (tx_q->tx_skbuff_dma[entry].buf_type == STMMAC_TXBUF_T_SKB) {
			xdpf = NULL;
			skb = tx_q->tx_skbuff[entry];
		} else {
			xdpf = NULL;
			skb = NULL;
		}

		if (priv->extend_desc)
			p = (struct dma_desc *)(tx_q->dma_etx + entry);
		else if (tx_q->tbs & STMMAC_TBS_AVAIL)
			p = &tx_q->dma_entx[entry].basic;
		else
			p = tx_q->dma_tx + entry;

		status = stmmac_tx_status(priv,	&priv->xstats, p, priv->ioaddr);
		/* Check if the descriptor is owned by the DMA */
		if (unlikely(status & tx_dma_own))
			break;

		count++;

		/* Make sure descriptor fields are read after reading
		 * the own bit.
		 */
		dma_rmb();

		/* Just consider the last segment and ...*/
		if (likely(!(status & tx_not_ls))) {
			/* ... verify the status error condition */
			if (unlikely(status & tx_err)) {
				tx_errors++;
				if (unlikely(status & tx_err_bump_tc))
					stmmac_bump_dma_threshold(priv, queue);
			} else {
				tx_packets++;
			}
			if (skb)
				stmmac_get_tx_hwtstamp(priv, p, skb);
		}

		if (likely(tx_q->tx_skbuff_dma[entry].buf &&
			   tx_q->tx_skbuff_dma[entry].buf_type != STMMAC_TXBUF_T_XDP_TX)) {
			if (tx_q->tx_skbuff_dma[entry].map_as_page)
				dma_unmap_page(priv->device,
					       tx_q->tx_skbuff_dma[entry].buf,
					       tx_q->tx_skbuff_dma[entry].len,
					       DMA_TO_DEVICE);
			else
				dma_unmap_single(priv->device,
						 tx_q->tx_skbuff_dma[entry].buf,
						 tx_q->tx_skbuff_dma[entry].len,
						 DMA_TO_DEVICE);
			tx_q->tx_skbuff_dma[entry].buf = 0;
			tx_q->tx_skbuff_dma[entry].len = 0;
			tx_q->tx_skbuff_dma[entry].map_as_page = false;
		}

		stmmac_clean_desc3(priv, tx_q, p);

		tx_q->tx_skbuff_dma[entry].last_segment = false;
		tx_q->tx_skbuff_dma[entry].is_jumbo = false;

		if (xdpf &&
		    tx_q->tx_skbuff_dma[entry].buf_type == STMMAC_TXBUF_T_XDP_TX) {
			xdp_return_frame_rx_napi(xdpf);
			tx_q->xdpf[entry] = NULL;
		}

		if (xdpf &&
		    tx_q->tx_skbuff_dma[entry].buf_type == STMMAC_TXBUF_T_XDP_NDO) {
			xdp_return_frame(xdpf);
			tx_q->xdpf[entry] = NULL;
		}

		if (tx_q->tx_skbuff_dma[entry].buf_type == STMMAC_TXBUF_T_XSK_TX)
			tx_q->xsk_frames_done++;

		if (tx_q->tx_skbuff_dma[entry].buf_type == STMMAC_TXBUF_T_SKB) {
			if (likely(skb)) {
				pkts_compl++;
				bytes_compl += skb->len;
				dev_consume_skb_any(skb);
				tx_q->tx_skbuff[entry] = NULL;
			}
		}

		stmmac_release_tx_desc(priv, p, priv->mode);

		entry = STMMAC_GET_ENTRY(entry, priv->dma_conf.dma_tx_size);
	}
	tx_q->dirty_tx = entry;

	netdev_tx_completed_queue(netdev_get_tx_queue(priv->dev, queue),
				  pkts_compl, bytes_compl);

	if (unlikely(netif_tx_queue_stopped(netdev_get_tx_queue(priv->dev,
								queue))) &&
	    stmmac_tx_avail(priv, queue) > STMMAC_TX_THRESH(priv)) {

		netif_dbg(priv, tx_done, priv->dev,
			  "%s: restart transmit\n", __func__);
		netif_tx_wake_queue(netdev_get_tx_queue(priv->dev, queue));
	}

	if (tx_q->xsk_pool) {
		bool work_done;

		if (tx_q->xsk_frames_done)
			xsk_tx_completed(tx_q->xsk_pool, tx_q->xsk_frames_done);

		if (xsk_uses_need_wakeup(tx_q->xsk_pool))
			xsk_set_tx_need_wakeup(tx_q->xsk_pool);

		/* For XSK TX, we try to send as many as possible.
		 * If XSK work done (XSK TX desc empty and budget still
		 * available), return "budget - 1" to reenable TX IRQ.
		 * Else, return "budget" to make NAPI continue polling.
		 */
		work_done = stmmac_xdp_xmit_zc(priv, queue,
					       STMMAC_XSK_TX_BUDGET_MAX);
		if (work_done)
			xmits = budget - 1;
		else
			xmits = budget;
	}

	if (priv->eee_enabled && !priv->tx_path_in_lpi_mode &&
	    priv->eee_sw_timer_en) {
		if (stmmac_enable_eee_mode(priv))
			mod_timer(&priv->eee_ctrl_timer, STMMAC_LPI_T(priv->tx_lpi_timer));
	}

	/* We still have pending packets, let's call for a new scheduling */
	if (tx_q->dirty_tx != tx_q->cur_tx)
		stmmac_tx_timer_arm(priv, queue);
<<<<<<< HEAD
=======

	flags = u64_stats_update_begin_irqsave(&txq_stats->syncp);
	txq_stats->tx_packets += tx_packets;
	txq_stats->tx_pkt_n += tx_packets;
	txq_stats->tx_clean++;
	u64_stats_update_end_irqrestore(&txq_stats->syncp, flags);

	priv->xstats.tx_errors += tx_errors;
>>>>>>> 98817289

	__netif_tx_unlock_bh(netdev_get_tx_queue(priv->dev, queue));

	/* Combine decisions from TX clean and XSK TX */
	return max(count, xmits);
}

/**
 * stmmac_tx_err - to manage the tx error
 * @priv: driver private structure
 * @chan: channel index
 * Description: it cleans the descriptors and restarts the transmission
 * in case of transmission errors.
 */
static void stmmac_tx_err(struct stmmac_priv *priv, u32 chan)
{
	struct stmmac_tx_queue *tx_q = &priv->dma_conf.tx_queue[chan];

	netif_tx_stop_queue(netdev_get_tx_queue(priv->dev, chan));

	stmmac_stop_tx_dma(priv, chan);
	dma_free_tx_skbufs(priv, &priv->dma_conf, chan);
	stmmac_clear_tx_descriptors(priv, &priv->dma_conf, chan);
	stmmac_reset_tx_queue(priv, chan);
	stmmac_init_tx_chan(priv, priv->ioaddr, priv->plat->dma_cfg,
			    tx_q->dma_tx_phy, chan);
	stmmac_start_tx_dma(priv, chan);

	priv->xstats.tx_errors++;
	netif_tx_wake_queue(netdev_get_tx_queue(priv->dev, chan));
}

/**
 *  stmmac_set_dma_operation_mode - Set DMA operation mode by channel
 *  @priv: driver private structure
 *  @txmode: TX operating mode
 *  @rxmode: RX operating mode
 *  @chan: channel index
 *  Description: it is used for configuring of the DMA operation mode in
 *  runtime in order to program the tx/rx DMA thresholds or Store-And-Forward
 *  mode.
 */
static void stmmac_set_dma_operation_mode(struct stmmac_priv *priv, u32 txmode,
					  u32 rxmode, u32 chan)
{
	u8 rxqmode = priv->plat->rx_queues_cfg[chan].mode_to_use;
	u8 txqmode = priv->plat->tx_queues_cfg[chan].mode_to_use;
	u32 rx_channels_count = priv->plat->rx_queues_to_use;
	u32 tx_channels_count = priv->plat->tx_queues_to_use;
	int rxfifosz = priv->plat->rx_fifo_size;
	int txfifosz = priv->plat->tx_fifo_size;

	if (rxfifosz == 0)
		rxfifosz = priv->dma_cap.rx_fifo_size;
	if (txfifosz == 0)
		txfifosz = priv->dma_cap.tx_fifo_size;

	/* Adjust for real per queue fifo size */
	rxfifosz /= rx_channels_count;
	txfifosz /= tx_channels_count;

	stmmac_dma_rx_mode(priv, priv->ioaddr, rxmode, chan, rxfifosz, rxqmode);
	stmmac_dma_tx_mode(priv, priv->ioaddr, txmode, chan, txfifosz, txqmode);
}

static bool stmmac_safety_feat_interrupt(struct stmmac_priv *priv)
{
	int ret;

	ret = stmmac_safety_feat_irq_status(priv, priv->dev,
			priv->ioaddr, priv->dma_cap.asp, &priv->sstats);
	if (ret && (ret != -EINVAL)) {
		stmmac_global_err(priv);
		return true;
	}

	return false;
}

static int stmmac_napi_check(struct stmmac_priv *priv, u32 chan, u32 dir)
{
	int status = stmmac_dma_interrupt_status(priv, priv->ioaddr,
						 &priv->xstats, chan, dir);
	struct stmmac_rx_queue *rx_q = &priv->dma_conf.rx_queue[chan];
	struct stmmac_tx_queue *tx_q = &priv->dma_conf.tx_queue[chan];
	struct stmmac_channel *ch = &priv->channel[chan];
	struct napi_struct *rx_napi;
	struct napi_struct *tx_napi;
	unsigned long flags;

	rx_napi = rx_q->xsk_pool ? &ch->rxtx_napi : &ch->rx_napi;
	tx_napi = tx_q->xsk_pool ? &ch->rxtx_napi : &ch->tx_napi;

	if ((status & handle_rx) && (chan < priv->plat->rx_queues_to_use)) {
		if (napi_schedule_prep(rx_napi)) {
			spin_lock_irqsave(&ch->lock, flags);
			stmmac_disable_dma_irq(priv, priv->ioaddr, chan, 1, 0);
			spin_unlock_irqrestore(&ch->lock, flags);
			__napi_schedule(rx_napi);
		}
	}

	if ((status & handle_tx) && (chan < priv->plat->tx_queues_to_use)) {
		if (napi_schedule_prep(tx_napi)) {
			spin_lock_irqsave(&ch->lock, flags);
			stmmac_disable_dma_irq(priv, priv->ioaddr, chan, 0, 1);
			spin_unlock_irqrestore(&ch->lock, flags);
			__napi_schedule(tx_napi);
		}
	}

	return status;
}

/**
 * stmmac_dma_interrupt - DMA ISR
 * @priv: driver private structure
 * Description: this is the DMA ISR. It is called by the main ISR.
 * It calls the dwmac dma routine and schedule poll method in case of some
 * work can be done.
 */
static void stmmac_dma_interrupt(struct stmmac_priv *priv)
{
	u32 tx_channel_count = priv->plat->tx_queues_to_use;
	u32 rx_channel_count = priv->plat->rx_queues_to_use;
	u32 channels_to_check = tx_channel_count > rx_channel_count ?
				tx_channel_count : rx_channel_count;
	u32 chan;
	int status[max_t(u32, MTL_MAX_TX_QUEUES, MTL_MAX_RX_QUEUES)];

	/* Make sure we never check beyond our status buffer. */
	if (WARN_ON_ONCE(channels_to_check > ARRAY_SIZE(status)))
		channels_to_check = ARRAY_SIZE(status);

	for (chan = 0; chan < channels_to_check; chan++)
		status[chan] = stmmac_napi_check(priv, chan,
						 DMA_DIR_RXTX);

	for (chan = 0; chan < tx_channel_count; chan++) {
		if (unlikely(status[chan] & tx_hard_error_bump_tc)) {
			/* Try to bump up the dma threshold on this failure */
			stmmac_bump_dma_threshold(priv, chan);
		} else if (unlikely(status[chan] == tx_hard_error)) {
			stmmac_tx_err(priv, chan);
		}
	}
}

/**
 * stmmac_mmc_setup: setup the Mac Management Counters (MMC)
 * @priv: driver private structure
 * Description: this masks the MMC irq, in fact, the counters are managed in SW.
 */
static void stmmac_mmc_setup(struct stmmac_priv *priv)
{
	unsigned int mode = MMC_CNTRL_RESET_ON_READ | MMC_CNTRL_COUNTER_RESET |
			    MMC_CNTRL_PRESET | MMC_CNTRL_FULL_HALF_PRESET;

	stmmac_mmc_intr_all_mask(priv, priv->mmcaddr);

	if (priv->dma_cap.rmon) {
		stmmac_mmc_ctrl(priv, priv->mmcaddr, mode);
		memset(&priv->mmc, 0, sizeof(struct stmmac_counters));
	} else
		netdev_info(priv->dev, "No MAC Management Counters available\n");
}

/**
 * stmmac_get_hw_features - get MAC capabilities from the HW cap. register.
 * @priv: driver private structure
 * Description:
 *  new GMAC chip generations have a new register to indicate the
 *  presence of the optional feature/functions.
 *  This can be also used to override the value passed through the
 *  platform and necessary for old MAC10/100 and GMAC chips.
 */
static int stmmac_get_hw_features(struct stmmac_priv *priv)
{
	return stmmac_get_hw_feature(priv, priv->ioaddr, &priv->dma_cap) == 0;
}

/**
 * stmmac_check_ether_addr - check if the MAC addr is valid
 * @priv: driver private structure
 * Description:
 * it is to verify if the MAC address is valid, in case of failures it
 * generates a random MAC address
 */
static void stmmac_check_ether_addr(struct stmmac_priv *priv)
{
	u8 addr[ETH_ALEN];

	if (!is_valid_ether_addr(priv->dev->dev_addr)) {
		stmmac_get_umac_addr(priv, priv->hw, addr, 0);
		if (is_valid_ether_addr(addr))
			eth_hw_addr_set(priv->dev, addr);
		else
			eth_hw_addr_random(priv->dev);
		dev_info(priv->device, "device MAC address %pM\n",
			 priv->dev->dev_addr);
	}
}

/**
 * stmmac_init_dma_engine - DMA init.
 * @priv: driver private structure
 * Description:
 * It inits the DMA invoking the specific MAC/GMAC callback.
 * Some DMA parameters can be passed from the platform;
 * in case of these are not passed a default is kept for the MAC or GMAC.
 */
static int stmmac_init_dma_engine(struct stmmac_priv *priv)
{
	u32 rx_channels_count = priv->plat->rx_queues_to_use;
	u32 tx_channels_count = priv->plat->tx_queues_to_use;
	u32 dma_csr_ch = max(rx_channels_count, tx_channels_count);
	struct stmmac_rx_queue *rx_q;
	struct stmmac_tx_queue *tx_q;
	u32 chan = 0;
	int atds = 0;
	int ret = 0;

	if (!priv->plat->dma_cfg || !priv->plat->dma_cfg->pbl) {
		dev_err(priv->device, "Invalid DMA configuration\n");
		return -EINVAL;
	}

	if (priv->extend_desc && (priv->mode == STMMAC_RING_MODE))
		atds = 1;

	ret = stmmac_reset(priv, priv->ioaddr);
	if (ret) {
		dev_err(priv->device, "Failed to reset the dma\n");
		return ret;
	}

	/* DMA Configuration */
	stmmac_dma_init(priv, priv->ioaddr, priv->plat->dma_cfg, atds);

	if (priv->plat->axi)
		stmmac_axi(priv, priv->ioaddr, priv->plat->axi);

	/* DMA CSR Channel configuration */
	for (chan = 0; chan < dma_csr_ch; chan++) {
		stmmac_init_chan(priv, priv->ioaddr, priv->plat->dma_cfg, chan);
		stmmac_disable_dma_irq(priv, priv->ioaddr, chan, 1, 1);
	}

	/* DMA RX Channel Configuration */
	for (chan = 0; chan < rx_channels_count; chan++) {
		rx_q = &priv->dma_conf.rx_queue[chan];

		stmmac_init_rx_chan(priv, priv->ioaddr, priv->plat->dma_cfg,
				    rx_q->dma_rx_phy, chan);

		rx_q->rx_tail_addr = rx_q->dma_rx_phy +
				     (rx_q->buf_alloc_num *
				      sizeof(struct dma_desc));
		stmmac_set_rx_tail_ptr(priv, priv->ioaddr,
				       rx_q->rx_tail_addr, chan);
	}

	/* DMA TX Channel Configuration */
	for (chan = 0; chan < tx_channels_count; chan++) {
		tx_q = &priv->dma_conf.tx_queue[chan];

		stmmac_init_tx_chan(priv, priv->ioaddr, priv->plat->dma_cfg,
				    tx_q->dma_tx_phy, chan);

		tx_q->tx_tail_addr = tx_q->dma_tx_phy;
		stmmac_set_tx_tail_ptr(priv, priv->ioaddr,
				       tx_q->tx_tail_addr, chan);
	}

	return ret;
}

static void stmmac_tx_timer_arm(struct stmmac_priv *priv, u32 queue)
{
	struct stmmac_tx_queue *tx_q = &priv->dma_conf.tx_queue[queue];
	u32 tx_coal_timer = priv->tx_coal_timer[queue];

	if (!tx_coal_timer)
		return;

	hrtimer_start(&tx_q->txtimer,
		      STMMAC_COAL_TIMER(tx_coal_timer),
		      HRTIMER_MODE_REL);
}

/**
 * stmmac_tx_timer - mitigation sw timer for tx.
 * @t: data pointer
 * Description:
 * This is the timer handler to directly invoke the stmmac_tx_clean.
 */
static enum hrtimer_restart stmmac_tx_timer(struct hrtimer *t)
{
	struct stmmac_tx_queue *tx_q = container_of(t, struct stmmac_tx_queue, txtimer);
	struct stmmac_priv *priv = tx_q->priv_data;
	struct stmmac_channel *ch;
	struct napi_struct *napi;

	ch = &priv->channel[tx_q->queue_index];
	napi = tx_q->xsk_pool ? &ch->rxtx_napi : &ch->tx_napi;

	if (likely(napi_schedule_prep(napi))) {
		unsigned long flags;

		spin_lock_irqsave(&ch->lock, flags);
		stmmac_disable_dma_irq(priv, priv->ioaddr, ch->index, 0, 1);
		spin_unlock_irqrestore(&ch->lock, flags);
		__napi_schedule(napi);
	}

	return HRTIMER_NORESTART;
}

/**
 * stmmac_init_coalesce - init mitigation options.
 * @priv: driver private structure
 * Description:
 * This inits the coalesce parameters: i.e. timer rate,
 * timer handler and default threshold used for enabling the
 * interrupt on completion bit.
 */
static void stmmac_init_coalesce(struct stmmac_priv *priv)
{
	u32 tx_channel_count = priv->plat->tx_queues_to_use;
	u32 rx_channel_count = priv->plat->rx_queues_to_use;
	u32 chan;

	for (chan = 0; chan < tx_channel_count; chan++) {
		struct stmmac_tx_queue *tx_q = &priv->dma_conf.tx_queue[chan];

		priv->tx_coal_frames[chan] = STMMAC_TX_FRAMES;
		priv->tx_coal_timer[chan] = STMMAC_COAL_TX_TIMER;

		hrtimer_init(&tx_q->txtimer, CLOCK_MONOTONIC, HRTIMER_MODE_REL);
		tx_q->txtimer.function = stmmac_tx_timer;
	}

	for (chan = 0; chan < rx_channel_count; chan++)
		priv->rx_coal_frames[chan] = STMMAC_RX_FRAMES;
}

static void stmmac_set_rings_length(struct stmmac_priv *priv)
{
	u32 rx_channels_count = priv->plat->rx_queues_to_use;
	u32 tx_channels_count = priv->plat->tx_queues_to_use;
	u32 chan;

	/* set TX ring length */
	for (chan = 0; chan < tx_channels_count; chan++)
		stmmac_set_tx_ring_len(priv, priv->ioaddr,
				       (priv->dma_conf.dma_tx_size - 1), chan);

	/* set RX ring length */
	for (chan = 0; chan < rx_channels_count; chan++)
		stmmac_set_rx_ring_len(priv, priv->ioaddr,
				       (priv->dma_conf.dma_rx_size - 1), chan);
}

/**
 *  stmmac_set_tx_queue_weight - Set TX queue weight
 *  @priv: driver private structure
 *  Description: It is used for setting TX queues weight
 */
static void stmmac_set_tx_queue_weight(struct stmmac_priv *priv)
{
	u32 tx_queues_count = priv->plat->tx_queues_to_use;
	u32 weight;
	u32 queue;

	for (queue = 0; queue < tx_queues_count; queue++) {
		weight = priv->plat->tx_queues_cfg[queue].weight;
		stmmac_set_mtl_tx_queue_weight(priv, priv->hw, weight, queue);
	}
}

/**
 *  stmmac_configure_cbs - Configure CBS in TX queue
 *  @priv: driver private structure
 *  Description: It is used for configuring CBS in AVB TX queues
 */
static void stmmac_configure_cbs(struct stmmac_priv *priv)
{
	u32 tx_queues_count = priv->plat->tx_queues_to_use;
	u32 mode_to_use;
	u32 queue;

	/* queue 0 is reserved for legacy traffic */
	for (queue = 1; queue < tx_queues_count; queue++) {
		mode_to_use = priv->plat->tx_queues_cfg[queue].mode_to_use;
		if (mode_to_use == MTL_QUEUE_DCB)
			continue;

		stmmac_config_cbs(priv, priv->hw,
				priv->plat->tx_queues_cfg[queue].send_slope,
				priv->plat->tx_queues_cfg[queue].idle_slope,
				priv->plat->tx_queues_cfg[queue].high_credit,
				priv->plat->tx_queues_cfg[queue].low_credit,
				queue);
	}
}

/**
 *  stmmac_rx_queue_dma_chan_map - Map RX queue to RX dma channel
 *  @priv: driver private structure
 *  Description: It is used for mapping RX queues to RX dma channels
 */
static void stmmac_rx_queue_dma_chan_map(struct stmmac_priv *priv)
{
	u32 rx_queues_count = priv->plat->rx_queues_to_use;
	u32 queue;
	u32 chan;

	for (queue = 0; queue < rx_queues_count; queue++) {
		chan = priv->plat->rx_queues_cfg[queue].chan;
		stmmac_map_mtl_to_dma(priv, priv->hw, queue, chan);
	}
}

/**
 *  stmmac_mac_config_rx_queues_prio - Configure RX Queue priority
 *  @priv: driver private structure
 *  Description: It is used for configuring the RX Queue Priority
 */
static void stmmac_mac_config_rx_queues_prio(struct stmmac_priv *priv)
{
	u32 rx_queues_count = priv->plat->rx_queues_to_use;
	u32 queue;
	u32 prio;

	for (queue = 0; queue < rx_queues_count; queue++) {
		if (!priv->plat->rx_queues_cfg[queue].use_prio)
			continue;

		prio = priv->plat->rx_queues_cfg[queue].prio;
		stmmac_rx_queue_prio(priv, priv->hw, prio, queue);
	}
}

/**
 *  stmmac_mac_config_tx_queues_prio - Configure TX Queue priority
 *  @priv: driver private structure
 *  Description: It is used for configuring the TX Queue Priority
 */
static void stmmac_mac_config_tx_queues_prio(struct stmmac_priv *priv)
{
	u32 tx_queues_count = priv->plat->tx_queues_to_use;
	u32 queue;
	u32 prio;

	for (queue = 0; queue < tx_queues_count; queue++) {
		if (!priv->plat->tx_queues_cfg[queue].use_prio)
			continue;

		prio = priv->plat->tx_queues_cfg[queue].prio;
		stmmac_tx_queue_prio(priv, priv->hw, prio, queue);
	}
}

/**
 *  stmmac_mac_config_rx_queues_routing - Configure RX Queue Routing
 *  @priv: driver private structure
 *  Description: It is used for configuring the RX queue routing
 */
static void stmmac_mac_config_rx_queues_routing(struct stmmac_priv *priv)
{
	u32 rx_queues_count = priv->plat->rx_queues_to_use;
	u32 queue;
	u8 packet;

	for (queue = 0; queue < rx_queues_count; queue++) {
		/* no specific packet type routing specified for the queue */
		if (priv->plat->rx_queues_cfg[queue].pkt_route == 0x0)
			continue;

		packet = priv->plat->rx_queues_cfg[queue].pkt_route;
		stmmac_rx_queue_routing(priv, priv->hw, packet, queue);
	}
}

static void stmmac_mac_config_rss(struct stmmac_priv *priv)
{
	if (!priv->dma_cap.rssen || !priv->plat->rss_en) {
		priv->rss.enable = false;
		return;
	}

	if (priv->dev->features & NETIF_F_RXHASH)
		priv->rss.enable = true;
	else
		priv->rss.enable = false;

	stmmac_rss_configure(priv, priv->hw, &priv->rss,
			     priv->plat->rx_queues_to_use);
}

/**
 *  stmmac_mtl_configuration - Configure MTL
 *  @priv: driver private structure
 *  Description: It is used for configurring MTL
 */
static void stmmac_mtl_configuration(struct stmmac_priv *priv)
{
	u32 rx_queues_count = priv->plat->rx_queues_to_use;
	u32 tx_queues_count = priv->plat->tx_queues_to_use;

	if (tx_queues_count > 1)
		stmmac_set_tx_queue_weight(priv);

	/* Configure MTL RX algorithms */
	if (rx_queues_count > 1)
		stmmac_prog_mtl_rx_algorithms(priv, priv->hw,
				priv->plat->rx_sched_algorithm);

	/* Configure MTL TX algorithms */
	if (tx_queues_count > 1)
		stmmac_prog_mtl_tx_algorithms(priv, priv->hw,
				priv->plat->tx_sched_algorithm);

	/* Configure CBS in AVB TX queues */
	if (tx_queues_count > 1)
		stmmac_configure_cbs(priv);

	/* Map RX MTL to DMA channels */
	stmmac_rx_queue_dma_chan_map(priv);

	/* Enable MAC RX Queues */
	stmmac_mac_enable_rx_queues(priv);

	/* Set RX priorities */
	if (rx_queues_count > 1)
		stmmac_mac_config_rx_queues_prio(priv);

	/* Set TX priorities */
	if (tx_queues_count > 1)
		stmmac_mac_config_tx_queues_prio(priv);

	/* Set RX routing */
	if (rx_queues_count > 1)
		stmmac_mac_config_rx_queues_routing(priv);

	/* Receive Side Scaling */
	if (rx_queues_count > 1)
		stmmac_mac_config_rss(priv);
}

static void stmmac_safety_feat_configuration(struct stmmac_priv *priv)
{
	if (priv->dma_cap.asp) {
		netdev_info(priv->dev, "Enabling Safety Features\n");
		stmmac_safety_feat_config(priv, priv->ioaddr, priv->dma_cap.asp,
					  priv->plat->safety_feat_cfg);
	} else {
		netdev_info(priv->dev, "No Safety Features support found\n");
	}
}

static int stmmac_fpe_start_wq(struct stmmac_priv *priv)
{
	char *name;

	clear_bit(__FPE_TASK_SCHED, &priv->fpe_task_state);
	clear_bit(__FPE_REMOVING,  &priv->fpe_task_state);

	name = priv->wq_name;
	sprintf(name, "%s-fpe", priv->dev->name);

	priv->fpe_wq = create_singlethread_workqueue(name);
	if (!priv->fpe_wq) {
		netdev_err(priv->dev, "%s: Failed to create workqueue\n", name);

		return -ENOMEM;
	}
	netdev_info(priv->dev, "FPE workqueue start");

	return 0;
}

/**
 * stmmac_hw_setup - setup mac in a usable state.
 *  @dev : pointer to the device structure.
 *  @ptp_register: register PTP if set
 *  Description:
 *  this is the main function to setup the HW in a usable state because the
 *  dma engine is reset, the core registers are configured (e.g. AXI,
 *  Checksum features, timers). The DMA is ready to start receiving and
 *  transmitting.
 *  Return value:
 *  0 on success and an appropriate (-)ve integer as defined in errno.h
 *  file on failure.
 */
static int stmmac_hw_setup(struct net_device *dev, bool ptp_register)
{
	struct stmmac_priv *priv = netdev_priv(dev);
	u32 rx_cnt = priv->plat->rx_queues_to_use;
	u32 tx_cnt = priv->plat->tx_queues_to_use;
	bool sph_en;
	u32 chan;
	int ret;

	/* DMA initialization and SW reset */
	ret = stmmac_init_dma_engine(priv);
	if (ret < 0) {
		netdev_err(priv->dev, "%s: DMA engine initialization failed\n",
			   __func__);
		return ret;
	}

	/* Copy the MAC addr into the HW  */
	stmmac_set_umac_addr(priv, priv->hw, dev->dev_addr, 0);

	/* PS and related bits will be programmed according to the speed */
	if (priv->hw->pcs) {
		int speed = priv->plat->mac_port_sel_speed;

		if ((speed == SPEED_10) || (speed == SPEED_100) ||
		    (speed == SPEED_1000)) {
			priv->hw->ps = speed;
		} else {
			dev_warn(priv->device, "invalid port speed\n");
			priv->hw->ps = 0;
		}
	}

	/* Initialize the MAC Core */
	stmmac_core_init(priv, priv->hw, dev);

	/* Initialize MTL*/
	stmmac_mtl_configuration(priv);

	/* Initialize Safety Features */
	stmmac_safety_feat_configuration(priv);

	ret = stmmac_rx_ipc(priv, priv->hw);
	if (!ret) {
		netdev_warn(priv->dev, "RX IPC Checksum Offload disabled\n");
		priv->plat->rx_coe = STMMAC_RX_COE_NONE;
		priv->hw->rx_csum = 0;
	}

	/* Enable the MAC Rx/Tx */
	stmmac_mac_set(priv, priv->ioaddr, true);

	/* Set the HW DMA mode and the COE */
	stmmac_dma_operation_mode(priv);

	stmmac_mmc_setup(priv);

	if (ptp_register) {
		ret = clk_prepare_enable(priv->plat->clk_ptp_ref);
		if (ret < 0)
			netdev_warn(priv->dev,
				    "failed to enable PTP reference clock: %pe\n",
				    ERR_PTR(ret));
	}

	ret = stmmac_init_ptp(priv);
	if (ret == -EOPNOTSUPP)
		netdev_info(priv->dev, "PTP not supported by HW\n");
	else if (ret)
		netdev_warn(priv->dev, "PTP init failed\n");
	else if (ptp_register)
		stmmac_ptp_register(priv);

	priv->eee_tw_timer = STMMAC_DEFAULT_TWT_LS;

	/* Convert the timer from msec to usec */
	if (!priv->tx_lpi_timer)
		priv->tx_lpi_timer = eee_timer * 1000;

	if (priv->use_riwt) {
		u32 queue;

		for (queue = 0; queue < rx_cnt; queue++) {
			if (!priv->rx_riwt[queue])
				priv->rx_riwt[queue] = DEF_DMA_RIWT;

			stmmac_rx_watchdog(priv, priv->ioaddr,
					   priv->rx_riwt[queue], queue);
		}
	}

	if (priv->hw->pcs)
		stmmac_pcs_ctrl_ane(priv, priv->ioaddr, 1, priv->hw->ps, 0);

	/* set TX and RX rings length */
	stmmac_set_rings_length(priv);

	/* Enable TSO */
	if (priv->tso) {
		for (chan = 0; chan < tx_cnt; chan++) {
			struct stmmac_tx_queue *tx_q = &priv->dma_conf.tx_queue[chan];

			/* TSO and TBS cannot co-exist */
			if (tx_q->tbs & STMMAC_TBS_AVAIL)
				continue;

			stmmac_enable_tso(priv, priv->ioaddr, 1, chan);
		}
	}

	/* Enable Split Header */
	sph_en = (priv->hw->rx_csum > 0) && priv->sph;
	for (chan = 0; chan < rx_cnt; chan++)
		stmmac_enable_sph(priv, priv->ioaddr, sph_en, chan);


	/* VLAN Tag Insertion */
	if (priv->dma_cap.vlins)
		stmmac_enable_vlan(priv, priv->hw, STMMAC_VLAN_INSERT);

	/* TBS */
	for (chan = 0; chan < tx_cnt; chan++) {
		struct stmmac_tx_queue *tx_q = &priv->dma_conf.tx_queue[chan];
		int enable = tx_q->tbs & STMMAC_TBS_AVAIL;

		stmmac_enable_tbs(priv, priv->ioaddr, enable, chan);
	}

	/* Configure real RX and TX queues */
	netif_set_real_num_rx_queues(dev, priv->plat->rx_queues_to_use);
	netif_set_real_num_tx_queues(dev, priv->plat->tx_queues_to_use);

	/* Start the ball rolling... */
	stmmac_start_all_dma(priv);

	if (priv->dma_cap.fpesel) {
		stmmac_fpe_start_wq(priv);

		if (priv->plat->fpe_cfg->enable)
			stmmac_fpe_handshake(priv, true);
	}

	return 0;
}

static void stmmac_hw_teardown(struct net_device *dev)
{
	struct stmmac_priv *priv = netdev_priv(dev);

	clk_disable_unprepare(priv->plat->clk_ptp_ref);
}

static void stmmac_free_irq(struct net_device *dev,
			    enum request_irq_err irq_err, int irq_idx)
{
	struct stmmac_priv *priv = netdev_priv(dev);
	int j;

	switch (irq_err) {
	case REQ_IRQ_ERR_ALL:
		irq_idx = priv->plat->tx_queues_to_use;
		fallthrough;
	case REQ_IRQ_ERR_TX:
		for (j = irq_idx - 1; j >= 0; j--) {
			if (priv->tx_irq[j] > 0) {
				irq_set_affinity_hint(priv->tx_irq[j], NULL);
				free_irq(priv->tx_irq[j], &priv->dma_conf.tx_queue[j]);
			}
		}
		irq_idx = priv->plat->rx_queues_to_use;
		fallthrough;
	case REQ_IRQ_ERR_RX:
		for (j = irq_idx - 1; j >= 0; j--) {
			if (priv->rx_irq[j] > 0) {
				irq_set_affinity_hint(priv->rx_irq[j], NULL);
				free_irq(priv->rx_irq[j], &priv->dma_conf.rx_queue[j]);
			}
		}

		if (priv->sfty_ue_irq > 0 && priv->sfty_ue_irq != dev->irq)
			free_irq(priv->sfty_ue_irq, dev);
		fallthrough;
	case REQ_IRQ_ERR_SFTY_UE:
		if (priv->sfty_ce_irq > 0 && priv->sfty_ce_irq != dev->irq)
			free_irq(priv->sfty_ce_irq, dev);
		fallthrough;
	case REQ_IRQ_ERR_SFTY_CE:
		if (priv->lpi_irq > 0 && priv->lpi_irq != dev->irq)
			free_irq(priv->lpi_irq, dev);
		fallthrough;
	case REQ_IRQ_ERR_LPI:
		if (priv->wol_irq > 0 && priv->wol_irq != dev->irq)
			free_irq(priv->wol_irq, dev);
		fallthrough;
	case REQ_IRQ_ERR_WOL:
		free_irq(dev->irq, dev);
		fallthrough;
	case REQ_IRQ_ERR_MAC:
	case REQ_IRQ_ERR_NO:
		/* If MAC IRQ request error, no more IRQ to free */
		break;
	}
}

static int stmmac_request_irq_multi_msi(struct net_device *dev)
{
	struct stmmac_priv *priv = netdev_priv(dev);
	enum request_irq_err irq_err;
	cpumask_t cpu_mask;
	int irq_idx = 0;
	char *int_name;
	int ret;
	int i;

	/* For common interrupt */
	int_name = priv->int_name_mac;
	sprintf(int_name, "%s:%s", dev->name, "mac");
	ret = request_irq(dev->irq, stmmac_mac_interrupt,
			  0, int_name, dev);
	if (unlikely(ret < 0)) {
		netdev_err(priv->dev,
			   "%s: alloc mac MSI %d (error: %d)\n",
			   __func__, dev->irq, ret);
		irq_err = REQ_IRQ_ERR_MAC;
		goto irq_error;
	}

	/* Request the Wake IRQ in case of another line
	 * is used for WoL
	 */
	priv->wol_irq_disabled = true;
	if (priv->wol_irq > 0 && priv->wol_irq != dev->irq) {
		int_name = priv->int_name_wol;
		sprintf(int_name, "%s:%s", dev->name, "wol");
		ret = request_irq(priv->wol_irq,
				  stmmac_mac_interrupt,
				  0, int_name, dev);
		if (unlikely(ret < 0)) {
			netdev_err(priv->dev,
				   "%s: alloc wol MSI %d (error: %d)\n",
				   __func__, priv->wol_irq, ret);
			irq_err = REQ_IRQ_ERR_WOL;
			goto irq_error;
		}
	}

	/* Request the LPI IRQ in case of another line
	 * is used for LPI
	 */
	if (priv->lpi_irq > 0 && priv->lpi_irq != dev->irq) {
		int_name = priv->int_name_lpi;
		sprintf(int_name, "%s:%s", dev->name, "lpi");
		ret = request_irq(priv->lpi_irq,
				  stmmac_mac_interrupt,
				  0, int_name, dev);
		if (unlikely(ret < 0)) {
			netdev_err(priv->dev,
				   "%s: alloc lpi MSI %d (error: %d)\n",
				   __func__, priv->lpi_irq, ret);
			irq_err = REQ_IRQ_ERR_LPI;
			goto irq_error;
		}
	}

	/* Request the Safety Feature Correctible Error line in
	 * case of another line is used
	 */
	if (priv->sfty_ce_irq > 0 && priv->sfty_ce_irq != dev->irq) {
		int_name = priv->int_name_sfty_ce;
		sprintf(int_name, "%s:%s", dev->name, "safety-ce");
		ret = request_irq(priv->sfty_ce_irq,
				  stmmac_safety_interrupt,
				  0, int_name, dev);
		if (unlikely(ret < 0)) {
			netdev_err(priv->dev,
				   "%s: alloc sfty ce MSI %d (error: %d)\n",
				   __func__, priv->sfty_ce_irq, ret);
			irq_err = REQ_IRQ_ERR_SFTY_CE;
			goto irq_error;
		}
	}

	/* Request the Safety Feature Uncorrectible Error line in
	 * case of another line is used
	 */
	if (priv->sfty_ue_irq > 0 && priv->sfty_ue_irq != dev->irq) {
		int_name = priv->int_name_sfty_ue;
		sprintf(int_name, "%s:%s", dev->name, "safety-ue");
		ret = request_irq(priv->sfty_ue_irq,
				  stmmac_safety_interrupt,
				  0, int_name, dev);
		if (unlikely(ret < 0)) {
			netdev_err(priv->dev,
				   "%s: alloc sfty ue MSI %d (error: %d)\n",
				   __func__, priv->sfty_ue_irq, ret);
			irq_err = REQ_IRQ_ERR_SFTY_UE;
			goto irq_error;
		}
	}

	/* Request Rx MSI irq */
	for (i = 0; i < priv->plat->rx_queues_to_use; i++) {
		if (i >= MTL_MAX_RX_QUEUES)
			break;
		if (priv->rx_irq[i] == 0)
			continue;

		int_name = priv->int_name_rx_irq[i];
		sprintf(int_name, "%s:%s-%d", dev->name, "rx", i);
		ret = request_irq(priv->rx_irq[i],
				  stmmac_msi_intr_rx,
				  0, int_name, &priv->dma_conf.rx_queue[i]);
		if (unlikely(ret < 0)) {
			netdev_err(priv->dev,
				   "%s: alloc rx-%d  MSI %d (error: %d)\n",
				   __func__, i, priv->rx_irq[i], ret);
			irq_err = REQ_IRQ_ERR_RX;
			irq_idx = i;
			goto irq_error;
		}
		cpumask_clear(&cpu_mask);
		cpumask_set_cpu(i % num_online_cpus(), &cpu_mask);
		irq_set_affinity_hint(priv->rx_irq[i], &cpu_mask);
	}

	/* Request Tx MSI irq */
	for (i = 0; i < priv->plat->tx_queues_to_use; i++) {
		if (i >= MTL_MAX_TX_QUEUES)
			break;
		if (priv->tx_irq[i] == 0)
			continue;

		int_name = priv->int_name_tx_irq[i];
		sprintf(int_name, "%s:%s-%d", dev->name, "tx", i);
		ret = request_irq(priv->tx_irq[i],
				  stmmac_msi_intr_tx,
				  0, int_name, &priv->dma_conf.tx_queue[i]);
		if (unlikely(ret < 0)) {
			netdev_err(priv->dev,
				   "%s: alloc tx-%d  MSI %d (error: %d)\n",
				   __func__, i, priv->tx_irq[i], ret);
			irq_err = REQ_IRQ_ERR_TX;
			irq_idx = i;
			goto irq_error;
		}
		cpumask_clear(&cpu_mask);
		cpumask_set_cpu(i % num_online_cpus(), &cpu_mask);
		irq_set_affinity_hint(priv->tx_irq[i], &cpu_mask);
	}

	return 0;

irq_error:
	stmmac_free_irq(dev, irq_err, irq_idx);
	return ret;
}

static int stmmac_request_irq_single(struct net_device *dev)
{
	struct stmmac_priv *priv = netdev_priv(dev);
	enum request_irq_err irq_err;
	int ret;

	ret = request_irq(dev->irq, stmmac_interrupt,
			  IRQF_SHARED, dev->name, dev);
	if (unlikely(ret < 0)) {
		netdev_err(priv->dev,
			   "%s: ERROR: allocating the IRQ %d (error: %d)\n",
			   __func__, dev->irq, ret);
		irq_err = REQ_IRQ_ERR_MAC;
		goto irq_error;
	}

	/* Request the Wake IRQ in case of another line
	 * is used for WoL
	 */
	if (priv->wol_irq > 0 && priv->wol_irq != dev->irq) {
		ret = request_irq(priv->wol_irq, stmmac_interrupt,
				  IRQF_SHARED, dev->name, dev);
		if (unlikely(ret < 0)) {
			netdev_err(priv->dev,
				   "%s: ERROR: allocating the WoL IRQ %d (%d)\n",
				   __func__, priv->wol_irq, ret);
			irq_err = REQ_IRQ_ERR_WOL;
			goto irq_error;
		}
	}

	/* Request the IRQ lines */
	if (priv->lpi_irq > 0 && priv->lpi_irq != dev->irq) {
		ret = request_irq(priv->lpi_irq, stmmac_interrupt,
				  IRQF_SHARED, dev->name, dev);
		if (unlikely(ret < 0)) {
			netdev_err(priv->dev,
				   "%s: ERROR: allocating the LPI IRQ %d (%d)\n",
				   __func__, priv->lpi_irq, ret);
			irq_err = REQ_IRQ_ERR_LPI;
			goto irq_error;
		}
	}

	return 0;

irq_error:
	stmmac_free_irq(dev, irq_err, 0);
	return ret;
}

static int stmmac_request_irq(struct net_device *dev)
{
	struct stmmac_priv *priv = netdev_priv(dev);
	int ret;

	/* Request the IRQ lines */
	if (priv->plat->flags & STMMAC_FLAG_MULTI_MSI_EN)
		ret = stmmac_request_irq_multi_msi(dev);
	else
		ret = stmmac_request_irq_single(dev);

	return ret;
}

/**
 *  stmmac_setup_dma_desc - Generate a dma_conf and allocate DMA queue
 *  @priv: driver private structure
 *  @mtu: MTU to setup the dma queue and buf with
 *  Description: Allocate and generate a dma_conf based on the provided MTU.
 *  Allocate the Tx/Rx DMA queue and init them.
 *  Return value:
 *  the dma_conf allocated struct on success and an appropriate ERR_PTR on failure.
 */
static struct stmmac_dma_conf *
stmmac_setup_dma_desc(struct stmmac_priv *priv, unsigned int mtu)
{
	struct stmmac_dma_conf *dma_conf;
	int chan, bfsize, ret;

	dma_conf = kzalloc(sizeof(*dma_conf), GFP_KERNEL);
	if (!dma_conf) {
		netdev_err(priv->dev, "%s: DMA conf allocation failed\n",
			   __func__);
		return ERR_PTR(-ENOMEM);
	}

	bfsize = stmmac_set_16kib_bfsize(priv, mtu);
	if (bfsize < 0)
		bfsize = 0;

	if (bfsize < BUF_SIZE_16KiB)
		bfsize = stmmac_set_bfsize(mtu, 0);

	dma_conf->dma_buf_sz = bfsize;
	/* Chose the tx/rx size from the already defined one in the
	 * priv struct. (if defined)
	 */
	dma_conf->dma_tx_size = priv->dma_conf.dma_tx_size;
	dma_conf->dma_rx_size = priv->dma_conf.dma_rx_size;

	if (!dma_conf->dma_tx_size)
		dma_conf->dma_tx_size = DMA_DEFAULT_TX_SIZE;
	if (!dma_conf->dma_rx_size)
		dma_conf->dma_rx_size = DMA_DEFAULT_RX_SIZE;

	/* Earlier check for TBS */
	for (chan = 0; chan < priv->plat->tx_queues_to_use; chan++) {
		struct stmmac_tx_queue *tx_q = &dma_conf->tx_queue[chan];
		int tbs_en = priv->plat->tx_queues_cfg[chan].tbs_en;

		/* Setup per-TXQ tbs flag before TX descriptor alloc */
		tx_q->tbs |= tbs_en ? STMMAC_TBS_AVAIL : 0;
	}

	ret = alloc_dma_desc_resources(priv, dma_conf);
	if (ret < 0) {
		netdev_err(priv->dev, "%s: DMA descriptors allocation failed\n",
			   __func__);
		goto alloc_error;
	}

	ret = init_dma_desc_rings(priv->dev, dma_conf, GFP_KERNEL);
	if (ret < 0) {
		netdev_err(priv->dev, "%s: DMA descriptors initialization failed\n",
			   __func__);
		goto init_error;
	}

	return dma_conf;

init_error:
	free_dma_desc_resources(priv, dma_conf);
alloc_error:
	kfree(dma_conf);
	return ERR_PTR(ret);
}

/**
 *  __stmmac_open - open entry point of the driver
 *  @dev : pointer to the device structure.
 *  @dma_conf :  structure to take the dma data
 *  Description:
 *  This function is the open entry point of the driver.
 *  Return value:
 *  0 on success and an appropriate (-)ve integer as defined in errno.h
 *  file on failure.
 */
static int __stmmac_open(struct net_device *dev,
			 struct stmmac_dma_conf *dma_conf)
{
	struct stmmac_priv *priv = netdev_priv(dev);
	int mode = priv->plat->phy_interface;
	u32 chan;
	int ret;

	ret = pm_runtime_resume_and_get(priv->device);
	if (ret < 0)
		return ret;

	if (priv->hw->pcs != STMMAC_PCS_TBI &&
	    priv->hw->pcs != STMMAC_PCS_RTBI &&
	    (!priv->hw->xpcs ||
	     xpcs_get_an_mode(priv->hw->xpcs, mode) != DW_AN_C73) &&
	    !priv->hw->lynx_pcs) {
		ret = stmmac_init_phy(dev);
		if (ret) {
			netdev_err(priv->dev,
				   "%s: Cannot attach to PHY (error: %d)\n",
				   __func__, ret);
			goto init_phy_error;
		}
	}

	priv->rx_copybreak = STMMAC_RX_COPYBREAK;

	buf_sz = dma_conf->dma_buf_sz;
	memcpy(&priv->dma_conf, dma_conf, sizeof(*dma_conf));

	stmmac_reset_queues_param(priv);

	if (!(priv->plat->flags & STMMAC_FLAG_SERDES_UP_AFTER_PHY_LINKUP) &&
	    priv->plat->serdes_powerup) {
		ret = priv->plat->serdes_powerup(dev, priv->plat->bsp_priv);
		if (ret < 0) {
			netdev_err(priv->dev, "%s: Serdes powerup failed\n",
				   __func__);
			goto init_error;
		}
	}

	ret = stmmac_hw_setup(dev, true);
	if (ret < 0) {
		netdev_err(priv->dev, "%s: Hw setup failed\n", __func__);
		goto init_error;
	}

	stmmac_init_coalesce(priv);

	phylink_start(priv->phylink);
	/* We may have called phylink_speed_down before */
	phylink_speed_up(priv->phylink);

	ret = stmmac_request_irq(dev);
	if (ret)
		goto irq_error;

	stmmac_enable_all_queues(priv);
	netif_tx_start_all_queues(priv->dev);
	stmmac_enable_all_dma_irq(priv);

	return 0;

irq_error:
	phylink_stop(priv->phylink);

	for (chan = 0; chan < priv->plat->tx_queues_to_use; chan++)
		hrtimer_cancel(&priv->dma_conf.tx_queue[chan].txtimer);

	stmmac_hw_teardown(dev);
init_error:
	phylink_disconnect_phy(priv->phylink);
init_phy_error:
	pm_runtime_put(priv->device);
	return ret;
}

static int stmmac_open(struct net_device *dev)
{
	struct stmmac_priv *priv = netdev_priv(dev);
	struct stmmac_dma_conf *dma_conf;
	int ret;

	dma_conf = stmmac_setup_dma_desc(priv, dev->mtu);
	if (IS_ERR(dma_conf))
		return PTR_ERR(dma_conf);

	ret = __stmmac_open(dev, dma_conf);
	if (ret)
		free_dma_desc_resources(priv, dma_conf);

	kfree(dma_conf);
	return ret;
}

static void stmmac_fpe_stop_wq(struct stmmac_priv *priv)
{
	set_bit(__FPE_REMOVING, &priv->fpe_task_state);

	if (priv->fpe_wq)
		destroy_workqueue(priv->fpe_wq);

	netdev_info(priv->dev, "FPE workqueue stop");
}

/**
 *  stmmac_release - close entry point of the driver
 *  @dev : device pointer.
 *  Description:
 *  This is the stop entry point of the driver.
 */
static int stmmac_release(struct net_device *dev)
{
	struct stmmac_priv *priv = netdev_priv(dev);
	u32 chan;

	if (device_may_wakeup(priv->device))
		phylink_speed_down(priv->phylink, false);
	/* Stop and disconnect the PHY */
	phylink_stop(priv->phylink);
	phylink_disconnect_phy(priv->phylink);

	stmmac_disable_all_queues(priv);

	for (chan = 0; chan < priv->plat->tx_queues_to_use; chan++)
		hrtimer_cancel(&priv->dma_conf.tx_queue[chan].txtimer);

	netif_tx_disable(dev);

	/* Free the IRQ lines */
	stmmac_free_irq(dev, REQ_IRQ_ERR_ALL, 0);

	if (priv->eee_enabled) {
		priv->tx_path_in_lpi_mode = false;
		del_timer_sync(&priv->eee_ctrl_timer);
	}

	/* Stop TX/RX DMA and clear the descriptors */
	stmmac_stop_all_dma(priv);

	/* Release and free the Rx/Tx resources */
	free_dma_desc_resources(priv, &priv->dma_conf);

	/* Disable the MAC Rx/Tx */
	stmmac_mac_set(priv, priv->ioaddr, false);

	/* Powerdown Serdes if there is */
	if (priv->plat->serdes_powerdown)
		priv->plat->serdes_powerdown(dev, priv->plat->bsp_priv);

	netif_carrier_off(dev);

	stmmac_release_ptp(priv);

	pm_runtime_put(priv->device);

	if (priv->dma_cap.fpesel)
		stmmac_fpe_stop_wq(priv);

	return 0;
}

static bool stmmac_vlan_insert(struct stmmac_priv *priv, struct sk_buff *skb,
			       struct stmmac_tx_queue *tx_q)
{
	u16 tag = 0x0, inner_tag = 0x0;
	u32 inner_type = 0x0;
	struct dma_desc *p;

	if (!priv->dma_cap.vlins)
		return false;
	if (!skb_vlan_tag_present(skb))
		return false;
	if (skb->vlan_proto == htons(ETH_P_8021AD)) {
		inner_tag = skb_vlan_tag_get(skb);
		inner_type = STMMAC_VLAN_INSERT;
	}

	tag = skb_vlan_tag_get(skb);

	if (tx_q->tbs & STMMAC_TBS_AVAIL)
		p = &tx_q->dma_entx[tx_q->cur_tx].basic;
	else
		p = &tx_q->dma_tx[tx_q->cur_tx];

	if (stmmac_set_desc_vlan_tag(priv, p, tag, inner_tag, inner_type))
		return false;

	stmmac_set_tx_owner(priv, p);
	tx_q->cur_tx = STMMAC_GET_ENTRY(tx_q->cur_tx, priv->dma_conf.dma_tx_size);
	return true;
}

/**
 *  stmmac_tso_allocator - close entry point of the driver
 *  @priv: driver private structure
 *  @des: buffer start address
 *  @total_len: total length to fill in descriptors
 *  @last_segment: condition for the last descriptor
 *  @queue: TX queue index
 *  Description:
 *  This function fills descriptor and request new descriptors according to
 *  buffer length to fill
 */
static void stmmac_tso_allocator(struct stmmac_priv *priv, dma_addr_t des,
				 int total_len, bool last_segment, u32 queue)
{
	struct stmmac_tx_queue *tx_q = &priv->dma_conf.tx_queue[queue];
	struct dma_desc *desc;
	u32 buff_size;
	int tmp_len;

	tmp_len = total_len;

	while (tmp_len > 0) {
		dma_addr_t curr_addr;

		tx_q->cur_tx = STMMAC_GET_ENTRY(tx_q->cur_tx,
						priv->dma_conf.dma_tx_size);
		WARN_ON(tx_q->tx_skbuff[tx_q->cur_tx]);

		if (tx_q->tbs & STMMAC_TBS_AVAIL)
			desc = &tx_q->dma_entx[tx_q->cur_tx].basic;
		else
			desc = &tx_q->dma_tx[tx_q->cur_tx];

		curr_addr = des + (total_len - tmp_len);
		if (priv->dma_cap.addr64 <= 32)
			desc->des0 = cpu_to_le32(curr_addr);
		else
			stmmac_set_desc_addr(priv, desc, curr_addr);

		buff_size = tmp_len >= TSO_MAX_BUFF_SIZE ?
			    TSO_MAX_BUFF_SIZE : tmp_len;

		stmmac_prepare_tso_tx_desc(priv, desc, 0, buff_size,
				0, 1,
				(last_segment) && (tmp_len <= TSO_MAX_BUFF_SIZE),
				0, 0);

		tmp_len -= TSO_MAX_BUFF_SIZE;
	}
}

static void stmmac_flush_tx_descriptors(struct stmmac_priv *priv, int queue)
{
	struct stmmac_tx_queue *tx_q = &priv->dma_conf.tx_queue[queue];
	int desc_size;

	if (likely(priv->extend_desc))
		desc_size = sizeof(struct dma_extended_desc);
	else if (tx_q->tbs & STMMAC_TBS_AVAIL)
		desc_size = sizeof(struct dma_edesc);
	else
		desc_size = sizeof(struct dma_desc);

	/* The own bit must be the latest setting done when prepare the
	 * descriptor and then barrier is needed to make sure that
	 * all is coherent before granting the DMA engine.
	 */
	wmb();

	tx_q->tx_tail_addr = tx_q->dma_tx_phy + (tx_q->cur_tx * desc_size);
	stmmac_set_tx_tail_ptr(priv, priv->ioaddr, tx_q->tx_tail_addr, queue);
}

/**
 *  stmmac_tso_xmit - Tx entry point of the driver for oversized frames (TSO)
 *  @skb : the socket buffer
 *  @dev : device pointer
 *  Description: this is the transmit function that is called on TSO frames
 *  (support available on GMAC4 and newer chips).
 *  Diagram below show the ring programming in case of TSO frames:
 *
 *  First Descriptor
 *   --------
 *   | DES0 |---> buffer1 = L2/L3/L4 header
 *   | DES1 |---> TCP Payload (can continue on next descr...)
 *   | DES2 |---> buffer 1 and 2 len
 *   | DES3 |---> must set TSE, TCP hdr len-> [22:19]. TCP payload len [17:0]
 *   --------
 *	|
 *     ...
 *	|
 *   --------
 *   | DES0 | --| Split TCP Payload on Buffers 1 and 2
 *   | DES1 | --|
 *   | DES2 | --> buffer 1 and 2 len
 *   | DES3 |
 *   --------
 *
 * mss is fixed when enable tso, so w/o programming the TDES3 ctx field.
 */
static netdev_tx_t stmmac_tso_xmit(struct sk_buff *skb, struct net_device *dev)
{
	struct dma_desc *desc, *first, *mss_desc = NULL;
	struct stmmac_priv *priv = netdev_priv(dev);
	int nfrags = skb_shinfo(skb)->nr_frags;
	u32 queue = skb_get_queue_mapping(skb);
	unsigned int first_entry, tx_packets;
	struct stmmac_txq_stats *txq_stats;
	int tmp_pay_len = 0, first_tx;
	struct stmmac_tx_queue *tx_q;
	bool has_vlan, set_ic;
	u8 proto_hdr_len, hdr;
	unsigned long flags;
	u32 pay_len, mss;
	dma_addr_t des;
	int i;

	tx_q = &priv->dma_conf.tx_queue[queue];
	txq_stats = &priv->xstats.txq_stats[queue];
	first_tx = tx_q->cur_tx;

	/* Compute header lengths */
	if (skb_shinfo(skb)->gso_type & SKB_GSO_UDP_L4) {
		proto_hdr_len = skb_transport_offset(skb) + sizeof(struct udphdr);
		hdr = sizeof(struct udphdr);
	} else {
		proto_hdr_len = skb_tcp_all_headers(skb);
		hdr = tcp_hdrlen(skb);
	}

	/* Desc availability based on threshold should be enough safe */
	if (unlikely(stmmac_tx_avail(priv, queue) <
		(((skb->len - proto_hdr_len) / TSO_MAX_BUFF_SIZE + 1)))) {
		if (!netif_tx_queue_stopped(netdev_get_tx_queue(dev, queue))) {
			netif_tx_stop_queue(netdev_get_tx_queue(priv->dev,
								queue));
			/* This is a hard error, log it. */
			netdev_err(priv->dev,
				   "%s: Tx Ring full when queue awake\n",
				   __func__);
		}
		return NETDEV_TX_BUSY;
	}

	pay_len = skb_headlen(skb) - proto_hdr_len; /* no frags */

	mss = skb_shinfo(skb)->gso_size;

	/* set new MSS value if needed */
	if (mss != tx_q->mss) {
		if (tx_q->tbs & STMMAC_TBS_AVAIL)
			mss_desc = &tx_q->dma_entx[tx_q->cur_tx].basic;
		else
			mss_desc = &tx_q->dma_tx[tx_q->cur_tx];

		stmmac_set_mss(priv, mss_desc, mss);
		tx_q->mss = mss;
		tx_q->cur_tx = STMMAC_GET_ENTRY(tx_q->cur_tx,
						priv->dma_conf.dma_tx_size);
		WARN_ON(tx_q->tx_skbuff[tx_q->cur_tx]);
	}

	if (netif_msg_tx_queued(priv)) {
		pr_info("%s: hdrlen %d, hdr_len %d, pay_len %d, mss %d\n",
			__func__, hdr, proto_hdr_len, pay_len, mss);
		pr_info("\tskb->len %d, skb->data_len %d\n", skb->len,
			skb->data_len);
	}

	/* Check if VLAN can be inserted by HW */
	has_vlan = stmmac_vlan_insert(priv, skb, tx_q);

	first_entry = tx_q->cur_tx;
	WARN_ON(tx_q->tx_skbuff[first_entry]);

	if (tx_q->tbs & STMMAC_TBS_AVAIL)
		desc = &tx_q->dma_entx[first_entry].basic;
	else
		desc = &tx_q->dma_tx[first_entry];
	first = desc;

	if (has_vlan)
		stmmac_set_desc_vlan(priv, first, STMMAC_VLAN_INSERT);

	/* first descriptor: fill Headers on Buf1 */
	des = dma_map_single(priv->device, skb->data, skb_headlen(skb),
			     DMA_TO_DEVICE);
	if (dma_mapping_error(priv->device, des))
		goto dma_map_err;

	tx_q->tx_skbuff_dma[first_entry].buf = des;
	tx_q->tx_skbuff_dma[first_entry].len = skb_headlen(skb);
	tx_q->tx_skbuff_dma[first_entry].map_as_page = false;
	tx_q->tx_skbuff_dma[first_entry].buf_type = STMMAC_TXBUF_T_SKB;

	if (priv->dma_cap.addr64 <= 32) {
		first->des0 = cpu_to_le32(des);

		/* Fill start of payload in buff2 of first descriptor */
		if (pay_len)
			first->des1 = cpu_to_le32(des + proto_hdr_len);

		/* If needed take extra descriptors to fill the remaining payload */
		tmp_pay_len = pay_len - TSO_MAX_BUFF_SIZE;
	} else {
		stmmac_set_desc_addr(priv, first, des);
		tmp_pay_len = pay_len;
		des += proto_hdr_len;
		pay_len = 0;
	}

	stmmac_tso_allocator(priv, des, tmp_pay_len, (nfrags == 0), queue);

	/* Prepare fragments */
	for (i = 0; i < nfrags; i++) {
		const skb_frag_t *frag = &skb_shinfo(skb)->frags[i];

		des = skb_frag_dma_map(priv->device, frag, 0,
				       skb_frag_size(frag),
				       DMA_TO_DEVICE);
		if (dma_mapping_error(priv->device, des))
			goto dma_map_err;

		stmmac_tso_allocator(priv, des, skb_frag_size(frag),
				     (i == nfrags - 1), queue);

		tx_q->tx_skbuff_dma[tx_q->cur_tx].buf = des;
		tx_q->tx_skbuff_dma[tx_q->cur_tx].len = skb_frag_size(frag);
		tx_q->tx_skbuff_dma[tx_q->cur_tx].map_as_page = true;
		tx_q->tx_skbuff_dma[tx_q->cur_tx].buf_type = STMMAC_TXBUF_T_SKB;
	}

	tx_q->tx_skbuff_dma[tx_q->cur_tx].last_segment = true;

	/* Only the last descriptor gets to point to the skb. */
	tx_q->tx_skbuff[tx_q->cur_tx] = skb;
	tx_q->tx_skbuff_dma[tx_q->cur_tx].buf_type = STMMAC_TXBUF_T_SKB;

	/* Manage tx mitigation */
	tx_packets = (tx_q->cur_tx + 1) - first_tx;
	tx_q->tx_count_frames += tx_packets;

	if ((skb_shinfo(skb)->tx_flags & SKBTX_HW_TSTAMP) && priv->hwts_tx_en)
		set_ic = true;
	else if (!priv->tx_coal_frames[queue])
		set_ic = false;
	else if (tx_packets > priv->tx_coal_frames[queue])
		set_ic = true;
	else if ((tx_q->tx_count_frames %
		  priv->tx_coal_frames[queue]) < tx_packets)
		set_ic = true;
	else
		set_ic = false;

	if (set_ic) {
		if (tx_q->tbs & STMMAC_TBS_AVAIL)
			desc = &tx_q->dma_entx[tx_q->cur_tx].basic;
		else
			desc = &tx_q->dma_tx[tx_q->cur_tx];

		tx_q->tx_count_frames = 0;
		stmmac_set_tx_ic(priv, desc);
	}

	/* We've used all descriptors we need for this skb, however,
	 * advance cur_tx so that it references a fresh descriptor.
	 * ndo_start_xmit will fill this descriptor the next time it's
	 * called and stmmac_tx_clean may clean up to this descriptor.
	 */
	tx_q->cur_tx = STMMAC_GET_ENTRY(tx_q->cur_tx, priv->dma_conf.dma_tx_size);

	if (unlikely(stmmac_tx_avail(priv, queue) <= (MAX_SKB_FRAGS + 1))) {
		netif_dbg(priv, hw, priv->dev, "%s: stop transmitted packets\n",
			  __func__);
		netif_tx_stop_queue(netdev_get_tx_queue(priv->dev, queue));
	}

	flags = u64_stats_update_begin_irqsave(&txq_stats->syncp);
	txq_stats->tx_bytes += skb->len;
	txq_stats->tx_tso_frames++;
	txq_stats->tx_tso_nfrags += nfrags;
	if (set_ic)
		txq_stats->tx_set_ic_bit++;
	u64_stats_update_end_irqrestore(&txq_stats->syncp, flags);

	if (priv->sarc_type)
		stmmac_set_desc_sarc(priv, first, priv->sarc_type);

	skb_tx_timestamp(skb);

	if (unlikely((skb_shinfo(skb)->tx_flags & SKBTX_HW_TSTAMP) &&
		     priv->hwts_tx_en)) {
		/* declare that device is doing timestamping */
		skb_shinfo(skb)->tx_flags |= SKBTX_IN_PROGRESS;
		stmmac_enable_tx_timestamp(priv, first);
	}

	/* Complete the first descriptor before granting the DMA */
	stmmac_prepare_tso_tx_desc(priv, first, 1,
			proto_hdr_len,
			pay_len,
			1, tx_q->tx_skbuff_dma[first_entry].last_segment,
			hdr / 4, (skb->len - proto_hdr_len));

	/* If context desc is used to change MSS */
	if (mss_desc) {
		/* Make sure that first descriptor has been completely
		 * written, including its own bit. This is because MSS is
		 * actually before first descriptor, so we need to make
		 * sure that MSS's own bit is the last thing written.
		 */
		dma_wmb();
		stmmac_set_tx_owner(priv, mss_desc);
	}

	if (netif_msg_pktdata(priv)) {
		pr_info("%s: curr=%d dirty=%d f=%d, e=%d, f_p=%p, nfrags %d\n",
			__func__, tx_q->cur_tx, tx_q->dirty_tx, first_entry,
			tx_q->cur_tx, first, nfrags);
		pr_info(">>> frame to be transmitted: ");
		print_pkt(skb->data, skb_headlen(skb));
	}

	netdev_tx_sent_queue(netdev_get_tx_queue(dev, queue), skb->len);

	stmmac_flush_tx_descriptors(priv, queue);
	stmmac_tx_timer_arm(priv, queue);

	return NETDEV_TX_OK;

dma_map_err:
	dev_err(priv->device, "Tx dma map failed\n");
	dev_kfree_skb(skb);
	priv->xstats.tx_dropped++;
	return NETDEV_TX_OK;
}

/**
 *  stmmac_xmit - Tx entry point of the driver
 *  @skb : the socket buffer
 *  @dev : device pointer
 *  Description : this is the tx entry point of the driver.
 *  It programs the chain or the ring and supports oversized frames
 *  and SG feature.
 */
static netdev_tx_t stmmac_xmit(struct sk_buff *skb, struct net_device *dev)
{
	unsigned int first_entry, tx_packets, enh_desc;
	struct stmmac_priv *priv = netdev_priv(dev);
	unsigned int nopaged_len = skb_headlen(skb);
	int i, csum_insertion = 0, is_jumbo = 0;
	u32 queue = skb_get_queue_mapping(skb);
	int nfrags = skb_shinfo(skb)->nr_frags;
	int gso = skb_shinfo(skb)->gso_type;
	struct stmmac_txq_stats *txq_stats;
	struct dma_edesc *tbs_desc = NULL;
	struct dma_desc *desc, *first;
	struct stmmac_tx_queue *tx_q;
	bool has_vlan, set_ic;
	int entry, first_tx;
	unsigned long flags;
	dma_addr_t des;

	tx_q = &priv->dma_conf.tx_queue[queue];
	txq_stats = &priv->xstats.txq_stats[queue];
	first_tx = tx_q->cur_tx;

	if (priv->tx_path_in_lpi_mode && priv->eee_sw_timer_en)
		stmmac_disable_eee_mode(priv);

	/* Manage oversized TCP frames for GMAC4 device */
	if (skb_is_gso(skb) && priv->tso) {
		if (gso & (SKB_GSO_TCPV4 | SKB_GSO_TCPV6))
			return stmmac_tso_xmit(skb, dev);
		if (priv->plat->has_gmac4 && (gso & SKB_GSO_UDP_L4))
			return stmmac_tso_xmit(skb, dev);
	}

	if (unlikely(stmmac_tx_avail(priv, queue) < nfrags + 1)) {
		if (!netif_tx_queue_stopped(netdev_get_tx_queue(dev, queue))) {
			netif_tx_stop_queue(netdev_get_tx_queue(priv->dev,
								queue));
			/* This is a hard error, log it. */
			netdev_err(priv->dev,
				   "%s: Tx Ring full when queue awake\n",
				   __func__);
		}
		return NETDEV_TX_BUSY;
	}

	/* Check if VLAN can be inserted by HW */
	has_vlan = stmmac_vlan_insert(priv, skb, tx_q);

	entry = tx_q->cur_tx;
	first_entry = entry;
	WARN_ON(tx_q->tx_skbuff[first_entry]);

	csum_insertion = (skb->ip_summed == CHECKSUM_PARTIAL);

	if (likely(priv->extend_desc))
		desc = (struct dma_desc *)(tx_q->dma_etx + entry);
	else if (tx_q->tbs & STMMAC_TBS_AVAIL)
		desc = &tx_q->dma_entx[entry].basic;
	else
		desc = tx_q->dma_tx + entry;

	first = desc;

	if (has_vlan)
		stmmac_set_desc_vlan(priv, first, STMMAC_VLAN_INSERT);

	enh_desc = priv->plat->enh_desc;
	/* To program the descriptors according to the size of the frame */
	if (enh_desc)
		is_jumbo = stmmac_is_jumbo_frm(priv, skb->len, enh_desc);

	if (unlikely(is_jumbo)) {
		entry = stmmac_jumbo_frm(priv, tx_q, skb, csum_insertion);
		if (unlikely(entry < 0) && (entry != -EINVAL))
			goto dma_map_err;
	}

	for (i = 0; i < nfrags; i++) {
		const skb_frag_t *frag = &skb_shinfo(skb)->frags[i];
		int len = skb_frag_size(frag);
		bool last_segment = (i == (nfrags - 1));

		entry = STMMAC_GET_ENTRY(entry, priv->dma_conf.dma_tx_size);
		WARN_ON(tx_q->tx_skbuff[entry]);

		if (likely(priv->extend_desc))
			desc = (struct dma_desc *)(tx_q->dma_etx + entry);
		else if (tx_q->tbs & STMMAC_TBS_AVAIL)
			desc = &tx_q->dma_entx[entry].basic;
		else
			desc = tx_q->dma_tx + entry;

		des = skb_frag_dma_map(priv->device, frag, 0, len,
				       DMA_TO_DEVICE);
		if (dma_mapping_error(priv->device, des))
			goto dma_map_err; /* should reuse desc w/o issues */

		tx_q->tx_skbuff_dma[entry].buf = des;

		stmmac_set_desc_addr(priv, desc, des);

		tx_q->tx_skbuff_dma[entry].map_as_page = true;
		tx_q->tx_skbuff_dma[entry].len = len;
		tx_q->tx_skbuff_dma[entry].last_segment = last_segment;
		tx_q->tx_skbuff_dma[entry].buf_type = STMMAC_TXBUF_T_SKB;

		/* Prepare the descriptor and set the own bit too */
		stmmac_prepare_tx_desc(priv, desc, 0, len, csum_insertion,
				priv->mode, 1, last_segment, skb->len);
	}

	/* Only the last descriptor gets to point to the skb. */
	tx_q->tx_skbuff[entry] = skb;
	tx_q->tx_skbuff_dma[entry].buf_type = STMMAC_TXBUF_T_SKB;

	/* According to the coalesce parameter the IC bit for the latest
	 * segment is reset and the timer re-started to clean the tx status.
	 * This approach takes care about the fragments: desc is the first
	 * element in case of no SG.
	 */
	tx_packets = (entry + 1) - first_tx;
	tx_q->tx_count_frames += tx_packets;

	if ((skb_shinfo(skb)->tx_flags & SKBTX_HW_TSTAMP) && priv->hwts_tx_en)
		set_ic = true;
	else if (!priv->tx_coal_frames[queue])
		set_ic = false;
	else if (tx_packets > priv->tx_coal_frames[queue])
		set_ic = true;
	else if ((tx_q->tx_count_frames %
		  priv->tx_coal_frames[queue]) < tx_packets)
		set_ic = true;
	else
		set_ic = false;

	if (set_ic) {
		if (likely(priv->extend_desc))
			desc = &tx_q->dma_etx[entry].basic;
		else if (tx_q->tbs & STMMAC_TBS_AVAIL)
			desc = &tx_q->dma_entx[entry].basic;
		else
			desc = &tx_q->dma_tx[entry];

		tx_q->tx_count_frames = 0;
		stmmac_set_tx_ic(priv, desc);
	}

	/* We've used all descriptors we need for this skb, however,
	 * advance cur_tx so that it references a fresh descriptor.
	 * ndo_start_xmit will fill this descriptor the next time it's
	 * called and stmmac_tx_clean may clean up to this descriptor.
	 */
	entry = STMMAC_GET_ENTRY(entry, priv->dma_conf.dma_tx_size);
	tx_q->cur_tx = entry;

	if (netif_msg_pktdata(priv)) {
		netdev_dbg(priv->dev,
			   "%s: curr=%d dirty=%d f=%d, e=%d, first=%p, nfrags=%d",
			   __func__, tx_q->cur_tx, tx_q->dirty_tx, first_entry,
			   entry, first, nfrags);

		netdev_dbg(priv->dev, ">>> frame to be transmitted: ");
		print_pkt(skb->data, skb->len);
	}

	if (unlikely(stmmac_tx_avail(priv, queue) <= (MAX_SKB_FRAGS + 1))) {
		netif_dbg(priv, hw, priv->dev, "%s: stop transmitted packets\n",
			  __func__);
		netif_tx_stop_queue(netdev_get_tx_queue(priv->dev, queue));
	}

	flags = u64_stats_update_begin_irqsave(&txq_stats->syncp);
	txq_stats->tx_bytes += skb->len;
	if (set_ic)
		txq_stats->tx_set_ic_bit++;
	u64_stats_update_end_irqrestore(&txq_stats->syncp, flags);

	if (priv->sarc_type)
		stmmac_set_desc_sarc(priv, first, priv->sarc_type);

	skb_tx_timestamp(skb);

	/* Ready to fill the first descriptor and set the OWN bit w/o any
	 * problems because all the descriptors are actually ready to be
	 * passed to the DMA engine.
	 */
	if (likely(!is_jumbo)) {
		bool last_segment = (nfrags == 0);

		des = dma_map_single(priv->device, skb->data,
				     nopaged_len, DMA_TO_DEVICE);
		if (dma_mapping_error(priv->device, des))
			goto dma_map_err;

		tx_q->tx_skbuff_dma[first_entry].buf = des;
		tx_q->tx_skbuff_dma[first_entry].buf_type = STMMAC_TXBUF_T_SKB;
		tx_q->tx_skbuff_dma[first_entry].map_as_page = false;

		stmmac_set_desc_addr(priv, first, des);

		tx_q->tx_skbuff_dma[first_entry].len = nopaged_len;
		tx_q->tx_skbuff_dma[first_entry].last_segment = last_segment;

		if (unlikely((skb_shinfo(skb)->tx_flags & SKBTX_HW_TSTAMP) &&
			     priv->hwts_tx_en)) {
			/* declare that device is doing timestamping */
			skb_shinfo(skb)->tx_flags |= SKBTX_IN_PROGRESS;
			stmmac_enable_tx_timestamp(priv, first);
		}

		/* Prepare the first descriptor setting the OWN bit too */
		stmmac_prepare_tx_desc(priv, first, 1, nopaged_len,
				csum_insertion, priv->mode, 0, last_segment,
				skb->len);
	}

	if (tx_q->tbs & STMMAC_TBS_EN) {
		struct timespec64 ts = ns_to_timespec64(skb->tstamp);

		tbs_desc = &tx_q->dma_entx[first_entry];
		stmmac_set_desc_tbs(priv, tbs_desc, ts.tv_sec, ts.tv_nsec);
	}

	stmmac_set_tx_owner(priv, first);

	netdev_tx_sent_queue(netdev_get_tx_queue(dev, queue), skb->len);

	stmmac_enable_dma_transmission(priv, priv->ioaddr);

	stmmac_flush_tx_descriptors(priv, queue);
	stmmac_tx_timer_arm(priv, queue);

	return NETDEV_TX_OK;

dma_map_err:
	netdev_err(priv->dev, "Tx DMA map failed\n");
	dev_kfree_skb(skb);
	priv->xstats.tx_dropped++;
	return NETDEV_TX_OK;
}

static void stmmac_rx_vlan(struct net_device *dev, struct sk_buff *skb)
{
	struct vlan_ethhdr *veth = skb_vlan_eth_hdr(skb);
	__be16 vlan_proto = veth->h_vlan_proto;
	u16 vlanid;

	if ((vlan_proto == htons(ETH_P_8021Q) &&
	     dev->features & NETIF_F_HW_VLAN_CTAG_RX) ||
	    (vlan_proto == htons(ETH_P_8021AD) &&
	     dev->features & NETIF_F_HW_VLAN_STAG_RX)) {
		/* pop the vlan tag */
		vlanid = ntohs(veth->h_vlan_TCI);
		memmove(skb->data + VLAN_HLEN, veth, ETH_ALEN * 2);
		skb_pull(skb, VLAN_HLEN);
		__vlan_hwaccel_put_tag(skb, vlan_proto, vlanid);
	}
}

/**
 * stmmac_rx_refill - refill used skb preallocated buffers
 * @priv: driver private structure
 * @queue: RX queue index
 * Description : this is to reallocate the skb for the reception process
 * that is based on zero-copy.
 */
static inline void stmmac_rx_refill(struct stmmac_priv *priv, u32 queue)
{
	struct stmmac_rx_queue *rx_q = &priv->dma_conf.rx_queue[queue];
	int dirty = stmmac_rx_dirty(priv, queue);
	unsigned int entry = rx_q->dirty_rx;
	gfp_t gfp = (GFP_ATOMIC | __GFP_NOWARN);

	if (priv->dma_cap.host_dma_width <= 32)
		gfp |= GFP_DMA32;

	while (dirty-- > 0) {
		struct stmmac_rx_buffer *buf = &rx_q->buf_pool[entry];
		struct dma_desc *p;
		bool use_rx_wd;

		if (priv->extend_desc)
			p = (struct dma_desc *)(rx_q->dma_erx + entry);
		else
			p = rx_q->dma_rx + entry;

		if (!buf->page) {
			buf->page = page_pool_alloc_pages(rx_q->page_pool, gfp);
			if (!buf->page)
				break;
		}

		if (priv->sph && !buf->sec_page) {
			buf->sec_page = page_pool_alloc_pages(rx_q->page_pool, gfp);
			if (!buf->sec_page)
				break;

			buf->sec_addr = page_pool_get_dma_addr(buf->sec_page);
		}

		buf->addr = page_pool_get_dma_addr(buf->page) + buf->page_offset;

		stmmac_set_desc_addr(priv, p, buf->addr);
		if (priv->sph)
			stmmac_set_desc_sec_addr(priv, p, buf->sec_addr, true);
		else
			stmmac_set_desc_sec_addr(priv, p, buf->sec_addr, false);
		stmmac_refill_desc3(priv, rx_q, p);

		rx_q->rx_count_frames++;
		rx_q->rx_count_frames += priv->rx_coal_frames[queue];
		if (rx_q->rx_count_frames > priv->rx_coal_frames[queue])
			rx_q->rx_count_frames = 0;

		use_rx_wd = !priv->rx_coal_frames[queue];
		use_rx_wd |= rx_q->rx_count_frames > 0;
		if (!priv->use_riwt)
			use_rx_wd = false;

		dma_wmb();
		stmmac_set_rx_owner(priv, p, use_rx_wd);

		entry = STMMAC_GET_ENTRY(entry, priv->dma_conf.dma_rx_size);
	}
	rx_q->dirty_rx = entry;
	rx_q->rx_tail_addr = rx_q->dma_rx_phy +
			    (rx_q->dirty_rx * sizeof(struct dma_desc));
	stmmac_set_rx_tail_ptr(priv, priv->ioaddr, rx_q->rx_tail_addr, queue);
}

static unsigned int stmmac_rx_buf1_len(struct stmmac_priv *priv,
				       struct dma_desc *p,
				       int status, unsigned int len)
{
	unsigned int plen = 0, hlen = 0;
	int coe = priv->hw->rx_csum;

	/* Not first descriptor, buffer is always zero */
	if (priv->sph && len)
		return 0;

	/* First descriptor, get split header length */
	stmmac_get_rx_header_len(priv, p, &hlen);
	if (priv->sph && hlen) {
		priv->xstats.rx_split_hdr_pkt_n++;
		return hlen;
	}

	/* First descriptor, not last descriptor and not split header */
	if (status & rx_not_ls)
		return priv->dma_conf.dma_buf_sz;

	plen = stmmac_get_rx_frame_len(priv, p, coe);

	/* First descriptor and last descriptor and not split header */
	return min_t(unsigned int, priv->dma_conf.dma_buf_sz, plen);
}

static unsigned int stmmac_rx_buf2_len(struct stmmac_priv *priv,
				       struct dma_desc *p,
				       int status, unsigned int len)
{
	int coe = priv->hw->rx_csum;
	unsigned int plen = 0;

	/* Not split header, buffer is not available */
	if (!priv->sph)
		return 0;

	/* Not last descriptor */
	if (status & rx_not_ls)
		return priv->dma_conf.dma_buf_sz;

	plen = stmmac_get_rx_frame_len(priv, p, coe);

	/* Last descriptor */
	return plen - len;
}

static int stmmac_xdp_xmit_xdpf(struct stmmac_priv *priv, int queue,
				struct xdp_frame *xdpf, bool dma_map)
{
	struct stmmac_txq_stats *txq_stats = &priv->xstats.txq_stats[queue];
	struct stmmac_tx_queue *tx_q = &priv->dma_conf.tx_queue[queue];
	unsigned int entry = tx_q->cur_tx;
	struct dma_desc *tx_desc;
	dma_addr_t dma_addr;
	bool set_ic;

	if (stmmac_tx_avail(priv, queue) < STMMAC_TX_THRESH(priv))
		return STMMAC_XDP_CONSUMED;

	if (likely(priv->extend_desc))
		tx_desc = (struct dma_desc *)(tx_q->dma_etx + entry);
	else if (tx_q->tbs & STMMAC_TBS_AVAIL)
		tx_desc = &tx_q->dma_entx[entry].basic;
	else
		tx_desc = tx_q->dma_tx + entry;

	if (dma_map) {
		dma_addr = dma_map_single(priv->device, xdpf->data,
					  xdpf->len, DMA_TO_DEVICE);
		if (dma_mapping_error(priv->device, dma_addr))
			return STMMAC_XDP_CONSUMED;

		tx_q->tx_skbuff_dma[entry].buf_type = STMMAC_TXBUF_T_XDP_NDO;
	} else {
		struct page *page = virt_to_page(xdpf->data);

		dma_addr = page_pool_get_dma_addr(page) + sizeof(*xdpf) +
			   xdpf->headroom;
		dma_sync_single_for_device(priv->device, dma_addr,
					   xdpf->len, DMA_BIDIRECTIONAL);

		tx_q->tx_skbuff_dma[entry].buf_type = STMMAC_TXBUF_T_XDP_TX;
	}

	tx_q->tx_skbuff_dma[entry].buf = dma_addr;
	tx_q->tx_skbuff_dma[entry].map_as_page = false;
	tx_q->tx_skbuff_dma[entry].len = xdpf->len;
	tx_q->tx_skbuff_dma[entry].last_segment = true;
	tx_q->tx_skbuff_dma[entry].is_jumbo = false;

	tx_q->xdpf[entry] = xdpf;

	stmmac_set_desc_addr(priv, tx_desc, dma_addr);

	stmmac_prepare_tx_desc(priv, tx_desc, 1, xdpf->len,
			       true, priv->mode, true, true,
			       xdpf->len);

	tx_q->tx_count_frames++;

	if (tx_q->tx_count_frames % priv->tx_coal_frames[queue] == 0)
		set_ic = true;
	else
		set_ic = false;

	if (set_ic) {
		unsigned long flags;
		tx_q->tx_count_frames = 0;
		stmmac_set_tx_ic(priv, tx_desc);
		flags = u64_stats_update_begin_irqsave(&txq_stats->syncp);
		txq_stats->tx_set_ic_bit++;
		u64_stats_update_end_irqrestore(&txq_stats->syncp, flags);
	}

	stmmac_enable_dma_transmission(priv, priv->ioaddr);

	entry = STMMAC_GET_ENTRY(entry, priv->dma_conf.dma_tx_size);
	tx_q->cur_tx = entry;

	return STMMAC_XDP_TX;
}

static int stmmac_xdp_get_tx_queue(struct stmmac_priv *priv,
				   int cpu)
{
	int index = cpu;

	if (unlikely(index < 0))
		index = 0;

	while (index >= priv->plat->tx_queues_to_use)
		index -= priv->plat->tx_queues_to_use;

	return index;
}

static int stmmac_xdp_xmit_back(struct stmmac_priv *priv,
				struct xdp_buff *xdp)
{
	struct xdp_frame *xdpf = xdp_convert_buff_to_frame(xdp);
	int cpu = smp_processor_id();
	struct netdev_queue *nq;
	int queue;
	int res;

	if (unlikely(!xdpf))
		return STMMAC_XDP_CONSUMED;

	queue = stmmac_xdp_get_tx_queue(priv, cpu);
	nq = netdev_get_tx_queue(priv->dev, queue);

	__netif_tx_lock(nq, cpu);
	/* Avoids TX time-out as we are sharing with slow path */
	txq_trans_cond_update(nq);

	res = stmmac_xdp_xmit_xdpf(priv, queue, xdpf, false);
	if (res == STMMAC_XDP_TX)
		stmmac_flush_tx_descriptors(priv, queue);

	__netif_tx_unlock(nq);

	return res;
}

static int __stmmac_xdp_run_prog(struct stmmac_priv *priv,
				 struct bpf_prog *prog,
				 struct xdp_buff *xdp)
{
	u32 act;
	int res;

	act = bpf_prog_run_xdp(prog, xdp);
	switch (act) {
	case XDP_PASS:
		res = STMMAC_XDP_PASS;
		break;
	case XDP_TX:
		res = stmmac_xdp_xmit_back(priv, xdp);
		break;
	case XDP_REDIRECT:
		if (xdp_do_redirect(priv->dev, xdp, prog) < 0)
			res = STMMAC_XDP_CONSUMED;
		else
			res = STMMAC_XDP_REDIRECT;
		break;
	default:
		bpf_warn_invalid_xdp_action(priv->dev, prog, act);
		fallthrough;
	case XDP_ABORTED:
		trace_xdp_exception(priv->dev, prog, act);
		fallthrough;
	case XDP_DROP:
		res = STMMAC_XDP_CONSUMED;
		break;
	}

	return res;
}

static struct sk_buff *stmmac_xdp_run_prog(struct stmmac_priv *priv,
					   struct xdp_buff *xdp)
{
	struct bpf_prog *prog;
	int res;

	prog = READ_ONCE(priv->xdp_prog);
	if (!prog) {
		res = STMMAC_XDP_PASS;
		goto out;
	}

	res = __stmmac_xdp_run_prog(priv, prog, xdp);
out:
	return ERR_PTR(-res);
}

static void stmmac_finalize_xdp_rx(struct stmmac_priv *priv,
				   int xdp_status)
{
	int cpu = smp_processor_id();
	int queue;

	queue = stmmac_xdp_get_tx_queue(priv, cpu);

	if (xdp_status & STMMAC_XDP_TX)
		stmmac_tx_timer_arm(priv, queue);

	if (xdp_status & STMMAC_XDP_REDIRECT)
		xdp_do_flush();
}

static struct sk_buff *stmmac_construct_skb_zc(struct stmmac_channel *ch,
					       struct xdp_buff *xdp)
{
	unsigned int metasize = xdp->data - xdp->data_meta;
	unsigned int datasize = xdp->data_end - xdp->data;
	struct sk_buff *skb;

	skb = __napi_alloc_skb(&ch->rxtx_napi,
			       xdp->data_end - xdp->data_hard_start,
			       GFP_ATOMIC | __GFP_NOWARN);
	if (unlikely(!skb))
		return NULL;

	skb_reserve(skb, xdp->data - xdp->data_hard_start);
	memcpy(__skb_put(skb, datasize), xdp->data, datasize);
	if (metasize)
		skb_metadata_set(skb, metasize);

	return skb;
}

static void stmmac_dispatch_skb_zc(struct stmmac_priv *priv, u32 queue,
				   struct dma_desc *p, struct dma_desc *np,
				   struct xdp_buff *xdp)
{
	struct stmmac_rxq_stats *rxq_stats = &priv->xstats.rxq_stats[queue];
	struct stmmac_channel *ch = &priv->channel[queue];
	unsigned int len = xdp->data_end - xdp->data;
	enum pkt_hash_types hash_type;
	int coe = priv->hw->rx_csum;
	unsigned long flags;
	struct sk_buff *skb;
	u32 hash;

	skb = stmmac_construct_skb_zc(ch, xdp);
	if (!skb) {
		priv->xstats.rx_dropped++;
		return;
	}

	stmmac_get_rx_hwtstamp(priv, p, np, skb);
	stmmac_rx_vlan(priv->dev, skb);
	skb->protocol = eth_type_trans(skb, priv->dev);

	if (unlikely(!coe))
		skb_checksum_none_assert(skb);
	else
		skb->ip_summed = CHECKSUM_UNNECESSARY;

	if (!stmmac_get_rx_hash(priv, p, &hash, &hash_type))
		skb_set_hash(skb, hash, hash_type);

	skb_record_rx_queue(skb, queue);
	napi_gro_receive(&ch->rxtx_napi, skb);

	flags = u64_stats_update_begin_irqsave(&rxq_stats->syncp);
	rxq_stats->rx_pkt_n++;
	rxq_stats->rx_bytes += len;
	u64_stats_update_end_irqrestore(&rxq_stats->syncp, flags);
}

static bool stmmac_rx_refill_zc(struct stmmac_priv *priv, u32 queue, u32 budget)
{
	struct stmmac_rx_queue *rx_q = &priv->dma_conf.rx_queue[queue];
	unsigned int entry = rx_q->dirty_rx;
	struct dma_desc *rx_desc = NULL;
	bool ret = true;

	budget = min(budget, stmmac_rx_dirty(priv, queue));

	while (budget-- > 0 && entry != rx_q->cur_rx) {
		struct stmmac_rx_buffer *buf = &rx_q->buf_pool[entry];
		dma_addr_t dma_addr;
		bool use_rx_wd;

		if (!buf->xdp) {
			buf->xdp = xsk_buff_alloc(rx_q->xsk_pool);
			if (!buf->xdp) {
				ret = false;
				break;
			}
		}

		if (priv->extend_desc)
			rx_desc = (struct dma_desc *)(rx_q->dma_erx + entry);
		else
			rx_desc = rx_q->dma_rx + entry;

		dma_addr = xsk_buff_xdp_get_dma(buf->xdp);
		stmmac_set_desc_addr(priv, rx_desc, dma_addr);
		stmmac_set_desc_sec_addr(priv, rx_desc, 0, false);
		stmmac_refill_desc3(priv, rx_q, rx_desc);

		rx_q->rx_count_frames++;
		rx_q->rx_count_frames += priv->rx_coal_frames[queue];
		if (rx_q->rx_count_frames > priv->rx_coal_frames[queue])
			rx_q->rx_count_frames = 0;

		use_rx_wd = !priv->rx_coal_frames[queue];
		use_rx_wd |= rx_q->rx_count_frames > 0;
		if (!priv->use_riwt)
			use_rx_wd = false;

		dma_wmb();
		stmmac_set_rx_owner(priv, rx_desc, use_rx_wd);

		entry = STMMAC_GET_ENTRY(entry, priv->dma_conf.dma_rx_size);
	}

	if (rx_desc) {
		rx_q->dirty_rx = entry;
		rx_q->rx_tail_addr = rx_q->dma_rx_phy +
				     (rx_q->dirty_rx * sizeof(struct dma_desc));
		stmmac_set_rx_tail_ptr(priv, priv->ioaddr, rx_q->rx_tail_addr, queue);
	}

	return ret;
}

static struct stmmac_xdp_buff *xsk_buff_to_stmmac_ctx(struct xdp_buff *xdp)
{
	/* In XDP zero copy data path, xdp field in struct xdp_buff_xsk is used
	 * to represent incoming packet, whereas cb field in the same structure
	 * is used to store driver specific info. Thus, struct stmmac_xdp_buff
	 * is laid on top of xdp and cb fields of struct xdp_buff_xsk.
	 */
	return (struct stmmac_xdp_buff *)xdp;
}

static int stmmac_rx_zc(struct stmmac_priv *priv, int limit, u32 queue)
{
	struct stmmac_rxq_stats *rxq_stats = &priv->xstats.rxq_stats[queue];
	struct stmmac_rx_queue *rx_q = &priv->dma_conf.rx_queue[queue];
	unsigned int count = 0, error = 0, len = 0;
	int dirty = stmmac_rx_dirty(priv, queue);
	unsigned int next_entry = rx_q->cur_rx;
	u32 rx_errors = 0, rx_dropped = 0;
	unsigned int desc_size;
	struct bpf_prog *prog;
	bool failure = false;
	unsigned long flags;
	int xdp_status = 0;
	int status = 0;

	if (netif_msg_rx_status(priv)) {
		void *rx_head;

		netdev_dbg(priv->dev, "%s: descriptor ring:\n", __func__);
		if (priv->extend_desc) {
			rx_head = (void *)rx_q->dma_erx;
			desc_size = sizeof(struct dma_extended_desc);
		} else {
			rx_head = (void *)rx_q->dma_rx;
			desc_size = sizeof(struct dma_desc);
		}

		stmmac_display_ring(priv, rx_head, priv->dma_conf.dma_rx_size, true,
				    rx_q->dma_rx_phy, desc_size);
	}
	while (count < limit) {
		struct stmmac_rx_buffer *buf;
		struct stmmac_xdp_buff *ctx;
		unsigned int buf1_len = 0;
		struct dma_desc *np, *p;
		int entry;
		int res;

		if (!count && rx_q->state_saved) {
			error = rx_q->state.error;
			len = rx_q->state.len;
		} else {
			rx_q->state_saved = false;
			error = 0;
			len = 0;
		}

		if (count >= limit)
			break;

read_again:
		buf1_len = 0;
		entry = next_entry;
		buf = &rx_q->buf_pool[entry];

		if (dirty >= STMMAC_RX_FILL_BATCH) {
			failure = failure ||
				  !stmmac_rx_refill_zc(priv, queue, dirty);
			dirty = 0;
		}

		if (priv->extend_desc)
			p = (struct dma_desc *)(rx_q->dma_erx + entry);
		else
			p = rx_q->dma_rx + entry;

		/* read the status of the incoming frame */
		status = stmmac_rx_status(priv, &priv->xstats, p);
		/* check if managed by the DMA otherwise go ahead */
		if (unlikely(status & dma_own))
			break;

		/* Prefetch the next RX descriptor */
		rx_q->cur_rx = STMMAC_GET_ENTRY(rx_q->cur_rx,
						priv->dma_conf.dma_rx_size);
		next_entry = rx_q->cur_rx;

		if (priv->extend_desc)
			np = (struct dma_desc *)(rx_q->dma_erx + next_entry);
		else
			np = rx_q->dma_rx + next_entry;

		prefetch(np);

		/* Ensure a valid XSK buffer before proceed */
		if (!buf->xdp)
			break;

		if (priv->extend_desc)
			stmmac_rx_extended_status(priv, &priv->xstats,
						  rx_q->dma_erx + entry);
		if (unlikely(status == discard_frame)) {
			xsk_buff_free(buf->xdp);
			buf->xdp = NULL;
			dirty++;
			error = 1;
			if (!priv->hwts_rx_en)
				rx_errors++;
		}

		if (unlikely(error && (status & rx_not_ls)))
			goto read_again;
		if (unlikely(error)) {
			count++;
			continue;
		}

		/* XSK pool expects RX frame 1:1 mapped to XSK buffer */
		if (likely(status & rx_not_ls)) {
			xsk_buff_free(buf->xdp);
			buf->xdp = NULL;
			dirty++;
			count++;
			goto read_again;
		}

		ctx = xsk_buff_to_stmmac_ctx(buf->xdp);
		ctx->priv = priv;
		ctx->desc = p;
		ctx->ndesc = np;

		/* XDP ZC Frame only support primary buffers for now */
		buf1_len = stmmac_rx_buf1_len(priv, p, status, len);
		len += buf1_len;

		/* ACS is disabled; strip manually. */
		if (likely(!(status & rx_not_ls))) {
			buf1_len -= ETH_FCS_LEN;
			len -= ETH_FCS_LEN;
		}

		/* RX buffer is good and fit into a XSK pool buffer */
		buf->xdp->data_end = buf->xdp->data + buf1_len;
		xsk_buff_dma_sync_for_cpu(buf->xdp, rx_q->xsk_pool);

		prog = READ_ONCE(priv->xdp_prog);
		res = __stmmac_xdp_run_prog(priv, prog, buf->xdp);

		switch (res) {
		case STMMAC_XDP_PASS:
			stmmac_dispatch_skb_zc(priv, queue, p, np, buf->xdp);
			xsk_buff_free(buf->xdp);
			break;
		case STMMAC_XDP_CONSUMED:
			xsk_buff_free(buf->xdp);
			rx_dropped++;
			break;
		case STMMAC_XDP_TX:
		case STMMAC_XDP_REDIRECT:
			xdp_status |= res;
			break;
		}

		buf->xdp = NULL;
		dirty++;
		count++;
	}

	if (status & rx_not_ls) {
		rx_q->state_saved = true;
		rx_q->state.error = error;
		rx_q->state.len = len;
	}

	stmmac_finalize_xdp_rx(priv, xdp_status);

	flags = u64_stats_update_begin_irqsave(&rxq_stats->syncp);
	rxq_stats->rx_pkt_n += count;
	u64_stats_update_end_irqrestore(&rxq_stats->syncp, flags);

	priv->xstats.rx_dropped += rx_dropped;
	priv->xstats.rx_errors += rx_errors;

	if (xsk_uses_need_wakeup(rx_q->xsk_pool)) {
		if (failure || stmmac_rx_dirty(priv, queue) > 0)
			xsk_set_rx_need_wakeup(rx_q->xsk_pool);
		else
			xsk_clear_rx_need_wakeup(rx_q->xsk_pool);

		return (int)count;
	}

	return failure ? limit : (int)count;
}

/**
 * stmmac_rx - manage the receive process
 * @priv: driver private structure
 * @limit: napi bugget
 * @queue: RX queue index.
 * Description :  this the function called by the napi poll method.
 * It gets all the frames inside the ring.
 */
static int stmmac_rx(struct stmmac_priv *priv, int limit, u32 queue)
{
	u32 rx_errors = 0, rx_dropped = 0, rx_bytes = 0, rx_packets = 0;
	struct stmmac_rxq_stats *rxq_stats = &priv->xstats.rxq_stats[queue];
	struct stmmac_rx_queue *rx_q = &priv->dma_conf.rx_queue[queue];
	struct stmmac_channel *ch = &priv->channel[queue];
	unsigned int count = 0, error = 0, len = 0;
	int status = 0, coe = priv->hw->rx_csum;
	unsigned int next_entry = rx_q->cur_rx;
	enum dma_data_direction dma_dir;
	unsigned int desc_size;
	struct sk_buff *skb = NULL;
	struct stmmac_xdp_buff ctx;
	unsigned long flags;
	int xdp_status = 0;
	int buf_sz;

	dma_dir = page_pool_get_dma_dir(rx_q->page_pool);
	buf_sz = DIV_ROUND_UP(priv->dma_conf.dma_buf_sz, PAGE_SIZE) * PAGE_SIZE;
	limit = min(priv->dma_conf.dma_rx_size - 1, (unsigned int)limit);

	if (netif_msg_rx_status(priv)) {
		void *rx_head;

		netdev_dbg(priv->dev, "%s: descriptor ring:\n", __func__);
		if (priv->extend_desc) {
			rx_head = (void *)rx_q->dma_erx;
			desc_size = sizeof(struct dma_extended_desc);
		} else {
			rx_head = (void *)rx_q->dma_rx;
			desc_size = sizeof(struct dma_desc);
		}

		stmmac_display_ring(priv, rx_head, priv->dma_conf.dma_rx_size, true,
				    rx_q->dma_rx_phy, desc_size);
	}
	while (count < limit) {
		unsigned int buf1_len = 0, buf2_len = 0;
		enum pkt_hash_types hash_type;
		struct stmmac_rx_buffer *buf;
		struct dma_desc *np, *p;
		int entry;
		u32 hash;

		if (!count && rx_q->state_saved) {
			skb = rx_q->state.skb;
			error = rx_q->state.error;
			len = rx_q->state.len;
		} else {
			rx_q->state_saved = false;
			skb = NULL;
			error = 0;
			len = 0;
		}

read_again:
		if (count >= limit)
			break;

		buf1_len = 0;
		buf2_len = 0;
		entry = next_entry;
		buf = &rx_q->buf_pool[entry];

		if (priv->extend_desc)
			p = (struct dma_desc *)(rx_q->dma_erx + entry);
		else
			p = rx_q->dma_rx + entry;

		/* read the status of the incoming frame */
		status = stmmac_rx_status(priv, &priv->xstats, p);
		/* check if managed by the DMA otherwise go ahead */
		if (unlikely(status & dma_own))
			break;

		rx_q->cur_rx = STMMAC_GET_ENTRY(rx_q->cur_rx,
						priv->dma_conf.dma_rx_size);
		next_entry = rx_q->cur_rx;

		if (priv->extend_desc)
			np = (struct dma_desc *)(rx_q->dma_erx + next_entry);
		else
			np = rx_q->dma_rx + next_entry;

		prefetch(np);

		if (priv->extend_desc)
			stmmac_rx_extended_status(priv, &priv->xstats, rx_q->dma_erx + entry);
		if (unlikely(status == discard_frame)) {
			page_pool_recycle_direct(rx_q->page_pool, buf->page);
			buf->page = NULL;
			error = 1;
			if (!priv->hwts_rx_en)
				rx_errors++;
		}

		if (unlikely(error && (status & rx_not_ls)))
			goto read_again;
		if (unlikely(error)) {
			dev_kfree_skb(skb);
			skb = NULL;
			count++;
			continue;
		}

		/* Buffer is good. Go on. */

		prefetch(page_address(buf->page) + buf->page_offset);
		if (buf->sec_page)
			prefetch(page_address(buf->sec_page));

		buf1_len = stmmac_rx_buf1_len(priv, p, status, len);
		len += buf1_len;
		buf2_len = stmmac_rx_buf2_len(priv, p, status, len);
		len += buf2_len;

		/* ACS is disabled; strip manually. */
		if (likely(!(status & rx_not_ls))) {
			if (buf2_len) {
				buf2_len -= ETH_FCS_LEN;
				len -= ETH_FCS_LEN;
			} else if (buf1_len) {
				buf1_len -= ETH_FCS_LEN;
				len -= ETH_FCS_LEN;
			}
		}

		if (!skb) {
			unsigned int pre_len, sync_len;

			dma_sync_single_for_cpu(priv->device, buf->addr,
						buf1_len, dma_dir);

			xdp_init_buff(&ctx.xdp, buf_sz, &rx_q->xdp_rxq);
			xdp_prepare_buff(&ctx.xdp, page_address(buf->page),
					 buf->page_offset, buf1_len, true);

			pre_len = ctx.xdp.data_end - ctx.xdp.data_hard_start -
				  buf->page_offset;

			ctx.priv = priv;
			ctx.desc = p;
			ctx.ndesc = np;

			skb = stmmac_xdp_run_prog(priv, &ctx.xdp);
			/* Due xdp_adjust_tail: DMA sync for_device
			 * cover max len CPU touch
			 */
			sync_len = ctx.xdp.data_end - ctx.xdp.data_hard_start -
				   buf->page_offset;
			sync_len = max(sync_len, pre_len);

			/* For Not XDP_PASS verdict */
			if (IS_ERR(skb)) {
				unsigned int xdp_res = -PTR_ERR(skb);

				if (xdp_res & STMMAC_XDP_CONSUMED) {
					page_pool_put_page(rx_q->page_pool,
							   virt_to_head_page(ctx.xdp.data),
							   sync_len, true);
					buf->page = NULL;
					rx_dropped++;

					/* Clear skb as it was set as
					 * status by XDP program.
					 */
					skb = NULL;

					if (unlikely((status & rx_not_ls)))
						goto read_again;

					count++;
					continue;
				} else if (xdp_res & (STMMAC_XDP_TX |
						      STMMAC_XDP_REDIRECT)) {
					xdp_status |= xdp_res;
					buf->page = NULL;
					skb = NULL;
					count++;
					continue;
				}
			}
		}

		if (!skb) {
			/* XDP program may expand or reduce tail */
			buf1_len = ctx.xdp.data_end - ctx.xdp.data;

			skb = napi_alloc_skb(&ch->rx_napi, buf1_len);
			if (!skb) {
				rx_dropped++;
				count++;
				goto drain_data;
			}

			/* XDP program may adjust header */
			skb_copy_to_linear_data(skb, ctx.xdp.data, buf1_len);
			skb_put(skb, buf1_len);

			/* Data payload copied into SKB, page ready for recycle */
			page_pool_recycle_direct(rx_q->page_pool, buf->page);
			buf->page = NULL;
		} else if (buf1_len) {
			dma_sync_single_for_cpu(priv->device, buf->addr,
						buf1_len, dma_dir);
			skb_add_rx_frag(skb, skb_shinfo(skb)->nr_frags,
					buf->page, buf->page_offset, buf1_len,
					priv->dma_conf.dma_buf_sz);

			/* Data payload appended into SKB */
			skb_mark_for_recycle(skb);
			buf->page = NULL;
		}

		if (buf2_len) {
			dma_sync_single_for_cpu(priv->device, buf->sec_addr,
						buf2_len, dma_dir);
			skb_add_rx_frag(skb, skb_shinfo(skb)->nr_frags,
					buf->sec_page, 0, buf2_len,
					priv->dma_conf.dma_buf_sz);

			/* Data payload appended into SKB */
			skb_mark_for_recycle(skb);
			buf->sec_page = NULL;
		}

drain_data:
		if (likely(status & rx_not_ls))
			goto read_again;
		if (!skb)
			continue;

		/* Got entire packet into SKB. Finish it. */

		stmmac_get_rx_hwtstamp(priv, p, np, skb);
		stmmac_rx_vlan(priv->dev, skb);
		skb->protocol = eth_type_trans(skb, priv->dev);

		if (unlikely(!coe))
			skb_checksum_none_assert(skb);
		else
			skb->ip_summed = CHECKSUM_UNNECESSARY;

		if (!stmmac_get_rx_hash(priv, p, &hash, &hash_type))
			skb_set_hash(skb, hash, hash_type);

		skb_record_rx_queue(skb, queue);
		napi_gro_receive(&ch->rx_napi, skb);
		skb = NULL;

		rx_packets++;
		rx_bytes += len;
		count++;
	}

	if (status & rx_not_ls || skb) {
		rx_q->state_saved = true;
		rx_q->state.skb = skb;
		rx_q->state.error = error;
		rx_q->state.len = len;
	}

	stmmac_finalize_xdp_rx(priv, xdp_status);

	stmmac_rx_refill(priv, queue);

	flags = u64_stats_update_begin_irqsave(&rxq_stats->syncp);
	rxq_stats->rx_packets += rx_packets;
	rxq_stats->rx_bytes += rx_bytes;
	rxq_stats->rx_pkt_n += count;
	u64_stats_update_end_irqrestore(&rxq_stats->syncp, flags);

	priv->xstats.rx_dropped += rx_dropped;
	priv->xstats.rx_errors += rx_errors;

	return count;
}

static int stmmac_napi_poll_rx(struct napi_struct *napi, int budget)
{
	struct stmmac_channel *ch =
		container_of(napi, struct stmmac_channel, rx_napi);
	struct stmmac_priv *priv = ch->priv_data;
	struct stmmac_rxq_stats *rxq_stats;
	u32 chan = ch->index;
	unsigned long flags;
	int work_done;

	rxq_stats = &priv->xstats.rxq_stats[chan];
	flags = u64_stats_update_begin_irqsave(&rxq_stats->syncp);
	rxq_stats->napi_poll++;
	u64_stats_update_end_irqrestore(&rxq_stats->syncp, flags);

	work_done = stmmac_rx(priv, budget, chan);
	if (work_done < budget && napi_complete_done(napi, work_done)) {
		unsigned long flags;

		spin_lock_irqsave(&ch->lock, flags);
		stmmac_enable_dma_irq(priv, priv->ioaddr, chan, 1, 0);
		spin_unlock_irqrestore(&ch->lock, flags);
	}

	return work_done;
}

static int stmmac_napi_poll_tx(struct napi_struct *napi, int budget)
{
	struct stmmac_channel *ch =
		container_of(napi, struct stmmac_channel, tx_napi);
	struct stmmac_priv *priv = ch->priv_data;
	struct stmmac_txq_stats *txq_stats;
	u32 chan = ch->index;
	unsigned long flags;
	int work_done;

	txq_stats = &priv->xstats.txq_stats[chan];
	flags = u64_stats_update_begin_irqsave(&txq_stats->syncp);
	txq_stats->napi_poll++;
	u64_stats_update_end_irqrestore(&txq_stats->syncp, flags);

	work_done = stmmac_tx_clean(priv, budget, chan);
	work_done = min(work_done, budget);

	if (work_done < budget && napi_complete_done(napi, work_done)) {
		unsigned long flags;

		spin_lock_irqsave(&ch->lock, flags);
		stmmac_enable_dma_irq(priv, priv->ioaddr, chan, 0, 1);
		spin_unlock_irqrestore(&ch->lock, flags);
	}

	return work_done;
}

static int stmmac_napi_poll_rxtx(struct napi_struct *napi, int budget)
{
	struct stmmac_channel *ch =
		container_of(napi, struct stmmac_channel, rxtx_napi);
	struct stmmac_priv *priv = ch->priv_data;
	int rx_done, tx_done, rxtx_done;
	struct stmmac_rxq_stats *rxq_stats;
	struct stmmac_txq_stats *txq_stats;
	u32 chan = ch->index;
	unsigned long flags;

	rxq_stats = &priv->xstats.rxq_stats[chan];
	flags = u64_stats_update_begin_irqsave(&rxq_stats->syncp);
	rxq_stats->napi_poll++;
	u64_stats_update_end_irqrestore(&rxq_stats->syncp, flags);

	txq_stats = &priv->xstats.txq_stats[chan];
	flags = u64_stats_update_begin_irqsave(&txq_stats->syncp);
	txq_stats->napi_poll++;
	u64_stats_update_end_irqrestore(&txq_stats->syncp, flags);

	tx_done = stmmac_tx_clean(priv, budget, chan);
	tx_done = min(tx_done, budget);

	rx_done = stmmac_rx_zc(priv, budget, chan);

	rxtx_done = max(tx_done, rx_done);

	/* If either TX or RX work is not complete, return budget
	 * and keep pooling
	 */
	if (rxtx_done >= budget)
		return budget;

	/* all work done, exit the polling mode */
	if (napi_complete_done(napi, rxtx_done)) {
		unsigned long flags;

		spin_lock_irqsave(&ch->lock, flags);
		/* Both RX and TX work done are compelte,
		 * so enable both RX & TX IRQs.
		 */
		stmmac_enable_dma_irq(priv, priv->ioaddr, chan, 1, 1);
		spin_unlock_irqrestore(&ch->lock, flags);
	}

	return min(rxtx_done, budget - 1);
}

/**
 *  stmmac_tx_timeout
 *  @dev : Pointer to net device structure
 *  @txqueue: the index of the hanging transmit queue
 *  Description: this function is called when a packet transmission fails to
 *   complete within a reasonable time. The driver will mark the error in the
 *   netdev structure and arrange for the device to be reset to a sane state
 *   in order to transmit a new packet.
 */
static void stmmac_tx_timeout(struct net_device *dev, unsigned int txqueue)
{
	struct stmmac_priv *priv = netdev_priv(dev);

	stmmac_global_err(priv);
}

/**
 *  stmmac_set_rx_mode - entry point for multicast addressing
 *  @dev : pointer to the device structure
 *  Description:
 *  This function is a driver entry point which gets called by the kernel
 *  whenever multicast addresses must be enabled/disabled.
 *  Return value:
 *  void.
 */
static void stmmac_set_rx_mode(struct net_device *dev)
{
	struct stmmac_priv *priv = netdev_priv(dev);

	stmmac_set_filter(priv, priv->hw, dev);
}

/**
 *  stmmac_change_mtu - entry point to change MTU size for the device.
 *  @dev : device pointer.
 *  @new_mtu : the new MTU size for the device.
 *  Description: the Maximum Transfer Unit (MTU) is used by the network layer
 *  to drive packet transmission. Ethernet has an MTU of 1500 octets
 *  (ETH_DATA_LEN). This value can be changed with ifconfig.
 *  Return value:
 *  0 on success and an appropriate (-)ve integer as defined in errno.h
 *  file on failure.
 */
static int stmmac_change_mtu(struct net_device *dev, int new_mtu)
{
	struct stmmac_priv *priv = netdev_priv(dev);
	int txfifosz = priv->plat->tx_fifo_size;
	struct stmmac_dma_conf *dma_conf;
	const int mtu = new_mtu;
	int ret;

	if (txfifosz == 0)
		txfifosz = priv->dma_cap.tx_fifo_size;

	txfifosz /= priv->plat->tx_queues_to_use;

	if (stmmac_xdp_is_enabled(priv) && new_mtu > ETH_DATA_LEN) {
		netdev_dbg(priv->dev, "Jumbo frames not supported for XDP\n");
		return -EINVAL;
	}

	new_mtu = STMMAC_ALIGN(new_mtu);

	/* If condition true, FIFO is too small or MTU too large */
	if ((txfifosz < new_mtu) || (new_mtu > BUF_SIZE_16KiB))
		return -EINVAL;

	if (netif_running(dev)) {
		netdev_dbg(priv->dev, "restarting interface to change its MTU\n");
		/* Try to allocate the new DMA conf with the new mtu */
		dma_conf = stmmac_setup_dma_desc(priv, mtu);
		if (IS_ERR(dma_conf)) {
			netdev_err(priv->dev, "failed allocating new dma conf for new MTU %d\n",
				   mtu);
			return PTR_ERR(dma_conf);
		}

		stmmac_release(dev);

		ret = __stmmac_open(dev, dma_conf);
		if (ret) {
			free_dma_desc_resources(priv, dma_conf);
			kfree(dma_conf);
			netdev_err(priv->dev, "failed reopening the interface after MTU change\n");
			return ret;
		}

		kfree(dma_conf);

		stmmac_set_rx_mode(dev);
	}

	dev->mtu = mtu;
	netdev_update_features(dev);

	return 0;
}

static netdev_features_t stmmac_fix_features(struct net_device *dev,
					     netdev_features_t features)
{
	struct stmmac_priv *priv = netdev_priv(dev);

	if (priv->plat->rx_coe == STMMAC_RX_COE_NONE)
		features &= ~NETIF_F_RXCSUM;

	if (!priv->plat->tx_coe)
		features &= ~NETIF_F_CSUM_MASK;

	/* Some GMAC devices have a bugged Jumbo frame support that
	 * needs to have the Tx COE disabled for oversized frames
	 * (due to limited buffer sizes). In this case we disable
	 * the TX csum insertion in the TDES and not use SF.
	 */
	if (priv->plat->bugged_jumbo && (dev->mtu > ETH_DATA_LEN))
		features &= ~NETIF_F_CSUM_MASK;

	/* Disable tso if asked by ethtool */
	if ((priv->plat->flags & STMMAC_FLAG_TSO_EN) && (priv->dma_cap.tsoen)) {
		if (features & NETIF_F_TSO)
			priv->tso = true;
		else
			priv->tso = false;
	}

	return features;
}

static int stmmac_set_features(struct net_device *netdev,
			       netdev_features_t features)
{
	struct stmmac_priv *priv = netdev_priv(netdev);

	/* Keep the COE Type in case of csum is supporting */
	if (features & NETIF_F_RXCSUM)
		priv->hw->rx_csum = priv->plat->rx_coe;
	else
		priv->hw->rx_csum = 0;
	/* No check needed because rx_coe has been set before and it will be
	 * fixed in case of issue.
	 */
	stmmac_rx_ipc(priv, priv->hw);

	if (priv->sph_cap) {
		bool sph_en = (priv->hw->rx_csum > 0) && priv->sph;
		u32 chan;

		for (chan = 0; chan < priv->plat->rx_queues_to_use; chan++)
			stmmac_enable_sph(priv, priv->ioaddr, sph_en, chan);
	}

	return 0;
}

static void stmmac_fpe_event_status(struct stmmac_priv *priv, int status)
{
	struct stmmac_fpe_cfg *fpe_cfg = priv->plat->fpe_cfg;
	enum stmmac_fpe_state *lo_state = &fpe_cfg->lo_fpe_state;
	enum stmmac_fpe_state *lp_state = &fpe_cfg->lp_fpe_state;
	bool *hs_enable = &fpe_cfg->hs_enable;

	if (status == FPE_EVENT_UNKNOWN || !*hs_enable)
		return;

	/* If LP has sent verify mPacket, LP is FPE capable */
	if ((status & FPE_EVENT_RVER) == FPE_EVENT_RVER) {
		if (*lp_state < FPE_STATE_CAPABLE)
			*lp_state = FPE_STATE_CAPABLE;

		/* If user has requested FPE enable, quickly response */
		if (*hs_enable)
			stmmac_fpe_send_mpacket(priv, priv->ioaddr,
						fpe_cfg,
						MPACKET_RESPONSE);
	}

	/* If Local has sent verify mPacket, Local is FPE capable */
	if ((status & FPE_EVENT_TVER) == FPE_EVENT_TVER) {
		if (*lo_state < FPE_STATE_CAPABLE)
			*lo_state = FPE_STATE_CAPABLE;
	}

	/* If LP has sent response mPacket, LP is entering FPE ON */
	if ((status & FPE_EVENT_RRSP) == FPE_EVENT_RRSP)
		*lp_state = FPE_STATE_ENTERING_ON;

	/* If Local has sent response mPacket, Local is entering FPE ON */
	if ((status & FPE_EVENT_TRSP) == FPE_EVENT_TRSP)
		*lo_state = FPE_STATE_ENTERING_ON;

	if (!test_bit(__FPE_REMOVING, &priv->fpe_task_state) &&
	    !test_and_set_bit(__FPE_TASK_SCHED, &priv->fpe_task_state) &&
	    priv->fpe_wq) {
		queue_work(priv->fpe_wq, &priv->fpe_task);
	}
}

static void stmmac_common_interrupt(struct stmmac_priv *priv)
{
	u32 rx_cnt = priv->plat->rx_queues_to_use;
	u32 tx_cnt = priv->plat->tx_queues_to_use;
	u32 queues_count;
	u32 queue;
	bool xmac;

	xmac = priv->plat->has_gmac4 || priv->plat->has_xgmac;
	queues_count = (rx_cnt > tx_cnt) ? rx_cnt : tx_cnt;

	if (priv->irq_wake)
		pm_wakeup_event(priv->device, 0);

	if (priv->dma_cap.estsel)
		stmmac_est_irq_status(priv, priv->ioaddr, priv->dev,
				      &priv->xstats, tx_cnt);

	if (priv->dma_cap.fpesel) {
		int status = stmmac_fpe_irq_status(priv, priv->ioaddr,
						   priv->dev);

		stmmac_fpe_event_status(priv, status);
	}

	/* To handle GMAC own interrupts */
	if ((priv->plat->has_gmac) || xmac) {
		int status = stmmac_host_irq_status(priv, priv->hw, &priv->xstats);

		if (unlikely(status)) {
			/* For LPI we need to save the tx status */
			if (status & CORE_IRQ_TX_PATH_IN_LPI_MODE)
				priv->tx_path_in_lpi_mode = true;
			if (status & CORE_IRQ_TX_PATH_EXIT_LPI_MODE)
				priv->tx_path_in_lpi_mode = false;
		}

		for (queue = 0; queue < queues_count; queue++) {
			status = stmmac_host_mtl_irq_status(priv, priv->hw,
							    queue);
		}

		/* PCS link status */
		if (priv->hw->pcs &&
		    !(priv->plat->flags & STMMAC_FLAG_HAS_INTEGRATED_PCS)) {
			if (priv->xstats.pcs_link)
				netif_carrier_on(priv->dev);
			else
				netif_carrier_off(priv->dev);
		}

		stmmac_timestamp_interrupt(priv, priv);
	}
}

/**
 *  stmmac_interrupt - main ISR
 *  @irq: interrupt number.
 *  @dev_id: to pass the net device pointer.
 *  Description: this is the main driver interrupt service routine.
 *  It can call:
 *  o DMA service routine (to manage incoming frame reception and transmission
 *    status)
 *  o Core interrupts to manage: remote wake-up, management counter, LPI
 *    interrupts.
 */
static irqreturn_t stmmac_interrupt(int irq, void *dev_id)
{
	struct net_device *dev = (struct net_device *)dev_id;
	struct stmmac_priv *priv = netdev_priv(dev);

	/* Check if adapter is up */
	if (test_bit(STMMAC_DOWN, &priv->state))
		return IRQ_HANDLED;

	/* Check if a fatal error happened */
	if (stmmac_safety_feat_interrupt(priv))
		return IRQ_HANDLED;

	/* To handle Common interrupts */
	stmmac_common_interrupt(priv);

	/* To handle DMA interrupts */
	stmmac_dma_interrupt(priv);

	return IRQ_HANDLED;
}

static irqreturn_t stmmac_mac_interrupt(int irq, void *dev_id)
{
	struct net_device *dev = (struct net_device *)dev_id;
	struct stmmac_priv *priv = netdev_priv(dev);

	if (unlikely(!dev)) {
		netdev_err(priv->dev, "%s: invalid dev pointer\n", __func__);
		return IRQ_NONE;
	}

	/* Check if adapter is up */
	if (test_bit(STMMAC_DOWN, &priv->state))
		return IRQ_HANDLED;

	/* To handle Common interrupts */
	stmmac_common_interrupt(priv);

	return IRQ_HANDLED;
}

static irqreturn_t stmmac_safety_interrupt(int irq, void *dev_id)
{
	struct net_device *dev = (struct net_device *)dev_id;
	struct stmmac_priv *priv = netdev_priv(dev);

	if (unlikely(!dev)) {
		netdev_err(priv->dev, "%s: invalid dev pointer\n", __func__);
		return IRQ_NONE;
	}

	/* Check if adapter is up */
	if (test_bit(STMMAC_DOWN, &priv->state))
		return IRQ_HANDLED;

	/* Check if a fatal error happened */
	stmmac_safety_feat_interrupt(priv);

	return IRQ_HANDLED;
}

static irqreturn_t stmmac_msi_intr_tx(int irq, void *data)
{
	struct stmmac_tx_queue *tx_q = (struct stmmac_tx_queue *)data;
	struct stmmac_dma_conf *dma_conf;
	int chan = tx_q->queue_index;
	struct stmmac_priv *priv;
	int status;

	dma_conf = container_of(tx_q, struct stmmac_dma_conf, tx_queue[chan]);
	priv = container_of(dma_conf, struct stmmac_priv, dma_conf);

	if (unlikely(!data)) {
		netdev_err(priv->dev, "%s: invalid dev pointer\n", __func__);
		return IRQ_NONE;
	}

	/* Check if adapter is up */
	if (test_bit(STMMAC_DOWN, &priv->state))
		return IRQ_HANDLED;

	status = stmmac_napi_check(priv, chan, DMA_DIR_TX);

	if (unlikely(status & tx_hard_error_bump_tc)) {
		/* Try to bump up the dma threshold on this failure */
		stmmac_bump_dma_threshold(priv, chan);
	} else if (unlikely(status == tx_hard_error)) {
		stmmac_tx_err(priv, chan);
	}

	return IRQ_HANDLED;
}

static irqreturn_t stmmac_msi_intr_rx(int irq, void *data)
{
	struct stmmac_rx_queue *rx_q = (struct stmmac_rx_queue *)data;
	struct stmmac_dma_conf *dma_conf;
	int chan = rx_q->queue_index;
	struct stmmac_priv *priv;

	dma_conf = container_of(rx_q, struct stmmac_dma_conf, rx_queue[chan]);
	priv = container_of(dma_conf, struct stmmac_priv, dma_conf);

	if (unlikely(!data)) {
		netdev_err(priv->dev, "%s: invalid dev pointer\n", __func__);
		return IRQ_NONE;
	}

	/* Check if adapter is up */
	if (test_bit(STMMAC_DOWN, &priv->state))
		return IRQ_HANDLED;

	stmmac_napi_check(priv, chan, DMA_DIR_RX);

	return IRQ_HANDLED;
}

/**
 *  stmmac_ioctl - Entry point for the Ioctl
 *  @dev: Device pointer.
 *  @rq: An IOCTL specefic structure, that can contain a pointer to
 *  a proprietary structure used to pass information to the driver.
 *  @cmd: IOCTL command
 *  Description:
 *  Currently it supports the phy_mii_ioctl(...) and HW time stamping.
 */
static int stmmac_ioctl(struct net_device *dev, struct ifreq *rq, int cmd)
{
	struct stmmac_priv *priv = netdev_priv (dev);
	int ret = -EOPNOTSUPP;

	if (!netif_running(dev))
		return -EINVAL;

	switch (cmd) {
	case SIOCGMIIPHY:
	case SIOCGMIIREG:
	case SIOCSMIIREG:
		ret = phylink_mii_ioctl(priv->phylink, rq, cmd);
		break;
	case SIOCSHWTSTAMP:
		ret = stmmac_hwtstamp_set(dev, rq);
		break;
	case SIOCGHWTSTAMP:
		ret = stmmac_hwtstamp_get(dev, rq);
		break;
	default:
		break;
	}

	return ret;
}

static int stmmac_setup_tc_block_cb(enum tc_setup_type type, void *type_data,
				    void *cb_priv)
{
	struct stmmac_priv *priv = cb_priv;
	int ret = -EOPNOTSUPP;

	if (!tc_cls_can_offload_and_chain0(priv->dev, type_data))
		return ret;

	__stmmac_disable_all_queues(priv);

	switch (type) {
	case TC_SETUP_CLSU32:
		ret = stmmac_tc_setup_cls_u32(priv, priv, type_data);
		break;
	case TC_SETUP_CLSFLOWER:
		ret = stmmac_tc_setup_cls(priv, priv, type_data);
		break;
	default:
		break;
	}

	stmmac_enable_all_queues(priv);
	return ret;
}

static LIST_HEAD(stmmac_block_cb_list);

static int stmmac_setup_tc(struct net_device *ndev, enum tc_setup_type type,
			   void *type_data)
{
	struct stmmac_priv *priv = netdev_priv(ndev);

	switch (type) {
	case TC_QUERY_CAPS:
		return stmmac_tc_query_caps(priv, priv, type_data);
	case TC_SETUP_BLOCK:
		return flow_block_cb_setup_simple(type_data,
						  &stmmac_block_cb_list,
						  stmmac_setup_tc_block_cb,
						  priv, priv, true);
	case TC_SETUP_QDISC_CBS:
		return stmmac_tc_setup_cbs(priv, priv, type_data);
	case TC_SETUP_QDISC_TAPRIO:
		return stmmac_tc_setup_taprio(priv, priv, type_data);
	case TC_SETUP_QDISC_ETF:
		return stmmac_tc_setup_etf(priv, priv, type_data);
	default:
		return -EOPNOTSUPP;
	}
}

static u16 stmmac_select_queue(struct net_device *dev, struct sk_buff *skb,
			       struct net_device *sb_dev)
{
	int gso = skb_shinfo(skb)->gso_type;

	if (gso & (SKB_GSO_TCPV4 | SKB_GSO_TCPV6 | SKB_GSO_UDP_L4)) {
		/*
		 * There is no way to determine the number of TSO/USO
		 * capable Queues. Let's use always the Queue 0
		 * because if TSO/USO is supported then at least this
		 * one will be capable.
		 */
		return 0;
	}

	return netdev_pick_tx(dev, skb, NULL) % dev->real_num_tx_queues;
}

static int stmmac_set_mac_address(struct net_device *ndev, void *addr)
{
	struct stmmac_priv *priv = netdev_priv(ndev);
	int ret = 0;

	ret = pm_runtime_resume_and_get(priv->device);
	if (ret < 0)
		return ret;

	ret = eth_mac_addr(ndev, addr);
	if (ret)
		goto set_mac_error;

	stmmac_set_umac_addr(priv, priv->hw, ndev->dev_addr, 0);

set_mac_error:
	pm_runtime_put(priv->device);

	return ret;
}

#ifdef CONFIG_DEBUG_FS
static struct dentry *stmmac_fs_dir;

static void sysfs_display_ring(void *head, int size, int extend_desc,
			       struct seq_file *seq, dma_addr_t dma_phy_addr)
{
	int i;
	struct dma_extended_desc *ep = (struct dma_extended_desc *)head;
	struct dma_desc *p = (struct dma_desc *)head;
	dma_addr_t dma_addr;

	for (i = 0; i < size; i++) {
		if (extend_desc) {
			dma_addr = dma_phy_addr + i * sizeof(*ep);
			seq_printf(seq, "%d [%pad]: 0x%x 0x%x 0x%x 0x%x\n",
				   i, &dma_addr,
				   le32_to_cpu(ep->basic.des0),
				   le32_to_cpu(ep->basic.des1),
				   le32_to_cpu(ep->basic.des2),
				   le32_to_cpu(ep->basic.des3));
			ep++;
		} else {
			dma_addr = dma_phy_addr + i * sizeof(*p);
			seq_printf(seq, "%d [%pad]: 0x%x 0x%x 0x%x 0x%x\n",
				   i, &dma_addr,
				   le32_to_cpu(p->des0), le32_to_cpu(p->des1),
				   le32_to_cpu(p->des2), le32_to_cpu(p->des3));
			p++;
		}
		seq_printf(seq, "\n");
	}
}

static int stmmac_rings_status_show(struct seq_file *seq, void *v)
{
	struct net_device *dev = seq->private;
	struct stmmac_priv *priv = netdev_priv(dev);
	u32 rx_count = priv->plat->rx_queues_to_use;
	u32 tx_count = priv->plat->tx_queues_to_use;
	u32 queue;

	if ((dev->flags & IFF_UP) == 0)
		return 0;

	for (queue = 0; queue < rx_count; queue++) {
		struct stmmac_rx_queue *rx_q = &priv->dma_conf.rx_queue[queue];

		seq_printf(seq, "RX Queue %d:\n", queue);

		if (priv->extend_desc) {
			seq_printf(seq, "Extended descriptor ring:\n");
			sysfs_display_ring((void *)rx_q->dma_erx,
					   priv->dma_conf.dma_rx_size, 1, seq, rx_q->dma_rx_phy);
		} else {
			seq_printf(seq, "Descriptor ring:\n");
			sysfs_display_ring((void *)rx_q->dma_rx,
					   priv->dma_conf.dma_rx_size, 0, seq, rx_q->dma_rx_phy);
		}
	}

	for (queue = 0; queue < tx_count; queue++) {
		struct stmmac_tx_queue *tx_q = &priv->dma_conf.tx_queue[queue];

		seq_printf(seq, "TX Queue %d:\n", queue);

		if (priv->extend_desc) {
			seq_printf(seq, "Extended descriptor ring:\n");
			sysfs_display_ring((void *)tx_q->dma_etx,
					   priv->dma_conf.dma_tx_size, 1, seq, tx_q->dma_tx_phy);
		} else if (!(tx_q->tbs & STMMAC_TBS_AVAIL)) {
			seq_printf(seq, "Descriptor ring:\n");
			sysfs_display_ring((void *)tx_q->dma_tx,
					   priv->dma_conf.dma_tx_size, 0, seq, tx_q->dma_tx_phy);
		}
	}

	return 0;
}
DEFINE_SHOW_ATTRIBUTE(stmmac_rings_status);

static int stmmac_dma_cap_show(struct seq_file *seq, void *v)
{
	static const char * const dwxgmac_timestamp_source[] = {
		"None",
		"Internal",
		"External",
		"Both",
	};
	static const char * const dwxgmac_safety_feature_desc[] = {
		"No",
		"All Safety Features with ECC and Parity",
		"All Safety Features without ECC or Parity",
		"All Safety Features with Parity Only",
		"ECC Only",
		"UNDEFINED",
		"UNDEFINED",
		"UNDEFINED",
	};
	struct net_device *dev = seq->private;
	struct stmmac_priv *priv = netdev_priv(dev);

	if (!priv->hw_cap_support) {
		seq_printf(seq, "DMA HW features not supported\n");
		return 0;
	}

	seq_printf(seq, "==============================\n");
	seq_printf(seq, "\tDMA HW features\n");
	seq_printf(seq, "==============================\n");

	seq_printf(seq, "\t10/100 Mbps: %s\n",
		   (priv->dma_cap.mbps_10_100) ? "Y" : "N");
	seq_printf(seq, "\t1000 Mbps: %s\n",
		   (priv->dma_cap.mbps_1000) ? "Y" : "N");
	seq_printf(seq, "\tHalf duplex: %s\n",
		   (priv->dma_cap.half_duplex) ? "Y" : "N");
	if (priv->plat->has_xgmac) {
		seq_printf(seq,
			   "\tNumber of Additional MAC address registers: %d\n",
			   priv->dma_cap.multi_addr);
	} else {
		seq_printf(seq, "\tHash Filter: %s\n",
			   (priv->dma_cap.hash_filter) ? "Y" : "N");
		seq_printf(seq, "\tMultiple MAC address registers: %s\n",
			   (priv->dma_cap.multi_addr) ? "Y" : "N");
	}
	seq_printf(seq, "\tPCS (TBI/SGMII/RTBI PHY interfaces): %s\n",
		   (priv->dma_cap.pcs) ? "Y" : "N");
	seq_printf(seq, "\tSMA (MDIO) Interface: %s\n",
		   (priv->dma_cap.sma_mdio) ? "Y" : "N");
	seq_printf(seq, "\tPMT Remote wake up: %s\n",
		   (priv->dma_cap.pmt_remote_wake_up) ? "Y" : "N");
	seq_printf(seq, "\tPMT Magic Frame: %s\n",
		   (priv->dma_cap.pmt_magic_frame) ? "Y" : "N");
	seq_printf(seq, "\tRMON module: %s\n",
		   (priv->dma_cap.rmon) ? "Y" : "N");
	seq_printf(seq, "\tIEEE 1588-2002 Time Stamp: %s\n",
		   (priv->dma_cap.time_stamp) ? "Y" : "N");
	seq_printf(seq, "\tIEEE 1588-2008 Advanced Time Stamp: %s\n",
		   (priv->dma_cap.atime_stamp) ? "Y" : "N");
	if (priv->plat->has_xgmac)
		seq_printf(seq, "\tTimestamp System Time Source: %s\n",
			   dwxgmac_timestamp_source[priv->dma_cap.tssrc]);
	seq_printf(seq, "\t802.3az - Energy-Efficient Ethernet (EEE): %s\n",
		   (priv->dma_cap.eee) ? "Y" : "N");
	seq_printf(seq, "\tAV features: %s\n", (priv->dma_cap.av) ? "Y" : "N");
	seq_printf(seq, "\tChecksum Offload in TX: %s\n",
		   (priv->dma_cap.tx_coe) ? "Y" : "N");
	if (priv->synopsys_id >= DWMAC_CORE_4_00 ||
	    priv->plat->has_xgmac) {
		seq_printf(seq, "\tIP Checksum Offload in RX: %s\n",
			   (priv->dma_cap.rx_coe) ? "Y" : "N");
	} else {
		seq_printf(seq, "\tIP Checksum Offload (type1) in RX: %s\n",
			   (priv->dma_cap.rx_coe_type1) ? "Y" : "N");
		seq_printf(seq, "\tIP Checksum Offload (type2) in RX: %s\n",
			   (priv->dma_cap.rx_coe_type2) ? "Y" : "N");
		seq_printf(seq, "\tRXFIFO > 2048bytes: %s\n",
			   (priv->dma_cap.rxfifo_over_2048) ? "Y" : "N");
	}
	seq_printf(seq, "\tNumber of Additional RX channel: %d\n",
		   priv->dma_cap.number_rx_channel);
	seq_printf(seq, "\tNumber of Additional TX channel: %d\n",
		   priv->dma_cap.number_tx_channel);
	seq_printf(seq, "\tNumber of Additional RX queues: %d\n",
		   priv->dma_cap.number_rx_queues);
	seq_printf(seq, "\tNumber of Additional TX queues: %d\n",
		   priv->dma_cap.number_tx_queues);
	seq_printf(seq, "\tEnhanced descriptors: %s\n",
		   (priv->dma_cap.enh_desc) ? "Y" : "N");
	seq_printf(seq, "\tTX Fifo Size: %d\n", priv->dma_cap.tx_fifo_size);
	seq_printf(seq, "\tRX Fifo Size: %d\n", priv->dma_cap.rx_fifo_size);
	seq_printf(seq, "\tHash Table Size: %lu\n", priv->dma_cap.hash_tb_sz ?
		   (BIT(priv->dma_cap.hash_tb_sz) << 5) : 0);
	seq_printf(seq, "\tTSO: %s\n", priv->dma_cap.tsoen ? "Y" : "N");
	seq_printf(seq, "\tNumber of PPS Outputs: %d\n",
		   priv->dma_cap.pps_out_num);
	seq_printf(seq, "\tSafety Features: %s\n",
		   dwxgmac_safety_feature_desc[priv->dma_cap.asp]);
	seq_printf(seq, "\tFlexible RX Parser: %s\n",
		   priv->dma_cap.frpsel ? "Y" : "N");
	seq_printf(seq, "\tEnhanced Addressing: %d\n",
		   priv->dma_cap.host_dma_width);
	seq_printf(seq, "\tReceive Side Scaling: %s\n",
		   priv->dma_cap.rssen ? "Y" : "N");
	seq_printf(seq, "\tVLAN Hash Filtering: %s\n",
		   priv->dma_cap.vlhash ? "Y" : "N");
	seq_printf(seq, "\tSplit Header: %s\n",
		   priv->dma_cap.sphen ? "Y" : "N");
	seq_printf(seq, "\tVLAN TX Insertion: %s\n",
		   priv->dma_cap.vlins ? "Y" : "N");
	seq_printf(seq, "\tDouble VLAN: %s\n",
		   priv->dma_cap.dvlan ? "Y" : "N");
	seq_printf(seq, "\tNumber of L3/L4 Filters: %d\n",
		   priv->dma_cap.l3l4fnum);
	seq_printf(seq, "\tARP Offloading: %s\n",
		   priv->dma_cap.arpoffsel ? "Y" : "N");
	seq_printf(seq, "\tEnhancements to Scheduled Traffic (EST): %s\n",
		   priv->dma_cap.estsel ? "Y" : "N");
	seq_printf(seq, "\tFrame Preemption (FPE): %s\n",
		   priv->dma_cap.fpesel ? "Y" : "N");
	seq_printf(seq, "\tTime-Based Scheduling (TBS): %s\n",
		   priv->dma_cap.tbssel ? "Y" : "N");
	seq_printf(seq, "\tNumber of DMA Channels Enabled for TBS: %d\n",
		   priv->dma_cap.tbs_ch_num);
	seq_printf(seq, "\tPer-Stream Filtering: %s\n",
		   priv->dma_cap.sgfsel ? "Y" : "N");
	seq_printf(seq, "\tTX Timestamp FIFO Depth: %lu\n",
		   BIT(priv->dma_cap.ttsfd) >> 1);
	seq_printf(seq, "\tNumber of Traffic Classes: %d\n",
		   priv->dma_cap.numtc);
	seq_printf(seq, "\tDCB Feature: %s\n",
		   priv->dma_cap.dcben ? "Y" : "N");
	seq_printf(seq, "\tIEEE 1588 High Word Register: %s\n",
		   priv->dma_cap.advthword ? "Y" : "N");
	seq_printf(seq, "\tPTP Offload: %s\n",
		   priv->dma_cap.ptoen ? "Y" : "N");
	seq_printf(seq, "\tOne-Step Timestamping: %s\n",
		   priv->dma_cap.osten ? "Y" : "N");
	seq_printf(seq, "\tPriority-Based Flow Control: %s\n",
		   priv->dma_cap.pfcen ? "Y" : "N");
	seq_printf(seq, "\tNumber of Flexible RX Parser Instructions: %lu\n",
		   BIT(priv->dma_cap.frpes) << 6);
	seq_printf(seq, "\tNumber of Flexible RX Parser Parsable Bytes: %lu\n",
		   BIT(priv->dma_cap.frpbs) << 6);
	seq_printf(seq, "\tParallel Instruction Processor Engines: %d\n",
		   priv->dma_cap.frppipe_num);
	seq_printf(seq, "\tNumber of Extended VLAN Tag Filters: %lu\n",
		   priv->dma_cap.nrvf_num ?
		   (BIT(priv->dma_cap.nrvf_num) << 1) : 0);
	seq_printf(seq, "\tWidth of the Time Interval Field in GCL: %d\n",
		   priv->dma_cap.estwid ? 4 * priv->dma_cap.estwid + 12 : 0);
	seq_printf(seq, "\tDepth of GCL: %lu\n",
		   priv->dma_cap.estdep ? (BIT(priv->dma_cap.estdep) << 5) : 0);
	seq_printf(seq, "\tQueue/Channel-Based VLAN Tag Insertion on TX: %s\n",
		   priv->dma_cap.cbtisel ? "Y" : "N");
	seq_printf(seq, "\tNumber of Auxiliary Snapshot Inputs: %d\n",
		   priv->dma_cap.aux_snapshot_n);
	seq_printf(seq, "\tOne-Step Timestamping for PTP over UDP/IP: %s\n",
		   priv->dma_cap.pou_ost_en ? "Y" : "N");
	seq_printf(seq, "\tEnhanced DMA: %s\n",
		   priv->dma_cap.edma ? "Y" : "N");
	seq_printf(seq, "\tDifferent Descriptor Cache: %s\n",
		   priv->dma_cap.ediffc ? "Y" : "N");
	seq_printf(seq, "\tVxLAN/NVGRE: %s\n",
		   priv->dma_cap.vxn ? "Y" : "N");
	seq_printf(seq, "\tDebug Memory Interface: %s\n",
		   priv->dma_cap.dbgmem ? "Y" : "N");
	seq_printf(seq, "\tNumber of Policing Counters: %lu\n",
		   priv->dma_cap.pcsel ? BIT(priv->dma_cap.pcsel + 3) : 0);
	return 0;
}
DEFINE_SHOW_ATTRIBUTE(stmmac_dma_cap);

/* Use network device events to rename debugfs file entries.
 */
static int stmmac_device_event(struct notifier_block *unused,
			       unsigned long event, void *ptr)
{
	struct net_device *dev = netdev_notifier_info_to_dev(ptr);
	struct stmmac_priv *priv = netdev_priv(dev);

	if (dev->netdev_ops != &stmmac_netdev_ops)
		goto done;

	switch (event) {
	case NETDEV_CHANGENAME:
		if (priv->dbgfs_dir)
			priv->dbgfs_dir = debugfs_rename(stmmac_fs_dir,
							 priv->dbgfs_dir,
							 stmmac_fs_dir,
							 dev->name);
		break;
	}
done:
	return NOTIFY_DONE;
}

static struct notifier_block stmmac_notifier = {
	.notifier_call = stmmac_device_event,
};

static void stmmac_init_fs(struct net_device *dev)
{
	struct stmmac_priv *priv = netdev_priv(dev);

	rtnl_lock();

	/* Create per netdev entries */
	priv->dbgfs_dir = debugfs_create_dir(dev->name, stmmac_fs_dir);

	/* Entry to report DMA RX/TX rings */
	debugfs_create_file("descriptors_status", 0444, priv->dbgfs_dir, dev,
			    &stmmac_rings_status_fops);

	/* Entry to report the DMA HW features */
	debugfs_create_file("dma_cap", 0444, priv->dbgfs_dir, dev,
			    &stmmac_dma_cap_fops);

	rtnl_unlock();
}

static void stmmac_exit_fs(struct net_device *dev)
{
	struct stmmac_priv *priv = netdev_priv(dev);

	debugfs_remove_recursive(priv->dbgfs_dir);
}
#endif /* CONFIG_DEBUG_FS */

static u32 stmmac_vid_crc32_le(__le16 vid_le)
{
	unsigned char *data = (unsigned char *)&vid_le;
	unsigned char data_byte = 0;
	u32 crc = ~0x0;
	u32 temp = 0;
	int i, bits;

	bits = get_bitmask_order(VLAN_VID_MASK);
	for (i = 0; i < bits; i++) {
		if ((i % 8) == 0)
			data_byte = data[i / 8];

		temp = ((crc & 1) ^ data_byte) & 1;
		crc >>= 1;
		data_byte >>= 1;

		if (temp)
			crc ^= 0xedb88320;
	}

	return crc;
}

static int stmmac_vlan_update(struct stmmac_priv *priv, bool is_double)
{
	u32 crc, hash = 0;
	__le16 pmatch = 0;
	int count = 0;
	u16 vid = 0;

	for_each_set_bit(vid, priv->active_vlans, VLAN_N_VID) {
		__le16 vid_le = cpu_to_le16(vid);
		crc = bitrev32(~stmmac_vid_crc32_le(vid_le)) >> 28;
		hash |= (1 << crc);
		count++;
	}

	if (!priv->dma_cap.vlhash) {
		if (count > 2) /* VID = 0 always passes filter */
			return -EOPNOTSUPP;

		pmatch = cpu_to_le16(vid);
		hash = 0;
	}

	return stmmac_update_vlan_hash(priv, priv->hw, hash, pmatch, is_double);
}

static int stmmac_vlan_rx_add_vid(struct net_device *ndev, __be16 proto, u16 vid)
{
	struct stmmac_priv *priv = netdev_priv(ndev);
	bool is_double = false;
	int ret;

	ret = pm_runtime_resume_and_get(priv->device);
	if (ret < 0)
		return ret;

	if (be16_to_cpu(proto) == ETH_P_8021AD)
		is_double = true;

	set_bit(vid, priv->active_vlans);
	ret = stmmac_vlan_update(priv, is_double);
	if (ret) {
		clear_bit(vid, priv->active_vlans);
		goto err_pm_put;
	}

	if (priv->hw->num_vlan) {
		ret = stmmac_add_hw_vlan_rx_fltr(priv, ndev, priv->hw, proto, vid);
		if (ret)
			goto err_pm_put;
	}
err_pm_put:
	pm_runtime_put(priv->device);

	return ret;
}

static int stmmac_vlan_rx_kill_vid(struct net_device *ndev, __be16 proto, u16 vid)
{
	struct stmmac_priv *priv = netdev_priv(ndev);
	bool is_double = false;
	int ret;

	ret = pm_runtime_resume_and_get(priv->device);
	if (ret < 0)
		return ret;

	if (be16_to_cpu(proto) == ETH_P_8021AD)
		is_double = true;

	clear_bit(vid, priv->active_vlans);

	if (priv->hw->num_vlan) {
		ret = stmmac_del_hw_vlan_rx_fltr(priv, ndev, priv->hw, proto, vid);
		if (ret)
			goto del_vlan_error;
	}

	ret = stmmac_vlan_update(priv, is_double);

del_vlan_error:
	pm_runtime_put(priv->device);

	return ret;
}

static int stmmac_bpf(struct net_device *dev, struct netdev_bpf *bpf)
{
	struct stmmac_priv *priv = netdev_priv(dev);

	switch (bpf->command) {
	case XDP_SETUP_PROG:
		return stmmac_xdp_set_prog(priv, bpf->prog, bpf->extack);
	case XDP_SETUP_XSK_POOL:
		return stmmac_xdp_setup_pool(priv, bpf->xsk.pool,
					     bpf->xsk.queue_id);
	default:
		return -EOPNOTSUPP;
	}
}

static int stmmac_xdp_xmit(struct net_device *dev, int num_frames,
			   struct xdp_frame **frames, u32 flags)
{
	struct stmmac_priv *priv = netdev_priv(dev);
	int cpu = smp_processor_id();
	struct netdev_queue *nq;
	int i, nxmit = 0;
	int queue;

	if (unlikely(test_bit(STMMAC_DOWN, &priv->state)))
		return -ENETDOWN;

	if (unlikely(flags & ~XDP_XMIT_FLAGS_MASK))
		return -EINVAL;

	queue = stmmac_xdp_get_tx_queue(priv, cpu);
	nq = netdev_get_tx_queue(priv->dev, queue);

	__netif_tx_lock(nq, cpu);
	/* Avoids TX time-out as we are sharing with slow path */
	txq_trans_cond_update(nq);

	for (i = 0; i < num_frames; i++) {
		int res;

		res = stmmac_xdp_xmit_xdpf(priv, queue, frames[i], true);
		if (res == STMMAC_XDP_CONSUMED)
			break;

		nxmit++;
	}

	if (flags & XDP_XMIT_FLUSH) {
		stmmac_flush_tx_descriptors(priv, queue);
		stmmac_tx_timer_arm(priv, queue);
	}

	__netif_tx_unlock(nq);

	return nxmit;
}

void stmmac_disable_rx_queue(struct stmmac_priv *priv, u32 queue)
{
	struct stmmac_channel *ch = &priv->channel[queue];
	unsigned long flags;

	spin_lock_irqsave(&ch->lock, flags);
	stmmac_disable_dma_irq(priv, priv->ioaddr, queue, 1, 0);
	spin_unlock_irqrestore(&ch->lock, flags);

	stmmac_stop_rx_dma(priv, queue);
	__free_dma_rx_desc_resources(priv, &priv->dma_conf, queue);
}

void stmmac_enable_rx_queue(struct stmmac_priv *priv, u32 queue)
{
	struct stmmac_rx_queue *rx_q = &priv->dma_conf.rx_queue[queue];
	struct stmmac_channel *ch = &priv->channel[queue];
	unsigned long flags;
	u32 buf_size;
	int ret;

	ret = __alloc_dma_rx_desc_resources(priv, &priv->dma_conf, queue);
	if (ret) {
		netdev_err(priv->dev, "Failed to alloc RX desc.\n");
		return;
	}

	ret = __init_dma_rx_desc_rings(priv, &priv->dma_conf, queue, GFP_KERNEL);
	if (ret) {
		__free_dma_rx_desc_resources(priv, &priv->dma_conf, queue);
		netdev_err(priv->dev, "Failed to init RX desc.\n");
		return;
	}

	stmmac_reset_rx_queue(priv, queue);
	stmmac_clear_rx_descriptors(priv, &priv->dma_conf, queue);

	stmmac_init_rx_chan(priv, priv->ioaddr, priv->plat->dma_cfg,
			    rx_q->dma_rx_phy, rx_q->queue_index);

	rx_q->rx_tail_addr = rx_q->dma_rx_phy + (rx_q->buf_alloc_num *
			     sizeof(struct dma_desc));
	stmmac_set_rx_tail_ptr(priv, priv->ioaddr,
			       rx_q->rx_tail_addr, rx_q->queue_index);

	if (rx_q->xsk_pool && rx_q->buf_alloc_num) {
		buf_size = xsk_pool_get_rx_frame_size(rx_q->xsk_pool);
		stmmac_set_dma_bfsize(priv, priv->ioaddr,
				      buf_size,
				      rx_q->queue_index);
	} else {
		stmmac_set_dma_bfsize(priv, priv->ioaddr,
				      priv->dma_conf.dma_buf_sz,
				      rx_q->queue_index);
	}

	stmmac_start_rx_dma(priv, queue);

	spin_lock_irqsave(&ch->lock, flags);
	stmmac_enable_dma_irq(priv, priv->ioaddr, queue, 1, 0);
	spin_unlock_irqrestore(&ch->lock, flags);
}

void stmmac_disable_tx_queue(struct stmmac_priv *priv, u32 queue)
{
	struct stmmac_channel *ch = &priv->channel[queue];
	unsigned long flags;

	spin_lock_irqsave(&ch->lock, flags);
	stmmac_disable_dma_irq(priv, priv->ioaddr, queue, 0, 1);
	spin_unlock_irqrestore(&ch->lock, flags);

	stmmac_stop_tx_dma(priv, queue);
	__free_dma_tx_desc_resources(priv, &priv->dma_conf, queue);
}

void stmmac_enable_tx_queue(struct stmmac_priv *priv, u32 queue)
{
	struct stmmac_tx_queue *tx_q = &priv->dma_conf.tx_queue[queue];
	struct stmmac_channel *ch = &priv->channel[queue];
	unsigned long flags;
	int ret;

	ret = __alloc_dma_tx_desc_resources(priv, &priv->dma_conf, queue);
	if (ret) {
		netdev_err(priv->dev, "Failed to alloc TX desc.\n");
		return;
	}

	ret = __init_dma_tx_desc_rings(priv,  &priv->dma_conf, queue);
	if (ret) {
		__free_dma_tx_desc_resources(priv, &priv->dma_conf, queue);
		netdev_err(priv->dev, "Failed to init TX desc.\n");
		return;
	}

	stmmac_reset_tx_queue(priv, queue);
	stmmac_clear_tx_descriptors(priv, &priv->dma_conf, queue);

	stmmac_init_tx_chan(priv, priv->ioaddr, priv->plat->dma_cfg,
			    tx_q->dma_tx_phy, tx_q->queue_index);

	if (tx_q->tbs & STMMAC_TBS_AVAIL)
		stmmac_enable_tbs(priv, priv->ioaddr, 1, tx_q->queue_index);

	tx_q->tx_tail_addr = tx_q->dma_tx_phy;
	stmmac_set_tx_tail_ptr(priv, priv->ioaddr,
			       tx_q->tx_tail_addr, tx_q->queue_index);

	stmmac_start_tx_dma(priv, queue);

	spin_lock_irqsave(&ch->lock, flags);
	stmmac_enable_dma_irq(priv, priv->ioaddr, queue, 0, 1);
	spin_unlock_irqrestore(&ch->lock, flags);
}

void stmmac_xdp_release(struct net_device *dev)
{
	struct stmmac_priv *priv = netdev_priv(dev);
	u32 chan;

	/* Ensure tx function is not running */
	netif_tx_disable(dev);

	/* Disable NAPI process */
	stmmac_disable_all_queues(priv);

	for (chan = 0; chan < priv->plat->tx_queues_to_use; chan++)
		hrtimer_cancel(&priv->dma_conf.tx_queue[chan].txtimer);

	/* Free the IRQ lines */
	stmmac_free_irq(dev, REQ_IRQ_ERR_ALL, 0);

	/* Stop TX/RX DMA channels */
	stmmac_stop_all_dma(priv);

	/* Release and free the Rx/Tx resources */
	free_dma_desc_resources(priv, &priv->dma_conf);

	/* Disable the MAC Rx/Tx */
	stmmac_mac_set(priv, priv->ioaddr, false);

	/* set trans_start so we don't get spurious
	 * watchdogs during reset
	 */
	netif_trans_update(dev);
	netif_carrier_off(dev);
}

int stmmac_xdp_open(struct net_device *dev)
{
	struct stmmac_priv *priv = netdev_priv(dev);
	u32 rx_cnt = priv->plat->rx_queues_to_use;
	u32 tx_cnt = priv->plat->tx_queues_to_use;
	u32 dma_csr_ch = max(rx_cnt, tx_cnt);
	struct stmmac_rx_queue *rx_q;
	struct stmmac_tx_queue *tx_q;
	u32 buf_size;
	bool sph_en;
	u32 chan;
	int ret;

	ret = alloc_dma_desc_resources(priv, &priv->dma_conf);
	if (ret < 0) {
		netdev_err(dev, "%s: DMA descriptors allocation failed\n",
			   __func__);
		goto dma_desc_error;
	}

	ret = init_dma_desc_rings(dev, &priv->dma_conf, GFP_KERNEL);
	if (ret < 0) {
		netdev_err(dev, "%s: DMA descriptors initialization failed\n",
			   __func__);
		goto init_error;
	}

	stmmac_reset_queues_param(priv);

	/* DMA CSR Channel configuration */
	for (chan = 0; chan < dma_csr_ch; chan++) {
		stmmac_init_chan(priv, priv->ioaddr, priv->plat->dma_cfg, chan);
		stmmac_disable_dma_irq(priv, priv->ioaddr, chan, 1, 1);
	}

	/* Adjust Split header */
	sph_en = (priv->hw->rx_csum > 0) && priv->sph;

	/* DMA RX Channel Configuration */
	for (chan = 0; chan < rx_cnt; chan++) {
		rx_q = &priv->dma_conf.rx_queue[chan];

		stmmac_init_rx_chan(priv, priv->ioaddr, priv->plat->dma_cfg,
				    rx_q->dma_rx_phy, chan);

		rx_q->rx_tail_addr = rx_q->dma_rx_phy +
				     (rx_q->buf_alloc_num *
				      sizeof(struct dma_desc));
		stmmac_set_rx_tail_ptr(priv, priv->ioaddr,
				       rx_q->rx_tail_addr, chan);

		if (rx_q->xsk_pool && rx_q->buf_alloc_num) {
			buf_size = xsk_pool_get_rx_frame_size(rx_q->xsk_pool);
			stmmac_set_dma_bfsize(priv, priv->ioaddr,
					      buf_size,
					      rx_q->queue_index);
		} else {
			stmmac_set_dma_bfsize(priv, priv->ioaddr,
					      priv->dma_conf.dma_buf_sz,
					      rx_q->queue_index);
		}

		stmmac_enable_sph(priv, priv->ioaddr, sph_en, chan);
	}

	/* DMA TX Channel Configuration */
	for (chan = 0; chan < tx_cnt; chan++) {
		tx_q = &priv->dma_conf.tx_queue[chan];

		stmmac_init_tx_chan(priv, priv->ioaddr, priv->plat->dma_cfg,
				    tx_q->dma_tx_phy, chan);

		tx_q->tx_tail_addr = tx_q->dma_tx_phy;
		stmmac_set_tx_tail_ptr(priv, priv->ioaddr,
				       tx_q->tx_tail_addr, chan);

		hrtimer_init(&tx_q->txtimer, CLOCK_MONOTONIC, HRTIMER_MODE_REL);
		tx_q->txtimer.function = stmmac_tx_timer;
	}

	/* Enable the MAC Rx/Tx */
	stmmac_mac_set(priv, priv->ioaddr, true);

	/* Start Rx & Tx DMA Channels */
	stmmac_start_all_dma(priv);

	ret = stmmac_request_irq(dev);
	if (ret)
		goto irq_error;

	/* Enable NAPI process*/
	stmmac_enable_all_queues(priv);
	netif_carrier_on(dev);
	netif_tx_start_all_queues(dev);
	stmmac_enable_all_dma_irq(priv);

	return 0;

irq_error:
	for (chan = 0; chan < priv->plat->tx_queues_to_use; chan++)
		hrtimer_cancel(&priv->dma_conf.tx_queue[chan].txtimer);

	stmmac_hw_teardown(dev);
init_error:
	free_dma_desc_resources(priv, &priv->dma_conf);
dma_desc_error:
	return ret;
}

int stmmac_xsk_wakeup(struct net_device *dev, u32 queue, u32 flags)
{
	struct stmmac_priv *priv = netdev_priv(dev);
	struct stmmac_rx_queue *rx_q;
	struct stmmac_tx_queue *tx_q;
	struct stmmac_channel *ch;

	if (test_bit(STMMAC_DOWN, &priv->state) ||
	    !netif_carrier_ok(priv->dev))
		return -ENETDOWN;

	if (!stmmac_xdp_is_enabled(priv))
		return -EINVAL;

	if (queue >= priv->plat->rx_queues_to_use ||
	    queue >= priv->plat->tx_queues_to_use)
		return -EINVAL;

	rx_q = &priv->dma_conf.rx_queue[queue];
	tx_q = &priv->dma_conf.tx_queue[queue];
	ch = &priv->channel[queue];

	if (!rx_q->xsk_pool && !tx_q->xsk_pool)
		return -EINVAL;

	if (!napi_if_scheduled_mark_missed(&ch->rxtx_napi)) {
		/* EQoS does not have per-DMA channel SW interrupt,
		 * so we schedule RX Napi straight-away.
		 */
		if (likely(napi_schedule_prep(&ch->rxtx_napi)))
			__napi_schedule(&ch->rxtx_napi);
	}

	return 0;
}

static void stmmac_get_stats64(struct net_device *dev, struct rtnl_link_stats64 *stats)
{
	struct stmmac_priv *priv = netdev_priv(dev);
	u32 tx_cnt = priv->plat->tx_queues_to_use;
	u32 rx_cnt = priv->plat->rx_queues_to_use;
	unsigned int start;
	int q;

	for (q = 0; q < tx_cnt; q++) {
		struct stmmac_txq_stats *txq_stats = &priv->xstats.txq_stats[q];
		u64 tx_packets;
		u64 tx_bytes;

		do {
			start = u64_stats_fetch_begin(&txq_stats->syncp);
			tx_packets = txq_stats->tx_packets;
			tx_bytes   = txq_stats->tx_bytes;
		} while (u64_stats_fetch_retry(&txq_stats->syncp, start));

		stats->tx_packets += tx_packets;
		stats->tx_bytes += tx_bytes;
	}

	for (q = 0; q < rx_cnt; q++) {
		struct stmmac_rxq_stats *rxq_stats = &priv->xstats.rxq_stats[q];
		u64 rx_packets;
		u64 rx_bytes;

		do {
			start = u64_stats_fetch_begin(&rxq_stats->syncp);
			rx_packets = rxq_stats->rx_packets;
			rx_bytes   = rxq_stats->rx_bytes;
		} while (u64_stats_fetch_retry(&rxq_stats->syncp, start));

		stats->rx_packets += rx_packets;
		stats->rx_bytes += rx_bytes;
	}

	stats->rx_dropped = priv->xstats.rx_dropped;
	stats->rx_errors = priv->xstats.rx_errors;
	stats->tx_dropped = priv->xstats.tx_dropped;
	stats->tx_errors = priv->xstats.tx_errors;
	stats->tx_carrier_errors = priv->xstats.tx_losscarrier + priv->xstats.tx_carrier;
	stats->collisions = priv->xstats.tx_collision + priv->xstats.rx_collision;
	stats->rx_length_errors = priv->xstats.rx_length;
	stats->rx_crc_errors = priv->xstats.rx_crc_errors;
	stats->rx_over_errors = priv->xstats.rx_overflow_cntr;
	stats->rx_missed_errors = priv->xstats.rx_missed_cntr;
}

static const struct net_device_ops stmmac_netdev_ops = {
	.ndo_open = stmmac_open,
	.ndo_start_xmit = stmmac_xmit,
	.ndo_stop = stmmac_release,
	.ndo_change_mtu = stmmac_change_mtu,
	.ndo_fix_features = stmmac_fix_features,
	.ndo_set_features = stmmac_set_features,
	.ndo_set_rx_mode = stmmac_set_rx_mode,
	.ndo_tx_timeout = stmmac_tx_timeout,
	.ndo_eth_ioctl = stmmac_ioctl,
	.ndo_get_stats64 = stmmac_get_stats64,
	.ndo_setup_tc = stmmac_setup_tc,
	.ndo_select_queue = stmmac_select_queue,
	.ndo_set_mac_address = stmmac_set_mac_address,
	.ndo_vlan_rx_add_vid = stmmac_vlan_rx_add_vid,
	.ndo_vlan_rx_kill_vid = stmmac_vlan_rx_kill_vid,
	.ndo_bpf = stmmac_bpf,
	.ndo_xdp_xmit = stmmac_xdp_xmit,
	.ndo_xsk_wakeup = stmmac_xsk_wakeup,
};

static void stmmac_reset_subtask(struct stmmac_priv *priv)
{
	if (!test_and_clear_bit(STMMAC_RESET_REQUESTED, &priv->state))
		return;
	if (test_bit(STMMAC_DOWN, &priv->state))
		return;

	netdev_err(priv->dev, "Reset adapter.\n");

	rtnl_lock();
	netif_trans_update(priv->dev);
	while (test_and_set_bit(STMMAC_RESETING, &priv->state))
		usleep_range(1000, 2000);

	set_bit(STMMAC_DOWN, &priv->state);
	dev_close(priv->dev);
	dev_open(priv->dev, NULL);
	clear_bit(STMMAC_DOWN, &priv->state);
	clear_bit(STMMAC_RESETING, &priv->state);
	rtnl_unlock();
}

static void stmmac_service_task(struct work_struct *work)
{
	struct stmmac_priv *priv = container_of(work, struct stmmac_priv,
			service_task);

	stmmac_reset_subtask(priv);
	clear_bit(STMMAC_SERVICE_SCHED, &priv->state);
}

/**
 *  stmmac_hw_init - Init the MAC device
 *  @priv: driver private structure
 *  Description: this function is to configure the MAC device according to
 *  some platform parameters or the HW capability register. It prepares the
 *  driver to use either ring or chain modes and to setup either enhanced or
 *  normal descriptors.
 */
static int stmmac_hw_init(struct stmmac_priv *priv)
{
	int ret;

	/* dwmac-sun8i only work in chain mode */
	if (priv->plat->flags & STMMAC_FLAG_HAS_SUN8I)
		chain_mode = 1;
	priv->chain_mode = chain_mode;

	/* Initialize HW Interface */
	ret = stmmac_hwif_init(priv);
	if (ret)
		return ret;

	/* Get the HW capability (new GMAC newer than 3.50a) */
	priv->hw_cap_support = stmmac_get_hw_features(priv);
	if (priv->hw_cap_support) {
		dev_info(priv->device, "DMA HW capability register supported\n");

		/* We can override some gmac/dma configuration fields: e.g.
		 * enh_desc, tx_coe (e.g. that are passed through the
		 * platform) with the values from the HW capability
		 * register (if supported).
		 */
		priv->plat->enh_desc = priv->dma_cap.enh_desc;
		priv->plat->pmt = priv->dma_cap.pmt_remote_wake_up &&
				!(priv->plat->flags & STMMAC_FLAG_USE_PHY_WOL);
		priv->hw->pmt = priv->plat->pmt;
		if (priv->dma_cap.hash_tb_sz) {
			priv->hw->multicast_filter_bins =
					(BIT(priv->dma_cap.hash_tb_sz) << 5);
			priv->hw->mcast_bits_log2 =
					ilog2(priv->hw->multicast_filter_bins);
		}

		/* TXCOE doesn't work in thresh DMA mode */
		if (priv->plat->force_thresh_dma_mode)
			priv->plat->tx_coe = 0;
		else
			priv->plat->tx_coe = priv->dma_cap.tx_coe;

		/* In case of GMAC4 rx_coe is from HW cap register. */
		priv->plat->rx_coe = priv->dma_cap.rx_coe;

		if (priv->dma_cap.rx_coe_type2)
			priv->plat->rx_coe = STMMAC_RX_COE_TYPE2;
		else if (priv->dma_cap.rx_coe_type1)
			priv->plat->rx_coe = STMMAC_RX_COE_TYPE1;

	} else {
		dev_info(priv->device, "No HW DMA feature register supported\n");
	}

	if (priv->plat->rx_coe) {
		priv->hw->rx_csum = priv->plat->rx_coe;
		dev_info(priv->device, "RX Checksum Offload Engine supported\n");
		if (priv->synopsys_id < DWMAC_CORE_4_00)
			dev_info(priv->device, "COE Type %d\n", priv->hw->rx_csum);
	}
	if (priv->plat->tx_coe)
		dev_info(priv->device, "TX Checksum insertion supported\n");

	if (priv->plat->pmt) {
		dev_info(priv->device, "Wake-Up On Lan supported\n");
		device_set_wakeup_capable(priv->device, 1);
	}

	if (priv->dma_cap.tsoen)
		dev_info(priv->device, "TSO supported\n");

	priv->hw->vlan_fail_q_en =
		(priv->plat->flags & STMMAC_FLAG_VLAN_FAIL_Q_EN);
	priv->hw->vlan_fail_q = priv->plat->vlan_fail_q;

	/* Run HW quirks, if any */
	if (priv->hwif_quirks) {
		ret = priv->hwif_quirks(priv);
		if (ret)
			return ret;
	}

	/* Rx Watchdog is available in the COREs newer than the 3.40.
	 * In some case, for example on bugged HW this feature
	 * has to be disable and this can be done by passing the
	 * riwt_off field from the platform.
	 */
	if (((priv->synopsys_id >= DWMAC_CORE_3_50) ||
	    (priv->plat->has_xgmac)) && (!priv->plat->riwt_off)) {
		priv->use_riwt = 1;
		dev_info(priv->device,
			 "Enable RX Mitigation via HW Watchdog Timer\n");
	}

	return 0;
}

static void stmmac_napi_add(struct net_device *dev)
{
	struct stmmac_priv *priv = netdev_priv(dev);
	u32 queue, maxq;

	maxq = max(priv->plat->rx_queues_to_use, priv->plat->tx_queues_to_use);

	for (queue = 0; queue < maxq; queue++) {
		struct stmmac_channel *ch = &priv->channel[queue];

		ch->priv_data = priv;
		ch->index = queue;
		spin_lock_init(&ch->lock);

		if (queue < priv->plat->rx_queues_to_use) {
			netif_napi_add(dev, &ch->rx_napi, stmmac_napi_poll_rx);
		}
		if (queue < priv->plat->tx_queues_to_use) {
			netif_napi_add_tx(dev, &ch->tx_napi,
					  stmmac_napi_poll_tx);
		}
		if (queue < priv->plat->rx_queues_to_use &&
		    queue < priv->plat->tx_queues_to_use) {
			netif_napi_add(dev, &ch->rxtx_napi,
				       stmmac_napi_poll_rxtx);
		}
	}
}

static void stmmac_napi_del(struct net_device *dev)
{
	struct stmmac_priv *priv = netdev_priv(dev);
	u32 queue, maxq;

	maxq = max(priv->plat->rx_queues_to_use, priv->plat->tx_queues_to_use);

	for (queue = 0; queue < maxq; queue++) {
		struct stmmac_channel *ch = &priv->channel[queue];

		if (queue < priv->plat->rx_queues_to_use)
			netif_napi_del(&ch->rx_napi);
		if (queue < priv->plat->tx_queues_to_use)
			netif_napi_del(&ch->tx_napi);
		if (queue < priv->plat->rx_queues_to_use &&
		    queue < priv->plat->tx_queues_to_use) {
			netif_napi_del(&ch->rxtx_napi);
		}
	}
}

int stmmac_reinit_queues(struct net_device *dev, u32 rx_cnt, u32 tx_cnt)
{
	struct stmmac_priv *priv = netdev_priv(dev);
	int ret = 0, i;

	if (netif_running(dev))
		stmmac_release(dev);

	stmmac_napi_del(dev);

	priv->plat->rx_queues_to_use = rx_cnt;
	priv->plat->tx_queues_to_use = tx_cnt;
	if (!netif_is_rxfh_configured(dev))
		for (i = 0; i < ARRAY_SIZE(priv->rss.table); i++)
			priv->rss.table[i] = ethtool_rxfh_indir_default(i,
									rx_cnt);

	stmmac_set_half_duplex(priv);
	stmmac_napi_add(dev);

	if (netif_running(dev))
		ret = stmmac_open(dev);

	return ret;
}

int stmmac_reinit_ringparam(struct net_device *dev, u32 rx_size, u32 tx_size)
{
	struct stmmac_priv *priv = netdev_priv(dev);
	int ret = 0;

	if (netif_running(dev))
		stmmac_release(dev);

	priv->dma_conf.dma_rx_size = rx_size;
	priv->dma_conf.dma_tx_size = tx_size;

	if (netif_running(dev))
		ret = stmmac_open(dev);

	return ret;
}

#define SEND_VERIFY_MPAKCET_FMT "Send Verify mPacket lo_state=%d lp_state=%d\n"
static void stmmac_fpe_lp_task(struct work_struct *work)
{
	struct stmmac_priv *priv = container_of(work, struct stmmac_priv,
						fpe_task);
	struct stmmac_fpe_cfg *fpe_cfg = priv->plat->fpe_cfg;
	enum stmmac_fpe_state *lo_state = &fpe_cfg->lo_fpe_state;
	enum stmmac_fpe_state *lp_state = &fpe_cfg->lp_fpe_state;
	bool *hs_enable = &fpe_cfg->hs_enable;
	bool *enable = &fpe_cfg->enable;
	int retries = 20;

	while (retries-- > 0) {
		/* Bail out immediately if FPE handshake is OFF */
		if (*lo_state == FPE_STATE_OFF || !*hs_enable)
			break;

		if (*lo_state == FPE_STATE_ENTERING_ON &&
		    *lp_state == FPE_STATE_ENTERING_ON) {
			stmmac_fpe_configure(priv, priv->ioaddr,
					     fpe_cfg,
					     priv->plat->tx_queues_to_use,
					     priv->plat->rx_queues_to_use,
					     *enable);

			netdev_info(priv->dev, "configured FPE\n");

			*lo_state = FPE_STATE_ON;
			*lp_state = FPE_STATE_ON;
			netdev_info(priv->dev, "!!! BOTH FPE stations ON\n");
			break;
		}

		if ((*lo_state == FPE_STATE_CAPABLE ||
		     *lo_state == FPE_STATE_ENTERING_ON) &&
		     *lp_state != FPE_STATE_ON) {
			netdev_info(priv->dev, SEND_VERIFY_MPAKCET_FMT,
				    *lo_state, *lp_state);
			stmmac_fpe_send_mpacket(priv, priv->ioaddr,
						fpe_cfg,
						MPACKET_VERIFY);
		}
		/* Sleep then retry */
		msleep(500);
	}

	clear_bit(__FPE_TASK_SCHED, &priv->fpe_task_state);
}

void stmmac_fpe_handshake(struct stmmac_priv *priv, bool enable)
{
	if (priv->plat->fpe_cfg->hs_enable != enable) {
		if (enable) {
			stmmac_fpe_send_mpacket(priv, priv->ioaddr,
						priv->plat->fpe_cfg,
						MPACKET_VERIFY);
		} else {
			priv->plat->fpe_cfg->lo_fpe_state = FPE_STATE_OFF;
			priv->plat->fpe_cfg->lp_fpe_state = FPE_STATE_OFF;
		}

		priv->plat->fpe_cfg->hs_enable = enable;
	}
}

static int stmmac_xdp_rx_timestamp(const struct xdp_md *_ctx, u64 *timestamp)
{
	const struct stmmac_xdp_buff *ctx = (void *)_ctx;
	struct dma_desc *desc_contains_ts = ctx->desc;
	struct stmmac_priv *priv = ctx->priv;
	struct dma_desc *ndesc = ctx->ndesc;
	struct dma_desc *desc = ctx->desc;
	u64 ns = 0;

	if (!priv->hwts_rx_en)
		return -ENODATA;

	/* For GMAC4, the valid timestamp is from CTX next desc. */
	if (priv->plat->has_gmac4 || priv->plat->has_xgmac)
		desc_contains_ts = ndesc;

	/* Check if timestamp is available */
	if (stmmac_get_rx_timestamp_status(priv, desc, ndesc, priv->adv_ts)) {
		stmmac_get_timestamp(priv, desc_contains_ts, priv->adv_ts, &ns);
		ns -= priv->plat->cdc_error_adj;
		*timestamp = ns_to_ktime(ns);
		return 0;
	}

	return -ENODATA;
}

static const struct xdp_metadata_ops stmmac_xdp_metadata_ops = {
	.xmo_rx_timestamp		= stmmac_xdp_rx_timestamp,
};

/**
 * stmmac_dvr_probe
 * @device: device pointer
 * @plat_dat: platform data pointer
 * @res: stmmac resource pointer
 * Description: this is the main probe function used to
 * call the alloc_etherdev, allocate the priv structure.
 * Return:
 * returns 0 on success, otherwise errno.
 */
int stmmac_dvr_probe(struct device *device,
		     struct plat_stmmacenet_data *plat_dat,
		     struct stmmac_resources *res)
{
	struct net_device *ndev = NULL;
	struct stmmac_priv *priv;
	u32 rxq;
	int i, ret = 0;

	ndev = devm_alloc_etherdev_mqs(device, sizeof(struct stmmac_priv),
				       MTL_MAX_TX_QUEUES, MTL_MAX_RX_QUEUES);
	if (!ndev)
		return -ENOMEM;

	SET_NETDEV_DEV(ndev, device);

	priv = netdev_priv(ndev);
	priv->device = device;
	priv->dev = ndev;

	for (i = 0; i < MTL_MAX_RX_QUEUES; i++)
		u64_stats_init(&priv->xstats.rxq_stats[i].syncp);
	for (i = 0; i < MTL_MAX_TX_QUEUES; i++)
		u64_stats_init(&priv->xstats.txq_stats[i].syncp);

	stmmac_set_ethtool_ops(ndev);
	priv->pause = pause;
	priv->plat = plat_dat;
	priv->ioaddr = res->addr;
	priv->dev->base_addr = (unsigned long)res->addr;
	priv->plat->dma_cfg->multi_msi_en =
		(priv->plat->flags & STMMAC_FLAG_MULTI_MSI_EN);

	priv->dev->irq = res->irq;
	priv->wol_irq = res->wol_irq;
	priv->lpi_irq = res->lpi_irq;
	priv->sfty_ce_irq = res->sfty_ce_irq;
	priv->sfty_ue_irq = res->sfty_ue_irq;
	for (i = 0; i < MTL_MAX_RX_QUEUES; i++)
		priv->rx_irq[i] = res->rx_irq[i];
	for (i = 0; i < MTL_MAX_TX_QUEUES; i++)
		priv->tx_irq[i] = res->tx_irq[i];

	if (!is_zero_ether_addr(res->mac))
		eth_hw_addr_set(priv->dev, res->mac);

	dev_set_drvdata(device, priv->dev);

	/* Verify driver arguments */
	stmmac_verify_args();

	priv->af_xdp_zc_qps = bitmap_zalloc(MTL_MAX_TX_QUEUES, GFP_KERNEL);
	if (!priv->af_xdp_zc_qps)
		return -ENOMEM;

	/* Allocate workqueue */
	priv->wq = create_singlethread_workqueue("stmmac_wq");
	if (!priv->wq) {
		dev_err(priv->device, "failed to create workqueue\n");
		ret = -ENOMEM;
		goto error_wq_init;
	}

	INIT_WORK(&priv->service_task, stmmac_service_task);

	/* Initialize Link Partner FPE workqueue */
	INIT_WORK(&priv->fpe_task, stmmac_fpe_lp_task);

	/* Override with kernel parameters if supplied XXX CRS XXX
	 * this needs to have multiple instances
	 */
	if ((phyaddr >= 0) && (phyaddr <= 31))
		priv->plat->phy_addr = phyaddr;

	if (priv->plat->stmmac_rst) {
		ret = reset_control_assert(priv->plat->stmmac_rst);
		reset_control_deassert(priv->plat->stmmac_rst);
		/* Some reset controllers have only reset callback instead of
		 * assert + deassert callbacks pair.
		 */
		if (ret == -ENOTSUPP)
			reset_control_reset(priv->plat->stmmac_rst);
	}

	ret = reset_control_deassert(priv->plat->stmmac_ahb_rst);
	if (ret == -ENOTSUPP)
		dev_err(priv->device, "unable to bring out of ahb reset: %pe\n",
			ERR_PTR(ret));

	/* Init MAC and get the capabilities */
	ret = stmmac_hw_init(priv);
	if (ret)
		goto error_hw_init;

	/* Only DWMAC core version 5.20 onwards supports HW descriptor prefetch.
	 */
	if (priv->synopsys_id < DWMAC_CORE_5_20)
		priv->plat->dma_cfg->dche = false;

	stmmac_check_ether_addr(priv);

	ndev->netdev_ops = &stmmac_netdev_ops;

	ndev->xdp_metadata_ops = &stmmac_xdp_metadata_ops;

	ndev->hw_features = NETIF_F_SG | NETIF_F_IP_CSUM | NETIF_F_IPV6_CSUM |
			    NETIF_F_RXCSUM;
	ndev->xdp_features = NETDEV_XDP_ACT_BASIC | NETDEV_XDP_ACT_REDIRECT |
			     NETDEV_XDP_ACT_XSK_ZEROCOPY;

	ret = stmmac_tc_init(priv, priv);
	if (!ret) {
		ndev->hw_features |= NETIF_F_HW_TC;
	}

	if ((priv->plat->flags & STMMAC_FLAG_TSO_EN) && (priv->dma_cap.tsoen)) {
		ndev->hw_features |= NETIF_F_TSO | NETIF_F_TSO6;
		if (priv->plat->has_gmac4)
			ndev->hw_features |= NETIF_F_GSO_UDP_L4;
		priv->tso = true;
		dev_info(priv->device, "TSO feature enabled\n");
	}

	if (priv->dma_cap.sphen &&
	    !(priv->plat->flags & STMMAC_FLAG_SPH_DISABLE)) {
		ndev->hw_features |= NETIF_F_GRO;
		priv->sph_cap = true;
		priv->sph = priv->sph_cap;
		dev_info(priv->device, "SPH feature enabled\n");
	}

	/* Ideally our host DMA address width is the same as for the
	 * device. However, it may differ and then we have to use our
	 * host DMA width for allocation and the device DMA width for
	 * register handling.
	 */
	if (priv->plat->host_dma_width)
		priv->dma_cap.host_dma_width = priv->plat->host_dma_width;
	else
		priv->dma_cap.host_dma_width = priv->dma_cap.addr64;

	if (priv->dma_cap.host_dma_width) {
		ret = dma_set_mask_and_coherent(device,
				DMA_BIT_MASK(priv->dma_cap.host_dma_width));
		if (!ret) {
			dev_info(priv->device, "Using %d/%d bits DMA host/device width\n",
				 priv->dma_cap.host_dma_width, priv->dma_cap.addr64);

			/*
			 * If more than 32 bits can be addressed, make sure to
			 * enable enhanced addressing mode.
			 */
			if (IS_ENABLED(CONFIG_ARCH_DMA_ADDR_T_64BIT))
				priv->plat->dma_cfg->eame = true;
		} else {
			ret = dma_set_mask_and_coherent(device, DMA_BIT_MASK(32));
			if (ret) {
				dev_err(priv->device, "Failed to set DMA Mask\n");
				goto error_hw_init;
			}

			priv->dma_cap.host_dma_width = 32;
		}
	}

	ndev->features |= ndev->hw_features | NETIF_F_HIGHDMA;
	ndev->watchdog_timeo = msecs_to_jiffies(watchdog);
#ifdef STMMAC_VLAN_TAG_USED
	/* Both mac100 and gmac support receive VLAN tag detection */
	ndev->features |= NETIF_F_HW_VLAN_CTAG_RX | NETIF_F_HW_VLAN_STAG_RX;
	if (priv->dma_cap.vlhash) {
		ndev->features |= NETIF_F_HW_VLAN_CTAG_FILTER;
		ndev->features |= NETIF_F_HW_VLAN_STAG_FILTER;
	}
	if (priv->dma_cap.vlins) {
		ndev->features |= NETIF_F_HW_VLAN_CTAG_TX;
		if (priv->dma_cap.dvlan)
			ndev->features |= NETIF_F_HW_VLAN_STAG_TX;
	}
#endif
	priv->msg_enable = netif_msg_init(debug, default_msg_level);

	priv->xstats.threshold = tc;

	/* Initialize RSS */
	rxq = priv->plat->rx_queues_to_use;
	netdev_rss_key_fill(priv->rss.key, sizeof(priv->rss.key));
	for (i = 0; i < ARRAY_SIZE(priv->rss.table); i++)
		priv->rss.table[i] = ethtool_rxfh_indir_default(i, rxq);

	if (priv->dma_cap.rssen && priv->plat->rss_en)
		ndev->features |= NETIF_F_RXHASH;

	ndev->vlan_features |= ndev->features;
	/* TSO doesn't work on VLANs yet */
	ndev->vlan_features &= ~NETIF_F_TSO;

	/* MTU range: 46 - hw-specific max */
	ndev->min_mtu = ETH_ZLEN - ETH_HLEN;
	if (priv->plat->has_xgmac)
		ndev->max_mtu = XGMAC_JUMBO_LEN;
	else if ((priv->plat->enh_desc) || (priv->synopsys_id >= DWMAC_CORE_4_00))
		ndev->max_mtu = JUMBO_LEN;
	else
		ndev->max_mtu = SKB_MAX_HEAD(NET_SKB_PAD + NET_IP_ALIGN);
	/* Will not overwrite ndev->max_mtu if plat->maxmtu > ndev->max_mtu
	 * as well as plat->maxmtu < ndev->min_mtu which is a invalid range.
	 */
	if ((priv->plat->maxmtu < ndev->max_mtu) &&
	    (priv->plat->maxmtu >= ndev->min_mtu))
		ndev->max_mtu = priv->plat->maxmtu;
	else if (priv->plat->maxmtu < ndev->min_mtu)
		dev_warn(priv->device,
			 "%s: warning: maxmtu having invalid value (%d)\n",
			 __func__, priv->plat->maxmtu);

	if (flow_ctrl)
		priv->flow_ctrl = FLOW_AUTO;	/* RX/TX pause on */

	ndev->priv_flags |= IFF_LIVE_ADDR_CHANGE;

	/* Setup channels NAPI */
	stmmac_napi_add(ndev);

	mutex_init(&priv->lock);

	/* If a specific clk_csr value is passed from the platform
	 * this means that the CSR Clock Range selection cannot be
	 * changed at run-time and it is fixed. Viceversa the driver'll try to
	 * set the MDC clock dynamically according to the csr actual
	 * clock input.
	 */
	if (priv->plat->clk_csr >= 0)
		priv->clk_csr = priv->plat->clk_csr;
	else
		stmmac_clk_csr_set(priv);

	stmmac_check_pcs_mode(priv);

	pm_runtime_get_noresume(device);
	pm_runtime_set_active(device);
	if (!pm_runtime_enabled(device))
		pm_runtime_enable(device);

	if (priv->hw->pcs != STMMAC_PCS_TBI &&
	    priv->hw->pcs != STMMAC_PCS_RTBI) {
		/* MDIO bus Registration */
		ret = stmmac_mdio_register(ndev);
		if (ret < 0) {
			dev_err_probe(priv->device, ret,
				      "%s: MDIO bus (id: %d) registration failed\n",
				      __func__, priv->plat->bus_id);
			goto error_mdio_register;
		}
	}

	if (priv->plat->speed_mode_2500)
		priv->plat->speed_mode_2500(ndev, priv->plat->bsp_priv);

	if (priv->plat->mdio_bus_data && priv->plat->mdio_bus_data->has_xpcs) {
		ret = stmmac_xpcs_setup(priv->mii);
		if (ret)
			goto error_xpcs_setup;
	}

	ret = stmmac_phy_setup(priv);
	if (ret) {
		netdev_err(ndev, "failed to setup phy (%d)\n", ret);
		goto error_phy_setup;
	}

	ret = register_netdev(ndev);
	if (ret) {
		dev_err(priv->device, "%s: ERROR %i registering the device\n",
			__func__, ret);
		goto error_netdev_register;
	}

#ifdef CONFIG_DEBUG_FS
	stmmac_init_fs(ndev);
#endif

	if (priv->plat->dump_debug_regs)
		priv->plat->dump_debug_regs(priv->plat->bsp_priv);

	/* Let pm_runtime_put() disable the clocks.
	 * If CONFIG_PM is not enabled, the clocks will stay powered.
	 */
	pm_runtime_put(device);

	return ret;

error_netdev_register:
	phylink_destroy(priv->phylink);
error_xpcs_setup:
error_phy_setup:
	if (priv->hw->pcs != STMMAC_PCS_TBI &&
	    priv->hw->pcs != STMMAC_PCS_RTBI)
		stmmac_mdio_unregister(ndev);
error_mdio_register:
	stmmac_napi_del(ndev);
error_hw_init:
	destroy_workqueue(priv->wq);
error_wq_init:
	bitmap_free(priv->af_xdp_zc_qps);

	return ret;
}
EXPORT_SYMBOL_GPL(stmmac_dvr_probe);

/**
 * stmmac_dvr_remove
 * @dev: device pointer
 * Description: this function resets the TX/RX processes, disables the MAC RX/TX
 * changes the link status, releases the DMA descriptor rings.
 */
void stmmac_dvr_remove(struct device *dev)
{
	struct net_device *ndev = dev_get_drvdata(dev);
	struct stmmac_priv *priv = netdev_priv(ndev);

	netdev_info(priv->dev, "%s: removing driver", __func__);

	pm_runtime_get_sync(dev);

	stmmac_stop_all_dma(priv);
	stmmac_mac_set(priv, priv->ioaddr, false);
	netif_carrier_off(ndev);
	unregister_netdev(ndev);

#ifdef CONFIG_DEBUG_FS
	stmmac_exit_fs(ndev);
#endif
	phylink_destroy(priv->phylink);
	if (priv->plat->stmmac_rst)
		reset_control_assert(priv->plat->stmmac_rst);
	reset_control_assert(priv->plat->stmmac_ahb_rst);
	if (priv->hw->pcs != STMMAC_PCS_TBI &&
	    priv->hw->pcs != STMMAC_PCS_RTBI)
		stmmac_mdio_unregister(ndev);
	destroy_workqueue(priv->wq);
	mutex_destroy(&priv->lock);
	bitmap_free(priv->af_xdp_zc_qps);

	pm_runtime_disable(dev);
	pm_runtime_put_noidle(dev);
}
EXPORT_SYMBOL_GPL(stmmac_dvr_remove);

/**
 * stmmac_suspend - suspend callback
 * @dev: device pointer
 * Description: this is the function to suspend the device and it is called
 * by the platform driver to stop the network queue, release the resources,
 * program the PMT register (for WoL), clean and release driver resources.
 */
int stmmac_suspend(struct device *dev)
{
	struct net_device *ndev = dev_get_drvdata(dev);
	struct stmmac_priv *priv = netdev_priv(ndev);
	u32 chan;

	if (!ndev || !netif_running(ndev))
		return 0;

	mutex_lock(&priv->lock);

	netif_device_detach(ndev);

	stmmac_disable_all_queues(priv);

	for (chan = 0; chan < priv->plat->tx_queues_to_use; chan++)
		hrtimer_cancel(&priv->dma_conf.tx_queue[chan].txtimer);

	if (priv->eee_enabled) {
		priv->tx_path_in_lpi_mode = false;
		del_timer_sync(&priv->eee_ctrl_timer);
	}

	/* Stop TX/RX DMA */
	stmmac_stop_all_dma(priv);

	if (priv->plat->serdes_powerdown)
		priv->plat->serdes_powerdown(ndev, priv->plat->bsp_priv);

	/* Enable Power down mode by programming the PMT regs */
	if (device_may_wakeup(priv->device) && priv->plat->pmt) {
		stmmac_pmt(priv, priv->hw, priv->wolopts);
		priv->irq_wake = 1;
	} else {
		stmmac_mac_set(priv, priv->ioaddr, false);
		pinctrl_pm_select_sleep_state(priv->device);
	}

	mutex_unlock(&priv->lock);

	rtnl_lock();
	if (device_may_wakeup(priv->device) && priv->plat->pmt) {
		phylink_suspend(priv->phylink, true);
	} else {
		if (device_may_wakeup(priv->device))
			phylink_speed_down(priv->phylink, false);
		phylink_suspend(priv->phylink, false);
	}
	rtnl_unlock();

	if (priv->dma_cap.fpesel) {
		/* Disable FPE */
		stmmac_fpe_configure(priv, priv->ioaddr,
				     priv->plat->fpe_cfg,
				     priv->plat->tx_queues_to_use,
				     priv->plat->rx_queues_to_use, false);

		stmmac_fpe_handshake(priv, false);
		stmmac_fpe_stop_wq(priv);
	}

	priv->speed = SPEED_UNKNOWN;
	return 0;
}
EXPORT_SYMBOL_GPL(stmmac_suspend);

static void stmmac_reset_rx_queue(struct stmmac_priv *priv, u32 queue)
{
	struct stmmac_rx_queue *rx_q = &priv->dma_conf.rx_queue[queue];

	rx_q->cur_rx = 0;
	rx_q->dirty_rx = 0;
}

static void stmmac_reset_tx_queue(struct stmmac_priv *priv, u32 queue)
{
	struct stmmac_tx_queue *tx_q = &priv->dma_conf.tx_queue[queue];

	tx_q->cur_tx = 0;
	tx_q->dirty_tx = 0;
	tx_q->mss = 0;

	netdev_tx_reset_queue(netdev_get_tx_queue(priv->dev, queue));
}

/**
 * stmmac_reset_queues_param - reset queue parameters
 * @priv: device pointer
 */
static void stmmac_reset_queues_param(struct stmmac_priv *priv)
{
	u32 rx_cnt = priv->plat->rx_queues_to_use;
	u32 tx_cnt = priv->plat->tx_queues_to_use;
	u32 queue;

	for (queue = 0; queue < rx_cnt; queue++)
		stmmac_reset_rx_queue(priv, queue);

	for (queue = 0; queue < tx_cnt; queue++)
		stmmac_reset_tx_queue(priv, queue);
}

/**
 * stmmac_resume - resume callback
 * @dev: device pointer
 * Description: when resume this function is invoked to setup the DMA and CORE
 * in a usable state.
 */
int stmmac_resume(struct device *dev)
{
	struct net_device *ndev = dev_get_drvdata(dev);
	struct stmmac_priv *priv = netdev_priv(ndev);
	int ret;

	if (!netif_running(ndev))
		return 0;

	/* Power Down bit, into the PM register, is cleared
	 * automatically as soon as a magic packet or a Wake-up frame
	 * is received. Anyway, it's better to manually clear
	 * this bit because it can generate problems while resuming
	 * from another devices (e.g. serial console).
	 */
	if (device_may_wakeup(priv->device) && priv->plat->pmt) {
		mutex_lock(&priv->lock);
		stmmac_pmt(priv, priv->hw, 0);
		mutex_unlock(&priv->lock);
		priv->irq_wake = 0;
	} else {
		pinctrl_pm_select_default_state(priv->device);
		/* reset the phy so that it's ready */
		if (priv->mii)
			stmmac_mdio_reset(priv->mii);
	}

	if (!(priv->plat->flags & STMMAC_FLAG_SERDES_UP_AFTER_PHY_LINKUP) &&
	    priv->plat->serdes_powerup) {
		ret = priv->plat->serdes_powerup(ndev,
						 priv->plat->bsp_priv);

		if (ret < 0)
			return ret;
	}

	rtnl_lock();
	if (device_may_wakeup(priv->device) && priv->plat->pmt) {
		phylink_resume(priv->phylink);
	} else {
		phylink_resume(priv->phylink);
		if (device_may_wakeup(priv->device))
			phylink_speed_up(priv->phylink);
	}
	rtnl_unlock();

	rtnl_lock();
	mutex_lock(&priv->lock);

	stmmac_reset_queues_param(priv);

	stmmac_free_tx_skbufs(priv);
	stmmac_clear_descriptors(priv, &priv->dma_conf);

	stmmac_hw_setup(ndev, false);
	stmmac_init_coalesce(priv);
	stmmac_set_rx_mode(ndev);

	stmmac_restore_hw_vlan_rx_fltr(priv, ndev, priv->hw);

	stmmac_enable_all_queues(priv);
	stmmac_enable_all_dma_irq(priv);

	mutex_unlock(&priv->lock);
	rtnl_unlock();

	netif_device_attach(ndev);

	return 0;
}
EXPORT_SYMBOL_GPL(stmmac_resume);

#ifndef MODULE
static int __init stmmac_cmdline_opt(char *str)
{
	char *opt;

	if (!str || !*str)
		return 1;
	while ((opt = strsep(&str, ",")) != NULL) {
		if (!strncmp(opt, "debug:", 6)) {
			if (kstrtoint(opt + 6, 0, &debug))
				goto err;
		} else if (!strncmp(opt, "phyaddr:", 8)) {
			if (kstrtoint(opt + 8, 0, &phyaddr))
				goto err;
		} else if (!strncmp(opt, "buf_sz:", 7)) {
			if (kstrtoint(opt + 7, 0, &buf_sz))
				goto err;
		} else if (!strncmp(opt, "tc:", 3)) {
			if (kstrtoint(opt + 3, 0, &tc))
				goto err;
		} else if (!strncmp(opt, "watchdog:", 9)) {
			if (kstrtoint(opt + 9, 0, &watchdog))
				goto err;
		} else if (!strncmp(opt, "flow_ctrl:", 10)) {
			if (kstrtoint(opt + 10, 0, &flow_ctrl))
				goto err;
		} else if (!strncmp(opt, "pause:", 6)) {
			if (kstrtoint(opt + 6, 0, &pause))
				goto err;
		} else if (!strncmp(opt, "eee_timer:", 10)) {
			if (kstrtoint(opt + 10, 0, &eee_timer))
				goto err;
		} else if (!strncmp(opt, "chain_mode:", 11)) {
			if (kstrtoint(opt + 11, 0, &chain_mode))
				goto err;
		}
	}
	return 1;

err:
	pr_err("%s: ERROR broken module parameter conversion", __func__);
	return 1;
}

__setup("stmmaceth=", stmmac_cmdline_opt);
#endif /* MODULE */

static int __init stmmac_init(void)
{
#ifdef CONFIG_DEBUG_FS
	/* Create debugfs main directory if it doesn't exist yet */
	if (!stmmac_fs_dir)
		stmmac_fs_dir = debugfs_create_dir(STMMAC_RESOURCE_NAME, NULL);
	register_netdevice_notifier(&stmmac_notifier);
#endif

	return 0;
}

static void __exit stmmac_exit(void)
{
#ifdef CONFIG_DEBUG_FS
	unregister_netdevice_notifier(&stmmac_notifier);
	debugfs_remove_recursive(stmmac_fs_dir);
#endif
}

module_init(stmmac_init)
module_exit(stmmac_exit)

MODULE_DESCRIPTION("STMMAC 10/100/1000 Ethernet device driver");
MODULE_AUTHOR("Giuseppe Cavallaro <peppe.cavallaro@st.com>");
MODULE_LICENSE("GPL");<|MERGE_RESOLUTION|>--- conflicted
+++ resolved
@@ -1090,12 +1090,8 @@
 	stmmac_mac_set(priv, priv->ioaddr, true);
 	if (phy && priv->dma_cap.eee) {
 		priv->eee_active =
-<<<<<<< HEAD
-			phy_init_eee(phy, !priv->plat->rx_clk_runs_in_lpi) >= 0;
-=======
 			phy_init_eee(phy, !(priv->plat->flags &
 				STMMAC_FLAG_RX_CLK_RUNS_IN_LPI)) >= 0;
->>>>>>> 98817289
 		priv->eee_enabled = stmmac_eee_init(priv);
 		priv->tx_lpi_enabled = priv->eee_enabled;
 		stmmac_set_eee_pls(priv, priv->hw, true);
@@ -1158,11 +1154,7 @@
 	if (!phylink_expects_phy(priv->phylink))
 		return 0;
 
-<<<<<<< HEAD
-	fwnode = of_fwnode_handle(priv->plat->phylink_node);
-=======
 	fwnode = priv->plat->port_node;
->>>>>>> 98817289
 	if (!fwnode)
 		fwnode = dev_fwnode(priv->device);
 
@@ -2724,8 +2716,6 @@
 	/* We still have pending packets, let's call for a new scheduling */
 	if (tx_q->dirty_tx != tx_q->cur_tx)
 		stmmac_tx_timer_arm(priv, queue);
-<<<<<<< HEAD
-=======
 
 	flags = u64_stats_update_begin_irqsave(&txq_stats->syncp);
 	txq_stats->tx_packets += tx_packets;
@@ -2734,7 +2724,6 @@
 	u64_stats_update_end_irqrestore(&txq_stats->syncp, flags);
 
 	priv->xstats.tx_errors += tx_errors;
->>>>>>> 98817289
 
 	__netif_tx_unlock_bh(netdev_get_tx_queue(priv->dev, queue));
 
