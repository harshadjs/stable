--- conflicted
+++ resolved
@@ -1422,16 +1422,8 @@
 	case DR_ACTION_TYP_TNL_L3_TO_L2:
 	{
 		u8 *hw_actions;
-<<<<<<< HEAD
-		int ret;
-=======
 
 		hw_actions = kzalloc(DR_ACTION_CACHE_LINE_SIZE, GFP_KERNEL);
-		if (!hw_actions)
-			return -ENOMEM;
->>>>>>> 98817289
-
-		hw_actions = kzalloc(ACTION_CACHE_LINE_SIZE, GFP_KERNEL);
 		if (!hw_actions)
 			return -ENOMEM;
 
@@ -1446,33 +1438,12 @@
 			return ret;
 		}
 
-<<<<<<< HEAD
-		action->rewrite->chunk = mlx5dr_icm_alloc_chunk(dmn->action_icm_pool,
-								DR_CHUNK_SIZE_8);
-		if (!action->rewrite->chunk) {
-			mlx5dr_dbg(dmn, "Failed allocating modify header chunk\n");
-			kfree(hw_actions);
-			return -ENOMEM;
-		}
-
-		action->rewrite->data = (void *)hw_actions;
-		action->rewrite->index = (mlx5dr_icm_pool_get_chunk_icm_addr
-					  (action->rewrite->chunk) -
-					 dmn->info.caps.hdr_modify_icm_addr) /
-					 ACTION_CACHE_LINE_SIZE;
-=======
 		action->rewrite->data = hw_actions;
 		action->rewrite->dmn = dmn;
->>>>>>> 98817289
 
 		ret = mlx5dr_ste_alloc_modify_hdr(action);
 		if (ret) {
-<<<<<<< HEAD
-			mlx5dr_dbg(dmn, "Writing decap l3 actions to ICM failed\n");
-			mlx5dr_icm_free_chunk(action->rewrite->chunk);
-=======
 			mlx5dr_dbg(dmn, "Failed preparing reformat data\n");
->>>>>>> 98817289
 			kfree(hw_actions);
 			return ret;
 		}
