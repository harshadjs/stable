--- conflicted
+++ resolved
@@ -212,12 +212,9 @@
 		/* On fw_activate action, also driver is reloaded and reinit performed */
 		*actions_performed |= BIT(DEVLINK_RELOAD_ACTION_DRIVER_REINIT);
 		ret = mlx5_load_one_devl_locked(dev, true);
-<<<<<<< HEAD
-=======
 		if (ret)
 			return ret;
 		ret = mlx5_fw_reset_verify_fw_complete(dev, extack);
->>>>>>> 98817289
 		break;
 	default:
 		/* Unsupported action should not get to this function */
@@ -496,13 +493,6 @@
 	link_speed64 = link_speed;
 	do_div(link_speed64, 50000);
 
-<<<<<<< HEAD
-static int mlx5_devlink_eq_depth_validate(struct devlink *devlink, u32 id,
-					  union devlink_param_value val,
-					  struct netlink_ext_ack *extack)
-{
-	return (val.vu32 >= 64 && val.vu32 <= 4096) ? 0 : -EINVAL;
-=======
 	value.vu32 = link_speed64;
 	devl_param_driverinit_value_set(
 		devlink, MLX5_DEVLINK_PARAM_ID_HAIRPIN_NUM_QUEUES, value);
@@ -512,7 +502,6 @@
 			  MLX5_CAP_GEN(dev, log_max_hairpin_num_packets)));
 	devl_param_driverinit_value_set(
 		devlink, MLX5_DEVLINK_PARAM_ID_HAIRPIN_QUEUE_SIZE, value);
->>>>>>> 98817289
 }
 
 static const struct devlink_param mlx5_devlink_params[] = {
