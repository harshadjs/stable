/*
 * Copyright (c) 2015-2016, Mellanox Technologies. All rights reserved.
 *
 * This software is available to you under a choice of one of two
 * licenses.  You may choose to be licensed under the terms of the GNU
 * General Public License (GPL) Version 2, available from the file
 * COPYING in the main directory of this source tree, or the
 * OpenIB.org BSD license below:
 *
 *     Redistribution and use in source and binary forms, with or
 *     without modification, are permitted provided that the following
 *     conditions are met:
 *
 *      - Redistributions of source code must retain the above
 *        copyright notice, this list of conditions and the following
 *        disclaimer.
 *
 *      - Redistributions in binary form must reproduce the above
 *        copyright notice, this list of conditions and the following
 *        disclaimer in the documentation and/or other materials
 *        provided with the distribution.
 *
 * THE SOFTWARE IS PROVIDED "AS IS", WITHOUT WARRANTY OF ANY KIND,
 * EXPRESS OR IMPLIED, INCLUDING BUT NOT LIMITED TO THE WARRANTIES OF
 * MERCHANTABILITY, FITNESS FOR A PARTICULAR PURPOSE AND
 * NONINFRINGEMENT. IN NO EVENT SHALL THE AUTHORS OR COPYRIGHT HOLDERS
 * BE LIABLE FOR ANY CLAIM, DAMAGES OR OTHER LIABILITY, WHETHER IN AN
 * ACTION OF CONTRACT, TORT OR OTHERWISE, ARISING FROM, OUT OF OR IN
 * CONNECTION WITH THE SOFTWARE OR THE USE OR OTHER DEALINGS IN THE
 * SOFTWARE.
 */

#include <net/tc_act/tc_gact.h>
#include <net/pkt_cls.h>
#include <linux/mlx5/fs.h>
#include <net/vxlan.h>
#include <net/geneve.h>
#include <linux/bpf.h>
#include <linux/if_bridge.h>
#include <net/page_pool.h>
#include <net/xdp_sock_drv.h>
#include "eswitch.h"
#include "en.h"
#include "en/txrx.h"
#include "en_tc.h"
#include "en_rep.h"
#include "en_accel/ipsec.h"
#include "en_accel/en_accel.h"
#include "en_accel/tls.h"
#include "accel/ipsec.h"
#include "accel/tls.h"
#include "lib/vxlan.h"
#include "lib/clock.h"
#include "en/port.h"
#include "en/xdp.h"
#include "lib/eq.h"
#include "en/monitor_stats.h"
#include "en/health.h"
#include "en/params.h"
#include "en/xsk/pool.h"
#include "en/xsk/setup.h"
#include "en/xsk/rx.h"
#include "en/xsk/tx.h"
#include "en/hv_vhca_stats.h"
#include "en/devlink.h"
#include "lib/mlx5.h"
#include "en/ptp.h"
#include "qos.h"
#include "en/trap.h"
#include "fpga/ipsec.h"

bool mlx5e_check_fragmented_striding_rq_cap(struct mlx5_core_dev *mdev)
{
	bool striding_rq_umr = MLX5_CAP_GEN(mdev, striding_rq) &&
		MLX5_CAP_GEN(mdev, umr_ptr_rlky) &&
		MLX5_CAP_ETH(mdev, reg_umr_sq);
	u16 max_wqe_sz_cap = MLX5_CAP_GEN(mdev, max_wqe_sz_sq);
	bool inline_umr = MLX5E_UMR_WQE_INLINE_SZ <= max_wqe_sz_cap;

	if (!striding_rq_umr)
		return false;
	if (!inline_umr) {
		mlx5_core_warn(mdev, "Cannot support Striding RQ: UMR WQE size (%d) exceeds maximum supported (%d).\n",
			       (int)MLX5E_UMR_WQE_INLINE_SZ, max_wqe_sz_cap);
		return false;
	}
	return true;
}

void mlx5e_update_carrier(struct mlx5e_priv *priv)
{
	struct mlx5_core_dev *mdev = priv->mdev;
	u8 port_state;
	bool up;

	port_state = mlx5_query_vport_state(mdev,
					    MLX5_VPORT_STATE_OP_MOD_VNIC_VPORT,
					    0);

	up = port_state == VPORT_STATE_UP;
	if (up == netif_carrier_ok(priv->netdev))
		netif_carrier_event(priv->netdev);
	if (up) {
		netdev_info(priv->netdev, "Link up\n");
		netif_carrier_on(priv->netdev);
	} else {
		netdev_info(priv->netdev, "Link down\n");
		netif_carrier_off(priv->netdev);
	}
}

static void mlx5e_update_carrier_work(struct work_struct *work)
{
	struct mlx5e_priv *priv = container_of(work, struct mlx5e_priv,
					       update_carrier_work);

	mutex_lock(&priv->state_lock);
	if (test_bit(MLX5E_STATE_OPENED, &priv->state))
		if (priv->profile->update_carrier)
			priv->profile->update_carrier(priv);
	mutex_unlock(&priv->state_lock);
}

static void mlx5e_update_stats_work(struct work_struct *work)
{
	struct mlx5e_priv *priv = container_of(work, struct mlx5e_priv,
					       update_stats_work);

	mutex_lock(&priv->state_lock);
	priv->profile->update_stats(priv);
	mutex_unlock(&priv->state_lock);
}

void mlx5e_queue_update_stats(struct mlx5e_priv *priv)
{
	if (!priv->profile->update_stats)
		return;

	if (unlikely(test_bit(MLX5E_STATE_DESTROYING, &priv->state)))
		return;

	queue_work(priv->wq, &priv->update_stats_work);
}

static int async_event(struct notifier_block *nb, unsigned long event, void *data)
{
	struct mlx5e_priv *priv = container_of(nb, struct mlx5e_priv, events_nb);
	struct mlx5_eqe   *eqe = data;

	if (event != MLX5_EVENT_TYPE_PORT_CHANGE)
		return NOTIFY_DONE;

	switch (eqe->sub_type) {
	case MLX5_PORT_CHANGE_SUBTYPE_DOWN:
	case MLX5_PORT_CHANGE_SUBTYPE_ACTIVE:
		queue_work(priv->wq, &priv->update_carrier_work);
		break;
	default:
		return NOTIFY_DONE;
	}

	return NOTIFY_OK;
}

static void mlx5e_enable_async_events(struct mlx5e_priv *priv)
{
	priv->events_nb.notifier_call = async_event;
	mlx5_notifier_register(priv->mdev, &priv->events_nb);
}

static void mlx5e_disable_async_events(struct mlx5e_priv *priv)
{
	mlx5_notifier_unregister(priv->mdev, &priv->events_nb);
}

static int blocking_event(struct notifier_block *nb, unsigned long event, void *data)
{
	struct mlx5e_priv *priv = container_of(nb, struct mlx5e_priv, blocking_events_nb);
	int err;

	switch (event) {
	case MLX5_DRIVER_EVENT_TYPE_TRAP:
		err = mlx5e_handle_trap_event(priv, data);
		break;
	default:
		netdev_warn(priv->netdev, "Sync event: Unknown event %ld\n", event);
		err = -EINVAL;
	}
	return err;
}

static void mlx5e_enable_blocking_events(struct mlx5e_priv *priv)
{
	priv->blocking_events_nb.notifier_call = blocking_event;
	mlx5_blocking_notifier_register(priv->mdev, &priv->blocking_events_nb);
}

static void mlx5e_disable_blocking_events(struct mlx5e_priv *priv)
{
	mlx5_blocking_notifier_unregister(priv->mdev, &priv->blocking_events_nb);
}

static inline void mlx5e_build_umr_wqe(struct mlx5e_rq *rq,
				       struct mlx5e_icosq *sq,
				       struct mlx5e_umr_wqe *wqe)
{
	struct mlx5_wqe_ctrl_seg      *cseg = &wqe->ctrl;
	struct mlx5_wqe_umr_ctrl_seg *ucseg = &wqe->uctrl;
	u8 ds_cnt = DIV_ROUND_UP(MLX5E_UMR_WQE_INLINE_SZ, MLX5_SEND_WQE_DS);

	cseg->qpn_ds    = cpu_to_be32((sq->sqn << MLX5_WQE_CTRL_QPN_SHIFT) |
				      ds_cnt);
	cseg->umr_mkey  = rq->mkey_be;

	ucseg->flags = MLX5_UMR_TRANSLATION_OFFSET_EN | MLX5_UMR_INLINE;
	ucseg->xlt_octowords =
		cpu_to_be16(MLX5_MTT_OCTW(MLX5_MPWRQ_PAGES_PER_WQE));
	ucseg->mkey_mask     = cpu_to_be64(MLX5_MKEY_MASK_FREE);
}

static int mlx5e_rq_alloc_mpwqe_info(struct mlx5e_rq *rq, int node)
{
	int wq_sz = mlx5_wq_ll_get_size(&rq->mpwqe.wq);

	rq->mpwqe.info = kvzalloc_node(array_size(wq_sz,
						  sizeof(*rq->mpwqe.info)),
				       GFP_KERNEL, node);
	if (!rq->mpwqe.info)
		return -ENOMEM;

	mlx5e_build_umr_wqe(rq, rq->icosq, &rq->mpwqe.umr_wqe);

	return 0;
}

static int mlx5e_create_umr_mkey(struct mlx5_core_dev *mdev,
				 u64 npages, u8 page_shift,
				 struct mlx5_core_mkey *umr_mkey,
				 dma_addr_t filler_addr)
{
	struct mlx5_mtt *mtt;
	int inlen;
	void *mkc;
	u32 *in;
	int err;
	int i;

	inlen = MLX5_ST_SZ_BYTES(create_mkey_in) + sizeof(*mtt) * npages;

	in = kvzalloc(inlen, GFP_KERNEL);
	if (!in)
		return -ENOMEM;

	mkc = MLX5_ADDR_OF(create_mkey_in, in, memory_key_mkey_entry);

	MLX5_SET(mkc, mkc, free, 1);
	MLX5_SET(mkc, mkc, umr_en, 1);
	MLX5_SET(mkc, mkc, lw, 1);
	MLX5_SET(mkc, mkc, lr, 1);
	MLX5_SET(mkc, mkc, access_mode_1_0, MLX5_MKC_ACCESS_MODE_MTT);
	mlx5e_mkey_set_relaxed_ordering(mdev, mkc);
	MLX5_SET(mkc, mkc, qpn, 0xffffff);
	MLX5_SET(mkc, mkc, pd, mdev->mlx5e_res.hw_objs.pdn);
	MLX5_SET64(mkc, mkc, len, npages << page_shift);
	MLX5_SET(mkc, mkc, translations_octword_size,
		 MLX5_MTT_OCTW(npages));
	MLX5_SET(mkc, mkc, log_page_size, page_shift);
	MLX5_SET(create_mkey_in, in, translations_octword_actual_size,
		 MLX5_MTT_OCTW(npages));

	/* Initialize the mkey with all MTTs pointing to a default
	 * page (filler_addr). When the channels are activated, UMR
	 * WQEs will redirect the RX WQEs to the actual memory from
	 * the RQ's pool, while the gaps (wqe_overflow) remain mapped
	 * to the default page.
	 */
	mtt = MLX5_ADDR_OF(create_mkey_in, in, klm_pas_mtt);
	for (i = 0 ; i < npages ; i++)
		mtt[i].ptag = cpu_to_be64(filler_addr);

	err = mlx5_core_create_mkey(mdev, umr_mkey, in, inlen);

	kvfree(in);
	return err;
}

static int mlx5e_create_rq_umr_mkey(struct mlx5_core_dev *mdev, struct mlx5e_rq *rq)
{
	u64 num_mtts = MLX5E_REQUIRED_MTTS(mlx5_wq_ll_get_size(&rq->mpwqe.wq));

	return mlx5e_create_umr_mkey(mdev, num_mtts, PAGE_SHIFT, &rq->umr_mkey,
				     rq->wqe_overflow.addr);
}

static u64 mlx5e_get_mpwqe_offset(u16 wqe_ix)
{
	return MLX5E_REQUIRED_MTTS(wqe_ix) << PAGE_SHIFT;
}

static void mlx5e_init_frags_partition(struct mlx5e_rq *rq)
{
	struct mlx5e_wqe_frag_info next_frag = {};
	struct mlx5e_wqe_frag_info *prev = NULL;
	int i;

	next_frag.di = &rq->wqe.di[0];

	for (i = 0; i < mlx5_wq_cyc_get_size(&rq->wqe.wq); i++) {
		struct mlx5e_rq_frag_info *frag_info = &rq->wqe.info.arr[0];
		struct mlx5e_wqe_frag_info *frag =
			&rq->wqe.frags[i << rq->wqe.info.log_num_frags];
		int f;

		for (f = 0; f < rq->wqe.info.num_frags; f++, frag++) {
			if (next_frag.offset + frag_info[f].frag_stride > PAGE_SIZE) {
				next_frag.di++;
				next_frag.offset = 0;
				if (prev)
					prev->last_in_page = true;
			}
			*frag = next_frag;

			/* prepare next */
			next_frag.offset += frag_info[f].frag_stride;
			prev = frag;
		}
	}

	if (prev)
		prev->last_in_page = true;
}

int mlx5e_init_di_list(struct mlx5e_rq *rq, int wq_sz, int node)
{
	int len = wq_sz << rq->wqe.info.log_num_frags;

	rq->wqe.di = kvzalloc_node(array_size(len, sizeof(*rq->wqe.di)), GFP_KERNEL, node);
	if (!rq->wqe.di)
		return -ENOMEM;

	mlx5e_init_frags_partition(rq);

	return 0;
}

void mlx5e_free_di_list(struct mlx5e_rq *rq)
{
	kvfree(rq->wqe.di);
}

static void mlx5e_rq_err_cqe_work(struct work_struct *recover_work)
{
	struct mlx5e_rq *rq = container_of(recover_work, struct mlx5e_rq, recover_work);

	mlx5e_reporter_rq_cqe_err(rq);
}

static int mlx5e_alloc_mpwqe_rq_drop_page(struct mlx5e_rq *rq)
{
	rq->wqe_overflow.page = alloc_page(GFP_KERNEL);
	if (!rq->wqe_overflow.page)
		return -ENOMEM;

	rq->wqe_overflow.addr = dma_map_page(rq->pdev, rq->wqe_overflow.page, 0,
					     PAGE_SIZE, rq->buff.map_dir);
	if (dma_mapping_error(rq->pdev, rq->wqe_overflow.addr)) {
		__free_page(rq->wqe_overflow.page);
		return -ENOMEM;
	}
	return 0;
}

static void mlx5e_free_mpwqe_rq_drop_page(struct mlx5e_rq *rq)
{
	 dma_unmap_page(rq->pdev, rq->wqe_overflow.addr, PAGE_SIZE,
			rq->buff.map_dir);
	 __free_page(rq->wqe_overflow.page);
}

static int mlx5e_init_rxq_rq(struct mlx5e_channel *c, struct mlx5e_params *params,
			     struct mlx5e_rq *rq)
{
	struct mlx5_core_dev *mdev = c->mdev;
	int err;

	rq->wq_type      = params->rq_wq_type;
	rq->pdev         = c->pdev;
	rq->netdev       = c->netdev;
	rq->priv         = c->priv;
	rq->tstamp       = c->tstamp;
	rq->clock        = &mdev->clock;
	rq->icosq        = &c->icosq;
	rq->ix           = c->ix;
	rq->mdev         = mdev;
	rq->hw_mtu       = MLX5E_SW2HW_MTU(params, params->sw_mtu);
	rq->xdpsq        = &c->rq_xdpsq;
	rq->stats        = &c->priv->channel_stats[c->ix].rq;
	rq->ptp_cyc2time = mlx5_rq_ts_translator(mdev);
	err = mlx5e_rq_set_handlers(rq, params, NULL);
	if (err)
		return err;

	return xdp_rxq_info_reg(&rq->xdp_rxq, rq->netdev, rq->ix, 0);
}

static int mlx5e_alloc_rq(struct mlx5e_params *params,
			  struct mlx5e_xsk_param *xsk,
			  struct mlx5e_rq_param *rqp,
			  int node, struct mlx5e_rq *rq)
{
	struct page_pool_params pp_params = { 0 };
	struct mlx5_core_dev *mdev = rq->mdev;
	void *rqc = rqp->rqc;
	void *rqc_wq = MLX5_ADDR_OF(rqc, rqc, wq);
	u32 pool_size;
	int wq_sz;
	int err;
	int i;

	rqp->wq.db_numa_node = node;
	INIT_WORK(&rq->recover_work, mlx5e_rq_err_cqe_work);

	if (params->xdp_prog)
		bpf_prog_inc(params->xdp_prog);
	RCU_INIT_POINTER(rq->xdp_prog, params->xdp_prog);

	rq->buff.map_dir = params->xdp_prog ? DMA_BIDIRECTIONAL : DMA_FROM_DEVICE;
	rq->buff.headroom = mlx5e_get_rq_headroom(mdev, params, xsk);
	pool_size = 1 << params->log_rq_mtu_frames;

	switch (rq->wq_type) {
	case MLX5_WQ_TYPE_LINKED_LIST_STRIDING_RQ:
		err = mlx5_wq_ll_create(mdev, &rqp->wq, rqc_wq, &rq->mpwqe.wq,
					&rq->wq_ctrl);
		if (err)
			goto err_rq_xdp_prog;

		err = mlx5e_alloc_mpwqe_rq_drop_page(rq);
		if (err)
			goto err_rq_wq_destroy;

		rq->mpwqe.wq.db = &rq->mpwqe.wq.db[MLX5_RCV_DBR];

		wq_sz = mlx5_wq_ll_get_size(&rq->mpwqe.wq);

		pool_size = MLX5_MPWRQ_PAGES_PER_WQE <<
			mlx5e_mpwqe_get_log_rq_size(params, xsk);

		rq->mpwqe.log_stride_sz = mlx5e_mpwqe_get_log_stride_size(mdev, params, xsk);
		rq->mpwqe.num_strides =
			BIT(mlx5e_mpwqe_get_log_num_strides(mdev, params, xsk));

		rq->buff.frame0_sz = (1 << rq->mpwqe.log_stride_sz);

		err = mlx5e_create_rq_umr_mkey(mdev, rq);
		if (err)
			goto err_rq_drop_page;
		rq->mkey_be = cpu_to_be32(rq->umr_mkey.key);

		err = mlx5e_rq_alloc_mpwqe_info(rq, node);
		if (err)
			goto err_rq_mkey;
		break;
	default: /* MLX5_WQ_TYPE_CYCLIC */
		err = mlx5_wq_cyc_create(mdev, &rqp->wq, rqc_wq, &rq->wqe.wq,
					 &rq->wq_ctrl);
		if (err)
			goto err_rq_xdp_prog;

		rq->wqe.wq.db = &rq->wqe.wq.db[MLX5_RCV_DBR];

		wq_sz = mlx5_wq_cyc_get_size(&rq->wqe.wq);

		rq->wqe.info = rqp->frags_info;
		rq->buff.frame0_sz = rq->wqe.info.arr[0].frag_stride;

		rq->wqe.frags =
			kvzalloc_node(array_size(sizeof(*rq->wqe.frags),
					(wq_sz << rq->wqe.info.log_num_frags)),
				      GFP_KERNEL, node);
		if (!rq->wqe.frags) {
			err = -ENOMEM;
			goto err_rq_wq_destroy;
		}

		err = mlx5e_init_di_list(rq, wq_sz, node);
		if (err)
			goto err_rq_frags;

		rq->mkey_be = cpu_to_be32(mdev->mlx5e_res.hw_objs.mkey.key);
	}

	if (xsk) {
		err = xdp_rxq_info_reg_mem_model(&rq->xdp_rxq,
						 MEM_TYPE_XSK_BUFF_POOL, NULL);
		xsk_pool_set_rxq_info(rq->xsk_pool, &rq->xdp_rxq);
	} else {
		/* Create a page_pool and register it with rxq */
		pp_params.order     = 0;
		pp_params.flags     = 0; /* No-internal DMA mapping in page_pool */
		pp_params.pool_size = pool_size;
		pp_params.nid       = node;
		pp_params.dev       = rq->pdev;
		pp_params.dma_dir   = rq->buff.map_dir;

		/* page_pool can be used even when there is no rq->xdp_prog,
		 * given page_pool does not handle DMA mapping there is no
		 * required state to clear. And page_pool gracefully handle
		 * elevated refcnt.
		 */
		rq->page_pool = page_pool_create(&pp_params);
		if (IS_ERR(rq->page_pool)) {
			err = PTR_ERR(rq->page_pool);
			rq->page_pool = NULL;
			goto err_free_by_rq_type;
		}
		if (xdp_rxq_info_is_reg(&rq->xdp_rxq))
			err = xdp_rxq_info_reg_mem_model(&rq->xdp_rxq,
							 MEM_TYPE_PAGE_POOL, rq->page_pool);
	}
	if (err)
		goto err_free_by_rq_type;

	for (i = 0; i < wq_sz; i++) {
		if (rq->wq_type == MLX5_WQ_TYPE_LINKED_LIST_STRIDING_RQ) {
			struct mlx5e_rx_wqe_ll *wqe =
				mlx5_wq_ll_get_wqe(&rq->mpwqe.wq, i);
			u32 byte_count =
				rq->mpwqe.num_strides << rq->mpwqe.log_stride_sz;
			u64 dma_offset = mlx5e_get_mpwqe_offset(i);

			wqe->data[0].addr = cpu_to_be64(dma_offset + rq->buff.headroom);
			wqe->data[0].byte_count = cpu_to_be32(byte_count);
			wqe->data[0].lkey = rq->mkey_be;
		} else {
			struct mlx5e_rx_wqe_cyc *wqe =
				mlx5_wq_cyc_get_wqe(&rq->wqe.wq, i);
			int f;

			for (f = 0; f < rq->wqe.info.num_frags; f++) {
				u32 frag_size = rq->wqe.info.arr[f].frag_size |
					MLX5_HW_START_PADDING;

				wqe->data[f].byte_count = cpu_to_be32(frag_size);
				wqe->data[f].lkey = rq->mkey_be;
			}
			/* check if num_frags is not a pow of two */
			if (rq->wqe.info.num_frags < (1 << rq->wqe.info.log_num_frags)) {
				wqe->data[f].byte_count = 0;
				wqe->data[f].lkey = cpu_to_be32(MLX5_INVALID_LKEY);
				wqe->data[f].addr = 0;
			}
		}
	}

	INIT_WORK(&rq->dim.work, mlx5e_rx_dim_work);

	switch (params->rx_cq_moderation.cq_period_mode) {
	case MLX5_CQ_PERIOD_MODE_START_FROM_CQE:
		rq->dim.mode = DIM_CQ_PERIOD_MODE_START_FROM_CQE;
		break;
	case MLX5_CQ_PERIOD_MODE_START_FROM_EQE:
	default:
		rq->dim.mode = DIM_CQ_PERIOD_MODE_START_FROM_EQE;
	}

	rq->page_cache.head = 0;
	rq->page_cache.tail = 0;

	return 0;

err_free_by_rq_type:
	switch (rq->wq_type) {
	case MLX5_WQ_TYPE_LINKED_LIST_STRIDING_RQ:
		kvfree(rq->mpwqe.info);
err_rq_mkey:
		mlx5_core_destroy_mkey(mdev, &rq->umr_mkey);
err_rq_drop_page:
		mlx5e_free_mpwqe_rq_drop_page(rq);
		break;
	default: /* MLX5_WQ_TYPE_CYCLIC */
		mlx5e_free_di_list(rq);
err_rq_frags:
		kvfree(rq->wqe.frags);
	}
err_rq_wq_destroy:
	mlx5_wq_destroy(&rq->wq_ctrl);
err_rq_xdp_prog:
	if (params->xdp_prog)
		bpf_prog_put(params->xdp_prog);

	return err;
}

static void mlx5e_free_rq(struct mlx5e_rq *rq)
{
	struct bpf_prog *old_prog;
	int i;

	if (xdp_rxq_info_is_reg(&rq->xdp_rxq)) {
		old_prog = rcu_dereference_protected(rq->xdp_prog,
						     lockdep_is_held(&rq->priv->state_lock));
		if (old_prog)
			bpf_prog_put(old_prog);
	}

	switch (rq->wq_type) {
	case MLX5_WQ_TYPE_LINKED_LIST_STRIDING_RQ:
		kvfree(rq->mpwqe.info);
		mlx5_core_destroy_mkey(rq->mdev, &rq->umr_mkey);
		mlx5e_free_mpwqe_rq_drop_page(rq);
		break;
	default: /* MLX5_WQ_TYPE_CYCLIC */
		kvfree(rq->wqe.frags);
		mlx5e_free_di_list(rq);
	}

	for (i = rq->page_cache.head; i != rq->page_cache.tail;
	     i = (i + 1) & (MLX5E_CACHE_SIZE - 1)) {
		struct mlx5e_dma_info *dma_info = &rq->page_cache.page_cache[i];

		/* With AF_XDP, page_cache is not used, so this loop is not
		 * entered, and it's safe to call mlx5e_page_release_dynamic
		 * directly.
		 */
		mlx5e_page_release_dynamic(rq, dma_info, false);
	}

	xdp_rxq_info_unreg(&rq->xdp_rxq);
	page_pool_destroy(rq->page_pool);
	mlx5_wq_destroy(&rq->wq_ctrl);
}

int mlx5e_create_rq(struct mlx5e_rq *rq, struct mlx5e_rq_param *param)
{
	struct mlx5_core_dev *mdev = rq->mdev;
	u8 ts_format;
	void *in;
	void *rqc;
	void *wq;
	int inlen;
	int err;

	inlen = MLX5_ST_SZ_BYTES(create_rq_in) +
		sizeof(u64) * rq->wq_ctrl.buf.npages;
	in = kvzalloc(inlen, GFP_KERNEL);
	if (!in)
		return -ENOMEM;

	ts_format = mlx5_is_real_time_rq(mdev) ?
			    MLX5_TIMESTAMP_FORMAT_REAL_TIME :
			    MLX5_TIMESTAMP_FORMAT_FREE_RUNNING;
	rqc = MLX5_ADDR_OF(create_rq_in, in, ctx);
	wq  = MLX5_ADDR_OF(rqc, rqc, wq);

	memcpy(rqc, param->rqc, sizeof(param->rqc));

	MLX5_SET(rqc,  rqc, cqn,		rq->cq.mcq.cqn);
	MLX5_SET(rqc,  rqc, state,		MLX5_RQC_STATE_RST);
	MLX5_SET(rqc,  rqc, ts_format,		ts_format);
	MLX5_SET(wq,   wq,  log_wq_pg_sz,	rq->wq_ctrl.buf.page_shift -
						MLX5_ADAPTER_PAGE_SHIFT);
	MLX5_SET64(wq, wq,  dbr_addr,		rq->wq_ctrl.db.dma);

	mlx5_fill_page_frag_array(&rq->wq_ctrl.buf,
				  (__be64 *)MLX5_ADDR_OF(wq, wq, pas));

	err = mlx5_core_create_rq(mdev, in, inlen, &rq->rqn);

	kvfree(in);

	return err;
}

int mlx5e_modify_rq_state(struct mlx5e_rq *rq, int curr_state, int next_state)
{
	struct mlx5_core_dev *mdev = rq->mdev;

	void *in;
	void *rqc;
	int inlen;
	int err;

	inlen = MLX5_ST_SZ_BYTES(modify_rq_in);
	in = kvzalloc(inlen, GFP_KERNEL);
	if (!in)
		return -ENOMEM;

	if (curr_state == MLX5_RQC_STATE_RST && next_state == MLX5_RQC_STATE_RDY)
		mlx5e_rqwq_reset(rq);

	rqc = MLX5_ADDR_OF(modify_rq_in, in, ctx);

	MLX5_SET(modify_rq_in, in, rq_state, curr_state);
	MLX5_SET(rqc, rqc, state, next_state);

	err = mlx5_core_modify_rq(mdev, rq->rqn, in);

	kvfree(in);

	return err;
}

static int mlx5e_modify_rq_scatter_fcs(struct mlx5e_rq *rq, bool enable)
{
	struct mlx5_core_dev *mdev = rq->mdev;

	void *in;
	void *rqc;
	int inlen;
	int err;

	inlen = MLX5_ST_SZ_BYTES(modify_rq_in);
	in = kvzalloc(inlen, GFP_KERNEL);
	if (!in)
		return -ENOMEM;

	rqc = MLX5_ADDR_OF(modify_rq_in, in, ctx);

	MLX5_SET(modify_rq_in, in, rq_state, MLX5_RQC_STATE_RDY);
	MLX5_SET64(modify_rq_in, in, modify_bitmask,
		   MLX5_MODIFY_RQ_IN_MODIFY_BITMASK_SCATTER_FCS);
	MLX5_SET(rqc, rqc, scatter_fcs, enable);
	MLX5_SET(rqc, rqc, state, MLX5_RQC_STATE_RDY);

	err = mlx5_core_modify_rq(mdev, rq->rqn, in);

	kvfree(in);

	return err;
}

static int mlx5e_modify_rq_vsd(struct mlx5e_rq *rq, bool vsd)
{
	struct mlx5_core_dev *mdev = rq->mdev;
	void *in;
	void *rqc;
	int inlen;
	int err;

	inlen = MLX5_ST_SZ_BYTES(modify_rq_in);
	in = kvzalloc(inlen, GFP_KERNEL);
	if (!in)
		return -ENOMEM;

	rqc = MLX5_ADDR_OF(modify_rq_in, in, ctx);

	MLX5_SET(modify_rq_in, in, rq_state, MLX5_RQC_STATE_RDY);
	MLX5_SET64(modify_rq_in, in, modify_bitmask,
		   MLX5_MODIFY_RQ_IN_MODIFY_BITMASK_VSD);
	MLX5_SET(rqc, rqc, vsd, vsd);
	MLX5_SET(rqc, rqc, state, MLX5_RQC_STATE_RDY);

	err = mlx5_core_modify_rq(mdev, rq->rqn, in);

	kvfree(in);

	return err;
}

void mlx5e_destroy_rq(struct mlx5e_rq *rq)
{
	mlx5_core_destroy_rq(rq->mdev, rq->rqn);
}

int mlx5e_wait_for_min_rx_wqes(struct mlx5e_rq *rq, int wait_time)
{
	unsigned long exp_time = jiffies + msecs_to_jiffies(wait_time);

	u16 min_wqes = mlx5_min_rx_wqes(rq->wq_type, mlx5e_rqwq_get_size(rq));

	do {
		if (mlx5e_rqwq_get_cur_sz(rq) >= min_wqes)
			return 0;

		msleep(20);
	} while (time_before(jiffies, exp_time));

	netdev_warn(rq->netdev, "Failed to get min RX wqes on Channel[%d] RQN[0x%x] wq cur_sz(%d) min_rx_wqes(%d)\n",
		    rq->ix, rq->rqn, mlx5e_rqwq_get_cur_sz(rq), min_wqes);

	mlx5e_reporter_rx_timeout(rq);
	return -ETIMEDOUT;
}

void mlx5e_free_rx_in_progress_descs(struct mlx5e_rq *rq)
{
	struct mlx5_wq_ll *wq;
	u16 head;
	int i;

	if (rq->wq_type != MLX5_WQ_TYPE_LINKED_LIST_STRIDING_RQ)
		return;

	wq = &rq->mpwqe.wq;
	head = wq->head;

	/* Outstanding UMR WQEs (in progress) start at wq->head */
	for (i = 0; i < rq->mpwqe.umr_in_progress; i++) {
		rq->dealloc_wqe(rq, head);
		head = mlx5_wq_ll_get_wqe_next_ix(wq, head);
	}

	rq->mpwqe.actual_wq_head = wq->head;
	rq->mpwqe.umr_in_progress = 0;
	rq->mpwqe.umr_completed = 0;
}

void mlx5e_free_rx_descs(struct mlx5e_rq *rq)
{
	__be16 wqe_ix_be;
	u16 wqe_ix;

	if (rq->wq_type == MLX5_WQ_TYPE_LINKED_LIST_STRIDING_RQ) {
		struct mlx5_wq_ll *wq = &rq->mpwqe.wq;

		mlx5e_free_rx_in_progress_descs(rq);

		while (!mlx5_wq_ll_is_empty(wq)) {
			struct mlx5e_rx_wqe_ll *wqe;

			wqe_ix_be = *wq->tail_next;
			wqe_ix    = be16_to_cpu(wqe_ix_be);
			wqe       = mlx5_wq_ll_get_wqe(wq, wqe_ix);
			rq->dealloc_wqe(rq, wqe_ix);
			mlx5_wq_ll_pop(wq, wqe_ix_be,
				       &wqe->next.next_wqe_index);
		}
	} else {
		struct mlx5_wq_cyc *wq = &rq->wqe.wq;

		while (!mlx5_wq_cyc_is_empty(wq)) {
			wqe_ix = mlx5_wq_cyc_get_tail(wq);
			rq->dealloc_wqe(rq, wqe_ix);
			mlx5_wq_cyc_pop(wq);
		}
	}

}

int mlx5e_open_rq(struct mlx5e_params *params, struct mlx5e_rq_param *param,
		  struct mlx5e_xsk_param *xsk, int node,
		  struct mlx5e_rq *rq)
{
	struct mlx5_core_dev *mdev = rq->mdev;
	int err;

	err = mlx5e_alloc_rq(params, xsk, param, node, rq);
	if (err)
		return err;

	err = mlx5e_create_rq(rq, param);
	if (err)
		goto err_free_rq;

	err = mlx5e_modify_rq_state(rq, MLX5_RQC_STATE_RST, MLX5_RQC_STATE_RDY);
	if (err)
		goto err_destroy_rq;

	if (mlx5e_is_tls_on(rq->priv) && !mlx5e_accel_is_ktls_device(mdev))
		__set_bit(MLX5E_RQ_STATE_FPGA_TLS, &rq->state); /* must be FPGA */

	if (MLX5_CAP_ETH(mdev, cqe_checksum_full))
		__set_bit(MLX5E_RQ_STATE_CSUM_FULL, &rq->state);

	if (params->rx_dim_enabled)
		__set_bit(MLX5E_RQ_STATE_AM, &rq->state);

	/* We disable csum_complete when XDP is enabled since
	 * XDP programs might manipulate packets which will render
	 * skb->checksum incorrect.
	 */
	if (MLX5E_GET_PFLAG(params, MLX5E_PFLAG_RX_NO_CSUM_COMPLETE) || params->xdp_prog)
		__set_bit(MLX5E_RQ_STATE_NO_CSUM_COMPLETE, &rq->state);

	/* For CQE compression on striding RQ, use stride index provided by
	 * HW if capability is supported.
	 */
	if (MLX5E_GET_PFLAG(params, MLX5E_PFLAG_RX_STRIDING_RQ) &&
	    MLX5_CAP_GEN(mdev, mini_cqe_resp_stride_index))
		__set_bit(MLX5E_RQ_STATE_MINI_CQE_HW_STRIDX, &rq->state);

	return 0;

err_destroy_rq:
	mlx5e_destroy_rq(rq);
err_free_rq:
	mlx5e_free_rq(rq);

	return err;
}

void mlx5e_activate_rq(struct mlx5e_rq *rq)
{
	set_bit(MLX5E_RQ_STATE_ENABLED, &rq->state);
	if (rq->icosq) {
		mlx5e_trigger_irq(rq->icosq);
	} else {
		local_bh_disable();
		napi_schedule(rq->cq.napi);
		local_bh_enable();
	}
}

void mlx5e_deactivate_rq(struct mlx5e_rq *rq)
{
	clear_bit(MLX5E_RQ_STATE_ENABLED, &rq->state);
	synchronize_net(); /* Sync with NAPI to prevent mlx5e_post_rx_wqes. */
}

void mlx5e_close_rq(struct mlx5e_rq *rq)
{
	cancel_work_sync(&rq->dim.work);
	if (rq->icosq)
		cancel_work_sync(&rq->icosq->recover_work);
	cancel_work_sync(&rq->recover_work);
	mlx5e_destroy_rq(rq);
	mlx5e_free_rx_descs(rq);
	mlx5e_free_rq(rq);
}

static void mlx5e_free_xdpsq_db(struct mlx5e_xdpsq *sq)
{
	kvfree(sq->db.xdpi_fifo.xi);
	kvfree(sq->db.wqe_info);
}

static int mlx5e_alloc_xdpsq_fifo(struct mlx5e_xdpsq *sq, int numa)
{
	struct mlx5e_xdp_info_fifo *xdpi_fifo = &sq->db.xdpi_fifo;
	int wq_sz        = mlx5_wq_cyc_get_size(&sq->wq);
	int dsegs_per_wq = wq_sz * MLX5_SEND_WQEBB_NUM_DS;

	xdpi_fifo->xi = kvzalloc_node(sizeof(*xdpi_fifo->xi) * dsegs_per_wq,
				      GFP_KERNEL, numa);
	if (!xdpi_fifo->xi)
		return -ENOMEM;

	xdpi_fifo->pc   = &sq->xdpi_fifo_pc;
	xdpi_fifo->cc   = &sq->xdpi_fifo_cc;
	xdpi_fifo->mask = dsegs_per_wq - 1;

	return 0;
}

static int mlx5e_alloc_xdpsq_db(struct mlx5e_xdpsq *sq, int numa)
{
	int wq_sz = mlx5_wq_cyc_get_size(&sq->wq);
	int err;

	sq->db.wqe_info = kvzalloc_node(sizeof(*sq->db.wqe_info) * wq_sz,
					GFP_KERNEL, numa);
	if (!sq->db.wqe_info)
		return -ENOMEM;

	err = mlx5e_alloc_xdpsq_fifo(sq, numa);
	if (err) {
		mlx5e_free_xdpsq_db(sq);
		return err;
	}

	return 0;
}

static int mlx5e_alloc_xdpsq(struct mlx5e_channel *c,
			     struct mlx5e_params *params,
			     struct xsk_buff_pool *xsk_pool,
			     struct mlx5e_sq_param *param,
			     struct mlx5e_xdpsq *sq,
			     bool is_redirect)
{
	void *sqc_wq               = MLX5_ADDR_OF(sqc, param->sqc, wq);
	struct mlx5_core_dev *mdev = c->mdev;
	struct mlx5_wq_cyc *wq = &sq->wq;
	int err;

	sq->pdev      = c->pdev;
	sq->mkey_be   = c->mkey_be;
	sq->channel   = c;
	sq->uar_map   = mdev->mlx5e_res.hw_objs.bfreg.map;
	sq->min_inline_mode = params->tx_min_inline_mode;
	sq->hw_mtu    = MLX5E_SW2HW_MTU(params, params->sw_mtu);
	sq->xsk_pool  = xsk_pool;

	sq->stats = sq->xsk_pool ?
		&c->priv->channel_stats[c->ix].xsksq :
		is_redirect ?
			&c->priv->channel_stats[c->ix].xdpsq :
			&c->priv->channel_stats[c->ix].rq_xdpsq;

	param->wq.db_numa_node = cpu_to_node(c->cpu);
	err = mlx5_wq_cyc_create(mdev, &param->wq, sqc_wq, wq, &sq->wq_ctrl);
	if (err)
		return err;
	wq->db = &wq->db[MLX5_SND_DBR];

	err = mlx5e_alloc_xdpsq_db(sq, cpu_to_node(c->cpu));
	if (err)
		goto err_sq_wq_destroy;

	return 0;

err_sq_wq_destroy:
	mlx5_wq_destroy(&sq->wq_ctrl);

	return err;
}

static void mlx5e_free_xdpsq(struct mlx5e_xdpsq *sq)
{
	mlx5e_free_xdpsq_db(sq);
	mlx5_wq_destroy(&sq->wq_ctrl);
}

static void mlx5e_free_icosq_db(struct mlx5e_icosq *sq)
{
	kvfree(sq->db.wqe_info);
}

static int mlx5e_alloc_icosq_db(struct mlx5e_icosq *sq, int numa)
{
	int wq_sz = mlx5_wq_cyc_get_size(&sq->wq);
	size_t size;

	size = array_size(wq_sz, sizeof(*sq->db.wqe_info));
	sq->db.wqe_info = kvzalloc_node(size, GFP_KERNEL, numa);
	if (!sq->db.wqe_info)
		return -ENOMEM;

	return 0;
}

static void mlx5e_icosq_err_cqe_work(struct work_struct *recover_work)
{
	struct mlx5e_icosq *sq = container_of(recover_work, struct mlx5e_icosq,
					      recover_work);

	mlx5e_reporter_icosq_cqe_err(sq);
}

static int mlx5e_alloc_icosq(struct mlx5e_channel *c,
			     struct mlx5e_sq_param *param,
			     struct mlx5e_icosq *sq)
{
	void *sqc_wq               = MLX5_ADDR_OF(sqc, param->sqc, wq);
	struct mlx5_core_dev *mdev = c->mdev;
	struct mlx5_wq_cyc *wq = &sq->wq;
	int err;

	sq->channel   = c;
	sq->uar_map   = mdev->mlx5e_res.hw_objs.bfreg.map;
	sq->reserved_room = param->stop_room;

	param->wq.db_numa_node = cpu_to_node(c->cpu);
	err = mlx5_wq_cyc_create(mdev, &param->wq, sqc_wq, wq, &sq->wq_ctrl);
	if (err)
		return err;
	wq->db = &wq->db[MLX5_SND_DBR];

	err = mlx5e_alloc_icosq_db(sq, cpu_to_node(c->cpu));
	if (err)
		goto err_sq_wq_destroy;

	INIT_WORK(&sq->recover_work, mlx5e_icosq_err_cqe_work);

	return 0;

err_sq_wq_destroy:
	mlx5_wq_destroy(&sq->wq_ctrl);

	return err;
}

static void mlx5e_free_icosq(struct mlx5e_icosq *sq)
{
	mlx5e_free_icosq_db(sq);
	mlx5_wq_destroy(&sq->wq_ctrl);
}

void mlx5e_free_txqsq_db(struct mlx5e_txqsq *sq)
{
	kvfree(sq->db.wqe_info);
	kvfree(sq->db.skb_fifo.fifo);
	kvfree(sq->db.dma_fifo);
}

int mlx5e_alloc_txqsq_db(struct mlx5e_txqsq *sq, int numa)
{
	int wq_sz = mlx5_wq_cyc_get_size(&sq->wq);
	int df_sz = wq_sz * MLX5_SEND_WQEBB_NUM_DS;

	sq->db.dma_fifo = kvzalloc_node(array_size(df_sz,
						   sizeof(*sq->db.dma_fifo)),
					GFP_KERNEL, numa);
	sq->db.skb_fifo.fifo = kvzalloc_node(array_size(df_sz,
							sizeof(*sq->db.skb_fifo.fifo)),
					GFP_KERNEL, numa);
	sq->db.wqe_info = kvzalloc_node(array_size(wq_sz,
						   sizeof(*sq->db.wqe_info)),
					GFP_KERNEL, numa);
	if (!sq->db.dma_fifo || !sq->db.skb_fifo.fifo || !sq->db.wqe_info) {
		mlx5e_free_txqsq_db(sq);
		return -ENOMEM;
	}

	sq->dma_fifo_mask = df_sz - 1;

	sq->db.skb_fifo.pc   = &sq->skb_fifo_pc;
	sq->db.skb_fifo.cc   = &sq->skb_fifo_cc;
	sq->db.skb_fifo.mask = df_sz - 1;

	return 0;
}

static int mlx5e_alloc_txqsq(struct mlx5e_channel *c,
			     int txq_ix,
			     struct mlx5e_params *params,
			     struct mlx5e_sq_param *param,
			     struct mlx5e_txqsq *sq,
			     int tc)
{
	void *sqc_wq               = MLX5_ADDR_OF(sqc, param->sqc, wq);
	struct mlx5_core_dev *mdev = c->mdev;
	struct mlx5_wq_cyc *wq = &sq->wq;
	int err;

	sq->pdev      = c->pdev;
	sq->tstamp    = c->tstamp;
	sq->clock     = &mdev->clock;
	sq->mkey_be   = c->mkey_be;
	sq->netdev    = c->netdev;
	sq->mdev      = c->mdev;
	sq->priv      = c->priv;
	sq->ch_ix     = c->ix;
	sq->txq_ix    = txq_ix;
	sq->uar_map   = mdev->mlx5e_res.hw_objs.bfreg.map;
	sq->min_inline_mode = params->tx_min_inline_mode;
	sq->hw_mtu    = MLX5E_SW2HW_MTU(params, params->sw_mtu);
	INIT_WORK(&sq->recover_work, mlx5e_tx_err_cqe_work);
	if (!MLX5_CAP_ETH(mdev, wqe_vlan_insert))
		set_bit(MLX5E_SQ_STATE_VLAN_NEED_L2_INLINE, &sq->state);
	if (MLX5_IPSEC_DEV(c->priv->mdev))
		set_bit(MLX5E_SQ_STATE_IPSEC, &sq->state);
	if (param->is_mpw)
		set_bit(MLX5E_SQ_STATE_MPWQE, &sq->state);
	sq->stop_room = param->stop_room;
	sq->ptp_cyc2time = mlx5_sq_ts_translator(mdev);

	param->wq.db_numa_node = cpu_to_node(c->cpu);
	err = mlx5_wq_cyc_create(mdev, &param->wq, sqc_wq, wq, &sq->wq_ctrl);
	if (err)
		return err;
	wq->db    = &wq->db[MLX5_SND_DBR];

	err = mlx5e_alloc_txqsq_db(sq, cpu_to_node(c->cpu));
	if (err)
		goto err_sq_wq_destroy;

	INIT_WORK(&sq->dim.work, mlx5e_tx_dim_work);
	sq->dim.mode = params->tx_cq_moderation.cq_period_mode;

	return 0;

err_sq_wq_destroy:
	mlx5_wq_destroy(&sq->wq_ctrl);

	return err;
}

void mlx5e_free_txqsq(struct mlx5e_txqsq *sq)
{
	mlx5e_free_txqsq_db(sq);
	mlx5_wq_destroy(&sq->wq_ctrl);
}

static int mlx5e_create_sq(struct mlx5_core_dev *mdev,
			   struct mlx5e_sq_param *param,
			   struct mlx5e_create_sq_param *csp,
			   u32 *sqn)
{
	u8 ts_format;
	void *in;
	void *sqc;
	void *wq;
	int inlen;
	int err;

	inlen = MLX5_ST_SZ_BYTES(create_sq_in) +
		sizeof(u64) * csp->wq_ctrl->buf.npages;
	in = kvzalloc(inlen, GFP_KERNEL);
	if (!in)
		return -ENOMEM;

	ts_format = mlx5_is_real_time_sq(mdev) ?
			    MLX5_TIMESTAMP_FORMAT_REAL_TIME :
			    MLX5_TIMESTAMP_FORMAT_FREE_RUNNING;
	sqc = MLX5_ADDR_OF(create_sq_in, in, ctx);
	wq = MLX5_ADDR_OF(sqc, sqc, wq);

	memcpy(sqc, param->sqc, sizeof(param->sqc));
	MLX5_SET(sqc,  sqc, tis_lst_sz, csp->tis_lst_sz);
	MLX5_SET(sqc,  sqc, tis_num_0, csp->tisn);
	MLX5_SET(sqc,  sqc, cqn, csp->cqn);
	MLX5_SET(sqc,  sqc, ts_cqe_to_dest_cqn, csp->ts_cqe_to_dest_cqn);
	MLX5_SET(sqc,  sqc, ts_format, ts_format);


	if (MLX5_CAP_ETH(mdev, wqe_inline_mode) == MLX5_CAP_INLINE_MODE_VPORT_CONTEXT)
		MLX5_SET(sqc,  sqc, min_wqe_inline_mode, csp->min_inline_mode);

	MLX5_SET(sqc,  sqc, state, MLX5_SQC_STATE_RST);
	MLX5_SET(sqc,  sqc, flush_in_error_en, 1);

	MLX5_SET(wq,   wq, wq_type,       MLX5_WQ_TYPE_CYCLIC);
	MLX5_SET(wq,   wq, uar_page,      mdev->mlx5e_res.hw_objs.bfreg.index);
	MLX5_SET(wq,   wq, log_wq_pg_sz,  csp->wq_ctrl->buf.page_shift -
					  MLX5_ADAPTER_PAGE_SHIFT);
	MLX5_SET64(wq, wq, dbr_addr,      csp->wq_ctrl->db.dma);

	mlx5_fill_page_frag_array(&csp->wq_ctrl->buf,
				  (__be64 *)MLX5_ADDR_OF(wq, wq, pas));

	err = mlx5_core_create_sq(mdev, in, inlen, sqn);

	kvfree(in);

	return err;
}

int mlx5e_modify_sq(struct mlx5_core_dev *mdev, u32 sqn,
		    struct mlx5e_modify_sq_param *p)
{
	u64 bitmask = 0;
	void *in;
	void *sqc;
	int inlen;
	int err;

	inlen = MLX5_ST_SZ_BYTES(modify_sq_in);
	in = kvzalloc(inlen, GFP_KERNEL);
	if (!in)
		return -ENOMEM;

	sqc = MLX5_ADDR_OF(modify_sq_in, in, ctx);

	MLX5_SET(modify_sq_in, in, sq_state, p->curr_state);
	MLX5_SET(sqc, sqc, state, p->next_state);
	if (p->rl_update && p->next_state == MLX5_SQC_STATE_RDY) {
		bitmask |= 1;
		MLX5_SET(sqc, sqc, packet_pacing_rate_limit_index, p->rl_index);
	}
	if (p->qos_update && p->next_state == MLX5_SQC_STATE_RDY) {
		bitmask |= 1 << 2;
		MLX5_SET(sqc, sqc, qos_queue_group_id, p->qos_queue_group_id);
	}
	MLX5_SET64(modify_sq_in, in, modify_bitmask, bitmask);

	err = mlx5_core_modify_sq(mdev, sqn, in);

	kvfree(in);

	return err;
}

static void mlx5e_destroy_sq(struct mlx5_core_dev *mdev, u32 sqn)
{
	mlx5_core_destroy_sq(mdev, sqn);
}

int mlx5e_create_sq_rdy(struct mlx5_core_dev *mdev,
			struct mlx5e_sq_param *param,
			struct mlx5e_create_sq_param *csp,
			u16 qos_queue_group_id,
			u32 *sqn)
{
	struct mlx5e_modify_sq_param msp = {0};
	int err;

	err = mlx5e_create_sq(mdev, param, csp, sqn);
	if (err)
		return err;

	msp.curr_state = MLX5_SQC_STATE_RST;
	msp.next_state = MLX5_SQC_STATE_RDY;
	if (qos_queue_group_id) {
		msp.qos_update = true;
		msp.qos_queue_group_id = qos_queue_group_id;
	}
	err = mlx5e_modify_sq(mdev, *sqn, &msp);
	if (err)
		mlx5e_destroy_sq(mdev, *sqn);

	return err;
}

static int mlx5e_set_sq_maxrate(struct net_device *dev,
				struct mlx5e_txqsq *sq, u32 rate);

int mlx5e_open_txqsq(struct mlx5e_channel *c, u32 tisn, int txq_ix,
		     struct mlx5e_params *params, struct mlx5e_sq_param *param,
		     struct mlx5e_txqsq *sq, int tc, u16 qos_queue_group_id, u16 qos_qid)
{
	struct mlx5e_create_sq_param csp = {};
	u32 tx_rate;
	int err;

	err = mlx5e_alloc_txqsq(c, txq_ix, params, param, sq, tc);
	if (err)
		return err;

	if (qos_queue_group_id)
		sq->stats = c->priv->htb.qos_sq_stats[qos_qid];
	else
		sq->stats = &c->priv->channel_stats[c->ix].sq[tc];

	csp.tisn            = tisn;
	csp.tis_lst_sz      = 1;
	csp.cqn             = sq->cq.mcq.cqn;
	csp.wq_ctrl         = &sq->wq_ctrl;
	csp.min_inline_mode = sq->min_inline_mode;
	err = mlx5e_create_sq_rdy(c->mdev, param, &csp, qos_queue_group_id, &sq->sqn);
	if (err)
		goto err_free_txqsq;

	tx_rate = c->priv->tx_rates[sq->txq_ix];
	if (tx_rate)
		mlx5e_set_sq_maxrate(c->netdev, sq, tx_rate);

	if (params->tx_dim_enabled)
		sq->state |= BIT(MLX5E_SQ_STATE_AM);

	return 0;

err_free_txqsq:
	mlx5e_free_txqsq(sq);

	return err;
}

void mlx5e_activate_txqsq(struct mlx5e_txqsq *sq)
{
	sq->txq = netdev_get_tx_queue(sq->netdev, sq->txq_ix);
	set_bit(MLX5E_SQ_STATE_ENABLED, &sq->state);
	netdev_tx_reset_queue(sq->txq);
	netif_tx_start_queue(sq->txq);
}

void mlx5e_tx_disable_queue(struct netdev_queue *txq)
{
	__netif_tx_lock_bh(txq);
	netif_tx_stop_queue(txq);
	__netif_tx_unlock_bh(txq);
}

void mlx5e_deactivate_txqsq(struct mlx5e_txqsq *sq)
{
	struct mlx5_wq_cyc *wq = &sq->wq;

	clear_bit(MLX5E_SQ_STATE_ENABLED, &sq->state);
	synchronize_net(); /* Sync with NAPI to prevent netif_tx_wake_queue. */

	mlx5e_tx_disable_queue(sq->txq);

	/* last doorbell out, godspeed .. */
	if (mlx5e_wqc_has_room_for(wq, sq->cc, sq->pc, 1)) {
		u16 pi = mlx5_wq_cyc_ctr2ix(wq, sq->pc);
		struct mlx5e_tx_wqe *nop;

		sq->db.wqe_info[pi] = (struct mlx5e_tx_wqe_info) {
			.num_wqebbs = 1,
		};

		nop = mlx5e_post_nop(wq, sq->sqn, &sq->pc);
		mlx5e_notify_hw(wq, sq->pc, sq->uar_map, &nop->ctrl);
	}
}

void mlx5e_close_txqsq(struct mlx5e_txqsq *sq)
{
	struct mlx5_core_dev *mdev = sq->mdev;
	struct mlx5_rate_limit rl = {0};

	cancel_work_sync(&sq->dim.work);
	cancel_work_sync(&sq->recover_work);
	mlx5e_destroy_sq(mdev, sq->sqn);
	if (sq->rate_limit) {
		rl.rate = sq->rate_limit;
		mlx5_rl_remove_rate(mdev, &rl);
	}
	mlx5e_free_txqsq_descs(sq);
	mlx5e_free_txqsq(sq);
}

void mlx5e_tx_err_cqe_work(struct work_struct *recover_work)
{
	struct mlx5e_txqsq *sq = container_of(recover_work, struct mlx5e_txqsq,
					      recover_work);

	mlx5e_reporter_tx_err_cqe(sq);
}

int mlx5e_open_icosq(struct mlx5e_channel *c, struct mlx5e_params *params,
		     struct mlx5e_sq_param *param, struct mlx5e_icosq *sq)
{
	struct mlx5e_create_sq_param csp = {};
	int err;

	err = mlx5e_alloc_icosq(c, param, sq);
	if (err)
		return err;

	csp.cqn             = sq->cq.mcq.cqn;
	csp.wq_ctrl         = &sq->wq_ctrl;
	csp.min_inline_mode = params->tx_min_inline_mode;
	err = mlx5e_create_sq_rdy(c->mdev, param, &csp, 0, &sq->sqn);
	if (err)
		goto err_free_icosq;

	if (param->is_tls) {
		sq->ktls_resync = mlx5e_ktls_rx_resync_create_resp_list();
		if (IS_ERR(sq->ktls_resync)) {
			err = PTR_ERR(sq->ktls_resync);
			goto err_destroy_icosq;
		}
	}
	return 0;

err_destroy_icosq:
	mlx5e_destroy_sq(c->mdev, sq->sqn);
err_free_icosq:
	mlx5e_free_icosq(sq);

	return err;
}

void mlx5e_activate_icosq(struct mlx5e_icosq *icosq)
{
	set_bit(MLX5E_SQ_STATE_ENABLED, &icosq->state);
}

void mlx5e_deactivate_icosq(struct mlx5e_icosq *icosq)
{
	clear_bit(MLX5E_SQ_STATE_ENABLED, &icosq->state);
	synchronize_net(); /* Sync with NAPI. */
}

void mlx5e_close_icosq(struct mlx5e_icosq *sq)
{
	struct mlx5e_channel *c = sq->channel;

	if (sq->ktls_resync)
		mlx5e_ktls_rx_resync_destroy_resp_list(sq->ktls_resync);
	mlx5e_destroy_sq(c->mdev, sq->sqn);
	mlx5e_free_icosq_descs(sq);
	mlx5e_free_icosq(sq);
}

int mlx5e_open_xdpsq(struct mlx5e_channel *c, struct mlx5e_params *params,
		     struct mlx5e_sq_param *param, struct xsk_buff_pool *xsk_pool,
		     struct mlx5e_xdpsq *sq, bool is_redirect)
{
	struct mlx5e_create_sq_param csp = {};
	int err;

	err = mlx5e_alloc_xdpsq(c, params, xsk_pool, param, sq, is_redirect);
	if (err)
		return err;

	csp.tis_lst_sz      = 1;
	csp.tisn            = c->priv->tisn[c->lag_port][0]; /* tc = 0 */
	csp.cqn             = sq->cq.mcq.cqn;
	csp.wq_ctrl         = &sq->wq_ctrl;
	csp.min_inline_mode = sq->min_inline_mode;
	set_bit(MLX5E_SQ_STATE_ENABLED, &sq->state);
	err = mlx5e_create_sq_rdy(c->mdev, param, &csp, 0, &sq->sqn);
	if (err)
		goto err_free_xdpsq;

	mlx5e_set_xmit_fp(sq, param->is_mpw);

	if (!param->is_mpw) {
		unsigned int ds_cnt = MLX5E_XDP_TX_DS_COUNT;
		unsigned int inline_hdr_sz = 0;
		int i;

		if (sq->min_inline_mode != MLX5_INLINE_MODE_NONE) {
			inline_hdr_sz = MLX5E_XDP_MIN_INLINE;
			ds_cnt++;
		}

		/* Pre initialize fixed WQE fields */
		for (i = 0; i < mlx5_wq_cyc_get_size(&sq->wq); i++) {
			struct mlx5e_tx_wqe      *wqe  = mlx5_wq_cyc_get_wqe(&sq->wq, i);
			struct mlx5_wqe_ctrl_seg *cseg = &wqe->ctrl;
			struct mlx5_wqe_eth_seg  *eseg = &wqe->eth;
			struct mlx5_wqe_data_seg *dseg;

			sq->db.wqe_info[i] = (struct mlx5e_xdp_wqe_info) {
				.num_wqebbs = 1,
				.num_pkts   = 1,
			};

			cseg->qpn_ds = cpu_to_be32((sq->sqn << 8) | ds_cnt);
			eseg->inline_hdr.sz = cpu_to_be16(inline_hdr_sz);

			dseg = (struct mlx5_wqe_data_seg *)cseg + (ds_cnt - 1);
			dseg->lkey = sq->mkey_be;
		}
	}

	return 0;

err_free_xdpsq:
	clear_bit(MLX5E_SQ_STATE_ENABLED, &sq->state);
	mlx5e_free_xdpsq(sq);

	return err;
}

void mlx5e_close_xdpsq(struct mlx5e_xdpsq *sq)
{
	struct mlx5e_channel *c = sq->channel;

	clear_bit(MLX5E_SQ_STATE_ENABLED, &sq->state);
	synchronize_net(); /* Sync with NAPI. */

	mlx5e_destroy_sq(c->mdev, sq->sqn);
	mlx5e_free_xdpsq_descs(sq);
	mlx5e_free_xdpsq(sq);
}

static int mlx5e_alloc_cq_common(struct mlx5e_priv *priv,
				 struct mlx5e_cq_param *param,
				 struct mlx5e_cq *cq)
{
	struct mlx5_core_dev *mdev = priv->mdev;
	struct mlx5_core_cq *mcq = &cq->mcq;
	int err;
	u32 i;

	err = mlx5_cqwq_create(mdev, &param->wq, param->cqc, &cq->wq,
			       &cq->wq_ctrl);
	if (err)
		return err;

	mcq->cqe_sz     = 64;
	mcq->set_ci_db  = cq->wq_ctrl.db.db;
	mcq->arm_db     = cq->wq_ctrl.db.db + 1;
	*mcq->set_ci_db = 0;
	*mcq->arm_db    = 0;
	mcq->vector     = param->eq_ix;
	mcq->comp       = mlx5e_completion_event;
	mcq->event      = mlx5e_cq_error_event;

	for (i = 0; i < mlx5_cqwq_get_size(&cq->wq); i++) {
		struct mlx5_cqe64 *cqe = mlx5_cqwq_get_wqe(&cq->wq, i);

		cqe->op_own = 0xf1;
	}

	cq->mdev = mdev;
	cq->netdev = priv->netdev;
	cq->priv = priv;

	return 0;
}

static int mlx5e_alloc_cq(struct mlx5e_priv *priv,
			  struct mlx5e_cq_param *param,
			  struct mlx5e_create_cq_param *ccp,
			  struct mlx5e_cq *cq)
{
	int err;

	param->wq.buf_numa_node = ccp->node;
	param->wq.db_numa_node  = ccp->node;
	param->eq_ix            = ccp->ix;

	err = mlx5e_alloc_cq_common(priv, param, cq);

	cq->napi     = ccp->napi;
	cq->ch_stats = ccp->ch_stats;

	return err;
}

static void mlx5e_free_cq(struct mlx5e_cq *cq)
{
	mlx5_wq_destroy(&cq->wq_ctrl);
}

static int mlx5e_create_cq(struct mlx5e_cq *cq, struct mlx5e_cq_param *param)
{
	u32 out[MLX5_ST_SZ_DW(create_cq_out)];
	struct mlx5_core_dev *mdev = cq->mdev;
	struct mlx5_core_cq *mcq = &cq->mcq;

	void *in;
	void *cqc;
	int inlen;
	int eqn;
	int err;

	err = mlx5_vector2eqn(mdev, param->eq_ix, &eqn);
	if (err)
		return err;

	inlen = MLX5_ST_SZ_BYTES(create_cq_in) +
		sizeof(u64) * cq->wq_ctrl.buf.npages;
	in = kvzalloc(inlen, GFP_KERNEL);
	if (!in)
		return -ENOMEM;

	cqc = MLX5_ADDR_OF(create_cq_in, in, cq_context);

	memcpy(cqc, param->cqc, sizeof(param->cqc));

	mlx5_fill_page_frag_array(&cq->wq_ctrl.buf,
				  (__be64 *)MLX5_ADDR_OF(create_cq_in, in, pas));

	MLX5_SET(cqc,   cqc, cq_period_mode, param->cq_period_mode);
	MLX5_SET(cqc,   cqc, c_eqn_or_apu_element, eqn);
	MLX5_SET(cqc,   cqc, uar_page,      mdev->priv.uar->index);
	MLX5_SET(cqc,   cqc, log_page_size, cq->wq_ctrl.buf.page_shift -
					    MLX5_ADAPTER_PAGE_SHIFT);
	MLX5_SET64(cqc, cqc, dbr_addr,      cq->wq_ctrl.db.dma);

	err = mlx5_core_create_cq(mdev, mcq, in, inlen, out, sizeof(out));

	kvfree(in);

	if (err)
		return err;

	mlx5e_cq_arm(cq);

	return 0;
}

static void mlx5e_destroy_cq(struct mlx5e_cq *cq)
{
	mlx5_core_destroy_cq(cq->mdev, &cq->mcq);
}

int mlx5e_open_cq(struct mlx5e_priv *priv, struct dim_cq_moder moder,
		  struct mlx5e_cq_param *param, struct mlx5e_create_cq_param *ccp,
		  struct mlx5e_cq *cq)
{
	struct mlx5_core_dev *mdev = priv->mdev;
	int err;

	err = mlx5e_alloc_cq(priv, param, ccp, cq);
	if (err)
		return err;

	err = mlx5e_create_cq(cq, param);
	if (err)
		goto err_free_cq;

	if (MLX5_CAP_GEN(mdev, cq_moderation))
		mlx5_core_modify_cq_moderation(mdev, &cq->mcq, moder.usec, moder.pkts);
	return 0;

err_free_cq:
	mlx5e_free_cq(cq);

	return err;
}

void mlx5e_close_cq(struct mlx5e_cq *cq)
{
	mlx5e_destroy_cq(cq);
	mlx5e_free_cq(cq);
}

static int mlx5e_open_tx_cqs(struct mlx5e_channel *c,
			     struct mlx5e_params *params,
			     struct mlx5e_create_cq_param *ccp,
			     struct mlx5e_channel_param *cparam)
{
	int err;
	int tc;

	for (tc = 0; tc < c->num_tc; tc++) {
		err = mlx5e_open_cq(c->priv, params->tx_cq_moderation, &cparam->txq_sq.cqp,
				    ccp, &c->sq[tc].cq);
		if (err)
			goto err_close_tx_cqs;
	}

	return 0;

err_close_tx_cqs:
	for (tc--; tc >= 0; tc--)
		mlx5e_close_cq(&c->sq[tc].cq);

	return err;
}

static void mlx5e_close_tx_cqs(struct mlx5e_channel *c)
{
	int tc;

	for (tc = 0; tc < c->num_tc; tc++)
		mlx5e_close_cq(&c->sq[tc].cq);
}

static int mlx5e_open_sqs(struct mlx5e_channel *c,
			  struct mlx5e_params *params,
			  struct mlx5e_channel_param *cparam)
{
	int err, tc;

	for (tc = 0; tc < mlx5e_get_dcb_num_tc(params); tc++) {
		int txq_ix = c->ix + tc * params->num_channels;

		err = mlx5e_open_txqsq(c, c->priv->tisn[c->lag_port][tc], txq_ix,
				       params, &cparam->txq_sq, &c->sq[tc], tc, 0, 0);
		if (err)
			goto err_close_sqs;
	}

	return 0;

err_close_sqs:
	for (tc--; tc >= 0; tc--)
		mlx5e_close_txqsq(&c->sq[tc]);

	return err;
}

static void mlx5e_close_sqs(struct mlx5e_channel *c)
{
	int tc;

	for (tc = 0; tc < c->num_tc; tc++)
		mlx5e_close_txqsq(&c->sq[tc]);
}

static int mlx5e_set_sq_maxrate(struct net_device *dev,
				struct mlx5e_txqsq *sq, u32 rate)
{
	struct mlx5e_priv *priv = netdev_priv(dev);
	struct mlx5_core_dev *mdev = priv->mdev;
	struct mlx5e_modify_sq_param msp = {0};
	struct mlx5_rate_limit rl = {0};
	u16 rl_index = 0;
	int err;

	if (rate == sq->rate_limit)
		/* nothing to do */
		return 0;

	if (sq->rate_limit) {
		rl.rate = sq->rate_limit;
		/* remove current rl index to free space to next ones */
		mlx5_rl_remove_rate(mdev, &rl);
	}

	sq->rate_limit = 0;

	if (rate) {
		rl.rate = rate;
		err = mlx5_rl_add_rate(mdev, &rl_index, &rl);
		if (err) {
			netdev_err(dev, "Failed configuring rate %u: %d\n",
				   rate, err);
			return err;
		}
	}

	msp.curr_state = MLX5_SQC_STATE_RDY;
	msp.next_state = MLX5_SQC_STATE_RDY;
	msp.rl_index   = rl_index;
	msp.rl_update  = true;
	err = mlx5e_modify_sq(mdev, sq->sqn, &msp);
	if (err) {
		netdev_err(dev, "Failed configuring rate %u: %d\n",
			   rate, err);
		/* remove the rate from the table */
		if (rate)
			mlx5_rl_remove_rate(mdev, &rl);
		return err;
	}

	sq->rate_limit = rate;
	return 0;
}

static int mlx5e_set_tx_maxrate(struct net_device *dev, int index, u32 rate)
{
	struct mlx5e_priv *priv = netdev_priv(dev);
	struct mlx5_core_dev *mdev = priv->mdev;
	struct mlx5e_txqsq *sq = priv->txq2sq[index];
	int err = 0;

	if (!mlx5_rl_is_supported(mdev)) {
		netdev_err(dev, "Rate limiting is not supported on this device\n");
		return -EINVAL;
	}

	/* rate is given in Mb/sec, HW config is in Kb/sec */
	rate = rate << 10;

	/* Check whether rate in valid range, 0 is always valid */
	if (rate && !mlx5_rl_is_in_range(mdev, rate)) {
		netdev_err(dev, "TX rate %u, is not in range\n", rate);
		return -ERANGE;
	}

	mutex_lock(&priv->state_lock);
	if (test_bit(MLX5E_STATE_OPENED, &priv->state))
		err = mlx5e_set_sq_maxrate(dev, sq, rate);
	if (!err)
		priv->tx_rates[index] = rate;
	mutex_unlock(&priv->state_lock);

	return err;
}

static int mlx5e_open_rxq_rq(struct mlx5e_channel *c, struct mlx5e_params *params,
			     struct mlx5e_rq_param *rq_params)
{
	int err;

	err = mlx5e_init_rxq_rq(c, params, &c->rq);
	if (err)
		return err;

	return mlx5e_open_rq(params, rq_params, NULL, cpu_to_node(c->cpu), &c->rq);
}

static int mlx5e_open_queues(struct mlx5e_channel *c,
			     struct mlx5e_params *params,
			     struct mlx5e_channel_param *cparam)
{
	struct dim_cq_moder icocq_moder = {0, 0};
	struct mlx5e_create_cq_param ccp;
	int err;

	mlx5e_build_create_cq_param(&ccp, c);

	err = mlx5e_open_cq(c->priv, icocq_moder, &cparam->async_icosq.cqp, &ccp,
			    &c->async_icosq.cq);
	if (err)
		return err;

	err = mlx5e_open_cq(c->priv, icocq_moder, &cparam->icosq.cqp, &ccp,
			    &c->icosq.cq);
	if (err)
		goto err_close_async_icosq_cq;

	err = mlx5e_open_tx_cqs(c, params, &ccp, cparam);
	if (err)
		goto err_close_icosq_cq;

	err = mlx5e_open_cq(c->priv, params->tx_cq_moderation, &cparam->xdp_sq.cqp, &ccp,
			    &c->xdpsq.cq);
	if (err)
		goto err_close_tx_cqs;

	err = mlx5e_open_cq(c->priv, params->rx_cq_moderation, &cparam->rq.cqp, &ccp,
			    &c->rq.cq);
	if (err)
		goto err_close_xdp_tx_cqs;

	err = c->xdp ? mlx5e_open_cq(c->priv, params->tx_cq_moderation, &cparam->xdp_sq.cqp,
				     &ccp, &c->rq_xdpsq.cq) : 0;
	if (err)
		goto err_close_rx_cq;

	spin_lock_init(&c->async_icosq_lock);

	err = mlx5e_open_icosq(c, params, &cparam->async_icosq, &c->async_icosq);
	if (err)
		goto err_close_xdpsq_cq;

	err = mlx5e_open_icosq(c, params, &cparam->icosq, &c->icosq);
	if (err)
		goto err_close_async_icosq;

	err = mlx5e_open_sqs(c, params, cparam);
	if (err)
		goto err_close_icosq;

	err = mlx5e_open_rxq_rq(c, params, &cparam->rq);
	if (err)
		goto err_close_sqs;

	if (c->xdp) {
		err = mlx5e_open_xdpsq(c, params, &cparam->xdp_sq, NULL,
				       &c->rq_xdpsq, false);
		if (err)
			goto err_close_rq;
	}

	err = mlx5e_open_xdpsq(c, params, &cparam->xdp_sq, NULL, &c->xdpsq, true);
	if (err)
		goto err_close_xdp_sq;

	return 0;

err_close_xdp_sq:
	if (c->xdp)
		mlx5e_close_xdpsq(&c->rq_xdpsq);

err_close_rq:
	mlx5e_close_rq(&c->rq);

err_close_sqs:
	mlx5e_close_sqs(c);

err_close_icosq:
	mlx5e_close_icosq(&c->icosq);

err_close_async_icosq:
	mlx5e_close_icosq(&c->async_icosq);

err_close_xdpsq_cq:
	if (c->xdp)
		mlx5e_close_cq(&c->rq_xdpsq.cq);

err_close_rx_cq:
	mlx5e_close_cq(&c->rq.cq);

err_close_xdp_tx_cqs:
	mlx5e_close_cq(&c->xdpsq.cq);

err_close_tx_cqs:
	mlx5e_close_tx_cqs(c);

err_close_icosq_cq:
	mlx5e_close_cq(&c->icosq.cq);

err_close_async_icosq_cq:
	mlx5e_close_cq(&c->async_icosq.cq);

	return err;
}

static void mlx5e_close_queues(struct mlx5e_channel *c)
{
	mlx5e_close_xdpsq(&c->xdpsq);
	if (c->xdp)
		mlx5e_close_xdpsq(&c->rq_xdpsq);
	mlx5e_close_rq(&c->rq);
	mlx5e_close_sqs(c);
	mlx5e_close_icosq(&c->icosq);
	mlx5e_close_icosq(&c->async_icosq);
	if (c->xdp)
		mlx5e_close_cq(&c->rq_xdpsq.cq);
	mlx5e_close_cq(&c->rq.cq);
	mlx5e_close_cq(&c->xdpsq.cq);
	mlx5e_close_tx_cqs(c);
	mlx5e_close_cq(&c->icosq.cq);
	mlx5e_close_cq(&c->async_icosq.cq);
}

static u8 mlx5e_enumerate_lag_port(struct mlx5_core_dev *mdev, int ix)
{
	u16 port_aff_bias = mlx5_core_is_pf(mdev) ? 0 : MLX5_CAP_GEN(mdev, vhca_id);

	return (ix + port_aff_bias) % mlx5e_get_num_lag_ports(mdev);
}

static int mlx5e_open_channel(struct mlx5e_priv *priv, int ix,
			      struct mlx5e_params *params,
			      struct mlx5e_channel_param *cparam,
			      struct xsk_buff_pool *xsk_pool,
			      struct mlx5e_channel **cp)
{
	int cpu = cpumask_first(mlx5_comp_irq_get_affinity_mask(priv->mdev, ix));
	struct net_device *netdev = priv->netdev;
	struct mlx5e_xsk_param xsk;
	struct mlx5e_channel *c;
	unsigned int irq;
	int err;

	err = mlx5_vector2irqn(priv->mdev, ix, &irq);
	if (err)
		return err;

	c = kvzalloc_node(sizeof(*c), GFP_KERNEL, cpu_to_node(cpu));
	if (!c)
		return -ENOMEM;

	c->priv     = priv;
	c->mdev     = priv->mdev;
	c->tstamp   = &priv->tstamp;
	c->ix       = ix;
	c->cpu      = cpu;
	c->pdev     = mlx5_core_dma_dev(priv->mdev);
	c->netdev   = priv->netdev;
	c->mkey_be  = cpu_to_be32(priv->mdev->mlx5e_res.hw_objs.mkey.key);
	c->num_tc   = mlx5e_get_dcb_num_tc(params);
	c->xdp      = !!params->xdp_prog;
	c->stats    = &priv->channel_stats[ix].ch;
	c->aff_mask = irq_get_effective_affinity_mask(irq);
	c->lag_port = mlx5e_enumerate_lag_port(priv->mdev, ix);

	netif_napi_add(netdev, &c->napi, mlx5e_napi_poll, 64);

	err = mlx5e_open_queues(c, params, cparam);
	if (unlikely(err))
		goto err_napi_del;

	if (xsk_pool) {
		mlx5e_build_xsk_param(xsk_pool, &xsk);
		err = mlx5e_open_xsk(priv, params, &xsk, xsk_pool, c);
		if (unlikely(err))
			goto err_close_queues;
	}

	*cp = c;

	return 0;

err_close_queues:
	mlx5e_close_queues(c);

err_napi_del:
	netif_napi_del(&c->napi);

	kvfree(c);

	return err;
}

static void mlx5e_activate_channel(struct mlx5e_channel *c)
{
	int tc;

	napi_enable(&c->napi);

	for (tc = 0; tc < c->num_tc; tc++)
		mlx5e_activate_txqsq(&c->sq[tc]);
	mlx5e_activate_icosq(&c->icosq);
	mlx5e_activate_icosq(&c->async_icosq);
	mlx5e_activate_rq(&c->rq);

	if (test_bit(MLX5E_CHANNEL_STATE_XSK, c->state))
		mlx5e_activate_xsk(c);
}

static void mlx5e_deactivate_channel(struct mlx5e_channel *c)
{
	int tc;

	if (test_bit(MLX5E_CHANNEL_STATE_XSK, c->state))
		mlx5e_deactivate_xsk(c);

	mlx5e_deactivate_rq(&c->rq);
	mlx5e_deactivate_icosq(&c->async_icosq);
	mlx5e_deactivate_icosq(&c->icosq);
	for (tc = 0; tc < c->num_tc; tc++)
		mlx5e_deactivate_txqsq(&c->sq[tc]);
	mlx5e_qos_deactivate_queues(c);

	napi_disable(&c->napi);
}

static void mlx5e_close_channel(struct mlx5e_channel *c)
{
	if (test_bit(MLX5E_CHANNEL_STATE_XSK, c->state))
		mlx5e_close_xsk(c);
	mlx5e_close_queues(c);
	mlx5e_qos_close_queues(c);
	netif_napi_del(&c->napi);

	kvfree(c);
}

int mlx5e_open_channels(struct mlx5e_priv *priv,
			struct mlx5e_channels *chs)
{
	struct mlx5e_channel_param *cparam;
	int err = -ENOMEM;
	int i;

	chs->num = chs->params.num_channels;

	chs->c = kcalloc(chs->num, sizeof(struct mlx5e_channel *), GFP_KERNEL);
	cparam = kvzalloc(sizeof(struct mlx5e_channel_param), GFP_KERNEL);
	if (!chs->c || !cparam)
		goto err_free;

	err = mlx5e_build_channel_param(priv->mdev, &chs->params, priv->q_counter, cparam);
	if (err)
		goto err_free;

	for (i = 0; i < chs->num; i++) {
		struct xsk_buff_pool *xsk_pool = NULL;

		if (chs->params.xdp_prog)
			xsk_pool = mlx5e_xsk_get_pool(&chs->params, chs->params.xsk, i);

		err = mlx5e_open_channel(priv, i, &chs->params, cparam, xsk_pool, &chs->c[i]);
		if (err)
			goto err_close_channels;
	}

	if (MLX5E_GET_PFLAG(&chs->params, MLX5E_PFLAG_TX_PORT_TS) || chs->params.ptp_rx) {
		err = mlx5e_ptp_open(priv, &chs->params, chs->c[0]->lag_port, &chs->ptp);
		if (err)
			goto err_close_channels;
	}

	err = mlx5e_qos_open_queues(priv, chs);
	if (err)
		goto err_close_ptp;

	mlx5e_health_channels_update(priv);
	kvfree(cparam);
	return 0;

err_close_ptp:
	if (chs->ptp)
		mlx5e_ptp_close(chs->ptp);

err_close_channels:
	for (i--; i >= 0; i--)
		mlx5e_close_channel(chs->c[i]);

err_free:
	kfree(chs->c);
	kvfree(cparam);
	chs->num = 0;
	return err;
}

static void mlx5e_activate_channels(struct mlx5e_channels *chs)
{
	int i;

	for (i = 0; i < chs->num; i++)
		mlx5e_activate_channel(chs->c[i]);

	if (chs->ptp)
		mlx5e_ptp_activate_channel(chs->ptp);
}

#define MLX5E_RQ_WQES_TIMEOUT 20000 /* msecs */

static int mlx5e_wait_channels_min_rx_wqes(struct mlx5e_channels *chs)
{
	int err = 0;
	int i;

	for (i = 0; i < chs->num; i++) {
		int timeout = err ? 0 : MLX5E_RQ_WQES_TIMEOUT;

		err |= mlx5e_wait_for_min_rx_wqes(&chs->c[i]->rq, timeout);

		/* Don't wait on the XSK RQ, because the newer xdpsock sample
		 * doesn't provide any Fill Ring entries at the setup stage.
		 */
	}

	return err ? -ETIMEDOUT : 0;
}

static void mlx5e_deactivate_channels(struct mlx5e_channels *chs)
{
	int i;

	if (chs->ptp)
		mlx5e_ptp_deactivate_channel(chs->ptp);

	for (i = 0; i < chs->num; i++)
		mlx5e_deactivate_channel(chs->c[i]);
}

void mlx5e_close_channels(struct mlx5e_channels *chs)
{
	int i;

	if (chs->ptp) {
		mlx5e_ptp_close(chs->ptp);
		chs->ptp = NULL;
	}
	for (i = 0; i < chs->num; i++)
		mlx5e_close_channel(chs->c[i]);

	kfree(chs->c);
	chs->num = 0;
}

static int mlx5e_modify_tirs_lro(struct mlx5e_priv *priv)
{
<<<<<<< HEAD
	struct mlx5_core_dev *mdev = priv->mdev;

	void *in;
	void *tirc;
	int inlen;
	int err;
	int tt;
	int ix;

	inlen = MLX5_ST_SZ_BYTES(modify_tir_in);
	in = kvzalloc(inlen, GFP_KERNEL);
	if (!in)
		return -ENOMEM;

	MLX5_SET(modify_tir_in, in, bitmask.lro, 1);
	tirc = MLX5_ADDR_OF(modify_tir_in, in, ctx);

	mlx5e_build_tir_ctx_lro(&priv->channels.params, tirc);

	for (tt = 0; tt < MLX5E_NUM_INDIR_TIRS; tt++) {
		err = mlx5_core_modify_tir(mdev, priv->indir_tir[tt].tirn, in);
		if (err)
			goto free_in;

		/* Verify inner tirs resources allocated */
		if (!priv->inner_indir_tir[0].tirn)
			continue;

		err = mlx5_core_modify_tir(mdev, priv->inner_indir_tir[tt].tirn, in);
		if (err)
			goto free_in;
	}

	for (ix = 0; ix < priv->max_nch; ix++) {
		err = mlx5_core_modify_tir(mdev, priv->direct_tir[ix].tirn, in);
		if (err)
			goto free_in;
	}
=======
	struct mlx5e_rx_res *res = priv->rx_res;
	struct mlx5e_lro_param lro_param;
>>>>>>> 3b17187f

	lro_param = mlx5e_get_lro_param(&priv->channels.params);

	return mlx5e_rx_res_lro_set_param(res, &lro_param);
}

static MLX5E_DEFINE_PREACTIVATE_WRAPPER_CTX(mlx5e_modify_tirs_lro);

static int mlx5e_set_mtu(struct mlx5_core_dev *mdev,
			 struct mlx5e_params *params, u16 mtu)
{
	u16 hw_mtu = MLX5E_SW2HW_MTU(params, mtu);
	int err;

	err = mlx5_set_port_mtu(mdev, hw_mtu, 1);
	if (err)
		return err;

	/* Update vport context MTU */
	mlx5_modify_nic_vport_mtu(mdev, hw_mtu);
	return 0;
}

static void mlx5e_query_mtu(struct mlx5_core_dev *mdev,
			    struct mlx5e_params *params, u16 *mtu)
{
	u16 hw_mtu = 0;
	int err;

	err = mlx5_query_nic_vport_mtu(mdev, &hw_mtu);
	if (err || !hw_mtu) /* fallback to port oper mtu */
		mlx5_query_port_oper_mtu(mdev, &hw_mtu, 1);

	*mtu = MLX5E_HW2SW_MTU(params, hw_mtu);
}

int mlx5e_set_dev_port_mtu(struct mlx5e_priv *priv)
{
	struct mlx5e_params *params = &priv->channels.params;
	struct net_device *netdev = priv->netdev;
	struct mlx5_core_dev *mdev = priv->mdev;
	u16 mtu;
	int err;

	err = mlx5e_set_mtu(mdev, params, params->sw_mtu);
	if (err)
		return err;

	mlx5e_query_mtu(mdev, params, &mtu);
	if (mtu != params->sw_mtu)
		netdev_warn(netdev, "%s: VPort MTU %d is different than netdev mtu %d\n",
			    __func__, mtu, params->sw_mtu);

	params->sw_mtu = mtu;
	return 0;
}

MLX5E_DEFINE_PREACTIVATE_WRAPPER_CTX(mlx5e_set_dev_port_mtu);

void mlx5e_set_netdev_mtu_boundaries(struct mlx5e_priv *priv)
{
	struct mlx5e_params *params = &priv->channels.params;
	struct net_device *netdev   = priv->netdev;
	struct mlx5_core_dev *mdev  = priv->mdev;
	u16 max_mtu;

	/* MTU range: 68 - hw-specific max */
	netdev->min_mtu = ETH_MIN_MTU;

	mlx5_query_port_max_mtu(mdev, &max_mtu, 1);
	netdev->max_mtu = min_t(unsigned int, MLX5E_HW2SW_MTU(params, max_mtu),
				ETH_MAX_MTU);
}

static int mlx5e_netdev_set_tcs(struct net_device *netdev, u16 nch, u8 ntc,
				struct netdev_tc_txq *tc_to_txq)
{
	int tc, err;

	netdev_reset_tc(netdev);

	if (ntc == 1)
		return 0;

	err = netdev_set_num_tc(netdev, ntc);
	if (err) {
		netdev_WARN(netdev, "netdev_set_num_tc failed (%d), ntc = %d\n", err, ntc);
		return err;
	}

	for (tc = 0; tc < ntc; tc++) {
		u16 count, offset;

		count = tc_to_txq[tc].count;
		offset = tc_to_txq[tc].offset;
		netdev_set_tc_queue(netdev, tc, count, offset);
	}

	return 0;
}

int mlx5e_update_tx_netdev_queues(struct mlx5e_priv *priv)
{
	int qos_queues, nch, ntc, num_txqs, err;

	qos_queues = mlx5e_qos_cur_leaf_nodes(priv);

	nch = priv->channels.params.num_channels;
	ntc = mlx5e_get_dcb_num_tc(&priv->channels.params);
	num_txqs = nch * ntc + qos_queues;
	if (MLX5E_GET_PFLAG(&priv->channels.params, MLX5E_PFLAG_TX_PORT_TS))
		num_txqs += ntc;

	mlx5e_dbg(DRV, priv, "Setting num_txqs %d\n", num_txqs);
	err = netif_set_real_num_tx_queues(priv->netdev, num_txqs);
	if (err)
		netdev_warn(priv->netdev, "netif_set_real_num_tx_queues failed, %d\n", err);

	return err;
}

static int mlx5e_update_netdev_queues(struct mlx5e_priv *priv)
{
	struct netdev_tc_txq old_tc_to_txq[TC_MAX_QUEUE], *tc_to_txq;
	struct net_device *netdev = priv->netdev;
	int old_num_txqs, old_ntc;
	int num_rxqs, nch, ntc;
	int err;
	int i;

	old_num_txqs = netdev->real_num_tx_queues;
	old_ntc = netdev->num_tc ? : 1;
	for (i = 0; i < ARRAY_SIZE(old_tc_to_txq); i++)
		old_tc_to_txq[i] = netdev->tc_to_txq[i];

	nch = priv->channels.params.num_channels;
	ntc = priv->channels.params.mqprio.num_tc;
	num_rxqs = nch * priv->profile->rq_groups;
	tc_to_txq = priv->channels.params.mqprio.tc_to_txq;

	err = mlx5e_netdev_set_tcs(netdev, nch, ntc, tc_to_txq);
	if (err)
		goto err_out;
	err = mlx5e_update_tx_netdev_queues(priv);
	if (err)
		goto err_tcs;
	err = netif_set_real_num_rx_queues(netdev, num_rxqs);
	if (err) {
		netdev_warn(netdev, "netif_set_real_num_rx_queues failed, %d\n", err);
		goto err_txqs;
	}

	return 0;

err_txqs:
	/* netif_set_real_num_rx_queues could fail only when nch increased. Only
	 * one of nch and ntc is changed in this function. That means, the call
	 * to netif_set_real_num_tx_queues below should not fail, because it
	 * decreases the number of TX queues.
	 */
	WARN_ON_ONCE(netif_set_real_num_tx_queues(netdev, old_num_txqs));

err_tcs:
	WARN_ON_ONCE(mlx5e_netdev_set_tcs(netdev, old_num_txqs / old_ntc, old_ntc,
					  old_tc_to_txq));
err_out:
	return err;
}

static MLX5E_DEFINE_PREACTIVATE_WRAPPER_CTX(mlx5e_update_netdev_queues);

static void mlx5e_set_default_xps_cpumasks(struct mlx5e_priv *priv,
					   struct mlx5e_params *params)
{
	struct mlx5_core_dev *mdev = priv->mdev;
	int num_comp_vectors, ix, irq;

	num_comp_vectors = mlx5_comp_vectors_count(mdev);

	for (ix = 0; ix < params->num_channels; ix++) {
		cpumask_clear(priv->scratchpad.cpumask);

		for (irq = ix; irq < num_comp_vectors; irq += params->num_channels) {
			int cpu = cpumask_first(mlx5_comp_irq_get_affinity_mask(mdev, irq));

			cpumask_set_cpu(cpu, priv->scratchpad.cpumask);
		}

		netif_set_xps_queue(priv->netdev, priv->scratchpad.cpumask, ix);
	}
}

int mlx5e_num_channels_changed(struct mlx5e_priv *priv)
{
	u16 count = priv->channels.params.num_channels;
	int err;

	err = mlx5e_update_netdev_queues(priv);
	if (err)
		return err;

	mlx5e_set_default_xps_cpumasks(priv, &priv->channels.params);

	/* This function may be called on attach, before priv->rx_res is created. */
	if (!netif_is_rxfh_configured(priv->netdev) && priv->rx_res)
		mlx5e_rx_res_rss_set_indir_uniform(priv->rx_res, count);

	return 0;
}

MLX5E_DEFINE_PREACTIVATE_WRAPPER_CTX(mlx5e_num_channels_changed);

static void mlx5e_build_txq_maps(struct mlx5e_priv *priv)
{
	int i, ch, tc, num_tc;

	ch = priv->channels.num;
	num_tc = mlx5e_get_dcb_num_tc(&priv->channels.params);

	for (i = 0; i < ch; i++) {
		for (tc = 0; tc < num_tc; tc++) {
			struct mlx5e_channel *c = priv->channels.c[i];
			struct mlx5e_txqsq *sq = &c->sq[tc];

			priv->txq2sq[sq->txq_ix] = sq;
			priv->channel_tc2realtxq[i][tc] = i + tc * ch;
		}
	}

	if (!priv->channels.ptp)
		return;

	if (!test_bit(MLX5E_PTP_STATE_TX, priv->channels.ptp->state))
		return;

	for (tc = 0; tc < num_tc; tc++) {
		struct mlx5e_ptp *c = priv->channels.ptp;
		struct mlx5e_txqsq *sq = &c->ptpsq[tc].txqsq;

		priv->txq2sq[sq->txq_ix] = sq;
		priv->port_ptp_tc2realtxq[tc] = priv->num_tc_x_num_ch + tc;
	}
}

static void mlx5e_update_num_tc_x_num_ch(struct mlx5e_priv *priv)
{
	/* Sync with mlx5e_select_queue. */
	WRITE_ONCE(priv->num_tc_x_num_ch,
		   mlx5e_get_dcb_num_tc(&priv->channels.params) * priv->channels.num);
}

void mlx5e_activate_priv_channels(struct mlx5e_priv *priv)
{
	mlx5e_update_num_tc_x_num_ch(priv);
	mlx5e_build_txq_maps(priv);
	mlx5e_activate_channels(&priv->channels);
	mlx5e_qos_activate_queues(priv);
	mlx5e_xdp_tx_enable(priv);
	netif_tx_start_all_queues(priv->netdev);

	if (mlx5e_is_vport_rep(priv))
		mlx5e_add_sqs_fwd_rules(priv);

	mlx5e_wait_channels_min_rx_wqes(&priv->channels);

	if (priv->rx_res)
		mlx5e_rx_res_channels_activate(priv->rx_res, &priv->channels);
}

void mlx5e_deactivate_priv_channels(struct mlx5e_priv *priv)
{
	if (priv->rx_res)
		mlx5e_rx_res_channels_deactivate(priv->rx_res);

	if (mlx5e_is_vport_rep(priv))
		mlx5e_remove_sqs_fwd_rules(priv);

	/* FIXME: This is a W/A only for tx timeout watch dog false alarm when
	 * polling for inactive tx queues.
	 */
	netif_tx_stop_all_queues(priv->netdev);
	netif_tx_disable(priv->netdev);
	mlx5e_xdp_tx_disable(priv);
	mlx5e_deactivate_channels(&priv->channels);
}

static int mlx5e_switch_priv_params(struct mlx5e_priv *priv,
				    struct mlx5e_params *new_params,
				    mlx5e_fp_preactivate preactivate,
				    void *context)
{
	struct mlx5e_params old_params;

	old_params = priv->channels.params;
	priv->channels.params = *new_params;

	if (preactivate) {
		int err;

		err = preactivate(priv, context);
		if (err) {
			priv->channels.params = old_params;
			return err;
		}
	}

	return 0;
}

static int mlx5e_switch_priv_channels(struct mlx5e_priv *priv,
				      struct mlx5e_channels *new_chs,
				      mlx5e_fp_preactivate preactivate,
				      void *context)
{
	struct net_device *netdev = priv->netdev;
	struct mlx5e_channels old_chs;
	int carrier_ok;
	int err = 0;

	carrier_ok = netif_carrier_ok(netdev);
	netif_carrier_off(netdev);

	mlx5e_deactivate_priv_channels(priv);

	old_chs = priv->channels;
	priv->channels = *new_chs;

	/* New channels are ready to roll, call the preactivate hook if needed
	 * to modify HW settings or update kernel parameters.
	 */
	if (preactivate) {
		err = preactivate(priv, context);
		if (err) {
			priv->channels = old_chs;
			goto out;
		}
	}

	mlx5e_close_channels(&old_chs);
	priv->profile->update_rx(priv);

out:
	mlx5e_activate_priv_channels(priv);

	/* return carrier back if needed */
	if (carrier_ok)
		netif_carrier_on(netdev);

	return err;
}

int mlx5e_safe_switch_params(struct mlx5e_priv *priv,
			     struct mlx5e_params *params,
			     mlx5e_fp_preactivate preactivate,
			     void *context, bool reset)
{
	struct mlx5e_channels new_chs = {};
	int err;

	reset &= test_bit(MLX5E_STATE_OPENED, &priv->state);
	if (!reset)
		return mlx5e_switch_priv_params(priv, params, preactivate, context);

	new_chs.params = *params;
	err = mlx5e_open_channels(priv, &new_chs);
	if (err)
		return err;
	err = mlx5e_switch_priv_channels(priv, &new_chs, preactivate, context);
	if (err)
		mlx5e_close_channels(&new_chs);

	return err;
}

int mlx5e_safe_reopen_channels(struct mlx5e_priv *priv)
{
	return mlx5e_safe_switch_params(priv, &priv->channels.params, NULL, NULL, true);
}

void mlx5e_timestamp_init(struct mlx5e_priv *priv)
{
	priv->tstamp.tx_type   = HWTSTAMP_TX_OFF;
	priv->tstamp.rx_filter = HWTSTAMP_FILTER_NONE;
}

static void mlx5e_modify_admin_state(struct mlx5_core_dev *mdev,
				     enum mlx5_port_status state)
{
	struct mlx5_eswitch *esw = mdev->priv.eswitch;
	int vport_admin_state;

	mlx5_set_port_admin_status(mdev, state);

	if (mlx5_eswitch_mode(mdev) == MLX5_ESWITCH_OFFLOADS ||
	    !MLX5_CAP_GEN(mdev, uplink_follow))
		return;

	if (state == MLX5_PORT_UP)
		vport_admin_state = MLX5_VPORT_ADMIN_STATE_AUTO;
	else
		vport_admin_state = MLX5_VPORT_ADMIN_STATE_DOWN;

	mlx5_eswitch_set_vport_state(esw, MLX5_VPORT_UPLINK, vport_admin_state);
}

int mlx5e_open_locked(struct net_device *netdev)
{
	struct mlx5e_priv *priv = netdev_priv(netdev);
	int err;

	set_bit(MLX5E_STATE_OPENED, &priv->state);

	err = mlx5e_open_channels(priv, &priv->channels);
	if (err)
		goto err_clear_state_opened_flag;

	priv->profile->update_rx(priv);
	mlx5e_activate_priv_channels(priv);
	mlx5e_apply_traps(priv, true);
	if (priv->profile->update_carrier)
		priv->profile->update_carrier(priv);

	mlx5e_queue_update_stats(priv);
	return 0;

err_clear_state_opened_flag:
	clear_bit(MLX5E_STATE_OPENED, &priv->state);
	return err;
}

int mlx5e_open(struct net_device *netdev)
{
	struct mlx5e_priv *priv = netdev_priv(netdev);
	int err;

	mutex_lock(&priv->state_lock);
	err = mlx5e_open_locked(netdev);
	if (!err)
		mlx5e_modify_admin_state(priv->mdev, MLX5_PORT_UP);
	mutex_unlock(&priv->state_lock);

	return err;
}

int mlx5e_close_locked(struct net_device *netdev)
{
	struct mlx5e_priv *priv = netdev_priv(netdev);

	/* May already be CLOSED in case a previous configuration operation
	 * (e.g RX/TX queue size change) that involves close&open failed.
	 */
	if (!test_bit(MLX5E_STATE_OPENED, &priv->state))
		return 0;

	mlx5e_apply_traps(priv, false);
	clear_bit(MLX5E_STATE_OPENED, &priv->state);

	netif_carrier_off(priv->netdev);
	mlx5e_deactivate_priv_channels(priv);
	mlx5e_close_channels(&priv->channels);

	return 0;
}

int mlx5e_close(struct net_device *netdev)
{
	struct mlx5e_priv *priv = netdev_priv(netdev);
	int err;

	if (!netif_device_present(netdev))
		return -ENODEV;

	mutex_lock(&priv->state_lock);
	mlx5e_modify_admin_state(priv->mdev, MLX5_PORT_DOWN);
	err = mlx5e_close_locked(netdev);
	mutex_unlock(&priv->state_lock);

	return err;
}

static void mlx5e_free_drop_rq(struct mlx5e_rq *rq)
{
	mlx5_wq_destroy(&rq->wq_ctrl);
}

static int mlx5e_alloc_drop_rq(struct mlx5_core_dev *mdev,
			       struct mlx5e_rq *rq,
			       struct mlx5e_rq_param *param)
{
	void *rqc = param->rqc;
	void *rqc_wq = MLX5_ADDR_OF(rqc, rqc, wq);
	int err;

	param->wq.db_numa_node = param->wq.buf_numa_node;

	err = mlx5_wq_cyc_create(mdev, &param->wq, rqc_wq, &rq->wqe.wq,
				 &rq->wq_ctrl);
	if (err)
		return err;

	/* Mark as unused given "Drop-RQ" packets never reach XDP */
	xdp_rxq_info_unused(&rq->xdp_rxq);

	rq->mdev = mdev;

	return 0;
}

static int mlx5e_alloc_drop_cq(struct mlx5e_priv *priv,
			       struct mlx5e_cq *cq,
			       struct mlx5e_cq_param *param)
{
	struct mlx5_core_dev *mdev = priv->mdev;

	param->wq.buf_numa_node = dev_to_node(mlx5_core_dma_dev(mdev));
	param->wq.db_numa_node  = dev_to_node(mlx5_core_dma_dev(mdev));

	return mlx5e_alloc_cq_common(priv, param, cq);
}

int mlx5e_open_drop_rq(struct mlx5e_priv *priv,
		       struct mlx5e_rq *drop_rq)
{
	struct mlx5_core_dev *mdev = priv->mdev;
	struct mlx5e_cq_param cq_param = {};
	struct mlx5e_rq_param rq_param = {};
	struct mlx5e_cq *cq = &drop_rq->cq;
	int err;

	mlx5e_build_drop_rq_param(mdev, priv->drop_rq_q_counter, &rq_param);

	err = mlx5e_alloc_drop_cq(priv, cq, &cq_param);
	if (err)
		return err;

	err = mlx5e_create_cq(cq, &cq_param);
	if (err)
		goto err_free_cq;

	err = mlx5e_alloc_drop_rq(mdev, drop_rq, &rq_param);
	if (err)
		goto err_destroy_cq;

	err = mlx5e_create_rq(drop_rq, &rq_param);
	if (err)
		goto err_free_rq;

	err = mlx5e_modify_rq_state(drop_rq, MLX5_RQC_STATE_RST, MLX5_RQC_STATE_RDY);
	if (err)
		mlx5_core_warn(priv->mdev, "modify_rq_state failed, rx_if_down_packets won't be counted %d\n", err);

	return 0;

err_free_rq:
	mlx5e_free_drop_rq(drop_rq);

err_destroy_cq:
	mlx5e_destroy_cq(cq);

err_free_cq:
	mlx5e_free_cq(cq);

	return err;
}

void mlx5e_close_drop_rq(struct mlx5e_rq *drop_rq)
{
	mlx5e_destroy_rq(drop_rq);
	mlx5e_free_drop_rq(drop_rq);
	mlx5e_destroy_cq(&drop_rq->cq);
	mlx5e_free_cq(&drop_rq->cq);
}

int mlx5e_create_tis(struct mlx5_core_dev *mdev, void *in, u32 *tisn)
{
	void *tisc = MLX5_ADDR_OF(create_tis_in, in, ctx);

	MLX5_SET(tisc, tisc, transport_domain, mdev->mlx5e_res.hw_objs.td.tdn);

	if (MLX5_GET(tisc, tisc, tls_en))
		MLX5_SET(tisc, tisc, pd, mdev->mlx5e_res.hw_objs.pdn);

	if (mlx5_lag_is_lacp_owner(mdev))
		MLX5_SET(tisc, tisc, strict_lag_tx_port_affinity, 1);

	return mlx5_core_create_tis(mdev, in, tisn);
}

void mlx5e_destroy_tis(struct mlx5_core_dev *mdev, u32 tisn)
{
	mlx5_core_destroy_tis(mdev, tisn);
}

void mlx5e_destroy_tises(struct mlx5e_priv *priv)
{
	int tc, i;

	for (i = 0; i < mlx5e_get_num_lag_ports(priv->mdev); i++)
		for (tc = 0; tc < priv->profile->max_tc; tc++)
			mlx5e_destroy_tis(priv->mdev, priv->tisn[i][tc]);
}

static bool mlx5e_lag_should_assign_affinity(struct mlx5_core_dev *mdev)
{
	return MLX5_CAP_GEN(mdev, lag_tx_port_affinity) && mlx5e_get_num_lag_ports(mdev) > 1;
}

int mlx5e_create_tises(struct mlx5e_priv *priv)
{
	int tc, i;
	int err;

	for (i = 0; i < mlx5e_get_num_lag_ports(priv->mdev); i++) {
		for (tc = 0; tc < priv->profile->max_tc; tc++) {
			u32 in[MLX5_ST_SZ_DW(create_tis_in)] = {};
			void *tisc;

			tisc = MLX5_ADDR_OF(create_tis_in, in, ctx);

			MLX5_SET(tisc, tisc, prio, tc << 1);

			if (mlx5e_lag_should_assign_affinity(priv->mdev))
				MLX5_SET(tisc, tisc, lag_tx_port_affinity, i + 1);

			err = mlx5e_create_tis(priv->mdev, in, &priv->tisn[i][tc]);
			if (err)
				goto err_close_tises;
		}
	}

	return 0;

err_close_tises:
	for (; i >= 0; i--) {
		for (tc--; tc >= 0; tc--)
			mlx5e_destroy_tis(priv->mdev, priv->tisn[i][tc]);
		tc = priv->profile->max_tc;
	}

	return err;
}

static void mlx5e_cleanup_nic_tx(struct mlx5e_priv *priv)
{
	mlx5e_destroy_tises(priv);
}

static int mlx5e_modify_channels_scatter_fcs(struct mlx5e_channels *chs, bool enable)
{
	int err = 0;
	int i;

	for (i = 0; i < chs->num; i++) {
		err = mlx5e_modify_rq_scatter_fcs(&chs->c[i]->rq, enable);
		if (err)
			return err;
	}

	return 0;
}

static int mlx5e_modify_channels_vsd(struct mlx5e_channels *chs, bool vsd)
{
	int err;
	int i;

	for (i = 0; i < chs->num; i++) {
		err = mlx5e_modify_rq_vsd(&chs->c[i]->rq, vsd);
		if (err)
			return err;
	}
	if (chs->ptp && test_bit(MLX5E_PTP_STATE_RX, chs->ptp->state))
		return mlx5e_modify_rq_vsd(&chs->ptp->rq, vsd);

	return 0;
}

static void mlx5e_mqprio_build_default_tc_to_txq(struct netdev_tc_txq *tc_to_txq,
						 int ntc, int nch)
{
	int tc;

	memset(tc_to_txq, 0, sizeof(*tc_to_txq) * TC_MAX_QUEUE);

	/* Map netdev TCs to offset 0.
	 * We have our own UP to TXQ mapping for DCB mode of QoS
	 */
	for (tc = 0; tc < ntc; tc++) {
		tc_to_txq[tc] = (struct netdev_tc_txq) {
			.count = nch,
			.offset = 0,
		};
	}
}

static void mlx5e_mqprio_build_tc_to_txq(struct netdev_tc_txq *tc_to_txq,
					 struct tc_mqprio_qopt *qopt)
{
	int tc;

	for (tc = 0; tc < TC_MAX_QUEUE; tc++) {
		tc_to_txq[tc] = (struct netdev_tc_txq) {
			.count = qopt->count[tc],
			.offset = qopt->offset[tc],
		};
	}
}

static void mlx5e_params_mqprio_dcb_set(struct mlx5e_params *params, u8 num_tc)
{
	params->mqprio.mode = TC_MQPRIO_MODE_DCB;
	params->mqprio.num_tc = num_tc;
	mlx5e_mqprio_build_default_tc_to_txq(params->mqprio.tc_to_txq, num_tc,
					     params->num_channels);
}

static void mlx5e_params_mqprio_channel_set(struct mlx5e_params *params,
					    struct tc_mqprio_qopt *qopt)
{
	params->mqprio.mode = TC_MQPRIO_MODE_CHANNEL;
	params->mqprio.num_tc = qopt->num_tc;
	mlx5e_mqprio_build_tc_to_txq(params->mqprio.tc_to_txq, qopt);
}

static void mlx5e_params_mqprio_reset(struct mlx5e_params *params)
{
	mlx5e_params_mqprio_dcb_set(params, 1);
}

static int mlx5e_setup_tc_mqprio_dcb(struct mlx5e_priv *priv,
				     struct tc_mqprio_qopt *mqprio)
{
	struct mlx5e_params new_params;
	u8 tc = mqprio->num_tc;
	int err;

	mqprio->hw = TC_MQPRIO_HW_OFFLOAD_TCS;

	if (tc && tc != MLX5E_MAX_NUM_TC)
		return -EINVAL;

	new_params = priv->channels.params;
	mlx5e_params_mqprio_dcb_set(&new_params, tc ? tc : 1);

	err = mlx5e_safe_switch_params(priv, &new_params,
				       mlx5e_num_channels_changed_ctx, NULL, true);

	priv->max_opened_tc = max_t(u8, priv->max_opened_tc,
				    mlx5e_get_dcb_num_tc(&priv->channels.params));
	return err;
}

static int mlx5e_mqprio_channel_validate(struct mlx5e_priv *priv,
					 struct tc_mqprio_qopt_offload *mqprio)
{
	struct net_device *netdev = priv->netdev;
	struct mlx5e_ptp *ptp_channel;
	int agg_count = 0;
	int i;

	ptp_channel = priv->channels.ptp;
	if (ptp_channel && test_bit(MLX5E_PTP_STATE_TX, ptp_channel->state)) {
		netdev_err(netdev,
			   "Cannot activate MQPRIO mode channel since it conflicts with TX port TS\n");
		return -EINVAL;
	}

	if (mqprio->qopt.offset[0] != 0 || mqprio->qopt.num_tc < 1 ||
	    mqprio->qopt.num_tc > MLX5E_MAX_NUM_MQPRIO_CH_TC)
		return -EINVAL;

	for (i = 0; i < mqprio->qopt.num_tc; i++) {
		if (!mqprio->qopt.count[i]) {
			netdev_err(netdev, "Zero size for queue-group (%d) is not supported\n", i);
			return -EINVAL;
		}
		if (mqprio->min_rate[i]) {
			netdev_err(netdev, "Min tx rate is not supported\n");
			return -EINVAL;
		}
		if (mqprio->max_rate[i]) {
			netdev_err(netdev, "Max tx rate is not supported\n");
			return -EINVAL;
		}

		if (mqprio->qopt.offset[i] != agg_count) {
			netdev_err(netdev, "Discontinuous queues config is not supported\n");
			return -EINVAL;
		}
		agg_count += mqprio->qopt.count[i];
	}

	if (priv->channels.params.num_channels != agg_count) {
		netdev_err(netdev, "Num of queues (%d) does not match available (%d)\n",
			   agg_count, priv->channels.params.num_channels);
		return -EINVAL;
	}

	return 0;
}

static int mlx5e_setup_tc_mqprio_channel(struct mlx5e_priv *priv,
					 struct tc_mqprio_qopt_offload *mqprio)
{
	mlx5e_fp_preactivate preactivate;
	struct mlx5e_params new_params;
	bool nch_changed;
	int err;

	err = mlx5e_mqprio_channel_validate(priv, mqprio);
	if (err)
		return err;

	new_params = priv->channels.params;
	mlx5e_params_mqprio_channel_set(&new_params, &mqprio->qopt);

	nch_changed = mlx5e_get_dcb_num_tc(&priv->channels.params) > 1;
	preactivate = nch_changed ? mlx5e_num_channels_changed_ctx :
		mlx5e_update_netdev_queues_ctx;
	return mlx5e_safe_switch_params(priv, &new_params, preactivate, NULL, true);
}

static int mlx5e_setup_tc_mqprio(struct mlx5e_priv *priv,
				 struct tc_mqprio_qopt_offload *mqprio)
{
	/* MQPRIO is another toplevel qdisc that can't be attached
	 * simultaneously with the offloaded HTB.
	 */
	if (WARN_ON(priv->htb.maj_id))
		return -EINVAL;

	switch (mqprio->mode) {
	case TC_MQPRIO_MODE_DCB:
		return mlx5e_setup_tc_mqprio_dcb(priv, &mqprio->qopt);
	case TC_MQPRIO_MODE_CHANNEL:
		return mlx5e_setup_tc_mqprio_channel(priv, mqprio);
	default:
		return -EOPNOTSUPP;
	}
}

static int mlx5e_setup_tc_htb(struct mlx5e_priv *priv, struct tc_htb_qopt_offload *htb)
{
	int res;

	switch (htb->command) {
	case TC_HTB_CREATE:
		return mlx5e_htb_root_add(priv, htb->parent_classid, htb->classid,
					  htb->extack);
	case TC_HTB_DESTROY:
		return mlx5e_htb_root_del(priv);
	case TC_HTB_LEAF_ALLOC_QUEUE:
		res = mlx5e_htb_leaf_alloc_queue(priv, htb->classid, htb->parent_classid,
						 htb->rate, htb->ceil, htb->extack);
		if (res < 0)
			return res;
		htb->qid = res;
		return 0;
	case TC_HTB_LEAF_TO_INNER:
		return mlx5e_htb_leaf_to_inner(priv, htb->parent_classid, htb->classid,
					       htb->rate, htb->ceil, htb->extack);
	case TC_HTB_LEAF_DEL:
		return mlx5e_htb_leaf_del(priv, &htb->classid, htb->extack);
	case TC_HTB_LEAF_DEL_LAST:
	case TC_HTB_LEAF_DEL_LAST_FORCE:
		return mlx5e_htb_leaf_del_last(priv, htb->classid,
					       htb->command == TC_HTB_LEAF_DEL_LAST_FORCE,
					       htb->extack);
	case TC_HTB_NODE_MODIFY:
		return mlx5e_htb_node_modify(priv, htb->classid, htb->rate, htb->ceil,
					     htb->extack);
	case TC_HTB_LEAF_QUERY_QUEUE:
		res = mlx5e_get_txq_by_classid(priv, htb->classid);
		if (res < 0)
			return res;
		htb->qid = res;
		return 0;
	default:
		return -EOPNOTSUPP;
	}
}

static LIST_HEAD(mlx5e_block_cb_list);

static int mlx5e_setup_tc(struct net_device *dev, enum tc_setup_type type,
			  void *type_data)
{
	struct mlx5e_priv *priv = netdev_priv(dev);
	bool tc_unbind = false;
	int err;

	if (type == TC_SETUP_BLOCK &&
	    ((struct flow_block_offload *)type_data)->command == FLOW_BLOCK_UNBIND)
		tc_unbind = true;

	if (!netif_device_present(dev) && !tc_unbind)
		return -ENODEV;

	switch (type) {
	case TC_SETUP_BLOCK: {
		struct flow_block_offload *f = type_data;

		f->unlocked_driver_cb = true;
		return flow_block_cb_setup_simple(type_data,
						  &mlx5e_block_cb_list,
						  mlx5e_setup_tc_block_cb,
						  priv, priv, true);
	}
	case TC_SETUP_QDISC_MQPRIO:
		mutex_lock(&priv->state_lock);
		err = mlx5e_setup_tc_mqprio(priv, type_data);
		mutex_unlock(&priv->state_lock);
		return err;
	case TC_SETUP_QDISC_HTB:
		mutex_lock(&priv->state_lock);
		err = mlx5e_setup_tc_htb(priv, type_data);
		mutex_unlock(&priv->state_lock);
		return err;
	default:
		return -EOPNOTSUPP;
	}
}

void mlx5e_fold_sw_stats64(struct mlx5e_priv *priv, struct rtnl_link_stats64 *s)
{
	int i;

	for (i = 0; i < priv->stats_nch; i++) {
		struct mlx5e_channel_stats *channel_stats = &priv->channel_stats[i];
		struct mlx5e_rq_stats *xskrq_stats = &channel_stats->xskrq;
		struct mlx5e_rq_stats *rq_stats = &channel_stats->rq;
		int j;

		s->rx_packets   += rq_stats->packets + xskrq_stats->packets;
		s->rx_bytes     += rq_stats->bytes + xskrq_stats->bytes;
		s->multicast    += rq_stats->mcast_packets + xskrq_stats->mcast_packets;

		for (j = 0; j < priv->max_opened_tc; j++) {
			struct mlx5e_sq_stats *sq_stats = &channel_stats->sq[j];

			s->tx_packets    += sq_stats->packets;
			s->tx_bytes      += sq_stats->bytes;
			s->tx_dropped    += sq_stats->dropped;
		}
	}
	if (priv->tx_ptp_opened) {
		for (i = 0; i < priv->max_opened_tc; i++) {
			struct mlx5e_sq_stats *sq_stats = &priv->ptp_stats.sq[i];

			s->tx_packets    += sq_stats->packets;
			s->tx_bytes      += sq_stats->bytes;
			s->tx_dropped    += sq_stats->dropped;
		}
	}
	if (priv->rx_ptp_opened) {
		struct mlx5e_rq_stats *rq_stats = &priv->ptp_stats.rq;

		s->rx_packets   += rq_stats->packets;
		s->rx_bytes     += rq_stats->bytes;
		s->multicast    += rq_stats->mcast_packets;
	}
}

void
mlx5e_get_stats(struct net_device *dev, struct rtnl_link_stats64 *stats)
{
	struct mlx5e_priv *priv = netdev_priv(dev);
	struct mlx5e_pport_stats *pstats = &priv->stats.pport;

	if (!netif_device_present(dev))
		return;

	/* In switchdev mode, monitor counters doesn't monitor
	 * rx/tx stats of 802_3. The update stats mechanism
	 * should keep the 802_3 layout counters updated
	 */
	if (!mlx5e_monitor_counter_supported(priv) ||
	    mlx5e_is_uplink_rep(priv)) {
		/* update HW stats in background for next time */
		mlx5e_queue_update_stats(priv);
	}

	if (mlx5e_is_uplink_rep(priv)) {
		struct mlx5e_vport_stats *vstats = &priv->stats.vport;

		stats->rx_packets = PPORT_802_3_GET(pstats, a_frames_received_ok);
		stats->rx_bytes   = PPORT_802_3_GET(pstats, a_octets_received_ok);
		stats->tx_packets = PPORT_802_3_GET(pstats, a_frames_transmitted_ok);
		stats->tx_bytes   = PPORT_802_3_GET(pstats, a_octets_transmitted_ok);

		/* vport multicast also counts packets that are dropped due to steering
		 * or rx out of buffer
		 */
		stats->multicast = VPORT_COUNTER_GET(vstats, received_eth_multicast.packets);
	} else {
		mlx5e_fold_sw_stats64(priv, stats);
	}

	stats->rx_dropped = priv->stats.qcnt.rx_out_of_buffer;

	stats->rx_length_errors =
		PPORT_802_3_GET(pstats, a_in_range_length_errors) +
		PPORT_802_3_GET(pstats, a_out_of_range_length_field) +
		PPORT_802_3_GET(pstats, a_frame_too_long_errors);
	stats->rx_crc_errors =
		PPORT_802_3_GET(pstats, a_frame_check_sequence_errors);
	stats->rx_frame_errors = PPORT_802_3_GET(pstats, a_alignment_errors);
	stats->tx_aborted_errors = PPORT_2863_GET(pstats, if_out_discards);
	stats->rx_errors = stats->rx_length_errors + stats->rx_crc_errors +
			   stats->rx_frame_errors;
	stats->tx_errors = stats->tx_aborted_errors + stats->tx_carrier_errors;
}

static void mlx5e_nic_set_rx_mode(struct mlx5e_priv *priv)
{
	if (mlx5e_is_uplink_rep(priv))
		return; /* no rx mode for uplink rep */

	queue_work(priv->wq, &priv->set_rx_mode_work);
}

static void mlx5e_set_rx_mode(struct net_device *dev)
{
	struct mlx5e_priv *priv = netdev_priv(dev);

	mlx5e_nic_set_rx_mode(priv);
}

static int mlx5e_set_mac(struct net_device *netdev, void *addr)
{
	struct mlx5e_priv *priv = netdev_priv(netdev);
	struct sockaddr *saddr = addr;

	if (!is_valid_ether_addr(saddr->sa_data))
		return -EADDRNOTAVAIL;

	netif_addr_lock_bh(netdev);
	ether_addr_copy(netdev->dev_addr, saddr->sa_data);
	netif_addr_unlock_bh(netdev);

	mlx5e_nic_set_rx_mode(priv);

	return 0;
}

#define MLX5E_SET_FEATURE(features, feature, enable)	\
	do {						\
		if (enable)				\
			*features |= feature;		\
		else					\
			*features &= ~feature;		\
	} while (0)

typedef int (*mlx5e_feature_handler)(struct net_device *netdev, bool enable);

static int set_feature_lro(struct net_device *netdev, bool enable)
{
	struct mlx5e_priv *priv = netdev_priv(netdev);
	struct mlx5_core_dev *mdev = priv->mdev;
	struct mlx5e_params *cur_params;
	struct mlx5e_params new_params;
	bool reset = true;
	int err = 0;

	mutex_lock(&priv->state_lock);

	if (enable && priv->xsk.refcnt) {
		netdev_warn(netdev, "LRO is incompatible with AF_XDP (%u XSKs are active)\n",
			    priv->xsk.refcnt);
		err = -EINVAL;
		goto out;
	}

	cur_params = &priv->channels.params;
	if (enable && !MLX5E_GET_PFLAG(cur_params, MLX5E_PFLAG_RX_STRIDING_RQ)) {
		netdev_warn(netdev, "can't set LRO with legacy RQ\n");
		err = -EINVAL;
		goto out;
	}

	new_params = *cur_params;
	new_params.lro_en = enable;

	if (cur_params->rq_wq_type == MLX5_WQ_TYPE_LINKED_LIST_STRIDING_RQ) {
		if (mlx5e_rx_mpwqe_is_linear_skb(mdev, cur_params, NULL) ==
		    mlx5e_rx_mpwqe_is_linear_skb(mdev, &new_params, NULL))
			reset = false;
	}

	err = mlx5e_safe_switch_params(priv, &new_params,
				       mlx5e_modify_tirs_lro_ctx, NULL, reset);
out:
	mutex_unlock(&priv->state_lock);
	return err;
}

static int set_feature_cvlan_filter(struct net_device *netdev, bool enable)
{
	struct mlx5e_priv *priv = netdev_priv(netdev);

	if (enable)
		mlx5e_enable_cvlan_filter(priv);
	else
		mlx5e_disable_cvlan_filter(priv);

	return 0;
}

static int set_feature_hw_tc(struct net_device *netdev, bool enable)
{
	struct mlx5e_priv *priv = netdev_priv(netdev);

#if IS_ENABLED(CONFIG_MLX5_CLS_ACT)
	if (!enable && mlx5e_tc_num_filters(priv, MLX5_TC_FLAG(NIC_OFFLOAD))) {
		netdev_err(netdev,
			   "Active offloaded tc filters, can't turn hw_tc_offload off\n");
		return -EINVAL;
	}
#endif

	if (!enable && priv->htb.maj_id) {
		netdev_err(netdev, "Active HTB offload, can't turn hw_tc_offload off\n");
		return -EINVAL;
	}

	return 0;
}

static int set_feature_rx_all(struct net_device *netdev, bool enable)
{
	struct mlx5e_priv *priv = netdev_priv(netdev);
	struct mlx5_core_dev *mdev = priv->mdev;

	return mlx5_set_port_fcs(mdev, !enable);
}

static int mlx5e_set_rx_port_ts(struct mlx5_core_dev *mdev, bool enable)
{
	u32 in[MLX5_ST_SZ_DW(pcmr_reg)] = {};
	bool supported, curr_state;
	int err;

	if (!MLX5_CAP_GEN(mdev, ports_check))
		return 0;

	err = mlx5_query_ports_check(mdev, in, sizeof(in));
	if (err)
		return err;

	supported = MLX5_GET(pcmr_reg, in, rx_ts_over_crc_cap);
	curr_state = MLX5_GET(pcmr_reg, in, rx_ts_over_crc);

	if (!supported || enable == curr_state)
		return 0;

	MLX5_SET(pcmr_reg, in, local_port, 1);
	MLX5_SET(pcmr_reg, in, rx_ts_over_crc, enable);

	return mlx5_set_ports_check(mdev, in, sizeof(in));
}

static int set_feature_rx_fcs(struct net_device *netdev, bool enable)
{
	struct mlx5e_priv *priv = netdev_priv(netdev);
	struct mlx5e_channels *chs = &priv->channels;
	struct mlx5_core_dev *mdev = priv->mdev;
	int err;

	mutex_lock(&priv->state_lock);

	if (enable) {
		err = mlx5e_set_rx_port_ts(mdev, false);
		if (err)
			goto out;

		chs->params.scatter_fcs_en = true;
		err = mlx5e_modify_channels_scatter_fcs(chs, true);
		if (err) {
			chs->params.scatter_fcs_en = false;
			mlx5e_set_rx_port_ts(mdev, true);
		}
	} else {
		chs->params.scatter_fcs_en = false;
		err = mlx5e_modify_channels_scatter_fcs(chs, false);
		if (err) {
			chs->params.scatter_fcs_en = true;
			goto out;
		}
		err = mlx5e_set_rx_port_ts(mdev, true);
		if (err) {
			mlx5_core_warn(mdev, "Failed to set RX port timestamp %d\n", err);
			err = 0;
		}
	}

out:
	mutex_unlock(&priv->state_lock);
	return err;
}

static int set_feature_rx_vlan(struct net_device *netdev, bool enable)
{
	struct mlx5e_priv *priv = netdev_priv(netdev);
	int err = 0;

	mutex_lock(&priv->state_lock);

	priv->channels.params.vlan_strip_disable = !enable;
	if (!test_bit(MLX5E_STATE_OPENED, &priv->state))
		goto unlock;

	err = mlx5e_modify_channels_vsd(&priv->channels, !enable);
	if (err)
		priv->channels.params.vlan_strip_disable = enable;

unlock:
	mutex_unlock(&priv->state_lock);

	return err;
}

#ifdef CONFIG_MLX5_EN_ARFS
static int set_feature_arfs(struct net_device *netdev, bool enable)
{
	struct mlx5e_priv *priv = netdev_priv(netdev);
	int err;

	if (enable)
		err = mlx5e_arfs_enable(priv);
	else
		err = mlx5e_arfs_disable(priv);

	return err;
}
#endif

static int mlx5e_handle_feature(struct net_device *netdev,
				netdev_features_t *features,
				netdev_features_t wanted_features,
				netdev_features_t feature,
				mlx5e_feature_handler feature_handler)
{
	netdev_features_t changes = wanted_features ^ netdev->features;
	bool enable = !!(wanted_features & feature);
	int err;

	if (!(changes & feature))
		return 0;

	err = feature_handler(netdev, enable);
	if (err) {
		netdev_err(netdev, "%s feature %pNF failed, err %d\n",
			   enable ? "Enable" : "Disable", &feature, err);
		return err;
	}

	MLX5E_SET_FEATURE(features, feature, enable);
	return 0;
}

int mlx5e_set_features(struct net_device *netdev, netdev_features_t features)
{
	netdev_features_t oper_features = netdev->features;
	int err = 0;

#define MLX5E_HANDLE_FEATURE(feature, handler) \
	mlx5e_handle_feature(netdev, &oper_features, features, feature, handler)

	err |= MLX5E_HANDLE_FEATURE(NETIF_F_LRO, set_feature_lro);
	err |= MLX5E_HANDLE_FEATURE(NETIF_F_HW_VLAN_CTAG_FILTER,
				    set_feature_cvlan_filter);
	err |= MLX5E_HANDLE_FEATURE(NETIF_F_HW_TC, set_feature_hw_tc);
	err |= MLX5E_HANDLE_FEATURE(NETIF_F_RXALL, set_feature_rx_all);
	err |= MLX5E_HANDLE_FEATURE(NETIF_F_RXFCS, set_feature_rx_fcs);
	err |= MLX5E_HANDLE_FEATURE(NETIF_F_HW_VLAN_CTAG_RX, set_feature_rx_vlan);
#ifdef CONFIG_MLX5_EN_ARFS
	err |= MLX5E_HANDLE_FEATURE(NETIF_F_NTUPLE, set_feature_arfs);
#endif
	err |= MLX5E_HANDLE_FEATURE(NETIF_F_HW_TLS_RX, mlx5e_ktls_set_feature_rx);

	if (err) {
		netdev->features = oper_features;
		return -EINVAL;
	}

	return 0;
}

static netdev_features_t mlx5e_fix_uplink_rep_features(struct net_device *netdev,
						       netdev_features_t features)
{
	features &= ~NETIF_F_HW_TLS_RX;
	if (netdev->features & NETIF_F_HW_TLS_RX)
		netdev_warn(netdev, "Disabling hw_tls_rx, not supported in switchdev mode\n");

	features &= ~NETIF_F_HW_TLS_TX;
	if (netdev->features & NETIF_F_HW_TLS_TX)
		netdev_warn(netdev, "Disabling hw_tls_tx, not supported in switchdev mode\n");

	features &= ~NETIF_F_NTUPLE;
	if (netdev->features & NETIF_F_NTUPLE)
		netdev_warn(netdev, "Disabling ntuple, not supported in switchdev mode\n");

	return features;
}

static netdev_features_t mlx5e_fix_features(struct net_device *netdev,
					    netdev_features_t features)
{
	struct mlx5e_priv *priv = netdev_priv(netdev);
	struct mlx5e_params *params;

	mutex_lock(&priv->state_lock);
	params = &priv->channels.params;
	if (!priv->fs.vlan ||
	    !bitmap_empty(mlx5e_vlan_get_active_svlans(priv->fs.vlan), VLAN_N_VID)) {
		/* HW strips the outer C-tag header, this is a problem
		 * for S-tag traffic.
		 */
		features &= ~NETIF_F_HW_VLAN_CTAG_RX;
		if (!params->vlan_strip_disable)
			netdev_warn(netdev, "Dropping C-tag vlan stripping offload due to S-tag vlan\n");
	}

	if (!MLX5E_GET_PFLAG(params, MLX5E_PFLAG_RX_STRIDING_RQ)) {
		if (features & NETIF_F_LRO) {
			netdev_warn(netdev, "Disabling LRO, not supported in legacy RQ\n");
			features &= ~NETIF_F_LRO;
		}
	}

	if (MLX5E_GET_PFLAG(params, MLX5E_PFLAG_RX_CQE_COMPRESS)) {
		features &= ~NETIF_F_RXHASH;
		if (netdev->features & NETIF_F_RXHASH)
			netdev_warn(netdev, "Disabling rxhash, not supported when CQE compress is active\n");
	}

	if (mlx5e_is_uplink_rep(priv))
		features = mlx5e_fix_uplink_rep_features(netdev, features);

	mutex_unlock(&priv->state_lock);

	return features;
}

static bool mlx5e_xsk_validate_mtu(struct net_device *netdev,
				   struct mlx5e_channels *chs,
				   struct mlx5e_params *new_params,
				   struct mlx5_core_dev *mdev)
{
	u16 ix;

	for (ix = 0; ix < chs->params.num_channels; ix++) {
		struct xsk_buff_pool *xsk_pool =
			mlx5e_xsk_get_pool(&chs->params, chs->params.xsk, ix);
		struct mlx5e_xsk_param xsk;

		if (!xsk_pool)
			continue;

		mlx5e_build_xsk_param(xsk_pool, &xsk);

		if (!mlx5e_validate_xsk_param(new_params, &xsk, mdev)) {
			u32 hr = mlx5e_get_linear_rq_headroom(new_params, &xsk);
			int max_mtu_frame, max_mtu_page, max_mtu;

			/* Two criteria must be met:
			 * 1. HW MTU + all headrooms <= XSK frame size.
			 * 2. Size of SKBs allocated on XDP_PASS <= PAGE_SIZE.
			 */
			max_mtu_frame = MLX5E_HW2SW_MTU(new_params, xsk.chunk_size - hr);
			max_mtu_page = mlx5e_xdp_max_mtu(new_params, &xsk);
			max_mtu = min(max_mtu_frame, max_mtu_page);

			netdev_err(netdev, "MTU %d is too big for an XSK running on channel %u. Try MTU <= %d\n",
				   new_params->sw_mtu, ix, max_mtu);
			return false;
		}
	}

	return true;
}

int mlx5e_change_mtu(struct net_device *netdev, int new_mtu,
		     mlx5e_fp_preactivate preactivate)
{
	struct mlx5e_priv *priv = netdev_priv(netdev);
	struct mlx5e_params new_params;
	struct mlx5e_params *params;
	bool reset = true;
	int err = 0;

	mutex_lock(&priv->state_lock);

	params = &priv->channels.params;

	new_params = *params;
	new_params.sw_mtu = new_mtu;
	err = mlx5e_validate_params(priv->mdev, &new_params);
	if (err)
		goto out;

	if (params->xdp_prog &&
	    !mlx5e_rx_is_linear_skb(&new_params, NULL)) {
		netdev_err(netdev, "MTU(%d) > %d is not allowed while XDP enabled\n",
			   new_mtu, mlx5e_xdp_max_mtu(params, NULL));
		err = -EINVAL;
		goto out;
	}

	if (priv->xsk.refcnt &&
	    !mlx5e_xsk_validate_mtu(netdev, &priv->channels,
				    &new_params, priv->mdev)) {
		err = -EINVAL;
		goto out;
	}

	if (params->lro_en)
		reset = false;

	if (params->rq_wq_type == MLX5_WQ_TYPE_LINKED_LIST_STRIDING_RQ) {
		bool is_linear_old = mlx5e_rx_mpwqe_is_linear_skb(priv->mdev, params, NULL);
		bool is_linear_new = mlx5e_rx_mpwqe_is_linear_skb(priv->mdev,
								  &new_params, NULL);
		u8 ppw_old = mlx5e_mpwqe_log_pkts_per_wqe(params, NULL);
		u8 ppw_new = mlx5e_mpwqe_log_pkts_per_wqe(&new_params, NULL);

		/* Always reset in linear mode - hw_mtu is used in data path.
		 * Check that the mode was non-linear and didn't change.
		 * If XSK is active, XSK RQs are linear.
		 */
		if (!is_linear_old && !is_linear_new && !priv->xsk.refcnt &&
		    ppw_old == ppw_new)
			reset = false;
	}

	err = mlx5e_safe_switch_params(priv, &new_params, preactivate, NULL, reset);

out:
	netdev->mtu = params->sw_mtu;
	mutex_unlock(&priv->state_lock);
	return err;
}

static int mlx5e_change_nic_mtu(struct net_device *netdev, int new_mtu)
{
	return mlx5e_change_mtu(netdev, new_mtu, mlx5e_set_dev_port_mtu_ctx);
}

int mlx5e_ptp_rx_manage_fs_ctx(struct mlx5e_priv *priv, void *ctx)
{
	bool set  = *(bool *)ctx;

	return mlx5e_ptp_rx_manage_fs(priv, set);
}

static int mlx5e_hwstamp_config_no_ptp_rx(struct mlx5e_priv *priv, bool rx_filter)
{
	bool rx_cqe_compress_def = priv->channels.params.rx_cqe_compress_def;
	int err;

	if (!rx_filter)
		/* Reset CQE compression to Admin default */
		return mlx5e_modify_rx_cqe_compression_locked(priv, rx_cqe_compress_def, false);

	if (!MLX5E_GET_PFLAG(&priv->channels.params, MLX5E_PFLAG_RX_CQE_COMPRESS))
		return 0;

	/* Disable CQE compression */
	netdev_warn(priv->netdev, "Disabling RX cqe compression\n");
	err = mlx5e_modify_rx_cqe_compression_locked(priv, false, true);
	if (err)
		netdev_err(priv->netdev, "Failed disabling cqe compression err=%d\n", err);

	return err;
}

static int mlx5e_hwstamp_config_ptp_rx(struct mlx5e_priv *priv, bool ptp_rx)
{
	struct mlx5e_params new_params;

	if (ptp_rx == priv->channels.params.ptp_rx)
		return 0;

	new_params = priv->channels.params;
	new_params.ptp_rx = ptp_rx;
	return mlx5e_safe_switch_params(priv, &new_params, mlx5e_ptp_rx_manage_fs_ctx,
					&new_params.ptp_rx, true);
}

int mlx5e_hwstamp_set(struct mlx5e_priv *priv, struct ifreq *ifr)
{
	struct hwtstamp_config config;
	bool rx_cqe_compress_def;
	bool ptp_rx;
	int err;

	if (!MLX5_CAP_GEN(priv->mdev, device_frequency_khz) ||
	    (mlx5_clock_get_ptp_index(priv->mdev) == -1))
		return -EOPNOTSUPP;

	if (copy_from_user(&config, ifr->ifr_data, sizeof(config)))
		return -EFAULT;

	/* TX HW timestamp */
	switch (config.tx_type) {
	case HWTSTAMP_TX_OFF:
	case HWTSTAMP_TX_ON:
		break;
	default:
		return -ERANGE;
	}

	mutex_lock(&priv->state_lock);
	rx_cqe_compress_def = priv->channels.params.rx_cqe_compress_def;

	/* RX HW timestamp */
	switch (config.rx_filter) {
	case HWTSTAMP_FILTER_NONE:
		ptp_rx = false;
		break;
	case HWTSTAMP_FILTER_ALL:
	case HWTSTAMP_FILTER_SOME:
	case HWTSTAMP_FILTER_PTP_V1_L4_EVENT:
	case HWTSTAMP_FILTER_PTP_V1_L4_SYNC:
	case HWTSTAMP_FILTER_PTP_V1_L4_DELAY_REQ:
	case HWTSTAMP_FILTER_PTP_V2_L4_EVENT:
	case HWTSTAMP_FILTER_PTP_V2_L4_SYNC:
	case HWTSTAMP_FILTER_PTP_V2_L4_DELAY_REQ:
	case HWTSTAMP_FILTER_PTP_V2_L2_EVENT:
	case HWTSTAMP_FILTER_PTP_V2_L2_SYNC:
	case HWTSTAMP_FILTER_PTP_V2_L2_DELAY_REQ:
	case HWTSTAMP_FILTER_PTP_V2_EVENT:
	case HWTSTAMP_FILTER_PTP_V2_SYNC:
	case HWTSTAMP_FILTER_PTP_V2_DELAY_REQ:
	case HWTSTAMP_FILTER_NTP_ALL:
		config.rx_filter = HWTSTAMP_FILTER_ALL;
		/* ptp_rx is set if both HW TS is set and CQE
		 * compression is set
		 */
		ptp_rx = rx_cqe_compress_def;
		break;
	default:
		err = -ERANGE;
		goto err_unlock;
	}

	if (!priv->profile->rx_ptp_support)
		err = mlx5e_hwstamp_config_no_ptp_rx(priv,
						     config.rx_filter != HWTSTAMP_FILTER_NONE);
	else
		err = mlx5e_hwstamp_config_ptp_rx(priv, ptp_rx);
	if (err)
		goto err_unlock;

	memcpy(&priv->tstamp, &config, sizeof(config));
	mutex_unlock(&priv->state_lock);

	/* might need to fix some features */
	netdev_update_features(priv->netdev);

	return copy_to_user(ifr->ifr_data, &config,
			    sizeof(config)) ? -EFAULT : 0;
err_unlock:
	mutex_unlock(&priv->state_lock);
	return err;
}

int mlx5e_hwstamp_get(struct mlx5e_priv *priv, struct ifreq *ifr)
{
	struct hwtstamp_config *cfg = &priv->tstamp;

	if (!MLX5_CAP_GEN(priv->mdev, device_frequency_khz))
		return -EOPNOTSUPP;

	return copy_to_user(ifr->ifr_data, cfg, sizeof(*cfg)) ? -EFAULT : 0;
}

static int mlx5e_ioctl(struct net_device *dev, struct ifreq *ifr, int cmd)
{
	struct mlx5e_priv *priv = netdev_priv(dev);

	switch (cmd) {
	case SIOCSHWTSTAMP:
		return mlx5e_hwstamp_set(priv, ifr);
	case SIOCGHWTSTAMP:
		return mlx5e_hwstamp_get(priv, ifr);
	default:
		return -EOPNOTSUPP;
	}
}

#ifdef CONFIG_MLX5_ESWITCH
int mlx5e_set_vf_mac(struct net_device *dev, int vf, u8 *mac)
{
	struct mlx5e_priv *priv = netdev_priv(dev);
	struct mlx5_core_dev *mdev = priv->mdev;

	return mlx5_eswitch_set_vport_mac(mdev->priv.eswitch, vf + 1, mac);
}

static int mlx5e_set_vf_vlan(struct net_device *dev, int vf, u16 vlan, u8 qos,
			     __be16 vlan_proto)
{
	struct mlx5e_priv *priv = netdev_priv(dev);
	struct mlx5_core_dev *mdev = priv->mdev;

	if (vlan_proto != htons(ETH_P_8021Q))
		return -EPROTONOSUPPORT;

	return mlx5_eswitch_set_vport_vlan(mdev->priv.eswitch, vf + 1,
					   vlan, qos);
}

static int mlx5e_set_vf_spoofchk(struct net_device *dev, int vf, bool setting)
{
	struct mlx5e_priv *priv = netdev_priv(dev);
	struct mlx5_core_dev *mdev = priv->mdev;

	return mlx5_eswitch_set_vport_spoofchk(mdev->priv.eswitch, vf + 1, setting);
}

static int mlx5e_set_vf_trust(struct net_device *dev, int vf, bool setting)
{
	struct mlx5e_priv *priv = netdev_priv(dev);
	struct mlx5_core_dev *mdev = priv->mdev;

	return mlx5_eswitch_set_vport_trust(mdev->priv.eswitch, vf + 1, setting);
}

int mlx5e_set_vf_rate(struct net_device *dev, int vf, int min_tx_rate,
		      int max_tx_rate)
{
	struct mlx5e_priv *priv = netdev_priv(dev);
	struct mlx5_core_dev *mdev = priv->mdev;

	return mlx5_eswitch_set_vport_rate(mdev->priv.eswitch, vf + 1,
					   max_tx_rate, min_tx_rate);
}

static int mlx5_vport_link2ifla(u8 esw_link)
{
	switch (esw_link) {
	case MLX5_VPORT_ADMIN_STATE_DOWN:
		return IFLA_VF_LINK_STATE_DISABLE;
	case MLX5_VPORT_ADMIN_STATE_UP:
		return IFLA_VF_LINK_STATE_ENABLE;
	}
	return IFLA_VF_LINK_STATE_AUTO;
}

static int mlx5_ifla_link2vport(u8 ifla_link)
{
	switch (ifla_link) {
	case IFLA_VF_LINK_STATE_DISABLE:
		return MLX5_VPORT_ADMIN_STATE_DOWN;
	case IFLA_VF_LINK_STATE_ENABLE:
		return MLX5_VPORT_ADMIN_STATE_UP;
	}
	return MLX5_VPORT_ADMIN_STATE_AUTO;
}

static int mlx5e_set_vf_link_state(struct net_device *dev, int vf,
				   int link_state)
{
	struct mlx5e_priv *priv = netdev_priv(dev);
	struct mlx5_core_dev *mdev = priv->mdev;

	if (mlx5e_is_uplink_rep(priv))
		return -EOPNOTSUPP;

	return mlx5_eswitch_set_vport_state(mdev->priv.eswitch, vf + 1,
					    mlx5_ifla_link2vport(link_state));
}

int mlx5e_get_vf_config(struct net_device *dev,
			int vf, struct ifla_vf_info *ivi)
{
	struct mlx5e_priv *priv = netdev_priv(dev);
	struct mlx5_core_dev *mdev = priv->mdev;
	int err;

	if (!netif_device_present(dev))
		return -EOPNOTSUPP;

	err = mlx5_eswitch_get_vport_config(mdev->priv.eswitch, vf + 1, ivi);
	if (err)
		return err;
	ivi->linkstate = mlx5_vport_link2ifla(ivi->linkstate);
	return 0;
}

int mlx5e_get_vf_stats(struct net_device *dev,
		       int vf, struct ifla_vf_stats *vf_stats)
{
	struct mlx5e_priv *priv = netdev_priv(dev);
	struct mlx5_core_dev *mdev = priv->mdev;

	return mlx5_eswitch_get_vport_stats(mdev->priv.eswitch, vf + 1,
					    vf_stats);
}

static bool
mlx5e_has_offload_stats(const struct net_device *dev, int attr_id)
{
	struct mlx5e_priv *priv = netdev_priv(dev);

	if (!netif_device_present(dev))
		return false;

	if (!mlx5e_is_uplink_rep(priv))
		return false;

	return mlx5e_rep_has_offload_stats(dev, attr_id);
}

static int
mlx5e_get_offload_stats(int attr_id, const struct net_device *dev,
			void *sp)
{
	struct mlx5e_priv *priv = netdev_priv(dev);

	if (!mlx5e_is_uplink_rep(priv))
		return -EOPNOTSUPP;

	return mlx5e_rep_get_offload_stats(attr_id, dev, sp);
}
#endif

static bool mlx5e_tunnel_proto_supported_tx(struct mlx5_core_dev *mdev, u8 proto_type)
{
	switch (proto_type) {
	case IPPROTO_GRE:
		return MLX5_CAP_ETH(mdev, tunnel_stateless_gre);
	case IPPROTO_IPIP:
	case IPPROTO_IPV6:
		return (MLX5_CAP_ETH(mdev, tunnel_stateless_ip_over_ip) ||
			MLX5_CAP_ETH(mdev, tunnel_stateless_ip_over_ip_tx));
	default:
		return false;
	}
}

static bool mlx5e_gre_tunnel_inner_proto_offload_supported(struct mlx5_core_dev *mdev,
							   struct sk_buff *skb)
{
	switch (skb->inner_protocol) {
	case htons(ETH_P_IP):
	case htons(ETH_P_IPV6):
	case htons(ETH_P_TEB):
		return true;
	case htons(ETH_P_MPLS_UC):
	case htons(ETH_P_MPLS_MC):
		return MLX5_CAP_ETH(mdev, tunnel_stateless_mpls_over_gre);
	}
	return false;
}

static netdev_features_t mlx5e_tunnel_features_check(struct mlx5e_priv *priv,
						     struct sk_buff *skb,
						     netdev_features_t features)
{
	unsigned int offset = 0;
	struct udphdr *udph;
	u8 proto;
	u16 port;

	switch (vlan_get_protocol(skb)) {
	case htons(ETH_P_IP):
		proto = ip_hdr(skb)->protocol;
		break;
	case htons(ETH_P_IPV6):
		proto = ipv6_find_hdr(skb, &offset, -1, NULL, NULL);
		break;
	default:
		goto out;
	}

	switch (proto) {
	case IPPROTO_GRE:
		if (mlx5e_gre_tunnel_inner_proto_offload_supported(priv->mdev, skb))
			return features;
		break;
	case IPPROTO_IPIP:
	case IPPROTO_IPV6:
		if (mlx5e_tunnel_proto_supported_tx(priv->mdev, IPPROTO_IPIP))
			return features;
		break;
	case IPPROTO_UDP:
		udph = udp_hdr(skb);
		port = be16_to_cpu(udph->dest);

		/* Verify if UDP port is being offloaded by HW */
		if (mlx5_vxlan_lookup_port(priv->mdev->vxlan, port))
			return features;

#if IS_ENABLED(CONFIG_GENEVE)
		/* Support Geneve offload for default UDP port */
		if (port == GENEVE_UDP_PORT && mlx5_geneve_tx_allowed(priv->mdev))
			return features;
#endif
		break;
#ifdef CONFIG_MLX5_EN_IPSEC
	case IPPROTO_ESP:
		return mlx5e_ipsec_feature_check(skb, features);
#endif
	}

out:
	/* Disable CSUM and GSO if the udp dport is not offloaded by HW */
	return features & ~(NETIF_F_CSUM_MASK | NETIF_F_GSO_MASK);
}

netdev_features_t mlx5e_features_check(struct sk_buff *skb,
				       struct net_device *netdev,
				       netdev_features_t features)
{
	struct mlx5e_priv *priv = netdev_priv(netdev);

	features = vlan_features_check(skb, features);
	features = vxlan_features_check(skb, features);

	/* Validate if the tunneled packet is being offloaded by HW */
	if (skb->encapsulation &&
	    (features & NETIF_F_CSUM_MASK || features & NETIF_F_GSO_MASK))
		return mlx5e_tunnel_features_check(priv, skb, features);

	return features;
}

static void mlx5e_tx_timeout_work(struct work_struct *work)
{
	struct mlx5e_priv *priv = container_of(work, struct mlx5e_priv,
					       tx_timeout_work);
	struct net_device *netdev = priv->netdev;
	int i;

	rtnl_lock();
	mutex_lock(&priv->state_lock);

	if (!test_bit(MLX5E_STATE_OPENED, &priv->state))
		goto unlock;

	for (i = 0; i < netdev->real_num_tx_queues; i++) {
		struct netdev_queue *dev_queue =
			netdev_get_tx_queue(netdev, i);
		struct mlx5e_txqsq *sq = priv->txq2sq[i];

		if (!netif_xmit_stopped(dev_queue))
			continue;

		if (mlx5e_reporter_tx_timeout(sq))
		/* break if tried to reopened channels */
			break;
	}

unlock:
	mutex_unlock(&priv->state_lock);
	rtnl_unlock();
}

static void mlx5e_tx_timeout(struct net_device *dev, unsigned int txqueue)
{
	struct mlx5e_priv *priv = netdev_priv(dev);

	netdev_err(dev, "TX timeout detected\n");
	queue_work(priv->wq, &priv->tx_timeout_work);
}

static int mlx5e_xdp_allowed(struct mlx5e_priv *priv, struct bpf_prog *prog)
{
	struct net_device *netdev = priv->netdev;
	struct mlx5e_params new_params;

	if (priv->channels.params.lro_en) {
		netdev_warn(netdev, "can't set XDP while LRO is on, disable LRO first\n");
		return -EINVAL;
	}

	if (mlx5_fpga_is_ipsec_device(priv->mdev)) {
		netdev_warn(netdev,
			    "XDP is not available on Innova cards with IPsec support\n");
		return -EINVAL;
	}

	new_params = priv->channels.params;
	new_params.xdp_prog = prog;

	/* No XSK params: AF_XDP can't be enabled yet at the point of setting
	 * the XDP program.
	 */
	if (!mlx5e_rx_is_linear_skb(&new_params, NULL)) {
		netdev_warn(netdev, "XDP is not allowed with MTU(%d) > %d\n",
			    new_params.sw_mtu,
			    mlx5e_xdp_max_mtu(&new_params, NULL));
		return -EINVAL;
	}

	return 0;
}

static void mlx5e_rq_replace_xdp_prog(struct mlx5e_rq *rq, struct bpf_prog *prog)
{
	struct bpf_prog *old_prog;

	old_prog = rcu_replace_pointer(rq->xdp_prog, prog,
				       lockdep_is_held(&rq->priv->state_lock));
	if (old_prog)
		bpf_prog_put(old_prog);
}

static int mlx5e_xdp_set(struct net_device *netdev, struct bpf_prog *prog)
{
	struct mlx5e_priv *priv = netdev_priv(netdev);
	struct mlx5e_params new_params;
	struct bpf_prog *old_prog;
	int err = 0;
	bool reset;
	int i;

	mutex_lock(&priv->state_lock);

	if (prog) {
		err = mlx5e_xdp_allowed(priv, prog);
		if (err)
			goto unlock;
	}

	/* no need for full reset when exchanging programs */
	reset = (!priv->channels.params.xdp_prog || !prog);

	new_params = priv->channels.params;
	new_params.xdp_prog = prog;
	if (reset)
		mlx5e_set_rq_type(priv->mdev, &new_params);
	old_prog = priv->channels.params.xdp_prog;

	err = mlx5e_safe_switch_params(priv, &new_params, NULL, NULL, reset);
	if (err)
		goto unlock;

	if (old_prog)
		bpf_prog_put(old_prog);

	if (!test_bit(MLX5E_STATE_OPENED, &priv->state) || reset)
		goto unlock;

	/* exchanging programs w/o reset, we update ref counts on behalf
	 * of the channels RQs here.
	 */
	bpf_prog_add(prog, priv->channels.num);
	for (i = 0; i < priv->channels.num; i++) {
		struct mlx5e_channel *c = priv->channels.c[i];

		mlx5e_rq_replace_xdp_prog(&c->rq, prog);
		if (test_bit(MLX5E_CHANNEL_STATE_XSK, c->state)) {
			bpf_prog_inc(prog);
			mlx5e_rq_replace_xdp_prog(&c->xskrq, prog);
		}
	}

unlock:
	mutex_unlock(&priv->state_lock);
	return err;
}

static int mlx5e_xdp(struct net_device *dev, struct netdev_bpf *xdp)
{
	switch (xdp->command) {
	case XDP_SETUP_PROG:
		return mlx5e_xdp_set(dev, xdp->prog);
	case XDP_SETUP_XSK_POOL:
		return mlx5e_xsk_setup_pool(dev, xdp->xsk.pool,
					    xdp->xsk.queue_id);
	default:
		return -EINVAL;
	}
}

#ifdef CONFIG_MLX5_ESWITCH
static int mlx5e_bridge_getlink(struct sk_buff *skb, u32 pid, u32 seq,
				struct net_device *dev, u32 filter_mask,
				int nlflags)
{
	struct mlx5e_priv *priv = netdev_priv(dev);
	struct mlx5_core_dev *mdev = priv->mdev;
	u8 mode, setting;
	int err;

	err = mlx5_eswitch_get_vepa(mdev->priv.eswitch, &setting);
	if (err)
		return err;
	mode = setting ? BRIDGE_MODE_VEPA : BRIDGE_MODE_VEB;
	return ndo_dflt_bridge_getlink(skb, pid, seq, dev,
				       mode,
				       0, 0, nlflags, filter_mask, NULL);
}

static int mlx5e_bridge_setlink(struct net_device *dev, struct nlmsghdr *nlh,
				u16 flags, struct netlink_ext_ack *extack)
{
	struct mlx5e_priv *priv = netdev_priv(dev);
	struct mlx5_core_dev *mdev = priv->mdev;
	struct nlattr *attr, *br_spec;
	u16 mode = BRIDGE_MODE_UNDEF;
	u8 setting;
	int rem;

	br_spec = nlmsg_find_attr(nlh, sizeof(struct ifinfomsg), IFLA_AF_SPEC);
	if (!br_spec)
		return -EINVAL;

	nla_for_each_nested(attr, br_spec, rem) {
		if (nla_type(attr) != IFLA_BRIDGE_MODE)
			continue;

		if (nla_len(attr) < sizeof(mode))
			return -EINVAL;

		mode = nla_get_u16(attr);
		if (mode > BRIDGE_MODE_VEPA)
			return -EINVAL;

		break;
	}

	if (mode == BRIDGE_MODE_UNDEF)
		return -EINVAL;

	setting = (mode == BRIDGE_MODE_VEPA) ?  1 : 0;
	return mlx5_eswitch_set_vepa(mdev->priv.eswitch, setting);
}
#endif

const struct net_device_ops mlx5e_netdev_ops = {
	.ndo_open                = mlx5e_open,
	.ndo_stop                = mlx5e_close,
	.ndo_start_xmit          = mlx5e_xmit,
	.ndo_setup_tc            = mlx5e_setup_tc,
	.ndo_select_queue        = mlx5e_select_queue,
	.ndo_get_stats64         = mlx5e_get_stats,
	.ndo_set_rx_mode         = mlx5e_set_rx_mode,
	.ndo_set_mac_address     = mlx5e_set_mac,
	.ndo_vlan_rx_add_vid     = mlx5e_vlan_rx_add_vid,
	.ndo_vlan_rx_kill_vid    = mlx5e_vlan_rx_kill_vid,
	.ndo_set_features        = mlx5e_set_features,
	.ndo_fix_features        = mlx5e_fix_features,
	.ndo_change_mtu          = mlx5e_change_nic_mtu,
	.ndo_eth_ioctl            = mlx5e_ioctl,
	.ndo_set_tx_maxrate      = mlx5e_set_tx_maxrate,
	.ndo_features_check      = mlx5e_features_check,
	.ndo_tx_timeout          = mlx5e_tx_timeout,
	.ndo_bpf		 = mlx5e_xdp,
	.ndo_xdp_xmit            = mlx5e_xdp_xmit,
	.ndo_xsk_wakeup          = mlx5e_xsk_wakeup,
#ifdef CONFIG_MLX5_EN_ARFS
	.ndo_rx_flow_steer	 = mlx5e_rx_flow_steer,
#endif
#ifdef CONFIG_MLX5_ESWITCH
	.ndo_bridge_setlink      = mlx5e_bridge_setlink,
	.ndo_bridge_getlink      = mlx5e_bridge_getlink,

	/* SRIOV E-Switch NDOs */
	.ndo_set_vf_mac          = mlx5e_set_vf_mac,
	.ndo_set_vf_vlan         = mlx5e_set_vf_vlan,
	.ndo_set_vf_spoofchk     = mlx5e_set_vf_spoofchk,
	.ndo_set_vf_trust        = mlx5e_set_vf_trust,
	.ndo_set_vf_rate         = mlx5e_set_vf_rate,
	.ndo_get_vf_config       = mlx5e_get_vf_config,
	.ndo_set_vf_link_state   = mlx5e_set_vf_link_state,
	.ndo_get_vf_stats        = mlx5e_get_vf_stats,
	.ndo_has_offload_stats   = mlx5e_has_offload_stats,
	.ndo_get_offload_stats   = mlx5e_get_offload_stats,
#endif
	.ndo_get_devlink_port    = mlx5e_get_devlink_port,
};

static u32 mlx5e_choose_lro_timeout(struct mlx5_core_dev *mdev, u32 wanted_timeout)
{
	int i;

	/* The supported periods are organized in ascending order */
	for (i = 0; i < MLX5E_LRO_TIMEOUT_ARR_SIZE - 1; i++)
		if (MLX5_CAP_ETH(mdev, lro_timer_supported_periods[i]) >= wanted_timeout)
			break;

	return MLX5_CAP_ETH(mdev, lro_timer_supported_periods[i]);
}

void mlx5e_build_nic_params(struct mlx5e_priv *priv, struct mlx5e_xsk *xsk, u16 mtu)
{
	struct mlx5e_params *params = &priv->channels.params;
	struct mlx5_core_dev *mdev = priv->mdev;
	u8 rx_cq_period_mode;

	params->sw_mtu = mtu;
	params->hard_mtu = MLX5E_ETH_HARD_MTU;
	params->num_channels = min_t(unsigned int, MLX5E_MAX_NUM_CHANNELS / 2,
				     priv->max_nch);
	mlx5e_params_mqprio_reset(params);

	/* Set an initial non-zero value, so that mlx5e_select_queue won't
	 * divide by zero if called before first activating channels.
	 */
	priv->num_tc_x_num_ch = params->num_channels * params->mqprio.num_tc;

	/* SQ */
	params->log_sq_size = is_kdump_kernel() ?
		MLX5E_PARAMS_MINIMUM_LOG_SQ_SIZE :
		MLX5E_PARAMS_DEFAULT_LOG_SQ_SIZE;
	MLX5E_SET_PFLAG(params, MLX5E_PFLAG_SKB_TX_MPWQE, mlx5e_tx_mpwqe_supported(mdev));

	/* XDP SQ */
	MLX5E_SET_PFLAG(params, MLX5E_PFLAG_XDP_TX_MPWQE, mlx5e_tx_mpwqe_supported(mdev));

	/* set CQE compression */
	params->rx_cqe_compress_def = false;
	if (MLX5_CAP_GEN(mdev, cqe_compression) &&
	    MLX5_CAP_GEN(mdev, vport_group_manager))
		params->rx_cqe_compress_def = slow_pci_heuristic(mdev);

	MLX5E_SET_PFLAG(params, MLX5E_PFLAG_RX_CQE_COMPRESS, params->rx_cqe_compress_def);
	MLX5E_SET_PFLAG(params, MLX5E_PFLAG_RX_NO_CSUM_COMPLETE, false);

	/* RQ */
	mlx5e_build_rq_params(mdev, params);

	/* HW LRO */
	if (MLX5_CAP_ETH(mdev, lro_cap) &&
	    params->rq_wq_type == MLX5_WQ_TYPE_LINKED_LIST_STRIDING_RQ) {
		/* No XSK params: checking the availability of striding RQ in general. */
		if (!mlx5e_rx_mpwqe_is_linear_skb(mdev, params, NULL))
			params->lro_en = !slow_pci_heuristic(mdev);
	}
	params->lro_timeout = mlx5e_choose_lro_timeout(mdev, MLX5E_DEFAULT_LRO_TIMEOUT);

	/* CQ moderation params */
	rx_cq_period_mode = MLX5_CAP_GEN(mdev, cq_period_start_from_cqe) ?
			MLX5_CQ_PERIOD_MODE_START_FROM_CQE :
			MLX5_CQ_PERIOD_MODE_START_FROM_EQE;
	params->rx_dim_enabled = MLX5_CAP_GEN(mdev, cq_moderation);
	params->tx_dim_enabled = MLX5_CAP_GEN(mdev, cq_moderation);
	mlx5e_set_rx_cq_mode_params(params, rx_cq_period_mode);
	mlx5e_set_tx_cq_mode_params(params, MLX5_CQ_PERIOD_MODE_START_FROM_EQE);

	/* TX inline */
	mlx5_query_min_inline(mdev, &params->tx_min_inline_mode);

	params->tunneled_offload_en = mlx5_tunnel_inner_ft_supported(mdev);

	/* AF_XDP */
	params->xsk = xsk;

	/* Do not update netdev->features directly in here
	 * on mlx5e_attach_netdev() we will call mlx5e_update_features()
	 * To update netdev->features please modify mlx5e_fix_features()
	 */
}

static void mlx5e_set_netdev_dev_addr(struct net_device *netdev)
{
	struct mlx5e_priv *priv = netdev_priv(netdev);

	mlx5_query_mac_address(priv->mdev, netdev->dev_addr);
	if (is_zero_ether_addr(netdev->dev_addr) &&
	    !MLX5_CAP_GEN(priv->mdev, vport_group_manager)) {
		eth_hw_addr_random(netdev);
		mlx5_core_info(priv->mdev, "Assigned random MAC address %pM\n", netdev->dev_addr);
	}
}

static int mlx5e_vxlan_set_port(struct net_device *netdev, unsigned int table,
				unsigned int entry, struct udp_tunnel_info *ti)
{
	struct mlx5e_priv *priv = netdev_priv(netdev);

	return mlx5_vxlan_add_port(priv->mdev->vxlan, ntohs(ti->port));
}

static int mlx5e_vxlan_unset_port(struct net_device *netdev, unsigned int table,
				  unsigned int entry, struct udp_tunnel_info *ti)
{
	struct mlx5e_priv *priv = netdev_priv(netdev);

	return mlx5_vxlan_del_port(priv->mdev->vxlan, ntohs(ti->port));
}

void mlx5e_vxlan_set_netdev_info(struct mlx5e_priv *priv)
{
	if (!mlx5_vxlan_allowed(priv->mdev->vxlan))
		return;

	priv->nic_info.set_port = mlx5e_vxlan_set_port;
	priv->nic_info.unset_port = mlx5e_vxlan_unset_port;
	priv->nic_info.flags = UDP_TUNNEL_NIC_INFO_MAY_SLEEP |
				UDP_TUNNEL_NIC_INFO_STATIC_IANA_VXLAN;
	priv->nic_info.tables[0].tunnel_types = UDP_TUNNEL_TYPE_VXLAN;
	/* Don't count the space hard-coded to the IANA port */
	priv->nic_info.tables[0].n_entries =
		mlx5_vxlan_max_udp_ports(priv->mdev) - 1;

	priv->netdev->udp_tunnel_nic_info = &priv->nic_info;
}

static bool mlx5e_tunnel_any_tx_proto_supported(struct mlx5_core_dev *mdev)
{
	int tt;

	for (tt = 0; tt < MLX5_NUM_TUNNEL_TT; tt++) {
		if (mlx5e_tunnel_proto_supported_tx(mdev, mlx5_get_proto_by_tunnel_type(tt)))
			return true;
	}
	return (mlx5_vxlan_allowed(mdev->vxlan) || mlx5_geneve_tx_allowed(mdev));
}

static void mlx5e_build_nic_netdev(struct net_device *netdev)
{
	struct mlx5e_priv *priv = netdev_priv(netdev);
	struct mlx5_core_dev *mdev = priv->mdev;
	bool fcs_supported;
	bool fcs_enabled;

	SET_NETDEV_DEV(netdev, mdev->device);

	netdev->netdev_ops = &mlx5e_netdev_ops;

	mlx5e_dcbnl_build_netdev(netdev);

	netdev->watchdog_timeo    = 15 * HZ;

	netdev->ethtool_ops	  = &mlx5e_ethtool_ops;

	netdev->vlan_features    |= NETIF_F_SG;
	netdev->vlan_features    |= NETIF_F_HW_CSUM;
	netdev->vlan_features    |= NETIF_F_GRO;
	netdev->vlan_features    |= NETIF_F_TSO;
	netdev->vlan_features    |= NETIF_F_TSO6;
	netdev->vlan_features    |= NETIF_F_RXCSUM;
	netdev->vlan_features    |= NETIF_F_RXHASH;

	netdev->mpls_features    |= NETIF_F_SG;
	netdev->mpls_features    |= NETIF_F_HW_CSUM;
	netdev->mpls_features    |= NETIF_F_TSO;
	netdev->mpls_features    |= NETIF_F_TSO6;

	netdev->hw_enc_features  |= NETIF_F_HW_VLAN_CTAG_TX;
	netdev->hw_enc_features  |= NETIF_F_HW_VLAN_CTAG_RX;

	/* Tunneled LRO is not supported in the driver, and the same RQs are
	 * shared between inner and outer TIRs, so the driver can't disable LRO
	 * for inner TIRs while having it enabled for outer TIRs. Due to this,
	 * block LRO altogether if the firmware declares tunneled LRO support.
	 */
	if (!!MLX5_CAP_ETH(mdev, lro_cap) &&
	    !MLX5_CAP_ETH(mdev, tunnel_lro_vxlan) &&
	    !MLX5_CAP_ETH(mdev, tunnel_lro_gre) &&
	    mlx5e_check_fragmented_striding_rq_cap(mdev))
		netdev->vlan_features    |= NETIF_F_LRO;

	netdev->hw_features       = netdev->vlan_features;
	netdev->hw_features      |= NETIF_F_HW_VLAN_CTAG_TX;
	netdev->hw_features      |= NETIF_F_HW_VLAN_CTAG_RX;
	netdev->hw_features      |= NETIF_F_HW_VLAN_CTAG_FILTER;
	netdev->hw_features      |= NETIF_F_HW_VLAN_STAG_TX;

	if (mlx5e_tunnel_any_tx_proto_supported(mdev)) {
		netdev->hw_enc_features |= NETIF_F_HW_CSUM;
		netdev->hw_enc_features |= NETIF_F_TSO;
		netdev->hw_enc_features |= NETIF_F_TSO6;
		netdev->hw_enc_features |= NETIF_F_GSO_PARTIAL;
	}

	if (mlx5_vxlan_allowed(mdev->vxlan) || mlx5_geneve_tx_allowed(mdev)) {
		netdev->hw_features     |= NETIF_F_GSO_UDP_TUNNEL;
		netdev->hw_enc_features |= NETIF_F_GSO_UDP_TUNNEL;
		netdev->vlan_features |= NETIF_F_GSO_UDP_TUNNEL;
	}

	if (mlx5e_tunnel_proto_supported_tx(mdev, IPPROTO_GRE)) {
		netdev->hw_features     |= NETIF_F_GSO_GRE;
		netdev->hw_enc_features |= NETIF_F_GSO_GRE;
		netdev->gso_partial_features |= NETIF_F_GSO_GRE;
	}

	if (mlx5e_tunnel_proto_supported_tx(mdev, IPPROTO_IPIP)) {
		netdev->hw_features |= NETIF_F_GSO_IPXIP4 |
				       NETIF_F_GSO_IPXIP6;
		netdev->hw_enc_features |= NETIF_F_GSO_IPXIP4 |
					   NETIF_F_GSO_IPXIP6;
		netdev->gso_partial_features |= NETIF_F_GSO_IPXIP4 |
						NETIF_F_GSO_IPXIP6;
	}

	netdev->hw_features	                 |= NETIF_F_GSO_PARTIAL;
	netdev->gso_partial_features             |= NETIF_F_GSO_UDP_L4;
	netdev->hw_features                      |= NETIF_F_GSO_UDP_L4;
	netdev->features                         |= NETIF_F_GSO_UDP_L4;

	mlx5_query_port_fcs(mdev, &fcs_supported, &fcs_enabled);

	if (fcs_supported)
		netdev->hw_features |= NETIF_F_RXALL;

	if (MLX5_CAP_ETH(mdev, scatter_fcs))
		netdev->hw_features |= NETIF_F_RXFCS;

	if (mlx5_qos_is_supported(mdev))
		netdev->hw_features |= NETIF_F_HW_TC;

	netdev->features          = netdev->hw_features;

	/* Defaults */
	if (fcs_enabled)
		netdev->features  &= ~NETIF_F_RXALL;
	netdev->features  &= ~NETIF_F_LRO;
	netdev->features  &= ~NETIF_F_RXFCS;

#define FT_CAP(f) MLX5_CAP_FLOWTABLE(mdev, flow_table_properties_nic_receive.f)
	if (FT_CAP(flow_modify_en) &&
	    FT_CAP(modify_root) &&
	    FT_CAP(identified_miss_table_mode) &&
	    FT_CAP(flow_table_modify)) {
#if IS_ENABLED(CONFIG_MLX5_CLS_ACT)
		netdev->hw_features      |= NETIF_F_HW_TC;
#endif
#ifdef CONFIG_MLX5_EN_ARFS
		netdev->hw_features	 |= NETIF_F_NTUPLE;
#endif
	}

	netdev->features         |= NETIF_F_HIGHDMA;
	netdev->features         |= NETIF_F_HW_VLAN_STAG_FILTER;

	netdev->priv_flags       |= IFF_UNICAST_FLT;

	mlx5e_set_netdev_dev_addr(netdev);
	mlx5e_ipsec_build_netdev(priv);
	mlx5e_tls_build_netdev(priv);
}

void mlx5e_create_q_counters(struct mlx5e_priv *priv)
{
	u32 out[MLX5_ST_SZ_DW(alloc_q_counter_out)] = {};
	u32 in[MLX5_ST_SZ_DW(alloc_q_counter_in)] = {};
	struct mlx5_core_dev *mdev = priv->mdev;
	int err;

	MLX5_SET(alloc_q_counter_in, in, opcode, MLX5_CMD_OP_ALLOC_Q_COUNTER);
	err = mlx5_cmd_exec_inout(mdev, alloc_q_counter, in, out);
	if (!err)
		priv->q_counter =
			MLX5_GET(alloc_q_counter_out, out, counter_set_id);

	err = mlx5_cmd_exec_inout(mdev, alloc_q_counter, in, out);
	if (!err)
		priv->drop_rq_q_counter =
			MLX5_GET(alloc_q_counter_out, out, counter_set_id);
}

void mlx5e_destroy_q_counters(struct mlx5e_priv *priv)
{
	u32 in[MLX5_ST_SZ_DW(dealloc_q_counter_in)] = {};

	MLX5_SET(dealloc_q_counter_in, in, opcode,
		 MLX5_CMD_OP_DEALLOC_Q_COUNTER);
	if (priv->q_counter) {
		MLX5_SET(dealloc_q_counter_in, in, counter_set_id,
			 priv->q_counter);
		mlx5_cmd_exec_in(priv->mdev, dealloc_q_counter, in);
	}

	if (priv->drop_rq_q_counter) {
		MLX5_SET(dealloc_q_counter_in, in, counter_set_id,
			 priv->drop_rq_q_counter);
		mlx5_cmd_exec_in(priv->mdev, dealloc_q_counter, in);
	}
}

static int mlx5e_nic_init(struct mlx5_core_dev *mdev,
			  struct net_device *netdev)
{
	struct mlx5e_priv *priv = netdev_priv(netdev);
	int err;

	mlx5e_build_nic_params(priv, &priv->xsk, netdev->mtu);
	mlx5e_vxlan_set_netdev_info(priv);

	mlx5e_timestamp_init(priv);

	err = mlx5e_fs_init(priv);
	if (err) {
		mlx5_core_err(mdev, "FS initialization failed, %d\n", err);
		return err;
	}

	err = mlx5e_ipsec_init(priv);
	if (err)
		mlx5_core_err(mdev, "IPSec initialization failed, %d\n", err);

	err = mlx5e_tls_init(priv);
	if (err)
		mlx5_core_err(mdev, "TLS initialization failed, %d\n", err);

	mlx5e_health_create_reporters(priv);
	return 0;
}

static void mlx5e_nic_cleanup(struct mlx5e_priv *priv)
{
	mlx5e_health_destroy_reporters(priv);
	mlx5e_tls_cleanup(priv);
	mlx5e_ipsec_cleanup(priv);
	mlx5e_fs_cleanup(priv);
}

static int mlx5e_init_nic_rx(struct mlx5e_priv *priv)
{
	struct mlx5_core_dev *mdev = priv->mdev;
	enum mlx5e_rx_res_features features;
	struct mlx5e_lro_param lro_param;
	int err;

	priv->rx_res = mlx5e_rx_res_alloc();
	if (!priv->rx_res)
		return -ENOMEM;

	mlx5e_create_q_counters(priv);

	err = mlx5e_open_drop_rq(priv, &priv->drop_rq);
	if (err) {
		mlx5_core_err(mdev, "open drop rq failed, %d\n", err);
		goto err_destroy_q_counters;
	}

	features = MLX5E_RX_RES_FEATURE_XSK | MLX5E_RX_RES_FEATURE_PTP;
	if (priv->channels.params.tunneled_offload_en)
		features |= MLX5E_RX_RES_FEATURE_INNER_FT;
	lro_param = mlx5e_get_lro_param(&priv->channels.params);
	err = mlx5e_rx_res_init(priv->rx_res, priv->mdev, features,
				priv->max_nch, priv->drop_rq.rqn, &lro_param,
				priv->channels.params.num_channels);
	if (err)
		goto err_close_drop_rq;

	err = mlx5e_create_flow_steering(priv);
	if (err) {
		mlx5_core_warn(mdev, "create flow steering failed, %d\n", err);
		goto err_destroy_rx_res;
	}

	err = mlx5e_tc_nic_init(priv);
	if (err)
		goto err_destroy_flow_steering;

	err = mlx5e_accel_init_rx(priv);
	if (err)
		goto err_tc_nic_cleanup;

#ifdef CONFIG_MLX5_EN_ARFS
	priv->netdev->rx_cpu_rmap =  mlx5_eq_table_get_rmap(priv->mdev);
#endif

	return 0;

err_tc_nic_cleanup:
	mlx5e_tc_nic_cleanup(priv);
err_destroy_flow_steering:
	mlx5e_destroy_flow_steering(priv);
err_destroy_rx_res:
	mlx5e_rx_res_destroy(priv->rx_res);
err_close_drop_rq:
	mlx5e_close_drop_rq(&priv->drop_rq);
err_destroy_q_counters:
	mlx5e_destroy_q_counters(priv);
	mlx5e_rx_res_free(priv->rx_res);
	priv->rx_res = NULL;
	return err;
}

static void mlx5e_cleanup_nic_rx(struct mlx5e_priv *priv)
{
	mlx5e_accel_cleanup_rx(priv);
	mlx5e_tc_nic_cleanup(priv);
	mlx5e_destroy_flow_steering(priv);
	mlx5e_rx_res_destroy(priv->rx_res);
	mlx5e_close_drop_rq(&priv->drop_rq);
	mlx5e_destroy_q_counters(priv);
	mlx5e_rx_res_free(priv->rx_res);
	priv->rx_res = NULL;
}

static int mlx5e_init_nic_tx(struct mlx5e_priv *priv)
{
	int err;

	err = mlx5e_create_tises(priv);
	if (err) {
		mlx5_core_warn(priv->mdev, "create tises failed, %d\n", err);
		return err;
	}

	mlx5e_dcbnl_initialize(priv);
	return 0;
}

static void mlx5e_nic_enable(struct mlx5e_priv *priv)
{
	struct net_device *netdev = priv->netdev;
	struct mlx5_core_dev *mdev = priv->mdev;

	mlx5e_init_l2_addr(priv);

	/* Marking the link as currently not needed by the Driver */
	if (!netif_running(netdev))
		mlx5e_modify_admin_state(mdev, MLX5_PORT_DOWN);

	mlx5e_set_netdev_mtu_boundaries(priv);
	mlx5e_set_dev_port_mtu(priv);

	mlx5_lag_add_netdev(mdev, netdev);

	mlx5e_enable_async_events(priv);
	mlx5e_enable_blocking_events(priv);
	if (mlx5e_monitor_counter_supported(priv))
		mlx5e_monitor_counter_init(priv);

	mlx5e_hv_vhca_stats_create(priv);
	if (netdev->reg_state != NETREG_REGISTERED)
		return;
	mlx5e_dcbnl_init_app(priv);

	mlx5e_nic_set_rx_mode(priv);

	rtnl_lock();
	if (netif_running(netdev))
		mlx5e_open(netdev);
	udp_tunnel_nic_reset_ntf(priv->netdev);
	netif_device_attach(netdev);
	rtnl_unlock();
}

static void mlx5e_nic_disable(struct mlx5e_priv *priv)
{
	struct mlx5_core_dev *mdev = priv->mdev;

	if (priv->netdev->reg_state == NETREG_REGISTERED)
		mlx5e_dcbnl_delete_app(priv);

	rtnl_lock();
	if (netif_running(priv->netdev))
		mlx5e_close(priv->netdev);
	netif_device_detach(priv->netdev);
	rtnl_unlock();

	mlx5e_nic_set_rx_mode(priv);

	mlx5e_hv_vhca_stats_destroy(priv);
	if (mlx5e_monitor_counter_supported(priv))
		mlx5e_monitor_counter_cleanup(priv);

	mlx5e_disable_blocking_events(priv);
	if (priv->en_trap) {
		mlx5e_deactivate_trap(priv);
		mlx5e_close_trap(priv->en_trap);
		priv->en_trap = NULL;
	}
	mlx5e_disable_async_events(priv);
	mlx5_lag_remove_netdev(mdev, priv->netdev);
	mlx5_vxlan_reset_to_default(mdev->vxlan);
}

int mlx5e_update_nic_rx(struct mlx5e_priv *priv)
{
	return mlx5e_refresh_tirs(priv, false, false);
}

static const struct mlx5e_profile mlx5e_nic_profile = {
	.init		   = mlx5e_nic_init,
	.cleanup	   = mlx5e_nic_cleanup,
	.init_rx	   = mlx5e_init_nic_rx,
	.cleanup_rx	   = mlx5e_cleanup_nic_rx,
	.init_tx	   = mlx5e_init_nic_tx,
	.cleanup_tx	   = mlx5e_cleanup_nic_tx,
	.enable		   = mlx5e_nic_enable,
	.disable	   = mlx5e_nic_disable,
	.update_rx	   = mlx5e_update_nic_rx,
	.update_stats	   = mlx5e_stats_update_ndo_stats,
	.update_carrier	   = mlx5e_update_carrier,
	.rx_handlers       = &mlx5e_rx_handlers_nic,
	.max_tc		   = MLX5E_MAX_NUM_TC,
	.rq_groups	   = MLX5E_NUM_RQ_GROUPS(XSK),
	.stats_grps	   = mlx5e_nic_stats_grps,
	.stats_grps_num	   = mlx5e_nic_stats_grps_num,
	.rx_ptp_support    = true,
};

static unsigned int
mlx5e_calc_max_nch(struct mlx5_core_dev *mdev, struct net_device *netdev,
		   const struct mlx5e_profile *profile)

{
	unsigned int max_nch, tmp;

	/* core resources */
	max_nch = mlx5e_get_max_num_channels(mdev);

	/* netdev rx queues */
	tmp = netdev->num_rx_queues / max_t(u8, profile->rq_groups, 1);
	max_nch = min_t(unsigned int, max_nch, tmp);

	/* netdev tx queues */
	tmp = netdev->num_tx_queues;
	if (mlx5_qos_is_supported(mdev))
		tmp -= mlx5e_qos_max_leaf_nodes(mdev);
	if (MLX5_CAP_GEN(mdev, ts_cqe_to_dest_cqn))
		tmp -= profile->max_tc;
	tmp = tmp / profile->max_tc;
	max_nch = min_t(unsigned int, max_nch, tmp);

	return max_nch;
}

/* mlx5e generic netdev management API (move to en_common.c) */
int mlx5e_priv_init(struct mlx5e_priv *priv,
		    const struct mlx5e_profile *profile,
		    struct net_device *netdev,
		    struct mlx5_core_dev *mdev)
{
	/* priv init */
	priv->mdev        = mdev;
	priv->netdev      = netdev;
	priv->msglevel    = MLX5E_MSG_LEVEL;
	priv->max_nch     = mlx5e_calc_max_nch(mdev, netdev, profile);
	priv->stats_nch   = priv->max_nch;
	priv->max_opened_tc = 1;

	if (!alloc_cpumask_var(&priv->scratchpad.cpumask, GFP_KERNEL))
		return -ENOMEM;

	mutex_init(&priv->state_lock);
	hash_init(priv->htb.qos_tc2node);
	INIT_WORK(&priv->update_carrier_work, mlx5e_update_carrier_work);
	INIT_WORK(&priv->set_rx_mode_work, mlx5e_set_rx_mode_work);
	INIT_WORK(&priv->tx_timeout_work, mlx5e_tx_timeout_work);
	INIT_WORK(&priv->update_stats_work, mlx5e_update_stats_work);

	priv->wq = create_singlethread_workqueue("mlx5e");
	if (!priv->wq)
		goto err_free_cpumask;

	return 0;

err_free_cpumask:
	free_cpumask_var(priv->scratchpad.cpumask);

	return -ENOMEM;
}

void mlx5e_priv_cleanup(struct mlx5e_priv *priv)
{
	int i;

	/* bail if change profile failed and also rollback failed */
	if (!priv->mdev)
		return;

	destroy_workqueue(priv->wq);
	free_cpumask_var(priv->scratchpad.cpumask);

	for (i = 0; i < priv->htb.max_qos_sqs; i++)
		kfree(priv->htb.qos_sq_stats[i]);
	kvfree(priv->htb.qos_sq_stats);

	memset(priv, 0, sizeof(*priv));
}

struct net_device *
mlx5e_create_netdev(struct mlx5_core_dev *mdev, const struct mlx5e_profile *profile,
		    unsigned int txqs, unsigned int rxqs)
{
	struct net_device *netdev;
	int err;

	netdev = alloc_etherdev_mqs(sizeof(struct mlx5e_priv), txqs, rxqs);
	if (!netdev) {
		mlx5_core_err(mdev, "alloc_etherdev_mqs() failed\n");
		return NULL;
	}

	err = mlx5e_priv_init(netdev_priv(netdev), profile, netdev, mdev);
	if (err) {
		mlx5_core_err(mdev, "mlx5e_priv_init failed, err=%d\n", err);
		goto err_free_netdev;
	}

	netif_carrier_off(netdev);
	dev_net_set(netdev, mlx5_core_net(mdev));

	return netdev;

err_free_netdev:
	free_netdev(netdev);

	return NULL;
}

static void mlx5e_update_features(struct net_device *netdev)
{
	if (netdev->reg_state != NETREG_REGISTERED)
		return; /* features will be updated on netdev registration */

	rtnl_lock();
	netdev_update_features(netdev);
	rtnl_unlock();
}

static void mlx5e_reset_channels(struct net_device *netdev)
{
	netdev_reset_tc(netdev);
}

int mlx5e_attach_netdev(struct mlx5e_priv *priv)
{
	const bool take_rtnl = priv->netdev->reg_state == NETREG_REGISTERED;
	const struct mlx5e_profile *profile = priv->profile;
	int max_nch;
	int err;

	clear_bit(MLX5E_STATE_DESTROYING, &priv->state);

	/* max number of channels may have changed */
	max_nch = mlx5e_calc_max_nch(priv->mdev, priv->netdev, profile);
	if (priv->channels.params.num_channels > max_nch) {
		mlx5_core_warn(priv->mdev, "MLX5E: Reducing number of channels to %d\n", max_nch);
		/* Reducing the number of channels - RXFH has to be reset, and
		 * mlx5e_num_channels_changed below will build the RQT.
		 */
		priv->netdev->priv_flags &= ~IFF_RXFH_CONFIGURED;
		priv->channels.params.num_channels = max_nch;
		if (priv->channels.params.mqprio.mode == TC_MQPRIO_MODE_CHANNEL) {
			mlx5_core_warn(priv->mdev, "MLX5E: Disabling MQPRIO channel mode\n");
			mlx5e_params_mqprio_reset(&priv->channels.params);
		}
	}
	if (max_nch != priv->max_nch) {
		mlx5_core_warn(priv->mdev,
			       "MLX5E: Updating max number of channels from %u to %u\n",
			       priv->max_nch, max_nch);
		priv->max_nch = max_nch;
	}
<<<<<<< HEAD
	if (max_nch != priv->max_nch) {
		mlx5_core_warn(priv->mdev,
			       "MLX5E: Updating max number of channels from %u to %u\n",
			       priv->max_nch, max_nch);
		priv->max_nch = max_nch;
	}
=======
>>>>>>> 3b17187f

	/* 1. Set the real number of queues in the kernel the first time.
	 * 2. Set our default XPS cpumask.
	 * 3. Build the RQT.
	 *
	 * rtnl_lock is required by netif_set_real_num_*_queues in case the
	 * netdev has been registered by this point (if this function was called
	 * in the reload or resume flow).
	 */
	if (take_rtnl)
		rtnl_lock();
	err = mlx5e_num_channels_changed(priv);
	if (take_rtnl)
		rtnl_unlock();
	if (err)
		goto out;

	err = profile->init_tx(priv);
	if (err)
		goto out;

	err = profile->init_rx(priv);
	if (err)
		goto err_cleanup_tx;

	if (profile->enable)
		profile->enable(priv);

	mlx5e_update_features(priv->netdev);

	return 0;

err_cleanup_tx:
	profile->cleanup_tx(priv);

out:
	mlx5e_reset_channels(priv->netdev);
	set_bit(MLX5E_STATE_DESTROYING, &priv->state);
	cancel_work_sync(&priv->update_stats_work);
	return err;
}

void mlx5e_detach_netdev(struct mlx5e_priv *priv)
{
	const struct mlx5e_profile *profile = priv->profile;

	set_bit(MLX5E_STATE_DESTROYING, &priv->state);

	if (profile->disable)
		profile->disable(priv);
	flush_workqueue(priv->wq);

	profile->cleanup_rx(priv);
	profile->cleanup_tx(priv);
	mlx5e_reset_channels(priv->netdev);
	cancel_work_sync(&priv->update_stats_work);
}

static int
mlx5e_netdev_attach_profile(struct net_device *netdev, struct mlx5_core_dev *mdev,
			    const struct mlx5e_profile *new_profile, void *new_ppriv)
{
	struct mlx5e_priv *priv = netdev_priv(netdev);
	int err;

	err = mlx5e_priv_init(priv, new_profile, netdev, mdev);
	if (err) {
		mlx5_core_err(mdev, "mlx5e_priv_init failed, err=%d\n", err);
		return err;
	}
	netif_carrier_off(netdev);
	priv->profile = new_profile;
	priv->ppriv = new_ppriv;
	err = new_profile->init(priv->mdev, priv->netdev);
	if (err)
		goto priv_cleanup;
	err = mlx5e_attach_netdev(priv);
	if (err)
		goto profile_cleanup;
	return err;

profile_cleanup:
	new_profile->cleanup(priv);
priv_cleanup:
	mlx5e_priv_cleanup(priv);
	return err;
}

int mlx5e_netdev_change_profile(struct mlx5e_priv *priv,
				const struct mlx5e_profile *new_profile, void *new_ppriv)
{
	const struct mlx5e_profile *orig_profile = priv->profile;
	struct net_device *netdev = priv->netdev;
	struct mlx5_core_dev *mdev = priv->mdev;
	void *orig_ppriv = priv->ppriv;
	int err, rollback_err;

	/* cleanup old profile */
	mlx5e_detach_netdev(priv);
	priv->profile->cleanup(priv);
	mlx5e_priv_cleanup(priv);

	err = mlx5e_netdev_attach_profile(netdev, mdev, new_profile, new_ppriv);
	if (err) { /* roll back to original profile */
		netdev_warn(netdev, "%s: new profile init failed, %d\n", __func__, err);
		goto rollback;
	}

	return 0;

rollback:
	rollback_err = mlx5e_netdev_attach_profile(netdev, mdev, orig_profile, orig_ppriv);
	if (rollback_err)
		netdev_err(netdev, "%s: failed to rollback to orig profile, %d\n",
			   __func__, rollback_err);
	return err;
}

void mlx5e_netdev_attach_nic_profile(struct mlx5e_priv *priv)
{
	mlx5e_netdev_change_profile(priv, &mlx5e_nic_profile, NULL);
}

void mlx5e_destroy_netdev(struct mlx5e_priv *priv)
{
	struct net_device *netdev = priv->netdev;

	mlx5e_priv_cleanup(priv);
	free_netdev(netdev);
}

static int mlx5e_resume(struct auxiliary_device *adev)
{
	struct mlx5_adev *edev = container_of(adev, struct mlx5_adev, adev);
	struct mlx5e_priv *priv = dev_get_drvdata(&adev->dev);
	struct net_device *netdev = priv->netdev;
	struct mlx5_core_dev *mdev = edev->mdev;
	int err;

	if (netif_device_present(netdev))
		return 0;

	err = mlx5e_create_mdev_resources(mdev);
	if (err)
		return err;

	err = mlx5e_attach_netdev(priv);
	if (err) {
		mlx5e_destroy_mdev_resources(mdev);
		return err;
	}

	return 0;
}

static int mlx5e_suspend(struct auxiliary_device *adev, pm_message_t state)
{
	struct mlx5e_priv *priv = dev_get_drvdata(&adev->dev);
	struct net_device *netdev = priv->netdev;
	struct mlx5_core_dev *mdev = priv->mdev;

	if (!netif_device_present(netdev))
		return -ENODEV;

	mlx5e_detach_netdev(priv);
	mlx5e_destroy_mdev_resources(mdev);
	return 0;
}

static int mlx5e_probe(struct auxiliary_device *adev,
		       const struct auxiliary_device_id *id)
{
	struct mlx5_adev *edev = container_of(adev, struct mlx5_adev, adev);
	const struct mlx5e_profile *profile = &mlx5e_nic_profile;
	struct mlx5_core_dev *mdev = edev->mdev;
	struct net_device *netdev;
	pm_message_t state = {};
	unsigned int txqs, rxqs, ptp_txqs = 0;
	struct mlx5e_priv *priv;
	int qos_sqs = 0;
	int err;
	int nch;

	if (MLX5_CAP_GEN(mdev, ts_cqe_to_dest_cqn))
		ptp_txqs = profile->max_tc;

	if (mlx5_qos_is_supported(mdev))
		qos_sqs = mlx5e_qos_max_leaf_nodes(mdev);

	nch = mlx5e_get_max_num_channels(mdev);
	txqs = nch * profile->max_tc + ptp_txqs + qos_sqs;
	rxqs = nch * profile->rq_groups;
	netdev = mlx5e_create_netdev(mdev, profile, txqs, rxqs);
	if (!netdev) {
		mlx5_core_err(mdev, "mlx5e_create_netdev failed\n");
		return -ENOMEM;
	}

	mlx5e_build_nic_netdev(netdev);

	priv = netdev_priv(netdev);
	dev_set_drvdata(&adev->dev, priv);

	priv->profile = profile;
	priv->ppriv = NULL;

	err = mlx5e_devlink_port_register(priv);
	if (err) {
		mlx5_core_err(mdev, "mlx5e_devlink_port_register failed, %d\n", err);
		goto err_destroy_netdev;
	}

	err = profile->init(mdev, netdev);
	if (err) {
		mlx5_core_err(mdev, "mlx5e_nic_profile init failed, %d\n", err);
		goto err_devlink_cleanup;
	}

	err = mlx5e_resume(adev);
	if (err) {
		mlx5_core_err(mdev, "mlx5e_resume failed, %d\n", err);
		goto err_profile_cleanup;
	}

	err = register_netdev(netdev);
	if (err) {
		mlx5_core_err(mdev, "register_netdev failed, %d\n", err);
		goto err_resume;
	}

	mlx5e_devlink_port_type_eth_set(priv);

	mlx5e_dcbnl_init_app(priv);
	mlx5_uplink_netdev_set(mdev, netdev);
	return 0;

err_resume:
	mlx5e_suspend(adev, state);
err_profile_cleanup:
	profile->cleanup(priv);
err_devlink_cleanup:
	mlx5e_devlink_port_unregister(priv);
err_destroy_netdev:
	mlx5e_destroy_netdev(priv);
	return err;
}

static void mlx5e_remove(struct auxiliary_device *adev)
{
	struct mlx5e_priv *priv = dev_get_drvdata(&adev->dev);
	pm_message_t state = {};

	mlx5e_dcbnl_delete_app(priv);
	unregister_netdev(priv->netdev);
	mlx5e_suspend(adev, state);
	priv->profile->cleanup(priv);
	mlx5e_devlink_port_unregister(priv);
	mlx5e_destroy_netdev(priv);
}

static const struct auxiliary_device_id mlx5e_id_table[] = {
	{ .name = MLX5_ADEV_NAME ".eth", },
	{},
};

MODULE_DEVICE_TABLE(auxiliary, mlx5e_id_table);

static struct auxiliary_driver mlx5e_driver = {
	.name = "eth",
	.probe = mlx5e_probe,
	.remove = mlx5e_remove,
	.suspend = mlx5e_suspend,
	.resume = mlx5e_resume,
	.id_table = mlx5e_id_table,
};

int mlx5e_init(void)
{
	int ret;

	mlx5e_ipsec_build_inverse_table();
	mlx5e_build_ptys2ethtool_map();
	ret = auxiliary_driver_register(&mlx5e_driver);
	if (ret)
		return ret;

	ret = mlx5e_rep_init();
	if (ret)
		auxiliary_driver_unregister(&mlx5e_driver);
	return ret;
}

void mlx5e_cleanup(void)
{
	mlx5e_rep_cleanup();
	auxiliary_driver_unregister(&mlx5e_driver);
}<|MERGE_RESOLUTION|>--- conflicted
+++ resolved
@@ -2187,49 +2187,8 @@
 
 static int mlx5e_modify_tirs_lro(struct mlx5e_priv *priv)
 {
-<<<<<<< HEAD
-	struct mlx5_core_dev *mdev = priv->mdev;
-
-	void *in;
-	void *tirc;
-	int inlen;
-	int err;
-	int tt;
-	int ix;
-
-	inlen = MLX5_ST_SZ_BYTES(modify_tir_in);
-	in = kvzalloc(inlen, GFP_KERNEL);
-	if (!in)
-		return -ENOMEM;
-
-	MLX5_SET(modify_tir_in, in, bitmask.lro, 1);
-	tirc = MLX5_ADDR_OF(modify_tir_in, in, ctx);
-
-	mlx5e_build_tir_ctx_lro(&priv->channels.params, tirc);
-
-	for (tt = 0; tt < MLX5E_NUM_INDIR_TIRS; tt++) {
-		err = mlx5_core_modify_tir(mdev, priv->indir_tir[tt].tirn, in);
-		if (err)
-			goto free_in;
-
-		/* Verify inner tirs resources allocated */
-		if (!priv->inner_indir_tir[0].tirn)
-			continue;
-
-		err = mlx5_core_modify_tir(mdev, priv->inner_indir_tir[tt].tirn, in);
-		if (err)
-			goto free_in;
-	}
-
-	for (ix = 0; ix < priv->max_nch; ix++) {
-		err = mlx5_core_modify_tir(mdev, priv->direct_tir[ix].tirn, in);
-		if (err)
-			goto free_in;
-	}
-=======
 	struct mlx5e_rx_res *res = priv->rx_res;
 	struct mlx5e_lro_param lro_param;
->>>>>>> 3b17187f
 
 	lro_param = mlx5e_get_lro_param(&priv->channels.params);
 
@@ -4980,15 +4939,6 @@
 			       priv->max_nch, max_nch);
 		priv->max_nch = max_nch;
 	}
-<<<<<<< HEAD
-	if (max_nch != priv->max_nch) {
-		mlx5_core_warn(priv->mdev,
-			       "MLX5E: Updating max number of channels from %u to %u\n",
-			       priv->max_nch, max_nch);
-		priv->max_nch = max_nch;
-	}
-=======
->>>>>>> 3b17187f
 
 	/* 1. Set the real number of queues in the kernel the first time.
 	 * 2. Set our default XPS cpumask.
