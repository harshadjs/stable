/*
 * Copyright (c) 2015, Mellanox Technologies, Ltd.  All rights reserved.
 *
 * This software is available to you under a choice of one of two
 * licenses.  You may choose to be licensed under the terms of the GNU
 * General Public License (GPL) Version 2, available from the file
 * COPYING in the main directory of this source tree, or the
 * OpenIB.org BSD license below:
 *
 *     Redistribution and use in source and binary forms, with or
 *     without modification, are permitted provided that the following
 *     conditions are met:
 *
 *      - Redistributions of source code must retain the above
 *        copyright notice, this list of conditions and the following
 *        disclaimer.
 *
 *      - Redistributions in binary form must reproduce the above
 *        copyright notice, this list of conditions and the following
 *        disclaimer in the documentation and/or other materials
 *        provided with the distribution.
 *
 * THE SOFTWARE IS PROVIDED "AS IS", WITHOUT WARRANTY OF ANY KIND,
 * EXPRESS OR IMPLIED, INCLUDING BUT NOT LIMITED TO THE WARRANTIES OF
 * MERCHANTABILITY, FITNESS FOR A PARTICULAR PURPOSE AND
 * NONINFRINGEMENT. IN NO EVENT SHALL THE AUTHORS OR COPYRIGHT HOLDERS
 * BE LIABLE FOR ANY CLAIM, DAMAGES OR OTHER LIABILITY, WHETHER IN AN
 * ACTION OF CONTRACT, TORT OR OTHERWISE, ARISING FROM, OUT OF OR IN
 * CONNECTION WITH THE SOFTWARE OR THE USE OR OTHER DEALINGS IN THE
 * SOFTWARE.
 */

#ifndef __MLX5_ESWITCH_H__
#define __MLX5_ESWITCH_H__

#include <linux/if_ether.h>
#include <linux/if_link.h>
#include <linux/atomic.h>
#include <linux/xarray.h>
#include <net/devlink.h>
#include <linux/mlx5/device.h>
#include <linux/mlx5/eswitch.h>
#include <linux/mlx5/vport.h>
#include <linux/mlx5/fs.h>
#include "lib/mpfs.h"
#include "lib/fs_chains.h"
#include "sf/sf.h"
#include "en/tc_ct.h"
#include "en/tc/sample.h"

enum mlx5_mapped_obj_type {
	MLX5_MAPPED_OBJ_CHAIN,
	MLX5_MAPPED_OBJ_SAMPLE,
	MLX5_MAPPED_OBJ_INT_PORT_METADATA,
	MLX5_MAPPED_OBJ_ACT_MISS,
};

struct mlx5_mapped_obj {
	enum mlx5_mapped_obj_type type;
	union {
		u32 chain;
		u64 act_miss_cookie;
		struct {
			u32 group_id;
			u32 rate;
			u32 trunc_size;
			u32 tunnel_id;
		} sample;
		u32 int_port_metadata;
	};
};

#ifdef CONFIG_MLX5_ESWITCH

#define ESW_OFFLOADS_DEFAULT_NUM_GROUPS 15

#define MLX5_MAX_UC_PER_VPORT(dev) \
	(1 << MLX5_CAP_GEN(dev, log_max_current_uc_list))

#define MLX5_MAX_MC_PER_VPORT(dev) \
	(1 << MLX5_CAP_GEN(dev, log_max_current_mc_list))

#define mlx5_esw_has_fwd_fdb(dev) \
	MLX5_CAP_ESW_FLOWTABLE(dev, fdb_multi_path_to_table)

#define esw_chains(esw) \
	((esw)->fdb_table.offloads.esw_chains_priv)

enum {
	MAPPING_TYPE_CHAIN,
	MAPPING_TYPE_TUNNEL,
	MAPPING_TYPE_TUNNEL_ENC_OPTS,
	MAPPING_TYPE_LABELS,
	MAPPING_TYPE_ZONE,
	MAPPING_TYPE_INT_PORT,
};

struct vport_ingress {
	struct mlx5_flow_table *acl;
	struct mlx5_flow_handle *allow_rule;
	struct {
		struct mlx5_flow_group *allow_spoofchk_only_grp;
		struct mlx5_flow_group *allow_untagged_spoofchk_grp;
		struct mlx5_flow_group *allow_untagged_only_grp;
		struct mlx5_flow_group *drop_grp;
		struct mlx5_flow_handle *drop_rule;
		struct mlx5_fc *drop_counter;
	} legacy;
	struct {
		/* Optional group to add an FTE to do internal priority
		 * tagging on ingress packets.
		 */
		struct mlx5_flow_group *metadata_prio_tag_grp;
		/* Group to add default match-all FTE entry to tag ingress
		 * packet with metadata.
		 */
		struct mlx5_flow_group *metadata_allmatch_grp;
		/* Optional group to add a drop all rule */
		struct mlx5_flow_group *drop_grp;
		struct mlx5_modify_hdr *modify_metadata;
		struct mlx5_flow_handle *modify_metadata_rule;
		struct mlx5_flow_handle *drop_rule;
	} offloads;
};

enum vport_egress_acl_type {
	VPORT_EGRESS_ACL_TYPE_DEFAULT,
	VPORT_EGRESS_ACL_TYPE_SHARED_FDB,
};

struct vport_egress {
	struct mlx5_flow_table *acl;
	enum vport_egress_acl_type type;
	struct mlx5_flow_handle  *allowed_vlan;
	struct mlx5_flow_group *vlan_grp;
	union {
		struct {
			struct mlx5_flow_group *drop_grp;
			struct mlx5_flow_handle *drop_rule;
			struct mlx5_fc *drop_counter;
		} legacy;
		struct {
			struct mlx5_flow_group *fwd_grp;
			struct mlx5_flow_handle *fwd_rule;
			struct xarray bounce_rules;
			struct mlx5_flow_group *bounce_grp;
		} offloads;
	};
};

struct mlx5_vport_drop_stats {
	u64 rx_dropped;
	u64 tx_dropped;
};

struct mlx5_vport_info {
	u8                      mac[ETH_ALEN];
	u16                     vlan;
	u64                     node_guid;
	int                     link_state;
	u8                      qos;
	u8                      spoofchk: 1;
	u8                      trusted: 1;
	u8                      roce_enabled: 1;
	u8                      mig_enabled: 1;
	u8                      ipsec_crypto_enabled: 1;
	u8                      ipsec_packet_enabled: 1;
};

/* Vport context events */
enum mlx5_eswitch_vport_event {
	MLX5_VPORT_UC_ADDR_CHANGE = BIT(0),
	MLX5_VPORT_MC_ADDR_CHANGE = BIT(1),
	MLX5_VPORT_PROMISC_CHANGE = BIT(3),
};

struct mlx5_vport;

struct mlx5_devlink_port {
	struct devlink_port dl_port;
	struct mlx5_vport *vport;
};

static inline void mlx5_devlink_port_init(struct mlx5_devlink_port *dl_port,
					  struct mlx5_vport *vport)
{
	dl_port->vport = vport;
}

static inline struct mlx5_devlink_port *mlx5_devlink_port_get(struct devlink_port *dl_port)
{
	return container_of(dl_port, struct mlx5_devlink_port, dl_port);
}

static inline struct mlx5_vport *mlx5_devlink_port_vport_get(struct devlink_port *dl_port)
{
	return mlx5_devlink_port_get(dl_port)->vport;
}

struct mlx5_vport {
	struct mlx5_core_dev    *dev;
	struct hlist_head       uc_list[MLX5_L2_ADDR_HASH_SIZE];
	struct hlist_head       mc_list[MLX5_L2_ADDR_HASH_SIZE];
	struct mlx5_flow_handle *promisc_rule;
	struct mlx5_flow_handle *allmulti_rule;
	struct work_struct      vport_change_handler;

	struct vport_ingress    ingress;
	struct vport_egress     egress;
	u32                     default_metadata;
	u32                     metadata;

	struct mlx5_vport_info  info;

	struct {
		bool            enabled;
		u32             esw_tsar_ix;
		u32             bw_share;
		u32 min_rate;
		u32 max_rate;
		struct mlx5_esw_rate_group *group;
	} qos;

	u16 vport;
	bool                    enabled;
	enum mlx5_eswitch_vport_event enabled_events;
	int index;
	struct mlx5_devlink_port *dl_port;
};

struct mlx5_esw_indir_table;

struct mlx5_eswitch_fdb {
	union {
		struct legacy_fdb {
			struct mlx5_flow_table *fdb;
			struct mlx5_flow_group *addr_grp;
			struct mlx5_flow_group *allmulti_grp;
			struct mlx5_flow_group *promisc_grp;
			struct mlx5_flow_table *vepa_fdb;
			struct mlx5_flow_handle *vepa_uplink_rule;
			struct mlx5_flow_handle *vepa_star_rule;
		} legacy;

		struct offloads_fdb {
			struct mlx5_flow_namespace *ns;
			struct mlx5_flow_table *tc_miss_table;
			struct mlx5_flow_table *slow_fdb;
			struct mlx5_flow_group *send_to_vport_grp;
			struct mlx5_flow_group *send_to_vport_meta_grp;
			struct mlx5_flow_group *peer_miss_grp;
			struct mlx5_flow_handle **peer_miss_rules[MLX5_MAX_PORTS];
			struct mlx5_flow_group *miss_grp;
			struct mlx5_flow_handle **send_to_vport_meta_rules;
			struct mlx5_flow_handle *miss_rule_uni;
			struct mlx5_flow_handle *miss_rule_multi;

			struct mlx5_fs_chains *esw_chains_priv;
			struct {
				DECLARE_HASHTABLE(table, 8);
				/* Protects vports.table */
				struct mutex lock;
			} vports;

			struct mlx5_esw_indir_table *indir;

		} offloads;
	};
	u32 flags;
};

struct mlx5_esw_offload {
	struct mlx5_flow_table *ft_offloads_restore;
	struct mlx5_flow_group *restore_group;
	struct mlx5_modify_hdr *restore_copy_hdr_id;
	struct mapping_ctx *reg_c0_obj_pool;

	struct mlx5_flow_table *ft_offloads;
	struct mlx5_flow_group *vport_rx_group;
	struct mlx5_flow_group *vport_rx_drop_group;
	struct mlx5_flow_handle *vport_rx_drop_rule;
	struct mlx5_flow_table *ft_ipsec_tx_pol;
	struct xarray vport_reps;
	struct list_head peer_flows[MLX5_MAX_PORTS];
	struct mutex peer_mutex;
	struct mutex encap_tbl_lock; /* protects encap_tbl */
	DECLARE_HASHTABLE(encap_tbl, 8);
	struct mutex decap_tbl_lock; /* protects decap_tbl */
	DECLARE_HASHTABLE(decap_tbl, 8);
	struct mod_hdr_tbl mod_hdr;
	DECLARE_HASHTABLE(termtbl_tbl, 8);
	struct mutex termtbl_mutex; /* protects termtbl hash */
	struct xarray vhca_map;
	const struct mlx5_eswitch_rep_ops *rep_ops[NUM_REP_TYPES];
	u8 inline_mode;
	atomic64_t num_flows;
	u64 num_block_encap;
	u64 num_block_mode;
	enum devlink_eswitch_encap_mode encap;
	struct ida vport_metadata_ida;
	unsigned int host_number; /* ECPF supports one external host */
};

/* E-Switch MC FDB table hash node */
struct esw_mc_addr { /* SRIOV only */
	struct l2addr_node     node;
	struct mlx5_flow_handle *uplink_rule; /* Forward to uplink rule */
	u32                    refcnt;
};

struct mlx5_host_work {
	struct work_struct	work;
	struct mlx5_eswitch	*esw;
};

struct mlx5_esw_functions {
	struct mlx5_nb		nb;
	u16			num_vfs;
	u16			num_ec_vfs;
};

enum {
	MLX5_ESWITCH_VPORT_MATCH_METADATA = BIT(0),
	MLX5_ESWITCH_REG_C1_LOOPBACK_ENABLED = BIT(1),
	MLX5_ESWITCH_VPORT_ACL_NS_CREATED = BIT(2),
};

struct mlx5_esw_bridge_offloads;

enum {
	MLX5_ESW_FDB_CREATED = BIT(0),
};

struct dentry;

struct mlx5_eswitch {
	struct mlx5_core_dev    *dev;
	struct mlx5_nb          nb;
	struct mlx5_eswitch_fdb fdb_table;
	/* legacy data structures */
	struct hlist_head       mc_table[MLX5_L2_ADDR_HASH_SIZE];
	struct esw_mc_addr mc_promisc;
	/* end of legacy */
	struct dentry *debugfs_root;
	struct workqueue_struct *work_queue;
	struct xarray vports;
	u32 flags;
	int                     total_vports;
	int                     enabled_vports;
	/* Synchronize between vport change events
	 * and async SRIOV admin state changes
	 */
	struct mutex            state_lock;

	/* Protects eswitch mode change that occurs via one or more
	 * user commands, i.e. sriov state change, devlink commands.
	 */
	struct rw_semaphore mode_lock;
	atomic64_t user_count;

	struct {
		u32             root_tsar_ix;
		struct mlx5_esw_rate_group *group0;
		struct list_head groups; /* Protected by esw->state_lock */

		/* Protected by esw->state_lock.
		 * Initially 0, meaning no QoS users and QoS is disabled.
		 */
		refcount_t refcnt;
	} qos;

	struct mlx5_esw_bridge_offloads *br_offloads;
	struct mlx5_esw_offload offloads;
	int                     mode;
	u16                     manager_vport;
	u16                     first_host_vport;
	u8			num_peers;
	struct mlx5_esw_functions esw_funcs;
	struct {
		u32             large_group_num;
	}  params;
	struct blocking_notifier_head n_head;
	struct xarray paired;
	struct mlx5_devcom_comp_dev *devcom;
	u16 enabled_ipsec_vf_count;
};

void esw_offloads_disable(struct mlx5_eswitch *esw);
int esw_offloads_enable(struct mlx5_eswitch *esw);
void esw_offloads_cleanup(struct mlx5_eswitch *esw);
int esw_offloads_init(struct mlx5_eswitch *esw);

struct mlx5_flow_handle *
mlx5_eswitch_add_send_to_vport_meta_rule(struct mlx5_eswitch *esw, u16 vport_num);
void mlx5_eswitch_del_send_to_vport_meta_rule(struct mlx5_flow_handle *rule);

bool mlx5_esw_vport_match_metadata_supported(const struct mlx5_eswitch *esw);
u32 mlx5_esw_match_metadata_alloc(struct mlx5_eswitch *esw);
void mlx5_esw_match_metadata_free(struct mlx5_eswitch *esw, u32 metadata);

int mlx5_esw_qos_modify_vport_rate(struct mlx5_eswitch *esw, u16 vport_num, u32 rate_mbps);

/* E-Switch API */
int mlx5_eswitch_init(struct mlx5_core_dev *dev);
void mlx5_eswitch_cleanup(struct mlx5_eswitch *esw);

#define MLX5_ESWITCH_IGNORE_NUM_VFS (-1)
int mlx5_eswitch_enable_locked(struct mlx5_eswitch *esw, int num_vfs);
int mlx5_eswitch_enable(struct mlx5_eswitch *esw, int num_vfs);
void mlx5_eswitch_disable_sriov(struct mlx5_eswitch *esw, bool clear_vf);
void mlx5_eswitch_disable_locked(struct mlx5_eswitch *esw);
void mlx5_eswitch_disable(struct mlx5_eswitch *esw);
void mlx5_esw_offloads_devcom_init(struct mlx5_eswitch *esw, u64 key);
void mlx5_esw_offloads_devcom_cleanup(struct mlx5_eswitch *esw);
bool mlx5_esw_offloads_devcom_is_ready(struct mlx5_eswitch *esw);
int mlx5_eswitch_set_vport_mac(struct mlx5_eswitch *esw,
			       u16 vport, const u8 *mac);
int mlx5_eswitch_set_vport_state(struct mlx5_eswitch *esw,
				 u16 vport, int link_state);
int mlx5_eswitch_set_vport_vlan(struct mlx5_eswitch *esw,
				u16 vport, u16 vlan, u8 qos);
int mlx5_eswitch_set_vport_spoofchk(struct mlx5_eswitch *esw,
				    u16 vport, bool spoofchk);
int mlx5_eswitch_set_vport_trust(struct mlx5_eswitch *esw,
				 u16 vport_num, bool setting);
int mlx5_eswitch_set_vport_rate(struct mlx5_eswitch *esw, u16 vport,
				u32 max_rate, u32 min_rate);
int mlx5_esw_qos_vport_update_group(struct mlx5_eswitch *esw,
				    struct mlx5_vport *vport,
				    struct mlx5_esw_rate_group *group,
				    struct netlink_ext_ack *extack);
int mlx5_eswitch_set_vepa(struct mlx5_eswitch *esw, u8 setting);
int mlx5_eswitch_get_vepa(struct mlx5_eswitch *esw, u8 *setting);
int mlx5_eswitch_get_vport_config(struct mlx5_eswitch *esw,
				  u16 vport, struct ifla_vf_info *ivi);
int mlx5_eswitch_get_vport_stats(struct mlx5_eswitch *esw,
				 u16 vport,
				 struct ifla_vf_stats *vf_stats);
void mlx5_eswitch_del_send_to_vport_rule(struct mlx5_flow_handle *rule);

int mlx5_eswitch_modify_esw_vport_context(struct mlx5_core_dev *dev, u16 vport,
					  bool other_vport, void *in);

struct mlx5_flow_spec;
struct mlx5_esw_flow_attr;
struct mlx5_termtbl_handle;

bool
mlx5_eswitch_termtbl_required(struct mlx5_eswitch *esw,
			      struct mlx5_flow_attr *attr,
			      struct mlx5_flow_act *flow_act,
			      struct mlx5_flow_spec *spec);

struct mlx5_flow_handle *
mlx5_eswitch_add_termtbl_rule(struct mlx5_eswitch *esw,
			      struct mlx5_flow_table *ft,
			      struct mlx5_flow_spec *spec,
			      struct mlx5_esw_flow_attr *attr,
			      struct mlx5_flow_act *flow_act,
			      struct mlx5_flow_destination *dest,
			      int num_dest);

void
mlx5_eswitch_termtbl_put(struct mlx5_eswitch *esw,
			 struct mlx5_termtbl_handle *tt);

void
mlx5_eswitch_clear_rule_source_port(struct mlx5_eswitch *esw, struct mlx5_flow_spec *spec);

struct mlx5_flow_handle *
mlx5_eswitch_add_offloaded_rule(struct mlx5_eswitch *esw,
				struct mlx5_flow_spec *spec,
				struct mlx5_flow_attr *attr);
struct mlx5_flow_handle *
mlx5_eswitch_add_fwd_rule(struct mlx5_eswitch *esw,
			  struct mlx5_flow_spec *spec,
			  struct mlx5_flow_attr *attr);
void
mlx5_eswitch_del_offloaded_rule(struct mlx5_eswitch *esw,
				struct mlx5_flow_handle *rule,
				struct mlx5_flow_attr *attr);
void
mlx5_eswitch_del_fwd_rule(struct mlx5_eswitch *esw,
			  struct mlx5_flow_handle *rule,
			  struct mlx5_flow_attr *attr);

struct mlx5_flow_handle *
mlx5_eswitch_create_vport_rx_rule(struct mlx5_eswitch *esw, u16 vport,
				  struct mlx5_flow_destination *dest);

enum {
	SET_VLAN_STRIP	= BIT(0),
	SET_VLAN_INSERT	= BIT(1)
};

enum mlx5_flow_match_level {
	MLX5_MATCH_NONE	= MLX5_INLINE_MODE_NONE,
	MLX5_MATCH_L2	= MLX5_INLINE_MODE_L2,
	MLX5_MATCH_L3	= MLX5_INLINE_MODE_IP,
	MLX5_MATCH_L4	= MLX5_INLINE_MODE_TCP_UDP,
};

/* current maximum for flow based vport multicasting */
#define MLX5_MAX_FLOW_FWD_VPORTS 32

enum {
	MLX5_ESW_DEST_ENCAP         = BIT(0),
	MLX5_ESW_DEST_ENCAP_VALID   = BIT(1),
	MLX5_ESW_DEST_CHAIN_WITH_SRC_PORT_CHANGE  = BIT(2),
};

struct mlx5_esw_flow_attr {
	struct mlx5_eswitch_rep *in_rep;
	struct mlx5_core_dev	*in_mdev;
	struct mlx5_core_dev    *counter_dev;
	struct mlx5e_tc_int_port *dest_int_port;
	struct mlx5e_tc_int_port *int_port;

	int split_count;
	int out_count;

	__be16	vlan_proto[MLX5_FS_VLAN_DEPTH];
	u16	vlan_vid[MLX5_FS_VLAN_DEPTH];
	u8	vlan_prio[MLX5_FS_VLAN_DEPTH];
	u8	total_vlan;
	struct {
		u32 flags;
		struct mlx5_eswitch_rep *rep;
		struct mlx5_pkt_reformat *pkt_reformat;
		struct mlx5_core_dev *mdev;
		struct mlx5_termtbl_handle *termtbl;
		int src_port_rewrite_act_id;
	} dests[MLX5_MAX_FLOW_FWD_VPORTS];
	struct mlx5_rx_tun_attr *rx_tun_attr;
	struct ethhdr eth;
	struct mlx5_pkt_reformat *decap_pkt_reformat;
};

int mlx5_devlink_eswitch_mode_set(struct devlink *devlink, u16 mode,
				  struct netlink_ext_ack *extack);
int mlx5_devlink_eswitch_mode_get(struct devlink *devlink, u16 *mode);
int mlx5_devlink_eswitch_inline_mode_set(struct devlink *devlink, u8 mode,
					 struct netlink_ext_ack *extack);
int mlx5_devlink_eswitch_inline_mode_get(struct devlink *devlink, u8 *mode);
int mlx5_devlink_eswitch_encap_mode_set(struct devlink *devlink,
					enum devlink_eswitch_encap_mode encap,
					struct netlink_ext_ack *extack);
int mlx5_devlink_eswitch_encap_mode_get(struct devlink *devlink,
					enum devlink_eswitch_encap_mode *encap);
int mlx5_devlink_port_fn_hw_addr_get(struct devlink_port *port,
				     u8 *hw_addr, int *hw_addr_len,
				     struct netlink_ext_ack *extack);
int mlx5_devlink_port_fn_hw_addr_set(struct devlink_port *port,
				     const u8 *hw_addr, int hw_addr_len,
				     struct netlink_ext_ack *extack);
int mlx5_devlink_port_fn_roce_get(struct devlink_port *port, bool *is_enabled,
				  struct netlink_ext_ack *extack);
int mlx5_devlink_port_fn_roce_set(struct devlink_port *port, bool enable,
				  struct netlink_ext_ack *extack);
int mlx5_devlink_port_fn_migratable_get(struct devlink_port *port, bool *is_enabled,
					struct netlink_ext_ack *extack);
int mlx5_devlink_port_fn_migratable_set(struct devlink_port *port, bool enable,
					struct netlink_ext_ack *extack);
#ifdef CONFIG_XFRM_OFFLOAD
int mlx5_devlink_port_fn_ipsec_crypto_get(struct devlink_port *port, bool *is_enabled,
					  struct netlink_ext_ack *extack);
int mlx5_devlink_port_fn_ipsec_crypto_set(struct devlink_port *port, bool enable,
					  struct netlink_ext_ack *extack);
int mlx5_devlink_port_fn_ipsec_packet_get(struct devlink_port *port, bool *is_enabled,
					  struct netlink_ext_ack *extack);
int mlx5_devlink_port_fn_ipsec_packet_set(struct devlink_port *port, bool enable,
					  struct netlink_ext_ack *extack);
#endif /* CONFIG_XFRM_OFFLOAD */
void *mlx5_eswitch_get_uplink_priv(struct mlx5_eswitch *esw, u8 rep_type);

int __mlx5_eswitch_set_vport_vlan(struct mlx5_eswitch *esw,
				  u16 vport, u16 vlan, u8 qos, u8 set_flags);

static inline bool esw_vst_mode_is_steering(struct mlx5_eswitch *esw)
{
	return (MLX5_CAP_ESW_EGRESS_ACL(esw->dev, pop_vlan) &&
		MLX5_CAP_ESW_INGRESS_ACL(esw->dev, push_vlan));
}

static inline bool mlx5_eswitch_vlan_actions_supported(struct mlx5_core_dev *dev,
						       u8 vlan_depth)
{
	bool ret = MLX5_CAP_ESW_FLOWTABLE_FDB(dev, pop_vlan) &&
		   MLX5_CAP_ESW_FLOWTABLE_FDB(dev, push_vlan);

	if (vlan_depth == 1)
		return ret;

	return  ret && MLX5_CAP_ESW_FLOWTABLE_FDB(dev, pop_vlan_2) &&
		MLX5_CAP_ESW_FLOWTABLE_FDB(dev, push_vlan_2);
}

bool mlx5_esw_multipath_prereq(struct mlx5_core_dev *dev0,
			       struct mlx5_core_dev *dev1);

const u32 *mlx5_esw_query_functions(struct mlx5_core_dev *dev);

#define MLX5_DEBUG_ESWITCH_MASK BIT(3)

#define esw_info(__dev, format, ...)			\
	dev_info((__dev)->device, "E-Switch: " format, ##__VA_ARGS__)

#define esw_warn(__dev, format, ...)			\
	dev_warn((__dev)->device, "E-Switch: " format, ##__VA_ARGS__)

#define esw_debug(dev, format, ...)				\
	mlx5_core_dbg_mask(dev, MLX5_DEBUG_ESWITCH_MASK, format, ##__VA_ARGS__)

static inline bool mlx5_esw_allowed(const struct mlx5_eswitch *esw)
{
	return esw && MLX5_ESWITCH_MANAGER(esw->dev);
}

/* The returned number is valid only when the dev is eswitch manager. */
static inline u16 mlx5_eswitch_manager_vport(struct mlx5_core_dev *dev)
{
	return mlx5_core_is_ecpf_esw_manager(dev) ?
		MLX5_VPORT_ECPF : MLX5_VPORT_PF;
}

static inline bool
mlx5_esw_is_manager_vport(const struct mlx5_eswitch *esw, u16 vport_num)
{
	return esw->manager_vport == vport_num;
}

static inline bool mlx5_esw_is_owner(struct mlx5_eswitch *esw, u16 vport_num,
				     u16 esw_owner_vhca_id)
{
	return esw_owner_vhca_id == MLX5_CAP_GEN(esw->dev, vhca_id) ||
		(vport_num == MLX5_VPORT_UPLINK && mlx5_lag_is_master(esw->dev));
}

static inline u16 mlx5_eswitch_first_host_vport_num(struct mlx5_core_dev *dev)
{
	return mlx5_core_is_ecpf_esw_manager(dev) ?
		MLX5_VPORT_PF : MLX5_VPORT_FIRST_VF;
}

static inline bool mlx5_eswitch_is_funcs_handler(const struct mlx5_core_dev *dev)
{
	return mlx5_core_is_ecpf_esw_manager(dev);
}

static inline unsigned int
mlx5_esw_vport_to_devlink_port_index(const struct mlx5_core_dev *dev,
				     u16 vport_num)
{
	return (MLX5_CAP_GEN(dev, vhca_id) << 16) | vport_num;
}

static inline u16
mlx5_esw_devlink_port_index_to_vport_num(unsigned int dl_port_index)
{
	return dl_port_index & 0xffff;
}

static inline bool mlx5_esw_is_fdb_created(struct mlx5_eswitch *esw)
{
	return esw->fdb_table.flags & MLX5_ESW_FDB_CREATED;
}

/* TODO: This mlx5e_tc function shouldn't be called by eswitch */
void mlx5e_tc_clean_fdb_peer_flows(struct mlx5_eswitch *esw);

/* Each mark identifies eswitch vport type.
 * MLX5_ESW_VPT_HOST_FN is used to identify both PF and VF ports using
 * a single mark.
 * MLX5_ESW_VPT_VF identifies a SRIOV VF vport.
 * MLX5_ESW_VPT_SF identifies SF vport.
 */
#define MLX5_ESW_VPT_HOST_FN XA_MARK_0
#define MLX5_ESW_VPT_VF XA_MARK_1
#define MLX5_ESW_VPT_SF XA_MARK_2

/* The vport iterator is valid only after vport are initialized in mlx5_eswitch_init.
 * Borrowed the idea from xa_for_each_marked() but with support for desired last element.
 */

#define mlx5_esw_for_each_vport(esw, index, vport) \
	xa_for_each(&((esw)->vports), index, vport)

#define mlx5_esw_for_each_entry_marked(xa, index, entry, last, filter)	\
	for (index = 0, entry = xa_find(xa, &index, last, filter); \
	     entry; entry = xa_find_after(xa, &index, last, filter))

#define mlx5_esw_for_each_vport_marked(esw, index, vport, last, filter)	\
	mlx5_esw_for_each_entry_marked(&((esw)->vports), index, vport, last, filter)

#define mlx5_esw_for_each_vf_vport(esw, index, vport, last)	\
	mlx5_esw_for_each_vport_marked(esw, index, vport, last, MLX5_ESW_VPT_VF)

#define mlx5_esw_for_each_host_func_vport(esw, index, vport, last)	\
	mlx5_esw_for_each_vport_marked(esw, index, vport, last, MLX5_ESW_VPT_HOST_FN)

/* This macro should only be used if EC SRIOV is enabled.
 *
 * Because there were no more marks available on the xarray this uses a
 * for_each_range approach. The range is only valid when EC SRIOV is enabled
 */
#define mlx5_esw_for_each_ec_vf_vport(esw, index, vport, last)		\
	xa_for_each_range(&((esw)->vports),				\
			  index,					\
			  vport,					\
			  MLX5_CAP_GEN_2((esw->dev), ec_vf_vport_base),	\
			  MLX5_CAP_GEN_2((esw->dev), ec_vf_vport_base) +\
			  (last) - 1)

struct mlx5_eswitch *__must_check
mlx5_devlink_eswitch_get(struct devlink *devlink);

struct mlx5_eswitch *mlx5_devlink_eswitch_nocheck_get(struct devlink *devlink);

struct mlx5_vport *__must_check
mlx5_eswitch_get_vport(struct mlx5_eswitch *esw, u16 vport_num);

bool mlx5_eswitch_is_vf_vport(struct mlx5_eswitch *esw, u16 vport_num);
bool mlx5_eswitch_is_pf_vf_vport(struct mlx5_eswitch *esw, u16 vport_num);
bool mlx5_esw_is_sf_vport(struct mlx5_eswitch *esw, u16 vport_num);

int mlx5_esw_funcs_changed_handler(struct notifier_block *nb, unsigned long type, void *data);

int
mlx5_eswitch_enable_pf_vf_vports(struct mlx5_eswitch *esw,
				 enum mlx5_eswitch_vport_event enabled_events);
void mlx5_eswitch_disable_pf_vf_vports(struct mlx5_eswitch *esw);

int mlx5_esw_vport_enable(struct mlx5_eswitch *esw, struct mlx5_vport *vport,
			  enum mlx5_eswitch_vport_event enabled_events);
void mlx5_esw_vport_disable(struct mlx5_eswitch *esw, struct mlx5_vport *vport);

int
esw_vport_create_offloads_acl_tables(struct mlx5_eswitch *esw,
				     struct mlx5_vport *vport);
void
esw_vport_destroy_offloads_acl_tables(struct mlx5_eswitch *esw,
				      struct mlx5_vport *vport);

struct esw_vport_tbl_namespace {
	int max_fte;
	int max_num_groups;
	u32 flags;
};

struct mlx5_vport_tbl_attr {
	u32 chain;
	u16 prio;
	u16 vport;
	struct esw_vport_tbl_namespace *vport_ns;
};

struct mlx5_flow_table *
mlx5_esw_vporttbl_get(struct mlx5_eswitch *esw, struct mlx5_vport_tbl_attr *attr);
void
mlx5_esw_vporttbl_put(struct mlx5_eswitch *esw, struct mlx5_vport_tbl_attr *attr);

struct mlx5_flow_handle *
esw_add_restore_rule(struct mlx5_eswitch *esw, u32 tag);

void mlx5_esw_set_flow_group_source_port(struct mlx5_eswitch *esw,
					 u32 *flow_group_in,
					 int match_params);

void mlx5_esw_set_spec_source_port(struct mlx5_eswitch *esw,
				   u16 vport,
				   struct mlx5_flow_spec *spec);

<<<<<<< HEAD
int mlx5_esw_offloads_init_pf_vf_rep(struct mlx5_eswitch *esw, u16 vport_num);
void mlx5_esw_offloads_cleanup_pf_vf_rep(struct mlx5_eswitch *esw, u16 vport_num);
int mlx5_esw_offloads_load_rep(struct mlx5_eswitch *esw, u16 vport_num);
void mlx5_esw_offloads_unload_rep(struct mlx5_eswitch *esw, u16 vport_num);
=======
int mlx5_esw_offloads_init_pf_vf_rep(struct mlx5_eswitch *esw, struct mlx5_vport *vport);
void mlx5_esw_offloads_cleanup_pf_vf_rep(struct mlx5_eswitch *esw, struct mlx5_vport *vport);

int mlx5_esw_offloads_init_sf_rep(struct mlx5_eswitch *esw, struct mlx5_vport *vport,
				  struct mlx5_devlink_port *dl_port,
				  u32 controller, u32 sfnum);
void mlx5_esw_offloads_cleanup_sf_rep(struct mlx5_eswitch *esw, struct mlx5_vport *vport);
>>>>>>> bd3a9e57

int mlx5_esw_offloads_load_rep(struct mlx5_eswitch *esw, struct mlx5_vport *vport);
void mlx5_esw_offloads_unload_rep(struct mlx5_eswitch *esw, struct mlx5_vport *vport);

int mlx5_eswitch_load_sf_vport(struct mlx5_eswitch *esw, u16 vport_num,
			       enum mlx5_eswitch_vport_event enabled_events,
			       struct mlx5_devlink_port *dl_port, u32 controller, u32 sfnum);
void mlx5_eswitch_unload_sf_vport(struct mlx5_eswitch *esw, u16 vport_num);

int mlx5_eswitch_load_vf_vports(struct mlx5_eswitch *esw, u16 num_vfs,
				enum mlx5_eswitch_vport_event enabled_events);
void mlx5_eswitch_unload_vf_vports(struct mlx5_eswitch *esw, u16 num_vfs);

<<<<<<< HEAD
int mlx5_esw_offloads_pf_vf_devlink_port_init(struct mlx5_eswitch *esw, u16 vport_num);
void mlx5_esw_offloads_pf_vf_devlink_port_cleanup(struct mlx5_eswitch *esw, u16 vport_num);
int mlx5_esw_offloads_devlink_port_register(struct mlx5_eswitch *esw, u16 vport_num);
void mlx5_esw_offloads_devlink_port_unregister(struct mlx5_eswitch *esw, u16 vport_num);
struct devlink_port *mlx5_esw_offloads_devlink_port(struct mlx5_eswitch *esw, u16 vport_num);
=======
int mlx5_esw_offloads_pf_vf_devlink_port_init(struct mlx5_eswitch *esw,
					      struct mlx5_vport *vport);
void mlx5_esw_offloads_pf_vf_devlink_port_cleanup(struct mlx5_eswitch *esw,
						  struct mlx5_vport *vport);

int mlx5_esw_offloads_sf_devlink_port_init(struct mlx5_eswitch *esw, struct mlx5_vport *vport,
					   struct mlx5_devlink_port *dl_port,
					   u32 controller, u32 sfnum);
void mlx5_esw_offloads_sf_devlink_port_cleanup(struct mlx5_eswitch *esw, struct mlx5_vport *vport);
>>>>>>> bd3a9e57

int mlx5_esw_offloads_devlink_port_register(struct mlx5_eswitch *esw, struct mlx5_vport *vport);
void mlx5_esw_offloads_devlink_port_unregister(struct mlx5_eswitch *esw, struct mlx5_vport *vport);
struct devlink_port *mlx5_esw_offloads_devlink_port(struct mlx5_eswitch *esw, u16 vport_num);

int mlx5_esw_sf_max_hpf_functions(struct mlx5_core_dev *dev, u16 *max_sfs, u16 *sf_base_id);

int mlx5_esw_vport_vhca_id_set(struct mlx5_eswitch *esw, u16 vport_num);
void mlx5_esw_vport_vhca_id_clear(struct mlx5_eswitch *esw, u16 vport_num);
int mlx5_eswitch_vhca_id_to_vport(struct mlx5_eswitch *esw, u16 vhca_id, u16 *vport_num);

/**
 * mlx5_esw_event_info - Indicates eswitch mode changed/changing.
 *
 * @new_mode: New mode of eswitch.
 */
struct mlx5_esw_event_info {
	u16 new_mode;
};

int mlx5_esw_event_notifier_register(struct mlx5_eswitch *esw, struct notifier_block *n);
void mlx5_esw_event_notifier_unregister(struct mlx5_eswitch *esw, struct notifier_block *n);

bool mlx5_esw_hold(struct mlx5_core_dev *dev);
void mlx5_esw_release(struct mlx5_core_dev *dev);
void mlx5_esw_get(struct mlx5_core_dev *dev);
void mlx5_esw_put(struct mlx5_core_dev *dev);
int mlx5_esw_try_lock(struct mlx5_eswitch *esw);
void mlx5_esw_unlock(struct mlx5_eswitch *esw);

void esw_vport_change_handle_locked(struct mlx5_vport *vport);

bool mlx5_esw_offloads_controller_valid(const struct mlx5_eswitch *esw, u32 controller);

int mlx5_eswitch_offloads_single_fdb_add_one(struct mlx5_eswitch *master_esw,
					     struct mlx5_eswitch *slave_esw, int max_slaves);
void mlx5_eswitch_offloads_single_fdb_del_one(struct mlx5_eswitch *master_esw,
					      struct mlx5_eswitch *slave_esw);
int mlx5_eswitch_reload_reps(struct mlx5_eswitch *esw);

bool mlx5_eswitch_block_encap(struct mlx5_core_dev *dev);
void mlx5_eswitch_unblock_encap(struct mlx5_core_dev *dev);

int mlx5_eswitch_block_mode(struct mlx5_core_dev *dev);
void mlx5_eswitch_unblock_mode(struct mlx5_core_dev *dev);

static inline int mlx5_eswitch_num_vfs(struct mlx5_eswitch *esw)
{
	if (mlx5_esw_allowed(esw))
		return esw->esw_funcs.num_vfs;

	return 0;
}

static inline int mlx5_eswitch_get_npeers(struct mlx5_eswitch *esw)
{
	if (mlx5_esw_allowed(esw))
		return esw->num_peers;
	return 0;
}

static inline struct mlx5_flow_table *
mlx5_eswitch_get_slow_fdb(struct mlx5_eswitch *esw)
{
	return esw->fdb_table.offloads.slow_fdb;
}

int mlx5_eswitch_restore_ipsec_rule(struct mlx5_eswitch *esw, struct mlx5_flow_handle *rule,
				    struct mlx5_esw_flow_attr *esw_attr, int attr_idx);
bool mlx5_eswitch_block_ipsec(struct mlx5_core_dev *dev);
void mlx5_eswitch_unblock_ipsec(struct mlx5_core_dev *dev);
bool mlx5_esw_ipsec_vf_offload_supported(struct mlx5_core_dev *dev);
int mlx5_esw_ipsec_vf_offload_get(struct mlx5_core_dev *dev,
				  struct mlx5_vport *vport);
int mlx5_esw_ipsec_vf_crypto_offload_supported(struct mlx5_core_dev *dev,
					       u16 vport_num);
int mlx5_esw_ipsec_vf_crypto_offload_set(struct mlx5_eswitch *esw, struct mlx5_vport *vport,
					 bool enable);
int mlx5_esw_ipsec_vf_packet_offload_set(struct mlx5_eswitch *esw, struct mlx5_vport *vport,
					 bool enable);
int mlx5_esw_ipsec_vf_packet_offload_supported(struct mlx5_core_dev *dev,
					       u16 vport_num);
void mlx5_esw_vport_ipsec_offload_enable(struct mlx5_eswitch *esw);
void mlx5_esw_vport_ipsec_offload_disable(struct mlx5_eswitch *esw);

#else  /* CONFIG_MLX5_ESWITCH */
/* eswitch API stubs */
static inline int  mlx5_eswitch_init(struct mlx5_core_dev *dev) { return 0; }
static inline void mlx5_eswitch_cleanup(struct mlx5_eswitch *esw) {}
static inline int mlx5_eswitch_enable(struct mlx5_eswitch *esw, int num_vfs) { return 0; }
static inline void mlx5_eswitch_disable_sriov(struct mlx5_eswitch *esw, bool clear_vf) {}
static inline void mlx5_eswitch_disable(struct mlx5_eswitch *esw) {}
static inline void mlx5_esw_offloads_devcom_init(struct mlx5_eswitch *esw, u64 key) {}
static inline void mlx5_esw_offloads_devcom_cleanup(struct mlx5_eswitch *esw) {}
static inline bool mlx5_esw_offloads_devcom_is_ready(struct mlx5_eswitch *esw) { return false; }
static inline bool mlx5_eswitch_is_funcs_handler(struct mlx5_core_dev *dev) { return false; }
static inline
int mlx5_eswitch_set_vport_state(struct mlx5_eswitch *esw, u16 vport, int link_state) { return 0; }
static inline const u32 *mlx5_esw_query_functions(struct mlx5_core_dev *dev)
{
	return ERR_PTR(-EOPNOTSUPP);
}

static inline struct mlx5_flow_handle *
esw_add_restore_rule(struct mlx5_eswitch *esw, u32 tag)
{
	return ERR_PTR(-EOPNOTSUPP);
}

static inline unsigned int
mlx5_esw_vport_to_devlink_port_index(const struct mlx5_core_dev *dev,
				     u16 vport_num)
{
	return vport_num;
}

static inline int
mlx5_eswitch_offloads_single_fdb_add_one(struct mlx5_eswitch *master_esw,
					 struct mlx5_eswitch *slave_esw, int max_slaves)
{
	return 0;
}

static inline void
mlx5_eswitch_offloads_single_fdb_del_one(struct mlx5_eswitch *master_esw,
					 struct mlx5_eswitch *slave_esw) {}

static inline int mlx5_eswitch_get_npeers(struct mlx5_eswitch *esw) { return 0; }

static inline int
mlx5_eswitch_reload_reps(struct mlx5_eswitch *esw)
{
	return 0;
}

static inline bool mlx5_eswitch_block_encap(struct mlx5_core_dev *dev)
{
	return true;
}

static inline void mlx5_eswitch_unblock_encap(struct mlx5_core_dev *dev)
{
}

static inline int mlx5_eswitch_block_mode(struct mlx5_core_dev *dev) { return 0; }
static inline void mlx5_eswitch_unblock_mode(struct mlx5_core_dev *dev) {}
static inline bool mlx5_eswitch_block_ipsec(struct mlx5_core_dev *dev)
{
	return false;
}

static inline void mlx5_eswitch_unblock_ipsec(struct mlx5_core_dev *dev) {}
#endif /* CONFIG_MLX5_ESWITCH */

#endif /* __MLX5_ESWITCH_H__ */<|MERGE_RESOLUTION|>--- conflicted
+++ resolved
@@ -770,12 +770,6 @@
 				   u16 vport,
 				   struct mlx5_flow_spec *spec);
 
-<<<<<<< HEAD
-int mlx5_esw_offloads_init_pf_vf_rep(struct mlx5_eswitch *esw, u16 vport_num);
-void mlx5_esw_offloads_cleanup_pf_vf_rep(struct mlx5_eswitch *esw, u16 vport_num);
-int mlx5_esw_offloads_load_rep(struct mlx5_eswitch *esw, u16 vport_num);
-void mlx5_esw_offloads_unload_rep(struct mlx5_eswitch *esw, u16 vport_num);
-=======
 int mlx5_esw_offloads_init_pf_vf_rep(struct mlx5_eswitch *esw, struct mlx5_vport *vport);
 void mlx5_esw_offloads_cleanup_pf_vf_rep(struct mlx5_eswitch *esw, struct mlx5_vport *vport);
 
@@ -783,7 +777,6 @@
 				  struct mlx5_devlink_port *dl_port,
 				  u32 controller, u32 sfnum);
 void mlx5_esw_offloads_cleanup_sf_rep(struct mlx5_eswitch *esw, struct mlx5_vport *vport);
->>>>>>> bd3a9e57
 
 int mlx5_esw_offloads_load_rep(struct mlx5_eswitch *esw, struct mlx5_vport *vport);
 void mlx5_esw_offloads_unload_rep(struct mlx5_eswitch *esw, struct mlx5_vport *vport);
@@ -797,13 +790,6 @@
 				enum mlx5_eswitch_vport_event enabled_events);
 void mlx5_eswitch_unload_vf_vports(struct mlx5_eswitch *esw, u16 num_vfs);
 
-<<<<<<< HEAD
-int mlx5_esw_offloads_pf_vf_devlink_port_init(struct mlx5_eswitch *esw, u16 vport_num);
-void mlx5_esw_offloads_pf_vf_devlink_port_cleanup(struct mlx5_eswitch *esw, u16 vport_num);
-int mlx5_esw_offloads_devlink_port_register(struct mlx5_eswitch *esw, u16 vport_num);
-void mlx5_esw_offloads_devlink_port_unregister(struct mlx5_eswitch *esw, u16 vport_num);
-struct devlink_port *mlx5_esw_offloads_devlink_port(struct mlx5_eswitch *esw, u16 vport_num);
-=======
 int mlx5_esw_offloads_pf_vf_devlink_port_init(struct mlx5_eswitch *esw,
 					      struct mlx5_vport *vport);
 void mlx5_esw_offloads_pf_vf_devlink_port_cleanup(struct mlx5_eswitch *esw,
@@ -813,7 +799,6 @@
 					   struct mlx5_devlink_port *dl_port,
 					   u32 controller, u32 sfnum);
 void mlx5_esw_offloads_sf_devlink_port_cleanup(struct mlx5_eswitch *esw, struct mlx5_vport *vport);
->>>>>>> bd3a9e57
 
 int mlx5_esw_offloads_devlink_port_register(struct mlx5_eswitch *esw, struct mlx5_vport *vport);
 void mlx5_esw_offloads_devlink_port_unregister(struct mlx5_eswitch *esw, struct mlx5_vport *vport);
