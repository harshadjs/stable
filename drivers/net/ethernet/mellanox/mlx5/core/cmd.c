/*
 * Copyright (c) 2013-2016, Mellanox Technologies. All rights reserved.
 *
 * This software is available to you under a choice of one of two
 * licenses.  You may choose to be licensed under the terms of the GNU
 * General Public License (GPL) Version 2, available from the file
 * COPYING in the main directory of this source tree, or the
 * OpenIB.org BSD license below:
 *
 *     Redistribution and use in source and binary forms, with or
 *     without modification, are permitted provided that the following
 *     conditions are met:
 *
 *      - Redistributions of source code must retain the above
 *        copyright notice, this list of conditions and the following
 *        disclaimer.
 *
 *      - Redistributions in binary form must reproduce the above
 *        copyright notice, this list of conditions and the following
 *        disclaimer in the documentation and/or other materials
 *        provided with the distribution.
 *
 * THE SOFTWARE IS PROVIDED "AS IS", WITHOUT WARRANTY OF ANY KIND,
 * EXPRESS OR IMPLIED, INCLUDING BUT NOT LIMITED TO THE WARRANTIES OF
 * MERCHANTABILITY, FITNESS FOR A PARTICULAR PURPOSE AND
 * NONINFRINGEMENT. IN NO EVENT SHALL THE AUTHORS OR COPYRIGHT HOLDERS
 * BE LIABLE FOR ANY CLAIM, DAMAGES OR OTHER LIABILITY, WHETHER IN AN
 * ACTION OF CONTRACT, TORT OR OTHERWISE, ARISING FROM, OUT OF OR IN
 * CONNECTION WITH THE SOFTWARE OR THE USE OR OTHER DEALINGS IN THE
 * SOFTWARE.
 */

#include <linux/highmem.h>
#include <linux/errno.h>
#include <linux/pci.h>
#include <linux/dma-mapping.h>
#include <linux/slab.h>
#include <linux/delay.h>
#include <linux/random.h>
#include <linux/mlx5/driver.h>
#include <linux/mlx5/eq.h>
#include <linux/debugfs.h>

#include "mlx5_core.h"
#include "lib/eq.h"
#include "lib/tout.h"
#define CREATE_TRACE_POINTS
#include "diag/cmd_tracepoint.h"

struct mlx5_ifc_mbox_out_bits {
	u8         status[0x8];
	u8         reserved_at_8[0x18];

	u8         syndrome[0x20];

	u8         reserved_at_40[0x40];
};

struct mlx5_ifc_mbox_in_bits {
	u8         opcode[0x10];
	u8         uid[0x10];

	u8         reserved_at_20[0x10];
	u8         op_mod[0x10];

	u8         reserved_at_40[0x40];
};

enum {
	CMD_IF_REV = 5,
};

enum {
	CMD_MODE_POLLING,
	CMD_MODE_EVENTS
};

enum {
	MLX5_CMD_DELIVERY_STAT_OK			= 0x0,
	MLX5_CMD_DELIVERY_STAT_SIGNAT_ERR		= 0x1,
	MLX5_CMD_DELIVERY_STAT_TOK_ERR			= 0x2,
	MLX5_CMD_DELIVERY_STAT_BAD_BLK_NUM_ERR		= 0x3,
	MLX5_CMD_DELIVERY_STAT_OUT_PTR_ALIGN_ERR	= 0x4,
	MLX5_CMD_DELIVERY_STAT_IN_PTR_ALIGN_ERR		= 0x5,
	MLX5_CMD_DELIVERY_STAT_FW_ERR			= 0x6,
	MLX5_CMD_DELIVERY_STAT_IN_LENGTH_ERR		= 0x7,
	MLX5_CMD_DELIVERY_STAT_OUT_LENGTH_ERR		= 0x8,
	MLX5_CMD_DELIVERY_STAT_RES_FLD_NOT_CLR_ERR	= 0x9,
	MLX5_CMD_DELIVERY_STAT_CMD_DESCR_ERR		= 0x10,
};

static u16 in_to_opcode(void *in)
{
	return MLX5_GET(mbox_in, in, opcode);
}

/* Returns true for opcodes that might be triggered very frequently and throttle
 * the command interface. Limit their command slots usage.
 */
static bool mlx5_cmd_is_throttle_opcode(u16 op)
{
	switch (op) {
	case MLX5_CMD_OP_CREATE_GENERAL_OBJECT:
	case MLX5_CMD_OP_DESTROY_GENERAL_OBJECT:
	case MLX5_CMD_OP_MODIFY_GENERAL_OBJECT:
	case MLX5_CMD_OP_QUERY_GENERAL_OBJECT:
<<<<<<< HEAD
=======
	case MLX5_CMD_OP_SYNC_CRYPTO:
>>>>>>> 98817289
		return true;
	}
	return false;
}

static struct mlx5_cmd_work_ent *
cmd_alloc_ent(struct mlx5_cmd *cmd, struct mlx5_cmd_msg *in,
	      struct mlx5_cmd_msg *out, void *uout, int uout_size,
	      mlx5_cmd_cbk_t cbk, void *context, int page_queue)
{
	gfp_t alloc_flags = cbk ? GFP_ATOMIC : GFP_KERNEL;
	struct mlx5_cmd_work_ent *ent;

	ent = kzalloc(sizeof(*ent), alloc_flags);
	if (!ent)
		return ERR_PTR(-ENOMEM);

	ent->idx	= -EINVAL;
	ent->in		= in;
	ent->out	= out;
	ent->uout	= uout;
	ent->uout_size	= uout_size;
	ent->callback	= cbk;
	ent->context	= context;
	ent->cmd	= cmd;
	ent->page_queue = page_queue;
	ent->op         = in_to_opcode(in->first.data);
	refcount_set(&ent->refcnt, 1);

	return ent;
}

static void cmd_free_ent(struct mlx5_cmd_work_ent *ent)
{
	kfree(ent);
}

static u8 alloc_token(struct mlx5_cmd *cmd)
{
	u8 token;

	spin_lock(&cmd->token_lock);
	cmd->token++;
	if (cmd->token == 0)
		cmd->token++;
	token = cmd->token;
	spin_unlock(&cmd->token_lock);

	return token;
}

static int cmd_alloc_index(struct mlx5_cmd *cmd, struct mlx5_cmd_work_ent *ent)
{
	unsigned long flags;
	int ret;

	spin_lock_irqsave(&cmd->alloc_lock, flags);
	ret = find_first_bit(&cmd->vars.bitmask, cmd->vars.max_reg_cmds);
	if (ret < cmd->vars.max_reg_cmds) {
		clear_bit(ret, &cmd->vars.bitmask);
		ent->idx = ret;
		cmd->ent_arr[ent->idx] = ent;
	}
	spin_unlock_irqrestore(&cmd->alloc_lock, flags);

	return ret < cmd->vars.max_reg_cmds ? ret : -ENOMEM;
}

static void cmd_free_index(struct mlx5_cmd *cmd, int idx)
{
	lockdep_assert_held(&cmd->alloc_lock);
	set_bit(idx, &cmd->vars.bitmask);
}

static void cmd_ent_get(struct mlx5_cmd_work_ent *ent)
{
	refcount_inc(&ent->refcnt);
}

static void cmd_ent_put(struct mlx5_cmd_work_ent *ent)
{
	struct mlx5_cmd *cmd = ent->cmd;
	unsigned long flags;

	spin_lock_irqsave(&cmd->alloc_lock, flags);
	if (!refcount_dec_and_test(&ent->refcnt))
		goto out;

	if (ent->idx >= 0) {
		cmd_free_index(cmd, ent->idx);
		up(ent->page_queue ? &cmd->vars.pages_sem : &cmd->vars.sem);
	}

	cmd_free_ent(ent);
out:
	spin_unlock_irqrestore(&cmd->alloc_lock, flags);
}

static struct mlx5_cmd_layout *get_inst(struct mlx5_cmd *cmd, int idx)
{
	return cmd->cmd_buf + (idx << cmd->vars.log_stride);
}

static int mlx5_calc_cmd_blocks(struct mlx5_cmd_msg *msg)
{
	int size = msg->len;
	int blen = size - min_t(int, sizeof(msg->first.data), size);

	return DIV_ROUND_UP(blen, MLX5_CMD_DATA_BLOCK_SIZE);
}

static u8 xor8_buf(void *buf, size_t offset, int len)
{
	u8 *ptr = buf;
	u8 sum = 0;
	int i;
	int end = len + offset;

	for (i = offset; i < end; i++)
		sum ^= ptr[i];

	return sum;
}

static int verify_block_sig(struct mlx5_cmd_prot_block *block)
{
	size_t rsvd0_off = offsetof(struct mlx5_cmd_prot_block, rsvd0);
	int xor_len = sizeof(*block) - sizeof(block->data) - 1;

	if (xor8_buf(block, rsvd0_off, xor_len) != 0xff)
		return -EHWPOISON;

	if (xor8_buf(block, 0, sizeof(*block)) != 0xff)
		return -EHWPOISON;

	return 0;
}

static void calc_block_sig(struct mlx5_cmd_prot_block *block)
{
	int ctrl_xor_len = sizeof(*block) - sizeof(block->data) - 2;
	size_t rsvd0_off = offsetof(struct mlx5_cmd_prot_block, rsvd0);

	block->ctrl_sig = ~xor8_buf(block, rsvd0_off, ctrl_xor_len);
	block->sig = ~xor8_buf(block, 0, sizeof(*block) - 1);
}

static void calc_chain_sig(struct mlx5_cmd_msg *msg)
{
	struct mlx5_cmd_mailbox *next = msg->next;
	int n = mlx5_calc_cmd_blocks(msg);
	int i = 0;

	for (i = 0; i < n && next; i++)  {
		calc_block_sig(next->buf);
		next = next->next;
	}
}

static void set_signature(struct mlx5_cmd_work_ent *ent, int csum)
{
	ent->lay->sig = ~xor8_buf(ent->lay, 0,  sizeof(*ent->lay));
	if (csum) {
		calc_chain_sig(ent->in);
		calc_chain_sig(ent->out);
	}
}

static void poll_timeout(struct mlx5_cmd_work_ent *ent)
{
	struct mlx5_core_dev *dev = container_of(ent->cmd, struct mlx5_core_dev, cmd);
	u64 cmd_to_ms = mlx5_tout_ms(dev, CMD);
	unsigned long poll_end;
	u8 own;

	poll_end = jiffies + msecs_to_jiffies(cmd_to_ms + 1000);

	do {
		own = READ_ONCE(ent->lay->status_own);
		if (!(own & CMD_OWNER_HW)) {
			ent->ret = 0;
			return;
		}
		cond_resched();
	} while (time_before(jiffies, poll_end));

	ent->ret = -ETIMEDOUT;
}

static int verify_signature(struct mlx5_cmd_work_ent *ent)
{
	struct mlx5_cmd_mailbox *next = ent->out->next;
	int n = mlx5_calc_cmd_blocks(ent->out);
	int err;
	u8 sig;
	int i = 0;

	sig = xor8_buf(ent->lay, 0, sizeof(*ent->lay));
	if (sig != 0xff)
		return -EHWPOISON;

	for (i = 0; i < n && next; i++) {
		err = verify_block_sig(next->buf);
		if (err)
			return -EHWPOISON;

		next = next->next;
	}

	return 0;
}

static void dump_buf(void *buf, int size, int data_only, int offset, int idx)
{
	__be32 *p = buf;
	int i;

	for (i = 0; i < size; i += 16) {
		pr_debug("cmd[%d]: %03x: %08x %08x %08x %08x\n", idx, offset,
			 be32_to_cpu(p[0]), be32_to_cpu(p[1]),
			 be32_to_cpu(p[2]), be32_to_cpu(p[3]));
		p += 4;
		offset += 16;
	}
	if (!data_only)
		pr_debug("\n");
}

static int mlx5_internal_err_ret_value(struct mlx5_core_dev *dev, u16 op,
				       u32 *synd, u8 *status)
{
	*synd = 0;
	*status = 0;

	switch (op) {
	case MLX5_CMD_OP_TEARDOWN_HCA:
	case MLX5_CMD_OP_DISABLE_HCA:
	case MLX5_CMD_OP_MANAGE_PAGES:
	case MLX5_CMD_OP_DESTROY_MKEY:
	case MLX5_CMD_OP_DESTROY_EQ:
	case MLX5_CMD_OP_DESTROY_CQ:
	case MLX5_CMD_OP_DESTROY_QP:
	case MLX5_CMD_OP_DESTROY_PSV:
	case MLX5_CMD_OP_DESTROY_SRQ:
	case MLX5_CMD_OP_DESTROY_XRC_SRQ:
	case MLX5_CMD_OP_DESTROY_XRQ:
	case MLX5_CMD_OP_DESTROY_DCT:
	case MLX5_CMD_OP_DEALLOC_Q_COUNTER:
	case MLX5_CMD_OP_DESTROY_SCHEDULING_ELEMENT:
	case MLX5_CMD_OP_DESTROY_QOS_PARA_VPORT:
	case MLX5_CMD_OP_DEALLOC_PD:
	case MLX5_CMD_OP_DEALLOC_UAR:
	case MLX5_CMD_OP_DETACH_FROM_MCG:
	case MLX5_CMD_OP_DEALLOC_XRCD:
	case MLX5_CMD_OP_DEALLOC_TRANSPORT_DOMAIN:
	case MLX5_CMD_OP_DELETE_VXLAN_UDP_DPORT:
	case MLX5_CMD_OP_DELETE_L2_TABLE_ENTRY:
	case MLX5_CMD_OP_DESTROY_LAG:
	case MLX5_CMD_OP_DESTROY_VPORT_LAG:
	case MLX5_CMD_OP_DESTROY_TIR:
	case MLX5_CMD_OP_DESTROY_SQ:
	case MLX5_CMD_OP_DESTROY_RQ:
	case MLX5_CMD_OP_DESTROY_RMP:
	case MLX5_CMD_OP_DESTROY_TIS:
	case MLX5_CMD_OP_DESTROY_RQT:
	case MLX5_CMD_OP_DESTROY_FLOW_TABLE:
	case MLX5_CMD_OP_DESTROY_FLOW_GROUP:
	case MLX5_CMD_OP_DELETE_FLOW_TABLE_ENTRY:
	case MLX5_CMD_OP_DEALLOC_FLOW_COUNTER:
	case MLX5_CMD_OP_2ERR_QP:
	case MLX5_CMD_OP_2RST_QP:
	case MLX5_CMD_OP_MODIFY_NIC_VPORT_CONTEXT:
	case MLX5_CMD_OP_MODIFY_FLOW_TABLE:
	case MLX5_CMD_OP_SET_FLOW_TABLE_ENTRY:
	case MLX5_CMD_OP_SET_FLOW_TABLE_ROOT:
	case MLX5_CMD_OP_DEALLOC_PACKET_REFORMAT_CONTEXT:
	case MLX5_CMD_OP_DEALLOC_MODIFY_HEADER_CONTEXT:
	case MLX5_CMD_OP_FPGA_DESTROY_QP:
	case MLX5_CMD_OP_DESTROY_GENERAL_OBJECT:
	case MLX5_CMD_OP_DEALLOC_MEMIC:
	case MLX5_CMD_OP_PAGE_FAULT_RESUME:
	case MLX5_CMD_OP_QUERY_ESW_FUNCTIONS:
	case MLX5_CMD_OP_DEALLOC_SF:
	case MLX5_CMD_OP_DESTROY_UCTX:
	case MLX5_CMD_OP_DESTROY_UMEM:
	case MLX5_CMD_OP_MODIFY_RQT:
		return MLX5_CMD_STAT_OK;

	case MLX5_CMD_OP_QUERY_HCA_CAP:
	case MLX5_CMD_OP_QUERY_ADAPTER:
	case MLX5_CMD_OP_INIT_HCA:
	case MLX5_CMD_OP_ENABLE_HCA:
	case MLX5_CMD_OP_QUERY_PAGES:
	case MLX5_CMD_OP_SET_HCA_CAP:
	case MLX5_CMD_OP_QUERY_ISSI:
	case MLX5_CMD_OP_SET_ISSI:
	case MLX5_CMD_OP_CREATE_MKEY:
	case MLX5_CMD_OP_QUERY_MKEY:
	case MLX5_CMD_OP_QUERY_SPECIAL_CONTEXTS:
	case MLX5_CMD_OP_CREATE_EQ:
	case MLX5_CMD_OP_QUERY_EQ:
	case MLX5_CMD_OP_GEN_EQE:
	case MLX5_CMD_OP_CREATE_CQ:
	case MLX5_CMD_OP_QUERY_CQ:
	case MLX5_CMD_OP_MODIFY_CQ:
	case MLX5_CMD_OP_CREATE_QP:
	case MLX5_CMD_OP_RST2INIT_QP:
	case MLX5_CMD_OP_INIT2RTR_QP:
	case MLX5_CMD_OP_RTR2RTS_QP:
	case MLX5_CMD_OP_RTS2RTS_QP:
	case MLX5_CMD_OP_SQERR2RTS_QP:
	case MLX5_CMD_OP_QUERY_QP:
	case MLX5_CMD_OP_SQD_RTS_QP:
	case MLX5_CMD_OP_INIT2INIT_QP:
	case MLX5_CMD_OP_CREATE_PSV:
	case MLX5_CMD_OP_CREATE_SRQ:
	case MLX5_CMD_OP_QUERY_SRQ:
	case MLX5_CMD_OP_ARM_RQ:
	case MLX5_CMD_OP_CREATE_XRC_SRQ:
	case MLX5_CMD_OP_QUERY_XRC_SRQ:
	case MLX5_CMD_OP_ARM_XRC_SRQ:
	case MLX5_CMD_OP_CREATE_XRQ:
	case MLX5_CMD_OP_QUERY_XRQ:
	case MLX5_CMD_OP_ARM_XRQ:
	case MLX5_CMD_OP_CREATE_DCT:
	case MLX5_CMD_OP_DRAIN_DCT:
	case MLX5_CMD_OP_QUERY_DCT:
	case MLX5_CMD_OP_ARM_DCT_FOR_KEY_VIOLATION:
	case MLX5_CMD_OP_QUERY_VPORT_STATE:
	case MLX5_CMD_OP_MODIFY_VPORT_STATE:
	case MLX5_CMD_OP_QUERY_ESW_VPORT_CONTEXT:
	case MLX5_CMD_OP_MODIFY_ESW_VPORT_CONTEXT:
	case MLX5_CMD_OP_QUERY_NIC_VPORT_CONTEXT:
	case MLX5_CMD_OP_QUERY_ROCE_ADDRESS:
	case MLX5_CMD_OP_SET_ROCE_ADDRESS:
	case MLX5_CMD_OP_QUERY_HCA_VPORT_CONTEXT:
	case MLX5_CMD_OP_MODIFY_HCA_VPORT_CONTEXT:
	case MLX5_CMD_OP_QUERY_HCA_VPORT_GID:
	case MLX5_CMD_OP_QUERY_HCA_VPORT_PKEY:
	case MLX5_CMD_OP_QUERY_VNIC_ENV:
	case MLX5_CMD_OP_QUERY_VPORT_COUNTER:
	case MLX5_CMD_OP_ALLOC_Q_COUNTER:
	case MLX5_CMD_OP_QUERY_Q_COUNTER:
	case MLX5_CMD_OP_SET_MONITOR_COUNTER:
	case MLX5_CMD_OP_ARM_MONITOR_COUNTER:
	case MLX5_CMD_OP_SET_PP_RATE_LIMIT:
	case MLX5_CMD_OP_QUERY_RATE_LIMIT:
	case MLX5_CMD_OP_CREATE_SCHEDULING_ELEMENT:
	case MLX5_CMD_OP_QUERY_SCHEDULING_ELEMENT:
	case MLX5_CMD_OP_MODIFY_SCHEDULING_ELEMENT:
	case MLX5_CMD_OP_CREATE_QOS_PARA_VPORT:
	case MLX5_CMD_OP_ALLOC_PD:
	case MLX5_CMD_OP_ALLOC_UAR:
	case MLX5_CMD_OP_CONFIG_INT_MODERATION:
	case MLX5_CMD_OP_ACCESS_REG:
	case MLX5_CMD_OP_ATTACH_TO_MCG:
	case MLX5_CMD_OP_GET_DROPPED_PACKET_LOG:
	case MLX5_CMD_OP_MAD_IFC:
	case MLX5_CMD_OP_QUERY_MAD_DEMUX:
	case MLX5_CMD_OP_SET_MAD_DEMUX:
	case MLX5_CMD_OP_NOP:
	case MLX5_CMD_OP_ALLOC_XRCD:
	case MLX5_CMD_OP_ALLOC_TRANSPORT_DOMAIN:
	case MLX5_CMD_OP_QUERY_CONG_STATUS:
	case MLX5_CMD_OP_MODIFY_CONG_STATUS:
	case MLX5_CMD_OP_QUERY_CONG_PARAMS:
	case MLX5_CMD_OP_MODIFY_CONG_PARAMS:
	case MLX5_CMD_OP_QUERY_CONG_STATISTICS:
	case MLX5_CMD_OP_ADD_VXLAN_UDP_DPORT:
	case MLX5_CMD_OP_SET_L2_TABLE_ENTRY:
	case MLX5_CMD_OP_QUERY_L2_TABLE_ENTRY:
	case MLX5_CMD_OP_CREATE_LAG:
	case MLX5_CMD_OP_MODIFY_LAG:
	case MLX5_CMD_OP_QUERY_LAG:
	case MLX5_CMD_OP_CREATE_VPORT_LAG:
	case MLX5_CMD_OP_CREATE_TIR:
	case MLX5_CMD_OP_MODIFY_TIR:
	case MLX5_CMD_OP_QUERY_TIR:
	case MLX5_CMD_OP_CREATE_SQ:
	case MLX5_CMD_OP_MODIFY_SQ:
	case MLX5_CMD_OP_QUERY_SQ:
	case MLX5_CMD_OP_CREATE_RQ:
	case MLX5_CMD_OP_MODIFY_RQ:
	case MLX5_CMD_OP_QUERY_RQ:
	case MLX5_CMD_OP_CREATE_RMP:
	case MLX5_CMD_OP_MODIFY_RMP:
	case MLX5_CMD_OP_QUERY_RMP:
	case MLX5_CMD_OP_CREATE_TIS:
	case MLX5_CMD_OP_MODIFY_TIS:
	case MLX5_CMD_OP_QUERY_TIS:
	case MLX5_CMD_OP_CREATE_RQT:
	case MLX5_CMD_OP_QUERY_RQT:

	case MLX5_CMD_OP_CREATE_FLOW_TABLE:
	case MLX5_CMD_OP_QUERY_FLOW_TABLE:
	case MLX5_CMD_OP_CREATE_FLOW_GROUP:
	case MLX5_CMD_OP_QUERY_FLOW_GROUP:
	case MLX5_CMD_OP_QUERY_FLOW_TABLE_ENTRY:
	case MLX5_CMD_OP_ALLOC_FLOW_COUNTER:
	case MLX5_CMD_OP_QUERY_FLOW_COUNTER:
	case MLX5_CMD_OP_ALLOC_PACKET_REFORMAT_CONTEXT:
	case MLX5_CMD_OP_ALLOC_MODIFY_HEADER_CONTEXT:
	case MLX5_CMD_OP_FPGA_CREATE_QP:
	case MLX5_CMD_OP_FPGA_MODIFY_QP:
	case MLX5_CMD_OP_FPGA_QUERY_QP:
	case MLX5_CMD_OP_FPGA_QUERY_QP_COUNTERS:
	case MLX5_CMD_OP_CREATE_GENERAL_OBJECT:
	case MLX5_CMD_OP_MODIFY_GENERAL_OBJECT:
	case MLX5_CMD_OP_QUERY_GENERAL_OBJECT:
	case MLX5_CMD_OP_CREATE_UCTX:
	case MLX5_CMD_OP_CREATE_UMEM:
	case MLX5_CMD_OP_ALLOC_MEMIC:
	case MLX5_CMD_OP_MODIFY_XRQ:
	case MLX5_CMD_OP_RELEASE_XRQ_ERROR:
	case MLX5_CMD_OP_QUERY_VHCA_STATE:
	case MLX5_CMD_OP_MODIFY_VHCA_STATE:
	case MLX5_CMD_OP_ALLOC_SF:
	case MLX5_CMD_OP_SUSPEND_VHCA:
	case MLX5_CMD_OP_RESUME_VHCA:
	case MLX5_CMD_OP_QUERY_VHCA_MIGRATION_STATE:
	case MLX5_CMD_OP_SAVE_VHCA_STATE:
	case MLX5_CMD_OP_LOAD_VHCA_STATE:
	case MLX5_CMD_OP_SYNC_CRYPTO:
		*status = MLX5_DRIVER_STATUS_ABORTED;
		*synd = MLX5_DRIVER_SYND;
		return -ENOLINK;
	default:
		mlx5_core_err(dev, "Unknown FW command (%d)\n", op);
		return -EINVAL;
	}
}

const char *mlx5_command_str(int command)
{
#define MLX5_COMMAND_STR_CASE(__cmd) case MLX5_CMD_OP_ ## __cmd: return #__cmd

	switch (command) {
	MLX5_COMMAND_STR_CASE(QUERY_HCA_CAP);
	MLX5_COMMAND_STR_CASE(QUERY_ADAPTER);
	MLX5_COMMAND_STR_CASE(INIT_HCA);
	MLX5_COMMAND_STR_CASE(TEARDOWN_HCA);
	MLX5_COMMAND_STR_CASE(ENABLE_HCA);
	MLX5_COMMAND_STR_CASE(DISABLE_HCA);
	MLX5_COMMAND_STR_CASE(QUERY_PAGES);
	MLX5_COMMAND_STR_CASE(MANAGE_PAGES);
	MLX5_COMMAND_STR_CASE(SET_HCA_CAP);
	MLX5_COMMAND_STR_CASE(QUERY_ISSI);
	MLX5_COMMAND_STR_CASE(SET_ISSI);
	MLX5_COMMAND_STR_CASE(SET_DRIVER_VERSION);
	MLX5_COMMAND_STR_CASE(CREATE_MKEY);
	MLX5_COMMAND_STR_CASE(QUERY_MKEY);
	MLX5_COMMAND_STR_CASE(DESTROY_MKEY);
	MLX5_COMMAND_STR_CASE(QUERY_SPECIAL_CONTEXTS);
	MLX5_COMMAND_STR_CASE(PAGE_FAULT_RESUME);
	MLX5_COMMAND_STR_CASE(CREATE_EQ);
	MLX5_COMMAND_STR_CASE(DESTROY_EQ);
	MLX5_COMMAND_STR_CASE(QUERY_EQ);
	MLX5_COMMAND_STR_CASE(GEN_EQE);
	MLX5_COMMAND_STR_CASE(CREATE_CQ);
	MLX5_COMMAND_STR_CASE(DESTROY_CQ);
	MLX5_COMMAND_STR_CASE(QUERY_CQ);
	MLX5_COMMAND_STR_CASE(MODIFY_CQ);
	MLX5_COMMAND_STR_CASE(CREATE_QP);
	MLX5_COMMAND_STR_CASE(DESTROY_QP);
	MLX5_COMMAND_STR_CASE(RST2INIT_QP);
	MLX5_COMMAND_STR_CASE(INIT2RTR_QP);
	MLX5_COMMAND_STR_CASE(RTR2RTS_QP);
	MLX5_COMMAND_STR_CASE(RTS2RTS_QP);
	MLX5_COMMAND_STR_CASE(SQERR2RTS_QP);
	MLX5_COMMAND_STR_CASE(2ERR_QP);
	MLX5_COMMAND_STR_CASE(2RST_QP);
	MLX5_COMMAND_STR_CASE(QUERY_QP);
	MLX5_COMMAND_STR_CASE(SQD_RTS_QP);
	MLX5_COMMAND_STR_CASE(INIT2INIT_QP);
	MLX5_COMMAND_STR_CASE(CREATE_PSV);
	MLX5_COMMAND_STR_CASE(DESTROY_PSV);
	MLX5_COMMAND_STR_CASE(CREATE_SRQ);
	MLX5_COMMAND_STR_CASE(DESTROY_SRQ);
	MLX5_COMMAND_STR_CASE(QUERY_SRQ);
	MLX5_COMMAND_STR_CASE(ARM_RQ);
	MLX5_COMMAND_STR_CASE(CREATE_XRC_SRQ);
	MLX5_COMMAND_STR_CASE(DESTROY_XRC_SRQ);
	MLX5_COMMAND_STR_CASE(QUERY_XRC_SRQ);
	MLX5_COMMAND_STR_CASE(ARM_XRC_SRQ);
	MLX5_COMMAND_STR_CASE(CREATE_DCT);
	MLX5_COMMAND_STR_CASE(DESTROY_DCT);
	MLX5_COMMAND_STR_CASE(DRAIN_DCT);
	MLX5_COMMAND_STR_CASE(QUERY_DCT);
	MLX5_COMMAND_STR_CASE(ARM_DCT_FOR_KEY_VIOLATION);
	MLX5_COMMAND_STR_CASE(QUERY_VPORT_STATE);
	MLX5_COMMAND_STR_CASE(MODIFY_VPORT_STATE);
	MLX5_COMMAND_STR_CASE(QUERY_ESW_VPORT_CONTEXT);
	MLX5_COMMAND_STR_CASE(MODIFY_ESW_VPORT_CONTEXT);
	MLX5_COMMAND_STR_CASE(QUERY_NIC_VPORT_CONTEXT);
	MLX5_COMMAND_STR_CASE(MODIFY_NIC_VPORT_CONTEXT);
	MLX5_COMMAND_STR_CASE(QUERY_ROCE_ADDRESS);
	MLX5_COMMAND_STR_CASE(SET_ROCE_ADDRESS);
	MLX5_COMMAND_STR_CASE(QUERY_HCA_VPORT_CONTEXT);
	MLX5_COMMAND_STR_CASE(MODIFY_HCA_VPORT_CONTEXT);
	MLX5_COMMAND_STR_CASE(QUERY_HCA_VPORT_GID);
	MLX5_COMMAND_STR_CASE(QUERY_HCA_VPORT_PKEY);
	MLX5_COMMAND_STR_CASE(QUERY_VNIC_ENV);
	MLX5_COMMAND_STR_CASE(QUERY_VPORT_COUNTER);
	MLX5_COMMAND_STR_CASE(ALLOC_Q_COUNTER);
	MLX5_COMMAND_STR_CASE(DEALLOC_Q_COUNTER);
	MLX5_COMMAND_STR_CASE(QUERY_Q_COUNTER);
	MLX5_COMMAND_STR_CASE(SET_MONITOR_COUNTER);
	MLX5_COMMAND_STR_CASE(ARM_MONITOR_COUNTER);
	MLX5_COMMAND_STR_CASE(SET_PP_RATE_LIMIT);
	MLX5_COMMAND_STR_CASE(QUERY_RATE_LIMIT);
	MLX5_COMMAND_STR_CASE(CREATE_SCHEDULING_ELEMENT);
	MLX5_COMMAND_STR_CASE(DESTROY_SCHEDULING_ELEMENT);
	MLX5_COMMAND_STR_CASE(QUERY_SCHEDULING_ELEMENT);
	MLX5_COMMAND_STR_CASE(MODIFY_SCHEDULING_ELEMENT);
	MLX5_COMMAND_STR_CASE(CREATE_QOS_PARA_VPORT);
	MLX5_COMMAND_STR_CASE(DESTROY_QOS_PARA_VPORT);
	MLX5_COMMAND_STR_CASE(ALLOC_PD);
	MLX5_COMMAND_STR_CASE(DEALLOC_PD);
	MLX5_COMMAND_STR_CASE(ALLOC_UAR);
	MLX5_COMMAND_STR_CASE(DEALLOC_UAR);
	MLX5_COMMAND_STR_CASE(CONFIG_INT_MODERATION);
	MLX5_COMMAND_STR_CASE(ACCESS_REG);
	MLX5_COMMAND_STR_CASE(ATTACH_TO_MCG);
	MLX5_COMMAND_STR_CASE(DETACH_FROM_MCG);
	MLX5_COMMAND_STR_CASE(GET_DROPPED_PACKET_LOG);
	MLX5_COMMAND_STR_CASE(MAD_IFC);
	MLX5_COMMAND_STR_CASE(QUERY_MAD_DEMUX);
	MLX5_COMMAND_STR_CASE(SET_MAD_DEMUX);
	MLX5_COMMAND_STR_CASE(NOP);
	MLX5_COMMAND_STR_CASE(ALLOC_XRCD);
	MLX5_COMMAND_STR_CASE(DEALLOC_XRCD);
	MLX5_COMMAND_STR_CASE(ALLOC_TRANSPORT_DOMAIN);
	MLX5_COMMAND_STR_CASE(DEALLOC_TRANSPORT_DOMAIN);
	MLX5_COMMAND_STR_CASE(QUERY_CONG_STATUS);
	MLX5_COMMAND_STR_CASE(MODIFY_CONG_STATUS);
	MLX5_COMMAND_STR_CASE(QUERY_CONG_PARAMS);
	MLX5_COMMAND_STR_CASE(MODIFY_CONG_PARAMS);
	MLX5_COMMAND_STR_CASE(QUERY_CONG_STATISTICS);
	MLX5_COMMAND_STR_CASE(ADD_VXLAN_UDP_DPORT);
	MLX5_COMMAND_STR_CASE(DELETE_VXLAN_UDP_DPORT);
	MLX5_COMMAND_STR_CASE(SET_L2_TABLE_ENTRY);
	MLX5_COMMAND_STR_CASE(QUERY_L2_TABLE_ENTRY);
	MLX5_COMMAND_STR_CASE(DELETE_L2_TABLE_ENTRY);
	MLX5_COMMAND_STR_CASE(SET_WOL_ROL);
	MLX5_COMMAND_STR_CASE(QUERY_WOL_ROL);
	MLX5_COMMAND_STR_CASE(CREATE_LAG);
	MLX5_COMMAND_STR_CASE(MODIFY_LAG);
	MLX5_COMMAND_STR_CASE(QUERY_LAG);
	MLX5_COMMAND_STR_CASE(DESTROY_LAG);
	MLX5_COMMAND_STR_CASE(CREATE_VPORT_LAG);
	MLX5_COMMAND_STR_CASE(DESTROY_VPORT_LAG);
	MLX5_COMMAND_STR_CASE(CREATE_TIR);
	MLX5_COMMAND_STR_CASE(MODIFY_TIR);
	MLX5_COMMAND_STR_CASE(DESTROY_TIR);
	MLX5_COMMAND_STR_CASE(QUERY_TIR);
	MLX5_COMMAND_STR_CASE(CREATE_SQ);
	MLX5_COMMAND_STR_CASE(MODIFY_SQ);
	MLX5_COMMAND_STR_CASE(DESTROY_SQ);
	MLX5_COMMAND_STR_CASE(QUERY_SQ);
	MLX5_COMMAND_STR_CASE(CREATE_RQ);
	MLX5_COMMAND_STR_CASE(MODIFY_RQ);
	MLX5_COMMAND_STR_CASE(DESTROY_RQ);
	MLX5_COMMAND_STR_CASE(QUERY_RQ);
	MLX5_COMMAND_STR_CASE(CREATE_RMP);
	MLX5_COMMAND_STR_CASE(MODIFY_RMP);
	MLX5_COMMAND_STR_CASE(DESTROY_RMP);
	MLX5_COMMAND_STR_CASE(QUERY_RMP);
	MLX5_COMMAND_STR_CASE(CREATE_TIS);
	MLX5_COMMAND_STR_CASE(MODIFY_TIS);
	MLX5_COMMAND_STR_CASE(DESTROY_TIS);
	MLX5_COMMAND_STR_CASE(QUERY_TIS);
	MLX5_COMMAND_STR_CASE(CREATE_RQT);
	MLX5_COMMAND_STR_CASE(MODIFY_RQT);
	MLX5_COMMAND_STR_CASE(DESTROY_RQT);
	MLX5_COMMAND_STR_CASE(QUERY_RQT);
	MLX5_COMMAND_STR_CASE(SET_FLOW_TABLE_ROOT);
	MLX5_COMMAND_STR_CASE(CREATE_FLOW_TABLE);
	MLX5_COMMAND_STR_CASE(DESTROY_FLOW_TABLE);
	MLX5_COMMAND_STR_CASE(QUERY_FLOW_TABLE);
	MLX5_COMMAND_STR_CASE(CREATE_FLOW_GROUP);
	MLX5_COMMAND_STR_CASE(DESTROY_FLOW_GROUP);
	MLX5_COMMAND_STR_CASE(QUERY_FLOW_GROUP);
	MLX5_COMMAND_STR_CASE(SET_FLOW_TABLE_ENTRY);
	MLX5_COMMAND_STR_CASE(QUERY_FLOW_TABLE_ENTRY);
	MLX5_COMMAND_STR_CASE(DELETE_FLOW_TABLE_ENTRY);
	MLX5_COMMAND_STR_CASE(ALLOC_FLOW_COUNTER);
	MLX5_COMMAND_STR_CASE(DEALLOC_FLOW_COUNTER);
	MLX5_COMMAND_STR_CASE(QUERY_FLOW_COUNTER);
	MLX5_COMMAND_STR_CASE(MODIFY_FLOW_TABLE);
	MLX5_COMMAND_STR_CASE(ALLOC_PACKET_REFORMAT_CONTEXT);
	MLX5_COMMAND_STR_CASE(DEALLOC_PACKET_REFORMAT_CONTEXT);
	MLX5_COMMAND_STR_CASE(ALLOC_MODIFY_HEADER_CONTEXT);
	MLX5_COMMAND_STR_CASE(DEALLOC_MODIFY_HEADER_CONTEXT);
	MLX5_COMMAND_STR_CASE(FPGA_CREATE_QP);
	MLX5_COMMAND_STR_CASE(FPGA_MODIFY_QP);
	MLX5_COMMAND_STR_CASE(FPGA_QUERY_QP);
	MLX5_COMMAND_STR_CASE(FPGA_QUERY_QP_COUNTERS);
	MLX5_COMMAND_STR_CASE(FPGA_DESTROY_QP);
	MLX5_COMMAND_STR_CASE(CREATE_XRQ);
	MLX5_COMMAND_STR_CASE(DESTROY_XRQ);
	MLX5_COMMAND_STR_CASE(QUERY_XRQ);
	MLX5_COMMAND_STR_CASE(ARM_XRQ);
	MLX5_COMMAND_STR_CASE(CREATE_GENERAL_OBJECT);
	MLX5_COMMAND_STR_CASE(DESTROY_GENERAL_OBJECT);
	MLX5_COMMAND_STR_CASE(MODIFY_GENERAL_OBJECT);
	MLX5_COMMAND_STR_CASE(QUERY_GENERAL_OBJECT);
	MLX5_COMMAND_STR_CASE(QUERY_MODIFY_HEADER_CONTEXT);
	MLX5_COMMAND_STR_CASE(ALLOC_MEMIC);
	MLX5_COMMAND_STR_CASE(DEALLOC_MEMIC);
	MLX5_COMMAND_STR_CASE(QUERY_ESW_FUNCTIONS);
	MLX5_COMMAND_STR_CASE(CREATE_UCTX);
	MLX5_COMMAND_STR_CASE(DESTROY_UCTX);
	MLX5_COMMAND_STR_CASE(CREATE_UMEM);
	MLX5_COMMAND_STR_CASE(DESTROY_UMEM);
	MLX5_COMMAND_STR_CASE(RELEASE_XRQ_ERROR);
	MLX5_COMMAND_STR_CASE(MODIFY_XRQ);
	MLX5_COMMAND_STR_CASE(QUERY_VHCA_STATE);
	MLX5_COMMAND_STR_CASE(MODIFY_VHCA_STATE);
	MLX5_COMMAND_STR_CASE(ALLOC_SF);
	MLX5_COMMAND_STR_CASE(DEALLOC_SF);
	MLX5_COMMAND_STR_CASE(SUSPEND_VHCA);
	MLX5_COMMAND_STR_CASE(RESUME_VHCA);
	MLX5_COMMAND_STR_CASE(QUERY_VHCA_MIGRATION_STATE);
	MLX5_COMMAND_STR_CASE(SAVE_VHCA_STATE);
	MLX5_COMMAND_STR_CASE(LOAD_VHCA_STATE);
	MLX5_COMMAND_STR_CASE(SYNC_CRYPTO);
	default: return "unknown command opcode";
	}
}

static const char *cmd_status_str(u8 status)
{
	switch (status) {
	case MLX5_CMD_STAT_OK:
		return "OK";
	case MLX5_CMD_STAT_INT_ERR:
		return "internal error";
	case MLX5_CMD_STAT_BAD_OP_ERR:
		return "bad operation";
	case MLX5_CMD_STAT_BAD_PARAM_ERR:
		return "bad parameter";
	case MLX5_CMD_STAT_BAD_SYS_STATE_ERR:
		return "bad system state";
	case MLX5_CMD_STAT_BAD_RES_ERR:
		return "bad resource";
	case MLX5_CMD_STAT_RES_BUSY:
		return "resource busy";
	case MLX5_CMD_STAT_LIM_ERR:
		return "limits exceeded";
	case MLX5_CMD_STAT_BAD_RES_STATE_ERR:
		return "bad resource state";
	case MLX5_CMD_STAT_IX_ERR:
		return "bad index";
	case MLX5_CMD_STAT_NO_RES_ERR:
		return "no resources";
	case MLX5_CMD_STAT_BAD_INP_LEN_ERR:
		return "bad input length";
	case MLX5_CMD_STAT_BAD_OUTP_LEN_ERR:
		return "bad output length";
	case MLX5_CMD_STAT_BAD_QP_STATE_ERR:
		return "bad QP state";
	case MLX5_CMD_STAT_BAD_PKT_ERR:
		return "bad packet (discarded)";
	case MLX5_CMD_STAT_BAD_SIZE_OUTS_CQES_ERR:
		return "bad size too many outstanding CQEs";
	default:
		return "unknown status";
	}
}

static int cmd_status_to_err(u8 status)
{
	switch (status) {
	case MLX5_CMD_STAT_OK:				return 0;
	case MLX5_CMD_STAT_INT_ERR:			return -EIO;
	case MLX5_CMD_STAT_BAD_OP_ERR:			return -EINVAL;
	case MLX5_CMD_STAT_BAD_PARAM_ERR:		return -EINVAL;
	case MLX5_CMD_STAT_BAD_SYS_STATE_ERR:		return -EIO;
	case MLX5_CMD_STAT_BAD_RES_ERR:			return -EINVAL;
	case MLX5_CMD_STAT_RES_BUSY:			return -EBUSY;
	case MLX5_CMD_STAT_LIM_ERR:			return -ENOMEM;
	case MLX5_CMD_STAT_BAD_RES_STATE_ERR:		return -EINVAL;
	case MLX5_CMD_STAT_IX_ERR:			return -EINVAL;
	case MLX5_CMD_STAT_NO_RES_ERR:			return -EAGAIN;
	case MLX5_CMD_STAT_BAD_INP_LEN_ERR:		return -EIO;
	case MLX5_CMD_STAT_BAD_OUTP_LEN_ERR:		return -EIO;
	case MLX5_CMD_STAT_BAD_QP_STATE_ERR:		return -EINVAL;
	case MLX5_CMD_STAT_BAD_PKT_ERR:			return -EINVAL;
	case MLX5_CMD_STAT_BAD_SIZE_OUTS_CQES_ERR:	return -EINVAL;
	default:					return -EIO;
	}
}

void mlx5_cmd_out_err(struct mlx5_core_dev *dev, u16 opcode, u16 op_mod, void *out)
{
	u32 syndrome = MLX5_GET(mbox_out, out, syndrome);
	u8 status = MLX5_GET(mbox_out, out, status);

	mlx5_core_err_rl(dev,
			 "%s(0x%x) op_mod(0x%x) failed, status %s(0x%x), syndrome (0x%x), err(%d)\n",
			 mlx5_command_str(opcode), opcode, op_mod,
			 cmd_status_str(status), status, syndrome, cmd_status_to_err(status));
}
EXPORT_SYMBOL(mlx5_cmd_out_err);

static void cmd_status_print(struct mlx5_core_dev *dev, void *in, void *out)
{
	u16 opcode, op_mod;
	u16 uid;

	opcode = in_to_opcode(in);
	op_mod = MLX5_GET(mbox_in, in, op_mod);
	uid    = MLX5_GET(mbox_in, in, uid);

	if (!uid && opcode != MLX5_CMD_OP_DESTROY_MKEY &&
	    opcode != MLX5_CMD_OP_CREATE_UCTX)
		mlx5_cmd_out_err(dev, opcode, op_mod, out);
}

int mlx5_cmd_check(struct mlx5_core_dev *dev, int err, void *in, void *out)
{
	/* aborted due to PCI error or via reset flow mlx5_cmd_trigger_completions() */
	if (err == -ENXIO) {
		u16 opcode = in_to_opcode(in);
		u32 syndrome;
		u8 status;

		/* PCI Error, emulate command return status, for smooth reset */
		err = mlx5_internal_err_ret_value(dev, opcode, &syndrome, &status);
		MLX5_SET(mbox_out, out, status, status);
		MLX5_SET(mbox_out, out, syndrome, syndrome);
		if (!err)
			return 0;
	}

	/* driver or FW delivery error */
	if (err != -EREMOTEIO && err)
		return err;

	/* check outbox status */
	err = cmd_status_to_err(MLX5_GET(mbox_out, out, status));
	if (err)
		cmd_status_print(dev, in, out);

	return err;
}
EXPORT_SYMBOL(mlx5_cmd_check);

static void dump_command(struct mlx5_core_dev *dev,
			 struct mlx5_cmd_work_ent *ent, int input)
{
	struct mlx5_cmd_msg *msg = input ? ent->in : ent->out;
	struct mlx5_cmd_mailbox *next = msg->next;
	int n = mlx5_calc_cmd_blocks(msg);
	u16 op = ent->op;
	int data_only;
	u32 offset = 0;
	int dump_len;
	int i;

	mlx5_core_dbg(dev, "cmd[%d]: start dump\n", ent->idx);
	data_only = !!(mlx5_core_debug_mask & (1 << MLX5_CMD_DATA));

	if (data_only)
		mlx5_core_dbg_mask(dev, 1 << MLX5_CMD_DATA,
				   "cmd[%d]: dump command data %s(0x%x) %s\n",
				   ent->idx, mlx5_command_str(op), op,
				   input ? "INPUT" : "OUTPUT");
	else
		mlx5_core_dbg(dev, "cmd[%d]: dump command %s(0x%x) %s\n",
			      ent->idx, mlx5_command_str(op), op,
			      input ? "INPUT" : "OUTPUT");

	if (data_only) {
		if (input) {
			dump_buf(ent->lay->in, sizeof(ent->lay->in), 1, offset, ent->idx);
			offset += sizeof(ent->lay->in);
		} else {
			dump_buf(ent->lay->out, sizeof(ent->lay->out), 1, offset, ent->idx);
			offset += sizeof(ent->lay->out);
		}
	} else {
		dump_buf(ent->lay, sizeof(*ent->lay), 0, offset, ent->idx);
		offset += sizeof(*ent->lay);
	}

	for (i = 0; i < n && next; i++)  {
		if (data_only) {
			dump_len = min_t(int, MLX5_CMD_DATA_BLOCK_SIZE, msg->len - offset);
			dump_buf(next->buf, dump_len, 1, offset, ent->idx);
			offset += MLX5_CMD_DATA_BLOCK_SIZE;
		} else {
			mlx5_core_dbg(dev, "cmd[%d]: command block:\n", ent->idx);
			dump_buf(next->buf, sizeof(struct mlx5_cmd_prot_block), 0, offset,
				 ent->idx);
			offset += sizeof(struct mlx5_cmd_prot_block);
		}
		next = next->next;
	}

	if (data_only)
		pr_debug("\n");

	mlx5_core_dbg(dev, "cmd[%d]: end dump\n", ent->idx);
}

static void mlx5_cmd_comp_handler(struct mlx5_core_dev *dev, u64 vec, bool forced);

static void cb_timeout_handler(struct work_struct *work)
{
	struct delayed_work *dwork = container_of(work, struct delayed_work,
						  work);
	struct mlx5_cmd_work_ent *ent = container_of(dwork,
						     struct mlx5_cmd_work_ent,
						     cb_timeout_work);
	struct mlx5_core_dev *dev = container_of(ent->cmd, struct mlx5_core_dev,
						 cmd);

	mlx5_cmd_eq_recover(dev);

	/* Maybe got handled by eq recover ? */
	if (!test_bit(MLX5_CMD_ENT_STATE_PENDING_COMP, &ent->state)) {
		mlx5_core_warn(dev, "cmd[%d]: %s(0x%x) Async, recovered after timeout\n", ent->idx,
			       mlx5_command_str(ent->op), ent->op);
		goto out; /* phew, already handled */
	}

	ent->ret = -ETIMEDOUT;
	mlx5_core_warn(dev, "cmd[%d]: %s(0x%x) Async, timeout. Will cause a leak of a command resource\n",
		       ent->idx, mlx5_command_str(ent->op), ent->op);
	mlx5_cmd_comp_handler(dev, 1ULL << ent->idx, true);

out:
	cmd_ent_put(ent); /* for the cmd_ent_get() took on schedule delayed work */
}

static void free_msg(struct mlx5_core_dev *dev, struct mlx5_cmd_msg *msg);
static void mlx5_free_cmd_msg(struct mlx5_core_dev *dev,
			      struct mlx5_cmd_msg *msg);

static bool opcode_allowed(struct mlx5_cmd *cmd, u16 opcode)
{
	if (cmd->allowed_opcode == CMD_ALLOWED_OPCODE_ALL)
		return true;

	return cmd->allowed_opcode == opcode;
}

bool mlx5_cmd_is_down(struct mlx5_core_dev *dev)
{
	return pci_channel_offline(dev->pdev) ||
	       dev->cmd.state != MLX5_CMDIF_STATE_UP ||
	       dev->state == MLX5_DEVICE_STATE_INTERNAL_ERROR;
}

static void cmd_work_handler(struct work_struct *work)
{
	struct mlx5_cmd_work_ent *ent = container_of(work, struct mlx5_cmd_work_ent, work);
	struct mlx5_cmd *cmd = ent->cmd;
	bool poll_cmd = ent->polling;
	struct mlx5_cmd_layout *lay;
	struct mlx5_core_dev *dev;
	unsigned long cb_timeout;
	struct semaphore *sem;
	unsigned long flags;
	int alloc_ret;
	int cmd_mode;

	dev = container_of(cmd, struct mlx5_core_dev, cmd);
	cb_timeout = msecs_to_jiffies(mlx5_tout_ms(dev, CMD));

	complete(&ent->handling);
	sem = ent->page_queue ? &cmd->vars.pages_sem : &cmd->vars.sem;
	down(sem);
	if (!ent->page_queue) {
		alloc_ret = cmd_alloc_index(cmd, ent);
		if (alloc_ret < 0) {
			mlx5_core_err_rl(dev, "failed to allocate command entry\n");
			if (ent->callback) {
				ent->callback(-EAGAIN, ent->context);
				mlx5_free_cmd_msg(dev, ent->out);
				free_msg(dev, ent->in);
				cmd_ent_put(ent);
			} else {
				ent->ret = -EAGAIN;
				complete(&ent->done);
			}
			up(sem);
			return;
		}
	} else {
		ent->idx = cmd->vars.max_reg_cmds;
		spin_lock_irqsave(&cmd->alloc_lock, flags);
		clear_bit(ent->idx, &cmd->vars.bitmask);
		cmd->ent_arr[ent->idx] = ent;
		spin_unlock_irqrestore(&cmd->alloc_lock, flags);
	}

	lay = get_inst(cmd, ent->idx);
	ent->lay = lay;
	memset(lay, 0, sizeof(*lay));
	memcpy(lay->in, ent->in->first.data, sizeof(lay->in));
	if (ent->in->next)
		lay->in_ptr = cpu_to_be64(ent->in->next->dma);
	lay->inlen = cpu_to_be32(ent->in->len);
	if (ent->out->next)
		lay->out_ptr = cpu_to_be64(ent->out->next->dma);
	lay->outlen = cpu_to_be32(ent->out->len);
	lay->type = MLX5_PCI_CMD_XPORT;
	lay->token = ent->token;
	lay->status_own = CMD_OWNER_HW;
	set_signature(ent, !cmd->checksum_disabled);
	dump_command(dev, ent, 1);
	ent->ts1 = ktime_get_ns();
	cmd_mode = cmd->mode;

	if (ent->callback && schedule_delayed_work(&ent->cb_timeout_work, cb_timeout))
		cmd_ent_get(ent);
	set_bit(MLX5_CMD_ENT_STATE_PENDING_COMP, &ent->state);

	cmd_ent_get(ent); /* for the _real_ FW event on completion */
	/* Skip sending command to fw if internal error */
	if (mlx5_cmd_is_down(dev) || !opcode_allowed(&dev->cmd, ent->op)) {
		ent->ret = -ENXIO;
		mlx5_cmd_comp_handler(dev, 1ULL << ent->idx, true);
		return;
	}

	/* ring doorbell after the descriptor is valid */
	mlx5_core_dbg(dev, "writing 0x%x to command doorbell\n", 1 << ent->idx);
	wmb();
	iowrite32be(1 << ent->idx, &dev->iseg->cmd_dbell);
	/* if not in polling don't use ent after this point */
	if (cmd_mode == CMD_MODE_POLLING || poll_cmd) {
		poll_timeout(ent);
		/* make sure we read the descriptor after ownership is SW */
		rmb();
		mlx5_cmd_comp_handler(dev, 1ULL << ent->idx, (ent->ret == -ETIMEDOUT));
	}
}

static int deliv_status_to_err(u8 status)
{
	switch (status) {
	case MLX5_CMD_DELIVERY_STAT_OK:
	case MLX5_DRIVER_STATUS_ABORTED:
		return 0;
	case MLX5_CMD_DELIVERY_STAT_SIGNAT_ERR:
	case MLX5_CMD_DELIVERY_STAT_TOK_ERR:
		return -EBADR;
	case MLX5_CMD_DELIVERY_STAT_BAD_BLK_NUM_ERR:
	case MLX5_CMD_DELIVERY_STAT_OUT_PTR_ALIGN_ERR:
	case MLX5_CMD_DELIVERY_STAT_IN_PTR_ALIGN_ERR:
		return -EFAULT; /* Bad address */
	case MLX5_CMD_DELIVERY_STAT_IN_LENGTH_ERR:
	case MLX5_CMD_DELIVERY_STAT_OUT_LENGTH_ERR:
	case MLX5_CMD_DELIVERY_STAT_CMD_DESCR_ERR:
	case MLX5_CMD_DELIVERY_STAT_RES_FLD_NOT_CLR_ERR:
		return -ENOMSG;
	case MLX5_CMD_DELIVERY_STAT_FW_ERR:
		return -EIO;
	default:
		return -EINVAL;
	}
}

static const char *deliv_status_to_str(u8 status)
{
	switch (status) {
	case MLX5_CMD_DELIVERY_STAT_OK:
		return "no errors";
	case MLX5_CMD_DELIVERY_STAT_SIGNAT_ERR:
		return "signature error";
	case MLX5_CMD_DELIVERY_STAT_TOK_ERR:
		return "token error";
	case MLX5_CMD_DELIVERY_STAT_BAD_BLK_NUM_ERR:
		return "bad block number";
	case MLX5_CMD_DELIVERY_STAT_OUT_PTR_ALIGN_ERR:
		return "output pointer not aligned to block size";
	case MLX5_CMD_DELIVERY_STAT_IN_PTR_ALIGN_ERR:
		return "input pointer not aligned to block size";
	case MLX5_CMD_DELIVERY_STAT_FW_ERR:
		return "firmware internal error";
	case MLX5_CMD_DELIVERY_STAT_IN_LENGTH_ERR:
		return "command input length error";
	case MLX5_CMD_DELIVERY_STAT_OUT_LENGTH_ERR:
		return "command output length error";
	case MLX5_CMD_DELIVERY_STAT_RES_FLD_NOT_CLR_ERR:
		return "reserved fields not cleared";
	case MLX5_CMD_DELIVERY_STAT_CMD_DESCR_ERR:
		return "bad command descriptor type";
	default:
		return "unknown status code";
	}
}

enum {
	MLX5_CMD_TIMEOUT_RECOVER_MSEC   = 5 * 1000,
};

static void wait_func_handle_exec_timeout(struct mlx5_core_dev *dev,
					  struct mlx5_cmd_work_ent *ent)
{
	unsigned long timeout = msecs_to_jiffies(MLX5_CMD_TIMEOUT_RECOVER_MSEC);

	mlx5_cmd_eq_recover(dev);

	/* Re-wait on the ent->done after executing the recovery flow. If the
	 * recovery flow (or any other recovery flow running simultaneously)
	 * has recovered an EQE, it should cause the entry to be completed by
	 * the command interface.
	 */
	if (wait_for_completion_timeout(&ent->done, timeout)) {
		mlx5_core_warn(dev, "cmd[%d]: %s(0x%x) recovered after timeout\n", ent->idx,
			       mlx5_command_str(ent->op), ent->op);
		return;
	}

	mlx5_core_warn(dev, "cmd[%d]: %s(0x%x) No done completion\n", ent->idx,
		       mlx5_command_str(ent->op), ent->op);

	ent->ret = -ETIMEDOUT;
	mlx5_cmd_comp_handler(dev, 1ULL << ent->idx, true);
}

static int wait_func(struct mlx5_core_dev *dev, struct mlx5_cmd_work_ent *ent)
{
	unsigned long timeout = msecs_to_jiffies(mlx5_tout_ms(dev, CMD));
	struct mlx5_cmd *cmd = &dev->cmd;
	int err;

	if (!wait_for_completion_timeout(&ent->handling, timeout) &&
	    cancel_work_sync(&ent->work)) {
		ent->ret = -ECANCELED;
		goto out_err;
	}
	if (cmd->mode == CMD_MODE_POLLING || ent->polling)
		wait_for_completion(&ent->done);
	else if (!wait_for_completion_timeout(&ent->done, timeout))
		wait_func_handle_exec_timeout(dev, ent);

out_err:
	err = ent->ret;

	if (err == -ETIMEDOUT) {
		mlx5_core_warn(dev, "%s(0x%x) timeout. Will cause a leak of a command resource\n",
			       mlx5_command_str(ent->op), ent->op);
	} else if (err == -ECANCELED) {
		mlx5_core_warn(dev, "%s(0x%x) canceled on out of queue timeout.\n",
			       mlx5_command_str(ent->op), ent->op);
	}
	mlx5_core_dbg(dev, "err %d, delivery status %s(%d)\n",
		      err, deliv_status_to_str(ent->status), ent->status);

	return err;
}

/*  Notes:
 *    1. Callback functions may not sleep
 *    2. page queue commands do not support asynchrous completion
 *
 * return value in case (!callback):
 *	ret < 0 : Command execution couldn't be submitted by driver
 *	ret > 0 : Command execution couldn't be performed by firmware
 *	ret == 0: Command was executed by FW, Caller must check FW outbox status.
 *
 * return value in case (callback):
 *	ret < 0 : Command execution couldn't be submitted by driver
 *	ret == 0: Command will be submitted to FW for execution
 *		  and the callback will be called for further status updates
 */
static int mlx5_cmd_invoke(struct mlx5_core_dev *dev, struct mlx5_cmd_msg *in,
			   struct mlx5_cmd_msg *out, void *uout, int uout_size,
			   mlx5_cmd_cbk_t callback,
			   void *context, int page_queue,
			   u8 token, bool force_polling)
{
	struct mlx5_cmd *cmd = &dev->cmd;
	struct mlx5_cmd_work_ent *ent;
	struct mlx5_cmd_stats *stats;
	u8 status = 0;
	int err = 0;
	s64 ds;

	if (callback && page_queue)
		return -EINVAL;

	ent = cmd_alloc_ent(cmd, in, out, uout, uout_size,
			    callback, context, page_queue);
	if (IS_ERR(ent))
		return PTR_ERR(ent);

	/* put for this ent is when consumed, depending on the use case
	 * 1) (!callback) blocking flow: by caller after wait_func completes
	 * 2) (callback) flow: by mlx5_cmd_comp_handler() when ent is handled
	 */

	ent->token = token;
	ent->polling = force_polling;

	init_completion(&ent->handling);
	if (!callback)
		init_completion(&ent->done);

	INIT_DELAYED_WORK(&ent->cb_timeout_work, cb_timeout_handler);
	INIT_WORK(&ent->work, cmd_work_handler);
	if (page_queue) {
		cmd_work_handler(&ent->work);
	} else if (!queue_work(cmd->wq, &ent->work)) {
		mlx5_core_warn(dev, "failed to queue work\n");
		err = -EALREADY;
		goto out_free;
	}

	if (callback)
		return 0; /* mlx5_cmd_comp_handler() will put(ent) */

	err = wait_func(dev, ent);
	if (err == -ETIMEDOUT || err == -ECANCELED)
		goto out_free;

	ds = ent->ts2 - ent->ts1;
<<<<<<< HEAD
	if (ent->op < MLX5_CMD_OP_MAX) {
		stats = &cmd->stats[ent->op];
=======
	stats = xa_load(&cmd->stats, ent->op);
	if (stats) {
>>>>>>> 98817289
		spin_lock_irq(&stats->lock);
		stats->sum += ds;
		++stats->n;
		spin_unlock_irq(&stats->lock);
	}
	mlx5_core_dbg_mask(dev, 1 << MLX5_CMD_TIME,
			   "fw exec time for %s is %lld nsec\n",
			   mlx5_command_str(ent->op), ds);

out_free:
	status = ent->status;
	cmd_ent_put(ent);
	return err ? : status;
}

static ssize_t dbg_write(struct file *filp, const char __user *buf,
			 size_t count, loff_t *pos)
{
	struct mlx5_core_dev *dev = filp->private_data;
	struct mlx5_cmd_debug *dbg = &dev->cmd.dbg;
	char lbuf[3];
	int err;

	if (!dbg->in_msg || !dbg->out_msg)
		return -ENOMEM;

	if (count < sizeof(lbuf) - 1)
		return -EINVAL;

	if (copy_from_user(lbuf, buf, sizeof(lbuf) - 1))
		return -EFAULT;

	lbuf[sizeof(lbuf) - 1] = 0;

	if (strcmp(lbuf, "go"))
		return -EINVAL;

	err = mlx5_cmd_exec(dev, dbg->in_msg, dbg->inlen, dbg->out_msg, dbg->outlen);

	return err ? err : count;
}

static const struct file_operations fops = {
	.owner	= THIS_MODULE,
	.open	= simple_open,
	.write	= dbg_write,
};

static int mlx5_copy_to_msg(struct mlx5_cmd_msg *to, void *from, int size,
			    u8 token)
{
	struct mlx5_cmd_prot_block *block;
	struct mlx5_cmd_mailbox *next;
	int copy;

	if (!to || !from)
		return -ENOMEM;

	copy = min_t(int, size, sizeof(to->first.data));
	memcpy(to->first.data, from, copy);
	size -= copy;
	from += copy;

	next = to->next;
	while (size) {
		if (!next) {
			/* this is a BUG */
			return -ENOMEM;
		}

		copy = min_t(int, size, MLX5_CMD_DATA_BLOCK_SIZE);
		block = next->buf;
		memcpy(block->data, from, copy);
		from += copy;
		size -= copy;
		block->token = token;
		next = next->next;
	}

	return 0;
}

static int mlx5_copy_from_msg(void *to, struct mlx5_cmd_msg *from, int size)
{
	struct mlx5_cmd_prot_block *block;
	struct mlx5_cmd_mailbox *next;
	int copy;

	if (!to || !from)
		return -ENOMEM;

	copy = min_t(int, size, sizeof(from->first.data));
	memcpy(to, from->first.data, copy);
	size -= copy;
	to += copy;

	next = from->next;
	while (size) {
		if (!next) {
			/* this is a BUG */
			return -ENOMEM;
		}

		copy = min_t(int, size, MLX5_CMD_DATA_BLOCK_SIZE);
		block = next->buf;

		memcpy(to, block->data, copy);
		to += copy;
		size -= copy;
		next = next->next;
	}

	return 0;
}

static struct mlx5_cmd_mailbox *alloc_cmd_box(struct mlx5_core_dev *dev,
					      gfp_t flags)
{
	struct mlx5_cmd_mailbox *mailbox;

	mailbox = kmalloc(sizeof(*mailbox), flags);
	if (!mailbox)
		return ERR_PTR(-ENOMEM);

	mailbox->buf = dma_pool_zalloc(dev->cmd.pool, flags,
				       &mailbox->dma);
	if (!mailbox->buf) {
		mlx5_core_dbg(dev, "failed allocation\n");
		kfree(mailbox);
		return ERR_PTR(-ENOMEM);
	}
	mailbox->next = NULL;

	return mailbox;
}

static void free_cmd_box(struct mlx5_core_dev *dev,
			 struct mlx5_cmd_mailbox *mailbox)
{
	dma_pool_free(dev->cmd.pool, mailbox->buf, mailbox->dma);
	kfree(mailbox);
}

static struct mlx5_cmd_msg *mlx5_alloc_cmd_msg(struct mlx5_core_dev *dev,
					       gfp_t flags, int size,
					       u8 token)
{
	struct mlx5_cmd_mailbox *tmp, *head = NULL;
	struct mlx5_cmd_prot_block *block;
	struct mlx5_cmd_msg *msg;
	int err;
	int n;
	int i;

	msg = kzalloc(sizeof(*msg), flags);
	if (!msg)
		return ERR_PTR(-ENOMEM);

	msg->len = size;
	n = mlx5_calc_cmd_blocks(msg);

	for (i = 0; i < n; i++) {
		tmp = alloc_cmd_box(dev, flags);
		if (IS_ERR(tmp)) {
			mlx5_core_warn(dev, "failed allocating block\n");
			err = PTR_ERR(tmp);
			goto err_alloc;
		}

		block = tmp->buf;
		tmp->next = head;
		block->next = cpu_to_be64(tmp->next ? tmp->next->dma : 0);
		block->block_num = cpu_to_be32(n - i - 1);
		block->token = token;
		head = tmp;
	}
	msg->next = head;
	return msg;

err_alloc:
	while (head) {
		tmp = head->next;
		free_cmd_box(dev, head);
		head = tmp;
	}
	kfree(msg);

	return ERR_PTR(err);
}

static void mlx5_free_cmd_msg(struct mlx5_core_dev *dev,
			      struct mlx5_cmd_msg *msg)
{
	struct mlx5_cmd_mailbox *head = msg->next;
	struct mlx5_cmd_mailbox *next;

	while (head) {
		next = head->next;
		free_cmd_box(dev, head);
		head = next;
	}
	kfree(msg);
}

static ssize_t data_write(struct file *filp, const char __user *buf,
			  size_t count, loff_t *pos)
{
	struct mlx5_core_dev *dev = filp->private_data;
	struct mlx5_cmd_debug *dbg = &dev->cmd.dbg;
	void *ptr;

	if (*pos != 0)
		return -EINVAL;

	kfree(dbg->in_msg);
	dbg->in_msg = NULL;
	dbg->inlen = 0;
	ptr = memdup_user(buf, count);
	if (IS_ERR(ptr))
		return PTR_ERR(ptr);
	dbg->in_msg = ptr;
	dbg->inlen = count;

	*pos = count;

	return count;
}

static ssize_t data_read(struct file *filp, char __user *buf, size_t count,
			 loff_t *pos)
{
	struct mlx5_core_dev *dev = filp->private_data;
	struct mlx5_cmd_debug *dbg = &dev->cmd.dbg;

	if (!dbg->out_msg)
		return -ENOMEM;

	return simple_read_from_buffer(buf, count, pos, dbg->out_msg,
				       dbg->outlen);
}

static const struct file_operations dfops = {
	.owner	= THIS_MODULE,
	.open	= simple_open,
	.write	= data_write,
	.read	= data_read,
};

static ssize_t outlen_read(struct file *filp, char __user *buf, size_t count,
			   loff_t *pos)
{
	struct mlx5_core_dev *dev = filp->private_data;
	struct mlx5_cmd_debug *dbg = &dev->cmd.dbg;
	char outlen[8];
	int err;

	err = snprintf(outlen, sizeof(outlen), "%d", dbg->outlen);
	if (err < 0)
		return err;

	return simple_read_from_buffer(buf, count, pos, outlen, err);
}

static ssize_t outlen_write(struct file *filp, const char __user *buf,
			    size_t count, loff_t *pos)
{
	struct mlx5_core_dev *dev = filp->private_data;
	struct mlx5_cmd_debug *dbg = &dev->cmd.dbg;
	char outlen_str[8] = {0};
	int outlen;
	void *ptr;
	int err;

	if (*pos != 0 || count > 6)
		return -EINVAL;

	kfree(dbg->out_msg);
	dbg->out_msg = NULL;
	dbg->outlen = 0;

	if (copy_from_user(outlen_str, buf, count))
		return -EFAULT;

	err = sscanf(outlen_str, "%d", &outlen);
	if (err != 1)
		return -EINVAL;

	ptr = kzalloc(outlen, GFP_KERNEL);
	if (!ptr)
		return -ENOMEM;

	dbg->out_msg = ptr;
	dbg->outlen = outlen;

	*pos = count;

	return count;
}

static const struct file_operations olfops = {
	.owner	= THIS_MODULE,
	.open	= simple_open,
	.write	= outlen_write,
	.read	= outlen_read,
};

static void set_wqname(struct mlx5_core_dev *dev)
{
	struct mlx5_cmd *cmd = &dev->cmd;

	snprintf(cmd->wq_name, sizeof(cmd->wq_name), "mlx5_cmd_%s",
		 dev_name(dev->device));
}

static void clean_debug_files(struct mlx5_core_dev *dev)
{
	struct mlx5_cmd_debug *dbg = &dev->cmd.dbg;

	if (!mlx5_debugfs_root)
		return;

	debugfs_remove_recursive(dbg->dbg_root);
}

static void create_debugfs_files(struct mlx5_core_dev *dev)
{
	struct mlx5_cmd_debug *dbg = &dev->cmd.dbg;

	dbg->dbg_root = debugfs_create_dir("cmd", mlx5_debugfs_get_dev_root(dev));

	debugfs_create_file("in", 0400, dbg->dbg_root, dev, &dfops);
	debugfs_create_file("out", 0200, dbg->dbg_root, dev, &dfops);
	debugfs_create_file("out_len", 0600, dbg->dbg_root, dev, &olfops);
	debugfs_create_u8("status", 0600, dbg->dbg_root, &dbg->status);
	debugfs_create_file("run", 0200, dbg->dbg_root, dev, &fops);
}

void mlx5_cmd_allowed_opcode(struct mlx5_core_dev *dev, u16 opcode)
{
	struct mlx5_cmd *cmd = &dev->cmd;
	int i;

	for (i = 0; i < cmd->vars.max_reg_cmds; i++)
		down(&cmd->vars.sem);
	down(&cmd->vars.pages_sem);

	cmd->allowed_opcode = opcode;

	up(&cmd->vars.pages_sem);
	for (i = 0; i < cmd->vars.max_reg_cmds; i++)
		up(&cmd->vars.sem);
}

static void mlx5_cmd_change_mod(struct mlx5_core_dev *dev, int mode)
{
	struct mlx5_cmd *cmd = &dev->cmd;
	int i;

	for (i = 0; i < cmd->vars.max_reg_cmds; i++)
		down(&cmd->vars.sem);
	down(&cmd->vars.pages_sem);

	cmd->mode = mode;

	up(&cmd->vars.pages_sem);
	for (i = 0; i < cmd->vars.max_reg_cmds; i++)
		up(&cmd->vars.sem);
}

static int cmd_comp_notifier(struct notifier_block *nb,
			     unsigned long type, void *data)
{
	struct mlx5_core_dev *dev;
	struct mlx5_cmd *cmd;
	struct mlx5_eqe *eqe;

	cmd = mlx5_nb_cof(nb, struct mlx5_cmd, nb);
	dev = container_of(cmd, struct mlx5_core_dev, cmd);
	eqe = data;

	mlx5_cmd_comp_handler(dev, be32_to_cpu(eqe->data.cmd.vector), false);

	return NOTIFY_OK;
}
void mlx5_cmd_use_events(struct mlx5_core_dev *dev)
{
	MLX5_NB_INIT(&dev->cmd.nb, cmd_comp_notifier, CMD);
	mlx5_eq_notifier_register(dev, &dev->cmd.nb);
	mlx5_cmd_change_mod(dev, CMD_MODE_EVENTS);
}

void mlx5_cmd_use_polling(struct mlx5_core_dev *dev)
{
	mlx5_cmd_change_mod(dev, CMD_MODE_POLLING);
	mlx5_eq_notifier_unregister(dev, &dev->cmd.nb);
}

static void free_msg(struct mlx5_core_dev *dev, struct mlx5_cmd_msg *msg)
{
	unsigned long flags;

	if (msg->parent) {
		spin_lock_irqsave(&msg->parent->lock, flags);
		list_add_tail(&msg->list, &msg->parent->head);
		spin_unlock_irqrestore(&msg->parent->lock, flags);
	} else {
		mlx5_free_cmd_msg(dev, msg);
	}
}

static void mlx5_cmd_comp_handler(struct mlx5_core_dev *dev, u64 vec, bool forced)
{
	struct mlx5_cmd *cmd = &dev->cmd;
	struct mlx5_cmd_work_ent *ent;
	mlx5_cmd_cbk_t callback;
	void *context;
	int err;
	int i;
	s64 ds;
	struct mlx5_cmd_stats *stats;
	unsigned long flags;
	unsigned long vector;

	/* there can be at most 32 command queues */
	vector = vec & 0xffffffff;
	for (i = 0; i < (1 << cmd->vars.log_sz); i++) {
		if (test_bit(i, &vector)) {
			ent = cmd->ent_arr[i];

			/* if we already completed the command, ignore it */
			if (!test_and_clear_bit(MLX5_CMD_ENT_STATE_PENDING_COMP,
						&ent->state)) {
				/* only real completion can free the cmd slot */
				if (!forced) {
					mlx5_core_err(dev, "Command completion arrived after timeout (entry idx = %d).\n",
						      ent->idx);
					cmd_ent_put(ent);
				}
				continue;
			}

			if (ent->callback && cancel_delayed_work(&ent->cb_timeout_work))
				cmd_ent_put(ent); /* timeout work was canceled */

			if (!forced || /* Real FW completion */
			     mlx5_cmd_is_down(dev) || /* No real FW completion is expected */
			     !opcode_allowed(cmd, ent->op))
				cmd_ent_put(ent);

			ent->ts2 = ktime_get_ns();
			memcpy(ent->out->first.data, ent->lay->out, sizeof(ent->lay->out));
			dump_command(dev, ent, 0);

			if (vec & MLX5_TRIGGERED_CMD_COMP)
				ent->ret = -ENXIO;

			if (!ent->ret) { /* Command completed by FW */
				if (!cmd->checksum_disabled)
					ent->ret = verify_signature(ent);

				ent->status = ent->lay->status_own >> 1;

				mlx5_core_dbg(dev, "command completed. ret 0x%x, delivery status %s(0x%x)\n",
					      ent->ret, deliv_status_to_str(ent->status), ent->status);
			}

			if (ent->callback) {
				ds = ent->ts2 - ent->ts1;
				stats = xa_load(&cmd->stats, ent->op);
				if (stats) {
					spin_lock_irqsave(&stats->lock, flags);
					stats->sum += ds;
					++stats->n;
					spin_unlock_irqrestore(&stats->lock, flags);
				}

				callback = ent->callback;
				context = ent->context;
				err = ent->ret ? : ent->status;
				if (err > 0) /* Failed in FW, command didn't execute */
					err = deliv_status_to_err(err);

				if (!err)
					err = mlx5_copy_from_msg(ent->uout,
								 ent->out,
								 ent->uout_size);

				mlx5_free_cmd_msg(dev, ent->out);
				free_msg(dev, ent->in);

				/* final consumer is done, release ent */
				cmd_ent_put(ent);
				callback(err, context);
			} else {
				/* release wait_func() so mlx5_cmd_invoke()
				 * can make the final ent_put()
				 */
				complete(&ent->done);
			}
		}
	}
}

static void mlx5_cmd_trigger_completions(struct mlx5_core_dev *dev)
{
	struct mlx5_cmd *cmd = &dev->cmd;
	unsigned long bitmask;
	unsigned long flags;
	u64 vector;
	int i;

	/* wait for pending handlers to complete */
	mlx5_eq_synchronize_cmd_irq(dev);
	spin_lock_irqsave(&dev->cmd.alloc_lock, flags);
	vector = ~dev->cmd.vars.bitmask & ((1ul << (1 << dev->cmd.vars.log_sz)) - 1);
	if (!vector)
		goto no_trig;

	bitmask = vector;
	/* we must increment the allocated entries refcount before triggering the completions
	 * to guarantee pending commands will not get freed in the meanwhile.
	 * For that reason, it also has to be done inside the alloc_lock.
	 */
	for_each_set_bit(i, &bitmask, (1 << cmd->vars.log_sz))
		cmd_ent_get(cmd->ent_arr[i]);
	vector |= MLX5_TRIGGERED_CMD_COMP;
	spin_unlock_irqrestore(&dev->cmd.alloc_lock, flags);

	mlx5_core_dbg(dev, "vector 0x%llx\n", vector);
	mlx5_cmd_comp_handler(dev, vector, true);
	for_each_set_bit(i, &bitmask, (1 << cmd->vars.log_sz))
		cmd_ent_put(cmd->ent_arr[i]);
	return;

no_trig:
	spin_unlock_irqrestore(&dev->cmd.alloc_lock, flags);
}

void mlx5_cmd_flush(struct mlx5_core_dev *dev)
{
	struct mlx5_cmd *cmd = &dev->cmd;
	int i;

	for (i = 0; i < cmd->vars.max_reg_cmds; i++) {
		while (down_trylock(&cmd->vars.sem)) {
			mlx5_cmd_trigger_completions(dev);
			cond_resched();
		}
	}

	while (down_trylock(&cmd->vars.pages_sem)) {
		mlx5_cmd_trigger_completions(dev);
		cond_resched();
	}

	/* Unlock cmdif */
	up(&cmd->vars.pages_sem);
	for (i = 0; i < cmd->vars.max_reg_cmds; i++)
		up(&cmd->vars.sem);
}

static struct mlx5_cmd_msg *alloc_msg(struct mlx5_core_dev *dev, int in_size,
				      gfp_t gfp)
{
	struct mlx5_cmd_msg *msg = ERR_PTR(-ENOMEM);
	struct cmd_msg_cache *ch = NULL;
	struct mlx5_cmd *cmd = &dev->cmd;
	int i;

	if (in_size <= 16)
		goto cache_miss;

	for (i = 0; i < dev->profile.num_cmd_caches; i++) {
		ch = &cmd->cache[i];
		if (in_size > ch->max_inbox_size)
			continue;
		spin_lock_irq(&ch->lock);
		if (list_empty(&ch->head)) {
			spin_unlock_irq(&ch->lock);
			continue;
		}
		msg = list_entry(ch->head.next, typeof(*msg), list);
		/* For cached lists, we must explicitly state what is
		 * the real size
		 */
		msg->len = in_size;
		list_del(&msg->list);
		spin_unlock_irq(&ch->lock);
		break;
	}

	if (!IS_ERR(msg))
		return msg;

cache_miss:
	msg = mlx5_alloc_cmd_msg(dev, gfp, in_size, 0);
	return msg;
}

static int is_manage_pages(void *in)
{
	return in_to_opcode(in) == MLX5_CMD_OP_MANAGE_PAGES;
}

/*  Notes:
 *    1. Callback functions may not sleep
 *    2. Page queue commands do not support asynchrous completion
 */
static int cmd_exec(struct mlx5_core_dev *dev, void *in, int in_size, void *out,
		    int out_size, mlx5_cmd_cbk_t callback, void *context,
		    bool force_polling)
{
	struct mlx5_cmd_msg *inb, *outb;
	u16 opcode = in_to_opcode(in);
	bool throttle_op;
	int pages_queue;
	gfp_t gfp;
	u8 token;
	int err;

	if (mlx5_cmd_is_down(dev) || !opcode_allowed(&dev->cmd, opcode))
		return -ENXIO;

	throttle_op = mlx5_cmd_is_throttle_opcode(opcode);
	if (throttle_op) {
		/* atomic context may not sleep */
		if (callback)
			return -EINVAL;
		down(&dev->cmd.vars.throttle_sem);
	}

	pages_queue = is_manage_pages(in);
	gfp = callback ? GFP_ATOMIC : GFP_KERNEL;

	inb = alloc_msg(dev, in_size, gfp);
	if (IS_ERR(inb)) {
		err = PTR_ERR(inb);
		goto out_up;
	}

	token = alloc_token(&dev->cmd);

	err = mlx5_copy_to_msg(inb, in, in_size, token);
	if (err) {
		mlx5_core_warn(dev, "err %d\n", err);
		goto out_in;
	}

	outb = mlx5_alloc_cmd_msg(dev, gfp, out_size, token);
	if (IS_ERR(outb)) {
		err = PTR_ERR(outb);
		goto out_in;
	}

	err = mlx5_cmd_invoke(dev, inb, outb, out, out_size, callback, context,
			      pages_queue, token, force_polling);
	if (callback)
		return err;

	if (err > 0) /* Failed in FW, command didn't execute */
		err = deliv_status_to_err(err);

	if (err)
		goto out_out;

	/* command completed by FW */
	err = mlx5_copy_from_msg(out, outb, out_size);
out_out:
	mlx5_free_cmd_msg(dev, outb);
out_in:
	free_msg(dev, inb);
out_up:
	if (throttle_op)
		up(&dev->cmd.vars.throttle_sem);
	return err;
}

static void mlx5_cmd_err_trace(struct mlx5_core_dev *dev, u16 opcode, u16 op_mod, void *out)
{
	u32 syndrome = MLX5_GET(mbox_out, out, syndrome);
	u8 status = MLX5_GET(mbox_out, out, status);

	trace_mlx5_cmd(mlx5_command_str(opcode), opcode, op_mod,
		       cmd_status_str(status), status, syndrome,
		       cmd_status_to_err(status));
}

static void cmd_status_log(struct mlx5_core_dev *dev, u16 opcode, u8 status,
			   u32 syndrome, int err)
{
	const char *namep = mlx5_command_str(opcode);
	struct mlx5_cmd_stats *stats;

	if (!err || !(strcmp(namep, "unknown command opcode")))
		return;

	stats = xa_load(&dev->cmd.stats, opcode);
	if (!stats)
		return;
	spin_lock_irq(&stats->lock);
	stats->failed++;
	if (err < 0)
		stats->last_failed_errno = -err;
	if (err == -EREMOTEIO) {
		stats->failed_mbox_status++;
		stats->last_failed_mbox_status = status;
		stats->last_failed_syndrome = syndrome;
	}
	spin_unlock_irq(&stats->lock);
}

/* preserve -EREMOTEIO for outbox.status != OK, otherwise return err as is */
static int cmd_status_err(struct mlx5_core_dev *dev, int err, u16 opcode, u16 op_mod, void *out)
{
	u32 syndrome = MLX5_GET(mbox_out, out, syndrome);
	u8 status = MLX5_GET(mbox_out, out, status);

	if (err == -EREMOTEIO) /* -EREMOTEIO is preserved */
		err = -EIO;

	if (!err && status != MLX5_CMD_STAT_OK) {
		err = -EREMOTEIO;
		mlx5_cmd_err_trace(dev, opcode, op_mod, out);
	}

	cmd_status_log(dev, opcode, status, syndrome, err);
	return err;
}

/**
 * mlx5_cmd_do - Executes a fw command, wait for completion.
 * Unlike mlx5_cmd_exec, this function will not translate or intercept
 * outbox.status and will return -EREMOTEIO when
 * outbox.status != MLX5_CMD_STAT_OK
 *
 * @dev: mlx5 core device
 * @in: inbox mlx5_ifc command buffer
 * @in_size: inbox buffer size
 * @out: outbox mlx5_ifc buffer
 * @out_size: outbox size
 *
 * @return:
 * -EREMOTEIO : Command executed by FW, outbox.status != MLX5_CMD_STAT_OK.
 *              Caller must check FW outbox status.
 *   0 : Command execution successful, outbox.status == MLX5_CMD_STAT_OK.
 * < 0 : Command execution couldn't be performed by firmware or driver
 */
int mlx5_cmd_do(struct mlx5_core_dev *dev, void *in, int in_size, void *out, int out_size)
{
	int err = cmd_exec(dev, in, in_size, out, out_size, NULL, NULL, false);
	u16 op_mod = MLX5_GET(mbox_in, in, op_mod);
	u16 opcode = in_to_opcode(in);

	return cmd_status_err(dev, err, opcode, op_mod, out);
}
EXPORT_SYMBOL(mlx5_cmd_do);

/**
 * mlx5_cmd_exec - Executes a fw command, wait for completion
 *
 * @dev: mlx5 core device
 * @in: inbox mlx5_ifc command buffer
 * @in_size: inbox buffer size
 * @out: outbox mlx5_ifc buffer
 * @out_size: outbox size
 *
 * @return: 0 if no error, FW command execution was successful
 *          and outbox status is ok.
 */
int mlx5_cmd_exec(struct mlx5_core_dev *dev, void *in, int in_size, void *out,
		  int out_size)
{
	int err = mlx5_cmd_do(dev, in, in_size, out, out_size);

	return mlx5_cmd_check(dev, err, in, out);
}
EXPORT_SYMBOL(mlx5_cmd_exec);

/**
 * mlx5_cmd_exec_polling - Executes a fw command, poll for completion
 *	Needed for driver force teardown, when command completion EQ
 *	will not be available to complete the command
 *
 * @dev: mlx5 core device
 * @in: inbox mlx5_ifc command buffer
 * @in_size: inbox buffer size
 * @out: outbox mlx5_ifc buffer
 * @out_size: outbox size
 *
 * @return: 0 if no error, FW command execution was successful
 *          and outbox status is ok.
 */
int mlx5_cmd_exec_polling(struct mlx5_core_dev *dev, void *in, int in_size,
			  void *out, int out_size)
{
	int err = cmd_exec(dev, in, in_size, out, out_size, NULL, NULL, true);
	u16 op_mod = MLX5_GET(mbox_in, in, op_mod);
	u16 opcode = in_to_opcode(in);

	err = cmd_status_err(dev, err, opcode, op_mod, out);
	return mlx5_cmd_check(dev, err, in, out);
}
EXPORT_SYMBOL(mlx5_cmd_exec_polling);

void mlx5_cmd_init_async_ctx(struct mlx5_core_dev *dev,
			     struct mlx5_async_ctx *ctx)
{
	ctx->dev = dev;
	/* Starts at 1 to avoid doing wake_up if we are not cleaning up */
	atomic_set(&ctx->num_inflight, 1);
	init_completion(&ctx->inflight_done);
}
EXPORT_SYMBOL(mlx5_cmd_init_async_ctx);

/**
 * mlx5_cmd_cleanup_async_ctx - Clean up an async_ctx
 * @ctx: The ctx to clean
 *
 * Upon return all callbacks given to mlx5_cmd_exec_cb() have been called. The
 * caller must ensure that mlx5_cmd_exec_cb() is not called during or after
 * the call mlx5_cleanup_async_ctx().
 */
void mlx5_cmd_cleanup_async_ctx(struct mlx5_async_ctx *ctx)
{
	if (!atomic_dec_and_test(&ctx->num_inflight))
		wait_for_completion(&ctx->inflight_done);
}
EXPORT_SYMBOL(mlx5_cmd_cleanup_async_ctx);

static void mlx5_cmd_exec_cb_handler(int status, void *_work)
{
	struct mlx5_async_work *work = _work;
	struct mlx5_async_ctx *ctx;

	ctx = work->ctx;
	status = cmd_status_err(ctx->dev, status, work->opcode, work->op_mod, work->out);
	work->user_callback(status, work);
	if (atomic_dec_and_test(&ctx->num_inflight))
		complete(&ctx->inflight_done);
}

int mlx5_cmd_exec_cb(struct mlx5_async_ctx *ctx, void *in, int in_size,
		     void *out, int out_size, mlx5_async_cbk_t callback,
		     struct mlx5_async_work *work)
{
	int ret;

	work->ctx = ctx;
	work->user_callback = callback;
	work->opcode = in_to_opcode(in);
	work->op_mod = MLX5_GET(mbox_in, in, op_mod);
	work->out = out;
	if (WARN_ON(!atomic_inc_not_zero(&ctx->num_inflight)))
		return -EIO;
	ret = cmd_exec(ctx->dev, in, in_size, out, out_size,
		       mlx5_cmd_exec_cb_handler, work, false);
	if (ret && atomic_dec_and_test(&ctx->num_inflight))
		complete(&ctx->inflight_done);

	return ret;
}
EXPORT_SYMBOL(mlx5_cmd_exec_cb);

static void destroy_msg_cache(struct mlx5_core_dev *dev)
{
	struct cmd_msg_cache *ch;
	struct mlx5_cmd_msg *msg;
	struct mlx5_cmd_msg *n;
	int i;

	for (i = 0; i < dev->profile.num_cmd_caches; i++) {
		ch = &dev->cmd.cache[i];
		list_for_each_entry_safe(msg, n, &ch->head, list) {
			list_del(&msg->list);
			mlx5_free_cmd_msg(dev, msg);
		}
	}
}

static unsigned cmd_cache_num_ent[MLX5_NUM_COMMAND_CACHES] = {
	512, 32, 16, 8, 2
};

static unsigned cmd_cache_ent_size[MLX5_NUM_COMMAND_CACHES] = {
	16 + MLX5_CMD_DATA_BLOCK_SIZE,
	16 + MLX5_CMD_DATA_BLOCK_SIZE * 2,
	16 + MLX5_CMD_DATA_BLOCK_SIZE * 16,
	16 + MLX5_CMD_DATA_BLOCK_SIZE * 256,
	16 + MLX5_CMD_DATA_BLOCK_SIZE * 512,
};

static void create_msg_cache(struct mlx5_core_dev *dev)
{
	struct mlx5_cmd *cmd = &dev->cmd;
	struct cmd_msg_cache *ch;
	struct mlx5_cmd_msg *msg;
	int i;
	int k;

	/* Initialize and fill the caches with initial entries */
	for (k = 0; k < dev->profile.num_cmd_caches; k++) {
		ch = &cmd->cache[k];
		spin_lock_init(&ch->lock);
		INIT_LIST_HEAD(&ch->head);
		ch->num_ent = cmd_cache_num_ent[k];
		ch->max_inbox_size = cmd_cache_ent_size[k];
		for (i = 0; i < ch->num_ent; i++) {
			msg = mlx5_alloc_cmd_msg(dev, GFP_KERNEL | __GFP_NOWARN,
						 ch->max_inbox_size, 0);
			if (IS_ERR(msg))
				break;
			msg->parent = ch;
			list_add_tail(&msg->list, &ch->head);
		}
	}
}

static int alloc_cmd_page(struct mlx5_core_dev *dev, struct mlx5_cmd *cmd)
{
	cmd->cmd_alloc_buf = dma_alloc_coherent(mlx5_core_dma_dev(dev), MLX5_ADAPTER_PAGE_SIZE,
						&cmd->alloc_dma, GFP_KERNEL);
	if (!cmd->cmd_alloc_buf)
		return -ENOMEM;

	/* make sure it is aligned to 4K */
	if (!((uintptr_t)cmd->cmd_alloc_buf & (MLX5_ADAPTER_PAGE_SIZE - 1))) {
		cmd->cmd_buf = cmd->cmd_alloc_buf;
		cmd->dma = cmd->alloc_dma;
		cmd->alloc_size = MLX5_ADAPTER_PAGE_SIZE;
		return 0;
	}

	dma_free_coherent(mlx5_core_dma_dev(dev), MLX5_ADAPTER_PAGE_SIZE, cmd->cmd_alloc_buf,
			  cmd->alloc_dma);
	cmd->cmd_alloc_buf = dma_alloc_coherent(mlx5_core_dma_dev(dev),
						2 * MLX5_ADAPTER_PAGE_SIZE - 1,
						&cmd->alloc_dma, GFP_KERNEL);
	if (!cmd->cmd_alloc_buf)
		return -ENOMEM;

	cmd->cmd_buf = PTR_ALIGN(cmd->cmd_alloc_buf, MLX5_ADAPTER_PAGE_SIZE);
	cmd->dma = ALIGN(cmd->alloc_dma, MLX5_ADAPTER_PAGE_SIZE);
	cmd->alloc_size = 2 * MLX5_ADAPTER_PAGE_SIZE - 1;
	return 0;
}

static void free_cmd_page(struct mlx5_core_dev *dev, struct mlx5_cmd *cmd)
{
	dma_free_coherent(mlx5_core_dma_dev(dev), cmd->alloc_size, cmd->cmd_alloc_buf,
			  cmd->alloc_dma);
}

static u16 cmdif_rev(struct mlx5_core_dev *dev)
{
	return ioread32be(&dev->iseg->cmdif_rev_fw_sub) >> 16;
}

int mlx5_cmd_init(struct mlx5_core_dev *dev)
{
	struct mlx5_cmd *cmd = &dev->cmd;

	cmd->checksum_disabled = 1;

	spin_lock_init(&cmd->alloc_lock);
	spin_lock_init(&cmd->token_lock);

	set_wqname(dev);
	cmd->wq = create_singlethread_workqueue(cmd->wq_name);
	if (!cmd->wq) {
		mlx5_core_err(dev, "failed to create command workqueue\n");
		return -ENOMEM;
	}

	mlx5_cmdif_debugfs_init(dev);

	return 0;
}

void mlx5_cmd_cleanup(struct mlx5_core_dev *dev)
{
	struct mlx5_cmd *cmd = &dev->cmd;

	mlx5_cmdif_debugfs_cleanup(dev);
	destroy_workqueue(cmd->wq);
}

int mlx5_cmd_enable(struct mlx5_core_dev *dev)
{
	int size = sizeof(struct mlx5_cmd_prot_block);
	int align = roundup_pow_of_two(size);
	struct mlx5_cmd *cmd = &dev->cmd;
	u32 cmd_h, cmd_l;
	int err;

	memset(&cmd->vars, 0, sizeof(cmd->vars));
	cmd->vars.cmdif_rev = cmdif_rev(dev);
	if (cmd->vars.cmdif_rev != CMD_IF_REV) {
		mlx5_core_err(dev,
			      "Driver cmdif rev(%d) differs from firmware's(%d)\n",
			      CMD_IF_REV, cmd->vars.cmdif_rev);
		return -EINVAL;
	}

<<<<<<< HEAD
	cmd->pool = dma_pool_create("mlx5_cmd", mlx5_core_dma_dev(dev), size, align, 0);
	if (!cmd->pool)
		return -ENOMEM;

	err = alloc_cmd_page(dev, cmd);
	if (err)
		goto err_free_pool;

=======
>>>>>>> 98817289
	cmd_l = ioread32be(&dev->iseg->cmdq_addr_l_sz) & 0xff;
	cmd->vars.log_sz = cmd_l >> 4 & 0xf;
	cmd->vars.log_stride = cmd_l & 0xf;
	if (1 << cmd->vars.log_sz > MLX5_MAX_COMMANDS) {
		mlx5_core_err(dev, "firmware reports too many outstanding commands %d\n",
			      1 << cmd->vars.log_sz);
<<<<<<< HEAD
		err = -EINVAL;
		goto err_free_page;
=======
		return -EINVAL;
>>>>>>> 98817289
	}

	if (cmd->vars.log_sz + cmd->vars.log_stride > MLX5_ADAPTER_PAGE_SHIFT) {
		mlx5_core_err(dev, "command queue size overflow\n");
		return -EINVAL;
	}

	cmd->state = MLX5_CMDIF_STATE_DOWN;
<<<<<<< HEAD
	cmd->checksum_disabled = 1;
	cmd->vars.max_reg_cmds = (1 << cmd->vars.log_sz) - 1;
	cmd->vars.bitmask = (1UL << cmd->vars.max_reg_cmds) - 1;

	cmd->vars.cmdif_rev = ioread32be(&dev->iseg->cmdif_rev_fw_sub) >> 16;
	if (cmd->vars.cmdif_rev > CMD_IF_REV) {
		mlx5_core_err(dev, "driver does not support command interface version. driver %d, firmware %d\n",
			      CMD_IF_REV, cmd->vars.cmdif_rev);
		err = -EOPNOTSUPP;
		goto err_free_page;
	}
=======
	cmd->vars.max_reg_cmds = (1 << cmd->vars.log_sz) - 1;
	cmd->vars.bitmask = (1UL << cmd->vars.max_reg_cmds) - 1;
>>>>>>> 98817289

	sema_init(&cmd->vars.sem, cmd->vars.max_reg_cmds);
	sema_init(&cmd->vars.pages_sem, 1);
	sema_init(&cmd->vars.throttle_sem, DIV_ROUND_UP(cmd->vars.max_reg_cmds, 2));

<<<<<<< HEAD
	sema_init(&cmd->vars.sem, cmd->vars.max_reg_cmds);
	sema_init(&cmd->vars.pages_sem, 1);
	sema_init(&cmd->vars.throttle_sem, DIV_ROUND_UP(cmd->vars.max_reg_cmds, 2));
=======
	cmd->pool = dma_pool_create("mlx5_cmd", mlx5_core_dma_dev(dev), size, align, 0);
	if (!cmd->pool)
		return -ENOMEM;

	err = alloc_cmd_page(dev, cmd);
	if (err)
		goto err_free_pool;
>>>>>>> 98817289

	cmd_h = (u32)((u64)(cmd->dma) >> 32);
	cmd_l = (u32)(cmd->dma);
	if (cmd_l & 0xfff) {
		mlx5_core_err(dev, "invalid command queue address\n");
		err = -ENOMEM;
		goto err_cmd_page;
	}

	iowrite32be(cmd_h, &dev->iseg->cmdq_addr_h);
	iowrite32be(cmd_l, &dev->iseg->cmdq_addr_l_sz);

	/* Make sure firmware sees the complete address before we proceed */
	wmb();

	mlx5_core_dbg(dev, "descriptor at dma 0x%llx\n", (unsigned long long)(cmd->dma));

	cmd->mode = CMD_MODE_POLLING;
	cmd->allowed_opcode = CMD_ALLOWED_OPCODE_ALL;

	create_msg_cache(dev);
	create_debugfs_files(dev);

	return 0;

err_cmd_page:
	free_cmd_page(dev, cmd);
err_free_pool:
	dma_pool_destroy(cmd->pool);
	return err;
}

void mlx5_cmd_disable(struct mlx5_core_dev *dev)
{
	struct mlx5_cmd *cmd = &dev->cmd;

	flush_workqueue(cmd->wq);
	clean_debug_files(dev);
	destroy_msg_cache(dev);
	free_cmd_page(dev, cmd);
	dma_pool_destroy(cmd->pool);
}

void mlx5_cmd_set_state(struct mlx5_core_dev *dev,
			enum mlx5_cmdif_state cmdif_state)
{
	dev->cmd.state = cmdif_state;
}<|MERGE_RESOLUTION|>--- conflicted
+++ resolved
@@ -104,10 +104,7 @@
 	case MLX5_CMD_OP_DESTROY_GENERAL_OBJECT:
 	case MLX5_CMD_OP_MODIFY_GENERAL_OBJECT:
 	case MLX5_CMD_OP_QUERY_GENERAL_OBJECT:
-<<<<<<< HEAD
-=======
 	case MLX5_CMD_OP_SYNC_CRYPTO:
->>>>>>> 98817289
 		return true;
 	}
 	return false;
@@ -1230,13 +1227,8 @@
 		goto out_free;
 
 	ds = ent->ts2 - ent->ts1;
-<<<<<<< HEAD
-	if (ent->op < MLX5_CMD_OP_MAX) {
-		stats = &cmd->stats[ent->op];
-=======
 	stats = xa_load(&cmd->stats, ent->op);
 	if (stats) {
->>>>>>> 98817289
 		spin_lock_irq(&stats->lock);
 		stats->sum += ds;
 		++stats->n;
@@ -2240,29 +2232,13 @@
 		return -EINVAL;
 	}
 
-<<<<<<< HEAD
-	cmd->pool = dma_pool_create("mlx5_cmd", mlx5_core_dma_dev(dev), size, align, 0);
-	if (!cmd->pool)
-		return -ENOMEM;
-
-	err = alloc_cmd_page(dev, cmd);
-	if (err)
-		goto err_free_pool;
-
-=======
->>>>>>> 98817289
 	cmd_l = ioread32be(&dev->iseg->cmdq_addr_l_sz) & 0xff;
 	cmd->vars.log_sz = cmd_l >> 4 & 0xf;
 	cmd->vars.log_stride = cmd_l & 0xf;
 	if (1 << cmd->vars.log_sz > MLX5_MAX_COMMANDS) {
 		mlx5_core_err(dev, "firmware reports too many outstanding commands %d\n",
 			      1 << cmd->vars.log_sz);
-<<<<<<< HEAD
-		err = -EINVAL;
-		goto err_free_page;
-=======
 		return -EINVAL;
->>>>>>> 98817289
 	}
 
 	if (cmd->vars.log_sz + cmd->vars.log_stride > MLX5_ADAPTER_PAGE_SHIFT) {
@@ -2271,32 +2247,13 @@
 	}
 
 	cmd->state = MLX5_CMDIF_STATE_DOWN;
-<<<<<<< HEAD
-	cmd->checksum_disabled = 1;
 	cmd->vars.max_reg_cmds = (1 << cmd->vars.log_sz) - 1;
 	cmd->vars.bitmask = (1UL << cmd->vars.max_reg_cmds) - 1;
-
-	cmd->vars.cmdif_rev = ioread32be(&dev->iseg->cmdif_rev_fw_sub) >> 16;
-	if (cmd->vars.cmdif_rev > CMD_IF_REV) {
-		mlx5_core_err(dev, "driver does not support command interface version. driver %d, firmware %d\n",
-			      CMD_IF_REV, cmd->vars.cmdif_rev);
-		err = -EOPNOTSUPP;
-		goto err_free_page;
-	}
-=======
-	cmd->vars.max_reg_cmds = (1 << cmd->vars.log_sz) - 1;
-	cmd->vars.bitmask = (1UL << cmd->vars.max_reg_cmds) - 1;
->>>>>>> 98817289
 
 	sema_init(&cmd->vars.sem, cmd->vars.max_reg_cmds);
 	sema_init(&cmd->vars.pages_sem, 1);
 	sema_init(&cmd->vars.throttle_sem, DIV_ROUND_UP(cmd->vars.max_reg_cmds, 2));
 
-<<<<<<< HEAD
-	sema_init(&cmd->vars.sem, cmd->vars.max_reg_cmds);
-	sema_init(&cmd->vars.pages_sem, 1);
-	sema_init(&cmd->vars.throttle_sem, DIV_ROUND_UP(cmd->vars.max_reg_cmds, 2));
-=======
 	cmd->pool = dma_pool_create("mlx5_cmd", mlx5_core_dma_dev(dev), size, align, 0);
 	if (!cmd->pool)
 		return -ENOMEM;
@@ -2304,7 +2261,6 @@
 	err = alloc_cmd_page(dev, cmd);
 	if (err)
 		goto err_free_pool;
->>>>>>> 98817289
 
 	cmd_h = (u32)((u64)(cmd->dma) >> 32);
 	cmd_l = (u32)(cmd->dma);
