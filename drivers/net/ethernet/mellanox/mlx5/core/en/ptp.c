--- conflicted
+++ resolved
@@ -130,24 +130,8 @@
 	return map->data[metadata];
 }
 
-<<<<<<< HEAD
-static bool mlx5e_ptp_ts_cqe_ooo(struct mlx5e_ptpsq *ptpsq, u16 skb_id)
-{
-	u16 skb_cc = PTP_WQE_CTR2IDX(ptpsq->skb_fifo_cc);
-	u16 skb_pc = PTP_WQE_CTR2IDX(ptpsq->skb_fifo_pc);
-
-	if (PTP_WQE_CTR2IDX(skb_id - skb_cc) >= PTP_WQE_CTR2IDX(skb_pc - skb_cc))
-		return true;
-
-	return false;
-}
-
-static void mlx5e_ptp_skb_fifo_ts_cqe_resync(struct mlx5e_ptpsq *ptpsq, u16 skb_cc,
-					     u16 skb_id, int budget)
-=======
 static struct sk_buff *
 mlx5e_ptp_metadata_map_remove(struct mlx5e_ptp_metadata_map *map, u16 metadata)
->>>>>>> 98817289
 {
 	struct sk_buff *skb;
 
@@ -181,20 +165,10 @@
 		    ktime_after(ktime_add(dma_tstamp, timeout), port_tstamp))
 			break;
 
-<<<<<<< HEAD
-	while (skb_cc != skb_id) {
-		skb = mlx5e_skb_fifo_pop(&ptpsq->skb_fifo);
-		hwts.hwtstamp = mlx5e_skb_cb_get_hwts(skb)->cqe_hwtstamp;
-		skb_tstamp_tx(skb, &hwts);
-		ptpsq->cq_stats->resync_cqe++;
-		napi_consume_skb(skb, budget);
-		skb_cc = PTP_WQE_CTR2IDX(ptpsq->skb_fifo_cc);
-=======
 		metadata_map->undelivered_counter++;
 		WARN_ON_ONCE(!pos->inuse);
 		pos->inuse = false;
 		list_del(&pos->entry);
->>>>>>> 98817289
 	}
 	spin_unlock(&cqe_list->tracker_list_lock);
 }
@@ -231,19 +205,6 @@
 		goto out;
 	}
 
-<<<<<<< HEAD
-	if (mlx5e_ptp_ts_cqe_drop(ptpsq, skb_cc, skb_id)) {
-		if (mlx5e_ptp_ts_cqe_ooo(ptpsq, skb_id)) {
-			/* already handled by a previous resync */
-			ptpsq->cq_stats->ooo_cqe_drop++;
-			return;
-		}
-		mlx5e_ptp_skb_fifo_ts_cqe_resync(ptpsq, skb_cc, skb_id, budget);
-	}
-
-	skb = mlx5e_skb_fifo_pop(&ptpsq->skb_fifo);
-=======
->>>>>>> 98817289
 	hwtstamp = mlx5e_cqe_ts_to_ns(sq->ptp_cyc2time, sq->clock, get_cqe_ts(cqe));
 	mlx5e_skb_cb_hwtstamp_handler(skb, MLX5E_SKB_CB_PORT_HWTSTAMP,
 				      hwtstamp, ptpsq->cq_stats);
@@ -289,13 +250,10 @@
 	/* ensure cq space is freed before enabling more cqes */
 	wmb();
 
-<<<<<<< HEAD
-=======
 	while (metadata_buff_sz > 0)
 		mlx5e_ptp_metadata_fifo_push(&ptpsq->metadata_freelist,
 					     metadata_buff[--metadata_buff_sz]);
 
->>>>>>> 98817289
 	mlx5e_txqsq_wake(&ptpsq->txqsq);
 
 	return work_done == budget;
