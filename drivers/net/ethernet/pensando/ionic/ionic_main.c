// SPDX-License-Identifier: GPL-2.0
/* Copyright(c) 2017 - 2019 Pensando Systems, Inc */

#include <linux/printk.h>
#include <linux/dynamic_debug.h>
#include <linux/module.h>
#include <linux/netdevice.h>
#include <linux/utsname.h>
#include <generated/utsrelease.h>
#include <linux/ctype.h>

#include "ionic.h"
#include "ionic_bus.h"
#include "ionic_lif.h"
#include "ionic_debugfs.h"

MODULE_DESCRIPTION(IONIC_DRV_DESCRIPTION);
MODULE_AUTHOR("Pensando Systems, Inc");
MODULE_LICENSE("GPL");

static const char *ionic_error_to_str(enum ionic_status_code code)
{
	switch (code) {
	case IONIC_RC_SUCCESS:
		return "IONIC_RC_SUCCESS";
	case IONIC_RC_EVERSION:
		return "IONIC_RC_EVERSION";
	case IONIC_RC_EOPCODE:
		return "IONIC_RC_EOPCODE";
	case IONIC_RC_EIO:
		return "IONIC_RC_EIO";
	case IONIC_RC_EPERM:
		return "IONIC_RC_EPERM";
	case IONIC_RC_EQID:
		return "IONIC_RC_EQID";
	case IONIC_RC_EQTYPE:
		return "IONIC_RC_EQTYPE";
	case IONIC_RC_ENOENT:
		return "IONIC_RC_ENOENT";
	case IONIC_RC_EINTR:
		return "IONIC_RC_EINTR";
	case IONIC_RC_EAGAIN:
		return "IONIC_RC_EAGAIN";
	case IONIC_RC_ENOMEM:
		return "IONIC_RC_ENOMEM";
	case IONIC_RC_EFAULT:
		return "IONIC_RC_EFAULT";
	case IONIC_RC_EBUSY:
		return "IONIC_RC_EBUSY";
	case IONIC_RC_EEXIST:
		return "IONIC_RC_EEXIST";
	case IONIC_RC_EINVAL:
		return "IONIC_RC_EINVAL";
	case IONIC_RC_ENOSPC:
		return "IONIC_RC_ENOSPC";
	case IONIC_RC_ERANGE:
		return "IONIC_RC_ERANGE";
	case IONIC_RC_BAD_ADDR:
		return "IONIC_RC_BAD_ADDR";
	case IONIC_RC_DEV_CMD:
		return "IONIC_RC_DEV_CMD";
	case IONIC_RC_ENOSUPP:
		return "IONIC_RC_ENOSUPP";
	case IONIC_RC_ERROR:
		return "IONIC_RC_ERROR";
	case IONIC_RC_ERDMA:
		return "IONIC_RC_ERDMA";
	case IONIC_RC_EBAD_FW:
		return "IONIC_RC_EBAD_FW";
	default:
		return "IONIC_RC_UNKNOWN";
	}
}

static int ionic_error_to_errno(enum ionic_status_code code)
{
	switch (code) {
	case IONIC_RC_SUCCESS:
		return 0;
	case IONIC_RC_EVERSION:
	case IONIC_RC_EQTYPE:
	case IONIC_RC_EQID:
	case IONIC_RC_EINVAL:
	case IONIC_RC_ENOSUPP:
		return -EINVAL;
	case IONIC_RC_EPERM:
		return -EPERM;
	case IONIC_RC_ENOENT:
		return -ENOENT;
	case IONIC_RC_EAGAIN:
		return -EAGAIN;
	case IONIC_RC_ENOMEM:
		return -ENOMEM;
	case IONIC_RC_EFAULT:
		return -EFAULT;
	case IONIC_RC_EBUSY:
		return -EBUSY;
	case IONIC_RC_EEXIST:
		return -EEXIST;
	case IONIC_RC_ENOSPC:
		return -ENOSPC;
	case IONIC_RC_ERANGE:
		return -ERANGE;
	case IONIC_RC_BAD_ADDR:
		return -EFAULT;
	case IONIC_RC_EOPCODE:
	case IONIC_RC_EINTR:
	case IONIC_RC_DEV_CMD:
	case IONIC_RC_ERROR:
	case IONIC_RC_ERDMA:
	case IONIC_RC_EIO:
	default:
		return -EIO;
	}
}

static const char *ionic_opcode_to_str(enum ionic_cmd_opcode opcode)
{
	switch (opcode) {
	case IONIC_CMD_NOP:
		return "IONIC_CMD_NOP";
	case IONIC_CMD_INIT:
		return "IONIC_CMD_INIT";
	case IONIC_CMD_RESET:
		return "IONIC_CMD_RESET";
	case IONIC_CMD_IDENTIFY:
		return "IONIC_CMD_IDENTIFY";
	case IONIC_CMD_GETATTR:
		return "IONIC_CMD_GETATTR";
	case IONIC_CMD_SETATTR:
		return "IONIC_CMD_SETATTR";
	case IONIC_CMD_PORT_IDENTIFY:
		return "IONIC_CMD_PORT_IDENTIFY";
	case IONIC_CMD_PORT_INIT:
		return "IONIC_CMD_PORT_INIT";
	case IONIC_CMD_PORT_RESET:
		return "IONIC_CMD_PORT_RESET";
	case IONIC_CMD_PORT_GETATTR:
		return "IONIC_CMD_PORT_GETATTR";
	case IONIC_CMD_PORT_SETATTR:
		return "IONIC_CMD_PORT_SETATTR";
	case IONIC_CMD_LIF_INIT:
		return "IONIC_CMD_LIF_INIT";
	case IONIC_CMD_LIF_RESET:
		return "IONIC_CMD_LIF_RESET";
	case IONIC_CMD_LIF_IDENTIFY:
		return "IONIC_CMD_LIF_IDENTIFY";
	case IONIC_CMD_LIF_SETATTR:
		return "IONIC_CMD_LIF_SETATTR";
	case IONIC_CMD_LIF_GETATTR:
		return "IONIC_CMD_LIF_GETATTR";
	case IONIC_CMD_LIF_SETPHC:
		return "IONIC_CMD_LIF_SETPHC";
	case IONIC_CMD_RX_MODE_SET:
		return "IONIC_CMD_RX_MODE_SET";
	case IONIC_CMD_RX_FILTER_ADD:
		return "IONIC_CMD_RX_FILTER_ADD";
	case IONIC_CMD_RX_FILTER_DEL:
		return "IONIC_CMD_RX_FILTER_DEL";
	case IONIC_CMD_Q_IDENTIFY:
		return "IONIC_CMD_Q_IDENTIFY";
	case IONIC_CMD_Q_INIT:
		return "IONIC_CMD_Q_INIT";
	case IONIC_CMD_Q_CONTROL:
		return "IONIC_CMD_Q_CONTROL";
	case IONIC_CMD_RDMA_RESET_LIF:
		return "IONIC_CMD_RDMA_RESET_LIF";
	case IONIC_CMD_RDMA_CREATE_EQ:
		return "IONIC_CMD_RDMA_CREATE_EQ";
	case IONIC_CMD_RDMA_CREATE_CQ:
		return "IONIC_CMD_RDMA_CREATE_CQ";
	case IONIC_CMD_RDMA_CREATE_ADMINQ:
		return "IONIC_CMD_RDMA_CREATE_ADMINQ";
	case IONIC_CMD_FW_DOWNLOAD:
		return "IONIC_CMD_FW_DOWNLOAD";
	case IONIC_CMD_FW_CONTROL:
		return "IONIC_CMD_FW_CONTROL";
	case IONIC_CMD_FW_DOWNLOAD_V1:
		return "IONIC_CMD_FW_DOWNLOAD_V1";
	case IONIC_CMD_FW_CONTROL_V1:
		return "IONIC_CMD_FW_CONTROL_V1";
	case IONIC_CMD_VF_GETATTR:
		return "IONIC_CMD_VF_GETATTR";
	case IONIC_CMD_VF_SETATTR:
		return "IONIC_CMD_VF_SETATTR";
	default:
		return "DEVCMD_UNKNOWN";
	}
}

const char *ionic_vf_attr_to_str(enum ionic_vf_attr attr)
{
	switch (attr) {
	case IONIC_VF_ATTR_SPOOFCHK:
		return "IONIC_VF_ATTR_SPOOFCHK";
	case IONIC_VF_ATTR_TRUST:
		return "IONIC_VF_ATTR_TRUST";
	case IONIC_VF_ATTR_LINKSTATE:
		return "IONIC_VF_ATTR_LINKSTATE";
	case IONIC_VF_ATTR_MAC:
		return "IONIC_VF_ATTR_MAC";
	case IONIC_VF_ATTR_VLAN:
		return "IONIC_VF_ATTR_VLAN";
	case IONIC_VF_ATTR_RATE:
		return "IONIC_VF_ATTR_RATE";
	case IONIC_VF_ATTR_STATSADDR:
		return "IONIC_VF_ATTR_STATSADDR";
	default:
		return "IONIC_VF_ATTR_UNKNOWN";
	}
}

static void ionic_adminq_flush(struct ionic_lif *lif)
{
	struct ionic_desc_info *desc_info;
	unsigned long irqflags;
	struct ionic_queue *q;

	spin_lock_irqsave(&lif->adminq_lock, irqflags);
	if (!lif->adminqcq) {
		spin_unlock_irqrestore(&lif->adminq_lock, irqflags);
		return;
	}

	q = &lif->adminqcq->q;

	while (q->tail_idx != q->head_idx) {
		desc_info = &q->info[q->tail_idx];
		memset(desc_info->desc, 0, sizeof(union ionic_adminq_cmd));
		desc_info->cb = NULL;
		desc_info->cb_arg = NULL;
		q->tail_idx = (q->tail_idx + 1) & (q->num_descs - 1);
	}
	spin_unlock_irqrestore(&lif->adminq_lock, irqflags);
}

void ionic_adminq_netdev_err_print(struct ionic_lif *lif, u8 opcode,
				   u8 status, int err)
{
	const char *stat_str;

	stat_str = (err == -ETIMEDOUT) ? "TIMEOUT" :
					 ionic_error_to_str(status);

	netdev_err(lif->netdev, "%s (%d) failed: %s (%d)\n",
		   ionic_opcode_to_str(opcode), opcode, stat_str, err);
}

static int ionic_adminq_check_err(struct ionic_lif *lif,
				  struct ionic_admin_ctx *ctx,
				  const bool timeout,
				  const bool do_msg)
{
	int err = 0;

	if (ctx->comp.comp.status || timeout) {
		err = timeout ? -ETIMEDOUT :
				ionic_error_to_errno(ctx->comp.comp.status);

		if (do_msg)
			ionic_adminq_netdev_err_print(lif, ctx->cmd.cmd.opcode,
						      ctx->comp.comp.status, err);

		if (timeout)
			ionic_adminq_flush(lif);
	}

	return err;
}

static void ionic_adminq_cb(struct ionic_queue *q,
			    struct ionic_desc_info *desc_info,
			    struct ionic_cq_info *cq_info, void *cb_arg)
{
	struct ionic_admin_ctx *ctx = cb_arg;
	struct ionic_admin_comp *comp;

	if (!ctx)
		return;

	comp = cq_info->cq_desc;

	memcpy(&ctx->comp, comp, sizeof(*comp));

	dev_dbg(q->dev, "comp admin queue command:\n");
	dynamic_hex_dump("comp ", DUMP_PREFIX_OFFSET, 16, 1,
			 &ctx->comp, sizeof(ctx->comp), true);

	complete_all(&ctx->work);
}

int ionic_adminq_post(struct ionic_lif *lif, struct ionic_admin_ctx *ctx)
{
	struct ionic_desc_info *desc_info;
	unsigned long irqflags;
	struct ionic_queue *q;
	int err = 0;

	spin_lock_irqsave(&lif->adminq_lock, irqflags);
	if (!lif->adminqcq) {
		spin_unlock_irqrestore(&lif->adminq_lock, irqflags);
		return -EIO;
	}

	q = &lif->adminqcq->q;

	if (!ionic_q_has_space(q, 1)) {
		err = -ENOSPC;
		goto err_out;
	}

	err = ionic_heartbeat_check(lif->ionic);
	if (err)
		goto err_out;

	desc_info = &q->info[q->head_idx];
	memcpy(desc_info->desc, &ctx->cmd, sizeof(ctx->cmd));

	dev_dbg(&lif->netdev->dev, "post admin queue command:\n");
	dynamic_hex_dump("cmd ", DUMP_PREFIX_OFFSET, 16, 1,
			 &ctx->cmd, sizeof(ctx->cmd), true);

	ionic_q_post(q, true, ionic_adminq_cb, ctx);

err_out:
	spin_unlock_irqrestore(&lif->adminq_lock, irqflags);

	return err;
}

int ionic_adminq_wait(struct ionic_lif *lif, struct ionic_admin_ctx *ctx,
		      const int err, const bool do_msg)
{
	struct net_device *netdev = lif->netdev;
	unsigned long time_limit;
	unsigned long time_start;
	unsigned long time_done;
	unsigned long remaining;
	const char *name;

	name = ionic_opcode_to_str(ctx->cmd.cmd.opcode);

	if (err) {
		if (do_msg && !test_bit(IONIC_LIF_F_FW_RESET, lif->state))
			netdev_err(netdev, "Posting of %s (%d) failed: %d\n",
				   name, ctx->cmd.cmd.opcode, err);
		ctx->comp.comp.status = IONIC_RC_ERROR;
		return err;
	}

	time_start = jiffies;
	time_limit = time_start + HZ * (ulong)DEVCMD_TIMEOUT;
	do {
		remaining = wait_for_completion_timeout(&ctx->work,
							IONIC_ADMINQ_TIME_SLICE);

		/* check for done */
		if (remaining)
			break;

		/* force a check of FW status and break out if FW reset */
		(void)ionic_heartbeat_check(lif->ionic);
		if ((test_bit(IONIC_LIF_F_FW_RESET, lif->state) &&
		     !lif->ionic->idev.fw_status_ready) ||
		    test_bit(IONIC_LIF_F_FW_STOPPING, lif->state)) {
			if (do_msg)
<<<<<<< HEAD
				netdev_err(netdev, "%s (%d) interrupted, FW in reset\n",
					   name, ctx->cmd.cmd.opcode);
=======
				netdev_warn(netdev, "%s (%d) interrupted, FW in reset\n",
					    name, ctx->cmd.cmd.opcode);
>>>>>>> 3a82f341
			ctx->comp.comp.status = IONIC_RC_ERROR;
			return -ENXIO;
		}

	} while (time_before(jiffies, time_limit));
	time_done = jiffies;

	dev_dbg(lif->ionic->dev, "%s: elapsed %d msecs\n",
		__func__, jiffies_to_msecs(time_done - time_start));

	return ionic_adminq_check_err(lif, ctx,
				      time_after_eq(time_done, time_limit),
				      do_msg);
}

int ionic_adminq_post_wait(struct ionic_lif *lif, struct ionic_admin_ctx *ctx)
{
	int err;

	err = ionic_adminq_post(lif, ctx);

	return ionic_adminq_wait(lif, ctx, err, true);
}

int ionic_adminq_post_wait_nomsg(struct ionic_lif *lif, struct ionic_admin_ctx *ctx)
{
	int err;

	err = ionic_adminq_post(lif, ctx);

	return ionic_adminq_wait(lif, ctx, err, false);
}

static void ionic_dev_cmd_clean(struct ionic *ionic)
{
	struct ionic_dev *idev = &ionic->idev;

	iowrite32(0, &idev->dev_cmd_regs->doorbell);
	memset_io(&idev->dev_cmd_regs->cmd, 0, sizeof(idev->dev_cmd_regs->cmd));
}

void ionic_dev_cmd_dev_err_print(struct ionic *ionic, u8 opcode, u8 status,
				 int err)
{
	const char *stat_str;

	stat_str = (err == -ETIMEDOUT) ? "TIMEOUT" :
					 ionic_error_to_str(status);

	dev_err(ionic->dev, "DEV_CMD %s (%d) error, %s (%d) failed\n",
		ionic_opcode_to_str(opcode), opcode, stat_str, err);
}

static int __ionic_dev_cmd_wait(struct ionic *ionic, unsigned long max_seconds,
				const bool do_msg)
{
	struct ionic_dev *idev = &ionic->idev;
	unsigned long start_time;
	unsigned long max_wait;
	unsigned long duration;
	int done = 0;
	bool fw_up;
	int opcode;
	int err;

	/* Wait for dev cmd to complete, retrying if we get EAGAIN,
	 * but don't wait any longer than max_seconds.
	 */
	max_wait = jiffies + (max_seconds * HZ);
try_again:
	opcode = readb(&idev->dev_cmd_regs->cmd.cmd.opcode);
	start_time = jiffies;
	for (fw_up = ionic_is_fw_running(idev);
	     !done && fw_up && time_before(jiffies, max_wait);
	     fw_up = ionic_is_fw_running(idev)) {
		done = ionic_dev_cmd_done(idev);
		if (done)
			break;
		usleep_range(100, 200);
	}
	duration = jiffies - start_time;

	dev_dbg(ionic->dev, "DEVCMD %s (%d) done=%d took %ld secs (%ld jiffies)\n",
		ionic_opcode_to_str(opcode), opcode,
		done, duration / HZ, duration);

	if (!done && !fw_up) {
		ionic_dev_cmd_clean(ionic);
		dev_warn(ionic->dev, "DEVCMD %s (%d) interrupted - FW is down\n",
			 ionic_opcode_to_str(opcode), opcode);
		return -ENXIO;
	}

	if (!done && !time_before(jiffies, max_wait)) {
		ionic_dev_cmd_clean(ionic);
		dev_warn(ionic->dev, "DEVCMD %s (%d) timeout after %ld secs\n",
			 ionic_opcode_to_str(opcode), opcode, max_seconds);
		return -ETIMEDOUT;
	}

	err = ionic_dev_cmd_status(&ionic->idev);
	if (err) {
		if (err == IONIC_RC_EAGAIN &&
		    time_before(jiffies, (max_wait - HZ))) {
			dev_dbg(ionic->dev, "DEV_CMD %s (%d), %s (%d) retrying...\n",
				ionic_opcode_to_str(opcode), opcode,
				ionic_error_to_str(err), err);

			msleep(1000);
			iowrite32(0, &idev->dev_cmd_regs->done);
			iowrite32(1, &idev->dev_cmd_regs->doorbell);
			goto try_again;
		}

		if (!(opcode == IONIC_CMD_FW_CONTROL && err == IONIC_RC_EAGAIN))
			if (do_msg)
				ionic_dev_cmd_dev_err_print(ionic, opcode, err,
							    ionic_error_to_errno(err));

		return ionic_error_to_errno(err);
	}

	return 0;
}

int ionic_dev_cmd_wait(struct ionic *ionic, unsigned long max_seconds)
{
	return __ionic_dev_cmd_wait(ionic, max_seconds, true);
}

int ionic_dev_cmd_wait_nomsg(struct ionic *ionic, unsigned long max_seconds)
{
	return __ionic_dev_cmd_wait(ionic, max_seconds, false);
}

int ionic_setup(struct ionic *ionic)
{
	int err;

	err = ionic_dev_setup(ionic);
	if (err)
		return err;
	ionic_reset(ionic);

	return 0;
}

int ionic_identify(struct ionic *ionic)
{
	struct ionic_identity *ident = &ionic->ident;
	struct ionic_dev *idev = &ionic->idev;
	size_t sz;
	int err;

	memset(ident, 0, sizeof(*ident));

	ident->drv.os_type = cpu_to_le32(IONIC_OS_TYPE_LINUX);
	strncpy(ident->drv.driver_ver_str, UTS_RELEASE,
		sizeof(ident->drv.driver_ver_str) - 1);

	mutex_lock(&ionic->dev_cmd_lock);

	sz = min(sizeof(ident->drv), sizeof(idev->dev_cmd_regs->data));
	memcpy_toio(&idev->dev_cmd_regs->data, &ident->drv, sz);

	ionic_dev_cmd_identify(idev, IONIC_IDENTITY_VERSION_1);
	err = ionic_dev_cmd_wait(ionic, DEVCMD_TIMEOUT);
	if (!err) {
		sz = min(sizeof(ident->dev), sizeof(idev->dev_cmd_regs->data));
		memcpy_fromio(&ident->dev, &idev->dev_cmd_regs->data, sz);
	}
	mutex_unlock(&ionic->dev_cmd_lock);

	if (err) {
		dev_err(ionic->dev, "Cannot identify ionic: %d\n", err);
		goto err_out;
	}

	if (isprint(idev->dev_info.fw_version[0]) &&
	    isascii(idev->dev_info.fw_version[0]))
		dev_info(ionic->dev, "FW: %.*s\n",
			 (int)(sizeof(idev->dev_info.fw_version) - 1),
			 idev->dev_info.fw_version);
	else
		dev_info(ionic->dev, "FW: (invalid string) 0x%02x 0x%02x 0x%02x 0x%02x ...\n",
			 (u8)idev->dev_info.fw_version[0],
			 (u8)idev->dev_info.fw_version[1],
			 (u8)idev->dev_info.fw_version[2],
			 (u8)idev->dev_info.fw_version[3]);

	err = ionic_lif_identify(ionic, IONIC_LIF_TYPE_CLASSIC,
				 &ionic->ident.lif);
	if (err) {
		dev_err(ionic->dev, "Cannot identify LIFs: %d\n", err);
		goto err_out;
	}

	return 0;

err_out:
	return err;
}

int ionic_init(struct ionic *ionic)
{
	struct ionic_dev *idev = &ionic->idev;
	int err;

	mutex_lock(&ionic->dev_cmd_lock);
	ionic_dev_cmd_init(idev);
	err = ionic_dev_cmd_wait(ionic, DEVCMD_TIMEOUT);
	mutex_unlock(&ionic->dev_cmd_lock);

	return err;
}

int ionic_reset(struct ionic *ionic)
{
	struct ionic_dev *idev = &ionic->idev;
	int err;

	if (!ionic_is_fw_running(idev))
		return 0;

	mutex_lock(&ionic->dev_cmd_lock);
	ionic_dev_cmd_reset(idev);
	err = ionic_dev_cmd_wait(ionic, DEVCMD_TIMEOUT);
	mutex_unlock(&ionic->dev_cmd_lock);

	return err;
}

int ionic_port_identify(struct ionic *ionic)
{
	struct ionic_identity *ident = &ionic->ident;
	struct ionic_dev *idev = &ionic->idev;
	size_t sz;
	int err;

	mutex_lock(&ionic->dev_cmd_lock);

	ionic_dev_cmd_port_identify(idev);
	err = ionic_dev_cmd_wait(ionic, DEVCMD_TIMEOUT);
	if (!err) {
		sz = min(sizeof(ident->port), sizeof(idev->dev_cmd_regs->data));
		memcpy_fromio(&ident->port, &idev->dev_cmd_regs->data, sz);
	}

	mutex_unlock(&ionic->dev_cmd_lock);

	return err;
}

int ionic_port_init(struct ionic *ionic)
{
	struct ionic_identity *ident = &ionic->ident;
	struct ionic_dev *idev = &ionic->idev;
	size_t sz;
	int err;

	if (!idev->port_info) {
		idev->port_info_sz = ALIGN(sizeof(*idev->port_info), PAGE_SIZE);
		idev->port_info = dma_alloc_coherent(ionic->dev,
						     idev->port_info_sz,
						     &idev->port_info_pa,
						     GFP_KERNEL);
		if (!idev->port_info)
			return -ENOMEM;
	}

	sz = min(sizeof(ident->port.config), sizeof(idev->dev_cmd_regs->data));

	mutex_lock(&ionic->dev_cmd_lock);

	memcpy_toio(&idev->dev_cmd_regs->data, &ident->port.config, sz);
	ionic_dev_cmd_port_init(idev);
	err = ionic_dev_cmd_wait(ionic, DEVCMD_TIMEOUT);

	ionic_dev_cmd_port_state(&ionic->idev, IONIC_PORT_ADMIN_STATE_UP);
	(void)ionic_dev_cmd_wait(ionic, DEVCMD_TIMEOUT);

	mutex_unlock(&ionic->dev_cmd_lock);
	if (err) {
		dev_err(ionic->dev, "Failed to init port\n");
		dma_free_coherent(ionic->dev, idev->port_info_sz,
				  idev->port_info, idev->port_info_pa);
		idev->port_info = NULL;
		idev->port_info_pa = 0;
	}

	return err;
}

int ionic_port_reset(struct ionic *ionic)
{
	struct ionic_dev *idev = &ionic->idev;
	int err = 0;

	if (!idev->port_info)
		return 0;

	if (ionic_is_fw_running(idev)) {
		mutex_lock(&ionic->dev_cmd_lock);
		ionic_dev_cmd_port_reset(idev);
		err = ionic_dev_cmd_wait(ionic, DEVCMD_TIMEOUT);
		mutex_unlock(&ionic->dev_cmd_lock);
	}

	dma_free_coherent(ionic->dev, idev->port_info_sz,
			  idev->port_info, idev->port_info_pa);

	idev->port_info = NULL;
	idev->port_info_pa = 0;

	return err;
}

static int __init ionic_init_module(void)
{
	ionic_debugfs_create();
	return ionic_bus_register_driver();
}

static void __exit ionic_cleanup_module(void)
{
	ionic_bus_unregister_driver();
	ionic_debugfs_destroy();

	pr_info("%s removed\n", IONIC_DRV_NAME);
}

module_init(ionic_init_module);
module_exit(ionic_cleanup_module);<|MERGE_RESOLUTION|>--- conflicted
+++ resolved
@@ -364,13 +364,8 @@
 		     !lif->ionic->idev.fw_status_ready) ||
 		    test_bit(IONIC_LIF_F_FW_STOPPING, lif->state)) {
 			if (do_msg)
-<<<<<<< HEAD
-				netdev_err(netdev, "%s (%d) interrupted, FW in reset\n",
-					   name, ctx->cmd.cmd.opcode);
-=======
 				netdev_warn(netdev, "%s (%d) interrupted, FW in reset\n",
 					    name, ctx->cmd.cmd.opcode);
->>>>>>> 3a82f341
 			ctx->comp.comp.status = IONIC_RC_ERROR;
 			return -ENXIO;
 		}
