--- conflicted
+++ resolved
@@ -18,10 +18,6 @@
 /* adminq functions */
 int i40e_init_adminq(struct i40e_hw *hw);
 void i40e_shutdown_adminq(struct i40e_hw *hw);
-<<<<<<< HEAD
-void i40e_adminq_init_ring_data(struct i40e_hw *hw);
-=======
->>>>>>> 98817289
 int i40e_clean_arq_element(struct i40e_hw *hw,
 			   struct i40e_arq_event_info *e,
 			   u16 *events_pending);
@@ -89,11 +85,7 @@
 				 u32 reg_addr, u64 reg_val,
 				 struct i40e_asq_cmd_details *cmd_details);
 int i40e_aq_debug_read_register(struct i40e_hw *hw,
-<<<<<<< HEAD
-				u32 reg_addr, u64 *reg_val,
-=======
 				u32  reg_addr, u64 *reg_val,
->>>>>>> 98817289
 				struct i40e_asq_cmd_details *cmd_details);
 int i40e_aq_set_phy_debug(struct i40e_hw *hw, u8 cmd_flags,
 			  struct i40e_asq_cmd_details *cmd_details);
@@ -108,15 +100,11 @@
 int i40e_aq_set_phy_config(struct i40e_hw *hw,
 			   struct i40e_aq_set_phy_config *config,
 			   struct i40e_asq_cmd_details *cmd_details);
-<<<<<<< HEAD
-int i40e_set_fc(struct i40e_hw *hw, u8 *aq_failures, bool atomic_reset);
-=======
 int i40e_set_fc(struct i40e_hw *hw, u8 *aq_failures,
 		bool atomic_reset);
 int i40e_aq_set_mac_loopback(struct i40e_hw *hw,
 			     bool ena_lpbk,
 			     struct i40e_asq_cmd_details *cmd_details);
->>>>>>> 98817289
 int i40e_aq_set_phy_int_mask(struct i40e_hw *hw, u16 mask,
 			     struct i40e_asq_cmd_details *cmd_details);
 int i40e_aq_clear_pxe_mode(struct i40e_hw *hw,
@@ -127,12 +115,6 @@
 int i40e_aq_get_link_info(struct i40e_hw *hw,
 			  bool enable_lse, struct i40e_link_status *link,
 			  struct i40e_asq_cmd_details *cmd_details);
-<<<<<<< HEAD
-int i40e_aq_set_local_advt_reg(struct i40e_hw *hw,
-			       u64 advt_reg,
-			       struct i40e_asq_cmd_details *cmd_details);
-=======
->>>>>>> 98817289
 int i40e_aq_send_driver_version(struct i40e_hw *hw,
 				struct i40e_driver_version *dv,
 				struct i40e_asq_cmd_details *cmd_details);
@@ -142,20 +124,11 @@
 int i40e_aq_set_vsi_broadcast(struct i40e_hw *hw,
 			      u16 vsi_id, bool set_filter,
 			      struct i40e_asq_cmd_details *cmd_details);
-<<<<<<< HEAD
-int i40e_aq_set_vsi_unicast_promiscuous(struct i40e_hw *hw,
-					u16 vsi_id, bool set,
-					struct i40e_asq_cmd_details *cmd_details,
-					bool rx_only_promisc);
-int i40e_aq_set_vsi_multicast_promiscuous(struct i40e_hw *hw,
-					  u16 vsi_id, bool set, struct i40e_asq_cmd_details *cmd_details);
-=======
 int i40e_aq_set_vsi_unicast_promiscuous(struct i40e_hw *hw, u16 vsi_id, bool set,
 					struct i40e_asq_cmd_details *cmd_details,
 					bool rx_only_promisc);
 int i40e_aq_set_vsi_multicast_promiscuous(struct i40e_hw *hw, u16 vsi_id, bool set,
 					  struct i40e_asq_cmd_details *cmd_details);
->>>>>>> 98817289
 int i40e_aq_set_vsi_mc_promisc_on_vlan(struct i40e_hw *hw,
 				       u16 seid, bool enable,
 				       u16 vid,
@@ -189,19 +162,6 @@
 int i40e_aq_add_macvlan(struct i40e_hw *hw, u16 vsi_id,
 			struct i40e_aqc_add_macvlan_element_data *mv_list,
 			u16 count, struct i40e_asq_cmd_details *cmd_details);
-<<<<<<< HEAD
-int i40e_aq_add_macvlan_v2(struct i40e_hw *hw, u16 seid,
-			   struct i40e_aqc_add_macvlan_element_data *mv_list,
-			   u16 count, struct i40e_asq_cmd_details *cmd_details,
-			   enum i40e_admin_queue_err *aq_status);
-int i40e_aq_remove_macvlan(struct i40e_hw *hw, u16 vsi_id,
-			   struct i40e_aqc_remove_macvlan_element_data *mv_list,
-			   u16 count, struct i40e_asq_cmd_details *cmd_details);
-int i40e_aq_remove_macvlan_v2(struct i40e_hw *hw, u16 seid,
-			      struct i40e_aqc_remove_macvlan_element_data *mv_list,
-			      u16 count, struct i40e_asq_cmd_details *cmd_details,
-			      enum i40e_admin_queue_err *aq_status);
-=======
 int
 i40e_aq_add_macvlan_v2(struct i40e_hw *hw, u16 seid,
 		       struct i40e_aqc_add_macvlan_element_data *mv_list,
@@ -215,7 +175,6 @@
 			  struct i40e_aqc_remove_macvlan_element_data *mv_list,
 			  u16 count, struct i40e_asq_cmd_details *cmd_details,
 			  enum i40e_admin_queue_err *aq_status);
->>>>>>> 98817289
 int i40e_aq_add_mirrorrule(struct i40e_hw *hw, u16 sw_seid,
 			   u16 rule_type, u16 dest_vsi, u16 count, __le16 *mr_list,
 			   struct i40e_asq_cmd_details *cmd_details,
@@ -248,7 +207,6 @@
 int i40e_aq_read_nvm(struct i40e_hw *hw, u8 module_pointer,
 		     u32 offset, u16 length, void *data,
 		     bool last_command,
-<<<<<<< HEAD
 		     struct i40e_asq_cmd_details *cmd_details);
 int i40e_aq_erase_nvm(struct i40e_hw *hw, u8 module_pointer,
 		      u32 offset, u16 length, bool last_command,
@@ -268,34 +226,6 @@
 			 u8 mib_type, void *buff, u16 buff_size,
 			 u16 *local_len, u16 *remote_len,
 			 struct i40e_asq_cmd_details *cmd_details);
-int i40e_aq_set_lldp_mib(struct i40e_hw *hw,
-			 u8 mib_type, void *buff, u16 buff_size,
-			 struct i40e_asq_cmd_details *cmd_details);
-int i40e_aq_cfg_lldp_mib_change_event(struct i40e_hw *hw,
-				      bool enable_update,
-				struct i40e_asq_cmd_details *cmd_details);
-int i40e_aq_restore_lldp(struct i40e_hw *hw, u8 *setting, bool restore,
-			 struct i40e_asq_cmd_details *cmd_details);
-=======
-		     struct i40e_asq_cmd_details *cmd_details);
-int i40e_aq_erase_nvm(struct i40e_hw *hw, u8 module_pointer,
-		      u32 offset, u16 length, bool last_command,
-		      struct i40e_asq_cmd_details *cmd_details);
-int i40e_aq_discover_capabilities(struct i40e_hw *hw,
-				  void *buff, u16 buff_size, u16 *data_size,
-				  enum i40e_admin_queue_opc list_type_opc,
-				  struct i40e_asq_cmd_details *cmd_details);
-int i40e_aq_update_nvm(struct i40e_hw *hw, u8 module_pointer,
-		       u32 offset, u16 length, void *data,
-		       bool last_command, u8 preservation_flags,
-		       struct i40e_asq_cmd_details *cmd_details);
-int i40e_aq_rearrange_nvm(struct i40e_hw *hw,
-			  u8 rearrange_nvm,
-			  struct i40e_asq_cmd_details *cmd_details);
-int i40e_aq_get_lldp_mib(struct i40e_hw *hw, u8 bridge_type,
-			 u8 mib_type, void *buff, u16 buff_size,
-			 u16 *local_len, u16 *remote_len,
-			 struct i40e_asq_cmd_details *cmd_details);
 int
 i40e_aq_set_lldp_mib(struct i40e_hw *hw,
 		     u8 mib_type, void *buff, u16 buff_size,
@@ -306,20 +236,11 @@
 int
 i40e_aq_restore_lldp(struct i40e_hw *hw, u8 *setting, bool restore,
 		     struct i40e_asq_cmd_details *cmd_details);
->>>>>>> 98817289
 int i40e_aq_stop_lldp(struct i40e_hw *hw, bool shutdown_agent,
 		      bool persist,
 		      struct i40e_asq_cmd_details *cmd_details);
 int i40e_aq_set_dcb_parameters(struct i40e_hw *hw,
 			       bool dcb_enable,
-<<<<<<< HEAD
-			       struct i40e_asq_cmd_details *cmd_details);
-int i40e_aq_start_lldp(struct i40e_hw *hw, bool persist,
-		       struct i40e_asq_cmd_details *cmd_details);
-int i40e_aq_get_cee_dcb_config(struct i40e_hw *hw,
-			       void *buff, u16 buff_size,
-			       struct i40e_asq_cmd_details *cmd_details);
-=======
 			       struct i40e_asq_cmd_details
 			       *cmd_details);
 int i40e_aq_start_lldp(struct i40e_hw *hw, bool persist,
@@ -327,7 +248,6 @@
 int i40e_aq_get_cee_dcb_config(struct i40e_hw *hw,
 			       void *buff, u16 buff_size,
 			       struct i40e_asq_cmd_details *cmd_details);
->>>>>>> 98817289
 int i40e_aq_add_udp_tunnel(struct i40e_hw *hw,
 			   u16 udp_port, u8 protocol_index,
 			   u8 *filter_index,
@@ -344,23 +264,6 @@
 				struct i40e_asq_cmd_details *cmd_details);
 int i40e_aq_dcb_updated(struct i40e_hw *hw,
 			struct i40e_asq_cmd_details *cmd_details);
-<<<<<<< HEAD
-int i40e_aq_config_switch_comp_bw_limit(struct i40e_hw *hw,
-					u16 seid, u16 credit, u8 max_bw,
-					struct i40e_asq_cmd_details *cmd_details);
-int i40e_aq_config_vsi_tc_bw(struct i40e_hw *hw, u16 seid,
-			     struct i40e_aqc_configure_vsi_tc_bw_data *bw_data,
-			     struct i40e_asq_cmd_details *cmd_details);
-int i40e_aq_config_switch_comp_ets(struct i40e_hw *hw,
-				   u16 seid,
-				   struct i40e_aqc_configure_switching_comp_ets_data *ets_data,
-				   enum i40e_admin_queue_opc opcode,
-				   struct i40e_asq_cmd_details *cmd_details);
-int i40e_aq_config_switch_comp_bw_config(struct i40e_hw *hw,
-					 u16 seid,
-					 struct i40e_aqc_configure_switching_comp_bw_config_data *bw_data,
-					 struct i40e_asq_cmd_details *cmd_details);
-=======
 int i40e_aq_config_vsi_tc_bw(struct i40e_hw *hw, u16 seid,
 			     struct i40e_aqc_configure_vsi_tc_bw_data *bw_data,
 			     struct i40e_asq_cmd_details *cmd_details);
@@ -374,46 +277,10 @@
 	u16 seid,
 	struct i40e_aqc_configure_switching_comp_bw_config_data *bw_data,
 	struct i40e_asq_cmd_details *cmd_details);
->>>>>>> 98817289
 int i40e_aq_query_vsi_bw_config(struct i40e_hw *hw,
 				u16 seid,
 				struct i40e_aqc_query_vsi_bw_config_resp *bw_data,
 				struct i40e_asq_cmd_details *cmd_details);
-<<<<<<< HEAD
-int i40e_aq_query_vsi_ets_sla_config(struct i40e_hw *hw,
-				     u16 seid,
-				     struct i40e_aqc_query_vsi_ets_sla_config_resp *bw_data,
-				     struct i40e_asq_cmd_details *cmd_details);
-int i40e_aq_query_switch_comp_ets_config(struct i40e_hw *hw,
-					 u16 seid,
-					 struct i40e_aqc_query_switching_comp_ets_config_resp *bw_data,
-					 struct i40e_asq_cmd_details *cmd_details);
-int i40e_aq_query_port_ets_config(struct i40e_hw *hw,
-				  u16 seid,
-				  struct i40e_aqc_query_port_ets_config_resp *bw_data,
-				  struct i40e_asq_cmd_details *cmd_details);
-int i40e_aq_query_switch_comp_bw_config(struct i40e_hw *hw,
-					u16 seid,
-					struct i40e_aqc_query_switching_comp_bw_config_resp *bw_data,
-					struct i40e_asq_cmd_details *cmd_details);
-int i40e_aq_resume_port_tx(struct i40e_hw *hw,
-			   struct i40e_asq_cmd_details *cmd_details);
-int i40e_aq_add_cloud_filters_bb(struct i40e_hw *hw, u16 seid,
-				 struct i40e_aqc_cloud_filters_element_bb *filters,
-				 u8 filter_count);
-int i40e_aq_add_cloud_filters(struct i40e_hw *hw, u16 vsi,
-			      struct i40e_aqc_cloud_filters_element_data *filters,
-			      u8 filter_count);
-int i40e_aq_rem_cloud_filters(struct i40e_hw *hw, u16 vsi,
-			      struct i40e_aqc_cloud_filters_element_data *filters,
-			      u8 filter_count);
-int i40e_aq_rem_cloud_filters_bb(struct i40e_hw *hw, u16 seid,
-				 struct i40e_aqc_cloud_filters_element_bb *filters,
-				 u8 filter_count);
-int i40e_read_lldp_cfg(struct i40e_hw *hw, struct i40e_lldp_variables *lldp_cfg);
-int i40e_aq_suspend_port_tx(struct i40e_hw *hw, u16 seid,
-			    struct i40e_asq_cmd_details *cmd_details);
-=======
 int
 i40e_aq_query_vsi_ets_sla_config(struct i40e_hw *hw,
 				 u16 seid,
@@ -457,7 +324,6 @@
 int
 i40e_aq_suspend_port_tx(struct i40e_hw *hw, u16 seid,
 			struct i40e_asq_cmd_details *cmd_details);
->>>>>>> 98817289
 /* i40e_common */
 int i40e_init_shared_code(struct i40e_hw *hw);
 int i40e_pf_reset(struct i40e_hw *hw);
@@ -469,20 +335,6 @@
 int i40e_read_bw_from_alt_ram(struct i40e_hw *hw,
 			      u32 *max_bw, u32 *min_bw, bool *min_valid,
 			      bool *max_valid);
-<<<<<<< HEAD
-int i40e_aq_configure_partition_bw(struct i40e_hw *hw,
-				   struct i40e_aqc_configure_partition_bw_data *bw_data,
-				   struct i40e_asq_cmd_details *cmd_details);
-int i40e_get_port_mac_addr(struct i40e_hw *hw, u8 *mac_addr);
-int i40e_read_pba_string(struct i40e_hw *hw, u8 *pba_num, u32 pba_num_size);
-int i40e_validate_mac_addr(u8 *mac_addr);
-void i40e_pre_tx_queue_cfg(struct i40e_hw *hw, u32 queue, bool enable);
-/* prototype for functions used for NVM access */
-int i40e_init_nvm(struct i40e_hw *hw);
-int i40e_acquire_nvm(struct i40e_hw *hw, enum i40e_aq_resource_access_type access);
-void i40e_release_nvm(struct i40e_hw *hw);
-int i40e_read_nvm_word(struct i40e_hw *hw, u16 offset, u16 *data);
-=======
 int
 i40e_aq_configure_partition_bw(struct i40e_hw *hw,
 			       struct i40e_aqc_configure_partition_bw_data *bw_data,
@@ -498,21 +350,12 @@
 void i40e_release_nvm(struct i40e_hw *hw);
 int i40e_read_nvm_word(struct i40e_hw *hw, u16 offset,
 		       u16 *data);
->>>>>>> 98817289
 int i40e_read_nvm_module_data(struct i40e_hw *hw,
 			      u8 module_ptr,
 			      u16 module_offset,
 			      u16 data_offset,
 			      u16 words_data_size,
 			      u16 *data_ptr);
-<<<<<<< HEAD
-int i40e_read_nvm_buffer(struct i40e_hw *hw, u16 offset, u16 *words, u16 *data);
-int i40e_update_nvm_checksum(struct i40e_hw *hw);
-int i40e_validate_nvm_checksum(struct i40e_hw *hw, u16 *checksum);
-int i40e_nvmupd_command(struct i40e_hw *hw,
-			struct i40e_nvm_access *cmd,
-			u8 *bytes, int *);
-=======
 int i40e_read_nvm_buffer(struct i40e_hw *hw, u16 offset,
 			 u16 *words, u16 *data);
 int i40e_update_nvm_checksum(struct i40e_hw *hw);
@@ -521,7 +364,6 @@
 int i40e_nvmupd_command(struct i40e_hw *hw,
 			struct i40e_nvm_access *cmd,
 			u8 *bytes, int *errno);
->>>>>>> 98817289
 void i40e_nvmupd_check_wait_event(struct i40e_hw *hw, u16 opcode,
 				  struct i40e_aq_desc *desc);
 void i40e_nvmupd_clear_wait_state(struct i40e_hw *hw);
@@ -574,17 +416,6 @@
 /* prototype for functions used for SW locks */
 
 /* i40e_common for VF drivers*/
-<<<<<<< HEAD
-void i40e_vf_parse_hw_config(struct i40e_hw *hw,
-			     struct virtchnl_vf_resource *msg);
-int i40e_vf_reset(struct i40e_hw *hw);
-int i40e_aq_send_msg_to_pf(struct i40e_hw *hw,
-			   enum virtchnl_ops v_opcode,
-			   int v_retval,
-			   u8 *msg, u16 msglen,
-			   struct i40e_asq_cmd_details *cmd_details);
-=======
->>>>>>> 98817289
 int i40e_set_filter_control(struct i40e_hw *hw,
 			    struct i40e_filter_control_settings *settings);
 int i40e_aq_add_rem_control_packet_filter(struct i40e_hw *hw,
