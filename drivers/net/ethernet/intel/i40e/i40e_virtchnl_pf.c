// SPDX-License-Identifier: GPL-2.0
/* Copyright(c) 2013 - 2018 Intel Corporation. */

#include "i40e.h"

/*********************notification routines***********************/

/**
 * i40e_vc_vf_broadcast
 * @pf: pointer to the PF structure
 * @v_opcode: operation code
 * @v_retval: return value
 * @msg: pointer to the msg buffer
 * @msglen: msg length
 *
 * send a message to all VFs on a given PF
 **/
static void i40e_vc_vf_broadcast(struct i40e_pf *pf,
				 enum virtchnl_ops v_opcode,
				 i40e_status v_retval, u8 *msg,
				 u16 msglen)
{
	struct i40e_hw *hw = &pf->hw;
	struct i40e_vf *vf = pf->vf;
	int i;

	for (i = 0; i < pf->num_alloc_vfs; i++, vf++) {
		int abs_vf_id = vf->vf_id + (int)hw->func_caps.vf_base_id;
		/* Not all vfs are enabled so skip the ones that are not */
		if (!test_bit(I40E_VF_STATE_INIT, &vf->vf_states) &&
		    !test_bit(I40E_VF_STATE_ACTIVE, &vf->vf_states))
			continue;

		/* Ignore return value on purpose - a given VF may fail, but
		 * we need to keep going and send to all of them
		 */
		i40e_aq_send_msg_to_vf(hw, abs_vf_id, v_opcode, v_retval,
				       msg, msglen, NULL);
	}
}

/**
 * i40e_vc_notify_vf_link_state
 * @vf: pointer to the VF structure
 *
 * send a link status message to a single VF
 **/
static void i40e_vc_notify_vf_link_state(struct i40e_vf *vf)
{
	struct virtchnl_pf_event pfe;
	struct i40e_pf *pf = vf->pf;
	struct i40e_hw *hw = &pf->hw;
	struct i40e_link_status *ls = &pf->hw.phy.link_info;
	int abs_vf_id = vf->vf_id + (int)hw->func_caps.vf_base_id;

	pfe.event = VIRTCHNL_EVENT_LINK_CHANGE;
	pfe.severity = PF_EVENT_SEVERITY_INFO;

	/* Always report link is down if the VF queues aren't enabled */
	if (!vf->queues_enabled) {
		pfe.event_data.link_event.link_status = false;
		pfe.event_data.link_event.link_speed = 0;
	} else if (vf->link_forced) {
		pfe.event_data.link_event.link_status = vf->link_up;
		pfe.event_data.link_event.link_speed =
			(vf->link_up ? VIRTCHNL_LINK_SPEED_40GB : 0);
	} else {
		pfe.event_data.link_event.link_status =
			ls->link_info & I40E_AQ_LINK_UP;
		pfe.event_data.link_event.link_speed =
			i40e_virtchnl_link_speed(ls->link_speed);
	}

	i40e_aq_send_msg_to_vf(hw, abs_vf_id, VIRTCHNL_OP_EVENT,
			       0, (u8 *)&pfe, sizeof(pfe), NULL);
}

/**
 * i40e_vc_notify_link_state
 * @pf: pointer to the PF structure
 *
 * send a link status message to all VFs on a given PF
 **/
void i40e_vc_notify_link_state(struct i40e_pf *pf)
{
	int i;

	for (i = 0; i < pf->num_alloc_vfs; i++)
		i40e_vc_notify_vf_link_state(&pf->vf[i]);
}

/**
 * i40e_vc_notify_reset
 * @pf: pointer to the PF structure
 *
 * indicate a pending reset to all VFs on a given PF
 **/
void i40e_vc_notify_reset(struct i40e_pf *pf)
{
	struct virtchnl_pf_event pfe;

	pfe.event = VIRTCHNL_EVENT_RESET_IMPENDING;
	pfe.severity = PF_EVENT_SEVERITY_CERTAIN_DOOM;
	i40e_vc_vf_broadcast(pf, VIRTCHNL_OP_EVENT, 0,
			     (u8 *)&pfe, sizeof(struct virtchnl_pf_event));
}

/**
 * i40e_vc_notify_vf_reset
 * @vf: pointer to the VF structure
 *
 * indicate a pending reset to the given VF
 **/
void i40e_vc_notify_vf_reset(struct i40e_vf *vf)
{
	struct virtchnl_pf_event pfe;
	int abs_vf_id;

	/* validate the request */
	if (!vf || vf->vf_id >= vf->pf->num_alloc_vfs)
		return;

	/* verify if the VF is in either init or active before proceeding */
	if (!test_bit(I40E_VF_STATE_INIT, &vf->vf_states) &&
	    !test_bit(I40E_VF_STATE_ACTIVE, &vf->vf_states))
		return;

	abs_vf_id = vf->vf_id + (int)vf->pf->hw.func_caps.vf_base_id;

	pfe.event = VIRTCHNL_EVENT_RESET_IMPENDING;
	pfe.severity = PF_EVENT_SEVERITY_CERTAIN_DOOM;
	i40e_aq_send_msg_to_vf(&vf->pf->hw, abs_vf_id, VIRTCHNL_OP_EVENT,
			       0, (u8 *)&pfe,
			       sizeof(struct virtchnl_pf_event), NULL);
}
/***********************misc routines*****************************/

/**
 * i40e_vc_disable_vf
 * @vf: pointer to the VF info
 *
 * Disable the VF through a SW reset.
 **/
static inline void i40e_vc_disable_vf(struct i40e_vf *vf)
{
	int i;

	i40e_vc_notify_vf_reset(vf);

	/* We want to ensure that an actual reset occurs initiated after this
	 * function was called. However, we do not want to wait forever, so
	 * we'll give a reasonable time and print a message if we failed to
	 * ensure a reset.
	 */
	for (i = 0; i < 20; i++) {
		if (i40e_reset_vf(vf, false))
			return;
		usleep_range(10000, 20000);
	}

	dev_warn(&vf->pf->pdev->dev,
		 "Failed to initiate reset for VF %d after 200 milliseconds\n",
		 vf->vf_id);
}

/**
 * i40e_vc_isvalid_vsi_id
 * @vf: pointer to the VF info
 * @vsi_id: VF relative VSI id
 *
 * check for the valid VSI id
 **/
static inline bool i40e_vc_isvalid_vsi_id(struct i40e_vf *vf, u16 vsi_id)
{
	struct i40e_pf *pf = vf->pf;
	struct i40e_vsi *vsi = i40e_find_vsi_from_id(pf, vsi_id);

	return (vsi && (vsi->vf_id == vf->vf_id));
}

/**
 * i40e_vc_isvalid_queue_id
 * @vf: pointer to the VF info
 * @vsi_id: vsi id
 * @qid: vsi relative queue id
 *
 * check for the valid queue id
 **/
static inline bool i40e_vc_isvalid_queue_id(struct i40e_vf *vf, u16 vsi_id,
					    u16 qid)
{
	struct i40e_pf *pf = vf->pf;
	struct i40e_vsi *vsi = i40e_find_vsi_from_id(pf, vsi_id);

	return (vsi && (qid < vsi->alloc_queue_pairs));
}

/**
 * i40e_vc_isvalid_vector_id
 * @vf: pointer to the VF info
 * @vector_id: VF relative vector id
 *
 * check for the valid vector id
 **/
static inline bool i40e_vc_isvalid_vector_id(struct i40e_vf *vf, u32 vector_id)
{
	struct i40e_pf *pf = vf->pf;

	return vector_id < pf->hw.func_caps.num_msix_vectors_vf;
}

/***********************vf resource mgmt routines*****************/

/**
 * i40e_vc_get_pf_queue_id
 * @vf: pointer to the VF info
 * @vsi_id: id of VSI as provided by the FW
 * @vsi_queue_id: vsi relative queue id
 *
 * return PF relative queue id
 **/
static u16 i40e_vc_get_pf_queue_id(struct i40e_vf *vf, u16 vsi_id,
				   u8 vsi_queue_id)
{
	struct i40e_pf *pf = vf->pf;
	struct i40e_vsi *vsi = i40e_find_vsi_from_id(pf, vsi_id);
	u16 pf_queue_id = I40E_QUEUE_END_OF_LIST;

	if (!vsi)
		return pf_queue_id;

	if (le16_to_cpu(vsi->info.mapping_flags) &
	    I40E_AQ_VSI_QUE_MAP_NONCONTIG)
		pf_queue_id =
			le16_to_cpu(vsi->info.queue_mapping[vsi_queue_id]);
	else
		pf_queue_id = le16_to_cpu(vsi->info.queue_mapping[0]) +
			      vsi_queue_id;

	return pf_queue_id;
}

/**
 * i40e_get_real_pf_qid
 * @vf: pointer to the VF info
 * @vsi_id: vsi id
 * @queue_id: queue number
 *
 * wrapper function to get pf_queue_id handling ADq code as well
 **/
static u16 i40e_get_real_pf_qid(struct i40e_vf *vf, u16 vsi_id, u16 queue_id)
{
	int i;

	if (vf->adq_enabled) {
		/* Although VF considers all the queues(can be 1 to 16) as its
		 * own but they may actually belong to different VSIs(up to 4).
		 * We need to find which queues belongs to which VSI.
		 */
		for (i = 0; i < vf->num_tc; i++) {
			if (queue_id < vf->ch[i].num_qps) {
				vsi_id = vf->ch[i].vsi_id;
				break;
			}
			/* find right queue id which is relative to a
			 * given VSI.
			 */
			queue_id -= vf->ch[i].num_qps;
			}
		}

	return i40e_vc_get_pf_queue_id(vf, vsi_id, queue_id);
}

/**
 * i40e_config_irq_link_list
 * @vf: pointer to the VF info
 * @vsi_id: id of VSI as given by the FW
 * @vecmap: irq map info
 *
 * configure irq link list from the map
 **/
static void i40e_config_irq_link_list(struct i40e_vf *vf, u16 vsi_id,
				      struct virtchnl_vector_map *vecmap)
{
	unsigned long linklistmap = 0, tempmap;
	struct i40e_pf *pf = vf->pf;
	struct i40e_hw *hw = &pf->hw;
	u16 vsi_queue_id, pf_queue_id;
	enum i40e_queue_type qtype;
	u16 next_q, vector_id, size;
	u32 reg, reg_idx;
	u16 itr_idx = 0;

	vector_id = vecmap->vector_id;
	/* setup the head */
	if (0 == vector_id)
		reg_idx = I40E_VPINT_LNKLST0(vf->vf_id);
	else
		reg_idx = I40E_VPINT_LNKLSTN(
		     ((pf->hw.func_caps.num_msix_vectors_vf - 1) * vf->vf_id) +
		     (vector_id - 1));

	if (vecmap->rxq_map == 0 && vecmap->txq_map == 0) {
		/* Special case - No queues mapped on this vector */
		wr32(hw, reg_idx, I40E_VPINT_LNKLST0_FIRSTQ_INDX_MASK);
		goto irq_list_done;
	}
	tempmap = vecmap->rxq_map;
	for_each_set_bit(vsi_queue_id, &tempmap, I40E_MAX_VSI_QP) {
		linklistmap |= (BIT(I40E_VIRTCHNL_SUPPORTED_QTYPES *
				    vsi_queue_id));
	}

	tempmap = vecmap->txq_map;
	for_each_set_bit(vsi_queue_id, &tempmap, I40E_MAX_VSI_QP) {
		linklistmap |= (BIT(I40E_VIRTCHNL_SUPPORTED_QTYPES *
				     vsi_queue_id + 1));
	}

	size = I40E_MAX_VSI_QP * I40E_VIRTCHNL_SUPPORTED_QTYPES;
	next_q = find_first_bit(&linklistmap, size);
	if (unlikely(next_q == size))
		goto irq_list_done;

	vsi_queue_id = next_q / I40E_VIRTCHNL_SUPPORTED_QTYPES;
	qtype = next_q % I40E_VIRTCHNL_SUPPORTED_QTYPES;
	pf_queue_id = i40e_get_real_pf_qid(vf, vsi_id, vsi_queue_id);
	reg = ((qtype << I40E_VPINT_LNKLSTN_FIRSTQ_TYPE_SHIFT) | pf_queue_id);

	wr32(hw, reg_idx, reg);

	while (next_q < size) {
		switch (qtype) {
		case I40E_QUEUE_TYPE_RX:
			reg_idx = I40E_QINT_RQCTL(pf_queue_id);
			itr_idx = vecmap->rxitr_idx;
			break;
		case I40E_QUEUE_TYPE_TX:
			reg_idx = I40E_QINT_TQCTL(pf_queue_id);
			itr_idx = vecmap->txitr_idx;
			break;
		default:
			break;
		}

		next_q = find_next_bit(&linklistmap, size, next_q + 1);
		if (next_q < size) {
			vsi_queue_id = next_q / I40E_VIRTCHNL_SUPPORTED_QTYPES;
			qtype = next_q % I40E_VIRTCHNL_SUPPORTED_QTYPES;
			pf_queue_id = i40e_get_real_pf_qid(vf,
							   vsi_id,
							   vsi_queue_id);
		} else {
			pf_queue_id = I40E_QUEUE_END_OF_LIST;
			qtype = 0;
		}

		/* format for the RQCTL & TQCTL regs is same */
		reg = (vector_id) |
		    (qtype << I40E_QINT_RQCTL_NEXTQ_TYPE_SHIFT) |
		    (pf_queue_id << I40E_QINT_RQCTL_NEXTQ_INDX_SHIFT) |
		    BIT(I40E_QINT_RQCTL_CAUSE_ENA_SHIFT) |
		    (itr_idx << I40E_QINT_RQCTL_ITR_INDX_SHIFT);
		wr32(hw, reg_idx, reg);
	}

	/* if the vf is running in polling mode and using interrupt zero,
	 * need to disable auto-mask on enabling zero interrupt for VFs.
	 */
	if ((vf->driver_caps & VIRTCHNL_VF_OFFLOAD_RX_POLLING) &&
	    (vector_id == 0)) {
		reg = rd32(hw, I40E_GLINT_CTL);
		if (!(reg & I40E_GLINT_CTL_DIS_AUTOMASK_VF0_MASK)) {
			reg |= I40E_GLINT_CTL_DIS_AUTOMASK_VF0_MASK;
			wr32(hw, I40E_GLINT_CTL, reg);
		}
	}

irq_list_done:
	i40e_flush(hw);
}

/**
 * i40e_release_iwarp_qvlist
 * @vf: pointer to the VF.
 *
 **/
static void i40e_release_iwarp_qvlist(struct i40e_vf *vf)
{
	struct i40e_pf *pf = vf->pf;
	struct virtchnl_iwarp_qvlist_info *qvlist_info = vf->qvlist_info;
	u32 msix_vf;
	u32 i;

	if (!vf->qvlist_info)
		return;

	msix_vf = pf->hw.func_caps.num_msix_vectors_vf;
	for (i = 0; i < qvlist_info->num_vectors; i++) {
		struct virtchnl_iwarp_qv_info *qv_info;
		u32 next_q_index, next_q_type;
		struct i40e_hw *hw = &pf->hw;
		u32 v_idx, reg_idx, reg;

		qv_info = &qvlist_info->qv_info[i];
		if (!qv_info)
			continue;
		v_idx = qv_info->v_idx;
		if (qv_info->ceq_idx != I40E_QUEUE_INVALID_IDX) {
			/* Figure out the queue after CEQ and make that the
			 * first queue.
			 */
			reg_idx = (msix_vf - 1) * vf->vf_id + qv_info->ceq_idx;
			reg = rd32(hw, I40E_VPINT_CEQCTL(reg_idx));
			next_q_index = (reg & I40E_VPINT_CEQCTL_NEXTQ_INDX_MASK)
					>> I40E_VPINT_CEQCTL_NEXTQ_INDX_SHIFT;
			next_q_type = (reg & I40E_VPINT_CEQCTL_NEXTQ_TYPE_MASK)
					>> I40E_VPINT_CEQCTL_NEXTQ_TYPE_SHIFT;

			reg_idx = ((msix_vf - 1) * vf->vf_id) + (v_idx - 1);
			reg = (next_q_index &
			       I40E_VPINT_LNKLSTN_FIRSTQ_INDX_MASK) |
			       (next_q_type <<
			       I40E_VPINT_LNKLSTN_FIRSTQ_TYPE_SHIFT);

			wr32(hw, I40E_VPINT_LNKLSTN(reg_idx), reg);
		}
	}
	kfree(vf->qvlist_info);
	vf->qvlist_info = NULL;
}

/**
 * i40e_config_iwarp_qvlist
 * @vf: pointer to the VF info
 * @qvlist_info: queue and vector list
 *
 * Return 0 on success or < 0 on error
 **/
static int i40e_config_iwarp_qvlist(struct i40e_vf *vf,
				    struct virtchnl_iwarp_qvlist_info *qvlist_info)
{
	struct i40e_pf *pf = vf->pf;
	struct i40e_hw *hw = &pf->hw;
	struct virtchnl_iwarp_qv_info *qv_info;
	u32 v_idx, i, reg_idx, reg;
	u32 next_q_idx, next_q_type;
	u32 msix_vf;
	int ret = 0;

	msix_vf = pf->hw.func_caps.num_msix_vectors_vf;

	if (qvlist_info->num_vectors > msix_vf) {
		dev_warn(&pf->pdev->dev,
			 "Incorrect number of iwarp vectors %u. Maximum %u allowed.\n",
			 qvlist_info->num_vectors,
			 msix_vf);
		ret = -EINVAL;
		goto err_out;
	}

	kfree(vf->qvlist_info);
	vf->qvlist_info = kzalloc(struct_size(vf->qvlist_info, qv_info,
					      qvlist_info->num_vectors - 1),
				  GFP_KERNEL);
	if (!vf->qvlist_info) {
		ret = -ENOMEM;
		goto err_out;
	}
	vf->qvlist_info->num_vectors = qvlist_info->num_vectors;

	msix_vf = pf->hw.func_caps.num_msix_vectors_vf;
	for (i = 0; i < qvlist_info->num_vectors; i++) {
		qv_info = &qvlist_info->qv_info[i];
		if (!qv_info)
			continue;

		/* Validate vector id belongs to this vf */
		if (!i40e_vc_isvalid_vector_id(vf, qv_info->v_idx)) {
			ret = -EINVAL;
			goto err_free;
		}

		v_idx = qv_info->v_idx;

		vf->qvlist_info->qv_info[i] = *qv_info;

		reg_idx = ((msix_vf - 1) * vf->vf_id) + (v_idx - 1);
		/* We might be sharing the interrupt, so get the first queue
		 * index and type, push it down the list by adding the new
		 * queue on top. Also link it with the new queue in CEQCTL.
		 */
		reg = rd32(hw, I40E_VPINT_LNKLSTN(reg_idx));
		next_q_idx = ((reg & I40E_VPINT_LNKLSTN_FIRSTQ_INDX_MASK) >>
				I40E_VPINT_LNKLSTN_FIRSTQ_INDX_SHIFT);
		next_q_type = ((reg & I40E_VPINT_LNKLSTN_FIRSTQ_TYPE_MASK) >>
				I40E_VPINT_LNKLSTN_FIRSTQ_TYPE_SHIFT);

		if (qv_info->ceq_idx != I40E_QUEUE_INVALID_IDX) {
			reg_idx = (msix_vf - 1) * vf->vf_id + qv_info->ceq_idx;
			reg = (I40E_VPINT_CEQCTL_CAUSE_ENA_MASK |
			(v_idx << I40E_VPINT_CEQCTL_MSIX_INDX_SHIFT) |
			(qv_info->itr_idx << I40E_VPINT_CEQCTL_ITR_INDX_SHIFT) |
			(next_q_type << I40E_VPINT_CEQCTL_NEXTQ_TYPE_SHIFT) |
			(next_q_idx << I40E_VPINT_CEQCTL_NEXTQ_INDX_SHIFT));
			wr32(hw, I40E_VPINT_CEQCTL(reg_idx), reg);

			reg_idx = ((msix_vf - 1) * vf->vf_id) + (v_idx - 1);
			reg = (qv_info->ceq_idx &
			       I40E_VPINT_LNKLSTN_FIRSTQ_INDX_MASK) |
			       (I40E_QUEUE_TYPE_PE_CEQ <<
			       I40E_VPINT_LNKLSTN_FIRSTQ_TYPE_SHIFT);
			wr32(hw, I40E_VPINT_LNKLSTN(reg_idx), reg);
		}

		if (qv_info->aeq_idx != I40E_QUEUE_INVALID_IDX) {
			reg = (I40E_VPINT_AEQCTL_CAUSE_ENA_MASK |
			(v_idx << I40E_VPINT_AEQCTL_MSIX_INDX_SHIFT) |
			(qv_info->itr_idx << I40E_VPINT_AEQCTL_ITR_INDX_SHIFT));

			wr32(hw, I40E_VPINT_AEQCTL(vf->vf_id), reg);
		}
	}

	return 0;
err_free:
	kfree(vf->qvlist_info);
	vf->qvlist_info = NULL;
err_out:
	return ret;
}

/**
 * i40e_config_vsi_tx_queue
 * @vf: pointer to the VF info
 * @vsi_id: id of VSI as provided by the FW
 * @vsi_queue_id: vsi relative queue index
 * @info: config. info
 *
 * configure tx queue
 **/
static int i40e_config_vsi_tx_queue(struct i40e_vf *vf, u16 vsi_id,
				    u16 vsi_queue_id,
				    struct virtchnl_txq_info *info)
{
	struct i40e_pf *pf = vf->pf;
	struct i40e_hw *hw = &pf->hw;
	struct i40e_hmc_obj_txq tx_ctx;
	struct i40e_vsi *vsi;
	u16 pf_queue_id;
	u32 qtx_ctl;
	int ret = 0;

	if (!i40e_vc_isvalid_vsi_id(vf, info->vsi_id)) {
		ret = -ENOENT;
		goto error_context;
	}
	pf_queue_id = i40e_vc_get_pf_queue_id(vf, vsi_id, vsi_queue_id);
	vsi = i40e_find_vsi_from_id(pf, vsi_id);
	if (!vsi) {
		ret = -ENOENT;
		goto error_context;
	}

	/* clear the context structure first */
	memset(&tx_ctx, 0, sizeof(struct i40e_hmc_obj_txq));

	/* only set the required fields */
	tx_ctx.base = info->dma_ring_addr / 128;
	tx_ctx.qlen = info->ring_len;
	tx_ctx.rdylist = le16_to_cpu(vsi->info.qs_handle[0]);
	tx_ctx.rdylist_act = 0;
	tx_ctx.head_wb_ena = info->headwb_enabled;
	tx_ctx.head_wb_addr = info->dma_headwb_addr;

	/* clear the context in the HMC */
	ret = i40e_clear_lan_tx_queue_context(hw, pf_queue_id);
	if (ret) {
		dev_err(&pf->pdev->dev,
			"Failed to clear VF LAN Tx queue context %d, error: %d\n",
			pf_queue_id, ret);
		ret = -ENOENT;
		goto error_context;
	}

	/* set the context in the HMC */
	ret = i40e_set_lan_tx_queue_context(hw, pf_queue_id, &tx_ctx);
	if (ret) {
		dev_err(&pf->pdev->dev,
			"Failed to set VF LAN Tx queue context %d error: %d\n",
			pf_queue_id, ret);
		ret = -ENOENT;
		goto error_context;
	}

	/* associate this queue with the PCI VF function */
	qtx_ctl = I40E_QTX_CTL_VF_QUEUE;
	qtx_ctl |= ((hw->pf_id << I40E_QTX_CTL_PF_INDX_SHIFT)
		    & I40E_QTX_CTL_PF_INDX_MASK);
	qtx_ctl |= (((vf->vf_id + hw->func_caps.vf_base_id)
		     << I40E_QTX_CTL_VFVM_INDX_SHIFT)
		    & I40E_QTX_CTL_VFVM_INDX_MASK);
	wr32(hw, I40E_QTX_CTL(pf_queue_id), qtx_ctl);
	i40e_flush(hw);

error_context:
	return ret;
}

/**
 * i40e_config_vsi_rx_queue
 * @vf: pointer to the VF info
 * @vsi_id: id of VSI  as provided by the FW
 * @vsi_queue_id: vsi relative queue index
 * @info: config. info
 *
 * configure rx queue
 **/
static int i40e_config_vsi_rx_queue(struct i40e_vf *vf, u16 vsi_id,
				    u16 vsi_queue_id,
				    struct virtchnl_rxq_info *info)
{
	struct i40e_pf *pf = vf->pf;
	struct i40e_hw *hw = &pf->hw;
	struct i40e_hmc_obj_rxq rx_ctx;
	u16 pf_queue_id;
	int ret = 0;

	pf_queue_id = i40e_vc_get_pf_queue_id(vf, vsi_id, vsi_queue_id);

	/* clear the context structure first */
	memset(&rx_ctx, 0, sizeof(struct i40e_hmc_obj_rxq));

	/* only set the required fields */
	rx_ctx.base = info->dma_ring_addr / 128;
	rx_ctx.qlen = info->ring_len;

	if (info->splithdr_enabled) {
		rx_ctx.hsplit_0 = I40E_RX_SPLIT_L2      |
				  I40E_RX_SPLIT_IP      |
				  I40E_RX_SPLIT_TCP_UDP |
				  I40E_RX_SPLIT_SCTP;
		/* header length validation */
		if (info->hdr_size > ((2 * 1024) - 64)) {
			ret = -EINVAL;
			goto error_param;
		}
		rx_ctx.hbuff = info->hdr_size >> I40E_RXQ_CTX_HBUFF_SHIFT;

		/* set split mode 10b */
		rx_ctx.dtype = I40E_RX_DTYPE_HEADER_SPLIT;
	}

	/* databuffer length validation */
	if (info->databuffer_size > ((16 * 1024) - 128)) {
		ret = -EINVAL;
		goto error_param;
	}
	rx_ctx.dbuff = info->databuffer_size >> I40E_RXQ_CTX_DBUFF_SHIFT;

	/* max pkt. length validation */
	if (info->max_pkt_size >= (16 * 1024) || info->max_pkt_size < 64) {
		ret = -EINVAL;
		goto error_param;
	}
	rx_ctx.rxmax = info->max_pkt_size;

	/* enable 32bytes desc always */
	rx_ctx.dsize = 1;

	/* default values */
	rx_ctx.lrxqthresh = 1;
	rx_ctx.crcstrip = 1;
	rx_ctx.prefena = 1;
	rx_ctx.l2tsel = 1;

	/* clear the context in the HMC */
	ret = i40e_clear_lan_rx_queue_context(hw, pf_queue_id);
	if (ret) {
		dev_err(&pf->pdev->dev,
			"Failed to clear VF LAN Rx queue context %d, error: %d\n",
			pf_queue_id, ret);
		ret = -ENOENT;
		goto error_param;
	}

	/* set the context in the HMC */
	ret = i40e_set_lan_rx_queue_context(hw, pf_queue_id, &rx_ctx);
	if (ret) {
		dev_err(&pf->pdev->dev,
			"Failed to set VF LAN Rx queue context %d error: %d\n",
			pf_queue_id, ret);
		ret = -ENOENT;
		goto error_param;
	}

error_param:
	return ret;
}

/**
 * i40e_alloc_vsi_res
 * @vf: pointer to the VF info
 * @idx: VSI index, applies only for ADq mode, zero otherwise
 *
 * alloc VF vsi context & resources
 **/
static int i40e_alloc_vsi_res(struct i40e_vf *vf, u8 idx)
{
	struct i40e_mac_filter *f = NULL;
	struct i40e_pf *pf = vf->pf;
	struct i40e_vsi *vsi;
	u64 max_tx_rate = 0;
	int ret = 0;

	vsi = i40e_vsi_setup(pf, I40E_VSI_SRIOV, pf->vsi[pf->lan_vsi]->seid,
			     vf->vf_id);

	if (!vsi) {
		dev_err(&pf->pdev->dev,
			"add vsi failed for VF %d, aq_err %d\n",
			vf->vf_id, pf->hw.aq.asq_last_status);
		ret = -ENOENT;
		goto error_alloc_vsi_res;
	}

	if (!idx) {
		u64 hena = i40e_pf_get_default_rss_hena(pf);
		u8 broadcast[ETH_ALEN];

		vf->lan_vsi_idx = vsi->idx;
		vf->lan_vsi_id = vsi->id;
		/* If the port VLAN has been configured and then the
		 * VF driver was removed then the VSI port VLAN
		 * configuration was destroyed.  Check if there is
		 * a port VLAN and restore the VSI configuration if
		 * needed.
		 */
		if (vf->port_vlan_id)
			i40e_vsi_add_pvid(vsi, vf->port_vlan_id);

		spin_lock_bh(&vsi->mac_filter_hash_lock);
		if (is_valid_ether_addr(vf->default_lan_addr.addr)) {
			f = i40e_add_mac_filter(vsi,
						vf->default_lan_addr.addr);
			if (!f)
				dev_info(&pf->pdev->dev,
					 "Could not add MAC filter %pM for VF %d\n",
					vf->default_lan_addr.addr, vf->vf_id);
		}
		eth_broadcast_addr(broadcast);
		f = i40e_add_mac_filter(vsi, broadcast);
		if (!f)
			dev_info(&pf->pdev->dev,
				 "Could not allocate VF broadcast filter\n");
		spin_unlock_bh(&vsi->mac_filter_hash_lock);
		wr32(&pf->hw, I40E_VFQF_HENA1(0, vf->vf_id), (u32)hena);
		wr32(&pf->hw, I40E_VFQF_HENA1(1, vf->vf_id), (u32)(hena >> 32));
		/* program mac filter only for VF VSI */
		ret = i40e_sync_vsi_filters(vsi);
		if (ret)
			dev_err(&pf->pdev->dev, "Unable to program ucast filters\n");
	}

	/* storing VSI index and id for ADq and don't apply the mac filter */
	if (vf->adq_enabled) {
		vf->ch[idx].vsi_idx = vsi->idx;
		vf->ch[idx].vsi_id = vsi->id;
	}

	/* Set VF bandwidth if specified */
	if (vf->tx_rate) {
		max_tx_rate = vf->tx_rate;
	} else if (vf->ch[idx].max_tx_rate) {
		max_tx_rate = vf->ch[idx].max_tx_rate;
	}

	if (max_tx_rate) {
		max_tx_rate = div_u64(max_tx_rate, I40E_BW_CREDIT_DIVISOR);
		ret = i40e_aq_config_vsi_bw_limit(&pf->hw, vsi->seid,
						  max_tx_rate, 0, NULL);
		if (ret)
			dev_err(&pf->pdev->dev, "Unable to set tx rate, VF %d, error code %d.\n",
				vf->vf_id, ret);
	}

error_alloc_vsi_res:
	return ret;
}

/**
 * i40e_map_pf_queues_to_vsi
 * @vf: pointer to the VF info
 *
 * PF maps LQPs to a VF by programming VSILAN_QTABLE & VPLAN_QTABLE. This
 * function takes care of first part VSILAN_QTABLE, mapping pf queues to VSI.
 **/
static void i40e_map_pf_queues_to_vsi(struct i40e_vf *vf)
{
	struct i40e_pf *pf = vf->pf;
	struct i40e_hw *hw = &pf->hw;
	u32 reg, num_tc = 1; /* VF has at least one traffic class */
	u16 vsi_id, qps;
	int i, j;

	if (vf->adq_enabled)
		num_tc = vf->num_tc;

	for (i = 0; i < num_tc; i++) {
		if (vf->adq_enabled) {
			qps = vf->ch[i].num_qps;
			vsi_id =  vf->ch[i].vsi_id;
		} else {
			qps = pf->vsi[vf->lan_vsi_idx]->alloc_queue_pairs;
			vsi_id = vf->lan_vsi_id;
		}

		for (j = 0; j < 7; j++) {
			if (j * 2 >= qps) {
				/* end of list */
				reg = 0x07FF07FF;
			} else {
				u16 qid = i40e_vc_get_pf_queue_id(vf,
								  vsi_id,
								  j * 2);
				reg = qid;
				qid = i40e_vc_get_pf_queue_id(vf, vsi_id,
							      (j * 2) + 1);
				reg |= qid << 16;
			}
			i40e_write_rx_ctl(hw,
					  I40E_VSILAN_QTABLE(j, vsi_id),
					  reg);
		}
	}
}

/**
 * i40e_map_pf_to_vf_queues
 * @vf: pointer to the VF info
 *
 * PF maps LQPs to a VF by programming VSILAN_QTABLE & VPLAN_QTABLE. This
 * function takes care of the second part VPLAN_QTABLE & completes VF mappings.
 **/
static void i40e_map_pf_to_vf_queues(struct i40e_vf *vf)
{
	struct i40e_pf *pf = vf->pf;
	struct i40e_hw *hw = &pf->hw;
	u32 reg, total_qps = 0;
	u32 qps, num_tc = 1; /* VF has at least one traffic class */
	u16 vsi_id, qid;
	int i, j;

	if (vf->adq_enabled)
		num_tc = vf->num_tc;

	for (i = 0; i < num_tc; i++) {
		if (vf->adq_enabled) {
			qps = vf->ch[i].num_qps;
			vsi_id =  vf->ch[i].vsi_id;
		} else {
			qps = pf->vsi[vf->lan_vsi_idx]->alloc_queue_pairs;
			vsi_id = vf->lan_vsi_id;
		}

		for (j = 0; j < qps; j++) {
			qid = i40e_vc_get_pf_queue_id(vf, vsi_id, j);

			reg = (qid & I40E_VPLAN_QTABLE_QINDEX_MASK);
			wr32(hw, I40E_VPLAN_QTABLE(total_qps, vf->vf_id),
			     reg);
			total_qps++;
		}
	}
}

/**
 * i40e_enable_vf_mappings
 * @vf: pointer to the VF info
 *
 * enable VF mappings
 **/
static void i40e_enable_vf_mappings(struct i40e_vf *vf)
{
	struct i40e_pf *pf = vf->pf;
	struct i40e_hw *hw = &pf->hw;
	u32 reg;

	/* Tell the hardware we're using noncontiguous mapping. HW requires
	 * that VF queues be mapped using this method, even when they are
	 * contiguous in real life
	 */
	i40e_write_rx_ctl(hw, I40E_VSILAN_QBASE(vf->lan_vsi_id),
			  I40E_VSILAN_QBASE_VSIQTABLE_ENA_MASK);

	/* enable VF vplan_qtable mappings */
	reg = I40E_VPLAN_MAPENA_TXRX_ENA_MASK;
	wr32(hw, I40E_VPLAN_MAPENA(vf->vf_id), reg);

	i40e_map_pf_to_vf_queues(vf);
	i40e_map_pf_queues_to_vsi(vf);

	i40e_flush(hw);
}

/**
 * i40e_disable_vf_mappings
 * @vf: pointer to the VF info
 *
 * disable VF mappings
 **/
static void i40e_disable_vf_mappings(struct i40e_vf *vf)
{
	struct i40e_pf *pf = vf->pf;
	struct i40e_hw *hw = &pf->hw;
	int i;

	/* disable qp mappings */
	wr32(hw, I40E_VPLAN_MAPENA(vf->vf_id), 0);
	for (i = 0; i < I40E_MAX_VSI_QP; i++)
		wr32(hw, I40E_VPLAN_QTABLE(i, vf->vf_id),
		     I40E_QUEUE_END_OF_LIST);
	i40e_flush(hw);
}

/**
 * i40e_free_vf_res
 * @vf: pointer to the VF info
 *
 * free VF resources
 **/
static void i40e_free_vf_res(struct i40e_vf *vf)
{
	struct i40e_pf *pf = vf->pf;
	struct i40e_hw *hw = &pf->hw;
	u32 reg_idx, reg;
	int i, j, msix_vf;

	/* Start by disabling VF's configuration API to prevent the OS from
	 * accessing the VF's VSI after it's freed / invalidated.
	 */
	clear_bit(I40E_VF_STATE_INIT, &vf->vf_states);

	/* It's possible the VF had requeuested more queues than the default so
	 * do the accounting here when we're about to free them.
	 */
	if (vf->num_queue_pairs > I40E_DEFAULT_QUEUES_PER_VF) {
		pf->queues_left += vf->num_queue_pairs -
				   I40E_DEFAULT_QUEUES_PER_VF;
	}

	/* free vsi & disconnect it from the parent uplink */
	if (vf->lan_vsi_idx) {
		i40e_vsi_release(pf->vsi[vf->lan_vsi_idx]);
		vf->lan_vsi_idx = 0;
		vf->lan_vsi_id = 0;
		vf->num_mac = 0;
	}

	/* do the accounting and remove additional ADq VSI's */
	if (vf->adq_enabled && vf->ch[0].vsi_idx) {
		for (j = 0; j < vf->num_tc; j++) {
			/* At this point VSI0 is already released so don't
			 * release it again and only clear their values in
			 * structure variables
			 */
			if (j)
				i40e_vsi_release(pf->vsi[vf->ch[j].vsi_idx]);
			vf->ch[j].vsi_idx = 0;
			vf->ch[j].vsi_id = 0;
		}
	}
	msix_vf = pf->hw.func_caps.num_msix_vectors_vf;

	/* disable interrupts so the VF starts in a known state */
	for (i = 0; i < msix_vf; i++) {
		/* format is same for both registers */
		if (0 == i)
			reg_idx = I40E_VFINT_DYN_CTL0(vf->vf_id);
		else
			reg_idx = I40E_VFINT_DYN_CTLN(((msix_vf - 1) *
						      (vf->vf_id))
						     + (i - 1));
		wr32(hw, reg_idx, I40E_VFINT_DYN_CTLN_CLEARPBA_MASK);
		i40e_flush(hw);
	}

	/* clear the irq settings */
	for (i = 0; i < msix_vf; i++) {
		/* format is same for both registers */
		if (0 == i)
			reg_idx = I40E_VPINT_LNKLST0(vf->vf_id);
		else
			reg_idx = I40E_VPINT_LNKLSTN(((msix_vf - 1) *
						      (vf->vf_id))
						     + (i - 1));
		reg = (I40E_VPINT_LNKLSTN_FIRSTQ_TYPE_MASK |
		       I40E_VPINT_LNKLSTN_FIRSTQ_INDX_MASK);
		wr32(hw, reg_idx, reg);
		i40e_flush(hw);
	}
	/* reset some of the state variables keeping track of the resources */
	vf->num_queue_pairs = 0;
	clear_bit(I40E_VF_STATE_MC_PROMISC, &vf->vf_states);
	clear_bit(I40E_VF_STATE_UC_PROMISC, &vf->vf_states);
}

/**
 * i40e_alloc_vf_res
 * @vf: pointer to the VF info
 *
 * allocate VF resources
 **/
static int i40e_alloc_vf_res(struct i40e_vf *vf)
{
	struct i40e_pf *pf = vf->pf;
	int total_queue_pairs = 0;
	int ret, idx;

	if (vf->num_req_queues &&
	    vf->num_req_queues <= pf->queues_left + I40E_DEFAULT_QUEUES_PER_VF)
		pf->num_vf_qps = vf->num_req_queues;
	else
		pf->num_vf_qps = I40E_DEFAULT_QUEUES_PER_VF;

	/* allocate hw vsi context & associated resources */
	ret = i40e_alloc_vsi_res(vf, 0);
	if (ret)
		goto error_alloc;
	total_queue_pairs += pf->vsi[vf->lan_vsi_idx]->alloc_queue_pairs;

	/* allocate additional VSIs based on tc information for ADq */
	if (vf->adq_enabled) {
		if (pf->queues_left >=
		    (I40E_MAX_VF_QUEUES - I40E_DEFAULT_QUEUES_PER_VF)) {
			/* TC 0 always belongs to VF VSI */
			for (idx = 1; idx < vf->num_tc; idx++) {
				ret = i40e_alloc_vsi_res(vf, idx);
				if (ret)
					goto error_alloc;
			}
			/* send correct number of queues */
			total_queue_pairs = I40E_MAX_VF_QUEUES;
		} else {
			dev_info(&pf->pdev->dev, "VF %d: Not enough queues to allocate, disabling ADq\n",
				 vf->vf_id);
			vf->adq_enabled = false;
		}
	}

	/* We account for each VF to get a default number of queue pairs.  If
	 * the VF has now requested more, we need to account for that to make
	 * certain we never request more queues than we actually have left in
	 * HW.
	 */
	if (total_queue_pairs > I40E_DEFAULT_QUEUES_PER_VF)
		pf->queues_left -=
			total_queue_pairs - I40E_DEFAULT_QUEUES_PER_VF;

	if (vf->trusted)
		set_bit(I40E_VIRTCHNL_VF_CAP_PRIVILEGE, &vf->vf_caps);
	else
		clear_bit(I40E_VIRTCHNL_VF_CAP_PRIVILEGE, &vf->vf_caps);

	/* store the total qps number for the runtime
	 * VF req validation
	 */
	vf->num_queue_pairs = total_queue_pairs;

	/* VF is now completely initialized */
	set_bit(I40E_VF_STATE_INIT, &vf->vf_states);

error_alloc:
	if (ret)
		i40e_free_vf_res(vf);

	return ret;
}

#define VF_DEVICE_STATUS 0xAA
#define VF_TRANS_PENDING_MASK 0x20
/**
 * i40e_quiesce_vf_pci
 * @vf: pointer to the VF structure
 *
 * Wait for VF PCI transactions to be cleared after reset. Returns -EIO
 * if the transactions never clear.
 **/
static int i40e_quiesce_vf_pci(struct i40e_vf *vf)
{
	struct i40e_pf *pf = vf->pf;
	struct i40e_hw *hw = &pf->hw;
	int vf_abs_id, i;
	u32 reg;

	vf_abs_id = vf->vf_id + hw->func_caps.vf_base_id;

	wr32(hw, I40E_PF_PCI_CIAA,
	     VF_DEVICE_STATUS | (vf_abs_id << I40E_PF_PCI_CIAA_VF_NUM_SHIFT));
	for (i = 0; i < 100; i++) {
		reg = rd32(hw, I40E_PF_PCI_CIAD);
		if ((reg & VF_TRANS_PENDING_MASK) == 0)
			return 0;
		udelay(1);
	}
	return -EIO;
}

static inline int i40e_getnum_vf_vsi_vlan_filters(struct i40e_vsi *vsi);

/**
 * i40e_config_vf_promiscuous_mode
 * @vf: pointer to the VF info
 * @vsi_id: VSI id
 * @allmulti: set MAC L2 layer multicast promiscuous enable/disable
 * @alluni: set MAC L2 layer unicast promiscuous enable/disable
 *
 * Called from the VF to configure the promiscuous mode of
 * VF vsis and from the VF reset path to reset promiscuous mode.
 **/
static i40e_status i40e_config_vf_promiscuous_mode(struct i40e_vf *vf,
						   u16 vsi_id,
						   bool allmulti,
						   bool alluni)
{
	struct i40e_pf *pf = vf->pf;
	struct i40e_hw *hw = &pf->hw;
	struct i40e_mac_filter *f;
	i40e_status aq_ret = 0;
	struct i40e_vsi *vsi;
	int bkt;

	vsi = i40e_find_vsi_from_id(pf, vsi_id);
	if (!i40e_vc_isvalid_vsi_id(vf, vsi_id) || !vsi)
		return I40E_ERR_PARAM;

	if (vf->port_vlan_id) {
		aq_ret = i40e_aq_set_vsi_mc_promisc_on_vlan(hw, vsi->seid,
							    allmulti,
							    vf->port_vlan_id,
							    NULL);
		if (aq_ret) {
			int aq_err = pf->hw.aq.asq_last_status;

			dev_err(&pf->pdev->dev,
				"VF %d failed to set multicast promiscuous mode err %s aq_err %s\n",
				vf->vf_id,
				i40e_stat_str(&pf->hw, aq_ret),
				i40e_aq_str(&pf->hw, aq_err));
			return aq_ret;
		}

		aq_ret = i40e_aq_set_vsi_uc_promisc_on_vlan(hw, vsi->seid,
							    alluni,
							    vf->port_vlan_id,
							    NULL);
		if (aq_ret) {
			int aq_err = pf->hw.aq.asq_last_status;

			dev_err(&pf->pdev->dev,
				"VF %d failed to set unicast promiscuous mode err %s aq_err %s\n",
				vf->vf_id,
				i40e_stat_str(&pf->hw, aq_ret),
				i40e_aq_str(&pf->hw, aq_err));
		}
		return aq_ret;
	} else if (i40e_getnum_vf_vsi_vlan_filters(vsi)) {
		hash_for_each(vsi->mac_filter_hash, bkt, f, hlist) {
			if (f->vlan < 0 || f->vlan > I40E_MAX_VLANID)
				continue;
			aq_ret = i40e_aq_set_vsi_mc_promisc_on_vlan(hw,
								    vsi->seid,
								    allmulti,
								    f->vlan,
								    NULL);
			if (aq_ret) {
				int aq_err = pf->hw.aq.asq_last_status;

				dev_err(&pf->pdev->dev,
					"Could not add VLAN %d to multicast promiscuous domain err %s aq_err %s\n",
					f->vlan,
					i40e_stat_str(&pf->hw, aq_ret),
					i40e_aq_str(&pf->hw, aq_err));
			}

			aq_ret = i40e_aq_set_vsi_uc_promisc_on_vlan(hw,
								    vsi->seid,
								    alluni,
								    f->vlan,
								    NULL);
			if (aq_ret) {
				int aq_err = pf->hw.aq.asq_last_status;

				dev_err(&pf->pdev->dev,
					"Could not add VLAN %d to Unicast promiscuous domain err %s aq_err %s\n",
					f->vlan,
					i40e_stat_str(&pf->hw, aq_ret),
					i40e_aq_str(&pf->hw, aq_err));
			}
		}
		return aq_ret;
	}
	aq_ret = i40e_aq_set_vsi_multicast_promiscuous(hw, vsi->seid, allmulti,
						       NULL);
	if (aq_ret) {
		int aq_err = pf->hw.aq.asq_last_status;

		dev_err(&pf->pdev->dev,
			"VF %d failed to set multicast promiscuous mode err %s aq_err %s\n",
			vf->vf_id,
			i40e_stat_str(&pf->hw, aq_ret),
			i40e_aq_str(&pf->hw, aq_err));
		return aq_ret;
	}

	aq_ret = i40e_aq_set_vsi_unicast_promiscuous(hw, vsi->seid, alluni,
						     NULL, true);
	if (aq_ret) {
		int aq_err = pf->hw.aq.asq_last_status;

		dev_err(&pf->pdev->dev,
			"VF %d failed to set unicast promiscuous mode err %s aq_err %s\n",
			vf->vf_id,
			i40e_stat_str(&pf->hw, aq_ret),
			i40e_aq_str(&pf->hw, aq_err));
	}

	return aq_ret;
}

/**
 * i40e_trigger_vf_reset
 * @vf: pointer to the VF structure
 * @flr: VFLR was issued or not
 *
 * Trigger hardware to start a reset for a particular VF. Expects the caller
 * to wait the proper amount of time to allow hardware to reset the VF before
 * it cleans up and restores VF functionality.
 **/
static void i40e_trigger_vf_reset(struct i40e_vf *vf, bool flr)
{
	struct i40e_pf *pf = vf->pf;
	struct i40e_hw *hw = &pf->hw;
	u32 reg, reg_idx, bit_idx;

	/* warn the VF */
	clear_bit(I40E_VF_STATE_ACTIVE, &vf->vf_states);

	/* Disable VF's configuration API during reset. The flag is re-enabled
	 * in i40e_alloc_vf_res(), when it's safe again to access VF's VSI.
	 * It's normally disabled in i40e_free_vf_res(), but it's safer
	 * to do it earlier to give some time to finish to any VF config
	 * functions that may still be running at this point.
	 */
	clear_bit(I40E_VF_STATE_INIT, &vf->vf_states);

	/* In the case of a VFLR, the HW has already reset the VF and we
	 * just need to clean up, so don't hit the VFRTRIG register.
	 */
	if (!flr) {
		/* reset VF using VPGEN_VFRTRIG reg */
		reg = rd32(hw, I40E_VPGEN_VFRTRIG(vf->vf_id));
		reg |= I40E_VPGEN_VFRTRIG_VFSWR_MASK;
		wr32(hw, I40E_VPGEN_VFRTRIG(vf->vf_id), reg);
		i40e_flush(hw);
	}
	/* clear the VFLR bit in GLGEN_VFLRSTAT */
	reg_idx = (hw->func_caps.vf_base_id + vf->vf_id) / 32;
	bit_idx = (hw->func_caps.vf_base_id + vf->vf_id) % 32;
	wr32(hw, I40E_GLGEN_VFLRSTAT(reg_idx), BIT(bit_idx));
	i40e_flush(hw);

	if (i40e_quiesce_vf_pci(vf))
		dev_err(&pf->pdev->dev, "VF %d PCI transactions stuck\n",
			vf->vf_id);
}

/**
 * i40e_cleanup_reset_vf
 * @vf: pointer to the VF structure
 *
 * Cleanup a VF after the hardware reset is finished. Expects the caller to
 * have verified whether the reset is finished properly, and ensure the
 * minimum amount of wait time has passed.
 **/
static void i40e_cleanup_reset_vf(struct i40e_vf *vf)
{
	struct i40e_pf *pf = vf->pf;
	struct i40e_hw *hw = &pf->hw;
	u32 reg;

	/* disable promisc modes in case they were enabled */
	i40e_config_vf_promiscuous_mode(vf, vf->lan_vsi_id, false, false);

	/* free VF resources to begin resetting the VSI state */
	i40e_free_vf_res(vf);

	/* Enable hardware by clearing the reset bit in the VPGEN_VFRTRIG reg.
	 * By doing this we allow HW to access VF memory at any point. If we
	 * did it any sooner, HW could access memory while it was being freed
	 * in i40e_free_vf_res(), causing an IOMMU fault.
	 *
	 * On the other hand, this needs to be done ASAP, because the VF driver
	 * is waiting for this to happen and may report a timeout. It's
	 * harmless, but it gets logged into Guest OS kernel log, so best avoid
	 * it.
	 */
	reg = rd32(hw, I40E_VPGEN_VFRTRIG(vf->vf_id));
	reg &= ~I40E_VPGEN_VFRTRIG_VFSWR_MASK;
	wr32(hw, I40E_VPGEN_VFRTRIG(vf->vf_id), reg);

	/* reallocate VF resources to finish resetting the VSI state */
	if (!i40e_alloc_vf_res(vf)) {
		int abs_vf_id = vf->vf_id + hw->func_caps.vf_base_id;
		i40e_enable_vf_mappings(vf);
		set_bit(I40E_VF_STATE_ACTIVE, &vf->vf_states);
		clear_bit(I40E_VF_STATE_DISABLED, &vf->vf_states);
		/* Do not notify the client during VF init */
		if (!test_and_clear_bit(I40E_VF_STATE_PRE_ENABLE,
					&vf->vf_states))
			i40e_notify_client_of_vf_reset(pf, abs_vf_id);
		vf->num_vlan = 0;
	}

	/* Tell the VF driver the reset is done. This needs to be done only
	 * after VF has been fully initialized, because the VF driver may
	 * request resources immediately after setting this flag.
	 */
	wr32(hw, I40E_VFGEN_RSTAT1(vf->vf_id), VIRTCHNL_VFR_VFACTIVE);
}

/**
 * i40e_reset_vf
 * @vf: pointer to the VF structure
 * @flr: VFLR was issued or not
 *
 * Returns true if the VF is reset, false otherwise.
 **/
bool i40e_reset_vf(struct i40e_vf *vf, bool flr)
{
	struct i40e_pf *pf = vf->pf;
	struct i40e_hw *hw = &pf->hw;
	bool rsd = false;
	u32 reg;
	int i;

	/* If the VFs have been disabled, this means something else is
	 * resetting the VF, so we shouldn't continue.
	 */
	if (test_and_set_bit(__I40E_VF_DISABLE, pf->state))
		return false;

	i40e_trigger_vf_reset(vf, flr);

	/* poll VPGEN_VFRSTAT reg to make sure
	 * that reset is complete
	 */
	for (i = 0; i < 10; i++) {
		/* VF reset requires driver to first reset the VF and then
		 * poll the status register to make sure that the reset
		 * completed successfully. Due to internal HW FIFO flushes,
		 * we must wait 10ms before the register will be valid.
		 */
		usleep_range(10000, 20000);
		reg = rd32(hw, I40E_VPGEN_VFRSTAT(vf->vf_id));
		if (reg & I40E_VPGEN_VFRSTAT_VFRD_MASK) {
			rsd = true;
			break;
		}
	}

	if (flr)
		usleep_range(10000, 20000);

	if (!rsd)
		dev_err(&pf->pdev->dev, "VF reset check timeout on VF %d\n",
			vf->vf_id);
	usleep_range(10000, 20000);

	/* On initial reset, we don't have any queues to disable */
	if (vf->lan_vsi_idx != 0)
		i40e_vsi_stop_rings(pf->vsi[vf->lan_vsi_idx]);

	i40e_cleanup_reset_vf(vf);

	i40e_flush(hw);
	clear_bit(__I40E_VF_DISABLE, pf->state);

	return true;
}

/**
 * i40e_reset_all_vfs
 * @pf: pointer to the PF structure
 * @flr: VFLR was issued or not
 *
 * Reset all allocated VFs in one go. First, tell the hardware to reset each
 * VF, then do all the waiting in one chunk, and finally finish restoring each
 * VF after the wait. This is useful during PF routines which need to reset
 * all VFs, as otherwise it must perform these resets in a serialized fashion.
 *
 * Returns true if any VFs were reset, and false otherwise.
 **/
bool i40e_reset_all_vfs(struct i40e_pf *pf, bool flr)
{
	struct i40e_hw *hw = &pf->hw;
	struct i40e_vf *vf;
	int i, v;
	u32 reg;

	/* If we don't have any VFs, then there is nothing to reset */
	if (!pf->num_alloc_vfs)
		return false;

	/* If VFs have been disabled, there is no need to reset */
	if (test_and_set_bit(__I40E_VF_DISABLE, pf->state))
		return false;

	/* Begin reset on all VFs at once */
	for (v = 0; v < pf->num_alloc_vfs; v++)
		i40e_trigger_vf_reset(&pf->vf[v], flr);

	/* HW requires some time to make sure it can flush the FIFO for a VF
	 * when it resets it. Poll the VPGEN_VFRSTAT register for each VF in
	 * sequence to make sure that it has completed. We'll keep track of
	 * the VFs using a simple iterator that increments once that VF has
	 * finished resetting.
	 */
	for (i = 0, v = 0; i < 10 && v < pf->num_alloc_vfs; i++) {
		usleep_range(10000, 20000);

		/* Check each VF in sequence, beginning with the VF to fail
		 * the previous check.
		 */
		while (v < pf->num_alloc_vfs) {
			vf = &pf->vf[v];
			reg = rd32(hw, I40E_VPGEN_VFRSTAT(vf->vf_id));
			if (!(reg & I40E_VPGEN_VFRSTAT_VFRD_MASK))
				break;

			/* If the current VF has finished resetting, move on
			 * to the next VF in sequence.
			 */
			v++;
		}
	}

	if (flr)
		usleep_range(10000, 20000);

	/* Display a warning if at least one VF didn't manage to reset in
	 * time, but continue on with the operation.
	 */
	if (v < pf->num_alloc_vfs)
		dev_err(&pf->pdev->dev, "VF reset check timeout on VF %d\n",
			pf->vf[v].vf_id);
	usleep_range(10000, 20000);

	/* Begin disabling all the rings associated with VFs, but do not wait
	 * between each VF.
	 */
	for (v = 0; v < pf->num_alloc_vfs; v++) {
		/* On initial reset, we don't have any queues to disable */
		if (pf->vf[v].lan_vsi_idx == 0)
			continue;

		i40e_vsi_stop_rings_no_wait(pf->vsi[pf->vf[v].lan_vsi_idx]);
	}

	/* Now that we've notified HW to disable all of the VF rings, wait
	 * until they finish.
	 */
	for (v = 0; v < pf->num_alloc_vfs; v++) {
		/* On initial reset, we don't have any queues to disable */
		if (pf->vf[v].lan_vsi_idx == 0)
			continue;

		i40e_vsi_wait_queues_disabled(pf->vsi[pf->vf[v].lan_vsi_idx]);
	}

	/* Hw may need up to 50ms to finish disabling the RX queues. We
	 * minimize the wait by delaying only once for all VFs.
	 */
	mdelay(50);

	/* Finish the reset on each VF */
	for (v = 0; v < pf->num_alloc_vfs; v++)
		i40e_cleanup_reset_vf(&pf->vf[v]);

	i40e_flush(hw);
	clear_bit(__I40E_VF_DISABLE, pf->state);

	return true;
}

/**
 * i40e_free_vfs
 * @pf: pointer to the PF structure
 *
 * free VF resources
 **/
void i40e_free_vfs(struct i40e_pf *pf)
{
	struct i40e_hw *hw = &pf->hw;
	u32 reg_idx, bit_idx;
	int i, tmp, vf_id;

	if (!pf->vf)
		return;
	while (test_and_set_bit(__I40E_VF_DISABLE, pf->state))
		usleep_range(1000, 2000);

	i40e_notify_client_of_vf_enable(pf, 0);

	/* Amortize wait time by stopping all VFs at the same time */
	for (i = 0; i < pf->num_alloc_vfs; i++) {
		if (test_bit(I40E_VF_STATE_INIT, &pf->vf[i].vf_states))
			continue;

		i40e_vsi_stop_rings_no_wait(pf->vsi[pf->vf[i].lan_vsi_idx]);
	}

	for (i = 0; i < pf->num_alloc_vfs; i++) {
		if (test_bit(I40E_VF_STATE_INIT, &pf->vf[i].vf_states))
			continue;

		i40e_vsi_wait_queues_disabled(pf->vsi[pf->vf[i].lan_vsi_idx]);
	}

	/* Disable IOV before freeing resources. This lets any VF drivers
	 * running in the host get themselves cleaned up before we yank
	 * the carpet out from underneath their feet.
	 */
	if (!pci_vfs_assigned(pf->pdev))
		pci_disable_sriov(pf->pdev);
	else
		dev_warn(&pf->pdev->dev, "VFs are assigned - not disabling SR-IOV\n");

	/* free up VF resources */
	tmp = pf->num_alloc_vfs;
	pf->num_alloc_vfs = 0;
	for (i = 0; i < tmp; i++) {
		if (test_bit(I40E_VF_STATE_INIT, &pf->vf[i].vf_states))
			i40e_free_vf_res(&pf->vf[i]);
		/* disable qp mappings */
		i40e_disable_vf_mappings(&pf->vf[i]);
	}

	kfree(pf->vf);
	pf->vf = NULL;

	/* This check is for when the driver is unloaded while VFs are
	 * assigned. Setting the number of VFs to 0 through sysfs is caught
	 * before this function ever gets called.
	 */
	if (!pci_vfs_assigned(pf->pdev)) {
		/* Acknowledge VFLR for all VFS. Without this, VFs will fail to
		 * work correctly when SR-IOV gets re-enabled.
		 */
		for (vf_id = 0; vf_id < tmp; vf_id++) {
			reg_idx = (hw->func_caps.vf_base_id + vf_id) / 32;
			bit_idx = (hw->func_caps.vf_base_id + vf_id) % 32;
			wr32(hw, I40E_GLGEN_VFLRSTAT(reg_idx), BIT(bit_idx));
		}
	}
	clear_bit(__I40E_VF_DISABLE, pf->state);
}

#ifdef CONFIG_PCI_IOV
/**
 * i40e_alloc_vfs
 * @pf: pointer to the PF structure
 * @num_alloc_vfs: number of VFs to allocate
 *
 * allocate VF resources
 **/
int i40e_alloc_vfs(struct i40e_pf *pf, u16 num_alloc_vfs)
{
	struct i40e_vf *vfs;
	int i, ret = 0;

	/* Disable interrupt 0 so we don't try to handle the VFLR. */
	i40e_irq_dynamic_disable_icr0(pf);

	/* Check to see if we're just allocating resources for extant VFs */
	if (pci_num_vf(pf->pdev) != num_alloc_vfs) {
		ret = pci_enable_sriov(pf->pdev, num_alloc_vfs);
		if (ret) {
			pf->flags &= ~I40E_FLAG_VEB_MODE_ENABLED;
			pf->num_alloc_vfs = 0;
			goto err_iov;
		}
	}
	/* allocate memory */
	vfs = kcalloc(num_alloc_vfs, sizeof(struct i40e_vf), GFP_KERNEL);
	if (!vfs) {
		ret = -ENOMEM;
		goto err_alloc;
	}
	pf->vf = vfs;

	/* apply default profile */
	for (i = 0; i < num_alloc_vfs; i++) {
		vfs[i].pf = pf;
		vfs[i].parent_type = I40E_SWITCH_ELEMENT_TYPE_VEB;
		vfs[i].vf_id = i;

		/* assign default capabilities */
		set_bit(I40E_VIRTCHNL_VF_CAP_L2, &vfs[i].vf_caps);
		vfs[i].spoofchk = true;

		set_bit(I40E_VF_STATE_PRE_ENABLE, &vfs[i].vf_states);

	}
	pf->num_alloc_vfs = num_alloc_vfs;

	/* VF resources get allocated during reset */
	i40e_reset_all_vfs(pf, false);

	i40e_notify_client_of_vf_enable(pf, num_alloc_vfs);

err_alloc:
	if (ret)
		i40e_free_vfs(pf);
err_iov:
	/* Re-enable interrupt 0. */
	i40e_irq_dynamic_enable_icr0(pf);
	return ret;
}

#endif
/**
 * i40e_pci_sriov_enable
 * @pdev: pointer to a pci_dev structure
 * @num_vfs: number of VFs to allocate
 *
 * Enable or change the number of VFs
 **/
static int i40e_pci_sriov_enable(struct pci_dev *pdev, int num_vfs)
{
#ifdef CONFIG_PCI_IOV
	struct i40e_pf *pf = pci_get_drvdata(pdev);
	int pre_existing_vfs = pci_num_vf(pdev);
	int err = 0;

	if (test_bit(__I40E_TESTING, pf->state)) {
		dev_warn(&pdev->dev,
			 "Cannot enable SR-IOV virtual functions while the device is undergoing diagnostic testing\n");
		err = -EPERM;
		goto err_out;
	}

	if (pre_existing_vfs && pre_existing_vfs != num_vfs)
		i40e_free_vfs(pf);
	else if (pre_existing_vfs && pre_existing_vfs == num_vfs)
		goto out;

	if (num_vfs > pf->num_req_vfs) {
		dev_warn(&pdev->dev, "Unable to enable %d VFs. Limited to %d VFs due to device resource constraints.\n",
			 num_vfs, pf->num_req_vfs);
		err = -EPERM;
		goto err_out;
	}

	dev_info(&pdev->dev, "Allocating %d VFs.\n", num_vfs);
	err = i40e_alloc_vfs(pf, num_vfs);
	if (err) {
		dev_warn(&pdev->dev, "Failed to enable SR-IOV: %d\n", err);
		goto err_out;
	}

out:
	return num_vfs;

err_out:
	return err;
#endif
	return 0;
}

/**
 * i40e_pci_sriov_configure
 * @pdev: pointer to a pci_dev structure
 * @num_vfs: number of VFs to allocate
 *
 * Enable or change the number of VFs. Called when the user updates the number
 * of VFs in sysfs.
 **/
int i40e_pci_sriov_configure(struct pci_dev *pdev, int num_vfs)
{
	struct i40e_pf *pf = pci_get_drvdata(pdev);
	int ret = 0;

	if (test_and_set_bit(__I40E_VIRTCHNL_OP_PENDING, pf->state)) {
		dev_warn(&pdev->dev, "Unable to configure VFs, other operation is pending.\n");
		return -EAGAIN;
	}

	if (num_vfs) {
		if (!(pf->flags & I40E_FLAG_VEB_MODE_ENABLED)) {
			pf->flags |= I40E_FLAG_VEB_MODE_ENABLED;
			i40e_do_reset_safe(pf, I40E_PF_RESET_FLAG);
		}
		ret = i40e_pci_sriov_enable(pdev, num_vfs);
		goto sriov_configure_out;
	}

	if (!pci_vfs_assigned(pf->pdev)) {
		i40e_free_vfs(pf);
		pf->flags &= ~I40E_FLAG_VEB_MODE_ENABLED;
		i40e_do_reset_safe(pf, I40E_PF_RESET_FLAG);
	} else {
		dev_warn(&pdev->dev, "Unable to free VFs because some are assigned to VMs.\n");
		ret = -EINVAL;
		goto sriov_configure_out;
	}
sriov_configure_out:
	clear_bit(__I40E_VIRTCHNL_OP_PENDING, pf->state);
	return ret;
}

/***********************virtual channel routines******************/

/**
 * i40e_vc_send_msg_to_vf
 * @vf: pointer to the VF info
 * @v_opcode: virtual channel opcode
 * @v_retval: virtual channel return value
 * @msg: pointer to the msg buffer
 * @msglen: msg length
 *
 * send msg to VF
 **/
static int i40e_vc_send_msg_to_vf(struct i40e_vf *vf, u32 v_opcode,
				  u32 v_retval, u8 *msg, u16 msglen)
{
	struct i40e_pf *pf;
	struct i40e_hw *hw;
	int abs_vf_id;
	i40e_status aq_ret;

	/* validate the request */
	if (!vf || vf->vf_id >= vf->pf->num_alloc_vfs)
		return -EINVAL;

	pf = vf->pf;
	hw = &pf->hw;
	abs_vf_id = vf->vf_id + hw->func_caps.vf_base_id;

	/* single place to detect unsuccessful return values */
	if (v_retval) {
		vf->num_invalid_msgs++;
		dev_info(&pf->pdev->dev, "VF %d failed opcode %d, retval: %d\n",
			 vf->vf_id, v_opcode, v_retval);
		if (vf->num_invalid_msgs >
		    I40E_DEFAULT_NUM_INVALID_MSGS_ALLOWED) {
			dev_err(&pf->pdev->dev,
				"Number of invalid messages exceeded for VF %d\n",
				vf->vf_id);
			dev_err(&pf->pdev->dev, "Use PF Control I/F to enable the VF\n");
			set_bit(I40E_VF_STATE_DISABLED, &vf->vf_states);
		}
	} else {
		vf->num_valid_msgs++;
		/* reset the invalid counter, if a valid message is received. */
		vf->num_invalid_msgs = 0;
	}

	aq_ret = i40e_aq_send_msg_to_vf(hw, abs_vf_id,	v_opcode, v_retval,
					msg, msglen, NULL);
	if (aq_ret) {
		dev_info(&pf->pdev->dev,
			 "Unable to send the message to VF %d aq_err %d\n",
			 vf->vf_id, pf->hw.aq.asq_last_status);
		return -EIO;
	}

	return 0;
}

/**
 * i40e_vc_send_resp_to_vf
 * @vf: pointer to the VF info
 * @opcode: operation code
 * @retval: return value
 *
 * send resp msg to VF
 **/
static int i40e_vc_send_resp_to_vf(struct i40e_vf *vf,
				   enum virtchnl_ops opcode,
				   i40e_status retval)
{
	return i40e_vc_send_msg_to_vf(vf, opcode, retval, NULL, 0);
}

/**
 * i40e_vc_get_version_msg
 * @vf: pointer to the VF info
 * @msg: pointer to the msg buffer
 *
 * called from the VF to request the API version used by the PF
 **/
static int i40e_vc_get_version_msg(struct i40e_vf *vf, u8 *msg)
{
	struct virtchnl_version_info info = {
		VIRTCHNL_VERSION_MAJOR, VIRTCHNL_VERSION_MINOR
	};

	vf->vf_ver = *(struct virtchnl_version_info *)msg;
	/* VFs running the 1.0 API expect to get 1.0 back or they will cry. */
	if (VF_IS_V10(&vf->vf_ver))
		info.minor = VIRTCHNL_VERSION_MINOR_NO_VF_CAPS;
	return i40e_vc_send_msg_to_vf(vf, VIRTCHNL_OP_VERSION,
				      I40E_SUCCESS, (u8 *)&info,
				      sizeof(struct virtchnl_version_info));
}

/**
 * i40e_del_qch - delete all the additional VSIs created as a part of ADq
 * @vf: pointer to VF structure
 **/
static void i40e_del_qch(struct i40e_vf *vf)
{
	struct i40e_pf *pf = vf->pf;
	int i;

	/* first element in the array belongs to primary VF VSI and we shouldn't
	 * delete it. We should however delete the rest of the VSIs created
	 */
	for (i = 1; i < vf->num_tc; i++) {
		if (vf->ch[i].vsi_idx) {
			i40e_vsi_release(pf->vsi[vf->ch[i].vsi_idx]);
			vf->ch[i].vsi_idx = 0;
			vf->ch[i].vsi_id = 0;
		}
	}
}

/**
 * i40e_vc_get_vf_resources_msg
 * @vf: pointer to the VF info
 * @msg: pointer to the msg buffer
 *
 * called from the VF to request its resources
 **/
static int i40e_vc_get_vf_resources_msg(struct i40e_vf *vf, u8 *msg)
{
	struct virtchnl_vf_resource *vfres = NULL;
	struct i40e_pf *pf = vf->pf;
	i40e_status aq_ret = 0;
	struct i40e_vsi *vsi;
	int num_vsis = 1;
	size_t len = 0;
	int ret;

	if (!test_bit(I40E_VF_STATE_INIT, &vf->vf_states)) {
		aq_ret = I40E_ERR_PARAM;
		goto err;
	}

	len = struct_size(vfres, vsi_res, num_vsis);
	vfres = kzalloc(len, GFP_KERNEL);
	if (!vfres) {
		aq_ret = I40E_ERR_NO_MEMORY;
		len = 0;
		goto err;
	}
	if (VF_IS_V11(&vf->vf_ver))
		vf->driver_caps = *(u32 *)msg;
	else
		vf->driver_caps = VIRTCHNL_VF_OFFLOAD_L2 |
				  VIRTCHNL_VF_OFFLOAD_RSS_REG |
				  VIRTCHNL_VF_OFFLOAD_VLAN;

	vfres->vf_cap_flags = VIRTCHNL_VF_OFFLOAD_L2;
	vsi = pf->vsi[vf->lan_vsi_idx];
	if (!vsi->info.pvid)
		vfres->vf_cap_flags |= VIRTCHNL_VF_OFFLOAD_VLAN;

	if (i40e_vf_client_capable(pf, vf->vf_id) &&
	    (vf->driver_caps & VIRTCHNL_VF_OFFLOAD_IWARP)) {
		vfres->vf_cap_flags |= VIRTCHNL_VF_OFFLOAD_IWARP;
		set_bit(I40E_VF_STATE_IWARPENA, &vf->vf_states);
	} else {
		clear_bit(I40E_VF_STATE_IWARPENA, &vf->vf_states);
	}

	if (vf->driver_caps & VIRTCHNL_VF_OFFLOAD_RSS_PF) {
		vfres->vf_cap_flags |= VIRTCHNL_VF_OFFLOAD_RSS_PF;
	} else {
		if ((pf->hw_features & I40E_HW_RSS_AQ_CAPABLE) &&
		    (vf->driver_caps & VIRTCHNL_VF_OFFLOAD_RSS_AQ))
			vfres->vf_cap_flags |= VIRTCHNL_VF_OFFLOAD_RSS_AQ;
		else
			vfres->vf_cap_flags |= VIRTCHNL_VF_OFFLOAD_RSS_REG;
	}

	if (pf->hw_features & I40E_HW_MULTIPLE_TCP_UDP_RSS_PCTYPE) {
		if (vf->driver_caps & VIRTCHNL_VF_OFFLOAD_RSS_PCTYPE_V2)
			vfres->vf_cap_flags |=
				VIRTCHNL_VF_OFFLOAD_RSS_PCTYPE_V2;
	}

	if (vf->driver_caps & VIRTCHNL_VF_OFFLOAD_ENCAP)
		vfres->vf_cap_flags |= VIRTCHNL_VF_OFFLOAD_ENCAP;

	if ((pf->hw_features & I40E_HW_OUTER_UDP_CSUM_CAPABLE) &&
	    (vf->driver_caps & VIRTCHNL_VF_OFFLOAD_ENCAP_CSUM))
		vfres->vf_cap_flags |= VIRTCHNL_VF_OFFLOAD_ENCAP_CSUM;

	if (vf->driver_caps & VIRTCHNL_VF_OFFLOAD_RX_POLLING) {
		if (pf->flags & I40E_FLAG_MFP_ENABLED) {
			dev_err(&pf->pdev->dev,
				"VF %d requested polling mode: this feature is supported only when the device is running in single function per port (SFP) mode\n",
				 vf->vf_id);
			aq_ret = I40E_ERR_PARAM;
			goto err;
		}
		vfres->vf_cap_flags |= VIRTCHNL_VF_OFFLOAD_RX_POLLING;
	}

	if (pf->hw_features & I40E_HW_WB_ON_ITR_CAPABLE) {
		if (vf->driver_caps & VIRTCHNL_VF_OFFLOAD_WB_ON_ITR)
			vfres->vf_cap_flags |=
					VIRTCHNL_VF_OFFLOAD_WB_ON_ITR;
	}

	if (vf->driver_caps & VIRTCHNL_VF_OFFLOAD_REQ_QUEUES)
		vfres->vf_cap_flags |= VIRTCHNL_VF_OFFLOAD_REQ_QUEUES;

	if (vf->driver_caps & VIRTCHNL_VF_OFFLOAD_ADQ)
		vfres->vf_cap_flags |= VIRTCHNL_VF_OFFLOAD_ADQ;

	vfres->num_vsis = num_vsis;
	vfres->num_queue_pairs = vf->num_queue_pairs;
	vfres->max_vectors = pf->hw.func_caps.num_msix_vectors_vf;
	vfres->rss_key_size = I40E_HKEY_ARRAY_SIZE;
	vfres->rss_lut_size = I40E_VF_HLUT_ARRAY_SIZE;

	if (vf->lan_vsi_idx) {
		vfres->vsi_res[0].vsi_id = vf->lan_vsi_id;
		vfres->vsi_res[0].vsi_type = VIRTCHNL_VSI_SRIOV;
		vfres->vsi_res[0].num_queue_pairs = vsi->alloc_queue_pairs;
		/* VFs only use TC 0 */
		vfres->vsi_res[0].qset_handle
					  = le16_to_cpu(vsi->info.qs_handle[0]);
		ether_addr_copy(vfres->vsi_res[0].default_mac_addr,
				vf->default_lan_addr.addr);
	}
	set_bit(I40E_VF_STATE_ACTIVE, &vf->vf_states);

err:
	/* send the response back to the VF */
	ret = i40e_vc_send_msg_to_vf(vf, VIRTCHNL_OP_GET_VF_RESOURCES,
				     aq_ret, (u8 *)vfres, len);

	kfree(vfres);
	return ret;
}

/**
 * i40e_vc_reset_vf_msg
 * @vf: pointer to the VF info
 *
 * called from the VF to reset itself,
 * unlike other virtchnl messages, PF driver
 * doesn't send the response back to the VF
 **/
static void i40e_vc_reset_vf_msg(struct i40e_vf *vf)
{
	if (test_bit(I40E_VF_STATE_ACTIVE, &vf->vf_states))
		i40e_reset_vf(vf, false);
}

/**
 * i40e_getnum_vf_vsi_vlan_filters
 * @vsi: pointer to the vsi
 *
 * called to get the number of VLANs offloaded on this VF
 **/
static inline int i40e_getnum_vf_vsi_vlan_filters(struct i40e_vsi *vsi)
{
	struct i40e_mac_filter *f;
	int num_vlans = 0, bkt;

	hash_for_each(vsi->mac_filter_hash, bkt, f, hlist) {
		if (f->vlan >= 0 && f->vlan <= I40E_MAX_VLANID)
			num_vlans++;
	}

	return num_vlans;
}

/**
 * i40e_vc_config_promiscuous_mode_msg
 * @vf: pointer to the VF info
 * @msg: pointer to the msg buffer
 *
 * called from the VF to configure the promiscuous mode of
 * VF vsis
 **/
static int i40e_vc_config_promiscuous_mode_msg(struct i40e_vf *vf, u8 *msg)
{
	struct virtchnl_promisc_info *info =
	    (struct virtchnl_promisc_info *)msg;
	struct i40e_pf *pf = vf->pf;
	i40e_status aq_ret = 0;
	bool allmulti = false;
	bool alluni = false;

	if (!test_bit(I40E_VF_STATE_ACTIVE, &vf->vf_states)) {
		aq_ret = I40E_ERR_PARAM;
		goto err_out;
	}
	if (!test_bit(I40E_VIRTCHNL_VF_CAP_PRIVILEGE, &vf->vf_caps)) {
		dev_err(&pf->pdev->dev,
			"Unprivileged VF %d is attempting to configure promiscuous mode\n",
			vf->vf_id);

		/* Lie to the VF on purpose, because this is an error we can
		 * ignore. Unprivileged VF is not a virtual channel error.
		 */
		aq_ret = 0;
		goto err_out;
	}

	if (info->flags > I40E_MAX_VF_PROMISC_FLAGS) {
		aq_ret = I40E_ERR_PARAM;
		goto err_out;
	}

	if (!i40e_vc_isvalid_vsi_id(vf, info->vsi_id)) {
		aq_ret = I40E_ERR_PARAM;
		goto err_out;
	}

	/* Multicast promiscuous handling*/
	if (info->flags & FLAG_VF_MULTICAST_PROMISC)
		allmulti = true;

	if (info->flags & FLAG_VF_UNICAST_PROMISC)
		alluni = true;
	aq_ret = i40e_config_vf_promiscuous_mode(vf, info->vsi_id, allmulti,
						 alluni);
	if (aq_ret)
		goto err_out;

	if (allmulti) {
		if (!test_and_set_bit(I40E_VF_STATE_MC_PROMISC,
				      &vf->vf_states))
			dev_info(&pf->pdev->dev,
				 "VF %d successfully set multicast promiscuous mode\n",
				 vf->vf_id);
	} else if (test_and_clear_bit(I40E_VF_STATE_MC_PROMISC,
				      &vf->vf_states))
		dev_info(&pf->pdev->dev,
			 "VF %d successfully unset multicast promiscuous mode\n",
			 vf->vf_id);

	if (alluni) {
		if (!test_and_set_bit(I40E_VF_STATE_UC_PROMISC,
				      &vf->vf_states))
			dev_info(&pf->pdev->dev,
				 "VF %d successfully set unicast promiscuous mode\n",
				 vf->vf_id);
	} else if (test_and_clear_bit(I40E_VF_STATE_UC_PROMISC,
				      &vf->vf_states))
		dev_info(&pf->pdev->dev,
			 "VF %d successfully unset unicast promiscuous mode\n",
			 vf->vf_id);

err_out:
	/* send the response to the VF */
	return i40e_vc_send_resp_to_vf(vf,
				       VIRTCHNL_OP_CONFIG_PROMISCUOUS_MODE,
				       aq_ret);
}

/**
 * i40e_vc_config_queues_msg
 * @vf: pointer to the VF info
 * @msg: pointer to the msg buffer
 *
 * called from the VF to configure the rx/tx
 * queues
 **/
static int i40e_vc_config_queues_msg(struct i40e_vf *vf, u8 *msg)
{
	struct virtchnl_vsi_queue_config_info *qci =
	    (struct virtchnl_vsi_queue_config_info *)msg;
	struct virtchnl_queue_pair_info *qpi;
	struct i40e_pf *pf = vf->pf;
	u16 vsi_id, vsi_queue_id = 0;
	u16 num_qps_all = 0;
	i40e_status aq_ret = 0;
	int i, j = 0, idx = 0;

	if (!test_bit(I40E_VF_STATE_ACTIVE, &vf->vf_states)) {
		aq_ret = I40E_ERR_PARAM;
		goto error_param;
	}

	if (!i40e_vc_isvalid_vsi_id(vf, qci->vsi_id)) {
		aq_ret = I40E_ERR_PARAM;
		goto error_param;
	}

	if (qci->num_queue_pairs > I40E_MAX_VF_QUEUES) {
		aq_ret = I40E_ERR_PARAM;
		goto error_param;
	}

	if (vf->adq_enabled) {
		for (i = 0; i < I40E_MAX_VF_VSI; i++)
			num_qps_all += vf->ch[i].num_qps;
		if (num_qps_all != qci->num_queue_pairs) {
			aq_ret = I40E_ERR_PARAM;
			goto error_param;
		}
	}

	vsi_id = qci->vsi_id;

	for (i = 0; i < qci->num_queue_pairs; i++) {
		qpi = &qci->qpair[i];

		if (!vf->adq_enabled) {
			if (!i40e_vc_isvalid_queue_id(vf, vsi_id,
						      qpi->txq.queue_id)) {
				aq_ret = I40E_ERR_PARAM;
				goto error_param;
			}

			vsi_queue_id = qpi->txq.queue_id;

			if (qpi->txq.vsi_id != qci->vsi_id ||
			    qpi->rxq.vsi_id != qci->vsi_id ||
			    qpi->rxq.queue_id != vsi_queue_id) {
				aq_ret = I40E_ERR_PARAM;
				goto error_param;
			}
		}

		if (vf->adq_enabled) {
			if (idx >= ARRAY_SIZE(vf->ch)) {
				aq_ret = I40E_ERR_NO_AVAILABLE_VSI;
				goto error_param;
			}
			vsi_id = vf->ch[idx].vsi_id;
		}

		if (i40e_config_vsi_rx_queue(vf, vsi_id, vsi_queue_id,
					     &qpi->rxq) ||
		    i40e_config_vsi_tx_queue(vf, vsi_id, vsi_queue_id,
					     &qpi->txq)) {
			aq_ret = I40E_ERR_PARAM;
			goto error_param;
		}

		/* For ADq there can be up to 4 VSIs with max 4 queues each.
		 * VF does not know about these additional VSIs and all
		 * it cares is about its own queues. PF configures these queues
		 * to its appropriate VSIs based on TC mapping
		 */
		if (vf->adq_enabled) {
			if (idx >= ARRAY_SIZE(vf->ch)) {
				aq_ret = I40E_ERR_NO_AVAILABLE_VSI;
				goto error_param;
			}
			if (j == (vf->ch[idx].num_qps - 1)) {
				idx++;
				j = 0; /* resetting the queue count */
				vsi_queue_id = 0;
			} else {
				j++;
				vsi_queue_id++;
			}
		}
	}
	/* set vsi num_queue_pairs in use to num configured by VF */
	if (!vf->adq_enabled) {
		pf->vsi[vf->lan_vsi_idx]->num_queue_pairs =
			qci->num_queue_pairs;
	} else {
		for (i = 0; i < vf->num_tc; i++)
			pf->vsi[vf->ch[i].vsi_idx]->num_queue_pairs =
			       vf->ch[i].num_qps;
	}

error_param:
	/* send the response to the VF */
	return i40e_vc_send_resp_to_vf(vf, VIRTCHNL_OP_CONFIG_VSI_QUEUES,
				       aq_ret);
}

/**
 * i40e_validate_queue_map
 * @vsi_id: vsi id
 * @queuemap: Tx or Rx queue map
 *
 * check if Tx or Rx queue map is valid
 **/
static int i40e_validate_queue_map(struct i40e_vf *vf, u16 vsi_id,
				   unsigned long queuemap)
{
	u16 vsi_queue_id, queue_id;

	for_each_set_bit(vsi_queue_id, &queuemap, I40E_MAX_VSI_QP) {
		if (vf->adq_enabled) {
			vsi_id = vf->ch[vsi_queue_id / I40E_MAX_VF_VSI].vsi_id;
			queue_id = (vsi_queue_id % I40E_DEFAULT_QUEUES_PER_VF);
		} else {
			queue_id = vsi_queue_id;
		}

		if (!i40e_vc_isvalid_queue_id(vf, vsi_id, queue_id))
			return -EINVAL;
	}

	return 0;
}

/**
 * i40e_vc_config_irq_map_msg
 * @vf: pointer to the VF info
 * @msg: pointer to the msg buffer
 *
 * called from the VF to configure the irq to
 * queue map
 **/
static int i40e_vc_config_irq_map_msg(struct i40e_vf *vf, u8 *msg)
{
	struct virtchnl_irq_map_info *irqmap_info =
	    (struct virtchnl_irq_map_info *)msg;
	struct virtchnl_vector_map *map;
	u16 vsi_id;
	i40e_status aq_ret = 0;
	int i;

	if (!test_bit(I40E_VF_STATE_ACTIVE, &vf->vf_states)) {
		aq_ret = I40E_ERR_PARAM;
		goto error_param;
	}

	if (irqmap_info->num_vectors >
	    vf->pf->hw.func_caps.num_msix_vectors_vf) {
		aq_ret = I40E_ERR_PARAM;
		goto error_param;
	}

	for (i = 0; i < irqmap_info->num_vectors; i++) {
		map = &irqmap_info->vecmap[i];
		/* validate msg params */
		if (!i40e_vc_isvalid_vector_id(vf, map->vector_id) ||
		    !i40e_vc_isvalid_vsi_id(vf, map->vsi_id)) {
			aq_ret = I40E_ERR_PARAM;
			goto error_param;
		}
		vsi_id = map->vsi_id;

		if (i40e_validate_queue_map(vf, vsi_id, map->rxq_map)) {
			aq_ret = I40E_ERR_PARAM;
			goto error_param;
		}

		if (i40e_validate_queue_map(vf, vsi_id, map->txq_map)) {
			aq_ret = I40E_ERR_PARAM;
			goto error_param;
		}

		i40e_config_irq_link_list(vf, vsi_id, map);
	}
error_param:
	/* send the response to the VF */
	return i40e_vc_send_resp_to_vf(vf, VIRTCHNL_OP_CONFIG_IRQ_MAP,
				       aq_ret);
}

/**
 * i40e_ctrl_vf_tx_rings
 * @vsi: the SRIOV VSI being configured
 * @q_map: bit map of the queues to be enabled
 * @enable: start or stop the queue
 **/
static int i40e_ctrl_vf_tx_rings(struct i40e_vsi *vsi, unsigned long q_map,
				 bool enable)
{
	struct i40e_pf *pf = vsi->back;
	int ret = 0;
	u16 q_id;

	for_each_set_bit(q_id, &q_map, I40E_MAX_VF_QUEUES) {
		ret = i40e_control_wait_tx_q(vsi->seid, pf,
					     vsi->base_queue + q_id,
					     false /*is xdp*/, enable);
		if (ret)
			break;
	}
	return ret;
}

/**
 * i40e_ctrl_vf_rx_rings
 * @vsi: the SRIOV VSI being configured
 * @q_map: bit map of the queues to be enabled
 * @enable: start or stop the queue
 **/
static int i40e_ctrl_vf_rx_rings(struct i40e_vsi *vsi, unsigned long q_map,
				 bool enable)
{
	struct i40e_pf *pf = vsi->back;
	int ret = 0;
	u16 q_id;

	for_each_set_bit(q_id, &q_map, I40E_MAX_VF_QUEUES) {
		ret = i40e_control_wait_rx_q(pf, vsi->base_queue + q_id,
					     enable);
		if (ret)
			break;
	}
	return ret;
}

/**
 * i40e_vc_enable_queues_msg
 * @vf: pointer to the VF info
 * @msg: pointer to the msg buffer
 *
 * called from the VF to enable all or specific queue(s)
 **/
static int i40e_vc_enable_queues_msg(struct i40e_vf *vf, u8 *msg)
{
	struct virtchnl_queue_select *vqs =
	    (struct virtchnl_queue_select *)msg;
	struct i40e_pf *pf = vf->pf;
	i40e_status aq_ret = 0;
	int i;

	if (!test_bit(I40E_VF_STATE_ACTIVE, &vf->vf_states)) {
		aq_ret = I40E_ERR_PARAM;
		goto error_param;
	}

	if (!i40e_vc_isvalid_vsi_id(vf, vqs->vsi_id)) {
		aq_ret = I40E_ERR_PARAM;
		goto error_param;
	}

	if ((0 == vqs->rx_queues) && (0 == vqs->tx_queues)) {
		aq_ret = I40E_ERR_PARAM;
		goto error_param;
	}

	/* Use the queue bit map sent by the VF */
	if (i40e_ctrl_vf_rx_rings(pf->vsi[vf->lan_vsi_idx], vqs->rx_queues,
				  true)) {
		aq_ret = I40E_ERR_TIMEOUT;
		goto error_param;
	}
	if (i40e_ctrl_vf_tx_rings(pf->vsi[vf->lan_vsi_idx], vqs->tx_queues,
				  true)) {
		aq_ret = I40E_ERR_TIMEOUT;
		goto error_param;
	}

	/* need to start the rings for additional ADq VSI's as well */
	if (vf->adq_enabled) {
		/* zero belongs to LAN VSI */
		for (i = 1; i < vf->num_tc; i++) {
			if (i40e_vsi_start_rings(pf->vsi[vf->ch[i].vsi_idx]))
				aq_ret = I40E_ERR_TIMEOUT;
		}
	}

	vf->queues_enabled = true;

error_param:
	/* send the response to the VF */
	return i40e_vc_send_resp_to_vf(vf, VIRTCHNL_OP_ENABLE_QUEUES,
				       aq_ret);
}

/**
 * i40e_vc_disable_queues_msg
 * @vf: pointer to the VF info
 * @msg: pointer to the msg buffer
 *
 * called from the VF to disable all or specific
 * queue(s)
 **/
static int i40e_vc_disable_queues_msg(struct i40e_vf *vf, u8 *msg)
{
	struct virtchnl_queue_select *vqs =
	    (struct virtchnl_queue_select *)msg;
	struct i40e_pf *pf = vf->pf;
	i40e_status aq_ret = 0;

	/* Immediately mark queues as disabled */
	vf->queues_enabled = false;

	if (!test_bit(I40E_VF_STATE_ACTIVE, &vf->vf_states)) {
		aq_ret = I40E_ERR_PARAM;
		goto error_param;
	}

	if (!i40e_vc_isvalid_vsi_id(vf, vqs->vsi_id)) {
		aq_ret = I40E_ERR_PARAM;
		goto error_param;
	}

	if ((vqs->rx_queues == 0 && vqs->tx_queues == 0) ||
	    vqs->rx_queues > I40E_MAX_VF_QUEUES ||
	    vqs->tx_queues > I40E_MAX_VF_QUEUES) {
		aq_ret = I40E_ERR_PARAM;
		goto error_param;
	}

	/* Use the queue bit map sent by the VF */
	if (i40e_ctrl_vf_tx_rings(pf->vsi[vf->lan_vsi_idx], vqs->tx_queues,
				  false)) {
		aq_ret = I40E_ERR_TIMEOUT;
		goto error_param;
	}
	if (i40e_ctrl_vf_rx_rings(pf->vsi[vf->lan_vsi_idx], vqs->rx_queues,
				  false)) {
		aq_ret = I40E_ERR_TIMEOUT;
		goto error_param;
	}
error_param:
	/* send the response to the VF */
	return i40e_vc_send_resp_to_vf(vf, VIRTCHNL_OP_DISABLE_QUEUES,
				       aq_ret);
}

/**
 * i40e_vc_request_queues_msg
 * @vf: pointer to the VF info
 * @msg: pointer to the msg buffer
 *
 * VFs get a default number of queues but can use this message to request a
 * different number.  If the request is successful, PF will reset the VF and
 * return 0.  If unsuccessful, PF will send message informing VF of number of
 * available queues and return result of sending VF a message.
 **/
static int i40e_vc_request_queues_msg(struct i40e_vf *vf, u8 *msg)
{
	struct virtchnl_vf_res_request *vfres =
		(struct virtchnl_vf_res_request *)msg;
	u16 req_pairs = vfres->num_queue_pairs;
	u8 cur_pairs = vf->num_queue_pairs;
	struct i40e_pf *pf = vf->pf;

	if (!test_bit(I40E_VF_STATE_ACTIVE, &vf->vf_states))
		return -EINVAL;

	if (req_pairs > I40E_MAX_VF_QUEUES) {
		dev_err(&pf->pdev->dev,
			"VF %d tried to request more than %d queues.\n",
			vf->vf_id,
			I40E_MAX_VF_QUEUES);
		vfres->num_queue_pairs = I40E_MAX_VF_QUEUES;
	} else if (req_pairs - cur_pairs > pf->queues_left) {
		dev_warn(&pf->pdev->dev,
			 "VF %d requested %d more queues, but only %d left.\n",
			 vf->vf_id,
			 req_pairs - cur_pairs,
			 pf->queues_left);
		vfres->num_queue_pairs = pf->queues_left + cur_pairs;
	} else {
		/* successful request */
		vf->num_req_queues = req_pairs;
		i40e_vc_notify_vf_reset(vf);
		i40e_reset_vf(vf, false);
		return 0;
	}

	return i40e_vc_send_msg_to_vf(vf, VIRTCHNL_OP_REQUEST_QUEUES, 0,
				      (u8 *)vfres, sizeof(*vfres));
}

/**
 * i40e_vc_get_stats_msg
 * @vf: pointer to the VF info
 * @msg: pointer to the msg buffer
 *
 * called from the VF to get vsi stats
 **/
static int i40e_vc_get_stats_msg(struct i40e_vf *vf, u8 *msg)
{
	struct virtchnl_queue_select *vqs =
	    (struct virtchnl_queue_select *)msg;
	struct i40e_pf *pf = vf->pf;
	struct i40e_eth_stats stats;
	i40e_status aq_ret = 0;
	struct i40e_vsi *vsi;

	memset(&stats, 0, sizeof(struct i40e_eth_stats));

	if (!test_bit(I40E_VF_STATE_ACTIVE, &vf->vf_states)) {
		aq_ret = I40E_ERR_PARAM;
		goto error_param;
	}

	if (!i40e_vc_isvalid_vsi_id(vf, vqs->vsi_id)) {
		aq_ret = I40E_ERR_PARAM;
		goto error_param;
	}

	vsi = pf->vsi[vf->lan_vsi_idx];
	if (!vsi) {
		aq_ret = I40E_ERR_PARAM;
		goto error_param;
	}
	i40e_update_eth_stats(vsi);
	stats = vsi->eth_stats;

error_param:
	/* send the response back to the VF */
	return i40e_vc_send_msg_to_vf(vf, VIRTCHNL_OP_GET_STATS, aq_ret,
				      (u8 *)&stats, sizeof(stats));
}

/* If the VF is not trusted restrict the number of MAC/VLAN it can program
 * MAC filters: 16 for multicast, 1 for MAC, 1 for broadcast
 */
#define I40E_VC_MAX_MAC_ADDR_PER_VF (16 + 1 + 1)
<<<<<<< HEAD
#define I40E_VC_MAX_VLAN_PER_VF 8
=======
#define I40E_VC_MAX_VLAN_PER_VF 16
>>>>>>> f7688b48

/**
 * i40e_check_vf_permission
 * @vf: pointer to the VF info
 * @al: MAC address list from virtchnl
 *
 * Check that the given list of MAC addresses is allowed. Will return -EPERM
 * if any address in the list is not valid. Checks the following conditions:
 *
 * 1) broadcast and zero addresses are never valid
 * 2) unicast addresses are not allowed if the VMM has administratively set
 *    the VF MAC address, unless the VF is marked as privileged.
 * 3) There is enough space to add all the addresses.
 *
 * Note that to guarantee consistency, it is expected this function be called
 * while holding the mac_filter_hash_lock, as otherwise the current number of
 * addresses might not be accurate.
 **/
static inline int i40e_check_vf_permission(struct i40e_vf *vf,
					   struct virtchnl_ether_addr_list *al)
{
	struct i40e_pf *pf = vf->pf;
	int i;

	/* If this VF is not privileged, then we can't add more than a limited
	 * number of addresses. Check to make sure that the additions do not
	 * push us over the limit.
	 */
	if (!test_bit(I40E_VIRTCHNL_VF_CAP_PRIVILEGE, &vf->vf_caps) &&
	    (vf->num_mac + al->num_elements) > I40E_VC_MAX_MAC_ADDR_PER_VF) {
		dev_err(&pf->pdev->dev,
			"Cannot add more MAC addresses, VF is not trusted, switch the VF to trusted to add more functionality\n");
		return -EPERM;
	}

	for (i = 0; i < al->num_elements; i++) {
		u8 *addr = al->list[i].addr;

		if (is_broadcast_ether_addr(addr) ||
		    is_zero_ether_addr(addr)) {
			dev_err(&pf->pdev->dev, "invalid VF MAC addr %pM\n",
				addr);
			return I40E_ERR_INVALID_MAC_ADDR;
		}

		/* If the host VMM administrator has set the VF MAC address
		 * administratively via the ndo_set_vf_mac command then deny
		 * permission to the VF to add or delete unicast MAC addresses.
		 * Unless the VF is privileged and then it can do whatever.
		 * The VF may request to set the MAC address filter already
		 * assigned to it so do not return an error in that case.
		 */
		if (!test_bit(I40E_VIRTCHNL_VF_CAP_PRIVILEGE, &vf->vf_caps) &&
		    !is_multicast_ether_addr(addr) && vf->pf_set_mac &&
		    !ether_addr_equal(addr, vf->default_lan_addr.addr)) {
			dev_err(&pf->pdev->dev,
				"VF attempting to override administratively set MAC address, bring down and up the VF interface to resume normal operation\n");
			return -EPERM;
		}
	}

	return 0;
}

/**
 * i40e_vc_add_mac_addr_msg
 * @vf: pointer to the VF info
 * @msg: pointer to the msg buffer
 *
 * add guest mac address filter
 **/
static int i40e_vc_add_mac_addr_msg(struct i40e_vf *vf, u8 *msg)
{
	struct virtchnl_ether_addr_list *al =
	    (struct virtchnl_ether_addr_list *)msg;
	struct i40e_pf *pf = vf->pf;
	struct i40e_vsi *vsi = NULL;
	i40e_status ret = 0;
	int i;

	if (!test_bit(I40E_VF_STATE_ACTIVE, &vf->vf_states) ||
	    !i40e_vc_isvalid_vsi_id(vf, al->vsi_id)) {
		ret = I40E_ERR_PARAM;
		goto error_param;
	}

	vsi = pf->vsi[vf->lan_vsi_idx];

	/* Lock once, because all function inside for loop accesses VSI's
	 * MAC filter list which needs to be protected using same lock.
	 */
	spin_lock_bh(&vsi->mac_filter_hash_lock);

	ret = i40e_check_vf_permission(vf, al);
	if (ret) {
		spin_unlock_bh(&vsi->mac_filter_hash_lock);
		goto error_param;
	}

	/* add new addresses to the list */
	for (i = 0; i < al->num_elements; i++) {
		struct i40e_mac_filter *f;

		f = i40e_find_mac(vsi, al->list[i].addr);
		if (!f) {
			f = i40e_add_mac_filter(vsi, al->list[i].addr);

			if (!f) {
				dev_err(&pf->pdev->dev,
					"Unable to add MAC filter %pM for VF %d\n",
					al->list[i].addr, vf->vf_id);
				ret = I40E_ERR_PARAM;
				spin_unlock_bh(&vsi->mac_filter_hash_lock);
				goto error_param;
			} else {
				vf->num_mac++;
			}
		}
	}
	spin_unlock_bh(&vsi->mac_filter_hash_lock);

	/* program the updated filter list */
	ret = i40e_sync_vsi_filters(vsi);
	if (ret)
		dev_err(&pf->pdev->dev, "Unable to program VF %d MAC filters, error %d\n",
			vf->vf_id, ret);

error_param:
	/* send the response to the VF */
	return i40e_vc_send_resp_to_vf(vf, VIRTCHNL_OP_ADD_ETH_ADDR,
				       ret);
}

/**
 * i40e_vc_del_mac_addr_msg
 * @vf: pointer to the VF info
 * @msg: pointer to the msg buffer
 *
 * remove guest mac address filter
 **/
static int i40e_vc_del_mac_addr_msg(struct i40e_vf *vf, u8 *msg)
{
	struct virtchnl_ether_addr_list *al =
	    (struct virtchnl_ether_addr_list *)msg;
	struct i40e_pf *pf = vf->pf;
	struct i40e_vsi *vsi = NULL;
	i40e_status ret = 0;
	int i;

	if (!test_bit(I40E_VF_STATE_ACTIVE, &vf->vf_states) ||
	    !i40e_vc_isvalid_vsi_id(vf, al->vsi_id)) {
		ret = I40E_ERR_PARAM;
		goto error_param;
	}

	for (i = 0; i < al->num_elements; i++) {
		if (is_broadcast_ether_addr(al->list[i].addr) ||
		    is_zero_ether_addr(al->list[i].addr)) {
			dev_err(&pf->pdev->dev, "Invalid MAC addr %pM for VF %d\n",
				al->list[i].addr, vf->vf_id);
			ret = I40E_ERR_INVALID_MAC_ADDR;
			goto error_param;
		}

		if (vf->pf_set_mac &&
		    ether_addr_equal(al->list[i].addr,
				     vf->default_lan_addr.addr)) {
			dev_err(&pf->pdev->dev,
				"MAC addr %pM has been set by PF, cannot delete it for VF %d, reset VF to change MAC addr\n",
				vf->default_lan_addr.addr, vf->vf_id);
			ret = I40E_ERR_PARAM;
			goto error_param;
		}
	}
	vsi = pf->vsi[vf->lan_vsi_idx];

	spin_lock_bh(&vsi->mac_filter_hash_lock);
	/* delete addresses from the list */
	for (i = 0; i < al->num_elements; i++)
		if (i40e_del_mac_filter(vsi, al->list[i].addr)) {
			ret = I40E_ERR_INVALID_MAC_ADDR;
			spin_unlock_bh(&vsi->mac_filter_hash_lock);
			goto error_param;
		} else {
			vf->num_mac--;
		}

	spin_unlock_bh(&vsi->mac_filter_hash_lock);

	/* program the updated filter list */
	ret = i40e_sync_vsi_filters(vsi);
	if (ret)
		dev_err(&pf->pdev->dev, "Unable to program VF %d MAC filters, error %d\n",
			vf->vf_id, ret);

error_param:
	/* send the response to the VF */
	return i40e_vc_send_resp_to_vf(vf, VIRTCHNL_OP_DEL_ETH_ADDR,
				       ret);
}

/**
 * i40e_vc_add_vlan_msg
 * @vf: pointer to the VF info
 * @msg: pointer to the msg buffer
 *
 * program guest vlan id
 **/
static int i40e_vc_add_vlan_msg(struct i40e_vf *vf, u8 *msg)
{
	struct virtchnl_vlan_filter_list *vfl =
	    (struct virtchnl_vlan_filter_list *)msg;
	struct i40e_pf *pf = vf->pf;
	struct i40e_vsi *vsi = NULL;
	i40e_status aq_ret = 0;
	int i;

	if ((vf->num_vlan >= I40E_VC_MAX_VLAN_PER_VF) &&
	    !test_bit(I40E_VIRTCHNL_VF_CAP_PRIVILEGE, &vf->vf_caps)) {
		dev_err(&pf->pdev->dev,
			"VF is not trusted, switch the VF to trusted to add more VLAN addresses\n");
		goto error_param;
	}
	if (!test_bit(I40E_VF_STATE_ACTIVE, &vf->vf_states) ||
	    !i40e_vc_isvalid_vsi_id(vf, vfl->vsi_id)) {
		aq_ret = I40E_ERR_PARAM;
		goto error_param;
	}

	for (i = 0; i < vfl->num_elements; i++) {
		if (vfl->vlan_id[i] > I40E_MAX_VLANID) {
			aq_ret = I40E_ERR_PARAM;
			dev_err(&pf->pdev->dev,
				"invalid VF VLAN id %d\n", vfl->vlan_id[i]);
			goto error_param;
		}
	}
	vsi = pf->vsi[vf->lan_vsi_idx];
	if (vsi->info.pvid) {
		aq_ret = I40E_ERR_PARAM;
		goto error_param;
	}

	i40e_vlan_stripping_enable(vsi);
	for (i = 0; i < vfl->num_elements; i++) {
		/* add new VLAN filter */
		int ret = i40e_vsi_add_vlan(vsi, vfl->vlan_id[i]);
		if (!ret)
			vf->num_vlan++;

		if (test_bit(I40E_VF_STATE_UC_PROMISC, &vf->vf_states))
			i40e_aq_set_vsi_uc_promisc_on_vlan(&pf->hw, vsi->seid,
							   true,
							   vfl->vlan_id[i],
							   NULL);
		if (test_bit(I40E_VF_STATE_MC_PROMISC, &vf->vf_states))
			i40e_aq_set_vsi_mc_promisc_on_vlan(&pf->hw, vsi->seid,
							   true,
							   vfl->vlan_id[i],
							   NULL);

		if (ret)
			dev_err(&pf->pdev->dev,
				"Unable to add VLAN filter %d for VF %d, error %d\n",
				vfl->vlan_id[i], vf->vf_id, ret);
	}

error_param:
	/* send the response to the VF */
	return i40e_vc_send_resp_to_vf(vf, VIRTCHNL_OP_ADD_VLAN, aq_ret);
}

/**
 * i40e_vc_remove_vlan_msg
 * @vf: pointer to the VF info
 * @msg: pointer to the msg buffer
 *
 * remove programmed guest vlan id
 **/
static int i40e_vc_remove_vlan_msg(struct i40e_vf *vf, u8 *msg)
{
	struct virtchnl_vlan_filter_list *vfl =
	    (struct virtchnl_vlan_filter_list *)msg;
	struct i40e_pf *pf = vf->pf;
	struct i40e_vsi *vsi = NULL;
	i40e_status aq_ret = 0;
	int i;

	if (!test_bit(I40E_VF_STATE_ACTIVE, &vf->vf_states) ||
	    !i40e_vc_isvalid_vsi_id(vf, vfl->vsi_id)) {
		aq_ret = I40E_ERR_PARAM;
		goto error_param;
	}

	for (i = 0; i < vfl->num_elements; i++) {
		if (vfl->vlan_id[i] > I40E_MAX_VLANID) {
			aq_ret = I40E_ERR_PARAM;
			goto error_param;
		}
	}

	vsi = pf->vsi[vf->lan_vsi_idx];
	if (vsi->info.pvid) {
		if (vfl->num_elements > 1 || vfl->vlan_id[0])
			aq_ret = I40E_ERR_PARAM;
		goto error_param;
	}

	for (i = 0; i < vfl->num_elements; i++) {
		i40e_vsi_kill_vlan(vsi, vfl->vlan_id[i]);
		vf->num_vlan--;

		if (test_bit(I40E_VF_STATE_UC_PROMISC, &vf->vf_states))
			i40e_aq_set_vsi_uc_promisc_on_vlan(&pf->hw, vsi->seid,
							   false,
							   vfl->vlan_id[i],
							   NULL);
		if (test_bit(I40E_VF_STATE_MC_PROMISC, &vf->vf_states))
			i40e_aq_set_vsi_mc_promisc_on_vlan(&pf->hw, vsi->seid,
							   false,
							   vfl->vlan_id[i],
							   NULL);
	}

error_param:
	/* send the response to the VF */
	return i40e_vc_send_resp_to_vf(vf, VIRTCHNL_OP_DEL_VLAN, aq_ret);
}

/**
 * i40e_vc_iwarp_msg
 * @vf: pointer to the VF info
 * @msg: pointer to the msg buffer
 * @msglen: msg length
 *
 * called from the VF for the iwarp msgs
 **/
static int i40e_vc_iwarp_msg(struct i40e_vf *vf, u8 *msg, u16 msglen)
{
	struct i40e_pf *pf = vf->pf;
	int abs_vf_id = vf->vf_id + pf->hw.func_caps.vf_base_id;
	i40e_status aq_ret = 0;

	if (!test_bit(I40E_VF_STATE_ACTIVE, &vf->vf_states) ||
	    !test_bit(I40E_VF_STATE_IWARPENA, &vf->vf_states)) {
		aq_ret = I40E_ERR_PARAM;
		goto error_param;
	}

	i40e_notify_client_of_vf_msg(pf->vsi[pf->lan_vsi], abs_vf_id,
				     msg, msglen);

error_param:
	/* send the response to the VF */
	return i40e_vc_send_resp_to_vf(vf, VIRTCHNL_OP_IWARP,
				       aq_ret);
}

/**
 * i40e_vc_iwarp_qvmap_msg
 * @vf: pointer to the VF info
 * @msg: pointer to the msg buffer
 * @config: config qvmap or release it
 *
 * called from the VF for the iwarp msgs
 **/
static int i40e_vc_iwarp_qvmap_msg(struct i40e_vf *vf, u8 *msg, bool config)
{
	struct virtchnl_iwarp_qvlist_info *qvlist_info =
				(struct virtchnl_iwarp_qvlist_info *)msg;
	i40e_status aq_ret = 0;

	if (!test_bit(I40E_VF_STATE_ACTIVE, &vf->vf_states) ||
	    !test_bit(I40E_VF_STATE_IWARPENA, &vf->vf_states)) {
		aq_ret = I40E_ERR_PARAM;
		goto error_param;
	}

	if (config) {
		if (i40e_config_iwarp_qvlist(vf, qvlist_info))
			aq_ret = I40E_ERR_PARAM;
	} else {
		i40e_release_iwarp_qvlist(vf);
	}

error_param:
	/* send the response to the VF */
	return i40e_vc_send_resp_to_vf(vf,
			       config ? VIRTCHNL_OP_CONFIG_IWARP_IRQ_MAP :
			       VIRTCHNL_OP_RELEASE_IWARP_IRQ_MAP,
			       aq_ret);
}

/**
 * i40e_vc_config_rss_key
 * @vf: pointer to the VF info
 * @msg: pointer to the msg buffer
 *
 * Configure the VF's RSS key
 **/
static int i40e_vc_config_rss_key(struct i40e_vf *vf, u8 *msg)
{
	struct virtchnl_rss_key *vrk =
		(struct virtchnl_rss_key *)msg;
	struct i40e_pf *pf = vf->pf;
	struct i40e_vsi *vsi = NULL;
	i40e_status aq_ret = 0;

	if (!test_bit(I40E_VF_STATE_ACTIVE, &vf->vf_states) ||
	    !i40e_vc_isvalid_vsi_id(vf, vrk->vsi_id) ||
	    (vrk->key_len != I40E_HKEY_ARRAY_SIZE)) {
		aq_ret = I40E_ERR_PARAM;
		goto err;
	}

	vsi = pf->vsi[vf->lan_vsi_idx];
	aq_ret = i40e_config_rss(vsi, vrk->key, NULL, 0);
err:
	/* send the response to the VF */
	return i40e_vc_send_resp_to_vf(vf, VIRTCHNL_OP_CONFIG_RSS_KEY,
				       aq_ret);
}

/**
 * i40e_vc_config_rss_lut
 * @vf: pointer to the VF info
 * @msg: pointer to the msg buffer
 *
 * Configure the VF's RSS LUT
 **/
static int i40e_vc_config_rss_lut(struct i40e_vf *vf, u8 *msg)
{
	struct virtchnl_rss_lut *vrl =
		(struct virtchnl_rss_lut *)msg;
	struct i40e_pf *pf = vf->pf;
	struct i40e_vsi *vsi = NULL;
	i40e_status aq_ret = 0;
	u16 i;

	if (!test_bit(I40E_VF_STATE_ACTIVE, &vf->vf_states) ||
	    !i40e_vc_isvalid_vsi_id(vf, vrl->vsi_id) ||
	    (vrl->lut_entries != I40E_VF_HLUT_ARRAY_SIZE)) {
		aq_ret = I40E_ERR_PARAM;
		goto err;
	}

	for (i = 0; i < vrl->lut_entries; i++)
		if (vrl->lut[i] >= vf->num_queue_pairs) {
			aq_ret = I40E_ERR_PARAM;
			goto err;
		}

	vsi = pf->vsi[vf->lan_vsi_idx];
	aq_ret = i40e_config_rss(vsi, NULL, vrl->lut, I40E_VF_HLUT_ARRAY_SIZE);
	/* send the response to the VF */
err:
	return i40e_vc_send_resp_to_vf(vf, VIRTCHNL_OP_CONFIG_RSS_LUT,
				       aq_ret);
}

/**
 * i40e_vc_get_rss_hena
 * @vf: pointer to the VF info
 * @msg: pointer to the msg buffer
 *
 * Return the RSS HENA bits allowed by the hardware
 **/
static int i40e_vc_get_rss_hena(struct i40e_vf *vf, u8 *msg)
{
	struct virtchnl_rss_hena *vrh = NULL;
	struct i40e_pf *pf = vf->pf;
	i40e_status aq_ret = 0;
	int len = 0;

	if (!test_bit(I40E_VF_STATE_ACTIVE, &vf->vf_states)) {
		aq_ret = I40E_ERR_PARAM;
		goto err;
	}
	len = sizeof(struct virtchnl_rss_hena);

	vrh = kzalloc(len, GFP_KERNEL);
	if (!vrh) {
		aq_ret = I40E_ERR_NO_MEMORY;
		len = 0;
		goto err;
	}
	vrh->hena = i40e_pf_get_default_rss_hena(pf);
err:
	/* send the response back to the VF */
	aq_ret = i40e_vc_send_msg_to_vf(vf, VIRTCHNL_OP_GET_RSS_HENA_CAPS,
					aq_ret, (u8 *)vrh, len);
	kfree(vrh);
	return aq_ret;
}

/**
 * i40e_vc_set_rss_hena
 * @vf: pointer to the VF info
 * @msg: pointer to the msg buffer
 *
 * Set the RSS HENA bits for the VF
 **/
static int i40e_vc_set_rss_hena(struct i40e_vf *vf, u8 *msg)
{
	struct virtchnl_rss_hena *vrh =
		(struct virtchnl_rss_hena *)msg;
	struct i40e_pf *pf = vf->pf;
	struct i40e_hw *hw = &pf->hw;
	i40e_status aq_ret = 0;

	if (!test_bit(I40E_VF_STATE_ACTIVE, &vf->vf_states)) {
		aq_ret = I40E_ERR_PARAM;
		goto err;
	}
	i40e_write_rx_ctl(hw, I40E_VFQF_HENA1(0, vf->vf_id), (u32)vrh->hena);
	i40e_write_rx_ctl(hw, I40E_VFQF_HENA1(1, vf->vf_id),
			  (u32)(vrh->hena >> 32));

	/* send the response to the VF */
err:
	return i40e_vc_send_resp_to_vf(vf, VIRTCHNL_OP_SET_RSS_HENA, aq_ret);
}

/**
 * i40e_vc_enable_vlan_stripping
 * @vf: pointer to the VF info
 * @msg: pointer to the msg buffer
 *
 * Enable vlan header stripping for the VF
 **/
static int i40e_vc_enable_vlan_stripping(struct i40e_vf *vf, u8 *msg)
{
	i40e_status aq_ret = 0;
	struct i40e_vsi *vsi;

	if (!test_bit(I40E_VF_STATE_ACTIVE, &vf->vf_states)) {
		aq_ret = I40E_ERR_PARAM;
		goto err;
	}

	vsi = vf->pf->vsi[vf->lan_vsi_idx];
	i40e_vlan_stripping_enable(vsi);

	/* send the response to the VF */
err:
	return i40e_vc_send_resp_to_vf(vf, VIRTCHNL_OP_ENABLE_VLAN_STRIPPING,
				       aq_ret);
}

/**
 * i40e_vc_disable_vlan_stripping
 * @vf: pointer to the VF info
 * @msg: pointer to the msg buffer
 *
 * Disable vlan header stripping for the VF
 **/
static int i40e_vc_disable_vlan_stripping(struct i40e_vf *vf, u8 *msg)
{
	i40e_status aq_ret = 0;
	struct i40e_vsi *vsi;

	if (!test_bit(I40E_VF_STATE_ACTIVE, &vf->vf_states)) {
		aq_ret = I40E_ERR_PARAM;
		goto err;
	}

	vsi = vf->pf->vsi[vf->lan_vsi_idx];
	i40e_vlan_stripping_disable(vsi);

	/* send the response to the VF */
err:
	return i40e_vc_send_resp_to_vf(vf, VIRTCHNL_OP_DISABLE_VLAN_STRIPPING,
				       aq_ret);
}

/**
 * i40e_validate_cloud_filter
 * @mask: mask for TC filter
 * @data: data for TC filter
 *
 * This function validates cloud filter programmed as TC filter for ADq
 **/
static int i40e_validate_cloud_filter(struct i40e_vf *vf,
				      struct virtchnl_filter *tc_filter)
{
	struct virtchnl_l4_spec mask = tc_filter->mask.tcp_spec;
	struct virtchnl_l4_spec data = tc_filter->data.tcp_spec;
	struct i40e_pf *pf = vf->pf;
	struct i40e_vsi *vsi = NULL;
	struct i40e_mac_filter *f;
	struct hlist_node *h;
	bool found = false;
	int bkt;

	if (!tc_filter->action) {
		dev_info(&pf->pdev->dev,
			 "VF %d: Currently ADq doesn't support Drop Action\n",
			 vf->vf_id);
		goto err;
	}

	/* action_meta is TC number here to which the filter is applied */
	if (!tc_filter->action_meta ||
	    tc_filter->action_meta > I40E_MAX_VF_VSI) {
		dev_info(&pf->pdev->dev, "VF %d: Invalid TC number %u\n",
			 vf->vf_id, tc_filter->action_meta);
		goto err;
	}

	/* Check filter if it's programmed for advanced mode or basic mode.
	 * There are two ADq modes (for VF only),
	 * 1. Basic mode: intended to allow as many filter options as possible
	 *		  to be added to a VF in Non-trusted mode. Main goal is
	 *		  to add filters to its own MAC and VLAN id.
	 * 2. Advanced mode: is for allowing filters to be applied other than
	 *		  its own MAC or VLAN. This mode requires the VF to be
	 *		  Trusted.
	 */
	if (mask.dst_mac[0] && !mask.dst_ip[0]) {
		vsi = pf->vsi[vf->lan_vsi_idx];
		f = i40e_find_mac(vsi, data.dst_mac);

		if (!f) {
			dev_info(&pf->pdev->dev,
				 "Destination MAC %pM doesn't belong to VF %d\n",
				 data.dst_mac, vf->vf_id);
			goto err;
		}

		if (mask.vlan_id) {
			hash_for_each_safe(vsi->mac_filter_hash, bkt, h, f,
					   hlist) {
				if (f->vlan == ntohs(data.vlan_id)) {
					found = true;
					break;
				}
			}
			if (!found) {
				dev_info(&pf->pdev->dev,
					 "VF %d doesn't have any VLAN id %u\n",
					 vf->vf_id, ntohs(data.vlan_id));
				goto err;
			}
		}
	} else {
		/* Check if VF is trusted */
		if (!test_bit(I40E_VIRTCHNL_VF_CAP_PRIVILEGE, &vf->vf_caps)) {
			dev_err(&pf->pdev->dev,
				"VF %d not trusted, make VF trusted to add advanced mode ADq cloud filters\n",
				vf->vf_id);
			return I40E_ERR_CONFIG;
		}
	}

	if (mask.dst_mac[0] & data.dst_mac[0]) {
		if (is_broadcast_ether_addr(data.dst_mac) ||
		    is_zero_ether_addr(data.dst_mac)) {
			dev_info(&pf->pdev->dev, "VF %d: Invalid Dest MAC addr %pM\n",
				 vf->vf_id, data.dst_mac);
			goto err;
		}
	}

	if (mask.src_mac[0] & data.src_mac[0]) {
		if (is_broadcast_ether_addr(data.src_mac) ||
		    is_zero_ether_addr(data.src_mac)) {
			dev_info(&pf->pdev->dev, "VF %d: Invalid Source MAC addr %pM\n",
				 vf->vf_id, data.src_mac);
			goto err;
		}
	}

	if (mask.dst_port & data.dst_port) {
		if (!data.dst_port) {
			dev_info(&pf->pdev->dev, "VF %d: Invalid Dest port\n",
				 vf->vf_id);
			goto err;
		}
	}

	if (mask.src_port & data.src_port) {
		if (!data.src_port) {
			dev_info(&pf->pdev->dev, "VF %d: Invalid Source port\n",
				 vf->vf_id);
			goto err;
		}
	}

	if (tc_filter->flow_type != VIRTCHNL_TCP_V6_FLOW &&
	    tc_filter->flow_type != VIRTCHNL_TCP_V4_FLOW) {
		dev_info(&pf->pdev->dev, "VF %d: Invalid Flow type\n",
			 vf->vf_id);
		goto err;
	}

	if (mask.vlan_id & data.vlan_id) {
		if (ntohs(data.vlan_id) > I40E_MAX_VLANID) {
			dev_info(&pf->pdev->dev, "VF %d: invalid VLAN ID\n",
				 vf->vf_id);
			goto err;
		}
	}

	return I40E_SUCCESS;
err:
	return I40E_ERR_CONFIG;
}

/**
 * i40e_find_vsi_from_seid - searches for the vsi with the given seid
 * @vf: pointer to the VF info
 * @seid - seid of the vsi it is searching for
 **/
static struct i40e_vsi *i40e_find_vsi_from_seid(struct i40e_vf *vf, u16 seid)
{
	struct i40e_pf *pf = vf->pf;
	struct i40e_vsi *vsi = NULL;
	int i;

	for (i = 0; i < vf->num_tc ; i++) {
		vsi = i40e_find_vsi_from_id(pf, vf->ch[i].vsi_id);
		if (vsi && vsi->seid == seid)
			return vsi;
	}
	return NULL;
}

/**
 * i40e_del_all_cloud_filters
 * @vf: pointer to the VF info
 *
 * This function deletes all cloud filters
 **/
static void i40e_del_all_cloud_filters(struct i40e_vf *vf)
{
	struct i40e_cloud_filter *cfilter = NULL;
	struct i40e_pf *pf = vf->pf;
	struct i40e_vsi *vsi = NULL;
	struct hlist_node *node;
	int ret;

	hlist_for_each_entry_safe(cfilter, node,
				  &vf->cloud_filter_list, cloud_node) {
		vsi = i40e_find_vsi_from_seid(vf, cfilter->seid);

		if (!vsi) {
			dev_err(&pf->pdev->dev, "VF %d: no VSI found for matching %u seid, can't delete cloud filter\n",
				vf->vf_id, cfilter->seid);
			continue;
		}

		if (cfilter->dst_port)
			ret = i40e_add_del_cloud_filter_big_buf(vsi, cfilter,
								false);
		else
			ret = i40e_add_del_cloud_filter(vsi, cfilter, false);
		if (ret)
			dev_err(&pf->pdev->dev,
				"VF %d: Failed to delete cloud filter, err %s aq_err %s\n",
				vf->vf_id, i40e_stat_str(&pf->hw, ret),
				i40e_aq_str(&pf->hw,
					    pf->hw.aq.asq_last_status));

		hlist_del(&cfilter->cloud_node);
		kfree(cfilter);
		vf->num_cloud_filters--;
	}
}

/**
 * i40e_vc_del_cloud_filter
 * @vf: pointer to the VF info
 * @msg: pointer to the msg buffer
 *
 * This function deletes a cloud filter programmed as TC filter for ADq
 **/
static int i40e_vc_del_cloud_filter(struct i40e_vf *vf, u8 *msg)
{
	struct virtchnl_filter *vcf = (struct virtchnl_filter *)msg;
	struct virtchnl_l4_spec mask = vcf->mask.tcp_spec;
	struct virtchnl_l4_spec tcf = vcf->data.tcp_spec;
	struct i40e_cloud_filter cfilter, *cf = NULL;
	struct i40e_pf *pf = vf->pf;
	struct i40e_vsi *vsi = NULL;
	struct hlist_node *node;
	i40e_status aq_ret = 0;
	int i, ret;

	if (!test_bit(I40E_VF_STATE_ACTIVE, &vf->vf_states)) {
		aq_ret = I40E_ERR_PARAM;
		goto err;
	}

	if (!vf->adq_enabled) {
		dev_info(&pf->pdev->dev,
			 "VF %d: ADq not enabled, can't apply cloud filter\n",
			 vf->vf_id);
		aq_ret = I40E_ERR_PARAM;
		goto err;
	}

	if (i40e_validate_cloud_filter(vf, vcf)) {
		dev_info(&pf->pdev->dev,
			 "VF %d: Invalid input, can't apply cloud filter\n",
			 vf->vf_id);
		aq_ret = I40E_ERR_PARAM;
		goto err;
	}

	memset(&cfilter, 0, sizeof(cfilter));
	/* parse destination mac address */
	for (i = 0; i < ETH_ALEN; i++)
		cfilter.dst_mac[i] = mask.dst_mac[i] & tcf.dst_mac[i];

	/* parse source mac address */
	for (i = 0; i < ETH_ALEN; i++)
		cfilter.src_mac[i] = mask.src_mac[i] & tcf.src_mac[i];

	cfilter.vlan_id = mask.vlan_id & tcf.vlan_id;
	cfilter.dst_port = mask.dst_port & tcf.dst_port;
	cfilter.src_port = mask.src_port & tcf.src_port;

	switch (vcf->flow_type) {
	case VIRTCHNL_TCP_V4_FLOW:
		cfilter.n_proto = ETH_P_IP;
		if (mask.dst_ip[0] & tcf.dst_ip[0])
			memcpy(&cfilter.ip.v4.dst_ip, tcf.dst_ip,
			       ARRAY_SIZE(tcf.dst_ip));
		else if (mask.src_ip[0] & tcf.dst_ip[0])
			memcpy(&cfilter.ip.v4.src_ip, tcf.src_ip,
			       ARRAY_SIZE(tcf.dst_ip));
		break;
	case VIRTCHNL_TCP_V6_FLOW:
		cfilter.n_proto = ETH_P_IPV6;
		if (mask.dst_ip[3] & tcf.dst_ip[3])
			memcpy(&cfilter.ip.v6.dst_ip6, tcf.dst_ip,
			       sizeof(cfilter.ip.v6.dst_ip6));
		if (mask.src_ip[3] & tcf.src_ip[3])
			memcpy(&cfilter.ip.v6.src_ip6, tcf.src_ip,
			       sizeof(cfilter.ip.v6.src_ip6));
		break;
	default:
		/* TC filter can be configured based on different combinations
		 * and in this case IP is not a part of filter config
		 */
		dev_info(&pf->pdev->dev, "VF %d: Flow type not configured\n",
			 vf->vf_id);
	}

	/* get the vsi to which the tc belongs to */
	vsi = pf->vsi[vf->ch[vcf->action_meta].vsi_idx];
	cfilter.seid = vsi->seid;
	cfilter.flags = vcf->field_flags;

	/* Deleting TC filter */
	if (tcf.dst_port)
		ret = i40e_add_del_cloud_filter_big_buf(vsi, &cfilter, false);
	else
		ret = i40e_add_del_cloud_filter(vsi, &cfilter, false);
	if (ret) {
		dev_err(&pf->pdev->dev,
			"VF %d: Failed to delete cloud filter, err %s aq_err %s\n",
			vf->vf_id, i40e_stat_str(&pf->hw, ret),
			i40e_aq_str(&pf->hw, pf->hw.aq.asq_last_status));
		goto err;
	}

	hlist_for_each_entry_safe(cf, node,
				  &vf->cloud_filter_list, cloud_node) {
		if (cf->seid != cfilter.seid)
			continue;
		if (mask.dst_port)
			if (cfilter.dst_port != cf->dst_port)
				continue;
		if (mask.dst_mac[0])
			if (!ether_addr_equal(cf->src_mac, cfilter.src_mac))
				continue;
		/* for ipv4 data to be valid, only first byte of mask is set */
		if (cfilter.n_proto == ETH_P_IP && mask.dst_ip[0])
			if (memcmp(&cfilter.ip.v4.dst_ip, &cf->ip.v4.dst_ip,
				   ARRAY_SIZE(tcf.dst_ip)))
				continue;
		/* for ipv6, mask is set for all sixteen bytes (4 words) */
		if (cfilter.n_proto == ETH_P_IPV6 && mask.dst_ip[3])
			if (memcmp(&cfilter.ip.v6.dst_ip6, &cf->ip.v6.dst_ip6,
				   sizeof(cfilter.ip.v6.src_ip6)))
				continue;
		if (mask.vlan_id)
			if (cfilter.vlan_id != cf->vlan_id)
				continue;

		hlist_del(&cf->cloud_node);
		kfree(cf);
		vf->num_cloud_filters--;
	}

err:
	return i40e_vc_send_resp_to_vf(vf, VIRTCHNL_OP_DEL_CLOUD_FILTER,
				       aq_ret);
}

/**
 * i40e_vc_add_cloud_filter
 * @vf: pointer to the VF info
 * @msg: pointer to the msg buffer
 *
 * This function adds a cloud filter programmed as TC filter for ADq
 **/
static int i40e_vc_add_cloud_filter(struct i40e_vf *vf, u8 *msg)
{
	struct virtchnl_filter *vcf = (struct virtchnl_filter *)msg;
	struct virtchnl_l4_spec mask = vcf->mask.tcp_spec;
	struct virtchnl_l4_spec tcf = vcf->data.tcp_spec;
	struct i40e_cloud_filter *cfilter = NULL;
	struct i40e_pf *pf = vf->pf;
	struct i40e_vsi *vsi = NULL;
	i40e_status aq_ret = 0;
	int i, ret;

	if (!test_bit(I40E_VF_STATE_ACTIVE, &vf->vf_states)) {
		aq_ret = I40E_ERR_PARAM;
		goto err_out;
	}

	if (!vf->adq_enabled) {
		dev_info(&pf->pdev->dev,
			 "VF %d: ADq is not enabled, can't apply cloud filter\n",
			 vf->vf_id);
		aq_ret = I40E_ERR_PARAM;
		goto err_out;
	}

	if (i40e_validate_cloud_filter(vf, vcf)) {
		dev_info(&pf->pdev->dev,
			 "VF %d: Invalid input/s, can't apply cloud filter\n",
			 vf->vf_id);
		aq_ret = I40E_ERR_PARAM;
		goto err_out;
	}

	cfilter = kzalloc(sizeof(*cfilter), GFP_KERNEL);
	if (!cfilter)
		return -ENOMEM;

	/* parse destination mac address */
	for (i = 0; i < ETH_ALEN; i++)
		cfilter->dst_mac[i] = mask.dst_mac[i] & tcf.dst_mac[i];

	/* parse source mac address */
	for (i = 0; i < ETH_ALEN; i++)
		cfilter->src_mac[i] = mask.src_mac[i] & tcf.src_mac[i];

	cfilter->vlan_id = mask.vlan_id & tcf.vlan_id;
	cfilter->dst_port = mask.dst_port & tcf.dst_port;
	cfilter->src_port = mask.src_port & tcf.src_port;

	switch (vcf->flow_type) {
	case VIRTCHNL_TCP_V4_FLOW:
		cfilter->n_proto = ETH_P_IP;
		if (mask.dst_ip[0] & tcf.dst_ip[0])
			memcpy(&cfilter->ip.v4.dst_ip, tcf.dst_ip,
			       ARRAY_SIZE(tcf.dst_ip));
		else if (mask.src_ip[0] & tcf.dst_ip[0])
			memcpy(&cfilter->ip.v4.src_ip, tcf.src_ip,
			       ARRAY_SIZE(tcf.dst_ip));
		break;
	case VIRTCHNL_TCP_V6_FLOW:
		cfilter->n_proto = ETH_P_IPV6;
		if (mask.dst_ip[3] & tcf.dst_ip[3])
			memcpy(&cfilter->ip.v6.dst_ip6, tcf.dst_ip,
			       sizeof(cfilter->ip.v6.dst_ip6));
		if (mask.src_ip[3] & tcf.src_ip[3])
			memcpy(&cfilter->ip.v6.src_ip6, tcf.src_ip,
			       sizeof(cfilter->ip.v6.src_ip6));
		break;
	default:
		/* TC filter can be configured based on different combinations
		 * and in this case IP is not a part of filter config
		 */
		dev_info(&pf->pdev->dev, "VF %d: Flow type not configured\n",
			 vf->vf_id);
	}

	/* get the VSI to which the TC belongs to */
	vsi = pf->vsi[vf->ch[vcf->action_meta].vsi_idx];
	cfilter->seid = vsi->seid;
	cfilter->flags = vcf->field_flags;

	/* Adding cloud filter programmed as TC filter */
	if (tcf.dst_port)
		ret = i40e_add_del_cloud_filter_big_buf(vsi, cfilter, true);
	else
		ret = i40e_add_del_cloud_filter(vsi, cfilter, true);
	if (ret) {
		dev_err(&pf->pdev->dev,
			"VF %d: Failed to add cloud filter, err %s aq_err %s\n",
			vf->vf_id, i40e_stat_str(&pf->hw, ret),
			i40e_aq_str(&pf->hw, pf->hw.aq.asq_last_status));
		goto err_free;
	}

	INIT_HLIST_NODE(&cfilter->cloud_node);
	hlist_add_head(&cfilter->cloud_node, &vf->cloud_filter_list);
	/* release the pointer passing it to the collection */
	cfilter = NULL;
	vf->num_cloud_filters++;
err_free:
	kfree(cfilter);
err_out:
	return i40e_vc_send_resp_to_vf(vf, VIRTCHNL_OP_ADD_CLOUD_FILTER,
				       aq_ret);
}

/**
 * i40e_vc_add_qch_msg: Add queue channel and enable ADq
 * @vf: pointer to the VF info
 * @msg: pointer to the msg buffer
 **/
static int i40e_vc_add_qch_msg(struct i40e_vf *vf, u8 *msg)
{
	struct virtchnl_tc_info *tci =
		(struct virtchnl_tc_info *)msg;
	struct i40e_pf *pf = vf->pf;
	struct i40e_link_status *ls = &pf->hw.phy.link_info;
	int i, adq_request_qps = 0;
	i40e_status aq_ret = 0;
	u64 speed = 0;

	if (!test_bit(I40E_VF_STATE_ACTIVE, &vf->vf_states)) {
		aq_ret = I40E_ERR_PARAM;
		goto err;
	}

	/* ADq cannot be applied if spoof check is ON */
	if (vf->spoofchk) {
		dev_err(&pf->pdev->dev,
			"Spoof check is ON, turn it OFF to enable ADq\n");
		aq_ret = I40E_ERR_PARAM;
		goto err;
	}

	if (!(vf->driver_caps & VIRTCHNL_VF_OFFLOAD_ADQ)) {
		dev_err(&pf->pdev->dev,
			"VF %d attempting to enable ADq, but hasn't properly negotiated that capability\n",
			vf->vf_id);
		aq_ret = I40E_ERR_PARAM;
		goto err;
	}

	/* max number of traffic classes for VF currently capped at 4 */
	if (!tci->num_tc || tci->num_tc > I40E_MAX_VF_VSI) {
		dev_err(&pf->pdev->dev,
			"VF %d trying to set %u TCs, valid range 1-%u TCs per VF\n",
			vf->vf_id, tci->num_tc, I40E_MAX_VF_VSI);
		aq_ret = I40E_ERR_PARAM;
		goto err;
	}

	/* validate queues for each TC */
	for (i = 0; i < tci->num_tc; i++)
		if (!tci->list[i].count ||
		    tci->list[i].count > I40E_DEFAULT_QUEUES_PER_VF) {
			dev_err(&pf->pdev->dev,
				"VF %d: TC %d trying to set %u queues, valid range 1-%u queues per TC\n",
				vf->vf_id, i, tci->list[i].count,
				I40E_DEFAULT_QUEUES_PER_VF);
			aq_ret = I40E_ERR_PARAM;
			goto err;
		}

	/* need Max VF queues but already have default number of queues */
	adq_request_qps = I40E_MAX_VF_QUEUES - I40E_DEFAULT_QUEUES_PER_VF;

	if (pf->queues_left < adq_request_qps) {
		dev_err(&pf->pdev->dev,
			"No queues left to allocate to VF %d\n",
			vf->vf_id);
		aq_ret = I40E_ERR_PARAM;
		goto err;
	} else {
		/* we need to allocate max VF queues to enable ADq so as to
		 * make sure ADq enabled VF always gets back queues when it
		 * goes through a reset.
		 */
		vf->num_queue_pairs = I40E_MAX_VF_QUEUES;
	}

	/* get link speed in MB to validate rate limit */
	switch (ls->link_speed) {
	case VIRTCHNL_LINK_SPEED_100MB:
		speed = SPEED_100;
		break;
	case VIRTCHNL_LINK_SPEED_1GB:
		speed = SPEED_1000;
		break;
	case VIRTCHNL_LINK_SPEED_10GB:
		speed = SPEED_10000;
		break;
	case VIRTCHNL_LINK_SPEED_20GB:
		speed = SPEED_20000;
		break;
	case VIRTCHNL_LINK_SPEED_25GB:
		speed = SPEED_25000;
		break;
	case VIRTCHNL_LINK_SPEED_40GB:
		speed = SPEED_40000;
		break;
	default:
		dev_err(&pf->pdev->dev,
			"Cannot detect link speed\n");
		aq_ret = I40E_ERR_PARAM;
		goto err;
	}

	/* parse data from the queue channel info */
	vf->num_tc = tci->num_tc;
	for (i = 0; i < vf->num_tc; i++) {
		if (tci->list[i].max_tx_rate) {
			if (tci->list[i].max_tx_rate > speed) {
				dev_err(&pf->pdev->dev,
					"Invalid max tx rate %llu specified for VF %d.",
					tci->list[i].max_tx_rate,
					vf->vf_id);
				aq_ret = I40E_ERR_PARAM;
				goto err;
			} else {
				vf->ch[i].max_tx_rate =
					tci->list[i].max_tx_rate;
			}
		}
		vf->ch[i].num_qps = tci->list[i].count;
	}

	/* set this flag only after making sure all inputs are sane */
	vf->adq_enabled = true;
	/* num_req_queues is set when user changes number of queues via ethtool
	 * and this causes issue for default VSI(which depends on this variable)
	 * when ADq is enabled, hence reset it.
	 */
	vf->num_req_queues = 0;

	/* reset the VF in order to allocate resources */
	i40e_vc_notify_vf_reset(vf);
	i40e_reset_vf(vf, false);

	return I40E_SUCCESS;

	/* send the response to the VF */
err:
	return i40e_vc_send_resp_to_vf(vf, VIRTCHNL_OP_ENABLE_CHANNELS,
				       aq_ret);
}

/**
 * i40e_vc_del_qch_msg
 * @vf: pointer to the VF info
 * @msg: pointer to the msg buffer
 **/
static int i40e_vc_del_qch_msg(struct i40e_vf *vf, u8 *msg)
{
	struct i40e_pf *pf = vf->pf;
	i40e_status aq_ret = 0;

	if (!test_bit(I40E_VF_STATE_ACTIVE, &vf->vf_states)) {
		aq_ret = I40E_ERR_PARAM;
		goto err;
	}

	if (vf->adq_enabled) {
		i40e_del_all_cloud_filters(vf);
		i40e_del_qch(vf);
		vf->adq_enabled = false;
		vf->num_tc = 0;
		dev_info(&pf->pdev->dev,
			 "Deleting Queue Channels and cloud filters for ADq on VF %d\n",
			 vf->vf_id);
	} else {
		dev_info(&pf->pdev->dev, "VF %d trying to delete queue channels but ADq isn't enabled\n",
			 vf->vf_id);
		aq_ret = I40E_ERR_PARAM;
	}

	/* reset the VF in order to allocate resources */
	i40e_vc_notify_vf_reset(vf);
	i40e_reset_vf(vf, false);

	return I40E_SUCCESS;

err:
	return i40e_vc_send_resp_to_vf(vf, VIRTCHNL_OP_DISABLE_CHANNELS,
				       aq_ret);
}

/**
 * i40e_vc_process_vf_msg
 * @pf: pointer to the PF structure
 * @vf_id: source VF id
 * @v_opcode: operation code
 * @v_retval: unused return value code
 * @msg: pointer to the msg buffer
 * @msglen: msg length
 *
 * called from the common aeq/arq handler to
 * process request from VF
 **/
int i40e_vc_process_vf_msg(struct i40e_pf *pf, s16 vf_id, u32 v_opcode,
			   u32 __always_unused v_retval, u8 *msg, u16 msglen)
{
	struct i40e_hw *hw = &pf->hw;
	int local_vf_id = vf_id - (s16)hw->func_caps.vf_base_id;
	struct i40e_vf *vf;
	int ret;

	pf->vf_aq_requests++;
	if (local_vf_id < 0 || local_vf_id >= pf->num_alloc_vfs)
		return -EINVAL;
	vf = &(pf->vf[local_vf_id]);

	/* Check if VF is disabled. */
	if (test_bit(I40E_VF_STATE_DISABLED, &vf->vf_states))
		return I40E_ERR_PARAM;

	/* perform basic checks on the msg */
	ret = virtchnl_vc_validate_vf_msg(&vf->vf_ver, v_opcode, msg, msglen);

	if (ret) {
		i40e_vc_send_resp_to_vf(vf, v_opcode, I40E_ERR_PARAM);
		dev_err(&pf->pdev->dev, "Invalid message from VF %d, opcode %d, len %d\n",
			local_vf_id, v_opcode, msglen);
		switch (ret) {
		case VIRTCHNL_STATUS_ERR_PARAM:
			return -EPERM;
		default:
			return -EINVAL;
		}
	}

	switch (v_opcode) {
	case VIRTCHNL_OP_VERSION:
		ret = i40e_vc_get_version_msg(vf, msg);
		break;
	case VIRTCHNL_OP_GET_VF_RESOURCES:
		ret = i40e_vc_get_vf_resources_msg(vf, msg);
		i40e_vc_notify_vf_link_state(vf);
		break;
	case VIRTCHNL_OP_RESET_VF:
		i40e_vc_reset_vf_msg(vf);
		ret = 0;
		break;
	case VIRTCHNL_OP_CONFIG_PROMISCUOUS_MODE:
		ret = i40e_vc_config_promiscuous_mode_msg(vf, msg);
		break;
	case VIRTCHNL_OP_CONFIG_VSI_QUEUES:
		ret = i40e_vc_config_queues_msg(vf, msg);
		break;
	case VIRTCHNL_OP_CONFIG_IRQ_MAP:
		ret = i40e_vc_config_irq_map_msg(vf, msg);
		break;
	case VIRTCHNL_OP_ENABLE_QUEUES:
		ret = i40e_vc_enable_queues_msg(vf, msg);
		i40e_vc_notify_vf_link_state(vf);
		break;
	case VIRTCHNL_OP_DISABLE_QUEUES:
		ret = i40e_vc_disable_queues_msg(vf, msg);
		break;
	case VIRTCHNL_OP_ADD_ETH_ADDR:
		ret = i40e_vc_add_mac_addr_msg(vf, msg);
		break;
	case VIRTCHNL_OP_DEL_ETH_ADDR:
		ret = i40e_vc_del_mac_addr_msg(vf, msg);
		break;
	case VIRTCHNL_OP_ADD_VLAN:
		ret = i40e_vc_add_vlan_msg(vf, msg);
		break;
	case VIRTCHNL_OP_DEL_VLAN:
		ret = i40e_vc_remove_vlan_msg(vf, msg);
		break;
	case VIRTCHNL_OP_GET_STATS:
		ret = i40e_vc_get_stats_msg(vf, msg);
		break;
	case VIRTCHNL_OP_IWARP:
		ret = i40e_vc_iwarp_msg(vf, msg, msglen);
		break;
	case VIRTCHNL_OP_CONFIG_IWARP_IRQ_MAP:
		ret = i40e_vc_iwarp_qvmap_msg(vf, msg, true);
		break;
	case VIRTCHNL_OP_RELEASE_IWARP_IRQ_MAP:
		ret = i40e_vc_iwarp_qvmap_msg(vf, msg, false);
		break;
	case VIRTCHNL_OP_CONFIG_RSS_KEY:
		ret = i40e_vc_config_rss_key(vf, msg);
		break;
	case VIRTCHNL_OP_CONFIG_RSS_LUT:
		ret = i40e_vc_config_rss_lut(vf, msg);
		break;
	case VIRTCHNL_OP_GET_RSS_HENA_CAPS:
		ret = i40e_vc_get_rss_hena(vf, msg);
		break;
	case VIRTCHNL_OP_SET_RSS_HENA:
		ret = i40e_vc_set_rss_hena(vf, msg);
		break;
	case VIRTCHNL_OP_ENABLE_VLAN_STRIPPING:
		ret = i40e_vc_enable_vlan_stripping(vf, msg);
		break;
	case VIRTCHNL_OP_DISABLE_VLAN_STRIPPING:
		ret = i40e_vc_disable_vlan_stripping(vf, msg);
		break;
	case VIRTCHNL_OP_REQUEST_QUEUES:
		ret = i40e_vc_request_queues_msg(vf, msg);
		break;
	case VIRTCHNL_OP_ENABLE_CHANNELS:
		ret = i40e_vc_add_qch_msg(vf, msg);
		break;
	case VIRTCHNL_OP_DISABLE_CHANNELS:
		ret = i40e_vc_del_qch_msg(vf, msg);
		break;
	case VIRTCHNL_OP_ADD_CLOUD_FILTER:
		ret = i40e_vc_add_cloud_filter(vf, msg);
		break;
	case VIRTCHNL_OP_DEL_CLOUD_FILTER:
		ret = i40e_vc_del_cloud_filter(vf, msg);
		break;
	case VIRTCHNL_OP_UNKNOWN:
	default:
		dev_err(&pf->pdev->dev, "Unsupported opcode %d from VF %d\n",
			v_opcode, local_vf_id);
		ret = i40e_vc_send_resp_to_vf(vf, v_opcode,
					      I40E_ERR_NOT_IMPLEMENTED);
		break;
	}

	return ret;
}

/**
 * i40e_vc_process_vflr_event
 * @pf: pointer to the PF structure
 *
 * called from the vlfr irq handler to
 * free up VF resources and state variables
 **/
int i40e_vc_process_vflr_event(struct i40e_pf *pf)
{
	struct i40e_hw *hw = &pf->hw;
	u32 reg, reg_idx, bit_idx;
	struct i40e_vf *vf;
	int vf_id;

	if (!test_bit(__I40E_VFLR_EVENT_PENDING, pf->state))
		return 0;

	/* Re-enable the VFLR interrupt cause here, before looking for which
	 * VF got reset. Otherwise, if another VF gets a reset while the
	 * first one is being processed, that interrupt will be lost, and
	 * that VF will be stuck in reset forever.
	 */
	reg = rd32(hw, I40E_PFINT_ICR0_ENA);
	reg |= I40E_PFINT_ICR0_ENA_VFLR_MASK;
	wr32(hw, I40E_PFINT_ICR0_ENA, reg);
	i40e_flush(hw);

	clear_bit(__I40E_VFLR_EVENT_PENDING, pf->state);
	for (vf_id = 0; vf_id < pf->num_alloc_vfs; vf_id++) {
		reg_idx = (hw->func_caps.vf_base_id + vf_id) / 32;
		bit_idx = (hw->func_caps.vf_base_id + vf_id) % 32;
		/* read GLGEN_VFLRSTAT register to find out the flr VFs */
		vf = &pf->vf[vf_id];
		reg = rd32(hw, I40E_GLGEN_VFLRSTAT(reg_idx));
		if (reg & BIT(bit_idx))
			/* i40e_reset_vf will clear the bit in GLGEN_VFLRSTAT */
			i40e_reset_vf(vf, true);
	}

	return 0;
}

/**
 * i40e_validate_vf
 * @pf: the physical function
 * @vf_id: VF identifier
 *
 * Check that the VF is enabled and the VSI exists.
 *
 * Returns 0 on success, negative on failure
 **/
static int i40e_validate_vf(struct i40e_pf *pf, int vf_id)
{
	struct i40e_vsi *vsi;
	struct i40e_vf *vf;
	int ret = 0;

	if (vf_id >= pf->num_alloc_vfs) {
		dev_err(&pf->pdev->dev,
			"Invalid VF Identifier %d\n", vf_id);
		ret = -EINVAL;
		goto err_out;
	}
	vf = &pf->vf[vf_id];
	vsi = i40e_find_vsi_from_id(pf, vf->lan_vsi_id);
	if (!vsi)
		ret = -EINVAL;
err_out:
	return ret;
}

/**
 * i40e_ndo_set_vf_mac
 * @netdev: network interface device structure
 * @vf_id: VF identifier
 * @mac: mac address
 *
 * program VF mac address
 **/
int i40e_ndo_set_vf_mac(struct net_device *netdev, int vf_id, u8 *mac)
{
	struct i40e_netdev_priv *np = netdev_priv(netdev);
	struct i40e_vsi *vsi = np->vsi;
	struct i40e_pf *pf = vsi->back;
	struct i40e_mac_filter *f;
	struct i40e_vf *vf;
	int ret = 0;
	struct hlist_node *h;
	int bkt;
	u8 i;

	if (test_and_set_bit(__I40E_VIRTCHNL_OP_PENDING, pf->state)) {
		dev_warn(&pf->pdev->dev, "Unable to configure VFs, other operation is pending.\n");
		return -EAGAIN;
	}

	/* validate the request */
	ret = i40e_validate_vf(pf, vf_id);
	if (ret)
		goto error_param;

	vf = &pf->vf[vf_id];
	vsi = pf->vsi[vf->lan_vsi_idx];

	/* When the VF is resetting wait until it is done.
	 * It can take up to 200 milliseconds,
	 * but wait for up to 300 milliseconds to be safe.
	 * If the VF is indeed in reset, the vsi pointer has
	 * to show on the newly loaded vsi under pf->vsi[id].
	 */
	for (i = 0; i < 15; i++) {
		if (test_bit(I40E_VF_STATE_INIT, &vf->vf_states)) {
			if (i > 0)
				vsi = pf->vsi[vf->lan_vsi_idx];
			break;
		}
		msleep(20);
	}
	if (!test_bit(I40E_VF_STATE_INIT, &vf->vf_states)) {
		dev_err(&pf->pdev->dev, "VF %d still in reset. Try again.\n",
			vf_id);
		ret = -EAGAIN;
		goto error_param;
	}

	if (is_multicast_ether_addr(mac)) {
		dev_err(&pf->pdev->dev,
			"Invalid Ethernet address %pM for VF %d\n", mac, vf_id);
		ret = -EINVAL;
		goto error_param;
	}

	/* Lock once because below invoked function add/del_filter requires
	 * mac_filter_hash_lock to be held
	 */
	spin_lock_bh(&vsi->mac_filter_hash_lock);

	/* delete the temporary mac address */
	if (!is_zero_ether_addr(vf->default_lan_addr.addr))
		i40e_del_mac_filter(vsi, vf->default_lan_addr.addr);

	/* Delete all the filters for this VSI - we're going to kill it
	 * anyway.
	 */
	hash_for_each_safe(vsi->mac_filter_hash, bkt, h, f, hlist)
		__i40e_del_filter(vsi, f);

	spin_unlock_bh(&vsi->mac_filter_hash_lock);

	/* program mac filter */
	if (i40e_sync_vsi_filters(vsi)) {
		dev_err(&pf->pdev->dev, "Unable to program ucast filters\n");
		ret = -EIO;
		goto error_param;
	}
	ether_addr_copy(vf->default_lan_addr.addr, mac);

	if (is_zero_ether_addr(mac)) {
		vf->pf_set_mac = false;
		dev_info(&pf->pdev->dev, "Removing MAC on VF %d\n", vf_id);
	} else {
		vf->pf_set_mac = true;
		dev_info(&pf->pdev->dev, "Setting MAC %pM on VF %d\n",
			 mac, vf_id);
	}

	/* Force the VF interface down so it has to bring up with new MAC
	 * address
	 */
	i40e_vc_disable_vf(vf);
	dev_info(&pf->pdev->dev, "Bring down and up the VF interface to make this change effective.\n");

error_param:
	clear_bit(__I40E_VIRTCHNL_OP_PENDING, pf->state);
	return ret;
}

/**
 * i40e_vsi_has_vlans - True if VSI has configured VLANs
 * @vsi: pointer to the vsi
 *
 * Check if a VSI has configured any VLANs. False if we have a port VLAN or if
 * we have no configured VLANs. Do not call while holding the
 * mac_filter_hash_lock.
 */
static bool i40e_vsi_has_vlans(struct i40e_vsi *vsi)
{
	bool have_vlans;

	/* If we have a port VLAN, then the VSI cannot have any VLANs
	 * configured, as all MAC/VLAN filters will be assigned to the PVID.
	 */
	if (vsi->info.pvid)
		return false;

	/* Since we don't have a PVID, we know that if the device is in VLAN
	 * mode it must be because of a VLAN filter configured on this VSI.
	 */
	spin_lock_bh(&vsi->mac_filter_hash_lock);
	have_vlans = i40e_is_vsi_in_vlan(vsi);
	spin_unlock_bh(&vsi->mac_filter_hash_lock);

	return have_vlans;
}

/**
 * i40e_ndo_set_vf_port_vlan
 * @netdev: network interface device structure
 * @vf_id: VF identifier
 * @vlan_id: mac address
 * @qos: priority setting
 * @vlan_proto: vlan protocol
 *
 * program VF vlan id and/or qos
 **/
int i40e_ndo_set_vf_port_vlan(struct net_device *netdev, int vf_id,
			      u16 vlan_id, u8 qos, __be16 vlan_proto)
{
	u16 vlanprio = vlan_id | (qos << I40E_VLAN_PRIORITY_SHIFT);
	struct i40e_netdev_priv *np = netdev_priv(netdev);
	bool allmulti = false, alluni = false;
	struct i40e_pf *pf = np->vsi->back;
	struct i40e_vsi *vsi;
	struct i40e_vf *vf;
	int ret = 0;

	if (test_and_set_bit(__I40E_VIRTCHNL_OP_PENDING, pf->state)) {
		dev_warn(&pf->pdev->dev, "Unable to configure VFs, other operation is pending.\n");
		return -EAGAIN;
	}

	/* validate the request */
	ret = i40e_validate_vf(pf, vf_id);
	if (ret)
		goto error_pvid;

	if ((vlan_id > I40E_MAX_VLANID) || (qos > 7)) {
		dev_err(&pf->pdev->dev, "Invalid VF Parameters\n");
		ret = -EINVAL;
		goto error_pvid;
	}

	if (vlan_proto != htons(ETH_P_8021Q)) {
		dev_err(&pf->pdev->dev, "VF VLAN protocol is not supported\n");
		ret = -EPROTONOSUPPORT;
		goto error_pvid;
	}

	vf = &pf->vf[vf_id];
	vsi = pf->vsi[vf->lan_vsi_idx];
	if (!test_bit(I40E_VF_STATE_INIT, &vf->vf_states)) {
		dev_err(&pf->pdev->dev, "VF %d still in reset. Try again.\n",
			vf_id);
		ret = -EAGAIN;
		goto error_pvid;
	}

	if (le16_to_cpu(vsi->info.pvid) == vlanprio)
		/* duplicate request, so just return success */
		goto error_pvid;

	if (i40e_vsi_has_vlans(vsi)) {
		dev_err(&pf->pdev->dev,
			"VF %d has already configured VLAN filters and the administrator is requesting a port VLAN override.\nPlease unload and reload the VF driver for this change to take effect.\n",
			vf_id);
		/* Administrator Error - knock the VF offline until he does
		 * the right thing by reconfiguring his network correctly
		 * and then reloading the VF driver.
		 */
		i40e_vc_disable_vf(vf);
		/* During reset the VF got a new VSI, so refresh the pointer. */
		vsi = pf->vsi[vf->lan_vsi_idx];
	}

	/* Locked once because multiple functions below iterate list */
	spin_lock_bh(&vsi->mac_filter_hash_lock);

	/* Check for condition where there was already a port VLAN ID
	 * filter set and now it is being deleted by setting it to zero.
	 * Additionally check for the condition where there was a port
	 * VLAN but now there is a new and different port VLAN being set.
	 * Before deleting all the old VLAN filters we must add new ones
	 * with -1 (I40E_VLAN_ANY) or otherwise we're left with all our
	 * MAC addresses deleted.
	 */
	if ((!(vlan_id || qos) ||
	    vlanprio != le16_to_cpu(vsi->info.pvid)) &&
	    vsi->info.pvid) {
		ret = i40e_add_vlan_all_mac(vsi, I40E_VLAN_ANY);
		if (ret) {
			dev_info(&vsi->back->pdev->dev,
				 "add VF VLAN failed, ret=%d aq_err=%d\n", ret,
				 vsi->back->hw.aq.asq_last_status);
			spin_unlock_bh(&vsi->mac_filter_hash_lock);
			goto error_pvid;
		}
	}

	if (vsi->info.pvid) {
		/* remove all filters on the old VLAN */
		i40e_rm_vlan_all_mac(vsi, (le16_to_cpu(vsi->info.pvid) &
					   VLAN_VID_MASK));
	}

	spin_unlock_bh(&vsi->mac_filter_hash_lock);

	/* disable promisc modes in case they were enabled */
	ret = i40e_config_vf_promiscuous_mode(vf, vf->lan_vsi_id,
					      allmulti, alluni);
	if (ret) {
		dev_err(&pf->pdev->dev, "Unable to config VF promiscuous mode\n");
		goto error_pvid;
	}

	if (vlan_id || qos)
		ret = i40e_vsi_add_pvid(vsi, vlanprio);
	else
		i40e_vsi_remove_pvid(vsi);
	spin_lock_bh(&vsi->mac_filter_hash_lock);

	if (vlan_id) {
		dev_info(&pf->pdev->dev, "Setting VLAN %d, QOS 0x%x on VF %d\n",
			 vlan_id, qos, vf_id);

		/* add new VLAN filter for each MAC */
		ret = i40e_add_vlan_all_mac(vsi, vlan_id);
		if (ret) {
			dev_info(&vsi->back->pdev->dev,
				 "add VF VLAN failed, ret=%d aq_err=%d\n", ret,
				 vsi->back->hw.aq.asq_last_status);
			spin_unlock_bh(&vsi->mac_filter_hash_lock);
			goto error_pvid;
		}

		/* remove the previously added non-VLAN MAC filters */
		i40e_rm_vlan_all_mac(vsi, I40E_VLAN_ANY);
	}

	spin_unlock_bh(&vsi->mac_filter_hash_lock);

	if (test_bit(I40E_VF_STATE_UC_PROMISC, &vf->vf_states))
		alluni = true;

	if (test_bit(I40E_VF_STATE_MC_PROMISC, &vf->vf_states))
		allmulti = true;

	/* Schedule the worker thread to take care of applying changes */
	i40e_service_event_schedule(vsi->back);

	if (ret) {
		dev_err(&pf->pdev->dev, "Unable to update VF vsi context\n");
		goto error_pvid;
	}

	/* The Port VLAN needs to be saved across resets the same as the
	 * default LAN MAC address.
	 */
	vf->port_vlan_id = le16_to_cpu(vsi->info.pvid);

	ret = i40e_config_vf_promiscuous_mode(vf, vsi->id, allmulti, alluni);
	if (ret) {
		dev_err(&pf->pdev->dev, "Unable to config vf promiscuous mode\n");
		goto error_pvid;
	}

	ret = 0;

error_pvid:
	clear_bit(__I40E_VIRTCHNL_OP_PENDING, pf->state);
	return ret;
}

/**
 * i40e_ndo_set_vf_bw
 * @netdev: network interface device structure
 * @vf_id: VF identifier
 * @min_tx_rate: Minimum Tx rate
 * @max_tx_rate: Maximum Tx rate
 *
 * configure VF Tx rate
 **/
int i40e_ndo_set_vf_bw(struct net_device *netdev, int vf_id, int min_tx_rate,
		       int max_tx_rate)
{
	struct i40e_netdev_priv *np = netdev_priv(netdev);
	struct i40e_pf *pf = np->vsi->back;
	struct i40e_vsi *vsi;
	struct i40e_vf *vf;
	int ret = 0;

	if (test_and_set_bit(__I40E_VIRTCHNL_OP_PENDING, pf->state)) {
		dev_warn(&pf->pdev->dev, "Unable to configure VFs, other operation is pending.\n");
		return -EAGAIN;
	}

	/* validate the request */
	ret = i40e_validate_vf(pf, vf_id);
	if (ret)
		goto error;

	if (min_tx_rate) {
		dev_err(&pf->pdev->dev, "Invalid min tx rate (%d) (greater than 0) specified for VF %d.\n",
			min_tx_rate, vf_id);
		ret = -EINVAL;
		goto error;
	}

	vf = &pf->vf[vf_id];
	vsi = pf->vsi[vf->lan_vsi_idx];
	if (!test_bit(I40E_VF_STATE_INIT, &vf->vf_states)) {
		dev_err(&pf->pdev->dev, "VF %d still in reset. Try again.\n",
			vf_id);
		ret = -EAGAIN;
		goto error;
	}

	ret = i40e_set_bw_limit(vsi, vsi->seid, max_tx_rate);
	if (ret)
		goto error;

	vf->tx_rate = max_tx_rate;
error:
	clear_bit(__I40E_VIRTCHNL_OP_PENDING, pf->state);
	return ret;
}

/**
 * i40e_ndo_get_vf_config
 * @netdev: network interface device structure
 * @vf_id: VF identifier
 * @ivi: VF configuration structure
 *
 * return VF configuration
 **/
int i40e_ndo_get_vf_config(struct net_device *netdev,
			   int vf_id, struct ifla_vf_info *ivi)
{
	struct i40e_netdev_priv *np = netdev_priv(netdev);
	struct i40e_vsi *vsi = np->vsi;
	struct i40e_pf *pf = vsi->back;
	struct i40e_vf *vf;
	int ret = 0;

	if (test_and_set_bit(__I40E_VIRTCHNL_OP_PENDING, pf->state)) {
		dev_warn(&pf->pdev->dev, "Unable to configure VFs, other operation is pending.\n");
		return -EAGAIN;
	}

	/* validate the request */
	ret = i40e_validate_vf(pf, vf_id);
	if (ret)
		goto error_param;

	vf = &pf->vf[vf_id];
	/* first vsi is always the LAN vsi */
	vsi = pf->vsi[vf->lan_vsi_idx];
	if (!vsi) {
		ret = -ENOENT;
		goto error_param;
	}

	ivi->vf = vf_id;

	ether_addr_copy(ivi->mac, vf->default_lan_addr.addr);

	ivi->max_tx_rate = vf->tx_rate;
	ivi->min_tx_rate = 0;
	ivi->vlan = le16_to_cpu(vsi->info.pvid) & I40E_VLAN_MASK;
	ivi->qos = (le16_to_cpu(vsi->info.pvid) & I40E_PRIORITY_MASK) >>
		   I40E_VLAN_PRIORITY_SHIFT;
	if (vf->link_forced == false)
		ivi->linkstate = IFLA_VF_LINK_STATE_AUTO;
	else if (vf->link_up == true)
		ivi->linkstate = IFLA_VF_LINK_STATE_ENABLE;
	else
		ivi->linkstate = IFLA_VF_LINK_STATE_DISABLE;
	ivi->spoofchk = vf->spoofchk;
	ivi->trusted = vf->trusted;
	ret = 0;

error_param:
	clear_bit(__I40E_VIRTCHNL_OP_PENDING, pf->state);
	return ret;
}

/**
 * i40e_ndo_set_vf_link_state
 * @netdev: network interface device structure
 * @vf_id: VF identifier
 * @link: required link state
 *
 * Set the link state of a specified VF, regardless of physical link state
 **/
int i40e_ndo_set_vf_link_state(struct net_device *netdev, int vf_id, int link)
{
	struct i40e_netdev_priv *np = netdev_priv(netdev);
	struct i40e_pf *pf = np->vsi->back;
	struct virtchnl_pf_event pfe;
	struct i40e_hw *hw = &pf->hw;
	struct i40e_vf *vf;
	int abs_vf_id;
	int ret = 0;

	if (test_and_set_bit(__I40E_VIRTCHNL_OP_PENDING, pf->state)) {
		dev_warn(&pf->pdev->dev, "Unable to configure VFs, other operation is pending.\n");
		return -EAGAIN;
	}

	/* validate the request */
	if (vf_id >= pf->num_alloc_vfs) {
		dev_err(&pf->pdev->dev, "Invalid VF Identifier %d\n", vf_id);
		ret = -EINVAL;
		goto error_out;
	}

	vf = &pf->vf[vf_id];
	abs_vf_id = vf->vf_id + hw->func_caps.vf_base_id;

	pfe.event = VIRTCHNL_EVENT_LINK_CHANGE;
	pfe.severity = PF_EVENT_SEVERITY_INFO;

	switch (link) {
	case IFLA_VF_LINK_STATE_AUTO:
		vf->link_forced = false;
		pfe.event_data.link_event.link_status =
			pf->hw.phy.link_info.link_info & I40E_AQ_LINK_UP;
		pfe.event_data.link_event.link_speed =
			(enum virtchnl_link_speed)
			pf->hw.phy.link_info.link_speed;
		break;
	case IFLA_VF_LINK_STATE_ENABLE:
		vf->link_forced = true;
		vf->link_up = true;
		pfe.event_data.link_event.link_status = true;
		pfe.event_data.link_event.link_speed = VIRTCHNL_LINK_SPEED_40GB;
		break;
	case IFLA_VF_LINK_STATE_DISABLE:
		vf->link_forced = true;
		vf->link_up = false;
		pfe.event_data.link_event.link_status = false;
		pfe.event_data.link_event.link_speed = 0;
		break;
	default:
		ret = -EINVAL;
		goto error_out;
	}
	/* Notify the VF of its new link state */
	i40e_aq_send_msg_to_vf(hw, abs_vf_id, VIRTCHNL_OP_EVENT,
			       0, (u8 *)&pfe, sizeof(pfe), NULL);

error_out:
	clear_bit(__I40E_VIRTCHNL_OP_PENDING, pf->state);
	return ret;
}

/**
 * i40e_ndo_set_vf_spoofchk
 * @netdev: network interface device structure
 * @vf_id: VF identifier
 * @enable: flag to enable or disable feature
 *
 * Enable or disable VF spoof checking
 **/
int i40e_ndo_set_vf_spoofchk(struct net_device *netdev, int vf_id, bool enable)
{
	struct i40e_netdev_priv *np = netdev_priv(netdev);
	struct i40e_vsi *vsi = np->vsi;
	struct i40e_pf *pf = vsi->back;
	struct i40e_vsi_context ctxt;
	struct i40e_hw *hw = &pf->hw;
	struct i40e_vf *vf;
	int ret = 0;

	if (test_and_set_bit(__I40E_VIRTCHNL_OP_PENDING, pf->state)) {
		dev_warn(&pf->pdev->dev, "Unable to configure VFs, other operation is pending.\n");
		return -EAGAIN;
	}

	/* validate the request */
	if (vf_id >= pf->num_alloc_vfs) {
		dev_err(&pf->pdev->dev, "Invalid VF Identifier %d\n", vf_id);
		ret = -EINVAL;
		goto out;
	}

	vf = &(pf->vf[vf_id]);
	if (!test_bit(I40E_VF_STATE_INIT, &vf->vf_states)) {
		dev_err(&pf->pdev->dev, "VF %d still in reset. Try again.\n",
			vf_id);
		ret = -EAGAIN;
		goto out;
	}

	if (enable == vf->spoofchk)
		goto out;

	vf->spoofchk = enable;
	memset(&ctxt, 0, sizeof(ctxt));
	ctxt.seid = pf->vsi[vf->lan_vsi_idx]->seid;
	ctxt.pf_num = pf->hw.pf_id;
	ctxt.info.valid_sections = cpu_to_le16(I40E_AQ_VSI_PROP_SECURITY_VALID);
	if (enable)
		ctxt.info.sec_flags |= (I40E_AQ_VSI_SEC_FLAG_ENABLE_VLAN_CHK |
					I40E_AQ_VSI_SEC_FLAG_ENABLE_MAC_CHK);
	ret = i40e_aq_update_vsi_params(hw, &ctxt, NULL);
	if (ret) {
		dev_err(&pf->pdev->dev, "Error %d updating VSI parameters\n",
			ret);
		ret = -EIO;
	}
out:
	clear_bit(__I40E_VIRTCHNL_OP_PENDING, pf->state);
	return ret;
}

/**
 * i40e_ndo_set_vf_trust
 * @netdev: network interface device structure of the pf
 * @vf_id: VF identifier
 * @setting: trust setting
 *
 * Enable or disable VF trust setting
 **/
int i40e_ndo_set_vf_trust(struct net_device *netdev, int vf_id, bool setting)
{
	struct i40e_netdev_priv *np = netdev_priv(netdev);
	struct i40e_pf *pf = np->vsi->back;
	struct i40e_vf *vf;
	int ret = 0;

	if (test_and_set_bit(__I40E_VIRTCHNL_OP_PENDING, pf->state)) {
		dev_warn(&pf->pdev->dev, "Unable to configure VFs, other operation is pending.\n");
		return -EAGAIN;
	}

	/* validate the request */
	if (vf_id >= pf->num_alloc_vfs) {
		dev_err(&pf->pdev->dev, "Invalid VF Identifier %d\n", vf_id);
		ret = -EINVAL;
		goto out;
	}

	if (pf->flags & I40E_FLAG_MFP_ENABLED) {
		dev_err(&pf->pdev->dev, "Trusted VF not supported in MFP mode.\n");
		ret = -EINVAL;
		goto out;
	}

	vf = &pf->vf[vf_id];

	if (setting == vf->trusted)
		goto out;

	vf->trusted = setting;
	i40e_vc_disable_vf(vf);
	dev_info(&pf->pdev->dev, "VF %u is now %strusted\n",
		 vf_id, setting ? "" : "un");

	if (vf->adq_enabled) {
		if (!vf->trusted) {
			dev_info(&pf->pdev->dev,
				 "VF %u no longer Trusted, deleting all cloud filters\n",
				 vf_id);
			i40e_del_all_cloud_filters(vf);
		}
	}

out:
	clear_bit(__I40E_VIRTCHNL_OP_PENDING, pf->state);
	return ret;
}<|MERGE_RESOLUTION|>--- conflicted
+++ resolved
@@ -2525,11 +2525,7 @@
  * MAC filters: 16 for multicast, 1 for MAC, 1 for broadcast
  */
 #define I40E_VC_MAX_MAC_ADDR_PER_VF (16 + 1 + 1)
-<<<<<<< HEAD
-#define I40E_VC_MAX_VLAN_PER_VF 8
-=======
 #define I40E_VC_MAX_VLAN_PER_VF 16
->>>>>>> f7688b48
 
 /**
  * i40e_check_vf_permission
