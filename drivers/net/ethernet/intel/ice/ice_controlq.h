--- conflicted
+++ resolved
@@ -34,11 +34,8 @@
 /* Control Queue timeout settings - max delay 250ms */
 #define ICE_CTL_Q_SQ_CMD_TIMEOUT	2500  /* Count 2500 times */
 #define ICE_CTL_Q_SQ_CMD_USEC		100   /* Check every 100usec */
-<<<<<<< HEAD
-=======
 #define ICE_CTL_Q_ADMIN_INIT_TIMEOUT	10    /* Count 10 times */
 #define ICE_CTL_Q_ADMIN_INIT_MSEC	100   /* Check every 100msec */
->>>>>>> d1988041
 
 struct ice_ctl_q_ring {
 	void *dma_head;			/* Virtual address to DMA head */
