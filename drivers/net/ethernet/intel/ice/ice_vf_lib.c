// SPDX-License-Identifier: GPL-2.0
/* Copyright (C) 2022, Intel Corporation. */

#include "ice_vf_lib_private.h"
#include "ice.h"
#include "ice_lib.h"
#include "ice_fltr.h"
#include "ice_virtchnl_allowlist.h"

/* Public functions which may be accessed by all driver files */

/**
 * ice_get_vf_by_id - Get pointer to VF by ID
 * @pf: the PF private structure
 * @vf_id: the VF ID to locate
 *
 * Locate and return a pointer to the VF structure associated with a given ID.
 * Returns NULL if the ID does not have a valid VF structure associated with
 * it.
 *
 * This function takes a reference to the VF, which must be released by
 * calling ice_put_vf() once the caller is finished accessing the VF structure
 * returned.
 */
struct ice_vf *ice_get_vf_by_id(struct ice_pf *pf, u16 vf_id)
{
	struct ice_vf *vf;

	rcu_read_lock();
	hash_for_each_possible_rcu(pf->vfs.table, vf, entry, vf_id) {
		if (vf->vf_id == vf_id) {
			struct ice_vf *found;

			if (kref_get_unless_zero(&vf->refcnt))
				found = vf;
			else
				found = NULL;

			rcu_read_unlock();
			return found;
		}
	}
	rcu_read_unlock();

	return NULL;
}

/**
 * ice_release_vf - Release VF associated with a refcount
 * @ref: the kref decremented to zero
 *
 * Callback function for kref_put to release a VF once its reference count has
 * hit zero.
 */
static void ice_release_vf(struct kref *ref)
{
	struct ice_vf *vf = container_of(ref, struct ice_vf, refcnt);

	vf->vf_ops->free(vf);
}

/**
 * ice_put_vf - Release a reference to a VF
 * @vf: the VF structure to decrease reference count on
 *
 * Decrease the reference count for a VF, and free the entry if it is no
 * longer in use.
 *
 * This must be called after ice_get_vf_by_id() once the reference to the VF
 * structure is no longer used. Otherwise, the VF structure will never be
 * freed.
 */
void ice_put_vf(struct ice_vf *vf)
{
	kref_put(&vf->refcnt, ice_release_vf);
}

/**
 * ice_has_vfs - Return true if the PF has any associated VFs
 * @pf: the PF private structure
 *
 * Return whether or not the PF has any allocated VFs.
 *
 * Note that this function only guarantees that there are no VFs at the point
 * of calling it. It does not guarantee that no more VFs will be added.
 */
bool ice_has_vfs(struct ice_pf *pf)
{
	/* A simple check that the hash table is not empty does not require
	 * the mutex or rcu_read_lock.
	 */
	return !hash_empty(pf->vfs.table);
}

/**
 * ice_get_num_vfs - Get number of allocated VFs
 * @pf: the PF private structure
 *
 * Return the total number of allocated VFs. NOTE: VF IDs are not guaranteed
 * to be contiguous. Do not assume that a VF ID is guaranteed to be less than
 * the output of this function.
 */
u16 ice_get_num_vfs(struct ice_pf *pf)
{
	struct ice_vf *vf;
	unsigned int bkt;
	u16 num_vfs = 0;

	rcu_read_lock();
	ice_for_each_vf_rcu(pf, bkt, vf)
		num_vfs++;
	rcu_read_unlock();

	return num_vfs;
}

/**
 * ice_get_vf_vsi - get VF's VSI based on the stored index
 * @vf: VF used to get VSI
 */
struct ice_vsi *ice_get_vf_vsi(struct ice_vf *vf)
{
	if (vf->lan_vsi_idx == ICE_NO_VSI)
		return NULL;

	return vf->pf->vsi[vf->lan_vsi_idx];
}

/**
 * ice_is_vf_disabled
 * @vf: pointer to the VF info
 *
 * If the PF has been disabled, there is no need resetting VF until PF is
 * active again. Similarly, if the VF has been disabled, this means something
 * else is resetting the VF, so we shouldn't continue.
 *
 * Returns true if the caller should consider the VF as disabled whether
 * because that single VF is explicitly disabled or because the PF is
 * currently disabled.
 */
bool ice_is_vf_disabled(struct ice_vf *vf)
{
	struct ice_pf *pf = vf->pf;

	return (test_bit(ICE_VF_DIS, pf->state) ||
		test_bit(ICE_VF_STATE_DIS, vf->vf_states));
}

/**
 * ice_wait_on_vf_reset - poll to make sure a given VF is ready after reset
 * @vf: The VF being resseting
 *
 * The max poll time is about ~800ms, which is about the maximum time it takes
 * for a VF to be reset and/or a VF driver to be removed.
 */
static void ice_wait_on_vf_reset(struct ice_vf *vf)
{
	int i;

	for (i = 0; i < ICE_MAX_VF_RESET_TRIES; i++) {
		if (test_bit(ICE_VF_STATE_INIT, vf->vf_states))
			break;
		msleep(ICE_MAX_VF_RESET_SLEEP_MS);
	}
}

/**
 * ice_check_vf_ready_for_cfg - check if VF is ready to be configured/queried
 * @vf: VF to check if it's ready to be configured/queried
 *
 * The purpose of this function is to make sure the VF is not in reset, not
 * disabled, and initialized so it can be configured and/or queried by a host
 * administrator.
 */
int ice_check_vf_ready_for_cfg(struct ice_vf *vf)
{
	ice_wait_on_vf_reset(vf);

	if (ice_is_vf_disabled(vf))
		return -EINVAL;

	if (ice_check_vf_init(vf))
		return -EBUSY;

	return 0;
}

/**
 * ice_trigger_vf_reset - Reset a VF on HW
 * @vf: pointer to the VF structure
 * @is_vflr: true if VFLR was issued, false if not
 * @is_pfr: true if the reset was triggered due to a previous PFR
 *
 * Trigger hardware to start a reset for a particular VF. Expects the caller
 * to wait the proper amount of time to allow hardware to reset the VF before
 * it cleans up and restores VF functionality.
 */
static void ice_trigger_vf_reset(struct ice_vf *vf, bool is_vflr, bool is_pfr)
{
	/* Inform VF that it is no longer active, as a warning */
	clear_bit(ICE_VF_STATE_ACTIVE, vf->vf_states);

	/* Disable VF's configuration API during reset. The flag is re-enabled
	 * when it's safe again to access VF's VSI.
	 */
	clear_bit(ICE_VF_STATE_INIT, vf->vf_states);

	/* VF_MBX_ARQLEN and VF_MBX_ATQLEN are cleared by PFR, so the driver
	 * needs to clear them in the case of VFR/VFLR. If this is done for
	 * PFR, it can mess up VF resets because the VF driver may already
	 * have started cleanup by the time we get here.
	 */
	if (!is_pfr)
		vf->vf_ops->clear_mbx_register(vf);

	vf->vf_ops->trigger_reset_register(vf, is_vflr);
}

static void ice_vf_clear_counters(struct ice_vf *vf)
{
	struct ice_vsi *vsi = ice_get_vf_vsi(vf);

	if (vsi)
		vsi->num_vlan = 0;

	vf->num_mac = 0;
	memset(&vf->mdd_tx_events, 0, sizeof(vf->mdd_tx_events));
	memset(&vf->mdd_rx_events, 0, sizeof(vf->mdd_rx_events));
}

/**
 * ice_vf_pre_vsi_rebuild - tasks to be done prior to VSI rebuild
 * @vf: VF to perform pre VSI rebuild tasks
 *
 * These tasks are items that don't need to be amortized since they are most
 * likely called in a for loop with all VF(s) in the reset_all_vfs() case.
 */
static void ice_vf_pre_vsi_rebuild(struct ice_vf *vf)
{
	/* Close any IRQ mapping now */
	if (vf->vf_ops->irq_close)
		vf->vf_ops->irq_close(vf);

	ice_vf_clear_counters(vf);
	vf->vf_ops->clear_reset_trigger(vf);
}

/**
 * ice_vf_recreate_vsi - Release and re-create the VF's VSI
 * @vf: VF to recreate the VSI for
 *
 * This is only called when a single VF is being reset (i.e. VVF, VFLR, host
 * VF configuration change, etc)
 *
 * It releases and then re-creates a new VSI.
 */
static int ice_vf_recreate_vsi(struct ice_vf *vf)
{
	struct ice_pf *pf = vf->pf;
	int err;

	ice_vf_vsi_release(vf);

	err = vf->vf_ops->create_vsi(vf);
	if (err) {
		dev_err(ice_pf_to_dev(pf),
			"Failed to recreate the VF%u's VSI, error %d\n",
			vf->vf_id, err);
		return err;
	}

	return 0;
}

/**
 * ice_vf_rebuild_vsi - rebuild the VF's VSI
 * @vf: VF to rebuild the VSI for
 *
 * This is only called when all VF(s) are being reset (i.e. PCIe Reset on the
 * host, PFR, CORER, etc.).
 *
 * It reprograms the VSI configuration back into hardware.
 */
static int ice_vf_rebuild_vsi(struct ice_vf *vf)
{
	struct ice_vsi *vsi = ice_get_vf_vsi(vf);
	struct ice_pf *pf = vf->pf;

	if (WARN_ON(!vsi))
		return -EINVAL;

	if (ice_vsi_rebuild(vsi, ICE_VSI_FLAG_INIT)) {
		dev_err(ice_pf_to_dev(pf), "failed to rebuild VF %d VSI\n",
			vf->vf_id);
		return -EIO;
	}
	/* vsi->idx will remain the same in this case so don't update
	 * vf->lan_vsi_idx
	 */
	vsi->vsi_num = ice_get_hw_vsi_num(&pf->hw, vsi->idx);
	vf->lan_vsi_num = vsi->vsi_num;

	return 0;
}

/**
 * ice_vf_rebuild_host_vlan_cfg - add VLAN 0 filter or rebuild the Port VLAN
 * @vf: VF to add MAC filters for
 * @vsi: Pointer to VSI
 *
 * Called after a VF VSI has been re-added/rebuilt during reset. The PF driver
 * always re-adds either a VLAN 0 or port VLAN based filter after reset.
 */
static int ice_vf_rebuild_host_vlan_cfg(struct ice_vf *vf, struct ice_vsi *vsi)
{
	struct ice_vsi_vlan_ops *vlan_ops = ice_get_compat_vsi_vlan_ops(vsi);
	struct device *dev = ice_pf_to_dev(vf->pf);
	int err;

	if (ice_vf_is_port_vlan_ena(vf)) {
		err = vlan_ops->set_port_vlan(vsi, &vf->port_vlan_info);
		if (err) {
			dev_err(dev, "failed to configure port VLAN via VSI parameters for VF %u, error %d\n",
				vf->vf_id, err);
			return err;
		}

		err = vlan_ops->add_vlan(vsi, &vf->port_vlan_info);
	} else {
		err = ice_vsi_add_vlan_zero(vsi);
	}

	if (err) {
		dev_err(dev, "failed to add VLAN %u filter for VF %u during VF rebuild, error %d\n",
			ice_vf_is_port_vlan_ena(vf) ?
			ice_vf_get_port_vlan_id(vf) : 0, vf->vf_id, err);
		return err;
	}

	err = vlan_ops->ena_rx_filtering(vsi);
	if (err)
		dev_warn(dev, "failed to enable Rx VLAN filtering for VF %d VSI %d during VF rebuild, error %d\n",
			 vf->vf_id, vsi->idx, err);

	return 0;
}

/**
 * ice_vf_rebuild_host_tx_rate_cfg - re-apply the Tx rate limiting configuration
 * @vf: VF to re-apply the configuration for
 *
 * Called after a VF VSI has been re-added/rebuild during reset. The PF driver
 * needs to re-apply the host configured Tx rate limiting configuration.
 */
static int ice_vf_rebuild_host_tx_rate_cfg(struct ice_vf *vf)
{
	struct device *dev = ice_pf_to_dev(vf->pf);
	struct ice_vsi *vsi = ice_get_vf_vsi(vf);
	int err;

	if (WARN_ON(!vsi))
		return -EINVAL;

	if (vf->min_tx_rate) {
		err = ice_set_min_bw_limit(vsi, (u64)vf->min_tx_rate * 1000);
		if (err) {
			dev_err(dev, "failed to set min Tx rate to %d Mbps for VF %u, error %d\n",
				vf->min_tx_rate, vf->vf_id, err);
			return err;
		}
	}

	if (vf->max_tx_rate) {
		err = ice_set_max_bw_limit(vsi, (u64)vf->max_tx_rate * 1000);
		if (err) {
			dev_err(dev, "failed to set max Tx rate to %d Mbps for VF %u, error %d\n",
				vf->max_tx_rate, vf->vf_id, err);
			return err;
		}
	}

	return 0;
}

/**
 * ice_vf_set_host_trust_cfg - set trust setting based on pre-reset value
 * @vf: VF to configure trust setting for
 */
static void ice_vf_set_host_trust_cfg(struct ice_vf *vf)
{
	assign_bit(ICE_VIRTCHNL_VF_CAP_PRIVILEGE, &vf->vf_caps, vf->trusted);
}

/**
 * ice_vf_rebuild_host_mac_cfg - add broadcast and the VF's perm_addr/LAA
 * @vf: VF to add MAC filters for
 *
 * Called after a VF VSI has been re-added/rebuilt during reset. The PF driver
 * always re-adds a broadcast filter and the VF's perm_addr/LAA after reset.
 */
static int ice_vf_rebuild_host_mac_cfg(struct ice_vf *vf)
{
	struct device *dev = ice_pf_to_dev(vf->pf);
	struct ice_vsi *vsi = ice_get_vf_vsi(vf);
	u8 broadcast[ETH_ALEN];
	int status;

	if (WARN_ON(!vsi))
		return -EINVAL;

	if (ice_is_eswitch_mode_switchdev(vf->pf))
		return 0;

	eth_broadcast_addr(broadcast);
	status = ice_fltr_add_mac(vsi, broadcast, ICE_FWD_TO_VSI);
	if (status) {
		dev_err(dev, "failed to add broadcast MAC filter for VF %u, error %d\n",
			vf->vf_id, status);
		return status;
	}

	vf->num_mac++;

	if (is_valid_ether_addr(vf->hw_lan_addr)) {
		status = ice_fltr_add_mac(vsi, vf->hw_lan_addr,
					  ICE_FWD_TO_VSI);
		if (status) {
			dev_err(dev, "failed to add default unicast MAC filter %pM for VF %u, error %d\n",
				&vf->hw_lan_addr[0], vf->vf_id,
				status);
			return status;
		}
		vf->num_mac++;

		ether_addr_copy(vf->dev_lan_addr, vf->hw_lan_addr);
	}

	return 0;
}

/**
 * ice_vf_rebuild_aggregator_node_cfg - rebuild aggregator node config
 * @vsi: Pointer to VSI
 *
 * This function moves VSI into corresponding scheduler aggregator node
 * based on cached value of "aggregator node info" per VSI
 */
static void ice_vf_rebuild_aggregator_node_cfg(struct ice_vsi *vsi)
{
	struct ice_pf *pf = vsi->back;
	struct device *dev;
	int status;

	if (!vsi->agg_node)
		return;

	dev = ice_pf_to_dev(pf);
	if (vsi->agg_node->num_vsis == ICE_MAX_VSIS_IN_AGG_NODE) {
		dev_dbg(dev,
			"agg_id %u already has reached max_num_vsis %u\n",
			vsi->agg_node->agg_id, vsi->agg_node->num_vsis);
		return;
	}

	status = ice_move_vsi_to_agg(pf->hw.port_info, vsi->agg_node->agg_id,
				     vsi->idx, vsi->tc_cfg.ena_tc);
	if (status)
		dev_dbg(dev, "unable to move VSI idx %u into aggregator %u node",
			vsi->idx, vsi->agg_node->agg_id);
	else
		vsi->agg_node->num_vsis++;
}

/**
 * ice_vf_rebuild_host_cfg - host admin configuration is persistent across reset
 * @vf: VF to rebuild host configuration on
 */
static void ice_vf_rebuild_host_cfg(struct ice_vf *vf)
{
	struct device *dev = ice_pf_to_dev(vf->pf);
	struct ice_vsi *vsi = ice_get_vf_vsi(vf);

	if (WARN_ON(!vsi))
		return;

	ice_vf_set_host_trust_cfg(vf);

	if (ice_vf_rebuild_host_mac_cfg(vf))
		dev_err(dev, "failed to rebuild default MAC configuration for VF %d\n",
			vf->vf_id);

	if (ice_vf_rebuild_host_vlan_cfg(vf, vsi))
		dev_err(dev, "failed to rebuild VLAN configuration for VF %u\n",
			vf->vf_id);

	if (ice_vf_rebuild_host_tx_rate_cfg(vf))
		dev_err(dev, "failed to rebuild Tx rate limiting configuration for VF %u\n",
			vf->vf_id);

	if (ice_vsi_apply_spoofchk(vsi, vf->spoofchk))
		dev_err(dev, "failed to rebuild spoofchk configuration for VF %d\n",
			vf->vf_id);

	/* rebuild aggregator node config for main VF VSI */
	ice_vf_rebuild_aggregator_node_cfg(vsi);
}

/**
 * ice_set_vf_state_qs_dis - Set VF queues state to disabled
 * @vf: pointer to the VF structure
 */
static void ice_set_vf_state_qs_dis(struct ice_vf *vf)
{
	/* Clear Rx/Tx enabled queues flag */
	bitmap_zero(vf->txq_ena, ICE_MAX_RSS_QS_PER_VF);
	bitmap_zero(vf->rxq_ena, ICE_MAX_RSS_QS_PER_VF);
	clear_bit(ICE_VF_STATE_QS_ENA, vf->vf_states);
}

/**
 * ice_vf_set_initialized - VF is ready for VIRTCHNL communication
 * @vf: VF to set in initialized state
 *
 * After this function the VF will be ready to receive/handle the
 * VIRTCHNL_OP_GET_VF_RESOURCES message
 */
static void ice_vf_set_initialized(struct ice_vf *vf)
{
	ice_set_vf_state_qs_dis(vf);
	clear_bit(ICE_VF_STATE_MC_PROMISC, vf->vf_states);
	clear_bit(ICE_VF_STATE_UC_PROMISC, vf->vf_states);
	clear_bit(ICE_VF_STATE_DIS, vf->vf_states);
	set_bit(ICE_VF_STATE_INIT, vf->vf_states);
	memset(&vf->vlan_v2_caps, 0, sizeof(vf->vlan_v2_caps));
}

/**
 * ice_vf_post_vsi_rebuild - Reset tasks that occur after VSI rebuild
 * @vf: the VF being reset
 *
 * Perform reset tasks which must occur after the VSI has been re-created or
 * rebuilt during a VF reset.
 */
static void ice_vf_post_vsi_rebuild(struct ice_vf *vf)
{
	ice_vf_rebuild_host_cfg(vf);
	ice_vf_set_initialized(vf);

	vf->vf_ops->post_vsi_rebuild(vf);
}

/**
 * ice_is_any_vf_in_unicast_promisc - check if any VF(s)
 * are in unicast promiscuous mode
 * @pf: PF structure for accessing VF(s)
 *
 * Return false if no VF(s) are in unicast promiscuous mode,
 * else return true
 */
bool ice_is_any_vf_in_unicast_promisc(struct ice_pf *pf)
{
	bool is_vf_promisc = false;
	struct ice_vf *vf;
	unsigned int bkt;

	rcu_read_lock();
	ice_for_each_vf_rcu(pf, bkt, vf) {
		/* found a VF that has promiscuous mode configured */
		if (test_bit(ICE_VF_STATE_UC_PROMISC, vf->vf_states)) {
			is_vf_promisc = true;
			break;
		}
	}
	rcu_read_unlock();

	return is_vf_promisc;
}

/**
 * ice_vf_get_promisc_masks - Calculate masks for promiscuous modes
 * @vf: the VF pointer
 * @vsi: the VSI to configure
 * @ucast_m: promiscuous mask to apply to unicast
 * @mcast_m: promiscuous mask to apply to multicast
 *
 * Decide which mask should be used for unicast and multicast filter,
 * based on presence of VLANs
 */
void
ice_vf_get_promisc_masks(struct ice_vf *vf, struct ice_vsi *vsi,
			 u8 *ucast_m, u8 *mcast_m)
{
	if (ice_vf_is_port_vlan_ena(vf) ||
	    ice_vsi_has_non_zero_vlans(vsi)) {
		*mcast_m = ICE_MCAST_VLAN_PROMISC_BITS;
		*ucast_m = ICE_UCAST_VLAN_PROMISC_BITS;
	} else {
		*mcast_m = ICE_MCAST_PROMISC_BITS;
		*ucast_m = ICE_UCAST_PROMISC_BITS;
	}
}

/**
 * ice_vf_clear_all_promisc_modes - Clear promisc/allmulticast on VF VSI
 * @vf: the VF pointer
 * @vsi: the VSI to configure
 *
 * Clear all promiscuous/allmulticast filters for a VF
 */
static int
ice_vf_clear_all_promisc_modes(struct ice_vf *vf, struct ice_vsi *vsi)
{
	struct ice_pf *pf = vf->pf;
	u8 ucast_m, mcast_m;
	int ret = 0;

	ice_vf_get_promisc_masks(vf, vsi, &ucast_m, &mcast_m);
	if (test_bit(ICE_VF_STATE_UC_PROMISC, vf->vf_states)) {
		if (!test_bit(ICE_FLAG_VF_TRUE_PROMISC_ENA, pf->flags)) {
			if (ice_is_dflt_vsi_in_use(vsi->port_info))
				ret = ice_clear_dflt_vsi(vsi);
		} else {
			ret = ice_vf_clear_vsi_promisc(vf, vsi, ucast_m);
		}

		if (ret) {
			dev_err(ice_pf_to_dev(vf->pf), "Disabling promiscuous mode failed\n");
		} else {
			clear_bit(ICE_VF_STATE_UC_PROMISC, vf->vf_states);
			dev_info(ice_pf_to_dev(vf->pf), "Disabling promiscuous mode succeeded\n");
		}
	}

	if (test_bit(ICE_VF_STATE_MC_PROMISC, vf->vf_states)) {
		ret = ice_vf_clear_vsi_promisc(vf, vsi, mcast_m);
		if (ret) {
			dev_err(ice_pf_to_dev(vf->pf), "Disabling allmulticast mode failed\n");
		} else {
			clear_bit(ICE_VF_STATE_MC_PROMISC, vf->vf_states);
			dev_info(ice_pf_to_dev(vf->pf), "Disabling allmulticast mode succeeded\n");
		}
	}
	return ret;
}

/**
 * ice_vf_set_vsi_promisc - Enable promiscuous mode for a VF VSI
 * @vf: the VF to configure
 * @vsi: the VF's VSI
 * @promisc_m: the promiscuous mode to enable
 */
int
ice_vf_set_vsi_promisc(struct ice_vf *vf, struct ice_vsi *vsi, u8 promisc_m)
{
	struct ice_hw *hw = &vsi->back->hw;
	int status;

	if (ice_vf_is_port_vlan_ena(vf))
		status = ice_fltr_set_vsi_promisc(hw, vsi->idx, promisc_m,
						  ice_vf_get_port_vlan_id(vf));
	else if (ice_vsi_has_non_zero_vlans(vsi))
		status = ice_fltr_set_vlan_vsi_promisc(hw, vsi, promisc_m);
	else
		status = ice_fltr_set_vsi_promisc(hw, vsi->idx, promisc_m, 0);

	if (status && status != -EEXIST) {
		dev_err(ice_pf_to_dev(vsi->back), "enable Tx/Rx filter promiscuous mode on VF-%u failed, error: %d\n",
			vf->vf_id, status);
		return status;
	}

	return 0;
}

/**
 * ice_vf_clear_vsi_promisc - Disable promiscuous mode for a VF VSI
 * @vf: the VF to configure
 * @vsi: the VF's VSI
 * @promisc_m: the promiscuous mode to disable
 */
int
ice_vf_clear_vsi_promisc(struct ice_vf *vf, struct ice_vsi *vsi, u8 promisc_m)
{
	struct ice_hw *hw = &vsi->back->hw;
	int status;

	if (ice_vf_is_port_vlan_ena(vf))
		status = ice_fltr_clear_vsi_promisc(hw, vsi->idx, promisc_m,
						    ice_vf_get_port_vlan_id(vf));
	else if (ice_vsi_has_non_zero_vlans(vsi))
		status = ice_fltr_clear_vlan_vsi_promisc(hw, vsi, promisc_m);
	else
		status = ice_fltr_clear_vsi_promisc(hw, vsi->idx, promisc_m, 0);

	if (status && status != -ENOENT) {
		dev_err(ice_pf_to_dev(vsi->back), "disable Tx/Rx filter promiscuous mode on VF-%u failed, error: %d\n",
			vf->vf_id, status);
		return status;
	}

	return 0;
}

/**
 * ice_reset_all_vfs - reset all allocated VFs in one go
 * @pf: pointer to the PF structure
 *
 * Reset all VFs at once, in response to a PF or other device reset.
 *
 * First, tell the hardware to reset each VF, then do all the waiting in one
 * chunk, and finally finish restoring each VF after the wait. This is useful
 * during PF routines which need to reset all VFs, as otherwise it must perform
 * these resets in a serialized fashion.
 */
void ice_reset_all_vfs(struct ice_pf *pf)
{
	struct device *dev = ice_pf_to_dev(pf);
	struct ice_hw *hw = &pf->hw;
	struct ice_vf *vf;
	unsigned int bkt;

	/* If we don't have any VFs, then there is nothing to reset */
	if (!ice_has_vfs(pf))
		return;

	mutex_lock(&pf->vfs.table_lock);

	/* clear all malicious info if the VFs are getting reset */
	ice_for_each_vf(pf, bkt, vf)
		ice_mbx_clear_malvf(&vf->mbx_info);

	/* If VFs have been disabled, there is no need to reset */
	if (test_and_set_bit(ICE_VF_DIS, pf->state)) {
		mutex_unlock(&pf->vfs.table_lock);
		return;
	}

	/* Begin reset on all VFs at once */
	ice_for_each_vf(pf, bkt, vf)
		ice_trigger_vf_reset(vf, true, true);

	/* HW requires some time to make sure it can flush the FIFO for a VF
	 * when it resets it. Now that we've triggered all of the VFs, iterate
	 * the table again and wait for each VF to complete.
	 */
	ice_for_each_vf(pf, bkt, vf) {
		if (!vf->vf_ops->poll_reset_status(vf)) {
			/* Display a warning if at least one VF didn't manage
			 * to reset in time, but continue on with the
			 * operation.
			 */
			dev_warn(dev, "VF %u reset check timeout\n", vf->vf_id);
			break;
		}
	}

	/* free VF resources to begin resetting the VSI state */
	ice_for_each_vf(pf, bkt, vf) {
		mutex_lock(&vf->cfg_lock);

		vf->driver_caps = 0;
		ice_vc_set_default_allowlist(vf);

		ice_vf_fdir_exit(vf);
		ice_vf_fdir_init(vf);
		/* clean VF control VSI when resetting VFs since it should be
		 * setup only when VF creates its first FDIR rule.
		 */
		if (vf->ctrl_vsi_idx != ICE_NO_VSI)
			ice_vf_ctrl_invalidate_vsi(vf);

		ice_vf_pre_vsi_rebuild(vf);
		ice_vf_rebuild_vsi(vf);
		ice_vf_post_vsi_rebuild(vf);

		mutex_unlock(&vf->cfg_lock);
	}

	if (ice_is_eswitch_mode_switchdev(pf))
		if (ice_eswitch_rebuild(pf))
			dev_warn(dev, "eswitch rebuild failed\n");

	ice_flush(hw);
	clear_bit(ICE_VF_DIS, pf->state);

	mutex_unlock(&pf->vfs.table_lock);
}

/**
 * ice_notify_vf_reset - Notify VF of a reset event
 * @vf: pointer to the VF structure
 */
static void ice_notify_vf_reset(struct ice_vf *vf)
{
	struct ice_hw *hw = &vf->pf->hw;
	struct virtchnl_pf_event pfe;

	/* Bail out if VF is in disabled state, neither initialized, nor active
	 * state - otherwise proceed with notifications
	 */
	if ((!test_bit(ICE_VF_STATE_INIT, vf->vf_states) &&
	     !test_bit(ICE_VF_STATE_ACTIVE, vf->vf_states)) ||
	    test_bit(ICE_VF_STATE_DIS, vf->vf_states))
		return;

	pfe.event = VIRTCHNL_EVENT_RESET_IMPENDING;
	pfe.severity = PF_EVENT_SEVERITY_CERTAIN_DOOM;
	ice_aq_send_msg_to_vf(hw, vf->vf_id, VIRTCHNL_OP_EVENT,
			      VIRTCHNL_STATUS_SUCCESS, (u8 *)&pfe, sizeof(pfe),
			      NULL);
}

/**
 * ice_reset_vf - Reset a particular VF
 * @vf: pointer to the VF structure
 * @flags: flags controlling behavior of the reset
 *
 * Flags:
 *   ICE_VF_RESET_VFLR - Indicates a reset is due to VFLR event
 *   ICE_VF_RESET_NOTIFY - Send VF a notification prior to reset
 *   ICE_VF_RESET_LOCK - Acquire VF cfg_lock before resetting
 *
 * Returns 0 if the VF is currently in reset, if resets are disabled, or if
 * the VF resets successfully. Returns an error code if the VF fails to
 * rebuild.
 */
int ice_reset_vf(struct ice_vf *vf, u32 flags)
{
	struct ice_pf *pf = vf->pf;
	struct ice_lag *lag;
	struct ice_vsi *vsi;
	u8 act_prt, pri_prt;
	struct device *dev;
	int err = 0;
	bool rsd;

	dev = ice_pf_to_dev(pf);
	act_prt = ICE_LAG_INVALID_PORT;
	pri_prt = pf->hw.port_info->lport;

	if (flags & ICE_VF_RESET_NOTIFY)
		ice_notify_vf_reset(vf);

	if (test_bit(ICE_VF_RESETS_DISABLED, pf->state)) {
		dev_dbg(dev, "Trying to reset VF %d, but all VF resets are disabled\n",
			vf->vf_id);
		return 0;
	}

<<<<<<< HEAD
=======
	lag = pf->lag;
	mutex_lock(&pf->lag_mutex);
	if (lag && lag->bonded && lag->primary) {
		act_prt = lag->active_port;
		if (act_prt != pri_prt && act_prt != ICE_LAG_INVALID_PORT &&
		    lag->upper_netdev)
			ice_lag_move_vf_nodes_cfg(lag, act_prt, pri_prt);
		else
			act_prt = ICE_LAG_INVALID_PORT;
	}

>>>>>>> 98817289
	if (flags & ICE_VF_RESET_LOCK)
		mutex_lock(&vf->cfg_lock);
	else
		lockdep_assert_held(&vf->cfg_lock);

	if (ice_is_vf_disabled(vf)) {
		vsi = ice_get_vf_vsi(vf);
		if (!vsi) {
			dev_dbg(dev, "VF is already removed\n");
			err = -EINVAL;
			goto out_unlock;
		}
		ice_vsi_stop_lan_tx_rings(vsi, ICE_NO_RESET, vf->vf_id);

		if (ice_vsi_is_rx_queue_active(vsi))
			ice_vsi_stop_all_rx_rings(vsi);

		dev_dbg(dev, "VF is already disabled, there is no need for resetting it, telling VM, all is fine %d\n",
			vf->vf_id);
		goto out_unlock;
	}

	/* Set VF disable bit state here, before triggering reset */
	set_bit(ICE_VF_STATE_DIS, vf->vf_states);
	ice_trigger_vf_reset(vf, flags & ICE_VF_RESET_VFLR, false);

	vsi = ice_get_vf_vsi(vf);
	if (WARN_ON(!vsi)) {
		err = -EIO;
		goto out_unlock;
	}

	ice_dis_vf_qs(vf);

	/* Call Disable LAN Tx queue AQ whether or not queues are
	 * enabled. This is needed for successful completion of VFR.
	 */
	ice_dis_vsi_txq(vsi->port_info, vsi->idx, 0, 0, NULL, NULL,
			NULL, vf->vf_ops->reset_type, vf->vf_id, NULL);

	/* poll VPGEN_VFRSTAT reg to make sure
	 * that reset is complete
	 */
	rsd = vf->vf_ops->poll_reset_status(vf);

	/* Display a warning if VF didn't manage to reset in time, but need to
	 * continue on with the operation.
	 */
	if (!rsd)
		dev_warn(dev, "VF reset check timeout on VF %d\n", vf->vf_id);

	vf->driver_caps = 0;
	ice_vc_set_default_allowlist(vf);

	/* disable promiscuous modes in case they were enabled
	 * ignore any error if disabling process failed
	 */
	ice_vf_clear_all_promisc_modes(vf, vsi);

	ice_vf_fdir_exit(vf);
	ice_vf_fdir_init(vf);
	/* clean VF control VSI when resetting VF since it should be setup
	 * only when VF creates its first FDIR rule.
	 */
	if (vf->ctrl_vsi_idx != ICE_NO_VSI)
		ice_vf_ctrl_vsi_release(vf);

	ice_vf_pre_vsi_rebuild(vf);

	if (ice_vf_recreate_vsi(vf)) {
		dev_err(dev, "Failed to release and setup the VF%u's VSI\n",
			vf->vf_id);
		err = -EFAULT;
		goto out_unlock;
	}

	ice_vf_post_vsi_rebuild(vf);
	vsi = ice_get_vf_vsi(vf);
	if (WARN_ON(!vsi)) {
		err = -EINVAL;
		goto out_unlock;
	}

	ice_eswitch_update_repr(vsi);

	/* if the VF has been reset allow it to come up again */
	ice_mbx_clear_malvf(&vf->mbx_info);

out_unlock:
	if (flags & ICE_VF_RESET_LOCK)
		mutex_unlock(&vf->cfg_lock);

	if (lag && lag->bonded && lag->primary &&
	    act_prt != ICE_LAG_INVALID_PORT)
		ice_lag_move_vf_nodes_cfg(lag, pri_prt, act_prt);
	mutex_unlock(&pf->lag_mutex);

	return err;
}

/**
 * ice_set_vf_state_dis - Set VF state to disabled
 * @vf: pointer to the VF structure
 */
<<<<<<< HEAD
static void ice_set_vf_state_qs_dis(struct ice_vf *vf)
=======
void ice_set_vf_state_dis(struct ice_vf *vf)
>>>>>>> 98817289
{
	ice_set_vf_state_qs_dis(vf);
	vf->vf_ops->clear_reset_state(vf);
}

/**
 * ice_set_vf_state_dis - Set VF state to disabled
 * @vf: pointer to the VF structure
 */
void ice_set_vf_state_dis(struct ice_vf *vf)
{
	ice_set_vf_state_qs_dis(vf);
	vf->vf_ops->clear_reset_state(vf);
}

/* Private functions only accessed from other virtualization files */

/**
 * ice_initialize_vf_entry - Initialize a VF entry
 * @vf: pointer to the VF structure
 */
void ice_initialize_vf_entry(struct ice_vf *vf)
{
	struct ice_pf *pf = vf->pf;
	struct ice_vfs *vfs;

	vfs = &pf->vfs;

	/* assign default capabilities */
	vf->spoofchk = true;
	vf->num_vf_qs = vfs->num_qps_per;
	ice_vc_set_default_allowlist(vf);
	ice_virtchnl_set_dflt_ops(vf);

	/* ctrl_vsi_idx will be set to a valid value only when iAVF
	 * creates its first fdir rule.
	 */
	ice_vf_ctrl_invalidate_vsi(vf);
	ice_vf_fdir_init(vf);

	/* Initialize mailbox info for this VF */
	ice_mbx_init_vf_info(&pf->hw, &vf->mbx_info);

	mutex_init(&vf->cfg_lock);
}

/**
 * ice_dis_vf_qs - Disable the VF queues
 * @vf: pointer to the VF structure
 */
void ice_dis_vf_qs(struct ice_vf *vf)
{
	struct ice_vsi *vsi = ice_get_vf_vsi(vf);

	if (WARN_ON(!vsi))
		return;

	ice_vsi_stop_lan_tx_rings(vsi, ICE_NO_RESET, vf->vf_id);
	ice_vsi_stop_all_rx_rings(vsi);
	ice_set_vf_state_qs_dis(vf);
}

/**
 * ice_err_to_virt_err - translate errors for VF return code
 * @err: error return code
 */
enum virtchnl_status_code ice_err_to_virt_err(int err)
{
	switch (err) {
	case 0:
		return VIRTCHNL_STATUS_SUCCESS;
	case -EINVAL:
	case -ENODEV:
		return VIRTCHNL_STATUS_ERR_PARAM;
	case -ENOMEM:
		return VIRTCHNL_STATUS_ERR_NO_MEMORY;
	case -EALREADY:
	case -EBUSY:
	case -EIO:
	case -ENOSPC:
		return VIRTCHNL_STATUS_ERR_ADMIN_QUEUE_ERROR;
	default:
		return VIRTCHNL_STATUS_ERR_NOT_SUPPORTED;
	}
}

/**
 * ice_check_vf_init - helper to check if VF init complete
 * @vf: the pointer to the VF to check
 */
int ice_check_vf_init(struct ice_vf *vf)
{
	struct ice_pf *pf = vf->pf;

	if (!test_bit(ICE_VF_STATE_INIT, vf->vf_states)) {
		dev_err(ice_pf_to_dev(pf), "VF ID: %u in reset. Try again.\n",
			vf->vf_id);
		return -EBUSY;
	}
	return 0;
}

/**
 * ice_vf_get_port_info - Get the VF's port info structure
 * @vf: VF used to get the port info structure for
 */
struct ice_port_info *ice_vf_get_port_info(struct ice_vf *vf)
{
	return vf->pf->hw.port_info;
}

/**
 * ice_cfg_mac_antispoof - Configure MAC antispoof checking behavior
 * @vsi: the VSI to configure
 * @enable: whether to enable or disable the spoof checking
 *
 * Configure a VSI to enable (or disable) spoof checking behavior.
 */
static int ice_cfg_mac_antispoof(struct ice_vsi *vsi, bool enable)
{
	struct ice_vsi_ctx *ctx;
	int err;

	ctx = kzalloc(sizeof(*ctx), GFP_KERNEL);
	if (!ctx)
		return -ENOMEM;

	ctx->info.sec_flags = vsi->info.sec_flags;
	ctx->info.valid_sections = cpu_to_le16(ICE_AQ_VSI_PROP_SECURITY_VALID);

	if (enable)
		ctx->info.sec_flags |= ICE_AQ_VSI_SEC_FLAG_ENA_MAC_ANTI_SPOOF;
	else
		ctx->info.sec_flags &= ~ICE_AQ_VSI_SEC_FLAG_ENA_MAC_ANTI_SPOOF;

	err = ice_update_vsi(&vsi->back->hw, vsi->idx, ctx, NULL);
	if (err)
		dev_err(ice_pf_to_dev(vsi->back), "Failed to configure Tx MAC anti-spoof %s for VSI %d, error %d\n",
			enable ? "ON" : "OFF", vsi->vsi_num, err);
	else
		vsi->info.sec_flags = ctx->info.sec_flags;

	kfree(ctx);

	return err;
}

/**
 * ice_vsi_ena_spoofchk - enable Tx spoof checking for this VSI
 * @vsi: VSI to enable Tx spoof checking for
 */
static int ice_vsi_ena_spoofchk(struct ice_vsi *vsi)
{
	struct ice_vsi_vlan_ops *vlan_ops;
	int err = 0;

	vlan_ops = ice_get_compat_vsi_vlan_ops(vsi);

	/* Allow VF with VLAN 0 only to send all tagged traffic */
	if (vsi->type != ICE_VSI_VF || ice_vsi_has_non_zero_vlans(vsi)) {
		err = vlan_ops->ena_tx_filtering(vsi);
		if (err)
			return err;
	}

	return ice_cfg_mac_antispoof(vsi, true);
}

/**
 * ice_vsi_dis_spoofchk - disable Tx spoof checking for this VSI
 * @vsi: VSI to disable Tx spoof checking for
 */
static int ice_vsi_dis_spoofchk(struct ice_vsi *vsi)
{
	struct ice_vsi_vlan_ops *vlan_ops;
	int err;

	vlan_ops = ice_get_compat_vsi_vlan_ops(vsi);

	err = vlan_ops->dis_tx_filtering(vsi);
	if (err)
		return err;

	return ice_cfg_mac_antispoof(vsi, false);
}

/**
 * ice_vsi_apply_spoofchk - Apply Tx spoof checking setting to a VSI
 * @vsi: VSI associated to the VF
 * @enable: whether to enable or disable the spoof checking
 */
int ice_vsi_apply_spoofchk(struct ice_vsi *vsi, bool enable)
{
	int err;

	if (enable)
		err = ice_vsi_ena_spoofchk(vsi);
	else
		err = ice_vsi_dis_spoofchk(vsi);

	return err;
}

/**
 * ice_is_vf_trusted
 * @vf: pointer to the VF info
 */
bool ice_is_vf_trusted(struct ice_vf *vf)
{
	return test_bit(ICE_VIRTCHNL_VF_CAP_PRIVILEGE, &vf->vf_caps);
}

/**
 * ice_vf_has_no_qs_ena - check if the VF has any Rx or Tx queues enabled
 * @vf: the VF to check
 *
 * Returns true if the VF has no Rx and no Tx queues enabled and returns false
 * otherwise
 */
bool ice_vf_has_no_qs_ena(struct ice_vf *vf)
{
	return (!bitmap_weight(vf->rxq_ena, ICE_MAX_RSS_QS_PER_VF) &&
		!bitmap_weight(vf->txq_ena, ICE_MAX_RSS_QS_PER_VF));
}

/**
 * ice_is_vf_link_up - check if the VF's link is up
 * @vf: VF to check if link is up
 */
bool ice_is_vf_link_up(struct ice_vf *vf)
{
	struct ice_port_info *pi = ice_vf_get_port_info(vf);

	if (ice_check_vf_init(vf))
		return false;

	if (ice_vf_has_no_qs_ena(vf))
		return false;
	else if (vf->link_forced)
		return vf->link_up;
	else
		return pi->phy.link_info.link_info &
			ICE_AQ_LINK_UP;
}

/**
 * ice_vf_ctrl_invalidate_vsi - invalidate ctrl_vsi_idx to remove VSI access
 * @vf: VF that control VSI is being invalidated on
 */
void ice_vf_ctrl_invalidate_vsi(struct ice_vf *vf)
{
	vf->ctrl_vsi_idx = ICE_NO_VSI;
}

/**
 * ice_vf_ctrl_vsi_release - invalidate the VF's control VSI after freeing it
 * @vf: VF that control VSI is being released on
 */
void ice_vf_ctrl_vsi_release(struct ice_vf *vf)
{
	ice_vsi_release(vf->pf->vsi[vf->ctrl_vsi_idx]);
	ice_vf_ctrl_invalidate_vsi(vf);
}

/**
 * ice_vf_ctrl_vsi_setup - Set up a VF control VSI
 * @vf: VF to setup control VSI for
 *
 * Returns pointer to the successfully allocated VSI struct on success,
 * otherwise returns NULL on failure.
 */
struct ice_vsi *ice_vf_ctrl_vsi_setup(struct ice_vf *vf)
{
	struct ice_vsi_cfg_params params = {};
	struct ice_pf *pf = vf->pf;
	struct ice_vsi *vsi;

	params.type = ICE_VSI_CTRL;
	params.pi = ice_vf_get_port_info(vf);
	params.vf = vf;
	params.flags = ICE_VSI_FLAG_INIT;

	vsi = ice_vsi_setup(pf, &params);
	if (!vsi) {
		dev_err(ice_pf_to_dev(pf), "Failed to create VF control VSI\n");
		ice_vf_ctrl_invalidate_vsi(vf);
	}

	return vsi;
}

/**
 * ice_vf_init_host_cfg - Initialize host admin configuration
 * @vf: VF to initialize
 * @vsi: the VSI created at initialization
 *
 * Initialize the VF host configuration. Called during VF creation to setup
 * VLAN 0, add the VF VSI broadcast filter, and setup spoof checking. It
 * should only be called during VF creation.
 */
int ice_vf_init_host_cfg(struct ice_vf *vf, struct ice_vsi *vsi)
{
	struct ice_vsi_vlan_ops *vlan_ops;
	struct ice_pf *pf = vf->pf;
	u8 broadcast[ETH_ALEN];
	struct device *dev;
	int err;

	dev = ice_pf_to_dev(pf);

	err = ice_vsi_add_vlan_zero(vsi);
	if (err) {
		dev_warn(dev, "Failed to add VLAN 0 filter for VF %d\n",
			 vf->vf_id);
		return err;
	}

	vlan_ops = ice_get_compat_vsi_vlan_ops(vsi);
	err = vlan_ops->ena_rx_filtering(vsi);
	if (err) {
		dev_warn(dev, "Failed to enable Rx VLAN filtering for VF %d\n",
			 vf->vf_id);
		return err;
	}

	eth_broadcast_addr(broadcast);
	err = ice_fltr_add_mac(vsi, broadcast, ICE_FWD_TO_VSI);
	if (err) {
		dev_err(dev, "Failed to add broadcast MAC filter for VF %d, status %d\n",
			vf->vf_id, err);
		return err;
	}

	vf->num_mac = 1;

	err = ice_vsi_apply_spoofchk(vsi, vf->spoofchk);
	if (err) {
		dev_warn(dev, "Failed to initialize spoofchk setting for VF %d\n",
			 vf->vf_id);
		return err;
	}

	return 0;
}

/**
 * ice_vf_invalidate_vsi - invalidate vsi_idx/vsi_num to remove VSI access
 * @vf: VF to remove access to VSI for
 */
void ice_vf_invalidate_vsi(struct ice_vf *vf)
{
	vf->lan_vsi_idx = ICE_NO_VSI;
	vf->lan_vsi_num = ICE_NO_VSI;
}

/**
 * ice_vf_vsi_release - Release the VF VSI and invalidate indexes
 * @vf: pointer to the VF structure
 *
 * Release the VF associated with this VSI and then invalidate the VSI
 * indexes.
 */
void ice_vf_vsi_release(struct ice_vf *vf)
{
	struct ice_vsi *vsi = ice_get_vf_vsi(vf);

	if (WARN_ON(!vsi))
		return;

	ice_vsi_release(vsi);
	ice_vf_invalidate_vsi(vf);
}

/**
 * ice_get_vf_ctrl_vsi - Get first VF control VSI pointer
 * @pf: the PF private structure
 * @vsi: pointer to the VSI
 *
 * Return first found VF control VSI other than the vsi
 * passed by parameter. This function is used to determine
 * whether new resources have to be allocated for control VSI
 * or they can be shared with existing one.
 *
 * Return found VF control VSI pointer other itself. Return
 * NULL Otherwise.
 *
 */
struct ice_vsi *ice_get_vf_ctrl_vsi(struct ice_pf *pf, struct ice_vsi *vsi)
{
	struct ice_vsi *ctrl_vsi = NULL;
	struct ice_vf *vf;
	unsigned int bkt;

	rcu_read_lock();
	ice_for_each_vf_rcu(pf, bkt, vf) {
		if (vf != vsi->vf && vf->ctrl_vsi_idx != ICE_NO_VSI) {
			ctrl_vsi = pf->vsi[vf->ctrl_vsi_idx];
			break;
		}
	}

	rcu_read_unlock();
	return ctrl_vsi;
}<|MERGE_RESOLUTION|>--- conflicted
+++ resolved
@@ -847,8 +847,6 @@
 		return 0;
 	}
 
-<<<<<<< HEAD
-=======
 	lag = pf->lag;
 	mutex_lock(&pf->lag_mutex);
 	if (lag && lag->bonded && lag->primary) {
@@ -860,7 +858,6 @@
 			act_prt = ICE_LAG_INVALID_PORT;
 	}
 
->>>>>>> 98817289
 	if (flags & ICE_VF_RESET_LOCK)
 		mutex_lock(&vf->cfg_lock);
 	else
@@ -959,20 +956,6 @@
 	mutex_unlock(&pf->lag_mutex);
 
 	return err;
-}
-
-/**
- * ice_set_vf_state_dis - Set VF state to disabled
- * @vf: pointer to the VF structure
- */
-<<<<<<< HEAD
-static void ice_set_vf_state_qs_dis(struct ice_vf *vf)
-=======
-void ice_set_vf_state_dis(struct ice_vf *vf)
->>>>>>> 98817289
-{
-	ice_set_vf_state_qs_dis(vf);
-	vf->vf_ops->clear_reset_state(vf);
 }
 
 /**
