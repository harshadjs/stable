--- conflicted
+++ resolved
@@ -373,25 +373,10 @@
 	union ice_32b_rx_flex_desc *rx_desc;
 	u16 ntu = rx_ring->next_to_use;
 	struct xdp_buff **xdp;
-<<<<<<< HEAD
-	bool ok = true;
-=======
 	u32 nb_buffs, i;
->>>>>>> 92b4b594
 	dma_addr_t dma;
 
 	rx_desc = ICE_RX_DESC(rx_ring, ntu);
-<<<<<<< HEAD
-	xdp = &rx_ring->xdp_buf[ntu];
-
-	do {
-		*xdp = xsk_buff_alloc(rx_ring->xsk_pool);
-		if (!xdp) {
-			ok = false;
-			break;
-		}
-
-=======
 	xdp = ice_xdp_buf(rx_ring, ntu);
 
 	nb_buffs = min_t(u16, count, rx_ring->count - ntu);
@@ -401,29 +386,17 @@
 
 	i = nb_buffs;
 	while (i--) {
->>>>>>> 92b4b594
 		dma = xsk_buff_xdp_get_dma(*xdp);
 		rx_desc->read.pkt_addr = cpu_to_le64(dma);
 		rx_desc->wb.status_error0 = 0;
 
 		rx_desc++;
 		xdp++;
-<<<<<<< HEAD
-		ntu++;
-
-		if (unlikely(ntu == rx_ring->count)) {
-			rx_desc = ICE_RX_DESC(rx_ring, 0);
-			xdp = rx_ring->xdp_buf;
-			ntu = 0;
-		}
-	} while (--count);
-=======
 	}
 
 	ntu += nb_buffs;
 	if (ntu == rx_ring->count)
 		ntu = 0;
->>>>>>> 92b4b594
 
 	ice_release_rx_desc(rx_ring, ntu);
 
@@ -446,31 +419,18 @@
 /**
  * ice_construct_skb_zc - Create an sk_buff from zero-copy buffer
  * @rx_ring: Rx ring
-<<<<<<< HEAD
- * @xdp_arr: Pointer to the SW ring of xdp_buff pointers
-=======
  * @xdp: Pointer to XDP buffer
->>>>>>> 92b4b594
  *
  * This function allocates a new skb from a zero-copy Rx buffer.
  *
  * Returns the skb on success, NULL on failure.
  */
 static struct sk_buff *
-<<<<<<< HEAD
-ice_construct_skb_zc(struct ice_ring *rx_ring, struct xdp_buff **xdp_arr)
-{
-	struct xdp_buff *xdp = *xdp_arr;
-	unsigned int metasize = xdp->data - xdp->data_meta;
-	unsigned int datasize = xdp->data_end - xdp->data;
-	unsigned int datasize_hard = xdp->data_end - xdp->data_hard_start;
-=======
 ice_construct_skb_zc(struct ice_rx_ring *rx_ring, struct xdp_buff *xdp)
 {
 	unsigned int datasize_hard = xdp->data_end - xdp->data_hard_start;
 	unsigned int metasize = xdp->data - xdp->data_meta;
 	unsigned int datasize = xdp->data_end - xdp->data;
->>>>>>> 92b4b594
 	struct sk_buff *skb;
 
 	skb = __napi_alloc_skb(&rx_ring->q_vector->napi, datasize_hard,
@@ -484,10 +444,6 @@
 		skb_metadata_set(skb, metasize);
 
 	xsk_buff_free(xdp);
-<<<<<<< HEAD
-	*xdp_arr = NULL;
-=======
->>>>>>> 92b4b594
 	return skb;
 }
 
@@ -563,11 +519,7 @@
 	while (likely(total_rx_packets < (unsigned int)budget)) {
 		union ice_32b_rx_flex_desc *rx_desc;
 		unsigned int size, xdp_res = 0;
-<<<<<<< HEAD
-		struct xdp_buff **xdp;
-=======
 		struct xdp_buff *xdp;
->>>>>>> 92b4b594
 		struct sk_buff *skb;
 		u16 stat_err_bits;
 		u16 vlan_tag = 0;
@@ -597,30 +549,16 @@
 			goto construct_skb;
 		}
 
-<<<<<<< HEAD
-		xdp = &rx_ring->xdp_buf[rx_ring->next_to_clean];
-		(*xdp)->data_end = (*xdp)->data + size;
-		xsk_buff_dma_sync_for_cpu(*xdp, rx_ring->xsk_pool);
-
-		xdp_res = ice_run_xdp_zc(rx_ring, *xdp);
-=======
 		xsk_buff_set_size(xdp, size);
 		xsk_buff_dma_sync_for_cpu(xdp, rx_ring->xsk_pool);
 
 		xdp_res = ice_run_xdp_zc(rx_ring, xdp, xdp_prog, xdp_ring);
->>>>>>> 92b4b594
 		if (xdp_res) {
 			if (xdp_res & (ICE_XDP_TX | ICE_XDP_REDIR))
 				xdp_xmit |= xdp_res;
 			else
-<<<<<<< HEAD
-				xsk_buff_free(*xdp);
-
-			*xdp = NULL;
-=======
 				xsk_buff_free(xdp);
 
->>>>>>> 92b4b594
 			total_rx_bytes += size;
 			total_rx_packets++;
 
@@ -877,16 +815,9 @@
 	u16 ntu = rx_ring->next_to_use;
 
 	for ( ; ntc != ntu; ntc = (ntc + 1) & count_mask) {
-<<<<<<< HEAD
-		struct xdp_buff **xdp = &rx_ring->xdp_buf[ntc];
-
-		xsk_buff_free(*xdp);
-		*xdp = NULL;
-=======
 		struct xdp_buff *xdp = *ice_xdp_buf(rx_ring, ntc);
 
 		xsk_buff_free(xdp);
->>>>>>> 92b4b594
 	}
 }
 
