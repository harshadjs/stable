--- conflicted
+++ resolved
@@ -2802,12 +2802,7 @@
 	netdev_info(netdev, "Changing Tx descriptor count from %d to %d\n",
 		    vsi->tx_rings[0]->count, new_tx_cnt);
 
-<<<<<<< HEAD
-	tx_rings = devm_kcalloc(&pf->pdev->dev, vsi->num_txq,
-				sizeof(*tx_rings), GFP_KERNEL);
-=======
 	tx_rings = kcalloc(vsi->num_txq, sizeof(*tx_rings), GFP_KERNEL);
->>>>>>> d1988041
 	if (!tx_rings) {
 		err = -ENOMEM;
 		goto done;
@@ -2865,12 +2860,7 @@
 	netdev_info(netdev, "Changing Rx descriptor count from %d to %d\n",
 		    vsi->rx_rings[0]->count, new_rx_cnt);
 
-<<<<<<< HEAD
-	rx_rings = devm_kcalloc(&pf->pdev->dev, vsi->num_rxq,
-				sizeof(*rx_rings), GFP_KERNEL);
-=======
 	rx_rings = kcalloc(vsi->num_rxq, sizeof(*rx_rings), GFP_KERNEL);
->>>>>>> d1988041
 	if (!rx_rings) {
 		err = -ENOMEM;
 		goto done;
@@ -3784,10 +3774,6 @@
 	struct ice_vsi *vsi = np->vsi;
 
 	if (q_num < 0) {
-<<<<<<< HEAD
-		int v_idx;
-
-=======
 		struct ice_q_vector *q_vector = vsi->q_vectors[0];
 		int v_idx;
 
@@ -3801,7 +3787,6 @@
 					       ec->tx_coalesce_usecs, "tx");
 		}
 
->>>>>>> d1988041
 		ice_for_each_q_vector(vsi, v_idx) {
 			/* In some cases if DCB is configured the num_[rx|tx]q
 			 * can be less than vsi->num_q_vectors. This check
