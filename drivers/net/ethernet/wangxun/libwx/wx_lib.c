--- conflicted
+++ resolved
@@ -655,10 +655,7 @@
 
 		/* exit if we failed to retrieve a buffer */
 		if (!skb) {
-<<<<<<< HEAD
-=======
 			rx_ring->rx_stats.alloc_rx_buff_failed++;
->>>>>>> 7bbf3b67
 			break;
 		}
 
