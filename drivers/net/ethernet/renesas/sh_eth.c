// SPDX-License-Identifier: GPL-2.0
/*  SuperH Ethernet device driver
 *
 *  Copyright (C) 2014 Renesas Electronics Corporation
 *  Copyright (C) 2006-2012 Nobuhiro Iwamatsu
 *  Copyright (C) 2008-2014 Renesas Solutions Corp.
 *  Copyright (C) 2013-2017 Cogent Embedded, Inc.
 *  Copyright (C) 2014 Codethink Limited
 */

#include <linux/module.h>
#include <linux/kernel.h>
#include <linux/spinlock.h>
#include <linux/interrupt.h>
#include <linux/dma-mapping.h>
#include <linux/etherdevice.h>
#include <linux/delay.h>
#include <linux/platform_device.h>
#include <linux/mdio-bitbang.h>
#include <linux/netdevice.h>
#include <linux/of.h>
#include <linux/of_device.h>
#include <linux/of_irq.h>
#include <linux/of_net.h>
#include <linux/phy.h>
#include <linux/cache.h>
#include <linux/io.h>
#include <linux/pm_runtime.h>
#include <linux/slab.h>
#include <linux/ethtool.h>
#include <linux/if_vlan.h>
#include <linux/sh_eth.h>
#include <linux/of_mdio.h>

#include "sh_eth.h"

#define SH_ETH_DEF_MSG_ENABLE \
		(NETIF_MSG_LINK	| \
		NETIF_MSG_TIMER	| \
		NETIF_MSG_RX_ERR| \
		NETIF_MSG_TX_ERR)

#define SH_ETH_OFFSET_INVALID	((u16)~0)

#define SH_ETH_OFFSET_DEFAULTS			\
	[0 ... SH_ETH_MAX_REGISTER_OFFSET - 1] = SH_ETH_OFFSET_INVALID

/* use some intentionally tricky logic here to initialize the whole struct to
 * 0xffff, but then override certain fields, requiring us to indicate that we
 * "know" that there are overrides in this structure, and we'll need to disable
 * that warning from W=1 builds. GCC has supported this option since 4.2.X, but
 * the macros available to do this only define GCC 8.
 */
__diag_push();
__diag_ignore(GCC, 8, "-Woverride-init",
	      "logic to initialize all and then override some is OK");
static const u16 sh_eth_offset_gigabit[SH_ETH_MAX_REGISTER_OFFSET] = {
	SH_ETH_OFFSET_DEFAULTS,

	[EDSR]		= 0x0000,
	[EDMR]		= 0x0400,
	[EDTRR]		= 0x0408,
	[EDRRR]		= 0x0410,
	[EESR]		= 0x0428,
	[EESIPR]	= 0x0430,
	[TDLAR]		= 0x0010,
	[TDFAR]		= 0x0014,
	[TDFXR]		= 0x0018,
	[TDFFR]		= 0x001c,
	[RDLAR]		= 0x0030,
	[RDFAR]		= 0x0034,
	[RDFXR]		= 0x0038,
	[RDFFR]		= 0x003c,
	[TRSCER]	= 0x0438,
	[RMFCR]		= 0x0440,
	[TFTR]		= 0x0448,
	[FDR]		= 0x0450,
	[RMCR]		= 0x0458,
	[RPADIR]	= 0x0460,
	[FCFTR]		= 0x0468,
	[CSMR]		= 0x04E4,

	[ECMR]		= 0x0500,
	[ECSR]		= 0x0510,
	[ECSIPR]	= 0x0518,
	[PIR]		= 0x0520,
	[PSR]		= 0x0528,
	[PIPR]		= 0x052c,
	[RFLR]		= 0x0508,
	[APR]		= 0x0554,
	[MPR]		= 0x0558,
	[PFTCR]		= 0x055c,
	[PFRCR]		= 0x0560,
	[TPAUSER]	= 0x0564,
	[GECMR]		= 0x05b0,
	[BCULR]		= 0x05b4,
	[MAHR]		= 0x05c0,
	[MALR]		= 0x05c8,
	[TROCR]		= 0x0700,
	[CDCR]		= 0x0708,
	[LCCR]		= 0x0710,
	[CEFCR]		= 0x0740,
	[FRECR]		= 0x0748,
	[TSFRCR]	= 0x0750,
	[TLFRCR]	= 0x0758,
	[RFCR]		= 0x0760,
	[CERCR]		= 0x0768,
	[CEECR]		= 0x0770,
	[MAFCR]		= 0x0778,
	[RMII_MII]	= 0x0790,

	[ARSTR]		= 0x0000,
	[TSU_CTRST]	= 0x0004,
	[TSU_FWEN0]	= 0x0010,
	[TSU_FWEN1]	= 0x0014,
	[TSU_FCM]	= 0x0018,
	[TSU_BSYSL0]	= 0x0020,
	[TSU_BSYSL1]	= 0x0024,
	[TSU_PRISL0]	= 0x0028,
	[TSU_PRISL1]	= 0x002c,
	[TSU_FWSL0]	= 0x0030,
	[TSU_FWSL1]	= 0x0034,
	[TSU_FWSLC]	= 0x0038,
	[TSU_QTAGM0]	= 0x0040,
	[TSU_QTAGM1]	= 0x0044,
	[TSU_FWSR]	= 0x0050,
	[TSU_FWINMK]	= 0x0054,
	[TSU_ADQT0]	= 0x0048,
	[TSU_ADQT1]	= 0x004c,
	[TSU_VTAG0]	= 0x0058,
	[TSU_VTAG1]	= 0x005c,
	[TSU_ADSBSY]	= 0x0060,
	[TSU_TEN]	= 0x0064,
	[TSU_POST1]	= 0x0070,
	[TSU_POST2]	= 0x0074,
	[TSU_POST3]	= 0x0078,
	[TSU_POST4]	= 0x007c,
	[TSU_ADRH0]	= 0x0100,

	[TXNLCR0]	= 0x0080,
	[TXALCR0]	= 0x0084,
	[RXNLCR0]	= 0x0088,
	[RXALCR0]	= 0x008c,
	[FWNLCR0]	= 0x0090,
	[FWALCR0]	= 0x0094,
	[TXNLCR1]	= 0x00a0,
	[TXALCR1]	= 0x00a4,
	[RXNLCR1]	= 0x00a8,
	[RXALCR1]	= 0x00ac,
	[FWNLCR1]	= 0x00b0,
	[FWALCR1]	= 0x00b4,
};

static const u16 sh_eth_offset_fast_rcar[SH_ETH_MAX_REGISTER_OFFSET] = {
	SH_ETH_OFFSET_DEFAULTS,

	[ECMR]		= 0x0300,
	[RFLR]		= 0x0308,
	[ECSR]		= 0x0310,
	[ECSIPR]	= 0x0318,
	[PIR]		= 0x0320,
	[PSR]		= 0x0328,
	[RDMLR]		= 0x0340,
	[IPGR]		= 0x0350,
	[APR]		= 0x0354,
	[MPR]		= 0x0358,
	[RFCF]		= 0x0360,
	[TPAUSER]	= 0x0364,
	[TPAUSECR]	= 0x0368,
	[MAHR]		= 0x03c0,
	[MALR]		= 0x03c8,
	[TROCR]		= 0x03d0,
	[CDCR]		= 0x03d4,
	[LCCR]		= 0x03d8,
	[CNDCR]		= 0x03dc,
	[CEFCR]		= 0x03e4,
	[FRECR]		= 0x03e8,
	[TSFRCR]	= 0x03ec,
	[TLFRCR]	= 0x03f0,
	[RFCR]		= 0x03f4,
	[MAFCR]		= 0x03f8,

	[EDMR]		= 0x0200,
	[EDTRR]		= 0x0208,
	[EDRRR]		= 0x0210,
	[TDLAR]		= 0x0218,
	[RDLAR]		= 0x0220,
	[EESR]		= 0x0228,
	[EESIPR]	= 0x0230,
	[TRSCER]	= 0x0238,
	[RMFCR]		= 0x0240,
	[TFTR]		= 0x0248,
	[FDR]		= 0x0250,
	[RMCR]		= 0x0258,
	[TFUCR]		= 0x0264,
	[RFOCR]		= 0x0268,
	[RMIIMODE]      = 0x026c,
	[FCFTR]		= 0x0270,
	[TRIMD]		= 0x027c,
};

static const u16 sh_eth_offset_fast_sh4[SH_ETH_MAX_REGISTER_OFFSET] = {
	SH_ETH_OFFSET_DEFAULTS,

	[ECMR]		= 0x0100,
	[RFLR]		= 0x0108,
	[ECSR]		= 0x0110,
	[ECSIPR]	= 0x0118,
	[PIR]		= 0x0120,
	[PSR]		= 0x0128,
	[RDMLR]		= 0x0140,
	[IPGR]		= 0x0150,
	[APR]		= 0x0154,
	[MPR]		= 0x0158,
	[TPAUSER]	= 0x0164,
	[RFCF]		= 0x0160,
	[TPAUSECR]	= 0x0168,
	[BCFRR]		= 0x016c,
	[MAHR]		= 0x01c0,
	[MALR]		= 0x01c8,
	[TROCR]		= 0x01d0,
	[CDCR]		= 0x01d4,
	[LCCR]		= 0x01d8,
	[CNDCR]		= 0x01dc,
	[CEFCR]		= 0x01e4,
	[FRECR]		= 0x01e8,
	[TSFRCR]	= 0x01ec,
	[TLFRCR]	= 0x01f0,
	[RFCR]		= 0x01f4,
	[MAFCR]		= 0x01f8,
	[RTRATE]	= 0x01fc,

	[EDMR]		= 0x0000,
	[EDTRR]		= 0x0008,
	[EDRRR]		= 0x0010,
	[TDLAR]		= 0x0018,
	[RDLAR]		= 0x0020,
	[EESR]		= 0x0028,
	[EESIPR]	= 0x0030,
	[TRSCER]	= 0x0038,
	[RMFCR]		= 0x0040,
	[TFTR]		= 0x0048,
	[FDR]		= 0x0050,
	[RMCR]		= 0x0058,
	[TFUCR]		= 0x0064,
	[RFOCR]		= 0x0068,
	[FCFTR]		= 0x0070,
	[RPADIR]	= 0x0078,
	[TRIMD]		= 0x007c,
	[RBWAR]		= 0x00c8,
	[RDFAR]		= 0x00cc,
	[TBRAR]		= 0x00d4,
	[TDFAR]		= 0x00d8,
};

static const u16 sh_eth_offset_fast_sh3_sh2[SH_ETH_MAX_REGISTER_OFFSET] = {
	SH_ETH_OFFSET_DEFAULTS,

	[EDMR]		= 0x0000,
	[EDTRR]		= 0x0004,
	[EDRRR]		= 0x0008,
	[TDLAR]		= 0x000c,
	[RDLAR]		= 0x0010,
	[EESR]		= 0x0014,
	[EESIPR]	= 0x0018,
	[TRSCER]	= 0x001c,
	[RMFCR]		= 0x0020,
	[TFTR]		= 0x0024,
	[FDR]		= 0x0028,
	[RMCR]		= 0x002c,
	[EDOCR]		= 0x0030,
	[FCFTR]		= 0x0034,
	[RPADIR]	= 0x0038,
	[TRIMD]		= 0x003c,
	[RBWAR]		= 0x0040,
	[RDFAR]		= 0x0044,
	[TBRAR]		= 0x004c,
	[TDFAR]		= 0x0050,

	[ECMR]		= 0x0160,
	[ECSR]		= 0x0164,
	[ECSIPR]	= 0x0168,
	[PIR]		= 0x016c,
	[MAHR]		= 0x0170,
	[MALR]		= 0x0174,
	[RFLR]		= 0x0178,
	[PSR]		= 0x017c,
	[TROCR]		= 0x0180,
	[CDCR]		= 0x0184,
	[LCCR]		= 0x0188,
	[CNDCR]		= 0x018c,
	[CEFCR]		= 0x0194,
	[FRECR]		= 0x0198,
	[TSFRCR]	= 0x019c,
	[TLFRCR]	= 0x01a0,
	[RFCR]		= 0x01a4,
	[MAFCR]		= 0x01a8,
	[IPGR]		= 0x01b4,
	[APR]		= 0x01b8,
	[MPR]		= 0x01bc,
	[TPAUSER]	= 0x01c4,
	[BCFR]		= 0x01cc,

	[ARSTR]		= 0x0000,
	[TSU_CTRST]	= 0x0004,
	[TSU_FWEN0]	= 0x0010,
	[TSU_FWEN1]	= 0x0014,
	[TSU_FCM]	= 0x0018,
	[TSU_BSYSL0]	= 0x0020,
	[TSU_BSYSL1]	= 0x0024,
	[TSU_PRISL0]	= 0x0028,
	[TSU_PRISL1]	= 0x002c,
	[TSU_FWSL0]	= 0x0030,
	[TSU_FWSL1]	= 0x0034,
	[TSU_FWSLC]	= 0x0038,
	[TSU_QTAGM0]	= 0x0040,
	[TSU_QTAGM1]	= 0x0044,
	[TSU_ADQT0]	= 0x0048,
	[TSU_ADQT1]	= 0x004c,
	[TSU_FWSR]	= 0x0050,
	[TSU_FWINMK]	= 0x0054,
	[TSU_ADSBSY]	= 0x0060,
	[TSU_TEN]	= 0x0064,
	[TSU_POST1]	= 0x0070,
	[TSU_POST2]	= 0x0074,
	[TSU_POST3]	= 0x0078,
	[TSU_POST4]	= 0x007c,

	[TXNLCR0]	= 0x0080,
	[TXALCR0]	= 0x0084,
	[RXNLCR0]	= 0x0088,
	[RXALCR0]	= 0x008c,
	[FWNLCR0]	= 0x0090,
	[FWALCR0]	= 0x0094,
	[TXNLCR1]	= 0x00a0,
	[TXALCR1]	= 0x00a4,
	[RXNLCR1]	= 0x00a8,
	[RXALCR1]	= 0x00ac,
	[FWNLCR1]	= 0x00b0,
	[FWALCR1]	= 0x00b4,

	[TSU_ADRH0]	= 0x0100,
};
__diag_pop();

static void sh_eth_rcv_snd_disable(struct net_device *ndev);
static struct net_device_stats *sh_eth_get_stats(struct net_device *ndev);

static void sh_eth_write(struct net_device *ndev, u32 data, int enum_index)
{
	struct sh_eth_private *mdp = netdev_priv(ndev);
	u16 offset = mdp->reg_offset[enum_index];

	if (WARN_ON(offset == SH_ETH_OFFSET_INVALID))
		return;

	iowrite32(data, mdp->addr + offset);
}

static u32 sh_eth_read(struct net_device *ndev, int enum_index)
{
	struct sh_eth_private *mdp = netdev_priv(ndev);
	u16 offset = mdp->reg_offset[enum_index];

	if (WARN_ON(offset == SH_ETH_OFFSET_INVALID))
		return ~0U;

	return ioread32(mdp->addr + offset);
}

static void sh_eth_modify(struct net_device *ndev, int enum_index, u32 clear,
			  u32 set)
{
	sh_eth_write(ndev, (sh_eth_read(ndev, enum_index) & ~clear) | set,
		     enum_index);
}

static u16 sh_eth_tsu_get_offset(struct sh_eth_private *mdp, int enum_index)
{
	return mdp->reg_offset[enum_index];
}

static void sh_eth_tsu_write(struct sh_eth_private *mdp, u32 data,
			     int enum_index)
{
	u16 offset = sh_eth_tsu_get_offset(mdp, enum_index);

	if (WARN_ON(offset == SH_ETH_OFFSET_INVALID))
		return;

	iowrite32(data, mdp->tsu_addr + offset);
}

static u32 sh_eth_tsu_read(struct sh_eth_private *mdp, int enum_index)
{
	u16 offset = sh_eth_tsu_get_offset(mdp, enum_index);

	if (WARN_ON(offset == SH_ETH_OFFSET_INVALID))
		return ~0U;

	return ioread32(mdp->tsu_addr + offset);
}

static void sh_eth_soft_swap(char *src, int len)
{
#ifdef __LITTLE_ENDIAN
	u32 *p = (u32 *)src;
	u32 *maxp = p + DIV_ROUND_UP(len, sizeof(u32));

	for (; p < maxp; p++)
		*p = swab32(*p);
#endif
}

static void sh_eth_select_mii(struct net_device *ndev)
{
	struct sh_eth_private *mdp = netdev_priv(ndev);
	u32 value;

	switch (mdp->phy_interface) {
	case PHY_INTERFACE_MODE_RGMII ... PHY_INTERFACE_MODE_RGMII_TXID:
		value = 0x3;
		break;
	case PHY_INTERFACE_MODE_GMII:
		value = 0x2;
		break;
	case PHY_INTERFACE_MODE_MII:
		value = 0x1;
		break;
	case PHY_INTERFACE_MODE_RMII:
		value = 0x0;
		break;
	default:
		netdev_warn(ndev,
			    "PHY interface mode was not setup. Set to MII.\n");
		value = 0x1;
		break;
	}

	sh_eth_write(ndev, value, RMII_MII);
}

static void sh_eth_set_duplex(struct net_device *ndev)
{
	struct sh_eth_private *mdp = netdev_priv(ndev);

	sh_eth_modify(ndev, ECMR, ECMR_DM, mdp->duplex ? ECMR_DM : 0);
}

static void sh_eth_chip_reset(struct net_device *ndev)
{
	struct sh_eth_private *mdp = netdev_priv(ndev);

	/* reset device */
	sh_eth_tsu_write(mdp, ARSTR_ARST, ARSTR);
	mdelay(1);
}

static int sh_eth_soft_reset(struct net_device *ndev)
{
	sh_eth_modify(ndev, EDMR, EDMR_SRST_ETHER, EDMR_SRST_ETHER);
	mdelay(3);
	sh_eth_modify(ndev, EDMR, EDMR_SRST_ETHER, 0);

	return 0;
}

static int sh_eth_check_soft_reset(struct net_device *ndev)
{
	int cnt;

	for (cnt = 100; cnt > 0; cnt--) {
		if (!(sh_eth_read(ndev, EDMR) & EDMR_SRST_GETHER))
			return 0;
		mdelay(1);
	}

	netdev_err(ndev, "Device reset failed\n");
	return -ETIMEDOUT;
}

static int sh_eth_soft_reset_gether(struct net_device *ndev)
{
	struct sh_eth_private *mdp = netdev_priv(ndev);
	int ret;

	sh_eth_write(ndev, EDSR_ENALL, EDSR);
	sh_eth_modify(ndev, EDMR, EDMR_SRST_GETHER, EDMR_SRST_GETHER);

	ret = sh_eth_check_soft_reset(ndev);
	if (ret)
		return ret;

	/* Table Init */
	sh_eth_write(ndev, 0, TDLAR);
	sh_eth_write(ndev, 0, TDFAR);
	sh_eth_write(ndev, 0, TDFXR);
	sh_eth_write(ndev, 0, TDFFR);
	sh_eth_write(ndev, 0, RDLAR);
	sh_eth_write(ndev, 0, RDFAR);
	sh_eth_write(ndev, 0, RDFXR);
	sh_eth_write(ndev, 0, RDFFR);

	/* Reset HW CRC register */
	if (mdp->cd->csmr)
		sh_eth_write(ndev, 0, CSMR);

	/* Select MII mode */
	if (mdp->cd->select_mii)
		sh_eth_select_mii(ndev);

	return ret;
}

static void sh_eth_set_rate_gether(struct net_device *ndev)
{
	struct sh_eth_private *mdp = netdev_priv(ndev);

	if (WARN_ON(!mdp->cd->gecmr))
		return;

	switch (mdp->speed) {
	case 10: /* 10BASE */
		sh_eth_write(ndev, GECMR_10, GECMR);
		break;
	case 100:/* 100BASE */
		sh_eth_write(ndev, GECMR_100, GECMR);
		break;
	case 1000: /* 1000BASE */
		sh_eth_write(ndev, GECMR_1000, GECMR);
		break;
	}
}

#ifdef CONFIG_OF
/* R7S72100 */
static struct sh_eth_cpu_data r7s72100_data = {
	.soft_reset	= sh_eth_soft_reset_gether,

	.chip_reset	= sh_eth_chip_reset,
	.set_duplex	= sh_eth_set_duplex,

	.register_type	= SH_ETH_REG_GIGABIT,

	.edtrr_trns	= EDTRR_TRNS_GETHER,
	.ecsr_value	= ECSR_ICD,
	.ecsipr_value	= ECSIPR_ICDIP,
	.eesipr_value	= EESIPR_TWB1IP | EESIPR_TWBIP | EESIPR_TC1IP |
			  EESIPR_TABTIP | EESIPR_RABTIP | EESIPR_RFCOFIP |
			  EESIPR_ECIIP |
			  EESIPR_FTCIP | EESIPR_TDEIP | EESIPR_TFUFIP |
			  EESIPR_FRIP | EESIPR_RDEIP | EESIPR_RFOFIP |
			  EESIPR_RMAFIP | EESIPR_RRFIP |
			  EESIPR_RTLFIP | EESIPR_RTSFIP |
			  EESIPR_PREIP | EESIPR_CERFIP,

	.tx_check	= EESR_TC1 | EESR_FTC,
	.eesr_err_check	= EESR_TWB1 | EESR_TWB | EESR_TABT | EESR_RABT |
			  EESR_RFE | EESR_RDE | EESR_RFRMER | EESR_TFE |
			  EESR_TDE,
	.fdr_value	= 0x0000070f,

<<<<<<< HEAD
	.trscer_err_mask = DESC_I_RINT8 | DESC_I_RINT5,
=======
	.trscer_err_mask = TRSCER_RMAFCE | TRSCER_RRFCE,
>>>>>>> 3b17187f

	.no_psr		= 1,
	.apr		= 1,
	.mpr		= 1,
	.tpauser	= 1,
	.hw_swap	= 1,
	.rpadir		= 1,
	.no_trimd	= 1,
	.no_ade		= 1,
	.xdfar_rw	= 1,
	.csmr		= 1,
	.rx_csum	= 1,
	.tsu		= 1,
	.no_tx_cntrs	= 1,
};

static void sh_eth_chip_reset_r8a7740(struct net_device *ndev)
{
	sh_eth_chip_reset(ndev);

	sh_eth_select_mii(ndev);
}

/* R8A7740 */
static struct sh_eth_cpu_data r8a7740_data = {
	.soft_reset	= sh_eth_soft_reset_gether,

	.chip_reset	= sh_eth_chip_reset_r8a7740,
	.set_duplex	= sh_eth_set_duplex,
	.set_rate	= sh_eth_set_rate_gether,

	.register_type	= SH_ETH_REG_GIGABIT,

	.edtrr_trns	= EDTRR_TRNS_GETHER,
	.ecsr_value	= ECSR_ICD | ECSR_MPD,
	.ecsipr_value	= ECSIPR_LCHNGIP | ECSIPR_ICDIP | ECSIPR_MPDIP,
	.eesipr_value	= EESIPR_RFCOFIP | EESIPR_ECIIP |
			  EESIPR_FTCIP | EESIPR_TDEIP | EESIPR_TFUFIP |
			  EESIPR_FRIP | EESIPR_RDEIP | EESIPR_RFOFIP |
			  0x0000f000 | EESIPR_CNDIP | EESIPR_DLCIP |
			  EESIPR_CDIP | EESIPR_TROIP | EESIPR_RMAFIP |
			  EESIPR_CEEFIP | EESIPR_CELFIP |
			  EESIPR_RRFIP | EESIPR_RTLFIP | EESIPR_RTSFIP |
			  EESIPR_PREIP | EESIPR_CERFIP,

	.tx_check	= EESR_TC1 | EESR_FTC,
	.eesr_err_check	= EESR_TWB1 | EESR_TWB | EESR_TABT | EESR_RABT |
			  EESR_RFE | EESR_RDE | EESR_RFRMER | EESR_TFE |
			  EESR_TDE,
	.fdr_value	= 0x0000070f,

	.apr		= 1,
	.mpr		= 1,
	.tpauser	= 1,
	.gecmr		= 1,
	.bculr		= 1,
	.hw_swap	= 1,
	.rpadir		= 1,
	.no_trimd	= 1,
	.no_ade		= 1,
	.xdfar_rw	= 1,
	.csmr		= 1,
	.rx_csum	= 1,
	.tsu		= 1,
	.select_mii	= 1,
	.magic		= 1,
	.cexcr		= 1,
};

/* There is CPU dependent code */
static void sh_eth_set_rate_rcar(struct net_device *ndev)
{
	struct sh_eth_private *mdp = netdev_priv(ndev);

	switch (mdp->speed) {
	case 10: /* 10BASE */
		sh_eth_modify(ndev, ECMR, ECMR_ELB, 0);
		break;
	case 100:/* 100BASE */
		sh_eth_modify(ndev, ECMR, ECMR_ELB, ECMR_ELB);
		break;
	}
}

/* R-Car Gen1 */
static struct sh_eth_cpu_data rcar_gen1_data = {
	.soft_reset	= sh_eth_soft_reset,

	.set_duplex	= sh_eth_set_duplex,
	.set_rate	= sh_eth_set_rate_rcar,

	.register_type	= SH_ETH_REG_FAST_RCAR,

	.edtrr_trns	= EDTRR_TRNS_ETHER,
	.ecsr_value	= ECSR_PSRTO | ECSR_LCHNG | ECSR_ICD,
	.ecsipr_value	= ECSIPR_PSRTOIP | ECSIPR_LCHNGIP | ECSIPR_ICDIP,
	.eesipr_value	= EESIPR_RFCOFIP | EESIPR_ADEIP | EESIPR_ECIIP |
			  EESIPR_FTCIP | EESIPR_TDEIP | EESIPR_TFUFIP |
			  EESIPR_FRIP | EESIPR_RDEIP | EESIPR_RFOFIP |
			  EESIPR_RMAFIP | EESIPR_RRFIP |
			  EESIPR_RTLFIP | EESIPR_RTSFIP |
			  EESIPR_PREIP | EESIPR_CERFIP,

	.tx_check	= EESR_FTC | EESR_CND | EESR_DLC | EESR_CD | EESR_TRO,
	.eesr_err_check	= EESR_TWB | EESR_TABT | EESR_RABT | EESR_RFE |
			  EESR_RDE | EESR_RFRMER | EESR_TFE | EESR_TDE,
	.fdr_value	= 0x00000f0f,

	.apr		= 1,
	.mpr		= 1,
	.tpauser	= 1,
	.hw_swap	= 1,
	.no_xdfar	= 1,
};

/* R-Car Gen2 and RZ/G1 */
static struct sh_eth_cpu_data rcar_gen2_data = {
	.soft_reset	= sh_eth_soft_reset,

	.set_duplex	= sh_eth_set_duplex,
	.set_rate	= sh_eth_set_rate_rcar,

	.register_type	= SH_ETH_REG_FAST_RCAR,

	.edtrr_trns	= EDTRR_TRNS_ETHER,
	.ecsr_value	= ECSR_PSRTO | ECSR_LCHNG | ECSR_ICD | ECSR_MPD,
	.ecsipr_value	= ECSIPR_PSRTOIP | ECSIPR_LCHNGIP | ECSIPR_ICDIP |
			  ECSIPR_MPDIP,
	.eesipr_value	= EESIPR_RFCOFIP | EESIPR_ADEIP | EESIPR_ECIIP |
			  EESIPR_FTCIP | EESIPR_TDEIP | EESIPR_TFUFIP |
			  EESIPR_FRIP | EESIPR_RDEIP | EESIPR_RFOFIP |
			  EESIPR_RMAFIP | EESIPR_RRFIP |
			  EESIPR_RTLFIP | EESIPR_RTSFIP |
			  EESIPR_PREIP | EESIPR_CERFIP,

	.tx_check	= EESR_FTC | EESR_CND | EESR_DLC | EESR_CD | EESR_TRO,
	.eesr_err_check	= EESR_TWB | EESR_TABT | EESR_RABT | EESR_RFE |
			  EESR_RDE | EESR_RFRMER | EESR_TFE | EESR_TDE,
	.fdr_value	= 0x00000f0f,

	.trscer_err_mask = TRSCER_RMAFCE,

	.apr		= 1,
	.mpr		= 1,
	.tpauser	= 1,
	.hw_swap	= 1,
	.no_xdfar	= 1,
	.rmiimode	= 1,
	.magic		= 1,
};

/* R8A77980 */
static struct sh_eth_cpu_data r8a77980_data = {
	.soft_reset	= sh_eth_soft_reset_gether,

	.set_duplex	= sh_eth_set_duplex,
	.set_rate	= sh_eth_set_rate_gether,

	.register_type  = SH_ETH_REG_GIGABIT,

	.edtrr_trns	= EDTRR_TRNS_GETHER,
	.ecsr_value	= ECSR_PSRTO | ECSR_LCHNG | ECSR_ICD | ECSR_MPD,
	.ecsipr_value	= ECSIPR_PSRTOIP | ECSIPR_LCHNGIP | ECSIPR_ICDIP |
			  ECSIPR_MPDIP,
	.eesipr_value	= EESIPR_RFCOFIP | EESIPR_ECIIP |
			  EESIPR_FTCIP | EESIPR_TDEIP | EESIPR_TFUFIP |
			  EESIPR_FRIP | EESIPR_RDEIP | EESIPR_RFOFIP |
			  EESIPR_RMAFIP | EESIPR_RRFIP |
			  EESIPR_RTLFIP | EESIPR_RTSFIP |
			  EESIPR_PREIP | EESIPR_CERFIP,

	.tx_check       = EESR_FTC | EESR_CD | EESR_TRO,
	.eesr_err_check = EESR_TWB1 | EESR_TWB | EESR_TABT | EESR_RABT |
			  EESR_RFE | EESR_RDE | EESR_RFRMER |
			  EESR_TFE | EESR_TDE | EESR_ECI,
	.fdr_value	= 0x0000070f,

	.apr		= 1,
	.mpr		= 1,
	.tpauser	= 1,
	.gecmr		= 1,
	.bculr		= 1,
	.hw_swap	= 1,
	.nbst		= 1,
	.rpadir		= 1,
	.no_trimd	= 1,
	.no_ade		= 1,
	.xdfar_rw	= 1,
	.csmr		= 1,
	.rx_csum	= 1,
	.select_mii	= 1,
	.magic		= 1,
	.cexcr		= 1,
};

/* R7S9210 */
static struct sh_eth_cpu_data r7s9210_data = {
	.soft_reset	= sh_eth_soft_reset,

	.set_duplex	= sh_eth_set_duplex,
	.set_rate	= sh_eth_set_rate_rcar,

	.register_type	= SH_ETH_REG_FAST_SH4,

	.edtrr_trns	= EDTRR_TRNS_ETHER,
	.ecsr_value	= ECSR_ICD,
	.ecsipr_value	= ECSIPR_ICDIP,
	.eesipr_value	= EESIPR_TWBIP | EESIPR_TABTIP | EESIPR_RABTIP |
			  EESIPR_RFCOFIP | EESIPR_ECIIP | EESIPR_FTCIP |
			  EESIPR_TDEIP | EESIPR_TFUFIP | EESIPR_FRIP |
			  EESIPR_RDEIP | EESIPR_RFOFIP | EESIPR_CNDIP |
			  EESIPR_DLCIP | EESIPR_CDIP | EESIPR_TROIP |
			  EESIPR_RMAFIP | EESIPR_RRFIP | EESIPR_RTLFIP |
			  EESIPR_RTSFIP | EESIPR_PREIP | EESIPR_CERFIP,

	.tx_check	= EESR_FTC | EESR_CND | EESR_DLC | EESR_CD | EESR_TRO,
	.eesr_err_check	= EESR_TWB | EESR_TABT | EESR_RABT | EESR_RFE |
			  EESR_RDE | EESR_RFRMER | EESR_TFE | EESR_TDE,

	.fdr_value	= 0x0000070f,

<<<<<<< HEAD
	.trscer_err_mask = DESC_I_RINT8 | DESC_I_RINT5,
=======
	.trscer_err_mask = TRSCER_RMAFCE | TRSCER_RRFCE,
>>>>>>> 3b17187f

	.apr		= 1,
	.mpr		= 1,
	.tpauser	= 1,
	.hw_swap	= 1,
	.rpadir		= 1,
	.no_ade		= 1,
	.xdfar_rw	= 1,
};
#endif /* CONFIG_OF */

static void sh_eth_set_rate_sh7724(struct net_device *ndev)
{
	struct sh_eth_private *mdp = netdev_priv(ndev);

	switch (mdp->speed) {
	case 10: /* 10BASE */
		sh_eth_modify(ndev, ECMR, ECMR_RTM, 0);
		break;
	case 100:/* 100BASE */
		sh_eth_modify(ndev, ECMR, ECMR_RTM, ECMR_RTM);
		break;
	}
}

/* SH7724 */
static struct sh_eth_cpu_data sh7724_data = {
	.soft_reset	= sh_eth_soft_reset,

	.set_duplex	= sh_eth_set_duplex,
	.set_rate	= sh_eth_set_rate_sh7724,

	.register_type	= SH_ETH_REG_FAST_SH4,

	.edtrr_trns	= EDTRR_TRNS_ETHER,
	.ecsr_value	= ECSR_PSRTO | ECSR_LCHNG | ECSR_ICD,
	.ecsipr_value	= ECSIPR_PSRTOIP | ECSIPR_LCHNGIP | ECSIPR_ICDIP,
	.eesipr_value	= EESIPR_RFCOFIP | EESIPR_ADEIP | EESIPR_ECIIP |
			  EESIPR_FTCIP | EESIPR_TDEIP | EESIPR_TFUFIP |
			  EESIPR_FRIP | EESIPR_RDEIP | EESIPR_RFOFIP |
			  EESIPR_RMAFIP | EESIPR_RRFIP |
			  EESIPR_RTLFIP | EESIPR_RTSFIP |
			  EESIPR_PREIP | EESIPR_CERFIP,

	.tx_check	= EESR_FTC | EESR_CND | EESR_DLC | EESR_CD | EESR_TRO,
	.eesr_err_check	= EESR_TWB | EESR_TABT | EESR_RABT | EESR_RFE |
			  EESR_RDE | EESR_RFRMER | EESR_TFE | EESR_TDE,

	.apr		= 1,
	.mpr		= 1,
	.tpauser	= 1,
	.hw_swap	= 1,
	.rpadir		= 1,
};

static void sh_eth_set_rate_sh7757(struct net_device *ndev)
{
	struct sh_eth_private *mdp = netdev_priv(ndev);

	switch (mdp->speed) {
	case 10: /* 10BASE */
		sh_eth_write(ndev, 0, RTRATE);
		break;
	case 100:/* 100BASE */
		sh_eth_write(ndev, 1, RTRATE);
		break;
	}
}

/* SH7757 */
static struct sh_eth_cpu_data sh7757_data = {
	.soft_reset	= sh_eth_soft_reset,

	.set_duplex	= sh_eth_set_duplex,
	.set_rate	= sh_eth_set_rate_sh7757,

	.register_type	= SH_ETH_REG_FAST_SH4,

	.edtrr_trns	= EDTRR_TRNS_ETHER,
	.eesipr_value	= EESIPR_RFCOFIP | EESIPR_ECIIP |
			  EESIPR_FTCIP | EESIPR_TDEIP | EESIPR_TFUFIP |
			  EESIPR_FRIP | EESIPR_RDEIP | EESIPR_RFOFIP |
			  0x0000f000 | EESIPR_CNDIP | EESIPR_DLCIP |
			  EESIPR_CDIP | EESIPR_TROIP | EESIPR_RMAFIP |
			  EESIPR_CEEFIP | EESIPR_CELFIP |
			  EESIPR_RRFIP | EESIPR_RTLFIP | EESIPR_RTSFIP |
			  EESIPR_PREIP | EESIPR_CERFIP,

	.tx_check	= EESR_FTC | EESR_CND | EESR_DLC | EESR_CD | EESR_TRO,
	.eesr_err_check	= EESR_TWB | EESR_TABT | EESR_RABT | EESR_RFE |
			  EESR_RDE | EESR_RFRMER | EESR_TFE | EESR_TDE,

	.irq_flags	= IRQF_SHARED,
	.apr		= 1,
	.mpr		= 1,
	.tpauser	= 1,
	.hw_swap	= 1,
	.no_ade		= 1,
	.rpadir		= 1,
	.rtrate		= 1,
	.dual_port	= 1,
};

#define SH_GIGA_ETH_BASE	0xfee00000UL
#define GIGA_MALR(port)		(SH_GIGA_ETH_BASE + 0x800 * (port) + 0x05c8)
#define GIGA_MAHR(port)		(SH_GIGA_ETH_BASE + 0x800 * (port) + 0x05c0)
static void sh_eth_chip_reset_giga(struct net_device *ndev)
{
	u32 mahr[2], malr[2];
	int i;

	/* save MAHR and MALR */
	for (i = 0; i < 2; i++) {
		malr[i] = ioread32((void *)GIGA_MALR(i));
		mahr[i] = ioread32((void *)GIGA_MAHR(i));
	}

	sh_eth_chip_reset(ndev);

	/* restore MAHR and MALR */
	for (i = 0; i < 2; i++) {
		iowrite32(malr[i], (void *)GIGA_MALR(i));
		iowrite32(mahr[i], (void *)GIGA_MAHR(i));
	}
}

static void sh_eth_set_rate_giga(struct net_device *ndev)
{
	struct sh_eth_private *mdp = netdev_priv(ndev);

	if (WARN_ON(!mdp->cd->gecmr))
		return;

	switch (mdp->speed) {
	case 10: /* 10BASE */
		sh_eth_write(ndev, 0x00000000, GECMR);
		break;
	case 100:/* 100BASE */
		sh_eth_write(ndev, 0x00000010, GECMR);
		break;
	case 1000: /* 1000BASE */
		sh_eth_write(ndev, 0x00000020, GECMR);
		break;
	}
}

/* SH7757(GETHERC) */
static struct sh_eth_cpu_data sh7757_data_giga = {
	.soft_reset	= sh_eth_soft_reset_gether,

	.chip_reset	= sh_eth_chip_reset_giga,
	.set_duplex	= sh_eth_set_duplex,
	.set_rate	= sh_eth_set_rate_giga,

	.register_type	= SH_ETH_REG_GIGABIT,

	.edtrr_trns	= EDTRR_TRNS_GETHER,
	.ecsr_value	= ECSR_ICD | ECSR_MPD,
	.ecsipr_value	= ECSIPR_LCHNGIP | ECSIPR_ICDIP | ECSIPR_MPDIP,
	.eesipr_value	= EESIPR_RFCOFIP | EESIPR_ECIIP |
			  EESIPR_FTCIP | EESIPR_TDEIP | EESIPR_TFUFIP |
			  EESIPR_FRIP | EESIPR_RDEIP | EESIPR_RFOFIP |
			  0x0000f000 | EESIPR_CNDIP | EESIPR_DLCIP |
			  EESIPR_CDIP | EESIPR_TROIP | EESIPR_RMAFIP |
			  EESIPR_CEEFIP | EESIPR_CELFIP |
			  EESIPR_RRFIP | EESIPR_RTLFIP | EESIPR_RTSFIP |
			  EESIPR_PREIP | EESIPR_CERFIP,

	.tx_check	= EESR_TC1 | EESR_FTC,
	.eesr_err_check	= EESR_TWB1 | EESR_TWB | EESR_TABT | EESR_RABT |
			  EESR_RFE | EESR_RDE | EESR_RFRMER | EESR_TFE |
			  EESR_TDE,
	.fdr_value	= 0x0000072f,

	.irq_flags	= IRQF_SHARED,
	.apr		= 1,
	.mpr		= 1,
	.tpauser	= 1,
	.gecmr		= 1,
	.bculr		= 1,
	.hw_swap	= 1,
	.rpadir		= 1,
	.no_trimd	= 1,
	.no_ade		= 1,
	.xdfar_rw	= 1,
	.tsu		= 1,
	.cexcr		= 1,
	.dual_port	= 1,
};

/* SH7734 */
static struct sh_eth_cpu_data sh7734_data = {
	.soft_reset	= sh_eth_soft_reset_gether,

	.chip_reset	= sh_eth_chip_reset,
	.set_duplex	= sh_eth_set_duplex,
	.set_rate	= sh_eth_set_rate_gether,

	.register_type	= SH_ETH_REG_GIGABIT,

	.edtrr_trns	= EDTRR_TRNS_GETHER,
	.ecsr_value	= ECSR_ICD | ECSR_MPD,
	.ecsipr_value	= ECSIPR_LCHNGIP | ECSIPR_ICDIP | ECSIPR_MPDIP,
	.eesipr_value	= EESIPR_RFCOFIP | EESIPR_ECIIP |
			  EESIPR_FTCIP | EESIPR_TDEIP | EESIPR_TFUFIP |
			  EESIPR_FRIP | EESIPR_RDEIP | EESIPR_RFOFIP |
			  EESIPR_DLCIP | EESIPR_CDIP | EESIPR_TROIP |
			  EESIPR_RMAFIP | EESIPR_CEEFIP | EESIPR_CELFIP |
			  EESIPR_RRFIP | EESIPR_RTLFIP | EESIPR_RTSFIP |
			  EESIPR_PREIP | EESIPR_CERFIP,

	.tx_check	= EESR_TC1 | EESR_FTC,
	.eesr_err_check	= EESR_TWB1 | EESR_TWB | EESR_TABT | EESR_RABT |
			  EESR_RFE | EESR_RDE | EESR_RFRMER | EESR_TFE |
			  EESR_TDE,

	.apr		= 1,
	.mpr		= 1,
	.tpauser	= 1,
	.gecmr		= 1,
	.bculr		= 1,
	.hw_swap	= 1,
	.no_trimd	= 1,
	.no_ade		= 1,
	.xdfar_rw	= 1,
	.tsu		= 1,
	.csmr		= 1,
	.rx_csum	= 1,
	.select_mii	= 1,
	.magic		= 1,
	.cexcr		= 1,
};

/* SH7763 */
static struct sh_eth_cpu_data sh7763_data = {
	.soft_reset	= sh_eth_soft_reset_gether,

	.chip_reset	= sh_eth_chip_reset,
	.set_duplex	= sh_eth_set_duplex,
	.set_rate	= sh_eth_set_rate_gether,

	.register_type	= SH_ETH_REG_GIGABIT,

	.edtrr_trns	= EDTRR_TRNS_GETHER,
	.ecsr_value	= ECSR_ICD | ECSR_MPD,
	.ecsipr_value	= ECSIPR_LCHNGIP | ECSIPR_ICDIP | ECSIPR_MPDIP,
	.eesipr_value	= EESIPR_RFCOFIP | EESIPR_ECIIP |
			  EESIPR_FTCIP | EESIPR_TDEIP | EESIPR_TFUFIP |
			  EESIPR_FRIP | EESIPR_RDEIP | EESIPR_RFOFIP |
			  EESIPR_DLCIP | EESIPR_CDIP | EESIPR_TROIP |
			  EESIPR_RMAFIP | EESIPR_CEEFIP | EESIPR_CELFIP |
			  EESIPR_RRFIP | EESIPR_RTLFIP | EESIPR_RTSFIP |
			  EESIPR_PREIP | EESIPR_CERFIP,

	.tx_check	= EESR_TC1 | EESR_FTC,
	.eesr_err_check	= EESR_TWB1 | EESR_TWB | EESR_TABT | EESR_RABT |
			  EESR_RDE | EESR_RFRMER | EESR_TFE | EESR_TDE,

	.apr		= 1,
	.mpr		= 1,
	.tpauser	= 1,
	.gecmr		= 1,
	.bculr		= 1,
	.hw_swap	= 1,
	.no_trimd	= 1,
	.no_ade		= 1,
	.xdfar_rw	= 1,
	.tsu		= 1,
	.irq_flags	= IRQF_SHARED,
	.magic		= 1,
	.cexcr		= 1,
	.rx_csum	= 1,
	.dual_port	= 1,
};

static struct sh_eth_cpu_data sh7619_data = {
	.soft_reset	= sh_eth_soft_reset,

	.register_type	= SH_ETH_REG_FAST_SH3_SH2,

	.edtrr_trns	= EDTRR_TRNS_ETHER,
	.eesipr_value	= EESIPR_RFCOFIP | EESIPR_ECIIP |
			  EESIPR_FTCIP | EESIPR_TDEIP | EESIPR_TFUFIP |
			  EESIPR_FRIP | EESIPR_RDEIP | EESIPR_RFOFIP |
			  0x0000f000 | EESIPR_CNDIP | EESIPR_DLCIP |
			  EESIPR_CDIP | EESIPR_TROIP | EESIPR_RMAFIP |
			  EESIPR_CEEFIP | EESIPR_CELFIP |
			  EESIPR_RRFIP | EESIPR_RTLFIP | EESIPR_RTSFIP |
			  EESIPR_PREIP | EESIPR_CERFIP,

	.apr		= 1,
	.mpr		= 1,
	.tpauser	= 1,
	.hw_swap	= 1,
};

static struct sh_eth_cpu_data sh771x_data = {
	.soft_reset	= sh_eth_soft_reset,

	.register_type	= SH_ETH_REG_FAST_SH3_SH2,

	.edtrr_trns	= EDTRR_TRNS_ETHER,
	.eesipr_value	= EESIPR_RFCOFIP | EESIPR_ECIIP |
			  EESIPR_FTCIP | EESIPR_TDEIP | EESIPR_TFUFIP |
			  EESIPR_FRIP | EESIPR_RDEIP | EESIPR_RFOFIP |
			  0x0000f000 | EESIPR_CNDIP | EESIPR_DLCIP |
			  EESIPR_CDIP | EESIPR_TROIP | EESIPR_RMAFIP |
			  EESIPR_CEEFIP | EESIPR_CELFIP |
			  EESIPR_RRFIP | EESIPR_RTLFIP | EESIPR_RTSFIP |
			  EESIPR_PREIP | EESIPR_CERFIP,

<<<<<<< HEAD
	.trscer_err_mask = DESC_I_RINT8,
=======
	.trscer_err_mask = TRSCER_RMAFCE,
>>>>>>> 3b17187f

	.tsu		= 1,
	.dual_port	= 1,
};

static void sh_eth_set_default_cpu_data(struct sh_eth_cpu_data *cd)
{
	if (!cd->ecsr_value)
		cd->ecsr_value = DEFAULT_ECSR_INIT;

	if (!cd->ecsipr_value)
		cd->ecsipr_value = DEFAULT_ECSIPR_INIT;

	if (!cd->fcftr_value)
		cd->fcftr_value = DEFAULT_FIFO_F_D_RFF |
				  DEFAULT_FIFO_F_D_RFD;

	if (!cd->fdr_value)
		cd->fdr_value = DEFAULT_FDR_INIT;

	if (!cd->tx_check)
		cd->tx_check = DEFAULT_TX_CHECK;

	if (!cd->eesr_err_check)
		cd->eesr_err_check = DEFAULT_EESR_ERR_CHECK;

	if (!cd->trscer_err_mask)
		cd->trscer_err_mask = DEFAULT_TRSCER_ERR_MASK;
}

static void sh_eth_set_receive_align(struct sk_buff *skb)
{
	uintptr_t reserve = (uintptr_t)skb->data & (SH_ETH_RX_ALIGN - 1);

	if (reserve)
		skb_reserve(skb, SH_ETH_RX_ALIGN - reserve);
}

/* Program the hardware MAC address from dev->dev_addr. */
static void update_mac_address(struct net_device *ndev)
{
	sh_eth_write(ndev,
		     (ndev->dev_addr[0] << 24) | (ndev->dev_addr[1] << 16) |
		     (ndev->dev_addr[2] << 8) | (ndev->dev_addr[3]), MAHR);
	sh_eth_write(ndev,
		     (ndev->dev_addr[4] << 8) | (ndev->dev_addr[5]), MALR);
}

/* Get MAC address from SuperH MAC address register
 *
 * SuperH's Ethernet device doesn't have 'ROM' to MAC address.
 * This driver get MAC address that use by bootloader(U-boot or sh-ipl+g).
 * When you want use this device, you must set MAC address in bootloader.
 *
 */
static void read_mac_address(struct net_device *ndev, unsigned char *mac)
{
	if (mac[0] || mac[1] || mac[2] || mac[3] || mac[4] || mac[5]) {
		memcpy(ndev->dev_addr, mac, ETH_ALEN);
	} else {
		u32 mahr = sh_eth_read(ndev, MAHR);
		u32 malr = sh_eth_read(ndev, MALR);

		ndev->dev_addr[0] = (mahr >> 24) & 0xFF;
		ndev->dev_addr[1] = (mahr >> 16) & 0xFF;
		ndev->dev_addr[2] = (mahr >>  8) & 0xFF;
		ndev->dev_addr[3] = (mahr >>  0) & 0xFF;
		ndev->dev_addr[4] = (malr >>  8) & 0xFF;
		ndev->dev_addr[5] = (malr >>  0) & 0xFF;
	}
}

struct bb_info {
	void (*set_gate)(void *addr);
	struct mdiobb_ctrl ctrl;
	void *addr;
};

static void sh_mdio_ctrl(struct mdiobb_ctrl *ctrl, u32 mask, int set)
{
	struct bb_info *bitbang = container_of(ctrl, struct bb_info, ctrl);
	u32 pir;

	if (bitbang->set_gate)
		bitbang->set_gate(bitbang->addr);

	pir = ioread32(bitbang->addr);
	if (set)
		pir |=  mask;
	else
		pir &= ~mask;
	iowrite32(pir, bitbang->addr);
}

/* Data I/O pin control */
static void sh_mmd_ctrl(struct mdiobb_ctrl *ctrl, int bit)
{
	sh_mdio_ctrl(ctrl, PIR_MMD, bit);
}

/* Set bit data*/
static void sh_set_mdio(struct mdiobb_ctrl *ctrl, int bit)
{
	sh_mdio_ctrl(ctrl, PIR_MDO, bit);
}

/* Get bit data*/
static int sh_get_mdio(struct mdiobb_ctrl *ctrl)
{
	struct bb_info *bitbang = container_of(ctrl, struct bb_info, ctrl);

	if (bitbang->set_gate)
		bitbang->set_gate(bitbang->addr);

	return (ioread32(bitbang->addr) & PIR_MDI) != 0;
}

/* MDC pin control */
static void sh_mdc_ctrl(struct mdiobb_ctrl *ctrl, int bit)
{
	sh_mdio_ctrl(ctrl, PIR_MDC, bit);
}

/* mdio bus control struct */
static const struct mdiobb_ops bb_ops = {
	.owner = THIS_MODULE,
	.set_mdc = sh_mdc_ctrl,
	.set_mdio_dir = sh_mmd_ctrl,
	.set_mdio_data = sh_set_mdio,
	.get_mdio_data = sh_get_mdio,
};

/* free Tx skb function */
static int sh_eth_tx_free(struct net_device *ndev, bool sent_only)
{
	struct sh_eth_private *mdp = netdev_priv(ndev);
	struct sh_eth_txdesc *txdesc;
	int free_num = 0;
	int entry;
	bool sent;

	for (; mdp->cur_tx - mdp->dirty_tx > 0; mdp->dirty_tx++) {
		entry = mdp->dirty_tx % mdp->num_tx_ring;
		txdesc = &mdp->tx_ring[entry];
		sent = !(txdesc->status & cpu_to_le32(TD_TACT));
		if (sent_only && !sent)
			break;
		/* TACT bit must be checked before all the following reads */
		dma_rmb();
		netif_info(mdp, tx_done, ndev,
			   "tx entry %d status 0x%08x\n",
			   entry, le32_to_cpu(txdesc->status));
		/* Free the original skb. */
		if (mdp->tx_skbuff[entry]) {
			dma_unmap_single(&mdp->pdev->dev,
					 le32_to_cpu(txdesc->addr),
					 le32_to_cpu(txdesc->len) >> 16,
					 DMA_TO_DEVICE);
			dev_kfree_skb_irq(mdp->tx_skbuff[entry]);
			mdp->tx_skbuff[entry] = NULL;
			free_num++;
		}
		txdesc->status = cpu_to_le32(TD_TFP);
		if (entry >= mdp->num_tx_ring - 1)
			txdesc->status |= cpu_to_le32(TD_TDLE);

		if (sent) {
			ndev->stats.tx_packets++;
			ndev->stats.tx_bytes += le32_to_cpu(txdesc->len) >> 16;
		}
	}
	return free_num;
}

/* free skb and descriptor buffer */
static void sh_eth_ring_free(struct net_device *ndev)
{
	struct sh_eth_private *mdp = netdev_priv(ndev);
	int ringsize, i;

	if (mdp->rx_ring) {
		for (i = 0; i < mdp->num_rx_ring; i++) {
			if (mdp->rx_skbuff[i]) {
				struct sh_eth_rxdesc *rxdesc = &mdp->rx_ring[i];

				dma_unmap_single(&mdp->pdev->dev,
						 le32_to_cpu(rxdesc->addr),
						 ALIGN(mdp->rx_buf_sz, 32),
						 DMA_FROM_DEVICE);
			}
		}
		ringsize = sizeof(struct sh_eth_rxdesc) * mdp->num_rx_ring;
		dma_free_coherent(&mdp->pdev->dev, ringsize, mdp->rx_ring,
				  mdp->rx_desc_dma);
		mdp->rx_ring = NULL;
	}

	/* Free Rx skb ringbuffer */
	if (mdp->rx_skbuff) {
		for (i = 0; i < mdp->num_rx_ring; i++)
			dev_kfree_skb(mdp->rx_skbuff[i]);
	}
	kfree(mdp->rx_skbuff);
	mdp->rx_skbuff = NULL;

	if (mdp->tx_ring) {
		sh_eth_tx_free(ndev, false);

		ringsize = sizeof(struct sh_eth_txdesc) * mdp->num_tx_ring;
		dma_free_coherent(&mdp->pdev->dev, ringsize, mdp->tx_ring,
				  mdp->tx_desc_dma);
		mdp->tx_ring = NULL;
	}

	/* Free Tx skb ringbuffer */
	kfree(mdp->tx_skbuff);
	mdp->tx_skbuff = NULL;
}

/* format skb and descriptor buffer */
static void sh_eth_ring_format(struct net_device *ndev)
{
	struct sh_eth_private *mdp = netdev_priv(ndev);
	int i;
	struct sk_buff *skb;
	struct sh_eth_rxdesc *rxdesc = NULL;
	struct sh_eth_txdesc *txdesc = NULL;
	int rx_ringsize = sizeof(*rxdesc) * mdp->num_rx_ring;
	int tx_ringsize = sizeof(*txdesc) * mdp->num_tx_ring;
	int skbuff_size = mdp->rx_buf_sz + SH_ETH_RX_ALIGN + 32 - 1;
	dma_addr_t dma_addr;
	u32 buf_len;

	mdp->cur_rx = 0;
	mdp->cur_tx = 0;
	mdp->dirty_rx = 0;
	mdp->dirty_tx = 0;

	memset(mdp->rx_ring, 0, rx_ringsize);

	/* build Rx ring buffer */
	for (i = 0; i < mdp->num_rx_ring; i++) {
		/* skb */
		mdp->rx_skbuff[i] = NULL;
		skb = netdev_alloc_skb(ndev, skbuff_size);
		if (skb == NULL)
			break;
		sh_eth_set_receive_align(skb);

		/* The size of the buffer is a multiple of 32 bytes. */
		buf_len = ALIGN(mdp->rx_buf_sz, 32);
		dma_addr = dma_map_single(&mdp->pdev->dev, skb->data, buf_len,
					  DMA_FROM_DEVICE);
		if (dma_mapping_error(&mdp->pdev->dev, dma_addr)) {
			kfree_skb(skb);
			break;
		}
		mdp->rx_skbuff[i] = skb;

		/* RX descriptor */
		rxdesc = &mdp->rx_ring[i];
		rxdesc->len = cpu_to_le32(buf_len << 16);
		rxdesc->addr = cpu_to_le32(dma_addr);
		rxdesc->status = cpu_to_le32(RD_RACT | RD_RFP);

		/* Rx descriptor address set */
		if (i == 0) {
			sh_eth_write(ndev, mdp->rx_desc_dma, RDLAR);
			if (mdp->cd->xdfar_rw)
				sh_eth_write(ndev, mdp->rx_desc_dma, RDFAR);
		}
	}

	mdp->dirty_rx = (u32) (i - mdp->num_rx_ring);

	/* Mark the last entry as wrapping the ring. */
	if (rxdesc)
		rxdesc->status |= cpu_to_le32(RD_RDLE);

	memset(mdp->tx_ring, 0, tx_ringsize);

	/* build Tx ring buffer */
	for (i = 0; i < mdp->num_tx_ring; i++) {
		mdp->tx_skbuff[i] = NULL;
		txdesc = &mdp->tx_ring[i];
		txdesc->status = cpu_to_le32(TD_TFP);
		txdesc->len = cpu_to_le32(0);
		if (i == 0) {
			/* Tx descriptor address set */
			sh_eth_write(ndev, mdp->tx_desc_dma, TDLAR);
			if (mdp->cd->xdfar_rw)
				sh_eth_write(ndev, mdp->tx_desc_dma, TDFAR);
		}
	}

	txdesc->status |= cpu_to_le32(TD_TDLE);
}

/* Get skb and descriptor buffer */
static int sh_eth_ring_init(struct net_device *ndev)
{
	struct sh_eth_private *mdp = netdev_priv(ndev);
	int rx_ringsize, tx_ringsize;

	/* +26 gets the maximum ethernet encapsulation, +7 & ~7 because the
	 * card needs room to do 8 byte alignment, +2 so we can reserve
	 * the first 2 bytes, and +16 gets room for the status word from the
	 * card.
	 */
	mdp->rx_buf_sz = (ndev->mtu <= 1492 ? PKT_BUF_SZ :
			  (((ndev->mtu + 26 + 7) & ~7) + 2 + 16));
	if (mdp->cd->rpadir)
		mdp->rx_buf_sz += NET_IP_ALIGN;

	/* Allocate RX and TX skb rings */
	mdp->rx_skbuff = kcalloc(mdp->num_rx_ring, sizeof(*mdp->rx_skbuff),
				 GFP_KERNEL);
	if (!mdp->rx_skbuff)
		return -ENOMEM;

	mdp->tx_skbuff = kcalloc(mdp->num_tx_ring, sizeof(*mdp->tx_skbuff),
				 GFP_KERNEL);
	if (!mdp->tx_skbuff)
		goto ring_free;

	/* Allocate all Rx descriptors. */
	rx_ringsize = sizeof(struct sh_eth_rxdesc) * mdp->num_rx_ring;
	mdp->rx_ring = dma_alloc_coherent(&mdp->pdev->dev, rx_ringsize,
					  &mdp->rx_desc_dma, GFP_KERNEL);
	if (!mdp->rx_ring)
		goto ring_free;

	mdp->dirty_rx = 0;

	/* Allocate all Tx descriptors. */
	tx_ringsize = sizeof(struct sh_eth_txdesc) * mdp->num_tx_ring;
	mdp->tx_ring = dma_alloc_coherent(&mdp->pdev->dev, tx_ringsize,
					  &mdp->tx_desc_dma, GFP_KERNEL);
	if (!mdp->tx_ring)
		goto ring_free;
	return 0;

ring_free:
	/* Free Rx and Tx skb ring buffer and DMA buffer */
	sh_eth_ring_free(ndev);

	return -ENOMEM;
}

static int sh_eth_dev_init(struct net_device *ndev)
{
	struct sh_eth_private *mdp = netdev_priv(ndev);
	int ret;

	/* Soft Reset */
	ret = mdp->cd->soft_reset(ndev);
	if (ret)
		return ret;

	if (mdp->cd->rmiimode)
		sh_eth_write(ndev, 0x1, RMIIMODE);

	/* Descriptor format */
	sh_eth_ring_format(ndev);
	if (mdp->cd->rpadir)
		sh_eth_write(ndev, NET_IP_ALIGN << 16, RPADIR);

	/* all sh_eth int mask */
	sh_eth_write(ndev, 0, EESIPR);

#if defined(__LITTLE_ENDIAN)
	if (mdp->cd->hw_swap)
		sh_eth_write(ndev, EDMR_EL, EDMR);
	else
#endif
		sh_eth_write(ndev, 0, EDMR);

	/* FIFO size set */
	sh_eth_write(ndev, mdp->cd->fdr_value, FDR);
	sh_eth_write(ndev, 0, TFTR);

	/* Frame recv control (enable multiple-packets per rx irq) */
	sh_eth_write(ndev, RMCR_RNC, RMCR);

	sh_eth_write(ndev, mdp->cd->trscer_err_mask, TRSCER);

	/* DMA transfer burst mode */
	if (mdp->cd->nbst)
		sh_eth_modify(ndev, EDMR, EDMR_NBST, EDMR_NBST);

	/* Burst cycle count upper-limit */
	if (mdp->cd->bculr)
		sh_eth_write(ndev, 0x800, BCULR);

	sh_eth_write(ndev, mdp->cd->fcftr_value, FCFTR);

	if (!mdp->cd->no_trimd)
		sh_eth_write(ndev, 0, TRIMD);

	/* Recv frame limit set register */
	sh_eth_write(ndev, ndev->mtu + ETH_HLEN + VLAN_HLEN + ETH_FCS_LEN,
		     RFLR);

	sh_eth_modify(ndev, EESR, 0, 0);
	mdp->irq_enabled = true;
	sh_eth_write(ndev, mdp->cd->eesipr_value, EESIPR);

	/* EMAC Mode: PAUSE prohibition; Duplex; RX Checksum; TX; RX */
	sh_eth_write(ndev, ECMR_ZPF | (mdp->duplex ? ECMR_DM : 0) |
		     (ndev->features & NETIF_F_RXCSUM ? ECMR_RCSC : 0) |
		     ECMR_TE | ECMR_RE, ECMR);

	if (mdp->cd->set_rate)
		mdp->cd->set_rate(ndev);

	/* E-MAC Status Register clear */
	sh_eth_write(ndev, mdp->cd->ecsr_value, ECSR);

	/* E-MAC Interrupt Enable register */
	sh_eth_write(ndev, mdp->cd->ecsipr_value, ECSIPR);

	/* Set MAC address */
	update_mac_address(ndev);

	/* mask reset */
	if (mdp->cd->apr)
		sh_eth_write(ndev, 1, APR);
	if (mdp->cd->mpr)
		sh_eth_write(ndev, 1, MPR);
	if (mdp->cd->tpauser)
		sh_eth_write(ndev, TPAUSER_UNLIMITED, TPAUSER);

	/* Setting the Rx mode will start the Rx process. */
	sh_eth_write(ndev, EDRRR_R, EDRRR);

	return ret;
}

static void sh_eth_dev_exit(struct net_device *ndev)
{
	struct sh_eth_private *mdp = netdev_priv(ndev);
	int i;

	/* Deactivate all TX descriptors, so DMA should stop at next
	 * packet boundary if it's currently running
	 */
	for (i = 0; i < mdp->num_tx_ring; i++)
		mdp->tx_ring[i].status &= ~cpu_to_le32(TD_TACT);

	/* Disable TX FIFO egress to MAC */
	sh_eth_rcv_snd_disable(ndev);

	/* Stop RX DMA at next packet boundary */
	sh_eth_write(ndev, 0, EDRRR);

	/* Aside from TX DMA, we can't tell when the hardware is
	 * really stopped, so we need to reset to make sure.
	 * Before doing that, wait for long enough to *probably*
	 * finish transmitting the last packet and poll stats.
	 */
	msleep(2); /* max frame time at 10 Mbps < 1250 us */
	sh_eth_get_stats(ndev);
	mdp->cd->soft_reset(ndev);

	/* Set the RMII mode again if required */
	if (mdp->cd->rmiimode)
		sh_eth_write(ndev, 0x1, RMIIMODE);

	/* Set MAC address again */
	update_mac_address(ndev);
}

static void sh_eth_rx_csum(struct sk_buff *skb)
{
	u8 *hw_csum;

	/* The hardware checksum is 2 bytes appended to packet data */
	if (unlikely(skb->len < sizeof(__sum16)))
		return;
	hw_csum = skb_tail_pointer(skb) - sizeof(__sum16);
	skb->csum = csum_unfold((__force __sum16)get_unaligned_le16(hw_csum));
	skb->ip_summed = CHECKSUM_COMPLETE;
	skb_trim(skb, skb->len - sizeof(__sum16));
}

/* Packet receive function */
static int sh_eth_rx(struct net_device *ndev, u32 intr_status, int *quota)
{
	struct sh_eth_private *mdp = netdev_priv(ndev);
	struct sh_eth_rxdesc *rxdesc;

	int entry = mdp->cur_rx % mdp->num_rx_ring;
	int boguscnt = (mdp->dirty_rx + mdp->num_rx_ring) - mdp->cur_rx;
	int limit;
	struct sk_buff *skb;
	u32 desc_status;
	int skbuff_size = mdp->rx_buf_sz + SH_ETH_RX_ALIGN + 32 - 1;
	dma_addr_t dma_addr;
	u16 pkt_len;
	u32 buf_len;

	boguscnt = min(boguscnt, *quota);
	limit = boguscnt;
	rxdesc = &mdp->rx_ring[entry];
	while (!(rxdesc->status & cpu_to_le32(RD_RACT))) {
		/* RACT bit must be checked before all the following reads */
		dma_rmb();
		desc_status = le32_to_cpu(rxdesc->status);
		pkt_len = le32_to_cpu(rxdesc->len) & RD_RFL;

		if (--boguscnt < 0)
			break;

		netif_info(mdp, rx_status, ndev,
			   "rx entry %d status 0x%08x len %d\n",
			   entry, desc_status, pkt_len);

		if (!(desc_status & RDFEND))
			ndev->stats.rx_length_errors++;

		/* In case of almost all GETHER/ETHERs, the Receive Frame State
		 * (RFS) bits in the Receive Descriptor 0 are from bit 9 to
		 * bit 0. However, in case of the R8A7740 and R7S72100
		 * the RFS bits are from bit 25 to bit 16. So, the
		 * driver needs right shifting by 16.
		 */
		if (mdp->cd->csmr)
			desc_status >>= 16;

		skb = mdp->rx_skbuff[entry];
		if (desc_status & (RD_RFS1 | RD_RFS2 | RD_RFS3 | RD_RFS4 |
				   RD_RFS5 | RD_RFS6 | RD_RFS10)) {
			ndev->stats.rx_errors++;
			if (desc_status & RD_RFS1)
				ndev->stats.rx_crc_errors++;
			if (desc_status & RD_RFS2)
				ndev->stats.rx_frame_errors++;
			if (desc_status & RD_RFS3)
				ndev->stats.rx_length_errors++;
			if (desc_status & RD_RFS4)
				ndev->stats.rx_length_errors++;
			if (desc_status & RD_RFS6)
				ndev->stats.rx_missed_errors++;
			if (desc_status & RD_RFS10)
				ndev->stats.rx_over_errors++;
		} else	if (skb) {
			dma_addr = le32_to_cpu(rxdesc->addr);
			if (!mdp->cd->hw_swap)
				sh_eth_soft_swap(
					phys_to_virt(ALIGN(dma_addr, 4)),
					pkt_len + 2);
			mdp->rx_skbuff[entry] = NULL;
			if (mdp->cd->rpadir)
				skb_reserve(skb, NET_IP_ALIGN);
			dma_unmap_single(&mdp->pdev->dev, dma_addr,
					 ALIGN(mdp->rx_buf_sz, 32),
					 DMA_FROM_DEVICE);
			skb_put(skb, pkt_len);
			skb->protocol = eth_type_trans(skb, ndev);
			if (ndev->features & NETIF_F_RXCSUM)
				sh_eth_rx_csum(skb);
			netif_receive_skb(skb);
			ndev->stats.rx_packets++;
			ndev->stats.rx_bytes += pkt_len;
			if (desc_status & RD_RFS8)
				ndev->stats.multicast++;
		}
		entry = (++mdp->cur_rx) % mdp->num_rx_ring;
		rxdesc = &mdp->rx_ring[entry];
	}

	/* Refill the Rx ring buffers. */
	for (; mdp->cur_rx - mdp->dirty_rx > 0; mdp->dirty_rx++) {
		entry = mdp->dirty_rx % mdp->num_rx_ring;
		rxdesc = &mdp->rx_ring[entry];
		/* The size of the buffer is 32 byte boundary. */
		buf_len = ALIGN(mdp->rx_buf_sz, 32);
		rxdesc->len = cpu_to_le32(buf_len << 16);

		if (mdp->rx_skbuff[entry] == NULL) {
			skb = netdev_alloc_skb(ndev, skbuff_size);
			if (skb == NULL)
				break;	/* Better luck next round. */
			sh_eth_set_receive_align(skb);
			dma_addr = dma_map_single(&mdp->pdev->dev, skb->data,
						  buf_len, DMA_FROM_DEVICE);
			if (dma_mapping_error(&mdp->pdev->dev, dma_addr)) {
				kfree_skb(skb);
				break;
			}
			mdp->rx_skbuff[entry] = skb;

			skb_checksum_none_assert(skb);
			rxdesc->addr = cpu_to_le32(dma_addr);
		}
		dma_wmb(); /* RACT bit must be set after all the above writes */
		if (entry >= mdp->num_rx_ring - 1)
			rxdesc->status |=
				cpu_to_le32(RD_RACT | RD_RFP | RD_RDLE);
		else
			rxdesc->status |= cpu_to_le32(RD_RACT | RD_RFP);
	}

	/* Restart Rx engine if stopped. */
	/* If we don't need to check status, don't. -KDU */
	if (!(sh_eth_read(ndev, EDRRR) & EDRRR_R)) {
		/* fix the values for the next receiving if RDE is set */
		if (intr_status & EESR_RDE && !mdp->cd->no_xdfar) {
			u32 count = (sh_eth_read(ndev, RDFAR) -
				     sh_eth_read(ndev, RDLAR)) >> 4;

			mdp->cur_rx = count;
			mdp->dirty_rx = count;
		}
		sh_eth_write(ndev, EDRRR_R, EDRRR);
	}

	*quota -= limit - boguscnt - 1;

	return *quota <= 0;
}

static void sh_eth_rcv_snd_disable(struct net_device *ndev)
{
	/* disable tx and rx */
	sh_eth_modify(ndev, ECMR, ECMR_RE | ECMR_TE, 0);
}

static void sh_eth_rcv_snd_enable(struct net_device *ndev)
{
	/* enable tx and rx */
	sh_eth_modify(ndev, ECMR, ECMR_RE | ECMR_TE, ECMR_RE | ECMR_TE);
}

/* E-MAC interrupt handler */
static void sh_eth_emac_interrupt(struct net_device *ndev)
{
	struct sh_eth_private *mdp = netdev_priv(ndev);
	u32 felic_stat;
	u32 link_stat;

	felic_stat = sh_eth_read(ndev, ECSR) & sh_eth_read(ndev, ECSIPR);
	sh_eth_write(ndev, felic_stat, ECSR);	/* clear int */
	if (felic_stat & ECSR_ICD)
		ndev->stats.tx_carrier_errors++;
	if (felic_stat & ECSR_MPD)
		pm_wakeup_event(&mdp->pdev->dev, 0);
	if (felic_stat & ECSR_LCHNG) {
		/* Link Changed */
		if (mdp->cd->no_psr || mdp->no_ether_link)
			return;
		link_stat = sh_eth_read(ndev, PSR);
		if (mdp->ether_link_active_low)
			link_stat = ~link_stat;
		if (!(link_stat & PSR_LMON)) {
			sh_eth_rcv_snd_disable(ndev);
		} else {
			/* Link Up */
			sh_eth_modify(ndev, EESIPR, EESIPR_ECIIP, 0);
			/* clear int */
			sh_eth_modify(ndev, ECSR, 0, 0);
			sh_eth_modify(ndev, EESIPR, EESIPR_ECIIP, EESIPR_ECIIP);
			/* enable tx and rx */
			sh_eth_rcv_snd_enable(ndev);
		}
	}
}

/* error control function */
static void sh_eth_error(struct net_device *ndev, u32 intr_status)
{
	struct sh_eth_private *mdp = netdev_priv(ndev);
	u32 mask;

	if (intr_status & EESR_TWB) {
		/* Unused write back interrupt */
		if (intr_status & EESR_TABT) {	/* Transmit Abort int */
			ndev->stats.tx_aborted_errors++;
			netif_err(mdp, tx_err, ndev, "Transmit Abort\n");
		}
	}

	if (intr_status & EESR_RABT) {
		/* Receive Abort int */
		if (intr_status & EESR_RFRMER) {
			/* Receive Frame Overflow int */
			ndev->stats.rx_frame_errors++;
		}
	}

	if (intr_status & EESR_TDE) {
		/* Transmit Descriptor Empty int */
		ndev->stats.tx_fifo_errors++;
		netif_err(mdp, tx_err, ndev, "Transmit Descriptor Empty\n");
	}

	if (intr_status & EESR_TFE) {
		/* FIFO under flow */
		ndev->stats.tx_fifo_errors++;
		netif_err(mdp, tx_err, ndev, "Transmit FIFO Under flow\n");
	}

	if (intr_status & EESR_RDE) {
		/* Receive Descriptor Empty int */
		ndev->stats.rx_over_errors++;
	}

	if (intr_status & EESR_RFE) {
		/* Receive FIFO Overflow int */
		ndev->stats.rx_fifo_errors++;
	}

	if (!mdp->cd->no_ade && (intr_status & EESR_ADE)) {
		/* Address Error */
		ndev->stats.tx_fifo_errors++;
		netif_err(mdp, tx_err, ndev, "Address Error\n");
	}

	mask = EESR_TWB | EESR_TABT | EESR_ADE | EESR_TDE | EESR_TFE;
	if (mdp->cd->no_ade)
		mask &= ~EESR_ADE;
	if (intr_status & mask) {
		/* Tx error */
		u32 edtrr = sh_eth_read(ndev, EDTRR);

		/* dmesg */
		netdev_err(ndev, "TX error. status=%8.8x cur_tx=%8.8x dirty_tx=%8.8x state=%8.8x EDTRR=%8.8x.\n",
			   intr_status, mdp->cur_tx, mdp->dirty_tx,
			   (u32)ndev->state, edtrr);
		/* dirty buffer free */
		sh_eth_tx_free(ndev, true);

		/* SH7712 BUG */
		if (edtrr ^ mdp->cd->edtrr_trns) {
			/* tx dma start */
			sh_eth_write(ndev, mdp->cd->edtrr_trns, EDTRR);
		}
		/* wakeup */
		netif_wake_queue(ndev);
	}
}

static irqreturn_t sh_eth_interrupt(int irq, void *netdev)
{
	struct net_device *ndev = netdev;
	struct sh_eth_private *mdp = netdev_priv(ndev);
	struct sh_eth_cpu_data *cd = mdp->cd;
	irqreturn_t ret = IRQ_NONE;
	u32 intr_status, intr_enable;

	spin_lock(&mdp->lock);

	/* Get interrupt status */
	intr_status = sh_eth_read(ndev, EESR);
	/* Mask it with the interrupt mask, forcing ECI interrupt  to be always
	 * enabled since it's the one that  comes  thru regardless of the mask,
	 * and  we need to fully handle it  in sh_eth_emac_interrupt() in order
	 * to quench it as it doesn't get cleared by just writing 1 to the  ECI
	 * bit...
	 */
	intr_enable = sh_eth_read(ndev, EESIPR);
	intr_status &= intr_enable | EESIPR_ECIIP;
	if (intr_status & (EESR_RX_CHECK | cd->tx_check | EESR_ECI |
			   cd->eesr_err_check))
		ret = IRQ_HANDLED;
	else
		goto out;

	if (unlikely(!mdp->irq_enabled)) {
		sh_eth_write(ndev, 0, EESIPR);
		goto out;
	}

	if (intr_status & EESR_RX_CHECK) {
		if (napi_schedule_prep(&mdp->napi)) {
			/* Mask Rx interrupts */
			sh_eth_write(ndev, intr_enable & ~EESR_RX_CHECK,
				     EESIPR);
			__napi_schedule(&mdp->napi);
		} else {
			netdev_warn(ndev,
				    "ignoring interrupt, status 0x%08x, mask 0x%08x.\n",
				    intr_status, intr_enable);
		}
	}

	/* Tx Check */
	if (intr_status & cd->tx_check) {
		/* Clear Tx interrupts */
		sh_eth_write(ndev, intr_status & cd->tx_check, EESR);

		sh_eth_tx_free(ndev, true);
		netif_wake_queue(ndev);
	}

	/* E-MAC interrupt */
	if (intr_status & EESR_ECI)
		sh_eth_emac_interrupt(ndev);

	if (intr_status & cd->eesr_err_check) {
		/* Clear error interrupts */
		sh_eth_write(ndev, intr_status & cd->eesr_err_check, EESR);

		sh_eth_error(ndev, intr_status);
	}

out:
	spin_unlock(&mdp->lock);

	return ret;
}

static int sh_eth_poll(struct napi_struct *napi, int budget)
{
	struct sh_eth_private *mdp = container_of(napi, struct sh_eth_private,
						  napi);
	struct net_device *ndev = napi->dev;
	int quota = budget;
	u32 intr_status;

	for (;;) {
		intr_status = sh_eth_read(ndev, EESR);
		if (!(intr_status & EESR_RX_CHECK))
			break;
		/* Clear Rx interrupts */
		sh_eth_write(ndev, intr_status & EESR_RX_CHECK, EESR);

		if (sh_eth_rx(ndev, intr_status, &quota))
			goto out;
	}

	napi_complete(napi);

	/* Reenable Rx interrupts */
	if (mdp->irq_enabled)
		sh_eth_write(ndev, mdp->cd->eesipr_value, EESIPR);
out:
	return budget - quota;
}

/* PHY state control function */
static void sh_eth_adjust_link(struct net_device *ndev)
{
	struct sh_eth_private *mdp = netdev_priv(ndev);
	struct phy_device *phydev = ndev->phydev;
	unsigned long flags;
	int new_state = 0;

	spin_lock_irqsave(&mdp->lock, flags);

	/* Disable TX and RX right over here, if E-MAC change is ignored */
	if (mdp->cd->no_psr || mdp->no_ether_link)
		sh_eth_rcv_snd_disable(ndev);

	if (phydev->link) {
		if (phydev->duplex != mdp->duplex) {
			new_state = 1;
			mdp->duplex = phydev->duplex;
			if (mdp->cd->set_duplex)
				mdp->cd->set_duplex(ndev);
		}

		if (phydev->speed != mdp->speed) {
			new_state = 1;
			mdp->speed = phydev->speed;
			if (mdp->cd->set_rate)
				mdp->cd->set_rate(ndev);
		}
		if (!mdp->link) {
			sh_eth_modify(ndev, ECMR, ECMR_TXF, 0);
			new_state = 1;
			mdp->link = phydev->link;
		}
	} else if (mdp->link) {
		new_state = 1;
		mdp->link = 0;
		mdp->speed = 0;
		mdp->duplex = -1;
	}

	/* Enable TX and RX right over here, if E-MAC change is ignored */
	if ((mdp->cd->no_psr || mdp->no_ether_link) && phydev->link)
		sh_eth_rcv_snd_enable(ndev);

	spin_unlock_irqrestore(&mdp->lock, flags);

	if (new_state && netif_msg_link(mdp))
		phy_print_status(phydev);
}

/* PHY init function */
static int sh_eth_phy_init(struct net_device *ndev)
{
	struct device_node *np = ndev->dev.parent->of_node;
	struct sh_eth_private *mdp = netdev_priv(ndev);
	struct phy_device *phydev;

	mdp->link = 0;
	mdp->speed = 0;
	mdp->duplex = -1;

	/* Try connect to PHY */
	if (np) {
		struct device_node *pn;

		pn = of_parse_phandle(np, "phy-handle", 0);
		phydev = of_phy_connect(ndev, pn,
					sh_eth_adjust_link, 0,
					mdp->phy_interface);

		of_node_put(pn);
		if (!phydev)
			phydev = ERR_PTR(-ENOENT);
	} else {
		char phy_id[MII_BUS_ID_SIZE + 3];

		snprintf(phy_id, sizeof(phy_id), PHY_ID_FMT,
			 mdp->mii_bus->id, mdp->phy_id);

		phydev = phy_connect(ndev, phy_id, sh_eth_adjust_link,
				     mdp->phy_interface);
	}

	if (IS_ERR(phydev)) {
		netdev_err(ndev, "failed to connect PHY\n");
		return PTR_ERR(phydev);
	}

	/* mask with MAC supported features */
	if (mdp->cd->register_type != SH_ETH_REG_GIGABIT) {
		int err = phy_set_max_speed(phydev, SPEED_100);
		if (err) {
			netdev_err(ndev, "failed to limit PHY to 100 Mbit/s\n");
			phy_disconnect(phydev);
			return err;
		}
	}

	phy_attached_info(phydev);

	return 0;
}

/* PHY control start function */
static int sh_eth_phy_start(struct net_device *ndev)
{
	int ret;

	ret = sh_eth_phy_init(ndev);
	if (ret)
		return ret;

	phy_start(ndev->phydev);

	return 0;
}

/* If it is ever necessary to increase SH_ETH_REG_DUMP_MAX_REGS, the
 * version must be bumped as well.  Just adding registers up to that
 * limit is fine, as long as the existing register indices don't
 * change.
 */
#define SH_ETH_REG_DUMP_VERSION		1
#define SH_ETH_REG_DUMP_MAX_REGS	256

static size_t __sh_eth_get_regs(struct net_device *ndev, u32 *buf)
{
	struct sh_eth_private *mdp = netdev_priv(ndev);
	struct sh_eth_cpu_data *cd = mdp->cd;
	u32 *valid_map;
	size_t len;

	BUILD_BUG_ON(SH_ETH_MAX_REGISTER_OFFSET > SH_ETH_REG_DUMP_MAX_REGS);

	/* Dump starts with a bitmap that tells ethtool which
	 * registers are defined for this chip.
	 */
	len = DIV_ROUND_UP(SH_ETH_REG_DUMP_MAX_REGS, 32);
	if (buf) {
		valid_map = buf;
		buf += len;
	} else {
		valid_map = NULL;
	}

	/* Add a register to the dump, if it has a defined offset.
	 * This automatically skips most undefined registers, but for
	 * some it is also necessary to check a capability flag in
	 * struct sh_eth_cpu_data.
	 */
#define mark_reg_valid(reg) valid_map[reg / 32] |= 1U << (reg % 32)
#define add_reg_from(reg, read_expr) do {				\
		if (mdp->reg_offset[reg] != SH_ETH_OFFSET_INVALID) {	\
			if (buf) {					\
				mark_reg_valid(reg);			\
				*buf++ = read_expr;			\
			}						\
			++len;						\
		}							\
	} while (0)
#define add_reg(reg) add_reg_from(reg, sh_eth_read(ndev, reg))
#define add_tsu_reg(reg) add_reg_from(reg, sh_eth_tsu_read(mdp, reg))

	add_reg(EDSR);
	add_reg(EDMR);
	add_reg(EDTRR);
	add_reg(EDRRR);
	add_reg(EESR);
	add_reg(EESIPR);
	add_reg(TDLAR);
	if (!cd->no_xdfar)
		add_reg(TDFAR);
	add_reg(TDFXR);
	add_reg(TDFFR);
	add_reg(RDLAR);
	if (!cd->no_xdfar)
		add_reg(RDFAR);
	add_reg(RDFXR);
	add_reg(RDFFR);
	add_reg(TRSCER);
	add_reg(RMFCR);
	add_reg(TFTR);
	add_reg(FDR);
	add_reg(RMCR);
	add_reg(TFUCR);
	add_reg(RFOCR);
	if (cd->rmiimode)
		add_reg(RMIIMODE);
	add_reg(FCFTR);
	if (cd->rpadir)
		add_reg(RPADIR);
	if (!cd->no_trimd)
		add_reg(TRIMD);
	add_reg(ECMR);
	add_reg(ECSR);
	add_reg(ECSIPR);
	add_reg(PIR);
	if (!cd->no_psr)
		add_reg(PSR);
	add_reg(RDMLR);
	add_reg(RFLR);
	add_reg(IPGR);
	if (cd->apr)
		add_reg(APR);
	if (cd->mpr)
		add_reg(MPR);
	add_reg(RFCR);
	add_reg(RFCF);
	if (cd->tpauser)
		add_reg(TPAUSER);
	add_reg(TPAUSECR);
	if (cd->gecmr)
		add_reg(GECMR);
	if (cd->bculr)
		add_reg(BCULR);
	add_reg(MAHR);
	add_reg(MALR);
	if (!cd->no_tx_cntrs) {
		add_reg(TROCR);
		add_reg(CDCR);
		add_reg(LCCR);
		add_reg(CNDCR);
	}
	add_reg(CEFCR);
	add_reg(FRECR);
	add_reg(TSFRCR);
	add_reg(TLFRCR);
	if (cd->cexcr) {
		add_reg(CERCR);
		add_reg(CEECR);
	}
	add_reg(MAFCR);
	if (cd->rtrate)
		add_reg(RTRATE);
	if (cd->csmr)
		add_reg(CSMR);
	if (cd->select_mii)
		add_reg(RMII_MII);
	if (cd->tsu) {
		add_tsu_reg(ARSTR);
		add_tsu_reg(TSU_CTRST);
		if (cd->dual_port) {
			add_tsu_reg(TSU_FWEN0);
			add_tsu_reg(TSU_FWEN1);
			add_tsu_reg(TSU_FCM);
			add_tsu_reg(TSU_BSYSL0);
			add_tsu_reg(TSU_BSYSL1);
			add_tsu_reg(TSU_PRISL0);
			add_tsu_reg(TSU_PRISL1);
			add_tsu_reg(TSU_FWSL0);
			add_tsu_reg(TSU_FWSL1);
		}
		add_tsu_reg(TSU_FWSLC);
		if (cd->dual_port) {
			add_tsu_reg(TSU_QTAGM0);
			add_tsu_reg(TSU_QTAGM1);
			add_tsu_reg(TSU_FWSR);
			add_tsu_reg(TSU_FWINMK);
			add_tsu_reg(TSU_ADQT0);
			add_tsu_reg(TSU_ADQT1);
			add_tsu_reg(TSU_VTAG0);
			add_tsu_reg(TSU_VTAG1);
		}
		add_tsu_reg(TSU_ADSBSY);
		add_tsu_reg(TSU_TEN);
		add_tsu_reg(TSU_POST1);
		add_tsu_reg(TSU_POST2);
		add_tsu_reg(TSU_POST3);
		add_tsu_reg(TSU_POST4);
		/* This is the start of a table, not just a single register. */
		if (buf) {
			unsigned int i;

			mark_reg_valid(TSU_ADRH0);
			for (i = 0; i < SH_ETH_TSU_CAM_ENTRIES * 2; i++)
				*buf++ = ioread32(mdp->tsu_addr +
						  mdp->reg_offset[TSU_ADRH0] +
						  i * 4);
		}
		len += SH_ETH_TSU_CAM_ENTRIES * 2;
	}

#undef mark_reg_valid
#undef add_reg_from
#undef add_reg
#undef add_tsu_reg

	return len * 4;
}

static int sh_eth_get_regs_len(struct net_device *ndev)
{
	return __sh_eth_get_regs(ndev, NULL);
}

static void sh_eth_get_regs(struct net_device *ndev, struct ethtool_regs *regs,
			    void *buf)
{
	struct sh_eth_private *mdp = netdev_priv(ndev);

	regs->version = SH_ETH_REG_DUMP_VERSION;

	pm_runtime_get_sync(&mdp->pdev->dev);
	__sh_eth_get_regs(ndev, buf);
	pm_runtime_put_sync(&mdp->pdev->dev);
}

static u32 sh_eth_get_msglevel(struct net_device *ndev)
{
	struct sh_eth_private *mdp = netdev_priv(ndev);
	return mdp->msg_enable;
}

static void sh_eth_set_msglevel(struct net_device *ndev, u32 value)
{
	struct sh_eth_private *mdp = netdev_priv(ndev);
	mdp->msg_enable = value;
}

static const char sh_eth_gstrings_stats[][ETH_GSTRING_LEN] = {
	"rx_current", "tx_current",
	"rx_dirty", "tx_dirty",
};
#define SH_ETH_STATS_LEN  ARRAY_SIZE(sh_eth_gstrings_stats)

static int sh_eth_get_sset_count(struct net_device *netdev, int sset)
{
	switch (sset) {
	case ETH_SS_STATS:
		return SH_ETH_STATS_LEN;
	default:
		return -EOPNOTSUPP;
	}
}

static void sh_eth_get_ethtool_stats(struct net_device *ndev,
				     struct ethtool_stats *stats, u64 *data)
{
	struct sh_eth_private *mdp = netdev_priv(ndev);
	int i = 0;

	/* device-specific stats */
	data[i++] = mdp->cur_rx;
	data[i++] = mdp->cur_tx;
	data[i++] = mdp->dirty_rx;
	data[i++] = mdp->dirty_tx;
}

static void sh_eth_get_strings(struct net_device *ndev, u32 stringset, u8 *data)
{
	switch (stringset) {
	case ETH_SS_STATS:
		memcpy(data, sh_eth_gstrings_stats,
		       sizeof(sh_eth_gstrings_stats));
		break;
	}
}

static void sh_eth_get_ringparam(struct net_device *ndev,
				 struct ethtool_ringparam *ring)
{
	struct sh_eth_private *mdp = netdev_priv(ndev);

	ring->rx_max_pending = RX_RING_MAX;
	ring->tx_max_pending = TX_RING_MAX;
	ring->rx_pending = mdp->num_rx_ring;
	ring->tx_pending = mdp->num_tx_ring;
}

static int sh_eth_set_ringparam(struct net_device *ndev,
				struct ethtool_ringparam *ring)
{
	struct sh_eth_private *mdp = netdev_priv(ndev);
	int ret;

	if (ring->tx_pending > TX_RING_MAX ||
	    ring->rx_pending > RX_RING_MAX ||
	    ring->tx_pending < TX_RING_MIN ||
	    ring->rx_pending < RX_RING_MIN)
		return -EINVAL;
	if (ring->rx_mini_pending || ring->rx_jumbo_pending)
		return -EINVAL;

	if (netif_running(ndev)) {
		netif_device_detach(ndev);
		netif_tx_disable(ndev);

		/* Serialise with the interrupt handler and NAPI, then
		 * disable interrupts.  We have to clear the
		 * irq_enabled flag first to ensure that interrupts
		 * won't be re-enabled.
		 */
		mdp->irq_enabled = false;
		synchronize_irq(ndev->irq);
		napi_synchronize(&mdp->napi);
		sh_eth_write(ndev, 0x0000, EESIPR);

		sh_eth_dev_exit(ndev);

		/* Free all the skbuffs in the Rx queue and the DMA buffers. */
		sh_eth_ring_free(ndev);
	}

	/* Set new parameters */
	mdp->num_rx_ring = ring->rx_pending;
	mdp->num_tx_ring = ring->tx_pending;

	if (netif_running(ndev)) {
		ret = sh_eth_ring_init(ndev);
		if (ret < 0) {
			netdev_err(ndev, "%s: sh_eth_ring_init failed.\n",
				   __func__);
			return ret;
		}
		ret = sh_eth_dev_init(ndev);
		if (ret < 0) {
			netdev_err(ndev, "%s: sh_eth_dev_init failed.\n",
				   __func__);
			return ret;
		}

		netif_device_attach(ndev);
	}

	return 0;
}

static void sh_eth_get_wol(struct net_device *ndev, struct ethtool_wolinfo *wol)
{
	struct sh_eth_private *mdp = netdev_priv(ndev);

	wol->supported = 0;
	wol->wolopts = 0;

	if (mdp->cd->magic) {
		wol->supported = WAKE_MAGIC;
		wol->wolopts = mdp->wol_enabled ? WAKE_MAGIC : 0;
	}
}

static int sh_eth_set_wol(struct net_device *ndev, struct ethtool_wolinfo *wol)
{
	struct sh_eth_private *mdp = netdev_priv(ndev);

	if (!mdp->cd->magic || wol->wolopts & ~WAKE_MAGIC)
		return -EOPNOTSUPP;

	mdp->wol_enabled = !!(wol->wolopts & WAKE_MAGIC);

	device_set_wakeup_enable(&mdp->pdev->dev, mdp->wol_enabled);

	return 0;
}

static const struct ethtool_ops sh_eth_ethtool_ops = {
	.get_regs_len	= sh_eth_get_regs_len,
	.get_regs	= sh_eth_get_regs,
	.nway_reset	= phy_ethtool_nway_reset,
	.get_msglevel	= sh_eth_get_msglevel,
	.set_msglevel	= sh_eth_set_msglevel,
	.get_link	= ethtool_op_get_link,
	.get_strings	= sh_eth_get_strings,
	.get_ethtool_stats  = sh_eth_get_ethtool_stats,
	.get_sset_count     = sh_eth_get_sset_count,
	.get_ringparam	= sh_eth_get_ringparam,
	.set_ringparam	= sh_eth_set_ringparam,
	.get_link_ksettings = phy_ethtool_get_link_ksettings,
	.set_link_ksettings = phy_ethtool_set_link_ksettings,
	.get_wol	= sh_eth_get_wol,
	.set_wol	= sh_eth_set_wol,
};

/* network device open function */
static int sh_eth_open(struct net_device *ndev)
{
	struct sh_eth_private *mdp = netdev_priv(ndev);
	int ret;

	pm_runtime_get_sync(&mdp->pdev->dev);

	napi_enable(&mdp->napi);

	ret = request_irq(ndev->irq, sh_eth_interrupt,
			  mdp->cd->irq_flags, ndev->name, ndev);
	if (ret) {
		netdev_err(ndev, "Can not assign IRQ number\n");
		goto out_napi_off;
	}

	/* Descriptor set */
	ret = sh_eth_ring_init(ndev);
	if (ret)
		goto out_free_irq;

	/* device init */
	ret = sh_eth_dev_init(ndev);
	if (ret)
		goto out_free_irq;

	/* PHY control start*/
	ret = sh_eth_phy_start(ndev);
	if (ret)
		goto out_free_irq;

	netif_start_queue(ndev);

	mdp->is_opened = 1;

	return ret;

out_free_irq:
	free_irq(ndev->irq, ndev);
out_napi_off:
	napi_disable(&mdp->napi);
	pm_runtime_put_sync(&mdp->pdev->dev);
	return ret;
}

/* Timeout function */
static void sh_eth_tx_timeout(struct net_device *ndev, unsigned int txqueue)
{
	struct sh_eth_private *mdp = netdev_priv(ndev);
	struct sh_eth_rxdesc *rxdesc;
	int i;

	netif_stop_queue(ndev);

	netif_err(mdp, timer, ndev,
		  "transmit timed out, status %8.8x, resetting...\n",
		  sh_eth_read(ndev, EESR));

	/* tx_errors count up */
	ndev->stats.tx_errors++;

	/* Free all the skbuffs in the Rx queue. */
	for (i = 0; i < mdp->num_rx_ring; i++) {
		rxdesc = &mdp->rx_ring[i];
		rxdesc->status = cpu_to_le32(0);
		rxdesc->addr = cpu_to_le32(0xBADF00D0);
		dev_kfree_skb(mdp->rx_skbuff[i]);
		mdp->rx_skbuff[i] = NULL;
	}
	for (i = 0; i < mdp->num_tx_ring; i++) {
		dev_kfree_skb(mdp->tx_skbuff[i]);
		mdp->tx_skbuff[i] = NULL;
	}

	/* device init */
	sh_eth_dev_init(ndev);

	netif_start_queue(ndev);
}

/* Packet transmit function */
static netdev_tx_t sh_eth_start_xmit(struct sk_buff *skb,
				     struct net_device *ndev)
{
	struct sh_eth_private *mdp = netdev_priv(ndev);
	struct sh_eth_txdesc *txdesc;
	dma_addr_t dma_addr;
	u32 entry;
	unsigned long flags;

	spin_lock_irqsave(&mdp->lock, flags);
	if ((mdp->cur_tx - mdp->dirty_tx) >= (mdp->num_tx_ring - 4)) {
		if (!sh_eth_tx_free(ndev, true)) {
			netif_warn(mdp, tx_queued, ndev, "TxFD exhausted.\n");
			netif_stop_queue(ndev);
			spin_unlock_irqrestore(&mdp->lock, flags);
			return NETDEV_TX_BUSY;
		}
	}
	spin_unlock_irqrestore(&mdp->lock, flags);

	if (skb_put_padto(skb, ETH_ZLEN))
		return NETDEV_TX_OK;

	entry = mdp->cur_tx % mdp->num_tx_ring;
	mdp->tx_skbuff[entry] = skb;
	txdesc = &mdp->tx_ring[entry];
	/* soft swap. */
	if (!mdp->cd->hw_swap)
		sh_eth_soft_swap(PTR_ALIGN(skb->data, 4), skb->len + 2);
	dma_addr = dma_map_single(&mdp->pdev->dev, skb->data, skb->len,
				  DMA_TO_DEVICE);
	if (dma_mapping_error(&mdp->pdev->dev, dma_addr)) {
		kfree_skb(skb);
		return NETDEV_TX_OK;
	}
	txdesc->addr = cpu_to_le32(dma_addr);
	txdesc->len  = cpu_to_le32(skb->len << 16);

	dma_wmb(); /* TACT bit must be set after all the above writes */
	if (entry >= mdp->num_tx_ring - 1)
		txdesc->status |= cpu_to_le32(TD_TACT | TD_TDLE);
	else
		txdesc->status |= cpu_to_le32(TD_TACT);

	wmb(); /* cur_tx must be incremented after TACT bit was set */
	mdp->cur_tx++;

	if (!(sh_eth_read(ndev, EDTRR) & mdp->cd->edtrr_trns))
		sh_eth_write(ndev, mdp->cd->edtrr_trns, EDTRR);

	return NETDEV_TX_OK;
}

/* The statistics registers have write-clear behaviour, which means we
 * will lose any increment between the read and write.  We mitigate
 * this by only clearing when we read a non-zero value, so we will
 * never falsely report a total of zero.
 */
static void
sh_eth_update_stat(struct net_device *ndev, unsigned long *stat, int reg)
{
	u32 delta = sh_eth_read(ndev, reg);

	if (delta) {
		*stat += delta;
		sh_eth_write(ndev, 0, reg);
	}
}

static struct net_device_stats *sh_eth_get_stats(struct net_device *ndev)
{
	struct sh_eth_private *mdp = netdev_priv(ndev);

	if (mdp->cd->no_tx_cntrs)
		return &ndev->stats;

	if (!mdp->is_opened)
		return &ndev->stats;

	sh_eth_update_stat(ndev, &ndev->stats.tx_dropped, TROCR);
	sh_eth_update_stat(ndev, &ndev->stats.collisions, CDCR);
	sh_eth_update_stat(ndev, &ndev->stats.tx_carrier_errors, LCCR);

	if (mdp->cd->cexcr) {
		sh_eth_update_stat(ndev, &ndev->stats.tx_carrier_errors,
				   CERCR);
		sh_eth_update_stat(ndev, &ndev->stats.tx_carrier_errors,
				   CEECR);
	} else {
		sh_eth_update_stat(ndev, &ndev->stats.tx_carrier_errors,
				   CNDCR);
	}

	return &ndev->stats;
}

/* device close function */
static int sh_eth_close(struct net_device *ndev)
{
	struct sh_eth_private *mdp = netdev_priv(ndev);

	netif_stop_queue(ndev);

	/* Serialise with the interrupt handler and NAPI, then disable
	 * interrupts.  We have to clear the irq_enabled flag first to
	 * ensure that interrupts won't be re-enabled.
	 */
	mdp->irq_enabled = false;
	synchronize_irq(ndev->irq);
	napi_disable(&mdp->napi);
	sh_eth_write(ndev, 0x0000, EESIPR);

	sh_eth_dev_exit(ndev);

	/* PHY Disconnect */
	if (ndev->phydev) {
		phy_stop(ndev->phydev);
		phy_disconnect(ndev->phydev);
	}

	free_irq(ndev->irq, ndev);

	/* Free all the skbuffs in the Rx queue and the DMA buffer. */
	sh_eth_ring_free(ndev);

	mdp->is_opened = 0;

	pm_runtime_put(&mdp->pdev->dev);

	return 0;
}

static int sh_eth_change_mtu(struct net_device *ndev, int new_mtu)
{
	if (netif_running(ndev))
		return -EBUSY;

	ndev->mtu = new_mtu;
	netdev_update_features(ndev);

	return 0;
}

/* For TSU_POSTn. Please refer to the manual about this (strange) bitfields */
static u32 sh_eth_tsu_get_post_mask(int entry)
{
	return 0x0f << (28 - ((entry % 8) * 4));
}

static u32 sh_eth_tsu_get_post_bit(struct sh_eth_private *mdp, int entry)
{
	return (0x08 >> (mdp->port << 1)) << (28 - ((entry % 8) * 4));
}

static void sh_eth_tsu_enable_cam_entry_post(struct net_device *ndev,
					     int entry)
{
	struct sh_eth_private *mdp = netdev_priv(ndev);
	int reg = TSU_POST1 + entry / 8;
	u32 tmp;

	tmp = sh_eth_tsu_read(mdp, reg);
	sh_eth_tsu_write(mdp, tmp | sh_eth_tsu_get_post_bit(mdp, entry), reg);
}

static bool sh_eth_tsu_disable_cam_entry_post(struct net_device *ndev,
					      int entry)
{
	struct sh_eth_private *mdp = netdev_priv(ndev);
	int reg = TSU_POST1 + entry / 8;
	u32 post_mask, ref_mask, tmp;

	post_mask = sh_eth_tsu_get_post_mask(entry);
	ref_mask = sh_eth_tsu_get_post_bit(mdp, entry) & ~post_mask;

	tmp = sh_eth_tsu_read(mdp, reg);
	sh_eth_tsu_write(mdp, tmp & ~post_mask, reg);

	/* If other port enables, the function returns "true" */
	return tmp & ref_mask;
}

static int sh_eth_tsu_busy(struct net_device *ndev)
{
	int timeout = SH_ETH_TSU_TIMEOUT_MS * 100;
	struct sh_eth_private *mdp = netdev_priv(ndev);

	while ((sh_eth_tsu_read(mdp, TSU_ADSBSY) & TSU_ADSBSY_0)) {
		udelay(10);
		timeout--;
		if (timeout <= 0) {
			netdev_err(ndev, "%s: timeout\n", __func__);
			return -ETIMEDOUT;
		}
	}

	return 0;
}

static int sh_eth_tsu_write_entry(struct net_device *ndev, u16 offset,
				  const u8 *addr)
{
	struct sh_eth_private *mdp = netdev_priv(ndev);
	u32 val;

	val = addr[0] << 24 | addr[1] << 16 | addr[2] << 8 | addr[3];
	iowrite32(val, mdp->tsu_addr + offset);
	if (sh_eth_tsu_busy(ndev) < 0)
		return -EBUSY;

	val = addr[4] << 8 | addr[5];
	iowrite32(val, mdp->tsu_addr + offset + 4);
	if (sh_eth_tsu_busy(ndev) < 0)
		return -EBUSY;

	return 0;
}

static void sh_eth_tsu_read_entry(struct net_device *ndev, u16 offset, u8 *addr)
{
	struct sh_eth_private *mdp = netdev_priv(ndev);
	u32 val;

	val = ioread32(mdp->tsu_addr + offset);
	addr[0] = (val >> 24) & 0xff;
	addr[1] = (val >> 16) & 0xff;
	addr[2] = (val >> 8) & 0xff;
	addr[3] = val & 0xff;
	val = ioread32(mdp->tsu_addr + offset + 4);
	addr[4] = (val >> 8) & 0xff;
	addr[5] = val & 0xff;
}


static int sh_eth_tsu_find_entry(struct net_device *ndev, const u8 *addr)
{
	struct sh_eth_private *mdp = netdev_priv(ndev);
	u16 reg_offset = sh_eth_tsu_get_offset(mdp, TSU_ADRH0);
	int i;
	u8 c_addr[ETH_ALEN];

	for (i = 0; i < SH_ETH_TSU_CAM_ENTRIES; i++, reg_offset += 8) {
		sh_eth_tsu_read_entry(ndev, reg_offset, c_addr);
		if (ether_addr_equal(addr, c_addr))
			return i;
	}

	return -ENOENT;
}

static int sh_eth_tsu_find_empty(struct net_device *ndev)
{
	u8 blank[ETH_ALEN];
	int entry;

	memset(blank, 0, sizeof(blank));
	entry = sh_eth_tsu_find_entry(ndev, blank);
	return (entry < 0) ? -ENOMEM : entry;
}

static int sh_eth_tsu_disable_cam_entry_table(struct net_device *ndev,
					      int entry)
{
	struct sh_eth_private *mdp = netdev_priv(ndev);
	u16 reg_offset = sh_eth_tsu_get_offset(mdp, TSU_ADRH0);
	int ret;
	u8 blank[ETH_ALEN];

	sh_eth_tsu_write(mdp, sh_eth_tsu_read(mdp, TSU_TEN) &
			 ~(1 << (31 - entry)), TSU_TEN);

	memset(blank, 0, sizeof(blank));
	ret = sh_eth_tsu_write_entry(ndev, reg_offset + entry * 8, blank);
	if (ret < 0)
		return ret;
	return 0;
}

static int sh_eth_tsu_add_entry(struct net_device *ndev, const u8 *addr)
{
	struct sh_eth_private *mdp = netdev_priv(ndev);
	u16 reg_offset = sh_eth_tsu_get_offset(mdp, TSU_ADRH0);
	int i, ret;

	if (!mdp->cd->tsu)
		return 0;

	i = sh_eth_tsu_find_entry(ndev, addr);
	if (i < 0) {
		/* No entry found, create one */
		i = sh_eth_tsu_find_empty(ndev);
		if (i < 0)
			return -ENOMEM;
		ret = sh_eth_tsu_write_entry(ndev, reg_offset + i * 8, addr);
		if (ret < 0)
			return ret;

		/* Enable the entry */
		sh_eth_tsu_write(mdp, sh_eth_tsu_read(mdp, TSU_TEN) |
				 (1 << (31 - i)), TSU_TEN);
	}

	/* Entry found or created, enable POST */
	sh_eth_tsu_enable_cam_entry_post(ndev, i);

	return 0;
}

static int sh_eth_tsu_del_entry(struct net_device *ndev, const u8 *addr)
{
	struct sh_eth_private *mdp = netdev_priv(ndev);
	int i, ret;

	if (!mdp->cd->tsu)
		return 0;

	i = sh_eth_tsu_find_entry(ndev, addr);
	if (i) {
		/* Entry found */
		if (sh_eth_tsu_disable_cam_entry_post(ndev, i))
			goto done;

		/* Disable the entry if both ports was disabled */
		ret = sh_eth_tsu_disable_cam_entry_table(ndev, i);
		if (ret < 0)
			return ret;
	}
done:
	return 0;
}

static int sh_eth_tsu_purge_all(struct net_device *ndev)
{
	struct sh_eth_private *mdp = netdev_priv(ndev);
	int i, ret;

	if (!mdp->cd->tsu)
		return 0;

	for (i = 0; i < SH_ETH_TSU_CAM_ENTRIES; i++) {
		if (sh_eth_tsu_disable_cam_entry_post(ndev, i))
			continue;

		/* Disable the entry if both ports was disabled */
		ret = sh_eth_tsu_disable_cam_entry_table(ndev, i);
		if (ret < 0)
			return ret;
	}

	return 0;
}

static void sh_eth_tsu_purge_mcast(struct net_device *ndev)
{
	struct sh_eth_private *mdp = netdev_priv(ndev);
	u16 reg_offset = sh_eth_tsu_get_offset(mdp, TSU_ADRH0);
	u8 addr[ETH_ALEN];
	int i;

	if (!mdp->cd->tsu)
		return;

	for (i = 0; i < SH_ETH_TSU_CAM_ENTRIES; i++, reg_offset += 8) {
		sh_eth_tsu_read_entry(ndev, reg_offset, addr);
		if (is_multicast_ether_addr(addr))
			sh_eth_tsu_del_entry(ndev, addr);
	}
}

/* Update promiscuous flag and multicast filter */
static void sh_eth_set_rx_mode(struct net_device *ndev)
{
	struct sh_eth_private *mdp = netdev_priv(ndev);
	u32 ecmr_bits;
	int mcast_all = 0;
	unsigned long flags;

	spin_lock_irqsave(&mdp->lock, flags);
	/* Initial condition is MCT = 1, PRM = 0.
	 * Depending on ndev->flags, set PRM or clear MCT
	 */
	ecmr_bits = sh_eth_read(ndev, ECMR) & ~ECMR_PRM;
	if (mdp->cd->tsu)
		ecmr_bits |= ECMR_MCT;

	if (!(ndev->flags & IFF_MULTICAST)) {
		sh_eth_tsu_purge_mcast(ndev);
		mcast_all = 1;
	}
	if (ndev->flags & IFF_ALLMULTI) {
		sh_eth_tsu_purge_mcast(ndev);
		ecmr_bits &= ~ECMR_MCT;
		mcast_all = 1;
	}

	if (ndev->flags & IFF_PROMISC) {
		sh_eth_tsu_purge_all(ndev);
		ecmr_bits = (ecmr_bits & ~ECMR_MCT) | ECMR_PRM;
	} else if (mdp->cd->tsu) {
		struct netdev_hw_addr *ha;
		netdev_for_each_mc_addr(ha, ndev) {
			if (mcast_all && is_multicast_ether_addr(ha->addr))
				continue;

			if (sh_eth_tsu_add_entry(ndev, ha->addr) < 0) {
				if (!mcast_all) {
					sh_eth_tsu_purge_mcast(ndev);
					ecmr_bits &= ~ECMR_MCT;
					mcast_all = 1;
				}
			}
		}
	}

	/* update the ethernet mode */
	sh_eth_write(ndev, ecmr_bits, ECMR);

	spin_unlock_irqrestore(&mdp->lock, flags);
}

static void sh_eth_set_rx_csum(struct net_device *ndev, bool enable)
{
	struct sh_eth_private *mdp = netdev_priv(ndev);
	unsigned long flags;

	spin_lock_irqsave(&mdp->lock, flags);

	/* Disable TX and RX */
	sh_eth_rcv_snd_disable(ndev);

	/* Modify RX Checksum setting */
	sh_eth_modify(ndev, ECMR, ECMR_RCSC, enable ? ECMR_RCSC : 0);

	/* Enable TX and RX */
	sh_eth_rcv_snd_enable(ndev);

	spin_unlock_irqrestore(&mdp->lock, flags);
}

static int sh_eth_set_features(struct net_device *ndev,
			       netdev_features_t features)
{
	netdev_features_t changed = ndev->features ^ features;
	struct sh_eth_private *mdp = netdev_priv(ndev);

	if (changed & NETIF_F_RXCSUM && mdp->cd->rx_csum)
		sh_eth_set_rx_csum(ndev, features & NETIF_F_RXCSUM);

	ndev->features = features;

	return 0;
}

static int sh_eth_get_vtag_index(struct sh_eth_private *mdp)
{
	if (!mdp->port)
		return TSU_VTAG0;
	else
		return TSU_VTAG1;
}

static int sh_eth_vlan_rx_add_vid(struct net_device *ndev,
				  __be16 proto, u16 vid)
{
	struct sh_eth_private *mdp = netdev_priv(ndev);
	int vtag_reg_index = sh_eth_get_vtag_index(mdp);

	if (unlikely(!mdp->cd->tsu))
		return -EPERM;

	/* No filtering if vid = 0 */
	if (!vid)
		return 0;

	mdp->vlan_num_ids++;

	/* The controller has one VLAN tag HW filter. So, if the filter is
	 * already enabled, the driver disables it and the filte
	 */
	if (mdp->vlan_num_ids > 1) {
		/* disable VLAN filter */
		sh_eth_tsu_write(mdp, 0, vtag_reg_index);
		return 0;
	}

	sh_eth_tsu_write(mdp, TSU_VTAG_ENABLE | (vid & TSU_VTAG_VID_MASK),
			 vtag_reg_index);

	return 0;
}

static int sh_eth_vlan_rx_kill_vid(struct net_device *ndev,
				   __be16 proto, u16 vid)
{
	struct sh_eth_private *mdp = netdev_priv(ndev);
	int vtag_reg_index = sh_eth_get_vtag_index(mdp);

	if (unlikely(!mdp->cd->tsu))
		return -EPERM;

	/* No filtering if vid = 0 */
	if (!vid)
		return 0;

	mdp->vlan_num_ids--;
	sh_eth_tsu_write(mdp, 0, vtag_reg_index);

	return 0;
}

/* SuperH's TSU register init function */
static void sh_eth_tsu_init(struct sh_eth_private *mdp)
{
	if (!mdp->cd->dual_port) {
		sh_eth_tsu_write(mdp, 0, TSU_TEN); /* Disable all CAM entry */
		sh_eth_tsu_write(mdp, TSU_FWSLC_POSTENU | TSU_FWSLC_POSTENL,
				 TSU_FWSLC);	/* Enable POST registers */
		return;
	}

	sh_eth_tsu_write(mdp, 0, TSU_FWEN0);	/* Disable forward(0->1) */
	sh_eth_tsu_write(mdp, 0, TSU_FWEN1);	/* Disable forward(1->0) */
	sh_eth_tsu_write(mdp, 0, TSU_FCM);	/* forward fifo 3k-3k */
	sh_eth_tsu_write(mdp, 0xc, TSU_BSYSL0);
	sh_eth_tsu_write(mdp, 0xc, TSU_BSYSL1);
	sh_eth_tsu_write(mdp, 0, TSU_PRISL0);
	sh_eth_tsu_write(mdp, 0, TSU_PRISL1);
	sh_eth_tsu_write(mdp, 0, TSU_FWSL0);
	sh_eth_tsu_write(mdp, 0, TSU_FWSL1);
	sh_eth_tsu_write(mdp, TSU_FWSLC_POSTENU | TSU_FWSLC_POSTENL, TSU_FWSLC);
	sh_eth_tsu_write(mdp, 0, TSU_QTAGM0);	/* Disable QTAG(0->1) */
	sh_eth_tsu_write(mdp, 0, TSU_QTAGM1);	/* Disable QTAG(1->0) */
	sh_eth_tsu_write(mdp, 0, TSU_FWSR);	/* all interrupt status clear */
	sh_eth_tsu_write(mdp, 0, TSU_FWINMK);	/* Disable all interrupt */
	sh_eth_tsu_write(mdp, 0, TSU_TEN);	/* Disable all CAM entry */
	sh_eth_tsu_write(mdp, 0, TSU_POST1);	/* Disable CAM entry [ 0- 7] */
	sh_eth_tsu_write(mdp, 0, TSU_POST2);	/* Disable CAM entry [ 8-15] */
	sh_eth_tsu_write(mdp, 0, TSU_POST3);	/* Disable CAM entry [16-23] */
	sh_eth_tsu_write(mdp, 0, TSU_POST4);	/* Disable CAM entry [24-31] */
}

/* MDIO bus release function */
static int sh_mdio_release(struct sh_eth_private *mdp)
{
	/* unregister mdio bus */
	mdiobus_unregister(mdp->mii_bus);

	/* free bitbang info */
	free_mdio_bitbang(mdp->mii_bus);

	return 0;
}

static int sh_mdiobb_read(struct mii_bus *bus, int phy, int reg)
{
	int res;

	pm_runtime_get_sync(bus->parent);
	res = mdiobb_read(bus, phy, reg);
	pm_runtime_put(bus->parent);

	return res;
}

static int sh_mdiobb_write(struct mii_bus *bus, int phy, int reg, u16 val)
{
	int res;

	pm_runtime_get_sync(bus->parent);
	res = mdiobb_write(bus, phy, reg, val);
	pm_runtime_put(bus->parent);

	return res;
}

/* MDIO bus init function */
static int sh_mdio_init(struct sh_eth_private *mdp,
			struct sh_eth_plat_data *pd)
{
	int ret;
	struct bb_info *bitbang;
	struct platform_device *pdev = mdp->pdev;
	struct device *dev = &mdp->pdev->dev;

	/* create bit control struct for PHY */
	bitbang = devm_kzalloc(dev, sizeof(struct bb_info), GFP_KERNEL);
	if (!bitbang)
		return -ENOMEM;

	/* bitbang init */
	bitbang->addr = mdp->addr + mdp->reg_offset[PIR];
	bitbang->set_gate = pd->set_mdio_gate;
	bitbang->ctrl.ops = &bb_ops;

	/* MII controller setting */
	mdp->mii_bus = alloc_mdio_bitbang(&bitbang->ctrl);
	if (!mdp->mii_bus)
		return -ENOMEM;

	/* Wrap accessors with Runtime PM-aware ops */
	mdp->mii_bus->read = sh_mdiobb_read;
	mdp->mii_bus->write = sh_mdiobb_write;

	/* Hook up MII support for ethtool */
	mdp->mii_bus->name = "sh_mii";
	mdp->mii_bus->parent = dev;
	snprintf(mdp->mii_bus->id, MII_BUS_ID_SIZE, "%s-%x",
		 pdev->name, pdev->id);

	/* register MDIO bus */
	if (pd->phy_irq > 0)
		mdp->mii_bus->irq[pd->phy] = pd->phy_irq;

	ret = of_mdiobus_register(mdp->mii_bus, dev->of_node);
	if (ret)
		goto out_free_bus;

	return 0;

out_free_bus:
	free_mdio_bitbang(mdp->mii_bus);
	return ret;
}

static const u16 *sh_eth_get_register_offset(int register_type)
{
	const u16 *reg_offset = NULL;

	switch (register_type) {
	case SH_ETH_REG_GIGABIT:
		reg_offset = sh_eth_offset_gigabit;
		break;
	case SH_ETH_REG_FAST_RCAR:
		reg_offset = sh_eth_offset_fast_rcar;
		break;
	case SH_ETH_REG_FAST_SH4:
		reg_offset = sh_eth_offset_fast_sh4;
		break;
	case SH_ETH_REG_FAST_SH3_SH2:
		reg_offset = sh_eth_offset_fast_sh3_sh2;
		break;
	}

	return reg_offset;
}

static const struct net_device_ops sh_eth_netdev_ops = {
	.ndo_open		= sh_eth_open,
	.ndo_stop		= sh_eth_close,
	.ndo_start_xmit		= sh_eth_start_xmit,
	.ndo_get_stats		= sh_eth_get_stats,
	.ndo_set_rx_mode	= sh_eth_set_rx_mode,
	.ndo_tx_timeout		= sh_eth_tx_timeout,
	.ndo_eth_ioctl		= phy_do_ioctl_running,
	.ndo_change_mtu		= sh_eth_change_mtu,
	.ndo_validate_addr	= eth_validate_addr,
	.ndo_set_mac_address	= eth_mac_addr,
	.ndo_set_features	= sh_eth_set_features,
};

static const struct net_device_ops sh_eth_netdev_ops_tsu = {
	.ndo_open		= sh_eth_open,
	.ndo_stop		= sh_eth_close,
	.ndo_start_xmit		= sh_eth_start_xmit,
	.ndo_get_stats		= sh_eth_get_stats,
	.ndo_set_rx_mode	= sh_eth_set_rx_mode,
	.ndo_vlan_rx_add_vid	= sh_eth_vlan_rx_add_vid,
	.ndo_vlan_rx_kill_vid	= sh_eth_vlan_rx_kill_vid,
	.ndo_tx_timeout		= sh_eth_tx_timeout,
	.ndo_eth_ioctl		= phy_do_ioctl_running,
	.ndo_change_mtu		= sh_eth_change_mtu,
	.ndo_validate_addr	= eth_validate_addr,
	.ndo_set_mac_address	= eth_mac_addr,
	.ndo_set_features	= sh_eth_set_features,
};

#ifdef CONFIG_OF
static struct sh_eth_plat_data *sh_eth_parse_dt(struct device *dev)
{
	struct device_node *np = dev->of_node;
	struct sh_eth_plat_data *pdata;
	phy_interface_t interface;
	int ret;

	pdata = devm_kzalloc(dev, sizeof(*pdata), GFP_KERNEL);
	if (!pdata)
		return NULL;

	ret = of_get_phy_mode(np, &interface);
	if (ret)
		return NULL;
	pdata->phy_interface = interface;

	of_get_mac_address(np, pdata->mac_addr);

	pdata->no_ether_link =
		of_property_read_bool(np, "renesas,no-ether-link");
	pdata->ether_link_active_low =
		of_property_read_bool(np, "renesas,ether-link-active-low");

	return pdata;
}

static const struct of_device_id sh_eth_match_table[] = {
	{ .compatible = "renesas,gether-r8a7740", .data = &r8a7740_data },
	{ .compatible = "renesas,ether-r8a7743", .data = &rcar_gen2_data },
	{ .compatible = "renesas,ether-r8a7745", .data = &rcar_gen2_data },
	{ .compatible = "renesas,ether-r8a7778", .data = &rcar_gen1_data },
	{ .compatible = "renesas,ether-r8a7779", .data = &rcar_gen1_data },
	{ .compatible = "renesas,ether-r8a7790", .data = &rcar_gen2_data },
	{ .compatible = "renesas,ether-r8a7791", .data = &rcar_gen2_data },
	{ .compatible = "renesas,ether-r8a7793", .data = &rcar_gen2_data },
	{ .compatible = "renesas,ether-r8a7794", .data = &rcar_gen2_data },
	{ .compatible = "renesas,gether-r8a77980", .data = &r8a77980_data },
	{ .compatible = "renesas,ether-r7s72100", .data = &r7s72100_data },
	{ .compatible = "renesas,ether-r7s9210", .data = &r7s9210_data },
	{ .compatible = "renesas,rcar-gen1-ether", .data = &rcar_gen1_data },
	{ .compatible = "renesas,rcar-gen2-ether", .data = &rcar_gen2_data },
	{ }
};
MODULE_DEVICE_TABLE(of, sh_eth_match_table);
#else
static inline struct sh_eth_plat_data *sh_eth_parse_dt(struct device *dev)
{
	return NULL;
}
#endif

static int sh_eth_drv_probe(struct platform_device *pdev)
{
	struct resource *res;
	struct sh_eth_plat_data *pd = dev_get_platdata(&pdev->dev);
	const struct platform_device_id *id = platform_get_device_id(pdev);
	struct sh_eth_private *mdp;
	struct net_device *ndev;
	int ret;

	ndev = alloc_etherdev(sizeof(struct sh_eth_private));
	if (!ndev)
		return -ENOMEM;

	pm_runtime_enable(&pdev->dev);
	pm_runtime_get_sync(&pdev->dev);

	ret = platform_get_irq(pdev, 0);
	if (ret < 0)
		goto out_release;
	ndev->irq = ret;

	SET_NETDEV_DEV(ndev, &pdev->dev);

	mdp = netdev_priv(ndev);
	mdp->num_tx_ring = TX_RING_SIZE;
	mdp->num_rx_ring = RX_RING_SIZE;
	mdp->addr = devm_platform_get_and_ioremap_resource(pdev, 0, &res);
	if (IS_ERR(mdp->addr)) {
		ret = PTR_ERR(mdp->addr);
		goto out_release;
	}

	ndev->base_addr = res->start;

	spin_lock_init(&mdp->lock);
	mdp->pdev = pdev;

	if (pdev->dev.of_node)
		pd = sh_eth_parse_dt(&pdev->dev);
	if (!pd) {
		dev_err(&pdev->dev, "no platform data\n");
		ret = -EINVAL;
		goto out_release;
	}

	/* get PHY ID */
	mdp->phy_id = pd->phy;
	mdp->phy_interface = pd->phy_interface;
	mdp->no_ether_link = pd->no_ether_link;
	mdp->ether_link_active_low = pd->ether_link_active_low;

	/* set cpu data */
	if (id)
		mdp->cd = (struct sh_eth_cpu_data *)id->driver_data;
	else
		mdp->cd = (struct sh_eth_cpu_data *)of_device_get_match_data(&pdev->dev);

	mdp->reg_offset = sh_eth_get_register_offset(mdp->cd->register_type);
	if (!mdp->reg_offset) {
		dev_err(&pdev->dev, "Unknown register type (%d)\n",
			mdp->cd->register_type);
		ret = -EINVAL;
		goto out_release;
	}
	sh_eth_set_default_cpu_data(mdp->cd);

	/* User's manual states max MTU should be 2048 but due to the
	 * alignment calculations in sh_eth_ring_init() the practical
	 * MTU is a bit less. Maybe this can be optimized some more.
	 */
	ndev->max_mtu = 2000 - (ETH_HLEN + VLAN_HLEN + ETH_FCS_LEN);
	ndev->min_mtu = ETH_MIN_MTU;

	if (mdp->cd->rx_csum) {
		ndev->features = NETIF_F_RXCSUM;
		ndev->hw_features = NETIF_F_RXCSUM;
	}

	/* set function */
	if (mdp->cd->tsu)
		ndev->netdev_ops = &sh_eth_netdev_ops_tsu;
	else
		ndev->netdev_ops = &sh_eth_netdev_ops;
	ndev->ethtool_ops = &sh_eth_ethtool_ops;
	ndev->watchdog_timeo = TX_TIMEOUT;

	/* debug message level */
	mdp->msg_enable = SH_ETH_DEF_MSG_ENABLE;

	/* read and set MAC address */
	read_mac_address(ndev, pd->mac_addr);
	if (!is_valid_ether_addr(ndev->dev_addr)) {
		dev_warn(&pdev->dev,
			 "no valid MAC address supplied, using a random one.\n");
		eth_hw_addr_random(ndev);
	}

	if (mdp->cd->tsu) {
		int port = pdev->id < 0 ? 0 : pdev->id % 2;
		struct resource *rtsu;

		rtsu = platform_get_resource(pdev, IORESOURCE_MEM, 1);
		if (!rtsu) {
			dev_err(&pdev->dev, "no TSU resource\n");
			ret = -ENODEV;
			goto out_release;
		}
		/* We can only request the  TSU region  for the first port
		 * of the two  sharing this TSU for the probe to succeed...
		 */
		if (port == 0 &&
		    !devm_request_mem_region(&pdev->dev, rtsu->start,
					     resource_size(rtsu),
					     dev_name(&pdev->dev))) {
			dev_err(&pdev->dev, "can't request TSU resource.\n");
			ret = -EBUSY;
			goto out_release;
		}
		/* ioremap the TSU registers */
		mdp->tsu_addr = devm_ioremap(&pdev->dev, rtsu->start,
					     resource_size(rtsu));
		if (!mdp->tsu_addr) {
			dev_err(&pdev->dev, "TSU region ioremap() failed.\n");
			ret = -ENOMEM;
			goto out_release;
		}
		mdp->port = port;
		ndev->features |= NETIF_F_HW_VLAN_CTAG_FILTER;

		/* Need to init only the first port of the two sharing a TSU */
		if (port == 0) {
			if (mdp->cd->chip_reset)
				mdp->cd->chip_reset(ndev);

			/* TSU init (Init only)*/
			sh_eth_tsu_init(mdp);
		}
	}

	if (mdp->cd->rmiimode)
		sh_eth_write(ndev, 0x1, RMIIMODE);

	/* MDIO bus init */
	ret = sh_mdio_init(mdp, pd);
	if (ret) {
		if (ret != -EPROBE_DEFER)
			dev_err(&pdev->dev, "MDIO init failed: %d\n", ret);
		goto out_release;
	}

	netif_napi_add(ndev, &mdp->napi, sh_eth_poll, 64);

	/* network device register */
	ret = register_netdev(ndev);
	if (ret)
		goto out_napi_del;

	if (mdp->cd->magic)
		device_set_wakeup_capable(&pdev->dev, 1);

	/* print device information */
	netdev_info(ndev, "Base address at 0x%x, %pM, IRQ %d.\n",
		    (u32)ndev->base_addr, ndev->dev_addr, ndev->irq);

	pm_runtime_put(&pdev->dev);
	platform_set_drvdata(pdev, ndev);

	return ret;

out_napi_del:
	netif_napi_del(&mdp->napi);
	sh_mdio_release(mdp);

out_release:
	/* net_dev free */
	free_netdev(ndev);

	pm_runtime_put(&pdev->dev);
	pm_runtime_disable(&pdev->dev);
	return ret;
}

static int sh_eth_drv_remove(struct platform_device *pdev)
{
	struct net_device *ndev = platform_get_drvdata(pdev);
	struct sh_eth_private *mdp = netdev_priv(ndev);

	unregister_netdev(ndev);
	netif_napi_del(&mdp->napi);
	sh_mdio_release(mdp);
	pm_runtime_disable(&pdev->dev);
	free_netdev(ndev);

	return 0;
}

#ifdef CONFIG_PM
#ifdef CONFIG_PM_SLEEP
static int sh_eth_wol_setup(struct net_device *ndev)
{
	struct sh_eth_private *mdp = netdev_priv(ndev);

	/* Only allow ECI interrupts */
	synchronize_irq(ndev->irq);
	napi_disable(&mdp->napi);
	sh_eth_write(ndev, EESIPR_ECIIP, EESIPR);

	/* Enable MagicPacket */
	sh_eth_modify(ndev, ECMR, ECMR_MPDE, ECMR_MPDE);

	return enable_irq_wake(ndev->irq);
}

static int sh_eth_wol_restore(struct net_device *ndev)
{
	struct sh_eth_private *mdp = netdev_priv(ndev);
	int ret;

	napi_enable(&mdp->napi);

	/* Disable MagicPacket */
	sh_eth_modify(ndev, ECMR, ECMR_MPDE, 0);

	/* The device needs to be reset to restore MagicPacket logic
	 * for next wakeup. If we close and open the device it will
	 * both be reset and all registers restored. This is what
	 * happens during suspend and resume without WoL enabled.
	 */
	ret = sh_eth_close(ndev);
	if (ret < 0)
		return ret;
	ret = sh_eth_open(ndev);
	if (ret < 0)
		return ret;

	return disable_irq_wake(ndev->irq);
}

static int sh_eth_suspend(struct device *dev)
{
	struct net_device *ndev = dev_get_drvdata(dev);
	struct sh_eth_private *mdp = netdev_priv(ndev);
	int ret = 0;

	if (!netif_running(ndev))
		return 0;

	netif_device_detach(ndev);

	if (mdp->wol_enabled)
		ret = sh_eth_wol_setup(ndev);
	else
		ret = sh_eth_close(ndev);

	return ret;
}

static int sh_eth_resume(struct device *dev)
{
	struct net_device *ndev = dev_get_drvdata(dev);
	struct sh_eth_private *mdp = netdev_priv(ndev);
	int ret = 0;

	if (!netif_running(ndev))
		return 0;

	if (mdp->wol_enabled)
		ret = sh_eth_wol_restore(ndev);
	else
		ret = sh_eth_open(ndev);

	if (ret < 0)
		return ret;

	netif_device_attach(ndev);

	return ret;
}
#endif

static int sh_eth_runtime_nop(struct device *dev)
{
	/* Runtime PM callback shared between ->runtime_suspend()
	 * and ->runtime_resume(). Simply returns success.
	 *
	 * This driver re-initializes all registers after
	 * pm_runtime_get_sync() anyway so there is no need
	 * to save and restore registers here.
	 */
	return 0;
}

static const struct dev_pm_ops sh_eth_dev_pm_ops = {
	SET_SYSTEM_SLEEP_PM_OPS(sh_eth_suspend, sh_eth_resume)
	SET_RUNTIME_PM_OPS(sh_eth_runtime_nop, sh_eth_runtime_nop, NULL)
};
#define SH_ETH_PM_OPS (&sh_eth_dev_pm_ops)
#else
#define SH_ETH_PM_OPS NULL
#endif

static const struct platform_device_id sh_eth_id_table[] = {
	{ "sh7619-ether", (kernel_ulong_t)&sh7619_data },
	{ "sh771x-ether", (kernel_ulong_t)&sh771x_data },
	{ "sh7724-ether", (kernel_ulong_t)&sh7724_data },
	{ "sh7734-gether", (kernel_ulong_t)&sh7734_data },
	{ "sh7757-ether", (kernel_ulong_t)&sh7757_data },
	{ "sh7757-gether", (kernel_ulong_t)&sh7757_data_giga },
	{ "sh7763-gether", (kernel_ulong_t)&sh7763_data },
	{ }
};
MODULE_DEVICE_TABLE(platform, sh_eth_id_table);

static struct platform_driver sh_eth_driver = {
	.probe = sh_eth_drv_probe,
	.remove = sh_eth_drv_remove,
	.id_table = sh_eth_id_table,
	.driver = {
		   .name = CARDNAME,
		   .pm = SH_ETH_PM_OPS,
		   .of_match_table = of_match_ptr(sh_eth_match_table),
	},
};

module_platform_driver(sh_eth_driver);

MODULE_AUTHOR("Nobuhiro Iwamatsu, Yoshihiro Shimoda");
MODULE_DESCRIPTION("Renesas SuperH Ethernet driver");
MODULE_LICENSE("GPL v2");<|MERGE_RESOLUTION|>--- conflicted
+++ resolved
@@ -560,11 +560,7 @@
 			  EESR_TDE,
 	.fdr_value	= 0x0000070f,
 
-<<<<<<< HEAD
-	.trscer_err_mask = DESC_I_RINT8 | DESC_I_RINT5,
-=======
 	.trscer_err_mask = TRSCER_RMAFCE | TRSCER_RRFCE,
->>>>>>> 3b17187f
 
 	.no_psr		= 1,
 	.apr		= 1,
@@ -786,11 +782,7 @@
 
 	.fdr_value	= 0x0000070f,
 
-<<<<<<< HEAD
-	.trscer_err_mask = DESC_I_RINT8 | DESC_I_RINT5,
-=======
 	.trscer_err_mask = TRSCER_RMAFCE | TRSCER_RRFCE,
->>>>>>> 3b17187f
 
 	.apr		= 1,
 	.mpr		= 1,
@@ -1102,11 +1094,7 @@
 			  EESIPR_RRFIP | EESIPR_RTLFIP | EESIPR_RTSFIP |
 			  EESIPR_PREIP | EESIPR_CERFIP,
 
-<<<<<<< HEAD
-	.trscer_err_mask = DESC_I_RINT8,
-=======
 	.trscer_err_mask = TRSCER_RMAFCE,
->>>>>>> 3b17187f
 
 	.tsu		= 1,
 	.dual_port	= 1,
