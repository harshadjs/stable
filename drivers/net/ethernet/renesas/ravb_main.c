--- conflicted
+++ resolved
@@ -2439,14 +2439,10 @@
 	.internal_delay = 1,
 	.tx_counters = 1,
 	.multi_irqs = 1,
-<<<<<<< HEAD
-	.ccc_gac = 1,
-=======
 	.irq_en_dis = 1,
 	.ccc_gac = 1,
 	.nc_queues = 1,
 	.magic_pkt = 1,
->>>>>>> d60c95ef
 };
 
 static const struct ravb_hw_info ravb_gen2_hw_info = {
@@ -2513,13 +2509,9 @@
 	.tccr_mask = TCCR_TSRQ0,
 	.rx_max_buf_size = SZ_8K,
 	.aligned_tx = 1,
-<<<<<<< HEAD
-	.gptp = 1,
-=======
 	.tx_counters = 1,
 	.carrier_counters = 1,
 	.half_duplex = 1,
->>>>>>> d60c95ef
 };
 
 static const struct of_device_id ravb_match_table[] = {
