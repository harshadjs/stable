/* SPDX-License-Identifier: GPL-2.0 */
/* Renesas Ethernet Switch device driver
 *
 * Copyright (C) 2022 Renesas Electronics Corporation
 */

#ifndef __RSWITCH_H__
#define __RSWITCH_H__

#include <linux/platform_device.h>
#include "rcar_gen4_ptp.h"

#define RSWITCH_MAX_NUM_QUEUES	128

#define RSWITCH_NUM_PORTS	3
#define rswitch_for_each_enabled_port(priv, i)		\
	for (i = 0; i < RSWITCH_NUM_PORTS; i++)		\
		if (priv->rdev[i]->disabled)		\
			continue;			\
		else

#define rswitch_for_each_enabled_port_continue_reverse(priv, i)	\
	for (i--; i >= 0; i--)					\
		if (priv->rdev[i]->disabled)			\
			continue;				\
		else

#define TX_RING_SIZE		1024
#define RX_RING_SIZE		1024
#define TS_RING_SIZE		(TX_RING_SIZE * RSWITCH_NUM_PORTS)

#define PKT_BUF_SZ		1584
#define RSWITCH_ALIGN		128
#define RSWITCH_MAX_CTAG_PCP	7

#define RSWITCH_TIMEOUT_US	100000

#define RSWITCH_TOP_OFFSET	0x00008000
#define RSWITCH_COMA_OFFSET	0x00009000
#define RSWITCH_ETHA_OFFSET	0x0000a000	/* with RMAC */
#define RSWITCH_ETHA_SIZE	0x00002000	/* with RMAC */
#define RSWITCH_GWCA0_OFFSET	0x00010000
#define RSWITCH_GWCA1_OFFSET	0x00012000

/* TODO: hardcoded ETHA/GWCA settings for now */
#define GWCA_IRQ_RESOURCE_NAME	"gwca0_rxtx%d"
#define GWCA_IRQ_NAME		"rswitch: gwca0_rxtx%d"
#define GWCA_NUM_IRQS		8
#define GWCA_INDEX		0
#define AGENT_INDEX_GWCA	3
#define GWRO			RSWITCH_GWCA0_OFFSET

#define GWCA_TS_IRQ_RESOURCE_NAME	"gwca0_rxts0"
#define GWCA_TS_IRQ_NAME		"rswitch: gwca0_rxts0"
#define GWCA_TS_IRQ_BIT			BIT(0)

#define FWRO	0
#define TPRO	RSWITCH_TOP_OFFSET
#define CARO	RSWITCH_COMA_OFFSET
#define TARO	0
#define RMRO	0x1000
enum rswitch_reg {
	FWGC		= FWRO + 0x0000,
	FWTTC0		= FWRO + 0x0010,
	FWTTC1		= FWRO + 0x0014,
	FWLBMC		= FWRO + 0x0018,
	FWCEPTC		= FWRO + 0x0020,
	FWCEPRC0	= FWRO + 0x0024,
	FWCEPRC1	= FWRO + 0x0028,
	FWCEPRC2	= FWRO + 0x002c,
	FWCLPTC		= FWRO + 0x0030,
	FWCLPRC		= FWRO + 0x0034,
	FWCMPTC		= FWRO + 0x0040,
	FWEMPTC		= FWRO + 0x0044,
	FWSDMPTC	= FWRO + 0x0050,
	FWSDMPVC	= FWRO + 0x0054,
	FWLBWMC0	= FWRO + 0x0080,
	FWPC00		= FWRO + 0x0100,
	FWPC10		= FWRO + 0x0104,
	FWPC20		= FWRO + 0x0108,
	FWCTGC00	= FWRO + 0x0400,
	FWCTGC10	= FWRO + 0x0404,
	FWCTTC00	= FWRO + 0x0408,
	FWCTTC10	= FWRO + 0x040c,
	FWCTTC200	= FWRO + 0x0410,
	FWCTSC00	= FWRO + 0x0420,
	FWCTSC10	= FWRO + 0x0424,
	FWCTSC20	= FWRO + 0x0428,
	FWCTSC30	= FWRO + 0x042c,
	FWCTSC40	= FWRO + 0x0430,
	FWTWBFC0	= FWRO + 0x1000,
	FWTWBFVC0	= FWRO + 0x1004,
	FWTHBFC0	= FWRO + 0x1400,
	FWTHBFV0C0	= FWRO + 0x1404,
	FWTHBFV1C0	= FWRO + 0x1408,
	FWFOBFC0	= FWRO + 0x1800,
	FWFOBFV0C0	= FWRO + 0x1804,
	FWFOBFV1C0	= FWRO + 0x1808,
	FWRFC0		= FWRO + 0x1c00,
	FWRFVC0		= FWRO + 0x1c04,
	FWCFC0		= FWRO + 0x2000,
	FWCFMC00	= FWRO + 0x2004,
	FWIP4SC		= FWRO + 0x4008,
	FWIP6SC		= FWRO + 0x4018,
	FWIP6OC		= FWRO + 0x401c,
	FWL2SC		= FWRO + 0x4020,
	FWSFHEC		= FWRO + 0x4030,
	FWSHCR0		= FWRO + 0x4040,
	FWSHCR1		= FWRO + 0x4044,
	FWSHCR2		= FWRO + 0x4048,
	FWSHCR3		= FWRO + 0x404c,
	FWSHCR4		= FWRO + 0x4050,
	FWSHCR5		= FWRO + 0x4054,
	FWSHCR6		= FWRO + 0x4058,
	FWSHCR7		= FWRO + 0x405c,
	FWSHCR8		= FWRO + 0x4060,
	FWSHCR9		= FWRO + 0x4064,
	FWSHCR10	= FWRO + 0x4068,
	FWSHCR11	= FWRO + 0x406c,
	FWSHCR12	= FWRO + 0x4070,
	FWSHCR13	= FWRO + 0x4074,
	FWSHCRR		= FWRO + 0x4078,
	FWLTHHEC	= FWRO + 0x4090,
	FWLTHHC		= FWRO + 0x4094,
	FWLTHTL0	= FWRO + 0x40a0,
	FWLTHTL1	= FWRO + 0x40a4,
	FWLTHTL2	= FWRO + 0x40a8,
	FWLTHTL3	= FWRO + 0x40ac,
	FWLTHTL4	= FWRO + 0x40b0,
	FWLTHTL5	= FWRO + 0x40b4,
	FWLTHTL6	= FWRO + 0x40b8,
	FWLTHTL7	= FWRO + 0x40bc,
	FWLTHTL80	= FWRO + 0x40c0,
	FWLTHTL9	= FWRO + 0x40d0,
	FWLTHTLR	= FWRO + 0x40d4,
	FWLTHTIM	= FWRO + 0x40e0,
	FWLTHTEM	= FWRO + 0x40e4,
	FWLTHTS0	= FWRO + 0x4100,
	FWLTHTS1	= FWRO + 0x4104,
	FWLTHTS2	= FWRO + 0x4108,
	FWLTHTS3	= FWRO + 0x410c,
	FWLTHTS4	= FWRO + 0x4110,
	FWLTHTSR0	= FWRO + 0x4120,
	FWLTHTSR1	= FWRO + 0x4124,
	FWLTHTSR2	= FWRO + 0x4128,
	FWLTHTSR3	= FWRO + 0x412c,
	FWLTHTSR40	= FWRO + 0x4130,
	FWLTHTSR5	= FWRO + 0x4140,
	FWLTHTR		= FWRO + 0x4150,
	FWLTHTRR0	= FWRO + 0x4154,
	FWLTHTRR1	= FWRO + 0x4158,
	FWLTHTRR2	= FWRO + 0x415c,
	FWLTHTRR3	= FWRO + 0x4160,
	FWLTHTRR4	= FWRO + 0x4164,
	FWLTHTRR5	= FWRO + 0x4168,
	FWLTHTRR6	= FWRO + 0x416c,
	FWLTHTRR7	= FWRO + 0x4170,
	FWLTHTRR8	= FWRO + 0x4174,
	FWLTHTRR9	= FWRO + 0x4180,
	FWLTHTRR10	= FWRO + 0x4190,
	FWIPHEC		= FWRO + 0x4214,
	FWIPHC		= FWRO + 0x4218,
	FWIPTL0		= FWRO + 0x4220,
	FWIPTL1		= FWRO + 0x4224,
	FWIPTL2		= FWRO + 0x4228,
	FWIPTL3		= FWRO + 0x422c,
	FWIPTL4		= FWRO + 0x4230,
	FWIPTL5		= FWRO + 0x4234,
	FWIPTL6		= FWRO + 0x4238,
	FWIPTL7		= FWRO + 0x4240,
	FWIPTL8		= FWRO + 0x4250,
	FWIPTLR		= FWRO + 0x4254,
	FWIPTIM		= FWRO + 0x4260,
	FWIPTEM		= FWRO + 0x4264,
	FWIPTS0		= FWRO + 0x4270,
	FWIPTS1		= FWRO + 0x4274,
	FWIPTS2		= FWRO + 0x4278,
	FWIPTS3		= FWRO + 0x427c,
	FWIPTS4		= FWRO + 0x4280,
	FWIPTSR0	= FWRO + 0x4284,
	FWIPTSR1	= FWRO + 0x4288,
	FWIPTSR2	= FWRO + 0x428c,
	FWIPTSR3	= FWRO + 0x4290,
	FWIPTSR4	= FWRO + 0x42a0,
	FWIPTR		= FWRO + 0x42b0,
	FWIPTRR0	= FWRO + 0x42b4,
	FWIPTRR1	= FWRO + 0x42b8,
	FWIPTRR2	= FWRO + 0x42bc,
	FWIPTRR3	= FWRO + 0x42c0,
	FWIPTRR4	= FWRO + 0x42c4,
	FWIPTRR5	= FWRO + 0x42c8,
	FWIPTRR6	= FWRO + 0x42cc,
	FWIPTRR7	= FWRO + 0x42d0,
	FWIPTRR8	= FWRO + 0x42e0,
	FWIPTRR9	= FWRO + 0x42f0,
	FWIPHLEC	= FWRO + 0x4300,
	FWIPAGUSPC	= FWRO + 0x4500,
	FWIPAGC		= FWRO + 0x4504,
	FWIPAGM0	= FWRO + 0x4510,
	FWIPAGM1	= FWRO + 0x4514,
	FWIPAGM2	= FWRO + 0x4518,
	FWIPAGM3	= FWRO + 0x451c,
	FWIPAGM4	= FWRO + 0x4520,
	FWMACHEC	= FWRO + 0x4620,
	FWMACHC		= FWRO + 0x4624,
	FWMACTL0	= FWRO + 0x4630,
	FWMACTL1	= FWRO + 0x4634,
	FWMACTL2	= FWRO + 0x4638,
	FWMACTL3	= FWRO + 0x463c,
	FWMACTL4	= FWRO + 0x4640,
	FWMACTL5	= FWRO + 0x4650,
	FWMACTLR	= FWRO + 0x4654,
	FWMACTIM	= FWRO + 0x4660,
	FWMACTEM	= FWRO + 0x4664,
	FWMACTS0	= FWRO + 0x4670,
	FWMACTS1	= FWRO + 0x4674,
	FWMACTSR0	= FWRO + 0x4678,
	FWMACTSR1	= FWRO + 0x467c,
	FWMACTSR2	= FWRO + 0x4680,
	FWMACTSR3	= FWRO + 0x4690,
	FWMACTR		= FWRO + 0x46a0,
	FWMACTRR0	= FWRO + 0x46a4,
	FWMACTRR1	= FWRO + 0x46a8,
	FWMACTRR2	= FWRO + 0x46ac,
	FWMACTRR3	= FWRO + 0x46b0,
	FWMACTRR4	= FWRO + 0x46b4,
	FWMACTRR5	= FWRO + 0x46c0,
	FWMACTRR6	= FWRO + 0x46d0,
	FWMACHLEC	= FWRO + 0x4700,
	FWMACAGUSPC	= FWRO + 0x4880,
	FWMACAGC	= FWRO + 0x4884,
	FWMACAGM0	= FWRO + 0x4888,
	FWMACAGM1	= FWRO + 0x488c,
	FWVLANTEC	= FWRO + 0x4900,
	FWVLANTL0	= FWRO + 0x4910,
	FWVLANTL1	= FWRO + 0x4914,
	FWVLANTL2	= FWRO + 0x4918,
	FWVLANTL3	= FWRO + 0x4920,
	FWVLANTL4	= FWRO + 0x4930,
	FWVLANTLR	= FWRO + 0x4934,
	FWVLANTIM	= FWRO + 0x4940,
	FWVLANTEM	= FWRO + 0x4944,
	FWVLANTS	= FWRO + 0x4950,
	FWVLANTSR0	= FWRO + 0x4954,
	FWVLANTSR1	= FWRO + 0x4958,
	FWVLANTSR2	= FWRO + 0x4960,
	FWVLANTSR3	= FWRO + 0x4970,
	FWPBFC0		= FWRO + 0x4a00,
	FWPBFCSDC00	= FWRO + 0x4a04,
	FWL23URL0	= FWRO + 0x4e00,
	FWL23URL1	= FWRO + 0x4e04,
	FWL23URL2	= FWRO + 0x4e08,
	FWL23URL3	= FWRO + 0x4e0c,
	FWL23URLR	= FWRO + 0x4e10,
	FWL23UTIM	= FWRO + 0x4e20,
	FWL23URR	= FWRO + 0x4e30,
	FWL23URRR0	= FWRO + 0x4e34,
	FWL23URRR1	= FWRO + 0x4e38,
	FWL23URRR2	= FWRO + 0x4e3c,
	FWL23URRR3	= FWRO + 0x4e40,
	FWL23URMC0	= FWRO + 0x4f00,
	FWPMFGC0	= FWRO + 0x5000,
	FWPGFC0		= FWRO + 0x5100,
	FWPGFIGSC0	= FWRO + 0x5104,
	FWPGFENC0	= FWRO + 0x5108,
	FWPGFENM0	= FWRO + 0x510c,
	FWPGFCSTC00	= FWRO + 0x5110,
	FWPGFCSTC10	= FWRO + 0x5114,
	FWPGFCSTM00	= FWRO + 0x5118,
	FWPGFCSTM10	= FWRO + 0x511c,
	FWPGFCTC0	= FWRO + 0x5120,
	FWPGFCTM0	= FWRO + 0x5124,
	FWPGFHCC0	= FWRO + 0x5128,
	FWPGFSM0	= FWRO + 0x512c,
	FWPGFGC0	= FWRO + 0x5130,
	FWPGFGL0	= FWRO + 0x5500,
	FWPGFGL1	= FWRO + 0x5504,
	FWPGFGLR	= FWRO + 0x5518,
	FWPGFGR		= FWRO + 0x5510,
	FWPGFGRR0	= FWRO + 0x5514,
	FWPGFGRR1	= FWRO + 0x5518,
	FWPGFRIM	= FWRO + 0x5520,
	FWPMTRFC0	= FWRO + 0x5600,
	FWPMTRCBSC0	= FWRO + 0x5604,
	FWPMTRC0RC0	= FWRO + 0x5608,
	FWPMTREBSC0	= FWRO + 0x560c,
	FWPMTREIRC0	= FWRO + 0x5610,
	FWPMTRFM0	= FWRO + 0x5614,
	FWFTL0		= FWRO + 0x6000,
	FWFTL1		= FWRO + 0x6004,
	FWFTLR		= FWRO + 0x6008,
	FWFTOC		= FWRO + 0x6010,
	FWFTOPC		= FWRO + 0x6014,
	FWFTIM		= FWRO + 0x6020,
	FWFTR		= FWRO + 0x6030,
	FWFTRR0		= FWRO + 0x6034,
	FWFTRR1		= FWRO + 0x6038,
	FWFTRR2		= FWRO + 0x603c,
	FWSEQNGC0	= FWRO + 0x6100,
	FWSEQNGM0	= FWRO + 0x6104,
	FWSEQNRC	= FWRO + 0x6200,
	FWCTFDCN0	= FWRO + 0x6300,
	FWLTHFDCN0	= FWRO + 0x6304,
	FWIPFDCN0	= FWRO + 0x6308,
	FWLTWFDCN0	= FWRO + 0x630c,
	FWPBFDCN0	= FWRO + 0x6310,
	FWMHLCN0	= FWRO + 0x6314,
	FWIHLCN0	= FWRO + 0x6318,
	FWICRDCN0	= FWRO + 0x6500,
	FWWMRDCN0	= FWRO + 0x6504,
	FWCTRDCN0	= FWRO + 0x6508,
	FWLTHRDCN0	= FWRO + 0x650c,
	FWIPRDCN0	= FWRO + 0x6510,
	FWLTWRDCN0	= FWRO + 0x6514,
	FWPBRDCN0	= FWRO + 0x6518,
	FWPMFDCN0	= FWRO + 0x6700,
	FWPGFDCN0	= FWRO + 0x6780,
	FWPMGDCN0	= FWRO + 0x6800,
	FWPMYDCN0	= FWRO + 0x6804,
	FWPMRDCN0	= FWRO + 0x6808,
	FWFRPPCN0	= FWRO + 0x6a00,
	FWFRDPCN0	= FWRO + 0x6a04,
	FWEIS00		= FWRO + 0x7900,
	FWEIE00		= FWRO + 0x7904,
	FWEID00		= FWRO + 0x7908,
	FWEIS1		= FWRO + 0x7a00,
	FWEIE1		= FWRO + 0x7a04,
	FWEID1		= FWRO + 0x7a08,
	FWEIS2		= FWRO + 0x7a10,
	FWEIE2		= FWRO + 0x7a14,
	FWEID2		= FWRO + 0x7a18,
	FWEIS3		= FWRO + 0x7a20,
	FWEIE3		= FWRO + 0x7a24,
	FWEID3		= FWRO + 0x7a28,
	FWEIS4		= FWRO + 0x7a30,
	FWEIE4		= FWRO + 0x7a34,
	FWEID4		= FWRO + 0x7a38,
	FWEIS5		= FWRO + 0x7a40,
	FWEIE5		= FWRO + 0x7a44,
	FWEID5		= FWRO + 0x7a48,
	FWEIS60		= FWRO + 0x7a50,
	FWEIE60		= FWRO + 0x7a54,
	FWEID60		= FWRO + 0x7a58,
	FWEIS61		= FWRO + 0x7a60,
	FWEIE61		= FWRO + 0x7a64,
	FWEID61		= FWRO + 0x7a68,
	FWEIS62		= FWRO + 0x7a70,
	FWEIE62		= FWRO + 0x7a74,
	FWEID62		= FWRO + 0x7a78,
	FWEIS63		= FWRO + 0x7a80,
	FWEIE63		= FWRO + 0x7a84,
	FWEID63		= FWRO + 0x7a88,
	FWEIS70		= FWRO + 0x7a90,
	FWEIE70		= FWRO + 0x7A94,
	FWEID70		= FWRO + 0x7a98,
	FWEIS71		= FWRO + 0x7aa0,
	FWEIE71		= FWRO + 0x7aa4,
	FWEID71		= FWRO + 0x7aa8,
	FWEIS72		= FWRO + 0x7ab0,
	FWEIE72		= FWRO + 0x7ab4,
	FWEID72		= FWRO + 0x7ab8,
	FWEIS73		= FWRO + 0x7ac0,
	FWEIE73		= FWRO + 0x7ac4,
	FWEID73		= FWRO + 0x7ac8,
	FWEIS80		= FWRO + 0x7ad0,
	FWEIE80		= FWRO + 0x7ad4,
	FWEID80		= FWRO + 0x7ad8,
	FWEIS81		= FWRO + 0x7ae0,
	FWEIE81		= FWRO + 0x7ae4,
	FWEID81		= FWRO + 0x7ae8,
	FWEIS82		= FWRO + 0x7af0,
	FWEIE82		= FWRO + 0x7af4,
	FWEID82		= FWRO + 0x7af8,
	FWEIS83		= FWRO + 0x7b00,
	FWEIE83		= FWRO + 0x7b04,
	FWEID83		= FWRO + 0x7b08,
	FWMIS0		= FWRO + 0x7c00,
	FWMIE0		= FWRO + 0x7c04,
	FWMID0		= FWRO + 0x7c08,
	FWSCR0		= FWRO + 0x7d00,
	FWSCR1		= FWRO + 0x7d04,
	FWSCR2		= FWRO + 0x7d08,
	FWSCR3		= FWRO + 0x7d0c,
	FWSCR4		= FWRO + 0x7d10,
	FWSCR5		= FWRO + 0x7d14,
	FWSCR6		= FWRO + 0x7d18,
	FWSCR7		= FWRO + 0x7d1c,
	FWSCR8		= FWRO + 0x7d20,
	FWSCR9		= FWRO + 0x7d24,
	FWSCR10		= FWRO + 0x7d28,
	FWSCR11		= FWRO + 0x7d2c,
	FWSCR12		= FWRO + 0x7d30,
	FWSCR13		= FWRO + 0x7d34,
	FWSCR14		= FWRO + 0x7d38,
	FWSCR15		= FWRO + 0x7d3c,
	FWSCR16		= FWRO + 0x7d40,
	FWSCR17		= FWRO + 0x7d44,
	FWSCR18		= FWRO + 0x7d48,
	FWSCR19		= FWRO + 0x7d4c,
	FWSCR20		= FWRO + 0x7d50,
	FWSCR21		= FWRO + 0x7d54,
	FWSCR22		= FWRO + 0x7d58,
	FWSCR23		= FWRO + 0x7d5c,
	FWSCR24		= FWRO + 0x7d60,
	FWSCR25		= FWRO + 0x7d64,
	FWSCR26		= FWRO + 0x7d68,
	FWSCR27		= FWRO + 0x7d6c,
	FWSCR28		= FWRO + 0x7d70,
	FWSCR29		= FWRO + 0x7d74,
	FWSCR30		= FWRO + 0x7d78,
	FWSCR31		= FWRO + 0x7d7c,
	FWSCR32		= FWRO + 0x7d80,
	FWSCR33		= FWRO + 0x7d84,
	FWSCR34		= FWRO + 0x7d88,
	FWSCR35		= FWRO + 0x7d8c,
	FWSCR36		= FWRO + 0x7d90,
	FWSCR37		= FWRO + 0x7d94,
	FWSCR38		= FWRO + 0x7d98,
	FWSCR39		= FWRO + 0x7d9c,
	FWSCR40		= FWRO + 0x7da0,
	FWSCR41		= FWRO + 0x7da4,
	FWSCR42		= FWRO + 0x7da8,
	FWSCR43		= FWRO + 0x7dac,
	FWSCR44		= FWRO + 0x7db0,
	FWSCR45		= FWRO + 0x7db4,
	FWSCR46		= FWRO + 0x7db8,

	TPEMIMC0	= TPRO + 0x0000,
	TPEMIMC1	= TPRO + 0x0004,
	TPEMIMC2	= TPRO + 0x0008,
	TPEMIMC3	= TPRO + 0x000c,
	TPEMIMC4	= TPRO + 0x0010,
	TPEMIMC5	= TPRO + 0x0014,
	TPEMIMC60	= TPRO + 0x0080,
	TPEMIMC70	= TPRO + 0x0100,
	TSIM		= TPRO + 0x0700,
	TFIM		= TPRO + 0x0704,
	TCIM		= TPRO + 0x0708,
	TGIM0		= TPRO + 0x0710,
	TGIM1		= TPRO + 0x0714,
	TEIM0		= TPRO + 0x0720,
	TEIM1		= TPRO + 0x0724,
	TEIM2		= TPRO + 0x0728,

	RIPV		= CARO + 0x0000,
	RRC		= CARO + 0x0004,
	RCEC		= CARO + 0x0008,
	RCDC		= CARO + 0x000c,
	RSSIS		= CARO + 0x0010,
	RSSIE		= CARO + 0x0014,
	RSSID		= CARO + 0x0018,
	CABPIBWMC	= CARO + 0x0020,
	CABPWMLC	= CARO + 0x0040,
	CABPPFLC0	= CARO + 0x0050,
	CABPPWMLC0	= CARO + 0x0060,
	CABPPPFLC00	= CARO + 0x00a0,
	CABPULC		= CARO + 0x0100,
	CABPIRM		= CARO + 0x0140,
	CABPPCM		= CARO + 0x0144,
	CABPLCM		= CARO + 0x0148,
	CABPCPM		= CARO + 0x0180,
	CABPMCPM	= CARO + 0x0200,
	CARDNM		= CARO + 0x0280,
	CARDMNM		= CARO + 0x0284,
	CARDCN		= CARO + 0x0290,
	CAEIS0		= CARO + 0x0300,
	CAEIE0		= CARO + 0x0304,
	CAEID0		= CARO + 0x0308,
	CAEIS1		= CARO + 0x0310,
	CAEIE1		= CARO + 0x0314,
	CAEID1		= CARO + 0x0318,
	CAMIS0		= CARO + 0x0340,
	CAMIE0		= CARO + 0x0344,
	CAMID0		= CARO + 0x0348,
	CAMIS1		= CARO + 0x0350,
	CAMIE1		= CARO + 0x0354,
	CAMID1		= CARO + 0x0358,
	CASCR		= CARO + 0x0380,

	EAMC		= TARO + 0x0000,
	EAMS		= TARO + 0x0004,
	EAIRC		= TARO + 0x0010,
	EATDQSC		= TARO + 0x0014,
	EATDQC		= TARO + 0x0018,
	EATDQAC		= TARO + 0x001c,
	EATPEC		= TARO + 0x0020,
	EATMFSC0	= TARO + 0x0040,
	EATDQDC0	= TARO + 0x0060,
	EATDQM0		= TARO + 0x0080,
	EATDQMLM0	= TARO + 0x00a0,
	EACTQC		= TARO + 0x0100,
	EACTDQDC	= TARO + 0x0104,
	EACTDQM		= TARO + 0x0108,
	EACTDQMLM	= TARO + 0x010c,
	EAVCC		= TARO + 0x0130,
	EAVTC		= TARO + 0x0134,
	EATTFC		= TARO + 0x0138,
	EACAEC		= TARO + 0x0200,
	EACC		= TARO + 0x0204,
	EACAIVC0	= TARO + 0x0220,
	EACAULC0	= TARO + 0x0240,
	EACOEM		= TARO + 0x0260,
	EACOIVM0	= TARO + 0x0280,
	EACOULM0	= TARO + 0x02a0,
	EACGSM		= TARO + 0x02c0,
	EATASC		= TARO + 0x0300,
	EATASENC0	= TARO + 0x0320,
	EATASCTENC	= TARO + 0x0340,
	EATASENM0	= TARO + 0x0360,
	EATASCTENM	= TARO + 0x0380,
	EATASCSTC0	= TARO + 0x03a0,
	EATASCSTC1	= TARO + 0x03a4,
	EATASCSTM0	= TARO + 0x03a8,
	EATASCSTM1	= TARO + 0x03ac,
	EATASCTC	= TARO + 0x03b0,
	EATASCTM	= TARO + 0x03b4,
	EATASGL0	= TARO + 0x03c0,
	EATASGL1	= TARO + 0x03c4,
	EATASGLR	= TARO + 0x03c8,
	EATASGR		= TARO + 0x03d0,
	EATASGRR	= TARO + 0x03d4,
	EATASHCC	= TARO + 0x03e0,
	EATASRIRM	= TARO + 0x03e4,
	EATASSM		= TARO + 0x03e8,
	EAUSMFSECN	= TARO + 0x0400,
	EATFECN		= TARO + 0x0404,
	EAFSECN		= TARO + 0x0408,
	EADQOECN	= TARO + 0x040c,
	EADQSECN	= TARO + 0x0410,
	EACKSECN	= TARO + 0x0414,
	EAEIS0		= TARO + 0x0500,
	EAEIE0		= TARO + 0x0504,
	EAEID0		= TARO + 0x0508,
	EAEIS1		= TARO + 0x0510,
	EAEIE1		= TARO + 0x0514,
	EAEID1		= TARO + 0x0518,
	EAEIS2		= TARO + 0x0520,
	EAEIE2		= TARO + 0x0524,
	EAEID2		= TARO + 0x0528,
	EASCR		= TARO + 0x0580,

	MPSM		= RMRO + 0x0000,
	MPIC		= RMRO + 0x0004,
	MPIM		= RMRO + 0x0008,
	MIOC		= RMRO + 0x0010,
	MIOM		= RMRO + 0x0014,
	MXMS		= RMRO + 0x0018,
	MTFFC		= RMRO + 0x0020,
	MTPFC		= RMRO + 0x0024,
	MTPFC2		= RMRO + 0x0028,
	MTPFC30		= RMRO + 0x0030,
	MTATC0		= RMRO + 0x0050,
	MTIM		= RMRO + 0x0060,
	MRGC		= RMRO + 0x0080,
	MRMAC0		= RMRO + 0x0084,
	MRMAC1		= RMRO + 0x0088,
	MRAFC		= RMRO + 0x008c,
	MRSCE		= RMRO + 0x0090,
	MRSCP		= RMRO + 0x0094,
	MRSCC		= RMRO + 0x0098,
	MRFSCE		= RMRO + 0x009c,
	MRFSCP		= RMRO + 0x00a0,
	MTRC		= RMRO + 0x00a4,
	MRIM		= RMRO + 0x00a8,
	MRPFM		= RMRO + 0x00ac,
	MPFC0		= RMRO + 0x0100,
	MLVC		= RMRO + 0x0180,
	MEEEC		= RMRO + 0x0184,
	MLBC		= RMRO + 0x0188,
	MXGMIIC		= RMRO + 0x0190,
	MPCH		= RMRO + 0x0194,
	MANC		= RMRO + 0x0198,
	MANM		= RMRO + 0x019c,
	MPLCA1		= RMRO + 0x01a0,
	MPLCA2		= RMRO + 0x01a4,
	MPLCA3		= RMRO + 0x01a8,
	MPLCA4		= RMRO + 0x01ac,
	MPLCAM		= RMRO + 0x01b0,
	MHDC1		= RMRO + 0x01c0,
	MHDC2		= RMRO + 0x01c4,
	MEIS		= RMRO + 0x0200,
	MEIE		= RMRO + 0x0204,
	MEID		= RMRO + 0x0208,
	MMIS0		= RMRO + 0x0210,
	MMIE0		= RMRO + 0x0214,
	MMID0		= RMRO + 0x0218,
	MMIS1		= RMRO + 0x0220,
	MMIE1		= RMRO + 0x0224,
	MMID1		= RMRO + 0x0228,
	MMIS2		= RMRO + 0x0230,
	MMIE2		= RMRO + 0x0234,
	MMID2		= RMRO + 0x0238,
	MMPFTCT		= RMRO + 0x0300,
	MAPFTCT		= RMRO + 0x0304,
	MPFRCT		= RMRO + 0x0308,
	MFCICT		= RMRO + 0x030c,
	MEEECT		= RMRO + 0x0310,
	MMPCFTCT0	= RMRO + 0x0320,
	MAPCFTCT0	= RMRO + 0x0330,
	MPCFRCT0	= RMRO + 0x0340,
	MHDCC		= RMRO + 0x0350,
	MROVFC		= RMRO + 0x0354,
	MRHCRCEC	= RMRO + 0x0358,
	MRXBCE		= RMRO + 0x0400,
	MRXBCP		= RMRO + 0x0404,
	MRGFCE		= RMRO + 0x0408,
	MRGFCP		= RMRO + 0x040c,
	MRBFC		= RMRO + 0x0410,
	MRMFC		= RMRO + 0x0414,
	MRUFC		= RMRO + 0x0418,
	MRPEFC		= RMRO + 0x041c,
	MRNEFC		= RMRO + 0x0420,
	MRFMEFC		= RMRO + 0x0424,
	MRFFMEFC	= RMRO + 0x0428,
	MRCFCEFC	= RMRO + 0x042c,
	MRFCEFC		= RMRO + 0x0430,
	MRRCFEFC	= RMRO + 0x0434,
	MRUEFC		= RMRO + 0x043c,
	MROEFC		= RMRO + 0x0440,
	MRBOEC		= RMRO + 0x0444,
	MTXBCE		= RMRO + 0x0500,
	MTXBCP		= RMRO + 0x0504,
	MTGFCE		= RMRO + 0x0508,
	MTGFCP		= RMRO + 0x050c,
	MTBFC		= RMRO + 0x0510,
	MTMFC		= RMRO + 0x0514,
	MTUFC		= RMRO + 0x0518,
	MTEFC		= RMRO + 0x051c,

	GWMC		= GWRO + 0x0000,
	GWMS		= GWRO + 0x0004,
	GWIRC		= GWRO + 0x0010,
	GWRDQSC		= GWRO + 0x0014,
	GWRDQC		= GWRO + 0x0018,
	GWRDQAC		= GWRO + 0x001c,
	GWRGC		= GWRO + 0x0020,
	GWRMFSC0	= GWRO + 0x0040,
	GWRDQDC0	= GWRO + 0x0060,
	GWRDQM0		= GWRO + 0x0080,
	GWRDQMLM0	= GWRO + 0x00a0,
	GWMTIRM		= GWRO + 0x0100,
	GWMSTLS		= GWRO + 0x0104,
	GWMSTLR		= GWRO + 0x0108,
	GWMSTSS		= GWRO + 0x010c,
	GWMSTSR		= GWRO + 0x0110,
	GWMAC0		= GWRO + 0x0120,
	GWMAC1		= GWRO + 0x0124,
	GWVCC		= GWRO + 0x0130,
	GWVTC		= GWRO + 0x0134,
	GWTTFC		= GWRO + 0x0138,
	GWTDCAC00	= GWRO + 0x0140,
	GWTDCAC10	= GWRO + 0x0144,
	GWTSDCC0	= GWRO + 0x0160,
	GWTNM		= GWRO + 0x0180,
	GWTMNM		= GWRO + 0x0184,
	GWAC		= GWRO + 0x0190,
	GWDCBAC0	= GWRO + 0x0194,
	GWDCBAC1	= GWRO + 0x0198,
	GWIICBSC	= GWRO + 0x019c,
	GWMDNC		= GWRO + 0x01a0,
	GWTRC0		= GWRO + 0x0200,
	GWTPC0		= GWRO + 0x0300,
	GWARIRM		= GWRO + 0x0380,
	GWDCC0		= GWRO + 0x0400,
	GWAARSS		= GWRO + 0x0800,
	GWAARSR0	= GWRO + 0x0804,
	GWAARSR1	= GWRO + 0x0808,
	GWIDAUAS0	= GWRO + 0x0840,
	GWIDASM0	= GWRO + 0x0880,
	GWIDASAM00	= GWRO + 0x0900,
	GWIDASAM10	= GWRO + 0x0904,
	GWIDACAM00	= GWRO + 0x0980,
	GWIDACAM10	= GWRO + 0x0984,
	GWGRLC		= GWRO + 0x0a00,
	GWGRLULC	= GWRO + 0x0a04,
	GWRLIVC0	= GWRO + 0x0a80,
	GWRLULC0	= GWRO + 0x0a84,
	GWIDPC		= GWRO + 0x0b00,
	GWIDC0		= GWRO + 0x0c00,
	GWDIS0		= GWRO + 0x1100,
	GWDIE0		= GWRO + 0x1104,
	GWDID0		= GWRO + 0x1108,
	GWTSDIS		= GWRO + 0x1180,
	GWTSDIE		= GWRO + 0x1184,
	GWTSDID		= GWRO + 0x1188,
	GWEIS0		= GWRO + 0x1190,
	GWEIE0		= GWRO + 0x1194,
	GWEID0		= GWRO + 0x1198,
	GWEIS1		= GWRO + 0x11a0,
	GWEIE1		= GWRO + 0x11a4,
	GWEID1		= GWRO + 0x11a8,
	GWEIS20		= GWRO + 0x1200,
	GWEIE20		= GWRO + 0x1204,
	GWEID20		= GWRO + 0x1208,
	GWEIS3		= GWRO + 0x1280,
	GWEIE3		= GWRO + 0x1284,
	GWEID3		= GWRO + 0x1288,
	GWEIS4		= GWRO + 0x1290,
	GWEIE4		= GWRO + 0x1294,
	GWEID4		= GWRO + 0x1298,
	GWEIS5		= GWRO + 0x12a0,
	GWEIE5		= GWRO + 0x12a4,
	GWEID5		= GWRO + 0x12a8,
	GWSCR0		= GWRO + 0x1800,
	GWSCR1		= GWRO + 0x1900,
};

/* ETHA/RMAC */
enum rswitch_etha_mode {
	EAMC_OPC_RESET,
	EAMC_OPC_DISABLE,
	EAMC_OPC_CONFIG,
	EAMC_OPC_OPERATION,
};

#define EAMS_OPS_MASK		EAMC_OPC_OPERATION

#define EAVCC_VEM_SC_TAG	(0x3 << 16)

#define MPIC_PIS_MII		0x00
#define MPIC_PIS_GMII		0x02
#define MPIC_PIS_XGMII		0x04
#define MPIC_LSC_SHIFT		3
#define MPIC_LSC_100M		(1 << MPIC_LSC_SHIFT)
#define MPIC_LSC_1G		(2 << MPIC_LSC_SHIFT)
#define MPIC_LSC_2_5G		(3 << MPIC_LSC_SHIFT)

#define MDIO_READ_C45		0x03
#define MDIO_WRITE_C45		0x01

#define MPSM_PSME		BIT(0)
#define MPSM_MFF_C45		BIT(2)
#define MPSM_PRD_SHIFT		16
#define MPSM_PRD_MASK		GENMASK(31, MPSM_PRD_SHIFT)

/* Completion flags */
#define MMIS1_PAACS             BIT(2) /* Address */
#define MMIS1_PWACS             BIT(1) /* Write */
#define MMIS1_PRACS             BIT(0) /* Read */
#define MMIS1_CLEAR_FLAGS       0xf

#define MPIC_PSMCS_SHIFT	16
#define MPIC_PSMCS_MASK		GENMASK(22, MPIC_PSMCS_SHIFT)
#define MPIC_PSMCS(val)		((val) << MPIC_PSMCS_SHIFT)

#define MPIC_PSMHT_SHIFT	24
#define MPIC_PSMHT_MASK		GENMASK(26, MPIC_PSMHT_SHIFT)
#define MPIC_PSMHT(val)		((val) << MPIC_PSMHT_SHIFT)

#define MLVC_PLV		BIT(16)

/* GWCA */
enum rswitch_gwca_mode {
	GWMC_OPC_RESET,
	GWMC_OPC_DISABLE,
	GWMC_OPC_CONFIG,
	GWMC_OPC_OPERATION,
};

#define GWMS_OPS_MASK		GWMC_OPC_OPERATION

#define GWMTIRM_MTIOG		BIT(0)
#define GWMTIRM_MTR		BIT(1)

#define GWVCC_VEM_SC_TAG	(0x3 << 16)

#define GWARIRM_ARIOG		BIT(0)
#define GWARIRM_ARR		BIT(1)

#define GWDCC_BALR		BIT(24)
#define GWDCC_DQT		BIT(11)
#define GWDCC_ETS		BIT(9)
#define GWDCC_EDE		BIT(8)

#define GWTRC(queue)		(GWTRC0 + (queue) / 32 * 4)
#define GWDCC_OFFS(queue)	(GWDCC0 + (queue) * 4)

#define GWDIS(i)		(GWDIS0 + (i) * 0x10)
#define GWDIE(i)		(GWDIE0 + (i) * 0x10)
#define GWDID(i)		(GWDID0 + (i) * 0x10)

/* COMA */
#define RRC_RR			BIT(0)
#define RRC_RR_CLR		0
#define	RCEC_ACE_DEFAULT	(BIT(0) | BIT(AGENT_INDEX_GWCA))
#define RCEC_RCE		BIT(16)
#define RCDC_RCD		BIT(16)

#define CABPIRM_BPIOG		BIT(0)
#define CABPIRM_BPR		BIT(1)

/* MFWD */
#define FWPC0_LTHTA		BIT(0)
#define FWPC0_IP4UE		BIT(3)
#define FWPC0_IP4TE		BIT(4)
#define FWPC0_IP4OE		BIT(5)
#define FWPC0_L2SE		BIT(9)
#define FWPC0_IP4EA		BIT(10)
#define FWPC0_IPDSA		BIT(12)
#define FWPC0_IPHLA		BIT(18)
#define FWPC0_MACSDA		BIT(20)
#define FWPC0_MACHLA		BIT(26)
#define FWPC0_MACHMA		BIT(27)
#define FWPC0_VLANSA		BIT(28)

#define FWPC0(i)		(FWPC00 + (i) * 0x10)
#define FWPC0_DEFAULT		(FWPC0_LTHTA | FWPC0_IP4UE | FWPC0_IP4TE | \
				 FWPC0_IP4OE | FWPC0_L2SE | FWPC0_IP4EA | \
				 FWPC0_IPDSA | FWPC0_IPHLA | FWPC0_MACSDA | \
				 FWPC0_MACHLA |	FWPC0_MACHMA | FWPC0_VLANSA)
#define FWPC1(i)		(FWPC10 + (i) * 0x10)
#define FWPC1_DDE		BIT(0)

#define	FWPBFC(i)		(FWPBFC0 + (i) * 0x10)

#define FWPBFCSDC(j, i)         (FWPBFCSDC00 + (i) * 0x10 + (j) * 0x04)

/* TOP */
#define TPEMIMC7(queue)		(TPEMIMC70 + (queue) * 4)

/* Descriptors */
enum RX_DS_CC_BIT {
	RX_DS	= 0x0fff, /* Data size */
	RX_TR	= 0x1000, /* Truncation indication */
	RX_EI	= 0x2000, /* Error indication */
	RX_PS	= 0xc000, /* Padding selection */
};

enum TX_DS_TAGL_BIT {
	TX_DS	= 0x0fff, /* Data size */
	TX_TAGL	= 0xf000, /* Frame tag LSBs */
};

enum DIE_DT {
	/* Frame data */
	DT_FSINGLE	= 0x80,
	DT_FSTART	= 0x90,
	DT_FMID		= 0xa0,
	DT_FEND		= 0xb0,

	/* Chain control */
	DT_LEMPTY	= 0xc0,
	DT_EEMPTY	= 0xd0,
	DT_LINKFIX	= 0x00,
	DT_LINK		= 0xe0,
	DT_EOS		= 0xf0,
	/* HW/SW arbitration */
	DT_FEMPTY	= 0x40,
	DT_FEMPTY_IS	= 0x10,
	DT_FEMPTY_IC	= 0x20,
	DT_FEMPTY_ND	= 0x30,
	DT_FEMPTY_START	= 0x50,
	DT_FEMPTY_MID	= 0x60,
	DT_FEMPTY_END	= 0x70,

	DT_MASK		= 0xf0,
	DIE		= 0x08,	/* Descriptor Interrupt Enable */
};

/* Both transmission and reception */
#define INFO1_FMT		BIT(2)
#define INFO1_TXC		BIT(3)

/* For transmission */
#define INFO1_TSUN(val)		((u64)(val) << 8ULL)
#define INFO1_CSD0(index)	((u64)(index) << 32ULL)
#define INFO1_CSD1(index)	((u64)(index) << 40ULL)
#define INFO1_DV(port_vector)	((u64)(port_vector) << 48ULL)

/* For reception */
#define INFO1_SPN(port)		((u64)(port) << 36ULL)

/* For timestamp descriptor in dptrl (Byte 4 to 7) */
#define TS_DESC_TSUN(dptrl)	((dptrl) & GENMASK(7, 0))
#define TS_DESC_SPN(dptrl)	(((dptrl) & GENMASK(10, 8)) >> 8)
#define TS_DESC_DPN(dptrl)	(((dptrl) & GENMASK(17, 16)) >> 16)
#define TS_DESC_TN(dptrl)	((dptrl) & BIT(24))

struct rswitch_desc {
	__le16 info_ds;	/* Descriptor size */
	u8 die_dt;	/* Descriptor interrupt enable and type */
	__u8  dptrh;	/* Descriptor pointer MSB */
	__le32 dptrl;	/* Descriptor pointer LSW */
} __packed;

struct rswitch_ts_desc {
	struct rswitch_desc desc;
	__le32 ts_nsec;
	__le32 ts_sec;
} __packed;

struct rswitch_ext_desc {
	struct rswitch_desc desc;
	__le64 info1;
} __packed;

struct rswitch_ext_ts_desc {
	struct rswitch_desc desc;
	__le64 info1;
	__le32 ts_nsec;
	__le32 ts_sec;
} __packed;

struct rswitch_etha {
	int index;
	void __iomem *addr;
	void __iomem *coma_addr;
	bool external_phy;
	struct mii_bus *mii;
	phy_interface_t phy_interface;
	u8 mac_addr[MAX_ADDR_LEN];
	int link;
	int speed;

	/* This hardware could not be initialized twice so that marked
	 * this flag to avoid multiple initialization.
	 */
	bool operated;
};

/* The datasheet said descriptor "chain" and/or "queue". For consistency of
 * name, this driver calls "queue".
 */
struct rswitch_gwca_queue {
	union {
		struct rswitch_ext_desc *tx_ring;
		struct rswitch_ext_ts_desc *rx_ring;
<<<<<<< HEAD
=======
		struct rswitch_ts_desc *ts_ring;
>>>>>>> 5729a900
	};

	/* Common */
	dma_addr_t ring_dma;
	int ring_size;
	int cur;
	int dirty;

	/* For [rt]_ring */
	int index;
	bool dir_tx;
	struct sk_buff **skbs;
	struct net_device *ndev;	/* queue to ndev for irq */
};

struct rswitch_gwca_ts_info {
	struct sk_buff *skb;
	struct list_head list;

	int port;
	u8 tag;
};

#define RSWITCH_NUM_IRQ_REGS	(RSWITCH_MAX_NUM_QUEUES / BITS_PER_TYPE(u32))
struct rswitch_gwca {
	int index;
	struct rswitch_desc *linkfix_table;
	dma_addr_t linkfix_table_dma;
	u32 linkfix_table_size;
	struct rswitch_gwca_queue *queues;
	int num_queues;
	struct rswitch_gwca_queue ts_queue;
	struct list_head ts_info_list;
	DECLARE_BITMAP(used, RSWITCH_MAX_NUM_QUEUES);
	u32 tx_irq_bits[RSWITCH_NUM_IRQ_REGS];
	u32 rx_irq_bits[RSWITCH_NUM_IRQ_REGS];
	int speed;
};

#define NUM_QUEUES_PER_NDEV	2
struct rswitch_device {
	struct rswitch_private *priv;
	struct net_device *ndev;
	struct napi_struct napi;
	void __iomem *addr;
	struct rswitch_gwca_queue *tx_queue;
	struct rswitch_gwca_queue *rx_queue;
	u8 ts_tag;
	bool disabled;

	int port;
	struct rswitch_etha *etha;
	struct device_node *np_port;
	struct phy *serdes;
};

struct rswitch_mfwd_mac_table_entry {
	int queue_index;
	unsigned char addr[MAX_ADDR_LEN];
};

struct rswitch_mfwd {
	struct rswitch_mac_table_entry *mac_table_entries;
	int num_mac_table_entries;
};

struct rswitch_private {
	struct platform_device *pdev;
	void __iomem *addr;
	struct rcar_gen4_ptp_private *ptp_priv;

	struct rswitch_device *rdev[RSWITCH_NUM_PORTS];
	DECLARE_BITMAP(opened_ports, RSWITCH_NUM_PORTS);

	struct rswitch_gwca gwca;
	struct rswitch_etha etha[RSWITCH_NUM_PORTS];
	struct rswitch_mfwd mfwd;

	bool gwca_halt;
};

#endif	/* #ifndef __RSWITCH_H__ */<|MERGE_RESOLUTION|>--- conflicted
+++ resolved
@@ -925,10 +925,7 @@
 	union {
 		struct rswitch_ext_desc *tx_ring;
 		struct rswitch_ext_ts_desc *rx_ring;
-<<<<<<< HEAD
-=======
 		struct rswitch_ts_desc *ts_ring;
->>>>>>> 5729a900
 	};
 
 	/* Common */
