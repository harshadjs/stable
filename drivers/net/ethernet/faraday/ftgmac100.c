--- conflicted
+++ resolved
@@ -1903,12 +1903,6 @@
 
 	return 0;
 
-<<<<<<< HEAD
-err_ncsi_dev:
-	if (priv->ndev)
-		ncsi_unregister_dev(priv->ndev);
-=======
->>>>>>> d1988041
 err_register_netdev:
 	clk_disable_unprepare(priv->rclk);
 	clk_disable_unprepare(priv->clk);
