// SPDX-License-Identifier: GPL-2.0-or-later
/*
 * Faraday FTGMAC100 Gigabit Ethernet
 *
 * (C) Copyright 2009-2011 Faraday Technology
 * Po-Yu Chuang <ratbert@faraday-tech.com>
 */

#define pr_fmt(fmt)	KBUILD_MODNAME ": " fmt

#include <linux/clk.h>
#include <linux/dma-mapping.h>
#include <linux/etherdevice.h>
#include <linux/ethtool.h>
#include <linux/interrupt.h>
#include <linux/io.h>
#include <linux/module.h>
#include <linux/netdevice.h>
#include <linux/of.h>
#include <linux/of_mdio.h>
#include <linux/phy.h>
#include <linux/platform_device.h>
#include <linux/property.h>
#include <linux/crc32.h>
#include <linux/if_vlan.h>
#include <linux/of_net.h>
#include <net/ip.h>
#include <net/ncsi.h>

#include "ftgmac100.h"

#define DRV_NAME	"ftgmac100"

/* Arbitrary values, I am not sure the HW has limits */
#define MAX_RX_QUEUE_ENTRIES	1024
#define MAX_TX_QUEUE_ENTRIES	1024
#define MIN_RX_QUEUE_ENTRIES	32
#define MIN_TX_QUEUE_ENTRIES	32

/* Defaults */
#define DEF_RX_QUEUE_ENTRIES	128
#define DEF_TX_QUEUE_ENTRIES	128

#define MAX_PKT_SIZE		1536
#define RX_BUF_SIZE		MAX_PKT_SIZE	/* must be smaller than 0x3fff */

/* Min number of tx ring entries before stopping queue */
#define TX_THRESHOLD		(MAX_SKB_FRAGS + 1)

#define FTGMAC_100MHZ		100000000
#define FTGMAC_25MHZ		25000000

struct ftgmac100 {
	/* Registers */
	struct resource *res;
	void __iomem *base;

	/* Rx ring */
	unsigned int rx_q_entries;
	struct ftgmac100_rxdes *rxdes;
	dma_addr_t rxdes_dma;
	struct sk_buff **rx_skbs;
	unsigned int rx_pointer;
	u32 rxdes0_edorr_mask;

	/* Tx ring */
	unsigned int tx_q_entries;
	struct ftgmac100_txdes *txdes;
	dma_addr_t txdes_dma;
	struct sk_buff **tx_skbs;
	unsigned int tx_clean_pointer;
	unsigned int tx_pointer;
	u32 txdes0_edotr_mask;

	/* Used to signal the reset task of ring change request */
	unsigned int new_rx_q_entries;
	unsigned int new_tx_q_entries;

	/* Scratch page to use when rx skb alloc fails */
	void *rx_scratch;
	dma_addr_t rx_scratch_dma;

	/* Component structures */
	struct net_device *netdev;
	struct device *dev;
	struct ncsi_dev *ndev;
	struct napi_struct napi;
	struct work_struct reset_task;
	struct mii_bus *mii_bus;
	struct clk *clk;

	/* AST2500/AST2600 RMII ref clock gate */
	struct clk *rclk;

	/* Link management */
	int cur_speed;
	int cur_duplex;
	bool use_ncsi;

	/* Multicast filter settings */
	u32 maht0;
	u32 maht1;

	/* Flow control settings */
	bool tx_pause;
	bool rx_pause;
	bool aneg_pause;

	/* Misc */
	bool need_mac_restart;
	bool is_aspeed;
};

static int ftgmac100_reset_mac(struct ftgmac100 *priv, u32 maccr)
{
	struct net_device *netdev = priv->netdev;
	int i;

	/* NOTE: reset clears all registers */
	iowrite32(maccr, priv->base + FTGMAC100_OFFSET_MACCR);
	iowrite32(maccr | FTGMAC100_MACCR_SW_RST,
		  priv->base + FTGMAC100_OFFSET_MACCR);
	for (i = 0; i < 200; i++) {
		unsigned int maccr;

		maccr = ioread32(priv->base + FTGMAC100_OFFSET_MACCR);
		if (!(maccr & FTGMAC100_MACCR_SW_RST))
			return 0;

		udelay(1);
	}

	netdev_err(netdev, "Hardware reset failed\n");
	return -EIO;
}

static int ftgmac100_reset_and_config_mac(struct ftgmac100 *priv)
{
	u32 maccr = 0;

	switch (priv->cur_speed) {
	case SPEED_10:
	case 0: /* no link */
		break;

	case SPEED_100:
		maccr |= FTGMAC100_MACCR_FAST_MODE;
		break;

	case SPEED_1000:
		maccr |= FTGMAC100_MACCR_GIGA_MODE;
		break;
	default:
		netdev_err(priv->netdev, "Unknown speed %d !\n",
			   priv->cur_speed);
		break;
	}

	/* (Re)initialize the queue pointers */
	priv->rx_pointer = 0;
	priv->tx_clean_pointer = 0;
	priv->tx_pointer = 0;

	/* The doc says reset twice with 10us interval */
	if (ftgmac100_reset_mac(priv, maccr))
		return -EIO;
	usleep_range(10, 1000);
	return ftgmac100_reset_mac(priv, maccr);
}

static void ftgmac100_write_mac_addr(struct ftgmac100 *priv, const u8 *mac)
{
	unsigned int maddr = mac[0] << 8 | mac[1];
	unsigned int laddr = mac[2] << 24 | mac[3] << 16 | mac[4] << 8 | mac[5];

	iowrite32(maddr, priv->base + FTGMAC100_OFFSET_MAC_MADR);
	iowrite32(laddr, priv->base + FTGMAC100_OFFSET_MAC_LADR);
}

static void ftgmac100_initial_mac(struct ftgmac100 *priv)
{
	u8 mac[ETH_ALEN];
	unsigned int m;
	unsigned int l;
	void *addr;

	addr = device_get_mac_address(priv->dev, mac, ETH_ALEN);
	if (addr) {
		ether_addr_copy(priv->netdev->dev_addr, mac);
		dev_info(priv->dev, "Read MAC address %pM from device tree\n",
			 mac);
		return;
	}

	m = ioread32(priv->base + FTGMAC100_OFFSET_MAC_MADR);
	l = ioread32(priv->base + FTGMAC100_OFFSET_MAC_LADR);

	mac[0] = (m >> 8) & 0xff;
	mac[1] = m & 0xff;
	mac[2] = (l >> 24) & 0xff;
	mac[3] = (l >> 16) & 0xff;
	mac[4] = (l >> 8) & 0xff;
	mac[5] = l & 0xff;

	if (is_valid_ether_addr(mac)) {
		ether_addr_copy(priv->netdev->dev_addr, mac);
		dev_info(priv->dev, "Read MAC address %pM from chip\n", mac);
	} else {
		eth_hw_addr_random(priv->netdev);
		dev_info(priv->dev, "Generated random MAC address %pM\n",
			 priv->netdev->dev_addr);
	}
}

static int ftgmac100_set_mac_addr(struct net_device *dev, void *p)
{
	int ret;

	ret = eth_prepare_mac_addr_change(dev, p);
	if (ret < 0)
		return ret;

	eth_commit_mac_addr_change(dev, p);
	ftgmac100_write_mac_addr(netdev_priv(dev), dev->dev_addr);

	return 0;
}

static void ftgmac100_config_pause(struct ftgmac100 *priv)
{
	u32 fcr = FTGMAC100_FCR_PAUSE_TIME(16);

	/* Throttle tx queue when receiving pause frames */
	if (priv->rx_pause)
		fcr |= FTGMAC100_FCR_FC_EN;

	/* Enables sending pause frames when the RX queue is past a
	 * certain threshold.
	 */
	if (priv->tx_pause)
		fcr |= FTGMAC100_FCR_FCTHR_EN;

	iowrite32(fcr, priv->base + FTGMAC100_OFFSET_FCR);
}

static void ftgmac100_init_hw(struct ftgmac100 *priv)
{
	u32 reg, rfifo_sz, tfifo_sz;

	/* Clear stale interrupts */
	reg = ioread32(priv->base + FTGMAC100_OFFSET_ISR);
	iowrite32(reg, priv->base + FTGMAC100_OFFSET_ISR);

	/* Setup RX ring buffer base */
	iowrite32(priv->rxdes_dma, priv->base + FTGMAC100_OFFSET_RXR_BADR);

	/* Setup TX ring buffer base */
	iowrite32(priv->txdes_dma, priv->base + FTGMAC100_OFFSET_NPTXR_BADR);

	/* Configure RX buffer size */
	iowrite32(FTGMAC100_RBSR_SIZE(RX_BUF_SIZE),
		  priv->base + FTGMAC100_OFFSET_RBSR);

	/* Set RX descriptor autopoll */
	iowrite32(FTGMAC100_APTC_RXPOLL_CNT(1),
		  priv->base + FTGMAC100_OFFSET_APTC);

	/* Write MAC address */
	ftgmac100_write_mac_addr(priv, priv->netdev->dev_addr);

	/* Write multicast filter */
	iowrite32(priv->maht0, priv->base + FTGMAC100_OFFSET_MAHT0);
	iowrite32(priv->maht1, priv->base + FTGMAC100_OFFSET_MAHT1);

	/* Configure descriptor sizes and increase burst sizes according
	 * to values in Aspeed SDK. The FIFO arbitration is enabled and
	 * the thresholds set based on the recommended values in the
	 * AST2400 specification.
	 */
	iowrite32(FTGMAC100_DBLAC_RXDES_SIZE(2) |   /* 2*8 bytes RX descs */
		  FTGMAC100_DBLAC_TXDES_SIZE(2) |   /* 2*8 bytes TX descs */
		  FTGMAC100_DBLAC_RXBURST_SIZE(3) | /* 512 bytes max RX bursts */
		  FTGMAC100_DBLAC_TXBURST_SIZE(3) | /* 512 bytes max TX bursts */
		  FTGMAC100_DBLAC_RX_THR_EN |       /* Enable fifo threshold arb */
		  FTGMAC100_DBLAC_RXFIFO_HTHR(6) |  /* 6/8 of FIFO high threshold */
		  FTGMAC100_DBLAC_RXFIFO_LTHR(2),   /* 2/8 of FIFO low threshold */
		  priv->base + FTGMAC100_OFFSET_DBLAC);

	/* Interrupt mitigation configured for 1 interrupt/packet. HW interrupt
	 * mitigation doesn't seem to provide any benefit with NAPI so leave
	 * it at that.
	 */
	iowrite32(FTGMAC100_ITC_RXINT_THR(1) |
		  FTGMAC100_ITC_TXINT_THR(1),
		  priv->base + FTGMAC100_OFFSET_ITC);

	/* Configure FIFO sizes in the TPAFCR register */
	reg = ioread32(priv->base + FTGMAC100_OFFSET_FEAR);
	rfifo_sz = reg & 0x00000007;
	tfifo_sz = (reg >> 3) & 0x00000007;
	reg = ioread32(priv->base + FTGMAC100_OFFSET_TPAFCR);
	reg &= ~0x3f000000;
	reg |= (tfifo_sz << 27);
	reg |= (rfifo_sz << 24);
	iowrite32(reg, priv->base + FTGMAC100_OFFSET_TPAFCR);
}

static void ftgmac100_start_hw(struct ftgmac100 *priv)
{
	u32 maccr = ioread32(priv->base + FTGMAC100_OFFSET_MACCR);

	/* Keep the original GMAC and FAST bits */
	maccr &= (FTGMAC100_MACCR_FAST_MODE | FTGMAC100_MACCR_GIGA_MODE);

	/* Add all the main enable bits */
	maccr |= FTGMAC100_MACCR_TXDMA_EN	|
		 FTGMAC100_MACCR_RXDMA_EN	|
		 FTGMAC100_MACCR_TXMAC_EN	|
		 FTGMAC100_MACCR_RXMAC_EN	|
		 FTGMAC100_MACCR_CRC_APD	|
		 FTGMAC100_MACCR_PHY_LINK_LEVEL	|
		 FTGMAC100_MACCR_RX_RUNT	|
		 FTGMAC100_MACCR_RX_BROADPKT;

	/* Add other bits as needed */
	if (priv->cur_duplex == DUPLEX_FULL)
		maccr |= FTGMAC100_MACCR_FULLDUP;
	if (priv->netdev->flags & IFF_PROMISC)
		maccr |= FTGMAC100_MACCR_RX_ALL;
	if (priv->netdev->flags & IFF_ALLMULTI)
		maccr |= FTGMAC100_MACCR_RX_MULTIPKT;
	else if (netdev_mc_count(priv->netdev))
		maccr |= FTGMAC100_MACCR_HT_MULTI_EN;

	/* Vlan filtering enabled */
	if (priv->netdev->features & NETIF_F_HW_VLAN_CTAG_RX)
		maccr |= FTGMAC100_MACCR_RM_VLAN;

	/* Hit the HW */
	iowrite32(maccr, priv->base + FTGMAC100_OFFSET_MACCR);
}

static void ftgmac100_stop_hw(struct ftgmac100 *priv)
{
	iowrite32(0, priv->base + FTGMAC100_OFFSET_MACCR);
}

static void ftgmac100_calc_mc_hash(struct ftgmac100 *priv)
{
	struct netdev_hw_addr *ha;

	priv->maht1 = 0;
	priv->maht0 = 0;
	netdev_for_each_mc_addr(ha, priv->netdev) {
		u32 crc_val = ether_crc_le(ETH_ALEN, ha->addr);

		crc_val = (~(crc_val >> 2)) & 0x3f;
		if (crc_val >= 32)
			priv->maht1 |= 1ul << (crc_val - 32);
		else
			priv->maht0 |= 1ul << (crc_val);
	}
}

static void ftgmac100_set_rx_mode(struct net_device *netdev)
{
	struct ftgmac100 *priv = netdev_priv(netdev);

	/* Setup the hash filter */
	ftgmac100_calc_mc_hash(priv);

	/* Interface down ? that's all there is to do */
	if (!netif_running(netdev))
		return;

	/* Update the HW */
	iowrite32(priv->maht0, priv->base + FTGMAC100_OFFSET_MAHT0);
	iowrite32(priv->maht1, priv->base + FTGMAC100_OFFSET_MAHT1);

	/* Reconfigure MACCR */
	ftgmac100_start_hw(priv);
}

static int ftgmac100_alloc_rx_buf(struct ftgmac100 *priv, unsigned int entry,
				  struct ftgmac100_rxdes *rxdes, gfp_t gfp)
{
	struct net_device *netdev = priv->netdev;
	struct sk_buff *skb;
	dma_addr_t map;
	int err = 0;

	skb = netdev_alloc_skb_ip_align(netdev, RX_BUF_SIZE);
	if (unlikely(!skb)) {
		if (net_ratelimit())
			netdev_warn(netdev, "failed to allocate rx skb\n");
		err = -ENOMEM;
		map = priv->rx_scratch_dma;
	} else {
		map = dma_map_single(priv->dev, skb->data, RX_BUF_SIZE,
				     DMA_FROM_DEVICE);
		if (unlikely(dma_mapping_error(priv->dev, map))) {
			if (net_ratelimit())
				netdev_err(netdev, "failed to map rx page\n");
			dev_kfree_skb_any(skb);
			map = priv->rx_scratch_dma;
			skb = NULL;
			err = -ENOMEM;
		}
	}

	/* Store skb */
	priv->rx_skbs[entry] = skb;

	/* Store DMA address into RX desc */
	rxdes->rxdes3 = cpu_to_le32(map);

	/* Ensure the above is ordered vs clearing the OWN bit */
	dma_wmb();

	/* Clean status (which resets own bit) */
	if (entry == (priv->rx_q_entries - 1))
		rxdes->rxdes0 = cpu_to_le32(priv->rxdes0_edorr_mask);
	else
		rxdes->rxdes0 = 0;

	return err;
}

static unsigned int ftgmac100_next_rx_pointer(struct ftgmac100 *priv,
					      unsigned int pointer)
{
	return (pointer + 1) & (priv->rx_q_entries - 1);
}

static void ftgmac100_rx_packet_error(struct ftgmac100 *priv, u32 status)
{
	struct net_device *netdev = priv->netdev;

	if (status & FTGMAC100_RXDES0_RX_ERR)
		netdev->stats.rx_errors++;

	if (status & FTGMAC100_RXDES0_CRC_ERR)
		netdev->stats.rx_crc_errors++;

	if (status & (FTGMAC100_RXDES0_FTL |
		      FTGMAC100_RXDES0_RUNT |
		      FTGMAC100_RXDES0_RX_ODD_NB))
		netdev->stats.rx_length_errors++;
}

static bool ftgmac100_rx_packet(struct ftgmac100 *priv, int *processed)
{
	struct net_device *netdev = priv->netdev;
	struct ftgmac100_rxdes *rxdes;
	struct sk_buff *skb;
	unsigned int pointer, size;
	u32 status, csum_vlan;
	dma_addr_t map;

	/* Grab next RX descriptor */
	pointer = priv->rx_pointer;
	rxdes = &priv->rxdes[pointer];

	/* Grab descriptor status */
	status = le32_to_cpu(rxdes->rxdes0);

	/* Do we have a packet ? */
	if (!(status & FTGMAC100_RXDES0_RXPKT_RDY))
		return false;

	/* Order subsequent reads with the test for the ready bit */
	dma_rmb();

	/* We don't cope with fragmented RX packets */
	if (unlikely(!(status & FTGMAC100_RXDES0_FRS) ||
		     !(status & FTGMAC100_RXDES0_LRS)))
		goto drop;

	/* Grab received size and csum vlan field in the descriptor */
	size = status & FTGMAC100_RXDES0_VDBC;
	csum_vlan = le32_to_cpu(rxdes->rxdes1);

	/* Any error (other than csum offload) flagged ? */
	if (unlikely(status & RXDES0_ANY_ERROR)) {
		/* Correct for incorrect flagging of runt packets
		 * with vlan tags... Just accept a runt packet that
		 * has been flagged as vlan and whose size is at
		 * least 60 bytes.
		 */
		if ((status & FTGMAC100_RXDES0_RUNT) &&
		    (csum_vlan & FTGMAC100_RXDES1_VLANTAG_AVAIL) &&
		    (size >= 60))
			status &= ~FTGMAC100_RXDES0_RUNT;

		/* Any error still in there ? */
		if (status & RXDES0_ANY_ERROR) {
			ftgmac100_rx_packet_error(priv, status);
			goto drop;
		}
	}

	/* If the packet had no skb (failed to allocate earlier)
	 * then try to allocate one and skip
	 */
	skb = priv->rx_skbs[pointer];
	if (!unlikely(skb)) {
		ftgmac100_alloc_rx_buf(priv, pointer, rxdes, GFP_ATOMIC);
		goto drop;
	}

	if (unlikely(status & FTGMAC100_RXDES0_MULTICAST))
		netdev->stats.multicast++;

	/* If the HW found checksum errors, bounce it to software.
	 *
	 * If we didn't, we need to see if the packet was recognized
	 * by HW as one of the supported checksummed protocols before
	 * we accept the HW test results.
	 */
	if (netdev->features & NETIF_F_RXCSUM) {
		u32 err_bits = FTGMAC100_RXDES1_TCP_CHKSUM_ERR |
			FTGMAC100_RXDES1_UDP_CHKSUM_ERR |
			FTGMAC100_RXDES1_IP_CHKSUM_ERR;
		if ((csum_vlan & err_bits) ||
		    !(csum_vlan & FTGMAC100_RXDES1_PROT_MASK))
			skb->ip_summed = CHECKSUM_NONE;
		else
			skb->ip_summed = CHECKSUM_UNNECESSARY;
	}

	/* Transfer received size to skb */
	skb_put(skb, size);

	/* Extract vlan tag */
	if ((netdev->features & NETIF_F_HW_VLAN_CTAG_RX) &&
	    (csum_vlan & FTGMAC100_RXDES1_VLANTAG_AVAIL))
		__vlan_hwaccel_put_tag(skb, htons(ETH_P_8021Q),
				       csum_vlan & 0xffff);

	/* Tear down DMA mapping, do necessary cache management */
	map = le32_to_cpu(rxdes->rxdes3);

#if defined(CONFIG_ARM) && !defined(CONFIG_ARM_DMA_USE_IOMMU)
	/* When we don't have an iommu, we can save cycles by not
	 * invalidating the cache for the part of the packet that
	 * wasn't received.
	 */
	dma_unmap_single(priv->dev, map, size, DMA_FROM_DEVICE);
#else
	dma_unmap_single(priv->dev, map, RX_BUF_SIZE, DMA_FROM_DEVICE);
#endif


	/* Resplenish rx ring */
	ftgmac100_alloc_rx_buf(priv, pointer, rxdes, GFP_ATOMIC);
	priv->rx_pointer = ftgmac100_next_rx_pointer(priv, pointer);

	skb->protocol = eth_type_trans(skb, netdev);

	netdev->stats.rx_packets++;
	netdev->stats.rx_bytes += size;

	/* push packet to protocol stack */
	if (skb->ip_summed == CHECKSUM_NONE)
		netif_receive_skb(skb);
	else
		napi_gro_receive(&priv->napi, skb);

	(*processed)++;
	return true;

 drop:
	/* Clean rxdes0 (which resets own bit) */
	rxdes->rxdes0 = cpu_to_le32(status & priv->rxdes0_edorr_mask);
	priv->rx_pointer = ftgmac100_next_rx_pointer(priv, pointer);
	netdev->stats.rx_dropped++;
	return true;
}

static u32 ftgmac100_base_tx_ctlstat(struct ftgmac100 *priv,
				     unsigned int index)
{
	if (index == (priv->tx_q_entries - 1))
		return priv->txdes0_edotr_mask;
	else
		return 0;
}

static unsigned int ftgmac100_next_tx_pointer(struct ftgmac100 *priv,
					      unsigned int pointer)
{
	return (pointer + 1) & (priv->tx_q_entries - 1);
}

static u32 ftgmac100_tx_buf_avail(struct ftgmac100 *priv)
{
	/* Returns the number of available slots in the TX queue
	 *
	 * This always leaves one free slot so we don't have to
	 * worry about empty vs. full, and this simplifies the
	 * test for ftgmac100_tx_buf_cleanable() below
	 */
	return (priv->tx_clean_pointer - priv->tx_pointer - 1) &
		(priv->tx_q_entries - 1);
}

static bool ftgmac100_tx_buf_cleanable(struct ftgmac100 *priv)
{
	return priv->tx_pointer != priv->tx_clean_pointer;
}

static void ftgmac100_free_tx_packet(struct ftgmac100 *priv,
				     unsigned int pointer,
				     struct sk_buff *skb,
				     struct ftgmac100_txdes *txdes,
				     u32 ctl_stat)
{
	dma_addr_t map = le32_to_cpu(txdes->txdes3);
	size_t len;

	if (ctl_stat & FTGMAC100_TXDES0_FTS) {
		len = skb_headlen(skb);
		dma_unmap_single(priv->dev, map, len, DMA_TO_DEVICE);
	} else {
		len = FTGMAC100_TXDES0_TXBUF_SIZE(ctl_stat);
		dma_unmap_page(priv->dev, map, len, DMA_TO_DEVICE);
	}

	/* Free SKB on last segment */
	if (ctl_stat & FTGMAC100_TXDES0_LTS)
		dev_kfree_skb(skb);
	priv->tx_skbs[pointer] = NULL;
}

static bool ftgmac100_tx_complete_packet(struct ftgmac100 *priv)
{
	struct net_device *netdev = priv->netdev;
	struct ftgmac100_txdes *txdes;
	struct sk_buff *skb;
	unsigned int pointer;
	u32 ctl_stat;

	pointer = priv->tx_clean_pointer;
	txdes = &priv->txdes[pointer];

	ctl_stat = le32_to_cpu(txdes->txdes0);
	if (ctl_stat & FTGMAC100_TXDES0_TXDMA_OWN)
		return false;

	skb = priv->tx_skbs[pointer];
	netdev->stats.tx_packets++;
	netdev->stats.tx_bytes += skb->len;
	ftgmac100_free_tx_packet(priv, pointer, skb, txdes, ctl_stat);
	txdes->txdes0 = cpu_to_le32(ctl_stat & priv->txdes0_edotr_mask);

	priv->tx_clean_pointer = ftgmac100_next_tx_pointer(priv, pointer);

	return true;
}

static void ftgmac100_tx_complete(struct ftgmac100 *priv)
{
	struct net_device *netdev = priv->netdev;

	/* Process all completed packets */
	while (ftgmac100_tx_buf_cleanable(priv) &&
	       ftgmac100_tx_complete_packet(priv))
		;

	/* Restart queue if needed */
	smp_mb();
	if (unlikely(netif_queue_stopped(netdev) &&
		     ftgmac100_tx_buf_avail(priv) >= TX_THRESHOLD)) {
		struct netdev_queue *txq;

		txq = netdev_get_tx_queue(netdev, 0);
		__netif_tx_lock(txq, smp_processor_id());
		if (netif_queue_stopped(netdev) &&
		    ftgmac100_tx_buf_avail(priv) >= TX_THRESHOLD)
			netif_wake_queue(netdev);
		__netif_tx_unlock(txq);
	}
}

static bool ftgmac100_prep_tx_csum(struct sk_buff *skb, u32 *csum_vlan)
{
	if (skb->protocol == cpu_to_be16(ETH_P_IP)) {
		u8 ip_proto = ip_hdr(skb)->protocol;

		*csum_vlan |= FTGMAC100_TXDES1_IP_CHKSUM;
		switch(ip_proto) {
		case IPPROTO_TCP:
			*csum_vlan |= FTGMAC100_TXDES1_TCP_CHKSUM;
			return true;
		case IPPROTO_UDP:
			*csum_vlan |= FTGMAC100_TXDES1_UDP_CHKSUM;
			return true;
		case IPPROTO_IP:
			return true;
		}
	}
	return skb_checksum_help(skb) == 0;
}

static netdev_tx_t ftgmac100_hard_start_xmit(struct sk_buff *skb,
					     struct net_device *netdev)
{
	struct ftgmac100 *priv = netdev_priv(netdev);
	struct ftgmac100_txdes *txdes, *first;
	unsigned int pointer, nfrags, len, i, j;
	u32 f_ctl_stat, ctl_stat, csum_vlan;
	dma_addr_t map;

	/* The HW doesn't pad small frames */
	if (eth_skb_pad(skb)) {
		netdev->stats.tx_dropped++;
		return NETDEV_TX_OK;
	}

	/* Reject oversize packets */
	if (unlikely(skb->len > MAX_PKT_SIZE)) {
		if (net_ratelimit())
			netdev_dbg(netdev, "tx packet too big\n");
		goto drop;
	}

	/* Do we have a limit on #fragments ? I yet have to get a reply
	 * from Aspeed. If there's one I haven't hit it.
	 */
	nfrags = skb_shinfo(skb)->nr_frags;

	/* Setup HW checksumming */
	csum_vlan = 0;
	if (skb->ip_summed == CHECKSUM_PARTIAL &&
	    !ftgmac100_prep_tx_csum(skb, &csum_vlan))
		goto drop;

	/* Add VLAN tag */
	if (skb_vlan_tag_present(skb)) {
		csum_vlan |= FTGMAC100_TXDES1_INS_VLANTAG;
		csum_vlan |= skb_vlan_tag_get(skb) & 0xffff;
	}

	/* Get header len */
	len = skb_headlen(skb);

	/* Map the packet head */
	map = dma_map_single(priv->dev, skb->data, len, DMA_TO_DEVICE);
	if (dma_mapping_error(priv->dev, map)) {
		if (net_ratelimit())
			netdev_err(netdev, "map tx packet head failed\n");
		goto drop;
	}

	/* Grab the next free tx descriptor */
	pointer = priv->tx_pointer;
	txdes = first = &priv->txdes[pointer];

	/* Setup it up with the packet head. Don't write the head to the
	 * ring just yet
	 */
	priv->tx_skbs[pointer] = skb;
	f_ctl_stat = ftgmac100_base_tx_ctlstat(priv, pointer);
	f_ctl_stat |= FTGMAC100_TXDES0_TXDMA_OWN;
	f_ctl_stat |= FTGMAC100_TXDES0_TXBUF_SIZE(len);
	f_ctl_stat |= FTGMAC100_TXDES0_FTS;
	if (nfrags == 0)
		f_ctl_stat |= FTGMAC100_TXDES0_LTS;
	txdes->txdes3 = cpu_to_le32(map);
	txdes->txdes1 = cpu_to_le32(csum_vlan);

	/* Next descriptor */
	pointer = ftgmac100_next_tx_pointer(priv, pointer);

	/* Add the fragments */
	for (i = 0; i < nfrags; i++) {
		skb_frag_t *frag = &skb_shinfo(skb)->frags[i];

		len = skb_frag_size(frag);

		/* Map it */
		map = skb_frag_dma_map(priv->dev, frag, 0, len,
				       DMA_TO_DEVICE);
		if (dma_mapping_error(priv->dev, map))
			goto dma_err;

		/* Setup descriptor */
		priv->tx_skbs[pointer] = skb;
		txdes = &priv->txdes[pointer];
		ctl_stat = ftgmac100_base_tx_ctlstat(priv, pointer);
		ctl_stat |= FTGMAC100_TXDES0_TXDMA_OWN;
		ctl_stat |= FTGMAC100_TXDES0_TXBUF_SIZE(len);
		if (i == (nfrags - 1))
			ctl_stat |= FTGMAC100_TXDES0_LTS;
		txdes->txdes0 = cpu_to_le32(ctl_stat);
		txdes->txdes1 = 0;
		txdes->txdes3 = cpu_to_le32(map);

		/* Next one */
		pointer = ftgmac100_next_tx_pointer(priv, pointer);
	}

	/* Order the previous packet and descriptor udpates
	 * before setting the OWN bit on the first descriptor.
	 */
	dma_wmb();
	first->txdes0 = cpu_to_le32(f_ctl_stat);

	/* Update next TX pointer */
	priv->tx_pointer = pointer;

	/* If there isn't enough room for all the fragments of a new packet
	 * in the TX ring, stop the queue. The sequence below is race free
	 * vs. a concurrent restart in ftgmac100_poll()
	 */
	if (unlikely(ftgmac100_tx_buf_avail(priv) < TX_THRESHOLD)) {
		netif_stop_queue(netdev);
		/* Order the queue stop with the test below */
		smp_mb();
		if (ftgmac100_tx_buf_avail(priv) >= TX_THRESHOLD)
			netif_wake_queue(netdev);
	}

	/* Poke transmitter to read the updated TX descriptors */
	iowrite32(1, priv->base + FTGMAC100_OFFSET_NPTXPD);

	return NETDEV_TX_OK;

 dma_err:
	if (net_ratelimit())
		netdev_err(netdev, "map tx fragment failed\n");

	/* Free head */
	pointer = priv->tx_pointer;
	ftgmac100_free_tx_packet(priv, pointer, skb, first, f_ctl_stat);
	first->txdes0 = cpu_to_le32(f_ctl_stat & priv->txdes0_edotr_mask);

	/* Then all fragments */
	for (j = 0; j < i; j++) {
		pointer = ftgmac100_next_tx_pointer(priv, pointer);
		txdes = &priv->txdes[pointer];
		ctl_stat = le32_to_cpu(txdes->txdes0);
		ftgmac100_free_tx_packet(priv, pointer, skb, txdes, ctl_stat);
		txdes->txdes0 = cpu_to_le32(ctl_stat & priv->txdes0_edotr_mask);
	}

	/* This cannot be reached if we successfully mapped the
	 * last fragment, so we know ftgmac100_free_tx_packet()
	 * hasn't freed the skb yet.
	 */
 drop:
	/* Drop the packet */
	dev_kfree_skb_any(skb);
	netdev->stats.tx_dropped++;

	return NETDEV_TX_OK;
}

static void ftgmac100_free_buffers(struct ftgmac100 *priv)
{
	int i;

	/* Free all RX buffers */
	for (i = 0; i < priv->rx_q_entries; i++) {
		struct ftgmac100_rxdes *rxdes = &priv->rxdes[i];
		struct sk_buff *skb = priv->rx_skbs[i];
		dma_addr_t map = le32_to_cpu(rxdes->rxdes3);

		if (!skb)
			continue;

		priv->rx_skbs[i] = NULL;
		dma_unmap_single(priv->dev, map, RX_BUF_SIZE, DMA_FROM_DEVICE);
		dev_kfree_skb_any(skb);
	}

	/* Free all TX buffers */
	for (i = 0; i < priv->tx_q_entries; i++) {
		struct ftgmac100_txdes *txdes = &priv->txdes[i];
		struct sk_buff *skb = priv->tx_skbs[i];

		if (!skb)
			continue;
		ftgmac100_free_tx_packet(priv, i, skb, txdes,
					 le32_to_cpu(txdes->txdes0));
	}
}

static void ftgmac100_free_rings(struct ftgmac100 *priv)
{
	/* Free skb arrays */
	kfree(priv->rx_skbs);
	kfree(priv->tx_skbs);

	/* Free descriptors */
	if (priv->rxdes)
		dma_free_coherent(priv->dev, MAX_RX_QUEUE_ENTRIES *
				  sizeof(struct ftgmac100_rxdes),
				  priv->rxdes, priv->rxdes_dma);
	priv->rxdes = NULL;

	if (priv->txdes)
		dma_free_coherent(priv->dev, MAX_TX_QUEUE_ENTRIES *
				  sizeof(struct ftgmac100_txdes),
				  priv->txdes, priv->txdes_dma);
	priv->txdes = NULL;

	/* Free scratch packet buffer */
	if (priv->rx_scratch)
		dma_free_coherent(priv->dev, RX_BUF_SIZE,
				  priv->rx_scratch, priv->rx_scratch_dma);
}

static int ftgmac100_alloc_rings(struct ftgmac100 *priv)
{
	/* Allocate skb arrays */
	priv->rx_skbs = kcalloc(MAX_RX_QUEUE_ENTRIES, sizeof(void *),
				GFP_KERNEL);
	if (!priv->rx_skbs)
		return -ENOMEM;
	priv->tx_skbs = kcalloc(MAX_TX_QUEUE_ENTRIES, sizeof(void *),
				GFP_KERNEL);
	if (!priv->tx_skbs)
		return -ENOMEM;

	/* Allocate descriptors */
	priv->rxdes = dma_alloc_coherent(priv->dev,
					 MAX_RX_QUEUE_ENTRIES * sizeof(struct ftgmac100_rxdes),
					 &priv->rxdes_dma, GFP_KERNEL);
	if (!priv->rxdes)
		return -ENOMEM;
	priv->txdes = dma_alloc_coherent(priv->dev,
					 MAX_TX_QUEUE_ENTRIES * sizeof(struct ftgmac100_txdes),
					 &priv->txdes_dma, GFP_KERNEL);
	if (!priv->txdes)
		return -ENOMEM;

	/* Allocate scratch packet buffer */
	priv->rx_scratch = dma_alloc_coherent(priv->dev,
					      RX_BUF_SIZE,
					      &priv->rx_scratch_dma,
					      GFP_KERNEL);
	if (!priv->rx_scratch)
		return -ENOMEM;

	return 0;
}

static void ftgmac100_init_rings(struct ftgmac100 *priv)
{
	struct ftgmac100_rxdes *rxdes = NULL;
	struct ftgmac100_txdes *txdes = NULL;
	int i;

	/* Update entries counts */
	priv->rx_q_entries = priv->new_rx_q_entries;
	priv->tx_q_entries = priv->new_tx_q_entries;

	if (WARN_ON(priv->rx_q_entries < MIN_RX_QUEUE_ENTRIES))
		return;

	/* Initialize RX ring */
	for (i = 0; i < priv->rx_q_entries; i++) {
		rxdes = &priv->rxdes[i];
		rxdes->rxdes0 = 0;
		rxdes->rxdes3 = cpu_to_le32(priv->rx_scratch_dma);
	}
	/* Mark the end of the ring */
	rxdes->rxdes0 |= cpu_to_le32(priv->rxdes0_edorr_mask);

	if (WARN_ON(priv->tx_q_entries < MIN_RX_QUEUE_ENTRIES))
		return;

	/* Initialize TX ring */
	for (i = 0; i < priv->tx_q_entries; i++) {
		txdes = &priv->txdes[i];
		txdes->txdes0 = 0;
	}
	txdes->txdes0 |= cpu_to_le32(priv->txdes0_edotr_mask);
}

static int ftgmac100_alloc_rx_buffers(struct ftgmac100 *priv)
{
	int i;

	for (i = 0; i < priv->rx_q_entries; i++) {
		struct ftgmac100_rxdes *rxdes = &priv->rxdes[i];

		if (ftgmac100_alloc_rx_buf(priv, i, rxdes, GFP_KERNEL))
			return -ENOMEM;
	}
	return 0;
}

static void ftgmac100_adjust_link(struct net_device *netdev)
{
	struct ftgmac100 *priv = netdev_priv(netdev);
	struct phy_device *phydev = netdev->phydev;
	bool tx_pause, rx_pause;
	int new_speed;

	/* We store "no link" as speed 0 */
	if (!phydev->link)
		new_speed = 0;
	else
		new_speed = phydev->speed;

	/* Grab pause settings from PHY if configured to do so */
	if (priv->aneg_pause) {
		rx_pause = tx_pause = phydev->pause;
		if (phydev->asym_pause)
			tx_pause = !rx_pause;
	} else {
		rx_pause = priv->rx_pause;
		tx_pause = priv->tx_pause;
	}

	/* Link hasn't changed, do nothing */
	if (phydev->speed == priv->cur_speed &&
	    phydev->duplex == priv->cur_duplex &&
	    rx_pause == priv->rx_pause &&
	    tx_pause == priv->tx_pause)
		return;

	/* Print status if we have a link or we had one and just lost it,
	 * don't print otherwise.
	 */
	if (new_speed || priv->cur_speed)
		phy_print_status(phydev);

	priv->cur_speed = new_speed;
	priv->cur_duplex = phydev->duplex;
	priv->rx_pause = rx_pause;
	priv->tx_pause = tx_pause;

	/* Link is down, do nothing else */
	if (!new_speed)
		return;

	/* Disable all interrupts */
	iowrite32(0, priv->base + FTGMAC100_OFFSET_IER);

	/* Reset the adapter asynchronously */
	schedule_work(&priv->reset_task);
}

static int ftgmac100_mii_probe(struct net_device *netdev)
{
	struct ftgmac100 *priv = netdev_priv(netdev);
	struct platform_device *pdev = to_platform_device(priv->dev);
	struct device_node *np = pdev->dev.of_node;
	struct phy_device *phydev;
	phy_interface_t phy_intf;
	int err;

	/* Default to RGMII. It's a gigabit part after all */
	err = of_get_phy_mode(np, &phy_intf);
	if (err)
		phy_intf = PHY_INTERFACE_MODE_RGMII;

	/* Aspeed only supports these. I don't know about other IP
	 * block vendors so I'm going to just let them through for
	 * now. Note that this is only a warning if for some obscure
	 * reason the DT really means to lie about it or it's a newer
	 * part we don't know about.
	 *
	 * On the Aspeed SoC there are additionally straps and SCU
	 * control bits that could tell us what the interface is
	 * (or allow us to configure it while the IP block is held
	 * in reset). For now I chose to keep this driver away from
	 * those SoC specific bits and assume the device-tree is
	 * right and the SCU has been configured properly by pinmux
	 * or the firmware.
	 */
	if (priv->is_aspeed && !(phy_interface_mode_is_rgmii(phy_intf))) {
		netdev_warn(netdev,
			    "Unsupported PHY mode %s !\n",
			    phy_modes(phy_intf));
	}

	phydev = phy_find_first(priv->mii_bus);
	if (!phydev) {
		netdev_info(netdev, "%s: no PHY found\n", netdev->name);
		return -ENODEV;
	}

	phydev = phy_connect(netdev, phydev_name(phydev),
			     &ftgmac100_adjust_link, phy_intf);

	if (IS_ERR(phydev)) {
		netdev_err(netdev, "%s: Could not attach to PHY\n", netdev->name);
		return PTR_ERR(phydev);
	}

	/* Indicate that we support PAUSE frames (see comment in
	 * Documentation/networking/phy.rst)
	 */
	phy_support_asym_pause(phydev);

	/* Display what we found */
	phy_attached_info(phydev);

	return 0;
}

static int ftgmac100_mdiobus_read(struct mii_bus *bus, int phy_addr, int regnum)
{
	struct net_device *netdev = bus->priv;
	struct ftgmac100 *priv = netdev_priv(netdev);
	unsigned int phycr;
	int i;

	phycr = ioread32(priv->base + FTGMAC100_OFFSET_PHYCR);

	/* preserve MDC cycle threshold */
	phycr &= FTGMAC100_PHYCR_MDC_CYCTHR_MASK;

	phycr |= FTGMAC100_PHYCR_PHYAD(phy_addr) |
		 FTGMAC100_PHYCR_REGAD(regnum) |
		 FTGMAC100_PHYCR_MIIRD;

	iowrite32(phycr, priv->base + FTGMAC100_OFFSET_PHYCR);

	for (i = 0; i < 10; i++) {
		phycr = ioread32(priv->base + FTGMAC100_OFFSET_PHYCR);

		if ((phycr & FTGMAC100_PHYCR_MIIRD) == 0) {
			int data;

			data = ioread32(priv->base + FTGMAC100_OFFSET_PHYDATA);
			return FTGMAC100_PHYDATA_MIIRDATA(data);
		}

		udelay(100);
	}

	netdev_err(netdev, "mdio read timed out\n");
	return -EIO;
}

static int ftgmac100_mdiobus_write(struct mii_bus *bus, int phy_addr,
				   int regnum, u16 value)
{
	struct net_device *netdev = bus->priv;
	struct ftgmac100 *priv = netdev_priv(netdev);
	unsigned int phycr;
	int data;
	int i;

	phycr = ioread32(priv->base + FTGMAC100_OFFSET_PHYCR);

	/* preserve MDC cycle threshold */
	phycr &= FTGMAC100_PHYCR_MDC_CYCTHR_MASK;

	phycr |= FTGMAC100_PHYCR_PHYAD(phy_addr) |
		 FTGMAC100_PHYCR_REGAD(regnum) |
		 FTGMAC100_PHYCR_MIIWR;

	data = FTGMAC100_PHYDATA_MIIWDATA(value);

	iowrite32(data, priv->base + FTGMAC100_OFFSET_PHYDATA);
	iowrite32(phycr, priv->base + FTGMAC100_OFFSET_PHYCR);

	for (i = 0; i < 10; i++) {
		phycr = ioread32(priv->base + FTGMAC100_OFFSET_PHYCR);

		if ((phycr & FTGMAC100_PHYCR_MIIWR) == 0)
			return 0;

		udelay(100);
	}

	netdev_err(netdev, "mdio write timed out\n");
	return -EIO;
}

static void ftgmac100_get_drvinfo(struct net_device *netdev,
				  struct ethtool_drvinfo *info)
{
	strlcpy(info->driver, DRV_NAME, sizeof(info->driver));
	strlcpy(info->bus_info, dev_name(&netdev->dev), sizeof(info->bus_info));
}

static void ftgmac100_get_ringparam(struct net_device *netdev,
				    struct ethtool_ringparam *ering)
{
	struct ftgmac100 *priv = netdev_priv(netdev);

	memset(ering, 0, sizeof(*ering));
	ering->rx_max_pending = MAX_RX_QUEUE_ENTRIES;
	ering->tx_max_pending = MAX_TX_QUEUE_ENTRIES;
	ering->rx_pending = priv->rx_q_entries;
	ering->tx_pending = priv->tx_q_entries;
}

static int ftgmac100_set_ringparam(struct net_device *netdev,
				   struct ethtool_ringparam *ering)
{
	struct ftgmac100 *priv = netdev_priv(netdev);

	if (ering->rx_pending > MAX_RX_QUEUE_ENTRIES ||
	    ering->tx_pending > MAX_TX_QUEUE_ENTRIES ||
	    ering->rx_pending < MIN_RX_QUEUE_ENTRIES ||
	    ering->tx_pending < MIN_TX_QUEUE_ENTRIES ||
	    !is_power_of_2(ering->rx_pending) ||
	    !is_power_of_2(ering->tx_pending))
		return -EINVAL;

	priv->new_rx_q_entries = ering->rx_pending;
	priv->new_tx_q_entries = ering->tx_pending;
	if (netif_running(netdev))
		schedule_work(&priv->reset_task);

	return 0;
}

static void ftgmac100_get_pauseparam(struct net_device *netdev,
				     struct ethtool_pauseparam *pause)
{
	struct ftgmac100 *priv = netdev_priv(netdev);

	pause->autoneg = priv->aneg_pause;
	pause->tx_pause = priv->tx_pause;
	pause->rx_pause = priv->rx_pause;
}

static int ftgmac100_set_pauseparam(struct net_device *netdev,
				    struct ethtool_pauseparam *pause)
{
	struct ftgmac100 *priv = netdev_priv(netdev);
	struct phy_device *phydev = netdev->phydev;

	priv->aneg_pause = pause->autoneg;
	priv->tx_pause = pause->tx_pause;
	priv->rx_pause = pause->rx_pause;

	if (phydev)
		phy_set_asym_pause(phydev, pause->rx_pause, pause->tx_pause);

	if (netif_running(netdev)) {
		if (!(phydev && priv->aneg_pause))
			ftgmac100_config_pause(priv);
	}

	return 0;
}

static const struct ethtool_ops ftgmac100_ethtool_ops = {
	.get_drvinfo		= ftgmac100_get_drvinfo,
	.get_link		= ethtool_op_get_link,
	.get_link_ksettings	= phy_ethtool_get_link_ksettings,
	.set_link_ksettings	= phy_ethtool_set_link_ksettings,
	.nway_reset		= phy_ethtool_nway_reset,
	.get_ringparam		= ftgmac100_get_ringparam,
	.set_ringparam		= ftgmac100_set_ringparam,
	.get_pauseparam		= ftgmac100_get_pauseparam,
	.set_pauseparam		= ftgmac100_set_pauseparam,
};

static irqreturn_t ftgmac100_interrupt(int irq, void *dev_id)
{
	struct net_device *netdev = dev_id;
	struct ftgmac100 *priv = netdev_priv(netdev);
	unsigned int status, new_mask = FTGMAC100_INT_BAD;

	/* Fetch and clear interrupt bits, process abnormal ones */
	status = ioread32(priv->base + FTGMAC100_OFFSET_ISR);
	iowrite32(status, priv->base + FTGMAC100_OFFSET_ISR);
	if (unlikely(status & FTGMAC100_INT_BAD)) {

		/* RX buffer unavailable */
		if (status & FTGMAC100_INT_NO_RXBUF)
			netdev->stats.rx_over_errors++;

		/* received packet lost due to RX FIFO full */
		if (status & FTGMAC100_INT_RPKT_LOST)
			netdev->stats.rx_fifo_errors++;

		/* sent packet lost due to excessive TX collision */
		if (status & FTGMAC100_INT_XPKT_LOST)
			netdev->stats.tx_fifo_errors++;

		/* AHB error -> Reset the chip */
		if (status & FTGMAC100_INT_AHB_ERR) {
			if (net_ratelimit())
				netdev_warn(netdev,
					   "AHB bus error ! Resetting chip.\n");
			iowrite32(0, priv->base + FTGMAC100_OFFSET_IER);
			schedule_work(&priv->reset_task);
			return IRQ_HANDLED;
		}

		/* We may need to restart the MAC after such errors, delay
		 * this until after we have freed some Rx buffers though
		 */
		priv->need_mac_restart = true;

		/* Disable those errors until we restart */
		new_mask &= ~status;
	}

	/* Only enable "bad" interrupts while NAPI is on */
	iowrite32(new_mask, priv->base + FTGMAC100_OFFSET_IER);

	/* Schedule NAPI bh */
	napi_schedule_irqoff(&priv->napi);

	return IRQ_HANDLED;
}

static bool ftgmac100_check_rx(struct ftgmac100 *priv)
{
	struct ftgmac100_rxdes *rxdes = &priv->rxdes[priv->rx_pointer];

	/* Do we have a packet ? */
	return !!(rxdes->rxdes0 & cpu_to_le32(FTGMAC100_RXDES0_RXPKT_RDY));
}

static int ftgmac100_poll(struct napi_struct *napi, int budget)
{
	struct ftgmac100 *priv = container_of(napi, struct ftgmac100, napi);
	int work_done = 0;
	bool more;

	/* Handle TX completions */
	if (ftgmac100_tx_buf_cleanable(priv))
		ftgmac100_tx_complete(priv);

	/* Handle RX packets */
	do {
		more = ftgmac100_rx_packet(priv, &work_done);
	} while (more && work_done < budget);


	/* The interrupt is telling us to kick the MAC back to life
	 * after an RX overflow
	 */
	if (unlikely(priv->need_mac_restart)) {
		ftgmac100_start_hw(priv);
		priv->need_mac_restart = false;

		/* Re-enable "bad" interrupts */
		iowrite32(FTGMAC100_INT_BAD,
			  priv->base + FTGMAC100_OFFSET_IER);
	}

	/* As long as we are waiting for transmit packets to be
	 * completed we keep NAPI going
	 */
	if (ftgmac100_tx_buf_cleanable(priv))
		work_done = budget;

	if (work_done < budget) {
		/* We are about to re-enable all interrupts. However
		 * the HW has been latching RX/TX packet interrupts while
		 * they were masked. So we clear them first, then we need
		 * to re-check if there's something to process
		 */
		iowrite32(FTGMAC100_INT_RXTX,
			  priv->base + FTGMAC100_OFFSET_ISR);

		/* Push the above (and provides a barrier vs. subsequent
		 * reads of the descriptor).
		 */
		ioread32(priv->base + FTGMAC100_OFFSET_ISR);

		/* Check RX and TX descriptors for more work to do */
		if (ftgmac100_check_rx(priv) ||
		    ftgmac100_tx_buf_cleanable(priv))
			return budget;

		/* deschedule NAPI */
		napi_complete(napi);

		/* enable all interrupts */
		iowrite32(FTGMAC100_INT_ALL,
			  priv->base + FTGMAC100_OFFSET_IER);
	}

	return work_done;
}

static int ftgmac100_init_all(struct ftgmac100 *priv, bool ignore_alloc_err)
{
	int err = 0;

	/* Re-init descriptors (adjust queue sizes) */
	ftgmac100_init_rings(priv);

	/* Realloc rx descriptors */
	err = ftgmac100_alloc_rx_buffers(priv);
	if (err && !ignore_alloc_err)
		return err;

	/* Reinit and restart HW */
	ftgmac100_init_hw(priv);
	ftgmac100_config_pause(priv);
	ftgmac100_start_hw(priv);

	/* Re-enable the device */
	napi_enable(&priv->napi);
	netif_start_queue(priv->netdev);

	/* Enable all interrupts */
	iowrite32(FTGMAC100_INT_ALL, priv->base + FTGMAC100_OFFSET_IER);

	return err;
}

static void ftgmac100_reset_task(struct work_struct *work)
{
	struct ftgmac100 *priv = container_of(work, struct ftgmac100,
					      reset_task);
	struct net_device *netdev = priv->netdev;
	int err;

	netdev_dbg(netdev, "Resetting NIC...\n");

	/* Lock the world */
	rtnl_lock();
	if (netdev->phydev)
		mutex_lock(&netdev->phydev->lock);
	if (priv->mii_bus)
		mutex_lock(&priv->mii_bus->mdio_lock);


	/* Check if the interface is still up */
	if (!netif_running(netdev))
		goto bail;

	/* Stop the network stack */
	netif_trans_update(netdev);
	napi_disable(&priv->napi);
	netif_tx_disable(netdev);

	/* Stop and reset the MAC */
	ftgmac100_stop_hw(priv);
	err = ftgmac100_reset_and_config_mac(priv);
	if (err) {
		/* Not much we can do ... it might come back... */
		netdev_err(netdev, "attempting to continue...\n");
	}

	/* Free all rx and tx buffers */
	ftgmac100_free_buffers(priv);

	/* Setup everything again and restart chip */
	ftgmac100_init_all(priv, true);

	netdev_dbg(netdev, "Reset done !\n");
 bail:
	if (priv->mii_bus)
		mutex_unlock(&priv->mii_bus->mdio_lock);
	if (netdev->phydev)
		mutex_unlock(&netdev->phydev->lock);
	rtnl_unlock();
}

static int ftgmac100_open(struct net_device *netdev)
{
	struct ftgmac100 *priv = netdev_priv(netdev);
	int err;

	/* Allocate ring buffers  */
	err = ftgmac100_alloc_rings(priv);
	if (err) {
		netdev_err(netdev, "Failed to allocate descriptors\n");
		return err;
	}

	/* When using NC-SI we force the speed to 100Mbit/s full duplex,
	 *
	 * Otherwise we leave it set to 0 (no link), the link
	 * message from the PHY layer will handle setting it up to
	 * something else if needed.
	 */
	if (priv->use_ncsi) {
		priv->cur_duplex = DUPLEX_FULL;
		priv->cur_speed = SPEED_100;
	} else {
		priv->cur_duplex = 0;
		priv->cur_speed = 0;
	}

	/* Reset the hardware */
	err = ftgmac100_reset_and_config_mac(priv);
	if (err)
		goto err_hw;

	/* Initialize NAPI */
	netif_napi_add(netdev, &priv->napi, ftgmac100_poll, 64);

	/* Grab our interrupt */
	err = request_irq(netdev->irq, ftgmac100_interrupt, 0, netdev->name, netdev);
	if (err) {
		netdev_err(netdev, "failed to request irq %d\n", netdev->irq);
		goto err_irq;
	}

	/* Start things up */
	err = ftgmac100_init_all(priv, false);
	if (err) {
		netdev_err(netdev, "Failed to allocate packet buffers\n");
		goto err_alloc;
	}

	if (netdev->phydev) {
		/* If we have a PHY, start polling */
		phy_start(netdev->phydev);
	} else if (priv->use_ncsi) {
		/* If using NC-SI, set our carrier on and start the stack */
		netif_carrier_on(netdev);

		/* Start the NCSI device */
		err = ncsi_start_dev(priv->ndev);
		if (err)
			goto err_ncsi;
	}

	return 0;

 err_ncsi:
	napi_disable(&priv->napi);
	netif_stop_queue(netdev);
 err_alloc:
	ftgmac100_free_buffers(priv);
	free_irq(netdev->irq, netdev);
 err_irq:
	netif_napi_del(&priv->napi);
 err_hw:
	iowrite32(0, priv->base + FTGMAC100_OFFSET_IER);
	ftgmac100_free_rings(priv);
	return err;
}

static int ftgmac100_stop(struct net_device *netdev)
{
	struct ftgmac100 *priv = netdev_priv(netdev);

	/* Note about the reset task: We are called with the rtnl lock
	 * held, so we are synchronized against the core of the reset
	 * task. We must not try to synchronously cancel it otherwise
	 * we can deadlock. But since it will test for netif_running()
	 * which has already been cleared by the net core, we don't
	 * anything special to do.
	 */

	/* disable all interrupts */
	iowrite32(0, priv->base + FTGMAC100_OFFSET_IER);

	netif_stop_queue(netdev);
	napi_disable(&priv->napi);
	netif_napi_del(&priv->napi);
	if (netdev->phydev)
		phy_stop(netdev->phydev);
	else if (priv->use_ncsi)
		ncsi_stop_dev(priv->ndev);

	ftgmac100_stop_hw(priv);
	free_irq(netdev->irq, netdev);
	ftgmac100_free_buffers(priv);
	ftgmac100_free_rings(priv);

	return 0;
}

static void ftgmac100_tx_timeout(struct net_device *netdev, unsigned int txqueue)
{
	struct ftgmac100 *priv = netdev_priv(netdev);

	/* Disable all interrupts */
	iowrite32(0, priv->base + FTGMAC100_OFFSET_IER);

	/* Do the reset outside of interrupt context */
	schedule_work(&priv->reset_task);
}

static int ftgmac100_set_features(struct net_device *netdev,
				  netdev_features_t features)
{
	struct ftgmac100 *priv = netdev_priv(netdev);
	netdev_features_t changed = netdev->features ^ features;

	if (!netif_running(netdev))
		return 0;

	/* Update the vlan filtering bit */
	if (changed & NETIF_F_HW_VLAN_CTAG_RX) {
		u32 maccr;

		maccr = ioread32(priv->base + FTGMAC100_OFFSET_MACCR);
		if (priv->netdev->features & NETIF_F_HW_VLAN_CTAG_RX)
			maccr |= FTGMAC100_MACCR_RM_VLAN;
		else
			maccr &= ~FTGMAC100_MACCR_RM_VLAN;
		iowrite32(maccr, priv->base + FTGMAC100_OFFSET_MACCR);
	}

	return 0;
}

#ifdef CONFIG_NET_POLL_CONTROLLER
static void ftgmac100_poll_controller(struct net_device *netdev)
{
	unsigned long flags;

	local_irq_save(flags);
	ftgmac100_interrupt(netdev->irq, netdev);
	local_irq_restore(flags);
}
#endif

static const struct net_device_ops ftgmac100_netdev_ops = {
	.ndo_open		= ftgmac100_open,
	.ndo_stop		= ftgmac100_stop,
	.ndo_start_xmit		= ftgmac100_hard_start_xmit,
	.ndo_set_mac_address	= ftgmac100_set_mac_addr,
	.ndo_validate_addr	= eth_validate_addr,
	.ndo_eth_ioctl		= phy_do_ioctl,
	.ndo_tx_timeout		= ftgmac100_tx_timeout,
	.ndo_set_rx_mode	= ftgmac100_set_rx_mode,
	.ndo_set_features	= ftgmac100_set_features,
#ifdef CONFIG_NET_POLL_CONTROLLER
	.ndo_poll_controller	= ftgmac100_poll_controller,
#endif
	.ndo_vlan_rx_add_vid	= ncsi_vlan_rx_add_vid,
	.ndo_vlan_rx_kill_vid	= ncsi_vlan_rx_kill_vid,
};

static int ftgmac100_setup_mdio(struct net_device *netdev)
{
	struct ftgmac100 *priv = netdev_priv(netdev);
	struct platform_device *pdev = to_platform_device(priv->dev);
	struct device_node *np = pdev->dev.of_node;
	struct device_node *mdio_np;
	int i, err = 0;
	u32 reg;

	/* initialize mdio bus */
	priv->mii_bus = mdiobus_alloc();
	if (!priv->mii_bus)
		return -EIO;

	if (of_device_is_compatible(np, "aspeed,ast2400-mac") ||
	    of_device_is_compatible(np, "aspeed,ast2500-mac")) {
		/* The AST2600 has a separate MDIO controller */

		/* For the AST2400 and AST2500 this driver only supports the
		 * old MDIO interface
		 */
		reg = ioread32(priv->base + FTGMAC100_OFFSET_REVR);
		reg &= ~FTGMAC100_REVR_NEW_MDIO_INTERFACE;
		iowrite32(reg, priv->base + FTGMAC100_OFFSET_REVR);
	}

	priv->mii_bus->name = "ftgmac100_mdio";
	snprintf(priv->mii_bus->id, MII_BUS_ID_SIZE, "%s-%d",
		 pdev->name, pdev->id);
	priv->mii_bus->parent = priv->dev;
	priv->mii_bus->priv = priv->netdev;
	priv->mii_bus->read = ftgmac100_mdiobus_read;
	priv->mii_bus->write = ftgmac100_mdiobus_write;

	for (i = 0; i < PHY_MAX_ADDR; i++)
		priv->mii_bus->irq[i] = PHY_POLL;

	mdio_np = of_get_child_by_name(np, "mdio");

	err = of_mdiobus_register(priv->mii_bus, mdio_np);
	if (err) {
		dev_err(priv->dev, "Cannot register MDIO bus!\n");
		goto err_register_mdiobus;
	}

	of_node_put(mdio_np);

	return 0;

err_register_mdiobus:
	mdiobus_free(priv->mii_bus);
	return err;
}

static void ftgmac100_phy_disconnect(struct net_device *netdev)
{
	if (!netdev->phydev)
		return;

	phy_disconnect(netdev->phydev);
}

static void ftgmac100_destroy_mdio(struct net_device *netdev)
{
	struct ftgmac100 *priv = netdev_priv(netdev);

	if (!priv->mii_bus)
		return;

	mdiobus_unregister(priv->mii_bus);
	mdiobus_free(priv->mii_bus);
}

static void ftgmac100_ncsi_handler(struct ncsi_dev *nd)
{
	if (unlikely(nd->state != ncsi_dev_state_functional))
		return;

	netdev_dbg(nd->dev, "NCSI interface %s\n",
		   nd->link_up ? "up" : "down");
}

static int ftgmac100_setup_clk(struct ftgmac100 *priv)
{
	struct clk *clk;
	int rc;

	clk = devm_clk_get(priv->dev, NULL /* MACCLK */);
	if (IS_ERR(clk))
		return PTR_ERR(clk);
	priv->clk = clk;
	rc = clk_prepare_enable(priv->clk);
	if (rc)
		return rc;

	/* Aspeed specifies a 100MHz clock is required for up to
	 * 1000Mbit link speeds. As NCSI is limited to 100Mbit, 25MHz
	 * is sufficient
	 */
	rc = clk_set_rate(priv->clk, priv->use_ncsi ? FTGMAC_25MHZ :
			  FTGMAC_100MHZ);
	if (rc)
		goto cleanup_clk;

	/* RCLK is for RMII, typically used for NCSI. Optional because it's not
	 * necessary if it's the AST2400 MAC, or the MAC is configured for
	 * RGMII, or the controller is not an ASPEED-based controller.
	 */
	priv->rclk = devm_clk_get_optional(priv->dev, "RCLK");
	rc = clk_prepare_enable(priv->rclk);
	if (!rc)
		return 0;

cleanup_clk:
	clk_disable_unprepare(priv->clk);

	return rc;
}

static int ftgmac100_probe(struct platform_device *pdev)
{
	struct resource *res;
	int irq;
	struct net_device *netdev;
	struct ftgmac100 *priv;
	struct device_node *np;
	int err = 0;

	res = platform_get_resource(pdev, IORESOURCE_MEM, 0);
	if (!res)
		return -ENXIO;

	irq = platform_get_irq(pdev, 0);
	if (irq < 0)
		return irq;

	/* setup net_device */
	netdev = alloc_etherdev(sizeof(*priv));
	if (!netdev) {
		err = -ENOMEM;
		goto err_alloc_etherdev;
	}

	SET_NETDEV_DEV(netdev, &pdev->dev);

	netdev->ethtool_ops = &ftgmac100_ethtool_ops;
	netdev->netdev_ops = &ftgmac100_netdev_ops;
	netdev->watchdog_timeo = 5 * HZ;

	platform_set_drvdata(pdev, netdev);

	/* setup private data */
	priv = netdev_priv(netdev);
	priv->netdev = netdev;
	priv->dev = &pdev->dev;
	INIT_WORK(&priv->reset_task, ftgmac100_reset_task);

	/* map io memory */
	priv->res = request_mem_region(res->start, resource_size(res),
				       dev_name(&pdev->dev));
	if (!priv->res) {
		dev_err(&pdev->dev, "Could not reserve memory region\n");
		err = -ENOMEM;
		goto err_req_mem;
	}

	priv->base = ioremap(res->start, resource_size(res));
	if (!priv->base) {
		dev_err(&pdev->dev, "Failed to ioremap ethernet registers\n");
		err = -EIO;
		goto err_ioremap;
	}

	netdev->irq = irq;

	/* Enable pause */
	priv->tx_pause = true;
	priv->rx_pause = true;
	priv->aneg_pause = true;

	/* MAC address from chip or random one */
	ftgmac100_initial_mac(priv);

	np = pdev->dev.of_node;
	if (np && (of_device_is_compatible(np, "aspeed,ast2400-mac") ||
		   of_device_is_compatible(np, "aspeed,ast2500-mac") ||
		   of_device_is_compatible(np, "aspeed,ast2600-mac"))) {
		priv->rxdes0_edorr_mask = BIT(30);
		priv->txdes0_edotr_mask = BIT(30);
		priv->is_aspeed = true;
		/* Disable ast2600 problematic HW arbitration */
		if (of_device_is_compatible(np, "aspeed,ast2600-mac")) {
			iowrite32(FTGMAC100_TM_DEFAULT,
				  priv->base + FTGMAC100_OFFSET_TM);
		}
	} else {
		priv->rxdes0_edorr_mask = BIT(15);
		priv->txdes0_edotr_mask = BIT(15);
	}

	if (np && of_get_property(np, "use-ncsi", NULL)) {
		if (!IS_ENABLED(CONFIG_NET_NCSI)) {
			dev_err(&pdev->dev, "NCSI stack not enabled\n");
			err = -EINVAL;
<<<<<<< HEAD
			goto err_ncsi_dev;
=======
			goto err_phy_connect;
>>>>>>> 3b17187f
		}

		dev_info(&pdev->dev, "Using NCSI interface\n");
		priv->use_ncsi = true;
		priv->ndev = ncsi_register_dev(netdev, ftgmac100_ncsi_handler);
		if (!priv->ndev) {
			err = -EINVAL;
<<<<<<< HEAD
			goto err_ncsi_dev;
=======
			goto err_phy_connect;
>>>>>>> 3b17187f
		}
	} else if (np && of_get_property(np, "phy-handle", NULL)) {
		struct phy_device *phy;

		/* Support "mdio"/"phy" child nodes for ast2400/2500 with
		 * an embedded MDIO controller. Automatically scan the DTS for
		 * available PHYs and register them.
		 */
		if (of_device_is_compatible(np, "aspeed,ast2400-mac") ||
		    of_device_is_compatible(np, "aspeed,ast2500-mac")) {
			err = ftgmac100_setup_mdio(netdev);
			if (err)
				goto err_setup_mdio;
		}

		phy = of_phy_get_and_connect(priv->netdev, np,
					     &ftgmac100_adjust_link);
		if (!phy) {
			dev_err(&pdev->dev, "Failed to connect to phy\n");
			err = -EINVAL;
<<<<<<< HEAD
			goto err_setup_mdio;
=======
			goto err_phy_connect;
>>>>>>> 3b17187f
		}

		/* Indicate that we support PAUSE frames (see comment in
		 * Documentation/networking/phy.rst)
		 */
		phy_support_asym_pause(phy);

		/* Display what we found */
		phy_attached_info(phy);
	} else if (np && !of_get_child_by_name(np, "mdio")) {
		/* Support legacy ASPEED devicetree descriptions that decribe a
		 * MAC with an embedded MDIO controller but have no "mdio"
		 * child node. Automatically scan the MDIO bus for available
		 * PHYs.
		 */
		priv->use_ncsi = false;
		err = ftgmac100_setup_mdio(netdev);
		if (err)
			goto err_setup_mdio;

		err = ftgmac100_mii_probe(netdev);
		if (err) {
			dev_err(priv->dev, "MII probe failed!\n");
			goto err_ncsi_dev;
		}

	}

	if (priv->is_aspeed) {
		err = ftgmac100_setup_clk(priv);
		if (err)
			goto err_phy_connect;
	}

	/* Default ring sizes */
	priv->rx_q_entries = priv->new_rx_q_entries = DEF_RX_QUEUE_ENTRIES;
	priv->tx_q_entries = priv->new_tx_q_entries = DEF_TX_QUEUE_ENTRIES;

	/* Base feature set */
	netdev->hw_features = NETIF_F_RXCSUM | NETIF_F_HW_CSUM |
		NETIF_F_GRO | NETIF_F_SG | NETIF_F_HW_VLAN_CTAG_RX |
		NETIF_F_HW_VLAN_CTAG_TX;

	if (priv->use_ncsi)
		netdev->hw_features |= NETIF_F_HW_VLAN_CTAG_FILTER;

	/* AST2400  doesn't have working HW checksum generation */
	if (np && (of_device_is_compatible(np, "aspeed,ast2400-mac")))
		netdev->hw_features &= ~NETIF_F_HW_CSUM;
	if (np && of_get_property(np, "no-hw-checksum", NULL))
		netdev->hw_features &= ~(NETIF_F_HW_CSUM | NETIF_F_RXCSUM);
	netdev->features |= netdev->hw_features;

	/* register network device */
	err = register_netdev(netdev);
	if (err) {
		dev_err(&pdev->dev, "Failed to register netdev\n");
		goto err_register_netdev;
	}

	netdev_info(netdev, "irq %d, mapped at %p\n", netdev->irq, priv->base);

	return 0;

err_register_netdev:
	clk_disable_unprepare(priv->rclk);
	clk_disable_unprepare(priv->clk);
err_phy_connect:
	ftgmac100_phy_disconnect(netdev);
err_ncsi_dev:
	if (priv->ndev)
		ncsi_unregister_dev(priv->ndev);
	ftgmac100_destroy_mdio(netdev);
err_setup_mdio:
	iounmap(priv->base);
err_ioremap:
	release_resource(priv->res);
err_req_mem:
	free_netdev(netdev);
err_alloc_etherdev:
	return err;
}

static int ftgmac100_remove(struct platform_device *pdev)
{
	struct net_device *netdev;
	struct ftgmac100 *priv;

	netdev = platform_get_drvdata(pdev);
	priv = netdev_priv(netdev);

	if (priv->ndev)
		ncsi_unregister_dev(priv->ndev);
	unregister_netdev(netdev);

	clk_disable_unprepare(priv->rclk);
	clk_disable_unprepare(priv->clk);

	/* There's a small chance the reset task will have been re-queued,
	 * during stop, make sure it's gone before we free the structure.
	 */
	cancel_work_sync(&priv->reset_task);

	ftgmac100_phy_disconnect(netdev);
	ftgmac100_destroy_mdio(netdev);

	iounmap(priv->base);
	release_resource(priv->res);

	netif_napi_del(&priv->napi);
	free_netdev(netdev);
	return 0;
}

static const struct of_device_id ftgmac100_of_match[] = {
	{ .compatible = "faraday,ftgmac100" },
	{ }
};
MODULE_DEVICE_TABLE(of, ftgmac100_of_match);

static struct platform_driver ftgmac100_driver = {
	.probe	= ftgmac100_probe,
	.remove	= ftgmac100_remove,
	.driver	= {
		.name		= DRV_NAME,
		.of_match_table	= ftgmac100_of_match,
	},
};
module_platform_driver(ftgmac100_driver);

MODULE_AUTHOR("Po-Yu Chuang <ratbert@faraday-tech.com>");
MODULE_DESCRIPTION("FTGMAC100 driver");
MODULE_LICENSE("GPL");<|MERGE_RESOLUTION|>--- conflicted
+++ resolved
@@ -1831,11 +1831,7 @@
 		if (!IS_ENABLED(CONFIG_NET_NCSI)) {
 			dev_err(&pdev->dev, "NCSI stack not enabled\n");
 			err = -EINVAL;
-<<<<<<< HEAD
-			goto err_ncsi_dev;
-=======
 			goto err_phy_connect;
->>>>>>> 3b17187f
 		}
 
 		dev_info(&pdev->dev, "Using NCSI interface\n");
@@ -1843,11 +1839,7 @@
 		priv->ndev = ncsi_register_dev(netdev, ftgmac100_ncsi_handler);
 		if (!priv->ndev) {
 			err = -EINVAL;
-<<<<<<< HEAD
-			goto err_ncsi_dev;
-=======
 			goto err_phy_connect;
->>>>>>> 3b17187f
 		}
 	} else if (np && of_get_property(np, "phy-handle", NULL)) {
 		struct phy_device *phy;
@@ -1868,11 +1860,7 @@
 		if (!phy) {
 			dev_err(&pdev->dev, "Failed to connect to phy\n");
 			err = -EINVAL;
-<<<<<<< HEAD
-			goto err_setup_mdio;
-=======
 			goto err_phy_connect;
->>>>>>> 3b17187f
 		}
 
 		/* Indicate that we support PAUSE frames (see comment in
