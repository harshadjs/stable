--- conflicted
+++ resolved
@@ -1571,10 +1571,7 @@
 	struct otx2_cq_queue *cq;
 	struct otx2_pool *pool;
 	struct msg_req *req;
-<<<<<<< HEAD
-=======
 	int pool_id;
->>>>>>> 98817289
 	int qidx;
 
 	/* Ensure all SQE are processed */
@@ -1767,11 +1764,7 @@
 	if (!qset->cq)
 		goto err_free_mem;
 
-<<<<<<< HEAD
-	qset->sq = kcalloc(pf->hw.non_qos_queues,
-=======
 	qset->sq = kcalloc(otx2_get_total_tx_queues(pf),
->>>>>>> 98817289
 			   sizeof(struct otx2_snd_queue), GFP_KERNEL);
 	if (!qset->sq)
 		goto err_free_mem;
@@ -2055,8 +2048,6 @@
 	return NETDEV_TX_OK;
 }
 
-<<<<<<< HEAD
-=======
 static int otx2_qos_select_htb_queue(struct otx2_nic *pf, struct sk_buff *skb,
 				     u16 htb_maj_id)
 {
@@ -2073,7 +2064,6 @@
 	return otx2_get_txq_by_classid(pf, classid);
 }
 
->>>>>>> 98817289
 u16 otx2_select_queue(struct net_device *netdev, struct sk_buff *skb,
 		      struct net_device *sb_dev)
 {
