--- conflicted
+++ resolved
@@ -48,17 +48,10 @@
 	cancel_work_sync(&pm->wake_work);
 	cancel_work_sync(&dev->reset_work);
 
-<<<<<<< HEAD
-	mt7921_tx_token_put(dev);
-	__mt7921_mcu_drv_pmctrl(dev);
-	mt7921_dma_cleanup(dev);
-	mt7921_wfsys_reset(dev);
-=======
 	mt76_connac2_tx_token_put(&dev->mt76);
 	__mt792x_mcu_drv_pmctrl(dev);
 	mt792x_dma_cleanup(dev);
 	mt792x_wfsys_reset(dev);
->>>>>>> 98817289
 	skb_queue_purge(&dev->mt76.mcu.res_q);
 
 	tasklet_disable(&dev->mt76.irq_tasklet);
@@ -343,19 +336,11 @@
 	bus_ops->rmw = mt7921_rmw;
 	dev->mt76.bus = bus_ops;
 
-<<<<<<< HEAD
-	ret = mt7921e_mcu_fw_pmctrl(dev);
+	ret = mt792xe_mcu_fw_pmctrl(dev);
 	if (ret)
 		goto err_free_dev;
 
-	ret = __mt7921e_mcu_drv_pmctrl(dev);
-=======
-	ret = mt792xe_mcu_fw_pmctrl(dev);
-	if (ret)
-		goto err_free_dev;
-
 	ret = __mt792xe_mcu_drv_pmctrl(dev);
->>>>>>> 98817289
 	if (ret)
 		goto err_free_dev;
 
@@ -363,19 +348,11 @@
 		    (mt7921_l1_rr(dev, MT_HW_REV) & 0xff);
 	dev_info(mdev->dev, "ASIC revision: %04x\n", mdev->rev);
 
-<<<<<<< HEAD
-	ret = mt7921_wfsys_reset(dev);
+	ret = mt792x_wfsys_reset(dev);
 	if (ret)
 		goto err_free_dev;
 
-	mt76_wr(dev, MT_WFDMA0_HOST_INT_ENA, 0);
-=======
-	ret = mt792x_wfsys_reset(dev);
-	if (ret)
-		goto err_free_dev;
-
 	mt76_wr(dev, irq_map.host_irq_enable, 0);
->>>>>>> 98817289
 
 	mt76_wr(dev, MT_PCIE_MAC_INT_ENABLE, 0xff);
 
