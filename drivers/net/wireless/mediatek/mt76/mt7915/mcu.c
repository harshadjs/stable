--- conflicted
+++ resolved
@@ -1257,11 +1257,7 @@
 		else
 			generic->partial_aid = cpu_to_le16(sta->aid);
 		memcpy(generic->peer_addr, sta->addr, ETH_ALEN);
-<<<<<<< HEAD
-		generic->muar_idx = mvif->omac_idx;
-=======
 		generic->muar_idx = mvif->mt76.omac_idx;
->>>>>>> 77b5472d
 		generic->qos = sta->wme;
 	} else {
 		/* use BSSID in station mode */
@@ -2086,11 +2082,7 @@
 	int ret;
 
 	skb = mt7915_mcu_alloc_sta_req(dev, mvif, msta,
-<<<<<<< HEAD
-				       MT7915_STA_UPDATE_MAX_SIZE);
-=======
 				       MT76_CONNAC_STA_UPDATE_MAX_SIZE);
->>>>>>> 77b5472d
 	if (IS_ERR(skb))
 		return PTR_ERR(skb);
 
@@ -2415,55 +2407,6 @@
 	if (ret) {
 		dev_kfree_skb(skb);
 		return ret;
-<<<<<<< HEAD
-	}
-out:
-	return mt76_mcu_skb_send_msg(&dev->mt76, skb,
-				     MCU_EXT_CMD(STA_REC_UPDATE), true);
-}
-
-int mt7915_mcu_set_fixed_rate(struct mt7915_dev *dev,
-			      struct ieee80211_sta *sta, u32 rate)
-{
-	struct mt7915_sta *msta = (struct mt7915_sta *)sta->drv_priv;
-	struct mt7915_vif *mvif = msta->vif;
-	struct sta_rec_ra_fixed *ra;
-	struct sk_buff *skb;
-	struct tlv *tlv;
-	int len = sizeof(struct sta_req_hdr) + sizeof(*ra);
-
-	skb = mt7915_mcu_alloc_sta_req(dev, mvif, msta, len);
-	if (IS_ERR(skb))
-		return PTR_ERR(skb);
-
-	tlv = mt7915_mcu_add_tlv(skb, STA_REC_RA_UPDATE, sizeof(*ra));
-	ra = (struct sta_rec_ra_fixed *)tlv;
-
-	if (!rate) {
-		ra->field = cpu_to_le32(RATE_PARAM_AUTO);
-		goto out;
-	}
-
-	ra->field = cpu_to_le32(RATE_PARAM_FIXED);
-	ra->phy.type = FIELD_GET(RATE_CFG_PHY_TYPE, rate);
-	ra->phy.bw = FIELD_GET(RATE_CFG_BW, rate);
-	ra->phy.nss = FIELD_GET(RATE_CFG_NSS, rate);
-	ra->phy.mcs = FIELD_GET(RATE_CFG_MCS, rate);
-	ra->phy.stbc = FIELD_GET(RATE_CFG_STBC, rate);
-
-	if (ra->phy.bw)
-		ra->phy.ldpc = 7;
-	else
-		ra->phy.ldpc = FIELD_GET(RATE_CFG_LDPC, rate) * 7;
-
-	/* HT/VHT - SGI: 1, LGI: 0; HE - SGI: 0, MGI: 1, LGI: 2 */
-	if (ra->phy.type > MT_PHY_TYPE_VHT) {
-		ra->phy.he_ltf = FIELD_GET(RATE_CFG_HE_LTF, rate) * 85;
-		ra->phy.sgi = FIELD_GET(RATE_CFG_GI, rate) * 85;
-	} else {
-		ra->phy.sgi = FIELD_GET(RATE_CFG_GI, rate) * 15;
-=======
->>>>>>> 77b5472d
 	}
 out:
 	return mt76_mcu_skb_send_msg(&dev->mt76, skb,
