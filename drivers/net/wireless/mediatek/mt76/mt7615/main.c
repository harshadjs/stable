--- conflicted
+++ resolved
@@ -787,12 +787,8 @@
 
 	mtxq = (struct mt76_txq *)txq->drv_priv;
 
-<<<<<<< HEAD
-	mutex_lock(&dev->mt76.mutex);
-=======
-	mt7615_mutex_acquire(dev);
-
->>>>>>> d1988041
+	mt7615_mutex_acquire(dev);
+
 	switch (action) {
 	case IEEE80211_AMPDU_RX_START:
 		mt76_rx_aggr_start(&dev->mt76, &msta->wcid, tid, ssn,
@@ -827,9 +823,6 @@
 		ieee80211_stop_tx_ba_cb_irqsafe(vif, sta->addr, tid);
 		break;
 	}
-<<<<<<< HEAD
-	mutex_unlock(&dev->mt76.mutex);
-=======
 	mt7615_mutex_release(dev);
 
 	return ret;
@@ -1124,7 +1117,6 @@
 	mt7615_mutex_acquire(phy->dev);
 	mt7615_mcu_set_roc(phy, vif, NULL, 0);
 	mt7615_mutex_release(phy->dev);
->>>>>>> d1988041
 
 	return 0;
 }
