--- conflicted
+++ resolved
@@ -107,17 +107,7 @@
 	struct ath11k_pci *ab_pci = ath11k_pci_priv(ab);
 	u32 window_start, val;
 
-<<<<<<< HEAD
-	/* for offset beyond BAR + 4K - 32, may
-	 * need to wakeup MHI to access.
-	 */
-	if (ab->hw_params.wakeup_mhi &&
-	    test_bit(ATH11K_PCI_FLAG_INIT_DONE, &ab_pci->flags) &&
-	    offset >= ACCESS_ALWAYS_OFF)
-		mhi_device_get_sync(ab_pci->mhi_ctrl->mhi_dev);
-=======
 	window_start = ath11k_pci_get_window_start(ab, offset);
->>>>>>> d60c95ef
 
 	if (window_start == ATH11K_PCI_WINDOW_START) {
 		spin_lock_bh(&ab_pci->window_lock);
@@ -130,32 +120,15 @@
 			       (offset & ATH11K_PCI_WINDOW_RANGE_MASK));
 	}
 
-<<<<<<< HEAD
-	if (ab->hw_params.wakeup_mhi &&
-	    test_bit(ATH11K_PCI_FLAG_INIT_DONE, &ab_pci->flags) &&
-	    offset >= ACCESS_ALWAYS_OFF)
-		mhi_device_put(ab_pci->mhi_ctrl->mhi_dev);
-=======
 	return val;
->>>>>>> d60c95ef
 }
 
 int ath11k_pci_get_msi_irq(struct ath11k_base *ab, unsigned int vector)
 {
 	struct pci_dev *pci_dev = to_pci_dev(ab->dev);
 
-<<<<<<< HEAD
-	/* for offset beyond BAR + 4K - 32, may
-	 * need to wakeup MHI to access.
-	 */
-	if (ab->hw_params.wakeup_mhi &&
-	    test_bit(ATH11K_PCI_FLAG_INIT_DONE, &ab_pci->flags) &&
-	    offset >= ACCESS_ALWAYS_OFF)
-		mhi_device_get_sync(ab_pci->mhi_ctrl->mhi_dev);
-=======
 	return pci_irq_vector(pci_dev, vector);
 }
->>>>>>> d60c95ef
 
 static const struct ath11k_pci_ops ath11k_pci_ops_qca6390 = {
 	.wakeup = ath11k_pci_bus_wake_up,
@@ -165,12 +138,6 @@
 	.window_read32 = ath11k_pci_window_read32,
 };
 
-<<<<<<< HEAD
-	if (ab->hw_params.wakeup_mhi &&
-	    test_bit(ATH11K_PCI_FLAG_INIT_DONE, &ab_pci->flags) &&
-	    offset >= ACCESS_ALWAYS_OFF)
-		mhi_device_put(ab_pci->mhi_ctrl->mhi_dev);
-=======
 static const struct ath11k_pci_ops ath11k_pci_ops_qcn9074 = {
 	.wakeup = NULL,
 	.release = NULL,
@@ -178,7 +145,6 @@
 	.window_write32 = ath11k_pci_window_write32,
 	.window_read32 = ath11k_pci_window_read32,
 };
->>>>>>> d60c95ef
 
 static const struct ath11k_msi_config msi_config_one_msi = {
 	.total_vectors = 1,
@@ -399,399 +365,6 @@
 	ath11k_pci_clear_dbg_registers(ab);
 	ath11k_pci_soc_global_reset(ab);
 	ath11k_mhi_set_mhictrl_reset(ab);
-<<<<<<< HEAD
-	ath11k_pci_clear_dbg_registers(ab);
-}
-
-int ath11k_pci_get_msi_irq(struct device *dev, unsigned int vector)
-{
-	struct pci_dev *pci_dev = to_pci_dev(dev);
-
-	return pci_irq_vector(pci_dev, vector);
-}
-
-static void ath11k_pci_get_msi_address(struct ath11k_base *ab, u32 *msi_addr_lo,
-				       u32 *msi_addr_hi)
-{
-	struct ath11k_pci *ab_pci = ath11k_pci_priv(ab);
-	struct pci_dev *pci_dev = to_pci_dev(ab->dev);
-
-	pci_read_config_dword(pci_dev, pci_dev->msi_cap + PCI_MSI_ADDRESS_LO,
-			      msi_addr_lo);
-
-	if (test_bit(ATH11K_PCI_FLAG_IS_MSI_64, &ab_pci->flags)) {
-		pci_read_config_dword(pci_dev, pci_dev->msi_cap + PCI_MSI_ADDRESS_HI,
-				      msi_addr_hi);
-	} else {
-		*msi_addr_hi = 0;
-	}
-}
-
-int ath11k_pci_get_user_msi_assignment(struct ath11k_pci *ab_pci, char *user_name,
-				       int *num_vectors, u32 *user_base_data,
-				       u32 *base_vector)
-{
-	struct ath11k_base *ab = ab_pci->ab;
-	const struct ath11k_msi_config *msi_config = ab_pci->msi_config;
-	int idx;
-
-	for (idx = 0; idx < msi_config->total_users; idx++) {
-		if (strcmp(user_name, msi_config->users[idx].name) == 0) {
-			*num_vectors = msi_config->users[idx].num_vectors;
-			*user_base_data = msi_config->users[idx].base_vector
-				+ ab_pci->msi_ep_base_data;
-			*base_vector = msi_config->users[idx].base_vector;
-
-			ath11k_dbg(ab, ATH11K_DBG_PCI, "Assign MSI to user: %s, num_vectors: %d, user_base_data: %u, base_vector: %u\n",
-				   user_name, *num_vectors, *user_base_data,
-				   *base_vector);
-
-			return 0;
-		}
-	}
-
-	ath11k_err(ab, "Failed to find MSI assignment for %s!\n", user_name);
-
-	return -EINVAL;
-}
-
-static void ath11k_pci_get_ce_msi_idx(struct ath11k_base *ab, u32 ce_id,
-				      u32 *msi_idx)
-{
-	u32 i, msi_data_idx;
-
-	for (i = 0, msi_data_idx = 0; i < ab->hw_params.ce_count; i++) {
-		if (ath11k_ce_get_attr_flags(ab, i) & CE_ATTR_DIS_INTR)
-			continue;
-
-		if (ce_id == i)
-			break;
-
-		msi_data_idx++;
-	}
-	*msi_idx = msi_data_idx;
-}
-
-static int ath11k_get_user_msi_assignment(struct ath11k_base *ab, char *user_name,
-					  int *num_vectors, u32 *user_base_data,
-					  u32 *base_vector)
-{
-	struct ath11k_pci *ab_pci = ath11k_pci_priv(ab);
-
-	return ath11k_pci_get_user_msi_assignment(ab_pci, user_name,
-						  num_vectors, user_base_data,
-						  base_vector);
-}
-
-static void ath11k_pci_free_ext_irq(struct ath11k_base *ab)
-{
-	int i, j;
-
-	for (i = 0; i < ATH11K_EXT_IRQ_GRP_NUM_MAX; i++) {
-		struct ath11k_ext_irq_grp *irq_grp = &ab->ext_irq_grp[i];
-
-		for (j = 0; j < irq_grp->num_irq; j++)
-			free_irq(ab->irq_num[irq_grp->irqs[j]], irq_grp);
-
-		netif_napi_del(&irq_grp->napi);
-	}
-}
-
-static void ath11k_pci_free_irq(struct ath11k_base *ab)
-{
-	int i, irq_idx;
-
-	for (i = 0; i < ab->hw_params.ce_count; i++) {
-		if (ath11k_ce_get_attr_flags(ab, i) & CE_ATTR_DIS_INTR)
-			continue;
-		irq_idx = ATH11K_PCI_IRQ_CE0_OFFSET + i;
-		free_irq(ab->irq_num[irq_idx], &ab->ce.ce_pipe[i]);
-	}
-
-	ath11k_pci_free_ext_irq(ab);
-}
-
-static void ath11k_pci_ce_irq_enable(struct ath11k_base *ab, u16 ce_id)
-{
-	u32 irq_idx;
-
-	irq_idx = ATH11K_PCI_IRQ_CE0_OFFSET + ce_id;
-	enable_irq(ab->irq_num[irq_idx]);
-}
-
-static void ath11k_pci_ce_irq_disable(struct ath11k_base *ab, u16 ce_id)
-{
-	u32 irq_idx;
-
-	irq_idx = ATH11K_PCI_IRQ_CE0_OFFSET + ce_id;
-	disable_irq_nosync(ab->irq_num[irq_idx]);
-}
-
-static void ath11k_pci_ce_irqs_disable(struct ath11k_base *ab)
-{
-	int i;
-
-	for (i = 0; i < ab->hw_params.ce_count; i++) {
-		if (ath11k_ce_get_attr_flags(ab, i) & CE_ATTR_DIS_INTR)
-			continue;
-		ath11k_pci_ce_irq_disable(ab, i);
-	}
-}
-
-static void ath11k_pci_sync_ce_irqs(struct ath11k_base *ab)
-{
-	int i;
-	int irq_idx;
-
-	for (i = 0; i < ab->hw_params.ce_count; i++) {
-		if (ath11k_ce_get_attr_flags(ab, i) & CE_ATTR_DIS_INTR)
-			continue;
-
-		irq_idx = ATH11K_PCI_IRQ_CE0_OFFSET + i;
-		synchronize_irq(ab->irq_num[irq_idx]);
-	}
-}
-
-static void ath11k_pci_ce_tasklet(struct tasklet_struct *t)
-{
-	struct ath11k_ce_pipe *ce_pipe = from_tasklet(ce_pipe, t, intr_tq);
-
-	ath11k_ce_per_engine_service(ce_pipe->ab, ce_pipe->pipe_num);
-
-	ath11k_pci_ce_irq_enable(ce_pipe->ab, ce_pipe->pipe_num);
-}
-
-static irqreturn_t ath11k_pci_ce_interrupt_handler(int irq, void *arg)
-{
-	struct ath11k_ce_pipe *ce_pipe = arg;
-
-	/* last interrupt received for this CE */
-	ce_pipe->timestamp = jiffies;
-
-	ath11k_pci_ce_irq_disable(ce_pipe->ab, ce_pipe->pipe_num);
-	tasklet_schedule(&ce_pipe->intr_tq);
-
-	return IRQ_HANDLED;
-}
-
-static void ath11k_pci_ext_grp_disable(struct ath11k_ext_irq_grp *irq_grp)
-{
-	int i;
-
-	for (i = 0; i < irq_grp->num_irq; i++)
-		disable_irq_nosync(irq_grp->ab->irq_num[irq_grp->irqs[i]]);
-}
-
-static void __ath11k_pci_ext_irq_disable(struct ath11k_base *sc)
-{
-	int i;
-
-	for (i = 0; i < ATH11K_EXT_IRQ_GRP_NUM_MAX; i++) {
-		struct ath11k_ext_irq_grp *irq_grp = &sc->ext_irq_grp[i];
-
-		ath11k_pci_ext_grp_disable(irq_grp);
-
-		if (irq_grp->napi_enabled) {
-			napi_synchronize(&irq_grp->napi);
-			napi_disable(&irq_grp->napi);
-			irq_grp->napi_enabled = false;
-		}
-	}
-}
-
-static void ath11k_pci_ext_grp_enable(struct ath11k_ext_irq_grp *irq_grp)
-{
-	int i;
-
-	for (i = 0; i < irq_grp->num_irq; i++)
-		enable_irq(irq_grp->ab->irq_num[irq_grp->irqs[i]]);
-}
-
-static void ath11k_pci_ext_irq_enable(struct ath11k_base *ab)
-{
-	int i;
-
-	for (i = 0; i < ATH11K_EXT_IRQ_GRP_NUM_MAX; i++) {
-		struct ath11k_ext_irq_grp *irq_grp = &ab->ext_irq_grp[i];
-
-		if (!irq_grp->napi_enabled) {
-			napi_enable(&irq_grp->napi);
-			irq_grp->napi_enabled = true;
-		}
-		ath11k_pci_ext_grp_enable(irq_grp);
-	}
-}
-
-static void ath11k_pci_sync_ext_irqs(struct ath11k_base *ab)
-{
-	int i, j, irq_idx;
-
-	for (i = 0; i < ATH11K_EXT_IRQ_GRP_NUM_MAX; i++) {
-		struct ath11k_ext_irq_grp *irq_grp = &ab->ext_irq_grp[i];
-
-		for (j = 0; j < irq_grp->num_irq; j++) {
-			irq_idx = irq_grp->irqs[j];
-			synchronize_irq(ab->irq_num[irq_idx]);
-		}
-	}
-}
-
-static void ath11k_pci_ext_irq_disable(struct ath11k_base *ab)
-{
-	__ath11k_pci_ext_irq_disable(ab);
-	ath11k_pci_sync_ext_irqs(ab);
-}
-
-static int ath11k_pci_ext_grp_napi_poll(struct napi_struct *napi, int budget)
-{
-	struct ath11k_ext_irq_grp *irq_grp = container_of(napi,
-						struct ath11k_ext_irq_grp,
-						napi);
-	struct ath11k_base *ab = irq_grp->ab;
-	int work_done;
-
-	work_done = ath11k_dp_service_srng(ab, irq_grp, budget);
-	if (work_done < budget) {
-		napi_complete_done(napi, work_done);
-		ath11k_pci_ext_grp_enable(irq_grp);
-	}
-
-	if (work_done > budget)
-		work_done = budget;
-
-	return work_done;
-}
-
-static irqreturn_t ath11k_pci_ext_interrupt_handler(int irq, void *arg)
-{
-	struct ath11k_ext_irq_grp *irq_grp = arg;
-
-	ath11k_dbg(irq_grp->ab, ATH11K_DBG_PCI, "ext irq:%d\n", irq);
-
-	/* last interrupt received for this group */
-	irq_grp->timestamp = jiffies;
-
-	ath11k_pci_ext_grp_disable(irq_grp);
-
-	napi_schedule(&irq_grp->napi);
-
-	return IRQ_HANDLED;
-}
-
-static int ath11k_pci_ext_irq_config(struct ath11k_base *ab)
-{
-	int i, j, ret, num_vectors = 0;
-	u32 user_base_data = 0, base_vector = 0, base_idx;
-
-	base_idx = ATH11K_PCI_IRQ_CE0_OFFSET + CE_COUNT_MAX;
-	ret = ath11k_pci_get_user_msi_assignment(ath11k_pci_priv(ab), "DP",
-						 &num_vectors,
-						 &user_base_data,
-						 &base_vector);
-	if (ret < 0)
-		return ret;
-
-	for (i = 0; i < ATH11K_EXT_IRQ_GRP_NUM_MAX; i++) {
-		struct ath11k_ext_irq_grp *irq_grp = &ab->ext_irq_grp[i];
-		u32 num_irq = 0;
-
-		irq_grp->ab = ab;
-		irq_grp->grp_id = i;
-		init_dummy_netdev(&irq_grp->napi_ndev);
-		netif_napi_add(&irq_grp->napi_ndev, &irq_grp->napi,
-			       ath11k_pci_ext_grp_napi_poll, NAPI_POLL_WEIGHT);
-
-		if (ab->hw_params.ring_mask->tx[i] ||
-		    ab->hw_params.ring_mask->rx[i] ||
-		    ab->hw_params.ring_mask->rx_err[i] ||
-		    ab->hw_params.ring_mask->rx_wbm_rel[i] ||
-		    ab->hw_params.ring_mask->reo_status[i] ||
-		    ab->hw_params.ring_mask->rxdma2host[i] ||
-		    ab->hw_params.ring_mask->host2rxdma[i] ||
-		    ab->hw_params.ring_mask->rx_mon_status[i]) {
-			num_irq = 1;
-		}
-
-		irq_grp->num_irq = num_irq;
-		irq_grp->irqs[0] = base_idx + i;
-
-		for (j = 0; j < irq_grp->num_irq; j++) {
-			int irq_idx = irq_grp->irqs[j];
-			int vector = (i % num_vectors) + base_vector;
-			int irq = ath11k_pci_get_msi_irq(ab->dev, vector);
-
-			ab->irq_num[irq_idx] = irq;
-
-			ath11k_dbg(ab, ATH11K_DBG_PCI,
-				   "irq:%d group:%d\n", irq, i);
-
-			irq_set_status_flags(irq, IRQ_DISABLE_UNLAZY);
-			ret = request_irq(irq, ath11k_pci_ext_interrupt_handler,
-					  IRQF_SHARED,
-					  "DP_EXT_IRQ", irq_grp);
-			if (ret) {
-				ath11k_err(ab, "failed request irq %d: %d\n",
-					   vector, ret);
-				return ret;
-			}
-
-			disable_irq_nosync(ab->irq_num[irq_idx]);
-		}
-	}
-
-	return 0;
-}
-
-static int ath11k_pci_config_irq(struct ath11k_base *ab)
-{
-	struct ath11k_ce_pipe *ce_pipe;
-	u32 msi_data_start;
-	u32 msi_data_count, msi_data_idx;
-	u32 msi_irq_start;
-	unsigned int msi_data;
-	int irq, i, ret, irq_idx;
-
-	ret = ath11k_pci_get_user_msi_assignment(ath11k_pci_priv(ab),
-						 "CE", &msi_data_count,
-						 &msi_data_start, &msi_irq_start);
-	if (ret)
-		return ret;
-
-	/* Configure CE irqs */
-	for (i = 0, msi_data_idx = 0; i < ab->hw_params.ce_count; i++) {
-		if (ath11k_ce_get_attr_flags(ab, i) & CE_ATTR_DIS_INTR)
-			continue;
-
-		msi_data = (msi_data_idx % msi_data_count) + msi_irq_start;
-		irq = ath11k_pci_get_msi_irq(ab->dev, msi_data);
-		ce_pipe = &ab->ce.ce_pipe[i];
-
-		irq_idx = ATH11K_PCI_IRQ_CE0_OFFSET + i;
-
-		tasklet_setup(&ce_pipe->intr_tq, ath11k_pci_ce_tasklet);
-
-		ret = request_irq(irq, ath11k_pci_ce_interrupt_handler,
-				  IRQF_SHARED, irq_name[irq_idx],
-				  ce_pipe);
-		if (ret) {
-			ath11k_err(ab, "failed to request irq %d: %d\n",
-				   irq_idx, ret);
-			return ret;
-		}
-
-		ab->irq_num[irq_idx] = irq;
-		msi_data_idx++;
-
-		ath11k_pci_ce_irq_disable(ab, i);
-	}
-
-	ret = ath11k_pci_ext_irq_config(ab);
-	if (ret)
-		return ret;
-
-	return 0;
-=======
->>>>>>> d60c95ef
 }
 
 static void ath11k_pci_init_qmi_ce_config(struct ath11k_base *ab)
