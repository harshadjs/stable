// SPDX-License-Identifier: GPL-2.0-only
/*
 * NXP Wireless LAN device driver: PCIE specific handling
 *
 * Copyright 2011-2020 NXP
 */

#include <linux/iopoll.h>
#include <linux/firmware.h>

#include "decl.h"
#include "ioctl.h"
#include "util.h"
#include "fw.h"
#include "main.h"
#include "wmm.h"
#include "11n.h"
#include "pcie.h"
#include "pcie_quirks.h"

#define PCIE_VERSION	"1.0"
#define DRV_NAME        "Marvell mwifiex PCIe"

static struct mwifiex_if_ops pcie_ops;

static const struct mwifiex_pcie_card_reg mwifiex_reg_8766 = {
	.cmd_addr_lo = PCIE_SCRATCH_0_REG,
	.cmd_addr_hi = PCIE_SCRATCH_1_REG,
	.cmd_size = PCIE_SCRATCH_2_REG,
	.fw_status = PCIE_SCRATCH_3_REG,
	.cmdrsp_addr_lo = PCIE_SCRATCH_4_REG,
	.cmdrsp_addr_hi = PCIE_SCRATCH_5_REG,
	.tx_rdptr = PCIE_SCRATCH_6_REG,
	.tx_wrptr = PCIE_SCRATCH_7_REG,
	.rx_rdptr = PCIE_SCRATCH_8_REG,
	.rx_wrptr = PCIE_SCRATCH_9_REG,
	.evt_rdptr = PCIE_SCRATCH_10_REG,
	.evt_wrptr = PCIE_SCRATCH_11_REG,
	.drv_rdy = PCIE_SCRATCH_12_REG,
	.tx_start_ptr = 0,
	.tx_mask = MWIFIEX_TXBD_MASK,
	.tx_wrap_mask = 0,
	.rx_mask = MWIFIEX_RXBD_MASK,
	.rx_wrap_mask = 0,
	.tx_rollover_ind = MWIFIEX_BD_FLAG_ROLLOVER_IND,
	.rx_rollover_ind = MWIFIEX_BD_FLAG_ROLLOVER_IND,
	.evt_rollover_ind = MWIFIEX_BD_FLAG_ROLLOVER_IND,
	.ring_flag_sop = 0,
	.ring_flag_eop = 0,
	.ring_flag_xs_sop = 0,
	.ring_flag_xs_eop = 0,
	.ring_tx_start_ptr = 0,
	.pfu_enabled = 0,
	.sleep_cookie = 1,
	.msix_support = 0,
};

static const struct mwifiex_pcie_card_reg mwifiex_reg_8897 = {
	.cmd_addr_lo = PCIE_SCRATCH_0_REG,
	.cmd_addr_hi = PCIE_SCRATCH_1_REG,
	.cmd_size = PCIE_SCRATCH_2_REG,
	.fw_status = PCIE_SCRATCH_3_REG,
	.cmdrsp_addr_lo = PCIE_SCRATCH_4_REG,
	.cmdrsp_addr_hi = PCIE_SCRATCH_5_REG,
	.tx_rdptr = PCIE_RD_DATA_PTR_Q0_Q1,
	.tx_wrptr = PCIE_WR_DATA_PTR_Q0_Q1,
	.rx_rdptr = PCIE_WR_DATA_PTR_Q0_Q1,
	.rx_wrptr = PCIE_RD_DATA_PTR_Q0_Q1,
	.evt_rdptr = PCIE_SCRATCH_10_REG,
	.evt_wrptr = PCIE_SCRATCH_11_REG,
	.drv_rdy = PCIE_SCRATCH_12_REG,
	.tx_start_ptr = 16,
	.tx_mask = 0x03FF0000,
	.tx_wrap_mask = 0x07FF0000,
	.rx_mask = 0x000003FF,
	.rx_wrap_mask = 0x000007FF,
	.tx_rollover_ind = MWIFIEX_BD_FLAG_TX_ROLLOVER_IND,
	.rx_rollover_ind = MWIFIEX_BD_FLAG_RX_ROLLOVER_IND,
	.evt_rollover_ind = MWIFIEX_BD_FLAG_EVT_ROLLOVER_IND,
	.ring_flag_sop = MWIFIEX_BD_FLAG_SOP,
	.ring_flag_eop = MWIFIEX_BD_FLAG_EOP,
	.ring_flag_xs_sop = MWIFIEX_BD_FLAG_XS_SOP,
	.ring_flag_xs_eop = MWIFIEX_BD_FLAG_XS_EOP,
	.ring_tx_start_ptr = MWIFIEX_BD_FLAG_TX_START_PTR,
	.pfu_enabled = 1,
	.sleep_cookie = 0,
	.fw_dump_ctrl = PCIE_SCRATCH_13_REG,
	.fw_dump_start = PCIE_SCRATCH_14_REG,
	.fw_dump_end = 0xcff,
	.fw_dump_host_ready = 0xee,
	.fw_dump_read_done = 0xfe,
	.msix_support = 0,
};

static const struct mwifiex_pcie_card_reg mwifiex_reg_8997 = {
	.cmd_addr_lo = PCIE_SCRATCH_0_REG,
	.cmd_addr_hi = PCIE_SCRATCH_1_REG,
	.cmd_size = PCIE_SCRATCH_2_REG,
	.fw_status = PCIE_SCRATCH_3_REG,
	.cmdrsp_addr_lo = PCIE_SCRATCH_4_REG,
	.cmdrsp_addr_hi = PCIE_SCRATCH_5_REG,
	.tx_rdptr = 0xC1A4,
	.tx_wrptr = 0xC174,
	.rx_rdptr = 0xC174,
	.rx_wrptr = 0xC1A4,
	.evt_rdptr = PCIE_SCRATCH_10_REG,
	.evt_wrptr = PCIE_SCRATCH_11_REG,
	.drv_rdy = PCIE_SCRATCH_12_REG,
	.tx_start_ptr = 16,
	.tx_mask = 0x0FFF0000,
	.tx_wrap_mask = 0x1FFF0000,
	.rx_mask = 0x00000FFF,
	.rx_wrap_mask = 0x00001FFF,
	.tx_rollover_ind = BIT(28),
	.rx_rollover_ind = BIT(12),
	.evt_rollover_ind = MWIFIEX_BD_FLAG_EVT_ROLLOVER_IND,
	.ring_flag_sop = MWIFIEX_BD_FLAG_SOP,
	.ring_flag_eop = MWIFIEX_BD_FLAG_EOP,
	.ring_flag_xs_sop = MWIFIEX_BD_FLAG_XS_SOP,
	.ring_flag_xs_eop = MWIFIEX_BD_FLAG_XS_EOP,
	.ring_tx_start_ptr = MWIFIEX_BD_FLAG_TX_START_PTR,
	.pfu_enabled = 1,
	.sleep_cookie = 0,
	.fw_dump_ctrl = PCIE_SCRATCH_13_REG,
	.fw_dump_start = PCIE_SCRATCH_14_REG,
	.fw_dump_end = 0xcff,
	.fw_dump_host_ready = 0xcc,
	.fw_dump_read_done = 0xdd,
	.msix_support = 0,
};

static struct memory_type_mapping mem_type_mapping_tbl_w8897[] = {
	{"ITCM", NULL, 0, 0xF0},
	{"DTCM", NULL, 0, 0xF1},
	{"SQRAM", NULL, 0, 0xF2},
	{"IRAM", NULL, 0, 0xF3},
	{"APU", NULL, 0, 0xF4},
	{"CIU", NULL, 0, 0xF5},
	{"ICU", NULL, 0, 0xF6},
	{"MAC", NULL, 0, 0xF7},
};

static struct memory_type_mapping mem_type_mapping_tbl_w8997[] = {
	{"DUMP", NULL, 0, 0xDD},
};

static const struct mwifiex_pcie_device mwifiex_pcie8766 = {
	.reg            = &mwifiex_reg_8766,
	.blksz_fw_dl = MWIFIEX_PCIE_BLOCK_SIZE_FW_DNLD,
	.tx_buf_size = MWIFIEX_TX_DATA_BUF_SIZE_2K,
	.can_dump_fw = false,
	.can_ext_scan = true,
};

static const struct mwifiex_pcie_device mwifiex_pcie8897 = {
	.reg            = &mwifiex_reg_8897,
	.blksz_fw_dl = MWIFIEX_PCIE_BLOCK_SIZE_FW_DNLD,
	.tx_buf_size = MWIFIEX_TX_DATA_BUF_SIZE_4K,
	.can_dump_fw = true,
	.mem_type_mapping_tbl = mem_type_mapping_tbl_w8897,
	.num_mem_types = ARRAY_SIZE(mem_type_mapping_tbl_w8897),
	.can_ext_scan = true,
};

static const struct mwifiex_pcie_device mwifiex_pcie8997 = {
	.reg            = &mwifiex_reg_8997,
	.blksz_fw_dl = MWIFIEX_PCIE_BLOCK_SIZE_FW_DNLD,
	.tx_buf_size = MWIFIEX_TX_DATA_BUF_SIZE_4K,
	.can_dump_fw = true,
	.mem_type_mapping_tbl = mem_type_mapping_tbl_w8997,
	.num_mem_types = ARRAY_SIZE(mem_type_mapping_tbl_w8997),
	.can_ext_scan = true,
};

static const struct of_device_id mwifiex_pcie_of_match_table[] = {
	{ .compatible = "pci11ab,2b42" },
	{ .compatible = "pci1b4b,2b42" },
	{ }
};

static int mwifiex_pcie_probe_of(struct device *dev)
{
	if (!of_match_node(mwifiex_pcie_of_match_table, dev->of_node)) {
		dev_err(dev, "required compatible string missing\n");
		return -EINVAL;
	}

	return 0;
}

static void mwifiex_pcie_work(struct work_struct *work);

static int
mwifiex_map_pci_memory(struct mwifiex_adapter *adapter, struct sk_buff *skb,
		       size_t size, int flags)
{
	struct pcie_service_card *card = adapter->card;
	struct mwifiex_dma_mapping mapping;

	mapping.addr = dma_map_single(&card->dev->dev, skb->data, size, flags);
	if (dma_mapping_error(&card->dev->dev, mapping.addr)) {
		mwifiex_dbg(adapter, ERROR, "failed to map pci memory!\n");
		return -1;
	}
	mapping.len = size;
	mwifiex_store_mapping(skb, &mapping);
	return 0;
}

static void mwifiex_unmap_pci_memory(struct mwifiex_adapter *adapter,
				     struct sk_buff *skb, int flags)
{
	struct pcie_service_card *card = adapter->card;
	struct mwifiex_dma_mapping mapping;

	mwifiex_get_mapping(skb, &mapping);
	dma_unmap_single(&card->dev->dev, mapping.addr, mapping.len, flags);
}

/*
 * This function writes data into PCIE card register.
 */
static int mwifiex_write_reg(struct mwifiex_adapter *adapter, int reg, u32 data)
{
	struct pcie_service_card *card = adapter->card;

	iowrite32(data, card->pci_mmap1 + reg);

	return 0;
}

/* This function reads data from PCIE card register.
 */
static int mwifiex_read_reg(struct mwifiex_adapter *adapter, int reg, u32 *data)
{
	struct pcie_service_card *card = adapter->card;

	*data = ioread32(card->pci_mmap1 + reg);
	if (*data == 0xffffffff)
		return 0xffffffff;

	return 0;
}

/* This function reads u8 data from PCIE card register. */
static int mwifiex_read_reg_byte(struct mwifiex_adapter *adapter,
				 int reg, u8 *data)
{
	struct pcie_service_card *card = adapter->card;

	*data = ioread8(card->pci_mmap1 + reg);

	return 0;
}

/*
 * This function reads sleep cookie and checks if FW is ready
 */
static bool mwifiex_pcie_ok_to_access_hw(struct mwifiex_adapter *adapter)
{
	u32 cookie_value;
	struct pcie_service_card *card = adapter->card;
	const struct mwifiex_pcie_card_reg *reg = card->pcie.reg;

	if (!reg->sleep_cookie)
		return true;

	if (card->sleep_cookie_vbase) {
		cookie_value = get_unaligned_le32(card->sleep_cookie_vbase);
		mwifiex_dbg(adapter, INFO,
			    "info: ACCESS_HW: sleep cookie=0x%x\n",
			    cookie_value);
		if (cookie_value == FW_AWAKE_COOKIE)
			return true;
	}

	return false;
}

#ifdef CONFIG_PM_SLEEP
/*
 * Kernel needs to suspend all functions separately. Therefore all
 * registered functions must have drivers with suspend and resume
 * methods. Failing that the kernel simply removes the whole card.
 *
 * If already not suspended, this function allocates and sends a host
 * sleep activate request to the firmware and turns off the traffic.
 */
static int mwifiex_pcie_suspend(struct device *dev)
{
	struct mwifiex_adapter *adapter;
	struct pcie_service_card *card = dev_get_drvdata(dev);


	/* Might still be loading firmware */
	wait_for_completion(&card->fw_done);

	adapter = card->adapter;
	if (!adapter) {
		dev_err(dev, "adapter is not valid\n");
		return 0;
	}

	mwifiex_enable_wake(adapter);

	/* Enable the Host Sleep */
	if (!mwifiex_enable_hs(adapter)) {
		mwifiex_dbg(adapter, ERROR,
			    "cmd: failed to suspend\n");
		clear_bit(MWIFIEX_IS_HS_ENABLING, &adapter->work_flags);
		mwifiex_disable_wake(adapter);
		return -EFAULT;
	}

	flush_workqueue(adapter->workqueue);

	/* Indicate device suspended */
	set_bit(MWIFIEX_IS_SUSPENDED, &adapter->work_flags);
	clear_bit(MWIFIEX_IS_HS_ENABLING, &adapter->work_flags);

	return 0;
}

/*
 * Kernel needs to suspend all functions separately. Therefore all
 * registered functions must have drivers with suspend and resume
 * methods. Failing that the kernel simply removes the whole card.
 *
 * If already not resumed, this function turns on the traffic and
 * sends a host sleep cancel request to the firmware.
 */
static int mwifiex_pcie_resume(struct device *dev)
{
	struct mwifiex_adapter *adapter;
	struct pcie_service_card *card = dev_get_drvdata(dev);


	if (!card->adapter) {
		dev_err(dev, "adapter structure is not valid\n");
		return 0;
	}

	adapter = card->adapter;

	if (!test_bit(MWIFIEX_IS_SUSPENDED, &adapter->work_flags)) {
		mwifiex_dbg(adapter, WARN,
			    "Device already resumed\n");
		return 0;
	}

	clear_bit(MWIFIEX_IS_SUSPENDED, &adapter->work_flags);

	mwifiex_cancel_hs(mwifiex_get_priv(adapter, MWIFIEX_BSS_ROLE_STA),
			  MWIFIEX_ASYNC_CMD);
	mwifiex_disable_wake(adapter);

	return 0;
}
#endif

/*
 * This function probes an mwifiex device and registers it. It allocates
 * the card structure, enables PCIE function number and initiates the
 * device registration and initialization procedure by adding a logical
 * interface.
 */
static int mwifiex_pcie_probe(struct pci_dev *pdev,
					const struct pci_device_id *ent)
{
	struct pcie_service_card *card;
	int ret;

	pr_debug("info: vendor=0x%4.04X device=0x%4.04X rev=%d\n",
		 pdev->vendor, pdev->device, pdev->revision);

	card = devm_kzalloc(&pdev->dev, sizeof(*card), GFP_KERNEL);
	if (!card)
		return -ENOMEM;

	init_completion(&card->fw_done);

	card->dev = pdev;

	if (ent->driver_data) {
		struct mwifiex_pcie_device *data = (void *)ent->driver_data;
		card->pcie.reg = data->reg;
		card->pcie.blksz_fw_dl = data->blksz_fw_dl;
		card->pcie.tx_buf_size = data->tx_buf_size;
		card->pcie.can_dump_fw = data->can_dump_fw;
		card->pcie.mem_type_mapping_tbl = data->mem_type_mapping_tbl;
		card->pcie.num_mem_types = data->num_mem_types;
		card->pcie.can_ext_scan = data->can_ext_scan;
		INIT_WORK(&card->work, mwifiex_pcie_work);
	}

	/* device tree node parsing and platform specific configuration*/
	if (pdev->dev.of_node) {
		ret = mwifiex_pcie_probe_of(&pdev->dev);
		if (ret)
			return ret;
	}

	/* check quirks */
	mwifiex_initialize_quirks(card);

	if (mwifiex_add_card(card, &card->fw_done, &pcie_ops,
			     MWIFIEX_PCIE, &pdev->dev)) {
		pr_err("%s failed\n", __func__);
		return -1;
	}

	return 0;
}

/*
 * This function removes the interface and frees up the card structure.
 */
static void mwifiex_pcie_remove(struct pci_dev *pdev)
{
	struct pcie_service_card *card;
	struct mwifiex_adapter *adapter;
	struct mwifiex_private *priv;
	const struct mwifiex_pcie_card_reg *reg;
	u32 fw_status;

	card = pci_get_drvdata(pdev);

	wait_for_completion(&card->fw_done);

	adapter = card->adapter;
	if (!adapter || !adapter->priv_num)
		return;

	reg = card->pcie.reg;
	if (reg)
		mwifiex_read_reg(adapter, reg->fw_status, &fw_status);
	else
		fw_status = -1;

	if (fw_status == FIRMWARE_READY_PCIE && !adapter->mfg_mode) {
		mwifiex_deauthenticate_all(adapter);

		priv = mwifiex_get_priv(adapter, MWIFIEX_BSS_ROLE_ANY);

		mwifiex_disable_auto_ds(priv);

		mwifiex_init_shutdown_fw(priv, MWIFIEX_FUNC_SHUTDOWN);
	}

	mwifiex_remove_card(adapter);
}

static void mwifiex_pcie_shutdown(struct pci_dev *pdev)
{
	mwifiex_pcie_remove(pdev);

	return;
}

static void mwifiex_pcie_coredump(struct device *dev)
{
	struct pci_dev *pdev;
	struct pcie_service_card *card;

	pdev = container_of(dev, struct pci_dev, dev);
	card = pci_get_drvdata(pdev);

	if (!test_and_set_bit(MWIFIEX_IFACE_WORK_DEVICE_DUMP,
			      &card->work_flags))
		schedule_work(&card->work);
}

static const struct pci_device_id mwifiex_ids[] = {
	{
		PCIE_VENDOR_ID_MARVELL, PCIE_DEVICE_ID_MARVELL_88W8766P,
		PCI_ANY_ID, PCI_ANY_ID, 0, 0,
		.driver_data = (unsigned long)&mwifiex_pcie8766,
	},
	{
		PCIE_VENDOR_ID_MARVELL, PCIE_DEVICE_ID_MARVELL_88W8897,
		PCI_ANY_ID, PCI_ANY_ID, 0, 0,
		.driver_data = (unsigned long)&mwifiex_pcie8897,
	},
	{
		PCIE_VENDOR_ID_MARVELL, PCIE_DEVICE_ID_MARVELL_88W8997,
		PCI_ANY_ID, PCI_ANY_ID, 0, 0,
		.driver_data = (unsigned long)&mwifiex_pcie8997,
	},
	{
		PCIE_VENDOR_ID_V2_MARVELL, PCIE_DEVICE_ID_MARVELL_88W8997,
		PCI_ANY_ID, PCI_ANY_ID, 0, 0,
		.driver_data = (unsigned long)&mwifiex_pcie8997,
	},
	{},
};

MODULE_DEVICE_TABLE(pci, mwifiex_ids);

/*
 * Cleanup all software without cleaning anything related to PCIe and HW.
 */
static void mwifiex_pcie_reset_prepare(struct pci_dev *pdev)
{
	struct pcie_service_card *card = pci_get_drvdata(pdev);
	struct mwifiex_adapter *adapter = card->adapter;

	if (!adapter) {
		dev_err(&pdev->dev, "%s: adapter structure is not valid\n",
			__func__);
		return;
	}

	mwifiex_dbg(adapter, INFO,
		    "%s: vendor=0x%4.04x device=0x%4.04x rev=%d Pre-FLR\n",
		    __func__, pdev->vendor, pdev->device, pdev->revision);

	mwifiex_shutdown_sw(adapter);
	clear_bit(MWIFIEX_IFACE_WORK_DEVICE_DUMP, &card->work_flags);
	clear_bit(MWIFIEX_IFACE_WORK_CARD_RESET, &card->work_flags);

	/* On MS Surface gen4+ devices FLR isn't effective to recover from
	 * hangups, so we power-cycle the card instead.
	 */
	if (card->quirks & QUIRK_FW_RST_D3COLD)
		mwifiex_pcie_reset_d3cold_quirk(pdev);

	mwifiex_dbg(adapter, INFO, "%s, successful\n", __func__);

	card->pci_reset_ongoing = true;
}

/*
 * Kernel stores and restores PCIe function context before and after performing
 * FLR respectively. Reconfigure the software and firmware including firmware
 * redownload.
 */
static void mwifiex_pcie_reset_done(struct pci_dev *pdev)
{
	struct pcie_service_card *card = pci_get_drvdata(pdev);
	struct mwifiex_adapter *adapter = card->adapter;
	int ret;

	if (!adapter) {
		dev_err(&pdev->dev, "%s: adapter structure is not valid\n",
			__func__);
		return;
	}

	mwifiex_dbg(adapter, INFO,
		    "%s: vendor=0x%4.04x device=0x%4.04x rev=%d Post-FLR\n",
		    __func__, pdev->vendor, pdev->device, pdev->revision);

	ret = mwifiex_reinit_sw(adapter);
	if (ret)
		dev_err(&pdev->dev, "reinit failed: %d\n", ret);
	else
		mwifiex_dbg(adapter, INFO, "%s, successful\n", __func__);

	card->pci_reset_ongoing = false;
}

static const struct pci_error_handlers mwifiex_pcie_err_handler = {
	.reset_prepare		= mwifiex_pcie_reset_prepare,
	.reset_done		= mwifiex_pcie_reset_done,
};

#ifdef CONFIG_PM_SLEEP
/* Power Management Hooks */
static SIMPLE_DEV_PM_OPS(mwifiex_pcie_pm_ops, mwifiex_pcie_suspend,
				mwifiex_pcie_resume);
#endif

/* PCI Device Driver */
static struct pci_driver mwifiex_pcie = {
	.name     = "mwifiex_pcie",
	.id_table = mwifiex_ids,
	.probe    = mwifiex_pcie_probe,
	.remove   = mwifiex_pcie_remove,
	.driver   = {
		.coredump = mwifiex_pcie_coredump,
#ifdef CONFIG_PM_SLEEP
		.pm = &mwifiex_pcie_pm_ops,
#endif
	},
	.shutdown = mwifiex_pcie_shutdown,
	.err_handler = &mwifiex_pcie_err_handler,
};

/*
 * This function adds delay loop to ensure FW is awake before proceeding.
 */
static void mwifiex_pcie_dev_wakeup_delay(struct mwifiex_adapter *adapter)
{
	int i = 0;

	while (mwifiex_pcie_ok_to_access_hw(adapter)) {
		i++;
		usleep_range(10, 20);
		/* 50ms max wait */
		if (i == 5000)
			break;
	}

	return;
}

static void mwifiex_delay_for_sleep_cookie(struct mwifiex_adapter *adapter,
					   u32 max_delay_loop_cnt)
{
	struct pcie_service_card *card = adapter->card;
	u8 *buffer;
	u32 sleep_cookie, count;
	struct sk_buff *cmdrsp = card->cmdrsp_buf;

	for (count = 0; count < max_delay_loop_cnt; count++) {
		dma_sync_single_for_cpu(&card->dev->dev,
					MWIFIEX_SKB_DMA_ADDR(cmdrsp),
					sizeof(sleep_cookie), DMA_FROM_DEVICE);
		buffer = cmdrsp->data;
		sleep_cookie = get_unaligned_le32(buffer);

		if (sleep_cookie == MWIFIEX_DEF_SLEEP_COOKIE) {
			mwifiex_dbg(adapter, INFO,
				    "sleep cookie found at count %d\n", count);
			break;
		}
		dma_sync_single_for_device(&card->dev->dev,
					   MWIFIEX_SKB_DMA_ADDR(cmdrsp),
					   sizeof(sleep_cookie),
					   DMA_FROM_DEVICE);
		usleep_range(20, 30);
	}

	if (count >= max_delay_loop_cnt)
		mwifiex_dbg(adapter, INFO,
			    "max count reached while accessing sleep cookie\n");
}

#define N_WAKEUP_TRIES_SHORT_INTERVAL 15
#define N_WAKEUP_TRIES_LONG_INTERVAL 35

/* This function wakes up the card by reading fw_status register. */
static int mwifiex_pm_wakeup_card(struct mwifiex_adapter *adapter)
{
	struct pcie_service_card *card = adapter->card;
	const struct mwifiex_pcie_card_reg *reg = card->pcie.reg;
<<<<<<< HEAD
	int retval;
=======
	int retval __maybe_unused;
>>>>>>> d60c95ef

	mwifiex_dbg(adapter, EVENT,
		    "event: Wakeup device...\n");

	if (reg->sleep_cookie)
		mwifiex_pcie_dev_wakeup_delay(adapter);

	/* The 88W8897 PCIe+USB firmware (latest version 15.68.19.p21) sometimes
	 * appears to ignore or miss our wakeup request, so we continue trying
	 * until we receive an interrupt from the card.
	 */
	if (read_poll_timeout(mwifiex_write_reg, retval,
			      READ_ONCE(adapter->int_status) != 0,
			      500, 500 * N_WAKEUP_TRIES_SHORT_INTERVAL,
			      false,
			      adapter, reg->fw_status, FIRMWARE_READY_PCIE)) {
		if (read_poll_timeout(mwifiex_write_reg, retval,
				      READ_ONCE(adapter->int_status) != 0,
				      10000, 10000 * N_WAKEUP_TRIES_LONG_INTERVAL,
				      false,
				      adapter, reg->fw_status, FIRMWARE_READY_PCIE)) {
			mwifiex_dbg(adapter, ERROR,
				    "Firmware didn't wake up\n");
			return -EIO;
		}
	}

	if (reg->sleep_cookie) {
		mwifiex_pcie_dev_wakeup_delay(adapter);
		mwifiex_dbg(adapter, INFO,
			    "PCIE wakeup: Setting PS_STATE_AWAKE\n");
		adapter->ps_state = PS_STATE_AWAKE;
	}

	return 0;
}

/*
 * This function is called after the card has woken up.
 *
 * The card configuration register is reset.
 */
static int mwifiex_pm_wakeup_card_complete(struct mwifiex_adapter *adapter)
{
	mwifiex_dbg(adapter, CMD,
		    "cmd: Wakeup device completed\n");

	return 0;
}

/*
 * This function disables the host interrupt.
 *
 * The host interrupt mask is read, the disable bit is reset and
 * written back to the card host interrupt mask register.
 */
static int mwifiex_pcie_disable_host_int(struct mwifiex_adapter *adapter)
{
	if (mwifiex_pcie_ok_to_access_hw(adapter)) {
		if (mwifiex_write_reg(adapter, PCIE_HOST_INT_MASK,
				      0x00000000)) {
			mwifiex_dbg(adapter, ERROR,
				    "Disable host interrupt failed\n");
			return -1;
		}
	}

	atomic_set(&adapter->tx_hw_pending, 0);
	return 0;
}

static void mwifiex_pcie_disable_host_int_noerr(struct mwifiex_adapter *adapter)
{
	WARN_ON(mwifiex_pcie_disable_host_int(adapter));
}

/*
 * This function enables the host interrupt.
 *
 * The host interrupt enable mask is written to the card
 * host interrupt mask register.
 */
static int mwifiex_pcie_enable_host_int(struct mwifiex_adapter *adapter)
{
	if (mwifiex_pcie_ok_to_access_hw(adapter)) {
		/* Simply write the mask to the register */
		if (mwifiex_write_reg(adapter, PCIE_HOST_INT_MASK,
				      HOST_INTR_MASK)) {
			mwifiex_dbg(adapter, ERROR,
				    "Enable host interrupt failed\n");
			return -1;
		}
	}

	return 0;
}

/*
 * This function initializes TX buffer ring descriptors
 */
static int mwifiex_init_txq_ring(struct mwifiex_adapter *adapter)
{
	struct pcie_service_card *card = adapter->card;
	const struct mwifiex_pcie_card_reg *reg = card->pcie.reg;
	struct mwifiex_pcie_buf_desc *desc;
	struct mwifiex_pfu_buf_desc *desc2;
	int i;

	for (i = 0; i < MWIFIEX_MAX_TXRX_BD; i++) {
		card->tx_buf_list[i] = NULL;
		if (reg->pfu_enabled) {
			card->txbd_ring[i] = (void *)card->txbd_ring_vbase +
					     (sizeof(*desc2) * i);
			desc2 = card->txbd_ring[i];
			memset(desc2, 0, sizeof(*desc2));
		} else {
			card->txbd_ring[i] = (void *)card->txbd_ring_vbase +
					     (sizeof(*desc) * i);
			desc = card->txbd_ring[i];
			memset(desc, 0, sizeof(*desc));
		}
	}

	return 0;
}

/* This function initializes RX buffer ring descriptors. Each SKB is allocated
 * here and after mapping PCI memory, its physical address is assigned to
 * PCIE Rx buffer descriptor's physical address.
 */
static int mwifiex_init_rxq_ring(struct mwifiex_adapter *adapter)
{
	struct pcie_service_card *card = adapter->card;
	const struct mwifiex_pcie_card_reg *reg = card->pcie.reg;
	struct sk_buff *skb;
	struct mwifiex_pcie_buf_desc *desc;
	struct mwifiex_pfu_buf_desc *desc2;
	dma_addr_t buf_pa;
	int i;

	for (i = 0; i < MWIFIEX_MAX_TXRX_BD; i++) {
		/* Allocate skb here so that firmware can DMA data from it */
		skb = mwifiex_alloc_dma_align_buf(MWIFIEX_RX_DATA_BUF_SIZE,
						  GFP_KERNEL);
		if (!skb) {
			mwifiex_dbg(adapter, ERROR,
				    "Unable to allocate skb for RX ring.\n");
			kfree(card->rxbd_ring_vbase);
			return -ENOMEM;
		}

		if (mwifiex_map_pci_memory(adapter, skb,
					   MWIFIEX_RX_DATA_BUF_SIZE,
					   DMA_FROM_DEVICE))
			return -1;

		buf_pa = MWIFIEX_SKB_DMA_ADDR(skb);

		mwifiex_dbg(adapter, INFO,
			    "info: RX ring: skb=%p len=%d data=%p buf_pa=%#x:%x\n",
			    skb, skb->len, skb->data, (u32)buf_pa,
			    (u32)((u64)buf_pa >> 32));

		card->rx_buf_list[i] = skb;
		if (reg->pfu_enabled) {
			card->rxbd_ring[i] = (void *)card->rxbd_ring_vbase +
					     (sizeof(*desc2) * i);
			desc2 = card->rxbd_ring[i];
			desc2->paddr = buf_pa;
			desc2->len = (u16)skb->len;
			desc2->frag_len = (u16)skb->len;
			desc2->flags = reg->ring_flag_eop | reg->ring_flag_sop;
			desc2->offset = 0;
		} else {
			card->rxbd_ring[i] = (void *)(card->rxbd_ring_vbase +
					     (sizeof(*desc) * i));
			desc = card->rxbd_ring[i];
			desc->paddr = buf_pa;
			desc->len = (u16)skb->len;
			desc->flags = 0;
		}
	}

	return 0;
}

/* This function initializes event buffer ring descriptors. Each SKB is
 * allocated here and after mapping PCI memory, its physical address is assigned
 * to PCIE Rx buffer descriptor's physical address
 */
static int mwifiex_pcie_init_evt_ring(struct mwifiex_adapter *adapter)
{
	struct pcie_service_card *card = adapter->card;
	struct mwifiex_evt_buf_desc *desc;
	struct sk_buff *skb;
	dma_addr_t buf_pa;
	int i;

	for (i = 0; i < MWIFIEX_MAX_EVT_BD; i++) {
		/* Allocate skb here so that firmware can DMA data from it */
		skb = dev_alloc_skb(MAX_EVENT_SIZE);
		if (!skb) {
			mwifiex_dbg(adapter, ERROR,
				    "Unable to allocate skb for EVENT buf.\n");
			kfree(card->evtbd_ring_vbase);
			return -ENOMEM;
		}
		skb_put(skb, MAX_EVENT_SIZE);

		if (mwifiex_map_pci_memory(adapter, skb, MAX_EVENT_SIZE,
					   DMA_FROM_DEVICE)) {
			kfree_skb(skb);
			kfree(card->evtbd_ring_vbase);
			return -1;
		}

		buf_pa = MWIFIEX_SKB_DMA_ADDR(skb);

		mwifiex_dbg(adapter, EVENT,
			    "info: EVT ring: skb=%p len=%d data=%p buf_pa=%#x:%x\n",
			    skb, skb->len, skb->data, (u32)buf_pa,
			    (u32)((u64)buf_pa >> 32));

		card->evt_buf_list[i] = skb;
		card->evtbd_ring[i] = (void *)(card->evtbd_ring_vbase +
				      (sizeof(*desc) * i));
		desc = card->evtbd_ring[i];
		desc->paddr = buf_pa;
		desc->len = (u16)skb->len;
		desc->flags = 0;
	}

	return 0;
}

/* This function cleans up TX buffer rings. If any of the buffer list has valid
 * SKB address, associated SKB is freed.
 */
static void mwifiex_cleanup_txq_ring(struct mwifiex_adapter *adapter)
{
	struct pcie_service_card *card = adapter->card;
	const struct mwifiex_pcie_card_reg *reg = card->pcie.reg;
	struct sk_buff *skb;
	struct mwifiex_pcie_buf_desc *desc;
	struct mwifiex_pfu_buf_desc *desc2;
	int i;

	for (i = 0; i < MWIFIEX_MAX_TXRX_BD; i++) {
		if (reg->pfu_enabled) {
			desc2 = card->txbd_ring[i];
			if (card->tx_buf_list[i]) {
				skb = card->tx_buf_list[i];
				mwifiex_unmap_pci_memory(adapter, skb,
							 DMA_TO_DEVICE);
				dev_kfree_skb_any(skb);
			}
			memset(desc2, 0, sizeof(*desc2));
		} else {
			desc = card->txbd_ring[i];
			if (card->tx_buf_list[i]) {
				skb = card->tx_buf_list[i];
				mwifiex_unmap_pci_memory(adapter, skb,
							 DMA_TO_DEVICE);
				dev_kfree_skb_any(skb);
			}
			memset(desc, 0, sizeof(*desc));
		}
		card->tx_buf_list[i] = NULL;
	}

	atomic_set(&adapter->tx_hw_pending, 0);
	return;
}

/* This function cleans up RX buffer rings. If any of the buffer list has valid
 * SKB address, associated SKB is freed.
 */
static void mwifiex_cleanup_rxq_ring(struct mwifiex_adapter *adapter)
{
	struct pcie_service_card *card = adapter->card;
	const struct mwifiex_pcie_card_reg *reg = card->pcie.reg;
	struct mwifiex_pcie_buf_desc *desc;
	struct mwifiex_pfu_buf_desc *desc2;
	struct sk_buff *skb;
	int i;

	for (i = 0; i < MWIFIEX_MAX_TXRX_BD; i++) {
		if (reg->pfu_enabled) {
			desc2 = card->rxbd_ring[i];
			if (card->rx_buf_list[i]) {
				skb = card->rx_buf_list[i];
				mwifiex_unmap_pci_memory(adapter, skb,
							 DMA_FROM_DEVICE);
				dev_kfree_skb_any(skb);
			}
			memset(desc2, 0, sizeof(*desc2));
		} else {
			desc = card->rxbd_ring[i];
			if (card->rx_buf_list[i]) {
				skb = card->rx_buf_list[i];
				mwifiex_unmap_pci_memory(adapter, skb,
							 DMA_FROM_DEVICE);
				dev_kfree_skb_any(skb);
			}
			memset(desc, 0, sizeof(*desc));
		}
		card->rx_buf_list[i] = NULL;
	}

	return;
}

/* This function cleans up event buffer rings. If any of the buffer list has
 * valid SKB address, associated SKB is freed.
 */
static void mwifiex_cleanup_evt_ring(struct mwifiex_adapter *adapter)
{
	struct pcie_service_card *card = adapter->card;
	struct mwifiex_evt_buf_desc *desc;
	struct sk_buff *skb;
	int i;

	for (i = 0; i < MWIFIEX_MAX_EVT_BD; i++) {
		desc = card->evtbd_ring[i];
		if (card->evt_buf_list[i]) {
			skb = card->evt_buf_list[i];
			mwifiex_unmap_pci_memory(adapter, skb,
						 DMA_FROM_DEVICE);
			dev_kfree_skb_any(skb);
		}
		card->evt_buf_list[i] = NULL;
		memset(desc, 0, sizeof(*desc));
	}

	return;
}

/* This function creates buffer descriptor ring for TX
 */
static int mwifiex_pcie_create_txbd_ring(struct mwifiex_adapter *adapter)
{
	struct pcie_service_card *card = adapter->card;
	const struct mwifiex_pcie_card_reg *reg = card->pcie.reg;

	/*
	 * driver maintaines the write pointer and firmware maintaines the read
	 * pointer. The write pointer starts at 0 (zero) while the read pointer
	 * starts at zero with rollover bit set
	 */
	card->txbd_wrptr = 0;

	if (reg->pfu_enabled)
		card->txbd_rdptr = 0;
	else
		card->txbd_rdptr |= reg->tx_rollover_ind;

	/* allocate shared memory for the BD ring and divide the same in to
	   several descriptors */
	if (reg->pfu_enabled)
		card->txbd_ring_size = sizeof(struct mwifiex_pfu_buf_desc) *
				       MWIFIEX_MAX_TXRX_BD;
	else
		card->txbd_ring_size = sizeof(struct mwifiex_pcie_buf_desc) *
				       MWIFIEX_MAX_TXRX_BD;

	mwifiex_dbg(adapter, INFO,
		    "info: txbd_ring: Allocating %d bytes\n",
		    card->txbd_ring_size);
	card->txbd_ring_vbase = dma_alloc_coherent(&card->dev->dev,
						   card->txbd_ring_size,
						   &card->txbd_ring_pbase,
						   GFP_KERNEL);
	if (!card->txbd_ring_vbase) {
		mwifiex_dbg(adapter, ERROR,
			    "allocate coherent memory (%d bytes) failed!\n",
			    card->txbd_ring_size);
		return -ENOMEM;
	}

	mwifiex_dbg(adapter, DATA,
		    "info: txbd_ring - base: %p, pbase: %#x:%x, len: %#x\n",
		    card->txbd_ring_vbase, (u32)card->txbd_ring_pbase,
		    (u32)((u64)card->txbd_ring_pbase >> 32),
		    card->txbd_ring_size);

	return mwifiex_init_txq_ring(adapter);
}

static int mwifiex_pcie_delete_txbd_ring(struct mwifiex_adapter *adapter)
{
	struct pcie_service_card *card = adapter->card;
	const struct mwifiex_pcie_card_reg *reg = card->pcie.reg;

	mwifiex_cleanup_txq_ring(adapter);

	if (card->txbd_ring_vbase)
		dma_free_coherent(&card->dev->dev, card->txbd_ring_size,
				  card->txbd_ring_vbase,
				  card->txbd_ring_pbase);
	card->txbd_ring_size = 0;
	card->txbd_wrptr = 0;
	card->txbd_rdptr = 0 | reg->tx_rollover_ind;
	card->txbd_ring_vbase = NULL;
	card->txbd_ring_pbase = 0;

	return 0;
}

/*
 * This function creates buffer descriptor ring for RX
 */
static int mwifiex_pcie_create_rxbd_ring(struct mwifiex_adapter *adapter)
{
	struct pcie_service_card *card = adapter->card;
	const struct mwifiex_pcie_card_reg *reg = card->pcie.reg;

	/*
	 * driver maintaines the read pointer and firmware maintaines the write
	 * pointer. The write pointer starts at 0 (zero) while the read pointer
	 * starts at zero with rollover bit set
	 */
	card->rxbd_wrptr = 0;
	card->rxbd_rdptr = reg->rx_rollover_ind;

	if (reg->pfu_enabled)
		card->rxbd_ring_size = sizeof(struct mwifiex_pfu_buf_desc) *
				       MWIFIEX_MAX_TXRX_BD;
	else
		card->rxbd_ring_size = sizeof(struct mwifiex_pcie_buf_desc) *
				       MWIFIEX_MAX_TXRX_BD;

	mwifiex_dbg(adapter, INFO,
		    "info: rxbd_ring: Allocating %d bytes\n",
		    card->rxbd_ring_size);
	card->rxbd_ring_vbase = dma_alloc_coherent(&card->dev->dev,
						   card->rxbd_ring_size,
						   &card->rxbd_ring_pbase,
						   GFP_KERNEL);
	if (!card->rxbd_ring_vbase) {
		mwifiex_dbg(adapter, ERROR,
			    "allocate coherent memory (%d bytes) failed!\n",
			    card->rxbd_ring_size);
		return -ENOMEM;
	}

	mwifiex_dbg(adapter, DATA,
		    "info: rxbd_ring - base: %p, pbase: %#x:%x, len: %#x\n",
		    card->rxbd_ring_vbase, (u32)card->rxbd_ring_pbase,
		    (u32)((u64)card->rxbd_ring_pbase >> 32),
		    card->rxbd_ring_size);

	return mwifiex_init_rxq_ring(adapter);
}

/*
 * This function deletes Buffer descriptor ring for RX
 */
static int mwifiex_pcie_delete_rxbd_ring(struct mwifiex_adapter *adapter)
{
	struct pcie_service_card *card = adapter->card;
	const struct mwifiex_pcie_card_reg *reg = card->pcie.reg;

	mwifiex_cleanup_rxq_ring(adapter);

	if (card->rxbd_ring_vbase)
		dma_free_coherent(&card->dev->dev, card->rxbd_ring_size,
				  card->rxbd_ring_vbase,
				  card->rxbd_ring_pbase);
	card->rxbd_ring_size = 0;
	card->rxbd_wrptr = 0;
	card->rxbd_rdptr = 0 | reg->rx_rollover_ind;
	card->rxbd_ring_vbase = NULL;
	card->rxbd_ring_pbase = 0;

	return 0;
}

/*
 * This function creates buffer descriptor ring for Events
 */
static int mwifiex_pcie_create_evtbd_ring(struct mwifiex_adapter *adapter)
{
	struct pcie_service_card *card = adapter->card;
	const struct mwifiex_pcie_card_reg *reg = card->pcie.reg;

	/*
	 * driver maintaines the read pointer and firmware maintaines the write
	 * pointer. The write pointer starts at 0 (zero) while the read pointer
	 * starts at zero with rollover bit set
	 */
	card->evtbd_wrptr = 0;
	card->evtbd_rdptr = reg->evt_rollover_ind;

	card->evtbd_ring_size = sizeof(struct mwifiex_evt_buf_desc) *
				MWIFIEX_MAX_EVT_BD;

	mwifiex_dbg(adapter, INFO,
		    "info: evtbd_ring: Allocating %d bytes\n",
		    card->evtbd_ring_size);
	card->evtbd_ring_vbase = dma_alloc_coherent(&card->dev->dev,
						    card->evtbd_ring_size,
						    &card->evtbd_ring_pbase,
						    GFP_KERNEL);
	if (!card->evtbd_ring_vbase) {
		mwifiex_dbg(adapter, ERROR,
			    "allocate coherent memory (%d bytes) failed!\n",
			    card->evtbd_ring_size);
		return -ENOMEM;
	}

	mwifiex_dbg(adapter, EVENT,
		    "info: CMDRSP/EVT bd_ring - base: %p pbase: %#x:%x len: %#x\n",
		    card->evtbd_ring_vbase, (u32)card->evtbd_ring_pbase,
		    (u32)((u64)card->evtbd_ring_pbase >> 32),
		    card->evtbd_ring_size);

	return mwifiex_pcie_init_evt_ring(adapter);
}

/*
 * This function deletes Buffer descriptor ring for Events
 */
static int mwifiex_pcie_delete_evtbd_ring(struct mwifiex_adapter *adapter)
{
	struct pcie_service_card *card = adapter->card;
	const struct mwifiex_pcie_card_reg *reg = card->pcie.reg;

	mwifiex_cleanup_evt_ring(adapter);

	if (card->evtbd_ring_vbase)
		dma_free_coherent(&card->dev->dev, card->evtbd_ring_size,
				  card->evtbd_ring_vbase,
				  card->evtbd_ring_pbase);
	card->evtbd_wrptr = 0;
	card->evtbd_rdptr = 0 | reg->evt_rollover_ind;
	card->evtbd_ring_size = 0;
	card->evtbd_ring_vbase = NULL;
	card->evtbd_ring_pbase = 0;

	return 0;
}

/*
 * This function allocates a buffer for CMDRSP
 */
static int mwifiex_pcie_alloc_cmdrsp_buf(struct mwifiex_adapter *adapter)
{
	struct pcie_service_card *card = adapter->card;
	struct sk_buff *skb;

	/* Allocate memory for receiving command response data */
	skb = dev_alloc_skb(MWIFIEX_UPLD_SIZE);
	if (!skb) {
		mwifiex_dbg(adapter, ERROR,
			    "Unable to allocate skb for command response data.\n");
		return -ENOMEM;
	}
	skb_put(skb, MWIFIEX_UPLD_SIZE);
	if (mwifiex_map_pci_memory(adapter, skb, MWIFIEX_UPLD_SIZE,
				   DMA_FROM_DEVICE)) {
		kfree_skb(skb);
		return -1;
	}

	card->cmdrsp_buf = skb;

	return 0;
}

/*
 * This function deletes a buffer for CMDRSP
 */
static int mwifiex_pcie_delete_cmdrsp_buf(struct mwifiex_adapter *adapter)
{
	struct pcie_service_card *card;

	if (!adapter)
		return 0;

	card = adapter->card;

	if (card && card->cmdrsp_buf) {
		mwifiex_unmap_pci_memory(adapter, card->cmdrsp_buf,
					 DMA_FROM_DEVICE);
		dev_kfree_skb_any(card->cmdrsp_buf);
		card->cmdrsp_buf = NULL;
	}

	if (card && card->cmd_buf) {
		mwifiex_unmap_pci_memory(adapter, card->cmd_buf,
					 DMA_TO_DEVICE);
		dev_kfree_skb_any(card->cmd_buf);
		card->cmd_buf = NULL;
	}
	return 0;
}

/*
 * This function allocates a buffer for sleep cookie
 */
static int mwifiex_pcie_alloc_sleep_cookie_buf(struct mwifiex_adapter *adapter)
{
	struct pcie_service_card *card = adapter->card;
	u32 *cookie;

	card->sleep_cookie_vbase = dma_alloc_coherent(&card->dev->dev,
						      sizeof(u32),
						      &card->sleep_cookie_pbase,
						      GFP_KERNEL);
	if (!card->sleep_cookie_vbase) {
		mwifiex_dbg(adapter, ERROR,
			    "dma_alloc_coherent failed!\n");
		return -ENOMEM;
	}
	cookie = (u32 *)card->sleep_cookie_vbase;
	/* Init val of Sleep Cookie */
	*cookie = FW_AWAKE_COOKIE;

	mwifiex_dbg(adapter, INFO, "alloc_scook: sleep cookie=0x%x\n", *cookie);

	return 0;
}

/*
 * This function deletes buffer for sleep cookie
 */
static int mwifiex_pcie_delete_sleep_cookie_buf(struct mwifiex_adapter *adapter)
{
	struct pcie_service_card *card;

	if (!adapter)
		return 0;

	card = adapter->card;

	if (card && card->sleep_cookie_vbase) {
		dma_free_coherent(&card->dev->dev, sizeof(u32),
				  card->sleep_cookie_vbase,
				  card->sleep_cookie_pbase);
		card->sleep_cookie_vbase = NULL;
	}

	return 0;
}

/* This function flushes the TX buffer descriptor ring
 * This function defined as handler is also called while cleaning TXRX
 * during disconnect/ bss stop.
 */
static int mwifiex_clean_pcie_ring_buf(struct mwifiex_adapter *adapter)
{
	struct pcie_service_card *card = adapter->card;

	if (!mwifiex_pcie_txbd_empty(card, card->txbd_rdptr)) {
		card->txbd_flush = 1;
		/* write pointer already set at last send
		 * send dnld-rdy intr again, wait for completion.
		 */
		if (mwifiex_write_reg(adapter, PCIE_CPU_INT_EVENT,
				      CPU_INTR_DNLD_RDY)) {
			mwifiex_dbg(adapter, ERROR,
				    "failed to assert dnld-rdy interrupt.\n");
			return -1;
		}
	}
	return 0;
}

/*
 * This function unmaps and frees downloaded data buffer
 */
static int mwifiex_pcie_send_data_complete(struct mwifiex_adapter *adapter)
{
	struct sk_buff *skb;
	u32 wrdoneidx, rdptr, num_tx_buffs, unmap_count = 0;
	struct mwifiex_pcie_buf_desc *desc;
	struct mwifiex_pfu_buf_desc *desc2;
	struct pcie_service_card *card = adapter->card;
	const struct mwifiex_pcie_card_reg *reg = card->pcie.reg;

	if (!mwifiex_pcie_ok_to_access_hw(adapter))
		mwifiex_pm_wakeup_card(adapter);

	/* Read the TX ring read pointer set by firmware */
	if (mwifiex_read_reg(adapter, reg->tx_rdptr, &rdptr)) {
		mwifiex_dbg(adapter, ERROR,
			    "SEND COMP: failed to read reg->tx_rdptr\n");
		return -1;
	}

	mwifiex_dbg(adapter, DATA,
		    "SEND COMP: rdptr_prev=0x%x, rdptr=0x%x\n",
		    card->txbd_rdptr, rdptr);

	num_tx_buffs = MWIFIEX_MAX_TXRX_BD << reg->tx_start_ptr;
	/* free from previous txbd_rdptr to current txbd_rdptr */
	while (((card->txbd_rdptr & reg->tx_mask) !=
		(rdptr & reg->tx_mask)) ||
	       ((card->txbd_rdptr & reg->tx_rollover_ind) !=
		(rdptr & reg->tx_rollover_ind))) {
		wrdoneidx = (card->txbd_rdptr & reg->tx_mask) >>
			    reg->tx_start_ptr;

		skb = card->tx_buf_list[wrdoneidx];

		if (skb) {
			mwifiex_dbg(adapter, DATA,
				    "SEND COMP: Detach skb %p at txbd_rdidx=%d\n",
				    skb, wrdoneidx);
			mwifiex_unmap_pci_memory(adapter, skb,
						 DMA_TO_DEVICE);

			unmap_count++;

			if (card->txbd_flush)
				mwifiex_write_data_complete(adapter, skb, 0,
							    -1);
			else
				mwifiex_write_data_complete(adapter, skb, 0, 0);
			atomic_dec(&adapter->tx_hw_pending);
		}

		card->tx_buf_list[wrdoneidx] = NULL;

		if (reg->pfu_enabled) {
			desc2 = card->txbd_ring[wrdoneidx];
			memset(desc2, 0, sizeof(*desc2));
		} else {
			desc = card->txbd_ring[wrdoneidx];
			memset(desc, 0, sizeof(*desc));
		}
		switch (card->dev->device) {
		case PCIE_DEVICE_ID_MARVELL_88W8766P:
			card->txbd_rdptr++;
			break;
		case PCIE_DEVICE_ID_MARVELL_88W8897:
		case PCIE_DEVICE_ID_MARVELL_88W8997:
			card->txbd_rdptr += reg->ring_tx_start_ptr;
			break;
		}


		if ((card->txbd_rdptr & reg->tx_mask) == num_tx_buffs)
			card->txbd_rdptr = ((card->txbd_rdptr &
					     reg->tx_rollover_ind) ^
					     reg->tx_rollover_ind);
	}

	if (unmap_count)
		adapter->data_sent = false;

	if (card->txbd_flush) {
		if (mwifiex_pcie_txbd_empty(card, card->txbd_rdptr))
			card->txbd_flush = 0;
		else
			mwifiex_clean_pcie_ring_buf(adapter);
	}

	return 0;
}

/* This function sends data buffer to device. First 4 bytes of payload
 * are filled with payload length and payload type. Then this payload
 * is mapped to PCI device memory. Tx ring pointers are advanced accordingly.
 * Download ready interrupt to FW is deffered if Tx ring is not full and
 * additional payload can be accomodated.
 * Caller must ensure tx_param parameter to this function is not NULL.
 */
static int
mwifiex_pcie_send_data(struct mwifiex_adapter *adapter, struct sk_buff *skb,
		       struct mwifiex_tx_param *tx_param)
{
	struct pcie_service_card *card = adapter->card;
	const struct mwifiex_pcie_card_reg *reg = card->pcie.reg;
	u32 wrindx, num_tx_buffs, rx_val;
	int ret;
	dma_addr_t buf_pa;
	struct mwifiex_pcie_buf_desc *desc = NULL;
	struct mwifiex_pfu_buf_desc *desc2 = NULL;

	if (!(skb->data && skb->len)) {
		mwifiex_dbg(adapter, ERROR,
			    "%s(): invalid parameter <%p, %#x>\n",
			    __func__, skb->data, skb->len);
		return -1;
	}

	if (!mwifiex_pcie_ok_to_access_hw(adapter))
		mwifiex_pm_wakeup_card(adapter);

	num_tx_buffs = MWIFIEX_MAX_TXRX_BD << reg->tx_start_ptr;
	mwifiex_dbg(adapter, DATA,
		    "info: SEND DATA: <Rd: %#x, Wr: %#x>\n",
		card->txbd_rdptr, card->txbd_wrptr);
	if (mwifiex_pcie_txbd_not_full(card)) {
		u8 *payload;

		adapter->data_sent = true;
		payload = skb->data;
		put_unaligned_le16((u16)skb->len, payload + 0);
		put_unaligned_le16(MWIFIEX_TYPE_DATA, payload + 2);

		if (mwifiex_map_pci_memory(adapter, skb, skb->len,
					   DMA_TO_DEVICE))
			return -1;

		wrindx = (card->txbd_wrptr & reg->tx_mask) >> reg->tx_start_ptr;
		buf_pa = MWIFIEX_SKB_DMA_ADDR(skb);
		card->tx_buf_list[wrindx] = skb;
		atomic_inc(&adapter->tx_hw_pending);

		if (reg->pfu_enabled) {
			desc2 = card->txbd_ring[wrindx];
			desc2->paddr = buf_pa;
			desc2->len = (u16)skb->len;
			desc2->frag_len = (u16)skb->len;
			desc2->offset = 0;
			desc2->flags = MWIFIEX_BD_FLAG_FIRST_DESC |
					 MWIFIEX_BD_FLAG_LAST_DESC;
		} else {
			desc = card->txbd_ring[wrindx];
			desc->paddr = buf_pa;
			desc->len = (u16)skb->len;
			desc->flags = MWIFIEX_BD_FLAG_FIRST_DESC |
				      MWIFIEX_BD_FLAG_LAST_DESC;
		}

		switch (card->dev->device) {
		case PCIE_DEVICE_ID_MARVELL_88W8766P:
			card->txbd_wrptr++;
			break;
		case PCIE_DEVICE_ID_MARVELL_88W8897:
		case PCIE_DEVICE_ID_MARVELL_88W8997:
			card->txbd_wrptr += reg->ring_tx_start_ptr;
			break;
		}

		if ((card->txbd_wrptr & reg->tx_mask) == num_tx_buffs)
			card->txbd_wrptr = ((card->txbd_wrptr &
						reg->tx_rollover_ind) ^
						reg->tx_rollover_ind);

		rx_val = card->rxbd_rdptr & reg->rx_wrap_mask;
		/* Write the TX ring write pointer in to reg->tx_wrptr */
		if (mwifiex_write_reg(adapter, reg->tx_wrptr,
				      card->txbd_wrptr | rx_val)) {
			mwifiex_dbg(adapter, ERROR,
				    "SEND DATA: failed to write reg->tx_wrptr\n");
			ret = -1;
			goto done_unmap;
		}

		/* The firmware (latest version 15.68.19.p21) of the 88W8897 PCIe+USB card
		 * seems to crash randomly after setting the TX ring write pointer when
		 * ASPM powersaving is enabled. A workaround seems to be keeping the bus
		 * busy by reading a random register afterwards.
		 */
		mwifiex_read_reg(adapter, PCI_VENDOR_ID, &rx_val);

		if ((mwifiex_pcie_txbd_not_full(card)) &&
		    tx_param->next_pkt_len) {
			/* have more packets and TxBD still can hold more */
			mwifiex_dbg(adapter, DATA,
				    "SEND DATA: delay dnld-rdy interrupt.\n");
			adapter->data_sent = false;
		} else {
			/* Send the TX ready interrupt */
			if (mwifiex_write_reg(adapter, PCIE_CPU_INT_EVENT,
					      CPU_INTR_DNLD_RDY)) {
				mwifiex_dbg(adapter, ERROR,
					    "SEND DATA: failed to assert dnld-rdy interrupt.\n");
				ret = -1;
				goto done_unmap;
			}
		}
		mwifiex_dbg(adapter, DATA,
			    "info: SEND DATA: Updated <Rd: %#x, Wr:\t"
			    "%#x> and sent packet to firmware successfully\n",
			    card->txbd_rdptr, card->txbd_wrptr);
	} else {
		mwifiex_dbg(adapter, DATA,
			    "info: TX Ring full, can't send packets to fw\n");
		adapter->data_sent = true;
		/* Send the TX ready interrupt */
		if (mwifiex_write_reg(adapter, PCIE_CPU_INT_EVENT,
				      CPU_INTR_DNLD_RDY))
			mwifiex_dbg(adapter, ERROR,
				    "SEND DATA: failed to assert door-bell intr\n");
		return -EBUSY;
	}

	return -EINPROGRESS;
done_unmap:
	mwifiex_unmap_pci_memory(adapter, skb, DMA_TO_DEVICE);
	card->tx_buf_list[wrindx] = NULL;
	atomic_dec(&adapter->tx_hw_pending);
	if (reg->pfu_enabled)
		memset(desc2, 0, sizeof(*desc2));
	else
		memset(desc, 0, sizeof(*desc));

	return ret;
}

/*
 * This function handles received buffer ring and
 * dispatches packets to upper
 */
static int mwifiex_pcie_process_recv_data(struct mwifiex_adapter *adapter)
{
	struct pcie_service_card *card = adapter->card;
	const struct mwifiex_pcie_card_reg *reg = card->pcie.reg;
	u32 wrptr, rd_index, tx_val;
	dma_addr_t buf_pa;
	int ret = 0;
	struct sk_buff *skb_tmp = NULL;
	struct mwifiex_pcie_buf_desc *desc;
	struct mwifiex_pfu_buf_desc *desc2;

	if (!mwifiex_pcie_ok_to_access_hw(adapter))
		mwifiex_pm_wakeup_card(adapter);

	/* Read the RX ring Write pointer set by firmware */
	if (mwifiex_read_reg(adapter, reg->rx_wrptr, &wrptr)) {
		mwifiex_dbg(adapter, ERROR,
			    "RECV DATA: failed to read reg->rx_wrptr\n");
		ret = -1;
		goto done;
	}
	card->rxbd_wrptr = wrptr;

	while (((wrptr & reg->rx_mask) !=
		(card->rxbd_rdptr & reg->rx_mask)) ||
	       ((wrptr & reg->rx_rollover_ind) ==
		(card->rxbd_rdptr & reg->rx_rollover_ind))) {
		struct sk_buff *skb_data;
		u16 rx_len;

		rd_index = card->rxbd_rdptr & reg->rx_mask;
		skb_data = card->rx_buf_list[rd_index];

		/* If skb allocation was failed earlier for Rx packet,
		 * rx_buf_list[rd_index] would have been left with a NULL.
		 */
		if (!skb_data)
			return -ENOMEM;

		mwifiex_unmap_pci_memory(adapter, skb_data, DMA_FROM_DEVICE);
		card->rx_buf_list[rd_index] = NULL;

		/* Get data length from interface header -
		 * first 2 bytes for len, next 2 bytes is for type
		 */
		rx_len = get_unaligned_le16(skb_data->data);
		if (WARN_ON(rx_len <= adapter->intf_hdr_len ||
			    rx_len > MWIFIEX_RX_DATA_BUF_SIZE)) {
			mwifiex_dbg(adapter, ERROR,
				    "Invalid RX len %d, Rd=%#x, Wr=%#x\n",
				    rx_len, card->rxbd_rdptr, wrptr);
			dev_kfree_skb_any(skb_data);
		} else {
			skb_put(skb_data, rx_len);
			mwifiex_dbg(adapter, DATA,
				    "info: RECV DATA: Rd=%#x, Wr=%#x, Len=%d\n",
				    card->rxbd_rdptr, wrptr, rx_len);
			skb_pull(skb_data, adapter->intf_hdr_len);
			if (adapter->rx_work_enabled) {
				skb_queue_tail(&adapter->rx_data_q, skb_data);
				adapter->data_received = true;
				atomic_inc(&adapter->rx_pending);
			} else {
				mwifiex_handle_rx_packet(adapter, skb_data);
			}
		}

		skb_tmp = mwifiex_alloc_dma_align_buf(MWIFIEX_RX_DATA_BUF_SIZE,
						      GFP_KERNEL);
		if (!skb_tmp) {
			mwifiex_dbg(adapter, ERROR,
				    "Unable to allocate skb.\n");
			return -ENOMEM;
		}

		if (mwifiex_map_pci_memory(adapter, skb_tmp,
					   MWIFIEX_RX_DATA_BUF_SIZE,
					   DMA_FROM_DEVICE))
			return -1;

		buf_pa = MWIFIEX_SKB_DMA_ADDR(skb_tmp);

		mwifiex_dbg(adapter, INFO,
			    "RECV DATA: Attach new sk_buff %p at rxbd_rdidx=%d\n",
			    skb_tmp, rd_index);
		card->rx_buf_list[rd_index] = skb_tmp;

		if (reg->pfu_enabled) {
			desc2 = card->rxbd_ring[rd_index];
			desc2->paddr = buf_pa;
			desc2->len = skb_tmp->len;
			desc2->frag_len = skb_tmp->len;
			desc2->offset = 0;
			desc2->flags = reg->ring_flag_sop | reg->ring_flag_eop;
		} else {
			desc = card->rxbd_ring[rd_index];
			desc->paddr = buf_pa;
			desc->len = skb_tmp->len;
			desc->flags = 0;
		}

		if ((++card->rxbd_rdptr & reg->rx_mask) ==
							MWIFIEX_MAX_TXRX_BD) {
			card->rxbd_rdptr = ((card->rxbd_rdptr &
					     reg->rx_rollover_ind) ^
					     reg->rx_rollover_ind);
		}
		mwifiex_dbg(adapter, DATA,
			    "info: RECV DATA: <Rd: %#x, Wr: %#x>\n",
			    card->rxbd_rdptr, wrptr);

		tx_val = card->txbd_wrptr & reg->tx_wrap_mask;
		/* Write the RX ring read pointer in to reg->rx_rdptr */
		if (mwifiex_write_reg(adapter, reg->rx_rdptr,
				      card->rxbd_rdptr | tx_val)) {
			mwifiex_dbg(adapter, DATA,
				    "RECV DATA: failed to write reg->rx_rdptr\n");
			ret = -1;
			goto done;
		}

		/* Read the RX ring Write pointer set by firmware */
		if (mwifiex_read_reg(adapter, reg->rx_wrptr, &wrptr)) {
			mwifiex_dbg(adapter, ERROR,
				    "RECV DATA: failed to read reg->rx_wrptr\n");
			ret = -1;
			goto done;
		}
		mwifiex_dbg(adapter, DATA,
			    "info: RECV DATA: Rcvd packet from fw successfully\n");
		card->rxbd_wrptr = wrptr;
	}

done:
	return ret;
}

/*
 * This function downloads the boot command to device
 */
static int
mwifiex_pcie_send_boot_cmd(struct mwifiex_adapter *adapter, struct sk_buff *skb)
{
	dma_addr_t buf_pa;
	struct pcie_service_card *card = adapter->card;
	const struct mwifiex_pcie_card_reg *reg = card->pcie.reg;

	if (!(skb->data && skb->len)) {
		mwifiex_dbg(adapter, ERROR,
			    "Invalid parameter in %s <%p. len %d>\n",
			    __func__, skb->data, skb->len);
		return -1;
	}

	if (mwifiex_map_pci_memory(adapter, skb, skb->len, DMA_TO_DEVICE))
		return -1;

	buf_pa = MWIFIEX_SKB_DMA_ADDR(skb);

	/* Write the lower 32bits of the physical address to low command
	 * address scratch register
	 */
	if (mwifiex_write_reg(adapter, reg->cmd_addr_lo, (u32)buf_pa)) {
		mwifiex_dbg(adapter, ERROR,
			    "%s: failed to write download command to boot code.\n",
			    __func__);
		mwifiex_unmap_pci_memory(adapter, skb, DMA_TO_DEVICE);
		return -1;
	}

	/* Write the upper 32bits of the physical address to high command
	 * address scratch register
	 */
	if (mwifiex_write_reg(adapter, reg->cmd_addr_hi,
			      (u32)((u64)buf_pa >> 32))) {
		mwifiex_dbg(adapter, ERROR,
			    "%s: failed to write download command to boot code.\n",
			    __func__);
		mwifiex_unmap_pci_memory(adapter, skb, DMA_TO_DEVICE);
		return -1;
	}

	/* Write the command length to cmd_size scratch register */
	if (mwifiex_write_reg(adapter, reg->cmd_size, skb->len)) {
		mwifiex_dbg(adapter, ERROR,
			    "%s: failed to write command len to cmd_size scratch reg\n",
			    __func__);
		mwifiex_unmap_pci_memory(adapter, skb, DMA_TO_DEVICE);
		return -1;
	}

	/* Ring the door bell */
	if (mwifiex_write_reg(adapter, PCIE_CPU_INT_EVENT,
			      CPU_INTR_DOOR_BELL)) {
		mwifiex_dbg(adapter, ERROR,
			    "%s: failed to assert door-bell intr\n", __func__);
		mwifiex_unmap_pci_memory(adapter, skb, DMA_TO_DEVICE);
		return -1;
	}

	return 0;
}

/* This function init rx port in firmware which in turn enables to receive data
 * from device before transmitting any packet.
 */
static int mwifiex_pcie_init_fw_port(struct mwifiex_adapter *adapter)
{
	struct pcie_service_card *card = adapter->card;
	const struct mwifiex_pcie_card_reg *reg = card->pcie.reg;
	int tx_wrap = card->txbd_wrptr & reg->tx_wrap_mask;

	/* Write the RX ring read pointer in to reg->rx_rdptr */
	if (mwifiex_write_reg(adapter, reg->rx_rdptr, card->rxbd_rdptr |
			      tx_wrap)) {
		mwifiex_dbg(adapter, ERROR,
			    "RECV DATA: failed to write reg->rx_rdptr\n");
		return -1;
	}
	return 0;
}

/* This function downloads commands to the device
 */
static int
mwifiex_pcie_send_cmd(struct mwifiex_adapter *adapter, struct sk_buff *skb)
{
	struct pcie_service_card *card = adapter->card;
	const struct mwifiex_pcie_card_reg *reg = card->pcie.reg;
	int ret = 0;
	dma_addr_t cmd_buf_pa, cmdrsp_buf_pa;
	u8 *payload = (u8 *)skb->data;

	if (!(skb->data && skb->len)) {
		mwifiex_dbg(adapter, ERROR,
			    "Invalid parameter in %s <%p, %#x>\n",
			    __func__, skb->data, skb->len);
		return -1;
	}

	/* Make sure a command response buffer is available */
	if (!card->cmdrsp_buf) {
		mwifiex_dbg(adapter, ERROR,
			    "No response buffer available, send command failed\n");
		return -EBUSY;
	}

	if (!mwifiex_pcie_ok_to_access_hw(adapter))
		mwifiex_pm_wakeup_card(adapter);

	adapter->cmd_sent = true;

	put_unaligned_le16((u16)skb->len, &payload[0]);
	put_unaligned_le16(MWIFIEX_TYPE_CMD, &payload[2]);

	if (mwifiex_map_pci_memory(adapter, skb, skb->len, DMA_TO_DEVICE))
		return -1;

	card->cmd_buf = skb;
	/*
	 * Need to keep a reference, since core driver might free up this
	 * buffer before we've unmapped it.
	 */
	skb_get(skb);

	/* To send a command, the driver will:
		1. Write the 64bit physical address of the data buffer to
		   cmd response address low  + cmd response address high
		2. Ring the door bell (i.e. set the door bell interrupt)

		In response to door bell interrupt, the firmware will perform
		the DMA of the command packet (first header to obtain the total
		length and then rest of the command).
	*/

	if (card->cmdrsp_buf) {
		cmdrsp_buf_pa = MWIFIEX_SKB_DMA_ADDR(card->cmdrsp_buf);
		/* Write the lower 32bits of the cmdrsp buffer physical
		   address */
		if (mwifiex_write_reg(adapter, reg->cmdrsp_addr_lo,
				      (u32)cmdrsp_buf_pa)) {
			mwifiex_dbg(adapter, ERROR,
				    "Failed to write download cmd to boot code.\n");
			ret = -1;
			goto done;
		}
		/* Write the upper 32bits of the cmdrsp buffer physical
		   address */
		if (mwifiex_write_reg(adapter, reg->cmdrsp_addr_hi,
				      (u32)((u64)cmdrsp_buf_pa >> 32))) {
			mwifiex_dbg(adapter, ERROR,
				    "Failed to write download cmd to boot code.\n");
			ret = -1;
			goto done;
		}
	}

	cmd_buf_pa = MWIFIEX_SKB_DMA_ADDR(card->cmd_buf);
	/* Write the lower 32bits of the physical address to reg->cmd_addr_lo */
	if (mwifiex_write_reg(adapter, reg->cmd_addr_lo,
			      (u32)cmd_buf_pa)) {
		mwifiex_dbg(adapter, ERROR,
			    "Failed to write download cmd to boot code.\n");
		ret = -1;
		goto done;
	}
	/* Write the upper 32bits of the physical address to reg->cmd_addr_hi */
	if (mwifiex_write_reg(adapter, reg->cmd_addr_hi,
			      (u32)((u64)cmd_buf_pa >> 32))) {
		mwifiex_dbg(adapter, ERROR,
			    "Failed to write download cmd to boot code.\n");
		ret = -1;
		goto done;
	}

	/* Write the command length to reg->cmd_size */
	if (mwifiex_write_reg(adapter, reg->cmd_size,
			      card->cmd_buf->len)) {
		mwifiex_dbg(adapter, ERROR,
			    "Failed to write cmd len to reg->cmd_size\n");
		ret = -1;
		goto done;
	}

	/* Ring the door bell */
	if (mwifiex_write_reg(adapter, PCIE_CPU_INT_EVENT,
			      CPU_INTR_DOOR_BELL)) {
		mwifiex_dbg(adapter, ERROR,
			    "Failed to assert door-bell intr\n");
		ret = -1;
		goto done;
	}

done:
	if (ret)
		adapter->cmd_sent = false;

	return 0;
}

/*
 * This function handles command complete interrupt
 */
static int mwifiex_pcie_process_cmd_complete(struct mwifiex_adapter *adapter)
{
	struct pcie_service_card *card = adapter->card;
	const struct mwifiex_pcie_card_reg *reg = card->pcie.reg;
	struct sk_buff *skb = card->cmdrsp_buf;
	int count = 0;
	u16 rx_len;

	mwifiex_dbg(adapter, CMD,
		    "info: Rx CMD Response\n");

	if (adapter->curr_cmd)
		mwifiex_unmap_pci_memory(adapter, skb, DMA_FROM_DEVICE);
	else
		dma_sync_single_for_cpu(&card->dev->dev,
					MWIFIEX_SKB_DMA_ADDR(skb),
					MWIFIEX_UPLD_SIZE, DMA_FROM_DEVICE);

	/* Unmap the command as a response has been received. */
	if (card->cmd_buf) {
		mwifiex_unmap_pci_memory(adapter, card->cmd_buf,
					 DMA_TO_DEVICE);
		dev_kfree_skb_any(card->cmd_buf);
		card->cmd_buf = NULL;
	}

	rx_len = get_unaligned_le16(skb->data);
	skb_put(skb, MWIFIEX_UPLD_SIZE - skb->len);
	skb_trim(skb, rx_len);

	if (!adapter->curr_cmd) {
		if (adapter->ps_state == PS_STATE_SLEEP_CFM) {
			dma_sync_single_for_device(&card->dev->dev,
						   MWIFIEX_SKB_DMA_ADDR(skb),
						   MWIFIEX_SLEEP_COOKIE_SIZE,
						   DMA_FROM_DEVICE);
			if (mwifiex_write_reg(adapter,
					      PCIE_CPU_INT_EVENT,
					      CPU_INTR_SLEEP_CFM_DONE)) {
				mwifiex_dbg(adapter, ERROR,
					    "Write register failed\n");
				return -1;
			}
			mwifiex_delay_for_sleep_cookie(adapter,
						       MWIFIEX_MAX_DELAY_COUNT);
			mwifiex_unmap_pci_memory(adapter, skb,
						 DMA_FROM_DEVICE);
			skb_pull(skb, adapter->intf_hdr_len);
			while (reg->sleep_cookie && (count++ < 10) &&
			       mwifiex_pcie_ok_to_access_hw(adapter))
				usleep_range(50, 60);
			mwifiex_pcie_enable_host_int(adapter);
			mwifiex_process_sleep_confirm_resp(adapter, skb->data,
							   skb->len);
		} else {
			mwifiex_dbg(adapter, ERROR,
				    "There is no command but got cmdrsp\n");
		}
		memcpy(adapter->upld_buf, skb->data,
		       min_t(u32, MWIFIEX_SIZE_OF_CMD_BUFFER, skb->len));
		skb_push(skb, adapter->intf_hdr_len);
		if (mwifiex_map_pci_memory(adapter, skb, MWIFIEX_UPLD_SIZE,
					   DMA_FROM_DEVICE))
			return -1;
	} else if (mwifiex_pcie_ok_to_access_hw(adapter)) {
		skb_pull(skb, adapter->intf_hdr_len);
		adapter->curr_cmd->resp_skb = skb;
		adapter->cmd_resp_received = true;
		/* Take the pointer and set it to CMD node and will
		   return in the response complete callback */
		card->cmdrsp_buf = NULL;

		/* Clear the cmd-rsp buffer address in scratch registers. This
		   will prevent firmware from writing to the same response
		   buffer again. */
		if (mwifiex_write_reg(adapter, reg->cmdrsp_addr_lo, 0)) {
			mwifiex_dbg(adapter, ERROR,
				    "cmd_done: failed to clear cmd_rsp_addr_lo\n");
			return -1;
		}
		/* Write the upper 32bits of the cmdrsp buffer physical
		   address */
		if (mwifiex_write_reg(adapter, reg->cmdrsp_addr_hi, 0)) {
			mwifiex_dbg(adapter, ERROR,
				    "cmd_done: failed to clear cmd_rsp_addr_hi\n");
			return -1;
		}
	}

	return 0;
}

/*
 * Command Response processing complete handler
 */
static int mwifiex_pcie_cmdrsp_complete(struct mwifiex_adapter *adapter,
					struct sk_buff *skb)
{
	struct pcie_service_card *card = adapter->card;

	if (skb) {
		card->cmdrsp_buf = skb;
		skb_push(card->cmdrsp_buf, adapter->intf_hdr_len);
		if (mwifiex_map_pci_memory(adapter, skb, MWIFIEX_UPLD_SIZE,
					   DMA_FROM_DEVICE))
			return -1;
	}

	return 0;
}

/*
 * This function handles firmware event ready interrupt
 */
static int mwifiex_pcie_process_event_ready(struct mwifiex_adapter *adapter)
{
	struct pcie_service_card *card = adapter->card;
	const struct mwifiex_pcie_card_reg *reg = card->pcie.reg;
	u32 rdptr = card->evtbd_rdptr & MWIFIEX_EVTBD_MASK;
	u32 wrptr, event;
	struct mwifiex_evt_buf_desc *desc;

	if (!mwifiex_pcie_ok_to_access_hw(adapter))
		mwifiex_pm_wakeup_card(adapter);

	if (adapter->event_received) {
		mwifiex_dbg(adapter, EVENT,
			    "info: Event being processed,\t"
			    "do not process this interrupt just yet\n");
		return 0;
	}

	if (rdptr >= MWIFIEX_MAX_EVT_BD) {
		mwifiex_dbg(adapter, ERROR,
			    "info: Invalid read pointer...\n");
		return -1;
	}

	/* Read the event ring write pointer set by firmware */
	if (mwifiex_read_reg(adapter, reg->evt_wrptr, &wrptr)) {
		mwifiex_dbg(adapter, ERROR,
			    "EventReady: failed to read reg->evt_wrptr\n");
		return -1;
	}

	mwifiex_dbg(adapter, EVENT,
		    "info: EventReady: Initial <Rd: 0x%x, Wr: 0x%x>",
		    card->evtbd_rdptr, wrptr);
	if (((wrptr & MWIFIEX_EVTBD_MASK) != (card->evtbd_rdptr
					      & MWIFIEX_EVTBD_MASK)) ||
	    ((wrptr & reg->evt_rollover_ind) ==
	     (card->evtbd_rdptr & reg->evt_rollover_ind))) {
		struct sk_buff *skb_cmd;
		__le16 data_len = 0;
		u16 evt_len;

		mwifiex_dbg(adapter, INFO,
			    "info: Read Index: %d\n", rdptr);
		skb_cmd = card->evt_buf_list[rdptr];
		mwifiex_unmap_pci_memory(adapter, skb_cmd, DMA_FROM_DEVICE);

		/* Take the pointer and set it to event pointer in adapter
		   and will return back after event handling callback */
		card->evt_buf_list[rdptr] = NULL;
		desc = card->evtbd_ring[rdptr];
		memset(desc, 0, sizeof(*desc));

		event = get_unaligned_le32(
			&skb_cmd->data[adapter->intf_hdr_len]);
		adapter->event_cause = event;
		/* The first 4bytes will be the event transfer header
		   len is 2 bytes followed by type which is 2 bytes */
		memcpy(&data_len, skb_cmd->data, sizeof(__le16));
		evt_len = le16_to_cpu(data_len);
		skb_trim(skb_cmd, evt_len);
		skb_pull(skb_cmd, adapter->intf_hdr_len);
		mwifiex_dbg(adapter, EVENT,
			    "info: Event length: %d\n", evt_len);

		if (evt_len > MWIFIEX_EVENT_HEADER_LEN &&
		    evt_len < MAX_EVENT_SIZE)
			memcpy(adapter->event_body, skb_cmd->data +
			       MWIFIEX_EVENT_HEADER_LEN, evt_len -
			       MWIFIEX_EVENT_HEADER_LEN);

		adapter->event_received = true;
		adapter->event_skb = skb_cmd;

		/* Do not update the event read pointer here, wait till the
		   buffer is released. This is just to make things simpler,
		   we need to find a better method of managing these buffers.
		*/
	} else {
		if (mwifiex_write_reg(adapter, PCIE_CPU_INT_EVENT,
				      CPU_INTR_EVENT_DONE)) {
			mwifiex_dbg(adapter, ERROR,
				    "Write register failed\n");
			return -1;
		}
	}

	return 0;
}

/*
 * Event processing complete handler
 */
static int mwifiex_pcie_event_complete(struct mwifiex_adapter *adapter,
				       struct sk_buff *skb)
{
	struct pcie_service_card *card = adapter->card;
	const struct mwifiex_pcie_card_reg *reg = card->pcie.reg;
	int ret = 0;
	u32 rdptr = card->evtbd_rdptr & MWIFIEX_EVTBD_MASK;
	u32 wrptr;
	struct mwifiex_evt_buf_desc *desc;

	if (!skb)
		return 0;

	if (rdptr >= MWIFIEX_MAX_EVT_BD) {
		mwifiex_dbg(adapter, ERROR,
			    "event_complete: Invalid rdptr 0x%x\n",
			    rdptr);
		return -EINVAL;
	}

	/* Read the event ring write pointer set by firmware */
	if (mwifiex_read_reg(adapter, reg->evt_wrptr, &wrptr)) {
		mwifiex_dbg(adapter, ERROR,
			    "event_complete: failed to read reg->evt_wrptr\n");
		return -1;
	}

	if (!card->evt_buf_list[rdptr]) {
		skb_push(skb, adapter->intf_hdr_len);
		skb_put(skb, MAX_EVENT_SIZE - skb->len);
		if (mwifiex_map_pci_memory(adapter, skb,
					   MAX_EVENT_SIZE,
					   DMA_FROM_DEVICE))
			return -1;
		card->evt_buf_list[rdptr] = skb;
		desc = card->evtbd_ring[rdptr];
		desc->paddr = MWIFIEX_SKB_DMA_ADDR(skb);
		desc->len = (u16)skb->len;
		desc->flags = 0;
		skb = NULL;
	} else {
		mwifiex_dbg(adapter, ERROR,
			    "info: ERROR: buf still valid at index %d, <%p, %p>\n",
			    rdptr, card->evt_buf_list[rdptr], skb);
	}

	if ((++card->evtbd_rdptr & MWIFIEX_EVTBD_MASK) == MWIFIEX_MAX_EVT_BD) {
		card->evtbd_rdptr = ((card->evtbd_rdptr &
					reg->evt_rollover_ind) ^
					reg->evt_rollover_ind);
	}

	mwifiex_dbg(adapter, EVENT,
		    "info: Updated <Rd: 0x%x, Wr: 0x%x>",
		    card->evtbd_rdptr, wrptr);

	/* Write the event ring read pointer in to reg->evt_rdptr */
	if (mwifiex_write_reg(adapter, reg->evt_rdptr,
			      card->evtbd_rdptr)) {
		mwifiex_dbg(adapter, ERROR,
			    "event_complete: failed to read reg->evt_rdptr\n");
		return -1;
	}

	mwifiex_dbg(adapter, EVENT,
		    "info: Check Events Again\n");
	ret = mwifiex_pcie_process_event_ready(adapter);

	return ret;
}

/* Combo firmware image is a combination of
 * (1) combo crc heaer, start with CMD5
 * (2) bluetooth image, start with CMD7, end with CMD6, data wrapped in CMD1.
 * (3) wifi image.
 *
 * This function bypass the header and bluetooth part, return
 * the offset of tail wifi-only part. If the image is already wifi-only,
 * that is start with CMD1, return 0.
 */

static int mwifiex_extract_wifi_fw(struct mwifiex_adapter *adapter,
				   const void *firmware, u32 firmware_len) {
	const struct mwifiex_fw_data *fwdata;
	u32 offset = 0, data_len, dnld_cmd;
	int ret = 0;
	bool cmd7_before = false, first_cmd = false;

	while (1) {
		/* Check for integer and buffer overflow */
		if (offset + sizeof(fwdata->header) < sizeof(fwdata->header) ||
		    offset + sizeof(fwdata->header) >= firmware_len) {
			mwifiex_dbg(adapter, ERROR,
				    "extract wifi-only fw failure!\n");
			ret = -1;
			goto done;
		}

		fwdata = firmware + offset;
		dnld_cmd = le32_to_cpu(fwdata->header.dnld_cmd);
		data_len = le32_to_cpu(fwdata->header.data_length);

		/* Skip past header */
		offset += sizeof(fwdata->header);

		switch (dnld_cmd) {
		case MWIFIEX_FW_DNLD_CMD_1:
			if (offset + data_len < data_len) {
				mwifiex_dbg(adapter, ERROR, "bad FW parse\n");
				ret = -1;
				goto done;
			}

			/* Image start with cmd1, already wifi-only firmware */
			if (!first_cmd) {
				mwifiex_dbg(adapter, MSG,
					    "input wifi-only firmware\n");
				return 0;
			}

			if (!cmd7_before) {
				mwifiex_dbg(adapter, ERROR,
					    "no cmd7 before cmd1!\n");
				ret = -1;
				goto done;
			}
			offset += data_len;
			break;
		case MWIFIEX_FW_DNLD_CMD_5:
			first_cmd = true;
			/* Check for integer overflow */
			if (offset + data_len < data_len) {
				mwifiex_dbg(adapter, ERROR, "bad FW parse\n");
				ret = -1;
				goto done;
			}
			offset += data_len;
			break;
		case MWIFIEX_FW_DNLD_CMD_6:
			first_cmd = true;
			/* Check for integer overflow */
			if (offset + data_len < data_len) {
				mwifiex_dbg(adapter, ERROR, "bad FW parse\n");
				ret = -1;
				goto done;
			}
			offset += data_len;
			if (offset >= firmware_len) {
				mwifiex_dbg(adapter, ERROR,
					    "extract wifi-only fw failure!\n");
				ret = -1;
			} else {
				ret = offset;
			}
			goto done;
		case MWIFIEX_FW_DNLD_CMD_7:
			first_cmd = true;
			cmd7_before = true;
			break;
		default:
			mwifiex_dbg(adapter, ERROR, "unknown dnld_cmd %d\n",
				    dnld_cmd);
			ret = -1;
			goto done;
		}
	}

done:
	return ret;
}

/*
 * This function downloads the firmware to the card.
 *
 * Firmware is downloaded to the card in blocks. Every block download
 * is tested for CRC errors, and retried a number of times before
 * returning failure.
 */
static int mwifiex_prog_fw_w_helper(struct mwifiex_adapter *adapter,
				    struct mwifiex_fw_image *fw)
{
	int ret;
	u8 *firmware = fw->fw_buf;
	u32 firmware_len = fw->fw_len;
	u32 offset = 0;
	struct sk_buff *skb;
	u32 txlen, tx_blocks = 0, tries, len, val;
	u32 block_retry_cnt = 0;
	struct pcie_service_card *card = adapter->card;
	const struct mwifiex_pcie_card_reg *reg = card->pcie.reg;

	if (!firmware || !firmware_len) {
		mwifiex_dbg(adapter, ERROR,
			    "No firmware image found! Terminating download\n");
		return -1;
	}

	mwifiex_dbg(adapter, INFO,
		    "info: Downloading FW image (%d bytes)\n",
		    firmware_len);

	if (mwifiex_pcie_disable_host_int(adapter)) {
		mwifiex_dbg(adapter, ERROR,
			    "%s: Disabling interrupts failed.\n", __func__);
		return -1;
	}

	skb = dev_alloc_skb(MWIFIEX_UPLD_SIZE);
	if (!skb) {
		ret = -ENOMEM;
		goto done;
	}

	ret = mwifiex_read_reg(adapter, PCIE_SCRATCH_13_REG, &val);
	if (ret) {
		mwifiex_dbg(adapter, FATAL, "Failed to read scratch register 13\n");
		goto done;
	}

	/* PCIE FLR case: extract wifi part from combo firmware*/
	if (val == MWIFIEX_PCIE_FLR_HAPPENS) {
		ret = mwifiex_extract_wifi_fw(adapter, firmware, firmware_len);
		if (ret < 0) {
			mwifiex_dbg(adapter, ERROR, "Failed to extract wifi fw\n");
			goto done;
		}
		offset = ret;
		mwifiex_dbg(adapter, MSG,
			    "info: dnld wifi firmware from %d bytes\n", offset);
	}

	/* Perform firmware data transfer */
	do {
		u32 ireg_intr = 0;

		/* More data? */
		if (offset >= firmware_len)
			break;

		for (tries = 0; tries < MAX_POLL_TRIES; tries++) {
			ret = mwifiex_read_reg(adapter, reg->cmd_size,
					       &len);
			if (ret) {
				mwifiex_dbg(adapter, FATAL,
					    "Failed reading len from boot code\n");
				goto done;
			}
			if (len)
				break;
			usleep_range(10, 20);
		}

		if (!len) {
			break;
		} else if (len > MWIFIEX_UPLD_SIZE) {
			mwifiex_dbg(adapter, ERROR,
				    "FW download failure @ %d, invalid length %d\n",
				    offset, len);
			ret = -1;
			goto done;
		}

		txlen = len;

		if (len & BIT(0)) {
			block_retry_cnt++;
			if (block_retry_cnt > MAX_WRITE_IOMEM_RETRY) {
				mwifiex_dbg(adapter, ERROR,
					    "FW download failure @ %d, over max\t"
					    "retry count\n", offset);
				ret = -1;
				goto done;
			}
			mwifiex_dbg(adapter, ERROR,
				    "FW CRC error indicated by the\t"
				    "helper: len = 0x%04X, txlen = %d\n",
				    len, txlen);
			len &= ~BIT(0);
			/* Setting this to 0 to resend from same offset */
			txlen = 0;
		} else {
			block_retry_cnt = 0;
			/* Set blocksize to transfer - checking for
			   last block */
			if (firmware_len - offset < txlen)
				txlen = firmware_len - offset;

			tx_blocks = (txlen + card->pcie.blksz_fw_dl - 1) /
				    card->pcie.blksz_fw_dl;

			/* Copy payload to buffer */
			memmove(skb->data, &firmware[offset], txlen);
		}

		skb_put(skb, MWIFIEX_UPLD_SIZE - skb->len);
		skb_trim(skb, tx_blocks * card->pcie.blksz_fw_dl);

		/* Send the boot command to device */
		if (mwifiex_pcie_send_boot_cmd(adapter, skb)) {
			mwifiex_dbg(adapter, ERROR,
				    "Failed to send firmware download command\n");
			ret = -1;
			goto done;
		}

		/* Wait for the command done interrupt */
		for (tries = 0; tries < MAX_POLL_TRIES; tries++) {
			if (mwifiex_read_reg(adapter, PCIE_CPU_INT_STATUS,
					     &ireg_intr)) {
				mwifiex_dbg(adapter, ERROR,
					    "%s: Failed to read\t"
					    "interrupt status during fw dnld.\n",
					    __func__);
				mwifiex_unmap_pci_memory(adapter, skb,
							 DMA_TO_DEVICE);
				ret = -1;
				goto done;
			}
			if (!(ireg_intr & CPU_INTR_DOOR_BELL))
				break;
			usleep_range(10, 20);
		}
		if (ireg_intr & CPU_INTR_DOOR_BELL) {
			mwifiex_dbg(adapter, ERROR, "%s: Card failed to ACK download\n",
				    __func__);
			mwifiex_unmap_pci_memory(adapter, skb,
						 DMA_TO_DEVICE);
			ret = -1;
			goto done;
		}

		mwifiex_unmap_pci_memory(adapter, skb, DMA_TO_DEVICE);

		offset += txlen;
	} while (true);

	mwifiex_dbg(adapter, MSG,
		    "info: FW download over, size %d bytes\n", offset);

	ret = 0;

done:
	dev_kfree_skb_any(skb);
	return ret;
}

/*
 * This function checks the firmware status in card.
 */
static int
mwifiex_check_fw_status(struct mwifiex_adapter *adapter, u32 poll_num)
{
	int ret = 0;
	u32 firmware_stat;
	struct pcie_service_card *card = adapter->card;
	const struct mwifiex_pcie_card_reg *reg = card->pcie.reg;
	u32 tries;

	/* Mask spurios interrupts */
	if (mwifiex_write_reg(adapter, PCIE_HOST_INT_STATUS_MASK,
			      HOST_INTR_MASK)) {
		mwifiex_dbg(adapter, ERROR,
			    "Write register failed\n");
		return -1;
	}

	mwifiex_dbg(adapter, INFO,
		    "Setting driver ready signature\n");
	if (mwifiex_write_reg(adapter, reg->drv_rdy,
			      FIRMWARE_READY_PCIE)) {
		mwifiex_dbg(adapter, ERROR,
			    "Failed to write driver ready signature\n");
		return -1;
	}

	/* Wait for firmware initialization event */
	for (tries = 0; tries < poll_num; tries++) {
		if (mwifiex_read_reg(adapter, reg->fw_status,
				     &firmware_stat))
			ret = -1;
		else
			ret = 0;

		mwifiex_dbg(adapter, INFO, "Try %d if FW is ready <%d,%#x>",
			    tries, ret, firmware_stat);

		if (ret)
			continue;
		if (firmware_stat == FIRMWARE_READY_PCIE) {
			ret = 0;
			break;
		} else {
			msleep(100);
			ret = -1;
		}
	}

	return ret;
}

/* This function checks if WLAN is the winner.
 */
static int
mwifiex_check_winner_status(struct mwifiex_adapter *adapter)
{
	u32 winner = 0;
	int ret = 0;
	struct pcie_service_card *card = adapter->card;
	const struct mwifiex_pcie_card_reg *reg = card->pcie.reg;

	if (mwifiex_read_reg(adapter, reg->fw_status, &winner)) {
		ret = -1;
	} else if (!winner) {
		mwifiex_dbg(adapter, INFO, "PCI-E is the winner\n");
		adapter->winner = 1;
	} else {
		mwifiex_dbg(adapter, ERROR,
			    "PCI-E is not the winner <%#x>", winner);
	}

	return ret;
}

/*
 * This function reads the interrupt status from card.
 */
static void mwifiex_interrupt_status(struct mwifiex_adapter *adapter,
				     int msg_id)
{
	u32 pcie_ireg;
	unsigned long flags;
	struct pcie_service_card *card = adapter->card;

	if (card->msi_enable) {
		spin_lock_irqsave(&adapter->int_lock, flags);
		adapter->int_status = 1;
		spin_unlock_irqrestore(&adapter->int_lock, flags);
		return;
	}

	if (!mwifiex_pcie_ok_to_access_hw(adapter))
		return;

	if (card->msix_enable && msg_id >= 0) {
		pcie_ireg = BIT(msg_id);
	} else {
		if (mwifiex_read_reg(adapter, PCIE_HOST_INT_STATUS,
				     &pcie_ireg)) {
			mwifiex_dbg(adapter, ERROR, "Read register failed\n");
			return;
		}

		if ((pcie_ireg == 0xFFFFFFFF) || !pcie_ireg)
			return;


		mwifiex_pcie_disable_host_int(adapter);

		/* Clear the pending interrupts */
		if (mwifiex_write_reg(adapter, PCIE_HOST_INT_STATUS,
				      ~pcie_ireg)) {
			mwifiex_dbg(adapter, ERROR,
				    "Write register failed\n");
			return;
		}
	}

	if (!adapter->pps_uapsd_mode &&
	    adapter->ps_state == PS_STATE_SLEEP &&
	    mwifiex_pcie_ok_to_access_hw(adapter)) {
		/* Potentially for PCIe we could get other
		 * interrupts like shared. Don't change power
		 * state until cookie is set
		 */
		adapter->ps_state = PS_STATE_AWAKE;
		adapter->pm_wakeup_fw_try = false;
		del_timer(&adapter->wakeup_timer);
	}

	spin_lock_irqsave(&adapter->int_lock, flags);
	adapter->int_status |= pcie_ireg;
	spin_unlock_irqrestore(&adapter->int_lock, flags);
	mwifiex_dbg(adapter, INTR, "ireg: 0x%08x\n", pcie_ireg);
}

/*
 * Interrupt handler for PCIe root port
 *
 * This function reads the interrupt status from firmware and assigns
 * the main process in workqueue which will handle the interrupt.
 */
static irqreturn_t mwifiex_pcie_interrupt(int irq, void *context)
{
	struct mwifiex_msix_context *ctx = context;
	struct pci_dev *pdev = ctx->dev;
	struct pcie_service_card *card;
	struct mwifiex_adapter *adapter;

	card = pci_get_drvdata(pdev);

	if (!card->adapter) {
		pr_err("info: %s: card=%p adapter=%p\n", __func__, card,
		       card ? card->adapter : NULL);
		goto exit;
	}
	adapter = card->adapter;

	if (test_bit(MWIFIEX_SURPRISE_REMOVED, &adapter->work_flags))
		goto exit;

	if (card->msix_enable)
		mwifiex_interrupt_status(adapter, ctx->msg_id);
	else
		mwifiex_interrupt_status(adapter, -1);

	mwifiex_queue_main_work(adapter);

exit:
	return IRQ_HANDLED;
}

/*
 * This function checks the current interrupt status.
 *
 * The following interrupts are checked and handled by this function -
 *      - Data sent
 *      - Command sent
 *      - Command received
 *      - Packets received
 *      - Events received
 *
 * In case of Rx packets received, the packets are uploaded from card to
 * host and processed accordingly.
 */
static int mwifiex_process_int_status(struct mwifiex_adapter *adapter)
{
	int ret;
	u32 pcie_ireg = 0;
	unsigned long flags;
	struct pcie_service_card *card = adapter->card;

	spin_lock_irqsave(&adapter->int_lock, flags);
	if (!card->msi_enable) {
		/* Clear out unused interrupts */
		pcie_ireg = adapter->int_status;
	}
	adapter->int_status = 0;
	spin_unlock_irqrestore(&adapter->int_lock, flags);

	if (card->msi_enable) {
		if (mwifiex_pcie_ok_to_access_hw(adapter)) {
			if (mwifiex_read_reg(adapter, PCIE_HOST_INT_STATUS,
					     &pcie_ireg)) {
				mwifiex_dbg(adapter, ERROR,
					    "Read register failed\n");
				return -1;
			}

			if ((pcie_ireg != 0xFFFFFFFF) && (pcie_ireg)) {
				if (mwifiex_write_reg(adapter,
						      PCIE_HOST_INT_STATUS,
						      ~pcie_ireg)) {
					mwifiex_dbg(adapter, ERROR,
						    "Write register failed\n");
					return -1;
				}
				if (!adapter->pps_uapsd_mode &&
				    adapter->ps_state == PS_STATE_SLEEP) {
					adapter->ps_state = PS_STATE_AWAKE;
					adapter->pm_wakeup_fw_try = false;
					del_timer(&adapter->wakeup_timer);
				}
			}
		}
	}

	if (pcie_ireg & HOST_INTR_DNLD_DONE) {
		mwifiex_dbg(adapter, INTR, "info: TX DNLD Done\n");
		ret = mwifiex_pcie_send_data_complete(adapter);
		if (ret)
			return ret;
	}
	if (pcie_ireg & HOST_INTR_UPLD_RDY) {
		mwifiex_dbg(adapter, INTR, "info: Rx DATA\n");
		ret = mwifiex_pcie_process_recv_data(adapter);
		if (ret)
			return ret;
	}
	if (pcie_ireg & HOST_INTR_EVENT_RDY) {
		mwifiex_dbg(adapter, INTR, "info: Rx EVENT\n");
		ret = mwifiex_pcie_process_event_ready(adapter);
		if (ret)
			return ret;
	}
	if (pcie_ireg & HOST_INTR_CMD_DONE) {
		if (adapter->cmd_sent) {
			mwifiex_dbg(adapter, INTR,
				    "info: CMD sent Interrupt\n");
			adapter->cmd_sent = false;
		}
		/* Handle command response */
		ret = mwifiex_pcie_process_cmd_complete(adapter);
		if (ret)
			return ret;
	}

	mwifiex_dbg(adapter, INTR,
		    "info: cmd_sent=%d data_sent=%d\n",
		    adapter->cmd_sent, adapter->data_sent);
	if (!card->msi_enable && !card->msix_enable &&
				 adapter->ps_state != PS_STATE_SLEEP)
		mwifiex_pcie_enable_host_int(adapter);

	return 0;
}

/*
 * This function downloads data from driver to card.
 *
 * Both commands and data packets are transferred to the card by this
 * function.
 *
 * This function adds the PCIE specific header to the front of the buffer
 * before transferring. The header contains the length of the packet and
 * the type. The firmware handles the packets based upon this set type.
 */
static int mwifiex_pcie_host_to_card(struct mwifiex_adapter *adapter, u8 type,
				     struct sk_buff *skb,
				     struct mwifiex_tx_param *tx_param)
{
	if (!skb) {
		mwifiex_dbg(adapter, ERROR,
			    "Passed NULL skb to %s\n", __func__);
		return -1;
	}

	if (type == MWIFIEX_TYPE_DATA)
		return mwifiex_pcie_send_data(adapter, skb, tx_param);
	else if (type == MWIFIEX_TYPE_CMD)
		return mwifiex_pcie_send_cmd(adapter, skb);

	return 0;
}

/* Function to dump PCIE scratch registers in case of FW crash
 */
static int
mwifiex_pcie_reg_dump(struct mwifiex_adapter *adapter, char *drv_buf)
{
	char *p = drv_buf;
	char buf[256], *ptr;
	int i;
	u32 value;
	struct pcie_service_card *card = adapter->card;
	const struct mwifiex_pcie_card_reg *reg = card->pcie.reg;
	int pcie_scratch_reg[] = {PCIE_SCRATCH_12_REG,
				  PCIE_SCRATCH_14_REG,
				  PCIE_SCRATCH_15_REG};

	if (!p)
		return 0;

	mwifiex_dbg(adapter, MSG, "PCIE register dump start\n");

	if (mwifiex_read_reg(adapter, reg->fw_status, &value)) {
		mwifiex_dbg(adapter, ERROR, "failed to read firmware status");
		return 0;
	}

	ptr = buf;
	mwifiex_dbg(adapter, MSG, "pcie scratch register:");
	for (i = 0; i < ARRAY_SIZE(pcie_scratch_reg); i++) {
		mwifiex_read_reg(adapter, pcie_scratch_reg[i], &value);
		ptr += sprintf(ptr, "reg:0x%x, value=0x%x\n",
			       pcie_scratch_reg[i], value);
	}

	mwifiex_dbg(adapter, MSG, "%s\n", buf);
	p += sprintf(p, "%s\n", buf);

	mwifiex_dbg(adapter, MSG, "PCIE register dump end\n");

	return p - drv_buf;
}

/* This function read/write firmware */
static enum rdwr_status
mwifiex_pcie_rdwr_firmware(struct mwifiex_adapter *adapter, u8 doneflag)
{
	int ret, tries;
	u8 ctrl_data;
	u32 fw_status;
	struct pcie_service_card *card = adapter->card;
	const struct mwifiex_pcie_card_reg *reg = card->pcie.reg;

	if (mwifiex_read_reg(adapter, reg->fw_status, &fw_status))
		return RDWR_STATUS_FAILURE;

	ret = mwifiex_write_reg(adapter, reg->fw_dump_ctrl,
				reg->fw_dump_host_ready);
	if (ret) {
		mwifiex_dbg(adapter, ERROR,
			    "PCIE write err\n");
		return RDWR_STATUS_FAILURE;
	}

	for (tries = 0; tries < MAX_POLL_TRIES; tries++) {
		mwifiex_read_reg_byte(adapter, reg->fw_dump_ctrl, &ctrl_data);
		if (ctrl_data == FW_DUMP_DONE)
			return RDWR_STATUS_SUCCESS;
		if (doneflag && ctrl_data == doneflag)
			return RDWR_STATUS_DONE;
		if (ctrl_data != reg->fw_dump_host_ready) {
			mwifiex_dbg(adapter, WARN,
				    "The ctrl reg was changed, re-try again!\n");
			ret = mwifiex_write_reg(adapter, reg->fw_dump_ctrl,
						reg->fw_dump_host_ready);
			if (ret) {
				mwifiex_dbg(adapter, ERROR,
					    "PCIE write err\n");
				return RDWR_STATUS_FAILURE;
			}
		}
		usleep_range(100, 200);
	}

	mwifiex_dbg(adapter, ERROR, "Fail to pull ctrl_data\n");
	return RDWR_STATUS_FAILURE;
}

/* This function dump firmware memory to file */
static void mwifiex_pcie_fw_dump(struct mwifiex_adapter *adapter)
{
	struct pcie_service_card *card = adapter->card;
	const struct mwifiex_pcie_card_reg *creg = card->pcie.reg;
	unsigned int reg, reg_start, reg_end;
	u8 *dbg_ptr, *end_ptr, *tmp_ptr, fw_dump_num, dump_num;
	u8 idx, i, read_reg, doneflag = 0;
	enum rdwr_status stat;
	u32 memory_size;
	int ret;

	if (!card->pcie.can_dump_fw)
		return;

	for (idx = 0; idx < adapter->num_mem_types; idx++) {
		struct memory_type_mapping *entry =
				&adapter->mem_type_mapping_tbl[idx];

		if (entry->mem_ptr) {
			vfree(entry->mem_ptr);
			entry->mem_ptr = NULL;
		}
		entry->mem_size = 0;
	}

	mwifiex_dbg(adapter, MSG, "== mwifiex firmware dump start ==\n");

	/* Read the number of the memories which will dump */
	stat = mwifiex_pcie_rdwr_firmware(adapter, doneflag);
	if (stat == RDWR_STATUS_FAILURE)
		return;

	reg = creg->fw_dump_start;
	mwifiex_read_reg_byte(adapter, reg, &fw_dump_num);

	/* W8997 chipset firmware dump will be restore in single region*/
	if (fw_dump_num == 0)
		dump_num = 1;
	else
		dump_num = fw_dump_num;

	/* Read the length of every memory which will dump */
	for (idx = 0; idx < dump_num; idx++) {
		struct memory_type_mapping *entry =
				&adapter->mem_type_mapping_tbl[idx];
		memory_size = 0;
		if (fw_dump_num != 0) {
			stat = mwifiex_pcie_rdwr_firmware(adapter, doneflag);
			if (stat == RDWR_STATUS_FAILURE)
				return;

			reg = creg->fw_dump_start;
			for (i = 0; i < 4; i++) {
				mwifiex_read_reg_byte(adapter, reg, &read_reg);
				memory_size |= (read_reg << (i * 8));
				reg++;
			}
		} else {
			memory_size = MWIFIEX_FW_DUMP_MAX_MEMSIZE;
		}

		if (memory_size == 0) {
			mwifiex_dbg(adapter, MSG, "Firmware dump Finished!\n");
			ret = mwifiex_write_reg(adapter, creg->fw_dump_ctrl,
						creg->fw_dump_read_done);
			if (ret) {
				mwifiex_dbg(adapter, ERROR, "PCIE write err\n");
				return;
			}
			break;
		}

		mwifiex_dbg(adapter, DUMP,
			    "%s_SIZE=0x%x\n", entry->mem_name, memory_size);
		entry->mem_ptr = vmalloc(memory_size + 1);
		entry->mem_size = memory_size;
		if (!entry->mem_ptr) {
			mwifiex_dbg(adapter, ERROR,
				    "Vmalloc %s failed\n", entry->mem_name);
			return;
		}
		dbg_ptr = entry->mem_ptr;
		end_ptr = dbg_ptr + memory_size;

		doneflag = entry->done_flag;
		mwifiex_dbg(adapter, DUMP, "Start %s output, please wait...\n",
			    entry->mem_name);

		do {
			stat = mwifiex_pcie_rdwr_firmware(adapter, doneflag);
			if (RDWR_STATUS_FAILURE == stat)
				return;

			reg_start = creg->fw_dump_start;
			reg_end = creg->fw_dump_end;
			for (reg = reg_start; reg <= reg_end; reg++) {
				mwifiex_read_reg_byte(adapter, reg, dbg_ptr);
				if (dbg_ptr < end_ptr) {
					dbg_ptr++;
					continue;
				}
				mwifiex_dbg(adapter, ERROR,
					    "pre-allocated buf not enough\n");
				tmp_ptr =
					vzalloc(memory_size + MWIFIEX_SIZE_4K);
				if (!tmp_ptr)
					return;
				memcpy(tmp_ptr, entry->mem_ptr, memory_size);
				vfree(entry->mem_ptr);
				entry->mem_ptr = tmp_ptr;
				tmp_ptr = NULL;
				dbg_ptr = entry->mem_ptr + memory_size;
				memory_size += MWIFIEX_SIZE_4K;
				end_ptr = entry->mem_ptr + memory_size;
			}

			if (stat != RDWR_STATUS_DONE)
				continue;

			mwifiex_dbg(adapter, DUMP,
				    "%s done: size=0x%tx\n",
				    entry->mem_name, dbg_ptr - entry->mem_ptr);
			break;
		} while (true);
	}
	mwifiex_dbg(adapter, MSG, "== mwifiex firmware dump end ==\n");
}

static void mwifiex_pcie_device_dump_work(struct mwifiex_adapter *adapter)
{
	adapter->devdump_data = vzalloc(MWIFIEX_FW_DUMP_SIZE);
	if (!adapter->devdump_data) {
		mwifiex_dbg(adapter, ERROR,
			    "vzalloc devdump data failure!\n");
		return;
	}

	mwifiex_drv_info_dump(adapter);
	mwifiex_pcie_fw_dump(adapter);
	mwifiex_prepare_fw_dump_info(adapter);
	mwifiex_upload_device_dump(adapter);
}

static void mwifiex_pcie_card_reset_work(struct mwifiex_adapter *adapter)
{
	struct pcie_service_card *card = adapter->card;

	/* We can't afford to wait here; remove() might be waiting on us. If we
	 * can't grab the device lock, maybe we'll get another chance later.
	 */
	pci_try_reset_function(card->dev);
}

static void mwifiex_pcie_work(struct work_struct *work)
{
	struct pcie_service_card *card =
		container_of(work, struct pcie_service_card, work);

	if (test_and_clear_bit(MWIFIEX_IFACE_WORK_DEVICE_DUMP,
			       &card->work_flags))
		mwifiex_pcie_device_dump_work(card->adapter);
	if (test_and_clear_bit(MWIFIEX_IFACE_WORK_CARD_RESET,
			       &card->work_flags))
		mwifiex_pcie_card_reset_work(card->adapter);
}

/* This function dumps FW information */
static void mwifiex_pcie_device_dump(struct mwifiex_adapter *adapter)
{
	struct pcie_service_card *card = adapter->card;

	if (!test_and_set_bit(MWIFIEX_IFACE_WORK_DEVICE_DUMP,
			      &card->work_flags))
		schedule_work(&card->work);
}

static void mwifiex_pcie_card_reset(struct mwifiex_adapter *adapter)
{
	struct pcie_service_card *card = adapter->card;

	if (!test_and_set_bit(MWIFIEX_IFACE_WORK_CARD_RESET, &card->work_flags))
		schedule_work(&card->work);
}

static int mwifiex_pcie_alloc_buffers(struct mwifiex_adapter *adapter)
{
	struct pcie_service_card *card = adapter->card;
	const struct mwifiex_pcie_card_reg *reg = card->pcie.reg;
	int ret;

	card->cmdrsp_buf = NULL;
	ret = mwifiex_pcie_create_txbd_ring(adapter);
	if (ret) {
		mwifiex_dbg(adapter, ERROR, "Failed to create txbd ring\n");
		goto err_cre_txbd;
	}

	ret = mwifiex_pcie_create_rxbd_ring(adapter);
	if (ret) {
		mwifiex_dbg(adapter, ERROR, "Failed to create rxbd ring\n");
		goto err_cre_rxbd;
	}

	ret = mwifiex_pcie_create_evtbd_ring(adapter);
	if (ret) {
		mwifiex_dbg(adapter, ERROR, "Failed to create evtbd ring\n");
		goto err_cre_evtbd;
	}

	ret = mwifiex_pcie_alloc_cmdrsp_buf(adapter);
	if (ret) {
		mwifiex_dbg(adapter, ERROR, "Failed to allocate cmdbuf buffer\n");
		goto err_alloc_cmdbuf;
	}

	if (reg->sleep_cookie) {
		ret = mwifiex_pcie_alloc_sleep_cookie_buf(adapter);
		if (ret) {
			mwifiex_dbg(adapter, ERROR, "Failed to allocate sleep_cookie buffer\n");
			goto err_alloc_cookie;
		}
	} else {
		card->sleep_cookie_vbase = NULL;
	}

	return 0;

err_alloc_cookie:
	mwifiex_pcie_delete_cmdrsp_buf(adapter);
err_alloc_cmdbuf:
	mwifiex_pcie_delete_evtbd_ring(adapter);
err_cre_evtbd:
	mwifiex_pcie_delete_rxbd_ring(adapter);
err_cre_rxbd:
	mwifiex_pcie_delete_txbd_ring(adapter);
err_cre_txbd:
	return ret;
}

static void mwifiex_pcie_free_buffers(struct mwifiex_adapter *adapter)
{
	struct pcie_service_card *card = adapter->card;
	const struct mwifiex_pcie_card_reg *reg = card->pcie.reg;

	if (reg->sleep_cookie)
		mwifiex_pcie_delete_sleep_cookie_buf(adapter);

	mwifiex_pcie_delete_cmdrsp_buf(adapter);
	mwifiex_pcie_delete_evtbd_ring(adapter);
	mwifiex_pcie_delete_rxbd_ring(adapter);
	mwifiex_pcie_delete_txbd_ring(adapter);
}

/*
 * This function initializes the PCI-E host memory space, WCB rings, etc.
 */
static int mwifiex_init_pcie(struct mwifiex_adapter *adapter)
{
	struct pcie_service_card *card = adapter->card;
	int ret;
	struct pci_dev *pdev = card->dev;

	pci_set_drvdata(pdev, card);

	ret = pci_enable_device(pdev);
	if (ret)
		goto err_enable_dev;

	pci_set_master(pdev);

	ret = dma_set_mask_and_coherent(&pdev->dev, DMA_BIT_MASK(32));
	if (ret) {
		pr_err("dma_set_mask(32) failed: %d\n", ret);
		goto err_set_dma_mask;
	}

	ret = pci_request_region(pdev, 0, DRV_NAME);
	if (ret) {
		pr_err("req_reg(0) error\n");
		goto err_req_region0;
	}
	card->pci_mmap = pci_iomap(pdev, 0, 0);
	if (!card->pci_mmap) {
		pr_err("iomap(0) error\n");
		ret = -EIO;
		goto err_iomap0;
	}
	ret = pci_request_region(pdev, 2, DRV_NAME);
	if (ret) {
		pr_err("req_reg(2) error\n");
		goto err_req_region2;
	}
	card->pci_mmap1 = pci_iomap(pdev, 2, 0);
	if (!card->pci_mmap1) {
		pr_err("iomap(2) error\n");
		ret = -EIO;
		goto err_iomap2;
	}

	pr_notice("PCI memory map Virt0: %pK PCI memory map Virt2: %pK\n",
		  card->pci_mmap, card->pci_mmap1);

	ret = mwifiex_pcie_alloc_buffers(adapter);
	if (ret)
		goto err_alloc_buffers;

	if (pdev->device == PCIE_DEVICE_ID_MARVELL_88W8897)
		adapter->ignore_btcoex_events = true;

	return 0;

err_alloc_buffers:
	pci_iounmap(pdev, card->pci_mmap1);
err_iomap2:
	pci_release_region(pdev, 2);
err_req_region2:
	pci_iounmap(pdev, card->pci_mmap);
err_iomap0:
	pci_release_region(pdev, 0);
err_req_region0:
err_set_dma_mask:
	pci_disable_device(pdev);
err_enable_dev:
	return ret;
}

/*
 * This function cleans up the allocated card buffers.
 */
static void mwifiex_cleanup_pcie(struct mwifiex_adapter *adapter)
{
	struct pcie_service_card *card = adapter->card;
	struct pci_dev *pdev = card->dev;
	const struct mwifiex_pcie_card_reg *reg = card->pcie.reg;
	u32 fw_status;

	/* Perform the cancel_work_sync() only when we're not resetting
	 * the card. It's because that function never returns if we're
	 * in reset path. If we're here when resetting the card, it means
	 * that we failed to reset the card (reset failure path).
	 */
	if (!card->pci_reset_ongoing) {
		mwifiex_dbg(adapter, MSG, "performing cancel_work_sync()...\n");
		cancel_work_sync(&card->work);
		mwifiex_dbg(adapter, MSG, "cancel_work_sync() done\n");
	} else {
		mwifiex_dbg(adapter, MSG,
			    "skipped cancel_work_sync() because we're in card reset failure path\n");
	}

	mwifiex_read_reg(adapter, reg->fw_status, &fw_status);
	if (fw_status == FIRMWARE_READY_PCIE) {
		mwifiex_dbg(adapter, INFO,
			    "Clearing driver ready signature\n");
		if (mwifiex_write_reg(adapter, reg->drv_rdy, 0x00000000))
			mwifiex_dbg(adapter, ERROR,
				    "Failed to write driver not-ready signature\n");
	}

	pci_disable_device(pdev);

	pci_iounmap(pdev, card->pci_mmap);
	pci_iounmap(pdev, card->pci_mmap1);
	pci_release_region(pdev, 2);
	pci_release_region(pdev, 0);

	mwifiex_pcie_free_buffers(adapter);
}

static int mwifiex_pcie_request_irq(struct mwifiex_adapter *adapter)
{
	int ret, i, j;
	struct pcie_service_card *card = adapter->card;
	struct pci_dev *pdev = card->dev;

	if (card->pcie.reg->msix_support) {
		for (i = 0; i < MWIFIEX_NUM_MSIX_VECTORS; i++)
			card->msix_entries[i].entry = i;
		ret = pci_enable_msix_exact(pdev, card->msix_entries,
					    MWIFIEX_NUM_MSIX_VECTORS);
		if (!ret) {
			for (i = 0; i < MWIFIEX_NUM_MSIX_VECTORS; i++) {
				card->msix_ctx[i].dev = pdev;
				card->msix_ctx[i].msg_id = i;

				ret = request_irq(card->msix_entries[i].vector,
						  mwifiex_pcie_interrupt, 0,
						  "MWIFIEX_PCIE_MSIX",
						  &card->msix_ctx[i]);
				if (ret)
					break;
			}

			if (ret) {
				mwifiex_dbg(adapter, INFO, "request_irq fail: %d\n",
					    ret);
				for (j = 0; j < i; j++)
					free_irq(card->msix_entries[j].vector,
						 &card->msix_ctx[i]);
				pci_disable_msix(pdev);
			} else {
				mwifiex_dbg(adapter, MSG, "MSIx enabled!");
				card->msix_enable = 1;
				return 0;
			}
		}
	}

	if (pci_enable_msi(pdev) != 0)
		pci_disable_msi(pdev);
	else
		card->msi_enable = 1;

	mwifiex_dbg(adapter, INFO, "msi_enable = %d\n", card->msi_enable);

	card->share_irq_ctx.dev = pdev;
	card->share_irq_ctx.msg_id = -1;
	ret = request_irq(pdev->irq, mwifiex_pcie_interrupt, IRQF_SHARED,
			  "MRVL_PCIE", &card->share_irq_ctx);
	if (ret) {
		pr_err("request_irq failed: ret=%d\n", ret);
		return -1;
	}

	return 0;
}

/*
 * This function gets the firmware name for downloading by revision id
 *
 * Read revision id register to get revision id
 */
static void mwifiex_pcie_get_fw_name(struct mwifiex_adapter *adapter)
{
	int revision_id = 0;
	int version, magic;
	struct pcie_service_card *card = adapter->card;

	switch (card->dev->device) {
	case PCIE_DEVICE_ID_MARVELL_88W8766P:
		strcpy(adapter->fw_name, PCIE8766_DEFAULT_FW_NAME);
		break;
	case PCIE_DEVICE_ID_MARVELL_88W8897:
		mwifiex_write_reg(adapter, 0x0c58, 0x80c00000);
		mwifiex_read_reg(adapter, 0x0c58, &revision_id);
		revision_id &= 0xff00;
		switch (revision_id) {
		case PCIE8897_A0:
			strcpy(adapter->fw_name, PCIE8897_A0_FW_NAME);
			break;
		case PCIE8897_B0:
			strcpy(adapter->fw_name, PCIE8897_B0_FW_NAME);
			break;
		default:
			strcpy(adapter->fw_name, PCIE8897_DEFAULT_FW_NAME);

			break;
		}
		break;
	case PCIE_DEVICE_ID_MARVELL_88W8997:
		mwifiex_read_reg(adapter, 0x8, &revision_id);
		mwifiex_read_reg(adapter, 0x0cd0, &version);
		mwifiex_read_reg(adapter, 0x0cd4, &magic);
		revision_id &= 0xff;
		version &= 0x7;
		magic &= 0xff;
		if (revision_id == PCIE8997_A1 &&
		    magic == CHIP_MAGIC_VALUE &&
		    version == CHIP_VER_PCIEUART)
			strcpy(adapter->fw_name, PCIEUART8997_FW_NAME_V4);
		else
			strcpy(adapter->fw_name, PCIEUSB8997_FW_NAME_V4);
		break;
	default:
		break;
	}
}

/*
 * This function registers the PCIE device.
 *
 * PCIE IRQ is claimed, block size is set and driver data is initialized.
 */
static int mwifiex_register_dev(struct mwifiex_adapter *adapter)
{
	struct pcie_service_card *card = adapter->card;

	/* save adapter pointer in card */
	card->adapter = adapter;

	if (mwifiex_pcie_request_irq(adapter))
		return -1;

	adapter->tx_buf_size = card->pcie.tx_buf_size;
	adapter->mem_type_mapping_tbl = card->pcie.mem_type_mapping_tbl;
	adapter->num_mem_types = card->pcie.num_mem_types;
	adapter->ext_scan = card->pcie.can_ext_scan;
	mwifiex_pcie_get_fw_name(adapter);

	return 0;
}

/*
 * This function unregisters the PCIE device.
 *
 * The PCIE IRQ is released, the function is disabled and driver
 * data is set to null.
 */
static void mwifiex_unregister_dev(struct mwifiex_adapter *adapter)
{
	struct pcie_service_card *card = adapter->card;
	struct pci_dev *pdev = card->dev;
	int i;

	if (card->msix_enable) {
		for (i = 0; i < MWIFIEX_NUM_MSIX_VECTORS; i++)
			synchronize_irq(card->msix_entries[i].vector);

		for (i = 0; i < MWIFIEX_NUM_MSIX_VECTORS; i++)
			free_irq(card->msix_entries[i].vector,
				 &card->msix_ctx[i]);

		card->msix_enable = 0;
		pci_disable_msix(pdev);
	} else {
		mwifiex_dbg(adapter, INFO,
			    "%s(): calling free_irq()\n", __func__);
		free_irq(card->dev->irq, &card->share_irq_ctx);

		if (card->msi_enable)
			pci_disable_msi(pdev);
	}
	card->adapter = NULL;
}

/*
 * This function initializes the PCI-E host memory space, WCB rings, etc.,
 * similar to mwifiex_init_pcie(), but without resetting PCI-E state.
 */
static void mwifiex_pcie_up_dev(struct mwifiex_adapter *adapter)
{
	struct pcie_service_card *card = adapter->card;
	struct pci_dev *pdev = card->dev;

	/* tx_buf_size might be changed to 3584 by firmware during
	 * data transfer, we should reset it to default size.
	 */
	adapter->tx_buf_size = card->pcie.tx_buf_size;

	mwifiex_pcie_alloc_buffers(adapter);

	pci_set_master(pdev);
}

/* This function cleans up the PCI-E host memory space. */
static void mwifiex_pcie_down_dev(struct mwifiex_adapter *adapter)
{
	struct pcie_service_card *card = adapter->card;
	const struct mwifiex_pcie_card_reg *reg = card->pcie.reg;
	struct pci_dev *pdev = card->dev;

	if (mwifiex_write_reg(adapter, reg->drv_rdy, 0x00000000))
		mwifiex_dbg(adapter, ERROR, "Failed to write driver not-ready signature\n");

	pci_clear_master(pdev);

	adapter->seq_num = 0;

	mwifiex_pcie_free_buffers(adapter);
}

static struct mwifiex_if_ops pcie_ops = {
	.init_if =			mwifiex_init_pcie,
	.cleanup_if =			mwifiex_cleanup_pcie,
	.check_fw_status =		mwifiex_check_fw_status,
	.check_winner_status =          mwifiex_check_winner_status,
	.prog_fw =			mwifiex_prog_fw_w_helper,
	.register_dev =			mwifiex_register_dev,
	.unregister_dev =		mwifiex_unregister_dev,
	.enable_int =			mwifiex_pcie_enable_host_int,
	.disable_int =			mwifiex_pcie_disable_host_int_noerr,
	.process_int_status =		mwifiex_process_int_status,
	.host_to_card =			mwifiex_pcie_host_to_card,
	.wakeup =			mwifiex_pm_wakeup_card,
	.wakeup_complete =		mwifiex_pm_wakeup_card_complete,

	/* PCIE specific */
	.cmdrsp_complete =		mwifiex_pcie_cmdrsp_complete,
	.event_complete =		mwifiex_pcie_event_complete,
	.update_mp_end_port =		NULL,
	.cleanup_mpa_buf =		NULL,
	.init_fw_port =			mwifiex_pcie_init_fw_port,
	.clean_pcie_ring =		mwifiex_clean_pcie_ring_buf,
	.card_reset =			mwifiex_pcie_card_reset,
	.reg_dump =			mwifiex_pcie_reg_dump,
	.device_dump =			mwifiex_pcie_device_dump,
	.down_dev =			mwifiex_pcie_down_dev,
	.up_dev =			mwifiex_pcie_up_dev,
};

module_pci_driver(mwifiex_pcie);

MODULE_AUTHOR("Marvell International Ltd.");
MODULE_DESCRIPTION("Marvell WiFi-Ex PCI-Express Driver version " PCIE_VERSION);
MODULE_VERSION(PCIE_VERSION);
MODULE_LICENSE("GPL v2");<|MERGE_RESOLUTION|>--- conflicted
+++ resolved
@@ -644,11 +644,7 @@
 {
 	struct pcie_service_card *card = adapter->card;
 	const struct mwifiex_pcie_card_reg *reg = card->pcie.reg;
-<<<<<<< HEAD
-	int retval;
-=======
 	int retval __maybe_unused;
->>>>>>> d60c95ef
 
 	mwifiex_dbg(adapter, EVENT,
 		    "event: Wakeup device...\n");
