--- conflicted
+++ resolved
@@ -161,11 +161,8 @@
  *	accessed without the mutex.
  * @netdev_work: used to defer registering and unregistering of the netdev to
  *	avoid taking the rtnl lock in the SAP messages handlers.
-<<<<<<< HEAD
-=======
  * @ownership_dwork: used to re-ask for NIC ownership after ownership was taken
  *	by CSME or when a previous ownership request failed.
->>>>>>> 98817289
  * @sap_seq_no: the sequence number for the SAP messages
  * @seq_no: the sequence number for the SAP messages
  * @dbgfs_dir: the debugfs dir entry
@@ -189,10 +186,7 @@
 	bool pldr_active;
 	spinlock_t data_q_lock;
 	struct work_struct netdev_work;
-<<<<<<< HEAD
-=======
 	struct delayed_work ownership_dwork;
->>>>>>> 98817289
 
 	atomic_t sap_seq_no;
 	atomic_t seq_no;
@@ -806,11 +800,7 @@
 	if (mei->amt_enabled)
 		iwl_mei_set_init_conf(mei);
 	else if (iwl_mei_cache.ops)
-<<<<<<< HEAD
-		iwl_mei_cache.ops->rfkill(iwl_mei_cache.priv, false);
-=======
 		iwl_mei_cache.ops->rfkill(iwl_mei_cache.priv, false, false);
->>>>>>> 98817289
 
 	schedule_work(&mei->netdev_work);
 
@@ -851,19 +841,12 @@
 		 */
 		mei->csme_taking_ownership = true;
 
-<<<<<<< HEAD
-		iwl_mei_cache.ops->rfkill(iwl_mei_cache.priv, true);
-	} else {
-		iwl_mei_send_sap_msg(cldev,
-				     SAP_MSG_NOTIF_CSME_OWNERSHIP_CONFIRMED);
-=======
 		iwl_mei_cache.ops->rfkill(iwl_mei_cache.priv, true, true);
 	} else {
 		iwl_mei_send_sap_msg(cldev,
 				     SAP_MSG_NOTIF_CSME_OWNERSHIP_CONFIRMED);
 		schedule_delayed_work(&mei->ownership_dwork,
 				      MEI_OWNERSHIP_RETAKE_TIMEOUT_MS);
->>>>>>> 98817289
 	}
 }
 
@@ -1553,11 +1536,7 @@
 
 	mei = mei_cldev_get_drvdata(iwl_mei_global_cldev);
 
-<<<<<<< HEAD
-	if (!mei && !mei->amt_enabled)
-=======
 	if (!mei || !mei->amt_enabled)
->>>>>>> 98817289
 		goto out;
 
 	iwl_mei_send_sap_msg_payload(mei->cldev, &msg.hdr);
@@ -1586,11 +1565,7 @@
 
 	mei = mei_cldev_get_drvdata(iwl_mei_global_cldev);
 
-<<<<<<< HEAD
-	if (!mei && !mei->amt_enabled)
-=======
 	if (!mei || !mei->amt_enabled)
->>>>>>> 98817289
 		goto out;
 
 	iwl_mei_send_sap_msg_payload(mei->cldev, &msg.hdr);
@@ -1626,11 +1601,7 @@
 
 	mei = mei_cldev_get_drvdata(iwl_mei_global_cldev);
 
-<<<<<<< HEAD
-	if (!mei && !mei->amt_enabled)
-=======
 	if (!mei || !mei->amt_enabled)
->>>>>>> 98817289
 		goto out;
 
 	iwl_mei_send_sap_msg_payload(mei->cldev, &msg.hdr);
@@ -1659,11 +1630,7 @@
 
 	mei = mei_cldev_get_drvdata(iwl_mei_global_cldev);
 
-<<<<<<< HEAD
-	if (!mei && !mei->amt_enabled)
-=======
 	if (!mei || !mei->amt_enabled)
->>>>>>> 98817289
 		goto out;
 
 	iwl_mei_send_sap_msg_payload(mei->cldev, &msg.hdr);
@@ -1691,11 +1658,7 @@
 
 	mei = mei_cldev_get_drvdata(iwl_mei_global_cldev);
 
-<<<<<<< HEAD
-	if (!mei && !mei->amt_enabled)
-=======
 	if (!mei || !mei->amt_enabled)
->>>>>>> 98817289
 		goto out;
 
 	iwl_mei_send_sap_msg_payload(mei->cldev, &msg.hdr);
@@ -1721,11 +1684,7 @@
 
 	mei = mei_cldev_get_drvdata(iwl_mei_global_cldev);
 
-<<<<<<< HEAD
-	if (!mei && !mei->amt_enabled)
-=======
 	if (!mei || !mei->amt_enabled)
->>>>>>> 98817289
 		goto out;
 
 	memcpy(msg.sar_chain_info_table, power_limit, sizeof(msg.sar_chain_info_table));
@@ -1837,11 +1796,7 @@
 			if (mei->amt_enabled)
 				iwl_mei_send_sap_msg(mei->cldev,
 						     SAP_MSG_NOTIF_WIFIDR_UP);
-<<<<<<< HEAD
-			ops->rfkill(priv, mei->link_prot_state);
-=======
 			ops->rfkill(priv, mei->link_prot_state, false);
->>>>>>> 98817289
 		}
 	}
 	ret = 0;
@@ -1997,10 +1952,7 @@
 	init_waitqueue_head(&mei->pldr_wq);
 	spin_lock_init(&mei->data_q_lock);
 	INIT_WORK(&mei->netdev_work, iwl_mei_netdev_work);
-<<<<<<< HEAD
-=======
 	INIT_DELAYED_WORK(&mei->ownership_dwork, iwl_mei_ownership_dwork);
->>>>>>> 98817289
 
 	mei_cldev_set_drvdata(cldev, mei);
 	mei->cldev = cldev;
@@ -2124,43 +2076,17 @@
 
 	mutex_lock(&iwl_mei_mutex);
 
-<<<<<<< HEAD
-	if (mei->amt_enabled) {
-		/*
-		 * Tell CSME that we are going down so that it won't access the
-		 * memory anymore, make sure this message goes through immediately.
-		 */
-		mei->csa_throttled = false;
-		iwl_mei_send_sap_msg(mei->cldev,
-				     SAP_MSG_NOTIF_HOST_GOES_DOWN);
-=======
 	/* Tell CSME that we are going down so that it won't access the
 	 * memory anymore, make sure this message goes through immediately.
 	 */
 	mei->csa_throttled = false;
 	iwl_mei_send_sap_msg(mei->cldev,
 			     SAP_MSG_NOTIF_HOST_GOES_DOWN);
->>>>>>> 98817289
-
-		for (i = 0; i < SEND_SAP_MAX_WAIT_ITERATION; i++) {
-			if (!iwl_mei_host_to_me_data_pending(mei))
-				break;
-
-<<<<<<< HEAD
-			msleep(20);
-		}
-
-		/*
-		 * If we couldn't make sure that CSME saw the HOST_GOES_DOWN
-		 * message, it means that it will probably keep reading memory
-		 * that we are going to unmap and free, expect IOMMU error
-		 * messages.
-		 */
-		if (i == SEND_SAP_MAX_WAIT_ITERATION)
-			dev_err(&mei->cldev->dev,
-				"Couldn't get ACK from CSME on HOST_GOES_DOWN message\n");
-	}
-=======
+
+	for (i = 0; i < SEND_SAP_MAX_WAIT_ITERATION; i++) {
+		if (!iwl_mei_host_to_me_data_pending(mei))
+			break;
+
 		msleep(20);
 	}
 
@@ -2172,7 +2098,6 @@
 	if (i == SEND_SAP_MAX_WAIT_ITERATION)
 		dev_err(&mei->cldev->dev,
 			"Couldn't get ACK from CSME on HOST_GOES_DOWN message\n");
->>>>>>> 98817289
 
 	mutex_unlock(&iwl_mei_mutex);
 
@@ -2206,10 +2131,7 @@
 	cancel_work_sync(&mei->send_csa_msg_wk);
 	cancel_delayed_work_sync(&mei->csa_throttle_end_wk);
 	cancel_work_sync(&mei->netdev_work);
-<<<<<<< HEAD
-=======
 	cancel_delayed_work_sync(&mei->ownership_dwork);
->>>>>>> 98817289
 
 	/*
 	 * If someone waits for the ownership, let him know that we are going
