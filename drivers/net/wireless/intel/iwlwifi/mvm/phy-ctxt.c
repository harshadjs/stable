// SPDX-License-Identifier: GPL-2.0 OR BSD-3-Clause
/*
 * Copyright (C) 2012-2014, 2018-2022 Intel Corporation
 * Copyright (C) 2013-2014 Intel Mobile Communications GmbH
 * Copyright (C) 2017 Intel Deutschland GmbH
 */
#include <net/mac80211.h>
#include "fw-api.h"
#include "mvm.h"

/* Maps the driver specific channel width definition to the fw values */
u8 iwl_mvm_get_channel_width(struct cfg80211_chan_def *chandef)
{
	switch (chandef->width) {
	case NL80211_CHAN_WIDTH_20_NOHT:
	case NL80211_CHAN_WIDTH_20:
		return PHY_VHT_CHANNEL_MODE20;
	case NL80211_CHAN_WIDTH_40:
		return PHY_VHT_CHANNEL_MODE40;
	case NL80211_CHAN_WIDTH_80:
		return PHY_VHT_CHANNEL_MODE80;
	case NL80211_CHAN_WIDTH_160:
		return PHY_VHT_CHANNEL_MODE160;
	default:
		WARN(1, "Invalid channel width=%u", chandef->width);
		return PHY_VHT_CHANNEL_MODE20;
	}
}

/*
 * Maps the driver specific control channel position (relative to the center
 * freq) definitions to the the fw values
 */
u8 iwl_mvm_get_ctrl_pos(struct cfg80211_chan_def *chandef)
{
	switch (chandef->chan->center_freq - chandef->center_freq1) {
	case -70:
		return PHY_VHT_CTRL_POS_4_BELOW;
	case -50:
		return PHY_VHT_CTRL_POS_3_BELOW;
	case -30:
		return PHY_VHT_CTRL_POS_2_BELOW;
	case -10:
		return PHY_VHT_CTRL_POS_1_BELOW;
	case  10:
		return PHY_VHT_CTRL_POS_1_ABOVE;
	case  30:
		return PHY_VHT_CTRL_POS_2_ABOVE;
	case  50:
		return PHY_VHT_CTRL_POS_3_ABOVE;
	case  70:
		return PHY_VHT_CTRL_POS_4_ABOVE;
	default:
		WARN(1, "Invalid channel definition");
		fallthrough;
	case 0:
		/*
		 * The FW is expected to check the control channel position only
		 * when in HT/VHT and the channel width is not 20MHz. Return
		 * this value as the default one.
		 */
		return PHY_VHT_CTRL_POS_1_BELOW;
	}
}

/*
 * Construct the generic fields of the PHY context command
 */
static void iwl_mvm_phy_ctxt_cmd_hdr(struct iwl_mvm_phy_ctxt *ctxt,
				     struct iwl_phy_context_cmd *cmd,
				     u32 action)
{
	cmd->id_and_color = cpu_to_le32(FW_CMD_ID_AND_COLOR(ctxt->id,
							    ctxt->color));
	cmd->action = cpu_to_le32(action);
}

static void iwl_mvm_phy_ctxt_set_rxchain(struct iwl_mvm *mvm,
					 struct iwl_mvm_phy_ctxt *ctxt,
					 __le32 *rxchain_info,
					 u8 chains_static,
					 u8 chains_dynamic)
{
	u8 active_cnt, idle_cnt;

	/* Set rx the chains */
	idle_cnt = chains_static;
	active_cnt = chains_dynamic;

	/* In scenarios where we only ever use a single-stream rates,
	 * i.e. legacy 11b/g/a associations, single-stream APs or even
	 * static SMPS, enable both chains to get diversity, improving
	 * the case where we're far enough from the AP that attenuation
	 * between the two antennas is sufficiently different to impact
	 * performance.
	 */
	if (active_cnt == 1 && iwl_mvm_rx_diversity_allowed(mvm, ctxt)) {
		idle_cnt = 2;
		active_cnt = 2;
	}

	/*
	 * If the firmware requested it, then we know that it supports
	 * getting zero for the values to indicate "use one, but pick
	 * which one yourself", which means it can dynamically pick one
	 * that e.g. has better RSSI.
	 */
	if (mvm->fw_static_smps_request && active_cnt == 1 && idle_cnt == 1) {
		idle_cnt = 0;
		active_cnt = 0;
	}

	*rxchain_info = cpu_to_le32(iwl_mvm_get_valid_rx_ant(mvm) <<
					PHY_RX_CHAIN_VALID_POS);
	*rxchain_info |= cpu_to_le32(idle_cnt << PHY_RX_CHAIN_CNT_POS);
	*rxchain_info |= cpu_to_le32(active_cnt <<
					 PHY_RX_CHAIN_MIMO_CNT_POS);
#ifdef CONFIG_IWLWIFI_DEBUGFS
	if (unlikely(mvm->dbgfs_rx_phyinfo))
		*rxchain_info = cpu_to_le32(mvm->dbgfs_rx_phyinfo);
#endif
}

/*
 * Add the phy configuration to the PHY context command
 */
static void iwl_mvm_phy_ctxt_cmd_data_v1(struct iwl_mvm *mvm,
					 struct iwl_mvm_phy_ctxt *ctxt,
					 struct iwl_phy_context_cmd_v1 *cmd,
					 struct cfg80211_chan_def *chandef,
					 u8 chains_static, u8 chains_dynamic)
{
	struct iwl_phy_context_cmd_tail *tail =
		iwl_mvm_chan_info_cmd_tail(mvm, &cmd->ci);

	/* Set the channel info data */
	iwl_mvm_set_chan_info_chandef(mvm, &cmd->ci, chandef);

	iwl_mvm_phy_ctxt_set_rxchain(mvm, ctxt, &tail->rxchain_info,
				     chains_static, chains_dynamic);

	tail->txchain_info = cpu_to_le32(iwl_mvm_get_valid_tx_ant(mvm));
}

/*
 * Add the phy configuration to the PHY context command
 */
static void iwl_mvm_phy_ctxt_cmd_data(struct iwl_mvm *mvm,
				      struct iwl_mvm_phy_ctxt *ctxt,
				      struct iwl_phy_context_cmd *cmd,
				      struct cfg80211_chan_def *chandef,
				      u8 chains_static, u8 chains_dynamic)
{
	cmd->lmac_id = cpu_to_le32(iwl_mvm_get_lmac_id(mvm->fw,
						       chandef->chan->band));

	/* Set the channel info data */
	iwl_mvm_set_chan_info_chandef(mvm, &cmd->ci, chandef);

	/* we only support RLC command version 2 */
	if (iwl_fw_lookup_cmd_ver(mvm->fw, WIDE_ID(DATA_PATH_GROUP, RLC_CONFIG_CMD), 0) < 2)
		iwl_mvm_phy_ctxt_set_rxchain(mvm, ctxt, &cmd->rxchain_info,
					     chains_static, chains_dynamic);
}

static int iwl_mvm_phy_send_rlc(struct iwl_mvm *mvm,
				struct iwl_mvm_phy_ctxt *ctxt,
				u8 chains_static, u8 chains_dynamic)
{
	struct iwl_rlc_config_cmd cmd = {
		.phy_id = cpu_to_le32(ctxt->id),
	};

	if (iwl_fw_lookup_cmd_ver(mvm->fw, WIDE_ID(DATA_PATH_GROUP, RLC_CONFIG_CMD), 0) < 2)
		return 0;

	BUILD_BUG_ON(IWL_RLC_CHAIN_INFO_DRIVER_FORCE !=
		     PHY_RX_CHAIN_DRIVER_FORCE_MSK);
	BUILD_BUG_ON(IWL_RLC_CHAIN_INFO_VALID !=
		     PHY_RX_CHAIN_VALID_MSK);
	BUILD_BUG_ON(IWL_RLC_CHAIN_INFO_FORCE !=
		     PHY_RX_CHAIN_FORCE_SEL_MSK);
	BUILD_BUG_ON(IWL_RLC_CHAIN_INFO_FORCE_MIMO !=
		     PHY_RX_CHAIN_FORCE_MIMO_SEL_MSK);
	BUILD_BUG_ON(IWL_RLC_CHAIN_INFO_COUNT != PHY_RX_CHAIN_CNT_MSK);
	BUILD_BUG_ON(IWL_RLC_CHAIN_INFO_MIMO_COUNT !=
		     PHY_RX_CHAIN_MIMO_CNT_MSK);

	iwl_mvm_phy_ctxt_set_rxchain(mvm, ctxt, &cmd.rlc.rx_chain_info,
				     chains_static, chains_dynamic);

	return iwl_mvm_send_cmd_pdu(mvm, iwl_cmd_id(RLC_CONFIG_CMD,
						    DATA_PATH_GROUP, 2),
				    0, sizeof(cmd), &cmd);
}

/*
 * Send a command to apply the current phy configuration. The command is send
 * only if something in the configuration changed: in case that this is the
 * first time that the phy configuration is applied or in case that the phy
 * configuration changed from the previous apply.
 */
static int iwl_mvm_phy_ctxt_apply(struct iwl_mvm *mvm,
				  struct iwl_mvm_phy_ctxt *ctxt,
				  struct cfg80211_chan_def *chandef,
				  u8 chains_static, u8 chains_dynamic,
				  u32 action)
{
	int ret;
	int ver = iwl_fw_lookup_cmd_ver(mvm->fw, PHY_CONTEXT_CMD, 1);

	if (ver == 3 || ver == 4) {
		struct iwl_phy_context_cmd cmd = {};

		/* Set the command header fields */
		iwl_mvm_phy_ctxt_cmd_hdr(ctxt, &cmd, action);

		/* Set the command data */
		iwl_mvm_phy_ctxt_cmd_data(mvm, ctxt, &cmd, chandef,
					  chains_static,
					  chains_dynamic);

		ret = iwl_mvm_send_cmd_pdu(mvm, PHY_CONTEXT_CMD,
					   0, sizeof(cmd), &cmd);
	} else if (ver < 3) {
		struct iwl_phy_context_cmd_v1 cmd = {};
		u16 len = sizeof(cmd) - iwl_mvm_chan_info_padding(mvm);

		/* Set the command header fields */
		iwl_mvm_phy_ctxt_cmd_hdr(ctxt,
					 (struct iwl_phy_context_cmd *)&cmd,
					 action);

		/* Set the command data */
		iwl_mvm_phy_ctxt_cmd_data_v1(mvm, ctxt, &cmd, chandef,
					     chains_static,
					     chains_dynamic);
		ret = iwl_mvm_send_cmd_pdu(mvm, PHY_CONTEXT_CMD,
					   0, len, &cmd);
	} else {
		IWL_ERR(mvm, "PHY ctxt cmd error ver %d not supported\n", ver);
		return -EOPNOTSUPP;
	}


	if (ret) {
		IWL_ERR(mvm, "PHY ctxt cmd error. ret=%d\n", ret);
		return ret;
	}

	if (action != FW_CTXT_ACTION_REMOVE)
		return iwl_mvm_phy_send_rlc(mvm, ctxt, chains_static,
					    chains_dynamic);

	return 0;
}

/*
 * Send a command to add a PHY context based on the current HW configuration.
 */
int iwl_mvm_phy_ctxt_add(struct iwl_mvm *mvm, struct iwl_mvm_phy_ctxt *ctxt,
			 struct cfg80211_chan_def *chandef,
			 u8 chains_static, u8 chains_dynamic)
{
	WARN_ON(!test_bit(IWL_MVM_STATUS_IN_HW_RESTART, &mvm->status) &&
		ctxt->ref);
	lockdep_assert_held(&mvm->mutex);

	ctxt->channel = chandef->chan;
	ctxt->width = chandef->width;
	ctxt->center_freq1 = chandef->center_freq1;

	return iwl_mvm_phy_ctxt_apply(mvm, ctxt, chandef,
				      chains_static, chains_dynamic,
				      FW_CTXT_ACTION_ADD);
}

/*
 * Update the number of references to the given PHY context. This is valid only
 * in case the PHY context was already created, i.e., its reference count > 0.
 */
void iwl_mvm_phy_ctxt_ref(struct iwl_mvm *mvm, struct iwl_mvm_phy_ctxt *ctxt)
{
	lockdep_assert_held(&mvm->mutex);
	ctxt->ref++;
}

/*
 * Send a command to modify the PHY context based on the current HW
 * configuration. Note that the function does not check that the configuration
 * changed.
 */
int iwl_mvm_phy_ctxt_changed(struct iwl_mvm *mvm, struct iwl_mvm_phy_ctxt *ctxt,
			     struct cfg80211_chan_def *chandef,
			     u8 chains_static, u8 chains_dynamic)
{
	enum iwl_ctxt_action action = FW_CTXT_ACTION_MODIFY;

	lockdep_assert_held(&mvm->mutex);

	if (iwl_fw_lookup_cmd_ver(mvm->fw, WIDE_ID(DATA_PATH_GROUP, RLC_CONFIG_CMD), 0) >= 2 &&
	    ctxt->channel == chandef->chan &&
	    ctxt->width == chandef->width &&
	    ctxt->center_freq1 == chandef->center_freq1)
		return iwl_mvm_phy_send_rlc(mvm, ctxt, chains_static,
					    chains_dynamic);

	if (fw_has_capa(&mvm->fw->ucode_capa,
			IWL_UCODE_TLV_CAPA_BINDING_CDB_SUPPORT) &&
	    ctxt->channel->band != chandef->chan->band) {
		int ret;

		/* ... remove it here ...*/
		ret = iwl_mvm_phy_ctxt_apply(mvm, ctxt, chandef,
					     chains_static, chains_dynamic,
					     FW_CTXT_ACTION_REMOVE);
		if (ret)
			return ret;

		/* ... and proceed to add it again */
		action = FW_CTXT_ACTION_ADD;
	}

	ctxt->channel = chandef->chan;
	ctxt->width = chandef->width;
	ctxt->center_freq1 = chandef->center_freq1;

	return iwl_mvm_phy_ctxt_apply(mvm, ctxt, chandef,
				      chains_static, chains_dynamic,
				      action);
}

void iwl_mvm_phy_ctxt_unref(struct iwl_mvm *mvm, struct iwl_mvm_phy_ctxt *ctxt)
{
	lockdep_assert_held(&mvm->mutex);

	if (WARN_ON_ONCE(!ctxt))
		return;

	ctxt->ref--;

	/*
	 * Move unused phy's to a default channel. When the phy is moved the,
	 * fw will cleanup immediate quiet bit if it was previously set,
	 * otherwise we might not be able to reuse this phy.
	 */
	if (ctxt->ref == 0) {
		struct ieee80211_channel *chan = NULL;
		struct cfg80211_chan_def chandef;
		struct ieee80211_supported_band *sband;
		enum nl80211_band band;
		int channel;

		for (band = NL80211_BAND_2GHZ; band < NUM_NL80211_BANDS; band++) {
			sband = mvm->hw->wiphy->bands[band];

			if (!sband)
				continue;
<<<<<<< HEAD

			for (channel = 0; channel < sband->n_channels; channel++)
				if (!(sband->channels[channel].flags &
						IEEE80211_CHAN_DISABLED)) {
					chan = &sband->channels[channel];
					break;
				}

=======

			for (channel = 0; channel < sband->n_channels; channel++)
				if (!(sband->channels[channel].flags &
						IEEE80211_CHAN_DISABLED)) {
					chan = &sband->channels[channel];
					break;
				}

>>>>>>> d60c95ef
			if (chan)
				break;
		}

		if (WARN_ON(!chan))
			return;

		cfg80211_chandef_create(&chandef, chan, NL80211_CHAN_NO_HT);
		iwl_mvm_phy_ctxt_changed(mvm, ctxt, &chandef, 1, 1);
	}
}

static void iwl_mvm_binding_iterator(void *_data, u8 *mac,
				     struct ieee80211_vif *vif)
{
	unsigned long *data = _data;
	struct iwl_mvm_vif *mvmvif = iwl_mvm_vif_from_mac80211(vif);

	if (!mvmvif->phy_ctxt)
		return;

	if (vif->type == NL80211_IFTYPE_STATION ||
	    vif->type == NL80211_IFTYPE_AP)
		__set_bit(mvmvif->phy_ctxt->id, data);
}

int iwl_mvm_phy_ctx_count(struct iwl_mvm *mvm)
{
	unsigned long phy_ctxt_counter = 0;

	ieee80211_iterate_active_interfaces_atomic(mvm->hw,
						   IEEE80211_IFACE_ITER_NORMAL,
						   iwl_mvm_binding_iterator,
						   &phy_ctxt_counter);

	return hweight8(phy_ctxt_counter);
}<|MERGE_RESOLUTION|>--- conflicted
+++ resolved
@@ -356,7 +356,6 @@
 
 			if (!sband)
 				continue;
-<<<<<<< HEAD
 
 			for (channel = 0; channel < sband->n_channels; channel++)
 				if (!(sband->channels[channel].flags &
@@ -365,16 +364,6 @@
 					break;
 				}
 
-=======
-
-			for (channel = 0; channel < sband->n_channels; channel++)
-				if (!(sband->channels[channel].flags &
-						IEEE80211_CHAN_DISABLED)) {
-					chan = &sband->channels[channel];
-					break;
-				}
-
->>>>>>> d60c95ef
 			if (chan)
 				break;
 		}
