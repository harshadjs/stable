// SPDX-License-Identifier: GPL-2.0 OR BSD-3-Clause
/*
 * Copyright (C) 2012-2014, 2018-2022 Intel Corporation
 * Copyright (C) 2013-2015 Intel Mobile Communications GmbH
 * Copyright (C) 2016-2017 Intel Deutschland GmbH
 */
#include <linux/etherdevice.h>
#include <linux/ip.h>
#include <linux/fs.h>
#include <net/cfg80211.h>
#include <net/ipv6.h>
#include <net/tcp.h>
#include <net/addrconf.h>
#include "iwl-modparams.h"
#include "fw-api.h"
#include "mvm.h"
#include "fw/img.h"

void iwl_mvm_set_rekey_data(struct ieee80211_hw *hw,
			    struct ieee80211_vif *vif,
			    struct cfg80211_gtk_rekey_data *data)
{
	struct iwl_mvm *mvm = IWL_MAC80211_GET_MVM(hw);
	struct iwl_mvm_vif *mvmvif = iwl_mvm_vif_from_mac80211(vif);

	mutex_lock(&mvm->mutex);

	mvmvif->rekey_data.kek_len = data->kek_len;
	mvmvif->rekey_data.kck_len = data->kck_len;
	memcpy(mvmvif->rekey_data.kek, data->kek, data->kek_len);
	memcpy(mvmvif->rekey_data.kck, data->kck, data->kck_len);
	mvmvif->rekey_data.akm = data->akm & 0xFF;
	mvmvif->rekey_data.replay_ctr =
		cpu_to_le64(be64_to_cpup((const __be64 *)data->replay_ctr));
	mvmvif->rekey_data.valid = true;

	mutex_unlock(&mvm->mutex);
}

#if IS_ENABLED(CONFIG_IPV6)
void iwl_mvm_ipv6_addr_change(struct ieee80211_hw *hw,
			      struct ieee80211_vif *vif,
			      struct inet6_dev *idev)
{
	struct iwl_mvm_vif *mvmvif = iwl_mvm_vif_from_mac80211(vif);
	struct inet6_ifaddr *ifa;
	int idx = 0;

	memset(mvmvif->tentative_addrs, 0, sizeof(mvmvif->tentative_addrs));

	read_lock_bh(&idev->lock);
	list_for_each_entry(ifa, &idev->addr_list, if_list) {
		mvmvif->target_ipv6_addrs[idx] = ifa->addr;
		if (ifa->flags & IFA_F_TENTATIVE)
			__set_bit(idx, mvmvif->tentative_addrs);
		idx++;
		if (idx >= IWL_PROTO_OFFLOAD_NUM_IPV6_ADDRS_MAX)
			break;
	}
	read_unlock_bh(&idev->lock);

	mvmvif->num_target_ipv6_addrs = idx;
}
#endif

void iwl_mvm_set_default_unicast_key(struct ieee80211_hw *hw,
				     struct ieee80211_vif *vif, int idx)
{
	struct iwl_mvm_vif *mvmvif = iwl_mvm_vif_from_mac80211(vif);

	mvmvif->tx_key_idx = idx;
}

static void iwl_mvm_convert_p1k(u16 *p1k, __le16 *out)
{
	int i;

	for (i = 0; i < IWL_P1K_SIZE; i++)
		out[i] = cpu_to_le16(p1k[i]);
}

static const u8 *iwl_mvm_find_max_pn(struct ieee80211_key_conf *key,
				     struct iwl_mvm_key_pn *ptk_pn,
				     struct ieee80211_key_seq *seq,
				     int tid, int queues)
{
	const u8 *ret = seq->ccmp.pn;
	int i;

	/* get the PN from mac80211, used on the default queue */
	ieee80211_get_key_rx_seq(key, tid, seq);

	/* and use the internal data for the other queues */
	for (i = 1; i < queues; i++) {
		const u8 *tmp = ptk_pn->q[i].pn[tid];

		if (memcmp(ret, tmp, IEEE80211_CCMP_PN_LEN) <= 0)
			ret = tmp;
	}

	return ret;
}

struct wowlan_key_reprogram_data {
	bool error;
	int wep_key_idx;
};

static void iwl_mvm_wowlan_program_keys(struct ieee80211_hw *hw,
					struct ieee80211_vif *vif,
					struct ieee80211_sta *sta,
					struct ieee80211_key_conf *key,
					void *_data)
{
	struct iwl_mvm *mvm = IWL_MAC80211_GET_MVM(hw);
	struct iwl_mvm_vif *mvmvif = iwl_mvm_vif_from_mac80211(vif);
	struct wowlan_key_reprogram_data *data = _data;
	int ret;

	switch (key->cipher) {
	case WLAN_CIPHER_SUITE_WEP40:
	case WLAN_CIPHER_SUITE_WEP104: { /* hack it for now */
		struct {
			struct iwl_mvm_wep_key_cmd wep_key_cmd;
			struct iwl_mvm_wep_key wep_key;
		} __packed wkc = {
			.wep_key_cmd.mac_id_n_color =
				cpu_to_le32(FW_CMD_ID_AND_COLOR(mvmvif->id,
								mvmvif->color)),
			.wep_key_cmd.num_keys = 1,
			/* firmware sets STA_KEY_FLG_WEP_13BYTES */
			.wep_key_cmd.decryption_type = STA_KEY_FLG_WEP,
			.wep_key.key_index = key->keyidx,
			.wep_key.key_size = key->keylen,
		};

		/*
		 * This will fail -- the key functions don't set support
		 * pairwise WEP keys. However, that's better than silently
		 * failing WoWLAN. Or maybe not?
		 */
		if (key->flags & IEEE80211_KEY_FLAG_PAIRWISE)
			break;

		memcpy(&wkc.wep_key.key[3], key->key, key->keylen);
		if (key->keyidx == mvmvif->tx_key_idx) {
			/* TX key must be at offset 0 */
			wkc.wep_key.key_offset = 0;
		} else {
			/* others start at 1 */
			data->wep_key_idx++;
			wkc.wep_key.key_offset = data->wep_key_idx;
		}

		mutex_lock(&mvm->mutex);
		ret = iwl_mvm_send_cmd_pdu(mvm, WEP_KEY, 0, sizeof(wkc), &wkc);
		data->error = ret != 0;

		mvm->ptk_ivlen = key->iv_len;
		mvm->ptk_icvlen = key->icv_len;
		mvm->gtk_ivlen = key->iv_len;
		mvm->gtk_icvlen = key->icv_len;
		mutex_unlock(&mvm->mutex);

		/* don't upload key again */
		return;
	}
	default:
		data->error = true;
		return;
	case WLAN_CIPHER_SUITE_BIP_GMAC_256:
	case WLAN_CIPHER_SUITE_BIP_GMAC_128:
		return;
	case WLAN_CIPHER_SUITE_AES_CMAC:
		/*
		 * Ignore CMAC keys -- the WoWLAN firmware doesn't support them
		 * but we also shouldn't abort suspend due to that. It does have
		 * support for the IGTK key renewal, but doesn't really use the
		 * IGTK for anything. This means we could spuriously wake up or
		 * be deauthenticated, but that was considered acceptable.
		 */
		return;
	case WLAN_CIPHER_SUITE_TKIP:
	case WLAN_CIPHER_SUITE_CCMP:
	case WLAN_CIPHER_SUITE_GCMP:
	case WLAN_CIPHER_SUITE_GCMP_256:
		break;
	}

	mutex_lock(&mvm->mutex);
	/*
	 * The D3 firmware hardcodes the key offset 0 as the key it
	 * uses to transmit packets to the AP, i.e. the PTK.
	 */
	if (key->flags & IEEE80211_KEY_FLAG_PAIRWISE) {
		mvm->ptk_ivlen = key->iv_len;
		mvm->ptk_icvlen = key->icv_len;
		ret = iwl_mvm_set_sta_key(mvm, vif, sta, key, 0);
	} else {
		/*
		 * firmware only supports TSC/RSC for a single key,
		 * so if there are multiple keep overwriting them
		 * with new ones -- this relies on mac80211 doing
		 * list_add_tail().
		 */
		mvm->gtk_ivlen = key->iv_len;
		mvm->gtk_icvlen = key->icv_len;
		ret = iwl_mvm_set_sta_key(mvm, vif, sta, key, 1);
	}
	mutex_unlock(&mvm->mutex);
	data->error = ret != 0;
}

struct wowlan_key_rsc_tsc_data {
	struct iwl_wowlan_rsc_tsc_params_cmd_v4 *rsc_tsc;
	bool have_rsc_tsc;
};

static void iwl_mvm_wowlan_get_rsc_tsc_data(struct ieee80211_hw *hw,
					    struct ieee80211_vif *vif,
					    struct ieee80211_sta *sta,
					    struct ieee80211_key_conf *key,
					    void *_data)
{
	struct iwl_mvm *mvm = IWL_MAC80211_GET_MVM(hw);
	struct wowlan_key_rsc_tsc_data *data = _data;
	struct aes_sc *aes_sc;
	struct tkip_sc *tkip_sc, *tkip_tx_sc = NULL;
	struct ieee80211_key_seq seq;
	int i;

	switch (key->cipher) {
	default:
		break;
	case WLAN_CIPHER_SUITE_TKIP:
		if (sta) {
			u64 pn64;

			tkip_sc =
			   data->rsc_tsc->params.all_tsc_rsc.tkip.unicast_rsc;
			tkip_tx_sc =
				&data->rsc_tsc->params.all_tsc_rsc.tkip.tsc;

			pn64 = atomic64_read(&key->tx_pn);
			tkip_tx_sc->iv16 = cpu_to_le16(TKIP_PN_TO_IV16(pn64));
			tkip_tx_sc->iv32 = cpu_to_le32(TKIP_PN_TO_IV32(pn64));
		} else {
			tkip_sc =
			  data->rsc_tsc->params.all_tsc_rsc.tkip.multicast_rsc;
		}

		/*
		 * For non-QoS this relies on the fact that both the uCode and
		 * mac80211 use TID 0 (as they need to to avoid replay attacks)
		 * for checking the IV in the frames.
		 */
		for (i = 0; i < IWL_NUM_RSC; i++) {
			ieee80211_get_key_rx_seq(key, i, &seq);
			tkip_sc[i].iv16 = cpu_to_le16(seq.tkip.iv16);
			tkip_sc[i].iv32 = cpu_to_le32(seq.tkip.iv32);
		}

		data->have_rsc_tsc = true;
		break;
	case WLAN_CIPHER_SUITE_CCMP:
	case WLAN_CIPHER_SUITE_GCMP:
	case WLAN_CIPHER_SUITE_GCMP_256:
		if (sta) {
			struct aes_sc *aes_tx_sc;
			u64 pn64;

			aes_sc =
			   data->rsc_tsc->params.all_tsc_rsc.aes.unicast_rsc;
			aes_tx_sc =
				&data->rsc_tsc->params.all_tsc_rsc.aes.tsc;

			pn64 = atomic64_read(&key->tx_pn);
			aes_tx_sc->pn = cpu_to_le64(pn64);
		} else {
			aes_sc =
			   data->rsc_tsc->params.all_tsc_rsc.aes.multicast_rsc;
		}

		/*
		 * For non-QoS this relies on the fact that both the uCode and
		 * mac80211/our RX code use TID 0 for checking the PN.
		 */
		if (sta && iwl_mvm_has_new_rx_api(mvm)) {
			struct iwl_mvm_sta *mvmsta;
			struct iwl_mvm_key_pn *ptk_pn;
			const u8 *pn;

			mvmsta = iwl_mvm_sta_from_mac80211(sta);
			rcu_read_lock();
			ptk_pn = rcu_dereference(mvmsta->ptk_pn[key->keyidx]);
			if (WARN_ON(!ptk_pn)) {
				rcu_read_unlock();
				break;
			}

			for (i = 0; i < IWL_MAX_TID_COUNT; i++) {
				pn = iwl_mvm_find_max_pn(key, ptk_pn, &seq, i,
						mvm->trans->num_rx_queues);
				aes_sc[i].pn = cpu_to_le64((u64)pn[5] |
							   ((u64)pn[4] << 8) |
							   ((u64)pn[3] << 16) |
							   ((u64)pn[2] << 24) |
							   ((u64)pn[1] << 32) |
							   ((u64)pn[0] << 40));
			}

			rcu_read_unlock();
		} else {
			for (i = 0; i < IWL_NUM_RSC; i++) {
				u8 *pn = seq.ccmp.pn;

				ieee80211_get_key_rx_seq(key, i, &seq);
				aes_sc[i].pn = cpu_to_le64((u64)pn[5] |
							   ((u64)pn[4] << 8) |
							   ((u64)pn[3] << 16) |
							   ((u64)pn[2] << 24) |
							   ((u64)pn[1] << 32) |
							   ((u64)pn[0] << 40));
			}
		}
		data->have_rsc_tsc = true;
		break;
	}
}

struct wowlan_key_rsc_v5_data {
	struct iwl_wowlan_rsc_tsc_params_cmd *rsc;
	bool have_rsc;
	int gtks;
	int gtk_ids[4];
};

static void iwl_mvm_wowlan_get_rsc_v5_data(struct ieee80211_hw *hw,
					   struct ieee80211_vif *vif,
					   struct ieee80211_sta *sta,
					   struct ieee80211_key_conf *key,
					   void *_data)
{
	struct iwl_mvm *mvm = IWL_MAC80211_GET_MVM(hw);
	struct wowlan_key_rsc_v5_data *data = _data;
	struct ieee80211_key_seq seq;
	__le64 *rsc;
	int i;

	/* only for ciphers that can be PTK/GTK */
	switch (key->cipher) {
	default:
		return;
	case WLAN_CIPHER_SUITE_TKIP:
	case WLAN_CIPHER_SUITE_CCMP:
	case WLAN_CIPHER_SUITE_GCMP:
	case WLAN_CIPHER_SUITE_GCMP_256:
		break;
	}

	if (sta) {
		rsc = data->rsc->ucast_rsc;
	} else {
		if (WARN_ON(data->gtks >= ARRAY_SIZE(data->gtk_ids)))
			return;
		data->gtk_ids[data->gtks] = key->keyidx;
		rsc = data->rsc->mcast_rsc[data->gtks % 2];
		if (WARN_ON(key->keyidx >=
				ARRAY_SIZE(data->rsc->mcast_key_id_map)))
			return;
		data->rsc->mcast_key_id_map[key->keyidx] = data->gtks % 2;
		if (data->gtks >= 2) {
			int prev = data->gtks - 2;
			int prev_idx = data->gtk_ids[prev];

			data->rsc->mcast_key_id_map[prev_idx] =
				IWL_MCAST_KEY_MAP_INVALID;
		}
		data->gtks++;
	}

	switch (key->cipher) {
	default:
		WARN_ON(1);
		break;
	case WLAN_CIPHER_SUITE_TKIP:

		/*
		 * For non-QoS this relies on the fact that both the uCode and
		 * mac80211 use TID 0 (as they need to to avoid replay attacks)
		 * for checking the IV in the frames.
		 */
		for (i = 0; i < IWL_MAX_TID_COUNT; i++) {
			ieee80211_get_key_rx_seq(key, i, &seq);

			rsc[i] = cpu_to_le64(((u64)seq.tkip.iv32 << 16) |
					     seq.tkip.iv16);
		}

		data->have_rsc = true;
		break;
	case WLAN_CIPHER_SUITE_CCMP:
	case WLAN_CIPHER_SUITE_GCMP:
	case WLAN_CIPHER_SUITE_GCMP_256:
		/*
		 * For non-QoS this relies on the fact that both the uCode and
		 * mac80211/our RX code use TID 0 for checking the PN.
		 */
		if (sta) {
			struct iwl_mvm_sta *mvmsta;
			struct iwl_mvm_key_pn *ptk_pn;
			const u8 *pn;

			mvmsta = iwl_mvm_sta_from_mac80211(sta);
			rcu_read_lock();
			ptk_pn = rcu_dereference(mvmsta->ptk_pn[key->keyidx]);
			if (WARN_ON(!ptk_pn)) {
				rcu_read_unlock();
				break;
			}

			for (i = 0; i < IWL_MAX_TID_COUNT; i++) {
				pn = iwl_mvm_find_max_pn(key, ptk_pn, &seq, i,
						mvm->trans->num_rx_queues);
				rsc[i] = cpu_to_le64((u64)pn[5] |
						     ((u64)pn[4] << 8) |
						     ((u64)pn[3] << 16) |
						     ((u64)pn[2] << 24) |
						     ((u64)pn[1] << 32) |
						     ((u64)pn[0] << 40));
			}

			rcu_read_unlock();
		} else {
			for (i = 0; i < IWL_MAX_TID_COUNT; i++) {
				u8 *pn = seq.ccmp.pn;

				ieee80211_get_key_rx_seq(key, i, &seq);
				rsc[i] = cpu_to_le64((u64)pn[5] |
						     ((u64)pn[4] << 8) |
						     ((u64)pn[3] << 16) |
						     ((u64)pn[2] << 24) |
						     ((u64)pn[1] << 32) |
						     ((u64)pn[0] << 40));
			}
		}
		data->have_rsc = true;
		break;
	}
}

static int iwl_mvm_wowlan_config_rsc_tsc(struct iwl_mvm *mvm,
					 struct ieee80211_vif *vif)
{
	struct iwl_mvm_vif *mvmvif = iwl_mvm_vif_from_mac80211(vif);
	int ver = iwl_fw_lookup_cmd_ver(mvm->fw, WOWLAN_TSC_RSC_PARAM,
					IWL_FW_CMD_VER_UNKNOWN);
	int ret;

	if (ver == 5) {
		struct wowlan_key_rsc_v5_data data = {};
		int i;

		data.rsc = kmalloc(sizeof(*data.rsc), GFP_KERNEL);
		if (!data.rsc)
			return -ENOMEM;

		memset(data.rsc, 0xff, sizeof(*data.rsc));

		for (i = 0; i < ARRAY_SIZE(data.rsc->mcast_key_id_map); i++)
			data.rsc->mcast_key_id_map[i] =
				IWL_MCAST_KEY_MAP_INVALID;
		data.rsc->sta_id = cpu_to_le32(mvmvif->ap_sta_id);

		ieee80211_iter_keys(mvm->hw, vif,
				    iwl_mvm_wowlan_get_rsc_v5_data,
				    &data);

		if (data.have_rsc)
			ret = iwl_mvm_send_cmd_pdu(mvm, WOWLAN_TSC_RSC_PARAM,
						   CMD_ASYNC, sizeof(*data.rsc),
						   data.rsc);
		else
			ret = 0;
		kfree(data.rsc);
	} else if (ver == 4 || ver == 2 || ver == IWL_FW_CMD_VER_UNKNOWN) {
		struct wowlan_key_rsc_tsc_data data = {};
		int size;

		data.rsc_tsc = kzalloc(sizeof(*data.rsc_tsc), GFP_KERNEL);
		if (!data.rsc_tsc)
			return -ENOMEM;

		if (ver == 4) {
			size = sizeof(*data.rsc_tsc);
			data.rsc_tsc->sta_id = cpu_to_le32(mvmvif->ap_sta_id);
		} else {
			/* ver == 2 || ver == IWL_FW_CMD_VER_UNKNOWN */
			size = sizeof(data.rsc_tsc->params);
		}

		ieee80211_iter_keys(mvm->hw, vif,
				    iwl_mvm_wowlan_get_rsc_tsc_data,
				    &data);

		if (data.have_rsc_tsc)
			ret = iwl_mvm_send_cmd_pdu(mvm, WOWLAN_TSC_RSC_PARAM,
						   CMD_ASYNC, size,
						   data.rsc_tsc);
		else
			ret = 0;
		kfree(data.rsc_tsc);
	} else {
		ret = 0;
		WARN_ON_ONCE(1);
	}

	return ret;
}

struct wowlan_key_tkip_data {
	struct iwl_wowlan_tkip_params_cmd tkip;
	bool have_tkip_keys;
};

static void iwl_mvm_wowlan_get_tkip_data(struct ieee80211_hw *hw,
					 struct ieee80211_vif *vif,
					 struct ieee80211_sta *sta,
					 struct ieee80211_key_conf *key,
					 void *_data)
{
	struct wowlan_key_tkip_data *data = _data;
	struct iwl_p1k_cache *rx_p1ks;
	u8 *rx_mic_key;
	struct ieee80211_key_seq seq;
	u32 cur_rx_iv32 = 0;
	u16 p1k[IWL_P1K_SIZE];
	int i;

	switch (key->cipher) {
	default:
		break;
	case WLAN_CIPHER_SUITE_TKIP:
		if (sta) {
			u64 pn64;

			rx_p1ks = data->tkip.rx_uni;

			pn64 = atomic64_read(&key->tx_pn);

			ieee80211_get_tkip_p1k_iv(key, TKIP_PN_TO_IV32(pn64),
						  p1k);
			iwl_mvm_convert_p1k(p1k, data->tkip.tx.p1k);

			memcpy(data->tkip.mic_keys.tx,
			       &key->key[NL80211_TKIP_DATA_OFFSET_TX_MIC_KEY],
			       IWL_MIC_KEY_SIZE);

			rx_mic_key = data->tkip.mic_keys.rx_unicast;
		} else {
			rx_p1ks = data->tkip.rx_multi;
			rx_mic_key = data->tkip.mic_keys.rx_mcast;
		}

		for (i = 0; i < IWL_NUM_RSC; i++) {
			/* wrapping isn't allowed, AP must rekey */
			if (seq.tkip.iv32 > cur_rx_iv32)
				cur_rx_iv32 = seq.tkip.iv32;
		}

		ieee80211_get_tkip_rx_p1k(key, vif->bss_conf.bssid,
					  cur_rx_iv32, p1k);
		iwl_mvm_convert_p1k(p1k, rx_p1ks[0].p1k);
		ieee80211_get_tkip_rx_p1k(key, vif->bss_conf.bssid,
					  cur_rx_iv32 + 1, p1k);
		iwl_mvm_convert_p1k(p1k, rx_p1ks[1].p1k);

		memcpy(rx_mic_key,
		       &key->key[NL80211_TKIP_DATA_OFFSET_RX_MIC_KEY],
		       IWL_MIC_KEY_SIZE);

		data->have_tkip_keys = true;
		break;
	}
}

struct wowlan_key_gtk_type_iter {
	struct iwl_wowlan_kek_kck_material_cmd_v4 *kek_kck_cmd;
};

static void iwl_mvm_wowlan_gtk_type_iter(struct ieee80211_hw *hw,
					 struct ieee80211_vif *vif,
					 struct ieee80211_sta *sta,
					 struct ieee80211_key_conf *key,
					 void *_data)
{
	struct wowlan_key_gtk_type_iter *data = _data;

	switch (key->cipher) {
	default:
		return;
	case WLAN_CIPHER_SUITE_BIP_GMAC_256:
	case WLAN_CIPHER_SUITE_BIP_GMAC_128:
		data->kek_kck_cmd->igtk_cipher = cpu_to_le32(STA_KEY_FLG_GCMP);
		return;
	case WLAN_CIPHER_SUITE_AES_CMAC:
		data->kek_kck_cmd->igtk_cipher = cpu_to_le32(STA_KEY_FLG_CCM);
		return;
	case WLAN_CIPHER_SUITE_CCMP:
		if (!sta)
			data->kek_kck_cmd->gtk_cipher =
				cpu_to_le32(STA_KEY_FLG_CCM);
		break;
	case WLAN_CIPHER_SUITE_GCMP:
	case WLAN_CIPHER_SUITE_GCMP_256:
		if (!sta)
			data->kek_kck_cmd->gtk_cipher =
				cpu_to_le32(STA_KEY_FLG_GCMP);
		break;
	}
}

static int iwl_mvm_send_patterns_v1(struct iwl_mvm *mvm,
				    struct cfg80211_wowlan *wowlan)
{
	struct iwl_wowlan_patterns_cmd_v1 *pattern_cmd;
	struct iwl_host_cmd cmd = {
		.id = WOWLAN_PATTERNS,
		.dataflags[0] = IWL_HCMD_DFL_NOCOPY,
	};
	int i, err;

	if (!wowlan->n_patterns)
		return 0;

	cmd.len[0] = struct_size(pattern_cmd, patterns, wowlan->n_patterns);

	pattern_cmd = kmalloc(cmd.len[0], GFP_KERNEL);
	if (!pattern_cmd)
		return -ENOMEM;

	pattern_cmd->n_patterns = cpu_to_le32(wowlan->n_patterns);

	for (i = 0; i < wowlan->n_patterns; i++) {
		int mask_len = DIV_ROUND_UP(wowlan->patterns[i].pattern_len, 8);

		memcpy(&pattern_cmd->patterns[i].mask,
		       wowlan->patterns[i].mask, mask_len);
		memcpy(&pattern_cmd->patterns[i].pattern,
		       wowlan->patterns[i].pattern,
		       wowlan->patterns[i].pattern_len);
		pattern_cmd->patterns[i].mask_size = mask_len;
		pattern_cmd->patterns[i].pattern_size =
			wowlan->patterns[i].pattern_len;
	}

	cmd.data[0] = pattern_cmd;
	err = iwl_mvm_send_cmd(mvm, &cmd);
	kfree(pattern_cmd);
	return err;
}

static int iwl_mvm_send_patterns(struct iwl_mvm *mvm,
				 struct ieee80211_vif *vif,
				 struct cfg80211_wowlan *wowlan)
{
	struct iwl_mvm_vif *mvmvif = iwl_mvm_vif_from_mac80211(vif);
	struct iwl_wowlan_patterns_cmd *pattern_cmd;
	struct iwl_host_cmd cmd = {
		.id = WOWLAN_PATTERNS,
		.dataflags[0] = IWL_HCMD_DFL_NOCOPY,
	};
	int i, err;
	int ver = iwl_fw_lookup_cmd_ver(mvm->fw, cmd.id,
					IWL_FW_CMD_VER_UNKNOWN);

	if (!wowlan->n_patterns)
		return 0;

	cmd.len[0] = sizeof(*pattern_cmd) +
		wowlan->n_patterns * sizeof(struct iwl_wowlan_pattern_v2);

	pattern_cmd = kzalloc(cmd.len[0], GFP_KERNEL);
	if (!pattern_cmd)
		return -ENOMEM;

	pattern_cmd->n_patterns = wowlan->n_patterns;
	if (ver >= 3)
		pattern_cmd->sta_id = mvmvif->ap_sta_id;

	for (i = 0; i < wowlan->n_patterns; i++) {
		int mask_len = DIV_ROUND_UP(wowlan->patterns[i].pattern_len, 8);

		pattern_cmd->patterns[i].pattern_type =
			WOWLAN_PATTERN_TYPE_BITMASK;

		memcpy(&pattern_cmd->patterns[i].u.bitmask.mask,
		       wowlan->patterns[i].mask, mask_len);
		memcpy(&pattern_cmd->patterns[i].u.bitmask.pattern,
		       wowlan->patterns[i].pattern,
		       wowlan->patterns[i].pattern_len);
		pattern_cmd->patterns[i].u.bitmask.mask_size = mask_len;
		pattern_cmd->patterns[i].u.bitmask.pattern_size =
			wowlan->patterns[i].pattern_len;
	}

	cmd.data[0] = pattern_cmd;
	err = iwl_mvm_send_cmd(mvm, &cmd);
	kfree(pattern_cmd);
	return err;
}

static int iwl_mvm_d3_reprogram(struct iwl_mvm *mvm, struct ieee80211_vif *vif,
				struct ieee80211_sta *ap_sta)
{
	struct iwl_mvm_vif *mvmvif = iwl_mvm_vif_from_mac80211(vif);
	struct ieee80211_chanctx_conf *ctx;
	u8 chains_static, chains_dynamic;
	struct cfg80211_chan_def chandef;
	int ret, i;
	struct iwl_binding_cmd_v1 binding_cmd = {};
	struct iwl_time_quota_cmd quota_cmd = {};
	struct iwl_time_quota_data *quota;
	u32 status;

	if (WARN_ON_ONCE(iwl_mvm_is_cdb_supported(mvm)))
		return -EINVAL;

	/* add back the PHY */
	if (WARN_ON(!mvmvif->phy_ctxt))
		return -EINVAL;

	rcu_read_lock();
	ctx = rcu_dereference(vif->bss_conf.chanctx_conf);
	if (WARN_ON(!ctx)) {
		rcu_read_unlock();
		return -EINVAL;
	}
	chandef = ctx->def;
	chains_static = ctx->rx_chains_static;
	chains_dynamic = ctx->rx_chains_dynamic;
	rcu_read_unlock();

	ret = iwl_mvm_phy_ctxt_add(mvm, mvmvif->phy_ctxt, &chandef,
				   chains_static, chains_dynamic);
	if (ret)
		return ret;

	/* add back the MAC */
	mvmvif->uploaded = false;

	if (WARN_ON(!vif->cfg.assoc))
		return -EINVAL;

	ret = iwl_mvm_mac_ctxt_add(mvm, vif);
	if (ret)
		return ret;

	/* add back binding - XXX refactor? */
	binding_cmd.id_and_color =
		cpu_to_le32(FW_CMD_ID_AND_COLOR(mvmvif->phy_ctxt->id,
						mvmvif->phy_ctxt->color));
	binding_cmd.action = cpu_to_le32(FW_CTXT_ACTION_ADD);
	binding_cmd.phy =
		cpu_to_le32(FW_CMD_ID_AND_COLOR(mvmvif->phy_ctxt->id,
						mvmvif->phy_ctxt->color));
	binding_cmd.macs[0] = cpu_to_le32(FW_CMD_ID_AND_COLOR(mvmvif->id,
							      mvmvif->color));
	for (i = 1; i < MAX_MACS_IN_BINDING; i++)
		binding_cmd.macs[i] = cpu_to_le32(FW_CTXT_INVALID);

	status = 0;
	ret = iwl_mvm_send_cmd_pdu_status(mvm, BINDING_CONTEXT_CMD,
					  IWL_BINDING_CMD_SIZE_V1, &binding_cmd,
					  &status);
	if (ret) {
		IWL_ERR(mvm, "Failed to add binding: %d\n", ret);
		return ret;
	}

	if (status) {
		IWL_ERR(mvm, "Binding command failed: %u\n", status);
		return -EIO;
	}

	ret = iwl_mvm_sta_send_to_fw(mvm, ap_sta, false, 0);
	if (ret)
		return ret;
	rcu_assign_pointer(mvm->fw_id_to_mac_id[mvmvif->ap_sta_id], ap_sta);

	ret = iwl_mvm_mac_ctxt_changed(mvm, vif, false, NULL);
	if (ret)
		return ret;

	/* and some quota */
	quota = iwl_mvm_quota_cmd_get_quota(mvm, &quota_cmd, 0);
	quota->id_and_color =
		cpu_to_le32(FW_CMD_ID_AND_COLOR(mvmvif->phy_ctxt->id,
						mvmvif->phy_ctxt->color));
	quota->quota = cpu_to_le32(IWL_MVM_MAX_QUOTA);
	quota->max_duration = cpu_to_le32(IWL_MVM_MAX_QUOTA);

	for (i = 1; i < MAX_BINDINGS; i++) {
		quota = iwl_mvm_quota_cmd_get_quota(mvm, &quota_cmd, i);
		quota->id_and_color = cpu_to_le32(FW_CTXT_INVALID);
	}

	ret = iwl_mvm_send_cmd_pdu(mvm, TIME_QUOTA_CMD, 0,
				   iwl_mvm_quota_cmd_size(mvm), &quota_cmd);
	if (ret)
		IWL_ERR(mvm, "Failed to send quota: %d\n", ret);

	if (iwl_mvm_is_lar_supported(mvm) && iwl_mvm_init_fw_regd(mvm))
		IWL_ERR(mvm, "Failed to initialize D3 LAR information\n");

	return 0;
}

static int iwl_mvm_get_last_nonqos_seq(struct iwl_mvm *mvm,
				       struct ieee80211_vif *vif)
{
	struct iwl_mvm_vif *mvmvif = iwl_mvm_vif_from_mac80211(vif);
	struct iwl_nonqos_seq_query_cmd query_cmd = {
		.get_set_flag = cpu_to_le32(IWL_NONQOS_SEQ_GET),
		.mac_id_n_color =
			cpu_to_le32(FW_CMD_ID_AND_COLOR(mvmvif->id,
							mvmvif->color)),
	};
	struct iwl_host_cmd cmd = {
		.id = NON_QOS_TX_COUNTER_CMD,
		.flags = CMD_WANT_SKB,
	};
	int err;
	u32 size;

	cmd.data[0] = &query_cmd;
	cmd.len[0] = sizeof(query_cmd);

	err = iwl_mvm_send_cmd(mvm, &cmd);
	if (err)
		return err;

	size = iwl_rx_packet_payload_len(cmd.resp_pkt);
	if (size < sizeof(__le16)) {
		err = -EINVAL;
	} else {
		err = le16_to_cpup((__le16 *)cmd.resp_pkt->data);
		/* firmware returns next, not last-used seqno */
		err = (u16) (err - 0x10);
	}

	iwl_free_resp(&cmd);
	return err;
}

void iwl_mvm_set_last_nonqos_seq(struct iwl_mvm *mvm, struct ieee80211_vif *vif)
{
	struct iwl_mvm_vif *mvmvif = iwl_mvm_vif_from_mac80211(vif);
	struct iwl_nonqos_seq_query_cmd query_cmd = {
		.get_set_flag = cpu_to_le32(IWL_NONQOS_SEQ_SET),
		.mac_id_n_color =
			cpu_to_le32(FW_CMD_ID_AND_COLOR(mvmvif->id,
							mvmvif->color)),
		.value = cpu_to_le16(mvmvif->seqno),
	};

	/* return if called during restart, not resume from D3 */
	if (!mvmvif->seqno_valid)
		return;

	mvmvif->seqno_valid = false;

	if (iwl_mvm_send_cmd_pdu(mvm, NON_QOS_TX_COUNTER_CMD, 0,
				 sizeof(query_cmd), &query_cmd))
		IWL_ERR(mvm, "failed to set non-QoS seqno\n");
}

static int iwl_mvm_switch_to_d3(struct iwl_mvm *mvm)
{
	iwl_mvm_scan_stop(mvm, IWL_MVM_SCAN_REGULAR, true);

	iwl_mvm_stop_device(mvm);
	/*
	 * Set the HW restart bit -- this is mostly true as we're
	 * going to load new firmware and reprogram that, though
	 * the reprogramming is going to be manual to avoid adding
	 * all the MACs that aren't support.
	 * We don't have to clear up everything though because the
	 * reprogramming is manual. When we resume, we'll actually
	 * go through a proper restart sequence again to switch
	 * back to the runtime firmware image.
	 */
	set_bit(IWL_MVM_STATUS_IN_HW_RESTART, &mvm->status);

	/* the fw is reset, so all the keys are cleared */
	memset(mvm->fw_key_table, 0, sizeof(mvm->fw_key_table));

	mvm->ptk_ivlen = 0;
	mvm->ptk_icvlen = 0;
	mvm->ptk_ivlen = 0;
	mvm->ptk_icvlen = 0;

	return iwl_mvm_load_d3_fw(mvm);
}

static int
iwl_mvm_get_wowlan_config(struct iwl_mvm *mvm,
			  struct cfg80211_wowlan *wowlan,
			  struct iwl_wowlan_config_cmd *wowlan_config_cmd,
			  struct ieee80211_vif *vif, struct iwl_mvm_vif *mvmvif,
			  struct ieee80211_sta *ap_sta)
{
	struct iwl_mvm_sta *mvm_ap_sta = iwl_mvm_sta_from_mac80211(ap_sta);

	/* TODO: wowlan_config_cmd->wowlan_ba_teardown_tids */

	wowlan_config_cmd->is_11n_connection =
					ap_sta->deflink.ht_cap.ht_supported;
	wowlan_config_cmd->flags = ENABLE_L3_FILTERING |
		ENABLE_NBNS_FILTERING | ENABLE_DHCP_FILTERING;

	if (iwl_fw_lookup_cmd_ver(mvm->fw, WOWLAN_CONFIGURATION, 0) < 6) {
		/* Query the last used seqno and set it */
		int ret = iwl_mvm_get_last_nonqos_seq(mvm, vif);

		if (ret < 0)
			return ret;

		wowlan_config_cmd->non_qos_seq = cpu_to_le16(ret);
	}

	iwl_mvm_set_wowlan_qos_seq(mvm_ap_sta, wowlan_config_cmd);

	if (wowlan->disconnect)
		wowlan_config_cmd->wakeup_filter |=
			cpu_to_le32(IWL_WOWLAN_WAKEUP_BEACON_MISS |
				    IWL_WOWLAN_WAKEUP_LINK_CHANGE);
	if (wowlan->magic_pkt)
		wowlan_config_cmd->wakeup_filter |=
			cpu_to_le32(IWL_WOWLAN_WAKEUP_MAGIC_PACKET);
	if (wowlan->gtk_rekey_failure)
		wowlan_config_cmd->wakeup_filter |=
			cpu_to_le32(IWL_WOWLAN_WAKEUP_GTK_REKEY_FAIL);
	if (wowlan->eap_identity_req)
		wowlan_config_cmd->wakeup_filter |=
			cpu_to_le32(IWL_WOWLAN_WAKEUP_EAP_IDENT_REQ);
	if (wowlan->four_way_handshake)
		wowlan_config_cmd->wakeup_filter |=
			cpu_to_le32(IWL_WOWLAN_WAKEUP_4WAY_HANDSHAKE);
	if (wowlan->n_patterns)
		wowlan_config_cmd->wakeup_filter |=
			cpu_to_le32(IWL_WOWLAN_WAKEUP_PATTERN_MATCH);

	if (wowlan->rfkill_release)
		wowlan_config_cmd->wakeup_filter |=
			cpu_to_le32(IWL_WOWLAN_WAKEUP_RF_KILL_DEASSERT);

	if (wowlan->tcp) {
		/*
		 * Set the "link change" (really "link lost") flag as well
		 * since that implies losing the TCP connection.
		 */
		wowlan_config_cmd->wakeup_filter |=
			cpu_to_le32(IWL_WOWLAN_WAKEUP_REMOTE_LINK_LOSS |
				    IWL_WOWLAN_WAKEUP_REMOTE_SIGNATURE_TABLE |
				    IWL_WOWLAN_WAKEUP_REMOTE_WAKEUP_PACKET |
				    IWL_WOWLAN_WAKEUP_LINK_CHANGE);
	}

	if (wowlan->any) {
		wowlan_config_cmd->wakeup_filter |=
			cpu_to_le32(IWL_WOWLAN_WAKEUP_BEACON_MISS |
				    IWL_WOWLAN_WAKEUP_LINK_CHANGE |
				    IWL_WOWLAN_WAKEUP_RX_FRAME |
				    IWL_WOWLAN_WAKEUP_BCN_FILTERING);
	}

	return 0;
}

static int iwl_mvm_wowlan_config_key_params(struct iwl_mvm *mvm,
					    struct ieee80211_vif *vif)
{
	bool unified = fw_has_capa(&mvm->fw->ucode_capa,
				   IWL_UCODE_TLV_CAPA_CNSLDTD_D3_D0_IMG);
	struct wowlan_key_reprogram_data key_data = {};
	struct iwl_mvm_vif *mvmvif = iwl_mvm_vif_from_mac80211(vif);
	int ret;
	u8 cmd_ver;
	size_t cmd_size;

	if (!unified) {
		/*
		 * if we have to configure keys, call ieee80211_iter_keys(),
		 * as we need non-atomic context in order to take the
		 * required locks.
		 */
		/*
		 * Note that currently we don't use CMD_ASYNC in the iterator.
		 * In case of key_data.configure_keys, all the configured
		 * commands are SYNC, and iwl_mvm_wowlan_program_keys() will
		 * take care of locking/unlocking mvm->mutex.
		 */
		ieee80211_iter_keys(mvm->hw, vif, iwl_mvm_wowlan_program_keys,
				    &key_data);

		if (key_data.error)
			return -EIO;
	}

	ret = iwl_mvm_wowlan_config_rsc_tsc(mvm, vif);
	if (ret)
		return ret;

	if (!fw_has_api(&mvm->fw->ucode_capa,
			IWL_UCODE_TLV_API_TKIP_MIC_KEYS)) {
		int ver = iwl_fw_lookup_cmd_ver(mvm->fw, WOWLAN_TKIP_PARAM,
						IWL_FW_CMD_VER_UNKNOWN);
		struct wowlan_key_tkip_data tkip_data = {};
		int size;

		if (ver == 2) {
			size = sizeof(tkip_data.tkip);
			tkip_data.tkip.sta_id =
				cpu_to_le32(mvmvif->ap_sta_id);
		} else if (ver == 1 || ver == IWL_FW_CMD_VER_UNKNOWN) {
			size = sizeof(struct iwl_wowlan_tkip_params_cmd_ver_1);
		} else {
			WARN_ON_ONCE(1);
			return -EINVAL;
		}

		ieee80211_iter_keys(mvm->hw, vif, iwl_mvm_wowlan_get_tkip_data,
				    &tkip_data);

		if (tkip_data.have_tkip_keys) {
			/* send relevant data according to CMD version */
			ret = iwl_mvm_send_cmd_pdu(mvm,
						   WOWLAN_TKIP_PARAM,
						   CMD_ASYNC, size,
						   &tkip_data.tkip);
			if (ret)
				return ret;
		}
	}

	/* configure rekey data only if offloaded rekey is supported (d3) */
	if (mvmvif->rekey_data.valid) {
		struct iwl_wowlan_kek_kck_material_cmd_v4 kek_kck_cmd = {};
		struct iwl_wowlan_kek_kck_material_cmd_v4 *_kek_kck_cmd =
			&kek_kck_cmd;
		struct wowlan_key_gtk_type_iter gtk_type_data = {
			.kek_kck_cmd = _kek_kck_cmd,
		};

		cmd_ver = iwl_fw_lookup_cmd_ver(mvm->fw,
						WOWLAN_KEK_KCK_MATERIAL,
						IWL_FW_CMD_VER_UNKNOWN);
		if (WARN_ON(cmd_ver != 2 && cmd_ver != 3 && cmd_ver != 4 &&
			    cmd_ver != IWL_FW_CMD_VER_UNKNOWN))
			return -EINVAL;

		ieee80211_iter_keys(mvm->hw, vif, iwl_mvm_wowlan_gtk_type_iter,
				    &gtk_type_data);

		memcpy(kek_kck_cmd.kck, mvmvif->rekey_data.kck,
		       mvmvif->rekey_data.kck_len);
		kek_kck_cmd.kck_len = cpu_to_le16(mvmvif->rekey_data.kck_len);
		memcpy(kek_kck_cmd.kek, mvmvif->rekey_data.kek,
		       mvmvif->rekey_data.kek_len);
		kek_kck_cmd.kek_len = cpu_to_le16(mvmvif->rekey_data.kek_len);
		kek_kck_cmd.replay_ctr = mvmvif->rekey_data.replay_ctr;
		kek_kck_cmd.akm = cpu_to_le32(mvmvif->rekey_data.akm);
		kek_kck_cmd.sta_id = cpu_to_le32(mvmvif->ap_sta_id);

		if (cmd_ver == 4) {
			cmd_size = sizeof(struct iwl_wowlan_kek_kck_material_cmd_v4);
		} else {
			if (cmd_ver == 3)
				cmd_size =
					sizeof(struct iwl_wowlan_kek_kck_material_cmd_v3);
			else
				cmd_size =
					sizeof(struct iwl_wowlan_kek_kck_material_cmd_v2);
			/* skip the sta_id at the beginning */
			_kek_kck_cmd = (void *)
				((u8 *)_kek_kck_cmd + sizeof(kek_kck_cmd.sta_id));
		}

		IWL_DEBUG_WOWLAN(mvm, "setting akm %d\n",
				 mvmvif->rekey_data.akm);

		ret = iwl_mvm_send_cmd_pdu(mvm, WOWLAN_KEK_KCK_MATERIAL,
					   CMD_ASYNC, cmd_size, _kek_kck_cmd);
		if (ret)
			return ret;
	}

	return 0;
}

static int
iwl_mvm_wowlan_config(struct iwl_mvm *mvm,
		      struct cfg80211_wowlan *wowlan,
		      struct iwl_wowlan_config_cmd *wowlan_config_cmd,
		      struct ieee80211_vif *vif, struct iwl_mvm_vif *mvmvif,
		      struct ieee80211_sta *ap_sta)
{
	int ret;
	bool unified_image = fw_has_capa(&mvm->fw->ucode_capa,
					 IWL_UCODE_TLV_CAPA_CNSLDTD_D3_D0_IMG);

	mvm->offload_tid = wowlan_config_cmd->offloading_tid;

	if (!unified_image) {
		ret = iwl_mvm_switch_to_d3(mvm);
		if (ret)
			return ret;

		ret = iwl_mvm_d3_reprogram(mvm, vif, ap_sta);
		if (ret)
			return ret;
	}

	/*
	 * This needs to be unlocked due to lock ordering
	 * constraints. Since we're in the suspend path
	 * that isn't really a problem though.
	 */
	mutex_unlock(&mvm->mutex);
	ret = iwl_mvm_wowlan_config_key_params(mvm, vif);
	mutex_lock(&mvm->mutex);
	if (ret)
		return ret;

	ret = iwl_mvm_send_cmd_pdu(mvm, WOWLAN_CONFIGURATION, 0,
				   sizeof(*wowlan_config_cmd),
				   wowlan_config_cmd);
	if (ret)
		return ret;

	if (fw_has_api(&mvm->fw->ucode_capa,
		       IWL_UCODE_TLV_API_WOWLAN_TCP_SYN_WAKE))
		ret = iwl_mvm_send_patterns(mvm, vif, wowlan);
	else
		ret = iwl_mvm_send_patterns_v1(mvm, wowlan);
	if (ret)
		return ret;

	return iwl_mvm_send_proto_offload(mvm, vif, false, true, 0);
}

static int
iwl_mvm_netdetect_config(struct iwl_mvm *mvm,
			 struct cfg80211_wowlan *wowlan,
			 struct cfg80211_sched_scan_request *nd_config,
			 struct ieee80211_vif *vif)
{
	int ret;
	bool unified_image = fw_has_capa(&mvm->fw->ucode_capa,
					 IWL_UCODE_TLV_CAPA_CNSLDTD_D3_D0_IMG);

	if (!unified_image) {
		ret = iwl_mvm_switch_to_d3(mvm);
		if (ret)
			return ret;
	} else {
		/* In theory, we wouldn't have to stop a running sched
		 * scan in order to start another one (for
		 * net-detect).  But in practice this doesn't seem to
		 * work properly, so stop any running sched_scan now.
		 */
		ret = iwl_mvm_scan_stop(mvm, IWL_MVM_SCAN_SCHED, true);
		if (ret)
			return ret;
	}

	ret = iwl_mvm_sched_scan_start(mvm, vif, nd_config, &mvm->nd_ies,
				       IWL_MVM_SCAN_NETDETECT);
	if (ret)
		return ret;

	if (WARN_ON(mvm->nd_match_sets || mvm->nd_channels))
		return -EBUSY;

	/* save the sched scan matchsets... */
	if (nd_config->n_match_sets) {
		mvm->nd_match_sets = kmemdup(nd_config->match_sets,
					     sizeof(*nd_config->match_sets) *
					     nd_config->n_match_sets,
					     GFP_KERNEL);
		if (mvm->nd_match_sets)
			mvm->n_nd_match_sets = nd_config->n_match_sets;
	}

	/* ...and the sched scan channels for later reporting */
	mvm->nd_channels = kmemdup(nd_config->channels,
				   sizeof(*nd_config->channels) *
				   nd_config->n_channels,
				   GFP_KERNEL);
	if (mvm->nd_channels)
		mvm->n_nd_channels = nd_config->n_channels;

	return 0;
}

static void iwl_mvm_free_nd(struct iwl_mvm *mvm)
{
	kfree(mvm->nd_match_sets);
	mvm->nd_match_sets = NULL;
	mvm->n_nd_match_sets = 0;
	kfree(mvm->nd_channels);
	mvm->nd_channels = NULL;
	mvm->n_nd_channels = 0;
}

static int __iwl_mvm_suspend(struct ieee80211_hw *hw,
			     struct cfg80211_wowlan *wowlan,
			     bool test)
{
	struct iwl_mvm *mvm = IWL_MAC80211_GET_MVM(hw);
	struct ieee80211_vif *vif = NULL;
	struct iwl_mvm_vif *mvmvif = NULL;
	struct ieee80211_sta *ap_sta = NULL;
	struct iwl_d3_manager_config d3_cfg_cmd_data = {
		/*
		 * Program the minimum sleep time to 10 seconds, as many
		 * platforms have issues processing a wakeup signal while
		 * still being in the process of suspending.
		 */
		.min_sleep_time = cpu_to_le32(10 * 1000 * 1000),
	};
	struct iwl_host_cmd d3_cfg_cmd = {
		.id = D3_CONFIG_CMD,
		.flags = CMD_WANT_SKB | CMD_SEND_IN_D3,
		.data[0] = &d3_cfg_cmd_data,
		.len[0] = sizeof(d3_cfg_cmd_data),
	};
	int ret;
	int len __maybe_unused;
	bool unified_image = fw_has_capa(&mvm->fw->ucode_capa,
					 IWL_UCODE_TLV_CAPA_CNSLDTD_D3_D0_IMG);

	if (!wowlan) {
		/*
		 * mac80211 shouldn't get here, but for D3 test
		 * it doesn't warrant a warning
		 */
		WARN_ON(!test);
		return -EINVAL;
	}

	mutex_lock(&mvm->mutex);

	set_bit(IWL_MVM_STATUS_IN_D3, &mvm->status);

	synchronize_net();

	vif = iwl_mvm_get_bss_vif(mvm);
	if (IS_ERR_OR_NULL(vif)) {
		ret = 1;
		goto out_noreset;
	}

	mvmvif = iwl_mvm_vif_from_mac80211(vif);

	if (mvmvif->ap_sta_id == IWL_MVM_INVALID_STA) {
		/* if we're not associated, this must be netdetect */
		if (!wowlan->nd_config) {
			ret = 1;
			goto out_noreset;
		}

		ret = iwl_mvm_netdetect_config(
			mvm, wowlan, wowlan->nd_config, vif);
		if (ret)
			goto out;

		mvm->net_detect = true;
	} else {
		struct iwl_wowlan_config_cmd wowlan_config_cmd = {};

		wowlan_config_cmd.sta_id = mvmvif->ap_sta_id;

		ap_sta = rcu_dereference_protected(
			mvm->fw_id_to_mac_id[mvmvif->ap_sta_id],
			lockdep_is_held(&mvm->mutex));
		if (IS_ERR_OR_NULL(ap_sta)) {
			ret = -EINVAL;
			goto out_noreset;
		}

		ret = iwl_mvm_get_wowlan_config(mvm, wowlan, &wowlan_config_cmd,
						vif, mvmvif, ap_sta);
		if (ret)
			goto out_noreset;
		ret = iwl_mvm_wowlan_config(mvm, wowlan, &wowlan_config_cmd,
					    vif, mvmvif, ap_sta);
		if (ret)
			goto out;

		mvm->net_detect = false;
	}

	ret = iwl_mvm_power_update_device(mvm);
	if (ret)
		goto out;

	ret = iwl_mvm_power_update_mac(mvm);
	if (ret)
		goto out;

#ifdef CONFIG_IWLWIFI_DEBUGFS
	if (mvm->d3_wake_sysassert)
		d3_cfg_cmd_data.wakeup_flags |=
			cpu_to_le32(IWL_WAKEUP_D3_CONFIG_FW_ERROR);
#endif

	/*
	 * Prior to 9000 device family the driver needs to stop the dbg
	 * recording before entering D3. In later devices the FW stops the
	 * recording automatically.
	 */
	if (mvm->trans->trans_cfg->device_family < IWL_DEVICE_FAMILY_9000)
		iwl_fw_dbg_stop_restart_recording(&mvm->fwrt, NULL, true);

	mvm->trans->system_pm_mode = IWL_PLAT_PM_MODE_D3;

	/* must be last -- this switches firmware state */
	ret = iwl_mvm_send_cmd(mvm, &d3_cfg_cmd);
	if (ret)
		goto out;
#ifdef CONFIG_IWLWIFI_DEBUGFS
	len = iwl_rx_packet_payload_len(d3_cfg_cmd.resp_pkt);
	if (len >= sizeof(u32)) {
		mvm->d3_test_pme_ptr =
			le32_to_cpup((__le32 *)d3_cfg_cmd.resp_pkt->data);
	}
#endif
	iwl_free_resp(&d3_cfg_cmd);

	clear_bit(IWL_MVM_STATUS_IN_HW_RESTART, &mvm->status);

	ret = iwl_trans_d3_suspend(mvm->trans, test, !unified_image);
 out:
	if (ret < 0) {
		iwl_mvm_free_nd(mvm);

		if (!unified_image) {
			if (mvm->fw_restart > 0) {
				mvm->fw_restart--;
				ieee80211_restart_hw(mvm->hw);
			}
		}

		clear_bit(IWL_MVM_STATUS_IN_D3, &mvm->status);
	}
 out_noreset:
	mutex_unlock(&mvm->mutex);

	return ret;
}

int iwl_mvm_suspend(struct ieee80211_hw *hw, struct cfg80211_wowlan *wowlan)
{
	struct iwl_mvm *mvm = IWL_MAC80211_GET_MVM(hw);

	iwl_mvm_pause_tcm(mvm, true);

	iwl_fw_runtime_suspend(&mvm->fwrt);

	return __iwl_mvm_suspend(hw, wowlan, false);
}

/* converted data from the different status responses */
struct iwl_wowlan_status_data {
	u64 replay_ctr;
	u32 num_of_gtk_rekeys;
	u32 received_beacons;
	u32 wakeup_reasons;
	u32 wake_packet_length;
	u32 wake_packet_bufsize;
	u16 pattern_number;
	u16 non_qos_seq_ctr;
	u16 qos_seq_ctr[8];
	u8 tid_tear_down;

	struct {
		/* including RX MIC key for TKIP */
		u8 key[WOWLAN_KEY_MAX_SIZE];
		u8 len;
		u8 flags;
	} gtk;

	struct {
		/*
		 * We store both the TKIP and AES representations
		 * coming from the firmware because we decode the
		 * data from there before we iterate the keys and
		 * know which one we need.
		 */
		struct {
			struct ieee80211_key_seq seq[IWL_MAX_TID_COUNT];
		} tkip, aes;

		/*
		 * We use -1 for when we have valid data but don't know
		 * the key ID from firmware, and thus it needs to be
		 * installed with the last key (depending on rekeying).
		 */
		s8 key_id;
		bool valid;
	} gtk_seq[2];

	struct {
		/* Same as above */
		struct {
			struct ieee80211_key_seq seq[IWL_MAX_TID_COUNT];
			u64 tx_pn;
		} tkip, aes;
	} ptk;

	struct {
		u64 ipn;
		u8 key[WOWLAN_KEY_MAX_SIZE];
		u8 len;
		u8 flags;
	} igtk;

	u8 *wake_packet;
};

static void iwl_mvm_report_wakeup_reasons(struct iwl_mvm *mvm,
					  struct ieee80211_vif *vif,
					  struct iwl_wowlan_status_data *status)
{
	struct sk_buff *pkt = NULL;
	struct cfg80211_wowlan_wakeup wakeup = {
		.pattern_idx = -1,
	};
	struct cfg80211_wowlan_wakeup *wakeup_report = &wakeup;
	u32 reasons = status->wakeup_reasons;

	if (reasons == IWL_WOWLAN_WAKEUP_BY_NON_WIRELESS) {
		wakeup_report = NULL;
		goto report;
	}

	pm_wakeup_event(mvm->dev, 0);

	if (reasons & IWL_WOWLAN_WAKEUP_BY_MAGIC_PACKET)
		wakeup.magic_pkt = true;

	if (reasons & IWL_WOWLAN_WAKEUP_BY_PATTERN)
		wakeup.pattern_idx =
			status->pattern_number;

	if (reasons & (IWL_WOWLAN_WAKEUP_BY_DISCONNECTION_ON_MISSED_BEACON |
		       IWL_WOWLAN_WAKEUP_BY_DISCONNECTION_ON_DEAUTH))
		wakeup.disconnect = true;

	if (reasons & IWL_WOWLAN_WAKEUP_BY_GTK_REKEY_FAILURE)
		wakeup.gtk_rekey_failure = true;

	if (reasons & IWL_WOWLAN_WAKEUP_BY_RFKILL_DEASSERTED)
		wakeup.rfkill_release = true;

	if (reasons & IWL_WOWLAN_WAKEUP_BY_EAPOL_REQUEST)
		wakeup.eap_identity_req = true;

	if (reasons & IWL_WOWLAN_WAKEUP_BY_FOUR_WAY_HANDSHAKE)
		wakeup.four_way_handshake = true;

	if (reasons & IWL_WOWLAN_WAKEUP_BY_REM_WAKE_LINK_LOSS)
		wakeup.tcp_connlost = true;

	if (reasons & IWL_WOWLAN_WAKEUP_BY_REM_WAKE_SIGNATURE_TABLE)
		wakeup.tcp_nomoretokens = true;

	if (reasons & IWL_WOWLAN_WAKEUP_BY_REM_WAKE_WAKEUP_PACKET)
		wakeup.tcp_match = true;

	if (status->wake_packet) {
		int pktsize = status->wake_packet_bufsize;
		int pktlen = status->wake_packet_length;
		const u8 *pktdata = status->wake_packet;
		const struct ieee80211_hdr *hdr = (const void *)pktdata;
		int truncated = pktlen - pktsize;

		/* this would be a firmware bug */
		if (WARN_ON_ONCE(truncated < 0))
			truncated = 0;

		if (ieee80211_is_data(hdr->frame_control)) {
			int hdrlen = ieee80211_hdrlen(hdr->frame_control);
			int ivlen = 0, icvlen = 4; /* also FCS */

			pkt = alloc_skb(pktsize, GFP_KERNEL);
			if (!pkt)
				goto report;

			skb_put_data(pkt, pktdata, hdrlen);
			pktdata += hdrlen;
			pktsize -= hdrlen;

			if (ieee80211_has_protected(hdr->frame_control)) {
				/*
				 * This is unlocked and using gtk_i(c)vlen,
				 * but since everything is under RTNL still
				 * that's not really a problem - changing
				 * it would be difficult.
				 */
				if (is_multicast_ether_addr(hdr->addr1)) {
					ivlen = mvm->gtk_ivlen;
					icvlen += mvm->gtk_icvlen;
				} else {
					ivlen = mvm->ptk_ivlen;
					icvlen += mvm->ptk_icvlen;
				}
			}

			/* if truncated, FCS/ICV is (partially) gone */
			if (truncated >= icvlen) {
				icvlen = 0;
				truncated -= icvlen;
			} else {
				icvlen -= truncated;
				truncated = 0;
			}

			pktsize -= ivlen + icvlen;
			pktdata += ivlen;

			skb_put_data(pkt, pktdata, pktsize);

			if (ieee80211_data_to_8023(pkt, vif->addr, vif->type))
				goto report;
			wakeup.packet = pkt->data;
			wakeup.packet_present_len = pkt->len;
			wakeup.packet_len = pkt->len - truncated;
			wakeup.packet_80211 = false;
		} else {
			int fcslen = 4;

			if (truncated >= 4) {
				truncated -= 4;
				fcslen = 0;
			} else {
				fcslen -= truncated;
				truncated = 0;
			}
			pktsize -= fcslen;
			wakeup.packet = status->wake_packet;
			wakeup.packet_present_len = pktsize;
			wakeup.packet_len = pktlen - truncated;
			wakeup.packet_80211 = true;
		}
	}

 report:
	ieee80211_report_wowlan_wakeup(vif, wakeup_report, GFP_KERNEL);
	kfree_skb(pkt);
}

static void iwl_mvm_le64_to_aes_seq(__le64 le_pn, struct ieee80211_key_seq *seq)
{
	u64 pn = le64_to_cpu(le_pn);

	seq->ccmp.pn[0] = pn >> 40;
	seq->ccmp.pn[1] = pn >> 32;
	seq->ccmp.pn[2] = pn >> 24;
	seq->ccmp.pn[3] = pn >> 16;
	seq->ccmp.pn[4] = pn >> 8;
	seq->ccmp.pn[5] = pn;
}

static void iwl_mvm_aes_sc_to_seq(struct aes_sc *sc,
				  struct ieee80211_key_seq *seq)
{
	iwl_mvm_le64_to_aes_seq(sc->pn, seq);
}

static void iwl_mvm_le64_to_tkip_seq(__le64 le_pn, struct ieee80211_key_seq *seq)
{
	u64 pn = le64_to_cpu(le_pn);

	seq->tkip.iv16 = (u16)pn;
	seq->tkip.iv32 = (u32)(pn >> 16);
}

static void iwl_mvm_tkip_sc_to_seq(struct tkip_sc *sc,
				   struct ieee80211_key_seq *seq)
{
	seq->tkip.iv32 = le32_to_cpu(sc->iv32);
	seq->tkip.iv16 = le16_to_cpu(sc->iv16);
}

static void iwl_mvm_set_key_rx_seq_tids(struct ieee80211_key_conf *key,
					struct ieee80211_key_seq *seq)
{
	int tid;

	for (tid = 0; tid < IWL_MAX_TID_COUNT; tid++)
		ieee80211_set_key_rx_seq(key, tid, &seq[tid]);
}

static void iwl_mvm_set_aes_ptk_rx_seq(struct iwl_mvm *mvm,
				       struct iwl_wowlan_status_data *status,
				       struct ieee80211_sta *sta,
				       struct ieee80211_key_conf *key)
{
	struct iwl_mvm_sta *mvmsta = iwl_mvm_sta_from_mac80211(sta);
	struct iwl_mvm_key_pn *ptk_pn;
	int tid;

	iwl_mvm_set_key_rx_seq_tids(key, status->ptk.aes.seq);

	if (!iwl_mvm_has_new_rx_api(mvm))
		return;


	rcu_read_lock();
	ptk_pn = rcu_dereference(mvmsta->ptk_pn[key->keyidx]);
	if (WARN_ON(!ptk_pn)) {
		rcu_read_unlock();
		return;
	}

	for (tid = 0; tid < IWL_MAX_TID_COUNT; tid++) {
		int i;

		for (i = 1; i < mvm->trans->num_rx_queues; i++)
			memcpy(ptk_pn->q[i].pn[tid],
			       status->ptk.aes.seq[tid].ccmp.pn,
			       IEEE80211_CCMP_PN_LEN);
	}
	rcu_read_unlock();
}

static void iwl_mvm_convert_key_counters(struct iwl_wowlan_status_data *status,
					 union iwl_all_tsc_rsc *sc)
{
	int i;

	BUILD_BUG_ON(IWL_MAX_TID_COUNT > IWL_MAX_TID_COUNT);
	BUILD_BUG_ON(IWL_MAX_TID_COUNT > IWL_NUM_RSC);

	/* GTK RX counters */
	for (i = 0; i < IWL_MAX_TID_COUNT; i++) {
		iwl_mvm_tkip_sc_to_seq(&sc->tkip.multicast_rsc[i],
				       &status->gtk_seq[0].tkip.seq[i]);
		iwl_mvm_aes_sc_to_seq(&sc->aes.multicast_rsc[i],
				      &status->gtk_seq[0].aes.seq[i]);
	}
	status->gtk_seq[0].valid = true;
	status->gtk_seq[0].key_id = -1;

	/* PTK TX counter */
	status->ptk.tkip.tx_pn = (u64)le16_to_cpu(sc->tkip.tsc.iv16) |
				 ((u64)le32_to_cpu(sc->tkip.tsc.iv32) << 16);
	status->ptk.aes.tx_pn = le64_to_cpu(sc->aes.tsc.pn);

	/* PTK RX counters */
	for (i = 0; i < IWL_MAX_TID_COUNT; i++) {
		iwl_mvm_tkip_sc_to_seq(&sc->tkip.unicast_rsc[i],
				       &status->ptk.tkip.seq[i]);
		iwl_mvm_aes_sc_to_seq(&sc->aes.unicast_rsc[i],
				      &status->ptk.aes.seq[i]);
	}
}

static void
iwl_mvm_convert_key_counters_v5_gtk_seq(struct iwl_wowlan_status_data *status,
					struct iwl_wowlan_all_rsc_tsc_v5 *sc,
					unsigned int idx, unsigned int key_id)
{
	int tid;

	for (tid = 0; tid < IWL_MAX_TID_COUNT; tid++) {
		iwl_mvm_le64_to_tkip_seq(sc->mcast_rsc[idx][tid],
					 &status->gtk_seq[idx].tkip.seq[tid]);
		iwl_mvm_le64_to_aes_seq(sc->mcast_rsc[idx][tid],
					&status->gtk_seq[idx].aes.seq[tid]);
	}

	status->gtk_seq[idx].valid = true;
	status->gtk_seq[idx].key_id = key_id;
}

static void
iwl_mvm_convert_key_counters_v5(struct iwl_wowlan_status_data *status,
				struct iwl_wowlan_all_rsc_tsc_v5 *sc)
{
	int i, tid;

	BUILD_BUG_ON(IWL_MAX_TID_COUNT > IWL_MAX_TID_COUNT);
	BUILD_BUG_ON(IWL_MAX_TID_COUNT > IWL_NUM_RSC);
	BUILD_BUG_ON(ARRAY_SIZE(sc->mcast_rsc) != ARRAY_SIZE(status->gtk_seq));

	/* GTK RX counters */
	for (i = 0; i < ARRAY_SIZE(sc->mcast_key_id_map); i++) {
		u8 entry = sc->mcast_key_id_map[i];

		if (entry < ARRAY_SIZE(sc->mcast_rsc))
			iwl_mvm_convert_key_counters_v5_gtk_seq(status, sc,
								entry, i);
	}

	/* PTK TX counters not needed, assigned in device */

	/* PTK RX counters */
	for (tid = 0; tid < IWL_MAX_TID_COUNT; tid++) {
		iwl_mvm_le64_to_tkip_seq(sc->ucast_rsc[tid],
					 &status->ptk.tkip.seq[tid]);
		iwl_mvm_le64_to_aes_seq(sc->ucast_rsc[tid],
					&status->ptk.aes.seq[tid]);
	}
}

static void iwl_mvm_set_key_rx_seq_idx(struct ieee80211_key_conf *key,
				       struct iwl_wowlan_status_data *status,
				       int idx)
{
	switch (key->cipher) {
	case WLAN_CIPHER_SUITE_CCMP:
	case WLAN_CIPHER_SUITE_GCMP:
	case WLAN_CIPHER_SUITE_GCMP_256:
		iwl_mvm_set_key_rx_seq_tids(key, status->gtk_seq[idx].aes.seq);
		break;
	case WLAN_CIPHER_SUITE_TKIP:
		iwl_mvm_set_key_rx_seq_tids(key, status->gtk_seq[idx].tkip.seq);
		break;
	default:
		WARN_ON(1);
	}
}

static void iwl_mvm_set_key_rx_seq(struct ieee80211_key_conf *key,
				   struct iwl_wowlan_status_data *status,
				   bool installed)
{
	int i;

	for (i = 0; i < ARRAY_SIZE(status->gtk_seq); i++) {
		if (!status->gtk_seq[i].valid)
			continue;

		/* Handle the case where we know the key ID */
		if (status->gtk_seq[i].key_id == key->keyidx) {
			s8 new_key_id = -1;

			if (status->num_of_gtk_rekeys)
				new_key_id = status->gtk.flags &
						IWL_WOWLAN_GTK_IDX_MASK;

			/* Don't install a new key's value to an old key */
			if (new_key_id != key->keyidx)
				iwl_mvm_set_key_rx_seq_idx(key, status, i);
			continue;
		}

		/* handle the case where we didn't, last key only */
		if (status->gtk_seq[i].key_id == -1 &&
		    (!status->num_of_gtk_rekeys || installed))
			iwl_mvm_set_key_rx_seq_idx(key, status, i);
	}
}

struct iwl_mvm_d3_gtk_iter_data {
	struct iwl_mvm *mvm;
	struct iwl_wowlan_status_data *status;
	void *last_gtk;
	u32 cipher;
	bool find_phase, unhandled_cipher;
	int num_keys;
};

static void iwl_mvm_d3_update_keys(struct ieee80211_hw *hw,
				   struct ieee80211_vif *vif,
				   struct ieee80211_sta *sta,
				   struct ieee80211_key_conf *key,
				   void *_data)
{
	struct iwl_mvm_d3_gtk_iter_data *data = _data;
	struct iwl_wowlan_status_data *status = data->status;

	if (data->unhandled_cipher)
		return;

	switch (key->cipher) {
	case WLAN_CIPHER_SUITE_WEP40:
	case WLAN_CIPHER_SUITE_WEP104:
		/* ignore WEP completely, nothing to do */
		return;
	case WLAN_CIPHER_SUITE_CCMP:
	case WLAN_CIPHER_SUITE_GCMP:
	case WLAN_CIPHER_SUITE_GCMP_256:
	case WLAN_CIPHER_SUITE_TKIP:
		/* we support these */
		break;
	default:
		/* everything else (even CMAC for MFP) - disconnect from AP */
		data->unhandled_cipher = true;
		return;
	}

	data->num_keys++;

	/*
	 * pairwise key - update sequence counters only;
	 * note that this assumes no TDLS sessions are active
	 */
	if (sta) {
		if (data->find_phase)
			return;

		switch (key->cipher) {
		case WLAN_CIPHER_SUITE_CCMP:
		case WLAN_CIPHER_SUITE_GCMP:
		case WLAN_CIPHER_SUITE_GCMP_256:
			atomic64_set(&key->tx_pn, status->ptk.aes.tx_pn);
			iwl_mvm_set_aes_ptk_rx_seq(data->mvm, status, sta, key);
			break;
		case WLAN_CIPHER_SUITE_TKIP:
			atomic64_set(&key->tx_pn, status->ptk.tkip.tx_pn);
			iwl_mvm_set_key_rx_seq_tids(key, status->ptk.tkip.seq);
			break;
		}

		/* that's it for this key */
		return;
	}

	if (data->find_phase) {
		data->last_gtk = key;
		data->cipher = key->cipher;
		return;
	}

	if (data->status->num_of_gtk_rekeys)
		ieee80211_remove_key(key);

	if (data->last_gtk == key)
		iwl_mvm_set_key_rx_seq(key, data->status, false);
}

static bool iwl_mvm_setup_connection_keep(struct iwl_mvm *mvm,
					  struct ieee80211_vif *vif,
					  struct iwl_wowlan_status_data *status)
{
	struct iwl_mvm_vif *mvmvif = iwl_mvm_vif_from_mac80211(vif);
	struct iwl_mvm_d3_gtk_iter_data gtkdata = {
		.mvm = mvm,
		.status = status,
	};
	u32 disconnection_reasons =
		IWL_WOWLAN_WAKEUP_BY_DISCONNECTION_ON_MISSED_BEACON |
		IWL_WOWLAN_WAKEUP_BY_DISCONNECTION_ON_DEAUTH;

	if (!status || !vif->bss_conf.bssid)
		return false;

	if (status->wakeup_reasons & disconnection_reasons)
		return false;

	/* find last GTK that we used initially, if any */
	gtkdata.find_phase = true;
	ieee80211_iter_keys(mvm->hw, vif,
			    iwl_mvm_d3_update_keys, &gtkdata);
	/* not trying to keep connections with MFP/unhandled ciphers */
	if (gtkdata.unhandled_cipher)
		return false;
	if (!gtkdata.num_keys)
		goto out;
	if (!gtkdata.last_gtk)
		return false;

	/*
	 * invalidate all other GTKs that might still exist and update
	 * the one that we used
	 */
	gtkdata.find_phase = false;
	ieee80211_iter_keys(mvm->hw, vif,
			    iwl_mvm_d3_update_keys, &gtkdata);

	IWL_DEBUG_WOWLAN(mvm, "num of GTK rekeying %d\n",
			 status->num_of_gtk_rekeys);
	if (status->num_of_gtk_rekeys) {
		struct ieee80211_key_conf *key;
		struct {
			struct ieee80211_key_conf conf;
			u8 key[32];
		} conf = {
			.conf.cipher = gtkdata.cipher,
			.conf.keyidx =
				status->gtk.flags & IWL_WOWLAN_GTK_IDX_MASK,
		};
		__be64 replay_ctr;

		IWL_DEBUG_WOWLAN(mvm,
				 "Received from FW GTK cipher %d, key index %d\n",
				 conf.conf.cipher, conf.conf.keyidx);

		BUILD_BUG_ON(WLAN_KEY_LEN_CCMP != WLAN_KEY_LEN_GCMP);
		BUILD_BUG_ON(sizeof(conf.key) < WLAN_KEY_LEN_CCMP);
		BUILD_BUG_ON(sizeof(conf.key) < WLAN_KEY_LEN_GCMP_256);
		BUILD_BUG_ON(sizeof(conf.key) < WLAN_KEY_LEN_TKIP);
		BUILD_BUG_ON(sizeof(conf.key) < sizeof(status->gtk.key));

		memcpy(conf.conf.key, status->gtk.key, sizeof(status->gtk.key));

		switch (gtkdata.cipher) {
		case WLAN_CIPHER_SUITE_CCMP:
		case WLAN_CIPHER_SUITE_GCMP:
			conf.conf.keylen = WLAN_KEY_LEN_CCMP;
			break;
		case WLAN_CIPHER_SUITE_GCMP_256:
			conf.conf.keylen = WLAN_KEY_LEN_GCMP_256;
			break;
		case WLAN_CIPHER_SUITE_TKIP:
			conf.conf.keylen = WLAN_KEY_LEN_TKIP;
			break;
		}

		key = ieee80211_gtk_rekey_add(vif, &conf.conf);
		if (IS_ERR(key))
			return false;
		iwl_mvm_set_key_rx_seq(key, status, true);

		replay_ctr = cpu_to_be64(status->replay_ctr);

		ieee80211_gtk_rekey_notify(vif, vif->bss_conf.bssid,
					   (void *)&replay_ctr, GFP_KERNEL);
	}

out:
	if (iwl_fw_lookup_notif_ver(mvm->fw, LONG_GROUP,
				    WOWLAN_GET_STATUSES, 0) < 10) {
		mvmvif->seqno_valid = true;
		/* +0x10 because the set API expects next-to-use, not last-used */
		mvmvif->seqno = status->non_qos_seq_ctr + 0x10;
	}

	return true;
}

static void iwl_mvm_convert_gtk_v2(struct iwl_wowlan_status_data *status,
				   struct iwl_wowlan_gtk_status_v2 *data)
{
	BUILD_BUG_ON(sizeof(status->gtk.key) < sizeof(data->key));
	BUILD_BUG_ON(NL80211_TKIP_DATA_OFFSET_RX_MIC_KEY +
		     sizeof(data->tkip_mic_key) >
		     sizeof(status->gtk.key));

	status->gtk.len = data->key_len;
	status->gtk.flags = data->key_flags;

	memcpy(status->gtk.key, data->key, sizeof(data->key));

	/* if it's as long as the TKIP encryption key, copy MIC key */
	if (status->gtk.len == NL80211_TKIP_DATA_OFFSET_TX_MIC_KEY)
		memcpy(status->gtk.key + NL80211_TKIP_DATA_OFFSET_RX_MIC_KEY,
		       data->tkip_mic_key, sizeof(data->tkip_mic_key));
}

static void iwl_mvm_convert_gtk_v3(struct iwl_wowlan_status_data *status,
				   struct iwl_wowlan_gtk_status_v3 *data)
{
	/* The parts we need are identical in v2 and v3 */
#define CHECK(_f) do {							\
	BUILD_BUG_ON(offsetof(struct iwl_wowlan_gtk_status_v2, _f) !=	\
		     offsetof(struct iwl_wowlan_gtk_status_v3, _f));	\
	BUILD_BUG_ON(offsetofend(struct iwl_wowlan_gtk_status_v2, _f) !=\
		     offsetofend(struct iwl_wowlan_gtk_status_v3, _f));	\
} while (0)

	CHECK(key);
	CHECK(key_len);
	CHECK(key_flags);
	CHECK(tkip_mic_key);
#undef CHECK

	iwl_mvm_convert_gtk_v2(status, (void *)data);
}

static void iwl_mvm_convert_igtk(struct iwl_wowlan_status_data *status,
				 struct iwl_wowlan_igtk_status *data)
{
	const u8 *ipn = data->ipn;

	BUILD_BUG_ON(sizeof(status->igtk.key) < sizeof(data->key));

	status->igtk.len = data->key_len;
	status->igtk.flags = data->key_flags;

	memcpy(status->igtk.key, data->key, sizeof(data->key));

	status->igtk.ipn = ((u64)ipn[5] <<  0) |
			   ((u64)ipn[4] <<  8) |
			   ((u64)ipn[3] << 16) |
			   ((u64)ipn[2] << 24) |
			   ((u64)ipn[1] << 32) |
			   ((u64)ipn[0] << 40);
}

static void iwl_mvm_parse_wowlan_info_notif(struct iwl_mvm *mvm,
					    struct iwl_wowlan_info_notif *data,
					    struct iwl_wowlan_status_data *status,
					    u32 len)
{
	u32 i;

	if (len < sizeof(*data)) {
		IWL_ERR(mvm, "Invalid WoWLAN info notification!\n");
		status = NULL;
		return;
	}

	iwl_mvm_convert_key_counters_v5(status, &data->gtk[0].sc);
	iwl_mvm_convert_gtk_v3(status, &data->gtk[0]);
	iwl_mvm_convert_igtk(status, &data->igtk[0]);

	status->replay_ctr = le64_to_cpu(data->replay_ctr);
	status->pattern_number = le16_to_cpu(data->pattern_number);
	for (i = 0; i < IWL_MAX_TID_COUNT; i++)
		status->qos_seq_ctr[i] =
			le16_to_cpu(data->qos_seq_ctr[i]);
	status->wakeup_reasons = le32_to_cpu(data->wakeup_reasons);
	status->num_of_gtk_rekeys =
		le32_to_cpu(data->num_of_gtk_rekeys);
	status->received_beacons = le32_to_cpu(data->received_beacons);
	status->tid_tear_down = data->tid_tear_down;
}

/* Occasionally, templates would be nice. This is one of those times ... */
#define iwl_mvm_parse_wowlan_status_common(_ver)			\
static struct iwl_wowlan_status_data *					\
iwl_mvm_parse_wowlan_status_common_ ## _ver(struct iwl_mvm *mvm,	\
					    struct iwl_wowlan_status_ ##_ver *data,\
					    int len)			\
{									\
	struct iwl_wowlan_status_data *status;				\
	int data_size, i;						\
									\
	if (len < sizeof(*data)) {					\
		IWL_ERR(mvm, "Invalid WoWLAN status response!\n");	\
		return NULL;						\
	}								\
									\
	data_size = ALIGN(le32_to_cpu(data->wake_packet_bufsize), 4);	\
	if (len != sizeof(*data) + data_size) {				\
		IWL_ERR(mvm, "Invalid WoWLAN status response!\n");	\
		return NULL;						\
	}								\
									\
	status = kzalloc(sizeof(*status), GFP_KERNEL);			\
	if (!status)							\
		return NULL;						\
									\
	/* copy all the common fields */				\
	status->replay_ctr = le64_to_cpu(data->replay_ctr);		\
	status->pattern_number = le16_to_cpu(data->pattern_number);	\
	status->non_qos_seq_ctr = le16_to_cpu(data->non_qos_seq_ctr);	\
	for (i = 0; i < 8; i++)						\
		status->qos_seq_ctr[i] =				\
			le16_to_cpu(data->qos_seq_ctr[i]);		\
	status->wakeup_reasons = le32_to_cpu(data->wakeup_reasons);	\
	status->num_of_gtk_rekeys =					\
		le32_to_cpu(data->num_of_gtk_rekeys);			\
	status->received_beacons = le32_to_cpu(data->received_beacons);	\
	status->wake_packet_length =					\
		le32_to_cpu(data->wake_packet_length);			\
	status->wake_packet_bufsize =					\
		le32_to_cpu(data->wake_packet_bufsize);			\
	if (status->wake_packet_bufsize) {				\
		status->wake_packet =					\
			kmemdup(data->wake_packet,			\
				status->wake_packet_bufsize,		\
				GFP_KERNEL);				\
		if (!status->wake_packet) {				\
			kfree(status);					\
			return NULL;					\
		}							\
	} else {							\
		status->wake_packet = NULL;				\
	}								\
									\
	return status;							\
}

iwl_mvm_parse_wowlan_status_common(v6)
iwl_mvm_parse_wowlan_status_common(v7)
iwl_mvm_parse_wowlan_status_common(v9)
iwl_mvm_parse_wowlan_status_common(v12)

static struct iwl_wowlan_status_data *
iwl_mvm_send_wowlan_get_status(struct iwl_mvm *mvm, u8 sta_id)
{
	struct iwl_wowlan_status_data *status;
	struct iwl_wowlan_get_status_cmd get_status_cmd = {
		.sta_id = cpu_to_le32(sta_id),
	};
	struct iwl_host_cmd cmd = {
		.id = WOWLAN_GET_STATUSES,
		.flags = CMD_WANT_SKB,
		.data = { &get_status_cmd, },
		.len = { sizeof(get_status_cmd), },
	};
	int ret, len;
	u8 notif_ver;
	u8 cmd_ver = iwl_fw_lookup_cmd_ver(mvm->fw, cmd.id,
					   IWL_FW_CMD_VER_UNKNOWN);

	if (cmd_ver == IWL_FW_CMD_VER_UNKNOWN)
		cmd.len[0] = 0;

	lockdep_assert_held(&mvm->mutex);

	ret = iwl_mvm_send_cmd(mvm, &cmd);
	if (ret) {
		IWL_ERR(mvm, "failed to query wakeup status (%d)\n", ret);
		return ERR_PTR(ret);
	}

	len = iwl_rx_packet_payload_len(cmd.resp_pkt);

	/* default to 7 (when we have IWL_UCODE_TLV_API_WOWLAN_KEY_MATERIAL) */
	notif_ver = iwl_fw_lookup_notif_ver(mvm->fw, LONG_GROUP,
					    WOWLAN_GET_STATUSES, 0);
	if (!notif_ver)
		notif_ver = iwl_fw_lookup_notif_ver(mvm->fw, LEGACY_GROUP,
						    WOWLAN_GET_STATUSES, 7);

	if (!fw_has_api(&mvm->fw->ucode_capa,
			IWL_UCODE_TLV_API_WOWLAN_KEY_MATERIAL)) {
		struct iwl_wowlan_status_v6 *v6 = (void *)cmd.resp_pkt->data;

		status = iwl_mvm_parse_wowlan_status_common_v6(mvm, v6, len);
		if (!status)
			goto out_free_resp;

		BUILD_BUG_ON(sizeof(v6->gtk.decrypt_key) >
			     sizeof(status->gtk.key));
		BUILD_BUG_ON(NL80211_TKIP_DATA_OFFSET_RX_MIC_KEY +
			     sizeof(v6->gtk.tkip_mic_key) >
			     sizeof(status->gtk.key));

		/* copy GTK info to the right place */
		memcpy(status->gtk.key, v6->gtk.decrypt_key,
		       sizeof(v6->gtk.decrypt_key));
		memcpy(status->gtk.key + NL80211_TKIP_DATA_OFFSET_RX_MIC_KEY,
		       v6->gtk.tkip_mic_key,
		       sizeof(v6->gtk.tkip_mic_key));

		iwl_mvm_convert_key_counters(status, &v6->gtk.rsc.all_tsc_rsc);

		/* hardcode the key length to 16 since v6 only supports 16 */
		status->gtk.len = 16;

		/*
		 * The key index only uses 2 bits (values 0 to 3) and
		 * we always set bit 7 which means this is the
		 * currently used key.
		 */
		status->gtk.flags = v6->gtk.key_index | BIT(7);
	} else if (notif_ver == 7) {
		struct iwl_wowlan_status_v7 *v7 = (void *)cmd.resp_pkt->data;

		status = iwl_mvm_parse_wowlan_status_common_v7(mvm, v7, len);
		if (!status)
			goto out_free_resp;

		iwl_mvm_convert_key_counters(status, &v7->gtk[0].rsc.all_tsc_rsc);
		iwl_mvm_convert_gtk_v2(status, &v7->gtk[0]);
		iwl_mvm_convert_igtk(status, &v7->igtk[0]);
	} else if (notif_ver == 9 || notif_ver == 10 || notif_ver == 11) {
		struct iwl_wowlan_status_v9 *v9 = (void *)cmd.resp_pkt->data;

		/* these three command versions have same layout and size, the
		 * difference is only in a few not used (reserved) fields.
		 */
		status = iwl_mvm_parse_wowlan_status_common_v9(mvm, v9, len);
		if (!status)
			goto out_free_resp;

		iwl_mvm_convert_key_counters(status, &v9->gtk[0].rsc.all_tsc_rsc);
		iwl_mvm_convert_gtk_v2(status, &v9->gtk[0]);
		iwl_mvm_convert_igtk(status, &v9->igtk[0]);

		status->tid_tear_down = v9->tid_tear_down;
	} else if (notif_ver == 12) {
		struct iwl_wowlan_status_v12 *v12 = (void *)cmd.resp_pkt->data;

		status = iwl_mvm_parse_wowlan_status_common_v12(mvm, v12, len);
		if (!status)
			goto out_free_resp;

		iwl_mvm_convert_key_counters_v5(status, &v12->gtk[0].sc);
		iwl_mvm_convert_gtk_v3(status, &v12->gtk[0]);
		iwl_mvm_convert_igtk(status, &v12->igtk[0]);

		status->tid_tear_down = v12->tid_tear_down;
	} else {
		IWL_ERR(mvm,
			"Firmware advertises unknown WoWLAN status response %d!\n",
			notif_ver);
		status = NULL;
	}

out_free_resp:
	iwl_free_resp(&cmd);
	return status;
}

/* releases the MVM mutex */
static bool iwl_mvm_query_wakeup_reasons(struct iwl_mvm *mvm,
					 struct ieee80211_vif *vif,
					 struct iwl_wowlan_status_data *status)
{
	int i;
	bool keep;
	struct iwl_mvm_sta *mvm_ap_sta;

	if (!status)
		goto out_unlock;

	IWL_DEBUG_WOWLAN(mvm, "wakeup reason 0x%x\n",
			 status->wakeup_reasons);

	/* still at hard-coded place 0 for D3 image */
	mvm_ap_sta = iwl_mvm_sta_from_staid_protected(mvm, 0);
	if (!mvm_ap_sta)
		goto out_unlock;

	for (i = 0; i < IWL_MAX_TID_COUNT; i++) {
		u16 seq = status->qos_seq_ctr[i];
		/* firmware stores last-used value, we store next value */
		seq += 0x10;
		mvm_ap_sta->tid_data[i].seq_number = seq;
	}

	if (mvm->trans->trans_cfg->device_family >= IWL_DEVICE_FAMILY_22000) {
		i = mvm->offload_tid;
		iwl_trans_set_q_ptrs(mvm->trans,
				     mvm_ap_sta->tid_data[i].txq_id,
				     mvm_ap_sta->tid_data[i].seq_number >> 4);
	}

	/* now we have all the data we need, unlock to avoid mac80211 issues */
	mutex_unlock(&mvm->mutex);

	iwl_mvm_report_wakeup_reasons(mvm, vif, status);

	keep = iwl_mvm_setup_connection_keep(mvm, vif, status);

	return keep;

out_unlock:
	mutex_unlock(&mvm->mutex);
	return false;
}

#define ND_QUERY_BUF_LEN (sizeof(struct iwl_scan_offload_profile_match) * \
			  IWL_SCAN_MAX_PROFILES)

struct iwl_mvm_nd_results {
	u32 matched_profiles;
	u8 matches[ND_QUERY_BUF_LEN];
};

static int
iwl_mvm_netdetect_query_results(struct iwl_mvm *mvm,
				struct iwl_mvm_nd_results *results)
{
	struct iwl_scan_offload_match_info *query;
	struct iwl_host_cmd cmd = {
		.id = SCAN_OFFLOAD_PROFILES_QUERY_CMD,
		.flags = CMD_WANT_SKB,
	};
	int ret, len;
	size_t query_len, matches_len;
	int max_profiles = iwl_umac_scan_get_max_profiles(mvm->fw);

	ret = iwl_mvm_send_cmd(mvm, &cmd);
	if (ret) {
		IWL_ERR(mvm, "failed to query matched profiles (%d)\n", ret);
		return ret;
	}

	if (fw_has_api(&mvm->fw->ucode_capa,
		       IWL_UCODE_TLV_API_SCAN_OFFLOAD_CHANS)) {
		query_len = sizeof(struct iwl_scan_offload_match_info);
		matches_len = sizeof(struct iwl_scan_offload_profile_match) *
			max_profiles;
	} else {
		query_len = sizeof(struct iwl_scan_offload_profiles_query_v1);
		matches_len = sizeof(struct iwl_scan_offload_profile_match_v1) *
			max_profiles;
	}

	len = iwl_rx_packet_payload_len(cmd.resp_pkt);
	if (len < query_len) {
		IWL_ERR(mvm, "Invalid scan offload profiles query response!\n");
		ret = -EIO;
		goto out_free_resp;
	}

	query = (void *)cmd.resp_pkt->data;

	results->matched_profiles = le32_to_cpu(query->matched_profiles);
	memcpy(results->matches, query->matches, matches_len);

#ifdef CONFIG_IWLWIFI_DEBUGFS
	mvm->last_netdetect_scans = le32_to_cpu(query->n_scans_done);
#endif

out_free_resp:
	iwl_free_resp(&cmd);
	return ret;
}

static int iwl_mvm_query_num_match_chans(struct iwl_mvm *mvm,
					 struct iwl_mvm_nd_results *results,
					 int idx)
{
	int n_chans = 0, i;

	if (fw_has_api(&mvm->fw->ucode_capa,
		       IWL_UCODE_TLV_API_SCAN_OFFLOAD_CHANS)) {
		struct iwl_scan_offload_profile_match *matches =
			(void *)results->matches;

		for (i = 0; i < SCAN_OFFLOAD_MATCHING_CHANNELS_LEN; i++)
			n_chans += hweight8(matches[idx].matching_channels[i]);
	} else {
		struct iwl_scan_offload_profile_match_v1 *matches =
			(void *)results->matches;

		for (i = 0; i < SCAN_OFFLOAD_MATCHING_CHANNELS_LEN_V1; i++)
			n_chans += hweight8(matches[idx].matching_channels[i]);
	}

	return n_chans;
}

static void iwl_mvm_query_set_freqs(struct iwl_mvm *mvm,
				    struct iwl_mvm_nd_results *results,
				    struct cfg80211_wowlan_nd_match *match,
				    int idx)
{
	int i;

	if (fw_has_api(&mvm->fw->ucode_capa,
		       IWL_UCODE_TLV_API_SCAN_OFFLOAD_CHANS)) {
		struct iwl_scan_offload_profile_match *matches =
			 (void *)results->matches;

		for (i = 0; i < SCAN_OFFLOAD_MATCHING_CHANNELS_LEN * 8; i++)
			if (matches[idx].matching_channels[i / 8] & (BIT(i % 8)))
				match->channels[match->n_channels++] =
					mvm->nd_channels[i]->center_freq;
	} else {
		struct iwl_scan_offload_profile_match_v1 *matches =
			 (void *)results->matches;

		for (i = 0; i < SCAN_OFFLOAD_MATCHING_CHANNELS_LEN_V1 * 8; i++)
			if (matches[idx].matching_channels[i / 8] & (BIT(i % 8)))
				match->channels[match->n_channels++] =
					mvm->nd_channels[i]->center_freq;
	}
}

/**
 * enum iwl_d3_notif - d3 notifications
 * @IWL_D3_NOTIF_WOWLAN_INFO: WOWLAN_INFO_NOTIF was received
 * @IWL_D3_NOTIF_WOWLAN_WAKE_PKT: WOWLAN_WAKE_PKT_NOTIF was received
 * @IWL_D3_NOTIF_PROT_OFFLOAD: PROT_OFFLOAD_NOTIF was received
 * @IWL_D3_ND_MATCH_INFO: OFFLOAD_MATCH_INFO_NOTIF was received
 * @IWL_D3_NOTIF_D3_END_NOTIF: D3_END_NOTIF was received
 */
enum iwl_d3_notif {
	IWL_D3_NOTIF_WOWLAN_INFO =	BIT(0),
	IWL_D3_NOTIF_WOWLAN_WAKE_PKT =	BIT(1),
	IWL_D3_NOTIF_PROT_OFFLOAD =	BIT(2),
	IWL_D3_ND_MATCH_INFO      =     BIT(3),
	IWL_D3_NOTIF_D3_END_NOTIF =	BIT(4)
};

/* manage d3 resume data */
struct iwl_d3_data {
	struct iwl_wowlan_status_data *status;
	bool test;
	u32 d3_end_flags;
	u32 notif_expected;	/* bitmap - see &enum iwl_d3_notif */
	u32 notif_received;	/* bitmap - see &enum iwl_d3_notif */
	struct iwl_mvm_nd_results *nd_results;
	bool nd_results_valid;
};

static void iwl_mvm_query_netdetect_reasons(struct iwl_mvm *mvm,
					    struct ieee80211_vif *vif,
					    struct iwl_d3_data *d3_data)
{
	struct cfg80211_wowlan_nd_info *net_detect = NULL;
	struct cfg80211_wowlan_wakeup wakeup = {
		.pattern_idx = -1,
	};
	struct cfg80211_wowlan_wakeup *wakeup_report = &wakeup;
	unsigned long matched_profiles;
	u32 reasons = 0;
	int i, n_matches, ret;

	if (WARN_ON(!d3_data || !d3_data->status))
		goto out;

	reasons = d3_data->status->wakeup_reasons;

	if (reasons & IWL_WOWLAN_WAKEUP_BY_RFKILL_DEASSERTED)
		wakeup.rfkill_release = true;

	if (reasons != IWL_WOWLAN_WAKEUP_BY_NON_WIRELESS)
		goto out;

	if (!iwl_fw_lookup_notif_ver(mvm->fw, PROT_OFFLOAD_GROUP,
				     WOWLAN_INFO_NOTIFICATION, 0)) {
		IWL_INFO(mvm, "Query FW for ND results\n");
		ret = iwl_mvm_netdetect_query_results(mvm, d3_data->nd_results);

	} else {
		IWL_INFO(mvm, "Notification based ND results\n");
		ret = d3_data->nd_results_valid ? 0 : -1;
	}

	if (ret || !d3_data->nd_results->matched_profiles) {
		wakeup_report = NULL;
		goto out;
	}

	matched_profiles = d3_data->nd_results->matched_profiles;
	if (mvm->n_nd_match_sets) {
		n_matches = hweight_long(matched_profiles);
	} else {
		IWL_ERR(mvm, "no net detect match information available\n");
		n_matches = 0;
	}

	net_detect = kzalloc(struct_size(net_detect, matches, n_matches),
			     GFP_KERNEL);
	if (!net_detect || !n_matches)
		goto out_report_nd;

	for_each_set_bit(i, &matched_profiles, mvm->n_nd_match_sets) {
		struct cfg80211_wowlan_nd_match *match;
		int idx, n_channels = 0;

		n_channels = iwl_mvm_query_num_match_chans(mvm,
							   d3_data->nd_results,
							   i);

		match = kzalloc(struct_size(match, channels, n_channels),
				GFP_KERNEL);
		if (!match)
			goto out_report_nd;

		net_detect->matches[net_detect->n_matches++] = match;

		/* We inverted the order of the SSIDs in the scan
		 * request, so invert the index here.
		 */
		idx = mvm->n_nd_match_sets - i - 1;
		match->ssid.ssid_len = mvm->nd_match_sets[idx].ssid.ssid_len;
		memcpy(match->ssid.ssid, mvm->nd_match_sets[idx].ssid.ssid,
		       match->ssid.ssid_len);

		if (mvm->n_nd_channels < n_channels)
			continue;

		iwl_mvm_query_set_freqs(mvm, d3_data->nd_results, match, i);
	}

out_report_nd:
	wakeup.net_detect = net_detect;
out:
	iwl_mvm_free_nd(mvm);

	mutex_unlock(&mvm->mutex);
	ieee80211_report_wowlan_wakeup(vif, wakeup_report, GFP_KERNEL);

	if (net_detect) {
		for (i = 0; i < net_detect->n_matches; i++)
			kfree(net_detect->matches[i]);
		kfree(net_detect);
	}
}

static void iwl_mvm_d3_disconnect_iter(void *data, u8 *mac,
				       struct ieee80211_vif *vif)
{
	/* skip the one we keep connection on */
	if (data == vif)
		return;

	if (vif->type == NL80211_IFTYPE_STATION)
		ieee80211_resume_disconnect(vif);
}

static bool iwl_mvm_rt_status(struct iwl_trans *trans, u32 base, u32 *err_id)
{
	struct error_table_start {
		/* cf. struct iwl_error_event_table */
		u32 valid;
		__le32 err_id;
	} err_info;

	if (!base)
		return false;

	iwl_trans_read_mem_bytes(trans, base,
				 &err_info, sizeof(err_info));
	if (err_info.valid && err_id)
		*err_id = le32_to_cpu(err_info.err_id);

	return !!err_info.valid;
}

static bool iwl_mvm_check_rt_status(struct iwl_mvm *mvm,
				   struct ieee80211_vif *vif)
{
	u32 err_id;

	/* check for lmac1 error */
	if (iwl_mvm_rt_status(mvm->trans,
			      mvm->trans->dbg.lmac_error_event_table[0],
			      &err_id)) {
		if (err_id == RF_KILL_INDICATOR_FOR_WOWLAN) {
			struct cfg80211_wowlan_wakeup wakeup = {
				.rfkill_release = true,
			};
			ieee80211_report_wowlan_wakeup(vif, &wakeup,
						       GFP_KERNEL);
		}
		return true;
	}

	/* check if we have lmac2 set and check for error */
	if (iwl_mvm_rt_status(mvm->trans,
			      mvm->trans->dbg.lmac_error_event_table[1], NULL))
		return true;

	/* check for umac error */
	if (iwl_mvm_rt_status(mvm->trans,
			      mvm->trans->dbg.umac_error_event_table, NULL))
		return true;

	return false;
}

/*
 * This function assumes:
 *	1. The mutex is already held.
 *	2. The callee functions unlock the mutex.
 */
static bool
iwl_mvm_choose_query_wakeup_reasons(struct iwl_mvm *mvm,
				    struct ieee80211_vif *vif,
				    struct iwl_d3_data *d3_data)
{
	lockdep_assert_held(&mvm->mutex);

	/* if FW uses status notification, status shouldn't be NULL here */
	if (!d3_data->status) {
		struct iwl_mvm_vif *mvmvif = iwl_mvm_vif_from_mac80211(vif);
		u8 sta_id = mvm->net_detect ? IWL_MVM_INVALID_STA : mvmvif->ap_sta_id;

		d3_data->status = iwl_mvm_send_wowlan_get_status(mvm, sta_id);
	}

	if (mvm->net_detect) {
		iwl_mvm_query_netdetect_reasons(mvm, vif, d3_data);
	} else {
		bool keep = iwl_mvm_query_wakeup_reasons(mvm, vif,
							 d3_data->status);

#ifdef CONFIG_IWLWIFI_DEBUGFS
		if (keep)
			mvm->keep_vif = vif;
#endif

		return keep;
	}
	return false;
}

#define IWL_WOWLAN_WAKEUP_REASON_HAS_WAKEUP_PKT (IWL_WOWLAN_WAKEUP_BY_MAGIC_PACKET | \
						 IWL_WOWLAN_WAKEUP_BY_PATTERN | \
						 IWL_WAKEUP_BY_PATTERN_IPV4_TCP_SYN |\
						 IWL_WAKEUP_BY_PATTERN_IPV4_TCP_SYN_WILDCARD |\
						 IWL_WAKEUP_BY_PATTERN_IPV6_TCP_SYN |\
						 IWL_WAKEUP_BY_PATTERN_IPV6_TCP_SYN_WILDCARD)

static int iwl_mvm_wowlan_store_wake_pkt(struct iwl_mvm *mvm,
					 struct iwl_wowlan_wake_pkt_notif *notif,
					 struct iwl_wowlan_status_data *status,
					 u32 len)
{
	u32 data_size, packet_len = le32_to_cpu(notif->wake_packet_length);

	if (len < sizeof(*notif)) {
		IWL_ERR(mvm, "Invalid WoWLAN wake packet notification!\n");
		return -EIO;
	}

	if (WARN_ON(!status)) {
		IWL_ERR(mvm, "Got wake packet notification but wowlan status data is NULL\n");
		return -EIO;
	}

	if (WARN_ON(!(status->wakeup_reasons &
		      IWL_WOWLAN_WAKEUP_REASON_HAS_WAKEUP_PKT))) {
		IWL_ERR(mvm, "Got wakeup packet but wakeup reason is %x\n",
			status->wakeup_reasons);
		return -EIO;
	}

	data_size = len - offsetof(struct iwl_wowlan_wake_pkt_notif, wake_packet);

	/* data_size got the padding from the notification, remove it. */
	if (packet_len < data_size)
		data_size = packet_len;

	status->wake_packet = kmemdup(notif->wake_packet, data_size,
				      GFP_ATOMIC);

	if (!status->wake_packet)
		return -ENOMEM;

	status->wake_packet_length = packet_len;
	status->wake_packet_bufsize = data_size;

	return 0;
}

static void iwl_mvm_nd_match_info_handler(struct iwl_mvm *mvm,
					  struct iwl_d3_data *d3_data,
					  struct iwl_scan_offload_match_info *notif,
					  u32 len)
{
	struct iwl_wowlan_status_data *status = d3_data->status;
	struct ieee80211_vif *vif = iwl_mvm_get_bss_vif(mvm);
	struct iwl_mvm_nd_results *results = d3_data->nd_results;
	size_t i, matches_len = sizeof(struct iwl_scan_offload_profile_match) *
		iwl_umac_scan_get_max_profiles(mvm->fw);

	if (IS_ERR_OR_NULL(vif))
		return;

	if (len < sizeof(struct iwl_scan_offload_match_info)) {
		IWL_ERR(mvm, "Invalid scan match info notification\n");
		return;
	}

	if (!mvm->net_detect) {
		IWL_ERR(mvm, "Unexpected scan match info notification\n");
		return;
	}

	if (!status || status->wakeup_reasons != IWL_WOWLAN_WAKEUP_BY_NON_WIRELESS) {
		IWL_ERR(mvm,
			"Ignore scan match info notification: no reason\n");
		return;
	}

#ifdef CONFIG_IWLWIFI_DEBUGFS
	mvm->last_netdetect_scans = le32_to_cpu(notif->n_scans_done);
#endif

	results->matched_profiles = le32_to_cpu(notif->matched_profiles);
	IWL_INFO(mvm, "number of matched profiles=%u\n",
		 results->matched_profiles);

	if (results->matched_profiles) {
		memcpy(results->matches, notif->matches, matches_len);
		d3_data->nd_results_valid = TRUE;
	}

	/* no scan should be active at this point */
	mvm->scan_status = 0;
	for (i = 0; i < mvm->max_scans; i++)
		mvm->scan_uid_status[i] = 0;
}

static bool iwl_mvm_wait_d3_notif(struct iwl_notif_wait_data *notif_wait,
				  struct iwl_rx_packet *pkt, void *data)
{
	struct iwl_mvm *mvm =
		container_of(notif_wait, struct iwl_mvm, notif_wait);
	struct iwl_d3_data *d3_data = data;
	u32 len;
	int ret;

	switch (WIDE_ID(pkt->hdr.group_id, pkt->hdr.cmd)) {
	case WIDE_ID(PROT_OFFLOAD_GROUP, WOWLAN_INFO_NOTIFICATION): {
		struct iwl_wowlan_info_notif *notif = (void *)pkt->data;

		if (d3_data->notif_received & IWL_D3_NOTIF_WOWLAN_INFO) {
			/* We might get two notifications due to dual bss */
			IWL_DEBUG_WOWLAN(mvm,
					 "Got additional wowlan info notification\n");
			break;
		}

		d3_data->notif_received |= IWL_D3_NOTIF_WOWLAN_INFO;
		len = iwl_rx_packet_payload_len(pkt);
		iwl_mvm_parse_wowlan_info_notif(mvm, notif, d3_data->status,
						len);
		if (d3_data->status &&
		    d3_data->status->wakeup_reasons & IWL_WOWLAN_WAKEUP_REASON_HAS_WAKEUP_PKT)
			/* We are supposed to get also wake packet notif */
			d3_data->notif_expected |= IWL_D3_NOTIF_WOWLAN_WAKE_PKT;

		break;
	}
	case WIDE_ID(PROT_OFFLOAD_GROUP, WOWLAN_WAKE_PKT_NOTIFICATION): {
		struct iwl_wowlan_wake_pkt_notif *notif = (void *)pkt->data;

		if (d3_data->notif_received & IWL_D3_NOTIF_WOWLAN_WAKE_PKT) {
			/* We shouldn't get two wake packet notifications */
			IWL_ERR(mvm,
				"Got additional wowlan wake packet notification\n");
		} else {
			d3_data->notif_received |= IWL_D3_NOTIF_WOWLAN_WAKE_PKT;
			len =  iwl_rx_packet_payload_len(pkt);
			ret = iwl_mvm_wowlan_store_wake_pkt(mvm, notif,
							    d3_data->status,
							    len);
			if (ret)
				IWL_ERR(mvm,
					"Can't parse WOWLAN_WAKE_PKT_NOTIFICATION\n");
		}

		break;
	}
	case WIDE_ID(SCAN_GROUP, OFFLOAD_MATCH_INFO_NOTIF): {
		struct iwl_scan_offload_match_info *notif = (void *)pkt->data;

		if (d3_data->notif_received & IWL_D3_ND_MATCH_INFO) {
			IWL_ERR(mvm,
				"Got additional netdetect match info\n");
			break;
		}

		d3_data->notif_received |= IWL_D3_ND_MATCH_INFO;

		/* explicitly set this in the 'expected' as well */
		d3_data->notif_expected |= IWL_D3_ND_MATCH_INFO;

		len = iwl_rx_packet_payload_len(pkt);
		iwl_mvm_nd_match_info_handler(mvm, d3_data, notif, len);
		break;
	}
	case WIDE_ID(PROT_OFFLOAD_GROUP, D3_END_NOTIFICATION): {
		struct iwl_mvm_d3_end_notif *notif = (void *)pkt->data;

		d3_data->d3_end_flags = __le32_to_cpu(notif->flags);
		d3_data->notif_received |= IWL_D3_NOTIF_D3_END_NOTIF;

		break;
	}
	default:
		WARN_ON(1);
	}

	return d3_data->notif_received == d3_data->notif_expected;
}

static int iwl_mvm_resume_firmware(struct iwl_mvm *mvm, bool test)
{
	int ret;
	enum iwl_d3_status d3_status;
	struct iwl_host_cmd cmd = {
			.id = D0I3_END_CMD,
			.flags = CMD_WANT_SKB | CMD_SEND_IN_D3,
		};
	bool reset = fw_has_capa(&mvm->fw->ucode_capa,
				 IWL_UCODE_TLV_CAPA_CNSLDTD_D3_D0_IMG);

	ret = iwl_trans_d3_resume(mvm->trans, &d3_status, test, !reset);
	if (ret)
		return ret;

	if (d3_status != IWL_D3_STATUS_ALIVE) {
		IWL_INFO(mvm, "Device was reset during suspend\n");
		return -ENOENT;
	}

	/*
	 * We should trigger resume flow using command only for 22000 family
	 * AX210 and above don't need the command since they have
	 * the doorbell interrupt.
	 */
	if (mvm->trans->trans_cfg->device_family <= IWL_DEVICE_FAMILY_22000 &&
	    fw_has_capa(&mvm->fw->ucode_capa, IWL_UCODE_TLV_CAPA_D0I3_END_FIRST)) {
		ret = iwl_mvm_send_cmd(mvm, &cmd);
		if (ret < 0)
			IWL_ERR(mvm, "Failed to send D0I3_END_CMD first (%d)\n",
				ret);
	}

	return ret;
}

#define IWL_MVM_D3_NOTIF_TIMEOUT (HZ / 5)

static int iwl_mvm_d3_notif_wait(struct iwl_mvm *mvm,
				 struct iwl_d3_data *d3_data)
{
	static const u16 d3_resume_notif[] = {
		WIDE_ID(PROT_OFFLOAD_GROUP, WOWLAN_INFO_NOTIFICATION),
		WIDE_ID(PROT_OFFLOAD_GROUP, WOWLAN_WAKE_PKT_NOTIFICATION),
		WIDE_ID(SCAN_GROUP, OFFLOAD_MATCH_INFO_NOTIF),
		WIDE_ID(PROT_OFFLOAD_GROUP, D3_END_NOTIFICATION)
	};
	struct iwl_notification_wait wait_d3_notif;
	int ret;

	iwl_init_notification_wait(&mvm->notif_wait, &wait_d3_notif,
				   d3_resume_notif, ARRAY_SIZE(d3_resume_notif),
				   iwl_mvm_wait_d3_notif, d3_data);

	ret = iwl_mvm_resume_firmware(mvm, d3_data->test);
	if (ret) {
		iwl_remove_notification(&mvm->notif_wait, &wait_d3_notif);
		return ret;
	}

	return iwl_wait_notification(&mvm->notif_wait, &wait_d3_notif,
				     IWL_MVM_D3_NOTIF_TIMEOUT);
}

static inline bool iwl_mvm_d3_resume_notif_based(struct iwl_mvm *mvm)
{
	return iwl_fw_lookup_notif_ver(mvm->fw, PROT_OFFLOAD_GROUP,
				       WOWLAN_INFO_NOTIFICATION, 0) &&
		iwl_fw_lookup_notif_ver(mvm->fw, PROT_OFFLOAD_GROUP,
					WOWLAN_WAKE_PKT_NOTIFICATION, 0) &&
		iwl_fw_lookup_notif_ver(mvm->fw, PROT_OFFLOAD_GROUP,
					D3_END_NOTIFICATION, 0);
}

static int __iwl_mvm_resume(struct iwl_mvm *mvm, bool test)
{
	struct ieee80211_vif *vif = NULL;
	int ret = 1;
	struct iwl_mvm_nd_results results = {};
	struct iwl_d3_data d3_data = {
		.test = test,
		.notif_expected =
			IWL_D3_NOTIF_WOWLAN_INFO |
			IWL_D3_NOTIF_D3_END_NOTIF,
		.nd_results_valid = false,
		.nd_results = &results,
	};
	bool unified_image = fw_has_capa(&mvm->fw->ucode_capa,
					 IWL_UCODE_TLV_CAPA_CNSLDTD_D3_D0_IMG);
	bool d0i3_first = fw_has_capa(&mvm->fw->ucode_capa,
				      IWL_UCODE_TLV_CAPA_D0I3_END_FIRST);
	bool resume_notif_based = iwl_mvm_d3_resume_notif_based(mvm);
	bool keep = false;

	mutex_lock(&mvm->mutex);

	mvm->last_reset_or_resume_time_jiffies = jiffies;

	/* get the BSS vif pointer again */
	vif = iwl_mvm_get_bss_vif(mvm);
	if (IS_ERR_OR_NULL(vif))
		goto err;

	iwl_fw_dbg_read_d3_debug_data(&mvm->fwrt);

	if (iwl_mvm_check_rt_status(mvm, vif)) {
		set_bit(STATUS_FW_ERROR, &mvm->trans->status);
		iwl_mvm_dump_nic_error_log(mvm);
		iwl_dbg_tlv_time_point(&mvm->fwrt,
				       IWL_FW_INI_TIME_POINT_FW_ASSERT, NULL);
		iwl_fw_dbg_collect_desc(&mvm->fwrt, &iwl_dump_desc_assert,
					false, 0);
		ret = 1;
<<<<<<< HEAD
		goto err;
	}

	ret = iwl_trans_d3_resume(mvm->trans, &d3_status, test, !unified_image);
	if (ret)
		goto err;

	if (d3_status != IWL_D3_STATUS_ALIVE) {
		IWL_INFO(mvm, "Device was reset during suspend\n");
=======
>>>>>>> d60c95ef
		goto err;
	}

	if (resume_notif_based) {
		d3_data.status = kzalloc(sizeof(*d3_data.status), GFP_KERNEL);
		if (!d3_data.status) {
			IWL_ERR(mvm, "Failed to allocate wowlan status\n");
			ret = -ENOMEM;
			goto err;
		}

		ret = iwl_mvm_d3_notif_wait(mvm, &d3_data);
		if (ret)
			goto err;
	} else {
		ret = iwl_mvm_resume_firmware(mvm, test);
		if (ret < 0)
			goto err;
	}

	/* after the successful handshake, we're out of D3 */
	mvm->trans->system_pm_mode = IWL_PLAT_PM_MODE_DISABLED;

	/* when reset is required we can't send these following commands */
	if (d3_data.d3_end_flags & IWL_D0I3_RESET_REQUIRE)
		goto query_wakeup_reasons;

	/*
	 * Query the current location and source from the D3 firmware so we
	 * can play it back when we re-intiailize the D0 firmware
	 */
	iwl_mvm_update_changed_regdom(mvm);

	/* Re-configure PPAG settings */
	iwl_mvm_ppag_send_cmd(mvm);

	if (!unified_image)
		/*  Re-configure default SAR profile */
		iwl_mvm_sar_select_profile(mvm, 1, 1);

	if (mvm->net_detect && unified_image) {
		/* If this is a non-unified image, we restart the FW,
		 * so no need to stop the netdetect scan.  If that
		 * fails, continue and try to get the wake-up reasons,
		 * but trigger a HW restart by keeping a failure code
		 * in ret.
		 */
		ret = iwl_mvm_scan_stop(mvm, IWL_MVM_SCAN_NETDETECT,
					false);
	}

query_wakeup_reasons:
	keep = iwl_mvm_choose_query_wakeup_reasons(mvm, vif, &d3_data);
	/* has unlocked the mutex, so skip that */
	goto out;

err:
	mutex_unlock(&mvm->mutex);
out:
	if (d3_data.status)
		kfree(d3_data.status->wake_packet);
	kfree(d3_data.status);
	iwl_mvm_free_nd(mvm);

	if (!d3_data.test && !mvm->net_detect)
		ieee80211_iterate_active_interfaces_mtx(mvm->hw,
							IEEE80211_IFACE_ITER_NORMAL,
							iwl_mvm_d3_disconnect_iter,
							keep ? vif : NULL);

	clear_bit(IWL_MVM_STATUS_IN_D3, &mvm->status);

	/* no need to reset the device in unified images, if successful */
	if (unified_image && !ret) {
		/* nothing else to do if we already sent D0I3_END_CMD */
		if (d0i3_first)
			return 0;

		if (!iwl_fw_lookup_notif_ver(mvm->fw, PROT_OFFLOAD_GROUP,
					     D3_END_NOTIFICATION, 0)) {
			ret = iwl_mvm_send_cmd_pdu(mvm, D0I3_END_CMD, 0, 0, NULL);
			if (!ret)
				return 0;
		} else if (!(d3_data.d3_end_flags & IWL_D0I3_RESET_REQUIRE)) {
			return 0;
		}
	}

	/*
	 * Reconfigure the device in one of the following cases:
	 * 1. We are not using a unified image
	 * 2. We are using a unified image but had an error while exiting D3
	 */
	set_bit(IWL_MVM_STATUS_HW_RESTART_REQUESTED, &mvm->status);

	/* regardless of what happened, we're now out of D3 */
	mvm->trans->system_pm_mode = IWL_PLAT_PM_MODE_DISABLED;

	return 1;
}

int iwl_mvm_resume(struct ieee80211_hw *hw)
{
	struct iwl_mvm *mvm = IWL_MAC80211_GET_MVM(hw);
	int ret;

	ret = __iwl_mvm_resume(mvm, false);

	iwl_mvm_resume_tcm(mvm);

	iwl_fw_runtime_resume(&mvm->fwrt);

	return ret;
}

void iwl_mvm_set_wakeup(struct ieee80211_hw *hw, bool enabled)
{
	struct iwl_mvm *mvm = IWL_MAC80211_GET_MVM(hw);

	device_set_wakeup_enable(mvm->trans->dev, enabled);
}

#ifdef CONFIG_IWLWIFI_DEBUGFS
static int iwl_mvm_d3_test_open(struct inode *inode, struct file *file)
{
	struct iwl_mvm *mvm = inode->i_private;
	int err;

	if (mvm->d3_test_active)
		return -EBUSY;

	file->private_data = inode->i_private;

	iwl_mvm_pause_tcm(mvm, true);

	iwl_fw_runtime_suspend(&mvm->fwrt);

	/* start pseudo D3 */
	rtnl_lock();
	wiphy_lock(mvm->hw->wiphy);
	err = __iwl_mvm_suspend(mvm->hw, mvm->hw->wiphy->wowlan_config, true);
	wiphy_unlock(mvm->hw->wiphy);
	rtnl_unlock();
	if (err > 0)
		err = -EINVAL;
	if (err)
		return err;

	mvm->d3_test_active = true;
	mvm->keep_vif = NULL;
	return 0;
}

static ssize_t iwl_mvm_d3_test_read(struct file *file, char __user *user_buf,
				    size_t count, loff_t *ppos)
{
	struct iwl_mvm *mvm = file->private_data;
	u32 pme_asserted;

	while (true) {
		/* read pme_ptr if available */
		if (mvm->d3_test_pme_ptr) {
			pme_asserted = iwl_trans_read_mem32(mvm->trans,
						mvm->d3_test_pme_ptr);
			if (pme_asserted)
				break;
		}

		if (msleep_interruptible(100))
			break;
	}

	return 0;
}

static void iwl_mvm_d3_test_disconn_work_iter(void *_data, u8 *mac,
					      struct ieee80211_vif *vif)
{
	/* skip the one we keep connection on */
	if (_data == vif)
		return;

	if (vif->type == NL80211_IFTYPE_STATION)
		ieee80211_connection_loss(vif);
}

static int iwl_mvm_d3_test_release(struct inode *inode, struct file *file)
{
	struct iwl_mvm *mvm = inode->i_private;
	bool unified_image = fw_has_capa(&mvm->fw->ucode_capa,
					 IWL_UCODE_TLV_CAPA_CNSLDTD_D3_D0_IMG);

	mvm->d3_test_active = false;

	iwl_fw_dbg_read_d3_debug_data(&mvm->fwrt);

	rtnl_lock();
	wiphy_lock(mvm->hw->wiphy);
	__iwl_mvm_resume(mvm, true);
	wiphy_unlock(mvm->hw->wiphy);
	rtnl_unlock();

	iwl_mvm_resume_tcm(mvm);

	iwl_fw_runtime_resume(&mvm->fwrt);

	iwl_abort_notification_waits(&mvm->notif_wait);
	if (!unified_image) {
		int remaining_time = 10;

		ieee80211_restart_hw(mvm->hw);

		/* wait for restart and disconnect all interfaces */
		while (test_bit(IWL_MVM_STATUS_IN_HW_RESTART, &mvm->status) &&
		       remaining_time > 0) {
			remaining_time--;
			msleep(1000);
		}

		if (remaining_time == 0)
			IWL_ERR(mvm, "Timed out waiting for HW restart!\n");
	}

	ieee80211_iterate_active_interfaces_atomic(
		mvm->hw, IEEE80211_IFACE_ITER_NORMAL,
		iwl_mvm_d3_test_disconn_work_iter, mvm->keep_vif);

	return 0;
}

const struct file_operations iwl_dbgfs_d3_test_ops = {
	.llseek = no_llseek,
	.open = iwl_mvm_d3_test_open,
	.read = iwl_mvm_d3_test_read,
	.release = iwl_mvm_d3_test_release,
};
#endif<|MERGE_RESOLUTION|>--- conflicted
+++ resolved
@@ -2886,18 +2886,6 @@
 		iwl_fw_dbg_collect_desc(&mvm->fwrt, &iwl_dump_desc_assert,
 					false, 0);
 		ret = 1;
-<<<<<<< HEAD
-		goto err;
-	}
-
-	ret = iwl_trans_d3_resume(mvm->trans, &d3_status, test, !unified_image);
-	if (ret)
-		goto err;
-
-	if (d3_status != IWL_D3_STATUS_ALIVE) {
-		IWL_INFO(mvm, "Device was reset during suspend\n");
-=======
->>>>>>> d60c95ef
 		goto err;
 	}
 
