--- conflicted
+++ resolved
@@ -89,12 +89,8 @@
 	if (fwvid >= BRCMF_FWVENDOR_NUM)
 		return -ERANGE;
 
-<<<<<<< HEAD
-	if (WARN_ON(!vmod) || WARN_ON(!vops))
-=======
 	if (WARN_ON(!vmod) || WARN_ON(!vops) ||
 	    WARN_ON(!vops->alloc_fweh_info))
->>>>>>> 1b4861e3
 		return -EINVAL;
 
 	if (WARN_ON(fwvid_list[fwvid].vmod))
