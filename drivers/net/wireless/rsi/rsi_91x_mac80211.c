--- conflicted
+++ resolved
@@ -1489,15 +1489,9 @@
 
 	if ((vif->type == NL80211_IFTYPE_STATION) ||
 	    (vif->type == NL80211_IFTYPE_P2P_CLIENT)) {
-<<<<<<< HEAD
-		common->bitrate_mask[common->band] = sta->supp_rates[common->band];
-		common->vif_info[0].is_ht = sta->ht_cap.ht_supported;
-		if (sta->ht_cap.ht_supported) {
-=======
 		common->bitrate_mask[common->band] = sta->deflink.supp_rates[common->band];
 		common->vif_info[0].is_ht = sta->deflink.ht_cap.ht_supported;
 		if (sta->deflink.ht_cap.ht_supported) {
->>>>>>> d60c95ef
 			common->bitrate_mask[NL80211_BAND_2GHZ] =
 					sta->deflink.supp_rates[NL80211_BAND_2GHZ];
 			if ((sta->deflink.ht_cap.cap & IEEE80211_HT_CAP_SGI_20) ||
