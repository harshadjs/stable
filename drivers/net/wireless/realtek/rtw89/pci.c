// SPDX-License-Identifier: GPL-2.0 OR BSD-3-Clause
/* Copyright(c) 2020  Realtek Corporation
 */

#include <linux/pci.h>

#include "mac.h"
#include "pci.h"
#include "reg.h"
#include "ser.h"

static bool rtw89_pci_disable_clkreq;
static bool rtw89_pci_disable_aspm_l1;
static bool rtw89_pci_disable_l1ss;
module_param_named(disable_clkreq, rtw89_pci_disable_clkreq, bool, 0644);
module_param_named(disable_aspm_l1, rtw89_pci_disable_aspm_l1, bool, 0644);
module_param_named(disable_aspm_l1ss, rtw89_pci_disable_l1ss, bool, 0644);
MODULE_PARM_DESC(disable_clkreq, "Set Y to disable PCI clkreq support");
MODULE_PARM_DESC(disable_aspm_l1, "Set Y to disable PCI ASPM L1 support");
MODULE_PARM_DESC(disable_aspm_l1ss, "Set Y to disable PCI L1SS support");

static int rtw89_pci_get_phy_offset_by_link_speed(struct rtw89_dev *rtwdev,
						  u32 *phy_offset)
{
	struct rtw89_pci *rtwpci = (struct rtw89_pci *)rtwdev->priv;
	struct pci_dev *pdev = rtwpci->pdev;
	u32 val;
	int ret;

	ret = pci_read_config_dword(pdev, RTW89_PCIE_L1_STS_V1, &val);
	if (ret)
		return ret;

	val = u32_get_bits(val, RTW89_BCFG_LINK_SPEED_MASK);
	if (val == RTW89_PCIE_GEN1_SPEED) {
		*phy_offset = R_RAC_DIRECT_OFFSET_G1;
	} else if (val == RTW89_PCIE_GEN2_SPEED) {
		*phy_offset = R_RAC_DIRECT_OFFSET_G2;
	} else {
		rtw89_warn(rtwdev, "Unknown PCI link speed %d\n", val);
		return -EFAULT;
	}

	return 0;
}

static int rtw89_pci_rst_bdram_ax(struct rtw89_dev *rtwdev)
{
	u32 val;
	int ret;

	rtw89_write32_set(rtwdev, R_AX_PCIE_INIT_CFG1, B_AX_RST_BDRAM);

	ret = read_poll_timeout_atomic(rtw89_read32, val, !(val & B_AX_RST_BDRAM),
				       1, RTW89_PCI_POLL_BDRAM_RST_CNT, false,
				       rtwdev, R_AX_PCIE_INIT_CFG1);

	return ret;
}

static u32 rtw89_pci_dma_recalc(struct rtw89_dev *rtwdev,
				struct rtw89_pci_dma_ring *bd_ring,
				u32 cur_idx, bool tx)
{
	const struct rtw89_pci_info *info = rtwdev->pci_info;
	u32 cnt, cur_rp, wp, rp, len;

	rp = bd_ring->rp;
	wp = bd_ring->wp;
	len = bd_ring->len;

	cur_rp = FIELD_GET(TXBD_HW_IDX_MASK, cur_idx);
	if (tx) {
		cnt = cur_rp >= rp ? cur_rp - rp : len - (rp - cur_rp);
	} else {
		if (info->rx_ring_eq_is_full)
			wp += 1;

		cnt = cur_rp >= wp ? cur_rp - wp : len - (wp - cur_rp);
	}

	bd_ring->rp = cur_rp;

	return cnt;
}

static u32 rtw89_pci_txbd_recalc(struct rtw89_dev *rtwdev,
				 struct rtw89_pci_tx_ring *tx_ring)
{
	struct rtw89_pci_dma_ring *bd_ring = &tx_ring->bd_ring;
	u32 addr_idx = bd_ring->addr.idx;
	u32 cnt, idx;

	idx = rtw89_read32(rtwdev, addr_idx);
	cnt = rtw89_pci_dma_recalc(rtwdev, bd_ring, idx, true);

	return cnt;
}

static void rtw89_pci_release_fwcmd(struct rtw89_dev *rtwdev,
				    struct rtw89_pci *rtwpci,
				    u32 cnt, bool release_all)
{
	struct rtw89_pci_tx_data *tx_data;
	struct sk_buff *skb;
	u32 qlen;

	while (cnt--) {
		skb = skb_dequeue(&rtwpci->h2c_queue);
		if (!skb) {
			rtw89_err(rtwdev, "failed to pre-release fwcmd\n");
			return;
		}
		skb_queue_tail(&rtwpci->h2c_release_queue, skb);
	}

	qlen = skb_queue_len(&rtwpci->h2c_release_queue);
	if (!release_all)
	       qlen = qlen > RTW89_PCI_MULTITAG ? qlen - RTW89_PCI_MULTITAG : 0;

	while (qlen--) {
		skb = skb_dequeue(&rtwpci->h2c_release_queue);
		if (!skb) {
			rtw89_err(rtwdev, "failed to release fwcmd\n");
			return;
		}
		tx_data = RTW89_PCI_TX_SKB_CB(skb);
		dma_unmap_single(&rtwpci->pdev->dev, tx_data->dma, skb->len,
				 DMA_TO_DEVICE);
		dev_kfree_skb_any(skb);
	}
}

static void rtw89_pci_reclaim_tx_fwcmd(struct rtw89_dev *rtwdev,
				       struct rtw89_pci *rtwpci)
{
	struct rtw89_pci_tx_ring *tx_ring = &rtwpci->tx_rings[RTW89_TXCH_CH12];
	u32 cnt;

	cnt = rtw89_pci_txbd_recalc(rtwdev, tx_ring);
	if (!cnt)
		return;
	rtw89_pci_release_fwcmd(rtwdev, rtwpci, cnt, false);
}

static u32 rtw89_pci_rxbd_recalc(struct rtw89_dev *rtwdev,
				 struct rtw89_pci_rx_ring *rx_ring)
{
	struct rtw89_pci_dma_ring *bd_ring = &rx_ring->bd_ring;
	u32 addr_idx = bd_ring->addr.idx;
	u32 cnt, idx;

	idx = rtw89_read32(rtwdev, addr_idx);
	cnt = rtw89_pci_dma_recalc(rtwdev, bd_ring, idx, false);

	return cnt;
}

static void rtw89_pci_sync_skb_for_cpu(struct rtw89_dev *rtwdev,
				       struct sk_buff *skb)
{
	struct rtw89_pci_rx_info *rx_info;
	dma_addr_t dma;

	rx_info = RTW89_PCI_RX_SKB_CB(skb);
	dma = rx_info->dma;
	dma_sync_single_for_cpu(rtwdev->dev, dma, RTW89_PCI_RX_BUF_SIZE,
				DMA_FROM_DEVICE);
}

static void rtw89_pci_sync_skb_for_device(struct rtw89_dev *rtwdev,
					  struct sk_buff *skb)
{
	struct rtw89_pci_rx_info *rx_info;
	dma_addr_t dma;

	rx_info = RTW89_PCI_RX_SKB_CB(skb);
	dma = rx_info->dma;
	dma_sync_single_for_device(rtwdev->dev, dma, RTW89_PCI_RX_BUF_SIZE,
				   DMA_FROM_DEVICE);
}

static void rtw89_pci_rxbd_info_update(struct rtw89_dev *rtwdev,
				       struct sk_buff *skb)
{
	struct rtw89_pci_rxbd_info *rxbd_info;
	struct rtw89_pci_rx_info *rx_info = RTW89_PCI_RX_SKB_CB(skb);

	rxbd_info = (struct rtw89_pci_rxbd_info *)skb->data;
	rx_info->fs = le32_get_bits(rxbd_info->dword, RTW89_PCI_RXBD_FS);
	rx_info->ls = le32_get_bits(rxbd_info->dword, RTW89_PCI_RXBD_LS);
	rx_info->len = le32_get_bits(rxbd_info->dword, RTW89_PCI_RXBD_WRITE_SIZE);
	rx_info->tag = le32_get_bits(rxbd_info->dword, RTW89_PCI_RXBD_TAG);
}

static int rtw89_pci_validate_rx_tag(struct rtw89_dev *rtwdev,
				     struct rtw89_pci_rx_ring *rx_ring,
				     struct sk_buff *skb)
{
	struct rtw89_pci_rx_info *rx_info = RTW89_PCI_RX_SKB_CB(skb);
	const struct rtw89_pci_info *info = rtwdev->pci_info;
	u32 target_rx_tag;

	if (!info->check_rx_tag)
		return 0;

	/* valid range is 1 ~ 0x1FFF */
	if (rx_ring->target_rx_tag == 0)
		target_rx_tag = 1;
	else
		target_rx_tag = rx_ring->target_rx_tag;

	if (rx_info->tag != target_rx_tag) {
		rtw89_debug(rtwdev, RTW89_DBG_UNEXP, "mismatch RX tag 0x%x 0x%x\n",
			    rx_info->tag, target_rx_tag);
		return -EAGAIN;
	}

	return 0;
}

static
int rtw89_pci_sync_skb_for_device_and_validate_rx_info(struct rtw89_dev *rtwdev,
						       struct rtw89_pci_rx_ring *rx_ring,
						       struct sk_buff *skb)
{
	struct rtw89_pci_rx_info *rx_info = RTW89_PCI_RX_SKB_CB(skb);
	int rx_tag_retry = 100;
	int ret;

	do {
		rtw89_pci_sync_skb_for_cpu(rtwdev, skb);
		rtw89_pci_rxbd_info_update(rtwdev, skb);

		ret = rtw89_pci_validate_rx_tag(rtwdev, rx_ring, skb);
		if (ret != -EAGAIN)
			break;
	} while (rx_tag_retry--);

	/* update target rx_tag for next RX */
	rx_ring->target_rx_tag = rx_info->tag + 1;

	return ret;
}

static void rtw89_pci_ctrl_txdma_ch_ax(struct rtw89_dev *rtwdev, bool enable)
{
	const struct rtw89_pci_info *info = rtwdev->pci_info;
	const struct rtw89_reg_def *dma_stop1 = &info->dma_stop1;
	const struct rtw89_reg_def *dma_stop2 = &info->dma_stop2;

	if (enable) {
		rtw89_write32_clr(rtwdev, dma_stop1->addr, dma_stop1->mask);
		if (dma_stop2->addr)
			rtw89_write32_clr(rtwdev, dma_stop2->addr, dma_stop2->mask);
	} else {
		rtw89_write32_set(rtwdev, dma_stop1->addr, dma_stop1->mask);
		if (dma_stop2->addr)
			rtw89_write32_set(rtwdev, dma_stop2->addr, dma_stop2->mask);
	}
}

static void rtw89_pci_ctrl_txdma_fw_ch_ax(struct rtw89_dev *rtwdev, bool enable)
{
	const struct rtw89_pci_info *info = rtwdev->pci_info;
	const struct rtw89_reg_def *dma_stop1 = &info->dma_stop1;

	if (enable)
		rtw89_write32_clr(rtwdev, dma_stop1->addr, B_AX_STOP_CH12);
	else
		rtw89_write32_set(rtwdev, dma_stop1->addr, B_AX_STOP_CH12);
}

static bool
rtw89_skb_put_rx_data(struct rtw89_dev *rtwdev, bool fs, bool ls,
		      struct sk_buff *new,
		      const struct sk_buff *skb, u32 offset,
		      const struct rtw89_pci_rx_info *rx_info,
		      const struct rtw89_rx_desc_info *desc_info)
{
	u32 copy_len = rx_info->len - offset;

	if (unlikely(skb_tailroom(new) < copy_len)) {
		rtw89_debug(rtwdev, RTW89_DBG_TXRX,
			    "invalid rx data length bd_len=%d desc_len=%d offset=%d (fs=%d ls=%d)\n",
			    rx_info->len, desc_info->pkt_size, offset, fs, ls);
		rtw89_hex_dump(rtwdev, RTW89_DBG_TXRX, "rx_data: ",
			       skb->data, rx_info->len);
		/* length of a single segment skb is desc_info->pkt_size */
		if (fs && ls) {
			copy_len = desc_info->pkt_size;
		} else {
			rtw89_info(rtwdev, "drop rx data due to invalid length\n");
			return false;
		}
	}

	skb_put_data(new, skb->data + offset, copy_len);

	return true;
}

static u32 rtw89_pci_get_rx_skb_idx(struct rtw89_dev *rtwdev,
				    struct rtw89_pci_dma_ring *bd_ring)
{
	const struct rtw89_pci_info *info = rtwdev->pci_info;
	u32 wp = bd_ring->wp;

	if (!info->rx_ring_eq_is_full)
		return wp;

	if (++wp >= bd_ring->len)
		wp = 0;

	return wp;
}

static u32 rtw89_pci_rxbd_deliver_skbs(struct rtw89_dev *rtwdev,
				       struct rtw89_pci_rx_ring *rx_ring)
{
	struct rtw89_pci_dma_ring *bd_ring = &rx_ring->bd_ring;
	struct rtw89_pci_rx_info *rx_info;
	struct rtw89_rx_desc_info *desc_info = &rx_ring->diliver_desc;
	struct sk_buff *new = rx_ring->diliver_skb;
	struct sk_buff *skb;
	u32 rxinfo_size = sizeof(struct rtw89_pci_rxbd_info);
	u32 skb_idx;
	u32 offset;
	u32 cnt = 1;
	bool fs, ls;
	int ret;

	skb_idx = rtw89_pci_get_rx_skb_idx(rtwdev, bd_ring);
	skb = rx_ring->buf[skb_idx];

	ret = rtw89_pci_sync_skb_for_device_and_validate_rx_info(rtwdev, rx_ring, skb);
	if (ret) {
		rtw89_err(rtwdev, "failed to update %d RXBD info: %d\n",
			  bd_ring->wp, ret);
		goto err_sync_device;
	}

	rx_info = RTW89_PCI_RX_SKB_CB(skb);
	fs = rx_info->fs;
	ls = rx_info->ls;

	if (fs) {
		if (new) {
			rtw89_debug(rtwdev, RTW89_DBG_UNEXP,
				    "skb should not be ready before first segment start\n");
			goto err_sync_device;
		}
		if (desc_info->ready) {
			rtw89_warn(rtwdev, "desc info should not be ready before first segment start\n");
			goto err_sync_device;
		}

		rtw89_chip_query_rxdesc(rtwdev, desc_info, skb->data, rxinfo_size);

		new = rtw89_alloc_skb_for_rx(rtwdev, desc_info->pkt_size);
		if (!new)
			goto err_sync_device;

		rx_ring->diliver_skb = new;

		/* first segment has RX desc */
		offset = desc_info->offset + desc_info->rxd_len;
	} else {
		offset = sizeof(struct rtw89_pci_rxbd_info);
		if (!new) {
			rtw89_debug(rtwdev, RTW89_DBG_UNEXP, "no last skb\n");
			goto err_sync_device;
		}
	}
	if (!rtw89_skb_put_rx_data(rtwdev, fs, ls, new, skb, offset, rx_info, desc_info))
		goto err_sync_device;
	rtw89_pci_sync_skb_for_device(rtwdev, skb);
	rtw89_pci_rxbd_increase(rx_ring, 1);

	if (!desc_info->ready) {
		rtw89_warn(rtwdev, "no rx desc information\n");
		goto err_free_resource;
	}
	if (ls) {
		rtw89_core_rx(rtwdev, desc_info, new);
		rx_ring->diliver_skb = NULL;
		desc_info->ready = false;
	}

	return cnt;

err_sync_device:
	rtw89_pci_sync_skb_for_device(rtwdev, skb);
	rtw89_pci_rxbd_increase(rx_ring, 1);
err_free_resource:
	if (new)
		dev_kfree_skb_any(new);
	rx_ring->diliver_skb = NULL;
	desc_info->ready = false;

	return cnt;
}

static void rtw89_pci_rxbd_deliver(struct rtw89_dev *rtwdev,
				   struct rtw89_pci_rx_ring *rx_ring,
				   u32 cnt)
{
	struct rtw89_pci_dma_ring *bd_ring = &rx_ring->bd_ring;
	u32 rx_cnt;

	while (cnt && rtwdev->napi_budget_countdown > 0) {
		rx_cnt = rtw89_pci_rxbd_deliver_skbs(rtwdev, rx_ring);
		if (!rx_cnt) {
			rtw89_err(rtwdev, "failed to deliver RXBD skb\n");

			/* skip the rest RXBD bufs */
			rtw89_pci_rxbd_increase(rx_ring, cnt);
			break;
		}

		cnt -= rx_cnt;
	}

	rtw89_write16(rtwdev, bd_ring->addr.idx, bd_ring->wp);
}

static int rtw89_pci_poll_rxq_dma(struct rtw89_dev *rtwdev,
				  struct rtw89_pci *rtwpci, int budget)
{
	struct rtw89_pci_rx_ring *rx_ring;
	int countdown = rtwdev->napi_budget_countdown;
	u32 cnt;

	rx_ring = &rtwpci->rx_rings[RTW89_RXCH_RXQ];

	cnt = rtw89_pci_rxbd_recalc(rtwdev, rx_ring);
	if (!cnt)
		return 0;

	cnt = min_t(u32, budget, cnt);

	rtw89_pci_rxbd_deliver(rtwdev, rx_ring, cnt);

	/* In case of flushing pending SKBs, the countdown may exceed. */
	if (rtwdev->napi_budget_countdown <= 0)
		return budget;

	return budget - countdown;
}

static void rtw89_pci_tx_status(struct rtw89_dev *rtwdev,
				struct rtw89_pci_tx_ring *tx_ring,
				struct sk_buff *skb, u8 tx_status)
{
	struct rtw89_tx_skb_data *skb_data = RTW89_TX_SKB_CB(skb);
	struct ieee80211_tx_info *info;

	rtw89_core_tx_wait_complete(rtwdev, skb_data, tx_status == RTW89_TX_DONE);

	info = IEEE80211_SKB_CB(skb);
	ieee80211_tx_info_clear_status(info);

	if (info->flags & IEEE80211_TX_CTL_NO_ACK)
		info->flags |= IEEE80211_TX_STAT_NOACK_TRANSMITTED;
	if (tx_status == RTW89_TX_DONE) {
		info->flags |= IEEE80211_TX_STAT_ACK;
		tx_ring->tx_acked++;
	} else {
		if (info->flags & IEEE80211_TX_CTL_REQ_TX_STATUS)
			rtw89_debug(rtwdev, RTW89_DBG_FW,
				    "failed to TX of status %x\n", tx_status);
		switch (tx_status) {
		case RTW89_TX_RETRY_LIMIT:
			tx_ring->tx_retry_lmt++;
			break;
		case RTW89_TX_LIFE_TIME:
			tx_ring->tx_life_time++;
			break;
		case RTW89_TX_MACID_DROP:
			tx_ring->tx_mac_id_drop++;
			break;
		default:
			rtw89_warn(rtwdev, "invalid TX status %x\n", tx_status);
			break;
		}
	}

	ieee80211_tx_status_ni(rtwdev->hw, skb);
}

static void rtw89_pci_reclaim_txbd(struct rtw89_dev *rtwdev, struct rtw89_pci_tx_ring *tx_ring)
{
	struct rtw89_pci_tx_wd *txwd;
	u32 cnt;

	cnt = rtw89_pci_txbd_recalc(rtwdev, tx_ring);
	while (cnt--) {
		txwd = list_first_entry_or_null(&tx_ring->busy_pages, struct rtw89_pci_tx_wd, list);
		if (!txwd) {
			rtw89_warn(rtwdev, "No busy txwd pages available\n");
			break;
		}

		list_del_init(&txwd->list);

		/* this skb has been freed by RPP */
		if (skb_queue_len(&txwd->queue) == 0)
			rtw89_pci_enqueue_txwd(tx_ring, txwd);
	}
}

static void rtw89_pci_release_busy_txwd(struct rtw89_dev *rtwdev,
					struct rtw89_pci_tx_ring *tx_ring)
{
	struct rtw89_pci_tx_wd_ring *wd_ring = &tx_ring->wd_ring;
	struct rtw89_pci_tx_wd *txwd;
	int i;

	for (i = 0; i < wd_ring->page_num; i++) {
		txwd = list_first_entry_or_null(&tx_ring->busy_pages, struct rtw89_pci_tx_wd, list);
		if (!txwd)
			break;

		list_del_init(&txwd->list);
	}
}

static void rtw89_pci_release_txwd_skb(struct rtw89_dev *rtwdev,
				       struct rtw89_pci_tx_ring *tx_ring,
				       struct rtw89_pci_tx_wd *txwd, u16 seq,
				       u8 tx_status)
{
	struct rtw89_pci *rtwpci = (struct rtw89_pci *)rtwdev->priv;
	struct rtw89_pci_tx_data *tx_data;
	struct sk_buff *skb, *tmp;
	u8 txch = tx_ring->txch;

	if (!list_empty(&txwd->list)) {
		rtw89_pci_reclaim_txbd(rtwdev, tx_ring);
		/* In low power mode, RPP can receive before updating of TX BD.
		 * In normal mode, it should not happen so give it a warning.
		 */
		if (!rtwpci->low_power && !list_empty(&txwd->list))
			rtw89_warn(rtwdev, "queue %d txwd %d is not idle\n",
				   txch, seq);
	}

	skb_queue_walk_safe(&txwd->queue, skb, tmp) {
		skb_unlink(skb, &txwd->queue);

		tx_data = RTW89_PCI_TX_SKB_CB(skb);
		dma_unmap_single(&rtwpci->pdev->dev, tx_data->dma, skb->len,
				 DMA_TO_DEVICE);

		rtw89_pci_tx_status(rtwdev, tx_ring, skb, tx_status);
	}

	if (list_empty(&txwd->list))
		rtw89_pci_enqueue_txwd(tx_ring, txwd);
}

static void rtw89_pci_release_rpp(struct rtw89_dev *rtwdev,
				  struct rtw89_pci_rpp_fmt *rpp)
{
	struct rtw89_pci *rtwpci = (struct rtw89_pci *)rtwdev->priv;
	struct rtw89_pci_tx_ring *tx_ring;
	struct rtw89_pci_tx_wd_ring *wd_ring;
	struct rtw89_pci_tx_wd *txwd;
	u16 seq;
	u8 qsel, tx_status, txch;

	seq = le32_get_bits(rpp->dword, RTW89_PCI_RPP_SEQ);
	qsel = le32_get_bits(rpp->dword, RTW89_PCI_RPP_QSEL);
	tx_status = le32_get_bits(rpp->dword, RTW89_PCI_RPP_TX_STATUS);
	txch = rtw89_core_get_ch_dma(rtwdev, qsel);

	if (txch == RTW89_TXCH_CH12) {
		rtw89_warn(rtwdev, "should no fwcmd release report\n");
		return;
	}

	tx_ring = &rtwpci->tx_rings[txch];
	wd_ring = &tx_ring->wd_ring;
	txwd = &wd_ring->pages[seq];

	rtw89_pci_release_txwd_skb(rtwdev, tx_ring, txwd, seq, tx_status);
}

static void rtw89_pci_release_pending_txwd_skb(struct rtw89_dev *rtwdev,
					       struct rtw89_pci_tx_ring *tx_ring)
{
	struct rtw89_pci_tx_wd_ring *wd_ring = &tx_ring->wd_ring;
	struct rtw89_pci_tx_wd *txwd;
	int i;

	for (i = 0; i < wd_ring->page_num; i++) {
		txwd = &wd_ring->pages[i];

		if (!list_empty(&txwd->list))
			continue;

		rtw89_pci_release_txwd_skb(rtwdev, tx_ring, txwd, i, RTW89_TX_MACID_DROP);
	}
}

static u32 rtw89_pci_release_tx_skbs(struct rtw89_dev *rtwdev,
				     struct rtw89_pci_rx_ring *rx_ring,
				     u32 max_cnt)
{
	struct rtw89_pci_dma_ring *bd_ring = &rx_ring->bd_ring;
	struct rtw89_pci_rx_info *rx_info;
	struct rtw89_pci_rpp_fmt *rpp;
	struct rtw89_rx_desc_info desc_info = {};
	struct sk_buff *skb;
	u32 cnt = 0;
	u32 rpp_size = sizeof(struct rtw89_pci_rpp_fmt);
	u32 rxinfo_size = sizeof(struct rtw89_pci_rxbd_info);
	u32 skb_idx;
	u32 offset;
	int ret;

	skb_idx = rtw89_pci_get_rx_skb_idx(rtwdev, bd_ring);
	skb = rx_ring->buf[skb_idx];

	ret = rtw89_pci_sync_skb_for_device_and_validate_rx_info(rtwdev, rx_ring, skb);
	if (ret) {
		rtw89_err(rtwdev, "failed to update %d RXBD info: %d\n",
			  bd_ring->wp, ret);
		goto err_sync_device;
	}

	rx_info = RTW89_PCI_RX_SKB_CB(skb);
	if (!rx_info->fs || !rx_info->ls) {
		rtw89_err(rtwdev, "cannot process RP frame not set FS/LS\n");
		return cnt;
	}

	rtw89_chip_query_rxdesc(rtwdev, &desc_info, skb->data, rxinfo_size);

	/* first segment has RX desc */
	offset = desc_info.offset + desc_info.rxd_len;
	for (; offset + rpp_size <= rx_info->len; offset += rpp_size) {
		rpp = (struct rtw89_pci_rpp_fmt *)(skb->data + offset);
		rtw89_pci_release_rpp(rtwdev, rpp);
	}

	rtw89_pci_sync_skb_for_device(rtwdev, skb);
	rtw89_pci_rxbd_increase(rx_ring, 1);
	cnt++;

	return cnt;

err_sync_device:
	rtw89_pci_sync_skb_for_device(rtwdev, skb);
	return 0;
}

static void rtw89_pci_release_tx(struct rtw89_dev *rtwdev,
				 struct rtw89_pci_rx_ring *rx_ring,
				 u32 cnt)
{
	struct rtw89_pci_dma_ring *bd_ring = &rx_ring->bd_ring;
	u32 release_cnt;

	while (cnt) {
		release_cnt = rtw89_pci_release_tx_skbs(rtwdev, rx_ring, cnt);
		if (!release_cnt) {
			rtw89_err(rtwdev, "failed to release TX skbs\n");

			/* skip the rest RXBD bufs */
			rtw89_pci_rxbd_increase(rx_ring, cnt);
			break;
		}

		cnt -= release_cnt;
	}

	rtw89_write16(rtwdev, bd_ring->addr.idx, bd_ring->wp);
}

static int rtw89_pci_poll_rpq_dma(struct rtw89_dev *rtwdev,
				  struct rtw89_pci *rtwpci, int budget)
{
	struct rtw89_pci_rx_ring *rx_ring;
	u32 cnt;
	int work_done;

	rx_ring = &rtwpci->rx_rings[RTW89_RXCH_RPQ];

	spin_lock_bh(&rtwpci->trx_lock);

	cnt = rtw89_pci_rxbd_recalc(rtwdev, rx_ring);
	if (cnt == 0)
		goto out_unlock;

	rtw89_pci_release_tx(rtwdev, rx_ring, cnt);

out_unlock:
	spin_unlock_bh(&rtwpci->trx_lock);

	/* always release all RPQ */
	work_done = min_t(int, cnt, budget);
	rtwdev->napi_budget_countdown -= work_done;

	return work_done;
}

static void rtw89_pci_isr_rxd_unavail(struct rtw89_dev *rtwdev,
				      struct rtw89_pci *rtwpci)
{
	struct rtw89_pci_rx_ring *rx_ring;
	struct rtw89_pci_dma_ring *bd_ring;
	u32 reg_idx;
	u16 hw_idx, hw_idx_next, host_idx;
	int i;

	for (i = 0; i < RTW89_RXCH_NUM; i++) {
		rx_ring = &rtwpci->rx_rings[i];
		bd_ring = &rx_ring->bd_ring;

		reg_idx = rtw89_read32(rtwdev, bd_ring->addr.idx);
		hw_idx = FIELD_GET(TXBD_HW_IDX_MASK, reg_idx);
		host_idx = FIELD_GET(TXBD_HOST_IDX_MASK, reg_idx);
		hw_idx_next = (hw_idx + 1) % bd_ring->len;

		if (hw_idx_next == host_idx)
			rtw89_debug(rtwdev, RTW89_DBG_UNEXP, "%d RXD unavailable\n", i);

		rtw89_debug(rtwdev, RTW89_DBG_TXRX,
			    "%d RXD unavailable, idx=0x%08x, len=%d\n",
			    i, reg_idx, bd_ring->len);
	}
}

void rtw89_pci_recognize_intrs(struct rtw89_dev *rtwdev,
			       struct rtw89_pci *rtwpci,
			       struct rtw89_pci_isrs *isrs)
{
	isrs->halt_c2h_isrs = rtw89_read32(rtwdev, R_AX_HISR0) & rtwpci->halt_c2h_intrs;
	isrs->isrs[0] = rtw89_read32(rtwdev, R_AX_PCIE_HISR00) & rtwpci->intrs[0];
	isrs->isrs[1] = rtw89_read32(rtwdev, R_AX_PCIE_HISR10) & rtwpci->intrs[1];

	rtw89_write32(rtwdev, R_AX_HISR0, isrs->halt_c2h_isrs);
	rtw89_write32(rtwdev, R_AX_PCIE_HISR00, isrs->isrs[0]);
	rtw89_write32(rtwdev, R_AX_PCIE_HISR10, isrs->isrs[1]);
}
EXPORT_SYMBOL(rtw89_pci_recognize_intrs);

void rtw89_pci_recognize_intrs_v1(struct rtw89_dev *rtwdev,
				  struct rtw89_pci *rtwpci,
				  struct rtw89_pci_isrs *isrs)
{
	isrs->ind_isrs = rtw89_read32(rtwdev, R_AX_PCIE_HISR00_V1) & rtwpci->ind_intrs;
	isrs->halt_c2h_isrs = isrs->ind_isrs & B_AX_HS0ISR_IND_INT_EN ?
			      rtw89_read32(rtwdev, R_AX_HISR0) & rtwpci->halt_c2h_intrs : 0;
	isrs->isrs[0] = isrs->ind_isrs & B_AX_HCI_AXIDMA_INT_EN ?
			rtw89_read32(rtwdev, R_AX_HAXI_HISR00) & rtwpci->intrs[0] : 0;
	isrs->isrs[1] = isrs->ind_isrs & B_AX_HS1ISR_IND_INT_EN ?
			rtw89_read32(rtwdev, R_AX_HISR1) & rtwpci->intrs[1] : 0;

	if (isrs->halt_c2h_isrs)
		rtw89_write32(rtwdev, R_AX_HISR0, isrs->halt_c2h_isrs);
	if (isrs->isrs[0])
		rtw89_write32(rtwdev, R_AX_HAXI_HISR00, isrs->isrs[0]);
	if (isrs->isrs[1])
		rtw89_write32(rtwdev, R_AX_HISR1, isrs->isrs[1]);
}
EXPORT_SYMBOL(rtw89_pci_recognize_intrs_v1);

void rtw89_pci_recognize_intrs_v2(struct rtw89_dev *rtwdev,
				  struct rtw89_pci *rtwpci,
				  struct rtw89_pci_isrs *isrs)
{
	isrs->ind_isrs = rtw89_read32(rtwdev, R_BE_PCIE_HISR) & rtwpci->ind_intrs;
	isrs->halt_c2h_isrs = isrs->ind_isrs & B_BE_HS0ISR_IND_INT ?
			      rtw89_read32(rtwdev, R_BE_HISR0) & rtwpci->halt_c2h_intrs : 0;
	isrs->isrs[0] = isrs->ind_isrs & B_BE_HCI_AXIDMA_INT ?
			rtw89_read32(rtwdev, R_BE_HAXI_HISR00) & rtwpci->intrs[0] : 0;
	isrs->isrs[1] = rtw89_read32(rtwdev, R_BE_PCIE_DMA_ISR) & rtwpci->intrs[1];

	if (isrs->halt_c2h_isrs)
		rtw89_write32(rtwdev, R_BE_HISR0, isrs->halt_c2h_isrs);
	if (isrs->isrs[0])
		rtw89_write32(rtwdev, R_BE_HAXI_HISR00, isrs->isrs[0]);
	if (isrs->isrs[1])
		rtw89_write32(rtwdev, R_BE_PCIE_DMA_ISR, isrs->isrs[1]);
	rtw89_write32(rtwdev, R_BE_PCIE_HISR, isrs->ind_isrs);
}
EXPORT_SYMBOL(rtw89_pci_recognize_intrs_v2);

void rtw89_pci_enable_intr(struct rtw89_dev *rtwdev, struct rtw89_pci *rtwpci)
{
	rtw89_write32(rtwdev, R_AX_HIMR0, rtwpci->halt_c2h_intrs);
	rtw89_write32(rtwdev, R_AX_PCIE_HIMR00, rtwpci->intrs[0]);
	rtw89_write32(rtwdev, R_AX_PCIE_HIMR10, rtwpci->intrs[1]);
}
EXPORT_SYMBOL(rtw89_pci_enable_intr);

void rtw89_pci_disable_intr(struct rtw89_dev *rtwdev, struct rtw89_pci *rtwpci)
{
	rtw89_write32(rtwdev, R_AX_HIMR0, 0);
	rtw89_write32(rtwdev, R_AX_PCIE_HIMR00, 0);
	rtw89_write32(rtwdev, R_AX_PCIE_HIMR10, 0);
}
EXPORT_SYMBOL(rtw89_pci_disable_intr);

void rtw89_pci_enable_intr_v1(struct rtw89_dev *rtwdev, struct rtw89_pci *rtwpci)
{
	rtw89_write32(rtwdev, R_AX_PCIE_HIMR00_V1, rtwpci->ind_intrs);
	rtw89_write32(rtwdev, R_AX_HIMR0, rtwpci->halt_c2h_intrs);
	rtw89_write32(rtwdev, R_AX_HAXI_HIMR00, rtwpci->intrs[0]);
	rtw89_write32(rtwdev, R_AX_HIMR1, rtwpci->intrs[1]);
}
EXPORT_SYMBOL(rtw89_pci_enable_intr_v1);

void rtw89_pci_disable_intr_v1(struct rtw89_dev *rtwdev, struct rtw89_pci *rtwpci)
{
	rtw89_write32(rtwdev, R_AX_PCIE_HIMR00_V1, 0);
}
EXPORT_SYMBOL(rtw89_pci_disable_intr_v1);

void rtw89_pci_enable_intr_v2(struct rtw89_dev *rtwdev, struct rtw89_pci *rtwpci)
{
	rtw89_write32(rtwdev, R_BE_HIMR0, rtwpci->halt_c2h_intrs);
	rtw89_write32(rtwdev, R_BE_HAXI_HIMR00, rtwpci->intrs[0]);
	rtw89_write32(rtwdev, R_BE_PCIE_DMA_IMR_0_V1, rtwpci->intrs[1]);
	rtw89_write32(rtwdev, R_BE_PCIE_HIMR0, rtwpci->ind_intrs);
}
EXPORT_SYMBOL(rtw89_pci_enable_intr_v2);

void rtw89_pci_disable_intr_v2(struct rtw89_dev *rtwdev, struct rtw89_pci *rtwpci)
{
	rtw89_write32(rtwdev, R_BE_PCIE_HIMR0, 0);
	rtw89_write32(rtwdev, R_BE_PCIE_DMA_IMR_0_V1, 0);
}
EXPORT_SYMBOL(rtw89_pci_disable_intr_v2);

static void rtw89_pci_ops_recovery_start(struct rtw89_dev *rtwdev)
{
	struct rtw89_pci *rtwpci = (struct rtw89_pci *)rtwdev->priv;
	unsigned long flags;

	spin_lock_irqsave(&rtwpci->irq_lock, flags);
	rtw89_chip_disable_intr(rtwdev, rtwpci);
	rtw89_chip_config_intr_mask(rtwdev, RTW89_PCI_INTR_MASK_RECOVERY_START);
	rtw89_chip_enable_intr(rtwdev, rtwpci);
	spin_unlock_irqrestore(&rtwpci->irq_lock, flags);
}

static void rtw89_pci_ops_recovery_complete(struct rtw89_dev *rtwdev)
{
	struct rtw89_pci *rtwpci = (struct rtw89_pci *)rtwdev->priv;
	unsigned long flags;

	spin_lock_irqsave(&rtwpci->irq_lock, flags);
	rtw89_chip_disable_intr(rtwdev, rtwpci);
	rtw89_chip_config_intr_mask(rtwdev, RTW89_PCI_INTR_MASK_RECOVERY_COMPLETE);
	rtw89_chip_enable_intr(rtwdev, rtwpci);
	spin_unlock_irqrestore(&rtwpci->irq_lock, flags);
}

static void rtw89_pci_low_power_interrupt_handler(struct rtw89_dev *rtwdev)
{
	struct rtw89_pci *rtwpci = (struct rtw89_pci *)rtwdev->priv;
	int budget = NAPI_POLL_WEIGHT;

	/* To prevent RXQ get stuck due to run out of budget. */
	rtwdev->napi_budget_countdown = budget;

	rtw89_pci_poll_rpq_dma(rtwdev, rtwpci, budget);
	rtw89_pci_poll_rxq_dma(rtwdev, rtwpci, budget);
}

static irqreturn_t rtw89_pci_interrupt_threadfn(int irq, void *dev)
{
	struct rtw89_dev *rtwdev = dev;
	struct rtw89_pci *rtwpci = (struct rtw89_pci *)rtwdev->priv;
	const struct rtw89_pci_info *info = rtwdev->pci_info;
	const struct rtw89_pci_gen_def *gen_def = info->gen_def;
	struct rtw89_pci_isrs isrs;
	unsigned long flags;

	spin_lock_irqsave(&rtwpci->irq_lock, flags);
	rtw89_chip_recognize_intrs(rtwdev, rtwpci, &isrs);
	spin_unlock_irqrestore(&rtwpci->irq_lock, flags);

	if (unlikely(isrs.isrs[0] & gen_def->isr_rdu))
		rtw89_pci_isr_rxd_unavail(rtwdev, rtwpci);

	if (unlikely(isrs.halt_c2h_isrs & gen_def->isr_halt_c2h))
		rtw89_ser_notify(rtwdev, rtw89_mac_get_err_status(rtwdev));

	if (unlikely(isrs.halt_c2h_isrs & gen_def->isr_wdt_timeout))
		rtw89_ser_notify(rtwdev, MAC_AX_ERR_L2_ERR_WDT_TIMEOUT_INT);

	if (unlikely(rtwpci->under_recovery))
		goto enable_intr;

	if (unlikely(rtwpci->low_power)) {
		rtw89_pci_low_power_interrupt_handler(rtwdev);
		goto enable_intr;
	}

	if (likely(rtwpci->running)) {
		local_bh_disable();
		napi_schedule(&rtwdev->napi);
		local_bh_enable();
	}

	return IRQ_HANDLED;

enable_intr:
	spin_lock_irqsave(&rtwpci->irq_lock, flags);
	if (likely(rtwpci->running))
		rtw89_chip_enable_intr(rtwdev, rtwpci);
	spin_unlock_irqrestore(&rtwpci->irq_lock, flags);
	return IRQ_HANDLED;
}

static irqreturn_t rtw89_pci_interrupt_handler(int irq, void *dev)
{
	struct rtw89_dev *rtwdev = dev;
	struct rtw89_pci *rtwpci = (struct rtw89_pci *)rtwdev->priv;
	unsigned long flags;
	irqreturn_t irqret = IRQ_WAKE_THREAD;

	spin_lock_irqsave(&rtwpci->irq_lock, flags);

	/* If interrupt event is on the road, it is still trigger interrupt
	 * even we have done pci_stop() to turn off IMR.
	 */
	if (unlikely(!rtwpci->running)) {
		irqret = IRQ_HANDLED;
		goto exit;
	}

	rtw89_chip_disable_intr(rtwdev, rtwpci);
exit:
	spin_unlock_irqrestore(&rtwpci->irq_lock, flags);

	return irqret;
}

#define DEF_TXCHADDRS_TYPE2(gen, ch_idx, txch, v...) \
	[RTW89_TXCH_##ch_idx] = { \
		.num = R_##gen##_##txch##_TXBD_NUM ##v, \
		.idx = R_##gen##_##txch##_TXBD_IDX ##v, \
		.bdram = 0, \
		.desa_l = R_##gen##_##txch##_TXBD_DESA_L ##v, \
		.desa_h = R_##gen##_##txch##_TXBD_DESA_H ##v, \
	}

#define DEF_TXCHADDRS_TYPE1(info, txch, v...) \
	[RTW89_TXCH_##txch] = { \
		.num = R_AX_##txch##_TXBD_NUM ##v, \
		.idx = R_AX_##txch##_TXBD_IDX ##v, \
		.bdram = R_AX_##txch##_BDRAM_CTRL ##v, \
		.desa_l = R_AX_##txch##_TXBD_DESA_L ##v, \
		.desa_h = R_AX_##txch##_TXBD_DESA_H ##v, \
	}

#define DEF_TXCHADDRS(info, txch, v...) \
	[RTW89_TXCH_##txch] = { \
		.num = R_AX_##txch##_TXBD_NUM, \
		.idx = R_AX_##txch##_TXBD_IDX, \
		.bdram = R_AX_##txch##_BDRAM_CTRL ##v, \
		.desa_l = R_AX_##txch##_TXBD_DESA_L ##v, \
		.desa_h = R_AX_##txch##_TXBD_DESA_H ##v, \
	}

#define DEF_RXCHADDRS(gen, ch_idx, rxch, v...) \
	[RTW89_RXCH_##ch_idx] = { \
		.num = R_##gen##_##rxch##_RXBD_NUM ##v, \
		.idx = R_##gen##_##rxch##_RXBD_IDX ##v, \
		.desa_l = R_##gen##_##rxch##_RXBD_DESA_L ##v, \
		.desa_h = R_##gen##_##rxch##_RXBD_DESA_H ##v, \
	}

const struct rtw89_pci_ch_dma_addr_set rtw89_pci_ch_dma_addr_set = {
	.tx = {
		DEF_TXCHADDRS(info, ACH0),
		DEF_TXCHADDRS(info, ACH1),
		DEF_TXCHADDRS(info, ACH2),
		DEF_TXCHADDRS(info, ACH3),
		DEF_TXCHADDRS(info, ACH4),
		DEF_TXCHADDRS(info, ACH5),
		DEF_TXCHADDRS(info, ACH6),
		DEF_TXCHADDRS(info, ACH7),
		DEF_TXCHADDRS(info, CH8),
		DEF_TXCHADDRS(info, CH9),
		DEF_TXCHADDRS_TYPE1(info, CH10),
		DEF_TXCHADDRS_TYPE1(info, CH11),
		DEF_TXCHADDRS(info, CH12),
	},
	.rx = {
		DEF_RXCHADDRS(AX, RXQ, RXQ),
		DEF_RXCHADDRS(AX, RPQ, RPQ),
	},
};
EXPORT_SYMBOL(rtw89_pci_ch_dma_addr_set);

const struct rtw89_pci_ch_dma_addr_set rtw89_pci_ch_dma_addr_set_v1 = {
	.tx = {
		DEF_TXCHADDRS(info, ACH0, _V1),
		DEF_TXCHADDRS(info, ACH1, _V1),
		DEF_TXCHADDRS(info, ACH2, _V1),
		DEF_TXCHADDRS(info, ACH3, _V1),
		DEF_TXCHADDRS(info, ACH4, _V1),
		DEF_TXCHADDRS(info, ACH5, _V1),
		DEF_TXCHADDRS(info, ACH6, _V1),
		DEF_TXCHADDRS(info, ACH7, _V1),
		DEF_TXCHADDRS(info, CH8, _V1),
		DEF_TXCHADDRS(info, CH9, _V1),
		DEF_TXCHADDRS_TYPE1(info, CH10, _V1),
		DEF_TXCHADDRS_TYPE1(info, CH11, _V1),
		DEF_TXCHADDRS(info, CH12, _V1),
	},
	.rx = {
		DEF_RXCHADDRS(AX, RXQ, RXQ, _V1),
		DEF_RXCHADDRS(AX, RPQ, RPQ, _V1),
	},
};
EXPORT_SYMBOL(rtw89_pci_ch_dma_addr_set_v1);

const struct rtw89_pci_ch_dma_addr_set rtw89_pci_ch_dma_addr_set_be = {
	.tx = {
		DEF_TXCHADDRS_TYPE2(BE, ACH0, CH0, _V1),
		DEF_TXCHADDRS_TYPE2(BE, ACH1, CH1, _V1),
		DEF_TXCHADDRS_TYPE2(BE, ACH2, CH2, _V1),
		DEF_TXCHADDRS_TYPE2(BE, ACH3, CH3, _V1),
		DEF_TXCHADDRS_TYPE2(BE, ACH4, CH4, _V1),
		DEF_TXCHADDRS_TYPE2(BE, ACH5, CH5, _V1),
		DEF_TXCHADDRS_TYPE2(BE, ACH6, CH6, _V1),
		DEF_TXCHADDRS_TYPE2(BE, ACH7, CH7, _V1),
		DEF_TXCHADDRS_TYPE2(BE, CH8, CH8, _V1),
		DEF_TXCHADDRS_TYPE2(BE, CH9, CH9, _V1),
		DEF_TXCHADDRS_TYPE2(BE, CH10, CH10, _V1),
		DEF_TXCHADDRS_TYPE2(BE, CH11, CH11, _V1),
		DEF_TXCHADDRS_TYPE2(BE, CH12, CH12, _V1),
	},
	.rx = {
		DEF_RXCHADDRS(BE, RXQ, RXQ0, _V1),
		DEF_RXCHADDRS(BE, RPQ, RPQ0, _V1),
	},
};
EXPORT_SYMBOL(rtw89_pci_ch_dma_addr_set_be);

#undef DEF_TXCHADDRS_TYPE1
#undef DEF_TXCHADDRS
#undef DEF_RXCHADDRS

static int rtw89_pci_get_txch_addrs(struct rtw89_dev *rtwdev,
				    enum rtw89_tx_channel txch,
				    const struct rtw89_pci_ch_dma_addr **addr)
{
	const struct rtw89_pci_info *info = rtwdev->pci_info;

	if (txch >= RTW89_TXCH_NUM)
		return -EINVAL;

	*addr = &info->dma_addr_set->tx[txch];

	return 0;
}

static int rtw89_pci_get_rxch_addrs(struct rtw89_dev *rtwdev,
				    enum rtw89_rx_channel rxch,
				    const struct rtw89_pci_ch_dma_addr **addr)
{
	const struct rtw89_pci_info *info = rtwdev->pci_info;

	if (rxch >= RTW89_RXCH_NUM)
		return -EINVAL;

	*addr = &info->dma_addr_set->rx[rxch];

	return 0;
}

static u32 rtw89_pci_get_avail_txbd_num(struct rtw89_pci_tx_ring *ring)
{
	struct rtw89_pci_dma_ring *bd_ring = &ring->bd_ring;

	/* reserved 1 desc check ring is full or not */
	if (bd_ring->rp > bd_ring->wp)
		return bd_ring->rp - bd_ring->wp - 1;

	return bd_ring->len - (bd_ring->wp - bd_ring->rp) - 1;
}

static
u32 __rtw89_pci_check_and_reclaim_tx_fwcmd_resource(struct rtw89_dev *rtwdev)
{
	struct rtw89_pci *rtwpci = (struct rtw89_pci *)rtwdev->priv;
	struct rtw89_pci_tx_ring *tx_ring = &rtwpci->tx_rings[RTW89_TXCH_CH12];
	u32 cnt;

	spin_lock_bh(&rtwpci->trx_lock);
	rtw89_pci_reclaim_tx_fwcmd(rtwdev, rtwpci);
	cnt = rtw89_pci_get_avail_txbd_num(tx_ring);
	spin_unlock_bh(&rtwpci->trx_lock);

	return cnt;
}

static
u32 __rtw89_pci_check_and_reclaim_tx_resource_noio(struct rtw89_dev *rtwdev,
						   u8 txch)
{
	struct rtw89_pci *rtwpci = (struct rtw89_pci *)rtwdev->priv;
	struct rtw89_pci_tx_ring *tx_ring = &rtwpci->tx_rings[txch];
	struct rtw89_pci_tx_wd_ring *wd_ring = &tx_ring->wd_ring;
	u32 cnt;

	spin_lock_bh(&rtwpci->trx_lock);
	cnt = rtw89_pci_get_avail_txbd_num(tx_ring);
	if (txch != RTW89_TXCH_CH12)
		cnt = min(cnt, wd_ring->curr_num);
	spin_unlock_bh(&rtwpci->trx_lock);

	return cnt;
}

static u32 __rtw89_pci_check_and_reclaim_tx_resource(struct rtw89_dev *rtwdev,
						     u8 txch)
{
	struct rtw89_pci *rtwpci = (struct rtw89_pci *)rtwdev->priv;
	struct rtw89_pci_tx_ring *tx_ring = &rtwpci->tx_rings[txch];
	struct rtw89_pci_tx_wd_ring *wd_ring = &tx_ring->wd_ring;
	const struct rtw89_chip_info *chip = rtwdev->chip;
	u32 bd_cnt, wd_cnt, min_cnt = 0;
	struct rtw89_pci_rx_ring *rx_ring;
	enum rtw89_debug_mask debug_mask;
	u32 cnt;

	rx_ring = &rtwpci->rx_rings[RTW89_RXCH_RPQ];

	spin_lock_bh(&rtwpci->trx_lock);
	bd_cnt = rtw89_pci_get_avail_txbd_num(tx_ring);
	wd_cnt = wd_ring->curr_num;

	if (wd_cnt == 0 || bd_cnt == 0) {
		cnt = rtw89_pci_rxbd_recalc(rtwdev, rx_ring);
		if (cnt)
			rtw89_pci_release_tx(rtwdev, rx_ring, cnt);
		else if (wd_cnt == 0)
			goto out_unlock;

		bd_cnt = rtw89_pci_get_avail_txbd_num(tx_ring);
		if (bd_cnt == 0)
			rtw89_pci_reclaim_txbd(rtwdev, tx_ring);
	}

	bd_cnt = rtw89_pci_get_avail_txbd_num(tx_ring);
	wd_cnt = wd_ring->curr_num;
	min_cnt = min(bd_cnt, wd_cnt);
	if (min_cnt == 0) {
		/* This message can be frequently shown in low power mode or
		 * high traffic with small FIFO chips, and we have recognized it as normal
		 * behavior, so print with mask RTW89_DBG_TXRX in these situations.
		 */
		if (rtwpci->low_power || chip->small_fifo_size)
			debug_mask = RTW89_DBG_TXRX;
		else
			debug_mask = RTW89_DBG_UNEXP;

		rtw89_debug(rtwdev, debug_mask,
			    "still no tx resource after reclaim: wd_cnt=%d bd_cnt=%d\n",
			    wd_cnt, bd_cnt);
	}

out_unlock:
	spin_unlock_bh(&rtwpci->trx_lock);

	return min_cnt;
}

static u32 rtw89_pci_check_and_reclaim_tx_resource(struct rtw89_dev *rtwdev,
						   u8 txch)
{
	if (rtwdev->hci.paused)
		return __rtw89_pci_check_and_reclaim_tx_resource_noio(rtwdev, txch);

	if (txch == RTW89_TXCH_CH12)
		return __rtw89_pci_check_and_reclaim_tx_fwcmd_resource(rtwdev);

	return __rtw89_pci_check_and_reclaim_tx_resource(rtwdev, txch);
}

static void __rtw89_pci_tx_kick_off(struct rtw89_dev *rtwdev, struct rtw89_pci_tx_ring *tx_ring)
{
	struct rtw89_pci *rtwpci = (struct rtw89_pci *)rtwdev->priv;
	struct rtw89_pci_dma_ring *bd_ring = &tx_ring->bd_ring;
	u32 host_idx, addr;

	spin_lock_bh(&rtwpci->trx_lock);

	addr = bd_ring->addr.idx;
	host_idx = bd_ring->wp;
	rtw89_write16(rtwdev, addr, host_idx);

	spin_unlock_bh(&rtwpci->trx_lock);
}

static void rtw89_pci_tx_bd_ring_update(struct rtw89_dev *rtwdev, struct rtw89_pci_tx_ring *tx_ring,
					int n_txbd)
{
	struct rtw89_pci_dma_ring *bd_ring = &tx_ring->bd_ring;
	u32 host_idx, len;

	len = bd_ring->len;
	host_idx = bd_ring->wp + n_txbd;
	host_idx = host_idx < len ? host_idx : host_idx - len;

	bd_ring->wp = host_idx;
}

static void rtw89_pci_ops_tx_kick_off(struct rtw89_dev *rtwdev, u8 txch)
{
	struct rtw89_pci *rtwpci = (struct rtw89_pci *)rtwdev->priv;
	struct rtw89_pci_tx_ring *tx_ring = &rtwpci->tx_rings[txch];

	if (rtwdev->hci.paused) {
		set_bit(txch, rtwpci->kick_map);
		return;
	}

	__rtw89_pci_tx_kick_off(rtwdev, tx_ring);
}

static void rtw89_pci_tx_kick_off_pending(struct rtw89_dev *rtwdev)
{
	struct rtw89_pci *rtwpci = (struct rtw89_pci *)rtwdev->priv;
	struct rtw89_pci_tx_ring *tx_ring;
	int txch;

	for (txch = 0; txch < RTW89_TXCH_NUM; txch++) {
		if (!test_and_clear_bit(txch, rtwpci->kick_map))
			continue;

		tx_ring = &rtwpci->tx_rings[txch];
		__rtw89_pci_tx_kick_off(rtwdev, tx_ring);
	}
}

static void __pci_flush_txch(struct rtw89_dev *rtwdev, u8 txch, bool drop)
{
	struct rtw89_pci *rtwpci = (struct rtw89_pci *)rtwdev->priv;
	struct rtw89_pci_tx_ring *tx_ring = &rtwpci->tx_rings[txch];
	struct rtw89_pci_dma_ring *bd_ring = &tx_ring->bd_ring;
	u32 cur_idx, cur_rp;
	u8 i;

	/* Because the time taked by the I/O is a bit dynamic, it's hard to
	 * define a reasonable fixed total timeout to use read_poll_timeout*
	 * helper. Instead, we can ensure a reasonable polling times, so we
	 * just use for loop with udelay here.
	 */
	for (i = 0; i < 60; i++) {
		cur_idx = rtw89_read32(rtwdev, bd_ring->addr.idx);
		cur_rp = FIELD_GET(TXBD_HW_IDX_MASK, cur_idx);
		if (cur_rp == bd_ring->wp)
			return;

		udelay(1);
	}

	if (!drop)
		rtw89_info(rtwdev, "timed out to flush pci txch: %d\n", txch);
}

static void __rtw89_pci_ops_flush_txchs(struct rtw89_dev *rtwdev, u32 txchs,
					bool drop)
{
	const struct rtw89_pci_info *info = rtwdev->pci_info;
	u8 i;

	for (i = 0; i < RTW89_TXCH_NUM; i++) {
		/* It may be unnecessary to flush FWCMD queue. */
		if (i == RTW89_TXCH_CH12)
			continue;
		if (info->tx_dma_ch_mask & BIT(i))
			continue;

		if (txchs & BIT(i))
			__pci_flush_txch(rtwdev, i, drop);
	}
}

static void rtw89_pci_ops_flush_queues(struct rtw89_dev *rtwdev, u32 queues,
				       bool drop)
{
	__rtw89_pci_ops_flush_txchs(rtwdev, BIT(RTW89_TXCH_NUM) - 1, drop);
}

u32 rtw89_pci_fill_txaddr_info(struct rtw89_dev *rtwdev,
			       void *txaddr_info_addr, u32 total_len,
			       dma_addr_t dma, u8 *add_info_nr)
{
	struct rtw89_pci_tx_addr_info_32 *txaddr_info = txaddr_info_addr;

	txaddr_info->length = cpu_to_le16(total_len);
	txaddr_info->option = cpu_to_le16(RTW89_PCI_ADDR_MSDU_LS |
					  RTW89_PCI_ADDR_NUM(1));
	txaddr_info->dma = cpu_to_le32(dma);

	*add_info_nr = 1;

	return sizeof(*txaddr_info);
}
EXPORT_SYMBOL(rtw89_pci_fill_txaddr_info);

u32 rtw89_pci_fill_txaddr_info_v1(struct rtw89_dev *rtwdev,
				  void *txaddr_info_addr, u32 total_len,
				  dma_addr_t dma, u8 *add_info_nr)
{
	struct rtw89_pci_tx_addr_info_32_v1 *txaddr_info = txaddr_info_addr;
	u32 remain = total_len;
	u32 len;
	u16 length_option;
	int n;

	for (n = 0; n < RTW89_TXADDR_INFO_NR_V1 && remain; n++) {
		len = remain >= TXADDR_INFO_LENTHG_V1_MAX ?
		      TXADDR_INFO_LENTHG_V1_MAX : remain;
		remain -= len;

		length_option = FIELD_PREP(B_PCIADDR_LEN_V1_MASK, len) |
				FIELD_PREP(B_PCIADDR_HIGH_SEL_V1_MASK, 0) |
				FIELD_PREP(B_PCIADDR_LS_V1_MASK, remain == 0);
		txaddr_info->length_opt = cpu_to_le16(length_option);
		txaddr_info->dma_low_lsb = cpu_to_le16(FIELD_GET(GENMASK(15, 0), dma));
		txaddr_info->dma_low_msb = cpu_to_le16(FIELD_GET(GENMASK(31, 16), dma));

		dma += len;
		txaddr_info++;
	}

	WARN_ONCE(remain, "length overflow remain=%u total_len=%u",
		  remain, total_len);

	*add_info_nr = n;

	return n * sizeof(*txaddr_info);
}
EXPORT_SYMBOL(rtw89_pci_fill_txaddr_info_v1);

static int rtw89_pci_txwd_submit(struct rtw89_dev *rtwdev,
				 struct rtw89_pci_tx_ring *tx_ring,
				 struct rtw89_pci_tx_wd *txwd,
				 struct rtw89_core_tx_request *tx_req)
{
	struct rtw89_pci *rtwpci = (struct rtw89_pci *)rtwdev->priv;
	const struct rtw89_chip_info *chip = rtwdev->chip;
	struct rtw89_tx_desc_info *desc_info = &tx_req->desc_info;
	struct rtw89_pci_tx_wp_info *txwp_info;
	void *txaddr_info_addr;
	struct pci_dev *pdev = rtwpci->pdev;
	struct sk_buff *skb = tx_req->skb;
	struct rtw89_pci_tx_data *tx_data = RTW89_PCI_TX_SKB_CB(skb);
	struct rtw89_tx_skb_data *skb_data = RTW89_TX_SKB_CB(skb);
	bool en_wd_info = desc_info->en_wd_info;
	u32 txwd_len;
	u32 txwp_len;
	u32 txaddr_info_len;
	dma_addr_t dma;
	int ret;

	dma = dma_map_single(&pdev->dev, skb->data, skb->len, DMA_TO_DEVICE);
	if (dma_mapping_error(&pdev->dev, dma)) {
		rtw89_err(rtwdev, "failed to map skb dma data\n");
		ret = -EBUSY;
		goto err;
	}

	tx_data->dma = dma;
	rcu_assign_pointer(skb_data->wait, NULL);

	txwp_len = sizeof(*txwp_info);
	txwd_len = chip->txwd_body_size;
	txwd_len += en_wd_info ? chip->txwd_info_size : 0;

	txwp_info = txwd->vaddr + txwd_len;
	txwp_info->seq0 = cpu_to_le16(txwd->seq | RTW89_PCI_TXWP_VALID);
	txwp_info->seq1 = 0;
	txwp_info->seq2 = 0;
	txwp_info->seq3 = 0;

	tx_ring->tx_cnt++;
	txaddr_info_addr = txwd->vaddr + txwd_len + txwp_len;
	txaddr_info_len =
		rtw89_chip_fill_txaddr_info(rtwdev, txaddr_info_addr, skb->len,
					    dma, &desc_info->addr_info_nr);

	txwd->len = txwd_len + txwp_len + txaddr_info_len;

	rtw89_chip_fill_txdesc(rtwdev, desc_info, txwd->vaddr);

	skb_queue_tail(&txwd->queue, skb);

	return 0;

err:
	return ret;
}

static int rtw89_pci_fwcmd_submit(struct rtw89_dev *rtwdev,
				  struct rtw89_pci_tx_ring *tx_ring,
				  struct rtw89_pci_tx_bd_32 *txbd,
				  struct rtw89_core_tx_request *tx_req)
{
	struct rtw89_pci *rtwpci = (struct rtw89_pci *)rtwdev->priv;
	const struct rtw89_chip_info *chip = rtwdev->chip;
	struct rtw89_tx_desc_info *desc_info = &tx_req->desc_info;
	void *txdesc;
	int txdesc_size = chip->h2c_desc_size;
	struct pci_dev *pdev = rtwpci->pdev;
	struct sk_buff *skb = tx_req->skb;
	struct rtw89_pci_tx_data *tx_data = RTW89_PCI_TX_SKB_CB(skb);
	dma_addr_t dma;

	txdesc = skb_push(skb, txdesc_size);
	memset(txdesc, 0, txdesc_size);
	rtw89_chip_fill_txdesc_fwcmd(rtwdev, desc_info, txdesc);

	dma = dma_map_single(&pdev->dev, skb->data, skb->len, DMA_TO_DEVICE);
	if (dma_mapping_error(&pdev->dev, dma)) {
		rtw89_err(rtwdev, "failed to map fwcmd dma data\n");
		return -EBUSY;
	}

	tx_data->dma = dma;
	txbd->option = cpu_to_le16(RTW89_PCI_TXBD_OPTION_LS);
	txbd->length = cpu_to_le16(skb->len);
	txbd->dma = cpu_to_le32(tx_data->dma);
	skb_queue_tail(&rtwpci->h2c_queue, skb);

	rtw89_pci_tx_bd_ring_update(rtwdev, tx_ring, 1);

	return 0;
}

static int rtw89_pci_txbd_submit(struct rtw89_dev *rtwdev,
				 struct rtw89_pci_tx_ring *tx_ring,
				 struct rtw89_pci_tx_bd_32 *txbd,
				 struct rtw89_core_tx_request *tx_req)
{
	struct rtw89_pci_tx_wd *txwd;
	int ret;

	/* FWCMD queue doesn't have wd pages. Instead, it submits the CMD
	 * buffer with WD BODY only. So here we don't need to check the free
	 * pages of the wd ring.
	 */
	if (tx_ring->txch == RTW89_TXCH_CH12)
		return rtw89_pci_fwcmd_submit(rtwdev, tx_ring, txbd, tx_req);

	txwd = rtw89_pci_dequeue_txwd(tx_ring);
	if (!txwd) {
		rtw89_err(rtwdev, "no available TXWD\n");
		ret = -ENOSPC;
		goto err;
	}

	ret = rtw89_pci_txwd_submit(rtwdev, tx_ring, txwd, tx_req);
	if (ret) {
		rtw89_err(rtwdev, "failed to submit TXWD %d\n", txwd->seq);
		goto err_enqueue_wd;
	}

	list_add_tail(&txwd->list, &tx_ring->busy_pages);

	txbd->option = cpu_to_le16(RTW89_PCI_TXBD_OPTION_LS);
	txbd->length = cpu_to_le16(txwd->len);
	txbd->dma = cpu_to_le32(txwd->paddr);

	rtw89_pci_tx_bd_ring_update(rtwdev, tx_ring, 1);

	return 0;

err_enqueue_wd:
	rtw89_pci_enqueue_txwd(tx_ring, txwd);
err:
	return ret;
}

static int rtw89_pci_tx_write(struct rtw89_dev *rtwdev, struct rtw89_core_tx_request *tx_req,
			      u8 txch)
{
	struct rtw89_pci *rtwpci = (struct rtw89_pci *)rtwdev->priv;
	struct rtw89_pci_tx_ring *tx_ring;
	struct rtw89_pci_tx_bd_32 *txbd;
	u32 n_avail_txbd;
	int ret = 0;

	/* check the tx type and dma channel for fw cmd queue */
	if ((txch == RTW89_TXCH_CH12 ||
	     tx_req->tx_type == RTW89_CORE_TX_TYPE_FWCMD) &&
	    (txch != RTW89_TXCH_CH12 ||
	     tx_req->tx_type != RTW89_CORE_TX_TYPE_FWCMD)) {
		rtw89_err(rtwdev, "only fw cmd uses dma channel 12\n");
		return -EINVAL;
	}

	tx_ring = &rtwpci->tx_rings[txch];
	spin_lock_bh(&rtwpci->trx_lock);

	n_avail_txbd = rtw89_pci_get_avail_txbd_num(tx_ring);
	if (n_avail_txbd == 0) {
		rtw89_err(rtwdev, "no available TXBD\n");
		ret = -ENOSPC;
		goto err_unlock;
	}

	txbd = rtw89_pci_get_next_txbd(tx_ring);
	ret = rtw89_pci_txbd_submit(rtwdev, tx_ring, txbd, tx_req);
	if (ret) {
		rtw89_err(rtwdev, "failed to submit TXBD\n");
		goto err_unlock;
	}

	spin_unlock_bh(&rtwpci->trx_lock);
	return 0;

err_unlock:
	spin_unlock_bh(&rtwpci->trx_lock);
	return ret;
}

static int rtw89_pci_ops_tx_write(struct rtw89_dev *rtwdev, struct rtw89_core_tx_request *tx_req)
{
	struct rtw89_tx_desc_info *desc_info = &tx_req->desc_info;
	int ret;

	ret = rtw89_pci_tx_write(rtwdev, tx_req, desc_info->ch_dma);
	if (ret) {
		rtw89_err(rtwdev, "failed to TX Queue %d\n", desc_info->ch_dma);
		return ret;
	}

	return 0;
}

const struct rtw89_pci_bd_ram rtw89_bd_ram_table_dual[RTW89_TXCH_NUM] = {
	[RTW89_TXCH_ACH0] = {.start_idx = 0,  .max_num = 5, .min_num = 2},
	[RTW89_TXCH_ACH1] = {.start_idx = 5,  .max_num = 5, .min_num = 2},
	[RTW89_TXCH_ACH2] = {.start_idx = 10, .max_num = 5, .min_num = 2},
	[RTW89_TXCH_ACH3] = {.start_idx = 15, .max_num = 5, .min_num = 2},
	[RTW89_TXCH_ACH4] = {.start_idx = 20, .max_num = 5, .min_num = 2},
	[RTW89_TXCH_ACH5] = {.start_idx = 25, .max_num = 5, .min_num = 2},
	[RTW89_TXCH_ACH6] = {.start_idx = 30, .max_num = 5, .min_num = 2},
	[RTW89_TXCH_ACH7] = {.start_idx = 35, .max_num = 5, .min_num = 2},
	[RTW89_TXCH_CH8]  = {.start_idx = 40, .max_num = 5, .min_num = 1},
	[RTW89_TXCH_CH9]  = {.start_idx = 45, .max_num = 5, .min_num = 1},
	[RTW89_TXCH_CH10] = {.start_idx = 50, .max_num = 5, .min_num = 1},
	[RTW89_TXCH_CH11] = {.start_idx = 55, .max_num = 5, .min_num = 1},
	[RTW89_TXCH_CH12] = {.start_idx = 60, .max_num = 4, .min_num = 1},
};
EXPORT_SYMBOL(rtw89_bd_ram_table_dual);

const struct rtw89_pci_bd_ram rtw89_bd_ram_table_single[RTW89_TXCH_NUM] = {
	[RTW89_TXCH_ACH0] = {.start_idx = 0,  .max_num = 5, .min_num = 2},
	[RTW89_TXCH_ACH1] = {.start_idx = 5,  .max_num = 5, .min_num = 2},
	[RTW89_TXCH_ACH2] = {.start_idx = 10, .max_num = 5, .min_num = 2},
	[RTW89_TXCH_ACH3] = {.start_idx = 15, .max_num = 5, .min_num = 2},
	[RTW89_TXCH_CH8]  = {.start_idx = 20, .max_num = 4, .min_num = 1},
	[RTW89_TXCH_CH9]  = {.start_idx = 24, .max_num = 4, .min_num = 1},
	[RTW89_TXCH_CH12] = {.start_idx = 28, .max_num = 4, .min_num = 1},
};
EXPORT_SYMBOL(rtw89_bd_ram_table_single);

static void rtw89_pci_reset_trx_rings(struct rtw89_dev *rtwdev)
{
	struct rtw89_pci *rtwpci = (struct rtw89_pci *)rtwdev->priv;
	const struct rtw89_pci_info *info = rtwdev->pci_info;
	const struct rtw89_pci_bd_ram *bd_ram_table = *info->bd_ram_table;
	struct rtw89_pci_tx_ring *tx_ring;
	struct rtw89_pci_rx_ring *rx_ring;
	struct rtw89_pci_dma_ring *bd_ring;
	const struct rtw89_pci_bd_ram *bd_ram;
	u32 addr_num;
	u32 addr_idx;
	u32 addr_bdram;
	u32 addr_desa_l;
	u32 val32;
	int i;

	for (i = 0; i < RTW89_TXCH_NUM; i++) {
		if (info->tx_dma_ch_mask & BIT(i))
			continue;

		tx_ring = &rtwpci->tx_rings[i];
		bd_ring = &tx_ring->bd_ring;
		bd_ram = bd_ram_table ? &bd_ram_table[i] : NULL;
		addr_num = bd_ring->addr.num;
		addr_bdram = bd_ring->addr.bdram;
		addr_desa_l = bd_ring->addr.desa_l;
		bd_ring->wp = 0;
		bd_ring->rp = 0;

		rtw89_write16(rtwdev, addr_num, bd_ring->len);
		if (addr_bdram && bd_ram) {
			val32 = FIELD_PREP(BDRAM_SIDX_MASK, bd_ram->start_idx) |
				FIELD_PREP(BDRAM_MAX_MASK, bd_ram->max_num) |
				FIELD_PREP(BDRAM_MIN_MASK, bd_ram->min_num);

			rtw89_write32(rtwdev, addr_bdram, val32);
		}
		rtw89_write32(rtwdev, addr_desa_l, bd_ring->dma);
	}

	for (i = 0; i < RTW89_RXCH_NUM; i++) {
		rx_ring = &rtwpci->rx_rings[i];
		bd_ring = &rx_ring->bd_ring;
		addr_num = bd_ring->addr.num;
		addr_idx = bd_ring->addr.idx;
		addr_desa_l = bd_ring->addr.desa_l;
		if (info->rx_ring_eq_is_full)
			bd_ring->wp = bd_ring->len - 1;
		else
			bd_ring->wp = 0;
		bd_ring->rp = 0;
		rx_ring->diliver_skb = NULL;
		rx_ring->diliver_desc.ready = false;
		rx_ring->target_rx_tag = 0;

		rtw89_write16(rtwdev, addr_num, bd_ring->len);
		rtw89_write32(rtwdev, addr_desa_l, bd_ring->dma);

		if (info->rx_ring_eq_is_full)
			rtw89_write16(rtwdev, addr_idx, bd_ring->wp);
	}
}

static void rtw89_pci_release_tx_ring(struct rtw89_dev *rtwdev,
				      struct rtw89_pci_tx_ring *tx_ring)
{
	rtw89_pci_release_busy_txwd(rtwdev, tx_ring);
	rtw89_pci_release_pending_txwd_skb(rtwdev, tx_ring);
}

void rtw89_pci_ops_reset(struct rtw89_dev *rtwdev)
{
	struct rtw89_pci *rtwpci = (struct rtw89_pci *)rtwdev->priv;
	const struct rtw89_pci_info *info = rtwdev->pci_info;
	int txch;

	rtw89_pci_reset_trx_rings(rtwdev);

	spin_lock_bh(&rtwpci->trx_lock);
	for (txch = 0; txch < RTW89_TXCH_NUM; txch++) {
		if (info->tx_dma_ch_mask & BIT(txch))
			continue;
		if (txch == RTW89_TXCH_CH12) {
			rtw89_pci_release_fwcmd(rtwdev, rtwpci,
						skb_queue_len(&rtwpci->h2c_queue), true);
			continue;
		}
		rtw89_pci_release_tx_ring(rtwdev, &rtwpci->tx_rings[txch]);
	}
	spin_unlock_bh(&rtwpci->trx_lock);
}

static void rtw89_pci_enable_intr_lock(struct rtw89_dev *rtwdev)
{
	struct rtw89_pci *rtwpci = (struct rtw89_pci *)rtwdev->priv;
	unsigned long flags;

	spin_lock_irqsave(&rtwpci->irq_lock, flags);
	rtwpci->running = true;
	rtw89_chip_enable_intr(rtwdev, rtwpci);
	spin_unlock_irqrestore(&rtwpci->irq_lock, flags);
}

static void rtw89_pci_disable_intr_lock(struct rtw89_dev *rtwdev)
{
	struct rtw89_pci *rtwpci = (struct rtw89_pci *)rtwdev->priv;
	unsigned long flags;

	spin_lock_irqsave(&rtwpci->irq_lock, flags);
	rtwpci->running = false;
	rtw89_chip_disable_intr(rtwdev, rtwpci);
	spin_unlock_irqrestore(&rtwpci->irq_lock, flags);
}

static int rtw89_pci_ops_start(struct rtw89_dev *rtwdev)
{
	rtw89_core_napi_start(rtwdev);
	rtw89_pci_enable_intr_lock(rtwdev);

	return 0;
}

static void rtw89_pci_ops_stop(struct rtw89_dev *rtwdev)
{
	struct rtw89_pci *rtwpci = (struct rtw89_pci *)rtwdev->priv;
	struct pci_dev *pdev = rtwpci->pdev;

	rtw89_pci_disable_intr_lock(rtwdev);
	synchronize_irq(pdev->irq);
	rtw89_core_napi_stop(rtwdev);
}

static void rtw89_pci_ops_pause(struct rtw89_dev *rtwdev, bool pause)
{
	struct rtw89_pci *rtwpci = (struct rtw89_pci *)rtwdev->priv;
	struct pci_dev *pdev = rtwpci->pdev;

	if (pause) {
		rtw89_pci_disable_intr_lock(rtwdev);
		synchronize_irq(pdev->irq);
		if (test_bit(RTW89_FLAG_NAPI_RUNNING, rtwdev->flags))
			napi_synchronize(&rtwdev->napi);
	} else {
		rtw89_pci_enable_intr_lock(rtwdev);
		rtw89_pci_tx_kick_off_pending(rtwdev);
	}
}

static
void rtw89_pci_switch_bd_idx_addr(struct rtw89_dev *rtwdev, bool low_power)
{
	struct rtw89_pci *rtwpci = (struct rtw89_pci *)rtwdev->priv;
	const struct rtw89_pci_info *info = rtwdev->pci_info;
	const struct rtw89_pci_bd_idx_addr *bd_idx_addr = info->bd_idx_addr_low_power;
	const struct rtw89_pci_ch_dma_addr_set *dma_addr_set = info->dma_addr_set;
	struct rtw89_pci_tx_ring *tx_ring;
	struct rtw89_pci_rx_ring *rx_ring;
	int i;

	if (WARN(!bd_idx_addr, "only HCI with low power mode needs this\n"))
		return;

	for (i = 0; i < RTW89_TXCH_NUM; i++) {
		tx_ring = &rtwpci->tx_rings[i];
		tx_ring->bd_ring.addr.idx = low_power ?
					    bd_idx_addr->tx_bd_addrs[i] :
					    dma_addr_set->tx[i].idx;
	}

	for (i = 0; i < RTW89_RXCH_NUM; i++) {
		rx_ring = &rtwpci->rx_rings[i];
		rx_ring->bd_ring.addr.idx = low_power ?
					    bd_idx_addr->rx_bd_addrs[i] :
					    dma_addr_set->rx[i].idx;
	}
}

static void rtw89_pci_ops_switch_mode(struct rtw89_dev *rtwdev, bool low_power)
{
	enum rtw89_pci_intr_mask_cfg cfg;

	WARN(!rtwdev->hci.paused, "HCI isn't paused\n");

	cfg = low_power ? RTW89_PCI_INTR_MASK_LOW_POWER : RTW89_PCI_INTR_MASK_NORMAL;
	rtw89_chip_config_intr_mask(rtwdev, cfg);
	rtw89_pci_switch_bd_idx_addr(rtwdev, low_power);
}

static void rtw89_pci_ops_write32(struct rtw89_dev *rtwdev, u32 addr, u32 data);

static u32 rtw89_pci_ops_read32_cmac(struct rtw89_dev *rtwdev, u32 addr)
{
	struct rtw89_pci *rtwpci = (struct rtw89_pci *)rtwdev->priv;
	u32 val = readl(rtwpci->mmap + addr);
	int count;

	for (count = 0; ; count++) {
		if (val != RTW89_R32_DEAD)
			return val;
		if (count >= MAC_REG_POOL_COUNT) {
			rtw89_warn(rtwdev, "addr %#x = %#x\n", addr, val);
			return RTW89_R32_DEAD;
		}
		rtw89_pci_ops_write32(rtwdev, R_AX_CK_EN, B_AX_CMAC_ALLCKEN);
		val = readl(rtwpci->mmap + addr);
	}

	return val;
}

static u8 rtw89_pci_ops_read8(struct rtw89_dev *rtwdev, u32 addr)
{
	struct rtw89_pci *rtwpci = (struct rtw89_pci *)rtwdev->priv;
	u32 addr32, val32, shift;

	if (!ACCESS_CMAC(addr))
		return readb(rtwpci->mmap + addr);

	addr32 = addr & ~0x3;
	shift = (addr & 0x3) * 8;
	val32 = rtw89_pci_ops_read32_cmac(rtwdev, addr32);
	return val32 >> shift;
}

static u16 rtw89_pci_ops_read16(struct rtw89_dev *rtwdev, u32 addr)
{
	struct rtw89_pci *rtwpci = (struct rtw89_pci *)rtwdev->priv;
	u32 addr32, val32, shift;

	if (!ACCESS_CMAC(addr))
		return readw(rtwpci->mmap + addr);

	addr32 = addr & ~0x3;
	shift = (addr & 0x3) * 8;
	val32 = rtw89_pci_ops_read32_cmac(rtwdev, addr32);
	return val32 >> shift;
}

static u32 rtw89_pci_ops_read32(struct rtw89_dev *rtwdev, u32 addr)
{
	struct rtw89_pci *rtwpci = (struct rtw89_pci *)rtwdev->priv;

	if (!ACCESS_CMAC(addr))
		return readl(rtwpci->mmap + addr);

	return rtw89_pci_ops_read32_cmac(rtwdev, addr);
}

static void rtw89_pci_ops_write8(struct rtw89_dev *rtwdev, u32 addr, u8 data)
{
	struct rtw89_pci *rtwpci = (struct rtw89_pci *)rtwdev->priv;

	writeb(data, rtwpci->mmap + addr);
}

static void rtw89_pci_ops_write16(struct rtw89_dev *rtwdev, u32 addr, u16 data)
{
	struct rtw89_pci *rtwpci = (struct rtw89_pci *)rtwdev->priv;

	writew(data, rtwpci->mmap + addr);
}

static void rtw89_pci_ops_write32(struct rtw89_dev *rtwdev, u32 addr, u32 data)
{
	struct rtw89_pci *rtwpci = (struct rtw89_pci *)rtwdev->priv;

	writel(data, rtwpci->mmap + addr);
}

static void rtw89_pci_ctrl_dma_trx(struct rtw89_dev *rtwdev, bool enable)
{
	const struct rtw89_pci_info *info = rtwdev->pci_info;

	if (enable)
		rtw89_write32_set(rtwdev, info->init_cfg_reg,
				  info->rxhci_en_bit | info->txhci_en_bit);
	else
		rtw89_write32_clr(rtwdev, info->init_cfg_reg,
				  info->rxhci_en_bit | info->txhci_en_bit);
}

static void rtw89_pci_ctrl_dma_io(struct rtw89_dev *rtwdev, bool enable)
{
	const struct rtw89_pci_info *info = rtwdev->pci_info;
	const struct rtw89_reg_def *reg = &info->dma_io_stop;

	if (enable)
		rtw89_write32_clr(rtwdev, reg->addr, reg->mask);
	else
		rtw89_write32_set(rtwdev, reg->addr, reg->mask);
}

void rtw89_pci_ctrl_dma_all(struct rtw89_dev *rtwdev, bool enable)
{
	rtw89_pci_ctrl_dma_io(rtwdev, enable);
	rtw89_pci_ctrl_dma_trx(rtwdev, enable);
}

static int rtw89_pci_check_mdio(struct rtw89_dev *rtwdev, u8 addr, u8 speed, u16 rw_bit)
{
	u16 val;

	rtw89_write8(rtwdev, R_AX_MDIO_CFG, addr & 0x1F);

	val = rtw89_read16(rtwdev, R_AX_MDIO_CFG);
	switch (speed) {
	case PCIE_PHY_GEN1:
		if (addr < 0x20)
			val = u16_replace_bits(val, MDIO_PG0_G1, B_AX_MDIO_PHY_ADDR_MASK);
		else
			val = u16_replace_bits(val, MDIO_PG1_G1, B_AX_MDIO_PHY_ADDR_MASK);
		break;
	case PCIE_PHY_GEN2:
		if (addr < 0x20)
			val = u16_replace_bits(val, MDIO_PG0_G2, B_AX_MDIO_PHY_ADDR_MASK);
		else
			val = u16_replace_bits(val, MDIO_PG1_G2, B_AX_MDIO_PHY_ADDR_MASK);
		break;
	default:
		rtw89_err(rtwdev, "[ERR]Error Speed %d!\n", speed);
		return -EINVAL;
	}
	rtw89_write16(rtwdev, R_AX_MDIO_CFG, val);
	rtw89_write16_set(rtwdev, R_AX_MDIO_CFG, rw_bit);

	return read_poll_timeout(rtw89_read16, val, !(val & rw_bit), 10, 2000,
				 false, rtwdev, R_AX_MDIO_CFG);
}

static int
rtw89_read16_mdio(struct rtw89_dev *rtwdev, u8 addr, u8 speed, u16 *val)
{
	int ret;

	ret = rtw89_pci_check_mdio(rtwdev, addr, speed, B_AX_MDIO_RFLAG);
	if (ret) {
		rtw89_err(rtwdev, "[ERR]MDIO R16 0x%X fail ret=%d!\n", addr, ret);
		return ret;
	}
	*val = rtw89_read16(rtwdev, R_AX_MDIO_RDATA);

	return 0;
}

static int
rtw89_write16_mdio(struct rtw89_dev *rtwdev, u8 addr, u16 data, u8 speed)
{
	int ret;

	rtw89_write16(rtwdev, R_AX_MDIO_WDATA, data);
	ret = rtw89_pci_check_mdio(rtwdev, addr, speed, B_AX_MDIO_WFLAG);
	if (ret) {
		rtw89_err(rtwdev, "[ERR]MDIO W16 0x%X = %x fail ret=%d!\n", addr, data, ret);
		return ret;
	}

	return 0;
}

static int
rtw89_write16_mdio_mask(struct rtw89_dev *rtwdev, u8 addr, u16 mask, u16 data, u8 speed)
{
	u32 shift;
	int ret;
	u16 val;

	ret = rtw89_read16_mdio(rtwdev, addr, speed, &val);
	if (ret)
		return ret;

	shift = __ffs(mask);
	val &= ~mask;
	val |= ((data << shift) & mask);

	ret = rtw89_write16_mdio(rtwdev, addr, val, speed);
	if (ret)
		return ret;

	return 0;
}

static int rtw89_write16_mdio_set(struct rtw89_dev *rtwdev, u8 addr, u16 mask, u8 speed)
{
	int ret;
	u16 val;

	ret = rtw89_read16_mdio(rtwdev, addr, speed, &val);
	if (ret)
		return ret;
	ret = rtw89_write16_mdio(rtwdev, addr, val | mask, speed);
	if (ret)
		return ret;

	return 0;
}

static int rtw89_write16_mdio_clr(struct rtw89_dev *rtwdev, u8 addr, u16 mask, u8 speed)
{
	int ret;
	u16 val;

	ret = rtw89_read16_mdio(rtwdev, addr, speed, &val);
	if (ret)
		return ret;
	ret = rtw89_write16_mdio(rtwdev, addr, val & ~mask, speed);
	if (ret)
		return ret;

	return 0;
}

static int rtw89_dbi_write8(struct rtw89_dev *rtwdev, u16 addr, u8 data)
{
	u16 addr_2lsb = addr & B_AX_DBI_2LSB;
	u16 write_addr;
	u8 flag;
	int ret;

	write_addr = addr & B_AX_DBI_ADDR_MSK;
	write_addr |= u16_encode_bits(BIT(addr_2lsb), B_AX_DBI_WREN_MSK);
	rtw89_write8(rtwdev, R_AX_DBI_WDATA + addr_2lsb, data);
	rtw89_write16(rtwdev, R_AX_DBI_FLAG, write_addr);
	rtw89_write8(rtwdev, R_AX_DBI_FLAG + 2, B_AX_DBI_WFLAG >> 16);

	ret = read_poll_timeout_atomic(rtw89_read8, flag, !flag, 10,
				       10 * RTW89_PCI_WR_RETRY_CNT, false,
				       rtwdev, R_AX_DBI_FLAG + 2);
	if (ret)
		rtw89_err(rtwdev, "failed to write DBI register, addr=0x%X\n",
			  addr);

	return ret;
}

static int rtw89_dbi_read8(struct rtw89_dev *rtwdev, u16 addr, u8 *value)
{
	u16 read_addr = addr & B_AX_DBI_ADDR_MSK;
	u8 flag;
	int ret;

	rtw89_write16(rtwdev, R_AX_DBI_FLAG, read_addr);
	rtw89_write8(rtwdev, R_AX_DBI_FLAG + 2, B_AX_DBI_RFLAG >> 16);

	ret = read_poll_timeout_atomic(rtw89_read8, flag, !flag, 10,
				       10 * RTW89_PCI_WR_RETRY_CNT, false,
				       rtwdev, R_AX_DBI_FLAG + 2);
	if (ret) {
		rtw89_err(rtwdev, "failed to read DBI register, addr=0x%X\n",
			  addr);
		return ret;
	}

	read_addr = R_AX_DBI_RDATA + (addr & 3);
	*value = rtw89_read8(rtwdev, read_addr);

	return 0;
}

static int rtw89_pci_write_config_byte(struct rtw89_dev *rtwdev, u16 addr,
				       u8 data)
{
	struct rtw89_pci *rtwpci = (struct rtw89_pci *)rtwdev->priv;
	enum rtw89_core_chip_id chip_id = rtwdev->chip->chip_id;
	struct pci_dev *pdev = rtwpci->pdev;
	int ret;

	ret = pci_write_config_byte(pdev, addr, data);
	if (!ret)
		return 0;

	if (chip_id == RTL8852A || chip_id == RTL8852B || chip_id == RTL8851B)
		ret = rtw89_dbi_write8(rtwdev, addr, data);

	return ret;
}

static int rtw89_pci_read_config_byte(struct rtw89_dev *rtwdev, u16 addr,
				      u8 *value)
{
	struct rtw89_pci *rtwpci = (struct rtw89_pci *)rtwdev->priv;
	enum rtw89_core_chip_id chip_id = rtwdev->chip->chip_id;
	struct pci_dev *pdev = rtwpci->pdev;
	int ret;

	ret = pci_read_config_byte(pdev, addr, value);
	if (!ret)
		return 0;

	if (chip_id == RTL8852A || chip_id == RTL8852B || chip_id == RTL8851B)
		ret = rtw89_dbi_read8(rtwdev, addr, value);

	return ret;
}

static int rtw89_pci_config_byte_set(struct rtw89_dev *rtwdev, u16 addr,
				     u8 bit)
{
	u8 value;
	int ret;

	ret = rtw89_pci_read_config_byte(rtwdev, addr, &value);
	if (ret)
		return ret;

	value |= bit;
	ret = rtw89_pci_write_config_byte(rtwdev, addr, value);

	return ret;
}

static int rtw89_pci_config_byte_clr(struct rtw89_dev *rtwdev, u16 addr,
				     u8 bit)
{
	u8 value;
	int ret;

	ret = rtw89_pci_read_config_byte(rtwdev, addr, &value);
	if (ret)
		return ret;

	value &= ~bit;
	ret = rtw89_pci_write_config_byte(rtwdev, addr, value);

	return ret;
}

static int
__get_target(struct rtw89_dev *rtwdev, u16 *target, enum rtw89_pcie_phy phy_rate)
{
	u16 val, tar;
	int ret;

	/* Enable counter */
	ret = rtw89_read16_mdio(rtwdev, RAC_CTRL_PPR_V1, phy_rate, &val);
	if (ret)
		return ret;
	ret = rtw89_write16_mdio(rtwdev, RAC_CTRL_PPR_V1, val & ~B_AX_CLK_CALIB_EN,
				 phy_rate);
	if (ret)
		return ret;
	ret = rtw89_write16_mdio(rtwdev, RAC_CTRL_PPR_V1, val | B_AX_CLK_CALIB_EN,
				 phy_rate);
	if (ret)
		return ret;

	fsleep(300);

	ret = rtw89_read16_mdio(rtwdev, RAC_CTRL_PPR_V1, phy_rate, &tar);
	if (ret)
		return ret;
	ret = rtw89_write16_mdio(rtwdev, RAC_CTRL_PPR_V1, val & ~B_AX_CLK_CALIB_EN,
				 phy_rate);
	if (ret)
		return ret;

	tar = tar & 0x0FFF;
	if (tar == 0 || tar == 0x0FFF) {
		rtw89_err(rtwdev, "[ERR]Get target failed.\n");
		return -EINVAL;
	}

	*target = tar;

	return 0;
}

static int rtw89_pci_autok_x(struct rtw89_dev *rtwdev)
{
	enum rtw89_core_chip_id chip_id = rtwdev->chip->chip_id;
	int ret;

	if (chip_id != RTL8852B && chip_id != RTL8851B)
		return 0;

	ret = rtw89_write16_mdio_mask(rtwdev, RAC_REG_FLD_0, BAC_AUTOK_N_MASK,
				      PCIE_AUTOK_4, PCIE_PHY_GEN1);
	return ret;
}

static int rtw89_pci_auto_refclk_cal(struct rtw89_dev *rtwdev, bool autook_en)
{
	enum rtw89_core_chip_id chip_id = rtwdev->chip->chip_id;
	enum rtw89_pcie_phy phy_rate;
	u16 val16, mgn_set, div_set, tar;
	u8 val8, bdr_ori;
	bool l1_flag = false;
	int ret = 0;

	if (chip_id != RTL8852B && chip_id != RTL8851B)
		return 0;

	ret = rtw89_pci_read_config_byte(rtwdev, RTW89_PCIE_PHY_RATE, &val8);
	if (ret) {
		rtw89_err(rtwdev, "[ERR]pci config read %X\n",
			  RTW89_PCIE_PHY_RATE);
		return ret;
	}

	if (FIELD_GET(RTW89_PCIE_PHY_RATE_MASK, val8) == 0x1) {
		phy_rate = PCIE_PHY_GEN1;
	} else if (FIELD_GET(RTW89_PCIE_PHY_RATE_MASK, val8) == 0x2) {
		phy_rate = PCIE_PHY_GEN2;
	} else {
		rtw89_err(rtwdev, "[ERR]PCIe PHY rate %#x not support\n", val8);
		return -EOPNOTSUPP;
	}
	/* Disable L1BD */
	ret = rtw89_pci_read_config_byte(rtwdev, RTW89_PCIE_L1_CTRL, &bdr_ori);
	if (ret) {
		rtw89_err(rtwdev, "[ERR]pci config read %X\n", RTW89_PCIE_L1_CTRL);
		return ret;
	}

	if (bdr_ori & RTW89_PCIE_BIT_L1) {
		ret = rtw89_pci_write_config_byte(rtwdev, RTW89_PCIE_L1_CTRL,
						  bdr_ori & ~RTW89_PCIE_BIT_L1);
		if (ret) {
			rtw89_err(rtwdev, "[ERR]pci config write %X\n",
				  RTW89_PCIE_L1_CTRL);
			return ret;
		}
		l1_flag = true;
	}

	ret = rtw89_read16_mdio(rtwdev, RAC_CTRL_PPR_V1, phy_rate, &val16);
	if (ret) {
		rtw89_err(rtwdev, "[ERR]mdio_r16_pcie %X\n", RAC_CTRL_PPR_V1);
		goto end;
	}

	if (val16 & B_AX_CALIB_EN) {
		ret = rtw89_write16_mdio(rtwdev, RAC_CTRL_PPR_V1,
					 val16 & ~B_AX_CALIB_EN, phy_rate);
		if (ret) {
			rtw89_err(rtwdev, "[ERR]mdio_w16_pcie %X\n", RAC_CTRL_PPR_V1);
			goto end;
		}
	}

	if (!autook_en)
		goto end;
	/* Set div */
	ret = rtw89_write16_mdio_clr(rtwdev, RAC_CTRL_PPR_V1, B_AX_DIV, phy_rate);
	if (ret) {
		rtw89_err(rtwdev, "[ERR]mdio_w16_pcie %X\n", RAC_CTRL_PPR_V1);
		goto end;
	}

	/* Obtain div and margin */
	ret = __get_target(rtwdev, &tar, phy_rate);
	if (ret) {
		rtw89_err(rtwdev, "[ERR]1st get target fail %d\n", ret);
		goto end;
	}

	mgn_set = tar * INTF_INTGRA_HOSTREF_V1 / INTF_INTGRA_MINREF_V1 - tar;

	if (mgn_set >= 128) {
		div_set = 0x0003;
		mgn_set = 0x000F;
	} else if (mgn_set >= 64) {
		div_set = 0x0003;
		mgn_set >>= 3;
	} else if (mgn_set >= 32) {
		div_set = 0x0002;
		mgn_set >>= 2;
	} else if (mgn_set >= 16) {
		div_set = 0x0001;
		mgn_set >>= 1;
	} else if (mgn_set == 0) {
		rtw89_err(rtwdev, "[ERR]cal mgn is 0,tar = %d\n", tar);
		goto end;
	} else {
		div_set = 0x0000;
	}

	ret = rtw89_read16_mdio(rtwdev, RAC_CTRL_PPR_V1, phy_rate, &val16);
	if (ret) {
		rtw89_err(rtwdev, "[ERR]mdio_r16_pcie %X\n", RAC_CTRL_PPR_V1);
		goto end;
	}

	val16 |= u16_encode_bits(div_set, B_AX_DIV);

	ret = rtw89_write16_mdio(rtwdev, RAC_CTRL_PPR_V1, val16, phy_rate);
	if (ret) {
		rtw89_err(rtwdev, "[ERR]mdio_w16_pcie %X\n", RAC_CTRL_PPR_V1);
		goto end;
	}

	ret = __get_target(rtwdev, &tar, phy_rate);
	if (ret) {
		rtw89_err(rtwdev, "[ERR]2nd get target fail %d\n", ret);
		goto end;
	}

	rtw89_debug(rtwdev, RTW89_DBG_HCI, "[TRACE]target = 0x%X, div = 0x%X, margin = 0x%X\n",
		    tar, div_set, mgn_set);
	ret = rtw89_write16_mdio(rtwdev, RAC_SET_PPR_V1,
				 (tar & 0x0FFF) | (mgn_set << 12), phy_rate);
	if (ret) {
		rtw89_err(rtwdev, "[ERR]mdio_w16_pcie %X\n", RAC_SET_PPR_V1);
		goto end;
	}

	/* Enable function */
	ret = rtw89_write16_mdio_set(rtwdev, RAC_CTRL_PPR_V1, B_AX_CALIB_EN, phy_rate);
	if (ret) {
		rtw89_err(rtwdev, "[ERR]mdio_w16_pcie %X\n", RAC_CTRL_PPR_V1);
		goto end;
	}

	/* CLK delay = 0 */
	ret = rtw89_pci_write_config_byte(rtwdev, RTW89_PCIE_CLK_CTRL,
					  PCIE_CLKDLY_HW_0);

end:
	/* Set L1BD to ori */
	if (l1_flag) {
		ret = rtw89_pci_write_config_byte(rtwdev, RTW89_PCIE_L1_CTRL,
						  bdr_ori);
		if (ret) {
			rtw89_err(rtwdev, "[ERR]pci config write %X\n",
				  RTW89_PCIE_L1_CTRL);
			return ret;
		}
	}

	return ret;
}

static int rtw89_pci_deglitch_setting(struct rtw89_dev *rtwdev)
{
	enum rtw89_core_chip_id chip_id = rtwdev->chip->chip_id;
	int ret;

	if (chip_id == RTL8852A) {
		ret = rtw89_write16_mdio_clr(rtwdev, RAC_ANA24, B_AX_DEGLITCH,
					     PCIE_PHY_GEN1);
		if (ret)
			return ret;
		ret = rtw89_write16_mdio_clr(rtwdev, RAC_ANA24, B_AX_DEGLITCH,
					     PCIE_PHY_GEN2);
		if (ret)
			return ret;
	} else if (chip_id == RTL8852C) {
		rtw89_write16_clr(rtwdev, R_RAC_DIRECT_OFFSET_G1 + RAC_ANA24 * 2,
				  B_AX_DEGLITCH);
		rtw89_write16_clr(rtwdev, R_RAC_DIRECT_OFFSET_G2 + RAC_ANA24 * 2,
				  B_AX_DEGLITCH);
	}

	return 0;
}

<<<<<<< HEAD
=======
static void rtw89_pci_disable_eq(struct rtw89_dev *rtwdev)
{
	u16 g1_oobs, g2_oobs;
	u32 backup_aspm;
	u32 phy_offset;
	u16 oobs_val;
	u16 val16;
	int ret;

	if (rtwdev->chip->chip_id != RTL8852C)
		return;

	backup_aspm = rtw89_read32(rtwdev, R_AX_PCIE_MIX_CFG_V1);
	rtw89_write32_clr(rtwdev, R_AX_PCIE_MIX_CFG_V1, B_AX_ASPM_CTRL_MASK);

	g1_oobs = rtw89_read16_mask(rtwdev, R_RAC_DIRECT_OFFSET_G1 +
					    RAC_ANA09 * RAC_MULT, BAC_OOBS_SEL);
	g2_oobs = rtw89_read16_mask(rtwdev, R_RAC_DIRECT_OFFSET_G2 +
					    RAC_ANA09 * RAC_MULT, BAC_OOBS_SEL);
	if (g1_oobs && g2_oobs)
		goto out;

	ret = rtw89_pci_get_phy_offset_by_link_speed(rtwdev, &phy_offset);
	if (ret)
		goto out;

	rtw89_write16_set(rtwdev, phy_offset + RAC_ANA0D * RAC_MULT, BAC_RX_TEST_EN);
	rtw89_write16(rtwdev, phy_offset + RAC_ANA10 * RAC_MULT, ADDR_SEL_PINOUT_DIS_VAL);
	rtw89_write16_set(rtwdev, phy_offset + RAC_ANA19 * RAC_MULT, B_PCIE_BIT_RD_SEL);

	val16 = rtw89_read16_mask(rtwdev, phy_offset + RAC_ANA1F * RAC_MULT,
				  OOBS_LEVEL_MASK);
	oobs_val = u16_encode_bits(val16, OOBS_SEN_MASK);

	rtw89_write16(rtwdev, R_RAC_DIRECT_OFFSET_G1 + RAC_ANA03 * RAC_MULT, oobs_val);
	rtw89_write16_set(rtwdev, R_RAC_DIRECT_OFFSET_G1 + RAC_ANA09 * RAC_MULT,
			  BAC_OOBS_SEL);

	rtw89_write16(rtwdev, R_RAC_DIRECT_OFFSET_G2 + RAC_ANA03 * RAC_MULT, oobs_val);
	rtw89_write16_set(rtwdev, R_RAC_DIRECT_OFFSET_G2 + RAC_ANA09 * RAC_MULT,
			  BAC_OOBS_SEL);

out:
	rtw89_write32(rtwdev, R_AX_PCIE_MIX_CFG_V1, backup_aspm);
}

>>>>>>> 2d002356
static void rtw89_pci_ber(struct rtw89_dev *rtwdev)
{
	u32 phy_offset;

	if (!test_bit(RTW89_QUIRK_PCI_BER, rtwdev->quirks))
		return;

	phy_offset = R_RAC_DIRECT_OFFSET_G1;
	rtw89_write16(rtwdev, phy_offset + RAC_ANA1E * RAC_MULT, RAC_ANA1E_G1_VAL);
	rtw89_write16(rtwdev, phy_offset + RAC_ANA2E * RAC_MULT, RAC_ANA2E_VAL);

	phy_offset = R_RAC_DIRECT_OFFSET_G2;
	rtw89_write16(rtwdev, phy_offset + RAC_ANA1E * RAC_MULT, RAC_ANA1E_G2_VAL);
	rtw89_write16(rtwdev, phy_offset + RAC_ANA2E * RAC_MULT, RAC_ANA2E_VAL);
}

static void rtw89_pci_rxdma_prefth(struct rtw89_dev *rtwdev)
{
	if (rtwdev->chip->chip_id != RTL8852A)
		return;

	rtw89_write32_set(rtwdev, R_AX_PCIE_INIT_CFG1, B_AX_DIS_RXDMA_PRE);
}

static void rtw89_pci_l1off_pwroff(struct rtw89_dev *rtwdev)
{
	enum rtw89_core_chip_id chip_id = rtwdev->chip->chip_id;

	if (chip_id != RTL8852A && chip_id != RTL8852B && chip_id != RTL8851B)
		return;

	rtw89_write32_clr(rtwdev, R_AX_PCIE_PS_CTRL, B_AX_L1OFF_PWR_OFF_EN);
}

static u32 rtw89_pci_l2_rxen_lat(struct rtw89_dev *rtwdev)
{
	int ret;

	if (rtwdev->chip->chip_id != RTL8852A)
		return 0;

	ret = rtw89_write16_mdio_clr(rtwdev, RAC_ANA26, B_AX_RXEN,
				     PCIE_PHY_GEN1);
	if (ret)
		return ret;

	ret = rtw89_write16_mdio_clr(rtwdev, RAC_ANA26, B_AX_RXEN,
				     PCIE_PHY_GEN2);
	if (ret)
		return ret;

	return 0;
}

static void rtw89_pci_aphy_pwrcut(struct rtw89_dev *rtwdev)
{
	enum rtw89_core_chip_id chip_id = rtwdev->chip->chip_id;

	if (chip_id != RTL8852A && chip_id != RTL8852B && chip_id != RTL8851B)
		return;

	rtw89_write32_clr(rtwdev, R_AX_SYS_PW_CTRL, B_AX_PSUS_OFF_CAPC_EN);
}

static void rtw89_pci_hci_ldo(struct rtw89_dev *rtwdev)
{
	enum rtw89_core_chip_id chip_id = rtwdev->chip->chip_id;

	if (chip_id == RTL8852A || chip_id == RTL8852B || chip_id == RTL8851B) {
		rtw89_write32_set(rtwdev, R_AX_SYS_SDIO_CTRL,
				  B_AX_PCIE_DIS_L2_CTRL_LDO_HCI);
		rtw89_write32_clr(rtwdev, R_AX_SYS_SDIO_CTRL,
				  B_AX_PCIE_DIS_WLSUS_AFT_PDN);
	} else if (rtwdev->chip->chip_id == RTL8852C) {
		rtw89_write32_clr(rtwdev, R_AX_SYS_SDIO_CTRL,
				  B_AX_PCIE_DIS_L2_CTRL_LDO_HCI);
	}
}

static int rtw89_pci_dphy_delay(struct rtw89_dev *rtwdev)
{
	enum rtw89_core_chip_id chip_id = rtwdev->chip->chip_id;

	if (chip_id != RTL8852B && chip_id != RTL8851B)
		return 0;

	return rtw89_write16_mdio_mask(rtwdev, RAC_REG_REV2, BAC_CMU_EN_DLY_MASK,
				       PCIE_DPHY_DLY_25US, PCIE_PHY_GEN1);
}

static void rtw89_pci_power_wake(struct rtw89_dev *rtwdev, bool pwr_up)
{
	if (pwr_up)
		rtw89_write32_set(rtwdev, R_AX_HCI_OPT_CTRL, BIT_WAKE_CTRL);
	else
		rtw89_write32_clr(rtwdev, R_AX_HCI_OPT_CTRL, BIT_WAKE_CTRL);
}

static void rtw89_pci_autoload_hang(struct rtw89_dev *rtwdev)
{
	if (rtwdev->chip->chip_id != RTL8852C)
		return;

	rtw89_write32_set(rtwdev, R_AX_PCIE_BG_CLR, B_AX_BG_CLR_ASYNC_M3);
	rtw89_write32_clr(rtwdev, R_AX_PCIE_BG_CLR, B_AX_BG_CLR_ASYNC_M3);
}

static void rtw89_pci_l12_vmain(struct rtw89_dev *rtwdev)
{
	if (!(rtwdev->chip->chip_id == RTL8852C && rtwdev->hal.cv == CHIP_CAV))
		return;

	rtw89_write32_set(rtwdev, R_AX_SYS_SDIO_CTRL, B_AX_PCIE_FORCE_PWR_NGAT);
}

static void rtw89_pci_gen2_force_ib(struct rtw89_dev *rtwdev)
{
	if (!(rtwdev->chip->chip_id == RTL8852C && rtwdev->hal.cv == CHIP_CAV))
		return;

	rtw89_write32_set(rtwdev, R_AX_PMC_DBG_CTRL2,
			  B_AX_SYSON_DIS_PMCR_AX_WRMSK);
	rtw89_write32_set(rtwdev, R_AX_HCI_BG_CTRL, B_AX_BG_CLR_ASYNC_M3);
	rtw89_write32_clr(rtwdev, R_AX_PMC_DBG_CTRL2,
			  B_AX_SYSON_DIS_PMCR_AX_WRMSK);
}

static void rtw89_pci_l1_ent_lat(struct rtw89_dev *rtwdev)
{
	if (rtwdev->chip->chip_id != RTL8852C)
		return;

	rtw89_write32_clr(rtwdev, R_AX_PCIE_PS_CTRL_V1, B_AX_SEL_REQ_ENTR_L1);
}

static void rtw89_pci_wd_exit_l1(struct rtw89_dev *rtwdev)
{
	if (rtwdev->chip->chip_id != RTL8852C)
		return;

	rtw89_write32_set(rtwdev, R_AX_PCIE_PS_CTRL_V1, B_AX_DMAC0_EXIT_L1_EN);
}

static void rtw89_pci_set_sic(struct rtw89_dev *rtwdev)
{
	if (rtwdev->chip->chip_id == RTL8852C)
		return;

	rtw89_write32_clr(rtwdev, R_AX_PCIE_EXP_CTRL,
			  B_AX_SIC_EN_FORCE_CLKREQ);
}

static void rtw89_pci_set_lbc(struct rtw89_dev *rtwdev)
{
	const struct rtw89_pci_info *info = rtwdev->pci_info;
	u32 lbc;

	if (rtwdev->chip->chip_id == RTL8852C)
		return;

	lbc = rtw89_read32(rtwdev, R_AX_LBC_WATCHDOG);
	if (info->lbc_en == MAC_AX_PCIE_ENABLE) {
		lbc = u32_replace_bits(lbc, info->lbc_tmr, B_AX_LBC_TIMER);
		lbc |= B_AX_LBC_FLAG | B_AX_LBC_EN;
		rtw89_write32(rtwdev, R_AX_LBC_WATCHDOG, lbc);
	} else {
		lbc &= ~B_AX_LBC_EN;
	}
	rtw89_write32_set(rtwdev, R_AX_LBC_WATCHDOG, lbc);
}

static void rtw89_pci_set_io_rcy(struct rtw89_dev *rtwdev)
{
	const struct rtw89_pci_info *info = rtwdev->pci_info;
	u32 val32;

	if (rtwdev->chip->chip_id != RTL8852C)
		return;

	if (info->io_rcy_en == MAC_AX_PCIE_ENABLE) {
		val32 = FIELD_PREP(B_AX_PCIE_WDT_TIMER_M1_MASK,
				   info->io_rcy_tmr);
		rtw89_write32(rtwdev, R_AX_PCIE_WDT_TIMER_M1, val32);
		rtw89_write32(rtwdev, R_AX_PCIE_WDT_TIMER_M2, val32);
		rtw89_write32(rtwdev, R_AX_PCIE_WDT_TIMER_E0, val32);

		rtw89_write32_set(rtwdev, R_AX_PCIE_IO_RCY_M1, B_AX_PCIE_IO_RCY_WDT_MODE_M1);
		rtw89_write32_set(rtwdev, R_AX_PCIE_IO_RCY_M2, B_AX_PCIE_IO_RCY_WDT_MODE_M2);
		rtw89_write32_set(rtwdev, R_AX_PCIE_IO_RCY_E0, B_AX_PCIE_IO_RCY_WDT_MODE_E0);
	} else {
		rtw89_write32_clr(rtwdev, R_AX_PCIE_IO_RCY_M1, B_AX_PCIE_IO_RCY_WDT_MODE_M1);
		rtw89_write32_clr(rtwdev, R_AX_PCIE_IO_RCY_M2, B_AX_PCIE_IO_RCY_WDT_MODE_M2);
		rtw89_write32_clr(rtwdev, R_AX_PCIE_IO_RCY_E0, B_AX_PCIE_IO_RCY_WDT_MODE_E0);
	}

	rtw89_write32_clr(rtwdev, R_AX_PCIE_IO_RCY_S1, B_AX_PCIE_IO_RCY_WDT_MODE_S1);
}

static void rtw89_pci_set_dbg(struct rtw89_dev *rtwdev)
{
	if (rtwdev->chip->chip_id == RTL8852C)
		return;

	rtw89_write32_set(rtwdev, R_AX_PCIE_DBG_CTRL,
			  B_AX_ASFF_FULL_NO_STK | B_AX_EN_STUCK_DBG);

	if (rtwdev->chip->chip_id == RTL8852A)
		rtw89_write32_set(rtwdev, R_AX_PCIE_EXP_CTRL,
				  B_AX_EN_CHKDSC_NO_RX_STUCK);
}

static void rtw89_pci_set_keep_reg(struct rtw89_dev *rtwdev)
{
	if (rtwdev->chip->chip_id == RTL8852C)
		return;

	rtw89_write32_set(rtwdev, R_AX_PCIE_INIT_CFG1,
			  B_AX_PCIE_TXRST_KEEP_REG | B_AX_PCIE_RXRST_KEEP_REG);
}

static void rtw89_pci_clr_idx_all_ax(struct rtw89_dev *rtwdev)
{
	const struct rtw89_pci_info *info = rtwdev->pci_info;
	enum rtw89_core_chip_id chip_id = rtwdev->chip->chip_id;
	u32 val = B_AX_CLR_ACH0_IDX | B_AX_CLR_ACH1_IDX | B_AX_CLR_ACH2_IDX |
		  B_AX_CLR_ACH3_IDX | B_AX_CLR_CH8_IDX | B_AX_CLR_CH9_IDX |
		  B_AX_CLR_CH12_IDX;
	u32 rxbd_rwptr_clr = info->rxbd_rwptr_clr_reg;
	u32 txbd_rwptr_clr2 = info->txbd_rwptr_clr2_reg;

	if (chip_id == RTL8852A || chip_id == RTL8852C)
		val |= B_AX_CLR_ACH4_IDX | B_AX_CLR_ACH5_IDX |
		       B_AX_CLR_ACH6_IDX | B_AX_CLR_ACH7_IDX;
	/* clear DMA indexes */
	rtw89_write32_set(rtwdev, R_AX_TXBD_RWPTR_CLR1, val);
	if (chip_id == RTL8852A || chip_id == RTL8852C)
		rtw89_write32_set(rtwdev, txbd_rwptr_clr2,
				  B_AX_CLR_CH10_IDX | B_AX_CLR_CH11_IDX);
	rtw89_write32_set(rtwdev, rxbd_rwptr_clr,
			  B_AX_CLR_RXQ_IDX | B_AX_CLR_RPQ_IDX);
}

static int rtw89_pci_poll_txdma_ch_idle_ax(struct rtw89_dev *rtwdev)
{
	const struct rtw89_pci_info *info = rtwdev->pci_info;
	u32 ret, check, dma_busy;
	u32 dma_busy1 = info->dma_busy1.addr;
	u32 dma_busy2 = info->dma_busy2_reg;

	check = info->dma_busy1.mask;

	ret = read_poll_timeout(rtw89_read32, dma_busy, (dma_busy & check) == 0,
				10, 100, false, rtwdev, dma_busy1);
	if (ret)
		return ret;

	if (!dma_busy2)
		return 0;

	check = B_AX_CH10_BUSY | B_AX_CH11_BUSY;

	ret = read_poll_timeout(rtw89_read32, dma_busy, (dma_busy & check) == 0,
				10, 100, false, rtwdev, dma_busy2);
	if (ret)
		return ret;

	return 0;
}

static int rtw89_pci_poll_rxdma_ch_idle_ax(struct rtw89_dev *rtwdev)
{
	const struct rtw89_pci_info *info = rtwdev->pci_info;
	u32 ret, check, dma_busy;
	u32 dma_busy3 = info->dma_busy3_reg;

	check = B_AX_RXQ_BUSY | B_AX_RPQ_BUSY;

	ret = read_poll_timeout(rtw89_read32, dma_busy, (dma_busy & check) == 0,
				10, 100, false, rtwdev, dma_busy3);
	if (ret)
		return ret;

	return 0;
}

static int rtw89_pci_poll_dma_all_idle(struct rtw89_dev *rtwdev)
{
	u32 ret;

	ret = rtw89_pci_poll_txdma_ch_idle_ax(rtwdev);
	if (ret) {
		rtw89_err(rtwdev, "txdma ch busy\n");
		return ret;
	}

	ret = rtw89_pci_poll_rxdma_ch_idle_ax(rtwdev);
	if (ret) {
		rtw89_err(rtwdev, "rxdma ch busy\n");
		return ret;
	}

	return 0;
}

static int rtw89_pci_mode_op(struct rtw89_dev *rtwdev)
{
	const struct rtw89_pci_info *info = rtwdev->pci_info;
	enum mac_ax_bd_trunc_mode txbd_trunc_mode = info->txbd_trunc_mode;
	enum mac_ax_bd_trunc_mode rxbd_trunc_mode = info->rxbd_trunc_mode;
	enum mac_ax_rxbd_mode rxbd_mode = info->rxbd_mode;
	enum mac_ax_tag_mode tag_mode = info->tag_mode;
	enum mac_ax_wd_dma_intvl wd_dma_idle_intvl = info->wd_dma_idle_intvl;
	enum mac_ax_wd_dma_intvl wd_dma_act_intvl = info->wd_dma_act_intvl;
	enum mac_ax_tx_burst tx_burst = info->tx_burst;
	enum mac_ax_rx_burst rx_burst = info->rx_burst;
	enum rtw89_core_chip_id chip_id = rtwdev->chip->chip_id;
	u8 cv = rtwdev->hal.cv;
	u32 val32;

	if (txbd_trunc_mode == MAC_AX_BD_TRUNC) {
		if (chip_id == RTL8852A && cv == CHIP_CBV)
			rtw89_write32_set(rtwdev, R_AX_PCIE_INIT_CFG1, B_AX_TX_TRUNC_MODE);
	} else if (txbd_trunc_mode == MAC_AX_BD_NORM) {
		if (chip_id == RTL8852A || chip_id == RTL8852B)
			rtw89_write32_clr(rtwdev, R_AX_PCIE_INIT_CFG1, B_AX_TX_TRUNC_MODE);
	}

	if (rxbd_trunc_mode == MAC_AX_BD_TRUNC) {
		if (chip_id == RTL8852A && cv == CHIP_CBV)
			rtw89_write32_set(rtwdev, R_AX_PCIE_INIT_CFG1, B_AX_RX_TRUNC_MODE);
	} else if (rxbd_trunc_mode == MAC_AX_BD_NORM) {
		if (chip_id == RTL8852A || chip_id == RTL8852B)
			rtw89_write32_clr(rtwdev, R_AX_PCIE_INIT_CFG1, B_AX_RX_TRUNC_MODE);
	}

	if (rxbd_mode == MAC_AX_RXBD_PKT) {
		rtw89_write32_clr(rtwdev, info->init_cfg_reg, info->rxbd_mode_bit);
	} else if (rxbd_mode == MAC_AX_RXBD_SEP) {
		rtw89_write32_set(rtwdev, info->init_cfg_reg, info->rxbd_mode_bit);

		if (chip_id == RTL8852A || chip_id == RTL8852B)
			rtw89_write32_mask(rtwdev, R_AX_PCIE_INIT_CFG2,
					   B_AX_PCIE_RX_APPLEN_MASK, 0);
	}

	if (chip_id == RTL8852A || chip_id == RTL8852B) {
		rtw89_write32_mask(rtwdev, R_AX_PCIE_INIT_CFG1, B_AX_PCIE_MAX_TXDMA_MASK, tx_burst);
		rtw89_write32_mask(rtwdev, R_AX_PCIE_INIT_CFG1, B_AX_PCIE_MAX_RXDMA_MASK, rx_burst);
	} else if (chip_id == RTL8852C) {
		rtw89_write32_mask(rtwdev, R_AX_HAXI_INIT_CFG1, B_AX_HAXI_MAX_TXDMA_MASK, tx_burst);
		rtw89_write32_mask(rtwdev, R_AX_HAXI_INIT_CFG1, B_AX_HAXI_MAX_RXDMA_MASK, rx_burst);
	}

	if (chip_id == RTL8852A || chip_id == RTL8852B) {
		if (tag_mode == MAC_AX_TAG_SGL) {
			val32 = rtw89_read32(rtwdev, R_AX_PCIE_INIT_CFG1) &
					    ~B_AX_LATENCY_CONTROL;
			rtw89_write32(rtwdev, R_AX_PCIE_INIT_CFG1, val32);
		} else if (tag_mode == MAC_AX_TAG_MULTI) {
			val32 = rtw89_read32(rtwdev, R_AX_PCIE_INIT_CFG1) |
					    B_AX_LATENCY_CONTROL;
			rtw89_write32(rtwdev, R_AX_PCIE_INIT_CFG1, val32);
		}
	}

	rtw89_write32_mask(rtwdev, info->exp_ctrl_reg, info->max_tag_num_mask,
			   info->multi_tag_num);

	if (chip_id == RTL8852A || chip_id == RTL8852B) {
		rtw89_write32_mask(rtwdev, R_AX_PCIE_INIT_CFG2, B_AX_WD_ITVL_IDLE,
				   wd_dma_idle_intvl);
		rtw89_write32_mask(rtwdev, R_AX_PCIE_INIT_CFG2, B_AX_WD_ITVL_ACT,
				   wd_dma_act_intvl);
	} else if (chip_id == RTL8852C) {
		rtw89_write32_mask(rtwdev, R_AX_HAXI_INIT_CFG1, B_AX_WD_ITVL_IDLE_V1_MASK,
				   wd_dma_idle_intvl);
		rtw89_write32_mask(rtwdev, R_AX_HAXI_INIT_CFG1, B_AX_WD_ITVL_ACT_V1_MASK,
				   wd_dma_act_intvl);
	}

	if (txbd_trunc_mode == MAC_AX_BD_TRUNC) {
		rtw89_write32_set(rtwdev, R_AX_TX_ADDRESS_INFO_MODE_SETTING,
				  B_AX_HOST_ADDR_INFO_8B_SEL);
		rtw89_write32_clr(rtwdev, R_AX_PKTIN_SETTING, B_AX_WD_ADDR_INFO_LENGTH);
	} else if (txbd_trunc_mode == MAC_AX_BD_NORM) {
		rtw89_write32_clr(rtwdev, R_AX_TX_ADDRESS_INFO_MODE_SETTING,
				  B_AX_HOST_ADDR_INFO_8B_SEL);
		rtw89_write32_set(rtwdev, R_AX_PKTIN_SETTING, B_AX_WD_ADDR_INFO_LENGTH);
	}

	return 0;
}

static int rtw89_pci_ops_deinit(struct rtw89_dev *rtwdev)
{
	const struct rtw89_pci_info *info = rtwdev->pci_info;

	if (rtwdev->chip->chip_id == RTL8852A) {
		/* ltr sw trigger */
		rtw89_write32_set(rtwdev, R_AX_LTR_CTRL_0, B_AX_APP_LTR_IDLE);
	}
	info->ltr_set(rtwdev, false);
	rtw89_pci_ctrl_dma_all(rtwdev, false);
	rtw89_pci_clr_idx_all(rtwdev);

	return 0;
}

static int rtw89_pci_ops_mac_pre_init_ax(struct rtw89_dev *rtwdev)
{
	const struct rtw89_pci_info *info = rtwdev->pci_info;
	int ret;

<<<<<<< HEAD
=======
	rtw89_pci_disable_eq(rtwdev);
>>>>>>> 2d002356
	rtw89_pci_ber(rtwdev);
	rtw89_pci_rxdma_prefth(rtwdev);
	rtw89_pci_l1off_pwroff(rtwdev);
	rtw89_pci_deglitch_setting(rtwdev);
	ret = rtw89_pci_l2_rxen_lat(rtwdev);
	if (ret) {
		rtw89_err(rtwdev, "[ERR] pcie l2 rxen lat %d\n", ret);
		return ret;
	}

	rtw89_pci_aphy_pwrcut(rtwdev);
	rtw89_pci_hci_ldo(rtwdev);
	rtw89_pci_dphy_delay(rtwdev);

	ret = rtw89_pci_autok_x(rtwdev);
	if (ret) {
		rtw89_err(rtwdev, "[ERR] pcie autok_x fail %d\n", ret);
		return ret;
	}

	ret = rtw89_pci_auto_refclk_cal(rtwdev, false);
	if (ret) {
		rtw89_err(rtwdev, "[ERR] pcie autok fail %d\n", ret);
		return ret;
	}

	rtw89_pci_power_wake(rtwdev, true);
	rtw89_pci_autoload_hang(rtwdev);
	rtw89_pci_l12_vmain(rtwdev);
	rtw89_pci_gen2_force_ib(rtwdev);
	rtw89_pci_l1_ent_lat(rtwdev);
	rtw89_pci_wd_exit_l1(rtwdev);
	rtw89_pci_set_sic(rtwdev);
	rtw89_pci_set_lbc(rtwdev);
	rtw89_pci_set_io_rcy(rtwdev);
	rtw89_pci_set_dbg(rtwdev);
	rtw89_pci_set_keep_reg(rtwdev);

	rtw89_write32_set(rtwdev, info->dma_stop1.addr, B_AX_STOP_WPDMA);

	/* stop DMA activities */
	rtw89_pci_ctrl_dma_all(rtwdev, false);

	ret = rtw89_pci_poll_dma_all_idle(rtwdev);
	if (ret) {
		rtw89_err(rtwdev, "[ERR] poll pcie dma all idle\n");
		return ret;
	}

	rtw89_pci_clr_idx_all(rtwdev);
	rtw89_pci_mode_op(rtwdev);

	/* fill TRX BD indexes */
	rtw89_pci_ops_reset(rtwdev);

	ret = rtw89_pci_rst_bdram_ax(rtwdev);
	if (ret) {
		rtw89_warn(rtwdev, "reset bdram busy\n");
		return ret;
	}

	/* disable all channels except to FW CMD channel to download firmware */
	rtw89_pci_ctrl_txdma_ch_ax(rtwdev, false);
	rtw89_pci_ctrl_txdma_fw_ch_ax(rtwdev, true);

	/* start DMA activities */
	rtw89_pci_ctrl_dma_all(rtwdev, true);

	return 0;
}

int rtw89_pci_ltr_set(struct rtw89_dev *rtwdev, bool en)
{
	u32 val;

	if (!en)
		return 0;

	val = rtw89_read32(rtwdev, R_AX_LTR_CTRL_0);
	if (rtw89_pci_ltr_is_err_reg_val(val))
		return -EINVAL;
	val = rtw89_read32(rtwdev, R_AX_LTR_CTRL_1);
	if (rtw89_pci_ltr_is_err_reg_val(val))
		return -EINVAL;
	val = rtw89_read32(rtwdev, R_AX_LTR_IDLE_LATENCY);
	if (rtw89_pci_ltr_is_err_reg_val(val))
		return -EINVAL;
	val = rtw89_read32(rtwdev, R_AX_LTR_ACTIVE_LATENCY);
	if (rtw89_pci_ltr_is_err_reg_val(val))
		return -EINVAL;

	rtw89_write32_set(rtwdev, R_AX_LTR_CTRL_0, B_AX_LTR_HW_EN | B_AX_LTR_EN |
						   B_AX_LTR_WD_NOEMP_CHK);
	rtw89_write32_mask(rtwdev, R_AX_LTR_CTRL_0, B_AX_LTR_SPACE_IDX_MASK,
			   PCI_LTR_SPC_500US);
	rtw89_write32_mask(rtwdev, R_AX_LTR_CTRL_0, B_AX_LTR_IDLE_TIMER_IDX_MASK,
			   PCI_LTR_IDLE_TIMER_3_2MS);
	rtw89_write32_mask(rtwdev, R_AX_LTR_CTRL_1, B_AX_LTR_RX0_TH_MASK, 0x28);
	rtw89_write32_mask(rtwdev, R_AX_LTR_CTRL_1, B_AX_LTR_RX1_TH_MASK, 0x28);
	rtw89_write32(rtwdev, R_AX_LTR_IDLE_LATENCY, 0x90039003);
	rtw89_write32(rtwdev, R_AX_LTR_ACTIVE_LATENCY, 0x880b880b);

	return 0;
}
EXPORT_SYMBOL(rtw89_pci_ltr_set);

int rtw89_pci_ltr_set_v1(struct rtw89_dev *rtwdev, bool en)
{
	u32 dec_ctrl;
	u32 val32;

	val32 = rtw89_read32(rtwdev, R_AX_LTR_CTRL_0);
	if (rtw89_pci_ltr_is_err_reg_val(val32))
		return -EINVAL;
	val32 = rtw89_read32(rtwdev, R_AX_LTR_CTRL_1);
	if (rtw89_pci_ltr_is_err_reg_val(val32))
		return -EINVAL;
	dec_ctrl = rtw89_read32(rtwdev, R_AX_LTR_DEC_CTRL);
	if (rtw89_pci_ltr_is_err_reg_val(dec_ctrl))
		return -EINVAL;
	val32 = rtw89_read32(rtwdev, R_AX_LTR_LATENCY_IDX3);
	if (rtw89_pci_ltr_is_err_reg_val(val32))
		return -EINVAL;
	val32 = rtw89_read32(rtwdev, R_AX_LTR_LATENCY_IDX0);
	if (rtw89_pci_ltr_is_err_reg_val(val32))
		return -EINVAL;

	if (!en) {
		dec_ctrl &= ~(LTR_EN_BITS | B_AX_LTR_IDX_DRV_MASK | B_AX_LTR_HW_DEC_EN);
		dec_ctrl |= FIELD_PREP(B_AX_LTR_IDX_DRV_MASK, PCIE_LTR_IDX_IDLE) |
			    B_AX_LTR_REQ_DRV;
	} else {
		dec_ctrl |= B_AX_LTR_HW_DEC_EN;
	}

	dec_ctrl &= ~B_AX_LTR_SPACE_IDX_V1_MASK;
	dec_ctrl |= FIELD_PREP(B_AX_LTR_SPACE_IDX_V1_MASK, PCI_LTR_SPC_500US);

	if (en)
		rtw89_write32_set(rtwdev, R_AX_LTR_CTRL_0,
				  B_AX_LTR_WD_NOEMP_CHK_V1 | B_AX_LTR_HW_EN);
	rtw89_write32_mask(rtwdev, R_AX_LTR_CTRL_0, B_AX_LTR_IDLE_TIMER_IDX_MASK,
			   PCI_LTR_IDLE_TIMER_3_2MS);
	rtw89_write32_mask(rtwdev, R_AX_LTR_CTRL_1, B_AX_LTR_RX0_TH_MASK, 0x28);
	rtw89_write32_mask(rtwdev, R_AX_LTR_CTRL_1, B_AX_LTR_RX1_TH_MASK, 0x28);
	rtw89_write32(rtwdev, R_AX_LTR_DEC_CTRL, dec_ctrl);
	rtw89_write32(rtwdev, R_AX_LTR_LATENCY_IDX3, 0x90039003);
	rtw89_write32(rtwdev, R_AX_LTR_LATENCY_IDX0, 0x880b880b);

	return 0;
}
EXPORT_SYMBOL(rtw89_pci_ltr_set_v1);

static int rtw89_pci_ops_mac_post_init_ax(struct rtw89_dev *rtwdev)
{
	const struct rtw89_pci_info *info = rtwdev->pci_info;
	enum rtw89_core_chip_id chip_id = rtwdev->chip->chip_id;
	int ret;

	ret = info->ltr_set(rtwdev, true);
	if (ret) {
		rtw89_err(rtwdev, "pci ltr set fail\n");
		return ret;
	}
	if (chip_id == RTL8852A) {
		/* ltr sw trigger */
		rtw89_write32_set(rtwdev, R_AX_LTR_CTRL_0, B_AX_APP_LTR_ACT);
	}
	if (chip_id == RTL8852A || chip_id == RTL8852B) {
		/* ADDR info 8-byte mode */
		rtw89_write32_set(rtwdev, R_AX_TX_ADDRESS_INFO_MODE_SETTING,
				  B_AX_HOST_ADDR_INFO_8B_SEL);
		rtw89_write32_clr(rtwdev, R_AX_PKTIN_SETTING, B_AX_WD_ADDR_INFO_LENGTH);
	}

	/* enable DMA for all queues */
	rtw89_pci_ctrl_txdma_ch_ax(rtwdev, true);

	/* Release PCI IO */
	rtw89_write32_clr(rtwdev, info->dma_stop1.addr,
			  B_AX_STOP_WPDMA | B_AX_STOP_PCIEIO);

	return 0;
}

static int rtw89_pci_claim_device(struct rtw89_dev *rtwdev,
				  struct pci_dev *pdev)
{
	struct rtw89_pci *rtwpci = (struct rtw89_pci *)rtwdev->priv;
	int ret;

	ret = pci_enable_device(pdev);
	if (ret) {
		rtw89_err(rtwdev, "failed to enable pci device\n");
		return ret;
	}

	pci_set_master(pdev);
	pci_set_drvdata(pdev, rtwdev->hw);

	rtwpci->pdev = pdev;

	return 0;
}

static void rtw89_pci_declaim_device(struct rtw89_dev *rtwdev,
				     struct pci_dev *pdev)
{
	pci_disable_device(pdev);
}

static int rtw89_pci_setup_mapping(struct rtw89_dev *rtwdev,
				   struct pci_dev *pdev)
{
	struct rtw89_pci *rtwpci = (struct rtw89_pci *)rtwdev->priv;
	unsigned long resource_len;
	u8 bar_id = 2;
	int ret;

	ret = pci_request_regions(pdev, KBUILD_MODNAME);
	if (ret) {
		rtw89_err(rtwdev, "failed to request pci regions\n");
		goto err;
	}

	ret = dma_set_mask(&pdev->dev, DMA_BIT_MASK(32));
	if (ret) {
		rtw89_err(rtwdev, "failed to set dma mask to 32-bit\n");
		goto err_release_regions;
	}

	ret = dma_set_coherent_mask(&pdev->dev, DMA_BIT_MASK(32));
	if (ret) {
		rtw89_err(rtwdev, "failed to set consistent dma mask to 32-bit\n");
		goto err_release_regions;
	}

	resource_len = pci_resource_len(pdev, bar_id);
	rtwpci->mmap = pci_iomap(pdev, bar_id, resource_len);
	if (!rtwpci->mmap) {
		rtw89_err(rtwdev, "failed to map pci io\n");
		ret = -EIO;
		goto err_release_regions;
	}

	return 0;

err_release_regions:
	pci_release_regions(pdev);
err:
	return ret;
}

static void rtw89_pci_clear_mapping(struct rtw89_dev *rtwdev,
				    struct pci_dev *pdev)
{
	struct rtw89_pci *rtwpci = (struct rtw89_pci *)rtwdev->priv;

	if (rtwpci->mmap) {
		pci_iounmap(pdev, rtwpci->mmap);
		pci_release_regions(pdev);
	}
}

static void rtw89_pci_free_tx_wd_ring(struct rtw89_dev *rtwdev,
				      struct pci_dev *pdev,
				      struct rtw89_pci_tx_ring *tx_ring)
{
	struct rtw89_pci_tx_wd_ring *wd_ring = &tx_ring->wd_ring;
	u8 *head = wd_ring->head;
	dma_addr_t dma = wd_ring->dma;
	u32 page_size = wd_ring->page_size;
	u32 page_num = wd_ring->page_num;
	u32 ring_sz = page_size * page_num;

	dma_free_coherent(&pdev->dev, ring_sz, head, dma);
	wd_ring->head = NULL;
}

static void rtw89_pci_free_tx_ring(struct rtw89_dev *rtwdev,
				   struct pci_dev *pdev,
				   struct rtw89_pci_tx_ring *tx_ring)
{
	int ring_sz;
	u8 *head;
	dma_addr_t dma;

	head = tx_ring->bd_ring.head;
	dma = tx_ring->bd_ring.dma;
	ring_sz = tx_ring->bd_ring.desc_size * tx_ring->bd_ring.len;
	dma_free_coherent(&pdev->dev, ring_sz, head, dma);

	tx_ring->bd_ring.head = NULL;
}

static void rtw89_pci_free_tx_rings(struct rtw89_dev *rtwdev,
				    struct pci_dev *pdev)
{
	struct rtw89_pci *rtwpci = (struct rtw89_pci *)rtwdev->priv;
	const struct rtw89_pci_info *info = rtwdev->pci_info;
	struct rtw89_pci_tx_ring *tx_ring;
	int i;

	for (i = 0; i < RTW89_TXCH_NUM; i++) {
		if (info->tx_dma_ch_mask & BIT(i))
			continue;
		tx_ring = &rtwpci->tx_rings[i];
		rtw89_pci_free_tx_wd_ring(rtwdev, pdev, tx_ring);
		rtw89_pci_free_tx_ring(rtwdev, pdev, tx_ring);
	}
}

static void rtw89_pci_free_rx_ring(struct rtw89_dev *rtwdev,
				   struct pci_dev *pdev,
				   struct rtw89_pci_rx_ring *rx_ring)
{
	struct rtw89_pci_rx_info *rx_info;
	struct sk_buff *skb;
	dma_addr_t dma;
	u32 buf_sz;
	u8 *head;
	int ring_sz = rx_ring->bd_ring.desc_size * rx_ring->bd_ring.len;
	int i;

	buf_sz = rx_ring->buf_sz;
	for (i = 0; i < rx_ring->bd_ring.len; i++) {
		skb = rx_ring->buf[i];
		if (!skb)
			continue;

		rx_info = RTW89_PCI_RX_SKB_CB(skb);
		dma = rx_info->dma;
		dma_unmap_single(&pdev->dev, dma, buf_sz, DMA_FROM_DEVICE);
		dev_kfree_skb(skb);
		rx_ring->buf[i] = NULL;
	}

	head = rx_ring->bd_ring.head;
	dma = rx_ring->bd_ring.dma;
	dma_free_coherent(&pdev->dev, ring_sz, head, dma);

	rx_ring->bd_ring.head = NULL;
}

static void rtw89_pci_free_rx_rings(struct rtw89_dev *rtwdev,
				    struct pci_dev *pdev)
{
	struct rtw89_pci *rtwpci = (struct rtw89_pci *)rtwdev->priv;
	struct rtw89_pci_rx_ring *rx_ring;
	int i;

	for (i = 0; i < RTW89_RXCH_NUM; i++) {
		rx_ring = &rtwpci->rx_rings[i];
		rtw89_pci_free_rx_ring(rtwdev, pdev, rx_ring);
	}
}

static void rtw89_pci_free_trx_rings(struct rtw89_dev *rtwdev,
				     struct pci_dev *pdev)
{
	rtw89_pci_free_rx_rings(rtwdev, pdev);
	rtw89_pci_free_tx_rings(rtwdev, pdev);
}

static int rtw89_pci_init_rx_bd(struct rtw89_dev *rtwdev, struct pci_dev *pdev,
				struct rtw89_pci_rx_ring *rx_ring,
				struct sk_buff *skb, int buf_sz, u32 idx)
{
	struct rtw89_pci_rx_info *rx_info;
	struct rtw89_pci_rx_bd_32 *rx_bd;
	dma_addr_t dma;

	if (!skb)
		return -EINVAL;

	dma = dma_map_single(&pdev->dev, skb->data, buf_sz, DMA_FROM_DEVICE);
	if (dma_mapping_error(&pdev->dev, dma))
		return -EBUSY;

	rx_info = RTW89_PCI_RX_SKB_CB(skb);
	rx_bd = RTW89_PCI_RX_BD(rx_ring, idx);

	memset(rx_bd, 0, sizeof(*rx_bd));
	rx_bd->buf_size = cpu_to_le16(buf_sz);
	rx_bd->dma = cpu_to_le32(dma);
	rx_info->dma = dma;

	return 0;
}

static int rtw89_pci_alloc_tx_wd_ring(struct rtw89_dev *rtwdev,
				      struct pci_dev *pdev,
				      struct rtw89_pci_tx_ring *tx_ring,
				      enum rtw89_tx_channel txch)
{
	struct rtw89_pci_tx_wd_ring *wd_ring = &tx_ring->wd_ring;
	struct rtw89_pci_tx_wd *txwd;
	dma_addr_t dma;
	dma_addr_t cur_paddr;
	u8 *head;
	u8 *cur_vaddr;
	u32 page_size = RTW89_PCI_TXWD_PAGE_SIZE;
	u32 page_num = RTW89_PCI_TXWD_NUM_MAX;
	u32 ring_sz = page_size * page_num;
	u32 page_offset;
	int i;

	/* FWCMD queue doesn't use txwd as pages */
	if (txch == RTW89_TXCH_CH12)
		return 0;

	head = dma_alloc_coherent(&pdev->dev, ring_sz, &dma, GFP_KERNEL);
	if (!head)
		return -ENOMEM;

	INIT_LIST_HEAD(&wd_ring->free_pages);
	wd_ring->head = head;
	wd_ring->dma = dma;
	wd_ring->page_size = page_size;
	wd_ring->page_num = page_num;

	page_offset = 0;
	for (i = 0; i < page_num; i++) {
		txwd = &wd_ring->pages[i];
		cur_paddr = dma + page_offset;
		cur_vaddr = head + page_offset;

		skb_queue_head_init(&txwd->queue);
		INIT_LIST_HEAD(&txwd->list);
		txwd->paddr = cur_paddr;
		txwd->vaddr = cur_vaddr;
		txwd->len = page_size;
		txwd->seq = i;
		rtw89_pci_enqueue_txwd(tx_ring, txwd);

		page_offset += page_size;
	}

	return 0;
}

static int rtw89_pci_alloc_tx_ring(struct rtw89_dev *rtwdev,
				   struct pci_dev *pdev,
				   struct rtw89_pci_tx_ring *tx_ring,
				   u32 desc_size, u32 len,
				   enum rtw89_tx_channel txch)
{
	const struct rtw89_pci_ch_dma_addr *txch_addr;
	int ring_sz = desc_size * len;
	u8 *head;
	dma_addr_t dma;
	int ret;

	ret = rtw89_pci_alloc_tx_wd_ring(rtwdev, pdev, tx_ring, txch);
	if (ret) {
		rtw89_err(rtwdev, "failed to alloc txwd ring of txch %d\n", txch);
		goto err;
	}

	ret = rtw89_pci_get_txch_addrs(rtwdev, txch, &txch_addr);
	if (ret) {
		rtw89_err(rtwdev, "failed to get address of txch %d", txch);
		goto err_free_wd_ring;
	}

	head = dma_alloc_coherent(&pdev->dev, ring_sz, &dma, GFP_KERNEL);
	if (!head) {
		ret = -ENOMEM;
		goto err_free_wd_ring;
	}

	INIT_LIST_HEAD(&tx_ring->busy_pages);
	tx_ring->bd_ring.head = head;
	tx_ring->bd_ring.dma = dma;
	tx_ring->bd_ring.len = len;
	tx_ring->bd_ring.desc_size = desc_size;
	tx_ring->bd_ring.addr = *txch_addr;
	tx_ring->bd_ring.wp = 0;
	tx_ring->bd_ring.rp = 0;
	tx_ring->txch = txch;

	return 0;

err_free_wd_ring:
	rtw89_pci_free_tx_wd_ring(rtwdev, pdev, tx_ring);
err:
	return ret;
}

static int rtw89_pci_alloc_tx_rings(struct rtw89_dev *rtwdev,
				    struct pci_dev *pdev)
{
	struct rtw89_pci *rtwpci = (struct rtw89_pci *)rtwdev->priv;
	const struct rtw89_pci_info *info = rtwdev->pci_info;
	struct rtw89_pci_tx_ring *tx_ring;
	u32 desc_size;
	u32 len;
	u32 i, tx_allocated;
	int ret;

	for (i = 0; i < RTW89_TXCH_NUM; i++) {
		if (info->tx_dma_ch_mask & BIT(i))
			continue;
		tx_ring = &rtwpci->tx_rings[i];
		desc_size = sizeof(struct rtw89_pci_tx_bd_32);
		len = RTW89_PCI_TXBD_NUM_MAX;
		ret = rtw89_pci_alloc_tx_ring(rtwdev, pdev, tx_ring,
					      desc_size, len, i);
		if (ret) {
			rtw89_err(rtwdev, "failed to alloc tx ring %d\n", i);
			goto err_free;
		}
	}

	return 0;

err_free:
	tx_allocated = i;
	for (i = 0; i < tx_allocated; i++) {
		tx_ring = &rtwpci->tx_rings[i];
		rtw89_pci_free_tx_ring(rtwdev, pdev, tx_ring);
	}

	return ret;
}

static int rtw89_pci_alloc_rx_ring(struct rtw89_dev *rtwdev,
				   struct pci_dev *pdev,
				   struct rtw89_pci_rx_ring *rx_ring,
				   u32 desc_size, u32 len, u32 rxch)
{
	const struct rtw89_pci_info *info = rtwdev->pci_info;
	const struct rtw89_pci_ch_dma_addr *rxch_addr;
	struct sk_buff *skb;
	u8 *head;
	dma_addr_t dma;
	int ring_sz = desc_size * len;
	int buf_sz = RTW89_PCI_RX_BUF_SIZE;
	int i, allocated;
	int ret;

	ret = rtw89_pci_get_rxch_addrs(rtwdev, rxch, &rxch_addr);
	if (ret) {
		rtw89_err(rtwdev, "failed to get address of rxch %d", rxch);
		return ret;
	}

	head = dma_alloc_coherent(&pdev->dev, ring_sz, &dma, GFP_KERNEL);
	if (!head) {
		ret = -ENOMEM;
		goto err;
	}

	rx_ring->bd_ring.head = head;
	rx_ring->bd_ring.dma = dma;
	rx_ring->bd_ring.len = len;
	rx_ring->bd_ring.desc_size = desc_size;
	rx_ring->bd_ring.addr = *rxch_addr;
	if (info->rx_ring_eq_is_full)
		rx_ring->bd_ring.wp = len - 1;
	else
		rx_ring->bd_ring.wp = 0;
	rx_ring->bd_ring.rp = 0;
	rx_ring->buf_sz = buf_sz;
	rx_ring->diliver_skb = NULL;
	rx_ring->diliver_desc.ready = false;
	rx_ring->target_rx_tag = 0;

	for (i = 0; i < len; i++) {
		skb = dev_alloc_skb(buf_sz);
		if (!skb) {
			ret = -ENOMEM;
			goto err_free;
		}

		memset(skb->data, 0, buf_sz);
		rx_ring->buf[i] = skb;
		ret = rtw89_pci_init_rx_bd(rtwdev, pdev, rx_ring, skb,
					   buf_sz, i);
		if (ret) {
			rtw89_err(rtwdev, "failed to init rx buf %d\n", i);
			dev_kfree_skb_any(skb);
			rx_ring->buf[i] = NULL;
			goto err_free;
		}
	}

	return 0;

err_free:
	allocated = i;
	for (i = 0; i < allocated; i++) {
		skb = rx_ring->buf[i];
		if (!skb)
			continue;
		dma = *((dma_addr_t *)skb->cb);
		dma_unmap_single(&pdev->dev, dma, buf_sz, DMA_FROM_DEVICE);
		dev_kfree_skb(skb);
		rx_ring->buf[i] = NULL;
	}

	head = rx_ring->bd_ring.head;
	dma = rx_ring->bd_ring.dma;
	dma_free_coherent(&pdev->dev, ring_sz, head, dma);

	rx_ring->bd_ring.head = NULL;
err:
	return ret;
}

static int rtw89_pci_alloc_rx_rings(struct rtw89_dev *rtwdev,
				    struct pci_dev *pdev)
{
	struct rtw89_pci *rtwpci = (struct rtw89_pci *)rtwdev->priv;
	struct rtw89_pci_rx_ring *rx_ring;
	u32 desc_size;
	u32 len;
	int i, rx_allocated;
	int ret;

	for (i = 0; i < RTW89_RXCH_NUM; i++) {
		rx_ring = &rtwpci->rx_rings[i];
		desc_size = sizeof(struct rtw89_pci_rx_bd_32);
		len = RTW89_PCI_RXBD_NUM_MAX;
		ret = rtw89_pci_alloc_rx_ring(rtwdev, pdev, rx_ring,
					      desc_size, len, i);
		if (ret) {
			rtw89_err(rtwdev, "failed to alloc rx ring %d\n", i);
			goto err_free;
		}
	}

	return 0;

err_free:
	rx_allocated = i;
	for (i = 0; i < rx_allocated; i++) {
		rx_ring = &rtwpci->rx_rings[i];
		rtw89_pci_free_rx_ring(rtwdev, pdev, rx_ring);
	}

	return ret;
}

static int rtw89_pci_alloc_trx_rings(struct rtw89_dev *rtwdev,
				     struct pci_dev *pdev)
{
	int ret;

	ret = rtw89_pci_alloc_tx_rings(rtwdev, pdev);
	if (ret) {
		rtw89_err(rtwdev, "failed to alloc dma tx rings\n");
		goto err;
	}

	ret = rtw89_pci_alloc_rx_rings(rtwdev, pdev);
	if (ret) {
		rtw89_err(rtwdev, "failed to alloc dma rx rings\n");
		goto err_free_tx_rings;
	}

	return 0;

err_free_tx_rings:
	rtw89_pci_free_tx_rings(rtwdev, pdev);
err:
	return ret;
}

static void rtw89_pci_h2c_init(struct rtw89_dev *rtwdev,
			       struct rtw89_pci *rtwpci)
{
	skb_queue_head_init(&rtwpci->h2c_queue);
	skb_queue_head_init(&rtwpci->h2c_release_queue);
}

static int rtw89_pci_setup_resource(struct rtw89_dev *rtwdev,
				    struct pci_dev *pdev)
{
	struct rtw89_pci *rtwpci = (struct rtw89_pci *)rtwdev->priv;
	int ret;

	ret = rtw89_pci_setup_mapping(rtwdev, pdev);
	if (ret) {
		rtw89_err(rtwdev, "failed to setup pci mapping\n");
		goto err;
	}

	ret = rtw89_pci_alloc_trx_rings(rtwdev, pdev);
	if (ret) {
		rtw89_err(rtwdev, "failed to alloc pci trx rings\n");
		goto err_pci_unmap;
	}

	rtw89_pci_h2c_init(rtwdev, rtwpci);

	spin_lock_init(&rtwpci->irq_lock);
	spin_lock_init(&rtwpci->trx_lock);

	return 0;

err_pci_unmap:
	rtw89_pci_clear_mapping(rtwdev, pdev);
err:
	return ret;
}

static void rtw89_pci_clear_resource(struct rtw89_dev *rtwdev,
				     struct pci_dev *pdev)
{
	struct rtw89_pci *rtwpci = (struct rtw89_pci *)rtwdev->priv;

	rtw89_pci_free_trx_rings(rtwdev, pdev);
	rtw89_pci_clear_mapping(rtwdev, pdev);
	rtw89_pci_release_fwcmd(rtwdev, rtwpci,
				skb_queue_len(&rtwpci->h2c_queue), true);
}

void rtw89_pci_config_intr_mask(struct rtw89_dev *rtwdev)
{
	struct rtw89_pci *rtwpci = (struct rtw89_pci *)rtwdev->priv;
	const struct rtw89_chip_info *chip = rtwdev->chip;
	u32 hs0isr_ind_int_en = B_AX_HS0ISR_IND_INT_EN;

	if (chip->chip_id == RTL8851B)
		hs0isr_ind_int_en = B_AX_HS0ISR_IND_INT_EN_WKARND;

	rtwpci->halt_c2h_intrs = B_AX_HALT_C2H_INT_EN | 0;

	if (rtwpci->under_recovery) {
		rtwpci->intrs[0] = hs0isr_ind_int_en;
		rtwpci->intrs[1] = 0;
	} else {
		rtwpci->intrs[0] = B_AX_TXDMA_STUCK_INT_EN |
				   B_AX_RXDMA_INT_EN |
				   B_AX_RXP1DMA_INT_EN |
				   B_AX_RPQDMA_INT_EN |
				   B_AX_RXDMA_STUCK_INT_EN |
				   B_AX_RDU_INT_EN |
				   B_AX_RPQBD_FULL_INT_EN |
				   hs0isr_ind_int_en;

		rtwpci->intrs[1] = B_AX_HC10ISR_IND_INT_EN;
	}
}
EXPORT_SYMBOL(rtw89_pci_config_intr_mask);

static void rtw89_pci_recovery_intr_mask_v1(struct rtw89_dev *rtwdev)
{
	struct rtw89_pci *rtwpci = (struct rtw89_pci *)rtwdev->priv;

	rtwpci->ind_intrs = B_AX_HS0ISR_IND_INT_EN;
	rtwpci->halt_c2h_intrs = B_AX_HALT_C2H_INT_EN | B_AX_WDT_TIMEOUT_INT_EN;
	rtwpci->intrs[0] = 0;
	rtwpci->intrs[1] = 0;
}

static void rtw89_pci_default_intr_mask_v1(struct rtw89_dev *rtwdev)
{
	struct rtw89_pci *rtwpci = (struct rtw89_pci *)rtwdev->priv;

	rtwpci->ind_intrs = B_AX_HCI_AXIDMA_INT_EN |
			    B_AX_HS1ISR_IND_INT_EN |
			    B_AX_HS0ISR_IND_INT_EN;
	rtwpci->halt_c2h_intrs = B_AX_HALT_C2H_INT_EN | B_AX_WDT_TIMEOUT_INT_EN;
	rtwpci->intrs[0] = B_AX_TXDMA_STUCK_INT_EN |
			   B_AX_RXDMA_INT_EN |
			   B_AX_RXP1DMA_INT_EN |
			   B_AX_RPQDMA_INT_EN |
			   B_AX_RXDMA_STUCK_INT_EN |
			   B_AX_RDU_INT_EN |
			   B_AX_RPQBD_FULL_INT_EN;
	rtwpci->intrs[1] = B_AX_GPIO18_INT_EN;
}

static void rtw89_pci_low_power_intr_mask_v1(struct rtw89_dev *rtwdev)
{
	struct rtw89_pci *rtwpci = (struct rtw89_pci *)rtwdev->priv;

	rtwpci->ind_intrs = B_AX_HS1ISR_IND_INT_EN |
			    B_AX_HS0ISR_IND_INT_EN;
	rtwpci->halt_c2h_intrs = B_AX_HALT_C2H_INT_EN | B_AX_WDT_TIMEOUT_INT_EN;
	rtwpci->intrs[0] = 0;
	rtwpci->intrs[1] = B_AX_GPIO18_INT_EN;
}

void rtw89_pci_config_intr_mask_v1(struct rtw89_dev *rtwdev)
{
	struct rtw89_pci *rtwpci = (struct rtw89_pci *)rtwdev->priv;

	if (rtwpci->under_recovery)
		rtw89_pci_recovery_intr_mask_v1(rtwdev);
	else if (rtwpci->low_power)
		rtw89_pci_low_power_intr_mask_v1(rtwdev);
	else
		rtw89_pci_default_intr_mask_v1(rtwdev);
}
EXPORT_SYMBOL(rtw89_pci_config_intr_mask_v1);

static void rtw89_pci_recovery_intr_mask_v2(struct rtw89_dev *rtwdev)
{
	struct rtw89_pci *rtwpci = (struct rtw89_pci *)rtwdev->priv;

	rtwpci->ind_intrs = B_BE_HS0_IND_INT_EN0;
	rtwpci->halt_c2h_intrs = B_BE_HALT_C2H_INT_EN | B_BE_WDT_TIMEOUT_INT_EN;
	rtwpci->intrs[0] = 0;
	rtwpci->intrs[1] = 0;
}

static void rtw89_pci_default_intr_mask_v2(struct rtw89_dev *rtwdev)
{
	struct rtw89_pci *rtwpci = (struct rtw89_pci *)rtwdev->priv;

	rtwpci->ind_intrs = B_BE_HCI_AXIDMA_INT_EN0 |
			    B_BE_HS0_IND_INT_EN0;
	rtwpci->halt_c2h_intrs = B_BE_HALT_C2H_INT_EN | B_BE_WDT_TIMEOUT_INT_EN;
	rtwpci->intrs[0] = B_BE_RDU_CH1_INT_IMR_V1 |
			   B_BE_RDU_CH0_INT_IMR_V1;
	rtwpci->intrs[1] = B_BE_PCIE_RX_RX0P2_IMR0_V1 |
			   B_BE_PCIE_RX_RPQ0_IMR0_V1;
}

static void rtw89_pci_low_power_intr_mask_v2(struct rtw89_dev *rtwdev)
{
	struct rtw89_pci *rtwpci = (struct rtw89_pci *)rtwdev->priv;

	rtwpci->ind_intrs = B_BE_HS0_IND_INT_EN0 |
			    B_BE_HS1_IND_INT_EN0;
	rtwpci->halt_c2h_intrs = B_BE_HALT_C2H_INT_EN | B_BE_WDT_TIMEOUT_INT_EN;
	rtwpci->intrs[0] = 0;
	rtwpci->intrs[1] = B_BE_PCIE_RX_RX0P2_IMR0_V1 |
			   B_BE_PCIE_RX_RPQ0_IMR0_V1;
}

void rtw89_pci_config_intr_mask_v2(struct rtw89_dev *rtwdev)
{
	struct rtw89_pci *rtwpci = (struct rtw89_pci *)rtwdev->priv;

	if (rtwpci->under_recovery)
		rtw89_pci_recovery_intr_mask_v2(rtwdev);
	else if (rtwpci->low_power)
		rtw89_pci_low_power_intr_mask_v2(rtwdev);
	else
		rtw89_pci_default_intr_mask_v2(rtwdev);
}
EXPORT_SYMBOL(rtw89_pci_config_intr_mask_v2);

static int rtw89_pci_request_irq(struct rtw89_dev *rtwdev,
				 struct pci_dev *pdev)
{
	unsigned long flags = 0;
	int ret;

	flags |= PCI_IRQ_INTX | PCI_IRQ_MSI;
	ret = pci_alloc_irq_vectors(pdev, 1, 1, flags);
	if (ret < 0) {
		rtw89_err(rtwdev, "failed to alloc irq vectors, ret %d\n", ret);
		goto err;
	}

	ret = devm_request_threaded_irq(rtwdev->dev, pdev->irq,
					rtw89_pci_interrupt_handler,
					rtw89_pci_interrupt_threadfn,
					IRQF_SHARED, KBUILD_MODNAME, rtwdev);
	if (ret) {
		rtw89_err(rtwdev, "failed to request threaded irq\n");
		goto err_free_vector;
	}

	rtw89_chip_config_intr_mask(rtwdev, RTW89_PCI_INTR_MASK_RESET);

	return 0;

err_free_vector:
	pci_free_irq_vectors(pdev);
err:
	return ret;
}

static void rtw89_pci_free_irq(struct rtw89_dev *rtwdev,
			       struct pci_dev *pdev)
{
	devm_free_irq(rtwdev->dev, pdev->irq, rtwdev);
	pci_free_irq_vectors(pdev);
}

static u16 gray_code_to_bin(u16 gray_code, u32 bit_num)
{
	u16 bin = 0, gray_bit;
	u32 bit_idx;

	for (bit_idx = 0; bit_idx < bit_num; bit_idx++) {
		gray_bit = (gray_code >> bit_idx) & 0x1;
		if (bit_num - bit_idx > 1)
			gray_bit ^= (gray_code >> (bit_idx + 1)) & 0x1;
		bin |= (gray_bit << bit_idx);
	}

	return bin;
}

static int rtw89_pci_filter_out(struct rtw89_dev *rtwdev)
{
	struct rtw89_pci *rtwpci = (struct rtw89_pci *)rtwdev->priv;
	struct pci_dev *pdev = rtwpci->pdev;
	u16 val16, filter_out_val;
	u32 val, phy_offset;
	int ret;

	if (rtwdev->chip->chip_id != RTL8852C)
		return 0;

	val = rtw89_read32_mask(rtwdev, R_AX_PCIE_MIX_CFG_V1, B_AX_ASPM_CTRL_MASK);
	if (val == B_AX_ASPM_CTRL_L1)
		return 0;

	ret = pci_read_config_dword(pdev, RTW89_PCIE_L1_STS_V1, &val);
	if (ret)
		return ret;

	val = FIELD_GET(RTW89_BCFG_LINK_SPEED_MASK, val);
	if (val == RTW89_PCIE_GEN1_SPEED) {
		phy_offset = R_RAC_DIRECT_OFFSET_G1;
	} else if (val == RTW89_PCIE_GEN2_SPEED) {
		phy_offset = R_RAC_DIRECT_OFFSET_G2;
		val16 = rtw89_read16(rtwdev, phy_offset + RAC_ANA10 * RAC_MULT);
		rtw89_write16_set(rtwdev, phy_offset + RAC_ANA10 * RAC_MULT,
				  val16 | B_PCIE_BIT_PINOUT_DIS);
		rtw89_write16_set(rtwdev, phy_offset + RAC_ANA19 * RAC_MULT,
				  val16 & ~B_PCIE_BIT_RD_SEL);

		val16 = rtw89_read16_mask(rtwdev,
					  phy_offset + RAC_ANA1F * RAC_MULT,
					  FILTER_OUT_EQ_MASK);
		val16 = gray_code_to_bin(val16, hweight16(val16));
		filter_out_val = rtw89_read16(rtwdev, phy_offset + RAC_ANA24 *
					      RAC_MULT);
		filter_out_val &= ~REG_FILTER_OUT_MASK;
		filter_out_val |= FIELD_PREP(REG_FILTER_OUT_MASK, val16);

		rtw89_write16(rtwdev, phy_offset + RAC_ANA24 * RAC_MULT,
			      filter_out_val);
		rtw89_write16_set(rtwdev, phy_offset + RAC_ANA0A * RAC_MULT,
				  B_BAC_EQ_SEL);
		rtw89_write16_set(rtwdev,
				  R_RAC_DIRECT_OFFSET_G1 + RAC_ANA0C * RAC_MULT,
				  B_PCIE_BIT_PSAVE);
	} else {
		return -EOPNOTSUPP;
	}
	rtw89_write16_set(rtwdev, phy_offset + RAC_ANA0C * RAC_MULT,
			  B_PCIE_BIT_PSAVE);

	return 0;
}

static void rtw89_pci_clkreq_set(struct rtw89_dev *rtwdev, bool enable)
{
	const struct rtw89_pci_info *info = rtwdev->pci_info;
	const struct rtw89_pci_gen_def *gen_def = info->gen_def;

	if (rtw89_pci_disable_clkreq)
		return;

	gen_def->clkreq_set(rtwdev, enable);
}

static void rtw89_pci_clkreq_set_ax(struct rtw89_dev *rtwdev, bool enable)
{
	enum rtw89_core_chip_id chip_id = rtwdev->chip->chip_id;
	int ret;

	ret = rtw89_pci_write_config_byte(rtwdev, RTW89_PCIE_CLK_CTRL,
					  PCIE_CLKDLY_HW_30US);
	if (ret)
		rtw89_err(rtwdev, "failed to set CLKREQ Delay\n");

	if (chip_id == RTL8852A || chip_id == RTL8852B || chip_id == RTL8851B) {
		if (enable)
			ret = rtw89_pci_config_byte_set(rtwdev,
							RTW89_PCIE_L1_CTRL,
							RTW89_PCIE_BIT_CLK);
		else
			ret = rtw89_pci_config_byte_clr(rtwdev,
							RTW89_PCIE_L1_CTRL,
							RTW89_PCIE_BIT_CLK);
		if (ret)
			rtw89_err(rtwdev, "failed to %s CLKREQ_L1, ret=%d",
				  enable ? "set" : "unset", ret);
	} else if (chip_id == RTL8852C) {
		rtw89_write32_set(rtwdev, R_AX_PCIE_LAT_CTRL,
				  B_AX_CLK_REQ_SEL_OPT | B_AX_CLK_REQ_SEL);
		if (enable)
			rtw89_write32_set(rtwdev, R_AX_L1_CLK_CTRL,
					  B_AX_CLK_REQ_N);
		else
			rtw89_write32_clr(rtwdev, R_AX_L1_CLK_CTRL,
					  B_AX_CLK_REQ_N);
	}
}

static void rtw89_pci_aspm_set(struct rtw89_dev *rtwdev, bool enable)
{
	const struct rtw89_pci_info *info = rtwdev->pci_info;
	const struct rtw89_pci_gen_def *gen_def = info->gen_def;

	if (rtw89_pci_disable_aspm_l1)
		return;

	gen_def->aspm_set(rtwdev, enable);
}

static void rtw89_pci_aspm_set_ax(struct rtw89_dev *rtwdev, bool enable)
{
	enum rtw89_core_chip_id chip_id = rtwdev->chip->chip_id;
	u8 value = 0;
	int ret;

	ret = rtw89_pci_read_config_byte(rtwdev, RTW89_PCIE_ASPM_CTRL, &value);
	if (ret)
		rtw89_warn(rtwdev, "failed to read ASPM Delay\n");

	u8p_replace_bits(&value, PCIE_L1DLY_16US, RTW89_L1DLY_MASK);
	u8p_replace_bits(&value, PCIE_L0SDLY_4US, RTW89_L0DLY_MASK);

	ret = rtw89_pci_write_config_byte(rtwdev, RTW89_PCIE_ASPM_CTRL, value);
	if (ret)
		rtw89_warn(rtwdev, "failed to read ASPM Delay\n");

	if (chip_id == RTL8852A || chip_id == RTL8852B || chip_id == RTL8851B) {
		if (enable)
			ret = rtw89_pci_config_byte_set(rtwdev,
							RTW89_PCIE_L1_CTRL,
							RTW89_PCIE_BIT_L1);
		else
			ret = rtw89_pci_config_byte_clr(rtwdev,
							RTW89_PCIE_L1_CTRL,
							RTW89_PCIE_BIT_L1);
	} else if (chip_id == RTL8852C) {
		if (enable)
			rtw89_write32_set(rtwdev, R_AX_PCIE_MIX_CFG_V1,
					  B_AX_ASPM_CTRL_L1);
		else
			rtw89_write32_clr(rtwdev, R_AX_PCIE_MIX_CFG_V1,
					  B_AX_ASPM_CTRL_L1);
	}
	if (ret)
		rtw89_err(rtwdev, "failed to %s ASPM L1, ret=%d",
			  enable ? "set" : "unset", ret);
}

static void rtw89_pci_recalc_int_mit(struct rtw89_dev *rtwdev)
{
	enum rtw89_chip_gen chip_gen = rtwdev->chip->chip_gen;
	const struct rtw89_pci_info *info = rtwdev->pci_info;
	struct rtw89_traffic_stats *stats = &rtwdev->stats;
	enum rtw89_tfc_lv tx_tfc_lv = stats->tx_tfc_lv;
	enum rtw89_tfc_lv rx_tfc_lv = stats->rx_tfc_lv;
	u32 val = 0;

	if (rtwdev->scanning ||
	    (tx_tfc_lv < RTW89_TFC_HIGH && rx_tfc_lv < RTW89_TFC_HIGH))
		goto out;

	if (chip_gen == RTW89_CHIP_BE)
		val = B_BE_PCIE_MIT_RX0P2_EN | B_BE_PCIE_MIT_RX0P1_EN;
	else
		val = B_AX_RXMIT_RXP2_SEL | B_AX_RXMIT_RXP1_SEL |
		      FIELD_PREP(B_AX_RXCOUNTER_MATCH_MASK, RTW89_PCI_RXBD_NUM_MAX / 2) |
		      FIELD_PREP(B_AX_RXTIMER_UNIT_MASK, AX_RXTIMER_UNIT_64US) |
		      FIELD_PREP(B_AX_RXTIMER_MATCH_MASK, 2048 / 64);

out:
	rtw89_write32(rtwdev, info->mit_addr, val);
}

static void rtw89_pci_link_cfg(struct rtw89_dev *rtwdev)
{
	struct rtw89_pci *rtwpci = (struct rtw89_pci *)rtwdev->priv;
	struct pci_dev *pdev = rtwpci->pdev;
	u16 link_ctrl;
	int ret;

	/* Though there is standard PCIE configuration space to set the
	 * link control register, but by Realtek's design, driver should
	 * check if host supports CLKREQ/ASPM to enable the HW module.
	 *
	 * These functions are implemented by two HW modules associated,
	 * one is responsible to access PCIE configuration space to
	 * follow the host settings, and another is in charge of doing
	 * CLKREQ/ASPM mechanisms, it is default disabled. Because sometimes
	 * the host does not support it, and due to some reasons or wrong
	 * settings (ex. CLKREQ# not Bi-Direction), it could lead to device
	 * loss if HW misbehaves on the link.
	 *
	 * Hence it's designed that driver should first check the PCIE
	 * configuration space is sync'ed and enabled, then driver can turn
	 * on the other module that is actually working on the mechanism.
	 */
	ret = pcie_capability_read_word(pdev, PCI_EXP_LNKCTL, &link_ctrl);
	if (ret) {
		rtw89_err(rtwdev, "failed to read PCI cap, ret=%d\n", ret);
		return;
	}

	if (link_ctrl & PCI_EXP_LNKCTL_CLKREQ_EN)
		rtw89_pci_clkreq_set(rtwdev, true);

	if (link_ctrl & PCI_EXP_LNKCTL_ASPM_L1)
		rtw89_pci_aspm_set(rtwdev, true);
}

static void rtw89_pci_l1ss_set(struct rtw89_dev *rtwdev, bool enable)
{
	const struct rtw89_pci_info *info = rtwdev->pci_info;
	const struct rtw89_pci_gen_def *gen_def = info->gen_def;

	if (rtw89_pci_disable_l1ss)
		return;

	gen_def->l1ss_set(rtwdev, enable);
}

static void rtw89_pci_l1ss_set_ax(struct rtw89_dev *rtwdev, bool enable)
{
	enum rtw89_core_chip_id chip_id = rtwdev->chip->chip_id;
	int ret;

	if (chip_id == RTL8852A || chip_id == RTL8852B || chip_id == RTL8851B) {
		if (enable)
			ret = rtw89_pci_config_byte_set(rtwdev,
							RTW89_PCIE_TIMER_CTRL,
							RTW89_PCIE_BIT_L1SUB);
		else
			ret = rtw89_pci_config_byte_clr(rtwdev,
							RTW89_PCIE_TIMER_CTRL,
							RTW89_PCIE_BIT_L1SUB);
		if (ret)
			rtw89_err(rtwdev, "failed to %s L1SS, ret=%d",
				  enable ? "set" : "unset", ret);
	} else if (chip_id == RTL8852C) {
		ret = rtw89_pci_config_byte_clr(rtwdev, RTW89_PCIE_L1SS_STS_V1,
						RTW89_PCIE_BIT_ASPM_L11 |
						RTW89_PCIE_BIT_PCI_L11);
		if (ret)
			rtw89_warn(rtwdev, "failed to unset ASPM L1.1, ret=%d", ret);
		if (enable)
			rtw89_write32_clr(rtwdev, R_AX_PCIE_MIX_CFG_V1,
					  B_AX_L1SUB_DISABLE);
		else
			rtw89_write32_set(rtwdev, R_AX_PCIE_MIX_CFG_V1,
					  B_AX_L1SUB_DISABLE);
	}
}

static void rtw89_pci_l1ss_cfg(struct rtw89_dev *rtwdev)
{
	struct rtw89_pci *rtwpci = (struct rtw89_pci *)rtwdev->priv;
	struct pci_dev *pdev = rtwpci->pdev;
	u32 l1ss_cap_ptr, l1ss_ctrl;

	if (rtw89_pci_disable_l1ss)
		return;

	l1ss_cap_ptr = pci_find_ext_capability(pdev, PCI_EXT_CAP_ID_L1SS);
	if (!l1ss_cap_ptr)
		return;

	pci_read_config_dword(pdev, l1ss_cap_ptr + PCI_L1SS_CTL1, &l1ss_ctrl);

	if (l1ss_ctrl & PCI_L1SS_CTL1_L1SS_MASK)
		rtw89_pci_l1ss_set(rtwdev, true);
}

static int rtw89_pci_poll_io_idle_ax(struct rtw89_dev *rtwdev)
{
	int ret = 0;
	u32 sts;
	u32 busy = B_AX_PCIEIO_BUSY | B_AX_PCIEIO_TX_BUSY | B_AX_PCIEIO_RX_BUSY;

	ret = read_poll_timeout_atomic(rtw89_read32, sts, (sts & busy) == 0x0,
				       10, 1000, false, rtwdev,
				       R_AX_PCIE_DMA_BUSY1);
	if (ret) {
		rtw89_err(rtwdev, "pci dmach busy1 0x%X\n",
			  rtw89_read32(rtwdev, R_AX_PCIE_DMA_BUSY1));
		return -EINVAL;
	}
	return ret;
}

static int rtw89_pci_lv1rst_stop_dma_ax(struct rtw89_dev *rtwdev)
{
	u32 val;
	int ret;

	if (rtwdev->chip->chip_id == RTL8852C)
		return 0;

	rtw89_pci_ctrl_dma_all(rtwdev, false);
	ret = rtw89_pci_poll_io_idle_ax(rtwdev);
	if (ret) {
		val = rtw89_read32(rtwdev, R_AX_DBG_ERR_FLAG);
		rtw89_debug(rtwdev, RTW89_DBG_HCI,
			    "[PCIe] poll_io_idle fail, before 0x%08x: 0x%08x\n",
			    R_AX_DBG_ERR_FLAG, val);
		if (val & B_AX_TX_STUCK || val & B_AX_PCIE_TXBD_LEN0)
			rtw89_mac_ctrl_hci_dma_tx(rtwdev, false);
		if (val & B_AX_RX_STUCK)
			rtw89_mac_ctrl_hci_dma_rx(rtwdev, false);
		rtw89_mac_ctrl_hci_dma_trx(rtwdev, true);
		ret = rtw89_pci_poll_io_idle_ax(rtwdev);
		val = rtw89_read32(rtwdev, R_AX_DBG_ERR_FLAG);
		rtw89_debug(rtwdev, RTW89_DBG_HCI,
			    "[PCIe] poll_io_idle fail, after 0x%08x: 0x%08x\n",
			    R_AX_DBG_ERR_FLAG, val);
	}

	return ret;
}

static int rtw89_pci_lv1rst_start_dma_ax(struct rtw89_dev *rtwdev)
{
	u32 ret;

	if (rtwdev->chip->chip_id == RTL8852C)
		return 0;

	rtw89_mac_ctrl_hci_dma_trx(rtwdev, false);
	rtw89_mac_ctrl_hci_dma_trx(rtwdev, true);
	rtw89_pci_clr_idx_all(rtwdev);

	ret = rtw89_pci_rst_bdram_ax(rtwdev);
	if (ret)
		return ret;

	rtw89_pci_ctrl_dma_all(rtwdev, true);
	return ret;
}

static int rtw89_pci_ops_mac_lv1_recovery(struct rtw89_dev *rtwdev,
					  enum rtw89_lv1_rcvy_step step)
{
	const struct rtw89_pci_info *info = rtwdev->pci_info;
	const struct rtw89_pci_gen_def *gen_def = info->gen_def;
	int ret;

	switch (step) {
	case RTW89_LV1_RCVY_STEP_1:
		ret = gen_def->lv1rst_stop_dma(rtwdev);
		if (ret)
			rtw89_err(rtwdev, "lv1 rcvy pci stop dma fail\n");

		break;

	case RTW89_LV1_RCVY_STEP_2:
		ret = gen_def->lv1rst_start_dma(rtwdev);
		if (ret)
			rtw89_err(rtwdev, "lv1 rcvy pci start dma fail\n");
		break;

	default:
		return -EINVAL;
	}

	return ret;
}

static void rtw89_pci_ops_dump_err_status(struct rtw89_dev *rtwdev)
{
	if (rtwdev->chip->chip_gen == RTW89_CHIP_BE)
		return;

	if (rtwdev->chip->chip_id == RTL8852C) {
		rtw89_info(rtwdev, "R_AX_DBG_ERR_FLAG=0x%08x\n",
			   rtw89_read32(rtwdev, R_AX_DBG_ERR_FLAG_V1));
		rtw89_info(rtwdev, "R_AX_LBC_WATCHDOG=0x%08x\n",
			   rtw89_read32(rtwdev, R_AX_LBC_WATCHDOG_V1));
	} else {
		rtw89_info(rtwdev, "R_AX_RPQ_RXBD_IDX =0x%08x\n",
			   rtw89_read32(rtwdev, R_AX_RPQ_RXBD_IDX));
		rtw89_info(rtwdev, "R_AX_DBG_ERR_FLAG=0x%08x\n",
			   rtw89_read32(rtwdev, R_AX_DBG_ERR_FLAG));
		rtw89_info(rtwdev, "R_AX_LBC_WATCHDOG=0x%08x\n",
			   rtw89_read32(rtwdev, R_AX_LBC_WATCHDOG));
	}
}

static int rtw89_pci_napi_poll(struct napi_struct *napi, int budget)
{
	struct rtw89_dev *rtwdev = container_of(napi, struct rtw89_dev, napi);
	struct rtw89_pci *rtwpci = (struct rtw89_pci *)rtwdev->priv;
	const struct rtw89_pci_info *info = rtwdev->pci_info;
	const struct rtw89_pci_gen_def *gen_def = info->gen_def;
	unsigned long flags;
	int work_done;

	rtwdev->napi_budget_countdown = budget;

	rtw89_write32(rtwdev, gen_def->isr_clear_rpq.addr, gen_def->isr_clear_rpq.data);
	work_done = rtw89_pci_poll_rpq_dma(rtwdev, rtwpci, rtwdev->napi_budget_countdown);
	if (work_done == budget)
		return budget;

	rtw89_write32(rtwdev, gen_def->isr_clear_rxq.addr, gen_def->isr_clear_rxq.data);
	work_done += rtw89_pci_poll_rxq_dma(rtwdev, rtwpci, rtwdev->napi_budget_countdown);
	if (work_done < budget && napi_complete_done(napi, work_done)) {
		spin_lock_irqsave(&rtwpci->irq_lock, flags);
		if (likely(rtwpci->running))
			rtw89_chip_enable_intr(rtwdev, rtwpci);
		spin_unlock_irqrestore(&rtwpci->irq_lock, flags);
	}

	return work_done;
}

static int __maybe_unused rtw89_pci_suspend(struct device *dev)
{
	struct ieee80211_hw *hw = dev_get_drvdata(dev);
	struct rtw89_dev *rtwdev = hw->priv;
	enum rtw89_core_chip_id chip_id = rtwdev->chip->chip_id;

	rtw89_write32_set(rtwdev, R_AX_RSV_CTRL, B_AX_WLOCK_1C_BIT6);
	rtw89_write32_set(rtwdev, R_AX_RSV_CTRL, B_AX_R_DIS_PRST);
	rtw89_write32_clr(rtwdev, R_AX_RSV_CTRL, B_AX_WLOCK_1C_BIT6);
	if (chip_id == RTL8852A || chip_id == RTL8852B || chip_id == RTL8851B) {
		rtw89_write32_clr(rtwdev, R_AX_SYS_SDIO_CTRL,
				  B_AX_PCIE_DIS_L2_CTRL_LDO_HCI);
		rtw89_write32_set(rtwdev, R_AX_PCIE_INIT_CFG1,
				  B_AX_PCIE_PERST_KEEP_REG | B_AX_PCIE_TRAIN_KEEP_REG);
	} else {
		rtw89_write32_clr(rtwdev, R_AX_PCIE_PS_CTRL_V1,
				  B_AX_CMAC_EXIT_L1_EN | B_AX_DMAC0_EXIT_L1_EN);
	}

	return 0;
}

static void rtw89_pci_l2_hci_ldo(struct rtw89_dev *rtwdev)
{
	if (rtwdev->chip->chip_id == RTL8852C)
		return;

	/* Hardware need write the reg twice to ensure the setting work */
	rtw89_pci_write_config_byte(rtwdev, RTW89_PCIE_RST_MSTATE,
				    RTW89_PCIE_BIT_CFG_RST_MSTATE);
	rtw89_pci_write_config_byte(rtwdev, RTW89_PCIE_RST_MSTATE,
				    RTW89_PCIE_BIT_CFG_RST_MSTATE);
}

static int __maybe_unused rtw89_pci_resume(struct device *dev)
{
	struct ieee80211_hw *hw = dev_get_drvdata(dev);
	struct rtw89_dev *rtwdev = hw->priv;
	enum rtw89_core_chip_id chip_id = rtwdev->chip->chip_id;

	rtw89_write32_set(rtwdev, R_AX_RSV_CTRL, B_AX_WLOCK_1C_BIT6);
	rtw89_write32_clr(rtwdev, R_AX_RSV_CTRL, B_AX_R_DIS_PRST);
	rtw89_write32_clr(rtwdev, R_AX_RSV_CTRL, B_AX_WLOCK_1C_BIT6);
	if (chip_id == RTL8852A || chip_id == RTL8852B || chip_id == RTL8851B) {
		rtw89_write32_set(rtwdev, R_AX_SYS_SDIO_CTRL,
				  B_AX_PCIE_DIS_L2_CTRL_LDO_HCI);
		rtw89_write32_clr(rtwdev, R_AX_PCIE_INIT_CFG1,
				  B_AX_PCIE_PERST_KEEP_REG | B_AX_PCIE_TRAIN_KEEP_REG);
	} else {
		rtw89_write32_set(rtwdev, R_AX_PCIE_PS_CTRL_V1,
				  B_AX_CMAC_EXIT_L1_EN | B_AX_DMAC0_EXIT_L1_EN);
		rtw89_write32_clr(rtwdev, R_AX_PCIE_PS_CTRL_V1,
				  B_AX_SEL_REQ_ENTR_L1);
	}
	rtw89_pci_l2_hci_ldo(rtwdev);
	rtw89_pci_filter_out(rtwdev);
	rtw89_pci_link_cfg(rtwdev);
	rtw89_pci_l1ss_cfg(rtwdev);

	return 0;
}

SIMPLE_DEV_PM_OPS(rtw89_pm_ops, rtw89_pci_suspend, rtw89_pci_resume);
EXPORT_SYMBOL(rtw89_pm_ops);

const struct rtw89_pci_gen_def rtw89_pci_gen_ax = {
	.isr_rdu = B_AX_RDU_INT,
	.isr_halt_c2h = B_AX_HALT_C2H_INT_EN,
	.isr_wdt_timeout = B_AX_WDT_TIMEOUT_INT_EN,
	.isr_clear_rpq = {R_AX_PCIE_HISR00, B_AX_RPQDMA_INT | B_AX_RPQBD_FULL_INT},
	.isr_clear_rxq = {R_AX_PCIE_HISR00, B_AX_RXP1DMA_INT | B_AX_RXDMA_INT |
					    B_AX_RDU_INT},

	.mac_pre_init = rtw89_pci_ops_mac_pre_init_ax,
	.mac_pre_deinit = NULL,
	.mac_post_init = rtw89_pci_ops_mac_post_init_ax,

	.clr_idx_all = rtw89_pci_clr_idx_all_ax,
	.rst_bdram = rtw89_pci_rst_bdram_ax,

	.lv1rst_stop_dma = rtw89_pci_lv1rst_stop_dma_ax,
	.lv1rst_start_dma = rtw89_pci_lv1rst_start_dma_ax,

	.ctrl_txdma_ch = rtw89_pci_ctrl_txdma_ch_ax,
	.ctrl_txdma_fw_ch = rtw89_pci_ctrl_txdma_fw_ch_ax,
	.poll_txdma_ch_idle = rtw89_pci_poll_txdma_ch_idle_ax,

	.aspm_set = rtw89_pci_aspm_set_ax,
	.clkreq_set = rtw89_pci_clkreq_set_ax,
	.l1ss_set = rtw89_pci_l1ss_set_ax,
};
EXPORT_SYMBOL(rtw89_pci_gen_ax);

static const struct rtw89_hci_ops rtw89_pci_ops = {
	.tx_write	= rtw89_pci_ops_tx_write,
	.tx_kick_off	= rtw89_pci_ops_tx_kick_off,
	.flush_queues	= rtw89_pci_ops_flush_queues,
	.reset		= rtw89_pci_ops_reset,
	.start		= rtw89_pci_ops_start,
	.stop		= rtw89_pci_ops_stop,
	.pause		= rtw89_pci_ops_pause,
	.switch_mode	= rtw89_pci_ops_switch_mode,
	.recalc_int_mit = rtw89_pci_recalc_int_mit,

	.read8		= rtw89_pci_ops_read8,
	.read16		= rtw89_pci_ops_read16,
	.read32		= rtw89_pci_ops_read32,
	.write8		= rtw89_pci_ops_write8,
	.write16	= rtw89_pci_ops_write16,
	.write32	= rtw89_pci_ops_write32,

	.mac_pre_init	= rtw89_pci_ops_mac_pre_init,
	.mac_pre_deinit	= rtw89_pci_ops_mac_pre_deinit,
	.mac_post_init	= rtw89_pci_ops_mac_post_init,
	.deinit		= rtw89_pci_ops_deinit,

	.check_and_reclaim_tx_resource = rtw89_pci_check_and_reclaim_tx_resource,
	.mac_lv1_rcvy	= rtw89_pci_ops_mac_lv1_recovery,
	.dump_err_status = rtw89_pci_ops_dump_err_status,
	.napi_poll	= rtw89_pci_napi_poll,

	.recovery_start = rtw89_pci_ops_recovery_start,
	.recovery_complete = rtw89_pci_ops_recovery_complete,

	.ctrl_txdma_ch	= rtw89_pci_ctrl_txdma_ch,
	.ctrl_txdma_fw_ch = rtw89_pci_ctrl_txdma_fw_ch,
	.ctrl_trxhci	= rtw89_pci_ctrl_dma_trx,
	.poll_txdma_ch_idle = rtw89_pci_poll_txdma_ch_idle,

	.clr_idx_all	= rtw89_pci_clr_idx_all,
	.clear		= rtw89_pci_clear_resource,
	.disable_intr	= rtw89_pci_disable_intr_lock,
	.enable_intr	= rtw89_pci_enable_intr_lock,
	.rst_bdram	= rtw89_pci_reset_bdram,
};

int rtw89_pci_probe(struct pci_dev *pdev, const struct pci_device_id *id)
{
	struct rtw89_dev *rtwdev;
	const struct rtw89_driver_info *info;
	const struct rtw89_pci_info *pci_info;
	int ret;

	info = (const struct rtw89_driver_info *)id->driver_data;

	rtwdev = rtw89_alloc_ieee80211_hw(&pdev->dev,
					  sizeof(struct rtw89_pci),
					  info->chip);
	if (!rtwdev) {
		dev_err(&pdev->dev, "failed to allocate hw\n");
		return -ENOMEM;
	}

	pci_info = info->bus.pci;

	rtwdev->pci_info = info->bus.pci;
	rtwdev->hci.ops = &rtw89_pci_ops;
	rtwdev->hci.type = RTW89_HCI_TYPE_PCIE;
	rtwdev->hci.rpwm_addr = pci_info->rpwm_addr;
	rtwdev->hci.cpwm_addr = pci_info->cpwm_addr;

	rtw89_check_quirks(rtwdev, info->quirks);

	SET_IEEE80211_DEV(rtwdev->hw, &pdev->dev);

	ret = rtw89_core_init(rtwdev);
	if (ret) {
		rtw89_err(rtwdev, "failed to initialise core\n");
		goto err_release_hw;
	}

	ret = rtw89_pci_claim_device(rtwdev, pdev);
	if (ret) {
		rtw89_err(rtwdev, "failed to claim pci device\n");
		goto err_core_deinit;
	}

	ret = rtw89_pci_setup_resource(rtwdev, pdev);
	if (ret) {
		rtw89_err(rtwdev, "failed to setup pci resource\n");
		goto err_declaim_pci;
	}

	ret = rtw89_chip_info_setup(rtwdev);
	if (ret) {
		rtw89_err(rtwdev, "failed to setup chip information\n");
		goto err_clear_resource;
	}

	rtw89_pci_filter_out(rtwdev);
	rtw89_pci_link_cfg(rtwdev);
	rtw89_pci_l1ss_cfg(rtwdev);

	rtw89_core_napi_init(rtwdev);

	ret = rtw89_pci_request_irq(rtwdev, pdev);
	if (ret) {
		rtw89_err(rtwdev, "failed to request pci irq\n");
		goto err_deinit_napi;
	}

	ret = rtw89_core_register(rtwdev);
	if (ret) {
		rtw89_err(rtwdev, "failed to register core\n");
		goto err_free_irq;
	}

	set_bit(RTW89_FLAG_PROBE_DONE, rtwdev->flags);

	return 0;

err_free_irq:
	rtw89_pci_free_irq(rtwdev, pdev);
err_deinit_napi:
	rtw89_core_napi_deinit(rtwdev);
err_clear_resource:
	rtw89_pci_clear_resource(rtwdev, pdev);
err_declaim_pci:
	rtw89_pci_declaim_device(rtwdev, pdev);
err_core_deinit:
	rtw89_core_deinit(rtwdev);
err_release_hw:
	rtw89_free_ieee80211_hw(rtwdev);

	return ret;
}
EXPORT_SYMBOL(rtw89_pci_probe);

void rtw89_pci_remove(struct pci_dev *pdev)
{
	struct ieee80211_hw *hw = pci_get_drvdata(pdev);
	struct rtw89_dev *rtwdev;

	rtwdev = hw->priv;

	rtw89_pci_free_irq(rtwdev, pdev);
	rtw89_core_napi_deinit(rtwdev);
	rtw89_core_unregister(rtwdev);
	rtw89_pci_clear_resource(rtwdev, pdev);
	rtw89_pci_declaim_device(rtwdev, pdev);
	rtw89_core_deinit(rtwdev);
	rtw89_free_ieee80211_hw(rtwdev);
}
EXPORT_SYMBOL(rtw89_pci_remove);

MODULE_AUTHOR("Realtek Corporation");
MODULE_DESCRIPTION("Realtek PCI 802.11ax wireless driver");
MODULE_LICENSE("Dual BSD/GPL");<|MERGE_RESOLUTION|>--- conflicted
+++ resolved
@@ -2324,8 +2324,6 @@
 	return 0;
 }
 
-<<<<<<< HEAD
-=======
 static void rtw89_pci_disable_eq(struct rtw89_dev *rtwdev)
 {
 	u16 g1_oobs, g2_oobs;
@@ -2372,7 +2370,6 @@
 	rtw89_write32(rtwdev, R_AX_PCIE_MIX_CFG_V1, backup_aspm);
 }
 
->>>>>>> 2d002356
 static void rtw89_pci_ber(struct rtw89_dev *rtwdev)
 {
 	u32 phy_offset;
@@ -2786,10 +2783,7 @@
 	const struct rtw89_pci_info *info = rtwdev->pci_info;
 	int ret;
 
-<<<<<<< HEAD
-=======
 	rtw89_pci_disable_eq(rtwdev);
->>>>>>> 2d002356
 	rtw89_pci_ber(rtwdev);
 	rtw89_pci_rxdma_prefth(rtwdev);
 	rtw89_pci_l1off_pwroff(rtwdev);
