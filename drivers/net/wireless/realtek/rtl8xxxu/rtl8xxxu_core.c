--- conflicted
+++ resolved
@@ -1607,10 +1607,7 @@
 static int rtl8xxxu_identify_chip(struct rtl8xxxu_priv *priv)
 {
 	struct device *dev = &priv->udev->dev;
-<<<<<<< HEAD
-=======
 	struct ieee80211_hw *hw = priv->hw;
->>>>>>> d60c95ef
 	u32 val32, bonding, sys_cfg;
 	u16 val16;
 
@@ -5121,11 +5118,7 @@
 	if (control && control->sta)
 		sta = control->sta;
 
-<<<<<<< HEAD
-	queue = rtl8xxxu_queue_select(hw, skb);
-=======
 	queue = rtl8xxxu_queue_select(hdr, skb);
->>>>>>> d60c95ef
 
 	tx_desc = skb_push(skb, tx_desc_size);
 
