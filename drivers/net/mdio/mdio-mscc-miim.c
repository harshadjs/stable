--- conflicted
+++ resolved
@@ -134,11 +134,8 @@
 
 static int mscc_miim_probe(struct platform_device *pdev)
 {
-<<<<<<< HEAD
-=======
 	struct mscc_miim_dev *dev;
 	struct resource *res;
->>>>>>> 318a54c0
 	struct mii_bus *bus;
 	int ret;
 
@@ -160,12 +157,6 @@
 		return PTR_ERR(dev->regs);
 	}
 
-<<<<<<< HEAD
-	dev->phy_regs = devm_platform_ioremap_resource(pdev, 1);
-	if (IS_ERR(dev->phy_regs)) {
-		dev_err(&pdev->dev, "Unable to map internal phy registers\n");
-		return PTR_ERR(dev->phy_regs);
-=======
 	/* This resource is optional */
 	res = platform_get_resource(pdev, IORESOURCE_MEM, 1);
 	if (res) {
@@ -174,7 +165,6 @@
 			dev_err(&pdev->dev, "Unable to map internal phy registers\n");
 			return PTR_ERR(dev->phy_regs);
 		}
->>>>>>> 318a54c0
 	}
 
 	ret = of_mdiobus_register(bus, pdev->dev.of_node);
