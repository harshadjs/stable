--- conflicted
+++ resolved
@@ -53,11 +53,8 @@
 	struct net_device	*axdev;		/* lapbeth device (lapb#) */
 	bool			up;
 	spinlock_t		up_lock;	/* Protects "up" */
-<<<<<<< HEAD
-=======
 	struct sk_buff_head	rx_queue;
 	struct napi_struct	napi;
->>>>>>> 25423f4b
 };
 
 static LIST_HEAD(lapbeth_devices);
@@ -413,12 +410,9 @@
 	lapbeth->up = false;
 	spin_lock_init(&lapbeth->up_lock);
 
-<<<<<<< HEAD
-=======
 	skb_queue_head_init(&lapbeth->rx_queue);
 	netif_napi_add(ndev, &lapbeth->napi, lapbeth_napi_poll, 16);
 
->>>>>>> 25423f4b
 	rc = -EIO;
 	if (register_netdevice(ndev))
 		goto fail;
