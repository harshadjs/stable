// SPDX-License-Identifier: GPL-2.0-only
/*
 * Mediatek MT7530 DSA Switch driver
 * Copyright (C) 2017 Sean Wang <sean.wang@mediatek.com>
 */
#include <linux/etherdevice.h>
#include <linux/if_bridge.h>
#include <linux/iopoll.h>
#include <linux/mdio.h>
#include <linux/mfd/syscon.h>
#include <linux/module.h>
#include <linux/netdevice.h>
#include <linux/of_irq.h>
#include <linux/of_mdio.h>
#include <linux/of_net.h>
#include <linux/of_platform.h>
#include <linux/phylink.h>
#include <linux/regmap.h>
#include <linux/regulator/consumer.h>
#include <linux/reset.h>
#include <linux/gpio/consumer.h>
#include <linux/gpio/driver.h>
#include <net/dsa.h>

#include "mt7530.h"

static struct mt753x_pcs *pcs_to_mt753x_pcs(struct phylink_pcs *pcs)
{
	return container_of(pcs, struct mt753x_pcs, pcs);
}

/* String, offset, and register size in bytes if different from 4 bytes */
static const struct mt7530_mib_desc mt7530_mib[] = {
	MIB_DESC(1, 0x00, "TxDrop"),
	MIB_DESC(1, 0x04, "TxCrcErr"),
	MIB_DESC(1, 0x08, "TxUnicast"),
	MIB_DESC(1, 0x0c, "TxMulticast"),
	MIB_DESC(1, 0x10, "TxBroadcast"),
	MIB_DESC(1, 0x14, "TxCollision"),
	MIB_DESC(1, 0x18, "TxSingleCollision"),
	MIB_DESC(1, 0x1c, "TxMultipleCollision"),
	MIB_DESC(1, 0x20, "TxDeferred"),
	MIB_DESC(1, 0x24, "TxLateCollision"),
	MIB_DESC(1, 0x28, "TxExcessiveCollistion"),
	MIB_DESC(1, 0x2c, "TxPause"),
	MIB_DESC(1, 0x30, "TxPktSz64"),
	MIB_DESC(1, 0x34, "TxPktSz65To127"),
	MIB_DESC(1, 0x38, "TxPktSz128To255"),
	MIB_DESC(1, 0x3c, "TxPktSz256To511"),
	MIB_DESC(1, 0x40, "TxPktSz512To1023"),
	MIB_DESC(1, 0x44, "Tx1024ToMax"),
	MIB_DESC(2, 0x48, "TxBytes"),
	MIB_DESC(1, 0x60, "RxDrop"),
	MIB_DESC(1, 0x64, "RxFiltering"),
	MIB_DESC(1, 0x68, "RxUnicast"),
	MIB_DESC(1, 0x6c, "RxMulticast"),
	MIB_DESC(1, 0x70, "RxBroadcast"),
	MIB_DESC(1, 0x74, "RxAlignErr"),
	MIB_DESC(1, 0x78, "RxCrcErr"),
	MIB_DESC(1, 0x7c, "RxUnderSizeErr"),
	MIB_DESC(1, 0x80, "RxFragErr"),
	MIB_DESC(1, 0x84, "RxOverSzErr"),
	MIB_DESC(1, 0x88, "RxJabberErr"),
	MIB_DESC(1, 0x8c, "RxPause"),
	MIB_DESC(1, 0x90, "RxPktSz64"),
	MIB_DESC(1, 0x94, "RxPktSz65To127"),
	MIB_DESC(1, 0x98, "RxPktSz128To255"),
	MIB_DESC(1, 0x9c, "RxPktSz256To511"),
	MIB_DESC(1, 0xa0, "RxPktSz512To1023"),
	MIB_DESC(1, 0xa4, "RxPktSz1024ToMax"),
	MIB_DESC(2, 0xa8, "RxBytes"),
	MIB_DESC(1, 0xb0, "RxCtrlDrop"),
	MIB_DESC(1, 0xb4, "RxIngressDrop"),
	MIB_DESC(1, 0xb8, "RxArlDrop"),
};

/* Since phy_device has not yet been created and
 * phy_{read,write}_mmd_indirect is not available, we provide our own
 * core_{read,write}_mmd_indirect with core_{clear,write,set} wrappers
 * to complete this function.
 */
static int
core_read_mmd_indirect(struct mt7530_priv *priv, int prtad, int devad)
{
	struct mii_bus *bus = priv->bus;
	int value, ret;

	/* Write the desired MMD Devad */
	ret = bus->write(bus, 0, MII_MMD_CTRL, devad);
	if (ret < 0)
		goto err;

	/* Write the desired MMD register address */
	ret = bus->write(bus, 0, MII_MMD_DATA, prtad);
	if (ret < 0)
		goto err;

	/* Select the Function : DATA with no post increment */
	ret = bus->write(bus, 0, MII_MMD_CTRL, (devad | MII_MMD_CTRL_NOINCR));
	if (ret < 0)
		goto err;

	/* Read the content of the MMD's selected register */
	value = bus->read(bus, 0, MII_MMD_DATA);

	return value;
err:
	dev_err(&bus->dev,  "failed to read mmd register\n");

	return ret;
}

static int
core_write_mmd_indirect(struct mt7530_priv *priv, int prtad,
			int devad, u32 data)
{
	struct mii_bus *bus = priv->bus;
	int ret;

	/* Write the desired MMD Devad */
	ret = bus->write(bus, 0, MII_MMD_CTRL, devad);
	if (ret < 0)
		goto err;

	/* Write the desired MMD register address */
	ret = bus->write(bus, 0, MII_MMD_DATA, prtad);
	if (ret < 0)
		goto err;

	/* Select the Function : DATA with no post increment */
	ret = bus->write(bus, 0, MII_MMD_CTRL, (devad | MII_MMD_CTRL_NOINCR));
	if (ret < 0)
		goto err;

	/* Write the data into MMD's selected register */
	ret = bus->write(bus, 0, MII_MMD_DATA, data);
err:
	if (ret < 0)
		dev_err(&bus->dev,
			"failed to write mmd register\n");
	return ret;
}

static void
core_write(struct mt7530_priv *priv, u32 reg, u32 val)
{
	struct mii_bus *bus = priv->bus;

	mutex_lock_nested(&bus->mdio_lock, MDIO_MUTEX_NESTED);

	core_write_mmd_indirect(priv, reg, MDIO_MMD_VEND2, val);

	mutex_unlock(&bus->mdio_lock);
}

static void
core_rmw(struct mt7530_priv *priv, u32 reg, u32 mask, u32 set)
{
	struct mii_bus *bus = priv->bus;
	u32 val;

	mutex_lock_nested(&bus->mdio_lock, MDIO_MUTEX_NESTED);

	val = core_read_mmd_indirect(priv, reg, MDIO_MMD_VEND2);
	val &= ~mask;
	val |= set;
	core_write_mmd_indirect(priv, reg, MDIO_MMD_VEND2, val);

	mutex_unlock(&bus->mdio_lock);
}

static void
core_set(struct mt7530_priv *priv, u32 reg, u32 val)
{
	core_rmw(priv, reg, 0, val);
}

static void
core_clear(struct mt7530_priv *priv, u32 reg, u32 val)
{
	core_rmw(priv, reg, val, 0);
}

static int
mt7530_mii_write(struct mt7530_priv *priv, u32 reg, u32 val)
{
	struct mii_bus *bus = priv->bus;
	u16 page, r, lo, hi;
	int ret;

	page = (reg >> 6) & 0x3ff;
	r  = (reg >> 2) & 0xf;
	lo = val & 0xffff;
	hi = val >> 16;

	/* MT7530 uses 31 as the pseudo port */
	ret = bus->write(bus, 0x1f, 0x1f, page);
	if (ret < 0)
		goto err;

	ret = bus->write(bus, 0x1f, r,  lo);
	if (ret < 0)
		goto err;

	ret = bus->write(bus, 0x1f, 0x10, hi);
err:
	if (ret < 0)
		dev_err(&bus->dev,
			"failed to write mt7530 register\n");
	return ret;
}

static u32
mt7530_mii_read(struct mt7530_priv *priv, u32 reg)
{
	struct mii_bus *bus = priv->bus;
	u16 page, r, lo, hi;
	int ret;

	page = (reg >> 6) & 0x3ff;
	r = (reg >> 2) & 0xf;

	/* MT7530 uses 31 as the pseudo port */
	ret = bus->write(bus, 0x1f, 0x1f, page);
	if (ret < 0) {
		dev_err(&bus->dev,
			"failed to read mt7530 register\n");
		return ret;
	}

	lo = bus->read(bus, 0x1f, r);
	hi = bus->read(bus, 0x1f, 0x10);

	return (hi << 16) | (lo & 0xffff);
}

static void
mt7530_write(struct mt7530_priv *priv, u32 reg, u32 val)
{
	struct mii_bus *bus = priv->bus;

	mutex_lock_nested(&bus->mdio_lock, MDIO_MUTEX_NESTED);

	mt7530_mii_write(priv, reg, val);

	mutex_unlock(&bus->mdio_lock);
}

static u32
_mt7530_unlocked_read(struct mt7530_dummy_poll *p)
{
	return mt7530_mii_read(p->priv, p->reg);
}

static u32
_mt7530_read(struct mt7530_dummy_poll *p)
{
	struct mii_bus		*bus = p->priv->bus;
	u32 val;

	mutex_lock_nested(&bus->mdio_lock, MDIO_MUTEX_NESTED);

	val = mt7530_mii_read(p->priv, p->reg);

	mutex_unlock(&bus->mdio_lock);

	return val;
}

static u32
mt7530_read(struct mt7530_priv *priv, u32 reg)
{
	struct mt7530_dummy_poll p;

	INIT_MT7530_DUMMY_POLL(&p, priv, reg);
	return _mt7530_read(&p);
}

static void
mt7530_rmw(struct mt7530_priv *priv, u32 reg,
	   u32 mask, u32 set)
{
	struct mii_bus *bus = priv->bus;
	u32 val;

	mutex_lock_nested(&bus->mdio_lock, MDIO_MUTEX_NESTED);

	val = mt7530_mii_read(priv, reg);
	val &= ~mask;
	val |= set;
	mt7530_mii_write(priv, reg, val);

	mutex_unlock(&bus->mdio_lock);
}

static void
mt7530_set(struct mt7530_priv *priv, u32 reg, u32 val)
{
	mt7530_rmw(priv, reg, 0, val);
}

static void
mt7530_clear(struct mt7530_priv *priv, u32 reg, u32 val)
{
	mt7530_rmw(priv, reg, val, 0);
}

static int
mt7530_fdb_cmd(struct mt7530_priv *priv, enum mt7530_fdb_cmd cmd, u32 *rsp)
{
	u32 val;
	int ret;
	struct mt7530_dummy_poll p;

	/* Set the command operating upon the MAC address entries */
	val = ATC_BUSY | ATC_MAT(0) | cmd;
	mt7530_write(priv, MT7530_ATC, val);

	INIT_MT7530_DUMMY_POLL(&p, priv, MT7530_ATC);
	ret = readx_poll_timeout(_mt7530_read, &p, val,
				 !(val & ATC_BUSY), 20, 20000);
	if (ret < 0) {
		dev_err(priv->dev, "reset timeout\n");
		return ret;
	}

	/* Additional sanity for read command if the specified
	 * entry is invalid
	 */
	val = mt7530_read(priv, MT7530_ATC);
	if ((cmd == MT7530_FDB_READ) && (val & ATC_INVALID))
		return -EINVAL;

	if (rsp)
		*rsp = val;

	return 0;
}

static void
mt7530_fdb_read(struct mt7530_priv *priv, struct mt7530_fdb *fdb)
{
	u32 reg[3];
	int i;

	/* Read from ARL table into an array */
	for (i = 0; i < 3; i++) {
		reg[i] = mt7530_read(priv, MT7530_TSRA1 + (i * 4));

		dev_dbg(priv->dev, "%s(%d) reg[%d]=0x%x\n",
			__func__, __LINE__, i, reg[i]);
	}

	fdb->vid = (reg[1] >> CVID) & CVID_MASK;
	fdb->aging = (reg[2] >> AGE_TIMER) & AGE_TIMER_MASK;
	fdb->port_mask = (reg[2] >> PORT_MAP) & PORT_MAP_MASK;
	fdb->mac[0] = (reg[0] >> MAC_BYTE_0) & MAC_BYTE_MASK;
	fdb->mac[1] = (reg[0] >> MAC_BYTE_1) & MAC_BYTE_MASK;
	fdb->mac[2] = (reg[0] >> MAC_BYTE_2) & MAC_BYTE_MASK;
	fdb->mac[3] = (reg[0] >> MAC_BYTE_3) & MAC_BYTE_MASK;
	fdb->mac[4] = (reg[1] >> MAC_BYTE_4) & MAC_BYTE_MASK;
	fdb->mac[5] = (reg[1] >> MAC_BYTE_5) & MAC_BYTE_MASK;
	fdb->noarp = ((reg[2] >> ENT_STATUS) & ENT_STATUS_MASK) == STATIC_ENT;
}

static void
mt7530_fdb_write(struct mt7530_priv *priv, u16 vid,
		 u8 port_mask, const u8 *mac,
		 u8 aging, u8 type)
{
	u32 reg[3] = { 0 };
	int i;

	reg[1] |= vid & CVID_MASK;
	reg[1] |= ATA2_IVL;
	reg[1] |= ATA2_FID(FID_BRIDGED);
	reg[2] |= (aging & AGE_TIMER_MASK) << AGE_TIMER;
	reg[2] |= (port_mask & PORT_MAP_MASK) << PORT_MAP;
	/* STATIC_ENT indicate that entry is static wouldn't
	 * be aged out and STATIC_EMP specified as erasing an
	 * entry
	 */
	reg[2] |= (type & ENT_STATUS_MASK) << ENT_STATUS;
	reg[1] |= mac[5] << MAC_BYTE_5;
	reg[1] |= mac[4] << MAC_BYTE_4;
	reg[0] |= mac[3] << MAC_BYTE_3;
	reg[0] |= mac[2] << MAC_BYTE_2;
	reg[0] |= mac[1] << MAC_BYTE_1;
	reg[0] |= mac[0] << MAC_BYTE_0;

	/* Write array into the ARL table */
	for (i = 0; i < 3; i++)
		mt7530_write(priv, MT7530_ATA1 + (i * 4), reg[i]);
}

/* Setup TX circuit including relevant PAD and driving */
static int
mt7530_pad_clk_setup(struct dsa_switch *ds, phy_interface_t interface)
{
	struct mt7530_priv *priv = ds->priv;
	u32 ncpo1, ssc_delta, trgint, i, xtal;

	xtal = mt7530_read(priv, MT7530_MHWTRAP) & HWTRAP_XTAL_MASK;

	if (xtal == HWTRAP_XTAL_20MHZ) {
		dev_err(priv->dev,
			"%s: MT7530 with a 20MHz XTAL is not supported!\n",
			__func__);
		return -EINVAL;
	}

	switch (interface) {
	case PHY_INTERFACE_MODE_RGMII:
		trgint = 0;
		/* PLL frequency: 125MHz */
		ncpo1 = 0x0c80;
		break;
	case PHY_INTERFACE_MODE_TRGMII:
		trgint = 1;
		if (priv->id == ID_MT7621) {
			/* PLL frequency: 150MHz: 1.2GBit */
			if (xtal == HWTRAP_XTAL_40MHZ)
				ncpo1 = 0x0780;
			if (xtal == HWTRAP_XTAL_25MHZ)
				ncpo1 = 0x0a00;
		} else { /* PLL frequency: 250MHz: 2.0Gbit */
			if (xtal == HWTRAP_XTAL_40MHZ)
				ncpo1 = 0x0c80;
			if (xtal == HWTRAP_XTAL_25MHZ)
				ncpo1 = 0x1400;
		}
		break;
	default:
		dev_err(priv->dev, "xMII interface %d not supported\n",
			interface);
		return -EINVAL;
	}

	if (xtal == HWTRAP_XTAL_25MHZ)
		ssc_delta = 0x57;
	else
		ssc_delta = 0x87;

	mt7530_rmw(priv, MT7530_P6ECR, P6_INTF_MODE_MASK,
		   P6_INTF_MODE(trgint));

	/* Lower Tx Driving for TRGMII path */
	for (i = 0 ; i < NUM_TRGMII_CTRL ; i++)
		mt7530_write(priv, MT7530_TRGMII_TD_ODT(i),
			     TD_DM_DRVP(8) | TD_DM_DRVN(8));

	/* Disable MT7530 core and TRGMII Tx clocks */
	core_clear(priv, CORE_TRGMII_GSW_CLK_CG,
		   REG_GSWCK_EN | REG_TRGMIICK_EN);

	/* Setup core clock for MT7530 */
	/* Disable PLL */
	core_write(priv, CORE_GSWPLL_GRP1, 0);

	/* Set core clock into 500Mhz */
	core_write(priv, CORE_GSWPLL_GRP2,
		   RG_GSWPLL_POSDIV_500M(1) |
		   RG_GSWPLL_FBKDIV_500M(25));

	/* Enable PLL */
	core_write(priv, CORE_GSWPLL_GRP1,
		   RG_GSWPLL_EN_PRE |
		   RG_GSWPLL_POSDIV_200M(2) |
		   RG_GSWPLL_FBKDIV_200M(32));

	/* Setup the MT7530 TRGMII Tx Clock */
	core_write(priv, CORE_PLL_GROUP5, RG_LCDDS_PCW_NCPO1(ncpo1));
	core_write(priv, CORE_PLL_GROUP6, RG_LCDDS_PCW_NCPO0(0));
	core_write(priv, CORE_PLL_GROUP10, RG_LCDDS_SSC_DELTA(ssc_delta));
	core_write(priv, CORE_PLL_GROUP11, RG_LCDDS_SSC_DELTA1(ssc_delta));
	core_write(priv, CORE_PLL_GROUP4,
		   RG_SYSPLL_DDSFBK_EN | RG_SYSPLL_BIAS_EN |
		   RG_SYSPLL_BIAS_LPF_EN);
	core_write(priv, CORE_PLL_GROUP2,
		   RG_SYSPLL_EN_NORMAL | RG_SYSPLL_VODEN |
		   RG_SYSPLL_POSDIV(1));
	core_write(priv, CORE_PLL_GROUP7,
		   RG_LCDDS_PCW_NCPO_CHG | RG_LCCDS_C(3) |
		   RG_LCDDS_PWDB | RG_LCDDS_ISO_EN);

	/* Enable MT7530 core and TRGMII Tx clocks */
	core_set(priv, CORE_TRGMII_GSW_CLK_CG,
		 REG_GSWCK_EN | REG_TRGMIICK_EN);

	if (!trgint)
		for (i = 0 ; i < NUM_TRGMII_CTRL; i++)
			mt7530_rmw(priv, MT7530_TRGMII_RD(i),
				   RD_TAP_MASK, RD_TAP(16));
	return 0;
}

static bool mt7531_dual_sgmii_supported(struct mt7530_priv *priv)
{
	u32 val;

	val = mt7530_read(priv, MT7531_TOP_SIG_SR);

	return (val & PAD_DUAL_SGMII_EN) != 0;
}

static int
mt7531_pad_setup(struct dsa_switch *ds, phy_interface_t interface)
{
	struct mt7530_priv *priv = ds->priv;
	u32 top_sig;
	u32 hwstrap;
	u32 xtal;
	u32 val;

	if (mt7531_dual_sgmii_supported(priv))
		return 0;

	val = mt7530_read(priv, MT7531_CREV);
	top_sig = mt7530_read(priv, MT7531_TOP_SIG_SR);
	hwstrap = mt7530_read(priv, MT7531_HWTRAP);
	if ((val & CHIP_REV_M) > 0)
		xtal = (top_sig & PAD_MCM_SMI_EN) ? HWTRAP_XTAL_FSEL_40MHZ :
						    HWTRAP_XTAL_FSEL_25MHZ;
	else
		xtal = hwstrap & HWTRAP_XTAL_FSEL_MASK;

	/* Step 1 : Disable MT7531 COREPLL */
	val = mt7530_read(priv, MT7531_PLLGP_EN);
	val &= ~EN_COREPLL;
	mt7530_write(priv, MT7531_PLLGP_EN, val);

	/* Step 2: switch to XTAL output */
	val = mt7530_read(priv, MT7531_PLLGP_EN);
	val |= SW_CLKSW;
	mt7530_write(priv, MT7531_PLLGP_EN, val);

	val = mt7530_read(priv, MT7531_PLLGP_CR0);
	val &= ~RG_COREPLL_EN;
	mt7530_write(priv, MT7531_PLLGP_CR0, val);

	/* Step 3: disable PLLGP and enable program PLLGP */
	val = mt7530_read(priv, MT7531_PLLGP_EN);
	val |= SW_PLLGP;
	mt7530_write(priv, MT7531_PLLGP_EN, val);

	/* Step 4: program COREPLL output frequency to 500MHz */
	val = mt7530_read(priv, MT7531_PLLGP_CR0);
	val &= ~RG_COREPLL_POSDIV_M;
	val |= 2 << RG_COREPLL_POSDIV_S;
	mt7530_write(priv, MT7531_PLLGP_CR0, val);
	usleep_range(25, 35);

	switch (xtal) {
	case HWTRAP_XTAL_FSEL_25MHZ:
		val = mt7530_read(priv, MT7531_PLLGP_CR0);
		val &= ~RG_COREPLL_SDM_PCW_M;
		val |= 0x140000 << RG_COREPLL_SDM_PCW_S;
		mt7530_write(priv, MT7531_PLLGP_CR0, val);
		break;
	case HWTRAP_XTAL_FSEL_40MHZ:
		val = mt7530_read(priv, MT7531_PLLGP_CR0);
		val &= ~RG_COREPLL_SDM_PCW_M;
		val |= 0x190000 << RG_COREPLL_SDM_PCW_S;
		mt7530_write(priv, MT7531_PLLGP_CR0, val);
		break;
	}

	/* Set feedback divide ratio update signal to high */
	val = mt7530_read(priv, MT7531_PLLGP_CR0);
	val |= RG_COREPLL_SDM_PCW_CHG;
	mt7530_write(priv, MT7531_PLLGP_CR0, val);
	/* Wait for at least 16 XTAL clocks */
	usleep_range(10, 20);

	/* Step 5: set feedback divide ratio update signal to low */
	val = mt7530_read(priv, MT7531_PLLGP_CR0);
	val &= ~RG_COREPLL_SDM_PCW_CHG;
	mt7530_write(priv, MT7531_PLLGP_CR0, val);

	/* Enable 325M clock for SGMII */
	mt7530_write(priv, MT7531_ANA_PLLGP_CR5, 0xad0000);

	/* Enable 250SSC clock for RGMII */
	mt7530_write(priv, MT7531_ANA_PLLGP_CR2, 0x4f40000);

	/* Step 6: Enable MT7531 PLL */
	val = mt7530_read(priv, MT7531_PLLGP_CR0);
	val |= RG_COREPLL_EN;
	mt7530_write(priv, MT7531_PLLGP_CR0, val);

	val = mt7530_read(priv, MT7531_PLLGP_EN);
	val |= EN_COREPLL;
	mt7530_write(priv, MT7531_PLLGP_EN, val);
	usleep_range(25, 35);

	return 0;
}

static void
mt7530_mib_reset(struct dsa_switch *ds)
{
	struct mt7530_priv *priv = ds->priv;

	mt7530_write(priv, MT7530_MIB_CCR, CCR_MIB_FLUSH);
	mt7530_write(priv, MT7530_MIB_CCR, CCR_MIB_ACTIVATE);
}

static int mt7530_phy_read(struct mt7530_priv *priv, int port, int regnum)
{
	return mdiobus_read_nested(priv->bus, port, regnum);
}

static int mt7530_phy_write(struct mt7530_priv *priv, int port, int regnum,
			    u16 val)
{
	return mdiobus_write_nested(priv->bus, port, regnum, val);
}

static int
mt7531_ind_c45_phy_read(struct mt7530_priv *priv, int port, int devad,
			int regnum)
{
	struct mii_bus *bus = priv->bus;
	struct mt7530_dummy_poll p;
	u32 reg, val;
	int ret;

	INIT_MT7530_DUMMY_POLL(&p, priv, MT7531_PHY_IAC);

	mutex_lock_nested(&bus->mdio_lock, MDIO_MUTEX_NESTED);

	ret = readx_poll_timeout(_mt7530_unlocked_read, &p, val,
				 !(val & MT7531_PHY_ACS_ST), 20, 100000);
	if (ret < 0) {
		dev_err(priv->dev, "poll timeout\n");
		goto out;
	}

	reg = MT7531_MDIO_CL45_ADDR | MT7531_MDIO_PHY_ADDR(port) |
	      MT7531_MDIO_DEV_ADDR(devad) | regnum;
	mt7530_mii_write(priv, MT7531_PHY_IAC, reg | MT7531_PHY_ACS_ST);

	ret = readx_poll_timeout(_mt7530_unlocked_read, &p, val,
				 !(val & MT7531_PHY_ACS_ST), 20, 100000);
	if (ret < 0) {
		dev_err(priv->dev, "poll timeout\n");
		goto out;
	}

	reg = MT7531_MDIO_CL45_READ | MT7531_MDIO_PHY_ADDR(port) |
	      MT7531_MDIO_DEV_ADDR(devad);
	mt7530_mii_write(priv, MT7531_PHY_IAC, reg | MT7531_PHY_ACS_ST);

	ret = readx_poll_timeout(_mt7530_unlocked_read, &p, val,
				 !(val & MT7531_PHY_ACS_ST), 20, 100000);
	if (ret < 0) {
		dev_err(priv->dev, "poll timeout\n");
		goto out;
	}

	ret = val & MT7531_MDIO_RW_DATA_MASK;
out:
	mutex_unlock(&bus->mdio_lock);

	return ret;
}

static int
mt7531_ind_c45_phy_write(struct mt7530_priv *priv, int port, int devad,
			 int regnum, u32 data)
{
	struct mii_bus *bus = priv->bus;
	struct mt7530_dummy_poll p;
	u32 val, reg;
	int ret;

	INIT_MT7530_DUMMY_POLL(&p, priv, MT7531_PHY_IAC);

	mutex_lock_nested(&bus->mdio_lock, MDIO_MUTEX_NESTED);

	ret = readx_poll_timeout(_mt7530_unlocked_read, &p, val,
				 !(val & MT7531_PHY_ACS_ST), 20, 100000);
	if (ret < 0) {
		dev_err(priv->dev, "poll timeout\n");
		goto out;
	}

	reg = MT7531_MDIO_CL45_ADDR | MT7531_MDIO_PHY_ADDR(port) |
	      MT7531_MDIO_DEV_ADDR(devad) | regnum;
	mt7530_mii_write(priv, MT7531_PHY_IAC, reg | MT7531_PHY_ACS_ST);

	ret = readx_poll_timeout(_mt7530_unlocked_read, &p, val,
				 !(val & MT7531_PHY_ACS_ST), 20, 100000);
	if (ret < 0) {
		dev_err(priv->dev, "poll timeout\n");
		goto out;
	}

	reg = MT7531_MDIO_CL45_WRITE | MT7531_MDIO_PHY_ADDR(port) |
	      MT7531_MDIO_DEV_ADDR(devad) | data;
	mt7530_mii_write(priv, MT7531_PHY_IAC, reg | MT7531_PHY_ACS_ST);

	ret = readx_poll_timeout(_mt7530_unlocked_read, &p, val,
				 !(val & MT7531_PHY_ACS_ST), 20, 100000);
	if (ret < 0) {
		dev_err(priv->dev, "poll timeout\n");
		goto out;
	}

out:
	mutex_unlock(&bus->mdio_lock);

	return ret;
}

static int
mt7531_ind_c22_phy_read(struct mt7530_priv *priv, int port, int regnum)
{
	struct mii_bus *bus = priv->bus;
	struct mt7530_dummy_poll p;
	int ret;
	u32 val;

	INIT_MT7530_DUMMY_POLL(&p, priv, MT7531_PHY_IAC);

	mutex_lock_nested(&bus->mdio_lock, MDIO_MUTEX_NESTED);

	ret = readx_poll_timeout(_mt7530_unlocked_read, &p, val,
				 !(val & MT7531_PHY_ACS_ST), 20, 100000);
	if (ret < 0) {
		dev_err(priv->dev, "poll timeout\n");
		goto out;
	}

	val = MT7531_MDIO_CL22_READ | MT7531_MDIO_PHY_ADDR(port) |
	      MT7531_MDIO_REG_ADDR(regnum);

	mt7530_mii_write(priv, MT7531_PHY_IAC, val | MT7531_PHY_ACS_ST);

	ret = readx_poll_timeout(_mt7530_unlocked_read, &p, val,
				 !(val & MT7531_PHY_ACS_ST), 20, 100000);
	if (ret < 0) {
		dev_err(priv->dev, "poll timeout\n");
		goto out;
	}

	ret = val & MT7531_MDIO_RW_DATA_MASK;
out:
	mutex_unlock(&bus->mdio_lock);

	return ret;
}

static int
mt7531_ind_c22_phy_write(struct mt7530_priv *priv, int port, int regnum,
			 u16 data)
{
	struct mii_bus *bus = priv->bus;
	struct mt7530_dummy_poll p;
	int ret;
	u32 reg;

	INIT_MT7530_DUMMY_POLL(&p, priv, MT7531_PHY_IAC);

	mutex_lock_nested(&bus->mdio_lock, MDIO_MUTEX_NESTED);

	ret = readx_poll_timeout(_mt7530_unlocked_read, &p, reg,
				 !(reg & MT7531_PHY_ACS_ST), 20, 100000);
	if (ret < 0) {
		dev_err(priv->dev, "poll timeout\n");
		goto out;
	}

	reg = MT7531_MDIO_CL22_WRITE | MT7531_MDIO_PHY_ADDR(port) |
	      MT7531_MDIO_REG_ADDR(regnum) | data;

	mt7530_mii_write(priv, MT7531_PHY_IAC, reg | MT7531_PHY_ACS_ST);

	ret = readx_poll_timeout(_mt7530_unlocked_read, &p, reg,
				 !(reg & MT7531_PHY_ACS_ST), 20, 100000);
	if (ret < 0) {
		dev_err(priv->dev, "poll timeout\n");
		goto out;
	}

out:
	mutex_unlock(&bus->mdio_lock);

	return ret;
}

static int
mt7531_ind_phy_read(struct mt7530_priv *priv, int port, int regnum)
{
	int devad;
	int ret;

	if (regnum & MII_ADDR_C45) {
		devad = (regnum >> MII_DEVADDR_C45_SHIFT) & 0x1f;
		ret = mt7531_ind_c45_phy_read(priv, port, devad,
					      regnum & MII_REGADDR_C45_MASK);
	} else {
		ret = mt7531_ind_c22_phy_read(priv, port, regnum);
	}

	return ret;
}

static int
mt7531_ind_phy_write(struct mt7530_priv *priv, int port, int regnum,
		     u16 data)
{
	int devad;
	int ret;

	if (regnum & MII_ADDR_C45) {
		devad = (regnum >> MII_DEVADDR_C45_SHIFT) & 0x1f;
		ret = mt7531_ind_c45_phy_write(priv, port, devad,
					       regnum & MII_REGADDR_C45_MASK,
					       data);
	} else {
		ret = mt7531_ind_c22_phy_write(priv, port, regnum, data);
	}

	return ret;
}

static int
mt753x_phy_read(struct mii_bus *bus, int port, int regnum)
{
	struct mt7530_priv *priv = bus->priv;

	return priv->info->phy_read(priv, port, regnum);
}

static int
mt753x_phy_write(struct mii_bus *bus, int port, int regnum, u16 val)
{
	struct mt7530_priv *priv = bus->priv;

	return priv->info->phy_write(priv, port, regnum, val);
}

static void
mt7530_get_strings(struct dsa_switch *ds, int port, u32 stringset,
		   uint8_t *data)
{
	int i;

	if (stringset != ETH_SS_STATS)
		return;

	for (i = 0; i < ARRAY_SIZE(mt7530_mib); i++)
		strncpy(data + i * ETH_GSTRING_LEN, mt7530_mib[i].name,
			ETH_GSTRING_LEN);
}

static void
mt7530_get_ethtool_stats(struct dsa_switch *ds, int port,
			 uint64_t *data)
{
	struct mt7530_priv *priv = ds->priv;
	const struct mt7530_mib_desc *mib;
	u32 reg, i;
	u64 hi;

	for (i = 0; i < ARRAY_SIZE(mt7530_mib); i++) {
		mib = &mt7530_mib[i];
		reg = MT7530_PORT_MIB_COUNTER(port) + mib->offset;

		data[i] = mt7530_read(priv, reg);
		if (mib->size == 2) {
			hi = mt7530_read(priv, reg + 4);
			data[i] |= hi << 32;
		}
	}
}

static int
mt7530_get_sset_count(struct dsa_switch *ds, int port, int sset)
{
	if (sset != ETH_SS_STATS)
		return 0;

	return ARRAY_SIZE(mt7530_mib);
}

static int
mt7530_set_ageing_time(struct dsa_switch *ds, unsigned int msecs)
{
	struct mt7530_priv *priv = ds->priv;
	unsigned int secs = msecs / 1000;
	unsigned int tmp_age_count;
	unsigned int error = -1;
	unsigned int age_count;
	unsigned int age_unit;

	/* Applied timer is (AGE_CNT + 1) * (AGE_UNIT + 1) seconds */
	if (secs < 1 || secs > (AGE_CNT_MAX + 1) * (AGE_UNIT_MAX + 1))
		return -ERANGE;

	/* iterate through all possible age_count to find the closest pair */
	for (tmp_age_count = 0; tmp_age_count <= AGE_CNT_MAX; ++tmp_age_count) {
		unsigned int tmp_age_unit = secs / (tmp_age_count + 1) - 1;

		if (tmp_age_unit <= AGE_UNIT_MAX) {
			unsigned int tmp_error = secs -
				(tmp_age_count + 1) * (tmp_age_unit + 1);

			/* found a closer pair */
			if (error > tmp_error) {
				error = tmp_error;
				age_count = tmp_age_count;
				age_unit = tmp_age_unit;
			}

			/* found the exact match, so break the loop */
			if (!error)
				break;
		}
	}

	mt7530_write(priv, MT7530_AAC, AGE_CNT(age_count) | AGE_UNIT(age_unit));

	return 0;
}

static void mt7530_setup_port5(struct dsa_switch *ds, phy_interface_t interface)
{
	struct mt7530_priv *priv = ds->priv;
	u8 tx_delay = 0;
	int val;

	mutex_lock(&priv->reg_mutex);

	val = mt7530_read(priv, MT7530_MHWTRAP);

	val |= MHWTRAP_MANUAL | MHWTRAP_P5_MAC_SEL | MHWTRAP_P5_DIS;
	val &= ~MHWTRAP_P5_RGMII_MODE & ~MHWTRAP_PHY0_SEL;

	switch (priv->p5_intf_sel) {
	case P5_INTF_SEL_PHY_P0:
		/* MT7530_P5_MODE_GPHY_P0: 2nd GMAC -> P5 -> P0 */
		val |= MHWTRAP_PHY0_SEL;
		fallthrough;
	case P5_INTF_SEL_PHY_P4:
		/* MT7530_P5_MODE_GPHY_P4: 2nd GMAC -> P5 -> P4 */
		val &= ~MHWTRAP_P5_MAC_SEL & ~MHWTRAP_P5_DIS;

		/* Setup the MAC by default for the cpu port */
		mt7530_write(priv, MT7530_PMCR_P(5), 0x56300);
		break;
	case P5_INTF_SEL_GMAC5:
		/* MT7530_P5_MODE_GMAC: P5 -> External phy or 2nd GMAC */
		val &= ~MHWTRAP_P5_DIS;
		break;
	case P5_DISABLED:
		interface = PHY_INTERFACE_MODE_NA;
		break;
	default:
		dev_err(ds->dev, "Unsupported p5_intf_sel %d\n",
			priv->p5_intf_sel);
		goto unlock_exit;
	}

	/* Setup RGMII settings */
	if (phy_interface_mode_is_rgmii(interface)) {
		val |= MHWTRAP_P5_RGMII_MODE;

		/* P5 RGMII RX Clock Control: delay setting for 1000M */
		mt7530_write(priv, MT7530_P5RGMIIRXCR, CSR_RGMII_EDGE_ALIGN);

		/* Don't set delay in DSA mode */
		if (!dsa_is_dsa_port(priv->ds, 5) &&
		    (interface == PHY_INTERFACE_MODE_RGMII_TXID ||
		     interface == PHY_INTERFACE_MODE_RGMII_ID))
			tx_delay = 4; /* n * 0.5 ns */

		/* P5 RGMII TX Clock Control: delay x */
		mt7530_write(priv, MT7530_P5RGMIITXCR,
			     CSR_RGMII_TXC_CFG(0x10 + tx_delay));

		/* reduce P5 RGMII Tx driving, 8mA */
		mt7530_write(priv, MT7530_IO_DRV_CR,
			     P5_IO_CLK_DRV(1) | P5_IO_DATA_DRV(1));
	}

	mt7530_write(priv, MT7530_MHWTRAP, val);

	dev_dbg(ds->dev, "Setup P5, HWTRAP=0x%x, intf_sel=%s, phy-mode=%s\n",
		val, p5_intf_modes(priv->p5_intf_sel), phy_modes(interface));

	priv->p5_interface = interface;

unlock_exit:
	mutex_unlock(&priv->reg_mutex);
}

static int
mt753x_cpu_port_enable(struct dsa_switch *ds, int port)
{
	struct mt7530_priv *priv = ds->priv;
	int ret;

	/* Setup max capability of CPU port at first */
	if (priv->info->cpu_port_config) {
		ret = priv->info->cpu_port_config(ds, port);
		if (ret)
			return ret;
	}

	/* Enable Mediatek header mode on the cpu port */
	mt7530_write(priv, MT7530_PVC_P(port),
		     PORT_SPEC_TAG);

	/* Disable flooding by default */
	mt7530_rmw(priv, MT7530_MFC, BC_FFP_MASK | UNM_FFP_MASK | UNU_FFP_MASK,
		   BC_FFP(BIT(port)) | UNM_FFP(BIT(port)) | UNU_FFP(BIT(port)));

	/* Set CPU port number */
	if (priv->id == ID_MT7621)
		mt7530_rmw(priv, MT7530_MFC, CPU_MASK, CPU_EN | CPU_PORT(port));

	/* CPU port gets connected to all user ports of
	 * the switch.
	 */
	mt7530_write(priv, MT7530_PCR_P(port),
		     PCR_MATRIX(dsa_user_ports(priv->ds)));

	/* Set to fallback mode for independent VLAN learning */
	mt7530_rmw(priv, MT7530_PCR_P(port), PCR_PORT_VLAN_MASK,
		   MT7530_PORT_FALLBACK_MODE);

	return 0;
}

static int
mt7530_port_enable(struct dsa_switch *ds, int port,
		   struct phy_device *phy)
{
	struct mt7530_priv *priv = ds->priv;

	mutex_lock(&priv->reg_mutex);

	/* Allow the user port gets connected to the cpu port and also
	 * restore the port matrix if the port is the member of a certain
	 * bridge.
	 */
	priv->ports[port].pm |= PCR_MATRIX(BIT(MT7530_CPU_PORT));
	priv->ports[port].enable = true;
	mt7530_rmw(priv, MT7530_PCR_P(port), PCR_MATRIX_MASK,
		   priv->ports[port].pm);
	mt7530_clear(priv, MT7530_PMCR_P(port), PMCR_LINK_SETTINGS_MASK);

	mutex_unlock(&priv->reg_mutex);

	return 0;
}

static void
mt7530_port_disable(struct dsa_switch *ds, int port)
{
	struct mt7530_priv *priv = ds->priv;

	mutex_lock(&priv->reg_mutex);

	/* Clear up all port matrix which could be restored in the next
	 * enablement for the port.
	 */
	priv->ports[port].enable = false;
	mt7530_rmw(priv, MT7530_PCR_P(port), PCR_MATRIX_MASK,
		   PCR_MATRIX_CLR);
	mt7530_clear(priv, MT7530_PMCR_P(port), PMCR_LINK_SETTINGS_MASK);

	mutex_unlock(&priv->reg_mutex);
}

static int
mt7530_port_change_mtu(struct dsa_switch *ds, int port, int new_mtu)
{
	struct mt7530_priv *priv = ds->priv;
	struct mii_bus *bus = priv->bus;
	int length;
	u32 val;

	/* When a new MTU is set, DSA always set the CPU port's MTU to the
	 * largest MTU of the slave ports. Because the switch only has a global
	 * RX length register, only allowing CPU port here is enough.
	 */
	if (!dsa_is_cpu_port(ds, port))
		return 0;

	mutex_lock_nested(&bus->mdio_lock, MDIO_MUTEX_NESTED);

	val = mt7530_mii_read(priv, MT7530_GMACCR);
	val &= ~MAX_RX_PKT_LEN_MASK;

	/* RX length also includes Ethernet header, MTK tag, and FCS length */
	length = new_mtu + ETH_HLEN + MTK_HDR_LEN + ETH_FCS_LEN;
	if (length <= 1522) {
		val |= MAX_RX_PKT_LEN_1522;
	} else if (length <= 1536) {
		val |= MAX_RX_PKT_LEN_1536;
	} else if (length <= 1552) {
		val |= MAX_RX_PKT_LEN_1552;
	} else {
		val &= ~MAX_RX_JUMBO_MASK;
		val |= MAX_RX_JUMBO(DIV_ROUND_UP(length, 1024));
		val |= MAX_RX_PKT_LEN_JUMBO;
	}

	mt7530_mii_write(priv, MT7530_GMACCR, val);

	mutex_unlock(&bus->mdio_lock);

	return 0;
}

static int
mt7530_port_max_mtu(struct dsa_switch *ds, int port)
{
	return MT7530_MAX_MTU;
}

static void
mt7530_stp_state_set(struct dsa_switch *ds, int port, u8 state)
{
	struct mt7530_priv *priv = ds->priv;
	u32 stp_state;

	switch (state) {
	case BR_STATE_DISABLED:
		stp_state = MT7530_STP_DISABLED;
		break;
	case BR_STATE_BLOCKING:
		stp_state = MT7530_STP_BLOCKING;
		break;
	case BR_STATE_LISTENING:
		stp_state = MT7530_STP_LISTENING;
		break;
	case BR_STATE_LEARNING:
		stp_state = MT7530_STP_LEARNING;
		break;
	case BR_STATE_FORWARDING:
	default:
		stp_state = MT7530_STP_FORWARDING;
		break;
	}

	mt7530_rmw(priv, MT7530_SSP_P(port), FID_PST_MASK(FID_BRIDGED),
		   FID_PST(FID_BRIDGED, stp_state));
}

static int
mt7530_port_pre_bridge_flags(struct dsa_switch *ds, int port,
			     struct switchdev_brport_flags flags,
			     struct netlink_ext_ack *extack)
{
	if (flags.mask & ~(BR_LEARNING | BR_FLOOD | BR_MCAST_FLOOD |
			   BR_BCAST_FLOOD))
		return -EINVAL;

	return 0;
}

static int
mt7530_port_bridge_flags(struct dsa_switch *ds, int port,
			 struct switchdev_brport_flags flags,
			 struct netlink_ext_ack *extack)
{
	struct mt7530_priv *priv = ds->priv;

	if (flags.mask & BR_LEARNING)
		mt7530_rmw(priv, MT7530_PSC_P(port), SA_DIS,
			   flags.val & BR_LEARNING ? 0 : SA_DIS);

	if (flags.mask & BR_FLOOD)
		mt7530_rmw(priv, MT7530_MFC, UNU_FFP(BIT(port)),
			   flags.val & BR_FLOOD ? UNU_FFP(BIT(port)) : 0);

	if (flags.mask & BR_MCAST_FLOOD)
		mt7530_rmw(priv, MT7530_MFC, UNM_FFP(BIT(port)),
			   flags.val & BR_MCAST_FLOOD ? UNM_FFP(BIT(port)) : 0);

	if (flags.mask & BR_BCAST_FLOOD)
		mt7530_rmw(priv, MT7530_MFC, BC_FFP(BIT(port)),
			   flags.val & BR_BCAST_FLOOD ? BC_FFP(BIT(port)) : 0);

	return 0;
}

static int
mt7530_port_bridge_join(struct dsa_switch *ds, int port,
			struct dsa_bridge bridge, bool *tx_fwd_offload,
			struct netlink_ext_ack *extack)
{
	struct dsa_port *dp = dsa_to_port(ds, port), *other_dp;
	u32 port_bitmap = BIT(MT7530_CPU_PORT);
	struct mt7530_priv *priv = ds->priv;

	mutex_lock(&priv->reg_mutex);

	dsa_switch_for_each_user_port(other_dp, ds) {
		int other_port = other_dp->index;

		if (dp == other_dp)
			continue;

		/* Add this port to the port matrix of the other ports in the
		 * same bridge. If the port is disabled, port matrix is kept
		 * and not being setup until the port becomes enabled.
		 */
		if (!dsa_port_offloads_bridge(other_dp, &bridge))
			continue;

		if (priv->ports[other_port].enable)
			mt7530_set(priv, MT7530_PCR_P(other_port),
				   PCR_MATRIX(BIT(port)));
		priv->ports[other_port].pm |= PCR_MATRIX(BIT(port));

		port_bitmap |= BIT(other_port);
	}

	/* Add the all other ports to this port matrix. */
	if (priv->ports[port].enable)
		mt7530_rmw(priv, MT7530_PCR_P(port),
			   PCR_MATRIX_MASK, PCR_MATRIX(port_bitmap));
	priv->ports[port].pm |= PCR_MATRIX(port_bitmap);

	/* Set to fallback mode for independent VLAN learning */
	mt7530_rmw(priv, MT7530_PCR_P(port), PCR_PORT_VLAN_MASK,
		   MT7530_PORT_FALLBACK_MODE);

	mutex_unlock(&priv->reg_mutex);

	return 0;
}

static void
mt7530_port_set_vlan_unaware(struct dsa_switch *ds, int port)
{
	struct mt7530_priv *priv = ds->priv;
	bool all_user_ports_removed = true;
	int i;

	/* This is called after .port_bridge_leave when leaving a VLAN-aware
	 * bridge. Don't set standalone ports to fallback mode.
	 */
	if (dsa_port_bridge_dev_get(dsa_to_port(ds, port)))
		mt7530_rmw(priv, MT7530_PCR_P(port), PCR_PORT_VLAN_MASK,
			   MT7530_PORT_FALLBACK_MODE);

	mt7530_rmw(priv, MT7530_PVC_P(port),
		   VLAN_ATTR_MASK | PVC_EG_TAG_MASK | ACC_FRM_MASK,
		   VLAN_ATTR(MT7530_VLAN_TRANSPARENT) |
		   PVC_EG_TAG(MT7530_VLAN_EG_CONSISTENT) |
		   MT7530_VLAN_ACC_ALL);

	/* Set PVID to 0 */
	mt7530_rmw(priv, MT7530_PPBV1_P(port), G0_PORT_VID_MASK,
		   G0_PORT_VID_DEF);

	for (i = 0; i < MT7530_NUM_PORTS; i++) {
		if (dsa_is_user_port(ds, i) &&
		    dsa_port_is_vlan_filtering(dsa_to_port(ds, i))) {
			all_user_ports_removed = false;
			break;
		}
	}

	/* CPU port also does the same thing until all user ports belonging to
	 * the CPU port get out of VLAN filtering mode.
	 */
	if (all_user_ports_removed) {
		mt7530_write(priv, MT7530_PCR_P(MT7530_CPU_PORT),
			     PCR_MATRIX(dsa_user_ports(priv->ds)));
		mt7530_write(priv, MT7530_PVC_P(MT7530_CPU_PORT), PORT_SPEC_TAG
			     | PVC_EG_TAG(MT7530_VLAN_EG_CONSISTENT));
	}
}

static void
mt7530_port_set_vlan_aware(struct dsa_switch *ds, int port)
{
	struct mt7530_priv *priv = ds->priv;

	/* Trapped into security mode allows packet forwarding through VLAN
	 * table lookup.
	 */
	if (dsa_is_user_port(ds, port)) {
		mt7530_rmw(priv, MT7530_PCR_P(port), PCR_PORT_VLAN_MASK,
			   MT7530_PORT_SECURITY_MODE);
		mt7530_rmw(priv, MT7530_PPBV1_P(port), G0_PORT_VID_MASK,
			   G0_PORT_VID(priv->ports[port].pvid));

		/* Only accept tagged frames if PVID is not set */
		if (!priv->ports[port].pvid)
			mt7530_rmw(priv, MT7530_PVC_P(port), ACC_FRM_MASK,
				   MT7530_VLAN_ACC_TAGGED);
	}

	/* Set the port as a user port which is to be able to recognize VID
	 * from incoming packets before fetching entry within the VLAN table.
	 */
	mt7530_rmw(priv, MT7530_PVC_P(port), VLAN_ATTR_MASK | PVC_EG_TAG_MASK,
		   VLAN_ATTR(MT7530_VLAN_USER) |
		   PVC_EG_TAG(MT7530_VLAN_EG_DISABLED));
}

static void
mt7530_port_bridge_leave(struct dsa_switch *ds, int port,
			 struct dsa_bridge bridge)
{
	struct dsa_port *dp = dsa_to_port(ds, port), *other_dp;
	struct mt7530_priv *priv = ds->priv;

	mutex_lock(&priv->reg_mutex);

	dsa_switch_for_each_user_port(other_dp, ds) {
		int other_port = other_dp->index;

		if (dp == other_dp)
			continue;

		/* Remove this port from the port matrix of the other ports
		 * in the same bridge. If the port is disabled, port matrix
		 * is kept and not being setup until the port becomes enabled.
		 */
		if (!dsa_port_offloads_bridge(other_dp, &bridge))
			continue;

		if (priv->ports[other_port].enable)
			mt7530_clear(priv, MT7530_PCR_P(other_port),
				     PCR_MATRIX(BIT(port)));
		priv->ports[other_port].pm &= ~PCR_MATRIX(BIT(port));
	}

	/* Set the cpu port to be the only one in the port matrix of
	 * this port.
	 */
	if (priv->ports[port].enable)
		mt7530_rmw(priv, MT7530_PCR_P(port), PCR_MATRIX_MASK,
			   PCR_MATRIX(BIT(MT7530_CPU_PORT)));
	priv->ports[port].pm = PCR_MATRIX(BIT(MT7530_CPU_PORT));

	/* When a port is removed from the bridge, the port would be set up
	 * back to the default as is at initial boot which is a VLAN-unaware
	 * port.
	 */
	mt7530_rmw(priv, MT7530_PCR_P(port), PCR_PORT_VLAN_MASK,
		   MT7530_PORT_MATRIX_MODE);

	mutex_unlock(&priv->reg_mutex);
}

static int
mt7530_port_fdb_add(struct dsa_switch *ds, int port,
		    const unsigned char *addr, u16 vid,
		    struct dsa_db db)
{
	struct mt7530_priv *priv = ds->priv;
	int ret;
	u8 port_mask = BIT(port);

	mutex_lock(&priv->reg_mutex);
	mt7530_fdb_write(priv, vid, port_mask, addr, -1, STATIC_ENT);
	ret = mt7530_fdb_cmd(priv, MT7530_FDB_WRITE, NULL);
	mutex_unlock(&priv->reg_mutex);

	return ret;
}

static int
mt7530_port_fdb_del(struct dsa_switch *ds, int port,
		    const unsigned char *addr, u16 vid,
		    struct dsa_db db)
{
	struct mt7530_priv *priv = ds->priv;
	int ret;
	u8 port_mask = BIT(port);

	mutex_lock(&priv->reg_mutex);
	mt7530_fdb_write(priv, vid, port_mask, addr, -1, STATIC_EMP);
	ret = mt7530_fdb_cmd(priv, MT7530_FDB_WRITE, NULL);
	mutex_unlock(&priv->reg_mutex);

	return ret;
}

static int
mt7530_port_fdb_dump(struct dsa_switch *ds, int port,
		     dsa_fdb_dump_cb_t *cb, void *data)
{
	struct mt7530_priv *priv = ds->priv;
	struct mt7530_fdb _fdb = { 0 };
	int cnt = MT7530_NUM_FDB_RECORDS;
	int ret = 0;
	u32 rsp = 0;

	mutex_lock(&priv->reg_mutex);

	ret = mt7530_fdb_cmd(priv, MT7530_FDB_START, &rsp);
	if (ret < 0)
		goto err;

	do {
		if (rsp & ATC_SRCH_HIT) {
			mt7530_fdb_read(priv, &_fdb);
			if (_fdb.port_mask & BIT(port)) {
				ret = cb(_fdb.mac, _fdb.vid, _fdb.noarp,
					 data);
				if (ret < 0)
					break;
			}
		}
	} while (--cnt &&
		 !(rsp & ATC_SRCH_END) &&
		 !mt7530_fdb_cmd(priv, MT7530_FDB_NEXT, &rsp));
err:
	mutex_unlock(&priv->reg_mutex);

	return 0;
}

static int
mt7530_port_mdb_add(struct dsa_switch *ds, int port,
		    const struct switchdev_obj_port_mdb *mdb,
		    struct dsa_db db)
{
	struct mt7530_priv *priv = ds->priv;
	const u8 *addr = mdb->addr;
	u16 vid = mdb->vid;
	u8 port_mask = 0;
	int ret;

	mutex_lock(&priv->reg_mutex);

	mt7530_fdb_write(priv, vid, 0, addr, 0, STATIC_EMP);
	if (!mt7530_fdb_cmd(priv, MT7530_FDB_READ, NULL))
		port_mask = (mt7530_read(priv, MT7530_ATRD) >> PORT_MAP)
			    & PORT_MAP_MASK;

	port_mask |= BIT(port);
	mt7530_fdb_write(priv, vid, port_mask, addr, -1, STATIC_ENT);
	ret = mt7530_fdb_cmd(priv, MT7530_FDB_WRITE, NULL);

	mutex_unlock(&priv->reg_mutex);

	return ret;
}

static int
mt7530_port_mdb_del(struct dsa_switch *ds, int port,
		    const struct switchdev_obj_port_mdb *mdb,
		    struct dsa_db db)
{
	struct mt7530_priv *priv = ds->priv;
	const u8 *addr = mdb->addr;
	u16 vid = mdb->vid;
	u8 port_mask = 0;
	int ret;

	mutex_lock(&priv->reg_mutex);

	mt7530_fdb_write(priv, vid, 0, addr, 0, STATIC_EMP);
	if (!mt7530_fdb_cmd(priv, MT7530_FDB_READ, NULL))
		port_mask = (mt7530_read(priv, MT7530_ATRD) >> PORT_MAP)
			    & PORT_MAP_MASK;

	port_mask &= ~BIT(port);
	mt7530_fdb_write(priv, vid, port_mask, addr, -1,
			 port_mask ? STATIC_ENT : STATIC_EMP);
	ret = mt7530_fdb_cmd(priv, MT7530_FDB_WRITE, NULL);

	mutex_unlock(&priv->reg_mutex);

	return ret;
}

static int
mt7530_vlan_cmd(struct mt7530_priv *priv, enum mt7530_vlan_cmd cmd, u16 vid)
{
	struct mt7530_dummy_poll p;
	u32 val;
	int ret;

	val = VTCR_BUSY | VTCR_FUNC(cmd) | vid;
	mt7530_write(priv, MT7530_VTCR, val);

	INIT_MT7530_DUMMY_POLL(&p, priv, MT7530_VTCR);
	ret = readx_poll_timeout(_mt7530_read, &p, val,
				 !(val & VTCR_BUSY), 20, 20000);
	if (ret < 0) {
		dev_err(priv->dev, "poll timeout\n");
		return ret;
	}

	val = mt7530_read(priv, MT7530_VTCR);
	if (val & VTCR_INVALID) {
		dev_err(priv->dev, "read VTCR invalid\n");
		return -EINVAL;
	}

	return 0;
}

static int
mt7530_port_vlan_filtering(struct dsa_switch *ds, int port, bool vlan_filtering,
			   struct netlink_ext_ack *extack)
{
	if (vlan_filtering) {
		/* The port is being kept as VLAN-unaware port when bridge is
		 * set up with vlan_filtering not being set, Otherwise, the
		 * port and the corresponding CPU port is required the setup
		 * for becoming a VLAN-aware port.
		 */
		mt7530_port_set_vlan_aware(ds, port);
		mt7530_port_set_vlan_aware(ds, MT7530_CPU_PORT);
	} else {
		mt7530_port_set_vlan_unaware(ds, port);
	}

	return 0;
}

static void
mt7530_hw_vlan_add(struct mt7530_priv *priv,
		   struct mt7530_hw_vlan_entry *entry)
{
	u8 new_members;
	u32 val;

	new_members = entry->old_members | BIT(entry->port) |
		      BIT(MT7530_CPU_PORT);

	/* Validate the entry with independent learning, create egress tag per
	 * VLAN and joining the port as one of the port members.
	 */
	val = IVL_MAC | VTAG_EN | PORT_MEM(new_members) | FID(FID_BRIDGED) |
	      VLAN_VALID;
	mt7530_write(priv, MT7530_VAWD1, val);

	/* Decide whether adding tag or not for those outgoing packets from the
	 * port inside the VLAN.
	 */
	val = entry->untagged ? MT7530_VLAN_EGRESS_UNTAG :
				MT7530_VLAN_EGRESS_TAG;
	mt7530_rmw(priv, MT7530_VAWD2,
		   ETAG_CTRL_P_MASK(entry->port),
		   ETAG_CTRL_P(entry->port, val));

	/* CPU port is always taken as a tagged port for serving more than one
	 * VLANs across and also being applied with egress type stack mode for
	 * that VLAN tags would be appended after hardware special tag used as
	 * DSA tag.
	 */
	mt7530_rmw(priv, MT7530_VAWD2,
		   ETAG_CTRL_P_MASK(MT7530_CPU_PORT),
		   ETAG_CTRL_P(MT7530_CPU_PORT,
			       MT7530_VLAN_EGRESS_STACK));
}

static void
mt7530_hw_vlan_del(struct mt7530_priv *priv,
		   struct mt7530_hw_vlan_entry *entry)
{
	u8 new_members;
	u32 val;

	new_members = entry->old_members & ~BIT(entry->port);

	val = mt7530_read(priv, MT7530_VAWD1);
	if (!(val & VLAN_VALID)) {
		dev_err(priv->dev,
			"Cannot be deleted due to invalid entry\n");
		return;
	}

	/* If certain member apart from CPU port is still alive in the VLAN,
	 * the entry would be kept valid. Otherwise, the entry is got to be
	 * disabled.
	 */
	if (new_members && new_members != BIT(MT7530_CPU_PORT)) {
		val = IVL_MAC | VTAG_EN | PORT_MEM(new_members) |
		      VLAN_VALID;
		mt7530_write(priv, MT7530_VAWD1, val);
	} else {
		mt7530_write(priv, MT7530_VAWD1, 0);
		mt7530_write(priv, MT7530_VAWD2, 0);
	}
}

static void
mt7530_hw_vlan_update(struct mt7530_priv *priv, u16 vid,
		      struct mt7530_hw_vlan_entry *entry,
		      mt7530_vlan_op vlan_op)
{
	u32 val;

	/* Fetch entry */
	mt7530_vlan_cmd(priv, MT7530_VTCR_RD_VID, vid);

	val = mt7530_read(priv, MT7530_VAWD1);

	entry->old_members = (val >> PORT_MEM_SHFT) & PORT_MEM_MASK;

	/* Manipulate entry */
	vlan_op(priv, entry);

	/* Flush result to hardware */
	mt7530_vlan_cmd(priv, MT7530_VTCR_WR_VID, vid);
}

static int
mt7530_setup_vlan0(struct mt7530_priv *priv)
{
	u32 val;

	/* Validate the entry with independent learning, keep the original
	 * ingress tag attribute.
	 */
	val = IVL_MAC | EG_CON | PORT_MEM(MT7530_ALL_MEMBERS) | FID(FID_BRIDGED) |
	      VLAN_VALID;
	mt7530_write(priv, MT7530_VAWD1, val);

	return mt7530_vlan_cmd(priv, MT7530_VTCR_WR_VID, 0);
}

static int
mt7530_port_vlan_add(struct dsa_switch *ds, int port,
		     const struct switchdev_obj_port_vlan *vlan,
		     struct netlink_ext_ack *extack)
{
	bool untagged = vlan->flags & BRIDGE_VLAN_INFO_UNTAGGED;
	bool pvid = vlan->flags & BRIDGE_VLAN_INFO_PVID;
	struct mt7530_hw_vlan_entry new_entry;
	struct mt7530_priv *priv = ds->priv;

	mutex_lock(&priv->reg_mutex);

	mt7530_hw_vlan_entry_init(&new_entry, port, untagged);
	mt7530_hw_vlan_update(priv, vlan->vid, &new_entry, mt7530_hw_vlan_add);

	if (pvid) {
		priv->ports[port].pvid = vlan->vid;

		/* Accept all frames if PVID is set */
		mt7530_rmw(priv, MT7530_PVC_P(port), ACC_FRM_MASK,
			   MT7530_VLAN_ACC_ALL);

		/* Only configure PVID if VLAN filtering is enabled */
		if (dsa_port_is_vlan_filtering(dsa_to_port(ds, port)))
			mt7530_rmw(priv, MT7530_PPBV1_P(port),
				   G0_PORT_VID_MASK,
				   G0_PORT_VID(vlan->vid));
	} else if (vlan->vid && priv->ports[port].pvid == vlan->vid) {
		/* This VLAN is overwritten without PVID, so unset it */
		priv->ports[port].pvid = G0_PORT_VID_DEF;

		/* Only accept tagged frames if the port is VLAN-aware */
		if (dsa_port_is_vlan_filtering(dsa_to_port(ds, port)))
			mt7530_rmw(priv, MT7530_PVC_P(port), ACC_FRM_MASK,
				   MT7530_VLAN_ACC_TAGGED);

		mt7530_rmw(priv, MT7530_PPBV1_P(port), G0_PORT_VID_MASK,
			   G0_PORT_VID_DEF);
	}

	mutex_unlock(&priv->reg_mutex);

	return 0;
}

static int
mt7530_port_vlan_del(struct dsa_switch *ds, int port,
		     const struct switchdev_obj_port_vlan *vlan)
{
	struct mt7530_hw_vlan_entry target_entry;
	struct mt7530_priv *priv = ds->priv;

	mutex_lock(&priv->reg_mutex);

	mt7530_hw_vlan_entry_init(&target_entry, port, 0);
	mt7530_hw_vlan_update(priv, vlan->vid, &target_entry,
			      mt7530_hw_vlan_del);

	/* PVID is being restored to the default whenever the PVID port
	 * is being removed from the VLAN.
	 */
	if (priv->ports[port].pvid == vlan->vid) {
		priv->ports[port].pvid = G0_PORT_VID_DEF;

		/* Only accept tagged frames if the port is VLAN-aware */
		if (dsa_port_is_vlan_filtering(dsa_to_port(ds, port)))
			mt7530_rmw(priv, MT7530_PVC_P(port), ACC_FRM_MASK,
				   MT7530_VLAN_ACC_TAGGED);

		mt7530_rmw(priv, MT7530_PPBV1_P(port), G0_PORT_VID_MASK,
			   G0_PORT_VID_DEF);
	}


	mutex_unlock(&priv->reg_mutex);

	return 0;
}

static int mt753x_mirror_port_get(unsigned int id, u32 val)
{
	return (id == ID_MT7531) ? MT7531_MIRROR_PORT_GET(val) :
				   MIRROR_PORT(val);
}

static int mt753x_mirror_port_set(unsigned int id, u32 val)
{
	return (id == ID_MT7531) ? MT7531_MIRROR_PORT_SET(val) :
				   MIRROR_PORT(val);
}

static int mt753x_port_mirror_add(struct dsa_switch *ds, int port,
				  struct dsa_mall_mirror_tc_entry *mirror,
				  bool ingress, struct netlink_ext_ack *extack)
{
	struct mt7530_priv *priv = ds->priv;
	int monitor_port;
	u32 val;

	/* Check for existent entry */
	if ((ingress ? priv->mirror_rx : priv->mirror_tx) & BIT(port))
		return -EEXIST;

	val = mt7530_read(priv, MT753X_MIRROR_REG(priv->id));

	/* MT7530 only supports one monitor port */
	monitor_port = mt753x_mirror_port_get(priv->id, val);
	if (val & MT753X_MIRROR_EN(priv->id) &&
	    monitor_port != mirror->to_local_port)
		return -EEXIST;

	val |= MT753X_MIRROR_EN(priv->id);
	val &= ~MT753X_MIRROR_MASK(priv->id);
	val |= mt753x_mirror_port_set(priv->id, mirror->to_local_port);
	mt7530_write(priv, MT753X_MIRROR_REG(priv->id), val);

	val = mt7530_read(priv, MT7530_PCR_P(port));
	if (ingress) {
		val |= PORT_RX_MIR;
		priv->mirror_rx |= BIT(port);
	} else {
		val |= PORT_TX_MIR;
		priv->mirror_tx |= BIT(port);
	}
	mt7530_write(priv, MT7530_PCR_P(port), val);

	return 0;
}

static void mt753x_port_mirror_del(struct dsa_switch *ds, int port,
				   struct dsa_mall_mirror_tc_entry *mirror)
{
	struct mt7530_priv *priv = ds->priv;
	u32 val;

	val = mt7530_read(priv, MT7530_PCR_P(port));
	if (mirror->ingress) {
		val &= ~PORT_RX_MIR;
		priv->mirror_rx &= ~BIT(port);
	} else {
		val &= ~PORT_TX_MIR;
		priv->mirror_tx &= ~BIT(port);
	}
	mt7530_write(priv, MT7530_PCR_P(port), val);

	if (!priv->mirror_rx && !priv->mirror_tx) {
		val = mt7530_read(priv, MT753X_MIRROR_REG(priv->id));
		val &= ~MT753X_MIRROR_EN(priv->id);
		mt7530_write(priv, MT753X_MIRROR_REG(priv->id), val);
	}
}

static enum dsa_tag_protocol
mtk_get_tag_protocol(struct dsa_switch *ds, int port,
		     enum dsa_tag_protocol mp)
{
	return DSA_TAG_PROTO_MTK;
}

#ifdef CONFIG_GPIOLIB
static inline u32
mt7530_gpio_to_bit(unsigned int offset)
{
	/* Map GPIO offset to register bit
	 * [ 2: 0]  port 0 LED 0..2 as GPIO 0..2
	 * [ 6: 4]  port 1 LED 0..2 as GPIO 3..5
	 * [10: 8]  port 2 LED 0..2 as GPIO 6..8
	 * [14:12]  port 3 LED 0..2 as GPIO 9..11
	 * [18:16]  port 4 LED 0..2 as GPIO 12..14
	 */
	return BIT(offset + offset / 3);
}

static int
mt7530_gpio_get(struct gpio_chip *gc, unsigned int offset)
{
	struct mt7530_priv *priv = gpiochip_get_data(gc);
	u32 bit = mt7530_gpio_to_bit(offset);

	return !!(mt7530_read(priv, MT7530_LED_GPIO_DATA) & bit);
}

static void
mt7530_gpio_set(struct gpio_chip *gc, unsigned int offset, int value)
{
	struct mt7530_priv *priv = gpiochip_get_data(gc);
	u32 bit = mt7530_gpio_to_bit(offset);

	if (value)
		mt7530_set(priv, MT7530_LED_GPIO_DATA, bit);
	else
		mt7530_clear(priv, MT7530_LED_GPIO_DATA, bit);
}

static int
mt7530_gpio_get_direction(struct gpio_chip *gc, unsigned int offset)
{
	struct mt7530_priv *priv = gpiochip_get_data(gc);
	u32 bit = mt7530_gpio_to_bit(offset);

	return (mt7530_read(priv, MT7530_LED_GPIO_DIR) & bit) ?
		GPIO_LINE_DIRECTION_OUT : GPIO_LINE_DIRECTION_IN;
}

static int
mt7530_gpio_direction_input(struct gpio_chip *gc, unsigned int offset)
{
	struct mt7530_priv *priv = gpiochip_get_data(gc);
	u32 bit = mt7530_gpio_to_bit(offset);

	mt7530_clear(priv, MT7530_LED_GPIO_OE, bit);
	mt7530_clear(priv, MT7530_LED_GPIO_DIR, bit);

	return 0;
}

static int
mt7530_gpio_direction_output(struct gpio_chip *gc, unsigned int offset, int value)
{
	struct mt7530_priv *priv = gpiochip_get_data(gc);
	u32 bit = mt7530_gpio_to_bit(offset);

	mt7530_set(priv, MT7530_LED_GPIO_DIR, bit);

	if (value)
		mt7530_set(priv, MT7530_LED_GPIO_DATA, bit);
	else
		mt7530_clear(priv, MT7530_LED_GPIO_DATA, bit);

	mt7530_set(priv, MT7530_LED_GPIO_OE, bit);

	return 0;
}

static int
mt7530_setup_gpio(struct mt7530_priv *priv)
{
	struct device *dev = priv->dev;
	struct gpio_chip *gc;

	gc = devm_kzalloc(dev, sizeof(*gc), GFP_KERNEL);
	if (!gc)
		return -ENOMEM;

	mt7530_write(priv, MT7530_LED_GPIO_OE, 0);
	mt7530_write(priv, MT7530_LED_GPIO_DIR, 0);
	mt7530_write(priv, MT7530_LED_IO_MODE, 0);

	gc->label = "mt7530";
	gc->parent = dev;
	gc->owner = THIS_MODULE;
	gc->get_direction = mt7530_gpio_get_direction;
	gc->direction_input = mt7530_gpio_direction_input;
	gc->direction_output = mt7530_gpio_direction_output;
	gc->get = mt7530_gpio_get;
	gc->set = mt7530_gpio_set;
	gc->base = -1;
	gc->ngpio = 15;
	gc->can_sleep = true;

	return devm_gpiochip_add_data(dev, gc, priv);
}
#endif /* CONFIG_GPIOLIB */

static irqreturn_t
mt7530_irq_thread_fn(int irq, void *dev_id)
{
	struct mt7530_priv *priv = dev_id;
	bool handled = false;
	u32 val;
	int p;

	mutex_lock_nested(&priv->bus->mdio_lock, MDIO_MUTEX_NESTED);
	val = mt7530_mii_read(priv, MT7530_SYS_INT_STS);
	mt7530_mii_write(priv, MT7530_SYS_INT_STS, val);
	mutex_unlock(&priv->bus->mdio_lock);

	for (p = 0; p < MT7530_NUM_PHYS; p++) {
		if (BIT(p) & val) {
			unsigned int irq;

			irq = irq_find_mapping(priv->irq_domain, p);
			handle_nested_irq(irq);
			handled = true;
		}
	}

	return IRQ_RETVAL(handled);
}

static void
mt7530_irq_mask(struct irq_data *d)
{
	struct mt7530_priv *priv = irq_data_get_irq_chip_data(d);

	priv->irq_enable &= ~BIT(d->hwirq);
}

static void
mt7530_irq_unmask(struct irq_data *d)
{
	struct mt7530_priv *priv = irq_data_get_irq_chip_data(d);

	priv->irq_enable |= BIT(d->hwirq);
}

static void
mt7530_irq_bus_lock(struct irq_data *d)
{
	struct mt7530_priv *priv = irq_data_get_irq_chip_data(d);

	mutex_lock_nested(&priv->bus->mdio_lock, MDIO_MUTEX_NESTED);
}

static void
mt7530_irq_bus_sync_unlock(struct irq_data *d)
{
	struct mt7530_priv *priv = irq_data_get_irq_chip_data(d);

	mt7530_mii_write(priv, MT7530_SYS_INT_EN, priv->irq_enable);
	mutex_unlock(&priv->bus->mdio_lock);
}

static struct irq_chip mt7530_irq_chip = {
	.name = KBUILD_MODNAME,
	.irq_mask = mt7530_irq_mask,
	.irq_unmask = mt7530_irq_unmask,
	.irq_bus_lock = mt7530_irq_bus_lock,
	.irq_bus_sync_unlock = mt7530_irq_bus_sync_unlock,
};

static int
mt7530_irq_map(struct irq_domain *domain, unsigned int irq,
	       irq_hw_number_t hwirq)
{
	irq_set_chip_data(irq, domain->host_data);
	irq_set_chip_and_handler(irq, &mt7530_irq_chip, handle_simple_irq);
	irq_set_nested_thread(irq, true);
	irq_set_noprobe(irq);

	return 0;
}

static const struct irq_domain_ops mt7530_irq_domain_ops = {
	.map = mt7530_irq_map,
	.xlate = irq_domain_xlate_onecell,
};

static void
mt7530_setup_mdio_irq(struct mt7530_priv *priv)
{
	struct dsa_switch *ds = priv->ds;
	int p;

	for (p = 0; p < MT7530_NUM_PHYS; p++) {
		if (BIT(p) & ds->phys_mii_mask) {
			unsigned int irq;

			irq = irq_create_mapping(priv->irq_domain, p);
			ds->slave_mii_bus->irq[p] = irq;
		}
	}
}

static int
mt7530_setup_irq(struct mt7530_priv *priv)
{
	struct device *dev = priv->dev;
	struct device_node *np = dev->of_node;
	int ret;

	if (!of_property_read_bool(np, "interrupt-controller")) {
		dev_info(dev, "no interrupt support\n");
		return 0;
	}

	priv->irq = of_irq_get(np, 0);
	if (priv->irq <= 0) {
		dev_err(dev, "failed to get parent IRQ: %d\n", priv->irq);
		return priv->irq ? : -EINVAL;
	}

	priv->irq_domain = irq_domain_add_linear(np, MT7530_NUM_PHYS,
						 &mt7530_irq_domain_ops, priv);
	if (!priv->irq_domain) {
		dev_err(dev, "failed to create IRQ domain\n");
		return -ENOMEM;
	}

	/* This register must be set for MT7530 to properly fire interrupts */
	if (priv->id != ID_MT7531)
		mt7530_set(priv, MT7530_TOP_SIG_CTRL, TOP_SIG_CTRL_NORMAL);

	ret = request_threaded_irq(priv->irq, NULL, mt7530_irq_thread_fn,
				   IRQF_ONESHOT, KBUILD_MODNAME, priv);
	if (ret) {
		irq_domain_remove(priv->irq_domain);
		dev_err(dev, "failed to request IRQ: %d\n", ret);
		return ret;
	}

	return 0;
}

static void
mt7530_free_mdio_irq(struct mt7530_priv *priv)
{
	int p;

	for (p = 0; p < MT7530_NUM_PHYS; p++) {
		if (BIT(p) & priv->ds->phys_mii_mask) {
			unsigned int irq;

			irq = irq_find_mapping(priv->irq_domain, p);
			irq_dispose_mapping(irq);
		}
	}
}

static void
mt7530_free_irq_common(struct mt7530_priv *priv)
{
	free_irq(priv->irq, priv);
	irq_domain_remove(priv->irq_domain);
}

static void
mt7530_free_irq(struct mt7530_priv *priv)
{
	mt7530_free_mdio_irq(priv);
	mt7530_free_irq_common(priv);
}

static int
mt7530_setup_mdio(struct mt7530_priv *priv)
{
	struct dsa_switch *ds = priv->ds;
	struct device *dev = priv->dev;
	struct mii_bus *bus;
	static int idx;
	int ret;

	bus = devm_mdiobus_alloc(dev);
	if (!bus)
		return -ENOMEM;

	ds->slave_mii_bus = bus;
	bus->priv = priv;
	bus->name = KBUILD_MODNAME "-mii";
	snprintf(bus->id, MII_BUS_ID_SIZE, KBUILD_MODNAME "-%d", idx++);
	bus->read = mt753x_phy_read;
	bus->write = mt753x_phy_write;
	bus->parent = dev;
	bus->phy_mask = ~ds->phys_mii_mask;

	if (priv->irq)
		mt7530_setup_mdio_irq(priv);

	ret = devm_mdiobus_register(dev, bus);
	if (ret) {
		dev_err(dev, "failed to register MDIO bus: %d\n", ret);
		if (priv->irq)
			mt7530_free_mdio_irq(priv);
	}

	return ret;
}

static int
mt7530_setup(struct dsa_switch *ds)
{
	struct mt7530_priv *priv = ds->priv;
	struct device_node *phy_node;
	struct device_node *mac_np;
	struct mt7530_dummy_poll p;
	phy_interface_t interface;
	struct device_node *dn;
	u32 id, val;
	int ret, i;

	/* The parent node of master netdev which holds the common system
	 * controller also is the container for two GMACs nodes representing
	 * as two netdev instances.
	 */
	dn = dsa_to_port(ds, MT7530_CPU_PORT)->master->dev.of_node->parent;
	ds->assisted_learning_on_cpu_port = true;
	ds->mtu_enforcement_ingress = true;

	if (priv->id == ID_MT7530) {
		regulator_set_voltage(priv->core_pwr, 1000000, 1000000);
		ret = regulator_enable(priv->core_pwr);
		if (ret < 0) {
			dev_err(priv->dev,
				"Failed to enable core power: %d\n", ret);
			return ret;
		}

		regulator_set_voltage(priv->io_pwr, 3300000, 3300000);
		ret = regulator_enable(priv->io_pwr);
		if (ret < 0) {
			dev_err(priv->dev, "Failed to enable io pwr: %d\n",
				ret);
			return ret;
		}
	}

	/* Reset whole chip through gpio pin or memory-mapped registers for
	 * different type of hardware
	 */
	if (priv->mcm) {
		reset_control_assert(priv->rstc);
		usleep_range(1000, 1100);
		reset_control_deassert(priv->rstc);
	} else {
		gpiod_set_value_cansleep(priv->reset, 0);
		usleep_range(1000, 1100);
		gpiod_set_value_cansleep(priv->reset, 1);
	}

	/* Waiting for MT7530 got to stable */
	INIT_MT7530_DUMMY_POLL(&p, priv, MT7530_HWTRAP);
	ret = readx_poll_timeout(_mt7530_read, &p, val, val != 0,
				 20, 1000000);
	if (ret < 0) {
		dev_err(priv->dev, "reset timeout\n");
		return ret;
	}

	id = mt7530_read(priv, MT7530_CREV);
	id >>= CHIP_NAME_SHIFT;
	if (id != MT7530_ID) {
		dev_err(priv->dev, "chip %x can't be supported\n", id);
		return -ENODEV;
	}

	/* Reset the switch through internal reset */
	mt7530_write(priv, MT7530_SYS_CTRL,
		     SYS_CTRL_PHY_RST | SYS_CTRL_SW_RST |
		     SYS_CTRL_REG_RST);

	/* Enable Port 6 only; P5 as GMAC5 which currently is not supported */
	val = mt7530_read(priv, MT7530_MHWTRAP);
	val &= ~MHWTRAP_P6_DIS & ~MHWTRAP_PHY_ACCESS;
	val |= MHWTRAP_MANUAL;
	mt7530_write(priv, MT7530_MHWTRAP, val);

	priv->p6_interface = PHY_INTERFACE_MODE_NA;

	/* Enable and reset MIB counters */
	mt7530_mib_reset(ds);

	for (i = 0; i < MT7530_NUM_PORTS; i++) {
		/* Disable forwarding by default on all ports */
		mt7530_rmw(priv, MT7530_PCR_P(i), PCR_MATRIX_MASK,
			   PCR_MATRIX_CLR);

		/* Disable learning by default on all ports */
		mt7530_set(priv, MT7530_PSC_P(i), SA_DIS);

		if (dsa_is_cpu_port(ds, i)) {
			ret = mt753x_cpu_port_enable(ds, i);
			if (ret)
				return ret;
		} else {
			mt7530_port_disable(ds, i);

			/* Set default PVID to 0 on all user ports */
			mt7530_rmw(priv, MT7530_PPBV1_P(i), G0_PORT_VID_MASK,
				   G0_PORT_VID_DEF);
		}
		/* Enable consistent egress tag */
		mt7530_rmw(priv, MT7530_PVC_P(i), PVC_EG_TAG_MASK,
			   PVC_EG_TAG(MT7530_VLAN_EG_CONSISTENT));
	}

	/* Setup VLAN ID 0 for VLAN-unaware bridges */
	ret = mt7530_setup_vlan0(priv);
	if (ret)
		return ret;

	/* Setup port 5 */
	priv->p5_intf_sel = P5_DISABLED;
	interface = PHY_INTERFACE_MODE_NA;

	if (!dsa_is_unused_port(ds, 5)) {
		priv->p5_intf_sel = P5_INTF_SEL_GMAC5;
		ret = of_get_phy_mode(dsa_to_port(ds, 5)->dn, &interface);
		if (ret && ret != -ENODEV)
			return ret;
	} else {
		/* Scan the ethernet nodes. look for GMAC1, lookup used phy */
		for_each_child_of_node(dn, mac_np) {
			if (!of_device_is_compatible(mac_np,
						     "mediatek,eth-mac"))
				continue;

			ret = of_property_read_u32(mac_np, "reg", &id);
			if (ret < 0 || id != 1)
				continue;

			phy_node = of_parse_phandle(mac_np, "phy-handle", 0);
			if (!phy_node)
				continue;

			if (phy_node->parent == priv->dev->of_node->parent) {
				ret = of_get_phy_mode(mac_np, &interface);
				if (ret && ret != -ENODEV) {
					of_node_put(mac_np);
					of_node_put(phy_node);
					return ret;
				}
				id = of_mdio_parse_addr(ds->dev, phy_node);
				if (id == 0)
					priv->p5_intf_sel = P5_INTF_SEL_PHY_P0;
				if (id == 4)
					priv->p5_intf_sel = P5_INTF_SEL_PHY_P4;
			}
			of_node_put(mac_np);
			of_node_put(phy_node);
			break;
		}
	}

#ifdef CONFIG_GPIOLIB
	if (of_property_read_bool(priv->dev->of_node, "gpio-controller")) {
		ret = mt7530_setup_gpio(priv);
		if (ret)
			return ret;
	}
#endif /* CONFIG_GPIOLIB */

	mt7530_setup_port5(ds, interface);

	/* Flush the FDB table */
	ret = mt7530_fdb_cmd(priv, MT7530_FDB_FLUSH, NULL);
	if (ret < 0)
		return ret;

	return 0;
}

static int
mt7531_setup(struct dsa_switch *ds)
{
	struct mt7530_priv *priv = ds->priv;
	struct mt7530_dummy_poll p;
	u32 val, id;
	int ret, i;

	/* Reset whole chip through gpio pin or memory-mapped registers for
	 * different type of hardware
	 */
	if (priv->mcm) {
		reset_control_assert(priv->rstc);
		usleep_range(1000, 1100);
		reset_control_deassert(priv->rstc);
	} else {
		gpiod_set_value_cansleep(priv->reset, 0);
		usleep_range(1000, 1100);
		gpiod_set_value_cansleep(priv->reset, 1);
	}

	/* Waiting for MT7530 got to stable */
	INIT_MT7530_DUMMY_POLL(&p, priv, MT7530_HWTRAP);
	ret = readx_poll_timeout(_mt7530_read, &p, val, val != 0,
				 20, 1000000);
	if (ret < 0) {
		dev_err(priv->dev, "reset timeout\n");
		return ret;
	}

	id = mt7530_read(priv, MT7531_CREV);
	id >>= CHIP_NAME_SHIFT;

	if (id != MT7531_ID) {
		dev_err(priv->dev, "chip %x can't be supported\n", id);
		return -ENODEV;
	}

	/* Reset the switch through internal reset */
	mt7530_write(priv, MT7530_SYS_CTRL,
		     SYS_CTRL_PHY_RST | SYS_CTRL_SW_RST |
		     SYS_CTRL_REG_RST);

	if (mt7531_dual_sgmii_supported(priv)) {
		priv->p5_intf_sel = P5_INTF_SEL_GMAC5_SGMII;

		/* Let ds->slave_mii_bus be able to access external phy. */
		mt7530_rmw(priv, MT7531_GPIO_MODE1, MT7531_GPIO11_RG_RXD2_MASK,
			   MT7531_EXT_P_MDC_11);
		mt7530_rmw(priv, MT7531_GPIO_MODE1, MT7531_GPIO12_RG_RXD3_MASK,
			   MT7531_EXT_P_MDIO_12);
	} else {
		priv->p5_intf_sel = P5_INTF_SEL_GMAC5;
	}
	dev_dbg(ds->dev, "P5 support %s interface\n",
		p5_intf_modes(priv->p5_intf_sel));

	mt7530_rmw(priv, MT7531_GPIO_MODE0, MT7531_GPIO0_MASK,
		   MT7531_GPIO0_INTERRUPT);

	/* Let phylink decide the interface later. */
	priv->p5_interface = PHY_INTERFACE_MODE_NA;
	priv->p6_interface = PHY_INTERFACE_MODE_NA;

	/* Enable PHY core PLL, since phy_device has not yet been created
	 * provided for phy_[read,write]_mmd_indirect is called, we provide
	 * our own mt7531_ind_mmd_phy_[read,write] to complete this
	 * function.
	 */
	val = mt7531_ind_c45_phy_read(priv, MT753X_CTRL_PHY_ADDR,
				      MDIO_MMD_VEND2, CORE_PLL_GROUP4);
	val |= MT7531_PHY_PLL_BYPASS_MODE;
	val &= ~MT7531_PHY_PLL_OFF;
	mt7531_ind_c45_phy_write(priv, MT753X_CTRL_PHY_ADDR, MDIO_MMD_VEND2,
				 CORE_PLL_GROUP4, val);

	/* BPDU to CPU port */
	mt7530_rmw(priv, MT7531_CFC, MT7531_CPU_PMAP_MASK,
		   BIT(MT7530_CPU_PORT));
	mt7530_rmw(priv, MT753X_BPC, MT753X_BPDU_PORT_FW_MASK,
		   MT753X_BPDU_CPU_ONLY);

	/* Enable and reset MIB counters */
	mt7530_mib_reset(ds);

	for (i = 0; i < MT7530_NUM_PORTS; i++) {
		/* Disable forwarding by default on all ports */
		mt7530_rmw(priv, MT7530_PCR_P(i), PCR_MATRIX_MASK,
			   PCR_MATRIX_CLR);

		/* Disable learning by default on all ports */
		mt7530_set(priv, MT7530_PSC_P(i), SA_DIS);

		mt7530_set(priv, MT7531_DBG_CNT(i), MT7531_DIS_CLR);

		if (dsa_is_cpu_port(ds, i)) {
			ret = mt753x_cpu_port_enable(ds, i);
			if (ret)
				return ret;
		} else {
			mt7530_port_disable(ds, i);

			/* Set default PVID to 0 on all user ports */
			mt7530_rmw(priv, MT7530_PPBV1_P(i), G0_PORT_VID_MASK,
				   G0_PORT_VID_DEF);
		}

		/* Enable consistent egress tag */
		mt7530_rmw(priv, MT7530_PVC_P(i), PVC_EG_TAG_MASK,
			   PVC_EG_TAG(MT7530_VLAN_EG_CONSISTENT));
	}

	/* Setup VLAN ID 0 for VLAN-unaware bridges */
	ret = mt7530_setup_vlan0(priv);
	if (ret)
		return ret;

	ds->assisted_learning_on_cpu_port = true;
	ds->mtu_enforcement_ingress = true;

	/* Flush the FDB table */
	ret = mt7530_fdb_cmd(priv, MT7530_FDB_FLUSH, NULL);
	if (ret < 0)
		return ret;

	return 0;
}

static void mt7530_mac_port_get_caps(struct dsa_switch *ds, int port,
				     struct phylink_config *config)
{
	switch (port) {
	case 0 ... 4: /* Internal phy */
		__set_bit(PHY_INTERFACE_MODE_GMII,
			  config->supported_interfaces);
		break;

	case 5: /* 2nd cpu port with phy of port 0 or 4 / external phy */
		phy_interface_set_rgmii(config->supported_interfaces);
		__set_bit(PHY_INTERFACE_MODE_MII,
			  config->supported_interfaces);
		__set_bit(PHY_INTERFACE_MODE_GMII,
			  config->supported_interfaces);
		break;

	case 6: /* 1st cpu port */
		__set_bit(PHY_INTERFACE_MODE_RGMII,
			  config->supported_interfaces);
		__set_bit(PHY_INTERFACE_MODE_TRGMII,
			  config->supported_interfaces);
		break;
	}
}

static bool mt7531_is_rgmii_port(struct mt7530_priv *priv, u32 port)
{
	return (port == 5) && (priv->p5_intf_sel != P5_INTF_SEL_GMAC5_SGMII);
}

static void mt7531_mac_port_get_caps(struct dsa_switch *ds, int port,
				     struct phylink_config *config)
{
	struct mt7530_priv *priv = ds->priv;

	switch (port) {
	case 0 ... 4: /* Internal phy */
		__set_bit(PHY_INTERFACE_MODE_GMII,
			  config->supported_interfaces);
		break;

	case 5: /* 2nd cpu port supports either rgmii or sgmii/8023z */
		if (mt7531_is_rgmii_port(priv, port)) {
			phy_interface_set_rgmii(config->supported_interfaces);
			break;
		}
		fallthrough;

	case 6: /* 1st cpu port supports sgmii/8023z only */
		__set_bit(PHY_INTERFACE_MODE_SGMII,
			  config->supported_interfaces);
		__set_bit(PHY_INTERFACE_MODE_1000BASEX,
			  config->supported_interfaces);
		__set_bit(PHY_INTERFACE_MODE_2500BASEX,
			  config->supported_interfaces);

		config->mac_capabilities |= MAC_2500FD;
		break;
	}
}

static int
mt753x_pad_setup(struct dsa_switch *ds, const struct phylink_link_state *state)
{
	struct mt7530_priv *priv = ds->priv;

	return priv->info->pad_setup(ds, state->interface);
}

static int
mt7530_mac_config(struct dsa_switch *ds, int port, unsigned int mode,
		  phy_interface_t interface)
{
	struct mt7530_priv *priv = ds->priv;

	/* Only need to setup port5. */
	if (port != 5)
		return 0;

	mt7530_setup_port5(priv->ds, interface);

	return 0;
}

static int mt7531_rgmii_setup(struct mt7530_priv *priv, u32 port,
			      phy_interface_t interface,
			      struct phy_device *phydev)
{
	u32 val;

	if (!mt7531_is_rgmii_port(priv, port)) {
		dev_err(priv->dev, "RGMII mode is not available for port %d\n",
			port);
		return -EINVAL;
	}

	val = mt7530_read(priv, MT7531_CLKGEN_CTRL);
	val |= GP_CLK_EN;
	val &= ~GP_MODE_MASK;
	val |= GP_MODE(MT7531_GP_MODE_RGMII);
	val &= ~CLK_SKEW_IN_MASK;
	val |= CLK_SKEW_IN(MT7531_CLK_SKEW_NO_CHG);
	val &= ~CLK_SKEW_OUT_MASK;
	val |= CLK_SKEW_OUT(MT7531_CLK_SKEW_NO_CHG);
	val |= TXCLK_NO_REVERSE | RXCLK_NO_DELAY;

	/* Do not adjust rgmii delay when vendor phy driver presents. */
	if (!phydev || phy_driver_is_genphy(phydev)) {
		val &= ~(TXCLK_NO_REVERSE | RXCLK_NO_DELAY);
		switch (interface) {
		case PHY_INTERFACE_MODE_RGMII:
			val |= TXCLK_NO_REVERSE;
			val |= RXCLK_NO_DELAY;
			break;
		case PHY_INTERFACE_MODE_RGMII_RXID:
			val |= TXCLK_NO_REVERSE;
			break;
		case PHY_INTERFACE_MODE_RGMII_TXID:
			val |= RXCLK_NO_DELAY;
			break;
		case PHY_INTERFACE_MODE_RGMII_ID:
			break;
		default:
			return -EINVAL;
		}
	}
	mt7530_write(priv, MT7531_CLKGEN_CTRL, val);

	return 0;
}

<<<<<<< HEAD
static void mt7531_sgmii_validate(struct mt7530_priv *priv, int port,
				  unsigned long *supported)
{
	/* Port5 supports ethier RGMII or SGMII.
	 * Port6 supports SGMII only.
	 */
	if (port == 6) {
		phylink_set(supported, 2500baseX_Full);
		phylink_set(supported, 2500baseT_Full);
	}
}

static void
mt7531_sgmii_link_up_force(struct dsa_switch *ds, int port,
			   unsigned int mode, phy_interface_t interface,
			   int speed, int duplex)
=======
static void mt7531_pcs_link_up(struct phylink_pcs *pcs, unsigned int mode,
			       phy_interface_t interface, int speed, int duplex)
>>>>>>> bf44eed7
{
	struct mt7530_priv *priv = pcs_to_mt753x_pcs(pcs)->priv;
	int port = pcs_to_mt753x_pcs(pcs)->port;
	unsigned int val;

	/* For adjusting speed and duplex of SGMII force mode. */
	if (interface != PHY_INTERFACE_MODE_SGMII ||
	    phylink_autoneg_inband(mode))
		return;

	/* SGMII force mode setting */
	val = mt7530_read(priv, MT7531_SGMII_MODE(port));
	val &= ~MT7531_SGMII_IF_MODE_MASK;

	switch (speed) {
	case SPEED_10:
		val |= MT7531_SGMII_FORCE_SPEED_10;
		break;
	case SPEED_100:
		val |= MT7531_SGMII_FORCE_SPEED_100;
		break;
	case SPEED_1000:
		val |= MT7531_SGMII_FORCE_SPEED_1000;
		break;
	}

	/* MT7531 SGMII 1G force mode can only work in full duplex mode,
	 * no matter MT7531_SGMII_FORCE_HALF_DUPLEX is set or not.
	 *
	 * The speed check is unnecessary as the MAC capabilities apply
	 * this restriction. --rmk
	 */
	if ((speed == SPEED_10 || speed == SPEED_100) &&
	    duplex != DUPLEX_FULL)
		val |= MT7531_SGMII_FORCE_HALF_DUPLEX;

	mt7530_write(priv, MT7531_SGMII_MODE(port), val);
}

static bool mt753x_is_mac_port(u32 port)
{
	return (port == 5 || port == 6);
}

static int mt7531_sgmii_setup_mode_force(struct mt7530_priv *priv, u32 port,
					 phy_interface_t interface)
{
	u32 val;

	if (!mt753x_is_mac_port(port))
		return -EINVAL;

	mt7530_set(priv, MT7531_QPHY_PWR_STATE_CTRL(port),
		   MT7531_SGMII_PHYA_PWD);

	val = mt7530_read(priv, MT7531_PHYA_CTRL_SIGNAL3(port));
	val &= ~MT7531_RG_TPHY_SPEED_MASK;
	/* Setup 2.5 times faster clock for 2.5Gbps data speeds with 10B/8B
	 * encoding.
	 */
	val |= (interface == PHY_INTERFACE_MODE_2500BASEX) ?
		MT7531_RG_TPHY_SPEED_3_125G : MT7531_RG_TPHY_SPEED_1_25G;
	mt7530_write(priv, MT7531_PHYA_CTRL_SIGNAL3(port), val);

	mt7530_clear(priv, MT7531_PCS_CONTROL_1(port), MT7531_SGMII_AN_ENABLE);

	/* MT7531 SGMII 1G and 2.5G force mode can only work in full duplex
	 * mode, no matter MT7531_SGMII_FORCE_HALF_DUPLEX is set or not.
	 */
	mt7530_rmw(priv, MT7531_SGMII_MODE(port),
		   MT7531_SGMII_IF_MODE_MASK | MT7531_SGMII_REMOTE_FAULT_DIS,
		   MT7531_SGMII_FORCE_SPEED_1000);

	mt7530_write(priv, MT7531_QPHY_PWR_STATE_CTRL(port), 0);

	return 0;
}

static int mt7531_sgmii_setup_mode_an(struct mt7530_priv *priv, int port,
				      phy_interface_t interface)
{
	if (!mt753x_is_mac_port(port))
		return -EINVAL;

	mt7530_set(priv, MT7531_QPHY_PWR_STATE_CTRL(port),
		   MT7531_SGMII_PHYA_PWD);

	mt7530_rmw(priv, MT7531_PHYA_CTRL_SIGNAL3(port),
		   MT7531_RG_TPHY_SPEED_MASK, MT7531_RG_TPHY_SPEED_1_25G);

	mt7530_set(priv, MT7531_SGMII_MODE(port),
		   MT7531_SGMII_REMOTE_FAULT_DIS |
		   MT7531_SGMII_SPEED_DUPLEX_AN);

	mt7530_rmw(priv, MT7531_PCS_SPEED_ABILITY(port),
		   MT7531_SGMII_TX_CONFIG_MASK, 1);

	mt7530_set(priv, MT7531_PCS_CONTROL_1(port), MT7531_SGMII_AN_ENABLE);

	mt7530_set(priv, MT7531_PCS_CONTROL_1(port), MT7531_SGMII_AN_RESTART);

	mt7530_write(priv, MT7531_QPHY_PWR_STATE_CTRL(port), 0);

	return 0;
}

static void mt7531_pcs_an_restart(struct phylink_pcs *pcs)
{
	struct mt7530_priv *priv = pcs_to_mt753x_pcs(pcs)->priv;
	int port = pcs_to_mt753x_pcs(pcs)->port;
	u32 val;

	/* Only restart AN when AN is enabled */
	val = mt7530_read(priv, MT7531_PCS_CONTROL_1(port));
	if (val & MT7531_SGMII_AN_ENABLE) {
		val |= MT7531_SGMII_AN_RESTART;
		mt7530_write(priv, MT7531_PCS_CONTROL_1(port), val);
	}
}

static int
mt7531_mac_config(struct dsa_switch *ds, int port, unsigned int mode,
		  phy_interface_t interface)
{
	struct mt7530_priv *priv = ds->priv;
	struct phy_device *phydev;
	struct dsa_port *dp;

	if (!mt753x_is_mac_port(port)) {
		dev_err(priv->dev, "port %d is not a MAC port\n", port);
		return -EINVAL;
	}

	switch (interface) {
	case PHY_INTERFACE_MODE_RGMII:
	case PHY_INTERFACE_MODE_RGMII_ID:
	case PHY_INTERFACE_MODE_RGMII_RXID:
	case PHY_INTERFACE_MODE_RGMII_TXID:
		dp = dsa_to_port(ds, port);
		phydev = dp->slave->phydev;
		return mt7531_rgmii_setup(priv, port, interface, phydev);
	case PHY_INTERFACE_MODE_SGMII:
		return mt7531_sgmii_setup_mode_an(priv, port, interface);
	case PHY_INTERFACE_MODE_NA:
	case PHY_INTERFACE_MODE_1000BASEX:
	case PHY_INTERFACE_MODE_2500BASEX:
		if (phylink_autoneg_inband(mode))
			return -EINVAL;

		return mt7531_sgmii_setup_mode_force(priv, port, interface);
	default:
		return -EINVAL;
	}

	return -EINVAL;
}

static int
mt753x_mac_config(struct dsa_switch *ds, int port, unsigned int mode,
		  const struct phylink_link_state *state)
{
	struct mt7530_priv *priv = ds->priv;

	return priv->info->mac_port_config(ds, port, mode, state->interface);
}

static struct phylink_pcs *
mt753x_phylink_mac_select_pcs(struct dsa_switch *ds, int port,
			      phy_interface_t interface)
{
	struct mt7530_priv *priv = ds->priv;

	switch (interface) {
	case PHY_INTERFACE_MODE_TRGMII:
	case PHY_INTERFACE_MODE_SGMII:
	case PHY_INTERFACE_MODE_1000BASEX:
	case PHY_INTERFACE_MODE_2500BASEX:
		return &priv->pcs[port].pcs;

	default:
		return NULL;
	}
}

static void
mt753x_phylink_mac_config(struct dsa_switch *ds, int port, unsigned int mode,
			  const struct phylink_link_state *state)
{
	struct mt7530_priv *priv = ds->priv;
	u32 mcr_cur, mcr_new;

	switch (port) {
	case 0 ... 4: /* Internal phy */
		if (state->interface != PHY_INTERFACE_MODE_GMII)
			goto unsupported;
		break;
	case 5: /* 2nd cpu port with phy of port 0 or 4 / external phy */
		if (priv->p5_interface == state->interface)
			break;

		if (mt753x_mac_config(ds, port, mode, state) < 0)
			goto unsupported;

		if (priv->p5_intf_sel != P5_DISABLED)
			priv->p5_interface = state->interface;
		break;
	case 6: /* 1st cpu port */
		if (priv->p6_interface == state->interface)
			break;

		mt753x_pad_setup(ds, state);

		if (mt753x_mac_config(ds, port, mode, state) < 0)
			goto unsupported;

		priv->p6_interface = state->interface;
		break;
	default:
unsupported:
		dev_err(ds->dev, "%s: unsupported %s port: %i\n",
			__func__, phy_modes(state->interface), port);
		return;
	}

	if (phylink_autoneg_inband(mode) &&
	    state->interface != PHY_INTERFACE_MODE_SGMII) {
		dev_err(ds->dev, "%s: in-band negotiation unsupported\n",
			__func__);
		return;
	}

	mcr_cur = mt7530_read(priv, MT7530_PMCR_P(port));
	mcr_new = mcr_cur;
	mcr_new &= ~PMCR_LINK_SETTINGS_MASK;
	mcr_new |= PMCR_IFG_XMIT(1) | PMCR_MAC_MODE | PMCR_BACKOFF_EN |
		   PMCR_BACKPR_EN | PMCR_FORCE_MODE_ID(priv->id);

	/* Are we connected to external phy */
	if (port == 5 && dsa_is_user_port(ds, 5))
		mcr_new |= PMCR_EXT_PHY;

	if (mcr_new != mcr_cur)
		mt7530_write(priv, MT7530_PMCR_P(port), mcr_new);
}

static void mt753x_phylink_mac_link_down(struct dsa_switch *ds, int port,
					 unsigned int mode,
					 phy_interface_t interface)
{
	struct mt7530_priv *priv = ds->priv;

	mt7530_clear(priv, MT7530_PMCR_P(port), PMCR_LINK_SETTINGS_MASK);
}

static void mt753x_phylink_pcs_link_up(struct phylink_pcs *pcs,
				       unsigned int mode,
				       phy_interface_t interface,
				       int speed, int duplex)
{
	if (pcs->ops->pcs_link_up)
		pcs->ops->pcs_link_up(pcs, mode, interface, speed, duplex);
}

static void mt753x_phylink_mac_link_up(struct dsa_switch *ds, int port,
				       unsigned int mode,
				       phy_interface_t interface,
				       struct phy_device *phydev,
				       int speed, int duplex,
				       bool tx_pause, bool rx_pause)
{
	struct mt7530_priv *priv = ds->priv;
	u32 mcr;

	mcr = PMCR_RX_EN | PMCR_TX_EN | PMCR_FORCE_LNK;

	/* MT753x MAC works in 1G full duplex mode for all up-clocked
	 * variants.
	 */
	if (interface == PHY_INTERFACE_MODE_TRGMII ||
	    (phy_interface_mode_is_8023z(interface))) {
		speed = SPEED_1000;
		duplex = DUPLEX_FULL;
	}

	switch (speed) {
	case SPEED_1000:
		mcr |= PMCR_FORCE_SPEED_1000;
		break;
	case SPEED_100:
		mcr |= PMCR_FORCE_SPEED_100;
		break;
	}
	if (duplex == DUPLEX_FULL) {
		mcr |= PMCR_FORCE_FDX;
		if (tx_pause)
			mcr |= PMCR_TX_FC_EN;
		if (rx_pause)
			mcr |= PMCR_RX_FC_EN;
	}

	if (mode == MLO_AN_PHY && phydev && phy_init_eee(phydev, false) >= 0) {
		switch (speed) {
		case SPEED_1000:
			mcr |= PMCR_FORCE_EEE1G;
			break;
		case SPEED_100:
			mcr |= PMCR_FORCE_EEE100;
			break;
		}
	}

	mt7530_set(priv, MT7530_PMCR_P(port), mcr);
}

static int
mt7531_cpu_port_config(struct dsa_switch *ds, int port)
{
	struct mt7530_priv *priv = ds->priv;
	phy_interface_t interface;
	int speed;
	int ret;

	switch (port) {
	case 5:
		if (mt7531_is_rgmii_port(priv, port))
			interface = PHY_INTERFACE_MODE_RGMII;
		else
			interface = PHY_INTERFACE_MODE_2500BASEX;

		priv->p5_interface = interface;
		break;
	case 6:
		interface = PHY_INTERFACE_MODE_2500BASEX;

		mt7531_pad_setup(ds, interface);

		priv->p6_interface = interface;
		break;
	default:
		return -EINVAL;
	}

	if (interface == PHY_INTERFACE_MODE_2500BASEX)
		speed = SPEED_2500;
	else
		speed = SPEED_1000;

	ret = mt7531_mac_config(ds, port, MLO_AN_FIXED, interface);
	if (ret)
		return ret;
	mt7530_write(priv, MT7530_PMCR_P(port),
		     PMCR_CPU_PORT_SETTING(priv->id));
	mt753x_phylink_pcs_link_up(&priv->pcs[port].pcs, MLO_AN_FIXED,
				   interface, speed, DUPLEX_FULL);
	mt753x_phylink_mac_link_up(ds, port, MLO_AN_FIXED, interface, NULL,
				   speed, DUPLEX_FULL, true, true);

	return 0;
}

static void mt753x_phylink_get_caps(struct dsa_switch *ds, int port,
				    struct phylink_config *config)
{
<<<<<<< HEAD
}

static void mt7531_mac_port_validate(struct dsa_switch *ds, int port,
				     unsigned long *supported)
{
	struct mt7530_priv *priv = ds->priv;

	mt7531_sgmii_validate(priv, port, supported);
}

static void
mt753x_phylink_validate(struct dsa_switch *ds, int port,
			unsigned long *supported,
			struct phylink_link_state *state)
{
	__ETHTOOL_DECLARE_LINK_MODE_MASK(mask) = { 0, };
	struct mt7530_priv *priv = ds->priv;

	if (state->interface != PHY_INTERFACE_MODE_NA &&
	    !mt753x_phy_mode_supported(ds, port, state)) {
		linkmode_zero(supported);
		return;
	}

	phylink_set_port_modes(mask);

	if (state->interface != PHY_INTERFACE_MODE_TRGMII &&
	    !phy_interface_mode_is_8023z(state->interface)) {
		phylink_set(mask, 10baseT_Half);
		phylink_set(mask, 10baseT_Full);
		phylink_set(mask, 100baseT_Half);
		phylink_set(mask, 100baseT_Full);
		phylink_set(mask, Autoneg);
	}

	/* This switch only supports 1G full-duplex. */
	if (state->interface != PHY_INTERFACE_MODE_MII) {
		phylink_set(mask, 1000baseT_Full);
		phylink_set(mask, 1000baseX_Full);
	}
=======
	struct mt7530_priv *priv = ds->priv;

	/* This switch only supports full-duplex at 1Gbps */
	config->mac_capabilities = MAC_ASYM_PAUSE | MAC_SYM_PAUSE |
				   MAC_10 | MAC_100 | MAC_1000FD;
>>>>>>> bf44eed7

	/* This driver does not make use of the speed, duplex, pause or the
	 * advertisement in its mac_config, so it is safe to mark this driver
	 * as non-legacy.
	 */
	config->legacy_pre_march2020 = false;

	priv->info->mac_port_get_caps(ds, port, config);
}

static int mt753x_pcs_validate(struct phylink_pcs *pcs,
			       unsigned long *supported,
			       const struct phylink_link_state *state)
{
	/* Autonegotiation is not supported in TRGMII nor 802.3z modes */
	if (state->interface == PHY_INTERFACE_MODE_TRGMII ||
	    phy_interface_mode_is_8023z(state->interface))
		phylink_clear(supported, Autoneg);

	return 0;
}

static void mt7530_pcs_get_state(struct phylink_pcs *pcs,
				 struct phylink_link_state *state)
{
	struct mt7530_priv *priv = pcs_to_mt753x_pcs(pcs)->priv;
	int port = pcs_to_mt753x_pcs(pcs)->port;
	u32 pmsr;

	pmsr = mt7530_read(priv, MT7530_PMSR_P(port));

	state->link = (pmsr & PMSR_LINK);
	state->an_complete = state->link;
	state->duplex = !!(pmsr & PMSR_DPX);

	switch (pmsr & PMSR_SPEED_MASK) {
	case PMSR_SPEED_10:
		state->speed = SPEED_10;
		break;
	case PMSR_SPEED_100:
		state->speed = SPEED_100;
		break;
	case PMSR_SPEED_1000:
		state->speed = SPEED_1000;
		break;
	default:
		state->speed = SPEED_UNKNOWN;
		break;
	}

	state->pause &= ~(MLO_PAUSE_RX | MLO_PAUSE_TX);
	if (pmsr & PMSR_RX_FC)
		state->pause |= MLO_PAUSE_RX;
	if (pmsr & PMSR_TX_FC)
		state->pause |= MLO_PAUSE_TX;
}

static int
mt7531_sgmii_pcs_get_state_an(struct mt7530_priv *priv, int port,
			      struct phylink_link_state *state)
{
	u32 status, val;
	u16 config_reg;

	status = mt7530_read(priv, MT7531_PCS_CONTROL_1(port));
	state->link = !!(status & MT7531_SGMII_LINK_STATUS);
	if (state->interface == PHY_INTERFACE_MODE_SGMII &&
	    (status & MT7531_SGMII_AN_ENABLE)) {
		val = mt7530_read(priv, MT7531_PCS_SPEED_ABILITY(port));
		config_reg = val >> 16;

		switch (config_reg & LPA_SGMII_SPD_MASK) {
		case LPA_SGMII_1000:
			state->speed = SPEED_1000;
			break;
		case LPA_SGMII_100:
			state->speed = SPEED_100;
			break;
		case LPA_SGMII_10:
			state->speed = SPEED_10;
			break;
		default:
			dev_err(priv->dev, "invalid sgmii PHY speed\n");
			state->link = false;
			return -EINVAL;
		}

		if (config_reg & LPA_SGMII_FULL_DUPLEX)
			state->duplex = DUPLEX_FULL;
		else
			state->duplex = DUPLEX_HALF;
	}

	return 0;
}

static void mt7531_pcs_get_state(struct phylink_pcs *pcs,
				 struct phylink_link_state *state)
{
	struct mt7530_priv *priv = pcs_to_mt753x_pcs(pcs)->priv;
	int port = pcs_to_mt753x_pcs(pcs)->port;

	if (state->interface == PHY_INTERFACE_MODE_SGMII)
		mt7531_sgmii_pcs_get_state_an(priv, port, state);
	else
		state->link = false;
}

static int mt753x_pcs_config(struct phylink_pcs *pcs, unsigned int mode,
			     phy_interface_t interface,
			     const unsigned long *advertising,
			     bool permit_pause_to_mac)
{
	return 0;
}

static void mt7530_pcs_an_restart(struct phylink_pcs *pcs)
{
}

static const struct phylink_pcs_ops mt7530_pcs_ops = {
	.pcs_validate = mt753x_pcs_validate,
	.pcs_get_state = mt7530_pcs_get_state,
	.pcs_config = mt753x_pcs_config,
	.pcs_an_restart = mt7530_pcs_an_restart,
};

static const struct phylink_pcs_ops mt7531_pcs_ops = {
	.pcs_validate = mt753x_pcs_validate,
	.pcs_get_state = mt7531_pcs_get_state,
	.pcs_config = mt753x_pcs_config,
	.pcs_an_restart = mt7531_pcs_an_restart,
	.pcs_link_up = mt7531_pcs_link_up,
};

static int
mt753x_setup(struct dsa_switch *ds)
{
	struct mt7530_priv *priv = ds->priv;
	int i, ret;

	/* Initialise the PCS devices */
	for (i = 0; i < priv->ds->num_ports; i++) {
		priv->pcs[i].pcs.ops = priv->info->pcs_ops;
		priv->pcs[i].priv = priv;
		priv->pcs[i].port = i;
	}

	ret = priv->info->sw_setup(ds);
	if (ret)
		return ret;

	ret = mt7530_setup_irq(priv);
	if (ret)
		return ret;

	ret = mt7530_setup_mdio(priv);
	if (ret && priv->irq)
		mt7530_free_irq_common(priv);

	return ret;
}

static int mt753x_get_mac_eee(struct dsa_switch *ds, int port,
			      struct ethtool_eee *e)
{
	struct mt7530_priv *priv = ds->priv;
	u32 eeecr = mt7530_read(priv, MT7530_PMEEECR_P(port));

	e->tx_lpi_enabled = !(eeecr & LPI_MODE_EN);
	e->tx_lpi_timer = GET_LPI_THRESH(eeecr);

	return 0;
}

static int mt753x_set_mac_eee(struct dsa_switch *ds, int port,
			      struct ethtool_eee *e)
{
	struct mt7530_priv *priv = ds->priv;
	u32 set, mask = LPI_THRESH_MASK | LPI_MODE_EN;

	if (e->tx_lpi_timer > 0xFFF)
		return -EINVAL;

	set = SET_LPI_THRESH(e->tx_lpi_timer);
	if (!e->tx_lpi_enabled)
		/* Force LPI Mode without a delay */
		set |= LPI_MODE_EN;
	mt7530_rmw(priv, MT7530_PMEEECR_P(port), mask, set);

	return 0;
}

static const struct dsa_switch_ops mt7530_switch_ops = {
	.get_tag_protocol	= mtk_get_tag_protocol,
	.setup			= mt753x_setup,
	.get_strings		= mt7530_get_strings,
	.get_ethtool_stats	= mt7530_get_ethtool_stats,
	.get_sset_count		= mt7530_get_sset_count,
	.set_ageing_time	= mt7530_set_ageing_time,
	.port_enable		= mt7530_port_enable,
	.port_disable		= mt7530_port_disable,
	.port_change_mtu	= mt7530_port_change_mtu,
	.port_max_mtu		= mt7530_port_max_mtu,
	.port_stp_state_set	= mt7530_stp_state_set,
	.port_pre_bridge_flags	= mt7530_port_pre_bridge_flags,
	.port_bridge_flags	= mt7530_port_bridge_flags,
	.port_bridge_join	= mt7530_port_bridge_join,
	.port_bridge_leave	= mt7530_port_bridge_leave,
	.port_fdb_add		= mt7530_port_fdb_add,
	.port_fdb_del		= mt7530_port_fdb_del,
	.port_fdb_dump		= mt7530_port_fdb_dump,
	.port_mdb_add		= mt7530_port_mdb_add,
	.port_mdb_del		= mt7530_port_mdb_del,
	.port_vlan_filtering	= mt7530_port_vlan_filtering,
	.port_vlan_add		= mt7530_port_vlan_add,
	.port_vlan_del		= mt7530_port_vlan_del,
	.port_mirror_add	= mt753x_port_mirror_add,
	.port_mirror_del	= mt753x_port_mirror_del,
	.phylink_get_caps	= mt753x_phylink_get_caps,
	.phylink_mac_select_pcs	= mt753x_phylink_mac_select_pcs,
	.phylink_mac_config	= mt753x_phylink_mac_config,
	.phylink_mac_link_down	= mt753x_phylink_mac_link_down,
	.phylink_mac_link_up	= mt753x_phylink_mac_link_up,
	.get_mac_eee		= mt753x_get_mac_eee,
	.set_mac_eee		= mt753x_set_mac_eee,
};

static const struct mt753x_info mt753x_table[] = {
	[ID_MT7621] = {
		.id = ID_MT7621,
		.pcs_ops = &mt7530_pcs_ops,
		.sw_setup = mt7530_setup,
		.phy_read = mt7530_phy_read,
		.phy_write = mt7530_phy_write,
		.pad_setup = mt7530_pad_clk_setup,
		.mac_port_get_caps = mt7530_mac_port_get_caps,
		.mac_port_config = mt7530_mac_config,
	},
	[ID_MT7530] = {
		.id = ID_MT7530,
		.pcs_ops = &mt7530_pcs_ops,
		.sw_setup = mt7530_setup,
		.phy_read = mt7530_phy_read,
		.phy_write = mt7530_phy_write,
		.pad_setup = mt7530_pad_clk_setup,
		.mac_port_get_caps = mt7530_mac_port_get_caps,
		.mac_port_config = mt7530_mac_config,
	},
	[ID_MT7531] = {
		.id = ID_MT7531,
		.pcs_ops = &mt7531_pcs_ops,
		.sw_setup = mt7531_setup,
		.phy_read = mt7531_ind_phy_read,
		.phy_write = mt7531_ind_phy_write,
		.pad_setup = mt7531_pad_setup,
		.cpu_port_config = mt7531_cpu_port_config,
		.mac_port_get_caps = mt7531_mac_port_get_caps,
		.mac_port_config = mt7531_mac_config,
	},
};

static const struct of_device_id mt7530_of_match[] = {
	{ .compatible = "mediatek,mt7621", .data = &mt753x_table[ID_MT7621], },
	{ .compatible = "mediatek,mt7530", .data = &mt753x_table[ID_MT7530], },
	{ .compatible = "mediatek,mt7531", .data = &mt753x_table[ID_MT7531], },
	{ /* sentinel */ },
};
MODULE_DEVICE_TABLE(of, mt7530_of_match);

static int
mt7530_probe(struct mdio_device *mdiodev)
{
	struct mt7530_priv *priv;
	struct device_node *dn;

	dn = mdiodev->dev.of_node;

	priv = devm_kzalloc(&mdiodev->dev, sizeof(*priv), GFP_KERNEL);
	if (!priv)
		return -ENOMEM;

	priv->ds = devm_kzalloc(&mdiodev->dev, sizeof(*priv->ds), GFP_KERNEL);
	if (!priv->ds)
		return -ENOMEM;

	priv->ds->dev = &mdiodev->dev;
	priv->ds->num_ports = MT7530_NUM_PORTS;

	/* Use medatek,mcm property to distinguish hardware type that would
	 * casues a little bit differences on power-on sequence.
	 */
	priv->mcm = of_property_read_bool(dn, "mediatek,mcm");
	if (priv->mcm) {
		dev_info(&mdiodev->dev, "MT7530 adapts as multi-chip module\n");

		priv->rstc = devm_reset_control_get(&mdiodev->dev, "mcm");
		if (IS_ERR(priv->rstc)) {
			dev_err(&mdiodev->dev, "Couldn't get our reset line\n");
			return PTR_ERR(priv->rstc);
		}
	}

	/* Get the hardware identifier from the devicetree node.
	 * We will need it for some of the clock and regulator setup.
	 */
	priv->info = of_device_get_match_data(&mdiodev->dev);
	if (!priv->info)
		return -EINVAL;

	/* Sanity check if these required device operations are filled
	 * properly.
	 */
	if (!priv->info->sw_setup || !priv->info->pad_setup ||
	    !priv->info->phy_read || !priv->info->phy_write ||
	    !priv->info->mac_port_get_caps ||
	    !priv->info->mac_port_config)
		return -EINVAL;

	priv->id = priv->info->id;

	if (priv->id == ID_MT7530) {
		priv->core_pwr = devm_regulator_get(&mdiodev->dev, "core");
		if (IS_ERR(priv->core_pwr))
			return PTR_ERR(priv->core_pwr);

		priv->io_pwr = devm_regulator_get(&mdiodev->dev, "io");
		if (IS_ERR(priv->io_pwr))
			return PTR_ERR(priv->io_pwr);
	}

	/* Not MCM that indicates switch works as the remote standalone
	 * integrated circuit so the GPIO pin would be used to complete
	 * the reset, otherwise memory-mapped register accessing used
	 * through syscon provides in the case of MCM.
	 */
	if (!priv->mcm) {
		priv->reset = devm_gpiod_get_optional(&mdiodev->dev, "reset",
						      GPIOD_OUT_LOW);
		if (IS_ERR(priv->reset)) {
			dev_err(&mdiodev->dev, "Couldn't get our reset line\n");
			return PTR_ERR(priv->reset);
		}
	}

	priv->bus = mdiodev->bus;
	priv->dev = &mdiodev->dev;
	priv->ds->priv = priv;
	priv->ds->ops = &mt7530_switch_ops;
	mutex_init(&priv->reg_mutex);
	dev_set_drvdata(&mdiodev->dev, priv);

	return dsa_register_switch(priv->ds);
}

static void
mt7530_remove(struct mdio_device *mdiodev)
{
	struct mt7530_priv *priv = dev_get_drvdata(&mdiodev->dev);
	int ret = 0;

	if (!priv)
		return;

	ret = regulator_disable(priv->core_pwr);
	if (ret < 0)
		dev_err(priv->dev,
			"Failed to disable core power: %d\n", ret);

	ret = regulator_disable(priv->io_pwr);
	if (ret < 0)
		dev_err(priv->dev, "Failed to disable io pwr: %d\n",
			ret);

	if (priv->irq)
		mt7530_free_irq(priv);

	dsa_unregister_switch(priv->ds);
	mutex_destroy(&priv->reg_mutex);

	dev_set_drvdata(&mdiodev->dev, NULL);
}

static void mt7530_shutdown(struct mdio_device *mdiodev)
{
	struct mt7530_priv *priv = dev_get_drvdata(&mdiodev->dev);

	if (!priv)
		return;

	dsa_switch_shutdown(priv->ds);

	dev_set_drvdata(&mdiodev->dev, NULL);
}

static struct mdio_driver mt7530_mdio_driver = {
	.probe  = mt7530_probe,
	.remove = mt7530_remove,
	.shutdown = mt7530_shutdown,
	.mdiodrv.driver = {
		.name = "mt7530",
		.of_match_table = mt7530_of_match,
	},
};

mdio_module_driver(mt7530_mdio_driver);

MODULE_AUTHOR("Sean Wang <sean.wang@mediatek.com>");
MODULE_DESCRIPTION("Driver for Mediatek MT7530 Switch");
MODULE_LICENSE("GPL");<|MERGE_RESOLUTION|>--- conflicted
+++ resolved
@@ -2527,27 +2527,8 @@
 	return 0;
 }
 
-<<<<<<< HEAD
-static void mt7531_sgmii_validate(struct mt7530_priv *priv, int port,
-				  unsigned long *supported)
-{
-	/* Port5 supports ethier RGMII or SGMII.
-	 * Port6 supports SGMII only.
-	 */
-	if (port == 6) {
-		phylink_set(supported, 2500baseX_Full);
-		phylink_set(supported, 2500baseT_Full);
-	}
-}
-
-static void
-mt7531_sgmii_link_up_force(struct dsa_switch *ds, int port,
-			   unsigned int mode, phy_interface_t interface,
-			   int speed, int duplex)
-=======
 static void mt7531_pcs_link_up(struct phylink_pcs *pcs, unsigned int mode,
 			       phy_interface_t interface, int speed, int duplex)
->>>>>>> bf44eed7
 {
 	struct mt7530_priv *priv = pcs_to_mt753x_pcs(pcs)->priv;
 	int port = pcs_to_mt753x_pcs(pcs)->port;
@@ -2911,54 +2892,11 @@
 static void mt753x_phylink_get_caps(struct dsa_switch *ds, int port,
 				    struct phylink_config *config)
 {
-<<<<<<< HEAD
-}
-
-static void mt7531_mac_port_validate(struct dsa_switch *ds, int port,
-				     unsigned long *supported)
-{
-	struct mt7530_priv *priv = ds->priv;
-
-	mt7531_sgmii_validate(priv, port, supported);
-}
-
-static void
-mt753x_phylink_validate(struct dsa_switch *ds, int port,
-			unsigned long *supported,
-			struct phylink_link_state *state)
-{
-	__ETHTOOL_DECLARE_LINK_MODE_MASK(mask) = { 0, };
-	struct mt7530_priv *priv = ds->priv;
-
-	if (state->interface != PHY_INTERFACE_MODE_NA &&
-	    !mt753x_phy_mode_supported(ds, port, state)) {
-		linkmode_zero(supported);
-		return;
-	}
-
-	phylink_set_port_modes(mask);
-
-	if (state->interface != PHY_INTERFACE_MODE_TRGMII &&
-	    !phy_interface_mode_is_8023z(state->interface)) {
-		phylink_set(mask, 10baseT_Half);
-		phylink_set(mask, 10baseT_Full);
-		phylink_set(mask, 100baseT_Half);
-		phylink_set(mask, 100baseT_Full);
-		phylink_set(mask, Autoneg);
-	}
-
-	/* This switch only supports 1G full-duplex. */
-	if (state->interface != PHY_INTERFACE_MODE_MII) {
-		phylink_set(mask, 1000baseT_Full);
-		phylink_set(mask, 1000baseX_Full);
-	}
-=======
 	struct mt7530_priv *priv = ds->priv;
 
 	/* This switch only supports full-duplex at 1Gbps */
 	config->mac_capabilities = MAC_ASYM_PAUSE | MAC_SYM_PAUSE |
 				   MAC_10 | MAC_100 | MAC_1000FD;
->>>>>>> bf44eed7
 
 	/* This driver does not make use of the speed, duplex, pause or the
 	 * advertisement in its mac_config, so it is safe to mark this driver
