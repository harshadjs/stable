// SPDX-License-Identifier: GPL-2.0-only
/*
 * Mediatek MT7530 DSA Switch driver
 * Copyright (C) 2017 Sean Wang <sean.wang@mediatek.com>
 */
#include <linux/etherdevice.h>
#include <linux/if_bridge.h>
#include <linux/iopoll.h>
#include <linux/mdio.h>
#include <linux/mfd/syscon.h>
#include <linux/module.h>
#include <linux/netdevice.h>
#include <linux/of_irq.h>
#include <linux/of_mdio.h>
#include <linux/of_net.h>
#include <linux/of_platform.h>
#include <linux/phylink.h>
#include <linux/regmap.h>
#include <linux/regulator/consumer.h>
#include <linux/reset.h>
#include <linux/gpio/consumer.h>
#include <linux/gpio/driver.h>
#include <net/dsa.h>

#include "mt7530.h"

static struct mt753x_pcs *pcs_to_mt753x_pcs(struct phylink_pcs *pcs)
{
	return container_of(pcs, struct mt753x_pcs, pcs);
}

/* String, offset, and register size in bytes if different from 4 bytes */
static const struct mt7530_mib_desc mt7530_mib[] = {
	MIB_DESC(1, 0x00, "TxDrop"),
	MIB_DESC(1, 0x04, "TxCrcErr"),
	MIB_DESC(1, 0x08, "TxUnicast"),
	MIB_DESC(1, 0x0c, "TxMulticast"),
	MIB_DESC(1, 0x10, "TxBroadcast"),
	MIB_DESC(1, 0x14, "TxCollision"),
	MIB_DESC(1, 0x18, "TxSingleCollision"),
	MIB_DESC(1, 0x1c, "TxMultipleCollision"),
	MIB_DESC(1, 0x20, "TxDeferred"),
	MIB_DESC(1, 0x24, "TxLateCollision"),
	MIB_DESC(1, 0x28, "TxExcessiveCollistion"),
	MIB_DESC(1, 0x2c, "TxPause"),
	MIB_DESC(1, 0x30, "TxPktSz64"),
	MIB_DESC(1, 0x34, "TxPktSz65To127"),
	MIB_DESC(1, 0x38, "TxPktSz128To255"),
	MIB_DESC(1, 0x3c, "TxPktSz256To511"),
	MIB_DESC(1, 0x40, "TxPktSz512To1023"),
	MIB_DESC(1, 0x44, "Tx1024ToMax"),
	MIB_DESC(2, 0x48, "TxBytes"),
	MIB_DESC(1, 0x60, "RxDrop"),
	MIB_DESC(1, 0x64, "RxFiltering"),
	MIB_DESC(1, 0x68, "RxUnicast"),
	MIB_DESC(1, 0x6c, "RxMulticast"),
	MIB_DESC(1, 0x70, "RxBroadcast"),
	MIB_DESC(1, 0x74, "RxAlignErr"),
	MIB_DESC(1, 0x78, "RxCrcErr"),
	MIB_DESC(1, 0x7c, "RxUnderSizeErr"),
	MIB_DESC(1, 0x80, "RxFragErr"),
	MIB_DESC(1, 0x84, "RxOverSzErr"),
	MIB_DESC(1, 0x88, "RxJabberErr"),
	MIB_DESC(1, 0x8c, "RxPause"),
	MIB_DESC(1, 0x90, "RxPktSz64"),
	MIB_DESC(1, 0x94, "RxPktSz65To127"),
	MIB_DESC(1, 0x98, "RxPktSz128To255"),
	MIB_DESC(1, 0x9c, "RxPktSz256To511"),
	MIB_DESC(1, 0xa0, "RxPktSz512To1023"),
	MIB_DESC(1, 0xa4, "RxPktSz1024ToMax"),
	MIB_DESC(2, 0xa8, "RxBytes"),
	MIB_DESC(1, 0xb0, "RxCtrlDrop"),
	MIB_DESC(1, 0xb4, "RxIngressDrop"),
	MIB_DESC(1, 0xb8, "RxArlDrop"),
};

/* Since phy_device has not yet been created and
 * phy_{read,write}_mmd_indirect is not available, we provide our own
 * core_{read,write}_mmd_indirect with core_{clear,write,set} wrappers
 * to complete this function.
 */
static int
core_read_mmd_indirect(struct mt7530_priv *priv, int prtad, int devad)
{
	struct mii_bus *bus = priv->bus;
	int value, ret;

	/* Write the desired MMD Devad */
	ret = bus->write(bus, 0, MII_MMD_CTRL, devad);
	if (ret < 0)
		goto err;

	/* Write the desired MMD register address */
	ret = bus->write(bus, 0, MII_MMD_DATA, prtad);
	if (ret < 0)
		goto err;

	/* Select the Function : DATA with no post increment */
	ret = bus->write(bus, 0, MII_MMD_CTRL, (devad | MII_MMD_CTRL_NOINCR));
	if (ret < 0)
		goto err;

	/* Read the content of the MMD's selected register */
	value = bus->read(bus, 0, MII_MMD_DATA);

	return value;
err:
	dev_err(&bus->dev,  "failed to read mmd register\n");

	return ret;
}

static int
core_write_mmd_indirect(struct mt7530_priv *priv, int prtad,
			int devad, u32 data)
{
	struct mii_bus *bus = priv->bus;
	int ret;

	/* Write the desired MMD Devad */
	ret = bus->write(bus, 0, MII_MMD_CTRL, devad);
	if (ret < 0)
		goto err;

	/* Write the desired MMD register address */
	ret = bus->write(bus, 0, MII_MMD_DATA, prtad);
	if (ret < 0)
		goto err;

	/* Select the Function : DATA with no post increment */
	ret = bus->write(bus, 0, MII_MMD_CTRL, (devad | MII_MMD_CTRL_NOINCR));
	if (ret < 0)
		goto err;

	/* Write the data into MMD's selected register */
	ret = bus->write(bus, 0, MII_MMD_DATA, data);
err:
	if (ret < 0)
		dev_err(&bus->dev,
			"failed to write mmd register\n");
	return ret;
}

static void
core_write(struct mt7530_priv *priv, u32 reg, u32 val)
{
	struct mii_bus *bus = priv->bus;

	mutex_lock_nested(&bus->mdio_lock, MDIO_MUTEX_NESTED);

	core_write_mmd_indirect(priv, reg, MDIO_MMD_VEND2, val);

	mutex_unlock(&bus->mdio_lock);
}

static void
core_rmw(struct mt7530_priv *priv, u32 reg, u32 mask, u32 set)
{
	struct mii_bus *bus = priv->bus;
	u32 val;

	mutex_lock_nested(&bus->mdio_lock, MDIO_MUTEX_NESTED);

	val = core_read_mmd_indirect(priv, reg, MDIO_MMD_VEND2);
	val &= ~mask;
	val |= set;
	core_write_mmd_indirect(priv, reg, MDIO_MMD_VEND2, val);

	mutex_unlock(&bus->mdio_lock);
}

static void
core_set(struct mt7530_priv *priv, u32 reg, u32 val)
{
	core_rmw(priv, reg, 0, val);
}

static void
core_clear(struct mt7530_priv *priv, u32 reg, u32 val)
{
	core_rmw(priv, reg, val, 0);
}

static int
mt7530_mii_write(struct mt7530_priv *priv, u32 reg, u32 val)
{
	struct mii_bus *bus = priv->bus;
	u16 page, r, lo, hi;
	int ret;

	page = (reg >> 6) & 0x3ff;
	r  = (reg >> 2) & 0xf;
	lo = val & 0xffff;
	hi = val >> 16;

	/* MT7530 uses 31 as the pseudo port */
	ret = bus->write(bus, 0x1f, 0x1f, page);
	if (ret < 0)
		goto err;

	ret = bus->write(bus, 0x1f, r,  lo);
	if (ret < 0)
		goto err;

	ret = bus->write(bus, 0x1f, 0x10, hi);
err:
	if (ret < 0)
		dev_err(&bus->dev,
			"failed to write mt7530 register\n");
	return ret;
}

static u32
mt7530_mii_read(struct mt7530_priv *priv, u32 reg)
{
	struct mii_bus *bus = priv->bus;
	u16 page, r, lo, hi;
	int ret;

	page = (reg >> 6) & 0x3ff;
	r = (reg >> 2) & 0xf;

	/* MT7530 uses 31 as the pseudo port */
	ret = bus->write(bus, 0x1f, 0x1f, page);
	if (ret < 0) {
		dev_err(&bus->dev,
			"failed to read mt7530 register\n");
		return ret;
	}

	lo = bus->read(bus, 0x1f, r);
	hi = bus->read(bus, 0x1f, 0x10);

	return (hi << 16) | (lo & 0xffff);
}

static void
mt7530_write(struct mt7530_priv *priv, u32 reg, u32 val)
{
	struct mii_bus *bus = priv->bus;

	mutex_lock_nested(&bus->mdio_lock, MDIO_MUTEX_NESTED);

	mt7530_mii_write(priv, reg, val);

	mutex_unlock(&bus->mdio_lock);
}

static u32
_mt7530_unlocked_read(struct mt7530_dummy_poll *p)
{
	return mt7530_mii_read(p->priv, p->reg);
}

static u32
_mt7530_read(struct mt7530_dummy_poll *p)
{
	struct mii_bus		*bus = p->priv->bus;
	u32 val;

	mutex_lock_nested(&bus->mdio_lock, MDIO_MUTEX_NESTED);

	val = mt7530_mii_read(p->priv, p->reg);

	mutex_unlock(&bus->mdio_lock);

	return val;
}

static u32
mt7530_read(struct mt7530_priv *priv, u32 reg)
{
	struct mt7530_dummy_poll p;

	INIT_MT7530_DUMMY_POLL(&p, priv, reg);
	return _mt7530_read(&p);
}

static void
mt7530_rmw(struct mt7530_priv *priv, u32 reg,
	   u32 mask, u32 set)
{
	struct mii_bus *bus = priv->bus;
	u32 val;

	mutex_lock_nested(&bus->mdio_lock, MDIO_MUTEX_NESTED);

	val = mt7530_mii_read(priv, reg);
	val &= ~mask;
	val |= set;
	mt7530_mii_write(priv, reg, val);

	mutex_unlock(&bus->mdio_lock);
}

static void
mt7530_set(struct mt7530_priv *priv, u32 reg, u32 val)
{
	mt7530_rmw(priv, reg, 0, val);
}

static void
mt7530_clear(struct mt7530_priv *priv, u32 reg, u32 val)
{
	mt7530_rmw(priv, reg, val, 0);
}

static int
mt7530_fdb_cmd(struct mt7530_priv *priv, enum mt7530_fdb_cmd cmd, u32 *rsp)
{
	u32 val;
	int ret;
	struct mt7530_dummy_poll p;

	/* Set the command operating upon the MAC address entries */
	val = ATC_BUSY | ATC_MAT(0) | cmd;
	mt7530_write(priv, MT7530_ATC, val);

	INIT_MT7530_DUMMY_POLL(&p, priv, MT7530_ATC);
	ret = readx_poll_timeout(_mt7530_read, &p, val,
				 !(val & ATC_BUSY), 20, 20000);
	if (ret < 0) {
		dev_err(priv->dev, "reset timeout\n");
		return ret;
	}

	/* Additional sanity for read command if the specified
	 * entry is invalid
	 */
	val = mt7530_read(priv, MT7530_ATC);
	if ((cmd == MT7530_FDB_READ) && (val & ATC_INVALID))
		return -EINVAL;

	if (rsp)
		*rsp = val;

	return 0;
}

static void
mt7530_fdb_read(struct mt7530_priv *priv, struct mt7530_fdb *fdb)
{
	u32 reg[3];
	int i;

	/* Read from ARL table into an array */
	for (i = 0; i < 3; i++) {
		reg[i] = mt7530_read(priv, MT7530_TSRA1 + (i * 4));

		dev_dbg(priv->dev, "%s(%d) reg[%d]=0x%x\n",
			__func__, __LINE__, i, reg[i]);
	}

	fdb->vid = (reg[1] >> CVID) & CVID_MASK;
	fdb->aging = (reg[2] >> AGE_TIMER) & AGE_TIMER_MASK;
	fdb->port_mask = (reg[2] >> PORT_MAP) & PORT_MAP_MASK;
	fdb->mac[0] = (reg[0] >> MAC_BYTE_0) & MAC_BYTE_MASK;
	fdb->mac[1] = (reg[0] >> MAC_BYTE_1) & MAC_BYTE_MASK;
	fdb->mac[2] = (reg[0] >> MAC_BYTE_2) & MAC_BYTE_MASK;
	fdb->mac[3] = (reg[0] >> MAC_BYTE_3) & MAC_BYTE_MASK;
	fdb->mac[4] = (reg[1] >> MAC_BYTE_4) & MAC_BYTE_MASK;
	fdb->mac[5] = (reg[1] >> MAC_BYTE_5) & MAC_BYTE_MASK;
	fdb->noarp = ((reg[2] >> ENT_STATUS) & ENT_STATUS_MASK) == STATIC_ENT;
}

static void
mt7530_fdb_write(struct mt7530_priv *priv, u16 vid,
		 u8 port_mask, const u8 *mac,
		 u8 aging, u8 type)
{
	u32 reg[3] = { 0 };
	int i;

	reg[1] |= vid & CVID_MASK;
	reg[1] |= ATA2_IVL;
	reg[1] |= ATA2_FID(FID_BRIDGED);
	reg[2] |= (aging & AGE_TIMER_MASK) << AGE_TIMER;
	reg[2] |= (port_mask & PORT_MAP_MASK) << PORT_MAP;
	/* STATIC_ENT indicate that entry is static wouldn't
	 * be aged out and STATIC_EMP specified as erasing an
	 * entry
	 */
	reg[2] |= (type & ENT_STATUS_MASK) << ENT_STATUS;
	reg[1] |= mac[5] << MAC_BYTE_5;
	reg[1] |= mac[4] << MAC_BYTE_4;
	reg[0] |= mac[3] << MAC_BYTE_3;
	reg[0] |= mac[2] << MAC_BYTE_2;
	reg[0] |= mac[1] << MAC_BYTE_1;
	reg[0] |= mac[0] << MAC_BYTE_0;

	/* Write array into the ARL table */
	for (i = 0; i < 3; i++)
		mt7530_write(priv, MT7530_ATA1 + (i * 4), reg[i]);
}

/* Setup TX circuit including relevant PAD and driving */
static int
mt7530_pad_clk_setup(struct dsa_switch *ds, phy_interface_t interface)
{
	struct mt7530_priv *priv = ds->priv;
	u32 ncpo1, ssc_delta, trgint, i, xtal;

	xtal = mt7530_read(priv, MT7530_MHWTRAP) & HWTRAP_XTAL_MASK;

	if (xtal == HWTRAP_XTAL_20MHZ) {
		dev_err(priv->dev,
			"%s: MT7530 with a 20MHz XTAL is not supported!\n",
			__func__);
		return -EINVAL;
	}

	switch (interface) {
	case PHY_INTERFACE_MODE_RGMII:
		trgint = 0;
		/* PLL frequency: 125MHz */
		ncpo1 = 0x0c80;
		break;
	case PHY_INTERFACE_MODE_TRGMII:
		trgint = 1;
		if (priv->id == ID_MT7621) {
			/* PLL frequency: 150MHz: 1.2GBit */
			if (xtal == HWTRAP_XTAL_40MHZ)
				ncpo1 = 0x0780;
			if (xtal == HWTRAP_XTAL_25MHZ)
				ncpo1 = 0x0a00;
		} else { /* PLL frequency: 250MHz: 2.0Gbit */
			if (xtal == HWTRAP_XTAL_40MHZ)
				ncpo1 = 0x0c80;
			if (xtal == HWTRAP_XTAL_25MHZ)
				ncpo1 = 0x1400;
		}
		break;
	default:
		dev_err(priv->dev, "xMII interface %d not supported\n",
			interface);
		return -EINVAL;
	}

	if (xtal == HWTRAP_XTAL_25MHZ)
		ssc_delta = 0x57;
	else
		ssc_delta = 0x87;

	mt7530_rmw(priv, MT7530_P6ECR, P6_INTF_MODE_MASK,
		   P6_INTF_MODE(trgint));

	/* Lower Tx Driving for TRGMII path */
	for (i = 0 ; i < NUM_TRGMII_CTRL ; i++)
		mt7530_write(priv, MT7530_TRGMII_TD_ODT(i),
			     TD_DM_DRVP(8) | TD_DM_DRVN(8));

	/* Disable MT7530 core and TRGMII Tx clocks */
	core_clear(priv, CORE_TRGMII_GSW_CLK_CG,
		   REG_GSWCK_EN | REG_TRGMIICK_EN);

	/* Setup core clock for MT7530 */
	/* Disable PLL */
	core_write(priv, CORE_GSWPLL_GRP1, 0);

	/* Set core clock into 500Mhz */
	core_write(priv, CORE_GSWPLL_GRP2,
		   RG_GSWPLL_POSDIV_500M(1) |
		   RG_GSWPLL_FBKDIV_500M(25));

	/* Enable PLL */
	core_write(priv, CORE_GSWPLL_GRP1,
		   RG_GSWPLL_EN_PRE |
		   RG_GSWPLL_POSDIV_200M(2) |
		   RG_GSWPLL_FBKDIV_200M(32));

	/* Setup the MT7530 TRGMII Tx Clock */
	core_write(priv, CORE_PLL_GROUP5, RG_LCDDS_PCW_NCPO1(ncpo1));
	core_write(priv, CORE_PLL_GROUP6, RG_LCDDS_PCW_NCPO0(0));
	core_write(priv, CORE_PLL_GROUP10, RG_LCDDS_SSC_DELTA(ssc_delta));
	core_write(priv, CORE_PLL_GROUP11, RG_LCDDS_SSC_DELTA1(ssc_delta));
	core_write(priv, CORE_PLL_GROUP4,
		   RG_SYSPLL_DDSFBK_EN | RG_SYSPLL_BIAS_EN |
		   RG_SYSPLL_BIAS_LPF_EN);
	core_write(priv, CORE_PLL_GROUP2,
		   RG_SYSPLL_EN_NORMAL | RG_SYSPLL_VODEN |
		   RG_SYSPLL_POSDIV(1));
	core_write(priv, CORE_PLL_GROUP7,
		   RG_LCDDS_PCW_NCPO_CHG | RG_LCCDS_C(3) |
		   RG_LCDDS_PWDB | RG_LCDDS_ISO_EN);

	/* Enable MT7530 core and TRGMII Tx clocks */
	core_set(priv, CORE_TRGMII_GSW_CLK_CG,
		 REG_GSWCK_EN | REG_TRGMIICK_EN);

	if (!trgint)
		for (i = 0 ; i < NUM_TRGMII_CTRL; i++)
			mt7530_rmw(priv, MT7530_TRGMII_RD(i),
				   RD_TAP_MASK, RD_TAP(16));
	return 0;
}

static bool mt7531_dual_sgmii_supported(struct mt7530_priv *priv)
{
	u32 val;

	val = mt7530_read(priv, MT7531_TOP_SIG_SR);

	return (val & PAD_DUAL_SGMII_EN) != 0;
}

static int
mt7531_pad_setup(struct dsa_switch *ds, phy_interface_t interface)
{
	return 0;
}

static void
mt7531_pll_setup(struct mt7530_priv *priv)
{
	u32 top_sig;
	u32 hwstrap;
	u32 xtal;
	u32 val;

	if (mt7531_dual_sgmii_supported(priv))
		return;

	val = mt7530_read(priv, MT7531_CREV);
	top_sig = mt7530_read(priv, MT7531_TOP_SIG_SR);
	hwstrap = mt7530_read(priv, MT7531_HWTRAP);
	if ((val & CHIP_REV_M) > 0)
		xtal = (top_sig & PAD_MCM_SMI_EN) ? HWTRAP_XTAL_FSEL_40MHZ :
						    HWTRAP_XTAL_FSEL_25MHZ;
	else
		xtal = hwstrap & HWTRAP_XTAL_FSEL_MASK;

	/* Step 1 : Disable MT7531 COREPLL */
	val = mt7530_read(priv, MT7531_PLLGP_EN);
	val &= ~EN_COREPLL;
	mt7530_write(priv, MT7531_PLLGP_EN, val);

	/* Step 2: switch to XTAL output */
	val = mt7530_read(priv, MT7531_PLLGP_EN);
	val |= SW_CLKSW;
	mt7530_write(priv, MT7531_PLLGP_EN, val);

	val = mt7530_read(priv, MT7531_PLLGP_CR0);
	val &= ~RG_COREPLL_EN;
	mt7530_write(priv, MT7531_PLLGP_CR0, val);

	/* Step 3: disable PLLGP and enable program PLLGP */
	val = mt7530_read(priv, MT7531_PLLGP_EN);
	val |= SW_PLLGP;
	mt7530_write(priv, MT7531_PLLGP_EN, val);

	/* Step 4: program COREPLL output frequency to 500MHz */
	val = mt7530_read(priv, MT7531_PLLGP_CR0);
	val &= ~RG_COREPLL_POSDIV_M;
	val |= 2 << RG_COREPLL_POSDIV_S;
	mt7530_write(priv, MT7531_PLLGP_CR0, val);
	usleep_range(25, 35);

	switch (xtal) {
	case HWTRAP_XTAL_FSEL_25MHZ:
		val = mt7530_read(priv, MT7531_PLLGP_CR0);
		val &= ~RG_COREPLL_SDM_PCW_M;
		val |= 0x140000 << RG_COREPLL_SDM_PCW_S;
		mt7530_write(priv, MT7531_PLLGP_CR0, val);
		break;
	case HWTRAP_XTAL_FSEL_40MHZ:
		val = mt7530_read(priv, MT7531_PLLGP_CR0);
		val &= ~RG_COREPLL_SDM_PCW_M;
		val |= 0x190000 << RG_COREPLL_SDM_PCW_S;
		mt7530_write(priv, MT7531_PLLGP_CR0, val);
		break;
	}

	/* Set feedback divide ratio update signal to high */
	val = mt7530_read(priv, MT7531_PLLGP_CR0);
	val |= RG_COREPLL_SDM_PCW_CHG;
	mt7530_write(priv, MT7531_PLLGP_CR0, val);
	/* Wait for at least 16 XTAL clocks */
	usleep_range(10, 20);

	/* Step 5: set feedback divide ratio update signal to low */
	val = mt7530_read(priv, MT7531_PLLGP_CR0);
	val &= ~RG_COREPLL_SDM_PCW_CHG;
	mt7530_write(priv, MT7531_PLLGP_CR0, val);

	/* Enable 325M clock for SGMII */
	mt7530_write(priv, MT7531_ANA_PLLGP_CR5, 0xad0000);

	/* Enable 250SSC clock for RGMII */
	mt7530_write(priv, MT7531_ANA_PLLGP_CR2, 0x4f40000);

	/* Step 6: Enable MT7531 PLL */
	val = mt7530_read(priv, MT7531_PLLGP_CR0);
	val |= RG_COREPLL_EN;
	mt7530_write(priv, MT7531_PLLGP_CR0, val);

	val = mt7530_read(priv, MT7531_PLLGP_EN);
	val |= EN_COREPLL;
	mt7530_write(priv, MT7531_PLLGP_EN, val);
	usleep_range(25, 35);
}

static void
mt7530_mib_reset(struct dsa_switch *ds)
{
	struct mt7530_priv *priv = ds->priv;

	mt7530_write(priv, MT7530_MIB_CCR, CCR_MIB_FLUSH);
	mt7530_write(priv, MT7530_MIB_CCR, CCR_MIB_ACTIVATE);
}

static int mt7530_phy_read(struct mt7530_priv *priv, int port, int regnum)
{
	return mdiobus_read_nested(priv->bus, port, regnum);
}

static int mt7530_phy_write(struct mt7530_priv *priv, int port, int regnum,
			    u16 val)
{
	return mdiobus_write_nested(priv->bus, port, regnum, val);
}

static int
mt7531_ind_c45_phy_read(struct mt7530_priv *priv, int port, int devad,
			int regnum)
{
	struct mii_bus *bus = priv->bus;
	struct mt7530_dummy_poll p;
	u32 reg, val;
	int ret;

	INIT_MT7530_DUMMY_POLL(&p, priv, MT7531_PHY_IAC);

	mutex_lock_nested(&bus->mdio_lock, MDIO_MUTEX_NESTED);

	ret = readx_poll_timeout(_mt7530_unlocked_read, &p, val,
				 !(val & MT7531_PHY_ACS_ST), 20, 100000);
	if (ret < 0) {
		dev_err(priv->dev, "poll timeout\n");
		goto out;
	}

	reg = MT7531_MDIO_CL45_ADDR | MT7531_MDIO_PHY_ADDR(port) |
	      MT7531_MDIO_DEV_ADDR(devad) | regnum;
	mt7530_mii_write(priv, MT7531_PHY_IAC, reg | MT7531_PHY_ACS_ST);

	ret = readx_poll_timeout(_mt7530_unlocked_read, &p, val,
				 !(val & MT7531_PHY_ACS_ST), 20, 100000);
	if (ret < 0) {
		dev_err(priv->dev, "poll timeout\n");
		goto out;
	}

	reg = MT7531_MDIO_CL45_READ | MT7531_MDIO_PHY_ADDR(port) |
	      MT7531_MDIO_DEV_ADDR(devad);
	mt7530_mii_write(priv, MT7531_PHY_IAC, reg | MT7531_PHY_ACS_ST);

	ret = readx_poll_timeout(_mt7530_unlocked_read, &p, val,
				 !(val & MT7531_PHY_ACS_ST), 20, 100000);
	if (ret < 0) {
		dev_err(priv->dev, "poll timeout\n");
		goto out;
	}

	ret = val & MT7531_MDIO_RW_DATA_MASK;
out:
	mutex_unlock(&bus->mdio_lock);

	return ret;
}

static int
mt7531_ind_c45_phy_write(struct mt7530_priv *priv, int port, int devad,
			 int regnum, u32 data)
{
	struct mii_bus *bus = priv->bus;
	struct mt7530_dummy_poll p;
	u32 val, reg;
	int ret;

	INIT_MT7530_DUMMY_POLL(&p, priv, MT7531_PHY_IAC);

	mutex_lock_nested(&bus->mdio_lock, MDIO_MUTEX_NESTED);

	ret = readx_poll_timeout(_mt7530_unlocked_read, &p, val,
				 !(val & MT7531_PHY_ACS_ST), 20, 100000);
	if (ret < 0) {
		dev_err(priv->dev, "poll timeout\n");
		goto out;
	}

	reg = MT7531_MDIO_CL45_ADDR | MT7531_MDIO_PHY_ADDR(port) |
	      MT7531_MDIO_DEV_ADDR(devad) | regnum;
	mt7530_mii_write(priv, MT7531_PHY_IAC, reg | MT7531_PHY_ACS_ST);

	ret = readx_poll_timeout(_mt7530_unlocked_read, &p, val,
				 !(val & MT7531_PHY_ACS_ST), 20, 100000);
	if (ret < 0) {
		dev_err(priv->dev, "poll timeout\n");
		goto out;
	}

	reg = MT7531_MDIO_CL45_WRITE | MT7531_MDIO_PHY_ADDR(port) |
	      MT7531_MDIO_DEV_ADDR(devad) | data;
	mt7530_mii_write(priv, MT7531_PHY_IAC, reg | MT7531_PHY_ACS_ST);

	ret = readx_poll_timeout(_mt7530_unlocked_read, &p, val,
				 !(val & MT7531_PHY_ACS_ST), 20, 100000);
	if (ret < 0) {
		dev_err(priv->dev, "poll timeout\n");
		goto out;
	}

out:
	mutex_unlock(&bus->mdio_lock);

	return ret;
}

static int
mt7531_ind_c22_phy_read(struct mt7530_priv *priv, int port, int regnum)
{
	struct mii_bus *bus = priv->bus;
	struct mt7530_dummy_poll p;
	int ret;
	u32 val;

	INIT_MT7530_DUMMY_POLL(&p, priv, MT7531_PHY_IAC);

	mutex_lock_nested(&bus->mdio_lock, MDIO_MUTEX_NESTED);

	ret = readx_poll_timeout(_mt7530_unlocked_read, &p, val,
				 !(val & MT7531_PHY_ACS_ST), 20, 100000);
	if (ret < 0) {
		dev_err(priv->dev, "poll timeout\n");
		goto out;
	}

	val = MT7531_MDIO_CL22_READ | MT7531_MDIO_PHY_ADDR(port) |
	      MT7531_MDIO_REG_ADDR(regnum);

	mt7530_mii_write(priv, MT7531_PHY_IAC, val | MT7531_PHY_ACS_ST);

	ret = readx_poll_timeout(_mt7530_unlocked_read, &p, val,
				 !(val & MT7531_PHY_ACS_ST), 20, 100000);
	if (ret < 0) {
		dev_err(priv->dev, "poll timeout\n");
		goto out;
	}

	ret = val & MT7531_MDIO_RW_DATA_MASK;
out:
	mutex_unlock(&bus->mdio_lock);

	return ret;
}

static int
mt7531_ind_c22_phy_write(struct mt7530_priv *priv, int port, int regnum,
			 u16 data)
{
	struct mii_bus *bus = priv->bus;
	struct mt7530_dummy_poll p;
	int ret;
	u32 reg;

	INIT_MT7530_DUMMY_POLL(&p, priv, MT7531_PHY_IAC);

	mutex_lock_nested(&bus->mdio_lock, MDIO_MUTEX_NESTED);

	ret = readx_poll_timeout(_mt7530_unlocked_read, &p, reg,
				 !(reg & MT7531_PHY_ACS_ST), 20, 100000);
	if (ret < 0) {
		dev_err(priv->dev, "poll timeout\n");
		goto out;
	}

	reg = MT7531_MDIO_CL22_WRITE | MT7531_MDIO_PHY_ADDR(port) |
	      MT7531_MDIO_REG_ADDR(regnum) | data;

	mt7530_mii_write(priv, MT7531_PHY_IAC, reg | MT7531_PHY_ACS_ST);

	ret = readx_poll_timeout(_mt7530_unlocked_read, &p, reg,
				 !(reg & MT7531_PHY_ACS_ST), 20, 100000);
	if (ret < 0) {
		dev_err(priv->dev, "poll timeout\n");
		goto out;
	}

out:
	mutex_unlock(&bus->mdio_lock);

	return ret;
}

static int
mt7531_ind_phy_read(struct mt7530_priv *priv, int port, int regnum)
{
	int devad;
	int ret;

	if (regnum & MII_ADDR_C45) {
		devad = (regnum >> MII_DEVADDR_C45_SHIFT) & 0x1f;
		ret = mt7531_ind_c45_phy_read(priv, port, devad,
					      regnum & MII_REGADDR_C45_MASK);
	} else {
		ret = mt7531_ind_c22_phy_read(priv, port, regnum);
	}

	return ret;
}

static int
mt7531_ind_phy_write(struct mt7530_priv *priv, int port, int regnum,
		     u16 data)
{
	int devad;
	int ret;

	if (regnum & MII_ADDR_C45) {
		devad = (regnum >> MII_DEVADDR_C45_SHIFT) & 0x1f;
		ret = mt7531_ind_c45_phy_write(priv, port, devad,
					       regnum & MII_REGADDR_C45_MASK,
					       data);
	} else {
		ret = mt7531_ind_c22_phy_write(priv, port, regnum, data);
	}

	return ret;
}

static int
mt753x_phy_read(struct mii_bus *bus, int port, int regnum)
{
	struct mt7530_priv *priv = bus->priv;

	return priv->info->phy_read(priv, port, regnum);
}

static int
mt753x_phy_write(struct mii_bus *bus, int port, int regnum, u16 val)
{
	struct mt7530_priv *priv = bus->priv;

	return priv->info->phy_write(priv, port, regnum, val);
}

static void
mt7530_get_strings(struct dsa_switch *ds, int port, u32 stringset,
		   uint8_t *data)
{
	int i;

	if (stringset != ETH_SS_STATS)
		return;

	for (i = 0; i < ARRAY_SIZE(mt7530_mib); i++)
		strncpy(data + i * ETH_GSTRING_LEN, mt7530_mib[i].name,
			ETH_GSTRING_LEN);
}

static void
mt7530_get_ethtool_stats(struct dsa_switch *ds, int port,
			 uint64_t *data)
{
	struct mt7530_priv *priv = ds->priv;
	const struct mt7530_mib_desc *mib;
	u32 reg, i;
	u64 hi;

	for (i = 0; i < ARRAY_SIZE(mt7530_mib); i++) {
		mib = &mt7530_mib[i];
		reg = MT7530_PORT_MIB_COUNTER(port) + mib->offset;

		data[i] = mt7530_read(priv, reg);
		if (mib->size == 2) {
			hi = mt7530_read(priv, reg + 4);
			data[i] |= hi << 32;
		}
	}
}

static int
mt7530_get_sset_count(struct dsa_switch *ds, int port, int sset)
{
	if (sset != ETH_SS_STATS)
		return 0;

	return ARRAY_SIZE(mt7530_mib);
}

static int
mt7530_set_ageing_time(struct dsa_switch *ds, unsigned int msecs)
{
	struct mt7530_priv *priv = ds->priv;
	unsigned int secs = msecs / 1000;
	unsigned int tmp_age_count;
	unsigned int error = -1;
	unsigned int age_count;
	unsigned int age_unit;

	/* Applied timer is (AGE_CNT + 1) * (AGE_UNIT + 1) seconds */
	if (secs < 1 || secs > (AGE_CNT_MAX + 1) * (AGE_UNIT_MAX + 1))
		return -ERANGE;

	/* iterate through all possible age_count to find the closest pair */
	for (tmp_age_count = 0; tmp_age_count <= AGE_CNT_MAX; ++tmp_age_count) {
		unsigned int tmp_age_unit = secs / (tmp_age_count + 1) - 1;

		if (tmp_age_unit <= AGE_UNIT_MAX) {
			unsigned int tmp_error = secs -
				(tmp_age_count + 1) * (tmp_age_unit + 1);

			/* found a closer pair */
			if (error > tmp_error) {
				error = tmp_error;
				age_count = tmp_age_count;
				age_unit = tmp_age_unit;
			}

			/* found the exact match, so break the loop */
			if (!error)
				break;
		}
	}

	mt7530_write(priv, MT7530_AAC, AGE_CNT(age_count) | AGE_UNIT(age_unit));

	return 0;
}

static void mt7530_setup_port5(struct dsa_switch *ds, phy_interface_t interface)
{
	struct mt7530_priv *priv = ds->priv;
	u8 tx_delay = 0;
	int val;

	mutex_lock(&priv->reg_mutex);

	val = mt7530_read(priv, MT7530_MHWTRAP);

	val |= MHWTRAP_MANUAL | MHWTRAP_P5_MAC_SEL | MHWTRAP_P5_DIS;
	val &= ~MHWTRAP_P5_RGMII_MODE & ~MHWTRAP_PHY0_SEL;

	switch (priv->p5_intf_sel) {
	case P5_INTF_SEL_PHY_P0:
		/* MT7530_P5_MODE_GPHY_P0: 2nd GMAC -> P5 -> P0 */
		val |= MHWTRAP_PHY0_SEL;
		fallthrough;
	case P5_INTF_SEL_PHY_P4:
		/* MT7530_P5_MODE_GPHY_P4: 2nd GMAC -> P5 -> P4 */
		val &= ~MHWTRAP_P5_MAC_SEL & ~MHWTRAP_P5_DIS;

		/* Setup the MAC by default for the cpu port */
		mt7530_write(priv, MT7530_PMCR_P(5), 0x56300);
		break;
	case P5_INTF_SEL_GMAC5:
		/* MT7530_P5_MODE_GMAC: P5 -> External phy or 2nd GMAC */
		val &= ~MHWTRAP_P5_DIS;
		break;
	case P5_DISABLED:
		interface = PHY_INTERFACE_MODE_NA;
		break;
	default:
		dev_err(ds->dev, "Unsupported p5_intf_sel %d\n",
			priv->p5_intf_sel);
		goto unlock_exit;
	}

	/* Setup RGMII settings */
	if (phy_interface_mode_is_rgmii(interface)) {
		val |= MHWTRAP_P5_RGMII_MODE;

		/* P5 RGMII RX Clock Control: delay setting for 1000M */
		mt7530_write(priv, MT7530_P5RGMIIRXCR, CSR_RGMII_EDGE_ALIGN);

		/* Don't set delay in DSA mode */
		if (!dsa_is_dsa_port(priv->ds, 5) &&
		    (interface == PHY_INTERFACE_MODE_RGMII_TXID ||
		     interface == PHY_INTERFACE_MODE_RGMII_ID))
			tx_delay = 4; /* n * 0.5 ns */

		/* P5 RGMII TX Clock Control: delay x */
		mt7530_write(priv, MT7530_P5RGMIITXCR,
			     CSR_RGMII_TXC_CFG(0x10 + tx_delay));

		/* reduce P5 RGMII Tx driving, 8mA */
		mt7530_write(priv, MT7530_IO_DRV_CR,
			     P5_IO_CLK_DRV(1) | P5_IO_DATA_DRV(1));
	}

	mt7530_write(priv, MT7530_MHWTRAP, val);

	dev_dbg(ds->dev, "Setup P5, HWTRAP=0x%x, intf_sel=%s, phy-mode=%s\n",
		val, p5_intf_modes(priv->p5_intf_sel), phy_modes(interface));

	priv->p5_interface = interface;

unlock_exit:
	mutex_unlock(&priv->reg_mutex);
}

static int
mt753x_cpu_port_enable(struct dsa_switch *ds, int port)
{
	struct mt7530_priv *priv = ds->priv;
	int ret;

	/* Setup max capability of CPU port at first */
	if (priv->info->cpu_port_config) {
		ret = priv->info->cpu_port_config(ds, port);
		if (ret)
			return ret;
	}

	/* Enable Mediatek header mode on the cpu port */
	mt7530_write(priv, MT7530_PVC_P(port),
		     PORT_SPEC_TAG);

	/* Disable flooding by default */
	mt7530_rmw(priv, MT7530_MFC, BC_FFP_MASK | UNM_FFP_MASK | UNU_FFP_MASK,
		   BC_FFP(BIT(port)) | UNM_FFP(BIT(port)) | UNU_FFP(BIT(port)));

	/* Set CPU port number */
	if (priv->id == ID_MT7621)
		mt7530_rmw(priv, MT7530_MFC, CPU_MASK, CPU_EN | CPU_PORT(port));

	/* CPU port gets connected to all user ports of
	 * the switch.
	 */
	mt7530_write(priv, MT7530_PCR_P(port),
		     PCR_MATRIX(dsa_user_ports(priv->ds)));

	/* Set to fallback mode for independent VLAN learning */
	mt7530_rmw(priv, MT7530_PCR_P(port), PCR_PORT_VLAN_MASK,
		   MT7530_PORT_FALLBACK_MODE);

	return 0;
}

static int
mt7530_port_enable(struct dsa_switch *ds, int port,
		   struct phy_device *phy)
{
	struct dsa_port *dp = dsa_to_port(ds, port);
	struct mt7530_priv *priv = ds->priv;

	mutex_lock(&priv->reg_mutex);

	/* Allow the user port gets connected to the cpu port and also
	 * restore the port matrix if the port is the member of a certain
	 * bridge.
	 */
	if (dsa_port_is_user(dp)) {
		struct dsa_port *cpu_dp = dp->cpu_dp;

		priv->ports[port].pm |= PCR_MATRIX(BIT(cpu_dp->index));
	}
	priv->ports[port].enable = true;
	mt7530_rmw(priv, MT7530_PCR_P(port), PCR_MATRIX_MASK,
		   priv->ports[port].pm);
	mt7530_clear(priv, MT7530_PMCR_P(port), PMCR_LINK_SETTINGS_MASK);

	mutex_unlock(&priv->reg_mutex);

	return 0;
}

static void
mt7530_port_disable(struct dsa_switch *ds, int port)
{
	struct mt7530_priv *priv = ds->priv;

	mutex_lock(&priv->reg_mutex);

	/* Clear up all port matrix which could be restored in the next
	 * enablement for the port.
	 */
	priv->ports[port].enable = false;
	mt7530_rmw(priv, MT7530_PCR_P(port), PCR_MATRIX_MASK,
		   PCR_MATRIX_CLR);
	mt7530_clear(priv, MT7530_PMCR_P(port), PMCR_LINK_SETTINGS_MASK);

	mutex_unlock(&priv->reg_mutex);
}

static int
mt7530_port_change_mtu(struct dsa_switch *ds, int port, int new_mtu)
{
	struct mt7530_priv *priv = ds->priv;
	struct mii_bus *bus = priv->bus;
	int length;
	u32 val;

	/* When a new MTU is set, DSA always set the CPU port's MTU to the
	 * largest MTU of the slave ports. Because the switch only has a global
	 * RX length register, only allowing CPU port here is enough.
	 */
	if (!dsa_is_cpu_port(ds, port))
		return 0;

	mutex_lock_nested(&bus->mdio_lock, MDIO_MUTEX_NESTED);

	val = mt7530_mii_read(priv, MT7530_GMACCR);
	val &= ~MAX_RX_PKT_LEN_MASK;

	/* RX length also includes Ethernet header, MTK tag, and FCS length */
	length = new_mtu + ETH_HLEN + MTK_HDR_LEN + ETH_FCS_LEN;
	if (length <= 1522) {
		val |= MAX_RX_PKT_LEN_1522;
	} else if (length <= 1536) {
		val |= MAX_RX_PKT_LEN_1536;
	} else if (length <= 1552) {
		val |= MAX_RX_PKT_LEN_1552;
	} else {
		val &= ~MAX_RX_JUMBO_MASK;
		val |= MAX_RX_JUMBO(DIV_ROUND_UP(length, 1024));
		val |= MAX_RX_PKT_LEN_JUMBO;
	}

	mt7530_mii_write(priv, MT7530_GMACCR, val);

	mutex_unlock(&bus->mdio_lock);

	return 0;
}

static int
mt7530_port_max_mtu(struct dsa_switch *ds, int port)
{
	return MT7530_MAX_MTU;
}

static void
mt7530_stp_state_set(struct dsa_switch *ds, int port, u8 state)
{
	struct mt7530_priv *priv = ds->priv;
	u32 stp_state;

	switch (state) {
	case BR_STATE_DISABLED:
		stp_state = MT7530_STP_DISABLED;
		break;
	case BR_STATE_BLOCKING:
		stp_state = MT7530_STP_BLOCKING;
		break;
	case BR_STATE_LISTENING:
		stp_state = MT7530_STP_LISTENING;
		break;
	case BR_STATE_LEARNING:
		stp_state = MT7530_STP_LEARNING;
		break;
	case BR_STATE_FORWARDING:
	default:
		stp_state = MT7530_STP_FORWARDING;
		break;
	}

	mt7530_rmw(priv, MT7530_SSP_P(port), FID_PST_MASK(FID_BRIDGED),
		   FID_PST(FID_BRIDGED, stp_state));
}

static int
mt7530_port_pre_bridge_flags(struct dsa_switch *ds, int port,
			     struct switchdev_brport_flags flags,
			     struct netlink_ext_ack *extack)
{
	if (flags.mask & ~(BR_LEARNING | BR_FLOOD | BR_MCAST_FLOOD |
			   BR_BCAST_FLOOD))
		return -EINVAL;

	return 0;
}

static int
mt7530_port_bridge_flags(struct dsa_switch *ds, int port,
			 struct switchdev_brport_flags flags,
			 struct netlink_ext_ack *extack)
{
	struct mt7530_priv *priv = ds->priv;

	if (flags.mask & BR_LEARNING)
		mt7530_rmw(priv, MT7530_PSC_P(port), SA_DIS,
			   flags.val & BR_LEARNING ? 0 : SA_DIS);

	if (flags.mask & BR_FLOOD)
		mt7530_rmw(priv, MT7530_MFC, UNU_FFP(BIT(port)),
			   flags.val & BR_FLOOD ? UNU_FFP(BIT(port)) : 0);

	if (flags.mask & BR_MCAST_FLOOD)
		mt7530_rmw(priv, MT7530_MFC, UNM_FFP(BIT(port)),
			   flags.val & BR_MCAST_FLOOD ? UNM_FFP(BIT(port)) : 0);

	if (flags.mask & BR_BCAST_FLOOD)
		mt7530_rmw(priv, MT7530_MFC, BC_FFP(BIT(port)),
			   flags.val & BR_BCAST_FLOOD ? BC_FFP(BIT(port)) : 0);

	return 0;
}

static int
mt7530_port_bridge_join(struct dsa_switch *ds, int port,
			struct dsa_bridge bridge, bool *tx_fwd_offload,
			struct netlink_ext_ack *extack)
{
	struct dsa_port *dp = dsa_to_port(ds, port), *other_dp;
	struct dsa_port *cpu_dp = dp->cpu_dp;
	u32 port_bitmap = BIT(cpu_dp->index);
	struct mt7530_priv *priv = ds->priv;

	mutex_lock(&priv->reg_mutex);

	dsa_switch_for_each_user_port(other_dp, ds) {
		int other_port = other_dp->index;

		if (dp == other_dp)
			continue;

		/* Add this port to the port matrix of the other ports in the
		 * same bridge. If the port is disabled, port matrix is kept
		 * and not being setup until the port becomes enabled.
		 */
		if (!dsa_port_offloads_bridge(other_dp, &bridge))
			continue;

		if (priv->ports[other_port].enable)
			mt7530_set(priv, MT7530_PCR_P(other_port),
				   PCR_MATRIX(BIT(port)));
		priv->ports[other_port].pm |= PCR_MATRIX(BIT(port));

		port_bitmap |= BIT(other_port);
	}

	/* Add the all other ports to this port matrix. */
	if (priv->ports[port].enable)
		mt7530_rmw(priv, MT7530_PCR_P(port),
			   PCR_MATRIX_MASK, PCR_MATRIX(port_bitmap));
	priv->ports[port].pm |= PCR_MATRIX(port_bitmap);

	/* Set to fallback mode for independent VLAN learning */
	mt7530_rmw(priv, MT7530_PCR_P(port), PCR_PORT_VLAN_MASK,
		   MT7530_PORT_FALLBACK_MODE);

	mutex_unlock(&priv->reg_mutex);

	return 0;
}

static void
mt7530_port_set_vlan_unaware(struct dsa_switch *ds, int port)
{
	struct mt7530_priv *priv = ds->priv;
	bool all_user_ports_removed = true;
	int i;

	/* This is called after .port_bridge_leave when leaving a VLAN-aware
	 * bridge. Don't set standalone ports to fallback mode.
	 */
	if (dsa_port_bridge_dev_get(dsa_to_port(ds, port)))
		mt7530_rmw(priv, MT7530_PCR_P(port), PCR_PORT_VLAN_MASK,
			   MT7530_PORT_FALLBACK_MODE);

	mt7530_rmw(priv, MT7530_PVC_P(port),
		   VLAN_ATTR_MASK | PVC_EG_TAG_MASK | ACC_FRM_MASK,
		   VLAN_ATTR(MT7530_VLAN_TRANSPARENT) |
		   PVC_EG_TAG(MT7530_VLAN_EG_CONSISTENT) |
		   MT7530_VLAN_ACC_ALL);

	/* Set PVID to 0 */
	mt7530_rmw(priv, MT7530_PPBV1_P(port), G0_PORT_VID_MASK,
		   G0_PORT_VID_DEF);

	for (i = 0; i < MT7530_NUM_PORTS; i++) {
		if (dsa_is_user_port(ds, i) &&
		    dsa_port_is_vlan_filtering(dsa_to_port(ds, i))) {
			all_user_ports_removed = false;
			break;
		}
	}

	/* CPU port also does the same thing until all user ports belonging to
	 * the CPU port get out of VLAN filtering mode.
	 */
	if (all_user_ports_removed) {
		struct dsa_port *dp = dsa_to_port(ds, port);
		struct dsa_port *cpu_dp = dp->cpu_dp;

		mt7530_write(priv, MT7530_PCR_P(cpu_dp->index),
			     PCR_MATRIX(dsa_user_ports(priv->ds)));
		mt7530_write(priv, MT7530_PVC_P(cpu_dp->index), PORT_SPEC_TAG
			     | PVC_EG_TAG(MT7530_VLAN_EG_CONSISTENT));
	}
}

static void
mt7530_port_set_vlan_aware(struct dsa_switch *ds, int port)
{
	struct mt7530_priv *priv = ds->priv;

	/* Trapped into security mode allows packet forwarding through VLAN
	 * table lookup.
	 */
	if (dsa_is_user_port(ds, port)) {
		mt7530_rmw(priv, MT7530_PCR_P(port), PCR_PORT_VLAN_MASK,
			   MT7530_PORT_SECURITY_MODE);
		mt7530_rmw(priv, MT7530_PPBV1_P(port), G0_PORT_VID_MASK,
			   G0_PORT_VID(priv->ports[port].pvid));

		/* Only accept tagged frames if PVID is not set */
		if (!priv->ports[port].pvid)
			mt7530_rmw(priv, MT7530_PVC_P(port), ACC_FRM_MASK,
				   MT7530_VLAN_ACC_TAGGED);
	}

	/* Set the port as a user port which is to be able to recognize VID
	 * from incoming packets before fetching entry within the VLAN table.
	 */
	mt7530_rmw(priv, MT7530_PVC_P(port), VLAN_ATTR_MASK | PVC_EG_TAG_MASK,
		   VLAN_ATTR(MT7530_VLAN_USER) |
		   PVC_EG_TAG(MT7530_VLAN_EG_DISABLED));
}

static void
mt7530_port_bridge_leave(struct dsa_switch *ds, int port,
			 struct dsa_bridge bridge)
{
	struct dsa_port *dp = dsa_to_port(ds, port), *other_dp;
	struct dsa_port *cpu_dp = dp->cpu_dp;
	struct mt7530_priv *priv = ds->priv;

	mutex_lock(&priv->reg_mutex);

	dsa_switch_for_each_user_port(other_dp, ds) {
		int other_port = other_dp->index;

		if (dp == other_dp)
			continue;

		/* Remove this port from the port matrix of the other ports
		 * in the same bridge. If the port is disabled, port matrix
		 * is kept and not being setup until the port becomes enabled.
		 */
		if (!dsa_port_offloads_bridge(other_dp, &bridge))
			continue;

		if (priv->ports[other_port].enable)
			mt7530_clear(priv, MT7530_PCR_P(other_port),
				     PCR_MATRIX(BIT(port)));
		priv->ports[other_port].pm &= ~PCR_MATRIX(BIT(port));
	}

	/* Set the cpu port to be the only one in the port matrix of
	 * this port.
	 */
	if (priv->ports[port].enable)
		mt7530_rmw(priv, MT7530_PCR_P(port), PCR_MATRIX_MASK,
			   PCR_MATRIX(BIT(cpu_dp->index)));
	priv->ports[port].pm = PCR_MATRIX(BIT(cpu_dp->index));

	/* When a port is removed from the bridge, the port would be set up
	 * back to the default as is at initial boot which is a VLAN-unaware
	 * port.
	 */
	mt7530_rmw(priv, MT7530_PCR_P(port), PCR_PORT_VLAN_MASK,
		   MT7530_PORT_MATRIX_MODE);

	mutex_unlock(&priv->reg_mutex);
}

static int
mt7530_port_fdb_add(struct dsa_switch *ds, int port,
		    const unsigned char *addr, u16 vid,
		    struct dsa_db db)
{
	struct mt7530_priv *priv = ds->priv;
	int ret;
	u8 port_mask = BIT(port);

	mutex_lock(&priv->reg_mutex);
	mt7530_fdb_write(priv, vid, port_mask, addr, -1, STATIC_ENT);
	ret = mt7530_fdb_cmd(priv, MT7530_FDB_WRITE, NULL);
	mutex_unlock(&priv->reg_mutex);

	return ret;
}

static int
mt7530_port_fdb_del(struct dsa_switch *ds, int port,
		    const unsigned char *addr, u16 vid,
		    struct dsa_db db)
{
	struct mt7530_priv *priv = ds->priv;
	int ret;
	u8 port_mask = BIT(port);

	mutex_lock(&priv->reg_mutex);
	mt7530_fdb_write(priv, vid, port_mask, addr, -1, STATIC_EMP);
	ret = mt7530_fdb_cmd(priv, MT7530_FDB_WRITE, NULL);
	mutex_unlock(&priv->reg_mutex);

	return ret;
}

static int
mt7530_port_fdb_dump(struct dsa_switch *ds, int port,
		     dsa_fdb_dump_cb_t *cb, void *data)
{
	struct mt7530_priv *priv = ds->priv;
	struct mt7530_fdb _fdb = { 0 };
	int cnt = MT7530_NUM_FDB_RECORDS;
	int ret = 0;
	u32 rsp = 0;

	mutex_lock(&priv->reg_mutex);

	ret = mt7530_fdb_cmd(priv, MT7530_FDB_START, &rsp);
	if (ret < 0)
		goto err;

	do {
		if (rsp & ATC_SRCH_HIT) {
			mt7530_fdb_read(priv, &_fdb);
			if (_fdb.port_mask & BIT(port)) {
				ret = cb(_fdb.mac, _fdb.vid, _fdb.noarp,
					 data);
				if (ret < 0)
					break;
			}
		}
	} while (--cnt &&
		 !(rsp & ATC_SRCH_END) &&
		 !mt7530_fdb_cmd(priv, MT7530_FDB_NEXT, &rsp));
err:
	mutex_unlock(&priv->reg_mutex);

	return 0;
}

static int
mt7530_port_mdb_add(struct dsa_switch *ds, int port,
		    const struct switchdev_obj_port_mdb *mdb,
		    struct dsa_db db)
{
	struct mt7530_priv *priv = ds->priv;
	const u8 *addr = mdb->addr;
	u16 vid = mdb->vid;
	u8 port_mask = 0;
	int ret;

	mutex_lock(&priv->reg_mutex);

	mt7530_fdb_write(priv, vid, 0, addr, 0, STATIC_EMP);
	if (!mt7530_fdb_cmd(priv, MT7530_FDB_READ, NULL))
		port_mask = (mt7530_read(priv, MT7530_ATRD) >> PORT_MAP)
			    & PORT_MAP_MASK;

	port_mask |= BIT(port);
	mt7530_fdb_write(priv, vid, port_mask, addr, -1, STATIC_ENT);
	ret = mt7530_fdb_cmd(priv, MT7530_FDB_WRITE, NULL);

	mutex_unlock(&priv->reg_mutex);

	return ret;
}

static int
mt7530_port_mdb_del(struct dsa_switch *ds, int port,
		    const struct switchdev_obj_port_mdb *mdb,
		    struct dsa_db db)
{
	struct mt7530_priv *priv = ds->priv;
	const u8 *addr = mdb->addr;
	u16 vid = mdb->vid;
	u8 port_mask = 0;
	int ret;

	mutex_lock(&priv->reg_mutex);

	mt7530_fdb_write(priv, vid, 0, addr, 0, STATIC_EMP);
	if (!mt7530_fdb_cmd(priv, MT7530_FDB_READ, NULL))
		port_mask = (mt7530_read(priv, MT7530_ATRD) >> PORT_MAP)
			    & PORT_MAP_MASK;

	port_mask &= ~BIT(port);
	mt7530_fdb_write(priv, vid, port_mask, addr, -1,
			 port_mask ? STATIC_ENT : STATIC_EMP);
	ret = mt7530_fdb_cmd(priv, MT7530_FDB_WRITE, NULL);

	mutex_unlock(&priv->reg_mutex);

	return ret;
}

static int
mt7530_vlan_cmd(struct mt7530_priv *priv, enum mt7530_vlan_cmd cmd, u16 vid)
{
	struct mt7530_dummy_poll p;
	u32 val;
	int ret;

	val = VTCR_BUSY | VTCR_FUNC(cmd) | vid;
	mt7530_write(priv, MT7530_VTCR, val);

	INIT_MT7530_DUMMY_POLL(&p, priv, MT7530_VTCR);
	ret = readx_poll_timeout(_mt7530_read, &p, val,
				 !(val & VTCR_BUSY), 20, 20000);
	if (ret < 0) {
		dev_err(priv->dev, "poll timeout\n");
		return ret;
	}

	val = mt7530_read(priv, MT7530_VTCR);
	if (val & VTCR_INVALID) {
		dev_err(priv->dev, "read VTCR invalid\n");
		return -EINVAL;
	}

	return 0;
}

static int
mt7530_port_vlan_filtering(struct dsa_switch *ds, int port, bool vlan_filtering,
			   struct netlink_ext_ack *extack)
{
	struct dsa_port *dp = dsa_to_port(ds, port);
	struct dsa_port *cpu_dp = dp->cpu_dp;

	if (vlan_filtering) {
		/* The port is being kept as VLAN-unaware port when bridge is
		 * set up with vlan_filtering not being set, Otherwise, the
		 * port and the corresponding CPU port is required the setup
		 * for becoming a VLAN-aware port.
		 */
		mt7530_port_set_vlan_aware(ds, port);
		mt7530_port_set_vlan_aware(ds, cpu_dp->index);
	} else {
		mt7530_port_set_vlan_unaware(ds, port);
	}

	return 0;
}

static void
mt7530_hw_vlan_add(struct mt7530_priv *priv,
		   struct mt7530_hw_vlan_entry *entry)
{
	struct dsa_port *dp = dsa_to_port(priv->ds, entry->port);
	u8 new_members;
	u32 val;

	new_members = entry->old_members | BIT(entry->port);

	/* Validate the entry with independent learning, create egress tag per
	 * VLAN and joining the port as one of the port members.
	 */
	val = IVL_MAC | VTAG_EN | PORT_MEM(new_members) | FID(FID_BRIDGED) |
	      VLAN_VALID;
	mt7530_write(priv, MT7530_VAWD1, val);

	/* Decide whether adding tag or not for those outgoing packets from the
	 * port inside the VLAN.
	 * CPU port is always taken as a tagged port for serving more than one
	 * VLANs across and also being applied with egress type stack mode for
	 * that VLAN tags would be appended after hardware special tag used as
	 * DSA tag.
	 */
	if (dsa_port_is_cpu(dp))
		val = MT7530_VLAN_EGRESS_STACK;
	else if (entry->untagged)
		val = MT7530_VLAN_EGRESS_UNTAG;
	else
		val = MT7530_VLAN_EGRESS_TAG;
	mt7530_rmw(priv, MT7530_VAWD2,
		   ETAG_CTRL_P_MASK(entry->port),
		   ETAG_CTRL_P(entry->port, val));
}

static void
mt7530_hw_vlan_del(struct mt7530_priv *priv,
		   struct mt7530_hw_vlan_entry *entry)
{
	u8 new_members;
	u32 val;

	new_members = entry->old_members & ~BIT(entry->port);

	val = mt7530_read(priv, MT7530_VAWD1);
	if (!(val & VLAN_VALID)) {
		dev_err(priv->dev,
			"Cannot be deleted due to invalid entry\n");
		return;
	}

	if (new_members) {
		val = IVL_MAC | VTAG_EN | PORT_MEM(new_members) |
		      VLAN_VALID;
		mt7530_write(priv, MT7530_VAWD1, val);
	} else {
		mt7530_write(priv, MT7530_VAWD1, 0);
		mt7530_write(priv, MT7530_VAWD2, 0);
	}
}

static void
mt7530_hw_vlan_update(struct mt7530_priv *priv, u16 vid,
		      struct mt7530_hw_vlan_entry *entry,
		      mt7530_vlan_op vlan_op)
{
	u32 val;

	/* Fetch entry */
	mt7530_vlan_cmd(priv, MT7530_VTCR_RD_VID, vid);

	val = mt7530_read(priv, MT7530_VAWD1);

	entry->old_members = (val >> PORT_MEM_SHFT) & PORT_MEM_MASK;

	/* Manipulate entry */
	vlan_op(priv, entry);

	/* Flush result to hardware */
	mt7530_vlan_cmd(priv, MT7530_VTCR_WR_VID, vid);
}

static int
mt7530_setup_vlan0(struct mt7530_priv *priv)
{
	u32 val;

	/* Validate the entry with independent learning, keep the original
	 * ingress tag attribute.
	 */
	val = IVL_MAC | EG_CON | PORT_MEM(MT7530_ALL_MEMBERS) | FID(FID_BRIDGED) |
	      VLAN_VALID;
	mt7530_write(priv, MT7530_VAWD1, val);

	return mt7530_vlan_cmd(priv, MT7530_VTCR_WR_VID, 0);
}

static int
mt7530_port_vlan_add(struct dsa_switch *ds, int port,
		     const struct switchdev_obj_port_vlan *vlan,
		     struct netlink_ext_ack *extack)
{
	bool untagged = vlan->flags & BRIDGE_VLAN_INFO_UNTAGGED;
	bool pvid = vlan->flags & BRIDGE_VLAN_INFO_PVID;
	struct mt7530_hw_vlan_entry new_entry;
	struct mt7530_priv *priv = ds->priv;

	mutex_lock(&priv->reg_mutex);

	mt7530_hw_vlan_entry_init(&new_entry, port, untagged);
	mt7530_hw_vlan_update(priv, vlan->vid, &new_entry, mt7530_hw_vlan_add);

	if (pvid) {
		priv->ports[port].pvid = vlan->vid;

		/* Accept all frames if PVID is set */
		mt7530_rmw(priv, MT7530_PVC_P(port), ACC_FRM_MASK,
			   MT7530_VLAN_ACC_ALL);

		/* Only configure PVID if VLAN filtering is enabled */
		if (dsa_port_is_vlan_filtering(dsa_to_port(ds, port)))
			mt7530_rmw(priv, MT7530_PPBV1_P(port),
				   G0_PORT_VID_MASK,
				   G0_PORT_VID(vlan->vid));
	} else if (vlan->vid && priv->ports[port].pvid == vlan->vid) {
		/* This VLAN is overwritten without PVID, so unset it */
		priv->ports[port].pvid = G0_PORT_VID_DEF;

		/* Only accept tagged frames if the port is VLAN-aware */
		if (dsa_port_is_vlan_filtering(dsa_to_port(ds, port)))
			mt7530_rmw(priv, MT7530_PVC_P(port), ACC_FRM_MASK,
				   MT7530_VLAN_ACC_TAGGED);

		mt7530_rmw(priv, MT7530_PPBV1_P(port), G0_PORT_VID_MASK,
			   G0_PORT_VID_DEF);
	}

	mutex_unlock(&priv->reg_mutex);

	return 0;
}

static int
mt7530_port_vlan_del(struct dsa_switch *ds, int port,
		     const struct switchdev_obj_port_vlan *vlan)
{
	struct mt7530_hw_vlan_entry target_entry;
	struct mt7530_priv *priv = ds->priv;

	mutex_lock(&priv->reg_mutex);

	mt7530_hw_vlan_entry_init(&target_entry, port, 0);
	mt7530_hw_vlan_update(priv, vlan->vid, &target_entry,
			      mt7530_hw_vlan_del);

	/* PVID is being restored to the default whenever the PVID port
	 * is being removed from the VLAN.
	 */
	if (priv->ports[port].pvid == vlan->vid) {
		priv->ports[port].pvid = G0_PORT_VID_DEF;

		/* Only accept tagged frames if the port is VLAN-aware */
		if (dsa_port_is_vlan_filtering(dsa_to_port(ds, port)))
			mt7530_rmw(priv, MT7530_PVC_P(port), ACC_FRM_MASK,
				   MT7530_VLAN_ACC_TAGGED);

		mt7530_rmw(priv, MT7530_PPBV1_P(port), G0_PORT_VID_MASK,
			   G0_PORT_VID_DEF);
	}


	mutex_unlock(&priv->reg_mutex);

	return 0;
}

static int mt753x_mirror_port_get(unsigned int id, u32 val)
{
	return (id == ID_MT7531) ? MT7531_MIRROR_PORT_GET(val) :
				   MIRROR_PORT(val);
}

static int mt753x_mirror_port_set(unsigned int id, u32 val)
{
	return (id == ID_MT7531) ? MT7531_MIRROR_PORT_SET(val) :
				   MIRROR_PORT(val);
}

static int mt753x_port_mirror_add(struct dsa_switch *ds, int port,
				  struct dsa_mall_mirror_tc_entry *mirror,
				  bool ingress, struct netlink_ext_ack *extack)
{
	struct mt7530_priv *priv = ds->priv;
	int monitor_port;
	u32 val;

	/* Check for existent entry */
	if ((ingress ? priv->mirror_rx : priv->mirror_tx) & BIT(port))
		return -EEXIST;

	val = mt7530_read(priv, MT753X_MIRROR_REG(priv->id));

	/* MT7530 only supports one monitor port */
	monitor_port = mt753x_mirror_port_get(priv->id, val);
	if (val & MT753X_MIRROR_EN(priv->id) &&
	    monitor_port != mirror->to_local_port)
		return -EEXIST;

	val |= MT753X_MIRROR_EN(priv->id);
	val &= ~MT753X_MIRROR_MASK(priv->id);
	val |= mt753x_mirror_port_set(priv->id, mirror->to_local_port);
	mt7530_write(priv, MT753X_MIRROR_REG(priv->id), val);

	val = mt7530_read(priv, MT7530_PCR_P(port));
	if (ingress) {
		val |= PORT_RX_MIR;
		priv->mirror_rx |= BIT(port);
	} else {
		val |= PORT_TX_MIR;
		priv->mirror_tx |= BIT(port);
	}
	mt7530_write(priv, MT7530_PCR_P(port), val);

	return 0;
}

static void mt753x_port_mirror_del(struct dsa_switch *ds, int port,
				   struct dsa_mall_mirror_tc_entry *mirror)
{
	struct mt7530_priv *priv = ds->priv;
	u32 val;

	val = mt7530_read(priv, MT7530_PCR_P(port));
	if (mirror->ingress) {
		val &= ~PORT_RX_MIR;
		priv->mirror_rx &= ~BIT(port);
	} else {
		val &= ~PORT_TX_MIR;
		priv->mirror_tx &= ~BIT(port);
	}
	mt7530_write(priv, MT7530_PCR_P(port), val);

	if (!priv->mirror_rx && !priv->mirror_tx) {
		val = mt7530_read(priv, MT753X_MIRROR_REG(priv->id));
		val &= ~MT753X_MIRROR_EN(priv->id);
		mt7530_write(priv, MT753X_MIRROR_REG(priv->id), val);
	}
}

static enum dsa_tag_protocol
mtk_get_tag_protocol(struct dsa_switch *ds, int port,
		     enum dsa_tag_protocol mp)
{
	return DSA_TAG_PROTO_MTK;
}

#ifdef CONFIG_GPIOLIB
static inline u32
mt7530_gpio_to_bit(unsigned int offset)
{
	/* Map GPIO offset to register bit
	 * [ 2: 0]  port 0 LED 0..2 as GPIO 0..2
	 * [ 6: 4]  port 1 LED 0..2 as GPIO 3..5
	 * [10: 8]  port 2 LED 0..2 as GPIO 6..8
	 * [14:12]  port 3 LED 0..2 as GPIO 9..11
	 * [18:16]  port 4 LED 0..2 as GPIO 12..14
	 */
	return BIT(offset + offset / 3);
}

static int
mt7530_gpio_get(struct gpio_chip *gc, unsigned int offset)
{
	struct mt7530_priv *priv = gpiochip_get_data(gc);
	u32 bit = mt7530_gpio_to_bit(offset);

	return !!(mt7530_read(priv, MT7530_LED_GPIO_DATA) & bit);
}

static void
mt7530_gpio_set(struct gpio_chip *gc, unsigned int offset, int value)
{
	struct mt7530_priv *priv = gpiochip_get_data(gc);
	u32 bit = mt7530_gpio_to_bit(offset);

	if (value)
		mt7530_set(priv, MT7530_LED_GPIO_DATA, bit);
	else
		mt7530_clear(priv, MT7530_LED_GPIO_DATA, bit);
}

static int
mt7530_gpio_get_direction(struct gpio_chip *gc, unsigned int offset)
{
	struct mt7530_priv *priv = gpiochip_get_data(gc);
	u32 bit = mt7530_gpio_to_bit(offset);

	return (mt7530_read(priv, MT7530_LED_GPIO_DIR) & bit) ?
		GPIO_LINE_DIRECTION_OUT : GPIO_LINE_DIRECTION_IN;
}

static int
mt7530_gpio_direction_input(struct gpio_chip *gc, unsigned int offset)
{
	struct mt7530_priv *priv = gpiochip_get_data(gc);
	u32 bit = mt7530_gpio_to_bit(offset);

	mt7530_clear(priv, MT7530_LED_GPIO_OE, bit);
	mt7530_clear(priv, MT7530_LED_GPIO_DIR, bit);

	return 0;
}

static int
mt7530_gpio_direction_output(struct gpio_chip *gc, unsigned int offset, int value)
{
	struct mt7530_priv *priv = gpiochip_get_data(gc);
	u32 bit = mt7530_gpio_to_bit(offset);

	mt7530_set(priv, MT7530_LED_GPIO_DIR, bit);

	if (value)
		mt7530_set(priv, MT7530_LED_GPIO_DATA, bit);
	else
		mt7530_clear(priv, MT7530_LED_GPIO_DATA, bit);

	mt7530_set(priv, MT7530_LED_GPIO_OE, bit);

	return 0;
}

static int
mt7530_setup_gpio(struct mt7530_priv *priv)
{
	struct device *dev = priv->dev;
	struct gpio_chip *gc;

	gc = devm_kzalloc(dev, sizeof(*gc), GFP_KERNEL);
	if (!gc)
		return -ENOMEM;

	mt7530_write(priv, MT7530_LED_GPIO_OE, 0);
	mt7530_write(priv, MT7530_LED_GPIO_DIR, 0);
	mt7530_write(priv, MT7530_LED_IO_MODE, 0);

	gc->label = "mt7530";
	gc->parent = dev;
	gc->owner = THIS_MODULE;
	gc->get_direction = mt7530_gpio_get_direction;
	gc->direction_input = mt7530_gpio_direction_input;
	gc->direction_output = mt7530_gpio_direction_output;
	gc->get = mt7530_gpio_get;
	gc->set = mt7530_gpio_set;
	gc->base = -1;
	gc->ngpio = 15;
	gc->can_sleep = true;

	return devm_gpiochip_add_data(dev, gc, priv);
}
#endif /* CONFIG_GPIOLIB */

static irqreturn_t
mt7530_irq_thread_fn(int irq, void *dev_id)
{
	struct mt7530_priv *priv = dev_id;
	bool handled = false;
	u32 val;
	int p;

	mutex_lock_nested(&priv->bus->mdio_lock, MDIO_MUTEX_NESTED);
	val = mt7530_mii_read(priv, MT7530_SYS_INT_STS);
	mt7530_mii_write(priv, MT7530_SYS_INT_STS, val);
	mutex_unlock(&priv->bus->mdio_lock);

	for (p = 0; p < MT7530_NUM_PHYS; p++) {
		if (BIT(p) & val) {
			unsigned int irq;

			irq = irq_find_mapping(priv->irq_domain, p);
			handle_nested_irq(irq);
			handled = true;
		}
	}

	return IRQ_RETVAL(handled);
}

static void
mt7530_irq_mask(struct irq_data *d)
{
	struct mt7530_priv *priv = irq_data_get_irq_chip_data(d);

	priv->irq_enable &= ~BIT(d->hwirq);
}

static void
mt7530_irq_unmask(struct irq_data *d)
{
	struct mt7530_priv *priv = irq_data_get_irq_chip_data(d);

	priv->irq_enable |= BIT(d->hwirq);
}

static void
mt7530_irq_bus_lock(struct irq_data *d)
{
	struct mt7530_priv *priv = irq_data_get_irq_chip_data(d);

	mutex_lock_nested(&priv->bus->mdio_lock, MDIO_MUTEX_NESTED);
}

static void
mt7530_irq_bus_sync_unlock(struct irq_data *d)
{
	struct mt7530_priv *priv = irq_data_get_irq_chip_data(d);

	mt7530_mii_write(priv, MT7530_SYS_INT_EN, priv->irq_enable);
	mutex_unlock(&priv->bus->mdio_lock);
}

static struct irq_chip mt7530_irq_chip = {
	.name = KBUILD_MODNAME,
	.irq_mask = mt7530_irq_mask,
	.irq_unmask = mt7530_irq_unmask,
	.irq_bus_lock = mt7530_irq_bus_lock,
	.irq_bus_sync_unlock = mt7530_irq_bus_sync_unlock,
};

static int
mt7530_irq_map(struct irq_domain *domain, unsigned int irq,
	       irq_hw_number_t hwirq)
{
	irq_set_chip_data(irq, domain->host_data);
	irq_set_chip_and_handler(irq, &mt7530_irq_chip, handle_simple_irq);
	irq_set_nested_thread(irq, true);
	irq_set_noprobe(irq);

	return 0;
}

static const struct irq_domain_ops mt7530_irq_domain_ops = {
	.map = mt7530_irq_map,
	.xlate = irq_domain_xlate_onecell,
};

static void
mt7530_setup_mdio_irq(struct mt7530_priv *priv)
{
	struct dsa_switch *ds = priv->ds;
	int p;

	for (p = 0; p < MT7530_NUM_PHYS; p++) {
		if (BIT(p) & ds->phys_mii_mask) {
			unsigned int irq;

			irq = irq_create_mapping(priv->irq_domain, p);
			ds->slave_mii_bus->irq[p] = irq;
		}
	}
}

static int
mt7530_setup_irq(struct mt7530_priv *priv)
{
	struct device *dev = priv->dev;
	struct device_node *np = dev->of_node;
	int ret;

	if (!of_property_read_bool(np, "interrupt-controller")) {
		dev_info(dev, "no interrupt support\n");
		return 0;
	}

	priv->irq = of_irq_get(np, 0);
	if (priv->irq <= 0) {
		dev_err(dev, "failed to get parent IRQ: %d\n", priv->irq);
		return priv->irq ? : -EINVAL;
	}

	priv->irq_domain = irq_domain_add_linear(np, MT7530_NUM_PHYS,
						 &mt7530_irq_domain_ops, priv);
	if (!priv->irq_domain) {
		dev_err(dev, "failed to create IRQ domain\n");
		return -ENOMEM;
	}

	/* This register must be set for MT7530 to properly fire interrupts */
	if (priv->id != ID_MT7531)
		mt7530_set(priv, MT7530_TOP_SIG_CTRL, TOP_SIG_CTRL_NORMAL);

	ret = request_threaded_irq(priv->irq, NULL, mt7530_irq_thread_fn,
				   IRQF_ONESHOT, KBUILD_MODNAME, priv);
	if (ret) {
		irq_domain_remove(priv->irq_domain);
		dev_err(dev, "failed to request IRQ: %d\n", ret);
		return ret;
	}

	return 0;
}

static void
mt7530_free_mdio_irq(struct mt7530_priv *priv)
{
	int p;

	for (p = 0; p < MT7530_NUM_PHYS; p++) {
		if (BIT(p) & priv->ds->phys_mii_mask) {
			unsigned int irq;

			irq = irq_find_mapping(priv->irq_domain, p);
			irq_dispose_mapping(irq);
		}
	}
}

static void
mt7530_free_irq_common(struct mt7530_priv *priv)
{
	free_irq(priv->irq, priv);
	irq_domain_remove(priv->irq_domain);
}

static void
mt7530_free_irq(struct mt7530_priv *priv)
{
	mt7530_free_mdio_irq(priv);
	mt7530_free_irq_common(priv);
}

static int
mt7530_setup_mdio(struct mt7530_priv *priv)
{
	struct dsa_switch *ds = priv->ds;
	struct device *dev = priv->dev;
	struct mii_bus *bus;
	static int idx;
	int ret;

	bus = devm_mdiobus_alloc(dev);
	if (!bus)
		return -ENOMEM;

	ds->slave_mii_bus = bus;
	bus->priv = priv;
	bus->name = KBUILD_MODNAME "-mii";
	snprintf(bus->id, MII_BUS_ID_SIZE, KBUILD_MODNAME "-%d", idx++);
	bus->read = mt753x_phy_read;
	bus->write = mt753x_phy_write;
	bus->parent = dev;
	bus->phy_mask = ~ds->phys_mii_mask;

	if (priv->irq)
		mt7530_setup_mdio_irq(priv);

	ret = devm_mdiobus_register(dev, bus);
	if (ret) {
		dev_err(dev, "failed to register MDIO bus: %d\n", ret);
		if (priv->irq)
			mt7530_free_mdio_irq(priv);
	}

	return ret;
}

static int
mt7530_setup(struct dsa_switch *ds)
{
	struct mt7530_priv *priv = ds->priv;
	struct device_node *dn = NULL;
	struct device_node *phy_node;
	struct device_node *mac_np;
	struct mt7530_dummy_poll p;
	phy_interface_t interface;
	struct dsa_port *cpu_dp;
	u32 id, val;
	int ret, i;

	/* The parent node of master netdev which holds the common system
	 * controller also is the container for two GMACs nodes representing
	 * as two netdev instances.
	 */
	dsa_switch_for_each_cpu_port(cpu_dp, ds) {
		dn = cpu_dp->master->dev.of_node->parent;
		/* It doesn't matter which CPU port is found first,
		 * their masters should share the same parent OF node
		 */
		break;
	}

	if (!dn) {
		dev_err(ds->dev, "parent OF node of DSA master not found");
		return -EINVAL;
	}

	ds->assisted_learning_on_cpu_port = true;
	ds->mtu_enforcement_ingress = true;

	if (priv->id == ID_MT7530) {
		regulator_set_voltage(priv->core_pwr, 1000000, 1000000);
		ret = regulator_enable(priv->core_pwr);
		if (ret < 0) {
			dev_err(priv->dev,
				"Failed to enable core power: %d\n", ret);
			return ret;
		}

		regulator_set_voltage(priv->io_pwr, 3300000, 3300000);
		ret = regulator_enable(priv->io_pwr);
		if (ret < 0) {
			dev_err(priv->dev, "Failed to enable io pwr: %d\n",
				ret);
			return ret;
		}
	}

	/* Reset whole chip through gpio pin or memory-mapped registers for
	 * different type of hardware
	 */
	if (priv->mcm) {
		reset_control_assert(priv->rstc);
		usleep_range(1000, 1100);
		reset_control_deassert(priv->rstc);
	} else {
		gpiod_set_value_cansleep(priv->reset, 0);
		usleep_range(1000, 1100);
		gpiod_set_value_cansleep(priv->reset, 1);
	}

	/* Waiting for MT7530 got to stable */
	INIT_MT7530_DUMMY_POLL(&p, priv, MT7530_HWTRAP);
	ret = readx_poll_timeout(_mt7530_read, &p, val, val != 0,
				 20, 1000000);
	if (ret < 0) {
		dev_err(priv->dev, "reset timeout\n");
		return ret;
	}

	id = mt7530_read(priv, MT7530_CREV);
	id >>= CHIP_NAME_SHIFT;
	if (id != MT7530_ID) {
		dev_err(priv->dev, "chip %x can't be supported\n", id);
		return -ENODEV;
	}

	/* Reset the switch through internal reset */
	mt7530_write(priv, MT7530_SYS_CTRL,
		     SYS_CTRL_PHY_RST | SYS_CTRL_SW_RST |
		     SYS_CTRL_REG_RST);

	/* Enable Port 6 only; P5 as GMAC5 which currently is not supported */
	val = mt7530_read(priv, MT7530_MHWTRAP);
	val &= ~MHWTRAP_P6_DIS & ~MHWTRAP_PHY_ACCESS;
	val |= MHWTRAP_MANUAL;
	mt7530_write(priv, MT7530_MHWTRAP, val);

	priv->p6_interface = PHY_INTERFACE_MODE_NA;

	/* Enable and reset MIB counters */
	mt7530_mib_reset(ds);

	for (i = 0; i < MT7530_NUM_PORTS; i++) {
		/* Disable forwarding by default on all ports */
		mt7530_rmw(priv, MT7530_PCR_P(i), PCR_MATRIX_MASK,
			   PCR_MATRIX_CLR);

		/* Disable learning by default on all ports */
		mt7530_set(priv, MT7530_PSC_P(i), SA_DIS);

		if (dsa_is_cpu_port(ds, i)) {
			ret = mt753x_cpu_port_enable(ds, i);
			if (ret)
				return ret;
		} else {
			mt7530_port_disable(ds, i);

			/* Set default PVID to 0 on all user ports */
			mt7530_rmw(priv, MT7530_PPBV1_P(i), G0_PORT_VID_MASK,
				   G0_PORT_VID_DEF);
		}
		/* Enable consistent egress tag */
		mt7530_rmw(priv, MT7530_PVC_P(i), PVC_EG_TAG_MASK,
			   PVC_EG_TAG(MT7530_VLAN_EG_CONSISTENT));
	}

	/* Setup VLAN ID 0 for VLAN-unaware bridges */
	ret = mt7530_setup_vlan0(priv);
	if (ret)
		return ret;

	/* Setup port 5 */
	priv->p5_intf_sel = P5_DISABLED;
	interface = PHY_INTERFACE_MODE_NA;

	if (!dsa_is_unused_port(ds, 5)) {
		priv->p5_intf_sel = P5_INTF_SEL_GMAC5;
		ret = of_get_phy_mode(dsa_to_port(ds, 5)->dn, &interface);
		if (ret && ret != -ENODEV)
			return ret;
	} else {
		/* Scan the ethernet nodes. look for GMAC1, lookup used phy */
		for_each_child_of_node(dn, mac_np) {
			if (!of_device_is_compatible(mac_np,
						     "mediatek,eth-mac"))
				continue;

			ret = of_property_read_u32(mac_np, "reg", &id);
			if (ret < 0 || id != 1)
				continue;

			phy_node = of_parse_phandle(mac_np, "phy-handle", 0);
			if (!phy_node)
				continue;

			if (phy_node->parent == priv->dev->of_node->parent) {
				ret = of_get_phy_mode(mac_np, &interface);
				if (ret && ret != -ENODEV) {
					of_node_put(mac_np);
					of_node_put(phy_node);
					return ret;
				}
				id = of_mdio_parse_addr(ds->dev, phy_node);
				if (id == 0)
					priv->p5_intf_sel = P5_INTF_SEL_PHY_P0;
				if (id == 4)
					priv->p5_intf_sel = P5_INTF_SEL_PHY_P4;
			}
			of_node_put(mac_np);
			of_node_put(phy_node);
			break;
		}
	}

#ifdef CONFIG_GPIOLIB
	if (of_property_read_bool(priv->dev->of_node, "gpio-controller")) {
		ret = mt7530_setup_gpio(priv);
		if (ret)
			return ret;
	}
#endif /* CONFIG_GPIOLIB */

	mt7530_setup_port5(ds, interface);

	/* Flush the FDB table */
	ret = mt7530_fdb_cmd(priv, MT7530_FDB_FLUSH, NULL);
	if (ret < 0)
		return ret;

	return 0;
}

static int
mt7531_setup(struct dsa_switch *ds)
{
	struct mt7530_priv *priv = ds->priv;
	struct mt7530_dummy_poll p;
	struct dsa_port *cpu_dp;
	u32 val, id;
	int ret, i;

	/* Reset whole chip through gpio pin or memory-mapped registers for
	 * different type of hardware
	 */
	if (priv->mcm) {
		reset_control_assert(priv->rstc);
		usleep_range(1000, 1100);
		reset_control_deassert(priv->rstc);
	} else {
		gpiod_set_value_cansleep(priv->reset, 0);
		usleep_range(1000, 1100);
		gpiod_set_value_cansleep(priv->reset, 1);
	}

	/* Waiting for MT7530 got to stable */
	INIT_MT7530_DUMMY_POLL(&p, priv, MT7530_HWTRAP);
	ret = readx_poll_timeout(_mt7530_read, &p, val, val != 0,
				 20, 1000000);
	if (ret < 0) {
		dev_err(priv->dev, "reset timeout\n");
		return ret;
	}

	id = mt7530_read(priv, MT7531_CREV);
	id >>= CHIP_NAME_SHIFT;

	if (id != MT7531_ID) {
		dev_err(priv->dev, "chip %x can't be supported\n", id);
		return -ENODEV;
	}

	/* all MACs must be forced link-down before sw reset */
	for (i = 0; i < MT7530_NUM_PORTS; i++)
		mt7530_write(priv, MT7530_PMCR_P(i), MT7531_FORCE_LNK);

	/* Reset the switch through internal reset */
	mt7530_write(priv, MT7530_SYS_CTRL,
		     SYS_CTRL_PHY_RST | SYS_CTRL_SW_RST |
		     SYS_CTRL_REG_RST);

	mt7531_pll_setup(priv);

	if (mt7531_dual_sgmii_supported(priv)) {
		priv->p5_intf_sel = P5_INTF_SEL_GMAC5_SGMII;

		/* Let ds->slave_mii_bus be able to access external phy. */
		mt7530_rmw(priv, MT7531_GPIO_MODE1, MT7531_GPIO11_RG_RXD2_MASK,
			   MT7531_EXT_P_MDC_11);
		mt7530_rmw(priv, MT7531_GPIO_MODE1, MT7531_GPIO12_RG_RXD3_MASK,
			   MT7531_EXT_P_MDIO_12);
	} else {
		priv->p5_intf_sel = P5_INTF_SEL_GMAC5;
	}
	dev_dbg(ds->dev, "P5 support %s interface\n",
		p5_intf_modes(priv->p5_intf_sel));

	mt7530_rmw(priv, MT7531_GPIO_MODE0, MT7531_GPIO0_MASK,
		   MT7531_GPIO0_INTERRUPT);

	/* Let phylink decide the interface later. */
	priv->p5_interface = PHY_INTERFACE_MODE_NA;
	priv->p6_interface = PHY_INTERFACE_MODE_NA;

	/* Enable PHY core PLL, since phy_device has not yet been created
	 * provided for phy_[read,write]_mmd_indirect is called, we provide
	 * our own mt7531_ind_mmd_phy_[read,write] to complete this
	 * function.
	 */
	val = mt7531_ind_c45_phy_read(priv, MT753X_CTRL_PHY_ADDR,
				      MDIO_MMD_VEND2, CORE_PLL_GROUP4);
	val |= MT7531_PHY_PLL_BYPASS_MODE;
	val &= ~MT7531_PHY_PLL_OFF;
	mt7531_ind_c45_phy_write(priv, MT753X_CTRL_PHY_ADDR, MDIO_MMD_VEND2,
				 CORE_PLL_GROUP4, val);

	/* BPDU to CPU port */
	dsa_switch_for_each_cpu_port(cpu_dp, ds) {
		mt7530_rmw(priv, MT7531_CFC, MT7531_CPU_PMAP_MASK,
			   BIT(cpu_dp->index));
		break;
	}
	mt7530_rmw(priv, MT753X_BPC, MT753X_BPDU_PORT_FW_MASK,
		   MT753X_BPDU_CPU_ONLY);

	/* Enable and reset MIB counters */
	mt7530_mib_reset(ds);

	for (i = 0; i < MT7530_NUM_PORTS; i++) {
		/* Disable forwarding by default on all ports */
		mt7530_rmw(priv, MT7530_PCR_P(i), PCR_MATRIX_MASK,
			   PCR_MATRIX_CLR);

		/* Disable learning by default on all ports */
		mt7530_set(priv, MT7530_PSC_P(i), SA_DIS);

		mt7530_set(priv, MT7531_DBG_CNT(i), MT7531_DIS_CLR);

		if (dsa_is_cpu_port(ds, i)) {
			ret = mt753x_cpu_port_enable(ds, i);
			if (ret)
				return ret;
		} else {
			mt7530_port_disable(ds, i);

			/* Set default PVID to 0 on all user ports */
			mt7530_rmw(priv, MT7530_PPBV1_P(i), G0_PORT_VID_MASK,
				   G0_PORT_VID_DEF);
		}

		/* Enable consistent egress tag */
		mt7530_rmw(priv, MT7530_PVC_P(i), PVC_EG_TAG_MASK,
			   PVC_EG_TAG(MT7530_VLAN_EG_CONSISTENT));
	}

	/* Setup VLAN ID 0 for VLAN-unaware bridges */
	ret = mt7530_setup_vlan0(priv);
	if (ret)
		return ret;

	ds->assisted_learning_on_cpu_port = true;
	ds->mtu_enforcement_ingress = true;

	/* Flush the FDB table */
	ret = mt7530_fdb_cmd(priv, MT7530_FDB_FLUSH, NULL);
	if (ret < 0)
		return ret;

	return 0;
}

static void mt7530_mac_port_get_caps(struct dsa_switch *ds, int port,
				     struct phylink_config *config)
{
	switch (port) {
	case 0 ... 4: /* Internal phy */
		__set_bit(PHY_INTERFACE_MODE_GMII,
			  config->supported_interfaces);
		break;

	case 5: /* 2nd cpu port with phy of port 0 or 4 / external phy */
		phy_interface_set_rgmii(config->supported_interfaces);
		__set_bit(PHY_INTERFACE_MODE_MII,
			  config->supported_interfaces);
		__set_bit(PHY_INTERFACE_MODE_GMII,
			  config->supported_interfaces);
		break;

	case 6: /* 1st cpu port */
		__set_bit(PHY_INTERFACE_MODE_RGMII,
			  config->supported_interfaces);
		__set_bit(PHY_INTERFACE_MODE_TRGMII,
			  config->supported_interfaces);
		break;
	}
}

static bool mt7531_is_rgmii_port(struct mt7530_priv *priv, u32 port)
{
	return (port == 5) && (priv->p5_intf_sel != P5_INTF_SEL_GMAC5_SGMII);
}

static void mt7531_mac_port_get_caps(struct dsa_switch *ds, int port,
				     struct phylink_config *config)
{
	struct mt7530_priv *priv = ds->priv;

	switch (port) {
	case 0 ... 4: /* Internal phy */
		__set_bit(PHY_INTERFACE_MODE_GMII,
			  config->supported_interfaces);
		break;

	case 5: /* 2nd cpu port supports either rgmii or sgmii/8023z */
		if (mt7531_is_rgmii_port(priv, port)) {
			phy_interface_set_rgmii(config->supported_interfaces);
			break;
		}
		fallthrough;

	case 6: /* 1st cpu port supports sgmii/8023z only */
		__set_bit(PHY_INTERFACE_MODE_SGMII,
			  config->supported_interfaces);
		__set_bit(PHY_INTERFACE_MODE_1000BASEX,
			  config->supported_interfaces);
		__set_bit(PHY_INTERFACE_MODE_2500BASEX,
			  config->supported_interfaces);

		config->mac_capabilities |= MAC_2500FD;
		break;
	}
}

static int
mt753x_pad_setup(struct dsa_switch *ds, const struct phylink_link_state *state)
{
	struct mt7530_priv *priv = ds->priv;

	return priv->info->pad_setup(ds, state->interface);
}

static int
mt7530_mac_config(struct dsa_switch *ds, int port, unsigned int mode,
		  phy_interface_t interface)
{
	struct mt7530_priv *priv = ds->priv;

	/* Only need to setup port5. */
	if (port != 5)
		return 0;

	mt7530_setup_port5(priv->ds, interface);

	return 0;
}

static int mt7531_rgmii_setup(struct mt7530_priv *priv, u32 port,
			      phy_interface_t interface,
			      struct phy_device *phydev)
{
	u32 val;

	if (!mt7531_is_rgmii_port(priv, port)) {
		dev_err(priv->dev, "RGMII mode is not available for port %d\n",
			port);
		return -EINVAL;
	}

	val = mt7530_read(priv, MT7531_CLKGEN_CTRL);
	val |= GP_CLK_EN;
	val &= ~GP_MODE_MASK;
	val |= GP_MODE(MT7531_GP_MODE_RGMII);
	val &= ~CLK_SKEW_IN_MASK;
	val |= CLK_SKEW_IN(MT7531_CLK_SKEW_NO_CHG);
	val &= ~CLK_SKEW_OUT_MASK;
	val |= CLK_SKEW_OUT(MT7531_CLK_SKEW_NO_CHG);
	val |= TXCLK_NO_REVERSE | RXCLK_NO_DELAY;

	/* Do not adjust rgmii delay when vendor phy driver presents. */
	if (!phydev || phy_driver_is_genphy(phydev)) {
		val &= ~(TXCLK_NO_REVERSE | RXCLK_NO_DELAY);
		switch (interface) {
		case PHY_INTERFACE_MODE_RGMII:
			val |= TXCLK_NO_REVERSE;
			val |= RXCLK_NO_DELAY;
			break;
		case PHY_INTERFACE_MODE_RGMII_RXID:
			val |= TXCLK_NO_REVERSE;
			break;
		case PHY_INTERFACE_MODE_RGMII_TXID:
			val |= RXCLK_NO_DELAY;
			break;
		case PHY_INTERFACE_MODE_RGMII_ID:
			break;
		default:
			return -EINVAL;
		}
	}
	mt7530_write(priv, MT7531_CLKGEN_CTRL, val);

	return 0;
}

static void mt7531_pcs_link_up(struct phylink_pcs *pcs, unsigned int mode,
			       phy_interface_t interface, int speed, int duplex)
{
<<<<<<< HEAD
	/* Port5 supports ethier RGMII or SGMII.
	 * Port6 supports SGMII only.
	 */
	if (port == 6) {
		phylink_set(supported, 2500baseX_Full);
		phylink_set(supported, 2500baseT_Full);
	}
}

static void
mt7531_sgmii_link_up_force(struct dsa_switch *ds, int port,
			   unsigned int mode, phy_interface_t interface,
			   int speed, int duplex)
{
	struct mt7530_priv *priv = ds->priv;
=======
	struct mt7530_priv *priv = pcs_to_mt753x_pcs(pcs)->priv;
	int port = pcs_to_mt753x_pcs(pcs)->port;
>>>>>>> d60c95ef
	unsigned int val;

	/* For adjusting speed and duplex of SGMII force mode. */
	if (interface != PHY_INTERFACE_MODE_SGMII ||
	    phylink_autoneg_inband(mode))
		return;

	/* SGMII force mode setting */
	val = mt7530_read(priv, MT7531_SGMII_MODE(port));
	val &= ~MT7531_SGMII_IF_MODE_MASK;

	switch (speed) {
	case SPEED_10:
		val |= MT7531_SGMII_FORCE_SPEED_10;
		break;
	case SPEED_100:
		val |= MT7531_SGMII_FORCE_SPEED_100;
		break;
	case SPEED_1000:
		val |= MT7531_SGMII_FORCE_SPEED_1000;
		break;
	}

	/* MT7531 SGMII 1G force mode can only work in full duplex mode,
	 * no matter MT7531_SGMII_FORCE_HALF_DUPLEX is set or not.
	 *
	 * The speed check is unnecessary as the MAC capabilities apply
	 * this restriction. --rmk
	 */
	if ((speed == SPEED_10 || speed == SPEED_100) &&
	    duplex != DUPLEX_FULL)
		val |= MT7531_SGMII_FORCE_HALF_DUPLEX;

	mt7530_write(priv, MT7531_SGMII_MODE(port), val);
}

static bool mt753x_is_mac_port(u32 port)
{
	return (port == 5 || port == 6);
}

static int mt7531_sgmii_setup_mode_force(struct mt7530_priv *priv, u32 port,
					 phy_interface_t interface)
{
	u32 val;

	if (!mt753x_is_mac_port(port))
		return -EINVAL;

	mt7530_set(priv, MT7531_QPHY_PWR_STATE_CTRL(port),
		   MT7531_SGMII_PHYA_PWD);

	val = mt7530_read(priv, MT7531_PHYA_CTRL_SIGNAL3(port));
	val &= ~MT7531_RG_TPHY_SPEED_MASK;
	/* Setup 2.5 times faster clock for 2.5Gbps data speeds with 10B/8B
	 * encoding.
	 */
	val |= (interface == PHY_INTERFACE_MODE_2500BASEX) ?
		MT7531_RG_TPHY_SPEED_3_125G : MT7531_RG_TPHY_SPEED_1_25G;
	mt7530_write(priv, MT7531_PHYA_CTRL_SIGNAL3(port), val);

	mt7530_clear(priv, MT7531_PCS_CONTROL_1(port), MT7531_SGMII_AN_ENABLE);

	/* MT7531 SGMII 1G and 2.5G force mode can only work in full duplex
	 * mode, no matter MT7531_SGMII_FORCE_HALF_DUPLEX is set or not.
	 */
	mt7530_rmw(priv, MT7531_SGMII_MODE(port),
		   MT7531_SGMII_IF_MODE_MASK | MT7531_SGMII_REMOTE_FAULT_DIS,
		   MT7531_SGMII_FORCE_SPEED_1000);

	mt7530_write(priv, MT7531_QPHY_PWR_STATE_CTRL(port), 0);

	return 0;
}

static int mt7531_sgmii_setup_mode_an(struct mt7530_priv *priv, int port,
				      phy_interface_t interface)
{
	if (!mt753x_is_mac_port(port))
		return -EINVAL;

	mt7530_set(priv, MT7531_QPHY_PWR_STATE_CTRL(port),
		   MT7531_SGMII_PHYA_PWD);

	mt7530_rmw(priv, MT7531_PHYA_CTRL_SIGNAL3(port),
		   MT7531_RG_TPHY_SPEED_MASK, MT7531_RG_TPHY_SPEED_1_25G);

	mt7530_set(priv, MT7531_SGMII_MODE(port),
		   MT7531_SGMII_REMOTE_FAULT_DIS |
		   MT7531_SGMII_SPEED_DUPLEX_AN);

	mt7530_rmw(priv, MT7531_PCS_SPEED_ABILITY(port),
		   MT7531_SGMII_TX_CONFIG_MASK, 1);

	mt7530_set(priv, MT7531_PCS_CONTROL_1(port), MT7531_SGMII_AN_ENABLE);

	mt7530_set(priv, MT7531_PCS_CONTROL_1(port), MT7531_SGMII_AN_RESTART);

	mt7530_write(priv, MT7531_QPHY_PWR_STATE_CTRL(port), 0);

	return 0;
}

static void mt7531_pcs_an_restart(struct phylink_pcs *pcs)
{
	struct mt7530_priv *priv = pcs_to_mt753x_pcs(pcs)->priv;
	int port = pcs_to_mt753x_pcs(pcs)->port;
	u32 val;

	/* Only restart AN when AN is enabled */
	val = mt7530_read(priv, MT7531_PCS_CONTROL_1(port));
	if (val & MT7531_SGMII_AN_ENABLE) {
		val |= MT7531_SGMII_AN_RESTART;
		mt7530_write(priv, MT7531_PCS_CONTROL_1(port), val);
	}
}

static int
mt7531_mac_config(struct dsa_switch *ds, int port, unsigned int mode,
		  phy_interface_t interface)
{
	struct mt7530_priv *priv = ds->priv;
	struct phy_device *phydev;
	struct dsa_port *dp;

	if (!mt753x_is_mac_port(port)) {
		dev_err(priv->dev, "port %d is not a MAC port\n", port);
		return -EINVAL;
	}

	switch (interface) {
	case PHY_INTERFACE_MODE_RGMII:
	case PHY_INTERFACE_MODE_RGMII_ID:
	case PHY_INTERFACE_MODE_RGMII_RXID:
	case PHY_INTERFACE_MODE_RGMII_TXID:
		dp = dsa_to_port(ds, port);
		phydev = dp->slave->phydev;
		return mt7531_rgmii_setup(priv, port, interface, phydev);
	case PHY_INTERFACE_MODE_SGMII:
		return mt7531_sgmii_setup_mode_an(priv, port, interface);
	case PHY_INTERFACE_MODE_NA:
	case PHY_INTERFACE_MODE_1000BASEX:
	case PHY_INTERFACE_MODE_2500BASEX:
		return mt7531_sgmii_setup_mode_force(priv, port, interface);
	default:
		return -EINVAL;
	}

	return -EINVAL;
}

static int
mt753x_mac_config(struct dsa_switch *ds, int port, unsigned int mode,
		  const struct phylink_link_state *state)
{
	struct mt7530_priv *priv = ds->priv;

	return priv->info->mac_port_config(ds, port, mode, state->interface);
}

static struct phylink_pcs *
mt753x_phylink_mac_select_pcs(struct dsa_switch *ds, int port,
			      phy_interface_t interface)
{
	struct mt7530_priv *priv = ds->priv;

	switch (interface) {
	case PHY_INTERFACE_MODE_TRGMII:
	case PHY_INTERFACE_MODE_SGMII:
	case PHY_INTERFACE_MODE_1000BASEX:
	case PHY_INTERFACE_MODE_2500BASEX:
		return &priv->pcs[port].pcs;

	default:
		return NULL;
	}
}

static void
mt753x_phylink_mac_config(struct dsa_switch *ds, int port, unsigned int mode,
			  const struct phylink_link_state *state)
{
	struct mt7530_priv *priv = ds->priv;
	u32 mcr_cur, mcr_new;

	switch (port) {
	case 0 ... 4: /* Internal phy */
		if (state->interface != PHY_INTERFACE_MODE_GMII)
			goto unsupported;
		break;
	case 5: /* 2nd cpu port with phy of port 0 or 4 / external phy */
		if (priv->p5_interface == state->interface)
			break;

		if (mt753x_mac_config(ds, port, mode, state) < 0)
			goto unsupported;

		if (priv->p5_intf_sel != P5_DISABLED)
			priv->p5_interface = state->interface;
		break;
	case 6: /* 1st cpu port */
		if (priv->p6_interface == state->interface)
			break;

		mt753x_pad_setup(ds, state);

		if (mt753x_mac_config(ds, port, mode, state) < 0)
			goto unsupported;

		priv->p6_interface = state->interface;
		break;
	default:
unsupported:
		dev_err(ds->dev, "%s: unsupported %s port: %i\n",
			__func__, phy_modes(state->interface), port);
		return;
	}

	mcr_cur = mt7530_read(priv, MT7530_PMCR_P(port));
	mcr_new = mcr_cur;
	mcr_new &= ~PMCR_LINK_SETTINGS_MASK;
	mcr_new |= PMCR_IFG_XMIT(1) | PMCR_MAC_MODE | PMCR_BACKOFF_EN |
		   PMCR_BACKPR_EN | PMCR_FORCE_MODE_ID(priv->id);

	/* Are we connected to external phy */
	if (port == 5 && dsa_is_user_port(ds, 5))
		mcr_new |= PMCR_EXT_PHY;

	if (mcr_new != mcr_cur)
		mt7530_write(priv, MT7530_PMCR_P(port), mcr_new);
}

static void mt753x_phylink_mac_link_down(struct dsa_switch *ds, int port,
					 unsigned int mode,
					 phy_interface_t interface)
{
	struct mt7530_priv *priv = ds->priv;

	mt7530_clear(priv, MT7530_PMCR_P(port), PMCR_LINK_SETTINGS_MASK);
}

static void mt753x_phylink_pcs_link_up(struct phylink_pcs *pcs,
				       unsigned int mode,
				       phy_interface_t interface,
				       int speed, int duplex)
{
	if (pcs->ops->pcs_link_up)
		pcs->ops->pcs_link_up(pcs, mode, interface, speed, duplex);
}

static void mt753x_phylink_mac_link_up(struct dsa_switch *ds, int port,
				       unsigned int mode,
				       phy_interface_t interface,
				       struct phy_device *phydev,
				       int speed, int duplex,
				       bool tx_pause, bool rx_pause)
{
	struct mt7530_priv *priv = ds->priv;
	u32 mcr;

	mcr = PMCR_RX_EN | PMCR_TX_EN | PMCR_FORCE_LNK;

	/* MT753x MAC works in 1G full duplex mode for all up-clocked
	 * variants.
	 */
	if (interface == PHY_INTERFACE_MODE_TRGMII ||
	    (phy_interface_mode_is_8023z(interface))) {
		speed = SPEED_1000;
		duplex = DUPLEX_FULL;
	}

	switch (speed) {
	case SPEED_1000:
		mcr |= PMCR_FORCE_SPEED_1000;
		break;
	case SPEED_100:
		mcr |= PMCR_FORCE_SPEED_100;
		break;
	}
	if (duplex == DUPLEX_FULL) {
		mcr |= PMCR_FORCE_FDX;
		if (tx_pause)
			mcr |= PMCR_TX_FC_EN;
		if (rx_pause)
			mcr |= PMCR_RX_FC_EN;
	}

	if (mode == MLO_AN_PHY && phydev && phy_init_eee(phydev, false) >= 0) {
		switch (speed) {
		case SPEED_1000:
			mcr |= PMCR_FORCE_EEE1G;
			break;
		case SPEED_100:
			mcr |= PMCR_FORCE_EEE100;
			break;
		}
	}

	mt7530_set(priv, MT7530_PMCR_P(port), mcr);
}

static int
mt7531_cpu_port_config(struct dsa_switch *ds, int port)
{
	struct mt7530_priv *priv = ds->priv;
	phy_interface_t interface;
	int speed;
	int ret;

	switch (port) {
	case 5:
		if (mt7531_is_rgmii_port(priv, port))
			interface = PHY_INTERFACE_MODE_RGMII;
		else
			interface = PHY_INTERFACE_MODE_2500BASEX;

		priv->p5_interface = interface;
		break;
	case 6:
		interface = PHY_INTERFACE_MODE_2500BASEX;

		priv->p6_interface = interface;
		break;
	default:
		return -EINVAL;
	}

	if (interface == PHY_INTERFACE_MODE_2500BASEX)
		speed = SPEED_2500;
	else
		speed = SPEED_1000;

	ret = mt7531_mac_config(ds, port, MLO_AN_FIXED, interface);
	if (ret)
		return ret;
	mt7530_write(priv, MT7530_PMCR_P(port),
		     PMCR_CPU_PORT_SETTING(priv->id));
	mt753x_phylink_pcs_link_up(&priv->pcs[port].pcs, MLO_AN_FIXED,
				   interface, speed, DUPLEX_FULL);
	mt753x_phylink_mac_link_up(ds, port, MLO_AN_FIXED, interface, NULL,
				   speed, DUPLEX_FULL, true, true);

	return 0;
}

<<<<<<< HEAD
static void
mt7530_mac_port_validate(struct dsa_switch *ds, int port,
			 unsigned long *supported)
{
}

static void mt7531_mac_port_validate(struct dsa_switch *ds, int port,
				     unsigned long *supported)
=======
static void mt753x_phylink_get_caps(struct dsa_switch *ds, int port,
				    struct phylink_config *config)
>>>>>>> d60c95ef
{
	struct mt7530_priv *priv = ds->priv;

	/* This switch only supports full-duplex at 1Gbps */
	config->mac_capabilities = MAC_ASYM_PAUSE | MAC_SYM_PAUSE |
				   MAC_10 | MAC_100 | MAC_1000FD;

<<<<<<< HEAD
	if (state->interface != PHY_INTERFACE_MODE_NA &&
	    !mt753x_phy_mode_supported(ds, port, state)) {
		linkmode_zero(supported);
		return;
	}

	phylink_set_port_modes(mask);

	if (state->interface != PHY_INTERFACE_MODE_TRGMII &&
	    !phy_interface_mode_is_8023z(state->interface)) {
		phylink_set(mask, 10baseT_Half);
		phylink_set(mask, 10baseT_Full);
		phylink_set(mask, 100baseT_Half);
		phylink_set(mask, 100baseT_Full);
		phylink_set(mask, Autoneg);
	}

	/* This switch only supports 1G full-duplex. */
	if (state->interface != PHY_INTERFACE_MODE_MII) {
		phylink_set(mask, 1000baseT_Full);
		phylink_set(mask, 1000baseX_Full);
	}

	priv->info->mac_port_validate(ds, port, mask);
=======
	if ((priv->id == ID_MT7531) && mt753x_is_mac_port(port))
		config->mac_capabilities |= MAC_2500FD;

	/* This driver does not make use of the speed, duplex, pause or the
	 * advertisement in its mac_config, so it is safe to mark this driver
	 * as non-legacy.
	 */
	config->legacy_pre_march2020 = false;
>>>>>>> d60c95ef

	priv->info->mac_port_get_caps(ds, port, config);
}

static int mt753x_pcs_validate(struct phylink_pcs *pcs,
			       unsigned long *supported,
			       const struct phylink_link_state *state)
{
	/* Autonegotiation is not supported in TRGMII nor 802.3z modes */
	if (state->interface == PHY_INTERFACE_MODE_TRGMII ||
	    phy_interface_mode_is_8023z(state->interface))
		phylink_clear(supported, Autoneg);

	return 0;
}

static void mt7530_pcs_get_state(struct phylink_pcs *pcs,
				 struct phylink_link_state *state)
{
	struct mt7530_priv *priv = pcs_to_mt753x_pcs(pcs)->priv;
	int port = pcs_to_mt753x_pcs(pcs)->port;
	u32 pmsr;

	pmsr = mt7530_read(priv, MT7530_PMSR_P(port));

	state->link = (pmsr & PMSR_LINK);
	state->an_complete = state->link;
	state->duplex = !!(pmsr & PMSR_DPX);

	switch (pmsr & PMSR_SPEED_MASK) {
	case PMSR_SPEED_10:
		state->speed = SPEED_10;
		break;
	case PMSR_SPEED_100:
		state->speed = SPEED_100;
		break;
	case PMSR_SPEED_1000:
		state->speed = SPEED_1000;
		break;
	default:
		state->speed = SPEED_UNKNOWN;
		break;
	}

	state->pause &= ~(MLO_PAUSE_RX | MLO_PAUSE_TX);
	if (pmsr & PMSR_RX_FC)
		state->pause |= MLO_PAUSE_RX;
	if (pmsr & PMSR_TX_FC)
		state->pause |= MLO_PAUSE_TX;
}

static int
mt7531_sgmii_pcs_get_state_an(struct mt7530_priv *priv, int port,
			      struct phylink_link_state *state)
{
	u32 status, val;
	u16 config_reg;

	status = mt7530_read(priv, MT7531_PCS_CONTROL_1(port));
	state->link = !!(status & MT7531_SGMII_LINK_STATUS);
	state->an_complete = !!(status & MT7531_SGMII_AN_COMPLETE);
	if (state->interface == PHY_INTERFACE_MODE_SGMII &&
	    (status & MT7531_SGMII_AN_ENABLE)) {
		val = mt7530_read(priv, MT7531_PCS_SPEED_ABILITY(port));
		config_reg = val >> 16;

		switch (config_reg & LPA_SGMII_SPD_MASK) {
		case LPA_SGMII_1000:
			state->speed = SPEED_1000;
			break;
		case LPA_SGMII_100:
			state->speed = SPEED_100;
			break;
		case LPA_SGMII_10:
			state->speed = SPEED_10;
			break;
		default:
			dev_err(priv->dev, "invalid sgmii PHY speed\n");
			state->link = false;
			return -EINVAL;
		}

		if (config_reg & LPA_SGMII_FULL_DUPLEX)
			state->duplex = DUPLEX_FULL;
		else
			state->duplex = DUPLEX_HALF;
	}

	return 0;
}

static void
mt7531_sgmii_pcs_get_state_inband(struct mt7530_priv *priv, int port,
				  struct phylink_link_state *state)
{
	unsigned int val;

	val = mt7530_read(priv, MT7531_PCS_CONTROL_1(port));
	state->link = !!(val & MT7531_SGMII_LINK_STATUS);
	if (!state->link)
		return;

	state->an_complete = state->link;

	if (state->interface == PHY_INTERFACE_MODE_2500BASEX)
		state->speed = SPEED_2500;
	else
		state->speed = SPEED_1000;

	state->duplex = DUPLEX_FULL;
	state->pause = MLO_PAUSE_NONE;
}

static void mt7531_pcs_get_state(struct phylink_pcs *pcs,
				 struct phylink_link_state *state)
{
	struct mt7530_priv *priv = pcs_to_mt753x_pcs(pcs)->priv;
	int port = pcs_to_mt753x_pcs(pcs)->port;

	if (state->interface == PHY_INTERFACE_MODE_SGMII) {
		mt7531_sgmii_pcs_get_state_an(priv, port, state);
		return;
	} else if ((state->interface == PHY_INTERFACE_MODE_1000BASEX) ||
		   (state->interface == PHY_INTERFACE_MODE_2500BASEX)) {
		mt7531_sgmii_pcs_get_state_inband(priv, port, state);
		return;
	}

	state->link = false;
}

static int mt753x_pcs_config(struct phylink_pcs *pcs, unsigned int mode,
			     phy_interface_t interface,
			     const unsigned long *advertising,
			     bool permit_pause_to_mac)
{
	return 0;
}

static void mt7530_pcs_an_restart(struct phylink_pcs *pcs)
{
}

static const struct phylink_pcs_ops mt7530_pcs_ops = {
	.pcs_validate = mt753x_pcs_validate,
	.pcs_get_state = mt7530_pcs_get_state,
	.pcs_config = mt753x_pcs_config,
	.pcs_an_restart = mt7530_pcs_an_restart,
};

static const struct phylink_pcs_ops mt7531_pcs_ops = {
	.pcs_validate = mt753x_pcs_validate,
	.pcs_get_state = mt7531_pcs_get_state,
	.pcs_config = mt753x_pcs_config,
	.pcs_an_restart = mt7531_pcs_an_restart,
	.pcs_link_up = mt7531_pcs_link_up,
};

static int
mt753x_setup(struct dsa_switch *ds)
{
	struct mt7530_priv *priv = ds->priv;
	int i, ret;

	/* Initialise the PCS devices */
	for (i = 0; i < priv->ds->num_ports; i++) {
		priv->pcs[i].pcs.ops = priv->info->pcs_ops;
		priv->pcs[i].priv = priv;
		priv->pcs[i].port = i;
		if (mt753x_is_mac_port(i))
			priv->pcs[i].pcs.poll = 1;
	}

	ret = priv->info->sw_setup(ds);
	if (ret)
		return ret;

	ret = mt7530_setup_irq(priv);
	if (ret)
		return ret;

	ret = mt7530_setup_mdio(priv);
	if (ret && priv->irq)
		mt7530_free_irq_common(priv);

	return ret;
}

static int mt753x_get_mac_eee(struct dsa_switch *ds, int port,
			      struct ethtool_eee *e)
{
	struct mt7530_priv *priv = ds->priv;
	u32 eeecr = mt7530_read(priv, MT7530_PMEEECR_P(port));

	e->tx_lpi_enabled = !(eeecr & LPI_MODE_EN);
	e->tx_lpi_timer = GET_LPI_THRESH(eeecr);

	return 0;
}

static int mt753x_set_mac_eee(struct dsa_switch *ds, int port,
			      struct ethtool_eee *e)
{
	struct mt7530_priv *priv = ds->priv;
	u32 set, mask = LPI_THRESH_MASK | LPI_MODE_EN;

	if (e->tx_lpi_timer > 0xFFF)
		return -EINVAL;

	set = SET_LPI_THRESH(e->tx_lpi_timer);
	if (!e->tx_lpi_enabled)
		/* Force LPI Mode without a delay */
		set |= LPI_MODE_EN;
	mt7530_rmw(priv, MT7530_PMEEECR_P(port), mask, set);

	return 0;
}

static const struct dsa_switch_ops mt7530_switch_ops = {
	.get_tag_protocol	= mtk_get_tag_protocol,
	.setup			= mt753x_setup,
	.get_strings		= mt7530_get_strings,
	.get_ethtool_stats	= mt7530_get_ethtool_stats,
	.get_sset_count		= mt7530_get_sset_count,
	.set_ageing_time	= mt7530_set_ageing_time,
	.port_enable		= mt7530_port_enable,
	.port_disable		= mt7530_port_disable,
	.port_change_mtu	= mt7530_port_change_mtu,
	.port_max_mtu		= mt7530_port_max_mtu,
	.port_stp_state_set	= mt7530_stp_state_set,
	.port_pre_bridge_flags	= mt7530_port_pre_bridge_flags,
	.port_bridge_flags	= mt7530_port_bridge_flags,
	.port_bridge_join	= mt7530_port_bridge_join,
	.port_bridge_leave	= mt7530_port_bridge_leave,
	.port_fdb_add		= mt7530_port_fdb_add,
	.port_fdb_del		= mt7530_port_fdb_del,
	.port_fdb_dump		= mt7530_port_fdb_dump,
	.port_mdb_add		= mt7530_port_mdb_add,
	.port_mdb_del		= mt7530_port_mdb_del,
	.port_vlan_filtering	= mt7530_port_vlan_filtering,
	.port_vlan_add		= mt7530_port_vlan_add,
	.port_vlan_del		= mt7530_port_vlan_del,
	.port_mirror_add	= mt753x_port_mirror_add,
	.port_mirror_del	= mt753x_port_mirror_del,
	.phylink_get_caps	= mt753x_phylink_get_caps,
	.phylink_mac_select_pcs	= mt753x_phylink_mac_select_pcs,
	.phylink_mac_config	= mt753x_phylink_mac_config,
	.phylink_mac_link_down	= mt753x_phylink_mac_link_down,
	.phylink_mac_link_up	= mt753x_phylink_mac_link_up,
	.get_mac_eee		= mt753x_get_mac_eee,
	.set_mac_eee		= mt753x_set_mac_eee,
};

static const struct mt753x_info mt753x_table[] = {
	[ID_MT7621] = {
		.id = ID_MT7621,
		.pcs_ops = &mt7530_pcs_ops,
		.sw_setup = mt7530_setup,
		.phy_read = mt7530_phy_read,
		.phy_write = mt7530_phy_write,
		.pad_setup = mt7530_pad_clk_setup,
		.mac_port_get_caps = mt7530_mac_port_get_caps,
		.mac_port_config = mt7530_mac_config,
	},
	[ID_MT7530] = {
		.id = ID_MT7530,
		.pcs_ops = &mt7530_pcs_ops,
		.sw_setup = mt7530_setup,
		.phy_read = mt7530_phy_read,
		.phy_write = mt7530_phy_write,
		.pad_setup = mt7530_pad_clk_setup,
		.mac_port_get_caps = mt7530_mac_port_get_caps,
		.mac_port_config = mt7530_mac_config,
	},
	[ID_MT7531] = {
		.id = ID_MT7531,
		.pcs_ops = &mt7531_pcs_ops,
		.sw_setup = mt7531_setup,
		.phy_read = mt7531_ind_phy_read,
		.phy_write = mt7531_ind_phy_write,
		.pad_setup = mt7531_pad_setup,
		.cpu_port_config = mt7531_cpu_port_config,
		.mac_port_get_caps = mt7531_mac_port_get_caps,
		.mac_port_config = mt7531_mac_config,
	},
};

static const struct of_device_id mt7530_of_match[] = {
	{ .compatible = "mediatek,mt7621", .data = &mt753x_table[ID_MT7621], },
	{ .compatible = "mediatek,mt7530", .data = &mt753x_table[ID_MT7530], },
	{ .compatible = "mediatek,mt7531", .data = &mt753x_table[ID_MT7531], },
	{ /* sentinel */ },
};
MODULE_DEVICE_TABLE(of, mt7530_of_match);

static int
mt7530_probe(struct mdio_device *mdiodev)
{
	struct mt7530_priv *priv;
	struct device_node *dn;

	dn = mdiodev->dev.of_node;

	priv = devm_kzalloc(&mdiodev->dev, sizeof(*priv), GFP_KERNEL);
	if (!priv)
		return -ENOMEM;

	priv->ds = devm_kzalloc(&mdiodev->dev, sizeof(*priv->ds), GFP_KERNEL);
	if (!priv->ds)
		return -ENOMEM;

	priv->ds->dev = &mdiodev->dev;
	priv->ds->num_ports = MT7530_NUM_PORTS;

	/* Use medatek,mcm property to distinguish hardware type that would
	 * casues a little bit differences on power-on sequence.
	 */
	priv->mcm = of_property_read_bool(dn, "mediatek,mcm");
	if (priv->mcm) {
		dev_info(&mdiodev->dev, "MT7530 adapts as multi-chip module\n");

		priv->rstc = devm_reset_control_get(&mdiodev->dev, "mcm");
		if (IS_ERR(priv->rstc)) {
			dev_err(&mdiodev->dev, "Couldn't get our reset line\n");
			return PTR_ERR(priv->rstc);
		}
	}

	/* Get the hardware identifier from the devicetree node.
	 * We will need it for some of the clock and regulator setup.
	 */
	priv->info = of_device_get_match_data(&mdiodev->dev);
	if (!priv->info)
		return -EINVAL;

	/* Sanity check if these required device operations are filled
	 * properly.
	 */
	if (!priv->info->sw_setup || !priv->info->pad_setup ||
	    !priv->info->phy_read || !priv->info->phy_write ||
	    !priv->info->mac_port_get_caps ||
	    !priv->info->mac_port_config)
		return -EINVAL;

	priv->id = priv->info->id;

	if (priv->id == ID_MT7530) {
		priv->core_pwr = devm_regulator_get(&mdiodev->dev, "core");
		if (IS_ERR(priv->core_pwr))
			return PTR_ERR(priv->core_pwr);

		priv->io_pwr = devm_regulator_get(&mdiodev->dev, "io");
		if (IS_ERR(priv->io_pwr))
			return PTR_ERR(priv->io_pwr);
	}

	/* Not MCM that indicates switch works as the remote standalone
	 * integrated circuit so the GPIO pin would be used to complete
	 * the reset, otherwise memory-mapped register accessing used
	 * through syscon provides in the case of MCM.
	 */
	if (!priv->mcm) {
		priv->reset = devm_gpiod_get_optional(&mdiodev->dev, "reset",
						      GPIOD_OUT_LOW);
		if (IS_ERR(priv->reset)) {
			dev_err(&mdiodev->dev, "Couldn't get our reset line\n");
			return PTR_ERR(priv->reset);
		}
	}

	priv->bus = mdiodev->bus;
	priv->dev = &mdiodev->dev;
	priv->ds->priv = priv;
	priv->ds->ops = &mt7530_switch_ops;
	mutex_init(&priv->reg_mutex);
	dev_set_drvdata(&mdiodev->dev, priv);

	return dsa_register_switch(priv->ds);
}

static void
mt7530_remove(struct mdio_device *mdiodev)
{
	struct mt7530_priv *priv = dev_get_drvdata(&mdiodev->dev);
	int ret = 0;

	if (!priv)
		return;

	ret = regulator_disable(priv->core_pwr);
	if (ret < 0)
		dev_err(priv->dev,
			"Failed to disable core power: %d\n", ret);

	ret = regulator_disable(priv->io_pwr);
	if (ret < 0)
		dev_err(priv->dev, "Failed to disable io pwr: %d\n",
			ret);

	if (priv->irq)
		mt7530_free_irq(priv);

	dsa_unregister_switch(priv->ds);
	mutex_destroy(&priv->reg_mutex);
}

static void mt7530_shutdown(struct mdio_device *mdiodev)
{
	struct mt7530_priv *priv = dev_get_drvdata(&mdiodev->dev);

	if (!priv)
		return;

	dsa_switch_shutdown(priv->ds);

	dev_set_drvdata(&mdiodev->dev, NULL);
}

static struct mdio_driver mt7530_mdio_driver = {
	.probe  = mt7530_probe,
	.remove = mt7530_remove,
	.shutdown = mt7530_shutdown,
	.mdiodrv.driver = {
		.name = "mt7530",
		.of_match_table = mt7530_of_match,
	},
};

mdio_module_driver(mt7530_mdio_driver);

MODULE_AUTHOR("Sean Wang <sean.wang@mediatek.com>");
MODULE_DESCRIPTION("Driver for Mediatek MT7530 Switch");
MODULE_LICENSE("GPL");<|MERGE_RESOLUTION|>--- conflicted
+++ resolved
@@ -2563,26 +2563,8 @@
 static void mt7531_pcs_link_up(struct phylink_pcs *pcs, unsigned int mode,
 			       phy_interface_t interface, int speed, int duplex)
 {
-<<<<<<< HEAD
-	/* Port5 supports ethier RGMII or SGMII.
-	 * Port6 supports SGMII only.
-	 */
-	if (port == 6) {
-		phylink_set(supported, 2500baseX_Full);
-		phylink_set(supported, 2500baseT_Full);
-	}
-}
-
-static void
-mt7531_sgmii_link_up_force(struct dsa_switch *ds, int port,
-			   unsigned int mode, phy_interface_t interface,
-			   int speed, int duplex)
-{
-	struct mt7530_priv *priv = ds->priv;
-=======
 	struct mt7530_priv *priv = pcs_to_mt753x_pcs(pcs)->priv;
 	int port = pcs_to_mt753x_pcs(pcs)->port;
->>>>>>> d60c95ef
 	unsigned int val;
 
 	/* For adjusting speed and duplex of SGMII force mode. */
@@ -2928,19 +2910,8 @@
 	return 0;
 }
 
-<<<<<<< HEAD
-static void
-mt7530_mac_port_validate(struct dsa_switch *ds, int port,
-			 unsigned long *supported)
-{
-}
-
-static void mt7531_mac_port_validate(struct dsa_switch *ds, int port,
-				     unsigned long *supported)
-=======
 static void mt753x_phylink_get_caps(struct dsa_switch *ds, int port,
 				    struct phylink_config *config)
->>>>>>> d60c95ef
 {
 	struct mt7530_priv *priv = ds->priv;
 
@@ -2948,32 +2919,6 @@
 	config->mac_capabilities = MAC_ASYM_PAUSE | MAC_SYM_PAUSE |
 				   MAC_10 | MAC_100 | MAC_1000FD;
 
-<<<<<<< HEAD
-	if (state->interface != PHY_INTERFACE_MODE_NA &&
-	    !mt753x_phy_mode_supported(ds, port, state)) {
-		linkmode_zero(supported);
-		return;
-	}
-
-	phylink_set_port_modes(mask);
-
-	if (state->interface != PHY_INTERFACE_MODE_TRGMII &&
-	    !phy_interface_mode_is_8023z(state->interface)) {
-		phylink_set(mask, 10baseT_Half);
-		phylink_set(mask, 10baseT_Full);
-		phylink_set(mask, 100baseT_Half);
-		phylink_set(mask, 100baseT_Full);
-		phylink_set(mask, Autoneg);
-	}
-
-	/* This switch only supports 1G full-duplex. */
-	if (state->interface != PHY_INTERFACE_MODE_MII) {
-		phylink_set(mask, 1000baseT_Full);
-		phylink_set(mask, 1000baseX_Full);
-	}
-
-	priv->info->mac_port_validate(ds, port, mask);
-=======
 	if ((priv->id == ID_MT7531) && mt753x_is_mac_port(port))
 		config->mac_capabilities |= MAC_2500FD;
 
@@ -2982,7 +2927,6 @@
 	 * as non-legacy.
 	 */
 	config->legacy_pre_march2020 = false;
->>>>>>> d60c95ef
 
 	priv->info->mac_port_get_caps(ds, port, config);
 }
