--- conflicted
+++ resolved
@@ -344,14 +344,6 @@
 	a5psw_port_mgmtfwd_set(a5psw, port, standalone);
 }
 
-static void a5psw_port_set_standalone(struct a5psw *a5psw, int port,
-				      bool standalone)
-{
-	a5psw_port_learning_set(a5psw, port, !standalone);
-	a5psw_flooding_set_resolution(a5psw, port, !standalone);
-	a5psw_port_mgmtfwd_set(a5psw, port, standalone);
-}
-
 static int a5psw_port_bridge_join(struct dsa_switch *ds, int port,
 				  struct dsa_bridge bridge,
 				  bool *tx_fwd_offload,
@@ -368,11 +360,8 @@
 
 	a5psw->br_dev = bridge.dev;
 	a5psw_port_set_standalone(a5psw, port, false);
-<<<<<<< HEAD
-=======
 
 	a5psw->bridged_ports |= BIT(port);
->>>>>>> 98817289
 
 	return 0;
 }
@@ -382,11 +371,8 @@
 {
 	struct a5psw *a5psw = ds->priv;
 
-<<<<<<< HEAD
-=======
 	a5psw->bridged_ports &= ~BIT(port);
 
->>>>>>> 98817289
 	a5psw_port_set_standalone(a5psw, port, true);
 
 	/* No more ports bridged */
@@ -450,10 +436,7 @@
 static void a5psw_port_stp_state_set(struct dsa_switch *ds, int port, u8 state)
 {
 	bool learning_enabled, rx_enabled, tx_enabled;
-<<<<<<< HEAD
-=======
 	struct dsa_port *dp = dsa_to_port(ds, port);
->>>>>>> 98817289
 	struct a5psw *a5psw = ds->priv;
 
 	switch (state) {
@@ -467,20 +450,12 @@
 	case BR_STATE_LEARNING:
 		rx_enabled = false;
 		tx_enabled = false;
-<<<<<<< HEAD
-		learning_enabled = true;
-=======
 		learning_enabled = dp->learning;
->>>>>>> 98817289
 		break;
 	case BR_STATE_FORWARDING:
 		rx_enabled = true;
 		tx_enabled = true;
-<<<<<<< HEAD
-		learning_enabled = true;
-=======
 		learning_enabled = dp->learning;
->>>>>>> 98817289
 		break;
 	default:
 		dev_err(ds->dev, "invalid STP state: %d\n", state);
@@ -1010,11 +985,8 @@
 		/* Enable standalone mode for user ports */
 		if (dsa_port_is_user(dp))
 			a5psw_port_set_standalone(a5psw, port, true);
-<<<<<<< HEAD
-=======
 
 		a5psw_vlan_setup(a5psw, port);
->>>>>>> 98817289
 	}
 
 	return 0;
