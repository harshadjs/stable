// SPDX-License-Identifier: GPL-2.0-or-later
/*
 * Marvell 88e6xxx Ethernet switch single-chip support
 *
 * Copyright (c) 2008 Marvell Semiconductor
 *
 * Copyright (c) 2016 Andrew Lunn <andrew@lunn.ch>
 *
 * Copyright (c) 2016-2017 Savoir-faire Linux Inc.
 *	Vivien Didelot <vivien.didelot@savoirfairelinux.com>
 */

#include <linux/bitfield.h>
#include <linux/delay.h>
#include <linux/dsa/mv88e6xxx.h>
#include <linux/etherdevice.h>
#include <linux/ethtool.h>
#include <linux/if_bridge.h>
#include <linux/interrupt.h>
#include <linux/irq.h>
#include <linux/irqdomain.h>
#include <linux/jiffies.h>
#include <linux/list.h>
#include <linux/mdio.h>
#include <linux/module.h>
#include <linux/of_device.h>
#include <linux/of_irq.h>
#include <linux/of_mdio.h>
#include <linux/platform_data/mv88e6xxx.h>
#include <linux/netdevice.h>
#include <linux/gpio/consumer.h>
#include <linux/phylink.h>
#include <net/dsa.h>

#include "chip.h"
#include "devlink.h"
#include "global1.h"
#include "global2.h"
#include "hwtstamp.h"
#include "phy.h"
#include "port.h"
#include "ptp.h"
#include "serdes.h"
#include "smi.h"

static void assert_reg_lock(struct mv88e6xxx_chip *chip)
{
	if (unlikely(!mutex_is_locked(&chip->reg_lock))) {
		dev_err(chip->dev, "Switch registers lock not held!\n");
		dump_stack();
	}
}

int mv88e6xxx_read(struct mv88e6xxx_chip *chip, int addr, int reg, u16 *val)
{
	int err;

	assert_reg_lock(chip);

	err = mv88e6xxx_smi_read(chip, addr, reg, val);
	if (err)
		return err;

	dev_dbg(chip->dev, "<- addr: 0x%.2x reg: 0x%.2x val: 0x%.4x\n",
		addr, reg, *val);

	return 0;
}

int mv88e6xxx_write(struct mv88e6xxx_chip *chip, int addr, int reg, u16 val)
{
	int err;

	assert_reg_lock(chip);

	err = mv88e6xxx_smi_write(chip, addr, reg, val);
	if (err)
		return err;

	dev_dbg(chip->dev, "-> addr: 0x%.2x reg: 0x%.2x val: 0x%.4x\n",
		addr, reg, val);

	return 0;
}

int mv88e6xxx_wait_mask(struct mv88e6xxx_chip *chip, int addr, int reg,
			u16 mask, u16 val)
{
	const unsigned long timeout = jiffies + msecs_to_jiffies(50);
	u16 data;
	int err;
	int i;

	/* There's no bus specific operation to wait for a mask. Even
	 * if the initial poll takes longer than 50ms, always do at
	 * least one more attempt.
	 */
	for (i = 0; time_before(jiffies, timeout) || (i < 2); i++) {
		err = mv88e6xxx_read(chip, addr, reg, &data);
		if (err)
			return err;

		if ((data & mask) == val)
			return 0;

		if (i < 2)
			cpu_relax();
		else
			usleep_range(1000, 2000);
	}

	dev_err(chip->dev, "Timeout while waiting for switch\n");
	return -ETIMEDOUT;
}

int mv88e6xxx_wait_bit(struct mv88e6xxx_chip *chip, int addr, int reg,
		       int bit, int val)
{
	return mv88e6xxx_wait_mask(chip, addr, reg, BIT(bit),
				   val ? BIT(bit) : 0x0000);
}

struct mii_bus *mv88e6xxx_default_mdio_bus(struct mv88e6xxx_chip *chip)
{
	struct mv88e6xxx_mdio_bus *mdio_bus;

	mdio_bus = list_first_entry(&chip->mdios, struct mv88e6xxx_mdio_bus,
				    list);
	if (!mdio_bus)
		return NULL;

	return mdio_bus->bus;
}

static void mv88e6xxx_g1_irq_mask(struct irq_data *d)
{
	struct mv88e6xxx_chip *chip = irq_data_get_irq_chip_data(d);
	unsigned int n = d->hwirq;

	chip->g1_irq.masked |= (1 << n);
}

static void mv88e6xxx_g1_irq_unmask(struct irq_data *d)
{
	struct mv88e6xxx_chip *chip = irq_data_get_irq_chip_data(d);
	unsigned int n = d->hwirq;

	chip->g1_irq.masked &= ~(1 << n);
}

static irqreturn_t mv88e6xxx_g1_irq_thread_work(struct mv88e6xxx_chip *chip)
{
	unsigned int nhandled = 0;
	unsigned int sub_irq;
	unsigned int n;
	u16 reg;
	u16 ctl1;
	int err;

	mv88e6xxx_reg_lock(chip);
	err = mv88e6xxx_g1_read(chip, MV88E6XXX_G1_STS, &reg);
	mv88e6xxx_reg_unlock(chip);

	if (err)
		goto out;

	do {
		for (n = 0; n < chip->g1_irq.nirqs; ++n) {
			if (reg & (1 << n)) {
				sub_irq = irq_find_mapping(chip->g1_irq.domain,
							   n);
				handle_nested_irq(sub_irq);
				++nhandled;
			}
		}

		mv88e6xxx_reg_lock(chip);
		err = mv88e6xxx_g1_read(chip, MV88E6XXX_G1_CTL1, &ctl1);
		if (err)
			goto unlock;
		err = mv88e6xxx_g1_read(chip, MV88E6XXX_G1_STS, &reg);
unlock:
		mv88e6xxx_reg_unlock(chip);
		if (err)
			goto out;
		ctl1 &= GENMASK(chip->g1_irq.nirqs, 0);
	} while (reg & ctl1);

out:
	return (nhandled > 0 ? IRQ_HANDLED : IRQ_NONE);
}

static irqreturn_t mv88e6xxx_g1_irq_thread_fn(int irq, void *dev_id)
{
	struct mv88e6xxx_chip *chip = dev_id;

	return mv88e6xxx_g1_irq_thread_work(chip);
}

static void mv88e6xxx_g1_irq_bus_lock(struct irq_data *d)
{
	struct mv88e6xxx_chip *chip = irq_data_get_irq_chip_data(d);

	mv88e6xxx_reg_lock(chip);
}

static void mv88e6xxx_g1_irq_bus_sync_unlock(struct irq_data *d)
{
	struct mv88e6xxx_chip *chip = irq_data_get_irq_chip_data(d);
	u16 mask = GENMASK(chip->g1_irq.nirqs, 0);
	u16 reg;
	int err;

	err = mv88e6xxx_g1_read(chip, MV88E6XXX_G1_CTL1, &reg);
	if (err)
		goto out;

	reg &= ~mask;
	reg |= (~chip->g1_irq.masked & mask);

	err = mv88e6xxx_g1_write(chip, MV88E6XXX_G1_CTL1, reg);
	if (err)
		goto out;

out:
	mv88e6xxx_reg_unlock(chip);
}

static const struct irq_chip mv88e6xxx_g1_irq_chip = {
	.name			= "mv88e6xxx-g1",
	.irq_mask		= mv88e6xxx_g1_irq_mask,
	.irq_unmask		= mv88e6xxx_g1_irq_unmask,
	.irq_bus_lock		= mv88e6xxx_g1_irq_bus_lock,
	.irq_bus_sync_unlock	= mv88e6xxx_g1_irq_bus_sync_unlock,
};

static int mv88e6xxx_g1_irq_domain_map(struct irq_domain *d,
				       unsigned int irq,
				       irq_hw_number_t hwirq)
{
	struct mv88e6xxx_chip *chip = d->host_data;

	irq_set_chip_data(irq, d->host_data);
	irq_set_chip_and_handler(irq, &chip->g1_irq.chip, handle_level_irq);
	irq_set_noprobe(irq);

	return 0;
}

static const struct irq_domain_ops mv88e6xxx_g1_irq_domain_ops = {
	.map	= mv88e6xxx_g1_irq_domain_map,
	.xlate	= irq_domain_xlate_twocell,
};

/* To be called with reg_lock held */
static void mv88e6xxx_g1_irq_free_common(struct mv88e6xxx_chip *chip)
{
	int irq, virq;
	u16 mask;

	mv88e6xxx_g1_read(chip, MV88E6XXX_G1_CTL1, &mask);
	mask &= ~GENMASK(chip->g1_irq.nirqs, 0);
	mv88e6xxx_g1_write(chip, MV88E6XXX_G1_CTL1, mask);

	for (irq = 0; irq < chip->g1_irq.nirqs; irq++) {
		virq = irq_find_mapping(chip->g1_irq.domain, irq);
		irq_dispose_mapping(virq);
	}

	irq_domain_remove(chip->g1_irq.domain);
}

static void mv88e6xxx_g1_irq_free(struct mv88e6xxx_chip *chip)
{
	/*
	 * free_irq must be called without reg_lock taken because the irq
	 * handler takes this lock, too.
	 */
	free_irq(chip->irq, chip);

	mv88e6xxx_reg_lock(chip);
	mv88e6xxx_g1_irq_free_common(chip);
	mv88e6xxx_reg_unlock(chip);
}

static int mv88e6xxx_g1_irq_setup_common(struct mv88e6xxx_chip *chip)
{
	int err, irq, virq;
	u16 reg, mask;

	chip->g1_irq.nirqs = chip->info->g1_irqs;
	chip->g1_irq.domain = irq_domain_add_simple(
		NULL, chip->g1_irq.nirqs, 0,
		&mv88e6xxx_g1_irq_domain_ops, chip);
	if (!chip->g1_irq.domain)
		return -ENOMEM;

	for (irq = 0; irq < chip->g1_irq.nirqs; irq++)
		irq_create_mapping(chip->g1_irq.domain, irq);

	chip->g1_irq.chip = mv88e6xxx_g1_irq_chip;
	chip->g1_irq.masked = ~0;

	err = mv88e6xxx_g1_read(chip, MV88E6XXX_G1_CTL1, &mask);
	if (err)
		goto out_mapping;

	mask &= ~GENMASK(chip->g1_irq.nirqs, 0);

	err = mv88e6xxx_g1_write(chip, MV88E6XXX_G1_CTL1, mask);
	if (err)
		goto out_disable;

	/* Reading the interrupt status clears (most of) them */
	err = mv88e6xxx_g1_read(chip, MV88E6XXX_G1_STS, &reg);
	if (err)
		goto out_disable;

	return 0;

out_disable:
	mask &= ~GENMASK(chip->g1_irq.nirqs, 0);
	mv88e6xxx_g1_write(chip, MV88E6XXX_G1_CTL1, mask);

out_mapping:
	for (irq = 0; irq < 16; irq++) {
		virq = irq_find_mapping(chip->g1_irq.domain, irq);
		irq_dispose_mapping(virq);
	}

	irq_domain_remove(chip->g1_irq.domain);

	return err;
}

static int mv88e6xxx_g1_irq_setup(struct mv88e6xxx_chip *chip)
{
	static struct lock_class_key lock_key;
	static struct lock_class_key request_key;
	int err;

	err = mv88e6xxx_g1_irq_setup_common(chip);
	if (err)
		return err;

	/* These lock classes tells lockdep that global 1 irqs are in
	 * a different category than their parent GPIO, so it won't
	 * report false recursion.
	 */
	irq_set_lockdep_class(chip->irq, &lock_key, &request_key);

	snprintf(chip->irq_name, sizeof(chip->irq_name),
		 "mv88e6xxx-%s", dev_name(chip->dev));

	mv88e6xxx_reg_unlock(chip);
	err = request_threaded_irq(chip->irq, NULL,
				   mv88e6xxx_g1_irq_thread_fn,
				   IRQF_ONESHOT | IRQF_SHARED,
				   chip->irq_name, chip);
	mv88e6xxx_reg_lock(chip);
	if (err)
		mv88e6xxx_g1_irq_free_common(chip);

	return err;
}

static void mv88e6xxx_irq_poll(struct kthread_work *work)
{
	struct mv88e6xxx_chip *chip = container_of(work,
						   struct mv88e6xxx_chip,
						   irq_poll_work.work);
	mv88e6xxx_g1_irq_thread_work(chip);

	kthread_queue_delayed_work(chip->kworker, &chip->irq_poll_work,
				   msecs_to_jiffies(100));
}

static int mv88e6xxx_irq_poll_setup(struct mv88e6xxx_chip *chip)
{
	int err;

	err = mv88e6xxx_g1_irq_setup_common(chip);
	if (err)
		return err;

	kthread_init_delayed_work(&chip->irq_poll_work,
				  mv88e6xxx_irq_poll);

	chip->kworker = kthread_create_worker(0, "%s", dev_name(chip->dev));
	if (IS_ERR(chip->kworker))
		return PTR_ERR(chip->kworker);

	kthread_queue_delayed_work(chip->kworker, &chip->irq_poll_work,
				   msecs_to_jiffies(100));

	return 0;
}

static void mv88e6xxx_irq_poll_free(struct mv88e6xxx_chip *chip)
{
	kthread_cancel_delayed_work_sync(&chip->irq_poll_work);
	kthread_destroy_worker(chip->kworker);

	mv88e6xxx_reg_lock(chip);
	mv88e6xxx_g1_irq_free_common(chip);
	mv88e6xxx_reg_unlock(chip);
}

static int mv88e6xxx_port_config_interface(struct mv88e6xxx_chip *chip,
					   int port, phy_interface_t interface)
{
	int err;

	if (chip->info->ops->port_set_rgmii_delay) {
		err = chip->info->ops->port_set_rgmii_delay(chip, port,
							    interface);
		if (err && err != -EOPNOTSUPP)
			return err;
	}

	if (chip->info->ops->port_set_cmode) {
		err = chip->info->ops->port_set_cmode(chip, port,
						      interface);
		if (err && err != -EOPNOTSUPP)
			return err;
	}

	return 0;
}

static int mv88e6xxx_port_setup_mac(struct mv88e6xxx_chip *chip, int port,
				    int link, int speed, int duplex, int pause,
				    phy_interface_t mode)
{
	int err;

	if (!chip->info->ops->port_set_link)
		return 0;

	/* Port's MAC control must not be changed unless the link is down */
	err = chip->info->ops->port_set_link(chip, port, LINK_FORCED_DOWN);
	if (err)
		return err;

	if (chip->info->ops->port_set_speed_duplex) {
		err = chip->info->ops->port_set_speed_duplex(chip, port,
							     speed, duplex);
		if (err && err != -EOPNOTSUPP)
			goto restore_link;
	}

	if (chip->info->ops->port_set_pause) {
		err = chip->info->ops->port_set_pause(chip, port, pause);
		if (err)
			goto restore_link;
	}

	err = mv88e6xxx_port_config_interface(chip, port, mode);
restore_link:
	if (chip->info->ops->port_set_link(chip, port, link))
		dev_err(chip->dev, "p%d: failed to restore MAC's link\n", port);

	return err;
}

static int mv88e6xxx_phy_is_internal(struct dsa_switch *ds, int port)
{
	struct mv88e6xxx_chip *chip = ds->priv;

	return port < chip->info->num_internal_phys;
}

static int mv88e6xxx_port_ppu_updates(struct mv88e6xxx_chip *chip, int port)
{
	u16 reg;
	int err;

	/* The 88e6250 family does not have the PHY detect bit. Instead,
	 * report whether the port is internal.
	 */
	if (chip->info->family == MV88E6XXX_FAMILY_6250)
		return port < chip->info->num_internal_phys;

	err = mv88e6xxx_port_read(chip, port, MV88E6XXX_PORT_STS, &reg);
	if (err) {
		dev_err(chip->dev,
			"p%d: %s: failed to read port status\n",
			port, __func__);
		return err;
	}

	return !!(reg & MV88E6XXX_PORT_STS_PHY_DETECT);
}

static int mv88e6xxx_serdes_pcs_get_state(struct dsa_switch *ds, int port,
					  struct phylink_link_state *state)
{
	struct mv88e6xxx_chip *chip = ds->priv;
	int lane;
	int err;

	mv88e6xxx_reg_lock(chip);
	lane = mv88e6xxx_serdes_get_lane(chip, port);
	if (lane >= 0 && chip->info->ops->serdes_pcs_get_state)
		err = chip->info->ops->serdes_pcs_get_state(chip, port, lane,
							    state);
	else
		err = -EOPNOTSUPP;
	mv88e6xxx_reg_unlock(chip);

	return err;
}

static int mv88e6xxx_serdes_pcs_config(struct mv88e6xxx_chip *chip, int port,
				       unsigned int mode,
				       phy_interface_t interface,
				       const unsigned long *advertise)
{
	const struct mv88e6xxx_ops *ops = chip->info->ops;
	int lane;

	if (ops->serdes_pcs_config) {
		lane = mv88e6xxx_serdes_get_lane(chip, port);
		if (lane >= 0)
			return ops->serdes_pcs_config(chip, port, lane, mode,
						      interface, advertise);
	}

	return 0;
}

static void mv88e6xxx_serdes_pcs_an_restart(struct dsa_switch *ds, int port)
{
	struct mv88e6xxx_chip *chip = ds->priv;
	const struct mv88e6xxx_ops *ops;
	int err = 0;
	int lane;

	ops = chip->info->ops;

	if (ops->serdes_pcs_an_restart) {
		mv88e6xxx_reg_lock(chip);
		lane = mv88e6xxx_serdes_get_lane(chip, port);
		if (lane >= 0)
			err = ops->serdes_pcs_an_restart(chip, port, lane);
		mv88e6xxx_reg_unlock(chip);

		if (err)
			dev_err(ds->dev, "p%d: failed to restart AN\n", port);
	}
}

static int mv88e6xxx_serdes_pcs_link_up(struct mv88e6xxx_chip *chip, int port,
					unsigned int mode,
					int speed, int duplex)
{
	const struct mv88e6xxx_ops *ops = chip->info->ops;
	int lane;

	if (!phylink_autoneg_inband(mode) && ops->serdes_pcs_link_up) {
		lane = mv88e6xxx_serdes_get_lane(chip, port);
		if (lane >= 0)
			return ops->serdes_pcs_link_up(chip, port, lane,
						       speed, duplex);
	}

	return 0;
}

static const u8 mv88e6185_phy_interface_modes[] = {
	[MV88E6185_PORT_STS_CMODE_GMII_FD]	 = PHY_INTERFACE_MODE_GMII,
	[MV88E6185_PORT_STS_CMODE_MII_100_FD_PS] = PHY_INTERFACE_MODE_MII,
	[MV88E6185_PORT_STS_CMODE_MII_100]	 = PHY_INTERFACE_MODE_MII,
	[MV88E6185_PORT_STS_CMODE_MII_10]	 = PHY_INTERFACE_MODE_MII,
	[MV88E6185_PORT_STS_CMODE_SERDES]	 = PHY_INTERFACE_MODE_1000BASEX,
	[MV88E6185_PORT_STS_CMODE_1000BASE_X]	 = PHY_INTERFACE_MODE_1000BASEX,
	[MV88E6185_PORT_STS_CMODE_PHY]		 = PHY_INTERFACE_MODE_SGMII,
};

static void mv88e6095_phylink_get_caps(struct mv88e6xxx_chip *chip, int port,
				       struct phylink_config *config)
{
	u8 cmode = chip->ports[port].cmode;

	config->mac_capabilities = MAC_SYM_PAUSE | MAC_10 | MAC_100;

	if (mv88e6xxx_phy_is_internal(chip->ds, port)) {
		__set_bit(PHY_INTERFACE_MODE_MII, config->supported_interfaces);
	} else {
		if (cmode < ARRAY_SIZE(mv88e6185_phy_interface_modes) &&
		    mv88e6185_phy_interface_modes[cmode])
			__set_bit(mv88e6185_phy_interface_modes[cmode],
				  config->supported_interfaces);

		config->mac_capabilities |= MAC_1000FD;
	}
}

static void mv88e6185_phylink_get_caps(struct mv88e6xxx_chip *chip, int port,
				       struct phylink_config *config)
{
	u8 cmode = chip->ports[port].cmode;

	if (cmode < ARRAY_SIZE(mv88e6185_phy_interface_modes) &&
	    mv88e6185_phy_interface_modes[cmode])
		__set_bit(mv88e6185_phy_interface_modes[cmode],
			  config->supported_interfaces);

	config->mac_capabilities = MAC_SYM_PAUSE | MAC_10 | MAC_100 |
				   MAC_1000FD;
}

static const u8 mv88e6xxx_phy_interface_modes[] = {
	[MV88E6XXX_PORT_STS_CMODE_MII_PHY]	= PHY_INTERFACE_MODE_MII,
	[MV88E6XXX_PORT_STS_CMODE_MII]		= PHY_INTERFACE_MODE_MII,
	[MV88E6XXX_PORT_STS_CMODE_GMII]		= PHY_INTERFACE_MODE_GMII,
	[MV88E6XXX_PORT_STS_CMODE_RMII_PHY]	= PHY_INTERFACE_MODE_RMII,
	[MV88E6XXX_PORT_STS_CMODE_RMII]		= PHY_INTERFACE_MODE_RMII,
	[MV88E6XXX_PORT_STS_CMODE_100BASEX]	= PHY_INTERFACE_MODE_100BASEX,
	[MV88E6XXX_PORT_STS_CMODE_1000BASEX]	= PHY_INTERFACE_MODE_1000BASEX,
	[MV88E6XXX_PORT_STS_CMODE_SGMII]	= PHY_INTERFACE_MODE_SGMII,
	/* higher interface modes are not needed here, since ports supporting
	 * them are writable, and so the supported interfaces are filled in the
	 * corresponding .phylink_set_interfaces() implementation below
	 */
};

static void mv88e6xxx_translate_cmode(u8 cmode, unsigned long *supported)
{
	if (cmode < ARRAY_SIZE(mv88e6xxx_phy_interface_modes) &&
	    mv88e6xxx_phy_interface_modes[cmode])
		__set_bit(mv88e6xxx_phy_interface_modes[cmode], supported);
	else if (cmode == MV88E6XXX_PORT_STS_CMODE_RGMII)
		phy_interface_set_rgmii(supported);
}

static void mv88e6250_phylink_get_caps(struct mv88e6xxx_chip *chip, int port,
				       struct phylink_config *config)
{
	unsigned long *supported = config->supported_interfaces;

	/* Translate the default cmode */
	mv88e6xxx_translate_cmode(chip->ports[port].cmode, supported);

	config->mac_capabilities = MAC_SYM_PAUSE | MAC_10 | MAC_100;
}

static int mv88e6352_get_port4_serdes_cmode(struct mv88e6xxx_chip *chip)
{
	u16 reg, val;
	int err;

	err = mv88e6xxx_port_read(chip, 4, MV88E6XXX_PORT_STS, &reg);
	if (err)
		return err;

	/* If PHY_DETECT is zero, then we are not in auto-media mode */
	if (!(reg & MV88E6XXX_PORT_STS_PHY_DETECT))
		return 0xf;

	val = reg & ~MV88E6XXX_PORT_STS_PHY_DETECT;
	err = mv88e6xxx_port_write(chip, 4, MV88E6XXX_PORT_STS, val);
	if (err)
		return err;

	err = mv88e6xxx_port_read(chip, 4, MV88E6XXX_PORT_STS, &val);
	if (err)
		return err;

	/* Restore PHY_DETECT value */
	err = mv88e6xxx_port_write(chip, 4, MV88E6XXX_PORT_STS, reg);
	if (err)
		return err;

	return val & MV88E6XXX_PORT_STS_CMODE_MASK;
}

static void mv88e6352_phylink_get_caps(struct mv88e6xxx_chip *chip, int port,
				       struct phylink_config *config)
{
	unsigned long *supported = config->supported_interfaces;
	int err, cmode;

	/* Translate the default cmode */
	mv88e6xxx_translate_cmode(chip->ports[port].cmode, supported);

	config->mac_capabilities = MAC_SYM_PAUSE | MAC_10 | MAC_100 |
				   MAC_1000FD;

	/* Port 4 supports automedia if the serdes is associated with it. */
	if (port == 4) {
		err = mv88e6352_g2_scratch_port_has_serdes(chip, port);
		if (err < 0)
			dev_err(chip->dev, "p%d: failed to read scratch\n",
				port);
		if (err <= 0)
			return;

		cmode = mv88e6352_get_port4_serdes_cmode(chip);
		if (cmode < 0)
			dev_err(chip->dev, "p%d: failed to read serdes cmode\n",
				port);
		else
			mv88e6xxx_translate_cmode(cmode, supported);
	}
}

static void mv88e6341_phylink_get_caps(struct mv88e6xxx_chip *chip, int port,
				       struct phylink_config *config)
{
	unsigned long *supported = config->supported_interfaces;

	/* Translate the default cmode */
	mv88e6xxx_translate_cmode(chip->ports[port].cmode, supported);

	/* No ethtool bits for 200Mbps */
	config->mac_capabilities = MAC_SYM_PAUSE | MAC_10 | MAC_100 |
				   MAC_1000FD;

	/* The C_Mode field is programmable on port 5 */
	if (port == 5) {
		__set_bit(PHY_INTERFACE_MODE_SGMII, supported);
		__set_bit(PHY_INTERFACE_MODE_1000BASEX, supported);
		__set_bit(PHY_INTERFACE_MODE_2500BASEX, supported);

		config->mac_capabilities |= MAC_2500FD;
	}
}

static void mv88e6390_phylink_get_caps(struct mv88e6xxx_chip *chip, int port,
				       struct phylink_config *config)
{
	unsigned long *supported = config->supported_interfaces;

	/* Translate the default cmode */
	mv88e6xxx_translate_cmode(chip->ports[port].cmode, supported);

	/* No ethtool bits for 200Mbps */
	config->mac_capabilities = MAC_SYM_PAUSE | MAC_10 | MAC_100 |
				   MAC_1000FD;

	/* The C_Mode field is programmable on ports 9 and 10 */
	if (port == 9 || port == 10) {
		__set_bit(PHY_INTERFACE_MODE_SGMII, supported);
		__set_bit(PHY_INTERFACE_MODE_1000BASEX, supported);
		__set_bit(PHY_INTERFACE_MODE_2500BASEX, supported);

		config->mac_capabilities |= MAC_2500FD;
	}
}

static void mv88e6390x_phylink_get_caps(struct mv88e6xxx_chip *chip, int port,
					struct phylink_config *config)
{
	unsigned long *supported = config->supported_interfaces;

	mv88e6390_phylink_get_caps(chip, port, config);

	/* For the 6x90X, ports 2-7 can be in automedia mode.
	 * (Note that 6x90 doesn't support RXAUI nor XAUI).
	 *
	 * Port 2 can also support 1000BASE-X in automedia mode if port 9 is
	 * configured for 1000BASE-X, SGMII or 2500BASE-X.
	 * Port 3-4 can also support 1000BASE-X in automedia mode if port 9 is
	 * configured for RXAUI, 1000BASE-X, SGMII or 2500BASE-X.
	 *
	 * Port 5 can also support 1000BASE-X in automedia mode if port 10 is
	 * configured for 1000BASE-X, SGMII or 2500BASE-X.
	 * Port 6-7 can also support 1000BASE-X in automedia mode if port 10 is
	 * configured for RXAUI, 1000BASE-X, SGMII or 2500BASE-X.
	 *
	 * For now, be permissive (as the old code was) and allow 1000BASE-X
	 * on ports 2..7.
	 */
	if (port >= 2 && port <= 7)
		__set_bit(PHY_INTERFACE_MODE_1000BASEX, supported);

	/* The C_Mode field can also be programmed for 10G speeds */
	if (port == 9 || port == 10) {
		__set_bit(PHY_INTERFACE_MODE_XAUI, supported);
		__set_bit(PHY_INTERFACE_MODE_RXAUI, supported);

		config->mac_capabilities |= MAC_10000FD;
	}
}

static void mv88e6393x_phylink_get_caps(struct mv88e6xxx_chip *chip, int port,
					struct phylink_config *config)
{
<<<<<<< HEAD
	bool is_6191x =
		chip->info->prod_num == MV88E6XXX_PORT_SWITCH_ID_PROD_6191X;

	if (((port == 0 || port == 9) && !is_6191x) || port == 10) {
		phylink_set(mask, 10000baseT_Full);
		phylink_set(mask, 10000baseKR_Full);
		phylink_set(mask, 10000baseCR_Full);
		phylink_set(mask, 10000baseSR_Full);
		phylink_set(mask, 10000baseLR_Full);
		phylink_set(mask, 10000baseLRM_Full);
		phylink_set(mask, 10000baseER_Full);
		phylink_set(mask, 5000baseT_Full);
		phylink_set(mask, 2500baseX_Full);
		phylink_set(mask, 2500baseT_Full);
=======
	unsigned long *supported = config->supported_interfaces;
	bool is_6191x =
		chip->info->prod_num == MV88E6XXX_PORT_SWITCH_ID_PROD_6191X;

	mv88e6xxx_translate_cmode(chip->ports[port].cmode, supported);

	config->mac_capabilities = MAC_SYM_PAUSE | MAC_10 | MAC_100 |
				   MAC_1000FD;

	/* The C_Mode field can be programmed for ports 0, 9 and 10 */
	if (port == 0 || port == 9 || port == 10) {
		__set_bit(PHY_INTERFACE_MODE_SGMII, supported);
		__set_bit(PHY_INTERFACE_MODE_1000BASEX, supported);

		/* 6191X supports >1G modes only on port 10 */
		if (!is_6191x || port == 10) {
			__set_bit(PHY_INTERFACE_MODE_2500BASEX, supported);
			__set_bit(PHY_INTERFACE_MODE_5GBASER, supported);
			__set_bit(PHY_INTERFACE_MODE_10GBASER, supported);
			/* FIXME: USXGMII is not supported yet */
			/* __set_bit(PHY_INTERFACE_MODE_USXGMII, supported); */

			config->mac_capabilities |= MAC_2500FD | MAC_5000FD |
				MAC_10000FD;
		}
>>>>>>> d60c95ef
	}

	if (port == 0) {
		__set_bit(PHY_INTERFACE_MODE_RMII, supported);
		__set_bit(PHY_INTERFACE_MODE_RGMII, supported);
		__set_bit(PHY_INTERFACE_MODE_RGMII_ID, supported);
		__set_bit(PHY_INTERFACE_MODE_RGMII_RXID, supported);
		__set_bit(PHY_INTERFACE_MODE_RGMII_TXID, supported);
	}
}

static void mv88e6xxx_get_caps(struct dsa_switch *ds, int port,
			       struct phylink_config *config)
{
	struct mv88e6xxx_chip *chip = ds->priv;

	mv88e6xxx_reg_lock(chip);
	chip->info->ops->phylink_get_caps(chip, port, config);
	mv88e6xxx_reg_unlock(chip);

	if (mv88e6xxx_phy_is_internal(ds, port)) {
		__set_bit(PHY_INTERFACE_MODE_INTERNAL,
			  config->supported_interfaces);
		/* Internal ports with no phy-mode need GMII for PHYLIB */
		__set_bit(PHY_INTERFACE_MODE_GMII,
			  config->supported_interfaces);
	}
}

static void mv88e6xxx_mac_config(struct dsa_switch *ds, int port,
				 unsigned int mode,
				 const struct phylink_link_state *state)
{
	struct mv88e6xxx_chip *chip = ds->priv;
	struct mv88e6xxx_port *p;
	int err = 0;

	p = &chip->ports[port];

	mv88e6xxx_reg_lock(chip);

	if (mode != MLO_AN_PHY || !mv88e6xxx_phy_is_internal(ds, port)) {
		/* In inband mode, the link may come up at any time while the
		 * link is not forced down. Force the link down while we
		 * reconfigure the interface mode.
		 */
		if (mode == MLO_AN_INBAND &&
		    p->interface != state->interface &&
		    chip->info->ops->port_set_link)
			chip->info->ops->port_set_link(chip, port,
						       LINK_FORCED_DOWN);

		err = mv88e6xxx_port_config_interface(chip, port,
						      state->interface);
		if (err && err != -EOPNOTSUPP)
			goto err_unlock;

		err = mv88e6xxx_serdes_pcs_config(chip, port, mode,
						  state->interface,
						  state->advertising);
		/* FIXME: we should restart negotiation if something changed -
		 * which is something we get if we convert to using phylinks
		 * PCS operations.
		 */
		if (err > 0)
			err = 0;
	}

	/* Undo the forced down state above after completing configuration
	 * irrespective of its state on entry, which allows the link to come
	 * up in the in-band case where there is no separate SERDES. Also
	 * ensure that the link can come up if the PPU is in use and we are
	 * in PHY mode (we treat the PPU as an effective in-band mechanism.)
	 */
	if (chip->info->ops->port_set_link &&
	    ((mode == MLO_AN_INBAND && p->interface != state->interface) ||
	     (mode == MLO_AN_PHY && mv88e6xxx_port_ppu_updates(chip, port))))
		chip->info->ops->port_set_link(chip, port, LINK_UNFORCED);

	p->interface = state->interface;

err_unlock:
	mv88e6xxx_reg_unlock(chip);

	if (err && err != -EOPNOTSUPP)
		dev_err(ds->dev, "p%d: failed to configure MAC/PCS\n", port);
}

static void mv88e6xxx_mac_link_down(struct dsa_switch *ds, int port,
				    unsigned int mode,
				    phy_interface_t interface)
{
	struct mv88e6xxx_chip *chip = ds->priv;
	const struct mv88e6xxx_ops *ops;
	int err = 0;

	ops = chip->info->ops;

	mv88e6xxx_reg_lock(chip);
	/* Force the link down if we know the port may not be automatically
	 * updated by the switch or if we are using fixed-link mode.
	 */
	if ((!mv88e6xxx_port_ppu_updates(chip, port) ||
	     mode == MLO_AN_FIXED) && ops->port_sync_link)
		err = ops->port_sync_link(chip, port, mode, false);

	if (!err && ops->port_set_speed_duplex)
		err = ops->port_set_speed_duplex(chip, port, SPEED_UNFORCED,
						 DUPLEX_UNFORCED);
	mv88e6xxx_reg_unlock(chip);

	if (err)
		dev_err(chip->dev,
			"p%d: failed to force MAC link down\n", port);
}

static void mv88e6xxx_mac_link_up(struct dsa_switch *ds, int port,
				  unsigned int mode, phy_interface_t interface,
				  struct phy_device *phydev,
				  int speed, int duplex,
				  bool tx_pause, bool rx_pause)
{
	struct mv88e6xxx_chip *chip = ds->priv;
	const struct mv88e6xxx_ops *ops;
	int err = 0;

	ops = chip->info->ops;

	mv88e6xxx_reg_lock(chip);
	/* Configure and force the link up if we know that the port may not
	 * automatically updated by the switch or if we are using fixed-link
	 * mode.
	 */
	if (!mv88e6xxx_port_ppu_updates(chip, port) ||
	    mode == MLO_AN_FIXED) {
		/* FIXME: for an automedia port, should we force the link
		 * down here - what if the link comes up due to "other" media
		 * while we're bringing the port up, how is the exclusivity
		 * handled in the Marvell hardware? E.g. port 2 on 88E6390
		 * shared between internal PHY and Serdes.
		 */
		err = mv88e6xxx_serdes_pcs_link_up(chip, port, mode, speed,
						   duplex);
		if (err)
			goto error;

		if (ops->port_set_speed_duplex) {
			err = ops->port_set_speed_duplex(chip, port,
							 speed, duplex);
			if (err && err != -EOPNOTSUPP)
				goto error;
		}

		if (ops->port_sync_link)
			err = ops->port_sync_link(chip, port, mode, true);
	}
error:
	mv88e6xxx_reg_unlock(chip);

	if (err && err != -EOPNOTSUPP)
		dev_err(ds->dev,
			"p%d: failed to configure MAC link up\n", port);
}

static int mv88e6xxx_stats_snapshot(struct mv88e6xxx_chip *chip, int port)
{
	if (!chip->info->ops->stats_snapshot)
		return -EOPNOTSUPP;

	return chip->info->ops->stats_snapshot(chip, port);
}

static struct mv88e6xxx_hw_stat mv88e6xxx_hw_stats[] = {
	{ "in_good_octets",		8, 0x00, STATS_TYPE_BANK0, },
	{ "in_bad_octets",		4, 0x02, STATS_TYPE_BANK0, },
	{ "in_unicast",			4, 0x04, STATS_TYPE_BANK0, },
	{ "in_broadcasts",		4, 0x06, STATS_TYPE_BANK0, },
	{ "in_multicasts",		4, 0x07, STATS_TYPE_BANK0, },
	{ "in_pause",			4, 0x16, STATS_TYPE_BANK0, },
	{ "in_undersize",		4, 0x18, STATS_TYPE_BANK0, },
	{ "in_fragments",		4, 0x19, STATS_TYPE_BANK0, },
	{ "in_oversize",		4, 0x1a, STATS_TYPE_BANK0, },
	{ "in_jabber",			4, 0x1b, STATS_TYPE_BANK0, },
	{ "in_rx_error",		4, 0x1c, STATS_TYPE_BANK0, },
	{ "in_fcs_error",		4, 0x1d, STATS_TYPE_BANK0, },
	{ "out_octets",			8, 0x0e, STATS_TYPE_BANK0, },
	{ "out_unicast",		4, 0x10, STATS_TYPE_BANK0, },
	{ "out_broadcasts",		4, 0x13, STATS_TYPE_BANK0, },
	{ "out_multicasts",		4, 0x12, STATS_TYPE_BANK0, },
	{ "out_pause",			4, 0x15, STATS_TYPE_BANK0, },
	{ "excessive",			4, 0x11, STATS_TYPE_BANK0, },
	{ "collisions",			4, 0x1e, STATS_TYPE_BANK0, },
	{ "deferred",			4, 0x05, STATS_TYPE_BANK0, },
	{ "single",			4, 0x14, STATS_TYPE_BANK0, },
	{ "multiple",			4, 0x17, STATS_TYPE_BANK0, },
	{ "out_fcs_error",		4, 0x03, STATS_TYPE_BANK0, },
	{ "late",			4, 0x1f, STATS_TYPE_BANK0, },
	{ "hist_64bytes",		4, 0x08, STATS_TYPE_BANK0, },
	{ "hist_65_127bytes",		4, 0x09, STATS_TYPE_BANK0, },
	{ "hist_128_255bytes",		4, 0x0a, STATS_TYPE_BANK0, },
	{ "hist_256_511bytes",		4, 0x0b, STATS_TYPE_BANK0, },
	{ "hist_512_1023bytes",		4, 0x0c, STATS_TYPE_BANK0, },
	{ "hist_1024_max_bytes",	4, 0x0d, STATS_TYPE_BANK0, },
	{ "sw_in_discards",		4, 0x10, STATS_TYPE_PORT, },
	{ "sw_in_filtered",		2, 0x12, STATS_TYPE_PORT, },
	{ "sw_out_filtered",		2, 0x13, STATS_TYPE_PORT, },
	{ "in_discards",		4, 0x00, STATS_TYPE_BANK1, },
	{ "in_filtered",		4, 0x01, STATS_TYPE_BANK1, },
	{ "in_accepted",		4, 0x02, STATS_TYPE_BANK1, },
	{ "in_bad_accepted",		4, 0x03, STATS_TYPE_BANK1, },
	{ "in_good_avb_class_a",	4, 0x04, STATS_TYPE_BANK1, },
	{ "in_good_avb_class_b",	4, 0x05, STATS_TYPE_BANK1, },
	{ "in_bad_avb_class_a",		4, 0x06, STATS_TYPE_BANK1, },
	{ "in_bad_avb_class_b",		4, 0x07, STATS_TYPE_BANK1, },
	{ "tcam_counter_0",		4, 0x08, STATS_TYPE_BANK1, },
	{ "tcam_counter_1",		4, 0x09, STATS_TYPE_BANK1, },
	{ "tcam_counter_2",		4, 0x0a, STATS_TYPE_BANK1, },
	{ "tcam_counter_3",		4, 0x0b, STATS_TYPE_BANK1, },
	{ "in_da_unknown",		4, 0x0e, STATS_TYPE_BANK1, },
	{ "in_management",		4, 0x0f, STATS_TYPE_BANK1, },
	{ "out_queue_0",		4, 0x10, STATS_TYPE_BANK1, },
	{ "out_queue_1",		4, 0x11, STATS_TYPE_BANK1, },
	{ "out_queue_2",		4, 0x12, STATS_TYPE_BANK1, },
	{ "out_queue_3",		4, 0x13, STATS_TYPE_BANK1, },
	{ "out_queue_4",		4, 0x14, STATS_TYPE_BANK1, },
	{ "out_queue_5",		4, 0x15, STATS_TYPE_BANK1, },
	{ "out_queue_6",		4, 0x16, STATS_TYPE_BANK1, },
	{ "out_queue_7",		4, 0x17, STATS_TYPE_BANK1, },
	{ "out_cut_through",		4, 0x18, STATS_TYPE_BANK1, },
	{ "out_octets_a",		4, 0x1a, STATS_TYPE_BANK1, },
	{ "out_octets_b",		4, 0x1b, STATS_TYPE_BANK1, },
	{ "out_management",		4, 0x1f, STATS_TYPE_BANK1, },
};

static uint64_t _mv88e6xxx_get_ethtool_stat(struct mv88e6xxx_chip *chip,
					    struct mv88e6xxx_hw_stat *s,
					    int port, u16 bank1_select,
					    u16 histogram)
{
	u32 low;
	u32 high = 0;
	u16 reg = 0;
	int err;
	u64 value;

	switch (s->type) {
	case STATS_TYPE_PORT:
		err = mv88e6xxx_port_read(chip, port, s->reg, &reg);
		if (err)
			return U64_MAX;

		low = reg;
		if (s->size == 4) {
			err = mv88e6xxx_port_read(chip, port, s->reg + 1, &reg);
			if (err)
				return U64_MAX;
			low |= ((u32)reg) << 16;
		}
		break;
	case STATS_TYPE_BANK1:
		reg = bank1_select;
		fallthrough;
	case STATS_TYPE_BANK0:
		reg |= s->reg | histogram;
		mv88e6xxx_g1_stats_read(chip, reg, &low);
		if (s->size == 8)
			mv88e6xxx_g1_stats_read(chip, reg + 1, &high);
		break;
	default:
		return U64_MAX;
	}
	value = (((u64)high) << 32) | low;
	return value;
}

static int mv88e6xxx_stats_get_strings(struct mv88e6xxx_chip *chip,
				       uint8_t *data, int types)
{
	struct mv88e6xxx_hw_stat *stat;
	int i, j;

	for (i = 0, j = 0; i < ARRAY_SIZE(mv88e6xxx_hw_stats); i++) {
		stat = &mv88e6xxx_hw_stats[i];
		if (stat->type & types) {
			memcpy(data + j * ETH_GSTRING_LEN, stat->string,
			       ETH_GSTRING_LEN);
			j++;
		}
	}

	return j;
}

static int mv88e6095_stats_get_strings(struct mv88e6xxx_chip *chip,
				       uint8_t *data)
{
	return mv88e6xxx_stats_get_strings(chip, data,
					   STATS_TYPE_BANK0 | STATS_TYPE_PORT);
}

static int mv88e6250_stats_get_strings(struct mv88e6xxx_chip *chip,
				       uint8_t *data)
{
	return mv88e6xxx_stats_get_strings(chip, data, STATS_TYPE_BANK0);
}

static int mv88e6320_stats_get_strings(struct mv88e6xxx_chip *chip,
				       uint8_t *data)
{
	return mv88e6xxx_stats_get_strings(chip, data,
					   STATS_TYPE_BANK0 | STATS_TYPE_BANK1);
}

static const uint8_t *mv88e6xxx_atu_vtu_stats_strings[] = {
	"atu_member_violation",
	"atu_miss_violation",
	"atu_full_violation",
	"vtu_member_violation",
	"vtu_miss_violation",
};

static void mv88e6xxx_atu_vtu_get_strings(uint8_t *data)
{
	unsigned int i;

	for (i = 0; i < ARRAY_SIZE(mv88e6xxx_atu_vtu_stats_strings); i++)
		strscpy(data + i * ETH_GSTRING_LEN,
			mv88e6xxx_atu_vtu_stats_strings[i],
			ETH_GSTRING_LEN);
}

static void mv88e6xxx_get_strings(struct dsa_switch *ds, int port,
				  u32 stringset, uint8_t *data)
{
	struct mv88e6xxx_chip *chip = ds->priv;
	int count = 0;

	if (stringset != ETH_SS_STATS)
		return;

	mv88e6xxx_reg_lock(chip);

	if (chip->info->ops->stats_get_strings)
		count = chip->info->ops->stats_get_strings(chip, data);

	if (chip->info->ops->serdes_get_strings) {
		data += count * ETH_GSTRING_LEN;
		count = chip->info->ops->serdes_get_strings(chip, port, data);
	}

	data += count * ETH_GSTRING_LEN;
	mv88e6xxx_atu_vtu_get_strings(data);

	mv88e6xxx_reg_unlock(chip);
}

static int mv88e6xxx_stats_get_sset_count(struct mv88e6xxx_chip *chip,
					  int types)
{
	struct mv88e6xxx_hw_stat *stat;
	int i, j;

	for (i = 0, j = 0; i < ARRAY_SIZE(mv88e6xxx_hw_stats); i++) {
		stat = &mv88e6xxx_hw_stats[i];
		if (stat->type & types)
			j++;
	}
	return j;
}

static int mv88e6095_stats_get_sset_count(struct mv88e6xxx_chip *chip)
{
	return mv88e6xxx_stats_get_sset_count(chip, STATS_TYPE_BANK0 |
					      STATS_TYPE_PORT);
}

static int mv88e6250_stats_get_sset_count(struct mv88e6xxx_chip *chip)
{
	return mv88e6xxx_stats_get_sset_count(chip, STATS_TYPE_BANK0);
}

static int mv88e6320_stats_get_sset_count(struct mv88e6xxx_chip *chip)
{
	return mv88e6xxx_stats_get_sset_count(chip, STATS_TYPE_BANK0 |
					      STATS_TYPE_BANK1);
}

static int mv88e6xxx_get_sset_count(struct dsa_switch *ds, int port, int sset)
{
	struct mv88e6xxx_chip *chip = ds->priv;
	int serdes_count = 0;
	int count = 0;

	if (sset != ETH_SS_STATS)
		return 0;

	mv88e6xxx_reg_lock(chip);
	if (chip->info->ops->stats_get_sset_count)
		count = chip->info->ops->stats_get_sset_count(chip);
	if (count < 0)
		goto out;

	if (chip->info->ops->serdes_get_sset_count)
		serdes_count = chip->info->ops->serdes_get_sset_count(chip,
								      port);
	if (serdes_count < 0) {
		count = serdes_count;
		goto out;
	}
	count += serdes_count;
	count += ARRAY_SIZE(mv88e6xxx_atu_vtu_stats_strings);

out:
	mv88e6xxx_reg_unlock(chip);

	return count;
}

static int mv88e6xxx_stats_get_stats(struct mv88e6xxx_chip *chip, int port,
				     uint64_t *data, int types,
				     u16 bank1_select, u16 histogram)
{
	struct mv88e6xxx_hw_stat *stat;
	int i, j;

	for (i = 0, j = 0; i < ARRAY_SIZE(mv88e6xxx_hw_stats); i++) {
		stat = &mv88e6xxx_hw_stats[i];
		if (stat->type & types) {
			mv88e6xxx_reg_lock(chip);
			data[j] = _mv88e6xxx_get_ethtool_stat(chip, stat, port,
							      bank1_select,
							      histogram);
			mv88e6xxx_reg_unlock(chip);

			j++;
		}
	}
	return j;
}

static int mv88e6095_stats_get_stats(struct mv88e6xxx_chip *chip, int port,
				     uint64_t *data)
{
	return mv88e6xxx_stats_get_stats(chip, port, data,
					 STATS_TYPE_BANK0 | STATS_TYPE_PORT,
					 0, MV88E6XXX_G1_STATS_OP_HIST_RX_TX);
}

static int mv88e6250_stats_get_stats(struct mv88e6xxx_chip *chip, int port,
				     uint64_t *data)
{
	return mv88e6xxx_stats_get_stats(chip, port, data, STATS_TYPE_BANK0,
					 0, MV88E6XXX_G1_STATS_OP_HIST_RX_TX);
}

static int mv88e6320_stats_get_stats(struct mv88e6xxx_chip *chip, int port,
				     uint64_t *data)
{
	return mv88e6xxx_stats_get_stats(chip, port, data,
					 STATS_TYPE_BANK0 | STATS_TYPE_BANK1,
					 MV88E6XXX_G1_STATS_OP_BANK_1_BIT_9,
					 MV88E6XXX_G1_STATS_OP_HIST_RX_TX);
}

static int mv88e6390_stats_get_stats(struct mv88e6xxx_chip *chip, int port,
				     uint64_t *data)
{
	return mv88e6xxx_stats_get_stats(chip, port, data,
					 STATS_TYPE_BANK0 | STATS_TYPE_BANK1,
					 MV88E6XXX_G1_STATS_OP_BANK_1_BIT_10,
					 0);
}

static void mv88e6xxx_atu_vtu_get_stats(struct mv88e6xxx_chip *chip, int port,
					uint64_t *data)
{
	*data++ = chip->ports[port].atu_member_violation;
	*data++ = chip->ports[port].atu_miss_violation;
	*data++ = chip->ports[port].atu_full_violation;
	*data++ = chip->ports[port].vtu_member_violation;
	*data++ = chip->ports[port].vtu_miss_violation;
}

static void mv88e6xxx_get_stats(struct mv88e6xxx_chip *chip, int port,
				uint64_t *data)
{
	int count = 0;

	if (chip->info->ops->stats_get_stats)
		count = chip->info->ops->stats_get_stats(chip, port, data);

	mv88e6xxx_reg_lock(chip);
	if (chip->info->ops->serdes_get_stats) {
		data += count;
		count = chip->info->ops->serdes_get_stats(chip, port, data);
	}
	data += count;
	mv88e6xxx_atu_vtu_get_stats(chip, port, data);
	mv88e6xxx_reg_unlock(chip);
}

static void mv88e6xxx_get_ethtool_stats(struct dsa_switch *ds, int port,
					uint64_t *data)
{
	struct mv88e6xxx_chip *chip = ds->priv;
	int ret;

	mv88e6xxx_reg_lock(chip);

	ret = mv88e6xxx_stats_snapshot(chip, port);
	mv88e6xxx_reg_unlock(chip);

	if (ret < 0)
		return;

	mv88e6xxx_get_stats(chip, port, data);

}

static int mv88e6xxx_get_regs_len(struct dsa_switch *ds, int port)
{
	struct mv88e6xxx_chip *chip = ds->priv;
	int len;

	len = 32 * sizeof(u16);
	if (chip->info->ops->serdes_get_regs_len)
		len += chip->info->ops->serdes_get_regs_len(chip, port);

	return len;
}

static void mv88e6xxx_get_regs(struct dsa_switch *ds, int port,
			       struct ethtool_regs *regs, void *_p)
{
	struct mv88e6xxx_chip *chip = ds->priv;
	int err;
	u16 reg;
	u16 *p = _p;
	int i;

	regs->version = chip->info->prod_num;

	memset(p, 0xff, 32 * sizeof(u16));

	mv88e6xxx_reg_lock(chip);

	for (i = 0; i < 32; i++) {

		err = mv88e6xxx_port_read(chip, port, i, &reg);
		if (!err)
			p[i] = reg;
	}

	if (chip->info->ops->serdes_get_regs)
		chip->info->ops->serdes_get_regs(chip, port, &p[i]);

	mv88e6xxx_reg_unlock(chip);
}

static int mv88e6xxx_get_mac_eee(struct dsa_switch *ds, int port,
				 struct ethtool_eee *e)
{
	/* Nothing to do on the port's MAC */
	return 0;
}

static int mv88e6xxx_set_mac_eee(struct dsa_switch *ds, int port,
				 struct ethtool_eee *e)
{
	/* Nothing to do on the port's MAC */
	return 0;
}

/* Mask of the local ports allowed to receive frames from a given fabric port */
static u16 mv88e6xxx_port_vlan(struct mv88e6xxx_chip *chip, int dev, int port)
{
	struct dsa_switch *ds = chip->ds;
	struct dsa_switch_tree *dst = ds->dst;
	struct dsa_port *dp, *other_dp;
	bool found = false;
	u16 pvlan;

	/* dev is a physical switch */
	if (dev <= dst->last_switch) {
		list_for_each_entry(dp, &dst->ports, list) {
			if (dp->ds->index == dev && dp->index == port) {
				/* dp might be a DSA link or a user port, so it
				 * might or might not have a bridge.
				 * Use the "found" variable for both cases.
				 */
				found = true;
				break;
			}
		}
	/* dev is a virtual bridge */
	} else {
		list_for_each_entry(dp, &dst->ports, list) {
			unsigned int bridge_num = dsa_port_bridge_num_get(dp);

			if (!bridge_num)
				continue;

			if (bridge_num + dst->last_switch != dev)
				continue;

			found = true;
			break;
		}
	}

	/* Prevent frames from unknown switch or virtual bridge */
	if (!found)
		return 0;

	/* Frames from DSA links and CPU ports can egress any local port */
	if (dp->type == DSA_PORT_TYPE_CPU || dp->type == DSA_PORT_TYPE_DSA)
		return mv88e6xxx_port_mask(chip);

	pvlan = 0;

	/* Frames from standalone user ports can only egress on the
	 * upstream port.
	 */
	if (!dsa_port_bridge_dev_get(dp))
		return BIT(dsa_switch_upstream_port(ds));

	/* Frames from bridged user ports can egress any local DSA
	 * links and CPU ports, as well as any local member of their
	 * bridge group.
	 */
	dsa_switch_for_each_port(other_dp, ds)
		if (other_dp->type == DSA_PORT_TYPE_CPU ||
		    other_dp->type == DSA_PORT_TYPE_DSA ||
		    dsa_port_bridge_same(dp, other_dp))
			pvlan |= BIT(other_dp->index);

	return pvlan;
}

static int mv88e6xxx_port_vlan_map(struct mv88e6xxx_chip *chip, int port)
{
	u16 output_ports = mv88e6xxx_port_vlan(chip, chip->ds->index, port);

	/* prevent frames from going back out of the port they came in on */
	output_ports &= ~BIT(port);

	return mv88e6xxx_port_set_vlan_map(chip, port, output_ports);
}

static void mv88e6xxx_port_stp_state_set(struct dsa_switch *ds, int port,
					 u8 state)
{
	struct mv88e6xxx_chip *chip = ds->priv;
	int err;

	mv88e6xxx_reg_lock(chip);
	err = mv88e6xxx_port_set_state(chip, port, state);
	mv88e6xxx_reg_unlock(chip);

	if (err)
		dev_err(ds->dev, "p%d: failed to update state\n", port);
}

static int mv88e6xxx_pri_setup(struct mv88e6xxx_chip *chip)
{
	int err;

	if (chip->info->ops->ieee_pri_map) {
		err = chip->info->ops->ieee_pri_map(chip);
		if (err)
			return err;
	}

	if (chip->info->ops->ip_pri_map) {
		err = chip->info->ops->ip_pri_map(chip);
		if (err)
			return err;
	}

	return 0;
}

static int mv88e6xxx_devmap_setup(struct mv88e6xxx_chip *chip)
{
	struct dsa_switch *ds = chip->ds;
	int target, port;
	int err;

	if (!chip->info->global2_addr)
		return 0;

	/* Initialize the routing port to the 32 possible target devices */
	for (target = 0; target < 32; target++) {
		port = dsa_routing_port(ds, target);
		if (port == ds->num_ports)
			port = 0x1f;

		err = mv88e6xxx_g2_device_mapping_write(chip, target, port);
		if (err)
			return err;
	}

	if (chip->info->ops->set_cascade_port) {
		port = MV88E6XXX_CASCADE_PORT_MULTIPLE;
		err = chip->info->ops->set_cascade_port(chip, port);
		if (err)
			return err;
	}

	err = mv88e6xxx_g1_set_device_number(chip, chip->ds->index);
	if (err)
		return err;

	return 0;
}

static int mv88e6xxx_trunk_setup(struct mv88e6xxx_chip *chip)
{
	/* Clear all trunk masks and mapping */
	if (chip->info->global2_addr)
		return mv88e6xxx_g2_trunk_clear(chip);

	return 0;
}

static int mv88e6xxx_rmu_setup(struct mv88e6xxx_chip *chip)
{
	if (chip->info->ops->rmu_disable)
		return chip->info->ops->rmu_disable(chip);

	return 0;
}

static int mv88e6xxx_pot_setup(struct mv88e6xxx_chip *chip)
{
	if (chip->info->ops->pot_clear)
		return chip->info->ops->pot_clear(chip);

	return 0;
}

static int mv88e6xxx_rsvd2cpu_setup(struct mv88e6xxx_chip *chip)
{
	if (chip->info->ops->mgmt_rsvd2cpu)
		return chip->info->ops->mgmt_rsvd2cpu(chip);

	return 0;
}

static int mv88e6xxx_atu_setup(struct mv88e6xxx_chip *chip)
{
	int err;

	err = mv88e6xxx_g1_atu_flush(chip, 0, true);
	if (err)
		return err;

	/* The chips that have a "learn2all" bit in Global1, ATU
	 * Control are precisely those whose port registers have a
	 * Message Port bit in Port Control 1 and hence implement
	 * ->port_setup_message_port.
	 */
	if (chip->info->ops->port_setup_message_port) {
		err = mv88e6xxx_g1_atu_set_learn2all(chip, true);
		if (err)
			return err;
	}

	return mv88e6xxx_g1_atu_set_age_time(chip, 300000);
}

static int mv88e6xxx_irl_setup(struct mv88e6xxx_chip *chip)
{
	int port;
	int err;

	if (!chip->info->ops->irl_init_all)
		return 0;

	for (port = 0; port < mv88e6xxx_num_ports(chip); port++) {
		/* Disable ingress rate limiting by resetting all per port
		 * ingress rate limit resources to their initial state.
		 */
		err = chip->info->ops->irl_init_all(chip, port);
		if (err)
			return err;
	}

	return 0;
}

static int mv88e6xxx_mac_setup(struct mv88e6xxx_chip *chip)
{
	if (chip->info->ops->set_switch_mac) {
		u8 addr[ETH_ALEN];

		eth_random_addr(addr);

		return chip->info->ops->set_switch_mac(chip, addr);
	}

	return 0;
}

static int mv88e6xxx_pvt_map(struct mv88e6xxx_chip *chip, int dev, int port)
{
	struct dsa_switch_tree *dst = chip->ds->dst;
	struct dsa_switch *ds;
	struct dsa_port *dp;
	u16 pvlan = 0;

	if (!mv88e6xxx_has_pvt(chip))
		return 0;

	/* Skip the local source device, which uses in-chip port VLAN */
	if (dev != chip->ds->index) {
		pvlan = mv88e6xxx_port_vlan(chip, dev, port);

		ds = dsa_switch_find(dst->index, dev);
		dp = ds ? dsa_to_port(ds, port) : NULL;
		if (dp && dp->lag) {
			/* As the PVT is used to limit flooding of
			 * FORWARD frames, which use the LAG ID as the
			 * source port, we must translate dev/port to
			 * the special "LAG device" in the PVT, using
			 * the LAG ID (one-based) as the port number
			 * (zero-based).
			 */
			dev = MV88E6XXX_G2_PVT_ADDR_DEV_TRUNK;
			port = dsa_port_lag_id_get(dp) - 1;
		}
	}

	return mv88e6xxx_g2_pvt_write(chip, dev, port, pvlan);
}

static int mv88e6xxx_pvt_setup(struct mv88e6xxx_chip *chip)
{
	int dev, port;
	int err;

	if (!mv88e6xxx_has_pvt(chip))
		return 0;

	/* Clear 5 Bit Port for usage with Marvell Link Street devices:
	 * use 4 bits for the Src_Port/Src_Trunk and 5 bits for the Src_Dev.
	 */
	err = mv88e6xxx_g2_misc_4_bit_port(chip);
	if (err)
		return err;

	for (dev = 0; dev < MV88E6XXX_MAX_PVT_SWITCHES; ++dev) {
		for (port = 0; port < MV88E6XXX_MAX_PVT_PORTS; ++port) {
			err = mv88e6xxx_pvt_map(chip, dev, port);
			if (err)
				return err;
		}
	}

	return 0;
}

static int mv88e6xxx_port_fast_age_fid(struct mv88e6xxx_chip *chip, int port,
				       u16 fid)
{
	if (dsa_to_port(chip->ds, port)->lag)
		/* Hardware is incapable of fast-aging a LAG through a
		 * regular ATU move operation. Until we have something
		 * more fancy in place this is a no-op.
		 */
		return -EOPNOTSUPP;

	return mv88e6xxx_g1_atu_remove(chip, fid, port, false);
}

static void mv88e6xxx_port_fast_age(struct dsa_switch *ds, int port)
{
	struct mv88e6xxx_chip *chip = ds->priv;
	int err;

	mv88e6xxx_reg_lock(chip);
	err = mv88e6xxx_port_fast_age_fid(chip, port, 0);
	mv88e6xxx_reg_unlock(chip);

	if (err)
		dev_err(chip->ds->dev, "p%d: failed to flush ATU: %d\n",
			port, err);
}

static int mv88e6xxx_vtu_setup(struct mv88e6xxx_chip *chip)
{
	if (!mv88e6xxx_max_vid(chip))
		return 0;

	return mv88e6xxx_g1_vtu_flush(chip);
}

static int mv88e6xxx_vtu_get(struct mv88e6xxx_chip *chip, u16 vid,
			     struct mv88e6xxx_vtu_entry *entry)
{
	int err;

	if (!chip->info->ops->vtu_getnext)
		return -EOPNOTSUPP;

	entry->vid = vid ? vid - 1 : mv88e6xxx_max_vid(chip);
	entry->valid = false;

	err = chip->info->ops->vtu_getnext(chip, entry);

	if (entry->vid != vid)
		entry->valid = false;

	return err;
}

static int mv88e6xxx_vtu_walk(struct mv88e6xxx_chip *chip,
			      int (*cb)(struct mv88e6xxx_chip *chip,
					const struct mv88e6xxx_vtu_entry *entry,
					void *priv),
			      void *priv)
{
	struct mv88e6xxx_vtu_entry entry = {
		.vid = mv88e6xxx_max_vid(chip),
		.valid = false,
	};
	int err;

	if (!chip->info->ops->vtu_getnext)
		return -EOPNOTSUPP;

	do {
		err = chip->info->ops->vtu_getnext(chip, &entry);
		if (err)
			return err;

		if (!entry.valid)
			break;

		err = cb(chip, &entry, priv);
		if (err)
			return err;
	} while (entry.vid < mv88e6xxx_max_vid(chip));

	return 0;
}

static int mv88e6xxx_vtu_loadpurge(struct mv88e6xxx_chip *chip,
				   struct mv88e6xxx_vtu_entry *entry)
{
	if (!chip->info->ops->vtu_loadpurge)
		return -EOPNOTSUPP;

	return chip->info->ops->vtu_loadpurge(chip, entry);
}

static int mv88e6xxx_fid_map_vlan(struct mv88e6xxx_chip *chip,
				  const struct mv88e6xxx_vtu_entry *entry,
				  void *_fid_bitmap)
{
	unsigned long *fid_bitmap = _fid_bitmap;

	set_bit(entry->fid, fid_bitmap);
	return 0;
}

int mv88e6xxx_fid_map(struct mv88e6xxx_chip *chip, unsigned long *fid_bitmap)
{
	bitmap_zero(fid_bitmap, MV88E6XXX_N_FID);

	/* Every FID has an associated VID, so walking the VTU
	 * will discover the full set of FIDs in use.
	 */
	return mv88e6xxx_vtu_walk(chip, mv88e6xxx_fid_map_vlan, fid_bitmap);
}

static int mv88e6xxx_atu_new(struct mv88e6xxx_chip *chip, u16 *fid)
{
	DECLARE_BITMAP(fid_bitmap, MV88E6XXX_N_FID);
	int err;

	err = mv88e6xxx_fid_map(chip, fid_bitmap);
	if (err)
		return err;

	*fid = find_first_zero_bit(fid_bitmap, MV88E6XXX_N_FID);
	if (unlikely(*fid >= mv88e6xxx_num_databases(chip)))
		return -ENOSPC;

	/* Clear the database */
	return mv88e6xxx_g1_atu_flush(chip, *fid, true);
}

static int mv88e6xxx_stu_loadpurge(struct mv88e6xxx_chip *chip,
				   struct mv88e6xxx_stu_entry *entry)
{
	if (!chip->info->ops->stu_loadpurge)
		return -EOPNOTSUPP;

	return chip->info->ops->stu_loadpurge(chip, entry);
}

static int mv88e6xxx_stu_setup(struct mv88e6xxx_chip *chip)
{
	struct mv88e6xxx_stu_entry stu = {
		.valid = true,
		.sid = 0
	};

	if (!mv88e6xxx_has_stu(chip))
		return 0;

	/* Make sure that SID 0 is always valid. This is used by VTU
	 * entries that do not make use of the STU, e.g. when creating
	 * a VLAN upper on a port that is also part of a VLAN
	 * filtering bridge.
	 */
	return mv88e6xxx_stu_loadpurge(chip, &stu);
}

static int mv88e6xxx_sid_get(struct mv88e6xxx_chip *chip, u8 *sid)
{
	DECLARE_BITMAP(busy, MV88E6XXX_N_SID) = { 0 };
	struct mv88e6xxx_mst *mst;

	__set_bit(0, busy);

	list_for_each_entry(mst, &chip->msts, node)
		__set_bit(mst->stu.sid, busy);

	*sid = find_first_zero_bit(busy, MV88E6XXX_N_SID);

	return (*sid >= mv88e6xxx_max_sid(chip)) ? -ENOSPC : 0;
}

static int mv88e6xxx_mst_put(struct mv88e6xxx_chip *chip, u8 sid)
{
	struct mv88e6xxx_mst *mst, *tmp;
	int err;

	if (!sid)
		return 0;

	list_for_each_entry_safe(mst, tmp, &chip->msts, node) {
		if (mst->stu.sid != sid)
			continue;

		if (!refcount_dec_and_test(&mst->refcnt))
			return 0;

		mst->stu.valid = false;
		err = mv88e6xxx_stu_loadpurge(chip, &mst->stu);
		if (err) {
			refcount_set(&mst->refcnt, 1);
			return err;
		}

		list_del(&mst->node);
		kfree(mst);
		return 0;
	}

	return -ENOENT;
}

static int mv88e6xxx_mst_get(struct mv88e6xxx_chip *chip, struct net_device *br,
			     u16 msti, u8 *sid)
{
	struct mv88e6xxx_mst *mst;
	int err, i;

	if (!mv88e6xxx_has_stu(chip)) {
		err = -EOPNOTSUPP;
		goto err;
	}

	if (!msti) {
		*sid = 0;
		return 0;
	}

	list_for_each_entry(mst, &chip->msts, node) {
		if (mst->br == br && mst->msti == msti) {
			refcount_inc(&mst->refcnt);
			*sid = mst->stu.sid;
			return 0;
		}
	}

	err = mv88e6xxx_sid_get(chip, sid);
	if (err)
		goto err;

	mst = kzalloc(sizeof(*mst), GFP_KERNEL);
	if (!mst) {
		err = -ENOMEM;
		goto err;
	}

	INIT_LIST_HEAD(&mst->node);
	refcount_set(&mst->refcnt, 1);
	mst->br = br;
	mst->msti = msti;
	mst->stu.valid = true;
	mst->stu.sid = *sid;

	/* The bridge starts out all ports in the disabled state. But
	 * a STU state of disabled means to go by the port-global
	 * state. So we set all user port's initial state to blocking,
	 * to match the bridge's behavior.
	 */
	for (i = 0; i < mv88e6xxx_num_ports(chip); i++)
		mst->stu.state[i] = dsa_is_user_port(chip->ds, i) ?
			MV88E6XXX_PORT_CTL0_STATE_BLOCKING :
			MV88E6XXX_PORT_CTL0_STATE_DISABLED;

	err = mv88e6xxx_stu_loadpurge(chip, &mst->stu);
	if (err)
		goto err_free;

	list_add_tail(&mst->node, &chip->msts);
	return 0;

err_free:
	kfree(mst);
err:
	return err;
}

static int mv88e6xxx_port_mst_state_set(struct dsa_switch *ds, int port,
					const struct switchdev_mst_state *st)
{
	struct dsa_port *dp = dsa_to_port(ds, port);
	struct mv88e6xxx_chip *chip = ds->priv;
	struct mv88e6xxx_mst *mst;
	u8 state;
	int err;

	if (!mv88e6xxx_has_stu(chip))
		return -EOPNOTSUPP;

	switch (st->state) {
	case BR_STATE_DISABLED:
	case BR_STATE_BLOCKING:
	case BR_STATE_LISTENING:
		state = MV88E6XXX_PORT_CTL0_STATE_BLOCKING;
		break;
	case BR_STATE_LEARNING:
		state = MV88E6XXX_PORT_CTL0_STATE_LEARNING;
		break;
	case BR_STATE_FORWARDING:
		state = MV88E6XXX_PORT_CTL0_STATE_FORWARDING;
		break;
	default:
		return -EINVAL;
	}

	list_for_each_entry(mst, &chip->msts, node) {
		if (mst->br == dsa_port_bridge_dev_get(dp) &&
		    mst->msti == st->msti) {
			if (mst->stu.state[port] == state)
				return 0;

			mst->stu.state[port] = state;
			mv88e6xxx_reg_lock(chip);
			err = mv88e6xxx_stu_loadpurge(chip, &mst->stu);
			mv88e6xxx_reg_unlock(chip);
			return err;
		}
	}

	return -ENOENT;
}

static int mv88e6xxx_port_check_hw_vlan(struct dsa_switch *ds, int port,
					u16 vid)
{
	struct dsa_port *dp = dsa_to_port(ds, port), *other_dp;
	struct mv88e6xxx_chip *chip = ds->priv;
	struct mv88e6xxx_vtu_entry vlan;
	int err;

	/* DSA and CPU ports have to be members of multiple vlans */
	if (dsa_port_is_dsa(dp) || dsa_port_is_cpu(dp))
		return 0;

	err = mv88e6xxx_vtu_get(chip, vid, &vlan);
	if (err)
		return err;

	if (!vlan.valid)
		return 0;

	dsa_switch_for_each_user_port(other_dp, ds) {
		struct net_device *other_br;

		if (vlan.member[other_dp->index] ==
		    MV88E6XXX_G1_VTU_DATA_MEMBER_TAG_NON_MEMBER)
			continue;

		if (dsa_port_bridge_same(dp, other_dp))
			break; /* same bridge, check next VLAN */

		other_br = dsa_port_bridge_dev_get(other_dp);
		if (!other_br)
			continue;

		dev_err(ds->dev, "p%d: hw VLAN %d already used by port %d in %s\n",
			port, vlan.vid, other_dp->index, netdev_name(other_br));
		return -EOPNOTSUPP;
	}

	return 0;
}

static int mv88e6xxx_port_commit_pvid(struct mv88e6xxx_chip *chip, int port)
{
	struct dsa_port *dp = dsa_to_port(chip->ds, port);
	struct net_device *br = dsa_port_bridge_dev_get(dp);
	struct mv88e6xxx_port *p = &chip->ports[port];
	u16 pvid = MV88E6XXX_VID_STANDALONE;
	bool drop_untagged = false;
	int err;

	if (br) {
		if (br_vlan_enabled(br)) {
			pvid = p->bridge_pvid.vid;
			drop_untagged = !p->bridge_pvid.valid;
		} else {
			pvid = MV88E6XXX_VID_BRIDGED;
		}
	}

	err = mv88e6xxx_port_set_pvid(chip, port, pvid);
	if (err)
		return err;

	return mv88e6xxx_port_drop_untagged(chip, port, drop_untagged);
}

static int mv88e6xxx_port_vlan_filtering(struct dsa_switch *ds, int port,
					 bool vlan_filtering,
					 struct netlink_ext_ack *extack)
{
	struct mv88e6xxx_chip *chip = ds->priv;
	u16 mode = vlan_filtering ? MV88E6XXX_PORT_CTL2_8021Q_MODE_SECURE :
		MV88E6XXX_PORT_CTL2_8021Q_MODE_DISABLED;
	int err;

	if (!mv88e6xxx_max_vid(chip))
		return -EOPNOTSUPP;

	mv88e6xxx_reg_lock(chip);

	err = mv88e6xxx_port_set_8021q_mode(chip, port, mode);
	if (err)
		goto unlock;

	err = mv88e6xxx_port_commit_pvid(chip, port);
	if (err)
		goto unlock;

unlock:
	mv88e6xxx_reg_unlock(chip);

	return err;
}

static int
mv88e6xxx_port_vlan_prepare(struct dsa_switch *ds, int port,
			    const struct switchdev_obj_port_vlan *vlan)
{
	struct mv88e6xxx_chip *chip = ds->priv;
	int err;

	if (!mv88e6xxx_max_vid(chip))
		return -EOPNOTSUPP;

	/* If the requested port doesn't belong to the same bridge as the VLAN
	 * members, do not support it (yet) and fallback to software VLAN.
	 */
	mv88e6xxx_reg_lock(chip);
	err = mv88e6xxx_port_check_hw_vlan(ds, port, vlan->vid);
	mv88e6xxx_reg_unlock(chip);

	return err;
}

static int mv88e6xxx_port_db_load_purge(struct mv88e6xxx_chip *chip, int port,
					const unsigned char *addr, u16 vid,
					u8 state)
{
	struct mv88e6xxx_atu_entry entry;
	struct mv88e6xxx_vtu_entry vlan;
	u16 fid;
	int err;

	/* Ports have two private address databases: one for when the port is
	 * standalone and one for when the port is under a bridge and the
	 * 802.1Q mode is disabled. When the port is standalone, DSA wants its
	 * address database to remain 100% empty, so we never load an ATU entry
	 * into a standalone port's database. Therefore, translate the null
	 * VLAN ID into the port's database used for VLAN-unaware bridging.
	 */
	if (vid == 0) {
		fid = MV88E6XXX_FID_BRIDGED;
	} else {
		err = mv88e6xxx_vtu_get(chip, vid, &vlan);
		if (err)
			return err;

		/* switchdev expects -EOPNOTSUPP to honor software VLANs */
		if (!vlan.valid)
			return -EOPNOTSUPP;

		fid = vlan.fid;
	}

	entry.state = 0;
	ether_addr_copy(entry.mac, addr);
	eth_addr_dec(entry.mac);

	err = mv88e6xxx_g1_atu_getnext(chip, fid, &entry);
	if (err)
		return err;

	/* Initialize a fresh ATU entry if it isn't found */
	if (!entry.state || !ether_addr_equal(entry.mac, addr)) {
		memset(&entry, 0, sizeof(entry));
		ether_addr_copy(entry.mac, addr);
	}

	/* Purge the ATU entry only if no port is using it anymore */
	if (!state) {
		entry.portvec &= ~BIT(port);
		if (!entry.portvec)
			entry.state = 0;
	} else {
		if (state == MV88E6XXX_G1_ATU_DATA_STATE_UC_STATIC)
			entry.portvec = BIT(port);
		else
			entry.portvec |= BIT(port);

		entry.state = state;
	}

	return mv88e6xxx_g1_atu_loadpurge(chip, fid, &entry);
}

static int mv88e6xxx_policy_apply(struct mv88e6xxx_chip *chip, int port,
				  const struct mv88e6xxx_policy *policy)
{
	enum mv88e6xxx_policy_mapping mapping = policy->mapping;
	enum mv88e6xxx_policy_action action = policy->action;
	const u8 *addr = policy->addr;
	u16 vid = policy->vid;
	u8 state;
	int err;
	int id;

	if (!chip->info->ops->port_set_policy)
		return -EOPNOTSUPP;

	switch (mapping) {
	case MV88E6XXX_POLICY_MAPPING_DA:
	case MV88E6XXX_POLICY_MAPPING_SA:
		if (action == MV88E6XXX_POLICY_ACTION_NORMAL)
			state = 0; /* Dissociate the port and address */
		else if (action == MV88E6XXX_POLICY_ACTION_DISCARD &&
			 is_multicast_ether_addr(addr))
			state = MV88E6XXX_G1_ATU_DATA_STATE_MC_STATIC_POLICY;
		else if (action == MV88E6XXX_POLICY_ACTION_DISCARD &&
			 is_unicast_ether_addr(addr))
			state = MV88E6XXX_G1_ATU_DATA_STATE_UC_STATIC_POLICY;
		else
			return -EOPNOTSUPP;

		err = mv88e6xxx_port_db_load_purge(chip, port, addr, vid,
						   state);
		if (err)
			return err;
		break;
	default:
		return -EOPNOTSUPP;
	}

	/* Skip the port's policy clearing if the mapping is still in use */
	if (action == MV88E6XXX_POLICY_ACTION_NORMAL)
		idr_for_each_entry(&chip->policies, policy, id)
			if (policy->port == port &&
			    policy->mapping == mapping &&
			    policy->action != action)
				return 0;

	return chip->info->ops->port_set_policy(chip, port, mapping, action);
}

static int mv88e6xxx_policy_insert(struct mv88e6xxx_chip *chip, int port,
				   struct ethtool_rx_flow_spec *fs)
{
	struct ethhdr *mac_entry = &fs->h_u.ether_spec;
	struct ethhdr *mac_mask = &fs->m_u.ether_spec;
	enum mv88e6xxx_policy_mapping mapping;
	enum mv88e6xxx_policy_action action;
	struct mv88e6xxx_policy *policy;
	u16 vid = 0;
	u8 *addr;
	int err;
	int id;

	if (fs->location != RX_CLS_LOC_ANY)
		return -EINVAL;

	if (fs->ring_cookie == RX_CLS_FLOW_DISC)
		action = MV88E6XXX_POLICY_ACTION_DISCARD;
	else
		return -EOPNOTSUPP;

	switch (fs->flow_type & ~FLOW_EXT) {
	case ETHER_FLOW:
		if (!is_zero_ether_addr(mac_mask->h_dest) &&
		    is_zero_ether_addr(mac_mask->h_source)) {
			mapping = MV88E6XXX_POLICY_MAPPING_DA;
			addr = mac_entry->h_dest;
		} else if (is_zero_ether_addr(mac_mask->h_dest) &&
		    !is_zero_ether_addr(mac_mask->h_source)) {
			mapping = MV88E6XXX_POLICY_MAPPING_SA;
			addr = mac_entry->h_source;
		} else {
			/* Cannot support DA and SA mapping in the same rule */
			return -EOPNOTSUPP;
		}
		break;
	default:
		return -EOPNOTSUPP;
	}

	if ((fs->flow_type & FLOW_EXT) && fs->m_ext.vlan_tci) {
		if (fs->m_ext.vlan_tci != htons(0xffff))
			return -EOPNOTSUPP;
		vid = be16_to_cpu(fs->h_ext.vlan_tci) & VLAN_VID_MASK;
	}

	idr_for_each_entry(&chip->policies, policy, id) {
		if (policy->port == port && policy->mapping == mapping &&
		    policy->action == action && policy->vid == vid &&
		    ether_addr_equal(policy->addr, addr))
			return -EEXIST;
	}

	policy = devm_kzalloc(chip->dev, sizeof(*policy), GFP_KERNEL);
	if (!policy)
		return -ENOMEM;

	fs->location = 0;
	err = idr_alloc_u32(&chip->policies, policy, &fs->location, 0xffffffff,
			    GFP_KERNEL);
	if (err) {
		devm_kfree(chip->dev, policy);
		return err;
	}

	memcpy(&policy->fs, fs, sizeof(*fs));
	ether_addr_copy(policy->addr, addr);
	policy->mapping = mapping;
	policy->action = action;
	policy->port = port;
	policy->vid = vid;

	err = mv88e6xxx_policy_apply(chip, port, policy);
	if (err) {
		idr_remove(&chip->policies, fs->location);
		devm_kfree(chip->dev, policy);
		return err;
	}

	return 0;
}

static int mv88e6xxx_get_rxnfc(struct dsa_switch *ds, int port,
			       struct ethtool_rxnfc *rxnfc, u32 *rule_locs)
{
	struct ethtool_rx_flow_spec *fs = &rxnfc->fs;
	struct mv88e6xxx_chip *chip = ds->priv;
	struct mv88e6xxx_policy *policy;
	int err;
	int id;

	mv88e6xxx_reg_lock(chip);

	switch (rxnfc->cmd) {
	case ETHTOOL_GRXCLSRLCNT:
		rxnfc->data = 0;
		rxnfc->data |= RX_CLS_LOC_SPECIAL;
		rxnfc->rule_cnt = 0;
		idr_for_each_entry(&chip->policies, policy, id)
			if (policy->port == port)
				rxnfc->rule_cnt++;
		err = 0;
		break;
	case ETHTOOL_GRXCLSRULE:
		err = -ENOENT;
		policy = idr_find(&chip->policies, fs->location);
		if (policy) {
			memcpy(fs, &policy->fs, sizeof(*fs));
			err = 0;
		}
		break;
	case ETHTOOL_GRXCLSRLALL:
		rxnfc->data = 0;
		rxnfc->rule_cnt = 0;
		idr_for_each_entry(&chip->policies, policy, id)
			if (policy->port == port)
				rule_locs[rxnfc->rule_cnt++] = id;
		err = 0;
		break;
	default:
		err = -EOPNOTSUPP;
		break;
	}

	mv88e6xxx_reg_unlock(chip);

	return err;
}

static int mv88e6xxx_set_rxnfc(struct dsa_switch *ds, int port,
			       struct ethtool_rxnfc *rxnfc)
{
	struct ethtool_rx_flow_spec *fs = &rxnfc->fs;
	struct mv88e6xxx_chip *chip = ds->priv;
	struct mv88e6xxx_policy *policy;
	int err;

	mv88e6xxx_reg_lock(chip);

	switch (rxnfc->cmd) {
	case ETHTOOL_SRXCLSRLINS:
		err = mv88e6xxx_policy_insert(chip, port, fs);
		break;
	case ETHTOOL_SRXCLSRLDEL:
		err = -ENOENT;
		policy = idr_remove(&chip->policies, fs->location);
		if (policy) {
			policy->action = MV88E6XXX_POLICY_ACTION_NORMAL;
			err = mv88e6xxx_policy_apply(chip, port, policy);
			devm_kfree(chip->dev, policy);
		}
		break;
	default:
		err = -EOPNOTSUPP;
		break;
	}

	mv88e6xxx_reg_unlock(chip);

	return err;
}

static int mv88e6xxx_port_add_broadcast(struct mv88e6xxx_chip *chip, int port,
					u16 vid)
{
	u8 state = MV88E6XXX_G1_ATU_DATA_STATE_MC_STATIC;
	u8 broadcast[ETH_ALEN];

	eth_broadcast_addr(broadcast);

	return mv88e6xxx_port_db_load_purge(chip, port, broadcast, vid, state);
}

static int mv88e6xxx_broadcast_setup(struct mv88e6xxx_chip *chip, u16 vid)
{
	int port;
	int err;

	for (port = 0; port < mv88e6xxx_num_ports(chip); port++) {
		struct dsa_port *dp = dsa_to_port(chip->ds, port);
		struct net_device *brport;

		if (dsa_is_unused_port(chip->ds, port))
			continue;

		brport = dsa_port_to_bridge_port(dp);
		if (brport && !br_port_flag_is_set(brport, BR_BCAST_FLOOD))
			/* Skip bridged user ports where broadcast
			 * flooding is disabled.
			 */
			continue;

		err = mv88e6xxx_port_add_broadcast(chip, port, vid);
		if (err)
			return err;
	}

	return 0;
}

struct mv88e6xxx_port_broadcast_sync_ctx {
	int port;
	bool flood;
};

static int
mv88e6xxx_port_broadcast_sync_vlan(struct mv88e6xxx_chip *chip,
				   const struct mv88e6xxx_vtu_entry *vlan,
				   void *_ctx)
{
	struct mv88e6xxx_port_broadcast_sync_ctx *ctx = _ctx;
	u8 broadcast[ETH_ALEN];
	u8 state;

	if (ctx->flood)
		state = MV88E6XXX_G1_ATU_DATA_STATE_MC_STATIC;
	else
		state = MV88E6XXX_G1_ATU_DATA_STATE_MC_UNUSED;

	eth_broadcast_addr(broadcast);

	return mv88e6xxx_port_db_load_purge(chip, ctx->port, broadcast,
					    vlan->vid, state);
}

static int mv88e6xxx_port_broadcast_sync(struct mv88e6xxx_chip *chip, int port,
					 bool flood)
{
	struct mv88e6xxx_port_broadcast_sync_ctx ctx = {
		.port = port,
		.flood = flood,
	};
	struct mv88e6xxx_vtu_entry vid0 = {
		.vid = 0,
	};
	int err;

	/* Update the port's private database... */
	err = mv88e6xxx_port_broadcast_sync_vlan(chip, &vid0, &ctx);
	if (err)
		return err;

	/* ...and the database for all VLANs. */
	return mv88e6xxx_vtu_walk(chip, mv88e6xxx_port_broadcast_sync_vlan,
				  &ctx);
}

static int mv88e6xxx_port_vlan_join(struct mv88e6xxx_chip *chip, int port,
				    u16 vid, u8 member, bool warn)
{
	const u8 non_member = MV88E6XXX_G1_VTU_DATA_MEMBER_TAG_NON_MEMBER;
	struct mv88e6xxx_vtu_entry vlan;
	int i, err;

	err = mv88e6xxx_vtu_get(chip, vid, &vlan);
	if (err)
		return err;

	if (!vlan.valid) {
		memset(&vlan, 0, sizeof(vlan));

		if (vid == MV88E6XXX_VID_STANDALONE)
			vlan.policy = true;

		err = mv88e6xxx_atu_new(chip, &vlan.fid);
		if (err)
			return err;

		for (i = 0; i < mv88e6xxx_num_ports(chip); ++i)
			if (i == port)
				vlan.member[i] = member;
			else
				vlan.member[i] = non_member;

		vlan.vid = vid;
		vlan.valid = true;

		err = mv88e6xxx_vtu_loadpurge(chip, &vlan);
		if (err)
			return err;

		err = mv88e6xxx_broadcast_setup(chip, vlan.vid);
		if (err)
			return err;
	} else if (vlan.member[port] != member) {
		vlan.member[port] = member;

		err = mv88e6xxx_vtu_loadpurge(chip, &vlan);
		if (err)
			return err;
	} else if (warn) {
		dev_info(chip->dev, "p%d: already a member of VLAN %d\n",
			 port, vid);
	}

	return 0;
}

static int mv88e6xxx_port_vlan_add(struct dsa_switch *ds, int port,
				   const struct switchdev_obj_port_vlan *vlan,
				   struct netlink_ext_ack *extack)
{
	struct mv88e6xxx_chip *chip = ds->priv;
	bool untagged = vlan->flags & BRIDGE_VLAN_INFO_UNTAGGED;
	bool pvid = vlan->flags & BRIDGE_VLAN_INFO_PVID;
	struct mv88e6xxx_port *p = &chip->ports[port];
	bool warn;
	u8 member;
	int err;

	if (!vlan->vid)
		return 0;

	err = mv88e6xxx_port_vlan_prepare(ds, port, vlan);
	if (err)
		return err;

	if (dsa_is_dsa_port(ds, port) || dsa_is_cpu_port(ds, port))
		member = MV88E6XXX_G1_VTU_DATA_MEMBER_TAG_UNMODIFIED;
	else if (untagged)
		member = MV88E6XXX_G1_VTU_DATA_MEMBER_TAG_UNTAGGED;
	else
		member = MV88E6XXX_G1_VTU_DATA_MEMBER_TAG_TAGGED;

	/* net/dsa/slave.c will call dsa_port_vlan_add() for the affected port
	 * and then the CPU port. Do not warn for duplicates for the CPU port.
	 */
	warn = !dsa_is_cpu_port(ds, port) && !dsa_is_dsa_port(ds, port);

	mv88e6xxx_reg_lock(chip);

	err = mv88e6xxx_port_vlan_join(chip, port, vlan->vid, member, warn);
	if (err) {
		dev_err(ds->dev, "p%d: failed to add VLAN %d%c\n", port,
			vlan->vid, untagged ? 'u' : 't');
		goto out;
	}

	if (pvid) {
		p->bridge_pvid.vid = vlan->vid;
		p->bridge_pvid.valid = true;

		err = mv88e6xxx_port_commit_pvid(chip, port);
		if (err)
			goto out;
	} else if (vlan->vid && p->bridge_pvid.vid == vlan->vid) {
		/* The old pvid was reinstalled as a non-pvid VLAN */
		p->bridge_pvid.valid = false;

		err = mv88e6xxx_port_commit_pvid(chip, port);
		if (err)
			goto out;
	}

out:
	mv88e6xxx_reg_unlock(chip);

	return err;
}

static int mv88e6xxx_port_vlan_leave(struct mv88e6xxx_chip *chip,
				     int port, u16 vid)
{
	struct mv88e6xxx_vtu_entry vlan;
	int i, err;

	if (!vid)
		return 0;

	err = mv88e6xxx_vtu_get(chip, vid, &vlan);
	if (err)
		return err;

	/* If the VLAN doesn't exist in hardware or the port isn't a member,
	 * tell switchdev that this VLAN is likely handled in software.
	 */
	if (!vlan.valid ||
	    vlan.member[port] == MV88E6XXX_G1_VTU_DATA_MEMBER_TAG_NON_MEMBER)
		return -EOPNOTSUPP;

	vlan.member[port] = MV88E6XXX_G1_VTU_DATA_MEMBER_TAG_NON_MEMBER;

	/* keep the VLAN unless all ports are excluded */
	vlan.valid = false;
	for (i = 0; i < mv88e6xxx_num_ports(chip); ++i) {
		if (vlan.member[i] !=
		    MV88E6XXX_G1_VTU_DATA_MEMBER_TAG_NON_MEMBER) {
			vlan.valid = true;
			break;
		}
	}

	err = mv88e6xxx_vtu_loadpurge(chip, &vlan);
	if (err)
		return err;

	if (!vlan.valid) {
		err = mv88e6xxx_mst_put(chip, vlan.sid);
		if (err)
			return err;
	}

	return mv88e6xxx_g1_atu_remove(chip, vlan.fid, port, false);
}

static int mv88e6xxx_port_vlan_del(struct dsa_switch *ds, int port,
				   const struct switchdev_obj_port_vlan *vlan)
{
	struct mv88e6xxx_chip *chip = ds->priv;
	struct mv88e6xxx_port *p = &chip->ports[port];
	int err = 0;
	u16 pvid;

	if (!mv88e6xxx_max_vid(chip))
		return -EOPNOTSUPP;

	/* The ATU removal procedure needs the FID to be mapped in the VTU,
	 * but FDB deletion runs concurrently with VLAN deletion. Flush the DSA
	 * switchdev workqueue to ensure that all FDB entries are deleted
	 * before we remove the VLAN.
	 */
	dsa_flush_workqueue();

	mv88e6xxx_reg_lock(chip);

	err = mv88e6xxx_port_get_pvid(chip, port, &pvid);
	if (err)
		goto unlock;

	err = mv88e6xxx_port_vlan_leave(chip, port, vlan->vid);
	if (err)
		goto unlock;

	if (vlan->vid == pvid) {
		p->bridge_pvid.valid = false;

		err = mv88e6xxx_port_commit_pvid(chip, port);
		if (err)
			goto unlock;
	}

unlock:
	mv88e6xxx_reg_unlock(chip);

	return err;
}

static int mv88e6xxx_port_vlan_fast_age(struct dsa_switch *ds, int port, u16 vid)
{
	struct mv88e6xxx_chip *chip = ds->priv;
	struct mv88e6xxx_vtu_entry vlan;
	int err;

	mv88e6xxx_reg_lock(chip);

	err = mv88e6xxx_vtu_get(chip, vid, &vlan);
	if (err)
		goto unlock;

	err = mv88e6xxx_port_fast_age_fid(chip, port, vlan.fid);

unlock:
	mv88e6xxx_reg_unlock(chip);

	return err;
}

static int mv88e6xxx_vlan_msti_set(struct dsa_switch *ds,
				   struct dsa_bridge bridge,
				   const struct switchdev_vlan_msti *msti)
{
	struct mv88e6xxx_chip *chip = ds->priv;
	struct mv88e6xxx_vtu_entry vlan;
	u8 old_sid, new_sid;
	int err;

	if (!mv88e6xxx_has_stu(chip))
		return -EOPNOTSUPP;

	mv88e6xxx_reg_lock(chip);

	err = mv88e6xxx_vtu_get(chip, msti->vid, &vlan);
	if (err)
		goto unlock;

	if (!vlan.valid) {
		err = -EINVAL;
		goto unlock;
	}

	old_sid = vlan.sid;

	err = mv88e6xxx_mst_get(chip, bridge.dev, msti->msti, &new_sid);
	if (err)
		goto unlock;

	if (new_sid != old_sid) {
		vlan.sid = new_sid;

		err = mv88e6xxx_vtu_loadpurge(chip, &vlan);
		if (err) {
			mv88e6xxx_mst_put(chip, new_sid);
			goto unlock;
		}
	}

	err = mv88e6xxx_mst_put(chip, old_sid);

unlock:
	mv88e6xxx_reg_unlock(chip);
	return err;
}

static int mv88e6xxx_port_fdb_add(struct dsa_switch *ds, int port,
				  const unsigned char *addr, u16 vid,
				  struct dsa_db db)
{
	struct mv88e6xxx_chip *chip = ds->priv;
	int err;

	mv88e6xxx_reg_lock(chip);
	err = mv88e6xxx_port_db_load_purge(chip, port, addr, vid,
					   MV88E6XXX_G1_ATU_DATA_STATE_UC_STATIC);
	mv88e6xxx_reg_unlock(chip);

	return err;
}

static int mv88e6xxx_port_fdb_del(struct dsa_switch *ds, int port,
				  const unsigned char *addr, u16 vid,
				  struct dsa_db db)
{
	struct mv88e6xxx_chip *chip = ds->priv;
	int err;

	mv88e6xxx_reg_lock(chip);
	err = mv88e6xxx_port_db_load_purge(chip, port, addr, vid, 0);
	mv88e6xxx_reg_unlock(chip);

	return err;
}

static int mv88e6xxx_port_db_dump_fid(struct mv88e6xxx_chip *chip,
				      u16 fid, u16 vid, int port,
				      dsa_fdb_dump_cb_t *cb, void *data)
{
	struct mv88e6xxx_atu_entry addr;
	bool is_static;
	int err;

	addr.state = 0;
	eth_broadcast_addr(addr.mac);

	do {
		err = mv88e6xxx_g1_atu_getnext(chip, fid, &addr);
		if (err)
			return err;

		if (!addr.state)
			break;

		if (addr.trunk || (addr.portvec & BIT(port)) == 0)
			continue;

		if (!is_unicast_ether_addr(addr.mac))
			continue;

		is_static = (addr.state ==
			     MV88E6XXX_G1_ATU_DATA_STATE_UC_STATIC);
		err = cb(addr.mac, vid, is_static, data);
		if (err)
			return err;
	} while (!is_broadcast_ether_addr(addr.mac));

	return err;
}

struct mv88e6xxx_port_db_dump_vlan_ctx {
	int port;
	dsa_fdb_dump_cb_t *cb;
	void *data;
};

static int mv88e6xxx_port_db_dump_vlan(struct mv88e6xxx_chip *chip,
				       const struct mv88e6xxx_vtu_entry *entry,
				       void *_data)
{
	struct mv88e6xxx_port_db_dump_vlan_ctx *ctx = _data;

	return mv88e6xxx_port_db_dump_fid(chip, entry->fid, entry->vid,
					  ctx->port, ctx->cb, ctx->data);
}

static int mv88e6xxx_port_db_dump(struct mv88e6xxx_chip *chip, int port,
				  dsa_fdb_dump_cb_t *cb, void *data)
{
	struct mv88e6xxx_port_db_dump_vlan_ctx ctx = {
		.port = port,
		.cb = cb,
		.data = data,
	};
	u16 fid;
	int err;

	/* Dump port's default Filtering Information Database (VLAN ID 0) */
	err = mv88e6xxx_port_get_fid(chip, port, &fid);
	if (err)
		return err;

	err = mv88e6xxx_port_db_dump_fid(chip, fid, 0, port, cb, data);
	if (err)
		return err;

	return mv88e6xxx_vtu_walk(chip, mv88e6xxx_port_db_dump_vlan, &ctx);
}

static int mv88e6xxx_port_fdb_dump(struct dsa_switch *ds, int port,
				   dsa_fdb_dump_cb_t *cb, void *data)
{
	struct mv88e6xxx_chip *chip = ds->priv;
	int err;

	mv88e6xxx_reg_lock(chip);
	err = mv88e6xxx_port_db_dump(chip, port, cb, data);
	mv88e6xxx_reg_unlock(chip);

	return err;
}

static int mv88e6xxx_bridge_map(struct mv88e6xxx_chip *chip,
				struct dsa_bridge bridge)
{
	struct dsa_switch *ds = chip->ds;
	struct dsa_switch_tree *dst = ds->dst;
	struct dsa_port *dp;
	int err;

	list_for_each_entry(dp, &dst->ports, list) {
		if (dsa_port_offloads_bridge(dp, &bridge)) {
			if (dp->ds == ds) {
				/* This is a local bridge group member,
				 * remap its Port VLAN Map.
				 */
				err = mv88e6xxx_port_vlan_map(chip, dp->index);
				if (err)
					return err;
			} else {
				/* This is an external bridge group member,
				 * remap its cross-chip Port VLAN Table entry.
				 */
				err = mv88e6xxx_pvt_map(chip, dp->ds->index,
							dp->index);
				if (err)
					return err;
			}
		}
	}

	return 0;
}

/* Treat the software bridge as a virtual single-port switch behind the
 * CPU and map in the PVT. First dst->last_switch elements are taken by
 * physical switches, so start from beyond that range.
 */
static int mv88e6xxx_map_virtual_bridge_to_pvt(struct dsa_switch *ds,
					       unsigned int bridge_num)
{
	u8 dev = bridge_num + ds->dst->last_switch;
	struct mv88e6xxx_chip *chip = ds->priv;

	return mv88e6xxx_pvt_map(chip, dev, 0);
}

static int mv88e6xxx_port_bridge_join(struct dsa_switch *ds, int port,
				      struct dsa_bridge bridge,
				      bool *tx_fwd_offload,
				      struct netlink_ext_ack *extack)
{
	struct mv88e6xxx_chip *chip = ds->priv;
	int err;

	mv88e6xxx_reg_lock(chip);

	err = mv88e6xxx_bridge_map(chip, bridge);
	if (err)
		goto unlock;

	err = mv88e6xxx_port_set_map_da(chip, port, true);
	if (err)
		goto unlock;

	err = mv88e6xxx_port_commit_pvid(chip, port);
	if (err)
		goto unlock;

	if (mv88e6xxx_has_pvt(chip)) {
		err = mv88e6xxx_map_virtual_bridge_to_pvt(ds, bridge.num);
		if (err)
			goto unlock;

		*tx_fwd_offload = true;
	}

unlock:
	mv88e6xxx_reg_unlock(chip);

	return err;
}

static void mv88e6xxx_port_bridge_leave(struct dsa_switch *ds, int port,
					struct dsa_bridge bridge)
{
	struct mv88e6xxx_chip *chip = ds->priv;
	int err;

	mv88e6xxx_reg_lock(chip);

	if (bridge.tx_fwd_offload &&
	    mv88e6xxx_map_virtual_bridge_to_pvt(ds, bridge.num))
		dev_err(ds->dev, "failed to remap cross-chip Port VLAN\n");

	if (mv88e6xxx_bridge_map(chip, bridge) ||
	    mv88e6xxx_port_vlan_map(chip, port))
		dev_err(ds->dev, "failed to remap in-chip Port VLAN\n");

	err = mv88e6xxx_port_set_map_da(chip, port, false);
	if (err)
		dev_err(ds->dev,
			"port %d failed to restore map-DA: %pe\n",
			port, ERR_PTR(err));

	err = mv88e6xxx_port_commit_pvid(chip, port);
	if (err)
		dev_err(ds->dev,
			"port %d failed to restore standalone pvid: %pe\n",
			port, ERR_PTR(err));

	mv88e6xxx_reg_unlock(chip);
}

static int mv88e6xxx_crosschip_bridge_join(struct dsa_switch *ds,
					   int tree_index, int sw_index,
					   int port, struct dsa_bridge bridge,
					   struct netlink_ext_ack *extack)
{
	struct mv88e6xxx_chip *chip = ds->priv;
	int err;

	if (tree_index != ds->dst->index)
		return 0;

	mv88e6xxx_reg_lock(chip);
	err = mv88e6xxx_pvt_map(chip, sw_index, port);
	err = err ? : mv88e6xxx_map_virtual_bridge_to_pvt(ds, bridge.num);
	mv88e6xxx_reg_unlock(chip);

	return err;
}

static void mv88e6xxx_crosschip_bridge_leave(struct dsa_switch *ds,
					     int tree_index, int sw_index,
					     int port, struct dsa_bridge bridge)
{
	struct mv88e6xxx_chip *chip = ds->priv;

	if (tree_index != ds->dst->index)
		return;

	mv88e6xxx_reg_lock(chip);
	if (mv88e6xxx_pvt_map(chip, sw_index, port) ||
	    mv88e6xxx_map_virtual_bridge_to_pvt(ds, bridge.num))
		dev_err(ds->dev, "failed to remap cross-chip Port VLAN\n");
	mv88e6xxx_reg_unlock(chip);
}

static int mv88e6xxx_software_reset(struct mv88e6xxx_chip *chip)
{
	if (chip->info->ops->reset)
		return chip->info->ops->reset(chip);

	return 0;
}

static void mv88e6xxx_hardware_reset(struct mv88e6xxx_chip *chip)
{
	struct gpio_desc *gpiod = chip->reset;

	/* If there is a GPIO connected to the reset pin, toggle it */
	if (gpiod) {
		gpiod_set_value_cansleep(gpiod, 1);
		usleep_range(10000, 20000);
		gpiod_set_value_cansleep(gpiod, 0);
		usleep_range(10000, 20000);

		mv88e6xxx_g1_wait_eeprom_done(chip);
	}
}

static int mv88e6xxx_disable_ports(struct mv88e6xxx_chip *chip)
{
	int i, err;

	/* Set all ports to the Disabled state */
	for (i = 0; i < mv88e6xxx_num_ports(chip); i++) {
		err = mv88e6xxx_port_set_state(chip, i, BR_STATE_DISABLED);
		if (err)
			return err;
	}

	/* Wait for transmit queues to drain,
	 * i.e. 2ms for a maximum frame to be transmitted at 10 Mbps.
	 */
	usleep_range(2000, 4000);

	return 0;
}

static int mv88e6xxx_switch_reset(struct mv88e6xxx_chip *chip)
{
	int err;

	err = mv88e6xxx_disable_ports(chip);
	if (err)
		return err;

	mv88e6xxx_hardware_reset(chip);

	return mv88e6xxx_software_reset(chip);
}

static int mv88e6xxx_set_port_mode(struct mv88e6xxx_chip *chip, int port,
				   enum mv88e6xxx_frame_mode frame,
				   enum mv88e6xxx_egress_mode egress, u16 etype)
{
	int err;

	if (!chip->info->ops->port_set_frame_mode)
		return -EOPNOTSUPP;

	err = mv88e6xxx_port_set_egress_mode(chip, port, egress);
	if (err)
		return err;

	err = chip->info->ops->port_set_frame_mode(chip, port, frame);
	if (err)
		return err;

	if (chip->info->ops->port_set_ether_type)
		return chip->info->ops->port_set_ether_type(chip, port, etype);

	return 0;
}

static int mv88e6xxx_set_port_mode_normal(struct mv88e6xxx_chip *chip, int port)
{
	return mv88e6xxx_set_port_mode(chip, port, MV88E6XXX_FRAME_MODE_NORMAL,
				       MV88E6XXX_EGRESS_MODE_UNMODIFIED,
				       MV88E6XXX_PORT_ETH_TYPE_DEFAULT);
}

static int mv88e6xxx_set_port_mode_dsa(struct mv88e6xxx_chip *chip, int port)
{
	return mv88e6xxx_set_port_mode(chip, port, MV88E6XXX_FRAME_MODE_DSA,
				       MV88E6XXX_EGRESS_MODE_UNMODIFIED,
				       MV88E6XXX_PORT_ETH_TYPE_DEFAULT);
}

static int mv88e6xxx_set_port_mode_edsa(struct mv88e6xxx_chip *chip, int port)
{
	return mv88e6xxx_set_port_mode(chip, port,
				       MV88E6XXX_FRAME_MODE_ETHERTYPE,
				       MV88E6XXX_EGRESS_MODE_ETHERTYPE,
				       ETH_P_EDSA);
}

static int mv88e6xxx_setup_port_mode(struct mv88e6xxx_chip *chip, int port)
{
	if (dsa_is_dsa_port(chip->ds, port))
		return mv88e6xxx_set_port_mode_dsa(chip, port);

	if (dsa_is_user_port(chip->ds, port))
		return mv88e6xxx_set_port_mode_normal(chip, port);

	/* Setup CPU port mode depending on its supported tag format */
	if (chip->tag_protocol == DSA_TAG_PROTO_DSA)
		return mv88e6xxx_set_port_mode_dsa(chip, port);

	if (chip->tag_protocol == DSA_TAG_PROTO_EDSA)
		return mv88e6xxx_set_port_mode_edsa(chip, port);

	return -EINVAL;
}

static int mv88e6xxx_setup_message_port(struct mv88e6xxx_chip *chip, int port)
{
	bool message = dsa_is_dsa_port(chip->ds, port);

	return mv88e6xxx_port_set_message_port(chip, port, message);
}

static int mv88e6xxx_setup_egress_floods(struct mv88e6xxx_chip *chip, int port)
{
	int err;

	if (chip->info->ops->port_set_ucast_flood) {
		err = chip->info->ops->port_set_ucast_flood(chip, port, true);
		if (err)
			return err;
	}
	if (chip->info->ops->port_set_mcast_flood) {
		err = chip->info->ops->port_set_mcast_flood(chip, port, true);
		if (err)
			return err;
	}

	return 0;
}

static irqreturn_t mv88e6xxx_serdes_irq_thread_fn(int irq, void *dev_id)
{
	struct mv88e6xxx_port *mvp = dev_id;
	struct mv88e6xxx_chip *chip = mvp->chip;
	irqreturn_t ret = IRQ_NONE;
	int port = mvp->port;
	int lane;

	mv88e6xxx_reg_lock(chip);
	lane = mv88e6xxx_serdes_get_lane(chip, port);
	if (lane >= 0)
		ret = mv88e6xxx_serdes_irq_status(chip, port, lane);
	mv88e6xxx_reg_unlock(chip);

	return ret;
}

static int mv88e6xxx_serdes_irq_request(struct mv88e6xxx_chip *chip, int port,
					int lane)
{
	struct mv88e6xxx_port *dev_id = &chip->ports[port];
	unsigned int irq;
	int err;

	/* Nothing to request if this SERDES port has no IRQ */
	irq = mv88e6xxx_serdes_irq_mapping(chip, port);
	if (!irq)
		return 0;

	snprintf(dev_id->serdes_irq_name, sizeof(dev_id->serdes_irq_name),
		 "mv88e6xxx-%s-serdes-%d", dev_name(chip->dev), port);

	/* Requesting the IRQ will trigger IRQ callbacks, so release the lock */
	mv88e6xxx_reg_unlock(chip);
	err = request_threaded_irq(irq, NULL, mv88e6xxx_serdes_irq_thread_fn,
				   IRQF_ONESHOT, dev_id->serdes_irq_name,
				   dev_id);
	mv88e6xxx_reg_lock(chip);
	if (err)
		return err;

	dev_id->serdes_irq = irq;

	return mv88e6xxx_serdes_irq_enable(chip, port, lane);
}

static int mv88e6xxx_serdes_irq_free(struct mv88e6xxx_chip *chip, int port,
				     int lane)
{
	struct mv88e6xxx_port *dev_id = &chip->ports[port];
	unsigned int irq = dev_id->serdes_irq;
	int err;

	/* Nothing to free if no IRQ has been requested */
	if (!irq)
		return 0;

	err = mv88e6xxx_serdes_irq_disable(chip, port, lane);

	/* Freeing the IRQ will trigger IRQ callbacks, so release the lock */
	mv88e6xxx_reg_unlock(chip);
	free_irq(irq, dev_id);
	mv88e6xxx_reg_lock(chip);

	dev_id->serdes_irq = 0;

	return err;
}

static int mv88e6xxx_serdes_power(struct mv88e6xxx_chip *chip, int port,
				  bool on)
{
	int lane;
	int err;

	lane = mv88e6xxx_serdes_get_lane(chip, port);
	if (lane < 0)
		return 0;

	if (on) {
		err = mv88e6xxx_serdes_power_up(chip, port, lane);
		if (err)
			return err;

		err = mv88e6xxx_serdes_irq_request(chip, port, lane);
	} else {
		err = mv88e6xxx_serdes_irq_free(chip, port, lane);
		if (err)
			return err;

		err = mv88e6xxx_serdes_power_down(chip, port, lane);
	}

	return err;
}

static int mv88e6xxx_set_egress_port(struct mv88e6xxx_chip *chip,
				     enum mv88e6xxx_egress_direction direction,
				     int port)
{
	int err;

	if (!chip->info->ops->set_egress_port)
		return -EOPNOTSUPP;

	err = chip->info->ops->set_egress_port(chip, direction, port);
	if (err)
		return err;

	if (direction == MV88E6XXX_EGRESS_DIR_INGRESS)
		chip->ingress_dest_port = port;
	else
		chip->egress_dest_port = port;

	return 0;
}

static int mv88e6xxx_setup_upstream_port(struct mv88e6xxx_chip *chip, int port)
{
	struct dsa_switch *ds = chip->ds;
	int upstream_port;
	int err;

	upstream_port = dsa_upstream_port(ds, port);
	if (chip->info->ops->port_set_upstream_port) {
		err = chip->info->ops->port_set_upstream_port(chip, port,
							      upstream_port);
		if (err)
			return err;
	}

	if (port == upstream_port) {
		if (chip->info->ops->set_cpu_port) {
			err = chip->info->ops->set_cpu_port(chip,
							    upstream_port);
			if (err)
				return err;
		}

		err = mv88e6xxx_set_egress_port(chip,
						MV88E6XXX_EGRESS_DIR_INGRESS,
						upstream_port);
		if (err && err != -EOPNOTSUPP)
			return err;

		err = mv88e6xxx_set_egress_port(chip,
						MV88E6XXX_EGRESS_DIR_EGRESS,
						upstream_port);
		if (err && err != -EOPNOTSUPP)
			return err;
	}

	return 0;
}

static int mv88e6xxx_setup_port(struct mv88e6xxx_chip *chip, int port)
{
	struct device_node *phy_handle = NULL;
	struct dsa_switch *ds = chip->ds;
	phy_interface_t mode;
	struct dsa_port *dp;
	int tx_amp, speed;
	int err;
	u16 reg;

	chip->ports[port].chip = chip;
	chip->ports[port].port = port;

	dp = dsa_to_port(ds, port);

	/* MAC Forcing register: don't force link, speed, duplex or flow control
	 * state to any particular values on physical ports, but force the CPU
	 * port and all DSA ports to their maximum bandwidth and full duplex.
	 */
	if (dsa_is_cpu_port(ds, port) || dsa_is_dsa_port(ds, port)) {
		struct phylink_config pl_config = {};
		unsigned long caps;

		chip->info->ops->phylink_get_caps(chip, port, &pl_config);

		caps = pl_config.mac_capabilities;

		if (chip->info->ops->port_max_speed_mode)
			mode = chip->info->ops->port_max_speed_mode(port);
		else
			mode = PHY_INTERFACE_MODE_NA;

		if (caps & MAC_10000FD)
			speed = SPEED_10000;
		else if (caps & MAC_5000FD)
			speed = SPEED_5000;
		else if (caps & MAC_2500FD)
			speed = SPEED_2500;
		else if (caps & MAC_1000)
			speed = SPEED_1000;
		else if (caps & MAC_100)
			speed = SPEED_100;
		else
			speed = SPEED_10;

		err = mv88e6xxx_port_setup_mac(chip, port, LINK_FORCED_UP,
					       speed, DUPLEX_FULL,
					       PAUSE_OFF, mode);
	} else {
		err = mv88e6xxx_port_setup_mac(chip, port, LINK_UNFORCED,
					       SPEED_UNFORCED, DUPLEX_UNFORCED,
					       PAUSE_ON,
					       PHY_INTERFACE_MODE_NA);
	}
	if (err)
		return err;

	/* Port Control: disable Drop-on-Unlock, disable Drop-on-Lock,
	 * disable Header mode, enable IGMP/MLD snooping, disable VLAN
	 * tunneling, determine priority by looking at 802.1p and IP
	 * priority fields (IP prio has precedence), and set STP state
	 * to Forwarding.
	 *
	 * If this is the CPU link, use DSA or EDSA tagging depending
	 * on which tagging mode was configured.
	 *
	 * If this is a link to another switch, use DSA tagging mode.
	 *
	 * If this is the upstream port for this switch, enable
	 * forwarding of unknown unicasts and multicasts.
	 */
	reg = MV88E6XXX_PORT_CTL0_IGMP_MLD_SNOOP |
		MV88E6185_PORT_CTL0_USE_TAG | MV88E6185_PORT_CTL0_USE_IP |
		MV88E6XXX_PORT_CTL0_STATE_FORWARDING;
	err = mv88e6xxx_port_write(chip, port, MV88E6XXX_PORT_CTL0, reg);
	if (err)
		return err;

	err = mv88e6xxx_setup_port_mode(chip, port);
	if (err)
		return err;

	err = mv88e6xxx_setup_egress_floods(chip, port);
	if (err)
		return err;

	/* Port Control 2: don't force a good FCS, set the MTU size to
	 * 10222 bytes, disable 802.1q tags checking, don't discard
	 * tagged or untagged frames on this port, skip destination
	 * address lookup on user ports, disable ARP mirroring and don't
	 * send a copy of all transmitted/received frames on this port
	 * to the CPU.
	 */
	err = mv88e6xxx_port_set_map_da(chip, port, !dsa_is_user_port(ds, port));
	if (err)
		return err;

	err = mv88e6xxx_setup_upstream_port(chip, port);
	if (err)
		return err;

	/* On chips that support it, set all downstream DSA ports'
	 * VLAN policy to TRAP. In combination with loading
	 * MV88E6XXX_VID_STANDALONE as a policy entry in the VTU, this
	 * provides a better isolation barrier between standalone
	 * ports, as the ATU is bypassed on any intermediate switches
	 * between the incoming port and the CPU.
	 */
	if (dsa_is_downstream_port(ds, port) &&
	    chip->info->ops->port_set_policy) {
		err = chip->info->ops->port_set_policy(chip, port,
						MV88E6XXX_POLICY_MAPPING_VTU,
						MV88E6XXX_POLICY_ACTION_TRAP);
		if (err)
			return err;
	}

	/* User ports start out in standalone mode and 802.1Q is
	 * therefore disabled. On DSA ports, all valid VIDs are always
	 * loaded in the VTU - therefore, enable 802.1Q in order to take
	 * advantage of VLAN policy on chips that supports it.
	 */
	err = mv88e6xxx_port_set_8021q_mode(chip, port,
				dsa_is_user_port(ds, port) ?
				MV88E6XXX_PORT_CTL2_8021Q_MODE_DISABLED :
				MV88E6XXX_PORT_CTL2_8021Q_MODE_SECURE);
	if (err)
		return err;

	/* Bind MV88E6XXX_VID_STANDALONE to MV88E6XXX_FID_STANDALONE by
	 * virtue of the fact that mv88e6xxx_atu_new() will pick it as
	 * the first free FID. This will be used as the private PVID for
	 * unbridged ports. Shared (DSA and CPU) ports must also be
	 * members of this VID, in order to trap all frames assigned to
	 * it to the CPU.
	 */
	err = mv88e6xxx_port_vlan_join(chip, port, MV88E6XXX_VID_STANDALONE,
				       MV88E6XXX_G1_VTU_DATA_MEMBER_TAG_UNMODIFIED,
				       false);
	if (err)
		return err;

	/* Associate MV88E6XXX_VID_BRIDGED with MV88E6XXX_FID_BRIDGED in the
	 * ATU by virtue of the fact that mv88e6xxx_atu_new() will pick it as
	 * the first free FID after MV88E6XXX_FID_STANDALONE. This will be used
	 * as the private PVID on ports under a VLAN-unaware bridge.
	 * Shared (DSA and CPU) ports must also be members of it, to translate
	 * the VID from the DSA tag into MV88E6XXX_FID_BRIDGED, instead of
	 * relying on their port default FID.
	 */
	err = mv88e6xxx_port_vlan_join(chip, port, MV88E6XXX_VID_BRIDGED,
				       MV88E6XXX_G1_VTU_DATA_MEMBER_TAG_UNMODIFIED,
				       false);
	if (err)
		return err;

	if (chip->info->ops->port_set_jumbo_size) {
		err = chip->info->ops->port_set_jumbo_size(chip, port, 10218);
		if (err)
			return err;
	}

	/* Port Association Vector: disable automatic address learning
	 * on all user ports since they start out in standalone
	 * mode. When joining a bridge, learning will be configured to
	 * match the bridge port settings. Enable learning on all
	 * DSA/CPU ports. NOTE: FROM_CPU frames always bypass the
	 * learning process.
	 *
	 * Disable HoldAt1, IntOnAgeOut, LockedPort, IgnoreWrongData,
	 * and RefreshLocked. I.e. setup standard automatic learning.
	 */
	if (dsa_is_user_port(ds, port))
		reg = 0;
	else
		reg = 1 << port;

	err = mv88e6xxx_port_write(chip, port, MV88E6XXX_PORT_ASSOC_VECTOR,
				   reg);
	if (err)
		return err;

	/* Egress rate control 2: disable egress rate control. */
	err = mv88e6xxx_port_write(chip, port, MV88E6XXX_PORT_EGRESS_RATE_CTL2,
				   0x0000);
	if (err)
		return err;

	if (chip->info->ops->port_pause_limit) {
		err = chip->info->ops->port_pause_limit(chip, port, 0, 0);
		if (err)
			return err;
	}

	if (chip->info->ops->port_disable_learn_limit) {
		err = chip->info->ops->port_disable_learn_limit(chip, port);
		if (err)
			return err;
	}

	if (chip->info->ops->port_disable_pri_override) {
		err = chip->info->ops->port_disable_pri_override(chip, port);
		if (err)
			return err;
	}

	if (chip->info->ops->port_tag_remap) {
		err = chip->info->ops->port_tag_remap(chip, port);
		if (err)
			return err;
	}

	if (chip->info->ops->port_egress_rate_limiting) {
		err = chip->info->ops->port_egress_rate_limiting(chip, port);
		if (err)
			return err;
	}

	if (chip->info->ops->port_setup_message_port) {
		err = chip->info->ops->port_setup_message_port(chip, port);
		if (err)
			return err;
	}

	if (chip->info->ops->serdes_set_tx_amplitude) {
		if (dp)
			phy_handle = of_parse_phandle(dp->dn, "phy-handle", 0);

		if (phy_handle && !of_property_read_u32(phy_handle,
							"tx-p2p-microvolt",
							&tx_amp))
			err = chip->info->ops->serdes_set_tx_amplitude(chip,
								port, tx_amp);
		if (phy_handle) {
			of_node_put(phy_handle);
			if (err)
				return err;
		}
	}

	/* Port based VLAN map: give each port the same default address
	 * database, and allow bidirectional communication between the
	 * CPU and DSA port(s), and the other ports.
	 */
	err = mv88e6xxx_port_set_fid(chip, port, MV88E6XXX_FID_STANDALONE);
	if (err)
		return err;

	err = mv88e6xxx_port_vlan_map(chip, port);
	if (err)
		return err;

	/* Default VLAN ID and priority: don't set a default VLAN
	 * ID, and set the default packet priority to zero.
	 */
	return mv88e6xxx_port_write(chip, port, MV88E6XXX_PORT_DEFAULT_VLAN, 0);
}

static int mv88e6xxx_get_max_mtu(struct dsa_switch *ds, int port)
{
	struct mv88e6xxx_chip *chip = ds->priv;

	if (chip->info->ops->port_set_jumbo_size)
		return 10240 - VLAN_ETH_HLEN - EDSA_HLEN - ETH_FCS_LEN;
	else if (chip->info->ops->set_max_frame_size)
		return 1632 - VLAN_ETH_HLEN - EDSA_HLEN - ETH_FCS_LEN;
	return 1522 - VLAN_ETH_HLEN - EDSA_HLEN - ETH_FCS_LEN;
}

static int mv88e6xxx_change_mtu(struct dsa_switch *ds, int port, int new_mtu)
{
	struct mv88e6xxx_chip *chip = ds->priv;
	int ret = 0;

	if (dsa_is_dsa_port(ds, port) || dsa_is_cpu_port(ds, port))
		new_mtu += EDSA_HLEN;

	mv88e6xxx_reg_lock(chip);
	if (chip->info->ops->port_set_jumbo_size)
		ret = chip->info->ops->port_set_jumbo_size(chip, port, new_mtu);
	else if (chip->info->ops->set_max_frame_size)
		ret = chip->info->ops->set_max_frame_size(chip, new_mtu);
	else
		if (new_mtu > 1522)
			ret = -EINVAL;
	mv88e6xxx_reg_unlock(chip);

	return ret;
}

static int mv88e6xxx_port_enable(struct dsa_switch *ds, int port,
				 struct phy_device *phydev)
{
	struct mv88e6xxx_chip *chip = ds->priv;
	int err;

	mv88e6xxx_reg_lock(chip);
	err = mv88e6xxx_serdes_power(chip, port, true);
	mv88e6xxx_reg_unlock(chip);

	return err;
}

static void mv88e6xxx_port_disable(struct dsa_switch *ds, int port)
{
	struct mv88e6xxx_chip *chip = ds->priv;

	mv88e6xxx_reg_lock(chip);
	if (mv88e6xxx_serdes_power(chip, port, false))
		dev_err(chip->dev, "failed to power off SERDES\n");
	mv88e6xxx_reg_unlock(chip);
}

static int mv88e6xxx_set_ageing_time(struct dsa_switch *ds,
				     unsigned int ageing_time)
{
	struct mv88e6xxx_chip *chip = ds->priv;
	int err;

	mv88e6xxx_reg_lock(chip);
	err = mv88e6xxx_g1_atu_set_age_time(chip, ageing_time);
	mv88e6xxx_reg_unlock(chip);

	return err;
}

static int mv88e6xxx_stats_setup(struct mv88e6xxx_chip *chip)
{
	int err;

	/* Initialize the statistics unit */
	if (chip->info->ops->stats_set_histogram) {
		err = chip->info->ops->stats_set_histogram(chip);
		if (err)
			return err;
	}

	return mv88e6xxx_g1_stats_clear(chip);
}

/* Check if the errata has already been applied. */
static bool mv88e6390_setup_errata_applied(struct mv88e6xxx_chip *chip)
{
	int port;
	int err;
	u16 val;

	for (port = 0; port < mv88e6xxx_num_ports(chip); port++) {
		err = mv88e6xxx_port_hidden_read(chip, 0xf, port, 0, &val);
		if (err) {
			dev_err(chip->dev,
				"Error reading hidden register: %d\n", err);
			return false;
		}
		if (val != 0x01c0)
			return false;
	}

	return true;
}

/* The 6390 copper ports have an errata which require poking magic
 * values into undocumented hidden registers and then performing a
 * software reset.
 */
static int mv88e6390_setup_errata(struct mv88e6xxx_chip *chip)
{
	int port;
	int err;

	if (mv88e6390_setup_errata_applied(chip))
		return 0;

	/* Set the ports into blocking mode */
	for (port = 0; port < mv88e6xxx_num_ports(chip); port++) {
		err = mv88e6xxx_port_set_state(chip, port, BR_STATE_DISABLED);
		if (err)
			return err;
	}

	for (port = 0; port < mv88e6xxx_num_ports(chip); port++) {
		err = mv88e6xxx_port_hidden_write(chip, 0xf, port, 0, 0x01c0);
		if (err)
			return err;
	}

	return mv88e6xxx_software_reset(chip);
}

static void mv88e6xxx_teardown(struct dsa_switch *ds)
{
	mv88e6xxx_teardown_devlink_params(ds);
	dsa_devlink_resources_unregister(ds);
	mv88e6xxx_teardown_devlink_regions_global(ds);
}

static int mv88e6xxx_setup(struct dsa_switch *ds)
{
	struct mv88e6xxx_chip *chip = ds->priv;
	u8 cmode;
	int err;
	int i;

	chip->ds = ds;
	ds->slave_mii_bus = mv88e6xxx_default_mdio_bus(chip);

	/* Since virtual bridges are mapped in the PVT, the number we support
	 * depends on the physical switch topology. We need to let DSA figure
	 * that out and therefore we cannot set this at dsa_register_switch()
	 * time.
	 */
	if (mv88e6xxx_has_pvt(chip))
		ds->max_num_bridges = MV88E6XXX_MAX_PVT_SWITCHES -
				      ds->dst->last_switch - 1;

	mv88e6xxx_reg_lock(chip);

	if (chip->info->ops->setup_errata) {
		err = chip->info->ops->setup_errata(chip);
		if (err)
			goto unlock;
	}

	/* Cache the cmode of each port. */
	for (i = 0; i < mv88e6xxx_num_ports(chip); i++) {
		if (chip->info->ops->port_get_cmode) {
			err = chip->info->ops->port_get_cmode(chip, i, &cmode);
			if (err)
				goto unlock;

			chip->ports[i].cmode = cmode;
		}
	}

	err = mv88e6xxx_vtu_setup(chip);
	if (err)
		goto unlock;

	/* Must be called after mv88e6xxx_vtu_setup (which flushes the
	 * VTU, thereby also flushing the STU).
	 */
	err = mv88e6xxx_stu_setup(chip);
	if (err)
		goto unlock;

	/* Setup Switch Port Registers */
	for (i = 0; i < mv88e6xxx_num_ports(chip); i++) {
		if (dsa_is_unused_port(ds, i))
			continue;

		/* Prevent the use of an invalid port. */
		if (mv88e6xxx_is_invalid_port(chip, i)) {
			dev_err(chip->dev, "port %d is invalid\n", i);
			err = -EINVAL;
			goto unlock;
		}

		err = mv88e6xxx_setup_port(chip, i);
		if (err)
			goto unlock;
	}

	err = mv88e6xxx_irl_setup(chip);
	if (err)
		goto unlock;

	err = mv88e6xxx_mac_setup(chip);
	if (err)
		goto unlock;

	err = mv88e6xxx_phy_setup(chip);
	if (err)
		goto unlock;

	err = mv88e6xxx_pvt_setup(chip);
	if (err)
		goto unlock;

	err = mv88e6xxx_atu_setup(chip);
	if (err)
		goto unlock;

	err = mv88e6xxx_broadcast_setup(chip, 0);
	if (err)
		goto unlock;

	err = mv88e6xxx_pot_setup(chip);
	if (err)
		goto unlock;

	err = mv88e6xxx_rmu_setup(chip);
	if (err)
		goto unlock;

	err = mv88e6xxx_rsvd2cpu_setup(chip);
	if (err)
		goto unlock;

	err = mv88e6xxx_trunk_setup(chip);
	if (err)
		goto unlock;

	err = mv88e6xxx_devmap_setup(chip);
	if (err)
		goto unlock;

	err = mv88e6xxx_pri_setup(chip);
	if (err)
		goto unlock;

	/* Setup PTP Hardware Clock and timestamping */
	if (chip->info->ptp_support) {
		err = mv88e6xxx_ptp_setup(chip);
		if (err)
			goto unlock;

		err = mv88e6xxx_hwtstamp_setup(chip);
		if (err)
			goto unlock;
	}

	err = mv88e6xxx_stats_setup(chip);
	if (err)
		goto unlock;

unlock:
	mv88e6xxx_reg_unlock(chip);

	if (err)
		return err;

	/* Have to be called without holding the register lock, since
	 * they take the devlink lock, and we later take the locks in
	 * the reverse order when getting/setting parameters or
	 * resource occupancy.
	 */
	err = mv88e6xxx_setup_devlink_resources(ds);
	if (err)
		return err;

	err = mv88e6xxx_setup_devlink_params(ds);
	if (err)
		goto out_resources;

	err = mv88e6xxx_setup_devlink_regions_global(ds);
	if (err)
		goto out_params;

	return 0;

out_params:
	mv88e6xxx_teardown_devlink_params(ds);
out_resources:
	dsa_devlink_resources_unregister(ds);

	return err;
}

static int mv88e6xxx_port_setup(struct dsa_switch *ds, int port)
{
	return mv88e6xxx_setup_devlink_regions_port(ds, port);
}

static void mv88e6xxx_port_teardown(struct dsa_switch *ds, int port)
{
	mv88e6xxx_teardown_devlink_regions_port(ds, port);
}

/* prod_id for switch families which do not have a PHY model number */
static const u16 family_prod_id_table[] = {
	[MV88E6XXX_FAMILY_6341] = MV88E6XXX_PORT_SWITCH_ID_PROD_6341,
	[MV88E6XXX_FAMILY_6390] = MV88E6XXX_PORT_SWITCH_ID_PROD_6390,
	[MV88E6XXX_FAMILY_6393] = MV88E6XXX_PORT_SWITCH_ID_PROD_6393X,
};

static int mv88e6xxx_mdio_read(struct mii_bus *bus, int phy, int reg)
{
	struct mv88e6xxx_mdio_bus *mdio_bus = bus->priv;
	struct mv88e6xxx_chip *chip = mdio_bus->chip;
	u16 prod_id;
	u16 val;
	int err;

	if (!chip->info->ops->phy_read)
		return -EOPNOTSUPP;

	mv88e6xxx_reg_lock(chip);
	err = chip->info->ops->phy_read(chip, bus, phy, reg, &val);
	mv88e6xxx_reg_unlock(chip);

	/* Some internal PHYs don't have a model number. */
	if (reg == MII_PHYSID2 && !(val & 0x3f0) &&
	    chip->info->family < ARRAY_SIZE(family_prod_id_table)) {
		prod_id = family_prod_id_table[chip->info->family];
		if (prod_id)
			val |= prod_id >> 4;
	}

	return err ? err : val;
}

static int mv88e6xxx_mdio_write(struct mii_bus *bus, int phy, int reg, u16 val)
{
	struct mv88e6xxx_mdio_bus *mdio_bus = bus->priv;
	struct mv88e6xxx_chip *chip = mdio_bus->chip;
	int err;

	if (!chip->info->ops->phy_write)
		return -EOPNOTSUPP;

	mv88e6xxx_reg_lock(chip);
	err = chip->info->ops->phy_write(chip, bus, phy, reg, val);
	mv88e6xxx_reg_unlock(chip);

	return err;
}

static int mv88e6xxx_mdio_register(struct mv88e6xxx_chip *chip,
				   struct device_node *np,
				   bool external)
{
	static int index;
	struct mv88e6xxx_mdio_bus *mdio_bus;
	struct mii_bus *bus;
	int err;

	if (external) {
		mv88e6xxx_reg_lock(chip);
		err = mv88e6xxx_g2_scratch_gpio_set_smi(chip, true);
		mv88e6xxx_reg_unlock(chip);

		if (err)
			return err;
	}

	bus = mdiobus_alloc_size(sizeof(*mdio_bus));
	if (!bus)
		return -ENOMEM;

	mdio_bus = bus->priv;
	mdio_bus->bus = bus;
	mdio_bus->chip = chip;
	INIT_LIST_HEAD(&mdio_bus->list);
	mdio_bus->external = external;

	if (np) {
		bus->name = np->full_name;
		snprintf(bus->id, MII_BUS_ID_SIZE, "%pOF", np);
	} else {
		bus->name = "mv88e6xxx SMI";
		snprintf(bus->id, MII_BUS_ID_SIZE, "mv88e6xxx-%d", index++);
	}

	bus->read = mv88e6xxx_mdio_read;
	bus->write = mv88e6xxx_mdio_write;
	bus->parent = chip->dev;

	if (!external) {
		err = mv88e6xxx_g2_irq_mdio_setup(chip, bus);
		if (err)
			goto out;
	}

	err = of_mdiobus_register(bus, np);
	if (err) {
		dev_err(chip->dev, "Cannot register MDIO bus (%d)\n", err);
		mv88e6xxx_g2_irq_mdio_free(chip, bus);
		goto out;
	}

	if (external)
		list_add_tail(&mdio_bus->list, &chip->mdios);
	else
		list_add(&mdio_bus->list, &chip->mdios);

	return 0;

out:
	mdiobus_free(bus);
	return err;
}

static void mv88e6xxx_mdios_unregister(struct mv88e6xxx_chip *chip)

{
	struct mv88e6xxx_mdio_bus *mdio_bus, *p;
	struct mii_bus *bus;

	list_for_each_entry_safe(mdio_bus, p, &chip->mdios, list) {
		bus = mdio_bus->bus;

		if (!mdio_bus->external)
			mv88e6xxx_g2_irq_mdio_free(chip, bus);

		mdiobus_unregister(bus);
		mdiobus_free(bus);
	}
}

static int mv88e6xxx_mdios_register(struct mv88e6xxx_chip *chip,
				    struct device_node *np)
{
	struct device_node *child;
	int err;

	/* Always register one mdio bus for the internal/default mdio
	 * bus. This maybe represented in the device tree, but is
	 * optional.
	 */
	child = of_get_child_by_name(np, "mdio");
	err = mv88e6xxx_mdio_register(chip, child, false);
	of_node_put(child);
	if (err)
		return err;

	/* Walk the device tree, and see if there are any other nodes
	 * which say they are compatible with the external mdio
	 * bus.
	 */
	for_each_available_child_of_node(np, child) {
		if (of_device_is_compatible(
			    child, "marvell,mv88e6xxx-mdio-external")) {
			err = mv88e6xxx_mdio_register(chip, child, true);
			if (err) {
				mv88e6xxx_mdios_unregister(chip);
				of_node_put(child);
				return err;
			}
		}
	}

	return 0;
}

static int mv88e6xxx_get_eeprom_len(struct dsa_switch *ds)
{
	struct mv88e6xxx_chip *chip = ds->priv;

	return chip->eeprom_len;
}

static int mv88e6xxx_get_eeprom(struct dsa_switch *ds,
				struct ethtool_eeprom *eeprom, u8 *data)
{
	struct mv88e6xxx_chip *chip = ds->priv;
	int err;

	if (!chip->info->ops->get_eeprom)
		return -EOPNOTSUPP;

	mv88e6xxx_reg_lock(chip);
	err = chip->info->ops->get_eeprom(chip, eeprom, data);
	mv88e6xxx_reg_unlock(chip);

	if (err)
		return err;

	eeprom->magic = 0xc3ec4951;

	return 0;
}

static int mv88e6xxx_set_eeprom(struct dsa_switch *ds,
				struct ethtool_eeprom *eeprom, u8 *data)
{
	struct mv88e6xxx_chip *chip = ds->priv;
	int err;

	if (!chip->info->ops->set_eeprom)
		return -EOPNOTSUPP;

	if (eeprom->magic != 0xc3ec4951)
		return -EINVAL;

	mv88e6xxx_reg_lock(chip);
	err = chip->info->ops->set_eeprom(chip, eeprom, data);
	mv88e6xxx_reg_unlock(chip);

	return err;
}

static const struct mv88e6xxx_ops mv88e6085_ops = {
	/* MV88E6XXX_FAMILY_6097 */
	.ieee_pri_map = mv88e6085_g1_ieee_pri_map,
	.ip_pri_map = mv88e6085_g1_ip_pri_map,
	.irl_init_all = mv88e6352_g2_irl_init_all,
	.set_switch_mac = mv88e6xxx_g1_set_switch_mac,
	.phy_read = mv88e6185_phy_ppu_read,
	.phy_write = mv88e6185_phy_ppu_write,
	.port_set_link = mv88e6xxx_port_set_link,
	.port_sync_link = mv88e6xxx_port_sync_link,
	.port_set_speed_duplex = mv88e6185_port_set_speed_duplex,
	.port_tag_remap = mv88e6095_port_tag_remap,
	.port_set_frame_mode = mv88e6351_port_set_frame_mode,
	.port_set_ucast_flood = mv88e6352_port_set_ucast_flood,
	.port_set_mcast_flood = mv88e6352_port_set_mcast_flood,
	.port_set_ether_type = mv88e6351_port_set_ether_type,
	.port_egress_rate_limiting = mv88e6097_port_egress_rate_limiting,
	.port_pause_limit = mv88e6097_port_pause_limit,
	.port_disable_learn_limit = mv88e6xxx_port_disable_learn_limit,
	.port_disable_pri_override = mv88e6xxx_port_disable_pri_override,
	.port_get_cmode = mv88e6185_port_get_cmode,
	.port_setup_message_port = mv88e6xxx_setup_message_port,
	.stats_snapshot = mv88e6xxx_g1_stats_snapshot,
	.stats_set_histogram = mv88e6095_g1_stats_set_histogram,
	.stats_get_sset_count = mv88e6095_stats_get_sset_count,
	.stats_get_strings = mv88e6095_stats_get_strings,
	.stats_get_stats = mv88e6095_stats_get_stats,
	.set_cpu_port = mv88e6095_g1_set_cpu_port,
	.set_egress_port = mv88e6095_g1_set_egress_port,
	.watchdog_ops = &mv88e6097_watchdog_ops,
	.mgmt_rsvd2cpu = mv88e6352_g2_mgmt_rsvd2cpu,
	.pot_clear = mv88e6xxx_g2_pot_clear,
	.ppu_enable = mv88e6185_g1_ppu_enable,
	.ppu_disable = mv88e6185_g1_ppu_disable,
	.reset = mv88e6185_g1_reset,
	.rmu_disable = mv88e6085_g1_rmu_disable,
	.vtu_getnext = mv88e6352_g1_vtu_getnext,
	.vtu_loadpurge = mv88e6352_g1_vtu_loadpurge,
	.stu_getnext = mv88e6352_g1_stu_getnext,
	.stu_loadpurge = mv88e6352_g1_stu_loadpurge,
	.phylink_get_caps = mv88e6185_phylink_get_caps,
	.set_max_frame_size = mv88e6185_g1_set_max_frame_size,
};

static const struct mv88e6xxx_ops mv88e6095_ops = {
	/* MV88E6XXX_FAMILY_6095 */
	.ieee_pri_map = mv88e6085_g1_ieee_pri_map,
	.ip_pri_map = mv88e6085_g1_ip_pri_map,
	.set_switch_mac = mv88e6xxx_g1_set_switch_mac,
	.phy_read = mv88e6185_phy_ppu_read,
	.phy_write = mv88e6185_phy_ppu_write,
	.port_set_link = mv88e6xxx_port_set_link,
	.port_sync_link = mv88e6185_port_sync_link,
	.port_set_speed_duplex = mv88e6185_port_set_speed_duplex,
	.port_set_frame_mode = mv88e6085_port_set_frame_mode,
	.port_set_ucast_flood = mv88e6185_port_set_forward_unknown,
	.port_set_mcast_flood = mv88e6185_port_set_default_forward,
	.port_set_upstream_port = mv88e6095_port_set_upstream_port,
	.port_get_cmode = mv88e6185_port_get_cmode,
	.port_setup_message_port = mv88e6xxx_setup_message_port,
	.stats_snapshot = mv88e6xxx_g1_stats_snapshot,
	.stats_set_histogram = mv88e6095_g1_stats_set_histogram,
	.stats_get_sset_count = mv88e6095_stats_get_sset_count,
	.stats_get_strings = mv88e6095_stats_get_strings,
	.stats_get_stats = mv88e6095_stats_get_stats,
	.mgmt_rsvd2cpu = mv88e6185_g2_mgmt_rsvd2cpu,
	.serdes_power = mv88e6185_serdes_power,
	.serdes_get_lane = mv88e6185_serdes_get_lane,
	.serdes_pcs_get_state = mv88e6185_serdes_pcs_get_state,
	.ppu_enable = mv88e6185_g1_ppu_enable,
	.ppu_disable = mv88e6185_g1_ppu_disable,
	.reset = mv88e6185_g1_reset,
	.vtu_getnext = mv88e6185_g1_vtu_getnext,
	.vtu_loadpurge = mv88e6185_g1_vtu_loadpurge,
	.phylink_get_caps = mv88e6095_phylink_get_caps,
	.set_max_frame_size = mv88e6185_g1_set_max_frame_size,
};

static const struct mv88e6xxx_ops mv88e6097_ops = {
	/* MV88E6XXX_FAMILY_6097 */
	.ieee_pri_map = mv88e6085_g1_ieee_pri_map,
	.ip_pri_map = mv88e6085_g1_ip_pri_map,
	.irl_init_all = mv88e6352_g2_irl_init_all,
	.set_switch_mac = mv88e6xxx_g2_set_switch_mac,
	.phy_read = mv88e6xxx_g2_smi_phy_read,
	.phy_write = mv88e6xxx_g2_smi_phy_write,
	.port_set_link = mv88e6xxx_port_set_link,
	.port_sync_link = mv88e6185_port_sync_link,
	.port_set_speed_duplex = mv88e6185_port_set_speed_duplex,
	.port_tag_remap = mv88e6095_port_tag_remap,
	.port_set_policy = mv88e6352_port_set_policy,
	.port_set_frame_mode = mv88e6351_port_set_frame_mode,
	.port_set_ucast_flood = mv88e6352_port_set_ucast_flood,
	.port_set_mcast_flood = mv88e6352_port_set_mcast_flood,
	.port_set_ether_type = mv88e6351_port_set_ether_type,
	.port_egress_rate_limiting = mv88e6095_port_egress_rate_limiting,
	.port_pause_limit = mv88e6097_port_pause_limit,
	.port_disable_learn_limit = mv88e6xxx_port_disable_learn_limit,
	.port_disable_pri_override = mv88e6xxx_port_disable_pri_override,
	.port_get_cmode = mv88e6185_port_get_cmode,
	.port_setup_message_port = mv88e6xxx_setup_message_port,
	.stats_snapshot = mv88e6xxx_g1_stats_snapshot,
	.stats_set_histogram = mv88e6095_g1_stats_set_histogram,
	.stats_get_sset_count = mv88e6095_stats_get_sset_count,
	.stats_get_strings = mv88e6095_stats_get_strings,
	.stats_get_stats = mv88e6095_stats_get_stats,
	.set_cpu_port = mv88e6095_g1_set_cpu_port,
	.set_egress_port = mv88e6095_g1_set_egress_port,
	.watchdog_ops = &mv88e6097_watchdog_ops,
	.mgmt_rsvd2cpu = mv88e6352_g2_mgmt_rsvd2cpu,
	.serdes_power = mv88e6185_serdes_power,
	.serdes_get_lane = mv88e6185_serdes_get_lane,
	.serdes_pcs_get_state = mv88e6185_serdes_pcs_get_state,
	.serdes_irq_mapping = mv88e6390_serdes_irq_mapping,
	.serdes_irq_enable = mv88e6097_serdes_irq_enable,
	.serdes_irq_status = mv88e6097_serdes_irq_status,
	.pot_clear = mv88e6xxx_g2_pot_clear,
	.reset = mv88e6352_g1_reset,
	.rmu_disable = mv88e6085_g1_rmu_disable,
	.vtu_getnext = mv88e6352_g1_vtu_getnext,
	.vtu_loadpurge = mv88e6352_g1_vtu_loadpurge,
	.phylink_get_caps = mv88e6095_phylink_get_caps,
	.stu_getnext = mv88e6352_g1_stu_getnext,
	.stu_loadpurge = mv88e6352_g1_stu_loadpurge,
	.set_max_frame_size = mv88e6185_g1_set_max_frame_size,
};

static const struct mv88e6xxx_ops mv88e6123_ops = {
	/* MV88E6XXX_FAMILY_6165 */
	.ieee_pri_map = mv88e6085_g1_ieee_pri_map,
	.ip_pri_map = mv88e6085_g1_ip_pri_map,
	.irl_init_all = mv88e6352_g2_irl_init_all,
	.set_switch_mac = mv88e6xxx_g2_set_switch_mac,
	.phy_read = mv88e6xxx_g2_smi_phy_read,
	.phy_write = mv88e6xxx_g2_smi_phy_write,
	.port_set_link = mv88e6xxx_port_set_link,
	.port_sync_link = mv88e6xxx_port_sync_link,
	.port_set_speed_duplex = mv88e6185_port_set_speed_duplex,
	.port_set_frame_mode = mv88e6085_port_set_frame_mode,
	.port_set_ucast_flood = mv88e6352_port_set_ucast_flood,
	.port_set_mcast_flood = mv88e6352_port_set_mcast_flood,
	.port_disable_learn_limit = mv88e6xxx_port_disable_learn_limit,
	.port_disable_pri_override = mv88e6xxx_port_disable_pri_override,
	.port_get_cmode = mv88e6185_port_get_cmode,
	.port_setup_message_port = mv88e6xxx_setup_message_port,
	.stats_snapshot = mv88e6320_g1_stats_snapshot,
	.stats_set_histogram = mv88e6095_g1_stats_set_histogram,
	.stats_get_sset_count = mv88e6095_stats_get_sset_count,
	.stats_get_strings = mv88e6095_stats_get_strings,
	.stats_get_stats = mv88e6095_stats_get_stats,
	.set_cpu_port = mv88e6095_g1_set_cpu_port,
	.set_egress_port = mv88e6095_g1_set_egress_port,
	.watchdog_ops = &mv88e6097_watchdog_ops,
	.mgmt_rsvd2cpu = mv88e6352_g2_mgmt_rsvd2cpu,
	.pot_clear = mv88e6xxx_g2_pot_clear,
	.reset = mv88e6352_g1_reset,
	.atu_get_hash = mv88e6165_g1_atu_get_hash,
	.atu_set_hash = mv88e6165_g1_atu_set_hash,
	.vtu_getnext = mv88e6352_g1_vtu_getnext,
	.vtu_loadpurge = mv88e6352_g1_vtu_loadpurge,
	.stu_getnext = mv88e6352_g1_stu_getnext,
	.stu_loadpurge = mv88e6352_g1_stu_loadpurge,
	.phylink_get_caps = mv88e6185_phylink_get_caps,
	.set_max_frame_size = mv88e6185_g1_set_max_frame_size,
};

static const struct mv88e6xxx_ops mv88e6131_ops = {
	/* MV88E6XXX_FAMILY_6185 */
	.ieee_pri_map = mv88e6085_g1_ieee_pri_map,
	.ip_pri_map = mv88e6085_g1_ip_pri_map,
	.set_switch_mac = mv88e6xxx_g1_set_switch_mac,
	.phy_read = mv88e6185_phy_ppu_read,
	.phy_write = mv88e6185_phy_ppu_write,
	.port_set_link = mv88e6xxx_port_set_link,
	.port_sync_link = mv88e6xxx_port_sync_link,
	.port_set_speed_duplex = mv88e6185_port_set_speed_duplex,
	.port_tag_remap = mv88e6095_port_tag_remap,
	.port_set_frame_mode = mv88e6351_port_set_frame_mode,
	.port_set_ucast_flood = mv88e6185_port_set_forward_unknown,
	.port_set_mcast_flood = mv88e6185_port_set_default_forward,
	.port_set_ether_type = mv88e6351_port_set_ether_type,
	.port_set_upstream_port = mv88e6095_port_set_upstream_port,
	.port_set_jumbo_size = mv88e6165_port_set_jumbo_size,
	.port_egress_rate_limiting = mv88e6097_port_egress_rate_limiting,
	.port_pause_limit = mv88e6097_port_pause_limit,
	.port_set_pause = mv88e6185_port_set_pause,
	.port_get_cmode = mv88e6185_port_get_cmode,
	.port_setup_message_port = mv88e6xxx_setup_message_port,
	.stats_snapshot = mv88e6xxx_g1_stats_snapshot,
	.stats_set_histogram = mv88e6095_g1_stats_set_histogram,
	.stats_get_sset_count = mv88e6095_stats_get_sset_count,
	.stats_get_strings = mv88e6095_stats_get_strings,
	.stats_get_stats = mv88e6095_stats_get_stats,
	.set_cpu_port = mv88e6095_g1_set_cpu_port,
	.set_egress_port = mv88e6095_g1_set_egress_port,
	.watchdog_ops = &mv88e6097_watchdog_ops,
	.mgmt_rsvd2cpu = mv88e6185_g2_mgmt_rsvd2cpu,
	.ppu_enable = mv88e6185_g1_ppu_enable,
	.set_cascade_port = mv88e6185_g1_set_cascade_port,
	.ppu_disable = mv88e6185_g1_ppu_disable,
	.reset = mv88e6185_g1_reset,
	.vtu_getnext = mv88e6185_g1_vtu_getnext,
	.vtu_loadpurge = mv88e6185_g1_vtu_loadpurge,
	.phylink_get_caps = mv88e6185_phylink_get_caps,
};

static const struct mv88e6xxx_ops mv88e6141_ops = {
	/* MV88E6XXX_FAMILY_6341 */
	.ieee_pri_map = mv88e6085_g1_ieee_pri_map,
	.ip_pri_map = mv88e6085_g1_ip_pri_map,
	.irl_init_all = mv88e6352_g2_irl_init_all,
	.get_eeprom = mv88e6xxx_g2_get_eeprom8,
	.set_eeprom = mv88e6xxx_g2_set_eeprom8,
	.set_switch_mac = mv88e6xxx_g2_set_switch_mac,
	.phy_read = mv88e6xxx_g2_smi_phy_read,
	.phy_write = mv88e6xxx_g2_smi_phy_write,
	.port_set_link = mv88e6xxx_port_set_link,
	.port_sync_link = mv88e6xxx_port_sync_link,
	.port_set_rgmii_delay = mv88e6390_port_set_rgmii_delay,
	.port_set_speed_duplex = mv88e6341_port_set_speed_duplex,
	.port_max_speed_mode = mv88e6341_port_max_speed_mode,
	.port_tag_remap = mv88e6095_port_tag_remap,
	.port_set_policy = mv88e6352_port_set_policy,
	.port_set_frame_mode = mv88e6351_port_set_frame_mode,
	.port_set_ucast_flood = mv88e6352_port_set_ucast_flood,
	.port_set_mcast_flood = mv88e6352_port_set_mcast_flood,
	.port_set_ether_type = mv88e6351_port_set_ether_type,
	.port_set_jumbo_size = mv88e6165_port_set_jumbo_size,
	.port_egress_rate_limiting = mv88e6097_port_egress_rate_limiting,
	.port_pause_limit = mv88e6097_port_pause_limit,
	.port_disable_learn_limit = mv88e6xxx_port_disable_learn_limit,
	.port_disable_pri_override = mv88e6xxx_port_disable_pri_override,
	.port_get_cmode = mv88e6352_port_get_cmode,
	.port_set_cmode = mv88e6341_port_set_cmode,
	.port_setup_message_port = mv88e6xxx_setup_message_port,
	.stats_snapshot = mv88e6390_g1_stats_snapshot,
	.stats_set_histogram = mv88e6390_g1_stats_set_histogram,
	.stats_get_sset_count = mv88e6320_stats_get_sset_count,
	.stats_get_strings = mv88e6320_stats_get_strings,
	.stats_get_stats = mv88e6390_stats_get_stats,
	.set_cpu_port = mv88e6390_g1_set_cpu_port,
	.set_egress_port = mv88e6390_g1_set_egress_port,
	.watchdog_ops = &mv88e6390_watchdog_ops,
	.mgmt_rsvd2cpu =  mv88e6390_g1_mgmt_rsvd2cpu,
	.pot_clear = mv88e6xxx_g2_pot_clear,
	.reset = mv88e6352_g1_reset,
	.rmu_disable = mv88e6390_g1_rmu_disable,
	.atu_get_hash = mv88e6165_g1_atu_get_hash,
	.atu_set_hash = mv88e6165_g1_atu_set_hash,
	.vtu_getnext = mv88e6352_g1_vtu_getnext,
	.vtu_loadpurge = mv88e6352_g1_vtu_loadpurge,
	.stu_getnext = mv88e6352_g1_stu_getnext,
	.stu_loadpurge = mv88e6352_g1_stu_loadpurge,
	.serdes_power = mv88e6390_serdes_power,
	.serdes_get_lane = mv88e6341_serdes_get_lane,
	/* Check status register pause & lpa register */
	.serdes_pcs_get_state = mv88e6390_serdes_pcs_get_state,
	.serdes_pcs_config = mv88e6390_serdes_pcs_config,
	.serdes_pcs_an_restart = mv88e6390_serdes_pcs_an_restart,
	.serdes_pcs_link_up = mv88e6390_serdes_pcs_link_up,
	.serdes_irq_mapping = mv88e6390_serdes_irq_mapping,
	.serdes_irq_enable = mv88e6390_serdes_irq_enable,
	.serdes_irq_status = mv88e6390_serdes_irq_status,
	.gpio_ops = &mv88e6352_gpio_ops,
	.serdes_get_sset_count = mv88e6390_serdes_get_sset_count,
	.serdes_get_strings = mv88e6390_serdes_get_strings,
	.serdes_get_stats = mv88e6390_serdes_get_stats,
	.serdes_get_regs_len = mv88e6390_serdes_get_regs_len,
	.serdes_get_regs = mv88e6390_serdes_get_regs,
	.phylink_get_caps = mv88e6341_phylink_get_caps,
};

static const struct mv88e6xxx_ops mv88e6161_ops = {
	/* MV88E6XXX_FAMILY_6165 */
	.ieee_pri_map = mv88e6085_g1_ieee_pri_map,
	.ip_pri_map = mv88e6085_g1_ip_pri_map,
	.irl_init_all = mv88e6352_g2_irl_init_all,
	.set_switch_mac = mv88e6xxx_g2_set_switch_mac,
	.phy_read = mv88e6xxx_g2_smi_phy_read,
	.phy_write = mv88e6xxx_g2_smi_phy_write,
	.port_set_link = mv88e6xxx_port_set_link,
	.port_sync_link = mv88e6xxx_port_sync_link,
	.port_set_speed_duplex = mv88e6185_port_set_speed_duplex,
	.port_tag_remap = mv88e6095_port_tag_remap,
	.port_set_frame_mode = mv88e6351_port_set_frame_mode,
	.port_set_ucast_flood = mv88e6352_port_set_ucast_flood,
	.port_set_mcast_flood = mv88e6352_port_set_mcast_flood,
	.port_set_ether_type = mv88e6351_port_set_ether_type,
	.port_egress_rate_limiting = mv88e6097_port_egress_rate_limiting,
	.port_pause_limit = mv88e6097_port_pause_limit,
	.port_disable_learn_limit = mv88e6xxx_port_disable_learn_limit,
	.port_disable_pri_override = mv88e6xxx_port_disable_pri_override,
	.port_get_cmode = mv88e6185_port_get_cmode,
	.port_setup_message_port = mv88e6xxx_setup_message_port,
	.stats_snapshot = mv88e6xxx_g1_stats_snapshot,
	.stats_set_histogram = mv88e6095_g1_stats_set_histogram,
	.stats_get_sset_count = mv88e6095_stats_get_sset_count,
	.stats_get_strings = mv88e6095_stats_get_strings,
	.stats_get_stats = mv88e6095_stats_get_stats,
	.set_cpu_port = mv88e6095_g1_set_cpu_port,
	.set_egress_port = mv88e6095_g1_set_egress_port,
	.watchdog_ops = &mv88e6097_watchdog_ops,
	.mgmt_rsvd2cpu = mv88e6352_g2_mgmt_rsvd2cpu,
	.pot_clear = mv88e6xxx_g2_pot_clear,
	.reset = mv88e6352_g1_reset,
	.atu_get_hash = mv88e6165_g1_atu_get_hash,
	.atu_set_hash = mv88e6165_g1_atu_set_hash,
	.vtu_getnext = mv88e6352_g1_vtu_getnext,
	.vtu_loadpurge = mv88e6352_g1_vtu_loadpurge,
	.stu_getnext = mv88e6352_g1_stu_getnext,
	.stu_loadpurge = mv88e6352_g1_stu_loadpurge,
	.avb_ops = &mv88e6165_avb_ops,
	.ptp_ops = &mv88e6165_ptp_ops,
	.phylink_get_caps = mv88e6185_phylink_get_caps,
	.set_max_frame_size = mv88e6185_g1_set_max_frame_size,
};

static const struct mv88e6xxx_ops mv88e6165_ops = {
	/* MV88E6XXX_FAMILY_6165 */
	.ieee_pri_map = mv88e6085_g1_ieee_pri_map,
	.ip_pri_map = mv88e6085_g1_ip_pri_map,
	.irl_init_all = mv88e6352_g2_irl_init_all,
	.set_switch_mac = mv88e6xxx_g2_set_switch_mac,
	.phy_read = mv88e6165_phy_read,
	.phy_write = mv88e6165_phy_write,
	.port_set_link = mv88e6xxx_port_set_link,
	.port_sync_link = mv88e6xxx_port_sync_link,
	.port_set_speed_duplex = mv88e6185_port_set_speed_duplex,
	.port_disable_learn_limit = mv88e6xxx_port_disable_learn_limit,
	.port_disable_pri_override = mv88e6xxx_port_disable_pri_override,
	.port_get_cmode = mv88e6185_port_get_cmode,
	.port_setup_message_port = mv88e6xxx_setup_message_port,
	.stats_snapshot = mv88e6xxx_g1_stats_snapshot,
	.stats_set_histogram = mv88e6095_g1_stats_set_histogram,
	.stats_get_sset_count = mv88e6095_stats_get_sset_count,
	.stats_get_strings = mv88e6095_stats_get_strings,
	.stats_get_stats = mv88e6095_stats_get_stats,
	.set_cpu_port = mv88e6095_g1_set_cpu_port,
	.set_egress_port = mv88e6095_g1_set_egress_port,
	.watchdog_ops = &mv88e6097_watchdog_ops,
	.mgmt_rsvd2cpu = mv88e6352_g2_mgmt_rsvd2cpu,
	.pot_clear = mv88e6xxx_g2_pot_clear,
	.reset = mv88e6352_g1_reset,
	.atu_get_hash = mv88e6165_g1_atu_get_hash,
	.atu_set_hash = mv88e6165_g1_atu_set_hash,
	.vtu_getnext = mv88e6352_g1_vtu_getnext,
	.vtu_loadpurge = mv88e6352_g1_vtu_loadpurge,
	.stu_getnext = mv88e6352_g1_stu_getnext,
	.stu_loadpurge = mv88e6352_g1_stu_loadpurge,
	.avb_ops = &mv88e6165_avb_ops,
	.ptp_ops = &mv88e6165_ptp_ops,
	.phylink_get_caps = mv88e6185_phylink_get_caps,
};

static const struct mv88e6xxx_ops mv88e6171_ops = {
	/* MV88E6XXX_FAMILY_6351 */
	.ieee_pri_map = mv88e6085_g1_ieee_pri_map,
	.ip_pri_map = mv88e6085_g1_ip_pri_map,
	.irl_init_all = mv88e6352_g2_irl_init_all,
	.set_switch_mac = mv88e6xxx_g2_set_switch_mac,
	.phy_read = mv88e6xxx_g2_smi_phy_read,
	.phy_write = mv88e6xxx_g2_smi_phy_write,
	.port_set_link = mv88e6xxx_port_set_link,
	.port_sync_link = mv88e6xxx_port_sync_link,
	.port_set_rgmii_delay = mv88e6352_port_set_rgmii_delay,
	.port_set_speed_duplex = mv88e6185_port_set_speed_duplex,
	.port_tag_remap = mv88e6095_port_tag_remap,
	.port_set_frame_mode = mv88e6351_port_set_frame_mode,
	.port_set_ucast_flood = mv88e6352_port_set_ucast_flood,
	.port_set_mcast_flood = mv88e6352_port_set_mcast_flood,
	.port_set_ether_type = mv88e6351_port_set_ether_type,
	.port_set_jumbo_size = mv88e6165_port_set_jumbo_size,
	.port_egress_rate_limiting = mv88e6097_port_egress_rate_limiting,
	.port_pause_limit = mv88e6097_port_pause_limit,
	.port_disable_learn_limit = mv88e6xxx_port_disable_learn_limit,
	.port_disable_pri_override = mv88e6xxx_port_disable_pri_override,
	.port_get_cmode = mv88e6352_port_get_cmode,
	.port_setup_message_port = mv88e6xxx_setup_message_port,
	.stats_snapshot = mv88e6320_g1_stats_snapshot,
	.stats_set_histogram = mv88e6095_g1_stats_set_histogram,
	.stats_get_sset_count = mv88e6095_stats_get_sset_count,
	.stats_get_strings = mv88e6095_stats_get_strings,
	.stats_get_stats = mv88e6095_stats_get_stats,
	.set_cpu_port = mv88e6095_g1_set_cpu_port,
	.set_egress_port = mv88e6095_g1_set_egress_port,
	.watchdog_ops = &mv88e6097_watchdog_ops,
	.mgmt_rsvd2cpu = mv88e6352_g2_mgmt_rsvd2cpu,
	.pot_clear = mv88e6xxx_g2_pot_clear,
	.reset = mv88e6352_g1_reset,
	.atu_get_hash = mv88e6165_g1_atu_get_hash,
	.atu_set_hash = mv88e6165_g1_atu_set_hash,
	.vtu_getnext = mv88e6352_g1_vtu_getnext,
	.vtu_loadpurge = mv88e6352_g1_vtu_loadpurge,
	.stu_getnext = mv88e6352_g1_stu_getnext,
	.stu_loadpurge = mv88e6352_g1_stu_loadpurge,
	.phylink_get_caps = mv88e6185_phylink_get_caps,
};

static const struct mv88e6xxx_ops mv88e6172_ops = {
	/* MV88E6XXX_FAMILY_6352 */
	.ieee_pri_map = mv88e6085_g1_ieee_pri_map,
	.ip_pri_map = mv88e6085_g1_ip_pri_map,
	.irl_init_all = mv88e6352_g2_irl_init_all,
	.get_eeprom = mv88e6xxx_g2_get_eeprom16,
	.set_eeprom = mv88e6xxx_g2_set_eeprom16,
	.set_switch_mac = mv88e6xxx_g2_set_switch_mac,
	.phy_read = mv88e6xxx_g2_smi_phy_read,
	.phy_write = mv88e6xxx_g2_smi_phy_write,
	.port_set_link = mv88e6xxx_port_set_link,
	.port_sync_link = mv88e6xxx_port_sync_link,
	.port_set_rgmii_delay = mv88e6352_port_set_rgmii_delay,
	.port_set_speed_duplex = mv88e6352_port_set_speed_duplex,
	.port_tag_remap = mv88e6095_port_tag_remap,
	.port_set_policy = mv88e6352_port_set_policy,
	.port_set_frame_mode = mv88e6351_port_set_frame_mode,
	.port_set_ucast_flood = mv88e6352_port_set_ucast_flood,
	.port_set_mcast_flood = mv88e6352_port_set_mcast_flood,
	.port_set_ether_type = mv88e6351_port_set_ether_type,
	.port_set_jumbo_size = mv88e6165_port_set_jumbo_size,
	.port_egress_rate_limiting = mv88e6097_port_egress_rate_limiting,
	.port_pause_limit = mv88e6097_port_pause_limit,
	.port_disable_learn_limit = mv88e6xxx_port_disable_learn_limit,
	.port_disable_pri_override = mv88e6xxx_port_disable_pri_override,
	.port_get_cmode = mv88e6352_port_get_cmode,
	.port_setup_message_port = mv88e6xxx_setup_message_port,
	.stats_snapshot = mv88e6320_g1_stats_snapshot,
	.stats_set_histogram = mv88e6095_g1_stats_set_histogram,
	.stats_get_sset_count = mv88e6095_stats_get_sset_count,
	.stats_get_strings = mv88e6095_stats_get_strings,
	.stats_get_stats = mv88e6095_stats_get_stats,
	.set_cpu_port = mv88e6095_g1_set_cpu_port,
	.set_egress_port = mv88e6095_g1_set_egress_port,
	.watchdog_ops = &mv88e6097_watchdog_ops,
	.mgmt_rsvd2cpu = mv88e6352_g2_mgmt_rsvd2cpu,
	.pot_clear = mv88e6xxx_g2_pot_clear,
	.reset = mv88e6352_g1_reset,
	.rmu_disable = mv88e6352_g1_rmu_disable,
	.atu_get_hash = mv88e6165_g1_atu_get_hash,
	.atu_set_hash = mv88e6165_g1_atu_set_hash,
	.vtu_getnext = mv88e6352_g1_vtu_getnext,
	.vtu_loadpurge = mv88e6352_g1_vtu_loadpurge,
	.stu_getnext = mv88e6352_g1_stu_getnext,
	.stu_loadpurge = mv88e6352_g1_stu_loadpurge,
	.serdes_get_lane = mv88e6352_serdes_get_lane,
	.serdes_pcs_get_state = mv88e6352_serdes_pcs_get_state,
	.serdes_pcs_config = mv88e6352_serdes_pcs_config,
	.serdes_pcs_an_restart = mv88e6352_serdes_pcs_an_restart,
	.serdes_pcs_link_up = mv88e6352_serdes_pcs_link_up,
	.serdes_power = mv88e6352_serdes_power,
	.serdes_get_regs_len = mv88e6352_serdes_get_regs_len,
	.serdes_get_regs = mv88e6352_serdes_get_regs,
	.gpio_ops = &mv88e6352_gpio_ops,
	.phylink_get_caps = mv88e6352_phylink_get_caps,
};

static const struct mv88e6xxx_ops mv88e6175_ops = {
	/* MV88E6XXX_FAMILY_6351 */
	.ieee_pri_map = mv88e6085_g1_ieee_pri_map,
	.ip_pri_map = mv88e6085_g1_ip_pri_map,
	.irl_init_all = mv88e6352_g2_irl_init_all,
	.set_switch_mac = mv88e6xxx_g2_set_switch_mac,
	.phy_read = mv88e6xxx_g2_smi_phy_read,
	.phy_write = mv88e6xxx_g2_smi_phy_write,
	.port_set_link = mv88e6xxx_port_set_link,
	.port_sync_link = mv88e6xxx_port_sync_link,
	.port_set_rgmii_delay = mv88e6352_port_set_rgmii_delay,
	.port_set_speed_duplex = mv88e6185_port_set_speed_duplex,
	.port_tag_remap = mv88e6095_port_tag_remap,
	.port_set_frame_mode = mv88e6351_port_set_frame_mode,
	.port_set_ucast_flood = mv88e6352_port_set_ucast_flood,
	.port_set_mcast_flood = mv88e6352_port_set_mcast_flood,
	.port_set_ether_type = mv88e6351_port_set_ether_type,
	.port_set_jumbo_size = mv88e6165_port_set_jumbo_size,
	.port_egress_rate_limiting = mv88e6097_port_egress_rate_limiting,
	.port_pause_limit = mv88e6097_port_pause_limit,
	.port_disable_learn_limit = mv88e6xxx_port_disable_learn_limit,
	.port_disable_pri_override = mv88e6xxx_port_disable_pri_override,
	.port_get_cmode = mv88e6352_port_get_cmode,
	.port_setup_message_port = mv88e6xxx_setup_message_port,
	.stats_snapshot = mv88e6320_g1_stats_snapshot,
	.stats_set_histogram = mv88e6095_g1_stats_set_histogram,
	.stats_get_sset_count = mv88e6095_stats_get_sset_count,
	.stats_get_strings = mv88e6095_stats_get_strings,
	.stats_get_stats = mv88e6095_stats_get_stats,
	.set_cpu_port = mv88e6095_g1_set_cpu_port,
	.set_egress_port = mv88e6095_g1_set_egress_port,
	.watchdog_ops = &mv88e6097_watchdog_ops,
	.mgmt_rsvd2cpu = mv88e6352_g2_mgmt_rsvd2cpu,
	.pot_clear = mv88e6xxx_g2_pot_clear,
	.reset = mv88e6352_g1_reset,
	.atu_get_hash = mv88e6165_g1_atu_get_hash,
	.atu_set_hash = mv88e6165_g1_atu_set_hash,
	.vtu_getnext = mv88e6352_g1_vtu_getnext,
	.vtu_loadpurge = mv88e6352_g1_vtu_loadpurge,
	.stu_getnext = mv88e6352_g1_stu_getnext,
	.stu_loadpurge = mv88e6352_g1_stu_loadpurge,
	.phylink_get_caps = mv88e6185_phylink_get_caps,
};

static const struct mv88e6xxx_ops mv88e6176_ops = {
	/* MV88E6XXX_FAMILY_6352 */
	.ieee_pri_map = mv88e6085_g1_ieee_pri_map,
	.ip_pri_map = mv88e6085_g1_ip_pri_map,
	.irl_init_all = mv88e6352_g2_irl_init_all,
	.get_eeprom = mv88e6xxx_g2_get_eeprom16,
	.set_eeprom = mv88e6xxx_g2_set_eeprom16,
	.set_switch_mac = mv88e6xxx_g2_set_switch_mac,
	.phy_read = mv88e6xxx_g2_smi_phy_read,
	.phy_write = mv88e6xxx_g2_smi_phy_write,
	.port_set_link = mv88e6xxx_port_set_link,
	.port_sync_link = mv88e6xxx_port_sync_link,
	.port_set_rgmii_delay = mv88e6352_port_set_rgmii_delay,
	.port_set_speed_duplex = mv88e6352_port_set_speed_duplex,
	.port_tag_remap = mv88e6095_port_tag_remap,
	.port_set_policy = mv88e6352_port_set_policy,
	.port_set_frame_mode = mv88e6351_port_set_frame_mode,
	.port_set_ucast_flood = mv88e6352_port_set_ucast_flood,
	.port_set_mcast_flood = mv88e6352_port_set_mcast_flood,
	.port_set_ether_type = mv88e6351_port_set_ether_type,
	.port_set_jumbo_size = mv88e6165_port_set_jumbo_size,
	.port_egress_rate_limiting = mv88e6097_port_egress_rate_limiting,
	.port_pause_limit = mv88e6097_port_pause_limit,
	.port_disable_learn_limit = mv88e6xxx_port_disable_learn_limit,
	.port_disable_pri_override = mv88e6xxx_port_disable_pri_override,
	.port_get_cmode = mv88e6352_port_get_cmode,
	.port_setup_message_port = mv88e6xxx_setup_message_port,
	.stats_snapshot = mv88e6320_g1_stats_snapshot,
	.stats_set_histogram = mv88e6095_g1_stats_set_histogram,
	.stats_get_sset_count = mv88e6095_stats_get_sset_count,
	.stats_get_strings = mv88e6095_stats_get_strings,
	.stats_get_stats = mv88e6095_stats_get_stats,
	.set_cpu_port = mv88e6095_g1_set_cpu_port,
	.set_egress_port = mv88e6095_g1_set_egress_port,
	.watchdog_ops = &mv88e6097_watchdog_ops,
	.mgmt_rsvd2cpu = mv88e6352_g2_mgmt_rsvd2cpu,
	.pot_clear = mv88e6xxx_g2_pot_clear,
	.reset = mv88e6352_g1_reset,
	.rmu_disable = mv88e6352_g1_rmu_disable,
	.atu_get_hash = mv88e6165_g1_atu_get_hash,
	.atu_set_hash = mv88e6165_g1_atu_set_hash,
	.vtu_getnext = mv88e6352_g1_vtu_getnext,
	.vtu_loadpurge = mv88e6352_g1_vtu_loadpurge,
	.stu_getnext = mv88e6352_g1_stu_getnext,
	.stu_loadpurge = mv88e6352_g1_stu_loadpurge,
	.serdes_get_lane = mv88e6352_serdes_get_lane,
	.serdes_pcs_get_state = mv88e6352_serdes_pcs_get_state,
	.serdes_pcs_config = mv88e6352_serdes_pcs_config,
	.serdes_pcs_an_restart = mv88e6352_serdes_pcs_an_restart,
	.serdes_pcs_link_up = mv88e6352_serdes_pcs_link_up,
	.serdes_power = mv88e6352_serdes_power,
	.serdes_irq_mapping = mv88e6352_serdes_irq_mapping,
	.serdes_irq_enable = mv88e6352_serdes_irq_enable,
	.serdes_irq_status = mv88e6352_serdes_irq_status,
	.serdes_get_regs_len = mv88e6352_serdes_get_regs_len,
	.serdes_get_regs = mv88e6352_serdes_get_regs,
	.serdes_set_tx_amplitude = mv88e6352_serdes_set_tx_amplitude,
	.gpio_ops = &mv88e6352_gpio_ops,
	.phylink_get_caps = mv88e6352_phylink_get_caps,
};

static const struct mv88e6xxx_ops mv88e6185_ops = {
	/* MV88E6XXX_FAMILY_6185 */
	.ieee_pri_map = mv88e6085_g1_ieee_pri_map,
	.ip_pri_map = mv88e6085_g1_ip_pri_map,
	.set_switch_mac = mv88e6xxx_g1_set_switch_mac,
	.phy_read = mv88e6185_phy_ppu_read,
	.phy_write = mv88e6185_phy_ppu_write,
	.port_set_link = mv88e6xxx_port_set_link,
	.port_sync_link = mv88e6185_port_sync_link,
	.port_set_speed_duplex = mv88e6185_port_set_speed_duplex,
	.port_set_frame_mode = mv88e6085_port_set_frame_mode,
	.port_set_ucast_flood = mv88e6185_port_set_forward_unknown,
	.port_set_mcast_flood = mv88e6185_port_set_default_forward,
	.port_egress_rate_limiting = mv88e6095_port_egress_rate_limiting,
	.port_set_upstream_port = mv88e6095_port_set_upstream_port,
	.port_set_pause = mv88e6185_port_set_pause,
	.port_get_cmode = mv88e6185_port_get_cmode,
	.port_setup_message_port = mv88e6xxx_setup_message_port,
	.stats_snapshot = mv88e6xxx_g1_stats_snapshot,
	.stats_set_histogram = mv88e6095_g1_stats_set_histogram,
	.stats_get_sset_count = mv88e6095_stats_get_sset_count,
	.stats_get_strings = mv88e6095_stats_get_strings,
	.stats_get_stats = mv88e6095_stats_get_stats,
	.set_cpu_port = mv88e6095_g1_set_cpu_port,
	.set_egress_port = mv88e6095_g1_set_egress_port,
	.watchdog_ops = &mv88e6097_watchdog_ops,
	.mgmt_rsvd2cpu = mv88e6185_g2_mgmt_rsvd2cpu,
	.serdes_power = mv88e6185_serdes_power,
	.serdes_get_lane = mv88e6185_serdes_get_lane,
	.serdes_pcs_get_state = mv88e6185_serdes_pcs_get_state,
	.set_cascade_port = mv88e6185_g1_set_cascade_port,
	.ppu_enable = mv88e6185_g1_ppu_enable,
	.ppu_disable = mv88e6185_g1_ppu_disable,
	.reset = mv88e6185_g1_reset,
	.vtu_getnext = mv88e6185_g1_vtu_getnext,
	.vtu_loadpurge = mv88e6185_g1_vtu_loadpurge,
	.phylink_get_caps = mv88e6185_phylink_get_caps,
	.set_max_frame_size = mv88e6185_g1_set_max_frame_size,
};

static const struct mv88e6xxx_ops mv88e6190_ops = {
	/* MV88E6XXX_FAMILY_6390 */
	.setup_errata = mv88e6390_setup_errata,
	.irl_init_all = mv88e6390_g2_irl_init_all,
	.get_eeprom = mv88e6xxx_g2_get_eeprom8,
	.set_eeprom = mv88e6xxx_g2_set_eeprom8,
	.set_switch_mac = mv88e6xxx_g2_set_switch_mac,
	.phy_read = mv88e6xxx_g2_smi_phy_read,
	.phy_write = mv88e6xxx_g2_smi_phy_write,
	.port_set_link = mv88e6xxx_port_set_link,
	.port_sync_link = mv88e6xxx_port_sync_link,
	.port_set_rgmii_delay = mv88e6390_port_set_rgmii_delay,
	.port_set_speed_duplex = mv88e6390_port_set_speed_duplex,
	.port_max_speed_mode = mv88e6390_port_max_speed_mode,
	.port_tag_remap = mv88e6390_port_tag_remap,
	.port_set_policy = mv88e6352_port_set_policy,
	.port_set_frame_mode = mv88e6351_port_set_frame_mode,
	.port_set_ucast_flood = mv88e6352_port_set_ucast_flood,
	.port_set_mcast_flood = mv88e6352_port_set_mcast_flood,
	.port_set_ether_type = mv88e6351_port_set_ether_type,
	.port_set_jumbo_size = mv88e6165_port_set_jumbo_size,
	.port_pause_limit = mv88e6390_port_pause_limit,
	.port_disable_learn_limit = mv88e6xxx_port_disable_learn_limit,
	.port_disable_pri_override = mv88e6xxx_port_disable_pri_override,
	.port_get_cmode = mv88e6352_port_get_cmode,
	.port_set_cmode = mv88e6390_port_set_cmode,
	.port_setup_message_port = mv88e6xxx_setup_message_port,
	.stats_snapshot = mv88e6390_g1_stats_snapshot,
	.stats_set_histogram = mv88e6390_g1_stats_set_histogram,
	.stats_get_sset_count = mv88e6320_stats_get_sset_count,
	.stats_get_strings = mv88e6320_stats_get_strings,
	.stats_get_stats = mv88e6390_stats_get_stats,
	.set_cpu_port = mv88e6390_g1_set_cpu_port,
	.set_egress_port = mv88e6390_g1_set_egress_port,
	.watchdog_ops = &mv88e6390_watchdog_ops,
	.mgmt_rsvd2cpu = mv88e6390_g1_mgmt_rsvd2cpu,
	.pot_clear = mv88e6xxx_g2_pot_clear,
	.reset = mv88e6352_g1_reset,
	.rmu_disable = mv88e6390_g1_rmu_disable,
	.atu_get_hash = mv88e6165_g1_atu_get_hash,
	.atu_set_hash = mv88e6165_g1_atu_set_hash,
	.vtu_getnext = mv88e6390_g1_vtu_getnext,
	.vtu_loadpurge = mv88e6390_g1_vtu_loadpurge,
	.stu_getnext = mv88e6390_g1_stu_getnext,
	.stu_loadpurge = mv88e6390_g1_stu_loadpurge,
	.serdes_power = mv88e6390_serdes_power,
	.serdes_get_lane = mv88e6390_serdes_get_lane,
	/* Check status register pause & lpa register */
	.serdes_pcs_get_state = mv88e6390_serdes_pcs_get_state,
	.serdes_pcs_config = mv88e6390_serdes_pcs_config,
	.serdes_pcs_an_restart = mv88e6390_serdes_pcs_an_restart,
	.serdes_pcs_link_up = mv88e6390_serdes_pcs_link_up,
	.serdes_irq_mapping = mv88e6390_serdes_irq_mapping,
	.serdes_irq_enable = mv88e6390_serdes_irq_enable,
	.serdes_irq_status = mv88e6390_serdes_irq_status,
	.serdes_get_strings = mv88e6390_serdes_get_strings,
	.serdes_get_stats = mv88e6390_serdes_get_stats,
	.serdes_get_regs_len = mv88e6390_serdes_get_regs_len,
	.serdes_get_regs = mv88e6390_serdes_get_regs,
	.gpio_ops = &mv88e6352_gpio_ops,
	.phylink_get_caps = mv88e6390_phylink_get_caps,
};

static const struct mv88e6xxx_ops mv88e6190x_ops = {
	/* MV88E6XXX_FAMILY_6390 */
	.setup_errata = mv88e6390_setup_errata,
	.irl_init_all = mv88e6390_g2_irl_init_all,
	.get_eeprom = mv88e6xxx_g2_get_eeprom8,
	.set_eeprom = mv88e6xxx_g2_set_eeprom8,
	.set_switch_mac = mv88e6xxx_g2_set_switch_mac,
	.phy_read = mv88e6xxx_g2_smi_phy_read,
	.phy_write = mv88e6xxx_g2_smi_phy_write,
	.port_set_link = mv88e6xxx_port_set_link,
	.port_sync_link = mv88e6xxx_port_sync_link,
	.port_set_rgmii_delay = mv88e6390_port_set_rgmii_delay,
	.port_set_speed_duplex = mv88e6390x_port_set_speed_duplex,
	.port_max_speed_mode = mv88e6390x_port_max_speed_mode,
	.port_tag_remap = mv88e6390_port_tag_remap,
	.port_set_policy = mv88e6352_port_set_policy,
	.port_set_frame_mode = mv88e6351_port_set_frame_mode,
	.port_set_ucast_flood = mv88e6352_port_set_ucast_flood,
	.port_set_mcast_flood = mv88e6352_port_set_mcast_flood,
	.port_set_ether_type = mv88e6351_port_set_ether_type,
	.port_set_jumbo_size = mv88e6165_port_set_jumbo_size,
	.port_pause_limit = mv88e6390_port_pause_limit,
	.port_disable_learn_limit = mv88e6xxx_port_disable_learn_limit,
	.port_disable_pri_override = mv88e6xxx_port_disable_pri_override,
	.port_get_cmode = mv88e6352_port_get_cmode,
	.port_set_cmode = mv88e6390x_port_set_cmode,
	.port_setup_message_port = mv88e6xxx_setup_message_port,
	.stats_snapshot = mv88e6390_g1_stats_snapshot,
	.stats_set_histogram = mv88e6390_g1_stats_set_histogram,
	.stats_get_sset_count = mv88e6320_stats_get_sset_count,
	.stats_get_strings = mv88e6320_stats_get_strings,
	.stats_get_stats = mv88e6390_stats_get_stats,
	.set_cpu_port = mv88e6390_g1_set_cpu_port,
	.set_egress_port = mv88e6390_g1_set_egress_port,
	.watchdog_ops = &mv88e6390_watchdog_ops,
	.mgmt_rsvd2cpu = mv88e6390_g1_mgmt_rsvd2cpu,
	.pot_clear = mv88e6xxx_g2_pot_clear,
	.reset = mv88e6352_g1_reset,
	.rmu_disable = mv88e6390_g1_rmu_disable,
	.atu_get_hash = mv88e6165_g1_atu_get_hash,
	.atu_set_hash = mv88e6165_g1_atu_set_hash,
	.vtu_getnext = mv88e6390_g1_vtu_getnext,
	.vtu_loadpurge = mv88e6390_g1_vtu_loadpurge,
	.stu_getnext = mv88e6390_g1_stu_getnext,
	.stu_loadpurge = mv88e6390_g1_stu_loadpurge,
	.serdes_power = mv88e6390_serdes_power,
	.serdes_get_lane = mv88e6390x_serdes_get_lane,
	/* Check status register pause & lpa register */
	.serdes_pcs_get_state = mv88e6390_serdes_pcs_get_state,
	.serdes_pcs_config = mv88e6390_serdes_pcs_config,
	.serdes_pcs_an_restart = mv88e6390_serdes_pcs_an_restart,
	.serdes_pcs_link_up = mv88e6390_serdes_pcs_link_up,
	.serdes_irq_mapping = mv88e6390_serdes_irq_mapping,
	.serdes_irq_enable = mv88e6390_serdes_irq_enable,
	.serdes_irq_status = mv88e6390_serdes_irq_status,
	.serdes_get_strings = mv88e6390_serdes_get_strings,
	.serdes_get_stats = mv88e6390_serdes_get_stats,
	.serdes_get_regs_len = mv88e6390_serdes_get_regs_len,
	.serdes_get_regs = mv88e6390_serdes_get_regs,
	.gpio_ops = &mv88e6352_gpio_ops,
	.phylink_get_caps = mv88e6390x_phylink_get_caps,
};

static const struct mv88e6xxx_ops mv88e6191_ops = {
	/* MV88E6XXX_FAMILY_6390 */
	.setup_errata = mv88e6390_setup_errata,
	.irl_init_all = mv88e6390_g2_irl_init_all,
	.get_eeprom = mv88e6xxx_g2_get_eeprom8,
	.set_eeprom = mv88e6xxx_g2_set_eeprom8,
	.set_switch_mac = mv88e6xxx_g2_set_switch_mac,
	.phy_read = mv88e6xxx_g2_smi_phy_read,
	.phy_write = mv88e6xxx_g2_smi_phy_write,
	.port_set_link = mv88e6xxx_port_set_link,
	.port_sync_link = mv88e6xxx_port_sync_link,
	.port_set_rgmii_delay = mv88e6390_port_set_rgmii_delay,
	.port_set_speed_duplex = mv88e6390_port_set_speed_duplex,
	.port_max_speed_mode = mv88e6390_port_max_speed_mode,
	.port_tag_remap = mv88e6390_port_tag_remap,
	.port_set_frame_mode = mv88e6351_port_set_frame_mode,
	.port_set_ucast_flood = mv88e6352_port_set_ucast_flood,
	.port_set_mcast_flood = mv88e6352_port_set_mcast_flood,
	.port_set_ether_type = mv88e6351_port_set_ether_type,
	.port_pause_limit = mv88e6390_port_pause_limit,
	.port_disable_learn_limit = mv88e6xxx_port_disable_learn_limit,
	.port_disable_pri_override = mv88e6xxx_port_disable_pri_override,
	.port_get_cmode = mv88e6352_port_get_cmode,
	.port_set_cmode = mv88e6390_port_set_cmode,
	.port_setup_message_port = mv88e6xxx_setup_message_port,
	.stats_snapshot = mv88e6390_g1_stats_snapshot,
	.stats_set_histogram = mv88e6390_g1_stats_set_histogram,
	.stats_get_sset_count = mv88e6320_stats_get_sset_count,
	.stats_get_strings = mv88e6320_stats_get_strings,
	.stats_get_stats = mv88e6390_stats_get_stats,
	.set_cpu_port = mv88e6390_g1_set_cpu_port,
	.set_egress_port = mv88e6390_g1_set_egress_port,
	.watchdog_ops = &mv88e6390_watchdog_ops,
	.mgmt_rsvd2cpu = mv88e6390_g1_mgmt_rsvd2cpu,
	.pot_clear = mv88e6xxx_g2_pot_clear,
	.reset = mv88e6352_g1_reset,
	.rmu_disable = mv88e6390_g1_rmu_disable,
	.atu_get_hash = mv88e6165_g1_atu_get_hash,
	.atu_set_hash = mv88e6165_g1_atu_set_hash,
	.vtu_getnext = mv88e6390_g1_vtu_getnext,
	.vtu_loadpurge = mv88e6390_g1_vtu_loadpurge,
	.stu_getnext = mv88e6390_g1_stu_getnext,
	.stu_loadpurge = mv88e6390_g1_stu_loadpurge,
	.serdes_power = mv88e6390_serdes_power,
	.serdes_get_lane = mv88e6390_serdes_get_lane,
	/* Check status register pause & lpa register */
	.serdes_pcs_get_state = mv88e6390_serdes_pcs_get_state,
	.serdes_pcs_config = mv88e6390_serdes_pcs_config,
	.serdes_pcs_an_restart = mv88e6390_serdes_pcs_an_restart,
	.serdes_pcs_link_up = mv88e6390_serdes_pcs_link_up,
	.serdes_irq_mapping = mv88e6390_serdes_irq_mapping,
	.serdes_irq_enable = mv88e6390_serdes_irq_enable,
	.serdes_irq_status = mv88e6390_serdes_irq_status,
	.serdes_get_strings = mv88e6390_serdes_get_strings,
	.serdes_get_stats = mv88e6390_serdes_get_stats,
	.serdes_get_regs_len = mv88e6390_serdes_get_regs_len,
	.serdes_get_regs = mv88e6390_serdes_get_regs,
	.avb_ops = &mv88e6390_avb_ops,
	.ptp_ops = &mv88e6352_ptp_ops,
	.phylink_get_caps = mv88e6390_phylink_get_caps,
};

static const struct mv88e6xxx_ops mv88e6240_ops = {
	/* MV88E6XXX_FAMILY_6352 */
	.ieee_pri_map = mv88e6085_g1_ieee_pri_map,
	.ip_pri_map = mv88e6085_g1_ip_pri_map,
	.irl_init_all = mv88e6352_g2_irl_init_all,
	.get_eeprom = mv88e6xxx_g2_get_eeprom16,
	.set_eeprom = mv88e6xxx_g2_set_eeprom16,
	.set_switch_mac = mv88e6xxx_g2_set_switch_mac,
	.phy_read = mv88e6xxx_g2_smi_phy_read,
	.phy_write = mv88e6xxx_g2_smi_phy_write,
	.port_set_link = mv88e6xxx_port_set_link,
	.port_sync_link = mv88e6xxx_port_sync_link,
	.port_set_rgmii_delay = mv88e6352_port_set_rgmii_delay,
	.port_set_speed_duplex = mv88e6352_port_set_speed_duplex,
	.port_tag_remap = mv88e6095_port_tag_remap,
	.port_set_policy = mv88e6352_port_set_policy,
	.port_set_frame_mode = mv88e6351_port_set_frame_mode,
	.port_set_ucast_flood = mv88e6352_port_set_ucast_flood,
	.port_set_mcast_flood = mv88e6352_port_set_mcast_flood,
	.port_set_ether_type = mv88e6351_port_set_ether_type,
	.port_set_jumbo_size = mv88e6165_port_set_jumbo_size,
	.port_egress_rate_limiting = mv88e6097_port_egress_rate_limiting,
	.port_pause_limit = mv88e6097_port_pause_limit,
	.port_disable_learn_limit = mv88e6xxx_port_disable_learn_limit,
	.port_disable_pri_override = mv88e6xxx_port_disable_pri_override,
	.port_get_cmode = mv88e6352_port_get_cmode,
	.port_setup_message_port = mv88e6xxx_setup_message_port,
	.stats_snapshot = mv88e6320_g1_stats_snapshot,
	.stats_set_histogram = mv88e6095_g1_stats_set_histogram,
	.stats_get_sset_count = mv88e6095_stats_get_sset_count,
	.stats_get_strings = mv88e6095_stats_get_strings,
	.stats_get_stats = mv88e6095_stats_get_stats,
	.set_cpu_port = mv88e6095_g1_set_cpu_port,
	.set_egress_port = mv88e6095_g1_set_egress_port,
	.watchdog_ops = &mv88e6097_watchdog_ops,
	.mgmt_rsvd2cpu = mv88e6352_g2_mgmt_rsvd2cpu,
	.pot_clear = mv88e6xxx_g2_pot_clear,
	.reset = mv88e6352_g1_reset,
	.rmu_disable = mv88e6352_g1_rmu_disable,
	.atu_get_hash = mv88e6165_g1_atu_get_hash,
	.atu_set_hash = mv88e6165_g1_atu_set_hash,
	.vtu_getnext = mv88e6352_g1_vtu_getnext,
	.vtu_loadpurge = mv88e6352_g1_vtu_loadpurge,
	.stu_getnext = mv88e6352_g1_stu_getnext,
	.stu_loadpurge = mv88e6352_g1_stu_loadpurge,
	.serdes_get_lane = mv88e6352_serdes_get_lane,
	.serdes_pcs_get_state = mv88e6352_serdes_pcs_get_state,
	.serdes_pcs_config = mv88e6352_serdes_pcs_config,
	.serdes_pcs_an_restart = mv88e6352_serdes_pcs_an_restart,
	.serdes_pcs_link_up = mv88e6352_serdes_pcs_link_up,
	.serdes_power = mv88e6352_serdes_power,
	.serdes_irq_mapping = mv88e6352_serdes_irq_mapping,
	.serdes_irq_enable = mv88e6352_serdes_irq_enable,
	.serdes_irq_status = mv88e6352_serdes_irq_status,
	.serdes_get_regs_len = mv88e6352_serdes_get_regs_len,
	.serdes_get_regs = mv88e6352_serdes_get_regs,
	.serdes_set_tx_amplitude = mv88e6352_serdes_set_tx_amplitude,
	.gpio_ops = &mv88e6352_gpio_ops,
	.avb_ops = &mv88e6352_avb_ops,
	.ptp_ops = &mv88e6352_ptp_ops,
	.phylink_get_caps = mv88e6352_phylink_get_caps,
};

static const struct mv88e6xxx_ops mv88e6250_ops = {
	/* MV88E6XXX_FAMILY_6250 */
	.ieee_pri_map = mv88e6250_g1_ieee_pri_map,
	.ip_pri_map = mv88e6085_g1_ip_pri_map,
	.irl_init_all = mv88e6352_g2_irl_init_all,
	.get_eeprom = mv88e6xxx_g2_get_eeprom16,
	.set_eeprom = mv88e6xxx_g2_set_eeprom16,
	.set_switch_mac = mv88e6xxx_g2_set_switch_mac,
	.phy_read = mv88e6xxx_g2_smi_phy_read,
	.phy_write = mv88e6xxx_g2_smi_phy_write,
	.port_set_link = mv88e6xxx_port_set_link,
	.port_sync_link = mv88e6xxx_port_sync_link,
	.port_set_rgmii_delay = mv88e6352_port_set_rgmii_delay,
	.port_set_speed_duplex = mv88e6250_port_set_speed_duplex,
	.port_tag_remap = mv88e6095_port_tag_remap,
	.port_set_frame_mode = mv88e6351_port_set_frame_mode,
	.port_set_ucast_flood = mv88e6352_port_set_ucast_flood,
	.port_set_mcast_flood = mv88e6352_port_set_mcast_flood,
	.port_set_ether_type = mv88e6351_port_set_ether_type,
	.port_egress_rate_limiting = mv88e6097_port_egress_rate_limiting,
	.port_pause_limit = mv88e6097_port_pause_limit,
	.port_disable_pri_override = mv88e6xxx_port_disable_pri_override,
	.stats_snapshot = mv88e6320_g1_stats_snapshot,
	.stats_set_histogram = mv88e6095_g1_stats_set_histogram,
	.stats_get_sset_count = mv88e6250_stats_get_sset_count,
	.stats_get_strings = mv88e6250_stats_get_strings,
	.stats_get_stats = mv88e6250_stats_get_stats,
	.set_cpu_port = mv88e6095_g1_set_cpu_port,
	.set_egress_port = mv88e6095_g1_set_egress_port,
	.watchdog_ops = &mv88e6250_watchdog_ops,
	.mgmt_rsvd2cpu = mv88e6352_g2_mgmt_rsvd2cpu,
	.pot_clear = mv88e6xxx_g2_pot_clear,
	.reset = mv88e6250_g1_reset,
	.vtu_getnext = mv88e6185_g1_vtu_getnext,
	.vtu_loadpurge = mv88e6185_g1_vtu_loadpurge,
	.avb_ops = &mv88e6352_avb_ops,
	.ptp_ops = &mv88e6250_ptp_ops,
	.phylink_get_caps = mv88e6250_phylink_get_caps,
};

static const struct mv88e6xxx_ops mv88e6290_ops = {
	/* MV88E6XXX_FAMILY_6390 */
	.setup_errata = mv88e6390_setup_errata,
	.irl_init_all = mv88e6390_g2_irl_init_all,
	.get_eeprom = mv88e6xxx_g2_get_eeprom8,
	.set_eeprom = mv88e6xxx_g2_set_eeprom8,
	.set_switch_mac = mv88e6xxx_g2_set_switch_mac,
	.phy_read = mv88e6xxx_g2_smi_phy_read,
	.phy_write = mv88e6xxx_g2_smi_phy_write,
	.port_set_link = mv88e6xxx_port_set_link,
	.port_sync_link = mv88e6xxx_port_sync_link,
	.port_set_rgmii_delay = mv88e6390_port_set_rgmii_delay,
	.port_set_speed_duplex = mv88e6390_port_set_speed_duplex,
	.port_max_speed_mode = mv88e6390_port_max_speed_mode,
	.port_tag_remap = mv88e6390_port_tag_remap,
	.port_set_policy = mv88e6352_port_set_policy,
	.port_set_frame_mode = mv88e6351_port_set_frame_mode,
	.port_set_ucast_flood = mv88e6352_port_set_ucast_flood,
	.port_set_mcast_flood = mv88e6352_port_set_mcast_flood,
	.port_set_ether_type = mv88e6351_port_set_ether_type,
	.port_pause_limit = mv88e6390_port_pause_limit,
	.port_disable_learn_limit = mv88e6xxx_port_disable_learn_limit,
	.port_disable_pri_override = mv88e6xxx_port_disable_pri_override,
	.port_get_cmode = mv88e6352_port_get_cmode,
	.port_set_cmode = mv88e6390_port_set_cmode,
	.port_setup_message_port = mv88e6xxx_setup_message_port,
	.stats_snapshot = mv88e6390_g1_stats_snapshot,
	.stats_set_histogram = mv88e6390_g1_stats_set_histogram,
	.stats_get_sset_count = mv88e6320_stats_get_sset_count,
	.stats_get_strings = mv88e6320_stats_get_strings,
	.stats_get_stats = mv88e6390_stats_get_stats,
	.set_cpu_port = mv88e6390_g1_set_cpu_port,
	.set_egress_port = mv88e6390_g1_set_egress_port,
	.watchdog_ops = &mv88e6390_watchdog_ops,
	.mgmt_rsvd2cpu = mv88e6390_g1_mgmt_rsvd2cpu,
	.pot_clear = mv88e6xxx_g2_pot_clear,
	.reset = mv88e6352_g1_reset,
	.rmu_disable = mv88e6390_g1_rmu_disable,
	.atu_get_hash = mv88e6165_g1_atu_get_hash,
	.atu_set_hash = mv88e6165_g1_atu_set_hash,
	.vtu_getnext = mv88e6390_g1_vtu_getnext,
	.vtu_loadpurge = mv88e6390_g1_vtu_loadpurge,
	.stu_getnext = mv88e6390_g1_stu_getnext,
	.stu_loadpurge = mv88e6390_g1_stu_loadpurge,
	.serdes_power = mv88e6390_serdes_power,
	.serdes_get_lane = mv88e6390_serdes_get_lane,
	/* Check status register pause & lpa register */
	.serdes_pcs_get_state = mv88e6390_serdes_pcs_get_state,
	.serdes_pcs_config = mv88e6390_serdes_pcs_config,
	.serdes_pcs_an_restart = mv88e6390_serdes_pcs_an_restart,
	.serdes_pcs_link_up = mv88e6390_serdes_pcs_link_up,
	.serdes_irq_mapping = mv88e6390_serdes_irq_mapping,
	.serdes_irq_enable = mv88e6390_serdes_irq_enable,
	.serdes_irq_status = mv88e6390_serdes_irq_status,
	.serdes_get_strings = mv88e6390_serdes_get_strings,
	.serdes_get_stats = mv88e6390_serdes_get_stats,
	.serdes_get_regs_len = mv88e6390_serdes_get_regs_len,
	.serdes_get_regs = mv88e6390_serdes_get_regs,
	.gpio_ops = &mv88e6352_gpio_ops,
	.avb_ops = &mv88e6390_avb_ops,
	.ptp_ops = &mv88e6352_ptp_ops,
	.phylink_get_caps = mv88e6390_phylink_get_caps,
};

static const struct mv88e6xxx_ops mv88e6320_ops = {
	/* MV88E6XXX_FAMILY_6320 */
	.ieee_pri_map = mv88e6085_g1_ieee_pri_map,
	.ip_pri_map = mv88e6085_g1_ip_pri_map,
	.irl_init_all = mv88e6352_g2_irl_init_all,
	.get_eeprom = mv88e6xxx_g2_get_eeprom16,
	.set_eeprom = mv88e6xxx_g2_set_eeprom16,
	.set_switch_mac = mv88e6xxx_g2_set_switch_mac,
	.phy_read = mv88e6xxx_g2_smi_phy_read,
	.phy_write = mv88e6xxx_g2_smi_phy_write,
	.port_set_link = mv88e6xxx_port_set_link,
	.port_sync_link = mv88e6xxx_port_sync_link,
	.port_set_speed_duplex = mv88e6185_port_set_speed_duplex,
	.port_tag_remap = mv88e6095_port_tag_remap,
	.port_set_frame_mode = mv88e6351_port_set_frame_mode,
	.port_set_ucast_flood = mv88e6352_port_set_ucast_flood,
	.port_set_mcast_flood = mv88e6352_port_set_mcast_flood,
	.port_set_ether_type = mv88e6351_port_set_ether_type,
	.port_set_jumbo_size = mv88e6165_port_set_jumbo_size,
	.port_egress_rate_limiting = mv88e6097_port_egress_rate_limiting,
	.port_pause_limit = mv88e6097_port_pause_limit,
	.port_disable_learn_limit = mv88e6xxx_port_disable_learn_limit,
	.port_disable_pri_override = mv88e6xxx_port_disable_pri_override,
	.port_get_cmode = mv88e6352_port_get_cmode,
	.port_setup_message_port = mv88e6xxx_setup_message_port,
	.stats_snapshot = mv88e6320_g1_stats_snapshot,
	.stats_set_histogram = mv88e6095_g1_stats_set_histogram,
	.stats_get_sset_count = mv88e6320_stats_get_sset_count,
	.stats_get_strings = mv88e6320_stats_get_strings,
	.stats_get_stats = mv88e6320_stats_get_stats,
	.set_cpu_port = mv88e6095_g1_set_cpu_port,
	.set_egress_port = mv88e6095_g1_set_egress_port,
	.watchdog_ops = &mv88e6390_watchdog_ops,
	.mgmt_rsvd2cpu = mv88e6352_g2_mgmt_rsvd2cpu,
	.pot_clear = mv88e6xxx_g2_pot_clear,
	.reset = mv88e6352_g1_reset,
	.vtu_getnext = mv88e6185_g1_vtu_getnext,
	.vtu_loadpurge = mv88e6185_g1_vtu_loadpurge,
	.gpio_ops = &mv88e6352_gpio_ops,
	.avb_ops = &mv88e6352_avb_ops,
	.ptp_ops = &mv88e6352_ptp_ops,
	.phylink_get_caps = mv88e6185_phylink_get_caps,
};

static const struct mv88e6xxx_ops mv88e6321_ops = {
	/* MV88E6XXX_FAMILY_6320 */
	.ieee_pri_map = mv88e6085_g1_ieee_pri_map,
	.ip_pri_map = mv88e6085_g1_ip_pri_map,
	.irl_init_all = mv88e6352_g2_irl_init_all,
	.get_eeprom = mv88e6xxx_g2_get_eeprom16,
	.set_eeprom = mv88e6xxx_g2_set_eeprom16,
	.set_switch_mac = mv88e6xxx_g2_set_switch_mac,
	.phy_read = mv88e6xxx_g2_smi_phy_read,
	.phy_write = mv88e6xxx_g2_smi_phy_write,
	.port_set_link = mv88e6xxx_port_set_link,
	.port_sync_link = mv88e6xxx_port_sync_link,
	.port_set_speed_duplex = mv88e6185_port_set_speed_duplex,
	.port_tag_remap = mv88e6095_port_tag_remap,
	.port_set_frame_mode = mv88e6351_port_set_frame_mode,
	.port_set_ucast_flood = mv88e6352_port_set_ucast_flood,
	.port_set_mcast_flood = mv88e6352_port_set_mcast_flood,
	.port_set_ether_type = mv88e6351_port_set_ether_type,
	.port_set_jumbo_size = mv88e6165_port_set_jumbo_size,
	.port_egress_rate_limiting = mv88e6097_port_egress_rate_limiting,
	.port_pause_limit = mv88e6097_port_pause_limit,
	.port_disable_learn_limit = mv88e6xxx_port_disable_learn_limit,
	.port_disable_pri_override = mv88e6xxx_port_disable_pri_override,
	.port_get_cmode = mv88e6352_port_get_cmode,
	.port_setup_message_port = mv88e6xxx_setup_message_port,
	.stats_snapshot = mv88e6320_g1_stats_snapshot,
	.stats_set_histogram = mv88e6095_g1_stats_set_histogram,
	.stats_get_sset_count = mv88e6320_stats_get_sset_count,
	.stats_get_strings = mv88e6320_stats_get_strings,
	.stats_get_stats = mv88e6320_stats_get_stats,
	.set_cpu_port = mv88e6095_g1_set_cpu_port,
	.set_egress_port = mv88e6095_g1_set_egress_port,
	.watchdog_ops = &mv88e6390_watchdog_ops,
	.reset = mv88e6352_g1_reset,
	.vtu_getnext = mv88e6185_g1_vtu_getnext,
	.vtu_loadpurge = mv88e6185_g1_vtu_loadpurge,
	.gpio_ops = &mv88e6352_gpio_ops,
	.avb_ops = &mv88e6352_avb_ops,
	.ptp_ops = &mv88e6352_ptp_ops,
	.phylink_get_caps = mv88e6185_phylink_get_caps,
};

static const struct mv88e6xxx_ops mv88e6341_ops = {
	/* MV88E6XXX_FAMILY_6341 */
	.ieee_pri_map = mv88e6085_g1_ieee_pri_map,
	.ip_pri_map = mv88e6085_g1_ip_pri_map,
	.irl_init_all = mv88e6352_g2_irl_init_all,
	.get_eeprom = mv88e6xxx_g2_get_eeprom8,
	.set_eeprom = mv88e6xxx_g2_set_eeprom8,
	.set_switch_mac = mv88e6xxx_g2_set_switch_mac,
	.phy_read = mv88e6xxx_g2_smi_phy_read,
	.phy_write = mv88e6xxx_g2_smi_phy_write,
	.port_set_link = mv88e6xxx_port_set_link,
	.port_sync_link = mv88e6xxx_port_sync_link,
	.port_set_rgmii_delay = mv88e6390_port_set_rgmii_delay,
	.port_set_speed_duplex = mv88e6341_port_set_speed_duplex,
	.port_max_speed_mode = mv88e6341_port_max_speed_mode,
	.port_tag_remap = mv88e6095_port_tag_remap,
	.port_set_policy = mv88e6352_port_set_policy,
	.port_set_frame_mode = mv88e6351_port_set_frame_mode,
	.port_set_ucast_flood = mv88e6352_port_set_ucast_flood,
	.port_set_mcast_flood = mv88e6352_port_set_mcast_flood,
	.port_set_ether_type = mv88e6351_port_set_ether_type,
	.port_set_jumbo_size = mv88e6165_port_set_jumbo_size,
	.port_egress_rate_limiting = mv88e6097_port_egress_rate_limiting,
	.port_pause_limit = mv88e6097_port_pause_limit,
	.port_disable_learn_limit = mv88e6xxx_port_disable_learn_limit,
	.port_disable_pri_override = mv88e6xxx_port_disable_pri_override,
	.port_get_cmode = mv88e6352_port_get_cmode,
	.port_set_cmode = mv88e6341_port_set_cmode,
	.port_setup_message_port = mv88e6xxx_setup_message_port,
	.stats_snapshot = mv88e6390_g1_stats_snapshot,
	.stats_set_histogram = mv88e6390_g1_stats_set_histogram,
	.stats_get_sset_count = mv88e6320_stats_get_sset_count,
	.stats_get_strings = mv88e6320_stats_get_strings,
	.stats_get_stats = mv88e6390_stats_get_stats,
	.set_cpu_port = mv88e6390_g1_set_cpu_port,
	.set_egress_port = mv88e6390_g1_set_egress_port,
	.watchdog_ops = &mv88e6390_watchdog_ops,
	.mgmt_rsvd2cpu =  mv88e6390_g1_mgmt_rsvd2cpu,
	.pot_clear = mv88e6xxx_g2_pot_clear,
	.reset = mv88e6352_g1_reset,
	.rmu_disable = mv88e6390_g1_rmu_disable,
	.atu_get_hash = mv88e6165_g1_atu_get_hash,
	.atu_set_hash = mv88e6165_g1_atu_set_hash,
	.vtu_getnext = mv88e6352_g1_vtu_getnext,
	.vtu_loadpurge = mv88e6352_g1_vtu_loadpurge,
	.stu_getnext = mv88e6352_g1_stu_getnext,
	.stu_loadpurge = mv88e6352_g1_stu_loadpurge,
	.serdes_power = mv88e6390_serdes_power,
	.serdes_get_lane = mv88e6341_serdes_get_lane,
	/* Check status register pause & lpa register */
	.serdes_pcs_get_state = mv88e6390_serdes_pcs_get_state,
	.serdes_pcs_config = mv88e6390_serdes_pcs_config,
	.serdes_pcs_an_restart = mv88e6390_serdes_pcs_an_restart,
	.serdes_pcs_link_up = mv88e6390_serdes_pcs_link_up,
	.serdes_irq_mapping = mv88e6390_serdes_irq_mapping,
	.serdes_irq_enable = mv88e6390_serdes_irq_enable,
	.serdes_irq_status = mv88e6390_serdes_irq_status,
	.gpio_ops = &mv88e6352_gpio_ops,
	.avb_ops = &mv88e6390_avb_ops,
	.ptp_ops = &mv88e6352_ptp_ops,
	.serdes_get_sset_count = mv88e6390_serdes_get_sset_count,
	.serdes_get_strings = mv88e6390_serdes_get_strings,
	.serdes_get_stats = mv88e6390_serdes_get_stats,
	.serdes_get_regs_len = mv88e6390_serdes_get_regs_len,
	.serdes_get_regs = mv88e6390_serdes_get_regs,
	.phylink_get_caps = mv88e6341_phylink_get_caps,
};

static const struct mv88e6xxx_ops mv88e6350_ops = {
	/* MV88E6XXX_FAMILY_6351 */
	.ieee_pri_map = mv88e6085_g1_ieee_pri_map,
	.ip_pri_map = mv88e6085_g1_ip_pri_map,
	.irl_init_all = mv88e6352_g2_irl_init_all,
	.set_switch_mac = mv88e6xxx_g2_set_switch_mac,
	.phy_read = mv88e6xxx_g2_smi_phy_read,
	.phy_write = mv88e6xxx_g2_smi_phy_write,
	.port_set_link = mv88e6xxx_port_set_link,
	.port_sync_link = mv88e6xxx_port_sync_link,
	.port_set_rgmii_delay = mv88e6352_port_set_rgmii_delay,
	.port_set_speed_duplex = mv88e6185_port_set_speed_duplex,
	.port_tag_remap = mv88e6095_port_tag_remap,
	.port_set_frame_mode = mv88e6351_port_set_frame_mode,
	.port_set_ucast_flood = mv88e6352_port_set_ucast_flood,
	.port_set_mcast_flood = mv88e6352_port_set_mcast_flood,
	.port_set_ether_type = mv88e6351_port_set_ether_type,
	.port_set_jumbo_size = mv88e6165_port_set_jumbo_size,
	.port_egress_rate_limiting = mv88e6097_port_egress_rate_limiting,
	.port_pause_limit = mv88e6097_port_pause_limit,
	.port_disable_learn_limit = mv88e6xxx_port_disable_learn_limit,
	.port_disable_pri_override = mv88e6xxx_port_disable_pri_override,
	.port_get_cmode = mv88e6352_port_get_cmode,
	.port_setup_message_port = mv88e6xxx_setup_message_port,
	.stats_snapshot = mv88e6320_g1_stats_snapshot,
	.stats_set_histogram = mv88e6095_g1_stats_set_histogram,
	.stats_get_sset_count = mv88e6095_stats_get_sset_count,
	.stats_get_strings = mv88e6095_stats_get_strings,
	.stats_get_stats = mv88e6095_stats_get_stats,
	.set_cpu_port = mv88e6095_g1_set_cpu_port,
	.set_egress_port = mv88e6095_g1_set_egress_port,
	.watchdog_ops = &mv88e6097_watchdog_ops,
	.mgmt_rsvd2cpu = mv88e6352_g2_mgmt_rsvd2cpu,
	.pot_clear = mv88e6xxx_g2_pot_clear,
	.reset = mv88e6352_g1_reset,
	.atu_get_hash = mv88e6165_g1_atu_get_hash,
	.atu_set_hash = mv88e6165_g1_atu_set_hash,
	.vtu_getnext = mv88e6352_g1_vtu_getnext,
	.vtu_loadpurge = mv88e6352_g1_vtu_loadpurge,
	.stu_getnext = mv88e6352_g1_stu_getnext,
	.stu_loadpurge = mv88e6352_g1_stu_loadpurge,
	.phylink_get_caps = mv88e6185_phylink_get_caps,
};

static const struct mv88e6xxx_ops mv88e6351_ops = {
	/* MV88E6XXX_FAMILY_6351 */
	.ieee_pri_map = mv88e6085_g1_ieee_pri_map,
	.ip_pri_map = mv88e6085_g1_ip_pri_map,
	.irl_init_all = mv88e6352_g2_irl_init_all,
	.set_switch_mac = mv88e6xxx_g2_set_switch_mac,
	.phy_read = mv88e6xxx_g2_smi_phy_read,
	.phy_write = mv88e6xxx_g2_smi_phy_write,
	.port_set_link = mv88e6xxx_port_set_link,
	.port_sync_link = mv88e6xxx_port_sync_link,
	.port_set_rgmii_delay = mv88e6352_port_set_rgmii_delay,
	.port_set_speed_duplex = mv88e6185_port_set_speed_duplex,
	.port_tag_remap = mv88e6095_port_tag_remap,
	.port_set_frame_mode = mv88e6351_port_set_frame_mode,
	.port_set_ucast_flood = mv88e6352_port_set_ucast_flood,
	.port_set_mcast_flood = mv88e6352_port_set_mcast_flood,
	.port_set_ether_type = mv88e6351_port_set_ether_type,
	.port_set_jumbo_size = mv88e6165_port_set_jumbo_size,
	.port_egress_rate_limiting = mv88e6097_port_egress_rate_limiting,
	.port_pause_limit = mv88e6097_port_pause_limit,
	.port_disable_learn_limit = mv88e6xxx_port_disable_learn_limit,
	.port_disable_pri_override = mv88e6xxx_port_disable_pri_override,
	.port_get_cmode = mv88e6352_port_get_cmode,
	.port_setup_message_port = mv88e6xxx_setup_message_port,
	.stats_snapshot = mv88e6320_g1_stats_snapshot,
	.stats_set_histogram = mv88e6095_g1_stats_set_histogram,
	.stats_get_sset_count = mv88e6095_stats_get_sset_count,
	.stats_get_strings = mv88e6095_stats_get_strings,
	.stats_get_stats = mv88e6095_stats_get_stats,
	.set_cpu_port = mv88e6095_g1_set_cpu_port,
	.set_egress_port = mv88e6095_g1_set_egress_port,
	.watchdog_ops = &mv88e6097_watchdog_ops,
	.mgmt_rsvd2cpu = mv88e6352_g2_mgmt_rsvd2cpu,
	.pot_clear = mv88e6xxx_g2_pot_clear,
	.reset = mv88e6352_g1_reset,
	.atu_get_hash = mv88e6165_g1_atu_get_hash,
	.atu_set_hash = mv88e6165_g1_atu_set_hash,
	.vtu_getnext = mv88e6352_g1_vtu_getnext,
	.vtu_loadpurge = mv88e6352_g1_vtu_loadpurge,
	.stu_getnext = mv88e6352_g1_stu_getnext,
	.stu_loadpurge = mv88e6352_g1_stu_loadpurge,
	.avb_ops = &mv88e6352_avb_ops,
	.ptp_ops = &mv88e6352_ptp_ops,
	.phylink_get_caps = mv88e6185_phylink_get_caps,
};

static const struct mv88e6xxx_ops mv88e6352_ops = {
	/* MV88E6XXX_FAMILY_6352 */
	.ieee_pri_map = mv88e6085_g1_ieee_pri_map,
	.ip_pri_map = mv88e6085_g1_ip_pri_map,
	.irl_init_all = mv88e6352_g2_irl_init_all,
	.get_eeprom = mv88e6xxx_g2_get_eeprom16,
	.set_eeprom = mv88e6xxx_g2_set_eeprom16,
	.set_switch_mac = mv88e6xxx_g2_set_switch_mac,
	.phy_read = mv88e6xxx_g2_smi_phy_read,
	.phy_write = mv88e6xxx_g2_smi_phy_write,
	.port_set_link = mv88e6xxx_port_set_link,
	.port_sync_link = mv88e6xxx_port_sync_link,
	.port_set_rgmii_delay = mv88e6352_port_set_rgmii_delay,
	.port_set_speed_duplex = mv88e6352_port_set_speed_duplex,
	.port_tag_remap = mv88e6095_port_tag_remap,
	.port_set_policy = mv88e6352_port_set_policy,
	.port_set_frame_mode = mv88e6351_port_set_frame_mode,
	.port_set_ucast_flood = mv88e6352_port_set_ucast_flood,
	.port_set_mcast_flood = mv88e6352_port_set_mcast_flood,
	.port_set_ether_type = mv88e6351_port_set_ether_type,
	.port_set_jumbo_size = mv88e6165_port_set_jumbo_size,
	.port_egress_rate_limiting = mv88e6097_port_egress_rate_limiting,
	.port_pause_limit = mv88e6097_port_pause_limit,
	.port_disable_learn_limit = mv88e6xxx_port_disable_learn_limit,
	.port_disable_pri_override = mv88e6xxx_port_disable_pri_override,
	.port_get_cmode = mv88e6352_port_get_cmode,
	.port_setup_message_port = mv88e6xxx_setup_message_port,
	.stats_snapshot = mv88e6320_g1_stats_snapshot,
	.stats_set_histogram = mv88e6095_g1_stats_set_histogram,
	.stats_get_sset_count = mv88e6095_stats_get_sset_count,
	.stats_get_strings = mv88e6095_stats_get_strings,
	.stats_get_stats = mv88e6095_stats_get_stats,
	.set_cpu_port = mv88e6095_g1_set_cpu_port,
	.set_egress_port = mv88e6095_g1_set_egress_port,
	.watchdog_ops = &mv88e6097_watchdog_ops,
	.mgmt_rsvd2cpu = mv88e6352_g2_mgmt_rsvd2cpu,
	.pot_clear = mv88e6xxx_g2_pot_clear,
	.reset = mv88e6352_g1_reset,
	.rmu_disable = mv88e6352_g1_rmu_disable,
	.atu_get_hash = mv88e6165_g1_atu_get_hash,
	.atu_set_hash = mv88e6165_g1_atu_set_hash,
	.vtu_getnext = mv88e6352_g1_vtu_getnext,
	.vtu_loadpurge = mv88e6352_g1_vtu_loadpurge,
	.stu_getnext = mv88e6352_g1_stu_getnext,
	.stu_loadpurge = mv88e6352_g1_stu_loadpurge,
	.serdes_get_lane = mv88e6352_serdes_get_lane,
	.serdes_pcs_get_state = mv88e6352_serdes_pcs_get_state,
	.serdes_pcs_config = mv88e6352_serdes_pcs_config,
	.serdes_pcs_an_restart = mv88e6352_serdes_pcs_an_restart,
	.serdes_pcs_link_up = mv88e6352_serdes_pcs_link_up,
	.serdes_power = mv88e6352_serdes_power,
	.serdes_irq_mapping = mv88e6352_serdes_irq_mapping,
	.serdes_irq_enable = mv88e6352_serdes_irq_enable,
	.serdes_irq_status = mv88e6352_serdes_irq_status,
	.gpio_ops = &mv88e6352_gpio_ops,
	.avb_ops = &mv88e6352_avb_ops,
	.ptp_ops = &mv88e6352_ptp_ops,
	.serdes_get_sset_count = mv88e6352_serdes_get_sset_count,
	.serdes_get_strings = mv88e6352_serdes_get_strings,
	.serdes_get_stats = mv88e6352_serdes_get_stats,
	.serdes_get_regs_len = mv88e6352_serdes_get_regs_len,
	.serdes_get_regs = mv88e6352_serdes_get_regs,
	.serdes_set_tx_amplitude = mv88e6352_serdes_set_tx_amplitude,
	.phylink_get_caps = mv88e6352_phylink_get_caps,
};

static const struct mv88e6xxx_ops mv88e6390_ops = {
	/* MV88E6XXX_FAMILY_6390 */
	.setup_errata = mv88e6390_setup_errata,
	.irl_init_all = mv88e6390_g2_irl_init_all,
	.get_eeprom = mv88e6xxx_g2_get_eeprom8,
	.set_eeprom = mv88e6xxx_g2_set_eeprom8,
	.set_switch_mac = mv88e6xxx_g2_set_switch_mac,
	.phy_read = mv88e6xxx_g2_smi_phy_read,
	.phy_write = mv88e6xxx_g2_smi_phy_write,
	.port_set_link = mv88e6xxx_port_set_link,
	.port_sync_link = mv88e6xxx_port_sync_link,
	.port_set_rgmii_delay = mv88e6390_port_set_rgmii_delay,
	.port_set_speed_duplex = mv88e6390_port_set_speed_duplex,
	.port_max_speed_mode = mv88e6390_port_max_speed_mode,
	.port_tag_remap = mv88e6390_port_tag_remap,
	.port_set_policy = mv88e6352_port_set_policy,
	.port_set_frame_mode = mv88e6351_port_set_frame_mode,
	.port_set_ucast_flood = mv88e6352_port_set_ucast_flood,
	.port_set_mcast_flood = mv88e6352_port_set_mcast_flood,
	.port_set_ether_type = mv88e6351_port_set_ether_type,
	.port_set_jumbo_size = mv88e6165_port_set_jumbo_size,
	.port_egress_rate_limiting = mv88e6097_port_egress_rate_limiting,
	.port_pause_limit = mv88e6390_port_pause_limit,
	.port_disable_learn_limit = mv88e6xxx_port_disable_learn_limit,
	.port_disable_pri_override = mv88e6xxx_port_disable_pri_override,
	.port_get_cmode = mv88e6352_port_get_cmode,
	.port_set_cmode = mv88e6390_port_set_cmode,
	.port_setup_message_port = mv88e6xxx_setup_message_port,
	.stats_snapshot = mv88e6390_g1_stats_snapshot,
	.stats_set_histogram = mv88e6390_g1_stats_set_histogram,
	.stats_get_sset_count = mv88e6320_stats_get_sset_count,
	.stats_get_strings = mv88e6320_stats_get_strings,
	.stats_get_stats = mv88e6390_stats_get_stats,
	.set_cpu_port = mv88e6390_g1_set_cpu_port,
	.set_egress_port = mv88e6390_g1_set_egress_port,
	.watchdog_ops = &mv88e6390_watchdog_ops,
	.mgmt_rsvd2cpu = mv88e6390_g1_mgmt_rsvd2cpu,
	.pot_clear = mv88e6xxx_g2_pot_clear,
	.reset = mv88e6352_g1_reset,
	.rmu_disable = mv88e6390_g1_rmu_disable,
	.atu_get_hash = mv88e6165_g1_atu_get_hash,
	.atu_set_hash = mv88e6165_g1_atu_set_hash,
	.vtu_getnext = mv88e6390_g1_vtu_getnext,
	.vtu_loadpurge = mv88e6390_g1_vtu_loadpurge,
	.stu_getnext = mv88e6390_g1_stu_getnext,
	.stu_loadpurge = mv88e6390_g1_stu_loadpurge,
	.serdes_power = mv88e6390_serdes_power,
	.serdes_get_lane = mv88e6390_serdes_get_lane,
	/* Check status register pause & lpa register */
	.serdes_pcs_get_state = mv88e6390_serdes_pcs_get_state,
	.serdes_pcs_config = mv88e6390_serdes_pcs_config,
	.serdes_pcs_an_restart = mv88e6390_serdes_pcs_an_restart,
	.serdes_pcs_link_up = mv88e6390_serdes_pcs_link_up,
	.serdes_irq_mapping = mv88e6390_serdes_irq_mapping,
	.serdes_irq_enable = mv88e6390_serdes_irq_enable,
	.serdes_irq_status = mv88e6390_serdes_irq_status,
	.gpio_ops = &mv88e6352_gpio_ops,
	.avb_ops = &mv88e6390_avb_ops,
	.ptp_ops = &mv88e6352_ptp_ops,
	.serdes_get_sset_count = mv88e6390_serdes_get_sset_count,
	.serdes_get_strings = mv88e6390_serdes_get_strings,
	.serdes_get_stats = mv88e6390_serdes_get_stats,
	.serdes_get_regs_len = mv88e6390_serdes_get_regs_len,
	.serdes_get_regs = mv88e6390_serdes_get_regs,
	.phylink_get_caps = mv88e6390_phylink_get_caps,
};

static const struct mv88e6xxx_ops mv88e6390x_ops = {
	/* MV88E6XXX_FAMILY_6390 */
	.setup_errata = mv88e6390_setup_errata,
	.irl_init_all = mv88e6390_g2_irl_init_all,
	.get_eeprom = mv88e6xxx_g2_get_eeprom8,
	.set_eeprom = mv88e6xxx_g2_set_eeprom8,
	.set_switch_mac = mv88e6xxx_g2_set_switch_mac,
	.phy_read = mv88e6xxx_g2_smi_phy_read,
	.phy_write = mv88e6xxx_g2_smi_phy_write,
	.port_set_link = mv88e6xxx_port_set_link,
	.port_sync_link = mv88e6xxx_port_sync_link,
	.port_set_rgmii_delay = mv88e6390_port_set_rgmii_delay,
	.port_set_speed_duplex = mv88e6390x_port_set_speed_duplex,
	.port_max_speed_mode = mv88e6390x_port_max_speed_mode,
	.port_tag_remap = mv88e6390_port_tag_remap,
	.port_set_policy = mv88e6352_port_set_policy,
	.port_set_frame_mode = mv88e6351_port_set_frame_mode,
	.port_set_ucast_flood = mv88e6352_port_set_ucast_flood,
	.port_set_mcast_flood = mv88e6352_port_set_mcast_flood,
	.port_set_ether_type = mv88e6351_port_set_ether_type,
	.port_set_jumbo_size = mv88e6165_port_set_jumbo_size,
	.port_egress_rate_limiting = mv88e6097_port_egress_rate_limiting,
	.port_pause_limit = mv88e6390_port_pause_limit,
	.port_disable_learn_limit = mv88e6xxx_port_disable_learn_limit,
	.port_disable_pri_override = mv88e6xxx_port_disable_pri_override,
	.port_get_cmode = mv88e6352_port_get_cmode,
	.port_set_cmode = mv88e6390x_port_set_cmode,
	.port_setup_message_port = mv88e6xxx_setup_message_port,
	.stats_snapshot = mv88e6390_g1_stats_snapshot,
	.stats_set_histogram = mv88e6390_g1_stats_set_histogram,
	.stats_get_sset_count = mv88e6320_stats_get_sset_count,
	.stats_get_strings = mv88e6320_stats_get_strings,
	.stats_get_stats = mv88e6390_stats_get_stats,
	.set_cpu_port = mv88e6390_g1_set_cpu_port,
	.set_egress_port = mv88e6390_g1_set_egress_port,
	.watchdog_ops = &mv88e6390_watchdog_ops,
	.mgmt_rsvd2cpu = mv88e6390_g1_mgmt_rsvd2cpu,
	.pot_clear = mv88e6xxx_g2_pot_clear,
	.reset = mv88e6352_g1_reset,
	.rmu_disable = mv88e6390_g1_rmu_disable,
	.atu_get_hash = mv88e6165_g1_atu_get_hash,
	.atu_set_hash = mv88e6165_g1_atu_set_hash,
	.vtu_getnext = mv88e6390_g1_vtu_getnext,
	.vtu_loadpurge = mv88e6390_g1_vtu_loadpurge,
	.stu_getnext = mv88e6390_g1_stu_getnext,
	.stu_loadpurge = mv88e6390_g1_stu_loadpurge,
	.serdes_power = mv88e6390_serdes_power,
	.serdes_get_lane = mv88e6390x_serdes_get_lane,
	.serdes_pcs_get_state = mv88e6390_serdes_pcs_get_state,
	.serdes_pcs_config = mv88e6390_serdes_pcs_config,
	.serdes_pcs_an_restart = mv88e6390_serdes_pcs_an_restart,
	.serdes_pcs_link_up = mv88e6390_serdes_pcs_link_up,
	.serdes_irq_mapping = mv88e6390_serdes_irq_mapping,
	.serdes_irq_enable = mv88e6390_serdes_irq_enable,
	.serdes_irq_status = mv88e6390_serdes_irq_status,
	.serdes_get_sset_count = mv88e6390_serdes_get_sset_count,
	.serdes_get_strings = mv88e6390_serdes_get_strings,
	.serdes_get_stats = mv88e6390_serdes_get_stats,
	.serdes_get_regs_len = mv88e6390_serdes_get_regs_len,
	.serdes_get_regs = mv88e6390_serdes_get_regs,
	.gpio_ops = &mv88e6352_gpio_ops,
	.avb_ops = &mv88e6390_avb_ops,
	.ptp_ops = &mv88e6352_ptp_ops,
	.phylink_get_caps = mv88e6390x_phylink_get_caps,
};

static const struct mv88e6xxx_ops mv88e6393x_ops = {
	/* MV88E6XXX_FAMILY_6393 */
	.setup_errata = mv88e6393x_serdes_setup_errata,
	.irl_init_all = mv88e6390_g2_irl_init_all,
	.get_eeprom = mv88e6xxx_g2_get_eeprom8,
	.set_eeprom = mv88e6xxx_g2_set_eeprom8,
	.set_switch_mac = mv88e6xxx_g2_set_switch_mac,
	.phy_read = mv88e6xxx_g2_smi_phy_read,
	.phy_write = mv88e6xxx_g2_smi_phy_write,
	.port_set_link = mv88e6xxx_port_set_link,
	.port_sync_link = mv88e6xxx_port_sync_link,
	.port_set_rgmii_delay = mv88e6390_port_set_rgmii_delay,
	.port_set_speed_duplex = mv88e6393x_port_set_speed_duplex,
	.port_max_speed_mode = mv88e6393x_port_max_speed_mode,
	.port_tag_remap = mv88e6390_port_tag_remap,
	.port_set_policy = mv88e6393x_port_set_policy,
	.port_set_frame_mode = mv88e6351_port_set_frame_mode,
	.port_set_ucast_flood = mv88e6352_port_set_ucast_flood,
	.port_set_mcast_flood = mv88e6352_port_set_mcast_flood,
	.port_set_ether_type = mv88e6393x_port_set_ether_type,
	.port_set_jumbo_size = mv88e6165_port_set_jumbo_size,
	.port_egress_rate_limiting = mv88e6097_port_egress_rate_limiting,
	.port_pause_limit = mv88e6390_port_pause_limit,
	.port_disable_learn_limit = mv88e6xxx_port_disable_learn_limit,
	.port_disable_pri_override = mv88e6xxx_port_disable_pri_override,
	.port_get_cmode = mv88e6352_port_get_cmode,
	.port_set_cmode = mv88e6393x_port_set_cmode,
	.port_setup_message_port = mv88e6xxx_setup_message_port,
	.port_set_upstream_port = mv88e6393x_port_set_upstream_port,
	.stats_snapshot = mv88e6390_g1_stats_snapshot,
	.stats_set_histogram = mv88e6390_g1_stats_set_histogram,
	.stats_get_sset_count = mv88e6320_stats_get_sset_count,
	.stats_get_strings = mv88e6320_stats_get_strings,
	.stats_get_stats = mv88e6390_stats_get_stats,
	/* .set_cpu_port is missing because this family does not support a global
	 * CPU port, only per port CPU port which is set via
	 * .port_set_upstream_port method.
	 */
	.set_egress_port = mv88e6393x_set_egress_port,
	.watchdog_ops = &mv88e6390_watchdog_ops,
	.mgmt_rsvd2cpu = mv88e6393x_port_mgmt_rsvd2cpu,
	.pot_clear = mv88e6xxx_g2_pot_clear,
	.reset = mv88e6352_g1_reset,
	.rmu_disable = mv88e6390_g1_rmu_disable,
	.atu_get_hash = mv88e6165_g1_atu_get_hash,
	.atu_set_hash = mv88e6165_g1_atu_set_hash,
	.vtu_getnext = mv88e6390_g1_vtu_getnext,
	.vtu_loadpurge = mv88e6390_g1_vtu_loadpurge,
	.stu_getnext = mv88e6390_g1_stu_getnext,
	.stu_loadpurge = mv88e6390_g1_stu_loadpurge,
	.serdes_power = mv88e6393x_serdes_power,
	.serdes_get_lane = mv88e6393x_serdes_get_lane,
	.serdes_pcs_get_state = mv88e6393x_serdes_pcs_get_state,
	.serdes_pcs_config = mv88e6390_serdes_pcs_config,
	.serdes_pcs_an_restart = mv88e6390_serdes_pcs_an_restart,
	.serdes_pcs_link_up = mv88e6390_serdes_pcs_link_up,
	.serdes_irq_mapping = mv88e6390_serdes_irq_mapping,
	.serdes_irq_enable = mv88e6393x_serdes_irq_enable,
	.serdes_irq_status = mv88e6393x_serdes_irq_status,
	/* TODO: serdes stats */
	.gpio_ops = &mv88e6352_gpio_ops,
	.avb_ops = &mv88e6390_avb_ops,
	.ptp_ops = &mv88e6352_ptp_ops,
	.phylink_get_caps = mv88e6393x_phylink_get_caps,
};

static const struct mv88e6xxx_info mv88e6xxx_table[] = {
	[MV88E6085] = {
		.prod_num = MV88E6XXX_PORT_SWITCH_ID_PROD_6085,
		.family = MV88E6XXX_FAMILY_6097,
		.name = "Marvell 88E6085",
		.num_databases = 4096,
		.num_macs = 8192,
		.num_ports = 10,
		.num_internal_phys = 5,
		.max_vid = 4095,
		.max_sid = 63,
		.port_base_addr = 0x10,
		.phy_base_addr = 0x0,
		.global1_addr = 0x1b,
		.global2_addr = 0x1c,
		.age_time_coeff = 15000,
		.g1_irqs = 8,
		.g2_irqs = 10,
		.atu_move_port_mask = 0xf,
		.pvt = true,
		.multi_chip = true,
		.ops = &mv88e6085_ops,
	},

	[MV88E6095] = {
		.prod_num = MV88E6XXX_PORT_SWITCH_ID_PROD_6095,
		.family = MV88E6XXX_FAMILY_6095,
		.name = "Marvell 88E6095/88E6095F",
		.num_databases = 256,
		.num_macs = 8192,
		.num_ports = 11,
		.num_internal_phys = 0,
		.max_vid = 4095,
		.port_base_addr = 0x10,
		.phy_base_addr = 0x0,
		.global1_addr = 0x1b,
		.global2_addr = 0x1c,
		.age_time_coeff = 15000,
		.g1_irqs = 8,
		.atu_move_port_mask = 0xf,
		.multi_chip = true,
		.ops = &mv88e6095_ops,
	},

	[MV88E6097] = {
		.prod_num = MV88E6XXX_PORT_SWITCH_ID_PROD_6097,
		.family = MV88E6XXX_FAMILY_6097,
		.name = "Marvell 88E6097/88E6097F",
		.num_databases = 4096,
		.num_macs = 8192,
		.num_ports = 11,
		.num_internal_phys = 8,
		.max_vid = 4095,
		.max_sid = 63,
		.port_base_addr = 0x10,
		.phy_base_addr = 0x0,
		.global1_addr = 0x1b,
		.global2_addr = 0x1c,
		.age_time_coeff = 15000,
		.g1_irqs = 8,
		.g2_irqs = 10,
		.atu_move_port_mask = 0xf,
		.pvt = true,
		.multi_chip = true,
		.edsa_support = MV88E6XXX_EDSA_SUPPORTED,
		.ops = &mv88e6097_ops,
	},

	[MV88E6123] = {
		.prod_num = MV88E6XXX_PORT_SWITCH_ID_PROD_6123,
		.family = MV88E6XXX_FAMILY_6165,
		.name = "Marvell 88E6123",
		.num_databases = 4096,
		.num_macs = 1024,
		.num_ports = 3,
		.num_internal_phys = 5,
		.max_vid = 4095,
		.max_sid = 63,
		.port_base_addr = 0x10,
		.phy_base_addr = 0x0,
		.global1_addr = 0x1b,
		.global2_addr = 0x1c,
		.age_time_coeff = 15000,
		.g1_irqs = 9,
		.g2_irqs = 10,
		.atu_move_port_mask = 0xf,
		.pvt = true,
		.multi_chip = true,
		.edsa_support = MV88E6XXX_EDSA_SUPPORTED,
		.ops = &mv88e6123_ops,
	},

	[MV88E6131] = {
		.prod_num = MV88E6XXX_PORT_SWITCH_ID_PROD_6131,
		.family = MV88E6XXX_FAMILY_6185,
		.name = "Marvell 88E6131",
		.num_databases = 256,
		.num_macs = 8192,
		.num_ports = 8,
		.num_internal_phys = 0,
		.max_vid = 4095,
		.port_base_addr = 0x10,
		.phy_base_addr = 0x0,
		.global1_addr = 0x1b,
		.global2_addr = 0x1c,
		.age_time_coeff = 15000,
		.g1_irqs = 9,
		.atu_move_port_mask = 0xf,
		.multi_chip = true,
		.ops = &mv88e6131_ops,
	},

	[MV88E6141] = {
		.prod_num = MV88E6XXX_PORT_SWITCH_ID_PROD_6141,
		.family = MV88E6XXX_FAMILY_6341,
		.name = "Marvell 88E6141",
		.num_databases = 4096,
		.num_macs = 2048,
		.num_ports = 6,
		.num_internal_phys = 5,
		.num_gpio = 11,
		.max_vid = 4095,
		.max_sid = 63,
		.port_base_addr = 0x10,
		.phy_base_addr = 0x10,
		.global1_addr = 0x1b,
		.global2_addr = 0x1c,
		.age_time_coeff = 3750,
		.atu_move_port_mask = 0x1f,
		.g1_irqs = 9,
		.g2_irqs = 10,
		.pvt = true,
		.multi_chip = true,
		.edsa_support = MV88E6XXX_EDSA_SUPPORTED,
		.ops = &mv88e6141_ops,
	},

	[MV88E6161] = {
		.prod_num = MV88E6XXX_PORT_SWITCH_ID_PROD_6161,
		.family = MV88E6XXX_FAMILY_6165,
		.name = "Marvell 88E6161",
		.num_databases = 4096,
		.num_macs = 1024,
		.num_ports = 6,
		.num_internal_phys = 5,
		.max_vid = 4095,
		.max_sid = 63,
		.port_base_addr = 0x10,
		.phy_base_addr = 0x0,
		.global1_addr = 0x1b,
		.global2_addr = 0x1c,
		.age_time_coeff = 15000,
		.g1_irqs = 9,
		.g2_irqs = 10,
		.atu_move_port_mask = 0xf,
		.pvt = true,
		.multi_chip = true,
		.edsa_support = MV88E6XXX_EDSA_SUPPORTED,
		.ptp_support = true,
		.ops = &mv88e6161_ops,
	},

	[MV88E6165] = {
		.prod_num = MV88E6XXX_PORT_SWITCH_ID_PROD_6165,
		.family = MV88E6XXX_FAMILY_6165,
		.name = "Marvell 88E6165",
		.num_databases = 4096,
		.num_macs = 8192,
		.num_ports = 6,
		.num_internal_phys = 0,
		.max_vid = 4095,
		.max_sid = 63,
		.port_base_addr = 0x10,
		.phy_base_addr = 0x0,
		.global1_addr = 0x1b,
		.global2_addr = 0x1c,
		.age_time_coeff = 15000,
		.g1_irqs = 9,
		.g2_irqs = 10,
		.atu_move_port_mask = 0xf,
		.pvt = true,
		.multi_chip = true,
		.ptp_support = true,
		.ops = &mv88e6165_ops,
	},

	[MV88E6171] = {
		.prod_num = MV88E6XXX_PORT_SWITCH_ID_PROD_6171,
		.family = MV88E6XXX_FAMILY_6351,
		.name = "Marvell 88E6171",
		.num_databases = 4096,
		.num_macs = 8192,
		.num_ports = 7,
		.num_internal_phys = 5,
		.max_vid = 4095,
		.max_sid = 63,
		.port_base_addr = 0x10,
		.phy_base_addr = 0x0,
		.global1_addr = 0x1b,
		.global2_addr = 0x1c,
		.age_time_coeff = 15000,
		.g1_irqs = 9,
		.g2_irqs = 10,
		.atu_move_port_mask = 0xf,
		.pvt = true,
		.multi_chip = true,
		.edsa_support = MV88E6XXX_EDSA_SUPPORTED,
		.ops = &mv88e6171_ops,
	},

	[MV88E6172] = {
		.prod_num = MV88E6XXX_PORT_SWITCH_ID_PROD_6172,
		.family = MV88E6XXX_FAMILY_6352,
		.name = "Marvell 88E6172",
		.num_databases = 4096,
		.num_macs = 8192,
		.num_ports = 7,
		.num_internal_phys = 5,
		.num_gpio = 15,
		.max_vid = 4095,
		.max_sid = 63,
		.port_base_addr = 0x10,
		.phy_base_addr = 0x0,
		.global1_addr = 0x1b,
		.global2_addr = 0x1c,
		.age_time_coeff = 15000,
		.g1_irqs = 9,
		.g2_irqs = 10,
		.atu_move_port_mask = 0xf,
		.pvt = true,
		.multi_chip = true,
		.edsa_support = MV88E6XXX_EDSA_SUPPORTED,
		.ops = &mv88e6172_ops,
	},

	[MV88E6175] = {
		.prod_num = MV88E6XXX_PORT_SWITCH_ID_PROD_6175,
		.family = MV88E6XXX_FAMILY_6351,
		.name = "Marvell 88E6175",
		.num_databases = 4096,
		.num_macs = 8192,
		.num_ports = 7,
		.num_internal_phys = 5,
		.max_vid = 4095,
		.max_sid = 63,
		.port_base_addr = 0x10,
		.phy_base_addr = 0x0,
		.global1_addr = 0x1b,
		.global2_addr = 0x1c,
		.age_time_coeff = 15000,
		.g1_irqs = 9,
		.g2_irqs = 10,
		.atu_move_port_mask = 0xf,
		.pvt = true,
		.multi_chip = true,
		.edsa_support = MV88E6XXX_EDSA_SUPPORTED,
		.ops = &mv88e6175_ops,
	},

	[MV88E6176] = {
		.prod_num = MV88E6XXX_PORT_SWITCH_ID_PROD_6176,
		.family = MV88E6XXX_FAMILY_6352,
		.name = "Marvell 88E6176",
		.num_databases = 4096,
		.num_macs = 8192,
		.num_ports = 7,
		.num_internal_phys = 5,
		.num_gpio = 15,
		.max_vid = 4095,
		.max_sid = 63,
		.port_base_addr = 0x10,
		.phy_base_addr = 0x0,
		.global1_addr = 0x1b,
		.global2_addr = 0x1c,
		.age_time_coeff = 15000,
		.g1_irqs = 9,
		.g2_irqs = 10,
		.atu_move_port_mask = 0xf,
		.pvt = true,
		.multi_chip = true,
		.edsa_support = MV88E6XXX_EDSA_SUPPORTED,
		.ops = &mv88e6176_ops,
	},

	[MV88E6185] = {
		.prod_num = MV88E6XXX_PORT_SWITCH_ID_PROD_6185,
		.family = MV88E6XXX_FAMILY_6185,
		.name = "Marvell 88E6185",
		.num_databases = 256,
		.num_macs = 8192,
		.num_ports = 10,
		.num_internal_phys = 0,
		.max_vid = 4095,
		.port_base_addr = 0x10,
		.phy_base_addr = 0x0,
		.global1_addr = 0x1b,
		.global2_addr = 0x1c,
		.age_time_coeff = 15000,
		.g1_irqs = 8,
		.atu_move_port_mask = 0xf,
		.multi_chip = true,
		.edsa_support = MV88E6XXX_EDSA_SUPPORTED,
		.ops = &mv88e6185_ops,
	},

	[MV88E6190] = {
		.prod_num = MV88E6XXX_PORT_SWITCH_ID_PROD_6190,
		.family = MV88E6XXX_FAMILY_6390,
		.name = "Marvell 88E6190",
		.num_databases = 4096,
		.num_macs = 16384,
		.num_ports = 11,	/* 10 + Z80 */
		.num_internal_phys = 9,
		.num_gpio = 16,
		.max_vid = 8191,
		.max_sid = 63,
		.port_base_addr = 0x0,
		.phy_base_addr = 0x0,
		.global1_addr = 0x1b,
		.global2_addr = 0x1c,
		.age_time_coeff = 3750,
		.g1_irqs = 9,
		.g2_irqs = 14,
		.pvt = true,
		.multi_chip = true,
		.atu_move_port_mask = 0x1f,
		.ops = &mv88e6190_ops,
	},

	[MV88E6190X] = {
		.prod_num = MV88E6XXX_PORT_SWITCH_ID_PROD_6190X,
		.family = MV88E6XXX_FAMILY_6390,
		.name = "Marvell 88E6190X",
		.num_databases = 4096,
		.num_macs = 16384,
		.num_ports = 11,	/* 10 + Z80 */
		.num_internal_phys = 9,
		.num_gpio = 16,
		.max_vid = 8191,
		.max_sid = 63,
		.port_base_addr = 0x0,
		.phy_base_addr = 0x0,
		.global1_addr = 0x1b,
		.global2_addr = 0x1c,
		.age_time_coeff = 3750,
		.g1_irqs = 9,
		.g2_irqs = 14,
		.atu_move_port_mask = 0x1f,
		.pvt = true,
		.multi_chip = true,
		.ops = &mv88e6190x_ops,
	},

	[MV88E6191] = {
		.prod_num = MV88E6XXX_PORT_SWITCH_ID_PROD_6191,
		.family = MV88E6XXX_FAMILY_6390,
		.name = "Marvell 88E6191",
		.num_databases = 4096,
		.num_macs = 16384,
		.num_ports = 11,	/* 10 + Z80 */
		.num_internal_phys = 9,
		.max_vid = 8191,
		.max_sid = 63,
		.port_base_addr = 0x0,
		.phy_base_addr = 0x0,
		.global1_addr = 0x1b,
		.global2_addr = 0x1c,
		.age_time_coeff = 3750,
		.g1_irqs = 9,
		.g2_irqs = 14,
		.atu_move_port_mask = 0x1f,
		.pvt = true,
		.multi_chip = true,
		.ptp_support = true,
		.ops = &mv88e6191_ops,
	},

	[MV88E6191X] = {
		.prod_num = MV88E6XXX_PORT_SWITCH_ID_PROD_6191X,
		.family = MV88E6XXX_FAMILY_6393,
		.name = "Marvell 88E6191X",
		.num_databases = 4096,
		.num_ports = 11,	/* 10 + Z80 */
		.num_internal_phys = 9,
		.max_vid = 8191,
		.max_sid = 63,
		.port_base_addr = 0x0,
		.phy_base_addr = 0x0,
		.global1_addr = 0x1b,
		.global2_addr = 0x1c,
		.age_time_coeff = 3750,
		.g1_irqs = 10,
		.g2_irqs = 14,
		.atu_move_port_mask = 0x1f,
		.pvt = true,
		.multi_chip = true,
		.ptp_support = true,
		.ops = &mv88e6393x_ops,
	},

	[MV88E6193X] = {
		.prod_num = MV88E6XXX_PORT_SWITCH_ID_PROD_6193X,
		.family = MV88E6XXX_FAMILY_6393,
		.name = "Marvell 88E6193X",
		.num_databases = 4096,
		.num_ports = 11,	/* 10 + Z80 */
		.num_internal_phys = 9,
		.max_vid = 8191,
		.max_sid = 63,
		.port_base_addr = 0x0,
		.phy_base_addr = 0x0,
		.global1_addr = 0x1b,
		.global2_addr = 0x1c,
		.age_time_coeff = 3750,
		.g1_irqs = 10,
		.g2_irqs = 14,
		.atu_move_port_mask = 0x1f,
		.pvt = true,
		.multi_chip = true,
		.ptp_support = true,
		.ops = &mv88e6393x_ops,
	},

	[MV88E6220] = {
		.prod_num = MV88E6XXX_PORT_SWITCH_ID_PROD_6220,
		.family = MV88E6XXX_FAMILY_6250,
		.name = "Marvell 88E6220",
		.num_databases = 64,

		/* Ports 2-4 are not routed to pins
		 * => usable ports 0, 1, 5, 6
		 */
		.num_ports = 7,
		.num_internal_phys = 2,
		.invalid_port_mask = BIT(2) | BIT(3) | BIT(4),
		.max_vid = 4095,
		.port_base_addr = 0x08,
		.phy_base_addr = 0x00,
		.global1_addr = 0x0f,
		.global2_addr = 0x07,
		.age_time_coeff = 15000,
		.g1_irqs = 9,
		.g2_irqs = 10,
		.atu_move_port_mask = 0xf,
		.dual_chip = true,
		.ptp_support = true,
		.ops = &mv88e6250_ops,
	},

	[MV88E6240] = {
		.prod_num = MV88E6XXX_PORT_SWITCH_ID_PROD_6240,
		.family = MV88E6XXX_FAMILY_6352,
		.name = "Marvell 88E6240",
		.num_databases = 4096,
		.num_macs = 8192,
		.num_ports = 7,
		.num_internal_phys = 5,
		.num_gpio = 15,
		.max_vid = 4095,
		.max_sid = 63,
		.port_base_addr = 0x10,
		.phy_base_addr = 0x0,
		.global1_addr = 0x1b,
		.global2_addr = 0x1c,
		.age_time_coeff = 15000,
		.g1_irqs = 9,
		.g2_irqs = 10,
		.atu_move_port_mask = 0xf,
		.pvt = true,
		.multi_chip = true,
		.edsa_support = MV88E6XXX_EDSA_SUPPORTED,
		.ptp_support = true,
		.ops = &mv88e6240_ops,
	},

	[MV88E6250] = {
		.prod_num = MV88E6XXX_PORT_SWITCH_ID_PROD_6250,
		.family = MV88E6XXX_FAMILY_6250,
		.name = "Marvell 88E6250",
		.num_databases = 64,
		.num_ports = 7,
		.num_internal_phys = 5,
		.max_vid = 4095,
		.port_base_addr = 0x08,
		.phy_base_addr = 0x00,
		.global1_addr = 0x0f,
		.global2_addr = 0x07,
		.age_time_coeff = 15000,
		.g1_irqs = 9,
		.g2_irqs = 10,
		.atu_move_port_mask = 0xf,
		.dual_chip = true,
		.ptp_support = true,
		.ops = &mv88e6250_ops,
	},

	[MV88E6290] = {
		.prod_num = MV88E6XXX_PORT_SWITCH_ID_PROD_6290,
		.family = MV88E6XXX_FAMILY_6390,
		.name = "Marvell 88E6290",
		.num_databases = 4096,
		.num_ports = 11,	/* 10 + Z80 */
		.num_internal_phys = 9,
		.num_gpio = 16,
		.max_vid = 8191,
		.max_sid = 63,
		.port_base_addr = 0x0,
		.phy_base_addr = 0x0,
		.global1_addr = 0x1b,
		.global2_addr = 0x1c,
		.age_time_coeff = 3750,
		.g1_irqs = 9,
		.g2_irqs = 14,
		.atu_move_port_mask = 0x1f,
		.pvt = true,
		.multi_chip = true,
		.ptp_support = true,
		.ops = &mv88e6290_ops,
	},

	[MV88E6320] = {
		.prod_num = MV88E6XXX_PORT_SWITCH_ID_PROD_6320,
		.family = MV88E6XXX_FAMILY_6320,
		.name = "Marvell 88E6320",
		.num_databases = 4096,
		.num_macs = 8192,
		.num_ports = 7,
		.num_internal_phys = 5,
		.num_gpio = 15,
		.max_vid = 4095,
		.port_base_addr = 0x10,
		.phy_base_addr = 0x0,
		.global1_addr = 0x1b,
		.global2_addr = 0x1c,
		.age_time_coeff = 15000,
		.g1_irqs = 8,
		.g2_irqs = 10,
		.atu_move_port_mask = 0xf,
		.pvt = true,
		.multi_chip = true,
		.edsa_support = MV88E6XXX_EDSA_SUPPORTED,
		.ptp_support = true,
		.ops = &mv88e6320_ops,
	},

	[MV88E6321] = {
		.prod_num = MV88E6XXX_PORT_SWITCH_ID_PROD_6321,
		.family = MV88E6XXX_FAMILY_6320,
		.name = "Marvell 88E6321",
		.num_databases = 4096,
		.num_macs = 8192,
		.num_ports = 7,
		.num_internal_phys = 5,
		.num_gpio = 15,
		.max_vid = 4095,
		.port_base_addr = 0x10,
		.phy_base_addr = 0x0,
		.global1_addr = 0x1b,
		.global2_addr = 0x1c,
		.age_time_coeff = 15000,
		.g1_irqs = 8,
		.g2_irqs = 10,
		.atu_move_port_mask = 0xf,
		.multi_chip = true,
		.edsa_support = MV88E6XXX_EDSA_SUPPORTED,
		.ptp_support = true,
		.ops = &mv88e6321_ops,
	},

	[MV88E6341] = {
		.prod_num = MV88E6XXX_PORT_SWITCH_ID_PROD_6341,
		.family = MV88E6XXX_FAMILY_6341,
		.name = "Marvell 88E6341",
		.num_databases = 4096,
		.num_macs = 2048,
		.num_internal_phys = 5,
		.num_ports = 6,
		.num_gpio = 11,
		.max_vid = 4095,
		.max_sid = 63,
		.port_base_addr = 0x10,
		.phy_base_addr = 0x10,
		.global1_addr = 0x1b,
		.global2_addr = 0x1c,
		.age_time_coeff = 3750,
		.atu_move_port_mask = 0x1f,
		.g1_irqs = 9,
		.g2_irqs = 10,
		.pvt = true,
		.multi_chip = true,
		.edsa_support = MV88E6XXX_EDSA_SUPPORTED,
		.ptp_support = true,
		.ops = &mv88e6341_ops,
	},

	[MV88E6350] = {
		.prod_num = MV88E6XXX_PORT_SWITCH_ID_PROD_6350,
		.family = MV88E6XXX_FAMILY_6351,
		.name = "Marvell 88E6350",
		.num_databases = 4096,
		.num_macs = 8192,
		.num_ports = 7,
		.num_internal_phys = 5,
		.max_vid = 4095,
		.max_sid = 63,
		.port_base_addr = 0x10,
		.phy_base_addr = 0x0,
		.global1_addr = 0x1b,
		.global2_addr = 0x1c,
		.age_time_coeff = 15000,
		.g1_irqs = 9,
		.g2_irqs = 10,
		.atu_move_port_mask = 0xf,
		.pvt = true,
		.multi_chip = true,
		.edsa_support = MV88E6XXX_EDSA_SUPPORTED,
		.ops = &mv88e6350_ops,
	},

	[MV88E6351] = {
		.prod_num = MV88E6XXX_PORT_SWITCH_ID_PROD_6351,
		.family = MV88E6XXX_FAMILY_6351,
		.name = "Marvell 88E6351",
		.num_databases = 4096,
		.num_macs = 8192,
		.num_ports = 7,
		.num_internal_phys = 5,
		.max_vid = 4095,
		.max_sid = 63,
		.port_base_addr = 0x10,
		.phy_base_addr = 0x0,
		.global1_addr = 0x1b,
		.global2_addr = 0x1c,
		.age_time_coeff = 15000,
		.g1_irqs = 9,
		.g2_irqs = 10,
		.atu_move_port_mask = 0xf,
		.pvt = true,
		.multi_chip = true,
		.edsa_support = MV88E6XXX_EDSA_SUPPORTED,
		.ops = &mv88e6351_ops,
	},

	[MV88E6352] = {
		.prod_num = MV88E6XXX_PORT_SWITCH_ID_PROD_6352,
		.family = MV88E6XXX_FAMILY_6352,
		.name = "Marvell 88E6352",
		.num_databases = 4096,
		.num_macs = 8192,
		.num_ports = 7,
		.num_internal_phys = 5,
		.num_gpio = 15,
		.max_vid = 4095,
		.max_sid = 63,
		.port_base_addr = 0x10,
		.phy_base_addr = 0x0,
		.global1_addr = 0x1b,
		.global2_addr = 0x1c,
		.age_time_coeff = 15000,
		.g1_irqs = 9,
		.g2_irqs = 10,
		.atu_move_port_mask = 0xf,
		.pvt = true,
		.multi_chip = true,
		.edsa_support = MV88E6XXX_EDSA_SUPPORTED,
		.ptp_support = true,
		.ops = &mv88e6352_ops,
	},
	[MV88E6390] = {
		.prod_num = MV88E6XXX_PORT_SWITCH_ID_PROD_6390,
		.family = MV88E6XXX_FAMILY_6390,
		.name = "Marvell 88E6390",
		.num_databases = 4096,
		.num_macs = 16384,
		.num_ports = 11,	/* 10 + Z80 */
		.num_internal_phys = 9,
		.num_gpio = 16,
		.max_vid = 8191,
		.max_sid = 63,
		.port_base_addr = 0x0,
		.phy_base_addr = 0x0,
		.global1_addr = 0x1b,
		.global2_addr = 0x1c,
		.age_time_coeff = 3750,
		.g1_irqs = 9,
		.g2_irqs = 14,
		.atu_move_port_mask = 0x1f,
		.pvt = true,
		.multi_chip = true,
		.edsa_support = MV88E6XXX_EDSA_UNDOCUMENTED,
		.ptp_support = true,
		.ops = &mv88e6390_ops,
	},
	[MV88E6390X] = {
		.prod_num = MV88E6XXX_PORT_SWITCH_ID_PROD_6390X,
		.family = MV88E6XXX_FAMILY_6390,
		.name = "Marvell 88E6390X",
		.num_databases = 4096,
		.num_macs = 16384,
		.num_ports = 11,	/* 10 + Z80 */
		.num_internal_phys = 9,
		.num_gpio = 16,
		.max_vid = 8191,
		.max_sid = 63,
		.port_base_addr = 0x0,
		.phy_base_addr = 0x0,
		.global1_addr = 0x1b,
		.global2_addr = 0x1c,
		.age_time_coeff = 3750,
		.g1_irqs = 9,
		.g2_irqs = 14,
		.atu_move_port_mask = 0x1f,
		.pvt = true,
		.multi_chip = true,
		.edsa_support = MV88E6XXX_EDSA_UNDOCUMENTED,
		.ptp_support = true,
		.ops = &mv88e6390x_ops,
	},

	[MV88E6393X] = {
		.prod_num = MV88E6XXX_PORT_SWITCH_ID_PROD_6393X,
		.family = MV88E6XXX_FAMILY_6393,
		.name = "Marvell 88E6393X",
		.num_databases = 4096,
		.num_ports = 11,	/* 10 + Z80 */
		.num_internal_phys = 9,
		.max_vid = 8191,
		.max_sid = 63,
		.port_base_addr = 0x0,
		.phy_base_addr = 0x0,
		.global1_addr = 0x1b,
		.global2_addr = 0x1c,
		.age_time_coeff = 3750,
		.g1_irqs = 10,
		.g2_irqs = 14,
		.atu_move_port_mask = 0x1f,
		.pvt = true,
		.multi_chip = true,
		.ptp_support = true,
		.ops = &mv88e6393x_ops,
	},
};

static const struct mv88e6xxx_info *mv88e6xxx_lookup_info(unsigned int prod_num)
{
	int i;

	for (i = 0; i < ARRAY_SIZE(mv88e6xxx_table); ++i)
		if (mv88e6xxx_table[i].prod_num == prod_num)
			return &mv88e6xxx_table[i];

	return NULL;
}

static int mv88e6xxx_detect(struct mv88e6xxx_chip *chip)
{
	const struct mv88e6xxx_info *info;
	unsigned int prod_num, rev;
	u16 id;
	int err;

	mv88e6xxx_reg_lock(chip);
	err = mv88e6xxx_port_read(chip, 0, MV88E6XXX_PORT_SWITCH_ID, &id);
	mv88e6xxx_reg_unlock(chip);
	if (err)
		return err;

	prod_num = id & MV88E6XXX_PORT_SWITCH_ID_PROD_MASK;
	rev = id & MV88E6XXX_PORT_SWITCH_ID_REV_MASK;

	info = mv88e6xxx_lookup_info(prod_num);
	if (!info)
		return -ENODEV;

	/* Update the compatible info with the probed one */
	chip->info = info;

	dev_info(chip->dev, "switch 0x%x detected: %s, revision %u\n",
		 chip->info->prod_num, chip->info->name, rev);

	return 0;
}

static int mv88e6xxx_single_chip_detect(struct mv88e6xxx_chip *chip,
					struct mdio_device *mdiodev)
{
	int err;

	/* dual_chip takes precedence over single/multi-chip modes */
	if (chip->info->dual_chip)
		return -EINVAL;

	/* If the mdio addr is 16 indicating the first port address of a switch
	 * (e.g. mv88e6*41) in single chip addressing mode the device may be
	 * configured in single chip addressing mode. Setup the smi access as
	 * single chip addressing mode and attempt to detect the model of the
	 * switch, if this fails the device is not configured in single chip
	 * addressing mode.
	 */
	if (mdiodev->addr != 16)
		return -EINVAL;

	err = mv88e6xxx_smi_init(chip, mdiodev->bus, 0);
	if (err)
		return err;

	return mv88e6xxx_detect(chip);
}

static struct mv88e6xxx_chip *mv88e6xxx_alloc_chip(struct device *dev)
{
	struct mv88e6xxx_chip *chip;

	chip = devm_kzalloc(dev, sizeof(*chip), GFP_KERNEL);
	if (!chip)
		return NULL;

	chip->dev = dev;

	mutex_init(&chip->reg_lock);
	INIT_LIST_HEAD(&chip->mdios);
	idr_init(&chip->policies);
	INIT_LIST_HEAD(&chip->msts);

	return chip;
}

static enum dsa_tag_protocol mv88e6xxx_get_tag_protocol(struct dsa_switch *ds,
							int port,
							enum dsa_tag_protocol m)
{
	struct mv88e6xxx_chip *chip = ds->priv;

	return chip->tag_protocol;
}

static int mv88e6xxx_change_tag_protocol(struct dsa_switch *ds,
					 enum dsa_tag_protocol proto)
{
	struct mv88e6xxx_chip *chip = ds->priv;
	enum dsa_tag_protocol old_protocol;
	struct dsa_port *cpu_dp;
	int err;

	switch (proto) {
	case DSA_TAG_PROTO_EDSA:
		switch (chip->info->edsa_support) {
		case MV88E6XXX_EDSA_UNSUPPORTED:
			return -EPROTONOSUPPORT;
		case MV88E6XXX_EDSA_UNDOCUMENTED:
			dev_warn(chip->dev, "Relying on undocumented EDSA tagging behavior\n");
			fallthrough;
		case MV88E6XXX_EDSA_SUPPORTED:
			break;
		}
		break;
	case DSA_TAG_PROTO_DSA:
		break;
	default:
		return -EPROTONOSUPPORT;
	}

	old_protocol = chip->tag_protocol;
	chip->tag_protocol = proto;

	mv88e6xxx_reg_lock(chip);
	dsa_switch_for_each_cpu_port(cpu_dp, ds) {
		err = mv88e6xxx_setup_port_mode(chip, cpu_dp->index);
		if (err) {
			mv88e6xxx_reg_unlock(chip);
			goto unwind;
		}
	}
	mv88e6xxx_reg_unlock(chip);

	return 0;

unwind:
	chip->tag_protocol = old_protocol;

	mv88e6xxx_reg_lock(chip);
	dsa_switch_for_each_cpu_port_continue_reverse(cpu_dp, ds)
		mv88e6xxx_setup_port_mode(chip, cpu_dp->index);
	mv88e6xxx_reg_unlock(chip);

	return err;
}

static int mv88e6xxx_port_mdb_add(struct dsa_switch *ds, int port,
				  const struct switchdev_obj_port_mdb *mdb,
				  struct dsa_db db)
{
	struct mv88e6xxx_chip *chip = ds->priv;
	int err;

	mv88e6xxx_reg_lock(chip);
	err = mv88e6xxx_port_db_load_purge(chip, port, mdb->addr, mdb->vid,
					   MV88E6XXX_G1_ATU_DATA_STATE_MC_STATIC);
	mv88e6xxx_reg_unlock(chip);

	return err;
}

static int mv88e6xxx_port_mdb_del(struct dsa_switch *ds, int port,
				  const struct switchdev_obj_port_mdb *mdb,
				  struct dsa_db db)
{
	struct mv88e6xxx_chip *chip = ds->priv;
	int err;

	mv88e6xxx_reg_lock(chip);
	err = mv88e6xxx_port_db_load_purge(chip, port, mdb->addr, mdb->vid, 0);
	mv88e6xxx_reg_unlock(chip);

	return err;
}

static int mv88e6xxx_port_mirror_add(struct dsa_switch *ds, int port,
				     struct dsa_mall_mirror_tc_entry *mirror,
				     bool ingress,
				     struct netlink_ext_ack *extack)
{
	enum mv88e6xxx_egress_direction direction = ingress ?
						MV88E6XXX_EGRESS_DIR_INGRESS :
						MV88E6XXX_EGRESS_DIR_EGRESS;
	struct mv88e6xxx_chip *chip = ds->priv;
	bool other_mirrors = false;
	int i;
	int err;

	mutex_lock(&chip->reg_lock);
	if ((ingress ? chip->ingress_dest_port : chip->egress_dest_port) !=
	    mirror->to_local_port) {
		for (i = 0; i < mv88e6xxx_num_ports(chip); i++)
			other_mirrors |= ingress ?
					 chip->ports[i].mirror_ingress :
					 chip->ports[i].mirror_egress;

		/* Can't change egress port when other mirror is active */
		if (other_mirrors) {
			err = -EBUSY;
			goto out;
		}

		err = mv88e6xxx_set_egress_port(chip, direction,
						mirror->to_local_port);
		if (err)
			goto out;
	}

	err = mv88e6xxx_port_set_mirror(chip, port, direction, true);
out:
	mutex_unlock(&chip->reg_lock);

	return err;
}

static void mv88e6xxx_port_mirror_del(struct dsa_switch *ds, int port,
				      struct dsa_mall_mirror_tc_entry *mirror)
{
	enum mv88e6xxx_egress_direction direction = mirror->ingress ?
						MV88E6XXX_EGRESS_DIR_INGRESS :
						MV88E6XXX_EGRESS_DIR_EGRESS;
	struct mv88e6xxx_chip *chip = ds->priv;
	bool other_mirrors = false;
	int i;

	mutex_lock(&chip->reg_lock);
	if (mv88e6xxx_port_set_mirror(chip, port, direction, false))
		dev_err(ds->dev, "p%d: failed to disable mirroring\n", port);

	for (i = 0; i < mv88e6xxx_num_ports(chip); i++)
		other_mirrors |= mirror->ingress ?
				 chip->ports[i].mirror_ingress :
				 chip->ports[i].mirror_egress;

	/* Reset egress port when no other mirror is active */
	if (!other_mirrors) {
		if (mv88e6xxx_set_egress_port(chip, direction,
					      dsa_upstream_port(ds, port)))
			dev_err(ds->dev, "failed to set egress port\n");
	}

	mutex_unlock(&chip->reg_lock);
}

static int mv88e6xxx_port_pre_bridge_flags(struct dsa_switch *ds, int port,
					   struct switchdev_brport_flags flags,
					   struct netlink_ext_ack *extack)
{
	struct mv88e6xxx_chip *chip = ds->priv;
	const struct mv88e6xxx_ops *ops;

	if (flags.mask & ~(BR_LEARNING | BR_FLOOD | BR_MCAST_FLOOD |
			   BR_BCAST_FLOOD | BR_PORT_LOCKED))
		return -EINVAL;

	ops = chip->info->ops;

	if ((flags.mask & BR_FLOOD) && !ops->port_set_ucast_flood)
		return -EINVAL;

	if ((flags.mask & BR_MCAST_FLOOD) && !ops->port_set_mcast_flood)
		return -EINVAL;

	return 0;
}

static int mv88e6xxx_port_bridge_flags(struct dsa_switch *ds, int port,
				       struct switchdev_brport_flags flags,
				       struct netlink_ext_ack *extack)
{
	struct mv88e6xxx_chip *chip = ds->priv;
	int err = -EOPNOTSUPP;

	mv88e6xxx_reg_lock(chip);

	if (flags.mask & BR_LEARNING) {
		bool learning = !!(flags.val & BR_LEARNING);
		u16 pav = learning ? (1 << port) : 0;

		err = mv88e6xxx_port_set_assoc_vector(chip, port, pav);
		if (err)
			goto out;
	}

	if (flags.mask & BR_FLOOD) {
		bool unicast = !!(flags.val & BR_FLOOD);

		err = chip->info->ops->port_set_ucast_flood(chip, port,
							    unicast);
		if (err)
			goto out;
	}

	if (flags.mask & BR_MCAST_FLOOD) {
		bool multicast = !!(flags.val & BR_MCAST_FLOOD);

		err = chip->info->ops->port_set_mcast_flood(chip, port,
							    multicast);
		if (err)
			goto out;
	}

	if (flags.mask & BR_BCAST_FLOOD) {
		bool broadcast = !!(flags.val & BR_BCAST_FLOOD);

		err = mv88e6xxx_port_broadcast_sync(chip, port, broadcast);
		if (err)
			goto out;
	}

	if (flags.mask & BR_PORT_LOCKED) {
		bool locked = !!(flags.val & BR_PORT_LOCKED);

		err = mv88e6xxx_port_set_lock(chip, port, locked);
		if (err)
			goto out;
	}
out:
	mv88e6xxx_reg_unlock(chip);

	return err;
}

static bool mv88e6xxx_lag_can_offload(struct dsa_switch *ds,
				      struct dsa_lag lag,
				      struct netdev_lag_upper_info *info,
				      struct netlink_ext_ack *extack)
{
	struct mv88e6xxx_chip *chip = ds->priv;
	struct dsa_port *dp;
	int members = 0;

	if (!mv88e6xxx_has_lag(chip)) {
		NL_SET_ERR_MSG_MOD(extack, "Chip does not support LAG offload");
		return false;
	}

	if (!lag.id)
		return false;

	dsa_lag_foreach_port(dp, ds->dst, &lag)
		/* Includes the port joining the LAG */
		members++;

	if (members > 8) {
		NL_SET_ERR_MSG_MOD(extack,
				   "Cannot offload more than 8 LAG ports");
		return false;
	}

	/* We could potentially relax this to include active
	 * backup in the future.
	 */
	if (info->tx_type != NETDEV_LAG_TX_TYPE_HASH) {
		NL_SET_ERR_MSG_MOD(extack,
				   "Can only offload LAG using hash TX type");
		return false;
	}

	/* Ideally we would also validate that the hash type matches
	 * the hardware. Alas, this is always set to unknown on team
	 * interfaces.
	 */
	return true;
}

static int mv88e6xxx_lag_sync_map(struct dsa_switch *ds, struct dsa_lag lag)
{
	struct mv88e6xxx_chip *chip = ds->priv;
	struct dsa_port *dp;
	u16 map = 0;
	int id;

	/* DSA LAG IDs are one-based, hardware is zero-based */
	id = lag.id - 1;

	/* Build the map of all ports to distribute flows destined for
	 * this LAG. This can be either a local user port, or a DSA
	 * port if the LAG port is on a remote chip.
	 */
	dsa_lag_foreach_port(dp, ds->dst, &lag)
		map |= BIT(dsa_towards_port(ds, dp->ds->index, dp->index));

	return mv88e6xxx_g2_trunk_mapping_write(chip, id, map);
}

static const u8 mv88e6xxx_lag_mask_table[8][8] = {
	/* Row number corresponds to the number of active members in a
	 * LAG. Each column states which of the eight hash buckets are
	 * mapped to the column:th port in the LAG.
	 *
	 * Example: In a LAG with three active ports, the second port
	 * ([2][1]) would be selected for traffic mapped to buckets
	 * 3,4,5 (0x38).
	 */
	{ 0xff,    0,    0,    0,    0,    0,    0,    0 },
	{ 0x0f, 0xf0,    0,    0,    0,    0,    0,    0 },
	{ 0x07, 0x38, 0xc0,    0,    0,    0,    0,    0 },
	{ 0x03, 0x0c, 0x30, 0xc0,    0,    0,    0,    0 },
	{ 0x03, 0x0c, 0x30, 0x40, 0x80,    0,    0,    0 },
	{ 0x03, 0x0c, 0x10, 0x20, 0x40, 0x80,    0,    0 },
	{ 0x03, 0x04, 0x08, 0x10, 0x20, 0x40, 0x80,    0 },
	{ 0x01, 0x02, 0x04, 0x08, 0x10, 0x20, 0x40, 0x80 },
};

static void mv88e6xxx_lag_set_port_mask(u16 *mask, int port,
					int num_tx, int nth)
{
	u8 active = 0;
	int i;

	num_tx = num_tx <= 8 ? num_tx : 8;
	if (nth < num_tx)
		active = mv88e6xxx_lag_mask_table[num_tx - 1][nth];

	for (i = 0; i < 8; i++) {
		if (BIT(i) & active)
			mask[i] |= BIT(port);
	}
}

static int mv88e6xxx_lag_sync_masks(struct dsa_switch *ds)
{
	struct mv88e6xxx_chip *chip = ds->priv;
	unsigned int id, num_tx;
	struct dsa_port *dp;
	struct dsa_lag *lag;
	int i, err, nth;
	u16 mask[8];
	u16 ivec;

	/* Assume no port is a member of any LAG. */
	ivec = BIT(mv88e6xxx_num_ports(chip)) - 1;

	/* Disable all masks for ports that _are_ members of a LAG. */
	dsa_switch_for_each_port(dp, ds) {
		if (!dp->lag)
			continue;

		ivec &= ~BIT(dp->index);
	}

	for (i = 0; i < 8; i++)
		mask[i] = ivec;

	/* Enable the correct subset of masks for all LAG ports that
	 * are in the Tx set.
	 */
	dsa_lags_foreach_id(id, ds->dst) {
		lag = dsa_lag_by_id(ds->dst, id);
		if (!lag)
			continue;

		num_tx = 0;
		dsa_lag_foreach_port(dp, ds->dst, lag) {
			if (dp->lag_tx_enabled)
				num_tx++;
		}

		if (!num_tx)
			continue;

		nth = 0;
		dsa_lag_foreach_port(dp, ds->dst, lag) {
			if (!dp->lag_tx_enabled)
				continue;

			if (dp->ds == ds)
				mv88e6xxx_lag_set_port_mask(mask, dp->index,
							    num_tx, nth);

			nth++;
		}
	}

	for (i = 0; i < 8; i++) {
		err = mv88e6xxx_g2_trunk_mask_write(chip, i, true, mask[i]);
		if (err)
			return err;
	}

	return 0;
}

static int mv88e6xxx_lag_sync_masks_map(struct dsa_switch *ds,
					struct dsa_lag lag)
{
	int err;

	err = mv88e6xxx_lag_sync_masks(ds);

	if (!err)
		err = mv88e6xxx_lag_sync_map(ds, lag);

	return err;
}

static int mv88e6xxx_port_lag_change(struct dsa_switch *ds, int port)
{
	struct mv88e6xxx_chip *chip = ds->priv;
	int err;

	mv88e6xxx_reg_lock(chip);
	err = mv88e6xxx_lag_sync_masks(ds);
	mv88e6xxx_reg_unlock(chip);
	return err;
}

static int mv88e6xxx_port_lag_join(struct dsa_switch *ds, int port,
				   struct dsa_lag lag,
				   struct netdev_lag_upper_info *info,
				   struct netlink_ext_ack *extack)
{
	struct mv88e6xxx_chip *chip = ds->priv;
	int err, id;

	if (!mv88e6xxx_lag_can_offload(ds, lag, info, extack))
		return -EOPNOTSUPP;

	/* DSA LAG IDs are one-based */
	id = lag.id - 1;

	mv88e6xxx_reg_lock(chip);

	err = mv88e6xxx_port_set_trunk(chip, port, true, id);
	if (err)
		goto err_unlock;

	err = mv88e6xxx_lag_sync_masks_map(ds, lag);
	if (err)
		goto err_clear_trunk;

	mv88e6xxx_reg_unlock(chip);
	return 0;

err_clear_trunk:
	mv88e6xxx_port_set_trunk(chip, port, false, 0);
err_unlock:
	mv88e6xxx_reg_unlock(chip);
	return err;
}

static int mv88e6xxx_port_lag_leave(struct dsa_switch *ds, int port,
				    struct dsa_lag lag)
{
	struct mv88e6xxx_chip *chip = ds->priv;
	int err_sync, err_trunk;

	mv88e6xxx_reg_lock(chip);
	err_sync = mv88e6xxx_lag_sync_masks_map(ds, lag);
	err_trunk = mv88e6xxx_port_set_trunk(chip, port, false, 0);
	mv88e6xxx_reg_unlock(chip);
	return err_sync ? : err_trunk;
}

static int mv88e6xxx_crosschip_lag_change(struct dsa_switch *ds, int sw_index,
					  int port)
{
	struct mv88e6xxx_chip *chip = ds->priv;
	int err;

	mv88e6xxx_reg_lock(chip);
	err = mv88e6xxx_lag_sync_masks(ds);
	mv88e6xxx_reg_unlock(chip);
	return err;
}

static int mv88e6xxx_crosschip_lag_join(struct dsa_switch *ds, int sw_index,
					int port, struct dsa_lag lag,
					struct netdev_lag_upper_info *info,
					struct netlink_ext_ack *extack)
{
	struct mv88e6xxx_chip *chip = ds->priv;
	int err;

	if (!mv88e6xxx_lag_can_offload(ds, lag, info, extack))
		return -EOPNOTSUPP;

	mv88e6xxx_reg_lock(chip);

	err = mv88e6xxx_lag_sync_masks_map(ds, lag);
	if (err)
		goto unlock;

	err = mv88e6xxx_pvt_map(chip, sw_index, port);

unlock:
	mv88e6xxx_reg_unlock(chip);
	return err;
}

static int mv88e6xxx_crosschip_lag_leave(struct dsa_switch *ds, int sw_index,
					 int port, struct dsa_lag lag)
{
	struct mv88e6xxx_chip *chip = ds->priv;
	int err_sync, err_pvt;

	mv88e6xxx_reg_lock(chip);
	err_sync = mv88e6xxx_lag_sync_masks_map(ds, lag);
	err_pvt = mv88e6xxx_pvt_map(chip, sw_index, port);
	mv88e6xxx_reg_unlock(chip);
	return err_sync ? : err_pvt;
}

static const struct dsa_switch_ops mv88e6xxx_switch_ops = {
	.get_tag_protocol	= mv88e6xxx_get_tag_protocol,
	.change_tag_protocol	= mv88e6xxx_change_tag_protocol,
	.setup			= mv88e6xxx_setup,
	.teardown		= mv88e6xxx_teardown,
	.port_setup		= mv88e6xxx_port_setup,
	.port_teardown		= mv88e6xxx_port_teardown,
	.phylink_get_caps	= mv88e6xxx_get_caps,
	.phylink_mac_link_state	= mv88e6xxx_serdes_pcs_get_state,
	.phylink_mac_config	= mv88e6xxx_mac_config,
	.phylink_mac_an_restart	= mv88e6xxx_serdes_pcs_an_restart,
	.phylink_mac_link_down	= mv88e6xxx_mac_link_down,
	.phylink_mac_link_up	= mv88e6xxx_mac_link_up,
	.get_strings		= mv88e6xxx_get_strings,
	.get_ethtool_stats	= mv88e6xxx_get_ethtool_stats,
	.get_sset_count		= mv88e6xxx_get_sset_count,
	.port_enable		= mv88e6xxx_port_enable,
	.port_disable		= mv88e6xxx_port_disable,
	.port_max_mtu		= mv88e6xxx_get_max_mtu,
	.port_change_mtu	= mv88e6xxx_change_mtu,
	.get_mac_eee		= mv88e6xxx_get_mac_eee,
	.set_mac_eee		= mv88e6xxx_set_mac_eee,
	.get_eeprom_len		= mv88e6xxx_get_eeprom_len,
	.get_eeprom		= mv88e6xxx_get_eeprom,
	.set_eeprom		= mv88e6xxx_set_eeprom,
	.get_regs_len		= mv88e6xxx_get_regs_len,
	.get_regs		= mv88e6xxx_get_regs,
	.get_rxnfc		= mv88e6xxx_get_rxnfc,
	.set_rxnfc		= mv88e6xxx_set_rxnfc,
	.set_ageing_time	= mv88e6xxx_set_ageing_time,
	.port_bridge_join	= mv88e6xxx_port_bridge_join,
	.port_bridge_leave	= mv88e6xxx_port_bridge_leave,
	.port_pre_bridge_flags	= mv88e6xxx_port_pre_bridge_flags,
	.port_bridge_flags	= mv88e6xxx_port_bridge_flags,
	.port_stp_state_set	= mv88e6xxx_port_stp_state_set,
	.port_mst_state_set	= mv88e6xxx_port_mst_state_set,
	.port_fast_age		= mv88e6xxx_port_fast_age,
	.port_vlan_fast_age	= mv88e6xxx_port_vlan_fast_age,
	.port_vlan_filtering	= mv88e6xxx_port_vlan_filtering,
	.port_vlan_add		= mv88e6xxx_port_vlan_add,
	.port_vlan_del		= mv88e6xxx_port_vlan_del,
	.vlan_msti_set		= mv88e6xxx_vlan_msti_set,
	.port_fdb_add		= mv88e6xxx_port_fdb_add,
	.port_fdb_del		= mv88e6xxx_port_fdb_del,
	.port_fdb_dump		= mv88e6xxx_port_fdb_dump,
	.port_mdb_add		= mv88e6xxx_port_mdb_add,
	.port_mdb_del		= mv88e6xxx_port_mdb_del,
	.port_mirror_add	= mv88e6xxx_port_mirror_add,
	.port_mirror_del	= mv88e6xxx_port_mirror_del,
	.crosschip_bridge_join	= mv88e6xxx_crosschip_bridge_join,
	.crosschip_bridge_leave	= mv88e6xxx_crosschip_bridge_leave,
	.port_hwtstamp_set	= mv88e6xxx_port_hwtstamp_set,
	.port_hwtstamp_get	= mv88e6xxx_port_hwtstamp_get,
	.port_txtstamp		= mv88e6xxx_port_txtstamp,
	.port_rxtstamp		= mv88e6xxx_port_rxtstamp,
	.get_ts_info		= mv88e6xxx_get_ts_info,
	.devlink_param_get	= mv88e6xxx_devlink_param_get,
	.devlink_param_set	= mv88e6xxx_devlink_param_set,
	.devlink_info_get	= mv88e6xxx_devlink_info_get,
	.port_lag_change	= mv88e6xxx_port_lag_change,
	.port_lag_join		= mv88e6xxx_port_lag_join,
	.port_lag_leave		= mv88e6xxx_port_lag_leave,
	.crosschip_lag_change	= mv88e6xxx_crosschip_lag_change,
	.crosschip_lag_join	= mv88e6xxx_crosschip_lag_join,
	.crosschip_lag_leave	= mv88e6xxx_crosschip_lag_leave,
};

static int mv88e6xxx_register_switch(struct mv88e6xxx_chip *chip)
{
	struct device *dev = chip->dev;
	struct dsa_switch *ds;

	ds = devm_kzalloc(dev, sizeof(*ds), GFP_KERNEL);
	if (!ds)
		return -ENOMEM;

	ds->dev = dev;
	ds->num_ports = mv88e6xxx_num_ports(chip);
	ds->priv = chip;
	ds->dev = dev;
	ds->ops = &mv88e6xxx_switch_ops;
	ds->ageing_time_min = chip->info->age_time_coeff;
	ds->ageing_time_max = chip->info->age_time_coeff * U8_MAX;

	/* Some chips support up to 32, but that requires enabling the
	 * 5-bit port mode, which we do not support. 640k^W16 ought to
	 * be enough for anyone.
	 */
	ds->num_lag_ids = mv88e6xxx_has_lag(chip) ? 16 : 0;

	dev_set_drvdata(dev, ds);

	return dsa_register_switch(ds);
}

static void mv88e6xxx_unregister_switch(struct mv88e6xxx_chip *chip)
{
	dsa_unregister_switch(chip->ds);
}

static const void *pdata_device_get_match_data(struct device *dev)
{
	const struct of_device_id *matches = dev->driver->of_match_table;
	const struct dsa_mv88e6xxx_pdata *pdata = dev->platform_data;

	for (; matches->name[0] || matches->type[0] || matches->compatible[0];
	     matches++) {
		if (!strcmp(pdata->compatible, matches->compatible))
			return matches->data;
	}
	return NULL;
}

/* There is no suspend to RAM support at DSA level yet, the switch configuration
 * would be lost after a power cycle so prevent it to be suspended.
 */
static int __maybe_unused mv88e6xxx_suspend(struct device *dev)
{
	return -EOPNOTSUPP;
}

static int __maybe_unused mv88e6xxx_resume(struct device *dev)
{
	return 0;
}

static SIMPLE_DEV_PM_OPS(mv88e6xxx_pm_ops, mv88e6xxx_suspend, mv88e6xxx_resume);

static int mv88e6xxx_probe(struct mdio_device *mdiodev)
{
	struct dsa_mv88e6xxx_pdata *pdata = mdiodev->dev.platform_data;
	const struct mv88e6xxx_info *compat_info = NULL;
	struct device *dev = &mdiodev->dev;
	struct device_node *np = dev->of_node;
	struct mv88e6xxx_chip *chip;
	int port;
	int err;

	if (!np && !pdata)
		return -EINVAL;

	if (np)
		compat_info = of_device_get_match_data(dev);

	if (pdata) {
		compat_info = pdata_device_get_match_data(dev);

		if (!pdata->netdev)
			return -EINVAL;

		for (port = 0; port < DSA_MAX_PORTS; port++) {
			if (!(pdata->enabled_ports & (1 << port)))
				continue;
			if (strcmp(pdata->cd.port_names[port], "cpu"))
				continue;
			pdata->cd.netdev[port] = &pdata->netdev->dev;
			break;
		}
	}

	if (!compat_info)
		return -EINVAL;

	chip = mv88e6xxx_alloc_chip(dev);
	if (!chip) {
		err = -ENOMEM;
		goto out;
	}

	chip->info = compat_info;

	chip->reset = devm_gpiod_get_optional(dev, "reset", GPIOD_OUT_LOW);
	if (IS_ERR(chip->reset)) {
		err = PTR_ERR(chip->reset);
		goto out;
	}
	if (chip->reset)
		usleep_range(1000, 2000);

	/* Detect if the device is configured in single chip addressing mode,
	 * otherwise continue with address specific smi init/detection.
	 */
	err = mv88e6xxx_single_chip_detect(chip, mdiodev);
	if (err) {
		err = mv88e6xxx_smi_init(chip, mdiodev->bus, mdiodev->addr);
		if (err)
			goto out;

		err = mv88e6xxx_detect(chip);
		if (err)
			goto out;
	}

	if (chip->info->edsa_support == MV88E6XXX_EDSA_SUPPORTED)
		chip->tag_protocol = DSA_TAG_PROTO_EDSA;
	else
		chip->tag_protocol = DSA_TAG_PROTO_DSA;

	mv88e6xxx_phy_init(chip);

	if (chip->info->ops->get_eeprom) {
		if (np)
			of_property_read_u32(np, "eeprom-length",
					     &chip->eeprom_len);
		else
			chip->eeprom_len = pdata->eeprom_len;
	}

	mv88e6xxx_reg_lock(chip);
	err = mv88e6xxx_switch_reset(chip);
	mv88e6xxx_reg_unlock(chip);
	if (err)
		goto out;

	if (np) {
		chip->irq = of_irq_get(np, 0);
		if (chip->irq == -EPROBE_DEFER) {
			err = chip->irq;
			goto out;
		}
	}

	if (pdata)
		chip->irq = pdata->irq;

	/* Has to be performed before the MDIO bus is created, because
	 * the PHYs will link their interrupts to these interrupt
	 * controllers
	 */
	mv88e6xxx_reg_lock(chip);
	if (chip->irq > 0)
		err = mv88e6xxx_g1_irq_setup(chip);
	else
		err = mv88e6xxx_irq_poll_setup(chip);
	mv88e6xxx_reg_unlock(chip);

	if (err)
		goto out;

	if (chip->info->g2_irqs > 0) {
		err = mv88e6xxx_g2_irq_setup(chip);
		if (err)
			goto out_g1_irq;
	}

	err = mv88e6xxx_g1_atu_prob_irq_setup(chip);
	if (err)
		goto out_g2_irq;

	err = mv88e6xxx_g1_vtu_prob_irq_setup(chip);
	if (err)
		goto out_g1_atu_prob_irq;

	err = mv88e6xxx_mdios_register(chip, np);
	if (err)
		goto out_g1_vtu_prob_irq;

	err = mv88e6xxx_register_switch(chip);
	if (err)
		goto out_mdio;

	return 0;

out_mdio:
	mv88e6xxx_mdios_unregister(chip);
out_g1_vtu_prob_irq:
	mv88e6xxx_g1_vtu_prob_irq_free(chip);
out_g1_atu_prob_irq:
	mv88e6xxx_g1_atu_prob_irq_free(chip);
out_g2_irq:
	if (chip->info->g2_irqs > 0)
		mv88e6xxx_g2_irq_free(chip);
out_g1_irq:
	if (chip->irq > 0)
		mv88e6xxx_g1_irq_free(chip);
	else
		mv88e6xxx_irq_poll_free(chip);
out:
	if (pdata)
		dev_put(pdata->netdev);

	return err;
}

static void mv88e6xxx_remove(struct mdio_device *mdiodev)
{
	struct dsa_switch *ds = dev_get_drvdata(&mdiodev->dev);
	struct mv88e6xxx_chip *chip;

	if (!ds)
		return;

	chip = ds->priv;

	if (chip->info->ptp_support) {
		mv88e6xxx_hwtstamp_free(chip);
		mv88e6xxx_ptp_free(chip);
	}

	mv88e6xxx_phy_destroy(chip);
	mv88e6xxx_unregister_switch(chip);
	mv88e6xxx_mdios_unregister(chip);

	mv88e6xxx_g1_vtu_prob_irq_free(chip);
	mv88e6xxx_g1_atu_prob_irq_free(chip);

	if (chip->info->g2_irqs > 0)
		mv88e6xxx_g2_irq_free(chip);

	if (chip->irq > 0)
		mv88e6xxx_g1_irq_free(chip);
	else
		mv88e6xxx_irq_poll_free(chip);
}

static void mv88e6xxx_shutdown(struct mdio_device *mdiodev)
{
	struct dsa_switch *ds = dev_get_drvdata(&mdiodev->dev);

	if (!ds)
		return;

	dsa_switch_shutdown(ds);

	dev_set_drvdata(&mdiodev->dev, NULL);
}

static const struct of_device_id mv88e6xxx_of_match[] = {
	{
		.compatible = "marvell,mv88e6085",
		.data = &mv88e6xxx_table[MV88E6085],
	},
	{
		.compatible = "marvell,mv88e6190",
		.data = &mv88e6xxx_table[MV88E6190],
	},
	{
		.compatible = "marvell,mv88e6250",
		.data = &mv88e6xxx_table[MV88E6250],
	},
	{ /* sentinel */ },
};

MODULE_DEVICE_TABLE(of, mv88e6xxx_of_match);

static struct mdio_driver mv88e6xxx_driver = {
	.probe	= mv88e6xxx_probe,
	.remove = mv88e6xxx_remove,
	.shutdown = mv88e6xxx_shutdown,
	.mdiodrv.driver = {
		.name = "mv88e6085",
		.of_match_table = mv88e6xxx_of_match,
		.pm = &mv88e6xxx_pm_ops,
	},
};

mdio_module_driver(mv88e6xxx_driver);

MODULE_AUTHOR("Lennert Buytenhek <buytenh@wantstofly.org>");
MODULE_DESCRIPTION("Driver for Marvell 88E6XXX ethernet switch chips");
MODULE_LICENSE("GPL");<|MERGE_RESOLUTION|>--- conflicted
+++ resolved
@@ -787,22 +787,6 @@
 static void mv88e6393x_phylink_get_caps(struct mv88e6xxx_chip *chip, int port,
 					struct phylink_config *config)
 {
-<<<<<<< HEAD
-	bool is_6191x =
-		chip->info->prod_num == MV88E6XXX_PORT_SWITCH_ID_PROD_6191X;
-
-	if (((port == 0 || port == 9) && !is_6191x) || port == 10) {
-		phylink_set(mask, 10000baseT_Full);
-		phylink_set(mask, 10000baseKR_Full);
-		phylink_set(mask, 10000baseCR_Full);
-		phylink_set(mask, 10000baseSR_Full);
-		phylink_set(mask, 10000baseLR_Full);
-		phylink_set(mask, 10000baseLRM_Full);
-		phylink_set(mask, 10000baseER_Full);
-		phylink_set(mask, 5000baseT_Full);
-		phylink_set(mask, 2500baseX_Full);
-		phylink_set(mask, 2500baseT_Full);
-=======
 	unsigned long *supported = config->supported_interfaces;
 	bool is_6191x =
 		chip->info->prod_num == MV88E6XXX_PORT_SWITCH_ID_PROD_6191X;
@@ -828,7 +812,6 @@
 			config->mac_capabilities |= MAC_2500FD | MAC_5000FD |
 				MAC_10000FD;
 		}
->>>>>>> d60c95ef
 	}
 
 	if (port == 0) {
