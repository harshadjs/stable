// SPDX-License-Identifier: GPL-2.0-or-later
/*
 * Marvell 88e6xxx Ethernet switch single-chip support
 *
 * Copyright (c) 2008 Marvell Semiconductor
 *
 * Copyright (c) 2016 Andrew Lunn <andrew@lunn.ch>
 *
 * Copyright (c) 2016-2017 Savoir-faire Linux Inc.
 *	Vivien Didelot <vivien.didelot@savoirfairelinux.com>
 */

#include <linux/bitfield.h>
#include <linux/delay.h>
#include <linux/dsa/mv88e6xxx.h>
#include <linux/etherdevice.h>
#include <linux/ethtool.h>
#include <linux/if_bridge.h>
#include <linux/interrupt.h>
#include <linux/irq.h>
#include <linux/irqdomain.h>
#include <linux/jiffies.h>
#include <linux/list.h>
#include <linux/mdio.h>
#include <linux/module.h>
#include <linux/of.h>
#include <linux/of_irq.h>
#include <linux/of_mdio.h>
#include <linux/platform_data/mv88e6xxx.h>
#include <linux/netdevice.h>
#include <linux/gpio/consumer.h>
#include <linux/phylink.h>
#include <net/dsa.h>

#include "chip.h"
#include "devlink.h"
#include "global1.h"
#include "global2.h"
#include "hwtstamp.h"
#include "phy.h"
#include "port.h"
#include "ptp.h"
#include "serdes.h"
#include "smi.h"

static void assert_reg_lock(struct mv88e6xxx_chip *chip)
{
	if (unlikely(!mutex_is_locked(&chip->reg_lock))) {
		dev_err(chip->dev, "Switch registers lock not held!\n");
		dump_stack();
	}
}

int mv88e6xxx_read(struct mv88e6xxx_chip *chip, int addr, int reg, u16 *val)
{
	int err;

	assert_reg_lock(chip);

	err = mv88e6xxx_smi_read(chip, addr, reg, val);
	if (err)
		return err;

	dev_dbg(chip->dev, "<- addr: 0x%.2x reg: 0x%.2x val: 0x%.4x\n",
		addr, reg, *val);

	return 0;
}

int mv88e6xxx_write(struct mv88e6xxx_chip *chip, int addr, int reg, u16 val)
{
	int err;

	assert_reg_lock(chip);

	err = mv88e6xxx_smi_write(chip, addr, reg, val);
	if (err)
		return err;

	dev_dbg(chip->dev, "-> addr: 0x%.2x reg: 0x%.2x val: 0x%.4x\n",
		addr, reg, val);

	return 0;
}

int mv88e6xxx_wait_mask(struct mv88e6xxx_chip *chip, int addr, int reg,
			u16 mask, u16 val)
{
	const unsigned long timeout = jiffies + msecs_to_jiffies(50);
	u16 data;
	int err;
	int i;

	/* There's no bus specific operation to wait for a mask. Even
	 * if the initial poll takes longer than 50ms, always do at
	 * least one more attempt.
	 */
	for (i = 0; time_before(jiffies, timeout) || (i < 2); i++) {
		err = mv88e6xxx_read(chip, addr, reg, &data);
		if (err)
			return err;

		if ((data & mask) == val)
			return 0;

		if (i < 2)
			cpu_relax();
		else
			usleep_range(1000, 2000);
	}

	err = mv88e6xxx_read(chip, addr, reg, &data);
	if (err)
		return err;

	if ((data & mask) == val)
		return 0;

	dev_err(chip->dev, "Timeout while waiting for switch\n");
	return -ETIMEDOUT;
}

int mv88e6xxx_wait_bit(struct mv88e6xxx_chip *chip, int addr, int reg,
		       int bit, int val)
{
	return mv88e6xxx_wait_mask(chip, addr, reg, BIT(bit),
				   val ? BIT(bit) : 0x0000);
}

struct mii_bus *mv88e6xxx_default_mdio_bus(struct mv88e6xxx_chip *chip)
{
	struct mv88e6xxx_mdio_bus *mdio_bus;

	mdio_bus = list_first_entry(&chip->mdios, struct mv88e6xxx_mdio_bus,
				    list);
	if (!mdio_bus)
		return NULL;

	return mdio_bus->bus;
}

static void mv88e6xxx_g1_irq_mask(struct irq_data *d)
{
	struct mv88e6xxx_chip *chip = irq_data_get_irq_chip_data(d);
	unsigned int n = d->hwirq;

	chip->g1_irq.masked |= (1 << n);
}

static void mv88e6xxx_g1_irq_unmask(struct irq_data *d)
{
	struct mv88e6xxx_chip *chip = irq_data_get_irq_chip_data(d);
	unsigned int n = d->hwirq;

	chip->g1_irq.masked &= ~(1 << n);
}

static irqreturn_t mv88e6xxx_g1_irq_thread_work(struct mv88e6xxx_chip *chip)
{
	unsigned int nhandled = 0;
	unsigned int sub_irq;
	unsigned int n;
	u16 reg;
	u16 ctl1;
	int err;

	mv88e6xxx_reg_lock(chip);
	err = mv88e6xxx_g1_read(chip, MV88E6XXX_G1_STS, &reg);
	mv88e6xxx_reg_unlock(chip);

	if (err)
		goto out;

	do {
		for (n = 0; n < chip->g1_irq.nirqs; ++n) {
			if (reg & (1 << n)) {
				sub_irq = irq_find_mapping(chip->g1_irq.domain,
							   n);
				handle_nested_irq(sub_irq);
				++nhandled;
			}
		}

		mv88e6xxx_reg_lock(chip);
		err = mv88e6xxx_g1_read(chip, MV88E6XXX_G1_CTL1, &ctl1);
		if (err)
			goto unlock;
		err = mv88e6xxx_g1_read(chip, MV88E6XXX_G1_STS, &reg);
unlock:
		mv88e6xxx_reg_unlock(chip);
		if (err)
			goto out;
		ctl1 &= GENMASK(chip->g1_irq.nirqs, 0);
	} while (reg & ctl1);

out:
	return (nhandled > 0 ? IRQ_HANDLED : IRQ_NONE);
}

static irqreturn_t mv88e6xxx_g1_irq_thread_fn(int irq, void *dev_id)
{
	struct mv88e6xxx_chip *chip = dev_id;

	return mv88e6xxx_g1_irq_thread_work(chip);
}

static void mv88e6xxx_g1_irq_bus_lock(struct irq_data *d)
{
	struct mv88e6xxx_chip *chip = irq_data_get_irq_chip_data(d);

	mv88e6xxx_reg_lock(chip);
}

static void mv88e6xxx_g1_irq_bus_sync_unlock(struct irq_data *d)
{
	struct mv88e6xxx_chip *chip = irq_data_get_irq_chip_data(d);
	u16 mask = GENMASK(chip->g1_irq.nirqs, 0);
	u16 reg;
	int err;

	err = mv88e6xxx_g1_read(chip, MV88E6XXX_G1_CTL1, &reg);
	if (err)
		goto out;

	reg &= ~mask;
	reg |= (~chip->g1_irq.masked & mask);

	err = mv88e6xxx_g1_write(chip, MV88E6XXX_G1_CTL1, reg);
	if (err)
		goto out;

out:
	mv88e6xxx_reg_unlock(chip);
}

static const struct irq_chip mv88e6xxx_g1_irq_chip = {
	.name			= "mv88e6xxx-g1",
	.irq_mask		= mv88e6xxx_g1_irq_mask,
	.irq_unmask		= mv88e6xxx_g1_irq_unmask,
	.irq_bus_lock		= mv88e6xxx_g1_irq_bus_lock,
	.irq_bus_sync_unlock	= mv88e6xxx_g1_irq_bus_sync_unlock,
};

static int mv88e6xxx_g1_irq_domain_map(struct irq_domain *d,
				       unsigned int irq,
				       irq_hw_number_t hwirq)
{
	struct mv88e6xxx_chip *chip = d->host_data;

	irq_set_chip_data(irq, d->host_data);
	irq_set_chip_and_handler(irq, &chip->g1_irq.chip, handle_level_irq);
	irq_set_noprobe(irq);

	return 0;
}

static const struct irq_domain_ops mv88e6xxx_g1_irq_domain_ops = {
	.map	= mv88e6xxx_g1_irq_domain_map,
	.xlate	= irq_domain_xlate_twocell,
};

/* To be called with reg_lock held */
static void mv88e6xxx_g1_irq_free_common(struct mv88e6xxx_chip *chip)
{
	int irq, virq;
	u16 mask;

	mv88e6xxx_g1_read(chip, MV88E6XXX_G1_CTL1, &mask);
	mask &= ~GENMASK(chip->g1_irq.nirqs, 0);
	mv88e6xxx_g1_write(chip, MV88E6XXX_G1_CTL1, mask);

	for (irq = 0; irq < chip->g1_irq.nirqs; irq++) {
		virq = irq_find_mapping(chip->g1_irq.domain, irq);
		irq_dispose_mapping(virq);
	}

	irq_domain_remove(chip->g1_irq.domain);
}

static void mv88e6xxx_g1_irq_free(struct mv88e6xxx_chip *chip)
{
	/*
	 * free_irq must be called without reg_lock taken because the irq
	 * handler takes this lock, too.
	 */
	free_irq(chip->irq, chip);

	mv88e6xxx_reg_lock(chip);
	mv88e6xxx_g1_irq_free_common(chip);
	mv88e6xxx_reg_unlock(chip);
}

static int mv88e6xxx_g1_irq_setup_common(struct mv88e6xxx_chip *chip)
{
	int err, irq, virq;
	u16 reg, mask;

	chip->g1_irq.nirqs = chip->info->g1_irqs;
	chip->g1_irq.domain = irq_domain_add_simple(
		NULL, chip->g1_irq.nirqs, 0,
		&mv88e6xxx_g1_irq_domain_ops, chip);
	if (!chip->g1_irq.domain)
		return -ENOMEM;

	for (irq = 0; irq < chip->g1_irq.nirqs; irq++)
		irq_create_mapping(chip->g1_irq.domain, irq);

	chip->g1_irq.chip = mv88e6xxx_g1_irq_chip;
	chip->g1_irq.masked = ~0;

	err = mv88e6xxx_g1_read(chip, MV88E6XXX_G1_CTL1, &mask);
	if (err)
		goto out_mapping;

	mask &= ~GENMASK(chip->g1_irq.nirqs, 0);

	err = mv88e6xxx_g1_write(chip, MV88E6XXX_G1_CTL1, mask);
	if (err)
		goto out_disable;

	/* Reading the interrupt status clears (most of) them */
	err = mv88e6xxx_g1_read(chip, MV88E6XXX_G1_STS, &reg);
	if (err)
		goto out_disable;

	return 0;

out_disable:
	mask &= ~GENMASK(chip->g1_irq.nirqs, 0);
	mv88e6xxx_g1_write(chip, MV88E6XXX_G1_CTL1, mask);

out_mapping:
	for (irq = 0; irq < 16; irq++) {
		virq = irq_find_mapping(chip->g1_irq.domain, irq);
		irq_dispose_mapping(virq);
	}

	irq_domain_remove(chip->g1_irq.domain);

	return err;
}

static int mv88e6xxx_g1_irq_setup(struct mv88e6xxx_chip *chip)
{
	static struct lock_class_key lock_key;
	static struct lock_class_key request_key;
	int err;

	err = mv88e6xxx_g1_irq_setup_common(chip);
	if (err)
		return err;

	/* These lock classes tells lockdep that global 1 irqs are in
	 * a different category than their parent GPIO, so it won't
	 * report false recursion.
	 */
	irq_set_lockdep_class(chip->irq, &lock_key, &request_key);

	snprintf(chip->irq_name, sizeof(chip->irq_name),
		 "mv88e6xxx-%s", dev_name(chip->dev));

	mv88e6xxx_reg_unlock(chip);
	err = request_threaded_irq(chip->irq, NULL,
				   mv88e6xxx_g1_irq_thread_fn,
				   IRQF_ONESHOT | IRQF_SHARED,
				   chip->irq_name, chip);
	mv88e6xxx_reg_lock(chip);
	if (err)
		mv88e6xxx_g1_irq_free_common(chip);

	return err;
}

static void mv88e6xxx_irq_poll(struct kthread_work *work)
{
	struct mv88e6xxx_chip *chip = container_of(work,
						   struct mv88e6xxx_chip,
						   irq_poll_work.work);
	mv88e6xxx_g1_irq_thread_work(chip);

	kthread_queue_delayed_work(chip->kworker, &chip->irq_poll_work,
				   msecs_to_jiffies(100));
}

static int mv88e6xxx_irq_poll_setup(struct mv88e6xxx_chip *chip)
{
	int err;

	err = mv88e6xxx_g1_irq_setup_common(chip);
	if (err)
		return err;

	kthread_init_delayed_work(&chip->irq_poll_work,
				  mv88e6xxx_irq_poll);

	chip->kworker = kthread_create_worker(0, "%s", dev_name(chip->dev));
	if (IS_ERR(chip->kworker))
		return PTR_ERR(chip->kworker);

	kthread_queue_delayed_work(chip->kworker, &chip->irq_poll_work,
				   msecs_to_jiffies(100));

	return 0;
}

static void mv88e6xxx_irq_poll_free(struct mv88e6xxx_chip *chip)
{
	kthread_cancel_delayed_work_sync(&chip->irq_poll_work);
	kthread_destroy_worker(chip->kworker);

	mv88e6xxx_reg_lock(chip);
	mv88e6xxx_g1_irq_free_common(chip);
	mv88e6xxx_reg_unlock(chip);
}

static int mv88e6xxx_port_config_interface(struct mv88e6xxx_chip *chip,
					   int port, phy_interface_t interface)
{
	int err;

	if (chip->info->ops->port_set_rgmii_delay) {
		err = chip->info->ops->port_set_rgmii_delay(chip, port,
							    interface);
		if (err && err != -EOPNOTSUPP)
			return err;
	}

	if (chip->info->ops->port_set_cmode) {
		err = chip->info->ops->port_set_cmode(chip, port,
						      interface);
		if (err && err != -EOPNOTSUPP)
			return err;
	}

	return 0;
}

static int mv88e6xxx_port_setup_mac(struct mv88e6xxx_chip *chip, int port,
				    int link, int speed, int duplex, int pause,
				    phy_interface_t mode)
{
	int err;

	if (!chip->info->ops->port_set_link)
		return 0;

	/* Port's MAC control must not be changed unless the link is down */
	err = chip->info->ops->port_set_link(chip, port, LINK_FORCED_DOWN);
	if (err)
		return err;

	if (chip->info->ops->port_set_speed_duplex) {
		err = chip->info->ops->port_set_speed_duplex(chip, port,
							     speed, duplex);
		if (err && err != -EOPNOTSUPP)
			goto restore_link;
	}

	if (chip->info->ops->port_set_pause) {
		err = chip->info->ops->port_set_pause(chip, port, pause);
		if (err)
			goto restore_link;
	}

	err = mv88e6xxx_port_config_interface(chip, port, mode);
restore_link:
	if (chip->info->ops->port_set_link(chip, port, link))
		dev_err(chip->dev, "p%d: failed to restore MAC's link\n", port);

	return err;
}

static int mv88e6xxx_phy_is_internal(struct mv88e6xxx_chip *chip, int port)
{
	return port >= chip->info->internal_phys_offset &&
		port < chip->info->num_internal_phys +
			chip->info->internal_phys_offset;
}

static int mv88e6xxx_port_ppu_updates(struct mv88e6xxx_chip *chip, int port)
{
	u16 reg;
	int err;

	/* The 88e6250 family does not have the PHY detect bit. Instead,
	 * report whether the port is internal.
	 */
	if (chip->info->family == MV88E6XXX_FAMILY_6250)
		return mv88e6xxx_phy_is_internal(chip, port);

	err = mv88e6xxx_port_read(chip, port, MV88E6XXX_PORT_STS, &reg);
	if (err) {
		dev_err(chip->dev,
			"p%d: %s: failed to read port status\n",
			port, __func__);
		return err;
	}

	return !!(reg & MV88E6XXX_PORT_STS_PHY_DETECT);
}

static const u8 mv88e6185_phy_interface_modes[] = {
	[MV88E6185_PORT_STS_CMODE_GMII_FD]	 = PHY_INTERFACE_MODE_GMII,
	[MV88E6185_PORT_STS_CMODE_MII_100_FD_PS] = PHY_INTERFACE_MODE_MII,
	[MV88E6185_PORT_STS_CMODE_MII_100]	 = PHY_INTERFACE_MODE_MII,
	[MV88E6185_PORT_STS_CMODE_MII_10]	 = PHY_INTERFACE_MODE_MII,
	[MV88E6185_PORT_STS_CMODE_SERDES]	 = PHY_INTERFACE_MODE_1000BASEX,
	[MV88E6185_PORT_STS_CMODE_1000BASE_X]	 = PHY_INTERFACE_MODE_1000BASEX,
	[MV88E6185_PORT_STS_CMODE_PHY]		 = PHY_INTERFACE_MODE_SGMII,
};

static void mv88e6095_phylink_get_caps(struct mv88e6xxx_chip *chip, int port,
				       struct phylink_config *config)
{
	u8 cmode = chip->ports[port].cmode;

	config->mac_capabilities = MAC_SYM_PAUSE | MAC_10 | MAC_100;

	if (mv88e6xxx_phy_is_internal(chip, port)) {
		__set_bit(PHY_INTERFACE_MODE_MII, config->supported_interfaces);
	} else {
		if (cmode < ARRAY_SIZE(mv88e6185_phy_interface_modes) &&
		    mv88e6185_phy_interface_modes[cmode])
			__set_bit(mv88e6185_phy_interface_modes[cmode],
				  config->supported_interfaces);

		config->mac_capabilities |= MAC_1000FD;
	}
}

static void mv88e6185_phylink_get_caps(struct mv88e6xxx_chip *chip, int port,
				       struct phylink_config *config)
{
	u8 cmode = chip->ports[port].cmode;

	if (cmode < ARRAY_SIZE(mv88e6185_phy_interface_modes) &&
	    mv88e6185_phy_interface_modes[cmode])
		__set_bit(mv88e6185_phy_interface_modes[cmode],
			  config->supported_interfaces);

	config->mac_capabilities = MAC_SYM_PAUSE | MAC_10 | MAC_100 |
				   MAC_1000FD;
}

static const u8 mv88e6xxx_phy_interface_modes[] = {
	[MV88E6XXX_PORT_STS_CMODE_MII_PHY]	= PHY_INTERFACE_MODE_REVMII,
	[MV88E6XXX_PORT_STS_CMODE_MII]		= PHY_INTERFACE_MODE_MII,
	[MV88E6XXX_PORT_STS_CMODE_GMII]		= PHY_INTERFACE_MODE_GMII,
	[MV88E6XXX_PORT_STS_CMODE_RMII_PHY]	= PHY_INTERFACE_MODE_REVRMII,
	[MV88E6XXX_PORT_STS_CMODE_RMII]		= PHY_INTERFACE_MODE_RMII,
	[MV88E6XXX_PORT_STS_CMODE_100BASEX]	= PHY_INTERFACE_MODE_100BASEX,
	[MV88E6XXX_PORT_STS_CMODE_1000BASEX]	= PHY_INTERFACE_MODE_1000BASEX,
	[MV88E6XXX_PORT_STS_CMODE_SGMII]	= PHY_INTERFACE_MODE_SGMII,
	/* higher interface modes are not needed here, since ports supporting
	 * them are writable, and so the supported interfaces are filled in the
	 * corresponding .phylink_set_interfaces() implementation below
	 */
};

static void mv88e6xxx_translate_cmode(u8 cmode, unsigned long *supported)
{
	if (cmode < ARRAY_SIZE(mv88e6xxx_phy_interface_modes) &&
	    mv88e6xxx_phy_interface_modes[cmode])
		__set_bit(mv88e6xxx_phy_interface_modes[cmode], supported);
	else if (cmode == MV88E6XXX_PORT_STS_CMODE_RGMII)
		phy_interface_set_rgmii(supported);
}

static void mv88e6250_phylink_get_caps(struct mv88e6xxx_chip *chip, int port,
				       struct phylink_config *config)
{
	unsigned long *supported = config->supported_interfaces;

	/* Translate the default cmode */
	mv88e6xxx_translate_cmode(chip->ports[port].cmode, supported);

	config->mac_capabilities = MAC_SYM_PAUSE | MAC_10 | MAC_100;
}

static void mv88e6351_phylink_get_caps(struct mv88e6xxx_chip *chip, int port,
				       struct phylink_config *config)
{
	unsigned long *supported = config->supported_interfaces;

	/* Translate the default cmode */
	mv88e6xxx_translate_cmode(chip->ports[port].cmode, supported);

	config->mac_capabilities = MAC_SYM_PAUSE | MAC_10 | MAC_100 |
				   MAC_1000FD;
}

static int mv88e6352_get_port4_serdes_cmode(struct mv88e6xxx_chip *chip)
{
	u16 reg, val;
	int err;

	err = mv88e6xxx_port_read(chip, 4, MV88E6XXX_PORT_STS, &reg);
	if (err)
		return err;

	/* If PHY_DETECT is zero, then we are not in auto-media mode */
	if (!(reg & MV88E6XXX_PORT_STS_PHY_DETECT))
		return 0xf;

	val = reg & ~MV88E6XXX_PORT_STS_PHY_DETECT;
	err = mv88e6xxx_port_write(chip, 4, MV88E6XXX_PORT_STS, val);
	if (err)
		return err;

	err = mv88e6xxx_port_read(chip, 4, MV88E6XXX_PORT_STS, &val);
	if (err)
		return err;

	/* Restore PHY_DETECT value */
	err = mv88e6xxx_port_write(chip, 4, MV88E6XXX_PORT_STS, reg);
	if (err)
		return err;

	return val & MV88E6XXX_PORT_STS_CMODE_MASK;
}

static void mv88e6352_phylink_get_caps(struct mv88e6xxx_chip *chip, int port,
				       struct phylink_config *config)
{
	unsigned long *supported = config->supported_interfaces;
	int err, cmode;

	/* Translate the default cmode */
	mv88e6xxx_translate_cmode(chip->ports[port].cmode, supported);

	config->mac_capabilities = MAC_SYM_PAUSE | MAC_10 | MAC_100 |
				   MAC_1000FD;

	/* Port 4 supports automedia if the serdes is associated with it. */
	if (port == 4) {
		err = mv88e6352_g2_scratch_port_has_serdes(chip, port);
		if (err < 0)
			dev_err(chip->dev, "p%d: failed to read scratch\n",
				port);
		if (err <= 0)
			return;

		cmode = mv88e6352_get_port4_serdes_cmode(chip);
		if (cmode < 0)
			dev_err(chip->dev, "p%d: failed to read serdes cmode\n",
				port);
		else
			mv88e6xxx_translate_cmode(cmode, supported);
	}
}

static void mv88e6341_phylink_get_caps(struct mv88e6xxx_chip *chip, int port,
				       struct phylink_config *config)
{
	unsigned long *supported = config->supported_interfaces;

	/* Translate the default cmode */
	mv88e6xxx_translate_cmode(chip->ports[port].cmode, supported);

	/* No ethtool bits for 200Mbps */
	config->mac_capabilities = MAC_SYM_PAUSE | MAC_10 | MAC_100 |
				   MAC_1000FD;

	/* The C_Mode field is programmable on port 5 */
	if (port == 5) {
		__set_bit(PHY_INTERFACE_MODE_SGMII, supported);
		__set_bit(PHY_INTERFACE_MODE_1000BASEX, supported);
		__set_bit(PHY_INTERFACE_MODE_2500BASEX, supported);

		config->mac_capabilities |= MAC_2500FD;
	}
}

static void mv88e6390_phylink_get_caps(struct mv88e6xxx_chip *chip, int port,
				       struct phylink_config *config)
{
	unsigned long *supported = config->supported_interfaces;

	/* Translate the default cmode */
	mv88e6xxx_translate_cmode(chip->ports[port].cmode, supported);

	/* No ethtool bits for 200Mbps */
	config->mac_capabilities = MAC_SYM_PAUSE | MAC_10 | MAC_100 |
				   MAC_1000FD;

	/* The C_Mode field is programmable on ports 9 and 10 */
	if (port == 9 || port == 10) {
		__set_bit(PHY_INTERFACE_MODE_SGMII, supported);
		__set_bit(PHY_INTERFACE_MODE_1000BASEX, supported);
		__set_bit(PHY_INTERFACE_MODE_2500BASEX, supported);

		config->mac_capabilities |= MAC_2500FD;
	}
}

static void mv88e6390x_phylink_get_caps(struct mv88e6xxx_chip *chip, int port,
					struct phylink_config *config)
{
	unsigned long *supported = config->supported_interfaces;

	mv88e6390_phylink_get_caps(chip, port, config);

	/* For the 6x90X, ports 2-7 can be in automedia mode.
	 * (Note that 6x90 doesn't support RXAUI nor XAUI).
	 *
	 * Port 2 can also support 1000BASE-X in automedia mode if port 9 is
	 * configured for 1000BASE-X, SGMII or 2500BASE-X.
	 * Port 3-4 can also support 1000BASE-X in automedia mode if port 9 is
	 * configured for RXAUI, 1000BASE-X, SGMII or 2500BASE-X.
	 *
	 * Port 5 can also support 1000BASE-X in automedia mode if port 10 is
	 * configured for 1000BASE-X, SGMII or 2500BASE-X.
	 * Port 6-7 can also support 1000BASE-X in automedia mode if port 10 is
	 * configured for RXAUI, 1000BASE-X, SGMII or 2500BASE-X.
	 *
	 * For now, be permissive (as the old code was) and allow 1000BASE-X
	 * on ports 2..7.
	 */
	if (port >= 2 && port <= 7)
		__set_bit(PHY_INTERFACE_MODE_1000BASEX, supported);

	/* The C_Mode field can also be programmed for 10G speeds */
	if (port == 9 || port == 10) {
		__set_bit(PHY_INTERFACE_MODE_XAUI, supported);
		__set_bit(PHY_INTERFACE_MODE_RXAUI, supported);

		config->mac_capabilities |= MAC_10000FD;
	}
}

static void mv88e6393x_phylink_get_caps(struct mv88e6xxx_chip *chip, int port,
					struct phylink_config *config)
{
	unsigned long *supported = config->supported_interfaces;
	bool is_6191x =
		chip->info->prod_num == MV88E6XXX_PORT_SWITCH_ID_PROD_6191X;
	bool is_6361 =
		chip->info->prod_num == MV88E6XXX_PORT_SWITCH_ID_PROD_6361;

	mv88e6xxx_translate_cmode(chip->ports[port].cmode, supported);

	config->mac_capabilities = MAC_SYM_PAUSE | MAC_10 | MAC_100 |
				   MAC_1000FD;

	/* The C_Mode field can be programmed for ports 0, 9 and 10 */
	if (port == 0 || port == 9 || port == 10) {
		__set_bit(PHY_INTERFACE_MODE_SGMII, supported);
		__set_bit(PHY_INTERFACE_MODE_1000BASEX, supported);

		/* 6191X supports >1G modes only on port 10 */
		if (!is_6191x || port == 10) {
			__set_bit(PHY_INTERFACE_MODE_2500BASEX, supported);
			config->mac_capabilities |= MAC_2500FD;

			/* 6361 only supports up to 2500BaseX */
			if (!is_6361) {
				__set_bit(PHY_INTERFACE_MODE_5GBASER, supported);
				__set_bit(PHY_INTERFACE_MODE_10GBASER, supported);
				__set_bit(PHY_INTERFACE_MODE_USXGMII, supported);
				config->mac_capabilities |= MAC_5000FD |
					MAC_10000FD;
			}
		}
	}

	if (port == 0) {
		__set_bit(PHY_INTERFACE_MODE_RMII, supported);
		__set_bit(PHY_INTERFACE_MODE_RGMII, supported);
		__set_bit(PHY_INTERFACE_MODE_RGMII_ID, supported);
		__set_bit(PHY_INTERFACE_MODE_RGMII_RXID, supported);
		__set_bit(PHY_INTERFACE_MODE_RGMII_TXID, supported);
	}
}

static void mv88e6xxx_get_caps(struct dsa_switch *ds, int port,
			       struct phylink_config *config)
{
	struct mv88e6xxx_chip *chip = ds->priv;

	mv88e6xxx_reg_lock(chip);
	chip->info->ops->phylink_get_caps(chip, port, config);
	mv88e6xxx_reg_unlock(chip);

	if (mv88e6xxx_phy_is_internal(chip, port)) {
		__set_bit(PHY_INTERFACE_MODE_INTERNAL,
			  config->supported_interfaces);
		/* Internal ports with no phy-mode need GMII for PHYLIB */
		__set_bit(PHY_INTERFACE_MODE_GMII,
			  config->supported_interfaces);
	}
}

static struct phylink_pcs *mv88e6xxx_mac_select_pcs(struct dsa_switch *ds,
						    int port,
						    phy_interface_t interface)
{
	struct mv88e6xxx_chip *chip = ds->priv;
	struct phylink_pcs *pcs = ERR_PTR(-EOPNOTSUPP);

	if (chip->info->ops->pcs_ops)
		pcs = chip->info->ops->pcs_ops->pcs_select(chip, port,
							   interface);

	return pcs;
}

static int mv88e6xxx_mac_prepare(struct dsa_switch *ds, int port,
				 unsigned int mode, phy_interface_t interface)
{
	struct mv88e6xxx_chip *chip = ds->priv;
	int err = 0;

	/* In inband mode, the link may come up at any time while the link
	 * is not forced down. Force the link down while we reconfigure the
	 * interface mode.
	 */
	if (mode == MLO_AN_INBAND &&
	    chip->ports[port].interface != interface &&
	    chip->info->ops->port_set_link) {
		mv88e6xxx_reg_lock(chip);
		err = chip->info->ops->port_set_link(chip, port,
						     LINK_FORCED_DOWN);
		mv88e6xxx_reg_unlock(chip);
	}

	return err;
}

static void mv88e6xxx_mac_config(struct dsa_switch *ds, int port,
				 unsigned int mode,
				 const struct phylink_link_state *state)
{
	struct mv88e6xxx_chip *chip = ds->priv;
	int err = 0;

	mv88e6xxx_reg_lock(chip);

	if (mode != MLO_AN_PHY || !mv88e6xxx_phy_is_internal(chip, port)) {
		err = mv88e6xxx_port_config_interface(chip, port,
						      state->interface);
		if (err && err != -EOPNOTSUPP)
			goto err_unlock;
	}

err_unlock:
	mv88e6xxx_reg_unlock(chip);

	if (err && err != -EOPNOTSUPP)
		dev_err(ds->dev, "p%d: failed to configure MAC/PCS\n", port);
}

static int mv88e6xxx_mac_finish(struct dsa_switch *ds, int port,
				unsigned int mode, phy_interface_t interface)
{
	struct mv88e6xxx_chip *chip = ds->priv;
	int err = 0;

	/* Undo the forced down state above after completing configuration
	 * irrespective of its state on entry, which allows the link to come
	 * up in the in-band case where there is no separate SERDES. Also
	 * ensure that the link can come up if the PPU is in use and we are
	 * in PHY mode (we treat the PPU as an effective in-band mechanism.)
	 */
	mv88e6xxx_reg_lock(chip);

	if (chip->info->ops->port_set_link &&
	    ((mode == MLO_AN_INBAND &&
	      chip->ports[port].interface != interface) ||
	     (mode == MLO_AN_PHY && mv88e6xxx_port_ppu_updates(chip, port))))
		err = chip->info->ops->port_set_link(chip, port, LINK_UNFORCED);

	mv88e6xxx_reg_unlock(chip);

	chip->ports[port].interface = interface;

	return err;
}

static void mv88e6xxx_mac_link_down(struct dsa_switch *ds, int port,
				    unsigned int mode,
				    phy_interface_t interface)
{
	struct mv88e6xxx_chip *chip = ds->priv;
	const struct mv88e6xxx_ops *ops;
	int err = 0;

	ops = chip->info->ops;

	mv88e6xxx_reg_lock(chip);
	/* Force the link down if we know the port may not be automatically
	 * updated by the switch or if we are using fixed-link mode.
	 */
	if ((!mv88e6xxx_port_ppu_updates(chip, port) ||
	     mode == MLO_AN_FIXED) && ops->port_sync_link)
		err = ops->port_sync_link(chip, port, mode, false);

	if (!err && ops->port_set_speed_duplex)
		err = ops->port_set_speed_duplex(chip, port, SPEED_UNFORCED,
						 DUPLEX_UNFORCED);
	mv88e6xxx_reg_unlock(chip);

	if (err)
		dev_err(chip->dev,
			"p%d: failed to force MAC link down\n", port);
}

static void mv88e6xxx_mac_link_up(struct dsa_switch *ds, int port,
				  unsigned int mode, phy_interface_t interface,
				  struct phy_device *phydev,
				  int speed, int duplex,
				  bool tx_pause, bool rx_pause)
{
	struct mv88e6xxx_chip *chip = ds->priv;
	const struct mv88e6xxx_ops *ops;
	int err = 0;

	ops = chip->info->ops;

	mv88e6xxx_reg_lock(chip);
	/* Configure and force the link up if we know that the port may not
	 * automatically updated by the switch or if we are using fixed-link
	 * mode.
	 */
	if (!mv88e6xxx_port_ppu_updates(chip, port) ||
	    mode == MLO_AN_FIXED) {
		if (ops->port_set_speed_duplex) {
			err = ops->port_set_speed_duplex(chip, port,
							 speed, duplex);
			if (err && err != -EOPNOTSUPP)
				goto error;
		}

		if (ops->port_sync_link)
			err = ops->port_sync_link(chip, port, mode, true);
	}
error:
	mv88e6xxx_reg_unlock(chip);

	if (err && err != -EOPNOTSUPP)
		dev_err(ds->dev,
			"p%d: failed to configure MAC link up\n", port);
}

static int mv88e6xxx_stats_snapshot(struct mv88e6xxx_chip *chip, int port)
{
	if (!chip->info->ops->stats_snapshot)
		return -EOPNOTSUPP;

	return chip->info->ops->stats_snapshot(chip, port);
}

static struct mv88e6xxx_hw_stat mv88e6xxx_hw_stats[] = {
	{ "in_good_octets",		8, 0x00, STATS_TYPE_BANK0, },
	{ "in_bad_octets",		4, 0x02, STATS_TYPE_BANK0, },
	{ "in_unicast",			4, 0x04, STATS_TYPE_BANK0, },
	{ "in_broadcasts",		4, 0x06, STATS_TYPE_BANK0, },
	{ "in_multicasts",		4, 0x07, STATS_TYPE_BANK0, },
	{ "in_pause",			4, 0x16, STATS_TYPE_BANK0, },
	{ "in_undersize",		4, 0x18, STATS_TYPE_BANK0, },
	{ "in_fragments",		4, 0x19, STATS_TYPE_BANK0, },
	{ "in_oversize",		4, 0x1a, STATS_TYPE_BANK0, },
	{ "in_jabber",			4, 0x1b, STATS_TYPE_BANK0, },
	{ "in_rx_error",		4, 0x1c, STATS_TYPE_BANK0, },
	{ "in_fcs_error",		4, 0x1d, STATS_TYPE_BANK0, },
	{ "out_octets",			8, 0x0e, STATS_TYPE_BANK0, },
	{ "out_unicast",		4, 0x10, STATS_TYPE_BANK0, },
	{ "out_broadcasts",		4, 0x13, STATS_TYPE_BANK0, },
	{ "out_multicasts",		4, 0x12, STATS_TYPE_BANK0, },
	{ "out_pause",			4, 0x15, STATS_TYPE_BANK0, },
	{ "excessive",			4, 0x11, STATS_TYPE_BANK0, },
	{ "collisions",			4, 0x1e, STATS_TYPE_BANK0, },
	{ "deferred",			4, 0x05, STATS_TYPE_BANK0, },
	{ "single",			4, 0x14, STATS_TYPE_BANK0, },
	{ "multiple",			4, 0x17, STATS_TYPE_BANK0, },
	{ "out_fcs_error",		4, 0x03, STATS_TYPE_BANK0, },
	{ "late",			4, 0x1f, STATS_TYPE_BANK0, },
	{ "hist_64bytes",		4, 0x08, STATS_TYPE_BANK0, },
	{ "hist_65_127bytes",		4, 0x09, STATS_TYPE_BANK0, },
	{ "hist_128_255bytes",		4, 0x0a, STATS_TYPE_BANK0, },
	{ "hist_256_511bytes",		4, 0x0b, STATS_TYPE_BANK0, },
	{ "hist_512_1023bytes",		4, 0x0c, STATS_TYPE_BANK0, },
	{ "hist_1024_max_bytes",	4, 0x0d, STATS_TYPE_BANK0, },
	{ "sw_in_discards",		4, 0x10, STATS_TYPE_PORT, },
	{ "sw_in_filtered",		2, 0x12, STATS_TYPE_PORT, },
	{ "sw_out_filtered",		2, 0x13, STATS_TYPE_PORT, },
	{ "in_discards",		4, 0x00, STATS_TYPE_BANK1, },
	{ "in_filtered",		4, 0x01, STATS_TYPE_BANK1, },
	{ "in_accepted",		4, 0x02, STATS_TYPE_BANK1, },
	{ "in_bad_accepted",		4, 0x03, STATS_TYPE_BANK1, },
	{ "in_good_avb_class_a",	4, 0x04, STATS_TYPE_BANK1, },
	{ "in_good_avb_class_b",	4, 0x05, STATS_TYPE_BANK1, },
	{ "in_bad_avb_class_a",		4, 0x06, STATS_TYPE_BANK1, },
	{ "in_bad_avb_class_b",		4, 0x07, STATS_TYPE_BANK1, },
	{ "tcam_counter_0",		4, 0x08, STATS_TYPE_BANK1, },
	{ "tcam_counter_1",		4, 0x09, STATS_TYPE_BANK1, },
	{ "tcam_counter_2",		4, 0x0a, STATS_TYPE_BANK1, },
	{ "tcam_counter_3",		4, 0x0b, STATS_TYPE_BANK1, },
	{ "in_da_unknown",		4, 0x0e, STATS_TYPE_BANK1, },
	{ "in_management",		4, 0x0f, STATS_TYPE_BANK1, },
	{ "out_queue_0",		4, 0x10, STATS_TYPE_BANK1, },
	{ "out_queue_1",		4, 0x11, STATS_TYPE_BANK1, },
	{ "out_queue_2",		4, 0x12, STATS_TYPE_BANK1, },
	{ "out_queue_3",		4, 0x13, STATS_TYPE_BANK1, },
	{ "out_queue_4",		4, 0x14, STATS_TYPE_BANK1, },
	{ "out_queue_5",		4, 0x15, STATS_TYPE_BANK1, },
	{ "out_queue_6",		4, 0x16, STATS_TYPE_BANK1, },
	{ "out_queue_7",		4, 0x17, STATS_TYPE_BANK1, },
	{ "out_cut_through",		4, 0x18, STATS_TYPE_BANK1, },
	{ "out_octets_a",		4, 0x1a, STATS_TYPE_BANK1, },
	{ "out_octets_b",		4, 0x1b, STATS_TYPE_BANK1, },
	{ "out_management",		4, 0x1f, STATS_TYPE_BANK1, },
};

static uint64_t _mv88e6xxx_get_ethtool_stat(struct mv88e6xxx_chip *chip,
					    struct mv88e6xxx_hw_stat *s,
					    int port, u16 bank1_select,
					    u16 histogram)
{
	u32 low;
	u32 high = 0;
	u16 reg = 0;
	int err;
	u64 value;

	switch (s->type) {
	case STATS_TYPE_PORT:
		err = mv88e6xxx_port_read(chip, port, s->reg, &reg);
		if (err)
			return U64_MAX;

		low = reg;
		if (s->size == 4) {
			err = mv88e6xxx_port_read(chip, port, s->reg + 1, &reg);
			if (err)
				return U64_MAX;
			low |= ((u32)reg) << 16;
		}
		break;
	case STATS_TYPE_BANK1:
		reg = bank1_select;
		fallthrough;
	case STATS_TYPE_BANK0:
		reg |= s->reg | histogram;
		mv88e6xxx_g1_stats_read(chip, reg, &low);
		if (s->size == 8)
			mv88e6xxx_g1_stats_read(chip, reg + 1, &high);
		break;
	default:
		return U64_MAX;
	}
	value = (((u64)high) << 32) | low;
	return value;
}

static int mv88e6xxx_stats_get_strings(struct mv88e6xxx_chip *chip,
				       uint8_t *data, int types)
{
	struct mv88e6xxx_hw_stat *stat;
	int i, j;

	for (i = 0, j = 0; i < ARRAY_SIZE(mv88e6xxx_hw_stats); i++) {
		stat = &mv88e6xxx_hw_stats[i];
		if (stat->type & types) {
			memcpy(data + j * ETH_GSTRING_LEN, stat->string,
			       ETH_GSTRING_LEN);
			j++;
		}
	}

	return j;
}

static int mv88e6095_stats_get_strings(struct mv88e6xxx_chip *chip,
				       uint8_t *data)
{
	return mv88e6xxx_stats_get_strings(chip, data,
					   STATS_TYPE_BANK0 | STATS_TYPE_PORT);
}

static int mv88e6250_stats_get_strings(struct mv88e6xxx_chip *chip,
				       uint8_t *data)
{
	return mv88e6xxx_stats_get_strings(chip, data, STATS_TYPE_BANK0);
}

static int mv88e6320_stats_get_strings(struct mv88e6xxx_chip *chip,
				       uint8_t *data)
{
	return mv88e6xxx_stats_get_strings(chip, data,
					   STATS_TYPE_BANK0 | STATS_TYPE_BANK1);
}

static const uint8_t *mv88e6xxx_atu_vtu_stats_strings[] = {
	"atu_member_violation",
	"atu_miss_violation",
	"atu_full_violation",
	"vtu_member_violation",
	"vtu_miss_violation",
};

static void mv88e6xxx_atu_vtu_get_strings(uint8_t *data)
{
	unsigned int i;

	for (i = 0; i < ARRAY_SIZE(mv88e6xxx_atu_vtu_stats_strings); i++)
		strscpy(data + i * ETH_GSTRING_LEN,
			mv88e6xxx_atu_vtu_stats_strings[i],
			ETH_GSTRING_LEN);
}

static void mv88e6xxx_get_strings(struct dsa_switch *ds, int port,
				  u32 stringset, uint8_t *data)
{
	struct mv88e6xxx_chip *chip = ds->priv;
	int count = 0;

	if (stringset != ETH_SS_STATS)
		return;

	mv88e6xxx_reg_lock(chip);

	if (chip->info->ops->stats_get_strings)
		count = chip->info->ops->stats_get_strings(chip, data);

	if (chip->info->ops->serdes_get_strings) {
		data += count * ETH_GSTRING_LEN;
		count = chip->info->ops->serdes_get_strings(chip, port, data);
	}

	data += count * ETH_GSTRING_LEN;
	mv88e6xxx_atu_vtu_get_strings(data);

	mv88e6xxx_reg_unlock(chip);
}

static int mv88e6xxx_stats_get_sset_count(struct mv88e6xxx_chip *chip,
					  int types)
{
	struct mv88e6xxx_hw_stat *stat;
	int i, j;

	for (i = 0, j = 0; i < ARRAY_SIZE(mv88e6xxx_hw_stats); i++) {
		stat = &mv88e6xxx_hw_stats[i];
		if (stat->type & types)
			j++;
	}
	return j;
}

static int mv88e6095_stats_get_sset_count(struct mv88e6xxx_chip *chip)
{
	return mv88e6xxx_stats_get_sset_count(chip, STATS_TYPE_BANK0 |
					      STATS_TYPE_PORT);
}

static int mv88e6250_stats_get_sset_count(struct mv88e6xxx_chip *chip)
{
	return mv88e6xxx_stats_get_sset_count(chip, STATS_TYPE_BANK0);
}

static int mv88e6320_stats_get_sset_count(struct mv88e6xxx_chip *chip)
{
	return mv88e6xxx_stats_get_sset_count(chip, STATS_TYPE_BANK0 |
					      STATS_TYPE_BANK1);
}

static int mv88e6xxx_get_sset_count(struct dsa_switch *ds, int port, int sset)
{
	struct mv88e6xxx_chip *chip = ds->priv;
	int serdes_count = 0;
	int count = 0;

	if (sset != ETH_SS_STATS)
		return 0;

	mv88e6xxx_reg_lock(chip);
	if (chip->info->ops->stats_get_sset_count)
		count = chip->info->ops->stats_get_sset_count(chip);
	if (count < 0)
		goto out;

	if (chip->info->ops->serdes_get_sset_count)
		serdes_count = chip->info->ops->serdes_get_sset_count(chip,
								      port);
	if (serdes_count < 0) {
		count = serdes_count;
		goto out;
	}
	count += serdes_count;
	count += ARRAY_SIZE(mv88e6xxx_atu_vtu_stats_strings);

out:
	mv88e6xxx_reg_unlock(chip);

	return count;
}

static int mv88e6xxx_stats_get_stats(struct mv88e6xxx_chip *chip, int port,
				     uint64_t *data, int types,
				     u16 bank1_select, u16 histogram)
{
	struct mv88e6xxx_hw_stat *stat;
	int i, j;

	for (i = 0, j = 0; i < ARRAY_SIZE(mv88e6xxx_hw_stats); i++) {
		stat = &mv88e6xxx_hw_stats[i];
		if (stat->type & types) {
			mv88e6xxx_reg_lock(chip);
			data[j] = _mv88e6xxx_get_ethtool_stat(chip, stat, port,
							      bank1_select,
							      histogram);
			mv88e6xxx_reg_unlock(chip);

			j++;
		}
	}
	return j;
}

static int mv88e6095_stats_get_stats(struct mv88e6xxx_chip *chip, int port,
				     uint64_t *data)
{
	return mv88e6xxx_stats_get_stats(chip, port, data,
					 STATS_TYPE_BANK0 | STATS_TYPE_PORT,
					 0, MV88E6XXX_G1_STATS_OP_HIST_RX_TX);
}

static int mv88e6250_stats_get_stats(struct mv88e6xxx_chip *chip, int port,
				     uint64_t *data)
{
	return mv88e6xxx_stats_get_stats(chip, port, data, STATS_TYPE_BANK0,
					 0, MV88E6XXX_G1_STATS_OP_HIST_RX_TX);
}

static int mv88e6320_stats_get_stats(struct mv88e6xxx_chip *chip, int port,
				     uint64_t *data)
{
	return mv88e6xxx_stats_get_stats(chip, port, data,
					 STATS_TYPE_BANK0 | STATS_TYPE_BANK1,
					 MV88E6XXX_G1_STATS_OP_BANK_1_BIT_9,
					 MV88E6XXX_G1_STATS_OP_HIST_RX_TX);
}

static int mv88e6390_stats_get_stats(struct mv88e6xxx_chip *chip, int port,
				     uint64_t *data)
{
	return mv88e6xxx_stats_get_stats(chip, port, data,
					 STATS_TYPE_BANK0 | STATS_TYPE_BANK1,
					 MV88E6XXX_G1_STATS_OP_BANK_1_BIT_10,
					 0);
}

static void mv88e6xxx_atu_vtu_get_stats(struct mv88e6xxx_chip *chip, int port,
					uint64_t *data)
{
	*data++ = chip->ports[port].atu_member_violation;
	*data++ = chip->ports[port].atu_miss_violation;
	*data++ = chip->ports[port].atu_full_violation;
	*data++ = chip->ports[port].vtu_member_violation;
	*data++ = chip->ports[port].vtu_miss_violation;
}

static void mv88e6xxx_get_stats(struct mv88e6xxx_chip *chip, int port,
				uint64_t *data)
{
	int count = 0;

	if (chip->info->ops->stats_get_stats)
		count = chip->info->ops->stats_get_stats(chip, port, data);

	mv88e6xxx_reg_lock(chip);
	if (chip->info->ops->serdes_get_stats) {
		data += count;
		count = chip->info->ops->serdes_get_stats(chip, port, data);
	}
	data += count;
	mv88e6xxx_atu_vtu_get_stats(chip, port, data);
	mv88e6xxx_reg_unlock(chip);
}

static void mv88e6xxx_get_ethtool_stats(struct dsa_switch *ds, int port,
					uint64_t *data)
{
	struct mv88e6xxx_chip *chip = ds->priv;
	int ret;

	mv88e6xxx_reg_lock(chip);

	ret = mv88e6xxx_stats_snapshot(chip, port);
	mv88e6xxx_reg_unlock(chip);

	if (ret < 0)
		return;

	mv88e6xxx_get_stats(chip, port, data);

}

static int mv88e6xxx_get_regs_len(struct dsa_switch *ds, int port)
{
	struct mv88e6xxx_chip *chip = ds->priv;
	int len;

	len = 32 * sizeof(u16);
	if (chip->info->ops->serdes_get_regs_len)
		len += chip->info->ops->serdes_get_regs_len(chip, port);

	return len;
}

static void mv88e6xxx_get_regs(struct dsa_switch *ds, int port,
			       struct ethtool_regs *regs, void *_p)
{
	struct mv88e6xxx_chip *chip = ds->priv;
	int err;
	u16 reg;
	u16 *p = _p;
	int i;

	regs->version = chip->info->prod_num;

	memset(p, 0xff, 32 * sizeof(u16));

	mv88e6xxx_reg_lock(chip);

	for (i = 0; i < 32; i++) {

		err = mv88e6xxx_port_read(chip, port, i, &reg);
		if (!err)
			p[i] = reg;
	}

	if (chip->info->ops->serdes_get_regs)
		chip->info->ops->serdes_get_regs(chip, port, &p[i]);

	mv88e6xxx_reg_unlock(chip);
}

static int mv88e6xxx_get_mac_eee(struct dsa_switch *ds, int port,
				 struct ethtool_eee *e)
{
	/* Nothing to do on the port's MAC */
	return 0;
}

static int mv88e6xxx_set_mac_eee(struct dsa_switch *ds, int port,
				 struct ethtool_eee *e)
{
	/* Nothing to do on the port's MAC */
	return 0;
}

/* Mask of the local ports allowed to receive frames from a given fabric port */
static u16 mv88e6xxx_port_vlan(struct mv88e6xxx_chip *chip, int dev, int port)
{
	struct dsa_switch *ds = chip->ds;
	struct dsa_switch_tree *dst = ds->dst;
	struct dsa_port *dp, *other_dp;
	bool found = false;
	u16 pvlan;

	/* dev is a physical switch */
	if (dev <= dst->last_switch) {
		list_for_each_entry(dp, &dst->ports, list) {
			if (dp->ds->index == dev && dp->index == port) {
				/* dp might be a DSA link or a user port, so it
				 * might or might not have a bridge.
				 * Use the "found" variable for both cases.
				 */
				found = true;
				break;
			}
		}
	/* dev is a virtual bridge */
	} else {
		list_for_each_entry(dp, &dst->ports, list) {
			unsigned int bridge_num = dsa_port_bridge_num_get(dp);

			if (!bridge_num)
				continue;

			if (bridge_num + dst->last_switch != dev)
				continue;

			found = true;
			break;
		}
	}

	/* Prevent frames from unknown switch or virtual bridge */
	if (!found)
		return 0;

	/* Frames from DSA links and CPU ports can egress any local port */
	if (dp->type == DSA_PORT_TYPE_CPU || dp->type == DSA_PORT_TYPE_DSA)
		return mv88e6xxx_port_mask(chip);

	pvlan = 0;

	/* Frames from standalone user ports can only egress on the
	 * upstream port.
	 */
	if (!dsa_port_bridge_dev_get(dp))
		return BIT(dsa_switch_upstream_port(ds));

	/* Frames from bridged user ports can egress any local DSA
	 * links and CPU ports, as well as any local member of their
	 * bridge group.
	 */
	dsa_switch_for_each_port(other_dp, ds)
		if (other_dp->type == DSA_PORT_TYPE_CPU ||
		    other_dp->type == DSA_PORT_TYPE_DSA ||
		    dsa_port_bridge_same(dp, other_dp))
			pvlan |= BIT(other_dp->index);

	return pvlan;
}

static int mv88e6xxx_port_vlan_map(struct mv88e6xxx_chip *chip, int port)
{
	u16 output_ports = mv88e6xxx_port_vlan(chip, chip->ds->index, port);

	/* prevent frames from going back out of the port they came in on */
	output_ports &= ~BIT(port);

	return mv88e6xxx_port_set_vlan_map(chip, port, output_ports);
}

static void mv88e6xxx_port_stp_state_set(struct dsa_switch *ds, int port,
					 u8 state)
{
	struct mv88e6xxx_chip *chip = ds->priv;
	int err;

	mv88e6xxx_reg_lock(chip);
	err = mv88e6xxx_port_set_state(chip, port, state);
	mv88e6xxx_reg_unlock(chip);

	if (err)
		dev_err(ds->dev, "p%d: failed to update state\n", port);
}

static int mv88e6xxx_pri_setup(struct mv88e6xxx_chip *chip)
{
	int err;

	if (chip->info->ops->ieee_pri_map) {
		err = chip->info->ops->ieee_pri_map(chip);
		if (err)
			return err;
	}

	if (chip->info->ops->ip_pri_map) {
		err = chip->info->ops->ip_pri_map(chip);
		if (err)
			return err;
	}

	return 0;
}

static int mv88e6xxx_devmap_setup(struct mv88e6xxx_chip *chip)
{
	struct dsa_switch *ds = chip->ds;
	int target, port;
	int err;

	if (!chip->info->global2_addr)
		return 0;

	/* Initialize the routing port to the 32 possible target devices */
	for (target = 0; target < 32; target++) {
		port = dsa_routing_port(ds, target);
		if (port == ds->num_ports)
			port = 0x1f;

		err = mv88e6xxx_g2_device_mapping_write(chip, target, port);
		if (err)
			return err;
	}

	if (chip->info->ops->set_cascade_port) {
		port = MV88E6XXX_CASCADE_PORT_MULTIPLE;
		err = chip->info->ops->set_cascade_port(chip, port);
		if (err)
			return err;
	}

	err = mv88e6xxx_g1_set_device_number(chip, chip->ds->index);
	if (err)
		return err;

	return 0;
}

static int mv88e6xxx_trunk_setup(struct mv88e6xxx_chip *chip)
{
	/* Clear all trunk masks and mapping */
	if (chip->info->global2_addr)
		return mv88e6xxx_g2_trunk_clear(chip);

	return 0;
}

static int mv88e6xxx_rmu_setup(struct mv88e6xxx_chip *chip)
{
	if (chip->info->ops->rmu_disable)
		return chip->info->ops->rmu_disable(chip);

	return 0;
}

static int mv88e6xxx_pot_setup(struct mv88e6xxx_chip *chip)
{
	if (chip->info->ops->pot_clear)
		return chip->info->ops->pot_clear(chip);

	return 0;
}

static int mv88e6xxx_rsvd2cpu_setup(struct mv88e6xxx_chip *chip)
{
	if (chip->info->ops->mgmt_rsvd2cpu)
		return chip->info->ops->mgmt_rsvd2cpu(chip);

	return 0;
}

static int mv88e6xxx_atu_setup(struct mv88e6xxx_chip *chip)
{
	int err;

	err = mv88e6xxx_g1_atu_flush(chip, 0, true);
	if (err)
		return err;

	/* The chips that have a "learn2all" bit in Global1, ATU
	 * Control are precisely those whose port registers have a
	 * Message Port bit in Port Control 1 and hence implement
	 * ->port_setup_message_port.
	 */
	if (chip->info->ops->port_setup_message_port) {
		err = mv88e6xxx_g1_atu_set_learn2all(chip, true);
		if (err)
			return err;
	}

	return mv88e6xxx_g1_atu_set_age_time(chip, 300000);
}

static int mv88e6xxx_irl_setup(struct mv88e6xxx_chip *chip)
{
	int port;
	int err;

	if (!chip->info->ops->irl_init_all)
		return 0;

	for (port = 0; port < mv88e6xxx_num_ports(chip); port++) {
		/* Disable ingress rate limiting by resetting all per port
		 * ingress rate limit resources to their initial state.
		 */
		err = chip->info->ops->irl_init_all(chip, port);
		if (err)
			return err;
	}

	return 0;
}

static int mv88e6xxx_mac_setup(struct mv88e6xxx_chip *chip)
{
	if (chip->info->ops->set_switch_mac) {
		u8 addr[ETH_ALEN];

		eth_random_addr(addr);

		return chip->info->ops->set_switch_mac(chip, addr);
	}

	return 0;
}

static int mv88e6xxx_pvt_map(struct mv88e6xxx_chip *chip, int dev, int port)
{
	struct dsa_switch_tree *dst = chip->ds->dst;
	struct dsa_switch *ds;
	struct dsa_port *dp;
	u16 pvlan = 0;

	if (!mv88e6xxx_has_pvt(chip))
		return 0;

	/* Skip the local source device, which uses in-chip port VLAN */
	if (dev != chip->ds->index) {
		pvlan = mv88e6xxx_port_vlan(chip, dev, port);

		ds = dsa_switch_find(dst->index, dev);
		dp = ds ? dsa_to_port(ds, port) : NULL;
		if (dp && dp->lag) {
			/* As the PVT is used to limit flooding of
			 * FORWARD frames, which use the LAG ID as the
			 * source port, we must translate dev/port to
			 * the special "LAG device" in the PVT, using
			 * the LAG ID (one-based) as the port number
			 * (zero-based).
			 */
			dev = MV88E6XXX_G2_PVT_ADDR_DEV_TRUNK;
			port = dsa_port_lag_id_get(dp) - 1;
		}
	}

	return mv88e6xxx_g2_pvt_write(chip, dev, port, pvlan);
}

static int mv88e6xxx_pvt_setup(struct mv88e6xxx_chip *chip)
{
	int dev, port;
	int err;

	if (!mv88e6xxx_has_pvt(chip))
		return 0;

	/* Clear 5 Bit Port for usage with Marvell Link Street devices:
	 * use 4 bits for the Src_Port/Src_Trunk and 5 bits for the Src_Dev.
	 */
	err = mv88e6xxx_g2_misc_4_bit_port(chip);
	if (err)
		return err;

	for (dev = 0; dev < MV88E6XXX_MAX_PVT_SWITCHES; ++dev) {
		for (port = 0; port < MV88E6XXX_MAX_PVT_PORTS; ++port) {
			err = mv88e6xxx_pvt_map(chip, dev, port);
			if (err)
				return err;
		}
	}

	return 0;
}

static int mv88e6xxx_port_fast_age_fid(struct mv88e6xxx_chip *chip, int port,
				       u16 fid)
{
	if (dsa_to_port(chip->ds, port)->lag)
		/* Hardware is incapable of fast-aging a LAG through a
		 * regular ATU move operation. Until we have something
		 * more fancy in place this is a no-op.
		 */
		return -EOPNOTSUPP;

	return mv88e6xxx_g1_atu_remove(chip, fid, port, false);
}

static void mv88e6xxx_port_fast_age(struct dsa_switch *ds, int port)
{
	struct mv88e6xxx_chip *chip = ds->priv;
	int err;

	mv88e6xxx_reg_lock(chip);
	err = mv88e6xxx_port_fast_age_fid(chip, port, 0);
	mv88e6xxx_reg_unlock(chip);

	if (err)
		dev_err(chip->ds->dev, "p%d: failed to flush ATU: %d\n",
			port, err);
}

static int mv88e6xxx_vtu_setup(struct mv88e6xxx_chip *chip)
{
	if (!mv88e6xxx_max_vid(chip))
		return 0;

	return mv88e6xxx_g1_vtu_flush(chip);
}

static int mv88e6xxx_vtu_get(struct mv88e6xxx_chip *chip, u16 vid,
			     struct mv88e6xxx_vtu_entry *entry)
{
	int err;

	if (!chip->info->ops->vtu_getnext)
		return -EOPNOTSUPP;

	entry->vid = vid ? vid - 1 : mv88e6xxx_max_vid(chip);
	entry->valid = false;

	err = chip->info->ops->vtu_getnext(chip, entry);

	if (entry->vid != vid)
		entry->valid = false;

	return err;
}

int mv88e6xxx_vtu_walk(struct mv88e6xxx_chip *chip,
		       int (*cb)(struct mv88e6xxx_chip *chip,
				 const struct mv88e6xxx_vtu_entry *entry,
				 void *priv),
		       void *priv)
{
	struct mv88e6xxx_vtu_entry entry = {
		.vid = mv88e6xxx_max_vid(chip),
		.valid = false,
	};
	int err;

	if (!chip->info->ops->vtu_getnext)
		return -EOPNOTSUPP;

	do {
		err = chip->info->ops->vtu_getnext(chip, &entry);
		if (err)
			return err;

		if (!entry.valid)
			break;

		err = cb(chip, &entry, priv);
		if (err)
			return err;
	} while (entry.vid < mv88e6xxx_max_vid(chip));

	return 0;
}

static int mv88e6xxx_vtu_loadpurge(struct mv88e6xxx_chip *chip,
				   struct mv88e6xxx_vtu_entry *entry)
{
	if (!chip->info->ops->vtu_loadpurge)
		return -EOPNOTSUPP;

	return chip->info->ops->vtu_loadpurge(chip, entry);
}

static int mv88e6xxx_fid_map_vlan(struct mv88e6xxx_chip *chip,
				  const struct mv88e6xxx_vtu_entry *entry,
				  void *_fid_bitmap)
{
	unsigned long *fid_bitmap = _fid_bitmap;

	set_bit(entry->fid, fid_bitmap);
	return 0;
}

int mv88e6xxx_fid_map(struct mv88e6xxx_chip *chip, unsigned long *fid_bitmap)
{
	bitmap_zero(fid_bitmap, MV88E6XXX_N_FID);

	/* Every FID has an associated VID, so walking the VTU
	 * will discover the full set of FIDs in use.
	 */
	return mv88e6xxx_vtu_walk(chip, mv88e6xxx_fid_map_vlan, fid_bitmap);
}

static int mv88e6xxx_atu_new(struct mv88e6xxx_chip *chip, u16 *fid)
{
	DECLARE_BITMAP(fid_bitmap, MV88E6XXX_N_FID);
	int err;

	err = mv88e6xxx_fid_map(chip, fid_bitmap);
	if (err)
		return err;

	*fid = find_first_zero_bit(fid_bitmap, MV88E6XXX_N_FID);
	if (unlikely(*fid >= mv88e6xxx_num_databases(chip)))
		return -ENOSPC;

	/* Clear the database */
	return mv88e6xxx_g1_atu_flush(chip, *fid, true);
}

static int mv88e6xxx_stu_loadpurge(struct mv88e6xxx_chip *chip,
				   struct mv88e6xxx_stu_entry *entry)
{
	if (!chip->info->ops->stu_loadpurge)
		return -EOPNOTSUPP;

	return chip->info->ops->stu_loadpurge(chip, entry);
}

static int mv88e6xxx_stu_setup(struct mv88e6xxx_chip *chip)
{
	struct mv88e6xxx_stu_entry stu = {
		.valid = true,
		.sid = 0
	};

	if (!mv88e6xxx_has_stu(chip))
		return 0;

	/* Make sure that SID 0 is always valid. This is used by VTU
	 * entries that do not make use of the STU, e.g. when creating
	 * a VLAN upper on a port that is also part of a VLAN
	 * filtering bridge.
	 */
	return mv88e6xxx_stu_loadpurge(chip, &stu);
}

static int mv88e6xxx_sid_get(struct mv88e6xxx_chip *chip, u8 *sid)
{
	DECLARE_BITMAP(busy, MV88E6XXX_N_SID) = { 0 };
	struct mv88e6xxx_mst *mst;

	__set_bit(0, busy);

	list_for_each_entry(mst, &chip->msts, node)
		__set_bit(mst->stu.sid, busy);

	*sid = find_first_zero_bit(busy, MV88E6XXX_N_SID);

	return (*sid >= mv88e6xxx_max_sid(chip)) ? -ENOSPC : 0;
}

static int mv88e6xxx_mst_put(struct mv88e6xxx_chip *chip, u8 sid)
{
	struct mv88e6xxx_mst *mst, *tmp;
	int err;

	if (!sid)
		return 0;

	list_for_each_entry_safe(mst, tmp, &chip->msts, node) {
		if (mst->stu.sid != sid)
			continue;

		if (!refcount_dec_and_test(&mst->refcnt))
			return 0;

		mst->stu.valid = false;
		err = mv88e6xxx_stu_loadpurge(chip, &mst->stu);
		if (err) {
			refcount_set(&mst->refcnt, 1);
			return err;
		}

		list_del(&mst->node);
		kfree(mst);
		return 0;
	}

	return -ENOENT;
}

static int mv88e6xxx_mst_get(struct mv88e6xxx_chip *chip, struct net_device *br,
			     u16 msti, u8 *sid)
{
	struct mv88e6xxx_mst *mst;
	int err, i;

	if (!mv88e6xxx_has_stu(chip)) {
		err = -EOPNOTSUPP;
		goto err;
	}

	if (!msti) {
		*sid = 0;
		return 0;
	}

	list_for_each_entry(mst, &chip->msts, node) {
		if (mst->br == br && mst->msti == msti) {
			refcount_inc(&mst->refcnt);
			*sid = mst->stu.sid;
			return 0;
		}
	}

	err = mv88e6xxx_sid_get(chip, sid);
	if (err)
		goto err;

	mst = kzalloc(sizeof(*mst), GFP_KERNEL);
	if (!mst) {
		err = -ENOMEM;
		goto err;
	}

	INIT_LIST_HEAD(&mst->node);
	refcount_set(&mst->refcnt, 1);
	mst->br = br;
	mst->msti = msti;
	mst->stu.valid = true;
	mst->stu.sid = *sid;

	/* The bridge starts out all ports in the disabled state. But
	 * a STU state of disabled means to go by the port-global
	 * state. So we set all user port's initial state to blocking,
	 * to match the bridge's behavior.
	 */
	for (i = 0; i < mv88e6xxx_num_ports(chip); i++)
		mst->stu.state[i] = dsa_is_user_port(chip->ds, i) ?
			MV88E6XXX_PORT_CTL0_STATE_BLOCKING :
			MV88E6XXX_PORT_CTL0_STATE_DISABLED;

	err = mv88e6xxx_stu_loadpurge(chip, &mst->stu);
	if (err)
		goto err_free;

	list_add_tail(&mst->node, &chip->msts);
	return 0;

err_free:
	kfree(mst);
err:
	return err;
}

static int mv88e6xxx_port_mst_state_set(struct dsa_switch *ds, int port,
					const struct switchdev_mst_state *st)
{
	struct dsa_port *dp = dsa_to_port(ds, port);
	struct mv88e6xxx_chip *chip = ds->priv;
	struct mv88e6xxx_mst *mst;
	u8 state;
	int err;

	if (!mv88e6xxx_has_stu(chip))
		return -EOPNOTSUPP;

	switch (st->state) {
	case BR_STATE_DISABLED:
	case BR_STATE_BLOCKING:
	case BR_STATE_LISTENING:
		state = MV88E6XXX_PORT_CTL0_STATE_BLOCKING;
		break;
	case BR_STATE_LEARNING:
		state = MV88E6XXX_PORT_CTL0_STATE_LEARNING;
		break;
	case BR_STATE_FORWARDING:
		state = MV88E6XXX_PORT_CTL0_STATE_FORWARDING;
		break;
	default:
		return -EINVAL;
	}

	list_for_each_entry(mst, &chip->msts, node) {
		if (mst->br == dsa_port_bridge_dev_get(dp) &&
		    mst->msti == st->msti) {
			if (mst->stu.state[port] == state)
				return 0;

			mst->stu.state[port] = state;
			mv88e6xxx_reg_lock(chip);
			err = mv88e6xxx_stu_loadpurge(chip, &mst->stu);
			mv88e6xxx_reg_unlock(chip);
			return err;
		}
	}

	return -ENOENT;
}

static int mv88e6xxx_port_check_hw_vlan(struct dsa_switch *ds, int port,
					u16 vid)
{
	struct dsa_port *dp = dsa_to_port(ds, port), *other_dp;
	struct mv88e6xxx_chip *chip = ds->priv;
	struct mv88e6xxx_vtu_entry vlan;
	int err;

	/* DSA and CPU ports have to be members of multiple vlans */
	if (dsa_port_is_dsa(dp) || dsa_port_is_cpu(dp))
		return 0;

	err = mv88e6xxx_vtu_get(chip, vid, &vlan);
	if (err)
		return err;

	if (!vlan.valid)
		return 0;

	dsa_switch_for_each_user_port(other_dp, ds) {
		struct net_device *other_br;

		if (vlan.member[other_dp->index] ==
		    MV88E6XXX_G1_VTU_DATA_MEMBER_TAG_NON_MEMBER)
			continue;

		if (dsa_port_bridge_same(dp, other_dp))
			break; /* same bridge, check next VLAN */

		other_br = dsa_port_bridge_dev_get(other_dp);
		if (!other_br)
			continue;

		dev_err(ds->dev, "p%d: hw VLAN %d already used by port %d in %s\n",
			port, vlan.vid, other_dp->index, netdev_name(other_br));
		return -EOPNOTSUPP;
	}

	return 0;
}

static int mv88e6xxx_port_commit_pvid(struct mv88e6xxx_chip *chip, int port)
{
	struct dsa_port *dp = dsa_to_port(chip->ds, port);
	struct net_device *br = dsa_port_bridge_dev_get(dp);
	struct mv88e6xxx_port *p = &chip->ports[port];
	u16 pvid = MV88E6XXX_VID_STANDALONE;
	bool drop_untagged = false;
	int err;

	if (br) {
		if (br_vlan_enabled(br)) {
			pvid = p->bridge_pvid.vid;
			drop_untagged = !p->bridge_pvid.valid;
		} else {
			pvid = MV88E6XXX_VID_BRIDGED;
		}
	}

	err = mv88e6xxx_port_set_pvid(chip, port, pvid);
	if (err)
		return err;

	return mv88e6xxx_port_drop_untagged(chip, port, drop_untagged);
}

static int mv88e6xxx_port_vlan_filtering(struct dsa_switch *ds, int port,
					 bool vlan_filtering,
					 struct netlink_ext_ack *extack)
{
	struct mv88e6xxx_chip *chip = ds->priv;
	u16 mode = vlan_filtering ? MV88E6XXX_PORT_CTL2_8021Q_MODE_SECURE :
		MV88E6XXX_PORT_CTL2_8021Q_MODE_DISABLED;
	int err;

	if (!mv88e6xxx_max_vid(chip))
		return -EOPNOTSUPP;

	mv88e6xxx_reg_lock(chip);

	err = mv88e6xxx_port_set_8021q_mode(chip, port, mode);
	if (err)
		goto unlock;

	err = mv88e6xxx_port_commit_pvid(chip, port);
	if (err)
		goto unlock;

unlock:
	mv88e6xxx_reg_unlock(chip);

	return err;
}

static int
mv88e6xxx_port_vlan_prepare(struct dsa_switch *ds, int port,
			    const struct switchdev_obj_port_vlan *vlan)
{
	struct mv88e6xxx_chip *chip = ds->priv;
	int err;

	if (!mv88e6xxx_max_vid(chip))
		return -EOPNOTSUPP;

	/* If the requested port doesn't belong to the same bridge as the VLAN
	 * members, do not support it (yet) and fallback to software VLAN.
	 */
	mv88e6xxx_reg_lock(chip);
	err = mv88e6xxx_port_check_hw_vlan(ds, port, vlan->vid);
	mv88e6xxx_reg_unlock(chip);

	return err;
}

static int mv88e6xxx_port_db_load_purge(struct mv88e6xxx_chip *chip, int port,
					const unsigned char *addr, u16 vid,
					u8 state)
{
	struct mv88e6xxx_atu_entry entry;
	struct mv88e6xxx_vtu_entry vlan;
	u16 fid;
	int err;

	/* Ports have two private address databases: one for when the port is
	 * standalone and one for when the port is under a bridge and the
	 * 802.1Q mode is disabled. When the port is standalone, DSA wants its
	 * address database to remain 100% empty, so we never load an ATU entry
	 * into a standalone port's database. Therefore, translate the null
	 * VLAN ID into the port's database used for VLAN-unaware bridging.
	 */
	if (vid == 0) {
		fid = MV88E6XXX_FID_BRIDGED;
	} else {
		err = mv88e6xxx_vtu_get(chip, vid, &vlan);
		if (err)
			return err;

		/* switchdev expects -EOPNOTSUPP to honor software VLANs */
		if (!vlan.valid)
			return -EOPNOTSUPP;

		fid = vlan.fid;
	}

	entry.state = 0;
	ether_addr_copy(entry.mac, addr);
	eth_addr_dec(entry.mac);

	err = mv88e6xxx_g1_atu_getnext(chip, fid, &entry);
	if (err)
		return err;

	/* Initialize a fresh ATU entry if it isn't found */
	if (!entry.state || !ether_addr_equal(entry.mac, addr)) {
		memset(&entry, 0, sizeof(entry));
		ether_addr_copy(entry.mac, addr);
	}

	/* Purge the ATU entry only if no port is using it anymore */
	if (!state) {
		entry.portvec &= ~BIT(port);
		if (!entry.portvec)
			entry.state = 0;
	} else {
		if (state == MV88E6XXX_G1_ATU_DATA_STATE_UC_STATIC)
			entry.portvec = BIT(port);
		else
			entry.portvec |= BIT(port);

		entry.state = state;
	}

	return mv88e6xxx_g1_atu_loadpurge(chip, fid, &entry);
}

static int mv88e6xxx_policy_apply(struct mv88e6xxx_chip *chip, int port,
				  const struct mv88e6xxx_policy *policy)
{
	enum mv88e6xxx_policy_mapping mapping = policy->mapping;
	enum mv88e6xxx_policy_action action = policy->action;
	const u8 *addr = policy->addr;
	u16 vid = policy->vid;
	u8 state;
	int err;
	int id;

	if (!chip->info->ops->port_set_policy)
		return -EOPNOTSUPP;

	switch (mapping) {
	case MV88E6XXX_POLICY_MAPPING_DA:
	case MV88E6XXX_POLICY_MAPPING_SA:
		if (action == MV88E6XXX_POLICY_ACTION_NORMAL)
			state = 0; /* Dissociate the port and address */
		else if (action == MV88E6XXX_POLICY_ACTION_DISCARD &&
			 is_multicast_ether_addr(addr))
			state = MV88E6XXX_G1_ATU_DATA_STATE_MC_STATIC_POLICY;
		else if (action == MV88E6XXX_POLICY_ACTION_DISCARD &&
			 is_unicast_ether_addr(addr))
			state = MV88E6XXX_G1_ATU_DATA_STATE_UC_STATIC_POLICY;
		else
			return -EOPNOTSUPP;

		err = mv88e6xxx_port_db_load_purge(chip, port, addr, vid,
						   state);
		if (err)
			return err;
		break;
	default:
		return -EOPNOTSUPP;
	}

	/* Skip the port's policy clearing if the mapping is still in use */
	if (action == MV88E6XXX_POLICY_ACTION_NORMAL)
		idr_for_each_entry(&chip->policies, policy, id)
			if (policy->port == port &&
			    policy->mapping == mapping &&
			    policy->action != action)
				return 0;

	return chip->info->ops->port_set_policy(chip, port, mapping, action);
}

static int mv88e6xxx_policy_insert(struct mv88e6xxx_chip *chip, int port,
				   struct ethtool_rx_flow_spec *fs)
{
	struct ethhdr *mac_entry = &fs->h_u.ether_spec;
	struct ethhdr *mac_mask = &fs->m_u.ether_spec;
	enum mv88e6xxx_policy_mapping mapping;
	enum mv88e6xxx_policy_action action;
	struct mv88e6xxx_policy *policy;
	u16 vid = 0;
	u8 *addr;
	int err;
	int id;

	if (fs->location != RX_CLS_LOC_ANY)
		return -EINVAL;

	if (fs->ring_cookie == RX_CLS_FLOW_DISC)
		action = MV88E6XXX_POLICY_ACTION_DISCARD;
	else
		return -EOPNOTSUPP;

	switch (fs->flow_type & ~FLOW_EXT) {
	case ETHER_FLOW:
		if (!is_zero_ether_addr(mac_mask->h_dest) &&
		    is_zero_ether_addr(mac_mask->h_source)) {
			mapping = MV88E6XXX_POLICY_MAPPING_DA;
			addr = mac_entry->h_dest;
		} else if (is_zero_ether_addr(mac_mask->h_dest) &&
		    !is_zero_ether_addr(mac_mask->h_source)) {
			mapping = MV88E6XXX_POLICY_MAPPING_SA;
			addr = mac_entry->h_source;
		} else {
			/* Cannot support DA and SA mapping in the same rule */
			return -EOPNOTSUPP;
		}
		break;
	default:
		return -EOPNOTSUPP;
	}

	if ((fs->flow_type & FLOW_EXT) && fs->m_ext.vlan_tci) {
		if (fs->m_ext.vlan_tci != htons(0xffff))
			return -EOPNOTSUPP;
		vid = be16_to_cpu(fs->h_ext.vlan_tci) & VLAN_VID_MASK;
	}

	idr_for_each_entry(&chip->policies, policy, id) {
		if (policy->port == port && policy->mapping == mapping &&
		    policy->action == action && policy->vid == vid &&
		    ether_addr_equal(policy->addr, addr))
			return -EEXIST;
	}

	policy = devm_kzalloc(chip->dev, sizeof(*policy), GFP_KERNEL);
	if (!policy)
		return -ENOMEM;

	fs->location = 0;
	err = idr_alloc_u32(&chip->policies, policy, &fs->location, 0xffffffff,
			    GFP_KERNEL);
	if (err) {
		devm_kfree(chip->dev, policy);
		return err;
	}

	memcpy(&policy->fs, fs, sizeof(*fs));
	ether_addr_copy(policy->addr, addr);
	policy->mapping = mapping;
	policy->action = action;
	policy->port = port;
	policy->vid = vid;

	err = mv88e6xxx_policy_apply(chip, port, policy);
	if (err) {
		idr_remove(&chip->policies, fs->location);
		devm_kfree(chip->dev, policy);
		return err;
	}

	return 0;
}

static int mv88e6xxx_get_rxnfc(struct dsa_switch *ds, int port,
			       struct ethtool_rxnfc *rxnfc, u32 *rule_locs)
{
	struct ethtool_rx_flow_spec *fs = &rxnfc->fs;
	struct mv88e6xxx_chip *chip = ds->priv;
	struct mv88e6xxx_policy *policy;
	int err;
	int id;

	mv88e6xxx_reg_lock(chip);

	switch (rxnfc->cmd) {
	case ETHTOOL_GRXCLSRLCNT:
		rxnfc->data = 0;
		rxnfc->data |= RX_CLS_LOC_SPECIAL;
		rxnfc->rule_cnt = 0;
		idr_for_each_entry(&chip->policies, policy, id)
			if (policy->port == port)
				rxnfc->rule_cnt++;
		err = 0;
		break;
	case ETHTOOL_GRXCLSRULE:
		err = -ENOENT;
		policy = idr_find(&chip->policies, fs->location);
		if (policy) {
			memcpy(fs, &policy->fs, sizeof(*fs));
			err = 0;
		}
		break;
	case ETHTOOL_GRXCLSRLALL:
		rxnfc->data = 0;
		rxnfc->rule_cnt = 0;
		idr_for_each_entry(&chip->policies, policy, id)
			if (policy->port == port)
				rule_locs[rxnfc->rule_cnt++] = id;
		err = 0;
		break;
	default:
		err = -EOPNOTSUPP;
		break;
	}

	mv88e6xxx_reg_unlock(chip);

	return err;
}

static int mv88e6xxx_set_rxnfc(struct dsa_switch *ds, int port,
			       struct ethtool_rxnfc *rxnfc)
{
	struct ethtool_rx_flow_spec *fs = &rxnfc->fs;
	struct mv88e6xxx_chip *chip = ds->priv;
	struct mv88e6xxx_policy *policy;
	int err;

	mv88e6xxx_reg_lock(chip);

	switch (rxnfc->cmd) {
	case ETHTOOL_SRXCLSRLINS:
		err = mv88e6xxx_policy_insert(chip, port, fs);
		break;
	case ETHTOOL_SRXCLSRLDEL:
		err = -ENOENT;
		policy = idr_remove(&chip->policies, fs->location);
		if (policy) {
			policy->action = MV88E6XXX_POLICY_ACTION_NORMAL;
			err = mv88e6xxx_policy_apply(chip, port, policy);
			devm_kfree(chip->dev, policy);
		}
		break;
	default:
		err = -EOPNOTSUPP;
		break;
	}

	mv88e6xxx_reg_unlock(chip);

	return err;
}

static int mv88e6xxx_port_add_broadcast(struct mv88e6xxx_chip *chip, int port,
					u16 vid)
{
	u8 state = MV88E6XXX_G1_ATU_DATA_STATE_MC_STATIC;
	u8 broadcast[ETH_ALEN];

	eth_broadcast_addr(broadcast);

	return mv88e6xxx_port_db_load_purge(chip, port, broadcast, vid, state);
}

static int mv88e6xxx_broadcast_setup(struct mv88e6xxx_chip *chip, u16 vid)
{
	int port;
	int err;

	for (port = 0; port < mv88e6xxx_num_ports(chip); port++) {
		struct dsa_port *dp = dsa_to_port(chip->ds, port);
		struct net_device *brport;

		if (dsa_is_unused_port(chip->ds, port))
			continue;

		brport = dsa_port_to_bridge_port(dp);
		if (brport && !br_port_flag_is_set(brport, BR_BCAST_FLOOD))
			/* Skip bridged user ports where broadcast
			 * flooding is disabled.
			 */
			continue;

		err = mv88e6xxx_port_add_broadcast(chip, port, vid);
		if (err)
			return err;
	}

	return 0;
}

struct mv88e6xxx_port_broadcast_sync_ctx {
	int port;
	bool flood;
};

static int
mv88e6xxx_port_broadcast_sync_vlan(struct mv88e6xxx_chip *chip,
				   const struct mv88e6xxx_vtu_entry *vlan,
				   void *_ctx)
{
	struct mv88e6xxx_port_broadcast_sync_ctx *ctx = _ctx;
	u8 broadcast[ETH_ALEN];
	u8 state;

	if (ctx->flood)
		state = MV88E6XXX_G1_ATU_DATA_STATE_MC_STATIC;
	else
		state = MV88E6XXX_G1_ATU_DATA_STATE_MC_UNUSED;

	eth_broadcast_addr(broadcast);

	return mv88e6xxx_port_db_load_purge(chip, ctx->port, broadcast,
					    vlan->vid, state);
}

static int mv88e6xxx_port_broadcast_sync(struct mv88e6xxx_chip *chip, int port,
					 bool flood)
{
	struct mv88e6xxx_port_broadcast_sync_ctx ctx = {
		.port = port,
		.flood = flood,
	};
	struct mv88e6xxx_vtu_entry vid0 = {
		.vid = 0,
	};
	int err;

	/* Update the port's private database... */
	err = mv88e6xxx_port_broadcast_sync_vlan(chip, &vid0, &ctx);
	if (err)
		return err;

	/* ...and the database for all VLANs. */
	return mv88e6xxx_vtu_walk(chip, mv88e6xxx_port_broadcast_sync_vlan,
				  &ctx);
}

static int mv88e6xxx_port_vlan_join(struct mv88e6xxx_chip *chip, int port,
				    u16 vid, u8 member, bool warn)
{
	const u8 non_member = MV88E6XXX_G1_VTU_DATA_MEMBER_TAG_NON_MEMBER;
	struct mv88e6xxx_vtu_entry vlan;
	int i, err;

	err = mv88e6xxx_vtu_get(chip, vid, &vlan);
	if (err)
		return err;

	if (!vlan.valid) {
		memset(&vlan, 0, sizeof(vlan));

		if (vid == MV88E6XXX_VID_STANDALONE)
			vlan.policy = true;

		err = mv88e6xxx_atu_new(chip, &vlan.fid);
		if (err)
			return err;

		for (i = 0; i < mv88e6xxx_num_ports(chip); ++i)
			if (i == port)
				vlan.member[i] = member;
			else
				vlan.member[i] = non_member;

		vlan.vid = vid;
		vlan.valid = true;

		err = mv88e6xxx_vtu_loadpurge(chip, &vlan);
		if (err)
			return err;

		err = mv88e6xxx_broadcast_setup(chip, vlan.vid);
		if (err)
			return err;
	} else if (vlan.member[port] != member) {
		vlan.member[port] = member;

		err = mv88e6xxx_vtu_loadpurge(chip, &vlan);
		if (err)
			return err;
	} else if (warn) {
		dev_info(chip->dev, "p%d: already a member of VLAN %d\n",
			 port, vid);
	}

	return 0;
}

static int mv88e6xxx_port_vlan_add(struct dsa_switch *ds, int port,
				   const struct switchdev_obj_port_vlan *vlan,
				   struct netlink_ext_ack *extack)
{
	struct mv88e6xxx_chip *chip = ds->priv;
	bool untagged = vlan->flags & BRIDGE_VLAN_INFO_UNTAGGED;
	bool pvid = vlan->flags & BRIDGE_VLAN_INFO_PVID;
	struct mv88e6xxx_port *p = &chip->ports[port];
	bool warn;
	u8 member;
	int err;

	if (!vlan->vid)
		return 0;

	err = mv88e6xxx_port_vlan_prepare(ds, port, vlan);
	if (err)
		return err;

	if (dsa_is_dsa_port(ds, port) || dsa_is_cpu_port(ds, port))
		member = MV88E6XXX_G1_VTU_DATA_MEMBER_TAG_UNMODIFIED;
	else if (untagged)
		member = MV88E6XXX_G1_VTU_DATA_MEMBER_TAG_UNTAGGED;
	else
		member = MV88E6XXX_G1_VTU_DATA_MEMBER_TAG_TAGGED;

	/* net/dsa/slave.c will call dsa_port_vlan_add() for the affected port
	 * and then the CPU port. Do not warn for duplicates for the CPU port.
	 */
	warn = !dsa_is_cpu_port(ds, port) && !dsa_is_dsa_port(ds, port);

	mv88e6xxx_reg_lock(chip);

	err = mv88e6xxx_port_vlan_join(chip, port, vlan->vid, member, warn);
	if (err) {
		dev_err(ds->dev, "p%d: failed to add VLAN %d%c\n", port,
			vlan->vid, untagged ? 'u' : 't');
		goto out;
	}

	if (pvid) {
		p->bridge_pvid.vid = vlan->vid;
		p->bridge_pvid.valid = true;

		err = mv88e6xxx_port_commit_pvid(chip, port);
		if (err)
			goto out;
	} else if (vlan->vid && p->bridge_pvid.vid == vlan->vid) {
		/* The old pvid was reinstalled as a non-pvid VLAN */
		p->bridge_pvid.valid = false;

		err = mv88e6xxx_port_commit_pvid(chip, port);
		if (err)
			goto out;
	}

out:
	mv88e6xxx_reg_unlock(chip);

	return err;
}

static int mv88e6xxx_port_vlan_leave(struct mv88e6xxx_chip *chip,
				     int port, u16 vid)
{
	struct mv88e6xxx_vtu_entry vlan;
	int i, err;

	if (!vid)
		return 0;

	err = mv88e6xxx_vtu_get(chip, vid, &vlan);
	if (err)
		return err;

	/* If the VLAN doesn't exist in hardware or the port isn't a member,
	 * tell switchdev that this VLAN is likely handled in software.
	 */
	if (!vlan.valid ||
	    vlan.member[port] == MV88E6XXX_G1_VTU_DATA_MEMBER_TAG_NON_MEMBER)
		return -EOPNOTSUPP;

	vlan.member[port] = MV88E6XXX_G1_VTU_DATA_MEMBER_TAG_NON_MEMBER;

	/* keep the VLAN unless all ports are excluded */
	vlan.valid = false;
	for (i = 0; i < mv88e6xxx_num_ports(chip); ++i) {
		if (vlan.member[i] !=
		    MV88E6XXX_G1_VTU_DATA_MEMBER_TAG_NON_MEMBER) {
			vlan.valid = true;
			break;
		}
	}

	err = mv88e6xxx_vtu_loadpurge(chip, &vlan);
	if (err)
		return err;

	if (!vlan.valid) {
		err = mv88e6xxx_mst_put(chip, vlan.sid);
		if (err)
			return err;
	}

	return mv88e6xxx_g1_atu_remove(chip, vlan.fid, port, false);
}

static int mv88e6xxx_port_vlan_del(struct dsa_switch *ds, int port,
				   const struct switchdev_obj_port_vlan *vlan)
{
	struct mv88e6xxx_chip *chip = ds->priv;
	struct mv88e6xxx_port *p = &chip->ports[port];
	int err = 0;
	u16 pvid;

	if (!mv88e6xxx_max_vid(chip))
		return -EOPNOTSUPP;

	/* The ATU removal procedure needs the FID to be mapped in the VTU,
	 * but FDB deletion runs concurrently with VLAN deletion. Flush the DSA
	 * switchdev workqueue to ensure that all FDB entries are deleted
	 * before we remove the VLAN.
	 */
	dsa_flush_workqueue();

	mv88e6xxx_reg_lock(chip);

	err = mv88e6xxx_port_get_pvid(chip, port, &pvid);
	if (err)
		goto unlock;

	err = mv88e6xxx_port_vlan_leave(chip, port, vlan->vid);
	if (err)
		goto unlock;

	if (vlan->vid == pvid) {
		p->bridge_pvid.valid = false;

		err = mv88e6xxx_port_commit_pvid(chip, port);
		if (err)
			goto unlock;
	}

unlock:
	mv88e6xxx_reg_unlock(chip);

	return err;
}

static int mv88e6xxx_port_vlan_fast_age(struct dsa_switch *ds, int port, u16 vid)
{
	struct mv88e6xxx_chip *chip = ds->priv;
	struct mv88e6xxx_vtu_entry vlan;
	int err;

	mv88e6xxx_reg_lock(chip);

	err = mv88e6xxx_vtu_get(chip, vid, &vlan);
	if (err)
		goto unlock;

	err = mv88e6xxx_port_fast_age_fid(chip, port, vlan.fid);

unlock:
	mv88e6xxx_reg_unlock(chip);

	return err;
}

static int mv88e6xxx_vlan_msti_set(struct dsa_switch *ds,
				   struct dsa_bridge bridge,
				   const struct switchdev_vlan_msti *msti)
{
	struct mv88e6xxx_chip *chip = ds->priv;
	struct mv88e6xxx_vtu_entry vlan;
	u8 old_sid, new_sid;
	int err;

	if (!mv88e6xxx_has_stu(chip))
		return -EOPNOTSUPP;

	mv88e6xxx_reg_lock(chip);

	err = mv88e6xxx_vtu_get(chip, msti->vid, &vlan);
	if (err)
		goto unlock;

	if (!vlan.valid) {
		err = -EINVAL;
		goto unlock;
	}

	old_sid = vlan.sid;

	err = mv88e6xxx_mst_get(chip, bridge.dev, msti->msti, &new_sid);
	if (err)
		goto unlock;

	if (new_sid != old_sid) {
		vlan.sid = new_sid;

		err = mv88e6xxx_vtu_loadpurge(chip, &vlan);
		if (err) {
			mv88e6xxx_mst_put(chip, new_sid);
			goto unlock;
		}
	}

	err = mv88e6xxx_mst_put(chip, old_sid);

unlock:
	mv88e6xxx_reg_unlock(chip);
	return err;
}

static int mv88e6xxx_port_fdb_add(struct dsa_switch *ds, int port,
				  const unsigned char *addr, u16 vid,
				  struct dsa_db db)
{
	struct mv88e6xxx_chip *chip = ds->priv;
	int err;

	mv88e6xxx_reg_lock(chip);
	err = mv88e6xxx_port_db_load_purge(chip, port, addr, vid,
					   MV88E6XXX_G1_ATU_DATA_STATE_UC_STATIC);
	mv88e6xxx_reg_unlock(chip);

	return err;
}

static int mv88e6xxx_port_fdb_del(struct dsa_switch *ds, int port,
				  const unsigned char *addr, u16 vid,
				  struct dsa_db db)
{
	struct mv88e6xxx_chip *chip = ds->priv;
	int err;

	mv88e6xxx_reg_lock(chip);
	err = mv88e6xxx_port_db_load_purge(chip, port, addr, vid, 0);
	mv88e6xxx_reg_unlock(chip);

	return err;
}

static int mv88e6xxx_port_db_dump_fid(struct mv88e6xxx_chip *chip,
				      u16 fid, u16 vid, int port,
				      dsa_fdb_dump_cb_t *cb, void *data)
{
	struct mv88e6xxx_atu_entry addr;
	bool is_static;
	int err;

	addr.state = 0;
	eth_broadcast_addr(addr.mac);

	do {
		err = mv88e6xxx_g1_atu_getnext(chip, fid, &addr);
		if (err)
			return err;

		if (!addr.state)
			break;

		if (addr.trunk || (addr.portvec & BIT(port)) == 0)
			continue;

		if (!is_unicast_ether_addr(addr.mac))
			continue;

		is_static = (addr.state ==
			     MV88E6XXX_G1_ATU_DATA_STATE_UC_STATIC);
		err = cb(addr.mac, vid, is_static, data);
		if (err)
			return err;
	} while (!is_broadcast_ether_addr(addr.mac));

	return err;
}

struct mv88e6xxx_port_db_dump_vlan_ctx {
	int port;
	dsa_fdb_dump_cb_t *cb;
	void *data;
};

static int mv88e6xxx_port_db_dump_vlan(struct mv88e6xxx_chip *chip,
				       const struct mv88e6xxx_vtu_entry *entry,
				       void *_data)
{
	struct mv88e6xxx_port_db_dump_vlan_ctx *ctx = _data;

	return mv88e6xxx_port_db_dump_fid(chip, entry->fid, entry->vid,
					  ctx->port, ctx->cb, ctx->data);
}

static int mv88e6xxx_port_db_dump(struct mv88e6xxx_chip *chip, int port,
				  dsa_fdb_dump_cb_t *cb, void *data)
{
	struct mv88e6xxx_port_db_dump_vlan_ctx ctx = {
		.port = port,
		.cb = cb,
		.data = data,
	};
	u16 fid;
	int err;

	/* Dump port's default Filtering Information Database (VLAN ID 0) */
	err = mv88e6xxx_port_get_fid(chip, port, &fid);
	if (err)
		return err;

	err = mv88e6xxx_port_db_dump_fid(chip, fid, 0, port, cb, data);
	if (err)
		return err;

	return mv88e6xxx_vtu_walk(chip, mv88e6xxx_port_db_dump_vlan, &ctx);
}

static int mv88e6xxx_port_fdb_dump(struct dsa_switch *ds, int port,
				   dsa_fdb_dump_cb_t *cb, void *data)
{
	struct mv88e6xxx_chip *chip = ds->priv;
	int err;

	mv88e6xxx_reg_lock(chip);
	err = mv88e6xxx_port_db_dump(chip, port, cb, data);
	mv88e6xxx_reg_unlock(chip);

	return err;
}

static int mv88e6xxx_bridge_map(struct mv88e6xxx_chip *chip,
				struct dsa_bridge bridge)
{
	struct dsa_switch *ds = chip->ds;
	struct dsa_switch_tree *dst = ds->dst;
	struct dsa_port *dp;
	int err;

	list_for_each_entry(dp, &dst->ports, list) {
		if (dsa_port_offloads_bridge(dp, &bridge)) {
			if (dp->ds == ds) {
				/* This is a local bridge group member,
				 * remap its Port VLAN Map.
				 */
				err = mv88e6xxx_port_vlan_map(chip, dp->index);
				if (err)
					return err;
			} else {
				/* This is an external bridge group member,
				 * remap its cross-chip Port VLAN Table entry.
				 */
				err = mv88e6xxx_pvt_map(chip, dp->ds->index,
							dp->index);
				if (err)
					return err;
			}
		}
	}

	return 0;
}

/* Treat the software bridge as a virtual single-port switch behind the
 * CPU and map in the PVT. First dst->last_switch elements are taken by
 * physical switches, so start from beyond that range.
 */
static int mv88e6xxx_map_virtual_bridge_to_pvt(struct dsa_switch *ds,
					       unsigned int bridge_num)
{
	u8 dev = bridge_num + ds->dst->last_switch;
	struct mv88e6xxx_chip *chip = ds->priv;

	return mv88e6xxx_pvt_map(chip, dev, 0);
}

static int mv88e6xxx_port_bridge_join(struct dsa_switch *ds, int port,
				      struct dsa_bridge bridge,
				      bool *tx_fwd_offload,
				      struct netlink_ext_ack *extack)
{
	struct mv88e6xxx_chip *chip = ds->priv;
	int err;

	mv88e6xxx_reg_lock(chip);

	err = mv88e6xxx_bridge_map(chip, bridge);
	if (err)
		goto unlock;

	err = mv88e6xxx_port_set_map_da(chip, port, true);
	if (err)
		goto unlock;

	err = mv88e6xxx_port_commit_pvid(chip, port);
	if (err)
		goto unlock;

	if (mv88e6xxx_has_pvt(chip)) {
		err = mv88e6xxx_map_virtual_bridge_to_pvt(ds, bridge.num);
		if (err)
			goto unlock;

		*tx_fwd_offload = true;
	}

unlock:
	mv88e6xxx_reg_unlock(chip);

	return err;
}

static void mv88e6xxx_port_bridge_leave(struct dsa_switch *ds, int port,
					struct dsa_bridge bridge)
{
	struct mv88e6xxx_chip *chip = ds->priv;
	int err;

	mv88e6xxx_reg_lock(chip);

	if (bridge.tx_fwd_offload &&
	    mv88e6xxx_map_virtual_bridge_to_pvt(ds, bridge.num))
		dev_err(ds->dev, "failed to remap cross-chip Port VLAN\n");

	if (mv88e6xxx_bridge_map(chip, bridge) ||
	    mv88e6xxx_port_vlan_map(chip, port))
		dev_err(ds->dev, "failed to remap in-chip Port VLAN\n");

	err = mv88e6xxx_port_set_map_da(chip, port, false);
	if (err)
		dev_err(ds->dev,
			"port %d failed to restore map-DA: %pe\n",
			port, ERR_PTR(err));

	err = mv88e6xxx_port_commit_pvid(chip, port);
	if (err)
		dev_err(ds->dev,
			"port %d failed to restore standalone pvid: %pe\n",
			port, ERR_PTR(err));

	mv88e6xxx_reg_unlock(chip);
}

static int mv88e6xxx_crosschip_bridge_join(struct dsa_switch *ds,
					   int tree_index, int sw_index,
					   int port, struct dsa_bridge bridge,
					   struct netlink_ext_ack *extack)
{
	struct mv88e6xxx_chip *chip = ds->priv;
	int err;

	if (tree_index != ds->dst->index)
		return 0;

	mv88e6xxx_reg_lock(chip);
	err = mv88e6xxx_pvt_map(chip, sw_index, port);
	err = err ? : mv88e6xxx_map_virtual_bridge_to_pvt(ds, bridge.num);
	mv88e6xxx_reg_unlock(chip);

	return err;
}

static void mv88e6xxx_crosschip_bridge_leave(struct dsa_switch *ds,
					     int tree_index, int sw_index,
					     int port, struct dsa_bridge bridge)
{
	struct mv88e6xxx_chip *chip = ds->priv;

	if (tree_index != ds->dst->index)
		return;

	mv88e6xxx_reg_lock(chip);
	if (mv88e6xxx_pvt_map(chip, sw_index, port) ||
	    mv88e6xxx_map_virtual_bridge_to_pvt(ds, bridge.num))
		dev_err(ds->dev, "failed to remap cross-chip Port VLAN\n");
	mv88e6xxx_reg_unlock(chip);
}

static int mv88e6xxx_software_reset(struct mv88e6xxx_chip *chip)
{
	if (chip->info->ops->reset)
		return chip->info->ops->reset(chip);

	return 0;
}

static void mv88e6xxx_hardware_reset(struct mv88e6xxx_chip *chip)
{
	struct gpio_desc *gpiod = chip->reset;

	/* If there is a GPIO connected to the reset pin, toggle it */
	if (gpiod) {
		/* If the switch has just been reset and not yet completed
		 * loading EEPROM, the reset may interrupt the I2C transaction
		 * mid-byte, causing the first EEPROM read after the reset
		 * from the wrong location resulting in the switch booting
		 * to wrong mode and inoperable.
		 */
		if (chip->info->ops->get_eeprom)
			mv88e6xxx_g2_eeprom_wait(chip);

		gpiod_set_value_cansleep(gpiod, 1);
		usleep_range(10000, 20000);
		gpiod_set_value_cansleep(gpiod, 0);
		usleep_range(10000, 20000);

		if (chip->info->ops->get_eeprom)
			mv88e6xxx_g2_eeprom_wait(chip);
	}
}

static int mv88e6xxx_disable_ports(struct mv88e6xxx_chip *chip)
{
	int i, err;

	/* Set all ports to the Disabled state */
	for (i = 0; i < mv88e6xxx_num_ports(chip); i++) {
		err = mv88e6xxx_port_set_state(chip, i, BR_STATE_DISABLED);
		if (err)
			return err;
	}

	/* Wait for transmit queues to drain,
	 * i.e. 2ms for a maximum frame to be transmitted at 10 Mbps.
	 */
	usleep_range(2000, 4000);

	return 0;
}

static int mv88e6xxx_switch_reset(struct mv88e6xxx_chip *chip)
{
	int err;

	err = mv88e6xxx_disable_ports(chip);
	if (err)
		return err;

	mv88e6xxx_hardware_reset(chip);

	return mv88e6xxx_software_reset(chip);
}

static int mv88e6xxx_set_port_mode(struct mv88e6xxx_chip *chip, int port,
				   enum mv88e6xxx_frame_mode frame,
				   enum mv88e6xxx_egress_mode egress, u16 etype)
{
	int err;

	if (!chip->info->ops->port_set_frame_mode)
		return -EOPNOTSUPP;

	err = mv88e6xxx_port_set_egress_mode(chip, port, egress);
	if (err)
		return err;

	err = chip->info->ops->port_set_frame_mode(chip, port, frame);
	if (err)
		return err;

	if (chip->info->ops->port_set_ether_type)
		return chip->info->ops->port_set_ether_type(chip, port, etype);

	return 0;
}

static int mv88e6xxx_set_port_mode_normal(struct mv88e6xxx_chip *chip, int port)
{
	return mv88e6xxx_set_port_mode(chip, port, MV88E6XXX_FRAME_MODE_NORMAL,
				       MV88E6XXX_EGRESS_MODE_UNMODIFIED,
				       MV88E6XXX_PORT_ETH_TYPE_DEFAULT);
}

static int mv88e6xxx_set_port_mode_dsa(struct mv88e6xxx_chip *chip, int port)
{
	return mv88e6xxx_set_port_mode(chip, port, MV88E6XXX_FRAME_MODE_DSA,
				       MV88E6XXX_EGRESS_MODE_UNMODIFIED,
				       MV88E6XXX_PORT_ETH_TYPE_DEFAULT);
}

static int mv88e6xxx_set_port_mode_edsa(struct mv88e6xxx_chip *chip, int port)
{
	return mv88e6xxx_set_port_mode(chip, port,
				       MV88E6XXX_FRAME_MODE_ETHERTYPE,
				       MV88E6XXX_EGRESS_MODE_ETHERTYPE,
				       ETH_P_EDSA);
}

static int mv88e6xxx_setup_port_mode(struct mv88e6xxx_chip *chip, int port)
{
	if (dsa_is_dsa_port(chip->ds, port))
		return mv88e6xxx_set_port_mode_dsa(chip, port);

	if (dsa_is_user_port(chip->ds, port))
		return mv88e6xxx_set_port_mode_normal(chip, port);

	/* Setup CPU port mode depending on its supported tag format */
	if (chip->tag_protocol == DSA_TAG_PROTO_DSA)
		return mv88e6xxx_set_port_mode_dsa(chip, port);

	if (chip->tag_protocol == DSA_TAG_PROTO_EDSA)
		return mv88e6xxx_set_port_mode_edsa(chip, port);

	return -EINVAL;
}

static int mv88e6xxx_setup_message_port(struct mv88e6xxx_chip *chip, int port)
{
	bool message = dsa_is_dsa_port(chip->ds, port);

	return mv88e6xxx_port_set_message_port(chip, port, message);
}

static int mv88e6xxx_setup_egress_floods(struct mv88e6xxx_chip *chip, int port)
{
	int err;

	if (chip->info->ops->port_set_ucast_flood) {
		err = chip->info->ops->port_set_ucast_flood(chip, port, true);
		if (err)
			return err;
	}
	if (chip->info->ops->port_set_mcast_flood) {
		err = chip->info->ops->port_set_mcast_flood(chip, port, true);
		if (err)
			return err;
	}

	return 0;
}

static int mv88e6xxx_set_egress_port(struct mv88e6xxx_chip *chip,
				     enum mv88e6xxx_egress_direction direction,
				     int port)
{
	int err;

	if (!chip->info->ops->set_egress_port)
		return -EOPNOTSUPP;

	err = chip->info->ops->set_egress_port(chip, direction, port);
	if (err)
		return err;

	if (direction == MV88E6XXX_EGRESS_DIR_INGRESS)
		chip->ingress_dest_port = port;
	else
		chip->egress_dest_port = port;

	return 0;
}

static int mv88e6xxx_setup_upstream_port(struct mv88e6xxx_chip *chip, int port)
{
	struct dsa_switch *ds = chip->ds;
	int upstream_port;
	int err;

	upstream_port = dsa_upstream_port(ds, port);
	if (chip->info->ops->port_set_upstream_port) {
		err = chip->info->ops->port_set_upstream_port(chip, port,
							      upstream_port);
		if (err)
			return err;
	}

	if (port == upstream_port) {
		if (chip->info->ops->set_cpu_port) {
			err = chip->info->ops->set_cpu_port(chip,
							    upstream_port);
			if (err)
				return err;
		}

		err = mv88e6xxx_set_egress_port(chip,
						MV88E6XXX_EGRESS_DIR_INGRESS,
						upstream_port);
		if (err && err != -EOPNOTSUPP)
			return err;

		err = mv88e6xxx_set_egress_port(chip,
						MV88E6XXX_EGRESS_DIR_EGRESS,
						upstream_port);
		if (err && err != -EOPNOTSUPP)
			return err;
	}

	return 0;
}

static int mv88e6xxx_setup_port(struct mv88e6xxx_chip *chip, int port)
{
	struct device_node *phy_handle = NULL;
	struct dsa_switch *ds = chip->ds;
	struct dsa_port *dp;
	int tx_amp;
	int err;
	u16 reg;

	chip->ports[port].chip = chip;
	chip->ports[port].port = port;

<<<<<<< HEAD
	dp = dsa_to_port(ds, port);

	/* MAC Forcing register: don't force link, speed, duplex or flow control
	 * state to any particular values on physical ports, but force the CPU
	 * port and all DSA ports to their maximum bandwidth and full duplex.
	 */
	if (dsa_is_cpu_port(ds, port) || dsa_is_dsa_port(ds, port)) {
		struct phylink_config pl_config = {};
		unsigned long caps;

		chip->info->ops->phylink_get_caps(chip, port, &pl_config);

		caps = pl_config.mac_capabilities;

		if (chip->info->ops->port_max_speed_mode)
			mode = chip->info->ops->port_max_speed_mode(port);
		else
			mode = PHY_INTERFACE_MODE_NA;

		if (caps & MAC_10000FD)
			speed = SPEED_10000;
		else if (caps & MAC_5000FD)
			speed = SPEED_5000;
		else if (caps & MAC_2500FD)
			speed = SPEED_2500;
		else if (caps & MAC_1000)
			speed = SPEED_1000;
		else if (caps & MAC_100)
			speed = SPEED_100;
		else
			speed = SPEED_10;

		err = mv88e6xxx_port_setup_mac(chip, port, LINK_FORCED_UP,
					       speed, DUPLEX_FULL,
					       PAUSE_OFF, mode);
	} else {
		err = mv88e6xxx_port_setup_mac(chip, port, LINK_UNFORCED,
					       SPEED_UNFORCED, DUPLEX_UNFORCED,
					       PAUSE_ON,
					       PHY_INTERFACE_MODE_NA);
	}
=======
	err = mv88e6xxx_port_setup_mac(chip, port, LINK_UNFORCED,
				       SPEED_UNFORCED, DUPLEX_UNFORCED,
				       PAUSE_ON, PHY_INTERFACE_MODE_NA);
>>>>>>> 98817289
	if (err)
		return err;

	/* Port Control: disable Drop-on-Unlock, disable Drop-on-Lock,
	 * disable Header mode, enable IGMP/MLD snooping, disable VLAN
	 * tunneling, determine priority by looking at 802.1p and IP
	 * priority fields (IP prio has precedence), and set STP state
	 * to Forwarding.
	 *
	 * If this is the CPU link, use DSA or EDSA tagging depending
	 * on which tagging mode was configured.
	 *
	 * If this is a link to another switch, use DSA tagging mode.
	 *
	 * If this is the upstream port for this switch, enable
	 * forwarding of unknown unicasts and multicasts.
	 */
	reg = MV88E6185_PORT_CTL0_USE_TAG | MV88E6185_PORT_CTL0_USE_IP |
		MV88E6XXX_PORT_CTL0_STATE_FORWARDING;
	/* Forward any IPv4 IGMP or IPv6 MLD frames received
	 * by a USER port to the CPU port to allow snooping.
	 */
	if (dsa_is_user_port(ds, port))
		reg |= MV88E6XXX_PORT_CTL0_IGMP_MLD_SNOOP;

	err = mv88e6xxx_port_write(chip, port, MV88E6XXX_PORT_CTL0, reg);
	if (err)
		return err;

	err = mv88e6xxx_setup_port_mode(chip, port);
	if (err)
		return err;

	err = mv88e6xxx_setup_egress_floods(chip, port);
	if (err)
		return err;

	/* Port Control 2: don't force a good FCS, set the MTU size to
	 * 10222 bytes, disable 802.1q tags checking, don't discard
	 * tagged or untagged frames on this port, skip destination
	 * address lookup on user ports, disable ARP mirroring and don't
	 * send a copy of all transmitted/received frames on this port
	 * to the CPU.
	 */
	err = mv88e6xxx_port_set_map_da(chip, port, !dsa_is_user_port(ds, port));
	if (err)
		return err;

	err = mv88e6xxx_setup_upstream_port(chip, port);
	if (err)
		return err;

	/* On chips that support it, set all downstream DSA ports'
	 * VLAN policy to TRAP. In combination with loading
	 * MV88E6XXX_VID_STANDALONE as a policy entry in the VTU, this
	 * provides a better isolation barrier between standalone
	 * ports, as the ATU is bypassed on any intermediate switches
	 * between the incoming port and the CPU.
	 */
	if (dsa_is_downstream_port(ds, port) &&
	    chip->info->ops->port_set_policy) {
		err = chip->info->ops->port_set_policy(chip, port,
						MV88E6XXX_POLICY_MAPPING_VTU,
						MV88E6XXX_POLICY_ACTION_TRAP);
		if (err)
			return err;
	}

	/* User ports start out in standalone mode and 802.1Q is
	 * therefore disabled. On DSA ports, all valid VIDs are always
	 * loaded in the VTU - therefore, enable 802.1Q in order to take
	 * advantage of VLAN policy on chips that supports it.
	 */
	err = mv88e6xxx_port_set_8021q_mode(chip, port,
				dsa_is_user_port(ds, port) ?
				MV88E6XXX_PORT_CTL2_8021Q_MODE_DISABLED :
				MV88E6XXX_PORT_CTL2_8021Q_MODE_SECURE);
	if (err)
		return err;

	/* Bind MV88E6XXX_VID_STANDALONE to MV88E6XXX_FID_STANDALONE by
	 * virtue of the fact that mv88e6xxx_atu_new() will pick it as
	 * the first free FID. This will be used as the private PVID for
	 * unbridged ports. Shared (DSA and CPU) ports must also be
	 * members of this VID, in order to trap all frames assigned to
	 * it to the CPU.
	 */
	err = mv88e6xxx_port_vlan_join(chip, port, MV88E6XXX_VID_STANDALONE,
				       MV88E6XXX_G1_VTU_DATA_MEMBER_TAG_UNMODIFIED,
				       false);
	if (err)
		return err;

	/* Associate MV88E6XXX_VID_BRIDGED with MV88E6XXX_FID_BRIDGED in the
	 * ATU by virtue of the fact that mv88e6xxx_atu_new() will pick it as
	 * the first free FID after MV88E6XXX_FID_STANDALONE. This will be used
	 * as the private PVID on ports under a VLAN-unaware bridge.
	 * Shared (DSA and CPU) ports must also be members of it, to translate
	 * the VID from the DSA tag into MV88E6XXX_FID_BRIDGED, instead of
	 * relying on their port default FID.
	 */
	err = mv88e6xxx_port_vlan_join(chip, port, MV88E6XXX_VID_BRIDGED,
				       MV88E6XXX_G1_VTU_DATA_MEMBER_TAG_UNMODIFIED,
				       false);
	if (err)
		return err;

	if (chip->info->ops->port_set_jumbo_size) {
		err = chip->info->ops->port_set_jumbo_size(chip, port, 10218);
		if (err)
			return err;
	}

	/* Port Association Vector: disable automatic address learning
	 * on all user ports since they start out in standalone
	 * mode. When joining a bridge, learning will be configured to
	 * match the bridge port settings. Enable learning on all
	 * DSA/CPU ports. NOTE: FROM_CPU frames always bypass the
	 * learning process.
	 *
	 * Disable HoldAt1, IntOnAgeOut, LockedPort, IgnoreWrongData,
	 * and RefreshLocked. I.e. setup standard automatic learning.
	 */
	if (dsa_is_user_port(ds, port))
		reg = 0;
	else
		reg = 1 << port;

	err = mv88e6xxx_port_write(chip, port, MV88E6XXX_PORT_ASSOC_VECTOR,
				   reg);
	if (err)
		return err;

	/* Egress rate control 2: disable egress rate control. */
	err = mv88e6xxx_port_write(chip, port, MV88E6XXX_PORT_EGRESS_RATE_CTL2,
				   0x0000);
	if (err)
		return err;

	if (chip->info->ops->port_pause_limit) {
		err = chip->info->ops->port_pause_limit(chip, port, 0, 0);
		if (err)
			return err;
	}

	if (chip->info->ops->port_disable_learn_limit) {
		err = chip->info->ops->port_disable_learn_limit(chip, port);
		if (err)
			return err;
	}

	if (chip->info->ops->port_disable_pri_override) {
		err = chip->info->ops->port_disable_pri_override(chip, port);
		if (err)
			return err;
	}

	if (chip->info->ops->port_tag_remap) {
		err = chip->info->ops->port_tag_remap(chip, port);
		if (err)
			return err;
	}

	if (chip->info->ops->port_egress_rate_limiting) {
		err = chip->info->ops->port_egress_rate_limiting(chip, port);
		if (err)
			return err;
	}

	if (chip->info->ops->port_setup_message_port) {
		err = chip->info->ops->port_setup_message_port(chip, port);
		if (err)
			return err;
	}

	if (chip->info->ops->serdes_set_tx_amplitude) {
		dp = dsa_to_port(ds, port);
		if (dp)
			phy_handle = of_parse_phandle(dp->dn, "phy-handle", 0);

		if (phy_handle && !of_property_read_u32(phy_handle,
							"tx-p2p-microvolt",
							&tx_amp))
			err = chip->info->ops->serdes_set_tx_amplitude(chip,
								port, tx_amp);
		if (phy_handle) {
			of_node_put(phy_handle);
			if (err)
				return err;
		}
	}

	/* Port based VLAN map: give each port the same default address
	 * database, and allow bidirectional communication between the
	 * CPU and DSA port(s), and the other ports.
	 */
	err = mv88e6xxx_port_set_fid(chip, port, MV88E6XXX_FID_STANDALONE);
	if (err)
		return err;

	err = mv88e6xxx_port_vlan_map(chip, port);
	if (err)
		return err;

	/* Default VLAN ID and priority: don't set a default VLAN
	 * ID, and set the default packet priority to zero.
	 */
	return mv88e6xxx_port_write(chip, port, MV88E6XXX_PORT_DEFAULT_VLAN, 0);
}

static int mv88e6xxx_get_max_mtu(struct dsa_switch *ds, int port)
{
	struct mv88e6xxx_chip *chip = ds->priv;

	if (chip->info->ops->port_set_jumbo_size)
		return 10240 - VLAN_ETH_HLEN - EDSA_HLEN - ETH_FCS_LEN;
	else if (chip->info->ops->set_max_frame_size)
		return 1632 - VLAN_ETH_HLEN - EDSA_HLEN - ETH_FCS_LEN;
	return ETH_DATA_LEN;
}

static int mv88e6xxx_change_mtu(struct dsa_switch *ds, int port, int new_mtu)
{
	struct mv88e6xxx_chip *chip = ds->priv;
	int ret = 0;

	/* For families where we don't know how to alter the MTU,
	 * just accept any value up to ETH_DATA_LEN
	 */
	if (!chip->info->ops->port_set_jumbo_size &&
	    !chip->info->ops->set_max_frame_size) {
		if (new_mtu > ETH_DATA_LEN)
			return -EINVAL;

		return 0;
	}

	if (dsa_is_dsa_port(ds, port) || dsa_is_cpu_port(ds, port))
		new_mtu += EDSA_HLEN;

	mv88e6xxx_reg_lock(chip);
	if (chip->info->ops->port_set_jumbo_size)
		ret = chip->info->ops->port_set_jumbo_size(chip, port, new_mtu);
	else if (chip->info->ops->set_max_frame_size)
		ret = chip->info->ops->set_max_frame_size(chip, new_mtu);
	mv88e6xxx_reg_unlock(chip);

	return ret;
}

static int mv88e6xxx_set_ageing_time(struct dsa_switch *ds,
				     unsigned int ageing_time)
{
	struct mv88e6xxx_chip *chip = ds->priv;
	int err;

	mv88e6xxx_reg_lock(chip);
	err = mv88e6xxx_g1_atu_set_age_time(chip, ageing_time);
	mv88e6xxx_reg_unlock(chip);

	return err;
}

static int mv88e6xxx_stats_setup(struct mv88e6xxx_chip *chip)
{
	int err;

	/* Initialize the statistics unit */
	if (chip->info->ops->stats_set_histogram) {
		err = chip->info->ops->stats_set_histogram(chip);
		if (err)
			return err;
	}

	return mv88e6xxx_g1_stats_clear(chip);
}

/* Check if the errata has already been applied. */
static bool mv88e6390_setup_errata_applied(struct mv88e6xxx_chip *chip)
{
	int port;
	int err;
	u16 val;

	for (port = 0; port < mv88e6xxx_num_ports(chip); port++) {
		err = mv88e6xxx_port_hidden_read(chip, 0xf, port, 0, &val);
		if (err) {
			dev_err(chip->dev,
				"Error reading hidden register: %d\n", err);
			return false;
		}
		if (val != 0x01c0)
			return false;
	}

	return true;
}

/* The 6390 copper ports have an errata which require poking magic
 * values into undocumented hidden registers and then performing a
 * software reset.
 */
static int mv88e6390_setup_errata(struct mv88e6xxx_chip *chip)
{
	int port;
	int err;

	if (mv88e6390_setup_errata_applied(chip))
		return 0;

	/* Set the ports into blocking mode */
	for (port = 0; port < mv88e6xxx_num_ports(chip); port++) {
		err = mv88e6xxx_port_set_state(chip, port, BR_STATE_DISABLED);
		if (err)
			return err;
	}

	for (port = 0; port < mv88e6xxx_num_ports(chip); port++) {
		err = mv88e6xxx_port_hidden_write(chip, 0xf, port, 0, 0x01c0);
		if (err)
			return err;
	}

	return mv88e6xxx_software_reset(chip);
}

/* prod_id for switch families which do not have a PHY model number */
static const u16 family_prod_id_table[] = {
	[MV88E6XXX_FAMILY_6341] = MV88E6XXX_PORT_SWITCH_ID_PROD_6341,
	[MV88E6XXX_FAMILY_6390] = MV88E6XXX_PORT_SWITCH_ID_PROD_6390,
	[MV88E6XXX_FAMILY_6393] = MV88E6XXX_PORT_SWITCH_ID_PROD_6393X,
};

static int mv88e6xxx_mdio_read(struct mii_bus *bus, int phy, int reg)
{
	struct mv88e6xxx_mdio_bus *mdio_bus = bus->priv;
	struct mv88e6xxx_chip *chip = mdio_bus->chip;
	u16 prod_id;
	u16 val;
	int err;

	if (!chip->info->ops->phy_read)
		return -EOPNOTSUPP;

	mv88e6xxx_reg_lock(chip);
	err = chip->info->ops->phy_read(chip, bus, phy, reg, &val);
	mv88e6xxx_reg_unlock(chip);

	/* Some internal PHYs don't have a model number. */
	if (reg == MII_PHYSID2 && !(val & 0x3f0) &&
	    chip->info->family < ARRAY_SIZE(family_prod_id_table)) {
		prod_id = family_prod_id_table[chip->info->family];
		if (prod_id)
			val |= prod_id >> 4;
	}

	return err ? err : val;
}

static int mv88e6xxx_mdio_read_c45(struct mii_bus *bus, int phy, int devad,
				   int reg)
{
	struct mv88e6xxx_mdio_bus *mdio_bus = bus->priv;
	struct mv88e6xxx_chip *chip = mdio_bus->chip;
	u16 val;
	int err;

	if (!chip->info->ops->phy_read_c45)
		return -EOPNOTSUPP;

	mv88e6xxx_reg_lock(chip);
	err = chip->info->ops->phy_read_c45(chip, bus, phy, devad, reg, &val);
	mv88e6xxx_reg_unlock(chip);

	return err ? err : val;
}

static int mv88e6xxx_mdio_write(struct mii_bus *bus, int phy, int reg, u16 val)
{
	struct mv88e6xxx_mdio_bus *mdio_bus = bus->priv;
	struct mv88e6xxx_chip *chip = mdio_bus->chip;
	int err;

	if (!chip->info->ops->phy_write)
		return -EOPNOTSUPP;

	mv88e6xxx_reg_lock(chip);
	err = chip->info->ops->phy_write(chip, bus, phy, reg, val);
	mv88e6xxx_reg_unlock(chip);

	return err;
}

static int mv88e6xxx_mdio_write_c45(struct mii_bus *bus, int phy, int devad,
				    int reg, u16 val)
{
	struct mv88e6xxx_mdio_bus *mdio_bus = bus->priv;
	struct mv88e6xxx_chip *chip = mdio_bus->chip;
	int err;

	if (!chip->info->ops->phy_write_c45)
		return -EOPNOTSUPP;

	mv88e6xxx_reg_lock(chip);
	err = chip->info->ops->phy_write_c45(chip, bus, phy, devad, reg, val);
	mv88e6xxx_reg_unlock(chip);

	return err;
}

static int mv88e6xxx_mdio_register(struct mv88e6xxx_chip *chip,
				   struct device_node *np,
				   bool external)
{
	static int index;
	struct mv88e6xxx_mdio_bus *mdio_bus;
	struct mii_bus *bus;
	int err;

	if (external) {
		mv88e6xxx_reg_lock(chip);
		err = mv88e6xxx_g2_scratch_gpio_set_smi(chip, true);
		mv88e6xxx_reg_unlock(chip);

		if (err)
			return err;
	}

	bus = mdiobus_alloc_size(sizeof(*mdio_bus));
	if (!bus)
		return -ENOMEM;

	mdio_bus = bus->priv;
	mdio_bus->bus = bus;
	mdio_bus->chip = chip;
	INIT_LIST_HEAD(&mdio_bus->list);
	mdio_bus->external = external;

	if (np) {
		bus->name = np->full_name;
		snprintf(bus->id, MII_BUS_ID_SIZE, "%pOF", np);
	} else {
		bus->name = "mv88e6xxx SMI";
		snprintf(bus->id, MII_BUS_ID_SIZE, "mv88e6xxx-%d", index++);
	}

	bus->read = mv88e6xxx_mdio_read;
	bus->write = mv88e6xxx_mdio_write;
	bus->read_c45 = mv88e6xxx_mdio_read_c45;
	bus->write_c45 = mv88e6xxx_mdio_write_c45;
	bus->parent = chip->dev;
	bus->phy_mask = ~GENMASK(chip->info->phy_base_addr +
				 mv88e6xxx_num_ports(chip) - 1,
				 chip->info->phy_base_addr);

	if (!external) {
		err = mv88e6xxx_g2_irq_mdio_setup(chip, bus);
		if (err)
			goto out;
	}

	err = of_mdiobus_register(bus, np);
	if (err) {
		dev_err(chip->dev, "Cannot register MDIO bus (%d)\n", err);
		mv88e6xxx_g2_irq_mdio_free(chip, bus);
		goto out;
	}

	if (external)
		list_add_tail(&mdio_bus->list, &chip->mdios);
	else
		list_add(&mdio_bus->list, &chip->mdios);

	return 0;

out:
	mdiobus_free(bus);
	return err;
}

static void mv88e6xxx_mdios_unregister(struct mv88e6xxx_chip *chip)

{
	struct mv88e6xxx_mdio_bus *mdio_bus, *p;
	struct mii_bus *bus;

	list_for_each_entry_safe(mdio_bus, p, &chip->mdios, list) {
		bus = mdio_bus->bus;

		if (!mdio_bus->external)
			mv88e6xxx_g2_irq_mdio_free(chip, bus);

		mdiobus_unregister(bus);
		mdiobus_free(bus);
	}
}

static int mv88e6xxx_mdios_register(struct mv88e6xxx_chip *chip)
{
	struct device_node *np = chip->dev->of_node;
	struct device_node *child;
	int err;

	/* Always register one mdio bus for the internal/default mdio
	 * bus. This maybe represented in the device tree, but is
	 * optional.
	 */
	child = of_get_child_by_name(np, "mdio");
	err = mv88e6xxx_mdio_register(chip, child, false);
	of_node_put(child);
	if (err)
		return err;

	/* Walk the device tree, and see if there are any other nodes
	 * which say they are compatible with the external mdio
	 * bus.
	 */
	for_each_available_child_of_node(np, child) {
		if (of_device_is_compatible(
			    child, "marvell,mv88e6xxx-mdio-external")) {
			err = mv88e6xxx_mdio_register(chip, child, true);
			if (err) {
				mv88e6xxx_mdios_unregister(chip);
				of_node_put(child);
				return err;
			}
		}
	}

	return 0;
}

static void mv88e6xxx_teardown(struct dsa_switch *ds)
{
	struct mv88e6xxx_chip *chip = ds->priv;

	mv88e6xxx_teardown_devlink_params(ds);
	dsa_devlink_resources_unregister(ds);
	mv88e6xxx_teardown_devlink_regions_global(ds);
	mv88e6xxx_mdios_unregister(chip);
}

static int mv88e6xxx_setup(struct dsa_switch *ds)
{
	struct mv88e6xxx_chip *chip = ds->priv;
	u8 cmode;
	int err;
	int i;

	err = mv88e6xxx_mdios_register(chip);
	if (err)
		return err;

	chip->ds = ds;
	ds->slave_mii_bus = mv88e6xxx_default_mdio_bus(chip);

	/* Since virtual bridges are mapped in the PVT, the number we support
	 * depends on the physical switch topology. We need to let DSA figure
	 * that out and therefore we cannot set this at dsa_register_switch()
	 * time.
	 */
	if (mv88e6xxx_has_pvt(chip))
		ds->max_num_bridges = MV88E6XXX_MAX_PVT_SWITCHES -
				      ds->dst->last_switch - 1;

	mv88e6xxx_reg_lock(chip);

	if (chip->info->ops->setup_errata) {
		err = chip->info->ops->setup_errata(chip);
		if (err)
			goto unlock;
	}

	/* Cache the cmode of each port. */
	for (i = 0; i < mv88e6xxx_num_ports(chip); i++) {
		if (chip->info->ops->port_get_cmode) {
			err = chip->info->ops->port_get_cmode(chip, i, &cmode);
			if (err)
				goto unlock;

			chip->ports[i].cmode = cmode;
		}
	}

	err = mv88e6xxx_vtu_setup(chip);
	if (err)
		goto unlock;

	/* Must be called after mv88e6xxx_vtu_setup (which flushes the
	 * VTU, thereby also flushing the STU).
	 */
	err = mv88e6xxx_stu_setup(chip);
	if (err)
		goto unlock;

	/* Setup Switch Port Registers */
	for (i = 0; i < mv88e6xxx_num_ports(chip); i++) {
		if (dsa_is_unused_port(ds, i))
			continue;

		/* Prevent the use of an invalid port. */
		if (mv88e6xxx_is_invalid_port(chip, i)) {
			dev_err(chip->dev, "port %d is invalid\n", i);
			err = -EINVAL;
			goto unlock;
		}

		err = mv88e6xxx_setup_port(chip, i);
		if (err)
			goto unlock;
	}

	err = mv88e6xxx_irl_setup(chip);
	if (err)
		goto unlock;

	err = mv88e6xxx_mac_setup(chip);
	if (err)
		goto unlock;

	err = mv88e6xxx_phy_setup(chip);
	if (err)
		goto unlock;

	err = mv88e6xxx_pvt_setup(chip);
	if (err)
		goto unlock;

	err = mv88e6xxx_atu_setup(chip);
	if (err)
		goto unlock;

	err = mv88e6xxx_broadcast_setup(chip, 0);
	if (err)
		goto unlock;

	err = mv88e6xxx_pot_setup(chip);
	if (err)
		goto unlock;

	err = mv88e6xxx_rmu_setup(chip);
	if (err)
		goto unlock;

	err = mv88e6xxx_rsvd2cpu_setup(chip);
	if (err)
		goto unlock;

	err = mv88e6xxx_trunk_setup(chip);
	if (err)
		goto unlock;

	err = mv88e6xxx_devmap_setup(chip);
	if (err)
		goto unlock;

	err = mv88e6xxx_pri_setup(chip);
	if (err)
		goto unlock;

	/* Setup PTP Hardware Clock and timestamping */
	if (chip->info->ptp_support) {
		err = mv88e6xxx_ptp_setup(chip);
		if (err)
			goto unlock;

		err = mv88e6xxx_hwtstamp_setup(chip);
		if (err)
			goto unlock;
	}

	err = mv88e6xxx_stats_setup(chip);
	if (err)
		goto unlock;

unlock:
	mv88e6xxx_reg_unlock(chip);

	if (err)
		goto out_mdios;

	/* Have to be called without holding the register lock, since
	 * they take the devlink lock, and we later take the locks in
	 * the reverse order when getting/setting parameters or
	 * resource occupancy.
	 */
	err = mv88e6xxx_setup_devlink_resources(ds);
	if (err)
		goto out_mdios;

	err = mv88e6xxx_setup_devlink_params(ds);
	if (err)
		goto out_resources;

	err = mv88e6xxx_setup_devlink_regions_global(ds);
	if (err)
		goto out_params;

	return 0;

out_params:
	mv88e6xxx_teardown_devlink_params(ds);
out_resources:
	dsa_devlink_resources_unregister(ds);
out_mdios:
	mv88e6xxx_mdios_unregister(chip);

	return err;
}

static int mv88e6xxx_port_setup(struct dsa_switch *ds, int port)
{
	struct mv88e6xxx_chip *chip = ds->priv;
	int err;

	if (chip->info->ops->pcs_ops &&
	    chip->info->ops->pcs_ops->pcs_init) {
		err = chip->info->ops->pcs_ops->pcs_init(chip, port);
		if (err)
			return err;
	}

	return mv88e6xxx_setup_devlink_regions_port(ds, port);
}

static void mv88e6xxx_port_teardown(struct dsa_switch *ds, int port)
{
	struct mv88e6xxx_chip *chip = ds->priv;

	mv88e6xxx_teardown_devlink_regions_port(ds, port);

	if (chip->info->ops->pcs_ops &&
	    chip->info->ops->pcs_ops->pcs_teardown)
		chip->info->ops->pcs_ops->pcs_teardown(chip, port);
}

static int mv88e6xxx_get_eeprom_len(struct dsa_switch *ds)
{
	struct mv88e6xxx_chip *chip = ds->priv;

	return chip->eeprom_len;
}

static int mv88e6xxx_get_eeprom(struct dsa_switch *ds,
				struct ethtool_eeprom *eeprom, u8 *data)
{
	struct mv88e6xxx_chip *chip = ds->priv;
	int err;

	if (!chip->info->ops->get_eeprom)
		return -EOPNOTSUPP;

	mv88e6xxx_reg_lock(chip);
	err = chip->info->ops->get_eeprom(chip, eeprom, data);
	mv88e6xxx_reg_unlock(chip);

	if (err)
		return err;

	eeprom->magic = 0xc3ec4951;

	return 0;
}

static int mv88e6xxx_set_eeprom(struct dsa_switch *ds,
				struct ethtool_eeprom *eeprom, u8 *data)
{
	struct mv88e6xxx_chip *chip = ds->priv;
	int err;

	if (!chip->info->ops->set_eeprom)
		return -EOPNOTSUPP;

	if (eeprom->magic != 0xc3ec4951)
		return -EINVAL;

	mv88e6xxx_reg_lock(chip);
	err = chip->info->ops->set_eeprom(chip, eeprom, data);
	mv88e6xxx_reg_unlock(chip);

	return err;
}

static const struct mv88e6xxx_ops mv88e6085_ops = {
	/* MV88E6XXX_FAMILY_6097 */
	.ieee_pri_map = mv88e6085_g1_ieee_pri_map,
	.ip_pri_map = mv88e6085_g1_ip_pri_map,
	.irl_init_all = mv88e6352_g2_irl_init_all,
	.set_switch_mac = mv88e6xxx_g1_set_switch_mac,
	.phy_read = mv88e6185_phy_ppu_read,
	.phy_write = mv88e6185_phy_ppu_write,
	.port_set_link = mv88e6xxx_port_set_link,
	.port_sync_link = mv88e6xxx_port_sync_link,
	.port_set_speed_duplex = mv88e6185_port_set_speed_duplex,
	.port_tag_remap = mv88e6095_port_tag_remap,
	.port_set_policy = mv88e6352_port_set_policy,
	.port_set_frame_mode = mv88e6351_port_set_frame_mode,
	.port_set_ucast_flood = mv88e6352_port_set_ucast_flood,
	.port_set_mcast_flood = mv88e6352_port_set_mcast_flood,
	.port_set_ether_type = mv88e6351_port_set_ether_type,
	.port_egress_rate_limiting = mv88e6097_port_egress_rate_limiting,
	.port_pause_limit = mv88e6097_port_pause_limit,
	.port_disable_learn_limit = mv88e6xxx_port_disable_learn_limit,
	.port_disable_pri_override = mv88e6xxx_port_disable_pri_override,
	.port_get_cmode = mv88e6185_port_get_cmode,
	.port_setup_message_port = mv88e6xxx_setup_message_port,
	.stats_snapshot = mv88e6xxx_g1_stats_snapshot,
	.stats_set_histogram = mv88e6095_g1_stats_set_histogram,
	.stats_get_sset_count = mv88e6095_stats_get_sset_count,
	.stats_get_strings = mv88e6095_stats_get_strings,
	.stats_get_stats = mv88e6095_stats_get_stats,
	.set_cpu_port = mv88e6095_g1_set_cpu_port,
	.set_egress_port = mv88e6095_g1_set_egress_port,
	.watchdog_ops = &mv88e6097_watchdog_ops,
	.mgmt_rsvd2cpu = mv88e6352_g2_mgmt_rsvd2cpu,
	.pot_clear = mv88e6xxx_g2_pot_clear,
	.ppu_enable = mv88e6185_g1_ppu_enable,
	.ppu_disable = mv88e6185_g1_ppu_disable,
	.reset = mv88e6185_g1_reset,
	.rmu_disable = mv88e6085_g1_rmu_disable,
	.vtu_getnext = mv88e6352_g1_vtu_getnext,
	.vtu_loadpurge = mv88e6352_g1_vtu_loadpurge,
	.stu_getnext = mv88e6352_g1_stu_getnext,
	.stu_loadpurge = mv88e6352_g1_stu_loadpurge,
	.phylink_get_caps = mv88e6185_phylink_get_caps,
	.set_max_frame_size = mv88e6185_g1_set_max_frame_size,
};

static const struct mv88e6xxx_ops mv88e6095_ops = {
	/* MV88E6XXX_FAMILY_6095 */
	.ieee_pri_map = mv88e6085_g1_ieee_pri_map,
	.ip_pri_map = mv88e6085_g1_ip_pri_map,
	.set_switch_mac = mv88e6xxx_g1_set_switch_mac,
	.phy_read = mv88e6185_phy_ppu_read,
	.phy_write = mv88e6185_phy_ppu_write,
	.port_set_link = mv88e6xxx_port_set_link,
	.port_sync_link = mv88e6185_port_sync_link,
	.port_set_speed_duplex = mv88e6185_port_set_speed_duplex,
	.port_set_frame_mode = mv88e6085_port_set_frame_mode,
	.port_set_ucast_flood = mv88e6185_port_set_forward_unknown,
	.port_set_mcast_flood = mv88e6185_port_set_default_forward,
	.port_set_upstream_port = mv88e6095_port_set_upstream_port,
	.port_get_cmode = mv88e6185_port_get_cmode,
	.port_setup_message_port = mv88e6xxx_setup_message_port,
	.stats_snapshot = mv88e6xxx_g1_stats_snapshot,
	.stats_set_histogram = mv88e6095_g1_stats_set_histogram,
	.stats_get_sset_count = mv88e6095_stats_get_sset_count,
	.stats_get_strings = mv88e6095_stats_get_strings,
	.stats_get_stats = mv88e6095_stats_get_stats,
	.mgmt_rsvd2cpu = mv88e6185_g2_mgmt_rsvd2cpu,
	.ppu_enable = mv88e6185_g1_ppu_enable,
	.ppu_disable = mv88e6185_g1_ppu_disable,
	.reset = mv88e6185_g1_reset,
	.vtu_getnext = mv88e6185_g1_vtu_getnext,
	.vtu_loadpurge = mv88e6185_g1_vtu_loadpurge,
	.phylink_get_caps = mv88e6095_phylink_get_caps,
	.pcs_ops = &mv88e6185_pcs_ops,
	.set_max_frame_size = mv88e6185_g1_set_max_frame_size,
};

static const struct mv88e6xxx_ops mv88e6097_ops = {
	/* MV88E6XXX_FAMILY_6097 */
	.ieee_pri_map = mv88e6085_g1_ieee_pri_map,
	.ip_pri_map = mv88e6085_g1_ip_pri_map,
	.irl_init_all = mv88e6352_g2_irl_init_all,
	.set_switch_mac = mv88e6xxx_g2_set_switch_mac,
	.phy_read = mv88e6xxx_g2_smi_phy_read_c22,
	.phy_write = mv88e6xxx_g2_smi_phy_write_c22,
	.phy_read_c45 = mv88e6xxx_g2_smi_phy_read_c45,
	.phy_write_c45 = mv88e6xxx_g2_smi_phy_write_c45,
	.port_set_link = mv88e6xxx_port_set_link,
	.port_sync_link = mv88e6185_port_sync_link,
	.port_set_speed_duplex = mv88e6185_port_set_speed_duplex,
	.port_tag_remap = mv88e6095_port_tag_remap,
	.port_set_policy = mv88e6352_port_set_policy,
	.port_set_frame_mode = mv88e6351_port_set_frame_mode,
	.port_set_ucast_flood = mv88e6352_port_set_ucast_flood,
	.port_set_mcast_flood = mv88e6352_port_set_mcast_flood,
	.port_set_ether_type = mv88e6351_port_set_ether_type,
	.port_egress_rate_limiting = mv88e6095_port_egress_rate_limiting,
	.port_pause_limit = mv88e6097_port_pause_limit,
	.port_disable_learn_limit = mv88e6xxx_port_disable_learn_limit,
	.port_disable_pri_override = mv88e6xxx_port_disable_pri_override,
	.port_get_cmode = mv88e6185_port_get_cmode,
	.port_setup_message_port = mv88e6xxx_setup_message_port,
	.stats_snapshot = mv88e6xxx_g1_stats_snapshot,
	.stats_set_histogram = mv88e6095_g1_stats_set_histogram,
	.stats_get_sset_count = mv88e6095_stats_get_sset_count,
	.stats_get_strings = mv88e6095_stats_get_strings,
	.stats_get_stats = mv88e6095_stats_get_stats,
	.set_cpu_port = mv88e6095_g1_set_cpu_port,
	.set_egress_port = mv88e6095_g1_set_egress_port,
	.watchdog_ops = &mv88e6097_watchdog_ops,
	.mgmt_rsvd2cpu = mv88e6352_g2_mgmt_rsvd2cpu,
	.serdes_irq_mapping = mv88e6390_serdes_irq_mapping,
	.pot_clear = mv88e6xxx_g2_pot_clear,
	.reset = mv88e6352_g1_reset,
	.rmu_disable = mv88e6085_g1_rmu_disable,
	.vtu_getnext = mv88e6352_g1_vtu_getnext,
	.vtu_loadpurge = mv88e6352_g1_vtu_loadpurge,
	.phylink_get_caps = mv88e6095_phylink_get_caps,
	.pcs_ops = &mv88e6185_pcs_ops,
	.stu_getnext = mv88e6352_g1_stu_getnext,
	.stu_loadpurge = mv88e6352_g1_stu_loadpurge,
	.set_max_frame_size = mv88e6185_g1_set_max_frame_size,
};

static const struct mv88e6xxx_ops mv88e6123_ops = {
	/* MV88E6XXX_FAMILY_6165 */
	.ieee_pri_map = mv88e6085_g1_ieee_pri_map,
	.ip_pri_map = mv88e6085_g1_ip_pri_map,
	.irl_init_all = mv88e6352_g2_irl_init_all,
	.set_switch_mac = mv88e6xxx_g2_set_switch_mac,
	.phy_read = mv88e6xxx_g2_smi_phy_read_c22,
	.phy_write = mv88e6xxx_g2_smi_phy_write_c22,
	.phy_read_c45 = mv88e6xxx_g2_smi_phy_read_c45,
	.phy_write_c45 = mv88e6xxx_g2_smi_phy_write_c45,
	.port_set_link = mv88e6xxx_port_set_link,
	.port_sync_link = mv88e6xxx_port_sync_link,
	.port_set_speed_duplex = mv88e6185_port_set_speed_duplex,
	.port_set_frame_mode = mv88e6085_port_set_frame_mode,
	.port_set_ucast_flood = mv88e6352_port_set_ucast_flood,
	.port_set_mcast_flood = mv88e6352_port_set_mcast_flood,
	.port_disable_learn_limit = mv88e6xxx_port_disable_learn_limit,
	.port_disable_pri_override = mv88e6xxx_port_disable_pri_override,
	.port_get_cmode = mv88e6185_port_get_cmode,
	.port_setup_message_port = mv88e6xxx_setup_message_port,
	.stats_snapshot = mv88e6320_g1_stats_snapshot,
	.stats_set_histogram = mv88e6095_g1_stats_set_histogram,
	.stats_get_sset_count = mv88e6095_stats_get_sset_count,
	.stats_get_strings = mv88e6095_stats_get_strings,
	.stats_get_stats = mv88e6095_stats_get_stats,
	.set_cpu_port = mv88e6095_g1_set_cpu_port,
	.set_egress_port = mv88e6095_g1_set_egress_port,
	.watchdog_ops = &mv88e6097_watchdog_ops,
	.mgmt_rsvd2cpu = mv88e6352_g2_mgmt_rsvd2cpu,
	.pot_clear = mv88e6xxx_g2_pot_clear,
	.reset = mv88e6352_g1_reset,
	.atu_get_hash = mv88e6165_g1_atu_get_hash,
	.atu_set_hash = mv88e6165_g1_atu_set_hash,
	.vtu_getnext = mv88e6352_g1_vtu_getnext,
	.vtu_loadpurge = mv88e6352_g1_vtu_loadpurge,
	.stu_getnext = mv88e6352_g1_stu_getnext,
	.stu_loadpurge = mv88e6352_g1_stu_loadpurge,
	.phylink_get_caps = mv88e6185_phylink_get_caps,
	.set_max_frame_size = mv88e6185_g1_set_max_frame_size,
};

static const struct mv88e6xxx_ops mv88e6131_ops = {
	/* MV88E6XXX_FAMILY_6185 */
	.ieee_pri_map = mv88e6085_g1_ieee_pri_map,
	.ip_pri_map = mv88e6085_g1_ip_pri_map,
	.set_switch_mac = mv88e6xxx_g1_set_switch_mac,
	.phy_read = mv88e6185_phy_ppu_read,
	.phy_write = mv88e6185_phy_ppu_write,
	.port_set_link = mv88e6xxx_port_set_link,
	.port_sync_link = mv88e6xxx_port_sync_link,
	.port_set_speed_duplex = mv88e6185_port_set_speed_duplex,
	.port_tag_remap = mv88e6095_port_tag_remap,
	.port_set_frame_mode = mv88e6351_port_set_frame_mode,
	.port_set_ucast_flood = mv88e6185_port_set_forward_unknown,
	.port_set_mcast_flood = mv88e6185_port_set_default_forward,
	.port_set_ether_type = mv88e6351_port_set_ether_type,
	.port_set_upstream_port = mv88e6095_port_set_upstream_port,
	.port_set_jumbo_size = mv88e6165_port_set_jumbo_size,
	.port_egress_rate_limiting = mv88e6097_port_egress_rate_limiting,
	.port_pause_limit = mv88e6097_port_pause_limit,
	.port_set_pause = mv88e6185_port_set_pause,
	.port_get_cmode = mv88e6185_port_get_cmode,
	.port_setup_message_port = mv88e6xxx_setup_message_port,
	.stats_snapshot = mv88e6xxx_g1_stats_snapshot,
	.stats_set_histogram = mv88e6095_g1_stats_set_histogram,
	.stats_get_sset_count = mv88e6095_stats_get_sset_count,
	.stats_get_strings = mv88e6095_stats_get_strings,
	.stats_get_stats = mv88e6095_stats_get_stats,
	.set_cpu_port = mv88e6095_g1_set_cpu_port,
	.set_egress_port = mv88e6095_g1_set_egress_port,
	.watchdog_ops = &mv88e6097_watchdog_ops,
	.mgmt_rsvd2cpu = mv88e6185_g2_mgmt_rsvd2cpu,
	.ppu_enable = mv88e6185_g1_ppu_enable,
	.set_cascade_port = mv88e6185_g1_set_cascade_port,
	.ppu_disable = mv88e6185_g1_ppu_disable,
	.reset = mv88e6185_g1_reset,
	.vtu_getnext = mv88e6185_g1_vtu_getnext,
	.vtu_loadpurge = mv88e6185_g1_vtu_loadpurge,
	.phylink_get_caps = mv88e6185_phylink_get_caps,
};

static const struct mv88e6xxx_ops mv88e6141_ops = {
	/* MV88E6XXX_FAMILY_6341 */
	.ieee_pri_map = mv88e6085_g1_ieee_pri_map,
	.ip_pri_map = mv88e6085_g1_ip_pri_map,
	.irl_init_all = mv88e6352_g2_irl_init_all,
	.get_eeprom = mv88e6xxx_g2_get_eeprom8,
	.set_eeprom = mv88e6xxx_g2_set_eeprom8,
	.set_switch_mac = mv88e6xxx_g2_set_switch_mac,
	.phy_read = mv88e6xxx_g2_smi_phy_read_c22,
	.phy_write = mv88e6xxx_g2_smi_phy_write_c22,
	.phy_read_c45 = mv88e6xxx_g2_smi_phy_read_c45,
	.phy_write_c45 = mv88e6xxx_g2_smi_phy_write_c45,
	.port_set_link = mv88e6xxx_port_set_link,
	.port_sync_link = mv88e6xxx_port_sync_link,
	.port_set_rgmii_delay = mv88e6390_port_set_rgmii_delay,
	.port_set_speed_duplex = mv88e6341_port_set_speed_duplex,
	.port_max_speed_mode = mv88e6341_port_max_speed_mode,
	.port_tag_remap = mv88e6095_port_tag_remap,
	.port_set_policy = mv88e6352_port_set_policy,
	.port_set_frame_mode = mv88e6351_port_set_frame_mode,
	.port_set_ucast_flood = mv88e6352_port_set_ucast_flood,
	.port_set_mcast_flood = mv88e6352_port_set_mcast_flood,
	.port_set_ether_type = mv88e6351_port_set_ether_type,
	.port_set_jumbo_size = mv88e6165_port_set_jumbo_size,
	.port_egress_rate_limiting = mv88e6097_port_egress_rate_limiting,
	.port_pause_limit = mv88e6097_port_pause_limit,
	.port_disable_learn_limit = mv88e6xxx_port_disable_learn_limit,
	.port_disable_pri_override = mv88e6xxx_port_disable_pri_override,
	.port_get_cmode = mv88e6352_port_get_cmode,
	.port_set_cmode = mv88e6341_port_set_cmode,
	.port_setup_message_port = mv88e6xxx_setup_message_port,
	.stats_snapshot = mv88e6390_g1_stats_snapshot,
	.stats_set_histogram = mv88e6390_g1_stats_set_histogram,
	.stats_get_sset_count = mv88e6320_stats_get_sset_count,
	.stats_get_strings = mv88e6320_stats_get_strings,
	.stats_get_stats = mv88e6390_stats_get_stats,
	.set_cpu_port = mv88e6390_g1_set_cpu_port,
	.set_egress_port = mv88e6390_g1_set_egress_port,
	.watchdog_ops = &mv88e6390_watchdog_ops,
	.mgmt_rsvd2cpu =  mv88e6390_g1_mgmt_rsvd2cpu,
	.pot_clear = mv88e6xxx_g2_pot_clear,
	.reset = mv88e6352_g1_reset,
	.rmu_disable = mv88e6390_g1_rmu_disable,
	.atu_get_hash = mv88e6165_g1_atu_get_hash,
	.atu_set_hash = mv88e6165_g1_atu_set_hash,
	.vtu_getnext = mv88e6352_g1_vtu_getnext,
	.vtu_loadpurge = mv88e6352_g1_vtu_loadpurge,
	.stu_getnext = mv88e6352_g1_stu_getnext,
	.stu_loadpurge = mv88e6352_g1_stu_loadpurge,
	.serdes_get_lane = mv88e6341_serdes_get_lane,
	.serdes_irq_mapping = mv88e6390_serdes_irq_mapping,
	.gpio_ops = &mv88e6352_gpio_ops,
	.serdes_get_sset_count = mv88e6390_serdes_get_sset_count,
	.serdes_get_strings = mv88e6390_serdes_get_strings,
	.serdes_get_stats = mv88e6390_serdes_get_stats,
	.serdes_get_regs_len = mv88e6390_serdes_get_regs_len,
	.serdes_get_regs = mv88e6390_serdes_get_regs,
	.phylink_get_caps = mv88e6341_phylink_get_caps,
	.pcs_ops = &mv88e6390_pcs_ops,
};

static const struct mv88e6xxx_ops mv88e6161_ops = {
	/* MV88E6XXX_FAMILY_6165 */
	.ieee_pri_map = mv88e6085_g1_ieee_pri_map,
	.ip_pri_map = mv88e6085_g1_ip_pri_map,
	.irl_init_all = mv88e6352_g2_irl_init_all,
	.set_switch_mac = mv88e6xxx_g2_set_switch_mac,
	.phy_read = mv88e6xxx_g2_smi_phy_read_c22,
	.phy_write = mv88e6xxx_g2_smi_phy_write_c22,
	.phy_read_c45 = mv88e6xxx_g2_smi_phy_read_c45,
	.phy_write_c45 = mv88e6xxx_g2_smi_phy_write_c45,
	.port_set_link = mv88e6xxx_port_set_link,
	.port_sync_link = mv88e6xxx_port_sync_link,
	.port_set_speed_duplex = mv88e6185_port_set_speed_duplex,
	.port_tag_remap = mv88e6095_port_tag_remap,
	.port_set_policy = mv88e6352_port_set_policy,
	.port_set_frame_mode = mv88e6351_port_set_frame_mode,
	.port_set_ucast_flood = mv88e6352_port_set_ucast_flood,
	.port_set_mcast_flood = mv88e6352_port_set_mcast_flood,
	.port_set_ether_type = mv88e6351_port_set_ether_type,
	.port_egress_rate_limiting = mv88e6097_port_egress_rate_limiting,
	.port_pause_limit = mv88e6097_port_pause_limit,
	.port_disable_learn_limit = mv88e6xxx_port_disable_learn_limit,
	.port_disable_pri_override = mv88e6xxx_port_disable_pri_override,
	.port_get_cmode = mv88e6185_port_get_cmode,
	.port_setup_message_port = mv88e6xxx_setup_message_port,
	.stats_snapshot = mv88e6xxx_g1_stats_snapshot,
	.stats_set_histogram = mv88e6095_g1_stats_set_histogram,
	.stats_get_sset_count = mv88e6095_stats_get_sset_count,
	.stats_get_strings = mv88e6095_stats_get_strings,
	.stats_get_stats = mv88e6095_stats_get_stats,
	.set_cpu_port = mv88e6095_g1_set_cpu_port,
	.set_egress_port = mv88e6095_g1_set_egress_port,
	.watchdog_ops = &mv88e6097_watchdog_ops,
	.mgmt_rsvd2cpu = mv88e6352_g2_mgmt_rsvd2cpu,
	.pot_clear = mv88e6xxx_g2_pot_clear,
	.reset = mv88e6352_g1_reset,
	.atu_get_hash = mv88e6165_g1_atu_get_hash,
	.atu_set_hash = mv88e6165_g1_atu_set_hash,
	.vtu_getnext = mv88e6352_g1_vtu_getnext,
	.vtu_loadpurge = mv88e6352_g1_vtu_loadpurge,
	.stu_getnext = mv88e6352_g1_stu_getnext,
	.stu_loadpurge = mv88e6352_g1_stu_loadpurge,
	.avb_ops = &mv88e6165_avb_ops,
	.ptp_ops = &mv88e6165_ptp_ops,
	.phylink_get_caps = mv88e6185_phylink_get_caps,
	.set_max_frame_size = mv88e6185_g1_set_max_frame_size,
};

static const struct mv88e6xxx_ops mv88e6165_ops = {
	/* MV88E6XXX_FAMILY_6165 */
	.ieee_pri_map = mv88e6085_g1_ieee_pri_map,
	.ip_pri_map = mv88e6085_g1_ip_pri_map,
	.irl_init_all = mv88e6352_g2_irl_init_all,
	.set_switch_mac = mv88e6xxx_g2_set_switch_mac,
	.phy_read = mv88e6165_phy_read,
	.phy_write = mv88e6165_phy_write,
	.port_set_link = mv88e6xxx_port_set_link,
	.port_sync_link = mv88e6xxx_port_sync_link,
	.port_set_speed_duplex = mv88e6185_port_set_speed_duplex,
	.port_disable_learn_limit = mv88e6xxx_port_disable_learn_limit,
	.port_disable_pri_override = mv88e6xxx_port_disable_pri_override,
	.port_get_cmode = mv88e6185_port_get_cmode,
	.port_setup_message_port = mv88e6xxx_setup_message_port,
	.stats_snapshot = mv88e6xxx_g1_stats_snapshot,
	.stats_set_histogram = mv88e6095_g1_stats_set_histogram,
	.stats_get_sset_count = mv88e6095_stats_get_sset_count,
	.stats_get_strings = mv88e6095_stats_get_strings,
	.stats_get_stats = mv88e6095_stats_get_stats,
	.set_cpu_port = mv88e6095_g1_set_cpu_port,
	.set_egress_port = mv88e6095_g1_set_egress_port,
	.watchdog_ops = &mv88e6097_watchdog_ops,
	.mgmt_rsvd2cpu = mv88e6352_g2_mgmt_rsvd2cpu,
	.pot_clear = mv88e6xxx_g2_pot_clear,
	.reset = mv88e6352_g1_reset,
	.atu_get_hash = mv88e6165_g1_atu_get_hash,
	.atu_set_hash = mv88e6165_g1_atu_set_hash,
	.vtu_getnext = mv88e6352_g1_vtu_getnext,
	.vtu_loadpurge = mv88e6352_g1_vtu_loadpurge,
	.stu_getnext = mv88e6352_g1_stu_getnext,
	.stu_loadpurge = mv88e6352_g1_stu_loadpurge,
	.avb_ops = &mv88e6165_avb_ops,
	.ptp_ops = &mv88e6165_ptp_ops,
	.phylink_get_caps = mv88e6185_phylink_get_caps,
};

static const struct mv88e6xxx_ops mv88e6171_ops = {
	/* MV88E6XXX_FAMILY_6351 */
	.ieee_pri_map = mv88e6085_g1_ieee_pri_map,
	.ip_pri_map = mv88e6085_g1_ip_pri_map,
	.irl_init_all = mv88e6352_g2_irl_init_all,
	.set_switch_mac = mv88e6xxx_g2_set_switch_mac,
	.phy_read = mv88e6xxx_g2_smi_phy_read_c22,
	.phy_write = mv88e6xxx_g2_smi_phy_write_c22,
	.phy_read_c45 = mv88e6xxx_g2_smi_phy_read_c45,
	.phy_write_c45 = mv88e6xxx_g2_smi_phy_write_c45,
	.port_set_link = mv88e6xxx_port_set_link,
	.port_sync_link = mv88e6xxx_port_sync_link,
	.port_set_rgmii_delay = mv88e6352_port_set_rgmii_delay,
	.port_set_speed_duplex = mv88e6185_port_set_speed_duplex,
	.port_tag_remap = mv88e6095_port_tag_remap,
	.port_set_frame_mode = mv88e6351_port_set_frame_mode,
	.port_set_ucast_flood = mv88e6352_port_set_ucast_flood,
	.port_set_mcast_flood = mv88e6352_port_set_mcast_flood,
	.port_set_ether_type = mv88e6351_port_set_ether_type,
	.port_set_jumbo_size = mv88e6165_port_set_jumbo_size,
	.port_egress_rate_limiting = mv88e6097_port_egress_rate_limiting,
	.port_pause_limit = mv88e6097_port_pause_limit,
	.port_disable_learn_limit = mv88e6xxx_port_disable_learn_limit,
	.port_disable_pri_override = mv88e6xxx_port_disable_pri_override,
	.port_get_cmode = mv88e6352_port_get_cmode,
	.port_setup_message_port = mv88e6xxx_setup_message_port,
	.stats_snapshot = mv88e6320_g1_stats_snapshot,
	.stats_set_histogram = mv88e6095_g1_stats_set_histogram,
	.stats_get_sset_count = mv88e6095_stats_get_sset_count,
	.stats_get_strings = mv88e6095_stats_get_strings,
	.stats_get_stats = mv88e6095_stats_get_stats,
	.set_cpu_port = mv88e6095_g1_set_cpu_port,
	.set_egress_port = mv88e6095_g1_set_egress_port,
	.watchdog_ops = &mv88e6097_watchdog_ops,
	.mgmt_rsvd2cpu = mv88e6352_g2_mgmt_rsvd2cpu,
	.pot_clear = mv88e6xxx_g2_pot_clear,
	.reset = mv88e6352_g1_reset,
	.atu_get_hash = mv88e6165_g1_atu_get_hash,
	.atu_set_hash = mv88e6165_g1_atu_set_hash,
	.vtu_getnext = mv88e6352_g1_vtu_getnext,
	.vtu_loadpurge = mv88e6352_g1_vtu_loadpurge,
	.stu_getnext = mv88e6352_g1_stu_getnext,
	.stu_loadpurge = mv88e6352_g1_stu_loadpurge,
	.phylink_get_caps = mv88e6351_phylink_get_caps,
};

static const struct mv88e6xxx_ops mv88e6172_ops = {
	/* MV88E6XXX_FAMILY_6352 */
	.ieee_pri_map = mv88e6085_g1_ieee_pri_map,
	.ip_pri_map = mv88e6085_g1_ip_pri_map,
	.irl_init_all = mv88e6352_g2_irl_init_all,
	.get_eeprom = mv88e6xxx_g2_get_eeprom16,
	.set_eeprom = mv88e6xxx_g2_set_eeprom16,
	.set_switch_mac = mv88e6xxx_g2_set_switch_mac,
	.phy_read = mv88e6xxx_g2_smi_phy_read_c22,
	.phy_write = mv88e6xxx_g2_smi_phy_write_c22,
	.phy_read_c45 = mv88e6xxx_g2_smi_phy_read_c45,
	.phy_write_c45 = mv88e6xxx_g2_smi_phy_write_c45,
	.port_set_link = mv88e6xxx_port_set_link,
	.port_sync_link = mv88e6xxx_port_sync_link,
	.port_set_rgmii_delay = mv88e6352_port_set_rgmii_delay,
	.port_set_speed_duplex = mv88e6352_port_set_speed_duplex,
	.port_tag_remap = mv88e6095_port_tag_remap,
	.port_set_policy = mv88e6352_port_set_policy,
	.port_set_frame_mode = mv88e6351_port_set_frame_mode,
	.port_set_ucast_flood = mv88e6352_port_set_ucast_flood,
	.port_set_mcast_flood = mv88e6352_port_set_mcast_flood,
	.port_set_ether_type = mv88e6351_port_set_ether_type,
	.port_set_jumbo_size = mv88e6165_port_set_jumbo_size,
	.port_egress_rate_limiting = mv88e6097_port_egress_rate_limiting,
	.port_pause_limit = mv88e6097_port_pause_limit,
	.port_disable_learn_limit = mv88e6xxx_port_disable_learn_limit,
	.port_disable_pri_override = mv88e6xxx_port_disable_pri_override,
	.port_get_cmode = mv88e6352_port_get_cmode,
	.port_setup_message_port = mv88e6xxx_setup_message_port,
	.stats_snapshot = mv88e6320_g1_stats_snapshot,
	.stats_set_histogram = mv88e6095_g1_stats_set_histogram,
	.stats_get_sset_count = mv88e6095_stats_get_sset_count,
	.stats_get_strings = mv88e6095_stats_get_strings,
	.stats_get_stats = mv88e6095_stats_get_stats,
	.set_cpu_port = mv88e6095_g1_set_cpu_port,
	.set_egress_port = mv88e6095_g1_set_egress_port,
	.watchdog_ops = &mv88e6097_watchdog_ops,
	.mgmt_rsvd2cpu = mv88e6352_g2_mgmt_rsvd2cpu,
	.pot_clear = mv88e6xxx_g2_pot_clear,
	.reset = mv88e6352_g1_reset,
	.rmu_disable = mv88e6352_g1_rmu_disable,
	.atu_get_hash = mv88e6165_g1_atu_get_hash,
	.atu_set_hash = mv88e6165_g1_atu_set_hash,
	.vtu_getnext = mv88e6352_g1_vtu_getnext,
	.vtu_loadpurge = mv88e6352_g1_vtu_loadpurge,
	.stu_getnext = mv88e6352_g1_stu_getnext,
	.stu_loadpurge = mv88e6352_g1_stu_loadpurge,
	.serdes_get_regs_len = mv88e6352_serdes_get_regs_len,
	.serdes_get_regs = mv88e6352_serdes_get_regs,
	.gpio_ops = &mv88e6352_gpio_ops,
	.phylink_get_caps = mv88e6352_phylink_get_caps,
	.pcs_ops = &mv88e6352_pcs_ops,
};

static const struct mv88e6xxx_ops mv88e6175_ops = {
	/* MV88E6XXX_FAMILY_6351 */
	.ieee_pri_map = mv88e6085_g1_ieee_pri_map,
	.ip_pri_map = mv88e6085_g1_ip_pri_map,
	.irl_init_all = mv88e6352_g2_irl_init_all,
	.set_switch_mac = mv88e6xxx_g2_set_switch_mac,
	.phy_read = mv88e6xxx_g2_smi_phy_read_c22,
	.phy_write = mv88e6xxx_g2_smi_phy_write_c22,
	.phy_read_c45 = mv88e6xxx_g2_smi_phy_read_c45,
	.phy_write_c45 = mv88e6xxx_g2_smi_phy_write_c45,
	.port_set_link = mv88e6xxx_port_set_link,
	.port_sync_link = mv88e6xxx_port_sync_link,
	.port_set_rgmii_delay = mv88e6352_port_set_rgmii_delay,
	.port_set_speed_duplex = mv88e6185_port_set_speed_duplex,
	.port_tag_remap = mv88e6095_port_tag_remap,
	.port_set_frame_mode = mv88e6351_port_set_frame_mode,
	.port_set_ucast_flood = mv88e6352_port_set_ucast_flood,
	.port_set_mcast_flood = mv88e6352_port_set_mcast_flood,
	.port_set_ether_type = mv88e6351_port_set_ether_type,
	.port_set_jumbo_size = mv88e6165_port_set_jumbo_size,
	.port_egress_rate_limiting = mv88e6097_port_egress_rate_limiting,
	.port_pause_limit = mv88e6097_port_pause_limit,
	.port_disable_learn_limit = mv88e6xxx_port_disable_learn_limit,
	.port_disable_pri_override = mv88e6xxx_port_disable_pri_override,
	.port_get_cmode = mv88e6352_port_get_cmode,
	.port_setup_message_port = mv88e6xxx_setup_message_port,
	.stats_snapshot = mv88e6320_g1_stats_snapshot,
	.stats_set_histogram = mv88e6095_g1_stats_set_histogram,
	.stats_get_sset_count = mv88e6095_stats_get_sset_count,
	.stats_get_strings = mv88e6095_stats_get_strings,
	.stats_get_stats = mv88e6095_stats_get_stats,
	.set_cpu_port = mv88e6095_g1_set_cpu_port,
	.set_egress_port = mv88e6095_g1_set_egress_port,
	.watchdog_ops = &mv88e6097_watchdog_ops,
	.mgmt_rsvd2cpu = mv88e6352_g2_mgmt_rsvd2cpu,
	.pot_clear = mv88e6xxx_g2_pot_clear,
	.reset = mv88e6352_g1_reset,
	.atu_get_hash = mv88e6165_g1_atu_get_hash,
	.atu_set_hash = mv88e6165_g1_atu_set_hash,
	.vtu_getnext = mv88e6352_g1_vtu_getnext,
	.vtu_loadpurge = mv88e6352_g1_vtu_loadpurge,
	.stu_getnext = mv88e6352_g1_stu_getnext,
	.stu_loadpurge = mv88e6352_g1_stu_loadpurge,
	.phylink_get_caps = mv88e6351_phylink_get_caps,
};

static const struct mv88e6xxx_ops mv88e6176_ops = {
	/* MV88E6XXX_FAMILY_6352 */
	.ieee_pri_map = mv88e6085_g1_ieee_pri_map,
	.ip_pri_map = mv88e6085_g1_ip_pri_map,
	.irl_init_all = mv88e6352_g2_irl_init_all,
	.get_eeprom = mv88e6xxx_g2_get_eeprom16,
	.set_eeprom = mv88e6xxx_g2_set_eeprom16,
	.set_switch_mac = mv88e6xxx_g2_set_switch_mac,
	.phy_read = mv88e6xxx_g2_smi_phy_read_c22,
	.phy_write = mv88e6xxx_g2_smi_phy_write_c22,
	.phy_read_c45 = mv88e6xxx_g2_smi_phy_read_c45,
	.phy_write_c45 = mv88e6xxx_g2_smi_phy_write_c45,
	.port_set_link = mv88e6xxx_port_set_link,
	.port_sync_link = mv88e6xxx_port_sync_link,
	.port_set_rgmii_delay = mv88e6352_port_set_rgmii_delay,
	.port_set_speed_duplex = mv88e6352_port_set_speed_duplex,
	.port_tag_remap = mv88e6095_port_tag_remap,
	.port_set_policy = mv88e6352_port_set_policy,
	.port_set_frame_mode = mv88e6351_port_set_frame_mode,
	.port_set_ucast_flood = mv88e6352_port_set_ucast_flood,
	.port_set_mcast_flood = mv88e6352_port_set_mcast_flood,
	.port_set_ether_type = mv88e6351_port_set_ether_type,
	.port_set_jumbo_size = mv88e6165_port_set_jumbo_size,
	.port_egress_rate_limiting = mv88e6097_port_egress_rate_limiting,
	.port_pause_limit = mv88e6097_port_pause_limit,
	.port_disable_learn_limit = mv88e6xxx_port_disable_learn_limit,
	.port_disable_pri_override = mv88e6xxx_port_disable_pri_override,
	.port_get_cmode = mv88e6352_port_get_cmode,
	.port_setup_message_port = mv88e6xxx_setup_message_port,
	.stats_snapshot = mv88e6320_g1_stats_snapshot,
	.stats_set_histogram = mv88e6095_g1_stats_set_histogram,
	.stats_get_sset_count = mv88e6095_stats_get_sset_count,
	.stats_get_strings = mv88e6095_stats_get_strings,
	.stats_get_stats = mv88e6095_stats_get_stats,
	.set_cpu_port = mv88e6095_g1_set_cpu_port,
	.set_egress_port = mv88e6095_g1_set_egress_port,
	.watchdog_ops = &mv88e6097_watchdog_ops,
	.mgmt_rsvd2cpu = mv88e6352_g2_mgmt_rsvd2cpu,
	.pot_clear = mv88e6xxx_g2_pot_clear,
	.reset = mv88e6352_g1_reset,
	.rmu_disable = mv88e6352_g1_rmu_disable,
	.atu_get_hash = mv88e6165_g1_atu_get_hash,
	.atu_set_hash = mv88e6165_g1_atu_set_hash,
	.vtu_getnext = mv88e6352_g1_vtu_getnext,
	.vtu_loadpurge = mv88e6352_g1_vtu_loadpurge,
	.stu_getnext = mv88e6352_g1_stu_getnext,
	.stu_loadpurge = mv88e6352_g1_stu_loadpurge,
	.serdes_irq_mapping = mv88e6352_serdes_irq_mapping,
	.serdes_get_regs_len = mv88e6352_serdes_get_regs_len,
	.serdes_get_regs = mv88e6352_serdes_get_regs,
	.serdes_set_tx_amplitude = mv88e6352_serdes_set_tx_amplitude,
	.gpio_ops = &mv88e6352_gpio_ops,
	.phylink_get_caps = mv88e6352_phylink_get_caps,
	.pcs_ops = &mv88e6352_pcs_ops,
};

static const struct mv88e6xxx_ops mv88e6185_ops = {
	/* MV88E6XXX_FAMILY_6185 */
	.ieee_pri_map = mv88e6085_g1_ieee_pri_map,
	.ip_pri_map = mv88e6085_g1_ip_pri_map,
	.set_switch_mac = mv88e6xxx_g1_set_switch_mac,
	.phy_read = mv88e6185_phy_ppu_read,
	.phy_write = mv88e6185_phy_ppu_write,
	.port_set_link = mv88e6xxx_port_set_link,
	.port_sync_link = mv88e6185_port_sync_link,
	.port_set_speed_duplex = mv88e6185_port_set_speed_duplex,
	.port_set_frame_mode = mv88e6085_port_set_frame_mode,
	.port_set_ucast_flood = mv88e6185_port_set_forward_unknown,
	.port_set_mcast_flood = mv88e6185_port_set_default_forward,
	.port_egress_rate_limiting = mv88e6095_port_egress_rate_limiting,
	.port_set_upstream_port = mv88e6095_port_set_upstream_port,
	.port_set_pause = mv88e6185_port_set_pause,
	.port_get_cmode = mv88e6185_port_get_cmode,
	.port_setup_message_port = mv88e6xxx_setup_message_port,
	.stats_snapshot = mv88e6xxx_g1_stats_snapshot,
	.stats_set_histogram = mv88e6095_g1_stats_set_histogram,
	.stats_get_sset_count = mv88e6095_stats_get_sset_count,
	.stats_get_strings = mv88e6095_stats_get_strings,
	.stats_get_stats = mv88e6095_stats_get_stats,
	.set_cpu_port = mv88e6095_g1_set_cpu_port,
	.set_egress_port = mv88e6095_g1_set_egress_port,
	.watchdog_ops = &mv88e6097_watchdog_ops,
	.mgmt_rsvd2cpu = mv88e6185_g2_mgmt_rsvd2cpu,
	.set_cascade_port = mv88e6185_g1_set_cascade_port,
	.ppu_enable = mv88e6185_g1_ppu_enable,
	.ppu_disable = mv88e6185_g1_ppu_disable,
	.reset = mv88e6185_g1_reset,
	.vtu_getnext = mv88e6185_g1_vtu_getnext,
	.vtu_loadpurge = mv88e6185_g1_vtu_loadpurge,
	.phylink_get_caps = mv88e6185_phylink_get_caps,
	.pcs_ops = &mv88e6185_pcs_ops,
	.set_max_frame_size = mv88e6185_g1_set_max_frame_size,
};

static const struct mv88e6xxx_ops mv88e6190_ops = {
	/* MV88E6XXX_FAMILY_6390 */
	.setup_errata = mv88e6390_setup_errata,
	.irl_init_all = mv88e6390_g2_irl_init_all,
	.get_eeprom = mv88e6xxx_g2_get_eeprom8,
	.set_eeprom = mv88e6xxx_g2_set_eeprom8,
	.set_switch_mac = mv88e6xxx_g2_set_switch_mac,
	.phy_read = mv88e6xxx_g2_smi_phy_read_c22,
	.phy_write = mv88e6xxx_g2_smi_phy_write_c22,
	.phy_read_c45 = mv88e6xxx_g2_smi_phy_read_c45,
	.phy_write_c45 = mv88e6xxx_g2_smi_phy_write_c45,
	.port_set_link = mv88e6xxx_port_set_link,
	.port_sync_link = mv88e6xxx_port_sync_link,
	.port_set_rgmii_delay = mv88e6390_port_set_rgmii_delay,
	.port_set_speed_duplex = mv88e6390_port_set_speed_duplex,
	.port_max_speed_mode = mv88e6390_port_max_speed_mode,
	.port_tag_remap = mv88e6390_port_tag_remap,
	.port_set_policy = mv88e6352_port_set_policy,
	.port_set_frame_mode = mv88e6351_port_set_frame_mode,
	.port_set_ucast_flood = mv88e6352_port_set_ucast_flood,
	.port_set_mcast_flood = mv88e6352_port_set_mcast_flood,
	.port_set_ether_type = mv88e6351_port_set_ether_type,
	.port_set_jumbo_size = mv88e6165_port_set_jumbo_size,
	.port_pause_limit = mv88e6390_port_pause_limit,
	.port_disable_learn_limit = mv88e6xxx_port_disable_learn_limit,
	.port_disable_pri_override = mv88e6xxx_port_disable_pri_override,
	.port_get_cmode = mv88e6352_port_get_cmode,
	.port_set_cmode = mv88e6390_port_set_cmode,
	.port_setup_message_port = mv88e6xxx_setup_message_port,
	.stats_snapshot = mv88e6390_g1_stats_snapshot,
	.stats_set_histogram = mv88e6390_g1_stats_set_histogram,
	.stats_get_sset_count = mv88e6320_stats_get_sset_count,
	.stats_get_strings = mv88e6320_stats_get_strings,
	.stats_get_stats = mv88e6390_stats_get_stats,
	.set_cpu_port = mv88e6390_g1_set_cpu_port,
	.set_egress_port = mv88e6390_g1_set_egress_port,
	.watchdog_ops = &mv88e6390_watchdog_ops,
	.mgmt_rsvd2cpu = mv88e6390_g1_mgmt_rsvd2cpu,
	.pot_clear = mv88e6xxx_g2_pot_clear,
	.reset = mv88e6352_g1_reset,
	.rmu_disable = mv88e6390_g1_rmu_disable,
	.atu_get_hash = mv88e6165_g1_atu_get_hash,
	.atu_set_hash = mv88e6165_g1_atu_set_hash,
	.vtu_getnext = mv88e6390_g1_vtu_getnext,
	.vtu_loadpurge = mv88e6390_g1_vtu_loadpurge,
	.stu_getnext = mv88e6390_g1_stu_getnext,
	.stu_loadpurge = mv88e6390_g1_stu_loadpurge,
	.serdes_get_lane = mv88e6390_serdes_get_lane,
	.serdes_irq_mapping = mv88e6390_serdes_irq_mapping,
	.serdes_get_strings = mv88e6390_serdes_get_strings,
	.serdes_get_stats = mv88e6390_serdes_get_stats,
	.serdes_get_regs_len = mv88e6390_serdes_get_regs_len,
	.serdes_get_regs = mv88e6390_serdes_get_regs,
	.gpio_ops = &mv88e6352_gpio_ops,
	.phylink_get_caps = mv88e6390_phylink_get_caps,
	.pcs_ops = &mv88e6390_pcs_ops,
};

static const struct mv88e6xxx_ops mv88e6190x_ops = {
	/* MV88E6XXX_FAMILY_6390 */
	.setup_errata = mv88e6390_setup_errata,
	.irl_init_all = mv88e6390_g2_irl_init_all,
	.get_eeprom = mv88e6xxx_g2_get_eeprom8,
	.set_eeprom = mv88e6xxx_g2_set_eeprom8,
	.set_switch_mac = mv88e6xxx_g2_set_switch_mac,
	.phy_read = mv88e6xxx_g2_smi_phy_read_c22,
	.phy_write = mv88e6xxx_g2_smi_phy_write_c22,
	.phy_read_c45 = mv88e6xxx_g2_smi_phy_read_c45,
	.phy_write_c45 = mv88e6xxx_g2_smi_phy_write_c45,
	.port_set_link = mv88e6xxx_port_set_link,
	.port_sync_link = mv88e6xxx_port_sync_link,
	.port_set_rgmii_delay = mv88e6390_port_set_rgmii_delay,
	.port_set_speed_duplex = mv88e6390x_port_set_speed_duplex,
	.port_max_speed_mode = mv88e6390x_port_max_speed_mode,
	.port_tag_remap = mv88e6390_port_tag_remap,
	.port_set_policy = mv88e6352_port_set_policy,
	.port_set_frame_mode = mv88e6351_port_set_frame_mode,
	.port_set_ucast_flood = mv88e6352_port_set_ucast_flood,
	.port_set_mcast_flood = mv88e6352_port_set_mcast_flood,
	.port_set_ether_type = mv88e6351_port_set_ether_type,
	.port_set_jumbo_size = mv88e6165_port_set_jumbo_size,
	.port_pause_limit = mv88e6390_port_pause_limit,
	.port_disable_learn_limit = mv88e6xxx_port_disable_learn_limit,
	.port_disable_pri_override = mv88e6xxx_port_disable_pri_override,
	.port_get_cmode = mv88e6352_port_get_cmode,
	.port_set_cmode = mv88e6390x_port_set_cmode,
	.port_setup_message_port = mv88e6xxx_setup_message_port,
	.stats_snapshot = mv88e6390_g1_stats_snapshot,
	.stats_set_histogram = mv88e6390_g1_stats_set_histogram,
	.stats_get_sset_count = mv88e6320_stats_get_sset_count,
	.stats_get_strings = mv88e6320_stats_get_strings,
	.stats_get_stats = mv88e6390_stats_get_stats,
	.set_cpu_port = mv88e6390_g1_set_cpu_port,
	.set_egress_port = mv88e6390_g1_set_egress_port,
	.watchdog_ops = &mv88e6390_watchdog_ops,
	.mgmt_rsvd2cpu = mv88e6390_g1_mgmt_rsvd2cpu,
	.pot_clear = mv88e6xxx_g2_pot_clear,
	.reset = mv88e6352_g1_reset,
	.rmu_disable = mv88e6390_g1_rmu_disable,
	.atu_get_hash = mv88e6165_g1_atu_get_hash,
	.atu_set_hash = mv88e6165_g1_atu_set_hash,
	.vtu_getnext = mv88e6390_g1_vtu_getnext,
	.vtu_loadpurge = mv88e6390_g1_vtu_loadpurge,
	.stu_getnext = mv88e6390_g1_stu_getnext,
	.stu_loadpurge = mv88e6390_g1_stu_loadpurge,
	.serdes_get_lane = mv88e6390x_serdes_get_lane,
	.serdes_irq_mapping = mv88e6390_serdes_irq_mapping,
	.serdes_get_strings = mv88e6390_serdes_get_strings,
	.serdes_get_stats = mv88e6390_serdes_get_stats,
	.serdes_get_regs_len = mv88e6390_serdes_get_regs_len,
	.serdes_get_regs = mv88e6390_serdes_get_regs,
	.gpio_ops = &mv88e6352_gpio_ops,
	.phylink_get_caps = mv88e6390x_phylink_get_caps,
	.pcs_ops = &mv88e6390_pcs_ops,
};

static const struct mv88e6xxx_ops mv88e6191_ops = {
	/* MV88E6XXX_FAMILY_6390 */
	.setup_errata = mv88e6390_setup_errata,
	.irl_init_all = mv88e6390_g2_irl_init_all,
	.get_eeprom = mv88e6xxx_g2_get_eeprom8,
	.set_eeprom = mv88e6xxx_g2_set_eeprom8,
	.set_switch_mac = mv88e6xxx_g2_set_switch_mac,
	.phy_read = mv88e6xxx_g2_smi_phy_read_c22,
	.phy_write = mv88e6xxx_g2_smi_phy_write_c22,
	.phy_read_c45 = mv88e6xxx_g2_smi_phy_read_c45,
	.phy_write_c45 = mv88e6xxx_g2_smi_phy_write_c45,
	.port_set_link = mv88e6xxx_port_set_link,
	.port_sync_link = mv88e6xxx_port_sync_link,
	.port_set_rgmii_delay = mv88e6390_port_set_rgmii_delay,
	.port_set_speed_duplex = mv88e6390_port_set_speed_duplex,
	.port_max_speed_mode = mv88e6390_port_max_speed_mode,
	.port_tag_remap = mv88e6390_port_tag_remap,
	.port_set_frame_mode = mv88e6351_port_set_frame_mode,
	.port_set_ucast_flood = mv88e6352_port_set_ucast_flood,
	.port_set_mcast_flood = mv88e6352_port_set_mcast_flood,
	.port_set_ether_type = mv88e6351_port_set_ether_type,
	.port_pause_limit = mv88e6390_port_pause_limit,
	.port_disable_learn_limit = mv88e6xxx_port_disable_learn_limit,
	.port_disable_pri_override = mv88e6xxx_port_disable_pri_override,
	.port_get_cmode = mv88e6352_port_get_cmode,
	.port_set_cmode = mv88e6390_port_set_cmode,
	.port_setup_message_port = mv88e6xxx_setup_message_port,
	.stats_snapshot = mv88e6390_g1_stats_snapshot,
	.stats_set_histogram = mv88e6390_g1_stats_set_histogram,
	.stats_get_sset_count = mv88e6320_stats_get_sset_count,
	.stats_get_strings = mv88e6320_stats_get_strings,
	.stats_get_stats = mv88e6390_stats_get_stats,
	.set_cpu_port = mv88e6390_g1_set_cpu_port,
	.set_egress_port = mv88e6390_g1_set_egress_port,
	.watchdog_ops = &mv88e6390_watchdog_ops,
	.mgmt_rsvd2cpu = mv88e6390_g1_mgmt_rsvd2cpu,
	.pot_clear = mv88e6xxx_g2_pot_clear,
	.reset = mv88e6352_g1_reset,
	.rmu_disable = mv88e6390_g1_rmu_disable,
	.atu_get_hash = mv88e6165_g1_atu_get_hash,
	.atu_set_hash = mv88e6165_g1_atu_set_hash,
	.vtu_getnext = mv88e6390_g1_vtu_getnext,
	.vtu_loadpurge = mv88e6390_g1_vtu_loadpurge,
	.stu_getnext = mv88e6390_g1_stu_getnext,
	.stu_loadpurge = mv88e6390_g1_stu_loadpurge,
	.serdes_get_lane = mv88e6390_serdes_get_lane,
	.serdes_irq_mapping = mv88e6390_serdes_irq_mapping,
	.serdes_get_strings = mv88e6390_serdes_get_strings,
	.serdes_get_stats = mv88e6390_serdes_get_stats,
	.serdes_get_regs_len = mv88e6390_serdes_get_regs_len,
	.serdes_get_regs = mv88e6390_serdes_get_regs,
	.avb_ops = &mv88e6390_avb_ops,
	.ptp_ops = &mv88e6352_ptp_ops,
	.phylink_get_caps = mv88e6390_phylink_get_caps,
	.pcs_ops = &mv88e6390_pcs_ops,
};

static const struct mv88e6xxx_ops mv88e6240_ops = {
	/* MV88E6XXX_FAMILY_6352 */
	.ieee_pri_map = mv88e6085_g1_ieee_pri_map,
	.ip_pri_map = mv88e6085_g1_ip_pri_map,
	.irl_init_all = mv88e6352_g2_irl_init_all,
	.get_eeprom = mv88e6xxx_g2_get_eeprom16,
	.set_eeprom = mv88e6xxx_g2_set_eeprom16,
	.set_switch_mac = mv88e6xxx_g2_set_switch_mac,
	.phy_read = mv88e6xxx_g2_smi_phy_read_c22,
	.phy_write = mv88e6xxx_g2_smi_phy_write_c22,
	.phy_read_c45 = mv88e6xxx_g2_smi_phy_read_c45,
	.phy_write_c45 = mv88e6xxx_g2_smi_phy_write_c45,
	.port_set_link = mv88e6xxx_port_set_link,
	.port_sync_link = mv88e6xxx_port_sync_link,
	.port_set_rgmii_delay = mv88e6352_port_set_rgmii_delay,
	.port_set_speed_duplex = mv88e6352_port_set_speed_duplex,
	.port_tag_remap = mv88e6095_port_tag_remap,
	.port_set_policy = mv88e6352_port_set_policy,
	.port_set_frame_mode = mv88e6351_port_set_frame_mode,
	.port_set_ucast_flood = mv88e6352_port_set_ucast_flood,
	.port_set_mcast_flood = mv88e6352_port_set_mcast_flood,
	.port_set_ether_type = mv88e6351_port_set_ether_type,
	.port_set_jumbo_size = mv88e6165_port_set_jumbo_size,
	.port_egress_rate_limiting = mv88e6097_port_egress_rate_limiting,
	.port_pause_limit = mv88e6097_port_pause_limit,
	.port_disable_learn_limit = mv88e6xxx_port_disable_learn_limit,
	.port_disable_pri_override = mv88e6xxx_port_disable_pri_override,
	.port_get_cmode = mv88e6352_port_get_cmode,
	.port_setup_message_port = mv88e6xxx_setup_message_port,
	.stats_snapshot = mv88e6320_g1_stats_snapshot,
	.stats_set_histogram = mv88e6095_g1_stats_set_histogram,
	.stats_get_sset_count = mv88e6095_stats_get_sset_count,
	.stats_get_strings = mv88e6095_stats_get_strings,
	.stats_get_stats = mv88e6095_stats_get_stats,
	.set_cpu_port = mv88e6095_g1_set_cpu_port,
	.set_egress_port = mv88e6095_g1_set_egress_port,
	.watchdog_ops = &mv88e6097_watchdog_ops,
	.mgmt_rsvd2cpu = mv88e6352_g2_mgmt_rsvd2cpu,
	.pot_clear = mv88e6xxx_g2_pot_clear,
	.reset = mv88e6352_g1_reset,
	.rmu_disable = mv88e6352_g1_rmu_disable,
	.atu_get_hash = mv88e6165_g1_atu_get_hash,
	.atu_set_hash = mv88e6165_g1_atu_set_hash,
	.vtu_getnext = mv88e6352_g1_vtu_getnext,
	.vtu_loadpurge = mv88e6352_g1_vtu_loadpurge,
	.stu_getnext = mv88e6352_g1_stu_getnext,
	.stu_loadpurge = mv88e6352_g1_stu_loadpurge,
	.serdes_irq_mapping = mv88e6352_serdes_irq_mapping,
	.serdes_get_regs_len = mv88e6352_serdes_get_regs_len,
	.serdes_get_regs = mv88e6352_serdes_get_regs,
	.serdes_set_tx_amplitude = mv88e6352_serdes_set_tx_amplitude,
	.gpio_ops = &mv88e6352_gpio_ops,
	.avb_ops = &mv88e6352_avb_ops,
	.ptp_ops = &mv88e6352_ptp_ops,
	.phylink_get_caps = mv88e6352_phylink_get_caps,
	.pcs_ops = &mv88e6352_pcs_ops,
};

static const struct mv88e6xxx_ops mv88e6250_ops = {
	/* MV88E6XXX_FAMILY_6250 */
	.ieee_pri_map = mv88e6250_g1_ieee_pri_map,
	.ip_pri_map = mv88e6085_g1_ip_pri_map,
	.irl_init_all = mv88e6352_g2_irl_init_all,
	.get_eeprom = mv88e6xxx_g2_get_eeprom16,
	.set_eeprom = mv88e6xxx_g2_set_eeprom16,
	.set_switch_mac = mv88e6xxx_g2_set_switch_mac,
	.phy_read = mv88e6xxx_g2_smi_phy_read_c22,
	.phy_write = mv88e6xxx_g2_smi_phy_write_c22,
	.phy_read_c45 = mv88e6xxx_g2_smi_phy_read_c45,
	.phy_write_c45 = mv88e6xxx_g2_smi_phy_write_c45,
	.port_set_link = mv88e6xxx_port_set_link,
	.port_sync_link = mv88e6xxx_port_sync_link,
	.port_set_rgmii_delay = mv88e6352_port_set_rgmii_delay,
	.port_set_speed_duplex = mv88e6250_port_set_speed_duplex,
	.port_tag_remap = mv88e6095_port_tag_remap,
	.port_set_frame_mode = mv88e6351_port_set_frame_mode,
	.port_set_ucast_flood = mv88e6352_port_set_ucast_flood,
	.port_set_mcast_flood = mv88e6352_port_set_mcast_flood,
	.port_set_ether_type = mv88e6351_port_set_ether_type,
	.port_egress_rate_limiting = mv88e6097_port_egress_rate_limiting,
	.port_pause_limit = mv88e6097_port_pause_limit,
	.port_disable_pri_override = mv88e6xxx_port_disable_pri_override,
	.stats_snapshot = mv88e6320_g1_stats_snapshot,
	.stats_set_histogram = mv88e6095_g1_stats_set_histogram,
	.stats_get_sset_count = mv88e6250_stats_get_sset_count,
	.stats_get_strings = mv88e6250_stats_get_strings,
	.stats_get_stats = mv88e6250_stats_get_stats,
	.set_cpu_port = mv88e6095_g1_set_cpu_port,
	.set_egress_port = mv88e6095_g1_set_egress_port,
	.watchdog_ops = &mv88e6250_watchdog_ops,
	.mgmt_rsvd2cpu = mv88e6352_g2_mgmt_rsvd2cpu,
	.pot_clear = mv88e6xxx_g2_pot_clear,
	.reset = mv88e6250_g1_reset,
	.vtu_getnext = mv88e6185_g1_vtu_getnext,
	.vtu_loadpurge = mv88e6185_g1_vtu_loadpurge,
	.avb_ops = &mv88e6352_avb_ops,
	.ptp_ops = &mv88e6250_ptp_ops,
	.phylink_get_caps = mv88e6250_phylink_get_caps,
	.set_max_frame_size = mv88e6185_g1_set_max_frame_size,
};

static const struct mv88e6xxx_ops mv88e6290_ops = {
	/* MV88E6XXX_FAMILY_6390 */
	.setup_errata = mv88e6390_setup_errata,
	.irl_init_all = mv88e6390_g2_irl_init_all,
	.get_eeprom = mv88e6xxx_g2_get_eeprom8,
	.set_eeprom = mv88e6xxx_g2_set_eeprom8,
	.set_switch_mac = mv88e6xxx_g2_set_switch_mac,
	.phy_read = mv88e6xxx_g2_smi_phy_read_c22,
	.phy_write = mv88e6xxx_g2_smi_phy_write_c22,
	.phy_read_c45 = mv88e6xxx_g2_smi_phy_read_c45,
	.phy_write_c45 = mv88e6xxx_g2_smi_phy_write_c45,
	.port_set_link = mv88e6xxx_port_set_link,
	.port_sync_link = mv88e6xxx_port_sync_link,
	.port_set_rgmii_delay = mv88e6390_port_set_rgmii_delay,
	.port_set_speed_duplex = mv88e6390_port_set_speed_duplex,
	.port_max_speed_mode = mv88e6390_port_max_speed_mode,
	.port_tag_remap = mv88e6390_port_tag_remap,
	.port_set_policy = mv88e6352_port_set_policy,
	.port_set_frame_mode = mv88e6351_port_set_frame_mode,
	.port_set_ucast_flood = mv88e6352_port_set_ucast_flood,
	.port_set_mcast_flood = mv88e6352_port_set_mcast_flood,
	.port_set_ether_type = mv88e6351_port_set_ether_type,
	.port_pause_limit = mv88e6390_port_pause_limit,
	.port_disable_learn_limit = mv88e6xxx_port_disable_learn_limit,
	.port_disable_pri_override = mv88e6xxx_port_disable_pri_override,
	.port_get_cmode = mv88e6352_port_get_cmode,
	.port_set_cmode = mv88e6390_port_set_cmode,
	.port_setup_message_port = mv88e6xxx_setup_message_port,
	.stats_snapshot = mv88e6390_g1_stats_snapshot,
	.stats_set_histogram = mv88e6390_g1_stats_set_histogram,
	.stats_get_sset_count = mv88e6320_stats_get_sset_count,
	.stats_get_strings = mv88e6320_stats_get_strings,
	.stats_get_stats = mv88e6390_stats_get_stats,
	.set_cpu_port = mv88e6390_g1_set_cpu_port,
	.set_egress_port = mv88e6390_g1_set_egress_port,
	.watchdog_ops = &mv88e6390_watchdog_ops,
	.mgmt_rsvd2cpu = mv88e6390_g1_mgmt_rsvd2cpu,
	.pot_clear = mv88e6xxx_g2_pot_clear,
	.reset = mv88e6352_g1_reset,
	.rmu_disable = mv88e6390_g1_rmu_disable,
	.atu_get_hash = mv88e6165_g1_atu_get_hash,
	.atu_set_hash = mv88e6165_g1_atu_set_hash,
	.vtu_getnext = mv88e6390_g1_vtu_getnext,
	.vtu_loadpurge = mv88e6390_g1_vtu_loadpurge,
	.stu_getnext = mv88e6390_g1_stu_getnext,
	.stu_loadpurge = mv88e6390_g1_stu_loadpurge,
	.serdes_get_lane = mv88e6390_serdes_get_lane,
	.serdes_irq_mapping = mv88e6390_serdes_irq_mapping,
	.serdes_get_strings = mv88e6390_serdes_get_strings,
	.serdes_get_stats = mv88e6390_serdes_get_stats,
	.serdes_get_regs_len = mv88e6390_serdes_get_regs_len,
	.serdes_get_regs = mv88e6390_serdes_get_regs,
	.gpio_ops = &mv88e6352_gpio_ops,
	.avb_ops = &mv88e6390_avb_ops,
	.ptp_ops = &mv88e6390_ptp_ops,
	.phylink_get_caps = mv88e6390_phylink_get_caps,
	.pcs_ops = &mv88e6390_pcs_ops,
};

static const struct mv88e6xxx_ops mv88e6320_ops = {
	/* MV88E6XXX_FAMILY_6320 */
	.ieee_pri_map = mv88e6085_g1_ieee_pri_map,
	.ip_pri_map = mv88e6085_g1_ip_pri_map,
	.irl_init_all = mv88e6352_g2_irl_init_all,
	.get_eeprom = mv88e6xxx_g2_get_eeprom16,
	.set_eeprom = mv88e6xxx_g2_set_eeprom16,
	.set_switch_mac = mv88e6xxx_g2_set_switch_mac,
	.phy_read = mv88e6xxx_g2_smi_phy_read_c22,
	.phy_write = mv88e6xxx_g2_smi_phy_write_c22,
	.phy_read_c45 = mv88e6xxx_g2_smi_phy_read_c45,
	.phy_write_c45 = mv88e6xxx_g2_smi_phy_write_c45,
	.port_set_link = mv88e6xxx_port_set_link,
	.port_sync_link = mv88e6xxx_port_sync_link,
	.port_set_rgmii_delay = mv88e6320_port_set_rgmii_delay,
	.port_set_speed_duplex = mv88e6185_port_set_speed_duplex,
	.port_tag_remap = mv88e6095_port_tag_remap,
	.port_set_frame_mode = mv88e6351_port_set_frame_mode,
	.port_set_ucast_flood = mv88e6352_port_set_ucast_flood,
	.port_set_mcast_flood = mv88e6352_port_set_mcast_flood,
	.port_set_ether_type = mv88e6351_port_set_ether_type,
	.port_set_jumbo_size = mv88e6165_port_set_jumbo_size,
	.port_egress_rate_limiting = mv88e6097_port_egress_rate_limiting,
	.port_pause_limit = mv88e6097_port_pause_limit,
	.port_disable_learn_limit = mv88e6xxx_port_disable_learn_limit,
	.port_disable_pri_override = mv88e6xxx_port_disable_pri_override,
	.port_get_cmode = mv88e6352_port_get_cmode,
	.port_setup_message_port = mv88e6xxx_setup_message_port,
	.stats_snapshot = mv88e6320_g1_stats_snapshot,
	.stats_set_histogram = mv88e6095_g1_stats_set_histogram,
	.stats_get_sset_count = mv88e6320_stats_get_sset_count,
	.stats_get_strings = mv88e6320_stats_get_strings,
	.stats_get_stats = mv88e6320_stats_get_stats,
	.set_cpu_port = mv88e6095_g1_set_cpu_port,
	.set_egress_port = mv88e6095_g1_set_egress_port,
	.watchdog_ops = &mv88e6390_watchdog_ops,
	.mgmt_rsvd2cpu = mv88e6352_g2_mgmt_rsvd2cpu,
	.pot_clear = mv88e6xxx_g2_pot_clear,
	.reset = mv88e6352_g1_reset,
	.vtu_getnext = mv88e6185_g1_vtu_getnext,
	.vtu_loadpurge = mv88e6185_g1_vtu_loadpurge,
	.gpio_ops = &mv88e6352_gpio_ops,
	.avb_ops = &mv88e6352_avb_ops,
	.ptp_ops = &mv88e6352_ptp_ops,
	.phylink_get_caps = mv88e6185_phylink_get_caps,
};

static const struct mv88e6xxx_ops mv88e6321_ops = {
	/* MV88E6XXX_FAMILY_6320 */
	.ieee_pri_map = mv88e6085_g1_ieee_pri_map,
	.ip_pri_map = mv88e6085_g1_ip_pri_map,
	.irl_init_all = mv88e6352_g2_irl_init_all,
	.get_eeprom = mv88e6xxx_g2_get_eeprom16,
	.set_eeprom = mv88e6xxx_g2_set_eeprom16,
	.set_switch_mac = mv88e6xxx_g2_set_switch_mac,
	.phy_read = mv88e6xxx_g2_smi_phy_read_c22,
	.phy_write = mv88e6xxx_g2_smi_phy_write_c22,
	.phy_read_c45 = mv88e6xxx_g2_smi_phy_read_c45,
	.phy_write_c45 = mv88e6xxx_g2_smi_phy_write_c45,
	.port_set_link = mv88e6xxx_port_set_link,
	.port_sync_link = mv88e6xxx_port_sync_link,
	.port_set_rgmii_delay = mv88e6320_port_set_rgmii_delay,
	.port_set_speed_duplex = mv88e6185_port_set_speed_duplex,
	.port_tag_remap = mv88e6095_port_tag_remap,
	.port_set_frame_mode = mv88e6351_port_set_frame_mode,
	.port_set_ucast_flood = mv88e6352_port_set_ucast_flood,
	.port_set_mcast_flood = mv88e6352_port_set_mcast_flood,
	.port_set_ether_type = mv88e6351_port_set_ether_type,
	.port_set_jumbo_size = mv88e6165_port_set_jumbo_size,
	.port_egress_rate_limiting = mv88e6097_port_egress_rate_limiting,
	.port_pause_limit = mv88e6097_port_pause_limit,
	.port_disable_learn_limit = mv88e6xxx_port_disable_learn_limit,
	.port_disable_pri_override = mv88e6xxx_port_disable_pri_override,
	.port_get_cmode = mv88e6352_port_get_cmode,
	.port_setup_message_port = mv88e6xxx_setup_message_port,
	.stats_snapshot = mv88e6320_g1_stats_snapshot,
	.stats_set_histogram = mv88e6095_g1_stats_set_histogram,
	.stats_get_sset_count = mv88e6320_stats_get_sset_count,
	.stats_get_strings = mv88e6320_stats_get_strings,
	.stats_get_stats = mv88e6320_stats_get_stats,
	.set_cpu_port = mv88e6095_g1_set_cpu_port,
	.set_egress_port = mv88e6095_g1_set_egress_port,
	.watchdog_ops = &mv88e6390_watchdog_ops,
	.mgmt_rsvd2cpu = mv88e6352_g2_mgmt_rsvd2cpu,
	.reset = mv88e6352_g1_reset,
	.vtu_getnext = mv88e6185_g1_vtu_getnext,
	.vtu_loadpurge = mv88e6185_g1_vtu_loadpurge,
	.gpio_ops = &mv88e6352_gpio_ops,
	.avb_ops = &mv88e6352_avb_ops,
	.ptp_ops = &mv88e6352_ptp_ops,
	.phylink_get_caps = mv88e6185_phylink_get_caps,
};

static const struct mv88e6xxx_ops mv88e6341_ops = {
	/* MV88E6XXX_FAMILY_6341 */
	.ieee_pri_map = mv88e6085_g1_ieee_pri_map,
	.ip_pri_map = mv88e6085_g1_ip_pri_map,
	.irl_init_all = mv88e6352_g2_irl_init_all,
	.get_eeprom = mv88e6xxx_g2_get_eeprom8,
	.set_eeprom = mv88e6xxx_g2_set_eeprom8,
	.set_switch_mac = mv88e6xxx_g2_set_switch_mac,
	.phy_read = mv88e6xxx_g2_smi_phy_read_c22,
	.phy_write = mv88e6xxx_g2_smi_phy_write_c22,
	.phy_read_c45 = mv88e6xxx_g2_smi_phy_read_c45,
	.phy_write_c45 = mv88e6xxx_g2_smi_phy_write_c45,
	.port_set_link = mv88e6xxx_port_set_link,
	.port_sync_link = mv88e6xxx_port_sync_link,
	.port_set_rgmii_delay = mv88e6390_port_set_rgmii_delay,
	.port_set_speed_duplex = mv88e6341_port_set_speed_duplex,
	.port_max_speed_mode = mv88e6341_port_max_speed_mode,
	.port_tag_remap = mv88e6095_port_tag_remap,
	.port_set_policy = mv88e6352_port_set_policy,
	.port_set_frame_mode = mv88e6351_port_set_frame_mode,
	.port_set_ucast_flood = mv88e6352_port_set_ucast_flood,
	.port_set_mcast_flood = mv88e6352_port_set_mcast_flood,
	.port_set_ether_type = mv88e6351_port_set_ether_type,
	.port_set_jumbo_size = mv88e6165_port_set_jumbo_size,
	.port_egress_rate_limiting = mv88e6097_port_egress_rate_limiting,
	.port_pause_limit = mv88e6097_port_pause_limit,
	.port_disable_learn_limit = mv88e6xxx_port_disable_learn_limit,
	.port_disable_pri_override = mv88e6xxx_port_disable_pri_override,
	.port_get_cmode = mv88e6352_port_get_cmode,
	.port_set_cmode = mv88e6341_port_set_cmode,
	.port_setup_message_port = mv88e6xxx_setup_message_port,
	.stats_snapshot = mv88e6390_g1_stats_snapshot,
	.stats_set_histogram = mv88e6390_g1_stats_set_histogram,
	.stats_get_sset_count = mv88e6320_stats_get_sset_count,
	.stats_get_strings = mv88e6320_stats_get_strings,
	.stats_get_stats = mv88e6390_stats_get_stats,
	.set_cpu_port = mv88e6390_g1_set_cpu_port,
	.set_egress_port = mv88e6390_g1_set_egress_port,
	.watchdog_ops = &mv88e6390_watchdog_ops,
	.mgmt_rsvd2cpu =  mv88e6390_g1_mgmt_rsvd2cpu,
	.pot_clear = mv88e6xxx_g2_pot_clear,
	.reset = mv88e6352_g1_reset,
	.rmu_disable = mv88e6390_g1_rmu_disable,
	.atu_get_hash = mv88e6165_g1_atu_get_hash,
	.atu_set_hash = mv88e6165_g1_atu_set_hash,
	.vtu_getnext = mv88e6352_g1_vtu_getnext,
	.vtu_loadpurge = mv88e6352_g1_vtu_loadpurge,
	.stu_getnext = mv88e6352_g1_stu_getnext,
	.stu_loadpurge = mv88e6352_g1_stu_loadpurge,
	.serdes_get_lane = mv88e6341_serdes_get_lane,
	.serdes_irq_mapping = mv88e6390_serdes_irq_mapping,
	.gpio_ops = &mv88e6352_gpio_ops,
	.avb_ops = &mv88e6390_avb_ops,
	.ptp_ops = &mv88e6352_ptp_ops,
	.serdes_get_sset_count = mv88e6390_serdes_get_sset_count,
	.serdes_get_strings = mv88e6390_serdes_get_strings,
	.serdes_get_stats = mv88e6390_serdes_get_stats,
	.serdes_get_regs_len = mv88e6390_serdes_get_regs_len,
	.serdes_get_regs = mv88e6390_serdes_get_regs,
	.phylink_get_caps = mv88e6341_phylink_get_caps,
	.pcs_ops = &mv88e6390_pcs_ops,
};

static const struct mv88e6xxx_ops mv88e6350_ops = {
	/* MV88E6XXX_FAMILY_6351 */
	.ieee_pri_map = mv88e6085_g1_ieee_pri_map,
	.ip_pri_map = mv88e6085_g1_ip_pri_map,
	.irl_init_all = mv88e6352_g2_irl_init_all,
	.set_switch_mac = mv88e6xxx_g2_set_switch_mac,
	.phy_read = mv88e6xxx_g2_smi_phy_read_c22,
	.phy_write = mv88e6xxx_g2_smi_phy_write_c22,
	.phy_read_c45 = mv88e6xxx_g2_smi_phy_read_c45,
	.phy_write_c45 = mv88e6xxx_g2_smi_phy_write_c45,
	.port_set_link = mv88e6xxx_port_set_link,
	.port_sync_link = mv88e6xxx_port_sync_link,
	.port_set_rgmii_delay = mv88e6352_port_set_rgmii_delay,
	.port_set_speed_duplex = mv88e6185_port_set_speed_duplex,
	.port_tag_remap = mv88e6095_port_tag_remap,
	.port_set_frame_mode = mv88e6351_port_set_frame_mode,
	.port_set_ucast_flood = mv88e6352_port_set_ucast_flood,
	.port_set_mcast_flood = mv88e6352_port_set_mcast_flood,
	.port_set_ether_type = mv88e6351_port_set_ether_type,
	.port_set_jumbo_size = mv88e6165_port_set_jumbo_size,
	.port_egress_rate_limiting = mv88e6097_port_egress_rate_limiting,
	.port_pause_limit = mv88e6097_port_pause_limit,
	.port_disable_learn_limit = mv88e6xxx_port_disable_learn_limit,
	.port_disable_pri_override = mv88e6xxx_port_disable_pri_override,
	.port_get_cmode = mv88e6352_port_get_cmode,
	.port_setup_message_port = mv88e6xxx_setup_message_port,
	.stats_snapshot = mv88e6320_g1_stats_snapshot,
	.stats_set_histogram = mv88e6095_g1_stats_set_histogram,
	.stats_get_sset_count = mv88e6095_stats_get_sset_count,
	.stats_get_strings = mv88e6095_stats_get_strings,
	.stats_get_stats = mv88e6095_stats_get_stats,
	.set_cpu_port = mv88e6095_g1_set_cpu_port,
	.set_egress_port = mv88e6095_g1_set_egress_port,
	.watchdog_ops = &mv88e6097_watchdog_ops,
	.mgmt_rsvd2cpu = mv88e6352_g2_mgmt_rsvd2cpu,
	.pot_clear = mv88e6xxx_g2_pot_clear,
	.reset = mv88e6352_g1_reset,
	.atu_get_hash = mv88e6165_g1_atu_get_hash,
	.atu_set_hash = mv88e6165_g1_atu_set_hash,
	.vtu_getnext = mv88e6352_g1_vtu_getnext,
	.vtu_loadpurge = mv88e6352_g1_vtu_loadpurge,
	.stu_getnext = mv88e6352_g1_stu_getnext,
	.stu_loadpurge = mv88e6352_g1_stu_loadpurge,
	.phylink_get_caps = mv88e6351_phylink_get_caps,
};

static const struct mv88e6xxx_ops mv88e6351_ops = {
	/* MV88E6XXX_FAMILY_6351 */
	.ieee_pri_map = mv88e6085_g1_ieee_pri_map,
	.ip_pri_map = mv88e6085_g1_ip_pri_map,
	.irl_init_all = mv88e6352_g2_irl_init_all,
	.set_switch_mac = mv88e6xxx_g2_set_switch_mac,
	.phy_read = mv88e6xxx_g2_smi_phy_read_c22,
	.phy_write = mv88e6xxx_g2_smi_phy_write_c22,
	.phy_read_c45 = mv88e6xxx_g2_smi_phy_read_c45,
	.phy_write_c45 = mv88e6xxx_g2_smi_phy_write_c45,
	.port_set_link = mv88e6xxx_port_set_link,
	.port_sync_link = mv88e6xxx_port_sync_link,
	.port_set_rgmii_delay = mv88e6352_port_set_rgmii_delay,
	.port_set_speed_duplex = mv88e6185_port_set_speed_duplex,
	.port_tag_remap = mv88e6095_port_tag_remap,
	.port_set_frame_mode = mv88e6351_port_set_frame_mode,
	.port_set_ucast_flood = mv88e6352_port_set_ucast_flood,
	.port_set_mcast_flood = mv88e6352_port_set_mcast_flood,
	.port_set_ether_type = mv88e6351_port_set_ether_type,
	.port_set_jumbo_size = mv88e6165_port_set_jumbo_size,
	.port_egress_rate_limiting = mv88e6097_port_egress_rate_limiting,
	.port_pause_limit = mv88e6097_port_pause_limit,
	.port_disable_learn_limit = mv88e6xxx_port_disable_learn_limit,
	.port_disable_pri_override = mv88e6xxx_port_disable_pri_override,
	.port_get_cmode = mv88e6352_port_get_cmode,
	.port_setup_message_port = mv88e6xxx_setup_message_port,
	.stats_snapshot = mv88e6320_g1_stats_snapshot,
	.stats_set_histogram = mv88e6095_g1_stats_set_histogram,
	.stats_get_sset_count = mv88e6095_stats_get_sset_count,
	.stats_get_strings = mv88e6095_stats_get_strings,
	.stats_get_stats = mv88e6095_stats_get_stats,
	.set_cpu_port = mv88e6095_g1_set_cpu_port,
	.set_egress_port = mv88e6095_g1_set_egress_port,
	.watchdog_ops = &mv88e6097_watchdog_ops,
	.mgmt_rsvd2cpu = mv88e6352_g2_mgmt_rsvd2cpu,
	.pot_clear = mv88e6xxx_g2_pot_clear,
	.reset = mv88e6352_g1_reset,
	.atu_get_hash = mv88e6165_g1_atu_get_hash,
	.atu_set_hash = mv88e6165_g1_atu_set_hash,
	.vtu_getnext = mv88e6352_g1_vtu_getnext,
	.vtu_loadpurge = mv88e6352_g1_vtu_loadpurge,
	.stu_getnext = mv88e6352_g1_stu_getnext,
	.stu_loadpurge = mv88e6352_g1_stu_loadpurge,
	.avb_ops = &mv88e6352_avb_ops,
	.ptp_ops = &mv88e6352_ptp_ops,
	.phylink_get_caps = mv88e6351_phylink_get_caps,
};

static const struct mv88e6xxx_ops mv88e6352_ops = {
	/* MV88E6XXX_FAMILY_6352 */
	.ieee_pri_map = mv88e6085_g1_ieee_pri_map,
	.ip_pri_map = mv88e6085_g1_ip_pri_map,
	.irl_init_all = mv88e6352_g2_irl_init_all,
	.get_eeprom = mv88e6xxx_g2_get_eeprom16,
	.set_eeprom = mv88e6xxx_g2_set_eeprom16,
	.set_switch_mac = mv88e6xxx_g2_set_switch_mac,
	.phy_read = mv88e6xxx_g2_smi_phy_read_c22,
	.phy_write = mv88e6xxx_g2_smi_phy_write_c22,
	.phy_read_c45 = mv88e6xxx_g2_smi_phy_read_c45,
	.phy_write_c45 = mv88e6xxx_g2_smi_phy_write_c45,
	.port_set_link = mv88e6xxx_port_set_link,
	.port_sync_link = mv88e6xxx_port_sync_link,
	.port_set_rgmii_delay = mv88e6352_port_set_rgmii_delay,
	.port_set_speed_duplex = mv88e6352_port_set_speed_duplex,
	.port_tag_remap = mv88e6095_port_tag_remap,
	.port_set_policy = mv88e6352_port_set_policy,
	.port_set_frame_mode = mv88e6351_port_set_frame_mode,
	.port_set_ucast_flood = mv88e6352_port_set_ucast_flood,
	.port_set_mcast_flood = mv88e6352_port_set_mcast_flood,
	.port_set_ether_type = mv88e6351_port_set_ether_type,
	.port_set_jumbo_size = mv88e6165_port_set_jumbo_size,
	.port_egress_rate_limiting = mv88e6097_port_egress_rate_limiting,
	.port_pause_limit = mv88e6097_port_pause_limit,
	.port_disable_learn_limit = mv88e6xxx_port_disable_learn_limit,
	.port_disable_pri_override = mv88e6xxx_port_disable_pri_override,
	.port_get_cmode = mv88e6352_port_get_cmode,
	.port_setup_message_port = mv88e6xxx_setup_message_port,
	.stats_snapshot = mv88e6320_g1_stats_snapshot,
	.stats_set_histogram = mv88e6095_g1_stats_set_histogram,
	.stats_get_sset_count = mv88e6095_stats_get_sset_count,
	.stats_get_strings = mv88e6095_stats_get_strings,
	.stats_get_stats = mv88e6095_stats_get_stats,
	.set_cpu_port = mv88e6095_g1_set_cpu_port,
	.set_egress_port = mv88e6095_g1_set_egress_port,
	.watchdog_ops = &mv88e6097_watchdog_ops,
	.mgmt_rsvd2cpu = mv88e6352_g2_mgmt_rsvd2cpu,
	.pot_clear = mv88e6xxx_g2_pot_clear,
	.reset = mv88e6352_g1_reset,
	.rmu_disable = mv88e6352_g1_rmu_disable,
	.atu_get_hash = mv88e6165_g1_atu_get_hash,
	.atu_set_hash = mv88e6165_g1_atu_set_hash,
	.vtu_getnext = mv88e6352_g1_vtu_getnext,
	.vtu_loadpurge = mv88e6352_g1_vtu_loadpurge,
	.stu_getnext = mv88e6352_g1_stu_getnext,
	.stu_loadpurge = mv88e6352_g1_stu_loadpurge,
	.serdes_irq_mapping = mv88e6352_serdes_irq_mapping,
	.gpio_ops = &mv88e6352_gpio_ops,
	.avb_ops = &mv88e6352_avb_ops,
	.ptp_ops = &mv88e6352_ptp_ops,
	.serdes_get_sset_count = mv88e6352_serdes_get_sset_count,
	.serdes_get_strings = mv88e6352_serdes_get_strings,
	.serdes_get_stats = mv88e6352_serdes_get_stats,
	.serdes_get_regs_len = mv88e6352_serdes_get_regs_len,
	.serdes_get_regs = mv88e6352_serdes_get_regs,
	.serdes_set_tx_amplitude = mv88e6352_serdes_set_tx_amplitude,
	.phylink_get_caps = mv88e6352_phylink_get_caps,
	.pcs_ops = &mv88e6352_pcs_ops,
};

static const struct mv88e6xxx_ops mv88e6390_ops = {
	/* MV88E6XXX_FAMILY_6390 */
	.setup_errata = mv88e6390_setup_errata,
	.irl_init_all = mv88e6390_g2_irl_init_all,
	.get_eeprom = mv88e6xxx_g2_get_eeprom8,
	.set_eeprom = mv88e6xxx_g2_set_eeprom8,
	.set_switch_mac = mv88e6xxx_g2_set_switch_mac,
	.phy_read = mv88e6xxx_g2_smi_phy_read_c22,
	.phy_write = mv88e6xxx_g2_smi_phy_write_c22,
	.phy_read_c45 = mv88e6xxx_g2_smi_phy_read_c45,
	.phy_write_c45 = mv88e6xxx_g2_smi_phy_write_c45,
	.port_set_link = mv88e6xxx_port_set_link,
	.port_sync_link = mv88e6xxx_port_sync_link,
	.port_set_rgmii_delay = mv88e6390_port_set_rgmii_delay,
	.port_set_speed_duplex = mv88e6390_port_set_speed_duplex,
	.port_max_speed_mode = mv88e6390_port_max_speed_mode,
	.port_tag_remap = mv88e6390_port_tag_remap,
	.port_set_policy = mv88e6352_port_set_policy,
	.port_set_frame_mode = mv88e6351_port_set_frame_mode,
	.port_set_ucast_flood = mv88e6352_port_set_ucast_flood,
	.port_set_mcast_flood = mv88e6352_port_set_mcast_flood,
	.port_set_ether_type = mv88e6351_port_set_ether_type,
	.port_set_jumbo_size = mv88e6165_port_set_jumbo_size,
	.port_egress_rate_limiting = mv88e6097_port_egress_rate_limiting,
	.port_pause_limit = mv88e6390_port_pause_limit,
	.port_disable_learn_limit = mv88e6xxx_port_disable_learn_limit,
	.port_disable_pri_override = mv88e6xxx_port_disable_pri_override,
	.port_get_cmode = mv88e6352_port_get_cmode,
	.port_set_cmode = mv88e6390_port_set_cmode,
	.port_setup_message_port = mv88e6xxx_setup_message_port,
	.stats_snapshot = mv88e6390_g1_stats_snapshot,
	.stats_set_histogram = mv88e6390_g1_stats_set_histogram,
	.stats_get_sset_count = mv88e6320_stats_get_sset_count,
	.stats_get_strings = mv88e6320_stats_get_strings,
	.stats_get_stats = mv88e6390_stats_get_stats,
	.set_cpu_port = mv88e6390_g1_set_cpu_port,
	.set_egress_port = mv88e6390_g1_set_egress_port,
	.watchdog_ops = &mv88e6390_watchdog_ops,
	.mgmt_rsvd2cpu = mv88e6390_g1_mgmt_rsvd2cpu,
	.pot_clear = mv88e6xxx_g2_pot_clear,
	.reset = mv88e6352_g1_reset,
	.rmu_disable = mv88e6390_g1_rmu_disable,
	.atu_get_hash = mv88e6165_g1_atu_get_hash,
	.atu_set_hash = mv88e6165_g1_atu_set_hash,
	.vtu_getnext = mv88e6390_g1_vtu_getnext,
	.vtu_loadpurge = mv88e6390_g1_vtu_loadpurge,
	.stu_getnext = mv88e6390_g1_stu_getnext,
	.stu_loadpurge = mv88e6390_g1_stu_loadpurge,
	.serdes_get_lane = mv88e6390_serdes_get_lane,
	.serdes_irq_mapping = mv88e6390_serdes_irq_mapping,
	.gpio_ops = &mv88e6352_gpio_ops,
	.avb_ops = &mv88e6390_avb_ops,
	.ptp_ops = &mv88e6390_ptp_ops,
	.serdes_get_sset_count = mv88e6390_serdes_get_sset_count,
	.serdes_get_strings = mv88e6390_serdes_get_strings,
	.serdes_get_stats = mv88e6390_serdes_get_stats,
	.serdes_get_regs_len = mv88e6390_serdes_get_regs_len,
	.serdes_get_regs = mv88e6390_serdes_get_regs,
	.phylink_get_caps = mv88e6390_phylink_get_caps,
	.pcs_ops = &mv88e6390_pcs_ops,
};

static const struct mv88e6xxx_ops mv88e6390x_ops = {
	/* MV88E6XXX_FAMILY_6390 */
	.setup_errata = mv88e6390_setup_errata,
	.irl_init_all = mv88e6390_g2_irl_init_all,
	.get_eeprom = mv88e6xxx_g2_get_eeprom8,
	.set_eeprom = mv88e6xxx_g2_set_eeprom8,
	.set_switch_mac = mv88e6xxx_g2_set_switch_mac,
	.phy_read = mv88e6xxx_g2_smi_phy_read_c22,
	.phy_write = mv88e6xxx_g2_smi_phy_write_c22,
	.phy_read_c45 = mv88e6xxx_g2_smi_phy_read_c45,
	.phy_write_c45 = mv88e6xxx_g2_smi_phy_write_c45,
	.port_set_link = mv88e6xxx_port_set_link,
	.port_sync_link = mv88e6xxx_port_sync_link,
	.port_set_rgmii_delay = mv88e6390_port_set_rgmii_delay,
	.port_set_speed_duplex = mv88e6390x_port_set_speed_duplex,
	.port_max_speed_mode = mv88e6390x_port_max_speed_mode,
	.port_tag_remap = mv88e6390_port_tag_remap,
	.port_set_policy = mv88e6352_port_set_policy,
	.port_set_frame_mode = mv88e6351_port_set_frame_mode,
	.port_set_ucast_flood = mv88e6352_port_set_ucast_flood,
	.port_set_mcast_flood = mv88e6352_port_set_mcast_flood,
	.port_set_ether_type = mv88e6351_port_set_ether_type,
	.port_set_jumbo_size = mv88e6165_port_set_jumbo_size,
	.port_egress_rate_limiting = mv88e6097_port_egress_rate_limiting,
	.port_pause_limit = mv88e6390_port_pause_limit,
	.port_disable_learn_limit = mv88e6xxx_port_disable_learn_limit,
	.port_disable_pri_override = mv88e6xxx_port_disable_pri_override,
	.port_get_cmode = mv88e6352_port_get_cmode,
	.port_set_cmode = mv88e6390x_port_set_cmode,
	.port_setup_message_port = mv88e6xxx_setup_message_port,
	.stats_snapshot = mv88e6390_g1_stats_snapshot,
	.stats_set_histogram = mv88e6390_g1_stats_set_histogram,
	.stats_get_sset_count = mv88e6320_stats_get_sset_count,
	.stats_get_strings = mv88e6320_stats_get_strings,
	.stats_get_stats = mv88e6390_stats_get_stats,
	.set_cpu_port = mv88e6390_g1_set_cpu_port,
	.set_egress_port = mv88e6390_g1_set_egress_port,
	.watchdog_ops = &mv88e6390_watchdog_ops,
	.mgmt_rsvd2cpu = mv88e6390_g1_mgmt_rsvd2cpu,
	.pot_clear = mv88e6xxx_g2_pot_clear,
	.reset = mv88e6352_g1_reset,
	.rmu_disable = mv88e6390_g1_rmu_disable,
	.atu_get_hash = mv88e6165_g1_atu_get_hash,
	.atu_set_hash = mv88e6165_g1_atu_set_hash,
	.vtu_getnext = mv88e6390_g1_vtu_getnext,
	.vtu_loadpurge = mv88e6390_g1_vtu_loadpurge,
	.stu_getnext = mv88e6390_g1_stu_getnext,
	.stu_loadpurge = mv88e6390_g1_stu_loadpurge,
	.serdes_get_lane = mv88e6390x_serdes_get_lane,
	.serdes_irq_mapping = mv88e6390_serdes_irq_mapping,
	.serdes_get_sset_count = mv88e6390_serdes_get_sset_count,
	.serdes_get_strings = mv88e6390_serdes_get_strings,
	.serdes_get_stats = mv88e6390_serdes_get_stats,
	.serdes_get_regs_len = mv88e6390_serdes_get_regs_len,
	.serdes_get_regs = mv88e6390_serdes_get_regs,
	.gpio_ops = &mv88e6352_gpio_ops,
	.avb_ops = &mv88e6390_avb_ops,
	.ptp_ops = &mv88e6390_ptp_ops,
	.phylink_get_caps = mv88e6390x_phylink_get_caps,
	.pcs_ops = &mv88e6390_pcs_ops,
};

static const struct mv88e6xxx_ops mv88e6393x_ops = {
	/* MV88E6XXX_FAMILY_6393 */
	.irl_init_all = mv88e6390_g2_irl_init_all,
	.get_eeprom = mv88e6xxx_g2_get_eeprom8,
	.set_eeprom = mv88e6xxx_g2_set_eeprom8,
	.set_switch_mac = mv88e6xxx_g2_set_switch_mac,
	.phy_read = mv88e6xxx_g2_smi_phy_read_c22,
	.phy_write = mv88e6xxx_g2_smi_phy_write_c22,
	.phy_read_c45 = mv88e6xxx_g2_smi_phy_read_c45,
	.phy_write_c45 = mv88e6xxx_g2_smi_phy_write_c45,
	.port_set_link = mv88e6xxx_port_set_link,
	.port_sync_link = mv88e6xxx_port_sync_link,
	.port_set_rgmii_delay = mv88e6390_port_set_rgmii_delay,
	.port_set_speed_duplex = mv88e6393x_port_set_speed_duplex,
	.port_max_speed_mode = mv88e6393x_port_max_speed_mode,
	.port_tag_remap = mv88e6390_port_tag_remap,
	.port_set_policy = mv88e6393x_port_set_policy,
	.port_set_frame_mode = mv88e6351_port_set_frame_mode,
	.port_set_ucast_flood = mv88e6352_port_set_ucast_flood,
	.port_set_mcast_flood = mv88e6352_port_set_mcast_flood,
	.port_set_ether_type = mv88e6393x_port_set_ether_type,
	.port_set_jumbo_size = mv88e6165_port_set_jumbo_size,
	.port_egress_rate_limiting = mv88e6097_port_egress_rate_limiting,
	.port_pause_limit = mv88e6390_port_pause_limit,
	.port_disable_learn_limit = mv88e6xxx_port_disable_learn_limit,
	.port_disable_pri_override = mv88e6xxx_port_disable_pri_override,
	.port_get_cmode = mv88e6352_port_get_cmode,
	.port_set_cmode = mv88e6393x_port_set_cmode,
	.port_setup_message_port = mv88e6xxx_setup_message_port,
	.port_set_upstream_port = mv88e6393x_port_set_upstream_port,
	.stats_snapshot = mv88e6390_g1_stats_snapshot,
	.stats_set_histogram = mv88e6390_g1_stats_set_histogram,
	.stats_get_sset_count = mv88e6320_stats_get_sset_count,
	.stats_get_strings = mv88e6320_stats_get_strings,
	.stats_get_stats = mv88e6390_stats_get_stats,
	/* .set_cpu_port is missing because this family does not support a global
	 * CPU port, only per port CPU port which is set via
	 * .port_set_upstream_port method.
	 */
	.set_egress_port = mv88e6393x_set_egress_port,
	.watchdog_ops = &mv88e6393x_watchdog_ops,
	.mgmt_rsvd2cpu = mv88e6393x_port_mgmt_rsvd2cpu,
	.pot_clear = mv88e6xxx_g2_pot_clear,
	.reset = mv88e6352_g1_reset,
	.rmu_disable = mv88e6390_g1_rmu_disable,
	.atu_get_hash = mv88e6165_g1_atu_get_hash,
	.atu_set_hash = mv88e6165_g1_atu_set_hash,
	.vtu_getnext = mv88e6390_g1_vtu_getnext,
	.vtu_loadpurge = mv88e6390_g1_vtu_loadpurge,
	.stu_getnext = mv88e6390_g1_stu_getnext,
	.stu_loadpurge = mv88e6390_g1_stu_loadpurge,
	.serdes_get_lane = mv88e6393x_serdes_get_lane,
	.serdes_irq_mapping = mv88e6390_serdes_irq_mapping,
	/* TODO: serdes stats */
	.gpio_ops = &mv88e6352_gpio_ops,
	.avb_ops = &mv88e6390_avb_ops,
	.ptp_ops = &mv88e6352_ptp_ops,
	.phylink_get_caps = mv88e6393x_phylink_get_caps,
	.pcs_ops = &mv88e6393x_pcs_ops,
};

static const struct mv88e6xxx_info mv88e6xxx_table[] = {
	[MV88E6020] = {
		.prod_num = MV88E6XXX_PORT_SWITCH_ID_PROD_6020,
		.family = MV88E6XXX_FAMILY_6250,
		.name = "Marvell 88E6020",
		.num_databases = 64,
		.num_ports = 4,
		.num_internal_phys = 2,
		.max_vid = 4095,
		.port_base_addr = 0x8,
		.phy_base_addr = 0x0,
		.global1_addr = 0xf,
		.global2_addr = 0x7,
		.age_time_coeff = 15000,
		.g1_irqs = 9,
		.g2_irqs = 5,
		.atu_move_port_mask = 0xf,
		.dual_chip = true,
		.ops = &mv88e6250_ops,
	},

	[MV88E6071] = {
		.prod_num = MV88E6XXX_PORT_SWITCH_ID_PROD_6071,
		.family = MV88E6XXX_FAMILY_6250,
		.name = "Marvell 88E6071",
		.num_databases = 64,
		.num_ports = 7,
		.num_internal_phys = 5,
		.max_vid = 4095,
		.port_base_addr = 0x08,
		.phy_base_addr = 0x00,
		.global1_addr = 0x0f,
		.global2_addr = 0x07,
		.age_time_coeff = 15000,
		.g1_irqs = 9,
		.g2_irqs = 5,
		.atu_move_port_mask = 0xf,
		.dual_chip = true,
		.ops = &mv88e6250_ops,
	},

	[MV88E6085] = {
		.prod_num = MV88E6XXX_PORT_SWITCH_ID_PROD_6085,
		.family = MV88E6XXX_FAMILY_6097,
		.name = "Marvell 88E6085",
		.num_databases = 4096,
		.num_macs = 8192,
		.num_ports = 10,
		.num_internal_phys = 5,
		.max_vid = 4095,
		.max_sid = 63,
		.port_base_addr = 0x10,
		.phy_base_addr = 0x0,
		.global1_addr = 0x1b,
		.global2_addr = 0x1c,
		.age_time_coeff = 15000,
		.g1_irqs = 8,
		.g2_irqs = 10,
		.atu_move_port_mask = 0xf,
		.pvt = true,
		.multi_chip = true,
		.ops = &mv88e6085_ops,
	},

	[MV88E6095] = {
		.prod_num = MV88E6XXX_PORT_SWITCH_ID_PROD_6095,
		.family = MV88E6XXX_FAMILY_6095,
		.name = "Marvell 88E6095/88E6095F",
		.num_databases = 256,
		.num_macs = 8192,
		.num_ports = 11,
		.num_internal_phys = 0,
		.max_vid = 4095,
		.port_base_addr = 0x10,
		.phy_base_addr = 0x0,
		.global1_addr = 0x1b,
		.global2_addr = 0x1c,
		.age_time_coeff = 15000,
		.g1_irqs = 8,
		.atu_move_port_mask = 0xf,
		.multi_chip = true,
		.ops = &mv88e6095_ops,
	},

	[MV88E6097] = {
		.prod_num = MV88E6XXX_PORT_SWITCH_ID_PROD_6097,
		.family = MV88E6XXX_FAMILY_6097,
		.name = "Marvell 88E6097/88E6097F",
		.num_databases = 4096,
		.num_macs = 8192,
		.num_ports = 11,
		.num_internal_phys = 8,
		.max_vid = 4095,
		.max_sid = 63,
		.port_base_addr = 0x10,
		.phy_base_addr = 0x0,
		.global1_addr = 0x1b,
		.global2_addr = 0x1c,
		.age_time_coeff = 15000,
		.g1_irqs = 8,
		.g2_irqs = 10,
		.atu_move_port_mask = 0xf,
		.pvt = true,
		.multi_chip = true,
		.edsa_support = MV88E6XXX_EDSA_SUPPORTED,
		.ops = &mv88e6097_ops,
	},

	[MV88E6123] = {
		.prod_num = MV88E6XXX_PORT_SWITCH_ID_PROD_6123,
		.family = MV88E6XXX_FAMILY_6165,
		.name = "Marvell 88E6123",
		.num_databases = 4096,
		.num_macs = 1024,
		.num_ports = 3,
		.num_internal_phys = 5,
		.max_vid = 4095,
		.max_sid = 63,
		.port_base_addr = 0x10,
		.phy_base_addr = 0x0,
		.global1_addr = 0x1b,
		.global2_addr = 0x1c,
		.age_time_coeff = 15000,
		.g1_irqs = 9,
		.g2_irqs = 10,
		.atu_move_port_mask = 0xf,
		.pvt = true,
		.multi_chip = true,
		.edsa_support = MV88E6XXX_EDSA_SUPPORTED,
		.ops = &mv88e6123_ops,
	},

	[MV88E6131] = {
		.prod_num = MV88E6XXX_PORT_SWITCH_ID_PROD_6131,
		.family = MV88E6XXX_FAMILY_6185,
		.name = "Marvell 88E6131",
		.num_databases = 256,
		.num_macs = 8192,
		.num_ports = 8,
		.num_internal_phys = 0,
		.max_vid = 4095,
		.port_base_addr = 0x10,
		.phy_base_addr = 0x0,
		.global1_addr = 0x1b,
		.global2_addr = 0x1c,
		.age_time_coeff = 15000,
		.g1_irqs = 9,
		.atu_move_port_mask = 0xf,
		.multi_chip = true,
		.ops = &mv88e6131_ops,
	},

	[MV88E6141] = {
		.prod_num = MV88E6XXX_PORT_SWITCH_ID_PROD_6141,
		.family = MV88E6XXX_FAMILY_6341,
		.name = "Marvell 88E6141",
		.num_databases = 4096,
		.num_macs = 2048,
		.num_ports = 6,
		.num_internal_phys = 5,
		.num_gpio = 11,
		.max_vid = 4095,
		.max_sid = 63,
		.port_base_addr = 0x10,
		.phy_base_addr = 0x10,
		.global1_addr = 0x1b,
		.global2_addr = 0x1c,
		.age_time_coeff = 3750,
		.atu_move_port_mask = 0x1f,
		.g1_irqs = 9,
		.g2_irqs = 10,
		.pvt = true,
		.multi_chip = true,
		.edsa_support = MV88E6XXX_EDSA_SUPPORTED,
		.ops = &mv88e6141_ops,
	},

	[MV88E6161] = {
		.prod_num = MV88E6XXX_PORT_SWITCH_ID_PROD_6161,
		.family = MV88E6XXX_FAMILY_6165,
		.name = "Marvell 88E6161",
		.num_databases = 4096,
		.num_macs = 1024,
		.num_ports = 6,
		.num_internal_phys = 5,
		.max_vid = 4095,
		.max_sid = 63,
		.port_base_addr = 0x10,
		.phy_base_addr = 0x0,
		.global1_addr = 0x1b,
		.global2_addr = 0x1c,
		.age_time_coeff = 15000,
		.g1_irqs = 9,
		.g2_irqs = 10,
		.atu_move_port_mask = 0xf,
		.pvt = true,
		.multi_chip = true,
		.edsa_support = MV88E6XXX_EDSA_SUPPORTED,
		.ptp_support = true,
		.ops = &mv88e6161_ops,
	},

	[MV88E6165] = {
		.prod_num = MV88E6XXX_PORT_SWITCH_ID_PROD_6165,
		.family = MV88E6XXX_FAMILY_6165,
		.name = "Marvell 88E6165",
		.num_databases = 4096,
		.num_macs = 8192,
		.num_ports = 6,
		.num_internal_phys = 0,
		.max_vid = 4095,
		.max_sid = 63,
		.port_base_addr = 0x10,
		.phy_base_addr = 0x0,
		.global1_addr = 0x1b,
		.global2_addr = 0x1c,
		.age_time_coeff = 15000,
		.g1_irqs = 9,
		.g2_irqs = 10,
		.atu_move_port_mask = 0xf,
		.pvt = true,
		.multi_chip = true,
		.ptp_support = true,
		.ops = &mv88e6165_ops,
	},

	[MV88E6171] = {
		.prod_num = MV88E6XXX_PORT_SWITCH_ID_PROD_6171,
		.family = MV88E6XXX_FAMILY_6351,
		.name = "Marvell 88E6171",
		.num_databases = 4096,
		.num_macs = 8192,
		.num_ports = 7,
		.num_internal_phys = 5,
		.max_vid = 4095,
		.max_sid = 63,
		.port_base_addr = 0x10,
		.phy_base_addr = 0x0,
		.global1_addr = 0x1b,
		.global2_addr = 0x1c,
		.age_time_coeff = 15000,
		.g1_irqs = 9,
		.g2_irqs = 10,
		.atu_move_port_mask = 0xf,
		.pvt = true,
		.multi_chip = true,
		.edsa_support = MV88E6XXX_EDSA_SUPPORTED,
		.ops = &mv88e6171_ops,
	},

	[MV88E6172] = {
		.prod_num = MV88E6XXX_PORT_SWITCH_ID_PROD_6172,
		.family = MV88E6XXX_FAMILY_6352,
		.name = "Marvell 88E6172",
		.num_databases = 4096,
		.num_macs = 8192,
		.num_ports = 7,
		.num_internal_phys = 5,
		.num_gpio = 15,
		.max_vid = 4095,
		.max_sid = 63,
		.port_base_addr = 0x10,
		.phy_base_addr = 0x0,
		.global1_addr = 0x1b,
		.global2_addr = 0x1c,
		.age_time_coeff = 15000,
		.g1_irqs = 9,
		.g2_irqs = 10,
		.atu_move_port_mask = 0xf,
		.pvt = true,
		.multi_chip = true,
		.edsa_support = MV88E6XXX_EDSA_SUPPORTED,
		.ops = &mv88e6172_ops,
	},

	[MV88E6175] = {
		.prod_num = MV88E6XXX_PORT_SWITCH_ID_PROD_6175,
		.family = MV88E6XXX_FAMILY_6351,
		.name = "Marvell 88E6175",
		.num_databases = 4096,
		.num_macs = 8192,
		.num_ports = 7,
		.num_internal_phys = 5,
		.max_vid = 4095,
		.max_sid = 63,
		.port_base_addr = 0x10,
		.phy_base_addr = 0x0,
		.global1_addr = 0x1b,
		.global2_addr = 0x1c,
		.age_time_coeff = 15000,
		.g1_irqs = 9,
		.g2_irqs = 10,
		.atu_move_port_mask = 0xf,
		.pvt = true,
		.multi_chip = true,
		.edsa_support = MV88E6XXX_EDSA_SUPPORTED,
		.ops = &mv88e6175_ops,
	},

	[MV88E6176] = {
		.prod_num = MV88E6XXX_PORT_SWITCH_ID_PROD_6176,
		.family = MV88E6XXX_FAMILY_6352,
		.name = "Marvell 88E6176",
		.num_databases = 4096,
		.num_macs = 8192,
		.num_ports = 7,
		.num_internal_phys = 5,
		.num_gpio = 15,
		.max_vid = 4095,
		.max_sid = 63,
		.port_base_addr = 0x10,
		.phy_base_addr = 0x0,
		.global1_addr = 0x1b,
		.global2_addr = 0x1c,
		.age_time_coeff = 15000,
		.g1_irqs = 9,
		.g2_irqs = 10,
		.atu_move_port_mask = 0xf,
		.pvt = true,
		.multi_chip = true,
		.edsa_support = MV88E6XXX_EDSA_SUPPORTED,
		.ops = &mv88e6176_ops,
	},

	[MV88E6185] = {
		.prod_num = MV88E6XXX_PORT_SWITCH_ID_PROD_6185,
		.family = MV88E6XXX_FAMILY_6185,
		.name = "Marvell 88E6185",
		.num_databases = 256,
		.num_macs = 8192,
		.num_ports = 10,
		.num_internal_phys = 0,
		.max_vid = 4095,
		.port_base_addr = 0x10,
		.phy_base_addr = 0x0,
		.global1_addr = 0x1b,
		.global2_addr = 0x1c,
		.age_time_coeff = 15000,
		.g1_irqs = 8,
		.atu_move_port_mask = 0xf,
		.multi_chip = true,
		.edsa_support = MV88E6XXX_EDSA_SUPPORTED,
		.ops = &mv88e6185_ops,
	},

	[MV88E6190] = {
		.prod_num = MV88E6XXX_PORT_SWITCH_ID_PROD_6190,
		.family = MV88E6XXX_FAMILY_6390,
		.name = "Marvell 88E6190",
		.num_databases = 4096,
		.num_macs = 16384,
		.num_ports = 11,	/* 10 + Z80 */
		.num_internal_phys = 9,
		.num_gpio = 16,
		.max_vid = 8191,
		.max_sid = 63,
		.port_base_addr = 0x0,
		.phy_base_addr = 0x0,
		.global1_addr = 0x1b,
		.global2_addr = 0x1c,
		.age_time_coeff = 3750,
		.g1_irqs = 9,
		.g2_irqs = 14,
		.pvt = true,
		.multi_chip = true,
		.atu_move_port_mask = 0x1f,
		.ops = &mv88e6190_ops,
	},

	[MV88E6190X] = {
		.prod_num = MV88E6XXX_PORT_SWITCH_ID_PROD_6190X,
		.family = MV88E6XXX_FAMILY_6390,
		.name = "Marvell 88E6190X",
		.num_databases = 4096,
		.num_macs = 16384,
		.num_ports = 11,	/* 10 + Z80 */
		.num_internal_phys = 9,
		.num_gpio = 16,
		.max_vid = 8191,
		.max_sid = 63,
		.port_base_addr = 0x0,
		.phy_base_addr = 0x0,
		.global1_addr = 0x1b,
		.global2_addr = 0x1c,
		.age_time_coeff = 3750,
		.g1_irqs = 9,
		.g2_irqs = 14,
		.atu_move_port_mask = 0x1f,
		.pvt = true,
		.multi_chip = true,
		.ops = &mv88e6190x_ops,
	},

	[MV88E6191] = {
		.prod_num = MV88E6XXX_PORT_SWITCH_ID_PROD_6191,
		.family = MV88E6XXX_FAMILY_6390,
		.name = "Marvell 88E6191",
		.num_databases = 4096,
		.num_macs = 16384,
		.num_ports = 11,	/* 10 + Z80 */
		.num_internal_phys = 9,
		.max_vid = 8191,
		.max_sid = 63,
		.port_base_addr = 0x0,
		.phy_base_addr = 0x0,
		.global1_addr = 0x1b,
		.global2_addr = 0x1c,
		.age_time_coeff = 3750,
		.g1_irqs = 9,
		.g2_irqs = 14,
		.atu_move_port_mask = 0x1f,
		.pvt = true,
		.multi_chip = true,
		.ptp_support = true,
		.ops = &mv88e6191_ops,
	},

	[MV88E6191X] = {
		.prod_num = MV88E6XXX_PORT_SWITCH_ID_PROD_6191X,
		.family = MV88E6XXX_FAMILY_6393,
		.name = "Marvell 88E6191X",
		.num_databases = 4096,
		.num_ports = 11,	/* 10 + Z80 */
		.num_internal_phys = 8,
		.internal_phys_offset = 1,
		.max_vid = 8191,
		.max_sid = 63,
		.port_base_addr = 0x0,
		.phy_base_addr = 0x0,
		.global1_addr = 0x1b,
		.global2_addr = 0x1c,
		.age_time_coeff = 3750,
		.g1_irqs = 10,
		.g2_irqs = 14,
		.atu_move_port_mask = 0x1f,
		.pvt = true,
		.multi_chip = true,
		.ptp_support = true,
		.ops = &mv88e6393x_ops,
	},

	[MV88E6193X] = {
		.prod_num = MV88E6XXX_PORT_SWITCH_ID_PROD_6193X,
		.family = MV88E6XXX_FAMILY_6393,
		.name = "Marvell 88E6193X",
		.num_databases = 4096,
		.num_ports = 11,	/* 10 + Z80 */
		.num_internal_phys = 8,
		.internal_phys_offset = 1,
		.max_vid = 8191,
		.max_sid = 63,
		.port_base_addr = 0x0,
		.phy_base_addr = 0x0,
		.global1_addr = 0x1b,
		.global2_addr = 0x1c,
		.age_time_coeff = 3750,
		.g1_irqs = 10,
		.g2_irqs = 14,
		.atu_move_port_mask = 0x1f,
		.pvt = true,
		.multi_chip = true,
		.ptp_support = true,
		.ops = &mv88e6393x_ops,
	},

	[MV88E6220] = {
		.prod_num = MV88E6XXX_PORT_SWITCH_ID_PROD_6220,
		.family = MV88E6XXX_FAMILY_6250,
		.name = "Marvell 88E6220",
		.num_databases = 64,

		/* Ports 2-4 are not routed to pins
		 * => usable ports 0, 1, 5, 6
		 */
		.num_ports = 7,
		.num_internal_phys = 2,
		.invalid_port_mask = BIT(2) | BIT(3) | BIT(4),
		.max_vid = 4095,
		.port_base_addr = 0x08,
		.phy_base_addr = 0x00,
		.global1_addr = 0x0f,
		.global2_addr = 0x07,
		.age_time_coeff = 15000,
		.g1_irqs = 9,
		.g2_irqs = 10,
		.atu_move_port_mask = 0xf,
		.dual_chip = true,
		.ptp_support = true,
		.ops = &mv88e6250_ops,
	},

	[MV88E6240] = {
		.prod_num = MV88E6XXX_PORT_SWITCH_ID_PROD_6240,
		.family = MV88E6XXX_FAMILY_6352,
		.name = "Marvell 88E6240",
		.num_databases = 4096,
		.num_macs = 8192,
		.num_ports = 7,
		.num_internal_phys = 5,
		.num_gpio = 15,
		.max_vid = 4095,
		.max_sid = 63,
		.port_base_addr = 0x10,
		.phy_base_addr = 0x0,
		.global1_addr = 0x1b,
		.global2_addr = 0x1c,
		.age_time_coeff = 15000,
		.g1_irqs = 9,
		.g2_irqs = 10,
		.atu_move_port_mask = 0xf,
		.pvt = true,
		.multi_chip = true,
		.edsa_support = MV88E6XXX_EDSA_SUPPORTED,
		.ptp_support = true,
		.ops = &mv88e6240_ops,
	},

	[MV88E6250] = {
		.prod_num = MV88E6XXX_PORT_SWITCH_ID_PROD_6250,
		.family = MV88E6XXX_FAMILY_6250,
		.name = "Marvell 88E6250",
		.num_databases = 64,
		.num_ports = 7,
		.num_internal_phys = 5,
		.max_vid = 4095,
		.port_base_addr = 0x08,
		.phy_base_addr = 0x00,
		.global1_addr = 0x0f,
		.global2_addr = 0x07,
		.age_time_coeff = 15000,
		.g1_irqs = 9,
		.g2_irqs = 10,
		.atu_move_port_mask = 0xf,
		.dual_chip = true,
		.ptp_support = true,
		.ops = &mv88e6250_ops,
	},

	[MV88E6290] = {
		.prod_num = MV88E6XXX_PORT_SWITCH_ID_PROD_6290,
		.family = MV88E6XXX_FAMILY_6390,
		.name = "Marvell 88E6290",
		.num_databases = 4096,
		.num_ports = 11,	/* 10 + Z80 */
		.num_internal_phys = 9,
		.num_gpio = 16,
		.max_vid = 8191,
		.max_sid = 63,
		.port_base_addr = 0x0,
		.phy_base_addr = 0x0,
		.global1_addr = 0x1b,
		.global2_addr = 0x1c,
		.age_time_coeff = 3750,
		.g1_irqs = 9,
		.g2_irqs = 14,
		.atu_move_port_mask = 0x1f,
		.pvt = true,
		.multi_chip = true,
		.ptp_support = true,
		.ops = &mv88e6290_ops,
	},

	[MV88E6320] = {
		.prod_num = MV88E6XXX_PORT_SWITCH_ID_PROD_6320,
		.family = MV88E6XXX_FAMILY_6320,
		.name = "Marvell 88E6320",
		.num_databases = 4096,
		.num_macs = 8192,
		.num_ports = 7,
		.num_internal_phys = 5,
		.num_gpio = 15,
		.max_vid = 4095,
		.port_base_addr = 0x10,
		.phy_base_addr = 0x0,
		.global1_addr = 0x1b,
		.global2_addr = 0x1c,
		.age_time_coeff = 15000,
		.g1_irqs = 8,
		.g2_irqs = 10,
		.atu_move_port_mask = 0xf,
		.pvt = true,
		.multi_chip = true,
		.edsa_support = MV88E6XXX_EDSA_SUPPORTED,
		.ptp_support = true,
		.ops = &mv88e6320_ops,
	},

	[MV88E6321] = {
		.prod_num = MV88E6XXX_PORT_SWITCH_ID_PROD_6321,
		.family = MV88E6XXX_FAMILY_6320,
		.name = "Marvell 88E6321",
		.num_databases = 4096,
		.num_macs = 8192,
		.num_ports = 7,
		.num_internal_phys = 5,
		.num_gpio = 15,
		.max_vid = 4095,
		.port_base_addr = 0x10,
		.phy_base_addr = 0x0,
		.global1_addr = 0x1b,
		.global2_addr = 0x1c,
		.age_time_coeff = 15000,
		.g1_irqs = 8,
		.g2_irqs = 10,
		.atu_move_port_mask = 0xf,
		.multi_chip = true,
		.edsa_support = MV88E6XXX_EDSA_SUPPORTED,
		.ptp_support = true,
		.ops = &mv88e6321_ops,
	},

	[MV88E6341] = {
		.prod_num = MV88E6XXX_PORT_SWITCH_ID_PROD_6341,
		.family = MV88E6XXX_FAMILY_6341,
		.name = "Marvell 88E6341",
		.num_databases = 4096,
		.num_macs = 2048,
		.num_internal_phys = 5,
		.num_ports = 6,
		.num_gpio = 11,
		.max_vid = 4095,
		.max_sid = 63,
		.port_base_addr = 0x10,
		.phy_base_addr = 0x10,
		.global1_addr = 0x1b,
		.global2_addr = 0x1c,
		.age_time_coeff = 3750,
		.atu_move_port_mask = 0x1f,
		.g1_irqs = 9,
		.g2_irqs = 10,
		.pvt = true,
		.multi_chip = true,
		.edsa_support = MV88E6XXX_EDSA_SUPPORTED,
		.ptp_support = true,
		.ops = &mv88e6341_ops,
	},

	[MV88E6350] = {
		.prod_num = MV88E6XXX_PORT_SWITCH_ID_PROD_6350,
		.family = MV88E6XXX_FAMILY_6351,
		.name = "Marvell 88E6350",
		.num_databases = 4096,
		.num_macs = 8192,
		.num_ports = 7,
		.num_internal_phys = 5,
		.max_vid = 4095,
		.max_sid = 63,
		.port_base_addr = 0x10,
		.phy_base_addr = 0x0,
		.global1_addr = 0x1b,
		.global2_addr = 0x1c,
		.age_time_coeff = 15000,
		.g1_irqs = 9,
		.g2_irqs = 10,
		.atu_move_port_mask = 0xf,
		.pvt = true,
		.multi_chip = true,
		.edsa_support = MV88E6XXX_EDSA_SUPPORTED,
		.ops = &mv88e6350_ops,
	},

	[MV88E6351] = {
		.prod_num = MV88E6XXX_PORT_SWITCH_ID_PROD_6351,
		.family = MV88E6XXX_FAMILY_6351,
		.name = "Marvell 88E6351",
		.num_databases = 4096,
		.num_macs = 8192,
		.num_ports = 7,
		.num_internal_phys = 5,
		.max_vid = 4095,
		.max_sid = 63,
		.port_base_addr = 0x10,
		.phy_base_addr = 0x0,
		.global1_addr = 0x1b,
		.global2_addr = 0x1c,
		.age_time_coeff = 15000,
		.g1_irqs = 9,
		.g2_irqs = 10,
		.atu_move_port_mask = 0xf,
		.pvt = true,
		.multi_chip = true,
		.edsa_support = MV88E6XXX_EDSA_SUPPORTED,
		.ops = &mv88e6351_ops,
	},

	[MV88E6352] = {
		.prod_num = MV88E6XXX_PORT_SWITCH_ID_PROD_6352,
		.family = MV88E6XXX_FAMILY_6352,
		.name = "Marvell 88E6352",
		.num_databases = 4096,
		.num_macs = 8192,
		.num_ports = 7,
		.num_internal_phys = 5,
		.num_gpio = 15,
		.max_vid = 4095,
		.max_sid = 63,
		.port_base_addr = 0x10,
		.phy_base_addr = 0x0,
		.global1_addr = 0x1b,
		.global2_addr = 0x1c,
		.age_time_coeff = 15000,
		.g1_irqs = 9,
		.g2_irqs = 10,
		.atu_move_port_mask = 0xf,
		.pvt = true,
		.multi_chip = true,
		.edsa_support = MV88E6XXX_EDSA_SUPPORTED,
		.ptp_support = true,
		.ops = &mv88e6352_ops,
	},
	[MV88E6361] = {
		.prod_num = MV88E6XXX_PORT_SWITCH_ID_PROD_6361,
		.family = MV88E6XXX_FAMILY_6393,
		.name = "Marvell 88E6361",
		.num_databases = 4096,
		.num_macs = 16384,
		.num_ports = 11,
		/* Ports 1, 2 and 8 are not routed */
		.invalid_port_mask = BIT(1) | BIT(2) | BIT(8),
		.num_internal_phys = 5,
		.internal_phys_offset = 3,
		.max_vid = 4095,
		.max_sid = 63,
		.port_base_addr = 0x0,
		.phy_base_addr = 0x0,
		.global1_addr = 0x1b,
		.global2_addr = 0x1c,
		.age_time_coeff = 3750,
		.g1_irqs = 10,
		.g2_irqs = 14,
		.atu_move_port_mask = 0x1f,
		.pvt = true,
		.multi_chip = true,
		.ptp_support = true,
		.ops = &mv88e6393x_ops,
	},
	[MV88E6390] = {
		.prod_num = MV88E6XXX_PORT_SWITCH_ID_PROD_6390,
		.family = MV88E6XXX_FAMILY_6390,
		.name = "Marvell 88E6390",
		.num_databases = 4096,
		.num_macs = 16384,
		.num_ports = 11,	/* 10 + Z80 */
		.num_internal_phys = 9,
		.num_gpio = 16,
		.max_vid = 8191,
		.max_sid = 63,
		.port_base_addr = 0x0,
		.phy_base_addr = 0x0,
		.global1_addr = 0x1b,
		.global2_addr = 0x1c,
		.age_time_coeff = 3750,
		.g1_irqs = 9,
		.g2_irqs = 14,
		.atu_move_port_mask = 0x1f,
		.pvt = true,
		.multi_chip = true,
		.edsa_support = MV88E6XXX_EDSA_UNDOCUMENTED,
		.ptp_support = true,
		.ops = &mv88e6390_ops,
	},
	[MV88E6390X] = {
		.prod_num = MV88E6XXX_PORT_SWITCH_ID_PROD_6390X,
		.family = MV88E6XXX_FAMILY_6390,
		.name = "Marvell 88E6390X",
		.num_databases = 4096,
		.num_macs = 16384,
		.num_ports = 11,	/* 10 + Z80 */
		.num_internal_phys = 9,
		.num_gpio = 16,
		.max_vid = 8191,
		.max_sid = 63,
		.port_base_addr = 0x0,
		.phy_base_addr = 0x0,
		.global1_addr = 0x1b,
		.global2_addr = 0x1c,
		.age_time_coeff = 3750,
		.g1_irqs = 9,
		.g2_irqs = 14,
		.atu_move_port_mask = 0x1f,
		.pvt = true,
		.multi_chip = true,
		.edsa_support = MV88E6XXX_EDSA_UNDOCUMENTED,
		.ptp_support = true,
		.ops = &mv88e6390x_ops,
	},

	[MV88E6393X] = {
		.prod_num = MV88E6XXX_PORT_SWITCH_ID_PROD_6393X,
		.family = MV88E6XXX_FAMILY_6393,
		.name = "Marvell 88E6393X",
		.num_databases = 4096,
		.num_ports = 11,	/* 10 + Z80 */
		.num_internal_phys = 8,
		.internal_phys_offset = 1,
		.max_vid = 8191,
		.max_sid = 63,
		.port_base_addr = 0x0,
		.phy_base_addr = 0x0,
		.global1_addr = 0x1b,
		.global2_addr = 0x1c,
		.age_time_coeff = 3750,
		.g1_irqs = 10,
		.g2_irqs = 14,
		.atu_move_port_mask = 0x1f,
		.pvt = true,
		.multi_chip = true,
		.ptp_support = true,
		.ops = &mv88e6393x_ops,
	},
};

static const struct mv88e6xxx_info *mv88e6xxx_lookup_info(unsigned int prod_num)
{
	int i;

	for (i = 0; i < ARRAY_SIZE(mv88e6xxx_table); ++i)
		if (mv88e6xxx_table[i].prod_num == prod_num)
			return &mv88e6xxx_table[i];

	return NULL;
}

static int mv88e6xxx_detect(struct mv88e6xxx_chip *chip)
{
	const struct mv88e6xxx_info *info;
	unsigned int prod_num, rev;
	u16 id;
	int err;

	mv88e6xxx_reg_lock(chip);
	err = mv88e6xxx_port_read(chip, 0, MV88E6XXX_PORT_SWITCH_ID, &id);
	mv88e6xxx_reg_unlock(chip);
	if (err)
		return err;

	prod_num = id & MV88E6XXX_PORT_SWITCH_ID_PROD_MASK;
	rev = id & MV88E6XXX_PORT_SWITCH_ID_REV_MASK;

	info = mv88e6xxx_lookup_info(prod_num);
	if (!info)
		return -ENODEV;

	/* Update the compatible info with the probed one */
	chip->info = info;

	dev_info(chip->dev, "switch 0x%x detected: %s, revision %u\n",
		 chip->info->prod_num, chip->info->name, rev);

	return 0;
}

static int mv88e6xxx_single_chip_detect(struct mv88e6xxx_chip *chip,
					struct mdio_device *mdiodev)
{
	int err;

	/* dual_chip takes precedence over single/multi-chip modes */
	if (chip->info->dual_chip)
		return -EINVAL;

	/* If the mdio addr is 16 indicating the first port address of a switch
	 * (e.g. mv88e6*41) in single chip addressing mode the device may be
	 * configured in single chip addressing mode. Setup the smi access as
	 * single chip addressing mode and attempt to detect the model of the
	 * switch, if this fails the device is not configured in single chip
	 * addressing mode.
	 */
	if (mdiodev->addr != 16)
		return -EINVAL;

	err = mv88e6xxx_smi_init(chip, mdiodev->bus, 0);
	if (err)
		return err;

	return mv88e6xxx_detect(chip);
}

static struct mv88e6xxx_chip *mv88e6xxx_alloc_chip(struct device *dev)
{
	struct mv88e6xxx_chip *chip;

	chip = devm_kzalloc(dev, sizeof(*chip), GFP_KERNEL);
	if (!chip)
		return NULL;

	chip->dev = dev;

	mutex_init(&chip->reg_lock);
	INIT_LIST_HEAD(&chip->mdios);
	idr_init(&chip->policies);
	INIT_LIST_HEAD(&chip->msts);

	return chip;
}

static enum dsa_tag_protocol mv88e6xxx_get_tag_protocol(struct dsa_switch *ds,
							int port,
							enum dsa_tag_protocol m)
{
	struct mv88e6xxx_chip *chip = ds->priv;

	return chip->tag_protocol;
}

static int mv88e6xxx_change_tag_protocol(struct dsa_switch *ds,
					 enum dsa_tag_protocol proto)
{
	struct mv88e6xxx_chip *chip = ds->priv;
	enum dsa_tag_protocol old_protocol;
	struct dsa_port *cpu_dp;
	int err;

	switch (proto) {
	case DSA_TAG_PROTO_EDSA:
		switch (chip->info->edsa_support) {
		case MV88E6XXX_EDSA_UNSUPPORTED:
			return -EPROTONOSUPPORT;
		case MV88E6XXX_EDSA_UNDOCUMENTED:
			dev_warn(chip->dev, "Relying on undocumented EDSA tagging behavior\n");
			fallthrough;
		case MV88E6XXX_EDSA_SUPPORTED:
			break;
		}
		break;
	case DSA_TAG_PROTO_DSA:
		break;
	default:
		return -EPROTONOSUPPORT;
	}

	old_protocol = chip->tag_protocol;
	chip->tag_protocol = proto;

	mv88e6xxx_reg_lock(chip);
	dsa_switch_for_each_cpu_port(cpu_dp, ds) {
		err = mv88e6xxx_setup_port_mode(chip, cpu_dp->index);
		if (err) {
			mv88e6xxx_reg_unlock(chip);
			goto unwind;
		}
	}
	mv88e6xxx_reg_unlock(chip);

	return 0;

unwind:
	chip->tag_protocol = old_protocol;

	mv88e6xxx_reg_lock(chip);
	dsa_switch_for_each_cpu_port_continue_reverse(cpu_dp, ds)
		mv88e6xxx_setup_port_mode(chip, cpu_dp->index);
	mv88e6xxx_reg_unlock(chip);

	return err;
}

static int mv88e6xxx_port_mdb_add(struct dsa_switch *ds, int port,
				  const struct switchdev_obj_port_mdb *mdb,
				  struct dsa_db db)
{
	struct mv88e6xxx_chip *chip = ds->priv;
	int err;

	mv88e6xxx_reg_lock(chip);
	err = mv88e6xxx_port_db_load_purge(chip, port, mdb->addr, mdb->vid,
					   MV88E6XXX_G1_ATU_DATA_STATE_MC_STATIC);
	mv88e6xxx_reg_unlock(chip);

	return err;
}

static int mv88e6xxx_port_mdb_del(struct dsa_switch *ds, int port,
				  const struct switchdev_obj_port_mdb *mdb,
				  struct dsa_db db)
{
	struct mv88e6xxx_chip *chip = ds->priv;
	int err;

	mv88e6xxx_reg_lock(chip);
	err = mv88e6xxx_port_db_load_purge(chip, port, mdb->addr, mdb->vid, 0);
	mv88e6xxx_reg_unlock(chip);

	return err;
}

static int mv88e6xxx_port_mirror_add(struct dsa_switch *ds, int port,
				     struct dsa_mall_mirror_tc_entry *mirror,
				     bool ingress,
				     struct netlink_ext_ack *extack)
{
	enum mv88e6xxx_egress_direction direction = ingress ?
						MV88E6XXX_EGRESS_DIR_INGRESS :
						MV88E6XXX_EGRESS_DIR_EGRESS;
	struct mv88e6xxx_chip *chip = ds->priv;
	bool other_mirrors = false;
	int i;
	int err;

	mutex_lock(&chip->reg_lock);
	if ((ingress ? chip->ingress_dest_port : chip->egress_dest_port) !=
	    mirror->to_local_port) {
		for (i = 0; i < mv88e6xxx_num_ports(chip); i++)
			other_mirrors |= ingress ?
					 chip->ports[i].mirror_ingress :
					 chip->ports[i].mirror_egress;

		/* Can't change egress port when other mirror is active */
		if (other_mirrors) {
			err = -EBUSY;
			goto out;
		}

		err = mv88e6xxx_set_egress_port(chip, direction,
						mirror->to_local_port);
		if (err)
			goto out;
	}

	err = mv88e6xxx_port_set_mirror(chip, port, direction, true);
out:
	mutex_unlock(&chip->reg_lock);

	return err;
}

static void mv88e6xxx_port_mirror_del(struct dsa_switch *ds, int port,
				      struct dsa_mall_mirror_tc_entry *mirror)
{
	enum mv88e6xxx_egress_direction direction = mirror->ingress ?
						MV88E6XXX_EGRESS_DIR_INGRESS :
						MV88E6XXX_EGRESS_DIR_EGRESS;
	struct mv88e6xxx_chip *chip = ds->priv;
	bool other_mirrors = false;
	int i;

	mutex_lock(&chip->reg_lock);
	if (mv88e6xxx_port_set_mirror(chip, port, direction, false))
		dev_err(ds->dev, "p%d: failed to disable mirroring\n", port);

	for (i = 0; i < mv88e6xxx_num_ports(chip); i++)
		other_mirrors |= mirror->ingress ?
				 chip->ports[i].mirror_ingress :
				 chip->ports[i].mirror_egress;

	/* Reset egress port when no other mirror is active */
	if (!other_mirrors) {
		if (mv88e6xxx_set_egress_port(chip, direction,
					      dsa_upstream_port(ds, port)))
			dev_err(ds->dev, "failed to set egress port\n");
	}

	mutex_unlock(&chip->reg_lock);
}

static int mv88e6xxx_port_pre_bridge_flags(struct dsa_switch *ds, int port,
					   struct switchdev_brport_flags flags,
					   struct netlink_ext_ack *extack)
{
	struct mv88e6xxx_chip *chip = ds->priv;
	const struct mv88e6xxx_ops *ops;

	if (flags.mask & ~(BR_LEARNING | BR_FLOOD | BR_MCAST_FLOOD |
			   BR_BCAST_FLOOD | BR_PORT_LOCKED | BR_PORT_MAB))
		return -EINVAL;

	ops = chip->info->ops;

	if ((flags.mask & BR_FLOOD) && !ops->port_set_ucast_flood)
		return -EINVAL;

	if ((flags.mask & BR_MCAST_FLOOD) && !ops->port_set_mcast_flood)
		return -EINVAL;

	return 0;
}

static int mv88e6xxx_port_bridge_flags(struct dsa_switch *ds, int port,
				       struct switchdev_brport_flags flags,
				       struct netlink_ext_ack *extack)
{
	struct mv88e6xxx_chip *chip = ds->priv;
	int err = 0;

	mv88e6xxx_reg_lock(chip);

	if (flags.mask & BR_LEARNING) {
		bool learning = !!(flags.val & BR_LEARNING);
		u16 pav = learning ? (1 << port) : 0;

		err = mv88e6xxx_port_set_assoc_vector(chip, port, pav);
		if (err)
			goto out;
	}

	if (flags.mask & BR_FLOOD) {
		bool unicast = !!(flags.val & BR_FLOOD);

		err = chip->info->ops->port_set_ucast_flood(chip, port,
							    unicast);
		if (err)
			goto out;
	}

	if (flags.mask & BR_MCAST_FLOOD) {
		bool multicast = !!(flags.val & BR_MCAST_FLOOD);

		err = chip->info->ops->port_set_mcast_flood(chip, port,
							    multicast);
		if (err)
			goto out;
	}

	if (flags.mask & BR_BCAST_FLOOD) {
		bool broadcast = !!(flags.val & BR_BCAST_FLOOD);

		err = mv88e6xxx_port_broadcast_sync(chip, port, broadcast);
		if (err)
			goto out;
	}

	if (flags.mask & BR_PORT_MAB) {
		bool mab = !!(flags.val & BR_PORT_MAB);

		mv88e6xxx_port_set_mab(chip, port, mab);
	}

	if (flags.mask & BR_PORT_LOCKED) {
		bool locked = !!(flags.val & BR_PORT_LOCKED);

		err = mv88e6xxx_port_set_lock(chip, port, locked);
		if (err)
			goto out;
	}
out:
	mv88e6xxx_reg_unlock(chip);

	return err;
}

static bool mv88e6xxx_lag_can_offload(struct dsa_switch *ds,
				      struct dsa_lag lag,
				      struct netdev_lag_upper_info *info,
				      struct netlink_ext_ack *extack)
{
	struct mv88e6xxx_chip *chip = ds->priv;
	struct dsa_port *dp;
	int members = 0;

	if (!mv88e6xxx_has_lag(chip)) {
		NL_SET_ERR_MSG_MOD(extack, "Chip does not support LAG offload");
		return false;
	}

	if (!lag.id)
		return false;

	dsa_lag_foreach_port(dp, ds->dst, &lag)
		/* Includes the port joining the LAG */
		members++;

	if (members > 8) {
		NL_SET_ERR_MSG_MOD(extack,
				   "Cannot offload more than 8 LAG ports");
		return false;
	}

	/* We could potentially relax this to include active
	 * backup in the future.
	 */
	if (info->tx_type != NETDEV_LAG_TX_TYPE_HASH) {
		NL_SET_ERR_MSG_MOD(extack,
				   "Can only offload LAG using hash TX type");
		return false;
	}

	/* Ideally we would also validate that the hash type matches
	 * the hardware. Alas, this is always set to unknown on team
	 * interfaces.
	 */
	return true;
}

static int mv88e6xxx_lag_sync_map(struct dsa_switch *ds, struct dsa_lag lag)
{
	struct mv88e6xxx_chip *chip = ds->priv;
	struct dsa_port *dp;
	u16 map = 0;
	int id;

	/* DSA LAG IDs are one-based, hardware is zero-based */
	id = lag.id - 1;

	/* Build the map of all ports to distribute flows destined for
	 * this LAG. This can be either a local user port, or a DSA
	 * port if the LAG port is on a remote chip.
	 */
	dsa_lag_foreach_port(dp, ds->dst, &lag)
		map |= BIT(dsa_towards_port(ds, dp->ds->index, dp->index));

	return mv88e6xxx_g2_trunk_mapping_write(chip, id, map);
}

static const u8 mv88e6xxx_lag_mask_table[8][8] = {
	/* Row number corresponds to the number of active members in a
	 * LAG. Each column states which of the eight hash buckets are
	 * mapped to the column:th port in the LAG.
	 *
	 * Example: In a LAG with three active ports, the second port
	 * ([2][1]) would be selected for traffic mapped to buckets
	 * 3,4,5 (0x38).
	 */
	{ 0xff,    0,    0,    0,    0,    0,    0,    0 },
	{ 0x0f, 0xf0,    0,    0,    0,    0,    0,    0 },
	{ 0x07, 0x38, 0xc0,    0,    0,    0,    0,    0 },
	{ 0x03, 0x0c, 0x30, 0xc0,    0,    0,    0,    0 },
	{ 0x03, 0x0c, 0x30, 0x40, 0x80,    0,    0,    0 },
	{ 0x03, 0x0c, 0x10, 0x20, 0x40, 0x80,    0,    0 },
	{ 0x03, 0x04, 0x08, 0x10, 0x20, 0x40, 0x80,    0 },
	{ 0x01, 0x02, 0x04, 0x08, 0x10, 0x20, 0x40, 0x80 },
};

static void mv88e6xxx_lag_set_port_mask(u16 *mask, int port,
					int num_tx, int nth)
{
	u8 active = 0;
	int i;

	num_tx = num_tx <= 8 ? num_tx : 8;
	if (nth < num_tx)
		active = mv88e6xxx_lag_mask_table[num_tx - 1][nth];

	for (i = 0; i < 8; i++) {
		if (BIT(i) & active)
			mask[i] |= BIT(port);
	}
}

static int mv88e6xxx_lag_sync_masks(struct dsa_switch *ds)
{
	struct mv88e6xxx_chip *chip = ds->priv;
	unsigned int id, num_tx;
	struct dsa_port *dp;
	struct dsa_lag *lag;
	int i, err, nth;
	u16 mask[8];
	u16 ivec;

	/* Assume no port is a member of any LAG. */
	ivec = BIT(mv88e6xxx_num_ports(chip)) - 1;

	/* Disable all masks for ports that _are_ members of a LAG. */
	dsa_switch_for_each_port(dp, ds) {
		if (!dp->lag)
			continue;

		ivec &= ~BIT(dp->index);
	}

	for (i = 0; i < 8; i++)
		mask[i] = ivec;

	/* Enable the correct subset of masks for all LAG ports that
	 * are in the Tx set.
	 */
	dsa_lags_foreach_id(id, ds->dst) {
		lag = dsa_lag_by_id(ds->dst, id);
		if (!lag)
			continue;

		num_tx = 0;
		dsa_lag_foreach_port(dp, ds->dst, lag) {
			if (dp->lag_tx_enabled)
				num_tx++;
		}

		if (!num_tx)
			continue;

		nth = 0;
		dsa_lag_foreach_port(dp, ds->dst, lag) {
			if (!dp->lag_tx_enabled)
				continue;

			if (dp->ds == ds)
				mv88e6xxx_lag_set_port_mask(mask, dp->index,
							    num_tx, nth);

			nth++;
		}
	}

	for (i = 0; i < 8; i++) {
		err = mv88e6xxx_g2_trunk_mask_write(chip, i, true, mask[i]);
		if (err)
			return err;
	}

	return 0;
}

static int mv88e6xxx_lag_sync_masks_map(struct dsa_switch *ds,
					struct dsa_lag lag)
{
	int err;

	err = mv88e6xxx_lag_sync_masks(ds);

	if (!err)
		err = mv88e6xxx_lag_sync_map(ds, lag);

	return err;
}

static int mv88e6xxx_port_lag_change(struct dsa_switch *ds, int port)
{
	struct mv88e6xxx_chip *chip = ds->priv;
	int err;

	mv88e6xxx_reg_lock(chip);
	err = mv88e6xxx_lag_sync_masks(ds);
	mv88e6xxx_reg_unlock(chip);
	return err;
}

static int mv88e6xxx_port_lag_join(struct dsa_switch *ds, int port,
				   struct dsa_lag lag,
				   struct netdev_lag_upper_info *info,
				   struct netlink_ext_ack *extack)
{
	struct mv88e6xxx_chip *chip = ds->priv;
	int err, id;

	if (!mv88e6xxx_lag_can_offload(ds, lag, info, extack))
		return -EOPNOTSUPP;

	/* DSA LAG IDs are one-based */
	id = lag.id - 1;

	mv88e6xxx_reg_lock(chip);

	err = mv88e6xxx_port_set_trunk(chip, port, true, id);
	if (err)
		goto err_unlock;

	err = mv88e6xxx_lag_sync_masks_map(ds, lag);
	if (err)
		goto err_clear_trunk;

	mv88e6xxx_reg_unlock(chip);
	return 0;

err_clear_trunk:
	mv88e6xxx_port_set_trunk(chip, port, false, 0);
err_unlock:
	mv88e6xxx_reg_unlock(chip);
	return err;
}

static int mv88e6xxx_port_lag_leave(struct dsa_switch *ds, int port,
				    struct dsa_lag lag)
{
	struct mv88e6xxx_chip *chip = ds->priv;
	int err_sync, err_trunk;

	mv88e6xxx_reg_lock(chip);
	err_sync = mv88e6xxx_lag_sync_masks_map(ds, lag);
	err_trunk = mv88e6xxx_port_set_trunk(chip, port, false, 0);
	mv88e6xxx_reg_unlock(chip);
	return err_sync ? : err_trunk;
}

static int mv88e6xxx_crosschip_lag_change(struct dsa_switch *ds, int sw_index,
					  int port)
{
	struct mv88e6xxx_chip *chip = ds->priv;
	int err;

	mv88e6xxx_reg_lock(chip);
	err = mv88e6xxx_lag_sync_masks(ds);
	mv88e6xxx_reg_unlock(chip);
	return err;
}

static int mv88e6xxx_crosschip_lag_join(struct dsa_switch *ds, int sw_index,
					int port, struct dsa_lag lag,
					struct netdev_lag_upper_info *info,
					struct netlink_ext_ack *extack)
{
	struct mv88e6xxx_chip *chip = ds->priv;
	int err;

	if (!mv88e6xxx_lag_can_offload(ds, lag, info, extack))
		return -EOPNOTSUPP;

	mv88e6xxx_reg_lock(chip);

	err = mv88e6xxx_lag_sync_masks_map(ds, lag);
	if (err)
		goto unlock;

	err = mv88e6xxx_pvt_map(chip, sw_index, port);

unlock:
	mv88e6xxx_reg_unlock(chip);
	return err;
}

static int mv88e6xxx_crosschip_lag_leave(struct dsa_switch *ds, int sw_index,
					 int port, struct dsa_lag lag)
{
	struct mv88e6xxx_chip *chip = ds->priv;
	int err_sync, err_pvt;

	mv88e6xxx_reg_lock(chip);
	err_sync = mv88e6xxx_lag_sync_masks_map(ds, lag);
	err_pvt = mv88e6xxx_pvt_map(chip, sw_index, port);
	mv88e6xxx_reg_unlock(chip);
	return err_sync ? : err_pvt;
}

static const struct dsa_switch_ops mv88e6xxx_switch_ops = {
	.get_tag_protocol	= mv88e6xxx_get_tag_protocol,
	.change_tag_protocol	= mv88e6xxx_change_tag_protocol,
	.setup			= mv88e6xxx_setup,
	.teardown		= mv88e6xxx_teardown,
	.port_setup		= mv88e6xxx_port_setup,
	.port_teardown		= mv88e6xxx_port_teardown,
	.phylink_get_caps	= mv88e6xxx_get_caps,
	.phylink_mac_select_pcs	= mv88e6xxx_mac_select_pcs,
	.phylink_mac_prepare	= mv88e6xxx_mac_prepare,
	.phylink_mac_config	= mv88e6xxx_mac_config,
	.phylink_mac_finish	= mv88e6xxx_mac_finish,
	.phylink_mac_link_down	= mv88e6xxx_mac_link_down,
	.phylink_mac_link_up	= mv88e6xxx_mac_link_up,
	.get_strings		= mv88e6xxx_get_strings,
	.get_ethtool_stats	= mv88e6xxx_get_ethtool_stats,
	.get_sset_count		= mv88e6xxx_get_sset_count,
	.port_max_mtu		= mv88e6xxx_get_max_mtu,
	.port_change_mtu	= mv88e6xxx_change_mtu,
	.get_mac_eee		= mv88e6xxx_get_mac_eee,
	.set_mac_eee		= mv88e6xxx_set_mac_eee,
	.get_eeprom_len		= mv88e6xxx_get_eeprom_len,
	.get_eeprom		= mv88e6xxx_get_eeprom,
	.set_eeprom		= mv88e6xxx_set_eeprom,
	.get_regs_len		= mv88e6xxx_get_regs_len,
	.get_regs		= mv88e6xxx_get_regs,
	.get_rxnfc		= mv88e6xxx_get_rxnfc,
	.set_rxnfc		= mv88e6xxx_set_rxnfc,
	.set_ageing_time	= mv88e6xxx_set_ageing_time,
	.port_bridge_join	= mv88e6xxx_port_bridge_join,
	.port_bridge_leave	= mv88e6xxx_port_bridge_leave,
	.port_pre_bridge_flags	= mv88e6xxx_port_pre_bridge_flags,
	.port_bridge_flags	= mv88e6xxx_port_bridge_flags,
	.port_stp_state_set	= mv88e6xxx_port_stp_state_set,
	.port_mst_state_set	= mv88e6xxx_port_mst_state_set,
	.port_fast_age		= mv88e6xxx_port_fast_age,
	.port_vlan_fast_age	= mv88e6xxx_port_vlan_fast_age,
	.port_vlan_filtering	= mv88e6xxx_port_vlan_filtering,
	.port_vlan_add		= mv88e6xxx_port_vlan_add,
	.port_vlan_del		= mv88e6xxx_port_vlan_del,
	.vlan_msti_set		= mv88e6xxx_vlan_msti_set,
	.port_fdb_add		= mv88e6xxx_port_fdb_add,
	.port_fdb_del		= mv88e6xxx_port_fdb_del,
	.port_fdb_dump		= mv88e6xxx_port_fdb_dump,
	.port_mdb_add		= mv88e6xxx_port_mdb_add,
	.port_mdb_del		= mv88e6xxx_port_mdb_del,
	.port_mirror_add	= mv88e6xxx_port_mirror_add,
	.port_mirror_del	= mv88e6xxx_port_mirror_del,
	.crosschip_bridge_join	= mv88e6xxx_crosschip_bridge_join,
	.crosschip_bridge_leave	= mv88e6xxx_crosschip_bridge_leave,
	.port_hwtstamp_set	= mv88e6xxx_port_hwtstamp_set,
	.port_hwtstamp_get	= mv88e6xxx_port_hwtstamp_get,
	.port_txtstamp		= mv88e6xxx_port_txtstamp,
	.port_rxtstamp		= mv88e6xxx_port_rxtstamp,
	.get_ts_info		= mv88e6xxx_get_ts_info,
	.devlink_param_get	= mv88e6xxx_devlink_param_get,
	.devlink_param_set	= mv88e6xxx_devlink_param_set,
	.devlink_info_get	= mv88e6xxx_devlink_info_get,
	.port_lag_change	= mv88e6xxx_port_lag_change,
	.port_lag_join		= mv88e6xxx_port_lag_join,
	.port_lag_leave		= mv88e6xxx_port_lag_leave,
	.crosschip_lag_change	= mv88e6xxx_crosschip_lag_change,
	.crosschip_lag_join	= mv88e6xxx_crosschip_lag_join,
	.crosschip_lag_leave	= mv88e6xxx_crosschip_lag_leave,
};

static int mv88e6xxx_register_switch(struct mv88e6xxx_chip *chip)
{
	struct device *dev = chip->dev;
	struct dsa_switch *ds;

	ds = devm_kzalloc(dev, sizeof(*ds), GFP_KERNEL);
	if (!ds)
		return -ENOMEM;

	ds->dev = dev;
	ds->num_ports = mv88e6xxx_num_ports(chip);
	ds->priv = chip;
	ds->dev = dev;
	ds->ops = &mv88e6xxx_switch_ops;
	ds->ageing_time_min = chip->info->age_time_coeff;
	ds->ageing_time_max = chip->info->age_time_coeff * U8_MAX;

	/* Some chips support up to 32, but that requires enabling the
	 * 5-bit port mode, which we do not support. 640k^W16 ought to
	 * be enough for anyone.
	 */
	ds->num_lag_ids = mv88e6xxx_has_lag(chip) ? 16 : 0;

	dev_set_drvdata(dev, ds);

	return dsa_register_switch(ds);
}

static void mv88e6xxx_unregister_switch(struct mv88e6xxx_chip *chip)
{
	dsa_unregister_switch(chip->ds);
}

static const void *pdata_device_get_match_data(struct device *dev)
{
	const struct of_device_id *matches = dev->driver->of_match_table;
	const struct dsa_mv88e6xxx_pdata *pdata = dev->platform_data;

	for (; matches->name[0] || matches->type[0] || matches->compatible[0];
	     matches++) {
		if (!strcmp(pdata->compatible, matches->compatible))
			return matches->data;
	}
	return NULL;
}

/* There is no suspend to RAM support at DSA level yet, the switch configuration
 * would be lost after a power cycle so prevent it to be suspended.
 */
static int __maybe_unused mv88e6xxx_suspend(struct device *dev)
{
	return -EOPNOTSUPP;
}

static int __maybe_unused mv88e6xxx_resume(struct device *dev)
{
	return 0;
}

static SIMPLE_DEV_PM_OPS(mv88e6xxx_pm_ops, mv88e6xxx_suspend, mv88e6xxx_resume);

static int mv88e6xxx_probe(struct mdio_device *mdiodev)
{
	struct dsa_mv88e6xxx_pdata *pdata = mdiodev->dev.platform_data;
	const struct mv88e6xxx_info *compat_info = NULL;
	struct device *dev = &mdiodev->dev;
	struct device_node *np = dev->of_node;
	struct mv88e6xxx_chip *chip;
	int port;
	int err;

	if (!np && !pdata)
		return -EINVAL;

	if (np)
		compat_info = of_device_get_match_data(dev);

	if (pdata) {
		compat_info = pdata_device_get_match_data(dev);

		if (!pdata->netdev)
			return -EINVAL;

		for (port = 0; port < DSA_MAX_PORTS; port++) {
			if (!(pdata->enabled_ports & (1 << port)))
				continue;
			if (strcmp(pdata->cd.port_names[port], "cpu"))
				continue;
			pdata->cd.netdev[port] = &pdata->netdev->dev;
			break;
		}
	}

	if (!compat_info)
		return -EINVAL;

	chip = mv88e6xxx_alloc_chip(dev);
	if (!chip) {
		err = -ENOMEM;
		goto out;
	}

	chip->info = compat_info;

	chip->reset = devm_gpiod_get_optional(dev, "reset", GPIOD_OUT_LOW);
	if (IS_ERR(chip->reset)) {
		err = PTR_ERR(chip->reset);
		goto out;
	}
	if (chip->reset)
		usleep_range(10000, 20000);

	/* Detect if the device is configured in single chip addressing mode,
	 * otherwise continue with address specific smi init/detection.
	 */
	err = mv88e6xxx_single_chip_detect(chip, mdiodev);
	if (err) {
		err = mv88e6xxx_smi_init(chip, mdiodev->bus, mdiodev->addr);
		if (err)
			goto out;

		err = mv88e6xxx_detect(chip);
		if (err)
			goto out;
	}

	if (chip->info->edsa_support == MV88E6XXX_EDSA_SUPPORTED)
		chip->tag_protocol = DSA_TAG_PROTO_EDSA;
	else
		chip->tag_protocol = DSA_TAG_PROTO_DSA;

	mv88e6xxx_phy_init(chip);

	if (chip->info->ops->get_eeprom) {
		if (np)
			of_property_read_u32(np, "eeprom-length",
					     &chip->eeprom_len);
		else
			chip->eeprom_len = pdata->eeprom_len;
	}

	mv88e6xxx_reg_lock(chip);
	err = mv88e6xxx_switch_reset(chip);
	mv88e6xxx_reg_unlock(chip);
	if (err)
		goto out;

	if (np) {
		chip->irq = of_irq_get(np, 0);
		if (chip->irq == -EPROBE_DEFER) {
			err = chip->irq;
			goto out;
		}
	}

	if (pdata)
		chip->irq = pdata->irq;

	/* Has to be performed before the MDIO bus is created, because
	 * the PHYs will link their interrupts to these interrupt
	 * controllers
	 */
	mv88e6xxx_reg_lock(chip);
	if (chip->irq > 0)
		err = mv88e6xxx_g1_irq_setup(chip);
	else
		err = mv88e6xxx_irq_poll_setup(chip);
	mv88e6xxx_reg_unlock(chip);

	if (err)
		goto out;

	if (chip->info->g2_irqs > 0) {
		err = mv88e6xxx_g2_irq_setup(chip);
		if (err)
			goto out_g1_irq;
	}

	err = mv88e6xxx_g1_atu_prob_irq_setup(chip);
	if (err)
		goto out_g2_irq;

	err = mv88e6xxx_g1_vtu_prob_irq_setup(chip);
	if (err)
		goto out_g1_atu_prob_irq;

	err = mv88e6xxx_register_switch(chip);
	if (err)
		goto out_g1_vtu_prob_irq;

	return 0;

out_g1_vtu_prob_irq:
	mv88e6xxx_g1_vtu_prob_irq_free(chip);
out_g1_atu_prob_irq:
	mv88e6xxx_g1_atu_prob_irq_free(chip);
out_g2_irq:
	if (chip->info->g2_irqs > 0)
		mv88e6xxx_g2_irq_free(chip);
out_g1_irq:
	if (chip->irq > 0)
		mv88e6xxx_g1_irq_free(chip);
	else
		mv88e6xxx_irq_poll_free(chip);
out:
	if (pdata)
		dev_put(pdata->netdev);

	return err;
}

static void mv88e6xxx_remove(struct mdio_device *mdiodev)
{
	struct dsa_switch *ds = dev_get_drvdata(&mdiodev->dev);
	struct mv88e6xxx_chip *chip;

	if (!ds)
		return;

	chip = ds->priv;

	if (chip->info->ptp_support) {
		mv88e6xxx_hwtstamp_free(chip);
		mv88e6xxx_ptp_free(chip);
	}

	mv88e6xxx_phy_destroy(chip);
	mv88e6xxx_unregister_switch(chip);

	mv88e6xxx_g1_vtu_prob_irq_free(chip);
	mv88e6xxx_g1_atu_prob_irq_free(chip);

	if (chip->info->g2_irqs > 0)
		mv88e6xxx_g2_irq_free(chip);

	if (chip->irq > 0)
		mv88e6xxx_g1_irq_free(chip);
	else
		mv88e6xxx_irq_poll_free(chip);
}

static void mv88e6xxx_shutdown(struct mdio_device *mdiodev)
{
	struct dsa_switch *ds = dev_get_drvdata(&mdiodev->dev);

	if (!ds)
		return;

	dsa_switch_shutdown(ds);

	dev_set_drvdata(&mdiodev->dev, NULL);
}

static const struct of_device_id mv88e6xxx_of_match[] = {
	{
		.compatible = "marvell,mv88e6085",
		.data = &mv88e6xxx_table[MV88E6085],
	},
	{
		.compatible = "marvell,mv88e6190",
		.data = &mv88e6xxx_table[MV88E6190],
	},
	{
		.compatible = "marvell,mv88e6250",
		.data = &mv88e6xxx_table[MV88E6250],
	},
	{ /* sentinel */ },
};

MODULE_DEVICE_TABLE(of, mv88e6xxx_of_match);

static struct mdio_driver mv88e6xxx_driver = {
	.probe	= mv88e6xxx_probe,
	.remove = mv88e6xxx_remove,
	.shutdown = mv88e6xxx_shutdown,
	.mdiodrv.driver = {
		.name = "mv88e6085",
		.of_match_table = mv88e6xxx_of_match,
		.pm = &mv88e6xxx_pm_ops,
	},
};

mdio_module_driver(mv88e6xxx_driver);

MODULE_AUTHOR("Lennert Buytenhek <buytenh@wantstofly.org>");
MODULE_DESCRIPTION("Driver for Marvell 88E6XXX ethernet switch chips");
MODULE_LICENSE("GPL");<|MERGE_RESOLUTION|>--- conflicted
+++ resolved
@@ -3174,53 +3174,9 @@
 	chip->ports[port].chip = chip;
 	chip->ports[port].port = port;
 
-<<<<<<< HEAD
-	dp = dsa_to_port(ds, port);
-
-	/* MAC Forcing register: don't force link, speed, duplex or flow control
-	 * state to any particular values on physical ports, but force the CPU
-	 * port and all DSA ports to their maximum bandwidth and full duplex.
-	 */
-	if (dsa_is_cpu_port(ds, port) || dsa_is_dsa_port(ds, port)) {
-		struct phylink_config pl_config = {};
-		unsigned long caps;
-
-		chip->info->ops->phylink_get_caps(chip, port, &pl_config);
-
-		caps = pl_config.mac_capabilities;
-
-		if (chip->info->ops->port_max_speed_mode)
-			mode = chip->info->ops->port_max_speed_mode(port);
-		else
-			mode = PHY_INTERFACE_MODE_NA;
-
-		if (caps & MAC_10000FD)
-			speed = SPEED_10000;
-		else if (caps & MAC_5000FD)
-			speed = SPEED_5000;
-		else if (caps & MAC_2500FD)
-			speed = SPEED_2500;
-		else if (caps & MAC_1000)
-			speed = SPEED_1000;
-		else if (caps & MAC_100)
-			speed = SPEED_100;
-		else
-			speed = SPEED_10;
-
-		err = mv88e6xxx_port_setup_mac(chip, port, LINK_FORCED_UP,
-					       speed, DUPLEX_FULL,
-					       PAUSE_OFF, mode);
-	} else {
-		err = mv88e6xxx_port_setup_mac(chip, port, LINK_UNFORCED,
-					       SPEED_UNFORCED, DUPLEX_UNFORCED,
-					       PAUSE_ON,
-					       PHY_INTERFACE_MODE_NA);
-	}
-=======
 	err = mv88e6xxx_port_setup_mac(chip, port, LINK_UNFORCED,
 				       SPEED_UNFORCED, DUPLEX_UNFORCED,
 				       PAUSE_ON, PHY_INTERFACE_MODE_NA);
->>>>>>> 98817289
 	if (err)
 		return err;
 
