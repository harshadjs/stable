// SPDX-License-Identifier: GPL-2.0-only
#include <linux/export.h>
#include <linux/kref.h>
#include <linux/list.h>
#include <linux/mutex.h>
#include <linux/phylink.h>
#include <linux/property.h>
#include <linux/rtnetlink.h>
#include <linux/slab.h>

#include "sfp.h"

/**
 * struct sfp_bus - internal representation of a sfp bus
 */
struct sfp_bus {
	/* private: */
	struct kref kref;
	struct list_head node;
	struct fwnode_handle *fwnode;

	const struct sfp_socket_ops *socket_ops;
	struct device *sfp_dev;
	struct sfp *sfp;
	const struct sfp_quirk *sfp_quirk;

	const struct sfp_upstream_ops *upstream_ops;
	void *upstream;
	struct phy_device *phydev;

	bool registered;
	bool started;
};

<<<<<<< HEAD
static void sfp_quirk_2500basex(const struct sfp_eeprom_id *id,
				unsigned long *modes)
{
	phylink_set(modes, 2500baseX_Full);
}

static void sfp_quirk_ubnt_uf_instant(const struct sfp_eeprom_id *id,
				      unsigned long *modes)
{
	/* Ubiquiti U-Fiber Instant module claims that support all transceiver
	 * types including 10G Ethernet which is not truth. So clear all claimed
	 * modes and set only one mode which module supports: 1000baseX_Full.
	 */
	phylink_zero(modes);
	phylink_set(modes, 1000baseX_Full);
}

static const struct sfp_quirk sfp_quirks[] = {
	{
		// Alcatel Lucent G-010S-P can operate at 2500base-X, but
		// incorrectly report 2500MBd NRZ in their EEPROM
		.vendor = "ALCATELLUCENT",
		.part = "G010SP",
		.modes = sfp_quirk_2500basex,
	}, {
		// Alcatel Lucent G-010S-A can operate at 2500base-X, but
		// report 3.2GBd NRZ in their EEPROM
		.vendor = "ALCATELLUCENT",
		.part = "3FE46541AA",
		.modes = sfp_quirk_2500basex,
	}, {
		// Huawei MA5671A can operate at 2500base-X, but report 1.2GBd
		// NRZ in their EEPROM
		.vendor = "HUAWEI",
		.part = "MA5671A",
		.modes = sfp_quirk_2500basex,
	}, {
		// Lantech 8330-262D-E can operate at 2500base-X, but
		// incorrectly report 2500MBd NRZ in their EEPROM
		.vendor = "Lantech",
		.part = "8330-262D-E",
		.modes = sfp_quirk_2500basex,
	}, {
		.vendor = "UBNT",
		.part = "UF-INSTANT",
		.modes = sfp_quirk_ubnt_uf_instant,
	},
};

static size_t sfp_strlen(const char *str, size_t maxlen)
{
	size_t size, i;

	/* Trailing characters should be filled with space chars */
	for (i = 0, size = 0; i < maxlen; i++)
		if (str[i] != ' ')
			size = i + 1;

	return size;
}

static bool sfp_match(const char *qs, const char *str, size_t len)
{
	if (!qs)
		return true;
	if (strlen(qs) != len)
		return false;
	return !strncmp(qs, str, len);
}

static const struct sfp_quirk *sfp_lookup_quirk(const struct sfp_eeprom_id *id)
{
	const struct sfp_quirk *q;
	unsigned int i;
	size_t vs, ps;

	vs = sfp_strlen(id->base.vendor_name, ARRAY_SIZE(id->base.vendor_name));
	ps = sfp_strlen(id->base.vendor_pn, ARRAY_SIZE(id->base.vendor_pn));

	for (i = 0, q = sfp_quirks; i < ARRAY_SIZE(sfp_quirks); i++, q++)
		if (sfp_match(q->vendor, id->base.vendor_name, vs) &&
		    sfp_match(q->part, id->base.vendor_pn, ps))
			return q;

	return NULL;
}

=======
>>>>>>> d60c95ef
/**
 * sfp_parse_port() - Parse the EEPROM base ID, setting the port type
 * @bus: a pointer to the &struct sfp_bus structure for the sfp module
 * @id: a pointer to the module's &struct sfp_eeprom_id
 * @support: optional pointer to an array of unsigned long for the
 *   ethtool support mask
 *
 * Parse the EEPROM identification given in @id, and return one of
 * %PORT_TP, %PORT_FIBRE or %PORT_OTHER. If @support is non-%NULL,
 * also set the ethtool %ETHTOOL_LINK_MODE_xxx_BIT corresponding with
 * the connector type.
 *
 * If the port type is not known, returns %PORT_OTHER.
 */
int sfp_parse_port(struct sfp_bus *bus, const struct sfp_eeprom_id *id,
		   unsigned long *support)
{
	int port;

	/* port is the physical connector, set this from the connector field. */
	switch (id->base.connector) {
	case SFF8024_CONNECTOR_SC:
	case SFF8024_CONNECTOR_FIBERJACK:
	case SFF8024_CONNECTOR_LC:
	case SFF8024_CONNECTOR_MT_RJ:
	case SFF8024_CONNECTOR_MU:
	case SFF8024_CONNECTOR_OPTICAL_PIGTAIL:
	case SFF8024_CONNECTOR_MPO_1X12:
	case SFF8024_CONNECTOR_MPO_2X16:
		port = PORT_FIBRE;
		break;

	case SFF8024_CONNECTOR_RJ45:
		port = PORT_TP;
		break;

	case SFF8024_CONNECTOR_COPPER_PIGTAIL:
		port = PORT_DA;
		break;

	case SFF8024_CONNECTOR_UNSPEC:
		if (id->base.e1000_base_t) {
			port = PORT_TP;
			break;
		}
		fallthrough;
	case SFF8024_CONNECTOR_SG: /* guess */
	case SFF8024_CONNECTOR_HSSDC_II:
	case SFF8024_CONNECTOR_NOSEPARATE:
	case SFF8024_CONNECTOR_MXC_2X16:
		port = PORT_OTHER;
		break;
	default:
		dev_warn(bus->sfp_dev, "SFP: unknown connector id 0x%02x\n",
			 id->base.connector);
		port = PORT_OTHER;
		break;
	}

	if (support) {
		switch (port) {
		case PORT_FIBRE:
			phylink_set(support, FIBRE);
			break;

		case PORT_TP:
			phylink_set(support, TP);
			break;
		}
	}

	return port;
}
EXPORT_SYMBOL_GPL(sfp_parse_port);

/**
 * sfp_may_have_phy() - indicate whether the module may have a PHY
 * @bus: a pointer to the &struct sfp_bus structure for the sfp module
 * @id: a pointer to the module's &struct sfp_eeprom_id
 *
 * Parse the EEPROM identification given in @id, and return whether
 * this module may have a PHY.
 */
bool sfp_may_have_phy(struct sfp_bus *bus, const struct sfp_eeprom_id *id)
{
	if (id->base.e1000_base_t)
		return true;

	if (id->base.phys_id != SFF8024_ID_DWDM_SFP) {
		switch (id->base.extended_cc) {
		case SFF8024_ECC_10GBASE_T_SFI:
		case SFF8024_ECC_10GBASE_T_SR:
		case SFF8024_ECC_5GBASE_T:
		case SFF8024_ECC_2_5GBASE_T:
			return true;
		}
	}

	return false;
}
EXPORT_SYMBOL_GPL(sfp_may_have_phy);

/**
 * sfp_parse_support() - Parse the eeprom id for supported link modes
 * @bus: a pointer to the &struct sfp_bus structure for the sfp module
 * @id: a pointer to the module's &struct sfp_eeprom_id
 * @support: pointer to an array of unsigned long for the ethtool support mask
 * @interfaces: pointer to an array of unsigned long for phy interface modes
 *		mask
 *
 * Parse the EEPROM identification information and derive the supported
 * ethtool link modes for the module.
 */
void sfp_parse_support(struct sfp_bus *bus, const struct sfp_eeprom_id *id,
		       unsigned long *support, unsigned long *interfaces)
{
	unsigned int br_min, br_nom, br_max;
	__ETHTOOL_DECLARE_LINK_MODE_MASK(modes) = { 0, };

	/* Decode the bitrate information to MBd */
	br_min = br_nom = br_max = 0;
	if (id->base.br_nominal) {
		if (id->base.br_nominal != 255) {
			br_nom = id->base.br_nominal * 100;
			br_min = br_nom - id->base.br_nominal * id->ext.br_min;
			br_max = br_nom + id->base.br_nominal * id->ext.br_max;
		} else if (id->ext.br_max) {
			br_nom = 250 * id->ext.br_max;
			br_max = br_nom + br_nom * id->ext.br_min / 100;
			br_min = br_nom - br_nom * id->ext.br_min / 100;
		}

		/* When using passive cables, in case neither BR,min nor BR,max
		 * are specified, set br_min to 0 as the nominal value is then
		 * used as the maximum.
		 */
		if (br_min == br_max && id->base.sfp_ct_passive)
			br_min = 0;
	}

	/* Set ethtool support from the compliance fields. */
	if (id->base.e10g_base_sr) {
		phylink_set(modes, 10000baseSR_Full);
		__set_bit(PHY_INTERFACE_MODE_10GBASER, interfaces);
	}
	if (id->base.e10g_base_lr) {
		phylink_set(modes, 10000baseLR_Full);
		__set_bit(PHY_INTERFACE_MODE_10GBASER, interfaces);
	}
	if (id->base.e10g_base_lrm) {
		phylink_set(modes, 10000baseLRM_Full);
		__set_bit(PHY_INTERFACE_MODE_10GBASER, interfaces);
	}
	if (id->base.e10g_base_er) {
		phylink_set(modes, 10000baseER_Full);
		__set_bit(PHY_INTERFACE_MODE_10GBASER, interfaces);
	}
	if (id->base.e1000_base_sx ||
	    id->base.e1000_base_lx ||
	    id->base.e1000_base_cx) {
		phylink_set(modes, 1000baseX_Full);
		__set_bit(PHY_INTERFACE_MODE_1000BASEX, interfaces);
	}
	if (id->base.e1000_base_t) {
		phylink_set(modes, 1000baseT_Half);
		phylink_set(modes, 1000baseT_Full);
		__set_bit(PHY_INTERFACE_MODE_1000BASEX, interfaces);
		__set_bit(PHY_INTERFACE_MODE_SGMII, interfaces);
	}

	/* 1000Base-PX or 1000Base-BX10 */
	if ((id->base.e_base_px || id->base.e_base_bx10) &&
	    br_min <= 1300 && br_max >= 1200) {
		phylink_set(modes, 1000baseX_Full);
		__set_bit(PHY_INTERFACE_MODE_1000BASEX, interfaces);
	}

	/* 100Base-FX, 100Base-LX, 100Base-PX, 100Base-BX10 */
	if (id->base.e100_base_fx || id->base.e100_base_lx) {
		phylink_set(modes, 100baseFX_Full);
		__set_bit(PHY_INTERFACE_MODE_100BASEX, interfaces);
	}
	if ((id->base.e_base_px || id->base.e_base_bx10) && br_nom == 100) {
		phylink_set(modes, 100baseFX_Full);
		__set_bit(PHY_INTERFACE_MODE_100BASEX, interfaces);
	}

	/* For active or passive cables, select the link modes
	 * based on the bit rates and the cable compliance bytes.
	 */
	if ((id->base.sfp_ct_passive || id->base.sfp_ct_active) && br_nom) {
		/* This may look odd, but some manufacturers use 12000MBd */
		if (br_min <= 12000 && br_max >= 10300) {
			phylink_set(modes, 10000baseCR_Full);
			__set_bit(PHY_INTERFACE_MODE_10GBASER, interfaces);
		}
		if (br_min <= 3200 && br_max >= 3100) {
			phylink_set(modes, 2500baseX_Full);
			__set_bit(PHY_INTERFACE_MODE_2500BASEX, interfaces);
		}
		if (br_min <= 1300 && br_max >= 1200) {
			phylink_set(modes, 1000baseX_Full);
			__set_bit(PHY_INTERFACE_MODE_1000BASEX, interfaces);
		}
	}
	if (id->base.sfp_ct_passive) {
		if (id->base.passive.sff8431_app_e) {
			phylink_set(modes, 10000baseCR_Full);
			__set_bit(PHY_INTERFACE_MODE_10GBASER, interfaces);
		}
	}
	if (id->base.sfp_ct_active) {
		if (id->base.active.sff8431_app_e ||
		    id->base.active.sff8431_lim) {
			phylink_set(modes, 10000baseCR_Full);
			__set_bit(PHY_INTERFACE_MODE_10GBASER, interfaces);
		}
	}

	switch (id->base.extended_cc) {
	case SFF8024_ECC_UNSPEC:
		break;
	case SFF8024_ECC_100GBASE_SR4_25GBASE_SR:
		phylink_set(modes, 100000baseSR4_Full);
		phylink_set(modes, 25000baseSR_Full);
		__set_bit(PHY_INTERFACE_MODE_25GBASER, interfaces);
		break;
	case SFF8024_ECC_100GBASE_LR4_25GBASE_LR:
	case SFF8024_ECC_100GBASE_ER4_25GBASE_ER:
		phylink_set(modes, 100000baseLR4_ER4_Full);
		break;
	case SFF8024_ECC_100GBASE_CR4:
		phylink_set(modes, 100000baseCR4_Full);
		fallthrough;
	case SFF8024_ECC_25GBASE_CR_S:
	case SFF8024_ECC_25GBASE_CR_N:
		phylink_set(modes, 25000baseCR_Full);
		__set_bit(PHY_INTERFACE_MODE_25GBASER, interfaces);
		break;
	case SFF8024_ECC_10GBASE_T_SFI:
	case SFF8024_ECC_10GBASE_T_SR:
		phylink_set(modes, 10000baseT_Full);
		__set_bit(PHY_INTERFACE_MODE_10GBASER, interfaces);
		break;
	case SFF8024_ECC_5GBASE_T:
		phylink_set(modes, 5000baseT_Full);
		__set_bit(PHY_INTERFACE_MODE_5GBASER, interfaces);
		break;
	case SFF8024_ECC_2_5GBASE_T:
		phylink_set(modes, 2500baseT_Full);
		__set_bit(PHY_INTERFACE_MODE_2500BASEX, interfaces);
		break;
	default:
		dev_warn(bus->sfp_dev,
			 "Unknown/unsupported extended compliance code: 0x%02x\n",
			 id->base.extended_cc);
		break;
	}

	/* For fibre channel SFP, derive possible BaseX modes */
	if (id->base.fc_speed_100 ||
	    id->base.fc_speed_200 ||
	    id->base.fc_speed_400) {
		if (id->base.br_nominal >= 31) {
			phylink_set(modes, 2500baseX_Full);
			__set_bit(PHY_INTERFACE_MODE_2500BASEX, interfaces);
		}
		if (id->base.br_nominal >= 12) {
			phylink_set(modes, 1000baseX_Full);
			__set_bit(PHY_INTERFACE_MODE_1000BASEX, interfaces);
		}
	}

	/* If we haven't discovered any modes that this module supports, try
	 * the bitrate to determine supported modes. Some BiDi modules (eg,
	 * 1310nm/1550nm) are not 1000BASE-BX compliant due to the differing
	 * wavelengths, so do not set any transceiver bits.
	 *
	 * Do the same for modules supporting 2500BASE-X. Note that some
	 * modules use 2500Mbaud rather than 3100 or 3200Mbaud for
	 * 2500BASE-X, so we allow some slack here.
	 */
	if (bitmap_empty(modes, __ETHTOOL_LINK_MODE_MASK_NBITS) && br_nom) {
		if (br_min <= 1300 && br_max >= 1200) {
			phylink_set(modes, 1000baseX_Full);
			__set_bit(PHY_INTERFACE_MODE_1000BASEX, interfaces);
		}
		if (br_min <= 3200 && br_max >= 2500) {
			phylink_set(modes, 2500baseX_Full);
			__set_bit(PHY_INTERFACE_MODE_2500BASEX, interfaces);
		}
	}

	if (bus->sfp_quirk && bus->sfp_quirk->modes)
		bus->sfp_quirk->modes(id, modes, interfaces);

	linkmode_or(support, support, modes);

	phylink_set(support, Autoneg);
	phylink_set(support, Pause);
	phylink_set(support, Asym_Pause);
}
EXPORT_SYMBOL_GPL(sfp_parse_support);

/**
 * sfp_select_interface() - Select appropriate phy_interface_t mode
 * @bus: a pointer to the &struct sfp_bus structure for the sfp module
 * @link_modes: ethtool link modes mask
 *
 * Derive the phy_interface_t mode for the SFP module from the link
 * modes mask.
 */
phy_interface_t sfp_select_interface(struct sfp_bus *bus,
				     unsigned long *link_modes)
{
	if (phylink_test(link_modes, 25000baseCR_Full) ||
	    phylink_test(link_modes, 25000baseKR_Full) ||
	    phylink_test(link_modes, 25000baseSR_Full))
		return PHY_INTERFACE_MODE_25GBASER;

	if (phylink_test(link_modes, 10000baseCR_Full) ||
	    phylink_test(link_modes, 10000baseSR_Full) ||
	    phylink_test(link_modes, 10000baseLR_Full) ||
	    phylink_test(link_modes, 10000baseLRM_Full) ||
	    phylink_test(link_modes, 10000baseER_Full) ||
	    phylink_test(link_modes, 10000baseT_Full))
		return PHY_INTERFACE_MODE_10GBASER;

	if (phylink_test(link_modes, 5000baseT_Full))
		return PHY_INTERFACE_MODE_5GBASER;

	if (phylink_test(link_modes, 2500baseX_Full))
		return PHY_INTERFACE_MODE_2500BASEX;

	if (phylink_test(link_modes, 1000baseT_Half) ||
	    phylink_test(link_modes, 1000baseT_Full))
		return PHY_INTERFACE_MODE_SGMII;

	if (phylink_test(link_modes, 1000baseX_Full))
		return PHY_INTERFACE_MODE_1000BASEX;

	if (phylink_test(link_modes, 100baseFX_Full))
		return PHY_INTERFACE_MODE_100BASEX;

	dev_warn(bus->sfp_dev, "Unable to ascertain link mode\n");

	return PHY_INTERFACE_MODE_NA;
}
EXPORT_SYMBOL_GPL(sfp_select_interface);

static LIST_HEAD(sfp_buses);
static DEFINE_MUTEX(sfp_mutex);

static const struct sfp_upstream_ops *sfp_get_upstream_ops(struct sfp_bus *bus)
{
	return bus->registered ? bus->upstream_ops : NULL;
}

static struct sfp_bus *sfp_bus_get(struct fwnode_handle *fwnode)
{
	struct sfp_bus *sfp, *new, *found = NULL;

	new = kzalloc(sizeof(*new), GFP_KERNEL);

	mutex_lock(&sfp_mutex);

	list_for_each_entry(sfp, &sfp_buses, node) {
		if (sfp->fwnode == fwnode) {
			kref_get(&sfp->kref);
			found = sfp;
			break;
		}
	}

	if (!found && new) {
		kref_init(&new->kref);
		new->fwnode = fwnode;
		list_add(&new->node, &sfp_buses);
		found = new;
		new = NULL;
	}

	mutex_unlock(&sfp_mutex);

	kfree(new);

	return found;
}

static void sfp_bus_release(struct kref *kref)
{
	struct sfp_bus *bus = container_of(kref, struct sfp_bus, kref);

	list_del(&bus->node);
	mutex_unlock(&sfp_mutex);
	kfree(bus);
}

/**
 * sfp_bus_put() - put a reference on the &struct sfp_bus
 * @bus: the &struct sfp_bus found via sfp_bus_find_fwnode()
 *
 * Put a reference on the &struct sfp_bus and free the underlying structure
 * if this was the last reference.
 */
void sfp_bus_put(struct sfp_bus *bus)
{
	if (bus)
		kref_put_mutex(&bus->kref, sfp_bus_release, &sfp_mutex);
}
EXPORT_SYMBOL_GPL(sfp_bus_put);

static int sfp_register_bus(struct sfp_bus *bus)
{
	const struct sfp_upstream_ops *ops = bus->upstream_ops;
	int ret;

	if (ops) {
		if (ops->link_down)
			ops->link_down(bus->upstream);
		if (ops->connect_phy && bus->phydev) {
			ret = ops->connect_phy(bus->upstream, bus->phydev);
			if (ret)
				return ret;
		}
	}
	bus->registered = true;
	bus->socket_ops->attach(bus->sfp);
	if (bus->started)
		bus->socket_ops->start(bus->sfp);
	bus->upstream_ops->attach(bus->upstream, bus);
	return 0;
}

static void sfp_unregister_bus(struct sfp_bus *bus)
{
	const struct sfp_upstream_ops *ops = bus->upstream_ops;

	if (bus->registered) {
		bus->upstream_ops->detach(bus->upstream, bus);
		if (bus->started)
			bus->socket_ops->stop(bus->sfp);
		bus->socket_ops->detach(bus->sfp);
		if (bus->phydev && ops && ops->disconnect_phy)
			ops->disconnect_phy(bus->upstream);
	}
	bus->registered = false;
}

/**
 * sfp_get_module_info() - Get the ethtool_modinfo for a SFP module
 * @bus: a pointer to the &struct sfp_bus structure for the sfp module
 * @modinfo: a &struct ethtool_modinfo
 *
 * Fill in the type and eeprom_len parameters in @modinfo for a module on
 * the sfp bus specified by @bus.
 *
 * Returns 0 on success or a negative errno number.
 */
int sfp_get_module_info(struct sfp_bus *bus, struct ethtool_modinfo *modinfo)
{
	return bus->socket_ops->module_info(bus->sfp, modinfo);
}
EXPORT_SYMBOL_GPL(sfp_get_module_info);

/**
 * sfp_get_module_eeprom() - Read the SFP module EEPROM
 * @bus: a pointer to the &struct sfp_bus structure for the sfp module
 * @ee: a &struct ethtool_eeprom
 * @data: buffer to contain the EEPROM data (must be at least @ee->len bytes)
 *
 * Read the EEPROM as specified by the supplied @ee. See the documentation
 * for &struct ethtool_eeprom for the region to be read.
 *
 * Returns 0 on success or a negative errno number.
 */
int sfp_get_module_eeprom(struct sfp_bus *bus, struct ethtool_eeprom *ee,
			  u8 *data)
{
	return bus->socket_ops->module_eeprom(bus->sfp, ee, data);
}
EXPORT_SYMBOL_GPL(sfp_get_module_eeprom);

/**
 * sfp_get_module_eeprom_by_page() - Read a page from the SFP module EEPROM
 * @bus: a pointer to the &struct sfp_bus structure for the sfp module
 * @page: a &struct ethtool_module_eeprom
 * @extack: extack for reporting problems
 *
 * Read an EEPROM page as specified by the supplied @page. See the
 * documentation for &struct ethtool_module_eeprom for the page to be read.
 *
 * Returns 0 on success or a negative errno number. More error
 * information might be provided via extack
 */
int sfp_get_module_eeprom_by_page(struct sfp_bus *bus,
				  const struct ethtool_module_eeprom *page,
				  struct netlink_ext_ack *extack)
{
	return bus->socket_ops->module_eeprom_by_page(bus->sfp, page, extack);
}
EXPORT_SYMBOL_GPL(sfp_get_module_eeprom_by_page);

/**
 * sfp_upstream_start() - Inform the SFP that the network device is up
 * @bus: a pointer to the &struct sfp_bus structure for the sfp module
 *
 * Inform the SFP socket that the network device is now up, so that the
 * module can be enabled by allowing TX_DISABLE to be deasserted. This
 * should be called from the network device driver's &struct net_device_ops
 * ndo_open() method.
 */
void sfp_upstream_start(struct sfp_bus *bus)
{
	if (bus->registered)
		bus->socket_ops->start(bus->sfp);
	bus->started = true;
}
EXPORT_SYMBOL_GPL(sfp_upstream_start);

/**
 * sfp_upstream_stop() - Inform the SFP that the network device is down
 * @bus: a pointer to the &struct sfp_bus structure for the sfp module
 *
 * Inform the SFP socket that the network device is now up, so that the
 * module can be disabled by asserting TX_DISABLE, disabling the laser
 * in optical modules. This should be called from the network device
 * driver's &struct net_device_ops ndo_stop() method.
 */
void sfp_upstream_stop(struct sfp_bus *bus)
{
	if (bus->registered)
		bus->socket_ops->stop(bus->sfp);
	bus->started = false;
}
EXPORT_SYMBOL_GPL(sfp_upstream_stop);

static void sfp_upstream_clear(struct sfp_bus *bus)
{
	bus->upstream_ops = NULL;
	bus->upstream = NULL;
}

/**
 * sfp_bus_find_fwnode() - parse and locate the SFP bus from fwnode
 * @fwnode: firmware node for the parent device (MAC or PHY)
 *
 * Parse the parent device's firmware node for a SFP bus, and locate
 * the sfp_bus structure, incrementing its reference count.  This must
 * be put via sfp_bus_put() when done.
 *
 * Returns:
 *	- on success, a pointer to the sfp_bus structure,
 *	- %NULL if no SFP is specified,
 *	- on failure, an error pointer value:
 *
 *	- corresponding to the errors detailed for
 *	  fwnode_property_get_reference_args().
 *	- %-ENOMEM if we failed to allocate the bus.
 *	- an error from the upstream's connect_phy() method.
 */
struct sfp_bus *sfp_bus_find_fwnode(struct fwnode_handle *fwnode)
{
	struct fwnode_reference_args ref;
	struct sfp_bus *bus;
	int ret;

	ret = fwnode_property_get_reference_args(fwnode, "sfp", NULL,
						 0, 0, &ref);
	if (ret == -ENOENT)
		return NULL;
	else if (ret < 0)
		return ERR_PTR(ret);

	if (!fwnode_device_is_available(ref.fwnode)) {
		fwnode_handle_put(ref.fwnode);
		return NULL;
	}

	bus = sfp_bus_get(ref.fwnode);
	fwnode_handle_put(ref.fwnode);
	if (!bus)
		return ERR_PTR(-ENOMEM);

	return bus;
}
EXPORT_SYMBOL_GPL(sfp_bus_find_fwnode);

/**
 * sfp_bus_add_upstream() - parse and register the neighbouring device
 * @bus: the &struct sfp_bus found via sfp_bus_find_fwnode()
 * @upstream: the upstream private data
 * @ops: the upstream's &struct sfp_upstream_ops
 *
 * Add upstream driver for the SFP bus, and if the bus is complete, register
 * the SFP bus using sfp_register_upstream().  This takes a reference on the
 * bus, so it is safe to put the bus after this call.
 *
 * Returns:
 *	- on success, a pointer to the sfp_bus structure,
 *	- %NULL if no SFP is specified,
 *	- on failure, an error pointer value:
 *
 *	- corresponding to the errors detailed for
 *	  fwnode_property_get_reference_args().
 *	- %-ENOMEM if we failed to allocate the bus.
 *	- an error from the upstream's connect_phy() method.
 */
int sfp_bus_add_upstream(struct sfp_bus *bus, void *upstream,
			 const struct sfp_upstream_ops *ops)
{
	int ret;

	/* If no bus, return success */
	if (!bus)
		return 0;

	rtnl_lock();
	kref_get(&bus->kref);
	bus->upstream_ops = ops;
	bus->upstream = upstream;

	if (bus->sfp) {
		ret = sfp_register_bus(bus);
		if (ret)
			sfp_upstream_clear(bus);
	} else {
		ret = 0;
	}
	rtnl_unlock();

	if (ret)
		sfp_bus_put(bus);

	return ret;
}
EXPORT_SYMBOL_GPL(sfp_bus_add_upstream);

/**
 * sfp_bus_del_upstream() - Delete a sfp bus
 * @bus: a pointer to the &struct sfp_bus structure for the sfp module
 *
 * Delete a previously registered upstream connection for the SFP
 * module. @bus should have been added by sfp_bus_add_upstream().
 */
void sfp_bus_del_upstream(struct sfp_bus *bus)
{
	if (bus) {
		rtnl_lock();
		if (bus->sfp)
			sfp_unregister_bus(bus);
		sfp_upstream_clear(bus);
		rtnl_unlock();

		sfp_bus_put(bus);
	}
}
EXPORT_SYMBOL_GPL(sfp_bus_del_upstream);

/* Socket driver entry points */
int sfp_add_phy(struct sfp_bus *bus, struct phy_device *phydev)
{
	const struct sfp_upstream_ops *ops = sfp_get_upstream_ops(bus);
	int ret = 0;

	if (ops && ops->connect_phy)
		ret = ops->connect_phy(bus->upstream, phydev);

	if (ret == 0)
		bus->phydev = phydev;

	return ret;
}
EXPORT_SYMBOL_GPL(sfp_add_phy);

void sfp_remove_phy(struct sfp_bus *bus)
{
	const struct sfp_upstream_ops *ops = sfp_get_upstream_ops(bus);

	if (ops && ops->disconnect_phy)
		ops->disconnect_phy(bus->upstream);
	bus->phydev = NULL;
}
EXPORT_SYMBOL_GPL(sfp_remove_phy);

void sfp_link_up(struct sfp_bus *bus)
{
	const struct sfp_upstream_ops *ops = sfp_get_upstream_ops(bus);

	if (ops && ops->link_up)
		ops->link_up(bus->upstream);
}
EXPORT_SYMBOL_GPL(sfp_link_up);

void sfp_link_down(struct sfp_bus *bus)
{
	const struct sfp_upstream_ops *ops = sfp_get_upstream_ops(bus);

	if (ops && ops->link_down)
		ops->link_down(bus->upstream);
}
EXPORT_SYMBOL_GPL(sfp_link_down);

int sfp_module_insert(struct sfp_bus *bus, const struct sfp_eeprom_id *id,
		      const struct sfp_quirk *quirk)
{
	const struct sfp_upstream_ops *ops = sfp_get_upstream_ops(bus);
	int ret = 0;

	bus->sfp_quirk = quirk;

	if (ops && ops->module_insert)
		ret = ops->module_insert(bus->upstream, id);

	return ret;
}
EXPORT_SYMBOL_GPL(sfp_module_insert);

void sfp_module_remove(struct sfp_bus *bus)
{
	const struct sfp_upstream_ops *ops = sfp_get_upstream_ops(bus);

	if (ops && ops->module_remove)
		ops->module_remove(bus->upstream);

	bus->sfp_quirk = NULL;
}
EXPORT_SYMBOL_GPL(sfp_module_remove);

int sfp_module_start(struct sfp_bus *bus)
{
	const struct sfp_upstream_ops *ops = sfp_get_upstream_ops(bus);
	int ret = 0;

	if (ops && ops->module_start)
		ret = ops->module_start(bus->upstream);

	return ret;
}
EXPORT_SYMBOL_GPL(sfp_module_start);

void sfp_module_stop(struct sfp_bus *bus)
{
	const struct sfp_upstream_ops *ops = sfp_get_upstream_ops(bus);

	if (ops && ops->module_stop)
		ops->module_stop(bus->upstream);
}
EXPORT_SYMBOL_GPL(sfp_module_stop);

static void sfp_socket_clear(struct sfp_bus *bus)
{
	bus->sfp_dev = NULL;
	bus->sfp = NULL;
	bus->socket_ops = NULL;
}

struct sfp_bus *sfp_register_socket(struct device *dev, struct sfp *sfp,
				    const struct sfp_socket_ops *ops)
{
	struct sfp_bus *bus = sfp_bus_get(dev->fwnode);
	int ret = 0;

	if (bus) {
		rtnl_lock();
		bus->sfp_dev = dev;
		bus->sfp = sfp;
		bus->socket_ops = ops;

		if (bus->upstream_ops) {
			ret = sfp_register_bus(bus);
			if (ret)
				sfp_socket_clear(bus);
		}
		rtnl_unlock();
	}

	if (ret) {
		sfp_bus_put(bus);
		bus = NULL;
	}

	return bus;
}
EXPORT_SYMBOL_GPL(sfp_register_socket);

void sfp_unregister_socket(struct sfp_bus *bus)
{
	rtnl_lock();
	if (bus->upstream_ops)
		sfp_unregister_bus(bus);
	sfp_socket_clear(bus);
	rtnl_unlock();

	sfp_bus_put(bus);
}
EXPORT_SYMBOL_GPL(sfp_unregister_socket);<|MERGE_RESOLUTION|>--- conflicted
+++ resolved
@@ -32,96 +32,6 @@
 	bool started;
 };
 
-<<<<<<< HEAD
-static void sfp_quirk_2500basex(const struct sfp_eeprom_id *id,
-				unsigned long *modes)
-{
-	phylink_set(modes, 2500baseX_Full);
-}
-
-static void sfp_quirk_ubnt_uf_instant(const struct sfp_eeprom_id *id,
-				      unsigned long *modes)
-{
-	/* Ubiquiti U-Fiber Instant module claims that support all transceiver
-	 * types including 10G Ethernet which is not truth. So clear all claimed
-	 * modes and set only one mode which module supports: 1000baseX_Full.
-	 */
-	phylink_zero(modes);
-	phylink_set(modes, 1000baseX_Full);
-}
-
-static const struct sfp_quirk sfp_quirks[] = {
-	{
-		// Alcatel Lucent G-010S-P can operate at 2500base-X, but
-		// incorrectly report 2500MBd NRZ in their EEPROM
-		.vendor = "ALCATELLUCENT",
-		.part = "G010SP",
-		.modes = sfp_quirk_2500basex,
-	}, {
-		// Alcatel Lucent G-010S-A can operate at 2500base-X, but
-		// report 3.2GBd NRZ in their EEPROM
-		.vendor = "ALCATELLUCENT",
-		.part = "3FE46541AA",
-		.modes = sfp_quirk_2500basex,
-	}, {
-		// Huawei MA5671A can operate at 2500base-X, but report 1.2GBd
-		// NRZ in their EEPROM
-		.vendor = "HUAWEI",
-		.part = "MA5671A",
-		.modes = sfp_quirk_2500basex,
-	}, {
-		// Lantech 8330-262D-E can operate at 2500base-X, but
-		// incorrectly report 2500MBd NRZ in their EEPROM
-		.vendor = "Lantech",
-		.part = "8330-262D-E",
-		.modes = sfp_quirk_2500basex,
-	}, {
-		.vendor = "UBNT",
-		.part = "UF-INSTANT",
-		.modes = sfp_quirk_ubnt_uf_instant,
-	},
-};
-
-static size_t sfp_strlen(const char *str, size_t maxlen)
-{
-	size_t size, i;
-
-	/* Trailing characters should be filled with space chars */
-	for (i = 0, size = 0; i < maxlen; i++)
-		if (str[i] != ' ')
-			size = i + 1;
-
-	return size;
-}
-
-static bool sfp_match(const char *qs, const char *str, size_t len)
-{
-	if (!qs)
-		return true;
-	if (strlen(qs) != len)
-		return false;
-	return !strncmp(qs, str, len);
-}
-
-static const struct sfp_quirk *sfp_lookup_quirk(const struct sfp_eeprom_id *id)
-{
-	const struct sfp_quirk *q;
-	unsigned int i;
-	size_t vs, ps;
-
-	vs = sfp_strlen(id->base.vendor_name, ARRAY_SIZE(id->base.vendor_name));
-	ps = sfp_strlen(id->base.vendor_pn, ARRAY_SIZE(id->base.vendor_pn));
-
-	for (i = 0, q = sfp_quirks; i < ARRAY_SIZE(sfp_quirks); i++, q++)
-		if (sfp_match(q->vendor, id->base.vendor_name, vs) &&
-		    sfp_match(q->part, id->base.vendor_pn, ps))
-			return q;
-
-	return NULL;
-}
-
-=======
->>>>>>> d60c95ef
 /**
  * sfp_parse_port() - Parse the EEPROM base ID, setting the port type
  * @bus: a pointer to the &struct sfp_bus structure for the sfp module
