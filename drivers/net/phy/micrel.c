--- conflicted
+++ resolved
@@ -1778,24 +1778,7 @@
 
 	priv->type = type;
 
-<<<<<<< HEAD
-	if (type && type->led_mode_reg) {
-		ret = of_property_read_u32(np, "micrel,led-mode",
-				&priv->led_mode);
-		if (ret)
-			priv->led_mode = -1;
-
-		if (priv->led_mode > 3) {
-			phydev_err(phydev, "invalid led mode: 0x%02x\n",
-				   priv->led_mode);
-			priv->led_mode = -1;
-		}
-	} else {
-		priv->led_mode = -1;
-	}
-=======
 	kszphy_parse_led_mode(phydev);
->>>>>>> d60c95ef
 
 	clk = devm_clk_get(&phydev->mdio.dev, "rmii-ref");
 	/* NOTE: clk may be NULL if building without CONFIG_HAVE_CLK */
@@ -2080,8 +2063,6 @@
 
 static int lanphy_read_page_reg(struct phy_device *phydev, int page, u32 addr)
 {
-<<<<<<< HEAD
-=======
 	int data;
 
 	phy_lock_mdio_bus(phydev);
@@ -3106,7 +3087,6 @@
 
 static struct phy_driver ksphy_driver[] = {
 {
->>>>>>> d60c95ef
 	.phy_id		= PHY_ID_KS8737,
 	.phy_id_mask	= MICREL_PHY_ID_MASK,
 	.name		= "Micrel KS8737",
