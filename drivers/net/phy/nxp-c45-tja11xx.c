--- conflicted
+++ resolved
@@ -178,13 +178,8 @@
 #define MAX_ID_PS			2260U
 #define DEFAULT_ID_PS			2000U
 
-<<<<<<< HEAD
-#define PPM_TO_SUBNS_INC(ppb)	div_u64(GENMASK_ULL(31, 0) * (ppb) * \
-					PTP_CLK_PERIOD_100BT1, NSEC_PER_SEC)
-=======
 #define PPM_TO_SUBNS_INC(ppb, ptp_clk_period) div_u64(GENMASK_ULL(31, 0) * \
 	(ppb) * (ptp_clk_period), NSEC_PER_SEC)
->>>>>>> 98817289
 
 #define NXP_C45_SKB_CB(skb)	((struct nxp_c45_skb_cb *)(skb)->cb)
 
@@ -1686,8 +1681,6 @@
 	skb_queue_purge(&priv->rx_queue);
 }
 
-<<<<<<< HEAD
-=======
 static void tja1103_counters_enable(struct phy_device *phydev)
 {
 	phy_set_bits_mmd(phydev, MDIO_MMD_VEND1, VEND1_RX_PREAMBLE_COUNT,
@@ -1918,7 +1911,6 @@
 	.nmi_handler = tja1120_nmi_handler,
 };
 
->>>>>>> 98817289
 static struct phy_driver nxp_c45_driver[] = {
 	{
 		PHY_ID_MATCH_MODEL(PHY_ID_TJA_1103),
