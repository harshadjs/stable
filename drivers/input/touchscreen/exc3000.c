--- conflicted
+++ resolved
@@ -113,11 +113,7 @@
 
 static void exc3000_shutdown_timer(void *timer)
 {
-<<<<<<< HEAD
-	del_timer_sync(timer);
-=======
 	timer_shutdown_sync(timer);
->>>>>>> 98817289
 }
 
 static int exc3000_read_frame(struct exc3000_data *data, u8 *buf)
