// SPDX-License-Identifier: GPL-2.0-only
/*
 *  Driver for Goodix Touchscreens
 *
 *  Copyright (c) 2014 Red Hat Inc.
 *  Copyright (c) 2015 K. Merker <merker@debian.org>
 *
 *  This code is based on gt9xx.c authored by andrew@goodix.com:
 *
 *  2010 - 2012 Goodix Technology.
 */


#include <linux/kernel.h>
#include <linux/dmi.h>
#include <linux/firmware.h>
#include <linux/module.h>
#include <linux/delay.h>
#include <linux/irq.h>
#include <linux/interrupt.h>
<<<<<<< HEAD
=======
#include <linux/platform_data/x86/soc.h>
>>>>>>> d60c95ef
#include <linux/slab.h>
#include <linux/acpi.h>
#include <linux/of.h>
#include <asm/unaligned.h>
#include "goodix.h"

#define GOODIX_GPIO_INT_NAME		"irq"
#define GOODIX_GPIO_RST_NAME		"reset"

#define GOODIX_MAX_HEIGHT		4096
#define GOODIX_MAX_WIDTH		4096
#define GOODIX_INT_TRIGGER		1
#define GOODIX_CONTACT_SIZE		8
#define GOODIX_MAX_CONTACT_SIZE		9
#define GOODIX_MAX_CONTACTS		10

#define GOODIX_CONFIG_MIN_LENGTH	186
#define GOODIX_CONFIG_911_LENGTH	186
#define GOODIX_CONFIG_967_LENGTH	228
#define GOODIX_CONFIG_GT9X_LENGTH	240

#define GOODIX_BUFFER_STATUS_READY	BIT(7)
#define GOODIX_HAVE_KEY			BIT(4)
#define GOODIX_BUFFER_STATUS_TIMEOUT	20

#define RESOLUTION_LOC		1
#define MAX_CONTACTS_LOC	5
#define TRIGGER_LOC		6

/* Our special handling for GPIO accesses through ACPI is x86 specific */
#if defined CONFIG_X86 && defined CONFIG_ACPI
#define ACPI_GPIO_SUPPORT
#endif

struct goodix_chip_id {
	const char *id;
	const struct goodix_chip_data *data;
};

static int goodix_check_cfg_8(struct goodix_ts_data *ts,
			      const u8 *cfg, int len);
static int goodix_check_cfg_16(struct goodix_ts_data *ts,
			       const u8 *cfg, int len);
static void goodix_calc_cfg_checksum_8(struct goodix_ts_data *ts);
static void goodix_calc_cfg_checksum_16(struct goodix_ts_data *ts);

static const struct goodix_chip_data gt1x_chip_data = {
	.config_addr		= GOODIX_GT1X_REG_CONFIG_DATA,
	.config_len		= GOODIX_CONFIG_GT9X_LENGTH,
	.check_config		= goodix_check_cfg_16,
	.calc_config_checksum	= goodix_calc_cfg_checksum_16,
};

static const struct goodix_chip_data gt911_chip_data = {
	.config_addr		= GOODIX_GT9X_REG_CONFIG_DATA,
	.config_len		= GOODIX_CONFIG_911_LENGTH,
	.check_config		= goodix_check_cfg_8,
	.calc_config_checksum	= goodix_calc_cfg_checksum_8,
};

static const struct goodix_chip_data gt967_chip_data = {
	.config_addr		= GOODIX_GT9X_REG_CONFIG_DATA,
	.config_len		= GOODIX_CONFIG_967_LENGTH,
	.check_config		= goodix_check_cfg_8,
	.calc_config_checksum	= goodix_calc_cfg_checksum_8,
};

static const struct goodix_chip_data gt9x_chip_data = {
	.config_addr		= GOODIX_GT9X_REG_CONFIG_DATA,
	.config_len		= GOODIX_CONFIG_GT9X_LENGTH,
	.check_config		= goodix_check_cfg_8,
	.calc_config_checksum	= goodix_calc_cfg_checksum_8,
};

static const struct goodix_chip_id goodix_chip_ids[] = {
	{ .id = "1151", .data = &gt1x_chip_data },
	{ .id = "1158", .data = &gt1x_chip_data },
	{ .id = "5663", .data = &gt1x_chip_data },
	{ .id = "5688", .data = &gt1x_chip_data },
	{ .id = "917S", .data = &gt1x_chip_data },
	{ .id = "9286", .data = &gt1x_chip_data },

	{ .id = "911", .data = &gt911_chip_data },
	{ .id = "9271", .data = &gt911_chip_data },
	{ .id = "9110", .data = &gt911_chip_data },
	{ .id = "9111", .data = &gt911_chip_data },
	{ .id = "927", .data = &gt911_chip_data },
	{ .id = "928", .data = &gt911_chip_data },

	{ .id = "912", .data = &gt967_chip_data },
	{ .id = "9147", .data = &gt967_chip_data },
	{ .id = "967", .data = &gt967_chip_data },
	{ }
};

static const unsigned long goodix_irq_flags[] = {
	IRQ_TYPE_EDGE_RISING,
	IRQ_TYPE_EDGE_FALLING,
	IRQ_TYPE_LEVEL_LOW,
	IRQ_TYPE_LEVEL_HIGH,
};

static const struct dmi_system_id nine_bytes_report[] = {
#if defined(CONFIG_DMI) && defined(CONFIG_X86)
	{
		.ident = "Lenovo YogaBook",
		/* YB1-X91L/F and YB1-X90L/F */
		.matches = {
			DMI_MATCH(DMI_PRODUCT_NAME, "Lenovo YB1-X9")
		}
	},
#endif
	{}
};

/*
 * Those tablets have their x coordinate inverted
 */
static const struct dmi_system_id inverted_x_screen[] = {
#if defined(CONFIG_DMI) && defined(CONFIG_X86)
	{
		.ident = "Cube I15-TC",
		.matches = {
			DMI_MATCH(DMI_SYS_VENDOR, "Cube"),
			DMI_MATCH(DMI_PRODUCT_NAME, "I15-TC")
		},
	},
#endif
	{}
};

/**
 * goodix_i2c_read - read data from a register of the i2c slave device.
 *
 * @client: i2c device.
 * @reg: the register to read from.
 * @buf: raw write data buffer.
 * @len: length of the buffer to write
 */
int goodix_i2c_read(struct i2c_client *client, u16 reg, u8 *buf, int len)
{
	struct i2c_msg msgs[2];
	__be16 wbuf = cpu_to_be16(reg);
	int ret;

	msgs[0].flags = 0;
	msgs[0].addr  = client->addr;
	msgs[0].len   = 2;
	msgs[0].buf   = (u8 *)&wbuf;

	msgs[1].flags = I2C_M_RD;
	msgs[1].addr  = client->addr;
	msgs[1].len   = len;
	msgs[1].buf   = buf;

	ret = i2c_transfer(client->adapter, msgs, 2);
	if (ret >= 0)
		ret = (ret == ARRAY_SIZE(msgs) ? 0 : -EIO);

	if (ret)
		dev_err(&client->dev, "Error reading %d bytes from 0x%04x: %d\n",
			len, reg, ret);
	return ret;
}

/**
 * goodix_i2c_write - write data to a register of the i2c slave device.
 *
 * @client: i2c device.
 * @reg: the register to write to.
 * @buf: raw data buffer to write.
 * @len: length of the buffer to write
 */
int goodix_i2c_write(struct i2c_client *client, u16 reg, const u8 *buf, int len)
{
	u8 *addr_buf;
	struct i2c_msg msg;
	int ret;

	addr_buf = kmalloc(len + 2, GFP_KERNEL);
	if (!addr_buf)
		return -ENOMEM;

	addr_buf[0] = reg >> 8;
	addr_buf[1] = reg & 0xFF;
	memcpy(&addr_buf[2], buf, len);

	msg.flags = 0;
	msg.addr = client->addr;
	msg.buf = addr_buf;
	msg.len = len + 2;

	ret = i2c_transfer(client->adapter, &msg, 1);
	if (ret >= 0)
		ret = (ret == 1 ? 0 : -EIO);

	kfree(addr_buf);

	if (ret)
		dev_err(&client->dev, "Error writing %d bytes to 0x%04x: %d\n",
			len, reg, ret);
	return ret;
}

int goodix_i2c_write_u8(struct i2c_client *client, u16 reg, u8 value)
{
	return goodix_i2c_write(client, reg, &value, sizeof(value));
}

static const struct goodix_chip_data *goodix_get_chip_data(const char *id)
{
	unsigned int i;

	for (i = 0; goodix_chip_ids[i].id; i++) {
		if (!strcmp(goodix_chip_ids[i].id, id))
			return goodix_chip_ids[i].data;
	}

	return &gt9x_chip_data;
}

static int goodix_ts_read_input_report(struct goodix_ts_data *ts, u8 *data)
{
	unsigned long max_timeout;
	int touch_num;
	int error;
	u16 addr = GOODIX_READ_COOR_ADDR;
	/*
	 * We are going to read 1-byte header,
	 * ts->contact_size * max(1, touch_num) bytes of coordinates
	 * and 1-byte footer which contains the touch-key code.
	 */
	const int header_contact_keycode_size = 1 + ts->contact_size + 1;

	/*
	 * The 'buffer status' bit, which indicates that the data is valid, is
	 * not set as soon as the interrupt is raised, but slightly after.
	 * This takes around 10 ms to happen, so we poll for 20 ms.
	 */
	max_timeout = jiffies + msecs_to_jiffies(GOODIX_BUFFER_STATUS_TIMEOUT);
	do {
		error = goodix_i2c_read(ts->client, addr, data,
					header_contact_keycode_size);
		if (error)
			return error;

		if (data[0] & GOODIX_BUFFER_STATUS_READY) {
			touch_num = data[0] & 0x0f;
			if (touch_num > ts->max_touch_num)
				return -EPROTO;

			if (touch_num > 1) {
				addr += header_contact_keycode_size;
				data += header_contact_keycode_size;
				error = goodix_i2c_read(ts->client,
						addr, data,
						ts->contact_size *
							(touch_num - 1));
				if (error)
					return error;
			}

			return touch_num;
		}

		if (data[0] == 0 && ts->firmware_name) {
			if (goodix_handle_fw_request(ts))
				return 0;
		}

		usleep_range(1000, 2000); /* Poll every 1 - 2 ms */
	} while (time_before(jiffies, max_timeout));

	/*
	 * The Goodix panel will send spurious interrupts after a
	 * 'finger up' event, which will always cause a timeout.
	 */
	return -ENOMSG;
}

static int goodix_create_pen_input(struct goodix_ts_data *ts)
{
	struct device *dev = &ts->client->dev;
	struct input_dev *input;

	input = devm_input_allocate_device(dev);
	if (!input)
		return -ENOMEM;

	input_copy_abs(input, ABS_X, ts->input_dev, ABS_MT_POSITION_X);
	input_copy_abs(input, ABS_Y, ts->input_dev, ABS_MT_POSITION_Y);
	/*
	 * The resolution of these touchscreens is about 10 units/mm, the actual
	 * resolution does not matter much since we set INPUT_PROP_DIRECT.
	 * Userspace wants something here though, so just set it to 10 units/mm.
	 */
	input_abs_set_res(input, ABS_X, 10);
	input_abs_set_res(input, ABS_Y, 10);
	input_set_abs_params(input, ABS_PRESSURE, 0, 255, 0, 0);

	input_set_capability(input, EV_KEY, BTN_TOUCH);
	input_set_capability(input, EV_KEY, BTN_TOOL_PEN);
	input_set_capability(input, EV_KEY, BTN_STYLUS);
	input_set_capability(input, EV_KEY, BTN_STYLUS2);
	__set_bit(INPUT_PROP_DIRECT, input->propbit);

	input->name = "Goodix Active Pen";
	input->phys = "input/pen";
	input->id.bustype = BUS_I2C;
	input->id.vendor = 0x0416;
	if (kstrtou16(ts->id, 10, &input->id.product))
		input->id.product = 0x1001;
	input->id.version = ts->version;

	ts->input_pen = input;
	return 0;
}

static void goodix_ts_report_pen_down(struct goodix_ts_data *ts, u8 *data)
{
	int input_x, input_y, input_w, error;
	u8 key_value;

	if (!ts->pen_input_registered) {
		error = input_register_device(ts->input_pen);
		ts->pen_input_registered = (error == 0) ? 1 : error;
	}

	if (ts->pen_input_registered < 0)
		return;

	if (ts->contact_size == 9) {
		input_x = get_unaligned_le16(&data[4]);
		input_y = get_unaligned_le16(&data[6]);
		input_w = get_unaligned_le16(&data[8]);
	} else {
		input_x = get_unaligned_le16(&data[2]);
		input_y = get_unaligned_le16(&data[4]);
		input_w = get_unaligned_le16(&data[6]);
	}

	touchscreen_report_pos(ts->input_pen, &ts->prop, input_x, input_y, false);
	input_report_abs(ts->input_pen, ABS_PRESSURE, input_w);

	input_report_key(ts->input_pen, BTN_TOUCH, 1);
	input_report_key(ts->input_pen, BTN_TOOL_PEN, 1);

	if (data[0] & GOODIX_HAVE_KEY) {
		key_value = data[1 + ts->contact_size];
		input_report_key(ts->input_pen, BTN_STYLUS, key_value & 0x10);
		input_report_key(ts->input_pen, BTN_STYLUS2, key_value & 0x20);
	} else {
		input_report_key(ts->input_pen, BTN_STYLUS, 0);
		input_report_key(ts->input_pen, BTN_STYLUS2, 0);
	}

	input_sync(ts->input_pen);
}

static void goodix_ts_report_pen_up(struct goodix_ts_data *ts)
{
	if (!ts->input_pen)
		return;

	input_report_key(ts->input_pen, BTN_TOUCH, 0);
	input_report_key(ts->input_pen, BTN_TOOL_PEN, 0);
	input_report_key(ts->input_pen, BTN_STYLUS, 0);
	input_report_key(ts->input_pen, BTN_STYLUS2, 0);

	input_sync(ts->input_pen);
}

static void goodix_ts_report_touch_8b(struct goodix_ts_data *ts, u8 *coor_data)
{
	int id = coor_data[0] & 0x0F;
	int input_x = get_unaligned_le16(&coor_data[1]);
	int input_y = get_unaligned_le16(&coor_data[3]);
	int input_w = get_unaligned_le16(&coor_data[5]);

	input_mt_slot(ts->input_dev, id);
	input_mt_report_slot_state(ts->input_dev, MT_TOOL_FINGER, true);
	touchscreen_report_pos(ts->input_dev, &ts->prop,
			       input_x, input_y, true);
	input_report_abs(ts->input_dev, ABS_MT_TOUCH_MAJOR, input_w);
	input_report_abs(ts->input_dev, ABS_MT_WIDTH_MAJOR, input_w);
}

static void goodix_ts_report_touch_9b(struct goodix_ts_data *ts, u8 *coor_data)
{
	int id = coor_data[1] & 0x0F;
	int input_x = get_unaligned_le16(&coor_data[3]);
	int input_y = get_unaligned_le16(&coor_data[5]);
	int input_w = get_unaligned_le16(&coor_data[7]);

	input_mt_slot(ts->input_dev, id);
	input_mt_report_slot_state(ts->input_dev, MT_TOOL_FINGER, true);
	touchscreen_report_pos(ts->input_dev, &ts->prop,
			       input_x, input_y, true);
	input_report_abs(ts->input_dev, ABS_MT_TOUCH_MAJOR, input_w);
	input_report_abs(ts->input_dev, ABS_MT_WIDTH_MAJOR, input_w);
}

static void goodix_ts_release_keys(struct goodix_ts_data *ts)
{
	int i;

	for (i = 0; i < GOODIX_MAX_KEYS; i++)
		input_report_key(ts->input_dev, ts->keymap[i], 0);
}

static void goodix_ts_report_key(struct goodix_ts_data *ts, u8 *data)
{
	int touch_num;
	u8 key_value;
	int i;

	if (data[0] & GOODIX_HAVE_KEY) {
		touch_num = data[0] & 0x0f;
		key_value = data[1 + ts->contact_size * touch_num];
		for (i = 0; i < GOODIX_MAX_KEYS; i++)
			if (key_value & BIT(i))
				input_report_key(ts->input_dev,
						 ts->keymap[i], 1);
	} else {
		goodix_ts_release_keys(ts);
	}
}

/**
 * goodix_process_events - Process incoming events
 *
 * @ts: our goodix_ts_data pointer
 *
 * Called when the IRQ is triggered. Read the current device state, and push
 * the input events to the user space.
 */
static void goodix_process_events(struct goodix_ts_data *ts)
{
	u8  point_data[2 + GOODIX_MAX_CONTACT_SIZE * GOODIX_MAX_CONTACTS];
	int touch_num;
	int i;

	touch_num = goodix_ts_read_input_report(ts, point_data);
	if (touch_num < 0)
		return;

	/* The pen being down is always reported as a single touch */
	if (touch_num == 1 && (point_data[1] & 0x80)) {
		goodix_ts_report_pen_down(ts, point_data);
		goodix_ts_release_keys(ts);
		goto sync; /* Release any previously registered touches */
	} else {
		goodix_ts_report_pen_up(ts);
	}

	goodix_ts_report_key(ts, point_data);

	for (i = 0; i < touch_num; i++)
		if (ts->contact_size == 9)
			goodix_ts_report_touch_9b(ts,
				&point_data[1 + ts->contact_size * i]);
		else
			goodix_ts_report_touch_8b(ts,
				&point_data[1 + ts->contact_size * i]);

sync:
	input_mt_sync_frame(ts->input_dev);
	input_sync(ts->input_dev);
}

/**
 * goodix_ts_irq_handler - The IRQ handler
 *
 * @irq: interrupt number.
 * @dev_id: private data pointer.
 */
static irqreturn_t goodix_ts_irq_handler(int irq, void *dev_id)
{
	struct goodix_ts_data *ts = dev_id;

	goodix_process_events(ts);
	goodix_i2c_write_u8(ts->client, GOODIX_READ_COOR_ADDR, 0);

	return IRQ_HANDLED;
}

static void goodix_free_irq(struct goodix_ts_data *ts)
{
	devm_free_irq(&ts->client->dev, ts->client->irq, ts);
}

static int goodix_request_irq(struct goodix_ts_data *ts)
{
	return devm_request_threaded_irq(&ts->client->dev, ts->client->irq,
					 NULL, goodix_ts_irq_handler,
					 ts->irq_flags, ts->client->name, ts);
}

static int goodix_check_cfg_8(struct goodix_ts_data *ts, const u8 *cfg, int len)
{
	int i, raw_cfg_len = len - 2;
	u8 check_sum = 0;

	for (i = 0; i < raw_cfg_len; i++)
		check_sum += cfg[i];
	check_sum = (~check_sum) + 1;
	if (check_sum != cfg[raw_cfg_len]) {
		dev_err(&ts->client->dev,
			"The checksum of the config fw is not correct");
		return -EINVAL;
	}

	if (cfg[raw_cfg_len + 1] != 1) {
		dev_err(&ts->client->dev,
			"Config fw must have Config_Fresh register set");
		return -EINVAL;
	}

	return 0;
}

static void goodix_calc_cfg_checksum_8(struct goodix_ts_data *ts)
{
	int i, raw_cfg_len = ts->chip->config_len - 2;
	u8 check_sum = 0;

	for (i = 0; i < raw_cfg_len; i++)
		check_sum += ts->config[i];
	check_sum = (~check_sum) + 1;

	ts->config[raw_cfg_len] = check_sum;
	ts->config[raw_cfg_len + 1] = 1; /* Set "config_fresh" bit */
}

static int goodix_check_cfg_16(struct goodix_ts_data *ts, const u8 *cfg,
			       int len)
{
	int i, raw_cfg_len = len - 3;
	u16 check_sum = 0;

	for (i = 0; i < raw_cfg_len; i += 2)
		check_sum += get_unaligned_be16(&cfg[i]);
	check_sum = (~check_sum) + 1;
	if (check_sum != get_unaligned_be16(&cfg[raw_cfg_len])) {
		dev_err(&ts->client->dev,
			"The checksum of the config fw is not correct");
		return -EINVAL;
	}

	if (cfg[raw_cfg_len + 2] != 1) {
		dev_err(&ts->client->dev,
			"Config fw must have Config_Fresh register set");
		return -EINVAL;
	}

	return 0;
}

static void goodix_calc_cfg_checksum_16(struct goodix_ts_data *ts)
{
	int i, raw_cfg_len = ts->chip->config_len - 3;
	u16 check_sum = 0;

	for (i = 0; i < raw_cfg_len; i += 2)
		check_sum += get_unaligned_be16(&ts->config[i]);
	check_sum = (~check_sum) + 1;

	put_unaligned_be16(check_sum, &ts->config[raw_cfg_len]);
	ts->config[raw_cfg_len + 2] = 1; /* Set "config_fresh" bit */
}

/**
 * goodix_check_cfg - Checks if config fw is valid
 *
 * @ts: goodix_ts_data pointer
 * @cfg: firmware config data
 * @len: config data length
 */
static int goodix_check_cfg(struct goodix_ts_data *ts, const u8 *cfg, int len)
{
	if (len < GOODIX_CONFIG_MIN_LENGTH ||
	    len > GOODIX_CONFIG_MAX_LENGTH) {
		dev_err(&ts->client->dev,
			"The length of the config fw is not correct");
		return -EINVAL;
	}

	return ts->chip->check_config(ts, cfg, len);
}

/**
 * goodix_send_cfg - Write fw config to device
 *
 * @ts: goodix_ts_data pointer
 * @cfg: config firmware to write to device
 * @len: config data length
 */
int goodix_send_cfg(struct goodix_ts_data *ts, const u8 *cfg, int len)
{
	int error;

	error = goodix_check_cfg(ts, cfg, len);
	if (error)
		return error;

	error = goodix_i2c_write(ts->client, ts->chip->config_addr, cfg, len);
	if (error)
		return error;

	dev_dbg(&ts->client->dev, "Config sent successfully.");

	/* Let the firmware reconfigure itself, so sleep for 10ms */
	usleep_range(10000, 11000);

	return 0;
}

#ifdef ACPI_GPIO_SUPPORT
static int goodix_pin_acpi_direction_input(struct goodix_ts_data *ts)
{
	acpi_handle handle = ACPI_HANDLE(&ts->client->dev);
	acpi_status status;

	status = acpi_evaluate_object(handle, "INTI", NULL, NULL);
	return ACPI_SUCCESS(status) ? 0 : -EIO;
}

static int goodix_pin_acpi_output_method(struct goodix_ts_data *ts, int value)
{
	acpi_handle handle = ACPI_HANDLE(&ts->client->dev);
	acpi_status status;

	status = acpi_execute_simple_method(handle, "INTO", value);
	return ACPI_SUCCESS(status) ? 0 : -EIO;
}
#else
static int goodix_pin_acpi_direction_input(struct goodix_ts_data *ts)
{
	dev_err(&ts->client->dev,
		"%s called on device without ACPI support\n", __func__);
	return -EINVAL;
}

static int goodix_pin_acpi_output_method(struct goodix_ts_data *ts, int value)
{
	dev_err(&ts->client->dev,
		"%s called on device without ACPI support\n", __func__);
	return -EINVAL;
}
#endif

static int goodix_irq_direction_output(struct goodix_ts_data *ts, int value)
{
	switch (ts->irq_pin_access_method) {
	case IRQ_PIN_ACCESS_NONE:
		dev_err(&ts->client->dev,
			"%s called without an irq_pin_access_method set\n",
			__func__);
		return -EINVAL;
	case IRQ_PIN_ACCESS_GPIO:
		return gpiod_direction_output(ts->gpiod_int, value);
	case IRQ_PIN_ACCESS_ACPI_GPIO:
		/*
		 * The IRQ pin triggers on a falling edge, so its gets marked
		 * as active-low, use output_raw to avoid the value inversion.
		 */
		return gpiod_direction_output_raw(ts->gpiod_int, value);
	case IRQ_PIN_ACCESS_ACPI_METHOD:
		return goodix_pin_acpi_output_method(ts, value);
	}

	return -EINVAL; /* Never reached */
}

static int goodix_irq_direction_input(struct goodix_ts_data *ts)
{
	switch (ts->irq_pin_access_method) {
	case IRQ_PIN_ACCESS_NONE:
		dev_err(&ts->client->dev,
			"%s called without an irq_pin_access_method set\n",
			__func__);
		return -EINVAL;
	case IRQ_PIN_ACCESS_GPIO:
		return gpiod_direction_input(ts->gpiod_int);
	case IRQ_PIN_ACCESS_ACPI_GPIO:
		return gpiod_direction_input(ts->gpiod_int);
	case IRQ_PIN_ACCESS_ACPI_METHOD:
		return goodix_pin_acpi_direction_input(ts);
	}

	return -EINVAL; /* Never reached */
}

int goodix_int_sync(struct goodix_ts_data *ts)
{
	int error;

	error = goodix_irq_direction_output(ts, 0);
	if (error)
		goto error;

	msleep(50);				/* T5: 50ms */

	error = goodix_irq_direction_input(ts);
	if (error)
		goto error;

	return 0;

error:
	dev_err(&ts->client->dev, "Controller irq sync failed.\n");
	return error;
}

/**
 * goodix_reset_no_int_sync - Reset device, leaving interrupt line in output mode
 *
 * @ts: goodix_ts_data pointer
 */
int goodix_reset_no_int_sync(struct goodix_ts_data *ts)
{
	int error;

	/* begin select I2C slave addr */
	error = gpiod_direction_output(ts->gpiod_rst, 0);
	if (error)
		goto error;

	msleep(20);				/* T2: > 10ms */

	/* HIGH: 0x28/0x29, LOW: 0xBA/0xBB */
	error = goodix_irq_direction_output(ts, ts->client->addr == 0x14);
	if (error)
		goto error;

	usleep_range(100, 2000);		/* T3: > 100us */

	error = gpiod_direction_output(ts->gpiod_rst, 1);
	if (error)
		goto error;

	usleep_range(6000, 10000);		/* T4: > 5ms */

	/*
	 * Put the reset pin back in to input / high-impedance mode to save
	 * power. Only do this in the non ACPI case since some ACPI boards
	 * don't have a pull-up, so there the reset pin must stay active-high.
	 */
	if (ts->irq_pin_access_method == IRQ_PIN_ACCESS_GPIO) {
		error = gpiod_direction_input(ts->gpiod_rst);
		if (error)
			goto error;
	}
<<<<<<< HEAD

	return 0;

error:
	dev_err(&ts->client->dev, "Controller reset failed.\n");
	return error;
}

/**
 * goodix_reset - Reset device during power on
 *
 * @ts: goodix_ts_data pointer
 */
static int goodix_reset(struct goodix_ts_data *ts)
{
	int error;

	error = goodix_reset_no_int_sync(ts);
	if (error)
		return error;

	return goodix_int_sync(ts);
}

#ifdef ACPI_GPIO_SUPPORT
#include <asm/cpu_device_id.h>
#include <asm/intel-family.h>
=======

	return 0;
>>>>>>> d60c95ef

error:
	dev_err(&ts->client->dev, "Controller reset failed.\n");
	return error;
}

/**
 * goodix_reset - Reset device during power on
 *
 * @ts: goodix_ts_data pointer
 */
static int goodix_reset(struct goodix_ts_data *ts)
{
	int error;

	error = goodix_reset_no_int_sync(ts);
	if (error)
		return error;

	return goodix_int_sync(ts);
}

#ifdef ACPI_GPIO_SUPPORT
static const struct acpi_gpio_params first_gpio = { 0, 0, false };
static const struct acpi_gpio_params second_gpio = { 1, 0, false };

static const struct acpi_gpio_mapping acpi_goodix_int_first_gpios[] = {
	{ GOODIX_GPIO_INT_NAME "-gpios", &first_gpio, 1 },
	{ GOODIX_GPIO_RST_NAME "-gpios", &second_gpio, 1 },
	{ },
};

static const struct acpi_gpio_mapping acpi_goodix_int_last_gpios[] = {
	{ GOODIX_GPIO_RST_NAME "-gpios", &first_gpio, 1 },
	{ GOODIX_GPIO_INT_NAME "-gpios", &second_gpio, 1 },
	{ },
};

static const struct acpi_gpio_mapping acpi_goodix_reset_only_gpios[] = {
	{ GOODIX_GPIO_RST_NAME "-gpios", &first_gpio, 1 },
	{ },
};

static int goodix_resource(struct acpi_resource *ares, void *data)
{
	struct goodix_ts_data *ts = data;
	struct device *dev = &ts->client->dev;
	struct acpi_resource_gpio *gpio;

	if (acpi_gpio_get_irq_resource(ares, &gpio)) {
		if (ts->gpio_int_idx == -1) {
			ts->gpio_int_idx = ts->gpio_count;
		} else {
			dev_err(dev, "More then one GpioInt resource, ignoring ACPI GPIO resources\n");
			ts->gpio_int_idx = -2;
		}
		ts->gpio_count++;
	} else if (acpi_gpio_get_io_resource(ares, &gpio))
		ts->gpio_count++;

	return 0;
}

/*
 * This function gets called in case we fail to get the irq GPIO directly
 * because the ACPI tables lack GPIO-name to APCI _CRS index mappings
 * (no _DSD UUID daffd814-6eba-4d8c-8a91-bc9bbf4aa301 data).
 * In that case we add our own mapping and then goodix_get_gpio_config()
 * retries to get the GPIOs based on the added mapping.
 */
static int goodix_add_acpi_gpio_mappings(struct goodix_ts_data *ts)
{
	const struct acpi_gpio_mapping *gpio_mapping = NULL;
	struct device *dev = &ts->client->dev;
	LIST_HEAD(resources);
	int irq, ret;

	ts->gpio_count = 0;
	ts->gpio_int_idx = -1;
	ret = acpi_dev_get_resources(ACPI_COMPANION(dev), &resources,
				     goodix_resource, ts);
	if (ret < 0) {
		dev_err(dev, "Error getting ACPI resources: %d\n", ret);
		return ret;
	}

	acpi_dev_free_resource_list(&resources);

	/*
	 * CHT devices should have a GpioInt + a regular GPIO ACPI resource.
	 * Some CHT devices have a bug (where the also is bogus Interrupt
	 * resource copied from a previous BYT based generation). i2c-core-acpi
	 * will use the non-working Interrupt resource, fix this up.
	 */
	if (soc_intel_is_cht() && ts->gpio_count == 2 && ts->gpio_int_idx != -1) {
		irq = acpi_dev_gpio_irq_get(ACPI_COMPANION(dev), 0);
		if (irq > 0 && irq != ts->client->irq) {
			dev_warn(dev, "Overriding IRQ %d -> %d\n", ts->client->irq, irq);
			ts->client->irq = irq;
		}
	}

	if (ts->gpio_count == 2 && ts->gpio_int_idx == 0) {
		ts->irq_pin_access_method = IRQ_PIN_ACCESS_ACPI_GPIO;
		gpio_mapping = acpi_goodix_int_first_gpios;
	} else if (ts->gpio_count == 2 && ts->gpio_int_idx == 1) {
		ts->irq_pin_access_method = IRQ_PIN_ACCESS_ACPI_GPIO;
		gpio_mapping = acpi_goodix_int_last_gpios;
	} else if (ts->gpio_count == 1 && ts->gpio_int_idx == -1 &&
		   acpi_has_method(ACPI_HANDLE(dev), "INTI") &&
		   acpi_has_method(ACPI_HANDLE(dev), "INTO")) {
		dev_info(dev, "Using ACPI INTI and INTO methods for IRQ pin access\n");
		ts->irq_pin_access_method = IRQ_PIN_ACCESS_ACPI_METHOD;
		gpio_mapping = acpi_goodix_reset_only_gpios;
	} else if (soc_intel_is_byt() && ts->gpio_count == 2 && ts->gpio_int_idx == -1) {
		dev_info(dev, "No ACPI GpioInt resource, assuming that the GPIO order is reset, int\n");
		ts->irq_pin_access_method = IRQ_PIN_ACCESS_ACPI_GPIO;
		gpio_mapping = acpi_goodix_int_last_gpios;
	} else {
		dev_warn(dev, "Unexpected ACPI resources: gpio_count %d, gpio_int_idx %d\n",
			 ts->gpio_count, ts->gpio_int_idx);
		/*
		 * On some devices _PS0 does a reset for us and
		 * sometimes this is necessary for things to work.
		 */
		acpi_device_fix_up_power(ACPI_COMPANION(dev));
		return -EINVAL;
	}

	/*
	 * Normally we put the reset pin in input / high-impedance mode to save
	 * power. But some x86/ACPI boards don't have a pull-up, so for the ACPI
	 * case, leave the pin as is. This results in the pin not being touched
	 * at all on x86/ACPI boards, except when needed for error-recover.
	 */
	ts->gpiod_rst_flags = GPIOD_ASIS;

	return devm_acpi_dev_add_driver_gpios(dev, gpio_mapping);
}
#else
static int goodix_add_acpi_gpio_mappings(struct goodix_ts_data *ts)
{
	return -EINVAL;
}
#endif /* CONFIG_X86 && CONFIG_ACPI */

/**
 * goodix_get_gpio_config - Get GPIO config from ACPI/DT
 *
 * @ts: goodix_ts_data pointer
 */
static int goodix_get_gpio_config(struct goodix_ts_data *ts)
{
	int error;
	struct device *dev;
	struct gpio_desc *gpiod;
	bool added_acpi_mappings = false;

	if (!ts->client)
		return -EINVAL;
	dev = &ts->client->dev;

	/*
	 * By default we request the reset pin as input, leaving it in
	 * high-impedance when not resetting the controller to save power.
	 */
	ts->gpiod_rst_flags = GPIOD_IN;

	ts->avdd28 = devm_regulator_get(dev, "AVDD28");
	if (IS_ERR(ts->avdd28)) {
		error = PTR_ERR(ts->avdd28);
		if (error != -EPROBE_DEFER)
			dev_err(dev,
				"Failed to get AVDD28 regulator: %d\n", error);
		return error;
	}

	ts->vddio = devm_regulator_get(dev, "VDDIO");
	if (IS_ERR(ts->vddio)) {
		error = PTR_ERR(ts->vddio);
		if (error != -EPROBE_DEFER)
			dev_err(dev,
				"Failed to get VDDIO regulator: %d\n", error);
		return error;
	}

retry_get_irq_gpio:
	/* Get the interrupt GPIO pin number */
	gpiod = devm_gpiod_get_optional(dev, GOODIX_GPIO_INT_NAME, GPIOD_IN);
	if (IS_ERR(gpiod)) {
		error = PTR_ERR(gpiod);
		if (error != -EPROBE_DEFER)
			dev_err(dev, "Failed to get %s GPIO: %d\n",
				GOODIX_GPIO_INT_NAME, error);
		return error;
	}
	if (!gpiod && has_acpi_companion(dev) && !added_acpi_mappings) {
		added_acpi_mappings = true;
		if (goodix_add_acpi_gpio_mappings(ts) == 0)
			goto retry_get_irq_gpio;
	}

	ts->gpiod_int = gpiod;

	/* Get the reset line GPIO pin number */
	gpiod = devm_gpiod_get_optional(dev, GOODIX_GPIO_RST_NAME, ts->gpiod_rst_flags);
	if (IS_ERR(gpiod)) {
		error = PTR_ERR(gpiod);
		if (error != -EPROBE_DEFER)
			dev_err(dev, "Failed to get %s GPIO: %d\n",
				GOODIX_GPIO_RST_NAME, error);
		return error;
	}

	ts->gpiod_rst = gpiod;

	switch (ts->irq_pin_access_method) {
	case IRQ_PIN_ACCESS_ACPI_GPIO:
		/*
		 * We end up here if goodix_add_acpi_gpio_mappings() has
		 * called devm_acpi_dev_add_driver_gpios() because the ACPI
		 * tables did not contain name to index mappings.
		 * Check that we successfully got both GPIOs after we've
		 * added our own acpi_gpio_mapping and if we did not get both
		 * GPIOs reset irq_pin_access_method to IRQ_PIN_ACCESS_NONE.
		 */
		if (!ts->gpiod_int || !ts->gpiod_rst)
			ts->irq_pin_access_method = IRQ_PIN_ACCESS_NONE;
		break;
	case IRQ_PIN_ACCESS_ACPI_METHOD:
		if (!ts->gpiod_rst)
			ts->irq_pin_access_method = IRQ_PIN_ACCESS_NONE;
		break;
	default:
		if (ts->gpiod_int && ts->gpiod_rst) {
			ts->reset_controller_at_probe = true;
			ts->load_cfg_from_disk = true;
			ts->irq_pin_access_method = IRQ_PIN_ACCESS_GPIO;
		}
	}

	return 0;
}

/**
 * goodix_read_config - Read the embedded configuration of the panel
 *
 * @ts: our goodix_ts_data pointer
 *
 * Must be called during probe
 */
static void goodix_read_config(struct goodix_ts_data *ts)
{
	int x_max, y_max;
	int error;

	/*
	 * On controllers where we need to upload the firmware
	 * (controllers without flash) ts->config already has the config
	 * at this point and the controller itself does not have it yet!
	 */
	if (!ts->firmware_name) {
		error = goodix_i2c_read(ts->client, ts->chip->config_addr,
					ts->config, ts->chip->config_len);
		if (error) {
			ts->int_trigger_type = GOODIX_INT_TRIGGER;
			ts->max_touch_num = GOODIX_MAX_CONTACTS;
			return;
		}
	}

	ts->int_trigger_type = ts->config[TRIGGER_LOC] & 0x03;
	ts->max_touch_num = ts->config[MAX_CONTACTS_LOC] & 0x0f;

	x_max = get_unaligned_le16(&ts->config[RESOLUTION_LOC]);
	y_max = get_unaligned_le16(&ts->config[RESOLUTION_LOC + 2]);
	if (x_max && y_max) {
		input_abs_set_max(ts->input_dev, ABS_MT_POSITION_X, x_max - 1);
		input_abs_set_max(ts->input_dev, ABS_MT_POSITION_Y, y_max - 1);
	}

	ts->chip->calc_config_checksum(ts);
}

/**
 * goodix_read_version - Read goodix touchscreen version
 *
 * @ts: our goodix_ts_data pointer
 */
static int goodix_read_version(struct goodix_ts_data *ts)
{
	int error;
	u8 buf[6];
	char id_str[GOODIX_ID_MAX_LEN + 1];

	error = goodix_i2c_read(ts->client, GOODIX_REG_ID, buf, sizeof(buf));
	if (error)
		return error;

	memcpy(id_str, buf, GOODIX_ID_MAX_LEN);
	id_str[GOODIX_ID_MAX_LEN] = 0;
	strscpy(ts->id, id_str, GOODIX_ID_MAX_LEN + 1);

	ts->version = get_unaligned_le16(&buf[4]);

	dev_info(&ts->client->dev, "ID %s, version: %04x\n", ts->id,
		 ts->version);

	return 0;
}

/**
 * goodix_i2c_test - I2C test function to check if the device answers.
 *
 * @client: the i2c client
 */
static int goodix_i2c_test(struct i2c_client *client)
{
	int retry = 0;
	int error;
	u8 test;

	while (retry++ < 2) {
		error = goodix_i2c_read(client, GOODIX_REG_ID, &test, 1);
		if (!error)
			return 0;

		msleep(20);
	}

	return error;
}

/**
 * goodix_configure_dev - Finish device initialization
 *
 * @ts: our goodix_ts_data pointer
 *
 * Must be called from probe to finish initialization of the device.
 * Contains the common initialization code for both devices that
 * declare gpio pins and devices that do not. It is either called
 * directly from probe or from request_firmware_wait callback.
 */
static int goodix_configure_dev(struct goodix_ts_data *ts)
{
	int error;
	int i;

	ts->int_trigger_type = GOODIX_INT_TRIGGER;
	ts->max_touch_num = GOODIX_MAX_CONTACTS;

	ts->input_dev = devm_input_allocate_device(&ts->client->dev);
	if (!ts->input_dev) {
		dev_err(&ts->client->dev, "Failed to allocate input device.");
		return -ENOMEM;
	}

	ts->input_dev->name = "Goodix Capacitive TouchScreen";
	ts->input_dev->phys = "input/ts";
	ts->input_dev->id.bustype = BUS_I2C;
	ts->input_dev->id.vendor = 0x0416;
	if (kstrtou16(ts->id, 10, &ts->input_dev->id.product))
		ts->input_dev->id.product = 0x1001;
	ts->input_dev->id.version = ts->version;

	ts->input_dev->keycode = ts->keymap;
	ts->input_dev->keycodesize = sizeof(ts->keymap[0]);
	ts->input_dev->keycodemax = GOODIX_MAX_KEYS;

	/* Capacitive Windows/Home button on some devices */
	for (i = 0; i < GOODIX_MAX_KEYS; ++i) {
		if (i == 0)
			ts->keymap[i] = KEY_LEFTMETA;
		else
			ts->keymap[i] = KEY_F1 + (i - 1);

		input_set_capability(ts->input_dev, EV_KEY, ts->keymap[i]);
	}

	input_set_capability(ts->input_dev, EV_ABS, ABS_MT_POSITION_X);
	input_set_capability(ts->input_dev, EV_ABS, ABS_MT_POSITION_Y);
	input_set_abs_params(ts->input_dev, ABS_MT_WIDTH_MAJOR, 0, 255, 0, 0);
	input_set_abs_params(ts->input_dev, ABS_MT_TOUCH_MAJOR, 0, 255, 0, 0);

retry_read_config:
	/* Read configuration and apply touchscreen parameters */
	goodix_read_config(ts);

	/* Try overriding touchscreen parameters via device properties */
	touchscreen_parse_properties(ts->input_dev, true, &ts->prop);

	if (!ts->prop.max_x || !ts->prop.max_y || !ts->max_touch_num) {
		if (!ts->reset_controller_at_probe &&
		    ts->irq_pin_access_method != IRQ_PIN_ACCESS_NONE) {
			dev_info(&ts->client->dev, "Config not set, resetting controller\n");
			/* Retry after a controller reset */
			ts->reset_controller_at_probe = true;
			error = goodix_reset(ts);
			if (error)
				return error;
			goto retry_read_config;
		}
		dev_err(&ts->client->dev,
			"Invalid config (%d, %d, %d), using defaults\n",
			ts->prop.max_x, ts->prop.max_y, ts->max_touch_num);
		ts->prop.max_x = GOODIX_MAX_WIDTH - 1;
		ts->prop.max_y = GOODIX_MAX_HEIGHT - 1;
		ts->max_touch_num = GOODIX_MAX_CONTACTS;
		input_abs_set_max(ts->input_dev,
				  ABS_MT_POSITION_X, ts->prop.max_x);
		input_abs_set_max(ts->input_dev,
				  ABS_MT_POSITION_Y, ts->prop.max_y);
	}

	if (dmi_check_system(nine_bytes_report)) {
		ts->contact_size = 9;

		dev_dbg(&ts->client->dev,
			"Non-standard 9-bytes report format quirk\n");
	}

	if (dmi_check_system(inverted_x_screen)) {
		ts->prop.invert_x = true;
		dev_dbg(&ts->client->dev,
			"Applying 'inverted x screen' quirk\n");
	}

	error = input_mt_init_slots(ts->input_dev, ts->max_touch_num,
				    INPUT_MT_DIRECT | INPUT_MT_DROP_UNUSED);
	if (error) {
		dev_err(&ts->client->dev,
			"Failed to initialize MT slots: %d", error);
		return error;
	}

	error = input_register_device(ts->input_dev);
	if (error) {
		dev_err(&ts->client->dev,
			"Failed to register input device: %d", error);
		return error;
	}

	/*
	 * Create the input_pen device before goodix_request_irq() calls
	 * devm_request_threaded_irq() so that the devm framework frees
	 * it after disabling the irq.
	 * Unfortunately there is no way to detect if the touchscreen has pen
	 * support, so registering the dev is delayed till the first pen event.
	 */
	error = goodix_create_pen_input(ts);
	if (error)
		return error;

	ts->irq_flags = goodix_irq_flags[ts->int_trigger_type] | IRQF_ONESHOT;
	error = goodix_request_irq(ts);
	if (error) {
		dev_err(&ts->client->dev, "request IRQ failed: %d\n", error);
		return error;
	}

	return 0;
}

/**
 * goodix_config_cb - Callback to finish device init
 *
 * @cfg: firmware config
 * @ctx: our goodix_ts_data pointer
 *
 * request_firmware_wait callback that finishes
 * initialization of the device.
 */
static void goodix_config_cb(const struct firmware *cfg, void *ctx)
{
	struct goodix_ts_data *ts = ctx;
	int error;

	if (ts->firmware_name) {
		if (!cfg)
			goto err_release_cfg;

		error = goodix_check_cfg(ts, cfg->data, cfg->size);
		if (error)
			goto err_release_cfg;

		memcpy(ts->config, cfg->data, cfg->size);
	} else if (cfg) {
		/* send device configuration to the firmware */
		error = goodix_send_cfg(ts, cfg->data, cfg->size);
		if (error)
			goto err_release_cfg;
	}

	goodix_configure_dev(ts);

err_release_cfg:
	release_firmware(cfg);
	complete_all(&ts->firmware_loading_complete);
}

static void goodix_disable_regulators(void *arg)
{
	struct goodix_ts_data *ts = arg;

	regulator_disable(ts->vddio);
	regulator_disable(ts->avdd28);
}

static int goodix_ts_probe(struct i2c_client *client,
			   const struct i2c_device_id *id)
{
	struct goodix_ts_data *ts;
	const char *cfg_name;
	int error;

	dev_dbg(&client->dev, "I2C Address: 0x%02x\n", client->addr);

	if (!i2c_check_functionality(client->adapter, I2C_FUNC_I2C)) {
		dev_err(&client->dev, "I2C check functionality failed.\n");
		return -ENXIO;
	}

	ts = devm_kzalloc(&client->dev, sizeof(*ts), GFP_KERNEL);
	if (!ts)
		return -ENOMEM;

	ts->client = client;
	i2c_set_clientdata(client, ts);
	init_completion(&ts->firmware_loading_complete);
	ts->contact_size = GOODIX_CONTACT_SIZE;

	error = goodix_get_gpio_config(ts);
	if (error)
		return error;

	/* power up the controller */
	error = regulator_enable(ts->avdd28);
	if (error) {
		dev_err(&client->dev,
			"Failed to enable AVDD28 regulator: %d\n",
			error);
		return error;
	}

	error = regulator_enable(ts->vddio);
	if (error) {
		dev_err(&client->dev,
			"Failed to enable VDDIO regulator: %d\n",
			error);
		regulator_disable(ts->avdd28);
		return error;
	}

	error = devm_add_action_or_reset(&client->dev,
					 goodix_disable_regulators, ts);
	if (error)
		return error;

reset:
	if (ts->reset_controller_at_probe) {
		/* reset the controller */
		error = goodix_reset(ts);
		if (error)
			return error;
	}

	error = goodix_i2c_test(client);
	if (error) {
		if (!ts->reset_controller_at_probe &&
		    ts->irq_pin_access_method != IRQ_PIN_ACCESS_NONE) {
			/* Retry after a controller reset */
			ts->reset_controller_at_probe = true;
			goto reset;
		}
		dev_err(&client->dev, "I2C communication failure: %d\n", error);
		return error;
	}

	error = goodix_firmware_check(ts);
	if (error)
		return error;

	error = goodix_read_version(ts);
	if (error)
		return error;

	ts->chip = goodix_get_chip_data(ts->id);

	if (ts->load_cfg_from_disk) {
		/* update device config */
		error = device_property_read_string(&client->dev,
						    "goodix,config-name",
						    &cfg_name);
		if (!error)
			snprintf(ts->cfg_name, sizeof(ts->cfg_name),
				 "goodix/%s", cfg_name);
		else
			snprintf(ts->cfg_name, sizeof(ts->cfg_name),
				 "goodix_%s_cfg.bin", ts->id);

		error = request_firmware_nowait(THIS_MODULE, true, ts->cfg_name,
						&client->dev, GFP_KERNEL, ts,
						goodix_config_cb);
		if (error) {
			dev_err(&client->dev,
				"Failed to invoke firmware loader: %d\n",
				error);
			return error;
		}

		return 0;
	} else {
		error = goodix_configure_dev(ts);
		if (error)
			return error;
	}

	return 0;
}

static void goodix_ts_remove(struct i2c_client *client)
{
	struct goodix_ts_data *ts = i2c_get_clientdata(client);

	if (ts->load_cfg_from_disk)
		wait_for_completion(&ts->firmware_loading_complete);
}

static int __maybe_unused goodix_suspend(struct device *dev)
{
	struct i2c_client *client = to_i2c_client(dev);
	struct goodix_ts_data *ts = i2c_get_clientdata(client);
	int error;

	if (ts->load_cfg_from_disk)
		wait_for_completion(&ts->firmware_loading_complete);

	/* We need gpio pins to suspend/resume */
	if (ts->irq_pin_access_method == IRQ_PIN_ACCESS_NONE) {
		disable_irq(client->irq);
		return 0;
	}

	/* Free IRQ as IRQ pin is used as output in the suspend sequence */
	goodix_free_irq(ts);

	/* Save reference (calibration) info if necessary */
	goodix_save_bak_ref(ts);

	/* Output LOW on the INT pin for 5 ms */
	error = goodix_irq_direction_output(ts, 0);
	if (error) {
		goodix_request_irq(ts);
		return error;
	}

	usleep_range(5000, 6000);

	error = goodix_i2c_write_u8(ts->client, GOODIX_REG_COMMAND,
				    GOODIX_CMD_SCREEN_OFF);
	if (error) {
		goodix_irq_direction_input(ts);
		goodix_request_irq(ts);
		return -EAGAIN;
	}

	/*
	 * The datasheet specifies that the interval between sending screen-off
	 * command and wake-up should be longer than 58 ms. To avoid waking up
	 * sooner, delay 58ms here.
	 */
	msleep(58);
	return 0;
}

static int __maybe_unused goodix_resume(struct device *dev)
{
	struct i2c_client *client = to_i2c_client(dev);
	struct goodix_ts_data *ts = i2c_get_clientdata(client);
	u8 config_ver;
	int error;

	if (ts->irq_pin_access_method == IRQ_PIN_ACCESS_NONE) {
		enable_irq(client->irq);
		return 0;
	}

	/*
	 * Exit sleep mode by outputting HIGH level to INT pin
	 * for 2ms~5ms.
	 */
	error = goodix_irq_direction_output(ts, 1);
	if (error)
		return error;

	usleep_range(2000, 5000);

	error = goodix_int_sync(ts);
	if (error)
		return error;

	error = goodix_i2c_read(ts->client, ts->chip->config_addr,
				&config_ver, 1);
	if (!error && config_ver != ts->config[0])
		dev_info(dev, "Config version mismatch %d != %d, resetting controller\n",
			 config_ver, ts->config[0]);

	if (error != 0 || config_ver != ts->config[0]) {
		error = goodix_reset(ts);
		if (error)
			return error;

		error = goodix_send_cfg(ts, ts->config, ts->chip->config_len);
		if (error)
			return error;
	}

	error = goodix_request_irq(ts);
	if (error)
		return error;

	return 0;
}

static SIMPLE_DEV_PM_OPS(goodix_pm_ops, goodix_suspend, goodix_resume);

static const struct i2c_device_id goodix_ts_id[] = {
	{ "GDIX1001:00", 0 },
	{ }
};
MODULE_DEVICE_TABLE(i2c, goodix_ts_id);

#ifdef CONFIG_ACPI
static const struct acpi_device_id goodix_acpi_match[] = {
	{ "GDIX1001", 0 },
	{ "GDIX1002", 0 },
	{ }
};
MODULE_DEVICE_TABLE(acpi, goodix_acpi_match);
#endif

#ifdef CONFIG_OF
static const struct of_device_id goodix_of_match[] = {
	{ .compatible = "goodix,gt1151" },
	{ .compatible = "goodix,gt1158" },
	{ .compatible = "goodix,gt5663" },
	{ .compatible = "goodix,gt5688" },
	{ .compatible = "goodix,gt911" },
	{ .compatible = "goodix,gt9110" },
	{ .compatible = "goodix,gt912" },
	{ .compatible = "goodix,gt9147" },
	{ .compatible = "goodix,gt917s" },
	{ .compatible = "goodix,gt927" },
	{ .compatible = "goodix,gt9271" },
	{ .compatible = "goodix,gt928" },
	{ .compatible = "goodix,gt9286" },
	{ .compatible = "goodix,gt967" },
	{ }
};
MODULE_DEVICE_TABLE(of, goodix_of_match);
#endif

static struct i2c_driver goodix_ts_driver = {
	.probe = goodix_ts_probe,
	.remove = goodix_ts_remove,
	.id_table = goodix_ts_id,
	.driver = {
		.name = "Goodix-TS",
		.acpi_match_table = ACPI_PTR(goodix_acpi_match),
		.of_match_table = of_match_ptr(goodix_of_match),
		.pm = &goodix_pm_ops,
	},
};
module_i2c_driver(goodix_ts_driver);

MODULE_AUTHOR("Benjamin Tissoires <benjamin.tissoires@gmail.com>");
MODULE_AUTHOR("Bastien Nocera <hadess@hadess.net>");
MODULE_DESCRIPTION("Goodix touchscreen driver");
MODULE_LICENSE("GPL v2");<|MERGE_RESOLUTION|>--- conflicted
+++ resolved
@@ -18,10 +18,7 @@
 #include <linux/delay.h>
 #include <linux/irq.h>
 #include <linux/interrupt.h>
-<<<<<<< HEAD
-=======
 #include <linux/platform_data/x86/soc.h>
->>>>>>> d60c95ef
 #include <linux/slab.h>
 #include <linux/acpi.h>
 #include <linux/of.h>
@@ -775,38 +772,8 @@
 		if (error)
 			goto error;
 	}
-<<<<<<< HEAD
 
 	return 0;
-
-error:
-	dev_err(&ts->client->dev, "Controller reset failed.\n");
-	return error;
-}
-
-/**
- * goodix_reset - Reset device during power on
- *
- * @ts: goodix_ts_data pointer
- */
-static int goodix_reset(struct goodix_ts_data *ts)
-{
-	int error;
-
-	error = goodix_reset_no_int_sync(ts);
-	if (error)
-		return error;
-
-	return goodix_int_sync(ts);
-}
-
-#ifdef ACPI_GPIO_SUPPORT
-#include <asm/cpu_device_id.h>
-#include <asm/intel-family.h>
-=======
-
-	return 0;
->>>>>>> d60c95ef
 
 error:
 	dev_err(&ts->client->dev, "Controller reset failed.\n");
