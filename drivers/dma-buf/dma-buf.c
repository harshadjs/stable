// SPDX-License-Identifier: GPL-2.0-only
/*
 * Framework for buffer objects that can be shared across devices/subsystems.
 *
 * Copyright(C) 2011 Linaro Limited. All rights reserved.
 * Author: Sumit Semwal <sumit.semwal@ti.com>
 *
 * Many thanks to linaro-mm-sig list, and specially
 * Arnd Bergmann <arnd@arndb.de>, Rob Clark <rob@ti.com> and
 * Daniel Vetter <daniel@ffwll.ch> for their support in creation and
 * refining of this idea.
 */

#include <linux/fs.h>
#include <linux/slab.h>
#include <linux/dma-buf.h>
#include <linux/dma-fence.h>
#include <linux/dma-fence-unwrap.h>
#include <linux/anon_inodes.h>
#include <linux/export.h>
#include <linux/debugfs.h>
#include <linux/module.h>
#include <linux/seq_file.h>
#include <linux/sync_file.h>
#include <linux/poll.h>
#include <linux/dma-resv.h>
#include <linux/mm.h>
#include <linux/mount.h>
#include <linux/pseudo_fs.h>

#include <uapi/linux/dma-buf.h>
#include <uapi/linux/magic.h>

#include "dma-buf-sysfs-stats.h"

static inline int is_dma_buf_file(struct file *);

struct dma_buf_list {
	struct list_head head;
	struct mutex lock;
};

static struct dma_buf_list db_list;

static char *dmabuffs_dname(struct dentry *dentry, char *buffer, int buflen)
{
	struct dma_buf *dmabuf;
	char name[DMA_BUF_NAME_LEN];
	size_t ret = 0;

	dmabuf = dentry->d_fsdata;
	spin_lock(&dmabuf->name_lock);
	if (dmabuf->name)
		ret = strlcpy(name, dmabuf->name, DMA_BUF_NAME_LEN);
	spin_unlock(&dmabuf->name_lock);

	return dynamic_dname(buffer, buflen, "/%s:%s",
			     dentry->d_name.name, ret > 0 ? name : "");
}

static void dma_buf_release(struct dentry *dentry)
{
	struct dma_buf *dmabuf;

	dmabuf = dentry->d_fsdata;
	if (unlikely(!dmabuf))
		return;

	BUG_ON(dmabuf->vmapping_counter);

	/*
	 * If you hit this BUG() it could mean:
	 * * There's a file reference imbalance in dma_buf_poll / dma_buf_poll_cb or somewhere else
	 * * dmabuf->cb_in/out.active are non-0 despite no pending fence callback
	 */
	BUG_ON(dmabuf->cb_in.active || dmabuf->cb_out.active);

	dma_buf_stats_teardown(dmabuf);
	dmabuf->ops->release(dmabuf);

	if (dmabuf->resv == (struct dma_resv *)&dmabuf[1])
		dma_resv_fini(dmabuf->resv);

	WARN_ON(!list_empty(&dmabuf->attachments));
	module_put(dmabuf->owner);
	kfree(dmabuf->name);
	kfree(dmabuf);
}

static int dma_buf_file_release(struct inode *inode, struct file *file)
{
	struct dma_buf *dmabuf;

	if (!is_dma_buf_file(file))
		return -EINVAL;

	dmabuf = file->private_data;
	if (dmabuf) {
		mutex_lock(&db_list.lock);
		list_del(&dmabuf->list_node);
		mutex_unlock(&db_list.lock);
	}

	return 0;
}

static const struct dentry_operations dma_buf_dentry_ops = {
	.d_dname = dmabuffs_dname,
	.d_release = dma_buf_release,
};

static struct vfsmount *dma_buf_mnt;

static int dma_buf_fs_init_context(struct fs_context *fc)
{
	struct pseudo_fs_context *ctx;

	ctx = init_pseudo(fc, DMA_BUF_MAGIC);
	if (!ctx)
		return -ENOMEM;
	ctx->dops = &dma_buf_dentry_ops;
	return 0;
}

static struct file_system_type dma_buf_fs_type = {
	.name = "dmabuf",
	.init_fs_context = dma_buf_fs_init_context,
	.kill_sb = kill_anon_super,
};

static int dma_buf_mmap_internal(struct file *file, struct vm_area_struct *vma)
{
	struct dma_buf *dmabuf;
	int ret;

	if (!is_dma_buf_file(file))
		return -EINVAL;

	dmabuf = file->private_data;

	/* check if buffer supports mmap */
	if (!dmabuf->ops->mmap)
		return -EINVAL;

	/* check for overflowing the buffer's size */
	if (vma->vm_pgoff + vma_pages(vma) >
	    dmabuf->size >> PAGE_SHIFT)
		return -EINVAL;

	dma_resv_lock(dmabuf->resv, NULL);
	ret = dmabuf->ops->mmap(dmabuf, vma);
	dma_resv_unlock(dmabuf->resv);

	return ret;
}

static loff_t dma_buf_llseek(struct file *file, loff_t offset, int whence)
{
	struct dma_buf *dmabuf;
	loff_t base;

	if (!is_dma_buf_file(file))
		return -EBADF;

	dmabuf = file->private_data;

	/* only support discovering the end of the buffer,
	   but also allow SEEK_SET to maintain the idiomatic
	   SEEK_END(0), SEEK_CUR(0) pattern */
	if (whence == SEEK_END)
		base = dmabuf->size;
	else if (whence == SEEK_SET)
		base = 0;
	else
		return -EINVAL;

	if (offset != 0)
		return -EINVAL;

	return base + offset;
}

/**
 * DOC: implicit fence polling
 *
 * To support cross-device and cross-driver synchronization of buffer access
 * implicit fences (represented internally in the kernel with &struct dma_fence)
 * can be attached to a &dma_buf. The glue for that and a few related things are
 * provided in the &dma_resv structure.
 *
 * Userspace can query the state of these implicitly tracked fences using poll()
 * and related system calls:
 *
 * - Checking for EPOLLIN, i.e. read access, can be use to query the state of the
 *   most recent write or exclusive fence.
 *
 * - Checking for EPOLLOUT, i.e. write access, can be used to query the state of
 *   all attached fences, shared and exclusive ones.
 *
 * Note that this only signals the completion of the respective fences, i.e. the
 * DMA transfers are complete. Cache flushing and any other necessary
 * preparations before CPU access can begin still need to happen.
 *
 * As an alternative to poll(), the set of fences on DMA buffer can be
 * exported as a &sync_file using &dma_buf_sync_file_export.
 */

static void dma_buf_poll_cb(struct dma_fence *fence, struct dma_fence_cb *cb)
{
	struct dma_buf_poll_cb_t *dcb = (struct dma_buf_poll_cb_t *)cb;
	struct dma_buf *dmabuf = container_of(dcb->poll, struct dma_buf, poll);
	unsigned long flags;

	spin_lock_irqsave(&dcb->poll->lock, flags);
	wake_up_locked_poll(dcb->poll, dcb->active);
	dcb->active = 0;
	spin_unlock_irqrestore(&dcb->poll->lock, flags);
	dma_fence_put(fence);
	/* Paired with get_file in dma_buf_poll */
	fput(dmabuf->file);
}

static bool dma_buf_poll_add_cb(struct dma_resv *resv, bool write,
				struct dma_buf_poll_cb_t *dcb)
{
	struct dma_resv_iter cursor;
	struct dma_fence *fence;
	int r;

	dma_resv_for_each_fence(&cursor, resv, dma_resv_usage_rw(write),
				fence) {
		dma_fence_get(fence);
		r = dma_fence_add_callback(fence, &dcb->cb, dma_buf_poll_cb);
		if (!r)
			return true;
		dma_fence_put(fence);
	}

	return false;
}

static __poll_t dma_buf_poll(struct file *file, poll_table *poll)
{
	struct dma_buf *dmabuf;
	struct dma_resv *resv;
	__poll_t events;

	dmabuf = file->private_data;
	if (!dmabuf || !dmabuf->resv)
		return EPOLLERR;

	resv = dmabuf->resv;

	poll_wait(file, &dmabuf->poll, poll);

	events = poll_requested_events(poll) & (EPOLLIN | EPOLLOUT);
	if (!events)
		return 0;

	dma_resv_lock(resv, NULL);

	if (events & EPOLLOUT) {
		struct dma_buf_poll_cb_t *dcb = &dmabuf->cb_out;

		/* Check that callback isn't busy */
		spin_lock_irq(&dmabuf->poll.lock);
		if (dcb->active)
			events &= ~EPOLLOUT;
		else
			dcb->active = EPOLLOUT;
		spin_unlock_irq(&dmabuf->poll.lock);

		if (events & EPOLLOUT) {
			/* Paired with fput in dma_buf_poll_cb */
			get_file(dmabuf->file);

			if (!dma_buf_poll_add_cb(resv, true, dcb))
				/* No callback queued, wake up any other waiters */
				dma_buf_poll_cb(NULL, &dcb->cb);
			else
				events &= ~EPOLLOUT;
		}
	}

	if (events & EPOLLIN) {
		struct dma_buf_poll_cb_t *dcb = &dmabuf->cb_in;

		/* Check that callback isn't busy */
		spin_lock_irq(&dmabuf->poll.lock);
		if (dcb->active)
			events &= ~EPOLLIN;
		else
			dcb->active = EPOLLIN;
		spin_unlock_irq(&dmabuf->poll.lock);

		if (events & EPOLLIN) {
			/* Paired with fput in dma_buf_poll_cb */
			get_file(dmabuf->file);

			if (!dma_buf_poll_add_cb(resv, false, dcb))
				/* No callback queued, wake up any other waiters */
				dma_buf_poll_cb(NULL, &dcb->cb);
			else
				events &= ~EPOLLIN;
		}
	}

	dma_resv_unlock(resv);
	return events;
}

/**
 * dma_buf_set_name - Set a name to a specific dma_buf to track the usage.
 * It could support changing the name of the dma-buf if the same
 * piece of memory is used for multiple purpose between different devices.
 *
 * @dmabuf: [in]     dmabuf buffer that will be renamed.
 * @buf:    [in]     A piece of userspace memory that contains the name of
 *                   the dma-buf.
 *
 * Returns 0 on success. If the dma-buf buffer is already attached to
 * devices, return -EBUSY.
 *
 */
static long dma_buf_set_name(struct dma_buf *dmabuf, const char __user *buf)
{
	char *name = strndup_user(buf, DMA_BUF_NAME_LEN);

	if (IS_ERR(name))
		return PTR_ERR(name);

	spin_lock(&dmabuf->name_lock);
	kfree(dmabuf->name);
	dmabuf->name = name;
	spin_unlock(&dmabuf->name_lock);

	return 0;
}

#if IS_ENABLED(CONFIG_SYNC_FILE)
static long dma_buf_export_sync_file(struct dma_buf *dmabuf,
				     void __user *user_data)
{
	struct dma_buf_export_sync_file arg;
	enum dma_resv_usage usage;
	struct dma_fence *fence = NULL;
	struct sync_file *sync_file;
	int fd, ret;

	if (copy_from_user(&arg, user_data, sizeof(arg)))
		return -EFAULT;

	if (arg.flags & ~DMA_BUF_SYNC_RW)
		return -EINVAL;

	if ((arg.flags & DMA_BUF_SYNC_RW) == 0)
		return -EINVAL;

	fd = get_unused_fd_flags(O_CLOEXEC);
	if (fd < 0)
		return fd;

	usage = dma_resv_usage_rw(arg.flags & DMA_BUF_SYNC_WRITE);
	ret = dma_resv_get_singleton(dmabuf->resv, usage, &fence);
	if (ret)
		goto err_put_fd;

	if (!fence)
		fence = dma_fence_get_stub();

	sync_file = sync_file_create(fence);

	dma_fence_put(fence);

	if (!sync_file) {
		ret = -ENOMEM;
		goto err_put_fd;
	}

	arg.fd = fd;
	if (copy_to_user(user_data, &arg, sizeof(arg))) {
		ret = -EFAULT;
		goto err_put_file;
	}

	fd_install(fd, sync_file->file);

	return 0;

err_put_file:
	fput(sync_file->file);
err_put_fd:
	put_unused_fd(fd);
	return ret;
}

static long dma_buf_import_sync_file(struct dma_buf *dmabuf,
				     const void __user *user_data)
{
	struct dma_buf_import_sync_file arg;
	struct dma_fence *fence, *f;
	enum dma_resv_usage usage;
	struct dma_fence_unwrap iter;
	unsigned int num_fences;
	int ret = 0;

	if (copy_from_user(&arg, user_data, sizeof(arg)))
		return -EFAULT;

	if (arg.flags & ~DMA_BUF_SYNC_RW)
		return -EINVAL;

	if ((arg.flags & DMA_BUF_SYNC_RW) == 0)
		return -EINVAL;

	fence = sync_file_get_fence(arg.fd);
	if (!fence)
		return -EINVAL;

	usage = (arg.flags & DMA_BUF_SYNC_WRITE) ? DMA_RESV_USAGE_WRITE :
						   DMA_RESV_USAGE_READ;

	num_fences = 0;
	dma_fence_unwrap_for_each(f, &iter, fence)
		++num_fences;

	if (num_fences > 0) {
		dma_resv_lock(dmabuf->resv, NULL);

		ret = dma_resv_reserve_fences(dmabuf->resv, num_fences);
		if (!ret) {
			dma_fence_unwrap_for_each(f, &iter, fence)
				dma_resv_add_fence(dmabuf->resv, f, usage);
		}

		dma_resv_unlock(dmabuf->resv);
	}

	dma_fence_put(fence);

	return ret;
}
#endif

static long dma_buf_ioctl(struct file *file,
			  unsigned int cmd, unsigned long arg)
{
	struct dma_buf *dmabuf;
	struct dma_buf_sync sync;
	enum dma_data_direction direction;
	int ret;

	dmabuf = file->private_data;

	switch (cmd) {
	case DMA_BUF_IOCTL_SYNC:
		if (copy_from_user(&sync, (void __user *) arg, sizeof(sync)))
			return -EFAULT;

		if (sync.flags & ~DMA_BUF_SYNC_VALID_FLAGS_MASK)
			return -EINVAL;

		switch (sync.flags & DMA_BUF_SYNC_RW) {
		case DMA_BUF_SYNC_READ:
			direction = DMA_FROM_DEVICE;
			break;
		case DMA_BUF_SYNC_WRITE:
			direction = DMA_TO_DEVICE;
			break;
		case DMA_BUF_SYNC_RW:
			direction = DMA_BIDIRECTIONAL;
			break;
		default:
			return -EINVAL;
		}

		if (sync.flags & DMA_BUF_SYNC_END)
			ret = dma_buf_end_cpu_access(dmabuf, direction);
		else
			ret = dma_buf_begin_cpu_access(dmabuf, direction);

		return ret;

	case DMA_BUF_SET_NAME_A:
	case DMA_BUF_SET_NAME_B:
		return dma_buf_set_name(dmabuf, (const char __user *)arg);

#if IS_ENABLED(CONFIG_SYNC_FILE)
	case DMA_BUF_IOCTL_EXPORT_SYNC_FILE:
		return dma_buf_export_sync_file(dmabuf, (void __user *)arg);
	case DMA_BUF_IOCTL_IMPORT_SYNC_FILE:
		return dma_buf_import_sync_file(dmabuf, (const void __user *)arg);
#endif

	default:
		return -ENOTTY;
	}
}

static void dma_buf_show_fdinfo(struct seq_file *m, struct file *file)
{
	struct dma_buf *dmabuf = file->private_data;

	seq_printf(m, "size:\t%zu\n", dmabuf->size);
	/* Don't count the temporary reference taken inside procfs seq_show */
	seq_printf(m, "count:\t%ld\n", file_count(dmabuf->file) - 1);
	seq_printf(m, "exp_name:\t%s\n", dmabuf->exp_name);
	spin_lock(&dmabuf->name_lock);
	if (dmabuf->name)
		seq_printf(m, "name:\t%s\n", dmabuf->name);
	spin_unlock(&dmabuf->name_lock);
}

static const struct file_operations dma_buf_fops = {
	.release	= dma_buf_file_release,
	.mmap		= dma_buf_mmap_internal,
	.llseek		= dma_buf_llseek,
	.poll		= dma_buf_poll,
	.unlocked_ioctl	= dma_buf_ioctl,
	.compat_ioctl	= compat_ptr_ioctl,
	.show_fdinfo	= dma_buf_show_fdinfo,
};

/*
 * is_dma_buf_file - Check if struct file* is associated with dma_buf
 */
static inline int is_dma_buf_file(struct file *file)
{
	return file->f_op == &dma_buf_fops;
}

static struct file *dma_buf_getfile(size_t size, int flags)
{
	static atomic64_t dmabuf_inode = ATOMIC64_INIT(0);
	struct inode *inode = alloc_anon_inode(dma_buf_mnt->mnt_sb);
	struct file *file;

	if (IS_ERR(inode))
		return ERR_CAST(inode);

	inode->i_size = size;
	inode_set_bytes(inode, size);

	/*
	 * The ->i_ino acquired from get_next_ino() is not unique thus
	 * not suitable for using it as dentry name by dmabuf stats.
	 * Override ->i_ino with the unique and dmabuffs specific
	 * value.
	 */
	inode->i_ino = atomic64_add_return(1, &dmabuf_inode);
	flags &= O_ACCMODE | O_NONBLOCK;
	file = alloc_file_pseudo(inode, dma_buf_mnt, "dmabuf",
				 flags, &dma_buf_fops);
	if (IS_ERR(file))
		goto err_alloc_file;

	return file;

err_alloc_file:
	iput(inode);
	return file;
}

/**
 * DOC: dma buf device access
 *
 * For device DMA access to a shared DMA buffer the usual sequence of operations
 * is fairly simple:
 *
 * 1. The exporter defines his exporter instance using
 *    DEFINE_DMA_BUF_EXPORT_INFO() and calls dma_buf_export() to wrap a private
 *    buffer object into a &dma_buf. It then exports that &dma_buf to userspace
 *    as a file descriptor by calling dma_buf_fd().
 *
 * 2. Userspace passes this file-descriptors to all drivers it wants this buffer
 *    to share with: First the file descriptor is converted to a &dma_buf using
 *    dma_buf_get(). Then the buffer is attached to the device using
 *    dma_buf_attach().
 *
 *    Up to this stage the exporter is still free to migrate or reallocate the
 *    backing storage.
 *
 * 3. Once the buffer is attached to all devices userspace can initiate DMA
 *    access to the shared buffer. In the kernel this is done by calling
 *    dma_buf_map_attachment() and dma_buf_unmap_attachment().
 *
 * 4. Once a driver is done with a shared buffer it needs to call
 *    dma_buf_detach() (after cleaning up any mappings) and then release the
 *    reference acquired with dma_buf_get() by calling dma_buf_put().
 *
 * For the detailed semantics exporters are expected to implement see
 * &dma_buf_ops.
 */

/**
 * dma_buf_export - Creates a new dma_buf, and associates an anon file
 * with this buffer, so it can be exported.
 * Also connect the allocator specific data and ops to the buffer.
 * Additionally, provide a name string for exporter; useful in debugging.
 *
 * @exp_info:	[in]	holds all the export related information provided
 *			by the exporter. see &struct dma_buf_export_info
 *			for further details.
 *
 * Returns, on success, a newly created struct dma_buf object, which wraps the
 * supplied private data and operations for struct dma_buf_ops. On either
 * missing ops, or error in allocating struct dma_buf, will return negative
 * error.
 *
 * For most cases the easiest way to create @exp_info is through the
 * %DEFINE_DMA_BUF_EXPORT_INFO macro.
 */
struct dma_buf *dma_buf_export(const struct dma_buf_export_info *exp_info)
{
	struct dma_buf *dmabuf;
	struct dma_resv *resv = exp_info->resv;
	struct file *file;
	size_t alloc_size = sizeof(struct dma_buf);
	int ret;

	if (WARN_ON(!exp_info->priv || !exp_info->ops
		    || !exp_info->ops->map_dma_buf
		    || !exp_info->ops->unmap_dma_buf
		    || !exp_info->ops->release))
		return ERR_PTR(-EINVAL);

	if (WARN_ON(exp_info->ops->cache_sgt_mapping &&
		    (exp_info->ops->pin || exp_info->ops->unpin)))
		return ERR_PTR(-EINVAL);

	if (WARN_ON(!exp_info->ops->pin != !exp_info->ops->unpin))
		return ERR_PTR(-EINVAL);

	if (!try_module_get(exp_info->owner))
		return ERR_PTR(-ENOENT);

	file = dma_buf_getfile(exp_info->size, exp_info->flags);
	if (IS_ERR(file)) {
		ret = PTR_ERR(file);
		goto err_module;
	}

	if (!exp_info->resv)
		alloc_size += sizeof(struct dma_resv);
	else
		/* prevent &dma_buf[1] == dma_buf->resv */
		alloc_size += 1;
	dmabuf = kzalloc(alloc_size, GFP_KERNEL);
	if (!dmabuf) {
		ret = -ENOMEM;
		goto err_file;
	}

	dmabuf->priv = exp_info->priv;
	dmabuf->ops = exp_info->ops;
	dmabuf->size = exp_info->size;
	dmabuf->exp_name = exp_info->exp_name;
	dmabuf->owner = exp_info->owner;
	spin_lock_init(&dmabuf->name_lock);
	init_waitqueue_head(&dmabuf->poll);
	dmabuf->cb_in.poll = dmabuf->cb_out.poll = &dmabuf->poll;
	dmabuf->cb_in.active = dmabuf->cb_out.active = 0;
<<<<<<< HEAD
	mutex_init(&dmabuf->lock);
=======
>>>>>>> 6ab3eda1
	INIT_LIST_HEAD(&dmabuf->attachments);

	if (!resv) {
		dmabuf->resv = (struct dma_resv *)&dmabuf[1];
		dma_resv_init(dmabuf->resv);
	} else {
		dmabuf->resv = resv;
	}

	ret = dma_buf_stats_setup(dmabuf, file);
	if (ret)
		goto err_dmabuf;

	file->private_data = dmabuf;
	file->f_path.dentry->d_fsdata = dmabuf;
	dmabuf->file = file;

	mutex_lock(&db_list.lock);
	list_add(&dmabuf->list_node, &db_list.head);
	mutex_unlock(&db_list.lock);

	return dmabuf;

err_dmabuf:
	if (!resv)
		dma_resv_fini(dmabuf->resv);
	kfree(dmabuf);
err_file:
	fput(file);
err_module:
	module_put(exp_info->owner);
	return ERR_PTR(ret);
}
EXPORT_SYMBOL_NS_GPL(dma_buf_export, DMA_BUF);

/**
 * dma_buf_fd - returns a file descriptor for the given struct dma_buf
 * @dmabuf:	[in]	pointer to dma_buf for which fd is required.
 * @flags:      [in]    flags to give to fd
 *
 * On success, returns an associated 'fd'. Else, returns error.
 */
int dma_buf_fd(struct dma_buf *dmabuf, int flags)
{
	int fd;

	if (!dmabuf || !dmabuf->file)
		return -EINVAL;

	fd = get_unused_fd_flags(flags);
	if (fd < 0)
		return fd;

	fd_install(fd, dmabuf->file);

	return fd;
}
EXPORT_SYMBOL_NS_GPL(dma_buf_fd, DMA_BUF);

/**
 * dma_buf_get - returns the struct dma_buf related to an fd
 * @fd:	[in]	fd associated with the struct dma_buf to be returned
 *
 * On success, returns the struct dma_buf associated with an fd; uses
 * file's refcounting done by fget to increase refcount. returns ERR_PTR
 * otherwise.
 */
struct dma_buf *dma_buf_get(int fd)
{
	struct file *file;

	file = fget(fd);

	if (!file)
		return ERR_PTR(-EBADF);

	if (!is_dma_buf_file(file)) {
		fput(file);
		return ERR_PTR(-EINVAL);
	}

	return file->private_data;
}
EXPORT_SYMBOL_NS_GPL(dma_buf_get, DMA_BUF);

/**
 * dma_buf_put - decreases refcount of the buffer
 * @dmabuf:	[in]	buffer to reduce refcount of
 *
 * Uses file's refcounting done implicitly by fput().
 *
 * If, as a result of this call, the refcount becomes 0, the 'release' file
 * operation related to this fd is called. It calls &dma_buf_ops.release vfunc
 * in turn, and frees the memory allocated for dmabuf when exported.
 */
void dma_buf_put(struct dma_buf *dmabuf)
{
	if (WARN_ON(!dmabuf || !dmabuf->file))
		return;

	fput(dmabuf->file);
}
EXPORT_SYMBOL_NS_GPL(dma_buf_put, DMA_BUF);

static void mangle_sg_table(struct sg_table *sg_table)
{
#ifdef CONFIG_DMABUF_DEBUG
	int i;
	struct scatterlist *sg;

	/* To catch abuse of the underlying struct page by importers mix
	 * up the bits, but take care to preserve the low SG_ bits to
	 * not corrupt the sgt. The mixing is undone in __unmap_dma_buf
	 * before passing the sgt back to the exporter. */
	for_each_sgtable_sg(sg_table, sg, i)
		sg->page_link ^= ~0xffUL;
#endif

}
static struct sg_table * __map_dma_buf(struct dma_buf_attachment *attach,
				       enum dma_data_direction direction)
{
	struct sg_table *sg_table;
	signed long ret;

	sg_table = attach->dmabuf->ops->map_dma_buf(attach, direction);
	if (IS_ERR_OR_NULL(sg_table))
		return sg_table;

	if (!dma_buf_attachment_is_dynamic(attach)) {
		ret = dma_resv_wait_timeout(attach->dmabuf->resv,
					    DMA_RESV_USAGE_KERNEL, true,
					    MAX_SCHEDULE_TIMEOUT);
		if (ret < 0) {
			attach->dmabuf->ops->unmap_dma_buf(attach, sg_table,
							   direction);
			return ERR_PTR(ret);
		}
	}

	mangle_sg_table(sg_table);
	return sg_table;
}

/**
 * DOC: locking convention
 *
 * In order to avoid deadlock situations between dma-buf exports and importers,
 * all dma-buf API users must follow the common dma-buf locking convention.
 *
 * Convention for importers
 *
 * 1. Importers must hold the dma-buf reservation lock when calling these
 *    functions:
 *
 *     - dma_buf_pin()
 *     - dma_buf_unpin()
 *     - dma_buf_map_attachment()
 *     - dma_buf_unmap_attachment()
 *     - dma_buf_vmap()
 *     - dma_buf_vunmap()
 *
 * 2. Importers must not hold the dma-buf reservation lock when calling these
 *    functions:
 *
 *     - dma_buf_attach()
 *     - dma_buf_dynamic_attach()
 *     - dma_buf_detach()
 *     - dma_buf_export(
 *     - dma_buf_fd()
 *     - dma_buf_get()
 *     - dma_buf_put()
 *     - dma_buf_mmap()
 *     - dma_buf_begin_cpu_access()
 *     - dma_buf_end_cpu_access()
 *     - dma_buf_map_attachment_unlocked()
 *     - dma_buf_unmap_attachment_unlocked()
 *     - dma_buf_vmap_unlocked()
 *     - dma_buf_vunmap_unlocked()
 *
 * Convention for exporters
 *
 * 1. These &dma_buf_ops callbacks are invoked with unlocked dma-buf
 *    reservation and exporter can take the lock:
 *
 *     - &dma_buf_ops.attach()
 *     - &dma_buf_ops.detach()
 *     - &dma_buf_ops.release()
 *     - &dma_buf_ops.begin_cpu_access()
 *     - &dma_buf_ops.end_cpu_access()
 *
 * 2. These &dma_buf_ops callbacks are invoked with locked dma-buf
 *    reservation and exporter can't take the lock:
 *
 *     - &dma_buf_ops.pin()
 *     - &dma_buf_ops.unpin()
 *     - &dma_buf_ops.map_dma_buf()
 *     - &dma_buf_ops.unmap_dma_buf()
 *     - &dma_buf_ops.mmap()
 *     - &dma_buf_ops.vmap()
 *     - &dma_buf_ops.vunmap()
 *
 * 3. Exporters must hold the dma-buf reservation lock when calling these
 *    functions:
 *
 *     - dma_buf_move_notify()
 */

/**
 * dma_buf_dynamic_attach - Add the device to dma_buf's attachments list
 * @dmabuf:		[in]	buffer to attach device to.
 * @dev:		[in]	device to be attached.
 * @importer_ops:	[in]	importer operations for the attachment
 * @importer_priv:	[in]	importer private pointer for the attachment
 *
 * Returns struct dma_buf_attachment pointer for this attachment. Attachments
 * must be cleaned up by calling dma_buf_detach().
 *
 * Optionally this calls &dma_buf_ops.attach to allow device-specific attach
 * functionality.
 *
 * Returns:
 *
 * A pointer to newly created &dma_buf_attachment on success, or a negative
 * error code wrapped into a pointer on failure.
 *
 * Note that this can fail if the backing storage of @dmabuf is in a place not
 * accessible to @dev, and cannot be moved to a more suitable place. This is
 * indicated with the error code -EBUSY.
 */
struct dma_buf_attachment *
dma_buf_dynamic_attach(struct dma_buf *dmabuf, struct device *dev,
		       const struct dma_buf_attach_ops *importer_ops,
		       void *importer_priv)
{
	struct dma_buf_attachment *attach;
	int ret;

	if (WARN_ON(!dmabuf || !dev))
		return ERR_PTR(-EINVAL);

	if (WARN_ON(importer_ops && !importer_ops->move_notify))
		return ERR_PTR(-EINVAL);

	attach = kzalloc(sizeof(*attach), GFP_KERNEL);
	if (!attach)
		return ERR_PTR(-ENOMEM);

	attach->dev = dev;
	attach->dmabuf = dmabuf;
	if (importer_ops)
		attach->peer2peer = importer_ops->allow_peer2peer;
	attach->importer_ops = importer_ops;
	attach->importer_priv = importer_priv;

	if (dmabuf->ops->attach) {
		ret = dmabuf->ops->attach(dmabuf, attach);
		if (ret)
			goto err_attach;
	}
	dma_resv_lock(dmabuf->resv, NULL);
	list_add(&attach->node, &dmabuf->attachments);
	dma_resv_unlock(dmabuf->resv);

	/* When either the importer or the exporter can't handle dynamic
	 * mappings we cache the mapping here to avoid issues with the
	 * reservation object lock.
	 */
	if (dma_buf_attachment_is_dynamic(attach) !=
	    dma_buf_is_dynamic(dmabuf)) {
		struct sg_table *sgt;

		dma_resv_lock(attach->dmabuf->resv, NULL);
		if (dma_buf_is_dynamic(attach->dmabuf)) {
			ret = dmabuf->ops->pin(attach);
			if (ret)
				goto err_unlock;
		}

		sgt = __map_dma_buf(attach, DMA_BIDIRECTIONAL);
		if (!sgt)
			sgt = ERR_PTR(-ENOMEM);
		if (IS_ERR(sgt)) {
			ret = PTR_ERR(sgt);
			goto err_unpin;
		}
		dma_resv_unlock(attach->dmabuf->resv);
		attach->sgt = sgt;
		attach->dir = DMA_BIDIRECTIONAL;
	}

	return attach;

err_attach:
	kfree(attach);
	return ERR_PTR(ret);

err_unpin:
	if (dma_buf_is_dynamic(attach->dmabuf))
		dmabuf->ops->unpin(attach);

err_unlock:
	dma_resv_unlock(attach->dmabuf->resv);

	dma_buf_detach(dmabuf, attach);
	return ERR_PTR(ret);
}
EXPORT_SYMBOL_NS_GPL(dma_buf_dynamic_attach, DMA_BUF);

/**
 * dma_buf_attach - Wrapper for dma_buf_dynamic_attach
 * @dmabuf:	[in]	buffer to attach device to.
 * @dev:	[in]	device to be attached.
 *
 * Wrapper to call dma_buf_dynamic_attach() for drivers which still use a static
 * mapping.
 */
struct dma_buf_attachment *dma_buf_attach(struct dma_buf *dmabuf,
					  struct device *dev)
{
	return dma_buf_dynamic_attach(dmabuf, dev, NULL, NULL);
}
EXPORT_SYMBOL_NS_GPL(dma_buf_attach, DMA_BUF);

static void __unmap_dma_buf(struct dma_buf_attachment *attach,
			    struct sg_table *sg_table,
			    enum dma_data_direction direction)
{
	/* uses XOR, hence this unmangles */
	mangle_sg_table(sg_table);

	attach->dmabuf->ops->unmap_dma_buf(attach, sg_table, direction);
}

/**
 * dma_buf_detach - Remove the given attachment from dmabuf's attachments list
 * @dmabuf:	[in]	buffer to detach from.
 * @attach:	[in]	attachment to be detached; is free'd after this call.
 *
 * Clean up a device attachment obtained by calling dma_buf_attach().
 *
 * Optionally this calls &dma_buf_ops.detach for device-specific detach.
 */
void dma_buf_detach(struct dma_buf *dmabuf, struct dma_buf_attachment *attach)
{
	if (WARN_ON(!dmabuf || !attach || dmabuf != attach->dmabuf))
		return;

	dma_resv_lock(dmabuf->resv, NULL);

	if (attach->sgt) {

		__unmap_dma_buf(attach, attach->sgt, attach->dir);

		if (dma_buf_is_dynamic(attach->dmabuf))
			dmabuf->ops->unpin(attach);
	}
	list_del(&attach->node);

	dma_resv_unlock(dmabuf->resv);

	if (dmabuf->ops->detach)
		dmabuf->ops->detach(dmabuf, attach);

	kfree(attach);
}
EXPORT_SYMBOL_NS_GPL(dma_buf_detach, DMA_BUF);

/**
 * dma_buf_pin - Lock down the DMA-buf
 * @attach:	[in]	attachment which should be pinned
 *
 * Only dynamic importers (who set up @attach with dma_buf_dynamic_attach()) may
 * call this, and only for limited use cases like scanout and not for temporary
 * pin operations. It is not permitted to allow userspace to pin arbitrary
 * amounts of buffers through this interface.
 *
 * Buffers must be unpinned by calling dma_buf_unpin().
 *
 * Returns:
 * 0 on success, negative error code on failure.
 */
int dma_buf_pin(struct dma_buf_attachment *attach)
{
	struct dma_buf *dmabuf = attach->dmabuf;
	int ret = 0;

	WARN_ON(!dma_buf_attachment_is_dynamic(attach));

	dma_resv_assert_held(dmabuf->resv);

	if (dmabuf->ops->pin)
		ret = dmabuf->ops->pin(attach);

	return ret;
}
EXPORT_SYMBOL_NS_GPL(dma_buf_pin, DMA_BUF);

/**
 * dma_buf_unpin - Unpin a DMA-buf
 * @attach:	[in]	attachment which should be unpinned
 *
 * This unpins a buffer pinned by dma_buf_pin() and allows the exporter to move
 * any mapping of @attach again and inform the importer through
 * &dma_buf_attach_ops.move_notify.
 */
void dma_buf_unpin(struct dma_buf_attachment *attach)
{
	struct dma_buf *dmabuf = attach->dmabuf;

	WARN_ON(!dma_buf_attachment_is_dynamic(attach));

	dma_resv_assert_held(dmabuf->resv);

	if (dmabuf->ops->unpin)
		dmabuf->ops->unpin(attach);
}
EXPORT_SYMBOL_NS_GPL(dma_buf_unpin, DMA_BUF);

/**
 * dma_buf_map_attachment - Returns the scatterlist table of the attachment;
 * mapped into _device_ address space. Is a wrapper for map_dma_buf() of the
 * dma_buf_ops.
 * @attach:	[in]	attachment whose scatterlist is to be returned
 * @direction:	[in]	direction of DMA transfer
 *
 * Returns sg_table containing the scatterlist to be returned; returns ERR_PTR
 * on error. May return -EINTR if it is interrupted by a signal.
 *
 * On success, the DMA addresses and lengths in the returned scatterlist are
 * PAGE_SIZE aligned.
 *
 * A mapping must be unmapped by using dma_buf_unmap_attachment(). Note that
 * the underlying backing storage is pinned for as long as a mapping exists,
 * therefore users/importers should not hold onto a mapping for undue amounts of
 * time.
 *
 * Important: Dynamic importers must wait for the exclusive fence of the struct
 * dma_resv attached to the DMA-BUF first.
 */
struct sg_table *dma_buf_map_attachment(struct dma_buf_attachment *attach,
					enum dma_data_direction direction)
{
	struct sg_table *sg_table;
	int r;

	might_sleep();

	if (WARN_ON(!attach || !attach->dmabuf))
		return ERR_PTR(-EINVAL);

	dma_resv_assert_held(attach->dmabuf->resv);

	if (attach->sgt) {
		/*
		 * Two mappings with different directions for the same
		 * attachment are not allowed.
		 */
		if (attach->dir != direction &&
		    attach->dir != DMA_BIDIRECTIONAL)
			return ERR_PTR(-EBUSY);

		return attach->sgt;
	}

	if (dma_buf_is_dynamic(attach->dmabuf)) {
		if (!IS_ENABLED(CONFIG_DMABUF_MOVE_NOTIFY)) {
			r = attach->dmabuf->ops->pin(attach);
			if (r)
				return ERR_PTR(r);
		}
	}

	sg_table = __map_dma_buf(attach, direction);
	if (!sg_table)
		sg_table = ERR_PTR(-ENOMEM);

	if (IS_ERR(sg_table) && dma_buf_is_dynamic(attach->dmabuf) &&
	     !IS_ENABLED(CONFIG_DMABUF_MOVE_NOTIFY))
		attach->dmabuf->ops->unpin(attach);

	if (!IS_ERR(sg_table) && attach->dmabuf->ops->cache_sgt_mapping) {
		attach->sgt = sg_table;
		attach->dir = direction;
	}

#ifdef CONFIG_DMA_API_DEBUG
	if (!IS_ERR(sg_table)) {
		struct scatterlist *sg;
		u64 addr;
		int len;
		int i;

		for_each_sgtable_dma_sg(sg_table, sg, i) {
			addr = sg_dma_address(sg);
			len = sg_dma_len(sg);
			if (!PAGE_ALIGNED(addr) || !PAGE_ALIGNED(len)) {
				pr_debug("%s: addr %llx or len %x is not page aligned!\n",
					 __func__, addr, len);
			}
		}
	}
#endif /* CONFIG_DMA_API_DEBUG */
	return sg_table;
}
EXPORT_SYMBOL_NS_GPL(dma_buf_map_attachment, DMA_BUF);

/**
 * dma_buf_map_attachment_unlocked - Returns the scatterlist table of the attachment;
 * mapped into _device_ address space. Is a wrapper for map_dma_buf() of the
 * dma_buf_ops.
 * @attach:	[in]	attachment whose scatterlist is to be returned
 * @direction:	[in]	direction of DMA transfer
 *
 * Unlocked variant of dma_buf_map_attachment().
 */
struct sg_table *
dma_buf_map_attachment_unlocked(struct dma_buf_attachment *attach,
				enum dma_data_direction direction)
{
	struct sg_table *sg_table;

	might_sleep();

	if (WARN_ON(!attach || !attach->dmabuf))
		return ERR_PTR(-EINVAL);

	dma_resv_lock(attach->dmabuf->resv, NULL);
	sg_table = dma_buf_map_attachment(attach, direction);
	dma_resv_unlock(attach->dmabuf->resv);

	return sg_table;
}
EXPORT_SYMBOL_NS_GPL(dma_buf_map_attachment_unlocked, DMA_BUF);

/**
 * dma_buf_unmap_attachment - unmaps and decreases usecount of the buffer;might
 * deallocate the scatterlist associated. Is a wrapper for unmap_dma_buf() of
 * dma_buf_ops.
 * @attach:	[in]	attachment to unmap buffer from
 * @sg_table:	[in]	scatterlist info of the buffer to unmap
 * @direction:  [in]    direction of DMA transfer
 *
 * This unmaps a DMA mapping for @attached obtained by dma_buf_map_attachment().
 */
void dma_buf_unmap_attachment(struct dma_buf_attachment *attach,
				struct sg_table *sg_table,
				enum dma_data_direction direction)
{
	might_sleep();

	if (WARN_ON(!attach || !attach->dmabuf || !sg_table))
		return;

	dma_resv_assert_held(attach->dmabuf->resv);

	if (attach->sgt == sg_table)
		return;

	__unmap_dma_buf(attach, sg_table, direction);

	if (dma_buf_is_dynamic(attach->dmabuf) &&
	    !IS_ENABLED(CONFIG_DMABUF_MOVE_NOTIFY))
		dma_buf_unpin(attach);
}
EXPORT_SYMBOL_NS_GPL(dma_buf_unmap_attachment, DMA_BUF);

/**
 * dma_buf_unmap_attachment_unlocked - unmaps and decreases usecount of the buffer;might
 * deallocate the scatterlist associated. Is a wrapper for unmap_dma_buf() of
 * dma_buf_ops.
 * @attach:	[in]	attachment to unmap buffer from
 * @sg_table:	[in]	scatterlist info of the buffer to unmap
 * @direction:	[in]	direction of DMA transfer
 *
 * Unlocked variant of dma_buf_unmap_attachment().
 */
void dma_buf_unmap_attachment_unlocked(struct dma_buf_attachment *attach,
				       struct sg_table *sg_table,
				       enum dma_data_direction direction)
{
	might_sleep();

	if (WARN_ON(!attach || !attach->dmabuf || !sg_table))
		return;

	dma_resv_lock(attach->dmabuf->resv, NULL);
	dma_buf_unmap_attachment(attach, sg_table, direction);
	dma_resv_unlock(attach->dmabuf->resv);
}
EXPORT_SYMBOL_NS_GPL(dma_buf_unmap_attachment_unlocked, DMA_BUF);

/**
 * dma_buf_move_notify - notify attachments that DMA-buf is moving
 *
 * @dmabuf:	[in]	buffer which is moving
 *
 * Informs all attachmenst that they need to destroy and recreated all their
 * mappings.
 */
void dma_buf_move_notify(struct dma_buf *dmabuf)
{
	struct dma_buf_attachment *attach;

	dma_resv_assert_held(dmabuf->resv);

	list_for_each_entry(attach, &dmabuf->attachments, node)
		if (attach->importer_ops)
			attach->importer_ops->move_notify(attach);
}
EXPORT_SYMBOL_NS_GPL(dma_buf_move_notify, DMA_BUF);

/**
 * DOC: cpu access
 *
 * There are mutliple reasons for supporting CPU access to a dma buffer object:
 *
 * - Fallback operations in the kernel, for example when a device is connected
 *   over USB and the kernel needs to shuffle the data around first before
 *   sending it away. Cache coherency is handled by braketing any transactions
 *   with calls to dma_buf_begin_cpu_access() and dma_buf_end_cpu_access()
 *   access.
 *
 *   Since for most kernel internal dma-buf accesses need the entire buffer, a
 *   vmap interface is introduced. Note that on very old 32-bit architectures
 *   vmalloc space might be limited and result in vmap calls failing.
 *
 *   Interfaces::
 *
 *      void \*dma_buf_vmap(struct dma_buf \*dmabuf, struct iosys_map \*map)
 *      void dma_buf_vunmap(struct dma_buf \*dmabuf, struct iosys_map \*map)
 *
 *   The vmap call can fail if there is no vmap support in the exporter, or if
 *   it runs out of vmalloc space. Note that the dma-buf layer keeps a reference
 *   count for all vmap access and calls down into the exporter's vmap function
 *   only when no vmapping exists, and only unmaps it once. Protection against
 *   concurrent vmap/vunmap calls is provided by taking the &dma_buf.lock mutex.
 *
 * - For full compatibility on the importer side with existing userspace
 *   interfaces, which might already support mmap'ing buffers. This is needed in
 *   many processing pipelines (e.g. feeding a software rendered image into a
 *   hardware pipeline, thumbnail creation, snapshots, ...). Also, Android's ION
 *   framework already supported this and for DMA buffer file descriptors to
 *   replace ION buffers mmap support was needed.
 *
 *   There is no special interfaces, userspace simply calls mmap on the dma-buf
 *   fd. But like for CPU access there's a need to braket the actual access,
 *   which is handled by the ioctl (DMA_BUF_IOCTL_SYNC). Note that
 *   DMA_BUF_IOCTL_SYNC can fail with -EAGAIN or -EINTR, in which case it must
 *   be restarted.
 *
 *   Some systems might need some sort of cache coherency management e.g. when
 *   CPU and GPU domains are being accessed through dma-buf at the same time.
 *   To circumvent this problem there are begin/end coherency markers, that
 *   forward directly to existing dma-buf device drivers vfunc hooks. Userspace
 *   can make use of those markers through the DMA_BUF_IOCTL_SYNC ioctl. The
 *   sequence would be used like following:
 *
 *     - mmap dma-buf fd
 *     - for each drawing/upload cycle in CPU 1. SYNC_START ioctl, 2. read/write
 *       to mmap area 3. SYNC_END ioctl. This can be repeated as often as you
 *       want (with the new data being consumed by say the GPU or the scanout
 *       device)
 *     - munmap once you don't need the buffer any more
 *
 *    For correctness and optimal performance, it is always required to use
 *    SYNC_START and SYNC_END before and after, respectively, when accessing the
 *    mapped address. Userspace cannot rely on coherent access, even when there
 *    are systems where it just works without calling these ioctls.
 *
 * - And as a CPU fallback in userspace processing pipelines.
 *
 *   Similar to the motivation for kernel cpu access it is again important that
 *   the userspace code of a given importing subsystem can use the same
 *   interfaces with a imported dma-buf buffer object as with a native buffer
 *   object. This is especially important for drm where the userspace part of
 *   contemporary OpenGL, X, and other drivers is huge, and reworking them to
 *   use a different way to mmap a buffer rather invasive.
 *
 *   The assumption in the current dma-buf interfaces is that redirecting the
 *   initial mmap is all that's needed. A survey of some of the existing
 *   subsystems shows that no driver seems to do any nefarious thing like
 *   syncing up with outstanding asynchronous processing on the device or
 *   allocating special resources at fault time. So hopefully this is good
 *   enough, since adding interfaces to intercept pagefaults and allow pte
 *   shootdowns would increase the complexity quite a bit.
 *
 *   Interface::
 *
 *      int dma_buf_mmap(struct dma_buf \*, struct vm_area_struct \*,
 *		       unsigned long);
 *
 *   If the importing subsystem simply provides a special-purpose mmap call to
 *   set up a mapping in userspace, calling do_mmap with &dma_buf.file will
 *   equally achieve that for a dma-buf object.
 */

static int __dma_buf_begin_cpu_access(struct dma_buf *dmabuf,
				      enum dma_data_direction direction)
{
	bool write = (direction == DMA_BIDIRECTIONAL ||
		      direction == DMA_TO_DEVICE);
	struct dma_resv *resv = dmabuf->resv;
	long ret;

	/* Wait on any implicit rendering fences */
	ret = dma_resv_wait_timeout(resv, dma_resv_usage_rw(write),
				    true, MAX_SCHEDULE_TIMEOUT);
	if (ret < 0)
		return ret;

	return 0;
}

/**
 * dma_buf_begin_cpu_access - Must be called before accessing a dma_buf from the
 * cpu in the kernel context. Calls begin_cpu_access to allow exporter-specific
 * preparations. Coherency is only guaranteed in the specified range for the
 * specified access direction.
 * @dmabuf:	[in]	buffer to prepare cpu access for.
 * @direction:	[in]	length of range for cpu access.
 *
 * After the cpu access is complete the caller should call
 * dma_buf_end_cpu_access(). Only when cpu access is braketed by both calls is
 * it guaranteed to be coherent with other DMA access.
 *
 * This function will also wait for any DMA transactions tracked through
 * implicit synchronization in &dma_buf.resv. For DMA transactions with explicit
 * synchronization this function will only ensure cache coherency, callers must
 * ensure synchronization with such DMA transactions on their own.
 *
 * Can return negative error values, returns 0 on success.
 */
int dma_buf_begin_cpu_access(struct dma_buf *dmabuf,
			     enum dma_data_direction direction)
{
	int ret = 0;

	if (WARN_ON(!dmabuf))
		return -EINVAL;

	might_lock(&dmabuf->resv->lock.base);

	if (dmabuf->ops->begin_cpu_access)
		ret = dmabuf->ops->begin_cpu_access(dmabuf, direction);

	/* Ensure that all fences are waited upon - but we first allow
	 * the native handler the chance to do so more efficiently if it
	 * chooses. A double invocation here will be reasonably cheap no-op.
	 */
	if (ret == 0)
		ret = __dma_buf_begin_cpu_access(dmabuf, direction);

	return ret;
}
EXPORT_SYMBOL_NS_GPL(dma_buf_begin_cpu_access, DMA_BUF);

/**
 * dma_buf_end_cpu_access - Must be called after accessing a dma_buf from the
 * cpu in the kernel context. Calls end_cpu_access to allow exporter-specific
 * actions. Coherency is only guaranteed in the specified range for the
 * specified access direction.
 * @dmabuf:	[in]	buffer to complete cpu access for.
 * @direction:	[in]	length of range for cpu access.
 *
 * This terminates CPU access started with dma_buf_begin_cpu_access().
 *
 * Can return negative error values, returns 0 on success.
 */
int dma_buf_end_cpu_access(struct dma_buf *dmabuf,
			   enum dma_data_direction direction)
{
	int ret = 0;

	WARN_ON(!dmabuf);

	might_lock(&dmabuf->resv->lock.base);

	if (dmabuf->ops->end_cpu_access)
		ret = dmabuf->ops->end_cpu_access(dmabuf, direction);

	return ret;
}
EXPORT_SYMBOL_NS_GPL(dma_buf_end_cpu_access, DMA_BUF);


/**
 * dma_buf_mmap - Setup up a userspace mmap with the given vma
 * @dmabuf:	[in]	buffer that should back the vma
 * @vma:	[in]	vma for the mmap
 * @pgoff:	[in]	offset in pages where this mmap should start within the
 *			dma-buf buffer.
 *
 * This function adjusts the passed in vma so that it points at the file of the
 * dma_buf operation. It also adjusts the starting pgoff and does bounds
 * checking on the size of the vma. Then it calls the exporters mmap function to
 * set up the mapping.
 *
 * Can return negative error values, returns 0 on success.
 */
int dma_buf_mmap(struct dma_buf *dmabuf, struct vm_area_struct *vma,
		 unsigned long pgoff)
{
	int ret;

	if (WARN_ON(!dmabuf || !vma))
		return -EINVAL;

	/* check if buffer supports mmap */
	if (!dmabuf->ops->mmap)
		return -EINVAL;

	/* check for offset overflow */
	if (pgoff + vma_pages(vma) < pgoff)
		return -EOVERFLOW;

	/* check for overflowing the buffer's size */
	if (pgoff + vma_pages(vma) >
	    dmabuf->size >> PAGE_SHIFT)
		return -EINVAL;

	/* readjust the vma */
	vma_set_file(vma, dmabuf->file);
	vma->vm_pgoff = pgoff;

	dma_resv_lock(dmabuf->resv, NULL);
	ret = dmabuf->ops->mmap(dmabuf, vma);
	dma_resv_unlock(dmabuf->resv);

	return ret;
}
EXPORT_SYMBOL_NS_GPL(dma_buf_mmap, DMA_BUF);

/**
 * dma_buf_vmap - Create virtual mapping for the buffer object into kernel
 * address space. Same restrictions as for vmap and friends apply.
 * @dmabuf:	[in]	buffer to vmap
 * @map:	[out]	returns the vmap pointer
 *
 * This call may fail due to lack of virtual mapping address space.
 * These calls are optional in drivers. The intended use for them
 * is for mapping objects linear in kernel space for high use objects.
 *
 * To ensure coherency users must call dma_buf_begin_cpu_access() and
 * dma_buf_end_cpu_access() around any cpu access performed through this
 * mapping.
 *
 * Returns 0 on success, or a negative errno code otherwise.
 */
int dma_buf_vmap(struct dma_buf *dmabuf, struct iosys_map *map)
{
	struct iosys_map ptr;
	int ret;

	iosys_map_clear(map);

	if (WARN_ON(!dmabuf))
		return -EINVAL;

	dma_resv_assert_held(dmabuf->resv);

	if (!dmabuf->ops->vmap)
		return -EINVAL;

	if (dmabuf->vmapping_counter) {
		dmabuf->vmapping_counter++;
		BUG_ON(iosys_map_is_null(&dmabuf->vmap_ptr));
		*map = dmabuf->vmap_ptr;
		return 0;
	}

	BUG_ON(iosys_map_is_set(&dmabuf->vmap_ptr));

	ret = dmabuf->ops->vmap(dmabuf, &ptr);
	if (WARN_ON_ONCE(ret))
		return ret;

	dmabuf->vmap_ptr = ptr;
	dmabuf->vmapping_counter = 1;

	*map = dmabuf->vmap_ptr;

	return 0;
}
EXPORT_SYMBOL_NS_GPL(dma_buf_vmap, DMA_BUF);

/**
 * dma_buf_vmap_unlocked - Create virtual mapping for the buffer object into kernel
 * address space. Same restrictions as for vmap and friends apply.
 * @dmabuf:	[in]	buffer to vmap
 * @map:	[out]	returns the vmap pointer
 *
 * Unlocked version of dma_buf_vmap()
 *
 * Returns 0 on success, or a negative errno code otherwise.
 */
int dma_buf_vmap_unlocked(struct dma_buf *dmabuf, struct iosys_map *map)
{
	int ret;

	iosys_map_clear(map);

	if (WARN_ON(!dmabuf))
		return -EINVAL;

	dma_resv_lock(dmabuf->resv, NULL);
	ret = dma_buf_vmap(dmabuf, map);
	dma_resv_unlock(dmabuf->resv);

	return ret;
}
EXPORT_SYMBOL_NS_GPL(dma_buf_vmap_unlocked, DMA_BUF);

/**
 * dma_buf_vunmap - Unmap a vmap obtained by dma_buf_vmap.
 * @dmabuf:	[in]	buffer to vunmap
 * @map:	[in]	vmap pointer to vunmap
 */
void dma_buf_vunmap(struct dma_buf *dmabuf, struct iosys_map *map)
{
	if (WARN_ON(!dmabuf))
		return;

	dma_resv_assert_held(dmabuf->resv);

	BUG_ON(iosys_map_is_null(&dmabuf->vmap_ptr));
	BUG_ON(dmabuf->vmapping_counter == 0);
	BUG_ON(!iosys_map_is_equal(&dmabuf->vmap_ptr, map));

	if (--dmabuf->vmapping_counter == 0) {
		if (dmabuf->ops->vunmap)
			dmabuf->ops->vunmap(dmabuf, map);
		iosys_map_clear(&dmabuf->vmap_ptr);
	}
}
EXPORT_SYMBOL_NS_GPL(dma_buf_vunmap, DMA_BUF);

/**
 * dma_buf_vunmap_unlocked - Unmap a vmap obtained by dma_buf_vmap.
 * @dmabuf:	[in]	buffer to vunmap
 * @map:	[in]	vmap pointer to vunmap
 */
void dma_buf_vunmap_unlocked(struct dma_buf *dmabuf, struct iosys_map *map)
{
	if (WARN_ON(!dmabuf))
		return;

	dma_resv_lock(dmabuf->resv, NULL);
	dma_buf_vunmap(dmabuf, map);
	dma_resv_unlock(dmabuf->resv);
}
EXPORT_SYMBOL_NS_GPL(dma_buf_vunmap_unlocked, DMA_BUF);

#ifdef CONFIG_DEBUG_FS
static int dma_buf_debug_show(struct seq_file *s, void *unused)
{
	struct dma_buf *buf_obj;
	struct dma_buf_attachment *attach_obj;
	int count = 0, attach_count;
	size_t size = 0;
	int ret;

	ret = mutex_lock_interruptible(&db_list.lock);

	if (ret)
		return ret;

	seq_puts(s, "\nDma-buf Objects:\n");
	seq_printf(s, "%-8s\t%-8s\t%-8s\t%-8s\texp_name\t%-8s\tname\n",
		   "size", "flags", "mode", "count", "ino");

	list_for_each_entry(buf_obj, &db_list.head, list_node) {

		ret = dma_resv_lock_interruptible(buf_obj->resv, NULL);
		if (ret)
			goto error_unlock;


		spin_lock(&buf_obj->name_lock);
		seq_printf(s, "%08zu\t%08x\t%08x\t%08ld\t%s\t%08lu\t%s\n",
				buf_obj->size,
				buf_obj->file->f_flags, buf_obj->file->f_mode,
				file_count(buf_obj->file),
				buf_obj->exp_name,
				file_inode(buf_obj->file)->i_ino,
				buf_obj->name ?: "<none>");
		spin_unlock(&buf_obj->name_lock);

		dma_resv_describe(buf_obj->resv, s);

		seq_puts(s, "\tAttached Devices:\n");
		attach_count = 0;

		list_for_each_entry(attach_obj, &buf_obj->attachments, node) {
			seq_printf(s, "\t%s\n", dev_name(attach_obj->dev));
			attach_count++;
		}
		dma_resv_unlock(buf_obj->resv);

		seq_printf(s, "Total %d devices attached\n\n",
				attach_count);

		count++;
		size += buf_obj->size;
	}

	seq_printf(s, "\nTotal %d objects, %zu bytes\n", count, size);

	mutex_unlock(&db_list.lock);
	return 0;

error_unlock:
	mutex_unlock(&db_list.lock);
	return ret;
}

DEFINE_SHOW_ATTRIBUTE(dma_buf_debug);

static struct dentry *dma_buf_debugfs_dir;

static int dma_buf_init_debugfs(void)
{
	struct dentry *d;
	int err = 0;

	d = debugfs_create_dir("dma_buf", NULL);
	if (IS_ERR(d))
		return PTR_ERR(d);

	dma_buf_debugfs_dir = d;

	d = debugfs_create_file("bufinfo", S_IRUGO, dma_buf_debugfs_dir,
				NULL, &dma_buf_debug_fops);
	if (IS_ERR(d)) {
		pr_debug("dma_buf: debugfs: failed to create node bufinfo\n");
		debugfs_remove_recursive(dma_buf_debugfs_dir);
		dma_buf_debugfs_dir = NULL;
		err = PTR_ERR(d);
	}

	return err;
}

static void dma_buf_uninit_debugfs(void)
{
	debugfs_remove_recursive(dma_buf_debugfs_dir);
}
#else
static inline int dma_buf_init_debugfs(void)
{
	return 0;
}
static inline void dma_buf_uninit_debugfs(void)
{
}
#endif

static int __init dma_buf_init(void)
{
	int ret;

	ret = dma_buf_init_sysfs_statistics();
	if (ret)
		return ret;

	dma_buf_mnt = kern_mount(&dma_buf_fs_type);
	if (IS_ERR(dma_buf_mnt))
		return PTR_ERR(dma_buf_mnt);

	mutex_init(&db_list.lock);
	INIT_LIST_HEAD(&db_list.head);
	dma_buf_init_debugfs();
	return 0;
}
subsys_initcall(dma_buf_init);

static void __exit dma_buf_deinit(void)
{
	dma_buf_uninit_debugfs();
	kern_unmount(dma_buf_mnt);
	dma_buf_uninit_sysfs_statistics();
}
__exitcall(dma_buf_deinit);<|MERGE_RESOLUTION|>--- conflicted
+++ resolved
@@ -660,10 +660,6 @@
 	init_waitqueue_head(&dmabuf->poll);
 	dmabuf->cb_in.poll = dmabuf->cb_out.poll = &dmabuf->poll;
 	dmabuf->cb_in.active = dmabuf->cb_out.active = 0;
-<<<<<<< HEAD
-	mutex_init(&dmabuf->lock);
-=======
->>>>>>> 6ab3eda1
 	INIT_LIST_HEAD(&dmabuf->attachments);
 
 	if (!resv) {
