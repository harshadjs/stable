// SPDX-License-Identifier: (GPL-2.0 OR BSD-3-Clause)
// Copyright(c) 2015-17 Intel Corporation.

/*
 * Soundwire Intel Master Driver
 */

#include <linux/acpi.h>
#include <linux/debugfs.h>
#include <linux/delay.h>
#include <linux/module.h>
#include <linux/interrupt.h>
#include <linux/io.h>
#include <linux/platform_device.h>
#include <sound/pcm_params.h>
#include <linux/pm_runtime.h>
#include <sound/soc.h>
#include <linux/soundwire/sdw_registers.h>
#include <linux/soundwire/sdw.h>
#include <linux/soundwire/sdw_intel.h>
#include "cadence_master.h"
#include "bus.h"
#include "intel.h"

#define INTEL_MASTER_SUSPEND_DELAY_MS	3000

/*
 * debug/config flags for the Intel SoundWire Master.
 *
 * Since we may have multiple masters active, we can have up to 8
 * flags reused in each byte, with master0 using the ls-byte, etc.
 */

#define SDW_INTEL_MASTER_DISABLE_PM_RUNTIME		BIT(0)
#define SDW_INTEL_MASTER_DISABLE_CLOCK_STOP		BIT(1)
#define SDW_INTEL_MASTER_DISABLE_PM_RUNTIME_IDLE	BIT(2)
#define SDW_INTEL_MASTER_DISABLE_MULTI_LINK		BIT(3)

static int md_flags;
module_param_named(sdw_md_flags, md_flags, int, 0444);
MODULE_PARM_DESC(sdw_md_flags, "SoundWire Intel Master device flags (0x0 all off)");

/* Intel SHIM Registers Definition */
#define SDW_SHIM_LCAP			0x0
#define SDW_SHIM_LCTL			0x4
#define SDW_SHIM_IPPTR			0x8
#define SDW_SHIM_SYNC			0xC

#define SDW_SHIM_CTLSCAP(x)		(0x010 + 0x60 * (x))
#define SDW_SHIM_CTLS0CM(x)		(0x012 + 0x60 * (x))
#define SDW_SHIM_CTLS1CM(x)		(0x014 + 0x60 * (x))
#define SDW_SHIM_CTLS2CM(x)		(0x016 + 0x60 * (x))
#define SDW_SHIM_CTLS3CM(x)		(0x018 + 0x60 * (x))
#define SDW_SHIM_PCMSCAP(x)		(0x020 + 0x60 * (x))

#define SDW_SHIM_PCMSYCHM(x, y)		(0x022 + (0x60 * (x)) + (0x2 * (y)))
#define SDW_SHIM_PCMSYCHC(x, y)		(0x042 + (0x60 * (x)) + (0x2 * (y)))
#define SDW_SHIM_PDMSCAP(x)		(0x062 + 0x60 * (x))
#define SDW_SHIM_IOCTL(x)		(0x06C + 0x60 * (x))
#define SDW_SHIM_CTMCTL(x)		(0x06E + 0x60 * (x))

#define SDW_SHIM_WAKEEN			0x190
#define SDW_SHIM_WAKESTS		0x192

#define SDW_SHIM_LCTL_SPA		BIT(0)
#define SDW_SHIM_LCTL_SPA_MASK		GENMASK(3, 0)
#define SDW_SHIM_LCTL_CPA		BIT(8)
#define SDW_SHIM_LCTL_CPA_MASK		GENMASK(11, 8)

#define SDW_SHIM_SYNC_SYNCPRD_VAL_24	(24000 / SDW_CADENCE_GSYNC_KHZ - 1)
#define SDW_SHIM_SYNC_SYNCPRD_VAL_38_4	(38400 / SDW_CADENCE_GSYNC_KHZ - 1)
#define SDW_SHIM_SYNC_SYNCPRD		GENMASK(14, 0)
#define SDW_SHIM_SYNC_SYNCCPU		BIT(15)
#define SDW_SHIM_SYNC_CMDSYNC_MASK	GENMASK(19, 16)
#define SDW_SHIM_SYNC_CMDSYNC		BIT(16)
#define SDW_SHIM_SYNC_SYNCGO		BIT(24)

#define SDW_SHIM_PCMSCAP_ISS		GENMASK(3, 0)
#define SDW_SHIM_PCMSCAP_OSS		GENMASK(7, 4)
#define SDW_SHIM_PCMSCAP_BSS		GENMASK(12, 8)

#define SDW_SHIM_PCMSYCM_LCHN		GENMASK(3, 0)
#define SDW_SHIM_PCMSYCM_HCHN		GENMASK(7, 4)
#define SDW_SHIM_PCMSYCM_STREAM		GENMASK(13, 8)
#define SDW_SHIM_PCMSYCM_DIR		BIT(15)

#define SDW_SHIM_PDMSCAP_ISS		GENMASK(3, 0)
#define SDW_SHIM_PDMSCAP_OSS		GENMASK(7, 4)
#define SDW_SHIM_PDMSCAP_BSS		GENMASK(12, 8)
#define SDW_SHIM_PDMSCAP_CPSS		GENMASK(15, 13)

#define SDW_SHIM_IOCTL_MIF		BIT(0)
#define SDW_SHIM_IOCTL_CO		BIT(1)
#define SDW_SHIM_IOCTL_COE		BIT(2)
#define SDW_SHIM_IOCTL_DO		BIT(3)
#define SDW_SHIM_IOCTL_DOE		BIT(4)
#define SDW_SHIM_IOCTL_BKE		BIT(5)
#define SDW_SHIM_IOCTL_WPDD		BIT(6)
#define SDW_SHIM_IOCTL_CIBD		BIT(8)
#define SDW_SHIM_IOCTL_DIBD		BIT(9)

#define SDW_SHIM_CTMCTL_DACTQE		BIT(0)
#define SDW_SHIM_CTMCTL_DODS		BIT(1)
#define SDW_SHIM_CTMCTL_DOAIS		GENMASK(4, 3)

#define SDW_SHIM_WAKEEN_ENABLE		BIT(0)
#define SDW_SHIM_WAKESTS_STATUS		BIT(0)

/* Intel ALH Register definitions */
#define SDW_ALH_STRMZCFG(x)		(0x000 + (0x4 * (x)))
#define SDW_ALH_NUM_STREAMS		64

#define SDW_ALH_STRMZCFG_DMAT_VAL	0x3
#define SDW_ALH_STRMZCFG_DMAT		GENMASK(7, 0)
#define SDW_ALH_STRMZCFG_CHN		GENMASK(19, 16)

enum intel_pdi_type {
	INTEL_PDI_IN = 0,
	INTEL_PDI_OUT = 1,
	INTEL_PDI_BD = 2,
};

#define cdns_to_intel(_cdns) container_of(_cdns, struct sdw_intel, cdns)

/*
 * Read, write helpers for HW registers
 */
static inline int intel_readl(void __iomem *base, int offset)
{
	return readl(base + offset);
}

static inline void intel_writel(void __iomem *base, int offset, int value)
{
	writel(value, base + offset);
}

static inline u16 intel_readw(void __iomem *base, int offset)
{
	return readw(base + offset);
}

static inline void intel_writew(void __iomem *base, int offset, u16 value)
{
	writew(value, base + offset);
}

static int intel_wait_bit(void __iomem *base, int offset, u32 mask, u32 target)
{
	int timeout = 10;
	u32 reg_read;

	do {
		reg_read = readl(base + offset);
		if ((reg_read & mask) == target)
			return 0;

		timeout--;
		usleep_range(50, 100);
	} while (timeout != 0);

	return -EAGAIN;
}

static int intel_clear_bit(void __iomem *base, int offset, u32 value, u32 mask)
{
	writel(value, base + offset);
	return intel_wait_bit(base, offset, mask, 0);
}

static int intel_set_bit(void __iomem *base, int offset, u32 value, u32 mask)
{
	writel(value, base + offset);
	return intel_wait_bit(base, offset, mask, mask);
}

/*
 * debugfs
 */
#ifdef CONFIG_DEBUG_FS

#define RD_BUF (2 * PAGE_SIZE)

static ssize_t intel_sprintf(void __iomem *mem, bool l,
			     char *buf, size_t pos, unsigned int reg)
{
	int value;

	if (l)
		value = intel_readl(mem, reg);
	else
		value = intel_readw(mem, reg);

	return scnprintf(buf + pos, RD_BUF - pos, "%4x\t%4x\n", reg, value);
}

static int intel_reg_show(struct seq_file *s_file, void *data)
{
	struct sdw_intel *sdw = s_file->private;
	void __iomem *s = sdw->link_res->shim;
	void __iomem *a = sdw->link_res->alh;
	char *buf;
	ssize_t ret;
	int i, j;
	unsigned int links, reg;

	buf = kzalloc(RD_BUF, GFP_KERNEL);
	if (!buf)
		return -ENOMEM;

	links = intel_readl(s, SDW_SHIM_LCAP) & GENMASK(2, 0);

	ret = scnprintf(buf, RD_BUF, "Register  Value\n");
	ret += scnprintf(buf + ret, RD_BUF - ret, "\nShim\n");

	for (i = 0; i < links; i++) {
		reg = SDW_SHIM_LCAP + i * 4;
		ret += intel_sprintf(s, true, buf, ret, reg);
	}

	for (i = 0; i < links; i++) {
		ret += scnprintf(buf + ret, RD_BUF - ret, "\nLink%d\n", i);
		ret += intel_sprintf(s, false, buf, ret, SDW_SHIM_CTLSCAP(i));
		ret += intel_sprintf(s, false, buf, ret, SDW_SHIM_CTLS0CM(i));
		ret += intel_sprintf(s, false, buf, ret, SDW_SHIM_CTLS1CM(i));
		ret += intel_sprintf(s, false, buf, ret, SDW_SHIM_CTLS2CM(i));
		ret += intel_sprintf(s, false, buf, ret, SDW_SHIM_CTLS3CM(i));
		ret += intel_sprintf(s, false, buf, ret, SDW_SHIM_PCMSCAP(i));

		ret += scnprintf(buf + ret, RD_BUF - ret, "\n PCMSyCH registers\n");

		/*
		 * the value 10 is the number of PDIs. We will need a
		 * cleanup to remove hard-coded Intel configurations
		 * from cadence_master.c
		 */
		for (j = 0; j < 10; j++) {
			ret += intel_sprintf(s, false, buf, ret,
					SDW_SHIM_PCMSYCHM(i, j));
			ret += intel_sprintf(s, false, buf, ret,
					SDW_SHIM_PCMSYCHC(i, j));
		}
		ret += scnprintf(buf + ret, RD_BUF - ret, "\n PDMSCAP, IOCTL, CTMCTL\n");

		ret += intel_sprintf(s, false, buf, ret, SDW_SHIM_PDMSCAP(i));
		ret += intel_sprintf(s, false, buf, ret, SDW_SHIM_IOCTL(i));
		ret += intel_sprintf(s, false, buf, ret, SDW_SHIM_CTMCTL(i));
	}

	ret += scnprintf(buf + ret, RD_BUF - ret, "\nWake registers\n");
	ret += intel_sprintf(s, false, buf, ret, SDW_SHIM_WAKEEN);
	ret += intel_sprintf(s, false, buf, ret, SDW_SHIM_WAKESTS);

	ret += scnprintf(buf + ret, RD_BUF - ret, "\nALH STRMzCFG\n");
	for (i = 0; i < SDW_ALH_NUM_STREAMS; i++)
		ret += intel_sprintf(a, true, buf, ret, SDW_ALH_STRMZCFG(i));

	seq_printf(s_file, "%s", buf);
	kfree(buf);

	return 0;
}
DEFINE_SHOW_ATTRIBUTE(intel_reg);

static int intel_set_m_datamode(void *data, u64 value)
{
	struct sdw_intel *sdw = data;
	struct sdw_bus *bus = &sdw->cdns.bus;

	if (value > SDW_PORT_DATA_MODE_STATIC_1)
		return -EINVAL;

	/* Userspace changed the hardware state behind the kernel's back */
	add_taint(TAINT_USER, LOCKDEP_STILL_OK);

	bus->params.m_data_mode = value;

	return 0;
}
DEFINE_DEBUGFS_ATTRIBUTE(intel_set_m_datamode_fops, NULL,
			 intel_set_m_datamode, "%llu\n");

static int intel_set_s_datamode(void *data, u64 value)
{
	struct sdw_intel *sdw = data;
	struct sdw_bus *bus = &sdw->cdns.bus;

	if (value > SDW_PORT_DATA_MODE_STATIC_1)
		return -EINVAL;

	/* Userspace changed the hardware state behind the kernel's back */
	add_taint(TAINT_USER, LOCKDEP_STILL_OK);

	bus->params.s_data_mode = value;

	return 0;
}
DEFINE_DEBUGFS_ATTRIBUTE(intel_set_s_datamode_fops, NULL,
			 intel_set_s_datamode, "%llu\n");

static void intel_debugfs_init(struct sdw_intel *sdw)
{
	struct dentry *root = sdw->cdns.bus.debugfs;

	if (!root)
		return;

	sdw->debugfs = debugfs_create_dir("intel-sdw", root);

	debugfs_create_file("intel-registers", 0400, sdw->debugfs, sdw,
			    &intel_reg_fops);

	debugfs_create_file("intel-m-datamode", 0200, sdw->debugfs, sdw,
			    &intel_set_m_datamode_fops);

	debugfs_create_file("intel-s-datamode", 0200, sdw->debugfs, sdw,
			    &intel_set_s_datamode_fops);

	sdw_cdns_debugfs_init(&sdw->cdns, sdw->debugfs);
}

static void intel_debugfs_exit(struct sdw_intel *sdw)
{
	debugfs_remove_recursive(sdw->debugfs);
}
#else
static void intel_debugfs_init(struct sdw_intel *sdw) {}
static void intel_debugfs_exit(struct sdw_intel *sdw) {}
#endif /* CONFIG_DEBUG_FS */

/*
 * shim ops
 */

static int intel_link_power_up(struct sdw_intel *sdw)
{
	unsigned int link_id = sdw->instance;
	void __iomem *shim = sdw->link_res->shim;
	u32 *shim_mask = sdw->link_res->shim_mask;
	struct sdw_bus *bus = &sdw->cdns.bus;
	struct sdw_master_prop *prop = &bus->prop;
	u32 spa_mask, cpa_mask;
	u32 link_control;
	int ret = 0;
	u32 syncprd;
	u32 sync_reg;

	mutex_lock(sdw->link_res->shim_lock);

	/*
	 * The hardware relies on an internal counter, typically 4kHz,
	 * to generate the SoundWire SSP - which defines a 'safe'
	 * synchronization point between commands and audio transport
	 * and allows for multi link synchronization. The SYNCPRD value
	 * is only dependent on the oscillator clock provided to
	 * the IP, so adjust based on _DSD properties reported in DSDT
	 * tables. The values reported are based on either 24MHz
	 * (CNL/CML) or 38.4 MHz (ICL/TGL+).
	 */
	if (prop->mclk_freq % 6000000)
		syncprd = SDW_SHIM_SYNC_SYNCPRD_VAL_38_4;
	else
		syncprd = SDW_SHIM_SYNC_SYNCPRD_VAL_24;

	if (!*shim_mask) {
		dev_dbg(sdw->cdns.dev, "%s: powering up all links\n", __func__);

		/* we first need to program the SyncPRD/CPU registers */
		dev_dbg(sdw->cdns.dev,
			"%s: first link up, programming SYNCPRD\n", __func__);

		/* set SyncPRD period */
		sync_reg = intel_readl(shim, SDW_SHIM_SYNC);
		u32p_replace_bits(&sync_reg, syncprd, SDW_SHIM_SYNC_SYNCPRD);

		/* Set SyncCPU bit */
		sync_reg |= SDW_SHIM_SYNC_SYNCCPU;
		intel_writel(shim, SDW_SHIM_SYNC, sync_reg);

		/* Link power up sequence */
		link_control = intel_readl(shim, SDW_SHIM_LCTL);

		/* only power-up enabled links */
		spa_mask = FIELD_PREP(SDW_SHIM_LCTL_SPA_MASK, sdw->link_res->link_mask);
		cpa_mask = FIELD_PREP(SDW_SHIM_LCTL_CPA_MASK, sdw->link_res->link_mask);

		link_control |=  spa_mask;

		ret = intel_set_bit(shim, SDW_SHIM_LCTL, link_control, cpa_mask);
		if (ret < 0) {
			dev_err(sdw->cdns.dev, "Failed to power up link: %d\n", ret);
			goto out;
		}

		/* SyncCPU will change once link is active */
		ret = intel_wait_bit(shim, SDW_SHIM_SYNC,
				     SDW_SHIM_SYNC_SYNCCPU, 0);
		if (ret < 0) {
			dev_err(sdw->cdns.dev,
				"Failed to set SHIM_SYNC: %d\n", ret);
			goto out;
		}
	}

	*shim_mask |= BIT(link_id);

	sdw->cdns.link_up = true;
out:
	mutex_unlock(sdw->link_res->shim_lock);

	return ret;
}

/* this needs to be called with shim_lock */
static void intel_shim_glue_to_master_ip(struct sdw_intel *sdw)
{
	void __iomem *shim = sdw->link_res->shim;
	unsigned int link_id = sdw->instance;
	u16 ioctl;

	/* Switch to MIP from Glue logic */
	ioctl = intel_readw(shim,  SDW_SHIM_IOCTL(link_id));

	ioctl &= ~(SDW_SHIM_IOCTL_DOE);
	intel_writew(shim, SDW_SHIM_IOCTL(link_id), ioctl);
	usleep_range(10, 15);

	ioctl &= ~(SDW_SHIM_IOCTL_DO);
	intel_writew(shim, SDW_SHIM_IOCTL(link_id), ioctl);
	usleep_range(10, 15);

	ioctl |= (SDW_SHIM_IOCTL_MIF);
	intel_writew(shim, SDW_SHIM_IOCTL(link_id), ioctl);
	usleep_range(10, 15);

	ioctl &= ~(SDW_SHIM_IOCTL_BKE);
	ioctl &= ~(SDW_SHIM_IOCTL_COE);
	intel_writew(shim, SDW_SHIM_IOCTL(link_id), ioctl);
	usleep_range(10, 15);

	/* at this point Master IP has full control of the I/Os */
}

/* this needs to be called with shim_lock */
static void intel_shim_master_ip_to_glue(struct sdw_intel *sdw)
{
	unsigned int link_id = sdw->instance;
	void __iomem *shim = sdw->link_res->shim;
	u16 ioctl;

	/* Glue logic */
	ioctl = intel_readw(shim, SDW_SHIM_IOCTL(link_id));
	ioctl |= SDW_SHIM_IOCTL_BKE;
	ioctl |= SDW_SHIM_IOCTL_COE;
	intel_writew(shim, SDW_SHIM_IOCTL(link_id), ioctl);
	usleep_range(10, 15);

	ioctl &= ~(SDW_SHIM_IOCTL_MIF);
	intel_writew(shim, SDW_SHIM_IOCTL(link_id), ioctl);
	usleep_range(10, 15);

	/* at this point Integration Glue has full control of the I/Os */
}

static int intel_shim_init(struct sdw_intel *sdw, bool clock_stop)
{
	void __iomem *shim = sdw->link_res->shim;
	unsigned int link_id = sdw->instance;
	int ret = 0;
	u16 ioctl = 0, act = 0;

	mutex_lock(sdw->link_res->shim_lock);

	/* Initialize Shim */
	ioctl |= SDW_SHIM_IOCTL_BKE;
	intel_writew(shim, SDW_SHIM_IOCTL(link_id), ioctl);
	usleep_range(10, 15);

	ioctl |= SDW_SHIM_IOCTL_WPDD;
	intel_writew(shim, SDW_SHIM_IOCTL(link_id), ioctl);
	usleep_range(10, 15);

	ioctl |= SDW_SHIM_IOCTL_DO;
	intel_writew(shim, SDW_SHIM_IOCTL(link_id), ioctl);
	usleep_range(10, 15);

	ioctl |= SDW_SHIM_IOCTL_DOE;
	intel_writew(shim, SDW_SHIM_IOCTL(link_id), ioctl);
	usleep_range(10, 15);

	intel_shim_glue_to_master_ip(sdw);

	u16p_replace_bits(&act, 0x1, SDW_SHIM_CTMCTL_DOAIS);
	act |= SDW_SHIM_CTMCTL_DACTQE;
	act |= SDW_SHIM_CTMCTL_DODS;
	intel_writew(shim, SDW_SHIM_CTMCTL(link_id), act);
	usleep_range(10, 15);

	mutex_unlock(sdw->link_res->shim_lock);

	return ret;
}

static void intel_shim_wake(struct sdw_intel *sdw, bool wake_enable)
{
	void __iomem *shim = sdw->link_res->shim;
	unsigned int link_id = sdw->instance;
	u16 wake_en, wake_sts;

	mutex_lock(sdw->link_res->shim_lock);
	wake_en = intel_readw(shim, SDW_SHIM_WAKEEN);

	if (wake_enable) {
		/* Enable the wakeup */
		wake_en |= (SDW_SHIM_WAKEEN_ENABLE << link_id);
		intel_writew(shim, SDW_SHIM_WAKEEN, wake_en);
	} else {
		/* Disable the wake up interrupt */
		wake_en &= ~(SDW_SHIM_WAKEEN_ENABLE << link_id);
		intel_writew(shim, SDW_SHIM_WAKEEN, wake_en);

		/* Clear wake status */
		wake_sts = intel_readw(shim, SDW_SHIM_WAKESTS);
		wake_sts |= (SDW_SHIM_WAKEEN_ENABLE << link_id);
		intel_writew(shim, SDW_SHIM_WAKESTS_STATUS, wake_sts);
	}
	mutex_unlock(sdw->link_res->shim_lock);
}

static int intel_link_power_down(struct sdw_intel *sdw)
{
	u32 link_control, spa_mask, cpa_mask;
	unsigned int link_id = sdw->instance;
	void __iomem *shim = sdw->link_res->shim;
	u32 *shim_mask = sdw->link_res->shim_mask;
	int ret = 0;

	mutex_lock(sdw->link_res->shim_lock);

	intel_shim_master_ip_to_glue(sdw);

	if (!(*shim_mask & BIT(link_id)))
		dev_err(sdw->cdns.dev,
			"%s: Unbalanced power-up/down calls\n", __func__);

	*shim_mask &= ~BIT(link_id);

	if (!*shim_mask) {

		dev_dbg(sdw->cdns.dev, "%s: powering down all links\n", __func__);

		/* Link power down sequence */
		link_control = intel_readl(shim, SDW_SHIM_LCTL);

		/* only power-down enabled links */
		spa_mask = FIELD_PREP(SDW_SHIM_LCTL_SPA_MASK, ~sdw->link_res->link_mask);
		cpa_mask = FIELD_PREP(SDW_SHIM_LCTL_CPA_MASK, sdw->link_res->link_mask);

		link_control &=  spa_mask;

		ret = intel_clear_bit(shim, SDW_SHIM_LCTL, link_control, cpa_mask);
	}

	link_control = intel_readl(shim, SDW_SHIM_LCTL);

	mutex_unlock(sdw->link_res->shim_lock);

	if (ret < 0) {
		dev_err(sdw->cdns.dev, "%s: could not power down link\n", __func__);

		return ret;
	}

	sdw->cdns.link_up = false;
	return 0;
}

static void intel_shim_sync_arm(struct sdw_intel *sdw)
{
	void __iomem *shim = sdw->link_res->shim;
	u32 sync_reg;

	mutex_lock(sdw->link_res->shim_lock);

	/* update SYNC register */
	sync_reg = intel_readl(shim, SDW_SHIM_SYNC);
	sync_reg |= (SDW_SHIM_SYNC_CMDSYNC << sdw->instance);
	intel_writel(shim, SDW_SHIM_SYNC, sync_reg);

	mutex_unlock(sdw->link_res->shim_lock);
}

static int intel_shim_sync_go_unlocked(struct sdw_intel *sdw)
{
	void __iomem *shim = sdw->link_res->shim;
	u32 sync_reg;
	int ret;

	/* Read SYNC register */
	sync_reg = intel_readl(shim, SDW_SHIM_SYNC);

	/*
	 * Set SyncGO bit to synchronously trigger a bank switch for
	 * all the masters. A write to SYNCGO bit clears CMDSYNC bit for all
	 * the Masters.
	 */
	sync_reg |= SDW_SHIM_SYNC_SYNCGO;

	ret = intel_clear_bit(shim, SDW_SHIM_SYNC, sync_reg,
			      SDW_SHIM_SYNC_SYNCGO);

	if (ret < 0)
		dev_err(sdw->cdns.dev, "SyncGO clear failed: %d\n", ret);

	return ret;
}

static int intel_shim_sync_go(struct sdw_intel *sdw)
{
	int ret;

	mutex_lock(sdw->link_res->shim_lock);

	ret = intel_shim_sync_go_unlocked(sdw);

	mutex_unlock(sdw->link_res->shim_lock);

	return ret;
}

/*
 * PDI routines
 */
static void intel_pdi_init(struct sdw_intel *sdw,
			   struct sdw_cdns_stream_config *config)
{
	void __iomem *shim = sdw->link_res->shim;
	unsigned int link_id = sdw->instance;
	int pcm_cap, pdm_cap;

	/* PCM Stream Capability */
	pcm_cap = intel_readw(shim, SDW_SHIM_PCMSCAP(link_id));

	config->pcm_bd = FIELD_GET(SDW_SHIM_PCMSCAP_BSS, pcm_cap);
	config->pcm_in = FIELD_GET(SDW_SHIM_PCMSCAP_ISS, pcm_cap);
	config->pcm_out = FIELD_GET(SDW_SHIM_PCMSCAP_OSS, pcm_cap);

	dev_dbg(sdw->cdns.dev, "PCM cap bd:%d in:%d out:%d\n",
		config->pcm_bd, config->pcm_in, config->pcm_out);

	/* PDM Stream Capability */
	pdm_cap = intel_readw(shim, SDW_SHIM_PDMSCAP(link_id));

	config->pdm_bd = FIELD_GET(SDW_SHIM_PDMSCAP_BSS, pdm_cap);
	config->pdm_in = FIELD_GET(SDW_SHIM_PDMSCAP_ISS, pdm_cap);
	config->pdm_out = FIELD_GET(SDW_SHIM_PDMSCAP_OSS, pdm_cap);

	dev_dbg(sdw->cdns.dev, "PDM cap bd:%d in:%d out:%d\n",
		config->pdm_bd, config->pdm_in, config->pdm_out);
}

static int
intel_pdi_get_ch_cap(struct sdw_intel *sdw, unsigned int pdi_num, bool pcm)
{
	void __iomem *shim = sdw->link_res->shim;
	unsigned int link_id = sdw->instance;
	int count;

	if (pcm) {
		count = intel_readw(shim, SDW_SHIM_PCMSYCHC(link_id, pdi_num));

		/*
		 * WORKAROUND: on all existing Intel controllers, pdi
		 * number 2 reports channel count as 1 even though it
		 * supports 8 channels. Performing hardcoding for pdi
		 * number 2.
		 */
		if (pdi_num == 2)
			count = 7;

	} else {
		count = intel_readw(shim, SDW_SHIM_PDMSCAP(link_id));
		count = FIELD_GET(SDW_SHIM_PDMSCAP_CPSS, count);
	}

	/* zero based values for channel count in register */
	count++;

	return count;
}

static int intel_pdi_get_ch_update(struct sdw_intel *sdw,
				   struct sdw_cdns_pdi *pdi,
				   unsigned int num_pdi,
				   unsigned int *num_ch, bool pcm)
{
	int i, ch_count = 0;

	for (i = 0; i < num_pdi; i++) {
		pdi->ch_count = intel_pdi_get_ch_cap(sdw, pdi->num, pcm);
		ch_count += pdi->ch_count;
		pdi++;
	}

	*num_ch = ch_count;
	return 0;
}

static int intel_pdi_stream_ch_update(struct sdw_intel *sdw,
				      struct sdw_cdns_streams *stream, bool pcm)
{
	intel_pdi_get_ch_update(sdw, stream->bd, stream->num_bd,
				&stream->num_ch_bd, pcm);

	intel_pdi_get_ch_update(sdw, stream->in, stream->num_in,
				&stream->num_ch_in, pcm);

	intel_pdi_get_ch_update(sdw, stream->out, stream->num_out,
				&stream->num_ch_out, pcm);

	return 0;
}

static int intel_pdi_ch_update(struct sdw_intel *sdw)
{
	/* First update PCM streams followed by PDM streams */
	intel_pdi_stream_ch_update(sdw, &sdw->cdns.pcm, true);
	intel_pdi_stream_ch_update(sdw, &sdw->cdns.pdm, false);

	return 0;
}

static void
intel_pdi_shim_configure(struct sdw_intel *sdw, struct sdw_cdns_pdi *pdi)
{
	void __iomem *shim = sdw->link_res->shim;
	unsigned int link_id = sdw->instance;
	int pdi_conf = 0;

	/* the Bulk and PCM streams are not contiguous */
	pdi->intel_alh_id = (link_id * 16) + pdi->num + 3;
	if (pdi->num >= 2)
		pdi->intel_alh_id += 2;

	/*
	 * Program stream parameters to stream SHIM register
	 * This is applicable for PCM stream only.
	 */
	if (pdi->type != SDW_STREAM_PCM)
		return;

	if (pdi->dir == SDW_DATA_DIR_RX)
		pdi_conf |= SDW_SHIM_PCMSYCM_DIR;
	else
		pdi_conf &= ~(SDW_SHIM_PCMSYCM_DIR);

	u32p_replace_bits(&pdi_conf, pdi->intel_alh_id, SDW_SHIM_PCMSYCM_STREAM);
	u32p_replace_bits(&pdi_conf, pdi->l_ch_num, SDW_SHIM_PCMSYCM_LCHN);
	u32p_replace_bits(&pdi_conf, pdi->h_ch_num, SDW_SHIM_PCMSYCM_HCHN);

	intel_writew(shim, SDW_SHIM_PCMSYCHM(link_id, pdi->num), pdi_conf);
}

static void
intel_pdi_alh_configure(struct sdw_intel *sdw, struct sdw_cdns_pdi *pdi)
{
	void __iomem *alh = sdw->link_res->alh;
	unsigned int link_id = sdw->instance;
	unsigned int conf;

	/* the Bulk and PCM streams are not contiguous */
	pdi->intel_alh_id = (link_id * 16) + pdi->num + 3;
	if (pdi->num >= 2)
		pdi->intel_alh_id += 2;

	/* Program Stream config ALH register */
	conf = intel_readl(alh, SDW_ALH_STRMZCFG(pdi->intel_alh_id));

	u32p_replace_bits(&conf, SDW_ALH_STRMZCFG_DMAT_VAL, SDW_ALH_STRMZCFG_DMAT);
	u32p_replace_bits(&conf, pdi->ch_count - 1, SDW_ALH_STRMZCFG_CHN);

	intel_writel(alh, SDW_ALH_STRMZCFG(pdi->intel_alh_id), conf);
}

static int intel_params_stream(struct sdw_intel *sdw,
			       struct snd_pcm_substream *substream,
			       struct snd_soc_dai *dai,
			       struct snd_pcm_hw_params *hw_params,
			       int link_id, int alh_stream_id)
{
	struct sdw_intel_link_res *res = sdw->link_res;
	struct sdw_intel_stream_params_data params_data;

	params_data.substream = substream;
	params_data.dai = dai;
	params_data.hw_params = hw_params;
	params_data.link_id = link_id;
	params_data.alh_stream_id = alh_stream_id;

	if (res->ops && res->ops->params_stream && res->dev)
		return res->ops->params_stream(res->dev,
					       &params_data);
	return -EIO;
}

static int intel_free_stream(struct sdw_intel *sdw,
			     struct snd_pcm_substream *substream,
			     struct snd_soc_dai *dai,
			     int link_id)
{
	struct sdw_intel_link_res *res = sdw->link_res;
	struct sdw_intel_stream_free_data free_data;

	free_data.substream = substream;
	free_data.dai = dai;
	free_data.link_id = link_id;

	if (res->ops && res->ops->free_stream && res->dev)
		return res->ops->free_stream(res->dev,
					     &free_data);

	return 0;
}

/*
 * bank switch routines
 */

static int intel_pre_bank_switch(struct sdw_bus *bus)
{
	struct sdw_cdns *cdns = bus_to_cdns(bus);
	struct sdw_intel *sdw = cdns_to_intel(cdns);

	/* Write to register only for multi-link */
	if (!bus->multi_link)
		return 0;

	intel_shim_sync_arm(sdw);

	return 0;
}

static int intel_post_bank_switch(struct sdw_bus *bus)
{
	struct sdw_cdns *cdns = bus_to_cdns(bus);
	struct sdw_intel *sdw = cdns_to_intel(cdns);
	void __iomem *shim = sdw->link_res->shim;
	int sync_reg, ret;

	/* Write to register only for multi-link */
	if (!bus->multi_link)
		return 0;

	mutex_lock(sdw->link_res->shim_lock);

	/* Read SYNC register */
	sync_reg = intel_readl(shim, SDW_SHIM_SYNC);

	/*
	 * post_bank_switch() ops is called from the bus in loop for
	 * all the Masters in the steam with the expectation that
	 * we trigger the bankswitch for the only first Master in the list
	 * and do nothing for the other Masters
	 *
	 * So, set the SYNCGO bit only if CMDSYNC bit is set for any Master.
	 */
	if (!(sync_reg & SDW_SHIM_SYNC_CMDSYNC_MASK)) {
		ret = 0;
		goto unlock;
	}

	ret = intel_shim_sync_go_unlocked(sdw);
unlock:
	mutex_unlock(sdw->link_res->shim_lock);

	if (ret < 0)
		dev_err(sdw->cdns.dev, "Post bank switch failed: %d\n", ret);

	return ret;
}

/*
 * DAI routines
 */

static int intel_startup(struct snd_pcm_substream *substream,
			 struct snd_soc_dai *dai)
{
	struct sdw_cdns *cdns = snd_soc_dai_get_drvdata(dai);
	int ret;

	ret = pm_runtime_get_sync(cdns->dev);
	if (ret < 0 && ret != -EACCES) {
		dev_err_ratelimited(cdns->dev,
				    "pm_runtime_get_sync failed in %s, ret %d\n",
				    __func__, ret);
		pm_runtime_put_noidle(cdns->dev);
		return ret;
	}
	return 0;
}

static int intel_hw_params(struct snd_pcm_substream *substream,
			   struct snd_pcm_hw_params *params,
			   struct snd_soc_dai *dai)
{
	struct sdw_cdns *cdns = snd_soc_dai_get_drvdata(dai);
	struct sdw_intel *sdw = cdns_to_intel(cdns);
	struct sdw_cdns_dma_data *dma;
	struct sdw_cdns_pdi *pdi;
	struct sdw_stream_config sconfig;
	struct sdw_port_config *pconfig;
	int ch, dir;
	int ret;
	bool pcm = true;

	dma = snd_soc_dai_get_dma_data(dai, substream);
	if (!dma)
		return -EIO;

	ch = params_channels(params);
	if (substream->stream == SNDRV_PCM_STREAM_CAPTURE)
		dir = SDW_DATA_DIR_RX;
	else
		dir = SDW_DATA_DIR_TX;

	if (dma->stream_type == SDW_STREAM_PDM)
		pcm = false;

	if (pcm)
		pdi = sdw_cdns_alloc_pdi(cdns, &cdns->pcm, ch, dir, dai->id);
	else
		pdi = sdw_cdns_alloc_pdi(cdns, &cdns->pdm, ch, dir, dai->id);

	if (!pdi) {
		ret = -EINVAL;
		goto error;
	}

	/* do run-time configurations for SHIM, ALH and PDI/PORT */
	intel_pdi_shim_configure(sdw, pdi);
	intel_pdi_alh_configure(sdw, pdi);
	sdw_cdns_config_stream(cdns, ch, dir, pdi);

	/* store pdi and hw_params, may be needed in prepare step */
	dma->suspended = false;
	dma->pdi = pdi;
	dma->hw_params = params;

	/* Inform DSP about PDI stream number */
	ret = intel_params_stream(sdw, substream, dai, params,
				  sdw->instance,
				  pdi->intel_alh_id);
	if (ret)
		goto error;

	sconfig.direction = dir;
	sconfig.ch_count = ch;
	sconfig.frame_rate = params_rate(params);
	sconfig.type = dma->stream_type;

	if (dma->stream_type == SDW_STREAM_PDM) {
		sconfig.frame_rate *= 50;
		sconfig.bps = 1;
	} else {
		sconfig.bps = snd_pcm_format_width(params_format(params));
	}

	/* Port configuration */
	pconfig = kcalloc(1, sizeof(*pconfig), GFP_KERNEL);
	if (!pconfig) {
		ret =  -ENOMEM;
		goto error;
	}

	pconfig->num = pdi->num;
	pconfig->ch_mask = (1 << ch) - 1;

	ret = sdw_stream_add_master(&cdns->bus, &sconfig,
				    pconfig, 1, dma->stream);
	if (ret)
		dev_err(cdns->dev, "add master to stream failed:%d\n", ret);

	kfree(pconfig);
error:
	return ret;
}

static int intel_prepare(struct snd_pcm_substream *substream,
			 struct snd_soc_dai *dai)
{
	struct sdw_cdns *cdns = snd_soc_dai_get_drvdata(dai);
	struct sdw_intel *sdw = cdns_to_intel(cdns);
	struct sdw_cdns_dma_data *dma;
	int ch, dir;
	int ret = 0;

	dma = snd_soc_dai_get_dma_data(dai, substream);
	if (!dma) {
		dev_err(dai->dev, "failed to get dma data in %s",
			__func__);
		return -EIO;
	}

	if (dma->suspended) {
		dma->suspended = false;

		/*
		 * .prepare() is called after system resume, where we
		 * need to reinitialize the SHIM/ALH/Cadence IP.
		 * .prepare() is also called to deal with underflows,
		 * but in those cases we cannot touch ALH/SHIM
		 * registers
		 */

		/* configure stream */
		ch = params_channels(dma->hw_params);
		if (substream->stream == SNDRV_PCM_STREAM_CAPTURE)
			dir = SDW_DATA_DIR_RX;
		else
			dir = SDW_DATA_DIR_TX;

		intel_pdi_shim_configure(sdw, dma->pdi);
		intel_pdi_alh_configure(sdw, dma->pdi);
		sdw_cdns_config_stream(cdns, ch, dir, dma->pdi);

		/* Inform DSP about PDI stream number */
		ret = intel_params_stream(sdw, substream, dai,
					  dma->hw_params,
					  sdw->instance,
					  dma->pdi->intel_alh_id);
	}

	return ret;
}

static int
intel_hw_free(struct snd_pcm_substream *substream, struct snd_soc_dai *dai)
{
	struct sdw_cdns *cdns = snd_soc_dai_get_drvdata(dai);
	struct sdw_intel *sdw = cdns_to_intel(cdns);
	struct sdw_cdns_dma_data *dma;
	int ret;

	dma = snd_soc_dai_get_dma_data(dai, substream);
	if (!dma)
		return -EIO;

	/*
	 * The sdw stream state will transition to RELEASED when stream->
	 * master_list is empty. So the stream state will transition to
	 * DEPREPARED for the first cpu-dai and to RELEASED for the last
	 * cpu-dai.
	 */
	ret = sdw_stream_remove_master(&cdns->bus, dma->stream);
	if (ret < 0) {
		dev_err(dai->dev, "remove master from stream %s failed: %d\n",
			dma->stream->name, ret);
		return ret;
	}

	ret = intel_free_stream(sdw, substream, dai, sdw->instance);
	if (ret < 0) {
		dev_err(dai->dev, "intel_free_stream: failed %d", ret);
		return ret;
	}

	dma->hw_params = NULL;
	dma->pdi = NULL;

	return 0;
}

static void intel_shutdown(struct snd_pcm_substream *substream,
			   struct snd_soc_dai *dai)
{
	struct sdw_cdns *cdns = snd_soc_dai_get_drvdata(dai);

	pm_runtime_mark_last_busy(cdns->dev);
	pm_runtime_put_autosuspend(cdns->dev);
}

static int intel_component_dais_suspend(struct snd_soc_component *component)
{
	struct sdw_cdns_dma_data *dma;
	struct snd_soc_dai *dai;

	for_each_component_dais(component, dai) {
		/*
		 * we don't have a .suspend dai_ops, and we don't have access
		 * to the substream, so let's mark both capture and playback
		 * DMA contexts as suspended
		 */
		dma = dai->playback_dma_data;
		if (dma)
			dma->suspended = true;

		dma = dai->capture_dma_data;
		if (dma)
			dma->suspended = true;
	}

	return 0;
}

static int intel_pcm_set_sdw_stream(struct snd_soc_dai *dai,
				    void *stream, int direction)
{
	return cdns_set_sdw_stream(dai, stream, true, direction);
}

static int intel_pdm_set_sdw_stream(struct snd_soc_dai *dai,
				    void *stream, int direction)
{
	return cdns_set_sdw_stream(dai, stream, false, direction);
}

static void *intel_get_sdw_stream(struct snd_soc_dai *dai,
				  int direction)
{
	struct sdw_cdns_dma_data *dma;

	if (direction == SNDRV_PCM_STREAM_PLAYBACK)
		dma = dai->playback_dma_data;
	else
		dma = dai->capture_dma_data;

	if (!dma)
		return ERR_PTR(-EINVAL);

	return dma->stream;
}

static const struct snd_soc_dai_ops intel_pcm_dai_ops = {
	.startup = intel_startup,
	.hw_params = intel_hw_params,
	.prepare = intel_prepare,
	.hw_free = intel_hw_free,
	.shutdown = intel_shutdown,
	.set_sdw_stream = intel_pcm_set_sdw_stream,
	.get_sdw_stream = intel_get_sdw_stream,
};

static const struct snd_soc_dai_ops intel_pdm_dai_ops = {
	.startup = intel_startup,
	.hw_params = intel_hw_params,
	.prepare = intel_prepare,
	.hw_free = intel_hw_free,
	.shutdown = intel_shutdown,
	.set_sdw_stream = intel_pdm_set_sdw_stream,
	.get_sdw_stream = intel_get_sdw_stream,
};

static const struct snd_soc_component_driver dai_component = {
	.name           = "soundwire",
	.suspend	= intel_component_dais_suspend
};

static int intel_create_dai(struct sdw_cdns *cdns,
			    struct snd_soc_dai_driver *dais,
			    enum intel_pdi_type type,
			    u32 num, u32 off, u32 max_ch, bool pcm)
{
	int i;

	if (num == 0)
		return 0;

	 /* TODO: Read supported rates/formats from hardware */
	for (i = off; i < (off + num); i++) {
		dais[i].name = devm_kasprintf(cdns->dev, GFP_KERNEL,
					      "SDW%d Pin%d",
					      cdns->instance, i);
		if (!dais[i].name)
			return -ENOMEM;

		if (type == INTEL_PDI_BD || type == INTEL_PDI_OUT) {
			dais[i].playback.channels_min = 1;
			dais[i].playback.channels_max = max_ch;
			dais[i].playback.rates = SNDRV_PCM_RATE_48000;
			dais[i].playback.formats = SNDRV_PCM_FMTBIT_S16_LE;
		}

		if (type == INTEL_PDI_BD || type == INTEL_PDI_IN) {
			dais[i].capture.channels_min = 1;
			dais[i].capture.channels_max = max_ch;
			dais[i].capture.rates = SNDRV_PCM_RATE_48000;
			dais[i].capture.formats = SNDRV_PCM_FMTBIT_S16_LE;
		}

		if (pcm)
			dais[i].ops = &intel_pcm_dai_ops;
		else
			dais[i].ops = &intel_pdm_dai_ops;
	}

	return 0;
}

static int intel_register_dai(struct sdw_intel *sdw)
{
	struct sdw_cdns *cdns = &sdw->cdns;
	struct sdw_cdns_streams *stream;
	struct snd_soc_dai_driver *dais;
	int num_dai, ret, off = 0;

	/* DAIs are created based on total number of PDIs supported */
	num_dai = cdns->pcm.num_pdi + cdns->pdm.num_pdi;

	dais = devm_kcalloc(cdns->dev, num_dai, sizeof(*dais), GFP_KERNEL);
	if (!dais)
		return -ENOMEM;

	/* Create PCM DAIs */
	stream = &cdns->pcm;

	ret = intel_create_dai(cdns, dais, INTEL_PDI_IN, cdns->pcm.num_in,
			       off, stream->num_ch_in, true);
	if (ret)
		return ret;

	off += cdns->pcm.num_in;
	ret = intel_create_dai(cdns, dais, INTEL_PDI_OUT, cdns->pcm.num_out,
			       off, stream->num_ch_out, true);
	if (ret)
		return ret;

	off += cdns->pcm.num_out;
	ret = intel_create_dai(cdns, dais, INTEL_PDI_BD, cdns->pcm.num_bd,
			       off, stream->num_ch_bd, true);
	if (ret)
		return ret;

	/* Create PDM DAIs */
	stream = &cdns->pdm;
	off += cdns->pcm.num_bd;
	ret = intel_create_dai(cdns, dais, INTEL_PDI_IN, cdns->pdm.num_in,
			       off, stream->num_ch_in, false);
	if (ret)
		return ret;

	off += cdns->pdm.num_in;
	ret = intel_create_dai(cdns, dais, INTEL_PDI_OUT, cdns->pdm.num_out,
			       off, stream->num_ch_out, false);
	if (ret)
		return ret;

	off += cdns->pdm.num_out;
	ret = intel_create_dai(cdns, dais, INTEL_PDI_BD, cdns->pdm.num_bd,
			       off, stream->num_ch_bd, false);
	if (ret)
		return ret;

	return snd_soc_register_component(cdns->dev, &dai_component,
					  dais, num_dai);
}

static int sdw_master_read_intel_prop(struct sdw_bus *bus)
{
	struct sdw_master_prop *prop = &bus->prop;
	struct fwnode_handle *link;
	char name[32];
	u32 quirk_mask;

	/* Find master handle */
	snprintf(name, sizeof(name),
		 "mipi-sdw-link-%d-subproperties", bus->link_id);

	link = device_get_named_child_node(bus->dev, name);
	if (!link) {
		dev_err(bus->dev, "Master node %s not found\n", name);
		return -EIO;
	}

	fwnode_property_read_u32(link,
				 "intel-sdw-ip-clock",
				 &prop->mclk_freq);

	/* the values reported by BIOS are the 2x clock, not the bus clock */
	prop->mclk_freq /= 2;

	fwnode_property_read_u32(link,
				 "intel-quirk-mask",
				 &quirk_mask);

	if (quirk_mask & SDW_INTEL_QUIRK_MASK_BUS_DISABLE)
		prop->hw_disabled = true;

	return 0;
}

static int intel_prop_read(struct sdw_bus *bus)
{
	/* Initialize with default handler to read all DisCo properties */
	sdw_master_read_prop(bus);

	/* read Intel-specific properties */
	sdw_master_read_intel_prop(bus);

	return 0;
}

static struct sdw_master_ops sdw_intel_ops = {
	.read_prop = sdw_master_read_prop,
	.xfer_msg = cdns_xfer_msg,
	.xfer_msg_defer = cdns_xfer_msg_defer,
	.reset_page_addr = cdns_reset_page_addr,
	.set_bus_conf = cdns_bus_conf,
	.pre_bank_switch = intel_pre_bank_switch,
	.post_bank_switch = intel_post_bank_switch,
};

static int intel_init(struct sdw_intel *sdw)
{
	bool clock_stop;

	/* Initialize shim and controller */
	intel_link_power_up(sdw);

	clock_stop = sdw_cdns_is_clock_stop(&sdw->cdns);

	intel_shim_init(sdw, clock_stop);

	return 0;
}

/*
 * probe and init
 */
static int intel_master_probe(struct platform_device *pdev)
{
	struct device *dev = &pdev->dev;
	struct sdw_intel *sdw;
	struct sdw_cdns *cdns;
	struct sdw_bus *bus;
	int ret;

	sdw = devm_kzalloc(dev, sizeof(*sdw), GFP_KERNEL);
	if (!sdw)
		return -ENOMEM;

	cdns = &sdw->cdns;
	bus = &cdns->bus;

	sdw->instance = pdev->id;
	sdw->link_res = dev_get_platdata(dev);
	cdns->dev = dev;
	cdns->registers = sdw->link_res->registers;
	cdns->instance = sdw->instance;
	cdns->msg_count = 0;

	bus->link_id = pdev->id;

	sdw_cdns_probe(cdns);

	/* Set property read ops */
	sdw_intel_ops.read_prop = intel_prop_read;
	bus->ops = &sdw_intel_ops;

	/* set driver data, accessed by snd_soc_dai_get_drvdata() */
	dev_set_drvdata(dev, cdns);

	/* use generic bandwidth allocation algorithm */
	sdw->cdns.bus.compute_params = sdw_compute_params;

	ret = sdw_bus_master_add(bus, dev, dev->fwnode);
	if (ret) {
		dev_err(dev, "sdw_bus_master_add fail: %d\n", ret);
		return ret;
	}

	if (bus->prop.hw_disabled)
		dev_info(dev,
			 "SoundWire master %d is disabled, will be ignored\n",
			 bus->link_id);
	/*
	 * Ignore BIOS err_threshold, it's a really bad idea when dealing
	 * with multiple hardware synchronized links
	 */
	bus->prop.err_threshold = 0;

	return 0;
}

int intel_master_startup(struct platform_device *pdev)
{
	struct sdw_cdns_stream_config config;
	struct device *dev = &pdev->dev;
	struct sdw_cdns *cdns = dev_get_drvdata(dev);
	struct sdw_intel *sdw = cdns_to_intel(cdns);
	struct sdw_bus *bus = &cdns->bus;
	int link_flags;
	bool multi_link;
	u32 clock_stop_quirks;
	int ret;

	if (bus->prop.hw_disabled) {
		dev_info(dev,
			 "SoundWire master %d is disabled, ignoring\n",
			 sdw->instance);
		return 0;
	}

	link_flags = md_flags >> (bus->link_id * 8);
	multi_link = !(link_flags & SDW_INTEL_MASTER_DISABLE_MULTI_LINK);
	if (!multi_link) {
		dev_dbg(dev, "Multi-link is disabled\n");
		bus->multi_link = false;
	} else {
		/*
		 * hardware-based synchronization is required regardless
		 * of the number of segments used by a stream: SSP-based
		 * synchronization is gated by gsync when the multi-master
		 * mode is set.
		 */
		bus->multi_link = true;
		bus->hw_sync_min_links = 1;
	}

	/* Initialize shim, controller */
	ret = intel_init(sdw);
	if (ret)
		goto err_init;

	/* Read the PDI config and initialize cadence PDI */
	intel_pdi_init(sdw, &config);
	ret = sdw_cdns_pdi_init(cdns, config);
	if (ret)
		goto err_init;

	intel_pdi_ch_update(sdw);

	ret = sdw_cdns_enable_interrupt(cdns, true);
	if (ret < 0) {
		dev_err(dev, "cannot enable interrupts\n");
		goto err_init;
	}

<<<<<<< HEAD
	ret = sdw_cdns_enable_interrupt(&sdw->cdns);
	if (ret < 0) {
		dev_err(sdw->cdns.dev, "cannot enable interrupts\n");
		goto err_init;
	}

	ret = sdw_cdns_exit_reset(&sdw->cdns);
	if (ret < 0) {
		dev_err(sdw->cdns.dev, "unable to exit bus reset sequence\n");
		goto err_init;
=======
	/*
	 * follow recommended programming flows to avoid timeouts when
	 * gsync is enabled
	 */
	if (multi_link)
		intel_shim_sync_arm(sdw);

	ret = sdw_cdns_init(cdns);
	if (ret < 0) {
		dev_err(dev, "unable to initialize Cadence IP\n");
		goto err_interrupt;
	}

	ret = sdw_cdns_exit_reset(cdns);
	if (ret < 0) {
		dev_err(dev, "unable to exit bus reset sequence\n");
		goto err_interrupt;
	}

	if (multi_link) {
		ret = intel_shim_sync_go(sdw);
		if (ret < 0) {
			dev_err(dev, "sync go failed: %d\n", ret);
			goto err_interrupt;
		}
>>>>>>> d1988041
	}

	/* Register DAIs */
	ret = intel_register_dai(sdw);
	if (ret) {
		dev_err(dev, "DAI registration failed: %d\n", ret);
		snd_soc_unregister_component(dev);
		goto err_interrupt;
	}

	intel_debugfs_init(sdw);

	/* Enable runtime PM */
	if (!(link_flags & SDW_INTEL_MASTER_DISABLE_PM_RUNTIME)) {
		pm_runtime_set_autosuspend_delay(dev,
						 INTEL_MASTER_SUSPEND_DELAY_MS);
		pm_runtime_use_autosuspend(dev);
		pm_runtime_mark_last_busy(dev);

		pm_runtime_set_active(dev);
		pm_runtime_enable(dev);
	}

	clock_stop_quirks = sdw->link_res->clock_stop_quirks;
	if (clock_stop_quirks & SDW_INTEL_CLK_STOP_NOT_ALLOWED) {
		/*
		 * To keep the clock running we need to prevent
		 * pm_runtime suspend from happening by increasing the
		 * reference count.
		 * This quirk is specified by the parent PCI device in
		 * case of specific latency requirements. It will have
		 * no effect if pm_runtime is disabled by the user via
		 * a module parameter for testing purposes.
		 */
		pm_runtime_get_noresume(dev);
	}

	/*
	 * The runtime PM status of Slave devices is "Unsupported"
	 * until they report as ATTACHED. If they don't, e.g. because
	 * there are no Slave devices populated or if the power-on is
	 * delayed or dependent on a power switch, the Master will
	 * remain active and prevent its parent from suspending.
	 *
	 * Conditionally force the pm_runtime core to re-evaluate the
	 * Master status in the absence of any Slave activity. A quirk
	 * is provided to e.g. deal with Slaves that may be powered on
	 * with a delay. A more complete solution would require the
	 * definition of Master properties.
	 */
	if (!(link_flags & SDW_INTEL_MASTER_DISABLE_PM_RUNTIME_IDLE))
		pm_runtime_idle(dev);

	return 0;

err_interrupt:
	sdw_cdns_enable_interrupt(cdns, false);
err_init:
	return ret;
}

static int intel_master_remove(struct platform_device *pdev)
{
	struct device *dev = &pdev->dev;
	struct sdw_cdns *cdns = dev_get_drvdata(dev);
	struct sdw_intel *sdw = cdns_to_intel(cdns);
	struct sdw_bus *bus = &cdns->bus;

	/*
	 * Since pm_runtime is already disabled, we don't decrease
	 * the refcount when the clock_stop_quirk is
	 * SDW_INTEL_CLK_STOP_NOT_ALLOWED
	 */
	if (!bus->prop.hw_disabled) {
		intel_debugfs_exit(sdw);
		sdw_cdns_enable_interrupt(cdns, false);
		snd_soc_unregister_component(dev);
	}
	sdw_bus_master_delete(bus);

	return 0;
}

int intel_master_process_wakeen_event(struct platform_device *pdev)
{
	struct device *dev = &pdev->dev;
	struct sdw_intel *sdw;
	struct sdw_bus *bus;
	void __iomem *shim;
	u16 wake_sts;

	sdw = platform_get_drvdata(pdev);
	bus = &sdw->cdns.bus;

	if (bus->prop.hw_disabled) {
		dev_dbg(dev, "SoundWire master %d is disabled, ignoring\n", bus->link_id);
		return 0;
	}

	shim = sdw->link_res->shim;
	wake_sts = intel_readw(shim, SDW_SHIM_WAKESTS);

	if (!(wake_sts & BIT(sdw->instance)))
		return 0;

	/* disable WAKEEN interrupt ASAP to prevent interrupt flood */
	intel_shim_wake(sdw, false);

	/*
	 * resume the Master, which will generate a bus reset and result in
	 * Slaves re-attaching and be re-enumerated. The SoundWire physical
	 * device which generated the wake will trigger an interrupt, which
	 * will in turn cause the corresponding Linux Slave device to be
	 * resumed and the Slave codec driver to check the status.
	 */
	pm_request_resume(dev);

	return 0;
}

/*
 * PM calls
 */

#ifdef CONFIG_PM

static int __maybe_unused intel_suspend(struct device *dev)
{
	struct sdw_cdns *cdns = dev_get_drvdata(dev);
	struct sdw_intel *sdw = cdns_to_intel(cdns);
	struct sdw_bus *bus = &cdns->bus;
	u32 clock_stop_quirks;
	int ret;

	if (bus->prop.hw_disabled) {
		dev_dbg(dev, "SoundWire master %d is disabled, ignoring\n",
			bus->link_id);
		return 0;
	}

	if (pm_runtime_suspended(dev)) {
		dev_dbg(dev, "%s: pm_runtime status: suspended\n", __func__);

		clock_stop_quirks = sdw->link_res->clock_stop_quirks;

		if ((clock_stop_quirks & SDW_INTEL_CLK_STOP_BUS_RESET ||
		     !clock_stop_quirks) &&
		    !pm_runtime_suspended(dev->parent)) {

			/*
			 * if we've enabled clock stop, and the parent
			 * is still active, disable shim wake. The
			 * SHIM registers are not accessible if the
			 * parent is already pm_runtime suspended so
			 * it's too late to change that configuration
			 */

			intel_shim_wake(sdw, false);
		}

		return 0;
	}

	ret = sdw_cdns_enable_interrupt(cdns, false);
	if (ret < 0) {
		dev_err(dev, "cannot disable interrupts on suspend\n");
		return ret;
	}

	ret = intel_link_power_down(sdw);
	if (ret) {
		dev_err(dev, "Link power down failed: %d", ret);
		return ret;
	}

	intel_shim_wake(sdw, false);

	return 0;
}

static int intel_suspend_runtime(struct device *dev)
{
	struct sdw_cdns *cdns = dev_get_drvdata(dev);
	struct sdw_intel *sdw = cdns_to_intel(cdns);
	struct sdw_bus *bus = &cdns->bus;
	u32 clock_stop_quirks;
	int ret;

	if (bus->prop.hw_disabled) {
		dev_dbg(dev, "SoundWire master %d is disabled, ignoring\n",
			bus->link_id);
		return 0;
	}

	clock_stop_quirks = sdw->link_res->clock_stop_quirks;

	if (clock_stop_quirks & SDW_INTEL_CLK_STOP_TEARDOWN) {

		ret = sdw_cdns_enable_interrupt(cdns, false);
		if (ret < 0) {
			dev_err(dev, "cannot disable interrupts on suspend\n");
			return ret;
		}

		ret = intel_link_power_down(sdw);
		if (ret) {
			dev_err(dev, "Link power down failed: %d", ret);
			return ret;
		}

		intel_shim_wake(sdw, false);

	} else if (clock_stop_quirks & SDW_INTEL_CLK_STOP_BUS_RESET ||
		   !clock_stop_quirks) {
		ret = sdw_cdns_clock_stop(cdns, true);
		if (ret < 0) {
			dev_err(dev, "cannot enable clock stop on suspend\n");
			return ret;
		}

		ret = sdw_cdns_enable_interrupt(cdns, false);
		if (ret < 0) {
			dev_err(dev, "cannot disable interrupts on suspend\n");
			return ret;
		}

		ret = intel_link_power_down(sdw);
		if (ret) {
			dev_err(dev, "Link power down failed: %d", ret);
			return ret;
		}

		intel_shim_wake(sdw, true);
	} else {
		dev_err(dev, "%s clock_stop_quirks %x unsupported\n",
			__func__, clock_stop_quirks);
		ret = -EINVAL;
	}

	return ret;
}

static int __maybe_unused intel_resume(struct device *dev)
{
	struct sdw_cdns *cdns = dev_get_drvdata(dev);
	struct sdw_intel *sdw = cdns_to_intel(cdns);
	struct sdw_bus *bus = &cdns->bus;
	int link_flags;
	bool multi_link;
	int ret;

	if (bus->prop.hw_disabled) {
		dev_dbg(dev, "SoundWire master %d is disabled, ignoring\n",
			bus->link_id);
		return 0;
	}

	link_flags = md_flags >> (bus->link_id * 8);
	multi_link = !(link_flags & SDW_INTEL_MASTER_DISABLE_MULTI_LINK);

	if (pm_runtime_suspended(dev)) {
		dev_dbg(dev, "%s: pm_runtime status was suspended, forcing active\n", __func__);

		/* follow required sequence from runtime_pm.rst */
		pm_runtime_disable(dev);
		pm_runtime_set_active(dev);
		pm_runtime_mark_last_busy(dev);
		pm_runtime_enable(dev);

		link_flags = md_flags >> (bus->link_id * 8);

		if (!(link_flags & SDW_INTEL_MASTER_DISABLE_PM_RUNTIME_IDLE))
			pm_runtime_idle(dev);
	}

	ret = intel_init(sdw);
	if (ret) {
		dev_err(dev, "%s failed: %d", __func__, ret);
		return ret;
	}

	/*
	 * make sure all Slaves are tagged as UNATTACHED and provide
	 * reason for reinitialization
	 */
	sdw_clear_slave_status(bus, SDW_UNATTACH_REQUEST_MASTER_RESET);

	ret = sdw_cdns_enable_interrupt(cdns, true);
	if (ret < 0) {
		dev_err(dev, "cannot enable interrupts during resume\n");
		return ret;
	}

	/*
	 * follow recommended programming flows to avoid timeouts when
	 * gsync is enabled
	 */
	if (multi_link)
		intel_shim_sync_arm(sdw);

	ret = sdw_cdns_init(&sdw->cdns);
	if (ret < 0) {
		dev_err(dev, "unable to initialize Cadence IP during resume\n");
		return ret;
	}

	ret = sdw_cdns_exit_reset(cdns);
	if (ret < 0) {
		dev_err(dev, "unable to exit bus reset sequence during resume\n");
		return ret;
	}

	if (multi_link) {
		ret = intel_shim_sync_go(sdw);
		if (ret < 0) {
			dev_err(dev, "sync go failed during resume\n");
			return ret;
		}
	}

	/*
	 * after system resume, the pm_runtime suspend() may kick in
	 * during the enumeration, before any children device force the
	 * master device to remain active.  Using pm_runtime_get()
	 * routines is not really possible, since it'd prevent the
	 * master from suspending.
	 * A reasonable compromise is to update the pm_runtime
	 * counters and delay the pm_runtime suspend by several
	 * seconds, by when all enumeration should be complete.
	 */
	pm_runtime_mark_last_busy(dev);

	return ret;
}

static int intel_resume_runtime(struct device *dev)
{
	struct sdw_cdns *cdns = dev_get_drvdata(dev);
	struct sdw_intel *sdw = cdns_to_intel(cdns);
	struct sdw_bus *bus = &cdns->bus;
	u32 clock_stop_quirks;
	bool clock_stop0;
	int link_flags;
	bool multi_link;
	int status;
	int ret;

	if (bus->prop.hw_disabled) {
		dev_dbg(dev, "SoundWire master %d is disabled, ignoring\n",
			bus->link_id);
		return 0;
	}

	link_flags = md_flags >> (bus->link_id * 8);
	multi_link = !(link_flags & SDW_INTEL_MASTER_DISABLE_MULTI_LINK);

	clock_stop_quirks = sdw->link_res->clock_stop_quirks;

	if (clock_stop_quirks & SDW_INTEL_CLK_STOP_TEARDOWN) {
		ret = intel_init(sdw);
		if (ret) {
			dev_err(dev, "%s failed: %d", __func__, ret);
			return ret;
		}

		/*
		 * make sure all Slaves are tagged as UNATTACHED and provide
		 * reason for reinitialization
		 */
		sdw_clear_slave_status(bus, SDW_UNATTACH_REQUEST_MASTER_RESET);

		ret = sdw_cdns_enable_interrupt(cdns, true);
		if (ret < 0) {
			dev_err(dev, "cannot enable interrupts during resume\n");
			return ret;
		}

		/*
		 * follow recommended programming flows to avoid
		 * timeouts when gsync is enabled
		 */
		if (multi_link)
			intel_shim_sync_arm(sdw);

		ret = sdw_cdns_init(&sdw->cdns);
		if (ret < 0) {
			dev_err(dev, "unable to initialize Cadence IP during resume\n");
			return ret;
		}

		ret = sdw_cdns_exit_reset(cdns);
		if (ret < 0) {
			dev_err(dev, "unable to exit bus reset sequence during resume\n");
			return ret;
		}

		if (multi_link) {
			ret = intel_shim_sync_go(sdw);
			if (ret < 0) {
				dev_err(dev, "sync go failed during resume\n");
				return ret;
			}
		}
	} else if (clock_stop_quirks & SDW_INTEL_CLK_STOP_BUS_RESET) {
		ret = intel_init(sdw);
		if (ret) {
			dev_err(dev, "%s failed: %d", __func__, ret);
			return ret;
		}

		/*
		 * An exception condition occurs for the CLK_STOP_BUS_RESET
		 * case if one or more masters remain active. In this condition,
		 * all the masters are powered on for they are in the same power
		 * domain. Master can preserve its context for clock stop0, so
		 * there is no need to clear slave status and reset bus.
		 */
		clock_stop0 = sdw_cdns_is_clock_stop(&sdw->cdns);

		if (!clock_stop0) {

			/*
			 * make sure all Slaves are tagged as UNATTACHED and
			 * provide reason for reinitialization
			 */

			status = SDW_UNATTACH_REQUEST_MASTER_RESET;
			sdw_clear_slave_status(bus, status);

			ret = sdw_cdns_enable_interrupt(cdns, true);
			if (ret < 0) {
				dev_err(dev, "cannot enable interrupts during resume\n");
				return ret;
			}

			/*
			 * follow recommended programming flows to avoid
			 * timeouts when gsync is enabled
			 */
			if (multi_link)
				intel_shim_sync_arm(sdw);

			/*
			 * Re-initialize the IP since it was powered-off
			 */
			sdw_cdns_init(&sdw->cdns);

		} else {
			ret = sdw_cdns_enable_interrupt(cdns, true);
			if (ret < 0) {
				dev_err(dev, "cannot enable interrupts during resume\n");
				return ret;
			}
		}

		ret = sdw_cdns_clock_restart(cdns, !clock_stop0);
		if (ret < 0) {
			dev_err(dev, "unable to restart clock during resume\n");
			return ret;
		}

		if (!clock_stop0) {
			ret = sdw_cdns_exit_reset(cdns);
			if (ret < 0) {
				dev_err(dev, "unable to exit bus reset sequence during resume\n");
				return ret;
			}

			if (multi_link) {
				ret = intel_shim_sync_go(sdw);
				if (ret < 0) {
					dev_err(sdw->cdns.dev, "sync go failed during resume\n");
					return ret;
				}
			}
		}
	} else if (!clock_stop_quirks) {

		clock_stop0 = sdw_cdns_is_clock_stop(&sdw->cdns);
		if (!clock_stop0)
			dev_err(dev, "%s invalid configuration, clock was not stopped", __func__);

		ret = intel_init(sdw);
		if (ret) {
			dev_err(dev, "%s failed: %d", __func__, ret);
			return ret;
		}

		ret = sdw_cdns_enable_interrupt(cdns, true);
		if (ret < 0) {
			dev_err(dev, "cannot enable interrupts during resume\n");
			return ret;
		}

		ret = sdw_cdns_clock_restart(cdns, false);
		if (ret < 0) {
			dev_err(dev, "unable to resume master during resume\n");
			return ret;
		}
	} else {
		dev_err(dev, "%s clock_stop_quirks %x unsupported\n",
			__func__, clock_stop_quirks);
		ret = -EINVAL;
	}

	return ret;
}

#endif

static const struct dev_pm_ops intel_pm = {
	SET_SYSTEM_SLEEP_PM_OPS(intel_suspend, intel_resume)
	SET_RUNTIME_PM_OPS(intel_suspend_runtime, intel_resume_runtime, NULL)
};

static struct platform_driver sdw_intel_drv = {
	.probe = intel_master_probe,
	.remove = intel_master_remove,
	.driver = {
		.name = "intel-sdw",
		.pm = &intel_pm,
	}
};

module_platform_driver(sdw_intel_drv);

MODULE_LICENSE("Dual BSD/GPL");
MODULE_ALIAS("platform:intel-sdw");
MODULE_DESCRIPTION("Intel Soundwire Master Driver");<|MERGE_RESOLUTION|>--- conflicted
+++ resolved
@@ -1436,18 +1436,6 @@
 		goto err_init;
 	}
 
-<<<<<<< HEAD
-	ret = sdw_cdns_enable_interrupt(&sdw->cdns);
-	if (ret < 0) {
-		dev_err(sdw->cdns.dev, "cannot enable interrupts\n");
-		goto err_init;
-	}
-
-	ret = sdw_cdns_exit_reset(&sdw->cdns);
-	if (ret < 0) {
-		dev_err(sdw->cdns.dev, "unable to exit bus reset sequence\n");
-		goto err_init;
-=======
 	/*
 	 * follow recommended programming flows to avoid timeouts when
 	 * gsync is enabled
@@ -1473,7 +1461,6 @@
 			dev_err(dev, "sync go failed: %d\n", ret);
 			goto err_interrupt;
 		}
->>>>>>> d1988041
 	}
 
 	/* Register DAIs */
