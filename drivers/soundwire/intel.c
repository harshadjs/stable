// SPDX-License-Identifier: (GPL-2.0 OR BSD-3-Clause)
// Copyright(c) 2015-17 Intel Corporation.

/*
 * Soundwire Intel Master Driver
 */

#include <linux/acpi.h>
#include <linux/debugfs.h>
#include <linux/delay.h>
#include <linux/module.h>
#include <linux/interrupt.h>
#include <linux/io.h>
#include <linux/auxiliary_bus.h>
#include <sound/pcm_params.h>
#include <linux/pm_runtime.h>
#include <sound/soc.h>
#include <linux/soundwire/sdw_registers.h>
#include <linux/soundwire/sdw.h>
#include <linux/soundwire/sdw_intel.h>
#include "cadence_master.h"
#include "bus.h"
#include "intel.h"

/* IDA min selected to avoid conflicts with HDaudio/iDISP SDI values */
#define INTEL_DEV_NUM_IDA_MIN           4

#define INTEL_MASTER_SUSPEND_DELAY_MS	3000
#define INTEL_MASTER_RESET_ITERATIONS	10

/*
 * debug/config flags for the Intel SoundWire Master.
 *
 * Since we may have multiple masters active, we can have up to 8
 * flags reused in each byte, with master0 using the ls-byte, etc.
 */

#define SDW_INTEL_MASTER_DISABLE_PM_RUNTIME		BIT(0)
#define SDW_INTEL_MASTER_DISABLE_CLOCK_STOP		BIT(1)
#define SDW_INTEL_MASTER_DISABLE_PM_RUNTIME_IDLE	BIT(2)
#define SDW_INTEL_MASTER_DISABLE_MULTI_LINK		BIT(3)

static int md_flags;
module_param_named(sdw_md_flags, md_flags, int, 0444);
MODULE_PARM_DESC(sdw_md_flags, "SoundWire Intel Master device flags (0x0 all off)");

enum intel_pdi_type {
	INTEL_PDI_IN = 0,
	INTEL_PDI_OUT = 1,
	INTEL_PDI_BD = 2,
};

#define cdns_to_intel(_cdns) container_of(_cdns, struct sdw_intel, cdns)

/*
 * Read, write helpers for HW registers
 */
static inline int intel_readl(void __iomem *base, int offset)
{
	return readl(base + offset);
}

static inline void intel_writel(void __iomem *base, int offset, int value)
{
	writel(value, base + offset);
}

static inline u16 intel_readw(void __iomem *base, int offset)
{
	return readw(base + offset);
}

static inline void intel_writew(void __iomem *base, int offset, u16 value)
{
	writew(value, base + offset);
}

static int intel_wait_bit(void __iomem *base, int offset, u32 mask, u32 target)
{
	int timeout = 10;
	u32 reg_read;

	do {
		reg_read = readl(base + offset);
		if ((reg_read & mask) == target)
			return 0;

		timeout--;
		usleep_range(50, 100);
	} while (timeout != 0);

	return -EAGAIN;
}

static int intel_clear_bit(void __iomem *base, int offset, u32 value, u32 mask)
{
	writel(value, base + offset);
	return intel_wait_bit(base, offset, mask, 0);
}

static int intel_set_bit(void __iomem *base, int offset, u32 value, u32 mask)
{
	writel(value, base + offset);
	return intel_wait_bit(base, offset, mask, mask);
}

/*
 * debugfs
 */
#ifdef CONFIG_DEBUG_FS

#define RD_BUF (2 * PAGE_SIZE)

static ssize_t intel_sprintf(void __iomem *mem, bool l,
			     char *buf, size_t pos, unsigned int reg)
{
	int value;

	if (l)
		value = intel_readl(mem, reg);
	else
		value = intel_readw(mem, reg);

	return scnprintf(buf + pos, RD_BUF - pos, "%4x\t%4x\n", reg, value);
}

static int intel_reg_show(struct seq_file *s_file, void *data)
{
	struct sdw_intel *sdw = s_file->private;
	void __iomem *s = sdw->link_res->shim;
	void __iomem *a = sdw->link_res->alh;
	char *buf;
	ssize_t ret;
	int i, j;
	unsigned int links, reg;

	buf = kzalloc(RD_BUF, GFP_KERNEL);
	if (!buf)
		return -ENOMEM;

	links = intel_readl(s, SDW_SHIM_LCAP) & SDW_SHIM_LCAP_LCOUNT_MASK;

	ret = scnprintf(buf, RD_BUF, "Register  Value\n");
	ret += scnprintf(buf + ret, RD_BUF - ret, "\nShim\n");

	for (i = 0; i < links; i++) {
		reg = SDW_SHIM_LCAP + i * 4;
		ret += intel_sprintf(s, true, buf, ret, reg);
	}

	for (i = 0; i < links; i++) {
		ret += scnprintf(buf + ret, RD_BUF - ret, "\nLink%d\n", i);
		ret += intel_sprintf(s, false, buf, ret, SDW_SHIM_CTLSCAP(i));
		ret += intel_sprintf(s, false, buf, ret, SDW_SHIM_CTLS0CM(i));
		ret += intel_sprintf(s, false, buf, ret, SDW_SHIM_CTLS1CM(i));
		ret += intel_sprintf(s, false, buf, ret, SDW_SHIM_CTLS2CM(i));
		ret += intel_sprintf(s, false, buf, ret, SDW_SHIM_CTLS3CM(i));
		ret += intel_sprintf(s, false, buf, ret, SDW_SHIM_PCMSCAP(i));

		ret += scnprintf(buf + ret, RD_BUF - ret, "\n PCMSyCH registers\n");

		/*
		 * the value 10 is the number of PDIs. We will need a
		 * cleanup to remove hard-coded Intel configurations
		 * from cadence_master.c
		 */
		for (j = 0; j < 10; j++) {
			ret += intel_sprintf(s, false, buf, ret,
					SDW_SHIM_PCMSYCHM(i, j));
			ret += intel_sprintf(s, false, buf, ret,
					SDW_SHIM_PCMSYCHC(i, j));
		}
		ret += scnprintf(buf + ret, RD_BUF - ret, "\n IOCTL, CTMCTL\n");

		ret += intel_sprintf(s, false, buf, ret, SDW_SHIM_IOCTL(i));
		ret += intel_sprintf(s, false, buf, ret, SDW_SHIM_CTMCTL(i));
	}

	ret += scnprintf(buf + ret, RD_BUF - ret, "\nWake registers\n");
	ret += intel_sprintf(s, false, buf, ret, SDW_SHIM_WAKEEN);
	ret += intel_sprintf(s, false, buf, ret, SDW_SHIM_WAKESTS);

	ret += scnprintf(buf + ret, RD_BUF - ret, "\nALH STRMzCFG\n");
	for (i = 0; i < SDW_ALH_NUM_STREAMS; i++)
		ret += intel_sprintf(a, true, buf, ret, SDW_ALH_STRMZCFG(i));

	seq_printf(s_file, "%s", buf);
	kfree(buf);

	return 0;
}
DEFINE_SHOW_ATTRIBUTE(intel_reg);

static int intel_set_m_datamode(void *data, u64 value)
{
	struct sdw_intel *sdw = data;
	struct sdw_bus *bus = &sdw->cdns.bus;

	if (value > SDW_PORT_DATA_MODE_STATIC_1)
		return -EINVAL;

	/* Userspace changed the hardware state behind the kernel's back */
	add_taint(TAINT_USER, LOCKDEP_STILL_OK);

	bus->params.m_data_mode = value;

	return 0;
}
DEFINE_DEBUGFS_ATTRIBUTE(intel_set_m_datamode_fops, NULL,
			 intel_set_m_datamode, "%llu\n");

static int intel_set_s_datamode(void *data, u64 value)
{
	struct sdw_intel *sdw = data;
	struct sdw_bus *bus = &sdw->cdns.bus;

	if (value > SDW_PORT_DATA_MODE_STATIC_1)
		return -EINVAL;

	/* Userspace changed the hardware state behind the kernel's back */
	add_taint(TAINT_USER, LOCKDEP_STILL_OK);

	bus->params.s_data_mode = value;

	return 0;
}
DEFINE_DEBUGFS_ATTRIBUTE(intel_set_s_datamode_fops, NULL,
			 intel_set_s_datamode, "%llu\n");

static void intel_debugfs_init(struct sdw_intel *sdw)
{
	struct dentry *root = sdw->cdns.bus.debugfs;

	if (!root)
		return;

	sdw->debugfs = debugfs_create_dir("intel-sdw", root);

	debugfs_create_file("intel-registers", 0400, sdw->debugfs, sdw,
			    &intel_reg_fops);

	debugfs_create_file("intel-m-datamode", 0200, sdw->debugfs, sdw,
			    &intel_set_m_datamode_fops);

	debugfs_create_file("intel-s-datamode", 0200, sdw->debugfs, sdw,
			    &intel_set_s_datamode_fops);

	sdw_cdns_debugfs_init(&sdw->cdns, sdw->debugfs);
}

static void intel_debugfs_exit(struct sdw_intel *sdw)
{
	debugfs_remove_recursive(sdw->debugfs);
}
#else
static void intel_debugfs_init(struct sdw_intel *sdw) {}
static void intel_debugfs_exit(struct sdw_intel *sdw) {}
#endif /* CONFIG_DEBUG_FS */

/*
 * shim ops
 */
/* this needs to be called with shim_lock */
static void intel_shim_glue_to_master_ip(struct sdw_intel *sdw)
{
	void __iomem *shim = sdw->link_res->shim;
	unsigned int link_id = sdw->instance;
	u16 ioctl;

	/* Switch to MIP from Glue logic */
	ioctl = intel_readw(shim,  SDW_SHIM_IOCTL(link_id));

	ioctl &= ~(SDW_SHIM_IOCTL_DOE);
	intel_writew(shim, SDW_SHIM_IOCTL(link_id), ioctl);
	usleep_range(10, 15);

	ioctl &= ~(SDW_SHIM_IOCTL_DO);
	intel_writew(shim, SDW_SHIM_IOCTL(link_id), ioctl);
	usleep_range(10, 15);

	ioctl |= (SDW_SHIM_IOCTL_MIF);
	intel_writew(shim, SDW_SHIM_IOCTL(link_id), ioctl);
	usleep_range(10, 15);

	ioctl &= ~(SDW_SHIM_IOCTL_BKE);
	ioctl &= ~(SDW_SHIM_IOCTL_COE);
	intel_writew(shim, SDW_SHIM_IOCTL(link_id), ioctl);
	usleep_range(10, 15);

	/* at this point Master IP has full control of the I/Os */
}

/* this needs to be called with shim_lock */
static void intel_shim_master_ip_to_glue(struct sdw_intel *sdw)
{
	unsigned int link_id = sdw->instance;
	void __iomem *shim = sdw->link_res->shim;
	u16 ioctl;

	/* Glue logic */
	ioctl = intel_readw(shim, SDW_SHIM_IOCTL(link_id));
	ioctl |= SDW_SHIM_IOCTL_BKE;
	ioctl |= SDW_SHIM_IOCTL_COE;
	intel_writew(shim, SDW_SHIM_IOCTL(link_id), ioctl);
	usleep_range(10, 15);

	ioctl &= ~(SDW_SHIM_IOCTL_MIF);
	intel_writew(shim, SDW_SHIM_IOCTL(link_id), ioctl);
	usleep_range(10, 15);

	/* at this point Integration Glue has full control of the I/Os */
}

/* this needs to be called with shim_lock */
static void intel_shim_init(struct sdw_intel *sdw)
{
	void __iomem *shim = sdw->link_res->shim;
	unsigned int link_id = sdw->instance;
	u16 ioctl = 0, act = 0;

	/* Initialize Shim */
	ioctl |= SDW_SHIM_IOCTL_BKE;
	intel_writew(shim, SDW_SHIM_IOCTL(link_id), ioctl);
	usleep_range(10, 15);

	ioctl |= SDW_SHIM_IOCTL_WPDD;
	intel_writew(shim, SDW_SHIM_IOCTL(link_id), ioctl);
	usleep_range(10, 15);

	ioctl |= SDW_SHIM_IOCTL_DO;
	intel_writew(shim, SDW_SHIM_IOCTL(link_id), ioctl);
	usleep_range(10, 15);

	ioctl |= SDW_SHIM_IOCTL_DOE;
	intel_writew(shim, SDW_SHIM_IOCTL(link_id), ioctl);
	usleep_range(10, 15);

	intel_shim_glue_to_master_ip(sdw);

	u16p_replace_bits(&act, 0x1, SDW_SHIM_CTMCTL_DOAIS);
	act |= SDW_SHIM_CTMCTL_DACTQE;
	act |= SDW_SHIM_CTMCTL_DODS;
	intel_writew(shim, SDW_SHIM_CTMCTL(link_id), act);
	usleep_range(10, 15);
}

static int intel_shim_check_wake(struct sdw_intel *sdw)
{
	void __iomem *shim;
	u16 wake_sts;

	shim = sdw->link_res->shim;
	wake_sts = intel_readw(shim, SDW_SHIM_WAKESTS);

	return wake_sts & BIT(sdw->instance);
}

static void intel_shim_wake(struct sdw_intel *sdw, bool wake_enable)
{
	void __iomem *shim = sdw->link_res->shim;
	unsigned int link_id = sdw->instance;
	u16 wake_en, wake_sts;

	mutex_lock(sdw->link_res->shim_lock);
	wake_en = intel_readw(shim, SDW_SHIM_WAKEEN);

	if (wake_enable) {
		/* Enable the wakeup */
		wake_en |= (SDW_SHIM_WAKEEN_ENABLE << link_id);
		intel_writew(shim, SDW_SHIM_WAKEEN, wake_en);
	} else {
		/* Disable the wake up interrupt */
		wake_en &= ~(SDW_SHIM_WAKEEN_ENABLE << link_id);
		intel_writew(shim, SDW_SHIM_WAKEEN, wake_en);

		/* Clear wake status */
		wake_sts = intel_readw(shim, SDW_SHIM_WAKESTS);
		wake_sts |= (SDW_SHIM_WAKESTS_STATUS << link_id);
		intel_writew(shim, SDW_SHIM_WAKESTS, wake_sts);
<<<<<<< HEAD
=======
	}
	mutex_unlock(sdw->link_res->shim_lock);
}

static int intel_link_power_up(struct sdw_intel *sdw)
{
	unsigned int link_id = sdw->instance;
	void __iomem *shim = sdw->link_res->shim;
	u32 *shim_mask = sdw->link_res->shim_mask;
	struct sdw_bus *bus = &sdw->cdns.bus;
	struct sdw_master_prop *prop = &bus->prop;
	u32 spa_mask, cpa_mask;
	u32 link_control;
	int ret = 0;
	u32 syncprd;
	u32 sync_reg;

	mutex_lock(sdw->link_res->shim_lock);

	/*
	 * The hardware relies on an internal counter, typically 4kHz,
	 * to generate the SoundWire SSP - which defines a 'safe'
	 * synchronization point between commands and audio transport
	 * and allows for multi link synchronization. The SYNCPRD value
	 * is only dependent on the oscillator clock provided to
	 * the IP, so adjust based on _DSD properties reported in DSDT
	 * tables. The values reported are based on either 24MHz
	 * (CNL/CML) or 38.4 MHz (ICL/TGL+).
	 */
	if (prop->mclk_freq % 6000000)
		syncprd = SDW_SHIM_SYNC_SYNCPRD_VAL_38_4;
	else
		syncprd = SDW_SHIM_SYNC_SYNCPRD_VAL_24;

	if (!*shim_mask) {
		dev_dbg(sdw->cdns.dev, "powering up all links\n");

		/* we first need to program the SyncPRD/CPU registers */
		dev_dbg(sdw->cdns.dev,
			"first link up, programming SYNCPRD\n");

		/* set SyncPRD period */
		sync_reg = intel_readl(shim, SDW_SHIM_SYNC);
		u32p_replace_bits(&sync_reg, syncprd, SDW_SHIM_SYNC_SYNCPRD);

		/* Set SyncCPU bit */
		sync_reg |= SDW_SHIM_SYNC_SYNCCPU;
		intel_writel(shim, SDW_SHIM_SYNC, sync_reg);

		/* Link power up sequence */
		link_control = intel_readl(shim, SDW_SHIM_LCTL);

		/* only power-up enabled links */
		spa_mask = FIELD_PREP(SDW_SHIM_LCTL_SPA_MASK, sdw->link_res->link_mask);
		cpa_mask = FIELD_PREP(SDW_SHIM_LCTL_CPA_MASK, sdw->link_res->link_mask);

		link_control |=  spa_mask;

		ret = intel_set_bit(shim, SDW_SHIM_LCTL, link_control, cpa_mask);
		if (ret < 0) {
			dev_err(sdw->cdns.dev, "Failed to power up link: %d\n", ret);
			goto out;
		}

		/* SyncCPU will change once link is active */
		ret = intel_wait_bit(shim, SDW_SHIM_SYNC,
				     SDW_SHIM_SYNC_SYNCCPU, 0);
		if (ret < 0) {
			dev_err(sdw->cdns.dev,
				"Failed to set SHIM_SYNC: %d\n", ret);
			goto out;
		}
>>>>>>> d60c95ef
	}

	*shim_mask |= BIT(link_id);

	sdw->cdns.link_up = true;

	intel_shim_init(sdw);

out:
	mutex_unlock(sdw->link_res->shim_lock);

	return ret;
}

static int intel_link_power_down(struct sdw_intel *sdw)
{
	u32 link_control, spa_mask, cpa_mask;
	unsigned int link_id = sdw->instance;
	void __iomem *shim = sdw->link_res->shim;
	u32 *shim_mask = sdw->link_res->shim_mask;
	int ret = 0;

	mutex_lock(sdw->link_res->shim_lock);

	if (!(*shim_mask & BIT(link_id)))
		dev_err(sdw->cdns.dev,
			"%s: Unbalanced power-up/down calls\n", __func__);

	sdw->cdns.link_up = false;

	intel_shim_master_ip_to_glue(sdw);

	*shim_mask &= ~BIT(link_id);

	if (!*shim_mask) {

		dev_dbg(sdw->cdns.dev, "powering down all links\n");

		/* Link power down sequence */
		link_control = intel_readl(shim, SDW_SHIM_LCTL);

		/* only power-down enabled links */
		spa_mask = FIELD_PREP(SDW_SHIM_LCTL_SPA_MASK, ~sdw->link_res->link_mask);
		cpa_mask = FIELD_PREP(SDW_SHIM_LCTL_CPA_MASK, sdw->link_res->link_mask);

		link_control &=  spa_mask;

		ret = intel_clear_bit(shim, SDW_SHIM_LCTL, link_control, cpa_mask);
		if (ret < 0) {
			dev_err(sdw->cdns.dev, "%s: could not power down link\n", __func__);

			/*
			 * we leave the sdw->cdns.link_up flag as false since we've disabled
			 * the link at this point and cannot handle interrupts any longer.
			 */
		}
	}

	mutex_unlock(sdw->link_res->shim_lock);

	return ret;
}

static void intel_shim_sync_arm(struct sdw_intel *sdw)
{
	void __iomem *shim = sdw->link_res->shim;
	u32 sync_reg;

	mutex_lock(sdw->link_res->shim_lock);

	/* update SYNC register */
	sync_reg = intel_readl(shim, SDW_SHIM_SYNC);
	sync_reg |= (SDW_SHIM_SYNC_CMDSYNC << sdw->instance);
	intel_writel(shim, SDW_SHIM_SYNC, sync_reg);

	mutex_unlock(sdw->link_res->shim_lock);
}

static int intel_shim_sync_go_unlocked(struct sdw_intel *sdw)
{
	void __iomem *shim = sdw->link_res->shim;
	u32 sync_reg;
	int ret;

	/* Read SYNC register */
	sync_reg = intel_readl(shim, SDW_SHIM_SYNC);

	/*
	 * Set SyncGO bit to synchronously trigger a bank switch for
	 * all the masters. A write to SYNCGO bit clears CMDSYNC bit for all
	 * the Masters.
	 */
	sync_reg |= SDW_SHIM_SYNC_SYNCGO;

	ret = intel_clear_bit(shim, SDW_SHIM_SYNC, sync_reg,
			      SDW_SHIM_SYNC_SYNCGO);

	if (ret < 0)
		dev_err(sdw->cdns.dev, "SyncGO clear failed: %d\n", ret);

	return ret;
}

static int intel_shim_sync_go(struct sdw_intel *sdw)
{
	int ret;

	mutex_lock(sdw->link_res->shim_lock);

	ret = intel_shim_sync_go_unlocked(sdw);

	mutex_unlock(sdw->link_res->shim_lock);

	return ret;
}

/*
 * PDI routines
 */
static void intel_pdi_init(struct sdw_intel *sdw,
			   struct sdw_cdns_stream_config *config)
{
	void __iomem *shim = sdw->link_res->shim;
	unsigned int link_id = sdw->instance;
	int pcm_cap;

	/* PCM Stream Capability */
	pcm_cap = intel_readw(shim, SDW_SHIM_PCMSCAP(link_id));

	config->pcm_bd = FIELD_GET(SDW_SHIM_PCMSCAP_BSS, pcm_cap);
	config->pcm_in = FIELD_GET(SDW_SHIM_PCMSCAP_ISS, pcm_cap);
	config->pcm_out = FIELD_GET(SDW_SHIM_PCMSCAP_OSS, pcm_cap);

	dev_dbg(sdw->cdns.dev, "PCM cap bd:%d in:%d out:%d\n",
		config->pcm_bd, config->pcm_in, config->pcm_out);
}

static int
intel_pdi_get_ch_cap(struct sdw_intel *sdw, unsigned int pdi_num)
{
	void __iomem *shim = sdw->link_res->shim;
	unsigned int link_id = sdw->instance;
	int count;

	count = intel_readw(shim, SDW_SHIM_PCMSYCHC(link_id, pdi_num));

	/*
	 * WORKAROUND: on all existing Intel controllers, pdi
	 * number 2 reports channel count as 1 even though it
	 * supports 8 channels. Performing hardcoding for pdi
	 * number 2.
	 */
	if (pdi_num == 2)
		count = 7;

	/* zero based values for channel count in register */
	count++;

	return count;
}

static int intel_pdi_get_ch_update(struct sdw_intel *sdw,
				   struct sdw_cdns_pdi *pdi,
				   unsigned int num_pdi,
				   unsigned int *num_ch)
{
	int i, ch_count = 0;

	for (i = 0; i < num_pdi; i++) {
		pdi->ch_count = intel_pdi_get_ch_cap(sdw, pdi->num);
		ch_count += pdi->ch_count;
		pdi++;
	}

	*num_ch = ch_count;
	return 0;
}

static int intel_pdi_stream_ch_update(struct sdw_intel *sdw,
				      struct sdw_cdns_streams *stream)
{
	intel_pdi_get_ch_update(sdw, stream->bd, stream->num_bd,
				&stream->num_ch_bd);

	intel_pdi_get_ch_update(sdw, stream->in, stream->num_in,
				&stream->num_ch_in);

	intel_pdi_get_ch_update(sdw, stream->out, stream->num_out,
				&stream->num_ch_out);

	return 0;
}

static int intel_pdi_ch_update(struct sdw_intel *sdw)
{
	intel_pdi_stream_ch_update(sdw, &sdw->cdns.pcm);

	return 0;
}

static void
intel_pdi_shim_configure(struct sdw_intel *sdw, struct sdw_cdns_pdi *pdi)
{
	void __iomem *shim = sdw->link_res->shim;
	unsigned int link_id = sdw->instance;
	int pdi_conf = 0;

	/* the Bulk and PCM streams are not contiguous */
	pdi->intel_alh_id = (link_id * 16) + pdi->num + 3;
	if (pdi->num >= 2)
		pdi->intel_alh_id += 2;

	/*
	 * Program stream parameters to stream SHIM register
	 * This is applicable for PCM stream only.
	 */
	if (pdi->type != SDW_STREAM_PCM)
		return;

	if (pdi->dir == SDW_DATA_DIR_RX)
		pdi_conf |= SDW_SHIM_PCMSYCM_DIR;
	else
		pdi_conf &= ~(SDW_SHIM_PCMSYCM_DIR);

	u32p_replace_bits(&pdi_conf, pdi->intel_alh_id, SDW_SHIM_PCMSYCM_STREAM);
	u32p_replace_bits(&pdi_conf, pdi->l_ch_num, SDW_SHIM_PCMSYCM_LCHN);
	u32p_replace_bits(&pdi_conf, pdi->h_ch_num, SDW_SHIM_PCMSYCM_HCHN);

	intel_writew(shim, SDW_SHIM_PCMSYCHM(link_id, pdi->num), pdi_conf);
}

static void
intel_pdi_alh_configure(struct sdw_intel *sdw, struct sdw_cdns_pdi *pdi)
{
	void __iomem *alh = sdw->link_res->alh;
	unsigned int link_id = sdw->instance;
	unsigned int conf;

	/* the Bulk and PCM streams are not contiguous */
	pdi->intel_alh_id = (link_id * 16) + pdi->num + 3;
	if (pdi->num >= 2)
		pdi->intel_alh_id += 2;

	/* Program Stream config ALH register */
	conf = intel_readl(alh, SDW_ALH_STRMZCFG(pdi->intel_alh_id));

	u32p_replace_bits(&conf, SDW_ALH_STRMZCFG_DMAT_VAL, SDW_ALH_STRMZCFG_DMAT);
	u32p_replace_bits(&conf, pdi->ch_count - 1, SDW_ALH_STRMZCFG_CHN);

	intel_writel(alh, SDW_ALH_STRMZCFG(pdi->intel_alh_id), conf);
}

static int intel_params_stream(struct sdw_intel *sdw,
			       int stream,
			       struct snd_soc_dai *dai,
			       struct snd_pcm_hw_params *hw_params,
			       int link_id, int alh_stream_id)
{
	struct sdw_intel_link_res *res = sdw->link_res;
	struct sdw_intel_stream_params_data params_data;

	params_data.stream = stream; /* direction */
	params_data.dai = dai;
	params_data.hw_params = hw_params;
	params_data.link_id = link_id;
	params_data.alh_stream_id = alh_stream_id;

	if (res->ops && res->ops->params_stream && res->dev)
		return res->ops->params_stream(res->dev,
					       &params_data);
	return -EIO;
}

static int intel_free_stream(struct sdw_intel *sdw,
			     int stream,
			     struct snd_soc_dai *dai,
			     int link_id)
{
	struct sdw_intel_link_res *res = sdw->link_res;
	struct sdw_intel_stream_free_data free_data;

	free_data.stream = stream; /* direction */
	free_data.dai = dai;
	free_data.link_id = link_id;

	if (res->ops && res->ops->free_stream && res->dev)
		return res->ops->free_stream(res->dev,
					     &free_data);

	return 0;
}

/*
 * bank switch routines
 */

static int intel_pre_bank_switch(struct sdw_bus *bus)
{
	struct sdw_cdns *cdns = bus_to_cdns(bus);
	struct sdw_intel *sdw = cdns_to_intel(cdns);

	/* Write to register only for multi-link */
	if (!bus->multi_link)
		return 0;

	intel_shim_sync_arm(sdw);

	return 0;
}

static int intel_post_bank_switch(struct sdw_bus *bus)
{
	struct sdw_cdns *cdns = bus_to_cdns(bus);
	struct sdw_intel *sdw = cdns_to_intel(cdns);
	void __iomem *shim = sdw->link_res->shim;
	int sync_reg, ret;

	/* Write to register only for multi-link */
	if (!bus->multi_link)
		return 0;

	mutex_lock(sdw->link_res->shim_lock);

	/* Read SYNC register */
	sync_reg = intel_readl(shim, SDW_SHIM_SYNC);

	/*
	 * post_bank_switch() ops is called from the bus in loop for
	 * all the Masters in the steam with the expectation that
	 * we trigger the bankswitch for the only first Master in the list
	 * and do nothing for the other Masters
	 *
	 * So, set the SYNCGO bit only if CMDSYNC bit is set for any Master.
	 */
	if (!(sync_reg & SDW_SHIM_SYNC_CMDSYNC_MASK)) {
		ret = 0;
		goto unlock;
	}

	ret = intel_shim_sync_go_unlocked(sdw);
unlock:
	mutex_unlock(sdw->link_res->shim_lock);

	if (ret < 0)
		dev_err(sdw->cdns.dev, "Post bank switch failed: %d\n", ret);

	return ret;
}

/*
 * DAI routines
 */

static int intel_startup(struct snd_pcm_substream *substream,
			 struct snd_soc_dai *dai)
{
	struct sdw_cdns *cdns = snd_soc_dai_get_drvdata(dai);
	int ret;

	ret = pm_runtime_resume_and_get(cdns->dev);
	if (ret < 0 && ret != -EACCES) {
		dev_err_ratelimited(cdns->dev,
				    "pm_runtime_resume_and_get failed in %s, ret %d\n",
				    __func__, ret);
		return ret;
	}
	return 0;
}

static int intel_hw_params(struct snd_pcm_substream *substream,
			   struct snd_pcm_hw_params *params,
			   struct snd_soc_dai *dai)
{
	struct sdw_cdns *cdns = snd_soc_dai_get_drvdata(dai);
	struct sdw_intel *sdw = cdns_to_intel(cdns);
	struct sdw_cdns_dma_data *dma;
	struct sdw_cdns_pdi *pdi;
	struct sdw_stream_config sconfig;
	struct sdw_port_config *pconfig;
	int ch, dir;
	int ret;

	dma = snd_soc_dai_get_dma_data(dai, substream);
	if (!dma)
		return -EIO;

	ch = params_channels(params);
	if (substream->stream == SNDRV_PCM_STREAM_CAPTURE)
		dir = SDW_DATA_DIR_RX;
	else
		dir = SDW_DATA_DIR_TX;

	pdi = sdw_cdns_alloc_pdi(cdns, &cdns->pcm, ch, dir, dai->id);

	if (!pdi) {
		ret = -EINVAL;
		goto error;
	}

	/* do run-time configurations for SHIM, ALH and PDI/PORT */
	intel_pdi_shim_configure(sdw, pdi);
	intel_pdi_alh_configure(sdw, pdi);
	sdw_cdns_config_stream(cdns, ch, dir, pdi);

	/* store pdi and hw_params, may be needed in prepare step */
	dma->paused = false;
	dma->suspended = false;
	dma->pdi = pdi;
	dma->hw_params = params;

	/* Inform DSP about PDI stream number */
	ret = intel_params_stream(sdw, substream->stream, dai, params,
				  sdw->instance,
				  pdi->intel_alh_id);
	if (ret)
		goto error;

	sconfig.direction = dir;
	sconfig.ch_count = ch;
	sconfig.frame_rate = params_rate(params);
	sconfig.type = dma->stream_type;

	sconfig.bps = snd_pcm_format_width(params_format(params));

	/* Port configuration */
	pconfig = kzalloc(sizeof(*pconfig), GFP_KERNEL);
	if (!pconfig) {
		ret =  -ENOMEM;
		goto error;
	}

	pconfig->num = pdi->num;
	pconfig->ch_mask = (1 << ch) - 1;

	ret = sdw_stream_add_master(&cdns->bus, &sconfig,
				    pconfig, 1, dma->stream);
	if (ret)
		dev_err(cdns->dev, "add master to stream failed:%d\n", ret);

	kfree(pconfig);
error:
	return ret;
}

static int intel_prepare(struct snd_pcm_substream *substream,
			 struct snd_soc_dai *dai)
{
	struct sdw_cdns *cdns = snd_soc_dai_get_drvdata(dai);
	struct sdw_intel *sdw = cdns_to_intel(cdns);
	struct sdw_cdns_dma_data *dma;
	int ch, dir;
	int ret = 0;

	dma = snd_soc_dai_get_dma_data(dai, substream);
	if (!dma) {
		dev_err(dai->dev, "failed to get dma data in %s\n",
			__func__);
		return -EIO;
	}

	if (dma->suspended) {
		dma->suspended = false;

		/*
		 * .prepare() is called after system resume, where we
		 * need to reinitialize the SHIM/ALH/Cadence IP.
		 * .prepare() is also called to deal with underflows,
		 * but in those cases we cannot touch ALH/SHIM
		 * registers
		 */

		/* configure stream */
		ch = params_channels(dma->hw_params);
		if (substream->stream == SNDRV_PCM_STREAM_CAPTURE)
			dir = SDW_DATA_DIR_RX;
		else
			dir = SDW_DATA_DIR_TX;

		intel_pdi_shim_configure(sdw, dma->pdi);
		intel_pdi_alh_configure(sdw, dma->pdi);
		sdw_cdns_config_stream(cdns, ch, dir, dma->pdi);

		/* Inform DSP about PDI stream number */
		ret = intel_params_stream(sdw, substream->stream, dai,
					  dma->hw_params,
					  sdw->instance,
					  dma->pdi->intel_alh_id);
	}

	return ret;
}

static int
intel_hw_free(struct snd_pcm_substream *substream, struct snd_soc_dai *dai)
{
	struct sdw_cdns *cdns = snd_soc_dai_get_drvdata(dai);
	struct sdw_intel *sdw = cdns_to_intel(cdns);
	struct sdw_cdns_dma_data *dma;
	int ret;

	dma = snd_soc_dai_get_dma_data(dai, substream);
	if (!dma)
		return -EIO;

	/*
	 * The sdw stream state will transition to RELEASED when stream->
	 * master_list is empty. So the stream state will transition to
	 * DEPREPARED for the first cpu-dai and to RELEASED for the last
	 * cpu-dai.
	 */
	ret = sdw_stream_remove_master(&cdns->bus, dma->stream);
	if (ret < 0) {
		dev_err(dai->dev, "remove master from stream %s failed: %d\n",
			dma->stream->name, ret);
		return ret;
	}

	ret = intel_free_stream(sdw, substream->stream, dai, sdw->instance);
	if (ret < 0) {
		dev_err(dai->dev, "intel_free_stream: failed %d\n", ret);
		return ret;
	}

	dma->hw_params = NULL;
	dma->pdi = NULL;

	return 0;
}

static void intel_shutdown(struct snd_pcm_substream *substream,
			   struct snd_soc_dai *dai)
{
	struct sdw_cdns *cdns = snd_soc_dai_get_drvdata(dai);

	pm_runtime_mark_last_busy(cdns->dev);
	pm_runtime_put_autosuspend(cdns->dev);
}

static int intel_pcm_set_sdw_stream(struct snd_soc_dai *dai,
				    void *stream, int direction)
{
	return cdns_set_sdw_stream(dai, stream, direction);
}

static void *intel_get_sdw_stream(struct snd_soc_dai *dai,
				  int direction)
{
	struct sdw_cdns_dma_data *dma;

	if (direction == SNDRV_PCM_STREAM_PLAYBACK)
		dma = dai->playback_dma_data;
	else
		dma = dai->capture_dma_data;

	if (!dma)
		return ERR_PTR(-EINVAL);

	return dma->stream;
}

<<<<<<< HEAD
static const struct snd_soc_dai_ops intel_pcm_dai_ops = {
	.startup = intel_startup,
	.hw_params = intel_hw_params,
	.prepare = intel_prepare,
	.hw_free = intel_hw_free,
	.shutdown = intel_shutdown,
	.set_stream = intel_pcm_set_sdw_stream,
	.get_stream = intel_get_sdw_stream,
};

static const struct snd_soc_dai_ops intel_pdm_dai_ops = {
	.startup = intel_startup,
	.hw_params = intel_hw_params,
	.prepare = intel_prepare,
	.hw_free = intel_hw_free,
	.shutdown = intel_shutdown,
	.set_stream = intel_pdm_set_sdw_stream,
	.get_stream = intel_get_sdw_stream,
};
=======
static int intel_trigger(struct snd_pcm_substream *substream, int cmd, struct snd_soc_dai *dai)
{
	struct sdw_cdns *cdns = snd_soc_dai_get_drvdata(dai);
	struct sdw_intel *sdw = cdns_to_intel(cdns);
	struct sdw_intel_link_res *res = sdw->link_res;
	struct sdw_cdns_dma_data *dma;
	int ret = 0;

	/*
	 * The .trigger callback is used to send required IPC to audio
	 * firmware. The .free_stream callback will still be called
	 * by intel_free_stream() in the TRIGGER_SUSPEND case.
	 */
	if (res->ops && res->ops->trigger)
		res->ops->trigger(dai, cmd, substream->stream);
>>>>>>> d60c95ef

	dma = snd_soc_dai_get_dma_data(dai, substream);
	if (!dma) {
		dev_err(dai->dev, "failed to get dma data in %s\n",
			__func__);
		return -EIO;
	}

	switch (cmd) {
	case SNDRV_PCM_TRIGGER_SUSPEND:

		/*
		 * The .prepare callback is used to deal with xruns and resume operations.
		 * In the case of xruns, the DMAs and SHIM registers cannot be touched,
		 * but for resume operations the DMAs and SHIM registers need to be initialized.
		 * the .trigger callback is used to track the suspend case only.
		 */

		dma->suspended = true;

		ret = intel_free_stream(sdw, substream->stream, dai, sdw->instance);
		break;

	case SNDRV_PCM_TRIGGER_PAUSE_PUSH:
		dma->paused = true;
		break;
	case SNDRV_PCM_TRIGGER_STOP:
	case SNDRV_PCM_TRIGGER_PAUSE_RELEASE:
		dma->paused = false;
		break;
	default:
		break;
	}

	return ret;
}

static int intel_component_probe(struct snd_soc_component *component)
{
	int ret;

	/*
	 * make sure the device is pm_runtime_active before initiating
	 * bus transactions during the card registration.
	 * We use pm_runtime_resume() here, without taking a reference
	 * and releasing it immediately.
	 */
	ret = pm_runtime_resume(component->dev);
	if (ret < 0 && ret != -EACCES)
		return ret;

	return 0;
}

static int intel_component_dais_suspend(struct snd_soc_component *component)
{
	struct snd_soc_dai *dai;

	/*
	 * In the corner case where a SUSPEND happens during a PAUSE, the ALSA core
	 * does not throw the TRIGGER_SUSPEND. This leaves the DAIs in an unbalanced state.
	 * Since the component suspend is called last, we can trap this corner case
	 * and force the DAIs to release their resources.
	 */
	for_each_component_dais(component, dai) {
		struct sdw_cdns *cdns = snd_soc_dai_get_drvdata(dai);
		struct sdw_intel *sdw = cdns_to_intel(cdns);
		struct sdw_cdns_dma_data *dma;
		int stream;
		int ret;

		dma = dai->playback_dma_data;
		stream = SNDRV_PCM_STREAM_PLAYBACK;
		if (!dma) {
			dma = dai->capture_dma_data;
			stream = SNDRV_PCM_STREAM_CAPTURE;
		}

		if (!dma)
			continue;

		if (dma->suspended)
			continue;

		if (dma->paused) {
			dma->suspended = true;

			ret = intel_free_stream(sdw, stream, dai, sdw->instance);
			if (ret < 0)
				return ret;
		}
	}

	return 0;
}

static const struct snd_soc_dai_ops intel_pcm_dai_ops = {
	.startup = intel_startup,
	.hw_params = intel_hw_params,
	.prepare = intel_prepare,
	.hw_free = intel_hw_free,
	.trigger = intel_trigger,
	.shutdown = intel_shutdown,
	.set_stream = intel_pcm_set_sdw_stream,
	.get_stream = intel_get_sdw_stream,
};

static const struct snd_soc_component_driver dai_component = {
	.name			= "soundwire",
	.probe			= intel_component_probe,
	.suspend		= intel_component_dais_suspend,
	.legacy_dai_naming	= 1,
};

static int intel_create_dai(struct sdw_cdns *cdns,
			    struct snd_soc_dai_driver *dais,
			    enum intel_pdi_type type,
			    u32 num, u32 off, u32 max_ch)
{
	int i;

	if (num == 0)
		return 0;

	 /* TODO: Read supported rates/formats from hardware */
	for (i = off; i < (off + num); i++) {
		dais[i].name = devm_kasprintf(cdns->dev, GFP_KERNEL,
					      "SDW%d Pin%d",
					      cdns->instance, i);
		if (!dais[i].name)
			return -ENOMEM;

		if (type == INTEL_PDI_BD || type == INTEL_PDI_OUT) {
			dais[i].playback.channels_min = 1;
			dais[i].playback.channels_max = max_ch;
			dais[i].playback.rates = SNDRV_PCM_RATE_48000;
			dais[i].playback.formats = SNDRV_PCM_FMTBIT_S16_LE;
		}

		if (type == INTEL_PDI_BD || type == INTEL_PDI_IN) {
			dais[i].capture.channels_min = 1;
			dais[i].capture.channels_max = max_ch;
			dais[i].capture.rates = SNDRV_PCM_RATE_48000;
			dais[i].capture.formats = SNDRV_PCM_FMTBIT_S16_LE;
		}

		dais[i].ops = &intel_pcm_dai_ops;
	}

	return 0;
}

static int intel_register_dai(struct sdw_intel *sdw)
{
	struct sdw_cdns_stream_config config;
	struct sdw_cdns *cdns = &sdw->cdns;
	struct sdw_cdns_streams *stream;
	struct snd_soc_dai_driver *dais;
	int num_dai, ret, off = 0;

	/* Read the PDI config and initialize cadence PDI */
	intel_pdi_init(sdw, &config);
	ret = sdw_cdns_pdi_init(cdns, config);
	if (ret)
		return ret;

	intel_pdi_ch_update(sdw);

	/* DAIs are created based on total number of PDIs supported */
	num_dai = cdns->pcm.num_pdi;

	dais = devm_kcalloc(cdns->dev, num_dai, sizeof(*dais), GFP_KERNEL);
	if (!dais)
		return -ENOMEM;

	/* Create PCM DAIs */
	stream = &cdns->pcm;

	ret = intel_create_dai(cdns, dais, INTEL_PDI_IN, cdns->pcm.num_in,
			       off, stream->num_ch_in);
	if (ret)
		return ret;

	off += cdns->pcm.num_in;
	ret = intel_create_dai(cdns, dais, INTEL_PDI_OUT, cdns->pcm.num_out,
			       off, stream->num_ch_out);
	if (ret)
		return ret;

	off += cdns->pcm.num_out;
	ret = intel_create_dai(cdns, dais, INTEL_PDI_BD, cdns->pcm.num_bd,
			       off, stream->num_ch_bd);
	if (ret)
		return ret;

	return devm_snd_soc_register_component(cdns->dev, &dai_component,
					       dais, num_dai);
}

static int intel_start_bus(struct sdw_intel *sdw)
{
	struct device *dev = sdw->cdns.dev;
	struct sdw_cdns *cdns = &sdw->cdns;
	struct sdw_bus *bus = &cdns->bus;
	int ret;

	ret = sdw_cdns_enable_interrupt(cdns, true);
	if (ret < 0) {
		dev_err(dev, "%s: cannot enable interrupts: %d\n", __func__, ret);
		return ret;
	}

	/*
	 * follow recommended programming flows to avoid timeouts when
	 * gsync is enabled
	 */
	if (bus->multi_link)
		intel_shim_sync_arm(sdw);

	ret = sdw_cdns_init(cdns);
	if (ret < 0) {
		dev_err(dev, "%s: unable to initialize Cadence IP: %d\n", __func__, ret);
		goto err_interrupt;
	}

	ret = sdw_cdns_exit_reset(cdns);
	if (ret < 0) {
		dev_err(dev, "%s: unable to exit bus reset sequence: %d\n", __func__, ret);
		goto err_interrupt;
	}

	if (bus->multi_link) {
		ret = intel_shim_sync_go(sdw);
		if (ret < 0) {
			dev_err(dev, "%s: sync go failed: %d\n", __func__, ret);
			goto err_interrupt;
		}
	}
	sdw_cdns_check_self_clearing_bits(cdns, __func__,
					  true, INTEL_MASTER_RESET_ITERATIONS);

	return 0;

err_interrupt:
	sdw_cdns_enable_interrupt(cdns, false);
	return ret;
}

static int intel_start_bus_after_reset(struct sdw_intel *sdw)
{
	struct device *dev = sdw->cdns.dev;
	struct sdw_cdns *cdns = &sdw->cdns;
	struct sdw_bus *bus = &cdns->bus;
	bool clock_stop0;
	int status;
	int ret;

	/*
	 * An exception condition occurs for the CLK_STOP_BUS_RESET
	 * case if one or more masters remain active. In this condition,
	 * all the masters are powered on for they are in the same power
	 * domain. Master can preserve its context for clock stop0, so
	 * there is no need to clear slave status and reset bus.
	 */
	clock_stop0 = sdw_cdns_is_clock_stop(&sdw->cdns);

	if (!clock_stop0) {

		/*
		 * make sure all Slaves are tagged as UNATTACHED and
		 * provide reason for reinitialization
		 */

		status = SDW_UNATTACH_REQUEST_MASTER_RESET;
		sdw_clear_slave_status(bus, status);

		ret = sdw_cdns_enable_interrupt(cdns, true);
		if (ret < 0) {
			dev_err(dev, "cannot enable interrupts during resume\n");
			return ret;
		}

		/*
		 * follow recommended programming flows to avoid
		 * timeouts when gsync is enabled
		 */
		if (bus->multi_link)
			intel_shim_sync_arm(sdw);

		/*
		 * Re-initialize the IP since it was powered-off
		 */
		sdw_cdns_init(&sdw->cdns);

	} else {
		ret = sdw_cdns_enable_interrupt(cdns, true);
		if (ret < 0) {
			dev_err(dev, "cannot enable interrupts during resume\n");
			return ret;
		}
	}

	ret = sdw_cdns_clock_restart(cdns, !clock_stop0);
	if (ret < 0) {
		dev_err(dev, "unable to restart clock during resume\n");
		goto err_interrupt;
	}

	if (!clock_stop0) {
		ret = sdw_cdns_exit_reset(cdns);
		if (ret < 0) {
			dev_err(dev, "unable to exit bus reset sequence during resume\n");
			goto err_interrupt;
		}

		if (bus->multi_link) {
			ret = intel_shim_sync_go(sdw);
			if (ret < 0) {
				dev_err(sdw->cdns.dev, "sync go failed during resume\n");
				goto err_interrupt;
			}
		}
	}
	sdw_cdns_check_self_clearing_bits(cdns, __func__, true, INTEL_MASTER_RESET_ITERATIONS);

	return 0;

err_interrupt:
	sdw_cdns_enable_interrupt(cdns, false);
	return ret;
}

static void intel_check_clock_stop(struct sdw_intel *sdw)
{
	struct device *dev = sdw->cdns.dev;
	bool clock_stop0;

	clock_stop0 = sdw_cdns_is_clock_stop(&sdw->cdns);
	if (!clock_stop0)
		dev_err(dev, "%s: invalid configuration, clock was not stopped\n", __func__);
}

static int intel_start_bus_after_clock_stop(struct sdw_intel *sdw)
{
	struct device *dev = sdw->cdns.dev;
	struct sdw_cdns *cdns = &sdw->cdns;
	int ret;

	ret = sdw_cdns_enable_interrupt(cdns, true);
	if (ret < 0) {
		dev_err(dev, "%s: cannot enable interrupts: %d\n", __func__, ret);
		return ret;
	}

	ret = sdw_cdns_clock_restart(cdns, false);
	if (ret < 0) {
		dev_err(dev, "%s: unable to restart clock: %d\n", __func__, ret);
		sdw_cdns_enable_interrupt(cdns, false);
		return ret;
	}

	sdw_cdns_check_self_clearing_bits(cdns, "intel_resume_runtime no_quirks",
					  true, INTEL_MASTER_RESET_ITERATIONS);

	return 0;
}

static int intel_stop_bus(struct sdw_intel *sdw, bool clock_stop)
{
	struct device *dev = sdw->cdns.dev;
	struct sdw_cdns *cdns = &sdw->cdns;
	bool wake_enable = false;
	int ret;

	if (clock_stop) {
		ret = sdw_cdns_clock_stop(cdns, true);
		if (ret < 0)
			dev_err(dev, "%s: cannot stop clock: %d\n", __func__, ret);
		else
			wake_enable = true;
	}

	ret = sdw_cdns_enable_interrupt(cdns, false);
	if (ret < 0) {
		dev_err(dev, "%s: cannot disable interrupts: %d\n", __func__, ret);
		return ret;
	}

	ret = intel_link_power_down(sdw);
	if (ret) {
		dev_err(dev, "%s: Link power down failed: %d\n", __func__, ret);
		return ret;
	}

	intel_shim_wake(sdw, wake_enable);

	return 0;
}

static int sdw_master_read_intel_prop(struct sdw_bus *bus)
{
	struct sdw_master_prop *prop = &bus->prop;
	struct fwnode_handle *link;
	char name[32];
	u32 quirk_mask;

	/* Find master handle */
	snprintf(name, sizeof(name),
		 "mipi-sdw-link-%d-subproperties", bus->link_id);

	link = device_get_named_child_node(bus->dev, name);
	if (!link) {
		dev_err(bus->dev, "Master node %s not found\n", name);
		return -EIO;
	}

	fwnode_property_read_u32(link,
				 "intel-sdw-ip-clock",
				 &prop->mclk_freq);

	/* the values reported by BIOS are the 2x clock, not the bus clock */
	prop->mclk_freq /= 2;

	fwnode_property_read_u32(link,
				 "intel-quirk-mask",
				 &quirk_mask);

	if (quirk_mask & SDW_INTEL_QUIRK_MASK_BUS_DISABLE)
		prop->hw_disabled = true;

	prop->quirks = SDW_MASTER_QUIRKS_CLEAR_INITIAL_CLASH |
		SDW_MASTER_QUIRKS_CLEAR_INITIAL_PARITY;

	return 0;
}

static int intel_prop_read(struct sdw_bus *bus)
{
	/* Initialize with default handler to read all DisCo properties */
	sdw_master_read_prop(bus);

	/* read Intel-specific properties */
	sdw_master_read_intel_prop(bus);

	return 0;
}

static struct sdw_master_ops sdw_intel_ops = {
	.read_prop = intel_prop_read,
	.override_adr = sdw_dmi_override_adr,
	.xfer_msg = cdns_xfer_msg,
	.xfer_msg_defer = cdns_xfer_msg_defer,
	.reset_page_addr = cdns_reset_page_addr,
	.set_bus_conf = cdns_bus_conf,
	.pre_bank_switch = intel_pre_bank_switch,
	.post_bank_switch = intel_post_bank_switch,
	.read_ping_status = cdns_read_ping_status,
};

/*
 * probe and init (aux_dev_id argument is required by function prototype but not used)
 */
static int intel_link_probe(struct auxiliary_device *auxdev,
			    const struct auxiliary_device_id *aux_dev_id)

{
	struct device *dev = &auxdev->dev;
	struct sdw_intel_link_dev *ldev = auxiliary_dev_to_sdw_intel_link_dev(auxdev);
	struct sdw_intel *sdw;
	struct sdw_cdns *cdns;
	struct sdw_bus *bus;
	int ret;

	sdw = devm_kzalloc(dev, sizeof(*sdw), GFP_KERNEL);
	if (!sdw)
		return -ENOMEM;

	cdns = &sdw->cdns;
	bus = &cdns->bus;

	sdw->instance = auxdev->id;
	sdw->link_res = &ldev->link_res;
	cdns->dev = dev;
	cdns->registers = sdw->link_res->registers;
	cdns->instance = sdw->instance;
	cdns->msg_count = 0;

	bus->link_id = auxdev->id;
<<<<<<< HEAD
=======
	bus->dev_num_ida_min = INTEL_DEV_NUM_IDA_MIN;
>>>>>>> d60c95ef
	bus->clk_stop_timeout = 1;

	sdw_cdns_probe(cdns);

	/* Set ops */
	bus->ops = &sdw_intel_ops;

	/* set driver data, accessed by snd_soc_dai_get_drvdata() */
	auxiliary_set_drvdata(auxdev, cdns);

	/* use generic bandwidth allocation algorithm */
	sdw->cdns.bus.compute_params = sdw_compute_params;

	/* avoid resuming from pm_runtime suspend if it's not required */
	dev_pm_set_driver_flags(dev, DPM_FLAG_SMART_SUSPEND);

	ret = sdw_bus_master_add(bus, dev, dev->fwnode);
	if (ret) {
		dev_err(dev, "sdw_bus_master_add fail: %d\n", ret);
		return ret;
	}

	if (bus->prop.hw_disabled)
		dev_info(dev,
			 "SoundWire master %d is disabled, will be ignored\n",
			 bus->link_id);
	/*
	 * Ignore BIOS err_threshold, it's a really bad idea when dealing
	 * with multiple hardware synchronized links
	 */
	bus->prop.err_threshold = 0;

	return 0;
}

int intel_link_startup(struct auxiliary_device *auxdev)
{
	struct device *dev = &auxdev->dev;
	struct sdw_cdns *cdns = auxiliary_get_drvdata(auxdev);
	struct sdw_intel *sdw = cdns_to_intel(cdns);
	struct sdw_bus *bus = &cdns->bus;
	int link_flags;
	bool multi_link;
	u32 clock_stop_quirks;
	int ret;

	if (bus->prop.hw_disabled) {
		dev_info(dev,
			 "SoundWire master %d is disabled, ignoring\n",
			 sdw->instance);
		return 0;
	}

	link_flags = md_flags >> (bus->link_id * 8);
	multi_link = !(link_flags & SDW_INTEL_MASTER_DISABLE_MULTI_LINK);
	if (!multi_link) {
		dev_dbg(dev, "Multi-link is disabled\n");
	} else {
		/*
		 * hardware-based synchronization is required regardless
		 * of the number of segments used by a stream: SSP-based
		 * synchronization is gated by gsync when the multi-master
		 * mode is set.
		 */
		bus->hw_sync_min_links = 1;
	}
	bus->multi_link = multi_link;

	/* Initialize shim, controller */
	ret = intel_link_power_up(sdw);
	if (ret)
		goto err_init;

	/* Register DAIs */
	ret = intel_register_dai(sdw);
	if (ret) {
		dev_err(dev, "DAI registration failed: %d\n", ret);
<<<<<<< HEAD
		goto err_interrupt;
=======
		goto err_power_up;
>>>>>>> d60c95ef
	}

	intel_debugfs_init(sdw);

	/* start bus */
	ret = intel_start_bus(sdw);
	if (ret) {
		dev_err(dev, "bus start failed: %d\n", ret);
		goto err_power_up;
	}

	/* Enable runtime PM */
	if (!(link_flags & SDW_INTEL_MASTER_DISABLE_PM_RUNTIME)) {
		pm_runtime_set_autosuspend_delay(dev,
						 INTEL_MASTER_SUSPEND_DELAY_MS);
		pm_runtime_use_autosuspend(dev);
		pm_runtime_mark_last_busy(dev);

		pm_runtime_set_active(dev);
		pm_runtime_enable(dev);
	}

	clock_stop_quirks = sdw->link_res->clock_stop_quirks;
	if (clock_stop_quirks & SDW_INTEL_CLK_STOP_NOT_ALLOWED) {
		/*
		 * To keep the clock running we need to prevent
		 * pm_runtime suspend from happening by increasing the
		 * reference count.
		 * This quirk is specified by the parent PCI device in
		 * case of specific latency requirements. It will have
		 * no effect if pm_runtime is disabled by the user via
		 * a module parameter for testing purposes.
		 */
		pm_runtime_get_noresume(dev);
	}

	/*
	 * The runtime PM status of Slave devices is "Unsupported"
	 * until they report as ATTACHED. If they don't, e.g. because
	 * there are no Slave devices populated or if the power-on is
	 * delayed or dependent on a power switch, the Master will
	 * remain active and prevent its parent from suspending.
	 *
	 * Conditionally force the pm_runtime core to re-evaluate the
	 * Master status in the absence of any Slave activity. A quirk
	 * is provided to e.g. deal with Slaves that may be powered on
	 * with a delay. A more complete solution would require the
	 * definition of Master properties.
	 */
	if (!(link_flags & SDW_INTEL_MASTER_DISABLE_PM_RUNTIME_IDLE))
		pm_runtime_idle(dev);

	sdw->startup_done = true;
	return 0;

err_power_up:
	intel_link_power_down(sdw);
err_init:
	return ret;
}

static void intel_link_remove(struct auxiliary_device *auxdev)
{
	struct sdw_cdns *cdns = auxiliary_get_drvdata(auxdev);
	struct sdw_intel *sdw = cdns_to_intel(cdns);
	struct sdw_bus *bus = &cdns->bus;

	/*
	 * Since pm_runtime is already disabled, we don't decrease
	 * the refcount when the clock_stop_quirk is
	 * SDW_INTEL_CLK_STOP_NOT_ALLOWED
	 */
	if (!bus->prop.hw_disabled) {
		intel_debugfs_exit(sdw);
		sdw_cdns_enable_interrupt(cdns, false);
	}
	sdw_bus_master_delete(bus);
}

int intel_link_process_wakeen_event(struct auxiliary_device *auxdev)
{
	struct device *dev = &auxdev->dev;
	struct sdw_intel *sdw;
	struct sdw_bus *bus;

	sdw = auxiliary_get_drvdata(auxdev);
	bus = &sdw->cdns.bus;

	if (bus->prop.hw_disabled || !sdw->startup_done) {
		dev_dbg(dev, "SoundWire master %d is disabled or not-started, ignoring\n",
			bus->link_id);
		return 0;
	}

	if (!intel_shim_check_wake(sdw))
		return 0;

	/* disable WAKEEN interrupt ASAP to prevent interrupt flood */
	intel_shim_wake(sdw, false);

	/*
	 * resume the Master, which will generate a bus reset and result in
	 * Slaves re-attaching and be re-enumerated. The SoundWire physical
	 * device which generated the wake will trigger an interrupt, which
	 * will in turn cause the corresponding Linux Slave device to be
	 * resumed and the Slave codec driver to check the status.
	 */
	pm_request_resume(dev);

	return 0;
}

/*
 * PM calls
 */

static int intel_resume_child_device(struct device *dev, void *data)
{
	int ret;
	struct sdw_slave *slave = dev_to_sdw_dev(dev);

	if (!slave->probed) {
		dev_dbg(dev, "skipping device, no probed driver\n");
		return 0;
	}
	if (!slave->dev_num_sticky) {
		dev_dbg(dev, "skipping device, never detected on bus\n");
		return 0;
	}

	ret = pm_request_resume(dev);
	if (ret < 0)
		dev_err(dev, "%s: pm_request_resume failed: %d\n", __func__, ret);

	return ret;
}

static int __maybe_unused intel_pm_prepare(struct device *dev)
{
	struct sdw_cdns *cdns = dev_get_drvdata(dev);
	struct sdw_intel *sdw = cdns_to_intel(cdns);
	struct sdw_bus *bus = &cdns->bus;
	u32 clock_stop_quirks;
	int ret;

	if (bus->prop.hw_disabled || !sdw->startup_done) {
		dev_dbg(dev, "SoundWire master %d is disabled or not-started, ignoring\n",
			bus->link_id);
		return 0;
	}

	clock_stop_quirks = sdw->link_res->clock_stop_quirks;

	if (pm_runtime_suspended(dev) &&
	    pm_runtime_suspended(dev->parent) &&
	    ((clock_stop_quirks & SDW_INTEL_CLK_STOP_BUS_RESET) ||
	     !clock_stop_quirks)) {
		/*
		 * if we've enabled clock stop, and the parent is suspended, the SHIM registers
		 * are not accessible and the shim wake cannot be disabled.
		 * The only solution is to resume the entire bus to full power
		 */

		/*
		 * If any operation in this block fails, we keep going since we don't want
		 * to prevent system suspend from happening and errors should be recoverable
		 * on resume.
		 */

		/*
		 * first resume the device for this link. This will also by construction
		 * resume the PCI parent device.
		 */
		ret = pm_request_resume(dev);
		if (ret < 0) {
			dev_err(dev, "%s: pm_request_resume failed: %d\n", __func__, ret);
			return 0;
		}

		/*
		 * Continue resuming the entire bus (parent + child devices) to exit
		 * the clock stop mode. If there are no devices connected on this link
		 * this is a no-op.
		 * The resume to full power could have been implemented with a .prepare
		 * step in SoundWire codec drivers. This would however require a lot
		 * of code to handle an Intel-specific corner case. It is simpler in
		 * practice to add a loop at the link level.
		 */
		ret = device_for_each_child(bus->dev, NULL, intel_resume_child_device);

		if (ret < 0)
			dev_err(dev, "%s: intel_resume_child_device failed: %d\n", __func__, ret);
	}

	return 0;
}

static int __maybe_unused intel_suspend(struct device *dev)
{
	struct sdw_cdns *cdns = dev_get_drvdata(dev);
	struct sdw_intel *sdw = cdns_to_intel(cdns);
	struct sdw_bus *bus = &cdns->bus;
	u32 clock_stop_quirks;
	int ret;

	if (bus->prop.hw_disabled || !sdw->startup_done) {
		dev_dbg(dev, "SoundWire master %d is disabled or not-started, ignoring\n",
			bus->link_id);
		return 0;
	}

	if (pm_runtime_suspended(dev)) {
		dev_dbg(dev, "pm_runtime status: suspended\n");

		clock_stop_quirks = sdw->link_res->clock_stop_quirks;

		if ((clock_stop_quirks & SDW_INTEL_CLK_STOP_BUS_RESET) ||
		    !clock_stop_quirks) {

			if (pm_runtime_suspended(dev->parent)) {
				/*
				 * paranoia check: this should not happen with the .prepare
				 * resume to full power
				 */
				dev_err(dev, "%s: invalid config: parent is suspended\n", __func__);
			} else {
				intel_shim_wake(sdw, false);
			}
		}

		return 0;
	}

	ret = intel_stop_bus(sdw, false);
	if (ret < 0) {
		dev_err(dev, "%s: cannot stop bus: %d\n", __func__, ret);
		return ret;
	}

	return 0;
}

static int __maybe_unused intel_suspend_runtime(struct device *dev)
{
	struct sdw_cdns *cdns = dev_get_drvdata(dev);
	struct sdw_intel *sdw = cdns_to_intel(cdns);
	struct sdw_bus *bus = &cdns->bus;
	u32 clock_stop_quirks;
	int ret;

	if (bus->prop.hw_disabled || !sdw->startup_done) {
		dev_dbg(dev, "SoundWire master %d is disabled or not-started, ignoring\n",
			bus->link_id);
		return 0;
	}

	clock_stop_quirks = sdw->link_res->clock_stop_quirks;

	if (clock_stop_quirks & SDW_INTEL_CLK_STOP_TEARDOWN) {
		ret = intel_stop_bus(sdw, false);
		if (ret < 0) {
			dev_err(dev, "%s: cannot stop bus during teardown: %d\n",
				__func__, ret);
			return ret;
		}
	} else if (clock_stop_quirks & SDW_INTEL_CLK_STOP_BUS_RESET || !clock_stop_quirks) {
		ret = intel_stop_bus(sdw, true);
		if (ret < 0) {
			dev_err(dev, "%s: cannot stop bus during clock_stop: %d\n",
				__func__, ret);
			return ret;
		}
	} else {
		dev_err(dev, "%s clock_stop_quirks %x unsupported\n",
			__func__, clock_stop_quirks);
		ret = -EINVAL;
	}

	return ret;
}

static int __maybe_unused intel_resume(struct device *dev)
{
	struct sdw_cdns *cdns = dev_get_drvdata(dev);
	struct sdw_intel *sdw = cdns_to_intel(cdns);
	struct sdw_bus *bus = &cdns->bus;
	int link_flags;
	int ret;

	if (bus->prop.hw_disabled || !sdw->startup_done) {
		dev_dbg(dev, "SoundWire master %d is disabled or not-started, ignoring\n",
			bus->link_id);
		return 0;
	}

	link_flags = md_flags >> (bus->link_id * 8);

	if (pm_runtime_suspended(dev)) {
		dev_dbg(dev, "pm_runtime status was suspended, forcing active\n");

		/* follow required sequence from runtime_pm.rst */
		pm_runtime_disable(dev);
		pm_runtime_set_active(dev);
		pm_runtime_mark_last_busy(dev);
		pm_runtime_enable(dev);

		link_flags = md_flags >> (bus->link_id * 8);

		if (!(link_flags & SDW_INTEL_MASTER_DISABLE_PM_RUNTIME_IDLE))
			pm_runtime_idle(dev);
	}

	ret = intel_link_power_up(sdw);
	if (ret) {
		dev_err(dev, "%s failed: %d\n", __func__, ret);
		return ret;
	}

	/*
	 * make sure all Slaves are tagged as UNATTACHED and provide
	 * reason for reinitialization
	 */
	sdw_clear_slave_status(bus, SDW_UNATTACH_REQUEST_MASTER_RESET);

	ret = intel_start_bus(sdw);
	if (ret < 0) {
		dev_err(dev, "cannot start bus during resume\n");
		intel_link_power_down(sdw);
		return ret;
	}

	/*
	 * after system resume, the pm_runtime suspend() may kick in
	 * during the enumeration, before any children device force the
	 * master device to remain active.  Using pm_runtime_get()
	 * routines is not really possible, since it'd prevent the
	 * master from suspending.
	 * A reasonable compromise is to update the pm_runtime
	 * counters and delay the pm_runtime suspend by several
	 * seconds, by when all enumeration should be complete.
	 */
	pm_runtime_mark_last_busy(dev);

	return 0;
}

static int __maybe_unused intel_resume_runtime(struct device *dev)
{
	struct sdw_cdns *cdns = dev_get_drvdata(dev);
	struct sdw_intel *sdw = cdns_to_intel(cdns);
	struct sdw_bus *bus = &cdns->bus;
	u32 clock_stop_quirks;
	int ret;

	if (bus->prop.hw_disabled || !sdw->startup_done) {
		dev_dbg(dev, "SoundWire master %d is disabled or not-started, ignoring\n",
			bus->link_id);
		return 0;
	}

	/* unconditionally disable WAKEEN interrupt */
	intel_shim_wake(sdw, false);

	clock_stop_quirks = sdw->link_res->clock_stop_quirks;

	if (clock_stop_quirks & SDW_INTEL_CLK_STOP_TEARDOWN) {
		ret = intel_link_power_up(sdw);
		if (ret) {
			dev_err(dev, "%s: power_up failed after teardown: %d\n", __func__, ret);
			return ret;
		}

		/*
		 * make sure all Slaves are tagged as UNATTACHED and provide
		 * reason for reinitialization
		 */
		sdw_clear_slave_status(bus, SDW_UNATTACH_REQUEST_MASTER_RESET);

		ret = intel_start_bus(sdw);
		if (ret < 0) {
			dev_err(dev, "%s: cannot start bus after teardown: %d\n", __func__, ret);
			intel_link_power_down(sdw);
			return ret;
		}


	} else if (clock_stop_quirks & SDW_INTEL_CLK_STOP_BUS_RESET) {
		ret = intel_link_power_up(sdw);
		if (ret) {
			dev_err(dev, "%s: power_up failed after bus reset: %d\n", __func__, ret);
			return ret;
		}

		ret = intel_start_bus_after_reset(sdw);
		if (ret < 0) {
			dev_err(dev, "%s: cannot start bus after reset: %d\n", __func__, ret);
			intel_link_power_down(sdw);
			return ret;
		}
	} else if (!clock_stop_quirks) {

		intel_check_clock_stop(sdw);

		ret = intel_link_power_up(sdw);
		if (ret) {
			dev_err(dev, "%s: power_up failed: %d\n", __func__, ret);
			return ret;
		}

		ret = intel_start_bus_after_clock_stop(sdw);
		if (ret < 0) {
			dev_err(dev, "%s: cannot start bus after clock stop: %d\n", __func__, ret);
			intel_link_power_down(sdw);
			return ret;
		}
	} else {
		dev_err(dev, "%s: clock_stop_quirks %x unsupported\n",
			__func__, clock_stop_quirks);
		ret = -EINVAL;
	}

	return ret;
}

static const struct dev_pm_ops intel_pm = {
	.prepare = intel_pm_prepare,
	SET_SYSTEM_SLEEP_PM_OPS(intel_suspend, intel_resume)
	SET_RUNTIME_PM_OPS(intel_suspend_runtime, intel_resume_runtime, NULL)
};

static const struct auxiliary_device_id intel_link_id_table[] = {
	{ .name = "soundwire_intel.link" },
	{},
};
MODULE_DEVICE_TABLE(auxiliary, intel_link_id_table);

static struct auxiliary_driver sdw_intel_drv = {
	.probe = intel_link_probe,
	.remove = intel_link_remove,
	.driver = {
		/* auxiliary_driver_register() sets .name to be the modname */
		.pm = &intel_pm,
	},
	.id_table = intel_link_id_table
};
module_auxiliary_driver(sdw_intel_drv);

MODULE_LICENSE("Dual BSD/GPL");
MODULE_DESCRIPTION("Intel Soundwire Link Driver");<|MERGE_RESOLUTION|>--- conflicted
+++ resolved
@@ -377,8 +377,6 @@
 		wake_sts = intel_readw(shim, SDW_SHIM_WAKESTS);
 		wake_sts |= (SDW_SHIM_WAKESTS_STATUS << link_id);
 		intel_writew(shim, SDW_SHIM_WAKESTS, wake_sts);
-<<<<<<< HEAD
-=======
 	}
 	mutex_unlock(sdw->link_res->shim_lock);
 }
@@ -451,7 +449,6 @@
 				"Failed to set SHIM_SYNC: %d\n", ret);
 			goto out;
 		}
->>>>>>> d60c95ef
 	}
 
 	*shim_mask |= BIT(link_id);
@@ -1012,27 +1009,6 @@
 	return dma->stream;
 }
 
-<<<<<<< HEAD
-static const struct snd_soc_dai_ops intel_pcm_dai_ops = {
-	.startup = intel_startup,
-	.hw_params = intel_hw_params,
-	.prepare = intel_prepare,
-	.hw_free = intel_hw_free,
-	.shutdown = intel_shutdown,
-	.set_stream = intel_pcm_set_sdw_stream,
-	.get_stream = intel_get_sdw_stream,
-};
-
-static const struct snd_soc_dai_ops intel_pdm_dai_ops = {
-	.startup = intel_startup,
-	.hw_params = intel_hw_params,
-	.prepare = intel_prepare,
-	.hw_free = intel_hw_free,
-	.shutdown = intel_shutdown,
-	.set_stream = intel_pdm_set_sdw_stream,
-	.get_stream = intel_get_sdw_stream,
-};
-=======
 static int intel_trigger(struct snd_pcm_substream *substream, int cmd, struct snd_soc_dai *dai)
 {
 	struct sdw_cdns *cdns = snd_soc_dai_get_drvdata(dai);
@@ -1048,7 +1024,6 @@
 	 */
 	if (res->ops && res->ops->trigger)
 		res->ops->trigger(dai, cmd, substream->stream);
->>>>>>> d60c95ef
 
 	dma = snd_soc_dai_get_dma_data(dai, substream);
 	if (!dma) {
@@ -1537,10 +1512,7 @@
 	cdns->msg_count = 0;
 
 	bus->link_id = auxdev->id;
-<<<<<<< HEAD
-=======
 	bus->dev_num_ida_min = INTEL_DEV_NUM_IDA_MIN;
->>>>>>> d60c95ef
 	bus->clk_stop_timeout = 1;
 
 	sdw_cdns_probe(cdns);
@@ -1618,11 +1590,7 @@
 	ret = intel_register_dai(sdw);
 	if (ret) {
 		dev_err(dev, "DAI registration failed: %d\n", ret);
-<<<<<<< HEAD
-		goto err_interrupt;
-=======
 		goto err_power_up;
->>>>>>> d60c95ef
 	}
 
 	intel_debugfs_init(sdw);
