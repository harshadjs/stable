--- conflicted
+++ resolved
@@ -29,43 +29,11 @@
 void pds_vfio_reset(struct pds_vfio_pci_device *pds_vfio,
 		    enum vfio_device_mig_state state)
 {
-<<<<<<< HEAD
-again:
-	mutex_lock(&pds_vfio->reset_mutex);
-	if (pds_vfio->deferred_reset) {
-		pds_vfio->deferred_reset = false;
-		pds_vfio_put_restore_file(pds_vfio);
-		pds_vfio_put_save_file(pds_vfio);
-		if (pds_vfio->state == VFIO_DEVICE_STATE_ERROR) {
-			pds_vfio_dirty_disable(pds_vfio, false);
-		}
-		pds_vfio->state = pds_vfio->deferred_reset_state;
-		pds_vfio->deferred_reset_state = VFIO_DEVICE_STATE_RUNNING;
-		mutex_unlock(&pds_vfio->reset_mutex);
-		goto again;
-	}
-	mutex_unlock(&pds_vfio->state_mutex);
-	mutex_unlock(&pds_vfio->reset_mutex);
-}
-
-void pds_vfio_reset(struct pds_vfio_pci_device *pds_vfio)
-{
-	mutex_lock(&pds_vfio->reset_mutex);
-	pds_vfio->deferred_reset = true;
-	pds_vfio->deferred_reset_state = VFIO_DEVICE_STATE_RUNNING;
-	if (!mutex_trylock(&pds_vfio->state_mutex)) {
-		mutex_unlock(&pds_vfio->reset_mutex);
-		return;
-	}
-	mutex_unlock(&pds_vfio->reset_mutex);
-	pds_vfio_state_mutex_unlock(pds_vfio);
-=======
 	pds_vfio_put_restore_file(pds_vfio);
 	pds_vfio_put_save_file(pds_vfio);
 	if (state == VFIO_DEVICE_STATE_ERROR)
 		pds_vfio_dirty_disable(pds_vfio, false);
 	pds_vfio->state = state;
->>>>>>> 1b4861e3
 }
 
 static struct file *
