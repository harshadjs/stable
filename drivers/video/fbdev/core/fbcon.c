/*
 *  linux/drivers/video/fbcon.c -- Low level frame buffer based console driver
 *
 *	Copyright (C) 1995 Geert Uytterhoeven
 *
 *
 *  This file is based on the original Amiga console driver (amicon.c):
 *
 *	Copyright (C) 1993 Hamish Macdonald
 *			   Greg Harp
 *	Copyright (C) 1994 David Carter [carter@compsci.bristol.ac.uk]
 *
 *	      with work by William Rucklidge (wjr@cs.cornell.edu)
 *			   Geert Uytterhoeven
 *			   Jes Sorensen (jds@kom.auc.dk)
 *			   Martin Apel
 *
 *  and on the original Atari console driver (atacon.c):
 *
 *	Copyright (C) 1993 Bjoern Brauel
 *			   Roman Hodek
 *
 *	      with work by Guenther Kelleter
 *			   Martin Schaller
 *			   Andreas Schwab
 *
 *  Hardware cursor support added by Emmanuel Marty (core@ggi-project.org)
 *  Smart redraw scrolling, arbitrary font width support, 512char font support
 *  and software scrollback added by 
 *                         Jakub Jelinek (jj@ultra.linux.cz)
 *
 *  Random hacking by Martin Mares <mj@ucw.cz>
 *
 *	2001 - Documented with DocBook
 *	- Brad Douglas <brad@neruo.com>
 *
 *  The low level operations for the various display memory organizations are
 *  now in separate source files.
 *
 *  Currently the following organizations are supported:
 *
 *    o afb			Amiga bitplanes
 *    o cfb{2,4,8,16,24,32}	Packed pixels
 *    o ilbm			Amiga interleaved bitplanes
 *    o iplan2p[248]		Atari interleaved bitplanes
 *    o mfb			Monochrome
 *    o vga			VGA characters/attributes
 *
 *  To do:
 *
 *    - Implement 16 plane mode (iplan2p16)
 *
 *
 *  This file is subject to the terms and conditions of the GNU General Public
 *  License.  See the file COPYING in the main directory of this archive for
 *  more details.
 */

#include <linux/module.h>
#include <linux/types.h>
#include <linux/fs.h>
#include <linux/kernel.h>
#include <linux/delay.h>	/* MSch: for IRQ probe */
#include <linux/console.h>
#include <linux/string.h>
#include <linux/kd.h>
#include <linux/slab.h>
#include <linux/fb.h>
#include <linux/fbcon.h>
#include <linux/vt_kern.h>
#include <linux/selection.h>
#include <linux/font.h>
#include <linux/smp.h>
#include <linux/init.h>
#include <linux/interrupt.h>
#include <linux/crc32.h> /* For counting font checksums */
#include <linux/uaccess.h>
#include <asm/fb.h>
#include <asm/irq.h>

#include "fbcon.h"

/*
 * FIXME: Locking
 *
 * - fbcon state itself is protected by the console_lock, and the code does a
 *   pretty good job at making sure that lock is held everywhere it's needed.
 *
 * - fbcon doesn't bother with fb_lock/unlock at all. This is buggy, since it
 *   means concurrent access to the same fbdev from both fbcon and userspace
 *   will blow up. To fix this all fbcon calls from fbmem.c need to be moved out
 *   of fb_lock/unlock protected sections, since otherwise we'll recurse and
 *   deadlock eventually. Aside: Due to these deadlock issues the fbdev code in
 *   fbmem.c cannot use locking asserts, and there's lots of callers which get
 *   the rules wrong, e.g. fbsysfs.c entirely missed fb_lock/unlock calls too.
 */

enum {
	FBCON_LOGO_CANSHOW	= -1,	/* the logo can be shown */
	FBCON_LOGO_DRAW		= -2,	/* draw the logo to a console */
	FBCON_LOGO_DONTSHOW	= -3	/* do not show the logo */
};

static struct fbcon_display fb_display[MAX_NR_CONSOLES];

struct fb_info *fbcon_registered_fb[FB_MAX];
int fbcon_num_registered_fb;

#define fbcon_for_each_registered_fb(i)		\
	for (i = 0; WARN_CONSOLE_UNLOCKED(), i < FB_MAX; i++)		\
		if (!fbcon_registered_fb[i]) {} else

static signed char con2fb_map[MAX_NR_CONSOLES];
static signed char con2fb_map_boot[MAX_NR_CONSOLES];

static struct fb_info *fbcon_info_from_console(int console)
{
	WARN_CONSOLE_UNLOCKED();

	return fbcon_registered_fb[con2fb_map[console]];
}

static int logo_lines;
/* logo_shown is an index to vc_cons when >= 0; otherwise follows FBCON_LOGO
   enums.  */
static int logo_shown = FBCON_LOGO_CANSHOW;
/* console mappings */
static unsigned int first_fb_vc;
static unsigned int last_fb_vc = MAX_NR_CONSOLES - 1;
static int fbcon_is_default = 1; 
static int primary_device = -1;
static int fbcon_has_console_bind;

#ifdef CONFIG_FRAMEBUFFER_CONSOLE_DETECT_PRIMARY
static int map_override;

static inline void fbcon_map_override(void)
{
	map_override = 1;
}
#else
static inline void fbcon_map_override(void)
{
}
#endif /* CONFIG_FRAMEBUFFER_CONSOLE_DETECT_PRIMARY */

#ifdef CONFIG_FRAMEBUFFER_CONSOLE_DEFERRED_TAKEOVER
static bool deferred_takeover = true;
#else
#define deferred_takeover false
#endif

/* font data */
static char fontname[40];

/* current fb_info */
static int info_idx = -1;

/* console rotation */
static int initial_rotation = -1;
static int fbcon_has_sysfs;
static int margin_color;

static const struct consw fb_con;

#define advance_row(p, delta) (unsigned short *)((unsigned long)(p) + (delta) * vc->vc_size_row)

static int fbcon_cursor_noblink;

#define divides(a, b)	((!(a) || (b)%(a)) ? 0 : 1)

/*
 *  Interface used by the world
 */

static void fbcon_clear_margins(struct vc_data *vc, int bottom_only);
static void fbcon_set_palette(struct vc_data *vc, const unsigned char *table);

/*
 *  Internal routines
 */
static void fbcon_set_disp(struct fb_info *info, struct fb_var_screeninfo *var,
			   int unit);
static void fbcon_redraw_move(struct vc_data *vc, struct fbcon_display *p,
			      int line, int count, int dy);
static void fbcon_modechanged(struct fb_info *info);
static void fbcon_set_all_vcs(struct fb_info *info);

static struct device *fbcon_device;

#ifdef CONFIG_FRAMEBUFFER_CONSOLE_ROTATION
static inline void fbcon_set_rotation(struct fb_info *info)
{
	struct fbcon_ops *ops = info->fbcon_par;

	if (!(info->flags & FBINFO_MISC_TILEBLITTING) &&
	    ops->p->con_rotate < 4)
		ops->rotate = ops->p->con_rotate;
	else
		ops->rotate = 0;
}

static void fbcon_rotate(struct fb_info *info, u32 rotate)
{
	struct fbcon_ops *ops= info->fbcon_par;
	struct fb_info *fb_info;

	if (!ops || ops->currcon == -1)
		return;

	fb_info = fbcon_info_from_console(ops->currcon);

	if (info == fb_info) {
		struct fbcon_display *p = &fb_display[ops->currcon];

		if (rotate < 4)
			p->con_rotate = rotate;
		else
			p->con_rotate = 0;

		fbcon_modechanged(info);
	}
}

static void fbcon_rotate_all(struct fb_info *info, u32 rotate)
{
	struct fbcon_ops *ops = info->fbcon_par;
	struct vc_data *vc;
	struct fbcon_display *p;
	int i;

	if (!ops || ops->currcon < 0 || rotate > 3)
		return;

	for (i = first_fb_vc; i <= last_fb_vc; i++) {
		vc = vc_cons[i].d;
		if (!vc || vc->vc_mode != KD_TEXT ||
		    fbcon_info_from_console(i) != info)
			continue;

		p = &fb_display[vc->vc_num];
		p->con_rotate = rotate;
	}

	fbcon_set_all_vcs(info);
}
#else
static inline void fbcon_set_rotation(struct fb_info *info)
{
	struct fbcon_ops *ops = info->fbcon_par;

	ops->rotate = FB_ROTATE_UR;
}

static void fbcon_rotate(struct fb_info *info, u32 rotate)
{
	return;
}

static void fbcon_rotate_all(struct fb_info *info, u32 rotate)
{
	return;
}
#endif /* CONFIG_FRAMEBUFFER_CONSOLE_ROTATION */

static int fbcon_get_rotate(struct fb_info *info)
{
	struct fbcon_ops *ops = info->fbcon_par;

	return (ops) ? ops->rotate : 0;
}

static inline int fbcon_is_inactive(struct vc_data *vc, struct fb_info *info)
{
	struct fbcon_ops *ops = info->fbcon_par;

	return (info->state != FBINFO_STATE_RUNNING ||
		vc->vc_mode != KD_TEXT || ops->graphics);
}

static int get_color(struct vc_data *vc, struct fb_info *info,
	      u16 c, int is_fg)
{
	int depth = fb_get_color_depth(&info->var, &info->fix);
	int color = 0;

	if (console_blanked) {
		unsigned short charmask = vc->vc_hi_font_mask ? 0x1ff : 0xff;

		c = vc->vc_video_erase_char & charmask;
	}

	if (depth != 1)
		color = (is_fg) ? attr_fgcol((vc->vc_hi_font_mask) ? 9 : 8, c)
			: attr_bgcol((vc->vc_hi_font_mask) ? 13 : 12, c);

	switch (depth) {
	case 1:
	{
		int col = mono_col(info);
		/* 0 or 1 */
		int fg = (info->fix.visual != FB_VISUAL_MONO01) ? col : 0;
		int bg = (info->fix.visual != FB_VISUAL_MONO01) ? 0 : col;

		if (console_blanked)
			fg = bg;

		color = (is_fg) ? fg : bg;
		break;
	}
	case 2:
		/*
		 * Scale down 16-colors to 4 colors. Default 4-color palette
		 * is grayscale. However, simply dividing the values by 4
		 * will not work, as colors 1, 2 and 3 will be scaled-down
		 * to zero rendering them invisible.  So empirically convert
		 * colors to a sane 4-level grayscale.
		 */
		switch (color) {
		case 0:
			color = 0; /* black */
			break;
		case 1 ... 6:
			color = 2; /* white */
			break;
		case 7 ... 8:
			color = 1; /* gray */
			break;
		default:
			color = 3; /* intense white */
			break;
		}
		break;
	case 3:
		/*
		 * Last 8 entries of default 16-color palette is a more intense
		 * version of the first 8 (i.e., same chrominance, different
		 * luminance).
		 */
		color &= 7;
		break;
	}


	return color;
}

static void fb_flashcursor(struct work_struct *work)
{
	struct fbcon_ops *ops = container_of(work, struct fbcon_ops, cursor_work.work);
	struct fb_info *info;
	struct vc_data *vc = NULL;
	int c;
	int mode;
	int ret;

	/* FIXME: we should sort out the unbind locking instead */
	/* instead we just fail to flash the cursor if we can't get
	 * the lock instead of blocking fbcon deinit */
	ret = console_trylock();
	if (ret == 0)
		return;

	/* protected by console_lock */
	info = ops->info;

	if (ops->currcon != -1)
		vc = vc_cons[ops->currcon].d;

	if (!vc || !con_is_visible(vc) ||
	    fbcon_info_from_console(vc->vc_num) != info ||
	    vc->vc_deccm != 1) {
		console_unlock();
		return;
	}

	c = scr_readw((u16 *) vc->vc_pos);
	mode = (!ops->cursor_flash || ops->cursor_state.enable) ?
		CM_ERASE : CM_DRAW;
	ops->cursor(vc, info, mode, get_color(vc, info, c, 1),
		    get_color(vc, info, c, 0));
	console_unlock();

	queue_delayed_work(system_power_efficient_wq, &ops->cursor_work,
			   ops->cur_blink_jiffies);
}

static void fbcon_add_cursor_work(struct fb_info *info)
{
	struct fbcon_ops *ops = info->fbcon_par;

	if (!fbcon_cursor_noblink)
		queue_delayed_work(system_power_efficient_wq, &ops->cursor_work,
				   ops->cur_blink_jiffies);
}

static void fbcon_del_cursor_work(struct fb_info *info)
{
	struct fbcon_ops *ops = info->fbcon_par;

	cancel_delayed_work_sync(&ops->cursor_work);
}

#ifndef MODULE
static int __init fb_console_setup(char *this_opt)
{
	char *options;
	int i, j;

	if (!this_opt || !*this_opt)
		return 1;

	while ((options = strsep(&this_opt, ",")) != NULL) {
		if (!strncmp(options, "font:", 5)) {
			strscpy(fontname, options + 5, sizeof(fontname));
			continue;
		}
		
		if (!strncmp(options, "scrollback:", 11)) {
			pr_warn("Ignoring scrollback size option\n");
			continue;
		}
		
		if (!strncmp(options, "map:", 4)) {
			options += 4;
			if (*options) {
				for (i = 0, j = 0; i < MAX_NR_CONSOLES; i++) {
					if (!options[j])
						j = 0;
					con2fb_map_boot[i] =
						(options[j++]-'0') % FB_MAX;
				}

				fbcon_map_override();
			}
			continue;
		}

		if (!strncmp(options, "vc:", 3)) {
			options += 3;
			if (*options)
				first_fb_vc = simple_strtoul(options, &options, 10) - 1;
			if (first_fb_vc >= MAX_NR_CONSOLES)
				first_fb_vc = 0;
			if (*options++ == '-')
				last_fb_vc = simple_strtoul(options, &options, 10) - 1;
			if (last_fb_vc < first_fb_vc || last_fb_vc >= MAX_NR_CONSOLES)
				last_fb_vc = MAX_NR_CONSOLES - 1;
			fbcon_is_default = 0; 
			continue;
		}

		if (!strncmp(options, "rotate:", 7)) {
			options += 7;
			if (*options)
				initial_rotation = simple_strtoul(options, &options, 0);
			if (initial_rotation > 3)
				initial_rotation = 0;
			continue;
		}

		if (!strncmp(options, "margin:", 7)) {
			options += 7;
			if (*options)
				margin_color = simple_strtoul(options, &options, 0);
			continue;
		}
#ifdef CONFIG_FRAMEBUFFER_CONSOLE_DEFERRED_TAKEOVER
		if (!strcmp(options, "nodefer")) {
			deferred_takeover = false;
			continue;
		}
#endif

		if (!strncmp(options, "logo-pos:", 9)) {
			options += 9;
			if (!strcmp(options, "center"))
				fb_center_logo = true;
			continue;
		}

		if (!strncmp(options, "logo-count:", 11)) {
			options += 11;
			if (*options)
				fb_logo_count = simple_strtol(options, &options, 0);
			continue;
		}
	}
	return 1;
}

__setup("fbcon=", fb_console_setup);
#endif

static int search_fb_in_map(int idx)
{
	int i, retval = 0;

	for (i = first_fb_vc; i <= last_fb_vc; i++) {
		if (con2fb_map[i] == idx)
			retval = 1;
	}
	return retval;
}

static int search_for_mapped_con(void)
{
	int i, retval = 0;

	for (i = first_fb_vc; i <= last_fb_vc; i++) {
		if (con2fb_map[i] != -1)
			retval = 1;
	}
	return retval;
}

static int do_fbcon_takeover(int show_logo)
{
	int err, i;

	if (!fbcon_num_registered_fb)
		return -ENODEV;

	if (!show_logo)
		logo_shown = FBCON_LOGO_DONTSHOW;

	for (i = first_fb_vc; i <= last_fb_vc; i++)
		con2fb_map[i] = info_idx;

	err = do_take_over_console(&fb_con, first_fb_vc, last_fb_vc,
				fbcon_is_default);

	if (err) {
		for (i = first_fb_vc; i <= last_fb_vc; i++)
			con2fb_map[i] = -1;
		info_idx = -1;
	} else {
		fbcon_has_console_bind = 1;
	}

	return err;
}

#ifdef MODULE
static void fbcon_prepare_logo(struct vc_data *vc, struct fb_info *info,
			       int cols, int rows, int new_cols, int new_rows)
{
	logo_shown = FBCON_LOGO_DONTSHOW;
}
#else
static void fbcon_prepare_logo(struct vc_data *vc, struct fb_info *info,
			       int cols, int rows, int new_cols, int new_rows)
{
	/* Need to make room for the logo */
	struct fbcon_ops *ops = info->fbcon_par;
	int cnt, erase = vc->vc_video_erase_char, step;
	unsigned short *save = NULL, *r, *q;
	int logo_height;

	if (info->fbops->owner) {
		logo_shown = FBCON_LOGO_DONTSHOW;
		return;
	}

	/*
	 * remove underline attribute from erase character
	 * if black and white framebuffer.
	 */
	if (fb_get_color_depth(&info->var, &info->fix) == 1)
		erase &= ~0x400;
	logo_height = fb_prepare_logo(info, ops->rotate);
	logo_lines = DIV_ROUND_UP(logo_height, vc->vc_font.height);
	q = (unsigned short *) (vc->vc_origin +
				vc->vc_size_row * rows);
	step = logo_lines * cols;
	for (r = q - logo_lines * cols; r < q; r++)
		if (scr_readw(r) != vc->vc_video_erase_char)
			break;
	if (r != q && new_rows >= rows + logo_lines) {
		save = kzalloc(array3_size(logo_lines, new_cols, 2),
			       GFP_KERNEL);
		if (save) {
			int i = min(cols, new_cols);
			scr_memsetw(save, erase, array3_size(logo_lines, new_cols, 2));
			r = q - step;
			for (cnt = 0; cnt < logo_lines; cnt++, r += i)
				scr_memcpyw(save + cnt * new_cols, r, 2 * i);
			r = q;
		}
	}
	if (r == q) {
		/* We can scroll screen down */
		r = q - step - cols;
		for (cnt = rows - logo_lines; cnt > 0; cnt--) {
			scr_memcpyw(r + step, r, vc->vc_size_row);
			r -= cols;
		}
		if (!save) {
			int lines;
			if (vc->state.y + logo_lines >= rows)
				lines = rows - vc->state.y - 1;
			else
				lines = logo_lines;
			vc->state.y += lines;
			vc->vc_pos += lines * vc->vc_size_row;
		}
	}
	scr_memsetw((unsigned short *) vc->vc_origin,
		    erase,
		    vc->vc_size_row * logo_lines);

	if (con_is_visible(vc) && vc->vc_mode == KD_TEXT) {
		fbcon_clear_margins(vc, 0);
		update_screen(vc);
	}

	if (save) {
		q = (unsigned short *) (vc->vc_origin +
					vc->vc_size_row *
					rows);
		scr_memcpyw(q, save, array3_size(logo_lines, new_cols, 2));
		vc->state.y += logo_lines;
		vc->vc_pos += logo_lines * vc->vc_size_row;
		kfree(save);
	}

	if (logo_shown == FBCON_LOGO_DONTSHOW)
		return;

	if (logo_lines > vc->vc_bottom) {
		logo_shown = FBCON_LOGO_CANSHOW;
		printk(KERN_INFO
		       "fbcon_init: disable boot-logo (boot-logo bigger than screen).\n");
	} else {
		logo_shown = FBCON_LOGO_DRAW;
		vc->vc_top = logo_lines;
	}
}
#endif /* MODULE */

#ifdef CONFIG_FB_TILEBLITTING
static void set_blitting_type(struct vc_data *vc, struct fb_info *info)
{
	struct fbcon_ops *ops = info->fbcon_par;

	ops->p = &fb_display[vc->vc_num];

	if ((info->flags & FBINFO_MISC_TILEBLITTING))
		fbcon_set_tileops(vc, info);
	else {
		fbcon_set_rotation(info);
		fbcon_set_bitops(ops);
	}
}

static int fbcon_invalid_charcount(struct fb_info *info, unsigned charcount)
{
	int err = 0;

	if (info->flags & FBINFO_MISC_TILEBLITTING &&
	    info->tileops->fb_get_tilemax(info) < charcount)
		err = 1;

	return err;
}
#else
static void set_blitting_type(struct vc_data *vc, struct fb_info *info)
{
	struct fbcon_ops *ops = info->fbcon_par;

	info->flags &= ~FBINFO_MISC_TILEBLITTING;
	ops->p = &fb_display[vc->vc_num];
	fbcon_set_rotation(info);
	fbcon_set_bitops(ops);
}

static int fbcon_invalid_charcount(struct fb_info *info, unsigned charcount)
{
	return 0;
}

#endif /* CONFIG_MISC_TILEBLITTING */

static void fbcon_release(struct fb_info *info)
{
	lock_fb_info(info);
	if (info->fbops->fb_release)
		info->fbops->fb_release(info, 0);
	unlock_fb_info(info);

	module_put(info->fbops->owner);

	if (info->fbcon_par) {
		struct fbcon_ops *ops = info->fbcon_par;

		fbcon_del_cursor_work(info);
		kfree(ops->cursor_state.mask);
		kfree(ops->cursor_data);
		kfree(ops->cursor_src);
		kfree(ops->fontbuffer);
		kfree(info->fbcon_par);
		info->fbcon_par = NULL;
	}
}

static int fbcon_open(struct fb_info *info)
{
	struct fbcon_ops *ops;

	if (!try_module_get(info->fbops->owner))
		return -ENODEV;

	lock_fb_info(info);
	if (info->fbops->fb_open &&
	    info->fbops->fb_open(info, 0)) {
		unlock_fb_info(info);
		module_put(info->fbops->owner);
		return -ENODEV;
	}
	unlock_fb_info(info);

	ops = kzalloc(sizeof(struct fbcon_ops), GFP_KERNEL);
	if (!ops) {
		fbcon_release(info);
		return -ENOMEM;
	}

	INIT_DELAYED_WORK(&ops->cursor_work, fb_flashcursor);
	ops->info = info;
	info->fbcon_par = ops;
	ops->cur_blink_jiffies = HZ / 5;

	return 0;
}

static int con2fb_acquire_newinfo(struct vc_data *vc, struct fb_info *info,
				  int unit)
{
	int err;

	err = fbcon_open(info);
	if (err)
		return err;

	if (vc)
		set_blitting_type(vc, info);

	return err;
}

static void con2fb_release_oldinfo(struct vc_data *vc, struct fb_info *oldinfo,
				   struct fb_info *newinfo)
{
	int ret;

	fbcon_release(oldinfo);

	/*
	  If oldinfo and newinfo are driving the same hardware,
	  the fb_release() method of oldinfo may attempt to
	  restore the hardware state.  This will leave the
	  newinfo in an undefined state. Thus, a call to
	  fb_set_par() may be needed for the newinfo.
	*/
	if (newinfo && newinfo->fbops->fb_set_par) {
		ret = newinfo->fbops->fb_set_par(newinfo);

		if (ret)
			printk(KERN_ERR "con2fb_release_oldinfo: "
				"detected unhandled fb_set_par error, "
				"error code %d\n", ret);
	}
}

static void con2fb_init_display(struct vc_data *vc, struct fb_info *info,
				int unit, int show_logo)
{
	struct fbcon_ops *ops = info->fbcon_par;
	int ret;

	ops->currcon = fg_console;

	if (info->fbops->fb_set_par && !ops->initialized) {
		ret = info->fbops->fb_set_par(info);

		if (ret)
			printk(KERN_ERR "con2fb_init_display: detected "
				"unhandled fb_set_par error, "
				"error code %d\n", ret);
	}

	ops->initialized = true;
	ops->graphics = 0;
	fbcon_set_disp(info, &info->var, unit);

	if (show_logo) {
		struct vc_data *fg_vc = vc_cons[fg_console].d;
		struct fb_info *fg_info =
			fbcon_info_from_console(fg_console);

		fbcon_prepare_logo(fg_vc, fg_info, fg_vc->vc_cols,
				   fg_vc->vc_rows, fg_vc->vc_cols,
				   fg_vc->vc_rows);
	}

	update_screen(vc_cons[fg_console].d);
}

/**
 *	set_con2fb_map - map console to frame buffer device
 *	@unit: virtual console number to map
 *	@newidx: frame buffer index to map virtual console to
 *      @user: user request
 *
 *	Maps a virtual console @unit to a frame buffer device
 *	@newidx.
 *
 *	This should be called with the console lock held.
 */
static int set_con2fb_map(int unit, int newidx, int user)
{
	struct vc_data *vc = vc_cons[unit].d;
	int oldidx = con2fb_map[unit];
	struct fb_info *info = fbcon_registered_fb[newidx];
	struct fb_info *oldinfo = NULL;
	int found, err = 0, show_logo;

	WARN_CONSOLE_UNLOCKED();

	if (oldidx == newidx)
		return 0;

	if (!info)
		return -EINVAL;

	if (!search_for_mapped_con() || !con_is_bound(&fb_con)) {
		info_idx = newidx;
		return do_fbcon_takeover(0);
	}

	if (oldidx != -1)
		oldinfo = fbcon_registered_fb[oldidx];

	found = search_fb_in_map(newidx);

	if (!err && !found) {
		err = con2fb_acquire_newinfo(vc, info, unit);
		if (!err)
			con2fb_map[unit] = newidx;
	}

	/*
	 * If old fb is not mapped to any of the consoles,
	 * fbcon should release it.
	 */
	if (!err && oldinfo && !search_fb_in_map(oldidx))
		con2fb_release_oldinfo(vc, oldinfo, info);

	show_logo = (fg_console == 0 && !user &&
			 logo_shown != FBCON_LOGO_DONTSHOW);

	if (!found)
		fbcon_add_cursor_work(info);
	con2fb_map_boot[unit] = newidx;
	con2fb_init_display(vc, info, unit, show_logo);

	if (!search_fb_in_map(info_idx))
		info_idx = newidx;

	return err;
}

/*
 *  Low Level Operations
 */
/* NOTE: fbcon cannot be __init: it may be called from do_take_over_console later */
static int var_to_display(struct fbcon_display *disp,
			  struct fb_var_screeninfo *var,
			  struct fb_info *info)
{
	disp->xres_virtual = var->xres_virtual;
	disp->yres_virtual = var->yres_virtual;
	disp->bits_per_pixel = var->bits_per_pixel;
	disp->grayscale = var->grayscale;
	disp->nonstd = var->nonstd;
	disp->accel_flags = var->accel_flags;
	disp->height = var->height;
	disp->width = var->width;
	disp->red = var->red;
	disp->green = var->green;
	disp->blue = var->blue;
	disp->transp = var->transp;
	disp->rotate = var->rotate;
	disp->mode = fb_match_mode(var, &info->modelist);
	if (disp->mode == NULL)
		/* This should not happen */
		return -EINVAL;
	return 0;
}

static void display_to_var(struct fb_var_screeninfo *var,
			   struct fbcon_display *disp)
{
	fb_videomode_to_var(var, disp->mode);
	var->xres_virtual = disp->xres_virtual;
	var->yres_virtual = disp->yres_virtual;
	var->bits_per_pixel = disp->bits_per_pixel;
	var->grayscale = disp->grayscale;
	var->nonstd = disp->nonstd;
	var->accel_flags = disp->accel_flags;
	var->height = disp->height;
	var->width = disp->width;
	var->red = disp->red;
	var->green = disp->green;
	var->blue = disp->blue;
	var->transp = disp->transp;
	var->rotate = disp->rotate;
}

static const char *fbcon_startup(void)
{
	const char *display_desc = "frame buffer device";
	struct fbcon_display *p = &fb_display[fg_console];
	struct vc_data *vc = vc_cons[fg_console].d;
	const struct font_desc *font = NULL;
	struct fb_info *info = NULL;
	struct fbcon_ops *ops;
	int rows, cols;

	/*
	 *  If num_registered_fb is zero, this is a call for the dummy part.
	 *  The frame buffer devices weren't initialized yet.
	 */
	if (!fbcon_num_registered_fb || info_idx == -1)
		return display_desc;
	/*
	 * Instead of blindly using registered_fb[0], we use info_idx, set by
	 * fbcon_fb_registered();
	 */
	info = fbcon_registered_fb[info_idx];
	if (!info)
		return NULL;
	
	if (fbcon_open(info))
		return NULL;

	ops = info->fbcon_par;
	ops->currcon = -1;
	ops->graphics = 1;
	ops->cur_rotate = -1;

	p->con_rotate = initial_rotation;
	if (p->con_rotate == -1)
		p->con_rotate = info->fbcon_rotate_hint;
	if (p->con_rotate == -1)
		p->con_rotate = FB_ROTATE_UR;

	set_blitting_type(vc, info);

	/* Setup default font */
	if (!p->fontdata && !vc->vc_font.data) {
		if (!fontname[0] || !(font = find_font(fontname)))
			font = get_default_font(info->var.xres,
						info->var.yres,
						info->pixmap.blit_x,
						info->pixmap.blit_y);
		vc->vc_font.width = font->width;
		vc->vc_font.height = font->height;
		vc->vc_font.data = (void *)(p->fontdata = font->data);
		vc->vc_font.charcount = font->charcount;
	} else {
		p->fontdata = vc->vc_font.data;
	}

	cols = FBCON_SWAP(ops->rotate, info->var.xres, info->var.yres);
	rows = FBCON_SWAP(ops->rotate, info->var.yres, info->var.xres);
	cols /= vc->vc_font.width;
	rows /= vc->vc_font.height;
	vc_resize(vc, cols, rows);

	pr_debug("mode:   %s\n", info->fix.id);
	pr_debug("visual: %d\n", info->fix.visual);
	pr_debug("res:    %dx%d-%d\n", info->var.xres,
		 info->var.yres,
		 info->var.bits_per_pixel);

	fbcon_add_cursor_work(info);
	return display_desc;
}

static void fbcon_init(struct vc_data *vc, int init)
{
	struct fb_info *info;
	struct fbcon_ops *ops;
	struct vc_data **default_mode = vc->vc_display_fg;
	struct vc_data *svc = *default_mode;
	struct fbcon_display *t, *p = &fb_display[vc->vc_num];
	int logo = 1, new_rows, new_cols, rows, cols;
	int ret;

	if (WARN_ON(info_idx == -1))
	    return;

	if (con2fb_map[vc->vc_num] == -1)
		con2fb_map[vc->vc_num] = info_idx;

	info = fbcon_info_from_console(vc->vc_num);

	if (logo_shown < 0 && console_loglevel <= CONSOLE_LOGLEVEL_QUIET)
		logo_shown = FBCON_LOGO_DONTSHOW;

	if (vc != svc || logo_shown == FBCON_LOGO_DONTSHOW ||
	    (info->fix.type == FB_TYPE_TEXT))
		logo = 0;

	if (var_to_display(p, &info->var, info))
		return;

	if (!info->fbcon_par)
		con2fb_acquire_newinfo(vc, info, vc->vc_num);

	/* If we are not the first console on this
	   fb, copy the font from that console */
	t = &fb_display[fg_console];
	if (!p->fontdata) {
		if (t->fontdata) {
			struct vc_data *fvc = vc_cons[fg_console].d;

			vc->vc_font.data = (void *)(p->fontdata =
						    fvc->vc_font.data);
			vc->vc_font.width = fvc->vc_font.width;
			vc->vc_font.height = fvc->vc_font.height;
			vc->vc_font.charcount = fvc->vc_font.charcount;
			p->userfont = t->userfont;

			if (p->userfont)
				REFCOUNT(p->fontdata)++;
		} else {
			const struct font_desc *font = NULL;

			if (!fontname[0] || !(font = find_font(fontname)))
				font = get_default_font(info->var.xres,
							info->var.yres,
							info->pixmap.blit_x,
							info->pixmap.blit_y);
			vc->vc_font.width = font->width;
			vc->vc_font.height = font->height;
			vc->vc_font.data = (void *)(p->fontdata = font->data);
			vc->vc_font.charcount = font->charcount;
		}
	}

	vc->vc_can_do_color = (fb_get_color_depth(&info->var, &info->fix)!=1);
	vc->vc_complement_mask = vc->vc_can_do_color ? 0x7700 : 0x0800;
	if (vc->vc_font.charcount == 256) {
		vc->vc_hi_font_mask = 0;
	} else {
		vc->vc_hi_font_mask = 0x100;
		if (vc->vc_can_do_color)
			vc->vc_complement_mask <<= 1;
	}

	if (!*svc->uni_pagedict_loc)
		con_set_default_unimap(svc);
	if (!*vc->uni_pagedict_loc)
		con_copy_unimap(vc, svc);

	ops = info->fbcon_par;
	ops->cur_blink_jiffies = msecs_to_jiffies(vc->vc_cur_blink_ms);

	p->con_rotate = initial_rotation;
	if (p->con_rotate == -1)
		p->con_rotate = info->fbcon_rotate_hint;
	if (p->con_rotate == -1)
		p->con_rotate = FB_ROTATE_UR;

	set_blitting_type(vc, info);

	cols = vc->vc_cols;
	rows = vc->vc_rows;
	new_cols = FBCON_SWAP(ops->rotate, info->var.xres, info->var.yres);
	new_rows = FBCON_SWAP(ops->rotate, info->var.yres, info->var.xres);
	new_cols /= vc->vc_font.width;
	new_rows /= vc->vc_font.height;

	/*
	 * We must always set the mode. The mode of the previous console
	 * driver could be in the same resolution but we are using different
	 * hardware so we have to initialize the hardware.
	 *
	 * We need to do it in fbcon_init() to prevent screen corruption.
	 */
	if (con_is_visible(vc) && vc->vc_mode == KD_TEXT) {
		if (info->fbops->fb_set_par && !ops->initialized) {
			ret = info->fbops->fb_set_par(info);

			if (ret)
				printk(KERN_ERR "fbcon_init: detected "
					"unhandled fb_set_par error, "
					"error code %d\n", ret);
		}

		ops->initialized = true;
	}

	ops->graphics = 0;

#ifdef CONFIG_FRAMEBUFFER_CONSOLE_LEGACY_ACCELERATION
	if ((info->flags & FBINFO_HWACCEL_COPYAREA) &&
	    !(info->flags & FBINFO_HWACCEL_DISABLED))
		p->scrollmode = SCROLL_MOVE;
	else /* default to something safe */
		p->scrollmode = SCROLL_REDRAW;
#endif

	/*
	 *  ++guenther: console.c:vc_allocate() relies on initializing
	 *  vc_{cols,rows}, but we must not set those if we are only
	 *  resizing the console.
	 */
	if (init) {
		vc->vc_cols = new_cols;
		vc->vc_rows = new_rows;
	} else
		vc_resize(vc, new_cols, new_rows);

	if (logo)
		fbcon_prepare_logo(vc, info, cols, rows, new_cols, new_rows);

	if (ops->rotate_font && ops->rotate_font(info, vc)) {
		ops->rotate = FB_ROTATE_UR;
		set_blitting_type(vc, info);
	}

	ops->p = &fb_display[fg_console];
}

static void fbcon_free_font(struct fbcon_display *p, bool freefont)
{
	if (freefont && p->userfont && p->fontdata && (--REFCOUNT(p->fontdata) == 0))
		kfree(p->fontdata - FONT_EXTRA_WORDS * sizeof(int));
	p->fontdata = NULL;
	p->userfont = 0;
}

static void set_vc_hi_font(struct vc_data *vc, bool set);

static void fbcon_release_all(void)
{
	struct fb_info *info;
	int i, j, mapped;

	fbcon_for_each_registered_fb(i) {
		mapped = 0;
		info = fbcon_registered_fb[i];

		for (j = first_fb_vc; j <= last_fb_vc; j++) {
			if (con2fb_map[j] == i) {
				mapped = 1;
				con2fb_map[j] = -1;
			}
		}

		if (mapped)
			fbcon_release(info);
	}
}

static void fbcon_deinit(struct vc_data *vc)
{
	struct fbcon_display *p = &fb_display[vc->vc_num];
	struct fb_info *info;
	struct fbcon_ops *ops;
	int idx;
	bool free_font = true;

	idx = con2fb_map[vc->vc_num];

	if (idx == -1)
		goto finished;

	info = fbcon_registered_fb[idx];

	if (!info)
		goto finished;

	if (info->flags & FBINFO_MISC_FIRMWARE)
		free_font = false;
	ops = info->fbcon_par;

	if (!ops)
		goto finished;

	if (con_is_visible(vc))
		fbcon_del_cursor_work(info);

	ops->initialized = false;
finished:

	fbcon_free_font(p, free_font);
	if (free_font)
		vc->vc_font.data = NULL;

	if (vc->vc_hi_font_mask && vc->vc_screenbuf)
		set_vc_hi_font(vc, false);

	if (!con_is_bound(&fb_con))
		fbcon_release_all();

	if (vc->vc_num == logo_shown)
		logo_shown = FBCON_LOGO_CANSHOW;

	return;
}

/* ====================================================================== */

/*  fbcon_XXX routines - interface used by the world
 *
 *  This system is now divided into two levels because of complications
 *  caused by hardware scrolling. Top level functions:
 *
 *	fbcon_bmove(), fbcon_clear(), fbcon_putc(), fbcon_clear_margins()
 *
 *  handles y values in range [0, scr_height-1] that correspond to real
 *  screen positions. y_wrap shift means that first line of bitmap may be
 *  anywhere on this display. These functions convert lineoffsets to
 *  bitmap offsets and deal with the wrap-around case by splitting blits.
 *
 *	fbcon_bmove_physical_8()    -- These functions fast implementations
 *	fbcon_clear_physical_8()    -- of original fbcon_XXX fns.
 *	fbcon_putc_physical_8()	    -- (font width != 8) may be added later
 *
 *  WARNING:
 *
 *  At the moment fbcon_putc() cannot blit across vertical wrap boundary
 *  Implies should only really hardware scroll in rows. Only reason for
 *  restriction is simplicity & efficiency at the moment.
 */

static void fbcon_clear(struct vc_data *vc, int sy, int sx, int height,
			int width)
{
	struct fb_info *info = fbcon_info_from_console(vc->vc_num);
	struct fbcon_ops *ops = info->fbcon_par;

	struct fbcon_display *p = &fb_display[vc->vc_num];
	u_int y_break;

	if (fbcon_is_inactive(vc, info))
		return;

	if (!height || !width)
		return;

	if (sy < vc->vc_top && vc->vc_top == logo_lines) {
		vc->vc_top = 0;
		/*
		 * If the font dimensions are not an integral of the display
		 * dimensions then the ops->clear below won't end up clearing
		 * the margins.  Call clear_margins here in case the logo
		 * bitmap stretched into the margin area.
		 */
		fbcon_clear_margins(vc, 0);
	}

	/* Split blits that cross physical y_wrap boundary */

	y_break = p->vrows - p->yscroll;
	if (sy < y_break && sy + height - 1 >= y_break) {
		u_int b = y_break - sy;
		ops->clear(vc, info, real_y(p, sy), sx, b, width);
		ops->clear(vc, info, real_y(p, sy + b), sx, height - b,
				 width);
	} else
		ops->clear(vc, info, real_y(p, sy), sx, height, width);
}

static void fbcon_putcs(struct vc_data *vc, const unsigned short *s,
			int count, int ypos, int xpos)
{
	struct fb_info *info = fbcon_info_from_console(vc->vc_num);
	struct fbcon_display *p = &fb_display[vc->vc_num];
	struct fbcon_ops *ops = info->fbcon_par;

	if (!fbcon_is_inactive(vc, info))
		ops->putcs(vc, info, s, count, real_y(p, ypos), xpos,
			   get_color(vc, info, scr_readw(s), 1),
			   get_color(vc, info, scr_readw(s), 0));
}

static void fbcon_putc(struct vc_data *vc, int c, int ypos, int xpos)
{
	unsigned short chr;

	scr_writew(c, &chr);
	fbcon_putcs(vc, &chr, 1, ypos, xpos);
}

static void fbcon_clear_margins(struct vc_data *vc, int bottom_only)
{
	struct fb_info *info = fbcon_info_from_console(vc->vc_num);
	struct fbcon_ops *ops = info->fbcon_par;

	if (!fbcon_is_inactive(vc, info))
		ops->clear_margins(vc, info, margin_color, bottom_only);
}

static void fbcon_cursor(struct vc_data *vc, int mode)
{
	struct fb_info *info = fbcon_info_from_console(vc->vc_num);
	struct fbcon_ops *ops = info->fbcon_par;
 	int c = scr_readw((u16 *) vc->vc_pos);

	ops->cur_blink_jiffies = msecs_to_jiffies(vc->vc_cur_blink_ms);

	if (fbcon_is_inactive(vc, info) || vc->vc_deccm != 1)
		return;

	if (vc->vc_cursor_type & CUR_SW)
		fbcon_del_cursor_work(info);
	else
		fbcon_add_cursor_work(info);

	ops->cursor_flash = (mode == CM_ERASE) ? 0 : 1;

	if (!ops->cursor)
		return;

	ops->cursor(vc, info, mode, get_color(vc, info, c, 1),
		    get_color(vc, info, c, 0));
}

static int scrollback_phys_max = 0;
static int scrollback_max = 0;
static int scrollback_current = 0;

static void fbcon_set_disp(struct fb_info *info, struct fb_var_screeninfo *var,
			   int unit)
{
	struct fbcon_display *p, *t;
	struct vc_data **default_mode, *vc;
	struct vc_data *svc;
	struct fbcon_ops *ops = info->fbcon_par;
	int rows, cols;

	p = &fb_display[unit];

	if (var_to_display(p, var, info))
		return;

	vc = vc_cons[unit].d;

	if (!vc)
		return;

	default_mode = vc->vc_display_fg;
	svc = *default_mode;
	t = &fb_display[svc->vc_num];

	if (!vc->vc_font.data) {
		vc->vc_font.data = (void *)(p->fontdata = t->fontdata);
		vc->vc_font.width = (*default_mode)->vc_font.width;
		vc->vc_font.height = (*default_mode)->vc_font.height;
		vc->vc_font.charcount = (*default_mode)->vc_font.charcount;
		p->userfont = t->userfont;
		if (p->userfont)
			REFCOUNT(p->fontdata)++;
	}

	var->activate = FB_ACTIVATE_NOW;
	info->var.activate = var->activate;
	var->yoffset = info->var.yoffset;
	var->xoffset = info->var.xoffset;
	fb_set_var(info, var);
	ops->var = info->var;
	vc->vc_can_do_color = (fb_get_color_depth(&info->var, &info->fix)!=1);
	vc->vc_complement_mask = vc->vc_can_do_color ? 0x7700 : 0x0800;
	if (vc->vc_font.charcount == 256) {
		vc->vc_hi_font_mask = 0;
	} else {
		vc->vc_hi_font_mask = 0x100;
		if (vc->vc_can_do_color)
			vc->vc_complement_mask <<= 1;
	}

	if (!*svc->uni_pagedict_loc)
		con_set_default_unimap(svc);
	if (!*vc->uni_pagedict_loc)
		con_copy_unimap(vc, svc);

	cols = FBCON_SWAP(ops->rotate, info->var.xres, info->var.yres);
	rows = FBCON_SWAP(ops->rotate, info->var.yres, info->var.xres);
	cols /= vc->vc_font.width;
	rows /= vc->vc_font.height;
	vc_resize(vc, cols, rows);

	if (con_is_visible(vc)) {
		update_screen(vc);
	}
}

static __inline__ void ywrap_up(struct vc_data *vc, int count)
{
	struct fb_info *info = fbcon_info_from_console(vc->vc_num);
	struct fbcon_ops *ops = info->fbcon_par;
	struct fbcon_display *p = &fb_display[vc->vc_num];

	p->yscroll += count;
	if (p->yscroll >= p->vrows)	/* Deal with wrap */
		p->yscroll -= p->vrows;
	ops->var.xoffset = 0;
	ops->var.yoffset = p->yscroll * vc->vc_font.height;
	ops->var.vmode |= FB_VMODE_YWRAP;
	ops->update_start(info);
	scrollback_max += count;
	if (scrollback_max > scrollback_phys_max)
		scrollback_max = scrollback_phys_max;
	scrollback_current = 0;
}

static __inline__ void ywrap_down(struct vc_data *vc, int count)
{
	struct fb_info *info = fbcon_info_from_console(vc->vc_num);
	struct fbcon_ops *ops = info->fbcon_par;
	struct fbcon_display *p = &fb_display[vc->vc_num];

	p->yscroll -= count;
	if (p->yscroll < 0)	/* Deal with wrap */
		p->yscroll += p->vrows;
	ops->var.xoffset = 0;
	ops->var.yoffset = p->yscroll * vc->vc_font.height;
	ops->var.vmode |= FB_VMODE_YWRAP;
	ops->update_start(info);
	scrollback_max -= count;
	if (scrollback_max < 0)
		scrollback_max = 0;
	scrollback_current = 0;
}

static __inline__ void ypan_up(struct vc_data *vc, int count)
{
	struct fb_info *info = fbcon_info_from_console(vc->vc_num);
	struct fbcon_display *p = &fb_display[vc->vc_num];
	struct fbcon_ops *ops = info->fbcon_par;

	p->yscroll += count;
	if (p->yscroll > p->vrows - vc->vc_rows) {
		ops->bmove(vc, info, p->vrows - vc->vc_rows,
			    0, 0, 0, vc->vc_rows, vc->vc_cols);
		p->yscroll -= p->vrows - vc->vc_rows;
	}

	ops->var.xoffset = 0;
	ops->var.yoffset = p->yscroll * vc->vc_font.height;
	ops->var.vmode &= ~FB_VMODE_YWRAP;
	ops->update_start(info);
	fbcon_clear_margins(vc, 1);
	scrollback_max += count;
	if (scrollback_max > scrollback_phys_max)
		scrollback_max = scrollback_phys_max;
	scrollback_current = 0;
}

static __inline__ void ypan_up_redraw(struct vc_data *vc, int t, int count)
{
	struct fb_info *info = fbcon_info_from_console(vc->vc_num);
	struct fbcon_ops *ops = info->fbcon_par;
	struct fbcon_display *p = &fb_display[vc->vc_num];

	p->yscroll += count;

	if (p->yscroll > p->vrows - vc->vc_rows) {
		p->yscroll -= p->vrows - vc->vc_rows;
		fbcon_redraw_move(vc, p, t + count, vc->vc_rows - count, t);
	}

	ops->var.xoffset = 0;
	ops->var.yoffset = p->yscroll * vc->vc_font.height;
	ops->var.vmode &= ~FB_VMODE_YWRAP;
	ops->update_start(info);
	fbcon_clear_margins(vc, 1);
	scrollback_max += count;
	if (scrollback_max > scrollback_phys_max)
		scrollback_max = scrollback_phys_max;
	scrollback_current = 0;
}

static __inline__ void ypan_down(struct vc_data *vc, int count)
{
	struct fb_info *info = fbcon_info_from_console(vc->vc_num);
	struct fbcon_display *p = &fb_display[vc->vc_num];
	struct fbcon_ops *ops = info->fbcon_par;

	p->yscroll -= count;
	if (p->yscroll < 0) {
		ops->bmove(vc, info, 0, 0, p->vrows - vc->vc_rows,
			    0, vc->vc_rows, vc->vc_cols);
		p->yscroll += p->vrows - vc->vc_rows;
	}

	ops->var.xoffset = 0;
	ops->var.yoffset = p->yscroll * vc->vc_font.height;
	ops->var.vmode &= ~FB_VMODE_YWRAP;
	ops->update_start(info);
	fbcon_clear_margins(vc, 1);
	scrollback_max -= count;
	if (scrollback_max < 0)
		scrollback_max = 0;
	scrollback_current = 0;
}

static __inline__ void ypan_down_redraw(struct vc_data *vc, int t, int count)
{
	struct fb_info *info = fbcon_info_from_console(vc->vc_num);
	struct fbcon_ops *ops = info->fbcon_par;
	struct fbcon_display *p = &fb_display[vc->vc_num];

	p->yscroll -= count;

	if (p->yscroll < 0) {
		p->yscroll += p->vrows - vc->vc_rows;
		fbcon_redraw_move(vc, p, t, vc->vc_rows - count, t + count);
	}

	ops->var.xoffset = 0;
	ops->var.yoffset = p->yscroll * vc->vc_font.height;
	ops->var.vmode &= ~FB_VMODE_YWRAP;
	ops->update_start(info);
	fbcon_clear_margins(vc, 1);
	scrollback_max -= count;
	if (scrollback_max < 0)
		scrollback_max = 0;
	scrollback_current = 0;
}

static void fbcon_redraw_move(struct vc_data *vc, struct fbcon_display *p,
			      int line, int count, int dy)
{
	unsigned short *s = (unsigned short *)
		(vc->vc_origin + vc->vc_size_row * line);

	while (count--) {
		unsigned short *start = s;
		unsigned short *le = advance_row(s, 1);
		unsigned short c;
		int x = 0;
		unsigned short attr = 1;

		do {
			c = scr_readw(s);
			if (attr != (c & 0xff00)) {
				attr = c & 0xff00;
				if (s > start) {
					fbcon_putcs(vc, start, s - start,
						    dy, x);
					x += s - start;
					start = s;
				}
			}
			console_conditional_schedule();
			s++;
		} while (s < le);
		if (s > start)
			fbcon_putcs(vc, start, s - start, dy, x);
		console_conditional_schedule();
		dy++;
	}
}

static void fbcon_redraw_blit(struct vc_data *vc, struct fb_info *info,
			struct fbcon_display *p, int line, int count, int ycount)
{
	int offset = ycount * vc->vc_cols;
	unsigned short *d = (unsigned short *)
	    (vc->vc_origin + vc->vc_size_row * line);
	unsigned short *s = d + offset;
	struct fbcon_ops *ops = info->fbcon_par;

	while (count--) {
		unsigned short *start = s;
		unsigned short *le = advance_row(s, 1);
		unsigned short c;
		int x = 0;

		do {
			c = scr_readw(s);

			if (c == scr_readw(d)) {
				if (s > start) {
					ops->bmove(vc, info, line + ycount, x,
						   line, x, 1, s-start);
					x += s - start + 1;
					start = s + 1;
				} else {
					x++;
					start++;
				}
			}

			scr_writew(c, d);
			console_conditional_schedule();
			s++;
			d++;
		} while (s < le);
		if (s > start)
			ops->bmove(vc, info, line + ycount, x, line, x, 1,
				   s-start);
		console_conditional_schedule();
		if (ycount > 0)
			line++;
		else {
			line--;
			/* NOTE: We subtract two lines from these pointers */
			s -= vc->vc_size_row;
			d -= vc->vc_size_row;
		}
	}
}

static void fbcon_redraw(struct vc_data *vc, struct fbcon_display *p,
			 int line, int count, int offset)
{
	unsigned short *d = (unsigned short *)
	    (vc->vc_origin + vc->vc_size_row * line);
	unsigned short *s = d + offset;

	while (count--) {
		unsigned short *start = s;
		unsigned short *le = advance_row(s, 1);
		unsigned short c;
		int x = 0;
		unsigned short attr = 1;

		do {
			c = scr_readw(s);
			if (attr != (c & 0xff00)) {
				attr = c & 0xff00;
				if (s > start) {
					fbcon_putcs(vc, start, s - start,
						    line, x);
					x += s - start;
					start = s;
				}
			}
			if (c == scr_readw(d)) {
				if (s > start) {
					fbcon_putcs(vc, start, s - start,
						     line, x);
					x += s - start + 1;
					start = s + 1;
				} else {
					x++;
					start++;
				}
			}
			scr_writew(c, d);
			console_conditional_schedule();
			s++;
			d++;
		} while (s < le);
		if (s > start)
			fbcon_putcs(vc, start, s - start, line, x);
		console_conditional_schedule();
		if (offset > 0)
			line++;
		else {
			line--;
			/* NOTE: We subtract two lines from these pointers */
			s -= vc->vc_size_row;
			d -= vc->vc_size_row;
		}
	}
}

static void fbcon_bmove_rec(struct vc_data *vc, struct fbcon_display *p, int sy, int sx,
			    int dy, int dx, int height, int width, u_int y_break)
{
	struct fb_info *info = fbcon_info_from_console(vc->vc_num);
	struct fbcon_ops *ops = info->fbcon_par;
	u_int b;

	if (sy < y_break && sy + height > y_break) {
		b = y_break - sy;
		if (dy < sy) {	/* Avoid trashing self */
			fbcon_bmove_rec(vc, p, sy, sx, dy, dx, b, width,
					y_break);
			fbcon_bmove_rec(vc, p, sy + b, sx, dy + b, dx,
					height - b, width, y_break);
		} else {
			fbcon_bmove_rec(vc, p, sy + b, sx, dy + b, dx,
					height - b, width, y_break);
			fbcon_bmove_rec(vc, p, sy, sx, dy, dx, b, width,
					y_break);
		}
		return;
	}

	if (dy < y_break && dy + height > y_break) {
		b = y_break - dy;
		if (dy < sy) {	/* Avoid trashing self */
			fbcon_bmove_rec(vc, p, sy, sx, dy, dx, b, width,
					y_break);
			fbcon_bmove_rec(vc, p, sy + b, sx, dy + b, dx,
					height - b, width, y_break);
		} else {
			fbcon_bmove_rec(vc, p, sy + b, sx, dy + b, dx,
					height - b, width, y_break);
			fbcon_bmove_rec(vc, p, sy, sx, dy, dx, b, width,
					y_break);
		}
		return;
	}
	ops->bmove(vc, info, real_y(p, sy), sx, real_y(p, dy), dx,
		   height, width);
}

static void fbcon_bmove(struct vc_data *vc, int sy, int sx, int dy, int dx,
			int height, int width)
{
	struct fb_info *info = fbcon_info_from_console(vc->vc_num);
	struct fbcon_display *p = &fb_display[vc->vc_num];

	if (fbcon_is_inactive(vc, info))
		return;

	if (!width || !height)
		return;

	/*  Split blits that cross physical y_wrap case.
	 *  Pathological case involves 4 blits, better to use recursive
	 *  code rather than unrolled case
	 *
	 *  Recursive invocations don't need to erase the cursor over and
	 *  over again, so we use fbcon_bmove_rec()
	 */
	fbcon_bmove_rec(vc, p, sy, sx, dy, dx, height, width,
			p->vrows - p->yscroll);
}

static bool fbcon_scroll(struct vc_data *vc, unsigned int t, unsigned int b,
		enum con_scroll dir, unsigned int count)
{
	struct fb_info *info = fbcon_info_from_console(vc->vc_num);
	struct fbcon_display *p = &fb_display[vc->vc_num];
	int scroll_partial = info->flags & FBINFO_PARTIAL_PAN_OK;

	if (fbcon_is_inactive(vc, info))
		return true;

	fbcon_cursor(vc, CM_ERASE);

	/*
	 * ++Geert: Only use ywrap/ypan if the console is in text mode
	 * ++Andrew: Only use ypan on hardware text mode when scrolling the
	 *           whole screen (prevents flicker).
	 */

	switch (dir) {
	case SM_UP:
		if (count > vc->vc_rows)	/* Maximum realistic size */
			count = vc->vc_rows;
		switch (fb_scrollmode(p)) {
		case SCROLL_MOVE:
			fbcon_redraw_blit(vc, info, p, t, b - t - count,
				     count);
			fbcon_clear(vc, b - count, 0, count, vc->vc_cols);
			scr_memsetw((unsigned short *) (vc->vc_origin +
							vc->vc_size_row *
							(b - count)),
				    vc->vc_video_erase_char,
				    vc->vc_size_row * count);
			return true;

		case SCROLL_WRAP_MOVE:
			if (b - t - count > 3 * vc->vc_rows >> 2) {
				if (t > 0)
					fbcon_bmove(vc, 0, 0, count, 0, t,
						    vc->vc_cols);
				ywrap_up(vc, count);
				if (vc->vc_rows - b > 0)
					fbcon_bmove(vc, b - count, 0, b, 0,
						    vc->vc_rows - b,
						    vc->vc_cols);
			} else if (info->flags & FBINFO_READS_FAST)
				fbcon_bmove(vc, t + count, 0, t, 0,
					    b - t - count, vc->vc_cols);
			else
				goto redraw_up;
			fbcon_clear(vc, b - count, 0, count, vc->vc_cols);
			break;

		case SCROLL_PAN_REDRAW:
			if ((p->yscroll + count <=
			     2 * (p->vrows - vc->vc_rows))
			    && ((!scroll_partial && (b - t == vc->vc_rows))
				|| (scroll_partial
				    && (b - t - count >
					3 * vc->vc_rows >> 2)))) {
				if (t > 0)
					fbcon_redraw_move(vc, p, 0, t, count);
				ypan_up_redraw(vc, t, count);
				if (vc->vc_rows - b > 0)
					fbcon_redraw_move(vc, p, b,
							  vc->vc_rows - b, b);
			} else
				fbcon_redraw_move(vc, p, t + count, b - t - count, t);
			fbcon_clear(vc, b - count, 0, count, vc->vc_cols);
			break;

		case SCROLL_PAN_MOVE:
			if ((p->yscroll + count <=
			     2 * (p->vrows - vc->vc_rows))
			    && ((!scroll_partial && (b - t == vc->vc_rows))
				|| (scroll_partial
				    && (b - t - count >
					3 * vc->vc_rows >> 2)))) {
				if (t > 0)
					fbcon_bmove(vc, 0, 0, count, 0, t,
						    vc->vc_cols);
				ypan_up(vc, count);
				if (vc->vc_rows - b > 0)
					fbcon_bmove(vc, b - count, 0, b, 0,
						    vc->vc_rows - b,
						    vc->vc_cols);
			} else if (info->flags & FBINFO_READS_FAST)
				fbcon_bmove(vc, t + count, 0, t, 0,
					    b - t - count, vc->vc_cols);
			else
				goto redraw_up;
			fbcon_clear(vc, b - count, 0, count, vc->vc_cols);
			break;

		case SCROLL_REDRAW:
		      redraw_up:
			fbcon_redraw(vc, p, t, b - t - count,
				     count * vc->vc_cols);
			fbcon_clear(vc, b - count, 0, count, vc->vc_cols);
			scr_memsetw((unsigned short *) (vc->vc_origin +
							vc->vc_size_row *
							(b - count)),
				    vc->vc_video_erase_char,
				    vc->vc_size_row * count);
			return true;
		}
		break;

	case SM_DOWN:
		if (count > vc->vc_rows)	/* Maximum realistic size */
			count = vc->vc_rows;
		switch (fb_scrollmode(p)) {
		case SCROLL_MOVE:
			fbcon_redraw_blit(vc, info, p, b - 1, b - t - count,
				     -count);
			fbcon_clear(vc, t, 0, count, vc->vc_cols);
			scr_memsetw((unsigned short *) (vc->vc_origin +
							vc->vc_size_row *
							t),
				    vc->vc_video_erase_char,
				    vc->vc_size_row * count);
			return true;

		case SCROLL_WRAP_MOVE:
			if (b - t - count > 3 * vc->vc_rows >> 2) {
				if (vc->vc_rows - b > 0)
					fbcon_bmove(vc, b, 0, b - count, 0,
						    vc->vc_rows - b,
						    vc->vc_cols);
				ywrap_down(vc, count);
				if (t > 0)
					fbcon_bmove(vc, count, 0, 0, 0, t,
						    vc->vc_cols);
			} else if (info->flags & FBINFO_READS_FAST)
				fbcon_bmove(vc, t, 0, t + count, 0,
					    b - t - count, vc->vc_cols);
			else
				goto redraw_down;
			fbcon_clear(vc, t, 0, count, vc->vc_cols);
			break;

		case SCROLL_PAN_MOVE:
			if ((count - p->yscroll <= p->vrows - vc->vc_rows)
			    && ((!scroll_partial && (b - t == vc->vc_rows))
				|| (scroll_partial
				    && (b - t - count >
					3 * vc->vc_rows >> 2)))) {
				if (vc->vc_rows - b > 0)
					fbcon_bmove(vc, b, 0, b - count, 0,
						    vc->vc_rows - b,
						    vc->vc_cols);
				ypan_down(vc, count);
				if (t > 0)
					fbcon_bmove(vc, count, 0, 0, 0, t,
						    vc->vc_cols);
			} else if (info->flags & FBINFO_READS_FAST)
				fbcon_bmove(vc, t, 0, t + count, 0,
					    b - t - count, vc->vc_cols);
			else
				goto redraw_down;
			fbcon_clear(vc, t, 0, count, vc->vc_cols);
			break;

		case SCROLL_PAN_REDRAW:
			if ((count - p->yscroll <= p->vrows - vc->vc_rows)
			    && ((!scroll_partial && (b - t == vc->vc_rows))
				|| (scroll_partial
				    && (b - t - count >
					3 * vc->vc_rows >> 2)))) {
				if (vc->vc_rows - b > 0)
					fbcon_redraw_move(vc, p, b, vc->vc_rows - b,
							  b - count);
				ypan_down_redraw(vc, t, count);
				if (t > 0)
					fbcon_redraw_move(vc, p, count, t, 0);
			} else
				fbcon_redraw_move(vc, p, t, b - t - count, t + count);
			fbcon_clear(vc, t, 0, count, vc->vc_cols);
			break;

		case SCROLL_REDRAW:
		      redraw_down:
			fbcon_redraw(vc, p, b - 1, b - t - count,
				     -count * vc->vc_cols);
			fbcon_clear(vc, t, 0, count, vc->vc_cols);
			scr_memsetw((unsigned short *) (vc->vc_origin +
							vc->vc_size_row *
							t),
				    vc->vc_video_erase_char,
				    vc->vc_size_row * count);
			return true;
		}
	}
	return false;
}


static void updatescrollmode_accel(struct fbcon_display *p,
					struct fb_info *info,
					struct vc_data *vc)
{
#ifdef CONFIG_FRAMEBUFFER_CONSOLE_LEGACY_ACCELERATION
	struct fbcon_ops *ops = info->fbcon_par;
	int cap = info->flags;
	u16 t = 0;
	int ypan = FBCON_SWAP(ops->rotate, info->fix.ypanstep,
				  info->fix.xpanstep);
	int ywrap = FBCON_SWAP(ops->rotate, info->fix.ywrapstep, t);
	int yres = FBCON_SWAP(ops->rotate, info->var.yres, info->var.xres);
	int vyres = FBCON_SWAP(ops->rotate, info->var.yres_virtual,
				   info->var.xres_virtual);
	int good_pan = (cap & FBINFO_HWACCEL_YPAN) &&
		divides(ypan, vc->vc_font.height) && vyres > yres;
	int good_wrap = (cap & FBINFO_HWACCEL_YWRAP) &&
		divides(ywrap, vc->vc_font.height) &&
		divides(vc->vc_font.height, vyres) &&
		divides(vc->vc_font.height, yres);
	int reading_fast = cap & FBINFO_READS_FAST;
	int fast_copyarea = (cap & FBINFO_HWACCEL_COPYAREA) &&
		!(cap & FBINFO_HWACCEL_DISABLED);
	int fast_imageblit = (cap & FBINFO_HWACCEL_IMAGEBLIT) &&
		!(cap & FBINFO_HWACCEL_DISABLED);

	if (good_wrap || good_pan) {
		if (reading_fast || fast_copyarea)
			p->scrollmode = good_wrap ?
				SCROLL_WRAP_MOVE : SCROLL_PAN_MOVE;
		else
			p->scrollmode = good_wrap ? SCROLL_REDRAW :
				SCROLL_PAN_REDRAW;
	} else {
		if (reading_fast || (fast_copyarea && !fast_imageblit))
			p->scrollmode = SCROLL_MOVE;
		else
			p->scrollmode = SCROLL_REDRAW;
	}
#endif
}

static void updatescrollmode_accel(struct fbcon_display *p,
					struct fb_info *info,
					struct vc_data *vc)
{
#ifdef CONFIG_FRAMEBUFFER_CONSOLE_LEGACY_ACCELERATION
	struct fbcon_ops *ops = info->fbcon_par;
	int cap = info->flags;
	u16 t = 0;
	int ypan = FBCON_SWAP(ops->rotate, info->fix.ypanstep,
				  info->fix.xpanstep);
	int ywrap = FBCON_SWAP(ops->rotate, info->fix.ywrapstep, t);
	int yres = FBCON_SWAP(ops->rotate, info->var.yres, info->var.xres);
	int vyres = FBCON_SWAP(ops->rotate, info->var.yres_virtual,
				   info->var.xres_virtual);
	int good_pan = (cap & FBINFO_HWACCEL_YPAN) &&
		divides(ypan, vc->vc_font.height) && vyres > yres;
	int good_wrap = (cap & FBINFO_HWACCEL_YWRAP) &&
		divides(ywrap, vc->vc_font.height) &&
		divides(vc->vc_font.height, vyres) &&
		divides(vc->vc_font.height, yres);
	int reading_fast = cap & FBINFO_READS_FAST;
	int fast_copyarea = (cap & FBINFO_HWACCEL_COPYAREA) &&
		!(cap & FBINFO_HWACCEL_DISABLED);
	int fast_imageblit = (cap & FBINFO_HWACCEL_IMAGEBLIT) &&
		!(cap & FBINFO_HWACCEL_DISABLED);

	if (good_wrap || good_pan) {
		if (reading_fast || fast_copyarea)
			p->scrollmode = good_wrap ?
				SCROLL_WRAP_MOVE : SCROLL_PAN_MOVE;
		else
			p->scrollmode = good_wrap ? SCROLL_REDRAW :
				SCROLL_PAN_REDRAW;
	} else {
		if (reading_fast || (fast_copyarea && !fast_imageblit))
			p->scrollmode = SCROLL_MOVE;
		else
			p->scrollmode = SCROLL_REDRAW;
	}
#endif
}

static void updatescrollmode(struct fbcon_display *p,
					struct fb_info *info,
					struct vc_data *vc)
{
	struct fbcon_ops *ops = info->fbcon_par;
	int fh = vc->vc_font.height;
	int yres = FBCON_SWAP(ops->rotate, info->var.yres, info->var.xres);
	int vyres = FBCON_SWAP(ops->rotate, info->var.yres_virtual,
				   info->var.xres_virtual);

	p->vrows = vyres/fh;
	if (yres > (fh * (vc->vc_rows + 1)))
		p->vrows -= (yres - (fh * vc->vc_rows)) / fh;
	if ((yres % fh) && (vyres % fh < yres % fh))
		p->vrows--;

	/* update scrollmode in case hardware acceleration is used */
	updatescrollmode_accel(p, info, vc);
}

#define PITCH(w) (((w) + 7) >> 3)
#define CALC_FONTSZ(h, p, c) ((h) * (p) * (c)) /* size = height * pitch * charcount */

static int fbcon_resize(struct vc_data *vc, unsigned int width, 
			unsigned int height, unsigned int user)
{
	struct fb_info *info = fbcon_info_from_console(vc->vc_num);
	struct fbcon_ops *ops = info->fbcon_par;
	struct fbcon_display *p = &fb_display[vc->vc_num];
	struct fb_var_screeninfo var = info->var;
	int x_diff, y_diff, virt_w, virt_h, virt_fw, virt_fh;

	if (p->userfont && FNTSIZE(vc->vc_font.data)) {
		int size;
		int pitch = PITCH(vc->vc_font.width);

		/*
		 * If user font, ensure that a possible change to user font
		 * height or width will not allow a font data out-of-bounds access.
		 * NOTE: must use original charcount in calculation as font
		 * charcount can change and cannot be used to determine the
		 * font data allocated size.
		 */
		if (pitch <= 0)
			return -EINVAL;
		size = CALC_FONTSZ(vc->vc_font.height, pitch, vc->vc_font.charcount);
		if (size > FNTSIZE(vc->vc_font.data))
			return -EINVAL;
	}

	virt_w = FBCON_SWAP(ops->rotate, width, height);
	virt_h = FBCON_SWAP(ops->rotate, height, width);
	virt_fw = FBCON_SWAP(ops->rotate, vc->vc_font.width,
				 vc->vc_font.height);
	virt_fh = FBCON_SWAP(ops->rotate, vc->vc_font.height,
				 vc->vc_font.width);
	var.xres = virt_w * virt_fw;
	var.yres = virt_h * virt_fh;
	x_diff = info->var.xres - var.xres;
	y_diff = info->var.yres - var.yres;
	if (x_diff < 0 || x_diff > virt_fw ||
	    y_diff < 0 || y_diff > virt_fh) {
		const struct fb_videomode *mode;

		pr_debug("attempting resize %ix%i\n", var.xres, var.yres);
		mode = fb_find_best_mode(&var, &info->modelist);
		if (mode == NULL)
			return -EINVAL;
		display_to_var(&var, p);
		fb_videomode_to_var(&var, mode);

		if (virt_w > var.xres/virt_fw || virt_h > var.yres/virt_fh)
			return -EINVAL;

		pr_debug("resize now %ix%i\n", var.xres, var.yres);
		if (con_is_visible(vc) && vc->vc_mode == KD_TEXT) {
			var.activate = FB_ACTIVATE_NOW |
				FB_ACTIVATE_FORCE;
			fb_set_var(info, &var);
		}
		var_to_display(p, &info->var, info);
		ops->var = info->var;
	}
	updatescrollmode(p, info, vc);
	return 0;
}

static int fbcon_switch(struct vc_data *vc)
{
	struct fb_info *info, *old_info = NULL;
	struct fbcon_ops *ops;
	struct fbcon_display *p = &fb_display[vc->vc_num];
	struct fb_var_screeninfo var;
	int i, ret, prev_console;

	info = fbcon_info_from_console(vc->vc_num);
	ops = info->fbcon_par;

	if (logo_shown >= 0) {
		struct vc_data *conp2 = vc_cons[logo_shown].d;

		if (conp2->vc_top == logo_lines
		    && conp2->vc_bottom == conp2->vc_rows)
			conp2->vc_top = 0;
		logo_shown = FBCON_LOGO_CANSHOW;
	}

	prev_console = ops->currcon;
	if (prev_console != -1)
		old_info = fbcon_info_from_console(prev_console);
	/*
	 * FIXME: If we have multiple fbdev's loaded, we need to
	 * update all info->currcon.  Perhaps, we can place this
	 * in a centralized structure, but this might break some
	 * drivers.
	 *
	 * info->currcon = vc->vc_num;
	 */
	fbcon_for_each_registered_fb(i) {
		if (fbcon_registered_fb[i]->fbcon_par) {
			struct fbcon_ops *o = fbcon_registered_fb[i]->fbcon_par;

			o->currcon = vc->vc_num;
		}
	}
	memset(&var, 0, sizeof(struct fb_var_screeninfo));
	display_to_var(&var, p);
	var.activate = FB_ACTIVATE_NOW;

	/*
	 * make sure we don't unnecessarily trip the memcmp()
	 * in fb_set_var()
	 */
	info->var.activate = var.activate;
	var.vmode |= info->var.vmode & ~FB_VMODE_MASK;
	fb_set_var(info, &var);
	ops->var = info->var;

	if (old_info != NULL && (old_info != info ||
				 info->flags & FBINFO_MISC_ALWAYS_SETPAR)) {
		if (info->fbops->fb_set_par) {
			ret = info->fbops->fb_set_par(info);

			if (ret)
				printk(KERN_ERR "fbcon_switch: detected "
					"unhandled fb_set_par error, "
					"error code %d\n", ret);
		}

		if (old_info != info)
			fbcon_del_cursor_work(old_info);
	}

	if (fbcon_is_inactive(vc, info) ||
	    ops->blank_state != FB_BLANK_UNBLANK)
		fbcon_del_cursor_work(info);
	else
		fbcon_add_cursor_work(info);

	set_blitting_type(vc, info);
	ops->cursor_reset = 1;

	if (ops->rotate_font && ops->rotate_font(info, vc)) {
		ops->rotate = FB_ROTATE_UR;
		set_blitting_type(vc, info);
	}

	vc->vc_can_do_color = (fb_get_color_depth(&info->var, &info->fix)!=1);
	vc->vc_complement_mask = vc->vc_can_do_color ? 0x7700 : 0x0800;

	if (vc->vc_font.charcount > 256)
		vc->vc_complement_mask <<= 1;

	updatescrollmode(p, info, vc);

	switch (fb_scrollmode(p)) {
	case SCROLL_WRAP_MOVE:
		scrollback_phys_max = p->vrows - vc->vc_rows;
		break;
	case SCROLL_PAN_MOVE:
	case SCROLL_PAN_REDRAW:
		scrollback_phys_max = p->vrows - 2 * vc->vc_rows;
		if (scrollback_phys_max < 0)
			scrollback_phys_max = 0;
		break;
	default:
		scrollback_phys_max = 0;
		break;
	}

	scrollback_max = 0;
	scrollback_current = 0;

	if (!fbcon_is_inactive(vc, info)) {
	    ops->var.xoffset = ops->var.yoffset = p->yscroll = 0;
	    ops->update_start(info);
	}

	fbcon_set_palette(vc, color_table); 	
	fbcon_clear_margins(vc, 0);

	if (logo_shown == FBCON_LOGO_DRAW) {

		logo_shown = fg_console;
		fb_show_logo(info, ops->rotate);
		update_region(vc,
			      vc->vc_origin + vc->vc_size_row * vc->vc_top,
			      vc->vc_size_row * (vc->vc_bottom -
						 vc->vc_top) / 2);
		return 0;
	}
	return 1;
}

static void fbcon_generic_blank(struct vc_data *vc, struct fb_info *info,
				int blank)
{
	if (blank) {
		unsigned short charmask = vc->vc_hi_font_mask ?
			0x1ff : 0xff;
		unsigned short oldc;

		oldc = vc->vc_video_erase_char;
		vc->vc_video_erase_char &= charmask;
		fbcon_clear(vc, 0, 0, vc->vc_rows, vc->vc_cols);
		vc->vc_video_erase_char = oldc;
	}
}

static int fbcon_blank(struct vc_data *vc, int blank, int mode_switch)
{
	struct fb_info *info = fbcon_info_from_console(vc->vc_num);
	struct fbcon_ops *ops = info->fbcon_par;

	if (mode_switch) {
		struct fb_var_screeninfo var = info->var;

		ops->graphics = 1;

		if (!blank) {
			var.activate = FB_ACTIVATE_NOW | FB_ACTIVATE_FORCE |
				FB_ACTIVATE_KD_TEXT;
			fb_set_var(info, &var);
			ops->graphics = 0;
			ops->var = info->var;
		}
	}

 	if (!fbcon_is_inactive(vc, info)) {
		if (ops->blank_state != blank) {
			ops->blank_state = blank;
			fbcon_cursor(vc, blank ? CM_ERASE : CM_DRAW);
			ops->cursor_flash = (!blank);

			if (fb_blank(info, blank))
				fbcon_generic_blank(vc, info, blank);
		}

		if (!blank)
			update_screen(vc);
	}

	if (mode_switch || fbcon_is_inactive(vc, info) ||
	    ops->blank_state != FB_BLANK_UNBLANK)
		fbcon_del_cursor_work(info);
	else
		fbcon_add_cursor_work(info);

	return 0;
}

static int fbcon_debug_enter(struct vc_data *vc)
{
	struct fb_info *info = fbcon_info_from_console(vc->vc_num);
	struct fbcon_ops *ops = info->fbcon_par;

	ops->save_graphics = ops->graphics;
	ops->graphics = 0;
	if (info->fbops->fb_debug_enter)
		info->fbops->fb_debug_enter(info);
	fbcon_set_palette(vc, color_table);
	return 0;
}

static int fbcon_debug_leave(struct vc_data *vc)
{
	struct fb_info *info = fbcon_info_from_console(vc->vc_num);
	struct fbcon_ops *ops = info->fbcon_par;

	ops->graphics = ops->save_graphics;
	if (info->fbops->fb_debug_leave)
		info->fbops->fb_debug_leave(info);
	return 0;
}

static int fbcon_get_font(struct vc_data *vc, struct console_font *font)
{
	u8 *fontdata = vc->vc_font.data;
	u8 *data = font->data;
	int i, j;

	font->width = vc->vc_font.width;
	font->height = vc->vc_font.height;
	font->charcount = vc->vc_hi_font_mask ? 512 : 256;
	if (!font->data)
		return 0;

	if (font->width <= 8) {
		j = vc->vc_font.height;
		if (font->charcount * j > FNTSIZE(fontdata))
			return -EINVAL;

		for (i = 0; i < font->charcount; i++) {
			memcpy(data, fontdata, j);
			memset(data + j, 0, 32 - j);
			data += 32;
			fontdata += j;
		}
	} else if (font->width <= 16) {
		j = vc->vc_font.height * 2;
		if (font->charcount * j > FNTSIZE(fontdata))
			return -EINVAL;

		for (i = 0; i < font->charcount; i++) {
			memcpy(data, fontdata, j);
			memset(data + j, 0, 64 - j);
			data += 64;
			fontdata += j;
		}
	} else if (font->width <= 24) {
		if (font->charcount * (vc->vc_font.height * sizeof(u32)) > FNTSIZE(fontdata))
			return -EINVAL;

		for (i = 0; i < font->charcount; i++) {
			for (j = 0; j < vc->vc_font.height; j++) {
				*data++ = fontdata[0];
				*data++ = fontdata[1];
				*data++ = fontdata[2];
				fontdata += sizeof(u32);
			}
			memset(data, 0, 3 * (32 - j));
			data += 3 * (32 - j);
		}
	} else {
		j = vc->vc_font.height * 4;
		if (font->charcount * j > FNTSIZE(fontdata))
			return -EINVAL;

		for (i = 0; i < font->charcount; i++) {
			memcpy(data, fontdata, j);
			memset(data + j, 0, 128 - j);
			data += 128;
			fontdata += j;
		}
	}
	return 0;
}

/* set/clear vc_hi_font_mask and update vc attrs accordingly */
static void set_vc_hi_font(struct vc_data *vc, bool set)
{
	if (!set) {
		vc->vc_hi_font_mask = 0;
		if (vc->vc_can_do_color) {
			vc->vc_complement_mask >>= 1;
			vc->vc_s_complement_mask >>= 1;
		}
			
		/* ++Edmund: reorder the attribute bits */
		if (vc->vc_can_do_color) {
			unsigned short *cp =
			    (unsigned short *) vc->vc_origin;
			int count = vc->vc_screenbuf_size / 2;
			unsigned short c;
			for (; count > 0; count--, cp++) {
				c = scr_readw(cp);
				scr_writew(((c & 0xfe00) >> 1) |
					   (c & 0xff), cp);
			}
			c = vc->vc_video_erase_char;
			vc->vc_video_erase_char =
			    ((c & 0xfe00) >> 1) | (c & 0xff);
			vc->vc_attr >>= 1;
		}
	} else {
		vc->vc_hi_font_mask = 0x100;
		if (vc->vc_can_do_color) {
			vc->vc_complement_mask <<= 1;
			vc->vc_s_complement_mask <<= 1;
		}
			
		/* ++Edmund: reorder the attribute bits */
		{
			unsigned short *cp =
			    (unsigned short *) vc->vc_origin;
			int count = vc->vc_screenbuf_size / 2;
			unsigned short c;
			for (; count > 0; count--, cp++) {
				unsigned short newc;
				c = scr_readw(cp);
				if (vc->vc_can_do_color)
					newc =
					    ((c & 0xff00) << 1) | (c &
								   0xff);
				else
					newc = c & ~0x100;
				scr_writew(newc, cp);
			}
			c = vc->vc_video_erase_char;
			if (vc->vc_can_do_color) {
				vc->vc_video_erase_char =
				    ((c & 0xff00) << 1) | (c & 0xff);
				vc->vc_attr <<= 1;
			} else
				vc->vc_video_erase_char = c & ~0x100;
		}
	}
}

static int fbcon_do_set_font(struct vc_data *vc, int w, int h, int charcount,
			     const u8 * data, int userfont)
{
	struct fb_info *info = fbcon_info_from_console(vc->vc_num);
	struct fbcon_ops *ops = info->fbcon_par;
	struct fbcon_display *p = &fb_display[vc->vc_num];
	int resize, ret, old_userfont, old_width, old_height, old_charcount;
	char *old_data = NULL;

	resize = (w != vc->vc_font.width) || (h != vc->vc_font.height);
	if (p->userfont)
		old_data = vc->vc_font.data;
	vc->vc_font.data = (void *)(p->fontdata = data);
	old_userfont = p->userfont;
	if ((p->userfont = userfont))
		REFCOUNT(data)++;

	old_width = vc->vc_font.width;
	old_height = vc->vc_font.height;
	old_charcount = vc->vc_font.charcount;

	vc->vc_font.width = w;
	vc->vc_font.height = h;
	vc->vc_font.charcount = charcount;
	if (vc->vc_hi_font_mask && charcount == 256)
		set_vc_hi_font(vc, false);
	else if (!vc->vc_hi_font_mask && charcount == 512)
		set_vc_hi_font(vc, true);

	if (resize) {
		int cols, rows;

		cols = FBCON_SWAP(ops->rotate, info->var.xres, info->var.yres);
		rows = FBCON_SWAP(ops->rotate, info->var.yres, info->var.xres);
		cols /= w;
		rows /= h;
		ret = vc_resize(vc, cols, rows);
		if (ret)
			goto err_out;
	} else if (con_is_visible(vc)
		   && vc->vc_mode == KD_TEXT) {
		fbcon_clear_margins(vc, 0);
		update_screen(vc);
	}

	if (old_data && (--REFCOUNT(old_data) == 0))
		kfree(old_data - FONT_EXTRA_WORDS * sizeof(int));
	return 0;

err_out:
	p->fontdata = old_data;
	vc->vc_font.data = (void *)old_data;

	if (userfont) {
		p->userfont = old_userfont;
		if (--REFCOUNT(data) == 0)
			kfree(data - FONT_EXTRA_WORDS * sizeof(int));
	}

	vc->vc_font.width = old_width;
	vc->vc_font.height = old_height;
	vc->vc_font.charcount = old_charcount;

	return ret;
}

/*
 *  User asked to set font; we are guaranteed that
 *	a) width and height are in range 1..32
 *	b) charcount does not exceed 512
 *  but lets not assume that, since someone might someday want to use larger
 *  fonts. And charcount of 512 is small for unicode support.
 *
 *  However, user space gives the font in 32 rows , regardless of
 *  actual font height. So a new API is needed if support for larger fonts
 *  is ever implemented.
 */

static int fbcon_set_font(struct vc_data *vc, struct console_font *font,
			  unsigned int flags)
{
	struct fb_info *info = fbcon_info_from_console(vc->vc_num);
	unsigned charcount = font->charcount;
	int w = font->width;
	int h = font->height;
	int size;
	int i, csum;
	u8 *new_data, *data = font->data;
	int pitch = PITCH(font->width);

	/* Is there a reason why fbconsole couldn't handle any charcount >256?
	 * If not this check should be changed to charcount < 256 */
	if (charcount != 256 && charcount != 512)
		return -EINVAL;

	/* font bigger than screen resolution ? */
	if (w > FBCON_SWAP(info->var.rotate, info->var.xres, info->var.yres) ||
	    h > FBCON_SWAP(info->var.rotate, info->var.yres, info->var.xres))
		return -EINVAL;

	if (font->width > 32 || font->height > 32)
		return -EINVAL;

	/* Make sure drawing engine can handle the font */
	if (!(info->pixmap.blit_x & BIT(font->width - 1)) ||
	    !(info->pixmap.blit_y & BIT(font->height - 1)))
		return -EINVAL;

	/* Make sure driver can handle the font length */
	if (fbcon_invalid_charcount(info, charcount))
		return -EINVAL;

	size = CALC_FONTSZ(h, pitch, charcount);

	new_data = kmalloc(FONT_EXTRA_WORDS * sizeof(int) + size, GFP_USER);

	if (!new_data)
		return -ENOMEM;

	memset(new_data, 0, FONT_EXTRA_WORDS * sizeof(int));

	new_data += FONT_EXTRA_WORDS * sizeof(int);
	FNTSIZE(new_data) = size;
	REFCOUNT(new_data) = 0;	/* usage counter */
	for (i=0; i< charcount; i++) {
		memcpy(new_data + i*h*pitch, data +  i*32*pitch, h*pitch);
	}

	/* Since linux has a nice crc32 function use it for counting font
	 * checksums. */
	csum = crc32(0, new_data, size);

	FNTSUM(new_data) = csum;
	/* Check if the same font is on some other console already */
	for (i = first_fb_vc; i <= last_fb_vc; i++) {
		struct vc_data *tmp = vc_cons[i].d;
		
		if (fb_display[i].userfont &&
		    fb_display[i].fontdata &&
		    FNTSUM(fb_display[i].fontdata) == csum &&
		    FNTSIZE(fb_display[i].fontdata) == size &&
		    tmp->vc_font.width == w &&
		    !memcmp(fb_display[i].fontdata, new_data, size)) {
			kfree(new_data - FONT_EXTRA_WORDS * sizeof(int));
			new_data = (u8 *)fb_display[i].fontdata;
			break;
		}
	}
	return fbcon_do_set_font(vc, font->width, font->height, charcount, new_data, 1);
}

static int fbcon_set_def_font(struct vc_data *vc, struct console_font *font, char *name)
{
	struct fb_info *info = fbcon_info_from_console(vc->vc_num);
	const struct font_desc *f;

	if (!name)
		f = get_default_font(info->var.xres, info->var.yres,
				     info->pixmap.blit_x, info->pixmap.blit_y);
	else if (!(f = find_font(name)))
		return -ENOENT;

	font->width = f->width;
	font->height = f->height;
	return fbcon_do_set_font(vc, f->width, f->height, f->charcount, f->data, 0);
}

static u16 palette_red[16];
static u16 palette_green[16];
static u16 palette_blue[16];

static struct fb_cmap palette_cmap = {
	0, 16, palette_red, palette_green, palette_blue, NULL
};

static void fbcon_set_palette(struct vc_data *vc, const unsigned char *table)
{
	struct fb_info *info = fbcon_info_from_console(vc->vc_num);
	int i, j, k, depth;
	u8 val;

	if (fbcon_is_inactive(vc, info))
		return;

	if (!con_is_visible(vc))
		return;

	depth = fb_get_color_depth(&info->var, &info->fix);
	if (depth > 3) {
		for (i = j = 0; i < 16; i++) {
			k = table[i];
			val = vc->vc_palette[j++];
			palette_red[k] = (val << 8) | val;
			val = vc->vc_palette[j++];
			palette_green[k] = (val << 8) | val;
			val = vc->vc_palette[j++];
			palette_blue[k] = (val << 8) | val;
		}
		palette_cmap.len = 16;
		palette_cmap.start = 0;
	/*
	 * If framebuffer is capable of less than 16 colors,
	 * use default palette of fbcon.
	 */
	} else
		fb_copy_cmap(fb_default_cmap(1 << depth), &palette_cmap);

	fb_set_cmap(&palette_cmap, info);
}

static u16 *fbcon_screen_pos(const struct vc_data *vc, int offset)
{
	return (u16 *) (vc->vc_origin + offset);
}

static unsigned long fbcon_getxy(struct vc_data *vc, unsigned long pos,
				 int *px, int *py)
{
	unsigned long ret;
	int x, y;

	if (pos >= vc->vc_origin && pos < vc->vc_scr_end) {
		unsigned long offset = (pos - vc->vc_origin) / 2;

		x = offset % vc->vc_cols;
		y = offset / vc->vc_cols;
		ret = pos + (vc->vc_cols - x) * 2;
	} else {
		/* Should not happen */
		x = y = 0;
		ret = vc->vc_origin;
	}
	if (px)
		*px = x;
	if (py)
		*py = y;
	return ret;
}

/* As we might be inside of softback, we may work with non-contiguous buffer,
   that's why we have to use a separate routine. */
static void fbcon_invert_region(struct vc_data *vc, u16 * p, int cnt)
{
	while (cnt--) {
		u16 a = scr_readw(p);
		if (!vc->vc_can_do_color)
			a ^= 0x0800;
		else if (vc->vc_hi_font_mask == 0x100)
			a = ((a) & 0x11ff) | (((a) & 0xe000) >> 4) |
			    (((a) & 0x0e00) << 4);
		else
			a = ((a) & 0x88ff) | (((a) & 0x7000) >> 4) |
			    (((a) & 0x0700) << 4);
		scr_writew(a, p++);
	}
}

void fbcon_suspended(struct fb_info *info)
{
	struct vc_data *vc = NULL;
	struct fbcon_ops *ops = info->fbcon_par;

	if (!ops || ops->currcon < 0)
		return;
	vc = vc_cons[ops->currcon].d;

	/* Clear cursor, restore saved data */
	fbcon_cursor(vc, CM_ERASE);
}

void fbcon_resumed(struct fb_info *info)
{
	struct vc_data *vc;
	struct fbcon_ops *ops = info->fbcon_par;

	if (!ops || ops->currcon < 0)
		return;
	vc = vc_cons[ops->currcon].d;

	update_screen(vc);
}

static void fbcon_modechanged(struct fb_info *info)
{
	struct fbcon_ops *ops = info->fbcon_par;
	struct vc_data *vc;
	struct fbcon_display *p;
	int rows, cols;

	if (!ops || ops->currcon < 0)
		return;
	vc = vc_cons[ops->currcon].d;
	if (vc->vc_mode != KD_TEXT ||
	    fbcon_info_from_console(ops->currcon) != info)
		return;

	p = &fb_display[vc->vc_num];
	set_blitting_type(vc, info);

	if (con_is_visible(vc)) {
		var_to_display(p, &info->var, info);
		cols = FBCON_SWAP(ops->rotate, info->var.xres, info->var.yres);
		rows = FBCON_SWAP(ops->rotate, info->var.yres, info->var.xres);
		cols /= vc->vc_font.width;
		rows /= vc->vc_font.height;
		vc_resize(vc, cols, rows);
		updatescrollmode(p, info, vc);
		scrollback_max = 0;
		scrollback_current = 0;

		if (!fbcon_is_inactive(vc, info)) {
		    ops->var.xoffset = ops->var.yoffset = p->yscroll = 0;
		    ops->update_start(info);
		}

		fbcon_set_palette(vc, color_table);
		update_screen(vc);
	}
}

static void fbcon_set_all_vcs(struct fb_info *info)
{
	struct fbcon_ops *ops = info->fbcon_par;
	struct vc_data *vc;
	struct fbcon_display *p;
	int i, rows, cols, fg = -1;

	if (!ops || ops->currcon < 0)
		return;

	for (i = first_fb_vc; i <= last_fb_vc; i++) {
		vc = vc_cons[i].d;
		if (!vc || vc->vc_mode != KD_TEXT ||
		    fbcon_info_from_console(i) != info)
			continue;

		if (con_is_visible(vc)) {
			fg = i;
			continue;
		}

		p = &fb_display[vc->vc_num];
		set_blitting_type(vc, info);
		var_to_display(p, &info->var, info);
		cols = FBCON_SWAP(ops->rotate, info->var.xres, info->var.yres);
		rows = FBCON_SWAP(ops->rotate, info->var.yres, info->var.xres);
		cols /= vc->vc_font.width;
		rows /= vc->vc_font.height;
		vc_resize(vc, cols, rows);
	}

	if (fg != -1)
		fbcon_modechanged(info);
}


void fbcon_update_vcs(struct fb_info *info, bool all)
{
	if (all)
		fbcon_set_all_vcs(info);
	else
		fbcon_modechanged(info);
}
EXPORT_SYMBOL(fbcon_update_vcs);

/* let fbcon check if it supports a new screen resolution */
int fbcon_modechange_possible(struct fb_info *info, struct fb_var_screeninfo *var)
{
	struct fbcon_ops *ops = info->fbcon_par;
	struct vc_data *vc;
	unsigned int i;

	WARN_CONSOLE_UNLOCKED();

	if (!ops)
		return 0;

	/* prevent setting a screen size which is smaller than font size */
	for (i = first_fb_vc; i <= last_fb_vc; i++) {
		vc = vc_cons[i].d;
		if (!vc || vc->vc_mode != KD_TEXT ||
<<<<<<< HEAD
			   registered_fb[con2fb_map[i]] != info)
=======
			   fbcon_info_from_console(i) != info)
>>>>>>> d60c95ef
			continue;

		if (vc->vc_font.width  > FBCON_SWAP(var->rotate, var->xres, var->yres) ||
		    vc->vc_font.height > FBCON_SWAP(var->rotate, var->yres, var->xres))
			return -EINVAL;
	}

	return 0;
}
EXPORT_SYMBOL_GPL(fbcon_modechange_possible);

int fbcon_mode_deleted(struct fb_info *info,
		       struct fb_videomode *mode)
{
	struct fb_info *fb_info;
	struct fbcon_display *p;
	int i, j, found = 0;

	/* before deletion, ensure that mode is not in use */
	for (i = first_fb_vc; i <= last_fb_vc; i++) {
		j = con2fb_map[i];
		if (j == -1)
			continue;
		fb_info = fbcon_registered_fb[j];
		if (fb_info != info)
			continue;
		p = &fb_display[i];
		if (!p || !p->mode)
			continue;
		if (fb_mode_is_equal(p->mode, mode)) {
			found = 1;
			break;
		}
	}
	return found;
}

#ifdef CONFIG_VT_HW_CONSOLE_BINDING
static void fbcon_unbind(void)
{
	int ret;

	ret = do_unbind_con_driver(&fb_con, first_fb_vc, last_fb_vc,
				fbcon_is_default);

	if (!ret)
		fbcon_has_console_bind = 0;
}
#else
static inline void fbcon_unbind(void) {}
#endif /* CONFIG_VT_HW_CONSOLE_BINDING */

void fbcon_fb_unbind(struct fb_info *info)
{
	int i, new_idx = -1;
	int idx = info->node;

	console_lock();

	if (!fbcon_has_console_bind) {
		console_unlock();
		return;
	}

	for (i = first_fb_vc; i <= last_fb_vc; i++) {
		if (con2fb_map[i] != idx &&
		    con2fb_map[i] != -1) {
			new_idx = con2fb_map[i];
			break;
		}
	}

	if (new_idx != -1) {
		for (i = first_fb_vc; i <= last_fb_vc; i++) {
			if (con2fb_map[i] == idx)
				set_con2fb_map(i, new_idx, 0);
		}
	} else {
		struct fb_info *info = fbcon_registered_fb[idx];

		/* This is sort of like set_con2fb_map, except it maps
		 * the consoles to no device and then releases the
		 * oldinfo to free memory and cancel the cursor blink
		 * timer. I can imagine this just becoming part of
		 * set_con2fb_map where new_idx is -1
		 */
		for (i = first_fb_vc; i <= last_fb_vc; i++) {
			if (con2fb_map[i] == idx) {
				con2fb_map[i] = -1;
				if (!search_fb_in_map(idx)) {
					con2fb_release_oldinfo(vc_cons[i].d,
							       info, NULL);
				}
			}
		}
		fbcon_unbind();
	}

	console_unlock();
}

void fbcon_fb_unregistered(struct fb_info *info)
{
	int i, idx;

	console_lock();

	fbcon_registered_fb[info->node] = NULL;
	fbcon_num_registered_fb--;

	if (deferred_takeover) {
		console_unlock();
		return;
	}

	idx = info->node;
	for (i = first_fb_vc; i <= last_fb_vc; i++) {
		if (con2fb_map[i] == idx)
			con2fb_map[i] = -1;
	}

	if (idx == info_idx) {
		info_idx = -1;

		fbcon_for_each_registered_fb(i) {
			info_idx = i;
			break;
		}
	}

	if (info_idx != -1) {
		for (i = first_fb_vc; i <= last_fb_vc; i++) {
			if (con2fb_map[i] == -1)
				con2fb_map[i] = info_idx;
		}
	}

	if (primary_device == idx)
		primary_device = -1;

	if (!fbcon_num_registered_fb)
		do_unregister_con_driver(&fb_con);
	console_unlock();
}

void fbcon_remap_all(struct fb_info *info)
{
	int i, idx = info->node;

	console_lock();
	if (deferred_takeover) {
		for (i = first_fb_vc; i <= last_fb_vc; i++)
			con2fb_map_boot[i] = idx;
		fbcon_map_override();
		console_unlock();
		return;
	}

	for (i = first_fb_vc; i <= last_fb_vc; i++)
		set_con2fb_map(i, idx, 0);

	if (con_is_bound(&fb_con)) {
		printk(KERN_INFO "fbcon: Remapping primary device, "
		       "fb%i, to tty %i-%i\n", idx,
		       first_fb_vc + 1, last_fb_vc + 1);
		info_idx = idx;
	}
	console_unlock();
}

#ifdef CONFIG_FRAMEBUFFER_CONSOLE_DETECT_PRIMARY
static void fbcon_select_primary(struct fb_info *info)
{
	if (!map_override && primary_device == -1 &&
	    fb_is_primary_device(info)) {
		int i;

		printk(KERN_INFO "fbcon: %s (fb%i) is primary device\n",
		       info->fix.id, info->node);
		primary_device = info->node;

		for (i = first_fb_vc; i <= last_fb_vc; i++)
			con2fb_map_boot[i] = primary_device;

		if (con_is_bound(&fb_con)) {
			printk(KERN_INFO "fbcon: Remapping primary device, "
			       "fb%i, to tty %i-%i\n", info->node,
			       first_fb_vc + 1, last_fb_vc + 1);
			info_idx = primary_device;
		}
	}

}
#else
static inline void fbcon_select_primary(struct fb_info *info)
{
	return;
}
#endif /* CONFIG_FRAMEBUFFER_DETECT_PRIMARY */

static bool lockless_register_fb;
module_param_named_unsafe(lockless_register_fb, lockless_register_fb, bool, 0400);
MODULE_PARM_DESC(lockless_register_fb,
	"Lockless framebuffer registration for debugging [default=off]");

/* called with console_lock held */
static int do_fb_registered(struct fb_info *info)
{
	int ret = 0, i, idx;

	WARN_CONSOLE_UNLOCKED();

	fbcon_registered_fb[info->node] = info;
	fbcon_num_registered_fb++;

	idx = info->node;
	fbcon_select_primary(info);

	if (deferred_takeover) {
		pr_info("fbcon: Deferring console take-over\n");
		return 0;
	}

	if (info_idx == -1) {
		for (i = first_fb_vc; i <= last_fb_vc; i++) {
			if (con2fb_map_boot[i] == idx) {
				info_idx = idx;
				break;
			}
		}

		if (info_idx != -1)
			ret = do_fbcon_takeover(1);
	} else {
		for (i = first_fb_vc; i <= last_fb_vc; i++) {
			if (con2fb_map_boot[i] == idx)
				set_con2fb_map(i, idx, 0);
		}
	}

	return ret;
}

int fbcon_fb_registered(struct fb_info *info)
{
	int ret;

	if (!lockless_register_fb)
		console_lock();
	else
		atomic_inc(&ignore_console_lock_warning);

	ret = do_fb_registered(info);

	if (!lockless_register_fb)
		console_unlock();
	else
		atomic_dec(&ignore_console_lock_warning);

	return ret;
}

void fbcon_fb_blanked(struct fb_info *info, int blank)
{
	struct fbcon_ops *ops = info->fbcon_par;
	struct vc_data *vc;

	if (!ops || ops->currcon < 0)
		return;

	vc = vc_cons[ops->currcon].d;
	if (vc->vc_mode != KD_TEXT ||
			fbcon_info_from_console(ops->currcon) != info)
		return;

	if (con_is_visible(vc)) {
		if (blank)
			do_blank_screen(0);
		else
			do_unblank_screen(0);
	}
	ops->blank_state = blank;
}

void fbcon_new_modelist(struct fb_info *info)
{
	int i;
	struct vc_data *vc;
	struct fb_var_screeninfo var;
	const struct fb_videomode *mode;

	for (i = first_fb_vc; i <= last_fb_vc; i++) {
		if (fbcon_info_from_console(i) != info)
			continue;
		if (!fb_display[i].mode)
			continue;
		vc = vc_cons[i].d;
		display_to_var(&var, &fb_display[i]);
		mode = fb_find_nearest_mode(fb_display[i].mode,
					    &info->modelist);
		fb_videomode_to_var(&var, mode);
		fbcon_set_disp(info, &var, vc->vc_num);
	}
}

void fbcon_get_requirement(struct fb_info *info,
			   struct fb_blit_caps *caps)
{
	struct vc_data *vc;

	if (caps->flags) {
		int i, charcnt;

		for (i = first_fb_vc; i <= last_fb_vc; i++) {
			vc = vc_cons[i].d;
			if (vc && vc->vc_mode == KD_TEXT &&
			    info->node == con2fb_map[i]) {
				caps->x |= 1 << (vc->vc_font.width - 1);
				caps->y |= 1 << (vc->vc_font.height - 1);
				charcnt = vc->vc_font.charcount;
				if (caps->len < charcnt)
					caps->len = charcnt;
			}
		}
	} else {
		vc = vc_cons[fg_console].d;

		if (vc && vc->vc_mode == KD_TEXT &&
		    info->node == con2fb_map[fg_console]) {
			caps->x = 1 << (vc->vc_font.width - 1);
			caps->y = 1 << (vc->vc_font.height - 1);
			caps->len = vc->vc_font.charcount;
		}
	}
}

int fbcon_set_con2fb_map_ioctl(void __user *argp)
{
	struct fb_con2fbmap con2fb;
	int ret;

	if (copy_from_user(&con2fb, argp, sizeof(con2fb)))
		return -EFAULT;
	if (con2fb.console < 1 || con2fb.console > MAX_NR_CONSOLES)
		return -EINVAL;
	if (con2fb.framebuffer >= FB_MAX)
		return -EINVAL;
	if (!fbcon_registered_fb[con2fb.framebuffer])
		request_module("fb%d", con2fb.framebuffer);
	if (!fbcon_registered_fb[con2fb.framebuffer]) {
		return -EINVAL;
	}

	console_lock();
	ret = set_con2fb_map(con2fb.console - 1,
			     con2fb.framebuffer, 1);
	console_unlock();

	return ret;
}

int fbcon_get_con2fb_map_ioctl(void __user *argp)
{
	struct fb_con2fbmap con2fb;

	if (copy_from_user(&con2fb, argp, sizeof(con2fb)))
		return -EFAULT;
	if (con2fb.console < 1 || con2fb.console > MAX_NR_CONSOLES)
		return -EINVAL;

	console_lock();
	con2fb.framebuffer = con2fb_map[con2fb.console - 1];
	console_unlock();

	return copy_to_user(argp, &con2fb, sizeof(con2fb)) ? -EFAULT : 0;
}

/*
 *  The console `switch' structure for the frame buffer based console
 */

static const struct consw fb_con = {
	.owner			= THIS_MODULE,
	.con_startup 		= fbcon_startup,
	.con_init 		= fbcon_init,
	.con_deinit 		= fbcon_deinit,
	.con_clear 		= fbcon_clear,
	.con_putc 		= fbcon_putc,
	.con_putcs 		= fbcon_putcs,
	.con_cursor 		= fbcon_cursor,
	.con_scroll 		= fbcon_scroll,
	.con_switch 		= fbcon_switch,
	.con_blank 		= fbcon_blank,
	.con_font_set 		= fbcon_set_font,
	.con_font_get 		= fbcon_get_font,
	.con_font_default	= fbcon_set_def_font,
	.con_set_palette 	= fbcon_set_palette,
	.con_invert_region 	= fbcon_invert_region,
	.con_screen_pos 	= fbcon_screen_pos,
	.con_getxy 		= fbcon_getxy,
	.con_resize             = fbcon_resize,
	.con_debug_enter	= fbcon_debug_enter,
	.con_debug_leave	= fbcon_debug_leave,
};

static ssize_t store_rotate(struct device *device,
			    struct device_attribute *attr, const char *buf,
			    size_t count)
{
	struct fb_info *info;
	int rotate, idx;
	char **last = NULL;

	console_lock();
	idx = con2fb_map[fg_console];

	if (idx == -1 || fbcon_registered_fb[idx] == NULL)
		goto err;

	info = fbcon_registered_fb[idx];
	rotate = simple_strtoul(buf, last, 0);
	fbcon_rotate(info, rotate);
err:
	console_unlock();
	return count;
}

static ssize_t store_rotate_all(struct device *device,
				struct device_attribute *attr,const char *buf,
				size_t count)
{
	struct fb_info *info;
	int rotate, idx;
	char **last = NULL;

	console_lock();
	idx = con2fb_map[fg_console];

	if (idx == -1 || fbcon_registered_fb[idx] == NULL)
		goto err;

	info = fbcon_registered_fb[idx];
	rotate = simple_strtoul(buf, last, 0);
	fbcon_rotate_all(info, rotate);
err:
	console_unlock();
	return count;
}

static ssize_t show_rotate(struct device *device,
			   struct device_attribute *attr,char *buf)
{
	struct fb_info *info;
	int rotate = 0, idx;

	console_lock();
	idx = con2fb_map[fg_console];

	if (idx == -1 || fbcon_registered_fb[idx] == NULL)
		goto err;

	info = fbcon_registered_fb[idx];
	rotate = fbcon_get_rotate(info);
err:
	console_unlock();
	return sysfs_emit(buf, "%d\n", rotate);
}

static ssize_t show_cursor_blink(struct device *device,
				 struct device_attribute *attr, char *buf)
{
	struct fb_info *info;
	struct fbcon_ops *ops;
	int idx, blink = -1;

	console_lock();
	idx = con2fb_map[fg_console];

	if (idx == -1 || fbcon_registered_fb[idx] == NULL)
		goto err;

	info = fbcon_registered_fb[idx];
	ops = info->fbcon_par;

	if (!ops)
		goto err;

	blink = delayed_work_pending(&ops->cursor_work);
err:
	console_unlock();
	return sysfs_emit(buf, "%d\n", blink);
}

static ssize_t store_cursor_blink(struct device *device,
				  struct device_attribute *attr,
				  const char *buf, size_t count)
{
	struct fb_info *info;
	int blink, idx;
	char **last = NULL;

	console_lock();
	idx = con2fb_map[fg_console];

	if (idx == -1 || fbcon_registered_fb[idx] == NULL)
		goto err;

	info = fbcon_registered_fb[idx];

	if (!info->fbcon_par)
		goto err;

	blink = simple_strtoul(buf, last, 0);

	if (blink) {
		fbcon_cursor_noblink = 0;
		fbcon_add_cursor_work(info);
	} else {
		fbcon_cursor_noblink = 1;
		fbcon_del_cursor_work(info);
	}

err:
	console_unlock();
	return count;
}

static struct device_attribute device_attrs[] = {
	__ATTR(rotate, S_IRUGO|S_IWUSR, show_rotate, store_rotate),
	__ATTR(rotate_all, S_IWUSR, NULL, store_rotate_all),
	__ATTR(cursor_blink, S_IRUGO|S_IWUSR, show_cursor_blink,
	       store_cursor_blink),
};

static int fbcon_init_device(void)
{
	int i, error = 0;

	fbcon_has_sysfs = 1;

	for (i = 0; i < ARRAY_SIZE(device_attrs); i++) {
		error = device_create_file(fbcon_device, &device_attrs[i]);

		if (error)
			break;
	}

	if (error) {
		while (--i >= 0)
			device_remove_file(fbcon_device, &device_attrs[i]);

		fbcon_has_sysfs = 0;
	}

	return 0;
}

#ifdef CONFIG_FRAMEBUFFER_CONSOLE_DEFERRED_TAKEOVER
static void fbcon_register_existing_fbs(struct work_struct *work)
{
	int i;

	console_lock();

	deferred_takeover = false;
	logo_shown = FBCON_LOGO_DONTSHOW;

<<<<<<< HEAD
	for_each_registered_fb(i)
		fbcon_fb_registered(registered_fb[i]);
=======
	fbcon_for_each_registered_fb(i)
		do_fb_registered(fbcon_registered_fb[i]);
>>>>>>> d60c95ef

	console_unlock();
}

static struct notifier_block fbcon_output_nb;
static DECLARE_WORK(fbcon_deferred_takeover_work, fbcon_register_existing_fbs);

static int fbcon_output_notifier(struct notifier_block *nb,
				 unsigned long action, void *data)
{
	WARN_CONSOLE_UNLOCKED();

	pr_info("fbcon: Taking over console\n");

	dummycon_unregister_output_notifier(&fbcon_output_nb);

	/* We may get called in atomic context */
	schedule_work(&fbcon_deferred_takeover_work);

	return NOTIFY_OK;
}
#endif

static void fbcon_start(void)
{
	WARN_CONSOLE_UNLOCKED();

#ifdef CONFIG_FRAMEBUFFER_CONSOLE_DEFERRED_TAKEOVER
	if (conswitchp != &dummy_con)
		deferred_takeover = false;

	if (deferred_takeover) {
		fbcon_output_nb.notifier_call = fbcon_output_notifier;
		dummycon_register_output_notifier(&fbcon_output_nb);
		return;
	}
#endif
}

void __init fb_console_init(void)
{
	int i;

	console_lock();
	fbcon_device = device_create(fb_class, NULL, MKDEV(0, 0), NULL,
				     "fbcon");

	if (IS_ERR(fbcon_device)) {
		printk(KERN_WARNING "Unable to create device "
		       "for fbcon; errno = %ld\n",
		       PTR_ERR(fbcon_device));
		fbcon_device = NULL;
	} else
		fbcon_init_device();

	for (i = 0; i < MAX_NR_CONSOLES; i++)
		con2fb_map[i] = -1;

	fbcon_start();
	console_unlock();
}

#ifdef MODULE

static void __exit fbcon_deinit_device(void)
{
	int i;

	if (fbcon_has_sysfs) {
		for (i = 0; i < ARRAY_SIZE(device_attrs); i++)
			device_remove_file(fbcon_device, &device_attrs[i]);

		fbcon_has_sysfs = 0;
	}
}

void __exit fb_console_exit(void)
{
#ifdef CONFIG_FRAMEBUFFER_CONSOLE_DEFERRED_TAKEOVER
	console_lock();
	if (deferred_takeover)
		dummycon_unregister_output_notifier(&fbcon_output_nb);
	console_unlock();

	cancel_work_sync(&fbcon_deferred_takeover_work);
#endif

	console_lock();
	fbcon_deinit_device();
	device_destroy(fb_class, MKDEV(0, 0));

	do_unregister_con_driver(&fb_con);
	console_unlock();
}	
#endif<|MERGE_RESOLUTION|>--- conflicted
+++ resolved
@@ -1976,48 +1976,6 @@
 #endif
 }
 
-static void updatescrollmode_accel(struct fbcon_display *p,
-					struct fb_info *info,
-					struct vc_data *vc)
-{
-#ifdef CONFIG_FRAMEBUFFER_CONSOLE_LEGACY_ACCELERATION
-	struct fbcon_ops *ops = info->fbcon_par;
-	int cap = info->flags;
-	u16 t = 0;
-	int ypan = FBCON_SWAP(ops->rotate, info->fix.ypanstep,
-				  info->fix.xpanstep);
-	int ywrap = FBCON_SWAP(ops->rotate, info->fix.ywrapstep, t);
-	int yres = FBCON_SWAP(ops->rotate, info->var.yres, info->var.xres);
-	int vyres = FBCON_SWAP(ops->rotate, info->var.yres_virtual,
-				   info->var.xres_virtual);
-	int good_pan = (cap & FBINFO_HWACCEL_YPAN) &&
-		divides(ypan, vc->vc_font.height) && vyres > yres;
-	int good_wrap = (cap & FBINFO_HWACCEL_YWRAP) &&
-		divides(ywrap, vc->vc_font.height) &&
-		divides(vc->vc_font.height, vyres) &&
-		divides(vc->vc_font.height, yres);
-	int reading_fast = cap & FBINFO_READS_FAST;
-	int fast_copyarea = (cap & FBINFO_HWACCEL_COPYAREA) &&
-		!(cap & FBINFO_HWACCEL_DISABLED);
-	int fast_imageblit = (cap & FBINFO_HWACCEL_IMAGEBLIT) &&
-		!(cap & FBINFO_HWACCEL_DISABLED);
-
-	if (good_wrap || good_pan) {
-		if (reading_fast || fast_copyarea)
-			p->scrollmode = good_wrap ?
-				SCROLL_WRAP_MOVE : SCROLL_PAN_MOVE;
-		else
-			p->scrollmode = good_wrap ? SCROLL_REDRAW :
-				SCROLL_PAN_REDRAW;
-	} else {
-		if (reading_fast || (fast_copyarea && !fast_imageblit))
-			p->scrollmode = SCROLL_MOVE;
-		else
-			p->scrollmode = SCROLL_REDRAW;
-	}
-#endif
-}
-
 static void updatescrollmode(struct fbcon_display *p,
 					struct fb_info *info,
 					struct vc_data *vc)
@@ -2818,11 +2776,7 @@
 	for (i = first_fb_vc; i <= last_fb_vc; i++) {
 		vc = vc_cons[i].d;
 		if (!vc || vc->vc_mode != KD_TEXT ||
-<<<<<<< HEAD
-			   registered_fb[con2fb_map[i]] != info)
-=======
 			   fbcon_info_from_console(i) != info)
->>>>>>> d60c95ef
 			continue;
 
 		if (vc->vc_font.width  > FBCON_SWAP(var->rotate, var->xres, var->yres) ||
@@ -3390,13 +3344,8 @@
 	deferred_takeover = false;
 	logo_shown = FBCON_LOGO_DONTSHOW;
 
-<<<<<<< HEAD
-	for_each_registered_fb(i)
-		fbcon_fb_registered(registered_fb[i]);
-=======
 	fbcon_for_each_registered_fb(i)
 		do_fb_registered(fbcon_registered_fb[i]);
->>>>>>> d60c95ef
 
 	console_unlock();
 }
