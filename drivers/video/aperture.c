--- conflicted
+++ resolved
@@ -356,9 +356,6 @@
 	if (primary)
 		sysfb_disable();
 
-	if (primary)
-		sysfb_disable();
-
 	for (bar = 0; bar < PCI_STD_NUM_BARS; ++bar) {
 		if (!(pci_resource_flags(pdev, bar) & IORESOURCE_MEM))
 			continue;
@@ -366,28 +363,6 @@
 		base = pci_resource_start(pdev, bar);
 		size = pci_resource_len(pdev, bar);
 		aperture_detach_devices(base, size);
-<<<<<<< HEAD
-	}
-
-	if (primary) {
-		/*
-		 * If this is the primary adapter, there could be a VGA device
-		 * that consumes the VGA framebuffer I/O range. Remove this
-		 * device as well.
-		 */
-		aperture_detach_devices(VGA_FB_PHYS_BASE, VGA_FB_PHYS_SIZE);
-
-		/*
-		 * WARNING: Apparently we must kick fbdev drivers before vgacon,
-		 * otherwise the vga fbdev driver falls over.
-		 */
-		ret = vga_remove_vgacon(pdev);
-		if (ret)
-			return ret;
-	}
-
-	return 0;
-=======
 	}
 
 	/*
@@ -399,7 +374,6 @@
 		ret = __aperture_remove_legacy_vga_devices(pdev);
 
 	return ret;
->>>>>>> 98817289
 
 }
 EXPORT_SYMBOL(aperture_remove_conflicting_pci_devices);