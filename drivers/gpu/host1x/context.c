// SPDX-License-Identifier: GPL-2.0-only
/*
 * Copyright (c) 2021, NVIDIA Corporation.
 */

#include <linux/device.h>
#include <linux/kref.h>
#include <linux/of.h>
#include <linux/of_device.h>
#include <linux/pid.h>
#include <linux/slab.h>

#include "context.h"
#include "dev.h"

static void host1x_memory_context_release(struct device *dev)
{
	/* context device is freed in host1x_memory_context_list_free() */
}

int host1x_memory_context_list_init(struct host1x *host1x)
{
	struct host1x_memory_context_list *cdl = &host1x->context_list;
	struct device_node *node = host1x->dev->of_node;
	struct host1x_memory_context *ctx;
	unsigned int i;
	int err;

	cdl->devs = NULL;
	cdl->len = 0;
	mutex_init(&cdl->lock);

	err = of_property_count_u32_elems(node, "iommu-map");
	if (err < 0)
		return 0;

	cdl->len = err / 4;
	cdl->devs = kcalloc(cdl->len, sizeof(*cdl->devs), GFP_KERNEL);
	if (!cdl->devs)
		return -ENOMEM;

	for (i = 0; i < cdl->len; i++) {
		ctx = &cdl->devs[i];

		ctx->host = host1x;

		device_initialize(&ctx->dev);

		/*
		 * Due to an issue with T194 NVENC, only 38 bits can be used.
		 * Anyway, 256GiB of IOVA ought to be enough for anyone.
		 */
		ctx->dma_mask = DMA_BIT_MASK(38);
		ctx->dev.dma_mask = &ctx->dma_mask;
		ctx->dev.coherent_dma_mask = ctx->dma_mask;
		dev_set_name(&ctx->dev, "host1x-ctx.%d", i);
		ctx->dev.bus = &host1x_context_device_bus_type;
		ctx->dev.parent = host1x->dev;
		ctx->dev.release = host1x_memory_context_release;

		dma_set_max_seg_size(&ctx->dev, UINT_MAX);

		err = device_add(&ctx->dev);
		if (err) {
			dev_err(host1x->dev, "could not add context device %d: %d\n", i, err);
			put_device(&ctx->dev);
			goto unreg_devices;
		}

		err = of_dma_configure_id(&ctx->dev, node, true, &i);
		if (err) {
			dev_err(host1x->dev, "IOMMU configuration failed for context device %d: %d\n",
				i, err);
			device_unregister(&ctx->dev);
			goto unreg_devices;
		}

		if (!tegra_dev_iommu_get_stream_id(&ctx->dev, &ctx->stream_id) ||
		    !device_iommu_mapped(&ctx->dev)) {
			dev_err(host1x->dev, "Context device %d has no IOMMU!\n", i);
			device_unregister(&ctx->dev);
<<<<<<< HEAD
			goto unreg_devices;
		}
=======

			/*
			 * This means that if IOMMU is disabled but context devices
			 * are defined in the device tree, Host1x will fail to probe.
			 * That's probably OK in this time and age.
			 */
			err = -EINVAL;
>>>>>>> 98817289

			goto unreg_devices;
		}
	}

	return 0;

unreg_devices:
	while (i--)
		device_unregister(&cdl->devs[i].dev);

	kfree(cdl->devs);
	cdl->devs = NULL;
	cdl->len = 0;

	return err;
}

void host1x_memory_context_list_free(struct host1x_memory_context_list *cdl)
{
	unsigned int i;

	for (i = 0; i < cdl->len; i++)
		device_unregister(&cdl->devs[i].dev);

	kfree(cdl->devs);
	cdl->len = 0;
}

struct host1x_memory_context *host1x_memory_context_alloc(struct host1x *host1x,
							  struct device *dev,
							  struct pid *pid)
{
	struct host1x_memory_context_list *cdl = &host1x->context_list;
	struct host1x_memory_context *free = NULL;
	int i;

	if (!cdl->len)
		return ERR_PTR(-EOPNOTSUPP);

	mutex_lock(&cdl->lock);

	for (i = 0; i < cdl->len; i++) {
		struct host1x_memory_context *cd = &cdl->devs[i];

		if (cd->dev.iommu->iommu_dev != dev->iommu->iommu_dev)
			continue;

		if (cd->owner == pid) {
			refcount_inc(&cd->ref);
			mutex_unlock(&cdl->lock);
			return cd;
		} else if (!cd->owner && !free) {
			free = cd;
		}
	}

	if (!free) {
		mutex_unlock(&cdl->lock);
		return ERR_PTR(-EBUSY);
	}

	refcount_set(&free->ref, 1);
	free->owner = get_pid(pid);

	mutex_unlock(&cdl->lock);

	return free;
}
EXPORT_SYMBOL_GPL(host1x_memory_context_alloc);

void host1x_memory_context_get(struct host1x_memory_context *cd)
{
	refcount_inc(&cd->ref);
}
EXPORT_SYMBOL_GPL(host1x_memory_context_get);

void host1x_memory_context_put(struct host1x_memory_context *cd)
{
	struct host1x_memory_context_list *cdl = &cd->host->context_list;

	if (refcount_dec_and_mutex_lock(&cd->ref, &cdl->lock)) {
		put_pid(cd->owner);
		cd->owner = NULL;
		mutex_unlock(&cdl->lock);
	}
}
EXPORT_SYMBOL_GPL(host1x_memory_context_put);<|MERGE_RESOLUTION|>--- conflicted
+++ resolved
@@ -79,10 +79,6 @@
 		    !device_iommu_mapped(&ctx->dev)) {
 			dev_err(host1x->dev, "Context device %d has no IOMMU!\n", i);
 			device_unregister(&ctx->dev);
-<<<<<<< HEAD
-			goto unreg_devices;
-		}
-=======
 
 			/*
 			 * This means that if IOMMU is disabled but context devices
@@ -90,7 +86,6 @@
 			 * That's probably OK in this time and age.
 			 */
 			err = -EINVAL;
->>>>>>> 98817289
 
 			goto unreg_devices;
 		}
