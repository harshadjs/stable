--- conflicted
+++ resolved
@@ -632,15 +632,6 @@
 }
 
 static u32 tc358768_ns_to_cnt(u32 ns, u32 period_ps)
-<<<<<<< HEAD
-{
-	return DIV_ROUND_UP(ns * 1000, period_ps);
-}
-
-static u32 tc358768_ps_to_ns(u32 ps)
-{
-	return ps / 1000;
-=======
 {
 	return DIV_ROUND_UP(ns * 1000, period_ps);
 }
@@ -670,7 +661,6 @@
 	u64 n = priv->dsiclk / 4 * priv->dsi_lanes;
 
 	return (u32)div_u64(m, n);
->>>>>>> 7bbf3b67
 }
 
 static void tc358768_bridge_pre_enable(struct drm_bridge *bridge)
@@ -682,13 +672,6 @@
 	s32 raw_val;
 	const struct drm_display_mode *mode;
 	u32 hsbyteclk_ps, dsiclk_ps, ui_ps;
-<<<<<<< HEAD
-	u32 dsiclk, hsbyteclk, video_start;
-	const u32 internal_delay = 40;
-	int ret, i;
-	struct videomode vm;
-	struct device *dev = priv->dev;
-=======
 	u32 dsiclk, hsbyteclk;
 	int ret, i;
 	struct videomode vm;
@@ -702,7 +685,6 @@
 	/* In hsbyteclk units */
 	u32 dsi_vsdly;
 	const u32 internal_dly = 40;
->>>>>>> 7bbf3b67
 
 	if (mode_flags & MIPI_DSI_CLOCK_NON_CONTINUOUS) {
 		dev_warn_once(dev, "Non-continuous mode unimplemented, falling back to continuous\n");
@@ -737,39 +719,23 @@
 	case MIPI_DSI_FMT_RGB888:
 		val |= (0x3 << 4);
 		hact = vm.hactive * 3;
-<<<<<<< HEAD
-		video_start = (vm.hsync_len + vm.hback_porch) * 3;
-=======
->>>>>>> 7bbf3b67
 		data_type = MIPI_DSI_PACKED_PIXEL_STREAM_24;
 		break;
 	case MIPI_DSI_FMT_RGB666:
 		val |= (0x4 << 4);
 		hact = vm.hactive * 3;
-<<<<<<< HEAD
-		video_start = (vm.hsync_len + vm.hback_porch) * 3;
-=======
->>>>>>> 7bbf3b67
 		data_type = MIPI_DSI_PACKED_PIXEL_STREAM_18;
 		break;
 
 	case MIPI_DSI_FMT_RGB666_PACKED:
 		val |= (0x4 << 4) | BIT(3);
 		hact = vm.hactive * 18 / 8;
-<<<<<<< HEAD
-		video_start = (vm.hsync_len + vm.hback_porch) * 18 / 8;
-=======
->>>>>>> 7bbf3b67
 		data_type = MIPI_DSI_PIXEL_STREAM_3BYTE_18;
 		break;
 
 	case MIPI_DSI_FMT_RGB565:
 		val |= (0x5 << 4);
 		hact = vm.hactive * 2;
-<<<<<<< HEAD
-		video_start = (vm.hsync_len + vm.hback_porch) * 2;
-=======
->>>>>>> 7bbf3b67
 		data_type = MIPI_DSI_PACKED_PIXEL_STREAM_16;
 		break;
 	default:
@@ -1032,21 +998,6 @@
 
 		/* vbp */
 		tc358768_write(priv, TC358768_DSI_VBPR, vm.vback_porch);
-<<<<<<< HEAD
-
-		/* hsw * byteclk * ndl / pclk */
-		val = (u32)div_u64(vm.hsync_len *
-				   (u64)hsbyteclk * priv->dsi_lanes,
-				   vm.pixelclock);
-		tc358768_write(priv, TC358768_DSI_HSW, val);
-
-		/* hbp * byteclk * ndl / pclk */
-		val = (u32)div_u64(vm.hback_porch *
-				   (u64)hsbyteclk * priv->dsi_lanes,
-				   vm.pixelclock);
-		tc358768_write(priv, TC358768_DSI_HBPR, val);
-=======
->>>>>>> 7bbf3b67
 	} else {
 		/* Set event mode */
 		tc358768_write(priv, TC358768_DSI_EVENT, 1);
@@ -1062,16 +1013,8 @@
 		tc358768_write(priv, TC358768_DSI_VBPR, 0);
 	}
 
-<<<<<<< HEAD
-		/* (hsw + hbp) * byteclk * ndl / pclk */
-		val = (u32)div_u64((vm.hsync_len + vm.hback_porch) *
-				   (u64)hsbyteclk * priv->dsi_lanes,
-				   vm.pixelclock);
-		tc358768_write(priv, TC358768_DSI_HSW, val);
-=======
 	/* hsw (bytes) */
 	tc358768_write(priv, TC358768_DSI_HSW, dsi_hsw);
->>>>>>> 7bbf3b67
 
 	/* hbp (bytes) */
 	tc358768_write(priv, TC358768_DSI_HBPR, dsi_hbp);
