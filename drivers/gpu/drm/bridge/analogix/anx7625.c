// SPDX-License-Identifier: GPL-2.0-only
/*
 * Copyright(c) 2020, Analogix Semiconductor. All rights reserved.
 *
 */
#include <linux/gcd.h>
#include <linux/gpio/consumer.h>
#include <linux/i2c.h>
#include <linux/interrupt.h>
#include <linux/iopoll.h>
#include <linux/kernel.h>
#include <linux/module.h>
#include <linux/mutex.h>
#include <linux/pm_runtime.h>
#include <linux/regulator/consumer.h>
#include <linux/slab.h>
#include <linux/types.h>
#include <linux/workqueue.h>

#include <linux/of_graph.h>
#include <linux/of_platform.h>

#include <drm/display/drm_dp_aux_bus.h>
#include <drm/display/drm_dp_helper.h>
#include <drm/display/drm_hdcp_helper.h>
#include <drm/drm_atomic_helper.h>
#include <drm/drm_bridge.h>
#include <drm/drm_edid.h>
#include <drm/drm_mipi_dsi.h>
#include <drm/drm_of.h>
#include <drm/drm_panel.h>
#include <drm/drm_print.h>
#include <drm/drm_probe_helper.h>

#include <media/v4l2-fwnode.h>
#include <sound/hdmi-codec.h>
#include <video/display_timing.h>

#include "anx7625.h"

/*
 * There is a sync issue while access I2C register between AP(CPU) and
 * internal firmware(OCM), to avoid the race condition, AP should access
 * the reserved slave address before slave address occurs changes.
 */
static int i2c_access_workaround(struct anx7625_data *ctx,
				 struct i2c_client *client)
{
	u8 offset;
	struct device *dev = &client->dev;
	int ret;

	if (client == ctx->last_client)
		return 0;

	ctx->last_client = client;

	if (client == ctx->i2c.tcpc_client)
		offset = RSVD_00_ADDR;
	else if (client == ctx->i2c.tx_p0_client)
		offset = RSVD_D1_ADDR;
	else if (client == ctx->i2c.tx_p1_client)
		offset = RSVD_60_ADDR;
	else if (client == ctx->i2c.rx_p0_client)
		offset = RSVD_39_ADDR;
	else if (client == ctx->i2c.rx_p1_client)
		offset = RSVD_7F_ADDR;
	else
		offset = RSVD_00_ADDR;

	ret = i2c_smbus_write_byte_data(client, offset, 0x00);
	if (ret < 0)
		DRM_DEV_ERROR(dev,
			      "fail to access i2c id=%x\n:%x",
			      client->addr, offset);

	return ret;
}

static int anx7625_reg_read(struct anx7625_data *ctx,
			    struct i2c_client *client, u8 reg_addr)
{
	int ret;
	struct device *dev = &client->dev;

	i2c_access_workaround(ctx, client);

	ret = i2c_smbus_read_byte_data(client, reg_addr);
	if (ret < 0)
		DRM_DEV_ERROR(dev, "read i2c fail id=%x:%x\n",
			      client->addr, reg_addr);

	return ret;
}

static int anx7625_reg_block_read(struct anx7625_data *ctx,
				  struct i2c_client *client,
				  u8 reg_addr, u8 len, u8 *buf)
{
	int ret;
	struct device *dev = &client->dev;

	i2c_access_workaround(ctx, client);

	ret = i2c_smbus_read_i2c_block_data(client, reg_addr, len, buf);
	if (ret < 0)
		DRM_DEV_ERROR(dev, "read i2c block fail id=%x:%x\n",
			      client->addr, reg_addr);

	return ret;
}

static int anx7625_reg_write(struct anx7625_data *ctx,
			     struct i2c_client *client,
			     u8 reg_addr, u8 reg_val)
{
	int ret;
	struct device *dev = &client->dev;

	i2c_access_workaround(ctx, client);

	ret = i2c_smbus_write_byte_data(client, reg_addr, reg_val);

	if (ret < 0)
		DRM_DEV_ERROR(dev, "fail to write i2c id=%x\n:%x",
			      client->addr, reg_addr);

	return ret;
}

static int anx7625_reg_block_write(struct anx7625_data *ctx,
				   struct i2c_client *client,
				   u8 reg_addr, u8 len, u8 *buf)
{
	int ret;
	struct device *dev = &client->dev;

	i2c_access_workaround(ctx, client);

	ret = i2c_smbus_write_i2c_block_data(client, reg_addr, len, buf);
	if (ret < 0)
		dev_err(dev, "write i2c block failed id=%x\n:%x",
			client->addr, reg_addr);

	return ret;
}

static int anx7625_write_or(struct anx7625_data *ctx,
			    struct i2c_client *client,
			    u8 offset, u8 mask)
{
	int val;

	val = anx7625_reg_read(ctx, client, offset);
	if (val < 0)
		return val;

	return anx7625_reg_write(ctx, client, offset, (val | (mask)));
}

static int anx7625_write_and(struct anx7625_data *ctx,
			     struct i2c_client *client,
			     u8 offset, u8 mask)
{
	int val;

	val = anx7625_reg_read(ctx, client, offset);
	if (val < 0)
		return val;

	return anx7625_reg_write(ctx, client, offset, (val & (mask)));
}

static int anx7625_write_and_or(struct anx7625_data *ctx,
				struct i2c_client *client,
				u8 offset, u8 and_mask, u8 or_mask)
{
	int val;

	val = anx7625_reg_read(ctx, client, offset);
	if (val < 0)
		return val;

	return anx7625_reg_write(ctx, client,
				 offset, (val & and_mask) | (or_mask));
}

static int anx7625_config_bit_matrix(struct anx7625_data *ctx)
{
	int i, ret;

	ret = anx7625_write_or(ctx, ctx->i2c.tx_p2_client,
			       AUDIO_CONTROL_REGISTER, 0x80);
	for (i = 0; i < 13; i++)
		ret |= anx7625_reg_write(ctx, ctx->i2c.tx_p2_client,
					 VIDEO_BIT_MATRIX_12 + i,
					 0x18 + i);

	return ret;
}

static int anx7625_read_ctrl_status_p0(struct anx7625_data *ctx)
{
	return anx7625_reg_read(ctx, ctx->i2c.rx_p0_client, AP_AUX_CTRL_STATUS);
}

static int wait_aux_op_finish(struct anx7625_data *ctx)
{
	struct device *dev = ctx->dev;
	int val;
	int ret;

	ret = readx_poll_timeout(anx7625_read_ctrl_status_p0,
				 ctx, val,
				 (!(val & AP_AUX_CTRL_OP_EN) || (val < 0)),
				 2000,
				 2000 * 150);
	if (ret) {
		DRM_DEV_ERROR(dev, "aux operation fail!\n");
		return -EIO;
	}

	val = anx7625_reg_read(ctx, ctx->i2c.rx_p0_client,
			       AP_AUX_CTRL_STATUS);
	if (val < 0 || (val & 0x0F)) {
		DRM_DEV_ERROR(dev, "aux status %02x\n", val);
		return -EIO;
	}

	return 0;
}

static int anx7625_aux_trans(struct anx7625_data *ctx, u8 op, u32 address,
			     u8 len, u8 *buf)
{
	struct device *dev = ctx->dev;
	int ret;
	u8 addrh, addrm, addrl;
	u8 cmd;
	bool is_write = !(op & DP_AUX_I2C_READ);

	if (len > DP_AUX_MAX_PAYLOAD_BYTES) {
		dev_err(dev, "exceed aux buffer len.\n");
		return -EINVAL;
	}

	if (!len)
		return len;

	addrl = address & 0xFF;
	addrm = (address >> 8) & 0xFF;
	addrh = (address >> 16) & 0xFF;

	if (!is_write)
		op &= ~DP_AUX_I2C_MOT;
	cmd = DPCD_CMD(len, op);

	/* Set command and length */
	ret = anx7625_reg_write(ctx, ctx->i2c.rx_p0_client,
				AP_AUX_COMMAND, cmd);

	/* Set aux access address */
	ret |= anx7625_reg_write(ctx, ctx->i2c.rx_p0_client,
				 AP_AUX_ADDR_7_0, addrl);
	ret |= anx7625_reg_write(ctx, ctx->i2c.rx_p0_client,
				 AP_AUX_ADDR_15_8, addrm);
	ret |= anx7625_reg_write(ctx, ctx->i2c.rx_p0_client,
				 AP_AUX_ADDR_19_16, addrh);

	if (is_write)
		ret |= anx7625_reg_block_write(ctx, ctx->i2c.rx_p0_client,
					       AP_AUX_BUFF_START, len, buf);
	/* Enable aux access */
	ret |= anx7625_write_or(ctx, ctx->i2c.rx_p0_client,
				AP_AUX_CTRL_STATUS, AP_AUX_CTRL_OP_EN);

	if (ret < 0) {
		dev_err(dev, "cannot access aux related register.\n");
		return -EIO;
	}

	ret = wait_aux_op_finish(ctx);
	if (ret < 0) {
		dev_err(dev, "aux IO error: wait aux op finish.\n");
		return ret;
	}

	/* Write done */
	if (is_write)
		return len;

	/* Read done, read out dpcd data */
	ret = anx7625_reg_block_read(ctx, ctx->i2c.rx_p0_client,
				     AP_AUX_BUFF_START, len, buf);
	if (ret < 0) {
		dev_err(dev, "read dpcd register failed\n");
		return -EIO;
	}

	return len;
}

static int anx7625_video_mute_control(struct anx7625_data *ctx,
				      u8 status)
{
	int ret;

	if (status) {
		/* Set mute on flag */
		ret = anx7625_write_or(ctx, ctx->i2c.rx_p0_client,
				       AP_AV_STATUS, AP_MIPI_MUTE);
		/* Clear mipi RX en */
		ret |= anx7625_write_and(ctx, ctx->i2c.rx_p0_client,
					 AP_AV_STATUS, (u8)~AP_MIPI_RX_EN);
	} else {
		/* Mute off flag */
		ret = anx7625_write_and(ctx, ctx->i2c.rx_p0_client,
					AP_AV_STATUS, (u8)~AP_MIPI_MUTE);
		/* Set MIPI RX EN */
		ret |= anx7625_write_or(ctx, ctx->i2c.rx_p0_client,
					AP_AV_STATUS, AP_MIPI_RX_EN);
	}

	return ret;
}

/* Reduction of fraction a/b */
static void anx7625_reduction_of_a_fraction(unsigned long *a, unsigned long *b)
{
	unsigned long gcd_num;
	unsigned long tmp_a, tmp_b;
	u32 i = 1;

	gcd_num = gcd(*a, *b);
	*a /= gcd_num;
	*b /= gcd_num;

	tmp_a = *a;
	tmp_b = *b;

	while ((*a > MAX_UNSIGNED_24BIT) || (*b > MAX_UNSIGNED_24BIT)) {
		i++;
		*a = tmp_a / i;
		*b = tmp_b / i;
	}

	/*
	 * In the end, make a, b larger to have higher ODFC PLL
	 * output frequency accuracy
	 */
	while ((*a < MAX_UNSIGNED_24BIT) && (*b < MAX_UNSIGNED_24BIT)) {
		*a <<= 1;
		*b <<= 1;
	}

	*a >>= 1;
	*b >>= 1;
}

static int anx7625_calculate_m_n(u32 pixelclock,
				 unsigned long *m,
				 unsigned long *n,
				 u8 *post_divider)
{
	if (pixelclock > PLL_OUT_FREQ_ABS_MAX / POST_DIVIDER_MIN) {
		/* Pixel clock frequency is too high */
		DRM_ERROR("pixelclock too high, act(%d), maximum(%lu)\n",
			  pixelclock,
			  PLL_OUT_FREQ_ABS_MAX / POST_DIVIDER_MIN);
		return -EINVAL;
	}

	if (pixelclock < PLL_OUT_FREQ_ABS_MIN / POST_DIVIDER_MAX) {
		/* Pixel clock frequency is too low */
		DRM_ERROR("pixelclock too low, act(%d), maximum(%lu)\n",
			  pixelclock,
			  PLL_OUT_FREQ_ABS_MIN / POST_DIVIDER_MAX);
		return -EINVAL;
	}

	for (*post_divider = 1;
		pixelclock < (PLL_OUT_FREQ_MIN / (*post_divider));)
		*post_divider += 1;

	if (*post_divider > POST_DIVIDER_MAX) {
		for (*post_divider = 1;
			(pixelclock <
			 (PLL_OUT_FREQ_ABS_MIN / (*post_divider)));)
			*post_divider += 1;

		if (*post_divider > POST_DIVIDER_MAX) {
			DRM_ERROR("cannot find property post_divider(%d)\n",
				  *post_divider);
			return -EDOM;
		}
	}

	/* Patch to improve the accuracy */
	if (*post_divider == 7) {
		/* 27,000,000 is not divisible by 7 */
		*post_divider = 8;
	} else if (*post_divider == 11) {
		/* 27,000,000 is not divisible by 11 */
		*post_divider = 12;
	} else if ((*post_divider == 13) || (*post_divider == 14)) {
		/* 27,000,000 is not divisible by 13 or 14 */
		*post_divider = 15;
	}

	if (pixelclock * (*post_divider) > PLL_OUT_FREQ_ABS_MAX) {
		DRM_ERROR("act clock(%u) large than maximum(%lu)\n",
			  pixelclock * (*post_divider),
			  PLL_OUT_FREQ_ABS_MAX);
		return -EDOM;
	}

	*m = pixelclock;
	*n = XTAL_FRQ / (*post_divider);

	anx7625_reduction_of_a_fraction(m, n);

	return 0;
}

static int anx7625_odfc_config(struct anx7625_data *ctx,
			       u8 post_divider)
{
	int ret;
	struct device *dev = ctx->dev;

	/* Config input reference clock frequency 27MHz/19.2MHz */
	ret = anx7625_write_and(ctx, ctx->i2c.rx_p1_client, MIPI_DIGITAL_PLL_16,
				~(REF_CLK_27000KHZ << MIPI_FREF_D_IND));
	ret |= anx7625_write_or(ctx, ctx->i2c.rx_p1_client, MIPI_DIGITAL_PLL_16,
				(REF_CLK_27000KHZ << MIPI_FREF_D_IND));
	/* Post divider */
	ret |= anx7625_write_and(ctx, ctx->i2c.rx_p1_client,
				 MIPI_DIGITAL_PLL_8, 0x0f);
	ret |= anx7625_write_or(ctx, ctx->i2c.rx_p1_client, MIPI_DIGITAL_PLL_8,
				post_divider << 4);

	/* Add patch for MIS2-125 (5pcs ANX7625 fail ATE MBIST test) */
	ret |= anx7625_write_and(ctx, ctx->i2c.rx_p1_client, MIPI_DIGITAL_PLL_7,
				 ~MIPI_PLL_VCO_TUNE_REG_VAL);

	/* Reset ODFC PLL */
	ret |= anx7625_write_and(ctx, ctx->i2c.rx_p1_client, MIPI_DIGITAL_PLL_7,
				 ~MIPI_PLL_RESET_N);
	ret |= anx7625_write_or(ctx, ctx->i2c.rx_p1_client, MIPI_DIGITAL_PLL_7,
				MIPI_PLL_RESET_N);

	if (ret < 0)
		DRM_DEV_ERROR(dev, "IO error.\n");

	return ret;
}

/*
 * The MIPI source video data exist large variation (e.g. 59Hz ~ 61Hz),
 * anx7625 defined K ratio for matching MIPI input video clock and
 * DP output video clock. Increase K value can match bigger video data
 * variation. IVO panel has small variation than DP CTS spec, need
 * decrease the K value.
 */
static int anx7625_set_k_value(struct anx7625_data *ctx)
{
	struct edid *edid = (struct edid *)ctx->slimport_edid_p.edid_raw_data;

	if (edid->mfg_id[0] == IVO_MID0 && edid->mfg_id[1] == IVO_MID1)
		return anx7625_reg_write(ctx, ctx->i2c.rx_p1_client,
					 MIPI_DIGITAL_ADJ_1, 0x3B);

	return anx7625_reg_write(ctx, ctx->i2c.rx_p1_client,
				 MIPI_DIGITAL_ADJ_1, 0x3D);
}

static int anx7625_dsi_video_timing_config(struct anx7625_data *ctx)
{
	struct device *dev = ctx->dev;
	unsigned long m, n;
	u16 htotal;
	int ret;
	u8 post_divider = 0;

	ret = anx7625_calculate_m_n(ctx->dt.pixelclock.min * 1000,
				    &m, &n, &post_divider);

	if (ret) {
		DRM_DEV_ERROR(dev, "cannot get property m n value.\n");
		return ret;
	}

	DRM_DEV_DEBUG_DRIVER(dev, "compute M(%lu), N(%lu), divider(%d).\n",
			     m, n, post_divider);

	/* Configure pixel clock */
	ret = anx7625_reg_write(ctx, ctx->i2c.rx_p0_client, PIXEL_CLOCK_L,
				(ctx->dt.pixelclock.min / 1000) & 0xFF);
	ret |= anx7625_reg_write(ctx, ctx->i2c.rx_p0_client, PIXEL_CLOCK_H,
				 (ctx->dt.pixelclock.min / 1000) >> 8);
	/* Lane count */
	ret |= anx7625_write_and(ctx, ctx->i2c.rx_p1_client,
			MIPI_LANE_CTRL_0, 0xfc);
	ret |= anx7625_write_or(ctx, ctx->i2c.rx_p1_client,
				MIPI_LANE_CTRL_0, ctx->pdata.mipi_lanes - 1);

	/* Htotal */
	htotal = ctx->dt.hactive.min + ctx->dt.hfront_porch.min +
		ctx->dt.hback_porch.min + ctx->dt.hsync_len.min;
	ret |= anx7625_reg_write(ctx, ctx->i2c.rx_p2_client,
			HORIZONTAL_TOTAL_PIXELS_L, htotal & 0xFF);
	ret |= anx7625_reg_write(ctx, ctx->i2c.rx_p2_client,
			HORIZONTAL_TOTAL_PIXELS_H, htotal >> 8);
	/* Hactive */
	ret |= anx7625_reg_write(ctx, ctx->i2c.rx_p2_client,
			HORIZONTAL_ACTIVE_PIXELS_L, ctx->dt.hactive.min & 0xFF);
	ret |= anx7625_reg_write(ctx, ctx->i2c.rx_p2_client,
			HORIZONTAL_ACTIVE_PIXELS_H, ctx->dt.hactive.min >> 8);
	/* HFP */
	ret |= anx7625_reg_write(ctx, ctx->i2c.rx_p2_client,
			HORIZONTAL_FRONT_PORCH_L, ctx->dt.hfront_porch.min);
	ret |= anx7625_reg_write(ctx, ctx->i2c.rx_p2_client,
			HORIZONTAL_FRONT_PORCH_H,
			ctx->dt.hfront_porch.min >> 8);
	/* HWS */
	ret |= anx7625_reg_write(ctx, ctx->i2c.rx_p2_client,
			HORIZONTAL_SYNC_WIDTH_L, ctx->dt.hsync_len.min);
	ret |= anx7625_reg_write(ctx, ctx->i2c.rx_p2_client,
			HORIZONTAL_SYNC_WIDTH_H, ctx->dt.hsync_len.min >> 8);
	/* HBP */
	ret |= anx7625_reg_write(ctx, ctx->i2c.rx_p2_client,
			HORIZONTAL_BACK_PORCH_L, ctx->dt.hback_porch.min);
	ret |= anx7625_reg_write(ctx, ctx->i2c.rx_p2_client,
			HORIZONTAL_BACK_PORCH_H, ctx->dt.hback_porch.min >> 8);
	/* Vactive */
	ret |= anx7625_reg_write(ctx, ctx->i2c.rx_p2_client, ACTIVE_LINES_L,
			ctx->dt.vactive.min);
	ret |= anx7625_reg_write(ctx, ctx->i2c.rx_p2_client, ACTIVE_LINES_H,
			ctx->dt.vactive.min >> 8);
	/* VFP */
	ret |= anx7625_reg_write(ctx, ctx->i2c.rx_p2_client,
			VERTICAL_FRONT_PORCH, ctx->dt.vfront_porch.min);
	/* VWS */
	ret |= anx7625_reg_write(ctx, ctx->i2c.rx_p2_client,
			VERTICAL_SYNC_WIDTH, ctx->dt.vsync_len.min);
	/* VBP */
	ret |= anx7625_reg_write(ctx, ctx->i2c.rx_p2_client,
			VERTICAL_BACK_PORCH, ctx->dt.vback_porch.min);
	/* M value */
	ret |= anx7625_reg_write(ctx, ctx->i2c.rx_p1_client,
			MIPI_PLL_M_NUM_23_16, (m >> 16) & 0xff);
	ret |= anx7625_reg_write(ctx, ctx->i2c.rx_p1_client,
			MIPI_PLL_M_NUM_15_8, (m >> 8) & 0xff);
	ret |= anx7625_reg_write(ctx, ctx->i2c.rx_p1_client,
			MIPI_PLL_M_NUM_7_0, (m & 0xff));
	/* N value */
	ret |= anx7625_reg_write(ctx, ctx->i2c.rx_p1_client,
			MIPI_PLL_N_NUM_23_16, (n >> 16) & 0xff);
	ret |= anx7625_reg_write(ctx, ctx->i2c.rx_p1_client,
			MIPI_PLL_N_NUM_15_8, (n >> 8) & 0xff);
	ret |= anx7625_reg_write(ctx, ctx->i2c.rx_p1_client, MIPI_PLL_N_NUM_7_0,
			(n & 0xff));

	anx7625_set_k_value(ctx);

	ret |= anx7625_odfc_config(ctx, post_divider - 1);

	if (ret < 0)
		DRM_DEV_ERROR(dev, "mipi dsi setup IO error.\n");

	return ret;
}

static int anx7625_swap_dsi_lane3(struct anx7625_data *ctx)
{
	int val;
	struct device *dev = ctx->dev;

	/* Swap MIPI-DSI data lane 3 P and N */
	val = anx7625_reg_read(ctx, ctx->i2c.rx_p1_client, MIPI_SWAP);
	if (val < 0) {
		DRM_DEV_ERROR(dev, "IO error : access MIPI_SWAP.\n");
		return -EIO;
	}

	val |= (1 << MIPI_SWAP_CH3);
	return anx7625_reg_write(ctx, ctx->i2c.rx_p1_client, MIPI_SWAP, val);
}

static int anx7625_api_dsi_config(struct anx7625_data *ctx)

{
	int val, ret;
	struct device *dev = ctx->dev;

	/* Swap MIPI-DSI data lane 3 P and N */
	ret = anx7625_swap_dsi_lane3(ctx);
	if (ret < 0) {
		DRM_DEV_ERROR(dev, "IO error : swap dsi lane 3 fail.\n");
		return ret;
	}

	/* DSI clock settings */
	val = (0 << MIPI_HS_PWD_CLK)		|
		(0 << MIPI_HS_RT_CLK)		|
		(0 << MIPI_PD_CLK)		|
		(1 << MIPI_CLK_RT_MANUAL_PD_EN)	|
		(1 << MIPI_CLK_HS_MANUAL_PD_EN)	|
		(0 << MIPI_CLK_DET_DET_BYPASS)	|
		(0 << MIPI_CLK_MISS_CTRL)	|
		(0 << MIPI_PD_LPTX_CH_MANUAL_PD_EN);
	ret = anx7625_reg_write(ctx, ctx->i2c.rx_p1_client,
				MIPI_PHY_CONTROL_3, val);

	/*
	 * Decreased HS prepare timing delay from 160ns to 80ns work with
	 *     a) Dragon board 810 series (Qualcomm AP)
	 *     b) Moving Pixel DSI source (PG3A pattern generator +
	 *	P332 D-PHY Probe) default D-PHY timing
	 *	5ns/step
	 */
	ret |= anx7625_reg_write(ctx, ctx->i2c.rx_p1_client,
				 MIPI_TIME_HS_PRPR, 0x10);

	/* Enable DSI mode*/
	ret |= anx7625_write_or(ctx, ctx->i2c.rx_p1_client, MIPI_DIGITAL_PLL_18,
				SELECT_DSI << MIPI_DPI_SELECT);

	ret |= anx7625_dsi_video_timing_config(ctx);
	if (ret < 0) {
		DRM_DEV_ERROR(dev, "dsi video timing config fail\n");
		return ret;
	}

	/* Toggle m, n ready */
	ret = anx7625_write_and(ctx, ctx->i2c.rx_p1_client, MIPI_DIGITAL_PLL_6,
				~(MIPI_M_NUM_READY | MIPI_N_NUM_READY));
	usleep_range(1000, 1100);
	ret |= anx7625_write_or(ctx, ctx->i2c.rx_p1_client, MIPI_DIGITAL_PLL_6,
				MIPI_M_NUM_READY | MIPI_N_NUM_READY);

	/* Configure integer stable register */
	ret |= anx7625_reg_write(ctx, ctx->i2c.rx_p1_client,
				 MIPI_VIDEO_STABLE_CNT, 0x02);
	/* Power on MIPI RX */
	ret |= anx7625_reg_write(ctx, ctx->i2c.rx_p1_client,
				 MIPI_LANE_CTRL_10, 0x00);
	ret |= anx7625_reg_write(ctx, ctx->i2c.rx_p1_client,
				 MIPI_LANE_CTRL_10, 0x80);

	if (ret < 0)
		DRM_DEV_ERROR(dev, "IO error : mipi dsi enable init fail.\n");

	return ret;
}

static int anx7625_dsi_config(struct anx7625_data *ctx)
{
	struct device *dev = ctx->dev;
	int ret;

	DRM_DEV_DEBUG_DRIVER(dev, "config dsi.\n");

	/* DSC disable */
	ret = anx7625_write_and(ctx, ctx->i2c.rx_p0_client,
				R_DSC_CTRL_0, ~DSC_EN);

	ret |= anx7625_api_dsi_config(ctx);

	if (ret < 0) {
		DRM_DEV_ERROR(dev, "IO error : api dsi config error.\n");
		return ret;
	}

	/* Set MIPI RX EN */
	ret = anx7625_write_or(ctx, ctx->i2c.rx_p0_client,
			       AP_AV_STATUS, AP_MIPI_RX_EN);
	/* Clear mute flag */
	ret |= anx7625_write_and(ctx, ctx->i2c.rx_p0_client,
				 AP_AV_STATUS, (u8)~AP_MIPI_MUTE);
	if (ret < 0)
		DRM_DEV_ERROR(dev, "IO error : enable mipi rx fail.\n");
	else
		DRM_DEV_DEBUG_DRIVER(dev, "success to config DSI\n");

	return ret;
}

static int anx7625_api_dpi_config(struct anx7625_data *ctx)
{
	struct device *dev = ctx->dev;
	u16 freq = ctx->dt.pixelclock.min / 1000;
	int ret;

	/* configure pixel clock */
	ret = anx7625_reg_write(ctx, ctx->i2c.rx_p0_client,
				PIXEL_CLOCK_L, freq & 0xFF);
	ret |= anx7625_reg_write(ctx, ctx->i2c.rx_p0_client,
				 PIXEL_CLOCK_H, (freq >> 8));

	/* set DPI mode */
	/* set to DPI PLL module sel */
	ret |= anx7625_reg_write(ctx, ctx->i2c.rx_p1_client,
				 MIPI_DIGITAL_PLL_9, 0x20);
	/* power down MIPI */
	ret |= anx7625_reg_write(ctx, ctx->i2c.rx_p1_client,
				 MIPI_LANE_CTRL_10, 0x08);
	/* enable DPI mode */
	ret |= anx7625_reg_write(ctx, ctx->i2c.rx_p1_client,
				 MIPI_DIGITAL_PLL_18, 0x1C);
	/* set first edge */
	ret |= anx7625_reg_write(ctx, ctx->i2c.tx_p2_client,
				 VIDEO_CONTROL_0, 0x06);
	if (ret < 0)
		DRM_DEV_ERROR(dev, "IO error : dpi phy set failed.\n");

	return ret;
}

static int anx7625_dpi_config(struct anx7625_data *ctx)
{
	struct device *dev = ctx->dev;
	int ret;

	DRM_DEV_DEBUG_DRIVER(dev, "config dpi\n");

	/* DSC disable */
	ret = anx7625_write_and(ctx, ctx->i2c.rx_p0_client,
				R_DSC_CTRL_0, ~DSC_EN);
	if (ret < 0) {
		DRM_DEV_ERROR(dev, "IO error : disable dsc failed.\n");
		return ret;
	}

	ret = anx7625_config_bit_matrix(ctx);
	if (ret < 0) {
		DRM_DEV_ERROR(dev, "config bit matrix failed.\n");
		return ret;
	}

	ret = anx7625_api_dpi_config(ctx);
	if (ret < 0) {
		DRM_DEV_ERROR(dev, "mipi phy(dpi) setup failed.\n");
		return ret;
	}

	/* set MIPI RX EN */
	ret = anx7625_write_or(ctx, ctx->i2c.rx_p0_client,
			       AP_AV_STATUS, AP_MIPI_RX_EN);
	/* clear mute flag */
	ret |= anx7625_write_and(ctx, ctx->i2c.rx_p0_client,
				 AP_AV_STATUS, (u8)~AP_MIPI_MUTE);
	if (ret < 0)
		DRM_DEV_ERROR(dev, "IO error : enable mipi rx failed.\n");

	return ret;
}

static int anx7625_read_flash_status(struct anx7625_data *ctx)
{
	return anx7625_reg_read(ctx, ctx->i2c.rx_p0_client, R_RAM_CTRL);
}

static int anx7625_hdcp_key_probe(struct anx7625_data *ctx)
{
	int ret, val;
	struct device *dev = ctx->dev;
	u8 ident[FLASH_BUF_LEN];

	ret = anx7625_reg_write(ctx, ctx->i2c.rx_p0_client,
				FLASH_ADDR_HIGH, 0x91);
	ret |= anx7625_reg_write(ctx, ctx->i2c.rx_p0_client,
				 FLASH_ADDR_LOW, 0xA0);
	if (ret < 0) {
		dev_err(dev, "IO error : set key flash address.\n");
		return ret;
	}

	ret = anx7625_reg_write(ctx, ctx->i2c.rx_p0_client,
				FLASH_LEN_HIGH, (FLASH_BUF_LEN - 1) >> 8);
	ret |= anx7625_reg_write(ctx, ctx->i2c.rx_p0_client,
				 FLASH_LEN_LOW, (FLASH_BUF_LEN - 1) & 0xFF);
	if (ret < 0) {
		dev_err(dev, "IO error : set key flash len.\n");
		return ret;
	}

	ret = anx7625_reg_write(ctx, ctx->i2c.rx_p0_client,
				R_FLASH_RW_CTRL, FLASH_READ);
	ret |= readx_poll_timeout(anx7625_read_flash_status,
				  ctx, val,
				  ((val & FLASH_DONE) || (val < 0)),
				  2000,
				  2000 * 150);
	if (ret) {
		dev_err(dev, "flash read access fail!\n");
		return -EIO;
	}

	ret = anx7625_reg_block_read(ctx, ctx->i2c.rx_p0_client,
				     FLASH_BUF_BASE_ADDR,
				     FLASH_BUF_LEN, ident);
	if (ret < 0) {
		dev_err(dev, "read flash data fail!\n");
		return -EIO;
	}

	if (ident[29] == 0xFF && ident[30] == 0xFF && ident[31] == 0xFF)
		return -EINVAL;

	return 0;
}

static int anx7625_hdcp_key_load(struct anx7625_data *ctx)
{
	int ret;
	struct device *dev = ctx->dev;

	/* Select HDCP 1.4 KEY */
	ret = anx7625_reg_write(ctx, ctx->i2c.rx_p0_client,
				R_BOOT_RETRY, 0x12);
	ret |= anx7625_reg_write(ctx, ctx->i2c.rx_p0_client,
				 FLASH_ADDR_HIGH, HDCP14KEY_START_ADDR >> 8);
	ret |= anx7625_reg_write(ctx, ctx->i2c.rx_p0_client,
				 FLASH_ADDR_LOW, HDCP14KEY_START_ADDR & 0xFF);
	ret |= anx7625_reg_write(ctx, ctx->i2c.rx_p0_client,
				 R_RAM_LEN_H, HDCP14KEY_SIZE >> 12);
	ret |= anx7625_reg_write(ctx, ctx->i2c.rx_p0_client,
				 R_RAM_LEN_L, HDCP14KEY_SIZE >> 4);

	ret |= anx7625_reg_write(ctx, ctx->i2c.rx_p0_client,
				 R_RAM_ADDR_H, 0);
	ret |= anx7625_reg_write(ctx, ctx->i2c.rx_p0_client,
				 R_RAM_ADDR_L, 0);
	/* Enable HDCP 1.4 KEY load */
	ret |= anx7625_reg_write(ctx, ctx->i2c.rx_p0_client,
				 R_RAM_CTRL, DECRYPT_EN | LOAD_START);
	dev_dbg(dev, "load HDCP 1.4 key done\n");
	return ret;
}

static int anx7625_hdcp_disable(struct anx7625_data *ctx)
{
	int ret;
	struct device *dev = ctx->dev;

	dev_dbg(dev, "disable HDCP 1.4\n");

	/* Disable HDCP */
	ret = anx7625_write_and(ctx, ctx->i2c.rx_p1_client, 0xee, 0x9f);
	/* Try auth flag */
	ret |= anx7625_write_or(ctx, ctx->i2c.rx_p1_client, 0xec, 0x10);
	/* Interrupt for DRM */
	ret |= anx7625_write_or(ctx, ctx->i2c.rx_p1_client, 0xff, 0x01);
	if (ret < 0)
		dev_err(dev, "fail to disable HDCP\n");

	return anx7625_write_and(ctx, ctx->i2c.tx_p0_client,
				 TX_HDCP_CTRL0, ~HARD_AUTH_EN & 0xFF);
}

static int anx7625_hdcp_enable(struct anx7625_data *ctx)
{
	u8 bcap;
	int ret;
	struct device *dev = ctx->dev;

	ret = anx7625_hdcp_key_probe(ctx);
	if (ret) {
		dev_dbg(dev, "no key found, not to do hdcp\n");
		return ret;
	}

	/* Read downstream capability */
	ret = anx7625_aux_trans(ctx, DP_AUX_NATIVE_READ, DP_AUX_HDCP_BCAPS, 1, &bcap);
	if (ret < 0)
		return ret;

	if (!(bcap & DP_BCAPS_HDCP_CAPABLE)) {
		pr_warn("downstream not support HDCP 1.4, cap(%x).\n", bcap);
		return 0;
	}

	dev_dbg(dev, "enable HDCP 1.4\n");

	/* First clear HDCP state */
	ret = anx7625_reg_write(ctx, ctx->i2c.tx_p0_client,
				TX_HDCP_CTRL0,
				KSVLIST_VLD | BKSV_SRM_PASS | RE_AUTHEN);
	usleep_range(1000, 1100);
	/* Second clear HDCP state */
	ret |= anx7625_reg_write(ctx, ctx->i2c.tx_p0_client,
				 TX_HDCP_CTRL0,
				 KSVLIST_VLD | BKSV_SRM_PASS | RE_AUTHEN);

	/* Set time for waiting KSVR */
	ret |= anx7625_reg_write(ctx, ctx->i2c.tx_p0_client,
				 SP_TX_WAIT_KSVR_TIME, 0xc8);
	/* Set time for waiting R0 */
	ret |= anx7625_reg_write(ctx, ctx->i2c.tx_p0_client,
				 SP_TX_WAIT_R0_TIME, 0xb0);
	ret |= anx7625_hdcp_key_load(ctx);
	if (ret) {
		pr_warn("prepare HDCP key failed.\n");
		return ret;
	}

	ret = anx7625_write_or(ctx, ctx->i2c.rx_p1_client, 0xee, 0x20);

	/* Try auth flag */
	ret |= anx7625_write_or(ctx, ctx->i2c.rx_p1_client, 0xec, 0x10);
	/* Interrupt for DRM */
	ret |= anx7625_write_or(ctx, ctx->i2c.rx_p1_client, 0xff, 0x01);
	if (ret < 0)
		dev_err(dev, "fail to enable HDCP\n");

	return anx7625_write_or(ctx, ctx->i2c.tx_p0_client,
				TX_HDCP_CTRL0, HARD_AUTH_EN);
}

static void anx7625_dp_start(struct anx7625_data *ctx)
{
	int ret;
	struct device *dev = ctx->dev;
	u8 data;

	if (!ctx->display_timing_valid) {
		DRM_DEV_ERROR(dev, "mipi not set display timing yet.\n");
		return;
	}

	dev_dbg(dev, "set downstream sink into normal\n");
	/* Downstream sink enter into normal mode */
	data = DP_SET_POWER_D0;
	ret = anx7625_aux_trans(ctx, DP_AUX_NATIVE_WRITE, DP_SET_POWER, 1, &data);
	if (ret < 0)
		dev_err(dev, "IO error : set sink into normal mode fail\n");

	/* Disable HDCP */
	anx7625_write_and(ctx, ctx->i2c.rx_p1_client, 0xee, 0x9f);

	if (ctx->pdata.is_dpi)
		ret = anx7625_dpi_config(ctx);
	else
		ret = anx7625_dsi_config(ctx);

	if (ret < 0)
		DRM_DEV_ERROR(dev, "MIPI phy setup error.\n");

	ctx->hdcp_cp = DRM_MODE_CONTENT_PROTECTION_UNDESIRED;

	ctx->dp_en = 1;
}

static void anx7625_dp_stop(struct anx7625_data *ctx)
{
	struct device *dev = ctx->dev;
	int ret;
	u8 data;

	DRM_DEV_DEBUG_DRIVER(dev, "stop dp output\n");

	/*
	 * Video disable: 0x72:08 bit 7 = 0;
	 * Audio disable: 0x70:87 bit 0 = 0;
	 */
	ret = anx7625_write_and(ctx, ctx->i2c.tx_p0_client, 0x87, 0xfe);
	ret |= anx7625_write_and(ctx, ctx->i2c.tx_p2_client, 0x08, 0x7f);

	ret |= anx7625_video_mute_control(ctx, 1);

	dev_dbg(dev, "notify downstream enter into standby\n");
	/* Downstream monitor enter into standby mode */
	data = DP_SET_POWER_D3;
	ret |= anx7625_aux_trans(ctx, DP_AUX_NATIVE_WRITE, DP_SET_POWER, 1, &data);
	if (ret < 0)
		DRM_DEV_ERROR(dev, "IO error : mute video fail\n");

	ctx->hdcp_cp = DRM_MODE_CONTENT_PROTECTION_UNDESIRED;

	ctx->dp_en = 0;
}

static int sp_tx_rst_aux(struct anx7625_data *ctx)
{
	int ret;

	ret = anx7625_write_or(ctx, ctx->i2c.tx_p2_client, RST_CTRL2,
			       AUX_RST);
	ret |= anx7625_write_and(ctx, ctx->i2c.tx_p2_client, RST_CTRL2,
				 ~AUX_RST);
	return ret;
}

static int sp_tx_aux_wr(struct anx7625_data *ctx, u8 offset)
{
	int ret;

	ret = anx7625_reg_write(ctx, ctx->i2c.rx_p0_client,
				AP_AUX_BUFF_START, offset);
	ret |= anx7625_reg_write(ctx, ctx->i2c.rx_p0_client,
				 AP_AUX_COMMAND, 0x04);
	ret |= anx7625_write_or(ctx, ctx->i2c.rx_p0_client,
				AP_AUX_CTRL_STATUS, AP_AUX_CTRL_OP_EN);
	return (ret | wait_aux_op_finish(ctx));
}

static int sp_tx_aux_rd(struct anx7625_data *ctx, u8 len_cmd)
{
	int ret;

	ret = anx7625_reg_write(ctx, ctx->i2c.rx_p0_client,
				AP_AUX_COMMAND, len_cmd);
	ret |= anx7625_write_or(ctx, ctx->i2c.rx_p0_client,
				AP_AUX_CTRL_STATUS, AP_AUX_CTRL_OP_EN);
	return (ret | wait_aux_op_finish(ctx));
}

static int sp_tx_get_edid_block(struct anx7625_data *ctx)
{
	int c = 0;
	struct device *dev = ctx->dev;

	sp_tx_aux_wr(ctx, 0x7e);
	sp_tx_aux_rd(ctx, 0x01);
	c = anx7625_reg_read(ctx, ctx->i2c.rx_p0_client, AP_AUX_BUFF_START);
	if (c < 0) {
		DRM_DEV_ERROR(dev, "IO error : access AUX BUFF.\n");
		return -EIO;
	}

	DRM_DEV_DEBUG_DRIVER(dev, " EDID Block = %d\n", c + 1);

	if (c > MAX_EDID_BLOCK)
		c = 1;

	return c;
}

static int edid_read(struct anx7625_data *ctx,
		     u8 offset, u8 *pblock_buf)
{
	int ret, cnt;
	struct device *dev = ctx->dev;

	for (cnt = 0; cnt <= EDID_TRY_CNT; cnt++) {
		sp_tx_aux_wr(ctx, offset);
		/* Set I2C read com 0x01 mot = 0 and read 16 bytes */
		ret = sp_tx_aux_rd(ctx, 0xf1);

		if (ret) {
			ret = sp_tx_rst_aux(ctx);
			DRM_DEV_DEBUG_DRIVER(dev, "edid read fail, reset!\n");
		} else {
			ret = anx7625_reg_block_read(ctx, ctx->i2c.rx_p0_client,
						     AP_AUX_BUFF_START,
						     MAX_DPCD_BUFFER_SIZE,
						     pblock_buf);
			if (ret > 0)
				break;
		}
	}

	if (cnt > EDID_TRY_CNT)
		return -EIO;

	return ret;
}

static int segments_edid_read(struct anx7625_data *ctx,
			      u8 segment, u8 *buf, u8 offset)
{
	u8 cnt;
	int ret;
	struct device *dev = ctx->dev;

	/* Write address only */
	ret = anx7625_reg_write(ctx, ctx->i2c.rx_p0_client,
				AP_AUX_ADDR_7_0, 0x30);
	ret |= anx7625_reg_write(ctx, ctx->i2c.rx_p0_client,
				 AP_AUX_COMMAND, 0x04);
	ret |= anx7625_reg_write(ctx, ctx->i2c.rx_p0_client,
				 AP_AUX_CTRL_STATUS,
				 AP_AUX_CTRL_ADDRONLY | AP_AUX_CTRL_OP_EN);

	ret |= wait_aux_op_finish(ctx);
	/* Write segment address */
	ret |= sp_tx_aux_wr(ctx, segment);
	/* Data read */
	ret |= anx7625_reg_write(ctx, ctx->i2c.rx_p0_client,
				 AP_AUX_ADDR_7_0, 0x50);
	if (ret) {
		DRM_DEV_ERROR(dev, "IO error : aux initial fail.\n");
		return ret;
	}

	for (cnt = 0; cnt <= EDID_TRY_CNT; cnt++) {
		sp_tx_aux_wr(ctx, offset);
		/* Set I2C read com 0x01 mot = 0 and read 16 bytes */
		ret = sp_tx_aux_rd(ctx, 0xf1);

		if (ret) {
			ret = sp_tx_rst_aux(ctx);
			DRM_DEV_ERROR(dev, "segment read fail, reset!\n");
		} else {
			ret = anx7625_reg_block_read(ctx, ctx->i2c.rx_p0_client,
						     AP_AUX_BUFF_START,
						     MAX_DPCD_BUFFER_SIZE, buf);
			if (ret > 0)
				break;
		}
	}

	if (cnt > EDID_TRY_CNT)
		return -EIO;

	return ret;
}

static int sp_tx_edid_read(struct anx7625_data *ctx,
			   u8 *pedid_blocks_buf)
{
	u8 offset;
	int edid_pos;
	int count, blocks_num;
	u8 pblock_buf[MAX_DPCD_BUFFER_SIZE];
	u8 i, j;
	int g_edid_break = 0;
	int ret;
	struct device *dev = ctx->dev;

	/* Address initial */
	ret = anx7625_reg_write(ctx, ctx->i2c.rx_p0_client,
				AP_AUX_ADDR_7_0, 0x50);
	ret |= anx7625_reg_write(ctx, ctx->i2c.rx_p0_client,
				 AP_AUX_ADDR_15_8, 0);
	ret |= anx7625_write_and(ctx, ctx->i2c.rx_p0_client,
				 AP_AUX_ADDR_19_16, 0xf0);
	if (ret < 0) {
		DRM_DEV_ERROR(dev, "access aux channel IO error.\n");
		return -EIO;
	}

	blocks_num = sp_tx_get_edid_block(ctx);
	if (blocks_num < 0)
		return blocks_num;

	count = 0;

	do {
		switch (count) {
		case 0:
		case 1:
			for (i = 0; i < 8; i++) {
				offset = (i + count * 8) * MAX_DPCD_BUFFER_SIZE;
				g_edid_break = edid_read(ctx, offset,
							 pblock_buf);

				if (g_edid_break < 0)
					break;

				memcpy(&pedid_blocks_buf[offset],
				       pblock_buf,
				       MAX_DPCD_BUFFER_SIZE);
			}

			break;
		case 2:
			offset = 0x00;

			for (j = 0; j < 8; j++) {
				edid_pos = (j + count * 8) *
					MAX_DPCD_BUFFER_SIZE;

				if (g_edid_break == 1)
					break;

				ret = segments_edid_read(ctx, count / 2,
							 pblock_buf, offset);
				if (ret < 0)
					return ret;

				memcpy(&pedid_blocks_buf[edid_pos],
				       pblock_buf,
				       MAX_DPCD_BUFFER_SIZE);
				offset = offset + 0x10;
			}

			break;
		case 3:
			offset = 0x80;

			for (j = 0; j < 8; j++) {
				edid_pos = (j + count * 8) *
					MAX_DPCD_BUFFER_SIZE;
				if (g_edid_break == 1)
					break;

				ret = segments_edid_read(ctx, count / 2,
							 pblock_buf, offset);
				if (ret < 0)
					return ret;

				memcpy(&pedid_blocks_buf[edid_pos],
				       pblock_buf,
				       MAX_DPCD_BUFFER_SIZE);
				offset = offset + 0x10;
			}

			break;
		default:
			break;
		}

		count++;

	} while (blocks_num >= count);

	/* Check edid data */
	if (!drm_edid_is_valid((struct edid *)pedid_blocks_buf)) {
		DRM_DEV_ERROR(dev, "WARNING! edid check fail!\n");
		return -EINVAL;
	}

	/* Reset aux channel */
	ret = sp_tx_rst_aux(ctx);
	if (ret < 0) {
		DRM_DEV_ERROR(dev, "Failed to reset aux channel!\n");
		return ret;
	}

	return (blocks_num + 1);
}

static void anx7625_power_on(struct anx7625_data *ctx)
{
	struct device *dev = ctx->dev;
	int ret, i;

	if (!ctx->pdata.low_power_mode) {
		DRM_DEV_DEBUG_DRIVER(dev, "not low power mode!\n");
		return;
	}

	for (i = 0; i < ARRAY_SIZE(ctx->pdata.supplies); i++) {
		ret = regulator_enable(ctx->pdata.supplies[i].consumer);
		if (ret < 0) {
			DRM_DEV_DEBUG_DRIVER(dev, "cannot enable supply %d: %d\n",
					     i, ret);
			goto reg_err;
		}
		usleep_range(2000, 2100);
	}

	usleep_range(11000, 12000);

	/* Power on pin enable */
	gpiod_set_value(ctx->pdata.gpio_p_on, 1);
	usleep_range(10000, 11000);
	/* Power reset pin enable */
	gpiod_set_value(ctx->pdata.gpio_reset, 1);
	usleep_range(10000, 11000);

	DRM_DEV_DEBUG_DRIVER(dev, "power on !\n");
	return;
reg_err:
	for (--i; i >= 0; i--)
		regulator_disable(ctx->pdata.supplies[i].consumer);
}

static void anx7625_power_standby(struct anx7625_data *ctx)
{
	struct device *dev = ctx->dev;
	int ret;

	if (!ctx->pdata.low_power_mode) {
		DRM_DEV_DEBUG_DRIVER(dev, "not low power mode!\n");
		return;
	}

	gpiod_set_value(ctx->pdata.gpio_reset, 0);
	usleep_range(1000, 1100);
	gpiod_set_value(ctx->pdata.gpio_p_on, 0);
	usleep_range(1000, 1100);

	ret = regulator_bulk_disable(ARRAY_SIZE(ctx->pdata.supplies),
				     ctx->pdata.supplies);
	if (ret < 0)
		DRM_DEV_DEBUG_DRIVER(dev, "cannot disable supplies %d\n", ret);

	DRM_DEV_DEBUG_DRIVER(dev, "power down\n");
}

/* Basic configurations of ANX7625 */
static void anx7625_config(struct anx7625_data *ctx)
{
	anx7625_reg_write(ctx, ctx->i2c.rx_p0_client,
			  XTAL_FRQ_SEL, XTAL_FRQ_27M);
}

static void anx7625_disable_pd_protocol(struct anx7625_data *ctx)
{
	struct device *dev = ctx->dev;
	int ret;

	/* Reset main ocm */
	ret = anx7625_reg_write(ctx, ctx->i2c.rx_p0_client, 0x88, 0x40);
	/* Disable PD */
	ret |= anx7625_reg_write(ctx, ctx->i2c.rx_p0_client,
				 AP_AV_STATUS, AP_DISABLE_PD);
	/* Release main ocm */
	ret |= anx7625_reg_write(ctx, ctx->i2c.rx_p0_client, 0x88, 0x00);

	if (ret < 0)
		DRM_DEV_DEBUG_DRIVER(dev, "disable PD feature fail.\n");
	else
		DRM_DEV_DEBUG_DRIVER(dev, "disable PD feature succeeded.\n");
}

static int anx7625_ocm_loading_check(struct anx7625_data *ctx)
{
	int ret;
	struct device *dev = ctx->dev;

	/* Check interface workable */
	ret = anx7625_reg_read(ctx, ctx->i2c.rx_p0_client,
			       FLASH_LOAD_STA);
	if (ret < 0) {
		DRM_DEV_ERROR(dev, "IO error : access flash load.\n");
		return ret;
	}
	if ((ret & FLASH_LOAD_STA_CHK) != FLASH_LOAD_STA_CHK)
		return -ENODEV;

	anx7625_disable_pd_protocol(ctx);

	DRM_DEV_DEBUG_DRIVER(dev, "Firmware ver %02x%02x,",
			     anx7625_reg_read(ctx,
					      ctx->i2c.rx_p0_client,
					      OCM_FW_VERSION),
			     anx7625_reg_read(ctx,
					      ctx->i2c.rx_p0_client,
					      OCM_FW_REVERSION));
	DRM_DEV_DEBUG_DRIVER(dev, "Driver version %s\n",
			     ANX7625_DRV_VERSION);

	return 0;
}

static void anx7625_power_on_init(struct anx7625_data *ctx)
{
	int retry_count, i;

	for (retry_count = 0; retry_count < 3; retry_count++) {
		anx7625_power_on(ctx);
		anx7625_config(ctx);

		for (i = 0; i < OCM_LOADING_TIME; i++) {
			if (!anx7625_ocm_loading_check(ctx))
				return;
			usleep_range(1000, 1100);
		}
		anx7625_power_standby(ctx);
	}
}

static void anx7625_init_gpio(struct anx7625_data *platform)
{
	struct device *dev = platform->dev;

	DRM_DEV_DEBUG_DRIVER(dev, "init gpio\n");

	/* Gpio for chip power enable */
	platform->pdata.gpio_p_on =
		devm_gpiod_get_optional(dev, "enable", GPIOD_OUT_LOW);
	if (IS_ERR_OR_NULL(platform->pdata.gpio_p_on)) {
		DRM_DEV_DEBUG_DRIVER(dev, "no enable gpio found\n");
		platform->pdata.gpio_p_on = NULL;
	}

	/* Gpio for chip reset */
	platform->pdata.gpio_reset =
		devm_gpiod_get_optional(dev, "reset", GPIOD_OUT_LOW);
	if (IS_ERR_OR_NULL(platform->pdata.gpio_reset)) {
		DRM_DEV_DEBUG_DRIVER(dev, "no reset gpio found\n");
		platform->pdata.gpio_reset = NULL;
	}

	if (platform->pdata.gpio_p_on && platform->pdata.gpio_reset) {
		platform->pdata.low_power_mode = 1;
		DRM_DEV_DEBUG_DRIVER(dev, "low power mode, pon %d, reset %d.\n",
				     desc_to_gpio(platform->pdata.gpio_p_on),
				     desc_to_gpio(platform->pdata.gpio_reset));
	} else {
		platform->pdata.low_power_mode = 0;
		DRM_DEV_DEBUG_DRIVER(dev, "not low power mode.\n");
	}
}

static void anx7625_stop_dp_work(struct anx7625_data *ctx)
{
	ctx->hpd_status = 0;
	ctx->hpd_high_cnt = 0;
}

static void anx7625_start_dp_work(struct anx7625_data *ctx)
{
	int ret;
	struct device *dev = ctx->dev;

	if (ctx->hpd_high_cnt >= 2) {
		DRM_DEV_DEBUG_DRIVER(dev, "filter useless HPD\n");
		return;
	}

	ctx->hpd_status = 1;
	ctx->hpd_high_cnt++;

	/* Not support HDCP */
	ret = anx7625_write_and(ctx, ctx->i2c.rx_p1_client, 0xee, 0x9f);

	/* Try auth flag */
	ret |= anx7625_write_or(ctx, ctx->i2c.rx_p1_client, 0xec, 0x10);
	/* Interrupt for DRM */
	ret |= anx7625_write_or(ctx, ctx->i2c.rx_p1_client, 0xff, 0x01);
	if (ret < 0) {
		DRM_DEV_ERROR(dev, "fail to setting HDCP/auth\n");
		return;
	}

	ret = anx7625_reg_read(ctx, ctx->i2c.rx_p1_client, 0x86);
	if (ret < 0)
		return;

	DRM_DEV_DEBUG_DRIVER(dev, "Secure OCM version=%02x\n", ret);
}

static int anx7625_read_hpd_status_p0(struct anx7625_data *ctx)
{
	int ret;

	/* Set irq detect window to 2ms */
	ret = anx7625_reg_write(ctx, ctx->i2c.tx_p2_client,
				HPD_DET_TIMER_BIT0_7, HPD_TIME & 0xFF);
	ret |= anx7625_reg_write(ctx, ctx->i2c.tx_p2_client,
				 HPD_DET_TIMER_BIT8_15,
				 (HPD_TIME >> 8) & 0xFF);
	ret |= anx7625_reg_write(ctx, ctx->i2c.tx_p2_client,
				 HPD_DET_TIMER_BIT16_23,
				 (HPD_TIME >> 16) & 0xFF);
	if (ret < 0)
		return ret;

	return anx7625_reg_read(ctx, ctx->i2c.rx_p0_client, SYSTEM_STSTUS);
}

static int _anx7625_hpd_polling(struct anx7625_data *ctx,
				unsigned long wait_us)
{
	int ret, val;
	struct device *dev = ctx->dev;

	/* Interrupt mode, no need poll HPD status, just return */
	if (ctx->pdata.intp_irq)
		return 0;

	ret = readx_poll_timeout(anx7625_read_hpd_status_p0,
				 ctx, val,
				 ((val & HPD_STATUS) || (val < 0)),
				 wait_us / 100,
				 wait_us);
	if (ret) {
		DRM_DEV_ERROR(dev, "no hpd.\n");
		return ret;
	}

	DRM_DEV_DEBUG_DRIVER(dev, "system status: 0x%x. HPD raise up.\n", val);
	anx7625_reg_write(ctx, ctx->i2c.tcpc_client,
			  INTR_ALERT_1, 0xFF);
	anx7625_reg_write(ctx, ctx->i2c.rx_p0_client,
			  INTERFACE_CHANGE_INT, 0);

	anx7625_start_dp_work(ctx);

	if (!ctx->pdata.panel_bridge && ctx->bridge_attached)
		drm_helper_hpd_irq_event(ctx->bridge.dev);

	return 0;
}

static int anx7625_wait_hpd_asserted(struct drm_dp_aux *aux,
				     unsigned long wait_us)
{
	struct anx7625_data *ctx = container_of(aux, struct anx7625_data, aux);
	struct device *dev = ctx->dev;
	int ret;

	pm_runtime_get_sync(dev);
	ret = _anx7625_hpd_polling(ctx, wait_us);
	pm_runtime_mark_last_busy(dev);
	pm_runtime_put_autosuspend(dev);

	return ret;
}

static void anx7625_remove_edid(struct anx7625_data *ctx)
{
	ctx->slimport_edid_p.edid_block_num = -1;
}

static void anx7625_dp_adjust_swing(struct anx7625_data *ctx)
{
	int i;

	for (i = 0; i < ctx->pdata.dp_lane0_swing_reg_cnt; i++)
		anx7625_reg_write(ctx, ctx->i2c.tx_p1_client,
				  DP_TX_LANE0_SWING_REG0 + i,
				  ctx->pdata.lane0_reg_data[i]);

	for (i = 0; i < ctx->pdata.dp_lane1_swing_reg_cnt; i++)
		anx7625_reg_write(ctx, ctx->i2c.tx_p1_client,
				  DP_TX_LANE1_SWING_REG0 + i,
				  ctx->pdata.lane1_reg_data[i]);
}

static void dp_hpd_change_handler(struct anx7625_data *ctx, bool on)
{
	struct device *dev = ctx->dev;

	/* HPD changed */
	DRM_DEV_DEBUG_DRIVER(dev, "dp_hpd_change_default_func: %d\n",
			     (u32)on);

	if (on == 0) {
		DRM_DEV_DEBUG_DRIVER(dev, " HPD low\n");
		anx7625_remove_edid(ctx);
		anx7625_stop_dp_work(ctx);
	} else {
		DRM_DEV_DEBUG_DRIVER(dev, " HPD high\n");
		anx7625_start_dp_work(ctx);
		anx7625_dp_adjust_swing(ctx);
	}
}

static int anx7625_hpd_change_detect(struct anx7625_data *ctx)
{
	int intr_vector, status;
	struct device *dev = ctx->dev;

	status = anx7625_reg_write(ctx, ctx->i2c.tcpc_client,
				   INTR_ALERT_1, 0xFF);
	if (status < 0) {
		DRM_DEV_ERROR(dev, "cannot clear alert reg.\n");
		return status;
	}

	intr_vector = anx7625_reg_read(ctx, ctx->i2c.rx_p0_client,
				       INTERFACE_CHANGE_INT);
	if (intr_vector < 0) {
		DRM_DEV_ERROR(dev, "cannot access interrupt change reg.\n");
		return intr_vector;
	}
	DRM_DEV_DEBUG_DRIVER(dev, "0x7e:0x44=%x\n", intr_vector);
	status = anx7625_reg_write(ctx, ctx->i2c.rx_p0_client,
				   INTERFACE_CHANGE_INT,
				   intr_vector & (~intr_vector));
	if (status < 0) {
		DRM_DEV_ERROR(dev, "cannot clear interrupt change reg.\n");
		return status;
	}

	if (!(intr_vector & HPD_STATUS_CHANGE))
		return -ENOENT;

	status = anx7625_reg_read(ctx, ctx->i2c.rx_p0_client,
				  SYSTEM_STSTUS);
	if (status < 0) {
		DRM_DEV_ERROR(dev, "cannot clear interrupt status.\n");
		return status;
	}

	DRM_DEV_DEBUG_DRIVER(dev, "0x7e:0x45=%x\n", status);
	dp_hpd_change_handler(ctx, status & HPD_STATUS);

	return 0;
}

static void anx7625_work_func(struct work_struct *work)
{
	int event;
	struct anx7625_data *ctx = container_of(work,
						struct anx7625_data, work);

	mutex_lock(&ctx->lock);

	if (pm_runtime_suspended(ctx->dev)) {
		mutex_unlock(&ctx->lock);
		return;
	}

	event = anx7625_hpd_change_detect(ctx);

	mutex_unlock(&ctx->lock);

	if (event < 0)
		return;

	if (ctx->bridge_attached)
		drm_helper_hpd_irq_event(ctx->bridge.dev);
}

static irqreturn_t anx7625_intr_hpd_isr(int irq, void *data)
{
	struct anx7625_data *ctx = (struct anx7625_data *)data;

	queue_work(ctx->workqueue, &ctx->work);

	return IRQ_HANDLED;
}

static int anx7625_get_swing_setting(struct device *dev,
				     struct anx7625_platform_data *pdata)
{
	int num_regs;

	if (of_get_property(dev->of_node,
			    "analogix,lane0-swing", &num_regs)) {
		if (num_regs > DP_TX_SWING_REG_CNT)
			num_regs = DP_TX_SWING_REG_CNT;

		pdata->dp_lane0_swing_reg_cnt = num_regs;
		of_property_read_u8_array(dev->of_node, "analogix,lane0-swing",
					  pdata->lane0_reg_data, num_regs);
	}

	if (of_get_property(dev->of_node,
			    "analogix,lane1-swing", &num_regs)) {
		if (num_regs > DP_TX_SWING_REG_CNT)
			num_regs = DP_TX_SWING_REG_CNT;

		pdata->dp_lane1_swing_reg_cnt = num_regs;
		of_property_read_u8_array(dev->of_node, "analogix,lane1-swing",
					  pdata->lane1_reg_data, num_regs);
	}

	return 0;
}

static int anx7625_parse_dt(struct device *dev,
			    struct anx7625_platform_data *pdata)
{
	struct device_node *np = dev->of_node, *ep0;
	int bus_type, mipi_lanes;

	anx7625_get_swing_setting(dev, pdata);

	pdata->is_dpi = 0; /* default dsi mode */
	of_node_put(pdata->mipi_host_node);
	pdata->mipi_host_node = of_graph_get_remote_node(np, 0, 0);
	if (!pdata->mipi_host_node) {
		DRM_DEV_ERROR(dev, "fail to get internal panel.\n");
		return -ENODEV;
	}

	bus_type = 0;
	mipi_lanes = MAX_LANES_SUPPORT;
	ep0 = of_graph_get_endpoint_by_regs(np, 0, 0);
	if (ep0) {
		if (of_property_read_u32(ep0, "bus-type", &bus_type))
			bus_type = 0;

		mipi_lanes = drm_of_get_data_lanes_count(ep0, 1, MAX_LANES_SUPPORT);
		of_node_put(ep0);
	}

	if (bus_type == V4L2_FWNODE_BUS_TYPE_DPI) /* bus type is DPI */
		pdata->is_dpi = 1;

	pdata->mipi_lanes = MAX_LANES_SUPPORT;
	if (mipi_lanes > 0)
		pdata->mipi_lanes = mipi_lanes;

	if (pdata->is_dpi)
		DRM_DEV_DEBUG_DRIVER(dev, "found MIPI DPI host node.\n");
	else
		DRM_DEV_DEBUG_DRIVER(dev, "found MIPI DSI host node.\n");

	if (of_property_read_bool(np, "analogix,audio-enable"))
		pdata->audio_en = 1;

	return 0;
}

static int anx7625_parse_dt_panel(struct device *dev,
				  struct anx7625_platform_data *pdata)
{
	struct device_node *np = dev->of_node;

	pdata->panel_bridge = devm_drm_of_get_bridge(dev, np, 1, 0);
	if (IS_ERR(pdata->panel_bridge)) {
		if (PTR_ERR(pdata->panel_bridge) == -ENODEV) {
			pdata->panel_bridge = NULL;
			return 0;
		}

		return PTR_ERR(pdata->panel_bridge);
	}

	DRM_DEV_DEBUG_DRIVER(dev, "get panel node.\n");

	return 0;
}

static bool anx7625_of_panel_on_aux_bus(struct device *dev)
{
	struct device_node *bus, *panel;

	bus = of_get_child_by_name(dev->of_node, "aux-bus");
	if (!bus)
		return false;

	panel = of_get_child_by_name(bus, "panel");
	of_node_put(bus);
	if (!panel)
		return false;
	of_node_put(panel);

	return true;
}

static inline struct anx7625_data *bridge_to_anx7625(struct drm_bridge *bridge)
{
	return container_of(bridge, struct anx7625_data, bridge);
}

static ssize_t anx7625_aux_transfer(struct drm_dp_aux *aux,
				    struct drm_dp_aux_msg *msg)
{
	struct anx7625_data *ctx = container_of(aux, struct anx7625_data, aux);
	struct device *dev = ctx->dev;
	u8 request = msg->request & ~DP_AUX_I2C_MOT;
	int ret = 0;

	pm_runtime_get_sync(dev);
	msg->reply = 0;
	switch (request) {
	case DP_AUX_NATIVE_WRITE:
	case DP_AUX_I2C_WRITE:
	case DP_AUX_NATIVE_READ:
	case DP_AUX_I2C_READ:
		break;
	default:
		ret = -EINVAL;
	}
	if (!ret)
		ret = anx7625_aux_trans(ctx, msg->request, msg->address,
					msg->size, msg->buffer);
	pm_runtime_mark_last_busy(dev);
	pm_runtime_put_autosuspend(dev);

	return ret;
}

static struct edid *anx7625_get_edid(struct anx7625_data *ctx)
{
	struct device *dev = ctx->dev;
	struct s_edid_data *p_edid = &ctx->slimport_edid_p;
	int edid_num;
	u8 *edid;

	edid = kmalloc(FOUR_BLOCK_SIZE, GFP_KERNEL);
	if (!edid) {
		DRM_DEV_ERROR(dev, "Fail to allocate buffer\n");
		return NULL;
	}

	if (ctx->slimport_edid_p.edid_block_num > 0) {
		memcpy(edid, ctx->slimport_edid_p.edid_raw_data,
		       FOUR_BLOCK_SIZE);
		return (struct edid *)edid;
	}

	pm_runtime_get_sync(dev);
	_anx7625_hpd_polling(ctx, 5000 * 100);
	edid_num = sp_tx_edid_read(ctx, p_edid->edid_raw_data);
	pm_runtime_put_sync(dev);

	if (edid_num < 1) {
		DRM_DEV_ERROR(dev, "Fail to read EDID: %d\n", edid_num);
		kfree(edid);
		return NULL;
	}

	p_edid->edid_block_num = edid_num;

	memcpy(edid, ctx->slimport_edid_p.edid_raw_data, FOUR_BLOCK_SIZE);
	return (struct edid *)edid;
}

static enum drm_connector_status anx7625_sink_detect(struct anx7625_data *ctx)
{
	struct device *dev = ctx->dev;

	DRM_DEV_DEBUG_DRIVER(dev, "sink detect\n");

	if (ctx->pdata.panel_bridge)
		return connector_status_connected;

	return ctx->hpd_status ? connector_status_connected :
				     connector_status_disconnected;
}

static int anx7625_audio_hw_params(struct device *dev, void *data,
				   struct hdmi_codec_daifmt *fmt,
				   struct hdmi_codec_params *params)
{
	struct anx7625_data *ctx = dev_get_drvdata(dev);
	int wl, ch, rate;
	int ret = 0;

	if (anx7625_sink_detect(ctx) == connector_status_disconnected) {
		DRM_DEV_DEBUG_DRIVER(dev, "DP not connected\n");
		return 0;
	}

	if (fmt->fmt != HDMI_DSP_A && fmt->fmt != HDMI_I2S) {
		DRM_DEV_ERROR(dev, "only supports DSP_A & I2S\n");
		return -EINVAL;
	}

	DRM_DEV_DEBUG_DRIVER(dev, "setting %d Hz, %d bit, %d channels\n",
			     params->sample_rate, params->sample_width,
			     params->cea.channels);

	if (fmt->fmt == HDMI_DSP_A)
		ret = anx7625_write_and_or(ctx, ctx->i2c.tx_p2_client,
					   AUDIO_CHANNEL_STATUS_6,
					   ~I2S_SLAVE_MODE,
					   TDM_SLAVE_MODE);
	else
		ret = anx7625_write_and_or(ctx, ctx->i2c.tx_p2_client,
					   AUDIO_CHANNEL_STATUS_6,
					   ~TDM_SLAVE_MODE,
					   I2S_SLAVE_MODE);

	/* Word length */
	switch (params->sample_width) {
	case 16:
		wl = AUDIO_W_LEN_16_20MAX;
		break;
	case 18:
		wl = AUDIO_W_LEN_18_20MAX;
		break;
	case 20:
		wl = AUDIO_W_LEN_20_20MAX;
		break;
	case 24:
		wl = AUDIO_W_LEN_24_24MAX;
		break;
	default:
		DRM_DEV_DEBUG_DRIVER(dev, "wordlength: %d bit not support",
				     params->sample_width);
		return -EINVAL;
	}
	ret |= anx7625_write_and_or(ctx, ctx->i2c.tx_p2_client,
				    AUDIO_CHANNEL_STATUS_5,
				    0xf0, wl);

	/* Channel num */
	switch (params->cea.channels) {
	case 2:
		ch = I2S_CH_2;
		break;
	case 4:
		ch = TDM_CH_4;
		break;
	case 6:
		ch = TDM_CH_6;
		break;
	case 8:
		ch = TDM_CH_8;
		break;
	default:
		DRM_DEV_DEBUG_DRIVER(dev, "channel number: %d not support",
				     params->cea.channels);
		return -EINVAL;
	}
	ret |= anx7625_write_and_or(ctx, ctx->i2c.tx_p2_client,
			       AUDIO_CHANNEL_STATUS_6, 0x1f, ch << 5);
	if (ch > I2S_CH_2)
		ret |= anx7625_write_or(ctx, ctx->i2c.tx_p2_client,
				AUDIO_CHANNEL_STATUS_6, AUDIO_LAYOUT);
	else
		ret |= anx7625_write_and(ctx, ctx->i2c.tx_p2_client,
				AUDIO_CHANNEL_STATUS_6, ~AUDIO_LAYOUT);

	/* FS */
	switch (params->sample_rate) {
	case 32000:
		rate = AUDIO_FS_32K;
		break;
	case 44100:
		rate = AUDIO_FS_441K;
		break;
	case 48000:
		rate = AUDIO_FS_48K;
		break;
	case 88200:
		rate = AUDIO_FS_882K;
		break;
	case 96000:
		rate = AUDIO_FS_96K;
		break;
	case 176400:
		rate = AUDIO_FS_1764K;
		break;
	case 192000:
		rate = AUDIO_FS_192K;
		break;
	default:
		DRM_DEV_DEBUG_DRIVER(dev, "sample rate: %d not support",
				     params->sample_rate);
		return -EINVAL;
	}
	ret |= anx7625_write_and_or(ctx, ctx->i2c.tx_p2_client,
				    AUDIO_CHANNEL_STATUS_4,
				    0xf0, rate);
	ret |= anx7625_write_or(ctx, ctx->i2c.rx_p0_client,
				AP_AV_STATUS, AP_AUDIO_CHG);
	if (ret < 0) {
		DRM_DEV_ERROR(dev, "IO error : config audio.\n");
		return -EIO;
	}

	return 0;
}

static void anx7625_audio_shutdown(struct device *dev, void *data)
{
	DRM_DEV_DEBUG_DRIVER(dev, "stop audio\n");
}

static int anx7625_hdmi_i2s_get_dai_id(struct snd_soc_component *component,
				       struct device_node *endpoint)
{
	struct of_endpoint of_ep;
	int ret;

	ret = of_graph_parse_endpoint(endpoint, &of_ep);
	if (ret < 0)
		return ret;

	/*
	 * HDMI sound should be located at external DPI port
	 * Didn't have good way to check where is internal(DSI)
	 * or external(DPI) bridge
	 */
	return 0;
}

static void
anx7625_audio_update_connector_status(struct anx7625_data *ctx,
				      enum drm_connector_status status)
{
	if (ctx->plugged_cb && ctx->codec_dev) {
		ctx->plugged_cb(ctx->codec_dev,
				status == connector_status_connected);
	}
}

static int anx7625_audio_hook_plugged_cb(struct device *dev, void *data,
					 hdmi_codec_plugged_cb fn,
					 struct device *codec_dev)
{
	struct anx7625_data *ctx = data;

	ctx->plugged_cb = fn;
	ctx->codec_dev = codec_dev;
	anx7625_audio_update_connector_status(ctx, anx7625_sink_detect(ctx));

	return 0;
}

static int anx7625_audio_get_eld(struct device *dev, void *data,
				 u8 *buf, size_t len)
{
	struct anx7625_data *ctx = dev_get_drvdata(dev);

	if (!ctx->connector) {
		/* Pass en empty ELD if connector not available */
		memset(buf, 0, len);
	} else {
		dev_dbg(dev, "audio copy eld\n");
		memcpy(buf, ctx->connector->eld,
		       min(sizeof(ctx->connector->eld), len));
	}

	return 0;
}

static const struct hdmi_codec_ops anx7625_codec_ops = {
	.hw_params	= anx7625_audio_hw_params,
	.audio_shutdown = anx7625_audio_shutdown,
	.get_eld	= anx7625_audio_get_eld,
	.get_dai_id	= anx7625_hdmi_i2s_get_dai_id,
	.hook_plugged_cb = anx7625_audio_hook_plugged_cb,
};

static void anx7625_unregister_audio(struct anx7625_data *ctx)
{
	struct device *dev = ctx->dev;

	if (ctx->audio_pdev) {
		platform_device_unregister(ctx->audio_pdev);
		ctx->audio_pdev = NULL;
	}

	DRM_DEV_DEBUG_DRIVER(dev, "unbound to %s", HDMI_CODEC_DRV_NAME);
}

static int anx7625_register_audio(struct device *dev, struct anx7625_data *ctx)
{
	struct hdmi_codec_pdata codec_data = {
		.ops = &anx7625_codec_ops,
		.max_i2s_channels = 8,
		.i2s = 1,
		.data = ctx,
	};

	ctx->audio_pdev = platform_device_register_data(dev,
							HDMI_CODEC_DRV_NAME,
							PLATFORM_DEVID_AUTO,
							&codec_data,
							sizeof(codec_data));

	if (IS_ERR(ctx->audio_pdev))
		return PTR_ERR(ctx->audio_pdev);

	DRM_DEV_DEBUG_DRIVER(dev, "bound to %s", HDMI_CODEC_DRV_NAME);

	return 0;
}

static int anx7625_setup_dsi_device(struct anx7625_data *ctx)
{
	struct mipi_dsi_device *dsi;
	struct device *dev = ctx->dev;
	struct mipi_dsi_host *host;
	const struct mipi_dsi_device_info info = {
		.type = "anx7625",
		.channel = 0,
		.node = NULL,
	};

	host = of_find_mipi_dsi_host_by_node(ctx->pdata.mipi_host_node);
	if (!host) {
		DRM_DEV_ERROR(dev, "fail to find dsi host.\n");
		return -EPROBE_DEFER;
	}

	dsi = devm_mipi_dsi_device_register_full(dev, host, &info);
	if (IS_ERR(dsi)) {
		DRM_DEV_ERROR(dev, "fail to create dsi device.\n");
		return -EINVAL;
	}

	dsi->lanes = ctx->pdata.mipi_lanes;
	dsi->format = MIPI_DSI_FMT_RGB888;
	dsi->mode_flags = MIPI_DSI_MODE_VIDEO	|
		MIPI_DSI_MODE_VIDEO_SYNC_PULSE	|
		MIPI_DSI_MODE_VIDEO_HSE	|
		MIPI_DSI_HS_PKT_END_ALIGNED;

	ctx->dsi = dsi;

	return 0;
}

static int anx7625_attach_dsi(struct anx7625_data *ctx)
{
<<<<<<< HEAD
	struct device *dev = &ctx->client->dev;
=======
	struct device *dev = ctx->dev;
>>>>>>> 98817289
	int ret;

	DRM_DEV_DEBUG_DRIVER(dev, "attach dsi\n");

	ret = devm_mipi_dsi_attach(dev, ctx->dsi);
	if (ret) {
		DRM_DEV_ERROR(dev, "fail to attach dsi to host.\n");
		return ret;
	}

	DRM_DEV_DEBUG_DRIVER(dev, "attach dsi succeeded.\n");

	return 0;
}

static void hdcp_check_work_func(struct work_struct *work)
{
	u8 status;
	struct delayed_work *dwork;
	struct anx7625_data *ctx;
	struct device *dev;
	struct drm_device *drm_dev;

	dwork = to_delayed_work(work);
	ctx = container_of(dwork, struct anx7625_data, hdcp_work);
	dev = ctx->dev;

	if (!ctx->connector) {
		dev_err(dev, "HDCP connector is null!");
		return;
	}

	drm_dev = ctx->connector->dev;
	drm_modeset_lock(&drm_dev->mode_config.connection_mutex, NULL);
	mutex_lock(&ctx->hdcp_wq_lock);

	status = anx7625_reg_read(ctx, ctx->i2c.tx_p0_client, 0);
	dev_dbg(dev, "sink HDCP status check: %.02x\n", status);
	if (status & BIT(1)) {
		ctx->hdcp_cp = DRM_MODE_CONTENT_PROTECTION_ENABLED;
		drm_hdcp_update_content_protection(ctx->connector,
						   ctx->hdcp_cp);
		dev_dbg(dev, "update CP to ENABLE\n");
	}

	mutex_unlock(&ctx->hdcp_wq_lock);
	drm_modeset_unlock(&drm_dev->mode_config.connection_mutex);
}

static int anx7625_connector_atomic_check(struct anx7625_data *ctx,
					  struct drm_connector_state *state)
{
	struct device *dev = ctx->dev;
	int cp;

	dev_dbg(dev, "hdcp state check\n");
	cp = state->content_protection;

	if (cp == ctx->hdcp_cp)
		return 0;

	if (cp == DRM_MODE_CONTENT_PROTECTION_DESIRED) {
		if (ctx->dp_en) {
			dev_dbg(dev, "enable HDCP\n");
			anx7625_hdcp_enable(ctx);

			queue_delayed_work(ctx->hdcp_workqueue,
					   &ctx->hdcp_work,
					   msecs_to_jiffies(2000));
		}
	}

	if (cp == DRM_MODE_CONTENT_PROTECTION_UNDESIRED) {
		if (ctx->hdcp_cp != DRM_MODE_CONTENT_PROTECTION_ENABLED) {
			dev_err(dev, "current CP is not ENABLED\n");
			return -EINVAL;
		}
		anx7625_hdcp_disable(ctx);
		ctx->hdcp_cp = DRM_MODE_CONTENT_PROTECTION_UNDESIRED;
		drm_hdcp_update_content_protection(ctx->connector,
						   ctx->hdcp_cp);
		dev_dbg(dev, "update CP to UNDESIRE\n");
	}

	if (cp == DRM_MODE_CONTENT_PROTECTION_ENABLED) {
		dev_err(dev, "Userspace illegal set to PROTECTION ENABLE\n");
		return -EINVAL;
	}

	return 0;
}

static int anx7625_bridge_attach(struct drm_bridge *bridge,
				 enum drm_bridge_attach_flags flags)
{
	struct anx7625_data *ctx = bridge_to_anx7625(bridge);
	int err;
	struct device *dev = ctx->dev;

	DRM_DEV_DEBUG_DRIVER(dev, "drm attach\n");
	if (!(flags & DRM_BRIDGE_ATTACH_NO_CONNECTOR))
		return -EINVAL;

	if (!bridge->encoder) {
		DRM_DEV_ERROR(dev, "Parent encoder object not found");
		return -ENODEV;
	}

	ctx->aux.drm_dev = bridge->dev;
	err = drm_dp_aux_register(&ctx->aux);
	if (err) {
		dev_err(dev, "failed to register aux channel: %d\n", err);
		return err;
	}

	if (ctx->pdata.panel_bridge) {
		err = drm_bridge_attach(bridge->encoder,
					ctx->pdata.panel_bridge,
					&ctx->bridge, flags);
		if (err)
			return err;
	}

	ctx->bridge_attached = 1;

	return 0;
}

static void anx7625_bridge_detach(struct drm_bridge *bridge)
{
	struct anx7625_data *ctx = bridge_to_anx7625(bridge);

	drm_dp_aux_unregister(&ctx->aux);
}

static enum drm_mode_status
anx7625_bridge_mode_valid(struct drm_bridge *bridge,
			  const struct drm_display_info *info,
			  const struct drm_display_mode *mode)
{
	struct anx7625_data *ctx = bridge_to_anx7625(bridge);
	struct device *dev = ctx->dev;

	DRM_DEV_DEBUG_DRIVER(dev, "drm mode checking\n");

	/* Max 1200p at 5.4 Ghz, one lane, pixel clock 300M */
	if (mode->clock > SUPPORT_PIXEL_CLOCK) {
		DRM_DEV_DEBUG_DRIVER(dev,
				     "drm mode invalid, pixelclock too high.\n");
		return MODE_CLOCK_HIGH;
	}

	DRM_DEV_DEBUG_DRIVER(dev, "drm mode valid.\n");

	return MODE_OK;
}

static void anx7625_bridge_mode_set(struct drm_bridge *bridge,
				    const struct drm_display_mode *old_mode,
				    const struct drm_display_mode *mode)
{
	struct anx7625_data *ctx = bridge_to_anx7625(bridge);
	struct device *dev = ctx->dev;

	DRM_DEV_DEBUG_DRIVER(dev, "drm mode set\n");

	ctx->dt.pixelclock.min = mode->clock;
	ctx->dt.hactive.min = mode->hdisplay;
	ctx->dt.hsync_len.min = mode->hsync_end - mode->hsync_start;
	ctx->dt.hfront_porch.min = mode->hsync_start - mode->hdisplay;
	ctx->dt.hback_porch.min = mode->htotal - mode->hsync_end;
	ctx->dt.vactive.min = mode->vdisplay;
	ctx->dt.vsync_len.min = mode->vsync_end - mode->vsync_start;
	ctx->dt.vfront_porch.min = mode->vsync_start - mode->vdisplay;
	ctx->dt.vback_porch.min = mode->vtotal - mode->vsync_end;

	ctx->display_timing_valid = 1;

	DRM_DEV_DEBUG_DRIVER(dev, "pixelclock(%d).\n", ctx->dt.pixelclock.min);
	DRM_DEV_DEBUG_DRIVER(dev, "hactive(%d), hsync(%d), hfp(%d), hbp(%d)\n",
			     ctx->dt.hactive.min,
			     ctx->dt.hsync_len.min,
			     ctx->dt.hfront_porch.min,
			     ctx->dt.hback_porch.min);
	DRM_DEV_DEBUG_DRIVER(dev, "vactive(%d), vsync(%d), vfp(%d), vbp(%d)\n",
			     ctx->dt.vactive.min,
			     ctx->dt.vsync_len.min,
			     ctx->dt.vfront_porch.min,
			     ctx->dt.vback_porch.min);
	DRM_DEV_DEBUG_DRIVER(dev, "hdisplay(%d),hsync_start(%d).\n",
			     mode->hdisplay,
			     mode->hsync_start);
	DRM_DEV_DEBUG_DRIVER(dev, "hsync_end(%d),htotal(%d).\n",
			     mode->hsync_end,
			     mode->htotal);
	DRM_DEV_DEBUG_DRIVER(dev, "vdisplay(%d),vsync_start(%d).\n",
			     mode->vdisplay,
			     mode->vsync_start);
	DRM_DEV_DEBUG_DRIVER(dev, "vsync_end(%d),vtotal(%d).\n",
			     mode->vsync_end,
			     mode->vtotal);
}

static bool anx7625_bridge_mode_fixup(struct drm_bridge *bridge,
				      const struct drm_display_mode *mode,
				      struct drm_display_mode *adj)
{
	struct anx7625_data *ctx = bridge_to_anx7625(bridge);
	struct device *dev = ctx->dev;
	u32 hsync, hfp, hbp, hblanking;
	u32 adj_hsync, adj_hfp, adj_hbp, adj_hblanking, delta_adj;
	u32 vref, adj_clock;

	DRM_DEV_DEBUG_DRIVER(dev, "drm mode fixup set\n");

	/* No need fixup for external monitor */
	if (!ctx->pdata.panel_bridge)
		return true;

	hsync = mode->hsync_end - mode->hsync_start;
	hfp = mode->hsync_start - mode->hdisplay;
	hbp = mode->htotal - mode->hsync_end;
	hblanking = mode->htotal - mode->hdisplay;

	DRM_DEV_DEBUG_DRIVER(dev, "before mode fixup\n");
	DRM_DEV_DEBUG_DRIVER(dev, "hsync(%d), hfp(%d), hbp(%d), clock(%d)\n",
			     hsync, hfp, hbp, adj->clock);
	DRM_DEV_DEBUG_DRIVER(dev, "hsync_start(%d), hsync_end(%d), htot(%d)\n",
			     adj->hsync_start, adj->hsync_end, adj->htotal);

	adj_hfp = hfp;
	adj_hsync = hsync;
	adj_hbp = hbp;
	adj_hblanking = hblanking;

	/* HFP needs to be even */
	if (hfp & 0x1) {
		adj_hfp += 1;
		adj_hblanking += 1;
	}

	/* HBP needs to be even */
	if (hbp & 0x1) {
		adj_hbp -= 1;
		adj_hblanking -= 1;
	}

	/* HSYNC needs to be even */
	if (hsync & 0x1) {
		if (adj_hblanking < hblanking)
			adj_hsync += 1;
		else
			adj_hsync -= 1;
	}

	/*
	 * Once illegal timing detected, use default HFP, HSYNC, HBP
	 * This adjusting made for built-in eDP panel, for the externel
	 * DP monitor, may need return false.
	 */
	if (hblanking < HBLANKING_MIN || (hfp < HP_MIN && hbp < HP_MIN)) {
		adj_hsync = SYNC_LEN_DEF;
		adj_hfp = HFP_HBP_DEF;
		adj_hbp = HFP_HBP_DEF;
		vref = adj->clock * 1000 / (adj->htotal * adj->vtotal);
		if (hblanking < HBLANKING_MIN) {
			delta_adj = HBLANKING_MIN - hblanking;
			adj_clock = vref * delta_adj * adj->vtotal;
			adj->clock += DIV_ROUND_UP(adj_clock, 1000);
		} else {
			delta_adj = hblanking - HBLANKING_MIN;
			adj_clock = vref * delta_adj * adj->vtotal;
			adj->clock -= DIV_ROUND_UP(adj_clock, 1000);
		}

		DRM_WARN("illegal hblanking timing, use default.\n");
		DRM_WARN("hfp(%d), hbp(%d), hsync(%d).\n", hfp, hbp, hsync);
	} else if (adj_hfp < HP_MIN) {
		/* Adjust hfp if hfp less than HP_MIN */
		delta_adj = HP_MIN - adj_hfp;
		adj_hfp = HP_MIN;

		/*
		 * Balance total HBlanking pixel, if HBP does not have enough
		 * space, adjust HSYNC length, otherwise adjust HBP
		 */
		if ((adj_hbp - delta_adj) < HP_MIN)
			/* HBP not enough space */
			adj_hsync -= delta_adj;
		else
			adj_hbp -= delta_adj;
	} else if (adj_hbp < HP_MIN) {
		delta_adj = HP_MIN - adj_hbp;
		adj_hbp = HP_MIN;

		/*
		 * Balance total HBlanking pixel, if HBP hasn't enough space,
		 * adjust HSYNC length, otherwize adjust HBP
		 */
		if ((adj_hfp - delta_adj) < HP_MIN)
			/* HFP not enough space */
			adj_hsync -= delta_adj;
		else
			adj_hfp -= delta_adj;
	}

	DRM_DEV_DEBUG_DRIVER(dev, "after mode fixup\n");
	DRM_DEV_DEBUG_DRIVER(dev, "hsync(%d), hfp(%d), hbp(%d), clock(%d)\n",
			     adj_hsync, adj_hfp, adj_hbp, adj->clock);

	/* Reconstruct timing */
	adj->hsync_start = adj->hdisplay + adj_hfp;
	adj->hsync_end = adj->hsync_start + adj_hsync;
	adj->htotal = adj->hsync_end + adj_hbp;
	DRM_DEV_DEBUG_DRIVER(dev, "hsync_start(%d), hsync_end(%d), htot(%d)\n",
			     adj->hsync_start, adj->hsync_end, adj->htotal);

	return true;
}

static int anx7625_bridge_atomic_check(struct drm_bridge *bridge,
				       struct drm_bridge_state *bridge_state,
				       struct drm_crtc_state *crtc_state,
				       struct drm_connector_state *conn_state)
{
	struct anx7625_data *ctx = bridge_to_anx7625(bridge);
	struct device *dev = ctx->dev;

	dev_dbg(dev, "drm bridge atomic check\n");

	anx7625_bridge_mode_fixup(bridge, &crtc_state->mode,
				  &crtc_state->adjusted_mode);

	return anx7625_connector_atomic_check(ctx, conn_state);
}

static void anx7625_bridge_atomic_enable(struct drm_bridge *bridge,
					 struct drm_bridge_state *state)
{
	struct anx7625_data *ctx = bridge_to_anx7625(bridge);
	struct device *dev = ctx->dev;
	struct drm_connector *connector;

	dev_dbg(dev, "drm atomic enable\n");

	if (!bridge->encoder) {
		dev_err(dev, "Parent encoder object not found");
		return;
	}

	connector = drm_atomic_get_new_connector_for_encoder(state->base.state,
							     bridge->encoder);
	if (!connector)
		return;

	ctx->connector = connector;

	pm_runtime_get_sync(dev);
	_anx7625_hpd_polling(ctx, 5000 * 100);

	anx7625_dp_start(ctx);
}

static void anx7625_bridge_atomic_disable(struct drm_bridge *bridge,
					  struct drm_bridge_state *old)
{
	struct anx7625_data *ctx = bridge_to_anx7625(bridge);
	struct device *dev = ctx->dev;

	dev_dbg(dev, "drm atomic disable\n");

	ctx->connector = NULL;
	anx7625_dp_stop(ctx);

	pm_runtime_put_sync(dev);
}

static enum drm_connector_status
anx7625_bridge_detect(struct drm_bridge *bridge)
{
	struct anx7625_data *ctx = bridge_to_anx7625(bridge);
	struct device *dev = ctx->dev;

	DRM_DEV_DEBUG_DRIVER(dev, "drm bridge detect\n");

	return anx7625_sink_detect(ctx);
}

static struct edid *anx7625_bridge_get_edid(struct drm_bridge *bridge,
					    struct drm_connector *connector)
{
	struct anx7625_data *ctx = bridge_to_anx7625(bridge);
	struct device *dev = ctx->dev;

	DRM_DEV_DEBUG_DRIVER(dev, "drm bridge get edid\n");

	return anx7625_get_edid(ctx);
}

static const struct drm_bridge_funcs anx7625_bridge_funcs = {
	.attach = anx7625_bridge_attach,
	.detach = anx7625_bridge_detach,
	.mode_valid = anx7625_bridge_mode_valid,
	.mode_set = anx7625_bridge_mode_set,
	.atomic_check = anx7625_bridge_atomic_check,
	.atomic_enable = anx7625_bridge_atomic_enable,
	.atomic_disable = anx7625_bridge_atomic_disable,
	.atomic_duplicate_state = drm_atomic_helper_bridge_duplicate_state,
	.atomic_destroy_state = drm_atomic_helper_bridge_destroy_state,
	.atomic_reset = drm_atomic_helper_bridge_reset,
	.detect = anx7625_bridge_detect,
	.get_edid = anx7625_bridge_get_edid,
};

static int anx7625_register_i2c_dummy_clients(struct anx7625_data *ctx,
					      struct i2c_client *client)
{
	struct device *dev = ctx->dev;

	ctx->i2c.tx_p0_client = devm_i2c_new_dummy_device(dev, client->adapter,
							  TX_P0_ADDR >> 1);
	if (IS_ERR(ctx->i2c.tx_p0_client))
		return PTR_ERR(ctx->i2c.tx_p0_client);

	ctx->i2c.tx_p1_client = devm_i2c_new_dummy_device(dev, client->adapter,
							  TX_P1_ADDR >> 1);
	if (IS_ERR(ctx->i2c.tx_p1_client))
		return PTR_ERR(ctx->i2c.tx_p1_client);

	ctx->i2c.tx_p2_client = devm_i2c_new_dummy_device(dev, client->adapter,
							  TX_P2_ADDR >> 1);
	if (IS_ERR(ctx->i2c.tx_p2_client))
		return PTR_ERR(ctx->i2c.tx_p2_client);

	ctx->i2c.rx_p0_client = devm_i2c_new_dummy_device(dev, client->adapter,
							  RX_P0_ADDR >> 1);
	if (IS_ERR(ctx->i2c.rx_p0_client))
		return PTR_ERR(ctx->i2c.rx_p0_client);

	ctx->i2c.rx_p1_client = devm_i2c_new_dummy_device(dev, client->adapter,
							  RX_P1_ADDR >> 1);
	if (IS_ERR(ctx->i2c.rx_p1_client))
		return PTR_ERR(ctx->i2c.rx_p1_client);

	ctx->i2c.rx_p2_client = devm_i2c_new_dummy_device(dev, client->adapter,
							  RX_P2_ADDR >> 1);
	if (IS_ERR(ctx->i2c.rx_p2_client))
		return PTR_ERR(ctx->i2c.rx_p2_client);

	ctx->i2c.tcpc_client = devm_i2c_new_dummy_device(dev, client->adapter,
							 TCPC_INTERFACE_ADDR >> 1);
	if (IS_ERR(ctx->i2c.tcpc_client))
		return PTR_ERR(ctx->i2c.tcpc_client);

	return 0;
}

static int __maybe_unused anx7625_runtime_pm_suspend(struct device *dev)
{
	struct anx7625_data *ctx = dev_get_drvdata(dev);

	mutex_lock(&ctx->lock);

	anx7625_stop_dp_work(ctx);
	anx7625_power_standby(ctx);

	mutex_unlock(&ctx->lock);

	return 0;
}

static int __maybe_unused anx7625_runtime_pm_resume(struct device *dev)
{
	struct anx7625_data *ctx = dev_get_drvdata(dev);

	mutex_lock(&ctx->lock);

	anx7625_power_on_init(ctx);

	mutex_unlock(&ctx->lock);

	return 0;
}

static const struct dev_pm_ops anx7625_pm_ops = {
	SET_SYSTEM_SLEEP_PM_OPS(pm_runtime_force_suspend,
				pm_runtime_force_resume)
	SET_RUNTIME_PM_OPS(anx7625_runtime_pm_suspend,
			   anx7625_runtime_pm_resume, NULL)
};

static void anx7625_runtime_disable(void *data)
{
	pm_runtime_dont_use_autosuspend(data);
	pm_runtime_disable(data);
}

static int anx7625_link_bridge(struct drm_dp_aux *aux)
{
	struct anx7625_data *platform = container_of(aux, struct anx7625_data, aux);
	struct device *dev = aux->dev;
	int ret;

	ret = anx7625_parse_dt_panel(dev, &platform->pdata);
	if (ret) {
		DRM_DEV_ERROR(dev, "fail to parse DT for panel : %d\n", ret);
		return ret;
	}

	platform->bridge.funcs = &anx7625_bridge_funcs;
	platform->bridge.of_node = dev->of_node;
	if (!anx7625_of_panel_on_aux_bus(dev))
		platform->bridge.ops |= DRM_BRIDGE_OP_EDID;
	if (!platform->pdata.panel_bridge)
		platform->bridge.ops |= DRM_BRIDGE_OP_HPD |
					DRM_BRIDGE_OP_DETECT;
	platform->bridge.type = platform->pdata.panel_bridge ?
				    DRM_MODE_CONNECTOR_eDP :
				    DRM_MODE_CONNECTOR_DisplayPort;

	drm_bridge_add(&platform->bridge);

	if (!platform->pdata.is_dpi) {
		ret = anx7625_attach_dsi(platform);
		if (ret)
			drm_bridge_remove(&platform->bridge);
	}

	return ret;
}

static int anx7625_i2c_probe(struct i2c_client *client)
{
	struct anx7625_data *platform;
	struct anx7625_platform_data *pdata;
	int ret = 0;
	struct device *dev = &client->dev;

	if (!i2c_check_functionality(client->adapter,
				     I2C_FUNC_SMBUS_I2C_BLOCK)) {
		DRM_DEV_ERROR(dev, "anx7625's i2c bus doesn't support\n");
		return -ENODEV;
	}

	platform = devm_kzalloc(dev, sizeof(*platform), GFP_KERNEL);
	if (!platform) {
		DRM_DEV_ERROR(dev, "fail to allocate driver data\n");
		return -ENOMEM;
	}

	pdata = &platform->pdata;

	platform->dev = &client->dev;
	i2c_set_clientdata(client, platform);

	pdata->supplies[0].supply = "vdd10";
	pdata->supplies[1].supply = "vdd18";
	pdata->supplies[2].supply = "vdd33";
	ret = devm_regulator_bulk_get(dev, ARRAY_SIZE(pdata->supplies),
				      pdata->supplies);
	if (ret) {
		DRM_DEV_ERROR(dev, "fail to get power supplies: %d\n", ret);
		return ret;
	}
	anx7625_init_gpio(platform);

	mutex_init(&platform->lock);
	mutex_init(&platform->hdcp_wq_lock);

	INIT_DELAYED_WORK(&platform->hdcp_work, hdcp_check_work_func);
	platform->hdcp_workqueue = create_workqueue("hdcp workqueue");
	if (!platform->hdcp_workqueue) {
		dev_err(dev, "fail to create work queue\n");
		ret = -ENOMEM;
		return ret;
	}

	platform->pdata.intp_irq = client->irq;
	if (platform->pdata.intp_irq) {
		INIT_WORK(&platform->work, anx7625_work_func);
		platform->workqueue = alloc_workqueue("anx7625_work",
						      WQ_FREEZABLE | WQ_MEM_RECLAIM, 1);
		if (!platform->workqueue) {
			DRM_DEV_ERROR(dev, "fail to create work queue\n");
			ret = -ENOMEM;
			goto free_hdcp_wq;
		}

		ret = devm_request_threaded_irq(dev, platform->pdata.intp_irq,
						NULL, anx7625_intr_hpd_isr,
						IRQF_TRIGGER_FALLING |
						IRQF_ONESHOT,
						"anx7625-intp", platform);
		if (ret) {
			DRM_DEV_ERROR(dev, "fail to request irq\n");
			goto free_wq;
		}
	}

	platform->aux.name = "anx7625-aux";
	platform->aux.dev = dev;
	platform->aux.transfer = anx7625_aux_transfer;
	platform->aux.wait_hpd_asserted = anx7625_wait_hpd_asserted;
	drm_dp_aux_init(&platform->aux);

	ret = anx7625_parse_dt(dev, pdata);
	if (ret) {
		if (ret != -EPROBE_DEFER)
			DRM_DEV_ERROR(dev, "fail to parse DT : %d\n", ret);
		goto free_wq;
	}

	if (!platform->pdata.is_dpi) {
		ret = anx7625_setup_dsi_device(platform);
		if (ret < 0)
			goto free_wq;
	}

	/*
	 * Registering the i2c devices will retrigger deferred probe, so it
	 * needs to be done after calls that might return EPROBE_DEFER,
	 * otherwise we can get an infinite loop.
	 */
	if (anx7625_register_i2c_dummy_clients(platform, client) != 0) {
		ret = -ENOMEM;
		DRM_DEV_ERROR(dev, "fail to reserve I2C bus.\n");
		goto free_wq;
	}

	pm_runtime_enable(dev);
	pm_runtime_set_autosuspend_delay(dev, 1000);
	pm_runtime_use_autosuspend(dev);
	pm_suspend_ignore_children(dev, true);
	ret = devm_add_action_or_reset(dev, anx7625_runtime_disable, dev);
	if (ret)
		goto free_wq;

	/*
	 * Populating the aux bus will retrigger deferred probe, so it needs to
	 * be done after calls that might return EPROBE_DEFER, otherwise we can
	 * get an infinite loop.
	 */
	ret = devm_of_dp_aux_populate_bus(&platform->aux, anx7625_link_bridge);
	if (ret) {
		if (ret != -ENODEV) {
			DRM_DEV_ERROR(dev, "failed to populate aux bus : %d\n", ret);
			goto free_wq;
		}

		ret = anx7625_link_bridge(&platform->aux);
		if (ret)
			goto free_wq;
	}

	if (!platform->pdata.low_power_mode) {
		anx7625_disable_pd_protocol(platform);
		pm_runtime_get_sync(dev);
		_anx7625_hpd_polling(platform, 5000 * 100);
	}

	/* Add work function */
	if (platform->pdata.intp_irq)
		queue_work(platform->workqueue, &platform->work);

	if (platform->pdata.audio_en)
		anx7625_register_audio(dev, platform);

	DRM_DEV_DEBUG_DRIVER(dev, "probe done\n");

	return 0;

free_wq:
	if (platform->workqueue)
		destroy_workqueue(platform->workqueue);

free_hdcp_wq:
	if (platform->hdcp_workqueue)
		destroy_workqueue(platform->hdcp_workqueue);

	return ret;
}

static void anx7625_i2c_remove(struct i2c_client *client)
{
	struct anx7625_data *platform = i2c_get_clientdata(client);

	drm_bridge_remove(&platform->bridge);

	if (platform->pdata.intp_irq)
		destroy_workqueue(platform->workqueue);

	if (platform->hdcp_workqueue) {
		cancel_delayed_work(&platform->hdcp_work);
		flush_workqueue(platform->hdcp_workqueue);
		destroy_workqueue(platform->hdcp_workqueue);
	}

	if (!platform->pdata.low_power_mode)
		pm_runtime_put_sync_suspend(&client->dev);

	if (platform->pdata.audio_en)
		anx7625_unregister_audio(platform);
}

static const struct i2c_device_id anx7625_id[] = {
	{"anx7625", 0},
	{}
};

MODULE_DEVICE_TABLE(i2c, anx7625_id);

static const struct of_device_id anx_match_table[] = {
	{.compatible = "analogix,anx7625",},
	{},
};
MODULE_DEVICE_TABLE(of, anx_match_table);

static struct i2c_driver anx7625_driver = {
	.driver = {
		.name = "anx7625",
		.of_match_table = anx_match_table,
		.pm = &anx7625_pm_ops,
	},
	.probe_new = anx7625_i2c_probe,
	.remove = anx7625_i2c_remove,

	.id_table = anx7625_id,
};

module_i2c_driver(anx7625_driver);

MODULE_DESCRIPTION("MIPI2DP anx7625 driver");
MODULE_AUTHOR("Xin Ji <xji@analogixsemi.com>");
MODULE_LICENSE("GPL v2");
MODULE_VERSION(ANX7625_DRV_VERSION);<|MERGE_RESOLUTION|>--- conflicted
+++ resolved
@@ -2078,11 +2078,7 @@
 
 static int anx7625_attach_dsi(struct anx7625_data *ctx)
 {
-<<<<<<< HEAD
-	struct device *dev = &ctx->client->dev;
-=======
-	struct device *dev = ctx->dev;
->>>>>>> 98817289
+	struct device *dev = ctx->dev;
 	int ret;
 
 	DRM_DEV_DEBUG_DRIVER(dev, "attach dsi\n");
@@ -2806,7 +2802,7 @@
 		.of_match_table = anx_match_table,
 		.pm = &anx7625_pm_ops,
 	},
-	.probe_new = anx7625_i2c_probe,
+	.probe = anx7625_i2c_probe,
 	.remove = anx7625_i2c_remove,
 
 	.id_table = anx7625_id,
