// SPDX-License-Identifier: GPL-2.0-or-later
/*
* Analogix DP (Display Port) core interface driver.
*
* Copyright (C) 2012 Samsung Electronics Co., Ltd.
* Author: Jingoo Han <jg1.han@samsung.com>
*/

#include <linux/clk.h>
#include <linux/component.h>
#include <linux/err.h>
#include <linux/gpio/consumer.h>
#include <linux/interrupt.h>
#include <linux/io.h>
#include <linux/iopoll.h>
#include <linux/module.h>
#include <linux/of.h>
#include <linux/phy/phy.h>
#include <linux/platform_device.h>

#include <drm/bridge/analogix_dp.h>
#include <drm/drm_atomic.h>
#include <drm/drm_atomic_helper.h>
#include <drm/drm_bridge.h>
#include <drm/drm_crtc.h>
#include <drm/drm_device.h>
#include <drm/drm_panel.h>
#include <drm/drm_print.h>
#include <drm/drm_probe_helper.h>

#include "analogix_dp_core.h"
#include "analogix_dp_reg.h"

#define to_dp(nm)	container_of(nm, struct analogix_dp_device, nm)

static const bool verify_fast_training;

struct bridge_init {
	struct i2c_client *client;
	struct device_node *node;
};

static int analogix_dp_init_dp(struct analogix_dp_device *dp)
{
	int ret;

	analogix_dp_reset(dp);

	analogix_dp_swreset(dp);

	analogix_dp_init_analog_param(dp);
	analogix_dp_init_interrupt(dp);

	/* SW defined function Normal operation */
	analogix_dp_enable_sw_function(dp);

	analogix_dp_config_interrupt(dp);
	ret = analogix_dp_init_analog_func(dp);
	if (ret)
		return ret;

	analogix_dp_init_hpd(dp);
	analogix_dp_init_aux(dp);
	return 0;
}

static int analogix_dp_detect_hpd(struct analogix_dp_device *dp)
{
	int timeout_loop = 0;

	while (timeout_loop < DP_TIMEOUT_LOOP_COUNT) {
		if (analogix_dp_get_plug_in_status(dp) == 0)
			return 0;

		timeout_loop++;
		usleep_range(1000, 1100);
	}

	/*
	 * Some edp screen do not have hpd signal, so we can't just
	 * return failed when hpd plug in detect failed, DT property
	 * "force-hpd" would indicate whether driver need this.
	 */
	if (!dp->force_hpd)
		return -ETIMEDOUT;

	/*
	 * The eDP TRM indicate that if HPD_STATUS(RO) is 0, AUX CH
	 * will not work, so we need to give a force hpd action to
	 * set HPD_STATUS manually.
	 */
	dev_dbg(dp->dev, "failed to get hpd plug status, try to force hpd\n");

	analogix_dp_force_hpd(dp);

	if (analogix_dp_get_plug_in_status(dp) != 0) {
		dev_err(dp->dev, "failed to get hpd plug in status\n");
		return -EINVAL;
	}

	dev_dbg(dp->dev, "success to get plug in status after force hpd\n");

	return 0;
}

static bool analogix_dp_detect_sink_psr(struct analogix_dp_device *dp)
{
	unsigned char psr_version;
	int ret;

	ret = drm_dp_dpcd_readb(&dp->aux, DP_PSR_SUPPORT, &psr_version);
	if (ret != 1) {
		dev_err(dp->dev, "failed to get PSR version, disable it\n");
		return false;
	}

	dev_dbg(dp->dev, "Panel PSR version : %x\n", psr_version);
	return psr_version & DP_PSR_IS_SUPPORTED;
}

static int analogix_dp_enable_sink_psr(struct analogix_dp_device *dp)
{
	unsigned char psr_en;
	int ret;

	/* Disable psr function */
	ret = drm_dp_dpcd_readb(&dp->aux, DP_PSR_EN_CFG, &psr_en);
	if (ret != 1) {
		dev_err(dp->dev, "failed to get psr config\n");
		goto end;
	}

	psr_en &= ~DP_PSR_ENABLE;
	ret = drm_dp_dpcd_writeb(&dp->aux, DP_PSR_EN_CFG, psr_en);
	if (ret != 1) {
		dev_err(dp->dev, "failed to disable panel psr\n");
		goto end;
	}

	/* Main-Link transmitter remains active during PSR active states */
	psr_en = DP_PSR_CRC_VERIFICATION;
	ret = drm_dp_dpcd_writeb(&dp->aux, DP_PSR_EN_CFG, psr_en);
	if (ret != 1) {
		dev_err(dp->dev, "failed to set panel psr\n");
		goto end;
	}

	/* Enable psr function */
	psr_en = DP_PSR_ENABLE | DP_PSR_CRC_VERIFICATION;
	ret = drm_dp_dpcd_writeb(&dp->aux, DP_PSR_EN_CFG, psr_en);
	if (ret != 1) {
		dev_err(dp->dev, "failed to set panel psr\n");
		goto end;
	}

	analogix_dp_enable_psr_crc(dp);

	dp->psr_supported = true;

	return 0;
end:
	dev_err(dp->dev, "enable psr fail, force to disable psr\n");

	return ret;
}

static int
analogix_dp_enable_rx_to_enhanced_mode(struct analogix_dp_device *dp,
				       bool enable)
{
	u8 data;
	int ret;

	ret = drm_dp_dpcd_readb(&dp->aux, DP_LANE_COUNT_SET, &data);
	if (ret != 1)
		return ret;

	if (enable)
		ret = drm_dp_dpcd_writeb(&dp->aux, DP_LANE_COUNT_SET,
					 DP_LANE_COUNT_ENHANCED_FRAME_EN |
					 DPCD_LANE_COUNT_SET(data));
	else
		ret = drm_dp_dpcd_writeb(&dp->aux, DP_LANE_COUNT_SET,
					 DPCD_LANE_COUNT_SET(data));

	return ret < 0 ? ret : 0;
}

static int analogix_dp_is_enhanced_mode_available(struct analogix_dp_device *dp,
						  u8 *enhanced_mode_support)
{
	u8 data;
	int ret;

	ret = drm_dp_dpcd_readb(&dp->aux, DP_MAX_LANE_COUNT, &data);
	if (ret != 1) {
		*enhanced_mode_support = 0;
		return ret;
	}

	*enhanced_mode_support = DPCD_ENHANCED_FRAME_CAP(data);

	return 0;
}

static int analogix_dp_set_enhanced_mode(struct analogix_dp_device *dp)
{
	u8 data;
	int ret;

	ret = analogix_dp_is_enhanced_mode_available(dp, &data);
	if (ret < 0)
		return ret;

	ret = analogix_dp_enable_rx_to_enhanced_mode(dp, data);
	if (ret < 0)
		return ret;

	analogix_dp_enable_enhanced_mode(dp, data);

	return 0;
}

static int analogix_dp_training_pattern_dis(struct analogix_dp_device *dp)
{
	int ret;

	analogix_dp_set_training_pattern(dp, DP_NONE);

	ret = drm_dp_dpcd_writeb(&dp->aux, DP_TRAINING_PATTERN_SET,
				 DP_TRAINING_PATTERN_DISABLE);

	return ret < 0 ? ret : 0;
}

static void
analogix_dp_set_lane_lane_pre_emphasis(struct analogix_dp_device *dp,
				       int pre_emphasis, int lane)
{
	switch (lane) {
	case 0:
		analogix_dp_set_lane0_pre_emphasis(dp, pre_emphasis);
		break;
	case 1:
		analogix_dp_set_lane1_pre_emphasis(dp, pre_emphasis);
		break;

	case 2:
		analogix_dp_set_lane2_pre_emphasis(dp, pre_emphasis);
		break;

	case 3:
		analogix_dp_set_lane3_pre_emphasis(dp, pre_emphasis);
		break;
	}
}

static int analogix_dp_link_start(struct analogix_dp_device *dp)
{
	u8 buf[4];
	int lane, lane_count, pll_tries, retval;

	lane_count = dp->link_train.lane_count;

	dp->link_train.lt_state = CLOCK_RECOVERY;
	dp->link_train.eq_loop = 0;

	for (lane = 0; lane < lane_count; lane++)
		dp->link_train.cr_loop[lane] = 0;

	/* Set link rate and count as you want to establish*/
	analogix_dp_set_link_bandwidth(dp, dp->link_train.link_rate);
	analogix_dp_set_lane_count(dp, dp->link_train.lane_count);

	/* Setup RX configuration */
	buf[0] = dp->link_train.link_rate;
	buf[1] = dp->link_train.lane_count;
	retval = drm_dp_dpcd_write(&dp->aux, DP_LINK_BW_SET, buf, 2);
	if (retval < 0)
		return retval;
	/* set enhanced mode if available */
	retval = analogix_dp_set_enhanced_mode(dp);
	if (retval < 0) {
		dev_err(dp->dev, "failed to set enhance mode\n");
		return retval;
	}

	/* Set TX pre-emphasis to minimum */
	for (lane = 0; lane < lane_count; lane++)
		analogix_dp_set_lane_lane_pre_emphasis(dp,
			PRE_EMPHASIS_LEVEL_0, lane);

	/* Wait for PLL lock */
	pll_tries = 0;
	while (analogix_dp_get_pll_lock_status(dp) == PLL_UNLOCKED) {
		if (pll_tries == DP_TIMEOUT_LOOP_COUNT) {
			dev_err(dp->dev, "Wait for PLL lock timed out\n");
			return -ETIMEDOUT;
		}

		pll_tries++;
		usleep_range(90, 120);
	}

	/* Set training pattern 1 */
	analogix_dp_set_training_pattern(dp, TRAINING_PTN1);

	/* Set RX training pattern */
	retval = drm_dp_dpcd_writeb(&dp->aux, DP_TRAINING_PATTERN_SET,
				    DP_LINK_SCRAMBLING_DISABLE |
					DP_TRAINING_PATTERN_1);
	if (retval < 0)
		return retval;

	for (lane = 0; lane < lane_count; lane++)
		buf[lane] = DP_TRAIN_PRE_EMPH_LEVEL_0 |
			    DP_TRAIN_VOLTAGE_SWING_LEVEL_0;

	retval = drm_dp_dpcd_write(&dp->aux, DP_TRAINING_LANE0_SET, buf,
				   lane_count);
	if (retval < 0)
		return retval;

	return 0;
}

static unsigned char analogix_dp_get_lane_status(u8 link_status[2], int lane)
{
	int shift = (lane & 1) * 4;
	u8 link_value = link_status[lane >> 1];

	return (link_value >> shift) & 0xf;
}

static int analogix_dp_clock_recovery_ok(u8 link_status[2], int lane_count)
{
	int lane;
	u8 lane_status;

	for (lane = 0; lane < lane_count; lane++) {
		lane_status = analogix_dp_get_lane_status(link_status, lane);
		if ((lane_status & DP_LANE_CR_DONE) == 0)
			return -EINVAL;
	}
	return 0;
}

static int analogix_dp_channel_eq_ok(u8 link_status[2], u8 link_align,
				     int lane_count)
{
	int lane;
	u8 lane_status;

	if ((link_align & DP_INTERLANE_ALIGN_DONE) == 0)
		return -EINVAL;

	for (lane = 0; lane < lane_count; lane++) {
		lane_status = analogix_dp_get_lane_status(link_status, lane);
		lane_status &= DP_CHANNEL_EQ_BITS;
		if (lane_status != DP_CHANNEL_EQ_BITS)
			return -EINVAL;
	}

	return 0;
}

static unsigned char
analogix_dp_get_adjust_request_voltage(u8 adjust_request[2], int lane)
{
	int shift = (lane & 1) * 4;
	u8 link_value = adjust_request[lane >> 1];

	return (link_value >> shift) & 0x3;
}

static unsigned char analogix_dp_get_adjust_request_pre_emphasis(
					u8 adjust_request[2],
					int lane)
{
	int shift = (lane & 1) * 4;
	u8 link_value = adjust_request[lane >> 1];

	return ((link_value >> shift) & 0xc) >> 2;
}

static void analogix_dp_set_lane_link_training(struct analogix_dp_device *dp,
					       u8 training_lane_set, int lane)
{
	switch (lane) {
	case 0:
		analogix_dp_set_lane0_link_training(dp, training_lane_set);
		break;
	case 1:
		analogix_dp_set_lane1_link_training(dp, training_lane_set);
		break;

	case 2:
		analogix_dp_set_lane2_link_training(dp, training_lane_set);
		break;

	case 3:
		analogix_dp_set_lane3_link_training(dp, training_lane_set);
		break;
	}
}

static unsigned int
analogix_dp_get_lane_link_training(struct analogix_dp_device *dp,
				   int lane)
{
	u32 reg;

	switch (lane) {
	case 0:
		reg = analogix_dp_get_lane0_link_training(dp);
		break;
	case 1:
		reg = analogix_dp_get_lane1_link_training(dp);
		break;
	case 2:
		reg = analogix_dp_get_lane2_link_training(dp);
		break;
	case 3:
		reg = analogix_dp_get_lane3_link_training(dp);
		break;
	default:
		WARN_ON(1);
		return 0;
	}

	return reg;
}

static void analogix_dp_reduce_link_rate(struct analogix_dp_device *dp)
{
	analogix_dp_training_pattern_dis(dp);
	analogix_dp_set_enhanced_mode(dp);

	dp->link_train.lt_state = FAILED;
}

static void analogix_dp_get_adjust_training_lane(struct analogix_dp_device *dp,
						 u8 adjust_request[2])
{
	int lane, lane_count;
	u8 voltage_swing, pre_emphasis, training_lane;

	lane_count = dp->link_train.lane_count;
	for (lane = 0; lane < lane_count; lane++) {
		voltage_swing = analogix_dp_get_adjust_request_voltage(
						adjust_request, lane);
		pre_emphasis = analogix_dp_get_adjust_request_pre_emphasis(
						adjust_request, lane);
		training_lane = DPCD_VOLTAGE_SWING_SET(voltage_swing) |
				DPCD_PRE_EMPHASIS_SET(pre_emphasis);

		if (voltage_swing == VOLTAGE_LEVEL_3)
			training_lane |= DP_TRAIN_MAX_SWING_REACHED;
		if (pre_emphasis == PRE_EMPHASIS_LEVEL_3)
			training_lane |= DP_TRAIN_MAX_PRE_EMPHASIS_REACHED;

		dp->link_train.training_lane[lane] = training_lane;
	}
}

static int analogix_dp_process_clock_recovery(struct analogix_dp_device *dp)
{
	int lane, lane_count, retval;
	u8 voltage_swing, pre_emphasis, training_lane;
	u8 link_status[2], adjust_request[2];

	usleep_range(100, 101);

	lane_count = dp->link_train.lane_count;

	retval = drm_dp_dpcd_read(&dp->aux, DP_LANE0_1_STATUS, link_status, 2);
	if (retval < 0)
		return retval;

	retval = drm_dp_dpcd_read(&dp->aux, DP_ADJUST_REQUEST_LANE0_1,
				  adjust_request, 2);
	if (retval < 0)
		return retval;

	if (analogix_dp_clock_recovery_ok(link_status, lane_count) == 0) {
		/* set training pattern 2 for EQ */
		analogix_dp_set_training_pattern(dp, TRAINING_PTN2);

		retval = drm_dp_dpcd_writeb(&dp->aux, DP_TRAINING_PATTERN_SET,
					    DP_LINK_SCRAMBLING_DISABLE |
						DP_TRAINING_PATTERN_2);
		if (retval < 0)
			return retval;

		dev_dbg(dp->dev, "Link Training Clock Recovery success\n");
		dp->link_train.lt_state = EQUALIZER_TRAINING;
	} else {
		for (lane = 0; lane < lane_count; lane++) {
			training_lane = analogix_dp_get_lane_link_training(
							dp, lane);
			voltage_swing = analogix_dp_get_adjust_request_voltage(
							adjust_request, lane);
			pre_emphasis = analogix_dp_get_adjust_request_pre_emphasis(
							adjust_request, lane);

			if (DPCD_VOLTAGE_SWING_GET(training_lane) ==
					voltage_swing &&
			    DPCD_PRE_EMPHASIS_GET(training_lane) ==
					pre_emphasis)
				dp->link_train.cr_loop[lane]++;

			if (dp->link_train.cr_loop[lane] == MAX_CR_LOOP ||
			    voltage_swing == VOLTAGE_LEVEL_3 ||
			    pre_emphasis == PRE_EMPHASIS_LEVEL_3) {
				dev_err(dp->dev, "CR Max reached (%d,%d,%d)\n",
					dp->link_train.cr_loop[lane],
					voltage_swing, pre_emphasis);
				analogix_dp_reduce_link_rate(dp);
				return -EIO;
			}
		}
	}

	analogix_dp_get_adjust_training_lane(dp, adjust_request);

	for (lane = 0; lane < lane_count; lane++)
		analogix_dp_set_lane_link_training(dp,
			dp->link_train.training_lane[lane], lane);

	retval = drm_dp_dpcd_write(&dp->aux, DP_TRAINING_LANE0_SET,
				   dp->link_train.training_lane, lane_count);
	if (retval < 0)
		return retval;

	return 0;
}

static int analogix_dp_process_equalizer_training(struct analogix_dp_device *dp)
{
	int lane, lane_count, retval;
	u32 reg;
	u8 link_align, link_status[2], adjust_request[2];

	usleep_range(400, 401);

	lane_count = dp->link_train.lane_count;

	retval = drm_dp_dpcd_read(&dp->aux, DP_LANE0_1_STATUS, link_status, 2);
	if (retval < 0)
		return retval;

	if (analogix_dp_clock_recovery_ok(link_status, lane_count)) {
		analogix_dp_reduce_link_rate(dp);
		return -EIO;
	}

	retval = drm_dp_dpcd_read(&dp->aux, DP_ADJUST_REQUEST_LANE0_1,
				  adjust_request, 2);
	if (retval < 0)
		return retval;

	retval = drm_dp_dpcd_readb(&dp->aux, DP_LANE_ALIGN_STATUS_UPDATED,
				   &link_align);
	if (retval < 0)
		return retval;

	analogix_dp_get_adjust_training_lane(dp, adjust_request);

	if (!analogix_dp_channel_eq_ok(link_status, link_align, lane_count)) {
		/* traing pattern Set to Normal */
		retval = analogix_dp_training_pattern_dis(dp);
		if (retval < 0)
			return retval;

		dev_dbg(dp->dev, "Link Training success!\n");
		analogix_dp_get_link_bandwidth(dp, &reg);
		dp->link_train.link_rate = reg;
		dev_dbg(dp->dev, "final bandwidth = %.2x\n",
			dp->link_train.link_rate);

		analogix_dp_get_lane_count(dp, &reg);
		dp->link_train.lane_count = reg;
		dev_dbg(dp->dev, "final lane count = %.2x\n",
			dp->link_train.lane_count);

		dp->link_train.lt_state = FINISHED;

		return 0;
	}

	/* not all locked */
	dp->link_train.eq_loop++;

	if (dp->link_train.eq_loop > MAX_EQ_LOOP) {
		dev_err(dp->dev, "EQ Max loop\n");
		analogix_dp_reduce_link_rate(dp);
		return -EIO;
	}

	for (lane = 0; lane < lane_count; lane++)
		analogix_dp_set_lane_link_training(dp,
			dp->link_train.training_lane[lane], lane);

	retval = drm_dp_dpcd_write(&dp->aux, DP_TRAINING_LANE0_SET,
				   dp->link_train.training_lane, lane_count);
	if (retval < 0)
		return retval;

	return 0;
}

static void analogix_dp_get_max_rx_bandwidth(struct analogix_dp_device *dp,
					     u8 *bandwidth)
{
	u8 data;

	/*
	 * For DP rev.1.1, Maximum link rate of Main Link lanes
	 * 0x06 = 1.62 Gbps, 0x0a = 2.7 Gbps
	 * For DP rev.1.2, Maximum link rate of Main Link lanes
	 * 0x06 = 1.62 Gbps, 0x0a = 2.7 Gbps, 0x14 = 5.4Gbps
	 */
	drm_dp_dpcd_readb(&dp->aux, DP_MAX_LINK_RATE, &data);
	*bandwidth = data;
}

static void analogix_dp_get_max_rx_lane_count(struct analogix_dp_device *dp,
					      u8 *lane_count)
{
	u8 data;

	/*
	 * For DP rev.1.1, Maximum number of Main Link lanes
	 * 0x01 = 1 lane, 0x02 = 2 lanes, 0x04 = 4 lanes
	 */
	drm_dp_dpcd_readb(&dp->aux, DP_MAX_LANE_COUNT, &data);
	*lane_count = DPCD_MAX_LANE_COUNT(data);
}

static int analogix_dp_full_link_train(struct analogix_dp_device *dp,
				       u32 max_lanes, u32 max_rate)
{
	int retval = 0;
	bool training_finished = false;

	/*
	 * MACRO_RST must be applied after the PLL_LOCK to avoid
	 * the DP inter pair skew issue for at least 10 us
	 */
	analogix_dp_reset_macro(dp);

	/* Initialize by reading RX's DPCD */
	analogix_dp_get_max_rx_bandwidth(dp, &dp->link_train.link_rate);
	analogix_dp_get_max_rx_lane_count(dp, &dp->link_train.lane_count);

	if ((dp->link_train.link_rate != DP_LINK_BW_1_62) &&
	    (dp->link_train.link_rate != DP_LINK_BW_2_7) &&
	    (dp->link_train.link_rate != DP_LINK_BW_5_4)) {
		dev_err(dp->dev, "Rx Max Link Rate is abnormal :%x !\n",
			dp->link_train.link_rate);
		dp->link_train.link_rate = DP_LINK_BW_1_62;
	}

	if (dp->link_train.lane_count == 0) {
		dev_err(dp->dev, "Rx Max Lane count is abnormal :%x !\n",
			dp->link_train.lane_count);
		dp->link_train.lane_count = (u8)LANE_COUNT1;
	}

	/* Setup TX lane count & rate */
	if (dp->link_train.lane_count > max_lanes)
		dp->link_train.lane_count = max_lanes;
	if (dp->link_train.link_rate > max_rate)
		dp->link_train.link_rate = max_rate;

	/* All DP analog module power up */
	analogix_dp_set_analog_power_down(dp, POWER_ALL, 0);

	dp->link_train.lt_state = START;

	/* Process here */
	while (!retval && !training_finished) {
		switch (dp->link_train.lt_state) {
		case START:
			retval = analogix_dp_link_start(dp);
			if (retval)
				dev_err(dp->dev, "LT link start failed!\n");
			break;
		case CLOCK_RECOVERY:
			retval = analogix_dp_process_clock_recovery(dp);
			if (retval)
				dev_err(dp->dev, "LT CR failed!\n");
			break;
		case EQUALIZER_TRAINING:
			retval = analogix_dp_process_equalizer_training(dp);
			if (retval)
				dev_err(dp->dev, "LT EQ failed!\n");
			break;
		case FINISHED:
			training_finished = 1;
			break;
		case FAILED:
			return -EREMOTEIO;
		}
	}
	if (retval)
		dev_err(dp->dev, "eDP link training failed (%d)\n", retval);

	return retval;
}

static int analogix_dp_fast_link_train(struct analogix_dp_device *dp)
{
	int i, ret;
	u8 link_align, link_status[2];
	enum pll_status status;

	analogix_dp_reset_macro(dp);

	analogix_dp_set_link_bandwidth(dp, dp->link_train.link_rate);
	analogix_dp_set_lane_count(dp, dp->link_train.lane_count);

	for (i = 0; i < dp->link_train.lane_count; i++) {
		analogix_dp_set_lane_link_training(dp,
			dp->link_train.training_lane[i], i);
	}

	ret = readx_poll_timeout(analogix_dp_get_pll_lock_status, dp, status,
				 status != PLL_UNLOCKED, 120,
				 120 * DP_TIMEOUT_LOOP_COUNT);
	if (ret) {
		DRM_DEV_ERROR(dp->dev, "Wait for pll lock failed %d\n", ret);
		return ret;
	}

	/* source Set training pattern 1 */
	analogix_dp_set_training_pattern(dp, TRAINING_PTN1);
	/* From DP spec, pattern must be on-screen for a minimum 500us */
	usleep_range(500, 600);

	analogix_dp_set_training_pattern(dp, TRAINING_PTN2);
	/* From DP spec, pattern must be on-screen for a minimum 500us */
	usleep_range(500, 600);

	/* TODO: enhanced_mode?*/
	analogix_dp_set_training_pattern(dp, DP_NONE);

	/*
	 * Useful for debugging issues with fast link training, disable for more
	 * speed
	 */
	if (verify_fast_training) {
		ret = drm_dp_dpcd_readb(&dp->aux, DP_LANE_ALIGN_STATUS_UPDATED,
					&link_align);
		if (ret < 0) {
			DRM_DEV_ERROR(dp->dev, "Read align status failed %d\n",
				      ret);
			return ret;
		}

		ret = drm_dp_dpcd_read(&dp->aux, DP_LANE0_1_STATUS, link_status,
				       2);
		if (ret < 0) {
			DRM_DEV_ERROR(dp->dev, "Read link status failed %d\n",
				      ret);
			return ret;
		}

		if (analogix_dp_clock_recovery_ok(link_status,
						  dp->link_train.lane_count)) {
			DRM_DEV_ERROR(dp->dev, "Clock recovery failed\n");
			analogix_dp_reduce_link_rate(dp);
			return -EIO;
		}

		if (analogix_dp_channel_eq_ok(link_status, link_align,
					      dp->link_train.lane_count)) {
			DRM_DEV_ERROR(dp->dev, "Channel EQ failed\n");
			analogix_dp_reduce_link_rate(dp);
			return -EIO;
		}
	}

	return 0;
}

static int analogix_dp_train_link(struct analogix_dp_device *dp)
{
	if (dp->fast_train_enable)
		return analogix_dp_fast_link_train(dp);

	return analogix_dp_full_link_train(dp, dp->video_info.max_lane_count,
					   dp->video_info.max_link_rate);
}

static int analogix_dp_config_video(struct analogix_dp_device *dp)
{
	int timeout_loop = 0;
	int done_count = 0;

	analogix_dp_config_video_slave_mode(dp);

	analogix_dp_set_video_color_format(dp);

	if (analogix_dp_get_pll_lock_status(dp) == PLL_UNLOCKED) {
		dev_err(dp->dev, "PLL is not locked yet.\n");
		return -EINVAL;
	}

	for (;;) {
		timeout_loop++;
		if (analogix_dp_is_slave_video_stream_clock_on(dp) == 0)
			break;
		if (timeout_loop > DP_TIMEOUT_LOOP_COUNT) {
			dev_err(dp->dev, "Timeout of slave video streamclk ok\n");
			return -ETIMEDOUT;
		}
		usleep_range(1000, 1001);
	}

	/* Set to use the register calculated M/N video */
	analogix_dp_set_video_cr_mn(dp, CALCULATED_M, 0, 0);

	/* For video bist, Video timing must be generated by register */
	analogix_dp_set_video_timing_mode(dp, VIDEO_TIMING_FROM_CAPTURE);

	/* Disable video mute */
	analogix_dp_enable_video_mute(dp, 0);

	/* Configure video slave mode */
	analogix_dp_enable_video_master(dp, 0);

	/* Enable video */
	analogix_dp_start_video(dp);

	timeout_loop = 0;

	for (;;) {
		timeout_loop++;
		if (analogix_dp_is_video_stream_on(dp) == 0) {
			done_count++;
			if (done_count > 10)
				break;
		} else if (done_count) {
			done_count = 0;
		}
		if (timeout_loop > DP_TIMEOUT_LOOP_COUNT) {
			dev_warn(dp->dev,
				 "Ignoring timeout of video streamclk ok\n");
			break;
		}

		usleep_range(1000, 1001);
	}

	return 0;
}

static int analogix_dp_enable_scramble(struct analogix_dp_device *dp,
				       bool enable)
{
	u8 data;
	int ret;

	if (enable) {
		analogix_dp_enable_scrambling(dp);

		ret = drm_dp_dpcd_readb(&dp->aux, DP_TRAINING_PATTERN_SET,
					&data);
		if (ret != 1)
			return ret;
		ret = drm_dp_dpcd_writeb(&dp->aux, DP_TRAINING_PATTERN_SET,
				   (u8)(data & ~DP_LINK_SCRAMBLING_DISABLE));
	} else {
		analogix_dp_disable_scrambling(dp);

		ret = drm_dp_dpcd_readb(&dp->aux, DP_TRAINING_PATTERN_SET,
					&data);
		if (ret != 1)
			return ret;
		ret = drm_dp_dpcd_writeb(&dp->aux, DP_TRAINING_PATTERN_SET,
				   (u8)(data | DP_LINK_SCRAMBLING_DISABLE));
	}
	return ret < 0 ? ret : 0;
}

static irqreturn_t analogix_dp_hardirq(int irq, void *arg)
{
	struct analogix_dp_device *dp = arg;
	irqreturn_t ret = IRQ_NONE;
	enum dp_irq_type irq_type;

	irq_type = analogix_dp_get_irq_type(dp);
	if (irq_type != DP_IRQ_TYPE_UNKNOWN) {
		analogix_dp_mute_hpd_interrupt(dp);
		ret = IRQ_WAKE_THREAD;
	}

	return ret;
}

static irqreturn_t analogix_dp_irq_thread(int irq, void *arg)
{
	struct analogix_dp_device *dp = arg;
	enum dp_irq_type irq_type;

	irq_type = analogix_dp_get_irq_type(dp);
	if (irq_type & DP_IRQ_TYPE_HP_CABLE_IN ||
	    irq_type & DP_IRQ_TYPE_HP_CABLE_OUT) {
		dev_dbg(dp->dev, "Detected cable status changed!\n");
		if (dp->drm_dev)
			drm_helper_hpd_irq_event(dp->drm_dev);
	}

	if (irq_type != DP_IRQ_TYPE_UNKNOWN) {
		analogix_dp_clear_hotplug_interrupts(dp);
		analogix_dp_unmute_hpd_interrupt(dp);
	}

	return IRQ_HANDLED;
}

static int analogix_dp_fast_link_train_detection(struct analogix_dp_device *dp)
{
	int ret;
	u8 spread;

	ret = drm_dp_dpcd_readb(&dp->aux, DP_MAX_DOWNSPREAD, &spread);
	if (ret != 1) {
		dev_err(dp->dev, "failed to read downspread %d\n", ret);
		return ret;
	}
	dp->fast_train_enable = !!(spread & DP_NO_AUX_HANDSHAKE_LINK_TRAINING);
	dev_dbg(dp->dev, "fast link training %s\n",
		dp->fast_train_enable ? "supported" : "unsupported");
	return 0;
}

static int analogix_dp_commit(struct analogix_dp_device *dp)
{
	int ret;

	/* Keep the panel disabled while we configure video */
	if (dp->plat_data->panel) {
		if (drm_panel_disable(dp->plat_data->panel))
			DRM_ERROR("failed to disable the panel\n");
	}

	ret = analogix_dp_train_link(dp);
	if (ret) {
		dev_err(dp->dev, "unable to do link train, ret=%d\n", ret);
		return ret;
	}

	ret = analogix_dp_enable_scramble(dp, 1);
	if (ret < 0) {
		dev_err(dp->dev, "can not enable scramble\n");
		return ret;
	}

	analogix_dp_init_video(dp);
	ret = analogix_dp_config_video(dp);
	if (ret) {
		dev_err(dp->dev, "unable to config video\n");
		return ret;
	}

	/* Safe to enable the panel now */
	if (dp->plat_data->panel) {
		ret = drm_panel_enable(dp->plat_data->panel);
		if (ret) {
			DRM_ERROR("failed to enable the panel\n");
			return ret;
		}
	}

	/* Check whether panel supports fast training */
	ret = analogix_dp_fast_link_train_detection(dp);
	if (ret)
		return ret;

	if (analogix_dp_detect_sink_psr(dp)) {
		ret = analogix_dp_enable_sink_psr(dp);
		if (ret)
			return ret;
	}

	return ret;
}

static int analogix_dp_enable_psr(struct analogix_dp_device *dp)
{
	struct dp_sdp psr_vsc;
	int ret;
	u8 sink;

	ret = drm_dp_dpcd_readb(&dp->aux, DP_PSR_STATUS, &sink);
	if (ret != 1)
		DRM_DEV_ERROR(dp->dev, "Failed to read psr status %d\n", ret);
	else if (sink == DP_PSR_SINK_ACTIVE_RFB)
		return 0;

	/* Prepare VSC packet as per EDP 1.4 spec, Table 6.9 */
	memset(&psr_vsc, 0, sizeof(psr_vsc));
	psr_vsc.sdp_header.HB0 = 0;
	psr_vsc.sdp_header.HB1 = 0x7;
	psr_vsc.sdp_header.HB2 = 0x2;
	psr_vsc.sdp_header.HB3 = 0x8;
	psr_vsc.db[0] = 0;
	psr_vsc.db[1] = EDP_VSC_PSR_STATE_ACTIVE | EDP_VSC_PSR_CRC_VALUES_VALID;

	ret = analogix_dp_send_psr_spd(dp, &psr_vsc, true);
	if (!ret)
		analogix_dp_set_analog_power_down(dp, POWER_ALL, true);

	return ret;
}

static int analogix_dp_disable_psr(struct analogix_dp_device *dp)
{
	struct dp_sdp psr_vsc;
	int ret;
	u8 sink;

	analogix_dp_set_analog_power_down(dp, POWER_ALL, false);

	ret = drm_dp_dpcd_writeb(&dp->aux, DP_SET_POWER, DP_SET_POWER_D0);
	if (ret != 1) {
		DRM_DEV_ERROR(dp->dev, "Failed to set DP Power0 %d\n", ret);
		return ret;
	}

	ret = drm_dp_dpcd_readb(&dp->aux, DP_PSR_STATUS, &sink);
	if (ret != 1) {
		DRM_DEV_ERROR(dp->dev, "Failed to read psr status %d\n", ret);
		return ret;
	} else if (sink == DP_PSR_SINK_INACTIVE) {
		DRM_DEV_ERROR(dp->dev, "sink inactive, skip disable psr");
		return 0;
	}

	ret = analogix_dp_train_link(dp);
	if (ret) {
		DRM_DEV_ERROR(dp->dev, "Failed to train the link %d\n", ret);
		return ret;
	}

	/* Prepare VSC packet as per EDP 1.4 spec, Table 6.9 */
	memset(&psr_vsc, 0, sizeof(psr_vsc));
	psr_vsc.sdp_header.HB0 = 0;
	psr_vsc.sdp_header.HB1 = 0x7;
	psr_vsc.sdp_header.HB2 = 0x2;
	psr_vsc.sdp_header.HB3 = 0x8;

	psr_vsc.db[0] = 0;
	psr_vsc.db[1] = 0;

	return analogix_dp_send_psr_spd(dp, &psr_vsc, true);
}

/*
 * This function is a bit of a catch-all for panel preparation, hopefully
 * simplifying the logic of functions that need to prepare/unprepare the panel
 * below.
 *
 * If @prepare is true, this function will prepare the panel. Conversely, if it
 * is false, the panel will be unprepared.
 *
 * If @is_modeset_prepare is true, the function will disregard the current state
 * of the panel and either prepare/unprepare the panel based on @prepare. Once
 * it finishes, it will update dp->panel_is_modeset to reflect the current state
 * of the panel.
 */
static int analogix_dp_prepare_panel(struct analogix_dp_device *dp,
				     bool prepare, bool is_modeset_prepare)
{
	int ret = 0;

	if (!dp->plat_data->panel)
		return 0;

	mutex_lock(&dp->panel_lock);

	/*
	 * Exit early if this is a temporary prepare/unprepare and we're already
	 * modeset (since we neither want to prepare twice or unprepare early).
	 */
	if (dp->panel_is_modeset && !is_modeset_prepare)
		goto out;

	if (prepare)
		ret = drm_panel_prepare(dp->plat_data->panel);
	else
		ret = drm_panel_unprepare(dp->plat_data->panel);

	if (ret)
		goto out;

	if (is_modeset_prepare)
		dp->panel_is_modeset = prepare;

out:
	mutex_unlock(&dp->panel_lock);
	return ret;
}

static int analogix_dp_get_modes(struct drm_connector *connector)
{
	struct analogix_dp_device *dp = to_dp(connector);
	struct edid *edid;
	int ret, num_modes = 0;

	if (dp->plat_data->panel) {
		num_modes += drm_panel_get_modes(dp->plat_data->panel, connector);
	} else {
		ret = analogix_dp_prepare_panel(dp, true, false);
		if (ret) {
			DRM_ERROR("Failed to prepare panel (%d)\n", ret);
			return 0;
		}

		edid = drm_get_edid(connector, &dp->aux.ddc);
		if (edid) {
			drm_connector_update_edid_property(&dp->connector,
							   edid);
			num_modes += drm_add_edid_modes(&dp->connector, edid);
			kfree(edid);
		}

		ret = analogix_dp_prepare_panel(dp, false, false);
		if (ret)
			DRM_ERROR("Failed to unprepare panel (%d)\n", ret);
	}

	if (dp->plat_data->get_modes)
		num_modes += dp->plat_data->get_modes(dp->plat_data, connector);

	return num_modes;
}

static struct drm_encoder *
analogix_dp_best_encoder(struct drm_connector *connector)
{
	struct analogix_dp_device *dp = to_dp(connector);

	return dp->encoder;
}


static int analogix_dp_atomic_check(struct drm_connector *connector,
				    struct drm_atomic_state *state)
{
	struct analogix_dp_device *dp = to_dp(connector);
	struct drm_connector_state *conn_state;
	struct drm_crtc_state *crtc_state;

	conn_state = drm_atomic_get_new_connector_state(state, connector);
	if (WARN_ON(!conn_state))
		return -ENODEV;

	conn_state->self_refresh_aware = true;

	if (!conn_state->crtc)
		return 0;

	crtc_state = drm_atomic_get_new_crtc_state(state, conn_state->crtc);
	if (!crtc_state)
		return 0;

	if (crtc_state->self_refresh_active && !dp->psr_supported)
		return -EINVAL;

	return 0;
}

static const struct drm_connector_helper_funcs analogix_dp_connector_helper_funcs = {
	.get_modes = analogix_dp_get_modes,
	.best_encoder = analogix_dp_best_encoder,
	.atomic_check = analogix_dp_atomic_check,
};

static enum drm_connector_status
analogix_dp_detect(struct drm_connector *connector, bool force)
{
	struct analogix_dp_device *dp = to_dp(connector);
	enum drm_connector_status status = connector_status_disconnected;
	int ret;

	if (dp->plat_data->panel)
		return connector_status_connected;

	ret = analogix_dp_prepare_panel(dp, true, false);
	if (ret) {
		DRM_ERROR("Failed to prepare panel (%d)\n", ret);
		return connector_status_disconnected;
	}

	if (!analogix_dp_detect_hpd(dp))
		status = connector_status_connected;

	ret = analogix_dp_prepare_panel(dp, false, false);
	if (ret)
		DRM_ERROR("Failed to unprepare panel (%d)\n", ret);

	return status;
}

static const struct drm_connector_funcs analogix_dp_connector_funcs = {
	.fill_modes = drm_helper_probe_single_connector_modes,
	.detect = analogix_dp_detect,
	.destroy = drm_connector_cleanup,
	.reset = drm_atomic_helper_connector_reset,
	.atomic_duplicate_state = drm_atomic_helper_connector_duplicate_state,
	.atomic_destroy_state = drm_atomic_helper_connector_destroy_state,
};

static int analogix_dp_bridge_attach(struct drm_bridge *bridge,
				     enum drm_bridge_attach_flags flags)
{
	struct analogix_dp_device *dp = bridge->driver_private;
	struct drm_encoder *encoder = dp->encoder;
	struct drm_connector *connector = NULL;
	int ret = 0;

	if (flags & DRM_BRIDGE_ATTACH_NO_CONNECTOR) {
		DRM_ERROR("Fix bridge driver to make connector optional!");
		return -EINVAL;
	}

	if (!bridge->encoder) {
		DRM_ERROR("Parent encoder object not found");
		return -ENODEV;
	}

	if (!dp->plat_data->skip_connector) {
		connector = &dp->connector;
		connector->polled = DRM_CONNECTOR_POLL_HPD;

		ret = drm_connector_init(dp->drm_dev, connector,
					 &analogix_dp_connector_funcs,
					 DRM_MODE_CONNECTOR_eDP);
		if (ret) {
			DRM_ERROR("Failed to initialize connector with drm\n");
			return ret;
		}

		drm_connector_helper_add(connector,
					 &analogix_dp_connector_helper_funcs);
		drm_connector_attach_encoder(connector, encoder);
	}

	/*
	 * NOTE: the connector registration is implemented in analogix
	 * platform driver, that to say connector would be exist after
	 * plat_data->attch return, that's why we record the connector
	 * point after plat attached.
	 */
	if (dp->plat_data->attach) {
		ret = dp->plat_data->attach(dp->plat_data, bridge, connector);
		if (ret) {
			DRM_ERROR("Failed at platform attach func\n");
			return ret;
		}
	}

	return 0;
}

static
struct drm_crtc *analogix_dp_get_old_crtc(struct analogix_dp_device *dp,
					  struct drm_atomic_state *state)
{
	struct drm_encoder *encoder = dp->encoder;
	struct drm_connector *connector;
	struct drm_connector_state *conn_state;

	connector = drm_atomic_get_old_connector_for_encoder(state, encoder);
	if (!connector)
		return NULL;

	conn_state = drm_atomic_get_old_connector_state(state, connector);
	if (!conn_state)
		return NULL;

	return conn_state->crtc;
}

static
struct drm_crtc *analogix_dp_get_new_crtc(struct analogix_dp_device *dp,
					  struct drm_atomic_state *state)
{
	struct drm_encoder *encoder = dp->encoder;
	struct drm_connector *connector;
	struct drm_connector_state *conn_state;

	connector = drm_atomic_get_new_connector_for_encoder(state, encoder);
	if (!connector)
		return NULL;

	conn_state = drm_atomic_get_new_connector_state(state, connector);
	if (!conn_state)
		return NULL;

	return conn_state->crtc;
}

static void
analogix_dp_bridge_atomic_pre_enable(struct drm_bridge *bridge,
				     struct drm_bridge_state *old_bridge_state)
{
	struct drm_atomic_state *old_state = old_bridge_state->base.state;
	struct analogix_dp_device *dp = bridge->driver_private;
	struct drm_crtc *crtc;
	struct drm_crtc_state *old_crtc_state;
	int ret;

	crtc = analogix_dp_get_new_crtc(dp, old_state);
	if (!crtc)
		return;

	old_crtc_state = drm_atomic_get_old_crtc_state(old_state, crtc);
	/* Don't touch the panel if we're coming back from PSR */
	if (old_crtc_state && old_crtc_state->self_refresh_active)
		return;

	ret = analogix_dp_prepare_panel(dp, true, true);
	if (ret)
		DRM_ERROR("failed to setup the panel ret = %d\n", ret);
}

static int analogix_dp_set_bridge(struct analogix_dp_device *dp)
{
	int ret;

	pm_runtime_get_sync(dp->dev);

	ret = clk_prepare_enable(dp->clock);
	if (ret < 0) {
		DRM_ERROR("Failed to prepare_enable the clock clk [%d]\n", ret);
		goto out_dp_clk_pre;
	}

	if (dp->plat_data->power_on_start)
		dp->plat_data->power_on_start(dp->plat_data);

	phy_power_on(dp->phy);

	ret = analogix_dp_init_dp(dp);
	if (ret)
		goto out_dp_init;

	/*
	 * According to DP spec v1.3 chap 3.5.1.2 Link Training,
	 * We should first make sure the HPD signal is asserted high by device
	 * when we want to establish a link with it.
	 */
	ret = analogix_dp_detect_hpd(dp);
	if (ret) {
		DRM_ERROR("failed to get hpd single ret = %d\n", ret);
		goto out_dp_init;
	}

	ret = analogix_dp_commit(dp);
	if (ret) {
		DRM_ERROR("dp commit error, ret = %d\n", ret);
		goto out_dp_init;
	}

	if (dp->plat_data->power_on_end)
		dp->plat_data->power_on_end(dp->plat_data);

	enable_irq(dp->irq);
	return 0;

out_dp_init:
	phy_power_off(dp->phy);
	if (dp->plat_data->power_off)
		dp->plat_data->power_off(dp->plat_data);
	clk_disable_unprepare(dp->clock);
out_dp_clk_pre:
	pm_runtime_put_sync(dp->dev);

	return ret;
}

static void
analogix_dp_bridge_atomic_enable(struct drm_bridge *bridge,
				 struct drm_bridge_state *old_bridge_state)
{
	struct drm_atomic_state *old_state = old_bridge_state->base.state;
	struct analogix_dp_device *dp = bridge->driver_private;
	struct drm_crtc *crtc;
	struct drm_crtc_state *old_crtc_state;
	int timeout_loop = 0;
	int ret;

	crtc = analogix_dp_get_new_crtc(dp, old_state);
	if (!crtc)
		return;

	old_crtc_state = drm_atomic_get_old_crtc_state(old_state, crtc);
	/* Not a full enable, just disable PSR and continue */
	if (old_crtc_state && old_crtc_state->self_refresh_active) {
		ret = analogix_dp_disable_psr(dp);
		if (ret)
			DRM_ERROR("Failed to disable psr %d\n", ret);
		return;
	}

	if (dp->dpms_mode == DRM_MODE_DPMS_ON)
		return;

	while (timeout_loop < MAX_PLL_LOCK_LOOP) {
		if (analogix_dp_set_bridge(dp) == 0) {
			dp->dpms_mode = DRM_MODE_DPMS_ON;
			return;
		}
		dev_err(dp->dev, "failed to set bridge, retry: %d\n",
			timeout_loop);
		timeout_loop++;
		usleep_range(10, 11);
	}
	dev_err(dp->dev, "too many times retry set bridge, give it up\n");
}

static void analogix_dp_bridge_disable(struct drm_bridge *bridge)
{
	struct analogix_dp_device *dp = bridge->driver_private;
	int ret;

	if (dp->dpms_mode != DRM_MODE_DPMS_ON)
		return;

	if (dp->plat_data->panel) {
		if (drm_panel_disable(dp->plat_data->panel)) {
			DRM_ERROR("failed to disable the panel\n");
			return;
		}
	}

	disable_irq(dp->irq);

	if (dp->plat_data->power_off)
		dp->plat_data->power_off(dp->plat_data);

	analogix_dp_set_analog_power_down(dp, POWER_ALL, 1);
	phy_power_off(dp->phy);

	clk_disable_unprepare(dp->clock);

	pm_runtime_put_sync(dp->dev);

	ret = analogix_dp_prepare_panel(dp, false, true);
	if (ret)
		DRM_ERROR("failed to setup the panel ret = %d\n", ret);

	dp->fast_train_enable = false;
	dp->psr_supported = false;
	dp->dpms_mode = DRM_MODE_DPMS_OFF;
}

static void
analogix_dp_bridge_atomic_disable(struct drm_bridge *bridge,
				  struct drm_bridge_state *old_bridge_state)
{
	struct drm_atomic_state *old_state = old_bridge_state->base.state;
	struct analogix_dp_device *dp = bridge->driver_private;
	struct drm_crtc *old_crtc, *new_crtc;
	struct drm_crtc_state *old_crtc_state = NULL;
	struct drm_crtc_state *new_crtc_state = NULL;
	int ret;

	new_crtc = analogix_dp_get_new_crtc(dp, old_state);
	if (!new_crtc)
		goto out;

	new_crtc_state = drm_atomic_get_new_crtc_state(old_state, new_crtc);
	if (!new_crtc_state)
		goto out;

	/* Don't do a full disable on PSR transitions */
	if (new_crtc_state->self_refresh_active)
		return;

out:
	old_crtc = analogix_dp_get_old_crtc(dp, old_state);
	if (old_crtc) {
		old_crtc_state = drm_atomic_get_old_crtc_state(old_state,
							       old_crtc);

		/* When moving from PSR to fully disabled, exit PSR first. */
		if (old_crtc_state && old_crtc_state->self_refresh_active) {
			ret = analogix_dp_disable_psr(dp);
			if (ret)
				DRM_ERROR("Failed to disable psr (%d)\n", ret);
		}
	}

	analogix_dp_bridge_disable(bridge);
}

static void
analogix_dp_bridge_atomic_post_disable(struct drm_bridge *bridge,
				struct drm_bridge_state *old_bridge_state)
{
	struct drm_atomic_state *old_state = old_bridge_state->base.state;
	struct analogix_dp_device *dp = bridge->driver_private;
	struct drm_crtc *crtc;
	struct drm_crtc_state *new_crtc_state;
	int ret;

	crtc = analogix_dp_get_new_crtc(dp, old_state);
	if (!crtc)
		return;

	new_crtc_state = drm_atomic_get_new_crtc_state(old_state, crtc);
	if (!new_crtc_state || !new_crtc_state->self_refresh_active)
		return;

	ret = analogix_dp_enable_psr(dp);
	if (ret)
		DRM_ERROR("Failed to enable psr (%d)\n", ret);
}

static void analogix_dp_bridge_mode_set(struct drm_bridge *bridge,
				const struct drm_display_mode *orig_mode,
				const struct drm_display_mode *mode)
{
	struct analogix_dp_device *dp = bridge->driver_private;
	struct drm_display_info *display_info = &dp->connector.display_info;
	struct video_info *video = &dp->video_info;
	struct device_node *dp_node = dp->dev->of_node;
	int vic;

	/* Input video interlaces & hsync pol & vsync pol */
	video->interlaced = !!(mode->flags & DRM_MODE_FLAG_INTERLACE);
	video->v_sync_polarity = !!(mode->flags & DRM_MODE_FLAG_NVSYNC);
	video->h_sync_polarity = !!(mode->flags & DRM_MODE_FLAG_NHSYNC);

	/* Input video dynamic_range & colorimetry */
	vic = drm_match_cea_mode(mode);
	if ((vic == 6) || (vic == 7) || (vic == 21) || (vic == 22) ||
	    (vic == 2) || (vic == 3) || (vic == 17) || (vic == 18)) {
		video->dynamic_range = CEA;
		video->ycbcr_coeff = COLOR_YCBCR601;
	} else if (vic) {
		video->dynamic_range = CEA;
		video->ycbcr_coeff = COLOR_YCBCR709;
	} else {
		video->dynamic_range = VESA;
		video->ycbcr_coeff = COLOR_YCBCR709;
	}

	/* Input vide bpc and color_formats */
	switch (display_info->bpc) {
	case 12:
		video->color_depth = COLOR_12;
		break;
	case 10:
		video->color_depth = COLOR_10;
		break;
	case 8:
		video->color_depth = COLOR_8;
		break;
	case 6:
		video->color_depth = COLOR_6;
		break;
	default:
		video->color_depth = COLOR_8;
		break;
	}
	if (display_info->color_formats & DRM_COLOR_FORMAT_YCBCR444)
		video->color_space = COLOR_YCBCR444;
	else if (display_info->color_formats & DRM_COLOR_FORMAT_YCBCR422)
		video->color_space = COLOR_YCBCR422;
	else
		video->color_space = COLOR_RGB;

	/*
	 * NOTE: those property parsing code is used for providing backward
	 * compatibility for samsung platform.
	 * Due to we used the "of_property_read_u32" interfaces, when this
	 * property isn't present, the "video_info" can keep the original
	 * values and wouldn't be modified.
	 */
	of_property_read_u32(dp_node, "samsung,color-space",
			     &video->color_space);
	of_property_read_u32(dp_node, "samsung,dynamic-range",
			     &video->dynamic_range);
	of_property_read_u32(dp_node, "samsung,ycbcr-coeff",
			     &video->ycbcr_coeff);
	of_property_read_u32(dp_node, "samsung,color-depth",
			     &video->color_depth);
	if (of_property_read_bool(dp_node, "hsync-active-high"))
		video->h_sync_polarity = true;
	if (of_property_read_bool(dp_node, "vsync-active-high"))
		video->v_sync_polarity = true;
	if (of_property_read_bool(dp_node, "interlaced"))
		video->interlaced = true;
}

static const struct drm_bridge_funcs analogix_dp_bridge_funcs = {
	.atomic_duplicate_state = drm_atomic_helper_bridge_duplicate_state,
	.atomic_destroy_state = drm_atomic_helper_bridge_destroy_state,
	.atomic_reset = drm_atomic_helper_bridge_reset,
	.atomic_pre_enable = analogix_dp_bridge_atomic_pre_enable,
	.atomic_enable = analogix_dp_bridge_atomic_enable,
	.atomic_disable = analogix_dp_bridge_atomic_disable,
	.atomic_post_disable = analogix_dp_bridge_atomic_post_disable,
	.mode_set = analogix_dp_bridge_mode_set,
	.attach = analogix_dp_bridge_attach,
};

static int analogix_dp_create_bridge(struct drm_device *drm_dev,
				     struct analogix_dp_device *dp)
{
	struct drm_bridge *bridge;

	bridge = devm_kzalloc(drm_dev->dev, sizeof(*bridge), GFP_KERNEL);
	if (!bridge) {
		DRM_ERROR("failed to allocate for drm bridge\n");
		return -ENOMEM;
	}

	dp->bridge = bridge;

	bridge->driver_private = dp;
	bridge->funcs = &analogix_dp_bridge_funcs;

	return drm_bridge_attach(dp->encoder, bridge, NULL, 0);
}

static int analogix_dp_dt_parse_pdata(struct analogix_dp_device *dp)
{
	struct device_node *dp_node = dp->dev->of_node;
	struct video_info *video_info = &dp->video_info;

	switch (dp->plat_data->dev_type) {
	case RK3288_DP:
	case RK3399_EDP:
		/*
		 * Like Rk3288 DisplayPort TRM indicate that "Main link
		 * containing 4 physical lanes of 2.7/1.62 Gbps/lane".
		 */
		video_info->max_link_rate = 0x0A;
		video_info->max_lane_count = 0x04;
		break;
	case EXYNOS_DP:
		/*
		 * NOTE: those property parseing code is used for
		 * providing backward compatibility for samsung platform.
		 */
		of_property_read_u32(dp_node, "samsung,link-rate",
				     &video_info->max_link_rate);
		of_property_read_u32(dp_node, "samsung,lane-count",
				     &video_info->max_lane_count);
		break;
	}

	return 0;
}

static ssize_t analogix_dpaux_transfer(struct drm_dp_aux *aux,
				       struct drm_dp_aux_msg *msg)
{
	struct analogix_dp_device *dp = to_dp(aux);
	int ret;

	pm_runtime_get_sync(dp->dev);

	ret = analogix_dp_detect_hpd(dp);
	if (ret)
		goto out;

	ret = analogix_dp_transfer(dp, msg);
out:
<<<<<<< HEAD
	pm_runtime_put(dp->dev);
=======
	pm_runtime_mark_last_busy(dp->dev);
	pm_runtime_put_autosuspend(dp->dev);
>>>>>>> bf44eed7

	return ret;
}

struct analogix_dp_device *
analogix_dp_probe(struct device *dev, struct analogix_dp_plat_data *plat_data)
{
	struct platform_device *pdev = to_platform_device(dev);
	struct analogix_dp_device *dp;
	struct resource *res;
	unsigned int irq_flags;
	int ret;

	if (!plat_data) {
		dev_err(dev, "Invalided input plat_data\n");
		return ERR_PTR(-EINVAL);
	}

	dp = devm_kzalloc(dev, sizeof(struct analogix_dp_device), GFP_KERNEL);
	if (!dp)
		return ERR_PTR(-ENOMEM);

	dp->dev = &pdev->dev;
	dp->dpms_mode = DRM_MODE_DPMS_OFF;

	mutex_init(&dp->panel_lock);
	dp->panel_is_modeset = false;

	/*
	 * platform dp driver need containor_of the plat_data to get
	 * the driver private data, so we need to store the point of
	 * plat_data, not the context of plat_data.
	 */
	dp->plat_data = plat_data;

	ret = analogix_dp_dt_parse_pdata(dp);
	if (ret)
		return ERR_PTR(ret);

	dp->phy = devm_phy_get(dp->dev, "dp");
	if (IS_ERR(dp->phy)) {
		dev_err(dp->dev, "no DP phy configured\n");
		ret = PTR_ERR(dp->phy);
		if (ret) {
			/*
			 * phy itself is not enabled, so we can move forward
			 * assigning NULL to phy pointer.
			 */
			if (ret == -ENOSYS || ret == -ENODEV)
				dp->phy = NULL;
			else
				return ERR_PTR(ret);
		}
	}

	dp->clock = devm_clk_get(&pdev->dev, "dp");
	if (IS_ERR(dp->clock)) {
		dev_err(&pdev->dev, "failed to get clock\n");
		return ERR_CAST(dp->clock);
	}

	clk_prepare_enable(dp->clock);

	res = platform_get_resource(pdev, IORESOURCE_MEM, 0);

	dp->reg_base = devm_ioremap_resource(&pdev->dev, res);
	if (IS_ERR(dp->reg_base)) {
		ret = PTR_ERR(dp->reg_base);
		goto err_disable_clk;
	}

	dp->force_hpd = of_property_read_bool(dev->of_node, "force-hpd");

	/* Try two different names */
	dp->hpd_gpiod = devm_gpiod_get_optional(dev, "hpd", GPIOD_IN);
	if (!dp->hpd_gpiod)
		dp->hpd_gpiod = devm_gpiod_get_optional(dev, "samsung,hpd",
							GPIOD_IN);
	if (IS_ERR(dp->hpd_gpiod)) {
		dev_err(dev, "error getting HDP GPIO: %ld\n",
			PTR_ERR(dp->hpd_gpiod));
		ret = PTR_ERR(dp->hpd_gpiod);
		goto err_disable_clk;
	}

	if (dp->hpd_gpiod) {
		/*
		 * Set up the hotplug GPIO from the device tree as an interrupt.
		 * Simply specifying a different interrupt in the device tree
		 * doesn't work since we handle hotplug rather differently when
		 * using a GPIO.  We also need the actual GPIO specifier so
		 * that we can get the current state of the GPIO.
		 */
		dp->irq = gpiod_to_irq(dp->hpd_gpiod);
		irq_flags = IRQF_TRIGGER_RISING | IRQF_TRIGGER_FALLING;
	} else {
		dp->irq = platform_get_irq(pdev, 0);
		irq_flags = 0;
	}

	if (dp->irq == -ENXIO) {
		dev_err(&pdev->dev, "failed to get irq\n");
		ret = -ENODEV;
		goto err_disable_clk;
	}

	ret = devm_request_threaded_irq(&pdev->dev, dp->irq,
					analogix_dp_hardirq,
					analogix_dp_irq_thread,
					irq_flags, "analogix-dp", dp);
	if (ret) {
		dev_err(&pdev->dev, "failed to request irq\n");
		goto err_disable_clk;
	}
	disable_irq(dp->irq);

	return dp;

err_disable_clk:
	clk_disable_unprepare(dp->clock);
	return ERR_PTR(ret);
}
EXPORT_SYMBOL_GPL(analogix_dp_probe);

int analogix_dp_bind(struct analogix_dp_device *dp, struct drm_device *drm_dev)
{
	int ret;

	dp->drm_dev = drm_dev;
	dp->encoder = dp->plat_data->encoder;

	dp->aux.name = "DP-AUX";
	dp->aux.transfer = analogix_dpaux_transfer;
	dp->aux.dev = dp->dev;
	dp->aux.drm_dev = drm_dev;

	ret = drm_dp_aux_register(&dp->aux);
	if (ret)
		return ret;

	pm_runtime_use_autosuspend(dp->dev);
	pm_runtime_set_autosuspend_delay(dp->dev, 100);
	pm_runtime_enable(dp->dev);

	ret = analogix_dp_create_bridge(drm_dev, dp);
	if (ret) {
		DRM_ERROR("failed to create bridge (%d)\n", ret);
		goto err_disable_pm_runtime;
	}

	return 0;

err_disable_pm_runtime:
	pm_runtime_dont_use_autosuspend(dp->dev);
	pm_runtime_disable(dp->dev);
	drm_dp_aux_unregister(&dp->aux);

	return ret;
}
EXPORT_SYMBOL_GPL(analogix_dp_bind);

void analogix_dp_unbind(struct analogix_dp_device *dp)
{
	analogix_dp_bridge_disable(dp->bridge);
	dp->connector.funcs->destroy(&dp->connector);

	if (dp->plat_data->panel) {
		if (drm_panel_unprepare(dp->plat_data->panel))
			DRM_ERROR("failed to turnoff the panel\n");
	}

	drm_dp_aux_unregister(&dp->aux);
	pm_runtime_dont_use_autosuspend(dp->dev);
	pm_runtime_disable(dp->dev);
}
EXPORT_SYMBOL_GPL(analogix_dp_unbind);

void analogix_dp_remove(struct analogix_dp_device *dp)
{
	clk_disable_unprepare(dp->clock);
}
EXPORT_SYMBOL_GPL(analogix_dp_remove);

#ifdef CONFIG_PM
int analogix_dp_suspend(struct analogix_dp_device *dp)
{
	clk_disable_unprepare(dp->clock);

	if (dp->plat_data->panel) {
		if (drm_panel_unprepare(dp->plat_data->panel))
			DRM_ERROR("failed to turnoff the panel\n");
	}

	return 0;
}
EXPORT_SYMBOL_GPL(analogix_dp_suspend);

int analogix_dp_resume(struct analogix_dp_device *dp)
{
	int ret;

	ret = clk_prepare_enable(dp->clock);
	if (ret < 0) {
		DRM_ERROR("Failed to prepare_enable the clock clk [%d]\n", ret);
		return ret;
	}

	if (dp->plat_data->panel) {
		if (drm_panel_prepare(dp->plat_data->panel)) {
			DRM_ERROR("failed to setup the panel\n");
			return -EBUSY;
		}
	}

	return 0;
}
EXPORT_SYMBOL_GPL(analogix_dp_resume);
#endif

int analogix_dp_start_crc(struct drm_connector *connector)
{
	struct analogix_dp_device *dp = to_dp(connector);

	if (!connector->state->crtc) {
		DRM_ERROR("Connector %s doesn't currently have a CRTC.\n",
			  connector->name);
		return -EINVAL;
	}

	return drm_dp_start_crc(&dp->aux, connector->state->crtc);
}
EXPORT_SYMBOL_GPL(analogix_dp_start_crc);

int analogix_dp_stop_crc(struct drm_connector *connector)
{
	struct analogix_dp_device *dp = to_dp(connector);

	return drm_dp_stop_crc(&dp->aux);
}
EXPORT_SYMBOL_GPL(analogix_dp_stop_crc);

MODULE_AUTHOR("Jingoo Han <jg1.han@samsung.com>");
MODULE_DESCRIPTION("Analogix DP Core Driver");
MODULE_LICENSE("GPL v2");<|MERGE_RESOLUTION|>--- conflicted
+++ resolved
@@ -1674,12 +1674,8 @@
 
 	ret = analogix_dp_transfer(dp, msg);
 out:
-<<<<<<< HEAD
-	pm_runtime_put(dp->dev);
-=======
 	pm_runtime_mark_last_busy(dp->dev);
 	pm_runtime_put_autosuspend(dp->dev);
->>>>>>> bf44eed7
 
 	return ret;
 }
