--- conflicted
+++ resolved
@@ -792,8 +792,6 @@
 	return hdmi->curr_conn->eld;
 }
 
-<<<<<<< HEAD
-=======
 static void dw_hdmi_gp_audio_enable(struct dw_hdmi *hdmi)
 {
 	const struct dw_hdmi_plat_data *pdata = hdmi->plat_data;
@@ -877,7 +875,6 @@
 	hdmi_enable_audio_clk(hdmi, false);
 }
 
->>>>>>> d60c95ef
 static void dw_hdmi_ahb_audio_enable(struct dw_hdmi *hdmi)
 {
 	hdmi_set_cts_n(hdmi, hdmi->audio_cts, hdmi->audio_n);
