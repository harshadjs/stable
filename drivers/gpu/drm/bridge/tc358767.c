--- conflicted
+++ resolved
@@ -1863,14 +1863,6 @@
 	return IRQ_HANDLED;
 }
 
-<<<<<<< HEAD
-static int tc_probe_edp_bridge_endpoint(struct tc_data *tc)
-{
-	struct device *dev = tc->dev;
-	struct drm_panel *panel;
-	int ret;
-
-=======
 static int tc_mipi_dsi_host_attach(struct tc_data *tc)
 {
 	struct device *dev = tc->dev;
@@ -1953,7 +1945,6 @@
 	struct drm_panel *panel;
 	int ret;
 
->>>>>>> d60c95ef
 	/* port@2 is the output port */
 	ret = drm_of_find_panel_or_bridge(dev->of_node, 2, 0, &panel, NULL);
 	if (ret && ret != -ENODEV)
@@ -1972,11 +1963,6 @@
 		tc->bridge.type = DRM_MODE_CONNECTOR_DisplayPort;
 	}
 
-<<<<<<< HEAD
-	return 0;
-}
-
-=======
 	tc->bridge.funcs = &tc_edp_bridge_funcs;
 	if (tc->hpd_pin >= 0)
 		tc->bridge.ops |= DRM_BRIDGE_OP_DETECT;
@@ -2043,7 +2029,6 @@
 	clk_disable_unprepare(refclk);
 }
 
->>>>>>> d60c95ef
 static int tc_probe(struct i2c_client *client, const struct i2c_device_id *id)
 {
 	struct device *dev = &client->dev;
@@ -2056,12 +2041,6 @@
 
 	tc->dev = dev;
 
-<<<<<<< HEAD
-	ret = tc_probe_edp_bridge_endpoint(tc);
-	if (ret)
-		return ret;
-
-=======
 	ret = tc_probe_bridge_endpoint(tc);
 	if (ret)
 		return ret;
@@ -2084,7 +2063,6 @@
 	/* tRSTW = 100 cycles , at 13 MHz that is ~7.69 us */
 	usleep_range(10, 15);
 
->>>>>>> d60c95ef
 	/* Shut down GPIO is optional */
 	tc->sd_gpio = devm_gpiod_get_optional(dev, "shutdown", GPIOD_OUT_HIGH);
 	if (IS_ERR(tc->sd_gpio))
