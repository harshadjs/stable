// SPDX-License-Identifier: GPL-2.0-only
/*
 * Copyright (C) 2012 Red Hat
 */

#include <linux/module.h>

#include <drm/drm_crtc_helper.h>
#include <drm/drm_drv.h>
#include <drm/drm_file.h>
#include <drm/drm_ioctl.h>
#include <drm/drm_probe_helper.h>
#include <drm/drm_print.h>

#include "udl_drv.h"

static int udl_usb_suspend(struct usb_interface *interface,
			   pm_message_t message)
{
	struct drm_device *dev = usb_get_intfdata(interface);

	drm_kms_helper_poll_disable(dev);
	return 0;
}

static int udl_usb_resume(struct usb_interface *interface)
{
	struct drm_device *dev = usb_get_intfdata(interface);

	drm_kms_helper_poll_enable(dev);
	udl_modeset_restore(dev);
	return 0;
}

static const struct vm_operations_struct udl_gem_vm_ops = {
	.fault = udl_gem_fault,
	.open = drm_gem_vm_open,
	.close = drm_gem_vm_close,
};

static const struct file_operations udl_driver_fops = {
	.owner = THIS_MODULE,
	.open = drm_open,
	.mmap = udl_drm_gem_mmap,
	.poll = drm_poll,
	.read = drm_read,
	.unlocked_ioctl	= drm_ioctl,
	.release = drm_release,
	.compat_ioctl = drm_compat_ioctl,
	.llseek = noop_llseek,
};

static void udl_driver_release(struct drm_device *dev)
{
	udl_fini(dev);
	udl_modeset_cleanup(dev);
	drm_dev_fini(dev);
	kfree(dev);
}

static struct drm_driver driver = {
<<<<<<< HEAD
	.driver_features = DRIVER_MODESET | DRIVER_GEM | DRIVER_PRIME,
=======
	.driver_features = DRIVER_MODESET | DRIVER_GEM,
>>>>>>> f7688b48
	.release = udl_driver_release,

	/* gem hooks */
	.gem_free_object_unlocked = udl_gem_free_object,
	.gem_vm_ops = &udl_gem_vm_ops,

	.dumb_create = udl_dumb_create,
	.dumb_map_offset = udl_gem_mmap,
	.fops = &udl_driver_fops,

	.prime_handle_to_fd = drm_gem_prime_handle_to_fd,
	.prime_fd_to_handle = drm_gem_prime_fd_to_handle,
	.gem_prime_export = udl_gem_prime_export,
	.gem_prime_import = udl_gem_prime_import,

	.name = DRIVER_NAME,
	.desc = DRIVER_DESC,
	.date = DRIVER_DATE,
	.major = DRIVER_MAJOR,
	.minor = DRIVER_MINOR,
	.patchlevel = DRIVER_PATCHLEVEL,
};

static struct udl_device *udl_driver_create(struct usb_interface *interface)
{
	struct usb_device *udev = interface_to_usbdev(interface);
	struct udl_device *udl;
	int r;

	udl = kzalloc(sizeof(*udl), GFP_KERNEL);
	if (!udl)
		return ERR_PTR(-ENOMEM);

	r = drm_dev_init(&udl->drm, &driver, &interface->dev);
	if (r) {
		kfree(udl);
		return ERR_PTR(r);
	}

	udl->udev = udev;
	udl->drm.dev_private = udl;

	r = udl_init(udl);
	if (r) {
		drm_dev_fini(&udl->drm);
		kfree(udl);
		return ERR_PTR(r);
	}

	usb_set_intfdata(interface, udl);
	return udl;
}

static int udl_usb_probe(struct usb_interface *interface,
			 const struct usb_device_id *id)
{
	int r;
	struct udl_device *udl;

	udl = udl_driver_create(interface);
	if (IS_ERR(udl))
		return PTR_ERR(udl);

	r = drm_dev_register(&udl->drm, 0);
	if (r)
		goto err_free;

	DRM_INFO("Initialized udl on minor %d\n", udl->drm.primary->index);

	return 0;

err_free:
	drm_dev_put(&udl->drm);
	return r;
}

static void udl_usb_disconnect(struct usb_interface *interface)
{
	struct drm_device *dev = usb_get_intfdata(interface);

	drm_kms_helper_poll_disable(dev);
	udl_fbdev_unplug(dev);
	udl_drop_usb(dev);
	drm_dev_unplug(dev);
	drm_dev_put(dev);
}

/*
 * There are many DisplayLink-based graphics products, all with unique PIDs.
 * So we match on DisplayLink's VID + Vendor-Defined Interface Class (0xff)
 * We also require a match on SubClass (0x00) and Protocol (0x00),
 * which is compatible with all known USB 2.0 era graphics chips and firmware,
 * but allows DisplayLink to increment those for any future incompatible chips
 */
static const struct usb_device_id id_table[] = {
	{.idVendor = 0x17e9, .bInterfaceClass = 0xff,
	 .bInterfaceSubClass = 0x00,
	 .bInterfaceProtocol = 0x00,
	 .match_flags = USB_DEVICE_ID_MATCH_VENDOR |
			USB_DEVICE_ID_MATCH_INT_CLASS |
			USB_DEVICE_ID_MATCH_INT_SUBCLASS |
			USB_DEVICE_ID_MATCH_INT_PROTOCOL,},
	{},
};
MODULE_DEVICE_TABLE(usb, id_table);

static struct usb_driver udl_driver = {
	.name = "udl",
	.probe = udl_usb_probe,
	.disconnect = udl_usb_disconnect,
	.suspend = udl_usb_suspend,
	.resume = udl_usb_resume,
	.id_table = id_table,
};
module_usb_driver(udl_driver);
MODULE_LICENSE("GPL");<|MERGE_RESOLUTION|>--- conflicted
+++ resolved
@@ -59,11 +59,7 @@
 }
 
 static struct drm_driver driver = {
-<<<<<<< HEAD
-	.driver_features = DRIVER_MODESET | DRIVER_GEM | DRIVER_PRIME,
-=======
 	.driver_features = DRIVER_MODESET | DRIVER_GEM,
->>>>>>> f7688b48
 	.release = udl_driver_release,
 
 	/* gem hooks */
