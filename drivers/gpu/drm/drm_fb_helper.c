--- conflicted
+++ resolved
@@ -1262,10 +1262,6 @@
 		return -EINVAL;
 	}
 
-<<<<<<< HEAD
-	var->xres_virtual = fb->width;
-	var->yres_virtual = fb->height;
-=======
 	__fill_var(var, info, fb);
 
 	/*
@@ -1282,7 +1278,6 @@
 
 	if (var->nonstd)
 		return -EINVAL;
->>>>>>> 98817289
 
 	/*
 	 * Workaround for SDL 1.2, which is known to be setting all pixel format
@@ -2024,524 +2019,4 @@
 {
 	drm_fb_helper_hotplug_event(dev->fb_helper);
 }
-<<<<<<< HEAD
-EXPORT_SYMBOL(drm_fb_helper_output_poll_changed);
-
-/* @user: 1=userspace, 0=fbcon */
-static int drm_fbdev_fb_open(struct fb_info *info, int user)
-{
-	struct drm_fb_helper *fb_helper = info->par;
-
-	/* No need to take a ref for fbcon because it unbinds on unregister */
-	if (user && !try_module_get(fb_helper->dev->driver->fops->owner))
-		return -ENODEV;
-
-	return 0;
-}
-
-static int drm_fbdev_fb_release(struct fb_info *info, int user)
-{
-	struct drm_fb_helper *fb_helper = info->par;
-
-	if (user)
-		module_put(fb_helper->dev->driver->fops->owner);
-
-	return 0;
-}
-
-static void drm_fbdev_cleanup(struct drm_fb_helper *fb_helper)
-{
-	struct fb_info *fbi = fb_helper->fbdev;
-	void *shadow = NULL;
-
-	if (!fb_helper->dev)
-		return;
-
-	if (fbi) {
-		if (fbi->fbdefio)
-			fb_deferred_io_cleanup(fbi);
-		if (drm_fbdev_use_shadow_fb(fb_helper))
-			shadow = fbi->screen_buffer;
-	}
-
-	drm_fb_helper_fini(fb_helper);
-
-	if (shadow)
-		vfree(shadow);
-	else if (fb_helper->buffer)
-		drm_client_buffer_vunmap(fb_helper->buffer);
-
-	drm_client_framebuffer_delete(fb_helper->buffer);
-}
-
-static void drm_fbdev_release(struct drm_fb_helper *fb_helper)
-{
-	drm_fbdev_cleanup(fb_helper);
-	drm_client_release(&fb_helper->client);
-	kfree(fb_helper);
-}
-
-/*
- * fb_ops.fb_destroy is called by the last put_fb_info() call at the end of
- * unregister_framebuffer() or fb_release().
- */
-static void drm_fbdev_fb_destroy(struct fb_info *info)
-{
-	drm_fbdev_release(info->par);
-}
-
-static int drm_fbdev_fb_mmap(struct fb_info *info, struct vm_area_struct *vma)
-{
-	struct drm_fb_helper *fb_helper = info->par;
-
-	if (drm_fbdev_use_shadow_fb(fb_helper))
-		return fb_deferred_io_mmap(info, vma);
-	else if (fb_helper->dev->driver->gem_prime_mmap)
-		return fb_helper->dev->driver->gem_prime_mmap(fb_helper->buffer->gem, vma);
-	else
-		return -ENODEV;
-}
-
-static bool drm_fbdev_use_iomem(struct fb_info *info)
-{
-	struct drm_fb_helper *fb_helper = info->par;
-	struct drm_client_buffer *buffer = fb_helper->buffer;
-
-	return !drm_fbdev_use_shadow_fb(fb_helper) && buffer->map.is_iomem;
-}
-
-static ssize_t fb_read_screen_base(struct fb_info *info, char __user *buf, size_t count,
-				   loff_t pos)
-{
-	const char __iomem *src = info->screen_base + pos;
-	size_t alloc_size = min_t(size_t, count, PAGE_SIZE);
-	ssize_t ret = 0;
-	int err = 0;
-	char *tmp;
-
-	tmp = kmalloc(alloc_size, GFP_KERNEL);
-	if (!tmp)
-		return -ENOMEM;
-
-	while (count) {
-		size_t c = min_t(size_t, count, alloc_size);
-
-		memcpy_fromio(tmp, src, c);
-		if (copy_to_user(buf, tmp, c)) {
-			err = -EFAULT;
-			break;
-		}
-
-		src += c;
-		buf += c;
-		ret += c;
-		count -= c;
-	}
-
-	kfree(tmp);
-
-	return ret ? ret : err;
-}
-
-static ssize_t fb_read_screen_buffer(struct fb_info *info, char __user *buf, size_t count,
-				     loff_t pos)
-{
-	const char *src = info->screen_buffer + pos;
-
-	if (copy_to_user(buf, src, count))
-		return -EFAULT;
-
-	return count;
-}
-
-static ssize_t drm_fbdev_fb_read(struct fb_info *info, char __user *buf,
-				 size_t count, loff_t *ppos)
-{
-	loff_t pos = *ppos;
-	size_t total_size;
-	ssize_t ret;
-
-	if (info->screen_size)
-		total_size = info->screen_size;
-	else
-		total_size = info->fix.smem_len;
-
-	if (pos >= total_size)
-		return 0;
-	if (count >= total_size)
-		count = total_size;
-	if (total_size - count < pos)
-		count = total_size - pos;
-
-	if (drm_fbdev_use_iomem(info))
-		ret = fb_read_screen_base(info, buf, count, pos);
-	else
-		ret = fb_read_screen_buffer(info, buf, count, pos);
-
-	if (ret > 0)
-		*ppos += ret;
-
-	return ret;
-}
-
-static ssize_t fb_write_screen_base(struct fb_info *info, const char __user *buf, size_t count,
-				    loff_t pos)
-{
-	char __iomem *dst = info->screen_base + pos;
-	size_t alloc_size = min_t(size_t, count, PAGE_SIZE);
-	ssize_t ret = 0;
-	int err = 0;
-	u8 *tmp;
-
-	tmp = kmalloc(alloc_size, GFP_KERNEL);
-	if (!tmp)
-		return -ENOMEM;
-
-	while (count) {
-		size_t c = min_t(size_t, count, alloc_size);
-
-		if (copy_from_user(tmp, buf, c)) {
-			err = -EFAULT;
-			break;
-		}
-		memcpy_toio(dst, tmp, c);
-
-		dst += c;
-		buf += c;
-		ret += c;
-		count -= c;
-	}
-
-	kfree(tmp);
-
-	return ret ? ret : err;
-}
-
-static ssize_t fb_write_screen_buffer(struct fb_info *info, const char __user *buf, size_t count,
-				      loff_t pos)
-{
-	char *dst = info->screen_buffer + pos;
-
-	if (copy_from_user(dst, buf, count))
-		return -EFAULT;
-
-	return count;
-}
-
-static ssize_t drm_fbdev_fb_write(struct fb_info *info, const char __user *buf,
-				  size_t count, loff_t *ppos)
-{
-	loff_t pos = *ppos;
-	size_t total_size;
-	ssize_t ret;
-	struct drm_rect damage_area;
-	int err = 0;
-
-	if (info->screen_size)
-		total_size = info->screen_size;
-	else
-		total_size = info->fix.smem_len;
-
-	if (pos > total_size)
-		return -EFBIG;
-	if (count > total_size) {
-		err = -EFBIG;
-		count = total_size;
-	}
-	if (total_size - count < pos) {
-		if (!err)
-			err = -ENOSPC;
-		count = total_size - pos;
-	}
-
-	/*
-	 * Copy to framebuffer even if we already logged an error. Emulates
-	 * the behavior of the original fbdev implementation.
-	 */
-	if (drm_fbdev_use_iomem(info))
-		ret = fb_write_screen_base(info, buf, count, pos);
-	else
-		ret = fb_write_screen_buffer(info, buf, count, pos);
-
-	if (ret < 0)
-		return ret; /* return last error, if any */
-	else if (!ret)
-		return err; /* return previous error, if any */
-
-	*ppos += ret;
-
-	drm_fb_helper_memory_range_to_clip(info, pos, ret, &damage_area);
-	drm_fb_helper_damage(info, damage_area.x1, damage_area.y1,
-			     drm_rect_width(&damage_area),
-			     drm_rect_height(&damage_area));
-
-	return ret;
-}
-
-static void drm_fbdev_fb_fillrect(struct fb_info *info,
-				  const struct fb_fillrect *rect)
-{
-	if (drm_fbdev_use_iomem(info))
-		drm_fb_helper_cfb_fillrect(info, rect);
-	else
-		drm_fb_helper_sys_fillrect(info, rect);
-}
-
-static void drm_fbdev_fb_copyarea(struct fb_info *info,
-				  const struct fb_copyarea *area)
-{
-	if (drm_fbdev_use_iomem(info))
-		drm_fb_helper_cfb_copyarea(info, area);
-	else
-		drm_fb_helper_sys_copyarea(info, area);
-}
-
-static void drm_fbdev_fb_imageblit(struct fb_info *info,
-				   const struct fb_image *image)
-{
-	if (drm_fbdev_use_iomem(info))
-		drm_fb_helper_cfb_imageblit(info, image);
-	else
-		drm_fb_helper_sys_imageblit(info, image);
-}
-
-static const struct fb_ops drm_fbdev_fb_ops = {
-	.owner		= THIS_MODULE,
-	DRM_FB_HELPER_DEFAULT_OPS,
-	.fb_open	= drm_fbdev_fb_open,
-	.fb_release	= drm_fbdev_fb_release,
-	.fb_destroy	= drm_fbdev_fb_destroy,
-	.fb_mmap	= drm_fbdev_fb_mmap,
-	.fb_read	= drm_fbdev_fb_read,
-	.fb_write	= drm_fbdev_fb_write,
-	.fb_fillrect	= drm_fbdev_fb_fillrect,
-	.fb_copyarea	= drm_fbdev_fb_copyarea,
-	.fb_imageblit	= drm_fbdev_fb_imageblit,
-};
-
-static struct fb_deferred_io drm_fbdev_defio = {
-	.delay		= HZ / 20,
-	.deferred_io	= drm_fb_helper_deferred_io,
-};
-
-/*
- * This function uses the client API to create a framebuffer backed by a dumb buffer.
- *
- * The _sys_ versions are used for &fb_ops.fb_read, fb_write, fb_fillrect,
- * fb_copyarea, fb_imageblit.
- */
-static int drm_fb_helper_generic_probe(struct drm_fb_helper *fb_helper,
-				       struct drm_fb_helper_surface_size *sizes)
-{
-	struct drm_client_dev *client = &fb_helper->client;
-	struct drm_device *dev = fb_helper->dev;
-	struct drm_client_buffer *buffer;
-	struct drm_framebuffer *fb;
-	struct fb_info *fbi;
-	u32 format;
-	struct iosys_map map;
-	int ret;
-
-	drm_dbg_kms(dev, "surface width(%d), height(%d) and bpp(%d)\n",
-		    sizes->surface_width, sizes->surface_height,
-		    sizes->surface_bpp);
-
-	format = drm_mode_legacy_fb_format(sizes->surface_bpp, sizes->surface_depth);
-	buffer = drm_client_framebuffer_create(client, sizes->surface_width,
-					       sizes->surface_height, format);
-	if (IS_ERR(buffer))
-		return PTR_ERR(buffer);
-
-	fb_helper->buffer = buffer;
-	fb_helper->fb = buffer->fb;
-	fb = buffer->fb;
-
-	fbi = drm_fb_helper_alloc_fbi(fb_helper);
-	if (IS_ERR(fbi))
-		return PTR_ERR(fbi);
-
-	fbi->fbops = &drm_fbdev_fb_ops;
-	fbi->screen_size = sizes->surface_height * fb->pitches[0];
-	fbi->fix.smem_len = fbi->screen_size;
-	fbi->flags = FBINFO_DEFAULT;
-
-	drm_fb_helper_fill_info(fbi, fb_helper, sizes);
-
-	if (drm_fbdev_use_shadow_fb(fb_helper)) {
-		fbi->screen_buffer = vzalloc(fbi->screen_size);
-		if (!fbi->screen_buffer)
-			return -ENOMEM;
-		fbi->flags |= FBINFO_VIRTFB | FBINFO_READS_FAST;
-
-		fbi->fbdefio = &drm_fbdev_defio;
-		fb_deferred_io_init(fbi);
-	} else {
-		/* buffer is mapped for HW framebuffer */
-		ret = drm_client_buffer_vmap(fb_helper->buffer, &map);
-		if (ret)
-			return ret;
-		if (map.is_iomem) {
-			fbi->screen_base = map.vaddr_iomem;
-		} else {
-			fbi->screen_buffer = map.vaddr;
-			fbi->flags |= FBINFO_VIRTFB;
-		}
-
-		/*
-		 * Shamelessly leak the physical address to user-space. As
-		 * page_to_phys() is undefined for I/O memory, warn in this
-		 * case.
-		 */
-#if IS_ENABLED(CONFIG_DRM_FBDEV_LEAK_PHYS_SMEM)
-		if (drm_leak_fbdev_smem && fbi->fix.smem_start == 0 &&
-		    !drm_WARN_ON_ONCE(dev, map.is_iomem))
-			fbi->fix.smem_start =
-				page_to_phys(virt_to_page(fbi->screen_buffer));
-#endif
-	}
-
-	return 0;
-}
-
-static const struct drm_fb_helper_funcs drm_fb_helper_generic_funcs = {
-	.fb_probe = drm_fb_helper_generic_probe,
-};
-
-static void drm_fbdev_client_unregister(struct drm_client_dev *client)
-{
-	struct drm_fb_helper *fb_helper = drm_fb_helper_from_client(client);
-
-	if (fb_helper->fbdev)
-		/* drm_fbdev_fb_destroy() takes care of cleanup */
-		drm_fb_helper_unregister_fbi(fb_helper);
-	else
-		drm_fbdev_release(fb_helper);
-}
-
-static int drm_fbdev_client_restore(struct drm_client_dev *client)
-{
-	drm_fb_helper_lastclose(client->dev);
-
-	return 0;
-}
-
-static int drm_fbdev_client_hotplug(struct drm_client_dev *client)
-{
-	struct drm_fb_helper *fb_helper = drm_fb_helper_from_client(client);
-	struct drm_device *dev = client->dev;
-	int ret;
-
-	/* Setup is not retried if it has failed */
-	if (!fb_helper->dev && fb_helper->funcs)
-		return 0;
-
-	if (dev->fb_helper)
-		return drm_fb_helper_hotplug_event(dev->fb_helper);
-
-	if (!dev->mode_config.num_connector) {
-		drm_dbg_kms(dev, "No connectors found, will not create framebuffer!\n");
-		return 0;
-	}
-
-	drm_fb_helper_prepare(dev, fb_helper, &drm_fb_helper_generic_funcs);
-
-	ret = drm_fb_helper_init(dev, fb_helper);
-	if (ret)
-		goto err;
-
-	if (!drm_drv_uses_atomic_modeset(dev))
-		drm_helper_disable_unused_functions(dev);
-
-	ret = drm_fb_helper_initial_config(fb_helper, fb_helper->preferred_bpp);
-	if (ret)
-		goto err_cleanup;
-
-	return 0;
-
-err_cleanup:
-	drm_fbdev_cleanup(fb_helper);
-err:
-	fb_helper->dev = NULL;
-	fb_helper->fbdev = NULL;
-
-	drm_err(dev, "fbdev: Failed to setup generic emulation (ret=%d)\n", ret);
-
-	return ret;
-}
-
-static const struct drm_client_funcs drm_fbdev_client_funcs = {
-	.owner		= THIS_MODULE,
-	.unregister	= drm_fbdev_client_unregister,
-	.restore	= drm_fbdev_client_restore,
-	.hotplug	= drm_fbdev_client_hotplug,
-};
-
-/**
- * drm_fbdev_generic_setup() - Setup generic fbdev emulation
- * @dev: DRM device
- * @preferred_bpp: Preferred bits per pixel for the device.
- *                 @dev->mode_config.preferred_depth is used if this is zero.
- *
- * This function sets up generic fbdev emulation for drivers that supports
- * dumb buffers with a virtual address and that can be mmap'ed.
- * drm_fbdev_generic_setup() shall be called after the DRM driver registered
- * the new DRM device with drm_dev_register().
- *
- * Restore, hotplug events and teardown are all taken care of. Drivers that do
- * suspend/resume need to call drm_fb_helper_set_suspend_unlocked() themselves.
- * Simple drivers might use drm_mode_config_helper_suspend().
- *
- * Drivers that set the dirty callback on their framebuffer will get a shadow
- * fbdev buffer that is blitted onto the real buffer. This is done in order to
- * make deferred I/O work with all kinds of buffers. A shadow buffer can be
- * requested explicitly by setting struct drm_mode_config.prefer_shadow or
- * struct drm_mode_config.prefer_shadow_fbdev to true beforehand. This is
- * required to use generic fbdev emulation with SHMEM helpers.
- *
- * This function is safe to call even when there are no connectors present.
- * Setup will be retried on the next hotplug event.
- *
- * The fbdev is destroyed by drm_dev_unregister().
- */
-void drm_fbdev_generic_setup(struct drm_device *dev,
-			     unsigned int preferred_bpp)
-{
-	struct drm_fb_helper *fb_helper;
-	int ret;
-
-	drm_WARN(dev, !dev->registered, "Device has not been registered.\n");
-	drm_WARN(dev, dev->fb_helper, "fb_helper is already set!\n");
-
-	if (!drm_fbdev_emulation)
-		return;
-
-	fb_helper = kzalloc(sizeof(*fb_helper), GFP_KERNEL);
-	if (!fb_helper) {
-		drm_err(dev, "Failed to allocate fb_helper\n");
-		return;
-	}
-
-	ret = drm_client_init(dev, &fb_helper->client, "fbdev", &drm_fbdev_client_funcs);
-	if (ret) {
-		kfree(fb_helper);
-		drm_err(dev, "Failed to register client: %d\n", ret);
-		return;
-	}
-
-	/*
-	 * FIXME: This mixes up depth with bpp, which results in a glorious
-	 * mess, resulting in some drivers picking wrong fbdev defaults and
-	 * others wrong preferred_depth defaults.
-	 */
-	if (!preferred_bpp)
-		preferred_bpp = dev->mode_config.preferred_depth;
-	if (!preferred_bpp)
-		preferred_bpp = 32;
-	fb_helper->preferred_bpp = preferred_bpp;
-
-	drm_client_register(&fb_helper->client);
-}
-EXPORT_SYMBOL(drm_fbdev_generic_setup);
-=======
-EXPORT_SYMBOL(drm_fb_helper_output_poll_changed);
->>>>>>> 98817289
+EXPORT_SYMBOL(drm_fb_helper_output_poll_changed);