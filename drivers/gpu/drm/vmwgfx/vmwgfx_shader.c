// SPDX-License-Identifier: GPL-2.0 OR MIT
/**************************************************************************
 *
 * Copyright 2009-2023 VMware, Inc., Palo Alto, CA., USA
 *
 * Permission is hereby granted, free of charge, to any person obtaining a
 * copy of this software and associated documentation files (the
 * "Software"), to deal in the Software without restriction, including
 * without limitation the rights to use, copy, modify, merge, publish,
 * distribute, sub license, and/or sell copies of the Software, and to
 * permit persons to whom the Software is furnished to do so, subject to
 * the following conditions:
 *
 * The above copyright notice and this permission notice (including the
 * next paragraph) shall be included in all copies or substantial portions
 * of the Software.
 *
 * THE SOFTWARE IS PROVIDED "AS IS", WITHOUT WARRANTY OF ANY KIND, EXPRESS OR
 * IMPLIED, INCLUDING BUT NOT LIMITED TO THE WARRANTIES OF MERCHANTABILITY,
 * FITNESS FOR A PARTICULAR PURPOSE AND NON-INFRINGEMENT. IN NO EVENT SHALL
 * THE COPYRIGHT HOLDERS, AUTHORS AND/OR ITS SUPPLIERS BE LIABLE FOR ANY CLAIM,
 * DAMAGES OR OTHER LIABILITY, WHETHER IN AN ACTION OF CONTRACT, TORT OR
 * OTHERWISE, ARISING FROM, OUT OF OR IN CONNECTION WITH THE SOFTWARE OR THE
 * USE OR OTHER DEALINGS IN THE SOFTWARE.
 *
 **************************************************************************/

#include <drm/ttm/ttm_placement.h>

#include "vmwgfx_binding.h"
#include "vmwgfx_bo.h"
#include "vmwgfx_drv.h"
#include "vmwgfx_resource_priv.h"

struct vmw_shader {
	struct vmw_resource res;
	SVGA3dShaderType type;
	uint32_t size;
	uint8_t num_input_sig;
	uint8_t num_output_sig;
};

struct vmw_user_shader {
	struct ttm_base_object base;
	struct vmw_shader shader;
};

struct vmw_dx_shader {
	struct vmw_resource res;
	struct vmw_resource *ctx;
	struct vmw_resource *cotable;
	u32 id;
	bool committed;
	struct list_head cotable_head;
};

static void vmw_user_shader_free(struct vmw_resource *res);
static struct vmw_resource *
vmw_user_shader_base_to_res(struct ttm_base_object *base);

static int vmw_gb_shader_create(struct vmw_resource *res);
static int vmw_gb_shader_bind(struct vmw_resource *res,
			       struct ttm_validate_buffer *val_buf);
static int vmw_gb_shader_unbind(struct vmw_resource *res,
				 bool readback,
				 struct ttm_validate_buffer *val_buf);
static int vmw_gb_shader_destroy(struct vmw_resource *res);

static int vmw_dx_shader_create(struct vmw_resource *res);
static int vmw_dx_shader_bind(struct vmw_resource *res,
			       struct ttm_validate_buffer *val_buf);
static int vmw_dx_shader_unbind(struct vmw_resource *res,
				 bool readback,
				 struct ttm_validate_buffer *val_buf);
static void vmw_dx_shader_commit_notify(struct vmw_resource *res,
					enum vmw_cmdbuf_res_state state);
static bool vmw_shader_id_ok(u32 user_key, SVGA3dShaderType shader_type);
static u32 vmw_shader_key(u32 user_key, SVGA3dShaderType shader_type);

static const struct vmw_user_resource_conv user_shader_conv = {
	.object_type = VMW_RES_SHADER,
	.base_obj_to_res = vmw_user_shader_base_to_res,
	.res_free = vmw_user_shader_free
};

const struct vmw_user_resource_conv *user_shader_converter =
	&user_shader_conv;


static const struct vmw_res_func vmw_gb_shader_func = {
	.res_type = vmw_res_shader,
	.needs_guest_memory = true,
	.may_evict = true,
	.prio = 3,
	.dirty_prio = 3,
	.type_name = "guest backed shaders",
	.domain = VMW_BO_DOMAIN_MOB,
	.busy_domain = VMW_BO_DOMAIN_MOB,
	.create = vmw_gb_shader_create,
	.destroy = vmw_gb_shader_destroy,
	.bind = vmw_gb_shader_bind,
	.unbind = vmw_gb_shader_unbind
};

static const struct vmw_res_func vmw_dx_shader_func = {
	.res_type = vmw_res_shader,
	.needs_guest_memory = true,
	.may_evict = true,
	.prio = 3,
	.dirty_prio = 3,
	.type_name = "dx shaders",
	.domain = VMW_BO_DOMAIN_MOB,
	.busy_domain = VMW_BO_DOMAIN_MOB,
	.create = vmw_dx_shader_create,
	/*
	 * The destroy callback is only called with a committed resource on
	 * context destroy, in which case we destroy the cotable anyway,
	 * so there's no need to destroy DX shaders separately.
	 */
	.destroy = NULL,
	.bind = vmw_dx_shader_bind,
	.unbind = vmw_dx_shader_unbind,
	.commit_notify = vmw_dx_shader_commit_notify,
};

/*
 * Shader management:
 */

static inline struct vmw_shader *
vmw_res_to_shader(struct vmw_resource *res)
{
	return container_of(res, struct vmw_shader, res);
}

/**
 * vmw_res_to_dx_shader - typecast a struct vmw_resource to a
 * struct vmw_dx_shader
 *
 * @res: Pointer to the struct vmw_resource.
 */
static inline struct vmw_dx_shader *
vmw_res_to_dx_shader(struct vmw_resource *res)
{
	return container_of(res, struct vmw_dx_shader, res);
}

static void vmw_hw_shader_destroy(struct vmw_resource *res)
{
	if (likely(res->func->destroy))
		(void) res->func->destroy(res);
	else
		res->id = -1;
}


static int vmw_gb_shader_init(struct vmw_private *dev_priv,
			      struct vmw_resource *res,
			      uint32_t size,
			      uint64_t offset,
			      SVGA3dShaderType type,
			      uint8_t num_input_sig,
			      uint8_t num_output_sig,
			      struct vmw_bo *byte_code,
			      void (*res_free) (struct vmw_resource *res))
{
	struct vmw_shader *shader = vmw_res_to_shader(res);
	int ret;

	ret = vmw_resource_init(dev_priv, res, true, res_free,
				&vmw_gb_shader_func);

	if (unlikely(ret != 0)) {
		if (res_free)
			res_free(res);
		else
			kfree(res);
		return ret;
	}

	res->guest_memory_size = size;
	if (byte_code) {
<<<<<<< HEAD
		res->backup = vmw_user_bo_ref(byte_code);
		res->backup_offset = offset;
=======
		res->guest_memory_bo = vmw_user_bo_ref(byte_code);
		res->guest_memory_offset = offset;
>>>>>>> 98817289
	}
	shader->size = size;
	shader->type = type;
	shader->num_input_sig = num_input_sig;
	shader->num_output_sig = num_output_sig;

	res->hw_destroy = vmw_hw_shader_destroy;
	return 0;
}

/*
 * GB shader code:
 */

static int vmw_gb_shader_create(struct vmw_resource *res)
{
	struct vmw_private *dev_priv = res->dev_priv;
	struct vmw_shader *shader = vmw_res_to_shader(res);
	int ret;
	struct {
		SVGA3dCmdHeader header;
		SVGA3dCmdDefineGBShader body;
	} *cmd;

	if (likely(res->id != -1))
		return 0;

	ret = vmw_resource_alloc_id(res);
	if (unlikely(ret != 0)) {
		DRM_ERROR("Failed to allocate a shader id.\n");
		goto out_no_id;
	}

	if (unlikely(res->id >= VMWGFX_NUM_GB_SHADER)) {
		ret = -EBUSY;
		goto out_no_fifo;
	}

	cmd = VMW_CMD_RESERVE(dev_priv, sizeof(*cmd));
	if (unlikely(cmd == NULL)) {
		ret = -ENOMEM;
		goto out_no_fifo;
	}

	cmd->header.id = SVGA_3D_CMD_DEFINE_GB_SHADER;
	cmd->header.size = sizeof(cmd->body);
	cmd->body.shid = res->id;
	cmd->body.type = shader->type;
	cmd->body.sizeInBytes = shader->size;
	vmw_cmd_commit(dev_priv, sizeof(*cmd));
	vmw_fifo_resource_inc(dev_priv);

	return 0;

out_no_fifo:
	vmw_resource_release_id(res);
out_no_id:
	return ret;
}

static int vmw_gb_shader_bind(struct vmw_resource *res,
			      struct ttm_validate_buffer *val_buf)
{
	struct vmw_private *dev_priv = res->dev_priv;
	struct {
		SVGA3dCmdHeader header;
		SVGA3dCmdBindGBShader body;
	} *cmd;
	struct ttm_buffer_object *bo = val_buf->bo;

	BUG_ON(bo->resource->mem_type != VMW_PL_MOB);

	cmd = VMW_CMD_RESERVE(dev_priv, sizeof(*cmd));
	if (unlikely(cmd == NULL))
		return -ENOMEM;

	cmd->header.id = SVGA_3D_CMD_BIND_GB_SHADER;
	cmd->header.size = sizeof(cmd->body);
	cmd->body.shid = res->id;
	cmd->body.mobid = bo->resource->start;
	cmd->body.offsetInBytes = res->guest_memory_offset;
	res->guest_memory_dirty = false;
	vmw_cmd_commit(dev_priv, sizeof(*cmd));

	return 0;
}

static int vmw_gb_shader_unbind(struct vmw_resource *res,
				bool readback,
				struct ttm_validate_buffer *val_buf)
{
	struct vmw_private *dev_priv = res->dev_priv;
	struct {
		SVGA3dCmdHeader header;
		SVGA3dCmdBindGBShader body;
	} *cmd;
	struct vmw_fence_obj *fence;

	BUG_ON(res->guest_memory_bo->tbo.resource->mem_type != VMW_PL_MOB);

	cmd = VMW_CMD_RESERVE(dev_priv, sizeof(*cmd));
	if (unlikely(cmd == NULL))
		return -ENOMEM;

	cmd->header.id = SVGA_3D_CMD_BIND_GB_SHADER;
	cmd->header.size = sizeof(cmd->body);
	cmd->body.shid = res->id;
	cmd->body.mobid = SVGA3D_INVALID_ID;
	cmd->body.offsetInBytes = 0;
	vmw_cmd_commit(dev_priv, sizeof(*cmd));

	/*
	 * Create a fence object and fence the backup buffer.
	 */

	(void) vmw_execbuf_fence_commands(NULL, dev_priv,
					  &fence, NULL);

	vmw_bo_fence_single(val_buf->bo, fence);

	if (likely(fence != NULL))
		vmw_fence_obj_unreference(&fence);

	return 0;
}

static int vmw_gb_shader_destroy(struct vmw_resource *res)
{
	struct vmw_private *dev_priv = res->dev_priv;
	struct {
		SVGA3dCmdHeader header;
		SVGA3dCmdDestroyGBShader body;
	} *cmd;

	if (likely(res->id == -1))
		return 0;

	mutex_lock(&dev_priv->binding_mutex);
	vmw_binding_res_list_scrub(&res->binding_head);

	cmd = VMW_CMD_RESERVE(dev_priv, sizeof(*cmd));
	if (unlikely(cmd == NULL)) {
		mutex_unlock(&dev_priv->binding_mutex);
		return -ENOMEM;
	}

	cmd->header.id = SVGA_3D_CMD_DESTROY_GB_SHADER;
	cmd->header.size = sizeof(cmd->body);
	cmd->body.shid = res->id;
	vmw_cmd_commit(dev_priv, sizeof(*cmd));
	mutex_unlock(&dev_priv->binding_mutex);
	vmw_resource_release_id(res);
	vmw_fifo_resource_dec(dev_priv);

	return 0;
}

/*
 * DX shader code:
 */

/**
 * vmw_dx_shader_commit_notify - Notify that a shader operation has been
 * committed to hardware from a user-supplied command stream.
 *
 * @res: Pointer to the shader resource.
 * @state: Indicating whether a creation or removal has been committed.
 *
 */
static void vmw_dx_shader_commit_notify(struct vmw_resource *res,
					enum vmw_cmdbuf_res_state state)
{
	struct vmw_dx_shader *shader = vmw_res_to_dx_shader(res);
	struct vmw_private *dev_priv = res->dev_priv;

	if (state == VMW_CMDBUF_RES_ADD) {
		mutex_lock(&dev_priv->binding_mutex);
		vmw_cotable_add_resource(shader->cotable,
					 &shader->cotable_head);
		shader->committed = true;
		res->id = shader->id;
		mutex_unlock(&dev_priv->binding_mutex);
	} else {
		mutex_lock(&dev_priv->binding_mutex);
		list_del_init(&shader->cotable_head);
		shader->committed = false;
		res->id = -1;
		mutex_unlock(&dev_priv->binding_mutex);
	}
}

/**
 * vmw_dx_shader_unscrub - Have the device reattach a MOB to a DX shader.
 *
 * @res: The shader resource
 *
 * This function reverts a scrub operation.
 */
static int vmw_dx_shader_unscrub(struct vmw_resource *res)
{
	struct vmw_dx_shader *shader = vmw_res_to_dx_shader(res);
	struct vmw_private *dev_priv = res->dev_priv;
	struct {
		SVGA3dCmdHeader header;
		SVGA3dCmdDXBindShader body;
	} *cmd;

	if (!list_empty(&shader->cotable_head) || !shader->committed)
		return 0;

	cmd = VMW_CMD_CTX_RESERVE(dev_priv, sizeof(*cmd), shader->ctx->id);
	if (unlikely(cmd == NULL))
		return -ENOMEM;

	cmd->header.id = SVGA_3D_CMD_DX_BIND_SHADER;
	cmd->header.size = sizeof(cmd->body);
	cmd->body.cid = shader->ctx->id;
	cmd->body.shid = shader->id;
	cmd->body.mobid = res->guest_memory_bo->tbo.resource->start;
	cmd->body.offsetInBytes = res->guest_memory_offset;
	vmw_cmd_commit(dev_priv, sizeof(*cmd));

	vmw_cotable_add_resource(shader->cotable, &shader->cotable_head);

	return 0;
}

/**
 * vmw_dx_shader_create - The DX shader create callback
 *
 * @res: The DX shader resource
 *
 * The create callback is called as part of resource validation and
 * makes sure that we unscrub the shader if it's previously been scrubbed.
 */
static int vmw_dx_shader_create(struct vmw_resource *res)
{
	struct vmw_private *dev_priv = res->dev_priv;
	struct vmw_dx_shader *shader = vmw_res_to_dx_shader(res);
	int ret = 0;

	WARN_ON_ONCE(!shader->committed);

	if (vmw_resource_mob_attached(res)) {
		mutex_lock(&dev_priv->binding_mutex);
		ret = vmw_dx_shader_unscrub(res);
		mutex_unlock(&dev_priv->binding_mutex);
	}

	res->id = shader->id;
	return ret;
}

/**
 * vmw_dx_shader_bind - The DX shader bind callback
 *
 * @res: The DX shader resource
 * @val_buf: Pointer to the validate buffer.
 *
 */
static int vmw_dx_shader_bind(struct vmw_resource *res,
			      struct ttm_validate_buffer *val_buf)
{
	struct vmw_private *dev_priv = res->dev_priv;
	struct ttm_buffer_object *bo = val_buf->bo;

	BUG_ON(bo->resource->mem_type != VMW_PL_MOB);
	mutex_lock(&dev_priv->binding_mutex);
	vmw_dx_shader_unscrub(res);
	mutex_unlock(&dev_priv->binding_mutex);

	return 0;
}

/**
 * vmw_dx_shader_scrub - Have the device unbind a MOB from a DX shader.
 *
 * @res: The shader resource
 *
 * This function unbinds a MOB from the DX shader without requiring the
 * MOB dma_buffer to be reserved. The driver still considers the MOB bound.
 * However, once the driver eventually decides to unbind the MOB, it doesn't
 * need to access the context.
 */
static int vmw_dx_shader_scrub(struct vmw_resource *res)
{
	struct vmw_dx_shader *shader = vmw_res_to_dx_shader(res);
	struct vmw_private *dev_priv = res->dev_priv;
	struct {
		SVGA3dCmdHeader header;
		SVGA3dCmdDXBindShader body;
	} *cmd;

	if (list_empty(&shader->cotable_head))
		return 0;

	WARN_ON_ONCE(!shader->committed);
	cmd = VMW_CMD_RESERVE(dev_priv, sizeof(*cmd));
	if (unlikely(cmd == NULL))
		return -ENOMEM;

	cmd->header.id = SVGA_3D_CMD_DX_BIND_SHADER;
	cmd->header.size = sizeof(cmd->body);
	cmd->body.cid = shader->ctx->id;
	cmd->body.shid = res->id;
	cmd->body.mobid = SVGA3D_INVALID_ID;
	cmd->body.offsetInBytes = 0;
	vmw_cmd_commit(dev_priv, sizeof(*cmd));
	res->id = -1;
	list_del_init(&shader->cotable_head);

	return 0;
}

/**
 * vmw_dx_shader_unbind - The dx shader unbind callback.
 *
 * @res: The shader resource
 * @readback: Whether this is a readback unbind. Currently unused.
 * @val_buf: MOB buffer information.
 */
static int vmw_dx_shader_unbind(struct vmw_resource *res,
				bool readback,
				struct ttm_validate_buffer *val_buf)
{
	struct vmw_private *dev_priv = res->dev_priv;
	struct vmw_fence_obj *fence;
	int ret;

	BUG_ON(res->guest_memory_bo->tbo.resource->mem_type != VMW_PL_MOB);

	mutex_lock(&dev_priv->binding_mutex);
	ret = vmw_dx_shader_scrub(res);
	mutex_unlock(&dev_priv->binding_mutex);

	if (ret)
		return ret;

	(void) vmw_execbuf_fence_commands(NULL, dev_priv,
					  &fence, NULL);
	vmw_bo_fence_single(val_buf->bo, fence);

	if (likely(fence != NULL))
		vmw_fence_obj_unreference(&fence);

	return 0;
}

/**
 * vmw_dx_shader_cotable_list_scrub - The cotable unbind_func callback for
 * DX shaders.
 *
 * @dev_priv: Pointer to device private structure.
 * @list: The list of cotable resources.
 * @readback: Whether the call was part of a readback unbind.
 *
 * Scrubs all shader MOBs so that any subsequent shader unbind or shader
 * destroy operation won't need to swap in the context.
 */
void vmw_dx_shader_cotable_list_scrub(struct vmw_private *dev_priv,
				      struct list_head *list,
				      bool readback)
{
	struct vmw_dx_shader *entry, *next;

	lockdep_assert_held_once(&dev_priv->binding_mutex);

	list_for_each_entry_safe(entry, next, list, cotable_head) {
		WARN_ON(vmw_dx_shader_scrub(&entry->res));
		if (!readback)
			entry->committed = false;
	}
}

/**
 * vmw_dx_shader_res_free - The DX shader free callback
 *
 * @res: The shader resource
 *
 * Frees the DX shader resource.
 */
static void vmw_dx_shader_res_free(struct vmw_resource *res)
{
	struct vmw_dx_shader *shader = vmw_res_to_dx_shader(res);

	vmw_resource_unreference(&shader->cotable);
	kfree(shader);
}

/**
 * vmw_dx_shader_add - Add a shader resource as a command buffer managed
 * resource.
 *
 * @man: The command buffer resource manager.
 * @ctx: Pointer to the context resource.
 * @user_key: The id used for this shader.
 * @shader_type: The shader type.
 * @list: The list of staged command buffer managed resources.
 */
int vmw_dx_shader_add(struct vmw_cmdbuf_res_manager *man,
		      struct vmw_resource *ctx,
		      u32 user_key,
		      SVGA3dShaderType shader_type,
		      struct list_head *list)
{
	struct vmw_dx_shader *shader;
	struct vmw_resource *res;
	struct vmw_private *dev_priv = ctx->dev_priv;
	int ret;

	if (!vmw_shader_id_ok(user_key, shader_type))
		return -EINVAL;

	shader = kmalloc(sizeof(*shader), GFP_KERNEL);
	if (!shader) {
		return -ENOMEM;
	}

	res = &shader->res;
	shader->ctx = ctx;
	shader->cotable = vmw_resource_reference
		(vmw_context_cotable(ctx, SVGA_COTABLE_DXSHADER));
	shader->id = user_key;
	shader->committed = false;
	INIT_LIST_HEAD(&shader->cotable_head);
	ret = vmw_resource_init(dev_priv, res, true,
				vmw_dx_shader_res_free, &vmw_dx_shader_func);
	if (ret)
		goto out_resource_init;

	/*
	 * The user_key name-space is not per shader type for DX shaders,
	 * so when hashing, use a single zero shader type.
	 */
	ret = vmw_cmdbuf_res_add(man, vmw_cmdbuf_res_shader,
				 vmw_shader_key(user_key, 0),
				 res, list);
	if (ret)
		goto out_resource_init;

	res->id = shader->id;
	res->hw_destroy = vmw_hw_shader_destroy;

out_resource_init:
	vmw_resource_unreference(&res);

	return ret;
}



/*
 * User-space shader management:
 */

static struct vmw_resource *
vmw_user_shader_base_to_res(struct ttm_base_object *base)
{
	return &(container_of(base, struct vmw_user_shader, base)->
		 shader.res);
}

static void vmw_user_shader_free(struct vmw_resource *res)
{
	struct vmw_user_shader *ushader =
		container_of(res, struct vmw_user_shader, shader.res);

	ttm_base_object_kfree(ushader, base);
}

static void vmw_shader_free(struct vmw_resource *res)
{
	struct vmw_shader *shader = vmw_res_to_shader(res);

	kfree(shader);
}

/*
 * This function is called when user space has no more references on the
 * base object. It releases the base-object's reference on the resource object.
 */

static void vmw_user_shader_base_release(struct ttm_base_object **p_base)
{
	struct ttm_base_object *base = *p_base;
	struct vmw_resource *res = vmw_user_shader_base_to_res(base);

	*p_base = NULL;
	vmw_resource_unreference(&res);
}

int vmw_shader_destroy_ioctl(struct drm_device *dev, void *data,
			      struct drm_file *file_priv)
{
	struct drm_vmw_shader_arg *arg = (struct drm_vmw_shader_arg *)data;
	struct ttm_object_file *tfile = vmw_fpriv(file_priv)->tfile;

	return ttm_ref_object_base_unref(tfile, arg->handle);
}

static int vmw_user_shader_alloc(struct vmw_private *dev_priv,
				 struct vmw_bo *buffer,
				 size_t shader_size,
				 size_t offset,
				 SVGA3dShaderType shader_type,
				 uint8_t num_input_sig,
				 uint8_t num_output_sig,
				 struct ttm_object_file *tfile,
				 u32 *handle)
{
	struct vmw_user_shader *ushader;
	struct vmw_resource *res, *tmp;
	int ret;

	ushader = kzalloc(sizeof(*ushader), GFP_KERNEL);
	if (unlikely(!ushader)) {
		ret = -ENOMEM;
		goto out;
	}

	res = &ushader->shader.res;
	ushader->base.shareable = false;
	ushader->base.tfile = NULL;

	/*
	 * From here on, the destructor takes over resource freeing.
	 */

	ret = vmw_gb_shader_init(dev_priv, res, shader_size,
				 offset, shader_type, num_input_sig,
				 num_output_sig, buffer,
				 vmw_user_shader_free);
	if (unlikely(ret != 0))
		goto out;

	tmp = vmw_resource_reference(res);
	ret = ttm_base_object_init(tfile, &ushader->base, false,
				   VMW_RES_SHADER,
				   &vmw_user_shader_base_release);

	if (unlikely(ret != 0)) {
		vmw_resource_unreference(&tmp);
		goto out_err;
	}

	if (handle)
		*handle = ushader->base.handle;
out_err:
	vmw_resource_unreference(&res);
out:
	return ret;
}


static struct vmw_resource *vmw_shader_alloc(struct vmw_private *dev_priv,
					     struct vmw_bo *buffer,
					     size_t shader_size,
					     size_t offset,
					     SVGA3dShaderType shader_type)
{
	struct vmw_shader *shader;
	struct vmw_resource *res;
	int ret;

	shader = kzalloc(sizeof(*shader), GFP_KERNEL);
	if (unlikely(!shader)) {
		ret = -ENOMEM;
		goto out_err;
	}

	res = &shader->res;

	/*
	 * From here on, the destructor takes over resource freeing.
	 */
	ret = vmw_gb_shader_init(dev_priv, res, shader_size,
				 offset, shader_type, 0, 0, buffer,
				 vmw_shader_free);

out_err:
	return ret ? ERR_PTR(ret) : res;
}


static int vmw_shader_define(struct drm_device *dev, struct drm_file *file_priv,
			     enum drm_vmw_shader_type shader_type_drm,
			     u32 buffer_handle, size_t size, size_t offset,
			     uint8_t num_input_sig, uint8_t num_output_sig,
			     uint32_t *shader_handle)
{
	struct vmw_private *dev_priv = vmw_priv(dev);
	struct ttm_object_file *tfile = vmw_fpriv(file_priv)->tfile;
	struct vmw_bo *buffer = NULL;
	SVGA3dShaderType shader_type;
	int ret;

	if (buffer_handle != SVGA3D_INVALID_ID) {
		ret = vmw_user_bo_lookup(file_priv, buffer_handle, &buffer);
		if (unlikely(ret != 0)) {
			VMW_DEBUG_USER("Couldn't find buffer for shader creation.\n");
			return ret;
		}

		if ((u64)buffer->tbo.base.size < (u64)size + (u64)offset) {
			VMW_DEBUG_USER("Illegal buffer- or shader size.\n");
			ret = -EINVAL;
			goto out_bad_arg;
		}
	}

	switch (shader_type_drm) {
	case drm_vmw_shader_type_vs:
		shader_type = SVGA3D_SHADERTYPE_VS;
		break;
	case drm_vmw_shader_type_ps:
		shader_type = SVGA3D_SHADERTYPE_PS;
		break;
	default:
		VMW_DEBUG_USER("Illegal shader type.\n");
		ret = -EINVAL;
		goto out_bad_arg;
	}

	ret = vmw_user_shader_alloc(dev_priv, buffer, size, offset,
				    shader_type, num_input_sig,
				    num_output_sig, tfile, shader_handle);
out_bad_arg:
	vmw_user_bo_unref(&buffer);
	return ret;
}

/**
 * vmw_shader_id_ok - Check whether a compat shader user key and
 * shader type are within valid bounds.
 *
 * @user_key: User space id of the shader.
 * @shader_type: Shader type.
 *
 * Returns true if valid false if not.
 */
static bool vmw_shader_id_ok(u32 user_key, SVGA3dShaderType shader_type)
{
	return user_key <= ((1 << 20) - 1) && (unsigned) shader_type < 16;
}

/**
 * vmw_shader_key - Compute a hash key suitable for a compat shader.
 *
 * @user_key: User space id of the shader.
 * @shader_type: Shader type.
 *
 * Returns a hash key suitable for a command buffer managed resource
 * manager hash table.
 */
static u32 vmw_shader_key(u32 user_key, SVGA3dShaderType shader_type)
{
	return user_key | (shader_type << 20);
}

/**
 * vmw_shader_remove - Stage a compat shader for removal.
 *
 * @man: Pointer to the compat shader manager identifying the shader namespace.
 * @user_key: The key that is used to identify the shader. The key is
 * unique to the shader type.
 * @shader_type: Shader type.
 * @list: Caller's list of staged command buffer resource actions.
 */
int vmw_shader_remove(struct vmw_cmdbuf_res_manager *man,
		      u32 user_key, SVGA3dShaderType shader_type,
		      struct list_head *list)
{
	struct vmw_resource *dummy;

	if (!vmw_shader_id_ok(user_key, shader_type))
		return -EINVAL;

	return vmw_cmdbuf_res_remove(man, vmw_cmdbuf_res_shader,
				     vmw_shader_key(user_key, shader_type),
				     list, &dummy);
}

/**
 * vmw_compat_shader_add - Create a compat shader and stage it for addition
 * as a command buffer managed resource.
 *
 * @dev_priv: Pointer to device private structure.
 * @man: Pointer to the compat shader manager identifying the shader namespace.
 * @user_key: The key that is used to identify the shader. The key is
 * unique to the shader type.
 * @bytecode: Pointer to the bytecode of the shader.
 * @shader_type: Shader type.
 * @size: Command size.
 * @list: Caller's list of staged command buffer resource actions.
 *
 */
int vmw_compat_shader_add(struct vmw_private *dev_priv,
			  struct vmw_cmdbuf_res_manager *man,
			  u32 user_key, const void *bytecode,
			  SVGA3dShaderType shader_type,
			  size_t size,
			  struct list_head *list)
{
	struct ttm_operation_ctx ctx = { false, true };
	struct vmw_bo *buf;
	struct ttm_bo_kmap_obj map;
	bool is_iomem;
	int ret;
	struct vmw_resource *res;
	struct vmw_bo_params bo_params = {
		.domain = VMW_BO_DOMAIN_SYS,
		.busy_domain = VMW_BO_DOMAIN_SYS,
		.bo_type = ttm_bo_type_device,
		.size = size,
		.pin = true
	};

	if (!vmw_shader_id_ok(user_key, shader_type))
		return -EINVAL;

	ret = vmw_bo_create(dev_priv, &bo_params, &buf);
	if (unlikely(ret != 0))
		goto out;

	ret = ttm_bo_reserve(&buf->tbo, false, true, NULL);
	if (unlikely(ret != 0))
		goto no_reserve;

	/* Map and copy shader bytecode. */
	ret = ttm_bo_kmap(&buf->tbo, 0, PFN_UP(size), &map);
	if (unlikely(ret != 0)) {
		ttm_bo_unreserve(&buf->tbo);
		goto no_reserve;
	}

	memcpy(ttm_kmap_obj_virtual(&map, &is_iomem), bytecode, size);
	WARN_ON(is_iomem);

	ttm_bo_kunmap(&map);
	ret = ttm_bo_validate(&buf->tbo, &buf->placement, &ctx);
	WARN_ON(ret != 0);
	ttm_bo_unreserve(&buf->tbo);

	res = vmw_shader_alloc(dev_priv, buf, size, 0, shader_type);
	if (unlikely(ret != 0))
		goto no_reserve;

	ret = vmw_cmdbuf_res_add(man, vmw_cmdbuf_res_shader,
				 vmw_shader_key(user_key, shader_type),
				 res, list);
	vmw_resource_unreference(&res);
no_reserve:
	vmw_bo_unreference(&buf);
out:
	return ret;
}

/**
 * vmw_shader_lookup - Look up a compat shader
 *
 * @man: Pointer to the command buffer managed resource manager identifying
 * the shader namespace.
 * @user_key: The user space id of the shader.
 * @shader_type: The shader type.
 *
 * Returns a refcounted pointer to a struct vmw_resource if the shader was
 * found. An error pointer otherwise.
 */
struct vmw_resource *
vmw_shader_lookup(struct vmw_cmdbuf_res_manager *man,
		  u32 user_key,
		  SVGA3dShaderType shader_type)
{
	if (!vmw_shader_id_ok(user_key, shader_type))
		return ERR_PTR(-EINVAL);

	return vmw_cmdbuf_res_lookup(man, vmw_cmdbuf_res_shader,
				     vmw_shader_key(user_key, shader_type));
}

int vmw_shader_define_ioctl(struct drm_device *dev, void *data,
			     struct drm_file *file_priv)
{
	struct drm_vmw_shader_create_arg *arg =
		(struct drm_vmw_shader_create_arg *)data;

	return vmw_shader_define(dev, file_priv, arg->shader_type,
				 arg->buffer_handle,
				 arg->size, arg->offset,
				 0, 0,
				 &arg->shader_handle);
}<|MERGE_RESOLUTION|>--- conflicted
+++ resolved
@@ -180,13 +180,8 @@
 
 	res->guest_memory_size = size;
 	if (byte_code) {
-<<<<<<< HEAD
-		res->backup = vmw_user_bo_ref(byte_code);
-		res->backup_offset = offset;
-=======
 		res->guest_memory_bo = vmw_user_bo_ref(byte_code);
 		res->guest_memory_offset = offset;
->>>>>>> 98817289
 	}
 	shader->size = size;
 	shader->type = type;
