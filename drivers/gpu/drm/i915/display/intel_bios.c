--- conflicted
+++ resolved
@@ -619,22 +619,14 @@
 
 static int opregion_get_panel_type(struct drm_i915_private *i915,
 				   const struct intel_bios_encoder_data *devdata,
-<<<<<<< HEAD
-				   const struct edid *edid, bool use_fallback)
-=======
 				   const struct drm_edid *drm_edid, bool use_fallback)
->>>>>>> 5729a900
 {
 	return intel_opregion_get_panel_type(i915);
 }
 
 static int vbt_get_panel_type(struct drm_i915_private *i915,
 			      const struct intel_bios_encoder_data *devdata,
-<<<<<<< HEAD
-			      const struct edid *edid, bool use_fallback)
-=======
 			      const struct drm_edid *drm_edid, bool use_fallback)
->>>>>>> 5729a900
 {
 	const struct bdb_lvds_options *lvds_options;
 
@@ -659,11 +651,7 @@
 
 static int pnpid_get_panel_type(struct drm_i915_private *i915,
 				const struct intel_bios_encoder_data *devdata,
-<<<<<<< HEAD
-				const struct edid *edid, bool use_fallback)
-=======
 				const struct drm_edid *drm_edid, bool use_fallback)
->>>>>>> 5729a900
 {
 	const struct bdb_lvds_lfp_data *data;
 	const struct bdb_lvds_lfp_data_ptrs *ptrs;
@@ -713,11 +701,7 @@
 
 static int fallback_get_panel_type(struct drm_i915_private *i915,
 				   const struct intel_bios_encoder_data *devdata,
-<<<<<<< HEAD
-				   const struct edid *edid, bool use_fallback)
-=======
 				   const struct drm_edid *drm_edid, bool use_fallback)
->>>>>>> 5729a900
 {
 	return use_fallback ? 0 : -1;
 }
@@ -731,21 +715,13 @@
 
 static int get_panel_type(struct drm_i915_private *i915,
 			  const struct intel_bios_encoder_data *devdata,
-<<<<<<< HEAD
-			  const struct edid *edid, bool use_fallback)
-=======
 			  const struct drm_edid *drm_edid, bool use_fallback)
->>>>>>> 5729a900
 {
 	struct {
 		const char *name;
 		int (*get_panel_type)(struct drm_i915_private *i915,
 				      const struct intel_bios_encoder_data *devdata,
-<<<<<<< HEAD
-				      const struct edid *edid, bool use_fallback);
-=======
 				      const struct drm_edid *drm_edid, bool use_fallback);
->>>>>>> 5729a900
 		int panel_type;
 	} panel_types[] = {
 		[PANEL_TYPE_OPREGION] = {
@@ -769,11 +745,7 @@
 
 	for (i = 0; i < ARRAY_SIZE(panel_types); i++) {
 		panel_types[i].panel_type = panel_types[i].get_panel_type(i915, devdata,
-<<<<<<< HEAD
-									  edid, use_fallback);
-=======
 									  drm_edid, use_fallback);
->>>>>>> 5729a900
 
 		drm_WARN_ON(&i915->drm, panel_types[i].panel_type > 0xf &&
 			    panel_types[i].panel_type != 0xff);
@@ -3241,11 +3213,7 @@
 static void intel_bios_init_panel(struct drm_i915_private *i915,
 				  struct intel_panel *panel,
 				  const struct intel_bios_encoder_data *devdata,
-<<<<<<< HEAD
-				  const struct edid *edid,
-=======
 				  const struct drm_edid *drm_edid,
->>>>>>> 5729a900
 				  bool use_fallback)
 {
 	/* already have it? */
@@ -3255,11 +3223,7 @@
 	}
 
 	panel->vbt.panel_type = get_panel_type(i915, devdata,
-<<<<<<< HEAD
-					       edid, use_fallback);
-=======
 					       drm_edid, use_fallback);
->>>>>>> 5729a900
 	if (panel->vbt.panel_type < 0) {
 		drm_WARN_ON(&i915->drm, use_fallback);
 		return;
@@ -3290,15 +3254,9 @@
 void intel_bios_init_panel_late(struct drm_i915_private *i915,
 				struct intel_panel *panel,
 				const struct intel_bios_encoder_data *devdata,
-<<<<<<< HEAD
-				const struct edid *edid)
-{
-	intel_bios_init_panel(i915, panel, devdata, edid, true);
-=======
 				const struct drm_edid *drm_edid)
 {
 	intel_bios_init_panel(i915, panel, devdata, drm_edid, true);
->>>>>>> 5729a900
 }
 
 /**
