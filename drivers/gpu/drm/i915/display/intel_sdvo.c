/*
 * Copyright 2006 Dave Airlie <airlied@linux.ie>
 * Copyright © 2006-2007 Intel Corporation
 *   Jesse Barnes <jesse.barnes@intel.com>
 *
 * Permission is hereby granted, free of charge, to any person obtaining a
 * copy of this software and associated documentation files (the "Software"),
 * to deal in the Software without restriction, including without limitation
 * the rights to use, copy, modify, merge, publish, distribute, sublicense,
 * and/or sell copies of the Software, and to permit persons to whom the
 * Software is furnished to do so, subject to the following conditions:
 *
 * The above copyright notice and this permission notice (including the next
 * paragraph) shall be included in all copies or substantial portions of the
 * Software.
 *
 * THE SOFTWARE IS PROVIDED "AS IS", WITHOUT WARRANTY OF ANY KIND, EXPRESS OR
 * IMPLIED, INCLUDING BUT NOT LIMITED TO THE WARRANTIES OF MERCHANTABILITY,
 * FITNESS FOR A PARTICULAR PURPOSE AND NONINFRINGEMENT.  IN NO EVENT SHALL
 * THE AUTHORS OR COPYRIGHT HOLDERS BE LIABLE FOR ANY CLAIM, DAMAGES OR OTHER
 * LIABILITY, WHETHER IN AN ACTION OF CONTRACT, TORT OR OTHERWISE, ARISING
 * FROM, OUT OF OR IN CONNECTION WITH THE SOFTWARE OR THE USE OR OTHER
 * DEALINGS IN THE SOFTWARE.
 *
 * Authors:
 *	Eric Anholt <eric@anholt.net>
 */

#include <linux/delay.h>
#include <linux/export.h>
#include <linux/i2c.h>
#include <linux/slab.h>

#include <drm/display/drm_hdmi_helper.h>
#include <drm/drm_atomic_helper.h>
#include <drm/drm_crtc.h>
#include <drm/drm_edid.h>

#include "i915_drv.h"
#include "i915_reg.h"
#include "intel_atomic.h"
#include "intel_audio.h"
#include "intel_connector.h"
#include "intel_crtc.h"
#include "intel_de.h"
#include "intel_display_types.h"
#include "intel_fifo_underrun.h"
#include "intel_gmbus.h"
#include "intel_hdmi.h"
#include "intel_hotplug.h"
#include "intel_panel.h"
#include "intel_sdvo.h"
#include "intel_sdvo_regs.h"

#define SDVO_TMDS_MASK (SDVO_OUTPUT_TMDS0 | SDVO_OUTPUT_TMDS1)
#define SDVO_RGB_MASK  (SDVO_OUTPUT_RGB0 | SDVO_OUTPUT_RGB1)
#define SDVO_LVDS_MASK (SDVO_OUTPUT_LVDS0 | SDVO_OUTPUT_LVDS1)
#define SDVO_TV_MASK   (SDVO_OUTPUT_CVBS0 | SDVO_OUTPUT_SVID0 | SDVO_OUTPUT_YPRPB0)

#define SDVO_OUTPUT_MASK (SDVO_TMDS_MASK | SDVO_RGB_MASK | SDVO_LVDS_MASK |\
			SDVO_TV_MASK)

#define IS_TV(c)	(c->output_flag & SDVO_TV_MASK)
#define IS_TMDS(c)	(c->output_flag & SDVO_TMDS_MASK)
#define IS_LVDS(c)	(c->output_flag & SDVO_LVDS_MASK)
#define IS_TV_OR_LVDS(c) (c->output_flag & (SDVO_TV_MASK | SDVO_LVDS_MASK))
#define IS_DIGITAL(c) (c->output_flag & (SDVO_TMDS_MASK | SDVO_LVDS_MASK))


static const char * const tv_format_names[] = {
	"NTSC_M"   , "NTSC_J"  , "NTSC_443",
	"PAL_B"    , "PAL_D"   , "PAL_G"   ,
	"PAL_H"    , "PAL_I"   , "PAL_M"   ,
	"PAL_N"    , "PAL_NC"  , "PAL_60"  ,
	"SECAM_B"  , "SECAM_D" , "SECAM_G" ,
	"SECAM_K"  , "SECAM_K1", "SECAM_L" ,
	"SECAM_60"
};

#define TV_FORMAT_NUM  ARRAY_SIZE(tv_format_names)

struct intel_sdvo {
	struct intel_encoder base;

	struct i2c_adapter *i2c;
	u8 slave_addr;

	struct i2c_adapter ddc;

	/* Register for the SDVO device: SDVOB or SDVOC */
	i915_reg_t sdvo_reg;

	/* Active outputs controlled by this SDVO output */
	u16 controlled_output;

	/*
	 * Capabilities of the SDVO device returned by
	 * intel_sdvo_get_capabilities()
	 */
	struct intel_sdvo_caps caps;

	u8 colorimetry_cap;

	/* Pixel clock limitations reported by the SDVO device, in kHz */
	int pixel_clock_min, pixel_clock_max;

	/*
	* For multiple function SDVO device,
	* this is for current attached outputs.
	*/
	u16 attached_output;

	/*
	 * Hotplug activation bits for this device
	 */
	u16 hotplug_active;

	enum port port;

<<<<<<< HEAD
	bool has_hdmi_audio;

=======
>>>>>>> 98817289
	/* DDC bus used by this SDVO encoder */
	u8 ddc_bus;

	/*
	 * the sdvo flag gets lost in round trip: dtd->adjusted_mode->dtd
	 */
	u8 dtd_sdvo_flags;
};

struct intel_sdvo_connector {
	struct intel_connector base;

	/* Mark the type of connector */
	u16 output_flag;

	/* This contains all current supported TV format */
	u8 tv_format_supported[TV_FORMAT_NUM];
	int   format_supported_num;
	struct drm_property *tv_format;

	/* add the property for the SDVO-TV */
	struct drm_property *left;
	struct drm_property *right;
	struct drm_property *top;
	struct drm_property *bottom;
	struct drm_property *hpos;
	struct drm_property *vpos;
	struct drm_property *contrast;
	struct drm_property *saturation;
	struct drm_property *hue;
	struct drm_property *sharpness;
	struct drm_property *flicker_filter;
	struct drm_property *flicker_filter_adaptive;
	struct drm_property *flicker_filter_2d;
	struct drm_property *tv_chroma_filter;
	struct drm_property *tv_luma_filter;
	struct drm_property *dot_crawl;

	/* add the property for the SDVO-TV/LVDS */
	struct drm_property *brightness;

	/* this is to get the range of margin.*/
	u32 max_hscan, max_vscan;

	/**
	 * This is set if we treat the device as HDMI, instead of DVI.
	 */
	bool is_hdmi;
};

struct intel_sdvo_connector_state {
	/* base.base: tv.saturation/contrast/hue/brightness */
	struct intel_digital_connector_state base;

	struct {
		unsigned overscan_h, overscan_v, hpos, vpos, sharpness;
		unsigned flicker_filter, flicker_filter_2d, flicker_filter_adaptive;
		unsigned chroma_filter, luma_filter, dot_crawl;
	} tv;
};

static struct intel_sdvo *to_sdvo(struct intel_encoder *encoder)
{
	return container_of(encoder, struct intel_sdvo, base);
}

static struct intel_sdvo *intel_attached_sdvo(struct intel_connector *connector)
{
	return to_sdvo(intel_attached_encoder(connector));
}

static struct intel_sdvo_connector *
to_intel_sdvo_connector(struct drm_connector *connector)
{
	return container_of(connector, struct intel_sdvo_connector, base.base);
}

#define to_intel_sdvo_connector_state(conn_state) \
	container_of((conn_state), struct intel_sdvo_connector_state, base.base)

static bool
intel_sdvo_output_setup(struct intel_sdvo *intel_sdvo);
static bool
intel_sdvo_tv_create_property(struct intel_sdvo *intel_sdvo,
			      struct intel_sdvo_connector *intel_sdvo_connector,
			      int type);
static bool
intel_sdvo_create_enhance_property(struct intel_sdvo *intel_sdvo,
				   struct intel_sdvo_connector *intel_sdvo_connector);

/*
 * Writes the SDVOB or SDVOC with the given value, but always writes both
 * SDVOB and SDVOC to work around apparent hardware issues (according to
 * comments in the BIOS).
 */
static void intel_sdvo_write_sdvox(struct intel_sdvo *intel_sdvo, u32 val)
{
	struct drm_device *dev = intel_sdvo->base.base.dev;
	struct drm_i915_private *dev_priv = to_i915(dev);
	u32 bval = val, cval = val;
	int i;

	if (HAS_PCH_SPLIT(dev_priv)) {
		intel_de_write(dev_priv, intel_sdvo->sdvo_reg, val);
		intel_de_posting_read(dev_priv, intel_sdvo->sdvo_reg);
		/*
		 * HW workaround, need to write this twice for issue
		 * that may result in first write getting masked.
		 */
		if (HAS_PCH_IBX(dev_priv)) {
			intel_de_write(dev_priv, intel_sdvo->sdvo_reg, val);
			intel_de_posting_read(dev_priv, intel_sdvo->sdvo_reg);
		}
		return;
	}

	if (intel_sdvo->port == PORT_B)
		cval = intel_de_read(dev_priv, GEN3_SDVOC);
	else
		bval = intel_de_read(dev_priv, GEN3_SDVOB);

	/*
	 * Write the registers twice for luck. Sometimes,
	 * writing them only once doesn't appear to 'stick'.
	 * The BIOS does this too. Yay, magic
	 */
	for (i = 0; i < 2; i++) {
		intel_de_write(dev_priv, GEN3_SDVOB, bval);
		intel_de_posting_read(dev_priv, GEN3_SDVOB);

		intel_de_write(dev_priv, GEN3_SDVOC, cval);
		intel_de_posting_read(dev_priv, GEN3_SDVOC);
	}
}

static bool intel_sdvo_read_byte(struct intel_sdvo *intel_sdvo, u8 addr, u8 *ch)
{
	struct i2c_msg msgs[] = {
		{
			.addr = intel_sdvo->slave_addr,
			.flags = 0,
			.len = 1,
			.buf = &addr,
		},
		{
			.addr = intel_sdvo->slave_addr,
			.flags = I2C_M_RD,
			.len = 1,
			.buf = ch,
		}
	};
	int ret;

	if ((ret = i2c_transfer(intel_sdvo->i2c, msgs, 2)) == 2)
		return true;

	DRM_DEBUG_KMS("i2c transfer returned %d\n", ret);
	return false;
}

#define SDVO_CMD_NAME_ENTRY(cmd_) { .cmd = SDVO_CMD_ ## cmd_, .name = #cmd_ }

/** Mapping of command numbers to names, for debug output */
static const struct {
	u8 cmd;
	const char *name;
} __packed sdvo_cmd_names[] = {
	SDVO_CMD_NAME_ENTRY(RESET),
	SDVO_CMD_NAME_ENTRY(GET_DEVICE_CAPS),
	SDVO_CMD_NAME_ENTRY(GET_FIRMWARE_REV),
	SDVO_CMD_NAME_ENTRY(GET_TRAINED_INPUTS),
	SDVO_CMD_NAME_ENTRY(GET_ACTIVE_OUTPUTS),
	SDVO_CMD_NAME_ENTRY(SET_ACTIVE_OUTPUTS),
	SDVO_CMD_NAME_ENTRY(GET_IN_OUT_MAP),
	SDVO_CMD_NAME_ENTRY(SET_IN_OUT_MAP),
	SDVO_CMD_NAME_ENTRY(GET_ATTACHED_DISPLAYS),
	SDVO_CMD_NAME_ENTRY(GET_HOT_PLUG_SUPPORT),
	SDVO_CMD_NAME_ENTRY(SET_ACTIVE_HOT_PLUG),
	SDVO_CMD_NAME_ENTRY(GET_ACTIVE_HOT_PLUG),
	SDVO_CMD_NAME_ENTRY(GET_INTERRUPT_EVENT_SOURCE),
	SDVO_CMD_NAME_ENTRY(SET_TARGET_INPUT),
	SDVO_CMD_NAME_ENTRY(SET_TARGET_OUTPUT),
	SDVO_CMD_NAME_ENTRY(GET_INPUT_TIMINGS_PART1),
	SDVO_CMD_NAME_ENTRY(GET_INPUT_TIMINGS_PART2),
	SDVO_CMD_NAME_ENTRY(SET_INPUT_TIMINGS_PART1),
	SDVO_CMD_NAME_ENTRY(SET_INPUT_TIMINGS_PART2),
	SDVO_CMD_NAME_ENTRY(SET_OUTPUT_TIMINGS_PART1),
	SDVO_CMD_NAME_ENTRY(SET_OUTPUT_TIMINGS_PART2),
	SDVO_CMD_NAME_ENTRY(GET_OUTPUT_TIMINGS_PART1),
	SDVO_CMD_NAME_ENTRY(GET_OUTPUT_TIMINGS_PART2),
	SDVO_CMD_NAME_ENTRY(CREATE_PREFERRED_INPUT_TIMING),
	SDVO_CMD_NAME_ENTRY(GET_PREFERRED_INPUT_TIMING_PART1),
	SDVO_CMD_NAME_ENTRY(GET_PREFERRED_INPUT_TIMING_PART2),
	SDVO_CMD_NAME_ENTRY(GET_INPUT_PIXEL_CLOCK_RANGE),
	SDVO_CMD_NAME_ENTRY(GET_OUTPUT_PIXEL_CLOCK_RANGE),
	SDVO_CMD_NAME_ENTRY(GET_SUPPORTED_CLOCK_RATE_MULTS),
	SDVO_CMD_NAME_ENTRY(GET_CLOCK_RATE_MULT),
	SDVO_CMD_NAME_ENTRY(SET_CLOCK_RATE_MULT),
	SDVO_CMD_NAME_ENTRY(GET_SUPPORTED_TV_FORMATS),
	SDVO_CMD_NAME_ENTRY(GET_TV_FORMAT),
	SDVO_CMD_NAME_ENTRY(SET_TV_FORMAT),
	SDVO_CMD_NAME_ENTRY(GET_SUPPORTED_POWER_STATES),
	SDVO_CMD_NAME_ENTRY(GET_POWER_STATE),
	SDVO_CMD_NAME_ENTRY(SET_ENCODER_POWER_STATE),
	SDVO_CMD_NAME_ENTRY(SET_DISPLAY_POWER_STATE),
	SDVO_CMD_NAME_ENTRY(SET_CONTROL_BUS_SWITCH),
	SDVO_CMD_NAME_ENTRY(GET_SDTV_RESOLUTION_SUPPORT),
	SDVO_CMD_NAME_ENTRY(GET_SCALED_HDTV_RESOLUTION_SUPPORT),
	SDVO_CMD_NAME_ENTRY(GET_SUPPORTED_ENHANCEMENTS),

	/* Add the op code for SDVO enhancements */
	SDVO_CMD_NAME_ENTRY(GET_MAX_HPOS),
	SDVO_CMD_NAME_ENTRY(GET_HPOS),
	SDVO_CMD_NAME_ENTRY(SET_HPOS),
	SDVO_CMD_NAME_ENTRY(GET_MAX_VPOS),
	SDVO_CMD_NAME_ENTRY(GET_VPOS),
	SDVO_CMD_NAME_ENTRY(SET_VPOS),
	SDVO_CMD_NAME_ENTRY(GET_MAX_SATURATION),
	SDVO_CMD_NAME_ENTRY(GET_SATURATION),
	SDVO_CMD_NAME_ENTRY(SET_SATURATION),
	SDVO_CMD_NAME_ENTRY(GET_MAX_HUE),
	SDVO_CMD_NAME_ENTRY(GET_HUE),
	SDVO_CMD_NAME_ENTRY(SET_HUE),
	SDVO_CMD_NAME_ENTRY(GET_MAX_CONTRAST),
	SDVO_CMD_NAME_ENTRY(GET_CONTRAST),
	SDVO_CMD_NAME_ENTRY(SET_CONTRAST),
	SDVO_CMD_NAME_ENTRY(GET_MAX_BRIGHTNESS),
	SDVO_CMD_NAME_ENTRY(GET_BRIGHTNESS),
	SDVO_CMD_NAME_ENTRY(SET_BRIGHTNESS),
	SDVO_CMD_NAME_ENTRY(GET_MAX_OVERSCAN_H),
	SDVO_CMD_NAME_ENTRY(GET_OVERSCAN_H),
	SDVO_CMD_NAME_ENTRY(SET_OVERSCAN_H),
	SDVO_CMD_NAME_ENTRY(GET_MAX_OVERSCAN_V),
	SDVO_CMD_NAME_ENTRY(GET_OVERSCAN_V),
	SDVO_CMD_NAME_ENTRY(SET_OVERSCAN_V),
	SDVO_CMD_NAME_ENTRY(GET_MAX_FLICKER_FILTER),
	SDVO_CMD_NAME_ENTRY(GET_FLICKER_FILTER),
	SDVO_CMD_NAME_ENTRY(SET_FLICKER_FILTER),
	SDVO_CMD_NAME_ENTRY(GET_MAX_FLICKER_FILTER_ADAPTIVE),
	SDVO_CMD_NAME_ENTRY(GET_FLICKER_FILTER_ADAPTIVE),
	SDVO_CMD_NAME_ENTRY(SET_FLICKER_FILTER_ADAPTIVE),
	SDVO_CMD_NAME_ENTRY(GET_MAX_FLICKER_FILTER_2D),
	SDVO_CMD_NAME_ENTRY(GET_FLICKER_FILTER_2D),
	SDVO_CMD_NAME_ENTRY(SET_FLICKER_FILTER_2D),
	SDVO_CMD_NAME_ENTRY(GET_MAX_SHARPNESS),
	SDVO_CMD_NAME_ENTRY(GET_SHARPNESS),
	SDVO_CMD_NAME_ENTRY(SET_SHARPNESS),
	SDVO_CMD_NAME_ENTRY(GET_DOT_CRAWL),
	SDVO_CMD_NAME_ENTRY(SET_DOT_CRAWL),
	SDVO_CMD_NAME_ENTRY(GET_MAX_TV_CHROMA_FILTER),
	SDVO_CMD_NAME_ENTRY(GET_TV_CHROMA_FILTER),
	SDVO_CMD_NAME_ENTRY(SET_TV_CHROMA_FILTER),
	SDVO_CMD_NAME_ENTRY(GET_MAX_TV_LUMA_FILTER),
	SDVO_CMD_NAME_ENTRY(GET_TV_LUMA_FILTER),
	SDVO_CMD_NAME_ENTRY(SET_TV_LUMA_FILTER),

	/* HDMI op code */
	SDVO_CMD_NAME_ENTRY(GET_SUPP_ENCODE),
	SDVO_CMD_NAME_ENTRY(GET_ENCODE),
	SDVO_CMD_NAME_ENTRY(SET_ENCODE),
	SDVO_CMD_NAME_ENTRY(SET_PIXEL_REPLI),
	SDVO_CMD_NAME_ENTRY(GET_PIXEL_REPLI),
	SDVO_CMD_NAME_ENTRY(GET_COLORIMETRY_CAP),
	SDVO_CMD_NAME_ENTRY(SET_COLORIMETRY),
	SDVO_CMD_NAME_ENTRY(GET_COLORIMETRY),
	SDVO_CMD_NAME_ENTRY(GET_AUDIO_ENCRYPT_PREFER),
	SDVO_CMD_NAME_ENTRY(SET_AUDIO_STAT),
	SDVO_CMD_NAME_ENTRY(GET_AUDIO_STAT),
	SDVO_CMD_NAME_ENTRY(GET_HBUF_INDEX),
	SDVO_CMD_NAME_ENTRY(SET_HBUF_INDEX),
	SDVO_CMD_NAME_ENTRY(GET_HBUF_INFO),
	SDVO_CMD_NAME_ENTRY(GET_HBUF_AV_SPLIT),
	SDVO_CMD_NAME_ENTRY(SET_HBUF_AV_SPLIT),
	SDVO_CMD_NAME_ENTRY(GET_HBUF_TXRATE),
	SDVO_CMD_NAME_ENTRY(SET_HBUF_TXRATE),
	SDVO_CMD_NAME_ENTRY(SET_HBUF_DATA),
	SDVO_CMD_NAME_ENTRY(GET_HBUF_DATA),
};

#undef SDVO_CMD_NAME_ENTRY

static const char *sdvo_cmd_name(u8 cmd)
{
	int i;

	for (i = 0; i < ARRAY_SIZE(sdvo_cmd_names); i++) {
		if (cmd == sdvo_cmd_names[i].cmd)
			return sdvo_cmd_names[i].name;
	}

	return NULL;
}

#define SDVO_NAME(svdo) ((svdo)->port == PORT_B ? "SDVOB" : "SDVOC")

static void intel_sdvo_debug_write(struct intel_sdvo *intel_sdvo, u8 cmd,
				   const void *args, int args_len)
{
	struct drm_i915_private *dev_priv = to_i915(intel_sdvo->base.base.dev);
	const char *cmd_name;
	int i, pos = 0;
	char buffer[64];

#define BUF_PRINT(args...) \
	pos += snprintf(buffer + pos, max_t(int, sizeof(buffer) - pos, 0), args)

	for (i = 0; i < args_len; i++) {
		BUF_PRINT("%02X ", ((u8 *)args)[i]);
	}
	for (; i < 8; i++) {
		BUF_PRINT("   ");
	}

	cmd_name = sdvo_cmd_name(cmd);
	if (cmd_name)
		BUF_PRINT("(%s)", cmd_name);
	else
		BUF_PRINT("(%02X)", cmd);

	drm_WARN_ON(&dev_priv->drm, pos >= sizeof(buffer) - 1);
#undef BUF_PRINT

	DRM_DEBUG_KMS("%s: W: %02X %s\n", SDVO_NAME(intel_sdvo), cmd, buffer);
}

static const char * const cmd_status_names[] = {
	[SDVO_CMD_STATUS_POWER_ON] = "Power on",
	[SDVO_CMD_STATUS_SUCCESS] = "Success",
	[SDVO_CMD_STATUS_NOTSUPP] = "Not supported",
	[SDVO_CMD_STATUS_INVALID_ARG] = "Invalid arg",
	[SDVO_CMD_STATUS_PENDING] = "Pending",
	[SDVO_CMD_STATUS_TARGET_NOT_SPECIFIED] = "Target not specified",
	[SDVO_CMD_STATUS_SCALING_NOT_SUPP] = "Scaling not supported",
};

static const char *sdvo_cmd_status(u8 status)
{
	if (status < ARRAY_SIZE(cmd_status_names))
		return cmd_status_names[status];
	else
		return NULL;
}

static bool __intel_sdvo_write_cmd(struct intel_sdvo *intel_sdvo, u8 cmd,
				   const void *args, int args_len,
				   bool unlocked)
{
	u8 *buf, status;
	struct i2c_msg *msgs;
	int i, ret = true;

	/* Would be simpler to allocate both in one go ? */
	buf = kzalloc(args_len * 2 + 2, GFP_KERNEL);
	if (!buf)
		return false;

	msgs = kcalloc(args_len + 3, sizeof(*msgs), GFP_KERNEL);
	if (!msgs) {
		kfree(buf);
		return false;
	}

	intel_sdvo_debug_write(intel_sdvo, cmd, args, args_len);

	for (i = 0; i < args_len; i++) {
		msgs[i].addr = intel_sdvo->slave_addr;
		msgs[i].flags = 0;
		msgs[i].len = 2;
		msgs[i].buf = buf + 2 *i;
		buf[2*i + 0] = SDVO_I2C_ARG_0 - i;
		buf[2*i + 1] = ((u8*)args)[i];
	}
	msgs[i].addr = intel_sdvo->slave_addr;
	msgs[i].flags = 0;
	msgs[i].len = 2;
	msgs[i].buf = buf + 2*i;
	buf[2*i + 0] = SDVO_I2C_OPCODE;
	buf[2*i + 1] = cmd;

	/* the following two are to read the response */
	status = SDVO_I2C_CMD_STATUS;
	msgs[i+1].addr = intel_sdvo->slave_addr;
	msgs[i+1].flags = 0;
	msgs[i+1].len = 1;
	msgs[i+1].buf = &status;

	msgs[i+2].addr = intel_sdvo->slave_addr;
	msgs[i+2].flags = I2C_M_RD;
	msgs[i+2].len = 1;
	msgs[i+2].buf = &status;

	if (unlocked)
		ret = i2c_transfer(intel_sdvo->i2c, msgs, i+3);
	else
		ret = __i2c_transfer(intel_sdvo->i2c, msgs, i+3);
	if (ret < 0) {
		DRM_DEBUG_KMS("I2c transfer returned %d\n", ret);
		ret = false;
		goto out;
	}
	if (ret != i+3) {
		/* failure in I2C transfer */
		DRM_DEBUG_KMS("I2c transfer returned %d/%d\n", ret, i+3);
		ret = false;
	}

out:
	kfree(msgs);
	kfree(buf);
	return ret;
}

static bool intel_sdvo_write_cmd(struct intel_sdvo *intel_sdvo, u8 cmd,
				 const void *args, int args_len)
{
	return __intel_sdvo_write_cmd(intel_sdvo, cmd, args, args_len, true);
}

static bool intel_sdvo_read_response(struct intel_sdvo *intel_sdvo,
				     void *response, int response_len)
{
	struct drm_i915_private *dev_priv = to_i915(intel_sdvo->base.base.dev);
	const char *cmd_status;
	u8 retry = 15; /* 5 quick checks, followed by 10 long checks */
	u8 status;
	int i, pos = 0;
	char buffer[64];

	buffer[0] = '\0';

	/*
	 * The documentation states that all commands will be
	 * processed within 15µs, and that we need only poll
	 * the status byte a maximum of 3 times in order for the
	 * command to be complete.
	 *
	 * Check 5 times in case the hardware failed to read the docs.
	 *
	 * Also beware that the first response by many devices is to
	 * reply PENDING and stall for time. TVs are notorious for
	 * requiring longer than specified to complete their replies.
	 * Originally (in the DDX long ago), the delay was only ever 15ms
	 * with an additional delay of 30ms applied for TVs added later after
	 * many experiments. To accommodate both sets of delays, we do a
	 * sequence of slow checks if the device is falling behind and fails
	 * to reply within 5*15µs.
	 */
	if (!intel_sdvo_read_byte(intel_sdvo,
				  SDVO_I2C_CMD_STATUS,
				  &status))
		goto log_fail;

	while ((status == SDVO_CMD_STATUS_PENDING ||
		status == SDVO_CMD_STATUS_TARGET_NOT_SPECIFIED) && --retry) {
		if (retry < 10)
			msleep(15);
		else
			udelay(15);

		if (!intel_sdvo_read_byte(intel_sdvo,
					  SDVO_I2C_CMD_STATUS,
					  &status))
			goto log_fail;
	}

#define BUF_PRINT(args...) \
	pos += snprintf(buffer + pos, max_t(int, sizeof(buffer) - pos, 0), args)

	cmd_status = sdvo_cmd_status(status);
	if (cmd_status)
		BUF_PRINT("(%s)", cmd_status);
	else
		BUF_PRINT("(??? %d)", status);

	if (status != SDVO_CMD_STATUS_SUCCESS)
		goto log_fail;

	/* Read the command response */
	for (i = 0; i < response_len; i++) {
		if (!intel_sdvo_read_byte(intel_sdvo,
					  SDVO_I2C_RETURN_0 + i,
					  &((u8 *)response)[i]))
			goto log_fail;
		BUF_PRINT(" %02X", ((u8 *)response)[i]);
	}

	drm_WARN_ON(&dev_priv->drm, pos >= sizeof(buffer) - 1);
#undef BUF_PRINT

	DRM_DEBUG_KMS("%s: R: %s\n", SDVO_NAME(intel_sdvo), buffer);
	return true;

log_fail:
	DRM_DEBUG_KMS("%s: R: ... failed %s\n",
		      SDVO_NAME(intel_sdvo), buffer);
	return false;
}

static int intel_sdvo_get_pixel_multiplier(const struct drm_display_mode *adjusted_mode)
{
	if (adjusted_mode->crtc_clock >= 100000)
		return 1;
	else if (adjusted_mode->crtc_clock >= 50000)
		return 2;
	else
		return 4;
}

static bool __intel_sdvo_set_control_bus_switch(struct intel_sdvo *intel_sdvo,
						u8 ddc_bus)
{
	/* This must be the immediately preceding write before the i2c xfer */
	return __intel_sdvo_write_cmd(intel_sdvo,
				      SDVO_CMD_SET_CONTROL_BUS_SWITCH,
				      &ddc_bus, 1, false);
}

static bool intel_sdvo_set_value(struct intel_sdvo *intel_sdvo, u8 cmd, const void *data, int len)
{
	if (!intel_sdvo_write_cmd(intel_sdvo, cmd, data, len))
		return false;

	return intel_sdvo_read_response(intel_sdvo, NULL, 0);
}

static bool
intel_sdvo_get_value(struct intel_sdvo *intel_sdvo, u8 cmd, void *value, int len)
{
	if (!intel_sdvo_write_cmd(intel_sdvo, cmd, NULL, 0))
		return false;

	return intel_sdvo_read_response(intel_sdvo, value, len);
}

static bool intel_sdvo_set_target_input(struct intel_sdvo *intel_sdvo)
{
	struct intel_sdvo_set_target_input_args targets = {0};
	return intel_sdvo_set_value(intel_sdvo,
				    SDVO_CMD_SET_TARGET_INPUT,
				    &targets, sizeof(targets));
}

/*
 * Return whether each input is trained.
 *
 * This function is making an assumption about the layout of the response,
 * which should be checked against the docs.
 */
static bool intel_sdvo_get_trained_inputs(struct intel_sdvo *intel_sdvo, bool *input_1, bool *input_2)
{
	struct intel_sdvo_get_trained_inputs_response response;

	BUILD_BUG_ON(sizeof(response) != 1);
	if (!intel_sdvo_get_value(intel_sdvo, SDVO_CMD_GET_TRAINED_INPUTS,
				  &response, sizeof(response)))
		return false;

	*input_1 = response.input0_trained;
	*input_2 = response.input1_trained;
	return true;
}

static bool intel_sdvo_set_active_outputs(struct intel_sdvo *intel_sdvo,
					  u16 outputs)
{
	return intel_sdvo_set_value(intel_sdvo,
				    SDVO_CMD_SET_ACTIVE_OUTPUTS,
				    &outputs, sizeof(outputs));
}

static bool intel_sdvo_get_active_outputs(struct intel_sdvo *intel_sdvo,
					  u16 *outputs)
{
	return intel_sdvo_get_value(intel_sdvo,
				    SDVO_CMD_GET_ACTIVE_OUTPUTS,
				    outputs, sizeof(*outputs));
}

static bool intel_sdvo_set_encoder_power_state(struct intel_sdvo *intel_sdvo,
					       int mode)
{
	u8 state = SDVO_ENCODER_STATE_ON;

	switch (mode) {
	case DRM_MODE_DPMS_ON:
		state = SDVO_ENCODER_STATE_ON;
		break;
	case DRM_MODE_DPMS_STANDBY:
		state = SDVO_ENCODER_STATE_STANDBY;
		break;
	case DRM_MODE_DPMS_SUSPEND:
		state = SDVO_ENCODER_STATE_SUSPEND;
		break;
	case DRM_MODE_DPMS_OFF:
		state = SDVO_ENCODER_STATE_OFF;
		break;
	}

	return intel_sdvo_set_value(intel_sdvo,
				    SDVO_CMD_SET_ENCODER_POWER_STATE, &state, sizeof(state));
}

static bool intel_sdvo_get_input_pixel_clock_range(struct intel_sdvo *intel_sdvo,
						   int *clock_min,
						   int *clock_max)
{
	struct intel_sdvo_pixel_clock_range clocks;

	BUILD_BUG_ON(sizeof(clocks) != 4);
	if (!intel_sdvo_get_value(intel_sdvo,
				  SDVO_CMD_GET_INPUT_PIXEL_CLOCK_RANGE,
				  &clocks, sizeof(clocks)))
		return false;

	/* Convert the values from units of 10 kHz to kHz. */
	*clock_min = clocks.min * 10;
	*clock_max = clocks.max * 10;
	return true;
}

static bool intel_sdvo_set_target_output(struct intel_sdvo *intel_sdvo,
					 u16 outputs)
{
	return intel_sdvo_set_value(intel_sdvo,
				    SDVO_CMD_SET_TARGET_OUTPUT,
				    &outputs, sizeof(outputs));
}

static bool intel_sdvo_set_timing(struct intel_sdvo *intel_sdvo, u8 cmd,
				  struct intel_sdvo_dtd *dtd)
{
	return intel_sdvo_set_value(intel_sdvo, cmd, &dtd->part1, sizeof(dtd->part1)) &&
		intel_sdvo_set_value(intel_sdvo, cmd + 1, &dtd->part2, sizeof(dtd->part2));
}

static bool intel_sdvo_get_timing(struct intel_sdvo *intel_sdvo, u8 cmd,
				  struct intel_sdvo_dtd *dtd)
{
	return intel_sdvo_get_value(intel_sdvo, cmd, &dtd->part1, sizeof(dtd->part1)) &&
		intel_sdvo_get_value(intel_sdvo, cmd + 1, &dtd->part2, sizeof(dtd->part2));
}

static bool intel_sdvo_set_input_timing(struct intel_sdvo *intel_sdvo,
					 struct intel_sdvo_dtd *dtd)
{
	return intel_sdvo_set_timing(intel_sdvo,
				     SDVO_CMD_SET_INPUT_TIMINGS_PART1, dtd);
}

static bool intel_sdvo_set_output_timing(struct intel_sdvo *intel_sdvo,
					 struct intel_sdvo_dtd *dtd)
{
	return intel_sdvo_set_timing(intel_sdvo,
				     SDVO_CMD_SET_OUTPUT_TIMINGS_PART1, dtd);
}

static bool intel_sdvo_get_input_timing(struct intel_sdvo *intel_sdvo,
					struct intel_sdvo_dtd *dtd)
{
	return intel_sdvo_get_timing(intel_sdvo,
				     SDVO_CMD_GET_INPUT_TIMINGS_PART1, dtd);
}

static bool
intel_sdvo_create_preferred_input_timing(struct intel_sdvo *intel_sdvo,
					 struct intel_sdvo_connector *intel_sdvo_connector,
					 const struct drm_display_mode *mode)
{
	struct intel_sdvo_preferred_input_timing_args args;

	memset(&args, 0, sizeof(args));
	args.clock = mode->clock / 10;
	args.width = mode->hdisplay;
	args.height = mode->vdisplay;
	args.interlace = 0;

	if (IS_LVDS(intel_sdvo_connector)) {
		const struct drm_display_mode *fixed_mode =
			intel_panel_fixed_mode(&intel_sdvo_connector->base, mode);

		if (fixed_mode->hdisplay != args.width ||
		    fixed_mode->vdisplay != args.height)
			args.scaled = 1;
	}

	return intel_sdvo_set_value(intel_sdvo,
				    SDVO_CMD_CREATE_PREFERRED_INPUT_TIMING,
				    &args, sizeof(args));
}

static bool intel_sdvo_get_preferred_input_timing(struct intel_sdvo *intel_sdvo,
						  struct intel_sdvo_dtd *dtd)
{
	BUILD_BUG_ON(sizeof(dtd->part1) != 8);
	BUILD_BUG_ON(sizeof(dtd->part2) != 8);
	return intel_sdvo_get_value(intel_sdvo, SDVO_CMD_GET_PREFERRED_INPUT_TIMING_PART1,
				    &dtd->part1, sizeof(dtd->part1)) &&
		intel_sdvo_get_value(intel_sdvo, SDVO_CMD_GET_PREFERRED_INPUT_TIMING_PART2,
				     &dtd->part2, sizeof(dtd->part2));
}

static bool intel_sdvo_set_clock_rate_mult(struct intel_sdvo *intel_sdvo, u8 val)
{
	return intel_sdvo_set_value(intel_sdvo, SDVO_CMD_SET_CLOCK_RATE_MULT, &val, 1);
}

static void intel_sdvo_get_dtd_from_mode(struct intel_sdvo_dtd *dtd,
					 const struct drm_display_mode *mode)
{
	u16 width, height;
	u16 h_blank_len, h_sync_len, v_blank_len, v_sync_len;
	u16 h_sync_offset, v_sync_offset;
	int mode_clock;

	memset(dtd, 0, sizeof(*dtd));

	width = mode->hdisplay;
	height = mode->vdisplay;

	/* do some mode translations */
	h_blank_len = mode->htotal - mode->hdisplay;
	h_sync_len = mode->hsync_end - mode->hsync_start;

	v_blank_len = mode->vtotal - mode->vdisplay;
	v_sync_len = mode->vsync_end - mode->vsync_start;

	h_sync_offset = mode->hsync_start - mode->hdisplay;
	v_sync_offset = mode->vsync_start - mode->vdisplay;

	mode_clock = mode->clock;
	mode_clock /= 10;
	dtd->part1.clock = mode_clock;

	dtd->part1.h_active = width & 0xff;
	dtd->part1.h_blank = h_blank_len & 0xff;
	dtd->part1.h_high = (((width >> 8) & 0xf) << 4) |
		((h_blank_len >> 8) & 0xf);
	dtd->part1.v_active = height & 0xff;
	dtd->part1.v_blank = v_blank_len & 0xff;
	dtd->part1.v_high = (((height >> 8) & 0xf) << 4) |
		((v_blank_len >> 8) & 0xf);

	dtd->part2.h_sync_off = h_sync_offset & 0xff;
	dtd->part2.h_sync_width = h_sync_len & 0xff;
	dtd->part2.v_sync_off_width = (v_sync_offset & 0xf) << 4 |
		(v_sync_len & 0xf);
	dtd->part2.sync_off_width_high = ((h_sync_offset & 0x300) >> 2) |
		((h_sync_len & 0x300) >> 4) | ((v_sync_offset & 0x30) >> 2) |
		((v_sync_len & 0x30) >> 4);

	dtd->part2.dtd_flags = 0x18;
	if (mode->flags & DRM_MODE_FLAG_INTERLACE)
		dtd->part2.dtd_flags |= DTD_FLAG_INTERLACE;
	if (mode->flags & DRM_MODE_FLAG_PHSYNC)
		dtd->part2.dtd_flags |= DTD_FLAG_HSYNC_POSITIVE;
	if (mode->flags & DRM_MODE_FLAG_PVSYNC)
		dtd->part2.dtd_flags |= DTD_FLAG_VSYNC_POSITIVE;

	dtd->part2.v_sync_off_high = v_sync_offset & 0xc0;
}

static void intel_sdvo_get_mode_from_dtd(struct drm_display_mode *pmode,
					 const struct intel_sdvo_dtd *dtd)
{
	struct drm_display_mode mode = {};

	mode.hdisplay = dtd->part1.h_active;
	mode.hdisplay += ((dtd->part1.h_high >> 4) & 0x0f) << 8;
	mode.hsync_start = mode.hdisplay + dtd->part2.h_sync_off;
	mode.hsync_start += (dtd->part2.sync_off_width_high & 0xc0) << 2;
	mode.hsync_end = mode.hsync_start + dtd->part2.h_sync_width;
	mode.hsync_end += (dtd->part2.sync_off_width_high & 0x30) << 4;
	mode.htotal = mode.hdisplay + dtd->part1.h_blank;
	mode.htotal += (dtd->part1.h_high & 0xf) << 8;

	mode.vdisplay = dtd->part1.v_active;
	mode.vdisplay += ((dtd->part1.v_high >> 4) & 0x0f) << 8;
	mode.vsync_start = mode.vdisplay;
	mode.vsync_start += (dtd->part2.v_sync_off_width >> 4) & 0xf;
	mode.vsync_start += (dtd->part2.sync_off_width_high & 0x0c) << 2;
	mode.vsync_start += dtd->part2.v_sync_off_high & 0xc0;
	mode.vsync_end = mode.vsync_start +
		(dtd->part2.v_sync_off_width & 0xf);
	mode.vsync_end += (dtd->part2.sync_off_width_high & 0x3) << 4;
	mode.vtotal = mode.vdisplay + dtd->part1.v_blank;
	mode.vtotal += (dtd->part1.v_high & 0xf) << 8;

	mode.clock = dtd->part1.clock * 10;

	if (dtd->part2.dtd_flags & DTD_FLAG_INTERLACE)
		mode.flags |= DRM_MODE_FLAG_INTERLACE;
	if (dtd->part2.dtd_flags & DTD_FLAG_HSYNC_POSITIVE)
		mode.flags |= DRM_MODE_FLAG_PHSYNC;
	else
		mode.flags |= DRM_MODE_FLAG_NHSYNC;
	if (dtd->part2.dtd_flags & DTD_FLAG_VSYNC_POSITIVE)
		mode.flags |= DRM_MODE_FLAG_PVSYNC;
	else
		mode.flags |= DRM_MODE_FLAG_NVSYNC;

	drm_mode_set_crtcinfo(&mode, 0);

	drm_mode_copy(pmode, &mode);
}

static bool intel_sdvo_check_supp_encode(struct intel_sdvo *intel_sdvo)
{
	struct intel_sdvo_encode encode;

	BUILD_BUG_ON(sizeof(encode) != 2);
	return intel_sdvo_get_value(intel_sdvo,
				  SDVO_CMD_GET_SUPP_ENCODE,
				  &encode, sizeof(encode));
}

static bool intel_sdvo_set_encode(struct intel_sdvo *intel_sdvo,
				  u8 mode)
{
	return intel_sdvo_set_value(intel_sdvo, SDVO_CMD_SET_ENCODE, &mode, 1);
}

static bool intel_sdvo_set_colorimetry(struct intel_sdvo *intel_sdvo,
				       u8 mode)
{
	return intel_sdvo_set_value(intel_sdvo, SDVO_CMD_SET_COLORIMETRY, &mode, 1);
}

static bool intel_sdvo_set_pixel_replication(struct intel_sdvo *intel_sdvo,
					     u8 pixel_repeat)
{
	return intel_sdvo_set_value(intel_sdvo, SDVO_CMD_SET_PIXEL_REPLI,
				    &pixel_repeat, 1);
}

static bool intel_sdvo_set_audio_state(struct intel_sdvo *intel_sdvo,
				       u8 audio_state)
{
	return intel_sdvo_set_value(intel_sdvo, SDVO_CMD_SET_AUDIO_STAT,
				    &audio_state, 1);
}

static bool intel_sdvo_get_hbuf_size(struct intel_sdvo *intel_sdvo,
				     u8 *hbuf_size)
{
	if (!intel_sdvo_get_value(intel_sdvo, SDVO_CMD_GET_HBUF_INFO,
				  hbuf_size, 1))
		return false;

	/* Buffer size is 0 based, hooray! However zero means zero. */
	if (*hbuf_size)
		(*hbuf_size)++;

	return true;
}

#if 0
static void intel_sdvo_dump_hdmi_buf(struct intel_sdvo *intel_sdvo)
{
	int i, j;
	u8 set_buf_index[2];
	u8 av_split;
	u8 buf_size;
	u8 buf[48];
	u8 *pos;

	intel_sdvo_get_value(encoder, SDVO_CMD_GET_HBUF_AV_SPLIT, &av_split, 1);

	for (i = 0; i <= av_split; i++) {
		set_buf_index[0] = i; set_buf_index[1] = 0;
		intel_sdvo_write_cmd(encoder, SDVO_CMD_SET_HBUF_INDEX,
				     set_buf_index, 2);
		intel_sdvo_write_cmd(encoder, SDVO_CMD_GET_HBUF_INFO, NULL, 0);
		intel_sdvo_read_response(encoder, &buf_size, 1);

		pos = buf;
		for (j = 0; j <= buf_size; j += 8) {
			intel_sdvo_write_cmd(encoder, SDVO_CMD_GET_HBUF_DATA,
					     NULL, 0);
			intel_sdvo_read_response(encoder, pos, 8);
			pos += 8;
		}
	}
}
#endif

static bool intel_sdvo_write_infoframe(struct intel_sdvo *intel_sdvo,
				       unsigned int if_index, u8 tx_rate,
				       const u8 *data, unsigned int length)
{
	u8 set_buf_index[2] = { if_index, 0 };
	u8 hbuf_size, tmp[8];
	int i;

	if (!intel_sdvo_set_value(intel_sdvo,
				  SDVO_CMD_SET_HBUF_INDEX,
				  set_buf_index, 2))
		return false;

	if (!intel_sdvo_get_hbuf_size(intel_sdvo, &hbuf_size))
		return false;

	DRM_DEBUG_KMS("writing sdvo hbuf: %i, length %u, hbuf_size: %i\n",
		      if_index, length, hbuf_size);

	if (hbuf_size < length)
		return false;

	for (i = 0; i < hbuf_size; i += 8) {
		memset(tmp, 0, 8);
		if (i < length)
			memcpy(tmp, data + i, min_t(unsigned, 8, length - i));

		if (!intel_sdvo_set_value(intel_sdvo,
					  SDVO_CMD_SET_HBUF_DATA,
					  tmp, 8))
			return false;
	}

	return intel_sdvo_set_value(intel_sdvo,
				    SDVO_CMD_SET_HBUF_TXRATE,
				    &tx_rate, 1);
}

static ssize_t intel_sdvo_read_infoframe(struct intel_sdvo *intel_sdvo,
					 unsigned int if_index,
					 u8 *data, unsigned int length)
{
	u8 set_buf_index[2] = { if_index, 0 };
	u8 hbuf_size, tx_rate, av_split;
	int i;

	if (!intel_sdvo_get_value(intel_sdvo,
				  SDVO_CMD_GET_HBUF_AV_SPLIT,
				  &av_split, 1))
		return -ENXIO;

	if (av_split < if_index)
		return 0;

	if (!intel_sdvo_set_value(intel_sdvo,
				  SDVO_CMD_SET_HBUF_INDEX,
				  set_buf_index, 2))
		return -ENXIO;

	if (!intel_sdvo_get_value(intel_sdvo,
				  SDVO_CMD_GET_HBUF_TXRATE,
				  &tx_rate, 1))
		return -ENXIO;

	/* TX_DISABLED doesn't mean disabled for ELD */
	if (if_index != SDVO_HBUF_INDEX_ELD && tx_rate == SDVO_HBUF_TX_DISABLED)
		return 0;

	if (!intel_sdvo_get_hbuf_size(intel_sdvo, &hbuf_size))
		return false;

	DRM_DEBUG_KMS("reading sdvo hbuf: %i, length %u, hbuf_size: %i\n",
		      if_index, length, hbuf_size);

	hbuf_size = min_t(unsigned int, length, hbuf_size);

	for (i = 0; i < hbuf_size; i += 8) {
		if (!intel_sdvo_write_cmd(intel_sdvo, SDVO_CMD_GET_HBUF_DATA, NULL, 0))
			return -ENXIO;
		if (!intel_sdvo_read_response(intel_sdvo, &data[i],
					      min_t(unsigned int, 8, hbuf_size - i)))
			return -ENXIO;
	}

	return hbuf_size;
}

static bool intel_sdvo_compute_avi_infoframe(struct intel_sdvo *intel_sdvo,
					     struct intel_crtc_state *crtc_state,
					     struct drm_connector_state *conn_state)
{
	struct drm_i915_private *dev_priv = to_i915(intel_sdvo->base.base.dev);
	struct hdmi_avi_infoframe *frame = &crtc_state->infoframes.avi.avi;
	const struct drm_display_mode *adjusted_mode =
		&crtc_state->hw.adjusted_mode;
	int ret;

	if (!crtc_state->has_hdmi_sink)
		return true;

	crtc_state->infoframes.enable |=
		intel_hdmi_infoframe_enable(HDMI_INFOFRAME_TYPE_AVI);

	ret = drm_hdmi_avi_infoframe_from_display_mode(frame,
						       conn_state->connector,
						       adjusted_mode);
	if (ret)
		return false;

	drm_hdmi_avi_infoframe_quant_range(frame,
					   conn_state->connector,
					   adjusted_mode,
					   crtc_state->limited_color_range ?
					   HDMI_QUANTIZATION_RANGE_LIMITED :
					   HDMI_QUANTIZATION_RANGE_FULL);

	ret = hdmi_avi_infoframe_check(frame);
	if (drm_WARN_ON(&dev_priv->drm, ret))
		return false;

	return true;
}

static bool intel_sdvo_set_avi_infoframe(struct intel_sdvo *intel_sdvo,
					 const struct intel_crtc_state *crtc_state)
{
	struct drm_i915_private *dev_priv = to_i915(intel_sdvo->base.base.dev);
	u8 sdvo_data[HDMI_INFOFRAME_SIZE(AVI)];
	const union hdmi_infoframe *frame = &crtc_state->infoframes.avi;
	ssize_t len;

	if ((crtc_state->infoframes.enable &
	     intel_hdmi_infoframe_enable(HDMI_INFOFRAME_TYPE_AVI)) == 0)
		return true;

	if (drm_WARN_ON(&dev_priv->drm,
			frame->any.type != HDMI_INFOFRAME_TYPE_AVI))
		return false;

	len = hdmi_infoframe_pack_only(frame, sdvo_data, sizeof(sdvo_data));
	if (drm_WARN_ON(&dev_priv->drm, len < 0))
		return false;

	return intel_sdvo_write_infoframe(intel_sdvo, SDVO_HBUF_INDEX_AVI_IF,
					  SDVO_HBUF_TX_VSYNC,
					  sdvo_data, len);
}

static void intel_sdvo_get_avi_infoframe(struct intel_sdvo *intel_sdvo,
					 struct intel_crtc_state *crtc_state)
{
	u8 sdvo_data[HDMI_INFOFRAME_SIZE(AVI)];
	union hdmi_infoframe *frame = &crtc_state->infoframes.avi;
	ssize_t len;
	int ret;

	if (!crtc_state->has_hdmi_sink)
		return;

	len = intel_sdvo_read_infoframe(intel_sdvo, SDVO_HBUF_INDEX_AVI_IF,
					sdvo_data, sizeof(sdvo_data));
	if (len < 0) {
		DRM_DEBUG_KMS("failed to read AVI infoframe\n");
		return;
	} else if (len == 0) {
		return;
	}

	crtc_state->infoframes.enable |=
		intel_hdmi_infoframe_enable(HDMI_INFOFRAME_TYPE_AVI);

	ret = hdmi_infoframe_unpack(frame, sdvo_data, len);
	if (ret) {
		DRM_DEBUG_KMS("Failed to unpack AVI infoframe\n");
		return;
	}

	if (frame->any.type != HDMI_INFOFRAME_TYPE_AVI)
		DRM_DEBUG_KMS("Found the wrong infoframe type 0x%x (expected 0x%02x)\n",
			      frame->any.type, HDMI_INFOFRAME_TYPE_AVI);
}

static void intel_sdvo_get_eld(struct intel_sdvo *intel_sdvo,
			       struct intel_crtc_state *crtc_state)
{
	struct drm_i915_private *i915 = to_i915(intel_sdvo->base.base.dev);
	ssize_t len;
	u8 val;

	if (!crtc_state->has_audio)
		return;

	if (!intel_sdvo_get_value(intel_sdvo, SDVO_CMD_GET_AUDIO_STAT, &val, 1))
		return;

	if ((val & SDVO_AUDIO_ELD_VALID) == 0)
		return;

	len = intel_sdvo_read_infoframe(intel_sdvo, SDVO_HBUF_INDEX_ELD,
					crtc_state->eld, sizeof(crtc_state->eld));
	if (len < 0)
		drm_dbg_kms(&i915->drm, "failed to read ELD\n");
}

static bool intel_sdvo_set_tv_format(struct intel_sdvo *intel_sdvo,
				     const struct drm_connector_state *conn_state)
{
	struct intel_sdvo_tv_format format;
	u32 format_map;

	format_map = 1 << conn_state->tv.mode;
	memset(&format, 0, sizeof(format));
	memcpy(&format, &format_map, min(sizeof(format), sizeof(format_map)));

	BUILD_BUG_ON(sizeof(format) != 6);
	return intel_sdvo_set_value(intel_sdvo,
				    SDVO_CMD_SET_TV_FORMAT,
				    &format, sizeof(format));
}

static bool
intel_sdvo_set_output_timings_from_mode(struct intel_sdvo *intel_sdvo,
					const struct drm_display_mode *mode)
{
	struct intel_sdvo_dtd output_dtd;

	if (!intel_sdvo_set_target_output(intel_sdvo,
					  intel_sdvo->attached_output))
		return false;

	intel_sdvo_get_dtd_from_mode(&output_dtd, mode);
	if (!intel_sdvo_set_output_timing(intel_sdvo, &output_dtd))
		return false;

	return true;
}

/*
 * Asks the sdvo controller for the preferred input mode given the output mode.
 * Unfortunately we have to set up the full output mode to do that.
 */
static bool
intel_sdvo_get_preferred_input_mode(struct intel_sdvo *intel_sdvo,
				    struct intel_sdvo_connector *intel_sdvo_connector,
				    const struct drm_display_mode *mode,
				    struct drm_display_mode *adjusted_mode)
{
	struct intel_sdvo_dtd input_dtd;

	/* Reset the input timing to the screen. Assume always input 0. */
	if (!intel_sdvo_set_target_input(intel_sdvo))
		return false;

	if (!intel_sdvo_create_preferred_input_timing(intel_sdvo,
						      intel_sdvo_connector,
						      mode))
		return false;

	if (!intel_sdvo_get_preferred_input_timing(intel_sdvo,
						   &input_dtd))
		return false;

	intel_sdvo_get_mode_from_dtd(adjusted_mode, &input_dtd);
	intel_sdvo->dtd_sdvo_flags = input_dtd.part2.sdvo_flags;

	return true;
}

static void i9xx_adjust_sdvo_tv_clock(struct intel_crtc_state *pipe_config)
{
	struct drm_i915_private *dev_priv = to_i915(pipe_config->uapi.crtc->dev);
	unsigned dotclock = pipe_config->port_clock;
	struct dpll *clock = &pipe_config->dpll;

	/*
	 * SDVO TV has fixed PLL values depend on its clock range,
	 * this mirrors vbios setting.
	 */
	if (dotclock >= 100000 && dotclock < 140500) {
		clock->p1 = 2;
		clock->p2 = 10;
		clock->n = 3;
		clock->m1 = 16;
		clock->m2 = 8;
	} else if (dotclock >= 140500 && dotclock <= 200000) {
		clock->p1 = 1;
		clock->p2 = 10;
		clock->n = 6;
		clock->m1 = 12;
		clock->m2 = 8;
	} else {
		drm_WARN(&dev_priv->drm, 1,
			 "SDVO TV clock out of range: %i\n", dotclock);
	}

	pipe_config->clock_set = true;
}

static bool intel_has_hdmi_sink(struct intel_sdvo_connector *intel_sdvo_connector,
				const struct drm_connector_state *conn_state)
{
	struct drm_connector *connector = conn_state->connector;

	return intel_sdvo_connector->is_hdmi &&
		connector->display_info.is_hdmi &&
		READ_ONCE(to_intel_digital_connector_state(conn_state)->force_audio) != HDMI_AUDIO_OFF_DVI;
}

static bool intel_sdvo_limited_color_range(struct intel_encoder *encoder,
					   const struct intel_crtc_state *crtc_state,
					   const struct drm_connector_state *conn_state)
{
	struct intel_sdvo *intel_sdvo = to_sdvo(encoder);

	if ((intel_sdvo->colorimetry_cap & SDVO_COLORIMETRY_RGB220) == 0)
		return false;

	return intel_hdmi_limited_color_range(crtc_state, conn_state);
}

static bool intel_sdvo_has_audio(struct intel_encoder *encoder,
				 const struct intel_crtc_state *crtc_state,
				 const struct drm_connector_state *conn_state)
{
	struct drm_connector *connector = conn_state->connector;
	struct intel_sdvo_connector *intel_sdvo_connector =
		to_intel_sdvo_connector(connector);
	const struct intel_digital_connector_state *intel_conn_state =
		to_intel_digital_connector_state(conn_state);

	if (!crtc_state->has_hdmi_sink)
		return false;

	if (intel_conn_state->force_audio == HDMI_AUDIO_AUTO)
		return intel_sdvo_connector->is_hdmi &&
			connector->display_info.has_audio;
	else
		return intel_conn_state->force_audio == HDMI_AUDIO_ON;
}

static int intel_sdvo_compute_config(struct intel_encoder *encoder,
				     struct intel_crtc_state *pipe_config,
				     struct drm_connector_state *conn_state)
{
	struct intel_sdvo *intel_sdvo = to_sdvo(encoder);
	struct intel_sdvo_connector *intel_sdvo_connector =
		to_intel_sdvo_connector(conn_state->connector);
	struct drm_display_mode *adjusted_mode = &pipe_config->hw.adjusted_mode;
	struct drm_display_mode *mode = &pipe_config->hw.mode;

	DRM_DEBUG_KMS("forcing bpc to 8 for SDVO\n");
	pipe_config->pipe_bpp = 8*3;
	pipe_config->sink_format = INTEL_OUTPUT_FORMAT_RGB;
	pipe_config->output_format = INTEL_OUTPUT_FORMAT_RGB;

	if (HAS_PCH_SPLIT(to_i915(encoder->base.dev)))
		pipe_config->has_pch_encoder = true;

	/*
	 * We need to construct preferred input timings based on our
	 * output timings.  To do that, we have to set the output
	 * timings, even though this isn't really the right place in
	 * the sequence to do it. Oh well.
	 */
	if (IS_TV(intel_sdvo_connector)) {
		if (!intel_sdvo_set_output_timings_from_mode(intel_sdvo, mode))
			return -EINVAL;

		(void) intel_sdvo_get_preferred_input_mode(intel_sdvo,
							   intel_sdvo_connector,
							   mode,
							   adjusted_mode);
		pipe_config->sdvo_tv_clock = true;
	} else if (IS_LVDS(intel_sdvo_connector)) {
		const struct drm_display_mode *fixed_mode =
			intel_panel_fixed_mode(&intel_sdvo_connector->base, mode);
		int ret;

		ret = intel_panel_compute_config(&intel_sdvo_connector->base,
						 adjusted_mode);
		if (ret)
			return ret;

		if (!intel_sdvo_set_output_timings_from_mode(intel_sdvo, fixed_mode))
			return -EINVAL;

		(void) intel_sdvo_get_preferred_input_mode(intel_sdvo,
							   intel_sdvo_connector,
							   mode,
							   adjusted_mode);
	}

	if (adjusted_mode->flags & DRM_MODE_FLAG_DBLSCAN)
		return -EINVAL;

	/*
	 * Make the CRTC code factor in the SDVO pixel multiplier.  The
	 * SDVO device will factor out the multiplier during mode_set.
	 */
	pipe_config->pixel_multiplier =
		intel_sdvo_get_pixel_multiplier(adjusted_mode);

	pipe_config->has_hdmi_sink = intel_has_hdmi_sink(intel_sdvo_connector, conn_state);

	pipe_config->has_audio =
		intel_sdvo_has_audio(encoder, pipe_config, conn_state) &&
		intel_audio_compute_config(encoder, pipe_config, conn_state);

	pipe_config->limited_color_range =
		intel_sdvo_limited_color_range(encoder, pipe_config,
					       conn_state);

	/* Clock computation needs to happen after pixel multiplier. */
	if (IS_TV(intel_sdvo_connector))
		i9xx_adjust_sdvo_tv_clock(pipe_config);

	if (conn_state->picture_aspect_ratio)
		adjusted_mode->picture_aspect_ratio =
			conn_state->picture_aspect_ratio;

	if (!intel_sdvo_compute_avi_infoframe(intel_sdvo,
					      pipe_config, conn_state)) {
		DRM_DEBUG_KMS("bad AVI infoframe\n");
		return -EINVAL;
	}

	return 0;
}

#define UPDATE_PROPERTY(input, NAME) \
	do { \
		val = input; \
		intel_sdvo_set_value(intel_sdvo, SDVO_CMD_SET_##NAME, &val, sizeof(val)); \
	} while (0)

static void intel_sdvo_update_props(struct intel_sdvo *intel_sdvo,
				    const struct intel_sdvo_connector_state *sdvo_state)
{
	const struct drm_connector_state *conn_state = &sdvo_state->base.base;
	struct intel_sdvo_connector *intel_sdvo_conn =
		to_intel_sdvo_connector(conn_state->connector);
	u16 val;

	if (intel_sdvo_conn->left)
		UPDATE_PROPERTY(sdvo_state->tv.overscan_h, OVERSCAN_H);

	if (intel_sdvo_conn->top)
		UPDATE_PROPERTY(sdvo_state->tv.overscan_v, OVERSCAN_V);

	if (intel_sdvo_conn->hpos)
		UPDATE_PROPERTY(sdvo_state->tv.hpos, HPOS);

	if (intel_sdvo_conn->vpos)
		UPDATE_PROPERTY(sdvo_state->tv.vpos, VPOS);

	if (intel_sdvo_conn->saturation)
		UPDATE_PROPERTY(conn_state->tv.saturation, SATURATION);

	if (intel_sdvo_conn->contrast)
		UPDATE_PROPERTY(conn_state->tv.contrast, CONTRAST);

	if (intel_sdvo_conn->hue)
		UPDATE_PROPERTY(conn_state->tv.hue, HUE);

	if (intel_sdvo_conn->brightness)
		UPDATE_PROPERTY(conn_state->tv.brightness, BRIGHTNESS);

	if (intel_sdvo_conn->sharpness)
		UPDATE_PROPERTY(sdvo_state->tv.sharpness, SHARPNESS);

	if (intel_sdvo_conn->flicker_filter)
		UPDATE_PROPERTY(sdvo_state->tv.flicker_filter, FLICKER_FILTER);

	if (intel_sdvo_conn->flicker_filter_2d)
		UPDATE_PROPERTY(sdvo_state->tv.flicker_filter_2d, FLICKER_FILTER_2D);

	if (intel_sdvo_conn->flicker_filter_adaptive)
		UPDATE_PROPERTY(sdvo_state->tv.flicker_filter_adaptive, FLICKER_FILTER_ADAPTIVE);

	if (intel_sdvo_conn->tv_chroma_filter)
		UPDATE_PROPERTY(sdvo_state->tv.chroma_filter, TV_CHROMA_FILTER);

	if (intel_sdvo_conn->tv_luma_filter)
		UPDATE_PROPERTY(sdvo_state->tv.luma_filter, TV_LUMA_FILTER);

	if (intel_sdvo_conn->dot_crawl)
		UPDATE_PROPERTY(sdvo_state->tv.dot_crawl, DOT_CRAWL);

#undef UPDATE_PROPERTY
}

static void intel_sdvo_pre_enable(struct intel_atomic_state *state,
				  struct intel_encoder *intel_encoder,
				  const struct intel_crtc_state *crtc_state,
				  const struct drm_connector_state *conn_state)
{
	struct drm_i915_private *dev_priv = to_i915(intel_encoder->base.dev);
	struct intel_crtc *crtc = to_intel_crtc(crtc_state->uapi.crtc);
	const struct drm_display_mode *adjusted_mode = &crtc_state->hw.adjusted_mode;
	const struct intel_sdvo_connector_state *sdvo_state =
		to_intel_sdvo_connector_state(conn_state);
	struct intel_sdvo_connector *intel_sdvo_connector =
		to_intel_sdvo_connector(conn_state->connector);
	const struct drm_display_mode *mode = &crtc_state->hw.mode;
	struct intel_sdvo *intel_sdvo = to_sdvo(intel_encoder);
	u32 sdvox;
	struct intel_sdvo_in_out_map in_out;
	struct intel_sdvo_dtd input_dtd, output_dtd;
	int rate;

	intel_sdvo_update_props(intel_sdvo, sdvo_state);

	/*
	 * First, set the input mapping for the first input to our controlled
	 * output. This is only correct if we're a single-input device, in
	 * which case the first input is the output from the appropriate SDVO
	 * channel on the motherboard.  In a two-input device, the first input
	 * will be SDVOB and the second SDVOC.
	 */
	in_out.in0 = intel_sdvo->attached_output;
	in_out.in1 = 0;

	intel_sdvo_set_value(intel_sdvo,
			     SDVO_CMD_SET_IN_OUT_MAP,
			     &in_out, sizeof(in_out));

	/* Set the output timings to the screen */
	if (!intel_sdvo_set_target_output(intel_sdvo,
					  intel_sdvo->attached_output))
		return;

	/* lvds has a special fixed output timing. */
	if (IS_LVDS(intel_sdvo_connector)) {
		const struct drm_display_mode *fixed_mode =
			intel_panel_fixed_mode(&intel_sdvo_connector->base, mode);

		intel_sdvo_get_dtd_from_mode(&output_dtd, fixed_mode);
	} else {
		intel_sdvo_get_dtd_from_mode(&output_dtd, mode);
	}
	if (!intel_sdvo_set_output_timing(intel_sdvo, &output_dtd))
		drm_info(&dev_priv->drm,
			 "Setting output timings on %s failed\n",
			 SDVO_NAME(intel_sdvo));

	/* Set the input timing to the screen. Assume always input 0. */
	if (!intel_sdvo_set_target_input(intel_sdvo))
		return;

	if (crtc_state->has_hdmi_sink) {
		intel_sdvo_set_encode(intel_sdvo, SDVO_ENCODE_HDMI);
		intel_sdvo_set_colorimetry(intel_sdvo,
					   crtc_state->limited_color_range ?
					   SDVO_COLORIMETRY_RGB220 :
					   SDVO_COLORIMETRY_RGB256);
		intel_sdvo_set_avi_infoframe(intel_sdvo, crtc_state);
		intel_sdvo_set_pixel_replication(intel_sdvo,
						 !!(adjusted_mode->flags &
						    DRM_MODE_FLAG_DBLCLK));
	} else
		intel_sdvo_set_encode(intel_sdvo, SDVO_ENCODE_DVI);

	if (IS_TV(intel_sdvo_connector) &&
	    !intel_sdvo_set_tv_format(intel_sdvo, conn_state))
		return;

	intel_sdvo_get_dtd_from_mode(&input_dtd, adjusted_mode);

	if (IS_TV(intel_sdvo_connector) || IS_LVDS(intel_sdvo_connector))
		input_dtd.part2.sdvo_flags = intel_sdvo->dtd_sdvo_flags;
	if (!intel_sdvo_set_input_timing(intel_sdvo, &input_dtd))
		drm_info(&dev_priv->drm,
			 "Setting input timings on %s failed\n",
			 SDVO_NAME(intel_sdvo));

	switch (crtc_state->pixel_multiplier) {
	default:
		drm_WARN(&dev_priv->drm, 1,
			 "unknown pixel multiplier specified\n");
		fallthrough;
	case 1: rate = SDVO_CLOCK_RATE_MULT_1X; break;
	case 2: rate = SDVO_CLOCK_RATE_MULT_2X; break;
	case 4: rate = SDVO_CLOCK_RATE_MULT_4X; break;
	}
	if (!intel_sdvo_set_clock_rate_mult(intel_sdvo, rate))
		return;

	/* Set the SDVO control regs. */
	if (DISPLAY_VER(dev_priv) >= 4) {
		/* The real mode polarity is set by the SDVO commands, using
		 * struct intel_sdvo_dtd. */
		sdvox = SDVO_VSYNC_ACTIVE_HIGH | SDVO_HSYNC_ACTIVE_HIGH;
		if (DISPLAY_VER(dev_priv) < 5)
			sdvox |= SDVO_BORDER_ENABLE;
	} else {
		sdvox = intel_de_read(dev_priv, intel_sdvo->sdvo_reg);
		if (intel_sdvo->port == PORT_B)
			sdvox &= SDVOB_PRESERVE_MASK;
		else
			sdvox &= SDVOC_PRESERVE_MASK;
		sdvox |= (9 << 19) | SDVO_BORDER_ENABLE;
	}

	if (HAS_PCH_CPT(dev_priv))
		sdvox |= SDVO_PIPE_SEL_CPT(crtc->pipe);
	else
		sdvox |= SDVO_PIPE_SEL(crtc->pipe);

	if (DISPLAY_VER(dev_priv) >= 4) {
		/* done in crtc_mode_set as the dpll_md reg must be written early */
	} else if (IS_I945G(dev_priv) || IS_I945GM(dev_priv) ||
		   IS_G33(dev_priv) || IS_PINEVIEW(dev_priv)) {
		/* done in crtc_mode_set as it lives inside the dpll register */
	} else {
		sdvox |= (crtc_state->pixel_multiplier - 1)
			<< SDVO_PORT_MULTIPLY_SHIFT;
	}

	if (input_dtd.part2.sdvo_flags & SDVO_NEED_TO_STALL &&
	    DISPLAY_VER(dev_priv) < 5)
		sdvox |= SDVO_STALL_SELECT;
	intel_sdvo_write_sdvox(intel_sdvo, sdvox);
}

static bool intel_sdvo_connector_get_hw_state(struct intel_connector *connector)
{
	struct intel_sdvo_connector *intel_sdvo_connector =
		to_intel_sdvo_connector(&connector->base);
	struct intel_sdvo *intel_sdvo = intel_attached_sdvo(connector);
	u16 active_outputs = 0;

	intel_sdvo_get_active_outputs(intel_sdvo, &active_outputs);

	return active_outputs & intel_sdvo_connector->output_flag;
}

bool intel_sdvo_port_enabled(struct drm_i915_private *dev_priv,
			     i915_reg_t sdvo_reg, enum pipe *pipe)
{
	u32 val;

	val = intel_de_read(dev_priv, sdvo_reg);

	/* asserts want to know the pipe even if the port is disabled */
	if (HAS_PCH_CPT(dev_priv))
		*pipe = (val & SDVO_PIPE_SEL_MASK_CPT) >> SDVO_PIPE_SEL_SHIFT_CPT;
	else if (IS_CHERRYVIEW(dev_priv))
		*pipe = (val & SDVO_PIPE_SEL_MASK_CHV) >> SDVO_PIPE_SEL_SHIFT_CHV;
	else
		*pipe = (val & SDVO_PIPE_SEL_MASK) >> SDVO_PIPE_SEL_SHIFT;

	return val & SDVO_ENABLE;
}

static bool intel_sdvo_get_hw_state(struct intel_encoder *encoder,
				    enum pipe *pipe)
{
	struct drm_i915_private *dev_priv = to_i915(encoder->base.dev);
	struct intel_sdvo *intel_sdvo = to_sdvo(encoder);
	u16 active_outputs = 0;
	bool ret;

	intel_sdvo_get_active_outputs(intel_sdvo, &active_outputs);

	ret = intel_sdvo_port_enabled(dev_priv, intel_sdvo->sdvo_reg, pipe);

	return ret || active_outputs;
}

static void intel_sdvo_get_config(struct intel_encoder *encoder,
				  struct intel_crtc_state *pipe_config)
{
	struct drm_device *dev = encoder->base.dev;
	struct drm_i915_private *dev_priv = to_i915(dev);
	struct intel_sdvo *intel_sdvo = to_sdvo(encoder);
	struct intel_sdvo_dtd dtd;
	int encoder_pixel_multiplier = 0;
	int dotclock;
	u32 flags = 0, sdvox;
	u8 val;
	bool ret;

	pipe_config->output_types |= BIT(INTEL_OUTPUT_SDVO);

	sdvox = intel_de_read(dev_priv, intel_sdvo->sdvo_reg);

	ret = intel_sdvo_get_input_timing(intel_sdvo, &dtd);
	if (!ret) {
		/*
		 * Some sdvo encoders are not spec compliant and don't
		 * implement the mandatory get_timings function.
		 */
		drm_dbg(&dev_priv->drm, "failed to retrieve SDVO DTD\n");
		pipe_config->quirks |= PIPE_CONFIG_QUIRK_MODE_SYNC_FLAGS;
	} else {
		if (dtd.part2.dtd_flags & DTD_FLAG_HSYNC_POSITIVE)
			flags |= DRM_MODE_FLAG_PHSYNC;
		else
			flags |= DRM_MODE_FLAG_NHSYNC;

		if (dtd.part2.dtd_flags & DTD_FLAG_VSYNC_POSITIVE)
			flags |= DRM_MODE_FLAG_PVSYNC;
		else
			flags |= DRM_MODE_FLAG_NVSYNC;
	}

	pipe_config->hw.adjusted_mode.flags |= flags;

	/*
	 * pixel multiplier readout is tricky: Only on i915g/gm it is stored in
	 * the sdvo port register, on all other platforms it is part of the dpll
	 * state. Since the general pipe state readout happens before the
	 * encoder->get_config we so already have a valid pixel multplier on all
	 * other platfroms.
	 */
	if (IS_I915G(dev_priv) || IS_I915GM(dev_priv)) {
		pipe_config->pixel_multiplier =
			((sdvox & SDVO_PORT_MULTIPLY_MASK)
			 >> SDVO_PORT_MULTIPLY_SHIFT) + 1;
	}

	dotclock = pipe_config->port_clock;

	if (pipe_config->pixel_multiplier)
		dotclock /= pipe_config->pixel_multiplier;

	pipe_config->hw.adjusted_mode.crtc_clock = dotclock;

	/* Cross check the port pixel multiplier with the sdvo encoder state. */
	if (intel_sdvo_get_value(intel_sdvo, SDVO_CMD_GET_CLOCK_RATE_MULT,
				 &val, 1)) {
		switch (val) {
		case SDVO_CLOCK_RATE_MULT_1X:
			encoder_pixel_multiplier = 1;
			break;
		case SDVO_CLOCK_RATE_MULT_2X:
			encoder_pixel_multiplier = 2;
			break;
		case SDVO_CLOCK_RATE_MULT_4X:
			encoder_pixel_multiplier = 4;
			break;
		}
	}

	drm_WARN(dev,
		 encoder_pixel_multiplier != pipe_config->pixel_multiplier,
		 "SDVO pixel multiplier mismatch, port: %i, encoder: %i\n",
		 pipe_config->pixel_multiplier, encoder_pixel_multiplier);

	if (intel_sdvo_get_value(intel_sdvo, SDVO_CMD_GET_COLORIMETRY,
				 &val, 1)) {
		if (val == SDVO_COLORIMETRY_RGB220)
			pipe_config->limited_color_range = true;
	}

	if (intel_sdvo_get_value(intel_sdvo, SDVO_CMD_GET_AUDIO_STAT,
				 &val, 1)) {
		if (val & SDVO_AUDIO_PRESENCE_DETECT)
			pipe_config->has_audio = true;
	}

	if (intel_sdvo_get_value(intel_sdvo, SDVO_CMD_GET_ENCODE,
				 &val, 1)) {
		if (val == SDVO_ENCODE_HDMI)
			pipe_config->has_hdmi_sink = true;
	}

	intel_sdvo_get_avi_infoframe(intel_sdvo, pipe_config);

	intel_sdvo_get_eld(intel_sdvo, pipe_config);
}

static void intel_sdvo_disable_audio(struct intel_sdvo *intel_sdvo)
{
	intel_sdvo_set_audio_state(intel_sdvo, 0);
}

static void intel_sdvo_enable_audio(struct intel_sdvo *intel_sdvo,
				    const struct intel_crtc_state *crtc_state,
				    const struct drm_connector_state *conn_state)
{
	const u8 *eld = crtc_state->eld;

	intel_sdvo_set_audio_state(intel_sdvo, 0);

	intel_sdvo_write_infoframe(intel_sdvo, SDVO_HBUF_INDEX_ELD,
				   SDVO_HBUF_TX_DISABLED,
				   eld, drm_eld_size(eld));

	intel_sdvo_set_audio_state(intel_sdvo, SDVO_AUDIO_ELD_VALID |
				   SDVO_AUDIO_PRESENCE_DETECT);
}

static void intel_disable_sdvo(struct intel_atomic_state *state,
			       struct intel_encoder *encoder,
			       const struct intel_crtc_state *old_crtc_state,
			       const struct drm_connector_state *conn_state)
{
	struct drm_i915_private *dev_priv = to_i915(encoder->base.dev);
	struct intel_sdvo *intel_sdvo = to_sdvo(encoder);
	struct intel_crtc *crtc = to_intel_crtc(old_crtc_state->uapi.crtc);
	u32 temp;

	if (old_crtc_state->has_audio)
		intel_sdvo_disable_audio(intel_sdvo);

	intel_sdvo_set_active_outputs(intel_sdvo, 0);
	if (0)
		intel_sdvo_set_encoder_power_state(intel_sdvo,
						   DRM_MODE_DPMS_OFF);

	temp = intel_de_read(dev_priv, intel_sdvo->sdvo_reg);

	temp &= ~SDVO_ENABLE;
	intel_sdvo_write_sdvox(intel_sdvo, temp);

	/*
	 * HW workaround for IBX, we need to move the port
	 * to transcoder A after disabling it to allow the
	 * matching DP port to be enabled on transcoder A.
	 */
	if (HAS_PCH_IBX(dev_priv) && crtc->pipe == PIPE_B) {
		/*
		 * We get CPU/PCH FIFO underruns on the other pipe when
		 * doing the workaround. Sweep them under the rug.
		 */
		intel_set_cpu_fifo_underrun_reporting(dev_priv, PIPE_A, false);
		intel_set_pch_fifo_underrun_reporting(dev_priv, PIPE_A, false);

		temp &= ~SDVO_PIPE_SEL_MASK;
		temp |= SDVO_ENABLE | SDVO_PIPE_SEL(PIPE_A);
		intel_sdvo_write_sdvox(intel_sdvo, temp);

		temp &= ~SDVO_ENABLE;
		intel_sdvo_write_sdvox(intel_sdvo, temp);

		intel_wait_for_vblank_if_active(dev_priv, PIPE_A);
		intel_set_cpu_fifo_underrun_reporting(dev_priv, PIPE_A, true);
		intel_set_pch_fifo_underrun_reporting(dev_priv, PIPE_A, true);
	}
}

static void pch_disable_sdvo(struct intel_atomic_state *state,
			     struct intel_encoder *encoder,
			     const struct intel_crtc_state *old_crtc_state,
			     const struct drm_connector_state *old_conn_state)
{
}

static void pch_post_disable_sdvo(struct intel_atomic_state *state,
				  struct intel_encoder *encoder,
				  const struct intel_crtc_state *old_crtc_state,
				  const struct drm_connector_state *old_conn_state)
{
	intel_disable_sdvo(state, encoder, old_crtc_state, old_conn_state);
}

static void intel_enable_sdvo(struct intel_atomic_state *state,
			      struct intel_encoder *encoder,
			      const struct intel_crtc_state *pipe_config,
			      const struct drm_connector_state *conn_state)
{
	struct drm_device *dev = encoder->base.dev;
	struct drm_i915_private *dev_priv = to_i915(dev);
	struct intel_sdvo *intel_sdvo = to_sdvo(encoder);
	struct intel_crtc *crtc = to_intel_crtc(pipe_config->uapi.crtc);
	u32 temp;
	bool input1, input2;
	int i;
	bool success;

	temp = intel_de_read(dev_priv, intel_sdvo->sdvo_reg);
	temp |= SDVO_ENABLE;
	intel_sdvo_write_sdvox(intel_sdvo, temp);

	for (i = 0; i < 2; i++)
		intel_crtc_wait_for_next_vblank(crtc);

	success = intel_sdvo_get_trained_inputs(intel_sdvo, &input1, &input2);
	/*
	 * Warn if the device reported failure to sync.
	 *
	 * A lot of SDVO devices fail to notify of sync, but it's
	 * a given it the status is a success, we succeeded.
	 */
	if (success && !input1) {
		drm_dbg_kms(&dev_priv->drm,
			    "First %s output reported failure to "
			    "sync\n", SDVO_NAME(intel_sdvo));
	}

	if (0)
		intel_sdvo_set_encoder_power_state(intel_sdvo,
						   DRM_MODE_DPMS_ON);
	intel_sdvo_set_active_outputs(intel_sdvo, intel_sdvo->attached_output);

	if (pipe_config->has_audio)
		intel_sdvo_enable_audio(intel_sdvo, pipe_config, conn_state);
}

static enum drm_mode_status
intel_sdvo_mode_valid(struct drm_connector *connector,
		      struct drm_display_mode *mode)
{
	struct drm_i915_private *i915 = to_i915(connector->dev);
	struct intel_sdvo *intel_sdvo = intel_attached_sdvo(to_intel_connector(connector));
	struct intel_sdvo_connector *intel_sdvo_connector =
		to_intel_sdvo_connector(connector);
	bool has_hdmi_sink = intel_has_hdmi_sink(intel_sdvo_connector, connector->state);
	int max_dotclk = i915->max_dotclk_freq;
	enum drm_mode_status status;
	int clock = mode->clock;

	status = intel_cpu_transcoder_mode_valid(i915, mode);
	if (status != MODE_OK)
		return status;

	if (mode->flags & DRM_MODE_FLAG_DBLSCAN)
		return MODE_NO_DBLESCAN;

	if (clock > max_dotclk)
		return MODE_CLOCK_HIGH;

	if (mode->flags & DRM_MODE_FLAG_DBLCLK) {
		if (!has_hdmi_sink)
			return MODE_CLOCK_LOW;
		clock *= 2;
	}

	if (intel_sdvo->pixel_clock_min > clock)
		return MODE_CLOCK_LOW;

	if (intel_sdvo->pixel_clock_max < clock)
		return MODE_CLOCK_HIGH;

	if (IS_LVDS(intel_sdvo_connector)) {
		enum drm_mode_status status;

		status = intel_panel_mode_valid(&intel_sdvo_connector->base, mode);
		if (status != MODE_OK)
			return status;
	}

	return MODE_OK;
}

static bool intel_sdvo_get_capabilities(struct intel_sdvo *intel_sdvo, struct intel_sdvo_caps *caps)
{
	BUILD_BUG_ON(sizeof(*caps) != 8);
	if (!intel_sdvo_get_value(intel_sdvo,
				  SDVO_CMD_GET_DEVICE_CAPS,
				  caps, sizeof(*caps)))
		return false;

	DRM_DEBUG_KMS("SDVO capabilities:\n"
		      "  vendor_id: %d\n"
		      "  device_id: %d\n"
		      "  device_rev_id: %d\n"
		      "  sdvo_version_major: %d\n"
		      "  sdvo_version_minor: %d\n"
		      "  sdvo_inputs_mask: %d\n"
		      "  smooth_scaling: %d\n"
		      "  sharp_scaling: %d\n"
		      "  up_scaling: %d\n"
		      "  down_scaling: %d\n"
		      "  stall_support: %d\n"
		      "  output_flags: %d\n",
		      caps->vendor_id,
		      caps->device_id,
		      caps->device_rev_id,
		      caps->sdvo_version_major,
		      caps->sdvo_version_minor,
		      caps->sdvo_inputs_mask,
		      caps->smooth_scaling,
		      caps->sharp_scaling,
		      caps->up_scaling,
		      caps->down_scaling,
		      caps->stall_support,
		      caps->output_flags);

	return true;
}

static u8 intel_sdvo_get_colorimetry_cap(struct intel_sdvo *intel_sdvo)
{
	u8 cap;

	if (!intel_sdvo_get_value(intel_sdvo, SDVO_CMD_GET_COLORIMETRY_CAP,
				  &cap, sizeof(cap)))
		return SDVO_COLORIMETRY_RGB256;

	return cap;
}

static u16 intel_sdvo_get_hotplug_support(struct intel_sdvo *intel_sdvo)
{
	struct drm_i915_private *dev_priv = to_i915(intel_sdvo->base.base.dev);
	u16 hotplug;

	if (!I915_HAS_HOTPLUG(dev_priv))
		return 0;

	/*
	 * HW Erratum: SDVO Hotplug is broken on all i945G chips, there's noise
	 * on the line.
	 */
	if (IS_I945G(dev_priv) || IS_I945GM(dev_priv))
		return 0;

	if (!intel_sdvo_get_value(intel_sdvo, SDVO_CMD_GET_HOT_PLUG_SUPPORT,
					&hotplug, sizeof(hotplug)))
		return 0;

	return hotplug;
}

static void intel_sdvo_enable_hotplug(struct intel_encoder *encoder)
{
	struct intel_sdvo *intel_sdvo = to_sdvo(encoder);

	intel_sdvo_write_cmd(intel_sdvo, SDVO_CMD_SET_ACTIVE_HOT_PLUG,
			     &intel_sdvo->hotplug_active, 2);
}

static enum intel_hotplug_state
intel_sdvo_hotplug(struct intel_encoder *encoder,
		   struct intel_connector *connector)
{
	intel_sdvo_enable_hotplug(encoder);

	return intel_encoder_hotplug(encoder, connector);
}

static bool
intel_sdvo_multifunc_encoder(struct intel_sdvo *intel_sdvo)
{
	/* Is there more than one type of output? */
	return hweight16(intel_sdvo->caps.output_flags) > 1;
}

static const struct drm_edid *
intel_sdvo_get_edid(struct drm_connector *connector)
{
	struct intel_sdvo *sdvo = intel_attached_sdvo(to_intel_connector(connector));
	return drm_edid_read_ddc(connector, &sdvo->ddc);
}

/* Mac mini hack -- use the same DDC as the analog connector */
static const struct drm_edid *
intel_sdvo_get_analog_edid(struct drm_connector *connector)
{
	struct drm_i915_private *i915 = to_i915(connector->dev);
	struct i2c_adapter *i2c;

	i2c = intel_gmbus_get_adapter(i915, i915->display.vbt.crt_ddc_pin);

	return drm_edid_read_ddc(connector, i2c);
}

static enum drm_connector_status
intel_sdvo_tmds_sink_detect(struct drm_connector *connector)
{
	struct intel_sdvo *intel_sdvo = intel_attached_sdvo(to_intel_connector(connector));
	enum drm_connector_status status;
	const struct drm_edid *drm_edid;

	drm_edid = intel_sdvo_get_edid(connector);

	if (!drm_edid && intel_sdvo_multifunc_encoder(intel_sdvo)) {
		u8 ddc, saved_ddc = intel_sdvo->ddc_bus;

		/*
		 * Don't use the 1 as the argument of DDC bus switch to get
		 * the EDID. It is used for SDVO SPD ROM.
		 */
		for (ddc = intel_sdvo->ddc_bus >> 1; ddc > 1; ddc >>= 1) {
			intel_sdvo->ddc_bus = ddc;
			drm_edid = intel_sdvo_get_edid(connector);
			if (drm_edid)
				break;
		}
		/*
		 * If we found the EDID on the other bus,
		 * assume that is the correct DDC bus.
		 */
		if (!drm_edid)
			intel_sdvo->ddc_bus = saved_ddc;
	}

	/*
	 * When there is no edid and no monitor is connected with VGA
	 * port, try to use the CRT ddc to read the EDID for DVI-connector.
	 */
	if (!drm_edid)
		drm_edid = intel_sdvo_get_analog_edid(connector);

	status = connector_status_unknown;
	if (drm_edid) {
		const struct edid *edid = drm_edid_raw(drm_edid);

		/* DDC bus is shared, match EDID to connector type */
		if (edid && edid->input & DRM_EDID_INPUT_DIGITAL)
			status = connector_status_connected;
<<<<<<< HEAD
			if (intel_sdvo_connector->is_hdmi) {
				intel_sdvo->has_hdmi_audio = drm_detect_monitor_audio(edid);
			}
		} else
=======
		else
>>>>>>> 98817289
			status = connector_status_disconnected;
		drm_edid_free(drm_edid);
	}

	return status;
}

static bool
intel_sdvo_connector_matches_edid(struct intel_sdvo_connector *sdvo,
				  const struct drm_edid *drm_edid)
{
	const struct edid *edid = drm_edid_raw(drm_edid);
	bool monitor_is_digital = !!(edid->input & DRM_EDID_INPUT_DIGITAL);
	bool connector_is_digital = !!IS_DIGITAL(sdvo);

	DRM_DEBUG_KMS("connector_is_digital? %d, monitor_is_digital? %d\n",
		      connector_is_digital, monitor_is_digital);
	return connector_is_digital == monitor_is_digital;
}

static enum drm_connector_status
intel_sdvo_detect(struct drm_connector *connector, bool force)
{
	struct drm_i915_private *i915 = to_i915(connector->dev);
	struct intel_sdvo *intel_sdvo = intel_attached_sdvo(to_intel_connector(connector));
	struct intel_sdvo_connector *intel_sdvo_connector = to_intel_sdvo_connector(connector);
	enum drm_connector_status ret;
	u16 response;

	DRM_DEBUG_KMS("[CONNECTOR:%d:%s]\n",
		      connector->base.id, connector->name);

	if (!INTEL_DISPLAY_ENABLED(i915))
		return connector_status_disconnected;

	if (!intel_sdvo_get_value(intel_sdvo,
				  SDVO_CMD_GET_ATTACHED_DISPLAYS,
				  &response, 2))
		return connector_status_unknown;

	DRM_DEBUG_KMS("SDVO response %d %d [%x]\n",
		      response & 0xff, response >> 8,
		      intel_sdvo_connector->output_flag);

	if (response == 0)
		return connector_status_disconnected;

	intel_sdvo->attached_output = response;

<<<<<<< HEAD
	intel_sdvo->has_hdmi_audio = false;

=======
>>>>>>> 98817289
	if ((intel_sdvo_connector->output_flag & response) == 0)
		ret = connector_status_disconnected;
	else if (IS_TMDS(intel_sdvo_connector))
		ret = intel_sdvo_tmds_sink_detect(connector);
	else {
		const struct drm_edid *drm_edid;

		/* if we have an edid check it matches the connection */
		drm_edid = intel_sdvo_get_edid(connector);
		if (!drm_edid)
			drm_edid = intel_sdvo_get_analog_edid(connector);
		if (drm_edid) {
			if (intel_sdvo_connector_matches_edid(intel_sdvo_connector,
							      drm_edid))
				ret = connector_status_connected;
			else
				ret = connector_status_disconnected;

			drm_edid_free(drm_edid);
		} else {
			ret = connector_status_connected;
		}
	}

	return ret;
}

static int intel_sdvo_get_ddc_modes(struct drm_connector *connector)
{
	int num_modes = 0;
	const struct drm_edid *drm_edid;

	DRM_DEBUG_KMS("[CONNECTOR:%d:%s]\n",
		      connector->base.id, connector->name);

	/* set the bus switch and get the modes */
	drm_edid = intel_sdvo_get_edid(connector);

	/*
	 * Mac mini hack.  On this device, the DVI-I connector shares one DDC
	 * link between analog and digital outputs. So, if the regular SDVO
	 * DDC fails, check to see if the analog output is disconnected, in
	 * which case we'll look there for the digital DDC data.
	 */
	if (!drm_edid)
		drm_edid = intel_sdvo_get_analog_edid(connector);

	if (!drm_edid)
		return 0;

	if (intel_sdvo_connector_matches_edid(to_intel_sdvo_connector(connector),
					      drm_edid))
		num_modes += intel_connector_update_modes(connector, drm_edid);

	drm_edid_free(drm_edid);

	return num_modes;
}

/*
 * Set of SDVO TV modes.
 * Note!  This is in reply order (see loop in get_tv_modes).
 * XXX: all 60Hz refresh?
 */
static const struct drm_display_mode sdvo_tv_modes[] = {
	{ DRM_MODE("320x200", DRM_MODE_TYPE_DRIVER, 5815, 320, 321, 384,
		   416, 0, 200, 201, 232, 233, 0,
		   DRM_MODE_FLAG_PHSYNC | DRM_MODE_FLAG_PVSYNC) },
	{ DRM_MODE("320x240", DRM_MODE_TYPE_DRIVER, 6814, 320, 321, 384,
		   416, 0, 240, 241, 272, 273, 0,
		   DRM_MODE_FLAG_PHSYNC | DRM_MODE_FLAG_PVSYNC) },
	{ DRM_MODE("400x300", DRM_MODE_TYPE_DRIVER, 9910, 400, 401, 464,
		   496, 0, 300, 301, 332, 333, 0,
		   DRM_MODE_FLAG_PHSYNC | DRM_MODE_FLAG_PVSYNC) },
	{ DRM_MODE("640x350", DRM_MODE_TYPE_DRIVER, 16913, 640, 641, 704,
		   736, 0, 350, 351, 382, 383, 0,
		   DRM_MODE_FLAG_PHSYNC | DRM_MODE_FLAG_PVSYNC) },
	{ DRM_MODE("640x400", DRM_MODE_TYPE_DRIVER, 19121, 640, 641, 704,
		   736, 0, 400, 401, 432, 433, 0,
		   DRM_MODE_FLAG_PHSYNC | DRM_MODE_FLAG_PVSYNC) },
	{ DRM_MODE("640x480", DRM_MODE_TYPE_DRIVER, 22654, 640, 641, 704,
		   736, 0, 480, 481, 512, 513, 0,
		   DRM_MODE_FLAG_PHSYNC | DRM_MODE_FLAG_PVSYNC) },
	{ DRM_MODE("704x480", DRM_MODE_TYPE_DRIVER, 24624, 704, 705, 768,
		   800, 0, 480, 481, 512, 513, 0,
		   DRM_MODE_FLAG_PHSYNC | DRM_MODE_FLAG_PVSYNC) },
	{ DRM_MODE("704x576", DRM_MODE_TYPE_DRIVER, 29232, 704, 705, 768,
		   800, 0, 576, 577, 608, 609, 0,
		   DRM_MODE_FLAG_PHSYNC | DRM_MODE_FLAG_PVSYNC) },
	{ DRM_MODE("720x350", DRM_MODE_TYPE_DRIVER, 18751, 720, 721, 784,
		   816, 0, 350, 351, 382, 383, 0,
		   DRM_MODE_FLAG_PHSYNC | DRM_MODE_FLAG_PVSYNC) },
	{ DRM_MODE("720x400", DRM_MODE_TYPE_DRIVER, 21199, 720, 721, 784,
		   816, 0, 400, 401, 432, 433, 0,
		   DRM_MODE_FLAG_PHSYNC | DRM_MODE_FLAG_PVSYNC) },
	{ DRM_MODE("720x480", DRM_MODE_TYPE_DRIVER, 25116, 720, 721, 784,
		   816, 0, 480, 481, 512, 513, 0,
		   DRM_MODE_FLAG_PHSYNC | DRM_MODE_FLAG_PVSYNC) },
	{ DRM_MODE("720x540", DRM_MODE_TYPE_DRIVER, 28054, 720, 721, 784,
		   816, 0, 540, 541, 572, 573, 0,
		   DRM_MODE_FLAG_PHSYNC | DRM_MODE_FLAG_PVSYNC) },
	{ DRM_MODE("720x576", DRM_MODE_TYPE_DRIVER, 29816, 720, 721, 784,
		   816, 0, 576, 577, 608, 609, 0,
		   DRM_MODE_FLAG_PHSYNC | DRM_MODE_FLAG_PVSYNC) },
	{ DRM_MODE("768x576", DRM_MODE_TYPE_DRIVER, 31570, 768, 769, 832,
		   864, 0, 576, 577, 608, 609, 0,
		   DRM_MODE_FLAG_PHSYNC | DRM_MODE_FLAG_PVSYNC) },
	{ DRM_MODE("800x600", DRM_MODE_TYPE_DRIVER, 34030, 800, 801, 864,
		   896, 0, 600, 601, 632, 633, 0,
		   DRM_MODE_FLAG_PHSYNC | DRM_MODE_FLAG_PVSYNC) },
	{ DRM_MODE("832x624", DRM_MODE_TYPE_DRIVER, 36581, 832, 833, 896,
		   928, 0, 624, 625, 656, 657, 0,
		   DRM_MODE_FLAG_PHSYNC | DRM_MODE_FLAG_PVSYNC) },
	{ DRM_MODE("920x766", DRM_MODE_TYPE_DRIVER, 48707, 920, 921, 984,
		   1016, 0, 766, 767, 798, 799, 0,
		   DRM_MODE_FLAG_PHSYNC | DRM_MODE_FLAG_PVSYNC) },
	{ DRM_MODE("1024x768", DRM_MODE_TYPE_DRIVER, 53827, 1024, 1025, 1088,
		   1120, 0, 768, 769, 800, 801, 0,
		   DRM_MODE_FLAG_PHSYNC | DRM_MODE_FLAG_PVSYNC) },
	{ DRM_MODE("1280x1024", DRM_MODE_TYPE_DRIVER, 87265, 1280, 1281, 1344,
		   1376, 0, 1024, 1025, 1056, 1057, 0,
		   DRM_MODE_FLAG_PHSYNC | DRM_MODE_FLAG_PVSYNC) },
};

static int intel_sdvo_get_tv_modes(struct drm_connector *connector)
{
	struct intel_sdvo *intel_sdvo = intel_attached_sdvo(to_intel_connector(connector));
	const struct drm_connector_state *conn_state = connector->state;
	struct intel_sdvo_sdtv_resolution_request tv_res;
	u32 reply = 0, format_map = 0;
	int num_modes = 0;
	int i;

	DRM_DEBUG_KMS("[CONNECTOR:%d:%s]\n",
		      connector->base.id, connector->name);

	/*
	 * Read the list of supported input resolutions for the selected TV
	 * format.
	 */
	format_map = 1 << conn_state->tv.mode;
	memcpy(&tv_res, &format_map,
	       min(sizeof(format_map), sizeof(struct intel_sdvo_sdtv_resolution_request)));

	if (!intel_sdvo_set_target_output(intel_sdvo, intel_sdvo->attached_output))
		return 0;

	BUILD_BUG_ON(sizeof(tv_res) != 3);
	if (!intel_sdvo_write_cmd(intel_sdvo,
				  SDVO_CMD_GET_SDTV_RESOLUTION_SUPPORT,
				  &tv_res, sizeof(tv_res)))
		return 0;
	if (!intel_sdvo_read_response(intel_sdvo, &reply, 3))
		return 0;

	for (i = 0; i < ARRAY_SIZE(sdvo_tv_modes); i++) {
		if (reply & (1 << i)) {
			struct drm_display_mode *nmode;
			nmode = drm_mode_duplicate(connector->dev,
						   &sdvo_tv_modes[i]);
			if (nmode) {
				drm_mode_probed_add(connector, nmode);
				num_modes++;
			}
		}
	}

	return num_modes;
}

static int intel_sdvo_get_lvds_modes(struct drm_connector *connector)
{
	struct drm_i915_private *dev_priv = to_i915(connector->dev);

	drm_dbg_kms(&dev_priv->drm, "[CONNECTOR:%d:%s]\n",
		    connector->base.id, connector->name);

	return intel_panel_get_modes(to_intel_connector(connector));
}

static int intel_sdvo_get_modes(struct drm_connector *connector)
{
	struct intel_sdvo_connector *intel_sdvo_connector = to_intel_sdvo_connector(connector);

	if (IS_TV(intel_sdvo_connector))
		return intel_sdvo_get_tv_modes(connector);
	else if (IS_LVDS(intel_sdvo_connector))
		return intel_sdvo_get_lvds_modes(connector);
	else
		return intel_sdvo_get_ddc_modes(connector);
}

static int
intel_sdvo_connector_atomic_get_property(struct drm_connector *connector,
					 const struct drm_connector_state *state,
					 struct drm_property *property,
					 u64 *val)
{
	struct intel_sdvo_connector *intel_sdvo_connector = to_intel_sdvo_connector(connector);
	const struct intel_sdvo_connector_state *sdvo_state = to_intel_sdvo_connector_state((void *)state);

	if (property == intel_sdvo_connector->tv_format) {
		int i;

		for (i = 0; i < intel_sdvo_connector->format_supported_num; i++)
			if (state->tv.mode == intel_sdvo_connector->tv_format_supported[i]) {
				*val = i;

				return 0;
			}

		drm_WARN_ON(connector->dev, 1);
		*val = 0;
	} else if (property == intel_sdvo_connector->top ||
		   property == intel_sdvo_connector->bottom)
		*val = intel_sdvo_connector->max_vscan - sdvo_state->tv.overscan_v;
	else if (property == intel_sdvo_connector->left ||
		 property == intel_sdvo_connector->right)
		*val = intel_sdvo_connector->max_hscan - sdvo_state->tv.overscan_h;
	else if (property == intel_sdvo_connector->hpos)
		*val = sdvo_state->tv.hpos;
	else if (property == intel_sdvo_connector->vpos)
		*val = sdvo_state->tv.vpos;
	else if (property == intel_sdvo_connector->saturation)
		*val = state->tv.saturation;
	else if (property == intel_sdvo_connector->contrast)
		*val = state->tv.contrast;
	else if (property == intel_sdvo_connector->hue)
		*val = state->tv.hue;
	else if (property == intel_sdvo_connector->brightness)
		*val = state->tv.brightness;
	else if (property == intel_sdvo_connector->sharpness)
		*val = sdvo_state->tv.sharpness;
	else if (property == intel_sdvo_connector->flicker_filter)
		*val = sdvo_state->tv.flicker_filter;
	else if (property == intel_sdvo_connector->flicker_filter_2d)
		*val = sdvo_state->tv.flicker_filter_2d;
	else if (property == intel_sdvo_connector->flicker_filter_adaptive)
		*val = sdvo_state->tv.flicker_filter_adaptive;
	else if (property == intel_sdvo_connector->tv_chroma_filter)
		*val = sdvo_state->tv.chroma_filter;
	else if (property == intel_sdvo_connector->tv_luma_filter)
		*val = sdvo_state->tv.luma_filter;
	else if (property == intel_sdvo_connector->dot_crawl)
		*val = sdvo_state->tv.dot_crawl;
	else
		return intel_digital_connector_atomic_get_property(connector, state, property, val);

	return 0;
}

static int
intel_sdvo_connector_atomic_set_property(struct drm_connector *connector,
					 struct drm_connector_state *state,
					 struct drm_property *property,
					 u64 val)
{
	struct intel_sdvo_connector *intel_sdvo_connector = to_intel_sdvo_connector(connector);
	struct intel_sdvo_connector_state *sdvo_state = to_intel_sdvo_connector_state(state);

	if (property == intel_sdvo_connector->tv_format) {
		state->tv.mode = intel_sdvo_connector->tv_format_supported[val];

		if (state->crtc) {
			struct drm_crtc_state *crtc_state =
				drm_atomic_get_new_crtc_state(state->state, state->crtc);

			crtc_state->connectors_changed = true;
		}
	} else if (property == intel_sdvo_connector->top ||
		   property == intel_sdvo_connector->bottom)
		/* Cannot set these independent from each other */
		sdvo_state->tv.overscan_v = intel_sdvo_connector->max_vscan - val;
	else if (property == intel_sdvo_connector->left ||
		 property == intel_sdvo_connector->right)
		/* Cannot set these independent from each other */
		sdvo_state->tv.overscan_h = intel_sdvo_connector->max_hscan - val;
	else if (property == intel_sdvo_connector->hpos)
		sdvo_state->tv.hpos = val;
	else if (property == intel_sdvo_connector->vpos)
		sdvo_state->tv.vpos = val;
	else if (property == intel_sdvo_connector->saturation)
		state->tv.saturation = val;
	else if (property == intel_sdvo_connector->contrast)
		state->tv.contrast = val;
	else if (property == intel_sdvo_connector->hue)
		state->tv.hue = val;
	else if (property == intel_sdvo_connector->brightness)
		state->tv.brightness = val;
	else if (property == intel_sdvo_connector->sharpness)
		sdvo_state->tv.sharpness = val;
	else if (property == intel_sdvo_connector->flicker_filter)
		sdvo_state->tv.flicker_filter = val;
	else if (property == intel_sdvo_connector->flicker_filter_2d)
		sdvo_state->tv.flicker_filter_2d = val;
	else if (property == intel_sdvo_connector->flicker_filter_adaptive)
		sdvo_state->tv.flicker_filter_adaptive = val;
	else if (property == intel_sdvo_connector->tv_chroma_filter)
		sdvo_state->tv.chroma_filter = val;
	else if (property == intel_sdvo_connector->tv_luma_filter)
		sdvo_state->tv.luma_filter = val;
	else if (property == intel_sdvo_connector->dot_crawl)
		sdvo_state->tv.dot_crawl = val;
	else
		return intel_digital_connector_atomic_set_property(connector, state, property, val);

	return 0;
}

static int
intel_sdvo_connector_register(struct drm_connector *connector)
{
	struct intel_sdvo *sdvo = intel_attached_sdvo(to_intel_connector(connector));
	int ret;

	ret = intel_connector_register(connector);
	if (ret)
		return ret;

	return sysfs_create_link(&connector->kdev->kobj,
				 &sdvo->ddc.dev.kobj,
				 sdvo->ddc.dev.kobj.name);
}

static void
intel_sdvo_connector_unregister(struct drm_connector *connector)
{
	struct intel_sdvo *sdvo = intel_attached_sdvo(to_intel_connector(connector));

	sysfs_remove_link(&connector->kdev->kobj,
			  sdvo->ddc.dev.kobj.name);
	intel_connector_unregister(connector);
}

static struct drm_connector_state *
intel_sdvo_connector_duplicate_state(struct drm_connector *connector)
{
	struct intel_sdvo_connector_state *state;

	state = kmemdup(connector->state, sizeof(*state), GFP_KERNEL);
	if (!state)
		return NULL;

	__drm_atomic_helper_connector_duplicate_state(connector, &state->base.base);
	return &state->base.base;
}

static const struct drm_connector_funcs intel_sdvo_connector_funcs = {
	.detect = intel_sdvo_detect,
	.fill_modes = drm_helper_probe_single_connector_modes,
	.atomic_get_property = intel_sdvo_connector_atomic_get_property,
	.atomic_set_property = intel_sdvo_connector_atomic_set_property,
	.late_register = intel_sdvo_connector_register,
	.early_unregister = intel_sdvo_connector_unregister,
	.destroy = intel_connector_destroy,
	.atomic_destroy_state = drm_atomic_helper_connector_destroy_state,
	.atomic_duplicate_state = intel_sdvo_connector_duplicate_state,
};

static int intel_sdvo_atomic_check(struct drm_connector *conn,
				   struct drm_atomic_state *state)
{
	struct drm_connector_state *new_conn_state =
		drm_atomic_get_new_connector_state(state, conn);
	struct drm_connector_state *old_conn_state =
		drm_atomic_get_old_connector_state(state, conn);
	struct intel_sdvo_connector_state *old_state =
		to_intel_sdvo_connector_state(old_conn_state);
	struct intel_sdvo_connector_state *new_state =
		to_intel_sdvo_connector_state(new_conn_state);

	if (new_conn_state->crtc &&
	    (memcmp(&old_state->tv, &new_state->tv, sizeof(old_state->tv)) ||
	     memcmp(&old_conn_state->tv, &new_conn_state->tv, sizeof(old_conn_state->tv)))) {
		struct drm_crtc_state *crtc_state =
			drm_atomic_get_new_crtc_state(state,
						      new_conn_state->crtc);

		crtc_state->connectors_changed = true;
	}

	return intel_digital_connector_atomic_check(conn, state);
}

static const struct drm_connector_helper_funcs intel_sdvo_connector_helper_funcs = {
	.get_modes = intel_sdvo_get_modes,
	.mode_valid = intel_sdvo_mode_valid,
	.atomic_check = intel_sdvo_atomic_check,
};

static void intel_sdvo_enc_destroy(struct drm_encoder *encoder)
{
	struct intel_sdvo *intel_sdvo = to_sdvo(to_intel_encoder(encoder));

	i2c_del_adapter(&intel_sdvo->ddc);
	intel_encoder_destroy(encoder);
}

static const struct drm_encoder_funcs intel_sdvo_enc_funcs = {
	.destroy = intel_sdvo_enc_destroy,
};

static void
intel_sdvo_guess_ddc_bus(struct intel_sdvo *sdvo)
{
	u16 mask = 0;
	unsigned int num_bits;

	/*
	 * Make a mask of outputs less than or equal to our own priority in the
	 * list.
	 */
	switch (sdvo->controlled_output) {
	case SDVO_OUTPUT_LVDS1:
		mask |= SDVO_OUTPUT_LVDS1;
		fallthrough;
	case SDVO_OUTPUT_LVDS0:
		mask |= SDVO_OUTPUT_LVDS0;
		fallthrough;
	case SDVO_OUTPUT_TMDS1:
		mask |= SDVO_OUTPUT_TMDS1;
		fallthrough;
	case SDVO_OUTPUT_TMDS0:
		mask |= SDVO_OUTPUT_TMDS0;
		fallthrough;
	case SDVO_OUTPUT_RGB1:
		mask |= SDVO_OUTPUT_RGB1;
		fallthrough;
	case SDVO_OUTPUT_RGB0:
		mask |= SDVO_OUTPUT_RGB0;
		break;
	}

	/* Count bits to find what number we are in the priority list. */
	mask &= sdvo->caps.output_flags;
	num_bits = hweight16(mask);
	/* If more than 3 outputs, default to DDC bus 3 for now. */
	if (num_bits > 3)
		num_bits = 3;

	/* Corresponds to SDVO_CONTROL_BUS_DDCx */
	sdvo->ddc_bus = 1 << num_bits;
}

/*
 * Choose the appropriate DDC bus for control bus switch command for this
 * SDVO output based on the controlled output.
 *
 * DDC bus number assignment is in a priority order of RGB outputs, then TMDS
 * outputs, then LVDS outputs.
 */
static void
intel_sdvo_select_ddc_bus(struct drm_i915_private *dev_priv,
			  struct intel_sdvo *sdvo)
{
	struct sdvo_device_mapping *mapping;

	if (sdvo->port == PORT_B)
		mapping = &dev_priv->display.vbt.sdvo_mappings[0];
	else
		mapping = &dev_priv->display.vbt.sdvo_mappings[1];

	if (mapping->initialized)
		sdvo->ddc_bus = 1 << ((mapping->ddc_pin & 0xf0) >> 4);
	else
		intel_sdvo_guess_ddc_bus(sdvo);
}

static void
intel_sdvo_select_i2c_bus(struct drm_i915_private *dev_priv,
			  struct intel_sdvo *sdvo)
{
	struct sdvo_device_mapping *mapping;
	u8 pin;

	if (sdvo->port == PORT_B)
		mapping = &dev_priv->display.vbt.sdvo_mappings[0];
	else
		mapping = &dev_priv->display.vbt.sdvo_mappings[1];

	if (mapping->initialized &&
	    intel_gmbus_is_valid_pin(dev_priv, mapping->i2c_pin))
		pin = mapping->i2c_pin;
	else
		pin = GMBUS_PIN_DPB;

	sdvo->i2c = intel_gmbus_get_adapter(dev_priv, pin);

	/*
	 * With gmbus we should be able to drive sdvo i2c at 2MHz, but somehow
	 * our code totally fails once we start using gmbus. Hence fall back to
	 * bit banging for now.
	 */
	intel_gmbus_force_bit(sdvo->i2c, true);
}

/* undo any changes intel_sdvo_select_i2c_bus() did to sdvo->i2c */
static void
intel_sdvo_unselect_i2c_bus(struct intel_sdvo *sdvo)
{
	intel_gmbus_force_bit(sdvo->i2c, false);
}

static bool
intel_sdvo_is_hdmi_connector(struct intel_sdvo *intel_sdvo)
{
	return intel_sdvo_check_supp_encode(intel_sdvo);
}

static u8
intel_sdvo_get_slave_addr(struct drm_i915_private *dev_priv,
			  struct intel_sdvo *sdvo)
{
	struct sdvo_device_mapping *my_mapping, *other_mapping;

	if (sdvo->port == PORT_B) {
		my_mapping = &dev_priv->display.vbt.sdvo_mappings[0];
		other_mapping = &dev_priv->display.vbt.sdvo_mappings[1];
	} else {
		my_mapping = &dev_priv->display.vbt.sdvo_mappings[1];
		other_mapping = &dev_priv->display.vbt.sdvo_mappings[0];
	}

	/* If the BIOS described our SDVO device, take advantage of it. */
	if (my_mapping->slave_addr)
		return my_mapping->slave_addr;

	/*
	 * If the BIOS only described a different SDVO device, use the
	 * address that it isn't using.
	 */
	if (other_mapping->slave_addr) {
		if (other_mapping->slave_addr == 0x70)
			return 0x72;
		else
			return 0x70;
	}

	/*
	 * No SDVO device info is found for another DVO port,
	 * so use mapping assumption we had before BIOS parsing.
	 */
	if (sdvo->port == PORT_B)
		return 0x70;
	else
		return 0x72;
}

static int
intel_sdvo_connector_init(struct intel_sdvo_connector *connector,
			  struct intel_sdvo *encoder)
{
	struct drm_connector *drm_connector;
	int ret;

	drm_connector = &connector->base.base;
	ret = drm_connector_init(encoder->base.base.dev,
			   drm_connector,
			   &intel_sdvo_connector_funcs,
			   connector->base.base.connector_type);
	if (ret < 0)
		return ret;

	drm_connector_helper_add(drm_connector,
				 &intel_sdvo_connector_helper_funcs);

	connector->base.base.display_info.subpixel_order = SubPixelHorizontalRGB;
	connector->base.base.interlace_allowed = true;
	connector->base.get_hw_state = intel_sdvo_connector_get_hw_state;

	intel_connector_attach_encoder(&connector->base, &encoder->base);

	return 0;
}

static void
intel_sdvo_add_hdmi_properties(struct intel_sdvo *intel_sdvo,
			       struct intel_sdvo_connector *connector)
{
	intel_attach_force_audio_property(&connector->base.base);
	if (intel_sdvo->colorimetry_cap & SDVO_COLORIMETRY_RGB220)
		intel_attach_broadcast_rgb_property(&connector->base.base);
	intel_attach_aspect_ratio_property(&connector->base.base);
}

static struct intel_sdvo_connector *intel_sdvo_connector_alloc(void)
{
	struct intel_sdvo_connector *sdvo_connector;
	struct intel_sdvo_connector_state *conn_state;

	sdvo_connector = kzalloc(sizeof(*sdvo_connector), GFP_KERNEL);
	if (!sdvo_connector)
		return NULL;

	conn_state = kzalloc(sizeof(*conn_state), GFP_KERNEL);
	if (!conn_state) {
		kfree(sdvo_connector);
		return NULL;
	}

	__drm_atomic_helper_connector_reset(&sdvo_connector->base.base,
					    &conn_state->base.base);

	intel_panel_init_alloc(&sdvo_connector->base);

	return sdvo_connector;
}

static bool
intel_sdvo_dvi_init(struct intel_sdvo *intel_sdvo, u16 type)
{
	struct drm_encoder *encoder = &intel_sdvo->base.base;
	struct drm_connector *connector;
	struct intel_encoder *intel_encoder = to_intel_encoder(encoder);
	struct intel_connector *intel_connector;
	struct intel_sdvo_connector *intel_sdvo_connector;

	DRM_DEBUG_KMS("initialising DVI type 0x%x\n", type);

	intel_sdvo_connector = intel_sdvo_connector_alloc();
	if (!intel_sdvo_connector)
		return false;

	intel_sdvo_connector->output_flag = type;

	intel_connector = &intel_sdvo_connector->base;
	connector = &intel_connector->base;
	if (intel_sdvo_get_hotplug_support(intel_sdvo) &
		intel_sdvo_connector->output_flag) {
		intel_sdvo->hotplug_active |= intel_sdvo_connector->output_flag;
		/*
		 * Some SDVO devices have one-shot hotplug interrupts.
		 * Ensure that they get re-enabled when an interrupt happens.
		 */
		intel_connector->polled = DRM_CONNECTOR_POLL_HPD;
		intel_encoder->hotplug = intel_sdvo_hotplug;
		intel_sdvo_enable_hotplug(intel_encoder);
	} else {
		intel_connector->polled = DRM_CONNECTOR_POLL_CONNECT | DRM_CONNECTOR_POLL_DISCONNECT;
	}
	encoder->encoder_type = DRM_MODE_ENCODER_TMDS;
	connector->connector_type = DRM_MODE_CONNECTOR_DVID;

	if (intel_sdvo_is_hdmi_connector(intel_sdvo)) {
		connector->connector_type = DRM_MODE_CONNECTOR_HDMIA;
		intel_sdvo_connector->is_hdmi = true;
	}

	if (intel_sdvo_connector_init(intel_sdvo_connector, intel_sdvo) < 0) {
		kfree(intel_sdvo_connector);
		return false;
	}

	if (intel_sdvo_connector->is_hdmi)
		intel_sdvo_add_hdmi_properties(intel_sdvo, intel_sdvo_connector);

	return true;
}

static bool
intel_sdvo_tv_init(struct intel_sdvo *intel_sdvo, u16 type)
{
	struct drm_encoder *encoder = &intel_sdvo->base.base;
	struct drm_connector *connector;
	struct intel_connector *intel_connector;
	struct intel_sdvo_connector *intel_sdvo_connector;

	DRM_DEBUG_KMS("initialising TV type 0x%x\n", type);

	intel_sdvo_connector = intel_sdvo_connector_alloc();
	if (!intel_sdvo_connector)
		return false;

	intel_connector = &intel_sdvo_connector->base;
	connector = &intel_connector->base;
	encoder->encoder_type = DRM_MODE_ENCODER_TVDAC;
	connector->connector_type = DRM_MODE_CONNECTOR_SVIDEO;

	intel_sdvo_connector->output_flag = type;

	if (intel_sdvo_connector_init(intel_sdvo_connector, intel_sdvo) < 0) {
		kfree(intel_sdvo_connector);
		return false;
	}

	if (!intel_sdvo_tv_create_property(intel_sdvo, intel_sdvo_connector, type))
		goto err;

	if (!intel_sdvo_create_enhance_property(intel_sdvo, intel_sdvo_connector))
		goto err;

	return true;

err:
	intel_connector_destroy(connector);
	return false;
}

static bool
intel_sdvo_analog_init(struct intel_sdvo *intel_sdvo, u16 type)
{
	struct drm_encoder *encoder = &intel_sdvo->base.base;
	struct drm_connector *connector;
	struct intel_connector *intel_connector;
	struct intel_sdvo_connector *intel_sdvo_connector;

	DRM_DEBUG_KMS("initialising analog type 0x%x\n", type);

	intel_sdvo_connector = intel_sdvo_connector_alloc();
	if (!intel_sdvo_connector)
		return false;

	intel_connector = &intel_sdvo_connector->base;
	connector = &intel_connector->base;
	intel_connector->polled = DRM_CONNECTOR_POLL_CONNECT;
	encoder->encoder_type = DRM_MODE_ENCODER_DAC;
	connector->connector_type = DRM_MODE_CONNECTOR_VGA;

	intel_sdvo_connector->output_flag = type;

	if (intel_sdvo_connector_init(intel_sdvo_connector, intel_sdvo) < 0) {
		kfree(intel_sdvo_connector);
		return false;
	}

	return true;
}

static bool
intel_sdvo_lvds_init(struct intel_sdvo *intel_sdvo, u16 type)
{
	struct drm_encoder *encoder = &intel_sdvo->base.base;
	struct drm_i915_private *i915 = to_i915(encoder->dev);
	struct drm_connector *connector;
	struct intel_connector *intel_connector;
	struct intel_sdvo_connector *intel_sdvo_connector;

	DRM_DEBUG_KMS("initialising LVDS type 0x%x\n", type);

	intel_sdvo_connector = intel_sdvo_connector_alloc();
	if (!intel_sdvo_connector)
		return false;

	intel_connector = &intel_sdvo_connector->base;
	connector = &intel_connector->base;
	encoder->encoder_type = DRM_MODE_ENCODER_LVDS;
	connector->connector_type = DRM_MODE_CONNECTOR_LVDS;

	intel_sdvo_connector->output_flag = type;

	if (intel_sdvo_connector_init(intel_sdvo_connector, intel_sdvo) < 0) {
		kfree(intel_sdvo_connector);
		return false;
	}

	if (!intel_sdvo_create_enhance_property(intel_sdvo, intel_sdvo_connector))
		goto err;

	intel_bios_init_panel_late(i915, &intel_connector->panel, NULL, NULL);

	/*
	 * Fetch modes from VBT. For SDVO prefer the VBT mode since some
	 * SDVO->LVDS transcoders can't cope with the EDID mode.
	 */
	intel_panel_add_vbt_sdvo_fixed_mode(intel_connector);

	if (!intel_panel_preferred_fixed_mode(intel_connector)) {
		mutex_lock(&i915->drm.mode_config.mutex);

		intel_ddc_get_modes(connector, &intel_sdvo->ddc);
		intel_panel_add_edid_fixed_modes(intel_connector, false);

		mutex_unlock(&i915->drm.mode_config.mutex);
	}

	intel_panel_init(intel_connector, NULL);

	if (!intel_panel_preferred_fixed_mode(intel_connector))
		goto err;

	return true;

err:
	intel_connector_destroy(connector);
	return false;
}

static u16 intel_sdvo_filter_output_flags(u16 flags)
{
	flags &= SDVO_OUTPUT_MASK;

	/* SDVO requires XXX1 function may not exist unless it has XXX0 function.*/
	if (!(flags & SDVO_OUTPUT_TMDS0))
		flags &= ~SDVO_OUTPUT_TMDS1;

	if (!(flags & SDVO_OUTPUT_RGB0))
		flags &= ~SDVO_OUTPUT_RGB1;

	if (!(flags & SDVO_OUTPUT_LVDS0))
		flags &= ~SDVO_OUTPUT_LVDS1;

	return flags;
}

static bool intel_sdvo_output_init(struct intel_sdvo *sdvo, u16 type)
{
	if (type & SDVO_TMDS_MASK)
		return intel_sdvo_dvi_init(sdvo, type);
	else if (type & SDVO_TV_MASK)
		return intel_sdvo_tv_init(sdvo, type);
	else if (type & SDVO_RGB_MASK)
		return intel_sdvo_analog_init(sdvo, type);
	else if (type & SDVO_LVDS_MASK)
		return intel_sdvo_lvds_init(sdvo, type);
	else
		return false;
}

static bool
intel_sdvo_output_setup(struct intel_sdvo *intel_sdvo)
{
	static const u16 probe_order[] = {
		SDVO_OUTPUT_TMDS0,
		SDVO_OUTPUT_TMDS1,
		/* TV has no XXX1 function block */
		SDVO_OUTPUT_SVID0,
		SDVO_OUTPUT_CVBS0,
		SDVO_OUTPUT_YPRPB0,
		SDVO_OUTPUT_RGB0,
		SDVO_OUTPUT_RGB1,
		SDVO_OUTPUT_LVDS0,
		SDVO_OUTPUT_LVDS1,
	};
	struct drm_i915_private *i915 = to_i915(intel_sdvo->base.base.dev);
	u16 flags;
	int i;

	flags = intel_sdvo_filter_output_flags(intel_sdvo->caps.output_flags);

	if (flags == 0) {
		DRM_DEBUG_KMS("%s: Unknown SDVO output type (0x%04x)\n",
			      SDVO_NAME(intel_sdvo), intel_sdvo->caps.output_flags);
		return false;
	}

	intel_sdvo->controlled_output = flags;

	intel_sdvo_select_ddc_bus(i915, intel_sdvo);

	for (i = 0; i < ARRAY_SIZE(probe_order); i++) {
		u16 type = flags & probe_order[i];

		if (!type)
			continue;

		if (!intel_sdvo_output_init(intel_sdvo, type))
			return false;
	}

	intel_sdvo->base.pipe_mask = ~0;

	return true;
}

static void intel_sdvo_output_cleanup(struct intel_sdvo *intel_sdvo)
{
	struct drm_device *dev = intel_sdvo->base.base.dev;
	struct drm_connector *connector, *tmp;

	list_for_each_entry_safe(connector, tmp,
				 &dev->mode_config.connector_list, head) {
		if (intel_attached_encoder(to_intel_connector(connector)) == &intel_sdvo->base) {
			drm_connector_unregister(connector);
			intel_connector_destroy(connector);
		}
	}
}

static bool intel_sdvo_tv_create_property(struct intel_sdvo *intel_sdvo,
					  struct intel_sdvo_connector *intel_sdvo_connector,
					  int type)
{
	struct drm_device *dev = intel_sdvo->base.base.dev;
	struct intel_sdvo_tv_format format;
	u32 format_map, i;

	if (!intel_sdvo_set_target_output(intel_sdvo, type))
		return false;

	BUILD_BUG_ON(sizeof(format) != 6);
	if (!intel_sdvo_get_value(intel_sdvo,
				  SDVO_CMD_GET_SUPPORTED_TV_FORMATS,
				  &format, sizeof(format)))
		return false;

	memcpy(&format_map, &format, min(sizeof(format_map), sizeof(format)));

	if (format_map == 0)
		return false;

	intel_sdvo_connector->format_supported_num = 0;
	for (i = 0 ; i < TV_FORMAT_NUM; i++)
		if (format_map & (1 << i))
			intel_sdvo_connector->tv_format_supported[intel_sdvo_connector->format_supported_num++] = i;


	intel_sdvo_connector->tv_format =
			drm_property_create(dev, DRM_MODE_PROP_ENUM,
					    "mode", intel_sdvo_connector->format_supported_num);
	if (!intel_sdvo_connector->tv_format)
		return false;

	for (i = 0; i < intel_sdvo_connector->format_supported_num; i++)
		drm_property_add_enum(intel_sdvo_connector->tv_format, i,
				      tv_format_names[intel_sdvo_connector->tv_format_supported[i]]);

	intel_sdvo_connector->base.base.state->tv.mode = intel_sdvo_connector->tv_format_supported[0];
	drm_object_attach_property(&intel_sdvo_connector->base.base.base,
				   intel_sdvo_connector->tv_format, 0);
	return true;

}

#define _ENHANCEMENT(state_assignment, name, NAME) do { \
	if (enhancements.name) { \
		if (!intel_sdvo_get_value(intel_sdvo, SDVO_CMD_GET_MAX_##NAME, &data_value, 4) || \
		    !intel_sdvo_get_value(intel_sdvo, SDVO_CMD_GET_##NAME, &response, 2)) \
			return false; \
		intel_sdvo_connector->name = \
			drm_property_create_range(dev, 0, #name, 0, data_value[0]); \
		if (!intel_sdvo_connector->name) return false; \
		state_assignment = response; \
		drm_object_attach_property(&connector->base, \
					   intel_sdvo_connector->name, 0); \
		DRM_DEBUG_KMS(#name ": max %d, default %d, current %d\n", \
			      data_value[0], data_value[1], response); \
	} \
} while (0)

#define ENHANCEMENT(state, name, NAME) _ENHANCEMENT((state)->name, name, NAME)

static bool
intel_sdvo_create_enhance_property_tv(struct intel_sdvo *intel_sdvo,
				      struct intel_sdvo_connector *intel_sdvo_connector,
				      struct intel_sdvo_enhancements_reply enhancements)
{
	struct drm_device *dev = intel_sdvo->base.base.dev;
	struct drm_connector *connector = &intel_sdvo_connector->base.base;
	struct drm_connector_state *conn_state = connector->state;
	struct intel_sdvo_connector_state *sdvo_state =
		to_intel_sdvo_connector_state(conn_state);
	u16 response, data_value[2];

	/* when horizontal overscan is supported, Add the left/right property */
	if (enhancements.overscan_h) {
		if (!intel_sdvo_get_value(intel_sdvo,
					  SDVO_CMD_GET_MAX_OVERSCAN_H,
					  &data_value, 4))
			return false;

		if (!intel_sdvo_get_value(intel_sdvo,
					  SDVO_CMD_GET_OVERSCAN_H,
					  &response, 2))
			return false;

		sdvo_state->tv.overscan_h = response;

		intel_sdvo_connector->max_hscan = data_value[0];
		intel_sdvo_connector->left =
			drm_property_create_range(dev, 0, "left_margin", 0, data_value[0]);
		if (!intel_sdvo_connector->left)
			return false;

		drm_object_attach_property(&connector->base,
					   intel_sdvo_connector->left, 0);

		intel_sdvo_connector->right =
			drm_property_create_range(dev, 0, "right_margin", 0, data_value[0]);
		if (!intel_sdvo_connector->right)
			return false;

		drm_object_attach_property(&connector->base,
					      intel_sdvo_connector->right, 0);
		DRM_DEBUG_KMS("h_overscan: max %d, "
			      "default %d, current %d\n",
			      data_value[0], data_value[1], response);
	}

	if (enhancements.overscan_v) {
		if (!intel_sdvo_get_value(intel_sdvo,
					  SDVO_CMD_GET_MAX_OVERSCAN_V,
					  &data_value, 4))
			return false;

		if (!intel_sdvo_get_value(intel_sdvo,
					  SDVO_CMD_GET_OVERSCAN_V,
					  &response, 2))
			return false;

		sdvo_state->tv.overscan_v = response;

		intel_sdvo_connector->max_vscan = data_value[0];
		intel_sdvo_connector->top =
			drm_property_create_range(dev, 0,
					    "top_margin", 0, data_value[0]);
		if (!intel_sdvo_connector->top)
			return false;

		drm_object_attach_property(&connector->base,
					   intel_sdvo_connector->top, 0);

		intel_sdvo_connector->bottom =
			drm_property_create_range(dev, 0,
					    "bottom_margin", 0, data_value[0]);
		if (!intel_sdvo_connector->bottom)
			return false;

		drm_object_attach_property(&connector->base,
					      intel_sdvo_connector->bottom, 0);
		DRM_DEBUG_KMS("v_overscan: max %d, "
			      "default %d, current %d\n",
			      data_value[0], data_value[1], response);
	}

	ENHANCEMENT(&sdvo_state->tv, hpos, HPOS);
	ENHANCEMENT(&sdvo_state->tv, vpos, VPOS);
	ENHANCEMENT(&conn_state->tv, saturation, SATURATION);
	ENHANCEMENT(&conn_state->tv, contrast, CONTRAST);
	ENHANCEMENT(&conn_state->tv, hue, HUE);
	ENHANCEMENT(&conn_state->tv, brightness, BRIGHTNESS);
	ENHANCEMENT(&sdvo_state->tv, sharpness, SHARPNESS);
	ENHANCEMENT(&sdvo_state->tv, flicker_filter, FLICKER_FILTER);
	ENHANCEMENT(&sdvo_state->tv, flicker_filter_adaptive, FLICKER_FILTER_ADAPTIVE);
	ENHANCEMENT(&sdvo_state->tv, flicker_filter_2d, FLICKER_FILTER_2D);
	_ENHANCEMENT(sdvo_state->tv.chroma_filter, tv_chroma_filter, TV_CHROMA_FILTER);
	_ENHANCEMENT(sdvo_state->tv.luma_filter, tv_luma_filter, TV_LUMA_FILTER);

	if (enhancements.dot_crawl) {
		if (!intel_sdvo_get_value(intel_sdvo, SDVO_CMD_GET_DOT_CRAWL, &response, 2))
			return false;

		sdvo_state->tv.dot_crawl = response & 0x1;
		intel_sdvo_connector->dot_crawl =
			drm_property_create_range(dev, 0, "dot_crawl", 0, 1);
		if (!intel_sdvo_connector->dot_crawl)
			return false;

		drm_object_attach_property(&connector->base,
					   intel_sdvo_connector->dot_crawl, 0);
		DRM_DEBUG_KMS("dot crawl: current %d\n", response);
	}

	return true;
}

static bool
intel_sdvo_create_enhance_property_lvds(struct intel_sdvo *intel_sdvo,
					struct intel_sdvo_connector *intel_sdvo_connector,
					struct intel_sdvo_enhancements_reply enhancements)
{
	struct drm_device *dev = intel_sdvo->base.base.dev;
	struct drm_connector *connector = &intel_sdvo_connector->base.base;
	u16 response, data_value[2];

	ENHANCEMENT(&connector->state->tv, brightness, BRIGHTNESS);

	return true;
}
#undef ENHANCEMENT
#undef _ENHANCEMENT

static bool intel_sdvo_create_enhance_property(struct intel_sdvo *intel_sdvo,
					       struct intel_sdvo_connector *intel_sdvo_connector)
{
	union {
		struct intel_sdvo_enhancements_reply reply;
		u16 response;
	} enhancements;

	BUILD_BUG_ON(sizeof(enhancements) != 2);

	if (!intel_sdvo_get_value(intel_sdvo,
				  SDVO_CMD_GET_SUPPORTED_ENHANCEMENTS,
				  &enhancements, sizeof(enhancements)) ||
	    enhancements.response == 0) {
		DRM_DEBUG_KMS("No enhancement is supported\n");
		return true;
	}

	if (IS_TV(intel_sdvo_connector))
		return intel_sdvo_create_enhance_property_tv(intel_sdvo, intel_sdvo_connector, enhancements.reply);
	else if (IS_LVDS(intel_sdvo_connector))
		return intel_sdvo_create_enhance_property_lvds(intel_sdvo, intel_sdvo_connector, enhancements.reply);
	else
		return true;
}

static int intel_sdvo_ddc_proxy_xfer(struct i2c_adapter *adapter,
				     struct i2c_msg *msgs,
				     int num)
{
	struct intel_sdvo *sdvo = adapter->algo_data;

	if (!__intel_sdvo_set_control_bus_switch(sdvo, sdvo->ddc_bus))
		return -EIO;

	return sdvo->i2c->algo->master_xfer(sdvo->i2c, msgs, num);
}

static u32 intel_sdvo_ddc_proxy_func(struct i2c_adapter *adapter)
{
	struct intel_sdvo *sdvo = adapter->algo_data;
	return sdvo->i2c->algo->functionality(sdvo->i2c);
}

static const struct i2c_algorithm intel_sdvo_ddc_proxy = {
	.master_xfer	= intel_sdvo_ddc_proxy_xfer,
	.functionality	= intel_sdvo_ddc_proxy_func
};

static void proxy_lock_bus(struct i2c_adapter *adapter,
			   unsigned int flags)
{
	struct intel_sdvo *sdvo = adapter->algo_data;
	sdvo->i2c->lock_ops->lock_bus(sdvo->i2c, flags);
}

static int proxy_trylock_bus(struct i2c_adapter *adapter,
			     unsigned int flags)
{
	struct intel_sdvo *sdvo = adapter->algo_data;
	return sdvo->i2c->lock_ops->trylock_bus(sdvo->i2c, flags);
}

static void proxy_unlock_bus(struct i2c_adapter *adapter,
			     unsigned int flags)
{
	struct intel_sdvo *sdvo = adapter->algo_data;
	sdvo->i2c->lock_ops->unlock_bus(sdvo->i2c, flags);
}

static const struct i2c_lock_operations proxy_lock_ops = {
	.lock_bus =    proxy_lock_bus,
	.trylock_bus = proxy_trylock_bus,
	.unlock_bus =  proxy_unlock_bus,
};

static bool
intel_sdvo_init_ddc_proxy(struct intel_sdvo *sdvo,
			  struct drm_i915_private *dev_priv)
{
	struct pci_dev *pdev = to_pci_dev(dev_priv->drm.dev);

	sdvo->ddc.owner = THIS_MODULE;
	sdvo->ddc.class = I2C_CLASS_DDC;
	snprintf(sdvo->ddc.name, I2C_NAME_SIZE, "SDVO DDC proxy");
	sdvo->ddc.dev.parent = &pdev->dev;
	sdvo->ddc.algo_data = sdvo;
	sdvo->ddc.algo = &intel_sdvo_ddc_proxy;
	sdvo->ddc.lock_ops = &proxy_lock_ops;

	return i2c_add_adapter(&sdvo->ddc) == 0;
}

static bool is_sdvo_port_valid(struct drm_i915_private *dev_priv, enum port port)
{
	if (HAS_PCH_SPLIT(dev_priv))
		return port == PORT_B;
	else
		return port == PORT_B || port == PORT_C;
}

static bool assert_sdvo_port_valid(struct drm_i915_private *dev_priv,
				   enum port port)
{
	return !drm_WARN(&dev_priv->drm, !is_sdvo_port_valid(dev_priv, port),
			 "Platform does not support SDVO %c\n", port_name(port));
}

bool intel_sdvo_init(struct drm_i915_private *dev_priv,
		     i915_reg_t sdvo_reg, enum port port)
{
	struct intel_encoder *intel_encoder;
	struct intel_sdvo *intel_sdvo;
	int i;

	if (!assert_port_valid(dev_priv, port))
		return false;

	if (!assert_sdvo_port_valid(dev_priv, port))
		return false;

	intel_sdvo = kzalloc(sizeof(*intel_sdvo), GFP_KERNEL);
	if (!intel_sdvo)
		return false;

	intel_sdvo->sdvo_reg = sdvo_reg;
	intel_sdvo->port = port;
	intel_sdvo->slave_addr =
		intel_sdvo_get_slave_addr(dev_priv, intel_sdvo) >> 1;
	intel_sdvo_select_i2c_bus(dev_priv, intel_sdvo);
	if (!intel_sdvo_init_ddc_proxy(intel_sdvo, dev_priv))
		goto err_i2c_bus;

	/* encoder type will be decided later */
	intel_encoder = &intel_sdvo->base;
	intel_encoder->type = INTEL_OUTPUT_SDVO;
	intel_encoder->power_domain = POWER_DOMAIN_PORT_OTHER;
	intel_encoder->port = port;
	drm_encoder_init(&dev_priv->drm, &intel_encoder->base,
			 &intel_sdvo_enc_funcs, 0,
			 "SDVO %c", port_name(port));

	/* Read the regs to test if we can talk to the device */
	for (i = 0; i < 0x40; i++) {
		u8 byte;

		if (!intel_sdvo_read_byte(intel_sdvo, i, &byte)) {
			drm_dbg_kms(&dev_priv->drm,
				    "No SDVO device found on %s\n",
				    SDVO_NAME(intel_sdvo));
			goto err;
		}
	}

	intel_encoder->compute_config = intel_sdvo_compute_config;
	if (HAS_PCH_SPLIT(dev_priv)) {
		intel_encoder->disable = pch_disable_sdvo;
		intel_encoder->post_disable = pch_post_disable_sdvo;
	} else {
		intel_encoder->disable = intel_disable_sdvo;
	}
	intel_encoder->pre_enable = intel_sdvo_pre_enable;
	intel_encoder->enable = intel_enable_sdvo;
	intel_encoder->get_hw_state = intel_sdvo_get_hw_state;
	intel_encoder->get_config = intel_sdvo_get_config;

	/* In default case sdvo lvds is false */
	if (!intel_sdvo_get_capabilities(intel_sdvo, &intel_sdvo->caps))
		goto err;

	intel_sdvo->colorimetry_cap =
		intel_sdvo_get_colorimetry_cap(intel_sdvo);

	if (!intel_sdvo_output_setup(intel_sdvo)) {
		drm_dbg_kms(&dev_priv->drm,
			    "SDVO output failed to setup on %s\n",
			    SDVO_NAME(intel_sdvo));
		/* Output_setup can leave behind connectors! */
		goto err_output;
	}

	/*
	 * Only enable the hotplug irq if we need it, to work around noisy
	 * hotplug lines.
	 */
	if (intel_sdvo->hotplug_active) {
		if (intel_sdvo->port == PORT_B)
			intel_encoder->hpd_pin = HPD_SDVO_B;
		else
			intel_encoder->hpd_pin = HPD_SDVO_C;
	}

	/*
	 * Cloning SDVO with anything is often impossible, since the SDVO
	 * encoder can request a special input timing mode. And even if that's
	 * not the case we have evidence that cloning a plain unscaled mode with
	 * VGA doesn't really work. Furthermore the cloning flags are way too
	 * simplistic anyway to express such constraints, so just give up on
	 * cloning for SDVO encoders.
	 */
	intel_sdvo->base.cloneable = 0;

	/* Set the input timing to the screen. Assume always input 0. */
	if (!intel_sdvo_set_target_input(intel_sdvo))
		goto err_output;

	if (!intel_sdvo_get_input_pixel_clock_range(intel_sdvo,
						    &intel_sdvo->pixel_clock_min,
						    &intel_sdvo->pixel_clock_max))
		goto err_output;

	drm_dbg_kms(&dev_priv->drm, "%s device VID/DID: %02X:%02X.%02X, "
			"clock range %dMHz - %dMHz, "
			"input 1: %c, input 2: %c, "
			"output 1: %c, output 2: %c\n",
			SDVO_NAME(intel_sdvo),
			intel_sdvo->caps.vendor_id, intel_sdvo->caps.device_id,
			intel_sdvo->caps.device_rev_id,
			intel_sdvo->pixel_clock_min / 1000,
			intel_sdvo->pixel_clock_max / 1000,
			(intel_sdvo->caps.sdvo_inputs_mask & 0x1) ? 'Y' : 'N',
			(intel_sdvo->caps.sdvo_inputs_mask & 0x2) ? 'Y' : 'N',
			/* check currently supported outputs */
			intel_sdvo->caps.output_flags &
			(SDVO_OUTPUT_TMDS0 | SDVO_OUTPUT_RGB0 |
			 SDVO_OUTPUT_LVDS0 | SDVO_OUTPUT_SVID0 |
			 SDVO_OUTPUT_CVBS0 | SDVO_OUTPUT_YPRPB0) ? 'Y' : 'N',
			intel_sdvo->caps.output_flags &
			(SDVO_OUTPUT_TMDS1 | SDVO_OUTPUT_RGB1 |
			 SDVO_OUTPUT_LVDS1) ? 'Y' : 'N');
	return true;

err_output:
	intel_sdvo_output_cleanup(intel_sdvo);

err:
	drm_encoder_cleanup(&intel_encoder->base);
	i2c_del_adapter(&intel_sdvo->ddc);
err_i2c_bus:
	intel_sdvo_unselect_i2c_bus(intel_sdvo);
	kfree(intel_sdvo);

	return false;
}<|MERGE_RESOLUTION|>--- conflicted
+++ resolved
@@ -117,11 +117,6 @@
 
 	enum port port;
 
-<<<<<<< HEAD
-	bool has_hdmi_audio;
-
-=======
->>>>>>> 98817289
 	/* DDC bus used by this SDVO encoder */
 	u8 ddc_bus;
 
@@ -2110,14 +2105,7 @@
 		/* DDC bus is shared, match EDID to connector type */
 		if (edid && edid->input & DRM_EDID_INPUT_DIGITAL)
 			status = connector_status_connected;
-<<<<<<< HEAD
-			if (intel_sdvo_connector->is_hdmi) {
-				intel_sdvo->has_hdmi_audio = drm_detect_monitor_audio(edid);
-			}
-		} else
-=======
 		else
->>>>>>> 98817289
 			status = connector_status_disconnected;
 		drm_edid_free(drm_edid);
 	}
@@ -2167,11 +2155,6 @@
 
 	intel_sdvo->attached_output = response;
 
-<<<<<<< HEAD
-	intel_sdvo->has_hdmi_audio = false;
-
-=======
->>>>>>> 98817289
 	if ((intel_sdvo_connector->output_flag & response) == 0)
 		ret = connector_status_disconnected;
 	else if (IS_TMDS(intel_sdvo_connector))
