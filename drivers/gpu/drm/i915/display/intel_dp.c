--- conflicted
+++ resolved
@@ -29,10 +29,7 @@
 #include <linux/i2c.h>
 #include <linux/notifier.h>
 #include <linux/slab.h>
-<<<<<<< HEAD
-=======
 #include <linux/string_helpers.h>
->>>>>>> d60c95ef
 #include <linux/timekeeping.h>
 #include <linux/types.h>
 
@@ -52,10 +49,7 @@
 #include "intel_atomic.h"
 #include "intel_audio.h"
 #include "intel_backlight.h"
-<<<<<<< HEAD
-=======
 #include "intel_combo_phy_regs.h"
->>>>>>> d60c95ef
 #include "intel_connector.h"
 #include "intel_crtc.h"
 #include "intel_ddi.h"
@@ -68,7 +62,6 @@
 #include "intel_dp_mst.h"
 #include "intel_dpio_phy.h"
 #include "intel_dpll.h"
-#include "intel_drrs.h"
 #include "intel_fifo_underrun.h"
 #include "intel_hdcp.h"
 #include "intel_hdmi.h"
@@ -125,15 +118,12 @@
 static void intel_dp_unset_edid(struct intel_dp *intel_dp);
 static int intel_dp_dsc_compute_bpp(struct intel_dp *intel_dp, u8 dsc_max_bpc);
 
-<<<<<<< HEAD
-=======
 /* Is link rate UHBR and thus 128b/132b? */
 bool intel_dp_is_uhbr(const struct intel_crtc_state *crtc_state)
 {
 	return crtc_state->port_clock >= 1000000;
 }
 
->>>>>>> d60c95ef
 static void intel_dp_set_default_sink_rates(struct intel_dp *intel_dp)
 {
 	intel_dp->sink_rates[0] = 162000;
@@ -1885,12 +1875,6 @@
 		intel_hdmi_infoframe_enable(HDMI_PACKET_TYPE_GAMUT_METADATA);
 }
 
-<<<<<<< HEAD
-int
-intel_dp_compute_config(struct intel_encoder *encoder,
-			struct intel_crtc_state *pipe_config,
-			struct drm_connector_state *conn_state)
-=======
 static bool cpu_transcoder_has_drrs(struct drm_i915_private *i915,
 				    enum transcoder cpu_transcoder)
 {
@@ -1969,7 +1953,6 @@
 static bool intel_dp_has_audio(struct intel_encoder *encoder,
 			       const struct intel_crtc_state *crtc_state,
 			       const struct drm_connector_state *conn_state)
->>>>>>> d60c95ef
 {
 	struct drm_i915_private *i915 = to_i915(encoder->base.dev);
 	struct intel_dp *intel_dp = enc_to_intel_dp(encoder);
@@ -2917,13 +2900,7 @@
 		intel_dp->use_rate_select = true;
 	else
 		intel_dp_set_sink_rates(intel_dp);
-<<<<<<< HEAD
-
-	intel_dp_set_common_rates(intel_dp);
-	intel_dp_reset_max_link_params(intel_dp);
-=======
 	intel_dp_set_max_sink_lane_count(intel_dp);
->>>>>>> d60c95ef
 
 	/* Read the eDP DSC DPCD registers */
 	if (DISPLAY_VER(dev_priv) >= 10)
@@ -5155,8 +5132,6 @@
 		drm_connector_attach_vrr_capable_property(connector);
 }
 
-<<<<<<< HEAD
-=======
 static void
 intel_edp_add_properties(struct intel_dp *intel_dp)
 {
@@ -5174,7 +5149,6 @@
 						       fixed_mode->vdisplay);
 }
 
->>>>>>> d60c95ef
 static bool intel_edp_init_connector(struct intel_dp *intel_dp,
 				     struct intel_connector *intel_connector)
 {
@@ -5338,14 +5312,6 @@
 		     intel_encoder->base.name))
 		return false;
 
-<<<<<<< HEAD
-	intel_dp_set_source_rates(intel_dp);
-	intel_dp_set_default_sink_rates(intel_dp);
-	intel_dp_set_common_rates(intel_dp);
-	intel_dp_reset_max_link_params(intel_dp);
-
-=======
->>>>>>> d60c95ef
 	intel_dp->reset_link_params = true;
 	intel_dp->pps.pps_pipe = INVALID_PIPE;
 	intel_dp->pps.active_pipe = INVALID_PIPE;
