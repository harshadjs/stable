/* i915_irq.c -- IRQ support for the I915 -*- linux-c -*-
 */
/*
 * Copyright 2003 Tungsten Graphics, Inc., Cedar Park, Texas.
 * All Rights Reserved.
 *
 * Permission is hereby granted, free of charge, to any person obtaining a
 * copy of this software and associated documentation files (the
 * "Software"), to deal in the Software without restriction, including
 * without limitation the rights to use, copy, modify, merge, publish,
 * distribute, sub license, and/or sell copies of the Software, and to
 * permit persons to whom the Software is furnished to do so, subject to
 * the following conditions:
 *
 * The above copyright notice and this permission notice (including the
 * next paragraph) shall be included in all copies or substantial portions
 * of the Software.
 *
 * THE SOFTWARE IS PROVIDED "AS IS", WITHOUT WARRANTY OF ANY KIND, EXPRESS
 * OR IMPLIED, INCLUDING BUT NOT LIMITED TO THE WARRANTIES OF
 * MERCHANTABILITY, FITNESS FOR A PARTICULAR PURPOSE AND NON-INFRINGEMENT.
 * IN NO EVENT SHALL TUNGSTEN GRAPHICS AND/OR ITS SUPPLIERS BE LIABLE FOR
 * ANY CLAIM, DAMAGES OR OTHER LIABILITY, WHETHER IN AN ACTION OF CONTRACT,
 * TORT OR OTHERWISE, ARISING FROM, OUT OF OR IN CONNECTION WITH THE
 * SOFTWARE OR THE USE OR OTHER DEALINGS IN THE SOFTWARE.
 *
 */

#define pr_fmt(fmt) KBUILD_MODNAME ": " fmt

#include <linux/sysrq.h>
#include <linux/slab.h>
#include <drm/drmP.h>
#include <drm/i915_drm.h>
#include "i915_drv.h"
#include "i915_trace.h"
#include "intel_drv.h"

static const u32 hpd_ibx[] = {
	[HPD_CRT] = SDE_CRT_HOTPLUG,
	[HPD_SDVO_B] = SDE_SDVOB_HOTPLUG,
	[HPD_PORT_B] = SDE_PORTB_HOTPLUG,
	[HPD_PORT_C] = SDE_PORTC_HOTPLUG,
	[HPD_PORT_D] = SDE_PORTD_HOTPLUG
};

static const u32 hpd_cpt[] = {
	[HPD_CRT] = SDE_CRT_HOTPLUG_CPT,
	[HPD_SDVO_B] = SDE_SDVOB_HOTPLUG_CPT,
	[HPD_PORT_B] = SDE_PORTB_HOTPLUG_CPT,
	[HPD_PORT_C] = SDE_PORTC_HOTPLUG_CPT,
	[HPD_PORT_D] = SDE_PORTD_HOTPLUG_CPT
};

static const u32 hpd_mask_i915[] = {
	[HPD_CRT] = CRT_HOTPLUG_INT_EN,
	[HPD_SDVO_B] = SDVOB_HOTPLUG_INT_EN,
	[HPD_SDVO_C] = SDVOC_HOTPLUG_INT_EN,
	[HPD_PORT_B] = PORTB_HOTPLUG_INT_EN,
	[HPD_PORT_C] = PORTC_HOTPLUG_INT_EN,
	[HPD_PORT_D] = PORTD_HOTPLUG_INT_EN
};

static const u32 hpd_status_gen4[] = {
	[HPD_CRT] = CRT_HOTPLUG_INT_STATUS,
	[HPD_SDVO_B] = SDVOB_HOTPLUG_INT_STATUS_G4X,
	[HPD_SDVO_C] = SDVOC_HOTPLUG_INT_STATUS_G4X,
	[HPD_PORT_B] = PORTB_HOTPLUG_INT_STATUS,
	[HPD_PORT_C] = PORTC_HOTPLUG_INT_STATUS,
	[HPD_PORT_D] = PORTD_HOTPLUG_INT_STATUS
};

static const u32 hpd_status_i915[] = { /* i915 and valleyview are the same */
	[HPD_CRT] = CRT_HOTPLUG_INT_STATUS,
	[HPD_SDVO_B] = SDVOB_HOTPLUG_INT_STATUS_I915,
	[HPD_SDVO_C] = SDVOC_HOTPLUG_INT_STATUS_I915,
	[HPD_PORT_B] = PORTB_HOTPLUG_INT_STATUS,
	[HPD_PORT_C] = PORTC_HOTPLUG_INT_STATUS,
	[HPD_PORT_D] = PORTD_HOTPLUG_INT_STATUS
};

/* For display hotplug interrupt */
static void
ironlake_enable_display_irq(drm_i915_private_t *dev_priv, u32 mask)
{
	assert_spin_locked(&dev_priv->irq_lock);

	if ((dev_priv->irq_mask & mask) != 0) {
		dev_priv->irq_mask &= ~mask;
		I915_WRITE(DEIMR, dev_priv->irq_mask);
		POSTING_READ(DEIMR);
	}
}

static void
ironlake_disable_display_irq(drm_i915_private_t *dev_priv, u32 mask)
{
	assert_spin_locked(&dev_priv->irq_lock);

	if ((dev_priv->irq_mask & mask) != mask) {
		dev_priv->irq_mask |= mask;
		I915_WRITE(DEIMR, dev_priv->irq_mask);
		POSTING_READ(DEIMR);
	}
}

static bool ivb_can_enable_err_int(struct drm_device *dev)
{
	struct drm_i915_private *dev_priv = dev->dev_private;
	struct intel_crtc *crtc;
	enum pipe pipe;

	assert_spin_locked(&dev_priv->irq_lock);

	for_each_pipe(pipe) {
		crtc = to_intel_crtc(dev_priv->pipe_to_crtc_mapping[pipe]);

		if (crtc->cpu_fifo_underrun_disabled)
			return false;
	}

	return true;
}

static bool cpt_can_enable_serr_int(struct drm_device *dev)
{
	struct drm_i915_private *dev_priv = dev->dev_private;
	enum pipe pipe;
	struct intel_crtc *crtc;

	assert_spin_locked(&dev_priv->irq_lock);

	for_each_pipe(pipe) {
		crtc = to_intel_crtc(dev_priv->pipe_to_crtc_mapping[pipe]);

		if (crtc->pch_fifo_underrun_disabled)
			return false;
	}

	return true;
}

static void ironlake_set_fifo_underrun_reporting(struct drm_device *dev,
						 enum pipe pipe, bool enable)
{
	struct drm_i915_private *dev_priv = dev->dev_private;
	uint32_t bit = (pipe == PIPE_A) ? DE_PIPEA_FIFO_UNDERRUN :
					  DE_PIPEB_FIFO_UNDERRUN;

	if (enable)
		ironlake_enable_display_irq(dev_priv, bit);
	else
		ironlake_disable_display_irq(dev_priv, bit);
}

static void ivybridge_set_fifo_underrun_reporting(struct drm_device *dev,
						  enum pipe pipe, bool enable)
{
	struct drm_i915_private *dev_priv = dev->dev_private;
	if (enable) {
		I915_WRITE(GEN7_ERR_INT, ERR_INT_FIFO_UNDERRUN(pipe));

		if (!ivb_can_enable_err_int(dev))
			return;

		ironlake_enable_display_irq(dev_priv, DE_ERR_INT_IVB);
	} else {
		bool was_enabled = !(I915_READ(DEIMR) & DE_ERR_INT_IVB);

		/* Change the state _after_ we've read out the current one. */
		ironlake_disable_display_irq(dev_priv, DE_ERR_INT_IVB);

		if (!was_enabled &&
		    (I915_READ(GEN7_ERR_INT) & ERR_INT_FIFO_UNDERRUN(pipe))) {
			DRM_DEBUG_KMS("uncleared fifo underrun on pipe %c\n",
				      pipe_name(pipe));
		}
	}
}

/**
 * ibx_display_interrupt_update - update SDEIMR
 * @dev_priv: driver private
 * @interrupt_mask: mask of interrupt bits to update
 * @enabled_irq_mask: mask of interrupt bits to enable
 */
static void ibx_display_interrupt_update(struct drm_i915_private *dev_priv,
					 uint32_t interrupt_mask,
					 uint32_t enabled_irq_mask)
{
	uint32_t sdeimr = I915_READ(SDEIMR);
	sdeimr &= ~interrupt_mask;
	sdeimr |= (~enabled_irq_mask & interrupt_mask);

	assert_spin_locked(&dev_priv->irq_lock);

	I915_WRITE(SDEIMR, sdeimr);
	POSTING_READ(SDEIMR);
}
#define ibx_enable_display_interrupt(dev_priv, bits) \
	ibx_display_interrupt_update((dev_priv), (bits), (bits))
#define ibx_disable_display_interrupt(dev_priv, bits) \
	ibx_display_interrupt_update((dev_priv), (bits), 0)

static void ibx_set_fifo_underrun_reporting(struct drm_device *dev,
					    enum transcoder pch_transcoder,
					    bool enable)
{
	struct drm_i915_private *dev_priv = dev->dev_private;
	uint32_t bit = (pch_transcoder == TRANSCODER_A) ?
		       SDE_TRANSA_FIFO_UNDER : SDE_TRANSB_FIFO_UNDER;

	if (enable)
		ibx_enable_display_interrupt(dev_priv, bit);
	else
		ibx_disable_display_interrupt(dev_priv, bit);
}

static void cpt_set_fifo_underrun_reporting(struct drm_device *dev,
					    enum transcoder pch_transcoder,
					    bool enable)
{
	struct drm_i915_private *dev_priv = dev->dev_private;

	if (enable) {
		I915_WRITE(SERR_INT,
			   SERR_INT_TRANS_FIFO_UNDERRUN(pch_transcoder));

		if (!cpt_can_enable_serr_int(dev))
			return;

		ibx_enable_display_interrupt(dev_priv, SDE_ERROR_CPT);
	} else {
		uint32_t tmp = I915_READ(SERR_INT);
		bool was_enabled = !(I915_READ(SDEIMR) & SDE_ERROR_CPT);

		/* Change the state _after_ we've read out the current one. */
		ibx_disable_display_interrupt(dev_priv, SDE_ERROR_CPT);

		if (!was_enabled &&
		    (tmp & SERR_INT_TRANS_FIFO_UNDERRUN(pch_transcoder))) {
			DRM_DEBUG_KMS("uncleared pch fifo underrun on pch transcoder %c\n",
				      transcoder_name(pch_transcoder));
		}
	}
}

/**
 * intel_set_cpu_fifo_underrun_reporting - enable/disable FIFO underrun messages
 * @dev: drm device
 * @pipe: pipe
 * @enable: true if we want to report FIFO underrun errors, false otherwise
 *
 * This function makes us disable or enable CPU fifo underruns for a specific
 * pipe. Notice that on some Gens (e.g. IVB, HSW), disabling FIFO underrun
 * reporting for one pipe may also disable all the other CPU error interruts for
 * the other pipes, due to the fact that there's just one interrupt mask/enable
 * bit for all the pipes.
 *
 * Returns the previous state of underrun reporting.
 */
bool intel_set_cpu_fifo_underrun_reporting(struct drm_device *dev,
					   enum pipe pipe, bool enable)
{
	struct drm_i915_private *dev_priv = dev->dev_private;
	struct drm_crtc *crtc = dev_priv->pipe_to_crtc_mapping[pipe];
	struct intel_crtc *intel_crtc = to_intel_crtc(crtc);
	unsigned long flags;
	bool ret;

	spin_lock_irqsave(&dev_priv->irq_lock, flags);

	ret = !intel_crtc->cpu_fifo_underrun_disabled;

	if (enable == ret)
		goto done;

	intel_crtc->cpu_fifo_underrun_disabled = !enable;

	if (IS_GEN5(dev) || IS_GEN6(dev))
		ironlake_set_fifo_underrun_reporting(dev, pipe, enable);
	else if (IS_GEN7(dev))
		ivybridge_set_fifo_underrun_reporting(dev, pipe, enable);

done:
	spin_unlock_irqrestore(&dev_priv->irq_lock, flags);
	return ret;
}

/**
 * intel_set_pch_fifo_underrun_reporting - enable/disable FIFO underrun messages
 * @dev: drm device
 * @pch_transcoder: the PCH transcoder (same as pipe on IVB and older)
 * @enable: true if we want to report FIFO underrun errors, false otherwise
 *
 * This function makes us disable or enable PCH fifo underruns for a specific
 * PCH transcoder. Notice that on some PCHs (e.g. CPT/PPT), disabling FIFO
 * underrun reporting for one transcoder may also disable all the other PCH
 * error interruts for the other transcoders, due to the fact that there's just
 * one interrupt mask/enable bit for all the transcoders.
 *
 * Returns the previous state of underrun reporting.
 */
bool intel_set_pch_fifo_underrun_reporting(struct drm_device *dev,
					   enum transcoder pch_transcoder,
					   bool enable)
{
	struct drm_i915_private *dev_priv = dev->dev_private;
	struct drm_crtc *crtc = dev_priv->pipe_to_crtc_mapping[pch_transcoder];
	struct intel_crtc *intel_crtc = to_intel_crtc(crtc);
	unsigned long flags;
	bool ret;

	/*
	 * NOTE: Pre-LPT has a fixed cpu pipe -> pch transcoder mapping, but LPT
	 * has only one pch transcoder A that all pipes can use. To avoid racy
	 * pch transcoder -> pipe lookups from interrupt code simply store the
	 * underrun statistics in crtc A. Since we never expose this anywhere
	 * nor use it outside of the fifo underrun code here using the "wrong"
	 * crtc on LPT won't cause issues.
	 */

	spin_lock_irqsave(&dev_priv->irq_lock, flags);

	ret = !intel_crtc->pch_fifo_underrun_disabled;

	if (enable == ret)
		goto done;

	intel_crtc->pch_fifo_underrun_disabled = !enable;

	if (HAS_PCH_IBX(dev))
		ibx_set_fifo_underrun_reporting(dev, pch_transcoder, enable);
	else
		cpt_set_fifo_underrun_reporting(dev, pch_transcoder, enable);

done:
	spin_unlock_irqrestore(&dev_priv->irq_lock, flags);
	return ret;
}


void
i915_enable_pipestat(drm_i915_private_t *dev_priv, int pipe, u32 mask)
{
	u32 reg = PIPESTAT(pipe);
	u32 pipestat = I915_READ(reg) & 0x7fff0000;

	assert_spin_locked(&dev_priv->irq_lock);

	if ((pipestat & mask) == mask)
		return;

	/* Enable the interrupt, clear any pending status */
	pipestat |= mask | (mask >> 16);
	I915_WRITE(reg, pipestat);
	POSTING_READ(reg);
}

void
i915_disable_pipestat(drm_i915_private_t *dev_priv, int pipe, u32 mask)
{
	u32 reg = PIPESTAT(pipe);
	u32 pipestat = I915_READ(reg) & 0x7fff0000;

	assert_spin_locked(&dev_priv->irq_lock);

	if ((pipestat & mask) == 0)
		return;

	pipestat &= ~mask;
	I915_WRITE(reg, pipestat);
	POSTING_READ(reg);
}

/**
 * i915_enable_asle_pipestat - enable ASLE pipestat for OpRegion
 */
static void i915_enable_asle_pipestat(struct drm_device *dev)
{
	drm_i915_private_t *dev_priv = dev->dev_private;
	unsigned long irqflags;

	if (!dev_priv->opregion.asle || !IS_MOBILE(dev))
		return;

	spin_lock_irqsave(&dev_priv->irq_lock, irqflags);

	i915_enable_pipestat(dev_priv, 1, PIPE_LEGACY_BLC_EVENT_ENABLE);
	if (INTEL_INFO(dev)->gen >= 4)
		i915_enable_pipestat(dev_priv, 0, PIPE_LEGACY_BLC_EVENT_ENABLE);

	spin_unlock_irqrestore(&dev_priv->irq_lock, irqflags);
}

/**
 * i915_pipe_enabled - check if a pipe is enabled
 * @dev: DRM device
 * @pipe: pipe to check
 *
 * Reading certain registers when the pipe is disabled can hang the chip.
 * Use this routine to make sure the PLL is running and the pipe is active
 * before reading such registers if unsure.
 */
static int
i915_pipe_enabled(struct drm_device *dev, int pipe)
{
	drm_i915_private_t *dev_priv = (drm_i915_private_t *) dev->dev_private;

	if (drm_core_check_feature(dev, DRIVER_MODESET)) {
		/* Locking is horribly broken here, but whatever. */
		struct drm_crtc *crtc = dev_priv->pipe_to_crtc_mapping[pipe];
		struct intel_crtc *intel_crtc = to_intel_crtc(crtc);

		return intel_crtc->active;
	} else {
		return I915_READ(PIPECONF(pipe)) & PIPECONF_ENABLE;
	}
}

/* Called from drm generic code, passed a 'crtc', which
 * we use as a pipe index
 */
static u32 i915_get_vblank_counter(struct drm_device *dev, int pipe)
{
	drm_i915_private_t *dev_priv = (drm_i915_private_t *) dev->dev_private;
	unsigned long high_frame;
	unsigned long low_frame;
	u32 high1, high2, low;

	if (!i915_pipe_enabled(dev, pipe)) {
		DRM_DEBUG_DRIVER("trying to get vblank count for disabled "
				"pipe %c\n", pipe_name(pipe));
		return 0;
	}

	high_frame = PIPEFRAME(pipe);
	low_frame = PIPEFRAMEPIXEL(pipe);

	/*
	 * High & low register fields aren't synchronized, so make sure
	 * we get a low value that's stable across two reads of the high
	 * register.
	 */
	do {
		high1 = I915_READ(high_frame) & PIPE_FRAME_HIGH_MASK;
		low   = I915_READ(low_frame)  & PIPE_FRAME_LOW_MASK;
		high2 = I915_READ(high_frame) & PIPE_FRAME_HIGH_MASK;
	} while (high1 != high2);

	high1 >>= PIPE_FRAME_HIGH_SHIFT;
	low >>= PIPE_FRAME_LOW_SHIFT;
	return (high1 << 8) | low;
}

static u32 gm45_get_vblank_counter(struct drm_device *dev, int pipe)
{
	drm_i915_private_t *dev_priv = (drm_i915_private_t *) dev->dev_private;
	int reg = PIPE_FRMCOUNT_GM45(pipe);

	if (!i915_pipe_enabled(dev, pipe)) {
		DRM_DEBUG_DRIVER("trying to get vblank count for disabled "
				 "pipe %c\n", pipe_name(pipe));
		return 0;
	}

	return I915_READ(reg);
}

static int i915_get_crtc_scanoutpos(struct drm_device *dev, int pipe,
			     int *vpos, int *hpos)
{
	drm_i915_private_t *dev_priv = (drm_i915_private_t *) dev->dev_private;
	u32 vbl = 0, position = 0;
	int vbl_start, vbl_end, htotal, vtotal;
	bool in_vbl = true;
	int ret = 0;
	enum transcoder cpu_transcoder = intel_pipe_to_cpu_transcoder(dev_priv,
								      pipe);

	if (!i915_pipe_enabled(dev, pipe)) {
		DRM_DEBUG_DRIVER("trying to get scanoutpos for disabled "
				 "pipe %c\n", pipe_name(pipe));
		return 0;
	}

	/* Get vtotal. */
	vtotal = 1 + ((I915_READ(VTOTAL(cpu_transcoder)) >> 16) & 0x1fff);

	if (INTEL_INFO(dev)->gen >= 4) {
		/* No obvious pixelcount register. Only query vertical
		 * scanout position from Display scan line register.
		 */
		position = I915_READ(PIPEDSL(pipe));

		/* Decode into vertical scanout position. Don't have
		 * horizontal scanout position.
		 */
		*vpos = position & 0x1fff;
		*hpos = 0;
	} else {
		/* Have access to pixelcount since start of frame.
		 * We can split this into vertical and horizontal
		 * scanout position.
		 */
		position = (I915_READ(PIPEFRAMEPIXEL(pipe)) & PIPE_PIXEL_MASK) >> PIPE_PIXEL_SHIFT;

		htotal = 1 + ((I915_READ(HTOTAL(cpu_transcoder)) >> 16) & 0x1fff);
		*vpos = position / htotal;
		*hpos = position - (*vpos * htotal);
	}

	/* Query vblank area. */
	vbl = I915_READ(VBLANK(cpu_transcoder));

	/* Test position against vblank region. */
	vbl_start = vbl & 0x1fff;
	vbl_end = (vbl >> 16) & 0x1fff;

	if ((*vpos < vbl_start) || (*vpos > vbl_end))
		in_vbl = false;

	/* Inside "upper part" of vblank area? Apply corrective offset: */
	if (in_vbl && (*vpos >= vbl_start))
		*vpos = *vpos - vtotal;

	/* Readouts valid? */
	if (vbl > 0)
		ret |= DRM_SCANOUTPOS_VALID | DRM_SCANOUTPOS_ACCURATE;

	/* In vblank? */
	if (in_vbl)
		ret |= DRM_SCANOUTPOS_INVBL;

	return ret;
}

static int i915_get_vblank_timestamp(struct drm_device *dev, int pipe,
			      int *max_error,
			      struct timeval *vblank_time,
			      unsigned flags)
{
	struct drm_crtc *crtc;

	if (pipe < 0 || pipe >= INTEL_INFO(dev)->num_pipes) {
		DRM_ERROR("Invalid crtc %d\n", pipe);
		return -EINVAL;
	}

	/* Get drm_crtc to timestamp: */
	crtc = intel_get_crtc_for_pipe(dev, pipe);
	if (crtc == NULL) {
		DRM_ERROR("Invalid crtc %d\n", pipe);
		return -EINVAL;
	}

	if (!crtc->enabled) {
		DRM_DEBUG_KMS("crtc %d is disabled\n", pipe);
		return -EBUSY;
	}

	/* Helper routine in DRM core does all the work: */
	return drm_calc_vbltimestamp_from_scanoutpos(dev, pipe, max_error,
						     vblank_time, flags,
						     crtc);
}

static int intel_hpd_irq_event(struct drm_device *dev, struct drm_connector *connector)
{
	enum drm_connector_status old_status;

	WARN_ON(!mutex_is_locked(&dev->mode_config.mutex));
	old_status = connector->status;

	connector->status = connector->funcs->detect(connector, false);
	DRM_DEBUG_KMS("[CONNECTOR:%d:%s] status updated from %d to %d\n",
		      connector->base.id,
		      drm_get_connector_name(connector),
		      old_status, connector->status);
	return (old_status != connector->status);
}

/*
 * Handle hotplug events outside the interrupt handler proper.
 */
#define I915_REENABLE_HOTPLUG_DELAY (2*60*1000)

static void i915_hotplug_work_func(struct work_struct *work)
{
	drm_i915_private_t *dev_priv = container_of(work, drm_i915_private_t,
						    hotplug_work);
	struct drm_device *dev = dev_priv->dev;
	struct drm_mode_config *mode_config = &dev->mode_config;
	struct intel_connector *intel_connector;
	struct intel_encoder *intel_encoder;
	struct drm_connector *connector;
	unsigned long irqflags;
	bool hpd_disabled = false;
	bool changed = false;
	u32 hpd_event_bits;

	/* HPD irq before everything is fully set up. */
	if (!dev_priv->enable_hotplug_processing)
		return;

	mutex_lock(&mode_config->mutex);
	DRM_DEBUG_KMS("running encoder hotplug functions\n");

	spin_lock_irqsave(&dev_priv->irq_lock, irqflags);

	hpd_event_bits = dev_priv->hpd_event_bits;
	dev_priv->hpd_event_bits = 0;
	list_for_each_entry(connector, &mode_config->connector_list, head) {
		intel_connector = to_intel_connector(connector);
		intel_encoder = intel_connector->encoder;
		if (intel_encoder->hpd_pin > HPD_NONE &&
		    dev_priv->hpd_stats[intel_encoder->hpd_pin].hpd_mark == HPD_MARK_DISABLED &&
		    connector->polled == DRM_CONNECTOR_POLL_HPD) {
			DRM_INFO("HPD interrupt storm detected on connector %s: "
				 "switching from hotplug detection to polling\n",
				drm_get_connector_name(connector));
			dev_priv->hpd_stats[intel_encoder->hpd_pin].hpd_mark = HPD_DISABLED;
			connector->polled = DRM_CONNECTOR_POLL_CONNECT
				| DRM_CONNECTOR_POLL_DISCONNECT;
			hpd_disabled = true;
		}
		if (hpd_event_bits & (1 << intel_encoder->hpd_pin)) {
			DRM_DEBUG_KMS("Connector %s (pin %i) received hotplug event.\n",
				      drm_get_connector_name(connector), intel_encoder->hpd_pin);
		}
	}
	 /* if there were no outputs to poll, poll was disabled,
	  * therefore make sure it's enabled when disabling HPD on
	  * some connectors */
	if (hpd_disabled) {
		drm_kms_helper_poll_enable(dev);
		mod_timer(&dev_priv->hotplug_reenable_timer,
			  jiffies + msecs_to_jiffies(I915_REENABLE_HOTPLUG_DELAY));
	}

	spin_unlock_irqrestore(&dev_priv->irq_lock, irqflags);

	list_for_each_entry(connector, &mode_config->connector_list, head) {
		intel_connector = to_intel_connector(connector);
		intel_encoder = intel_connector->encoder;
		if (hpd_event_bits & (1 << intel_encoder->hpd_pin)) {
			if (intel_encoder->hot_plug)
				intel_encoder->hot_plug(intel_encoder);
			if (intel_hpd_irq_event(dev, connector))
				changed = true;
		}
	}
	mutex_unlock(&mode_config->mutex);

	if (changed)
		drm_kms_helper_hotplug_event(dev);
}

static void ironlake_rps_change_irq_handler(struct drm_device *dev)
{
	drm_i915_private_t *dev_priv = dev->dev_private;
	u32 busy_up, busy_down, max_avg, min_avg;
	u8 new_delay;

	spin_lock(&mchdev_lock);

	I915_WRITE16(MEMINTRSTS, I915_READ(MEMINTRSTS));

	new_delay = dev_priv->ips.cur_delay;

	I915_WRITE16(MEMINTRSTS, MEMINT_EVAL_CHG);
	busy_up = I915_READ(RCPREVBSYTUPAVG);
	busy_down = I915_READ(RCPREVBSYTDNAVG);
	max_avg = I915_READ(RCBMAXAVG);
	min_avg = I915_READ(RCBMINAVG);

	/* Handle RCS change request from hw */
	if (busy_up > max_avg) {
		if (dev_priv->ips.cur_delay != dev_priv->ips.max_delay)
			new_delay = dev_priv->ips.cur_delay - 1;
		if (new_delay < dev_priv->ips.max_delay)
			new_delay = dev_priv->ips.max_delay;
	} else if (busy_down < min_avg) {
		if (dev_priv->ips.cur_delay != dev_priv->ips.min_delay)
			new_delay = dev_priv->ips.cur_delay + 1;
		if (new_delay > dev_priv->ips.min_delay)
			new_delay = dev_priv->ips.min_delay;
	}

	if (ironlake_set_drps(dev, new_delay))
		dev_priv->ips.cur_delay = new_delay;

	spin_unlock(&mchdev_lock);

	return;
}

static void notify_ring(struct drm_device *dev,
			struct intel_ring_buffer *ring)
{
	if (ring->obj == NULL)
		return;

	trace_i915_gem_request_complete(ring, ring->get_seqno(ring, false));

	wake_up_all(&ring->irq_queue);
	i915_queue_hangcheck(dev);
}

static void gen6_pm_rps_work(struct work_struct *work)
{
	drm_i915_private_t *dev_priv = container_of(work, drm_i915_private_t,
						    rps.work);
	u32 pm_iir, pm_imr;
	u8 new_delay;

	spin_lock_irq(&dev_priv->irq_lock);
	pm_iir = dev_priv->rps.pm_iir;
	dev_priv->rps.pm_iir = 0;
	pm_imr = I915_READ(GEN6_PMIMR);
	/* Make sure not to corrupt PMIMR state used by ringbuffer code */
	I915_WRITE(GEN6_PMIMR, pm_imr & ~GEN6_PM_RPS_EVENTS);
	spin_unlock_irq(&dev_priv->irq_lock);

	if ((pm_iir & GEN6_PM_RPS_EVENTS) == 0)
		return;

	mutex_lock(&dev_priv->rps.hw_lock);

	if (pm_iir & GEN6_PM_RP_UP_THRESHOLD) {
		new_delay = dev_priv->rps.cur_delay + 1;

		/*
		 * For better performance, jump directly
		 * to RPe if we're below it.
		 */
		if (IS_VALLEYVIEW(dev_priv->dev) &&
		    dev_priv->rps.cur_delay < dev_priv->rps.rpe_delay)
			new_delay = dev_priv->rps.rpe_delay;
	} else
		new_delay = dev_priv->rps.cur_delay - 1;

	/* sysfs frequency interfaces may have snuck in while servicing the
	 * interrupt
	 */
	if (new_delay >= dev_priv->rps.min_delay &&
	    new_delay <= dev_priv->rps.max_delay) {
		if (IS_VALLEYVIEW(dev_priv->dev))
			valleyview_set_rps(dev_priv->dev, new_delay);
		else
			gen6_set_rps(dev_priv->dev, new_delay);
	}

	if (IS_VALLEYVIEW(dev_priv->dev)) {
		/*
		 * On VLV, when we enter RC6 we may not be at the minimum
		 * voltage level, so arm a timer to check.  It should only
		 * fire when there's activity or once after we've entered
		 * RC6, and then won't be re-armed until the next RPS interrupt.
		 */
		mod_delayed_work(dev_priv->wq, &dev_priv->rps.vlv_work,
				 msecs_to_jiffies(100));
	}

	mutex_unlock(&dev_priv->rps.hw_lock);
}


/**
 * ivybridge_parity_work - Workqueue called when a parity error interrupt
 * occurred.
 * @work: workqueue struct
 *
 * Doesn't actually do anything except notify userspace. As a consequence of
 * this event, userspace should try to remap the bad rows since statistically
 * it is likely the same row is more likely to go bad again.
 */
static void ivybridge_parity_work(struct work_struct *work)
{
	drm_i915_private_t *dev_priv = container_of(work, drm_i915_private_t,
						    l3_parity.error_work);
	u32 error_status, row, bank, subbank;
	char *parity_event[5];
	uint32_t misccpctl;
	unsigned long flags;

	/* We must turn off DOP level clock gating to access the L3 registers.
	 * In order to prevent a get/put style interface, acquire struct mutex
	 * any time we access those registers.
	 */
	mutex_lock(&dev_priv->dev->struct_mutex);

	misccpctl = I915_READ(GEN7_MISCCPCTL);
	I915_WRITE(GEN7_MISCCPCTL, misccpctl & ~GEN7_DOP_CLOCK_GATE_ENABLE);
	POSTING_READ(GEN7_MISCCPCTL);

	error_status = I915_READ(GEN7_L3CDERRST1);
	row = GEN7_PARITY_ERROR_ROW(error_status);
	bank = GEN7_PARITY_ERROR_BANK(error_status);
	subbank = GEN7_PARITY_ERROR_SUBBANK(error_status);

	I915_WRITE(GEN7_L3CDERRST1, GEN7_PARITY_ERROR_VALID |
				    GEN7_L3CDERRST1_ENABLE);
	POSTING_READ(GEN7_L3CDERRST1);

	I915_WRITE(GEN7_MISCCPCTL, misccpctl);

	spin_lock_irqsave(&dev_priv->irq_lock, flags);
	dev_priv->gt_irq_mask &= ~GT_RENDER_L3_PARITY_ERROR_INTERRUPT;
	I915_WRITE(GTIMR, dev_priv->gt_irq_mask);
	spin_unlock_irqrestore(&dev_priv->irq_lock, flags);

	mutex_unlock(&dev_priv->dev->struct_mutex);

	parity_event[0] = I915_L3_PARITY_UEVENT "=1";
	parity_event[1] = kasprintf(GFP_KERNEL, "ROW=%d", row);
	parity_event[2] = kasprintf(GFP_KERNEL, "BANK=%d", bank);
	parity_event[3] = kasprintf(GFP_KERNEL, "SUBBANK=%d", subbank);
	parity_event[4] = NULL;

	kobject_uevent_env(&dev_priv->dev->primary->kdev.kobj,
			   KOBJ_CHANGE, parity_event);

	DRM_DEBUG("Parity error: Row = %d, Bank = %d, Sub bank = %d.\n",
		  row, bank, subbank);

	kfree(parity_event[3]);
	kfree(parity_event[2]);
	kfree(parity_event[1]);
}

static void ivybridge_parity_error_irq_handler(struct drm_device *dev)
{
	drm_i915_private_t *dev_priv = (drm_i915_private_t *) dev->dev_private;

	if (!HAS_L3_GPU_CACHE(dev))
		return;

	spin_lock(&dev_priv->irq_lock);
	dev_priv->gt_irq_mask |= GT_RENDER_L3_PARITY_ERROR_INTERRUPT;
	I915_WRITE(GTIMR, dev_priv->gt_irq_mask);
	spin_unlock(&dev_priv->irq_lock);

	queue_work(dev_priv->wq, &dev_priv->l3_parity.error_work);
}

static void ilk_gt_irq_handler(struct drm_device *dev,
			       struct drm_i915_private *dev_priv,
			       u32 gt_iir)
{
	if (gt_iir &
	    (GT_RENDER_USER_INTERRUPT | GT_RENDER_PIPECTL_NOTIFY_INTERRUPT))
		notify_ring(dev, &dev_priv->ring[RCS]);
	if (gt_iir & ILK_BSD_USER_INTERRUPT)
		notify_ring(dev, &dev_priv->ring[VCS]);
}

static void snb_gt_irq_handler(struct drm_device *dev,
			       struct drm_i915_private *dev_priv,
			       u32 gt_iir)
{

	if (gt_iir &
	    (GT_RENDER_USER_INTERRUPT | GT_RENDER_PIPECTL_NOTIFY_INTERRUPT))
		notify_ring(dev, &dev_priv->ring[RCS]);
	if (gt_iir & GT_BSD_USER_INTERRUPT)
		notify_ring(dev, &dev_priv->ring[VCS]);
	if (gt_iir & GT_BLT_USER_INTERRUPT)
		notify_ring(dev, &dev_priv->ring[BCS]);

	if (gt_iir & (GT_BLT_CS_ERROR_INTERRUPT |
		      GT_BSD_CS_ERROR_INTERRUPT |
		      GT_RENDER_CS_MASTER_ERROR_INTERRUPT)) {
		DRM_ERROR("GT error interrupt 0x%08x\n", gt_iir);
		i915_handle_error(dev, false);
	}

	if (gt_iir & GT_RENDER_L3_PARITY_ERROR_INTERRUPT)
		ivybridge_parity_error_irq_handler(dev);
}

/* Legacy way of handling PM interrupts */
static void gen6_rps_irq_handler(struct drm_i915_private *dev_priv,
				 u32 pm_iir)
{
	/*
	 * IIR bits should never already be set because IMR should
	 * prevent an interrupt from being shown in IIR. The warning
	 * displays a case where we've unsafely cleared
	 * dev_priv->rps.pm_iir. Although missing an interrupt of the same
	 * type is not a problem, it displays a problem in the logic.
	 *
	 * The mask bit in IMR is cleared by dev_priv->rps.work.
	 */

	spin_lock(&dev_priv->irq_lock);
	dev_priv->rps.pm_iir |= pm_iir;
	I915_WRITE(GEN6_PMIMR, dev_priv->rps.pm_iir);
	POSTING_READ(GEN6_PMIMR);
	spin_unlock(&dev_priv->irq_lock);

	queue_work(dev_priv->wq, &dev_priv->rps.work);
}

#define HPD_STORM_DETECT_PERIOD 1000
#define HPD_STORM_THRESHOLD 5

static inline void intel_hpd_irq_handler(struct drm_device *dev,
					 u32 hotplug_trigger,
					 const u32 *hpd)
{
	drm_i915_private_t *dev_priv = dev->dev_private;
	int i;
	bool storm_detected = false;

	if (!hotplug_trigger)
		return;

	spin_lock(&dev_priv->irq_lock);
	for (i = 1; i < HPD_NUM_PINS; i++) {

		WARN(((hpd[i] & hotplug_trigger) &&
		      dev_priv->hpd_stats[i].hpd_mark != HPD_ENABLED),
		     "Received HPD interrupt although disabled\n");

		if (!(hpd[i] & hotplug_trigger) ||
		    dev_priv->hpd_stats[i].hpd_mark != HPD_ENABLED)
			continue;

		dev_priv->hpd_event_bits |= (1 << i);
		if (!time_in_range(jiffies, dev_priv->hpd_stats[i].hpd_last_jiffies,
				   dev_priv->hpd_stats[i].hpd_last_jiffies
				   + msecs_to_jiffies(HPD_STORM_DETECT_PERIOD))) {
			dev_priv->hpd_stats[i].hpd_last_jiffies = jiffies;
			dev_priv->hpd_stats[i].hpd_cnt = 0;
			DRM_DEBUG_KMS("Received HPD interrupt on PIN %d - cnt: 0\n", i);
		} else if (dev_priv->hpd_stats[i].hpd_cnt > HPD_STORM_THRESHOLD) {
			dev_priv->hpd_stats[i].hpd_mark = HPD_MARK_DISABLED;
			dev_priv->hpd_event_bits &= ~(1 << i);
			DRM_DEBUG_KMS("HPD interrupt storm detected on PIN %d\n", i);
			storm_detected = true;
		} else {
			dev_priv->hpd_stats[i].hpd_cnt++;
			DRM_DEBUG_KMS("Received HPD interrupt on PIN %d - cnt: %d\n", i,
				      dev_priv->hpd_stats[i].hpd_cnt);
		}
	}

	if (storm_detected)
		dev_priv->display.hpd_irq_setup(dev);
	spin_unlock(&dev_priv->irq_lock);

	queue_work(dev_priv->wq,
		   &dev_priv->hotplug_work);
}

static void gmbus_irq_handler(struct drm_device *dev)
{
	struct drm_i915_private *dev_priv = (drm_i915_private_t *) dev->dev_private;

	wake_up_all(&dev_priv->gmbus_wait_queue);
}

static void dp_aux_irq_handler(struct drm_device *dev)
{
	struct drm_i915_private *dev_priv = (drm_i915_private_t *) dev->dev_private;

	wake_up_all(&dev_priv->gmbus_wait_queue);
}

/* Unlike gen6_rps_irq_handler() from which this function is originally derived,
 * we must be able to deal with other PM interrupts. This is complicated because
 * of the way in which we use the masks to defer the RPS work (which for
 * posterity is necessary because of forcewake).
 */
static void hsw_pm_irq_handler(struct drm_i915_private *dev_priv,
			       u32 pm_iir)
{
	if (pm_iir & GEN6_PM_RPS_EVENTS) {
		spin_lock(&dev_priv->irq_lock);
		dev_priv->rps.pm_iir |= pm_iir & GEN6_PM_RPS_EVENTS;
		I915_WRITE(GEN6_PMIMR, dev_priv->rps.pm_iir);
		/* never want to mask useful interrupts. (also posting read) */
		WARN_ON(I915_READ_NOTRACE(GEN6_PMIMR) & ~GEN6_PM_RPS_EVENTS);
		spin_unlock(&dev_priv->irq_lock);

		queue_work(dev_priv->wq, &dev_priv->rps.work);
	}

	if (pm_iir & PM_VEBOX_USER_INTERRUPT)
		notify_ring(dev_priv->dev, &dev_priv->ring[VECS]);

	if (pm_iir & PM_VEBOX_CS_ERROR_INTERRUPT) {
		DRM_ERROR("VEBOX CS error interrupt 0x%08x\n", pm_iir);
		i915_handle_error(dev_priv->dev, false);
	}
}

static irqreturn_t valleyview_irq_handler(int irq, void *arg)
{
	struct drm_device *dev = (struct drm_device *) arg;
	drm_i915_private_t *dev_priv = (drm_i915_private_t *) dev->dev_private;
	u32 iir, gt_iir, pm_iir;
	irqreturn_t ret = IRQ_NONE;
	unsigned long irqflags;
	int pipe;
	u32 pipe_stats[I915_MAX_PIPES];

	atomic_inc(&dev_priv->irq_received);

	while (true) {
		iir = I915_READ(VLV_IIR);
		gt_iir = I915_READ(GTIIR);
		pm_iir = I915_READ(GEN6_PMIIR);

		if (gt_iir == 0 && pm_iir == 0 && iir == 0)
			goto out;

		ret = IRQ_HANDLED;

		snb_gt_irq_handler(dev, dev_priv, gt_iir);

		spin_lock_irqsave(&dev_priv->irq_lock, irqflags);
		for_each_pipe(pipe) {
			int reg = PIPESTAT(pipe);
			pipe_stats[pipe] = I915_READ(reg);

			/*
			 * Clear the PIPE*STAT regs before the IIR
			 */
			if (pipe_stats[pipe] & 0x8000ffff) {
				if (pipe_stats[pipe] & PIPE_FIFO_UNDERRUN_STATUS)
					DRM_DEBUG_DRIVER("pipe %c underrun\n",
							 pipe_name(pipe));
				I915_WRITE(reg, pipe_stats[pipe]);
			}
		}
		spin_unlock_irqrestore(&dev_priv->irq_lock, irqflags);

		for_each_pipe(pipe) {
			if (pipe_stats[pipe] & PIPE_VBLANK_INTERRUPT_STATUS)
				drm_handle_vblank(dev, pipe);

			if (pipe_stats[pipe] & PLANE_FLIPDONE_INT_STATUS_VLV) {
				intel_prepare_page_flip(dev, pipe);
				intel_finish_page_flip(dev, pipe);
			}
		}

		/* Consume port.  Then clear IIR or we'll miss events */
		if (iir & I915_DISPLAY_PORT_INTERRUPT) {
			u32 hotplug_status = I915_READ(PORT_HOTPLUG_STAT);
			u32 hotplug_trigger = hotplug_status & HOTPLUG_INT_STATUS_I915;

			DRM_DEBUG_DRIVER("hotplug event received, stat 0x%08x\n",
					 hotplug_status);

			intel_hpd_irq_handler(dev, hotplug_trigger, hpd_status_i915);

			I915_WRITE(PORT_HOTPLUG_STAT, hotplug_status);
			I915_READ(PORT_HOTPLUG_STAT);
		}

		if (pipe_stats[0] & PIPE_GMBUS_INTERRUPT_STATUS)
			gmbus_irq_handler(dev);

		if (pm_iir & GEN6_PM_RPS_EVENTS)
			gen6_rps_irq_handler(dev_priv, pm_iir);

		I915_WRITE(GTIIR, gt_iir);
		I915_WRITE(GEN6_PMIIR, pm_iir);
		I915_WRITE(VLV_IIR, iir);
	}

out:
	return ret;
}

static void ibx_irq_handler(struct drm_device *dev, u32 pch_iir)
{
	drm_i915_private_t *dev_priv = (drm_i915_private_t *) dev->dev_private;
	int pipe;
	u32 hotplug_trigger = pch_iir & SDE_HOTPLUG_MASK;

	intel_hpd_irq_handler(dev, hotplug_trigger, hpd_ibx);

	if (pch_iir & SDE_AUDIO_POWER_MASK) {
		int port = ffs((pch_iir & SDE_AUDIO_POWER_MASK) >>
			       SDE_AUDIO_POWER_SHIFT);
		DRM_DEBUG_DRIVER("PCH audio power change on port %d\n",
				 port_name(port));
	}

	if (pch_iir & SDE_AUX_MASK)
		dp_aux_irq_handler(dev);

	if (pch_iir & SDE_GMBUS)
		gmbus_irq_handler(dev);

	if (pch_iir & SDE_AUDIO_HDCP_MASK)
		DRM_DEBUG_DRIVER("PCH HDCP audio interrupt\n");

	if (pch_iir & SDE_AUDIO_TRANS_MASK)
		DRM_DEBUG_DRIVER("PCH transcoder audio interrupt\n");

	if (pch_iir & SDE_POISON)
		DRM_ERROR("PCH poison interrupt\n");

	if (pch_iir & SDE_FDI_MASK)
		for_each_pipe(pipe)
			DRM_DEBUG_DRIVER("  pipe %c FDI IIR: 0x%08x\n",
					 pipe_name(pipe),
					 I915_READ(FDI_RX_IIR(pipe)));

	if (pch_iir & (SDE_TRANSB_CRC_DONE | SDE_TRANSA_CRC_DONE))
		DRM_DEBUG_DRIVER("PCH transcoder CRC done interrupt\n");

	if (pch_iir & (SDE_TRANSB_CRC_ERR | SDE_TRANSA_CRC_ERR))
		DRM_DEBUG_DRIVER("PCH transcoder CRC error interrupt\n");

	if (pch_iir & SDE_TRANSA_FIFO_UNDER)
		if (intel_set_pch_fifo_underrun_reporting(dev, TRANSCODER_A,
							  false))
			DRM_DEBUG_DRIVER("PCH transcoder A FIFO underrun\n");

	if (pch_iir & SDE_TRANSB_FIFO_UNDER)
		if (intel_set_pch_fifo_underrun_reporting(dev, TRANSCODER_B,
							  false))
			DRM_DEBUG_DRIVER("PCH transcoder B FIFO underrun\n");
}

static void ivb_err_int_handler(struct drm_device *dev)
{
	struct drm_i915_private *dev_priv = dev->dev_private;
	u32 err_int = I915_READ(GEN7_ERR_INT);

	if (err_int & ERR_INT_POISON)
		DRM_ERROR("Poison interrupt\n");

	if (err_int & ERR_INT_FIFO_UNDERRUN_A)
		if (intel_set_cpu_fifo_underrun_reporting(dev, PIPE_A, false))
			DRM_DEBUG_DRIVER("Pipe A FIFO underrun\n");

	if (err_int & ERR_INT_FIFO_UNDERRUN_B)
		if (intel_set_cpu_fifo_underrun_reporting(dev, PIPE_B, false))
			DRM_DEBUG_DRIVER("Pipe B FIFO underrun\n");

	if (err_int & ERR_INT_FIFO_UNDERRUN_C)
		if (intel_set_cpu_fifo_underrun_reporting(dev, PIPE_C, false))
			DRM_DEBUG_DRIVER("Pipe C FIFO underrun\n");

	I915_WRITE(GEN7_ERR_INT, err_int);
}

static void cpt_serr_int_handler(struct drm_device *dev)
{
	struct drm_i915_private *dev_priv = dev->dev_private;
	u32 serr_int = I915_READ(SERR_INT);

	if (serr_int & SERR_INT_POISON)
		DRM_ERROR("PCH poison interrupt\n");

	if (serr_int & SERR_INT_TRANS_A_FIFO_UNDERRUN)
		if (intel_set_pch_fifo_underrun_reporting(dev, TRANSCODER_A,
							  false))
			DRM_DEBUG_DRIVER("PCH transcoder A FIFO underrun\n");

	if (serr_int & SERR_INT_TRANS_B_FIFO_UNDERRUN)
		if (intel_set_pch_fifo_underrun_reporting(dev, TRANSCODER_B,
							  false))
			DRM_DEBUG_DRIVER("PCH transcoder B FIFO underrun\n");

	if (serr_int & SERR_INT_TRANS_C_FIFO_UNDERRUN)
		if (intel_set_pch_fifo_underrun_reporting(dev, TRANSCODER_C,
							  false))
			DRM_DEBUG_DRIVER("PCH transcoder C FIFO underrun\n");

	I915_WRITE(SERR_INT, serr_int);
}

static void cpt_irq_handler(struct drm_device *dev, u32 pch_iir)
{
	drm_i915_private_t *dev_priv = (drm_i915_private_t *) dev->dev_private;
	int pipe;
	u32 hotplug_trigger = pch_iir & SDE_HOTPLUG_MASK_CPT;

	intel_hpd_irq_handler(dev, hotplug_trigger, hpd_cpt);

	if (pch_iir & SDE_AUDIO_POWER_MASK_CPT) {
		int port = ffs((pch_iir & SDE_AUDIO_POWER_MASK_CPT) >>
			       SDE_AUDIO_POWER_SHIFT_CPT);
		DRM_DEBUG_DRIVER("PCH audio power change on port %c\n",
				 port_name(port));
	}

	if (pch_iir & SDE_AUX_MASK_CPT)
		dp_aux_irq_handler(dev);

	if (pch_iir & SDE_GMBUS_CPT)
		gmbus_irq_handler(dev);

	if (pch_iir & SDE_AUDIO_CP_REQ_CPT)
		DRM_DEBUG_DRIVER("Audio CP request interrupt\n");

	if (pch_iir & SDE_AUDIO_CP_CHG_CPT)
		DRM_DEBUG_DRIVER("Audio CP change interrupt\n");

	if (pch_iir & SDE_FDI_MASK_CPT)
		for_each_pipe(pipe)
			DRM_DEBUG_DRIVER("  pipe %c FDI IIR: 0x%08x\n",
					 pipe_name(pipe),
					 I915_READ(FDI_RX_IIR(pipe)));

	if (pch_iir & SDE_ERROR_CPT)
		cpt_serr_int_handler(dev);
}

<<<<<<< HEAD
static irqreturn_t ivybridge_irq_handler(int irq, void *arg)
{
	struct drm_device *dev = (struct drm_device *) arg;
	drm_i915_private_t *dev_priv = (drm_i915_private_t *) dev->dev_private;
	u32 de_iir, gt_iir, de_ier, pm_iir, sde_ier = 0;
	irqreturn_t ret = IRQ_NONE;
	int i;

	atomic_inc(&dev_priv->irq_received);

	/* We get interrupts on unclaimed registers, so check for this before we
	 * do any I915_{READ,WRITE}. */
	if (IS_HASWELL(dev) &&
	    (I915_READ_NOTRACE(FPGA_DBG) & FPGA_DBG_RM_NOCLAIM)) {
		DRM_ERROR("Unclaimed register before interrupt\n");
		I915_WRITE_NOTRACE(FPGA_DBG, FPGA_DBG_RM_NOCLAIM);
	}

	/* disable master interrupt before clearing iir  */
	de_ier = I915_READ(DEIER);
	I915_WRITE(DEIER, de_ier & ~DE_MASTER_IRQ_CONTROL);

	/* Disable south interrupts. We'll only write to SDEIIR once, so further
	 * interrupts will will be stored on its back queue, and then we'll be
	 * able to process them after we restore SDEIER (as soon as we restore
	 * it, we'll get an interrupt if SDEIIR still has something to process
	 * due to its back queue). */
	if (!HAS_PCH_NOP(dev)) {
		sde_ier = I915_READ(SDEIER);
		I915_WRITE(SDEIER, 0);
		POSTING_READ(SDEIER);
	}

	/* On Haswell, also mask ERR_INT because we don't want to risk
	 * generating "unclaimed register" interrupts from inside the interrupt
	 * handler. */
	if (IS_HASWELL(dev)) {
		spin_lock(&dev_priv->irq_lock);
		ironlake_disable_display_irq(dev_priv, DE_ERR_INT_IVB);
		spin_unlock(&dev_priv->irq_lock);
	}

	gt_iir = I915_READ(GTIIR);
	if (gt_iir) {
		snb_gt_irq_handler(dev, dev_priv, gt_iir);
		I915_WRITE(GTIIR, gt_iir);
		ret = IRQ_HANDLED;
	}

	de_iir = I915_READ(DEIIR);
	if (de_iir) {
		if (de_iir & DE_ERR_INT_IVB)
			ivb_err_int_handler(dev);

		if (de_iir & DE_AUX_CHANNEL_A_IVB)
			dp_aux_irq_handler(dev);

		if (de_iir & DE_GSE_IVB)
			intel_opregion_asle_intr(dev);

		for (i = 0; i < 3; i++) {
			if (de_iir & (DE_PIPEA_VBLANK_IVB << (5 * i)))
				drm_handle_vblank(dev, i);
			if (de_iir & (DE_PLANEA_FLIP_DONE_IVB << (5 * i))) {
				intel_prepare_page_flip(dev, i);
				intel_finish_page_flip_plane(dev, i);
			}
		}

		/* check event from PCH */
		if (!HAS_PCH_NOP(dev) && (de_iir & DE_PCH_EVENT_IVB)) {
			u32 pch_iir = I915_READ(SDEIIR);

			cpt_irq_handler(dev, pch_iir);

			/* clear PCH hotplug event before clear CPU irq */
			I915_WRITE(SDEIIR, pch_iir);
		}

		I915_WRITE(DEIIR, de_iir);
		ret = IRQ_HANDLED;
	}

	pm_iir = I915_READ(GEN6_PMIIR);
	if (pm_iir) {
		if (IS_HASWELL(dev))
			hsw_pm_irq_handler(dev_priv, pm_iir);
		else if (pm_iir & GEN6_PM_RPS_EVENTS)
			gen6_rps_irq_handler(dev_priv, pm_iir);
		I915_WRITE(GEN6_PMIIR, pm_iir);
		ret = IRQ_HANDLED;
	}

	if (IS_HASWELL(dev)) {
		spin_lock(&dev_priv->irq_lock);
		if (ivb_can_enable_err_int(dev))
			ironlake_enable_display_irq(dev_priv, DE_ERR_INT_IVB);
		spin_unlock(&dev_priv->irq_lock);
	}

	I915_WRITE(DEIER, de_ier);
	POSTING_READ(DEIER);
	if (!HAS_PCH_NOP(dev)) {
		I915_WRITE(SDEIER, sde_ier);
		POSTING_READ(SDEIER);
	}

	return ret;
}

static void ilk_gt_irq_handler(struct drm_device *dev,
			       struct drm_i915_private *dev_priv,
			       u32 gt_iir)
{
	if (gt_iir &
	    (GT_RENDER_USER_INTERRUPT | GT_RENDER_PIPECTL_NOTIFY_INTERRUPT))
		notify_ring(dev, &dev_priv->ring[RCS]);
	if (gt_iir & ILK_BSD_USER_INTERRUPT)
		notify_ring(dev, &dev_priv->ring[VCS]);
}

static irqreturn_t ironlake_irq_handler(int irq, void *arg)
=======
static void ilk_display_irq_handler(struct drm_device *dev, u32 de_iir)
>>>>>>> cd234b0b
{
	struct drm_i915_private *dev_priv = dev->dev_private;

	if (de_iir & DE_AUX_CHANNEL_A)
		dp_aux_irq_handler(dev);

	if (de_iir & DE_GSE)
		intel_opregion_asle_intr(dev);

	if (de_iir & DE_PIPEA_VBLANK)
		drm_handle_vblank(dev, 0);

	if (de_iir & DE_PIPEB_VBLANK)
		drm_handle_vblank(dev, 1);

	if (de_iir & DE_POISON)
		DRM_ERROR("Poison interrupt\n");

	if (de_iir & DE_PIPEA_FIFO_UNDERRUN)
		if (intel_set_cpu_fifo_underrun_reporting(dev, PIPE_A, false))
			DRM_DEBUG_DRIVER("Pipe A FIFO underrun\n");

	if (de_iir & DE_PIPEB_FIFO_UNDERRUN)
		if (intel_set_cpu_fifo_underrun_reporting(dev, PIPE_B, false))
			DRM_DEBUG_DRIVER("Pipe B FIFO underrun\n");

	if (de_iir & DE_PLANEA_FLIP_DONE) {
		intel_prepare_page_flip(dev, 0);
		intel_finish_page_flip_plane(dev, 0);
	}

	if (de_iir & DE_PLANEB_FLIP_DONE) {
		intel_prepare_page_flip(dev, 1);
		intel_finish_page_flip_plane(dev, 1);
	}

	/* check event from PCH */
	if (de_iir & DE_PCH_EVENT) {
		u32 pch_iir = I915_READ(SDEIIR);

		if (HAS_PCH_CPT(dev))
			cpt_irq_handler(dev, pch_iir);
		else
			ibx_irq_handler(dev, pch_iir);

		/* should clear PCH hotplug event before clear CPU irq */
		I915_WRITE(SDEIIR, pch_iir);
	}

<<<<<<< HEAD
	if (IS_GEN5(dev) &&  de_iir & DE_PCU_EVENT)
		ironlake_rps_change_irq_handler(dev);

	if (IS_GEN6(dev) && pm_iir & GEN6_PM_RPS_EVENTS)
		gen6_rps_irq_handler(dev_priv, pm_iir);

	I915_WRITE(GTIIR, gt_iir);
	I915_WRITE(DEIIR, de_iir);
	I915_WRITE(GEN6_PMIIR, pm_iir);

done:
	I915_WRITE(DEIER, de_ier);
	POSTING_READ(DEIER);
	I915_WRITE(SDEIER, sde_ier);
	POSTING_READ(SDEIER);

	return ret;
}

/**
 * i915_error_work_func - do process context error handling work
 * @work: work struct
 *
 * Fire an error uevent so userspace can see that a hang or error
 * was detected.
 */
static void i915_error_work_func(struct work_struct *work)
{
	struct i915_gpu_error *error = container_of(work, struct i915_gpu_error,
						    work);
	drm_i915_private_t *dev_priv = container_of(error, drm_i915_private_t,
						    gpu_error);
	struct drm_device *dev = dev_priv->dev;
	struct intel_ring_buffer *ring;
	char *error_event[] = { "ERROR=1", NULL };
	char *reset_event[] = { "RESET=1", NULL };
	char *reset_done_event[] = { "ERROR=0", NULL };
	int i, ret;

	kobject_uevent_env(&dev->primary->kdev.kobj, KOBJ_CHANGE, error_event);

	/*
	 * Note that there's only one work item which does gpu resets, so we
	 * need not worry about concurrent gpu resets potentially incrementing
	 * error->reset_counter twice. We only need to take care of another
	 * racing irq/hangcheck declaring the gpu dead for a second time. A
	 * quick check for that is good enough: schedule_work ensures the
	 * correct ordering between hang detection and this work item, and since
	 * the reset in-progress bit is only ever set by code outside of this
	 * work we don't need to worry about any other races.
	 */
	if (i915_reset_in_progress(error) && !i915_terminally_wedged(error)) {
		DRM_DEBUG_DRIVER("resetting chip\n");
		kobject_uevent_env(&dev->primary->kdev.kobj, KOBJ_CHANGE,
				   reset_event);

		ret = i915_reset(dev);

		if (ret == 0) {
			/*
			 * After all the gem state is reset, increment the reset
			 * counter and wake up everyone waiting for the reset to
			 * complete.
			 *
			 * Since unlock operations are a one-sided barrier only,
			 * we need to insert a barrier here to order any seqno
			 * updates before
			 * the counter increment.
			 */
			smp_mb__before_atomic_inc();
			atomic_inc(&dev_priv->gpu_error.reset_counter);

			kobject_uevent_env(&dev->primary->kdev.kobj,
					   KOBJ_CHANGE, reset_done_event);
		} else {
			atomic_set(&error->reset_counter, I915_WEDGED);
		}

		for_each_ring(ring, dev_priv, i)
			wake_up_all(&ring->irq_queue);

		intel_display_handle_reset(dev);

		wake_up_all(&dev_priv->gpu_error.reset_queue);
	}
}

=======
	if (IS_GEN5(dev) && de_iir & DE_PCU_EVENT)
		ironlake_rps_change_irq_handler(dev);
}

static void ivb_display_irq_handler(struct drm_device *dev, u32 de_iir)
{
	struct drm_i915_private *dev_priv = dev->dev_private;
	int i;

	if (de_iir & DE_ERR_INT_IVB)
		ivb_err_int_handler(dev);

	if (de_iir & DE_AUX_CHANNEL_A_IVB)
		dp_aux_irq_handler(dev);

	if (de_iir & DE_GSE_IVB)
		intel_opregion_asle_intr(dev);

	for (i = 0; i < 3; i++) {
		if (de_iir & (DE_PIPEA_VBLANK_IVB << (5 * i)))
			drm_handle_vblank(dev, i);
		if (de_iir & (DE_PLANEA_FLIP_DONE_IVB << (5 * i))) {
			intel_prepare_page_flip(dev, i);
			intel_finish_page_flip_plane(dev, i);
		}
	}

	/* check event from PCH */
	if (!HAS_PCH_NOP(dev) && (de_iir & DE_PCH_EVENT_IVB)) {
		u32 pch_iir = I915_READ(SDEIIR);

		cpt_irq_handler(dev, pch_iir);

		/* clear PCH hotplug event before clear CPU irq */
		I915_WRITE(SDEIIR, pch_iir);
	}
}

static irqreturn_t ironlake_irq_handler(int irq, void *arg)
{
	struct drm_device *dev = (struct drm_device *) arg;
	drm_i915_private_t *dev_priv = (drm_i915_private_t *) dev->dev_private;
	u32 de_iir, gt_iir, de_ier, sde_ier = 0;
	irqreturn_t ret = IRQ_NONE;

	atomic_inc(&dev_priv->irq_received);

	/* We get interrupts on unclaimed registers, so check for this before we
	 * do any I915_{READ,WRITE}. */
	intel_uncore_check_errors(dev);

	/* disable master interrupt before clearing iir  */
	de_ier = I915_READ(DEIER);
	I915_WRITE(DEIER, de_ier & ~DE_MASTER_IRQ_CONTROL);
	POSTING_READ(DEIER);

	/* Disable south interrupts. We'll only write to SDEIIR once, so further
	 * interrupts will will be stored on its back queue, and then we'll be
	 * able to process them after we restore SDEIER (as soon as we restore
	 * it, we'll get an interrupt if SDEIIR still has something to process
	 * due to its back queue). */
	if (!HAS_PCH_NOP(dev)) {
		sde_ier = I915_READ(SDEIER);
		I915_WRITE(SDEIER, 0);
		POSTING_READ(SDEIER);
	}

	/* On Haswell, also mask ERR_INT because we don't want to risk
	 * generating "unclaimed register" interrupts from inside the interrupt
	 * handler. */
	if (IS_HASWELL(dev)) {
		spin_lock(&dev_priv->irq_lock);
		ironlake_disable_display_irq(dev_priv, DE_ERR_INT_IVB);
		spin_unlock(&dev_priv->irq_lock);
	}

	gt_iir = I915_READ(GTIIR);
	if (gt_iir) {
		if (INTEL_INFO(dev)->gen >= 6)
			snb_gt_irq_handler(dev, dev_priv, gt_iir);
		else
			ilk_gt_irq_handler(dev, dev_priv, gt_iir);
		I915_WRITE(GTIIR, gt_iir);
		ret = IRQ_HANDLED;
	}

	de_iir = I915_READ(DEIIR);
	if (de_iir) {
		if (INTEL_INFO(dev)->gen >= 7)
			ivb_display_irq_handler(dev, de_iir);
		else
			ilk_display_irq_handler(dev, de_iir);
		I915_WRITE(DEIIR, de_iir);
		ret = IRQ_HANDLED;
	}

	if (INTEL_INFO(dev)->gen >= 6) {
		u32 pm_iir = I915_READ(GEN6_PMIIR);
		if (pm_iir) {
			if (IS_HASWELL(dev))
				hsw_pm_irq_handler(dev_priv, pm_iir);
			else if (pm_iir & GEN6_PM_RPS_EVENTS)
				gen6_rps_irq_handler(dev_priv, pm_iir);
			I915_WRITE(GEN6_PMIIR, pm_iir);
			ret = IRQ_HANDLED;
		}
	}

	if (IS_HASWELL(dev)) {
		spin_lock(&dev_priv->irq_lock);
		if (ivb_can_enable_err_int(dev))
			ironlake_enable_display_irq(dev_priv, DE_ERR_INT_IVB);
		spin_unlock(&dev_priv->irq_lock);
	}

	I915_WRITE(DEIER, de_ier);
	POSTING_READ(DEIER);
	if (!HAS_PCH_NOP(dev)) {
		I915_WRITE(SDEIER, sde_ier);
		POSTING_READ(SDEIER);
	}

	return ret;
}

/**
 * i915_error_work_func - do process context error handling work
 * @work: work struct
 *
 * Fire an error uevent so userspace can see that a hang or error
 * was detected.
 */
static void i915_error_work_func(struct work_struct *work)
{
	struct i915_gpu_error *error = container_of(work, struct i915_gpu_error,
						    work);
	drm_i915_private_t *dev_priv = container_of(error, drm_i915_private_t,
						    gpu_error);
	struct drm_device *dev = dev_priv->dev;
	struct intel_ring_buffer *ring;
	char *error_event[] = { I915_ERROR_UEVENT "=1", NULL };
	char *reset_event[] = { I915_RESET_UEVENT "=1", NULL };
	char *reset_done_event[] = { I915_ERROR_UEVENT "=0", NULL };
	int i, ret;

	kobject_uevent_env(&dev->primary->kdev.kobj, KOBJ_CHANGE, error_event);

	/*
	 * Note that there's only one work item which does gpu resets, so we
	 * need not worry about concurrent gpu resets potentially incrementing
	 * error->reset_counter twice. We only need to take care of another
	 * racing irq/hangcheck declaring the gpu dead for a second time. A
	 * quick check for that is good enough: schedule_work ensures the
	 * correct ordering between hang detection and this work item, and since
	 * the reset in-progress bit is only ever set by code outside of this
	 * work we don't need to worry about any other races.
	 */
	if (i915_reset_in_progress(error) && !i915_terminally_wedged(error)) {
		DRM_DEBUG_DRIVER("resetting chip\n");
		kobject_uevent_env(&dev->primary->kdev.kobj, KOBJ_CHANGE,
				   reset_event);

		ret = i915_reset(dev);

		if (ret == 0) {
			/*
			 * After all the gem state is reset, increment the reset
			 * counter and wake up everyone waiting for the reset to
			 * complete.
			 *
			 * Since unlock operations are a one-sided barrier only,
			 * we need to insert a barrier here to order any seqno
			 * updates before
			 * the counter increment.
			 */
			smp_mb__before_atomic_inc();
			atomic_inc(&dev_priv->gpu_error.reset_counter);

			kobject_uevent_env(&dev->primary->kdev.kobj,
					   KOBJ_CHANGE, reset_done_event);
		} else {
			atomic_set(&error->reset_counter, I915_WEDGED);
		}

		for_each_ring(ring, dev_priv, i)
			wake_up_all(&ring->irq_queue);

		intel_display_handle_reset(dev);

		wake_up_all(&dev_priv->gpu_error.reset_queue);
	}
}

>>>>>>> cd234b0b
static void i915_report_and_clear_eir(struct drm_device *dev)
{
	struct drm_i915_private *dev_priv = dev->dev_private;
	uint32_t instdone[I915_NUM_INSTDONE_REG];
	u32 eir = I915_READ(EIR);
	int pipe, i;

	if (!eir)
		return;

	pr_err("render error detected, EIR: 0x%08x\n", eir);

	i915_get_extra_instdone(dev, instdone);

	if (IS_G4X(dev)) {
		if (eir & (GM45_ERROR_MEM_PRIV | GM45_ERROR_CP_PRIV)) {
			u32 ipeir = I915_READ(IPEIR_I965);

			pr_err("  IPEIR: 0x%08x\n", I915_READ(IPEIR_I965));
			pr_err("  IPEHR: 0x%08x\n", I915_READ(IPEHR_I965));
			for (i = 0; i < ARRAY_SIZE(instdone); i++)
				pr_err("  INSTDONE_%d: 0x%08x\n", i, instdone[i]);
			pr_err("  INSTPS: 0x%08x\n", I915_READ(INSTPS));
			pr_err("  ACTHD: 0x%08x\n", I915_READ(ACTHD_I965));
			I915_WRITE(IPEIR_I965, ipeir);
			POSTING_READ(IPEIR_I965);
		}
		if (eir & GM45_ERROR_PAGE_TABLE) {
			u32 pgtbl_err = I915_READ(PGTBL_ER);
			pr_err("page table error\n");
			pr_err("  PGTBL_ER: 0x%08x\n", pgtbl_err);
			I915_WRITE(PGTBL_ER, pgtbl_err);
			POSTING_READ(PGTBL_ER);
		}
	}

	if (!IS_GEN2(dev)) {
		if (eir & I915_ERROR_PAGE_TABLE) {
			u32 pgtbl_err = I915_READ(PGTBL_ER);
			pr_err("page table error\n");
			pr_err("  PGTBL_ER: 0x%08x\n", pgtbl_err);
			I915_WRITE(PGTBL_ER, pgtbl_err);
			POSTING_READ(PGTBL_ER);
		}
	}

	if (eir & I915_ERROR_MEMORY_REFRESH) {
		pr_err("memory refresh error:\n");
		for_each_pipe(pipe)
			pr_err("pipe %c stat: 0x%08x\n",
			       pipe_name(pipe), I915_READ(PIPESTAT(pipe)));
		/* pipestat has already been acked */
	}
	if (eir & I915_ERROR_INSTRUCTION) {
		pr_err("instruction error\n");
		pr_err("  INSTPM: 0x%08x\n", I915_READ(INSTPM));
		for (i = 0; i < ARRAY_SIZE(instdone); i++)
			pr_err("  INSTDONE_%d: 0x%08x\n", i, instdone[i]);
		if (INTEL_INFO(dev)->gen < 4) {
			u32 ipeir = I915_READ(IPEIR);

			pr_err("  IPEIR: 0x%08x\n", I915_READ(IPEIR));
			pr_err("  IPEHR: 0x%08x\n", I915_READ(IPEHR));
			pr_err("  ACTHD: 0x%08x\n", I915_READ(ACTHD));
			I915_WRITE(IPEIR, ipeir);
			POSTING_READ(IPEIR);
		} else {
			u32 ipeir = I915_READ(IPEIR_I965);

			pr_err("  IPEIR: 0x%08x\n", I915_READ(IPEIR_I965));
			pr_err("  IPEHR: 0x%08x\n", I915_READ(IPEHR_I965));
			pr_err("  INSTPS: 0x%08x\n", I915_READ(INSTPS));
			pr_err("  ACTHD: 0x%08x\n", I915_READ(ACTHD_I965));
			I915_WRITE(IPEIR_I965, ipeir);
			POSTING_READ(IPEIR_I965);
		}
	}

	I915_WRITE(EIR, eir);
	POSTING_READ(EIR);
	eir = I915_READ(EIR);
	if (eir) {
		/*
		 * some errors might have become stuck,
		 * mask them.
		 */
		DRM_ERROR("EIR stuck: 0x%08x, masking\n", eir);
		I915_WRITE(EMR, I915_READ(EMR) | eir);
		I915_WRITE(IIR, I915_RENDER_COMMAND_PARSER_ERROR_INTERRUPT);
	}
}

/**
 * i915_handle_error - handle an error interrupt
 * @dev: drm device
 *
 * Do some basic checking of regsiter state at error interrupt time and
 * dump it to the syslog.  Also call i915_capture_error_state() to make
 * sure we get a record and make it available in debugfs.  Fire a uevent
 * so userspace knows something bad happened (should trigger collection
 * of a ring dump etc.).
 */
void i915_handle_error(struct drm_device *dev, bool wedged)
{
	struct drm_i915_private *dev_priv = dev->dev_private;
	struct intel_ring_buffer *ring;
	int i;

	i915_capture_error_state(dev);
	i915_report_and_clear_eir(dev);

	if (wedged) {
		atomic_set_mask(I915_RESET_IN_PROGRESS_FLAG,
				&dev_priv->gpu_error.reset_counter);

		/*
		 * Wakeup waiting processes so that the reset work item
		 * doesn't deadlock trying to grab various locks.
		 */
		for_each_ring(ring, dev_priv, i)
			wake_up_all(&ring->irq_queue);
	}

	queue_work(dev_priv->wq, &dev_priv->gpu_error.work);
}

static void __always_unused i915_pageflip_stall_check(struct drm_device *dev, int pipe)
{
	drm_i915_private_t *dev_priv = dev->dev_private;
	struct drm_crtc *crtc = dev_priv->pipe_to_crtc_mapping[pipe];
	struct intel_crtc *intel_crtc = to_intel_crtc(crtc);
	struct drm_i915_gem_object *obj;
	struct intel_unpin_work *work;
	unsigned long flags;
	bool stall_detected;

	/* Ignore early vblank irqs */
	if (intel_crtc == NULL)
		return;

	spin_lock_irqsave(&dev->event_lock, flags);
	work = intel_crtc->unpin_work;

	if (work == NULL ||
	    atomic_read(&work->pending) >= INTEL_FLIP_COMPLETE ||
	    !work->enable_stall_check) {
		/* Either the pending flip IRQ arrived, or we're too early. Don't check */
		spin_unlock_irqrestore(&dev->event_lock, flags);
		return;
	}

	/* Potential stall - if we see that the flip has happened, assume a missed interrupt */
	obj = work->pending_flip_obj;
	if (INTEL_INFO(dev)->gen >= 4) {
		int dspsurf = DSPSURF(intel_crtc->plane);
		stall_detected = I915_HI_DISPBASE(I915_READ(dspsurf)) ==
					i915_gem_obj_ggtt_offset(obj);
	} else {
		int dspaddr = DSPADDR(intel_crtc->plane);
		stall_detected = I915_READ(dspaddr) == (i915_gem_obj_ggtt_offset(obj) +
							crtc->y * crtc->fb->pitches[0] +
							crtc->x * crtc->fb->bits_per_pixel/8);
	}

	spin_unlock_irqrestore(&dev->event_lock, flags);

	if (stall_detected) {
		DRM_DEBUG_DRIVER("Pageflip stall detected\n");
		intel_prepare_page_flip(dev, intel_crtc->plane);
	}
}

/* Called from drm generic code, passed 'crtc' which
 * we use as a pipe index
 */
static int i915_enable_vblank(struct drm_device *dev, int pipe)
{
	drm_i915_private_t *dev_priv = (drm_i915_private_t *) dev->dev_private;
	unsigned long irqflags;

	if (!i915_pipe_enabled(dev, pipe))
		return -EINVAL;

	spin_lock_irqsave(&dev_priv->irq_lock, irqflags);
	if (INTEL_INFO(dev)->gen >= 4)
		i915_enable_pipestat(dev_priv, pipe,
				     PIPE_START_VBLANK_INTERRUPT_ENABLE);
	else
		i915_enable_pipestat(dev_priv, pipe,
				     PIPE_VBLANK_INTERRUPT_ENABLE);

	/* maintain vblank delivery even in deep C-states */
	if (dev_priv->info->gen == 3)
		I915_WRITE(INSTPM, _MASKED_BIT_DISABLE(INSTPM_AGPBUSY_DIS));
	spin_unlock_irqrestore(&dev_priv->irq_lock, irqflags);

	return 0;
}

static int ironlake_enable_vblank(struct drm_device *dev, int pipe)
{
	drm_i915_private_t *dev_priv = (drm_i915_private_t *) dev->dev_private;
	unsigned long irqflags;
	uint32_t bit = (INTEL_INFO(dev)->gen >= 7) ? DE_PIPE_VBLANK_IVB(pipe) :
						     DE_PIPE_VBLANK_ILK(pipe);

	if (!i915_pipe_enabled(dev, pipe))
		return -EINVAL;

	spin_lock_irqsave(&dev_priv->irq_lock, irqflags);
	ironlake_enable_display_irq(dev_priv, bit);
	spin_unlock_irqrestore(&dev_priv->irq_lock, irqflags);

	return 0;
}

static int valleyview_enable_vblank(struct drm_device *dev, int pipe)
{
	drm_i915_private_t *dev_priv = (drm_i915_private_t *) dev->dev_private;
	unsigned long irqflags;
	u32 imr;

	if (!i915_pipe_enabled(dev, pipe))
		return -EINVAL;

	spin_lock_irqsave(&dev_priv->irq_lock, irqflags);
	imr = I915_READ(VLV_IMR);
	if (pipe == 0)
		imr &= ~I915_DISPLAY_PIPE_A_VBLANK_INTERRUPT;
	else
		imr &= ~I915_DISPLAY_PIPE_B_VBLANK_INTERRUPT;
	I915_WRITE(VLV_IMR, imr);
	i915_enable_pipestat(dev_priv, pipe,
			     PIPE_START_VBLANK_INTERRUPT_ENABLE);
	spin_unlock_irqrestore(&dev_priv->irq_lock, irqflags);

	return 0;
}

/* Called from drm generic code, passed 'crtc' which
 * we use as a pipe index
 */
static void i915_disable_vblank(struct drm_device *dev, int pipe)
{
	drm_i915_private_t *dev_priv = (drm_i915_private_t *) dev->dev_private;
	unsigned long irqflags;

	spin_lock_irqsave(&dev_priv->irq_lock, irqflags);
	if (dev_priv->info->gen == 3)
		I915_WRITE(INSTPM, _MASKED_BIT_ENABLE(INSTPM_AGPBUSY_DIS));

	i915_disable_pipestat(dev_priv, pipe,
			      PIPE_VBLANK_INTERRUPT_ENABLE |
			      PIPE_START_VBLANK_INTERRUPT_ENABLE);
	spin_unlock_irqrestore(&dev_priv->irq_lock, irqflags);
}

static void ironlake_disable_vblank(struct drm_device *dev, int pipe)
{
	drm_i915_private_t *dev_priv = (drm_i915_private_t *) dev->dev_private;
	unsigned long irqflags;
	uint32_t bit = (INTEL_INFO(dev)->gen >= 7) ? DE_PIPE_VBLANK_IVB(pipe) :
						     DE_PIPE_VBLANK_ILK(pipe);

	spin_lock_irqsave(&dev_priv->irq_lock, irqflags);
	ironlake_disable_display_irq(dev_priv, bit);
	spin_unlock_irqrestore(&dev_priv->irq_lock, irqflags);
}

static void valleyview_disable_vblank(struct drm_device *dev, int pipe)
{
	drm_i915_private_t *dev_priv = (drm_i915_private_t *) dev->dev_private;
	unsigned long irqflags;
	u32 imr;

	spin_lock_irqsave(&dev_priv->irq_lock, irqflags);
	i915_disable_pipestat(dev_priv, pipe,
			      PIPE_START_VBLANK_INTERRUPT_ENABLE);
	imr = I915_READ(VLV_IMR);
	if (pipe == 0)
		imr |= I915_DISPLAY_PIPE_A_VBLANK_INTERRUPT;
	else
		imr |= I915_DISPLAY_PIPE_B_VBLANK_INTERRUPT;
	I915_WRITE(VLV_IMR, imr);
	spin_unlock_irqrestore(&dev_priv->irq_lock, irqflags);
}

static u32
ring_last_seqno(struct intel_ring_buffer *ring)
{
	return list_entry(ring->request_list.prev,
			  struct drm_i915_gem_request, list)->seqno;
}

static bool
ring_idle(struct intel_ring_buffer *ring, u32 seqno)
{
	return (list_empty(&ring->request_list) ||
		i915_seqno_passed(seqno, ring_last_seqno(ring)));
}

static struct intel_ring_buffer *
semaphore_waits_for(struct intel_ring_buffer *ring, u32 *seqno)
{
	struct drm_i915_private *dev_priv = ring->dev->dev_private;
	u32 cmd, ipehr, acthd, acthd_min;

	ipehr = I915_READ(RING_IPEHR(ring->mmio_base));
	if ((ipehr & ~(0x3 << 16)) !=
	    (MI_SEMAPHORE_MBOX | MI_SEMAPHORE_COMPARE | MI_SEMAPHORE_REGISTER))
		return NULL;

	/* ACTHD is likely pointing to the dword after the actual command,
	 * so scan backwards until we find the MBOX.
	 */
	acthd = intel_ring_get_active_head(ring) & HEAD_ADDR;
	acthd_min = max((int)acthd - 3 * 4, 0);
	do {
		cmd = ioread32(ring->virtual_start + acthd);
		if (cmd == ipehr)
			break;

		acthd -= 4;
		if (acthd < acthd_min)
			return NULL;
	} while (1);

	*seqno = ioread32(ring->virtual_start+acthd+4)+1;
	return &dev_priv->ring[(ring->id + (((ipehr >> 17) & 1) + 1)) % 3];
}

static int semaphore_passed(struct intel_ring_buffer *ring)
{
	struct drm_i915_private *dev_priv = ring->dev->dev_private;
	struct intel_ring_buffer *signaller;
	u32 seqno, ctl;

	ring->hangcheck.deadlock = true;

	signaller = semaphore_waits_for(ring, &seqno);
	if (signaller == NULL || signaller->hangcheck.deadlock)
		return -1;

	/* cursory check for an unkickable deadlock */
	ctl = I915_READ_CTL(signaller);
	if (ctl & RING_WAIT_SEMAPHORE && semaphore_passed(signaller) < 0)
		return -1;

	return i915_seqno_passed(signaller->get_seqno(signaller, false), seqno);
}

static void semaphore_clear_deadlocks(struct drm_i915_private *dev_priv)
{
	struct intel_ring_buffer *ring;
	int i;

	for_each_ring(ring, dev_priv, i)
		ring->hangcheck.deadlock = false;
}

static enum intel_ring_hangcheck_action
ring_stuck(struct intel_ring_buffer *ring, u32 acthd)
{
	struct drm_device *dev = ring->dev;
	struct drm_i915_private *dev_priv = dev->dev_private;
	u32 tmp;

	if (ring->hangcheck.acthd != acthd)
		return active;

	if (IS_GEN2(dev))
		return hung;

	/* Is the chip hanging on a WAIT_FOR_EVENT?
	 * If so we can simply poke the RB_WAIT bit
	 * and break the hang. This should work on
	 * all but the second generation chipsets.
	 */
	tmp = I915_READ_CTL(ring);
	if (tmp & RING_WAIT) {
		DRM_ERROR("Kicking stuck wait on %s\n",
			  ring->name);
		I915_WRITE_CTL(ring, tmp);
		return kick;
	}

	if (INTEL_INFO(dev)->gen >= 6 && tmp & RING_WAIT_SEMAPHORE) {
		switch (semaphore_passed(ring)) {
		default:
			return hung;
		case 1:
			DRM_ERROR("Kicking stuck semaphore on %s\n",
				  ring->name);
			I915_WRITE_CTL(ring, tmp);
			return kick;
		case 0:
			return wait;
		}
	}

	return hung;
}

/**
 * This is called when the chip hasn't reported back with completed
 * batchbuffers in a long time. We keep track per ring seqno progress and
 * if there are no progress, hangcheck score for that ring is increased.
 * Further, acthd is inspected to see if the ring is stuck. On stuck case
 * we kick the ring. If we see no progress on three subsequent calls
 * we assume chip is wedged and try to fix it by resetting the chip.
 */
void i915_hangcheck_elapsed(unsigned long data)
{
	struct drm_device *dev = (struct drm_device *)data;
	drm_i915_private_t *dev_priv = dev->dev_private;
	struct intel_ring_buffer *ring;
	int i;
	int busy_count = 0, rings_hung = 0;
	bool stuck[I915_NUM_RINGS] = { 0 };
#define BUSY 1
#define KICK 5
#define HUNG 20
#define FIRE 30

	if (!i915_enable_hangcheck)
		return;

	for_each_ring(ring, dev_priv, i) {
		u32 seqno, acthd;
		bool busy = true;

		semaphore_clear_deadlocks(dev_priv);

		seqno = ring->get_seqno(ring, false);
		acthd = intel_ring_get_active_head(ring);

		if (ring->hangcheck.seqno == seqno) {
			if (ring_idle(ring, seqno)) {
				if (waitqueue_active(&ring->irq_queue)) {
					/* Issue a wake-up to catch stuck h/w. */
					DRM_ERROR("Hangcheck timer elapsed... %s idle\n",
						  ring->name);
					wake_up_all(&ring->irq_queue);
					ring->hangcheck.score += HUNG;
				} else
					busy = false;
			} else {
				int score;

				/* We always increment the hangcheck score
				 * if the ring is busy and still processing
				 * the same request, so that no single request
				 * can run indefinitely (such as a chain of
				 * batches). The only time we do not increment
				 * the hangcheck score on this ring, if this
				 * ring is in a legitimate wait for another
				 * ring. In that case the waiting ring is a
				 * victim and we want to be sure we catch the
				 * right culprit. Then every time we do kick
				 * the ring, add a small increment to the
				 * score so that we can catch a batch that is
				 * being repeatedly kicked and so responsible
				 * for stalling the machine.
				 */
				ring->hangcheck.action = ring_stuck(ring,
								    acthd);

				switch (ring->hangcheck.action) {
				case wait:
					score = 0;
					break;
				case active:
					score = BUSY;
					break;
				case kick:
					score = KICK;
					break;
				case hung:
					score = HUNG;
					stuck[i] = true;
					break;
				}
				ring->hangcheck.score += score;
			}
		} else {
			/* Gradually reduce the count so that we catch DoS
			 * attempts across multiple batches.
			 */
			if (ring->hangcheck.score > 0)
				ring->hangcheck.score--;
		}

		ring->hangcheck.seqno = seqno;
		ring->hangcheck.acthd = acthd;
		busy_count += busy;
	}

	for_each_ring(ring, dev_priv, i) {
		if (ring->hangcheck.score > FIRE) {
			DRM_ERROR("%s on %s\n",
				  stuck[i] ? "stuck" : "no progress",
				  ring->name);
			rings_hung++;
		}
	}

	if (rings_hung)
		return i915_handle_error(dev, true);

	if (busy_count)
		/* Reset timer case chip hangs without another request
		 * being added */
		i915_queue_hangcheck(dev);
}

void i915_queue_hangcheck(struct drm_device *dev)
{
	struct drm_i915_private *dev_priv = dev->dev_private;
	if (!i915_enable_hangcheck)
		return;

	mod_timer(&dev_priv->gpu_error.hangcheck_timer,
		  round_jiffies_up(jiffies + DRM_I915_HANGCHECK_JIFFIES));
}

static void ibx_irq_preinstall(struct drm_device *dev)
{
	struct drm_i915_private *dev_priv = dev->dev_private;

	if (HAS_PCH_NOP(dev))
		return;

	/* south display irq */
	I915_WRITE(SDEIMR, 0xffffffff);
	/*
	 * SDEIER is also touched by the interrupt handler to work around missed
	 * PCH interrupts. Hence we can't update it after the interrupt handler
	 * is enabled - instead we unconditionally enable all PCH interrupt
	 * sources here, but then only unmask them as needed with SDEIMR.
	 */
	I915_WRITE(SDEIER, 0xffffffff);
	POSTING_READ(SDEIER);
}

static void gen5_gt_irq_preinstall(struct drm_device *dev)
{
	struct drm_i915_private *dev_priv = dev->dev_private;

	/* and GT */
	I915_WRITE(GTIMR, 0xffffffff);
	I915_WRITE(GTIER, 0x0);
	POSTING_READ(GTIER);

	if (INTEL_INFO(dev)->gen >= 6) {
		/* and PM */
		I915_WRITE(GEN6_PMIMR, 0xffffffff);
		I915_WRITE(GEN6_PMIER, 0x0);
		POSTING_READ(GEN6_PMIER);
	}
}

/* drm_dma.h hooks
*/
static void ironlake_irq_preinstall(struct drm_device *dev)
{
	drm_i915_private_t *dev_priv = (drm_i915_private_t *) dev->dev_private;

	atomic_set(&dev_priv->irq_received, 0);

	I915_WRITE(HWSTAM, 0xeffe);

	I915_WRITE(DEIMR, 0xffffffff);
	I915_WRITE(DEIER, 0x0);
	POSTING_READ(DEIER);

	gen5_gt_irq_preinstall(dev);

	ibx_irq_preinstall(dev);
}

static void valleyview_irq_preinstall(struct drm_device *dev)
{
	drm_i915_private_t *dev_priv = (drm_i915_private_t *) dev->dev_private;
	int pipe;

	atomic_set(&dev_priv->irq_received, 0);

	/* VLV magic */
	I915_WRITE(VLV_IMR, 0);
	I915_WRITE(RING_IMR(RENDER_RING_BASE), 0);
	I915_WRITE(RING_IMR(GEN6_BSD_RING_BASE), 0);
	I915_WRITE(RING_IMR(BLT_RING_BASE), 0);

	/* and GT */
	I915_WRITE(GTIIR, I915_READ(GTIIR));
	I915_WRITE(GTIIR, I915_READ(GTIIR));

	gen5_gt_irq_preinstall(dev);

	I915_WRITE(DPINVGTT, 0xff);

	I915_WRITE(PORT_HOTPLUG_EN, 0);
	I915_WRITE(PORT_HOTPLUG_STAT, I915_READ(PORT_HOTPLUG_STAT));
	for_each_pipe(pipe)
		I915_WRITE(PIPESTAT(pipe), 0xffff);
	I915_WRITE(VLV_IIR, 0xffffffff);
	I915_WRITE(VLV_IMR, 0xffffffff);
	I915_WRITE(VLV_IER, 0x0);
	POSTING_READ(VLV_IER);
}

static void ibx_hpd_irq_setup(struct drm_device *dev)
{
	drm_i915_private_t *dev_priv = (drm_i915_private_t *) dev->dev_private;
	struct drm_mode_config *mode_config = &dev->mode_config;
	struct intel_encoder *intel_encoder;
	u32 hotplug_irqs, hotplug, enabled_irqs = 0;

	if (HAS_PCH_IBX(dev)) {
		hotplug_irqs = SDE_HOTPLUG_MASK;
		list_for_each_entry(intel_encoder, &mode_config->encoder_list, base.head)
			if (dev_priv->hpd_stats[intel_encoder->hpd_pin].hpd_mark == HPD_ENABLED)
				enabled_irqs |= hpd_ibx[intel_encoder->hpd_pin];
	} else {
		hotplug_irqs = SDE_HOTPLUG_MASK_CPT;
		list_for_each_entry(intel_encoder, &mode_config->encoder_list, base.head)
			if (dev_priv->hpd_stats[intel_encoder->hpd_pin].hpd_mark == HPD_ENABLED)
				enabled_irqs |= hpd_cpt[intel_encoder->hpd_pin];
	}

	ibx_display_interrupt_update(dev_priv, hotplug_irqs, enabled_irqs);

	/*
	 * Enable digital hotplug on the PCH, and configure the DP short pulse
	 * duration to 2ms (which is the minimum in the Display Port spec)
	 *
	 * This register is the same on all known PCH chips.
	 */
	hotplug = I915_READ(PCH_PORT_HOTPLUG);
	hotplug &= ~(PORTD_PULSE_DURATION_MASK|PORTC_PULSE_DURATION_MASK|PORTB_PULSE_DURATION_MASK);
	hotplug |= PORTD_HOTPLUG_ENABLE | PORTD_PULSE_DURATION_2ms;
	hotplug |= PORTC_HOTPLUG_ENABLE | PORTC_PULSE_DURATION_2ms;
	hotplug |= PORTB_HOTPLUG_ENABLE | PORTB_PULSE_DURATION_2ms;
	I915_WRITE(PCH_PORT_HOTPLUG, hotplug);
}

static void ibx_irq_postinstall(struct drm_device *dev)
{
	drm_i915_private_t *dev_priv = (drm_i915_private_t *) dev->dev_private;
	u32 mask;

	if (HAS_PCH_NOP(dev))
		return;

	if (HAS_PCH_IBX(dev)) {
		mask = SDE_GMBUS | SDE_AUX_MASK | SDE_TRANSB_FIFO_UNDER |
		       SDE_TRANSA_FIFO_UNDER | SDE_POISON;
	} else {
		mask = SDE_GMBUS_CPT | SDE_AUX_MASK_CPT | SDE_ERROR_CPT;

		I915_WRITE(SERR_INT, I915_READ(SERR_INT));
	}

	I915_WRITE(SDEIIR, I915_READ(SDEIIR));
	I915_WRITE(SDEIMR, ~mask);
}

static void gen5_gt_irq_postinstall(struct drm_device *dev)
{
	struct drm_i915_private *dev_priv = dev->dev_private;
	u32 pm_irqs, gt_irqs;

	pm_irqs = gt_irqs = 0;

	dev_priv->gt_irq_mask = ~0;
	if (HAS_L3_GPU_CACHE(dev)) {
		/* L3 parity interrupt is always unmasked. */
		dev_priv->gt_irq_mask = ~GT_RENDER_L3_PARITY_ERROR_INTERRUPT;
		gt_irqs |= GT_RENDER_L3_PARITY_ERROR_INTERRUPT;
	}

	gt_irqs |= GT_RENDER_USER_INTERRUPT;
	if (IS_GEN5(dev)) {
		gt_irqs |= GT_RENDER_PIPECTL_NOTIFY_INTERRUPT |
			   ILK_BSD_USER_INTERRUPT;
	} else {
		gt_irqs |= GT_BLT_USER_INTERRUPT | GT_BSD_USER_INTERRUPT;
	}

	I915_WRITE(GTIIR, I915_READ(GTIIR));
	I915_WRITE(GTIMR, dev_priv->gt_irq_mask);
	I915_WRITE(GTIER, gt_irqs);
	POSTING_READ(GTIER);

	if (INTEL_INFO(dev)->gen >= 6) {
		pm_irqs |= GEN6_PM_RPS_EVENTS;

		if (HAS_VEBOX(dev))
			pm_irqs |= PM_VEBOX_USER_INTERRUPT;

		I915_WRITE(GEN6_PMIIR, I915_READ(GEN6_PMIIR));
		I915_WRITE(GEN6_PMIMR, 0xffffffff);
		I915_WRITE(GEN6_PMIER, pm_irqs);
		POSTING_READ(GEN6_PMIER);
	}
}

static int ironlake_irq_postinstall(struct drm_device *dev)
{
	unsigned long irqflags;
	drm_i915_private_t *dev_priv = (drm_i915_private_t *) dev->dev_private;
	u32 display_mask, extra_mask;

	if (INTEL_INFO(dev)->gen >= 7) {
		display_mask = (DE_MASTER_IRQ_CONTROL | DE_GSE_IVB |
				DE_PCH_EVENT_IVB | DE_PLANEC_FLIP_DONE_IVB |
				DE_PLANEB_FLIP_DONE_IVB |
				DE_PLANEA_FLIP_DONE_IVB | DE_AUX_CHANNEL_A_IVB |
				DE_ERR_INT_IVB);
		extra_mask = (DE_PIPEC_VBLANK_IVB | DE_PIPEB_VBLANK_IVB |
			      DE_PIPEA_VBLANK_IVB);

		I915_WRITE(GEN7_ERR_INT, I915_READ(GEN7_ERR_INT));
	} else {
		display_mask = (DE_MASTER_IRQ_CONTROL | DE_GSE | DE_PCH_EVENT |
				DE_PLANEA_FLIP_DONE | DE_PLANEB_FLIP_DONE |
				DE_AUX_CHANNEL_A | DE_PIPEB_FIFO_UNDERRUN |
				DE_PIPEA_FIFO_UNDERRUN | DE_POISON);
		extra_mask = DE_PIPEA_VBLANK | DE_PIPEB_VBLANK | DE_PCU_EVENT;
	}

	dev_priv->irq_mask = ~display_mask;

	/* should always can generate irq */
	I915_WRITE(DEIIR, I915_READ(DEIIR));
	I915_WRITE(DEIMR, dev_priv->irq_mask);
	I915_WRITE(DEIER, display_mask | extra_mask);
	POSTING_READ(DEIER);

<<<<<<< HEAD
	dev_priv->gt_irq_mask = ~GT_RENDER_L3_PARITY_ERROR_INTERRUPT;

	I915_WRITE(GTIIR, I915_READ(GTIIR));
	I915_WRITE(GTIMR, dev_priv->gt_irq_mask);

	gt_irqs = GT_RENDER_USER_INTERRUPT | GT_BSD_USER_INTERRUPT |
		  GT_BLT_USER_INTERRUPT | GT_RENDER_L3_PARITY_ERROR_INTERRUPT;
	I915_WRITE(GTIER, gt_irqs);
	POSTING_READ(GTIER);

	I915_WRITE(GEN6_PMIIR, I915_READ(GEN6_PMIIR));
	if (HAS_VEBOX(dev))
		pm_irqs |= PM_VEBOX_USER_INTERRUPT;

	/* Our enable/disable rps functions may touch these registers so
	 * make sure to set a known state for only the non-RPS bits.
	 * The RMW is extra paranoia since this should be called after being set
	 * to a known state in preinstall.
	 * */
	I915_WRITE(GEN6_PMIMR,
		   (I915_READ(GEN6_PMIMR) | ~GEN6_PM_RPS_EVENTS) & ~pm_irqs);
	I915_WRITE(GEN6_PMIER,
		   (I915_READ(GEN6_PMIER) & GEN6_PM_RPS_EVENTS) | pm_irqs);
	POSTING_READ(GEN6_PMIER);
=======
	gen5_gt_irq_postinstall(dev);
>>>>>>> cd234b0b

	ibx_irq_postinstall(dev);

	if (IS_IRONLAKE_M(dev)) {
		/* Enable PCU event interrupts
		 *
		 * spinlocking not required here for correctness since interrupt
		 * setup is guaranteed to run in single-threaded context. But we
		 * need it to make the assert_spin_locked happy. */
		spin_lock_irqsave(&dev_priv->irq_lock, irqflags);
		ironlake_enable_display_irq(dev_priv, DE_PCU_EVENT);
		spin_unlock_irqrestore(&dev_priv->irq_lock, irqflags);
	}

	return 0;
}

static int valleyview_irq_postinstall(struct drm_device *dev)
{
	drm_i915_private_t *dev_priv = (drm_i915_private_t *) dev->dev_private;
	u32 enable_mask;
	u32 pipestat_enable = PLANE_FLIP_DONE_INT_EN_VLV;
	unsigned long irqflags;

	enable_mask = I915_DISPLAY_PORT_INTERRUPT;
	enable_mask |= I915_DISPLAY_PIPE_A_EVENT_INTERRUPT |
		I915_DISPLAY_PIPE_A_VBLANK_INTERRUPT |
		I915_DISPLAY_PIPE_B_EVENT_INTERRUPT |
		I915_DISPLAY_PIPE_B_VBLANK_INTERRUPT;

	/*
	 *Leave vblank interrupts masked initially.  enable/disable will
	 * toggle them based on usage.
	 */
	dev_priv->irq_mask = (~enable_mask) |
		I915_DISPLAY_PIPE_A_VBLANK_INTERRUPT |
		I915_DISPLAY_PIPE_B_VBLANK_INTERRUPT;

	I915_WRITE(PORT_HOTPLUG_EN, 0);
	POSTING_READ(PORT_HOTPLUG_EN);

	I915_WRITE(VLV_IMR, dev_priv->irq_mask);
	I915_WRITE(VLV_IER, enable_mask);
	I915_WRITE(VLV_IIR, 0xffffffff);
	I915_WRITE(PIPESTAT(0), 0xffff);
	I915_WRITE(PIPESTAT(1), 0xffff);
	POSTING_READ(VLV_IER);

	/* Interrupt setup is already guaranteed to be single-threaded, this is
	 * just to make the assert_spin_locked check happy. */
	spin_lock_irqsave(&dev_priv->irq_lock, irqflags);
	i915_enable_pipestat(dev_priv, 0, pipestat_enable);
	i915_enable_pipestat(dev_priv, 0, PIPE_GMBUS_EVENT_ENABLE);
	i915_enable_pipestat(dev_priv, 1, pipestat_enable);
	spin_unlock_irqrestore(&dev_priv->irq_lock, irqflags);

	I915_WRITE(VLV_IIR, 0xffffffff);
	I915_WRITE(VLV_IIR, 0xffffffff);

	gen5_gt_irq_postinstall(dev);

	/* ack & enable invalid PTE error interrupts */
#if 0 /* FIXME: add support to irq handler for checking these bits */
	I915_WRITE(DPINVGTT, DPINVGTT_STATUS_MASK);
	I915_WRITE(DPINVGTT, DPINVGTT_EN_MASK);
#endif

	I915_WRITE(VLV_MASTER_IER, MASTER_INTERRUPT_ENABLE);

	return 0;
}

static void valleyview_irq_uninstall(struct drm_device *dev)
{
	drm_i915_private_t *dev_priv = (drm_i915_private_t *) dev->dev_private;
	int pipe;

	if (!dev_priv)
		return;

	del_timer_sync(&dev_priv->hotplug_reenable_timer);

	for_each_pipe(pipe)
		I915_WRITE(PIPESTAT(pipe), 0xffff);

	I915_WRITE(HWSTAM, 0xffffffff);
	I915_WRITE(PORT_HOTPLUG_EN, 0);
	I915_WRITE(PORT_HOTPLUG_STAT, I915_READ(PORT_HOTPLUG_STAT));
	for_each_pipe(pipe)
		I915_WRITE(PIPESTAT(pipe), 0xffff);
	I915_WRITE(VLV_IIR, 0xffffffff);
	I915_WRITE(VLV_IMR, 0xffffffff);
	I915_WRITE(VLV_IER, 0x0);
	POSTING_READ(VLV_IER);
}

static void ironlake_irq_uninstall(struct drm_device *dev)
{
	drm_i915_private_t *dev_priv = (drm_i915_private_t *) dev->dev_private;

	if (!dev_priv)
		return;

	del_timer_sync(&dev_priv->hotplug_reenable_timer);

	I915_WRITE(HWSTAM, 0xffffffff);

	I915_WRITE(DEIMR, 0xffffffff);
	I915_WRITE(DEIER, 0x0);
	I915_WRITE(DEIIR, I915_READ(DEIIR));
	if (IS_GEN7(dev))
		I915_WRITE(GEN7_ERR_INT, I915_READ(GEN7_ERR_INT));

	I915_WRITE(GTIMR, 0xffffffff);
	I915_WRITE(GTIER, 0x0);
	I915_WRITE(GTIIR, I915_READ(GTIIR));

	if (HAS_PCH_NOP(dev))
		return;

	I915_WRITE(SDEIMR, 0xffffffff);
	I915_WRITE(SDEIER, 0x0);
	I915_WRITE(SDEIIR, I915_READ(SDEIIR));
	if (HAS_PCH_CPT(dev) || HAS_PCH_LPT(dev))
		I915_WRITE(SERR_INT, I915_READ(SERR_INT));
}

static void i8xx_irq_preinstall(struct drm_device * dev)
{
	drm_i915_private_t *dev_priv = (drm_i915_private_t *) dev->dev_private;
	int pipe;

	atomic_set(&dev_priv->irq_received, 0);

	for_each_pipe(pipe)
		I915_WRITE(PIPESTAT(pipe), 0);
	I915_WRITE16(IMR, 0xffff);
	I915_WRITE16(IER, 0x0);
	POSTING_READ16(IER);
}

static int i8xx_irq_postinstall(struct drm_device *dev)
{
	drm_i915_private_t *dev_priv = (drm_i915_private_t *) dev->dev_private;

	I915_WRITE16(EMR,
		     ~(I915_ERROR_PAGE_TABLE | I915_ERROR_MEMORY_REFRESH));

	/* Unmask the interrupts that we always want on. */
	dev_priv->irq_mask =
		~(I915_DISPLAY_PIPE_A_EVENT_INTERRUPT |
		  I915_DISPLAY_PIPE_B_EVENT_INTERRUPT |
		  I915_DISPLAY_PLANE_A_FLIP_PENDING_INTERRUPT |
		  I915_DISPLAY_PLANE_B_FLIP_PENDING_INTERRUPT |
		  I915_RENDER_COMMAND_PARSER_ERROR_INTERRUPT);
	I915_WRITE16(IMR, dev_priv->irq_mask);

	I915_WRITE16(IER,
		     I915_DISPLAY_PIPE_A_EVENT_INTERRUPT |
		     I915_DISPLAY_PIPE_B_EVENT_INTERRUPT |
		     I915_RENDER_COMMAND_PARSER_ERROR_INTERRUPT |
		     I915_USER_INTERRUPT);
	POSTING_READ16(IER);

	return 0;
}

/*
 * Returns true when a page flip has completed.
 */
static bool i8xx_handle_vblank(struct drm_device *dev,
			       int pipe, u16 iir)
{
	drm_i915_private_t *dev_priv = dev->dev_private;
	u16 flip_pending = DISPLAY_PLANE_FLIP_PENDING(pipe);

	if (!drm_handle_vblank(dev, pipe))
		return false;

	if ((iir & flip_pending) == 0)
		return false;

	intel_prepare_page_flip(dev, pipe);

	/* We detect FlipDone by looking for the change in PendingFlip from '1'
	 * to '0' on the following vblank, i.e. IIR has the Pendingflip
	 * asserted following the MI_DISPLAY_FLIP, but ISR is deasserted, hence
	 * the flip is completed (no longer pending). Since this doesn't raise
	 * an interrupt per se, we watch for the change at vblank.
	 */
	if (I915_READ16(ISR) & flip_pending)
		return false;

	intel_finish_page_flip(dev, pipe);

	return true;
}

static irqreturn_t i8xx_irq_handler(int irq, void *arg)
{
	struct drm_device *dev = (struct drm_device *) arg;
	drm_i915_private_t *dev_priv = (drm_i915_private_t *) dev->dev_private;
	u16 iir, new_iir;
	u32 pipe_stats[2];
	unsigned long irqflags;
	int irq_received;
	int pipe;
	u16 flip_mask =
		I915_DISPLAY_PLANE_A_FLIP_PENDING_INTERRUPT |
		I915_DISPLAY_PLANE_B_FLIP_PENDING_INTERRUPT;

	atomic_inc(&dev_priv->irq_received);

	iir = I915_READ16(IIR);
	if (iir == 0)
		return IRQ_NONE;

	while (iir & ~flip_mask) {
		/* Can't rely on pipestat interrupt bit in iir as it might
		 * have been cleared after the pipestat interrupt was received.
		 * It doesn't set the bit in iir again, but it still produces
		 * interrupts (for non-MSI).
		 */
		spin_lock_irqsave(&dev_priv->irq_lock, irqflags);
		if (iir & I915_RENDER_COMMAND_PARSER_ERROR_INTERRUPT)
			i915_handle_error(dev, false);

		for_each_pipe(pipe) {
			int reg = PIPESTAT(pipe);
			pipe_stats[pipe] = I915_READ(reg);

			/*
			 * Clear the PIPE*STAT regs before the IIR
			 */
			if (pipe_stats[pipe] & 0x8000ffff) {
				if (pipe_stats[pipe] & PIPE_FIFO_UNDERRUN_STATUS)
					DRM_DEBUG_DRIVER("pipe %c underrun\n",
							 pipe_name(pipe));
				I915_WRITE(reg, pipe_stats[pipe]);
				irq_received = 1;
			}
		}
		spin_unlock_irqrestore(&dev_priv->irq_lock, irqflags);

		I915_WRITE16(IIR, iir & ~flip_mask);
		new_iir = I915_READ16(IIR); /* Flush posted writes */

		i915_update_dri1_breadcrumb(dev);

		if (iir & I915_USER_INTERRUPT)
			notify_ring(dev, &dev_priv->ring[RCS]);

		if (pipe_stats[0] & PIPE_VBLANK_INTERRUPT_STATUS &&
		    i8xx_handle_vblank(dev, 0, iir))
			flip_mask &= ~DISPLAY_PLANE_FLIP_PENDING(0);

		if (pipe_stats[1] & PIPE_VBLANK_INTERRUPT_STATUS &&
		    i8xx_handle_vblank(dev, 1, iir))
			flip_mask &= ~DISPLAY_PLANE_FLIP_PENDING(1);

		iir = new_iir;
	}

	return IRQ_HANDLED;
}

static void i8xx_irq_uninstall(struct drm_device * dev)
{
	drm_i915_private_t *dev_priv = (drm_i915_private_t *) dev->dev_private;
	int pipe;

	for_each_pipe(pipe) {
		/* Clear enable bits; then clear status bits */
		I915_WRITE(PIPESTAT(pipe), 0);
		I915_WRITE(PIPESTAT(pipe), I915_READ(PIPESTAT(pipe)));
	}
	I915_WRITE16(IMR, 0xffff);
	I915_WRITE16(IER, 0x0);
	I915_WRITE16(IIR, I915_READ16(IIR));
}

static void i915_irq_preinstall(struct drm_device * dev)
{
	drm_i915_private_t *dev_priv = (drm_i915_private_t *) dev->dev_private;
	int pipe;

	atomic_set(&dev_priv->irq_received, 0);

	if (I915_HAS_HOTPLUG(dev)) {
		I915_WRITE(PORT_HOTPLUG_EN, 0);
		I915_WRITE(PORT_HOTPLUG_STAT, I915_READ(PORT_HOTPLUG_STAT));
	}

	I915_WRITE16(HWSTAM, 0xeffe);
	for_each_pipe(pipe)
		I915_WRITE(PIPESTAT(pipe), 0);
	I915_WRITE(IMR, 0xffffffff);
	I915_WRITE(IER, 0x0);
	POSTING_READ(IER);
}

static int i915_irq_postinstall(struct drm_device *dev)
{
	drm_i915_private_t *dev_priv = (drm_i915_private_t *) dev->dev_private;
	u32 enable_mask;

	I915_WRITE(EMR, ~(I915_ERROR_PAGE_TABLE | I915_ERROR_MEMORY_REFRESH));

	/* Unmask the interrupts that we always want on. */
	dev_priv->irq_mask =
		~(I915_ASLE_INTERRUPT |
		  I915_DISPLAY_PIPE_A_EVENT_INTERRUPT |
		  I915_DISPLAY_PIPE_B_EVENT_INTERRUPT |
		  I915_DISPLAY_PLANE_A_FLIP_PENDING_INTERRUPT |
		  I915_DISPLAY_PLANE_B_FLIP_PENDING_INTERRUPT |
		  I915_RENDER_COMMAND_PARSER_ERROR_INTERRUPT);

	enable_mask =
		I915_ASLE_INTERRUPT |
		I915_DISPLAY_PIPE_A_EVENT_INTERRUPT |
		I915_DISPLAY_PIPE_B_EVENT_INTERRUPT |
		I915_RENDER_COMMAND_PARSER_ERROR_INTERRUPT |
		I915_USER_INTERRUPT;

	if (I915_HAS_HOTPLUG(dev)) {
		I915_WRITE(PORT_HOTPLUG_EN, 0);
		POSTING_READ(PORT_HOTPLUG_EN);

		/* Enable in IER... */
		enable_mask |= I915_DISPLAY_PORT_INTERRUPT;
		/* and unmask in IMR */
		dev_priv->irq_mask &= ~I915_DISPLAY_PORT_INTERRUPT;
	}

	I915_WRITE(IMR, dev_priv->irq_mask);
	I915_WRITE(IER, enable_mask);
	POSTING_READ(IER);

	i915_enable_asle_pipestat(dev);

	return 0;
}

/*
 * Returns true when a page flip has completed.
 */
static bool i915_handle_vblank(struct drm_device *dev,
			       int plane, int pipe, u32 iir)
{
	drm_i915_private_t *dev_priv = dev->dev_private;
	u32 flip_pending = DISPLAY_PLANE_FLIP_PENDING(plane);

	if (!drm_handle_vblank(dev, pipe))
		return false;

	if ((iir & flip_pending) == 0)
		return false;

	intel_prepare_page_flip(dev, plane);

	/* We detect FlipDone by looking for the change in PendingFlip from '1'
	 * to '0' on the following vblank, i.e. IIR has the Pendingflip
	 * asserted following the MI_DISPLAY_FLIP, but ISR is deasserted, hence
	 * the flip is completed (no longer pending). Since this doesn't raise
	 * an interrupt per se, we watch for the change at vblank.
	 */
	if (I915_READ(ISR) & flip_pending)
		return false;

	intel_finish_page_flip(dev, pipe);

	return true;
}

static irqreturn_t i915_irq_handler(int irq, void *arg)
{
	struct drm_device *dev = (struct drm_device *) arg;
	drm_i915_private_t *dev_priv = (drm_i915_private_t *) dev->dev_private;
	u32 iir, new_iir, pipe_stats[I915_MAX_PIPES];
	unsigned long irqflags;
	u32 flip_mask =
		I915_DISPLAY_PLANE_A_FLIP_PENDING_INTERRUPT |
		I915_DISPLAY_PLANE_B_FLIP_PENDING_INTERRUPT;
	int pipe, ret = IRQ_NONE;

	atomic_inc(&dev_priv->irq_received);

	iir = I915_READ(IIR);
	do {
		bool irq_received = (iir & ~flip_mask) != 0;
		bool blc_event = false;

		/* Can't rely on pipestat interrupt bit in iir as it might
		 * have been cleared after the pipestat interrupt was received.
		 * It doesn't set the bit in iir again, but it still produces
		 * interrupts (for non-MSI).
		 */
		spin_lock_irqsave(&dev_priv->irq_lock, irqflags);
		if (iir & I915_RENDER_COMMAND_PARSER_ERROR_INTERRUPT)
			i915_handle_error(dev, false);

		for_each_pipe(pipe) {
			int reg = PIPESTAT(pipe);
			pipe_stats[pipe] = I915_READ(reg);

			/* Clear the PIPE*STAT regs before the IIR */
			if (pipe_stats[pipe] & 0x8000ffff) {
				if (pipe_stats[pipe] & PIPE_FIFO_UNDERRUN_STATUS)
					DRM_DEBUG_DRIVER("pipe %c underrun\n",
							 pipe_name(pipe));
				I915_WRITE(reg, pipe_stats[pipe]);
				irq_received = true;
			}
		}
		spin_unlock_irqrestore(&dev_priv->irq_lock, irqflags);

		if (!irq_received)
			break;

		/* Consume port.  Then clear IIR or we'll miss events */
		if ((I915_HAS_HOTPLUG(dev)) &&
		    (iir & I915_DISPLAY_PORT_INTERRUPT)) {
			u32 hotplug_status = I915_READ(PORT_HOTPLUG_STAT);
			u32 hotplug_trigger = hotplug_status & HOTPLUG_INT_STATUS_I915;

			DRM_DEBUG_DRIVER("hotplug event received, stat 0x%08x\n",
				  hotplug_status);

			intel_hpd_irq_handler(dev, hotplug_trigger, hpd_status_i915);

			I915_WRITE(PORT_HOTPLUG_STAT, hotplug_status);
			POSTING_READ(PORT_HOTPLUG_STAT);
		}

		I915_WRITE(IIR, iir & ~flip_mask);
		new_iir = I915_READ(IIR); /* Flush posted writes */

		if (iir & I915_USER_INTERRUPT)
			notify_ring(dev, &dev_priv->ring[RCS]);

		for_each_pipe(pipe) {
			int plane = pipe;
			if (IS_MOBILE(dev))
				plane = !plane;

			if (pipe_stats[pipe] & PIPE_VBLANK_INTERRUPT_STATUS &&
			    i915_handle_vblank(dev, plane, pipe, iir))
				flip_mask &= ~DISPLAY_PLANE_FLIP_PENDING(plane);

			if (pipe_stats[pipe] & PIPE_LEGACY_BLC_EVENT_STATUS)
				blc_event = true;
		}

		if (blc_event || (iir & I915_ASLE_INTERRUPT))
			intel_opregion_asle_intr(dev);

		/* With MSI, interrupts are only generated when iir
		 * transitions from zero to nonzero.  If another bit got
		 * set while we were handling the existing iir bits, then
		 * we would never get another interrupt.
		 *
		 * This is fine on non-MSI as well, as if we hit this path
		 * we avoid exiting the interrupt handler only to generate
		 * another one.
		 *
		 * Note that for MSI this could cause a stray interrupt report
		 * if an interrupt landed in the time between writing IIR and
		 * the posting read.  This should be rare enough to never
		 * trigger the 99% of 100,000 interrupts test for disabling
		 * stray interrupts.
		 */
		ret = IRQ_HANDLED;
		iir = new_iir;
	} while (iir & ~flip_mask);

	i915_update_dri1_breadcrumb(dev);

	return ret;
}

static void i915_irq_uninstall(struct drm_device * dev)
{
	drm_i915_private_t *dev_priv = (drm_i915_private_t *) dev->dev_private;
	int pipe;

	del_timer_sync(&dev_priv->hotplug_reenable_timer);

	if (I915_HAS_HOTPLUG(dev)) {
		I915_WRITE(PORT_HOTPLUG_EN, 0);
		I915_WRITE(PORT_HOTPLUG_STAT, I915_READ(PORT_HOTPLUG_STAT));
	}

	I915_WRITE16(HWSTAM, 0xffff);
	for_each_pipe(pipe) {
		/* Clear enable bits; then clear status bits */
		I915_WRITE(PIPESTAT(pipe), 0);
		I915_WRITE(PIPESTAT(pipe), I915_READ(PIPESTAT(pipe)));
	}
	I915_WRITE(IMR, 0xffffffff);
	I915_WRITE(IER, 0x0);

	I915_WRITE(IIR, I915_READ(IIR));
}

static void i965_irq_preinstall(struct drm_device * dev)
{
	drm_i915_private_t *dev_priv = (drm_i915_private_t *) dev->dev_private;
	int pipe;

	atomic_set(&dev_priv->irq_received, 0);

	I915_WRITE(PORT_HOTPLUG_EN, 0);
	I915_WRITE(PORT_HOTPLUG_STAT, I915_READ(PORT_HOTPLUG_STAT));

	I915_WRITE(HWSTAM, 0xeffe);
	for_each_pipe(pipe)
		I915_WRITE(PIPESTAT(pipe), 0);
	I915_WRITE(IMR, 0xffffffff);
	I915_WRITE(IER, 0x0);
	POSTING_READ(IER);
}

static int i965_irq_postinstall(struct drm_device *dev)
{
	drm_i915_private_t *dev_priv = (drm_i915_private_t *) dev->dev_private;
	u32 enable_mask;
	u32 error_mask;
	unsigned long irqflags;

	/* Unmask the interrupts that we always want on. */
	dev_priv->irq_mask = ~(I915_ASLE_INTERRUPT |
			       I915_DISPLAY_PORT_INTERRUPT |
			       I915_DISPLAY_PIPE_A_EVENT_INTERRUPT |
			       I915_DISPLAY_PIPE_B_EVENT_INTERRUPT |
			       I915_DISPLAY_PLANE_A_FLIP_PENDING_INTERRUPT |
			       I915_DISPLAY_PLANE_B_FLIP_PENDING_INTERRUPT |
			       I915_RENDER_COMMAND_PARSER_ERROR_INTERRUPT);

	enable_mask = ~dev_priv->irq_mask;
	enable_mask &= ~(I915_DISPLAY_PLANE_A_FLIP_PENDING_INTERRUPT |
			 I915_DISPLAY_PLANE_B_FLIP_PENDING_INTERRUPT);
	enable_mask |= I915_USER_INTERRUPT;

	if (IS_G4X(dev))
		enable_mask |= I915_BSD_USER_INTERRUPT;

	/* Interrupt setup is already guaranteed to be single-threaded, this is
	 * just to make the assert_spin_locked check happy. */
	spin_lock_irqsave(&dev_priv->irq_lock, irqflags);
	i915_enable_pipestat(dev_priv, 0, PIPE_GMBUS_EVENT_ENABLE);
	spin_unlock_irqrestore(&dev_priv->irq_lock, irqflags);

	/*
	 * Enable some error detection, note the instruction error mask
	 * bit is reserved, so we leave it masked.
	 */
	if (IS_G4X(dev)) {
		error_mask = ~(GM45_ERROR_PAGE_TABLE |
			       GM45_ERROR_MEM_PRIV |
			       GM45_ERROR_CP_PRIV |
			       I915_ERROR_MEMORY_REFRESH);
	} else {
		error_mask = ~(I915_ERROR_PAGE_TABLE |
			       I915_ERROR_MEMORY_REFRESH);
	}
	I915_WRITE(EMR, error_mask);

	I915_WRITE(IMR, dev_priv->irq_mask);
	I915_WRITE(IER, enable_mask);
	POSTING_READ(IER);

	I915_WRITE(PORT_HOTPLUG_EN, 0);
	POSTING_READ(PORT_HOTPLUG_EN);

	i915_enable_asle_pipestat(dev);

	return 0;
}

static void i915_hpd_irq_setup(struct drm_device *dev)
{
	drm_i915_private_t *dev_priv = (drm_i915_private_t *) dev->dev_private;
	struct drm_mode_config *mode_config = &dev->mode_config;
	struct intel_encoder *intel_encoder;
	u32 hotplug_en;

	assert_spin_locked(&dev_priv->irq_lock);

	if (I915_HAS_HOTPLUG(dev)) {
		hotplug_en = I915_READ(PORT_HOTPLUG_EN);
		hotplug_en &= ~HOTPLUG_INT_EN_MASK;
		/* Note HDMI and DP share hotplug bits */
		/* enable bits are the same for all generations */
		list_for_each_entry(intel_encoder, &mode_config->encoder_list, base.head)
			if (dev_priv->hpd_stats[intel_encoder->hpd_pin].hpd_mark == HPD_ENABLED)
				hotplug_en |= hpd_mask_i915[intel_encoder->hpd_pin];
		/* Programming the CRT detection parameters tends
		   to generate a spurious hotplug event about three
		   seconds later.  So just do it once.
		*/
		if (IS_G4X(dev))
			hotplug_en |= CRT_HOTPLUG_ACTIVATION_PERIOD_64;
		hotplug_en &= ~CRT_HOTPLUG_VOLTAGE_COMPARE_MASK;
		hotplug_en |= CRT_HOTPLUG_VOLTAGE_COMPARE_50;

		/* Ignore TV since it's buggy */
		I915_WRITE(PORT_HOTPLUG_EN, hotplug_en);
	}
}

static irqreturn_t i965_irq_handler(int irq, void *arg)
{
	struct drm_device *dev = (struct drm_device *) arg;
	drm_i915_private_t *dev_priv = (drm_i915_private_t *) dev->dev_private;
	u32 iir, new_iir;
	u32 pipe_stats[I915_MAX_PIPES];
	unsigned long irqflags;
	int irq_received;
	int ret = IRQ_NONE, pipe;
	u32 flip_mask =
		I915_DISPLAY_PLANE_A_FLIP_PENDING_INTERRUPT |
		I915_DISPLAY_PLANE_B_FLIP_PENDING_INTERRUPT;

	atomic_inc(&dev_priv->irq_received);

	iir = I915_READ(IIR);

	for (;;) {
		bool blc_event = false;

		irq_received = (iir & ~flip_mask) != 0;

		/* Can't rely on pipestat interrupt bit in iir as it might
		 * have been cleared after the pipestat interrupt was received.
		 * It doesn't set the bit in iir again, but it still produces
		 * interrupts (for non-MSI).
		 */
		spin_lock_irqsave(&dev_priv->irq_lock, irqflags);
		if (iir & I915_RENDER_COMMAND_PARSER_ERROR_INTERRUPT)
			i915_handle_error(dev, false);

		for_each_pipe(pipe) {
			int reg = PIPESTAT(pipe);
			pipe_stats[pipe] = I915_READ(reg);

			/*
			 * Clear the PIPE*STAT regs before the IIR
			 */
			if (pipe_stats[pipe] & 0x8000ffff) {
				if (pipe_stats[pipe] & PIPE_FIFO_UNDERRUN_STATUS)
					DRM_DEBUG_DRIVER("pipe %c underrun\n",
							 pipe_name(pipe));
				I915_WRITE(reg, pipe_stats[pipe]);
				irq_received = 1;
			}
		}
		spin_unlock_irqrestore(&dev_priv->irq_lock, irqflags);

		if (!irq_received)
			break;

		ret = IRQ_HANDLED;

		/* Consume port.  Then clear IIR or we'll miss events */
		if (iir & I915_DISPLAY_PORT_INTERRUPT) {
			u32 hotplug_status = I915_READ(PORT_HOTPLUG_STAT);
			u32 hotplug_trigger = hotplug_status & (IS_G4X(dev) ?
								  HOTPLUG_INT_STATUS_G4X :
								  HOTPLUG_INT_STATUS_I915);

			DRM_DEBUG_DRIVER("hotplug event received, stat 0x%08x\n",
				  hotplug_status);

			intel_hpd_irq_handler(dev, hotplug_trigger,
					      IS_G4X(dev) ? hpd_status_gen4 : hpd_status_i915);

			I915_WRITE(PORT_HOTPLUG_STAT, hotplug_status);
			I915_READ(PORT_HOTPLUG_STAT);
		}

		I915_WRITE(IIR, iir & ~flip_mask);
		new_iir = I915_READ(IIR); /* Flush posted writes */

		if (iir & I915_USER_INTERRUPT)
			notify_ring(dev, &dev_priv->ring[RCS]);
		if (iir & I915_BSD_USER_INTERRUPT)
			notify_ring(dev, &dev_priv->ring[VCS]);

		for_each_pipe(pipe) {
			if (pipe_stats[pipe] & PIPE_START_VBLANK_INTERRUPT_STATUS &&
			    i915_handle_vblank(dev, pipe, pipe, iir))
				flip_mask &= ~DISPLAY_PLANE_FLIP_PENDING(pipe);

			if (pipe_stats[pipe] & PIPE_LEGACY_BLC_EVENT_STATUS)
				blc_event = true;
		}


		if (blc_event || (iir & I915_ASLE_INTERRUPT))
			intel_opregion_asle_intr(dev);

		if (pipe_stats[0] & PIPE_GMBUS_INTERRUPT_STATUS)
			gmbus_irq_handler(dev);

		/* With MSI, interrupts are only generated when iir
		 * transitions from zero to nonzero.  If another bit got
		 * set while we were handling the existing iir bits, then
		 * we would never get another interrupt.
		 *
		 * This is fine on non-MSI as well, as if we hit this path
		 * we avoid exiting the interrupt handler only to generate
		 * another one.
		 *
		 * Note that for MSI this could cause a stray interrupt report
		 * if an interrupt landed in the time between writing IIR and
		 * the posting read.  This should be rare enough to never
		 * trigger the 99% of 100,000 interrupts test for disabling
		 * stray interrupts.
		 */
		iir = new_iir;
	}

	i915_update_dri1_breadcrumb(dev);

	return ret;
}

static void i965_irq_uninstall(struct drm_device * dev)
{
	drm_i915_private_t *dev_priv = (drm_i915_private_t *) dev->dev_private;
	int pipe;

	if (!dev_priv)
		return;

	del_timer_sync(&dev_priv->hotplug_reenable_timer);

	I915_WRITE(PORT_HOTPLUG_EN, 0);
	I915_WRITE(PORT_HOTPLUG_STAT, I915_READ(PORT_HOTPLUG_STAT));

	I915_WRITE(HWSTAM, 0xffffffff);
	for_each_pipe(pipe)
		I915_WRITE(PIPESTAT(pipe), 0);
	I915_WRITE(IMR, 0xffffffff);
	I915_WRITE(IER, 0x0);

	for_each_pipe(pipe)
		I915_WRITE(PIPESTAT(pipe),
			   I915_READ(PIPESTAT(pipe)) & 0x8000ffff);
	I915_WRITE(IIR, I915_READ(IIR));
}

static void i915_reenable_hotplug_timer_func(unsigned long data)
{
	drm_i915_private_t *dev_priv = (drm_i915_private_t *)data;
	struct drm_device *dev = dev_priv->dev;
	struct drm_mode_config *mode_config = &dev->mode_config;
	unsigned long irqflags;
	int i;

	spin_lock_irqsave(&dev_priv->irq_lock, irqflags);
	for (i = (HPD_NONE + 1); i < HPD_NUM_PINS; i++) {
		struct drm_connector *connector;

		if (dev_priv->hpd_stats[i].hpd_mark != HPD_DISABLED)
			continue;

		dev_priv->hpd_stats[i].hpd_mark = HPD_ENABLED;

		list_for_each_entry(connector, &mode_config->connector_list, head) {
			struct intel_connector *intel_connector = to_intel_connector(connector);

			if (intel_connector->encoder->hpd_pin == i) {
				if (connector->polled != intel_connector->polled)
					DRM_DEBUG_DRIVER("Reenabling HPD on connector %s\n",
							 drm_get_connector_name(connector));
				connector->polled = intel_connector->polled;
				if (!connector->polled)
					connector->polled = DRM_CONNECTOR_POLL_HPD;
			}
		}
	}
	if (dev_priv->display.hpd_irq_setup)
		dev_priv->display.hpd_irq_setup(dev);
	spin_unlock_irqrestore(&dev_priv->irq_lock, irqflags);
}

void intel_irq_init(struct drm_device *dev)
{
	struct drm_i915_private *dev_priv = dev->dev_private;

	INIT_WORK(&dev_priv->hotplug_work, i915_hotplug_work_func);
	INIT_WORK(&dev_priv->gpu_error.work, i915_error_work_func);
	INIT_WORK(&dev_priv->rps.work, gen6_pm_rps_work);
	INIT_WORK(&dev_priv->l3_parity.error_work, ivybridge_parity_work);

	setup_timer(&dev_priv->gpu_error.hangcheck_timer,
		    i915_hangcheck_elapsed,
		    (unsigned long) dev);
	setup_timer(&dev_priv->hotplug_reenable_timer, i915_reenable_hotplug_timer_func,
		    (unsigned long) dev_priv);

	pm_qos_add_request(&dev_priv->pm_qos, PM_QOS_CPU_DMA_LATENCY, PM_QOS_DEFAULT_VALUE);

	dev->driver->get_vblank_counter = i915_get_vblank_counter;
	dev->max_vblank_count = 0xffffff; /* only 24 bits of frame count */
	if (IS_G4X(dev) || INTEL_INFO(dev)->gen >= 5) {
		dev->max_vblank_count = 0xffffffff; /* full 32 bit counter */
		dev->driver->get_vblank_counter = gm45_get_vblank_counter;
	}

	if (drm_core_check_feature(dev, DRIVER_MODESET))
		dev->driver->get_vblank_timestamp = i915_get_vblank_timestamp;
	else
		dev->driver->get_vblank_timestamp = NULL;
	dev->driver->get_scanout_position = i915_get_crtc_scanoutpos;

	if (IS_VALLEYVIEW(dev)) {
		dev->driver->irq_handler = valleyview_irq_handler;
		dev->driver->irq_preinstall = valleyview_irq_preinstall;
		dev->driver->irq_postinstall = valleyview_irq_postinstall;
		dev->driver->irq_uninstall = valleyview_irq_uninstall;
		dev->driver->enable_vblank = valleyview_enable_vblank;
		dev->driver->disable_vblank = valleyview_disable_vblank;
		dev_priv->display.hpd_irq_setup = i915_hpd_irq_setup;
	} else if (HAS_PCH_SPLIT(dev)) {
		dev->driver->irq_handler = ironlake_irq_handler;
		dev->driver->irq_preinstall = ironlake_irq_preinstall;
		dev->driver->irq_postinstall = ironlake_irq_postinstall;
		dev->driver->irq_uninstall = ironlake_irq_uninstall;
		dev->driver->enable_vblank = ironlake_enable_vblank;
		dev->driver->disable_vblank = ironlake_disable_vblank;
		dev_priv->display.hpd_irq_setup = ibx_hpd_irq_setup;
	} else {
		if (INTEL_INFO(dev)->gen == 2) {
			dev->driver->irq_preinstall = i8xx_irq_preinstall;
			dev->driver->irq_postinstall = i8xx_irq_postinstall;
			dev->driver->irq_handler = i8xx_irq_handler;
			dev->driver->irq_uninstall = i8xx_irq_uninstall;
		} else if (INTEL_INFO(dev)->gen == 3) {
			dev->driver->irq_preinstall = i915_irq_preinstall;
			dev->driver->irq_postinstall = i915_irq_postinstall;
			dev->driver->irq_uninstall = i915_irq_uninstall;
			dev->driver->irq_handler = i915_irq_handler;
			dev_priv->display.hpd_irq_setup = i915_hpd_irq_setup;
		} else {
			dev->driver->irq_preinstall = i965_irq_preinstall;
			dev->driver->irq_postinstall = i965_irq_postinstall;
			dev->driver->irq_uninstall = i965_irq_uninstall;
			dev->driver->irq_handler = i965_irq_handler;
			dev_priv->display.hpd_irq_setup = i915_hpd_irq_setup;
		}
		dev->driver->enable_vblank = i915_enable_vblank;
		dev->driver->disable_vblank = i915_disable_vblank;
	}
}

void intel_hpd_init(struct drm_device *dev)
{
	struct drm_i915_private *dev_priv = dev->dev_private;
	struct drm_mode_config *mode_config = &dev->mode_config;
	struct drm_connector *connector;
	unsigned long irqflags;
	int i;

	for (i = 1; i < HPD_NUM_PINS; i++) {
		dev_priv->hpd_stats[i].hpd_cnt = 0;
		dev_priv->hpd_stats[i].hpd_mark = HPD_ENABLED;
	}
	list_for_each_entry(connector, &mode_config->connector_list, head) {
		struct intel_connector *intel_connector = to_intel_connector(connector);
		connector->polled = intel_connector->polled;
		if (!connector->polled && I915_HAS_HOTPLUG(dev) && intel_connector->encoder->hpd_pin > HPD_NONE)
			connector->polled = DRM_CONNECTOR_POLL_HPD;
	}

	/* Interrupt setup is already guaranteed to be single-threaded, this is
	 * just to make the assert_spin_locked checks happy. */
	spin_lock_irqsave(&dev_priv->irq_lock, irqflags);
	if (dev_priv->display.hpd_irq_setup)
		dev_priv->display.hpd_irq_setup(dev);
	spin_unlock_irqrestore(&dev_priv->irq_lock, irqflags);
}<|MERGE_RESOLUTION|>--- conflicted
+++ resolved
@@ -1215,28 +1215,111 @@
 		cpt_serr_int_handler(dev);
 }
 
-<<<<<<< HEAD
-static irqreturn_t ivybridge_irq_handler(int irq, void *arg)
+static void ilk_display_irq_handler(struct drm_device *dev, u32 de_iir)
+{
+	struct drm_i915_private *dev_priv = dev->dev_private;
+
+	if (de_iir & DE_AUX_CHANNEL_A)
+		dp_aux_irq_handler(dev);
+
+	if (de_iir & DE_GSE)
+		intel_opregion_asle_intr(dev);
+
+	if (de_iir & DE_PIPEA_VBLANK)
+		drm_handle_vblank(dev, 0);
+
+	if (de_iir & DE_PIPEB_VBLANK)
+		drm_handle_vblank(dev, 1);
+
+	if (de_iir & DE_POISON)
+		DRM_ERROR("Poison interrupt\n");
+
+	if (de_iir & DE_PIPEA_FIFO_UNDERRUN)
+		if (intel_set_cpu_fifo_underrun_reporting(dev, PIPE_A, false))
+			DRM_DEBUG_DRIVER("Pipe A FIFO underrun\n");
+
+	if (de_iir & DE_PIPEB_FIFO_UNDERRUN)
+		if (intel_set_cpu_fifo_underrun_reporting(dev, PIPE_B, false))
+			DRM_DEBUG_DRIVER("Pipe B FIFO underrun\n");
+
+	if (de_iir & DE_PLANEA_FLIP_DONE) {
+		intel_prepare_page_flip(dev, 0);
+		intel_finish_page_flip_plane(dev, 0);
+	}
+
+	if (de_iir & DE_PLANEB_FLIP_DONE) {
+		intel_prepare_page_flip(dev, 1);
+		intel_finish_page_flip_plane(dev, 1);
+	}
+
+	/* check event from PCH */
+	if (de_iir & DE_PCH_EVENT) {
+		u32 pch_iir = I915_READ(SDEIIR);
+
+		if (HAS_PCH_CPT(dev))
+			cpt_irq_handler(dev, pch_iir);
+		else
+			ibx_irq_handler(dev, pch_iir);
+
+		/* should clear PCH hotplug event before clear CPU irq */
+		I915_WRITE(SDEIIR, pch_iir);
+	}
+
+	if (IS_GEN5(dev) && de_iir & DE_PCU_EVENT)
+		ironlake_rps_change_irq_handler(dev);
+}
+
+static void ivb_display_irq_handler(struct drm_device *dev, u32 de_iir)
+{
+	struct drm_i915_private *dev_priv = dev->dev_private;
+	int i;
+
+	if (de_iir & DE_ERR_INT_IVB)
+		ivb_err_int_handler(dev);
+
+	if (de_iir & DE_AUX_CHANNEL_A_IVB)
+		dp_aux_irq_handler(dev);
+
+	if (de_iir & DE_GSE_IVB)
+		intel_opregion_asle_intr(dev);
+
+	for (i = 0; i < 3; i++) {
+		if (de_iir & (DE_PIPEA_VBLANK_IVB << (5 * i)))
+			drm_handle_vblank(dev, i);
+		if (de_iir & (DE_PLANEA_FLIP_DONE_IVB << (5 * i))) {
+			intel_prepare_page_flip(dev, i);
+			intel_finish_page_flip_plane(dev, i);
+		}
+	}
+
+	/* check event from PCH */
+	if (!HAS_PCH_NOP(dev) && (de_iir & DE_PCH_EVENT_IVB)) {
+		u32 pch_iir = I915_READ(SDEIIR);
+
+		cpt_irq_handler(dev, pch_iir);
+
+		/* clear PCH hotplug event before clear CPU irq */
+		I915_WRITE(SDEIIR, pch_iir);
+	}
+}
+
+static irqreturn_t ironlake_irq_handler(int irq, void *arg)
 {
 	struct drm_device *dev = (struct drm_device *) arg;
 	drm_i915_private_t *dev_priv = (drm_i915_private_t *) dev->dev_private;
-	u32 de_iir, gt_iir, de_ier, pm_iir, sde_ier = 0;
+	u32 de_iir, gt_iir, de_ier, sde_ier = 0;
 	irqreturn_t ret = IRQ_NONE;
-	int i;
 
 	atomic_inc(&dev_priv->irq_received);
 
 	/* We get interrupts on unclaimed registers, so check for this before we
 	 * do any I915_{READ,WRITE}. */
-	if (IS_HASWELL(dev) &&
-	    (I915_READ_NOTRACE(FPGA_DBG) & FPGA_DBG_RM_NOCLAIM)) {
-		DRM_ERROR("Unclaimed register before interrupt\n");
-		I915_WRITE_NOTRACE(FPGA_DBG, FPGA_DBG_RM_NOCLAIM);
-	}
+	intel_uncore_check_errors(dev);
 
 	/* disable master interrupt before clearing iir  */
 	de_ier = I915_READ(DEIER);
 	I915_WRITE(DEIER, de_ier & ~DE_MASTER_IRQ_CONTROL);
+	POSTING_READ(DEIER);
 
 	/* Disable south interrupts. We'll only write to SDEIIR once, so further
 	 * interrupts will will be stored on its back queue, and then we'll be
@@ -1260,53 +1343,34 @@
 
 	gt_iir = I915_READ(GTIIR);
 	if (gt_iir) {
-		snb_gt_irq_handler(dev, dev_priv, gt_iir);
+		if (INTEL_INFO(dev)->gen >= 6)
+			snb_gt_irq_handler(dev, dev_priv, gt_iir);
+		else
+			ilk_gt_irq_handler(dev, dev_priv, gt_iir);
 		I915_WRITE(GTIIR, gt_iir);
 		ret = IRQ_HANDLED;
 	}
 
 	de_iir = I915_READ(DEIIR);
 	if (de_iir) {
-		if (de_iir & DE_ERR_INT_IVB)
-			ivb_err_int_handler(dev);
-
-		if (de_iir & DE_AUX_CHANNEL_A_IVB)
-			dp_aux_irq_handler(dev);
-
-		if (de_iir & DE_GSE_IVB)
-			intel_opregion_asle_intr(dev);
-
-		for (i = 0; i < 3; i++) {
-			if (de_iir & (DE_PIPEA_VBLANK_IVB << (5 * i)))
-				drm_handle_vblank(dev, i);
-			if (de_iir & (DE_PLANEA_FLIP_DONE_IVB << (5 * i))) {
-				intel_prepare_page_flip(dev, i);
-				intel_finish_page_flip_plane(dev, i);
-			}
-		}
-
-		/* check event from PCH */
-		if (!HAS_PCH_NOP(dev) && (de_iir & DE_PCH_EVENT_IVB)) {
-			u32 pch_iir = I915_READ(SDEIIR);
-
-			cpt_irq_handler(dev, pch_iir);
-
-			/* clear PCH hotplug event before clear CPU irq */
-			I915_WRITE(SDEIIR, pch_iir);
-		}
-
+		if (INTEL_INFO(dev)->gen >= 7)
+			ivb_display_irq_handler(dev, de_iir);
+		else
+			ilk_display_irq_handler(dev, de_iir);
 		I915_WRITE(DEIIR, de_iir);
 		ret = IRQ_HANDLED;
 	}
 
-	pm_iir = I915_READ(GEN6_PMIIR);
-	if (pm_iir) {
-		if (IS_HASWELL(dev))
-			hsw_pm_irq_handler(dev_priv, pm_iir);
-		else if (pm_iir & GEN6_PM_RPS_EVENTS)
-			gen6_rps_irq_handler(dev_priv, pm_iir);
-		I915_WRITE(GEN6_PMIIR, pm_iir);
-		ret = IRQ_HANDLED;
+	if (INTEL_INFO(dev)->gen >= 6) {
+		u32 pm_iir = I915_READ(GEN6_PMIIR);
+		if (pm_iir) {
+			if (IS_HASWELL(dev))
+				hsw_pm_irq_handler(dev_priv, pm_iir);
+			else if (pm_iir & GEN6_PM_RPS_EVENTS)
+				gen6_rps_irq_handler(dev_priv, pm_iir);
+			I915_WRITE(GEN6_PMIIR, pm_iir);
+			ret = IRQ_HANDLED;
+		}
 	}
 
 	if (IS_HASWELL(dev)) {
@@ -1322,90 +1386,6 @@
 		I915_WRITE(SDEIER, sde_ier);
 		POSTING_READ(SDEIER);
 	}
-
-	return ret;
-}
-
-static void ilk_gt_irq_handler(struct drm_device *dev,
-			       struct drm_i915_private *dev_priv,
-			       u32 gt_iir)
-{
-	if (gt_iir &
-	    (GT_RENDER_USER_INTERRUPT | GT_RENDER_PIPECTL_NOTIFY_INTERRUPT))
-		notify_ring(dev, &dev_priv->ring[RCS]);
-	if (gt_iir & ILK_BSD_USER_INTERRUPT)
-		notify_ring(dev, &dev_priv->ring[VCS]);
-}
-
-static irqreturn_t ironlake_irq_handler(int irq, void *arg)
-=======
-static void ilk_display_irq_handler(struct drm_device *dev, u32 de_iir)
->>>>>>> cd234b0b
-{
-	struct drm_i915_private *dev_priv = dev->dev_private;
-
-	if (de_iir & DE_AUX_CHANNEL_A)
-		dp_aux_irq_handler(dev);
-
-	if (de_iir & DE_GSE)
-		intel_opregion_asle_intr(dev);
-
-	if (de_iir & DE_PIPEA_VBLANK)
-		drm_handle_vblank(dev, 0);
-
-	if (de_iir & DE_PIPEB_VBLANK)
-		drm_handle_vblank(dev, 1);
-
-	if (de_iir & DE_POISON)
-		DRM_ERROR("Poison interrupt\n");
-
-	if (de_iir & DE_PIPEA_FIFO_UNDERRUN)
-		if (intel_set_cpu_fifo_underrun_reporting(dev, PIPE_A, false))
-			DRM_DEBUG_DRIVER("Pipe A FIFO underrun\n");
-
-	if (de_iir & DE_PIPEB_FIFO_UNDERRUN)
-		if (intel_set_cpu_fifo_underrun_reporting(dev, PIPE_B, false))
-			DRM_DEBUG_DRIVER("Pipe B FIFO underrun\n");
-
-	if (de_iir & DE_PLANEA_FLIP_DONE) {
-		intel_prepare_page_flip(dev, 0);
-		intel_finish_page_flip_plane(dev, 0);
-	}
-
-	if (de_iir & DE_PLANEB_FLIP_DONE) {
-		intel_prepare_page_flip(dev, 1);
-		intel_finish_page_flip_plane(dev, 1);
-	}
-
-	/* check event from PCH */
-	if (de_iir & DE_PCH_EVENT) {
-		u32 pch_iir = I915_READ(SDEIIR);
-
-		if (HAS_PCH_CPT(dev))
-			cpt_irq_handler(dev, pch_iir);
-		else
-			ibx_irq_handler(dev, pch_iir);
-
-		/* should clear PCH hotplug event before clear CPU irq */
-		I915_WRITE(SDEIIR, pch_iir);
-	}
-
-<<<<<<< HEAD
-	if (IS_GEN5(dev) &&  de_iir & DE_PCU_EVENT)
-		ironlake_rps_change_irq_handler(dev);
-
-	if (IS_GEN6(dev) && pm_iir & GEN6_PM_RPS_EVENTS)
-		gen6_rps_irq_handler(dev_priv, pm_iir);
-
-	I915_WRITE(GTIIR, gt_iir);
-	I915_WRITE(DEIIR, de_iir);
-	I915_WRITE(GEN6_PMIIR, pm_iir);
-
-done:
-	I915_WRITE(DEIER, de_ier);
-	POSTING_READ(DEIER);
-	I915_WRITE(SDEIER, sde_ier);
-	POSTING_READ(SDEIER);
 
 	return ret;
 }
@@ -1425,9 +1405,9 @@
 						    gpu_error);
 	struct drm_device *dev = dev_priv->dev;
 	struct intel_ring_buffer *ring;
-	char *error_event[] = { "ERROR=1", NULL };
-	char *reset_event[] = { "RESET=1", NULL };
-	char *reset_done_event[] = { "ERROR=0", NULL };
+	char *error_event[] = { I915_ERROR_UEVENT "=1", NULL };
+	char *reset_event[] = { I915_RESET_UEVENT "=1", NULL };
+	char *reset_done_event[] = { I915_ERROR_UEVENT "=0", NULL };
 	int i, ret;
 
 	kobject_uevent_env(&dev->primary->kdev.kobj, KOBJ_CHANGE, error_event);
@@ -1478,201 +1458,6 @@
 	}
 }
 
-=======
-	if (IS_GEN5(dev) && de_iir & DE_PCU_EVENT)
-		ironlake_rps_change_irq_handler(dev);
-}
-
-static void ivb_display_irq_handler(struct drm_device *dev, u32 de_iir)
-{
-	struct drm_i915_private *dev_priv = dev->dev_private;
-	int i;
-
-	if (de_iir & DE_ERR_INT_IVB)
-		ivb_err_int_handler(dev);
-
-	if (de_iir & DE_AUX_CHANNEL_A_IVB)
-		dp_aux_irq_handler(dev);
-
-	if (de_iir & DE_GSE_IVB)
-		intel_opregion_asle_intr(dev);
-
-	for (i = 0; i < 3; i++) {
-		if (de_iir & (DE_PIPEA_VBLANK_IVB << (5 * i)))
-			drm_handle_vblank(dev, i);
-		if (de_iir & (DE_PLANEA_FLIP_DONE_IVB << (5 * i))) {
-			intel_prepare_page_flip(dev, i);
-			intel_finish_page_flip_plane(dev, i);
-		}
-	}
-
-	/* check event from PCH */
-	if (!HAS_PCH_NOP(dev) && (de_iir & DE_PCH_EVENT_IVB)) {
-		u32 pch_iir = I915_READ(SDEIIR);
-
-		cpt_irq_handler(dev, pch_iir);
-
-		/* clear PCH hotplug event before clear CPU irq */
-		I915_WRITE(SDEIIR, pch_iir);
-	}
-}
-
-static irqreturn_t ironlake_irq_handler(int irq, void *arg)
-{
-	struct drm_device *dev = (struct drm_device *) arg;
-	drm_i915_private_t *dev_priv = (drm_i915_private_t *) dev->dev_private;
-	u32 de_iir, gt_iir, de_ier, sde_ier = 0;
-	irqreturn_t ret = IRQ_NONE;
-
-	atomic_inc(&dev_priv->irq_received);
-
-	/* We get interrupts on unclaimed registers, so check for this before we
-	 * do any I915_{READ,WRITE}. */
-	intel_uncore_check_errors(dev);
-
-	/* disable master interrupt before clearing iir  */
-	de_ier = I915_READ(DEIER);
-	I915_WRITE(DEIER, de_ier & ~DE_MASTER_IRQ_CONTROL);
-	POSTING_READ(DEIER);
-
-	/* Disable south interrupts. We'll only write to SDEIIR once, so further
-	 * interrupts will will be stored on its back queue, and then we'll be
-	 * able to process them after we restore SDEIER (as soon as we restore
-	 * it, we'll get an interrupt if SDEIIR still has something to process
-	 * due to its back queue). */
-	if (!HAS_PCH_NOP(dev)) {
-		sde_ier = I915_READ(SDEIER);
-		I915_WRITE(SDEIER, 0);
-		POSTING_READ(SDEIER);
-	}
-
-	/* On Haswell, also mask ERR_INT because we don't want to risk
-	 * generating "unclaimed register" interrupts from inside the interrupt
-	 * handler. */
-	if (IS_HASWELL(dev)) {
-		spin_lock(&dev_priv->irq_lock);
-		ironlake_disable_display_irq(dev_priv, DE_ERR_INT_IVB);
-		spin_unlock(&dev_priv->irq_lock);
-	}
-
-	gt_iir = I915_READ(GTIIR);
-	if (gt_iir) {
-		if (INTEL_INFO(dev)->gen >= 6)
-			snb_gt_irq_handler(dev, dev_priv, gt_iir);
-		else
-			ilk_gt_irq_handler(dev, dev_priv, gt_iir);
-		I915_WRITE(GTIIR, gt_iir);
-		ret = IRQ_HANDLED;
-	}
-
-	de_iir = I915_READ(DEIIR);
-	if (de_iir) {
-		if (INTEL_INFO(dev)->gen >= 7)
-			ivb_display_irq_handler(dev, de_iir);
-		else
-			ilk_display_irq_handler(dev, de_iir);
-		I915_WRITE(DEIIR, de_iir);
-		ret = IRQ_HANDLED;
-	}
-
-	if (INTEL_INFO(dev)->gen >= 6) {
-		u32 pm_iir = I915_READ(GEN6_PMIIR);
-		if (pm_iir) {
-			if (IS_HASWELL(dev))
-				hsw_pm_irq_handler(dev_priv, pm_iir);
-			else if (pm_iir & GEN6_PM_RPS_EVENTS)
-				gen6_rps_irq_handler(dev_priv, pm_iir);
-			I915_WRITE(GEN6_PMIIR, pm_iir);
-			ret = IRQ_HANDLED;
-		}
-	}
-
-	if (IS_HASWELL(dev)) {
-		spin_lock(&dev_priv->irq_lock);
-		if (ivb_can_enable_err_int(dev))
-			ironlake_enable_display_irq(dev_priv, DE_ERR_INT_IVB);
-		spin_unlock(&dev_priv->irq_lock);
-	}
-
-	I915_WRITE(DEIER, de_ier);
-	POSTING_READ(DEIER);
-	if (!HAS_PCH_NOP(dev)) {
-		I915_WRITE(SDEIER, sde_ier);
-		POSTING_READ(SDEIER);
-	}
-
-	return ret;
-}
-
-/**
- * i915_error_work_func - do process context error handling work
- * @work: work struct
- *
- * Fire an error uevent so userspace can see that a hang or error
- * was detected.
- */
-static void i915_error_work_func(struct work_struct *work)
-{
-	struct i915_gpu_error *error = container_of(work, struct i915_gpu_error,
-						    work);
-	drm_i915_private_t *dev_priv = container_of(error, drm_i915_private_t,
-						    gpu_error);
-	struct drm_device *dev = dev_priv->dev;
-	struct intel_ring_buffer *ring;
-	char *error_event[] = { I915_ERROR_UEVENT "=1", NULL };
-	char *reset_event[] = { I915_RESET_UEVENT "=1", NULL };
-	char *reset_done_event[] = { I915_ERROR_UEVENT "=0", NULL };
-	int i, ret;
-
-	kobject_uevent_env(&dev->primary->kdev.kobj, KOBJ_CHANGE, error_event);
-
-	/*
-	 * Note that there's only one work item which does gpu resets, so we
-	 * need not worry about concurrent gpu resets potentially incrementing
-	 * error->reset_counter twice. We only need to take care of another
-	 * racing irq/hangcheck declaring the gpu dead for a second time. A
-	 * quick check for that is good enough: schedule_work ensures the
-	 * correct ordering between hang detection and this work item, and since
-	 * the reset in-progress bit is only ever set by code outside of this
-	 * work we don't need to worry about any other races.
-	 */
-	if (i915_reset_in_progress(error) && !i915_terminally_wedged(error)) {
-		DRM_DEBUG_DRIVER("resetting chip\n");
-		kobject_uevent_env(&dev->primary->kdev.kobj, KOBJ_CHANGE,
-				   reset_event);
-
-		ret = i915_reset(dev);
-
-		if (ret == 0) {
-			/*
-			 * After all the gem state is reset, increment the reset
-			 * counter and wake up everyone waiting for the reset to
-			 * complete.
-			 *
-			 * Since unlock operations are a one-sided barrier only,
-			 * we need to insert a barrier here to order any seqno
-			 * updates before
-			 * the counter increment.
-			 */
-			smp_mb__before_atomic_inc();
-			atomic_inc(&dev_priv->gpu_error.reset_counter);
-
-			kobject_uevent_env(&dev->primary->kdev.kobj,
-					   KOBJ_CHANGE, reset_done_event);
-		} else {
-			atomic_set(&error->reset_counter, I915_WEDGED);
-		}
-
-		for_each_ring(ring, dev_priv, i)
-			wake_up_all(&ring->irq_queue);
-
-		intel_display_handle_reset(dev);
-
-		wake_up_all(&dev_priv->gpu_error.reset_queue);
-	}
-}
-
->>>>>>> cd234b0b
 static void i915_report_and_clear_eir(struct drm_device *dev)
 {
 	struct drm_i915_private *dev_priv = dev->dev_private;
@@ -2412,34 +2197,7 @@
 	I915_WRITE(DEIER, display_mask | extra_mask);
 	POSTING_READ(DEIER);
 
-<<<<<<< HEAD
-	dev_priv->gt_irq_mask = ~GT_RENDER_L3_PARITY_ERROR_INTERRUPT;
-
-	I915_WRITE(GTIIR, I915_READ(GTIIR));
-	I915_WRITE(GTIMR, dev_priv->gt_irq_mask);
-
-	gt_irqs = GT_RENDER_USER_INTERRUPT | GT_BSD_USER_INTERRUPT |
-		  GT_BLT_USER_INTERRUPT | GT_RENDER_L3_PARITY_ERROR_INTERRUPT;
-	I915_WRITE(GTIER, gt_irqs);
-	POSTING_READ(GTIER);
-
-	I915_WRITE(GEN6_PMIIR, I915_READ(GEN6_PMIIR));
-	if (HAS_VEBOX(dev))
-		pm_irqs |= PM_VEBOX_USER_INTERRUPT;
-
-	/* Our enable/disable rps functions may touch these registers so
-	 * make sure to set a known state for only the non-RPS bits.
-	 * The RMW is extra paranoia since this should be called after being set
-	 * to a known state in preinstall.
-	 * */
-	I915_WRITE(GEN6_PMIMR,
-		   (I915_READ(GEN6_PMIMR) | ~GEN6_PM_RPS_EVENTS) & ~pm_irqs);
-	I915_WRITE(GEN6_PMIER,
-		   (I915_READ(GEN6_PMIER) & GEN6_PM_RPS_EVENTS) | pm_irqs);
-	POSTING_READ(GEN6_PMIER);
-=======
 	gen5_gt_irq_postinstall(dev);
->>>>>>> cd234b0b
 
 	ibx_irq_postinstall(dev);
 
