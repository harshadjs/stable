// SPDX-License-Identifier: MIT
/*
 * Copyright © 2019 Intel Corporation
 */

#include <drm/drm_managed.h>
#include <drm/intel-gtt.h>

#include "gem/i915_gem_internal.h"
#include "gem/i915_gem_lmem.h"

#include "i915_drv.h"
#include "i915_perf_oa_regs.h"
#include "i915_reg.h"
#include "intel_context.h"
#include "intel_engine_pm.h"
#include "intel_engine_regs.h"
#include "intel_ggtt_gmch.h"
#include "intel_gt.h"
#include "intel_gt_buffer_pool.h"
#include "intel_gt_clock_utils.h"
#include "intel_gt_debugfs.h"
#include "intel_gt_mcr.h"
#include "intel_gt_pm.h"
#include "intel_gt_print.h"
#include "intel_gt_regs.h"
#include "intel_gt_requests.h"
#include "intel_migrate.h"
#include "intel_mocs.h"
#include "intel_pci_config.h"
#include "intel_rc6.h"
#include "intel_renderstate.h"
#include "intel_rps.h"
#include "intel_sa_media.h"
#include "intel_gt_sysfs.h"
#include "intel_tlb.h"
#include "intel_uncore.h"
#include "shmem_utils.h"

void intel_gt_common_init_early(struct intel_gt *gt)
{
	spin_lock_init(gt->irq_lock);

	INIT_LIST_HEAD(&gt->closed_vma);
	spin_lock_init(&gt->closed_lock);

	init_llist_head(&gt->watchdog.list);
	INIT_WORK(&gt->watchdog.work, intel_gt_watchdog_work);

	intel_gt_init_buffer_pool(gt);
	intel_gt_init_reset(gt);
	intel_gt_init_requests(gt);
	intel_gt_init_timelines(gt);
	intel_gt_init_tlb(gt);
	intel_gt_pm_init_early(gt);

	intel_wopcm_init_early(&gt->wopcm);
	intel_uc_init_early(&gt->uc);
	intel_rps_init_early(&gt->rps);
}

/* Preliminary initialization of Tile 0 */
int intel_root_gt_init_early(struct drm_i915_private *i915)
{
	struct intel_gt *gt = to_gt(i915);

	gt->i915 = i915;
	gt->uncore = &i915->uncore;
	gt->irq_lock = drmm_kzalloc(&i915->drm, sizeof(*gt->irq_lock), GFP_KERNEL);
	if (!gt->irq_lock)
		return -ENOMEM;

	intel_gt_common_init_early(gt);

	return 0;
}

static int intel_gt_probe_lmem(struct intel_gt *gt)
{
	struct drm_i915_private *i915 = gt->i915;
	unsigned int instance = gt->info.id;
	int id = INTEL_REGION_LMEM_0 + instance;
	struct intel_memory_region *mem;
	int err;

	mem = intel_gt_setup_lmem(gt);
	if (IS_ERR(mem)) {
		err = PTR_ERR(mem);
		if (err == -ENODEV)
			return 0;

		gt_err(gt, "Failed to setup region(%d) type=%d\n",
		       err, INTEL_MEMORY_LOCAL);
		return err;
	}

	mem->id = id;
	mem->instance = instance;

	intel_memory_region_set_name(mem, "local%u", mem->instance);

	GEM_BUG_ON(!HAS_REGION(i915, id));
	GEM_BUG_ON(i915->mm.regions[id]);
	i915->mm.regions[id] = mem;

	return 0;
}

int intel_gt_assign_ggtt(struct intel_gt *gt)
{
	/* Media GT shares primary GT's GGTT */
	if (gt->type == GT_MEDIA) {
		gt->ggtt = to_gt(gt->i915)->ggtt;
	} else {
		gt->ggtt = i915_ggtt_create(gt->i915);
		if (IS_ERR(gt->ggtt))
			return PTR_ERR(gt->ggtt);
	}

	list_add_tail(&gt->ggtt_link, &gt->ggtt->gt_list);

	return 0;
}

int intel_gt_init_mmio(struct intel_gt *gt)
{
	intel_gt_init_clock_frequency(gt);

	intel_uc_init_mmio(&gt->uc);
	intel_sseu_info_init(gt);
	intel_gt_mcr_init(gt);

	return intel_engines_init_mmio(gt);
}

static void init_unused_ring(struct intel_gt *gt, u32 base)
{
	struct intel_uncore *uncore = gt->uncore;

	intel_uncore_write(uncore, RING_CTL(base), 0);
	intel_uncore_write(uncore, RING_HEAD(base), 0);
	intel_uncore_write(uncore, RING_TAIL(base), 0);
	intel_uncore_write(uncore, RING_START(base), 0);
}

static void init_unused_rings(struct intel_gt *gt)
{
	struct drm_i915_private *i915 = gt->i915;

	if (IS_I830(i915)) {
		init_unused_ring(gt, PRB1_BASE);
		init_unused_ring(gt, SRB0_BASE);
		init_unused_ring(gt, SRB1_BASE);
		init_unused_ring(gt, SRB2_BASE);
		init_unused_ring(gt, SRB3_BASE);
	} else if (GRAPHICS_VER(i915) == 2) {
		init_unused_ring(gt, SRB0_BASE);
		init_unused_ring(gt, SRB1_BASE);
	} else if (GRAPHICS_VER(i915) == 3) {
		init_unused_ring(gt, PRB1_BASE);
		init_unused_ring(gt, PRB2_BASE);
	}
}

int intel_gt_init_hw(struct intel_gt *gt)
{
	struct drm_i915_private *i915 = gt->i915;
	struct intel_uncore *uncore = gt->uncore;
	int ret;

	gt->last_init_time = ktime_get();

	/* Double layer security blanket, see i915_gem_init() */
	intel_uncore_forcewake_get(uncore, FORCEWAKE_ALL);

	if (HAS_EDRAM(i915) && GRAPHICS_VER(i915) < 9)
		intel_uncore_rmw(uncore, HSW_IDICR, 0, IDIHASHMSK(0xf));

	if (IS_HASWELL(i915))
		intel_uncore_write(uncore,
				   HSW_MI_PREDICATE_RESULT_2,
				   IS_HASWELL_GT3(i915) ?
				   LOWER_SLICE_ENABLED : LOWER_SLICE_DISABLED);

	/* Apply the GT workarounds... */
	intel_gt_apply_workarounds(gt);
	/* ...and determine whether they are sticking. */
	intel_gt_verify_workarounds(gt, "init");

	intel_gt_init_swizzling(gt);

	/*
	 * At least 830 can leave some of the unused rings
	 * "active" (ie. head != tail) after resume which
	 * will prevent c3 entry. Makes sure all unused rings
	 * are totally idle.
	 */
	init_unused_rings(gt);

	ret = i915_ppgtt_init_hw(gt);
	if (ret) {
		gt_err(gt, "Enabling PPGTT failed (%d)\n", ret);
		goto out;
	}

	/* We can't enable contexts until all firmware is loaded */
	ret = intel_uc_init_hw(&gt->uc);
	if (ret) {
		gt_probe_error(gt, "Enabling uc failed (%d)\n", ret);
		goto out;
	}

	intel_mocs_init(gt);

out:
	intel_uncore_forcewake_put(uncore, FORCEWAKE_ALL);
	return ret;
}

static void gen6_clear_engine_error_register(struct intel_engine_cs *engine)
{
	GEN6_RING_FAULT_REG_RMW(engine, RING_FAULT_VALID, 0);
	GEN6_RING_FAULT_REG_POSTING_READ(engine);
}

i915_reg_t intel_gt_perf_limit_reasons_reg(struct intel_gt *gt)
{
	/* GT0_PERF_LIMIT_REASONS is available only for Gen11+ */
	if (GRAPHICS_VER(gt->i915) < 11)
		return INVALID_MMIO_REG;

	return gt->type == GT_MEDIA ?
		MTL_MEDIA_PERF_LIMIT_REASONS : GT0_PERF_LIMIT_REASONS;
}

void
intel_gt_clear_error_registers(struct intel_gt *gt,
			       intel_engine_mask_t engine_mask)
{
	struct drm_i915_private *i915 = gt->i915;
	struct intel_uncore *uncore = gt->uncore;
	u32 eir;

	if (GRAPHICS_VER(i915) != 2)
		intel_uncore_write(uncore, PGTBL_ER, 0);

	if (GRAPHICS_VER(i915) < 4)
		intel_uncore_write(uncore, IPEIR(RENDER_RING_BASE), 0);
	else
		intel_uncore_write(uncore, IPEIR_I965, 0);

	intel_uncore_write(uncore, EIR, 0);
	eir = intel_uncore_read(uncore, EIR);
	if (eir) {
		/*
		 * some errors might have become stuck,
		 * mask them.
		 */
		gt_dbg(gt, "EIR stuck: 0x%08x, masking\n", eir);
		intel_uncore_rmw(uncore, EMR, 0, eir);
		intel_uncore_write(uncore, GEN2_IIR,
				   I915_MASTER_ERROR_INTERRUPT);
	}

	if (GRAPHICS_VER_FULL(i915) >= IP_VER(12, 50)) {
		intel_gt_mcr_multicast_rmw(gt, XEHP_RING_FAULT_REG,
					   RING_FAULT_VALID, 0);
		intel_gt_mcr_read_any(gt, XEHP_RING_FAULT_REG);
	} else if (GRAPHICS_VER(i915) >= 12) {
		intel_uncore_rmw(uncore, GEN12_RING_FAULT_REG, RING_FAULT_VALID, 0);
		intel_uncore_posting_read(uncore, GEN12_RING_FAULT_REG);
	} else if (GRAPHICS_VER(i915) >= 8) {
		intel_uncore_rmw(uncore, GEN8_RING_FAULT_REG, RING_FAULT_VALID, 0);
		intel_uncore_posting_read(uncore, GEN8_RING_FAULT_REG);
	} else if (GRAPHICS_VER(i915) >= 6) {
		struct intel_engine_cs *engine;
		enum intel_engine_id id;

		for_each_engine_masked(engine, gt, engine_mask, id)
			gen6_clear_engine_error_register(engine);
	}
}

static void gen6_check_faults(struct intel_gt *gt)
{
	struct intel_engine_cs *engine;
	enum intel_engine_id id;
	u32 fault;

	for_each_engine(engine, gt, id) {
		fault = GEN6_RING_FAULT_REG_READ(engine);
		if (fault & RING_FAULT_VALID) {
			gt_dbg(gt, "Unexpected fault\n"
			       "\tAddr: 0x%08lx\n"
			       "\tAddress space: %s\n"
			       "\tSource ID: %d\n"
			       "\tType: %d\n",
			       fault & PAGE_MASK,
			       fault & RING_FAULT_GTTSEL_MASK ?
			       "GGTT" : "PPGTT",
			       RING_FAULT_SRCID(fault),
			       RING_FAULT_FAULT_TYPE(fault));
		}
	}
}

static void xehp_check_faults(struct intel_gt *gt)
{
	u32 fault;

	/*
	 * Although the fault register now lives in an MCR register range,
	 * the GAM registers are special and we only truly need to read
	 * the "primary" GAM instance rather than handling each instance
	 * individually.  intel_gt_mcr_read_any() will automatically steer
	 * toward the primary instance.
	 */
	fault = intel_gt_mcr_read_any(gt, XEHP_RING_FAULT_REG);
	if (fault & RING_FAULT_VALID) {
		u32 fault_data0, fault_data1;
		u64 fault_addr;

		fault_data0 = intel_gt_mcr_read_any(gt, XEHP_FAULT_TLB_DATA0);
		fault_data1 = intel_gt_mcr_read_any(gt, XEHP_FAULT_TLB_DATA1);

		fault_addr = ((u64)(fault_data1 & FAULT_VA_HIGH_BITS) << 44) |
			     ((u64)fault_data0 << 12);

		gt_dbg(gt, "Unexpected fault\n"
		       "\tAddr: 0x%08x_%08x\n"
		       "\tAddress space: %s\n"
		       "\tEngine ID: %d\n"
		       "\tSource ID: %d\n"
		       "\tType: %d\n",
		       upper_32_bits(fault_addr), lower_32_bits(fault_addr),
		       fault_data1 & FAULT_GTT_SEL ? "GGTT" : "PPGTT",
		       GEN8_RING_FAULT_ENGINE_ID(fault),
		       RING_FAULT_SRCID(fault),
		       RING_FAULT_FAULT_TYPE(fault));
	}
}

static void gen8_check_faults(struct intel_gt *gt)
{
	struct intel_uncore *uncore = gt->uncore;
	i915_reg_t fault_reg, fault_data0_reg, fault_data1_reg;
	u32 fault;

	if (GRAPHICS_VER(gt->i915) >= 12) {
		fault_reg = GEN12_RING_FAULT_REG;
		fault_data0_reg = GEN12_FAULT_TLB_DATA0;
		fault_data1_reg = GEN12_FAULT_TLB_DATA1;
	} else {
		fault_reg = GEN8_RING_FAULT_REG;
		fault_data0_reg = GEN8_FAULT_TLB_DATA0;
		fault_data1_reg = GEN8_FAULT_TLB_DATA1;
	}

	fault = intel_uncore_read(uncore, fault_reg);
	if (fault & RING_FAULT_VALID) {
		u32 fault_data0, fault_data1;
		u64 fault_addr;

		fault_data0 = intel_uncore_read(uncore, fault_data0_reg);
		fault_data1 = intel_uncore_read(uncore, fault_data1_reg);

		fault_addr = ((u64)(fault_data1 & FAULT_VA_HIGH_BITS) << 44) |
			     ((u64)fault_data0 << 12);

		gt_dbg(gt, "Unexpected fault\n"
		       "\tAddr: 0x%08x_%08x\n"
		       "\tAddress space: %s\n"
		       "\tEngine ID: %d\n"
		       "\tSource ID: %d\n"
		       "\tType: %d\n",
		       upper_32_bits(fault_addr), lower_32_bits(fault_addr),
		       fault_data1 & FAULT_GTT_SEL ? "GGTT" : "PPGTT",
		       GEN8_RING_FAULT_ENGINE_ID(fault),
		       RING_FAULT_SRCID(fault),
		       RING_FAULT_FAULT_TYPE(fault));
	}
}

void intel_gt_check_and_clear_faults(struct intel_gt *gt)
{
	struct drm_i915_private *i915 = gt->i915;

	/* From GEN8 onwards we only have one 'All Engine Fault Register' */
	if (GRAPHICS_VER_FULL(i915) >= IP_VER(12, 50))
		xehp_check_faults(gt);
	else if (GRAPHICS_VER(i915) >= 8)
		gen8_check_faults(gt);
	else if (GRAPHICS_VER(i915) >= 6)
		gen6_check_faults(gt);
	else
		return;

	intel_gt_clear_error_registers(gt, ALL_ENGINES);
}

void intel_gt_flush_ggtt_writes(struct intel_gt *gt)
{
	struct intel_uncore *uncore = gt->uncore;
	intel_wakeref_t wakeref;

	/*
	 * No actual flushing is required for the GTT write domain for reads
	 * from the GTT domain. Writes to it "immediately" go to main memory
	 * as far as we know, so there's no chipset flush. It also doesn't
	 * land in the GPU render cache.
	 *
	 * However, we do have to enforce the order so that all writes through
	 * the GTT land before any writes to the device, such as updates to
	 * the GATT itself.
	 *
	 * We also have to wait a bit for the writes to land from the GTT.
	 * An uncached read (i.e. mmio) seems to be ideal for the round-trip
	 * timing. This issue has only been observed when switching quickly
	 * between GTT writes and CPU reads from inside the kernel on recent hw,
	 * and it appears to only affect discrete GTT blocks (i.e. on LLC
	 * system agents we cannot reproduce this behaviour, until Cannonlake
	 * that was!).
	 */

	wmb();

	if (INTEL_INFO(gt->i915)->has_coherent_ggtt)
		return;

	intel_gt_chipset_flush(gt);

	with_intel_runtime_pm_if_in_use(uncore->rpm, wakeref) {
		unsigned long flags;

		spin_lock_irqsave(&uncore->lock, flags);
		intel_uncore_posting_read_fw(uncore,
					     RING_HEAD(RENDER_RING_BASE));
		spin_unlock_irqrestore(&uncore->lock, flags);
	}
}

void intel_gt_chipset_flush(struct intel_gt *gt)
{
	wmb();
	if (GRAPHICS_VER(gt->i915) < 6)
		intel_ggtt_gmch_flush();
}

void intel_gt_driver_register(struct intel_gt *gt)
{
	intel_gsc_init(&gt->gsc, gt->i915);

	intel_rps_driver_register(&gt->rps);

	intel_gt_debugfs_register(gt);
	intel_gt_sysfs_register(gt);
}

static int intel_gt_init_scratch(struct intel_gt *gt, unsigned int size)
{
	struct drm_i915_private *i915 = gt->i915;
	struct drm_i915_gem_object *obj;
	struct i915_vma *vma;
	int ret;

	obj = i915_gem_object_create_lmem(i915, size,
					  I915_BO_ALLOC_VOLATILE |
					  I915_BO_ALLOC_GPU_ONLY);
	if (IS_ERR(obj) && !IS_METEORLAKE(i915)) /* Wa_22018444074 */
		obj = i915_gem_object_create_stolen(i915, size);
	if (IS_ERR(obj))
		obj = i915_gem_object_create_internal(i915, size);
	if (IS_ERR(obj)) {
		gt_err(gt, "Failed to allocate scratch page\n");
		return PTR_ERR(obj);
	}

	vma = i915_vma_instance(obj, &gt->ggtt->vm, NULL);
	if (IS_ERR(vma)) {
		ret = PTR_ERR(vma);
		goto err_unref;
	}

	ret = i915_ggtt_pin(vma, NULL, 0, PIN_HIGH);
	if (ret)
		goto err_unref;

	gt->scratch = i915_vma_make_unshrinkable(vma);

	return 0;

err_unref:
	i915_gem_object_put(obj);
	return ret;
}

static void intel_gt_fini_scratch(struct intel_gt *gt)
{
	i915_vma_unpin_and_release(&gt->scratch, 0);
}

static struct i915_address_space *kernel_vm(struct intel_gt *gt)
{
	if (INTEL_PPGTT(gt->i915) > INTEL_PPGTT_ALIASING)
		return &i915_ppgtt_create(gt, I915_BO_ALLOC_PM_EARLY)->vm;
	else
		return i915_vm_get(&gt->ggtt->vm);
}

static int __engines_record_defaults(struct intel_gt *gt)
{
	struct i915_request *requests[I915_NUM_ENGINES] = {};
	struct intel_engine_cs *engine;
	enum intel_engine_id id;
	int err = 0;

	/*
	 * As we reset the gpu during very early sanitisation, the current
	 * register state on the GPU should reflect its defaults values.
	 * We load a context onto the hw (with restore-inhibit), then switch
	 * over to a second context to save that default register state. We
	 * can then prime every new context with that state so they all start
	 * from the same default HW values.
	 */

	for_each_engine(engine, gt, id) {
		struct intel_renderstate so;
		struct intel_context *ce;
		struct i915_request *rq;

		/* We must be able to switch to something! */
		GEM_BUG_ON(!engine->kernel_context);

		ce = intel_context_create(engine);
		if (IS_ERR(ce)) {
			err = PTR_ERR(ce);
			goto out;
		}

		err = intel_renderstate_init(&so, ce);
		if (err)
			goto err;

		rq = i915_request_create(ce);
		if (IS_ERR(rq)) {
			err = PTR_ERR(rq);
			goto err_fini;
		}

		err = intel_engine_emit_ctx_wa(rq);
		if (err)
			goto err_rq;

		err = intel_renderstate_emit(&so, rq);
		if (err)
			goto err_rq;

err_rq:
		requests[id] = i915_request_get(rq);
		i915_request_add(rq);
err_fini:
		intel_renderstate_fini(&so, ce);
err:
		if (err) {
			intel_context_put(ce);
			goto out;
		}
	}

	/* Flush the default context image to memory, and enable powersaving. */
	if (intel_gt_wait_for_idle(gt, I915_GEM_IDLE_TIMEOUT) == -ETIME) {
		err = -EIO;
		goto out;
	}

	for (id = 0; id < ARRAY_SIZE(requests); id++) {
		struct i915_request *rq;
		struct file *state;

		rq = requests[id];
		if (!rq)
			continue;

		if (rq->fence.error) {
			err = -EIO;
			goto out;
		}

		GEM_BUG_ON(!test_bit(CONTEXT_ALLOC_BIT, &rq->context->flags));
		if (!rq->context->state)
			continue;

		/* Keep a copy of the state's backing pages; free the obj */
		state = shmem_create_from_object(rq->context->state->obj);
		if (IS_ERR(state)) {
			err = PTR_ERR(state);
			goto out;
		}
		rq->engine->default_state = state;
	}

out:
	/*
	 * If we have to abandon now, we expect the engines to be idle
	 * and ready to be torn-down. The quickest way we can accomplish
	 * this is by declaring ourselves wedged.
	 */
	if (err)
		intel_gt_set_wedged(gt);

	for (id = 0; id < ARRAY_SIZE(requests); id++) {
		struct intel_context *ce;
		struct i915_request *rq;

		rq = requests[id];
		if (!rq)
			continue;

		ce = rq->context;
		i915_request_put(rq);
		intel_context_put(ce);
	}
	return err;
}

static int __engines_verify_workarounds(struct intel_gt *gt)
{
	struct intel_engine_cs *engine;
	enum intel_engine_id id;
	int err = 0;

	if (!IS_ENABLED(CONFIG_DRM_I915_DEBUG_GEM))
		return 0;

	for_each_engine(engine, gt, id) {
		if (intel_engine_verify_workarounds(engine, "load"))
			err = -EIO;
	}

	/* Flush and restore the kernel context for safety */
	if (intel_gt_wait_for_idle(gt, I915_GEM_IDLE_TIMEOUT) == -ETIME)
		err = -EIO;

	return err;
}

static void __intel_gt_disable(struct intel_gt *gt)
{
	intel_gt_set_wedged_on_fini(gt);

	intel_gt_suspend_prepare(gt);
	intel_gt_suspend_late(gt);

	GEM_BUG_ON(intel_gt_pm_is_awake(gt));
}

int intel_gt_wait_for_idle(struct intel_gt *gt, long timeout)
{
	long remaining_timeout;

	/* If the device is asleep, we have no requests outstanding */
	if (!intel_gt_pm_is_awake(gt))
		return 0;

	while ((timeout = intel_gt_retire_requests_timeout(gt, timeout,
							   &remaining_timeout)) > 0) {
		cond_resched();
		if (signal_pending(current))
			return -EINTR;
	}

	if (timeout)
		return timeout;

	if (remaining_timeout < 0)
		remaining_timeout = 0;

	return intel_uc_wait_for_idle(&gt->uc, remaining_timeout);
}

int intel_gt_init(struct intel_gt *gt)
{
	int err;

	err = i915_inject_probe_error(gt->i915, -ENODEV);
	if (err)
		return err;

	intel_gt_init_workarounds(gt);

	/*
	 * This is just a security blanket to placate dragons.
	 * On some systems, we very sporadically observe that the first TLBs
	 * used by the CS may be stale, despite us poking the TLB reset. If
	 * we hold the forcewake during initialisation these problems
	 * just magically go away.
	 */
	intel_uncore_forcewake_get(gt->uncore, FORCEWAKE_ALL);

	err = intel_gt_init_scratch(gt,
				    GRAPHICS_VER(gt->i915) == 2 ? SZ_256K : SZ_4K);
	if (err)
		goto out_fw;

	intel_gt_pm_init(gt);

	gt->vm = kernel_vm(gt);
	if (!gt->vm) {
		err = -ENOMEM;
		goto err_pm;
	}

	intel_set_mocs_index(gt);

	err = intel_engines_init(gt);
	if (err)
		goto err_engines;

	err = intel_uc_init(&gt->uc);
	if (err)
		goto err_engines;

	err = intel_gt_resume(gt);
	if (err)
		goto err_uc_init;

	err = intel_gt_init_hwconfig(gt);
	if (err)
		gt_err(gt, "Failed to retrieve hwconfig table: %pe\n", ERR_PTR(err));

	err = __engines_record_defaults(gt);
	if (err)
		goto err_gt;

	err = __engines_verify_workarounds(gt);
	if (err)
		goto err_gt;

	err = i915_inject_probe_error(gt->i915, -EIO);
	if (err)
		goto err_gt;

	intel_uc_init_late(&gt->uc);
<<<<<<< HEAD

	intel_migrate_init(&gt->migrate, gt);
=======
>>>>>>> 98817289

	intel_migrate_init(&gt->migrate, gt);

	goto out_fw;
err_gt:
	__intel_gt_disable(gt);
	intel_uc_fini_hw(&gt->uc);
err_uc_init:
	intel_uc_fini(&gt->uc);
err_engines:
	intel_engines_release(gt);
	i915_vm_put(fetch_and_zero(&gt->vm));
err_pm:
	intel_gt_pm_fini(gt);
	intel_gt_fini_scratch(gt);
out_fw:
	if (err)
		intel_gt_set_wedged_on_init(gt);
	intel_uncore_forcewake_put(gt->uncore, FORCEWAKE_ALL);
	return err;
}

void intel_gt_driver_remove(struct intel_gt *gt)
{
	__intel_gt_disable(gt);

	intel_migrate_fini(&gt->migrate);
	intel_uc_driver_remove(&gt->uc);

	intel_engines_release(gt);

	intel_gt_flush_buffer_pool(gt);
}

void intel_gt_driver_unregister(struct intel_gt *gt)
{
	intel_wakeref_t wakeref;

	intel_gt_sysfs_unregister(gt);
	intel_rps_driver_unregister(&gt->rps);
	intel_gsc_fini(&gt->gsc);

	/*
	 * If we unload the driver and wedge before the GSC worker is complete,
	 * the worker will hit an error on its submission to the GSC engine and
	 * then exit. This is hard to hit for a user, but it is reproducible
	 * with skipping selftests. The error is handled gracefully by the
	 * worker, so there are no functional issues, but we still end up with
	 * an error message in dmesg, which is something we want to avoid as
	 * this is a supported scenario. We could modify the worker to better
	 * handle a wedging occurring during its execution, but that gets
	 * complicated for a couple of reasons:
	 * - We do want the error on runtime wedging, because there are
	 *   implications for subsystems outside of GT (i.e., PXP, HDCP), it's
	 *   only the error on driver unload that we want to silence.
	 * - The worker is responsible for multiple submissions (GSC FW load,
	 *   HuC auth, SW proxy), so all of those will have to be adapted to
	 *   handle the wedged_on_fini scenario.
	 * Therefore, it's much simpler to just wait for the worker to be done
	 * before wedging on driver removal, also considering that the worker
	 * will likely already be idle in the great majority of non-selftest
	 * scenarios.
	 */
	intel_gsc_uc_flush_work(&gt->uc.gsc);

	/*
	 * Upon unregistering the device to prevent any new users, cancel
	 * all in-flight requests so that we can quickly unbind the active
	 * resources.
	 */
	intel_gt_set_wedged_on_fini(gt);

	/* Scrub all HW state upon release */
	with_intel_runtime_pm(gt->uncore->rpm, wakeref)
		__intel_gt_reset(gt, ALL_ENGINES);
}

void intel_gt_driver_release(struct intel_gt *gt)
{
	struct i915_address_space *vm;

	vm = fetch_and_zero(&gt->vm);
	if (vm) /* FIXME being called twice on error paths :( */
		i915_vm_put(vm);

	intel_wa_list_free(&gt->wa_list);
	intel_gt_pm_fini(gt);
	intel_gt_fini_scratch(gt);
	intel_gt_fini_buffer_pool(gt);
	intel_gt_fini_hwconfig(gt);
}

void intel_gt_driver_late_release_all(struct drm_i915_private *i915)
{
	struct intel_gt *gt;
	unsigned int id;

	/* We need to wait for inflight RCU frees to release their grip */
	rcu_barrier();

	for_each_gt(gt, i915, id) {
		intel_uc_driver_late_release(&gt->uc);
		intel_gt_fini_requests(gt);
		intel_gt_fini_reset(gt);
		intel_gt_fini_timelines(gt);
		intel_gt_fini_tlb(gt);
		intel_engines_free(gt);
	}
}

static int intel_gt_tile_setup(struct intel_gt *gt, phys_addr_t phys_addr)
{
	int ret;

	if (!gt_is_root(gt)) {
		struct intel_uncore *uncore;
		spinlock_t *irq_lock;

		uncore = drmm_kzalloc(&gt->i915->drm, sizeof(*uncore), GFP_KERNEL);
		if (!uncore)
			return -ENOMEM;

		irq_lock = drmm_kzalloc(&gt->i915->drm, sizeof(*irq_lock), GFP_KERNEL);
		if (!irq_lock)
			return -ENOMEM;

		gt->uncore = uncore;
		gt->irq_lock = irq_lock;

		intel_gt_common_init_early(gt);
	}

	intel_uncore_init_early(gt->uncore, gt);

	ret = intel_uncore_setup_mmio(gt->uncore, phys_addr);
	if (ret)
		return ret;

	gt->phys_addr = phys_addr;

	return 0;
}

int intel_gt_probe_all(struct drm_i915_private *i915)
{
	struct pci_dev *pdev = to_pci_dev(i915->drm.dev);
	struct intel_gt *gt = to_gt(i915);
	const struct intel_gt_definition *gtdef;
	phys_addr_t phys_addr;
	unsigned int mmio_bar;
	unsigned int i;
	int ret;

	mmio_bar = intel_mmio_bar(GRAPHICS_VER(i915));
	phys_addr = pci_resource_start(pdev, mmio_bar);

	/*
	 * We always have at least one primary GT on any device
	 * and it has been already initialized early during probe
	 * in i915_driver_probe()
	 */
	gt->i915 = i915;
	gt->name = "Primary GT";
	gt->info.engine_mask = INTEL_INFO(i915)->platform_engine_mask;

	gt_dbg(gt, "Setting up %s\n", gt->name);
	ret = intel_gt_tile_setup(gt, phys_addr);
	if (ret)
		return ret;

	i915->gt[0] = gt;

	if (!HAS_EXTRA_GT_LIST(i915))
		return 0;

	for (i = 1, gtdef = &INTEL_INFO(i915)->extra_gt_list[i - 1];
	     gtdef->name != NULL;
	     i++, gtdef = &INTEL_INFO(i915)->extra_gt_list[i - 1]) {
		gt = drmm_kzalloc(&i915->drm, sizeof(*gt), GFP_KERNEL);
		if (!gt) {
			ret = -ENOMEM;
			goto err;
		}

		gt->i915 = i915;
		gt->name = gtdef->name;
		gt->type = gtdef->type;
		gt->info.engine_mask = gtdef->engine_mask;
		gt->info.id = i;

		gt_dbg(gt, "Setting up %s\n", gt->name);
		if (GEM_WARN_ON(range_overflows_t(resource_size_t,
						  gtdef->mapping_base,
						  SZ_16M,
						  pci_resource_len(pdev, mmio_bar)))) {
			ret = -ENODEV;
			goto err;
		}

		switch (gtdef->type) {
		case GT_TILE:
			ret = intel_gt_tile_setup(gt, phys_addr + gtdef->mapping_base);
			break;

		case GT_MEDIA:
			ret = intel_sa_mediagt_setup(gt, phys_addr + gtdef->mapping_base,
						     gtdef->gsi_offset);
			break;

		case GT_PRIMARY:
			/* Primary GT should not appear in extra GT list */
		default:
			MISSING_CASE(gtdef->type);
			ret = -ENODEV;
		}

		if (ret)
			goto err;

		i915->gt[i] = gt;
	}

	return 0;

err:
	i915_probe_error(i915, "Failed to initialize %s! (%d)\n", gtdef->name, ret);
	return ret;
}

int intel_gt_tiles_init(struct drm_i915_private *i915)
{
	struct intel_gt *gt;
	unsigned int id;
	int ret;

	for_each_gt(gt, i915, id) {
		ret = intel_gt_probe_lmem(gt);
		if (ret)
			return ret;
	}

	return 0;
}

void intel_gt_info_print(const struct intel_gt_info *info,
			 struct drm_printer *p)
{
	drm_printf(p, "available engines: %x\n", info->engine_mask);

	intel_sseu_dump(&info->sseu, p);
}

enum i915_map_type intel_gt_coherent_map_type(struct intel_gt *gt,
					      struct drm_i915_gem_object *obj,
					      bool always_coherent)
{
	/*
	 * Wa_22016122933: always return I915_MAP_WC for Media
	 * version 13.0 when the object is on the Media GT
	 */
	if (i915_gem_object_is_lmem(obj) || intel_gt_needs_wa_22016122933(gt))
		return I915_MAP_WC;
	if (HAS_LLC(gt->i915) || always_coherent)
		return I915_MAP_WB;
	else
		return I915_MAP_WC;
}<|MERGE_RESOLUTION|>--- conflicted
+++ resolved
@@ -741,11 +741,6 @@
 		goto err_gt;
 
 	intel_uc_init_late(&gt->uc);
-<<<<<<< HEAD
-
-	intel_migrate_init(&gt->migrate, gt);
-=======
->>>>>>> 98817289
 
 	intel_migrate_init(&gt->migrate, gt);
 
