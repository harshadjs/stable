--- conflicted
+++ resolved
@@ -253,11 +253,6 @@
 	 * table requires quiescing memory traffic beforehand
 	 */
 	if (mode & EMIT_FLUSH || gen12_needs_ccs_aux_inv(engine)) {
-<<<<<<< HEAD
-		u32 flags = 0;
-		u32 *cs;
-
-=======
 		u32 bit_group_0 = 0;
 		u32 bit_group_1 = 0;
 		int err;
@@ -276,7 +271,6 @@
 		if (GRAPHICS_VER_FULL(rq->i915) >= IP_VER(12, 70))
 			bit_group_0 |= PIPE_CONTROL_CCS_FLUSH;
 
->>>>>>> 98817289
 		/*
 		 * L3 fabric flush is needed for AUX CCS invalidation
 		 * which happens as part of pipe-control so we can
@@ -285,19 +279,11 @@
 		 * AUX CCS invalidation and lead to unwanted side effects.
 		 */
 		if (mode & EMIT_FLUSH)
-<<<<<<< HEAD
-			flags |= PIPE_CONTROL_FLUSH_L3;
-
-		flags |= PIPE_CONTROL_TILE_CACHE_FLUSH;
-		flags |= PIPE_CONTROL_RENDER_TARGET_CACHE_FLUSH;
-		flags |= PIPE_CONTROL_DEPTH_CACHE_FLUSH;
-=======
 			bit_group_1 |= PIPE_CONTROL_FLUSH_L3;
 
 		bit_group_1 |= PIPE_CONTROL_TILE_CACHE_FLUSH;
 		bit_group_1 |= PIPE_CONTROL_RENDER_TARGET_CACHE_FLUSH;
 		bit_group_1 |= PIPE_CONTROL_DEPTH_CACHE_FLUSH;
->>>>>>> 98817289
 		/* Wa_1409600907:tgl,adl-p */
 		bit_group_1 |= PIPE_CONTROL_DEPTH_STALL;
 		bit_group_1 |= PIPE_CONTROL_DC_FLUSH_ENABLE;
