--- conflicted
+++ resolved
@@ -177,10 +177,10 @@
 		enum port port;
 
 		/* Clear PIPE, DDI, PHY, HPD before setting new */
-<<<<<<< HEAD
-		vgpu_vreg_t(vgpu, GEN8_DE_PORT_ISR) &= ~(BXT_DE_PORT_HP_DDIA |
-			BXT_DE_PORT_HP_DDIB |
-			BXT_DE_PORT_HP_DDIC);
+		vgpu_vreg_t(vgpu, GEN8_DE_PORT_ISR) &=
+			~(GEN8_DE_PORT_HOTPLUG(HPD_PORT_A) |
+			  GEN8_DE_PORT_HOTPLUG(HPD_PORT_B) |
+			  GEN8_DE_PORT_HOTPLUG(HPD_PORT_C));
 
 		for_each_pipe(dev_priv, pipe) {
 			vgpu_vreg_t(vgpu, PIPECONF(pipe)) &=
@@ -238,69 +238,6 @@
 		vgpu_vreg_t(vgpu, SFUSE_STRAP) &= ~SFUSE_STRAP_DDIB_DETECTED;
 		vgpu_vreg_t(vgpu, SFUSE_STRAP) &= ~SFUSE_STRAP_DDIC_DETECTED;
 
-=======
-		vgpu_vreg_t(vgpu, GEN8_DE_PORT_ISR) &=
-			~(GEN8_DE_PORT_HOTPLUG(HPD_PORT_A) |
-			  GEN8_DE_PORT_HOTPLUG(HPD_PORT_B) |
-			  GEN8_DE_PORT_HOTPLUG(HPD_PORT_C));
-
-		for_each_pipe(dev_priv, pipe) {
-			vgpu_vreg_t(vgpu, PIPECONF(pipe)) &=
-				~(PIPECONF_ENABLE | I965_PIPECONF_ACTIVE);
-			vgpu_vreg_t(vgpu, DSPCNTR(pipe)) &= ~DISPLAY_PLANE_ENABLE;
-			vgpu_vreg_t(vgpu, SPRCTL(pipe)) &= ~SPRITE_ENABLE;
-			vgpu_vreg_t(vgpu, CURCNTR(pipe)) &= ~MCURSOR_MODE;
-			vgpu_vreg_t(vgpu, CURCNTR(pipe)) |= MCURSOR_MODE_DISABLE;
-		}
-
-		for (trans = TRANSCODER_A; trans <= TRANSCODER_EDP; trans++) {
-			vgpu_vreg_t(vgpu, TRANS_DDI_FUNC_CTL(trans)) &=
-				~(TRANS_DDI_BPC_MASK | TRANS_DDI_MODE_SELECT_MASK |
-				  TRANS_DDI_PORT_MASK | TRANS_DDI_FUNC_ENABLE);
-		}
-		vgpu_vreg_t(vgpu, TRANS_DDI_FUNC_CTL(TRANSCODER_A)) &=
-			~(TRANS_DDI_BPC_MASK | TRANS_DDI_MODE_SELECT_MASK |
-			  TRANS_DDI_PORT_MASK);
-
-		for (port = PORT_A; port <= PORT_C; port++) {
-			vgpu_vreg_t(vgpu, BXT_PHY_CTL(port)) &=
-				~BXT_PHY_LANE_ENABLED;
-			vgpu_vreg_t(vgpu, BXT_PHY_CTL(port)) |=
-				(BXT_PHY_CMNLANE_POWERDOWN_ACK |
-				 BXT_PHY_LANE_POWERDOWN_ACK);
-
-			vgpu_vreg_t(vgpu, BXT_PORT_PLL_ENABLE(port)) &=
-				~(PORT_PLL_POWER_STATE | PORT_PLL_POWER_ENABLE |
-				  PORT_PLL_REF_SEL | PORT_PLL_LOCK |
-				  PORT_PLL_ENABLE);
-
-			vgpu_vreg_t(vgpu, DDI_BUF_CTL(port)) &=
-				~(DDI_INIT_DISPLAY_DETECTED |
-				  DDI_BUF_CTL_ENABLE);
-			vgpu_vreg_t(vgpu, DDI_BUF_CTL(port)) |= DDI_BUF_IS_IDLE;
-		}
-		vgpu_vreg_t(vgpu, PCH_PORT_HOTPLUG) &=
-			~(PORTA_HOTPLUG_ENABLE | PORTA_HOTPLUG_STATUS_MASK);
-		vgpu_vreg_t(vgpu, PCH_PORT_HOTPLUG) &=
-			~(PORTB_HOTPLUG_ENABLE | PORTB_HOTPLUG_STATUS_MASK);
-		vgpu_vreg_t(vgpu, PCH_PORT_HOTPLUG) &=
-			~(PORTC_HOTPLUG_ENABLE | PORTC_HOTPLUG_STATUS_MASK);
-		/* No hpd_invert set in vgpu vbt, need to clear invert mask */
-		vgpu_vreg_t(vgpu, PCH_PORT_HOTPLUG) &= ~BXT_DDI_HPD_INVERT_MASK;
-		vgpu_vreg_t(vgpu, GEN8_DE_PORT_ISR) &= ~BXT_DE_PORT_HOTPLUG_MASK;
-
-		vgpu_vreg_t(vgpu, BXT_P_CR_GT_DISP_PWRON) &= ~(BIT(0) | BIT(1));
-		vgpu_vreg_t(vgpu, BXT_PORT_CL1CM_DW0(DPIO_PHY0)) &=
-			~PHY_POWER_GOOD;
-		vgpu_vreg_t(vgpu, BXT_PORT_CL1CM_DW0(DPIO_PHY1)) &=
-			~PHY_POWER_GOOD;
-		vgpu_vreg_t(vgpu, BXT_PHY_CTL_FAMILY(DPIO_PHY0)) &= ~BIT(30);
-		vgpu_vreg_t(vgpu, BXT_PHY_CTL_FAMILY(DPIO_PHY1)) &= ~BIT(30);
-
-		vgpu_vreg_t(vgpu, SFUSE_STRAP) &= ~SFUSE_STRAP_DDIB_DETECTED;
-		vgpu_vreg_t(vgpu, SFUSE_STRAP) &= ~SFUSE_STRAP_DDIC_DETECTED;
-
->>>>>>> 3b17187f
 		/*
 		 * Only 1 PIPE enabled in current vGPU display and PIPE_A is
 		 *  tied to TRANSCODER_A in HW, so it's safe to assume PIPE_A,
@@ -751,15 +688,6 @@
 		if (intel_vgpu_has_monitor_on_port(vgpu, PORT_A)) {
 			if (connected) {
 				vgpu_vreg_t(vgpu, GEN8_DE_PORT_ISR) |=
-<<<<<<< HEAD
-					BXT_DE_PORT_HP_DDIA;
-			} else {
-				vgpu_vreg_t(vgpu, GEN8_DE_PORT_ISR) &=
-					~BXT_DE_PORT_HP_DDIA;
-			}
-			vgpu_vreg_t(vgpu, GEN8_DE_PORT_IIR) |=
-				BXT_DE_PORT_HP_DDIA;
-=======
 					GEN8_DE_PORT_HOTPLUG(HPD_PORT_A);
 			} else {
 				vgpu_vreg_t(vgpu, GEN8_DE_PORT_ISR) &=
@@ -767,7 +695,6 @@
 			}
 			vgpu_vreg_t(vgpu, GEN8_DE_PORT_IIR) |=
 				GEN8_DE_PORT_HOTPLUG(HPD_PORT_A);
->>>>>>> 3b17187f
 			vgpu_vreg_t(vgpu, PCH_PORT_HOTPLUG) &=
 				~PORTA_HOTPLUG_STATUS_MASK;
 			vgpu_vreg_t(vgpu, PCH_PORT_HOTPLUG) |=
@@ -777,29 +704,17 @@
 		if (intel_vgpu_has_monitor_on_port(vgpu, PORT_B)) {
 			if (connected) {
 				vgpu_vreg_t(vgpu, GEN8_DE_PORT_ISR) |=
-<<<<<<< HEAD
-					BXT_DE_PORT_HP_DDIB;
-=======
 					GEN8_DE_PORT_HOTPLUG(HPD_PORT_B);
->>>>>>> 3b17187f
 				vgpu_vreg_t(vgpu, SFUSE_STRAP) |=
 					SFUSE_STRAP_DDIB_DETECTED;
 			} else {
 				vgpu_vreg_t(vgpu, GEN8_DE_PORT_ISR) &=
-<<<<<<< HEAD
-					~BXT_DE_PORT_HP_DDIB;
-=======
 					~GEN8_DE_PORT_HOTPLUG(HPD_PORT_B);
->>>>>>> 3b17187f
 				vgpu_vreg_t(vgpu, SFUSE_STRAP) &=
 					~SFUSE_STRAP_DDIB_DETECTED;
 			}
 			vgpu_vreg_t(vgpu, GEN8_DE_PORT_IIR) |=
-<<<<<<< HEAD
-				BXT_DE_PORT_HP_DDIB;
-=======
 				GEN8_DE_PORT_HOTPLUG(HPD_PORT_B);
->>>>>>> 3b17187f
 			vgpu_vreg_t(vgpu, PCH_PORT_HOTPLUG) &=
 				~PORTB_HOTPLUG_STATUS_MASK;
 			vgpu_vreg_t(vgpu, PCH_PORT_HOTPLUG) |=
@@ -809,29 +724,17 @@
 		if (intel_vgpu_has_monitor_on_port(vgpu, PORT_C)) {
 			if (connected) {
 				vgpu_vreg_t(vgpu, GEN8_DE_PORT_ISR) |=
-<<<<<<< HEAD
-					BXT_DE_PORT_HP_DDIC;
-=======
 					GEN8_DE_PORT_HOTPLUG(HPD_PORT_C);
->>>>>>> 3b17187f
 				vgpu_vreg_t(vgpu, SFUSE_STRAP) |=
 					SFUSE_STRAP_DDIC_DETECTED;
 			} else {
 				vgpu_vreg_t(vgpu, GEN8_DE_PORT_ISR) &=
-<<<<<<< HEAD
-					~BXT_DE_PORT_HP_DDIC;
-=======
 					~GEN8_DE_PORT_HOTPLUG(HPD_PORT_C);
->>>>>>> 3b17187f
 				vgpu_vreg_t(vgpu, SFUSE_STRAP) &=
 					~SFUSE_STRAP_DDIC_DETECTED;
 			}
 			vgpu_vreg_t(vgpu, GEN8_DE_PORT_IIR) |=
-<<<<<<< HEAD
-				BXT_DE_PORT_HP_DDIC;
-=======
 				GEN8_DE_PORT_HOTPLUG(HPD_PORT_C);
->>>>>>> 3b17187f
 			vgpu_vreg_t(vgpu, PCH_PORT_HOTPLUG) &=
 				~PORTC_HOTPLUG_STATUS_MASK;
 			vgpu_vreg_t(vgpu, PCH_PORT_HOTPLUG) |=
