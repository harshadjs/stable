--- conflicted
+++ resolved
@@ -168,16 +168,6 @@
 	struct drm_file *file_priv = filp->private_data;
 	struct nouveau_drm *drm = nouveau_drm(file_priv->minor->dev);
 
-<<<<<<< HEAD
-	if (unlikely(vma->vm_pgoff < DRM_FILE_PAGE_OFFSET))
-#if defined(CONFIG_NOUVEAU_LEGACY_CTX_SUPPORT)
-		return drm_legacy_mmap(filp, vma);
-#else
-		return -EINVAL;
-#endif
-
-=======
->>>>>>> f7688b48
 	return ttm_bo_mmap(filp, vma, &drm->ttm.bdev);
 }
 
