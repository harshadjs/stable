--- conflicted
+++ resolved
@@ -597,13 +597,8 @@
 	bool use_dma_api = !virtio_has_dma_quirk(vgdev->vdev);
 
 	if (virtio_gpu_is_shmem(bo) && use_dma_api)
-<<<<<<< HEAD
-		dma_sync_sgtable_for_device(vgdev->vdev->dev.parent,
-					    shmem->pages, DMA_TO_DEVICE);
-=======
 		dma_sync_sgtable_for_device(&vgdev->vdev->dev,
 					    bo->base.sgt, DMA_TO_DEVICE);
->>>>>>> d60c95ef
 
 	cmd_p = virtio_gpu_alloc_cmd(vgdev, &vbuf, sizeof(*cmd_p));
 	memset(cmd_p, 0, sizeof(*cmd_p));
