// SPDX-License-Identifier: GPL-2.0 OR MIT
/*
 * Copyright 2020-2021 Advanced Micro Devices, Inc.
 *
 * Permission is hereby granted, free of charge, to any person obtaining a
 * copy of this software and associated documentation files (the "Software"),
 * to deal in the Software without restriction, including without limitation
 * the rights to use, copy, modify, merge, publish, distribute, sublicense,
 * and/or sell copies of the Software, and to permit persons to whom the
 * Software is furnished to do so, subject to the following conditions:
 *
 * The above copyright notice and this permission notice shall be included in
 * all copies or substantial portions of the Software.
 *
 * THE SOFTWARE IS PROVIDED "AS IS", WITHOUT WARRANTY OF ANY KIND, EXPRESS OR
 * IMPLIED, INCLUDING BUT NOT LIMITED TO THE WARRANTIES OF MERCHANTABILITY,
 * FITNESS FOR A PARTICULAR PURPOSE AND NONINFRINGEMENT.  IN NO EVENT SHALL
 * THE COPYRIGHT HOLDER(S) OR AUTHOR(S) BE LIABLE FOR ANY CLAIM, DAMAGES OR
 * OTHER LIABILITY, WHETHER IN AN ACTION OF CONTRACT, TORT OR OTHERWISE,
 * ARISING FROM, OUT OF OR IN CONNECTION WITH THE SOFTWARE OR THE USE OR
 * OTHER DEALINGS IN THE SOFTWARE.
 */
#include <linux/types.h>
#include <linux/hmm.h>
#include <linux/dma-direction.h>
#include <linux/dma-mapping.h>
#include <linux/migrate.h>
#include "amdgpu_sync.h"
#include "amdgpu_object.h"
#include "amdgpu_vm.h"
#include "amdgpu_res_cursor.h"
#include "kfd_priv.h"
#include "kfd_svm.h"
#include "kfd_migrate.h"
#include "kfd_smi_events.h"

#ifdef dev_fmt
#undef dev_fmt
#endif
#define dev_fmt(fmt) "kfd_migrate: " fmt

static uint64_t
svm_migrate_direct_mapping_addr(struct amdgpu_device *adev, uint64_t addr)
{
	return addr + amdgpu_ttm_domain_start(adev, TTM_PL_VRAM);
}

static int
svm_migrate_gart_map(struct amdgpu_ring *ring, uint64_t npages,
		     dma_addr_t *addr, uint64_t *gart_addr, uint64_t flags)
{
	struct amdgpu_device *adev = ring->adev;
	struct amdgpu_job *job;
	unsigned int num_dw, num_bytes;
	struct dma_fence *fence;
	uint64_t src_addr, dst_addr;
	uint64_t pte_flags;
	void *cpu_addr;
	int r;

	/* use gart window 0 */
	*gart_addr = adev->gmc.gart_start;

	num_dw = ALIGN(adev->mman.buffer_funcs->copy_num_dw, 8);
	num_bytes = npages * 8;

	r = amdgpu_job_alloc_with_ib(adev, &adev->mman.high_pr,
				     AMDGPU_FENCE_OWNER_UNDEFINED,
				     num_dw * 4 + num_bytes,
				     AMDGPU_IB_POOL_DELAYED,
				     &job);
	if (r)
		return r;

	src_addr = num_dw * 4;
	src_addr += job->ibs[0].gpu_addr;

	dst_addr = amdgpu_bo_gpu_offset(adev->gart.bo);
	amdgpu_emit_copy_buffer(adev, &job->ibs[0], src_addr,
				dst_addr, num_bytes, 0);

	amdgpu_ring_pad_ib(ring, &job->ibs[0]);
	WARN_ON(job->ibs[0].length_dw > num_dw);

	pte_flags = AMDGPU_PTE_VALID | AMDGPU_PTE_READABLE;
	pte_flags |= AMDGPU_PTE_SYSTEM | AMDGPU_PTE_SNOOPED;
	if (!(flags & KFD_IOCTL_SVM_FLAG_GPU_RO))
		pte_flags |= AMDGPU_PTE_WRITEABLE;
	pte_flags |= adev->gart.gart_pte_flags;

	cpu_addr = &job->ibs[0].ptr[num_dw];

	amdgpu_gart_map(adev, 0, npages, addr, pte_flags, cpu_addr);
	fence = amdgpu_job_submit(job);
	dma_fence_put(fence);

	return r;
}

/**
 * svm_migrate_copy_memory_gart - sdma copy data between ram and vram
 *
 * @adev: amdgpu device the sdma ring running
 * @sys: system DMA pointer to be copied
 * @vram: vram destination DMA pointer
 * @npages: number of pages to copy
 * @direction: enum MIGRATION_COPY_DIR
 * @mfence: output, sdma fence to signal after sdma is done
 *
 * ram address uses GART table continuous entries mapping to ram pages,
 * vram address uses direct mapping of vram pages, which must have npages
 * number of continuous pages.
 * GART update and sdma uses same buf copy function ring, sdma is splited to
 * multiple GTT_MAX_PAGES transfer, all sdma operations are serialized, wait for
 * the last sdma finish fence which is returned to check copy memory is done.
 *
 * Context: Process context, takes and releases gtt_window_lock
 *
 * Return:
 * 0 - OK, otherwise error code
 */

static int
svm_migrate_copy_memory_gart(struct amdgpu_device *adev, dma_addr_t *sys,
			     uint64_t *vram, uint64_t npages,
			     enum MIGRATION_COPY_DIR direction,
			     struct dma_fence **mfence)
{
	const uint64_t GTT_MAX_PAGES = AMDGPU_GTT_MAX_TRANSFER_SIZE;
	struct amdgpu_ring *ring = adev->mman.buffer_funcs_ring;
	uint64_t gart_s, gart_d;
	struct dma_fence *next;
	uint64_t size;
	int r;

	mutex_lock(&adev->mman.gtt_window_lock);

	while (npages) {
		size = min(GTT_MAX_PAGES, npages);

		if (direction == FROM_VRAM_TO_RAM) {
			gart_s = svm_migrate_direct_mapping_addr(adev, *vram);
			r = svm_migrate_gart_map(ring, size, sys, &gart_d, 0);

		} else if (direction == FROM_RAM_TO_VRAM) {
			r = svm_migrate_gart_map(ring, size, sys, &gart_s,
						 KFD_IOCTL_SVM_FLAG_GPU_RO);
			gart_d = svm_migrate_direct_mapping_addr(adev, *vram);
		}
		if (r) {
			dev_err(adev->dev, "fail %d create gart mapping\n", r);
			goto out_unlock;
		}

		r = amdgpu_copy_buffer(ring, gart_s, gart_d, size * PAGE_SIZE,
				       NULL, &next, false, true, 0);
		if (r) {
			dev_err(adev->dev, "fail %d to copy memory\n", r);
			goto out_unlock;
		}

		dma_fence_put(*mfence);
		*mfence = next;
		npages -= size;
		if (npages) {
			sys += size;
			vram += size;
		}
	}

out_unlock:
	mutex_unlock(&adev->mman.gtt_window_lock);

	return r;
}

/**
 * svm_migrate_copy_done - wait for memory copy sdma is done
 *
 * @adev: amdgpu device the sdma memory copy is executing on
 * @mfence: migrate fence
 *
 * Wait for dma fence is signaled, if the copy ssplit into multiple sdma
 * operations, this is the last sdma operation fence.
 *
 * Context: called after svm_migrate_copy_memory
 *
 * Return:
 * 0		- success
 * otherwise	- error code from dma fence signal
 */
static int
svm_migrate_copy_done(struct amdgpu_device *adev, struct dma_fence *mfence)
{
	int r = 0;

	if (mfence) {
		r = dma_fence_wait(mfence, false);
		dma_fence_put(mfence);
		pr_debug("sdma copy memory fence done\n");
	}

	return r;
}

unsigned long
svm_migrate_addr_to_pfn(struct amdgpu_device *adev, unsigned long addr)
{
	return (addr + adev->kfd.pgmap.range.start) >> PAGE_SHIFT;
}

static void
svm_migrate_get_vram_page(struct svm_range *prange, unsigned long pfn)
{
	struct page *page;

	page = pfn_to_page(pfn);
	svm_range_bo_ref(prange->svm_bo);
	page->zone_device_data = prange->svm_bo;
	zone_device_page_init(page);
}

static void
svm_migrate_put_vram_page(struct amdgpu_device *adev, unsigned long addr)
{
	struct page *page;

	page = pfn_to_page(svm_migrate_addr_to_pfn(adev, addr));
	unlock_page(page);
	put_page(page);
}

static unsigned long
svm_migrate_addr(struct amdgpu_device *adev, struct page *page)
{
	unsigned long addr;

	addr = page_to_pfn(page) << PAGE_SHIFT;
	return (addr - adev->kfd.pgmap.range.start);
}

static struct page *
svm_migrate_get_sys_page(struct vm_area_struct *vma, unsigned long addr)
{
	struct page *page;

	page = alloc_page_vma(GFP_HIGHUSER, vma, addr);
	if (page)
		lock_page(page);

	return page;
}

static void svm_migrate_put_sys_page(unsigned long addr)
{
	struct page *page;

	page = pfn_to_page(addr >> PAGE_SHIFT);
	unlock_page(page);
	put_page(page);
}

static unsigned long svm_migrate_unsuccessful_pages(struct migrate_vma *migrate)
{
	unsigned long upages = 0;
	unsigned long i;

	for (i = 0; i < migrate->npages; i++) {
		if (migrate->src[i] & MIGRATE_PFN_VALID &&
		    !(migrate->src[i] & MIGRATE_PFN_MIGRATE))
			upages++;
	}
	return upages;
}

static int
svm_migrate_copy_to_vram(struct kfd_node *node, struct svm_range *prange,
			 struct migrate_vma *migrate, struct dma_fence **mfence,
			 dma_addr_t *scratch, uint64_t ttm_res_offset)
{
	uint64_t npages = migrate->cpages;
	struct amdgpu_device *adev = node->adev;
	struct device *dev = adev->dev;
	struct amdgpu_res_cursor cursor;
	dma_addr_t *src;
	uint64_t *dst;
	uint64_t i, j;
	int r;

	pr_debug("svms 0x%p [0x%lx 0x%lx 0x%llx]\n", prange->svms, prange->start,
		 prange->last, ttm_res_offset);

	src = scratch;
	dst = (uint64_t *)(scratch + npages);

	amdgpu_res_first(prange->ttm_res, ttm_res_offset,
			 npages << PAGE_SHIFT, &cursor);
	for (i = j = 0; i < npages; i++) {
		struct page *spage;

		dst[i] = cursor.start + (j << PAGE_SHIFT);
		migrate->dst[i] = svm_migrate_addr_to_pfn(adev, dst[i]);
		svm_migrate_get_vram_page(prange, migrate->dst[i]);
		migrate->dst[i] = migrate_pfn(migrate->dst[i]);

		spage = migrate_pfn_to_page(migrate->src[i]);
		if (spage && !is_zone_device_page(spage)) {
			src[i] = dma_map_page(dev, spage, 0, PAGE_SIZE,
					      DMA_TO_DEVICE);
			r = dma_mapping_error(dev, src[i]);
			if (r) {
				dev_err(dev, "%s: fail %d dma_map_page\n",
					__func__, r);
				goto out_free_vram_pages;
			}
		} else {
			if (j) {
				r = svm_migrate_copy_memory_gart(
						adev, src + i - j,
						dst + i - j, j,
						FROM_RAM_TO_VRAM,
						mfence);
				if (r)
					goto out_free_vram_pages;
				amdgpu_res_next(&cursor, (j + 1) << PAGE_SHIFT);
				j = 0;
			} else {
				amdgpu_res_next(&cursor, PAGE_SIZE);
			}
			continue;
		}

		pr_debug_ratelimited("dma mapping src to 0x%llx, pfn 0x%lx\n",
				     src[i] >> PAGE_SHIFT, page_to_pfn(spage));

		if (j >= (cursor.size >> PAGE_SHIFT) - 1 && i < npages - 1) {
			r = svm_migrate_copy_memory_gart(adev, src + i - j,
							 dst + i - j, j + 1,
							 FROM_RAM_TO_VRAM,
							 mfence);
			if (r)
				goto out_free_vram_pages;
			amdgpu_res_next(&cursor, (j + 1) * PAGE_SIZE);
			j = 0;
		} else {
			j++;
		}
	}

	r = svm_migrate_copy_memory_gart(adev, src + i - j, dst + i - j, j,
					 FROM_RAM_TO_VRAM, mfence);

out_free_vram_pages:
	if (r) {
		pr_debug("failed %d to copy memory to vram\n", r);
		while (i--) {
			svm_migrate_put_vram_page(adev, dst[i]);
			migrate->dst[i] = 0;
		}
	}

#ifdef DEBUG_FORCE_MIXED_DOMAINS
	for (i = 0, j = 0; i < npages; i += 4, j++) {
		if (j & 1)
			continue;
		svm_migrate_put_vram_page(adev, dst[i]);
		migrate->dst[i] = 0;
		svm_migrate_put_vram_page(adev, dst[i + 1]);
		migrate->dst[i + 1] = 0;
		svm_migrate_put_vram_page(adev, dst[i + 2]);
		migrate->dst[i + 2] = 0;
		svm_migrate_put_vram_page(adev, dst[i + 3]);
		migrate->dst[i + 3] = 0;
	}
#endif

	return r;
}

static long
svm_migrate_vma_to_vram(struct kfd_node *node, struct svm_range *prange,
			struct vm_area_struct *vma, uint64_t start,
			uint64_t end, uint32_t trigger, uint64_t ttm_res_offset)
{
	struct kfd_process *p = container_of(prange->svms, struct kfd_process, svms);
	uint64_t npages = (end - start) >> PAGE_SHIFT;
	struct amdgpu_device *adev = node->adev;
	struct kfd_process_device *pdd;
	struct dma_fence *mfence = NULL;
	struct migrate_vma migrate = { 0 };
	unsigned long cpages = 0;
	unsigned long mpages = 0;
	dma_addr_t *scratch;
	void *buf;
	int r = -ENOMEM;

	memset(&migrate, 0, sizeof(migrate));
	migrate.vma = vma;
	migrate.start = start;
	migrate.end = end;
	migrate.flags = MIGRATE_VMA_SELECT_SYSTEM;
	migrate.pgmap_owner = SVM_ADEV_PGMAP_OWNER(adev);

	buf = kvcalloc(npages,
		       2 * sizeof(*migrate.src) + sizeof(uint64_t) + sizeof(dma_addr_t),
		       GFP_KERNEL);
	if (!buf)
		goto out;

	migrate.src = buf;
	migrate.dst = migrate.src + npages;
	scratch = (dma_addr_t *)(migrate.dst + npages);

	kfd_smi_event_migration_start(node, p->lead_thread->pid,
				      start >> PAGE_SHIFT, end >> PAGE_SHIFT,
				      0, node->id, prange->prefetch_loc,
				      prange->preferred_loc, trigger);

	r = migrate_vma_setup(&migrate);
	if (r) {
		dev_err(adev->dev, "%s: vma setup fail %d range [0x%lx 0x%lx]\n",
			__func__, r, prange->start, prange->last);
		goto out_free;
	}

	cpages = migrate.cpages;
	if (!cpages) {
		pr_debug("failed collect migrate sys pages [0x%lx 0x%lx]\n",
			 prange->start, prange->last);
		goto out_free;
	}
	if (cpages != npages)
		pr_debug("partial migration, 0x%lx/0x%llx pages collected\n",
			 cpages, npages);
	else
		pr_debug("0x%lx pages collected\n", cpages);

	r = svm_migrate_copy_to_vram(node, prange, &migrate, &mfence, scratch, ttm_res_offset);
	migrate_vma_pages(&migrate);

	svm_migrate_copy_done(adev, mfence);
	migrate_vma_finalize(&migrate);

	mpages = cpages - svm_migrate_unsuccessful_pages(&migrate);
	pr_debug("successful/cpages/npages 0x%lx/0x%lx/0x%lx\n",
			 mpages, cpages, migrate.npages);

	kfd_smi_event_migration_end(node, p->lead_thread->pid,
				    start >> PAGE_SHIFT, end >> PAGE_SHIFT,
				    0, node->id, trigger);

	svm_range_dma_unmap_dev(adev->dev, scratch, 0, npages);

out_free:
	kvfree(buf);
out:
	if (!r && mpages) {
		pdd = svm_range_get_pdd_by_node(prange, node);
		if (pdd)
			WRITE_ONCE(pdd->page_in, pdd->page_in + mpages);

		return mpages;
	}
	return r;
}

/**
 * svm_migrate_ram_to_vram - migrate svm range from system to device
 * @prange: range structure
 * @best_loc: the device to migrate to
 * @start_mgr: start page to migrate
 * @last_mgr: last page to migrate
 * @mm: the process mm structure
 * @trigger: reason of migration
 *
 * Context: Process context, caller hold mmap read lock, svms lock, prange lock
 *
 * Return:
 * 0 - OK, otherwise error code
 */
static int
svm_migrate_ram_to_vram(struct svm_range *prange, uint32_t best_loc,
			unsigned long start_mgr, unsigned long last_mgr,
			struct mm_struct *mm, uint32_t trigger)
{
	unsigned long addr, start, end;
	struct vm_area_struct *vma;
	uint64_t ttm_res_offset;
	struct kfd_node *node;
	unsigned long mpages = 0;
	long r = 0;

	if (start_mgr < prange->start || last_mgr > prange->last) {
		pr_debug("range [0x%lx 0x%lx] out prange [0x%lx 0x%lx]\n",
			 start_mgr, last_mgr, prange->start, prange->last);
		return -EFAULT;
	}

	node = svm_range_get_node_by_id(prange, best_loc);
	if (!node) {
		pr_debug("failed to get kfd node by id 0x%x\n", best_loc);
		return -ENODEV;
	}

	pr_debug("svms 0x%p [0x%lx 0x%lx] in [0x%lx 0x%lx] to gpu 0x%x\n",
		prange->svms, start_mgr, last_mgr, prange->start, prange->last,
		best_loc);

	start = start_mgr << PAGE_SHIFT;
	end = (last_mgr + 1) << PAGE_SHIFT;

	r = amdgpu_amdkfd_reserve_mem_limit(node->adev,
					prange->npages * PAGE_SIZE,
					KFD_IOC_ALLOC_MEM_FLAGS_VRAM,
					node->xcp ? node->xcp->id : 0);
	if (r) {
		dev_dbg(node->adev->dev, "failed to reserve VRAM, r: %ld\n", r);
		return -ENOSPC;
	}

	r = svm_range_vram_node_new(node, prange, true);
	if (r) {
		dev_dbg(node->adev->dev, "fail %ld to alloc vram\n", r);
		goto out;
	}
	ttm_res_offset = (start_mgr - prange->start + prange->offset) << PAGE_SHIFT;

	for (addr = start; addr < end;) {
		unsigned long next;

		vma = vma_lookup(mm, addr);
		if (!vma)
			break;

		next = min(vma->vm_end, end);
		r = svm_migrate_vma_to_vram(node, prange, vma, addr, next, trigger, ttm_res_offset);
		if (r < 0) {
			pr_debug("failed %ld to migrate\n", r);
			break;
		} else {
			mpages += r;
		}
		ttm_res_offset += next - addr;
		addr = next;
	}

	if (mpages) {
		prange->actual_loc = best_loc;
		prange->vram_pages += mpages;
	} else if (!prange->actual_loc) {
		/* if no page migrated and all pages from prange are at
		 * sys ram drop svm_bo got from svm_range_vram_node_new
		 */
		svm_range_vram_node_free(prange);
	}

out:
	amdgpu_amdkfd_unreserve_mem_limit(node->adev,
					prange->npages * PAGE_SIZE,
					KFD_IOC_ALLOC_MEM_FLAGS_VRAM,
					node->xcp ? node->xcp->id : 0);
	return r < 0 ? r : 0;
}

static void svm_migrate_page_free(struct page *page)
{
	struct svm_range_bo *svm_bo = page->zone_device_data;

	if (svm_bo) {
		pr_debug_ratelimited("ref: %d\n", kref_read(&svm_bo->kref));
		svm_range_bo_unref_async(svm_bo);
	}
}

static int
svm_migrate_copy_to_ram(struct amdgpu_device *adev, struct svm_range *prange,
			struct migrate_vma *migrate, struct dma_fence **mfence,
			dma_addr_t *scratch, uint64_t npages)
{
	struct device *dev = adev->dev;
	uint64_t *src;
	dma_addr_t *dst;
	struct page *dpage;
	uint64_t i = 0, j;
	uint64_t addr;
	int r = 0;

	pr_debug("svms 0x%p [0x%lx 0x%lx]\n", prange->svms, prange->start,
		 prange->last);

	addr = migrate->start;

	src = (uint64_t *)(scratch + npages);
	dst = scratch;

	for (i = 0, j = 0; i < npages; i++, addr += PAGE_SIZE) {
		struct page *spage;

		spage = migrate_pfn_to_page(migrate->src[i]);
		if (!spage || !is_zone_device_page(spage)) {
			pr_debug("invalid page. Could be in CPU already svms 0x%p [0x%lx 0x%lx]\n",
				 prange->svms, prange->start, prange->last);
			if (j) {
				r = svm_migrate_copy_memory_gart(adev, dst + i - j,
								 src + i - j, j,
								 FROM_VRAM_TO_RAM,
								 mfence);
				if (r)
					goto out_oom;
				j = 0;
			}
			continue;
		}
		src[i] = svm_migrate_addr(adev, spage);
		if (j > 0 && src[i] != src[i - 1] + PAGE_SIZE) {
			r = svm_migrate_copy_memory_gart(adev, dst + i - j,
							 src + i - j, j,
							 FROM_VRAM_TO_RAM,
							 mfence);
			if (r)
				goto out_oom;
			j = 0;
		}

		dpage = svm_migrate_get_sys_page(migrate->vma, addr);
		if (!dpage) {
			pr_debug("failed get page svms 0x%p [0x%lx 0x%lx]\n",
				 prange->svms, prange->start, prange->last);
			r = -ENOMEM;
			goto out_oom;
		}

		dst[i] = dma_map_page(dev, dpage, 0, PAGE_SIZE, DMA_FROM_DEVICE);
		r = dma_mapping_error(dev, dst[i]);
		if (r) {
			dev_err(adev->dev, "%s: fail %d dma_map_page\n", __func__, r);
			goto out_oom;
		}

		pr_debug_ratelimited("dma mapping dst to 0x%llx, pfn 0x%lx\n",
				     dst[i] >> PAGE_SHIFT, page_to_pfn(dpage));

		migrate->dst[i] = migrate_pfn(page_to_pfn(dpage));
		j++;
	}

	r = svm_migrate_copy_memory_gart(adev, dst + i - j, src + i - j, j,
					 FROM_VRAM_TO_RAM, mfence);

out_oom:
	if (r) {
		pr_debug("failed %d copy to ram\n", r);
		while (i--) {
			svm_migrate_put_sys_page(dst[i]);
			migrate->dst[i] = 0;
		}
	}

	return r;
}

/**
 * svm_migrate_vma_to_ram - migrate range inside one vma from device to system
 *
 * @prange: svm range structure
 * @vma: vm_area_struct that range [start, end] belongs to
 * @start: range start virtual address in pages
 * @end: range end virtual address in pages
 * @node: kfd node device to migrate from
 * @trigger: reason of migration
 * @fault_page: is from vmf->page, svm_migrate_to_ram(), this is CPU page fault callback
 *
 * Context: Process context, caller hold mmap read lock, prange->migrate_mutex
 *
 * Return:
 *   negative values - indicate error
 *   positive values or zero - number of pages got migrated
 */
static long
svm_migrate_vma_to_ram(struct kfd_node *node, struct svm_range *prange,
		       struct vm_area_struct *vma, uint64_t start, uint64_t end,
		       uint32_t trigger, struct page *fault_page)
{
	struct kfd_process *p = container_of(prange->svms, struct kfd_process, svms);
	uint64_t npages = (end - start) >> PAGE_SHIFT;
	unsigned long upages = npages;
	unsigned long cpages = 0;
	unsigned long mpages = 0;
	struct amdgpu_device *adev = node->adev;
	struct kfd_process_device *pdd;
	struct dma_fence *mfence = NULL;
	struct migrate_vma migrate = { 0 };
	dma_addr_t *scratch;
	void *buf;
	int r = -ENOMEM;

	memset(&migrate, 0, sizeof(migrate));
	migrate.vma = vma;
	migrate.start = start;
	migrate.end = end;
	migrate.pgmap_owner = SVM_ADEV_PGMAP_OWNER(adev);
	if (adev->gmc.xgmi.connected_to_cpu)
		migrate.flags = MIGRATE_VMA_SELECT_DEVICE_COHERENT;
	else
		migrate.flags = MIGRATE_VMA_SELECT_DEVICE_PRIVATE;

	buf = kvcalloc(npages,
		       2 * sizeof(*migrate.src) + sizeof(uint64_t) + sizeof(dma_addr_t),
		       GFP_KERNEL);
	if (!buf)
		goto out;

	migrate.src = buf;
	migrate.dst = migrate.src + npages;
	migrate.fault_page = fault_page;
	scratch = (dma_addr_t *)(migrate.dst + npages);

	kfd_smi_event_migration_start(node, p->lead_thread->pid,
				      start >> PAGE_SHIFT, end >> PAGE_SHIFT,
				      node->id, 0, prange->prefetch_loc,
				      prange->preferred_loc, trigger);

	r = migrate_vma_setup(&migrate);
	if (r) {
		dev_err(adev->dev, "%s: vma setup fail %d range [0x%lx 0x%lx]\n",
			__func__, r, prange->start, prange->last);
		goto out_free;
	}

	cpages = migrate.cpages;
	if (!cpages) {
		pr_debug("failed collect migrate device pages [0x%lx 0x%lx]\n",
			 prange->start, prange->last);
		upages = svm_migrate_unsuccessful_pages(&migrate);
		goto out_free;
	}
	if (cpages != npages)
		pr_debug("partial migration, 0x%lx/0x%llx pages collected\n",
			 cpages, npages);
	else
		pr_debug("0x%lx pages collected\n", cpages);

	r = svm_migrate_copy_to_ram(adev, prange, &migrate, &mfence,
				    scratch, npages);
	migrate_vma_pages(&migrate);

	upages = svm_migrate_unsuccessful_pages(&migrate);
	pr_debug("unsuccessful/cpages/npages 0x%lx/0x%lx/0x%lx\n",
		 upages, cpages, migrate.npages);

	svm_migrate_copy_done(adev, mfence);
	migrate_vma_finalize(&migrate);

	kfd_smi_event_migration_end(node, p->lead_thread->pid,
				    start >> PAGE_SHIFT, end >> PAGE_SHIFT,
				    node->id, 0, trigger);

	svm_range_dma_unmap_dev(adev->dev, scratch, 0, npages);

out_free:
	kvfree(buf);
out:
	if (!r && cpages) {
		mpages = cpages - upages;
		pdd = svm_range_get_pdd_by_node(prange, node);
		if (pdd)
			WRITE_ONCE(pdd->page_out, pdd->page_out + mpages);
	}

	return r ? r : mpages;
}

/**
 * svm_migrate_vram_to_ram - migrate svm range from device to system
 * @prange: range structure
 * @mm: process mm, use current->mm if NULL
 * @start_mgr: start page need be migrated to sys ram
 * @last_mgr: last page need be migrated to sys ram
 * @trigger: reason of migration
 * @fault_page: is from vmf->page, svm_migrate_to_ram(), this is CPU page fault callback
 *
 * Context: Process context, caller hold mmap read lock, prange->migrate_mutex
 *
 * Return:
 * 0 - OK, otherwise error code
 */
int svm_migrate_vram_to_ram(struct svm_range *prange, struct mm_struct *mm,
			    unsigned long start_mgr, unsigned long last_mgr,
			    uint32_t trigger, struct page *fault_page)
{
	struct kfd_node *node;
	struct vm_area_struct *vma;
	unsigned long addr;
	unsigned long start;
	unsigned long end;
	unsigned long mpages = 0;
	long r = 0;

	/* this pragne has no any vram page to migrate to sys ram */
	if (!prange->actual_loc) {
		pr_debug("[0x%lx 0x%lx] already migrated to ram\n",
			 prange->start, prange->last);
		return 0;
	}

	if (start_mgr < prange->start || last_mgr > prange->last) {
		pr_debug("range [0x%lx 0x%lx] out prange [0x%lx 0x%lx]\n",
			 start_mgr, last_mgr, prange->start, prange->last);
		return -EFAULT;
	}

	node = svm_range_get_node_by_id(prange, prange->actual_loc);
	if (!node) {
		pr_debug("failed to get kfd node by id 0x%x\n", prange->actual_loc);
		return -ENODEV;
	}
	pr_debug("svms 0x%p prange 0x%p [0x%lx 0x%lx] from gpu 0x%x to ram\n",
		 prange->svms, prange, start_mgr, last_mgr,
		 prange->actual_loc);

	start = start_mgr << PAGE_SHIFT;
	end = (last_mgr + 1) << PAGE_SHIFT;

	for (addr = start; addr < end;) {
		unsigned long next;

		vma = vma_lookup(mm, addr);
		if (!vma) {
			pr_debug("failed to find vma for prange %p\n", prange);
			r = -EFAULT;
			break;
		}

		next = min(vma->vm_end, end);
		r = svm_migrate_vma_to_ram(node, prange, vma, addr, next, trigger,
			fault_page);
		if (r < 0) {
			pr_debug("failed %ld to migrate prange %p\n", r, prange);
			break;
		} else {
			mpages += r;
		}
		addr = next;
	}

	if (r >= 0) {
		prange->vram_pages -= mpages;

		/* prange does not have vram page set its actual_loc to system
		 * and drop its svm_bo ref
		 */
		if (prange->vram_pages == 0 && prange->ttm_res) {
			prange->actual_loc = 0;
			svm_range_vram_node_free(prange);
		}
	}

	return r < 0 ? r : 0;
}

/**
 * svm_migrate_vram_to_vram - migrate svm range from device to device
 * @prange: range structure
 * @best_loc: the device to migrate to
 * @start: start page need be migrated to sys ram
 * @last: last page need be migrated to sys ram
 * @mm: process mm, use current->mm if NULL
 * @trigger: reason of migration
 *
 * Context: Process context, caller hold mmap read lock, svms lock, prange lock
 *
 * migrate all vram pages in prange to sys ram, then migrate
 * [start, last] pages from sys ram to gpu node best_loc.
 *
 * Return:
 * 0 - OK, otherwise error code
 */
static int
svm_migrate_vram_to_vram(struct svm_range *prange, uint32_t best_loc,
			unsigned long start, unsigned long last,
			struct mm_struct *mm, uint32_t trigger)
{
	int r, retries = 3;

	/*
	 * TODO: for both devices with PCIe large bar or on same xgmi hive, skip
	 * system memory as migration bridge
	 */

	pr_debug("from gpu 0x%x to gpu 0x%x\n", prange->actual_loc, best_loc);

	do {
		r = svm_migrate_vram_to_ram(prange, mm, prange->start, prange->last,
					    trigger, NULL);
		if (r)
			return r;
	} while (prange->actual_loc && --retries);

	if (prange->actual_loc)
		return -EDEADLK;

	return svm_migrate_ram_to_vram(prange, best_loc, start, last, mm, trigger);
}

int
svm_migrate_to_vram(struct svm_range *prange, uint32_t best_loc,
		    unsigned long start, unsigned long last,
		    struct mm_struct *mm, uint32_t trigger)
{
	if  (!prange->actual_loc || prange->actual_loc == best_loc)
		return svm_migrate_ram_to_vram(prange, best_loc, start, last,
					       mm, trigger);

	else
		return svm_migrate_vram_to_vram(prange, best_loc, start, last,
						mm, trigger);

}

/**
 * svm_migrate_to_ram - CPU page fault handler
 * @vmf: CPU vm fault vma, address
 *
 * Context: vm fault handler, caller holds the mmap read lock
 *
 * Return:
 * 0 - OK
 * VM_FAULT_SIGBUS - notice application to have SIGBUS page fault
 */
static vm_fault_t svm_migrate_to_ram(struct vm_fault *vmf)
{
	unsigned long start, last, size;
	unsigned long addr = vmf->address;
	struct svm_range_bo *svm_bo;
	struct svm_range *prange;
	struct kfd_process *p;
	struct mm_struct *mm;
	int r = 0;

	svm_bo = vmf->page->zone_device_data;
	if (!svm_bo) {
		pr_debug("failed get device page at addr 0x%lx\n", addr);
		return VM_FAULT_SIGBUS;
	}
	if (!mmget_not_zero(svm_bo->eviction_fence->mm)) {
		pr_debug("addr 0x%lx of process mm is destroyed\n", addr);
		return VM_FAULT_SIGBUS;
	}

	mm = svm_bo->eviction_fence->mm;
	if (mm != vmf->vma->vm_mm)
		pr_debug("addr 0x%lx is COW mapping in child process\n", addr);

	p = kfd_lookup_process_by_mm(mm);
	if (!p) {
		pr_debug("failed find process at fault address 0x%lx\n", addr);
		r = VM_FAULT_SIGBUS;
		goto out_mmput;
	}
	if (READ_ONCE(p->svms.faulting_task) == current) {
		pr_debug("skipping ram migration\n");
		r = 0;
		goto out_unref_process;
	}

	pr_debug("CPU page fault svms 0x%p address 0x%lx\n", &p->svms, addr);
	addr >>= PAGE_SHIFT;

	mutex_lock(&p->svms.lock);

	prange = svm_range_from_addr(&p->svms, addr, NULL);
	if (!prange) {
		pr_debug("failed get range svms 0x%p addr 0x%lx\n", &p->svms, addr);
		r = -EFAULT;
		goto out_unlock_svms;
	}

	mutex_lock(&prange->migrate_mutex);

	if (!prange->actual_loc)
		goto out_unlock_prange;

	/* Align migration range start and size to granularity size */
	size = 1UL << prange->granularity;
	start = max(ALIGN_DOWN(addr, size), prange->start);
	last = min(ALIGN(addr + 1, size) - 1, prange->last);

	r = svm_migrate_vram_to_ram(prange, vmf->vma->vm_mm, start, last,
				    KFD_MIGRATE_TRIGGER_PAGEFAULT_CPU, vmf->page);
	if (r)
		pr_debug("failed %d migrate svms 0x%p range 0x%p [0x%lx 0x%lx]\n",
			r, prange->svms, prange, start, last);

out_unlock_prange:
	mutex_unlock(&prange->migrate_mutex);
out_unlock_svms:
	mutex_unlock(&p->svms.lock);
out_unref_process:
	pr_debug("CPU fault svms 0x%p address 0x%lx done\n", &p->svms, addr);
	kfd_unref_process(p);
out_mmput:
	mmput(mm);
	return r ? VM_FAULT_SIGBUS : 0;
}

static const struct dev_pagemap_ops svm_migrate_pgmap_ops = {
	.page_free		= svm_migrate_page_free,
	.migrate_to_ram		= svm_migrate_to_ram,
};

/* Each VRAM page uses sizeof(struct page) on system memory */
#define SVM_HMM_PAGE_STRUCT_SIZE(size) ((size)/PAGE_SIZE * sizeof(struct page))

int kgd2kfd_init_zone_device(struct amdgpu_device *adev)
{
	struct amdgpu_kfd_dev *kfddev = &adev->kfd;
	struct dev_pagemap *pgmap;
	struct resource *res = NULL;
	unsigned long size;
	void *r;

	/* Page migration works on gfx9 or newer */
	if (amdgpu_ip_version(adev, GC_HWIP, 0) < IP_VERSION(9, 0, 1))
		return -EINVAL;

<<<<<<< HEAD
	if (adev->gmc.is_app_apu || adev->flags & AMD_IS_APU)
=======
	if (adev->flags & AMD_IS_APU)
>>>>>>> 2d002356
		return 0;

	pgmap = &kfddev->pgmap;
	memset(pgmap, 0, sizeof(*pgmap));

	/* TODO: register all vram to HMM for now.
	 * should remove reserved size
	 */
	size = ALIGN(adev->gmc.real_vram_size, 2ULL << 20);
	if (adev->gmc.xgmi.connected_to_cpu) {
		pgmap->range.start = adev->gmc.aper_base;
		pgmap->range.end = adev->gmc.aper_base + adev->gmc.aper_size - 1;
		pgmap->type = MEMORY_DEVICE_COHERENT;
	} else {
		res = devm_request_free_mem_region(adev->dev, &iomem_resource, size);
		if (IS_ERR(res))
			return PTR_ERR(res);
		pgmap->range.start = res->start;
		pgmap->range.end = res->end;
		pgmap->type = MEMORY_DEVICE_PRIVATE;
	}

	pgmap->nr_range = 1;
	pgmap->ops = &svm_migrate_pgmap_ops;
	pgmap->owner = SVM_ADEV_PGMAP_OWNER(adev);
	pgmap->flags = 0;
	/* Device manager releases device-specific resources, memory region and
	 * pgmap when driver disconnects from device.
	 */
	r = devm_memremap_pages(adev->dev, pgmap);
	if (IS_ERR(r)) {
		pr_err("failed to register HMM device memory\n");
		if (pgmap->type == MEMORY_DEVICE_PRIVATE)
			devm_release_mem_region(adev->dev, res->start, resource_size(res));
		/* Disable SVM support capability */
		pgmap->type = 0;
		return PTR_ERR(r);
	}

	pr_debug("reserve %ldMB system memory for VRAM pages struct\n",
		 SVM_HMM_PAGE_STRUCT_SIZE(size) >> 20);

	amdgpu_amdkfd_reserve_system_mem(SVM_HMM_PAGE_STRUCT_SIZE(size));

	pr_info("HMM registered %ldMB device memory\n", size >> 20);

	return 0;
}<|MERGE_RESOLUTION|>--- conflicted
+++ resolved
@@ -1023,11 +1023,7 @@
 	if (amdgpu_ip_version(adev, GC_HWIP, 0) < IP_VERSION(9, 0, 1))
 		return -EINVAL;
 
-<<<<<<< HEAD
-	if (adev->gmc.is_app_apu || adev->flags & AMD_IS_APU)
-=======
 	if (adev->flags & AMD_IS_APU)
->>>>>>> 2d002356
 		return 0;
 
 	pgmap = &kfddev->pgmap;
