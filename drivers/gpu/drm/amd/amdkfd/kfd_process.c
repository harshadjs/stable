// SPDX-License-Identifier: GPL-2.0 OR MIT
/*
 * Copyright 2014-2022 Advanced Micro Devices, Inc.
 *
 * Permission is hereby granted, free of charge, to any person obtaining a
 * copy of this software and associated documentation files (the "Software"),
 * to deal in the Software without restriction, including without limitation
 * the rights to use, copy, modify, merge, publish, distribute, sublicense,
 * and/or sell copies of the Software, and to permit persons to whom the
 * Software is furnished to do so, subject to the following conditions:
 *
 * The above copyright notice and this permission notice shall be included in
 * all copies or substantial portions of the Software.
 *
 * THE SOFTWARE IS PROVIDED "AS IS", WITHOUT WARRANTY OF ANY KIND, EXPRESS OR
 * IMPLIED, INCLUDING BUT NOT LIMITED TO THE WARRANTIES OF MERCHANTABILITY,
 * FITNESS FOR A PARTICULAR PURPOSE AND NONINFRINGEMENT.  IN NO EVENT SHALL
 * THE COPYRIGHT HOLDER(S) OR AUTHOR(S) BE LIABLE FOR ANY CLAIM, DAMAGES OR
 * OTHER LIABILITY, WHETHER IN AN ACTION OF CONTRACT, TORT OR OTHERWISE,
 * ARISING FROM, OUT OF OR IN CONNECTION WITH THE SOFTWARE OR THE USE OR
 * OTHER DEALINGS IN THE SOFTWARE.
 */

#include <linux/mutex.h>
#include <linux/log2.h>
#include <linux/sched.h>
#include <linux/sched/mm.h>
#include <linux/sched/task.h>
#include <linux/mmu_context.h>
#include <linux/slab.h>
#include <linux/notifier.h>
#include <linux/compat.h>
#include <linux/mman.h>
#include <linux/file.h>
#include <linux/pm_runtime.h>
#include "amdgpu_amdkfd.h"
#include "amdgpu.h"

struct mm_struct;

#include "kfd_priv.h"
#include "kfd_device_queue_manager.h"
#include "kfd_svm.h"
#include "kfd_smi_events.h"
#include "kfd_debug.h"

/*
 * List of struct kfd_process (field kfd_process).
 * Unique/indexed by mm_struct*
 */
DEFINE_HASHTABLE(kfd_processes_table, KFD_PROCESS_TABLE_SIZE);
DEFINE_MUTEX(kfd_processes_mutex);

DEFINE_SRCU(kfd_processes_srcu);

/* For process termination handling */
static struct workqueue_struct *kfd_process_wq;

/* Ordered, single-threaded workqueue for restoring evicted
 * processes. Restoring multiple processes concurrently under memory
 * pressure can lead to processes blocking each other from validating
 * their BOs and result in a live-lock situation where processes
 * remain evicted indefinitely.
 */
static struct workqueue_struct *kfd_restore_wq;

static struct kfd_process *find_process(const struct task_struct *thread,
					bool ref);
static void kfd_process_ref_release(struct kref *ref);
static struct kfd_process *create_process(const struct task_struct *thread);

static void evict_process_worker(struct work_struct *work);
static void restore_process_worker(struct work_struct *work);

static void kfd_process_device_destroy_cwsr_dgpu(struct kfd_process_device *pdd);

struct kfd_procfs_tree {
	struct kobject *kobj;
};

static struct kfd_procfs_tree procfs;

/*
 * Structure for SDMA activity tracking
 */
struct kfd_sdma_activity_handler_workarea {
	struct work_struct sdma_activity_work;
	struct kfd_process_device *pdd;
	uint64_t sdma_activity_counter;
};

struct temp_sdma_queue_list {
	uint64_t __user *rptr;
	uint64_t sdma_val;
	unsigned int queue_id;
	struct list_head list;
};

static void kfd_sdma_activity_worker(struct work_struct *work)
{
	struct kfd_sdma_activity_handler_workarea *workarea;
	struct kfd_process_device *pdd;
	uint64_t val;
	struct mm_struct *mm;
	struct queue *q;
	struct qcm_process_device *qpd;
	struct device_queue_manager *dqm;
	int ret = 0;
	struct temp_sdma_queue_list sdma_q_list;
	struct temp_sdma_queue_list *sdma_q, *next;

	workarea = container_of(work, struct kfd_sdma_activity_handler_workarea,
				sdma_activity_work);

	pdd = workarea->pdd;
	if (!pdd)
		return;
	dqm = pdd->dev->dqm;
	qpd = &pdd->qpd;
	if (!dqm || !qpd)
		return;
	/*
	 * Total SDMA activity is current SDMA activity + past SDMA activity
	 * Past SDMA count is stored in pdd.
	 * To get the current activity counters for all active SDMA queues,
	 * we loop over all SDMA queues and get their counts from user-space.
	 *
	 * We cannot call get_user() with dqm_lock held as it can cause
	 * a circular lock dependency situation. To read the SDMA stats,
	 * we need to do the following:
	 *
	 * 1. Create a temporary list of SDMA queue nodes from the qpd->queues_list,
	 *    with dqm_lock/dqm_unlock().
	 * 2. Call get_user() for each node in temporary list without dqm_lock.
	 *    Save the SDMA count for each node and also add the count to the total
	 *    SDMA count counter.
	 *    Its possible, during this step, a few SDMA queue nodes got deleted
	 *    from the qpd->queues_list.
	 * 3. Do a second pass over qpd->queues_list to check if any nodes got deleted.
	 *    If any node got deleted, its SDMA count would be captured in the sdma
	 *    past activity counter. So subtract the SDMA counter stored in step 2
	 *    for this node from the total SDMA count.
	 */
	INIT_LIST_HEAD(&sdma_q_list.list);

	/*
	 * Create the temp list of all SDMA queues
	 */
	dqm_lock(dqm);

	list_for_each_entry(q, &qpd->queues_list, list) {
		if ((q->properties.type != KFD_QUEUE_TYPE_SDMA) &&
		    (q->properties.type != KFD_QUEUE_TYPE_SDMA_XGMI))
			continue;

		sdma_q = kzalloc(sizeof(struct temp_sdma_queue_list), GFP_KERNEL);
		if (!sdma_q) {
			dqm_unlock(dqm);
			goto cleanup;
		}

		INIT_LIST_HEAD(&sdma_q->list);
		sdma_q->rptr = (uint64_t __user *)q->properties.read_ptr;
		sdma_q->queue_id = q->properties.queue_id;
		list_add_tail(&sdma_q->list, &sdma_q_list.list);
	}

	/*
	 * If the temp list is empty, then no SDMA queues nodes were found in
	 * qpd->queues_list. Return the past activity count as the total sdma
	 * count
	 */
	if (list_empty(&sdma_q_list.list)) {
		workarea->sdma_activity_counter = pdd->sdma_past_activity_counter;
		dqm_unlock(dqm);
		return;
	}

	dqm_unlock(dqm);

	/*
	 * Get the usage count for each SDMA queue in temp_list.
	 */
	mm = get_task_mm(pdd->process->lead_thread);
	if (!mm)
		goto cleanup;

	kthread_use_mm(mm);

	list_for_each_entry(sdma_q, &sdma_q_list.list, list) {
		val = 0;
		ret = read_sdma_queue_counter(sdma_q->rptr, &val);
		if (ret) {
			pr_debug("Failed to read SDMA queue active counter for queue id: %d",
				 sdma_q->queue_id);
		} else {
			sdma_q->sdma_val = val;
			workarea->sdma_activity_counter += val;
		}
	}

	kthread_unuse_mm(mm);
	mmput(mm);

	/*
	 * Do a second iteration over qpd_queues_list to check if any SDMA
	 * nodes got deleted while fetching SDMA counter.
	 */
	dqm_lock(dqm);

	workarea->sdma_activity_counter += pdd->sdma_past_activity_counter;

	list_for_each_entry(q, &qpd->queues_list, list) {
		if (list_empty(&sdma_q_list.list))
			break;

		if ((q->properties.type != KFD_QUEUE_TYPE_SDMA) &&
		    (q->properties.type != KFD_QUEUE_TYPE_SDMA_XGMI))
			continue;

		list_for_each_entry_safe(sdma_q, next, &sdma_q_list.list, list) {
			if (((uint64_t __user *)q->properties.read_ptr == sdma_q->rptr) &&
			     (sdma_q->queue_id == q->properties.queue_id)) {
				list_del(&sdma_q->list);
				kfree(sdma_q);
				break;
			}
		}
	}

	dqm_unlock(dqm);

	/*
	 * If temp list is not empty, it implies some queues got deleted
	 * from qpd->queues_list during SDMA usage read. Subtract the SDMA
	 * count for each node from the total SDMA count.
	 */
	list_for_each_entry_safe(sdma_q, next, &sdma_q_list.list, list) {
		workarea->sdma_activity_counter -= sdma_q->sdma_val;
		list_del(&sdma_q->list);
		kfree(sdma_q);
	}

	return;

cleanup:
	list_for_each_entry_safe(sdma_q, next, &sdma_q_list.list, list) {
		list_del(&sdma_q->list);
		kfree(sdma_q);
	}
}

/**
 * kfd_get_cu_occupancy - Collect number of waves in-flight on this device
 * by current process. Translates acquired wave count into number of compute units
 * that are occupied.
 *
 * @attr: Handle of attribute that allows reporting of wave count. The attribute
 * handle encapsulates GPU device it is associated with, thereby allowing collection
 * of waves in flight, etc
 * @buffer: Handle of user provided buffer updated with wave count
 *
 * Return: Number of bytes written to user buffer or an error value
 */
static int kfd_get_cu_occupancy(struct attribute *attr, char *buffer)
{
	int cu_cnt;
	int wave_cnt;
	int max_waves_per_cu;
	struct kfd_node *dev = NULL;
	struct kfd_process *proc = NULL;
	struct kfd_process_device *pdd = NULL;

	pdd = container_of(attr, struct kfd_process_device, attr_cu_occupancy);
	dev = pdd->dev;
	if (dev->kfd2kgd->get_cu_occupancy == NULL)
		return -EINVAL;

	cu_cnt = 0;
	proc = pdd->process;
	if (pdd->qpd.queue_count == 0) {
		pr_debug("Gpu-Id: %d has no active queues for process %d\n",
			 dev->id, proc->pasid);
		return snprintf(buffer, PAGE_SIZE, "%d\n", cu_cnt);
	}

	/* Collect wave count from device if it supports */
	wave_cnt = 0;
	max_waves_per_cu = 0;
	dev->kfd2kgd->get_cu_occupancy(dev->adev, proc->pasid, &wave_cnt,
			&max_waves_per_cu, 0);

	/* Translate wave count to number of compute units */
	cu_cnt = (wave_cnt + (max_waves_per_cu - 1)) / max_waves_per_cu;
	return snprintf(buffer, PAGE_SIZE, "%d\n", cu_cnt);
}

static ssize_t kfd_procfs_show(struct kobject *kobj, struct attribute *attr,
			       char *buffer)
{
	if (strcmp(attr->name, "pasid") == 0) {
		struct kfd_process *p = container_of(attr, struct kfd_process,
						     attr_pasid);

		return snprintf(buffer, PAGE_SIZE, "%d\n", p->pasid);
	} else if (strncmp(attr->name, "vram_", 5) == 0) {
		struct kfd_process_device *pdd = container_of(attr, struct kfd_process_device,
							      attr_vram);
		return snprintf(buffer, PAGE_SIZE, "%llu\n", READ_ONCE(pdd->vram_usage));
	} else if (strncmp(attr->name, "sdma_", 5) == 0) {
		struct kfd_process_device *pdd = container_of(attr, struct kfd_process_device,
							      attr_sdma);
		struct kfd_sdma_activity_handler_workarea sdma_activity_work_handler;

		INIT_WORK(&sdma_activity_work_handler.sdma_activity_work,
					kfd_sdma_activity_worker);

		sdma_activity_work_handler.pdd = pdd;
		sdma_activity_work_handler.sdma_activity_counter = 0;

		schedule_work(&sdma_activity_work_handler.sdma_activity_work);

		flush_work(&sdma_activity_work_handler.sdma_activity_work);

		return snprintf(buffer, PAGE_SIZE, "%llu\n",
				(sdma_activity_work_handler.sdma_activity_counter)/
				 SDMA_ACTIVITY_DIVISOR);
	} else {
		pr_err("Invalid attribute");
		return -EINVAL;
	}

	return 0;
}

static void kfd_procfs_kobj_release(struct kobject *kobj)
{
	kfree(kobj);
}

static const struct sysfs_ops kfd_procfs_ops = {
	.show = kfd_procfs_show,
};

static const struct kobj_type procfs_type = {
	.release = kfd_procfs_kobj_release,
	.sysfs_ops = &kfd_procfs_ops,
};

void kfd_procfs_init(void)
{
	int ret = 0;

	procfs.kobj = kfd_alloc_struct(procfs.kobj);
	if (!procfs.kobj)
		return;

	ret = kobject_init_and_add(procfs.kobj, &procfs_type,
				   &kfd_device->kobj, "proc");
	if (ret) {
		pr_warn("Could not create procfs proc folder");
		/* If we fail to create the procfs, clean up */
		kfd_procfs_shutdown();
	}
}

void kfd_procfs_shutdown(void)
{
	if (procfs.kobj) {
		kobject_del(procfs.kobj);
		kobject_put(procfs.kobj);
		procfs.kobj = NULL;
	}
}

static ssize_t kfd_procfs_queue_show(struct kobject *kobj,
				     struct attribute *attr, char *buffer)
{
	struct queue *q = container_of(kobj, struct queue, kobj);

	if (!strcmp(attr->name, "size"))
		return snprintf(buffer, PAGE_SIZE, "%llu",
				q->properties.queue_size);
	else if (!strcmp(attr->name, "type"))
		return snprintf(buffer, PAGE_SIZE, "%d", q->properties.type);
	else if (!strcmp(attr->name, "gpuid"))
		return snprintf(buffer, PAGE_SIZE, "%u", q->device->id);
	else
		pr_err("Invalid attribute");

	return 0;
}

static ssize_t kfd_procfs_stats_show(struct kobject *kobj,
				     struct attribute *attr, char *buffer)
{
	if (strcmp(attr->name, "evicted_ms") == 0) {
		struct kfd_process_device *pdd = container_of(attr,
				struct kfd_process_device,
				attr_evict);
		uint64_t evict_jiffies;

		evict_jiffies = atomic64_read(&pdd->evict_duration_counter);

		return snprintf(buffer,
				PAGE_SIZE,
				"%llu\n",
				jiffies64_to_msecs(evict_jiffies));

	/* Sysfs handle that gets CU occupancy is per device */
	} else if (strcmp(attr->name, "cu_occupancy") == 0) {
		return kfd_get_cu_occupancy(attr, buffer);
	} else {
		pr_err("Invalid attribute");
	}

	return 0;
}

static ssize_t kfd_sysfs_counters_show(struct kobject *kobj,
				       struct attribute *attr, char *buf)
{
	struct kfd_process_device *pdd;

	if (!strcmp(attr->name, "faults")) {
		pdd = container_of(attr, struct kfd_process_device,
				   attr_faults);
		return sysfs_emit(buf, "%llu\n", READ_ONCE(pdd->faults));
	}
	if (!strcmp(attr->name, "page_in")) {
		pdd = container_of(attr, struct kfd_process_device,
				   attr_page_in);
		return sysfs_emit(buf, "%llu\n", READ_ONCE(pdd->page_in));
	}
	if (!strcmp(attr->name, "page_out")) {
		pdd = container_of(attr, struct kfd_process_device,
				   attr_page_out);
		return sysfs_emit(buf, "%llu\n", READ_ONCE(pdd->page_out));
	}
	return 0;
}

static struct attribute attr_queue_size = {
	.name = "size",
	.mode = KFD_SYSFS_FILE_MODE
};

static struct attribute attr_queue_type = {
	.name = "type",
	.mode = KFD_SYSFS_FILE_MODE
};

static struct attribute attr_queue_gpuid = {
	.name = "gpuid",
	.mode = KFD_SYSFS_FILE_MODE
};

static struct attribute *procfs_queue_attrs[] = {
	&attr_queue_size,
	&attr_queue_type,
	&attr_queue_gpuid,
	NULL
};
ATTRIBUTE_GROUPS(procfs_queue);

static const struct sysfs_ops procfs_queue_ops = {
	.show = kfd_procfs_queue_show,
};

static const struct kobj_type procfs_queue_type = {
	.sysfs_ops = &procfs_queue_ops,
	.default_groups = procfs_queue_groups,
};

static const struct sysfs_ops procfs_stats_ops = {
	.show = kfd_procfs_stats_show,
};

static const struct kobj_type procfs_stats_type = {
	.sysfs_ops = &procfs_stats_ops,
	.release = kfd_procfs_kobj_release,
};

static const struct sysfs_ops sysfs_counters_ops = {
	.show = kfd_sysfs_counters_show,
};

static const struct kobj_type sysfs_counters_type = {
	.sysfs_ops = &sysfs_counters_ops,
	.release = kfd_procfs_kobj_release,
};

int kfd_procfs_add_queue(struct queue *q)
{
	struct kfd_process *proc;
	int ret;

	if (!q || !q->process)
		return -EINVAL;
	proc = q->process;

	/* Create proc/<pid>/queues/<queue id> folder */
	if (!proc->kobj_queues)
		return -EFAULT;
	ret = kobject_init_and_add(&q->kobj, &procfs_queue_type,
			proc->kobj_queues, "%u", q->properties.queue_id);
	if (ret < 0) {
		pr_warn("Creating proc/<pid>/queues/%u failed",
			q->properties.queue_id);
		kobject_put(&q->kobj);
		return ret;
	}

	return 0;
}

static void kfd_sysfs_create_file(struct kobject *kobj, struct attribute *attr,
				 char *name)
{
	int ret;

	if (!kobj || !attr || !name)
		return;

	attr->name = name;
	attr->mode = KFD_SYSFS_FILE_MODE;
	sysfs_attr_init(attr);

	ret = sysfs_create_file(kobj, attr);
	if (ret)
		pr_warn("Create sysfs %s/%s failed %d", kobj->name, name, ret);
}

static void kfd_procfs_add_sysfs_stats(struct kfd_process *p)
{
	int ret;
	int i;
	char stats_dir_filename[MAX_SYSFS_FILENAME_LEN];

	if (!p || !p->kobj)
		return;

	/*
	 * Create sysfs files for each GPU:
	 * - proc/<pid>/stats_<gpuid>/
	 * - proc/<pid>/stats_<gpuid>/evicted_ms
	 * - proc/<pid>/stats_<gpuid>/cu_occupancy
	 */
	for (i = 0; i < p->n_pdds; i++) {
		struct kfd_process_device *pdd = p->pdds[i];

		snprintf(stats_dir_filename, MAX_SYSFS_FILENAME_LEN,
				"stats_%u", pdd->dev->id);
		pdd->kobj_stats = kfd_alloc_struct(pdd->kobj_stats);
		if (!pdd->kobj_stats)
			return;

		ret = kobject_init_and_add(pdd->kobj_stats,
					   &procfs_stats_type,
					   p->kobj,
					   stats_dir_filename);

		if (ret) {
			pr_warn("Creating KFD proc/stats_%s folder failed",
				stats_dir_filename);
			kobject_put(pdd->kobj_stats);
			pdd->kobj_stats = NULL;
			return;
		}

		kfd_sysfs_create_file(pdd->kobj_stats, &pdd->attr_evict,
				      "evicted_ms");
		/* Add sysfs file to report compute unit occupancy */
		if (pdd->dev->kfd2kgd->get_cu_occupancy)
			kfd_sysfs_create_file(pdd->kobj_stats,
					      &pdd->attr_cu_occupancy,
					      "cu_occupancy");
	}
}

static void kfd_procfs_add_sysfs_counters(struct kfd_process *p)
{
	int ret = 0;
	int i;
	char counters_dir_filename[MAX_SYSFS_FILENAME_LEN];

	if (!p || !p->kobj)
		return;

	/*
	 * Create sysfs files for each GPU which supports SVM
	 * - proc/<pid>/counters_<gpuid>/
	 * - proc/<pid>/counters_<gpuid>/faults
	 * - proc/<pid>/counters_<gpuid>/page_in
	 * - proc/<pid>/counters_<gpuid>/page_out
	 */
	for_each_set_bit(i, p->svms.bitmap_supported, p->n_pdds) {
		struct kfd_process_device *pdd = p->pdds[i];
		struct kobject *kobj_counters;

		snprintf(counters_dir_filename, MAX_SYSFS_FILENAME_LEN,
			"counters_%u", pdd->dev->id);
		kobj_counters = kfd_alloc_struct(kobj_counters);
		if (!kobj_counters)
			return;

		ret = kobject_init_and_add(kobj_counters, &sysfs_counters_type,
					   p->kobj, counters_dir_filename);
		if (ret) {
			pr_warn("Creating KFD proc/%s folder failed",
				counters_dir_filename);
			kobject_put(kobj_counters);
			return;
		}

		pdd->kobj_counters = kobj_counters;
		kfd_sysfs_create_file(kobj_counters, &pdd->attr_faults,
				      "faults");
		kfd_sysfs_create_file(kobj_counters, &pdd->attr_page_in,
				      "page_in");
		kfd_sysfs_create_file(kobj_counters, &pdd->attr_page_out,
				      "page_out");
	}
}

static void kfd_procfs_add_sysfs_files(struct kfd_process *p)
{
	int i;

	if (!p || !p->kobj)
		return;

	/*
	 * Create sysfs files for each GPU:
	 * - proc/<pid>/vram_<gpuid>
	 * - proc/<pid>/sdma_<gpuid>
	 */
	for (i = 0; i < p->n_pdds; i++) {
		struct kfd_process_device *pdd = p->pdds[i];

		snprintf(pdd->vram_filename, MAX_SYSFS_FILENAME_LEN, "vram_%u",
			 pdd->dev->id);
		kfd_sysfs_create_file(p->kobj, &pdd->attr_vram,
				      pdd->vram_filename);

		snprintf(pdd->sdma_filename, MAX_SYSFS_FILENAME_LEN, "sdma_%u",
			 pdd->dev->id);
		kfd_sysfs_create_file(p->kobj, &pdd->attr_sdma,
					    pdd->sdma_filename);
	}
}

void kfd_procfs_del_queue(struct queue *q)
{
	if (!q)
		return;

	kobject_del(&q->kobj);
	kobject_put(&q->kobj);
}

int kfd_process_create_wq(void)
{
	if (!kfd_process_wq)
		kfd_process_wq = alloc_workqueue("kfd_process_wq", 0, 0);
	if (!kfd_restore_wq)
		kfd_restore_wq = alloc_ordered_workqueue("kfd_restore_wq", 0);

	if (!kfd_process_wq || !kfd_restore_wq) {
		kfd_process_destroy_wq();
		return -ENOMEM;
	}

	return 0;
}

void kfd_process_destroy_wq(void)
{
	if (kfd_process_wq) {
		destroy_workqueue(kfd_process_wq);
		kfd_process_wq = NULL;
	}
	if (kfd_restore_wq) {
		destroy_workqueue(kfd_restore_wq);
		kfd_restore_wq = NULL;
	}
}

static void kfd_process_free_gpuvm(struct kgd_mem *mem,
			struct kfd_process_device *pdd, void **kptr)
{
	struct kfd_node *dev = pdd->dev;

	if (kptr && *kptr) {
		amdgpu_amdkfd_gpuvm_unmap_gtt_bo_from_kernel(mem);
		*kptr = NULL;
	}

	amdgpu_amdkfd_gpuvm_unmap_memory_from_gpu(dev->adev, mem, pdd->drm_priv);
	amdgpu_amdkfd_gpuvm_free_memory_of_gpu(dev->adev, mem, pdd->drm_priv,
					       NULL);
}

/* kfd_process_alloc_gpuvm - Allocate GPU VM for the KFD process
 *	This function should be only called right after the process
 *	is created and when kfd_processes_mutex is still being held
 *	to avoid concurrency. Because of that exclusiveness, we do
 *	not need to take p->mutex.
 */
static int kfd_process_alloc_gpuvm(struct kfd_process_device *pdd,
				   uint64_t gpu_va, uint32_t size,
				   uint32_t flags, struct kgd_mem **mem, void **kptr)
{
	struct kfd_node *kdev = pdd->dev;
	int err;

	err = amdgpu_amdkfd_gpuvm_alloc_memory_of_gpu(kdev->adev, gpu_va, size,
						 pdd->drm_priv, mem, NULL,
						 flags, false);
	if (err)
		goto err_alloc_mem;

	err = amdgpu_amdkfd_gpuvm_map_memory_to_gpu(kdev->adev, *mem,
			pdd->drm_priv);
	if (err)
		goto err_map_mem;

	err = amdgpu_amdkfd_gpuvm_sync_memory(kdev->adev, *mem, true);
	if (err) {
		pr_debug("Sync memory failed, wait interrupted by user signal\n");
		goto sync_memory_failed;
	}

	if (kptr) {
		err = amdgpu_amdkfd_gpuvm_map_gtt_bo_to_kernel(
				(struct kgd_mem *)*mem, kptr, NULL);
		if (err) {
			pr_debug("Map GTT BO to kernel failed\n");
			goto sync_memory_failed;
		}
	}

	return err;

sync_memory_failed:
	amdgpu_amdkfd_gpuvm_unmap_memory_from_gpu(kdev->adev, *mem, pdd->drm_priv);

err_map_mem:
	amdgpu_amdkfd_gpuvm_free_memory_of_gpu(kdev->adev, *mem, pdd->drm_priv,
					       NULL);
err_alloc_mem:
	*mem = NULL;
	*kptr = NULL;
	return err;
}

/* kfd_process_device_reserve_ib_mem - Reserve memory inside the
 *	process for IB usage The memory reserved is for KFD to submit
 *	IB to AMDGPU from kernel.  If the memory is reserved
 *	successfully, ib_kaddr will have the CPU/kernel
 *	address. Check ib_kaddr before accessing the memory.
 */
static int kfd_process_device_reserve_ib_mem(struct kfd_process_device *pdd)
{
	struct qcm_process_device *qpd = &pdd->qpd;
	uint32_t flags = KFD_IOC_ALLOC_MEM_FLAGS_GTT |
			KFD_IOC_ALLOC_MEM_FLAGS_NO_SUBSTITUTE |
			KFD_IOC_ALLOC_MEM_FLAGS_WRITABLE |
			KFD_IOC_ALLOC_MEM_FLAGS_EXECUTABLE;
	struct kgd_mem *mem;
	void *kaddr;
	int ret;

	if (qpd->ib_kaddr || !qpd->ib_base)
		return 0;

	/* ib_base is only set for dGPU */
	ret = kfd_process_alloc_gpuvm(pdd, qpd->ib_base, PAGE_SIZE, flags,
				      &mem, &kaddr);
	if (ret)
		return ret;

	qpd->ib_mem = mem;
	qpd->ib_kaddr = kaddr;

	return 0;
}

static void kfd_process_device_destroy_ib_mem(struct kfd_process_device *pdd)
{
	struct qcm_process_device *qpd = &pdd->qpd;

	if (!qpd->ib_kaddr || !qpd->ib_base)
		return;

	kfd_process_free_gpuvm(qpd->ib_mem, pdd, &qpd->ib_kaddr);
}

struct kfd_process *kfd_create_process(struct task_struct *thread)
{
	struct kfd_process *process;
	int ret;

	if (!(thread->mm && mmget_not_zero(thread->mm)))
		return ERR_PTR(-EINVAL);

	/* Only the pthreads threading model is supported. */
	if (thread->group_leader->mm != thread->mm) {
		mmput(thread->mm);
		return ERR_PTR(-EINVAL);
	}

	/*
	 * take kfd processes mutex before starting of process creation
	 * so there won't be a case where two threads of the same process
	 * create two kfd_process structures
	 */
	mutex_lock(&kfd_processes_mutex);

	if (kfd_is_locked()) {
		mutex_unlock(&kfd_processes_mutex);
		pr_debug("KFD is locked! Cannot create process");
		return ERR_PTR(-EINVAL);
	}

	/* A prior open of /dev/kfd could have already created the process. */
	process = find_process(thread, false);
	if (process) {
		pr_debug("Process already found\n");
	} else {
		process = create_process(thread);
		if (IS_ERR(process))
			goto out;

		if (!procfs.kobj)
			goto out;

		process->kobj = kfd_alloc_struct(process->kobj);
		if (!process->kobj) {
			pr_warn("Creating procfs kobject failed");
			goto out;
		}
		ret = kobject_init_and_add(process->kobj, &procfs_type,
					   procfs.kobj, "%d",
					   (int)process->lead_thread->pid);
		if (ret) {
			pr_warn("Creating procfs pid directory failed");
			kobject_put(process->kobj);
			goto out;
		}

		kfd_sysfs_create_file(process->kobj, &process->attr_pasid,
				      "pasid");

		process->kobj_queues = kobject_create_and_add("queues",
							process->kobj);
		if (!process->kobj_queues)
			pr_warn("Creating KFD proc/queues folder failed");

		kfd_procfs_add_sysfs_stats(process);
		kfd_procfs_add_sysfs_files(process);
		kfd_procfs_add_sysfs_counters(process);

		init_waitqueue_head(&process->wait_irq_drain);
	}
out:
	if (!IS_ERR(process))
		kref_get(&process->ref);
	mutex_unlock(&kfd_processes_mutex);
	mmput(thread->mm);

	return process;
}

struct kfd_process *kfd_get_process(const struct task_struct *thread)
{
	struct kfd_process *process;

	if (!thread->mm)
		return ERR_PTR(-EINVAL);

	/* Only the pthreads threading model is supported. */
	if (thread->group_leader->mm != thread->mm)
		return ERR_PTR(-EINVAL);

	process = find_process(thread, false);
	if (!process)
		return ERR_PTR(-EINVAL);

	return process;
}

static struct kfd_process *find_process_by_mm(const struct mm_struct *mm)
{
	struct kfd_process *process;

	hash_for_each_possible_rcu(kfd_processes_table, process,
					kfd_processes, (uintptr_t)mm)
		if (process->mm == mm)
			return process;

	return NULL;
}

static struct kfd_process *find_process(const struct task_struct *thread,
					bool ref)
{
	struct kfd_process *p;
	int idx;

	idx = srcu_read_lock(&kfd_processes_srcu);
	p = find_process_by_mm(thread->mm);
	if (p && ref)
		kref_get(&p->ref);
	srcu_read_unlock(&kfd_processes_srcu, idx);

	return p;
}

void kfd_unref_process(struct kfd_process *p)
{
	kref_put(&p->ref, kfd_process_ref_release);
}

/* This increments the process->ref counter. */
struct kfd_process *kfd_lookup_process_by_pid(struct pid *pid)
{
	struct task_struct *task = NULL;
	struct kfd_process *p    = NULL;

	if (!pid) {
		task = current;
		get_task_struct(task);
	} else {
		task = get_pid_task(pid, PIDTYPE_PID);
	}

	if (task) {
		p = find_process(task, true);
		put_task_struct(task);
	}

	return p;
}

static void kfd_process_device_free_bos(struct kfd_process_device *pdd)
{
	struct kfd_process *p = pdd->process;
	void *mem;
	int id;
	int i;

	/*
	 * Remove all handles from idr and release appropriate
	 * local memory object
	 */
	idr_for_each_entry(&pdd->alloc_idr, mem, id) {

		for (i = 0; i < p->n_pdds; i++) {
			struct kfd_process_device *peer_pdd = p->pdds[i];

			if (!peer_pdd->drm_priv)
				continue;
			amdgpu_amdkfd_gpuvm_unmap_memory_from_gpu(
				peer_pdd->dev->adev, mem, peer_pdd->drm_priv);
		}

		amdgpu_amdkfd_gpuvm_free_memory_of_gpu(pdd->dev->adev, mem,
						       pdd->drm_priv, NULL);
		kfd_process_device_remove_obj_handle(pdd, id);
	}
}

/*
 * Just kunmap and unpin signal BO here. It will be freed in
 * kfd_process_free_outstanding_kfd_bos()
 */
static void kfd_process_kunmap_signal_bo(struct kfd_process *p)
{
	struct kfd_process_device *pdd;
	struct kfd_node *kdev;
	void *mem;

	kdev = kfd_device_by_id(GET_GPU_ID(p->signal_handle));
	if (!kdev)
		return;

	mutex_lock(&p->mutex);

	pdd = kfd_get_process_device_data(kdev, p);
	if (!pdd)
		goto out;

	mem = kfd_process_device_translate_handle(
		pdd, GET_IDR_HANDLE(p->signal_handle));
	if (!mem)
		goto out;

	amdgpu_amdkfd_gpuvm_unmap_gtt_bo_from_kernel(mem);

out:
	mutex_unlock(&p->mutex);
}

static void kfd_process_free_outstanding_kfd_bos(struct kfd_process *p)
{
	int i;

	for (i = 0; i < p->n_pdds; i++)
		kfd_process_device_free_bos(p->pdds[i]);
}

static void kfd_process_destroy_pdds(struct kfd_process *p)
{
	int i;

	for (i = 0; i < p->n_pdds; i++) {
		struct kfd_process_device *pdd = p->pdds[i];

		pr_debug("Releasing pdd (topology id %d) for process (pasid 0x%x)\n",
				pdd->dev->id, p->pasid);

		kfd_process_device_destroy_cwsr_dgpu(pdd);
		kfd_process_device_destroy_ib_mem(pdd);

		if (pdd->drm_file) {
			amdgpu_amdkfd_gpuvm_release_process_vm(
					pdd->dev->adev, pdd->drm_priv);
			fput(pdd->drm_file);
		}

		if (pdd->qpd.cwsr_kaddr && !pdd->qpd.cwsr_base)
			free_pages((unsigned long)pdd->qpd.cwsr_kaddr,
				get_order(KFD_CWSR_TBA_TMA_SIZE));

		idr_destroy(&pdd->alloc_idr);

		kfd_free_process_doorbells(pdd->dev->kfd, pdd);

		if (pdd->dev->kfd->shared_resources.enable_mes)
			amdgpu_amdkfd_free_gtt_mem(pdd->dev->adev,
						   pdd->proc_ctx_bo);
		/*
		 * before destroying pdd, make sure to report availability
		 * for auto suspend
		 */
		if (pdd->runtime_inuse) {
			pm_runtime_mark_last_busy(adev_to_drm(pdd->dev->adev)->dev);
			pm_runtime_put_autosuspend(adev_to_drm(pdd->dev->adev)->dev);
			pdd->runtime_inuse = false;
		}

		kfree(pdd);
		p->pdds[i] = NULL;
	}
	p->n_pdds = 0;
}

static void kfd_process_remove_sysfs(struct kfd_process *p)
{
	struct kfd_process_device *pdd;
	int i;

	if (!p->kobj)
		return;

	sysfs_remove_file(p->kobj, &p->attr_pasid);
	kobject_del(p->kobj_queues);
	kobject_put(p->kobj_queues);
	p->kobj_queues = NULL;

	for (i = 0; i < p->n_pdds; i++) {
		pdd = p->pdds[i];

		sysfs_remove_file(p->kobj, &pdd->attr_vram);
		sysfs_remove_file(p->kobj, &pdd->attr_sdma);

		sysfs_remove_file(pdd->kobj_stats, &pdd->attr_evict);
		if (pdd->dev->kfd2kgd->get_cu_occupancy)
			sysfs_remove_file(pdd->kobj_stats,
					  &pdd->attr_cu_occupancy);
		kobject_del(pdd->kobj_stats);
		kobject_put(pdd->kobj_stats);
		pdd->kobj_stats = NULL;
	}

	for_each_set_bit(i, p->svms.bitmap_supported, p->n_pdds) {
		pdd = p->pdds[i];

		sysfs_remove_file(pdd->kobj_counters, &pdd->attr_faults);
		sysfs_remove_file(pdd->kobj_counters, &pdd->attr_page_in);
		sysfs_remove_file(pdd->kobj_counters, &pdd->attr_page_out);
		kobject_del(pdd->kobj_counters);
		kobject_put(pdd->kobj_counters);
		pdd->kobj_counters = NULL;
	}

	kobject_del(p->kobj);
	kobject_put(p->kobj);
	p->kobj = NULL;
}

/* No process locking is needed in this function, because the process
 * is not findable any more. We must assume that no other thread is
 * using it any more, otherwise we couldn't safely free the process
 * structure in the end.
 */
static void kfd_process_wq_release(struct work_struct *work)
{
	struct kfd_process *p = container_of(work, struct kfd_process,
					     release_work);

	kfd_process_dequeue_from_all_devices(p);
	pqm_uninit(&p->pqm);

	/* Signal the eviction fence after user mode queues are
	 * destroyed. This allows any BOs to be freed without
	 * triggering pointless evictions or waiting for fences.
	 */
	dma_fence_signal(p->ef);

	kfd_process_remove_sysfs(p);

	kfd_process_kunmap_signal_bo(p);
	kfd_process_free_outstanding_kfd_bos(p);
	svm_range_list_fini(p);

	kfd_process_destroy_pdds(p);
	dma_fence_put(p->ef);

	kfd_event_free_process(p);

	kfd_pasid_free(p->pasid);
	mutex_destroy(&p->mutex);

	put_task_struct(p->lead_thread);

	kfree(p);
}

static void kfd_process_ref_release(struct kref *ref)
{
	struct kfd_process *p = container_of(ref, struct kfd_process, ref);

	INIT_WORK(&p->release_work, kfd_process_wq_release);
	queue_work(kfd_process_wq, &p->release_work);
}

static struct mmu_notifier *kfd_process_alloc_notifier(struct mm_struct *mm)
{
	int idx = srcu_read_lock(&kfd_processes_srcu);
	struct kfd_process *p = find_process_by_mm(mm);

	srcu_read_unlock(&kfd_processes_srcu, idx);

	return p ? &p->mmu_notifier : ERR_PTR(-ESRCH);
}

static void kfd_process_free_notifier(struct mmu_notifier *mn)
{
	kfd_unref_process(container_of(mn, struct kfd_process, mmu_notifier));
}

static void kfd_process_notifier_release_internal(struct kfd_process *p)
{
<<<<<<< HEAD
	cancel_delayed_work_sync(&p->eviction_work);
	cancel_delayed_work_sync(&p->restore_work);

	/* Indicate to other users that MM is no longer valid */
	p->mm = NULL;
=======
	int i;

	cancel_delayed_work_sync(&p->eviction_work);
	cancel_delayed_work_sync(&p->restore_work);

	for (i = 0; i < p->n_pdds; i++) {
		struct kfd_process_device *pdd = p->pdds[i];

		/* re-enable GFX OFF since runtime enable with ttmp setup disabled it. */
		if (!kfd_dbg_is_rlc_restore_supported(pdd->dev) && p->runtime_info.ttmp_setup)
			amdgpu_gfx_off_ctrl(pdd->dev->adev, true);
	}

	/* Indicate to other users that MM is no longer valid */
	p->mm = NULL;
	kfd_dbg_trap_disable(p);

	if (atomic_read(&p->debugged_process_count) > 0) {
		struct kfd_process *target;
		unsigned int temp;
		int idx = srcu_read_lock(&kfd_processes_srcu);

		hash_for_each_rcu(kfd_processes_table, temp, target, kfd_processes) {
			if (target->debugger_process && target->debugger_process == p) {
				mutex_lock_nested(&target->mutex, 1);
				kfd_dbg_trap_disable(target);
				mutex_unlock(&target->mutex);
				if (atomic_read(&p->debugged_process_count) == 0)
					break;
			}
		}

		srcu_read_unlock(&kfd_processes_srcu, idx);
	}
>>>>>>> 98817289

	mmu_notifier_put(&p->mmu_notifier);
}

static void kfd_process_notifier_release(struct mmu_notifier *mn,
					struct mm_struct *mm)
{
	struct kfd_process *p;

	/*
	 * The kfd_process structure can not be free because the
	 * mmu_notifier srcu is read locked
	 */
	p = container_of(mn, struct kfd_process, mmu_notifier);
	if (WARN_ON(p->mm != mm))
		return;

	mutex_lock(&kfd_processes_mutex);
	/*
	 * Do early return if table is empty.
	 *
	 * This could potentially happen if this function is called concurrently
	 * by mmu_notifier and by kfd_cleanup_pocesses.
	 *
	 */
	if (hash_empty(kfd_processes_table)) {
		mutex_unlock(&kfd_processes_mutex);
		return;
	}
	hash_del_rcu(&p->kfd_processes);
	mutex_unlock(&kfd_processes_mutex);
	synchronize_srcu(&kfd_processes_srcu);

	kfd_process_notifier_release_internal(p);
}

static const struct mmu_notifier_ops kfd_process_mmu_notifier_ops = {
	.release = kfd_process_notifier_release,
	.alloc_notifier = kfd_process_alloc_notifier,
	.free_notifier = kfd_process_free_notifier,
};

/*
 * This code handles the case when driver is being unloaded before all
 * mm_struct are released.  We need to safely free the kfd_process and
 * avoid race conditions with mmu_notifier that might try to free them.
 *
 */
void kfd_cleanup_processes(void)
{
	struct kfd_process *p;
	struct hlist_node *p_temp;
	unsigned int temp;
	HLIST_HEAD(cleanup_list);

	/*
	 * Move all remaining kfd_process from the process table to a
	 * temp list for processing.   Once done, callback from mmu_notifier
	 * release will not see the kfd_process in the table and do early return,
	 * avoiding double free issues.
	 */
	mutex_lock(&kfd_processes_mutex);
	hash_for_each_safe(kfd_processes_table, temp, p_temp, p, kfd_processes) {
		hash_del_rcu(&p->kfd_processes);
		synchronize_srcu(&kfd_processes_srcu);
		hlist_add_head(&p->kfd_processes, &cleanup_list);
	}
	mutex_unlock(&kfd_processes_mutex);

	hlist_for_each_entry_safe(p, p_temp, &cleanup_list, kfd_processes)
		kfd_process_notifier_release_internal(p);

	/*
	 * Ensures that all outstanding free_notifier get called, triggering
	 * the release of the kfd_process struct.
	 */
	mmu_notifier_synchronize();
}

<<<<<<< HEAD
static int kfd_process_init_cwsr_apu(struct kfd_process *p, struct file *filep)
=======
int kfd_process_init_cwsr_apu(struct kfd_process *p, struct file *filep)
>>>>>>> 98817289
{
	unsigned long  offset;
	int i;

	if (p->has_cwsr)
		return 0;

	for (i = 0; i < p->n_pdds; i++) {
		struct kfd_node *dev = p->pdds[i]->dev;
		struct qcm_process_device *qpd = &p->pdds[i]->qpd;

		if (!dev->kfd->cwsr_enabled || qpd->cwsr_kaddr || qpd->cwsr_base)
			continue;

		offset = KFD_MMAP_TYPE_RESERVED_MEM | KFD_MMAP_GPU_ID(dev->id);
		qpd->tba_addr = (int64_t)vm_mmap(filep, 0,
			KFD_CWSR_TBA_TMA_SIZE, PROT_READ | PROT_EXEC,
			MAP_SHARED, offset);

		if (IS_ERR_VALUE(qpd->tba_addr)) {
			int err = qpd->tba_addr;

			pr_err("Failure to set tba address. error %d.\n", err);
			qpd->tba_addr = 0;
			qpd->cwsr_kaddr = NULL;
			return err;
		}

		memcpy(qpd->cwsr_kaddr, dev->kfd->cwsr_isa, dev->kfd->cwsr_isa_size);

		kfd_process_set_trap_debug_flag(qpd, p->debug_trap_enabled);

		qpd->tma_addr = qpd->tba_addr + KFD_CWSR_TMA_OFFSET;
		pr_debug("set tba :0x%llx, tma:0x%llx, cwsr_kaddr:%p for pqm.\n",
			qpd->tba_addr, qpd->tma_addr, qpd->cwsr_kaddr);
	}

	p->has_cwsr = true;

	return 0;
}

static int kfd_process_device_init_cwsr_dgpu(struct kfd_process_device *pdd)
{
	struct kfd_node *dev = pdd->dev;
	struct qcm_process_device *qpd = &pdd->qpd;
	uint32_t flags = KFD_IOC_ALLOC_MEM_FLAGS_GTT
			| KFD_IOC_ALLOC_MEM_FLAGS_NO_SUBSTITUTE
			| KFD_IOC_ALLOC_MEM_FLAGS_EXECUTABLE;
	struct kgd_mem *mem;
	void *kaddr;
	int ret;

	if (!dev->kfd->cwsr_enabled || qpd->cwsr_kaddr || !qpd->cwsr_base)
		return 0;

	/* cwsr_base is only set for dGPU */
	ret = kfd_process_alloc_gpuvm(pdd, qpd->cwsr_base,
				      KFD_CWSR_TBA_TMA_SIZE, flags, &mem, &kaddr);
	if (ret)
		return ret;

	qpd->cwsr_mem = mem;
	qpd->cwsr_kaddr = kaddr;
	qpd->tba_addr = qpd->cwsr_base;

	memcpy(qpd->cwsr_kaddr, dev->kfd->cwsr_isa, dev->kfd->cwsr_isa_size);

	kfd_process_set_trap_debug_flag(&pdd->qpd,
					pdd->process->debug_trap_enabled);

	qpd->tma_addr = qpd->tba_addr + KFD_CWSR_TMA_OFFSET;
	pr_debug("set tba :0x%llx, tma:0x%llx, cwsr_kaddr:%p for pqm.\n",
		 qpd->tba_addr, qpd->tma_addr, qpd->cwsr_kaddr);

	return 0;
}

static void kfd_process_device_destroy_cwsr_dgpu(struct kfd_process_device *pdd)
{
	struct kfd_node *dev = pdd->dev;
	struct qcm_process_device *qpd = &pdd->qpd;

	if (!dev->kfd->cwsr_enabled || !qpd->cwsr_kaddr || !qpd->cwsr_base)
		return;

	kfd_process_free_gpuvm(qpd->cwsr_mem, pdd, &qpd->cwsr_kaddr);
}

void kfd_process_set_trap_handler(struct qcm_process_device *qpd,
				  uint64_t tba_addr,
				  uint64_t tma_addr)
{
	if (qpd->cwsr_kaddr) {
		/* KFD trap handler is bound, record as second-level TBA/TMA
		 * in first-level TMA. First-level trap will jump to second.
		 */
		uint64_t *tma =
			(uint64_t *)(qpd->cwsr_kaddr + KFD_CWSR_TMA_OFFSET);
		tma[0] = tba_addr;
		tma[1] = tma_addr;
	} else {
		/* No trap handler bound, bind as first-level TBA/TMA. */
		qpd->tba_addr = tba_addr;
		qpd->tma_addr = tma_addr;
	}
}

bool kfd_process_xnack_mode(struct kfd_process *p, bool supported)
{
	int i;

	/* On most GFXv9 GPUs, the retry mode in the SQ must match the
	 * boot time retry setting. Mixing processes with different
	 * XNACK/retry settings can hang the GPU.
	 *
	 * Different GPUs can have different noretry settings depending
	 * on HW bugs or limitations. We need to find at least one
	 * XNACK mode for this process that's compatible with all GPUs.
	 * Fortunately GPUs with retry enabled (noretry=0) can run code
	 * built for XNACK-off. On GFXv9 it may perform slower.
	 *
	 * Therefore applications built for XNACK-off can always be
	 * supported and will be our fallback if any GPU does not
	 * support retry.
	 */
	for (i = 0; i < p->n_pdds; i++) {
		struct kfd_node *dev = p->pdds[i]->dev;

		/* Only consider GFXv9 and higher GPUs. Older GPUs don't
		 * support the SVM APIs and don't need to be considered
		 * for the XNACK mode selection.
		 */
		if (!KFD_IS_SOC15(dev))
			continue;
		/* Aldebaran can always support XNACK because it can support
		 * per-process XNACK mode selection. But let the dev->noretry
		 * setting still influence the default XNACK mode.
		 */
		if (supported && KFD_SUPPORT_XNACK_PER_PROCESS(dev))
			continue;

		/* GFXv10 and later GPUs do not support shader preemption
		 * during page faults. This can lead to poor QoS for queue
		 * management and memory-manager-related preemptions or
		 * even deadlocks.
		 */
		if (KFD_GC_VERSION(dev) >= IP_VERSION(10, 1, 1))
			return false;

		if (dev->kfd->noretry)
			return false;
	}

	return true;
}

void kfd_process_set_trap_debug_flag(struct qcm_process_device *qpd,
				     bool enabled)
{
	if (qpd->cwsr_kaddr) {
		uint64_t *tma =
			(uint64_t *)(qpd->cwsr_kaddr + KFD_CWSR_TMA_OFFSET);
		tma[2] = enabled;
	}
}

/*
 * On return the kfd_process is fully operational and will be freed when the
 * mm is released
 */
static struct kfd_process *create_process(const struct task_struct *thread)
{
	struct kfd_process *process;
	struct mmu_notifier *mn;
	int err = -ENOMEM;

	process = kzalloc(sizeof(*process), GFP_KERNEL);
	if (!process)
		goto err_alloc_process;

	kref_init(&process->ref);
	mutex_init(&process->mutex);
	process->mm = thread->mm;
	process->lead_thread = thread->group_leader;
	process->n_pdds = 0;
	process->queues_paused = false;
	INIT_DELAYED_WORK(&process->eviction_work, evict_process_worker);
	INIT_DELAYED_WORK(&process->restore_work, restore_process_worker);
	process->last_restore_timestamp = get_jiffies_64();
	err = kfd_event_init_process(process);
	if (err)
		goto err_event_init;
	process->is_32bit_user_mode = in_compat_syscall();
	process->debug_trap_enabled = false;
	process->debugger_process = NULL;
	process->exception_enable_mask = 0;
	atomic_set(&process->debugged_process_count, 0);
	sema_init(&process->runtime_enable_sema, 0);

	process->pasid = kfd_pasid_alloc();
	if (process->pasid == 0) {
		err = -ENOSPC;
		goto err_alloc_pasid;
	}

	err = pqm_init(&process->pqm, process);
	if (err != 0)
		goto err_process_pqm_init;

	/* init process apertures*/
	err = kfd_init_apertures(process);
	if (err != 0)
		goto err_init_apertures;

	/* Check XNACK support after PDDs are created in kfd_init_apertures */
	process->xnack_enabled = kfd_process_xnack_mode(process, false);

	err = svm_range_list_init(process);
	if (err)
		goto err_init_svm_range_list;

	/* alloc_notifier needs to find the process in the hash table */
	hash_add_rcu(kfd_processes_table, &process->kfd_processes,
			(uintptr_t)process->mm);

	/* Avoid free_notifier to start kfd_process_wq_release if
	 * mmu_notifier_get failed because of pending signal.
	 */
	kref_get(&process->ref);

	/* MMU notifier registration must be the last call that can fail
	 * because after this point we cannot unwind the process creation.
	 * After this point, mmu_notifier_put will trigger the cleanup by
	 * dropping the last process reference in the free_notifier.
	 */
	mn = mmu_notifier_get(&kfd_process_mmu_notifier_ops, process->mm);
	if (IS_ERR(mn)) {
		err = PTR_ERR(mn);
		goto err_register_notifier;
	}
	BUG_ON(mn != &process->mmu_notifier);

	kfd_unref_process(process);
	get_task_struct(process->lead_thread);

	INIT_WORK(&process->debug_event_workarea, debug_event_write_work_handler);

	return process;

err_register_notifier:
	hash_del_rcu(&process->kfd_processes);
	svm_range_list_fini(process);
err_init_svm_range_list:
	kfd_process_free_outstanding_kfd_bos(process);
	kfd_process_destroy_pdds(process);
err_init_apertures:
	pqm_uninit(&process->pqm);
err_process_pqm_init:
	kfd_pasid_free(process->pasid);
err_alloc_pasid:
	kfd_event_free_process(process);
err_event_init:
	mutex_destroy(&process->mutex);
	kfree(process);
err_alloc_process:
	return ERR_PTR(err);
}

struct kfd_process_device *kfd_get_process_device_data(struct kfd_node *dev,
							struct kfd_process *p)
{
	int i;

	for (i = 0; i < p->n_pdds; i++)
		if (p->pdds[i]->dev == dev)
			return p->pdds[i];

	return NULL;
}

struct kfd_process_device *kfd_create_process_device_data(struct kfd_node *dev,
							struct kfd_process *p)
{
	struct kfd_process_device *pdd = NULL;
	int retval = 0;

	if (WARN_ON_ONCE(p->n_pdds >= MAX_GPU_INSTANCE))
		return NULL;
	pdd = kzalloc(sizeof(*pdd), GFP_KERNEL);
	if (!pdd)
		return NULL;

	pdd->dev = dev;
	INIT_LIST_HEAD(&pdd->qpd.queues_list);
	INIT_LIST_HEAD(&pdd->qpd.priv_queue_list);
	pdd->qpd.dqm = dev->dqm;
	pdd->qpd.pqm = &p->pqm;
	pdd->qpd.evicted = 0;
	pdd->qpd.mapped_gws_queue = false;
	pdd->process = p;
	pdd->bound = PDD_UNBOUND;
	pdd->already_dequeued = false;
	pdd->runtime_inuse = false;
	pdd->vram_usage = 0;
	pdd->sdma_past_activity_counter = 0;
	pdd->user_gpu_id = dev->id;
	atomic64_set(&pdd->evict_duration_counter, 0);

	if (dev->kfd->shared_resources.enable_mes) {
		retval = amdgpu_amdkfd_alloc_gtt_mem(dev->adev,
						AMDGPU_MES_PROC_CTX_SIZE,
						&pdd->proc_ctx_bo,
						&pdd->proc_ctx_gpu_addr,
						&pdd->proc_ctx_cpu_ptr,
						false);
		if (retval) {
			pr_err("failed to allocate process context bo\n");
			goto err_free_pdd;
		}
		memset(pdd->proc_ctx_cpu_ptr, 0, AMDGPU_MES_PROC_CTX_SIZE);
	}

	p->pdds[p->n_pdds++] = pdd;
	if (kfd_dbg_is_per_vmid_supported(pdd->dev))
		pdd->spi_dbg_override = pdd->dev->kfd2kgd->disable_debug_trap(
							pdd->dev->adev,
							false,
							0);

	/* Init idr used for memory handle translation */
	idr_init(&pdd->alloc_idr);

	return pdd;

err_free_pdd:
	kfree(pdd);
	return NULL;
}

/**
 * kfd_process_device_init_vm - Initialize a VM for a process-device
 *
 * @pdd: The process-device
 * @drm_file: Optional pointer to a DRM file descriptor
 *
 * If @drm_file is specified, it will be used to acquire the VM from
 * that file descriptor. If successful, the @pdd takes ownership of
 * the file descriptor.
 *
 * If @drm_file is NULL, a new VM is created.
 *
 * Returns 0 on success, -errno on failure.
 */
int kfd_process_device_init_vm(struct kfd_process_device *pdd,
			       struct file *drm_file)
{
	struct amdgpu_fpriv *drv_priv;
	struct amdgpu_vm *avm;
	struct kfd_process *p;
	struct kfd_node *dev;
	int ret;

	if (!drm_file)
		return -EINVAL;

	if (pdd->drm_priv)
		return -EBUSY;

	ret = amdgpu_file_to_fpriv(drm_file, &drv_priv);
	if (ret)
		return ret;
	avm = &drv_priv->vm;

	p = pdd->process;
	dev = pdd->dev;

<<<<<<< HEAD
	ret = amdgpu_amdkfd_gpuvm_acquire_process_vm(dev->adev, drm_file,
=======
	ret = amdgpu_amdkfd_gpuvm_acquire_process_vm(dev->adev, avm,
>>>>>>> 98817289
						     &p->kgd_process_info,
						     &p->ef);
	if (ret) {
		pr_err("Failed to create process VM object\n");
		return ret;
	}
	pdd->drm_priv = drm_file->private_data;
	atomic64_set(&pdd->tlb_seq, 0);

	ret = kfd_process_device_reserve_ib_mem(pdd);
	if (ret)
		goto err_reserve_ib_mem;
	ret = kfd_process_device_init_cwsr_dgpu(pdd);
	if (ret)
		goto err_init_cwsr;

<<<<<<< HEAD
	ret = amdgpu_amdkfd_gpuvm_set_vm_pasid(dev->adev, drm_file, p->pasid);
=======
	ret = amdgpu_amdkfd_gpuvm_set_vm_pasid(dev->adev, avm, p->pasid);
>>>>>>> 98817289
	if (ret)
		goto err_set_pasid;

	pdd->drm_file = drm_file;

	return 0;

err_set_pasid:
	kfd_process_device_destroy_cwsr_dgpu(pdd);
err_init_cwsr:
	kfd_process_device_destroy_ib_mem(pdd);
err_reserve_ib_mem:
	pdd->drm_priv = NULL;
	amdgpu_amdkfd_gpuvm_destroy_cb(dev->adev, avm);

	return ret;
}

/*
 * Direct the IOMMU to bind the process (specifically the pasid->mm)
 * to the device.
 * Unbinding occurs when the process dies or the device is removed.
 *
 * Assumes that the process lock is held.
 */
struct kfd_process_device *kfd_bind_process_to_device(struct kfd_node *dev,
							struct kfd_process *p)
{
	struct kfd_process_device *pdd;
	int err;

	pdd = kfd_get_process_device_data(dev, p);
	if (!pdd) {
		pr_err("Process device data doesn't exist\n");
		return ERR_PTR(-ENOMEM);
	}

	if (!pdd->drm_priv)
		return ERR_PTR(-ENODEV);

	/*
	 * signal runtime-pm system to auto resume and prevent
	 * further runtime suspend once device pdd is created until
	 * pdd is destroyed.
	 */
	if (!pdd->runtime_inuse) {
		err = pm_runtime_get_sync(adev_to_drm(dev->adev)->dev);
		if (err < 0) {
			pm_runtime_put_autosuspend(adev_to_drm(dev->adev)->dev);
			return ERR_PTR(err);
		}
	}

	/*
	 * make sure that runtime_usage counter is incremented just once
	 * per pdd
	 */
	pdd->runtime_inuse = true;

	return pdd;
}

/* Create specific handle mapped to mem from process local memory idr
 * Assumes that the process lock is held.
 */
int kfd_process_device_create_obj_handle(struct kfd_process_device *pdd,
					void *mem)
{
	return idr_alloc(&pdd->alloc_idr, mem, 0, 0, GFP_KERNEL);
}

/* Translate specific handle from process local memory idr
 * Assumes that the process lock is held.
 */
void *kfd_process_device_translate_handle(struct kfd_process_device *pdd,
					int handle)
{
	if (handle < 0)
		return NULL;

	return idr_find(&pdd->alloc_idr, handle);
}

/* Remove specific handle from process local memory idr
 * Assumes that the process lock is held.
 */
void kfd_process_device_remove_obj_handle(struct kfd_process_device *pdd,
					int handle)
{
	if (handle >= 0)
		idr_remove(&pdd->alloc_idr, handle);
}

/* This increments the process->ref counter. */
struct kfd_process *kfd_lookup_process_by_pasid(u32 pasid)
{
	struct kfd_process *p, *ret_p = NULL;
	unsigned int temp;

	int idx = srcu_read_lock(&kfd_processes_srcu);

	hash_for_each_rcu(kfd_processes_table, temp, p, kfd_processes) {
		if (p->pasid == pasid) {
			kref_get(&p->ref);
			ret_p = p;
			break;
		}
	}

	srcu_read_unlock(&kfd_processes_srcu, idx);

	return ret_p;
}

/* This increments the process->ref counter. */
struct kfd_process *kfd_lookup_process_by_mm(const struct mm_struct *mm)
{
	struct kfd_process *p;

	int idx = srcu_read_lock(&kfd_processes_srcu);

	p = find_process_by_mm(mm);
	if (p)
		kref_get(&p->ref);

	srcu_read_unlock(&kfd_processes_srcu, idx);

	return p;
}

/* kfd_process_evict_queues - Evict all user queues of a process
 *
 * Eviction is reference-counted per process-device. This means multiple
 * evictions from different sources can be nested safely.
 */
int kfd_process_evict_queues(struct kfd_process *p, uint32_t trigger)
{
	int r = 0;
	int i;
	unsigned int n_evicted = 0;

	for (i = 0; i < p->n_pdds; i++) {
		struct kfd_process_device *pdd = p->pdds[i];

		kfd_smi_event_queue_eviction(pdd->dev, p->lead_thread->pid,
					     trigger);

		r = pdd->dev->dqm->ops.evict_process_queues(pdd->dev->dqm,
							    &pdd->qpd);
		/* evict return -EIO if HWS is hang or asic is resetting, in this case
		 * we would like to set all the queues to be in evicted state to prevent
		 * them been add back since they actually not be saved right now.
		 */
		if (r && r != -EIO) {
			pr_err("Failed to evict process queues\n");
			goto fail;
		}
		n_evicted++;
	}

	return r;

fail:
	/* To keep state consistent, roll back partial eviction by
	 * restoring queues
	 */
	for (i = 0; i < p->n_pdds; i++) {
		struct kfd_process_device *pdd = p->pdds[i];

		if (n_evicted == 0)
			break;

		kfd_smi_event_queue_restore(pdd->dev, p->lead_thread->pid);

		if (pdd->dev->dqm->ops.restore_process_queues(pdd->dev->dqm,
							      &pdd->qpd))
			pr_err("Failed to restore queues\n");

		n_evicted--;
	}

	return r;
}

/* kfd_process_restore_queues - Restore all user queues of a process */
int kfd_process_restore_queues(struct kfd_process *p)
{
	int r, ret = 0;
	int i;

	for (i = 0; i < p->n_pdds; i++) {
		struct kfd_process_device *pdd = p->pdds[i];

		kfd_smi_event_queue_restore(pdd->dev, p->lead_thread->pid);

		r = pdd->dev->dqm->ops.restore_process_queues(pdd->dev->dqm,
							      &pdd->qpd);
		if (r) {
			pr_err("Failed to restore process queues\n");
			if (!ret)
				ret = r;
		}
	}

	return ret;
}

int kfd_process_gpuidx_from_gpuid(struct kfd_process *p, uint32_t gpu_id)
{
	int i;

	for (i = 0; i < p->n_pdds; i++)
		if (p->pdds[i] && gpu_id == p->pdds[i]->user_gpu_id)
			return i;
	return -EINVAL;
}

int
kfd_process_gpuid_from_node(struct kfd_process *p, struct kfd_node *node,
			    uint32_t *gpuid, uint32_t *gpuidx)
{
	int i;

	for (i = 0; i < p->n_pdds; i++)
		if (p->pdds[i] && p->pdds[i]->dev == node) {
			*gpuid = p->pdds[i]->user_gpu_id;
			*gpuidx = i;
			return 0;
		}
	return -EINVAL;
}

static void evict_process_worker(struct work_struct *work)
{
	int ret;
	struct kfd_process *p;
	struct delayed_work *dwork;

	dwork = to_delayed_work(work);

	/* Process termination destroys this worker thread. So during the
	 * lifetime of this thread, kfd_process p will be valid
	 */
	p = container_of(dwork, struct kfd_process, eviction_work);
	WARN_ONCE(p->last_eviction_seqno != p->ef->seqno,
		  "Eviction fence mismatch\n");

	/* Narrow window of overlap between restore and evict work
	 * item is possible. Once amdgpu_amdkfd_gpuvm_restore_process_bos
	 * unreserves KFD BOs, it is possible to evicted again. But
	 * restore has few more steps of finish. So lets wait for any
	 * previous restore work to complete
	 */
	flush_delayed_work(&p->restore_work);

	pr_debug("Started evicting pasid 0x%x\n", p->pasid);
	ret = kfd_process_evict_queues(p, KFD_QUEUE_EVICTION_TRIGGER_TTM);
	if (!ret) {
		dma_fence_signal(p->ef);
		dma_fence_put(p->ef);
		p->ef = NULL;
		queue_delayed_work(kfd_restore_wq, &p->restore_work,
				msecs_to_jiffies(PROCESS_RESTORE_TIME_MS));

		pr_debug("Finished evicting pasid 0x%x\n", p->pasid);
	} else
		pr_err("Failed to evict queues of pasid 0x%x\n", p->pasid);
}

static void restore_process_worker(struct work_struct *work)
{
	struct delayed_work *dwork;
	struct kfd_process *p;
	int ret = 0;

	dwork = to_delayed_work(work);

	/* Process termination destroys this worker thread. So during the
	 * lifetime of this thread, kfd_process p will be valid
	 */
	p = container_of(dwork, struct kfd_process, restore_work);
	pr_debug("Started restoring pasid 0x%x\n", p->pasid);

	/* Setting last_restore_timestamp before successful restoration.
	 * Otherwise this would have to be set by KGD (restore_process_bos)
	 * before KFD BOs are unreserved. If not, the process can be evicted
	 * again before the timestamp is set.
	 * If restore fails, the timestamp will be set again in the next
	 * attempt. This would mean that the minimum GPU quanta would be
	 * PROCESS_ACTIVE_TIME_MS - (time to execute the following two
	 * functions)
	 */

	p->last_restore_timestamp = get_jiffies_64();
	/* VMs may not have been acquired yet during debugging. */
	if (p->kgd_process_info)
		ret = amdgpu_amdkfd_gpuvm_restore_process_bos(p->kgd_process_info,
							     &p->ef);
	if (ret) {
		pr_debug("Failed to restore BOs of pasid 0x%x, retry after %d ms\n",
			 p->pasid, PROCESS_BACK_OFF_TIME_MS);
		ret = queue_delayed_work(kfd_restore_wq, &p->restore_work,
				msecs_to_jiffies(PROCESS_BACK_OFF_TIME_MS));
		WARN(!ret, "reschedule restore work failed\n");
		return;
	}

	ret = kfd_process_restore_queues(p);
	if (!ret)
		pr_debug("Finished restoring pasid 0x%x\n", p->pasid);
	else
		pr_err("Failed to restore queues of pasid 0x%x\n", p->pasid);
}

void kfd_suspend_all_processes(void)
{
	struct kfd_process *p;
	unsigned int temp;
	int idx = srcu_read_lock(&kfd_processes_srcu);

	WARN(debug_evictions, "Evicting all processes");
	hash_for_each_rcu(kfd_processes_table, temp, p, kfd_processes) {
		cancel_delayed_work_sync(&p->eviction_work);
		flush_delayed_work(&p->restore_work);

		if (kfd_process_evict_queues(p, KFD_QUEUE_EVICTION_TRIGGER_SUSPEND))
			pr_err("Failed to suspend process 0x%x\n", p->pasid);
		dma_fence_signal(p->ef);
		dma_fence_put(p->ef);
		p->ef = NULL;
	}
	srcu_read_unlock(&kfd_processes_srcu, idx);
}

int kfd_resume_all_processes(void)
{
	struct kfd_process *p;
	unsigned int temp;
	int ret = 0, idx = srcu_read_lock(&kfd_processes_srcu);

	hash_for_each_rcu(kfd_processes_table, temp, p, kfd_processes) {
		if (!queue_delayed_work(kfd_restore_wq, &p->restore_work, 0)) {
			pr_err("Restore process %d failed during resume\n",
			       p->pasid);
			ret = -EFAULT;
		}
	}
	srcu_read_unlock(&kfd_processes_srcu, idx);
	return ret;
}

int kfd_reserved_mem_mmap(struct kfd_node *dev, struct kfd_process *process,
			  struct vm_area_struct *vma)
{
	struct kfd_process_device *pdd;
	struct qcm_process_device *qpd;

	if ((vma->vm_end - vma->vm_start) != KFD_CWSR_TBA_TMA_SIZE) {
		pr_err("Incorrect CWSR mapping size.\n");
		return -EINVAL;
	}

	pdd = kfd_get_process_device_data(dev, process);
	if (!pdd)
		return -EINVAL;
	qpd = &pdd->qpd;

	qpd->cwsr_kaddr = (void *)__get_free_pages(GFP_KERNEL | __GFP_ZERO,
					get_order(KFD_CWSR_TBA_TMA_SIZE));
	if (!qpd->cwsr_kaddr) {
		pr_err("Error allocating per process CWSR buffer.\n");
		return -ENOMEM;
	}

	vm_flags_set(vma, VM_IO | VM_DONTCOPY | VM_DONTEXPAND
		| VM_NORESERVE | VM_DONTDUMP | VM_PFNMAP);
	/* Mapping pages to user process */
	return remap_pfn_range(vma, vma->vm_start,
			       PFN_DOWN(__pa(qpd->cwsr_kaddr)),
			       KFD_CWSR_TBA_TMA_SIZE, vma->vm_page_prot);
}

void kfd_flush_tlb(struct kfd_process_device *pdd, enum TLB_FLUSH_TYPE type)
{
	struct amdgpu_vm *vm = drm_priv_to_vm(pdd->drm_priv);
	uint64_t tlb_seq = amdgpu_vm_tlb_seq(vm);
	struct kfd_node *dev = pdd->dev;
	uint32_t xcc_mask = dev->xcc_mask;
	int xcc = 0;

	/*
	 * It can be that we race and lose here, but that is extremely unlikely
	 * and the worst thing which could happen is that we flush the changes
	 * into the TLB once more which is harmless.
	 */
	if (atomic64_xchg(&pdd->tlb_seq, tlb_seq) == tlb_seq)
		return;

	if (dev->dqm->sched_policy == KFD_SCHED_POLICY_NO_HWS) {
		/* Nothing to flush until a VMID is assigned, which
		 * only happens when the first queue is created.
		 */
		if (pdd->qpd.vmid)
			amdgpu_amdkfd_flush_gpu_tlb_vmid(dev->adev,
							pdd->qpd.vmid);
	} else {
		for_each_inst(xcc, xcc_mask)
			amdgpu_amdkfd_flush_gpu_tlb_pasid(
				dev->adev, pdd->process->pasid, type, xcc);
	}
}

/* assumes caller holds process lock. */
int kfd_process_drain_interrupts(struct kfd_process_device *pdd)
{
	uint32_t irq_drain_fence[8];
	uint8_t node_id = 0;
	int r = 0;

	if (!KFD_IS_SOC15(pdd->dev))
		return 0;

	pdd->process->irq_drain_is_open = true;

	memset(irq_drain_fence, 0, sizeof(irq_drain_fence));
	irq_drain_fence[0] = (KFD_IRQ_FENCE_SOURCEID << 8) |
							KFD_IRQ_FENCE_CLIENTID;
	irq_drain_fence[3] = pdd->process->pasid;

	/*
	 * For GFX 9.4.3, send the NodeId also in IH cookie DW[3]
	 */
	if (KFD_GC_VERSION(pdd->dev->kfd) == IP_VERSION(9, 4, 3)) {
		node_id = ffs(pdd->dev->interrupt_bitmap) - 1;
		irq_drain_fence[3] |= node_id << 16;
	}

	/* ensure stale irqs scheduled KFD interrupts and send drain fence. */
	if (amdgpu_amdkfd_send_close_event_drain_irq(pdd->dev->adev,
						     irq_drain_fence)) {
		pdd->process->irq_drain_is_open = false;
		return 0;
	}

	r = wait_event_interruptible(pdd->process->wait_irq_drain,
				     !READ_ONCE(pdd->process->irq_drain_is_open));
	if (r)
		pdd->process->irq_drain_is_open = false;

	return r;
}

void kfd_process_close_interrupt_drain(unsigned int pasid)
{
	struct kfd_process *p;

	p = kfd_lookup_process_by_pasid(pasid);

	if (!p)
		return;

	WRITE_ONCE(p->irq_drain_is_open, false);
	wake_up_all(&p->wait_irq_drain);
	kfd_unref_process(p);
}

struct send_exception_work_handler_workarea {
	struct work_struct work;
	struct kfd_process *p;
	unsigned int queue_id;
	uint64_t error_reason;
};

static void send_exception_work_handler(struct work_struct *work)
{
	struct send_exception_work_handler_workarea *workarea;
	struct kfd_process *p;
	struct queue *q;
	struct mm_struct *mm;
	struct kfd_context_save_area_header __user *csa_header;
	uint64_t __user *err_payload_ptr;
	uint64_t cur_err;
	uint32_t ev_id;

	workarea = container_of(work,
				struct send_exception_work_handler_workarea,
				work);
	p = workarea->p;

	mm = get_task_mm(p->lead_thread);

	if (!mm)
		return;

	kthread_use_mm(mm);

	q = pqm_get_user_queue(&p->pqm, workarea->queue_id);

	if (!q)
		goto out;

	csa_header = (void __user *)q->properties.ctx_save_restore_area_address;

	get_user(err_payload_ptr, (uint64_t __user **)&csa_header->err_payload_addr);
	get_user(cur_err, err_payload_ptr);
	cur_err |= workarea->error_reason;
	put_user(cur_err, err_payload_ptr);
	get_user(ev_id, &csa_header->err_event_id);

	kfd_set_event(p, ev_id);

out:
	kthread_unuse_mm(mm);
	mmput(mm);
}

int kfd_send_exception_to_runtime(struct kfd_process *p,
			unsigned int queue_id,
			uint64_t error_reason)
{
	struct send_exception_work_handler_workarea worker;

	INIT_WORK_ONSTACK(&worker.work, send_exception_work_handler);

	worker.p = p;
	worker.queue_id = queue_id;
	worker.error_reason = error_reason;

	schedule_work(&worker.work);
	flush_work(&worker.work);
	destroy_work_on_stack(&worker.work);

	return 0;
}

struct kfd_process_device *kfd_process_device_data_by_id(struct kfd_process *p, uint32_t gpu_id)
{
	int i;

	if (gpu_id) {
		for (i = 0; i < p->n_pdds; i++) {
			struct kfd_process_device *pdd = p->pdds[i];

			if (pdd->user_gpu_id == gpu_id)
				return pdd;
		}
	}
	return NULL;
}

int kfd_process_get_user_gpu_id(struct kfd_process *p, uint32_t actual_gpu_id)
{
	int i;

	if (!actual_gpu_id)
		return 0;

	for (i = 0; i < p->n_pdds; i++) {
		struct kfd_process_device *pdd = p->pdds[i];

		if (pdd->dev->id == actual_gpu_id)
			return pdd->user_gpu_id;
	}
	return -EINVAL;
}

#if defined(CONFIG_DEBUG_FS)

int kfd_debugfs_mqds_by_process(struct seq_file *m, void *data)
{
	struct kfd_process *p;
	unsigned int temp;
	int r = 0;

	int idx = srcu_read_lock(&kfd_processes_srcu);

	hash_for_each_rcu(kfd_processes_table, temp, p, kfd_processes) {
		seq_printf(m, "Process %d PASID 0x%x:\n",
			   p->lead_thread->tgid, p->pasid);

		mutex_lock(&p->mutex);
		r = pqm_debugfs_mqds(m, &p->pqm);
		mutex_unlock(&p->mutex);

		if (r)
			break;
	}

	srcu_read_unlock(&kfd_processes_srcu, idx);

	return r;
}

#endif<|MERGE_RESOLUTION|>--- conflicted
+++ resolved
@@ -1163,13 +1163,6 @@
 
 static void kfd_process_notifier_release_internal(struct kfd_process *p)
 {
-<<<<<<< HEAD
-	cancel_delayed_work_sync(&p->eviction_work);
-	cancel_delayed_work_sync(&p->restore_work);
-
-	/* Indicate to other users that MM is no longer valid */
-	p->mm = NULL;
-=======
 	int i;
 
 	cancel_delayed_work_sync(&p->eviction_work);
@@ -1204,7 +1197,6 @@
 
 		srcu_read_unlock(&kfd_processes_srcu, idx);
 	}
->>>>>>> 98817289
 
 	mmu_notifier_put(&p->mmu_notifier);
 }
@@ -1284,11 +1276,7 @@
 	mmu_notifier_synchronize();
 }
 
-<<<<<<< HEAD
-static int kfd_process_init_cwsr_apu(struct kfd_process *p, struct file *filep)
-=======
 int kfd_process_init_cwsr_apu(struct kfd_process *p, struct file *filep)
->>>>>>> 98817289
 {
 	unsigned long  offset;
 	int i;
@@ -1666,11 +1654,7 @@
 	p = pdd->process;
 	dev = pdd->dev;
 
-<<<<<<< HEAD
-	ret = amdgpu_amdkfd_gpuvm_acquire_process_vm(dev->adev, drm_file,
-=======
 	ret = amdgpu_amdkfd_gpuvm_acquire_process_vm(dev->adev, avm,
->>>>>>> 98817289
 						     &p->kgd_process_info,
 						     &p->ef);
 	if (ret) {
@@ -1687,11 +1671,7 @@
 	if (ret)
 		goto err_init_cwsr;
 
-<<<<<<< HEAD
-	ret = amdgpu_amdkfd_gpuvm_set_vm_pasid(dev->adev, drm_file, p->pasid);
-=======
 	ret = amdgpu_amdkfd_gpuvm_set_vm_pasid(dev->adev, avm, p->pasid);
->>>>>>> 98817289
 	if (ret)
 		goto err_set_pasid;
 
