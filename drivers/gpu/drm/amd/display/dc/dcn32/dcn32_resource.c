// SPDX-License-Identifier: MIT
/*
 * Copyright 2022 Advanced Micro Devices, Inc.
 *
 * Permission is hereby granted, free of charge, to any person obtaining a
 * copy of this software and associated documentation files (the "Software"),
 * to deal in the Software without restriction, including without limitation
 * the rights to use, copy, modify, merge, publish, distribute, sublicense,
 * and/or sell copies of the Software, and to permit persons to whom the
 * Software is furnished to do so, subject to the following conditions:
 *
 * The above copyright notice and this permission notice shall be included in
 * all copies or substantial portions of the Software.
 *
 * THE SOFTWARE IS PROVIDED "AS IS", WITHOUT WARRANTY OF ANY KIND, EXPRESS OR
 * IMPLIED, INCLUDING BUT NOT LIMITED TO THE WARRANTIES OF MERCHANTABILITY,
 * FITNESS FOR A PARTICULAR PURPOSE AND NONINFRINGEMENT.  IN NO EVENT SHALL
 * THE COPYRIGHT HOLDER(S) OR AUTHOR(S) BE LIABLE FOR ANY CLAIM, DAMAGES OR
 * OTHER LIABILITY, WHETHER IN AN ACTION OF CONTRACT, TORT OR OTHERWISE,
 * ARISING FROM, OUT OF OR IN CONNECTION WITH THE SOFTWARE OR THE USE OR
 * OTHER DEALINGS IN THE SOFTWARE.
 *
 * Authors: AMD
 *
 */

#include "dm_services.h"
#include "dc.h"

#include "dcn32_init.h"

#include "resource.h"
#include "include/irq_service_interface.h"
#include "dcn32_resource.h"

#include "dcn20/dcn20_resource.h"
#include "dcn30/dcn30_resource.h"

#include "dcn10/dcn10_ipp.h"
#include "dcn30/dcn30_hubbub.h"
#include "dcn31/dcn31_hubbub.h"
#include "dcn32/dcn32_hubbub.h"
#include "dcn32/dcn32_mpc.h"
#include "dcn32_hubp.h"
#include "irq/dcn32/irq_service_dcn32.h"
#include "dcn32/dcn32_dpp.h"
#include "dcn32/dcn32_optc.h"
#include "dcn20/dcn20_hwseq.h"
#include "dcn30/dcn30_hwseq.h"
#include "dce110/dce110_hw_sequencer.h"
#include "dcn30/dcn30_opp.h"
#include "dcn20/dcn20_dsc.h"
#include "dcn30/dcn30_vpg.h"
#include "dcn30/dcn30_afmt.h"
#include "dcn30/dcn30_dio_stream_encoder.h"
#include "dcn32/dcn32_dio_stream_encoder.h"
#include "dcn31/dcn31_hpo_dp_stream_encoder.h"
#include "dcn31/dcn31_hpo_dp_link_encoder.h"
#include "dcn32/dcn32_hpo_dp_link_encoder.h"
#include "dc_link_dp.h"
#include "dcn31/dcn31_apg.h"
#include "dcn31/dcn31_dio_link_encoder.h"
#include "dcn32/dcn32_dio_link_encoder.h"
#include "dce/dce_clock_source.h"
#include "dce/dce_audio.h"
#include "dce/dce_hwseq.h"
#include "clk_mgr.h"
#include "virtual/virtual_stream_encoder.h"
#include "dml/display_mode_vba.h"
#include "dcn32/dcn32_dccg.h"
#include "dcn10/dcn10_resource.h"
#include "dc_link_ddc.h"
#include "dcn31/dcn31_panel_cntl.h"

#include "dcn30/dcn30_dwb.h"
#include "dcn32/dcn32_mmhubbub.h"

#include "dcn/dcn_3_2_0_offset.h"
#include "dcn/dcn_3_2_0_sh_mask.h"
#include "nbio/nbio_4_3_0_offset.h"

#include "reg_helper.h"
#include "dce/dmub_abm.h"
#include "dce/dmub_psr.h"
#include "dce/dce_aux.h"
#include "dce/dce_i2c.h"

#include "dml/dcn30/display_mode_vba_30.h"
#include "vm_helper.h"
#include "dcn20/dcn20_vmid.h"
#include "dml/dcn32/dcn32_fpu.h"

#define DC_LOGGER_INIT(logger)

enum dcn32_clk_src_array_id {
	DCN32_CLK_SRC_PLL0,
	DCN32_CLK_SRC_PLL1,
	DCN32_CLK_SRC_PLL2,
	DCN32_CLK_SRC_PLL3,
	DCN32_CLK_SRC_PLL4,
	DCN32_CLK_SRC_TOTAL
};

/* begin *********************
 * macros to expend register list macro defined in HW object header file
 */

/* DCN */
/* TODO awful hack. fixup dcn20_dwb.h */
#undef BASE_INNER
#define BASE_INNER(seg) ctx->dcn_reg_offsets[seg]

#define BASE(seg) BASE_INNER(seg)

#define SR(reg_name)\
		REG_STRUCT.reg_name = BASE(reg ## reg_name ## _BASE_IDX) +  \
					reg ## reg_name
#define SR_ARR(reg_name, id) \
	REG_STRUCT[id].reg_name = BASE(reg##reg_name##_BASE_IDX) + reg##reg_name

#define SR_ARR_INIT(reg_name, id, value) \
	REG_STRUCT[id].reg_name = value

#define SRI(reg_name, block, id)\
	REG_STRUCT.reg_name = BASE(reg ## block ## id ## _ ## reg_name ## _BASE_IDX) + \
		reg ## block ## id ## _ ## reg_name

#define SRI_ARR(reg_name, block, id)\
	REG_STRUCT[id].reg_name = BASE(reg ## block ## id ## _ ## reg_name ## _BASE_IDX) + \
		reg ## block ## id ## _ ## reg_name

#define SR_ARR_I2C(reg_name, id) \
	REG_STRUCT[id-1].reg_name = BASE(reg##reg_name##_BASE_IDX) + reg##reg_name

#define SRI_ARR_I2C(reg_name, block, id)\
	REG_STRUCT[id-1].reg_name = BASE(reg ## block ## id ## _ ## reg_name ## _BASE_IDX) + \
		reg ## block ## id ## _ ## reg_name

#define SRI_ARR_ALPHABET(reg_name, block, index, id)\
	REG_STRUCT[index].reg_name = BASE(reg ## block ## id ## _ ## reg_name ## _BASE_IDX) + \
		reg ## block ## id ## _ ## reg_name

#define SRI2(reg_name, block, id)\
	.reg_name = BASE(reg ## reg_name ## _BASE_IDX) +	\
		reg ## reg_name
#define SRI2_ARR(reg_name, block, id)\
	REG_STRUCT[id].reg_name = BASE(reg ## reg_name ## _BASE_IDX) +	\
		reg ## reg_name

#define SRIR(var_name, reg_name, block, id)\
	.var_name = BASE(reg ## block ## id ## _ ## reg_name ## _BASE_IDX) + \
		reg ## block ## id ## _ ## reg_name

#define SRII(reg_name, block, id)\
	REG_STRUCT.reg_name[id] = BASE(reg ## block ## id ## _ ## reg_name ## _BASE_IDX) + \
					reg ## block ## id ## _ ## reg_name

#define SRII_ARR_2(reg_name, block, id, inst)\
	REG_STRUCT[inst].reg_name[id] = BASE(reg ## block ## id ## _ ## reg_name ## _BASE_IDX) + \
		reg ## block ## id ## _ ## reg_name

#define SRII_MPC_RMU(reg_name, block, id)\
	.RMU##_##reg_name[id] = BASE(reg ## block ## id ## _ ## reg_name ## _BASE_IDX) + \
		reg ## block ## id ## _ ## reg_name

#define SRII_DWB(reg_name, temp_name, block, id)\
	REG_STRUCT.reg_name[id] = BASE(reg ## block ## id ## _ ## temp_name ## _BASE_IDX) + \
		reg ## block ## id ## _ ## temp_name

#define DCCG_SRII(reg_name, block, id)\
	REG_STRUCT.block ## _ ## reg_name[id] = BASE(reg ## block ## id ## _ ## reg_name ## _BASE_IDX) + \
		reg ## block ## id ## _ ## reg_name

#define VUPDATE_SRII(reg_name, block, id)\
	REG_STRUCT.reg_name[id] = BASE(reg ## reg_name ## _ ## block ## id ## _BASE_IDX) + \
		reg ## reg_name ## _ ## block ## id

/* NBIO */
#define NBIO_BASE_INNER(seg) ctx->nbio_reg_offsets[seg]

#define NBIO_BASE(seg) \
	NBIO_BASE_INNER(seg)

#define NBIO_SR(reg_name)\
	REG_STRUCT.reg_name = NBIO_BASE(regBIF_BX0_ ## reg_name ## _BASE_IDX) + \
			regBIF_BX0_ ## reg_name
#define NBIO_SR_ARR(reg_name, id)\
	REG_STRUCT[id].reg_name = NBIO_BASE(regBIF_BX0_ ## reg_name ## _BASE_IDX) + \
		regBIF_BX0_ ## reg_name

#undef CTX
#define CTX ctx
#define REG(reg_name) \
	(ctx->dcn_reg_offsets[reg ## reg_name ## _BASE_IDX] + reg ## reg_name)

static struct bios_registers bios_regs;

#define bios_regs_init() \
		( \
		NBIO_SR(BIOS_SCRATCH_3),\
		NBIO_SR(BIOS_SCRATCH_6)\
		)

#define clk_src_regs_init(index, pllid)\
	CS_COMMON_REG_LIST_DCN3_0_RI(index, pllid)

static struct dce110_clk_src_regs clk_src_regs[5];

static const struct dce110_clk_src_shift cs_shift = {
		CS_COMMON_MASK_SH_LIST_DCN3_2(__SHIFT)
};

static const struct dce110_clk_src_mask cs_mask = {
		CS_COMMON_MASK_SH_LIST_DCN3_2(_MASK)
};

#define abm_regs_init(id)\
		ABM_DCN32_REG_LIST_RI(id)

static struct dce_abm_registers abm_regs[4];

static const struct dce_abm_shift abm_shift = {
		ABM_MASK_SH_LIST_DCN32(__SHIFT)
};

static const struct dce_abm_mask abm_mask = {
		ABM_MASK_SH_LIST_DCN32(_MASK)
};

#define audio_regs_init(id)\
		AUD_COMMON_REG_LIST_RI(id)

static struct dce_audio_registers audio_regs[5];

#define DCE120_AUD_COMMON_MASK_SH_LIST(mask_sh)\
		SF(AZF0ENDPOINT0_AZALIA_F0_CODEC_ENDPOINT_INDEX, AZALIA_ENDPOINT_REG_INDEX, mask_sh),\
		SF(AZF0ENDPOINT0_AZALIA_F0_CODEC_ENDPOINT_DATA, AZALIA_ENDPOINT_REG_DATA, mask_sh),\
		AUD_COMMON_MASK_SH_LIST_BASE(mask_sh)

static const struct dce_audio_shift audio_shift = {
		DCE120_AUD_COMMON_MASK_SH_LIST(__SHIFT)
};

static const struct dce_audio_mask audio_mask = {
		DCE120_AUD_COMMON_MASK_SH_LIST(_MASK)
};

#define vpg_regs_init(id)\
	VPG_DCN3_REG_LIST_RI(id)

static struct dcn30_vpg_registers vpg_regs[10];

static const struct dcn30_vpg_shift vpg_shift = {
	DCN3_VPG_MASK_SH_LIST(__SHIFT)
};

static const struct dcn30_vpg_mask vpg_mask = {
	DCN3_VPG_MASK_SH_LIST(_MASK)
};

#define afmt_regs_init(id)\
	AFMT_DCN3_REG_LIST_RI(id)

static struct dcn30_afmt_registers afmt_regs[6];

static const struct dcn30_afmt_shift afmt_shift = {
	DCN3_AFMT_MASK_SH_LIST(__SHIFT)
};

static const struct dcn30_afmt_mask afmt_mask = {
	DCN3_AFMT_MASK_SH_LIST(_MASK)
};

#define apg_regs_init(id)\
	APG_DCN31_REG_LIST_RI(id)

static struct dcn31_apg_registers apg_regs[4];

static const struct dcn31_apg_shift apg_shift = {
	DCN31_APG_MASK_SH_LIST(__SHIFT)
};

static const struct dcn31_apg_mask apg_mask = {
		DCN31_APG_MASK_SH_LIST(_MASK)
};

#define stream_enc_regs_init(id)\
	SE_DCN32_REG_LIST_RI(id)

static struct dcn10_stream_enc_registers stream_enc_regs[5];

static const struct dcn10_stream_encoder_shift se_shift = {
		SE_COMMON_MASK_SH_LIST_DCN32(__SHIFT)
};

static const struct dcn10_stream_encoder_mask se_mask = {
		SE_COMMON_MASK_SH_LIST_DCN32(_MASK)
};


#define aux_regs_init(id)\
	DCN2_AUX_REG_LIST_RI(id)

static struct dcn10_link_enc_aux_registers link_enc_aux_regs[5];

#define hpd_regs_init(id)\
	HPD_REG_LIST_RI(id)

static struct dcn10_link_enc_hpd_registers link_enc_hpd_regs[5];

#define link_regs_init(id, phyid)\
	( \
	LE_DCN31_REG_LIST_RI(id), \
	UNIPHY_DCN2_REG_LIST_RI(id, phyid)\
	)
	/*DPCS_DCN31_REG_LIST(id),*/ \

static struct dcn10_link_enc_registers link_enc_regs[5];

static const struct dcn10_link_enc_shift le_shift = {
	LINK_ENCODER_MASK_SH_LIST_DCN31(__SHIFT), \
	//DPCS_DCN31_MASK_SH_LIST(__SHIFT)
};

static const struct dcn10_link_enc_mask le_mask = {
	LINK_ENCODER_MASK_SH_LIST_DCN31(_MASK), \

	//DPCS_DCN31_MASK_SH_LIST(_MASK)
};

#define hpo_dp_stream_encoder_reg_init(id)\
	DCN3_1_HPO_DP_STREAM_ENC_REG_LIST_RI(id)

static struct dcn31_hpo_dp_stream_encoder_registers hpo_dp_stream_enc_regs[4];

static const struct dcn31_hpo_dp_stream_encoder_shift hpo_dp_se_shift = {
	DCN3_1_HPO_DP_STREAM_ENC_MASK_SH_LIST(__SHIFT)
};

static const struct dcn31_hpo_dp_stream_encoder_mask hpo_dp_se_mask = {
	DCN3_1_HPO_DP_STREAM_ENC_MASK_SH_LIST(_MASK)
};


#define hpo_dp_link_encoder_reg_init(id)\
	DCN3_1_HPO_DP_LINK_ENC_REG_LIST_RI(id)
	/*DCN3_1_RDPCSTX_REG_LIST(0),*/
	/*DCN3_1_RDPCSTX_REG_LIST(1),*/
	/*DCN3_1_RDPCSTX_REG_LIST(2),*/
	/*DCN3_1_RDPCSTX_REG_LIST(3),*/

static struct dcn31_hpo_dp_link_encoder_registers hpo_dp_link_enc_regs[2];

static const struct dcn31_hpo_dp_link_encoder_shift hpo_dp_le_shift = {
	DCN3_2_HPO_DP_LINK_ENC_MASK_SH_LIST(__SHIFT)
};

static const struct dcn31_hpo_dp_link_encoder_mask hpo_dp_le_mask = {
	DCN3_2_HPO_DP_LINK_ENC_MASK_SH_LIST(_MASK)
};

#define dpp_regs_init(id)\
	DPP_REG_LIST_DCN30_COMMON_RI(id)

static struct dcn3_dpp_registers dpp_regs[4];

static const struct dcn3_dpp_shift tf_shift = {
		DPP_REG_LIST_SH_MASK_DCN30_COMMON(__SHIFT)
};

static const struct dcn3_dpp_mask tf_mask = {
		DPP_REG_LIST_SH_MASK_DCN30_COMMON(_MASK)
};


#define opp_regs_init(id)\
	OPP_REG_LIST_DCN30_RI(id)

static struct dcn20_opp_registers opp_regs[4];

static const struct dcn20_opp_shift opp_shift = {
	OPP_MASK_SH_LIST_DCN20(__SHIFT)
};

static const struct dcn20_opp_mask opp_mask = {
	OPP_MASK_SH_LIST_DCN20(_MASK)
};

#define aux_engine_regs_init(id)\
	( \
	AUX_COMMON_REG_LIST0_RI(id), \
	SR_ARR_INIT(AUXN_IMPCAL, id, 0), \
	SR_ARR_INIT(AUXP_IMPCAL, id, 0), \
	SR_ARR_INIT(AUX_RESET_MASK, id, DP_AUX0_AUX_CONTROL__AUX_RESET_MASK), \
	SR_ARR_INIT(AUX_RESET_MASK, id, DP_AUX0_AUX_CONTROL__AUX_RESET_MASK)\
	)

static struct dce110_aux_registers aux_engine_regs[5];

static const struct dce110_aux_registers_shift aux_shift = {
	DCN_AUX_MASK_SH_LIST(__SHIFT)
};

static const struct dce110_aux_registers_mask aux_mask = {
	DCN_AUX_MASK_SH_LIST(_MASK)
};

#define dwbc_regs_dcn3_init(id)\
	DWBC_COMMON_REG_LIST_DCN30_RI(id)

static struct dcn30_dwbc_registers dwbc30_regs[1];

static const struct dcn30_dwbc_shift dwbc30_shift = {
	DWBC_COMMON_MASK_SH_LIST_DCN30(__SHIFT)
};

static const struct dcn30_dwbc_mask dwbc30_mask = {
	DWBC_COMMON_MASK_SH_LIST_DCN30(_MASK)
};

#define mcif_wb_regs_dcn3_init(id)\
	MCIF_WB_COMMON_REG_LIST_DCN32_RI(id)

static struct dcn30_mmhubbub_registers mcif_wb30_regs[1];

static const struct dcn30_mmhubbub_shift mcif_wb30_shift = {
	MCIF_WB_COMMON_MASK_SH_LIST_DCN32(__SHIFT)
};

static const struct dcn30_mmhubbub_mask mcif_wb30_mask = {
	MCIF_WB_COMMON_MASK_SH_LIST_DCN32(_MASK)
};

#define dsc_regsDCN20_init(id)\
	DSC_REG_LIST_DCN20_RI(id)

static struct dcn20_dsc_registers dsc_regs[4];

static const struct dcn20_dsc_shift dsc_shift = {
	DSC_REG_LIST_SH_MASK_DCN20(__SHIFT)
};

static const struct dcn20_dsc_mask dsc_mask = {
	DSC_REG_LIST_SH_MASK_DCN20(_MASK)
};

static struct dcn30_mpc_registers mpc_regs;

#define dcn_mpc_regs_init() \
	MPC_REG_LIST_DCN3_2_RI(0),\
	MPC_REG_LIST_DCN3_2_RI(1),\
	MPC_REG_LIST_DCN3_2_RI(2),\
	MPC_REG_LIST_DCN3_2_RI(3),\
	MPC_OUT_MUX_REG_LIST_DCN3_0_RI(0),\
	MPC_OUT_MUX_REG_LIST_DCN3_0_RI(1),\
	MPC_OUT_MUX_REG_LIST_DCN3_0_RI(2),\
	MPC_OUT_MUX_REG_LIST_DCN3_0_RI(3),\
	MPC_DWB_MUX_REG_LIST_DCN3_0_RI(0)

static const struct dcn30_mpc_shift mpc_shift = {
	MPC_COMMON_MASK_SH_LIST_DCN32(__SHIFT)
};

static const struct dcn30_mpc_mask mpc_mask = {
	MPC_COMMON_MASK_SH_LIST_DCN32(_MASK)
};

#define optc_regs_init(id)\
	OPTC_COMMON_REG_LIST_DCN3_2_RI(id)

static struct dcn_optc_registers optc_regs[4];

static const struct dcn_optc_shift optc_shift = {
	OPTC_COMMON_MASK_SH_LIST_DCN3_2(__SHIFT)
};

static const struct dcn_optc_mask optc_mask = {
	OPTC_COMMON_MASK_SH_LIST_DCN3_2(_MASK)
};

#define hubp_regs_init(id)\
	HUBP_REG_LIST_DCN32_RI(id)

static struct dcn_hubp2_registers hubp_regs[4];


static const struct dcn_hubp2_shift hubp_shift = {
		HUBP_MASK_SH_LIST_DCN32(__SHIFT)
};

static const struct dcn_hubp2_mask hubp_mask = {
		HUBP_MASK_SH_LIST_DCN32(_MASK)
};

static struct dcn_hubbub_registers hubbub_reg;
#define hubbub_reg_init()\
		HUBBUB_REG_LIST_DCN32_RI(0)

static const struct dcn_hubbub_shift hubbub_shift = {
		HUBBUB_MASK_SH_LIST_DCN32(__SHIFT)
};

static const struct dcn_hubbub_mask hubbub_mask = {
		HUBBUB_MASK_SH_LIST_DCN32(_MASK)
};

static struct dccg_registers dccg_regs;

#define dccg_regs_init()\
	DCCG_REG_LIST_DCN32_RI()

static const struct dccg_shift dccg_shift = {
		DCCG_MASK_SH_LIST_DCN32(__SHIFT)
};

static const struct dccg_mask dccg_mask = {
		DCCG_MASK_SH_LIST_DCN32(_MASK)
};


#define SRII2(reg_name_pre, reg_name_post, id)\
	.reg_name_pre ## _ ##  reg_name_post[id] = BASE(reg ## reg_name_pre \
			## id ## _ ## reg_name_post ## _BASE_IDX) + \
			reg ## reg_name_pre ## id ## _ ## reg_name_post


#define HWSEQ_DCN32_REG_LIST()\
	SR(DCHUBBUB_GLOBAL_TIMER_CNTL), \
	SR(DIO_MEM_PWR_CTRL), \
	SR(ODM_MEM_PWR_CTRL3), \
	SR(MMHUBBUB_MEM_PWR_CNTL), \
	SR(DCCG_GATE_DISABLE_CNTL), \
	SR(DCCG_GATE_DISABLE_CNTL2), \
	SR(DCFCLK_CNTL),\
	SR(DC_MEM_GLOBAL_PWR_REQ_CNTL), \
	SRII(PIXEL_RATE_CNTL, OTG, 0), \
	SRII(PIXEL_RATE_CNTL, OTG, 1),\
	SRII(PIXEL_RATE_CNTL, OTG, 2),\
	SRII(PIXEL_RATE_CNTL, OTG, 3),\
	SRII(PHYPLL_PIXEL_RATE_CNTL, OTG, 0),\
	SRII(PHYPLL_PIXEL_RATE_CNTL, OTG, 1),\
	SRII(PHYPLL_PIXEL_RATE_CNTL, OTG, 2),\
	SRII(PHYPLL_PIXEL_RATE_CNTL, OTG, 3),\
	SR(MICROSECOND_TIME_BASE_DIV), \
	SR(MILLISECOND_TIME_BASE_DIV), \
	SR(DISPCLK_FREQ_CHANGE_CNTL), \
	SR(RBBMIF_TIMEOUT_DIS), \
	SR(RBBMIF_TIMEOUT_DIS_2), \
	SR(DCHUBBUB_CRC_CTRL), \
	SR(DPP_TOP0_DPP_CRC_CTRL), \
	SR(DPP_TOP0_DPP_CRC_VAL_B_A), \
	SR(DPP_TOP0_DPP_CRC_VAL_R_G), \
	SR(MPC_CRC_CTRL), \
	SR(MPC_CRC_RESULT_GB), \
	SR(MPC_CRC_RESULT_C), \
	SR(MPC_CRC_RESULT_AR), \
	SR(DOMAIN0_PG_CONFIG), \
	SR(DOMAIN1_PG_CONFIG), \
	SR(DOMAIN2_PG_CONFIG), \
	SR(DOMAIN3_PG_CONFIG), \
	SR(DOMAIN16_PG_CONFIG), \
	SR(DOMAIN17_PG_CONFIG), \
	SR(DOMAIN18_PG_CONFIG), \
	SR(DOMAIN19_PG_CONFIG), \
	SR(DOMAIN0_PG_STATUS), \
	SR(DOMAIN1_PG_STATUS), \
	SR(DOMAIN2_PG_STATUS), \
	SR(DOMAIN3_PG_STATUS), \
	SR(DOMAIN16_PG_STATUS), \
	SR(DOMAIN17_PG_STATUS), \
	SR(DOMAIN18_PG_STATUS), \
	SR(DOMAIN19_PG_STATUS), \
	SR(D1VGA_CONTROL), \
	SR(D2VGA_CONTROL), \
	SR(D3VGA_CONTROL), \
	SR(D4VGA_CONTROL), \
	SR(D5VGA_CONTROL), \
	SR(D6VGA_CONTROL), \
	SR(DC_IP_REQUEST_CNTL), \
	SR(AZALIA_AUDIO_DTO), \
	SR(AZALIA_CONTROLLER_CLOCK_GATING)

static struct dce_hwseq_registers hwseq_reg;

#define hwseq_reg_init()\
	HWSEQ_DCN32_REG_LIST()

#define HWSEQ_DCN32_MASK_SH_LIST(mask_sh)\
	HWSEQ_DCN_MASK_SH_LIST(mask_sh), \
	HWS_SF(, DCHUBBUB_GLOBAL_TIMER_CNTL, DCHUBBUB_GLOBAL_TIMER_REFDIV, mask_sh), \
	HWS_SF(, DOMAIN0_PG_CONFIG, DOMAIN_POWER_FORCEON, mask_sh), \
	HWS_SF(, DOMAIN0_PG_CONFIG, DOMAIN_POWER_GATE, mask_sh), \
	HWS_SF(, DOMAIN1_PG_CONFIG, DOMAIN_POWER_FORCEON, mask_sh), \
	HWS_SF(, DOMAIN1_PG_CONFIG, DOMAIN_POWER_GATE, mask_sh), \
	HWS_SF(, DOMAIN2_PG_CONFIG, DOMAIN_POWER_FORCEON, mask_sh), \
	HWS_SF(, DOMAIN2_PG_CONFIG, DOMAIN_POWER_GATE, mask_sh), \
	HWS_SF(, DOMAIN3_PG_CONFIG, DOMAIN_POWER_FORCEON, mask_sh), \
	HWS_SF(, DOMAIN3_PG_CONFIG, DOMAIN_POWER_GATE, mask_sh), \
	HWS_SF(, DOMAIN16_PG_CONFIG, DOMAIN_POWER_FORCEON, mask_sh), \
	HWS_SF(, DOMAIN16_PG_CONFIG, DOMAIN_POWER_GATE, mask_sh), \
	HWS_SF(, DOMAIN17_PG_CONFIG, DOMAIN_POWER_FORCEON, mask_sh), \
	HWS_SF(, DOMAIN17_PG_CONFIG, DOMAIN_POWER_GATE, mask_sh), \
	HWS_SF(, DOMAIN18_PG_CONFIG, DOMAIN_POWER_FORCEON, mask_sh), \
	HWS_SF(, DOMAIN18_PG_CONFIG, DOMAIN_POWER_GATE, mask_sh), \
	HWS_SF(, DOMAIN19_PG_CONFIG, DOMAIN_POWER_FORCEON, mask_sh), \
	HWS_SF(, DOMAIN19_PG_CONFIG, DOMAIN_POWER_GATE, mask_sh), \
	HWS_SF(, DOMAIN0_PG_STATUS, DOMAIN_PGFSM_PWR_STATUS, mask_sh), \
	HWS_SF(, DOMAIN1_PG_STATUS, DOMAIN_PGFSM_PWR_STATUS, mask_sh), \
	HWS_SF(, DOMAIN2_PG_STATUS, DOMAIN_PGFSM_PWR_STATUS, mask_sh), \
	HWS_SF(, DOMAIN3_PG_STATUS, DOMAIN_PGFSM_PWR_STATUS, mask_sh), \
	HWS_SF(, DOMAIN16_PG_STATUS, DOMAIN_PGFSM_PWR_STATUS, mask_sh), \
	HWS_SF(, DOMAIN17_PG_STATUS, DOMAIN_PGFSM_PWR_STATUS, mask_sh), \
	HWS_SF(, DOMAIN18_PG_STATUS, DOMAIN_PGFSM_PWR_STATUS, mask_sh), \
	HWS_SF(, DOMAIN19_PG_STATUS, DOMAIN_PGFSM_PWR_STATUS, mask_sh), \
	HWS_SF(, DC_IP_REQUEST_CNTL, IP_REQUEST_EN, mask_sh), \
	HWS_SF(, AZALIA_AUDIO_DTO, AZALIA_AUDIO_DTO_MODULE, mask_sh), \
	HWS_SF(, HPO_TOP_CLOCK_CONTROL, HPO_HDMISTREAMCLK_G_GATE_DIS, mask_sh), \
	HWS_SF(, ODM_MEM_PWR_CTRL3, ODM_MEM_UNASSIGNED_PWR_MODE, mask_sh), \
	HWS_SF(, ODM_MEM_PWR_CTRL3, ODM_MEM_VBLANK_PWR_MODE, mask_sh), \
	HWS_SF(, MMHUBBUB_MEM_PWR_CNTL, VGA_MEM_PWR_FORCE, mask_sh)

static const struct dce_hwseq_shift hwseq_shift = {
		HWSEQ_DCN32_MASK_SH_LIST(__SHIFT)
};

static const struct dce_hwseq_mask hwseq_mask = {
		HWSEQ_DCN32_MASK_SH_LIST(_MASK)
};
#define vmid_regs_init(id)\
		DCN20_VMID_REG_LIST_RI(id)

static struct dcn_vmid_registers vmid_regs[16];

static const struct dcn20_vmid_shift vmid_shifts = {
		DCN20_VMID_MASK_SH_LIST(__SHIFT)
};

static const struct dcn20_vmid_mask vmid_masks = {
		DCN20_VMID_MASK_SH_LIST(_MASK)
};

static const struct resource_caps res_cap_dcn32 = {
	.num_timing_generator = 4,
	.num_opp = 4,
	.num_video_plane = 4,
	.num_audio = 5,
	.num_stream_encoder = 5,
	.num_hpo_dp_stream_encoder = 4,
	.num_hpo_dp_link_encoder = 2,
	.num_pll = 5,
	.num_dwb = 1,
	.num_ddc = 5,
	.num_vmid = 16,
	.num_mpc_3dlut = 4,
	.num_dsc = 4,
};

static const struct dc_plane_cap plane_cap = {
	.type = DC_PLANE_TYPE_DCN_UNIVERSAL,
	.blends_with_above = true,
	.blends_with_below = true,
	.per_pixel_alpha = true,

	.pixel_format_support = {
			.argb8888 = true,
			.nv12 = true,
			.fp16 = true,
			.p010 = true,
			.ayuv = false,
	},

	.max_upscale_factor = {
			.argb8888 = 16000,
			.nv12 = 16000,
			.fp16 = 16000
	},

	// 6:1 downscaling ratio: 1000/6 = 166.666
	.max_downscale_factor = {
			.argb8888 = 167,
			.nv12 = 167,
			.fp16 = 167
	},
	64,
	64
};

static const struct dc_debug_options debug_defaults_drv = {
	.disable_dmcu = true,
	.force_abm_enable = false,
	.timing_trace = false,
	.clock_trace = true,
	.disable_pplib_clock_request = false,
	.pipe_split_policy = MPC_SPLIT_AVOID, // Due to CRB, no need to MPC split anymore
	.force_single_disp_pipe_split = false,
	.disable_dcc = DCC_ENABLE,
	.vsr_support = true,
	.performance_trace = false,
	.max_downscale_src_width = 7680,/*upto 8K*/
	.disable_pplib_wm_range = false,
	.scl_reset_length10 = true,
	.sanity_checks = false,
	.underflow_assert_delay_us = 0xFFFFFFFF,
	.dwb_fi_phase = -1, // -1 = disable,
	.dmub_command_table = true,
	.enable_mem_low_power = {
		.bits = {
			.vga = false,
			.i2c = false,
			.dmcu = false, // This is previously known to cause hang on S3 cycles if enabled
			.dscl = false,
			.cm = false,
			.mpc = false,
			.optc = true,
		}
	},
	.use_max_lb = true,
	.force_disable_subvp = false,
	.exit_idle_opt_for_cursor_updates = true,
	.enable_single_display_2to1_odm_policy = true,

	/* Must match enable_single_display_2to1_odm_policy to support dynamic ODM transitions*/
	.enable_double_buffered_dsc_pg_support = true,
	.enable_dp_dig_pixel_rate_div_policy = 1,
	.allow_sw_cursor_fallback = false,
	.alloc_extra_way_for_cursor = true,
<<<<<<< HEAD
=======
	.min_prefetch_in_strobe_ns = 60000, // 60us
>>>>>>> 2cb8e624
};

static const struct dc_debug_options debug_defaults_diags = {
	.disable_dmcu = true,
	.force_abm_enable = false,
	.timing_trace = true,
	.clock_trace = true,
	.disable_dpp_power_gate = true,
	.disable_hubp_power_gate = true,
	.disable_dsc_power_gate = true,
	.disable_clock_gate = true,
	.disable_pplib_clock_request = true,
	.disable_pplib_wm_range = true,
	.disable_stutter = false,
	.scl_reset_length10 = true,
	.dwb_fi_phase = -1, // -1 = disable
	.dmub_command_table = true,
	.enable_tri_buf = true,
	.use_max_lb = true,
	.force_disable_subvp = true
};

static struct dce_aux *dcn32_aux_engine_create(
	struct dc_context *ctx,
	uint32_t inst)
{
	struct aux_engine_dce110 *aux_engine =
		kzalloc(sizeof(struct aux_engine_dce110), GFP_KERNEL);

	if (!aux_engine)
		return NULL;

#undef REG_STRUCT
#define REG_STRUCT aux_engine_regs
	aux_engine_regs_init(0),
	aux_engine_regs_init(1),
	aux_engine_regs_init(2),
	aux_engine_regs_init(3),
	aux_engine_regs_init(4);

	dce110_aux_engine_construct(aux_engine, ctx, inst,
				    SW_AUX_TIMEOUT_PERIOD_MULTIPLIER * AUX_TIMEOUT_PERIOD,
				    &aux_engine_regs[inst],
					&aux_mask,
					&aux_shift,
					ctx->dc->caps.extended_aux_timeout_support);

	return &aux_engine->base;
}
#define i2c_inst_regs_init(id)\
	I2C_HW_ENGINE_COMMON_REG_LIST_DCN30_RI(id)

static struct dce_i2c_registers i2c_hw_regs[5];

static const struct dce_i2c_shift i2c_shifts = {
		I2C_COMMON_MASK_SH_LIST_DCN30(__SHIFT)
};

static const struct dce_i2c_mask i2c_masks = {
		I2C_COMMON_MASK_SH_LIST_DCN30(_MASK)
};

static struct dce_i2c_hw *dcn32_i2c_hw_create(
	struct dc_context *ctx,
	uint32_t inst)
{
	struct dce_i2c_hw *dce_i2c_hw =
		kzalloc(sizeof(struct dce_i2c_hw), GFP_KERNEL);

	if (!dce_i2c_hw)
		return NULL;

#undef REG_STRUCT
#define REG_STRUCT i2c_hw_regs
	i2c_inst_regs_init(1),
	i2c_inst_regs_init(2),
	i2c_inst_regs_init(3),
	i2c_inst_regs_init(4),
	i2c_inst_regs_init(5);

	dcn2_i2c_hw_construct(dce_i2c_hw, ctx, inst,
				    &i2c_hw_regs[inst], &i2c_shifts, &i2c_masks);

	return dce_i2c_hw;
}

static struct clock_source *dcn32_clock_source_create(
		struct dc_context *ctx,
		struct dc_bios *bios,
		enum clock_source_id id,
		const struct dce110_clk_src_regs *regs,
		bool dp_clk_src)
{
	struct dce110_clk_src *clk_src =
		kzalloc(sizeof(struct dce110_clk_src), GFP_KERNEL);

	if (!clk_src)
		return NULL;

	if (dcn31_clk_src_construct(clk_src, ctx, bios, id,
			regs, &cs_shift, &cs_mask)) {
		clk_src->base.dp_clk_src = dp_clk_src;
		return &clk_src->base;
	}

	BREAK_TO_DEBUGGER();
	return NULL;
}

static struct hubbub *dcn32_hubbub_create(struct dc_context *ctx)
{
	int i;

	struct dcn20_hubbub *hubbub2 = kzalloc(sizeof(struct dcn20_hubbub),
					  GFP_KERNEL);

	if (!hubbub2)
		return NULL;

#undef REG_STRUCT
#define REG_STRUCT hubbub_reg
	hubbub_reg_init();

#undef REG_STRUCT
#define REG_STRUCT vmid_regs
	vmid_regs_init(0),
	vmid_regs_init(1),
	vmid_regs_init(2),
	vmid_regs_init(3),
	vmid_regs_init(4),
	vmid_regs_init(5),
	vmid_regs_init(6),
	vmid_regs_init(7),
	vmid_regs_init(8),
	vmid_regs_init(9),
	vmid_regs_init(10),
	vmid_regs_init(11),
	vmid_regs_init(12),
	vmid_regs_init(13),
	vmid_regs_init(14),
	vmid_regs_init(15);

	hubbub32_construct(hubbub2, ctx,
			&hubbub_reg,
			&hubbub_shift,
			&hubbub_mask,
			ctx->dc->dml.ip.det_buffer_size_kbytes,
			ctx->dc->dml.ip.pixel_chunk_size_kbytes,
			ctx->dc->dml.ip.config_return_buffer_size_in_kbytes);


	for (i = 0; i < res_cap_dcn32.num_vmid; i++) {
		struct dcn20_vmid *vmid = &hubbub2->vmid[i];

		vmid->ctx = ctx;

		vmid->regs = &vmid_regs[i];
		vmid->shifts = &vmid_shifts;
		vmid->masks = &vmid_masks;
	}

	return &hubbub2->base;
}

static struct hubp *dcn32_hubp_create(
	struct dc_context *ctx,
	uint32_t inst)
{
	struct dcn20_hubp *hubp2 =
		kzalloc(sizeof(struct dcn20_hubp), GFP_KERNEL);

	if (!hubp2)
		return NULL;

#undef REG_STRUCT
#define REG_STRUCT hubp_regs
	hubp_regs_init(0),
	hubp_regs_init(1),
	hubp_regs_init(2),
	hubp_regs_init(3);

	if (hubp32_construct(hubp2, ctx, inst,
			&hubp_regs[inst], &hubp_shift, &hubp_mask))
		return &hubp2->base;

	BREAK_TO_DEBUGGER();
	kfree(hubp2);
	return NULL;
}

static void dcn32_dpp_destroy(struct dpp **dpp)
{
	kfree(TO_DCN30_DPP(*dpp));
	*dpp = NULL;
}

static struct dpp *dcn32_dpp_create(
	struct dc_context *ctx,
	uint32_t inst)
{
	struct dcn3_dpp *dpp3 =
		kzalloc(sizeof(struct dcn3_dpp), GFP_KERNEL);

	if (!dpp3)
		return NULL;

#undef REG_STRUCT
#define REG_STRUCT dpp_regs
	dpp_regs_init(0),
	dpp_regs_init(1),
	dpp_regs_init(2),
	dpp_regs_init(3);

	if (dpp32_construct(dpp3, ctx, inst,
			&dpp_regs[inst], &tf_shift, &tf_mask))
		return &dpp3->base;

	BREAK_TO_DEBUGGER();
	kfree(dpp3);
	return NULL;
}

static struct mpc *dcn32_mpc_create(
		struct dc_context *ctx,
		int num_mpcc,
		int num_rmu)
{
	struct dcn30_mpc *mpc30 = kzalloc(sizeof(struct dcn30_mpc),
					  GFP_KERNEL);

	if (!mpc30)
		return NULL;

#undef REG_STRUCT
#define REG_STRUCT mpc_regs
	dcn_mpc_regs_init();

	dcn32_mpc_construct(mpc30, ctx,
			&mpc_regs,
			&mpc_shift,
			&mpc_mask,
			num_mpcc,
			num_rmu);

	return &mpc30->base;
}

static struct output_pixel_processor *dcn32_opp_create(
	struct dc_context *ctx, uint32_t inst)
{
	struct dcn20_opp *opp2 =
		kzalloc(sizeof(struct dcn20_opp), GFP_KERNEL);

	if (!opp2) {
		BREAK_TO_DEBUGGER();
		return NULL;
	}

#undef REG_STRUCT
#define REG_STRUCT opp_regs
	opp_regs_init(0),
	opp_regs_init(1),
	opp_regs_init(2),
	opp_regs_init(3);

	dcn20_opp_construct(opp2, ctx, inst,
			&opp_regs[inst], &opp_shift, &opp_mask);
	return &opp2->base;
}


static struct timing_generator *dcn32_timing_generator_create(
		struct dc_context *ctx,
		uint32_t instance)
{
	struct optc *tgn10 =
		kzalloc(sizeof(struct optc), GFP_KERNEL);

	if (!tgn10)
		return NULL;

#undef REG_STRUCT
#define REG_STRUCT optc_regs
	optc_regs_init(0),
	optc_regs_init(1),
	optc_regs_init(2),
	optc_regs_init(3);

	tgn10->base.inst = instance;
	tgn10->base.ctx = ctx;

	tgn10->tg_regs = &optc_regs[instance];
	tgn10->tg_shift = &optc_shift;
	tgn10->tg_mask = &optc_mask;

	dcn32_timing_generator_init(tgn10);

	return &tgn10->base;
}

static const struct encoder_feature_support link_enc_feature = {
		.max_hdmi_deep_color = COLOR_DEPTH_121212,
		.max_hdmi_pixel_clock = 600000,
		.hdmi_ycbcr420_supported = true,
		.dp_ycbcr420_supported = true,
		.fec_supported = true,
		.flags.bits.IS_HBR2_CAPABLE = true,
		.flags.bits.IS_HBR3_CAPABLE = true,
		.flags.bits.IS_TPS3_CAPABLE = true,
		.flags.bits.IS_TPS4_CAPABLE = true
};

static struct link_encoder *dcn32_link_encoder_create(
	struct dc_context *ctx,
	const struct encoder_init_data *enc_init_data)
{
	struct dcn20_link_encoder *enc20 =
		kzalloc(sizeof(struct dcn20_link_encoder), GFP_KERNEL);

	if (!enc20)
		return NULL;

#undef REG_STRUCT
#define REG_STRUCT link_enc_aux_regs
	aux_regs_init(0),
	aux_regs_init(1),
	aux_regs_init(2),
	aux_regs_init(3),
	aux_regs_init(4);

#undef REG_STRUCT
#define REG_STRUCT link_enc_hpd_regs
	hpd_regs_init(0),
	hpd_regs_init(1),
	hpd_regs_init(2),
	hpd_regs_init(3),
	hpd_regs_init(4);

#undef REG_STRUCT
#define REG_STRUCT link_enc_regs
	link_regs_init(0, A),
	link_regs_init(1, B),
	link_regs_init(2, C),
	link_regs_init(3, D),
	link_regs_init(4, E);

	dcn32_link_encoder_construct(enc20,
			enc_init_data,
			&link_enc_feature,
			&link_enc_regs[enc_init_data->transmitter],
			&link_enc_aux_regs[enc_init_data->channel - 1],
			&link_enc_hpd_regs[enc_init_data->hpd_source],
			&le_shift,
			&le_mask);

	return &enc20->enc10.base;
}

struct panel_cntl *dcn32_panel_cntl_create(const struct panel_cntl_init_data *init_data)
{
	struct dcn31_panel_cntl *panel_cntl =
		kzalloc(sizeof(struct dcn31_panel_cntl), GFP_KERNEL);

	if (!panel_cntl)
		return NULL;

	dcn31_panel_cntl_construct(panel_cntl, init_data);

	return &panel_cntl->base;
}

static void read_dce_straps(
	struct dc_context *ctx,
	struct resource_straps *straps)
{
	generic_reg_get(ctx, ctx->dcn_reg_offsets[regDC_PINSTRAPS_BASE_IDX] + regDC_PINSTRAPS,
		FN(DC_PINSTRAPS, DC_PINSTRAPS_AUDIO), &straps->dc_pinstraps_audio);

}

static struct audio *dcn32_create_audio(
		struct dc_context *ctx, unsigned int inst)
{

#undef REG_STRUCT
#define REG_STRUCT audio_regs
	audio_regs_init(0),
	audio_regs_init(1),
	audio_regs_init(2),
	audio_regs_init(3),
	audio_regs_init(4);

	return dce_audio_create(ctx, inst,
			&audio_regs[inst], &audio_shift, &audio_mask);
}

static struct vpg *dcn32_vpg_create(
	struct dc_context *ctx,
	uint32_t inst)
{
	struct dcn30_vpg *vpg3 = kzalloc(sizeof(struct dcn30_vpg), GFP_KERNEL);

	if (!vpg3)
		return NULL;

#undef REG_STRUCT
#define REG_STRUCT vpg_regs
	vpg_regs_init(0),
	vpg_regs_init(1),
	vpg_regs_init(2),
	vpg_regs_init(3),
	vpg_regs_init(4),
	vpg_regs_init(5),
	vpg_regs_init(6),
	vpg_regs_init(7),
	vpg_regs_init(8),
	vpg_regs_init(9);

	vpg3_construct(vpg3, ctx, inst,
			&vpg_regs[inst],
			&vpg_shift,
			&vpg_mask);

	return &vpg3->base;
}

static struct afmt *dcn32_afmt_create(
	struct dc_context *ctx,
	uint32_t inst)
{
	struct dcn30_afmt *afmt3 = kzalloc(sizeof(struct dcn30_afmt), GFP_KERNEL);

	if (!afmt3)
		return NULL;

#undef REG_STRUCT
#define REG_STRUCT afmt_regs
	afmt_regs_init(0),
	afmt_regs_init(1),
	afmt_regs_init(2),
	afmt_regs_init(3),
	afmt_regs_init(4),
	afmt_regs_init(5);

	afmt3_construct(afmt3, ctx, inst,
			&afmt_regs[inst],
			&afmt_shift,
			&afmt_mask);

	return &afmt3->base;
}

static struct apg *dcn31_apg_create(
	struct dc_context *ctx,
	uint32_t inst)
{
	struct dcn31_apg *apg31 = kzalloc(sizeof(struct dcn31_apg), GFP_KERNEL);

	if (!apg31)
		return NULL;

#undef REG_STRUCT
#define REG_STRUCT apg_regs
	apg_regs_init(0),
	apg_regs_init(1),
	apg_regs_init(2),
	apg_regs_init(3);

	apg31_construct(apg31, ctx, inst,
			&apg_regs[inst],
			&apg_shift,
			&apg_mask);

	return &apg31->base;
}

static struct stream_encoder *dcn32_stream_encoder_create(
	enum engine_id eng_id,
	struct dc_context *ctx)
{
	struct dcn10_stream_encoder *enc1;
	struct vpg *vpg;
	struct afmt *afmt;
	int vpg_inst;
	int afmt_inst;

	/* Mapping of VPG, AFMT, DME register blocks to DIO block instance */
	if (eng_id <= ENGINE_ID_DIGF) {
		vpg_inst = eng_id;
		afmt_inst = eng_id;
	} else
		return NULL;

	enc1 = kzalloc(sizeof(struct dcn10_stream_encoder), GFP_KERNEL);
	vpg = dcn32_vpg_create(ctx, vpg_inst);
	afmt = dcn32_afmt_create(ctx, afmt_inst);

	if (!enc1 || !vpg || !afmt) {
		kfree(enc1);
		kfree(vpg);
		kfree(afmt);
		return NULL;
	}

#undef REG_STRUCT
#define REG_STRUCT stream_enc_regs
	stream_enc_regs_init(0),
	stream_enc_regs_init(1),
	stream_enc_regs_init(2),
	stream_enc_regs_init(3),
	stream_enc_regs_init(4);

	dcn32_dio_stream_encoder_construct(enc1, ctx, ctx->dc_bios,
					eng_id, vpg, afmt,
					&stream_enc_regs[eng_id],
					&se_shift, &se_mask);

	return &enc1->base;
}

static struct hpo_dp_stream_encoder *dcn32_hpo_dp_stream_encoder_create(
	enum engine_id eng_id,
	struct dc_context *ctx)
{
	struct dcn31_hpo_dp_stream_encoder *hpo_dp_enc31;
	struct vpg *vpg;
	struct apg *apg;
	uint32_t hpo_dp_inst;
	uint32_t vpg_inst;
	uint32_t apg_inst;

	ASSERT((eng_id >= ENGINE_ID_HPO_DP_0) && (eng_id <= ENGINE_ID_HPO_DP_3));
	hpo_dp_inst = eng_id - ENGINE_ID_HPO_DP_0;

	/* Mapping of VPG register blocks to HPO DP block instance:
	 * VPG[6] -> HPO_DP[0]
	 * VPG[7] -> HPO_DP[1]
	 * VPG[8] -> HPO_DP[2]
	 * VPG[9] -> HPO_DP[3]
	 */
	vpg_inst = hpo_dp_inst + 6;

	/* Mapping of APG register blocks to HPO DP block instance:
	 * APG[0] -> HPO_DP[0]
	 * APG[1] -> HPO_DP[1]
	 * APG[2] -> HPO_DP[2]
	 * APG[3] -> HPO_DP[3]
	 */
	apg_inst = hpo_dp_inst;

	/* allocate HPO stream encoder and create VPG sub-block */
	hpo_dp_enc31 = kzalloc(sizeof(struct dcn31_hpo_dp_stream_encoder), GFP_KERNEL);
	vpg = dcn32_vpg_create(ctx, vpg_inst);
	apg = dcn31_apg_create(ctx, apg_inst);

	if (!hpo_dp_enc31 || !vpg || !apg) {
		kfree(hpo_dp_enc31);
		kfree(vpg);
		kfree(apg);
		return NULL;
	}

#undef REG_STRUCT
#define REG_STRUCT hpo_dp_stream_enc_regs
	hpo_dp_stream_encoder_reg_init(0),
	hpo_dp_stream_encoder_reg_init(1),
	hpo_dp_stream_encoder_reg_init(2),
	hpo_dp_stream_encoder_reg_init(3);

	dcn31_hpo_dp_stream_encoder_construct(hpo_dp_enc31, ctx, ctx->dc_bios,
					hpo_dp_inst, eng_id, vpg, apg,
					&hpo_dp_stream_enc_regs[hpo_dp_inst],
					&hpo_dp_se_shift, &hpo_dp_se_mask);

	return &hpo_dp_enc31->base;
}

static struct hpo_dp_link_encoder *dcn32_hpo_dp_link_encoder_create(
	uint8_t inst,
	struct dc_context *ctx)
{
	struct dcn31_hpo_dp_link_encoder *hpo_dp_enc31;

	/* allocate HPO link encoder */
	hpo_dp_enc31 = kzalloc(sizeof(struct dcn31_hpo_dp_link_encoder), GFP_KERNEL);

#undef REG_STRUCT
#define REG_STRUCT hpo_dp_link_enc_regs
	hpo_dp_link_encoder_reg_init(0),
	hpo_dp_link_encoder_reg_init(1);

	hpo_dp_link_encoder32_construct(hpo_dp_enc31, ctx, inst,
					&hpo_dp_link_enc_regs[inst],
					&hpo_dp_le_shift, &hpo_dp_le_mask);

	return &hpo_dp_enc31->base;
}

static struct dce_hwseq *dcn32_hwseq_create(
	struct dc_context *ctx)
{
	struct dce_hwseq *hws = kzalloc(sizeof(struct dce_hwseq), GFP_KERNEL);

#undef REG_STRUCT
#define REG_STRUCT hwseq_reg
	hwseq_reg_init();

	if (hws) {
		hws->ctx = ctx;
		hws->regs = &hwseq_reg;
		hws->shifts = &hwseq_shift;
		hws->masks = &hwseq_mask;
	}
	return hws;
}
static const struct resource_create_funcs res_create_funcs = {
	.read_dce_straps = read_dce_straps,
	.create_audio = dcn32_create_audio,
	.create_stream_encoder = dcn32_stream_encoder_create,
	.create_hpo_dp_stream_encoder = dcn32_hpo_dp_stream_encoder_create,
	.create_hpo_dp_link_encoder = dcn32_hpo_dp_link_encoder_create,
	.create_hwseq = dcn32_hwseq_create,
};

static const struct resource_create_funcs res_create_maximus_funcs = {
	.read_dce_straps = NULL,
	.create_audio = NULL,
	.create_stream_encoder = NULL,
	.create_hpo_dp_stream_encoder = dcn32_hpo_dp_stream_encoder_create,
	.create_hpo_dp_link_encoder = dcn32_hpo_dp_link_encoder_create,
	.create_hwseq = dcn32_hwseq_create,
};

static void dcn32_resource_destruct(struct dcn32_resource_pool *pool)
{
	unsigned int i;

	for (i = 0; i < pool->base.stream_enc_count; i++) {
		if (pool->base.stream_enc[i] != NULL) {
			if (pool->base.stream_enc[i]->vpg != NULL) {
				kfree(DCN30_VPG_FROM_VPG(pool->base.stream_enc[i]->vpg));
				pool->base.stream_enc[i]->vpg = NULL;
			}
			if (pool->base.stream_enc[i]->afmt != NULL) {
				kfree(DCN30_AFMT_FROM_AFMT(pool->base.stream_enc[i]->afmt));
				pool->base.stream_enc[i]->afmt = NULL;
			}
			kfree(DCN10STRENC_FROM_STRENC(pool->base.stream_enc[i]));
			pool->base.stream_enc[i] = NULL;
		}
	}

	for (i = 0; i < pool->base.hpo_dp_stream_enc_count; i++) {
		if (pool->base.hpo_dp_stream_enc[i] != NULL) {
			if (pool->base.hpo_dp_stream_enc[i]->vpg != NULL) {
				kfree(DCN30_VPG_FROM_VPG(pool->base.hpo_dp_stream_enc[i]->vpg));
				pool->base.hpo_dp_stream_enc[i]->vpg = NULL;
			}
			if (pool->base.hpo_dp_stream_enc[i]->apg != NULL) {
				kfree(DCN31_APG_FROM_APG(pool->base.hpo_dp_stream_enc[i]->apg));
				pool->base.hpo_dp_stream_enc[i]->apg = NULL;
			}
			kfree(DCN3_1_HPO_DP_STREAM_ENC_FROM_HPO_STREAM_ENC(pool->base.hpo_dp_stream_enc[i]));
			pool->base.hpo_dp_stream_enc[i] = NULL;
		}
	}

	for (i = 0; i < pool->base.hpo_dp_link_enc_count; i++) {
		if (pool->base.hpo_dp_link_enc[i] != NULL) {
			kfree(DCN3_1_HPO_DP_LINK_ENC_FROM_HPO_LINK_ENC(pool->base.hpo_dp_link_enc[i]));
			pool->base.hpo_dp_link_enc[i] = NULL;
		}
	}

	for (i = 0; i < pool->base.res_cap->num_dsc; i++) {
		if (pool->base.dscs[i] != NULL)
			dcn20_dsc_destroy(&pool->base.dscs[i]);
	}

	if (pool->base.mpc != NULL) {
		kfree(TO_DCN20_MPC(pool->base.mpc));
		pool->base.mpc = NULL;
	}
	if (pool->base.hubbub != NULL) {
		kfree(TO_DCN20_HUBBUB(pool->base.hubbub));
		pool->base.hubbub = NULL;
	}
	for (i = 0; i < pool->base.pipe_count; i++) {
		if (pool->base.dpps[i] != NULL)
			dcn32_dpp_destroy(&pool->base.dpps[i]);

		if (pool->base.ipps[i] != NULL)
			pool->base.ipps[i]->funcs->ipp_destroy(&pool->base.ipps[i]);

		if (pool->base.hubps[i] != NULL) {
			kfree(TO_DCN20_HUBP(pool->base.hubps[i]));
			pool->base.hubps[i] = NULL;
		}

		if (pool->base.irqs != NULL) {
			dal_irq_service_destroy(&pool->base.irqs);
		}
	}

	for (i = 0; i < pool->base.res_cap->num_ddc; i++) {
		if (pool->base.engines[i] != NULL)
			dce110_engine_destroy(&pool->base.engines[i]);
		if (pool->base.hw_i2cs[i] != NULL) {
			kfree(pool->base.hw_i2cs[i]);
			pool->base.hw_i2cs[i] = NULL;
		}
		if (pool->base.sw_i2cs[i] != NULL) {
			kfree(pool->base.sw_i2cs[i]);
			pool->base.sw_i2cs[i] = NULL;
		}
	}

	for (i = 0; i < pool->base.res_cap->num_opp; i++) {
		if (pool->base.opps[i] != NULL)
			pool->base.opps[i]->funcs->opp_destroy(&pool->base.opps[i]);
	}

	for (i = 0; i < pool->base.res_cap->num_timing_generator; i++) {
		if (pool->base.timing_generators[i] != NULL)	{
			kfree(DCN10TG_FROM_TG(pool->base.timing_generators[i]));
			pool->base.timing_generators[i] = NULL;
		}
	}

	for (i = 0; i < pool->base.res_cap->num_dwb; i++) {
		if (pool->base.dwbc[i] != NULL) {
			kfree(TO_DCN30_DWBC(pool->base.dwbc[i]));
			pool->base.dwbc[i] = NULL;
		}
		if (pool->base.mcif_wb[i] != NULL) {
			kfree(TO_DCN30_MMHUBBUB(pool->base.mcif_wb[i]));
			pool->base.mcif_wb[i] = NULL;
		}
	}

	for (i = 0; i < pool->base.audio_count; i++) {
		if (pool->base.audios[i])
			dce_aud_destroy(&pool->base.audios[i]);
	}

	for (i = 0; i < pool->base.clk_src_count; i++) {
		if (pool->base.clock_sources[i] != NULL) {
			dcn20_clock_source_destroy(&pool->base.clock_sources[i]);
			pool->base.clock_sources[i] = NULL;
		}
	}

	for (i = 0; i < pool->base.res_cap->num_mpc_3dlut; i++) {
		if (pool->base.mpc_lut[i] != NULL) {
			dc_3dlut_func_release(pool->base.mpc_lut[i]);
			pool->base.mpc_lut[i] = NULL;
		}
		if (pool->base.mpc_shaper[i] != NULL) {
			dc_transfer_func_release(pool->base.mpc_shaper[i]);
			pool->base.mpc_shaper[i] = NULL;
		}
	}

	if (pool->base.dp_clock_source != NULL) {
		dcn20_clock_source_destroy(&pool->base.dp_clock_source);
		pool->base.dp_clock_source = NULL;
	}

	for (i = 0; i < pool->base.res_cap->num_timing_generator; i++) {
		if (pool->base.multiple_abms[i] != NULL)
			dce_abm_destroy(&pool->base.multiple_abms[i]);
	}

	if (pool->base.psr != NULL)
		dmub_psr_destroy(&pool->base.psr);

	if (pool->base.dccg != NULL)
		dcn_dccg_destroy(&pool->base.dccg);

	if (pool->base.oem_device != NULL)
		dal_ddc_service_destroy(&pool->base.oem_device);
}


static bool dcn32_dwbc_create(struct dc_context *ctx, struct resource_pool *pool)
{
	int i;
	uint32_t dwb_count = pool->res_cap->num_dwb;

	for (i = 0; i < dwb_count; i++) {
		struct dcn30_dwbc *dwbc30 = kzalloc(sizeof(struct dcn30_dwbc),
						    GFP_KERNEL);

		if (!dwbc30) {
			dm_error("DC: failed to create dwbc30!\n");
			return false;
		}

#undef REG_STRUCT
#define REG_STRUCT dwbc30_regs
		dwbc_regs_dcn3_init(0);

		dcn30_dwbc_construct(dwbc30, ctx,
				&dwbc30_regs[i],
				&dwbc30_shift,
				&dwbc30_mask,
				i);

		pool->dwbc[i] = &dwbc30->base;
	}
	return true;
}

static bool dcn32_mmhubbub_create(struct dc_context *ctx, struct resource_pool *pool)
{
	int i;
	uint32_t dwb_count = pool->res_cap->num_dwb;

	for (i = 0; i < dwb_count; i++) {
		struct dcn30_mmhubbub *mcif_wb30 = kzalloc(sizeof(struct dcn30_mmhubbub),
						    GFP_KERNEL);

		if (!mcif_wb30) {
			dm_error("DC: failed to create mcif_wb30!\n");
			return false;
		}

#undef REG_STRUCT
#define REG_STRUCT mcif_wb30_regs
		mcif_wb_regs_dcn3_init(0);

		dcn32_mmhubbub_construct(mcif_wb30, ctx,
				&mcif_wb30_regs[i],
				&mcif_wb30_shift,
				&mcif_wb30_mask,
				i);

		pool->mcif_wb[i] = &mcif_wb30->base;
	}
	return true;
}

static struct display_stream_compressor *dcn32_dsc_create(
	struct dc_context *ctx, uint32_t inst)
{
	struct dcn20_dsc *dsc =
		kzalloc(sizeof(struct dcn20_dsc), GFP_KERNEL);

	if (!dsc) {
		BREAK_TO_DEBUGGER();
		return NULL;
	}

#undef REG_STRUCT
#define REG_STRUCT dsc_regs
	dsc_regsDCN20_init(0),
	dsc_regsDCN20_init(1),
	dsc_regsDCN20_init(2),
	dsc_regsDCN20_init(3);

	dsc2_construct(dsc, ctx, inst, &dsc_regs[inst], &dsc_shift, &dsc_mask);

	dsc->max_image_width = 6016;

	return &dsc->base;
}

static void dcn32_destroy_resource_pool(struct resource_pool **pool)
{
	struct dcn32_resource_pool *dcn32_pool = TO_DCN32_RES_POOL(*pool);

	dcn32_resource_destruct(dcn32_pool);
	kfree(dcn32_pool);
	*pool = NULL;
}

bool dcn32_acquire_post_bldn_3dlut(
		struct resource_context *res_ctx,
		const struct resource_pool *pool,
		int mpcc_id,
		struct dc_3dlut **lut,
		struct dc_transfer_func **shaper)
{
	bool ret = false;
	union dc_3dlut_state *state;

	ASSERT(*lut == NULL && *shaper == NULL);
	*lut = NULL;
	*shaper = NULL;

	if (!res_ctx->is_mpc_3dlut_acquired[mpcc_id]) {
		*lut = pool->mpc_lut[mpcc_id];
		*shaper = pool->mpc_shaper[mpcc_id];
		state = &pool->mpc_lut[mpcc_id]->state;
		res_ctx->is_mpc_3dlut_acquired[mpcc_id] = true;
		ret = true;
	}
	return ret;
}

bool dcn32_release_post_bldn_3dlut(
		struct resource_context *res_ctx,
		const struct resource_pool *pool,
		struct dc_3dlut **lut,
		struct dc_transfer_func **shaper)
{
	int i;
	bool ret = false;

	for (i = 0; i < pool->res_cap->num_mpc_3dlut; i++) {
		if (pool->mpc_lut[i] == *lut && pool->mpc_shaper[i] == *shaper) {
			res_ctx->is_mpc_3dlut_acquired[i] = false;
			pool->mpc_lut[i]->state.raw = 0;
			*lut = NULL;
			*shaper = NULL;
			ret = true;
			break;
		}
	}
	return ret;
}

static void dcn32_enable_phantom_plane(struct dc *dc,
		struct dc_state *context,
		struct dc_stream_state *phantom_stream,
		unsigned int dc_pipe_idx)
{
	struct dc_plane_state *phantom_plane = NULL;
	struct dc_plane_state *prev_phantom_plane = NULL;
	struct pipe_ctx *curr_pipe = &context->res_ctx.pipe_ctx[dc_pipe_idx];

	while (curr_pipe) {
		if (curr_pipe->top_pipe && curr_pipe->top_pipe->plane_state == curr_pipe->plane_state)
			phantom_plane = prev_phantom_plane;
		else
			phantom_plane = dc_create_plane_state(dc);

		memcpy(&phantom_plane->address, &curr_pipe->plane_state->address, sizeof(phantom_plane->address));
		memcpy(&phantom_plane->scaling_quality, &curr_pipe->plane_state->scaling_quality,
				sizeof(phantom_plane->scaling_quality));
		memcpy(&phantom_plane->src_rect, &curr_pipe->plane_state->src_rect, sizeof(phantom_plane->src_rect));
		memcpy(&phantom_plane->dst_rect, &curr_pipe->plane_state->dst_rect, sizeof(phantom_plane->dst_rect));
		memcpy(&phantom_plane->clip_rect, &curr_pipe->plane_state->clip_rect, sizeof(phantom_plane->clip_rect));
		memcpy(&phantom_plane->plane_size, &curr_pipe->plane_state->plane_size,
				sizeof(phantom_plane->plane_size));
		memcpy(&phantom_plane->tiling_info, &curr_pipe->plane_state->tiling_info,
				sizeof(phantom_plane->tiling_info));
		memcpy(&phantom_plane->dcc, &curr_pipe->plane_state->dcc, sizeof(phantom_plane->dcc));
		phantom_plane->format = curr_pipe->plane_state->format;
		phantom_plane->rotation = curr_pipe->plane_state->rotation;
		phantom_plane->visible = curr_pipe->plane_state->visible;

		/* Shadow pipe has small viewport. */
		phantom_plane->clip_rect.y = 0;
		phantom_plane->clip_rect.height = phantom_stream->timing.v_addressable;

		phantom_plane->is_phantom = true;

		dc_add_plane_to_context(dc, phantom_stream, phantom_plane, context);

		curr_pipe = curr_pipe->bottom_pipe;
		prev_phantom_plane = phantom_plane;
	}
}

static struct dc_stream_state *dcn32_enable_phantom_stream(struct dc *dc,
		struct dc_state *context,
		display_e2e_pipe_params_st *pipes,
		unsigned int pipe_cnt,
		unsigned int dc_pipe_idx)
{
	struct dc_stream_state *phantom_stream = NULL;
	struct pipe_ctx *ref_pipe = &context->res_ctx.pipe_ctx[dc_pipe_idx];

	phantom_stream = dc_create_stream_for_sink(ref_pipe->stream->sink);
	phantom_stream->signal = SIGNAL_TYPE_VIRTUAL;
	phantom_stream->dpms_off = true;
	phantom_stream->mall_stream_config.type = SUBVP_PHANTOM;
	phantom_stream->mall_stream_config.paired_stream = ref_pipe->stream;
	ref_pipe->stream->mall_stream_config.type = SUBVP_MAIN;
	ref_pipe->stream->mall_stream_config.paired_stream = phantom_stream;

	/* stream has limited viewport and small timing */
	memcpy(&phantom_stream->timing, &ref_pipe->stream->timing, sizeof(phantom_stream->timing));
	memcpy(&phantom_stream->src, &ref_pipe->stream->src, sizeof(phantom_stream->src));
	memcpy(&phantom_stream->dst, &ref_pipe->stream->dst, sizeof(phantom_stream->dst));
	DC_FP_START();
	dcn32_set_phantom_stream_timing(dc, context, ref_pipe, phantom_stream, pipes, pipe_cnt, dc_pipe_idx);
	DC_FP_END();

	dc_add_stream_to_ctx(dc, context, phantom_stream);
	return phantom_stream;
}

// return true if removed piped from ctx, false otherwise
bool dcn32_remove_phantom_pipes(struct dc *dc, struct dc_state *context)
{
	int i;
	bool removed_pipe = false;
	struct dc_plane_state *phantom_plane = NULL;
	struct dc_stream_state *phantom_stream = NULL;

	for (i = 0; i < dc->res_pool->pipe_count; i++) {
		struct pipe_ctx *pipe = &context->res_ctx.pipe_ctx[i];
		// build scaling params for phantom pipes
		if (pipe->plane_state && pipe->stream && pipe->stream->mall_stream_config.type == SUBVP_PHANTOM) {
			phantom_plane = pipe->plane_state;
			phantom_stream = pipe->stream;

			dc_rem_all_planes_for_stream(dc, pipe->stream, context);
			dc_remove_stream_from_ctx(dc, context, pipe->stream);

			/* Ref count is incremented on allocation and also when added to the context.
			 * Therefore we must call release for the the phantom plane and stream once
			 * they are removed from the ctx to finally decrement the refcount to 0 to free.
			 */
			dc_plane_state_release(phantom_plane);
			dc_stream_release(phantom_stream);

			removed_pipe = true;
		}

		// Clear all phantom stream info
		if (pipe->stream) {
			pipe->stream->mall_stream_config.type = SUBVP_NONE;
			pipe->stream->mall_stream_config.paired_stream = NULL;
		}

		if (pipe->plane_state) {
			pipe->plane_state->is_phantom = false;
		}
	}
	return removed_pipe;
}

/* TODO: Input to this function should indicate which pipe indexes (or streams)
 * require a phantom pipe / stream
 */
void dcn32_add_phantom_pipes(struct dc *dc, struct dc_state *context,
		display_e2e_pipe_params_st *pipes,
		unsigned int pipe_cnt,
		unsigned int index)
{
	struct dc_stream_state *phantom_stream = NULL;
	unsigned int i;

	// The index of the DC pipe passed into this function is guarenteed to
	// be a valid candidate for SubVP (i.e. has a plane, stream, doesn't
	// already have phantom pipe assigned, etc.) by previous checks.
	phantom_stream = dcn32_enable_phantom_stream(dc, context, pipes, pipe_cnt, index);
	dcn32_enable_phantom_plane(dc, context, phantom_stream, index);

	for (i = 0; i < dc->res_pool->pipe_count; i++) {
		struct pipe_ctx *pipe = &context->res_ctx.pipe_ctx[i];

		// Build scaling params for phantom pipes which were newly added.
		// We determine which phantom pipes were added by comparing with
		// the phantom stream.
		if (pipe->plane_state && pipe->stream && pipe->stream == phantom_stream &&
				pipe->stream->mall_stream_config.type == SUBVP_PHANTOM) {
			pipe->stream->use_dynamic_meta = false;
			pipe->plane_state->flip_immediate = false;
			if (!resource_build_scaling_params(pipe)) {
				// Log / remove phantom pipes since failed to build scaling params
			}
		}
	}
}

bool dcn32_validate_bandwidth(struct dc *dc,
		struct dc_state *context,
		bool fast_validate)
{
	bool out = false;

	BW_VAL_TRACE_SETUP();

	int vlevel = 0;
	int pipe_cnt = 0;
	display_e2e_pipe_params_st *pipes = kzalloc(dc->res_pool->pipe_count * sizeof(display_e2e_pipe_params_st), GFP_KERNEL);
	struct mall_temp_config mall_temp_config;

	/* To handle Freesync properly, setting FreeSync DML parameters
	 * to its default state for the first stage of validation
	 */
	context->bw_ctx.bw.dcn.clk.fw_based_mclk_switching = false;
	context->bw_ctx.dml.soc.dram_clock_change_requirement_final = true;

	DC_LOGGER_INIT(dc->ctx->logger);

	/* For fast validation, there are situations where a shallow copy of
	 * of the dc->current_state is created for the validation. In this case
	 * we want to save and restore the mall config because we always
	 * teardown subvp at the beginning of validation (and don't attempt
	 * to add it back if it's fast validation). If we don't restore the
	 * subvp config in cases of fast validation + shallow copy of the
	 * dc->current_state, the dc->current_state will have a partially
	 * removed subvp state when we did not intend to remove it.
	 */
	if (fast_validate) {
		memset(&mall_temp_config, 0, sizeof(mall_temp_config));
		dcn32_save_mall_state(dc, context, &mall_temp_config);
	}

	BW_VAL_TRACE_COUNT();

	DC_FP_START();
	out = dcn32_internal_validate_bw(dc, context, pipes, &pipe_cnt, &vlevel, fast_validate);
	DC_FP_END();

	if (fast_validate)
		dcn32_restore_mall_state(dc, context, &mall_temp_config);

	if (pipe_cnt == 0)
		goto validate_out;

	if (!out)
		goto validate_fail;

	BW_VAL_TRACE_END_VOLTAGE_LEVEL();

	if (fast_validate) {
		BW_VAL_TRACE_SKIP(fast);
		goto validate_out;
	}

	dc->res_pool->funcs->calculate_wm_and_dlg(dc, context, pipes, pipe_cnt, vlevel);

	BW_VAL_TRACE_END_WATERMARKS();

	goto validate_out;

validate_fail:
	DC_LOG_WARNING("Mode Validation Warning: %s failed validation.\n",
		dml_get_status_message(context->bw_ctx.dml.vba.ValidationStatus[context->bw_ctx.dml.vba.soc.num_states]));

	BW_VAL_TRACE_SKIP(fail);
	out = false;

validate_out:
	kfree(pipes);

	BW_VAL_TRACE_FINISH();

	return out;
}

int dcn32_populate_dml_pipes_from_context(
	struct dc *dc, struct dc_state *context,
	display_e2e_pipe_params_st *pipes,
	bool fast_validate)
{
	int i, pipe_cnt;
	struct resource_context *res_ctx = &context->res_ctx;
	struct pipe_ctx *pipe;
	bool subvp_in_use = false;
	uint8_t is_pipe_split_expected[MAX_PIPES] = {0};
	struct dc_crtc_timing *timing;

	dcn20_populate_dml_pipes_from_context(dc, context, pipes, fast_validate);

	/* Determine whether we will apply ODM 2to1 policy:
	 * Applies to single display and where the number of planes is less than 3.
	 * For 3 plane case ( 2 MPO planes ), we will not set the policy for the MPO pipes.
	 *
	 * Apply pipe split policy first so we can predict the pipe split correctly
	 * (dcn32_predict_pipe_split).
	 */
	for (i = 0, pipe_cnt = 0; i < dc->res_pool->pipe_count; i++) {
		if (!res_ctx->pipe_ctx[i].stream)
			continue;
		pipe = &res_ctx->pipe_ctx[i];
		timing = &pipe->stream->timing;

		pipes[pipe_cnt].pipe.dest.odm_combine_policy = dm_odm_combine_policy_dal;
		if (context->stream_count == 1 &&
				context->stream_status[0].plane_count == 1 &&
				!dc_is_hdmi_signal(res_ctx->pipe_ctx[i].stream->signal) &&
				is_h_timing_divisible_by_2(res_ctx->pipe_ctx[i].stream) &&
				pipe->stream->timing.pix_clk_100hz * 100 > DCN3_2_VMIN_DISPCLK_HZ &&
				dc->debug.enable_single_display_2to1_odm_policy) {
			pipes[pipe_cnt].pipe.dest.odm_combine_policy = dm_odm_combine_policy_2to1;
		}
		pipe_cnt++;
	}

	for (i = 0, pipe_cnt = 0; i < dc->res_pool->pipe_count; i++) {

		if (!res_ctx->pipe_ctx[i].stream)
			continue;
		pipe = &res_ctx->pipe_ctx[i];
		timing = &pipe->stream->timing;

		pipes[pipe_cnt].pipe.src.gpuvm = true;
		pipes[pipe_cnt].pipe.src.dcc_fraction_of_zs_req_luma = 0;
		pipes[pipe_cnt].pipe.src.dcc_fraction_of_zs_req_chroma = 0;
		pipes[pipe_cnt].pipe.dest.vfront_porch = timing->v_front_porch;
		pipes[pipe_cnt].pipe.src.gpuvm_min_page_size_kbytes = 256; // according to spreadsheet
		pipes[pipe_cnt].pipe.src.unbounded_req_mode = false;
		pipes[pipe_cnt].pipe.scale_ratio_depth.lb_depth = dm_lb_19;

		switch (pipe->stream->mall_stream_config.type) {
		case SUBVP_MAIN:
			pipes[pipe_cnt].pipe.src.use_mall_for_pstate_change = dm_use_mall_pstate_change_sub_viewport;
			subvp_in_use = true;
			break;
		case SUBVP_PHANTOM:
			pipes[pipe_cnt].pipe.src.use_mall_for_pstate_change = dm_use_mall_pstate_change_phantom_pipe;
			pipes[pipe_cnt].pipe.src.use_mall_for_static_screen = dm_use_mall_static_screen_disable;
			// Disallow unbounded req for SubVP according to DCHUB programming guide
			pipes[pipe_cnt].pipe.src.unbounded_req_mode = false;
			break;
		case SUBVP_NONE:
			pipes[pipe_cnt].pipe.src.use_mall_for_pstate_change = dm_use_mall_pstate_change_disable;
			pipes[pipe_cnt].pipe.src.use_mall_for_static_screen = dm_use_mall_static_screen_disable;
			break;
		default:
			break;
		}

		pipes[pipe_cnt].dout.dsc_input_bpc = 0;
		if (pipes[pipe_cnt].dout.dsc_enable) {
			switch (timing->display_color_depth) {
			case COLOR_DEPTH_888:
				pipes[pipe_cnt].dout.dsc_input_bpc = 8;
				break;
			case COLOR_DEPTH_101010:
				pipes[pipe_cnt].dout.dsc_input_bpc = 10;
				break;
			case COLOR_DEPTH_121212:
				pipes[pipe_cnt].dout.dsc_input_bpc = 12;
				break;
			default:
				ASSERT(0);
				break;
			}
		}

		DC_FP_START();
		is_pipe_split_expected[i] = dcn32_predict_pipe_split(context, &pipes[pipe_cnt]);
		DC_FP_END();

		pipe_cnt++;
	}

	/* For DET allocation, we don't want to use DML policy (not optimal for utilizing all
	 * the DET available for each pipe). Use the DET override input to maintain our driver
	 * policy.
	 */
	dcn32_set_det_allocations(dc, context, pipes);

	// In general cases we want to keep the dram clock change requirement
	// (prefer configs that support MCLK switch). Only override to false
	// for SubVP
	if (subvp_in_use)
		context->bw_ctx.dml.soc.dram_clock_change_requirement_final = false;
	else
		context->bw_ctx.dml.soc.dram_clock_change_requirement_final = true;

	return pipe_cnt;
}

static struct dc_cap_funcs cap_funcs = {
	.get_dcc_compression_cap = dcn20_get_dcc_compression_cap
};

void dcn32_calculate_wm_and_dlg(struct dc *dc, struct dc_state *context,
				display_e2e_pipe_params_st *pipes,
				int pipe_cnt,
				int vlevel)
{
    DC_FP_START();
    dcn32_calculate_wm_and_dlg_fpu(dc, context, pipes, pipe_cnt, vlevel);
    DC_FP_END();
}

static void dcn32_update_bw_bounding_box(struct dc *dc, struct clk_bw_params *bw_params)
{
	DC_FP_START();
	dcn32_update_bw_bounding_box_fpu(dc, bw_params);
	DC_FP_END();
}

static struct resource_funcs dcn32_res_pool_funcs = {
	.destroy = dcn32_destroy_resource_pool,
	.link_enc_create = dcn32_link_encoder_create,
	.link_enc_create_minimal = NULL,
	.panel_cntl_create = dcn32_panel_cntl_create,
	.validate_bandwidth = dcn32_validate_bandwidth,
	.calculate_wm_and_dlg = dcn32_calculate_wm_and_dlg,
	.populate_dml_pipes = dcn32_populate_dml_pipes_from_context,
	.acquire_idle_pipe_for_head_pipe_in_layer = dcn32_acquire_idle_pipe_for_head_pipe_in_layer,
	.add_stream_to_ctx = dcn30_add_stream_to_ctx,
	.add_dsc_to_stream_resource = dcn20_add_dsc_to_stream_resource,
	.remove_stream_from_ctx = dcn20_remove_stream_from_ctx,
	.populate_dml_writeback_from_context = dcn30_populate_dml_writeback_from_context,
	.set_mcif_arb_params = dcn30_set_mcif_arb_params,
	.find_first_free_match_stream_enc_for_link = dcn10_find_first_free_match_stream_enc_for_link,
	.acquire_post_bldn_3dlut = dcn32_acquire_post_bldn_3dlut,
	.release_post_bldn_3dlut = dcn32_release_post_bldn_3dlut,
	.update_bw_bounding_box = dcn32_update_bw_bounding_box,
	.patch_unknown_plane_state = dcn20_patch_unknown_plane_state,
	.update_soc_for_wm_a = dcn30_update_soc_for_wm_a,
	.add_phantom_pipes = dcn32_add_phantom_pipes,
	.remove_phantom_pipes = dcn32_remove_phantom_pipes,
};


static bool dcn32_resource_construct(
	uint8_t num_virtual_links,
	struct dc *dc,
	struct dcn32_resource_pool *pool)
{
	int i, j;
	struct dc_context *ctx = dc->ctx;
	struct irq_service_init_data init_data;
	struct ddc_service_init_data ddc_init_data = {0};
	uint32_t pipe_fuses = 0;
	uint32_t num_pipes  = 4;

	#undef REG_STRUCT
	#define REG_STRUCT bios_regs
		bios_regs_init();

	#undef REG_STRUCT
	#define REG_STRUCT clk_src_regs
		clk_src_regs_init(0, A),
		clk_src_regs_init(1, B),
		clk_src_regs_init(2, C),
		clk_src_regs_init(3, D),
		clk_src_regs_init(4, E);
	#undef REG_STRUCT
	#define REG_STRUCT abm_regs
		abm_regs_init(0),
		abm_regs_init(1),
		abm_regs_init(2),
		abm_regs_init(3);

	#undef REG_STRUCT
	#define REG_STRUCT dccg_regs
		dccg_regs_init();

	DC_FP_START();

	ctx->dc_bios->regs = &bios_regs;

	pool->base.res_cap = &res_cap_dcn32;
	/* max number of pipes for ASIC before checking for pipe fuses */
	num_pipes  = pool->base.res_cap->num_timing_generator;
	pipe_fuses = REG_READ(CC_DC_PIPE_DIS);

	for (i = 0; i < pool->base.res_cap->num_timing_generator; i++)
		if (pipe_fuses & 1 << i)
			num_pipes--;

	if (pipe_fuses & 1)
		ASSERT(0); //Unexpected - Pipe 0 should always be fully functional!

	if (pipe_fuses & CC_DC_PIPE_DIS__DC_FULL_DIS_MASK)
		ASSERT(0); //Entire DCN is harvested!

	/* within dml lib, initial value is hard coded, if ASIC pipe is fused, the
	 * value will be changed, update max_num_dpp and max_num_otg for dml.
	 */
	dcn3_2_ip.max_num_dpp = num_pipes;
	dcn3_2_ip.max_num_otg = num_pipes;

	pool->base.funcs = &dcn32_res_pool_funcs;

	/*************************************************
	 *  Resource + asic cap harcoding                *
	 *************************************************/
	pool->base.underlay_pipe_index = NO_UNDERLAY_PIPE;
	pool->base.timing_generator_count = num_pipes;
	pool->base.pipe_count = num_pipes;
	pool->base.mpcc_count = num_pipes;
	dc->caps.max_downscale_ratio = 600;
	dc->caps.i2c_speed_in_khz = 100;
	dc->caps.i2c_speed_in_khz_hdcp = 100; /*1.4 w/a applied by default*/
	/* TODO: Bring max_cursor_size back to 256 after subvp cursor corruption is fixed*/
	dc->caps.max_cursor_size = 64;
	dc->caps.min_horizontal_blanking_period = 80;
	dc->caps.dmdata_alloc_size = 2048;
	dc->caps.mall_size_per_mem_channel = 0;
	dc->caps.mall_size_total = 0;
	dc->caps.cursor_cache_size = dc->caps.max_cursor_size * dc->caps.max_cursor_size * 8;

	dc->caps.cache_line_size = 64;
	dc->caps.cache_num_ways = 16;
	dc->caps.max_cab_allocation_bytes = 67108864; // 64MB = 1024 * 1024 * 64
	dc->caps.subvp_fw_processing_delay_us = 15;
	dc->caps.subvp_prefetch_end_to_mall_start_us = 15;
	dc->caps.subvp_swath_height_margin_lines = 16;
	dc->caps.subvp_pstate_allow_width_us = 20;
	dc->caps.subvp_vertical_int_margin_us = 30;

	dc->caps.max_slave_planes = 2;
	dc->caps.max_slave_yuv_planes = 2;
	dc->caps.max_slave_rgb_planes = 2;
	dc->caps.post_blend_color_processing = true;
	dc->caps.force_dp_tps4_for_cp2520 = true;
	dc->caps.dp_hpo = true;
	dc->caps.dp_hdmi21_pcon_support = true;
	dc->caps.edp_dsc_support = true;
	dc->caps.extended_aux_timeout_support = true;
	dc->caps.dmcub_support = true;

	/* Color pipeline capabilities */
	dc->caps.color.dpp.dcn_arch = 1;
	dc->caps.color.dpp.input_lut_shared = 0;
	dc->caps.color.dpp.icsc = 1;
	dc->caps.color.dpp.dgam_ram = 0; // must use gamma_corr
	dc->caps.color.dpp.dgam_rom_caps.srgb = 1;
	dc->caps.color.dpp.dgam_rom_caps.bt2020 = 1;
	dc->caps.color.dpp.dgam_rom_caps.gamma2_2 = 1;
	dc->caps.color.dpp.dgam_rom_caps.pq = 1;
	dc->caps.color.dpp.dgam_rom_caps.hlg = 1;
	dc->caps.color.dpp.post_csc = 1;
	dc->caps.color.dpp.gamma_corr = 1;
	dc->caps.color.dpp.dgam_rom_for_yuv = 0;

	dc->caps.color.dpp.hw_3d_lut = 1;
	dc->caps.color.dpp.ogam_ram = 0;  // no OGAM in DPP since DCN1
	// no OGAM ROM on DCN2 and later ASICs
	dc->caps.color.dpp.ogam_rom_caps.srgb = 0;
	dc->caps.color.dpp.ogam_rom_caps.bt2020 = 0;
	dc->caps.color.dpp.ogam_rom_caps.gamma2_2 = 0;
	dc->caps.color.dpp.ogam_rom_caps.pq = 0;
	dc->caps.color.dpp.ogam_rom_caps.hlg = 0;
	dc->caps.color.dpp.ocsc = 0;

	dc->caps.color.mpc.gamut_remap = 1;
	dc->caps.color.mpc.num_3dluts = pool->base.res_cap->num_mpc_3dlut; //4, configurable to be before or after BLND in MPCC
	dc->caps.color.mpc.ogam_ram = 1;
	dc->caps.color.mpc.ogam_rom_caps.srgb = 0;
	dc->caps.color.mpc.ogam_rom_caps.bt2020 = 0;
	dc->caps.color.mpc.ogam_rom_caps.gamma2_2 = 0;
	dc->caps.color.mpc.ogam_rom_caps.pq = 0;
	dc->caps.color.mpc.ogam_rom_caps.hlg = 0;
	dc->caps.color.mpc.ocsc = 1;

	/* Use pipe context based otg sync logic */
	dc->config.use_pipe_ctx_sync_logic = true;

	/* read VBIOS LTTPR caps */
	{
		if (ctx->dc_bios->funcs->get_lttpr_caps) {
			enum bp_result bp_query_result;
			uint8_t is_vbios_lttpr_enable = 0;

			bp_query_result = ctx->dc_bios->funcs->get_lttpr_caps(ctx->dc_bios, &is_vbios_lttpr_enable);
			dc->caps.vbios_lttpr_enable = (bp_query_result == BP_RESULT_OK) && !!is_vbios_lttpr_enable;
		}

		/* interop bit is implicit */
		{
			dc->caps.vbios_lttpr_aware = true;
		}
	}

	if (dc->ctx->dce_environment == DCE_ENV_PRODUCTION_DRV)
		dc->debug = debug_defaults_drv;
	else if (dc->ctx->dce_environment == DCE_ENV_FPGA_MAXIMUS) {
		dc->debug = debug_defaults_diags;
	} else
		dc->debug = debug_defaults_diags;
	// Init the vm_helper
	if (dc->vm_helper)
		vm_helper_init(dc->vm_helper, 16);

	/*************************************************
	 *  Create resources                             *
	 *************************************************/

	/* Clock Sources for Pixel Clock*/
	pool->base.clock_sources[DCN32_CLK_SRC_PLL0] =
			dcn32_clock_source_create(ctx, ctx->dc_bios,
				CLOCK_SOURCE_COMBO_PHY_PLL0,
				&clk_src_regs[0], false);
	pool->base.clock_sources[DCN32_CLK_SRC_PLL1] =
			dcn32_clock_source_create(ctx, ctx->dc_bios,
				CLOCK_SOURCE_COMBO_PHY_PLL1,
				&clk_src_regs[1], false);
	pool->base.clock_sources[DCN32_CLK_SRC_PLL2] =
			dcn32_clock_source_create(ctx, ctx->dc_bios,
				CLOCK_SOURCE_COMBO_PHY_PLL2,
				&clk_src_regs[2], false);
	pool->base.clock_sources[DCN32_CLK_SRC_PLL3] =
			dcn32_clock_source_create(ctx, ctx->dc_bios,
				CLOCK_SOURCE_COMBO_PHY_PLL3,
				&clk_src_regs[3], false);
	pool->base.clock_sources[DCN32_CLK_SRC_PLL4] =
			dcn32_clock_source_create(ctx, ctx->dc_bios,
				CLOCK_SOURCE_COMBO_PHY_PLL4,
				&clk_src_regs[4], false);

	pool->base.clk_src_count = DCN32_CLK_SRC_TOTAL;

	/* todo: not reuse phy_pll registers */
	pool->base.dp_clock_source =
			dcn32_clock_source_create(ctx, ctx->dc_bios,
				CLOCK_SOURCE_ID_DP_DTO,
				&clk_src_regs[0], true);

	for (i = 0; i < pool->base.clk_src_count; i++) {
		if (pool->base.clock_sources[i] == NULL) {
			dm_error("DC: failed to create clock sources!\n");
			BREAK_TO_DEBUGGER();
			goto create_fail;
		}
	}

	/* DCCG */
	pool->base.dccg = dccg32_create(ctx, &dccg_regs, &dccg_shift, &dccg_mask);
	if (pool->base.dccg == NULL) {
		dm_error("DC: failed to create dccg!\n");
		BREAK_TO_DEBUGGER();
		goto create_fail;
	}

	/* DML */
	if (!IS_FPGA_MAXIMUS_DC(dc->ctx->dce_environment))
		dml_init_instance(&dc->dml, &dcn3_2_soc, &dcn3_2_ip, DML_PROJECT_DCN32);

	/* IRQ Service */
	init_data.ctx = dc->ctx;
	pool->base.irqs = dal_irq_service_dcn32_create(&init_data);
	if (!pool->base.irqs)
		goto create_fail;

	/* HUBBUB */
	pool->base.hubbub = dcn32_hubbub_create(ctx);
	if (pool->base.hubbub == NULL) {
		BREAK_TO_DEBUGGER();
		dm_error("DC: failed to create hubbub!\n");
		goto create_fail;
	}

	/* HUBPs, DPPs, OPPs, TGs, ABMs */
	for (i = 0, j = 0; i < pool->base.res_cap->num_timing_generator; i++) {

		/* if pipe is disabled, skip instance of HW pipe,
		 * i.e, skip ASIC register instance
		 */
		if (pipe_fuses & 1 << i)
			continue;

		/* HUBPs */
		pool->base.hubps[j] = dcn32_hubp_create(ctx, i);
		if (pool->base.hubps[j] == NULL) {
			BREAK_TO_DEBUGGER();
			dm_error(
				"DC: failed to create hubps!\n");
			goto create_fail;
		}

		/* DPPs */
		pool->base.dpps[j] = dcn32_dpp_create(ctx, i);
		if (pool->base.dpps[j] == NULL) {
			BREAK_TO_DEBUGGER();
			dm_error(
				"DC: failed to create dpps!\n");
			goto create_fail;
		}

		/* OPPs */
		pool->base.opps[j] = dcn32_opp_create(ctx, i);
		if (pool->base.opps[j] == NULL) {
			BREAK_TO_DEBUGGER();
			dm_error(
				"DC: failed to create output pixel processor!\n");
			goto create_fail;
		}

		/* TGs */
		pool->base.timing_generators[j] = dcn32_timing_generator_create(
				ctx, i);
		if (pool->base.timing_generators[j] == NULL) {
			BREAK_TO_DEBUGGER();
			dm_error("DC: failed to create tg!\n");
			goto create_fail;
		}

		/* ABMs */
		pool->base.multiple_abms[j] = dmub_abm_create(ctx,
				&abm_regs[i],
				&abm_shift,
				&abm_mask);
		if (pool->base.multiple_abms[j] == NULL) {
			dm_error("DC: failed to create abm for pipe %d!\n", i);
			BREAK_TO_DEBUGGER();
			goto create_fail;
		}

		/* index for resource pool arrays for next valid pipe */
		j++;
	}

	/* PSR */
	pool->base.psr = dmub_psr_create(ctx);
	if (pool->base.psr == NULL) {
		dm_error("DC: failed to create psr obj!\n");
		BREAK_TO_DEBUGGER();
		goto create_fail;
	}

	/* MPCCs */
	pool->base.mpc = dcn32_mpc_create(ctx, pool->base.res_cap->num_timing_generator, pool->base.res_cap->num_mpc_3dlut);
	if (pool->base.mpc == NULL) {
		BREAK_TO_DEBUGGER();
		dm_error("DC: failed to create mpc!\n");
		goto create_fail;
	}

	/* DSCs */
	for (i = 0; i < pool->base.res_cap->num_dsc; i++) {
		pool->base.dscs[i] = dcn32_dsc_create(ctx, i);
		if (pool->base.dscs[i] == NULL) {
			BREAK_TO_DEBUGGER();
			dm_error("DC: failed to create display stream compressor %d!\n", i);
			goto create_fail;
		}
	}

	/* DWB */
	if (!dcn32_dwbc_create(ctx, &pool->base)) {
		BREAK_TO_DEBUGGER();
		dm_error("DC: failed to create dwbc!\n");
		goto create_fail;
	}

	/* MMHUBBUB */
	if (!dcn32_mmhubbub_create(ctx, &pool->base)) {
		BREAK_TO_DEBUGGER();
		dm_error("DC: failed to create mcif_wb!\n");
		goto create_fail;
	}

	/* AUX and I2C */
	for (i = 0; i < pool->base.res_cap->num_ddc; i++) {
		pool->base.engines[i] = dcn32_aux_engine_create(ctx, i);
		if (pool->base.engines[i] == NULL) {
			BREAK_TO_DEBUGGER();
			dm_error(
				"DC:failed to create aux engine!!\n");
			goto create_fail;
		}
		pool->base.hw_i2cs[i] = dcn32_i2c_hw_create(ctx, i);
		if (pool->base.hw_i2cs[i] == NULL) {
			BREAK_TO_DEBUGGER();
			dm_error(
				"DC:failed to create hw i2c!!\n");
			goto create_fail;
		}
		pool->base.sw_i2cs[i] = NULL;
	}

	/* Audio, HWSeq, Stream Encoders including HPO and virtual, MPC 3D LUTs */
	if (!resource_construct(num_virtual_links, dc, &pool->base,
			(!IS_FPGA_MAXIMUS_DC(dc->ctx->dce_environment) ?
			&res_create_funcs : &res_create_maximus_funcs)))
			goto create_fail;

	/* HW Sequencer init functions and Plane caps */
	dcn32_hw_sequencer_init_functions(dc);

	dc->caps.max_planes =  pool->base.pipe_count;

	for (i = 0; i < dc->caps.max_planes; ++i)
		dc->caps.planes[i] = plane_cap;

	dc->cap_funcs = cap_funcs;

	if (dc->ctx->dc_bios->fw_info.oem_i2c_present) {
		ddc_init_data.ctx = dc->ctx;
		ddc_init_data.link = NULL;
		ddc_init_data.id.id = dc->ctx->dc_bios->fw_info.oem_i2c_obj_id;
		ddc_init_data.id.enum_id = 0;
		ddc_init_data.id.type = OBJECT_TYPE_GENERIC;
		pool->base.oem_device = dal_ddc_service_create(&ddc_init_data);
	} else {
		pool->base.oem_device = NULL;
	}

	DC_FP_END();

	return true;

create_fail:

	DC_FP_END();

	dcn32_resource_destruct(pool);

	return false;
}

struct resource_pool *dcn32_create_resource_pool(
		const struct dc_init_data *init_data,
		struct dc *dc)
{
	struct dcn32_resource_pool *pool =
		kzalloc(sizeof(struct dcn32_resource_pool), GFP_KERNEL);

	if (!pool)
		return NULL;

	if (dcn32_resource_construct(init_data->num_virtual_links, dc, pool))
		return &pool->base;

	BREAK_TO_DEBUGGER();
	kfree(pool);
	return NULL;
}

static struct pipe_ctx *find_idle_secondary_pipe_check_mpo(
		struct resource_context *res_ctx,
		const struct resource_pool *pool,
		const struct pipe_ctx *primary_pipe)
{
	int i;
	struct pipe_ctx *secondary_pipe = NULL;
	struct pipe_ctx *next_odm_mpo_pipe = NULL;
	int primary_index, preferred_pipe_idx;
	struct pipe_ctx *old_primary_pipe = NULL;

	/*
	 * Modified from find_idle_secondary_pipe
	 * With windowed MPO and ODM, we want to avoid the case where we want a
	 *  free pipe for the left side but the free pipe is being used on the
	 *  right side.
	 * Add check on current_state if the primary_pipe is the left side,
	 *  to check the right side ( primary_pipe->next_odm_pipe ) to see if
	 *  it is using a pipe for MPO ( primary_pipe->next_odm_pipe->bottom_pipe )
	 * - If so, then don't use this pipe
	 * EXCEPTION - 3 plane ( 2 MPO plane ) case
	 * - in this case, the primary pipe has already gotten a free pipe for the
	 *  MPO window in the left
	 * - when it tries to get a free pipe for the MPO window on the right,
	 *  it will see that it is already assigned to the right side
	 *  ( primary_pipe->next_odm_pipe ).  But in this case, we want this
	 *  free pipe, since it will be for the right side.  So add an
	 *  additional condition, that skipping the free pipe on the right only
	 *  applies if the primary pipe has no bottom pipe currently assigned
	 */
	if (primary_pipe) {
		primary_index = primary_pipe->pipe_idx;
		old_primary_pipe = &primary_pipe->stream->ctx->dc->current_state->res_ctx.pipe_ctx[primary_index];
		if ((old_primary_pipe->next_odm_pipe) && (old_primary_pipe->next_odm_pipe->bottom_pipe)
			&& (!primary_pipe->bottom_pipe))
			next_odm_mpo_pipe = old_primary_pipe->next_odm_pipe->bottom_pipe;

		preferred_pipe_idx = (pool->pipe_count - 1) - primary_pipe->pipe_idx;
		if ((res_ctx->pipe_ctx[preferred_pipe_idx].stream == NULL) &&
			!(next_odm_mpo_pipe && next_odm_mpo_pipe->pipe_idx == preferred_pipe_idx)) {
			secondary_pipe = &res_ctx->pipe_ctx[preferred_pipe_idx];
			secondary_pipe->pipe_idx = preferred_pipe_idx;
		}
	}

	/*
	 * search backwards for the second pipe to keep pipe
	 * assignment more consistent
	 */
	if (!secondary_pipe)
		for (i = pool->pipe_count - 1; i >= 0; i--) {
			if ((res_ctx->pipe_ctx[i].stream == NULL) &&
				!(next_odm_mpo_pipe && next_odm_mpo_pipe->pipe_idx == i)) {
				secondary_pipe = &res_ctx->pipe_ctx[i];
				secondary_pipe->pipe_idx = i;
				break;
			}
		}

	return secondary_pipe;
}

struct pipe_ctx *dcn32_acquire_idle_pipe_for_head_pipe_in_layer(
		struct dc_state *state,
		const struct resource_pool *pool,
		struct dc_stream_state *stream,
		struct pipe_ctx *head_pipe)
{
	struct resource_context *res_ctx = &state->res_ctx;
	struct pipe_ctx *idle_pipe, *pipe;
	struct resource_context *old_ctx = &stream->ctx->dc->current_state->res_ctx;
	int head_index;

	if (!head_pipe)
		ASSERT(0);

	/*
	 * Modified from dcn20_acquire_idle_pipe_for_layer
	 * Check if head_pipe in old_context already has bottom_pipe allocated.
	 * - If so, check if that pipe is available in the current context.
	 * --  If so, reuse pipe from old_context
	 */
	head_index = head_pipe->pipe_idx;
	pipe = &old_ctx->pipe_ctx[head_index];
	if (pipe->bottom_pipe && res_ctx->pipe_ctx[pipe->bottom_pipe->pipe_idx].stream == NULL) {
		idle_pipe = &res_ctx->pipe_ctx[pipe->bottom_pipe->pipe_idx];
		idle_pipe->pipe_idx = pipe->bottom_pipe->pipe_idx;
	} else {
		idle_pipe = find_idle_secondary_pipe_check_mpo(res_ctx, pool, head_pipe);
		if (!idle_pipe)
			return NULL;
	}

	idle_pipe->stream = head_pipe->stream;
	idle_pipe->stream_res.tg = head_pipe->stream_res.tg;
	idle_pipe->stream_res.opp = head_pipe->stream_res.opp;

	idle_pipe->plane_res.hubp = pool->hubps[idle_pipe->pipe_idx];
	idle_pipe->plane_res.ipp = pool->ipps[idle_pipe->pipe_idx];
	idle_pipe->plane_res.dpp = pool->dpps[idle_pipe->pipe_idx];
	idle_pipe->plane_res.mpcc_inst = pool->dpps[idle_pipe->pipe_idx]->inst;

	return idle_pipe;
}<|MERGE_RESOLUTION|>--- conflicted
+++ resolved
@@ -724,10 +724,7 @@
 	.enable_dp_dig_pixel_rate_div_policy = 1,
 	.allow_sw_cursor_fallback = false,
 	.alloc_extra_way_for_cursor = true,
-<<<<<<< HEAD
-=======
 	.min_prefetch_in_strobe_ns = 60000, // 60us
->>>>>>> 2cb8e624
 };
 
 static const struct dc_debug_options debug_defaults_diags = {
