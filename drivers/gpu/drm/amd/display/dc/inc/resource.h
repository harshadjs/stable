--- conflicted
+++ resolved
@@ -149,11 +149,8 @@
 		struct dc_state *context,
 		const struct resource_pool *pool);
 
-<<<<<<< HEAD
-=======
 #define FREE_PIPE_INDEX_NOT_FOUND -1
 
->>>>>>> bd3a9e57
 /*
  * pipe types are identified based on MUXes in DCN front end that are capable
  * of taking input from one DCN pipeline to another DCN pipeline. The name is
@@ -219,40 +216,6 @@
  */
 enum pipe_type {
 	/* free pipe - free pipe is an uninitialized pipe without a stream
-<<<<<<< HEAD
-	* associated with it. It is a free DCN pipe resource. It can be
-	* acquired as any type of pipe.
-	*/
-	FREE_PIPE,
-
-	/* OTG master pipe - the master pipe of its OPP head pipes with a
-	* functional OTG. It merges all its OPP head pipes pixel data in ODM
-	* block and output to backend DIG. OTG master pipe is responsible for
-	* generating entire crtc timing to backend DIG. An OTG master pipe may
-	* or may not have a plane. If it has a plane it blends it as the left
-	* most MPC slice of the top most layer. If it doesn't have a plane it
-	* can output pixel data from its OPP head pipes' test pattern
-	* generators (DPG) such as solid black pixel data to blank the screen.
-	*/
-	OTG_MASTER,
-
-	/* OPP head pipe - the head pipe of an MPC blending tree with a
-	* functional OPP outputting to an OTG. OPP head pipe is responsible for
-	* processing output pixels in its own ODM slice. It may or may not have
-	* a plane. If it has a plane it blends it as the top most layer within
-	* its own ODM slice. If it doesn't have a plane it can output pixel
-	* data from its DPG such as solid black pixel data to blank the pixel
-	* data in its own ODM slice. OTG master pipe is also an OPP head pipe
-	* but with more responsibility.
-	*/
-	OPP_HEAD,
-
-	/* DPP pipe - the pipe with a functional DPP outputting to an OPP head
-	* pipe's MPC. DPP pipe is responsible for processing pixel data from
-	* its own MPC slice of a plane. It must be connected to an OPP head
-	* pipe and it must have a plane associated with it.
-	*/
-=======
 	 * associated with it. It is a free DCN pipe resource. It can be
 	 * acquired as any type of pipe.
 	 */
@@ -285,7 +248,6 @@
 	 * its own MPC slice of a plane. It must be connected to an OPP head
 	 * pipe and it must have a plane associated with it.
 	 */
->>>>>>> bd3a9e57
 	DPP_PIPE,
 };
 
@@ -295,9 +257,6 @@
  */
 bool resource_is_pipe_type(const struct pipe_ctx *pipe_ctx, enum pipe_type type);
 
-<<<<<<< HEAD
-struct pipe_ctx *find_idle_secondary_pipe(
-=======
 /*
  * Determine if the input pipe ctx is used for rendering a plane with MPCC
  * combine. MPCC combine is a hardware feature to combine multiple DPP pipes
@@ -370,7 +329,6 @@
  * transitions.
  */
 struct pipe_ctx *resource_find_free_secondary_pipe_legacy(
->>>>>>> bd3a9e57
 		struct resource_context *res_ctx,
 		const struct resource_pool *pool,
 		const struct pipe_ctx *primary_pipe);
