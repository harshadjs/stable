--- conflicted
+++ resolved
@@ -158,14 +158,6 @@
 			uint32_t otg_inst,
 			enum pixel_rate_div k1,
 			enum pixel_rate_div k2);
-<<<<<<< HEAD
-
-	void (*set_valid_pixel_rate)(
-			struct dccg *dccg,
-			int ref_dtbclk_khz,
-			int otg_inst,
-			int pixclk_khz);
-=======
 
 	void (*set_valid_pixel_rate)(
 			struct dccg *dccg,
@@ -175,14 +167,11 @@
 
 	void (*trigger_dio_fifo_resync)(
 			struct dccg *dccg);
->>>>>>> 98817289
 
 	void (*dpp_root_clock_control)(
 			struct dccg *dccg,
 			unsigned int dpp_inst,
 			bool clock_on);
-<<<<<<< HEAD
-=======
 
 	void (*enable_symclk_se)(
 			struct dccg *dccg,
@@ -193,7 +182,6 @@
 			struct dccg *dccg,
 			uint32_t stream_enc_inst,
 			uint32_t link_enc_inst);
->>>>>>> 98817289
 };
 
 #endif //__DAL_DCCG_H__