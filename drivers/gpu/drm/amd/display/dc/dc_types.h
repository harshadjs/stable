/*
 * Copyright 2012-15 Advanced Micro Devices, Inc.
 *
 * Permission is hereby granted, free of charge, to any person obtaining a
 * copy of this software and associated documentation files (the "Software"),
 * to deal in the Software without restriction, including without limitation
 * the rights to use, copy, modify, merge, publish, distribute, sublicense,
 * and/or sell copies of the Software, and to permit persons to whom the
 * Software is furnished to do so, subject to the following conditions:
 *
 * The above copyright notice and this permission notice shall be included in
 * all copies or substantial portions of the Software.
 *
 * THE SOFTWARE IS PROVIDED "AS IS", WITHOUT WARRANTY OF ANY KIND, EXPRESS OR
 * IMPLIED, INCLUDING BUT NOT LIMITED TO THE WARRANTIES OF MERCHANTABILITY,
 * FITNESS FOR A PARTICULAR PURPOSE AND NONINFRINGEMENT.  IN NO EVENT SHALL
 * THE COPYRIGHT HOLDER(S) OR AUTHOR(S) BE LIABLE FOR ANY CLAIM, DAMAGES OR
 * OTHER LIABILITY, WHETHER IN AN ACTION OF CONTRACT, TORT OR OTHERWISE,
 * ARISING FROM, OUT OF OR IN CONNECTION WITH THE SOFTWARE OR THE USE OR
 * OTHER DEALINGS IN THE SOFTWARE.
 *
 * Authors: AMD
 *
 */
#ifndef DC_TYPES_H_
#define DC_TYPES_H_

/* AND EdidUtility only needs a portion
 * of this file, including the rest only
 * causes additional issues.
 */
#include "os_types.h"
#include "fixed31_32.h"
#include "irq_types.h"
#include "dc_ddc_types.h"
#include "dc_dp_types.h"
#include "dc_hdmi_types.h"
#include "dc_hw_types.h"
#include "dal_types.h"
#include "grph_object_defs.h"
#include "grph_object_ctrl_defs.h"

#include "dm_cp_psp.h"

/* forward declarations */
struct dc_plane_state;
struct dc_stream_state;
struct dc_link;
struct dc_sink;
struct dal;
struct dc_dmub_srv;

/********************************
 * Environment definitions
 ********************************/
enum dce_environment {
	DCE_ENV_PRODUCTION_DRV = 0,
	/* Emulation on FPGA, in "Maximus" System.
	 * This environment enforces that *only* DC registers accessed.
	 * (access to non-DC registers will hang FPGA) */
	DCE_ENV_FPGA_MAXIMUS,
	/* Emulation on real HW or on FPGA. Used by Diagnostics, enforces
	 * requirements of Diagnostics team. */
	DCE_ENV_DIAG,
	/*
	 * Guest VM system, DC HW may exist but is not virtualized and
	 * should not be used.  SW support for VDI only.
	 */
	DCE_ENV_VIRTUAL_HW
};

/* Note: use these macro definitions instead of direct comparison! */
#define IS_FPGA_MAXIMUS_DC(dce_environment) \
	(dce_environment == DCE_ENV_FPGA_MAXIMUS)

#define IS_DIAG_DC(dce_environment) \
	(IS_FPGA_MAXIMUS_DC(dce_environment) || (dce_environment == DCE_ENV_DIAG))

struct dc_perf_trace {
	unsigned long read_count;
	unsigned long write_count;
	unsigned long last_entry_read;
	unsigned long last_entry_write;
};

#define MAX_SURFACE_NUM 4
#define NUM_PIXEL_FORMATS 10

enum tiling_mode {
	TILING_MODE_INVALID,
	TILING_MODE_LINEAR,
	TILING_MODE_TILED,
	TILING_MODE_COUNT
};

enum view_3d_format {
	VIEW_3D_FORMAT_NONE = 0,
	VIEW_3D_FORMAT_FRAME_SEQUENTIAL,
	VIEW_3D_FORMAT_SIDE_BY_SIDE,
	VIEW_3D_FORMAT_TOP_AND_BOTTOM,
	VIEW_3D_FORMAT_COUNT,
	VIEW_3D_FORMAT_FIRST = VIEW_3D_FORMAT_FRAME_SEQUENTIAL
};

enum plane_stereo_format {
	PLANE_STEREO_FORMAT_NONE = 0,
	PLANE_STEREO_FORMAT_SIDE_BY_SIDE = 1,
	PLANE_STEREO_FORMAT_TOP_AND_BOTTOM = 2,
	PLANE_STEREO_FORMAT_FRAME_ALTERNATE = 3,
	PLANE_STEREO_FORMAT_ROW_INTERLEAVED = 5,
	PLANE_STEREO_FORMAT_COLUMN_INTERLEAVED = 6,
	PLANE_STEREO_FORMAT_CHECKER_BOARD = 7
};

/* TODO: Find way to calculate number of bits
 *  Please increase if pixel_format enum increases
 * num  from  PIXEL_FORMAT_INDEX8 to PIXEL_FORMAT_444BPP32
 */

enum dc_edid_connector_type {
	DC_EDID_CONNECTOR_UNKNOWN = 0,
	DC_EDID_CONNECTOR_ANALOG = 1,
	DC_EDID_CONNECTOR_DIGITAL = 10,
	DC_EDID_CONNECTOR_DVI = 11,
	DC_EDID_CONNECTOR_HDMIA = 12,
	DC_EDID_CONNECTOR_MDDI = 14,
	DC_EDID_CONNECTOR_DISPLAYPORT = 15
};

enum dc_edid_status {
	EDID_OK,
	EDID_BAD_INPUT,
	EDID_NO_RESPONSE,
	EDID_BAD_CHECKSUM,
	EDID_THE_SAME,
	EDID_FALL_BACK,
	EDID_PARTIAL_VALID,
};

enum act_return_status {
	ACT_SUCCESS,
	ACT_LINK_LOST,
	ACT_FAILED
};

/* audio capability from EDID*/
struct dc_cea_audio_mode {
	uint8_t format_code; /* ucData[0] [6:3]*/
	uint8_t channel_count; /* ucData[0] [2:0]*/
	uint8_t sample_rate; /* ucData[1]*/
	union {
		uint8_t sample_size; /* for LPCM*/
		/*  for Audio Formats 2-8 (Max bit rate divided by 8 kHz)*/
		uint8_t max_bit_rate;
		uint8_t audio_codec_vendor_specific; /* for Audio Formats 9-15*/
	};
};

struct dc_edid {
	uint32_t length;
	uint8_t raw_edid[DC_MAX_EDID_BUFFER_SIZE];
};

/* When speaker location data block is not available, DEFAULT_SPEAKER_LOCATION
 * is used. In this case we assume speaker location are: front left, front
 * right and front center. */
#define DEFAULT_SPEAKER_LOCATION 5

#define DC_MAX_AUDIO_DESC_COUNT 16

#define AUDIO_INFO_DISPLAY_NAME_SIZE_IN_CHARS 20

union display_content_support {
	unsigned int raw;
	struct {
		unsigned int valid_content_type :1;
		unsigned int game_content :1;
		unsigned int cinema_content :1;
		unsigned int photo_content :1;
		unsigned int graphics_content :1;
		unsigned int reserved :27;
	} bits;
};

struct dc_panel_patch {
	unsigned int dppowerup_delay;
	unsigned int extra_t12_ms;
	unsigned int extra_delay_backlight_off;
	unsigned int extra_t7_ms;
	unsigned int skip_scdc_overwrite;
	unsigned int delay_ignore_msa;
	unsigned int disable_fec;
	unsigned int extra_t3_ms;
	unsigned int max_dsc_target_bpp_limit;
	unsigned int embedded_tiled_slave;
	unsigned int disable_fams;
	unsigned int skip_avmute;
	unsigned int mst_start_top_delay;
};

struct dc_edid_caps {
	/* sink identification */
	uint16_t manufacturer_id;
	uint16_t product_id;
	uint32_t serial_number;
	uint8_t manufacture_week;
	uint8_t manufacture_year;
	uint8_t display_name[AUDIO_INFO_DISPLAY_NAME_SIZE_IN_CHARS];

	/* audio caps */
	uint8_t speaker_flags;
	uint32_t audio_mode_count;
	struct dc_cea_audio_mode audio_modes[DC_MAX_AUDIO_DESC_COUNT];
	uint32_t audio_latency;
	uint32_t video_latency;

	union display_content_support content_support;

	uint8_t qs_bit;
	uint8_t qy_bit;

	uint32_t max_tmds_clk_mhz;

	/*HDMI 2.0 caps*/
	bool lte_340mcsc_scramble;

	bool edid_hdmi;
	bool hdr_supported;

	struct dc_panel_patch panel_patch;
};

struct dc_mode_flags {
	/* note: part of refresh rate flag*/
	uint32_t INTERLACE :1;
	/* native display timing*/
	uint32_t NATIVE :1;
	/* preferred is the recommended mode, one per display */
	uint32_t PREFERRED :1;
	/* true if this mode should use reduced blanking timings
	 *_not_ related to the Reduced Blanking adjustment*/
	uint32_t REDUCED_BLANKING :1;
	/* note: part of refreshrate flag*/
	uint32_t VIDEO_OPTIMIZED_RATE :1;
	/* should be reported to upper layers as mode_flags*/
	uint32_t PACKED_PIXEL_FORMAT :1;
	/*< preferred view*/
	uint32_t PREFERRED_VIEW :1;
	/* this timing should be used only in tiled mode*/
	uint32_t TILED_MODE :1;
	uint32_t DSE_MODE :1;
	/* Refresh rate divider when Miracast sink is using a
	 different rate than the output display device
	 Must be zero for wired displays and non-zero for
	 Miracast displays*/
	uint32_t MIRACAST_REFRESH_DIVIDER;
};


enum dc_timing_source {
	TIMING_SOURCE_UNDEFINED,

	/* explicitly specifed by user, most important*/
	TIMING_SOURCE_USER_FORCED,
	TIMING_SOURCE_USER_OVERRIDE,
	TIMING_SOURCE_CUSTOM,
	TIMING_SOURCE_EXPLICIT,

	/* explicitly specified by the display device, more important*/
	TIMING_SOURCE_EDID_CEA_SVD_3D,
	TIMING_SOURCE_EDID_CEA_SVD_PREFERRED,
	TIMING_SOURCE_EDID_CEA_SVD_420,
	TIMING_SOURCE_EDID_DETAILED,
	TIMING_SOURCE_EDID_ESTABLISHED,
	TIMING_SOURCE_EDID_STANDARD,
	TIMING_SOURCE_EDID_CEA_SVD,
	TIMING_SOURCE_EDID_CVT_3BYTE,
	TIMING_SOURCE_EDID_4BYTE,
	TIMING_SOURCE_EDID_CEA_DISPLAYID_VTDB,
	TIMING_SOURCE_EDID_CEA_RID,
	TIMING_SOURCE_VBIOS,
	TIMING_SOURCE_CV,
	TIMING_SOURCE_TV,
	TIMING_SOURCE_HDMI_VIC,

	/* implicitly specified by display device, still safe but less important*/
	TIMING_SOURCE_DEFAULT,

	/* only used for custom base modes */
	TIMING_SOURCE_CUSTOM_BASE,

	/* these timing might not work, least important*/
	TIMING_SOURCE_RANGELIMIT,
	TIMING_SOURCE_OS_FORCED,
	TIMING_SOURCE_IMPLICIT,

	/* only used by default mode list*/
	TIMING_SOURCE_BASICMODE,

	TIMING_SOURCE_COUNT
};


struct stereo_3d_features {
	bool supported			;
	bool allTimings			;
	bool cloneMode			;
	bool scaling			;
	bool singleFrameSWPacked;
};

enum dc_timing_support_method {
	TIMING_SUPPORT_METHOD_UNDEFINED,
	TIMING_SUPPORT_METHOD_EXPLICIT,
	TIMING_SUPPORT_METHOD_IMPLICIT,
	TIMING_SUPPORT_METHOD_NATIVE
};

struct dc_mode_info {
	uint32_t pixel_width;
	uint32_t pixel_height;
	uint32_t field_rate;
	/* Vertical refresh rate for progressive modes.
	* Field rate for interlaced modes.*/

	enum dc_timing_standard timing_standard;
	enum dc_timing_source timing_source;
	struct dc_mode_flags flags;
};

enum dc_power_state {
	DC_POWER_STATE_ON = 1,
	DC_POWER_STATE_STANDBY,
	DC_POWER_STATE_SUSPEND,
	DC_POWER_STATE_OFF
};

/* DC PowerStates */
enum dc_video_power_state {
	DC_VIDEO_POWER_UNSPECIFIED = 0,
	DC_VIDEO_POWER_ON = 1,
	DC_VIDEO_POWER_STANDBY,
	DC_VIDEO_POWER_SUSPEND,
	DC_VIDEO_POWER_OFF,
	DC_VIDEO_POWER_HIBERNATE,
	DC_VIDEO_POWER_SHUTDOWN,
	DC_VIDEO_POWER_ULPS,	/* BACO or Ultra-Light-Power-State */
	DC_VIDEO_POWER_AFTER_RESET,
	DC_VIDEO_POWER_MAXIMUM
};

enum dc_acpi_cm_power_state {
	DC_ACPI_CM_POWER_STATE_D0 = 1,
	DC_ACPI_CM_POWER_STATE_D1 = 2,
	DC_ACPI_CM_POWER_STATE_D2 = 4,
	DC_ACPI_CM_POWER_STATE_D3 = 8
};

enum dc_connection_type {
	dc_connection_none,
	dc_connection_single,
	dc_connection_mst_branch,
	dc_connection_sst_branch
};

struct dc_csc_adjustments {
	struct fixed31_32 contrast;
	struct fixed31_32 saturation;
	struct fixed31_32 brightness;
	struct fixed31_32 hue;
};

/* Scaling format */
enum scaling_transformation {
	SCALING_TRANSFORMATION_UNINITIALIZED,
	SCALING_TRANSFORMATION_IDENTITY = 0x0001,
	SCALING_TRANSFORMATION_CENTER_TIMING = 0x0002,
	SCALING_TRANSFORMATION_FULL_SCREEN_SCALE = 0x0004,
	SCALING_TRANSFORMATION_PRESERVE_ASPECT_RATIO_SCALE = 0x0008,
	SCALING_TRANSFORMATION_DAL_DECIDE = 0x0010,
	SCALING_TRANSFORMATION_INVALID = 0x80000000,

	/* Flag the first and last */
	SCALING_TRANSFORMATION_BEGING = SCALING_TRANSFORMATION_IDENTITY,
	SCALING_TRANSFORMATION_END =
		SCALING_TRANSFORMATION_PRESERVE_ASPECT_RATIO_SCALE
};

enum display_content_type {
	DISPLAY_CONTENT_TYPE_NO_DATA = 0,
	DISPLAY_CONTENT_TYPE_GRAPHICS = 1,
	DISPLAY_CONTENT_TYPE_PHOTO = 2,
	DISPLAY_CONTENT_TYPE_CINEMA = 4,
	DISPLAY_CONTENT_TYPE_GAME = 8
};

enum cm_gamut_adjust_type {
	CM_GAMUT_ADJUST_TYPE_BYPASS = 0,
	CM_GAMUT_ADJUST_TYPE_HW, /* without adjustments */
	CM_GAMUT_ADJUST_TYPE_SW /* use adjustments */
};

struct cm_grph_csc_adjustment {
	struct fixed31_32 temperature_matrix[12];
	enum cm_gamut_adjust_type gamut_adjust_type;
	enum cm_gamut_coef_format gamut_coef_format;
};

/* writeback */
struct dwb_stereo_params {
	bool				stereo_enabled;		/* false: normal mode, true: 3D stereo */
	enum dwb_stereo_type		stereo_type;		/* indicates stereo format */
	bool				stereo_polarity;	/* indicates left eye or right eye comes first in stereo mode */
	enum dwb_stereo_eye_select	stereo_eye_select;	/* indicate which eye should be captured */
};

struct dc_dwb_cnv_params {
	unsigned int		src_width;	/* input active width */
	unsigned int		src_height;	/* input active height (half-active height in interlaced mode) */
	unsigned int		crop_width;	/* cropped window width at cnv output */
	bool			crop_en;	/* window cropping enable in cnv */
	unsigned int		crop_height;	/* cropped window height at cnv output */
	unsigned int		crop_x;		/* cropped window start x value at cnv output */
	unsigned int		crop_y;		/* cropped window start y value at cnv output */
	enum dwb_cnv_out_bpc cnv_out_bpc;	/* cnv output pixel depth - 8bpc or 10bpc */
	enum dwb_out_format	fc_out_format;	/* dwb output pixel format - 2101010 or 16161616 and ARGB or RGBA */
	enum dwb_out_denorm	out_denorm_mode;/* dwb output denormalization mode */
	unsigned int		out_max_pix_val;/* pixel values greater than out_max_pix_val are clamped to out_max_pix_val */
	unsigned int		out_min_pix_val;/* pixel values less than out_min_pix_val are clamped to out_min_pix_val */
};

struct dc_dwb_params {
	unsigned int			dwbscl_black_color; /* must be in FP1.5.10 */
	unsigned int			hdr_mult;	/* must be in FP1.6.12 */
	struct cm_grph_csc_adjustment	csc_params;
	struct dwb_stereo_params	stereo_params;
	struct dc_dwb_cnv_params	cnv_params;	/* CNV source size and cropping window parameters */
	unsigned int			dest_width;	/* Destination width */
	unsigned int			dest_height;	/* Destination height */
	enum dwb_scaler_mode		out_format;	/* default = YUV420 - TODO: limit this to 0 and 1 on dcn3 */
	enum dwb_output_depth		output_depth;	/* output pixel depth - 8bpc or 10bpc */
	enum dwb_capture_rate		capture_rate;	/* controls the frame capture rate */
	struct scaling_taps 		scaler_taps;	/* Scaling taps */
	enum dwb_subsample_position	subsample_position;
	struct dc_transfer_func *out_transfer_func;
};

/* audio*/

union audio_sample_rates {
	struct sample_rates {
		uint8_t RATE_32:1;
		uint8_t RATE_44_1:1;
		uint8_t RATE_48:1;
		uint8_t RATE_88_2:1;
		uint8_t RATE_96:1;
		uint8_t RATE_176_4:1;
		uint8_t RATE_192:1;
	} rate;

	uint8_t all;
};

struct audio_speaker_flags {
	uint32_t FL_FR:1;
	uint32_t LFE:1;
	uint32_t FC:1;
	uint32_t RL_RR:1;
	uint32_t RC:1;
	uint32_t FLC_FRC:1;
	uint32_t RLC_RRC:1;
	uint32_t SUPPORT_AI:1;
};

struct audio_speaker_info {
	uint32_t ALLSPEAKERS:7;
	uint32_t SUPPORT_AI:1;
};


struct audio_info_flags {

	union {

		struct audio_speaker_flags speaker_flags;
		struct audio_speaker_info   info;

		uint8_t all;
	};
};

enum audio_format_code {
	AUDIO_FORMAT_CODE_FIRST = 1,
	AUDIO_FORMAT_CODE_LINEARPCM = AUDIO_FORMAT_CODE_FIRST,

	AUDIO_FORMAT_CODE_AC3,
	/*Layers 1 & 2 */
	AUDIO_FORMAT_CODE_MPEG1,
	/*MPEG1 Layer 3 */
	AUDIO_FORMAT_CODE_MP3,
	/*multichannel */
	AUDIO_FORMAT_CODE_MPEG2,
	AUDIO_FORMAT_CODE_AAC,
	AUDIO_FORMAT_CODE_DTS,
	AUDIO_FORMAT_CODE_ATRAC,
	AUDIO_FORMAT_CODE_1BITAUDIO,
	AUDIO_FORMAT_CODE_DOLBYDIGITALPLUS,
	AUDIO_FORMAT_CODE_DTS_HD,
	AUDIO_FORMAT_CODE_MAT_MLP,
	AUDIO_FORMAT_CODE_DST,
	AUDIO_FORMAT_CODE_WMAPRO,
	AUDIO_FORMAT_CODE_LAST,
	AUDIO_FORMAT_CODE_COUNT =
		AUDIO_FORMAT_CODE_LAST - AUDIO_FORMAT_CODE_FIRST
};

struct audio_mode {
	 /* ucData[0] [6:3] */
	enum audio_format_code format_code;
	/* ucData[0] [2:0] */
	uint8_t channel_count;
	/* ucData[1] */
	union audio_sample_rates sample_rates;
	union {
		/* for LPCM */
		uint8_t sample_size;
		/* for Audio Formats 2-8 (Max bit rate divided by 8 kHz) */
		uint8_t max_bit_rate;
		/* for Audio Formats 9-15 */
		uint8_t vendor_specific;
	};
};

struct audio_info {
	struct audio_info_flags flags;
	uint32_t video_latency;
	uint32_t audio_latency;
	uint32_t display_index;
	uint8_t display_name[AUDIO_INFO_DISPLAY_NAME_SIZE_IN_CHARS];
	uint32_t manufacture_id;
	uint32_t product_id;
	/* PortID used for ContainerID when defined */
	uint32_t port_id[2];
	uint32_t mode_count;
	/* this field must be last in this struct */
	struct audio_mode modes[DC_MAX_AUDIO_DESC_COUNT];
};
struct audio_check {
	unsigned int audio_packet_type;
	unsigned int max_audiosample_rate;
	unsigned int acat;
};
enum dc_infoframe_type {
	DC_HDMI_INFOFRAME_TYPE_VENDOR = 0x81,
	DC_HDMI_INFOFRAME_TYPE_AVI = 0x82,
	DC_HDMI_INFOFRAME_TYPE_SPD = 0x83,
	DC_HDMI_INFOFRAME_TYPE_AUDIO = 0x84,
	DC_DP_INFOFRAME_TYPE_PPS = 0x10,
};

struct dc_info_packet {
	bool valid;
	uint8_t hb0;
	uint8_t hb1;
	uint8_t hb2;
	uint8_t hb3;
	uint8_t sb[32];
};

struct dc_info_packet_128 {
	bool valid;
	uint8_t hb0;
	uint8_t hb1;
	uint8_t hb2;
	uint8_t hb3;
	uint8_t sb[128];
};

#define DC_PLANE_UPDATE_TIMES_MAX 10

struct dc_plane_flip_time {
	unsigned int time_elapsed_in_us[DC_PLANE_UPDATE_TIMES_MAX];
	unsigned int index;
	unsigned int prev_update_time_in_us;
};

enum dc_psr_state {
	PSR_STATE0 = 0x0,
	PSR_STATE1,
	PSR_STATE1a,
	PSR_STATE2,
	PSR_STATE2a,
	PSR_STATE2b,
	PSR_STATE3,
	PSR_STATE3Init,
	PSR_STATE4,
	PSR_STATE4a,
	PSR_STATE4b,
	PSR_STATE4c,
	PSR_STATE4d,
	PSR_STATE4_FULL_FRAME,
	PSR_STATE4a_FULL_FRAME,
	PSR_STATE4b_FULL_FRAME,
	PSR_STATE4c_FULL_FRAME,
	PSR_STATE4_FULL_FRAME_POWERUP,
	PSR_STATE5,
	PSR_STATE5a,
	PSR_STATE5b,
	PSR_STATE5c,
	PSR_STATE_HWLOCK_MGR,
	PSR_STATE_POLLVUPDATE,
	PSR_STATE_INVALID = 0xFF
};

struct psr_config {
	unsigned char psr_version;
	unsigned int psr_rfb_setup_time;
	bool psr_exit_link_training_required;
	bool psr_frame_capture_indication_req;
	unsigned int psr_sdp_transmit_line_num_deadline;
	bool allow_smu_optimizations;
	bool allow_multi_disp_optimizations;
	/* Panel self refresh 2 selective update granularity required */
	bool su_granularity_required;
	/* psr2 selective update y granularity capability */
	uint8_t su_y_granularity;
	unsigned int line_time_in_us;
	uint8_t rate_control_caps;
	uint16_t dsc_slice_height;
};

union dmcu_psr_level {
	struct {
		unsigned int SKIP_CRC:1;
		unsigned int SKIP_DP_VID_STREAM_DISABLE:1;
		unsigned int SKIP_PHY_POWER_DOWN:1;
		unsigned int SKIP_AUX_ACK_CHECK:1;
		unsigned int SKIP_CRTC_DISABLE:1;
		unsigned int SKIP_AUX_RFB_CAPTURE_CHECK:1;
		unsigned int SKIP_SMU_NOTIFICATION:1;
		unsigned int SKIP_AUTO_STATE_ADVANCE:1;
		unsigned int DISABLE_PSR_ENTRY_ABORT:1;
		unsigned int SKIP_SINGLE_OTG_DISABLE:1;
		unsigned int DISABLE_ALPM:1;
		unsigned int ALPM_DEFAULT_PD_MODE:1;
		unsigned int RESERVED:20;
	} bits;
	unsigned int u32all;
};

enum physical_phy_id {
	PHYLD_0,
	PHYLD_1,
	PHYLD_2,
	PHYLD_3,
	PHYLD_4,
	PHYLD_5,
	PHYLD_6,
	PHYLD_7,
	PHYLD_8,
	PHYLD_9,
	PHYLD_COUNT,
	PHYLD_UNKNOWN = (-1L)
};

enum phy_type {
	PHY_TYPE_UNKNOWN  = 1,
	PHY_TYPE_PCIE_PHY = 2,
	PHY_TYPE_UNIPHY = 3,
};

struct psr_context {
	/* ddc line */
	enum channel_id channel;
	/* Transmitter id */
	enum transmitter transmitterId;
	/* Engine Id is used for Dig Be source select */
	enum engine_id engineId;
	/* Controller Id used for Dig Fe source select */
	enum controller_id controllerId;
	/* Pcie or Uniphy */
	enum phy_type phyType;
	/* Physical PHY Id used by SMU interpretation */
	enum physical_phy_id smuPhyId;
	/* Vertical total pixels from crtc timing.
	 * This is used for static screen detection.
	 * ie. If we want to detect half a frame,
	 * we use this to determine the hyst lines.
	 */
	unsigned int crtcTimingVerticalTotal;
	/* PSR supported from panel capabilities and
	 * current display configuration
	 */
	bool psrSupportedDisplayConfig;
	/* Whether fast link training is supported by the panel */
	bool psrExitLinkTrainingRequired;
	/* If RFB setup time is greater than the total VBLANK time,
	 * it is not possible for the sink to capture the video frame
	 * in the same frame the SDP is sent. In this case,
	 * the frame capture indication bit should be set and an extra
	 * static frame should be transmitted to the sink.
	 */
	bool psrFrameCaptureIndicationReq;
	/* Set the last possible line SDP may be transmitted without violating
	 * the RFB setup time or entering the active video frame.
	 */
	unsigned int sdpTransmitLineNumDeadline;
	/* The VSync rate in Hz used to calculate the
	 * step size for smooth brightness feature
	 */
	unsigned int vsync_rate_hz;
	unsigned int skipPsrWaitForPllLock;
	unsigned int numberOfControllers;
	/* Unused, for future use. To indicate that first changed frame from
	 * state3 shouldn't result in psr_inactive, but rather to perform
	 * an automatic single frame rfb_update.
	 */
	bool rfb_update_auto_en;
	/* Number of frame before entering static screen */
	unsigned int timehyst_frames;
	/* Partial frames before entering static screen */
	unsigned int hyst_lines;
	/* # of repeated AUX transaction attempts to make before
	 * indicating failure to the driver
	 */
	unsigned int aux_repeats;
	/* Controls hw blocks to power down during PSR active state */
	union dmcu_psr_level psr_level;
	/* Controls additional delay after remote frame capture before
	 * continuing powerd own
	 */
	unsigned int frame_delay;
	bool allow_smu_optimizations;
	bool allow_multi_disp_optimizations;
	/* Panel self refresh 2 selective update granularity required */
	bool su_granularity_required;
	/* psr2 selective update y granularity capability */
	uint8_t su_y_granularity;
	unsigned int line_time_in_us;
	uint8_t rate_control_caps;
	uint16_t dsc_slice_height;
};

struct colorspace_transform {
	struct fixed31_32 matrix[12];
	bool enable_remap;
};

enum i2c_mot_mode {
	I2C_MOT_UNDEF,
	I2C_MOT_TRUE,
	I2C_MOT_FALSE
};

struct AsicStateEx {
	unsigned int memoryClock;
	unsigned int displayClock;
	unsigned int engineClock;
	unsigned int maxSupportedDppClock;
	unsigned int dppClock;
	unsigned int socClock;
	unsigned int dcfClockDeepSleep;
	unsigned int fClock;
	unsigned int phyClock;
};


enum dc_clock_type {
	DC_CLOCK_TYPE_DISPCLK = 0,
	DC_CLOCK_TYPE_DPPCLK        = 1,
};

struct dc_clock_config {
	uint32_t max_clock_khz;
	uint32_t min_clock_khz;
	uint32_t bw_requirequired_clock_khz;
	uint32_t current_clock_khz;/*current clock in use*/
};

struct hw_asic_id {
	uint32_t chip_id;
	uint32_t chip_family;
	uint32_t pci_revision_id;
	uint32_t hw_internal_rev;
	uint32_t vram_type;
	uint32_t vram_width;
	uint32_t feature_flags;
	uint32_t fake_paths_num;
	void *atombios_base_address;
};

struct dc_context {
	struct dc *dc;

	void *driver_context; /* e.g. amdgpu_device */
	struct dc_perf_trace *perf_trace;
	void *cgs_device;

	enum dce_environment dce_environment;
	struct hw_asic_id asic_id;

	/* todo: below should probably move to dc.  to facilitate removal
	 * of AS we will store these here
	 */
	enum dce_version dce_version;
	struct dc_bios *dc_bios;
	bool created_bios;
	struct gpio_service *gpio_service;
	uint32_t dc_sink_id_count;
	uint32_t dc_stream_id_count;
	uint32_t dc_edp_id_count;
	uint64_t fbc_gpu_addr;
	struct dc_dmub_srv *dmub_srv;
	struct cp_psp cp_psp;
	uint32_t *dcn_reg_offsets;
	uint32_t *nbio_reg_offsets;
};

/* DSC DPCD capabilities */
union dsc_slice_caps1 {
	struct {
		uint8_t NUM_SLICES_1 : 1;
		uint8_t NUM_SLICES_2 : 1;
		uint8_t RESERVED : 1;
		uint8_t NUM_SLICES_4 : 1;
		uint8_t NUM_SLICES_6 : 1;
		uint8_t NUM_SLICES_8 : 1;
		uint8_t NUM_SLICES_10 : 1;
		uint8_t NUM_SLICES_12 : 1;
	} bits;
	uint8_t raw;
};

union dsc_slice_caps2 {
	struct {
		uint8_t NUM_SLICES_16 : 1;
		uint8_t NUM_SLICES_20 : 1;
		uint8_t NUM_SLICES_24 : 1;
		uint8_t RESERVED : 5;
	} bits;
	uint8_t raw;
};

union dsc_color_formats {
	struct {
		uint8_t RGB : 1;
		uint8_t YCBCR_444 : 1;
		uint8_t YCBCR_SIMPLE_422 : 1;
		uint8_t YCBCR_NATIVE_422 : 1;
		uint8_t YCBCR_NATIVE_420 : 1;
		uint8_t RESERVED : 3;
	} bits;
	uint8_t raw;
};

union dsc_color_depth {
	struct {
		uint8_t RESERVED1 : 1;
		uint8_t COLOR_DEPTH_8_BPC : 1;
		uint8_t COLOR_DEPTH_10_BPC : 1;
		uint8_t COLOR_DEPTH_12_BPC : 1;
		uint8_t RESERVED2 : 3;
	} bits;
	uint8_t raw;
};

struct dsc_dec_dpcd_caps {
	bool is_dsc_supported;
	uint8_t dsc_version;
	int32_t rc_buffer_size; /* DSC RC buffer block size in bytes */
	union dsc_slice_caps1 slice_caps1;
	union dsc_slice_caps2 slice_caps2;
	int32_t lb_bit_depth;
	bool is_block_pred_supported;
	int32_t edp_max_bits_per_pixel; /* Valid only in eDP */
	union dsc_color_formats color_formats;
	union dsc_color_depth color_depth;
	int32_t throughput_mode_0_mps; /* In MPs */
	int32_t throughput_mode_1_mps; /* In MPs */
	int32_t max_slice_width;
	uint32_t bpp_increment_div; /* bpp increment divisor, e.g. if 16, it's 1/16th of a bit */

	/* Extended DSC caps */
	uint32_t branch_overall_throughput_0_mps; /* In MPs */
	uint32_t branch_overall_throughput_1_mps; /* In MPs */
	uint32_t branch_max_line_width;
	bool is_dp;
};

struct dc_golden_table {
	uint16_t dc_golden_table_ver;
	uint32_t aux_dphy_rx_control0_val;
	uint32_t aux_dphy_tx_control_val;
	uint32_t aux_dphy_rx_control1_val;
	uint32_t dc_gpio_aux_ctrl_0_val;
	uint32_t dc_gpio_aux_ctrl_1_val;
	uint32_t dc_gpio_aux_ctrl_2_val;
	uint32_t dc_gpio_aux_ctrl_3_val;
	uint32_t dc_gpio_aux_ctrl_4_val;
	uint32_t dc_gpio_aux_ctrl_5_val;
};

enum dc_gpu_mem_alloc_type {
	DC_MEM_ALLOC_TYPE_GART,
	DC_MEM_ALLOC_TYPE_FRAME_BUFFER,
	DC_MEM_ALLOC_TYPE_INVISIBLE_FRAME_BUFFER,
	DC_MEM_ALLOC_TYPE_AGP
};

enum dc_psr_version {
	DC_PSR_VERSION_1			= 0,
	DC_PSR_VERSION_SU_1			= 1,
	DC_PSR_VERSION_UNSUPPORTED		= 0xFFFFFFFF,
};

/* Possible values of display_endpoint_id.endpoint */
enum display_endpoint_type {
	DISPLAY_ENDPOINT_PHY = 0, /* Physical connector. */
	DISPLAY_ENDPOINT_USB4_DPIA, /* USB4 DisplayPort tunnel. */
	DISPLAY_ENDPOINT_UNKNOWN = -1
};

/* Extends graphics_object_id with an additional member 'ep_type' for
 * distinguishing between physical endpoints (with entries in BIOS connector table) and
 * logical endpoints.
 */
struct display_endpoint_id {
	struct graphics_object_id link_id;
	enum display_endpoint_type ep_type;
};

#if defined(CONFIG_DRM_AMD_SECURE_DISPLAY)
struct otg_phy_mux {
	uint8_t phy_output_num;
	uint8_t otg_output_num;
};
#endif

enum dc_detect_reason {
	DETECT_REASON_BOOT,
	DETECT_REASON_RESUMEFROMS3S4,
	DETECT_REASON_HPD,
	DETECT_REASON_HPDRX,
	DETECT_REASON_FALLBACK,
	DETECT_REASON_RETRAIN,
	DETECT_REASON_TDR,
};

struct dc_link_status {
	bool link_active;
	struct dpcd_caps *dpcd_caps;
};

union hdcp_rx_caps {
	struct {
		uint8_t version;
		uint8_t reserved;
		struct {
			uint8_t repeater	: 1;
			uint8_t hdcp_capable	: 1;
			uint8_t reserved	: 6;
		} byte0;
	} fields;
	uint8_t raw[3];
};

union hdcp_bcaps {
	struct {
		uint8_t HDCP_CAPABLE:1;
		uint8_t REPEATER:1;
		uint8_t RESERVED:6;
	} bits;
	uint8_t raw;
};

struct hdcp_caps {
	union hdcp_rx_caps rx_caps;
	union hdcp_bcaps bcaps;
};
<<<<<<< HEAD
#endif
=======
>>>>>>> 160f4124

/* DP MST stream allocation (payload bandwidth number) */
struct link_mst_stream_allocation {
	/* DIG front */
	const struct stream_encoder *stream_enc;
	/* HPO DP Stream Encoder */
	const struct hpo_dp_stream_encoder *hpo_dp_stream_enc;
	/* associate DRM payload table with DC stream encoder */
	uint8_t vcp_id;
	/* number of slots required for the DP stream in transport packet */
	uint8_t slot_count;
};

#define MAX_CONTROLLER_NUM 6

/* DP MST stream allocation table */
struct link_mst_stream_allocation_table {
	/* number of DP video streams */
	int stream_count;
	/* array of stream allocations */
	struct link_mst_stream_allocation stream_allocations[MAX_CONTROLLER_NUM];
};

/* PSR feature flags */
struct psr_settings {
	bool psr_feature_enabled;		// PSR is supported by sink
	bool psr_allow_active;			// PSR is currently active
	enum dc_psr_version psr_version;		// Internal PSR version, determined based on DPCD
	bool psr_vtotal_control_support;	// Vtotal control is supported by sink
	unsigned long long psr_dirty_rects_change_timestamp_ns;	// for delay of enabling PSR-SU

	/* These parameters are calculated in Driver,
	 * based on display timing and Sink capabilities.
	 * If VBLANK region is too small and Sink takes a long time
	 * to set up RFB, it may take an extra frame to enter PSR state.
	 */
	bool psr_frame_capture_indication_req;
	unsigned int psr_sdp_transmit_line_num_deadline;
	uint8_t force_ffu_mode;
	unsigned int psr_power_opt;
};

/* To split out "global" and "per-panel" config settings.
 * Add a struct dc_panel_config under dc_link
 */
struct dc_panel_config {
	/* extra panel power sequence parameters */
	struct pps {
		unsigned int extra_t3_ms;
		unsigned int extra_t7_ms;
		unsigned int extra_delay_backlight_off;
		unsigned int extra_post_t7_ms;
		unsigned int extra_pre_t11_ms;
		unsigned int extra_t12_ms;
		unsigned int extra_post_OUI_ms;
	} pps;
	/* nit brightness */
	struct nits_brightness {
		unsigned int peak; /* nits */
		unsigned int max_avg; /* nits */
		unsigned int min; /* 1/10000 nits */
		unsigned int max_nonboost_brightness_millinits;
		unsigned int min_brightness_millinits;
	} nits_brightness;
	/* PSR */
	struct psr {
		bool disable_psr;
		bool disallow_psrsu;
		bool rc_disable;
		bool rc_allow_static_screen;
		bool rc_allow_fullscreen_VPB;
	} psr;
	/* ABM */
	struct varib {
		unsigned int varibright_feature_enable;
		unsigned int def_varibright_level;
		unsigned int abm_config_setting;
	} varib;
	/* edp DSC */
	struct dsc {
		bool disable_dsc_edp;
		unsigned int force_dsc_edp_policy;
	} dsc;
	/* eDP ILR */
	struct ilr {
		bool optimize_edp_link_rate; /* eDP ILR */
	} ilr;
};

/*
 *  USB4 DPIA BW ALLOCATION STRUCTS
 */
struct dc_dpia_bw_alloc {
	int sink_verified_bw;  // The Verified BW that sink can allocated and use that has been verified already
	int sink_allocated_bw; // The Actual Allocated BW that sink currently allocated
	int sink_max_bw;       // The Max BW that sink can require/support
	int estimated_bw;      // The estimated available BW for this DPIA
	int bw_granularity;    // BW Granularity
	bool bw_alloc_enabled; // The BW Alloc Mode Support is turned ON for all 3:  DP-Tx & Dpia & CM
	bool response_ready;   // Response ready from the CM side
};

#define MAX_SINKS_PER_LINK 4

enum dc_hpd_enable_select {
	HPD_EN_FOR_ALL_EDP = 0,
	HPD_EN_FOR_PRIMARY_EDP_ONLY,
	HPD_EN_FOR_SECONDARY_EDP_ONLY,
};

#endif /* DC_TYPES_H_ */<|MERGE_RESOLUTION|>--- conflicted
+++ resolved
@@ -977,10 +977,6 @@
 	union hdcp_rx_caps rx_caps;
 	union hdcp_bcaps bcaps;
 };
-<<<<<<< HEAD
-#endif
-=======
->>>>>>> 160f4124
 
 /* DP MST stream allocation (payload bandwidth number) */
 struct link_mst_stream_allocation {
